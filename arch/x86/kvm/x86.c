/*
 * Kernel-based Virtual Machine driver for Linux
 *
 * derived from drivers/kvm/kvm_main.c
 *
 * Copyright (C) 2006 Qumranet, Inc.
 * Copyright (C) 2008 Qumranet, Inc.
 * Copyright IBM Corporation, 2008
 * Copyright 2010 Red Hat, Inc. and/or its affiliates.
 *
 * Authors:
 *   Avi Kivity   <avi@qumranet.com>
 *   Yaniv Kamay  <yaniv@qumranet.com>
 *   Amit Shah    <amit.shah@qumranet.com>
 *   Ben-Ami Yassour <benami@il.ibm.com>
 *
 * This work is licensed under the terms of the GNU GPL, version 2.  See
 * the COPYING file in the top-level directory.
 *
 */

#include <linux/kvm_host.h>
#include "irq.h"
#include "mmu.h"
#include "i8254.h"
#include "tss.h"
#include "kvm_cache_regs.h"
#include "x86.h"
#include "cpuid.h"
#include "assigned-dev.h"
#include "pmu.h"
#include "hyperv.h"

#include <linux/clocksource.h>
#include <linux/interrupt.h>
#include <linux/kvm.h>
#include <linux/fs.h>
#include <linux/vmalloc.h>
#include <linux/export.h>
#include <linux/moduleparam.h>
#include <linux/mman.h>
#include <linux/highmem.h>
#include <linux/iommu.h>
#include <linux/intel-iommu.h>
#include <linux/cpufreq.h>
#include <linux/user-return-notifier.h>
#include <linux/srcu.h>
#include <linux/slab.h>
#include <linux/perf_event.h>
#include <linux/uaccess.h>
#include <linux/hash.h>
#include <linux/pci.h>
#include <linux/timekeeper_internal.h>
#include <linux/pvclock_gtod.h>
#include <linux/kvm_irqfd.h>
#include <linux/irqbypass.h>
#include <trace/events/kvm.h>

#include <asm/debugreg.h>
#include <asm/msr.h>
#include <asm/desc.h>
#include <asm/mce.h>
#include <linux/kernel_stat.h>
#include <asm/fpu/internal.h> /* Ugh! */
#include <asm/pvclock.h>
#include <asm/div64.h>
#include <asm/irq_remapping.h>

#define CREATE_TRACE_POINTS
#include "trace.h"

#define MAX_IO_MSRS 256
#define KVM_MAX_MCE_BANKS 32
u64 __read_mostly kvm_mce_cap_supported = MCG_CTL_P | MCG_SER_P;
EXPORT_SYMBOL_GPL(kvm_mce_cap_supported);

#define emul_to_vcpu(ctxt) \
	container_of(ctxt, struct kvm_vcpu, arch.emulate_ctxt)

/* EFER defaults:
 * - enable syscall per default because its emulated by KVM
 * - enable LME and LMA per default on 64 bit KVM
 */
#ifdef CONFIG_X86_64
static
u64 __read_mostly efer_reserved_bits = ~((u64)(EFER_SCE | EFER_LME | EFER_LMA));
#else
static u64 __read_mostly efer_reserved_bits = ~((u64)EFER_SCE);
#endif

#define VM_STAT(x) offsetof(struct kvm, stat.x), KVM_STAT_VM
#define VCPU_STAT(x) offsetof(struct kvm_vcpu, stat.x), KVM_STAT_VCPU

#define KVM_X2APIC_API_VALID_FLAGS (KVM_X2APIC_API_USE_32BIT_IDS | \
                                    KVM_X2APIC_API_DISABLE_BROADCAST_QUIRK)

static void update_cr8_intercept(struct kvm_vcpu *vcpu);
static void process_nmi(struct kvm_vcpu *vcpu);
<<<<<<< HEAD
static void process_smi(struct kvm_vcpu *vcpu);
=======
static void enter_smm(struct kvm_vcpu *vcpu);
>>>>>>> 29e106ae
static void __kvm_set_rflags(struct kvm_vcpu *vcpu, unsigned long rflags);

struct kvm_x86_ops *kvm_x86_ops __read_mostly;
EXPORT_SYMBOL_GPL(kvm_x86_ops);

static bool __read_mostly ignore_msrs = 0;
module_param(ignore_msrs, bool, S_IRUGO | S_IWUSR);

unsigned int min_timer_period_us = 500;
module_param(min_timer_period_us, uint, S_IRUGO | S_IWUSR);

static bool __read_mostly kvmclock_periodic_sync = true;
module_param(kvmclock_periodic_sync, bool, S_IRUGO);

bool __read_mostly kvm_has_tsc_control;
EXPORT_SYMBOL_GPL(kvm_has_tsc_control);
u32  __read_mostly kvm_max_guest_tsc_khz;
EXPORT_SYMBOL_GPL(kvm_max_guest_tsc_khz);
u8   __read_mostly kvm_tsc_scaling_ratio_frac_bits;
EXPORT_SYMBOL_GPL(kvm_tsc_scaling_ratio_frac_bits);
u64  __read_mostly kvm_max_tsc_scaling_ratio;
EXPORT_SYMBOL_GPL(kvm_max_tsc_scaling_ratio);
u64 __read_mostly kvm_default_tsc_scaling_ratio;
EXPORT_SYMBOL_GPL(kvm_default_tsc_scaling_ratio);

/* tsc tolerance in parts per million - default to 1/2 of the NTP threshold */
static u32 __read_mostly tsc_tolerance_ppm = 250;
module_param(tsc_tolerance_ppm, uint, S_IRUGO | S_IWUSR);

/* lapic timer advance (tscdeadline mode only) in nanoseconds */
unsigned int __read_mostly lapic_timer_advance_ns = 0;
module_param(lapic_timer_advance_ns, uint, S_IRUGO | S_IWUSR);

static bool __read_mostly vector_hashing = true;
module_param(vector_hashing, bool, S_IRUGO);

static bool __read_mostly backwards_tsc_observed = false;

#define KVM_NR_SHARED_MSRS 16

struct kvm_shared_msrs_global {
	int nr;
	u32 msrs[KVM_NR_SHARED_MSRS];
};

struct kvm_shared_msrs {
	struct user_return_notifier urn;
	bool registered;
	struct kvm_shared_msr_values {
		u64 host;
		u64 curr;
	} values[KVM_NR_SHARED_MSRS];
};

static struct kvm_shared_msrs_global __read_mostly shared_msrs_global;
static struct kvm_shared_msrs __percpu *shared_msrs;

struct kvm_stats_debugfs_item debugfs_entries[] = {
	{ "pf_fixed", VCPU_STAT(pf_fixed) },
	{ "pf_guest", VCPU_STAT(pf_guest) },
	{ "tlb_flush", VCPU_STAT(tlb_flush) },
	{ "invlpg", VCPU_STAT(invlpg) },
	{ "exits", VCPU_STAT(exits) },
	{ "io_exits", VCPU_STAT(io_exits) },
	{ "mmio_exits", VCPU_STAT(mmio_exits) },
	{ "signal_exits", VCPU_STAT(signal_exits) },
	{ "irq_window", VCPU_STAT(irq_window_exits) },
	{ "nmi_window", VCPU_STAT(nmi_window_exits) },
	{ "halt_exits", VCPU_STAT(halt_exits) },
	{ "halt_successful_poll", VCPU_STAT(halt_successful_poll) },
	{ "halt_attempted_poll", VCPU_STAT(halt_attempted_poll) },
	{ "halt_poll_invalid", VCPU_STAT(halt_poll_invalid) },
	{ "halt_wakeup", VCPU_STAT(halt_wakeup) },
	{ "hypercalls", VCPU_STAT(hypercalls) },
	{ "request_irq", VCPU_STAT(request_irq_exits) },
	{ "irq_exits", VCPU_STAT(irq_exits) },
	{ "host_state_reload", VCPU_STAT(host_state_reload) },
	{ "efer_reload", VCPU_STAT(efer_reload) },
	{ "fpu_reload", VCPU_STAT(fpu_reload) },
	{ "insn_emulation", VCPU_STAT(insn_emulation) },
	{ "insn_emulation_fail", VCPU_STAT(insn_emulation_fail) },
	{ "irq_injections", VCPU_STAT(irq_injections) },
	{ "nmi_injections", VCPU_STAT(nmi_injections) },
	{ "mmu_shadow_zapped", VM_STAT(mmu_shadow_zapped) },
	{ "mmu_pte_write", VM_STAT(mmu_pte_write) },
	{ "mmu_pte_updated", VM_STAT(mmu_pte_updated) },
	{ "mmu_pde_zapped", VM_STAT(mmu_pde_zapped) },
	{ "mmu_flooded", VM_STAT(mmu_flooded) },
	{ "mmu_recycled", VM_STAT(mmu_recycled) },
	{ "mmu_cache_miss", VM_STAT(mmu_cache_miss) },
	{ "mmu_unsync", VM_STAT(mmu_unsync) },
	{ "remote_tlb_flush", VM_STAT(remote_tlb_flush) },
	{ "largepages", VM_STAT(lpages) },
	{ NULL }
};

u64 __read_mostly host_xcr0;

static int emulator_fix_hypercall(struct x86_emulate_ctxt *ctxt);

static inline void kvm_async_pf_hash_reset(struct kvm_vcpu *vcpu)
{
	int i;
	for (i = 0; i < roundup_pow_of_two(ASYNC_PF_PER_VCPU); i++)
		vcpu->arch.apf.gfns[i] = ~0;
}

static void kvm_on_user_return(struct user_return_notifier *urn)
{
	unsigned slot;
	struct kvm_shared_msrs *locals
		= container_of(urn, struct kvm_shared_msrs, urn);
	struct kvm_shared_msr_values *values;

	for (slot = 0; slot < shared_msrs_global.nr; ++slot) {
		values = &locals->values[slot];
		if (values->host != values->curr) {
			wrmsrl(shared_msrs_global.msrs[slot], values->host);
			values->curr = values->host;
		}
	}
	locals->registered = false;
	user_return_notifier_unregister(urn);
}

static void shared_msr_update(unsigned slot, u32 msr)
{
	u64 value;
	unsigned int cpu = smp_processor_id();
	struct kvm_shared_msrs *smsr = per_cpu_ptr(shared_msrs, cpu);

	/* only read, and nobody should modify it at this time,
	 * so don't need lock */
	if (slot >= shared_msrs_global.nr) {
		printk(KERN_ERR "kvm: invalid MSR slot!");
		return;
	}
	rdmsrl_safe(msr, &value);
	smsr->values[slot].host = value;
	smsr->values[slot].curr = value;
}

void kvm_define_shared_msr(unsigned slot, u32 msr)
{
	BUG_ON(slot >= KVM_NR_SHARED_MSRS);
	shared_msrs_global.msrs[slot] = msr;
	if (slot >= shared_msrs_global.nr)
		shared_msrs_global.nr = slot + 1;
}
EXPORT_SYMBOL_GPL(kvm_define_shared_msr);

static void kvm_shared_msr_cpu_online(void)
{
	unsigned i;

	for (i = 0; i < shared_msrs_global.nr; ++i)
		shared_msr_update(i, shared_msrs_global.msrs[i]);
}

int kvm_set_shared_msr(unsigned slot, u64 value, u64 mask)
{
	unsigned int cpu = smp_processor_id();
	struct kvm_shared_msrs *smsr = per_cpu_ptr(shared_msrs, cpu);
	int err;

	if (((value ^ smsr->values[slot].curr) & mask) == 0)
		return 0;
	smsr->values[slot].curr = value;
	err = wrmsrl_safe(shared_msrs_global.msrs[slot], value);
	if (err)
		return 1;

	if (!smsr->registered) {
		smsr->urn.on_user_return = kvm_on_user_return;
		user_return_notifier_register(&smsr->urn);
		smsr->registered = true;
	}
	return 0;
}
EXPORT_SYMBOL_GPL(kvm_set_shared_msr);

static void drop_user_return_notifiers(void)
{
	unsigned int cpu = smp_processor_id();
	struct kvm_shared_msrs *smsr = per_cpu_ptr(shared_msrs, cpu);

	if (smsr->registered)
		kvm_on_user_return(&smsr->urn);
}

u64 kvm_get_apic_base(struct kvm_vcpu *vcpu)
{
	return vcpu->arch.apic_base;
}
EXPORT_SYMBOL_GPL(kvm_get_apic_base);

int kvm_set_apic_base(struct kvm_vcpu *vcpu, struct msr_data *msr_info)
{
	u64 old_state = vcpu->arch.apic_base &
		(MSR_IA32_APICBASE_ENABLE | X2APIC_ENABLE);
	u64 new_state = msr_info->data &
		(MSR_IA32_APICBASE_ENABLE | X2APIC_ENABLE);
	u64 reserved_bits = ((~0ULL) << cpuid_maxphyaddr(vcpu)) |
		0x2ff | (guest_cpuid_has_x2apic(vcpu) ? 0 : X2APIC_ENABLE);

	if (!msr_info->host_initiated &&
	    ((msr_info->data & reserved_bits) != 0 ||
	     new_state == X2APIC_ENABLE ||
	     (new_state == MSR_IA32_APICBASE_ENABLE &&
	      old_state == (MSR_IA32_APICBASE_ENABLE | X2APIC_ENABLE)) ||
	     (new_state == (MSR_IA32_APICBASE_ENABLE | X2APIC_ENABLE) &&
	      old_state == 0)))
		return 1;

	kvm_lapic_set_base(vcpu, msr_info->data);
	return 0;
}
EXPORT_SYMBOL_GPL(kvm_set_apic_base);

asmlinkage __visible void kvm_spurious_fault(void)
{
	/* Fault while not rebooting.  We want the trace. */
	BUG();
}
EXPORT_SYMBOL_GPL(kvm_spurious_fault);

#define EXCPT_BENIGN		0
#define EXCPT_CONTRIBUTORY	1
#define EXCPT_PF		2

static int exception_class(int vector)
{
	switch (vector) {
	case PF_VECTOR:
		return EXCPT_PF;
	case DE_VECTOR:
	case TS_VECTOR:
	case NP_VECTOR:
	case SS_VECTOR:
	case GP_VECTOR:
		return EXCPT_CONTRIBUTORY;
	default:
		break;
	}
	return EXCPT_BENIGN;
}

#define EXCPT_FAULT		0
#define EXCPT_TRAP		1
#define EXCPT_ABORT		2
#define EXCPT_INTERRUPT		3

static int exception_type(int vector)
{
	unsigned int mask;

	if (WARN_ON(vector > 31 || vector == NMI_VECTOR))
		return EXCPT_INTERRUPT;

	mask = 1 << vector;

	/* #DB is trap, as instruction watchpoints are handled elsewhere */
	if (mask & ((1 << DB_VECTOR) | (1 << BP_VECTOR) | (1 << OF_VECTOR)))
		return EXCPT_TRAP;

	if (mask & ((1 << DF_VECTOR) | (1 << MC_VECTOR)))
		return EXCPT_ABORT;

	/* Reserved exceptions will result in fault */
	return EXCPT_FAULT;
}

static void kvm_multiple_exception(struct kvm_vcpu *vcpu,
		unsigned nr, bool has_error, u32 error_code,
		bool reinject)
{
	u32 prev_nr;
	int class1, class2;

	kvm_make_request(KVM_REQ_EVENT, vcpu);

	if (!vcpu->arch.exception.pending) {
	queue:
		if (has_error && !is_protmode(vcpu))
			has_error = false;
		vcpu->arch.exception.pending = true;
		vcpu->arch.exception.has_error_code = has_error;
		vcpu->arch.exception.nr = nr;
		vcpu->arch.exception.error_code = error_code;
		vcpu->arch.exception.reinject = reinject;
		return;
	}

	/* to check exception */
	prev_nr = vcpu->arch.exception.nr;
	if (prev_nr == DF_VECTOR) {
		/* triple fault -> shutdown */
		kvm_make_request(KVM_REQ_TRIPLE_FAULT, vcpu);
		return;
	}
	class1 = exception_class(prev_nr);
	class2 = exception_class(nr);
	if ((class1 == EXCPT_CONTRIBUTORY && class2 == EXCPT_CONTRIBUTORY)
		|| (class1 == EXCPT_PF && class2 != EXCPT_BENIGN)) {
		/* generate double fault per SDM Table 5-5 */
		vcpu->arch.exception.pending = true;
		vcpu->arch.exception.has_error_code = true;
		vcpu->arch.exception.nr = DF_VECTOR;
		vcpu->arch.exception.error_code = 0;
	} else
		/* replace previous exception with a new one in a hope
		   that instruction re-execution will regenerate lost
		   exception */
		goto queue;
}

void kvm_queue_exception(struct kvm_vcpu *vcpu, unsigned nr)
{
	kvm_multiple_exception(vcpu, nr, false, 0, false);
}
EXPORT_SYMBOL_GPL(kvm_queue_exception);

void kvm_requeue_exception(struct kvm_vcpu *vcpu, unsigned nr)
{
	kvm_multiple_exception(vcpu, nr, false, 0, true);
}
EXPORT_SYMBOL_GPL(kvm_requeue_exception);

void kvm_complete_insn_gp(struct kvm_vcpu *vcpu, int err)
{
	if (err)
		kvm_inject_gp(vcpu, 0);
	else
		kvm_x86_ops->skip_emulated_instruction(vcpu);
}
EXPORT_SYMBOL_GPL(kvm_complete_insn_gp);

void kvm_inject_page_fault(struct kvm_vcpu *vcpu, struct x86_exception *fault)
{
	++vcpu->stat.pf_guest;
	vcpu->arch.cr2 = fault->address;
	kvm_queue_exception_e(vcpu, PF_VECTOR, fault->error_code);
}
EXPORT_SYMBOL_GPL(kvm_inject_page_fault);

static bool kvm_propagate_fault(struct kvm_vcpu *vcpu, struct x86_exception *fault)
{
	if (mmu_is_nested(vcpu) && !fault->nested_page_fault)
		vcpu->arch.nested_mmu.inject_page_fault(vcpu, fault);
	else
		vcpu->arch.mmu.inject_page_fault(vcpu, fault);

	return fault->nested_page_fault;
}

void kvm_inject_nmi(struct kvm_vcpu *vcpu)
{
	atomic_inc(&vcpu->arch.nmi_queued);
	kvm_make_request(KVM_REQ_NMI, vcpu);
}
EXPORT_SYMBOL_GPL(kvm_inject_nmi);

void kvm_queue_exception_e(struct kvm_vcpu *vcpu, unsigned nr, u32 error_code)
{
	kvm_multiple_exception(vcpu, nr, true, error_code, false);
}
EXPORT_SYMBOL_GPL(kvm_queue_exception_e);

void kvm_requeue_exception_e(struct kvm_vcpu *vcpu, unsigned nr, u32 error_code)
{
	kvm_multiple_exception(vcpu, nr, true, error_code, true);
}
EXPORT_SYMBOL_GPL(kvm_requeue_exception_e);

/*
 * Checks if cpl <= required_cpl; if true, return true.  Otherwise queue
 * a #GP and return false.
 */
bool kvm_require_cpl(struct kvm_vcpu *vcpu, int required_cpl)
{
	if (kvm_x86_ops->get_cpl(vcpu) <= required_cpl)
		return true;
	kvm_queue_exception_e(vcpu, GP_VECTOR, 0);
	return false;
}
EXPORT_SYMBOL_GPL(kvm_require_cpl);

bool kvm_require_dr(struct kvm_vcpu *vcpu, int dr)
{
	if ((dr != 4 && dr != 5) || !kvm_read_cr4_bits(vcpu, X86_CR4_DE))
		return true;

	kvm_queue_exception(vcpu, UD_VECTOR);
	return false;
}
EXPORT_SYMBOL_GPL(kvm_require_dr);

/*
 * This function will be used to read from the physical memory of the currently
 * running guest. The difference to kvm_vcpu_read_guest_page is that this function
 * can read from guest physical or from the guest's guest physical memory.
 */
int kvm_read_guest_page_mmu(struct kvm_vcpu *vcpu, struct kvm_mmu *mmu,
			    gfn_t ngfn, void *data, int offset, int len,
			    u32 access)
{
	struct x86_exception exception;
	gfn_t real_gfn;
	gpa_t ngpa;

	ngpa     = gfn_to_gpa(ngfn);
	real_gfn = mmu->translate_gpa(vcpu, ngpa, access, &exception);
	if (real_gfn == UNMAPPED_GVA)
		return -EFAULT;

	real_gfn = gpa_to_gfn(real_gfn);

	return kvm_vcpu_read_guest_page(vcpu, real_gfn, data, offset, len);
}
EXPORT_SYMBOL_GPL(kvm_read_guest_page_mmu);

static int kvm_read_nested_guest_page(struct kvm_vcpu *vcpu, gfn_t gfn,
			       void *data, int offset, int len, u32 access)
{
	return kvm_read_guest_page_mmu(vcpu, vcpu->arch.walk_mmu, gfn,
				       data, offset, len, access);
}

/*
 * Load the pae pdptrs.  Return true is they are all valid.
 */
int load_pdptrs(struct kvm_vcpu *vcpu, struct kvm_mmu *mmu, unsigned long cr3)
{
	gfn_t pdpt_gfn = cr3 >> PAGE_SHIFT;
	unsigned offset = ((cr3 & (PAGE_SIZE-1)) >> 5) << 2;
	int i;
	int ret;
	u64 pdpte[ARRAY_SIZE(mmu->pdptrs)];

	ret = kvm_read_guest_page_mmu(vcpu, mmu, pdpt_gfn, pdpte,
				      offset * sizeof(u64), sizeof(pdpte),
				      PFERR_USER_MASK|PFERR_WRITE_MASK);
	if (ret < 0) {
		ret = 0;
		goto out;
	}
	for (i = 0; i < ARRAY_SIZE(pdpte); ++i) {
		if ((pdpte[i] & PT_PRESENT_MASK) &&
		    (pdpte[i] &
		     vcpu->arch.mmu.guest_rsvd_check.rsvd_bits_mask[0][2])) {
			ret = 0;
			goto out;
		}
	}
	ret = 1;

	memcpy(mmu->pdptrs, pdpte, sizeof(mmu->pdptrs));
	__set_bit(VCPU_EXREG_PDPTR,
		  (unsigned long *)&vcpu->arch.regs_avail);
	__set_bit(VCPU_EXREG_PDPTR,
		  (unsigned long *)&vcpu->arch.regs_dirty);
out:

	return ret;
}
EXPORT_SYMBOL_GPL(load_pdptrs);

static bool pdptrs_changed(struct kvm_vcpu *vcpu)
{
	u64 pdpte[ARRAY_SIZE(vcpu->arch.walk_mmu->pdptrs)];
	bool changed = true;
	int offset;
	gfn_t gfn;
	int r;

	if (is_long_mode(vcpu) || !is_pae(vcpu))
		return false;

	if (!test_bit(VCPU_EXREG_PDPTR,
		      (unsigned long *)&vcpu->arch.regs_avail))
		return true;

	gfn = (kvm_read_cr3(vcpu) & ~31u) >> PAGE_SHIFT;
	offset = (kvm_read_cr3(vcpu) & ~31u) & (PAGE_SIZE - 1);
	r = kvm_read_nested_guest_page(vcpu, gfn, pdpte, offset, sizeof(pdpte),
				       PFERR_USER_MASK | PFERR_WRITE_MASK);
	if (r < 0)
		goto out;
	changed = memcmp(pdpte, vcpu->arch.walk_mmu->pdptrs, sizeof(pdpte)) != 0;
out:

	return changed;
}

int kvm_set_cr0(struct kvm_vcpu *vcpu, unsigned long cr0)
{
	unsigned long old_cr0 = kvm_read_cr0(vcpu);
	unsigned long update_bits = X86_CR0_PG | X86_CR0_WP;

	cr0 |= X86_CR0_ET;

#ifdef CONFIG_X86_64
	if (cr0 & 0xffffffff00000000UL)
		return 1;
#endif

	cr0 &= ~CR0_RESERVED_BITS;

	if ((cr0 & X86_CR0_NW) && !(cr0 & X86_CR0_CD))
		return 1;

	if ((cr0 & X86_CR0_PG) && !(cr0 & X86_CR0_PE))
		return 1;

	if (!is_paging(vcpu) && (cr0 & X86_CR0_PG)) {
#ifdef CONFIG_X86_64
		if ((vcpu->arch.efer & EFER_LME)) {
			int cs_db, cs_l;

			if (!is_pae(vcpu))
				return 1;
			kvm_x86_ops->get_cs_db_l_bits(vcpu, &cs_db, &cs_l);
			if (cs_l)
				return 1;
		} else
#endif
		if (is_pae(vcpu) && !load_pdptrs(vcpu, vcpu->arch.walk_mmu,
						 kvm_read_cr3(vcpu)))
			return 1;
	}

	if (!(cr0 & X86_CR0_PG) && kvm_read_cr4_bits(vcpu, X86_CR4_PCIDE))
		return 1;

	kvm_x86_ops->set_cr0(vcpu, cr0);

	if ((cr0 ^ old_cr0) & X86_CR0_PG) {
		kvm_clear_async_pf_completion_queue(vcpu);
		kvm_async_pf_hash_reset(vcpu);
	}

	if ((cr0 ^ old_cr0) & update_bits)
		kvm_mmu_reset_context(vcpu);

	if (((cr0 ^ old_cr0) & X86_CR0_CD) &&
	    kvm_arch_has_noncoherent_dma(vcpu->kvm) &&
	    !kvm_check_has_quirk(vcpu->kvm, KVM_X86_QUIRK_CD_NW_CLEARED))
		kvm_zap_gfn_range(vcpu->kvm, 0, ~0ULL);

	return 0;
}
EXPORT_SYMBOL_GPL(kvm_set_cr0);

void kvm_lmsw(struct kvm_vcpu *vcpu, unsigned long msw)
{
	(void)kvm_set_cr0(vcpu, kvm_read_cr0_bits(vcpu, ~0x0eul) | (msw & 0x0f));
}
EXPORT_SYMBOL_GPL(kvm_lmsw);

static void kvm_load_guest_xcr0(struct kvm_vcpu *vcpu)
{
	if (kvm_read_cr4_bits(vcpu, X86_CR4_OSXSAVE) &&
			!vcpu->guest_xcr0_loaded) {
		/* kvm_set_xcr() also depends on this */
		xsetbv(XCR_XFEATURE_ENABLED_MASK, vcpu->arch.xcr0);
		vcpu->guest_xcr0_loaded = 1;
	}
}

static void kvm_put_guest_xcr0(struct kvm_vcpu *vcpu)
{
	if (vcpu->guest_xcr0_loaded) {
		if (vcpu->arch.xcr0 != host_xcr0)
			xsetbv(XCR_XFEATURE_ENABLED_MASK, host_xcr0);
		vcpu->guest_xcr0_loaded = 0;
	}
}

static int __kvm_set_xcr(struct kvm_vcpu *vcpu, u32 index, u64 xcr)
{
	u64 xcr0 = xcr;
	u64 old_xcr0 = vcpu->arch.xcr0;
	u64 valid_bits;

	/* Only support XCR_XFEATURE_ENABLED_MASK(xcr0) now  */
	if (index != XCR_XFEATURE_ENABLED_MASK)
		return 1;
	if (!(xcr0 & XFEATURE_MASK_FP))
		return 1;
	if ((xcr0 & XFEATURE_MASK_YMM) && !(xcr0 & XFEATURE_MASK_SSE))
		return 1;

	/*
	 * Do not allow the guest to set bits that we do not support
	 * saving.  However, xcr0 bit 0 is always set, even if the
	 * emulated CPU does not support XSAVE (see fx_init).
	 */
	valid_bits = vcpu->arch.guest_supported_xcr0 | XFEATURE_MASK_FP;
	if (xcr0 & ~valid_bits)
		return 1;

	if ((!(xcr0 & XFEATURE_MASK_BNDREGS)) !=
	    (!(xcr0 & XFEATURE_MASK_BNDCSR)))
		return 1;

	if (xcr0 & XFEATURE_MASK_AVX512) {
		if (!(xcr0 & XFEATURE_MASK_YMM))
			return 1;
		if ((xcr0 & XFEATURE_MASK_AVX512) != XFEATURE_MASK_AVX512)
			return 1;
	}
	vcpu->arch.xcr0 = xcr0;

	if ((xcr0 ^ old_xcr0) & XFEATURE_MASK_EXTEND)
		kvm_update_cpuid(vcpu);
	return 0;
}

int kvm_set_xcr(struct kvm_vcpu *vcpu, u32 index, u64 xcr)
{
	if (kvm_x86_ops->get_cpl(vcpu) != 0 ||
	    __kvm_set_xcr(vcpu, index, xcr)) {
		kvm_inject_gp(vcpu, 0);
		return 1;
	}
	return 0;
}
EXPORT_SYMBOL_GPL(kvm_set_xcr);

int kvm_set_cr4(struct kvm_vcpu *vcpu, unsigned long cr4)
{
	unsigned long old_cr4 = kvm_read_cr4(vcpu);
	unsigned long pdptr_bits = X86_CR4_PGE | X86_CR4_PSE | X86_CR4_PAE |
				   X86_CR4_SMEP | X86_CR4_SMAP | X86_CR4_PKE;

	if (cr4 & CR4_RESERVED_BITS)
		return 1;

	if (!guest_cpuid_has_xsave(vcpu) && (cr4 & X86_CR4_OSXSAVE))
		return 1;

	if (!guest_cpuid_has_smep(vcpu) && (cr4 & X86_CR4_SMEP))
		return 1;

	if (!guest_cpuid_has_smap(vcpu) && (cr4 & X86_CR4_SMAP))
		return 1;

	if (!guest_cpuid_has_fsgsbase(vcpu) && (cr4 & X86_CR4_FSGSBASE))
		return 1;

	if (!guest_cpuid_has_pku(vcpu) && (cr4 & X86_CR4_PKE))
		return 1;

	if (is_long_mode(vcpu)) {
		if (!(cr4 & X86_CR4_PAE))
			return 1;
	} else if (is_paging(vcpu) && (cr4 & X86_CR4_PAE)
		   && ((cr4 ^ old_cr4) & pdptr_bits)
		   && !load_pdptrs(vcpu, vcpu->arch.walk_mmu,
				   kvm_read_cr3(vcpu)))
		return 1;

	if ((cr4 & X86_CR4_PCIDE) && !(old_cr4 & X86_CR4_PCIDE)) {
		if (!guest_cpuid_has_pcid(vcpu))
			return 1;

		/* PCID can not be enabled when cr3[11:0]!=000H or EFER.LMA=0 */
		if ((kvm_read_cr3(vcpu) & X86_CR3_PCID_MASK) || !is_long_mode(vcpu))
			return 1;
	}

	if (kvm_x86_ops->set_cr4(vcpu, cr4))
		return 1;

	if (((cr4 ^ old_cr4) & pdptr_bits) ||
	    (!(cr4 & X86_CR4_PCIDE) && (old_cr4 & X86_CR4_PCIDE)))
		kvm_mmu_reset_context(vcpu);

	if ((cr4 ^ old_cr4) & (X86_CR4_OSXSAVE | X86_CR4_PKE))
		kvm_update_cpuid(vcpu);

	return 0;
}
EXPORT_SYMBOL_GPL(kvm_set_cr4);

int kvm_set_cr3(struct kvm_vcpu *vcpu, unsigned long cr3)
{
#ifdef CONFIG_X86_64
	cr3 &= ~CR3_PCID_INVD;
#endif

	if (cr3 == kvm_read_cr3(vcpu) && !pdptrs_changed(vcpu)) {
		kvm_mmu_sync_roots(vcpu);
		kvm_make_request(KVM_REQ_TLB_FLUSH, vcpu);
		return 0;
	}

	if (is_long_mode(vcpu)) {
		if (cr3 & CR3_L_MODE_RESERVED_BITS)
			return 1;
	} else if (is_pae(vcpu) && is_paging(vcpu) &&
		   !load_pdptrs(vcpu, vcpu->arch.walk_mmu, cr3))
		return 1;

	vcpu->arch.cr3 = cr3;
	__set_bit(VCPU_EXREG_CR3, (ulong *)&vcpu->arch.regs_avail);
	kvm_mmu_new_cr3(vcpu);
	return 0;
}
EXPORT_SYMBOL_GPL(kvm_set_cr3);

int kvm_set_cr8(struct kvm_vcpu *vcpu, unsigned long cr8)
{
	if (cr8 & CR8_RESERVED_BITS)
		return 1;
	if (lapic_in_kernel(vcpu))
		kvm_lapic_set_tpr(vcpu, cr8);
	else
		vcpu->arch.cr8 = cr8;
	return 0;
}
EXPORT_SYMBOL_GPL(kvm_set_cr8);

unsigned long kvm_get_cr8(struct kvm_vcpu *vcpu)
{
	if (lapic_in_kernel(vcpu))
		return kvm_lapic_get_cr8(vcpu);
	else
		return vcpu->arch.cr8;
}
EXPORT_SYMBOL_GPL(kvm_get_cr8);

static void kvm_update_dr0123(struct kvm_vcpu *vcpu)
{
	int i;

	if (!(vcpu->guest_debug & KVM_GUESTDBG_USE_HW_BP)) {
		for (i = 0; i < KVM_NR_DB_REGS; i++)
			vcpu->arch.eff_db[i] = vcpu->arch.db[i];
		vcpu->arch.switch_db_regs |= KVM_DEBUGREG_RELOAD;
	}
}

static void kvm_update_dr6(struct kvm_vcpu *vcpu)
{
	if (!(vcpu->guest_debug & KVM_GUESTDBG_USE_HW_BP))
		kvm_x86_ops->set_dr6(vcpu, vcpu->arch.dr6);
}

static void kvm_update_dr7(struct kvm_vcpu *vcpu)
{
	unsigned long dr7;

	if (vcpu->guest_debug & KVM_GUESTDBG_USE_HW_BP)
		dr7 = vcpu->arch.guest_debug_dr7;
	else
		dr7 = vcpu->arch.dr7;
	kvm_x86_ops->set_dr7(vcpu, dr7);
	vcpu->arch.switch_db_regs &= ~KVM_DEBUGREG_BP_ENABLED;
	if (dr7 & DR7_BP_EN_MASK)
		vcpu->arch.switch_db_regs |= KVM_DEBUGREG_BP_ENABLED;
}

static u64 kvm_dr6_fixed(struct kvm_vcpu *vcpu)
{
	u64 fixed = DR6_FIXED_1;

	if (!guest_cpuid_has_rtm(vcpu))
		fixed |= DR6_RTM;
	return fixed;
}

static int __kvm_set_dr(struct kvm_vcpu *vcpu, int dr, unsigned long val)
{
	switch (dr) {
	case 0 ... 3:
		vcpu->arch.db[dr] = val;
		if (!(vcpu->guest_debug & KVM_GUESTDBG_USE_HW_BP))
			vcpu->arch.eff_db[dr] = val;
		break;
	case 4:
		/* fall through */
	case 6:
		if (val & 0xffffffff00000000ULL)
			return -1; /* #GP */
		vcpu->arch.dr6 = (val & DR6_VOLATILE) | kvm_dr6_fixed(vcpu);
		kvm_update_dr6(vcpu);
		break;
	case 5:
		/* fall through */
	default: /* 7 */
		if (val & 0xffffffff00000000ULL)
			return -1; /* #GP */
		vcpu->arch.dr7 = (val & DR7_VOLATILE) | DR7_FIXED_1;
		kvm_update_dr7(vcpu);
		break;
	}

	return 0;
}

int kvm_set_dr(struct kvm_vcpu *vcpu, int dr, unsigned long val)
{
	if (__kvm_set_dr(vcpu, dr, val)) {
		kvm_inject_gp(vcpu, 0);
		return 1;
	}
	return 0;
}
EXPORT_SYMBOL_GPL(kvm_set_dr);

int kvm_get_dr(struct kvm_vcpu *vcpu, int dr, unsigned long *val)
{
	switch (dr) {
	case 0 ... 3:
		*val = vcpu->arch.db[dr];
		break;
	case 4:
		/* fall through */
	case 6:
		if (vcpu->guest_debug & KVM_GUESTDBG_USE_HW_BP)
			*val = vcpu->arch.dr6;
		else
			*val = kvm_x86_ops->get_dr6(vcpu);
		break;
	case 5:
		/* fall through */
	default: /* 7 */
		*val = vcpu->arch.dr7;
		break;
	}
	return 0;
}
EXPORT_SYMBOL_GPL(kvm_get_dr);

bool kvm_rdpmc(struct kvm_vcpu *vcpu)
{
	u32 ecx = kvm_register_read(vcpu, VCPU_REGS_RCX);
	u64 data;
	int err;

	err = kvm_pmu_rdpmc(vcpu, ecx, &data);
	if (err)
		return err;
	kvm_register_write(vcpu, VCPU_REGS_RAX, (u32)data);
	kvm_register_write(vcpu, VCPU_REGS_RDX, data >> 32);
	return err;
}
EXPORT_SYMBOL_GPL(kvm_rdpmc);

/*
 * List of msr numbers which we expose to userspace through KVM_GET_MSRS
 * and KVM_SET_MSRS, and KVM_GET_MSR_INDEX_LIST.
 *
 * This list is modified at module load time to reflect the
 * capabilities of the host cpu. This capabilities test skips MSRs that are
 * kvm-specific. Those are put in emulated_msrs; filtering of emulated_msrs
 * may depend on host virtualization features rather than host cpu features.
 */

static u32 msrs_to_save[] = {
	MSR_IA32_SYSENTER_CS, MSR_IA32_SYSENTER_ESP, MSR_IA32_SYSENTER_EIP,
	MSR_STAR,
#ifdef CONFIG_X86_64
	MSR_CSTAR, MSR_KERNEL_GS_BASE, MSR_SYSCALL_MASK, MSR_LSTAR,
#endif
	MSR_IA32_TSC, MSR_IA32_CR_PAT, MSR_VM_HSAVE_PA,
	MSR_IA32_FEATURE_CONTROL, MSR_IA32_BNDCFGS, MSR_TSC_AUX,
};

static unsigned num_msrs_to_save;

static u32 emulated_msrs[] = {
	MSR_KVM_SYSTEM_TIME, MSR_KVM_WALL_CLOCK,
	MSR_KVM_SYSTEM_TIME_NEW, MSR_KVM_WALL_CLOCK_NEW,
	HV_X64_MSR_GUEST_OS_ID, HV_X64_MSR_HYPERCALL,
	HV_X64_MSR_TIME_REF_COUNT, HV_X64_MSR_REFERENCE_TSC,
	HV_X64_MSR_CRASH_P0, HV_X64_MSR_CRASH_P1, HV_X64_MSR_CRASH_P2,
	HV_X64_MSR_CRASH_P3, HV_X64_MSR_CRASH_P4, HV_X64_MSR_CRASH_CTL,
	HV_X64_MSR_RESET,
	HV_X64_MSR_VP_INDEX,
	HV_X64_MSR_VP_RUNTIME,
	HV_X64_MSR_SCONTROL,
	HV_X64_MSR_STIMER0_CONFIG,
	HV_X64_MSR_APIC_ASSIST_PAGE, MSR_KVM_ASYNC_PF_EN, MSR_KVM_STEAL_TIME,
	MSR_KVM_PV_EOI_EN,

	MSR_IA32_TSC_ADJUST,
	MSR_IA32_TSCDEADLINE,
	MSR_IA32_MISC_ENABLE,
	MSR_IA32_MCG_STATUS,
	MSR_IA32_MCG_CTL,
	MSR_IA32_MCG_EXT_CTL,
	MSR_IA32_SMBASE,
};

static unsigned num_emulated_msrs;

bool kvm_valid_efer(struct kvm_vcpu *vcpu, u64 efer)
{
	if (efer & efer_reserved_bits)
		return false;

	if (efer & EFER_FFXSR) {
		struct kvm_cpuid_entry2 *feat;

		feat = kvm_find_cpuid_entry(vcpu, 0x80000001, 0);
		if (!feat || !(feat->edx & bit(X86_FEATURE_FXSR_OPT)))
			return false;
	}

	if (efer & EFER_SVME) {
		struct kvm_cpuid_entry2 *feat;

		feat = kvm_find_cpuid_entry(vcpu, 0x80000001, 0);
		if (!feat || !(feat->ecx & bit(X86_FEATURE_SVM)))
			return false;
	}

	return true;
}
EXPORT_SYMBOL_GPL(kvm_valid_efer);

static int set_efer(struct kvm_vcpu *vcpu, u64 efer)
{
	u64 old_efer = vcpu->arch.efer;

	if (!kvm_valid_efer(vcpu, efer))
		return 1;

	if (is_paging(vcpu)
	    && (vcpu->arch.efer & EFER_LME) != (efer & EFER_LME))
		return 1;

	efer &= ~EFER_LMA;
	efer |= vcpu->arch.efer & EFER_LMA;

	kvm_x86_ops->set_efer(vcpu, efer);

	/* Update reserved bits */
	if ((efer ^ old_efer) & EFER_NX)
		kvm_mmu_reset_context(vcpu);

	return 0;
}

void kvm_enable_efer_bits(u64 mask)
{
       efer_reserved_bits &= ~mask;
}
EXPORT_SYMBOL_GPL(kvm_enable_efer_bits);

/*
 * Writes msr value into into the appropriate "register".
 * Returns 0 on success, non-0 otherwise.
 * Assumes vcpu_load() was already called.
 */
int kvm_set_msr(struct kvm_vcpu *vcpu, struct msr_data *msr)
{
	switch (msr->index) {
	case MSR_FS_BASE:
	case MSR_GS_BASE:
	case MSR_KERNEL_GS_BASE:
	case MSR_CSTAR:
	case MSR_LSTAR:
		if (is_noncanonical_address(msr->data))
			return 1;
		break;
	case MSR_IA32_SYSENTER_EIP:
	case MSR_IA32_SYSENTER_ESP:
		/*
		 * IA32_SYSENTER_ESP and IA32_SYSENTER_EIP cause #GP if
		 * non-canonical address is written on Intel but not on
		 * AMD (which ignores the top 32-bits, because it does
		 * not implement 64-bit SYSENTER).
		 *
		 * 64-bit code should hence be able to write a non-canonical
		 * value on AMD.  Making the address canonical ensures that
		 * vmentry does not fail on Intel after writing a non-canonical
		 * value, and that something deterministic happens if the guest
		 * invokes 64-bit SYSENTER.
		 */
		msr->data = get_canonical(msr->data);
	}
	return kvm_x86_ops->set_msr(vcpu, msr);
}
EXPORT_SYMBOL_GPL(kvm_set_msr);

/*
 * Adapt set_msr() to msr_io()'s calling convention
 */
static int do_get_msr(struct kvm_vcpu *vcpu, unsigned index, u64 *data)
{
	struct msr_data msr;
	int r;

	msr.index = index;
	msr.host_initiated = true;
	r = kvm_get_msr(vcpu, &msr);
	if (r)
		return r;

	*data = msr.data;
	return 0;
}

static int do_set_msr(struct kvm_vcpu *vcpu, unsigned index, u64 *data)
{
	struct msr_data msr;

	msr.data = *data;
	msr.index = index;
	msr.host_initiated = true;
	return kvm_set_msr(vcpu, &msr);
}

#ifdef CONFIG_X86_64
struct pvclock_gtod_data {
	seqcount_t	seq;

	struct { /* extract of a clocksource struct */
		int vclock_mode;
		cycle_t	cycle_last;
		cycle_t	mask;
		u32	mult;
		u32	shift;
	} clock;

	u64		boot_ns;
	u64		nsec_base;
};

static struct pvclock_gtod_data pvclock_gtod_data;

static void update_pvclock_gtod(struct timekeeper *tk)
{
	struct pvclock_gtod_data *vdata = &pvclock_gtod_data;
	u64 boot_ns;

	boot_ns = ktime_to_ns(ktime_add(tk->tkr_mono.base, tk->offs_boot));

	write_seqcount_begin(&vdata->seq);

	/* copy pvclock gtod data */
	vdata->clock.vclock_mode	= tk->tkr_mono.clock->archdata.vclock_mode;
	vdata->clock.cycle_last		= tk->tkr_mono.cycle_last;
	vdata->clock.mask		= tk->tkr_mono.mask;
	vdata->clock.mult		= tk->tkr_mono.mult;
	vdata->clock.shift		= tk->tkr_mono.shift;

	vdata->boot_ns			= boot_ns;
	vdata->nsec_base		= tk->tkr_mono.xtime_nsec;

	write_seqcount_end(&vdata->seq);
}
#endif

void kvm_set_pending_timer(struct kvm_vcpu *vcpu)
{
	/*
	 * Note: KVM_REQ_PENDING_TIMER is implicitly checked in
	 * vcpu_enter_guest.  This function is only called from
	 * the physical CPU that is running vcpu.
	 */
	kvm_make_request(KVM_REQ_PENDING_TIMER, vcpu);
}

static void kvm_write_wall_clock(struct kvm *kvm, gpa_t wall_clock)
{
	int version;
	int r;
	struct pvclock_wall_clock wc;
	struct timespec64 boot;

	if (!wall_clock)
		return;

	r = kvm_read_guest(kvm, wall_clock, &version, sizeof(version));
	if (r)
		return;

	if (version & 1)
		++version;  /* first time write, random junk */

	++version;

	if (kvm_write_guest(kvm, wall_clock, &version, sizeof(version)))
		return;

	/*
	 * The guest calculates current wall clock time by adding
	 * system time (updated by kvm_guest_time_update below) to the
	 * wall clock specified here.  guest system time equals host
	 * system time for us, thus we must fill in host boot time here.
	 */
	getboottime64(&boot);

	if (kvm->arch.kvmclock_offset) {
		struct timespec64 ts = ns_to_timespec64(kvm->arch.kvmclock_offset);
		boot = timespec64_sub(boot, ts);
	}
	wc.sec = (u32)boot.tv_sec; /* overflow in 2106 guest time */
	wc.nsec = boot.tv_nsec;
	wc.version = version;

	kvm_write_guest(kvm, wall_clock, &wc, sizeof(wc));

	version++;
	kvm_write_guest(kvm, wall_clock, &version, sizeof(version));
}

static uint32_t div_frac(uint32_t dividend, uint32_t divisor)
{
	do_shl32_div32(dividend, divisor);
	return dividend;
}

static void kvm_get_time_scale(uint64_t scaled_hz, uint64_t base_hz,
			       s8 *pshift, u32 *pmultiplier)
{
	uint64_t scaled64;
	int32_t  shift = 0;
	uint64_t tps64;
	uint32_t tps32;

	tps64 = base_hz;
	scaled64 = scaled_hz;
	while (tps64 > scaled64*2 || tps64 & 0xffffffff00000000ULL) {
		tps64 >>= 1;
		shift--;
	}

	tps32 = (uint32_t)tps64;
	while (tps32 <= scaled64 || scaled64 & 0xffffffff00000000ULL) {
		if (scaled64 & 0xffffffff00000000ULL || tps32 & 0x80000000)
			scaled64 >>= 1;
		else
			tps32 <<= 1;
		shift++;
	}

	*pshift = shift;
	*pmultiplier = div_frac(scaled64, tps32);

	pr_debug("%s: base_hz %llu => %llu, shift %d, mul %u\n",
		 __func__, base_hz, scaled_hz, shift, *pmultiplier);
}

#ifdef CONFIG_X86_64
static atomic_t kvm_guest_has_master_clock = ATOMIC_INIT(0);
#endif

static DEFINE_PER_CPU(unsigned long, cpu_tsc_khz);
static unsigned long max_tsc_khz;

static u32 adjust_tsc_khz(u32 khz, s32 ppm)
{
	u64 v = (u64)khz * (1000000 + ppm);
	do_div(v, 1000000);
	return v;
}

static int set_tsc_khz(struct kvm_vcpu *vcpu, u32 user_tsc_khz, bool scale)
{
	u64 ratio;

	/* Guest TSC same frequency as host TSC? */
	if (!scale) {
		vcpu->arch.tsc_scaling_ratio = kvm_default_tsc_scaling_ratio;
		return 0;
	}

	/* TSC scaling supported? */
	if (!kvm_has_tsc_control) {
		if (user_tsc_khz > tsc_khz) {
			vcpu->arch.tsc_catchup = 1;
			vcpu->arch.tsc_always_catchup = 1;
			return 0;
		} else {
			WARN(1, "user requested TSC rate below hardware speed\n");
			return -1;
		}
	}

	/* TSC scaling required  - calculate ratio */
	ratio = mul_u64_u32_div(1ULL << kvm_tsc_scaling_ratio_frac_bits,
				user_tsc_khz, tsc_khz);

	if (ratio == 0 || ratio >= kvm_max_tsc_scaling_ratio) {
		WARN_ONCE(1, "Invalid TSC scaling ratio - virtual-tsc-khz=%u\n",
			  user_tsc_khz);
		return -1;
	}

	vcpu->arch.tsc_scaling_ratio = ratio;
	return 0;
}

static int kvm_set_tsc_khz(struct kvm_vcpu *vcpu, u32 user_tsc_khz)
{
	u32 thresh_lo, thresh_hi;
	int use_scaling = 0;

	/* tsc_khz can be zero if TSC calibration fails */
	if (user_tsc_khz == 0) {
		/* set tsc_scaling_ratio to a safe value */
		vcpu->arch.tsc_scaling_ratio = kvm_default_tsc_scaling_ratio;
		return -1;
	}

	/* Compute a scale to convert nanoseconds in TSC cycles */
	kvm_get_time_scale(user_tsc_khz * 1000LL, NSEC_PER_SEC,
			   &vcpu->arch.virtual_tsc_shift,
			   &vcpu->arch.virtual_tsc_mult);
	vcpu->arch.virtual_tsc_khz = user_tsc_khz;

	/*
	 * Compute the variation in TSC rate which is acceptable
	 * within the range of tolerance and decide if the
	 * rate being applied is within that bounds of the hardware
	 * rate.  If so, no scaling or compensation need be done.
	 */
	thresh_lo = adjust_tsc_khz(tsc_khz, -tsc_tolerance_ppm);
	thresh_hi = adjust_tsc_khz(tsc_khz, tsc_tolerance_ppm);
	if (user_tsc_khz < thresh_lo || user_tsc_khz > thresh_hi) {
		pr_debug("kvm: requested TSC rate %u falls outside tolerance [%u,%u]\n", user_tsc_khz, thresh_lo, thresh_hi);
		use_scaling = 1;
	}
	return set_tsc_khz(vcpu, user_tsc_khz, use_scaling);
}

static u64 compute_guest_tsc(struct kvm_vcpu *vcpu, s64 kernel_ns)
{
	u64 tsc = pvclock_scale_delta(kernel_ns-vcpu->arch.this_tsc_nsec,
				      vcpu->arch.virtual_tsc_mult,
				      vcpu->arch.virtual_tsc_shift);
	tsc += vcpu->arch.this_tsc_write;
	return tsc;
}

static void kvm_track_tsc_matching(struct kvm_vcpu *vcpu)
{
#ifdef CONFIG_X86_64
	bool vcpus_matched;
	struct kvm_arch *ka = &vcpu->kvm->arch;
	struct pvclock_gtod_data *gtod = &pvclock_gtod_data;

	vcpus_matched = (ka->nr_vcpus_matched_tsc + 1 ==
			 atomic_read(&vcpu->kvm->online_vcpus));

	/*
	 * Once the masterclock is enabled, always perform request in
	 * order to update it.
	 *
	 * In order to enable masterclock, the host clocksource must be TSC
	 * and the vcpus need to have matched TSCs.  When that happens,
	 * perform request to enable masterclock.
	 */
	if (ka->use_master_clock ||
	    (gtod->clock.vclock_mode == VCLOCK_TSC && vcpus_matched))
		kvm_make_request(KVM_REQ_MASTERCLOCK_UPDATE, vcpu);

	trace_kvm_track_tsc(vcpu->vcpu_id, ka->nr_vcpus_matched_tsc,
			    atomic_read(&vcpu->kvm->online_vcpus),
		            ka->use_master_clock, gtod->clock.vclock_mode);
#endif
}

static void update_ia32_tsc_adjust_msr(struct kvm_vcpu *vcpu, s64 offset)
{
	u64 curr_offset = kvm_x86_ops->read_tsc_offset(vcpu);
	vcpu->arch.ia32_tsc_adjust_msr += offset - curr_offset;
}

/*
 * Multiply tsc by a fixed point number represented by ratio.
 *
 * The most significant 64-N bits (mult) of ratio represent the
 * integral part of the fixed point number; the remaining N bits
 * (frac) represent the fractional part, ie. ratio represents a fixed
 * point number (mult + frac * 2^(-N)).
 *
 * N equals to kvm_tsc_scaling_ratio_frac_bits.
 */
static inline u64 __scale_tsc(u64 ratio, u64 tsc)
{
	return mul_u64_u64_shr(tsc, ratio, kvm_tsc_scaling_ratio_frac_bits);
}

u64 kvm_scale_tsc(struct kvm_vcpu *vcpu, u64 tsc)
{
	u64 _tsc = tsc;
	u64 ratio = vcpu->arch.tsc_scaling_ratio;

	if (ratio != kvm_default_tsc_scaling_ratio)
		_tsc = __scale_tsc(ratio, tsc);

	return _tsc;
}
EXPORT_SYMBOL_GPL(kvm_scale_tsc);

static u64 kvm_compute_tsc_offset(struct kvm_vcpu *vcpu, u64 target_tsc)
{
	u64 tsc;

	tsc = kvm_scale_tsc(vcpu, rdtsc());

	return target_tsc - tsc;
}

u64 kvm_read_l1_tsc(struct kvm_vcpu *vcpu, u64 host_tsc)
{
	return kvm_x86_ops->read_l1_tsc(vcpu, kvm_scale_tsc(vcpu, host_tsc));
}
EXPORT_SYMBOL_GPL(kvm_read_l1_tsc);

void kvm_write_tsc(struct kvm_vcpu *vcpu, struct msr_data *msr)
{
	struct kvm *kvm = vcpu->kvm;
	u64 offset, ns, elapsed;
	unsigned long flags;
	s64 usdiff;
	bool matched;
	bool already_matched;
	u64 data = msr->data;

	raw_spin_lock_irqsave(&kvm->arch.tsc_write_lock, flags);
	offset = kvm_compute_tsc_offset(vcpu, data);
	ns = get_kernel_ns();
	elapsed = ns - kvm->arch.last_tsc_nsec;

	if (vcpu->arch.virtual_tsc_khz) {
		int faulted = 0;

		/* n.b - signed multiplication and division required */
		usdiff = data - kvm->arch.last_tsc_write;
#ifdef CONFIG_X86_64
		usdiff = (usdiff * 1000) / vcpu->arch.virtual_tsc_khz;
#else
		/* do_div() only does unsigned */
		asm("1: idivl %[divisor]\n"
		    "2: xor %%edx, %%edx\n"
		    "   movl $0, %[faulted]\n"
		    "3:\n"
		    ".section .fixup,\"ax\"\n"
		    "4: movl $1, %[faulted]\n"
		    "   jmp  3b\n"
		    ".previous\n"

		_ASM_EXTABLE(1b, 4b)

		: "=A"(usdiff), [faulted] "=r" (faulted)
		: "A"(usdiff * 1000), [divisor] "rm"(vcpu->arch.virtual_tsc_khz));

#endif
		do_div(elapsed, 1000);
		usdiff -= elapsed;
		if (usdiff < 0)
			usdiff = -usdiff;

		/* idivl overflow => difference is larger than USEC_PER_SEC */
		if (faulted)
			usdiff = USEC_PER_SEC;
	} else
		usdiff = USEC_PER_SEC; /* disable TSC match window below */

	/*
	 * Special case: TSC write with a small delta (1 second) of virtual
	 * cycle time against real time is interpreted as an attempt to
	 * synchronize the CPU.
         *
	 * For a reliable TSC, we can match TSC offsets, and for an unstable
	 * TSC, we add elapsed time in this computation.  We could let the
	 * compensation code attempt to catch up if we fall behind, but
	 * it's better to try to match offsets from the beginning.
         */
	if (usdiff < USEC_PER_SEC &&
	    vcpu->arch.virtual_tsc_khz == kvm->arch.last_tsc_khz) {
		if (!check_tsc_unstable()) {
			offset = kvm->arch.cur_tsc_offset;
			pr_debug("kvm: matched tsc offset for %llu\n", data);
		} else {
			u64 delta = nsec_to_cycles(vcpu, elapsed);
			data += delta;
			offset = kvm_compute_tsc_offset(vcpu, data);
			pr_debug("kvm: adjusted tsc offset by %llu\n", delta);
		}
		matched = true;
		already_matched = (vcpu->arch.this_tsc_generation == kvm->arch.cur_tsc_generation);
	} else {
		/*
		 * We split periods of matched TSC writes into generations.
		 * For each generation, we track the original measured
		 * nanosecond time, offset, and write, so if TSCs are in
		 * sync, we can match exact offset, and if not, we can match
		 * exact software computation in compute_guest_tsc()
		 *
		 * These values are tracked in kvm->arch.cur_xxx variables.
		 */
		kvm->arch.cur_tsc_generation++;
		kvm->arch.cur_tsc_nsec = ns;
		kvm->arch.cur_tsc_write = data;
		kvm->arch.cur_tsc_offset = offset;
		matched = false;
		pr_debug("kvm: new tsc generation %llu, clock %llu\n",
			 kvm->arch.cur_tsc_generation, data);
	}

	/*
	 * We also track th most recent recorded KHZ, write and time to
	 * allow the matching interval to be extended at each write.
	 */
	kvm->arch.last_tsc_nsec = ns;
	kvm->arch.last_tsc_write = data;
	kvm->arch.last_tsc_khz = vcpu->arch.virtual_tsc_khz;

	vcpu->arch.last_guest_tsc = data;

	/* Keep track of which generation this VCPU has synchronized to */
	vcpu->arch.this_tsc_generation = kvm->arch.cur_tsc_generation;
	vcpu->arch.this_tsc_nsec = kvm->arch.cur_tsc_nsec;
	vcpu->arch.this_tsc_write = kvm->arch.cur_tsc_write;

	if (guest_cpuid_has_tsc_adjust(vcpu) && !msr->host_initiated)
		update_ia32_tsc_adjust_msr(vcpu, offset);
	kvm_x86_ops->write_tsc_offset(vcpu, offset);
	raw_spin_unlock_irqrestore(&kvm->arch.tsc_write_lock, flags);

	spin_lock(&kvm->arch.pvclock_gtod_sync_lock);
	if (!matched) {
		kvm->arch.nr_vcpus_matched_tsc = 0;
	} else if (!already_matched) {
		kvm->arch.nr_vcpus_matched_tsc++;
	}

	kvm_track_tsc_matching(vcpu);
	spin_unlock(&kvm->arch.pvclock_gtod_sync_lock);
}

EXPORT_SYMBOL_GPL(kvm_write_tsc);

static inline void adjust_tsc_offset_guest(struct kvm_vcpu *vcpu,
					   s64 adjustment)
{
	kvm_x86_ops->adjust_tsc_offset_guest(vcpu, adjustment);
}

static inline void adjust_tsc_offset_host(struct kvm_vcpu *vcpu, s64 adjustment)
{
	if (vcpu->arch.tsc_scaling_ratio != kvm_default_tsc_scaling_ratio)
		WARN_ON(adjustment < 0);
	adjustment = kvm_scale_tsc(vcpu, (u64) adjustment);
	kvm_x86_ops->adjust_tsc_offset_guest(vcpu, adjustment);
}

#ifdef CONFIG_X86_64

static cycle_t read_tsc(void)
{
	cycle_t ret = (cycle_t)rdtsc_ordered();
	u64 last = pvclock_gtod_data.clock.cycle_last;

	if (likely(ret >= last))
		return ret;

	/*
	 * GCC likes to generate cmov here, but this branch is extremely
	 * predictable (it's just a function of time and the likely is
	 * very likely) and there's a data dependence, so force GCC
	 * to generate a branch instead.  I don't barrier() because
	 * we don't actually need a barrier, and if this function
	 * ever gets inlined it will generate worse code.
	 */
	asm volatile ("");
	return last;
}

static inline u64 vgettsc(cycle_t *cycle_now)
{
	long v;
	struct pvclock_gtod_data *gtod = &pvclock_gtod_data;

	*cycle_now = read_tsc();

	v = (*cycle_now - gtod->clock.cycle_last) & gtod->clock.mask;
	return v * gtod->clock.mult;
}

static int do_monotonic_boot(s64 *t, cycle_t *cycle_now)
{
	struct pvclock_gtod_data *gtod = &pvclock_gtod_data;
	unsigned long seq;
	int mode;
	u64 ns;

	do {
		seq = read_seqcount_begin(&gtod->seq);
		mode = gtod->clock.vclock_mode;
		ns = gtod->nsec_base;
		ns += vgettsc(cycle_now);
		ns >>= gtod->clock.shift;
		ns += gtod->boot_ns;
	} while (unlikely(read_seqcount_retry(&gtod->seq, seq)));
	*t = ns;

	return mode;
}

/* returns true if host is using tsc clocksource */
static bool kvm_get_time_and_clockread(s64 *kernel_ns, cycle_t *cycle_now)
{
	/* checked again under seqlock below */
	if (pvclock_gtod_data.clock.vclock_mode != VCLOCK_TSC)
		return false;

	return do_monotonic_boot(kernel_ns, cycle_now) == VCLOCK_TSC;
}
#endif

/*
 *
 * Assuming a stable TSC across physical CPUS, and a stable TSC
 * across virtual CPUs, the following condition is possible.
 * Each numbered line represents an event visible to both
 * CPUs at the next numbered event.
 *
 * "timespecX" represents host monotonic time. "tscX" represents
 * RDTSC value.
 *
 * 		VCPU0 on CPU0		|	VCPU1 on CPU1
 *
 * 1.  read timespec0,tsc0
 * 2.					| timespec1 = timespec0 + N
 * 					| tsc1 = tsc0 + M
 * 3. transition to guest		| transition to guest
 * 4. ret0 = timespec0 + (rdtsc - tsc0) |
 * 5.				        | ret1 = timespec1 + (rdtsc - tsc1)
 * 				        | ret1 = timespec0 + N + (rdtsc - (tsc0 + M))
 *
 * Since ret0 update is visible to VCPU1 at time 5, to obey monotonicity:
 *
 * 	- ret0 < ret1
 *	- timespec0 + (rdtsc - tsc0) < timespec0 + N + (rdtsc - (tsc0 + M))
 *		...
 *	- 0 < N - M => M < N
 *
 * That is, when timespec0 != timespec1, M < N. Unfortunately that is not
 * always the case (the difference between two distinct xtime instances
 * might be smaller then the difference between corresponding TSC reads,
 * when updating guest vcpus pvclock areas).
 *
 * To avoid that problem, do not allow visibility of distinct
 * system_timestamp/tsc_timestamp values simultaneously: use a master
 * copy of host monotonic time values. Update that master copy
 * in lockstep.
 *
 * Rely on synchronization of host TSCs and guest TSCs for monotonicity.
 *
 */

static void pvclock_update_vm_gtod_copy(struct kvm *kvm)
{
#ifdef CONFIG_X86_64
	struct kvm_arch *ka = &kvm->arch;
	int vclock_mode;
	bool host_tsc_clocksource, vcpus_matched;

	vcpus_matched = (ka->nr_vcpus_matched_tsc + 1 ==
			atomic_read(&kvm->online_vcpus));

	/*
	 * If the host uses TSC clock, then passthrough TSC as stable
	 * to the guest.
	 */
	host_tsc_clocksource = kvm_get_time_and_clockread(
					&ka->master_kernel_ns,
					&ka->master_cycle_now);

	ka->use_master_clock = host_tsc_clocksource && vcpus_matched
				&& !backwards_tsc_observed
				&& !ka->boot_vcpu_runs_old_kvmclock;

	if (ka->use_master_clock)
		atomic_set(&kvm_guest_has_master_clock, 1);

	vclock_mode = pvclock_gtod_data.clock.vclock_mode;
	trace_kvm_update_master_clock(ka->use_master_clock, vclock_mode,
					vcpus_matched);
#endif
}

void kvm_make_mclock_inprogress_request(struct kvm *kvm)
{
	kvm_make_all_cpus_request(kvm, KVM_REQ_MCLOCK_INPROGRESS);
}

static void kvm_gen_update_masterclock(struct kvm *kvm)
{
#ifdef CONFIG_X86_64
	int i;
	struct kvm_vcpu *vcpu;
	struct kvm_arch *ka = &kvm->arch;

	spin_lock(&ka->pvclock_gtod_sync_lock);
	kvm_make_mclock_inprogress_request(kvm);
	/* no guest entries from this point */
	pvclock_update_vm_gtod_copy(kvm);

	kvm_for_each_vcpu(i, vcpu, kvm)
		kvm_make_request(KVM_REQ_CLOCK_UPDATE, vcpu);

	/* guest entries allowed */
	kvm_for_each_vcpu(i, vcpu, kvm)
		clear_bit(KVM_REQ_MCLOCK_INPROGRESS, &vcpu->requests);

	spin_unlock(&ka->pvclock_gtod_sync_lock);
#endif
}

static int kvm_guest_time_update(struct kvm_vcpu *v)
{
	unsigned long flags, tgt_tsc_khz;
	struct kvm_vcpu_arch *vcpu = &v->arch;
	struct kvm_arch *ka = &v->kvm->arch;
	s64 kernel_ns;
	u64 tsc_timestamp, host_tsc;
	struct pvclock_vcpu_time_info guest_hv_clock;
	u8 pvclock_flags;
	bool use_master_clock;

	kernel_ns = 0;
	host_tsc = 0;

	/*
	 * If the host uses TSC clock, then passthrough TSC as stable
	 * to the guest.
	 */
	spin_lock(&ka->pvclock_gtod_sync_lock);
	use_master_clock = ka->use_master_clock;
	if (use_master_clock) {
		host_tsc = ka->master_cycle_now;
		kernel_ns = ka->master_kernel_ns;
	}
	spin_unlock(&ka->pvclock_gtod_sync_lock);

	/* Keep irq disabled to prevent changes to the clock */
	local_irq_save(flags);
	tgt_tsc_khz = __this_cpu_read(cpu_tsc_khz);
	if (unlikely(tgt_tsc_khz == 0)) {
		local_irq_restore(flags);
		kvm_make_request(KVM_REQ_CLOCK_UPDATE, v);
		return 1;
	}
	if (!use_master_clock) {
		host_tsc = rdtsc();
		kernel_ns = get_kernel_ns();
	}

	tsc_timestamp = kvm_read_l1_tsc(v, host_tsc);

	/*
	 * We may have to catch up the TSC to match elapsed wall clock
	 * time for two reasons, even if kvmclock is used.
	 *   1) CPU could have been running below the maximum TSC rate
	 *   2) Broken TSC compensation resets the base at each VCPU
	 *      entry to avoid unknown leaps of TSC even when running
	 *      again on the same CPU.  This may cause apparent elapsed
	 *      time to disappear, and the guest to stand still or run
	 *	very slowly.
	 */
	if (vcpu->tsc_catchup) {
		u64 tsc = compute_guest_tsc(v, kernel_ns);
		if (tsc > tsc_timestamp) {
			adjust_tsc_offset_guest(v, tsc - tsc_timestamp);
			tsc_timestamp = tsc;
		}
	}

	local_irq_restore(flags);

	if (!vcpu->pv_time_enabled)
		return 0;

	if (kvm_has_tsc_control)
		tgt_tsc_khz = kvm_scale_tsc(v, tgt_tsc_khz);

	if (unlikely(vcpu->hw_tsc_khz != tgt_tsc_khz)) {
		kvm_get_time_scale(NSEC_PER_SEC, tgt_tsc_khz * 1000LL,
				   &vcpu->hv_clock.tsc_shift,
				   &vcpu->hv_clock.tsc_to_system_mul);
		vcpu->hw_tsc_khz = tgt_tsc_khz;
	}

	/* With all the info we got, fill in the values */
	vcpu->hv_clock.tsc_timestamp = tsc_timestamp;
	vcpu->hv_clock.system_time = kernel_ns + v->kvm->arch.kvmclock_offset;
	vcpu->last_guest_tsc = tsc_timestamp;

	if (unlikely(kvm_read_guest_cached(v->kvm, &vcpu->pv_time,
		&guest_hv_clock, sizeof(guest_hv_clock))))
		return 0;

	/* This VCPU is paused, but it's legal for a guest to read another
	 * VCPU's kvmclock, so we really have to follow the specification where
	 * it says that version is odd if data is being modified, and even after
	 * it is consistent.
	 *
	 * Version field updates must be kept separate.  This is because
	 * kvm_write_guest_cached might use a "rep movs" instruction, and
	 * writes within a string instruction are weakly ordered.  So there
	 * are three writes overall.
	 *
	 * As a small optimization, only write the version field in the first
	 * and third write.  The vcpu->pv_time cache is still valid, because the
	 * version field is the first in the struct.
	 */
	BUILD_BUG_ON(offsetof(struct pvclock_vcpu_time_info, version) != 0);

	vcpu->hv_clock.version = guest_hv_clock.version + 1;
	kvm_write_guest_cached(v->kvm, &vcpu->pv_time,
				&vcpu->hv_clock,
				sizeof(vcpu->hv_clock.version));

	smp_wmb();

	/* retain PVCLOCK_GUEST_STOPPED if set in guest copy */
	pvclock_flags = (guest_hv_clock.flags & PVCLOCK_GUEST_STOPPED);

	if (vcpu->pvclock_set_guest_stopped_request) {
		pvclock_flags |= PVCLOCK_GUEST_STOPPED;
		vcpu->pvclock_set_guest_stopped_request = false;
	}

	/* If the host uses TSC clocksource, then it is stable */
	if (use_master_clock)
		pvclock_flags |= PVCLOCK_TSC_STABLE_BIT;

	vcpu->hv_clock.flags = pvclock_flags;

	trace_kvm_pvclock_update(v->vcpu_id, &vcpu->hv_clock);

	kvm_write_guest_cached(v->kvm, &vcpu->pv_time,
				&vcpu->hv_clock,
				sizeof(vcpu->hv_clock));

	smp_wmb();

	vcpu->hv_clock.version++;
	kvm_write_guest_cached(v->kvm, &vcpu->pv_time,
				&vcpu->hv_clock,
				sizeof(vcpu->hv_clock.version));
	return 0;
}

/*
 * kvmclock updates which are isolated to a given vcpu, such as
 * vcpu->cpu migration, should not allow system_timestamp from
 * the rest of the vcpus to remain static. Otherwise ntp frequency
 * correction applies to one vcpu's system_timestamp but not
 * the others.
 *
 * So in those cases, request a kvmclock update for all vcpus.
 * We need to rate-limit these requests though, as they can
 * considerably slow guests that have a large number of vcpus.
 * The time for a remote vcpu to update its kvmclock is bound
 * by the delay we use to rate-limit the updates.
 */

#define KVMCLOCK_UPDATE_DELAY msecs_to_jiffies(100)

static void kvmclock_update_fn(struct work_struct *work)
{
	int i;
	struct delayed_work *dwork = to_delayed_work(work);
	struct kvm_arch *ka = container_of(dwork, struct kvm_arch,
					   kvmclock_update_work);
	struct kvm *kvm = container_of(ka, struct kvm, arch);
	struct kvm_vcpu *vcpu;

	kvm_for_each_vcpu(i, vcpu, kvm) {
		kvm_make_request(KVM_REQ_CLOCK_UPDATE, vcpu);
		kvm_vcpu_kick(vcpu);
	}
}

static void kvm_gen_kvmclock_update(struct kvm_vcpu *v)
{
	struct kvm *kvm = v->kvm;

	kvm_make_request(KVM_REQ_CLOCK_UPDATE, v);
	schedule_delayed_work(&kvm->arch.kvmclock_update_work,
					KVMCLOCK_UPDATE_DELAY);
}

#define KVMCLOCK_SYNC_PERIOD (300 * HZ)

static void kvmclock_sync_fn(struct work_struct *work)
{
	struct delayed_work *dwork = to_delayed_work(work);
	struct kvm_arch *ka = container_of(dwork, struct kvm_arch,
					   kvmclock_sync_work);
	struct kvm *kvm = container_of(ka, struct kvm, arch);

	if (!kvmclock_periodic_sync)
		return;

	schedule_delayed_work(&kvm->arch.kvmclock_update_work, 0);
	schedule_delayed_work(&kvm->arch.kvmclock_sync_work,
					KVMCLOCK_SYNC_PERIOD);
}

static int set_msr_mce(struct kvm_vcpu *vcpu, u32 msr, u64 data)
{
	u64 mcg_cap = vcpu->arch.mcg_cap;
	unsigned bank_num = mcg_cap & 0xff;

	switch (msr) {
	case MSR_IA32_MCG_STATUS:
		vcpu->arch.mcg_status = data;
		break;
	case MSR_IA32_MCG_CTL:
		if (!(mcg_cap & MCG_CTL_P))
			return 1;
		if (data != 0 && data != ~(u64)0)
			return -1;
		vcpu->arch.mcg_ctl = data;
		break;
	default:
		if (msr >= MSR_IA32_MC0_CTL &&
		    msr < MSR_IA32_MCx_CTL(bank_num)) {
			u32 offset = msr - MSR_IA32_MC0_CTL;
			/* only 0 or all 1s can be written to IA32_MCi_CTL
			 * some Linux kernels though clear bit 10 in bank 4 to
			 * workaround a BIOS/GART TBL issue on AMD K8s, ignore
			 * this to avoid an uncatched #GP in the guest
			 */
			if ((offset & 0x3) == 0 &&
			    data != 0 && (data | (1 << 10)) != ~(u64)0)
				return -1;
			vcpu->arch.mce_banks[offset] = data;
			break;
		}
		return 1;
	}
	return 0;
}

static int xen_hvm_config(struct kvm_vcpu *vcpu, u64 data)
{
	struct kvm *kvm = vcpu->kvm;
	int lm = is_long_mode(vcpu);
	u8 *blob_addr = lm ? (u8 *)(long)kvm->arch.xen_hvm_config.blob_addr_64
		: (u8 *)(long)kvm->arch.xen_hvm_config.blob_addr_32;
	u8 blob_size = lm ? kvm->arch.xen_hvm_config.blob_size_64
		: kvm->arch.xen_hvm_config.blob_size_32;
	u32 page_num = data & ~PAGE_MASK;
	u64 page_addr = data & PAGE_MASK;
	u8 *page;
	int r;

	r = -E2BIG;
	if (page_num >= blob_size)
		goto out;
	r = -ENOMEM;
	page = memdup_user(blob_addr + (page_num * PAGE_SIZE), PAGE_SIZE);
	if (IS_ERR(page)) {
		r = PTR_ERR(page);
		goto out;
	}
	if (kvm_vcpu_write_guest(vcpu, page_addr, page, PAGE_SIZE))
		goto out_free;
	r = 0;
out_free:
	kfree(page);
out:
	return r;
}

static int kvm_pv_enable_async_pf(struct kvm_vcpu *vcpu, u64 data)
{
	gpa_t gpa = data & ~0x3f;

	/* Bits 2:5 are reserved, Should be zero */
	if (data & 0x3c)
		return 1;

	vcpu->arch.apf.msr_val = data;

	if (!(data & KVM_ASYNC_PF_ENABLED)) {
		kvm_clear_async_pf_completion_queue(vcpu);
		kvm_async_pf_hash_reset(vcpu);
		return 0;
	}

	if (kvm_gfn_to_hva_cache_init(vcpu->kvm, &vcpu->arch.apf.data, gpa,
					sizeof(u32)))
		return 1;

	vcpu->arch.apf.send_user_only = !(data & KVM_ASYNC_PF_SEND_ALWAYS);
	kvm_async_pf_wakeup_all(vcpu);
	return 0;
}

static void kvmclock_reset(struct kvm_vcpu *vcpu)
{
	vcpu->arch.pv_time_enabled = false;
}

static void record_steal_time(struct kvm_vcpu *vcpu)
{
	if (!(vcpu->arch.st.msr_val & KVM_MSR_ENABLED))
		return;

	if (unlikely(kvm_read_guest_cached(vcpu->kvm, &vcpu->arch.st.stime,
		&vcpu->arch.st.steal, sizeof(struct kvm_steal_time))))
		return;

	if (vcpu->arch.st.steal.version & 1)
		vcpu->arch.st.steal.version += 1;  /* first time write, random junk */

	vcpu->arch.st.steal.version += 1;

	kvm_write_guest_cached(vcpu->kvm, &vcpu->arch.st.stime,
		&vcpu->arch.st.steal, sizeof(struct kvm_steal_time));

	smp_wmb();

	vcpu->arch.st.steal.steal += current->sched_info.run_delay -
		vcpu->arch.st.last_steal;
	vcpu->arch.st.last_steal = current->sched_info.run_delay;

	kvm_write_guest_cached(vcpu->kvm, &vcpu->arch.st.stime,
		&vcpu->arch.st.steal, sizeof(struct kvm_steal_time));

	smp_wmb();

	vcpu->arch.st.steal.version += 1;

	kvm_write_guest_cached(vcpu->kvm, &vcpu->arch.st.stime,
		&vcpu->arch.st.steal, sizeof(struct kvm_steal_time));
}

int kvm_set_msr_common(struct kvm_vcpu *vcpu, struct msr_data *msr_info)
{
	bool pr = false;
	u32 msr = msr_info->index;
	u64 data = msr_info->data;

	switch (msr) {
	case MSR_AMD64_NB_CFG:
	case MSR_IA32_UCODE_REV:
	case MSR_IA32_UCODE_WRITE:
	case MSR_VM_HSAVE_PA:
	case MSR_AMD64_PATCH_LOADER:
	case MSR_AMD64_BU_CFG2:
		break;

	case MSR_EFER:
		return set_efer(vcpu, data);
	case MSR_K7_HWCR:
		data &= ~(u64)0x40;	/* ignore flush filter disable */
		data &= ~(u64)0x100;	/* ignore ignne emulation enable */
		data &= ~(u64)0x8;	/* ignore TLB cache disable */
		data &= ~(u64)0x40000;  /* ignore Mc status write enable */
		if (data != 0) {
			vcpu_unimpl(vcpu, "unimplemented HWCR wrmsr: 0x%llx\n",
				    data);
			return 1;
		}
		break;
	case MSR_FAM10H_MMIO_CONF_BASE:
		if (data != 0) {
			vcpu_unimpl(vcpu, "unimplemented MMIO_CONF_BASE wrmsr: "
				    "0x%llx\n", data);
			return 1;
		}
		break;
	case MSR_IA32_DEBUGCTLMSR:
		if (!data) {
			/* We support the non-activated case already */
			break;
		} else if (data & ~(DEBUGCTLMSR_LBR | DEBUGCTLMSR_BTF)) {
			/* Values other than LBR and BTF are vendor-specific,
			   thus reserved and should throw a #GP */
			return 1;
		}
		vcpu_unimpl(vcpu, "%s: MSR_IA32_DEBUGCTLMSR 0x%llx, nop\n",
			    __func__, data);
		break;
	case 0x200 ... 0x2ff:
		return kvm_mtrr_set_msr(vcpu, msr, data);
	case MSR_IA32_APICBASE:
		return kvm_set_apic_base(vcpu, msr_info);
	case APIC_BASE_MSR ... APIC_BASE_MSR + 0x3ff:
		return kvm_x2apic_msr_write(vcpu, msr, data);
	case MSR_IA32_TSCDEADLINE:
		kvm_set_lapic_tscdeadline_msr(vcpu, data);
		break;
	case MSR_IA32_TSC_ADJUST:
		if (guest_cpuid_has_tsc_adjust(vcpu)) {
			if (!msr_info->host_initiated) {
				s64 adj = data - vcpu->arch.ia32_tsc_adjust_msr;
				adjust_tsc_offset_guest(vcpu, adj);
			}
			vcpu->arch.ia32_tsc_adjust_msr = data;
		}
		break;
	case MSR_IA32_MISC_ENABLE:
		vcpu->arch.ia32_misc_enable_msr = data;
		break;
	case MSR_IA32_SMBASE:
		if (!msr_info->host_initiated)
			return 1;
		vcpu->arch.smbase = data;
		break;
	case MSR_KVM_WALL_CLOCK_NEW:
	case MSR_KVM_WALL_CLOCK:
		vcpu->kvm->arch.wall_clock = data;
		kvm_write_wall_clock(vcpu->kvm, data);
		break;
	case MSR_KVM_SYSTEM_TIME_NEW:
	case MSR_KVM_SYSTEM_TIME: {
		u64 gpa_offset;
		struct kvm_arch *ka = &vcpu->kvm->arch;

		kvmclock_reset(vcpu);

		if (vcpu->vcpu_id == 0 && !msr_info->host_initiated) {
			bool tmp = (msr == MSR_KVM_SYSTEM_TIME);

			if (ka->boot_vcpu_runs_old_kvmclock != tmp)
				set_bit(KVM_REQ_MASTERCLOCK_UPDATE,
					&vcpu->requests);

			ka->boot_vcpu_runs_old_kvmclock = tmp;
		}

		vcpu->arch.time = data;
		kvm_make_request(KVM_REQ_GLOBAL_CLOCK_UPDATE, vcpu);

		/* we verify if the enable bit is set... */
		if (!(data & 1))
			break;

		gpa_offset = data & ~(PAGE_MASK | 1);

		if (kvm_gfn_to_hva_cache_init(vcpu->kvm,
		     &vcpu->arch.pv_time, data & ~1ULL,
		     sizeof(struct pvclock_vcpu_time_info)))
			vcpu->arch.pv_time_enabled = false;
		else
			vcpu->arch.pv_time_enabled = true;

		break;
	}
	case MSR_KVM_ASYNC_PF_EN:
		if (kvm_pv_enable_async_pf(vcpu, data))
			return 1;
		break;
	case MSR_KVM_STEAL_TIME:

		if (unlikely(!sched_info_on()))
			return 1;

		if (data & KVM_STEAL_RESERVED_MASK)
			return 1;

		if (kvm_gfn_to_hva_cache_init(vcpu->kvm, &vcpu->arch.st.stime,
						data & KVM_STEAL_VALID_BITS,
						sizeof(struct kvm_steal_time)))
			return 1;

		vcpu->arch.st.msr_val = data;

		if (!(data & KVM_MSR_ENABLED))
			break;

		kvm_make_request(KVM_REQ_STEAL_UPDATE, vcpu);

		break;
	case MSR_KVM_PV_EOI_EN:
		if (kvm_lapic_enable_pv_eoi(vcpu, data))
			return 1;
		break;

	case MSR_IA32_MCG_CTL:
	case MSR_IA32_MCG_STATUS:
	case MSR_IA32_MC0_CTL ... MSR_IA32_MCx_CTL(KVM_MAX_MCE_BANKS) - 1:
		return set_msr_mce(vcpu, msr, data);

	case MSR_K7_PERFCTR0 ... MSR_K7_PERFCTR3:
	case MSR_P6_PERFCTR0 ... MSR_P6_PERFCTR1:
		pr = true; /* fall through */
	case MSR_K7_EVNTSEL0 ... MSR_K7_EVNTSEL3:
	case MSR_P6_EVNTSEL0 ... MSR_P6_EVNTSEL1:
		if (kvm_pmu_is_valid_msr(vcpu, msr))
			return kvm_pmu_set_msr(vcpu, msr_info);

		if (pr || data != 0)
			vcpu_unimpl(vcpu, "disabled perfctr wrmsr: "
				    "0x%x data 0x%llx\n", msr, data);
		break;
	case MSR_K7_CLK_CTL:
		/*
		 * Ignore all writes to this no longer documented MSR.
		 * Writes are only relevant for old K7 processors,
		 * all pre-dating SVM, but a recommended workaround from
		 * AMD for these chips. It is possible to specify the
		 * affected processor models on the command line, hence
		 * the need to ignore the workaround.
		 */
		break;
	case HV_X64_MSR_GUEST_OS_ID ... HV_X64_MSR_SINT15:
	case HV_X64_MSR_CRASH_P0 ... HV_X64_MSR_CRASH_P4:
	case HV_X64_MSR_CRASH_CTL:
	case HV_X64_MSR_STIMER0_CONFIG ... HV_X64_MSR_STIMER3_COUNT:
		return kvm_hv_set_msr_common(vcpu, msr, data,
					     msr_info->host_initiated);
	case MSR_IA32_BBL_CR_CTL3:
		/* Drop writes to this legacy MSR -- see rdmsr
		 * counterpart for further detail.
		 */
		vcpu_unimpl(vcpu, "ignored wrmsr: 0x%x data %llx\n", msr, data);
		break;
	case MSR_AMD64_OSVW_ID_LENGTH:
		if (!guest_cpuid_has_osvw(vcpu))
			return 1;
		vcpu->arch.osvw.length = data;
		break;
	case MSR_AMD64_OSVW_STATUS:
		if (!guest_cpuid_has_osvw(vcpu))
			return 1;
		vcpu->arch.osvw.status = data;
		break;
	default:
		if (msr && (msr == vcpu->kvm->arch.xen_hvm_config.msr))
			return xen_hvm_config(vcpu, data);
		if (kvm_pmu_is_valid_msr(vcpu, msr))
			return kvm_pmu_set_msr(vcpu, msr_info);
		if (!ignore_msrs) {
			vcpu_unimpl(vcpu, "unhandled wrmsr: 0x%x data %llx\n",
				    msr, data);
			return 1;
		} else {
			vcpu_unimpl(vcpu, "ignored wrmsr: 0x%x data %llx\n",
				    msr, data);
			break;
		}
	}
	return 0;
}
EXPORT_SYMBOL_GPL(kvm_set_msr_common);


/*
 * Reads an msr value (of 'msr_index') into 'pdata'.
 * Returns 0 on success, non-0 otherwise.
 * Assumes vcpu_load() was already called.
 */
int kvm_get_msr(struct kvm_vcpu *vcpu, struct msr_data *msr)
{
	return kvm_x86_ops->get_msr(vcpu, msr);
}
EXPORT_SYMBOL_GPL(kvm_get_msr);

static int get_msr_mce(struct kvm_vcpu *vcpu, u32 msr, u64 *pdata)
{
	u64 data;
	u64 mcg_cap = vcpu->arch.mcg_cap;
	unsigned bank_num = mcg_cap & 0xff;

	switch (msr) {
	case MSR_IA32_P5_MC_ADDR:
	case MSR_IA32_P5_MC_TYPE:
		data = 0;
		break;
	case MSR_IA32_MCG_CAP:
		data = vcpu->arch.mcg_cap;
		break;
	case MSR_IA32_MCG_CTL:
		if (!(mcg_cap & MCG_CTL_P))
			return 1;
		data = vcpu->arch.mcg_ctl;
		break;
	case MSR_IA32_MCG_STATUS:
		data = vcpu->arch.mcg_status;
		break;
	default:
		if (msr >= MSR_IA32_MC0_CTL &&
		    msr < MSR_IA32_MCx_CTL(bank_num)) {
			u32 offset = msr - MSR_IA32_MC0_CTL;
			data = vcpu->arch.mce_banks[offset];
			break;
		}
		return 1;
	}
	*pdata = data;
	return 0;
}

int kvm_get_msr_common(struct kvm_vcpu *vcpu, struct msr_data *msr_info)
{
	switch (msr_info->index) {
	case MSR_IA32_PLATFORM_ID:
	case MSR_IA32_EBL_CR_POWERON:
	case MSR_IA32_DEBUGCTLMSR:
	case MSR_IA32_LASTBRANCHFROMIP:
	case MSR_IA32_LASTBRANCHTOIP:
	case MSR_IA32_LASTINTFROMIP:
	case MSR_IA32_LASTINTTOIP:
	case MSR_K8_SYSCFG:
	case MSR_K8_TSEG_ADDR:
	case MSR_K8_TSEG_MASK:
	case MSR_K7_HWCR:
	case MSR_VM_HSAVE_PA:
	case MSR_K8_INT_PENDING_MSG:
	case MSR_AMD64_NB_CFG:
	case MSR_FAM10H_MMIO_CONF_BASE:
	case MSR_AMD64_BU_CFG2:
	case MSR_IA32_PERF_CTL:
		msr_info->data = 0;
		break;
	case MSR_K7_EVNTSEL0 ... MSR_K7_EVNTSEL3:
	case MSR_K7_PERFCTR0 ... MSR_K7_PERFCTR3:
	case MSR_P6_PERFCTR0 ... MSR_P6_PERFCTR1:
	case MSR_P6_EVNTSEL0 ... MSR_P6_EVNTSEL1:
		if (kvm_pmu_is_valid_msr(vcpu, msr_info->index))
			return kvm_pmu_get_msr(vcpu, msr_info->index, &msr_info->data);
		msr_info->data = 0;
		break;
	case MSR_IA32_UCODE_REV:
		msr_info->data = 0x100000000ULL;
		break;
	case MSR_MTRRcap:
	case 0x200 ... 0x2ff:
		return kvm_mtrr_get_msr(vcpu, msr_info->index, &msr_info->data);
	case 0xcd: /* fsb frequency */
		msr_info->data = 3;
		break;
		/*
		 * MSR_EBC_FREQUENCY_ID
		 * Conservative value valid for even the basic CPU models.
		 * Models 0,1: 000 in bits 23:21 indicating a bus speed of
		 * 100MHz, model 2 000 in bits 18:16 indicating 100MHz,
		 * and 266MHz for model 3, or 4. Set Core Clock
		 * Frequency to System Bus Frequency Ratio to 1 (bits
		 * 31:24) even though these are only valid for CPU
		 * models > 2, however guests may end up dividing or
		 * multiplying by zero otherwise.
		 */
	case MSR_EBC_FREQUENCY_ID:
		msr_info->data = 1 << 24;
		break;
	case MSR_IA32_APICBASE:
		msr_info->data = kvm_get_apic_base(vcpu);
		break;
	case APIC_BASE_MSR ... APIC_BASE_MSR + 0x3ff:
		return kvm_x2apic_msr_read(vcpu, msr_info->index, &msr_info->data);
		break;
	case MSR_IA32_TSCDEADLINE:
		msr_info->data = kvm_get_lapic_tscdeadline_msr(vcpu);
		break;
	case MSR_IA32_TSC_ADJUST:
		msr_info->data = (u64)vcpu->arch.ia32_tsc_adjust_msr;
		break;
	case MSR_IA32_MISC_ENABLE:
		msr_info->data = vcpu->arch.ia32_misc_enable_msr;
		break;
	case MSR_IA32_SMBASE:
		if (!msr_info->host_initiated)
			return 1;
		msr_info->data = vcpu->arch.smbase;
		break;
	case MSR_IA32_PERF_STATUS:
		/* TSC increment by tick */
		msr_info->data = 1000ULL;
		/* CPU multiplier */
		msr_info->data |= (((uint64_t)4ULL) << 40);
		break;
	case MSR_EFER:
		msr_info->data = vcpu->arch.efer;
		break;
	case MSR_KVM_WALL_CLOCK:
	case MSR_KVM_WALL_CLOCK_NEW:
		msr_info->data = vcpu->kvm->arch.wall_clock;
		break;
	case MSR_KVM_SYSTEM_TIME:
	case MSR_KVM_SYSTEM_TIME_NEW:
		msr_info->data = vcpu->arch.time;
		break;
	case MSR_KVM_ASYNC_PF_EN:
		msr_info->data = vcpu->arch.apf.msr_val;
		break;
	case MSR_KVM_STEAL_TIME:
		msr_info->data = vcpu->arch.st.msr_val;
		break;
	case MSR_KVM_PV_EOI_EN:
		msr_info->data = vcpu->arch.pv_eoi.msr_val;
		break;
	case MSR_IA32_P5_MC_ADDR:
	case MSR_IA32_P5_MC_TYPE:
	case MSR_IA32_MCG_CAP:
	case MSR_IA32_MCG_CTL:
	case MSR_IA32_MCG_STATUS:
	case MSR_IA32_MC0_CTL ... MSR_IA32_MCx_CTL(KVM_MAX_MCE_BANKS) - 1:
		return get_msr_mce(vcpu, msr_info->index, &msr_info->data);
	case MSR_K7_CLK_CTL:
		/*
		 * Provide expected ramp-up count for K7. All other
		 * are set to zero, indicating minimum divisors for
		 * every field.
		 *
		 * This prevents guest kernels on AMD host with CPU
		 * type 6, model 8 and higher from exploding due to
		 * the rdmsr failing.
		 */
		msr_info->data = 0x20000000;
		break;
	case HV_X64_MSR_GUEST_OS_ID ... HV_X64_MSR_SINT15:
	case HV_X64_MSR_CRASH_P0 ... HV_X64_MSR_CRASH_P4:
	case HV_X64_MSR_CRASH_CTL:
	case HV_X64_MSR_STIMER0_CONFIG ... HV_X64_MSR_STIMER3_COUNT:
		return kvm_hv_get_msr_common(vcpu,
					     msr_info->index, &msr_info->data);
		break;
	case MSR_IA32_BBL_CR_CTL3:
		/* This legacy MSR exists but isn't fully documented in current
		 * silicon.  It is however accessed by winxp in very narrow
		 * scenarios where it sets bit #19, itself documented as
		 * a "reserved" bit.  Best effort attempt to source coherent
		 * read data here should the balance of the register be
		 * interpreted by the guest:
		 *
		 * L2 cache control register 3: 64GB range, 256KB size,
		 * enabled, latency 0x1, configured
		 */
		msr_info->data = 0xbe702111;
		break;
	case MSR_AMD64_OSVW_ID_LENGTH:
		if (!guest_cpuid_has_osvw(vcpu))
			return 1;
		msr_info->data = vcpu->arch.osvw.length;
		break;
	case MSR_AMD64_OSVW_STATUS:
		if (!guest_cpuid_has_osvw(vcpu))
			return 1;
		msr_info->data = vcpu->arch.osvw.status;
		break;
	default:
		if (kvm_pmu_is_valid_msr(vcpu, msr_info->index))
			return kvm_pmu_get_msr(vcpu, msr_info->index, &msr_info->data);
		if (!ignore_msrs) {
			vcpu_unimpl(vcpu, "unhandled rdmsr: 0x%x\n", msr_info->index);
			return 1;
		} else {
			vcpu_unimpl(vcpu, "ignored rdmsr: 0x%x\n", msr_info->index);
			msr_info->data = 0;
		}
		break;
	}
	return 0;
}
EXPORT_SYMBOL_GPL(kvm_get_msr_common);

/*
 * Read or write a bunch of msrs. All parameters are kernel addresses.
 *
 * @return number of msrs set successfully.
 */
static int __msr_io(struct kvm_vcpu *vcpu, struct kvm_msrs *msrs,
		    struct kvm_msr_entry *entries,
		    int (*do_msr)(struct kvm_vcpu *vcpu,
				  unsigned index, u64 *data))
{
	int i, idx;

	idx = srcu_read_lock(&vcpu->kvm->srcu);
	for (i = 0; i < msrs->nmsrs; ++i)
		if (do_msr(vcpu, entries[i].index, &entries[i].data))
			break;
	srcu_read_unlock(&vcpu->kvm->srcu, idx);

	return i;
}

/*
 * Read or write a bunch of msrs. Parameters are user addresses.
 *
 * @return number of msrs set successfully.
 */
static int msr_io(struct kvm_vcpu *vcpu, struct kvm_msrs __user *user_msrs,
		  int (*do_msr)(struct kvm_vcpu *vcpu,
				unsigned index, u64 *data),
		  int writeback)
{
	struct kvm_msrs msrs;
	struct kvm_msr_entry *entries;
	int r, n;
	unsigned size;

	r = -EFAULT;
	if (copy_from_user(&msrs, user_msrs, sizeof msrs))
		goto out;

	r = -E2BIG;
	if (msrs.nmsrs >= MAX_IO_MSRS)
		goto out;

	size = sizeof(struct kvm_msr_entry) * msrs.nmsrs;
	entries = memdup_user(user_msrs->entries, size);
	if (IS_ERR(entries)) {
		r = PTR_ERR(entries);
		goto out;
	}

	r = n = __msr_io(vcpu, &msrs, entries, do_msr);
	if (r < 0)
		goto out_free;

	r = -EFAULT;
	if (writeback && copy_to_user(user_msrs->entries, entries, size))
		goto out_free;

	r = n;

out_free:
	kfree(entries);
out:
	return r;
}

int kvm_vm_ioctl_check_extension(struct kvm *kvm, long ext)
{
	int r;

	switch (ext) {
	case KVM_CAP_IRQCHIP:
	case KVM_CAP_HLT:
	case KVM_CAP_MMU_SHADOW_CACHE_CONTROL:
	case KVM_CAP_SET_TSS_ADDR:
	case KVM_CAP_EXT_CPUID:
	case KVM_CAP_EXT_EMUL_CPUID:
	case KVM_CAP_CLOCKSOURCE:
	case KVM_CAP_PIT:
	case KVM_CAP_NOP_IO_DELAY:
	case KVM_CAP_MP_STATE:
	case KVM_CAP_SYNC_MMU:
	case KVM_CAP_USER_NMI:
	case KVM_CAP_REINJECT_CONTROL:
	case KVM_CAP_IRQ_INJECT_STATUS:
	case KVM_CAP_IOEVENTFD:
	case KVM_CAP_IOEVENTFD_NO_LENGTH:
	case KVM_CAP_PIT2:
	case KVM_CAP_PIT_STATE2:
	case KVM_CAP_SET_IDENTITY_MAP_ADDR:
	case KVM_CAP_XEN_HVM:
	case KVM_CAP_ADJUST_CLOCK:
	case KVM_CAP_VCPU_EVENTS:
	case KVM_CAP_HYPERV:
	case KVM_CAP_HYPERV_VAPIC:
	case KVM_CAP_HYPERV_SPIN:
	case KVM_CAP_HYPERV_SYNIC:
	case KVM_CAP_PCI_SEGMENT:
	case KVM_CAP_DEBUGREGS:
	case KVM_CAP_X86_ROBUST_SINGLESTEP:
	case KVM_CAP_XSAVE:
	case KVM_CAP_ASYNC_PF:
	case KVM_CAP_GET_TSC_KHZ:
	case KVM_CAP_KVMCLOCK_CTRL:
	case KVM_CAP_READONLY_MEM:
	case KVM_CAP_HYPERV_TIME:
	case KVM_CAP_IOAPIC_POLARITY_IGNORED:
	case KVM_CAP_TSC_DEADLINE_TIMER:
	case KVM_CAP_ENABLE_CAP_VM:
	case KVM_CAP_DISABLE_QUIRKS:
	case KVM_CAP_SET_BOOT_CPU_ID:
 	case KVM_CAP_SPLIT_IRQCHIP:
#ifdef CONFIG_KVM_DEVICE_ASSIGNMENT
	case KVM_CAP_ASSIGN_DEV_IRQ:
	case KVM_CAP_PCI_2_3:
#endif
		r = 1;
		break;
	case KVM_CAP_X86_SMM:
		/* SMBASE is usually relocated above 1M on modern chipsets,
		 * and SMM handlers might indeed rely on 4G segment limits,
		 * so do not report SMM to be available if real mode is
		 * emulated via vm86 mode.  Still, do not go to great lengths
		 * to avoid userspace's usage of the feature, because it is a
		 * fringe case that is not enabled except via specific settings
		 * of the module parameters.
		 */
		r = kvm_x86_ops->cpu_has_high_real_mode_segbase();
		break;
	case KVM_CAP_COALESCED_MMIO:
		r = KVM_COALESCED_MMIO_PAGE_OFFSET;
		break;
	case KVM_CAP_VAPIC:
		r = !kvm_x86_ops->cpu_has_accelerated_tpr();
		break;
	case KVM_CAP_NR_VCPUS:
		r = KVM_SOFT_MAX_VCPUS;
		break;
	case KVM_CAP_MAX_VCPUS:
		r = KVM_MAX_VCPUS;
		break;
	case KVM_CAP_NR_MEMSLOTS:
		r = KVM_USER_MEM_SLOTS;
		break;
	case KVM_CAP_PV_MMU:	/* obsolete */
		r = 0;
		break;
#ifdef CONFIG_KVM_DEVICE_ASSIGNMENT
	case KVM_CAP_IOMMU:
		r = iommu_present(&pci_bus_type);
		break;
#endif
	case KVM_CAP_MCE:
		r = KVM_MAX_MCE_BANKS;
		break;
	case KVM_CAP_XCRS:
		r = boot_cpu_has(X86_FEATURE_XSAVE);
		break;
	case KVM_CAP_TSC_CONTROL:
		r = kvm_has_tsc_control;
		break;
	case KVM_CAP_X2APIC_API:
		r = KVM_X2APIC_API_VALID_FLAGS;
		break;
	default:
		r = 0;
		break;
	}
	return r;

}

long kvm_arch_dev_ioctl(struct file *filp,
			unsigned int ioctl, unsigned long arg)
{
	void __user *argp = (void __user *)arg;
	long r;

	switch (ioctl) {
	case KVM_GET_MSR_INDEX_LIST: {
		struct kvm_msr_list __user *user_msr_list = argp;
		struct kvm_msr_list msr_list;
		unsigned n;

		r = -EFAULT;
		if (copy_from_user(&msr_list, user_msr_list, sizeof msr_list))
			goto out;
		n = msr_list.nmsrs;
		msr_list.nmsrs = num_msrs_to_save + num_emulated_msrs;
		if (copy_to_user(user_msr_list, &msr_list, sizeof msr_list))
			goto out;
		r = -E2BIG;
		if (n < msr_list.nmsrs)
			goto out;
		r = -EFAULT;
		if (copy_to_user(user_msr_list->indices, &msrs_to_save,
				 num_msrs_to_save * sizeof(u32)))
			goto out;
		if (copy_to_user(user_msr_list->indices + num_msrs_to_save,
				 &emulated_msrs,
				 num_emulated_msrs * sizeof(u32)))
			goto out;
		r = 0;
		break;
	}
	case KVM_GET_SUPPORTED_CPUID:
	case KVM_GET_EMULATED_CPUID: {
		struct kvm_cpuid2 __user *cpuid_arg = argp;
		struct kvm_cpuid2 cpuid;

		r = -EFAULT;
		if (copy_from_user(&cpuid, cpuid_arg, sizeof cpuid))
			goto out;

		r = kvm_dev_ioctl_get_cpuid(&cpuid, cpuid_arg->entries,
					    ioctl);
		if (r)
			goto out;

		r = -EFAULT;
		if (copy_to_user(cpuid_arg, &cpuid, sizeof cpuid))
			goto out;
		r = 0;
		break;
	}
	case KVM_X86_GET_MCE_CAP_SUPPORTED: {
		r = -EFAULT;
		if (copy_to_user(argp, &kvm_mce_cap_supported,
				 sizeof(kvm_mce_cap_supported)))
			goto out;
		r = 0;
		break;
	}
	default:
		r = -EINVAL;
	}
out:
	return r;
}

static void wbinvd_ipi(void *garbage)
{
	wbinvd();
}

static bool need_emulate_wbinvd(struct kvm_vcpu *vcpu)
{
	return kvm_arch_has_noncoherent_dma(vcpu->kvm);
}

static inline void kvm_migrate_timers(struct kvm_vcpu *vcpu)
{
	set_bit(KVM_REQ_MIGRATE_TIMER, &vcpu->requests);
}

void kvm_arch_vcpu_load(struct kvm_vcpu *vcpu, int cpu)
{
	/* Address WBINVD may be executed by guest */
	if (need_emulate_wbinvd(vcpu)) {
		if (kvm_x86_ops->has_wbinvd_exit())
			cpumask_set_cpu(cpu, vcpu->arch.wbinvd_dirty_mask);
		else if (vcpu->cpu != -1 && vcpu->cpu != cpu)
			smp_call_function_single(vcpu->cpu,
					wbinvd_ipi, NULL, 1);
	}

	kvm_x86_ops->vcpu_load(vcpu, cpu);

	/* Apply any externally detected TSC adjustments (due to suspend) */
	if (unlikely(vcpu->arch.tsc_offset_adjustment)) {
		adjust_tsc_offset_host(vcpu, vcpu->arch.tsc_offset_adjustment);
		vcpu->arch.tsc_offset_adjustment = 0;
		kvm_make_request(KVM_REQ_CLOCK_UPDATE, vcpu);
	}

	if (unlikely(vcpu->cpu != cpu) || check_tsc_unstable()) {
		s64 tsc_delta = !vcpu->arch.last_host_tsc ? 0 :
				rdtsc() - vcpu->arch.last_host_tsc;
		if (tsc_delta < 0)
			mark_tsc_unstable("KVM discovered backwards TSC");

		if (check_tsc_unstable()) {
			u64 offset = kvm_compute_tsc_offset(vcpu,
						vcpu->arch.last_guest_tsc);
			kvm_x86_ops->write_tsc_offset(vcpu, offset);
			vcpu->arch.tsc_catchup = 1;
		}
		if (kvm_lapic_hv_timer_in_use(vcpu) &&
				kvm_x86_ops->set_hv_timer(vcpu,
					kvm_get_lapic_tscdeadline_msr(vcpu)))
			kvm_lapic_switch_to_sw_timer(vcpu);
		/*
		 * On a host with synchronized TSC, there is no need to update
		 * kvmclock on vcpu->cpu migration
		 */
		if (!vcpu->kvm->arch.use_master_clock || vcpu->cpu == -1)
			kvm_make_request(KVM_REQ_GLOBAL_CLOCK_UPDATE, vcpu);
		if (vcpu->cpu != cpu)
			kvm_migrate_timers(vcpu);
		vcpu->cpu = cpu;
	}

	kvm_make_request(KVM_REQ_STEAL_UPDATE, vcpu);
}

void kvm_arch_vcpu_put(struct kvm_vcpu *vcpu)
{
	kvm_x86_ops->vcpu_put(vcpu);
	kvm_put_guest_fpu(vcpu);
	vcpu->arch.last_host_tsc = rdtsc();
}

static int kvm_vcpu_ioctl_get_lapic(struct kvm_vcpu *vcpu,
				    struct kvm_lapic_state *s)
{
	if (vcpu->arch.apicv_active)
		kvm_x86_ops->sync_pir_to_irr(vcpu);

	return kvm_apic_get_state(vcpu, s);
}

static int kvm_vcpu_ioctl_set_lapic(struct kvm_vcpu *vcpu,
				    struct kvm_lapic_state *s)
{
	int r;

	r = kvm_apic_set_state(vcpu, s);
	if (r)
		return r;
	update_cr8_intercept(vcpu);

	return 0;
}

static int kvm_cpu_accept_dm_intr(struct kvm_vcpu *vcpu)
{
	return (!lapic_in_kernel(vcpu) ||
		kvm_apic_accept_pic_intr(vcpu));
}

/*
 * if userspace requested an interrupt window, check that the
 * interrupt window is open.
 *
 * No need to exit to userspace if we already have an interrupt queued.
 */
static int kvm_vcpu_ready_for_interrupt_injection(struct kvm_vcpu *vcpu)
{
	return kvm_arch_interrupt_allowed(vcpu) &&
		!kvm_cpu_has_interrupt(vcpu) &&
		!kvm_event_needs_reinjection(vcpu) &&
		kvm_cpu_accept_dm_intr(vcpu);
}

static int kvm_vcpu_ioctl_interrupt(struct kvm_vcpu *vcpu,
				    struct kvm_interrupt *irq)
{
	if (irq->irq >= KVM_NR_INTERRUPTS)
		return -EINVAL;

	if (!irqchip_in_kernel(vcpu->kvm)) {
		kvm_queue_interrupt(vcpu, irq->irq, false);
		kvm_make_request(KVM_REQ_EVENT, vcpu);
		return 0;
	}

	/*
	 * With in-kernel LAPIC, we only use this to inject EXTINT, so
	 * fail for in-kernel 8259.
	 */
	if (pic_in_kernel(vcpu->kvm))
		return -ENXIO;

	if (vcpu->arch.pending_external_vector != -1)
		return -EEXIST;

	vcpu->arch.pending_external_vector = irq->irq;
	kvm_make_request(KVM_REQ_EVENT, vcpu);
	return 0;
}

static int kvm_vcpu_ioctl_nmi(struct kvm_vcpu *vcpu)
{
	kvm_inject_nmi(vcpu);

	return 0;
}

static int kvm_vcpu_ioctl_smi(struct kvm_vcpu *vcpu)
{
	kvm_make_request(KVM_REQ_SMI, vcpu);

	return 0;
}

static int vcpu_ioctl_tpr_access_reporting(struct kvm_vcpu *vcpu,
					   struct kvm_tpr_access_ctl *tac)
{
	if (tac->flags)
		return -EINVAL;
	vcpu->arch.tpr_access_reporting = !!tac->enabled;
	return 0;
}

static int kvm_vcpu_ioctl_x86_setup_mce(struct kvm_vcpu *vcpu,
					u64 mcg_cap)
{
	int r;
	unsigned bank_num = mcg_cap & 0xff, bank;

	r = -EINVAL;
	if (!bank_num || bank_num >= KVM_MAX_MCE_BANKS)
		goto out;
	if (mcg_cap & ~(kvm_mce_cap_supported | 0xff | 0xff0000))
		goto out;
	r = 0;
	vcpu->arch.mcg_cap = mcg_cap;
	/* Init IA32_MCG_CTL to all 1s */
	if (mcg_cap & MCG_CTL_P)
		vcpu->arch.mcg_ctl = ~(u64)0;
	/* Init IA32_MCi_CTL to all 1s */
	for (bank = 0; bank < bank_num; bank++)
		vcpu->arch.mce_banks[bank*4] = ~(u64)0;

	if (kvm_x86_ops->setup_mce)
		kvm_x86_ops->setup_mce(vcpu);
out:
	return r;
}

static int kvm_vcpu_ioctl_x86_set_mce(struct kvm_vcpu *vcpu,
				      struct kvm_x86_mce *mce)
{
	u64 mcg_cap = vcpu->arch.mcg_cap;
	unsigned bank_num = mcg_cap & 0xff;
	u64 *banks = vcpu->arch.mce_banks;

	if (mce->bank >= bank_num || !(mce->status & MCI_STATUS_VAL))
		return -EINVAL;
	/*
	 * if IA32_MCG_CTL is not all 1s, the uncorrected error
	 * reporting is disabled
	 */
	if ((mce->status & MCI_STATUS_UC) && (mcg_cap & MCG_CTL_P) &&
	    vcpu->arch.mcg_ctl != ~(u64)0)
		return 0;
	banks += 4 * mce->bank;
	/*
	 * if IA32_MCi_CTL is not all 1s, the uncorrected error
	 * reporting is disabled for the bank
	 */
	if ((mce->status & MCI_STATUS_UC) && banks[0] != ~(u64)0)
		return 0;
	if (mce->status & MCI_STATUS_UC) {
		if ((vcpu->arch.mcg_status & MCG_STATUS_MCIP) ||
		    !kvm_read_cr4_bits(vcpu, X86_CR4_MCE)) {
			kvm_make_request(KVM_REQ_TRIPLE_FAULT, vcpu);
			return 0;
		}
		if (banks[1] & MCI_STATUS_VAL)
			mce->status |= MCI_STATUS_OVER;
		banks[2] = mce->addr;
		banks[3] = mce->misc;
		vcpu->arch.mcg_status = mce->mcg_status;
		banks[1] = mce->status;
		kvm_queue_exception(vcpu, MC_VECTOR);
	} else if (!(banks[1] & MCI_STATUS_VAL)
		   || !(banks[1] & MCI_STATUS_UC)) {
		if (banks[1] & MCI_STATUS_VAL)
			mce->status |= MCI_STATUS_OVER;
		banks[2] = mce->addr;
		banks[3] = mce->misc;
		banks[1] = mce->status;
	} else
		banks[1] |= MCI_STATUS_OVER;
	return 0;
}

static void kvm_vcpu_ioctl_x86_get_vcpu_events(struct kvm_vcpu *vcpu,
					       struct kvm_vcpu_events *events)
{
	process_nmi(vcpu);
	events->exception.injected =
		vcpu->arch.exception.pending &&
		!kvm_exception_is_soft(vcpu->arch.exception.nr);
	events->exception.nr = vcpu->arch.exception.nr;
	events->exception.has_error_code = vcpu->arch.exception.has_error_code;
	events->exception.pad = 0;
	events->exception.error_code = vcpu->arch.exception.error_code;

	events->interrupt.injected =
		vcpu->arch.interrupt.pending && !vcpu->arch.interrupt.soft;
	events->interrupt.nr = vcpu->arch.interrupt.nr;
	events->interrupt.soft = 0;
	events->interrupt.shadow = kvm_x86_ops->get_interrupt_shadow(vcpu);

	events->nmi.injected = vcpu->arch.nmi_injected;
	events->nmi.pending = vcpu->arch.nmi_pending != 0;
	events->nmi.masked = kvm_x86_ops->get_nmi_mask(vcpu);
	events->nmi.pad = 0;

	events->sipi_vector = 0; /* never valid when reporting to user space */

	events->smi.smm = is_smm(vcpu);
	events->smi.pending = vcpu->arch.smi_pending;
	events->smi.smm_inside_nmi =
		!!(vcpu->arch.hflags & HF_SMM_INSIDE_NMI_MASK);
	events->smi.latched_init = kvm_lapic_latched_init(vcpu);

	events->flags = (KVM_VCPUEVENT_VALID_NMI_PENDING
			 | KVM_VCPUEVENT_VALID_SHADOW
			 | KVM_VCPUEVENT_VALID_SMM);
	memset(&events->reserved, 0, sizeof(events->reserved));
}

static int kvm_vcpu_ioctl_x86_set_vcpu_events(struct kvm_vcpu *vcpu,
					      struct kvm_vcpu_events *events)
{
	if (events->flags & ~(KVM_VCPUEVENT_VALID_NMI_PENDING
			      | KVM_VCPUEVENT_VALID_SIPI_VECTOR
			      | KVM_VCPUEVENT_VALID_SHADOW
			      | KVM_VCPUEVENT_VALID_SMM))
		return -EINVAL;

	if (events->exception.injected &&
	    (events->exception.nr > 31 || events->exception.nr == NMI_VECTOR))
		return -EINVAL;

	process_nmi(vcpu);
	vcpu->arch.exception.pending = events->exception.injected;
	vcpu->arch.exception.nr = events->exception.nr;
	vcpu->arch.exception.has_error_code = events->exception.has_error_code;
	vcpu->arch.exception.error_code = events->exception.error_code;

	vcpu->arch.interrupt.pending = events->interrupt.injected;
	vcpu->arch.interrupt.nr = events->interrupt.nr;
	vcpu->arch.interrupt.soft = events->interrupt.soft;
	if (events->flags & KVM_VCPUEVENT_VALID_SHADOW)
		kvm_x86_ops->set_interrupt_shadow(vcpu,
						  events->interrupt.shadow);

	vcpu->arch.nmi_injected = events->nmi.injected;
	if (events->flags & KVM_VCPUEVENT_VALID_NMI_PENDING)
		vcpu->arch.nmi_pending = events->nmi.pending;
	kvm_x86_ops->set_nmi_mask(vcpu, events->nmi.masked);

	if (events->flags & KVM_VCPUEVENT_VALID_SIPI_VECTOR &&
	    lapic_in_kernel(vcpu))
		vcpu->arch.apic->sipi_vector = events->sipi_vector;

	if (events->flags & KVM_VCPUEVENT_VALID_SMM) {
		if (events->smi.smm)
			vcpu->arch.hflags |= HF_SMM_MASK;
		else
			vcpu->arch.hflags &= ~HF_SMM_MASK;
		vcpu->arch.smi_pending = events->smi.pending;
		if (events->smi.smm_inside_nmi)
			vcpu->arch.hflags |= HF_SMM_INSIDE_NMI_MASK;
		else
			vcpu->arch.hflags &= ~HF_SMM_INSIDE_NMI_MASK;
		if (lapic_in_kernel(vcpu)) {
			if (events->smi.latched_init)
				set_bit(KVM_APIC_INIT, &vcpu->arch.apic->pending_events);
			else
				clear_bit(KVM_APIC_INIT, &vcpu->arch.apic->pending_events);
		}
	}

	kvm_make_request(KVM_REQ_EVENT, vcpu);

	return 0;
}

static void kvm_vcpu_ioctl_x86_get_debugregs(struct kvm_vcpu *vcpu,
					     struct kvm_debugregs *dbgregs)
{
	unsigned long val;

	memcpy(dbgregs->db, vcpu->arch.db, sizeof(vcpu->arch.db));
	kvm_get_dr(vcpu, 6, &val);
	dbgregs->dr6 = val;
	dbgregs->dr7 = vcpu->arch.dr7;
	dbgregs->flags = 0;
	memset(&dbgregs->reserved, 0, sizeof(dbgregs->reserved));
}

static int kvm_vcpu_ioctl_x86_set_debugregs(struct kvm_vcpu *vcpu,
					    struct kvm_debugregs *dbgregs)
{
	if (dbgregs->flags)
		return -EINVAL;

	if (dbgregs->dr6 & ~0xffffffffull)
		return -EINVAL;
	if (dbgregs->dr7 & ~0xffffffffull)
		return -EINVAL;

	memcpy(vcpu->arch.db, dbgregs->db, sizeof(vcpu->arch.db));
	kvm_update_dr0123(vcpu);
	vcpu->arch.dr6 = dbgregs->dr6;
	kvm_update_dr6(vcpu);
	vcpu->arch.dr7 = dbgregs->dr7;
	kvm_update_dr7(vcpu);

	return 0;
}

#define XSTATE_COMPACTION_ENABLED (1ULL << 63)

static void fill_xsave(u8 *dest, struct kvm_vcpu *vcpu)
{
	struct xregs_state *xsave = &vcpu->arch.guest_fpu.state.xsave;
	u64 xstate_bv = xsave->header.xfeatures;
	u64 valid;

	/*
	 * Copy legacy XSAVE area, to avoid complications with CPUID
	 * leaves 0 and 1 in the loop below.
	 */
	memcpy(dest, xsave, XSAVE_HDR_OFFSET);

	/* Set XSTATE_BV */
	*(u64 *)(dest + XSAVE_HDR_OFFSET) = xstate_bv;

	/*
	 * Copy each region from the possibly compacted offset to the
	 * non-compacted offset.
	 */
	valid = xstate_bv & ~XFEATURE_MASK_FPSSE;
	while (valid) {
		u64 feature = valid & -valid;
		int index = fls64(feature) - 1;
		void *src = get_xsave_addr(xsave, feature);

		if (src) {
			u32 size, offset, ecx, edx;
			cpuid_count(XSTATE_CPUID, index,
				    &size, &offset, &ecx, &edx);
			memcpy(dest + offset, src, size);
		}

		valid -= feature;
	}
}

static void load_xsave(struct kvm_vcpu *vcpu, u8 *src)
{
	struct xregs_state *xsave = &vcpu->arch.guest_fpu.state.xsave;
	u64 xstate_bv = *(u64 *)(src + XSAVE_HDR_OFFSET);
	u64 valid;

	/*
	 * Copy legacy XSAVE area, to avoid complications with CPUID
	 * leaves 0 and 1 in the loop below.
	 */
	memcpy(xsave, src, XSAVE_HDR_OFFSET);

	/* Set XSTATE_BV and possibly XCOMP_BV.  */
	xsave->header.xfeatures = xstate_bv;
	if (boot_cpu_has(X86_FEATURE_XSAVES))
		xsave->header.xcomp_bv = host_xcr0 | XSTATE_COMPACTION_ENABLED;

	/*
	 * Copy each region from the non-compacted offset to the
	 * possibly compacted offset.
	 */
	valid = xstate_bv & ~XFEATURE_MASK_FPSSE;
	while (valid) {
		u64 feature = valid & -valid;
		int index = fls64(feature) - 1;
		void *dest = get_xsave_addr(xsave, feature);

		if (dest) {
			u32 size, offset, ecx, edx;
			cpuid_count(XSTATE_CPUID, index,
				    &size, &offset, &ecx, &edx);
			memcpy(dest, src + offset, size);
		}

		valid -= feature;
	}
}

static void kvm_vcpu_ioctl_x86_get_xsave(struct kvm_vcpu *vcpu,
					 struct kvm_xsave *guest_xsave)
{
	if (boot_cpu_has(X86_FEATURE_XSAVE)) {
		memset(guest_xsave, 0, sizeof(struct kvm_xsave));
		fill_xsave((u8 *) guest_xsave->region, vcpu);
	} else {
		memcpy(guest_xsave->region,
			&vcpu->arch.guest_fpu.state.fxsave,
			sizeof(struct fxregs_state));
		*(u64 *)&guest_xsave->region[XSAVE_HDR_OFFSET / sizeof(u32)] =
			XFEATURE_MASK_FPSSE;
	}
}

static int kvm_vcpu_ioctl_x86_set_xsave(struct kvm_vcpu *vcpu,
					struct kvm_xsave *guest_xsave)
{
	u64 xstate_bv =
		*(u64 *)&guest_xsave->region[XSAVE_HDR_OFFSET / sizeof(u32)];

	if (boot_cpu_has(X86_FEATURE_XSAVE)) {
		/*
		 * Here we allow setting states that are not present in
		 * CPUID leaf 0xD, index 0, EDX:EAX.  This is for compatibility
		 * with old userspace.
		 */
		if (xstate_bv & ~kvm_supported_xcr0())
			return -EINVAL;
		load_xsave(vcpu, (u8 *)guest_xsave->region);
	} else {
		if (xstate_bv & ~XFEATURE_MASK_FPSSE)
			return -EINVAL;
		memcpy(&vcpu->arch.guest_fpu.state.fxsave,
			guest_xsave->region, sizeof(struct fxregs_state));
	}
	return 0;
}

static void kvm_vcpu_ioctl_x86_get_xcrs(struct kvm_vcpu *vcpu,
					struct kvm_xcrs *guest_xcrs)
{
	if (!boot_cpu_has(X86_FEATURE_XSAVE)) {
		guest_xcrs->nr_xcrs = 0;
		return;
	}

	guest_xcrs->nr_xcrs = 1;
	guest_xcrs->flags = 0;
	guest_xcrs->xcrs[0].xcr = XCR_XFEATURE_ENABLED_MASK;
	guest_xcrs->xcrs[0].value = vcpu->arch.xcr0;
}

static int kvm_vcpu_ioctl_x86_set_xcrs(struct kvm_vcpu *vcpu,
				       struct kvm_xcrs *guest_xcrs)
{
	int i, r = 0;

	if (!boot_cpu_has(X86_FEATURE_XSAVE))
		return -EINVAL;

	if (guest_xcrs->nr_xcrs > KVM_MAX_XCRS || guest_xcrs->flags)
		return -EINVAL;

	for (i = 0; i < guest_xcrs->nr_xcrs; i++)
		/* Only support XCR0 currently */
		if (guest_xcrs->xcrs[i].xcr == XCR_XFEATURE_ENABLED_MASK) {
			r = __kvm_set_xcr(vcpu, XCR_XFEATURE_ENABLED_MASK,
				guest_xcrs->xcrs[i].value);
			break;
		}
	if (r)
		r = -EINVAL;
	return r;
}

/*
 * kvm_set_guest_paused() indicates to the guest kernel that it has been
 * stopped by the hypervisor.  This function will be called from the host only.
 * EINVAL is returned when the host attempts to set the flag for a guest that
 * does not support pv clocks.
 */
static int kvm_set_guest_paused(struct kvm_vcpu *vcpu)
{
	if (!vcpu->arch.pv_time_enabled)
		return -EINVAL;
	vcpu->arch.pvclock_set_guest_stopped_request = true;
	kvm_make_request(KVM_REQ_CLOCK_UPDATE, vcpu);
	return 0;
}

static int kvm_vcpu_ioctl_enable_cap(struct kvm_vcpu *vcpu,
				     struct kvm_enable_cap *cap)
{
	if (cap->flags)
		return -EINVAL;

	switch (cap->cap) {
	case KVM_CAP_HYPERV_SYNIC:
		return kvm_hv_activate_synic(vcpu);
	default:
		return -EINVAL;
	}
}

long kvm_arch_vcpu_ioctl(struct file *filp,
			 unsigned int ioctl, unsigned long arg)
{
	struct kvm_vcpu *vcpu = filp->private_data;
	void __user *argp = (void __user *)arg;
	int r;
	union {
		struct kvm_lapic_state *lapic;
		struct kvm_xsave *xsave;
		struct kvm_xcrs *xcrs;
		void *buffer;
	} u;

	u.buffer = NULL;
	switch (ioctl) {
	case KVM_GET_LAPIC: {
		r = -EINVAL;
		if (!lapic_in_kernel(vcpu))
			goto out;
		u.lapic = kzalloc(sizeof(struct kvm_lapic_state), GFP_KERNEL);

		r = -ENOMEM;
		if (!u.lapic)
			goto out;
		r = kvm_vcpu_ioctl_get_lapic(vcpu, u.lapic);
		if (r)
			goto out;
		r = -EFAULT;
		if (copy_to_user(argp, u.lapic, sizeof(struct kvm_lapic_state)))
			goto out;
		r = 0;
		break;
	}
	case KVM_SET_LAPIC: {
		r = -EINVAL;
		if (!lapic_in_kernel(vcpu))
			goto out;
		u.lapic = memdup_user(argp, sizeof(*u.lapic));
		if (IS_ERR(u.lapic))
			return PTR_ERR(u.lapic);

		r = kvm_vcpu_ioctl_set_lapic(vcpu, u.lapic);
		break;
	}
	case KVM_INTERRUPT: {
		struct kvm_interrupt irq;

		r = -EFAULT;
		if (copy_from_user(&irq, argp, sizeof irq))
			goto out;
		r = kvm_vcpu_ioctl_interrupt(vcpu, &irq);
		break;
	}
	case KVM_NMI: {
		r = kvm_vcpu_ioctl_nmi(vcpu);
		break;
	}
	case KVM_SMI: {
		r = kvm_vcpu_ioctl_smi(vcpu);
		break;
	}
	case KVM_SET_CPUID: {
		struct kvm_cpuid __user *cpuid_arg = argp;
		struct kvm_cpuid cpuid;

		r = -EFAULT;
		if (copy_from_user(&cpuid, cpuid_arg, sizeof cpuid))
			goto out;
		r = kvm_vcpu_ioctl_set_cpuid(vcpu, &cpuid, cpuid_arg->entries);
		break;
	}
	case KVM_SET_CPUID2: {
		struct kvm_cpuid2 __user *cpuid_arg = argp;
		struct kvm_cpuid2 cpuid;

		r = -EFAULT;
		if (copy_from_user(&cpuid, cpuid_arg, sizeof cpuid))
			goto out;
		r = kvm_vcpu_ioctl_set_cpuid2(vcpu, &cpuid,
					      cpuid_arg->entries);
		break;
	}
	case KVM_GET_CPUID2: {
		struct kvm_cpuid2 __user *cpuid_arg = argp;
		struct kvm_cpuid2 cpuid;

		r = -EFAULT;
		if (copy_from_user(&cpuid, cpuid_arg, sizeof cpuid))
			goto out;
		r = kvm_vcpu_ioctl_get_cpuid2(vcpu, &cpuid,
					      cpuid_arg->entries);
		if (r)
			goto out;
		r = -EFAULT;
		if (copy_to_user(cpuid_arg, &cpuid, sizeof cpuid))
			goto out;
		r = 0;
		break;
	}
	case KVM_GET_MSRS:
		r = msr_io(vcpu, argp, do_get_msr, 1);
		break;
	case KVM_SET_MSRS:
		r = msr_io(vcpu, argp, do_set_msr, 0);
		break;
	case KVM_TPR_ACCESS_REPORTING: {
		struct kvm_tpr_access_ctl tac;

		r = -EFAULT;
		if (copy_from_user(&tac, argp, sizeof tac))
			goto out;
		r = vcpu_ioctl_tpr_access_reporting(vcpu, &tac);
		if (r)
			goto out;
		r = -EFAULT;
		if (copy_to_user(argp, &tac, sizeof tac))
			goto out;
		r = 0;
		break;
	};
	case KVM_SET_VAPIC_ADDR: {
		struct kvm_vapic_addr va;

		r = -EINVAL;
		if (!lapic_in_kernel(vcpu))
			goto out;
		r = -EFAULT;
		if (copy_from_user(&va, argp, sizeof va))
			goto out;
		r = kvm_lapic_set_vapic_addr(vcpu, va.vapic_addr);
		break;
	}
	case KVM_X86_SETUP_MCE: {
		u64 mcg_cap;

		r = -EFAULT;
		if (copy_from_user(&mcg_cap, argp, sizeof mcg_cap))
			goto out;
		r = kvm_vcpu_ioctl_x86_setup_mce(vcpu, mcg_cap);
		break;
	}
	case KVM_X86_SET_MCE: {
		struct kvm_x86_mce mce;

		r = -EFAULT;
		if (copy_from_user(&mce, argp, sizeof mce))
			goto out;
		r = kvm_vcpu_ioctl_x86_set_mce(vcpu, &mce);
		break;
	}
	case KVM_GET_VCPU_EVENTS: {
		struct kvm_vcpu_events events;

		kvm_vcpu_ioctl_x86_get_vcpu_events(vcpu, &events);

		r = -EFAULT;
		if (copy_to_user(argp, &events, sizeof(struct kvm_vcpu_events)))
			break;
		r = 0;
		break;
	}
	case KVM_SET_VCPU_EVENTS: {
		struct kvm_vcpu_events events;

		r = -EFAULT;
		if (copy_from_user(&events, argp, sizeof(struct kvm_vcpu_events)))
			break;

		r = kvm_vcpu_ioctl_x86_set_vcpu_events(vcpu, &events);
		break;
	}
	case KVM_GET_DEBUGREGS: {
		struct kvm_debugregs dbgregs;

		kvm_vcpu_ioctl_x86_get_debugregs(vcpu, &dbgregs);

		r = -EFAULT;
		if (copy_to_user(argp, &dbgregs,
				 sizeof(struct kvm_debugregs)))
			break;
		r = 0;
		break;
	}
	case KVM_SET_DEBUGREGS: {
		struct kvm_debugregs dbgregs;

		r = -EFAULT;
		if (copy_from_user(&dbgregs, argp,
				   sizeof(struct kvm_debugregs)))
			break;

		r = kvm_vcpu_ioctl_x86_set_debugregs(vcpu, &dbgregs);
		break;
	}
	case KVM_GET_XSAVE: {
		u.xsave = kzalloc(sizeof(struct kvm_xsave), GFP_KERNEL);
		r = -ENOMEM;
		if (!u.xsave)
			break;

		kvm_vcpu_ioctl_x86_get_xsave(vcpu, u.xsave);

		r = -EFAULT;
		if (copy_to_user(argp, u.xsave, sizeof(struct kvm_xsave)))
			break;
		r = 0;
		break;
	}
	case KVM_SET_XSAVE: {
		u.xsave = memdup_user(argp, sizeof(*u.xsave));
		if (IS_ERR(u.xsave))
			return PTR_ERR(u.xsave);

		r = kvm_vcpu_ioctl_x86_set_xsave(vcpu, u.xsave);
		break;
	}
	case KVM_GET_XCRS: {
		u.xcrs = kzalloc(sizeof(struct kvm_xcrs), GFP_KERNEL);
		r = -ENOMEM;
		if (!u.xcrs)
			break;

		kvm_vcpu_ioctl_x86_get_xcrs(vcpu, u.xcrs);

		r = -EFAULT;
		if (copy_to_user(argp, u.xcrs,
				 sizeof(struct kvm_xcrs)))
			break;
		r = 0;
		break;
	}
	case KVM_SET_XCRS: {
		u.xcrs = memdup_user(argp, sizeof(*u.xcrs));
		if (IS_ERR(u.xcrs))
			return PTR_ERR(u.xcrs);

		r = kvm_vcpu_ioctl_x86_set_xcrs(vcpu, u.xcrs);
		break;
	}
	case KVM_SET_TSC_KHZ: {
		u32 user_tsc_khz;

		r = -EINVAL;
		user_tsc_khz = (u32)arg;

		if (user_tsc_khz >= kvm_max_guest_tsc_khz)
			goto out;

		if (user_tsc_khz == 0)
			user_tsc_khz = tsc_khz;

		if (!kvm_set_tsc_khz(vcpu, user_tsc_khz))
			r = 0;

		goto out;
	}
	case KVM_GET_TSC_KHZ: {
		r = vcpu->arch.virtual_tsc_khz;
		goto out;
	}
	case KVM_KVMCLOCK_CTRL: {
		r = kvm_set_guest_paused(vcpu);
		goto out;
	}
	case KVM_ENABLE_CAP: {
		struct kvm_enable_cap cap;

		r = -EFAULT;
		if (copy_from_user(&cap, argp, sizeof(cap)))
			goto out;
		r = kvm_vcpu_ioctl_enable_cap(vcpu, &cap);
		break;
	}
	default:
		r = -EINVAL;
	}
out:
	kfree(u.buffer);
	return r;
}

int kvm_arch_vcpu_fault(struct kvm_vcpu *vcpu, struct vm_fault *vmf)
{
	return VM_FAULT_SIGBUS;
}

static int kvm_vm_ioctl_set_tss_addr(struct kvm *kvm, unsigned long addr)
{
	int ret;

	if (addr > (unsigned int)(-3 * PAGE_SIZE))
		return -EINVAL;
	ret = kvm_x86_ops->set_tss_addr(kvm, addr);
	return ret;
}

static int kvm_vm_ioctl_set_identity_map_addr(struct kvm *kvm,
					      u64 ident_addr)
{
	kvm->arch.ept_identity_map_addr = ident_addr;
	return 0;
}

static int kvm_vm_ioctl_set_nr_mmu_pages(struct kvm *kvm,
					  u32 kvm_nr_mmu_pages)
{
	if (kvm_nr_mmu_pages < KVM_MIN_ALLOC_MMU_PAGES)
		return -EINVAL;

	mutex_lock(&kvm->slots_lock);

	kvm_mmu_change_mmu_pages(kvm, kvm_nr_mmu_pages);
	kvm->arch.n_requested_mmu_pages = kvm_nr_mmu_pages;

	mutex_unlock(&kvm->slots_lock);
	return 0;
}

static int kvm_vm_ioctl_get_nr_mmu_pages(struct kvm *kvm)
{
	return kvm->arch.n_max_mmu_pages;
}

static int kvm_vm_ioctl_get_irqchip(struct kvm *kvm, struct kvm_irqchip *chip)
{
	int r;

	r = 0;
	switch (chip->chip_id) {
	case KVM_IRQCHIP_PIC_MASTER:
		memcpy(&chip->chip.pic,
			&pic_irqchip(kvm)->pics[0],
			sizeof(struct kvm_pic_state));
		break;
	case KVM_IRQCHIP_PIC_SLAVE:
		memcpy(&chip->chip.pic,
			&pic_irqchip(kvm)->pics[1],
			sizeof(struct kvm_pic_state));
		break;
	case KVM_IRQCHIP_IOAPIC:
		r = kvm_get_ioapic(kvm, &chip->chip.ioapic);
		break;
	default:
		r = -EINVAL;
		break;
	}
	return r;
}

static int kvm_vm_ioctl_set_irqchip(struct kvm *kvm, struct kvm_irqchip *chip)
{
	int r;

	r = 0;
	switch (chip->chip_id) {
	case KVM_IRQCHIP_PIC_MASTER:
		spin_lock(&pic_irqchip(kvm)->lock);
		memcpy(&pic_irqchip(kvm)->pics[0],
			&chip->chip.pic,
			sizeof(struct kvm_pic_state));
		spin_unlock(&pic_irqchip(kvm)->lock);
		break;
	case KVM_IRQCHIP_PIC_SLAVE:
		spin_lock(&pic_irqchip(kvm)->lock);
		memcpy(&pic_irqchip(kvm)->pics[1],
			&chip->chip.pic,
			sizeof(struct kvm_pic_state));
		spin_unlock(&pic_irqchip(kvm)->lock);
		break;
	case KVM_IRQCHIP_IOAPIC:
		r = kvm_set_ioapic(kvm, &chip->chip.ioapic);
		break;
	default:
		r = -EINVAL;
		break;
	}
	kvm_pic_update_irq(pic_irqchip(kvm));
	return r;
}

static int kvm_vm_ioctl_get_pit(struct kvm *kvm, struct kvm_pit_state *ps)
{
	struct kvm_kpit_state *kps = &kvm->arch.vpit->pit_state;

	BUILD_BUG_ON(sizeof(*ps) != sizeof(kps->channels));

	mutex_lock(&kps->lock);
	memcpy(ps, &kps->channels, sizeof(*ps));
	mutex_unlock(&kps->lock);
	return 0;
}

static int kvm_vm_ioctl_set_pit(struct kvm *kvm, struct kvm_pit_state *ps)
{
	int i;
	struct kvm_pit *pit = kvm->arch.vpit;

	mutex_lock(&pit->pit_state.lock);
	memcpy(&pit->pit_state.channels, ps, sizeof(*ps));
	for (i = 0; i < 3; i++)
		kvm_pit_load_count(pit, i, ps->channels[i].count, 0);
	mutex_unlock(&pit->pit_state.lock);
	return 0;
}

static int kvm_vm_ioctl_get_pit2(struct kvm *kvm, struct kvm_pit_state2 *ps)
{
	mutex_lock(&kvm->arch.vpit->pit_state.lock);
	memcpy(ps->channels, &kvm->arch.vpit->pit_state.channels,
		sizeof(ps->channels));
	ps->flags = kvm->arch.vpit->pit_state.flags;
	mutex_unlock(&kvm->arch.vpit->pit_state.lock);
	memset(&ps->reserved, 0, sizeof(ps->reserved));
	return 0;
}

static int kvm_vm_ioctl_set_pit2(struct kvm *kvm, struct kvm_pit_state2 *ps)
{
	int start = 0;
	int i;
	u32 prev_legacy, cur_legacy;
	struct kvm_pit *pit = kvm->arch.vpit;

	mutex_lock(&pit->pit_state.lock);
	prev_legacy = pit->pit_state.flags & KVM_PIT_FLAGS_HPET_LEGACY;
	cur_legacy = ps->flags & KVM_PIT_FLAGS_HPET_LEGACY;
	if (!prev_legacy && cur_legacy)
		start = 1;
	memcpy(&pit->pit_state.channels, &ps->channels,
	       sizeof(pit->pit_state.channels));
	pit->pit_state.flags = ps->flags;
	for (i = 0; i < 3; i++)
		kvm_pit_load_count(pit, i, pit->pit_state.channels[i].count,
				   start && i == 0);
	mutex_unlock(&pit->pit_state.lock);
	return 0;
}

static int kvm_vm_ioctl_reinject(struct kvm *kvm,
				 struct kvm_reinject_control *control)
{
	struct kvm_pit *pit = kvm->arch.vpit;

	if (!pit)
		return -ENXIO;

	/* pit->pit_state.lock was overloaded to prevent userspace from getting
	 * an inconsistent state after running multiple KVM_REINJECT_CONTROL
	 * ioctls in parallel.  Use a separate lock if that ioctl isn't rare.
	 */
	mutex_lock(&pit->pit_state.lock);
	kvm_pit_set_reinject(pit, control->pit_reinject);
	mutex_unlock(&pit->pit_state.lock);

	return 0;
}

/**
 * kvm_vm_ioctl_get_dirty_log - get and clear the log of dirty pages in a slot
 * @kvm: kvm instance
 * @log: slot id and address to which we copy the log
 *
 * Steps 1-4 below provide general overview of dirty page logging. See
 * kvm_get_dirty_log_protect() function description for additional details.
 *
 * We call kvm_get_dirty_log_protect() to handle steps 1-3, upon return we
 * always flush the TLB (step 4) even if previous step failed  and the dirty
 * bitmap may be corrupt. Regardless of previous outcome the KVM logging API
 * does not preclude user space subsequent dirty log read. Flushing TLB ensures
 * writes will be marked dirty for next log read.
 *
 *   1. Take a snapshot of the bit and clear it if needed.
 *   2. Write protect the corresponding page.
 *   3. Copy the snapshot to the userspace.
 *   4. Flush TLB's if needed.
 */
int kvm_vm_ioctl_get_dirty_log(struct kvm *kvm, struct kvm_dirty_log *log)
{
	bool is_dirty = false;
	int r;

	mutex_lock(&kvm->slots_lock);

	/*
	 * Flush potentially hardware-cached dirty pages to dirty_bitmap.
	 */
	if (kvm_x86_ops->flush_log_dirty)
		kvm_x86_ops->flush_log_dirty(kvm);

	r = kvm_get_dirty_log_protect(kvm, log, &is_dirty);

	/*
	 * All the TLBs can be flushed out of mmu lock, see the comments in
	 * kvm_mmu_slot_remove_write_access().
	 */
	lockdep_assert_held(&kvm->slots_lock);
	if (is_dirty)
		kvm_flush_remote_tlbs(kvm);

	mutex_unlock(&kvm->slots_lock);
	return r;
}

int kvm_vm_ioctl_irq_line(struct kvm *kvm, struct kvm_irq_level *irq_event,
			bool line_status)
{
	if (!irqchip_in_kernel(kvm))
		return -ENXIO;

	irq_event->status = kvm_set_irq(kvm, KVM_USERSPACE_IRQ_SOURCE_ID,
					irq_event->irq, irq_event->level,
					line_status);
	return 0;
}

static int kvm_vm_ioctl_enable_cap(struct kvm *kvm,
				   struct kvm_enable_cap *cap)
{
	int r;

	if (cap->flags)
		return -EINVAL;

	switch (cap->cap) {
	case KVM_CAP_DISABLE_QUIRKS:
		kvm->arch.disabled_quirks = cap->args[0];
		r = 0;
		break;
	case KVM_CAP_SPLIT_IRQCHIP: {
		mutex_lock(&kvm->lock);
		r = -EINVAL;
		if (cap->args[0] > MAX_NR_RESERVED_IOAPIC_PINS)
			goto split_irqchip_unlock;
		r = -EEXIST;
		if (irqchip_in_kernel(kvm))
			goto split_irqchip_unlock;
		if (kvm->created_vcpus)
			goto split_irqchip_unlock;
		r = kvm_setup_empty_irq_routing(kvm);
		if (r)
			goto split_irqchip_unlock;
		/* Pairs with irqchip_in_kernel. */
		smp_wmb();
		kvm->arch.irqchip_split = true;
		kvm->arch.nr_reserved_ioapic_pins = cap->args[0];
		r = 0;
split_irqchip_unlock:
		mutex_unlock(&kvm->lock);
		break;
	}
	case KVM_CAP_X2APIC_API:
		r = -EINVAL;
		if (cap->args[0] & ~KVM_X2APIC_API_VALID_FLAGS)
			break;

		if (cap->args[0] & KVM_X2APIC_API_USE_32BIT_IDS)
			kvm->arch.x2apic_format = true;
		if (cap->args[0] & KVM_X2APIC_API_DISABLE_BROADCAST_QUIRK)
			kvm->arch.x2apic_broadcast_quirk_disabled = true;

		r = 0;
		break;
	default:
		r = -EINVAL;
		break;
	}
	return r;
}

long kvm_arch_vm_ioctl(struct file *filp,
		       unsigned int ioctl, unsigned long arg)
{
	struct kvm *kvm = filp->private_data;
	void __user *argp = (void __user *)arg;
	int r = -ENOTTY;
	/*
	 * This union makes it completely explicit to gcc-3.x
	 * that these two variables' stack usage should be
	 * combined, not added together.
	 */
	union {
		struct kvm_pit_state ps;
		struct kvm_pit_state2 ps2;
		struct kvm_pit_config pit_config;
	} u;

	switch (ioctl) {
	case KVM_SET_TSS_ADDR:
		r = kvm_vm_ioctl_set_tss_addr(kvm, arg);
		break;
	case KVM_SET_IDENTITY_MAP_ADDR: {
		u64 ident_addr;

		r = -EFAULT;
		if (copy_from_user(&ident_addr, argp, sizeof ident_addr))
			goto out;
		r = kvm_vm_ioctl_set_identity_map_addr(kvm, ident_addr);
		break;
	}
	case KVM_SET_NR_MMU_PAGES:
		r = kvm_vm_ioctl_set_nr_mmu_pages(kvm, arg);
		break;
	case KVM_GET_NR_MMU_PAGES:
		r = kvm_vm_ioctl_get_nr_mmu_pages(kvm);
		break;
	case KVM_CREATE_IRQCHIP: {
		struct kvm_pic *vpic;

		mutex_lock(&kvm->lock);
		r = -EEXIST;
		if (kvm->arch.vpic)
			goto create_irqchip_unlock;
		r = -EINVAL;
		if (kvm->created_vcpus)
			goto create_irqchip_unlock;
		r = -ENOMEM;
		vpic = kvm_create_pic(kvm);
		if (vpic) {
			r = kvm_ioapic_init(kvm);
			if (r) {
				mutex_lock(&kvm->slots_lock);
				kvm_destroy_pic(vpic);
				mutex_unlock(&kvm->slots_lock);
				goto create_irqchip_unlock;
			}
		} else
			goto create_irqchip_unlock;
		r = kvm_setup_default_irq_routing(kvm);
		if (r) {
			mutex_lock(&kvm->slots_lock);
			mutex_lock(&kvm->irq_lock);
			kvm_ioapic_destroy(kvm);
			kvm_destroy_pic(vpic);
			mutex_unlock(&kvm->irq_lock);
			mutex_unlock(&kvm->slots_lock);
			goto create_irqchip_unlock;
		}
		/* Write kvm->irq_routing before kvm->arch.vpic.  */
		smp_wmb();
		kvm->arch.vpic = vpic;
	create_irqchip_unlock:
		mutex_unlock(&kvm->lock);
		break;
	}
	case KVM_CREATE_PIT:
		u.pit_config.flags = KVM_PIT_SPEAKER_DUMMY;
		goto create_pit;
	case KVM_CREATE_PIT2:
		r = -EFAULT;
		if (copy_from_user(&u.pit_config, argp,
				   sizeof(struct kvm_pit_config)))
			goto out;
	create_pit:
		mutex_lock(&kvm->lock);
		r = -EEXIST;
		if (kvm->arch.vpit)
			goto create_pit_unlock;
		r = -ENOMEM;
		kvm->arch.vpit = kvm_create_pit(kvm, u.pit_config.flags);
		if (kvm->arch.vpit)
			r = 0;
	create_pit_unlock:
		mutex_unlock(&kvm->lock);
		break;
	case KVM_GET_IRQCHIP: {
		/* 0: PIC master, 1: PIC slave, 2: IOAPIC */
		struct kvm_irqchip *chip;

		chip = memdup_user(argp, sizeof(*chip));
		if (IS_ERR(chip)) {
			r = PTR_ERR(chip);
			goto out;
		}

		r = -ENXIO;
		if (!irqchip_in_kernel(kvm) || irqchip_split(kvm))
			goto get_irqchip_out;
		r = kvm_vm_ioctl_get_irqchip(kvm, chip);
		if (r)
			goto get_irqchip_out;
		r = -EFAULT;
		if (copy_to_user(argp, chip, sizeof *chip))
			goto get_irqchip_out;
		r = 0;
	get_irqchip_out:
		kfree(chip);
		break;
	}
	case KVM_SET_IRQCHIP: {
		/* 0: PIC master, 1: PIC slave, 2: IOAPIC */
		struct kvm_irqchip *chip;

		chip = memdup_user(argp, sizeof(*chip));
		if (IS_ERR(chip)) {
			r = PTR_ERR(chip);
			goto out;
		}

		r = -ENXIO;
		if (!irqchip_in_kernel(kvm) || irqchip_split(kvm))
			goto set_irqchip_out;
		r = kvm_vm_ioctl_set_irqchip(kvm, chip);
		if (r)
			goto set_irqchip_out;
		r = 0;
	set_irqchip_out:
		kfree(chip);
		break;
	}
	case KVM_GET_PIT: {
		r = -EFAULT;
		if (copy_from_user(&u.ps, argp, sizeof(struct kvm_pit_state)))
			goto out;
		r = -ENXIO;
		if (!kvm->arch.vpit)
			goto out;
		r = kvm_vm_ioctl_get_pit(kvm, &u.ps);
		if (r)
			goto out;
		r = -EFAULT;
		if (copy_to_user(argp, &u.ps, sizeof(struct kvm_pit_state)))
			goto out;
		r = 0;
		break;
	}
	case KVM_SET_PIT: {
		r = -EFAULT;
		if (copy_from_user(&u.ps, argp, sizeof u.ps))
			goto out;
		r = -ENXIO;
		if (!kvm->arch.vpit)
			goto out;
		r = kvm_vm_ioctl_set_pit(kvm, &u.ps);
		break;
	}
	case KVM_GET_PIT2: {
		r = -ENXIO;
		if (!kvm->arch.vpit)
			goto out;
		r = kvm_vm_ioctl_get_pit2(kvm, &u.ps2);
		if (r)
			goto out;
		r = -EFAULT;
		if (copy_to_user(argp, &u.ps2, sizeof(u.ps2)))
			goto out;
		r = 0;
		break;
	}
	case KVM_SET_PIT2: {
		r = -EFAULT;
		if (copy_from_user(&u.ps2, argp, sizeof(u.ps2)))
			goto out;
		r = -ENXIO;
		if (!kvm->arch.vpit)
			goto out;
		r = kvm_vm_ioctl_set_pit2(kvm, &u.ps2);
		break;
	}
	case KVM_REINJECT_CONTROL: {
		struct kvm_reinject_control control;
		r =  -EFAULT;
		if (copy_from_user(&control, argp, sizeof(control)))
			goto out;
		r = kvm_vm_ioctl_reinject(kvm, &control);
		break;
	}
	case KVM_SET_BOOT_CPU_ID:
		r = 0;
		mutex_lock(&kvm->lock);
		if (kvm->created_vcpus)
			r = -EBUSY;
		else
			kvm->arch.bsp_vcpu_id = arg;
		mutex_unlock(&kvm->lock);
		break;
	case KVM_XEN_HVM_CONFIG: {
		r = -EFAULT;
		if (copy_from_user(&kvm->arch.xen_hvm_config, argp,
				   sizeof(struct kvm_xen_hvm_config)))
			goto out;
		r = -EINVAL;
		if (kvm->arch.xen_hvm_config.flags)
			goto out;
		r = 0;
		break;
	}
	case KVM_SET_CLOCK: {
		struct kvm_clock_data user_ns;
		u64 now_ns;
		s64 delta;

		r = -EFAULT;
		if (copy_from_user(&user_ns, argp, sizeof(user_ns)))
			goto out;

		r = -EINVAL;
		if (user_ns.flags)
			goto out;

		r = 0;
		local_irq_disable();
		now_ns = get_kernel_ns();
		delta = user_ns.clock - now_ns;
		local_irq_enable();
		kvm->arch.kvmclock_offset = delta;
		kvm_gen_update_masterclock(kvm);
		break;
	}
	case KVM_GET_CLOCK: {
		struct kvm_clock_data user_ns;
		u64 now_ns;

		local_irq_disable();
		now_ns = get_kernel_ns();
		user_ns.clock = kvm->arch.kvmclock_offset + now_ns;
		local_irq_enable();
		user_ns.flags = 0;
		memset(&user_ns.pad, 0, sizeof(user_ns.pad));

		r = -EFAULT;
		if (copy_to_user(argp, &user_ns, sizeof(user_ns)))
			goto out;
		r = 0;
		break;
	}
	case KVM_ENABLE_CAP: {
		struct kvm_enable_cap cap;

		r = -EFAULT;
		if (copy_from_user(&cap, argp, sizeof(cap)))
			goto out;
		r = kvm_vm_ioctl_enable_cap(kvm, &cap);
		break;
	}
	default:
		r = kvm_vm_ioctl_assigned_device(kvm, ioctl, arg);
	}
out:
	return r;
}

static void kvm_init_msr_list(void)
{
	u32 dummy[2];
	unsigned i, j;

	for (i = j = 0; i < ARRAY_SIZE(msrs_to_save); i++) {
		if (rdmsr_safe(msrs_to_save[i], &dummy[0], &dummy[1]) < 0)
			continue;

		/*
		 * Even MSRs that are valid in the host may not be exposed
		 * to the guests in some cases.
		 */
		switch (msrs_to_save[i]) {
		case MSR_IA32_BNDCFGS:
			if (!kvm_x86_ops->mpx_supported())
				continue;
			break;
		case MSR_TSC_AUX:
			if (!kvm_x86_ops->rdtscp_supported())
				continue;
			break;
		default:
			break;
		}

		if (j < i)
			msrs_to_save[j] = msrs_to_save[i];
		j++;
	}
	num_msrs_to_save = j;

	for (i = j = 0; i < ARRAY_SIZE(emulated_msrs); i++) {
		switch (emulated_msrs[i]) {
		case MSR_IA32_SMBASE:
			if (!kvm_x86_ops->cpu_has_high_real_mode_segbase())
				continue;
			break;
		default:
			break;
		}

		if (j < i)
			emulated_msrs[j] = emulated_msrs[i];
		j++;
	}
	num_emulated_msrs = j;
}

static int vcpu_mmio_write(struct kvm_vcpu *vcpu, gpa_t addr, int len,
			   const void *v)
{
	int handled = 0;
	int n;

	do {
		n = min(len, 8);
		if (!(lapic_in_kernel(vcpu) &&
		      !kvm_iodevice_write(vcpu, &vcpu->arch.apic->dev, addr, n, v))
		    && kvm_io_bus_write(vcpu, KVM_MMIO_BUS, addr, n, v))
			break;
		handled += n;
		addr += n;
		len -= n;
		v += n;
	} while (len);

	return handled;
}

static int vcpu_mmio_read(struct kvm_vcpu *vcpu, gpa_t addr, int len, void *v)
{
	int handled = 0;
	int n;

	do {
		n = min(len, 8);
		if (!(lapic_in_kernel(vcpu) &&
		      !kvm_iodevice_read(vcpu, &vcpu->arch.apic->dev,
					 addr, n, v))
		    && kvm_io_bus_read(vcpu, KVM_MMIO_BUS, addr, n, v))
			break;
		trace_kvm_mmio(KVM_TRACE_MMIO_READ, n, addr, *(u64 *)v);
		handled += n;
		addr += n;
		len -= n;
		v += n;
	} while (len);

	return handled;
}

static void kvm_set_segment(struct kvm_vcpu *vcpu,
			struct kvm_segment *var, int seg)
{
	kvm_x86_ops->set_segment(vcpu, var, seg);
}

void kvm_get_segment(struct kvm_vcpu *vcpu,
		     struct kvm_segment *var, int seg)
{
	kvm_x86_ops->get_segment(vcpu, var, seg);
}

gpa_t translate_nested_gpa(struct kvm_vcpu *vcpu, gpa_t gpa, u32 access,
			   struct x86_exception *exception)
{
	gpa_t t_gpa;

	BUG_ON(!mmu_is_nested(vcpu));

	/* NPT walks are always user-walks */
	access |= PFERR_USER_MASK;
	t_gpa  = vcpu->arch.mmu.gva_to_gpa(vcpu, gpa, access, exception);

	return t_gpa;
}

gpa_t kvm_mmu_gva_to_gpa_read(struct kvm_vcpu *vcpu, gva_t gva,
			      struct x86_exception *exception)
{
	u32 access = (kvm_x86_ops->get_cpl(vcpu) == 3) ? PFERR_USER_MASK : 0;
	return vcpu->arch.walk_mmu->gva_to_gpa(vcpu, gva, access, exception);
}

 gpa_t kvm_mmu_gva_to_gpa_fetch(struct kvm_vcpu *vcpu, gva_t gva,
				struct x86_exception *exception)
{
	u32 access = (kvm_x86_ops->get_cpl(vcpu) == 3) ? PFERR_USER_MASK : 0;
	access |= PFERR_FETCH_MASK;
	return vcpu->arch.walk_mmu->gva_to_gpa(vcpu, gva, access, exception);
}

gpa_t kvm_mmu_gva_to_gpa_write(struct kvm_vcpu *vcpu, gva_t gva,
			       struct x86_exception *exception)
{
	u32 access = (kvm_x86_ops->get_cpl(vcpu) == 3) ? PFERR_USER_MASK : 0;
	access |= PFERR_WRITE_MASK;
	return vcpu->arch.walk_mmu->gva_to_gpa(vcpu, gva, access, exception);
}

/* uses this to access any guest's mapped memory without checking CPL */
gpa_t kvm_mmu_gva_to_gpa_system(struct kvm_vcpu *vcpu, gva_t gva,
				struct x86_exception *exception)
{
	return vcpu->arch.walk_mmu->gva_to_gpa(vcpu, gva, 0, exception);
}

static int kvm_read_guest_virt_helper(gva_t addr, void *val, unsigned int bytes,
				      struct kvm_vcpu *vcpu, u32 access,
				      struct x86_exception *exception)
{
	void *data = val;
	int r = X86EMUL_CONTINUE;

	while (bytes) {
		gpa_t gpa = vcpu->arch.walk_mmu->gva_to_gpa(vcpu, addr, access,
							    exception);
		unsigned offset = addr & (PAGE_SIZE-1);
		unsigned toread = min(bytes, (unsigned)PAGE_SIZE - offset);
		int ret;

		if (gpa == UNMAPPED_GVA)
			return X86EMUL_PROPAGATE_FAULT;
		ret = kvm_vcpu_read_guest_page(vcpu, gpa >> PAGE_SHIFT, data,
					       offset, toread);
		if (ret < 0) {
			r = X86EMUL_IO_NEEDED;
			goto out;
		}

		bytes -= toread;
		data += toread;
		addr += toread;
	}
out:
	return r;
}

/* used for instruction fetching */
static int kvm_fetch_guest_virt(struct x86_emulate_ctxt *ctxt,
				gva_t addr, void *val, unsigned int bytes,
				struct x86_exception *exception)
{
	struct kvm_vcpu *vcpu = emul_to_vcpu(ctxt);
	u32 access = (kvm_x86_ops->get_cpl(vcpu) == 3) ? PFERR_USER_MASK : 0;
	unsigned offset;
	int ret;

	/* Inline kvm_read_guest_virt_helper for speed.  */
	gpa_t gpa = vcpu->arch.walk_mmu->gva_to_gpa(vcpu, addr, access|PFERR_FETCH_MASK,
						    exception);
	if (unlikely(gpa == UNMAPPED_GVA))
		return X86EMUL_PROPAGATE_FAULT;

	offset = addr & (PAGE_SIZE-1);
	if (WARN_ON(offset + bytes > PAGE_SIZE))
		bytes = (unsigned)PAGE_SIZE - offset;
	ret = kvm_vcpu_read_guest_page(vcpu, gpa >> PAGE_SHIFT, val,
				       offset, bytes);
	if (unlikely(ret < 0))
		return X86EMUL_IO_NEEDED;

	return X86EMUL_CONTINUE;
}

int kvm_read_guest_virt(struct x86_emulate_ctxt *ctxt,
			       gva_t addr, void *val, unsigned int bytes,
			       struct x86_exception *exception)
{
	struct kvm_vcpu *vcpu = emul_to_vcpu(ctxt);
	u32 access = (kvm_x86_ops->get_cpl(vcpu) == 3) ? PFERR_USER_MASK : 0;

	return kvm_read_guest_virt_helper(addr, val, bytes, vcpu, access,
					  exception);
}
EXPORT_SYMBOL_GPL(kvm_read_guest_virt);

static int kvm_read_guest_virt_system(struct x86_emulate_ctxt *ctxt,
				      gva_t addr, void *val, unsigned int bytes,
				      struct x86_exception *exception)
{
	struct kvm_vcpu *vcpu = emul_to_vcpu(ctxt);
	return kvm_read_guest_virt_helper(addr, val, bytes, vcpu, 0, exception);
}

static int kvm_read_guest_phys_system(struct x86_emulate_ctxt *ctxt,
		unsigned long addr, void *val, unsigned int bytes)
{
	struct kvm_vcpu *vcpu = emul_to_vcpu(ctxt);
	int r = kvm_vcpu_read_guest(vcpu, addr, val, bytes);

	return r < 0 ? X86EMUL_IO_NEEDED : X86EMUL_CONTINUE;
}

int kvm_write_guest_virt_system(struct x86_emulate_ctxt *ctxt,
				       gva_t addr, void *val,
				       unsigned int bytes,
				       struct x86_exception *exception)
{
	struct kvm_vcpu *vcpu = emul_to_vcpu(ctxt);
	void *data = val;
	int r = X86EMUL_CONTINUE;

	while (bytes) {
		gpa_t gpa =  vcpu->arch.walk_mmu->gva_to_gpa(vcpu, addr,
							     PFERR_WRITE_MASK,
							     exception);
		unsigned offset = addr & (PAGE_SIZE-1);
		unsigned towrite = min(bytes, (unsigned)PAGE_SIZE - offset);
		int ret;

		if (gpa == UNMAPPED_GVA)
			return X86EMUL_PROPAGATE_FAULT;
		ret = kvm_vcpu_write_guest(vcpu, gpa, data, towrite);
		if (ret < 0) {
			r = X86EMUL_IO_NEEDED;
			goto out;
		}

		bytes -= towrite;
		data += towrite;
		addr += towrite;
	}
out:
	return r;
}
EXPORT_SYMBOL_GPL(kvm_write_guest_virt_system);

static int vcpu_mmio_gva_to_gpa(struct kvm_vcpu *vcpu, unsigned long gva,
				gpa_t *gpa, struct x86_exception *exception,
				bool write)
{
	u32 access = ((kvm_x86_ops->get_cpl(vcpu) == 3) ? PFERR_USER_MASK : 0)
		| (write ? PFERR_WRITE_MASK : 0);

	/*
	 * currently PKRU is only applied to ept enabled guest so
	 * there is no pkey in EPT page table for L1 guest or EPT
	 * shadow page table for L2 guest.
	 */
	if (vcpu_match_mmio_gva(vcpu, gva)
	    && !permission_fault(vcpu, vcpu->arch.walk_mmu,
				 vcpu->arch.access, 0, access)) {
		*gpa = vcpu->arch.mmio_gfn << PAGE_SHIFT |
					(gva & (PAGE_SIZE - 1));
		trace_vcpu_match_mmio(gva, *gpa, write, false);
		return 1;
	}

	*gpa = vcpu->arch.walk_mmu->gva_to_gpa(vcpu, gva, access, exception);

	if (*gpa == UNMAPPED_GVA)
		return -1;

	/* For APIC access vmexit */
	if ((*gpa & PAGE_MASK) == APIC_DEFAULT_PHYS_BASE)
		return 1;

	if (vcpu_match_mmio_gpa(vcpu, *gpa)) {
		trace_vcpu_match_mmio(gva, *gpa, write, true);
		return 1;
	}

	return 0;
}

int emulator_write_phys(struct kvm_vcpu *vcpu, gpa_t gpa,
			const void *val, int bytes)
{
	int ret;

	ret = kvm_vcpu_write_guest(vcpu, gpa, val, bytes);
	if (ret < 0)
		return 0;
	kvm_page_track_write(vcpu, gpa, val, bytes);
	return 1;
}

struct read_write_emulator_ops {
	int (*read_write_prepare)(struct kvm_vcpu *vcpu, void *val,
				  int bytes);
	int (*read_write_emulate)(struct kvm_vcpu *vcpu, gpa_t gpa,
				  void *val, int bytes);
	int (*read_write_mmio)(struct kvm_vcpu *vcpu, gpa_t gpa,
			       int bytes, void *val);
	int (*read_write_exit_mmio)(struct kvm_vcpu *vcpu, gpa_t gpa,
				    void *val, int bytes);
	bool write;
};

static int read_prepare(struct kvm_vcpu *vcpu, void *val, int bytes)
{
	if (vcpu->mmio_read_completed) {
		trace_kvm_mmio(KVM_TRACE_MMIO_READ, bytes,
			       vcpu->mmio_fragments[0].gpa, *(u64 *)val);
		vcpu->mmio_read_completed = 0;
		return 1;
	}

	return 0;
}

static int read_emulate(struct kvm_vcpu *vcpu, gpa_t gpa,
			void *val, int bytes)
{
	return !kvm_vcpu_read_guest(vcpu, gpa, val, bytes);
}

static int write_emulate(struct kvm_vcpu *vcpu, gpa_t gpa,
			 void *val, int bytes)
{
	return emulator_write_phys(vcpu, gpa, val, bytes);
}

static int write_mmio(struct kvm_vcpu *vcpu, gpa_t gpa, int bytes, void *val)
{
	trace_kvm_mmio(KVM_TRACE_MMIO_WRITE, bytes, gpa, *(u64 *)val);
	return vcpu_mmio_write(vcpu, gpa, bytes, val);
}

static int read_exit_mmio(struct kvm_vcpu *vcpu, gpa_t gpa,
			  void *val, int bytes)
{
	trace_kvm_mmio(KVM_TRACE_MMIO_READ_UNSATISFIED, bytes, gpa, 0);
	return X86EMUL_IO_NEEDED;
}

static int write_exit_mmio(struct kvm_vcpu *vcpu, gpa_t gpa,
			   void *val, int bytes)
{
	struct kvm_mmio_fragment *frag = &vcpu->mmio_fragments[0];

	memcpy(vcpu->run->mmio.data, frag->data, min(8u, frag->len));
	return X86EMUL_CONTINUE;
}

static const struct read_write_emulator_ops read_emultor = {
	.read_write_prepare = read_prepare,
	.read_write_emulate = read_emulate,
	.read_write_mmio = vcpu_mmio_read,
	.read_write_exit_mmio = read_exit_mmio,
};

static const struct read_write_emulator_ops write_emultor = {
	.read_write_emulate = write_emulate,
	.read_write_mmio = write_mmio,
	.read_write_exit_mmio = write_exit_mmio,
	.write = true,
};

static int emulator_read_write_onepage(unsigned long addr, void *val,
				       unsigned int bytes,
				       struct x86_exception *exception,
				       struct kvm_vcpu *vcpu,
				       const struct read_write_emulator_ops *ops)
{
	gpa_t gpa;
	int handled, ret;
	bool write = ops->write;
	struct kvm_mmio_fragment *frag;

	ret = vcpu_mmio_gva_to_gpa(vcpu, addr, &gpa, exception, write);

	if (ret < 0)
		return X86EMUL_PROPAGATE_FAULT;

	/* For APIC access vmexit */
	if (ret)
		goto mmio;

	if (ops->read_write_emulate(vcpu, gpa, val, bytes))
		return X86EMUL_CONTINUE;

mmio:
	/*
	 * Is this MMIO handled locally?
	 */
	handled = ops->read_write_mmio(vcpu, gpa, bytes, val);
	if (handled == bytes)
		return X86EMUL_CONTINUE;

	gpa += handled;
	bytes -= handled;
	val += handled;

	WARN_ON(vcpu->mmio_nr_fragments >= KVM_MAX_MMIO_FRAGMENTS);
	frag = &vcpu->mmio_fragments[vcpu->mmio_nr_fragments++];
	frag->gpa = gpa;
	frag->data = val;
	frag->len = bytes;
	return X86EMUL_CONTINUE;
}

static int emulator_read_write(struct x86_emulate_ctxt *ctxt,
			unsigned long addr,
			void *val, unsigned int bytes,
			struct x86_exception *exception,
			const struct read_write_emulator_ops *ops)
{
	struct kvm_vcpu *vcpu = emul_to_vcpu(ctxt);
	gpa_t gpa;
	int rc;

	if (ops->read_write_prepare &&
		  ops->read_write_prepare(vcpu, val, bytes))
		return X86EMUL_CONTINUE;

	vcpu->mmio_nr_fragments = 0;

	/* Crossing a page boundary? */
	if (((addr + bytes - 1) ^ addr) & PAGE_MASK) {
		int now;

		now = -addr & ~PAGE_MASK;
		rc = emulator_read_write_onepage(addr, val, now, exception,
						 vcpu, ops);

		if (rc != X86EMUL_CONTINUE)
			return rc;
		addr += now;
		if (ctxt->mode != X86EMUL_MODE_PROT64)
			addr = (u32)addr;
		val += now;
		bytes -= now;
	}

	rc = emulator_read_write_onepage(addr, val, bytes, exception,
					 vcpu, ops);
	if (rc != X86EMUL_CONTINUE)
		return rc;

	if (!vcpu->mmio_nr_fragments)
		return rc;

	gpa = vcpu->mmio_fragments[0].gpa;

	vcpu->mmio_needed = 1;
	vcpu->mmio_cur_fragment = 0;

	vcpu->run->mmio.len = min(8u, vcpu->mmio_fragments[0].len);
	vcpu->run->mmio.is_write = vcpu->mmio_is_write = ops->write;
	vcpu->run->exit_reason = KVM_EXIT_MMIO;
	vcpu->run->mmio.phys_addr = gpa;

	return ops->read_write_exit_mmio(vcpu, gpa, val, bytes);
}

static int emulator_read_emulated(struct x86_emulate_ctxt *ctxt,
				  unsigned long addr,
				  void *val,
				  unsigned int bytes,
				  struct x86_exception *exception)
{
	return emulator_read_write(ctxt, addr, val, bytes,
				   exception, &read_emultor);
}

static int emulator_write_emulated(struct x86_emulate_ctxt *ctxt,
			    unsigned long addr,
			    const void *val,
			    unsigned int bytes,
			    struct x86_exception *exception)
{
	return emulator_read_write(ctxt, addr, (void *)val, bytes,
				   exception, &write_emultor);
}

#define CMPXCHG_TYPE(t, ptr, old, new) \
	(cmpxchg((t *)(ptr), *(t *)(old), *(t *)(new)) == *(t *)(old))

#ifdef CONFIG_X86_64
#  define CMPXCHG64(ptr, old, new) CMPXCHG_TYPE(u64, ptr, old, new)
#else
#  define CMPXCHG64(ptr, old, new) \
	(cmpxchg64((u64 *)(ptr), *(u64 *)(old), *(u64 *)(new)) == *(u64 *)(old))
#endif

static int emulator_cmpxchg_emulated(struct x86_emulate_ctxt *ctxt,
				     unsigned long addr,
				     const void *old,
				     const void *new,
				     unsigned int bytes,
				     struct x86_exception *exception)
{
	struct kvm_vcpu *vcpu = emul_to_vcpu(ctxt);
	gpa_t gpa;
	struct page *page;
	char *kaddr;
	bool exchanged;

	/* guests cmpxchg8b have to be emulated atomically */
	if (bytes > 8 || (bytes & (bytes - 1)))
		goto emul_write;

	gpa = kvm_mmu_gva_to_gpa_write(vcpu, addr, NULL);

	if (gpa == UNMAPPED_GVA ||
	    (gpa & PAGE_MASK) == APIC_DEFAULT_PHYS_BASE)
		goto emul_write;

	if (((gpa + bytes - 1) & PAGE_MASK) != (gpa & PAGE_MASK))
		goto emul_write;

	page = kvm_vcpu_gfn_to_page(vcpu, gpa >> PAGE_SHIFT);
	if (is_error_page(page))
		goto emul_write;

	kaddr = kmap_atomic(page);
	kaddr += offset_in_page(gpa);
	switch (bytes) {
	case 1:
		exchanged = CMPXCHG_TYPE(u8, kaddr, old, new);
		break;
	case 2:
		exchanged = CMPXCHG_TYPE(u16, kaddr, old, new);
		break;
	case 4:
		exchanged = CMPXCHG_TYPE(u32, kaddr, old, new);
		break;
	case 8:
		exchanged = CMPXCHG64(kaddr, old, new);
		break;
	default:
		BUG();
	}
	kunmap_atomic(kaddr);
	kvm_release_page_dirty(page);

	if (!exchanged)
		return X86EMUL_CMPXCHG_FAILED;

	kvm_vcpu_mark_page_dirty(vcpu, gpa >> PAGE_SHIFT);
	kvm_page_track_write(vcpu, gpa, new, bytes);

	return X86EMUL_CONTINUE;

emul_write:
	printk_once(KERN_WARNING "kvm: emulating exchange as write\n");

	return emulator_write_emulated(ctxt, addr, new, bytes, exception);
}

static int kernel_pio(struct kvm_vcpu *vcpu, void *pd)
{
	/* TODO: String I/O for in kernel device */
	int r;

	if (vcpu->arch.pio.in)
		r = kvm_io_bus_read(vcpu, KVM_PIO_BUS, vcpu->arch.pio.port,
				    vcpu->arch.pio.size, pd);
	else
		r = kvm_io_bus_write(vcpu, KVM_PIO_BUS,
				     vcpu->arch.pio.port, vcpu->arch.pio.size,
				     pd);
	return r;
}

static int emulator_pio_in_out(struct kvm_vcpu *vcpu, int size,
			       unsigned short port, void *val,
			       unsigned int count, bool in)
{
	vcpu->arch.pio.port = port;
	vcpu->arch.pio.in = in;
	vcpu->arch.pio.count  = count;
	vcpu->arch.pio.size = size;

	if (!kernel_pio(vcpu, vcpu->arch.pio_data)) {
		vcpu->arch.pio.count = 0;
		return 1;
	}

	vcpu->run->exit_reason = KVM_EXIT_IO;
	vcpu->run->io.direction = in ? KVM_EXIT_IO_IN : KVM_EXIT_IO_OUT;
	vcpu->run->io.size = size;
	vcpu->run->io.data_offset = KVM_PIO_PAGE_OFFSET * PAGE_SIZE;
	vcpu->run->io.count = count;
	vcpu->run->io.port = port;

	return 0;
}

static int emulator_pio_in_emulated(struct x86_emulate_ctxt *ctxt,
				    int size, unsigned short port, void *val,
				    unsigned int count)
{
	struct kvm_vcpu *vcpu = emul_to_vcpu(ctxt);
	int ret;

	if (vcpu->arch.pio.count)
		goto data_avail;

	ret = emulator_pio_in_out(vcpu, size, port, val, count, true);
	if (ret) {
data_avail:
		memcpy(val, vcpu->arch.pio_data, size * count);
		trace_kvm_pio(KVM_PIO_IN, port, size, count, vcpu->arch.pio_data);
		vcpu->arch.pio.count = 0;
		return 1;
	}

	return 0;
}

static int emulator_pio_out_emulated(struct x86_emulate_ctxt *ctxt,
				     int size, unsigned short port,
				     const void *val, unsigned int count)
{
	struct kvm_vcpu *vcpu = emul_to_vcpu(ctxt);

	memcpy(vcpu->arch.pio_data, val, size * count);
	trace_kvm_pio(KVM_PIO_OUT, port, size, count, vcpu->arch.pio_data);
	return emulator_pio_in_out(vcpu, size, port, (void *)val, count, false);
}

static unsigned long get_segment_base(struct kvm_vcpu *vcpu, int seg)
{
	return kvm_x86_ops->get_segment_base(vcpu, seg);
}

static void emulator_invlpg(struct x86_emulate_ctxt *ctxt, ulong address)
{
	kvm_mmu_invlpg(emul_to_vcpu(ctxt), address);
}

int kvm_emulate_wbinvd_noskip(struct kvm_vcpu *vcpu)
{
	if (!need_emulate_wbinvd(vcpu))
		return X86EMUL_CONTINUE;

	if (kvm_x86_ops->has_wbinvd_exit()) {
		int cpu = get_cpu();

		cpumask_set_cpu(cpu, vcpu->arch.wbinvd_dirty_mask);
		smp_call_function_many(vcpu->arch.wbinvd_dirty_mask,
				wbinvd_ipi, NULL, 1);
		put_cpu();
		cpumask_clear(vcpu->arch.wbinvd_dirty_mask);
	} else
		wbinvd();
	return X86EMUL_CONTINUE;
}

int kvm_emulate_wbinvd(struct kvm_vcpu *vcpu)
{
	kvm_x86_ops->skip_emulated_instruction(vcpu);
	return kvm_emulate_wbinvd_noskip(vcpu);
}
EXPORT_SYMBOL_GPL(kvm_emulate_wbinvd);



static void emulator_wbinvd(struct x86_emulate_ctxt *ctxt)
{
	kvm_emulate_wbinvd_noskip(emul_to_vcpu(ctxt));
}

static int emulator_get_dr(struct x86_emulate_ctxt *ctxt, int dr,
			   unsigned long *dest)
{
	return kvm_get_dr(emul_to_vcpu(ctxt), dr, dest);
}

static int emulator_set_dr(struct x86_emulate_ctxt *ctxt, int dr,
			   unsigned long value)
{

	return __kvm_set_dr(emul_to_vcpu(ctxt), dr, value);
}

static u64 mk_cr_64(u64 curr_cr, u32 new_val)
{
	return (curr_cr & ~((1ULL << 32) - 1)) | new_val;
}

static unsigned long emulator_get_cr(struct x86_emulate_ctxt *ctxt, int cr)
{
	struct kvm_vcpu *vcpu = emul_to_vcpu(ctxt);
	unsigned long value;

	switch (cr) {
	case 0:
		value = kvm_read_cr0(vcpu);
		break;
	case 2:
		value = vcpu->arch.cr2;
		break;
	case 3:
		value = kvm_read_cr3(vcpu);
		break;
	case 4:
		value = kvm_read_cr4(vcpu);
		break;
	case 8:
		value = kvm_get_cr8(vcpu);
		break;
	default:
		kvm_err("%s: unexpected cr %u\n", __func__, cr);
		return 0;
	}

	return value;
}

static int emulator_set_cr(struct x86_emulate_ctxt *ctxt, int cr, ulong val)
{
	struct kvm_vcpu *vcpu = emul_to_vcpu(ctxt);
	int res = 0;

	switch (cr) {
	case 0:
		res = kvm_set_cr0(vcpu, mk_cr_64(kvm_read_cr0(vcpu), val));
		break;
	case 2:
		vcpu->arch.cr2 = val;
		break;
	case 3:
		res = kvm_set_cr3(vcpu, val);
		break;
	case 4:
		res = kvm_set_cr4(vcpu, mk_cr_64(kvm_read_cr4(vcpu), val));
		break;
	case 8:
		res = kvm_set_cr8(vcpu, val);
		break;
	default:
		kvm_err("%s: unexpected cr %u\n", __func__, cr);
		res = -1;
	}

	return res;
}

static int emulator_get_cpl(struct x86_emulate_ctxt *ctxt)
{
	return kvm_x86_ops->get_cpl(emul_to_vcpu(ctxt));
}

static void emulator_get_gdt(struct x86_emulate_ctxt *ctxt, struct desc_ptr *dt)
{
	kvm_x86_ops->get_gdt(emul_to_vcpu(ctxt), dt);
}

static void emulator_get_idt(struct x86_emulate_ctxt *ctxt, struct desc_ptr *dt)
{
	kvm_x86_ops->get_idt(emul_to_vcpu(ctxt), dt);
}

static void emulator_set_gdt(struct x86_emulate_ctxt *ctxt, struct desc_ptr *dt)
{
	kvm_x86_ops->set_gdt(emul_to_vcpu(ctxt), dt);
}

static void emulator_set_idt(struct x86_emulate_ctxt *ctxt, struct desc_ptr *dt)
{
	kvm_x86_ops->set_idt(emul_to_vcpu(ctxt), dt);
}

static unsigned long emulator_get_cached_segment_base(
	struct x86_emulate_ctxt *ctxt, int seg)
{
	return get_segment_base(emul_to_vcpu(ctxt), seg);
}

static bool emulator_get_segment(struct x86_emulate_ctxt *ctxt, u16 *selector,
				 struct desc_struct *desc, u32 *base3,
				 int seg)
{
	struct kvm_segment var;

	kvm_get_segment(emul_to_vcpu(ctxt), &var, seg);
	*selector = var.selector;

	if (var.unusable) {
		memset(desc, 0, sizeof(*desc));
		return false;
	}

	if (var.g)
		var.limit >>= 12;
	set_desc_limit(desc, var.limit);
	set_desc_base(desc, (unsigned long)var.base);
#ifdef CONFIG_X86_64
	if (base3)
		*base3 = var.base >> 32;
#endif
	desc->type = var.type;
	desc->s = var.s;
	desc->dpl = var.dpl;
	desc->p = var.present;
	desc->avl = var.avl;
	desc->l = var.l;
	desc->d = var.db;
	desc->g = var.g;

	return true;
}

static void emulator_set_segment(struct x86_emulate_ctxt *ctxt, u16 selector,
				 struct desc_struct *desc, u32 base3,
				 int seg)
{
	struct kvm_vcpu *vcpu = emul_to_vcpu(ctxt);
	struct kvm_segment var;

	var.selector = selector;
	var.base = get_desc_base(desc);
#ifdef CONFIG_X86_64
	var.base |= ((u64)base3) << 32;
#endif
	var.limit = get_desc_limit(desc);
	if (desc->g)
		var.limit = (var.limit << 12) | 0xfff;
	var.type = desc->type;
	var.dpl = desc->dpl;
	var.db = desc->d;
	var.s = desc->s;
	var.l = desc->l;
	var.g = desc->g;
	var.avl = desc->avl;
	var.present = desc->p;
	var.unusable = !var.present;
	var.padding = 0;

	kvm_set_segment(vcpu, &var, seg);
	return;
}

static int emulator_get_msr(struct x86_emulate_ctxt *ctxt,
			    u32 msr_index, u64 *pdata)
{
	struct msr_data msr;
	int r;

	msr.index = msr_index;
	msr.host_initiated = false;
	r = kvm_get_msr(emul_to_vcpu(ctxt), &msr);
	if (r)
		return r;

	*pdata = msr.data;
	return 0;
}

static int emulator_set_msr(struct x86_emulate_ctxt *ctxt,
			    u32 msr_index, u64 data)
{
	struct msr_data msr;

	msr.data = data;
	msr.index = msr_index;
	msr.host_initiated = false;
	return kvm_set_msr(emul_to_vcpu(ctxt), &msr);
}

static u64 emulator_get_smbase(struct x86_emulate_ctxt *ctxt)
{
	struct kvm_vcpu *vcpu = emul_to_vcpu(ctxt);

	return vcpu->arch.smbase;
}

static void emulator_set_smbase(struct x86_emulate_ctxt *ctxt, u64 smbase)
{
	struct kvm_vcpu *vcpu = emul_to_vcpu(ctxt);

	vcpu->arch.smbase = smbase;
}

static int emulator_check_pmc(struct x86_emulate_ctxt *ctxt,
			      u32 pmc)
{
	return kvm_pmu_is_valid_msr_idx(emul_to_vcpu(ctxt), pmc);
}

static int emulator_read_pmc(struct x86_emulate_ctxt *ctxt,
			     u32 pmc, u64 *pdata)
{
	return kvm_pmu_rdpmc(emul_to_vcpu(ctxt), pmc, pdata);
}

static void emulator_halt(struct x86_emulate_ctxt *ctxt)
{
	emul_to_vcpu(ctxt)->arch.halt_request = 1;
}

static void emulator_get_fpu(struct x86_emulate_ctxt *ctxt)
{
	preempt_disable();
	kvm_load_guest_fpu(emul_to_vcpu(ctxt));
	/*
	 * CR0.TS may reference the host fpu state, not the guest fpu state,
	 * so it may be clear at this point.
	 */
	clts();
}

static void emulator_put_fpu(struct x86_emulate_ctxt *ctxt)
{
	preempt_enable();
}

static int emulator_intercept(struct x86_emulate_ctxt *ctxt,
			      struct x86_instruction_info *info,
			      enum x86_intercept_stage stage)
{
	return kvm_x86_ops->check_intercept(emul_to_vcpu(ctxt), info, stage);
}

static void emulator_get_cpuid(struct x86_emulate_ctxt *ctxt,
			       u32 *eax, u32 *ebx, u32 *ecx, u32 *edx)
{
	kvm_cpuid(emul_to_vcpu(ctxt), eax, ebx, ecx, edx);
}

static ulong emulator_read_gpr(struct x86_emulate_ctxt *ctxt, unsigned reg)
{
	return kvm_register_read(emul_to_vcpu(ctxt), reg);
}

static void emulator_write_gpr(struct x86_emulate_ctxt *ctxt, unsigned reg, ulong val)
{
	kvm_register_write(emul_to_vcpu(ctxt), reg, val);
}

static void emulator_set_nmi_mask(struct x86_emulate_ctxt *ctxt, bool masked)
{
	kvm_x86_ops->set_nmi_mask(emul_to_vcpu(ctxt), masked);
}

static const struct x86_emulate_ops emulate_ops = {
	.read_gpr            = emulator_read_gpr,
	.write_gpr           = emulator_write_gpr,
	.read_std            = kvm_read_guest_virt_system,
	.write_std           = kvm_write_guest_virt_system,
	.read_phys           = kvm_read_guest_phys_system,
	.fetch               = kvm_fetch_guest_virt,
	.read_emulated       = emulator_read_emulated,
	.write_emulated      = emulator_write_emulated,
	.cmpxchg_emulated    = emulator_cmpxchg_emulated,
	.invlpg              = emulator_invlpg,
	.pio_in_emulated     = emulator_pio_in_emulated,
	.pio_out_emulated    = emulator_pio_out_emulated,
	.get_segment         = emulator_get_segment,
	.set_segment         = emulator_set_segment,
	.get_cached_segment_base = emulator_get_cached_segment_base,
	.get_gdt             = emulator_get_gdt,
	.get_idt	     = emulator_get_idt,
	.set_gdt             = emulator_set_gdt,
	.set_idt	     = emulator_set_idt,
	.get_cr              = emulator_get_cr,
	.set_cr              = emulator_set_cr,
	.cpl                 = emulator_get_cpl,
	.get_dr              = emulator_get_dr,
	.set_dr              = emulator_set_dr,
	.get_smbase          = emulator_get_smbase,
	.set_smbase          = emulator_set_smbase,
	.set_msr             = emulator_set_msr,
	.get_msr             = emulator_get_msr,
	.check_pmc	     = emulator_check_pmc,
	.read_pmc            = emulator_read_pmc,
	.halt                = emulator_halt,
	.wbinvd              = emulator_wbinvd,
	.fix_hypercall       = emulator_fix_hypercall,
	.get_fpu             = emulator_get_fpu,
	.put_fpu             = emulator_put_fpu,
	.intercept           = emulator_intercept,
	.get_cpuid           = emulator_get_cpuid,
	.set_nmi_mask        = emulator_set_nmi_mask,
};

static void toggle_interruptibility(struct kvm_vcpu *vcpu, u32 mask)
{
	u32 int_shadow = kvm_x86_ops->get_interrupt_shadow(vcpu);
	/*
	 * an sti; sti; sequence only disable interrupts for the first
	 * instruction. So, if the last instruction, be it emulated or
	 * not, left the system with the INT_STI flag enabled, it
	 * means that the last instruction is an sti. We should not
	 * leave the flag on in this case. The same goes for mov ss
	 */
	if (int_shadow & mask)
		mask = 0;
	if (unlikely(int_shadow || mask)) {
		kvm_x86_ops->set_interrupt_shadow(vcpu, mask);
		if (!mask)
			kvm_make_request(KVM_REQ_EVENT, vcpu);
	}
}

static bool inject_emulated_exception(struct kvm_vcpu *vcpu)
{
	struct x86_emulate_ctxt *ctxt = &vcpu->arch.emulate_ctxt;
	if (ctxt->exception.vector == PF_VECTOR)
		return kvm_propagate_fault(vcpu, &ctxt->exception);

	if (ctxt->exception.error_code_valid)
		kvm_queue_exception_e(vcpu, ctxt->exception.vector,
				      ctxt->exception.error_code);
	else
		kvm_queue_exception(vcpu, ctxt->exception.vector);
	return false;
}

static void init_emulate_ctxt(struct kvm_vcpu *vcpu)
{
	struct x86_emulate_ctxt *ctxt = &vcpu->arch.emulate_ctxt;
	int cs_db, cs_l;

	kvm_x86_ops->get_cs_db_l_bits(vcpu, &cs_db, &cs_l);

	ctxt->eflags = kvm_get_rflags(vcpu);
	ctxt->eip = kvm_rip_read(vcpu);
	ctxt->mode = (!is_protmode(vcpu))		? X86EMUL_MODE_REAL :
		     (ctxt->eflags & X86_EFLAGS_VM)	? X86EMUL_MODE_VM86 :
		     (cs_l && is_long_mode(vcpu))	? X86EMUL_MODE_PROT64 :
		     cs_db				? X86EMUL_MODE_PROT32 :
							  X86EMUL_MODE_PROT16;
	BUILD_BUG_ON(HF_GUEST_MASK != X86EMUL_GUEST_MASK);
	BUILD_BUG_ON(HF_SMM_MASK != X86EMUL_SMM_MASK);
	BUILD_BUG_ON(HF_SMM_INSIDE_NMI_MASK != X86EMUL_SMM_INSIDE_NMI_MASK);
	ctxt->emul_flags = vcpu->arch.hflags;

	init_decode_cache(ctxt);
	vcpu->arch.emulate_regs_need_sync_from_vcpu = false;
}

int kvm_inject_realmode_interrupt(struct kvm_vcpu *vcpu, int irq, int inc_eip)
{
	struct x86_emulate_ctxt *ctxt = &vcpu->arch.emulate_ctxt;
	int ret;

	init_emulate_ctxt(vcpu);

	ctxt->op_bytes = 2;
	ctxt->ad_bytes = 2;
	ctxt->_eip = ctxt->eip + inc_eip;
	ret = emulate_int_real(ctxt, irq);

	if (ret != X86EMUL_CONTINUE)
		return EMULATE_FAIL;

	ctxt->eip = ctxt->_eip;
	kvm_rip_write(vcpu, ctxt->eip);
	kvm_set_rflags(vcpu, ctxt->eflags);

	if (irq == NMI_VECTOR)
		vcpu->arch.nmi_pending = 0;
	else
		vcpu->arch.interrupt.pending = false;

	return EMULATE_DONE;
}
EXPORT_SYMBOL_GPL(kvm_inject_realmode_interrupt);

static int handle_emulation_failure(struct kvm_vcpu *vcpu)
{
	int r = EMULATE_DONE;

	++vcpu->stat.insn_emulation_fail;
	trace_kvm_emulate_insn_failed(vcpu);
	if (!is_guest_mode(vcpu) && kvm_x86_ops->get_cpl(vcpu) == 0) {
		vcpu->run->exit_reason = KVM_EXIT_INTERNAL_ERROR;
		vcpu->run->internal.suberror = KVM_INTERNAL_ERROR_EMULATION;
		vcpu->run->internal.ndata = 0;
		r = EMULATE_FAIL;
	}
	kvm_queue_exception(vcpu, UD_VECTOR);

	return r;
}

static bool reexecute_instruction(struct kvm_vcpu *vcpu, gva_t cr2,
				  bool write_fault_to_shadow_pgtable,
				  int emulation_type)
{
	gpa_t gpa = cr2;
	kvm_pfn_t pfn;

	if (emulation_type & EMULTYPE_NO_REEXECUTE)
		return false;

	if (!vcpu->arch.mmu.direct_map) {
		/*
		 * Write permission should be allowed since only
		 * write access need to be emulated.
		 */
		gpa = kvm_mmu_gva_to_gpa_write(vcpu, cr2, NULL);

		/*
		 * If the mapping is invalid in guest, let cpu retry
		 * it to generate fault.
		 */
		if (gpa == UNMAPPED_GVA)
			return true;
	}

	/*
	 * Do not retry the unhandleable instruction if it faults on the
	 * readonly host memory, otherwise it will goto a infinite loop:
	 * retry instruction -> write #PF -> emulation fail -> retry
	 * instruction -> ...
	 */
	pfn = gfn_to_pfn(vcpu->kvm, gpa_to_gfn(gpa));

	/*
	 * If the instruction failed on the error pfn, it can not be fixed,
	 * report the error to userspace.
	 */
	if (is_error_noslot_pfn(pfn))
		return false;

	kvm_release_pfn_clean(pfn);

	/* The instructions are well-emulated on direct mmu. */
	if (vcpu->arch.mmu.direct_map) {
		unsigned int indirect_shadow_pages;

		spin_lock(&vcpu->kvm->mmu_lock);
		indirect_shadow_pages = vcpu->kvm->arch.indirect_shadow_pages;
		spin_unlock(&vcpu->kvm->mmu_lock);

		if (indirect_shadow_pages)
			kvm_mmu_unprotect_page(vcpu->kvm, gpa_to_gfn(gpa));

		return true;
	}

	/*
	 * if emulation was due to access to shadowed page table
	 * and it failed try to unshadow page and re-enter the
	 * guest to let CPU execute the instruction.
	 */
	kvm_mmu_unprotect_page(vcpu->kvm, gpa_to_gfn(gpa));

	/*
	 * If the access faults on its page table, it can not
	 * be fixed by unprotecting shadow page and it should
	 * be reported to userspace.
	 */
	return !write_fault_to_shadow_pgtable;
}

static bool retry_instruction(struct x86_emulate_ctxt *ctxt,
			      unsigned long cr2,  int emulation_type)
{
	struct kvm_vcpu *vcpu = emul_to_vcpu(ctxt);
	unsigned long last_retry_eip, last_retry_addr, gpa = cr2;

	last_retry_eip = vcpu->arch.last_retry_eip;
	last_retry_addr = vcpu->arch.last_retry_addr;

	/*
	 * If the emulation is caused by #PF and it is non-page_table
	 * writing instruction, it means the VM-EXIT is caused by shadow
	 * page protected, we can zap the shadow page and retry this
	 * instruction directly.
	 *
	 * Note: if the guest uses a non-page-table modifying instruction
	 * on the PDE that points to the instruction, then we will unmap
	 * the instruction and go to an infinite loop. So, we cache the
	 * last retried eip and the last fault address, if we meet the eip
	 * and the address again, we can break out of the potential infinite
	 * loop.
	 */
	vcpu->arch.last_retry_eip = vcpu->arch.last_retry_addr = 0;

	if (!(emulation_type & EMULTYPE_RETRY))
		return false;

	if (x86_page_table_writing_insn(ctxt))
		return false;

	if (ctxt->eip == last_retry_eip && last_retry_addr == cr2)
		return false;

	vcpu->arch.last_retry_eip = ctxt->eip;
	vcpu->arch.last_retry_addr = cr2;

	if (!vcpu->arch.mmu.direct_map)
		gpa = kvm_mmu_gva_to_gpa_write(vcpu, cr2, NULL);

	kvm_mmu_unprotect_page(vcpu->kvm, gpa_to_gfn(gpa));

	return true;
}

static int complete_emulated_mmio(struct kvm_vcpu *vcpu);
static int complete_emulated_pio(struct kvm_vcpu *vcpu);

static void kvm_smm_changed(struct kvm_vcpu *vcpu)
{
	if (!(vcpu->arch.hflags & HF_SMM_MASK)) {
		/* This is a good place to trace that we are exiting SMM.  */
		trace_kvm_enter_smm(vcpu->vcpu_id, vcpu->arch.smbase, false);

		/* Process a latched INIT or SMI, if any.  */
		kvm_make_request(KVM_REQ_EVENT, vcpu);
	}

	kvm_mmu_reset_context(vcpu);
}

static void kvm_set_hflags(struct kvm_vcpu *vcpu, unsigned emul_flags)
{
	unsigned changed = vcpu->arch.hflags ^ emul_flags;

	vcpu->arch.hflags = emul_flags;

	if (changed & HF_SMM_MASK)
		kvm_smm_changed(vcpu);
}

static int kvm_vcpu_check_hw_bp(unsigned long addr, u32 type, u32 dr7,
				unsigned long *db)
{
	u32 dr6 = 0;
	int i;
	u32 enable, rwlen;

	enable = dr7;
	rwlen = dr7 >> 16;
	for (i = 0; i < 4; i++, enable >>= 2, rwlen >>= 4)
		if ((enable & 3) && (rwlen & 15) == type && db[i] == addr)
			dr6 |= (1 << i);
	return dr6;
}

static void kvm_vcpu_check_singlestep(struct kvm_vcpu *vcpu, unsigned long rflags, int *r)
{
	struct kvm_run *kvm_run = vcpu->run;

	/*
	 * rflags is the old, "raw" value of the flags.  The new value has
	 * not been saved yet.
	 *
	 * This is correct even for TF set by the guest, because "the
	 * processor will not generate this exception after the instruction
	 * that sets the TF flag".
	 */
	if (unlikely(rflags & X86_EFLAGS_TF)) {
		if (vcpu->guest_debug & KVM_GUESTDBG_SINGLESTEP) {
			kvm_run->debug.arch.dr6 = DR6_BS | DR6_FIXED_1 |
						  DR6_RTM;
			kvm_run->debug.arch.pc = vcpu->arch.singlestep_rip;
			kvm_run->debug.arch.exception = DB_VECTOR;
			kvm_run->exit_reason = KVM_EXIT_DEBUG;
			*r = EMULATE_USER_EXIT;
		} else {
			vcpu->arch.emulate_ctxt.eflags &= ~X86_EFLAGS_TF;
			/*
			 * "Certain debug exceptions may clear bit 0-3.  The
			 * remaining contents of the DR6 register are never
			 * cleared by the processor".
			 */
			vcpu->arch.dr6 &= ~15;
			vcpu->arch.dr6 |= DR6_BS | DR6_RTM;
			kvm_queue_exception(vcpu, DB_VECTOR);
		}
	}
}

static bool kvm_vcpu_check_breakpoint(struct kvm_vcpu *vcpu, int *r)
{
	if (unlikely(vcpu->guest_debug & KVM_GUESTDBG_USE_HW_BP) &&
	    (vcpu->arch.guest_debug_dr7 & DR7_BP_EN_MASK)) {
		struct kvm_run *kvm_run = vcpu->run;
		unsigned long eip = kvm_get_linear_rip(vcpu);
		u32 dr6 = kvm_vcpu_check_hw_bp(eip, 0,
					   vcpu->arch.guest_debug_dr7,
					   vcpu->arch.eff_db);

		if (dr6 != 0) {
			kvm_run->debug.arch.dr6 = dr6 | DR6_FIXED_1 | DR6_RTM;
			kvm_run->debug.arch.pc = eip;
			kvm_run->debug.arch.exception = DB_VECTOR;
			kvm_run->exit_reason = KVM_EXIT_DEBUG;
			*r = EMULATE_USER_EXIT;
			return true;
		}
	}

	if (unlikely(vcpu->arch.dr7 & DR7_BP_EN_MASK) &&
	    !(kvm_get_rflags(vcpu) & X86_EFLAGS_RF)) {
		unsigned long eip = kvm_get_linear_rip(vcpu);
		u32 dr6 = kvm_vcpu_check_hw_bp(eip, 0,
					   vcpu->arch.dr7,
					   vcpu->arch.db);

		if (dr6 != 0) {
			vcpu->arch.dr6 &= ~15;
			vcpu->arch.dr6 |= dr6 | DR6_RTM;
			kvm_queue_exception(vcpu, DB_VECTOR);
			*r = EMULATE_DONE;
			return true;
		}
	}

	return false;
}

int x86_emulate_instruction(struct kvm_vcpu *vcpu,
			    unsigned long cr2,
			    int emulation_type,
			    void *insn,
			    int insn_len)
{
	int r;
	struct x86_emulate_ctxt *ctxt = &vcpu->arch.emulate_ctxt;
	bool writeback = true;
	bool write_fault_to_spt = vcpu->arch.write_fault_to_shadow_pgtable;

	/*
	 * Clear write_fault_to_shadow_pgtable here to ensure it is
	 * never reused.
	 */
	vcpu->arch.write_fault_to_shadow_pgtable = false;
	kvm_clear_exception_queue(vcpu);

	if (!(emulation_type & EMULTYPE_NO_DECODE)) {
		init_emulate_ctxt(vcpu);

		/*
		 * We will reenter on the same instruction since
		 * we do not set complete_userspace_io.  This does not
		 * handle watchpoints yet, those would be handled in
		 * the emulate_ops.
		 */
		if (kvm_vcpu_check_breakpoint(vcpu, &r))
			return r;

		ctxt->interruptibility = 0;
		ctxt->have_exception = false;
		ctxt->exception.vector = -1;
		ctxt->perm_ok = false;

		ctxt->ud = emulation_type & EMULTYPE_TRAP_UD;

		r = x86_decode_insn(ctxt, insn, insn_len);

		trace_kvm_emulate_insn_start(vcpu);
		++vcpu->stat.insn_emulation;
		if (r != EMULATION_OK)  {
			if (emulation_type & EMULTYPE_TRAP_UD)
				return EMULATE_FAIL;
			if (reexecute_instruction(vcpu, cr2, write_fault_to_spt,
						emulation_type))
				return EMULATE_DONE;
			if (emulation_type & EMULTYPE_SKIP)
				return EMULATE_FAIL;
			return handle_emulation_failure(vcpu);
		}
	}

	if (emulation_type & EMULTYPE_SKIP) {
		kvm_rip_write(vcpu, ctxt->_eip);
		if (ctxt->eflags & X86_EFLAGS_RF)
			kvm_set_rflags(vcpu, ctxt->eflags & ~X86_EFLAGS_RF);
		return EMULATE_DONE;
	}

	if (retry_instruction(ctxt, cr2, emulation_type))
		return EMULATE_DONE;

	/* this is needed for vmware backdoor interface to work since it
	   changes registers values  during IO operation */
	if (vcpu->arch.emulate_regs_need_sync_from_vcpu) {
		vcpu->arch.emulate_regs_need_sync_from_vcpu = false;
		emulator_invalidate_register_cache(ctxt);
	}

restart:
	r = x86_emulate_insn(ctxt);

	if (r == EMULATION_INTERCEPTED)
		return EMULATE_DONE;

	if (r == EMULATION_FAILED) {
		if (reexecute_instruction(vcpu, cr2, write_fault_to_spt,
					emulation_type))
			return EMULATE_DONE;

		return handle_emulation_failure(vcpu);
	}

	if (ctxt->have_exception) {
		r = EMULATE_DONE;
		if (inject_emulated_exception(vcpu))
			return r;
	} else if (vcpu->arch.pio.count) {
		if (!vcpu->arch.pio.in) {
			/* FIXME: return into emulator if single-stepping.  */
			vcpu->arch.pio.count = 0;
		} else {
			writeback = false;
			vcpu->arch.complete_userspace_io = complete_emulated_pio;
		}
		r = EMULATE_USER_EXIT;
	} else if (vcpu->mmio_needed) {
		if (!vcpu->mmio_is_write)
			writeback = false;
		r = EMULATE_USER_EXIT;
		vcpu->arch.complete_userspace_io = complete_emulated_mmio;
	} else if (r == EMULATION_RESTART)
		goto restart;
	else
		r = EMULATE_DONE;

	if (writeback) {
		unsigned long rflags = kvm_x86_ops->get_rflags(vcpu);
		toggle_interruptibility(vcpu, ctxt->interruptibility);
		vcpu->arch.emulate_regs_need_sync_to_vcpu = false;
		if (vcpu->arch.hflags != ctxt->emul_flags)
			kvm_set_hflags(vcpu, ctxt->emul_flags);
		kvm_rip_write(vcpu, ctxt->eip);
		if (r == EMULATE_DONE)
			kvm_vcpu_check_singlestep(vcpu, rflags, &r);
		if (!ctxt->have_exception ||
		    exception_type(ctxt->exception.vector) == EXCPT_TRAP)
			__kvm_set_rflags(vcpu, ctxt->eflags);

		/*
		 * For STI, interrupts are shadowed; so KVM_REQ_EVENT will
		 * do nothing, and it will be requested again as soon as
		 * the shadow expires.  But we still need to check here,
		 * because POPF has no interrupt shadow.
		 */
		if (unlikely((ctxt->eflags & ~rflags) & X86_EFLAGS_IF))
			kvm_make_request(KVM_REQ_EVENT, vcpu);
	} else
		vcpu->arch.emulate_regs_need_sync_to_vcpu = true;

	return r;
}
EXPORT_SYMBOL_GPL(x86_emulate_instruction);

int kvm_fast_pio_out(struct kvm_vcpu *vcpu, int size, unsigned short port)
{
	unsigned long val = kvm_register_read(vcpu, VCPU_REGS_RAX);
	int ret = emulator_pio_out_emulated(&vcpu->arch.emulate_ctxt,
					    size, port, &val, 1);
	/* do not return to emulator after return from userspace */
	vcpu->arch.pio.count = 0;
	return ret;
}
EXPORT_SYMBOL_GPL(kvm_fast_pio_out);

static int kvmclock_cpu_down_prep(unsigned int cpu)
{
	__this_cpu_write(cpu_tsc_khz, 0);
	return 0;
}

static void tsc_khz_changed(void *data)
{
	struct cpufreq_freqs *freq = data;
	unsigned long khz = 0;

	if (data)
		khz = freq->new;
	else if (!boot_cpu_has(X86_FEATURE_CONSTANT_TSC))
		khz = cpufreq_quick_get(raw_smp_processor_id());
	if (!khz)
		khz = tsc_khz;
	__this_cpu_write(cpu_tsc_khz, khz);
}

static int kvmclock_cpufreq_notifier(struct notifier_block *nb, unsigned long val,
				     void *data)
{
	struct cpufreq_freqs *freq = data;
	struct kvm *kvm;
	struct kvm_vcpu *vcpu;
	int i, send_ipi = 0;

	/*
	 * We allow guests to temporarily run on slowing clocks,
	 * provided we notify them after, or to run on accelerating
	 * clocks, provided we notify them before.  Thus time never
	 * goes backwards.
	 *
	 * However, we have a problem.  We can't atomically update
	 * the frequency of a given CPU from this function; it is
	 * merely a notifier, which can be called from any CPU.
	 * Changing the TSC frequency at arbitrary points in time
	 * requires a recomputation of local variables related to
	 * the TSC for each VCPU.  We must flag these local variables
	 * to be updated and be sure the update takes place with the
	 * new frequency before any guests proceed.
	 *
	 * Unfortunately, the combination of hotplug CPU and frequency
	 * change creates an intractable locking scenario; the order
	 * of when these callouts happen is undefined with respect to
	 * CPU hotplug, and they can race with each other.  As such,
	 * merely setting per_cpu(cpu_tsc_khz) = X during a hotadd is
	 * undefined; you can actually have a CPU frequency change take
	 * place in between the computation of X and the setting of the
	 * variable.  To protect against this problem, all updates of
	 * the per_cpu tsc_khz variable are done in an interrupt
	 * protected IPI, and all callers wishing to update the value
	 * must wait for a synchronous IPI to complete (which is trivial
	 * if the caller is on the CPU already).  This establishes the
	 * necessary total order on variable updates.
	 *
	 * Note that because a guest time update may take place
	 * anytime after the setting of the VCPU's request bit, the
	 * correct TSC value must be set before the request.  However,
	 * to ensure the update actually makes it to any guest which
	 * starts running in hardware virtualization between the set
	 * and the acquisition of the spinlock, we must also ping the
	 * CPU after setting the request bit.
	 *
	 */

	if (val == CPUFREQ_PRECHANGE && freq->old > freq->new)
		return 0;
	if (val == CPUFREQ_POSTCHANGE && freq->old < freq->new)
		return 0;

	smp_call_function_single(freq->cpu, tsc_khz_changed, freq, 1);

	spin_lock(&kvm_lock);
	list_for_each_entry(kvm, &vm_list, vm_list) {
		kvm_for_each_vcpu(i, vcpu, kvm) {
			if (vcpu->cpu != freq->cpu)
				continue;
			kvm_make_request(KVM_REQ_CLOCK_UPDATE, vcpu);
			if (vcpu->cpu != smp_processor_id())
				send_ipi = 1;
		}
	}
	spin_unlock(&kvm_lock);

	if (freq->old < freq->new && send_ipi) {
		/*
		 * We upscale the frequency.  Must make the guest
		 * doesn't see old kvmclock values while running with
		 * the new frequency, otherwise we risk the guest sees
		 * time go backwards.
		 *
		 * In case we update the frequency for another cpu
		 * (which might be in guest context) send an interrupt
		 * to kick the cpu out of guest context.  Next time
		 * guest context is entered kvmclock will be updated,
		 * so the guest will not see stale values.
		 */
		smp_call_function_single(freq->cpu, tsc_khz_changed, freq, 1);
	}
	return 0;
}

static struct notifier_block kvmclock_cpufreq_notifier_block = {
	.notifier_call  = kvmclock_cpufreq_notifier
};

static int kvmclock_cpu_online(unsigned int cpu)
{
	tsc_khz_changed(NULL);
	return 0;
}

static void kvm_timer_init(void)
{
	int cpu;

	max_tsc_khz = tsc_khz;

	if (!boot_cpu_has(X86_FEATURE_CONSTANT_TSC)) {
#ifdef CONFIG_CPU_FREQ
		struct cpufreq_policy policy;
		memset(&policy, 0, sizeof(policy));
		cpu = get_cpu();
		cpufreq_get_policy(&policy, cpu);
		if (policy.cpuinfo.max_freq)
			max_tsc_khz = policy.cpuinfo.max_freq;
		put_cpu();
#endif
		cpufreq_register_notifier(&kvmclock_cpufreq_notifier_block,
					  CPUFREQ_TRANSITION_NOTIFIER);
	}
	pr_debug("kvm: max_tsc_khz = %ld\n", max_tsc_khz);

	cpuhp_setup_state(CPUHP_AP_X86_KVM_CLK_ONLINE, "AP_X86_KVM_CLK_ONLINE",
			  kvmclock_cpu_online, kvmclock_cpu_down_prep);
}

static DEFINE_PER_CPU(struct kvm_vcpu *, current_vcpu);

int kvm_is_in_guest(void)
{
	return __this_cpu_read(current_vcpu) != NULL;
}

static int kvm_is_user_mode(void)
{
	int user_mode = 3;

	if (__this_cpu_read(current_vcpu))
		user_mode = kvm_x86_ops->get_cpl(__this_cpu_read(current_vcpu));

	return user_mode != 0;
}

static unsigned long kvm_get_guest_ip(void)
{
	unsigned long ip = 0;

	if (__this_cpu_read(current_vcpu))
		ip = kvm_rip_read(__this_cpu_read(current_vcpu));

	return ip;
}

static struct perf_guest_info_callbacks kvm_guest_cbs = {
	.is_in_guest		= kvm_is_in_guest,
	.is_user_mode		= kvm_is_user_mode,
	.get_guest_ip		= kvm_get_guest_ip,
};

void kvm_before_handle_nmi(struct kvm_vcpu *vcpu)
{
	__this_cpu_write(current_vcpu, vcpu);
}
EXPORT_SYMBOL_GPL(kvm_before_handle_nmi);

void kvm_after_handle_nmi(struct kvm_vcpu *vcpu)
{
	__this_cpu_write(current_vcpu, NULL);
}
EXPORT_SYMBOL_GPL(kvm_after_handle_nmi);

static void kvm_set_mmio_spte_mask(void)
{
	u64 mask;
	int maxphyaddr = boot_cpu_data.x86_phys_bits;

	/*
	 * Set the reserved bits and the present bit of an paging-structure
	 * entry to generate page fault with PFER.RSV = 1.
	 */
	 /* Mask the reserved physical address bits. */
	mask = rsvd_bits(maxphyaddr, 51);

	/* Bit 62 is always reserved for 32bit host. */
	mask |= 0x3ull << 62;

	/* Set the present bit. */
	mask |= 1ull;

#ifdef CONFIG_X86_64
	/*
	 * If reserved bit is not supported, clear the present bit to disable
	 * mmio page fault.
	 */
	if (maxphyaddr == 52)
		mask &= ~1ull;
#endif

	kvm_mmu_set_mmio_spte_mask(mask);
}

#ifdef CONFIG_X86_64
static void pvclock_gtod_update_fn(struct work_struct *work)
{
	struct kvm *kvm;

	struct kvm_vcpu *vcpu;
	int i;

	spin_lock(&kvm_lock);
	list_for_each_entry(kvm, &vm_list, vm_list)
		kvm_for_each_vcpu(i, vcpu, kvm)
			kvm_make_request(KVM_REQ_MASTERCLOCK_UPDATE, vcpu);
	atomic_set(&kvm_guest_has_master_clock, 0);
	spin_unlock(&kvm_lock);
}

static DECLARE_WORK(pvclock_gtod_work, pvclock_gtod_update_fn);

/*
 * Notification about pvclock gtod data update.
 */
static int pvclock_gtod_notify(struct notifier_block *nb, unsigned long unused,
			       void *priv)
{
	struct pvclock_gtod_data *gtod = &pvclock_gtod_data;
	struct timekeeper *tk = priv;

	update_pvclock_gtod(tk);

	/* disable master clock if host does not trust, or does not
	 * use, TSC clocksource
	 */
	if (gtod->clock.vclock_mode != VCLOCK_TSC &&
	    atomic_read(&kvm_guest_has_master_clock) != 0)
		queue_work(system_long_wq, &pvclock_gtod_work);

	return 0;
}

static struct notifier_block pvclock_gtod_notifier = {
	.notifier_call = pvclock_gtod_notify,
};
#endif

int kvm_arch_init(void *opaque)
{
	int r;
	struct kvm_x86_ops *ops = opaque;

	if (kvm_x86_ops) {
		printk(KERN_ERR "kvm: already loaded the other module\n");
		r = -EEXIST;
		goto out;
	}

	if (!ops->cpu_has_kvm_support()) {
		printk(KERN_ERR "kvm: no hardware support\n");
		r = -EOPNOTSUPP;
		goto out;
	}
	if (ops->disabled_by_bios()) {
		printk(KERN_ERR "kvm: disabled by bios\n");
		r = -EOPNOTSUPP;
		goto out;
	}

	r = -ENOMEM;
	shared_msrs = alloc_percpu(struct kvm_shared_msrs);
	if (!shared_msrs) {
		printk(KERN_ERR "kvm: failed to allocate percpu kvm_shared_msrs\n");
		goto out;
	}

	r = kvm_mmu_module_init();
	if (r)
		goto out_free_percpu;

	kvm_set_mmio_spte_mask();

	kvm_x86_ops = ops;

	kvm_mmu_set_mask_ptes(PT_USER_MASK, PT_ACCESSED_MASK,
			PT_DIRTY_MASK, PT64_NX_MASK, 0,
			PT_PRESENT_MASK);
	kvm_timer_init();

	perf_register_guest_info_callbacks(&kvm_guest_cbs);

	if (boot_cpu_has(X86_FEATURE_XSAVE))
		host_xcr0 = xgetbv(XCR_XFEATURE_ENABLED_MASK);

	kvm_lapic_init();
#ifdef CONFIG_X86_64
	pvclock_gtod_register_notifier(&pvclock_gtod_notifier);
#endif

	return 0;

out_free_percpu:
	free_percpu(shared_msrs);
out:
	return r;
}

void kvm_arch_exit(void)
{
	perf_unregister_guest_info_callbacks(&kvm_guest_cbs);

	if (!boot_cpu_has(X86_FEATURE_CONSTANT_TSC))
		cpufreq_unregister_notifier(&kvmclock_cpufreq_notifier_block,
					    CPUFREQ_TRANSITION_NOTIFIER);
	cpuhp_remove_state_nocalls(CPUHP_AP_X86_KVM_CLK_ONLINE);
#ifdef CONFIG_X86_64
	pvclock_gtod_unregister_notifier(&pvclock_gtod_notifier);
#endif
	kvm_x86_ops = NULL;
	kvm_mmu_module_exit();
	free_percpu(shared_msrs);
}

int kvm_vcpu_halt(struct kvm_vcpu *vcpu)
{
	++vcpu->stat.halt_exits;
	if (lapic_in_kernel(vcpu)) {
		vcpu->arch.mp_state = KVM_MP_STATE_HALTED;
		return 1;
	} else {
		vcpu->run->exit_reason = KVM_EXIT_HLT;
		return 0;
	}
}
EXPORT_SYMBOL_GPL(kvm_vcpu_halt);

int kvm_emulate_halt(struct kvm_vcpu *vcpu)
{
	kvm_x86_ops->skip_emulated_instruction(vcpu);
	return kvm_vcpu_halt(vcpu);
}
EXPORT_SYMBOL_GPL(kvm_emulate_halt);

/*
 * kvm_pv_kick_cpu_op:  Kick a vcpu.
 *
 * @apicid - apicid of vcpu to be kicked.
 */
static void kvm_pv_kick_cpu_op(struct kvm *kvm, unsigned long flags, int apicid)
{
	struct kvm_lapic_irq lapic_irq;

	lapic_irq.shorthand = 0;
	lapic_irq.dest_mode = 0;
	lapic_irq.dest_id = apicid;
	lapic_irq.msi_redir_hint = false;

	lapic_irq.delivery_mode = APIC_DM_REMRD;
	kvm_irq_delivery_to_apic(kvm, NULL, &lapic_irq, NULL);
}

void kvm_vcpu_deactivate_apicv(struct kvm_vcpu *vcpu)
{
	vcpu->arch.apicv_active = false;
	kvm_x86_ops->refresh_apicv_exec_ctrl(vcpu);
}

int kvm_emulate_hypercall(struct kvm_vcpu *vcpu)
{
	unsigned long nr, a0, a1, a2, a3, ret;
	int op_64_bit, r = 1;

	kvm_x86_ops->skip_emulated_instruction(vcpu);

	if (kvm_hv_hypercall_enabled(vcpu->kvm))
		return kvm_hv_hypercall(vcpu);

	nr = kvm_register_read(vcpu, VCPU_REGS_RAX);
	a0 = kvm_register_read(vcpu, VCPU_REGS_RBX);
	a1 = kvm_register_read(vcpu, VCPU_REGS_RCX);
	a2 = kvm_register_read(vcpu, VCPU_REGS_RDX);
	a3 = kvm_register_read(vcpu, VCPU_REGS_RSI);

	trace_kvm_hypercall(nr, a0, a1, a2, a3);

	op_64_bit = is_64_bit_mode(vcpu);
	if (!op_64_bit) {
		nr &= 0xFFFFFFFF;
		a0 &= 0xFFFFFFFF;
		a1 &= 0xFFFFFFFF;
		a2 &= 0xFFFFFFFF;
		a3 &= 0xFFFFFFFF;
	}

	if (kvm_x86_ops->get_cpl(vcpu) != 0) {
		ret = -KVM_EPERM;
		goto out;
	}

	switch (nr) {
	case KVM_HC_VAPIC_POLL_IRQ:
		ret = 0;
		break;
	case KVM_HC_KICK_CPU:
		kvm_pv_kick_cpu_op(vcpu->kvm, a0, a1);
		ret = 0;
		break;
	default:
		ret = -KVM_ENOSYS;
		break;
	}
out:
	if (!op_64_bit)
		ret = (u32)ret;
	kvm_register_write(vcpu, VCPU_REGS_RAX, ret);
	++vcpu->stat.hypercalls;
	return r;
}
EXPORT_SYMBOL_GPL(kvm_emulate_hypercall);

static int emulator_fix_hypercall(struct x86_emulate_ctxt *ctxt)
{
	struct kvm_vcpu *vcpu = emul_to_vcpu(ctxt);
	char instruction[3];
	unsigned long rip = kvm_rip_read(vcpu);

	kvm_x86_ops->patch_hypercall(vcpu, instruction);

	return emulator_write_emulated(ctxt, rip, instruction, 3, NULL);
}

static int dm_request_for_irq_injection(struct kvm_vcpu *vcpu)
{
	return vcpu->run->request_interrupt_window &&
		likely(!pic_in_kernel(vcpu->kvm));
}

static void post_kvm_run_save(struct kvm_vcpu *vcpu)
{
	struct kvm_run *kvm_run = vcpu->run;

	kvm_run->if_flag = (kvm_get_rflags(vcpu) & X86_EFLAGS_IF) != 0;
	kvm_run->flags = is_smm(vcpu) ? KVM_RUN_X86_SMM : 0;
	kvm_run->cr8 = kvm_get_cr8(vcpu);
	kvm_run->apic_base = kvm_get_apic_base(vcpu);
	kvm_run->ready_for_interrupt_injection =
		pic_in_kernel(vcpu->kvm) ||
		kvm_vcpu_ready_for_interrupt_injection(vcpu);
}

static void update_cr8_intercept(struct kvm_vcpu *vcpu)
{
	int max_irr, tpr;

	if (!kvm_x86_ops->update_cr8_intercept)
		return;

	if (!lapic_in_kernel(vcpu))
		return;

	if (vcpu->arch.apicv_active)
		return;

	if (!vcpu->arch.apic->vapic_addr)
		max_irr = kvm_lapic_find_highest_irr(vcpu);
	else
		max_irr = -1;

	if (max_irr != -1)
		max_irr >>= 4;

	tpr = kvm_lapic_get_cr8(vcpu);

	kvm_x86_ops->update_cr8_intercept(vcpu, tpr, max_irr);
}

static int inject_pending_event(struct kvm_vcpu *vcpu, bool req_int_win)
{
	int r;

	/* try to reinject previous events if any */
	if (vcpu->arch.exception.pending) {
		trace_kvm_inj_exception(vcpu->arch.exception.nr,
					vcpu->arch.exception.has_error_code,
					vcpu->arch.exception.error_code);

		if (exception_type(vcpu->arch.exception.nr) == EXCPT_FAULT)
			__kvm_set_rflags(vcpu, kvm_get_rflags(vcpu) |
					     X86_EFLAGS_RF);

		if (vcpu->arch.exception.nr == DB_VECTOR &&
		    (vcpu->arch.dr7 & DR7_GD)) {
			vcpu->arch.dr7 &= ~DR7_GD;
			kvm_update_dr7(vcpu);
		}

		kvm_x86_ops->queue_exception(vcpu, vcpu->arch.exception.nr,
					  vcpu->arch.exception.has_error_code,
					  vcpu->arch.exception.error_code,
					  vcpu->arch.exception.reinject);
		return 0;
	}

	if (vcpu->arch.nmi_injected) {
		kvm_x86_ops->set_nmi(vcpu);
		return 0;
	}

	if (vcpu->arch.interrupt.pending) {
		kvm_x86_ops->set_irq(vcpu);
		return 0;
	}

	if (is_guest_mode(vcpu) && kvm_x86_ops->check_nested_events) {
		r = kvm_x86_ops->check_nested_events(vcpu, req_int_win);
		if (r != 0)
			return r;
	}

	/* try to inject new event if pending */
	if (vcpu->arch.smi_pending && !is_smm(vcpu)) {
		vcpu->arch.smi_pending = false;
<<<<<<< HEAD
		process_smi(vcpu);
=======
		enter_smm(vcpu);
>>>>>>> 29e106ae
	} else if (vcpu->arch.nmi_pending && kvm_x86_ops->nmi_allowed(vcpu)) {
		--vcpu->arch.nmi_pending;
		vcpu->arch.nmi_injected = true;
		kvm_x86_ops->set_nmi(vcpu);
	} else if (kvm_cpu_has_injectable_intr(vcpu)) {
		/*
		 * Because interrupts can be injected asynchronously, we are
		 * calling check_nested_events again here to avoid a race condition.
		 * See https://lkml.org/lkml/2014/7/2/60 for discussion about this
		 * proposal and current concerns.  Perhaps we should be setting
		 * KVM_REQ_EVENT only on certain events and not unconditionally?
		 */
		if (is_guest_mode(vcpu) && kvm_x86_ops->check_nested_events) {
			r = kvm_x86_ops->check_nested_events(vcpu, req_int_win);
			if (r != 0)
				return r;
		}
		if (kvm_x86_ops->interrupt_allowed(vcpu)) {
			kvm_queue_interrupt(vcpu, kvm_cpu_get_interrupt(vcpu),
					    false);
			kvm_x86_ops->set_irq(vcpu);
		}
	}

	return 0;
}

static void process_nmi(struct kvm_vcpu *vcpu)
{
	unsigned limit = 2;

	/*
	 * x86 is limited to one NMI running, and one NMI pending after it.
	 * If an NMI is already in progress, limit further NMIs to just one.
	 * Otherwise, allow two (and we'll inject the first one immediately).
	 */
	if (kvm_x86_ops->get_nmi_mask(vcpu) || vcpu->arch.nmi_injected)
		limit = 1;

	vcpu->arch.nmi_pending += atomic_xchg(&vcpu->arch.nmi_queued, 0);
	vcpu->arch.nmi_pending = min(vcpu->arch.nmi_pending, limit);
	kvm_make_request(KVM_REQ_EVENT, vcpu);
}

#define put_smstate(type, buf, offset, val)			  \
	*(type *)((buf) + (offset) - 0x7e00) = val

static u32 enter_smm_get_segment_flags(struct kvm_segment *seg)
{
	u32 flags = 0;
	flags |= seg->g       << 23;
	flags |= seg->db      << 22;
	flags |= seg->l       << 21;
	flags |= seg->avl     << 20;
	flags |= seg->present << 15;
	flags |= seg->dpl     << 13;
	flags |= seg->s       << 12;
	flags |= seg->type    << 8;
	return flags;
}

static void enter_smm_save_seg_32(struct kvm_vcpu *vcpu, char *buf, int n)
{
	struct kvm_segment seg;
	int offset;

	kvm_get_segment(vcpu, &seg, n);
	put_smstate(u32, buf, 0x7fa8 + n * 4, seg.selector);

	if (n < 3)
		offset = 0x7f84 + n * 12;
	else
		offset = 0x7f2c + (n - 3) * 12;

	put_smstate(u32, buf, offset + 8, seg.base);
	put_smstate(u32, buf, offset + 4, seg.limit);
	put_smstate(u32, buf, offset, enter_smm_get_segment_flags(&seg));
}

#ifdef CONFIG_X86_64
static void enter_smm_save_seg_64(struct kvm_vcpu *vcpu, char *buf, int n)
{
	struct kvm_segment seg;
	int offset;
	u16 flags;

	kvm_get_segment(vcpu, &seg, n);
	offset = 0x7e00 + n * 16;

	flags = enter_smm_get_segment_flags(&seg) >> 8;
	put_smstate(u16, buf, offset, seg.selector);
	put_smstate(u16, buf, offset + 2, flags);
	put_smstate(u32, buf, offset + 4, seg.limit);
	put_smstate(u64, buf, offset + 8, seg.base);
}
#endif

static void enter_smm_save_state_32(struct kvm_vcpu *vcpu, char *buf)
{
	struct desc_ptr dt;
	struct kvm_segment seg;
	unsigned long val;
	int i;

	put_smstate(u32, buf, 0x7ffc, kvm_read_cr0(vcpu));
	put_smstate(u32, buf, 0x7ff8, kvm_read_cr3(vcpu));
	put_smstate(u32, buf, 0x7ff4, kvm_get_rflags(vcpu));
	put_smstate(u32, buf, 0x7ff0, kvm_rip_read(vcpu));

	for (i = 0; i < 8; i++)
		put_smstate(u32, buf, 0x7fd0 + i * 4, kvm_register_read(vcpu, i));

	kvm_get_dr(vcpu, 6, &val);
	put_smstate(u32, buf, 0x7fcc, (u32)val);
	kvm_get_dr(vcpu, 7, &val);
	put_smstate(u32, buf, 0x7fc8, (u32)val);

	kvm_get_segment(vcpu, &seg, VCPU_SREG_TR);
	put_smstate(u32, buf, 0x7fc4, seg.selector);
	put_smstate(u32, buf, 0x7f64, seg.base);
	put_smstate(u32, buf, 0x7f60, seg.limit);
	put_smstate(u32, buf, 0x7f5c, enter_smm_get_segment_flags(&seg));

	kvm_get_segment(vcpu, &seg, VCPU_SREG_LDTR);
	put_smstate(u32, buf, 0x7fc0, seg.selector);
	put_smstate(u32, buf, 0x7f80, seg.base);
	put_smstate(u32, buf, 0x7f7c, seg.limit);
	put_smstate(u32, buf, 0x7f78, enter_smm_get_segment_flags(&seg));

	kvm_x86_ops->get_gdt(vcpu, &dt);
	put_smstate(u32, buf, 0x7f74, dt.address);
	put_smstate(u32, buf, 0x7f70, dt.size);

	kvm_x86_ops->get_idt(vcpu, &dt);
	put_smstate(u32, buf, 0x7f58, dt.address);
	put_smstate(u32, buf, 0x7f54, dt.size);

	for (i = 0; i < 6; i++)
		enter_smm_save_seg_32(vcpu, buf, i);

	put_smstate(u32, buf, 0x7f14, kvm_read_cr4(vcpu));

	/* revision id */
	put_smstate(u32, buf, 0x7efc, 0x00020000);
	put_smstate(u32, buf, 0x7ef8, vcpu->arch.smbase);
}

static void enter_smm_save_state_64(struct kvm_vcpu *vcpu, char *buf)
{
#ifdef CONFIG_X86_64
	struct desc_ptr dt;
	struct kvm_segment seg;
	unsigned long val;
	int i;

	for (i = 0; i < 16; i++)
		put_smstate(u64, buf, 0x7ff8 - i * 8, kvm_register_read(vcpu, i));

	put_smstate(u64, buf, 0x7f78, kvm_rip_read(vcpu));
	put_smstate(u32, buf, 0x7f70, kvm_get_rflags(vcpu));

	kvm_get_dr(vcpu, 6, &val);
	put_smstate(u64, buf, 0x7f68, val);
	kvm_get_dr(vcpu, 7, &val);
	put_smstate(u64, buf, 0x7f60, val);

	put_smstate(u64, buf, 0x7f58, kvm_read_cr0(vcpu));
	put_smstate(u64, buf, 0x7f50, kvm_read_cr3(vcpu));
	put_smstate(u64, buf, 0x7f48, kvm_read_cr4(vcpu));

	put_smstate(u32, buf, 0x7f00, vcpu->arch.smbase);

	/* revision id */
	put_smstate(u32, buf, 0x7efc, 0x00020064);

	put_smstate(u64, buf, 0x7ed0, vcpu->arch.efer);

	kvm_get_segment(vcpu, &seg, VCPU_SREG_TR);
	put_smstate(u16, buf, 0x7e90, seg.selector);
	put_smstate(u16, buf, 0x7e92, enter_smm_get_segment_flags(&seg) >> 8);
	put_smstate(u32, buf, 0x7e94, seg.limit);
	put_smstate(u64, buf, 0x7e98, seg.base);

	kvm_x86_ops->get_idt(vcpu, &dt);
	put_smstate(u32, buf, 0x7e84, dt.size);
	put_smstate(u64, buf, 0x7e88, dt.address);

	kvm_get_segment(vcpu, &seg, VCPU_SREG_LDTR);
	put_smstate(u16, buf, 0x7e70, seg.selector);
	put_smstate(u16, buf, 0x7e72, enter_smm_get_segment_flags(&seg) >> 8);
	put_smstate(u32, buf, 0x7e74, seg.limit);
	put_smstate(u64, buf, 0x7e78, seg.base);

	kvm_x86_ops->get_gdt(vcpu, &dt);
	put_smstate(u32, buf, 0x7e64, dt.size);
	put_smstate(u64, buf, 0x7e68, dt.address);

	for (i = 0; i < 6; i++)
		enter_smm_save_seg_64(vcpu, buf, i);
#else
	WARN_ON_ONCE(1);
#endif
}

static void enter_smm(struct kvm_vcpu *vcpu)
{
	struct kvm_segment cs, ds;
	struct desc_ptr dt;
	char buf[512];
	u32 cr0;

	trace_kvm_enter_smm(vcpu->vcpu_id, vcpu->arch.smbase, true);
	vcpu->arch.hflags |= HF_SMM_MASK;
	memset(buf, 0, 512);
	if (guest_cpuid_has_longmode(vcpu))
		enter_smm_save_state_64(vcpu, buf);
	else
		enter_smm_save_state_32(vcpu, buf);

	kvm_vcpu_write_guest(vcpu, vcpu->arch.smbase + 0xfe00, buf, sizeof(buf));

	if (kvm_x86_ops->get_nmi_mask(vcpu))
		vcpu->arch.hflags |= HF_SMM_INSIDE_NMI_MASK;
	else
		kvm_x86_ops->set_nmi_mask(vcpu, true);

	kvm_set_rflags(vcpu, X86_EFLAGS_FIXED);
	kvm_rip_write(vcpu, 0x8000);

	cr0 = vcpu->arch.cr0 & ~(X86_CR0_PE | X86_CR0_EM | X86_CR0_TS | X86_CR0_PG);
	kvm_x86_ops->set_cr0(vcpu, cr0);
	vcpu->arch.cr0 = cr0;

	kvm_x86_ops->set_cr4(vcpu, 0);

	/* Undocumented: IDT limit is set to zero on entry to SMM.  */
	dt.address = dt.size = 0;
	kvm_x86_ops->set_idt(vcpu, &dt);

	__kvm_set_dr(vcpu, 7, DR7_FIXED_1);

	cs.selector = (vcpu->arch.smbase >> 4) & 0xffff;
	cs.base = vcpu->arch.smbase;

	ds.selector = 0;
	ds.base = 0;

	cs.limit    = ds.limit = 0xffffffff;
	cs.type     = ds.type = 0x3;
	cs.dpl      = ds.dpl = 0;
	cs.db       = ds.db = 0;
	cs.s        = ds.s = 1;
	cs.l        = ds.l = 0;
	cs.g        = ds.g = 1;
	cs.avl      = ds.avl = 0;
	cs.present  = ds.present = 1;
	cs.unusable = ds.unusable = 0;
	cs.padding  = ds.padding = 0;

	kvm_set_segment(vcpu, &cs, VCPU_SREG_CS);
	kvm_set_segment(vcpu, &ds, VCPU_SREG_DS);
	kvm_set_segment(vcpu, &ds, VCPU_SREG_ES);
	kvm_set_segment(vcpu, &ds, VCPU_SREG_FS);
	kvm_set_segment(vcpu, &ds, VCPU_SREG_GS);
	kvm_set_segment(vcpu, &ds, VCPU_SREG_SS);

	if (guest_cpuid_has_longmode(vcpu))
		kvm_x86_ops->set_efer(vcpu, 0);

	kvm_update_cpuid(vcpu);
	kvm_mmu_reset_context(vcpu);
}

<<<<<<< HEAD
static void process_smi_request(struct kvm_vcpu *vcpu)
=======
static void process_smi(struct kvm_vcpu *vcpu)
>>>>>>> 29e106ae
{
	vcpu->arch.smi_pending = true;
	kvm_make_request(KVM_REQ_EVENT, vcpu);
}

void kvm_make_scan_ioapic_request(struct kvm *kvm)
{
	kvm_make_all_cpus_request(kvm, KVM_REQ_SCAN_IOAPIC);
}

static void vcpu_scan_ioapic(struct kvm_vcpu *vcpu)
{
	u64 eoi_exit_bitmap[4];

	if (!kvm_apic_hw_enabled(vcpu->arch.apic))
		return;

	bitmap_zero(vcpu->arch.ioapic_handled_vectors, 256);

	if (irqchip_split(vcpu->kvm))
		kvm_scan_ioapic_routes(vcpu, vcpu->arch.ioapic_handled_vectors);
	else {
		if (vcpu->arch.apicv_active)
			kvm_x86_ops->sync_pir_to_irr(vcpu);
		kvm_ioapic_scan_entry(vcpu, vcpu->arch.ioapic_handled_vectors);
	}
	bitmap_or((ulong *)eoi_exit_bitmap, vcpu->arch.ioapic_handled_vectors,
		  vcpu_to_synic(vcpu)->vec_bitmap, 256);
	kvm_x86_ops->load_eoi_exitmap(vcpu, eoi_exit_bitmap);
}

static void kvm_vcpu_flush_tlb(struct kvm_vcpu *vcpu)
{
	++vcpu->stat.tlb_flush;
	kvm_x86_ops->tlb_flush(vcpu);
}

void kvm_vcpu_reload_apic_access_page(struct kvm_vcpu *vcpu)
{
	struct page *page = NULL;

	if (!lapic_in_kernel(vcpu))
		return;

	if (!kvm_x86_ops->set_apic_access_page_addr)
		return;

	page = gfn_to_page(vcpu->kvm, APIC_DEFAULT_PHYS_BASE >> PAGE_SHIFT);
	if (is_error_page(page))
		return;
	kvm_x86_ops->set_apic_access_page_addr(vcpu, page_to_phys(page));

	/*
	 * Do not pin apic access page in memory, the MMU notifier
	 * will call us again if it is migrated or swapped out.
	 */
	put_page(page);
}
EXPORT_SYMBOL_GPL(kvm_vcpu_reload_apic_access_page);

void kvm_arch_mmu_notifier_invalidate_page(struct kvm *kvm,
					   unsigned long address)
{
	/*
	 * The physical address of apic access page is stored in the VMCS.
	 * Update it when it becomes invalid.
	 */
	if (address == gfn_to_hva(kvm, APIC_DEFAULT_PHYS_BASE >> PAGE_SHIFT))
		kvm_make_all_cpus_request(kvm, KVM_REQ_APIC_PAGE_RELOAD);
}

/*
 * Returns 1 to let vcpu_run() continue the guest execution loop without
 * exiting to the userspace.  Otherwise, the value will be returned to the
 * userspace.
 */
static int vcpu_enter_guest(struct kvm_vcpu *vcpu)
{
	int r;
	bool req_int_win =
		dm_request_for_irq_injection(vcpu) &&
		kvm_cpu_accept_dm_intr(vcpu);

	bool req_immediate_exit = false;

	if (vcpu->requests) {
		if (kvm_check_request(KVM_REQ_MMU_RELOAD, vcpu))
			kvm_mmu_unload(vcpu);
		if (kvm_check_request(KVM_REQ_MIGRATE_TIMER, vcpu))
			__kvm_migrate_timers(vcpu);
		if (kvm_check_request(KVM_REQ_MASTERCLOCK_UPDATE, vcpu))
			kvm_gen_update_masterclock(vcpu->kvm);
		if (kvm_check_request(KVM_REQ_GLOBAL_CLOCK_UPDATE, vcpu))
			kvm_gen_kvmclock_update(vcpu);
		if (kvm_check_request(KVM_REQ_CLOCK_UPDATE, vcpu)) {
			r = kvm_guest_time_update(vcpu);
			if (unlikely(r))
				goto out;
		}
		if (kvm_check_request(KVM_REQ_MMU_SYNC, vcpu))
			kvm_mmu_sync_roots(vcpu);
		if (kvm_check_request(KVM_REQ_TLB_FLUSH, vcpu))
			kvm_vcpu_flush_tlb(vcpu);
		if (kvm_check_request(KVM_REQ_REPORT_TPR_ACCESS, vcpu)) {
			vcpu->run->exit_reason = KVM_EXIT_TPR_ACCESS;
			r = 0;
			goto out;
		}
		if (kvm_check_request(KVM_REQ_TRIPLE_FAULT, vcpu)) {
			vcpu->run->exit_reason = KVM_EXIT_SHUTDOWN;
			r = 0;
			goto out;
		}
		if (kvm_check_request(KVM_REQ_DEACTIVATE_FPU, vcpu)) {
			vcpu->fpu_active = 0;
			kvm_x86_ops->fpu_deactivate(vcpu);
		}
		if (kvm_check_request(KVM_REQ_APF_HALT, vcpu)) {
			/* Page is swapped out. Do synthetic halt */
			vcpu->arch.apf.halted = true;
			r = 1;
			goto out;
		}
		if (kvm_check_request(KVM_REQ_STEAL_UPDATE, vcpu))
			record_steal_time(vcpu);
		if (kvm_check_request(KVM_REQ_SMI, vcpu))
			process_smi_request(vcpu);
		if (kvm_check_request(KVM_REQ_NMI, vcpu))
			process_nmi(vcpu);
		if (kvm_check_request(KVM_REQ_PMU, vcpu))
			kvm_pmu_handle_event(vcpu);
		if (kvm_check_request(KVM_REQ_PMI, vcpu))
			kvm_pmu_deliver_pmi(vcpu);
		if (kvm_check_request(KVM_REQ_IOAPIC_EOI_EXIT, vcpu)) {
			BUG_ON(vcpu->arch.pending_ioapic_eoi > 255);
			if (test_bit(vcpu->arch.pending_ioapic_eoi,
				     vcpu->arch.ioapic_handled_vectors)) {
				vcpu->run->exit_reason = KVM_EXIT_IOAPIC_EOI;
				vcpu->run->eoi.vector =
						vcpu->arch.pending_ioapic_eoi;
				r = 0;
				goto out;
			}
		}
		if (kvm_check_request(KVM_REQ_SCAN_IOAPIC, vcpu))
			vcpu_scan_ioapic(vcpu);
		if (kvm_check_request(KVM_REQ_APIC_PAGE_RELOAD, vcpu))
			kvm_vcpu_reload_apic_access_page(vcpu);
		if (kvm_check_request(KVM_REQ_HV_CRASH, vcpu)) {
			vcpu->run->exit_reason = KVM_EXIT_SYSTEM_EVENT;
			vcpu->run->system_event.type = KVM_SYSTEM_EVENT_CRASH;
			r = 0;
			goto out;
		}
		if (kvm_check_request(KVM_REQ_HV_RESET, vcpu)) {
			vcpu->run->exit_reason = KVM_EXIT_SYSTEM_EVENT;
			vcpu->run->system_event.type = KVM_SYSTEM_EVENT_RESET;
			r = 0;
			goto out;
		}
		if (kvm_check_request(KVM_REQ_HV_EXIT, vcpu)) {
			vcpu->run->exit_reason = KVM_EXIT_HYPERV;
			vcpu->run->hyperv = vcpu->arch.hyperv.exit;
			r = 0;
			goto out;
		}

		/*
		 * KVM_REQ_HV_STIMER has to be processed after
		 * KVM_REQ_CLOCK_UPDATE, because Hyper-V SynIC timers
		 * depend on the guest clock being up-to-date
		 */
		if (kvm_check_request(KVM_REQ_HV_STIMER, vcpu))
			kvm_hv_process_stimers(vcpu);
	}

	/*
	 * KVM_REQ_EVENT is not set when posted interrupts are set by
	 * VT-d hardware, so we have to update RVI unconditionally.
	 */
	if (kvm_lapic_enabled(vcpu)) {
		/*
		 * Update architecture specific hints for APIC
		 * virtual interrupt delivery.
		 */
		if (vcpu->arch.apicv_active)
			kvm_x86_ops->hwapic_irr_update(vcpu,
				kvm_lapic_find_highest_irr(vcpu));
	}

	if (kvm_check_request(KVM_REQ_EVENT, vcpu) || req_int_win) {
		kvm_apic_accept_events(vcpu);
		if (vcpu->arch.mp_state == KVM_MP_STATE_INIT_RECEIVED) {
			r = 1;
			goto out;
		}

		if (inject_pending_event(vcpu, req_int_win) != 0)
			req_immediate_exit = true;
		else {
			/* Enable NMI/IRQ window open exits if needed.
			 *
			 * SMIs have two cases: 1) they can be nested, and
			 * then there is nothing to do here because RSM will
			 * cause a vmexit anyway; 2) or the SMI can be pending
			 * because inject_pending_event has completed the
			 * injection of an IRQ or NMI from the previous vmexit,
			 * and then we request an immediate exit to inject the SMI.
			 */
			if (vcpu->arch.smi_pending && !is_smm(vcpu))
				req_immediate_exit = true;
			if (vcpu->arch.nmi_pending)
				kvm_x86_ops->enable_nmi_window(vcpu);
			if (kvm_cpu_has_injectable_intr(vcpu) || req_int_win)
				kvm_x86_ops->enable_irq_window(vcpu);
		}

		if (kvm_lapic_enabled(vcpu)) {
			update_cr8_intercept(vcpu);
			kvm_lapic_sync_to_vapic(vcpu);
		}
	}

	r = kvm_mmu_reload(vcpu);
	if (unlikely(r)) {
		goto cancel_injection;
	}

	preempt_disable();

	kvm_x86_ops->prepare_guest_switch(vcpu);
	if (vcpu->fpu_active)
		kvm_load_guest_fpu(vcpu);
	vcpu->mode = IN_GUEST_MODE;

	srcu_read_unlock(&vcpu->kvm->srcu, vcpu->srcu_idx);

	/*
	 * We should set ->mode before check ->requests,
	 * Please see the comment in kvm_make_all_cpus_request.
	 * This also orders the write to mode from any reads
	 * to the page tables done while the VCPU is running.
	 * Please see the comment in kvm_flush_remote_tlbs.
	 */
	smp_mb__after_srcu_read_unlock();

	local_irq_disable();

	if (vcpu->mode == EXITING_GUEST_MODE || vcpu->requests
	    || need_resched() || signal_pending(current)) {
		vcpu->mode = OUTSIDE_GUEST_MODE;
		smp_wmb();
		local_irq_enable();
		preempt_enable();
		vcpu->srcu_idx = srcu_read_lock(&vcpu->kvm->srcu);
		r = 1;
		goto cancel_injection;
	}

	kvm_load_guest_xcr0(vcpu);

	if (req_immediate_exit) {
		kvm_make_request(KVM_REQ_EVENT, vcpu);
		smp_send_reschedule(vcpu->cpu);
	}

	trace_kvm_entry(vcpu->vcpu_id);
	wait_lapic_expire(vcpu);
	guest_enter_irqoff();

	if (unlikely(vcpu->arch.switch_db_regs)) {
		set_debugreg(0, 7);
		set_debugreg(vcpu->arch.eff_db[0], 0);
		set_debugreg(vcpu->arch.eff_db[1], 1);
		set_debugreg(vcpu->arch.eff_db[2], 2);
		set_debugreg(vcpu->arch.eff_db[3], 3);
		set_debugreg(vcpu->arch.dr6, 6);
		vcpu->arch.switch_db_regs &= ~KVM_DEBUGREG_RELOAD;
	}

	kvm_x86_ops->run(vcpu);

	/*
	 * Do this here before restoring debug registers on the host.  And
	 * since we do this before handling the vmexit, a DR access vmexit
	 * can (a) read the correct value of the debug registers, (b) set
	 * KVM_DEBUGREG_WONT_EXIT again.
	 */
	if (unlikely(vcpu->arch.switch_db_regs & KVM_DEBUGREG_WONT_EXIT)) {
		WARN_ON(vcpu->guest_debug & KVM_GUESTDBG_USE_HW_BP);
		kvm_x86_ops->sync_dirty_debug_regs(vcpu);
		kvm_update_dr0123(vcpu);
		kvm_update_dr6(vcpu);
		kvm_update_dr7(vcpu);
		vcpu->arch.switch_db_regs &= ~KVM_DEBUGREG_RELOAD;
	}

	/*
	 * If the guest has used debug registers, at least dr7
	 * will be disabled while returning to the host.
	 * If we don't have active breakpoints in the host, we don't
	 * care about the messed up debug address registers. But if
	 * we have some of them active, restore the old state.
	 */
	if (hw_breakpoint_active())
		hw_breakpoint_restore();

	vcpu->arch.last_guest_tsc = kvm_read_l1_tsc(vcpu, rdtsc());

	vcpu->mode = OUTSIDE_GUEST_MODE;
	smp_wmb();

	kvm_put_guest_xcr0(vcpu);

	/* Interrupt is enabled by handle_external_intr() */
	kvm_x86_ops->handle_external_intr(vcpu);

	++vcpu->stat.exits;

	guest_exit_irqoff();

	local_irq_enable();
	preempt_enable();

	vcpu->srcu_idx = srcu_read_lock(&vcpu->kvm->srcu);

	/*
	 * Profile KVM exit RIPs:
	 */
	if (unlikely(prof_on == KVM_PROFILING)) {
		unsigned long rip = kvm_rip_read(vcpu);
		profile_hit(KVM_PROFILING, (void *)rip);
	}

	if (unlikely(vcpu->arch.tsc_always_catchup))
		kvm_make_request(KVM_REQ_CLOCK_UPDATE, vcpu);

	if (vcpu->arch.apic_attention)
		kvm_lapic_sync_from_vapic(vcpu);

	r = kvm_x86_ops->handle_exit(vcpu);
	return r;

cancel_injection:
	kvm_x86_ops->cancel_injection(vcpu);
	if (unlikely(vcpu->arch.apic_attention))
		kvm_lapic_sync_from_vapic(vcpu);
out:
	return r;
}

static inline int vcpu_block(struct kvm *kvm, struct kvm_vcpu *vcpu)
{
	if (!kvm_arch_vcpu_runnable(vcpu) &&
	    (!kvm_x86_ops->pre_block || kvm_x86_ops->pre_block(vcpu) == 0)) {
		srcu_read_unlock(&kvm->srcu, vcpu->srcu_idx);
		kvm_vcpu_block(vcpu);
		vcpu->srcu_idx = srcu_read_lock(&kvm->srcu);

		if (kvm_x86_ops->post_block)
			kvm_x86_ops->post_block(vcpu);

		if (!kvm_check_request(KVM_REQ_UNHALT, vcpu))
			return 1;
	}

	kvm_apic_accept_events(vcpu);
	switch(vcpu->arch.mp_state) {
	case KVM_MP_STATE_HALTED:
		vcpu->arch.pv.pv_unhalted = false;
		vcpu->arch.mp_state =
			KVM_MP_STATE_RUNNABLE;
	case KVM_MP_STATE_RUNNABLE:
		vcpu->arch.apf.halted = false;
		break;
	case KVM_MP_STATE_INIT_RECEIVED:
		break;
	default:
		return -EINTR;
		break;
	}
	return 1;
}

static inline bool kvm_vcpu_running(struct kvm_vcpu *vcpu)
{
	return (vcpu->arch.mp_state == KVM_MP_STATE_RUNNABLE &&
		!vcpu->arch.apf.halted);
}

static int vcpu_run(struct kvm_vcpu *vcpu)
{
	int r;
	struct kvm *kvm = vcpu->kvm;

	vcpu->srcu_idx = srcu_read_lock(&kvm->srcu);

	for (;;) {
		if (kvm_vcpu_running(vcpu)) {
			r = vcpu_enter_guest(vcpu);
		} else {
			r = vcpu_block(kvm, vcpu);
		}

		if (r <= 0)
			break;

		clear_bit(KVM_REQ_PENDING_TIMER, &vcpu->requests);
		if (kvm_cpu_has_pending_timer(vcpu))
			kvm_inject_pending_timer_irqs(vcpu);

		if (dm_request_for_irq_injection(vcpu) &&
			kvm_vcpu_ready_for_interrupt_injection(vcpu)) {
			r = 0;
			vcpu->run->exit_reason = KVM_EXIT_IRQ_WINDOW_OPEN;
			++vcpu->stat.request_irq_exits;
			break;
		}

		kvm_check_async_pf_completion(vcpu);

		if (signal_pending(current)) {
			r = -EINTR;
			vcpu->run->exit_reason = KVM_EXIT_INTR;
			++vcpu->stat.signal_exits;
			break;
		}
		if (need_resched()) {
			srcu_read_unlock(&kvm->srcu, vcpu->srcu_idx);
			cond_resched();
			vcpu->srcu_idx = srcu_read_lock(&kvm->srcu);
		}
	}

	srcu_read_unlock(&kvm->srcu, vcpu->srcu_idx);

	return r;
}

static inline int complete_emulated_io(struct kvm_vcpu *vcpu)
{
	int r;
	vcpu->srcu_idx = srcu_read_lock(&vcpu->kvm->srcu);
	r = emulate_instruction(vcpu, EMULTYPE_NO_DECODE);
	srcu_read_unlock(&vcpu->kvm->srcu, vcpu->srcu_idx);
	if (r != EMULATE_DONE)
		return 0;
	return 1;
}

static int complete_emulated_pio(struct kvm_vcpu *vcpu)
{
	BUG_ON(!vcpu->arch.pio.count);

	return complete_emulated_io(vcpu);
}

/*
 * Implements the following, as a state machine:
 *
 * read:
 *   for each fragment
 *     for each mmio piece in the fragment
 *       write gpa, len
 *       exit
 *       copy data
 *   execute insn
 *
 * write:
 *   for each fragment
 *     for each mmio piece in the fragment
 *       write gpa, len
 *       copy data
 *       exit
 */
static int complete_emulated_mmio(struct kvm_vcpu *vcpu)
{
	struct kvm_run *run = vcpu->run;
	struct kvm_mmio_fragment *frag;
	unsigned len;

	BUG_ON(!vcpu->mmio_needed);

	/* Complete previous fragment */
	frag = &vcpu->mmio_fragments[vcpu->mmio_cur_fragment];
	len = min(8u, frag->len);
	if (!vcpu->mmio_is_write)
		memcpy(frag->data, run->mmio.data, len);

	if (frag->len <= 8) {
		/* Switch to the next fragment. */
		frag++;
		vcpu->mmio_cur_fragment++;
	} else {
		/* Go forward to the next mmio piece. */
		frag->data += len;
		frag->gpa += len;
		frag->len -= len;
	}

	if (vcpu->mmio_cur_fragment >= vcpu->mmio_nr_fragments) {
		vcpu->mmio_needed = 0;

		/* FIXME: return into emulator if single-stepping.  */
		if (vcpu->mmio_is_write)
			return 1;
		vcpu->mmio_read_completed = 1;
		return complete_emulated_io(vcpu);
	}

	run->exit_reason = KVM_EXIT_MMIO;
	run->mmio.phys_addr = frag->gpa;
	if (vcpu->mmio_is_write)
		memcpy(run->mmio.data, frag->data, min(8u, frag->len));
	run->mmio.len = min(8u, frag->len);
	run->mmio.is_write = vcpu->mmio_is_write;
	vcpu->arch.complete_userspace_io = complete_emulated_mmio;
	return 0;
}


int kvm_arch_vcpu_ioctl_run(struct kvm_vcpu *vcpu, struct kvm_run *kvm_run)
{
	struct fpu *fpu = &current->thread.fpu;
	int r;
	sigset_t sigsaved;

	fpu__activate_curr(fpu);

	if (vcpu->sigset_active)
		sigprocmask(SIG_SETMASK, &vcpu->sigset, &sigsaved);

	if (unlikely(vcpu->arch.mp_state == KVM_MP_STATE_UNINITIALIZED)) {
		kvm_vcpu_block(vcpu);
		kvm_apic_accept_events(vcpu);
		clear_bit(KVM_REQ_UNHALT, &vcpu->requests);
		r = -EAGAIN;
		goto out;
	}

	/* re-sync apic's tpr */
	if (!lapic_in_kernel(vcpu)) {
		if (kvm_set_cr8(vcpu, kvm_run->cr8) != 0) {
			r = -EINVAL;
			goto out;
		}
	}

	if (unlikely(vcpu->arch.complete_userspace_io)) {
		int (*cui)(struct kvm_vcpu *) = vcpu->arch.complete_userspace_io;
		vcpu->arch.complete_userspace_io = NULL;
		r = cui(vcpu);
		if (r <= 0)
			goto out;
	} else
		WARN_ON(vcpu->arch.pio.count || vcpu->mmio_needed);

	r = vcpu_run(vcpu);

out:
	post_kvm_run_save(vcpu);
	if (vcpu->sigset_active)
		sigprocmask(SIG_SETMASK, &sigsaved, NULL);

	return r;
}

int kvm_arch_vcpu_ioctl_get_regs(struct kvm_vcpu *vcpu, struct kvm_regs *regs)
{
	if (vcpu->arch.emulate_regs_need_sync_to_vcpu) {
		/*
		 * We are here if userspace calls get_regs() in the middle of
		 * instruction emulation. Registers state needs to be copied
		 * back from emulation context to vcpu. Userspace shouldn't do
		 * that usually, but some bad designed PV devices (vmware
		 * backdoor interface) need this to work
		 */
		emulator_writeback_register_cache(&vcpu->arch.emulate_ctxt);
		vcpu->arch.emulate_regs_need_sync_to_vcpu = false;
	}
	regs->rax = kvm_register_read(vcpu, VCPU_REGS_RAX);
	regs->rbx = kvm_register_read(vcpu, VCPU_REGS_RBX);
	regs->rcx = kvm_register_read(vcpu, VCPU_REGS_RCX);
	regs->rdx = kvm_register_read(vcpu, VCPU_REGS_RDX);
	regs->rsi = kvm_register_read(vcpu, VCPU_REGS_RSI);
	regs->rdi = kvm_register_read(vcpu, VCPU_REGS_RDI);
	regs->rsp = kvm_register_read(vcpu, VCPU_REGS_RSP);
	regs->rbp = kvm_register_read(vcpu, VCPU_REGS_RBP);
#ifdef CONFIG_X86_64
	regs->r8 = kvm_register_read(vcpu, VCPU_REGS_R8);
	regs->r9 = kvm_register_read(vcpu, VCPU_REGS_R9);
	regs->r10 = kvm_register_read(vcpu, VCPU_REGS_R10);
	regs->r11 = kvm_register_read(vcpu, VCPU_REGS_R11);
	regs->r12 = kvm_register_read(vcpu, VCPU_REGS_R12);
	regs->r13 = kvm_register_read(vcpu, VCPU_REGS_R13);
	regs->r14 = kvm_register_read(vcpu, VCPU_REGS_R14);
	regs->r15 = kvm_register_read(vcpu, VCPU_REGS_R15);
#endif

	regs->rip = kvm_rip_read(vcpu);
	regs->rflags = kvm_get_rflags(vcpu);

	return 0;
}

int kvm_arch_vcpu_ioctl_set_regs(struct kvm_vcpu *vcpu, struct kvm_regs *regs)
{
	vcpu->arch.emulate_regs_need_sync_from_vcpu = true;
	vcpu->arch.emulate_regs_need_sync_to_vcpu = false;

	kvm_register_write(vcpu, VCPU_REGS_RAX, regs->rax);
	kvm_register_write(vcpu, VCPU_REGS_RBX, regs->rbx);
	kvm_register_write(vcpu, VCPU_REGS_RCX, regs->rcx);
	kvm_register_write(vcpu, VCPU_REGS_RDX, regs->rdx);
	kvm_register_write(vcpu, VCPU_REGS_RSI, regs->rsi);
	kvm_register_write(vcpu, VCPU_REGS_RDI, regs->rdi);
	kvm_register_write(vcpu, VCPU_REGS_RSP, regs->rsp);
	kvm_register_write(vcpu, VCPU_REGS_RBP, regs->rbp);
#ifdef CONFIG_X86_64
	kvm_register_write(vcpu, VCPU_REGS_R8, regs->r8);
	kvm_register_write(vcpu, VCPU_REGS_R9, regs->r9);
	kvm_register_write(vcpu, VCPU_REGS_R10, regs->r10);
	kvm_register_write(vcpu, VCPU_REGS_R11, regs->r11);
	kvm_register_write(vcpu, VCPU_REGS_R12, regs->r12);
	kvm_register_write(vcpu, VCPU_REGS_R13, regs->r13);
	kvm_register_write(vcpu, VCPU_REGS_R14, regs->r14);
	kvm_register_write(vcpu, VCPU_REGS_R15, regs->r15);
#endif

	kvm_rip_write(vcpu, regs->rip);
	kvm_set_rflags(vcpu, regs->rflags);

	vcpu->arch.exception.pending = false;

	kvm_make_request(KVM_REQ_EVENT, vcpu);

	return 0;
}

void kvm_get_cs_db_l_bits(struct kvm_vcpu *vcpu, int *db, int *l)
{
	struct kvm_segment cs;

	kvm_get_segment(vcpu, &cs, VCPU_SREG_CS);
	*db = cs.db;
	*l = cs.l;
}
EXPORT_SYMBOL_GPL(kvm_get_cs_db_l_bits);

int kvm_arch_vcpu_ioctl_get_sregs(struct kvm_vcpu *vcpu,
				  struct kvm_sregs *sregs)
{
	struct desc_ptr dt;

	kvm_get_segment(vcpu, &sregs->cs, VCPU_SREG_CS);
	kvm_get_segment(vcpu, &sregs->ds, VCPU_SREG_DS);
	kvm_get_segment(vcpu, &sregs->es, VCPU_SREG_ES);
	kvm_get_segment(vcpu, &sregs->fs, VCPU_SREG_FS);
	kvm_get_segment(vcpu, &sregs->gs, VCPU_SREG_GS);
	kvm_get_segment(vcpu, &sregs->ss, VCPU_SREG_SS);

	kvm_get_segment(vcpu, &sregs->tr, VCPU_SREG_TR);
	kvm_get_segment(vcpu, &sregs->ldt, VCPU_SREG_LDTR);

	kvm_x86_ops->get_idt(vcpu, &dt);
	sregs->idt.limit = dt.size;
	sregs->idt.base = dt.address;
	kvm_x86_ops->get_gdt(vcpu, &dt);
	sregs->gdt.limit = dt.size;
	sregs->gdt.base = dt.address;

	sregs->cr0 = kvm_read_cr0(vcpu);
	sregs->cr2 = vcpu->arch.cr2;
	sregs->cr3 = kvm_read_cr3(vcpu);
	sregs->cr4 = kvm_read_cr4(vcpu);
	sregs->cr8 = kvm_get_cr8(vcpu);
	sregs->efer = vcpu->arch.efer;
	sregs->apic_base = kvm_get_apic_base(vcpu);

	memset(sregs->interrupt_bitmap, 0, sizeof sregs->interrupt_bitmap);

	if (vcpu->arch.interrupt.pending && !vcpu->arch.interrupt.soft)
		set_bit(vcpu->arch.interrupt.nr,
			(unsigned long *)sregs->interrupt_bitmap);

	return 0;
}

int kvm_arch_vcpu_ioctl_get_mpstate(struct kvm_vcpu *vcpu,
				    struct kvm_mp_state *mp_state)
{
	kvm_apic_accept_events(vcpu);
	if (vcpu->arch.mp_state == KVM_MP_STATE_HALTED &&
					vcpu->arch.pv.pv_unhalted)
		mp_state->mp_state = KVM_MP_STATE_RUNNABLE;
	else
		mp_state->mp_state = vcpu->arch.mp_state;

	return 0;
}

int kvm_arch_vcpu_ioctl_set_mpstate(struct kvm_vcpu *vcpu,
				    struct kvm_mp_state *mp_state)
{
	if (!lapic_in_kernel(vcpu) &&
	    mp_state->mp_state != KVM_MP_STATE_RUNNABLE)
		return -EINVAL;

	if (mp_state->mp_state == KVM_MP_STATE_SIPI_RECEIVED) {
		vcpu->arch.mp_state = KVM_MP_STATE_INIT_RECEIVED;
		set_bit(KVM_APIC_SIPI, &vcpu->arch.apic->pending_events);
	} else
		vcpu->arch.mp_state = mp_state->mp_state;
	kvm_make_request(KVM_REQ_EVENT, vcpu);
	return 0;
}

int kvm_task_switch(struct kvm_vcpu *vcpu, u16 tss_selector, int idt_index,
		    int reason, bool has_error_code, u32 error_code)
{
	struct x86_emulate_ctxt *ctxt = &vcpu->arch.emulate_ctxt;
	int ret;

	init_emulate_ctxt(vcpu);

	ret = emulator_task_switch(ctxt, tss_selector, idt_index, reason,
				   has_error_code, error_code);

	if (ret)
		return EMULATE_FAIL;

	kvm_rip_write(vcpu, ctxt->eip);
	kvm_set_rflags(vcpu, ctxt->eflags);
	kvm_make_request(KVM_REQ_EVENT, vcpu);
	return EMULATE_DONE;
}
EXPORT_SYMBOL_GPL(kvm_task_switch);

int kvm_arch_vcpu_ioctl_set_sregs(struct kvm_vcpu *vcpu,
				  struct kvm_sregs *sregs)
{
	struct msr_data apic_base_msr;
	int mmu_reset_needed = 0;
	int pending_vec, max_bits, idx;
	struct desc_ptr dt;

	if (!guest_cpuid_has_xsave(vcpu) && (sregs->cr4 & X86_CR4_OSXSAVE))
		return -EINVAL;

	dt.size = sregs->idt.limit;
	dt.address = sregs->idt.base;
	kvm_x86_ops->set_idt(vcpu, &dt);
	dt.size = sregs->gdt.limit;
	dt.address = sregs->gdt.base;
	kvm_x86_ops->set_gdt(vcpu, &dt);

	vcpu->arch.cr2 = sregs->cr2;
	mmu_reset_needed |= kvm_read_cr3(vcpu) != sregs->cr3;
	vcpu->arch.cr3 = sregs->cr3;
	__set_bit(VCPU_EXREG_CR3, (ulong *)&vcpu->arch.regs_avail);

	kvm_set_cr8(vcpu, sregs->cr8);

	mmu_reset_needed |= vcpu->arch.efer != sregs->efer;
	kvm_x86_ops->set_efer(vcpu, sregs->efer);
	apic_base_msr.data = sregs->apic_base;
	apic_base_msr.host_initiated = true;
	kvm_set_apic_base(vcpu, &apic_base_msr);

	mmu_reset_needed |= kvm_read_cr0(vcpu) != sregs->cr0;
	kvm_x86_ops->set_cr0(vcpu, sregs->cr0);
	vcpu->arch.cr0 = sregs->cr0;

	mmu_reset_needed |= kvm_read_cr4(vcpu) != sregs->cr4;
	kvm_x86_ops->set_cr4(vcpu, sregs->cr4);
	if (sregs->cr4 & (X86_CR4_OSXSAVE | X86_CR4_PKE))
		kvm_update_cpuid(vcpu);

	idx = srcu_read_lock(&vcpu->kvm->srcu);
	if (!is_long_mode(vcpu) && is_pae(vcpu)) {
		load_pdptrs(vcpu, vcpu->arch.walk_mmu, kvm_read_cr3(vcpu));
		mmu_reset_needed = 1;
	}
	srcu_read_unlock(&vcpu->kvm->srcu, idx);

	if (mmu_reset_needed)
		kvm_mmu_reset_context(vcpu);

	max_bits = KVM_NR_INTERRUPTS;
	pending_vec = find_first_bit(
		(const unsigned long *)sregs->interrupt_bitmap, max_bits);
	if (pending_vec < max_bits) {
		kvm_queue_interrupt(vcpu, pending_vec, false);
		pr_debug("Set back pending irq %d\n", pending_vec);
	}

	kvm_set_segment(vcpu, &sregs->cs, VCPU_SREG_CS);
	kvm_set_segment(vcpu, &sregs->ds, VCPU_SREG_DS);
	kvm_set_segment(vcpu, &sregs->es, VCPU_SREG_ES);
	kvm_set_segment(vcpu, &sregs->fs, VCPU_SREG_FS);
	kvm_set_segment(vcpu, &sregs->gs, VCPU_SREG_GS);
	kvm_set_segment(vcpu, &sregs->ss, VCPU_SREG_SS);

	kvm_set_segment(vcpu, &sregs->tr, VCPU_SREG_TR);
	kvm_set_segment(vcpu, &sregs->ldt, VCPU_SREG_LDTR);

	update_cr8_intercept(vcpu);

	/* Older userspace won't unhalt the vcpu on reset. */
	if (kvm_vcpu_is_bsp(vcpu) && kvm_rip_read(vcpu) == 0xfff0 &&
	    sregs->cs.selector == 0xf000 && sregs->cs.base == 0xffff0000 &&
	    !is_protmode(vcpu))
		vcpu->arch.mp_state = KVM_MP_STATE_RUNNABLE;

	kvm_make_request(KVM_REQ_EVENT, vcpu);

	return 0;
}

int kvm_arch_vcpu_ioctl_set_guest_debug(struct kvm_vcpu *vcpu,
					struct kvm_guest_debug *dbg)
{
	unsigned long rflags;
	int i, r;

	if (dbg->control & (KVM_GUESTDBG_INJECT_DB | KVM_GUESTDBG_INJECT_BP)) {
		r = -EBUSY;
		if (vcpu->arch.exception.pending)
			goto out;
		if (dbg->control & KVM_GUESTDBG_INJECT_DB)
			kvm_queue_exception(vcpu, DB_VECTOR);
		else
			kvm_queue_exception(vcpu, BP_VECTOR);
	}

	/*
	 * Read rflags as long as potentially injected trace flags are still
	 * filtered out.
	 */
	rflags = kvm_get_rflags(vcpu);

	vcpu->guest_debug = dbg->control;
	if (!(vcpu->guest_debug & KVM_GUESTDBG_ENABLE))
		vcpu->guest_debug = 0;

	if (vcpu->guest_debug & KVM_GUESTDBG_USE_HW_BP) {
		for (i = 0; i < KVM_NR_DB_REGS; ++i)
			vcpu->arch.eff_db[i] = dbg->arch.debugreg[i];
		vcpu->arch.guest_debug_dr7 = dbg->arch.debugreg[7];
	} else {
		for (i = 0; i < KVM_NR_DB_REGS; i++)
			vcpu->arch.eff_db[i] = vcpu->arch.db[i];
	}
	kvm_update_dr7(vcpu);

	if (vcpu->guest_debug & KVM_GUESTDBG_SINGLESTEP)
		vcpu->arch.singlestep_rip = kvm_rip_read(vcpu) +
			get_segment_base(vcpu, VCPU_SREG_CS);

	/*
	 * Trigger an rflags update that will inject or remove the trace
	 * flags.
	 */
	kvm_set_rflags(vcpu, rflags);

	kvm_x86_ops->update_bp_intercept(vcpu);

	r = 0;

out:

	return r;
}

/*
 * Translate a guest virtual address to a guest physical address.
 */
int kvm_arch_vcpu_ioctl_translate(struct kvm_vcpu *vcpu,
				    struct kvm_translation *tr)
{
	unsigned long vaddr = tr->linear_address;
	gpa_t gpa;
	int idx;

	idx = srcu_read_lock(&vcpu->kvm->srcu);
	gpa = kvm_mmu_gva_to_gpa_system(vcpu, vaddr, NULL);
	srcu_read_unlock(&vcpu->kvm->srcu, idx);
	tr->physical_address = gpa;
	tr->valid = gpa != UNMAPPED_GVA;
	tr->writeable = 1;
	tr->usermode = 0;

	return 0;
}

int kvm_arch_vcpu_ioctl_get_fpu(struct kvm_vcpu *vcpu, struct kvm_fpu *fpu)
{
	struct fxregs_state *fxsave =
			&vcpu->arch.guest_fpu.state.fxsave;

	memcpy(fpu->fpr, fxsave->st_space, 128);
	fpu->fcw = fxsave->cwd;
	fpu->fsw = fxsave->swd;
	fpu->ftwx = fxsave->twd;
	fpu->last_opcode = fxsave->fop;
	fpu->last_ip = fxsave->rip;
	fpu->last_dp = fxsave->rdp;
	memcpy(fpu->xmm, fxsave->xmm_space, sizeof fxsave->xmm_space);

	return 0;
}

int kvm_arch_vcpu_ioctl_set_fpu(struct kvm_vcpu *vcpu, struct kvm_fpu *fpu)
{
	struct fxregs_state *fxsave =
			&vcpu->arch.guest_fpu.state.fxsave;

	memcpy(fxsave->st_space, fpu->fpr, 128);
	fxsave->cwd = fpu->fcw;
	fxsave->swd = fpu->fsw;
	fxsave->twd = fpu->ftwx;
	fxsave->fop = fpu->last_opcode;
	fxsave->rip = fpu->last_ip;
	fxsave->rdp = fpu->last_dp;
	memcpy(fxsave->xmm_space, fpu->xmm, sizeof fxsave->xmm_space);

	return 0;
}

static void fx_init(struct kvm_vcpu *vcpu)
{
	fpstate_init(&vcpu->arch.guest_fpu.state);
	if (boot_cpu_has(X86_FEATURE_XSAVES))
		vcpu->arch.guest_fpu.state.xsave.header.xcomp_bv =
			host_xcr0 | XSTATE_COMPACTION_ENABLED;

	/*
	 * Ensure guest xcr0 is valid for loading
	 */
	vcpu->arch.xcr0 = XFEATURE_MASK_FP;

	vcpu->arch.cr0 |= X86_CR0_ET;
}

void kvm_load_guest_fpu(struct kvm_vcpu *vcpu)
{
	if (vcpu->guest_fpu_loaded)
		return;

	/*
	 * Restore all possible states in the guest,
	 * and assume host would use all available bits.
	 * Guest xcr0 would be loaded later.
	 */
	vcpu->guest_fpu_loaded = 1;
	__kernel_fpu_begin();
	__copy_kernel_to_fpregs(&vcpu->arch.guest_fpu.state);
	trace_kvm_fpu(1);
}

void kvm_put_guest_fpu(struct kvm_vcpu *vcpu)
{
	if (!vcpu->guest_fpu_loaded) {
		vcpu->fpu_counter = 0;
		return;
	}

	vcpu->guest_fpu_loaded = 0;
	copy_fpregs_to_fpstate(&vcpu->arch.guest_fpu);
	__kernel_fpu_end();
	++vcpu->stat.fpu_reload;
	/*
	 * If using eager FPU mode, or if the guest is a frequent user
	 * of the FPU, just leave the FPU active for next time.
	 * Every 255 times fpu_counter rolls over to 0; a guest that uses
	 * the FPU in bursts will revert to loading it on demand.
	 */
	if (!use_eager_fpu()) {
		if (++vcpu->fpu_counter < 5)
			kvm_make_request(KVM_REQ_DEACTIVATE_FPU, vcpu);
	}
	trace_kvm_fpu(0);
}

void kvm_arch_vcpu_free(struct kvm_vcpu *vcpu)
{
	kvmclock_reset(vcpu);

	free_cpumask_var(vcpu->arch.wbinvd_dirty_mask);
	kvm_x86_ops->vcpu_free(vcpu);
}

struct kvm_vcpu *kvm_arch_vcpu_create(struct kvm *kvm,
						unsigned int id)
{
	struct kvm_vcpu *vcpu;

	if (check_tsc_unstable() && atomic_read(&kvm->online_vcpus) != 0)
		printk_once(KERN_WARNING
		"kvm: SMP vm created on host with unstable TSC; "
		"guest TSC will not be reliable\n");

	vcpu = kvm_x86_ops->vcpu_create(kvm, id);

	return vcpu;
}

int kvm_arch_vcpu_setup(struct kvm_vcpu *vcpu)
{
	int r;

	kvm_vcpu_mtrr_init(vcpu);
	r = vcpu_load(vcpu);
	if (r)
		return r;
	kvm_vcpu_reset(vcpu, false);
	kvm_mmu_setup(vcpu);
	vcpu_put(vcpu);
	return r;
}

void kvm_arch_vcpu_postcreate(struct kvm_vcpu *vcpu)
{
	struct msr_data msr;
	struct kvm *kvm = vcpu->kvm;

	if (vcpu_load(vcpu))
		return;
	msr.data = 0x0;
	msr.index = MSR_IA32_TSC;
	msr.host_initiated = true;
	kvm_write_tsc(vcpu, &msr);
	vcpu_put(vcpu);

	if (!kvmclock_periodic_sync)
		return;

	schedule_delayed_work(&kvm->arch.kvmclock_sync_work,
					KVMCLOCK_SYNC_PERIOD);
}

void kvm_arch_vcpu_destroy(struct kvm_vcpu *vcpu)
{
	int r;
	vcpu->arch.apf.msr_val = 0;

	r = vcpu_load(vcpu);
	BUG_ON(r);
	kvm_mmu_unload(vcpu);
	vcpu_put(vcpu);

	kvm_x86_ops->vcpu_free(vcpu);
}

void kvm_vcpu_reset(struct kvm_vcpu *vcpu, bool init_event)
{
	vcpu->arch.hflags = 0;

	vcpu->arch.smi_pending = 0;
	atomic_set(&vcpu->arch.nmi_queued, 0);
	vcpu->arch.nmi_pending = 0;
	vcpu->arch.nmi_injected = false;
	kvm_clear_interrupt_queue(vcpu);
	kvm_clear_exception_queue(vcpu);

	memset(vcpu->arch.db, 0, sizeof(vcpu->arch.db));
	kvm_update_dr0123(vcpu);
	vcpu->arch.dr6 = DR6_INIT;
	kvm_update_dr6(vcpu);
	vcpu->arch.dr7 = DR7_FIXED_1;
	kvm_update_dr7(vcpu);

	vcpu->arch.cr2 = 0;

	kvm_make_request(KVM_REQ_EVENT, vcpu);
	vcpu->arch.apf.msr_val = 0;
	vcpu->arch.st.msr_val = 0;

	kvmclock_reset(vcpu);

	kvm_clear_async_pf_completion_queue(vcpu);
	kvm_async_pf_hash_reset(vcpu);
	vcpu->arch.apf.halted = false;

	if (!init_event) {
		kvm_pmu_reset(vcpu);
		vcpu->arch.smbase = 0x30000;
	}

	memset(vcpu->arch.regs, 0, sizeof(vcpu->arch.regs));
	vcpu->arch.regs_avail = ~0;
	vcpu->arch.regs_dirty = ~0;

	kvm_x86_ops->vcpu_reset(vcpu, init_event);
}

void kvm_vcpu_deliver_sipi_vector(struct kvm_vcpu *vcpu, u8 vector)
{
	struct kvm_segment cs;

	kvm_get_segment(vcpu, &cs, VCPU_SREG_CS);
	cs.selector = vector << 8;
	cs.base = vector << 12;
	kvm_set_segment(vcpu, &cs, VCPU_SREG_CS);
	kvm_rip_write(vcpu, 0);
}

int kvm_arch_hardware_enable(void)
{
	struct kvm *kvm;
	struct kvm_vcpu *vcpu;
	int i;
	int ret;
	u64 local_tsc;
	u64 max_tsc = 0;
	bool stable, backwards_tsc = false;

	kvm_shared_msr_cpu_online();
	ret = kvm_x86_ops->hardware_enable();
	if (ret != 0)
		return ret;

	local_tsc = rdtsc();
	stable = !check_tsc_unstable();
	list_for_each_entry(kvm, &vm_list, vm_list) {
		kvm_for_each_vcpu(i, vcpu, kvm) {
			if (!stable && vcpu->cpu == smp_processor_id())
				kvm_make_request(KVM_REQ_CLOCK_UPDATE, vcpu);
			if (stable && vcpu->arch.last_host_tsc > local_tsc) {
				backwards_tsc = true;
				if (vcpu->arch.last_host_tsc > max_tsc)
					max_tsc = vcpu->arch.last_host_tsc;
			}
		}
	}

	/*
	 * Sometimes, even reliable TSCs go backwards.  This happens on
	 * platforms that reset TSC during suspend or hibernate actions, but
	 * maintain synchronization.  We must compensate.  Fortunately, we can
	 * detect that condition here, which happens early in CPU bringup,
	 * before any KVM threads can be running.  Unfortunately, we can't
	 * bring the TSCs fully up to date with real time, as we aren't yet far
	 * enough into CPU bringup that we know how much real time has actually
	 * elapsed; our helper function, get_kernel_ns() will be using boot
	 * variables that haven't been updated yet.
	 *
	 * So we simply find the maximum observed TSC above, then record the
	 * adjustment to TSC in each VCPU.  When the VCPU later gets loaded,
	 * the adjustment will be applied.  Note that we accumulate
	 * adjustments, in case multiple suspend cycles happen before some VCPU
	 * gets a chance to run again.  In the event that no KVM threads get a
	 * chance to run, we will miss the entire elapsed period, as we'll have
	 * reset last_host_tsc, so VCPUs will not have the TSC adjusted and may
	 * loose cycle time.  This isn't too big a deal, since the loss will be
	 * uniform across all VCPUs (not to mention the scenario is extremely
	 * unlikely). It is possible that a second hibernate recovery happens
	 * much faster than a first, causing the observed TSC here to be
	 * smaller; this would require additional padding adjustment, which is
	 * why we set last_host_tsc to the local tsc observed here.
	 *
	 * N.B. - this code below runs only on platforms with reliable TSC,
	 * as that is the only way backwards_tsc is set above.  Also note
	 * that this runs for ALL vcpus, which is not a bug; all VCPUs should
	 * have the same delta_cyc adjustment applied if backwards_tsc
	 * is detected.  Note further, this adjustment is only done once,
	 * as we reset last_host_tsc on all VCPUs to stop this from being
	 * called multiple times (one for each physical CPU bringup).
	 *
	 * Platforms with unreliable TSCs don't have to deal with this, they
	 * will be compensated by the logic in vcpu_load, which sets the TSC to
	 * catchup mode.  This will catchup all VCPUs to real time, but cannot
	 * guarantee that they stay in perfect synchronization.
	 */
	if (backwards_tsc) {
		u64 delta_cyc = max_tsc - local_tsc;
		backwards_tsc_observed = true;
		list_for_each_entry(kvm, &vm_list, vm_list) {
			kvm_for_each_vcpu(i, vcpu, kvm) {
				vcpu->arch.tsc_offset_adjustment += delta_cyc;
				vcpu->arch.last_host_tsc = local_tsc;
				kvm_make_request(KVM_REQ_MASTERCLOCK_UPDATE, vcpu);
			}

			/*
			 * We have to disable TSC offset matching.. if you were
			 * booting a VM while issuing an S4 host suspend....
			 * you may have some problem.  Solving this issue is
			 * left as an exercise to the reader.
			 */
			kvm->arch.last_tsc_nsec = 0;
			kvm->arch.last_tsc_write = 0;
		}

	}
	return 0;
}

void kvm_arch_hardware_disable(void)
{
	kvm_x86_ops->hardware_disable();
	drop_user_return_notifiers();
}

int kvm_arch_hardware_setup(void)
{
	int r;

	r = kvm_x86_ops->hardware_setup();
	if (r != 0)
		return r;

	if (kvm_has_tsc_control) {
		/*
		 * Make sure the user can only configure tsc_khz values that
		 * fit into a signed integer.
		 * A min value is not calculated needed because it will always
		 * be 1 on all machines.
		 */
		u64 max = min(0x7fffffffULL,
			      __scale_tsc(kvm_max_tsc_scaling_ratio, tsc_khz));
		kvm_max_guest_tsc_khz = max;

		kvm_default_tsc_scaling_ratio = 1ULL << kvm_tsc_scaling_ratio_frac_bits;
	}

	kvm_init_msr_list();
	return 0;
}

void kvm_arch_hardware_unsetup(void)
{
	kvm_x86_ops->hardware_unsetup();
}

void kvm_arch_check_processor_compat(void *rtn)
{
	kvm_x86_ops->check_processor_compatibility(rtn);
}

bool kvm_vcpu_is_reset_bsp(struct kvm_vcpu *vcpu)
{
	return vcpu->kvm->arch.bsp_vcpu_id == vcpu->vcpu_id;
}
EXPORT_SYMBOL_GPL(kvm_vcpu_is_reset_bsp);

bool kvm_vcpu_is_bsp(struct kvm_vcpu *vcpu)
{
	return (vcpu->arch.apic_base & MSR_IA32_APICBASE_BSP) != 0;
}

struct static_key kvm_no_apic_vcpu __read_mostly;
EXPORT_SYMBOL_GPL(kvm_no_apic_vcpu);

int kvm_arch_vcpu_init(struct kvm_vcpu *vcpu)
{
	struct page *page;
	struct kvm *kvm;
	int r;

	BUG_ON(vcpu->kvm == NULL);
	kvm = vcpu->kvm;

	vcpu->arch.apicv_active = kvm_x86_ops->get_enable_apicv();
	vcpu->arch.pv.pv_unhalted = false;
	vcpu->arch.emulate_ctxt.ops = &emulate_ops;
	if (!irqchip_in_kernel(kvm) || kvm_vcpu_is_reset_bsp(vcpu))
		vcpu->arch.mp_state = KVM_MP_STATE_RUNNABLE;
	else
		vcpu->arch.mp_state = KVM_MP_STATE_UNINITIALIZED;

	page = alloc_page(GFP_KERNEL | __GFP_ZERO);
	if (!page) {
		r = -ENOMEM;
		goto fail;
	}
	vcpu->arch.pio_data = page_address(page);

	kvm_set_tsc_khz(vcpu, max_tsc_khz);

	r = kvm_mmu_create(vcpu);
	if (r < 0)
		goto fail_free_pio_data;

	if (irqchip_in_kernel(kvm)) {
		r = kvm_create_lapic(vcpu);
		if (r < 0)
			goto fail_mmu_destroy;
	} else
		static_key_slow_inc(&kvm_no_apic_vcpu);

	vcpu->arch.mce_banks = kzalloc(KVM_MAX_MCE_BANKS * sizeof(u64) * 4,
				       GFP_KERNEL);
	if (!vcpu->arch.mce_banks) {
		r = -ENOMEM;
		goto fail_free_lapic;
	}
	vcpu->arch.mcg_cap = KVM_MAX_MCE_BANKS;

	if (!zalloc_cpumask_var(&vcpu->arch.wbinvd_dirty_mask, GFP_KERNEL)) {
		r = -ENOMEM;
		goto fail_free_mce_banks;
	}

	fx_init(vcpu);

	vcpu->arch.ia32_tsc_adjust_msr = 0x0;
	vcpu->arch.pv_time_enabled = false;

	vcpu->arch.guest_supported_xcr0 = 0;
	vcpu->arch.guest_xstate_size = XSAVE_HDR_SIZE + XSAVE_HDR_OFFSET;

	vcpu->arch.maxphyaddr = cpuid_query_maxphyaddr(vcpu);

	vcpu->arch.pat = MSR_IA32_CR_PAT_DEFAULT;

	kvm_async_pf_hash_reset(vcpu);
	kvm_pmu_init(vcpu);

	vcpu->arch.pending_external_vector = -1;

	kvm_hv_vcpu_init(vcpu);

	return 0;

fail_free_mce_banks:
	kfree(vcpu->arch.mce_banks);
fail_free_lapic:
	kvm_free_lapic(vcpu);
fail_mmu_destroy:
	kvm_mmu_destroy(vcpu);
fail_free_pio_data:
	free_page((unsigned long)vcpu->arch.pio_data);
fail:
	return r;
}

void kvm_arch_vcpu_uninit(struct kvm_vcpu *vcpu)
{
	int idx;

	kvm_hv_vcpu_uninit(vcpu);
	kvm_pmu_destroy(vcpu);
	kfree(vcpu->arch.mce_banks);
	kvm_free_lapic(vcpu);
	idx = srcu_read_lock(&vcpu->kvm->srcu);
	kvm_mmu_destroy(vcpu);
	srcu_read_unlock(&vcpu->kvm->srcu, idx);
	free_page((unsigned long)vcpu->arch.pio_data);
	if (!lapic_in_kernel(vcpu))
		static_key_slow_dec(&kvm_no_apic_vcpu);
}

void kvm_arch_sched_in(struct kvm_vcpu *vcpu, int cpu)
{
	kvm_x86_ops->sched_in(vcpu, cpu);
}

int kvm_arch_init_vm(struct kvm *kvm, unsigned long type)
{
	if (type)
		return -EINVAL;

	INIT_HLIST_HEAD(&kvm->arch.mask_notifier_list);
	INIT_LIST_HEAD(&kvm->arch.active_mmu_pages);
	INIT_LIST_HEAD(&kvm->arch.zapped_obsolete_pages);
	INIT_LIST_HEAD(&kvm->arch.assigned_dev_head);
	atomic_set(&kvm->arch.noncoherent_dma_count, 0);

	/* Reserve bit 0 of irq_sources_bitmap for userspace irq source */
	set_bit(KVM_USERSPACE_IRQ_SOURCE_ID, &kvm->arch.irq_sources_bitmap);
	/* Reserve bit 1 of irq_sources_bitmap for irqfd-resampler */
	set_bit(KVM_IRQFD_RESAMPLE_IRQ_SOURCE_ID,
		&kvm->arch.irq_sources_bitmap);

	raw_spin_lock_init(&kvm->arch.tsc_write_lock);
	mutex_init(&kvm->arch.apic_map_lock);
	spin_lock_init(&kvm->arch.pvclock_gtod_sync_lock);

	pvclock_update_vm_gtod_copy(kvm);

	INIT_DELAYED_WORK(&kvm->arch.kvmclock_update_work, kvmclock_update_fn);
	INIT_DELAYED_WORK(&kvm->arch.kvmclock_sync_work, kvmclock_sync_fn);

	kvm_page_track_init(kvm);
	kvm_mmu_init_vm(kvm);

	if (kvm_x86_ops->vm_init)
		return kvm_x86_ops->vm_init(kvm);

	return 0;
}

static void kvm_unload_vcpu_mmu(struct kvm_vcpu *vcpu)
{
	int r;
	r = vcpu_load(vcpu);
	BUG_ON(r);
	kvm_mmu_unload(vcpu);
	vcpu_put(vcpu);
}

static void kvm_free_vcpus(struct kvm *kvm)
{
	unsigned int i;
	struct kvm_vcpu *vcpu;

	/*
	 * Unpin any mmu pages first.
	 */
	kvm_for_each_vcpu(i, vcpu, kvm) {
		kvm_clear_async_pf_completion_queue(vcpu);
		kvm_unload_vcpu_mmu(vcpu);
	}
	kvm_for_each_vcpu(i, vcpu, kvm)
		kvm_arch_vcpu_free(vcpu);

	mutex_lock(&kvm->lock);
	for (i = 0; i < atomic_read(&kvm->online_vcpus); i++)
		kvm->vcpus[i] = NULL;

	atomic_set(&kvm->online_vcpus, 0);
	mutex_unlock(&kvm->lock);
}

void kvm_arch_sync_events(struct kvm *kvm)
{
	cancel_delayed_work_sync(&kvm->arch.kvmclock_sync_work);
	cancel_delayed_work_sync(&kvm->arch.kvmclock_update_work);
	kvm_free_all_assigned_devices(kvm);
	kvm_free_pit(kvm);
}

int __x86_set_memory_region(struct kvm *kvm, int id, gpa_t gpa, u32 size)
{
	int i, r;
	unsigned long hva;
	struct kvm_memslots *slots = kvm_memslots(kvm);
	struct kvm_memory_slot *slot, old;

	/* Called with kvm->slots_lock held.  */
	if (WARN_ON(id >= KVM_MEM_SLOTS_NUM))
		return -EINVAL;

	slot = id_to_memslot(slots, id);
	if (size) {
		if (slot->npages)
			return -EEXIST;

		/*
		 * MAP_SHARED to prevent internal slot pages from being moved
		 * by fork()/COW.
		 */
		hva = vm_mmap(NULL, 0, size, PROT_READ | PROT_WRITE,
			      MAP_SHARED | MAP_ANONYMOUS, 0);
		if (IS_ERR((void *)hva))
			return PTR_ERR((void *)hva);
	} else {
		if (!slot->npages)
			return 0;

		hva = 0;
	}

	old = *slot;
	for (i = 0; i < KVM_ADDRESS_SPACE_NUM; i++) {
		struct kvm_userspace_memory_region m;

		m.slot = id | (i << 16);
		m.flags = 0;
		m.guest_phys_addr = gpa;
		m.userspace_addr = hva;
		m.memory_size = size;
		r = __kvm_set_memory_region(kvm, &m);
		if (r < 0)
			return r;
	}

	if (!size) {
		r = vm_munmap(old.userspace_addr, old.npages * PAGE_SIZE);
		WARN_ON(r < 0);
	}

	return 0;
}
EXPORT_SYMBOL_GPL(__x86_set_memory_region);

int x86_set_memory_region(struct kvm *kvm, int id, gpa_t gpa, u32 size)
{
	int r;

	mutex_lock(&kvm->slots_lock);
	r = __x86_set_memory_region(kvm, id, gpa, size);
	mutex_unlock(&kvm->slots_lock);

	return r;
}
EXPORT_SYMBOL_GPL(x86_set_memory_region);

void kvm_arch_destroy_vm(struct kvm *kvm)
{
	if (current->mm == kvm->mm) {
		/*
		 * Free memory regions allocated on behalf of userspace,
		 * unless the the memory map has changed due to process exit
		 * or fd copying.
		 */
		x86_set_memory_region(kvm, APIC_ACCESS_PAGE_PRIVATE_MEMSLOT, 0, 0);
		x86_set_memory_region(kvm, IDENTITY_PAGETABLE_PRIVATE_MEMSLOT, 0, 0);
		x86_set_memory_region(kvm, TSS_PRIVATE_MEMSLOT, 0, 0);
	}
	if (kvm_x86_ops->vm_destroy)
		kvm_x86_ops->vm_destroy(kvm);
	kvm_iommu_unmap_guest(kvm);
	kfree(kvm->arch.vpic);
	kfree(kvm->arch.vioapic);
	kvm_free_vcpus(kvm);
	kvfree(rcu_dereference_check(kvm->arch.apic_map, 1));
	kvm_mmu_uninit_vm(kvm);
}

void kvm_arch_free_memslot(struct kvm *kvm, struct kvm_memory_slot *free,
			   struct kvm_memory_slot *dont)
{
	int i;

	for (i = 0; i < KVM_NR_PAGE_SIZES; ++i) {
		if (!dont || free->arch.rmap[i] != dont->arch.rmap[i]) {
			kvfree(free->arch.rmap[i]);
			free->arch.rmap[i] = NULL;
		}
		if (i == 0)
			continue;

		if (!dont || free->arch.lpage_info[i - 1] !=
			     dont->arch.lpage_info[i - 1]) {
			kvfree(free->arch.lpage_info[i - 1]);
			free->arch.lpage_info[i - 1] = NULL;
		}
	}

	kvm_page_track_free_memslot(free, dont);
}

int kvm_arch_create_memslot(struct kvm *kvm, struct kvm_memory_slot *slot,
			    unsigned long npages)
{
	int i;

	for (i = 0; i < KVM_NR_PAGE_SIZES; ++i) {
		struct kvm_lpage_info *linfo;
		unsigned long ugfn;
		int lpages;
		int level = i + 1;

		lpages = gfn_to_index(slot->base_gfn + npages - 1,
				      slot->base_gfn, level) + 1;

		slot->arch.rmap[i] =
			kvm_kvzalloc(lpages * sizeof(*slot->arch.rmap[i]));
		if (!slot->arch.rmap[i])
			goto out_free;
		if (i == 0)
			continue;

		linfo = kvm_kvzalloc(lpages * sizeof(*linfo));
		if (!linfo)
			goto out_free;

		slot->arch.lpage_info[i - 1] = linfo;

		if (slot->base_gfn & (KVM_PAGES_PER_HPAGE(level) - 1))
			linfo[0].disallow_lpage = 1;
		if ((slot->base_gfn + npages) & (KVM_PAGES_PER_HPAGE(level) - 1))
			linfo[lpages - 1].disallow_lpage = 1;
		ugfn = slot->userspace_addr >> PAGE_SHIFT;
		/*
		 * If the gfn and userspace address are not aligned wrt each
		 * other, or if explicitly asked to, disable large page
		 * support for this slot
		 */
		if ((slot->base_gfn ^ ugfn) & (KVM_PAGES_PER_HPAGE(level) - 1) ||
		    !kvm_largepages_enabled()) {
			unsigned long j;

			for (j = 0; j < lpages; ++j)
				linfo[j].disallow_lpage = 1;
		}
	}

	if (kvm_page_track_create_memslot(slot, npages))
		goto out_free;

	return 0;

out_free:
	for (i = 0; i < KVM_NR_PAGE_SIZES; ++i) {
		kvfree(slot->arch.rmap[i]);
		slot->arch.rmap[i] = NULL;
		if (i == 0)
			continue;

		kvfree(slot->arch.lpage_info[i - 1]);
		slot->arch.lpage_info[i - 1] = NULL;
	}
	return -ENOMEM;
}

void kvm_arch_memslots_updated(struct kvm *kvm, struct kvm_memslots *slots)
{
	/*
	 * memslots->generation has been incremented.
	 * mmio generation may have reached its maximum value.
	 */
	kvm_mmu_invalidate_mmio_sptes(kvm, slots);
}

int kvm_arch_prepare_memory_region(struct kvm *kvm,
				struct kvm_memory_slot *memslot,
				const struct kvm_userspace_memory_region *mem,
				enum kvm_mr_change change)
{
	return 0;
}

static void kvm_mmu_slot_apply_flags(struct kvm *kvm,
				     struct kvm_memory_slot *new)
{
	/* Still write protect RO slot */
	if (new->flags & KVM_MEM_READONLY) {
		kvm_mmu_slot_remove_write_access(kvm, new);
		return;
	}

	/*
	 * Call kvm_x86_ops dirty logging hooks when they are valid.
	 *
	 * kvm_x86_ops->slot_disable_log_dirty is called when:
	 *
	 *  - KVM_MR_CREATE with dirty logging is disabled
	 *  - KVM_MR_FLAGS_ONLY with dirty logging is disabled in new flag
	 *
	 * The reason is, in case of PML, we need to set D-bit for any slots
	 * with dirty logging disabled in order to eliminate unnecessary GPA
	 * logging in PML buffer (and potential PML buffer full VMEXT). This
	 * guarantees leaving PML enabled during guest's lifetime won't have
	 * any additonal overhead from PML when guest is running with dirty
	 * logging disabled for memory slots.
	 *
	 * kvm_x86_ops->slot_enable_log_dirty is called when switching new slot
	 * to dirty logging mode.
	 *
	 * If kvm_x86_ops dirty logging hooks are invalid, use write protect.
	 *
	 * In case of write protect:
	 *
	 * Write protect all pages for dirty logging.
	 *
	 * All the sptes including the large sptes which point to this
	 * slot are set to readonly. We can not create any new large
	 * spte on this slot until the end of the logging.
	 *
	 * See the comments in fast_page_fault().
	 */
	if (new->flags & KVM_MEM_LOG_DIRTY_PAGES) {
		if (kvm_x86_ops->slot_enable_log_dirty)
			kvm_x86_ops->slot_enable_log_dirty(kvm, new);
		else
			kvm_mmu_slot_remove_write_access(kvm, new);
	} else {
		if (kvm_x86_ops->slot_disable_log_dirty)
			kvm_x86_ops->slot_disable_log_dirty(kvm, new);
	}
}

void kvm_arch_commit_memory_region(struct kvm *kvm,
				const struct kvm_userspace_memory_region *mem,
				const struct kvm_memory_slot *old,
				const struct kvm_memory_slot *new,
				enum kvm_mr_change change)
{
	int nr_mmu_pages = 0;

	if (!kvm->arch.n_requested_mmu_pages)
		nr_mmu_pages = kvm_mmu_calculate_mmu_pages(kvm);

	if (nr_mmu_pages)
		kvm_mmu_change_mmu_pages(kvm, nr_mmu_pages);

	/*
	 * Dirty logging tracks sptes in 4k granularity, meaning that large
	 * sptes have to be split.  If live migration is successful, the guest
	 * in the source machine will be destroyed and large sptes will be
	 * created in the destination. However, if the guest continues to run
	 * in the source machine (for example if live migration fails), small
	 * sptes will remain around and cause bad performance.
	 *
	 * Scan sptes if dirty logging has been stopped, dropping those
	 * which can be collapsed into a single large-page spte.  Later
	 * page faults will create the large-page sptes.
	 */
	if ((change != KVM_MR_DELETE) &&
		(old->flags & KVM_MEM_LOG_DIRTY_PAGES) &&
		!(new->flags & KVM_MEM_LOG_DIRTY_PAGES))
		kvm_mmu_zap_collapsible_sptes(kvm, new);

	/*
	 * Set up write protection and/or dirty logging for the new slot.
	 *
	 * For KVM_MR_DELETE and KVM_MR_MOVE, the shadow pages of old slot have
	 * been zapped so no dirty logging staff is needed for old slot. For
	 * KVM_MR_FLAGS_ONLY, the old slot is essentially the same one as the
	 * new and it's also covered when dealing with the new slot.
	 *
	 * FIXME: const-ify all uses of struct kvm_memory_slot.
	 */
	if (change != KVM_MR_DELETE)
		kvm_mmu_slot_apply_flags(kvm, (struct kvm_memory_slot *) new);
}

void kvm_arch_flush_shadow_all(struct kvm *kvm)
{
	kvm_mmu_invalidate_zap_all_pages(kvm);
}

void kvm_arch_flush_shadow_memslot(struct kvm *kvm,
				   struct kvm_memory_slot *slot)
{
	kvm_mmu_invalidate_zap_all_pages(kvm);
}

static inline bool kvm_vcpu_has_events(struct kvm_vcpu *vcpu)
{
	if (!list_empty_careful(&vcpu->async_pf.done))
		return true;

	if (kvm_apic_has_events(vcpu))
		return true;

	if (vcpu->arch.pv.pv_unhalted)
		return true;

	if (atomic_read(&vcpu->arch.nmi_queued))
		return true;

	if (test_bit(KVM_REQ_SMI, &vcpu->requests))
		return true;

	if (kvm_arch_interrupt_allowed(vcpu) &&
	    kvm_cpu_has_interrupt(vcpu))
		return true;

	if (kvm_hv_has_stimer_pending(vcpu))
		return true;

	return false;
}

int kvm_arch_vcpu_runnable(struct kvm_vcpu *vcpu)
{
	if (is_guest_mode(vcpu) && kvm_x86_ops->check_nested_events)
		kvm_x86_ops->check_nested_events(vcpu, false);

	return kvm_vcpu_running(vcpu) || kvm_vcpu_has_events(vcpu);
}

int kvm_arch_vcpu_should_kick(struct kvm_vcpu *vcpu)
{
	return kvm_vcpu_exiting_guest_mode(vcpu) == IN_GUEST_MODE;
}

int kvm_arch_interrupt_allowed(struct kvm_vcpu *vcpu)
{
	return kvm_x86_ops->interrupt_allowed(vcpu);
}

unsigned long kvm_get_linear_rip(struct kvm_vcpu *vcpu)
{
	if (is_64_bit_mode(vcpu))
		return kvm_rip_read(vcpu);
	return (u32)(get_segment_base(vcpu, VCPU_SREG_CS) +
		     kvm_rip_read(vcpu));
}
EXPORT_SYMBOL_GPL(kvm_get_linear_rip);

bool kvm_is_linear_rip(struct kvm_vcpu *vcpu, unsigned long linear_rip)
{
	return kvm_get_linear_rip(vcpu) == linear_rip;
}
EXPORT_SYMBOL_GPL(kvm_is_linear_rip);

unsigned long kvm_get_rflags(struct kvm_vcpu *vcpu)
{
	unsigned long rflags;

	rflags = kvm_x86_ops->get_rflags(vcpu);
	if (vcpu->guest_debug & KVM_GUESTDBG_SINGLESTEP)
		rflags &= ~X86_EFLAGS_TF;
	return rflags;
}
EXPORT_SYMBOL_GPL(kvm_get_rflags);

static void __kvm_set_rflags(struct kvm_vcpu *vcpu, unsigned long rflags)
{
	if (vcpu->guest_debug & KVM_GUESTDBG_SINGLESTEP &&
	    kvm_is_linear_rip(vcpu, vcpu->arch.singlestep_rip))
		rflags |= X86_EFLAGS_TF;
	kvm_x86_ops->set_rflags(vcpu, rflags);
}

void kvm_set_rflags(struct kvm_vcpu *vcpu, unsigned long rflags)
{
	__kvm_set_rflags(vcpu, rflags);
	kvm_make_request(KVM_REQ_EVENT, vcpu);
}
EXPORT_SYMBOL_GPL(kvm_set_rflags);

void kvm_arch_async_page_ready(struct kvm_vcpu *vcpu, struct kvm_async_pf *work)
{
	int r;

	if ((vcpu->arch.mmu.direct_map != work->arch.direct_map) ||
	      work->wakeup_all)
		return;

	r = kvm_mmu_reload(vcpu);
	if (unlikely(r))
		return;

	if (!vcpu->arch.mmu.direct_map &&
	      work->arch.cr3 != vcpu->arch.mmu.get_cr3(vcpu))
		return;

	vcpu->arch.mmu.page_fault(vcpu, work->gva, 0, true);
}

static inline u32 kvm_async_pf_hash_fn(gfn_t gfn)
{
	return hash_32(gfn & 0xffffffff, order_base_2(ASYNC_PF_PER_VCPU));
}

static inline u32 kvm_async_pf_next_probe(u32 key)
{
	return (key + 1) & (roundup_pow_of_two(ASYNC_PF_PER_VCPU) - 1);
}

static void kvm_add_async_pf_gfn(struct kvm_vcpu *vcpu, gfn_t gfn)
{
	u32 key = kvm_async_pf_hash_fn(gfn);

	while (vcpu->arch.apf.gfns[key] != ~0)
		key = kvm_async_pf_next_probe(key);

	vcpu->arch.apf.gfns[key] = gfn;
}

static u32 kvm_async_pf_gfn_slot(struct kvm_vcpu *vcpu, gfn_t gfn)
{
	int i;
	u32 key = kvm_async_pf_hash_fn(gfn);

	for (i = 0; i < roundup_pow_of_two(ASYNC_PF_PER_VCPU) &&
		     (vcpu->arch.apf.gfns[key] != gfn &&
		      vcpu->arch.apf.gfns[key] != ~0); i++)
		key = kvm_async_pf_next_probe(key);

	return key;
}

bool kvm_find_async_pf_gfn(struct kvm_vcpu *vcpu, gfn_t gfn)
{
	return vcpu->arch.apf.gfns[kvm_async_pf_gfn_slot(vcpu, gfn)] == gfn;
}

static void kvm_del_async_pf_gfn(struct kvm_vcpu *vcpu, gfn_t gfn)
{
	u32 i, j, k;

	i = j = kvm_async_pf_gfn_slot(vcpu, gfn);
	while (true) {
		vcpu->arch.apf.gfns[i] = ~0;
		do {
			j = kvm_async_pf_next_probe(j);
			if (vcpu->arch.apf.gfns[j] == ~0)
				return;
			k = kvm_async_pf_hash_fn(vcpu->arch.apf.gfns[j]);
			/*
			 * k lies cyclically in ]i,j]
			 * |    i.k.j |
			 * |....j i.k.| or  |.k..j i...|
			 */
		} while ((i <= j) ? (i < k && k <= j) : (i < k || k <= j));
		vcpu->arch.apf.gfns[i] = vcpu->arch.apf.gfns[j];
		i = j;
	}
}

static int apf_put_user(struct kvm_vcpu *vcpu, u32 val)
{

	return kvm_write_guest_cached(vcpu->kvm, &vcpu->arch.apf.data, &val,
				      sizeof(val));
}

void kvm_arch_async_page_not_present(struct kvm_vcpu *vcpu,
				     struct kvm_async_pf *work)
{
	struct x86_exception fault;

	trace_kvm_async_pf_not_present(work->arch.token, work->gva);
	kvm_add_async_pf_gfn(vcpu, work->arch.gfn);

	if (!(vcpu->arch.apf.msr_val & KVM_ASYNC_PF_ENABLED) ||
	    (vcpu->arch.apf.send_user_only &&
	     kvm_x86_ops->get_cpl(vcpu) == 0))
		kvm_make_request(KVM_REQ_APF_HALT, vcpu);
	else if (!apf_put_user(vcpu, KVM_PV_REASON_PAGE_NOT_PRESENT)) {
		fault.vector = PF_VECTOR;
		fault.error_code_valid = true;
		fault.error_code = 0;
		fault.nested_page_fault = false;
		fault.address = work->arch.token;
		kvm_inject_page_fault(vcpu, &fault);
	}
}

void kvm_arch_async_page_present(struct kvm_vcpu *vcpu,
				 struct kvm_async_pf *work)
{
	struct x86_exception fault;

	trace_kvm_async_pf_ready(work->arch.token, work->gva);
	if (work->wakeup_all)
		work->arch.token = ~0; /* broadcast wakeup */
	else
		kvm_del_async_pf_gfn(vcpu, work->arch.gfn);

	if ((vcpu->arch.apf.msr_val & KVM_ASYNC_PF_ENABLED) &&
	    !apf_put_user(vcpu, KVM_PV_REASON_PAGE_READY)) {
		fault.vector = PF_VECTOR;
		fault.error_code_valid = true;
		fault.error_code = 0;
		fault.nested_page_fault = false;
		fault.address = work->arch.token;
		kvm_inject_page_fault(vcpu, &fault);
	}
	vcpu->arch.apf.halted = false;
	vcpu->arch.mp_state = KVM_MP_STATE_RUNNABLE;
}

bool kvm_arch_can_inject_async_page_present(struct kvm_vcpu *vcpu)
{
	if (!(vcpu->arch.apf.msr_val & KVM_ASYNC_PF_ENABLED))
		return true;
	else
		return !kvm_event_needs_reinjection(vcpu) &&
			kvm_x86_ops->interrupt_allowed(vcpu);
}

void kvm_arch_start_assignment(struct kvm *kvm)
{
	atomic_inc(&kvm->arch.assigned_device_count);
}
EXPORT_SYMBOL_GPL(kvm_arch_start_assignment);

void kvm_arch_end_assignment(struct kvm *kvm)
{
	atomic_dec(&kvm->arch.assigned_device_count);
}
EXPORT_SYMBOL_GPL(kvm_arch_end_assignment);

bool kvm_arch_has_assigned_device(struct kvm *kvm)
{
	return atomic_read(&kvm->arch.assigned_device_count);
}
EXPORT_SYMBOL_GPL(kvm_arch_has_assigned_device);

void kvm_arch_register_noncoherent_dma(struct kvm *kvm)
{
	atomic_inc(&kvm->arch.noncoherent_dma_count);
}
EXPORT_SYMBOL_GPL(kvm_arch_register_noncoherent_dma);

void kvm_arch_unregister_noncoherent_dma(struct kvm *kvm)
{
	atomic_dec(&kvm->arch.noncoherent_dma_count);
}
EXPORT_SYMBOL_GPL(kvm_arch_unregister_noncoherent_dma);

bool kvm_arch_has_noncoherent_dma(struct kvm *kvm)
{
	return atomic_read(&kvm->arch.noncoherent_dma_count);
}
EXPORT_SYMBOL_GPL(kvm_arch_has_noncoherent_dma);

bool kvm_arch_has_irq_bypass(void)
{
	return kvm_x86_ops->update_pi_irte != NULL;
}

int kvm_arch_irq_bypass_add_producer(struct irq_bypass_consumer *cons,
				      struct irq_bypass_producer *prod)
{
	struct kvm_kernel_irqfd *irqfd =
		container_of(cons, struct kvm_kernel_irqfd, consumer);

	irqfd->producer = prod;

	return kvm_x86_ops->update_pi_irte(irqfd->kvm,
					   prod->irq, irqfd->gsi, 1);
}

void kvm_arch_irq_bypass_del_producer(struct irq_bypass_consumer *cons,
				      struct irq_bypass_producer *prod)
{
	int ret;
	struct kvm_kernel_irqfd *irqfd =
		container_of(cons, struct kvm_kernel_irqfd, consumer);

	WARN_ON(irqfd->producer != prod);
	irqfd->producer = NULL;

	/*
	 * When producer of consumer is unregistered, we change back to
	 * remapped mode, so we can re-use the current implementation
	 * when the irq is masked/disabled or the consumer side (KVM
	 * int this case doesn't want to receive the interrupts.
	*/
	ret = kvm_x86_ops->update_pi_irte(irqfd->kvm, prod->irq, irqfd->gsi, 0);
	if (ret)
		printk(KERN_INFO "irq bypass consumer (token %p) unregistration"
		       " fails: %d\n", irqfd->consumer.token, ret);
}

int kvm_arch_update_irqfd_routing(struct kvm *kvm, unsigned int host_irq,
				   uint32_t guest_irq, bool set)
{
	if (!kvm_x86_ops->update_pi_irte)
		return -EINVAL;

	return kvm_x86_ops->update_pi_irte(kvm, host_irq, guest_irq, set);
}

bool kvm_vector_hashing_enabled(void)
{
	return vector_hashing;
}
EXPORT_SYMBOL_GPL(kvm_vector_hashing_enabled);

EXPORT_TRACEPOINT_SYMBOL_GPL(kvm_exit);
EXPORT_TRACEPOINT_SYMBOL_GPL(kvm_fast_mmio);
EXPORT_TRACEPOINT_SYMBOL_GPL(kvm_inj_virq);
EXPORT_TRACEPOINT_SYMBOL_GPL(kvm_page_fault);
EXPORT_TRACEPOINT_SYMBOL_GPL(kvm_msr);
EXPORT_TRACEPOINT_SYMBOL_GPL(kvm_cr);
EXPORT_TRACEPOINT_SYMBOL_GPL(kvm_nested_vmrun);
EXPORT_TRACEPOINT_SYMBOL_GPL(kvm_nested_vmexit);
EXPORT_TRACEPOINT_SYMBOL_GPL(kvm_nested_vmexit_inject);
EXPORT_TRACEPOINT_SYMBOL_GPL(kvm_nested_intr_vmexit);
EXPORT_TRACEPOINT_SYMBOL_GPL(kvm_invlpga);
EXPORT_TRACEPOINT_SYMBOL_GPL(kvm_skinit);
EXPORT_TRACEPOINT_SYMBOL_GPL(kvm_nested_intercepts);
EXPORT_TRACEPOINT_SYMBOL_GPL(kvm_write_tsc_offset);
EXPORT_TRACEPOINT_SYMBOL_GPL(kvm_ple_window);
EXPORT_TRACEPOINT_SYMBOL_GPL(kvm_pml_full);
EXPORT_TRACEPOINT_SYMBOL_GPL(kvm_pi_irte_update);
EXPORT_TRACEPOINT_SYMBOL_GPL(kvm_avic_unaccelerated_access);
EXPORT_TRACEPOINT_SYMBOL_GPL(kvm_avic_incomplete_ipi);<|MERGE_RESOLUTION|>--- conflicted
+++ resolved
@@ -96,11 +96,7 @@
 
 static void update_cr8_intercept(struct kvm_vcpu *vcpu);
 static void process_nmi(struct kvm_vcpu *vcpu);
-<<<<<<< HEAD
-static void process_smi(struct kvm_vcpu *vcpu);
-=======
 static void enter_smm(struct kvm_vcpu *vcpu);
->>>>>>> 29e106ae
 static void __kvm_set_rflags(struct kvm_vcpu *vcpu, unsigned long rflags);
 
 struct kvm_x86_ops *kvm_x86_ops __read_mostly;
@@ -6115,11 +6111,7 @@
 	/* try to inject new event if pending */
 	if (vcpu->arch.smi_pending && !is_smm(vcpu)) {
 		vcpu->arch.smi_pending = false;
-<<<<<<< HEAD
-		process_smi(vcpu);
-=======
 		enter_smm(vcpu);
->>>>>>> 29e106ae
 	} else if (vcpu->arch.nmi_pending && kvm_x86_ops->nmi_allowed(vcpu)) {
 		--vcpu->arch.nmi_pending;
 		vcpu->arch.nmi_injected = true;
@@ -6393,11 +6385,7 @@
 	kvm_mmu_reset_context(vcpu);
 }
 
-<<<<<<< HEAD
-static void process_smi_request(struct kvm_vcpu *vcpu)
-=======
 static void process_smi(struct kvm_vcpu *vcpu)
->>>>>>> 29e106ae
 {
 	vcpu->arch.smi_pending = true;
 	kvm_make_request(KVM_REQ_EVENT, vcpu);
@@ -6524,7 +6512,7 @@
 		if (kvm_check_request(KVM_REQ_STEAL_UPDATE, vcpu))
 			record_steal_time(vcpu);
 		if (kvm_check_request(KVM_REQ_SMI, vcpu))
-			process_smi_request(vcpu);
+			process_smi(vcpu);
 		if (kvm_check_request(KVM_REQ_NMI, vcpu))
 			process_nmi(vcpu);
 		if (kvm_check_request(KVM_REQ_PMU, vcpu))
