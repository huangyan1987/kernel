/*
 * Kernel-based Virtual Machine driver for Linux
 *
 * This module enables machines with Intel VT-x extensions to run virtual
 * machines without emulation or binary translation.
 *
 * Copyright (C) 2006 Qumranet, Inc.
 * Copyright 2010 Red Hat, Inc. and/or its affiliates.
 *
 * Authors:
 *   Avi Kivity   <avi@qumranet.com>
 *   Yaniv Kamay  <yaniv@qumranet.com>
 *
 * This work is licensed under the terms of the GNU GPL, version 2.  See
 * the COPYING file in the top-level directory.
 *
 */

#include "irq.h"
#include "mmu.h"
#include "cpuid.h"
#include "lapic.h"

#include <linux/kvm_host.h>
#include <linux/module.h>
#include <linux/kernel.h>
#include <linux/mm.h>
#include <linux/highmem.h>
#include <linux/sched.h>
#include <linux/moduleparam.h>
#include <linux/mod_devicetable.h>
#include <linux/trace_events.h>
#include <linux/slab.h>
#include <linux/tboot.h>
#include <linux/hrtimer.h>
#include <linux/frame.h>
#include <linux/nospec.h>
#include "kvm_cache_regs.h"
#include "x86.h"

#include <asm/asm.h>
#include <asm/cpu.h>
#include <asm/io.h>
#include <asm/desc.h>
#include <asm/vmx.h>
#include <asm/virtext.h>
#include <asm/mce.h>
#include <asm/fpu/internal.h>
#include <asm/perf_event.h>
#include <asm/debugreg.h>
#include <asm/kexec.h>
#include <asm/apic.h>
#include <asm/irq_remapping.h>
#include <asm/mmu_context.h>
#include <asm/spec-ctrl.h>
#include <asm/mshyperv.h>

#include "trace.h"
#include "pmu.h"
#include "vmx_evmcs.h"

#define __ex(x) __kvm_handle_fault_on_reboot(x)
#define __ex_clear(x, reg) \
	____kvm_handle_fault_on_reboot(x, "xor " reg " , " reg)

MODULE_AUTHOR("Qumranet");
MODULE_LICENSE("GPL");

static const struct x86_cpu_id vmx_cpu_id[] = {
	X86_FEATURE_MATCH(X86_FEATURE_VMX),
	{}
};
MODULE_DEVICE_TABLE(x86cpu, vmx_cpu_id);

static bool __read_mostly enable_vpid = 1;
module_param_named(vpid, enable_vpid, bool, 0444);

static bool __read_mostly enable_vnmi = 1;
module_param_named(vnmi, enable_vnmi, bool, S_IRUGO);

static bool __read_mostly flexpriority_enabled = 1;
module_param_named(flexpriority, flexpriority_enabled, bool, S_IRUGO);

static bool __read_mostly enable_ept = 1;
module_param_named(ept, enable_ept, bool, S_IRUGO);

static bool __read_mostly enable_unrestricted_guest = 1;
module_param_named(unrestricted_guest,
			enable_unrestricted_guest, bool, S_IRUGO);

static bool __read_mostly enable_ept_ad_bits = 1;
module_param_named(eptad, enable_ept_ad_bits, bool, S_IRUGO);

static bool __read_mostly emulate_invalid_guest_state = true;
module_param(emulate_invalid_guest_state, bool, S_IRUGO);

static bool __read_mostly fasteoi = 1;
module_param(fasteoi, bool, S_IRUGO);

static bool __read_mostly enable_apicv = 1;
module_param(enable_apicv, bool, S_IRUGO);

static bool __read_mostly enable_shadow_vmcs = 1;
module_param_named(enable_shadow_vmcs, enable_shadow_vmcs, bool, S_IRUGO);
/*
 * If nested=1, nested virtualization is supported, i.e., guests may use
 * VMX and be a hypervisor for its own guests. If nested=0, guests may not
 * use VMX instructions.
 */
static bool __read_mostly nested = 0;
module_param(nested, bool, S_IRUGO);

static u64 __read_mostly host_xss;

static bool __read_mostly enable_pml = 1;
module_param_named(pml, enable_pml, bool, S_IRUGO);

#define MSR_TYPE_R	1
#define MSR_TYPE_W	2
#define MSR_TYPE_RW	3

#define MSR_BITMAP_MODE_X2APIC		1
#define MSR_BITMAP_MODE_X2APIC_APICV	2

#define KVM_VMX_TSC_MULTIPLIER_MAX     0xffffffffffffffffULL

/* Guest_tsc -> host_tsc conversion requires 64-bit division.  */
static int __read_mostly cpu_preemption_timer_multi;
static bool __read_mostly enable_preemption_timer = 1;
#ifdef CONFIG_X86_64
module_param_named(preemption_timer, enable_preemption_timer, bool, S_IRUGO);
#endif

#define KVM_GUEST_CR0_MASK (X86_CR0_NW | X86_CR0_CD)
#define KVM_VM_CR0_ALWAYS_ON_UNRESTRICTED_GUEST X86_CR0_NE
#define KVM_VM_CR0_ALWAYS_ON				\
	(KVM_VM_CR0_ALWAYS_ON_UNRESTRICTED_GUEST | 	\
	 X86_CR0_WP | X86_CR0_PG | X86_CR0_PE)
#define KVM_CR4_GUEST_OWNED_BITS				      \
	(X86_CR4_PVI | X86_CR4_DE | X86_CR4_PCE | X86_CR4_OSFXSR      \
	 | X86_CR4_OSXMMEXCPT | X86_CR4_LA57 | X86_CR4_TSD)

#define KVM_VM_CR4_ALWAYS_ON_UNRESTRICTED_GUEST X86_CR4_VMXE
#define KVM_PMODE_VM_CR4_ALWAYS_ON (X86_CR4_PAE | X86_CR4_VMXE)
#define KVM_RMODE_VM_CR4_ALWAYS_ON (X86_CR4_VME | X86_CR4_PAE | X86_CR4_VMXE)

#define RMODE_GUEST_OWNED_EFLAGS_BITS (~(X86_EFLAGS_IOPL | X86_EFLAGS_VM))

#define VMX_MISC_EMULATED_PREEMPTION_TIMER_RATE 5

/*
 * Hyper-V requires all of these, so mark them as supported even though
 * they are just treated the same as all-context.
 */
#define VMX_VPID_EXTENT_SUPPORTED_MASK		\
	(VMX_VPID_EXTENT_INDIVIDUAL_ADDR_BIT |	\
	VMX_VPID_EXTENT_SINGLE_CONTEXT_BIT |	\
	VMX_VPID_EXTENT_GLOBAL_CONTEXT_BIT |	\
	VMX_VPID_EXTENT_SINGLE_NON_GLOBAL_BIT)

/*
 * These 2 parameters are used to config the controls for Pause-Loop Exiting:
 * ple_gap:    upper bound on the amount of time between two successive
 *             executions of PAUSE in a loop. Also indicate if ple enabled.
 *             According to test, this time is usually smaller than 128 cycles.
 * ple_window: upper bound on the amount of time a guest is allowed to execute
 *             in a PAUSE loop. Tests indicate that most spinlocks are held for
 *             less than 2^12 cycles
 * Time is measured based on a counter that runs at the same rate as the TSC,
 * refer SDM volume 3b section 21.6.13 & 22.1.3.
 */
static unsigned int ple_gap = KVM_DEFAULT_PLE_GAP;

static unsigned int ple_window = KVM_VMX_DEFAULT_PLE_WINDOW;
module_param(ple_window, uint, 0444);

/* Default doubles per-vcpu window every exit. */
static unsigned int ple_window_grow = KVM_DEFAULT_PLE_WINDOW_GROW;
module_param(ple_window_grow, uint, 0444);

/* Default resets per-vcpu window every exit to ple_window. */
static unsigned int ple_window_shrink = KVM_DEFAULT_PLE_WINDOW_SHRINK;
module_param(ple_window_shrink, uint, 0444);

/* Default is to compute the maximum so we can never overflow. */
static unsigned int ple_window_max        = KVM_VMX_DEFAULT_PLE_WINDOW_MAX;
module_param(ple_window_max, uint, 0444);

extern const ulong vmx_return;

static DEFINE_STATIC_KEY_FALSE(vmx_l1d_should_flush);
static DEFINE_STATIC_KEY_FALSE(vmx_l1d_flush_cond);
static DEFINE_MUTEX(vmx_l1d_flush_mutex);

/* Storage for pre module init parameter parsing */
static enum vmx_l1d_flush_state __read_mostly vmentry_l1d_flush_param = VMENTER_L1D_FLUSH_AUTO;

static const struct {
	const char *option;
	bool for_parse;
} vmentry_l1d_param[] = {
	[VMENTER_L1D_FLUSH_AUTO]	 = {"auto", true},
	[VMENTER_L1D_FLUSH_NEVER]	 = {"never", true},
	[VMENTER_L1D_FLUSH_COND]	 = {"cond", true},
	[VMENTER_L1D_FLUSH_ALWAYS]	 = {"always", true},
	[VMENTER_L1D_FLUSH_EPT_DISABLED] = {"EPT disabled", false},
	[VMENTER_L1D_FLUSH_NOT_REQUIRED] = {"not required", false},
};

#define L1D_CACHE_ORDER 4
static void *vmx_l1d_flush_pages;

static int vmx_setup_l1d_flush(enum vmx_l1d_flush_state l1tf)
{
	struct page *page;
	unsigned int i;

	if (!enable_ept) {
		l1tf_vmx_mitigation = VMENTER_L1D_FLUSH_EPT_DISABLED;
		return 0;
	}

	if (boot_cpu_has(X86_FEATURE_ARCH_CAPABILITIES)) {
		u64 msr;

		rdmsrl(MSR_IA32_ARCH_CAPABILITIES, msr);
		if (msr & ARCH_CAP_SKIP_VMENTRY_L1DFLUSH) {
			l1tf_vmx_mitigation = VMENTER_L1D_FLUSH_NOT_REQUIRED;
			return 0;
		}
	}

	/* If set to auto use the default l1tf mitigation method */
	if (l1tf == VMENTER_L1D_FLUSH_AUTO) {
		switch (l1tf_mitigation) {
		case L1TF_MITIGATION_OFF:
			l1tf = VMENTER_L1D_FLUSH_NEVER;
			break;
		case L1TF_MITIGATION_FLUSH_NOWARN:
		case L1TF_MITIGATION_FLUSH:
		case L1TF_MITIGATION_FLUSH_NOSMT:
			l1tf = VMENTER_L1D_FLUSH_COND;
			break;
		case L1TF_MITIGATION_FULL:
		case L1TF_MITIGATION_FULL_FORCE:
			l1tf = VMENTER_L1D_FLUSH_ALWAYS;
			break;
		}
	} else if (l1tf_mitigation == L1TF_MITIGATION_FULL_FORCE) {
		l1tf = VMENTER_L1D_FLUSH_ALWAYS;
	}

	if (l1tf != VMENTER_L1D_FLUSH_NEVER && !vmx_l1d_flush_pages &&
	    !boot_cpu_has(X86_FEATURE_FLUSH_L1D)) {
		page = alloc_pages(GFP_KERNEL, L1D_CACHE_ORDER);
		if (!page)
			return -ENOMEM;
		vmx_l1d_flush_pages = page_address(page);

		/*
		 * Initialize each page with a different pattern in
		 * order to protect against KSM in the nested
		 * virtualization case.
		 */
		for (i = 0; i < 1u << L1D_CACHE_ORDER; ++i) {
			memset(vmx_l1d_flush_pages + i * PAGE_SIZE, i + 1,
			       PAGE_SIZE);
		}
	}

	l1tf_vmx_mitigation = l1tf;

	if (l1tf != VMENTER_L1D_FLUSH_NEVER)
		static_branch_enable(&vmx_l1d_should_flush);
	else
		static_branch_disable(&vmx_l1d_should_flush);

	if (l1tf == VMENTER_L1D_FLUSH_COND)
		static_branch_enable(&vmx_l1d_flush_cond);
	else
		static_branch_disable(&vmx_l1d_flush_cond);
	return 0;
}

static int vmentry_l1d_flush_parse(const char *s)
{
	unsigned int i;

	if (s) {
		for (i = 0; i < ARRAY_SIZE(vmentry_l1d_param); i++) {
			if (vmentry_l1d_param[i].for_parse &&
			    sysfs_streq(s, vmentry_l1d_param[i].option))
				return i;
		}
	}
	return -EINVAL;
}

static int vmentry_l1d_flush_set(const char *s, const struct kernel_param *kp)
{
	int l1tf, ret;

	l1tf = vmentry_l1d_flush_parse(s);
	if (l1tf < 0)
		return l1tf;

	if (!boot_cpu_has(X86_BUG_L1TF))
		return 0;

	/*
	 * Has vmx_init() run already? If not then this is the pre init
	 * parameter parsing. In that case just store the value and let
	 * vmx_init() do the proper setup after enable_ept has been
	 * established.
	 */
	if (l1tf_vmx_mitigation == VMENTER_L1D_FLUSH_AUTO) {
		vmentry_l1d_flush_param = l1tf;
		return 0;
	}

	mutex_lock(&vmx_l1d_flush_mutex);
	ret = vmx_setup_l1d_flush(l1tf);
	mutex_unlock(&vmx_l1d_flush_mutex);
	return ret;
}

static int vmentry_l1d_flush_get(char *s, const struct kernel_param *kp)
{
	if (WARN_ON_ONCE(l1tf_vmx_mitigation >= ARRAY_SIZE(vmentry_l1d_param)))
		return sprintf(s, "???\n");

	return sprintf(s, "%s\n", vmentry_l1d_param[l1tf_vmx_mitigation].option);
}

static const struct kernel_param_ops vmentry_l1d_flush_ops = {
	.set = vmentry_l1d_flush_set,
	.get = vmentry_l1d_flush_get,
};
module_param_cb(vmentry_l1d_flush, &vmentry_l1d_flush_ops, NULL, 0644);

enum ept_pointers_status {
	EPT_POINTERS_CHECK = 0,
	EPT_POINTERS_MATCH = 1,
	EPT_POINTERS_MISMATCH = 2
};

struct kvm_vmx {
	struct kvm kvm;

	unsigned int tss_addr;
	bool ept_identity_pagetable_done;
	gpa_t ept_identity_map_addr;

	enum ept_pointers_status ept_pointers_match;
	spinlock_t ept_pointer_lock;
};

#define NR_AUTOLOAD_MSRS 8

struct vmcs_hdr {
	u32 revision_id:31;
	u32 shadow_vmcs:1;
};

struct vmcs {
	struct vmcs_hdr hdr;
	u32 abort;
	char data[0];
};

/*
 * vmcs_host_state tracks registers that are loaded from the VMCS on VMEXIT
 * and whose values change infrequently, but are not constant.  I.e. this is
 * used as a write-through cache of the corresponding VMCS fields.
 */
struct vmcs_host_state {
	unsigned long cr3;	/* May not match real cr3 */
	unsigned long cr4;	/* May not match real cr4 */
	unsigned long gs_base;
	unsigned long fs_base;

	u16           fs_sel, gs_sel, ldt_sel;
#ifdef CONFIG_X86_64
	u16           ds_sel, es_sel;
#endif
};

/*
 * Track a VMCS that may be loaded on a certain CPU. If it is (cpu!=-1), also
 * remember whether it was VMLAUNCHed, and maintain a linked list of all VMCSs
 * loaded on this CPU (so we can clear them if the CPU goes down).
 */
struct loaded_vmcs {
	struct vmcs *vmcs;
	struct vmcs *shadow_vmcs;
	int cpu;
	bool launched;
	bool nmi_known_unmasked;
	bool hv_timer_armed;
	/* Support for vnmi-less CPUs */
	int soft_vnmi_blocked;
	ktime_t entry_time;
	s64 vnmi_blocked_time;
	unsigned long *msr_bitmap;
	struct list_head loaded_vmcss_on_cpu_link;
	struct vmcs_host_state host_state;
};

struct shared_msr_entry {
	unsigned index;
	u64 data;
	u64 mask;
};

/*
 * struct vmcs12 describes the state that our guest hypervisor (L1) keeps for a
 * single nested guest (L2), hence the name vmcs12. Any VMX implementation has
 * a VMCS structure, and vmcs12 is our emulated VMX's VMCS. This structure is
 * stored in guest memory specified by VMPTRLD, but is opaque to the guest,
 * which must access it using VMREAD/VMWRITE/VMCLEAR instructions.
 * More than one of these structures may exist, if L1 runs multiple L2 guests.
 * nested_vmx_run() will use the data here to build the vmcs02: a VMCS for the
 * underlying hardware which will be used to run L2.
 * This structure is packed to ensure that its layout is identical across
 * machines (necessary for live migration).
 *
 * IMPORTANT: Changing the layout of existing fields in this structure
 * will break save/restore compatibility with older kvm releases. When
 * adding new fields, either use space in the reserved padding* arrays
 * or add the new fields to the end of the structure.
 */
typedef u64 natural_width;
struct __packed vmcs12 {
	/* According to the Intel spec, a VMCS region must start with the
	 * following two fields. Then follow implementation-specific data.
	 */
	struct vmcs_hdr hdr;
	u32 abort;

	u32 launch_state; /* set to 0 by VMCLEAR, to 1 by VMLAUNCH */
	u32 padding[7]; /* room for future expansion */

	u64 io_bitmap_a;
	u64 io_bitmap_b;
	u64 msr_bitmap;
	u64 vm_exit_msr_store_addr;
	u64 vm_exit_msr_load_addr;
	u64 vm_entry_msr_load_addr;
	u64 tsc_offset;
	u64 virtual_apic_page_addr;
	u64 apic_access_addr;
	u64 posted_intr_desc_addr;
	u64 ept_pointer;
	u64 eoi_exit_bitmap0;
	u64 eoi_exit_bitmap1;
	u64 eoi_exit_bitmap2;
	u64 eoi_exit_bitmap3;
	u64 xss_exit_bitmap;
	u64 guest_physical_address;
	u64 vmcs_link_pointer;
	u64 guest_ia32_debugctl;
	u64 guest_ia32_pat;
	u64 guest_ia32_efer;
	u64 guest_ia32_perf_global_ctrl;
	u64 guest_pdptr0;
	u64 guest_pdptr1;
	u64 guest_pdptr2;
	u64 guest_pdptr3;
	u64 guest_bndcfgs;
	u64 host_ia32_pat;
	u64 host_ia32_efer;
	u64 host_ia32_perf_global_ctrl;
	u64 vmread_bitmap;
	u64 vmwrite_bitmap;
	u64 vm_function_control;
	u64 eptp_list_address;
	u64 pml_address;
	u64 padding64[3]; /* room for future expansion */
	/*
	 * To allow migration of L1 (complete with its L2 guests) between
	 * machines of different natural widths (32 or 64 bit), we cannot have
	 * unsigned long fields with no explict size. We use u64 (aliased
	 * natural_width) instead. Luckily, x86 is little-endian.
	 */
	natural_width cr0_guest_host_mask;
	natural_width cr4_guest_host_mask;
	natural_width cr0_read_shadow;
	natural_width cr4_read_shadow;
	natural_width cr3_target_value0;
	natural_width cr3_target_value1;
	natural_width cr3_target_value2;
	natural_width cr3_target_value3;
	natural_width exit_qualification;
	natural_width guest_linear_address;
	natural_width guest_cr0;
	natural_width guest_cr3;
	natural_width guest_cr4;
	natural_width guest_es_base;
	natural_width guest_cs_base;
	natural_width guest_ss_base;
	natural_width guest_ds_base;
	natural_width guest_fs_base;
	natural_width guest_gs_base;
	natural_width guest_ldtr_base;
	natural_width guest_tr_base;
	natural_width guest_gdtr_base;
	natural_width guest_idtr_base;
	natural_width guest_dr7;
	natural_width guest_rsp;
	natural_width guest_rip;
	natural_width guest_rflags;
	natural_width guest_pending_dbg_exceptions;
	natural_width guest_sysenter_esp;
	natural_width guest_sysenter_eip;
	natural_width host_cr0;
	natural_width host_cr3;
	natural_width host_cr4;
	natural_width host_fs_base;
	natural_width host_gs_base;
	natural_width host_tr_base;
	natural_width host_gdtr_base;
	natural_width host_idtr_base;
	natural_width host_ia32_sysenter_esp;
	natural_width host_ia32_sysenter_eip;
	natural_width host_rsp;
	natural_width host_rip;
	natural_width paddingl[8]; /* room for future expansion */
	u32 pin_based_vm_exec_control;
	u32 cpu_based_vm_exec_control;
	u32 exception_bitmap;
	u32 page_fault_error_code_mask;
	u32 page_fault_error_code_match;
	u32 cr3_target_count;
	u32 vm_exit_controls;
	u32 vm_exit_msr_store_count;
	u32 vm_exit_msr_load_count;
	u32 vm_entry_controls;
	u32 vm_entry_msr_load_count;
	u32 vm_entry_intr_info_field;
	u32 vm_entry_exception_error_code;
	u32 vm_entry_instruction_len;
	u32 tpr_threshold;
	u32 secondary_vm_exec_control;
	u32 vm_instruction_error;
	u32 vm_exit_reason;
	u32 vm_exit_intr_info;
	u32 vm_exit_intr_error_code;
	u32 idt_vectoring_info_field;
	u32 idt_vectoring_error_code;
	u32 vm_exit_instruction_len;
	u32 vmx_instruction_info;
	u32 guest_es_limit;
	u32 guest_cs_limit;
	u32 guest_ss_limit;
	u32 guest_ds_limit;
	u32 guest_fs_limit;
	u32 guest_gs_limit;
	u32 guest_ldtr_limit;
	u32 guest_tr_limit;
	u32 guest_gdtr_limit;
	u32 guest_idtr_limit;
	u32 guest_es_ar_bytes;
	u32 guest_cs_ar_bytes;
	u32 guest_ss_ar_bytes;
	u32 guest_ds_ar_bytes;
	u32 guest_fs_ar_bytes;
	u32 guest_gs_ar_bytes;
	u32 guest_ldtr_ar_bytes;
	u32 guest_tr_ar_bytes;
	u32 guest_interruptibility_info;
	u32 guest_activity_state;
	u32 guest_sysenter_cs;
	u32 host_ia32_sysenter_cs;
	u32 vmx_preemption_timer_value;
	u32 padding32[7]; /* room for future expansion */
	u16 virtual_processor_id;
	u16 posted_intr_nv;
	u16 guest_es_selector;
	u16 guest_cs_selector;
	u16 guest_ss_selector;
	u16 guest_ds_selector;
	u16 guest_fs_selector;
	u16 guest_gs_selector;
	u16 guest_ldtr_selector;
	u16 guest_tr_selector;
	u16 guest_intr_status;
	u16 host_es_selector;
	u16 host_cs_selector;
	u16 host_ss_selector;
	u16 host_ds_selector;
	u16 host_fs_selector;
	u16 host_gs_selector;
	u16 host_tr_selector;
	u16 guest_pml_index;
};

/*
 * For save/restore compatibility, the vmcs12 field offsets must not change.
 */
#define CHECK_OFFSET(field, loc)				\
	BUILD_BUG_ON_MSG(offsetof(struct vmcs12, field) != (loc),	\
		"Offset of " #field " in struct vmcs12 has changed.")

static inline void vmx_check_vmcs12_offsets(void) {
	CHECK_OFFSET(hdr, 0);
	CHECK_OFFSET(abort, 4);
	CHECK_OFFSET(launch_state, 8);
	CHECK_OFFSET(io_bitmap_a, 40);
	CHECK_OFFSET(io_bitmap_b, 48);
	CHECK_OFFSET(msr_bitmap, 56);
	CHECK_OFFSET(vm_exit_msr_store_addr, 64);
	CHECK_OFFSET(vm_exit_msr_load_addr, 72);
	CHECK_OFFSET(vm_entry_msr_load_addr, 80);
	CHECK_OFFSET(tsc_offset, 88);
	CHECK_OFFSET(virtual_apic_page_addr, 96);
	CHECK_OFFSET(apic_access_addr, 104);
	CHECK_OFFSET(posted_intr_desc_addr, 112);
	CHECK_OFFSET(ept_pointer, 120);
	CHECK_OFFSET(eoi_exit_bitmap0, 128);
	CHECK_OFFSET(eoi_exit_bitmap1, 136);
	CHECK_OFFSET(eoi_exit_bitmap2, 144);
	CHECK_OFFSET(eoi_exit_bitmap3, 152);
	CHECK_OFFSET(xss_exit_bitmap, 160);
	CHECK_OFFSET(guest_physical_address, 168);
	CHECK_OFFSET(vmcs_link_pointer, 176);
	CHECK_OFFSET(guest_ia32_debugctl, 184);
	CHECK_OFFSET(guest_ia32_pat, 192);
	CHECK_OFFSET(guest_ia32_efer, 200);
	CHECK_OFFSET(guest_ia32_perf_global_ctrl, 208);
	CHECK_OFFSET(guest_pdptr0, 216);
	CHECK_OFFSET(guest_pdptr1, 224);
	CHECK_OFFSET(guest_pdptr2, 232);
	CHECK_OFFSET(guest_pdptr3, 240);
	CHECK_OFFSET(guest_bndcfgs, 248);
	CHECK_OFFSET(host_ia32_pat, 256);
	CHECK_OFFSET(host_ia32_efer, 264);
	CHECK_OFFSET(host_ia32_perf_global_ctrl, 272);
	CHECK_OFFSET(vmread_bitmap, 280);
	CHECK_OFFSET(vmwrite_bitmap, 288);
	CHECK_OFFSET(vm_function_control, 296);
	CHECK_OFFSET(eptp_list_address, 304);
	CHECK_OFFSET(pml_address, 312);
	CHECK_OFFSET(cr0_guest_host_mask, 344);
	CHECK_OFFSET(cr4_guest_host_mask, 352);
	CHECK_OFFSET(cr0_read_shadow, 360);
	CHECK_OFFSET(cr4_read_shadow, 368);
	CHECK_OFFSET(cr3_target_value0, 376);
	CHECK_OFFSET(cr3_target_value1, 384);
	CHECK_OFFSET(cr3_target_value2, 392);
	CHECK_OFFSET(cr3_target_value3, 400);
	CHECK_OFFSET(exit_qualification, 408);
	CHECK_OFFSET(guest_linear_address, 416);
	CHECK_OFFSET(guest_cr0, 424);
	CHECK_OFFSET(guest_cr3, 432);
	CHECK_OFFSET(guest_cr4, 440);
	CHECK_OFFSET(guest_es_base, 448);
	CHECK_OFFSET(guest_cs_base, 456);
	CHECK_OFFSET(guest_ss_base, 464);
	CHECK_OFFSET(guest_ds_base, 472);
	CHECK_OFFSET(guest_fs_base, 480);
	CHECK_OFFSET(guest_gs_base, 488);
	CHECK_OFFSET(guest_ldtr_base, 496);
	CHECK_OFFSET(guest_tr_base, 504);
	CHECK_OFFSET(guest_gdtr_base, 512);
	CHECK_OFFSET(guest_idtr_base, 520);
	CHECK_OFFSET(guest_dr7, 528);
	CHECK_OFFSET(guest_rsp, 536);
	CHECK_OFFSET(guest_rip, 544);
	CHECK_OFFSET(guest_rflags, 552);
	CHECK_OFFSET(guest_pending_dbg_exceptions, 560);
	CHECK_OFFSET(guest_sysenter_esp, 568);
	CHECK_OFFSET(guest_sysenter_eip, 576);
	CHECK_OFFSET(host_cr0, 584);
	CHECK_OFFSET(host_cr3, 592);
	CHECK_OFFSET(host_cr4, 600);
	CHECK_OFFSET(host_fs_base, 608);
	CHECK_OFFSET(host_gs_base, 616);
	CHECK_OFFSET(host_tr_base, 624);
	CHECK_OFFSET(host_gdtr_base, 632);
	CHECK_OFFSET(host_idtr_base, 640);
	CHECK_OFFSET(host_ia32_sysenter_esp, 648);
	CHECK_OFFSET(host_ia32_sysenter_eip, 656);
	CHECK_OFFSET(host_rsp, 664);
	CHECK_OFFSET(host_rip, 672);
	CHECK_OFFSET(pin_based_vm_exec_control, 744);
	CHECK_OFFSET(cpu_based_vm_exec_control, 748);
	CHECK_OFFSET(exception_bitmap, 752);
	CHECK_OFFSET(page_fault_error_code_mask, 756);
	CHECK_OFFSET(page_fault_error_code_match, 760);
	CHECK_OFFSET(cr3_target_count, 764);
	CHECK_OFFSET(vm_exit_controls, 768);
	CHECK_OFFSET(vm_exit_msr_store_count, 772);
	CHECK_OFFSET(vm_exit_msr_load_count, 776);
	CHECK_OFFSET(vm_entry_controls, 780);
	CHECK_OFFSET(vm_entry_msr_load_count, 784);
	CHECK_OFFSET(vm_entry_intr_info_field, 788);
	CHECK_OFFSET(vm_entry_exception_error_code, 792);
	CHECK_OFFSET(vm_entry_instruction_len, 796);
	CHECK_OFFSET(tpr_threshold, 800);
	CHECK_OFFSET(secondary_vm_exec_control, 804);
	CHECK_OFFSET(vm_instruction_error, 808);
	CHECK_OFFSET(vm_exit_reason, 812);
	CHECK_OFFSET(vm_exit_intr_info, 816);
	CHECK_OFFSET(vm_exit_intr_error_code, 820);
	CHECK_OFFSET(idt_vectoring_info_field, 824);
	CHECK_OFFSET(idt_vectoring_error_code, 828);
	CHECK_OFFSET(vm_exit_instruction_len, 832);
	CHECK_OFFSET(vmx_instruction_info, 836);
	CHECK_OFFSET(guest_es_limit, 840);
	CHECK_OFFSET(guest_cs_limit, 844);
	CHECK_OFFSET(guest_ss_limit, 848);
	CHECK_OFFSET(guest_ds_limit, 852);
	CHECK_OFFSET(guest_fs_limit, 856);
	CHECK_OFFSET(guest_gs_limit, 860);
	CHECK_OFFSET(guest_ldtr_limit, 864);
	CHECK_OFFSET(guest_tr_limit, 868);
	CHECK_OFFSET(guest_gdtr_limit, 872);
	CHECK_OFFSET(guest_idtr_limit, 876);
	CHECK_OFFSET(guest_es_ar_bytes, 880);
	CHECK_OFFSET(guest_cs_ar_bytes, 884);
	CHECK_OFFSET(guest_ss_ar_bytes, 888);
	CHECK_OFFSET(guest_ds_ar_bytes, 892);
	CHECK_OFFSET(guest_fs_ar_bytes, 896);
	CHECK_OFFSET(guest_gs_ar_bytes, 900);
	CHECK_OFFSET(guest_ldtr_ar_bytes, 904);
	CHECK_OFFSET(guest_tr_ar_bytes, 908);
	CHECK_OFFSET(guest_interruptibility_info, 912);
	CHECK_OFFSET(guest_activity_state, 916);
	CHECK_OFFSET(guest_sysenter_cs, 920);
	CHECK_OFFSET(host_ia32_sysenter_cs, 924);
	CHECK_OFFSET(vmx_preemption_timer_value, 928);
	CHECK_OFFSET(virtual_processor_id, 960);
	CHECK_OFFSET(posted_intr_nv, 962);
	CHECK_OFFSET(guest_es_selector, 964);
	CHECK_OFFSET(guest_cs_selector, 966);
	CHECK_OFFSET(guest_ss_selector, 968);
	CHECK_OFFSET(guest_ds_selector, 970);
	CHECK_OFFSET(guest_fs_selector, 972);
	CHECK_OFFSET(guest_gs_selector, 974);
	CHECK_OFFSET(guest_ldtr_selector, 976);
	CHECK_OFFSET(guest_tr_selector, 978);
	CHECK_OFFSET(guest_intr_status, 980);
	CHECK_OFFSET(host_es_selector, 982);
	CHECK_OFFSET(host_cs_selector, 984);
	CHECK_OFFSET(host_ss_selector, 986);
	CHECK_OFFSET(host_ds_selector, 988);
	CHECK_OFFSET(host_fs_selector, 990);
	CHECK_OFFSET(host_gs_selector, 992);
	CHECK_OFFSET(host_tr_selector, 994);
	CHECK_OFFSET(guest_pml_index, 996);
}

/*
 * VMCS12_REVISION is an arbitrary id that should be changed if the content or
 * layout of struct vmcs12 is changed. MSR_IA32_VMX_BASIC returns this id, and
 * VMPTRLD verifies that the VMCS region that L1 is loading contains this id.
 *
 * IMPORTANT: Changing this value will break save/restore compatibility with
 * older kvm releases.
 */
#define VMCS12_REVISION 0x11e57ed0

/*
 * VMCS12_SIZE is the number of bytes L1 should allocate for the VMXON region
 * and any VMCS region. Although only sizeof(struct vmcs12) are used by the
 * current implementation, 4K are reserved to avoid future complications.
 */
#define VMCS12_SIZE 0x1000

/*
 * VMCS12_MAX_FIELD_INDEX is the highest index value used in any
 * supported VMCS12 field encoding.
 */
#define VMCS12_MAX_FIELD_INDEX 0x17

struct nested_vmx_msrs {
	/*
	 * We only store the "true" versions of the VMX capability MSRs. We
	 * generate the "non-true" versions by setting the must-be-1 bits
	 * according to the SDM.
	 */
	u32 procbased_ctls_low;
	u32 procbased_ctls_high;
	u32 secondary_ctls_low;
	u32 secondary_ctls_high;
	u32 pinbased_ctls_low;
	u32 pinbased_ctls_high;
	u32 exit_ctls_low;
	u32 exit_ctls_high;
	u32 entry_ctls_low;
	u32 entry_ctls_high;
	u32 misc_low;
	u32 misc_high;
	u32 ept_caps;
	u32 vpid_caps;
	u64 basic;
	u64 cr0_fixed0;
	u64 cr0_fixed1;
	u64 cr4_fixed0;
	u64 cr4_fixed1;
	u64 vmcs_enum;
	u64 vmfunc_controls;
};

/*
 * The nested_vmx structure is part of vcpu_vmx, and holds information we need
 * for correct emulation of VMX (i.e., nested VMX) on this vcpu.
 */
struct nested_vmx {
	/* Has the level1 guest done vmxon? */
	bool vmxon;
	gpa_t vmxon_ptr;
	bool pml_full;

	/* The guest-physical address of the current VMCS L1 keeps for L2 */
	gpa_t current_vmptr;
	/*
	 * Cache of the guest's VMCS, existing outside of guest memory.
	 * Loaded from guest memory during VMPTRLD. Flushed to guest
	 * memory during VMCLEAR and VMPTRLD.
	 */
	struct vmcs12 *cached_vmcs12;
	/*
	 * Cache of the guest's shadow VMCS, existing outside of guest
	 * memory. Loaded from guest memory during VM entry. Flushed
	 * to guest memory during VM exit.
	 */
	struct vmcs12 *cached_shadow_vmcs12;
	/*
	 * Indicates if the shadow vmcs must be updated with the
	 * data hold by vmcs12
	 */
	bool sync_shadow_vmcs;
	bool dirty_vmcs12;

	bool change_vmcs01_virtual_apic_mode;

	/* L2 must run next, and mustn't decide to exit to L1. */
	bool nested_run_pending;

	struct loaded_vmcs vmcs02;

	/*
	 * Guest pages referred to in the vmcs02 with host-physical
	 * pointers, so we must keep them pinned while L2 runs.
	 */
	struct page *apic_access_page;
	struct page *virtual_apic_page;
	struct page *pi_desc_page;
	struct pi_desc *pi_desc;
	bool pi_pending;
	u16 posted_intr_nv;

	struct hrtimer preemption_timer;
	bool preemption_timer_expired;

	/* to migrate it to L2 if VM_ENTRY_LOAD_DEBUG_CONTROLS is off */
	u64 vmcs01_debugctl;
	u64 vmcs01_guest_bndcfgs;

	u16 vpid02;
	u16 last_vpid;

	struct nested_vmx_msrs msrs;

	/* SMM related state */
	struct {
		/* in VMX operation on SMM entry? */
		bool vmxon;
		/* in guest mode on SMM entry? */
		bool guest_mode;
	} smm;
};

#define POSTED_INTR_ON  0
#define POSTED_INTR_SN  1

/* Posted-Interrupt Descriptor */
struct pi_desc {
	u32 pir[8];     /* Posted interrupt requested */
	union {
		struct {
				/* bit 256 - Outstanding Notification */
			u16	on	: 1,
				/* bit 257 - Suppress Notification */
				sn	: 1,
				/* bit 271:258 - Reserved */
				rsvd_1	: 14;
				/* bit 279:272 - Notification Vector */
			u8	nv;
				/* bit 287:280 - Reserved */
			u8	rsvd_2;
				/* bit 319:288 - Notification Destination */
			u32	ndst;
		};
		u64 control;
	};
	u32 rsvd[6];
} __aligned(64);

static bool pi_test_and_set_on(struct pi_desc *pi_desc)
{
	return test_and_set_bit(POSTED_INTR_ON,
			(unsigned long *)&pi_desc->control);
}

static bool pi_test_and_clear_on(struct pi_desc *pi_desc)
{
	return test_and_clear_bit(POSTED_INTR_ON,
			(unsigned long *)&pi_desc->control);
}

static int pi_test_and_set_pir(int vector, struct pi_desc *pi_desc)
{
	return test_and_set_bit(vector, (unsigned long *)pi_desc->pir);
}

static inline void pi_clear_sn(struct pi_desc *pi_desc)
{
	return clear_bit(POSTED_INTR_SN,
			(unsigned long *)&pi_desc->control);
}

static inline void pi_set_sn(struct pi_desc *pi_desc)
{
	return set_bit(POSTED_INTR_SN,
			(unsigned long *)&pi_desc->control);
}

static inline void pi_clear_on(struct pi_desc *pi_desc)
{
	clear_bit(POSTED_INTR_ON,
  		  (unsigned long *)&pi_desc->control);
}

static inline int pi_test_on(struct pi_desc *pi_desc)
{
	return test_bit(POSTED_INTR_ON,
			(unsigned long *)&pi_desc->control);
}

static inline int pi_test_sn(struct pi_desc *pi_desc)
{
	return test_bit(POSTED_INTR_SN,
			(unsigned long *)&pi_desc->control);
}

struct vmx_msrs {
	unsigned int		nr;
	struct vmx_msr_entry	val[NR_AUTOLOAD_MSRS];
};

struct vcpu_vmx {
	struct kvm_vcpu       vcpu;
	unsigned long         host_rsp;
	u8                    fail;
	u8		      msr_bitmap_mode;
	u32                   exit_intr_info;
	u32                   idt_vectoring_info;
	ulong                 rflags;
	struct shared_msr_entry *guest_msrs;
	int                   nmsrs;
	int                   save_nmsrs;
	unsigned long	      host_idt_base;
#ifdef CONFIG_X86_64
	u64 		      msr_host_kernel_gs_base;
	u64 		      msr_guest_kernel_gs_base;
#endif

	u64 		      arch_capabilities;
	u64 		      spec_ctrl;

	u32 vm_entry_controls_shadow;
	u32 vm_exit_controls_shadow;
	u32 secondary_exec_control;

	/*
	 * loaded_vmcs points to the VMCS currently used in this vcpu. For a
	 * non-nested (L1) guest, it always points to vmcs01. For a nested
	 * guest (L2), it points to a different VMCS.  loaded_cpu_state points
	 * to the VMCS whose state is loaded into the CPU registers that only
	 * need to be switched when transitioning to/from the kernel; a NULL
	 * value indicates that host state is loaded.
	 */
	struct loaded_vmcs    vmcs01;
	struct loaded_vmcs   *loaded_vmcs;
	struct loaded_vmcs   *loaded_cpu_state;
	bool                  __launched; /* temporary, used in vmx_vcpu_run */
	struct msr_autoload {
		struct vmx_msrs guest;
		struct vmx_msrs host;
	} msr_autoload;

<<<<<<< HEAD
	struct {
		u16           fs_sel, gs_sel, ldt_sel;
#ifdef CONFIG_X86_64
		u16           ds_sel, es_sel;
#endif
		int           gs_ldt_reload_needed;
		int           fs_reload_needed;
		u64           msr_host_bndcfgs;
	} host_state;
=======
>>>>>>> 8e6fbfc0
	struct {
		int vm86_active;
		ulong save_rflags;
		struct kvm_segment segs[8];
	} rmode;
	struct {
		u32 bitmask; /* 4 bits per segment (1 bit per field) */
		struct kvm_save_segment {
			u16 selector;
			unsigned long base;
			u32 limit;
			u32 ar;
		} seg[8];
	} segment_cache;
	int vpid;
	bool emulation_required;

	u32 exit_reason;

	/* Posted interrupt descriptor */
	struct pi_desc pi_desc;

	/* Support for a guest hypervisor (nested VMX) */
	struct nested_vmx nested;

	/* Dynamic PLE window. */
	int ple_window;
	bool ple_window_dirty;

	bool req_immediate_exit;

	/* Support for PML */
#define PML_ENTITY_NUM		512
	struct page *pml_pg;

	/* apic deadline value in host tsc */
	u64 hv_deadline_tsc;

	u64 current_tsc_ratio;

	u32 host_pkru;

	unsigned long host_debugctlmsr;

	/*
	 * Only bits masked by msr_ia32_feature_control_valid_bits can be set in
	 * msr_ia32_feature_control. FEATURE_CONTROL_LOCKED is always included
	 * in msr_ia32_feature_control_valid_bits.
	 */
	u64 msr_ia32_feature_control;
	u64 msr_ia32_feature_control_valid_bits;
	u64 ept_pointer;
};

enum segment_cache_field {
	SEG_FIELD_SEL = 0,
	SEG_FIELD_BASE = 1,
	SEG_FIELD_LIMIT = 2,
	SEG_FIELD_AR = 3,

	SEG_FIELD_NR = 4
};

static inline struct kvm_vmx *to_kvm_vmx(struct kvm *kvm)
{
	return container_of(kvm, struct kvm_vmx, kvm);
}

static inline struct vcpu_vmx *to_vmx(struct kvm_vcpu *vcpu)
{
	return container_of(vcpu, struct vcpu_vmx, vcpu);
}

static struct pi_desc *vcpu_to_pi_desc(struct kvm_vcpu *vcpu)
{
	return &(to_vmx(vcpu)->pi_desc);
}

#define ROL16(val, n) ((u16)(((u16)(val) << (n)) | ((u16)(val) >> (16 - (n)))))
#define VMCS12_OFFSET(x) offsetof(struct vmcs12, x)
#define FIELD(number, name)	[ROL16(number, 6)] = VMCS12_OFFSET(name)
#define FIELD64(number, name)						\
	FIELD(number, name),						\
	[ROL16(number##_HIGH, 6)] = VMCS12_OFFSET(name) + sizeof(u32)


static u16 shadow_read_only_fields[] = {
#define SHADOW_FIELD_RO(x) x,
#include "vmx_shadow_fields.h"
};
static int max_shadow_read_only_fields =
	ARRAY_SIZE(shadow_read_only_fields);

static u16 shadow_read_write_fields[] = {
#define SHADOW_FIELD_RW(x) x,
#include "vmx_shadow_fields.h"
};
static int max_shadow_read_write_fields =
	ARRAY_SIZE(shadow_read_write_fields);

static const unsigned short vmcs_field_to_offset_table[] = {
	FIELD(VIRTUAL_PROCESSOR_ID, virtual_processor_id),
	FIELD(POSTED_INTR_NV, posted_intr_nv),
	FIELD(GUEST_ES_SELECTOR, guest_es_selector),
	FIELD(GUEST_CS_SELECTOR, guest_cs_selector),
	FIELD(GUEST_SS_SELECTOR, guest_ss_selector),
	FIELD(GUEST_DS_SELECTOR, guest_ds_selector),
	FIELD(GUEST_FS_SELECTOR, guest_fs_selector),
	FIELD(GUEST_GS_SELECTOR, guest_gs_selector),
	FIELD(GUEST_LDTR_SELECTOR, guest_ldtr_selector),
	FIELD(GUEST_TR_SELECTOR, guest_tr_selector),
	FIELD(GUEST_INTR_STATUS, guest_intr_status),
	FIELD(GUEST_PML_INDEX, guest_pml_index),
	FIELD(HOST_ES_SELECTOR, host_es_selector),
	FIELD(HOST_CS_SELECTOR, host_cs_selector),
	FIELD(HOST_SS_SELECTOR, host_ss_selector),
	FIELD(HOST_DS_SELECTOR, host_ds_selector),
	FIELD(HOST_FS_SELECTOR, host_fs_selector),
	FIELD(HOST_GS_SELECTOR, host_gs_selector),
	FIELD(HOST_TR_SELECTOR, host_tr_selector),
	FIELD64(IO_BITMAP_A, io_bitmap_a),
	FIELD64(IO_BITMAP_B, io_bitmap_b),
	FIELD64(MSR_BITMAP, msr_bitmap),
	FIELD64(VM_EXIT_MSR_STORE_ADDR, vm_exit_msr_store_addr),
	FIELD64(VM_EXIT_MSR_LOAD_ADDR, vm_exit_msr_load_addr),
	FIELD64(VM_ENTRY_MSR_LOAD_ADDR, vm_entry_msr_load_addr),
	FIELD64(PML_ADDRESS, pml_address),
	FIELD64(TSC_OFFSET, tsc_offset),
	FIELD64(VIRTUAL_APIC_PAGE_ADDR, virtual_apic_page_addr),
	FIELD64(APIC_ACCESS_ADDR, apic_access_addr),
	FIELD64(POSTED_INTR_DESC_ADDR, posted_intr_desc_addr),
	FIELD64(VM_FUNCTION_CONTROL, vm_function_control),
	FIELD64(EPT_POINTER, ept_pointer),
	FIELD64(EOI_EXIT_BITMAP0, eoi_exit_bitmap0),
	FIELD64(EOI_EXIT_BITMAP1, eoi_exit_bitmap1),
	FIELD64(EOI_EXIT_BITMAP2, eoi_exit_bitmap2),
	FIELD64(EOI_EXIT_BITMAP3, eoi_exit_bitmap3),
	FIELD64(EPTP_LIST_ADDRESS, eptp_list_address),
	FIELD64(VMREAD_BITMAP, vmread_bitmap),
	FIELD64(VMWRITE_BITMAP, vmwrite_bitmap),
	FIELD64(XSS_EXIT_BITMAP, xss_exit_bitmap),
	FIELD64(GUEST_PHYSICAL_ADDRESS, guest_physical_address),
	FIELD64(VMCS_LINK_POINTER, vmcs_link_pointer),
	FIELD64(GUEST_IA32_DEBUGCTL, guest_ia32_debugctl),
	FIELD64(GUEST_IA32_PAT, guest_ia32_pat),
	FIELD64(GUEST_IA32_EFER, guest_ia32_efer),
	FIELD64(GUEST_IA32_PERF_GLOBAL_CTRL, guest_ia32_perf_global_ctrl),
	FIELD64(GUEST_PDPTR0, guest_pdptr0),
	FIELD64(GUEST_PDPTR1, guest_pdptr1),
	FIELD64(GUEST_PDPTR2, guest_pdptr2),
	FIELD64(GUEST_PDPTR3, guest_pdptr3),
	FIELD64(GUEST_BNDCFGS, guest_bndcfgs),
	FIELD64(HOST_IA32_PAT, host_ia32_pat),
	FIELD64(HOST_IA32_EFER, host_ia32_efer),
	FIELD64(HOST_IA32_PERF_GLOBAL_CTRL, host_ia32_perf_global_ctrl),
	FIELD(PIN_BASED_VM_EXEC_CONTROL, pin_based_vm_exec_control),
	FIELD(CPU_BASED_VM_EXEC_CONTROL, cpu_based_vm_exec_control),
	FIELD(EXCEPTION_BITMAP, exception_bitmap),
	FIELD(PAGE_FAULT_ERROR_CODE_MASK, page_fault_error_code_mask),
	FIELD(PAGE_FAULT_ERROR_CODE_MATCH, page_fault_error_code_match),
	FIELD(CR3_TARGET_COUNT, cr3_target_count),
	FIELD(VM_EXIT_CONTROLS, vm_exit_controls),
	FIELD(VM_EXIT_MSR_STORE_COUNT, vm_exit_msr_store_count),
	FIELD(VM_EXIT_MSR_LOAD_COUNT, vm_exit_msr_load_count),
	FIELD(VM_ENTRY_CONTROLS, vm_entry_controls),
	FIELD(VM_ENTRY_MSR_LOAD_COUNT, vm_entry_msr_load_count),
	FIELD(VM_ENTRY_INTR_INFO_FIELD, vm_entry_intr_info_field),
	FIELD(VM_ENTRY_EXCEPTION_ERROR_CODE, vm_entry_exception_error_code),
	FIELD(VM_ENTRY_INSTRUCTION_LEN, vm_entry_instruction_len),
	FIELD(TPR_THRESHOLD, tpr_threshold),
	FIELD(SECONDARY_VM_EXEC_CONTROL, secondary_vm_exec_control),
	FIELD(VM_INSTRUCTION_ERROR, vm_instruction_error),
	FIELD(VM_EXIT_REASON, vm_exit_reason),
	FIELD(VM_EXIT_INTR_INFO, vm_exit_intr_info),
	FIELD(VM_EXIT_INTR_ERROR_CODE, vm_exit_intr_error_code),
	FIELD(IDT_VECTORING_INFO_FIELD, idt_vectoring_info_field),
	FIELD(IDT_VECTORING_ERROR_CODE, idt_vectoring_error_code),
	FIELD(VM_EXIT_INSTRUCTION_LEN, vm_exit_instruction_len),
	FIELD(VMX_INSTRUCTION_INFO, vmx_instruction_info),
	FIELD(GUEST_ES_LIMIT, guest_es_limit),
	FIELD(GUEST_CS_LIMIT, guest_cs_limit),
	FIELD(GUEST_SS_LIMIT, guest_ss_limit),
	FIELD(GUEST_DS_LIMIT, guest_ds_limit),
	FIELD(GUEST_FS_LIMIT, guest_fs_limit),
	FIELD(GUEST_GS_LIMIT, guest_gs_limit),
	FIELD(GUEST_LDTR_LIMIT, guest_ldtr_limit),
	FIELD(GUEST_TR_LIMIT, guest_tr_limit),
	FIELD(GUEST_GDTR_LIMIT, guest_gdtr_limit),
	FIELD(GUEST_IDTR_LIMIT, guest_idtr_limit),
	FIELD(GUEST_ES_AR_BYTES, guest_es_ar_bytes),
	FIELD(GUEST_CS_AR_BYTES, guest_cs_ar_bytes),
	FIELD(GUEST_SS_AR_BYTES, guest_ss_ar_bytes),
	FIELD(GUEST_DS_AR_BYTES, guest_ds_ar_bytes),
	FIELD(GUEST_FS_AR_BYTES, guest_fs_ar_bytes),
	FIELD(GUEST_GS_AR_BYTES, guest_gs_ar_bytes),
	FIELD(GUEST_LDTR_AR_BYTES, guest_ldtr_ar_bytes),
	FIELD(GUEST_TR_AR_BYTES, guest_tr_ar_bytes),
	FIELD(GUEST_INTERRUPTIBILITY_INFO, guest_interruptibility_info),
	FIELD(GUEST_ACTIVITY_STATE, guest_activity_state),
	FIELD(GUEST_SYSENTER_CS, guest_sysenter_cs),
	FIELD(HOST_IA32_SYSENTER_CS, host_ia32_sysenter_cs),
	FIELD(VMX_PREEMPTION_TIMER_VALUE, vmx_preemption_timer_value),
	FIELD(CR0_GUEST_HOST_MASK, cr0_guest_host_mask),
	FIELD(CR4_GUEST_HOST_MASK, cr4_guest_host_mask),
	FIELD(CR0_READ_SHADOW, cr0_read_shadow),
	FIELD(CR4_READ_SHADOW, cr4_read_shadow),
	FIELD(CR3_TARGET_VALUE0, cr3_target_value0),
	FIELD(CR3_TARGET_VALUE1, cr3_target_value1),
	FIELD(CR3_TARGET_VALUE2, cr3_target_value2),
	FIELD(CR3_TARGET_VALUE3, cr3_target_value3),
	FIELD(EXIT_QUALIFICATION, exit_qualification),
	FIELD(GUEST_LINEAR_ADDRESS, guest_linear_address),
	FIELD(GUEST_CR0, guest_cr0),
	FIELD(GUEST_CR3, guest_cr3),
	FIELD(GUEST_CR4, guest_cr4),
	FIELD(GUEST_ES_BASE, guest_es_base),
	FIELD(GUEST_CS_BASE, guest_cs_base),
	FIELD(GUEST_SS_BASE, guest_ss_base),
	FIELD(GUEST_DS_BASE, guest_ds_base),
	FIELD(GUEST_FS_BASE, guest_fs_base),
	FIELD(GUEST_GS_BASE, guest_gs_base),
	FIELD(GUEST_LDTR_BASE, guest_ldtr_base),
	FIELD(GUEST_TR_BASE, guest_tr_base),
	FIELD(GUEST_GDTR_BASE, guest_gdtr_base),
	FIELD(GUEST_IDTR_BASE, guest_idtr_base),
	FIELD(GUEST_DR7, guest_dr7),
	FIELD(GUEST_RSP, guest_rsp),
	FIELD(GUEST_RIP, guest_rip),
	FIELD(GUEST_RFLAGS, guest_rflags),
	FIELD(GUEST_PENDING_DBG_EXCEPTIONS, guest_pending_dbg_exceptions),
	FIELD(GUEST_SYSENTER_ESP, guest_sysenter_esp),
	FIELD(GUEST_SYSENTER_EIP, guest_sysenter_eip),
	FIELD(HOST_CR0, host_cr0),
	FIELD(HOST_CR3, host_cr3),
	FIELD(HOST_CR4, host_cr4),
	FIELD(HOST_FS_BASE, host_fs_base),
	FIELD(HOST_GS_BASE, host_gs_base),
	FIELD(HOST_TR_BASE, host_tr_base),
	FIELD(HOST_GDTR_BASE, host_gdtr_base),
	FIELD(HOST_IDTR_BASE, host_idtr_base),
	FIELD(HOST_IA32_SYSENTER_ESP, host_ia32_sysenter_esp),
	FIELD(HOST_IA32_SYSENTER_EIP, host_ia32_sysenter_eip),
	FIELD(HOST_RSP, host_rsp),
	FIELD(HOST_RIP, host_rip),
};

static inline short vmcs_field_to_offset(unsigned long field)
{
	const size_t size = ARRAY_SIZE(vmcs_field_to_offset_table);
	unsigned short offset;
	unsigned index;

	if (field >> 15)
		return -ENOENT;

	index = ROL16(field, 6);
	if (index >= size)
		return -ENOENT;

	index = array_index_nospec(index, size);
	offset = vmcs_field_to_offset_table[index];
	if (offset == 0)
		return -ENOENT;
	return offset;
}

static inline struct vmcs12 *get_vmcs12(struct kvm_vcpu *vcpu)
{
	return to_vmx(vcpu)->nested.cached_vmcs12;
}

static inline struct vmcs12 *get_shadow_vmcs12(struct kvm_vcpu *vcpu)
{
	return to_vmx(vcpu)->nested.cached_shadow_vmcs12;
}

static bool nested_ept_ad_enabled(struct kvm_vcpu *vcpu);
static unsigned long nested_ept_get_cr3(struct kvm_vcpu *vcpu);
static u64 construct_eptp(struct kvm_vcpu *vcpu, unsigned long root_hpa);
static bool vmx_xsaves_supported(void);
static void vmx_set_segment(struct kvm_vcpu *vcpu,
			    struct kvm_segment *var, int seg);
static void vmx_get_segment(struct kvm_vcpu *vcpu,
			    struct kvm_segment *var, int seg);
static bool guest_state_valid(struct kvm_vcpu *vcpu);
static u32 vmx_segment_access_rights(struct kvm_segment *var);
static void copy_shadow_to_vmcs12(struct vcpu_vmx *vmx);
static bool vmx_get_nmi_mask(struct kvm_vcpu *vcpu);
static void vmx_set_nmi_mask(struct kvm_vcpu *vcpu, bool masked);
static bool nested_vmx_is_page_fault_vmexit(struct vmcs12 *vmcs12,
					    u16 error_code);
static void vmx_update_msr_bitmap(struct kvm_vcpu *vcpu);
static void __always_inline vmx_disable_intercept_for_msr(unsigned long *msr_bitmap,
							  u32 msr, int type);

static DEFINE_PER_CPU(struct vmcs *, vmxarea);
static DEFINE_PER_CPU(struct vmcs *, current_vmcs);
/*
 * We maintain a per-CPU linked-list of VMCS loaded on that CPU. This is needed
 * when a CPU is brought down, and we need to VMCLEAR all VMCSs loaded on it.
 */
static DEFINE_PER_CPU(struct list_head, loaded_vmcss_on_cpu);

/*
 * We maintian a per-CPU linked-list of vCPU, so in wakeup_handler() we
 * can find which vCPU should be waken up.
 */
static DEFINE_PER_CPU(struct list_head, blocked_vcpu_on_cpu);
static DEFINE_PER_CPU(spinlock_t, blocked_vcpu_on_cpu_lock);

enum {
	VMX_VMREAD_BITMAP,
	VMX_VMWRITE_BITMAP,
	VMX_BITMAP_NR
};

static unsigned long *vmx_bitmap[VMX_BITMAP_NR];

#define vmx_vmread_bitmap                    (vmx_bitmap[VMX_VMREAD_BITMAP])
#define vmx_vmwrite_bitmap                   (vmx_bitmap[VMX_VMWRITE_BITMAP])

static bool cpu_has_load_ia32_efer;
static bool cpu_has_load_perf_global_ctrl;

static DECLARE_BITMAP(vmx_vpid_bitmap, VMX_NR_VPIDS);
static DEFINE_SPINLOCK(vmx_vpid_lock);

static struct vmcs_config {
	int size;
	int order;
	u32 basic_cap;
	u32 revision_id;
	u32 pin_based_exec_ctrl;
	u32 cpu_based_exec_ctrl;
	u32 cpu_based_2nd_exec_ctrl;
	u32 vmexit_ctrl;
	u32 vmentry_ctrl;
	struct nested_vmx_msrs nested;
} vmcs_config;

static struct vmx_capability {
	u32 ept;
	u32 vpid;
} vmx_capability;

#define VMX_SEGMENT_FIELD(seg)					\
	[VCPU_SREG_##seg] = {                                   \
		.selector = GUEST_##seg##_SELECTOR,		\
		.base = GUEST_##seg##_BASE,		   	\
		.limit = GUEST_##seg##_LIMIT,		   	\
		.ar_bytes = GUEST_##seg##_AR_BYTES,	   	\
	}

static const struct kvm_vmx_segment_field {
	unsigned selector;
	unsigned base;
	unsigned limit;
	unsigned ar_bytes;
} kvm_vmx_segment_fields[] = {
	VMX_SEGMENT_FIELD(CS),
	VMX_SEGMENT_FIELD(DS),
	VMX_SEGMENT_FIELD(ES),
	VMX_SEGMENT_FIELD(FS),
	VMX_SEGMENT_FIELD(GS),
	VMX_SEGMENT_FIELD(SS),
	VMX_SEGMENT_FIELD(TR),
	VMX_SEGMENT_FIELD(LDTR),
};

static u64 host_efer;

static void ept_save_pdptrs(struct kvm_vcpu *vcpu);

/*
 * Keep MSR_STAR at the end, as setup_msrs() will try to optimize it
 * away by decrementing the array size.
 */
static const u32 vmx_msr_index[] = {
#ifdef CONFIG_X86_64
	MSR_SYSCALL_MASK, MSR_LSTAR, MSR_CSTAR,
#endif
	MSR_EFER, MSR_TSC_AUX, MSR_STAR,
};

DEFINE_STATIC_KEY_FALSE(enable_evmcs);

#define current_evmcs ((struct hv_enlightened_vmcs *)this_cpu_read(current_vmcs))

#define KVM_EVMCS_VERSION 1

#if IS_ENABLED(CONFIG_HYPERV)
static bool __read_mostly enlightened_vmcs = true;
module_param(enlightened_vmcs, bool, 0444);

static inline void evmcs_write64(unsigned long field, u64 value)
{
	u16 clean_field;
	int offset = get_evmcs_offset(field, &clean_field);

	if (offset < 0)
		return;

	*(u64 *)((char *)current_evmcs + offset) = value;

	current_evmcs->hv_clean_fields &= ~clean_field;
}

static inline void evmcs_write32(unsigned long field, u32 value)
{
	u16 clean_field;
	int offset = get_evmcs_offset(field, &clean_field);

	if (offset < 0)
		return;

	*(u32 *)((char *)current_evmcs + offset) = value;
	current_evmcs->hv_clean_fields &= ~clean_field;
}

static inline void evmcs_write16(unsigned long field, u16 value)
{
	u16 clean_field;
	int offset = get_evmcs_offset(field, &clean_field);

	if (offset < 0)
		return;

	*(u16 *)((char *)current_evmcs + offset) = value;
	current_evmcs->hv_clean_fields &= ~clean_field;
}

static inline u64 evmcs_read64(unsigned long field)
{
	int offset = get_evmcs_offset(field, NULL);

	if (offset < 0)
		return 0;

	return *(u64 *)((char *)current_evmcs + offset);
}

static inline u32 evmcs_read32(unsigned long field)
{
	int offset = get_evmcs_offset(field, NULL);

	if (offset < 0)
		return 0;

	return *(u32 *)((char *)current_evmcs + offset);
}

static inline u16 evmcs_read16(unsigned long field)
{
	int offset = get_evmcs_offset(field, NULL);

	if (offset < 0)
		return 0;

	return *(u16 *)((char *)current_evmcs + offset);
}

static inline void evmcs_touch_msr_bitmap(void)
{
	if (unlikely(!current_evmcs))
		return;

	if (current_evmcs->hv_enlightenments_control.msr_bitmap)
		current_evmcs->hv_clean_fields &=
			~HV_VMX_ENLIGHTENED_CLEAN_FIELD_MSR_BITMAP;
}

static void evmcs_load(u64 phys_addr)
{
	struct hv_vp_assist_page *vp_ap =
		hv_get_vp_assist_page(smp_processor_id());

	vp_ap->current_nested_vmcs = phys_addr;
	vp_ap->enlighten_vmentry = 1;
}

static void evmcs_sanitize_exec_ctrls(struct vmcs_config *vmcs_conf)
{
	/*
	 * Enlightened VMCSv1 doesn't support these:
	 *
	 *	POSTED_INTR_NV                  = 0x00000002,
	 *	GUEST_INTR_STATUS               = 0x00000810,
	 *	APIC_ACCESS_ADDR		= 0x00002014,
	 *	POSTED_INTR_DESC_ADDR           = 0x00002016,
	 *	EOI_EXIT_BITMAP0                = 0x0000201c,
	 *	EOI_EXIT_BITMAP1                = 0x0000201e,
	 *	EOI_EXIT_BITMAP2                = 0x00002020,
	 *	EOI_EXIT_BITMAP3                = 0x00002022,
	 */
	vmcs_conf->pin_based_exec_ctrl &= ~PIN_BASED_POSTED_INTR;
	vmcs_conf->cpu_based_2nd_exec_ctrl &=
		~SECONDARY_EXEC_VIRTUAL_INTR_DELIVERY;
	vmcs_conf->cpu_based_2nd_exec_ctrl &=
		~SECONDARY_EXEC_VIRTUALIZE_APIC_ACCESSES;
	vmcs_conf->cpu_based_2nd_exec_ctrl &=
		~SECONDARY_EXEC_APIC_REGISTER_VIRT;

	/*
	 *	GUEST_PML_INDEX			= 0x00000812,
	 *	PML_ADDRESS			= 0x0000200e,
	 */
	vmcs_conf->cpu_based_2nd_exec_ctrl &= ~SECONDARY_EXEC_ENABLE_PML;

	/*	VM_FUNCTION_CONTROL             = 0x00002018, */
	vmcs_conf->cpu_based_2nd_exec_ctrl &= ~SECONDARY_EXEC_ENABLE_VMFUNC;

	/*
	 *	EPTP_LIST_ADDRESS               = 0x00002024,
	 *	VMREAD_BITMAP                   = 0x00002026,
	 *	VMWRITE_BITMAP                  = 0x00002028,
	 */
	vmcs_conf->cpu_based_2nd_exec_ctrl &= ~SECONDARY_EXEC_SHADOW_VMCS;

	/*
	 *	TSC_MULTIPLIER                  = 0x00002032,
	 */
	vmcs_conf->cpu_based_2nd_exec_ctrl &= ~SECONDARY_EXEC_TSC_SCALING;

	/*
	 *	PLE_GAP                         = 0x00004020,
	 *	PLE_WINDOW                      = 0x00004022,
	 */
	vmcs_conf->cpu_based_2nd_exec_ctrl &= ~SECONDARY_EXEC_PAUSE_LOOP_EXITING;

	/*
	 *	VMX_PREEMPTION_TIMER_VALUE      = 0x0000482E,
	 */
	vmcs_conf->pin_based_exec_ctrl &= ~PIN_BASED_VMX_PREEMPTION_TIMER;

	/*
	 *      GUEST_IA32_PERF_GLOBAL_CTRL     = 0x00002808,
	 *      HOST_IA32_PERF_GLOBAL_CTRL      = 0x00002c04,
	 */
	vmcs_conf->vmexit_ctrl &= ~VM_EXIT_LOAD_IA32_PERF_GLOBAL_CTRL;
	vmcs_conf->vmentry_ctrl &= ~VM_ENTRY_LOAD_IA32_PERF_GLOBAL_CTRL;

	/*
	 * Currently unsupported in KVM:
	 *	GUEST_IA32_RTIT_CTL		= 0x00002814,
	 */
}

/* check_ept_pointer() should be under protection of ept_pointer_lock. */
static void check_ept_pointer_match(struct kvm *kvm)
{
	struct kvm_vcpu *vcpu;
	u64 tmp_eptp = INVALID_PAGE;
	int i;

	kvm_for_each_vcpu(i, vcpu, kvm) {
		if (!VALID_PAGE(tmp_eptp)) {
			tmp_eptp = to_vmx(vcpu)->ept_pointer;
		} else if (tmp_eptp != to_vmx(vcpu)->ept_pointer) {
			to_kvm_vmx(kvm)->ept_pointers_match
				= EPT_POINTERS_MISMATCH;
			return;
		}
	}

	to_kvm_vmx(kvm)->ept_pointers_match = EPT_POINTERS_MATCH;
}

static int vmx_hv_remote_flush_tlb(struct kvm *kvm)
{
	int ret;

	spin_lock(&to_kvm_vmx(kvm)->ept_pointer_lock);

	if (to_kvm_vmx(kvm)->ept_pointers_match == EPT_POINTERS_CHECK)
		check_ept_pointer_match(kvm);

	if (to_kvm_vmx(kvm)->ept_pointers_match != EPT_POINTERS_MATCH) {
		ret = -ENOTSUPP;
		goto out;
	}

	/*
	 * FLUSH_GUEST_PHYSICAL_ADDRESS_SPACE hypercall needs the address of the
	 * base of EPT PML4 table, strip off EPT configuration information.
	 */
	ret = hyperv_flush_guest_mapping(
			to_vmx(kvm_get_vcpu(kvm, 0))->ept_pointer & PAGE_MASK);

out:
	spin_unlock(&to_kvm_vmx(kvm)->ept_pointer_lock);
	return ret;
}
#else /* !IS_ENABLED(CONFIG_HYPERV) */
static inline void evmcs_write64(unsigned long field, u64 value) {}
static inline void evmcs_write32(unsigned long field, u32 value) {}
static inline void evmcs_write16(unsigned long field, u16 value) {}
static inline u64 evmcs_read64(unsigned long field) { return 0; }
static inline u32 evmcs_read32(unsigned long field) { return 0; }
static inline u16 evmcs_read16(unsigned long field) { return 0; }
static inline void evmcs_load(u64 phys_addr) {}
static inline void evmcs_sanitize_exec_ctrls(struct vmcs_config *vmcs_conf) {}
static inline void evmcs_touch_msr_bitmap(void) {}
#endif /* IS_ENABLED(CONFIG_HYPERV) */

static inline bool is_exception_n(u32 intr_info, u8 vector)
{
	return (intr_info & (INTR_INFO_INTR_TYPE_MASK | INTR_INFO_VECTOR_MASK |
			     INTR_INFO_VALID_MASK)) ==
		(INTR_TYPE_HARD_EXCEPTION | vector | INTR_INFO_VALID_MASK);
}

static inline bool is_debug(u32 intr_info)
{
	return is_exception_n(intr_info, DB_VECTOR);
}

static inline bool is_breakpoint(u32 intr_info)
{
	return is_exception_n(intr_info, BP_VECTOR);
}

static inline bool is_page_fault(u32 intr_info)
{
	return is_exception_n(intr_info, PF_VECTOR);
}

static inline bool is_no_device(u32 intr_info)
{
	return is_exception_n(intr_info, NM_VECTOR);
}

static inline bool is_invalid_opcode(u32 intr_info)
{
	return is_exception_n(intr_info, UD_VECTOR);
}

static inline bool is_gp_fault(u32 intr_info)
{
	return is_exception_n(intr_info, GP_VECTOR);
}

static inline bool is_external_interrupt(u32 intr_info)
{
	return (intr_info & (INTR_INFO_INTR_TYPE_MASK | INTR_INFO_VALID_MASK))
		== (INTR_TYPE_EXT_INTR | INTR_INFO_VALID_MASK);
}

static inline bool is_machine_check(u32 intr_info)
{
	return (intr_info & (INTR_INFO_INTR_TYPE_MASK | INTR_INFO_VECTOR_MASK |
			     INTR_INFO_VALID_MASK)) ==
		(INTR_TYPE_HARD_EXCEPTION | MC_VECTOR | INTR_INFO_VALID_MASK);
}

/* Undocumented: icebp/int1 */
static inline bool is_icebp(u32 intr_info)
{
	return (intr_info & (INTR_INFO_INTR_TYPE_MASK | INTR_INFO_VALID_MASK))
		== (INTR_TYPE_PRIV_SW_EXCEPTION | INTR_INFO_VALID_MASK);
}

static inline bool cpu_has_vmx_msr_bitmap(void)
{
	return vmcs_config.cpu_based_exec_ctrl & CPU_BASED_USE_MSR_BITMAPS;
}

static inline bool cpu_has_vmx_tpr_shadow(void)
{
	return vmcs_config.cpu_based_exec_ctrl & CPU_BASED_TPR_SHADOW;
}

static inline bool cpu_need_tpr_shadow(struct kvm_vcpu *vcpu)
{
	return cpu_has_vmx_tpr_shadow() && lapic_in_kernel(vcpu);
}

static inline bool cpu_has_secondary_exec_ctrls(void)
{
	return vmcs_config.cpu_based_exec_ctrl &
		CPU_BASED_ACTIVATE_SECONDARY_CONTROLS;
}

static inline bool cpu_has_vmx_virtualize_apic_accesses(void)
{
	return vmcs_config.cpu_based_2nd_exec_ctrl &
		SECONDARY_EXEC_VIRTUALIZE_APIC_ACCESSES;
}

static inline bool cpu_has_vmx_virtualize_x2apic_mode(void)
{
	return vmcs_config.cpu_based_2nd_exec_ctrl &
		SECONDARY_EXEC_VIRTUALIZE_X2APIC_MODE;
}

static inline bool cpu_has_vmx_apic_register_virt(void)
{
	return vmcs_config.cpu_based_2nd_exec_ctrl &
		SECONDARY_EXEC_APIC_REGISTER_VIRT;
}

static inline bool cpu_has_vmx_virtual_intr_delivery(void)
{
	return vmcs_config.cpu_based_2nd_exec_ctrl &
		SECONDARY_EXEC_VIRTUAL_INTR_DELIVERY;
}

static inline bool cpu_has_vmx_encls_vmexit(void)
{
	return vmcs_config.cpu_based_2nd_exec_ctrl &
		SECONDARY_EXEC_ENCLS_EXITING;
}

/*
 * Comment's format: document - errata name - stepping - processor name.
 * Refer from
 * https://www.virtualbox.org/svn/vbox/trunk/src/VBox/VMM/VMMR0/HMR0.cpp
 */
static u32 vmx_preemption_cpu_tfms[] = {
/* 323344.pdf - BA86   - D0 - Xeon 7500 Series */
0x000206E6,
/* 323056.pdf - AAX65  - C2 - Xeon L3406 */
/* 322814.pdf - AAT59  - C2 - i7-600, i5-500, i5-400 and i3-300 Mobile */
/* 322911.pdf - AAU65  - C2 - i5-600, i3-500 Desktop and Pentium G6950 */
0x00020652,
/* 322911.pdf - AAU65  - K0 - i5-600, i3-500 Desktop and Pentium G6950 */
0x00020655,
/* 322373.pdf - AAO95  - B1 - Xeon 3400 Series */
/* 322166.pdf - AAN92  - B1 - i7-800 and i5-700 Desktop */
/*
 * 320767.pdf - AAP86  - B1 -
 * i7-900 Mobile Extreme, i7-800 and i7-700 Mobile
 */
0x000106E5,
/* 321333.pdf - AAM126 - C0 - Xeon 3500 */
0x000106A0,
/* 321333.pdf - AAM126 - C1 - Xeon 3500 */
0x000106A1,
/* 320836.pdf - AAJ124 - C0 - i7-900 Desktop Extreme and i7-900 Desktop */
0x000106A4,
 /* 321333.pdf - AAM126 - D0 - Xeon 3500 */
 /* 321324.pdf - AAK139 - D0 - Xeon 5500 */
 /* 320836.pdf - AAJ124 - D0 - i7-900 Extreme and i7-900 Desktop */
0x000106A5,
};

static inline bool cpu_has_broken_vmx_preemption_timer(void)
{
	u32 eax = cpuid_eax(0x00000001), i;

	/* Clear the reserved bits */
	eax &= ~(0x3U << 14 | 0xfU << 28);
	for (i = 0; i < ARRAY_SIZE(vmx_preemption_cpu_tfms); i++)
		if (eax == vmx_preemption_cpu_tfms[i])
			return true;

	return false;
}

static inline bool cpu_has_vmx_preemption_timer(void)
{
	return vmcs_config.pin_based_exec_ctrl &
		PIN_BASED_VMX_PREEMPTION_TIMER;
}

static inline bool cpu_has_vmx_posted_intr(void)
{
	return IS_ENABLED(CONFIG_X86_LOCAL_APIC) &&
		vmcs_config.pin_based_exec_ctrl & PIN_BASED_POSTED_INTR;
}

static inline bool cpu_has_vmx_apicv(void)
{
	return cpu_has_vmx_apic_register_virt() &&
		cpu_has_vmx_virtual_intr_delivery() &&
		cpu_has_vmx_posted_intr();
}

static inline bool cpu_has_vmx_flexpriority(void)
{
	return cpu_has_vmx_tpr_shadow() &&
		cpu_has_vmx_virtualize_apic_accesses();
}

static inline bool cpu_has_vmx_ept_execute_only(void)
{
	return vmx_capability.ept & VMX_EPT_EXECUTE_ONLY_BIT;
}

static inline bool cpu_has_vmx_ept_2m_page(void)
{
	return vmx_capability.ept & VMX_EPT_2MB_PAGE_BIT;
}

static inline bool cpu_has_vmx_ept_1g_page(void)
{
	return vmx_capability.ept & VMX_EPT_1GB_PAGE_BIT;
}

static inline bool cpu_has_vmx_ept_4levels(void)
{
	return vmx_capability.ept & VMX_EPT_PAGE_WALK_4_BIT;
}

static inline bool cpu_has_vmx_ept_mt_wb(void)
{
	return vmx_capability.ept & VMX_EPTP_WB_BIT;
}

static inline bool cpu_has_vmx_ept_5levels(void)
{
	return vmx_capability.ept & VMX_EPT_PAGE_WALK_5_BIT;
}

static inline bool cpu_has_vmx_ept_ad_bits(void)
{
	return vmx_capability.ept & VMX_EPT_AD_BIT;
}

static inline bool cpu_has_vmx_invept_context(void)
{
	return vmx_capability.ept & VMX_EPT_EXTENT_CONTEXT_BIT;
}

static inline bool cpu_has_vmx_invept_global(void)
{
	return vmx_capability.ept & VMX_EPT_EXTENT_GLOBAL_BIT;
}

static inline bool cpu_has_vmx_invvpid_individual_addr(void)
{
	return vmx_capability.vpid & VMX_VPID_EXTENT_INDIVIDUAL_ADDR_BIT;
}

static inline bool cpu_has_vmx_invvpid_single(void)
{
	return vmx_capability.vpid & VMX_VPID_EXTENT_SINGLE_CONTEXT_BIT;
}

static inline bool cpu_has_vmx_invvpid_global(void)
{
	return vmx_capability.vpid & VMX_VPID_EXTENT_GLOBAL_CONTEXT_BIT;
}

static inline bool cpu_has_vmx_invvpid(void)
{
	return vmx_capability.vpid & VMX_VPID_INVVPID_BIT;
}

static inline bool cpu_has_vmx_ept(void)
{
	return vmcs_config.cpu_based_2nd_exec_ctrl &
		SECONDARY_EXEC_ENABLE_EPT;
}

static inline bool cpu_has_vmx_unrestricted_guest(void)
{
	return vmcs_config.cpu_based_2nd_exec_ctrl &
		SECONDARY_EXEC_UNRESTRICTED_GUEST;
}

static inline bool cpu_has_vmx_ple(void)
{
	return vmcs_config.cpu_based_2nd_exec_ctrl &
		SECONDARY_EXEC_PAUSE_LOOP_EXITING;
}

static inline bool cpu_has_vmx_basic_inout(void)
{
	return	(((u64)vmcs_config.basic_cap << 32) & VMX_BASIC_INOUT);
}

static inline bool cpu_need_virtualize_apic_accesses(struct kvm_vcpu *vcpu)
{
	return flexpriority_enabled && lapic_in_kernel(vcpu);
}

static inline bool cpu_has_vmx_vpid(void)
{
	return vmcs_config.cpu_based_2nd_exec_ctrl &
		SECONDARY_EXEC_ENABLE_VPID;
}

static inline bool cpu_has_vmx_rdtscp(void)
{
	return vmcs_config.cpu_based_2nd_exec_ctrl &
		SECONDARY_EXEC_RDTSCP;
}

static inline bool cpu_has_vmx_invpcid(void)
{
	return vmcs_config.cpu_based_2nd_exec_ctrl &
		SECONDARY_EXEC_ENABLE_INVPCID;
}

static inline bool cpu_has_virtual_nmis(void)
{
	return vmcs_config.pin_based_exec_ctrl & PIN_BASED_VIRTUAL_NMIS;
}

static inline bool cpu_has_vmx_wbinvd_exit(void)
{
	return vmcs_config.cpu_based_2nd_exec_ctrl &
		SECONDARY_EXEC_WBINVD_EXITING;
}

static inline bool cpu_has_vmx_shadow_vmcs(void)
{
	u64 vmx_msr;
	rdmsrl(MSR_IA32_VMX_MISC, vmx_msr);
	/* check if the cpu supports writing r/o exit information fields */
	if (!(vmx_msr & MSR_IA32_VMX_MISC_VMWRITE_SHADOW_RO_FIELDS))
		return false;

	return vmcs_config.cpu_based_2nd_exec_ctrl &
		SECONDARY_EXEC_SHADOW_VMCS;
}

static inline bool cpu_has_vmx_pml(void)
{
	return vmcs_config.cpu_based_2nd_exec_ctrl & SECONDARY_EXEC_ENABLE_PML;
}

static inline bool cpu_has_vmx_tsc_scaling(void)
{
	return vmcs_config.cpu_based_2nd_exec_ctrl &
		SECONDARY_EXEC_TSC_SCALING;
}

static inline bool cpu_has_vmx_vmfunc(void)
{
	return vmcs_config.cpu_based_2nd_exec_ctrl &
		SECONDARY_EXEC_ENABLE_VMFUNC;
}

static bool vmx_umip_emulated(void)
{
	return vmcs_config.cpu_based_2nd_exec_ctrl &
		SECONDARY_EXEC_DESC;
}

static inline bool report_flexpriority(void)
{
	return flexpriority_enabled;
}

static inline unsigned nested_cpu_vmx_misc_cr3_count(struct kvm_vcpu *vcpu)
{
	return vmx_misc_cr3_count(to_vmx(vcpu)->nested.msrs.misc_low);
}

/*
 * Do the virtual VMX capability MSRs specify that L1 can use VMWRITE
 * to modify any valid field of the VMCS, or are the VM-exit
 * information fields read-only?
 */
static inline bool nested_cpu_has_vmwrite_any_field(struct kvm_vcpu *vcpu)
{
	return to_vmx(vcpu)->nested.msrs.misc_low &
		MSR_IA32_VMX_MISC_VMWRITE_SHADOW_RO_FIELDS;
}

static inline bool nested_cpu_has_zero_length_injection(struct kvm_vcpu *vcpu)
{
	return to_vmx(vcpu)->nested.msrs.misc_low & VMX_MISC_ZERO_LEN_INS;
}

static inline bool nested_cpu_supports_monitor_trap_flag(struct kvm_vcpu *vcpu)
{
	return to_vmx(vcpu)->nested.msrs.procbased_ctls_high &
			CPU_BASED_MONITOR_TRAP_FLAG;
}

static inline bool nested_cpu_has_vmx_shadow_vmcs(struct kvm_vcpu *vcpu)
{
	return to_vmx(vcpu)->nested.msrs.secondary_ctls_high &
		SECONDARY_EXEC_SHADOW_VMCS;
}

static inline bool nested_cpu_has(struct vmcs12 *vmcs12, u32 bit)
{
	return vmcs12->cpu_based_vm_exec_control & bit;
}

static inline bool nested_cpu_has2(struct vmcs12 *vmcs12, u32 bit)
{
	return (vmcs12->cpu_based_vm_exec_control &
			CPU_BASED_ACTIVATE_SECONDARY_CONTROLS) &&
		(vmcs12->secondary_vm_exec_control & bit);
}

static inline bool nested_cpu_has_preemption_timer(struct vmcs12 *vmcs12)
{
	return vmcs12->pin_based_vm_exec_control &
		PIN_BASED_VMX_PREEMPTION_TIMER;
}

static inline bool nested_cpu_has_nmi_exiting(struct vmcs12 *vmcs12)
{
	return vmcs12->pin_based_vm_exec_control & PIN_BASED_NMI_EXITING;
}

static inline bool nested_cpu_has_virtual_nmis(struct vmcs12 *vmcs12)
{
	return vmcs12->pin_based_vm_exec_control & PIN_BASED_VIRTUAL_NMIS;
}

static inline int nested_cpu_has_ept(struct vmcs12 *vmcs12)
{
	return nested_cpu_has2(vmcs12, SECONDARY_EXEC_ENABLE_EPT);
}

static inline bool nested_cpu_has_xsaves(struct vmcs12 *vmcs12)
{
	return nested_cpu_has2(vmcs12, SECONDARY_EXEC_XSAVES);
}

static inline bool nested_cpu_has_pml(struct vmcs12 *vmcs12)
{
	return nested_cpu_has2(vmcs12, SECONDARY_EXEC_ENABLE_PML);
}

static inline bool nested_cpu_has_virt_x2apic_mode(struct vmcs12 *vmcs12)
{
	return nested_cpu_has2(vmcs12, SECONDARY_EXEC_VIRTUALIZE_X2APIC_MODE);
}

static inline bool nested_cpu_has_vpid(struct vmcs12 *vmcs12)
{
	return nested_cpu_has2(vmcs12, SECONDARY_EXEC_ENABLE_VPID);
}

static inline bool nested_cpu_has_apic_reg_virt(struct vmcs12 *vmcs12)
{
	return nested_cpu_has2(vmcs12, SECONDARY_EXEC_APIC_REGISTER_VIRT);
}

static inline bool nested_cpu_has_vid(struct vmcs12 *vmcs12)
{
	return nested_cpu_has2(vmcs12, SECONDARY_EXEC_VIRTUAL_INTR_DELIVERY);
}

static inline bool nested_cpu_has_posted_intr(struct vmcs12 *vmcs12)
{
	return vmcs12->pin_based_vm_exec_control & PIN_BASED_POSTED_INTR;
}

static inline bool nested_cpu_has_vmfunc(struct vmcs12 *vmcs12)
{
	return nested_cpu_has2(vmcs12, SECONDARY_EXEC_ENABLE_VMFUNC);
}

static inline bool nested_cpu_has_eptp_switching(struct vmcs12 *vmcs12)
{
	return nested_cpu_has_vmfunc(vmcs12) &&
		(vmcs12->vm_function_control &
		 VMX_VMFUNC_EPTP_SWITCHING);
}

static inline bool nested_cpu_has_shadow_vmcs(struct vmcs12 *vmcs12)
{
	return nested_cpu_has2(vmcs12, SECONDARY_EXEC_SHADOW_VMCS);
}

static inline bool is_nmi(u32 intr_info)
{
	return (intr_info & (INTR_INFO_INTR_TYPE_MASK | INTR_INFO_VALID_MASK))
		== (INTR_TYPE_NMI_INTR | INTR_INFO_VALID_MASK);
}

static void nested_vmx_vmexit(struct kvm_vcpu *vcpu, u32 exit_reason,
			      u32 exit_intr_info,
			      unsigned long exit_qualification);
static void nested_vmx_entry_failure(struct kvm_vcpu *vcpu,
			struct vmcs12 *vmcs12,
			u32 reason, unsigned long qualification);

static int __find_msr_index(struct vcpu_vmx *vmx, u32 msr)
{
	int i;

	for (i = 0; i < vmx->nmsrs; ++i)
		if (vmx_msr_index[vmx->guest_msrs[i].index] == msr)
			return i;
	return -1;
}

static inline void __invvpid(int ext, u16 vpid, gva_t gva)
{
    struct {
	u64 vpid : 16;
	u64 rsvd : 48;
	u64 gva;
    } operand = { vpid, 0, gva };
    bool error;

    asm volatile (__ex(ASM_VMX_INVVPID) CC_SET(na)
		  : CC_OUT(na) (error) : "a"(&operand), "c"(ext)
		  : "memory");
    BUG_ON(error);
}

static inline void __invept(int ext, u64 eptp, gpa_t gpa)
{
	struct {
		u64 eptp, gpa;
	} operand = {eptp, gpa};
	bool error;

	asm volatile (__ex(ASM_VMX_INVEPT) CC_SET(na)
		      : CC_OUT(na) (error) : "a" (&operand), "c" (ext)
		      : "memory");
	BUG_ON(error);
}

static struct shared_msr_entry *find_msr_entry(struct vcpu_vmx *vmx, u32 msr)
{
	int i;

	i = __find_msr_index(vmx, msr);
	if (i >= 0)
		return &vmx->guest_msrs[i];
	return NULL;
}

static void vmcs_clear(struct vmcs *vmcs)
{
	u64 phys_addr = __pa(vmcs);
	bool error;

	asm volatile (__ex(ASM_VMX_VMCLEAR_RAX) CC_SET(na)
		      : CC_OUT(na) (error) : "a"(&phys_addr), "m"(phys_addr)
		      : "memory");
	if (unlikely(error))
		printk(KERN_ERR "kvm: vmclear fail: %p/%llx\n",
		       vmcs, phys_addr);
}

static inline void loaded_vmcs_init(struct loaded_vmcs *loaded_vmcs)
{
	vmcs_clear(loaded_vmcs->vmcs);
	if (loaded_vmcs->shadow_vmcs && loaded_vmcs->launched)
		vmcs_clear(loaded_vmcs->shadow_vmcs);
	loaded_vmcs->cpu = -1;
	loaded_vmcs->launched = 0;
}

static void vmcs_load(struct vmcs *vmcs)
{
	u64 phys_addr = __pa(vmcs);
	bool error;

	if (static_branch_unlikely(&enable_evmcs))
		return evmcs_load(phys_addr);

	asm volatile (__ex(ASM_VMX_VMPTRLD_RAX) CC_SET(na)
		      : CC_OUT(na) (error) : "a"(&phys_addr), "m"(phys_addr)
		      : "memory");
	if (unlikely(error))
		printk(KERN_ERR "kvm: vmptrld %p/%llx failed\n",
		       vmcs, phys_addr);
}

#ifdef CONFIG_KEXEC_CORE
/*
 * This bitmap is used to indicate whether the vmclear
 * operation is enabled on all cpus. All disabled by
 * default.
 */
static cpumask_t crash_vmclear_enabled_bitmap = CPU_MASK_NONE;

static inline void crash_enable_local_vmclear(int cpu)
{
	cpumask_set_cpu(cpu, &crash_vmclear_enabled_bitmap);
}

static inline void crash_disable_local_vmclear(int cpu)
{
	cpumask_clear_cpu(cpu, &crash_vmclear_enabled_bitmap);
}

static inline int crash_local_vmclear_enabled(int cpu)
{
	return cpumask_test_cpu(cpu, &crash_vmclear_enabled_bitmap);
}

static void crash_vmclear_local_loaded_vmcss(void)
{
	int cpu = raw_smp_processor_id();
	struct loaded_vmcs *v;

	if (!crash_local_vmclear_enabled(cpu))
		return;

	list_for_each_entry(v, &per_cpu(loaded_vmcss_on_cpu, cpu),
			    loaded_vmcss_on_cpu_link)
		vmcs_clear(v->vmcs);
}
#else
static inline void crash_enable_local_vmclear(int cpu) { }
static inline void crash_disable_local_vmclear(int cpu) { }
#endif /* CONFIG_KEXEC_CORE */

static void __loaded_vmcs_clear(void *arg)
{
	struct loaded_vmcs *loaded_vmcs = arg;
	int cpu = raw_smp_processor_id();

	if (loaded_vmcs->cpu != cpu)
		return; /* vcpu migration can race with cpu offline */
	if (per_cpu(current_vmcs, cpu) == loaded_vmcs->vmcs)
		per_cpu(current_vmcs, cpu) = NULL;
	crash_disable_local_vmclear(cpu);
	list_del(&loaded_vmcs->loaded_vmcss_on_cpu_link);

	/*
	 * we should ensure updating loaded_vmcs->loaded_vmcss_on_cpu_link
	 * is before setting loaded_vmcs->vcpu to -1 which is done in
	 * loaded_vmcs_init. Otherwise, other cpu can see vcpu = -1 fist
	 * then adds the vmcs into percpu list before it is deleted.
	 */
	smp_wmb();

	loaded_vmcs_init(loaded_vmcs);
	crash_enable_local_vmclear(cpu);
}

static void loaded_vmcs_clear(struct loaded_vmcs *loaded_vmcs)
{
	int cpu = loaded_vmcs->cpu;

	if (cpu != -1)
		smp_call_function_single(cpu,
			 __loaded_vmcs_clear, loaded_vmcs, 1);
}

static inline bool vpid_sync_vcpu_addr(int vpid, gva_t addr)
{
	if (vpid == 0)
		return true;

	if (cpu_has_vmx_invvpid_individual_addr()) {
		__invvpid(VMX_VPID_EXTENT_INDIVIDUAL_ADDR, vpid, addr);
		return true;
	}

	return false;
}

static inline void vpid_sync_vcpu_single(int vpid)
{
	if (vpid == 0)
		return;

	if (cpu_has_vmx_invvpid_single())
		__invvpid(VMX_VPID_EXTENT_SINGLE_CONTEXT, vpid, 0);
}

static inline void vpid_sync_vcpu_global(void)
{
	if (cpu_has_vmx_invvpid_global())
		__invvpid(VMX_VPID_EXTENT_ALL_CONTEXT, 0, 0);
}

static inline void vpid_sync_context(int vpid)
{
	if (cpu_has_vmx_invvpid_single())
		vpid_sync_vcpu_single(vpid);
	else
		vpid_sync_vcpu_global();
}

static inline void ept_sync_global(void)
{
	__invept(VMX_EPT_EXTENT_GLOBAL, 0, 0);
}

static inline void ept_sync_context(u64 eptp)
{
	if (cpu_has_vmx_invept_context())
		__invept(VMX_EPT_EXTENT_CONTEXT, eptp, 0);
	else
		ept_sync_global();
}

static __always_inline void vmcs_check16(unsigned long field)
{
        BUILD_BUG_ON_MSG(__builtin_constant_p(field) && ((field) & 0x6001) == 0x2000,
			 "16-bit accessor invalid for 64-bit field");
        BUILD_BUG_ON_MSG(__builtin_constant_p(field) && ((field) & 0x6001) == 0x2001,
			 "16-bit accessor invalid for 64-bit high field");
        BUILD_BUG_ON_MSG(__builtin_constant_p(field) && ((field) & 0x6000) == 0x4000,
			 "16-bit accessor invalid for 32-bit high field");
        BUILD_BUG_ON_MSG(__builtin_constant_p(field) && ((field) & 0x6000) == 0x6000,
			 "16-bit accessor invalid for natural width field");
}

static __always_inline void vmcs_check32(unsigned long field)
{
        BUILD_BUG_ON_MSG(__builtin_constant_p(field) && ((field) & 0x6000) == 0,
			 "32-bit accessor invalid for 16-bit field");
        BUILD_BUG_ON_MSG(__builtin_constant_p(field) && ((field) & 0x6000) == 0x6000,
			 "32-bit accessor invalid for natural width field");
}

static __always_inline void vmcs_check64(unsigned long field)
{
        BUILD_BUG_ON_MSG(__builtin_constant_p(field) && ((field) & 0x6000) == 0,
			 "64-bit accessor invalid for 16-bit field");
        BUILD_BUG_ON_MSG(__builtin_constant_p(field) && ((field) & 0x6001) == 0x2001,
			 "64-bit accessor invalid for 64-bit high field");
        BUILD_BUG_ON_MSG(__builtin_constant_p(field) && ((field) & 0x6000) == 0x4000,
			 "64-bit accessor invalid for 32-bit field");
        BUILD_BUG_ON_MSG(__builtin_constant_p(field) && ((field) & 0x6000) == 0x6000,
			 "64-bit accessor invalid for natural width field");
}

static __always_inline void vmcs_checkl(unsigned long field)
{
        BUILD_BUG_ON_MSG(__builtin_constant_p(field) && ((field) & 0x6000) == 0,
			 "Natural width accessor invalid for 16-bit field");
        BUILD_BUG_ON_MSG(__builtin_constant_p(field) && ((field) & 0x6001) == 0x2000,
			 "Natural width accessor invalid for 64-bit field");
        BUILD_BUG_ON_MSG(__builtin_constant_p(field) && ((field) & 0x6001) == 0x2001,
			 "Natural width accessor invalid for 64-bit high field");
        BUILD_BUG_ON_MSG(__builtin_constant_p(field) && ((field) & 0x6000) == 0x4000,
			 "Natural width accessor invalid for 32-bit field");
}

static __always_inline unsigned long __vmcs_readl(unsigned long field)
{
	unsigned long value;

	asm volatile (__ex_clear(ASM_VMX_VMREAD_RDX_RAX, "%0")
		      : "=a"(value) : "d"(field) : "cc");
	return value;
}

static __always_inline u16 vmcs_read16(unsigned long field)
{
	vmcs_check16(field);
	if (static_branch_unlikely(&enable_evmcs))
		return evmcs_read16(field);
	return __vmcs_readl(field);
}

static __always_inline u32 vmcs_read32(unsigned long field)
{
	vmcs_check32(field);
	if (static_branch_unlikely(&enable_evmcs))
		return evmcs_read32(field);
	return __vmcs_readl(field);
}

static __always_inline u64 vmcs_read64(unsigned long field)
{
	vmcs_check64(field);
	if (static_branch_unlikely(&enable_evmcs))
		return evmcs_read64(field);
#ifdef CONFIG_X86_64
	return __vmcs_readl(field);
#else
	return __vmcs_readl(field) | ((u64)__vmcs_readl(field+1) << 32);
#endif
}

static __always_inline unsigned long vmcs_readl(unsigned long field)
{
	vmcs_checkl(field);
	if (static_branch_unlikely(&enable_evmcs))
		return evmcs_read64(field);
	return __vmcs_readl(field);
}

static noinline void vmwrite_error(unsigned long field, unsigned long value)
{
	printk(KERN_ERR "vmwrite error: reg %lx value %lx (err %d)\n",
	       field, value, vmcs_read32(VM_INSTRUCTION_ERROR));
	dump_stack();
}

static __always_inline void __vmcs_writel(unsigned long field, unsigned long value)
{
	bool error;

	asm volatile (__ex(ASM_VMX_VMWRITE_RAX_RDX) CC_SET(na)
		      : CC_OUT(na) (error) : "a"(value), "d"(field));
	if (unlikely(error))
		vmwrite_error(field, value);
}

static __always_inline void vmcs_write16(unsigned long field, u16 value)
{
	vmcs_check16(field);
	if (static_branch_unlikely(&enable_evmcs))
		return evmcs_write16(field, value);

	__vmcs_writel(field, value);
}

static __always_inline void vmcs_write32(unsigned long field, u32 value)
{
	vmcs_check32(field);
	if (static_branch_unlikely(&enable_evmcs))
		return evmcs_write32(field, value);

	__vmcs_writel(field, value);
}

static __always_inline void vmcs_write64(unsigned long field, u64 value)
{
	vmcs_check64(field);
	if (static_branch_unlikely(&enable_evmcs))
		return evmcs_write64(field, value);

	__vmcs_writel(field, value);
#ifndef CONFIG_X86_64
	asm volatile ("");
	__vmcs_writel(field+1, value >> 32);
#endif
}

static __always_inline void vmcs_writel(unsigned long field, unsigned long value)
{
	vmcs_checkl(field);
	if (static_branch_unlikely(&enable_evmcs))
		return evmcs_write64(field, value);

	__vmcs_writel(field, value);
}

static __always_inline void vmcs_clear_bits(unsigned long field, u32 mask)
{
        BUILD_BUG_ON_MSG(__builtin_constant_p(field) && ((field) & 0x6000) == 0x2000,
			 "vmcs_clear_bits does not support 64-bit fields");
	if (static_branch_unlikely(&enable_evmcs))
		return evmcs_write32(field, evmcs_read32(field) & ~mask);

	__vmcs_writel(field, __vmcs_readl(field) & ~mask);
}

static __always_inline void vmcs_set_bits(unsigned long field, u32 mask)
{
        BUILD_BUG_ON_MSG(__builtin_constant_p(field) && ((field) & 0x6000) == 0x2000,
			 "vmcs_set_bits does not support 64-bit fields");
	if (static_branch_unlikely(&enable_evmcs))
		return evmcs_write32(field, evmcs_read32(field) | mask);

	__vmcs_writel(field, __vmcs_readl(field) | mask);
}

static inline void vm_entry_controls_reset_shadow(struct vcpu_vmx *vmx)
{
	vmx->vm_entry_controls_shadow = vmcs_read32(VM_ENTRY_CONTROLS);
}

static inline void vm_entry_controls_init(struct vcpu_vmx *vmx, u32 val)
{
	vmcs_write32(VM_ENTRY_CONTROLS, val);
	vmx->vm_entry_controls_shadow = val;
}

static inline void vm_entry_controls_set(struct vcpu_vmx *vmx, u32 val)
{
	if (vmx->vm_entry_controls_shadow != val)
		vm_entry_controls_init(vmx, val);
}

static inline u32 vm_entry_controls_get(struct vcpu_vmx *vmx)
{
	return vmx->vm_entry_controls_shadow;
}


static inline void vm_entry_controls_setbit(struct vcpu_vmx *vmx, u32 val)
{
	vm_entry_controls_set(vmx, vm_entry_controls_get(vmx) | val);
}

static inline void vm_entry_controls_clearbit(struct vcpu_vmx *vmx, u32 val)
{
	vm_entry_controls_set(vmx, vm_entry_controls_get(vmx) & ~val);
}

static inline void vm_exit_controls_reset_shadow(struct vcpu_vmx *vmx)
{
	vmx->vm_exit_controls_shadow = vmcs_read32(VM_EXIT_CONTROLS);
}

static inline void vm_exit_controls_init(struct vcpu_vmx *vmx, u32 val)
{
	vmcs_write32(VM_EXIT_CONTROLS, val);
	vmx->vm_exit_controls_shadow = val;
}

static inline void vm_exit_controls_set(struct vcpu_vmx *vmx, u32 val)
{
	if (vmx->vm_exit_controls_shadow != val)
		vm_exit_controls_init(vmx, val);
}

static inline u32 vm_exit_controls_get(struct vcpu_vmx *vmx)
{
	return vmx->vm_exit_controls_shadow;
}


static inline void vm_exit_controls_setbit(struct vcpu_vmx *vmx, u32 val)
{
	vm_exit_controls_set(vmx, vm_exit_controls_get(vmx) | val);
}

static inline void vm_exit_controls_clearbit(struct vcpu_vmx *vmx, u32 val)
{
	vm_exit_controls_set(vmx, vm_exit_controls_get(vmx) & ~val);
}

static void vmx_segment_cache_clear(struct vcpu_vmx *vmx)
{
	vmx->segment_cache.bitmask = 0;
}

static bool vmx_segment_cache_test_set(struct vcpu_vmx *vmx, unsigned seg,
				       unsigned field)
{
	bool ret;
	u32 mask = 1 << (seg * SEG_FIELD_NR + field);

	if (!(vmx->vcpu.arch.regs_avail & (1 << VCPU_EXREG_SEGMENTS))) {
		vmx->vcpu.arch.regs_avail |= (1 << VCPU_EXREG_SEGMENTS);
		vmx->segment_cache.bitmask = 0;
	}
	ret = vmx->segment_cache.bitmask & mask;
	vmx->segment_cache.bitmask |= mask;
	return ret;
}

static u16 vmx_read_guest_seg_selector(struct vcpu_vmx *vmx, unsigned seg)
{
	u16 *p = &vmx->segment_cache.seg[seg].selector;

	if (!vmx_segment_cache_test_set(vmx, seg, SEG_FIELD_SEL))
		*p = vmcs_read16(kvm_vmx_segment_fields[seg].selector);
	return *p;
}

static ulong vmx_read_guest_seg_base(struct vcpu_vmx *vmx, unsigned seg)
{
	ulong *p = &vmx->segment_cache.seg[seg].base;

	if (!vmx_segment_cache_test_set(vmx, seg, SEG_FIELD_BASE))
		*p = vmcs_readl(kvm_vmx_segment_fields[seg].base);
	return *p;
}

static u32 vmx_read_guest_seg_limit(struct vcpu_vmx *vmx, unsigned seg)
{
	u32 *p = &vmx->segment_cache.seg[seg].limit;

	if (!vmx_segment_cache_test_set(vmx, seg, SEG_FIELD_LIMIT))
		*p = vmcs_read32(kvm_vmx_segment_fields[seg].limit);
	return *p;
}

static u32 vmx_read_guest_seg_ar(struct vcpu_vmx *vmx, unsigned seg)
{
	u32 *p = &vmx->segment_cache.seg[seg].ar;

	if (!vmx_segment_cache_test_set(vmx, seg, SEG_FIELD_AR))
		*p = vmcs_read32(kvm_vmx_segment_fields[seg].ar_bytes);
	return *p;
}

static void update_exception_bitmap(struct kvm_vcpu *vcpu)
{
	u32 eb;

	eb = (1u << PF_VECTOR) | (1u << UD_VECTOR) | (1u << MC_VECTOR) |
	     (1u << DB_VECTOR) | (1u << AC_VECTOR);
	/*
	 * Guest access to VMware backdoor ports could legitimately
	 * trigger #GP because of TSS I/O permission bitmap.
	 * We intercept those #GP and allow access to them anyway
	 * as VMware does.
	 */
	if (enable_vmware_backdoor)
		eb |= (1u << GP_VECTOR);
	if ((vcpu->guest_debug &
	     (KVM_GUESTDBG_ENABLE | KVM_GUESTDBG_USE_SW_BP)) ==
	    (KVM_GUESTDBG_ENABLE | KVM_GUESTDBG_USE_SW_BP))
		eb |= 1u << BP_VECTOR;
	if (to_vmx(vcpu)->rmode.vm86_active)
		eb = ~0;
	if (enable_ept)
		eb &= ~(1u << PF_VECTOR); /* bypass_guest_pf = 0 */

	/* When we are running a nested L2 guest and L1 specified for it a
	 * certain exception bitmap, we must trap the same exceptions and pass
	 * them to L1. When running L2, we will only handle the exceptions
	 * specified above if L1 did not want them.
	 */
	if (is_guest_mode(vcpu))
		eb |= get_vmcs12(vcpu)->exception_bitmap;

	vmcs_write32(EXCEPTION_BITMAP, eb);
}

/*
 * Check if MSR is intercepted for currently loaded MSR bitmap.
 */
static bool msr_write_intercepted(struct kvm_vcpu *vcpu, u32 msr)
{
	unsigned long *msr_bitmap;
	int f = sizeof(unsigned long);

	if (!cpu_has_vmx_msr_bitmap())
		return true;

	msr_bitmap = to_vmx(vcpu)->loaded_vmcs->msr_bitmap;

	if (msr <= 0x1fff) {
		return !!test_bit(msr, msr_bitmap + 0x800 / f);
	} else if ((msr >= 0xc0000000) && (msr <= 0xc0001fff)) {
		msr &= 0x1fff;
		return !!test_bit(msr, msr_bitmap + 0xc00 / f);
	}

	return true;
}

/*
 * Check if MSR is intercepted for L01 MSR bitmap.
 */
static bool msr_write_intercepted_l01(struct kvm_vcpu *vcpu, u32 msr)
{
	unsigned long *msr_bitmap;
	int f = sizeof(unsigned long);

	if (!cpu_has_vmx_msr_bitmap())
		return true;

	msr_bitmap = to_vmx(vcpu)->vmcs01.msr_bitmap;

	if (msr <= 0x1fff) {
		return !!test_bit(msr, msr_bitmap + 0x800 / f);
	} else if ((msr >= 0xc0000000) && (msr <= 0xc0001fff)) {
		msr &= 0x1fff;
		return !!test_bit(msr, msr_bitmap + 0xc00 / f);
	}

	return true;
}

static void clear_atomic_switch_msr_special(struct vcpu_vmx *vmx,
		unsigned long entry, unsigned long exit)
{
	vm_entry_controls_clearbit(vmx, entry);
	vm_exit_controls_clearbit(vmx, exit);
}

static int find_msr(struct vmx_msrs *m, unsigned int msr)
{
	unsigned int i;

	for (i = 0; i < m->nr; ++i) {
		if (m->val[i].index == msr)
			return i;
	}
	return -ENOENT;
}

static void clear_atomic_switch_msr(struct vcpu_vmx *vmx, unsigned msr)
{
	int i;
	struct msr_autoload *m = &vmx->msr_autoload;

	switch (msr) {
	case MSR_EFER:
		if (cpu_has_load_ia32_efer) {
			clear_atomic_switch_msr_special(vmx,
					VM_ENTRY_LOAD_IA32_EFER,
					VM_EXIT_LOAD_IA32_EFER);
			return;
		}
		break;
	case MSR_CORE_PERF_GLOBAL_CTRL:
		if (cpu_has_load_perf_global_ctrl) {
			clear_atomic_switch_msr_special(vmx,
					VM_ENTRY_LOAD_IA32_PERF_GLOBAL_CTRL,
					VM_EXIT_LOAD_IA32_PERF_GLOBAL_CTRL);
			return;
		}
		break;
	}
	i = find_msr(&m->guest, msr);
	if (i < 0)
		goto skip_guest;
	--m->guest.nr;
	m->guest.val[i] = m->guest.val[m->guest.nr];
	vmcs_write32(VM_ENTRY_MSR_LOAD_COUNT, m->guest.nr);

skip_guest:
	i = find_msr(&m->host, msr);
	if (i < 0)
		return;

	--m->host.nr;
	m->host.val[i] = m->host.val[m->host.nr];
	vmcs_write32(VM_EXIT_MSR_LOAD_COUNT, m->host.nr);
}

static void add_atomic_switch_msr_special(struct vcpu_vmx *vmx,
		unsigned long entry, unsigned long exit,
		unsigned long guest_val_vmcs, unsigned long host_val_vmcs,
		u64 guest_val, u64 host_val)
{
	vmcs_write64(guest_val_vmcs, guest_val);
	vmcs_write64(host_val_vmcs, host_val);
	vm_entry_controls_setbit(vmx, entry);
	vm_exit_controls_setbit(vmx, exit);
}

static void add_atomic_switch_msr(struct vcpu_vmx *vmx, unsigned msr,
				  u64 guest_val, u64 host_val, bool entry_only)
{
	int i, j = 0;
	struct msr_autoload *m = &vmx->msr_autoload;

	switch (msr) {
	case MSR_EFER:
		if (cpu_has_load_ia32_efer) {
			add_atomic_switch_msr_special(vmx,
					VM_ENTRY_LOAD_IA32_EFER,
					VM_EXIT_LOAD_IA32_EFER,
					GUEST_IA32_EFER,
					HOST_IA32_EFER,
					guest_val, host_val);
			return;
		}
		break;
	case MSR_CORE_PERF_GLOBAL_CTRL:
		if (cpu_has_load_perf_global_ctrl) {
			add_atomic_switch_msr_special(vmx,
					VM_ENTRY_LOAD_IA32_PERF_GLOBAL_CTRL,
					VM_EXIT_LOAD_IA32_PERF_GLOBAL_CTRL,
					GUEST_IA32_PERF_GLOBAL_CTRL,
					HOST_IA32_PERF_GLOBAL_CTRL,
					guest_val, host_val);
			return;
		}
		break;
	case MSR_IA32_PEBS_ENABLE:
		/* PEBS needs a quiescent period after being disabled (to write
		 * a record).  Disabling PEBS through VMX MSR swapping doesn't
		 * provide that period, so a CPU could write host's record into
		 * guest's memory.
		 */
		wrmsrl(MSR_IA32_PEBS_ENABLE, 0);
	}

	i = find_msr(&m->guest, msr);
	if (!entry_only)
		j = find_msr(&m->host, msr);

	if (i == NR_AUTOLOAD_MSRS || j == NR_AUTOLOAD_MSRS) {
		printk_once(KERN_WARNING "Not enough msr switch entries. "
				"Can't add msr %x\n", msr);
		return;
	}
	if (i < 0) {
		i = m->guest.nr++;
		vmcs_write32(VM_ENTRY_MSR_LOAD_COUNT, m->guest.nr);
	}
	m->guest.val[i].index = msr;
	m->guest.val[i].value = guest_val;

	if (entry_only)
		return;

	if (j < 0) {
		j = m->host.nr++;
		vmcs_write32(VM_EXIT_MSR_LOAD_COUNT, m->host.nr);
	}
	m->host.val[j].index = msr;
	m->host.val[j].value = host_val;
}

static bool update_transition_efer(struct vcpu_vmx *vmx, int efer_offset)
{
	u64 guest_efer = vmx->vcpu.arch.efer;
	u64 ignore_bits = 0;

	if (!enable_ept) {
		/*
		 * NX is needed to handle CR0.WP=1, CR4.SMEP=1.  Testing
		 * host CPUID is more efficient than testing guest CPUID
		 * or CR4.  Host SMEP is anyway a requirement for guest SMEP.
		 */
		if (boot_cpu_has(X86_FEATURE_SMEP))
			guest_efer |= EFER_NX;
		else if (!(guest_efer & EFER_NX))
			ignore_bits |= EFER_NX;
	}

	/*
	 * LMA and LME handled by hardware; SCE meaningless outside long mode.
	 */
	ignore_bits |= EFER_SCE;
#ifdef CONFIG_X86_64
	ignore_bits |= EFER_LMA | EFER_LME;
	/* SCE is meaningful only in long mode on Intel */
	if (guest_efer & EFER_LMA)
		ignore_bits &= ~(u64)EFER_SCE;
#endif

	clear_atomic_switch_msr(vmx, MSR_EFER);

	/*
	 * On EPT, we can't emulate NX, so we must switch EFER atomically.
	 * On CPUs that support "load IA32_EFER", always switch EFER
	 * atomically, since it's faster than switching it manually.
	 */
	if (cpu_has_load_ia32_efer ||
	    (enable_ept && ((vmx->vcpu.arch.efer ^ host_efer) & EFER_NX))) {
		if (!(guest_efer & EFER_LMA))
			guest_efer &= ~EFER_LME;
		if (guest_efer != host_efer)
			add_atomic_switch_msr(vmx, MSR_EFER,
					      guest_efer, host_efer, false);
		return false;
	} else {
		guest_efer &= ~ignore_bits;
		guest_efer |= host_efer & ignore_bits;

		vmx->guest_msrs[efer_offset].data = guest_efer;
		vmx->guest_msrs[efer_offset].mask = ~ignore_bits;

		return true;
	}
}

#ifdef CONFIG_X86_32
/*
 * On 32-bit kernels, VM exits still load the FS and GS bases from the
 * VMCS rather than the segment table.  KVM uses this helper to figure
 * out the current bases to poke them into the VMCS before entry.
 */
static unsigned long segment_base(u16 selector)
{
	struct desc_struct *table;
	unsigned long v;

	if (!(selector & ~SEGMENT_RPL_MASK))
		return 0;

	table = get_current_gdt_ro();

	if ((selector & SEGMENT_TI_MASK) == SEGMENT_LDT) {
		u16 ldt_selector = kvm_read_ldt();

		if (!(ldt_selector & ~SEGMENT_RPL_MASK))
			return 0;

		table = (struct desc_struct *)segment_base(ldt_selector);
	}
	v = get_desc_base(&table[selector >> 3]);
	return v;
}
#endif

static void vmx_prepare_switch_to_guest(struct kvm_vcpu *vcpu)
{
	struct vcpu_vmx *vmx = to_vmx(vcpu);
	struct vmcs_host_state *host_state;
#ifdef CONFIG_X86_64
	int cpu = raw_smp_processor_id();
#endif
	unsigned long fs_base, gs_base;
	u16 fs_sel, gs_sel;
	int i;

<<<<<<< HEAD
=======
	vmx->req_immediate_exit = false;

>>>>>>> 8e6fbfc0
	if (vmx->loaded_cpu_state)
		return;

	vmx->loaded_cpu_state = vmx->loaded_vmcs;
<<<<<<< HEAD
=======
	host_state = &vmx->loaded_cpu_state->host_state;
>>>>>>> 8e6fbfc0

	/*
	 * Set host fs and gs selectors.  Unfortunately, 22.2.3 does not
	 * allow segment selectors with cpl > 0 or ti == 1.
	 */
	host_state->ldt_sel = kvm_read_ldt();

#ifdef CONFIG_X86_64
	savesegment(ds, host_state->ds_sel);
	savesegment(es, host_state->es_sel);

	gs_base = cpu_kernelmode_gs_base(cpu);
	if (likely(is_64bit_mm(current->mm))) {
		save_fsgs_for_kvm();
		fs_sel = current->thread.fsindex;
		gs_sel = current->thread.gsindex;
		fs_base = current->thread.fsbase;
		vmx->msr_host_kernel_gs_base = current->thread.gsbase;
	} else {
		savesegment(fs, fs_sel);
		savesegment(gs, gs_sel);
		fs_base = read_msr(MSR_FS_BASE);
		vmx->msr_host_kernel_gs_base = read_msr(MSR_KERNEL_GS_BASE);
	}

	wrmsrl(MSR_KERNEL_GS_BASE, vmx->msr_guest_kernel_gs_base);
#else
	savesegment(fs, fs_sel);
	savesegment(gs, gs_sel);
	fs_base = segment_base(fs_sel);
	gs_base = segment_base(gs_sel);
#endif

	if (unlikely(fs_sel != host_state->fs_sel)) {
		if (!(fs_sel & 7))
			vmcs_write16(HOST_FS_SELECTOR, fs_sel);
		else
			vmcs_write16(HOST_FS_SELECTOR, 0);
		host_state->fs_sel = fs_sel;
	}
	if (unlikely(gs_sel != host_state->gs_sel)) {
		if (!(gs_sel & 7))
			vmcs_write16(HOST_GS_SELECTOR, gs_sel);
		else
			vmcs_write16(HOST_GS_SELECTOR, 0);
		host_state->gs_sel = gs_sel;
	}
	if (unlikely(fs_base != host_state->fs_base)) {
		vmcs_writel(HOST_FS_BASE, fs_base);
		host_state->fs_base = fs_base;
	}
	if (unlikely(gs_base != host_state->gs_base)) {
		vmcs_writel(HOST_GS_BASE, gs_base);
		host_state->gs_base = gs_base;
	}

	for (i = 0; i < vmx->save_nmsrs; ++i)
		kvm_set_shared_msr(vmx->guest_msrs[i].index,
				   vmx->guest_msrs[i].data,
				   vmx->guest_msrs[i].mask);
}

static void vmx_prepare_switch_to_host(struct vcpu_vmx *vmx)
{
<<<<<<< HEAD
=======
	struct vmcs_host_state *host_state;

>>>>>>> 8e6fbfc0
	if (!vmx->loaded_cpu_state)
		return;

	WARN_ON_ONCE(vmx->loaded_cpu_state != vmx->loaded_vmcs);
<<<<<<< HEAD
=======
	host_state = &vmx->loaded_cpu_state->host_state;
>>>>>>> 8e6fbfc0

	++vmx->vcpu.stat.host_state_reload;
	vmx->loaded_cpu_state = NULL;

#ifdef CONFIG_X86_64
	rdmsrl(MSR_KERNEL_GS_BASE, vmx->msr_guest_kernel_gs_base);
#endif
	if (host_state->ldt_sel || (host_state->gs_sel & 7)) {
		kvm_load_ldt(host_state->ldt_sel);
#ifdef CONFIG_X86_64
		load_gs_index(host_state->gs_sel);
#else
		loadsegment(gs, host_state->gs_sel);
#endif
	}
	if (host_state->fs_sel & 7)
		loadsegment(fs, host_state->fs_sel);
#ifdef CONFIG_X86_64
	if (unlikely(host_state->ds_sel | host_state->es_sel)) {
		loadsegment(ds, host_state->ds_sel);
		loadsegment(es, host_state->es_sel);
	}
#endif
	invalidate_tss_limit();
#ifdef CONFIG_X86_64
	wrmsrl(MSR_KERNEL_GS_BASE, vmx->msr_host_kernel_gs_base);
#endif
	load_fixmap_gdt(raw_smp_processor_id());
}

#ifdef CONFIG_X86_64
static u64 vmx_read_guest_kernel_gs_base(struct vcpu_vmx *vmx)
{
	preempt_disable();
	if (vmx->loaded_cpu_state)
		rdmsrl(MSR_KERNEL_GS_BASE, vmx->msr_guest_kernel_gs_base);
	preempt_enable();
	return vmx->msr_guest_kernel_gs_base;
}

static void vmx_write_guest_kernel_gs_base(struct vcpu_vmx *vmx, u64 data)
{
	preempt_disable();
	if (vmx->loaded_cpu_state)
		wrmsrl(MSR_KERNEL_GS_BASE, data);
	preempt_enable();
	vmx->msr_guest_kernel_gs_base = data;
}
#endif

static void vmx_vcpu_pi_load(struct kvm_vcpu *vcpu, int cpu)
{
	struct pi_desc *pi_desc = vcpu_to_pi_desc(vcpu);
	struct pi_desc old, new;
	unsigned int dest;

	/*
	 * In case of hot-plug or hot-unplug, we may have to undo
	 * vmx_vcpu_pi_put even if there is no assigned device.  And we
	 * always keep PI.NDST up to date for simplicity: it makes the
	 * code easier, and CPU migration is not a fast path.
	 */
	if (!pi_test_sn(pi_desc) && vcpu->cpu == cpu)
		return;

	/*
	 * First handle the simple case where no cmpxchg is necessary; just
	 * allow posting non-urgent interrupts.
	 *
	 * If the 'nv' field is POSTED_INTR_WAKEUP_VECTOR, do not change
	 * PI.NDST: pi_post_block will do it for us and the wakeup_handler
	 * expects the VCPU to be on the blocked_vcpu_list that matches
	 * PI.NDST.
	 */
	if (pi_desc->nv == POSTED_INTR_WAKEUP_VECTOR ||
	    vcpu->cpu == cpu) {
		pi_clear_sn(pi_desc);
		return;
	}

	/* The full case.  */
	do {
		old.control = new.control = pi_desc->control;

		dest = cpu_physical_id(cpu);

		if (x2apic_enabled())
			new.ndst = dest;
		else
			new.ndst = (dest << 8) & 0xFF00;

		new.sn = 0;
	} while (cmpxchg64(&pi_desc->control, old.control,
			   new.control) != old.control);
}

static void decache_tsc_multiplier(struct vcpu_vmx *vmx)
{
	vmx->current_tsc_ratio = vmx->vcpu.arch.tsc_scaling_ratio;
	vmcs_write64(TSC_MULTIPLIER, vmx->current_tsc_ratio);
}

/*
 * Switches to specified vcpu, until a matching vcpu_put(), but assumes
 * vcpu mutex is already taken.
 */
static void vmx_vcpu_load(struct kvm_vcpu *vcpu, int cpu)
{
	struct vcpu_vmx *vmx = to_vmx(vcpu);
	bool already_loaded = vmx->loaded_vmcs->cpu == cpu;

	if (!already_loaded) {
		loaded_vmcs_clear(vmx->loaded_vmcs);
		local_irq_disable();
		crash_disable_local_vmclear(cpu);

		/*
		 * Read loaded_vmcs->cpu should be before fetching
		 * loaded_vmcs->loaded_vmcss_on_cpu_link.
		 * See the comments in __loaded_vmcs_clear().
		 */
		smp_rmb();

		list_add(&vmx->loaded_vmcs->loaded_vmcss_on_cpu_link,
			 &per_cpu(loaded_vmcss_on_cpu, cpu));
		crash_enable_local_vmclear(cpu);
		local_irq_enable();
	}

	if (per_cpu(current_vmcs, cpu) != vmx->loaded_vmcs->vmcs) {
		per_cpu(current_vmcs, cpu) = vmx->loaded_vmcs->vmcs;
		vmcs_load(vmx->loaded_vmcs->vmcs);
		indirect_branch_prediction_barrier();
	}

	if (!already_loaded) {
		void *gdt = get_current_gdt_ro();
		unsigned long sysenter_esp;

		kvm_make_request(KVM_REQ_TLB_FLUSH, vcpu);

		/*
		 * Linux uses per-cpu TSS and GDT, so set these when switching
		 * processors.  See 22.2.4.
		 */
		vmcs_writel(HOST_TR_BASE,
			    (unsigned long)&get_cpu_entry_area(cpu)->tss.x86_tss);
		vmcs_writel(HOST_GDTR_BASE, (unsigned long)gdt);   /* 22.2.4 */

		/*
		 * VM exits change the host TR limit to 0x67 after a VM
		 * exit.  This is okay, since 0x67 covers everything except
		 * the IO bitmap and have have code to handle the IO bitmap
		 * being lost after a VM exit.
		 */
		BUILD_BUG_ON(IO_BITMAP_OFFSET - 1 != 0x67);

		rdmsrl(MSR_IA32_SYSENTER_ESP, sysenter_esp);
		vmcs_writel(HOST_IA32_SYSENTER_ESP, sysenter_esp); /* 22.2.3 */

		vmx->loaded_vmcs->cpu = cpu;
	}

	/* Setup TSC multiplier */
	if (kvm_has_tsc_control &&
	    vmx->current_tsc_ratio != vcpu->arch.tsc_scaling_ratio)
		decache_tsc_multiplier(vmx);

	vmx_vcpu_pi_load(vcpu, cpu);
	vmx->host_pkru = read_pkru();
	vmx->host_debugctlmsr = get_debugctlmsr();
}

static void vmx_vcpu_pi_put(struct kvm_vcpu *vcpu)
{
	struct pi_desc *pi_desc = vcpu_to_pi_desc(vcpu);

	if (!kvm_arch_has_assigned_device(vcpu->kvm) ||
		!irq_remapping_cap(IRQ_POSTING_CAP)  ||
		!kvm_vcpu_apicv_active(vcpu))
		return;

	/* Set SN when the vCPU is preempted */
	if (vcpu->preempted)
		pi_set_sn(pi_desc);
}

static void vmx_vcpu_put(struct kvm_vcpu *vcpu)
{
	vmx_vcpu_pi_put(vcpu);

	vmx_prepare_switch_to_host(to_vmx(vcpu));
}

static bool emulation_required(struct kvm_vcpu *vcpu)
{
	return emulate_invalid_guest_state && !guest_state_valid(vcpu);
}

static void vmx_decache_cr0_guest_bits(struct kvm_vcpu *vcpu);

/*
 * Return the cr0 value that a nested guest would read. This is a combination
 * of the real cr0 used to run the guest (guest_cr0), and the bits shadowed by
 * its hypervisor (cr0_read_shadow).
 */
static inline unsigned long nested_read_cr0(struct vmcs12 *fields)
{
	return (fields->guest_cr0 & ~fields->cr0_guest_host_mask) |
		(fields->cr0_read_shadow & fields->cr0_guest_host_mask);
}
static inline unsigned long nested_read_cr4(struct vmcs12 *fields)
{
	return (fields->guest_cr4 & ~fields->cr4_guest_host_mask) |
		(fields->cr4_read_shadow & fields->cr4_guest_host_mask);
}

static unsigned long vmx_get_rflags(struct kvm_vcpu *vcpu)
{
	unsigned long rflags, save_rflags;

	if (!test_bit(VCPU_EXREG_RFLAGS, (ulong *)&vcpu->arch.regs_avail)) {
		__set_bit(VCPU_EXREG_RFLAGS, (ulong *)&vcpu->arch.regs_avail);
		rflags = vmcs_readl(GUEST_RFLAGS);
		if (to_vmx(vcpu)->rmode.vm86_active) {
			rflags &= RMODE_GUEST_OWNED_EFLAGS_BITS;
			save_rflags = to_vmx(vcpu)->rmode.save_rflags;
			rflags |= save_rflags & ~RMODE_GUEST_OWNED_EFLAGS_BITS;
		}
		to_vmx(vcpu)->rflags = rflags;
	}
	return to_vmx(vcpu)->rflags;
}

static void vmx_set_rflags(struct kvm_vcpu *vcpu, unsigned long rflags)
{
	unsigned long old_rflags = vmx_get_rflags(vcpu);

	__set_bit(VCPU_EXREG_RFLAGS, (ulong *)&vcpu->arch.regs_avail);
	to_vmx(vcpu)->rflags = rflags;
	if (to_vmx(vcpu)->rmode.vm86_active) {
		to_vmx(vcpu)->rmode.save_rflags = rflags;
		rflags |= X86_EFLAGS_IOPL | X86_EFLAGS_VM;
	}
	vmcs_writel(GUEST_RFLAGS, rflags);

	if ((old_rflags ^ to_vmx(vcpu)->rflags) & X86_EFLAGS_VM)
		to_vmx(vcpu)->emulation_required = emulation_required(vcpu);
}

static u32 vmx_get_interrupt_shadow(struct kvm_vcpu *vcpu)
{
	u32 interruptibility = vmcs_read32(GUEST_INTERRUPTIBILITY_INFO);
	int ret = 0;

	if (interruptibility & GUEST_INTR_STATE_STI)
		ret |= KVM_X86_SHADOW_INT_STI;
	if (interruptibility & GUEST_INTR_STATE_MOV_SS)
		ret |= KVM_X86_SHADOW_INT_MOV_SS;

	return ret;
}

static void vmx_set_interrupt_shadow(struct kvm_vcpu *vcpu, int mask)
{
	u32 interruptibility_old = vmcs_read32(GUEST_INTERRUPTIBILITY_INFO);
	u32 interruptibility = interruptibility_old;

	interruptibility &= ~(GUEST_INTR_STATE_STI | GUEST_INTR_STATE_MOV_SS);

	if (mask & KVM_X86_SHADOW_INT_MOV_SS)
		interruptibility |= GUEST_INTR_STATE_MOV_SS;
	else if (mask & KVM_X86_SHADOW_INT_STI)
		interruptibility |= GUEST_INTR_STATE_STI;

	if ((interruptibility != interruptibility_old))
		vmcs_write32(GUEST_INTERRUPTIBILITY_INFO, interruptibility);
}

static void skip_emulated_instruction(struct kvm_vcpu *vcpu)
{
	unsigned long rip;

	rip = kvm_rip_read(vcpu);
	rip += vmcs_read32(VM_EXIT_INSTRUCTION_LEN);
	kvm_rip_write(vcpu, rip);

	/* skipping an emulated instruction also counts */
	vmx_set_interrupt_shadow(vcpu, 0);
}

static void nested_vmx_inject_exception_vmexit(struct kvm_vcpu *vcpu,
					       unsigned long exit_qual)
{
	struct vmcs12 *vmcs12 = get_vmcs12(vcpu);
	unsigned int nr = vcpu->arch.exception.nr;
	u32 intr_info = nr | INTR_INFO_VALID_MASK;

	if (vcpu->arch.exception.has_error_code) {
		vmcs12->vm_exit_intr_error_code = vcpu->arch.exception.error_code;
		intr_info |= INTR_INFO_DELIVER_CODE_MASK;
	}

	if (kvm_exception_is_soft(nr))
		intr_info |= INTR_TYPE_SOFT_EXCEPTION;
	else
		intr_info |= INTR_TYPE_HARD_EXCEPTION;

	if (!(vmcs12->idt_vectoring_info_field & VECTORING_INFO_VALID_MASK) &&
	    vmx_get_nmi_mask(vcpu))
		intr_info |= INTR_INFO_UNBLOCK_NMI;

	nested_vmx_vmexit(vcpu, EXIT_REASON_EXCEPTION_NMI, intr_info, exit_qual);
}

/*
 * KVM wants to inject page-faults which it got to the guest. This function
 * checks whether in a nested guest, we need to inject them to L1 or L2.
 */
static int nested_vmx_check_exception(struct kvm_vcpu *vcpu, unsigned long *exit_qual)
{
	struct vmcs12 *vmcs12 = get_vmcs12(vcpu);
	unsigned int nr = vcpu->arch.exception.nr;

	if (nr == PF_VECTOR) {
		if (vcpu->arch.exception.nested_apf) {
			*exit_qual = vcpu->arch.apf.nested_apf_token;
			return 1;
		}
		/*
		 * FIXME: we must not write CR2 when L1 intercepts an L2 #PF exception.
		 * The fix is to add the ancillary datum (CR2 or DR6) to structs
		 * kvm_queued_exception and kvm_vcpu_events, so that CR2 and DR6
		 * can be written only when inject_pending_event runs.  This should be
		 * conditional on a new capability---if the capability is disabled,
		 * kvm_multiple_exception would write the ancillary information to
		 * CR2 or DR6, for backwards ABI-compatibility.
		 */
		if (nested_vmx_is_page_fault_vmexit(vmcs12,
						    vcpu->arch.exception.error_code)) {
			*exit_qual = vcpu->arch.cr2;
			return 1;
		}
	} else {
		if (vmcs12->exception_bitmap & (1u << nr)) {
			if (nr == DB_VECTOR)
				*exit_qual = vcpu->arch.dr6;
			else
				*exit_qual = 0;
			return 1;
		}
	}

	return 0;
}

static void vmx_clear_hlt(struct kvm_vcpu *vcpu)
{
	/*
	 * Ensure that we clear the HLT state in the VMCS.  We don't need to
	 * explicitly skip the instruction because if the HLT state is set,
	 * then the instruction is already executing and RIP has already been
	 * advanced.
	 */
	if (kvm_hlt_in_guest(vcpu->kvm) &&
			vmcs_read32(GUEST_ACTIVITY_STATE) == GUEST_ACTIVITY_HLT)
		vmcs_write32(GUEST_ACTIVITY_STATE, GUEST_ACTIVITY_ACTIVE);
}

static void vmx_queue_exception(struct kvm_vcpu *vcpu)
{
	struct vcpu_vmx *vmx = to_vmx(vcpu);
	unsigned nr = vcpu->arch.exception.nr;
	bool has_error_code = vcpu->arch.exception.has_error_code;
	u32 error_code = vcpu->arch.exception.error_code;
	u32 intr_info = nr | INTR_INFO_VALID_MASK;

	if (has_error_code) {
		vmcs_write32(VM_ENTRY_EXCEPTION_ERROR_CODE, error_code);
		intr_info |= INTR_INFO_DELIVER_CODE_MASK;
	}

	if (vmx->rmode.vm86_active) {
		int inc_eip = 0;
		if (kvm_exception_is_soft(nr))
			inc_eip = vcpu->arch.event_exit_inst_len;
		if (kvm_inject_realmode_interrupt(vcpu, nr, inc_eip) != EMULATE_DONE)
			kvm_make_request(KVM_REQ_TRIPLE_FAULT, vcpu);
		return;
	}

	WARN_ON_ONCE(vmx->emulation_required);

	if (kvm_exception_is_soft(nr)) {
		vmcs_write32(VM_ENTRY_INSTRUCTION_LEN,
			     vmx->vcpu.arch.event_exit_inst_len);
		intr_info |= INTR_TYPE_SOFT_EXCEPTION;
	} else
		intr_info |= INTR_TYPE_HARD_EXCEPTION;

	vmcs_write32(VM_ENTRY_INTR_INFO_FIELD, intr_info);

	vmx_clear_hlt(vcpu);
}

static bool vmx_rdtscp_supported(void)
{
	return cpu_has_vmx_rdtscp();
}

static bool vmx_invpcid_supported(void)
{
	return cpu_has_vmx_invpcid();
}

/*
 * Swap MSR entry in host/guest MSR entry array.
 */
static void move_msr_up(struct vcpu_vmx *vmx, int from, int to)
{
	struct shared_msr_entry tmp;

	tmp = vmx->guest_msrs[to];
	vmx->guest_msrs[to] = vmx->guest_msrs[from];
	vmx->guest_msrs[from] = tmp;
}

/*
 * Set up the vmcs to automatically save and restore system
 * msrs.  Don't touch the 64-bit msrs if the guest is in legacy
 * mode, as fiddling with msrs is very expensive.
 */
static void setup_msrs(struct vcpu_vmx *vmx)
{
	int save_nmsrs, index;

	save_nmsrs = 0;
#ifdef CONFIG_X86_64
	if (is_long_mode(&vmx->vcpu)) {
		index = __find_msr_index(vmx, MSR_SYSCALL_MASK);
		if (index >= 0)
			move_msr_up(vmx, index, save_nmsrs++);
		index = __find_msr_index(vmx, MSR_LSTAR);
		if (index >= 0)
			move_msr_up(vmx, index, save_nmsrs++);
		index = __find_msr_index(vmx, MSR_CSTAR);
		if (index >= 0)
			move_msr_up(vmx, index, save_nmsrs++);
		index = __find_msr_index(vmx, MSR_TSC_AUX);
		if (index >= 0 && guest_cpuid_has(&vmx->vcpu, X86_FEATURE_RDTSCP))
			move_msr_up(vmx, index, save_nmsrs++);
		/*
		 * MSR_STAR is only needed on long mode guests, and only
		 * if efer.sce is enabled.
		 */
		index = __find_msr_index(vmx, MSR_STAR);
		if ((index >= 0) && (vmx->vcpu.arch.efer & EFER_SCE))
			move_msr_up(vmx, index, save_nmsrs++);
	}
#endif
	index = __find_msr_index(vmx, MSR_EFER);
	if (index >= 0 && update_transition_efer(vmx, index))
		move_msr_up(vmx, index, save_nmsrs++);

	vmx->save_nmsrs = save_nmsrs;

	if (cpu_has_vmx_msr_bitmap())
		vmx_update_msr_bitmap(&vmx->vcpu);
}

static u64 vmx_read_l1_tsc_offset(struct kvm_vcpu *vcpu)
{
	struct vmcs12 *vmcs12 = get_vmcs12(vcpu);

	if (is_guest_mode(vcpu) &&
	    (vmcs12->cpu_based_vm_exec_control & CPU_BASED_USE_TSC_OFFSETING))
		return vcpu->arch.tsc_offset - vmcs12->tsc_offset;

	return vcpu->arch.tsc_offset;
}

/*
 * writes 'offset' into guest's timestamp counter offset register
 */
static void vmx_write_tsc_offset(struct kvm_vcpu *vcpu, u64 offset)
{
	if (is_guest_mode(vcpu)) {
		/*
		 * We're here if L1 chose not to trap WRMSR to TSC. According
		 * to the spec, this should set L1's TSC; The offset that L1
		 * set for L2 remains unchanged, and still needs to be added
		 * to the newly set TSC to get L2's TSC.
		 */
		struct vmcs12 *vmcs12;
		/* recalculate vmcs02.TSC_OFFSET: */
		vmcs12 = get_vmcs12(vcpu);
		vmcs_write64(TSC_OFFSET, offset +
			(nested_cpu_has(vmcs12, CPU_BASED_USE_TSC_OFFSETING) ?
			 vmcs12->tsc_offset : 0));
	} else {
		trace_kvm_write_tsc_offset(vcpu->vcpu_id,
					   vmcs_read64(TSC_OFFSET), offset);
		vmcs_write64(TSC_OFFSET, offset);
	}
}

/*
 * nested_vmx_allowed() checks whether a guest should be allowed to use VMX
 * instructions and MSRs (i.e., nested VMX). Nested VMX is disabled for
 * all guests if the "nested" module option is off, and can also be disabled
 * for a single guest by disabling its VMX cpuid bit.
 */
static inline bool nested_vmx_allowed(struct kvm_vcpu *vcpu)
{
	return nested && guest_cpuid_has(vcpu, X86_FEATURE_VMX);
}

/*
 * nested_vmx_setup_ctls_msrs() sets up variables containing the values to be
 * returned for the various VMX controls MSRs when nested VMX is enabled.
 * The same values should also be used to verify that vmcs12 control fields are
 * valid during nested entry from L1 to L2.
 * Each of these control msrs has a low and high 32-bit half: A low bit is on
 * if the corresponding bit in the (32-bit) control field *must* be on, and a
 * bit in the high half is on if the corresponding bit in the control field
 * may be on. See also vmx_control_verify().
 */
static void nested_vmx_setup_ctls_msrs(struct nested_vmx_msrs *msrs, bool apicv)
{
	if (!nested) {
		memset(msrs, 0, sizeof(*msrs));
		return;
	}

	/*
	 * Note that as a general rule, the high half of the MSRs (bits in
	 * the control fields which may be 1) should be initialized by the
	 * intersection of the underlying hardware's MSR (i.e., features which
	 * can be supported) and the list of features we want to expose -
	 * because they are known to be properly supported in our code.
	 * Also, usually, the low half of the MSRs (bits which must be 1) can
	 * be set to 0, meaning that L1 may turn off any of these bits. The
	 * reason is that if one of these bits is necessary, it will appear
	 * in vmcs01 and prepare_vmcs02, when it bitwise-or's the control
	 * fields of vmcs01 and vmcs02, will turn these bits off - and
	 * nested_vmx_exit_reflected() will not pass related exits to L1.
	 * These rules have exceptions below.
	 */

	/* pin-based controls */
	rdmsr(MSR_IA32_VMX_PINBASED_CTLS,
		msrs->pinbased_ctls_low,
		msrs->pinbased_ctls_high);
	msrs->pinbased_ctls_low |=
		PIN_BASED_ALWAYSON_WITHOUT_TRUE_MSR;
	msrs->pinbased_ctls_high &=
		PIN_BASED_EXT_INTR_MASK |
		PIN_BASED_NMI_EXITING |
		PIN_BASED_VIRTUAL_NMIS |
		(apicv ? PIN_BASED_POSTED_INTR : 0);
	msrs->pinbased_ctls_high |=
		PIN_BASED_ALWAYSON_WITHOUT_TRUE_MSR |
		PIN_BASED_VMX_PREEMPTION_TIMER;

	/* exit controls */
	rdmsr(MSR_IA32_VMX_EXIT_CTLS,
		msrs->exit_ctls_low,
		msrs->exit_ctls_high);
	msrs->exit_ctls_low =
		VM_EXIT_ALWAYSON_WITHOUT_TRUE_MSR;

	msrs->exit_ctls_high &=
#ifdef CONFIG_X86_64
		VM_EXIT_HOST_ADDR_SPACE_SIZE |
#endif
		VM_EXIT_LOAD_IA32_PAT | VM_EXIT_SAVE_IA32_PAT;
	msrs->exit_ctls_high |=
		VM_EXIT_ALWAYSON_WITHOUT_TRUE_MSR |
		VM_EXIT_LOAD_IA32_EFER | VM_EXIT_SAVE_IA32_EFER |
		VM_EXIT_SAVE_VMX_PREEMPTION_TIMER | VM_EXIT_ACK_INTR_ON_EXIT;

	/* We support free control of debug control saving. */
	msrs->exit_ctls_low &= ~VM_EXIT_SAVE_DEBUG_CONTROLS;

	/* entry controls */
	rdmsr(MSR_IA32_VMX_ENTRY_CTLS,
		msrs->entry_ctls_low,
		msrs->entry_ctls_high);
	msrs->entry_ctls_low =
		VM_ENTRY_ALWAYSON_WITHOUT_TRUE_MSR;
	msrs->entry_ctls_high &=
#ifdef CONFIG_X86_64
		VM_ENTRY_IA32E_MODE |
#endif
		VM_ENTRY_LOAD_IA32_PAT;
	msrs->entry_ctls_high |=
		(VM_ENTRY_ALWAYSON_WITHOUT_TRUE_MSR | VM_ENTRY_LOAD_IA32_EFER);

	/* We support free control of debug control loading. */
	msrs->entry_ctls_low &= ~VM_ENTRY_LOAD_DEBUG_CONTROLS;

	/* cpu-based controls */
	rdmsr(MSR_IA32_VMX_PROCBASED_CTLS,
		msrs->procbased_ctls_low,
		msrs->procbased_ctls_high);
	msrs->procbased_ctls_low =
		CPU_BASED_ALWAYSON_WITHOUT_TRUE_MSR;
	msrs->procbased_ctls_high &=
		CPU_BASED_VIRTUAL_INTR_PENDING |
		CPU_BASED_VIRTUAL_NMI_PENDING | CPU_BASED_USE_TSC_OFFSETING |
		CPU_BASED_HLT_EXITING | CPU_BASED_INVLPG_EXITING |
		CPU_BASED_MWAIT_EXITING | CPU_BASED_CR3_LOAD_EXITING |
		CPU_BASED_CR3_STORE_EXITING |
#ifdef CONFIG_X86_64
		CPU_BASED_CR8_LOAD_EXITING | CPU_BASED_CR8_STORE_EXITING |
#endif
		CPU_BASED_MOV_DR_EXITING | CPU_BASED_UNCOND_IO_EXITING |
		CPU_BASED_USE_IO_BITMAPS | CPU_BASED_MONITOR_TRAP_FLAG |
		CPU_BASED_MONITOR_EXITING | CPU_BASED_RDPMC_EXITING |
		CPU_BASED_RDTSC_EXITING | CPU_BASED_PAUSE_EXITING |
		CPU_BASED_TPR_SHADOW | CPU_BASED_ACTIVATE_SECONDARY_CONTROLS;
	/*
	 * We can allow some features even when not supported by the
	 * hardware. For example, L1 can specify an MSR bitmap - and we
	 * can use it to avoid exits to L1 - even when L0 runs L2
	 * without MSR bitmaps.
	 */
	msrs->procbased_ctls_high |=
		CPU_BASED_ALWAYSON_WITHOUT_TRUE_MSR |
		CPU_BASED_USE_MSR_BITMAPS;

	/* We support free control of CR3 access interception. */
	msrs->procbased_ctls_low &=
		~(CPU_BASED_CR3_LOAD_EXITING | CPU_BASED_CR3_STORE_EXITING);

	/*
	 * secondary cpu-based controls.  Do not include those that
	 * depend on CPUID bits, they are added later by vmx_cpuid_update.
	 */
	rdmsr(MSR_IA32_VMX_PROCBASED_CTLS2,
		msrs->secondary_ctls_low,
		msrs->secondary_ctls_high);
	msrs->secondary_ctls_low = 0;
	msrs->secondary_ctls_high &=
		SECONDARY_EXEC_DESC |
		SECONDARY_EXEC_VIRTUALIZE_X2APIC_MODE |
		SECONDARY_EXEC_APIC_REGISTER_VIRT |
		SECONDARY_EXEC_VIRTUAL_INTR_DELIVERY |
		SECONDARY_EXEC_WBINVD_EXITING;

	/*
	 * We can emulate "VMCS shadowing," even if the hardware
	 * doesn't support it.
	 */
	msrs->secondary_ctls_high |=
		SECONDARY_EXEC_SHADOW_VMCS;

	if (enable_ept) {
		/* nested EPT: emulate EPT also to L1 */
		msrs->secondary_ctls_high |=
			SECONDARY_EXEC_ENABLE_EPT;
		msrs->ept_caps = VMX_EPT_PAGE_WALK_4_BIT |
			 VMX_EPTP_WB_BIT | VMX_EPT_INVEPT_BIT;
		if (cpu_has_vmx_ept_execute_only())
			msrs->ept_caps |=
				VMX_EPT_EXECUTE_ONLY_BIT;
		msrs->ept_caps &= vmx_capability.ept;
		msrs->ept_caps |= VMX_EPT_EXTENT_GLOBAL_BIT |
			VMX_EPT_EXTENT_CONTEXT_BIT | VMX_EPT_2MB_PAGE_BIT |
			VMX_EPT_1GB_PAGE_BIT;
		if (enable_ept_ad_bits) {
			msrs->secondary_ctls_high |=
				SECONDARY_EXEC_ENABLE_PML;
			msrs->ept_caps |= VMX_EPT_AD_BIT;
		}
	}

	if (cpu_has_vmx_vmfunc()) {
		msrs->secondary_ctls_high |=
			SECONDARY_EXEC_ENABLE_VMFUNC;
		/*
		 * Advertise EPTP switching unconditionally
		 * since we emulate it
		 */
		if (enable_ept)
			msrs->vmfunc_controls =
				VMX_VMFUNC_EPTP_SWITCHING;
	}

	/*
	 * Old versions of KVM use the single-context version without
	 * checking for support, so declare that it is supported even
	 * though it is treated as global context.  The alternative is
	 * not failing the single-context invvpid, and it is worse.
	 */
	if (enable_vpid) {
		msrs->secondary_ctls_high |=
			SECONDARY_EXEC_ENABLE_VPID;
		msrs->vpid_caps = VMX_VPID_INVVPID_BIT |
			VMX_VPID_EXTENT_SUPPORTED_MASK;
	}

	if (enable_unrestricted_guest)
		msrs->secondary_ctls_high |=
			SECONDARY_EXEC_UNRESTRICTED_GUEST;

	if (flexpriority_enabled)
		msrs->secondary_ctls_high |=
			SECONDARY_EXEC_VIRTUALIZE_APIC_ACCESSES;

	/* miscellaneous data */
	rdmsr(MSR_IA32_VMX_MISC,
		msrs->misc_low,
		msrs->misc_high);
	msrs->misc_low &= VMX_MISC_SAVE_EFER_LMA;
	msrs->misc_low |=
		MSR_IA32_VMX_MISC_VMWRITE_SHADOW_RO_FIELDS |
		VMX_MISC_EMULATED_PREEMPTION_TIMER_RATE |
		VMX_MISC_ACTIVITY_HLT;
	msrs->misc_high = 0;

	/*
	 * This MSR reports some information about VMX support. We
	 * should return information about the VMX we emulate for the
	 * guest, and the VMCS structure we give it - not about the
	 * VMX support of the underlying hardware.
	 */
	msrs->basic =
		VMCS12_REVISION |
		VMX_BASIC_TRUE_CTLS |
		((u64)VMCS12_SIZE << VMX_BASIC_VMCS_SIZE_SHIFT) |
		(VMX_BASIC_MEM_TYPE_WB << VMX_BASIC_MEM_TYPE_SHIFT);

	if (cpu_has_vmx_basic_inout())
		msrs->basic |= VMX_BASIC_INOUT;

	/*
	 * These MSRs specify bits which the guest must keep fixed on
	 * while L1 is in VMXON mode (in L1's root mode, or running an L2).
	 * We picked the standard core2 setting.
	 */
#define VMXON_CR0_ALWAYSON     (X86_CR0_PE | X86_CR0_PG | X86_CR0_NE)
#define VMXON_CR4_ALWAYSON     X86_CR4_VMXE
	msrs->cr0_fixed0 = VMXON_CR0_ALWAYSON;
	msrs->cr4_fixed0 = VMXON_CR4_ALWAYSON;

	/* These MSRs specify bits which the guest must keep fixed off. */
	rdmsrl(MSR_IA32_VMX_CR0_FIXED1, msrs->cr0_fixed1);
	rdmsrl(MSR_IA32_VMX_CR4_FIXED1, msrs->cr4_fixed1);

	/* highest index: VMX_PREEMPTION_TIMER_VALUE */
	msrs->vmcs_enum = VMCS12_MAX_FIELD_INDEX << 1;
}

/*
 * if fixed0[i] == 1: val[i] must be 1
 * if fixed1[i] == 0: val[i] must be 0
 */
static inline bool fixed_bits_valid(u64 val, u64 fixed0, u64 fixed1)
{
	return ((val & fixed1) | fixed0) == val;
}

static inline bool vmx_control_verify(u32 control, u32 low, u32 high)
{
	return fixed_bits_valid(control, low, high);
}

static inline u64 vmx_control_msr(u32 low, u32 high)
{
	return low | ((u64)high << 32);
}

static bool is_bitwise_subset(u64 superset, u64 subset, u64 mask)
{
	superset &= mask;
	subset &= mask;

	return (superset | subset) == superset;
}

static int vmx_restore_vmx_basic(struct vcpu_vmx *vmx, u64 data)
{
	const u64 feature_and_reserved =
		/* feature (except bit 48; see below) */
		BIT_ULL(49) | BIT_ULL(54) | BIT_ULL(55) |
		/* reserved */
		BIT_ULL(31) | GENMASK_ULL(47, 45) | GENMASK_ULL(63, 56);
	u64 vmx_basic = vmx->nested.msrs.basic;

	if (!is_bitwise_subset(vmx_basic, data, feature_and_reserved))
		return -EINVAL;

	/*
	 * KVM does not emulate a version of VMX that constrains physical
	 * addresses of VMX structures (e.g. VMCS) to 32-bits.
	 */
	if (data & BIT_ULL(48))
		return -EINVAL;

	if (vmx_basic_vmcs_revision_id(vmx_basic) !=
	    vmx_basic_vmcs_revision_id(data))
		return -EINVAL;

	if (vmx_basic_vmcs_size(vmx_basic) > vmx_basic_vmcs_size(data))
		return -EINVAL;

	vmx->nested.msrs.basic = data;
	return 0;
}

static int
vmx_restore_control_msr(struct vcpu_vmx *vmx, u32 msr_index, u64 data)
{
	u64 supported;
	u32 *lowp, *highp;

	switch (msr_index) {
	case MSR_IA32_VMX_TRUE_PINBASED_CTLS:
		lowp = &vmx->nested.msrs.pinbased_ctls_low;
		highp = &vmx->nested.msrs.pinbased_ctls_high;
		break;
	case MSR_IA32_VMX_TRUE_PROCBASED_CTLS:
		lowp = &vmx->nested.msrs.procbased_ctls_low;
		highp = &vmx->nested.msrs.procbased_ctls_high;
		break;
	case MSR_IA32_VMX_TRUE_EXIT_CTLS:
		lowp = &vmx->nested.msrs.exit_ctls_low;
		highp = &vmx->nested.msrs.exit_ctls_high;
		break;
	case MSR_IA32_VMX_TRUE_ENTRY_CTLS:
		lowp = &vmx->nested.msrs.entry_ctls_low;
		highp = &vmx->nested.msrs.entry_ctls_high;
		break;
	case MSR_IA32_VMX_PROCBASED_CTLS2:
		lowp = &vmx->nested.msrs.secondary_ctls_low;
		highp = &vmx->nested.msrs.secondary_ctls_high;
		break;
	default:
		BUG();
	}

	supported = vmx_control_msr(*lowp, *highp);

	/* Check must-be-1 bits are still 1. */
	if (!is_bitwise_subset(data, supported, GENMASK_ULL(31, 0)))
		return -EINVAL;

	/* Check must-be-0 bits are still 0. */
	if (!is_bitwise_subset(supported, data, GENMASK_ULL(63, 32)))
		return -EINVAL;

	*lowp = data;
	*highp = data >> 32;
	return 0;
}

static int vmx_restore_vmx_misc(struct vcpu_vmx *vmx, u64 data)
{
	const u64 feature_and_reserved_bits =
		/* feature */
		BIT_ULL(5) | GENMASK_ULL(8, 6) | BIT_ULL(14) | BIT_ULL(15) |
		BIT_ULL(28) | BIT_ULL(29) | BIT_ULL(30) |
		/* reserved */
		GENMASK_ULL(13, 9) | BIT_ULL(31);
	u64 vmx_misc;

	vmx_misc = vmx_control_msr(vmx->nested.msrs.misc_low,
				   vmx->nested.msrs.misc_high);

	if (!is_bitwise_subset(vmx_misc, data, feature_and_reserved_bits))
		return -EINVAL;

	if ((vmx->nested.msrs.pinbased_ctls_high &
	     PIN_BASED_VMX_PREEMPTION_TIMER) &&
	    vmx_misc_preemption_timer_rate(data) !=
	    vmx_misc_preemption_timer_rate(vmx_misc))
		return -EINVAL;

	if (vmx_misc_cr3_count(data) > vmx_misc_cr3_count(vmx_misc))
		return -EINVAL;

	if (vmx_misc_max_msr(data) > vmx_misc_max_msr(vmx_misc))
		return -EINVAL;

	if (vmx_misc_mseg_revid(data) != vmx_misc_mseg_revid(vmx_misc))
		return -EINVAL;

	vmx->nested.msrs.misc_low = data;
	vmx->nested.msrs.misc_high = data >> 32;

	/*
	 * If L1 has read-only VM-exit information fields, use the
	 * less permissive vmx_vmwrite_bitmap to specify write
	 * permissions for the shadow VMCS.
	 */
	if (enable_shadow_vmcs && !nested_cpu_has_vmwrite_any_field(&vmx->vcpu))
		vmcs_write64(VMWRITE_BITMAP, __pa(vmx_vmwrite_bitmap));

	return 0;
}

static int vmx_restore_vmx_ept_vpid_cap(struct vcpu_vmx *vmx, u64 data)
{
	u64 vmx_ept_vpid_cap;

	vmx_ept_vpid_cap = vmx_control_msr(vmx->nested.msrs.ept_caps,
					   vmx->nested.msrs.vpid_caps);

	/* Every bit is either reserved or a feature bit. */
	if (!is_bitwise_subset(vmx_ept_vpid_cap, data, -1ULL))
		return -EINVAL;

	vmx->nested.msrs.ept_caps = data;
	vmx->nested.msrs.vpid_caps = data >> 32;
	return 0;
}

static int vmx_restore_fixed0_msr(struct vcpu_vmx *vmx, u32 msr_index, u64 data)
{
	u64 *msr;

	switch (msr_index) {
	case MSR_IA32_VMX_CR0_FIXED0:
		msr = &vmx->nested.msrs.cr0_fixed0;
		break;
	case MSR_IA32_VMX_CR4_FIXED0:
		msr = &vmx->nested.msrs.cr4_fixed0;
		break;
	default:
		BUG();
	}

	/*
	 * 1 bits (which indicates bits which "must-be-1" during VMX operation)
	 * must be 1 in the restored value.
	 */
	if (!is_bitwise_subset(data, *msr, -1ULL))
		return -EINVAL;

	*msr = data;
	return 0;
}

/*
 * Called when userspace is restoring VMX MSRs.
 *
 * Returns 0 on success, non-0 otherwise.
 */
static int vmx_set_vmx_msr(struct kvm_vcpu *vcpu, u32 msr_index, u64 data)
{
	struct vcpu_vmx *vmx = to_vmx(vcpu);

	/*
	 * Don't allow changes to the VMX capability MSRs while the vCPU
	 * is in VMX operation.
	 */
	if (vmx->nested.vmxon)
		return -EBUSY;

	switch (msr_index) {
	case MSR_IA32_VMX_BASIC:
		return vmx_restore_vmx_basic(vmx, data);
	case MSR_IA32_VMX_PINBASED_CTLS:
	case MSR_IA32_VMX_PROCBASED_CTLS:
	case MSR_IA32_VMX_EXIT_CTLS:
	case MSR_IA32_VMX_ENTRY_CTLS:
		/*
		 * The "non-true" VMX capability MSRs are generated from the
		 * "true" MSRs, so we do not support restoring them directly.
		 *
		 * If userspace wants to emulate VMX_BASIC[55]=0, userspace
		 * should restore the "true" MSRs with the must-be-1 bits
		 * set according to the SDM Vol 3. A.2 "RESERVED CONTROLS AND
		 * DEFAULT SETTINGS".
		 */
		return -EINVAL;
	case MSR_IA32_VMX_TRUE_PINBASED_CTLS:
	case MSR_IA32_VMX_TRUE_PROCBASED_CTLS:
	case MSR_IA32_VMX_TRUE_EXIT_CTLS:
	case MSR_IA32_VMX_TRUE_ENTRY_CTLS:
	case MSR_IA32_VMX_PROCBASED_CTLS2:
		return vmx_restore_control_msr(vmx, msr_index, data);
	case MSR_IA32_VMX_MISC:
		return vmx_restore_vmx_misc(vmx, data);
	case MSR_IA32_VMX_CR0_FIXED0:
	case MSR_IA32_VMX_CR4_FIXED0:
		return vmx_restore_fixed0_msr(vmx, msr_index, data);
	case MSR_IA32_VMX_CR0_FIXED1:
	case MSR_IA32_VMX_CR4_FIXED1:
		/*
		 * These MSRs are generated based on the vCPU's CPUID, so we
		 * do not support restoring them directly.
		 */
		return -EINVAL;
	case MSR_IA32_VMX_EPT_VPID_CAP:
		return vmx_restore_vmx_ept_vpid_cap(vmx, data);
	case MSR_IA32_VMX_VMCS_ENUM:
		vmx->nested.msrs.vmcs_enum = data;
		return 0;
	default:
		/*
		 * The rest of the VMX capability MSRs do not support restore.
		 */
		return -EINVAL;
	}
}

/* Returns 0 on success, non-0 otherwise. */
static int vmx_get_vmx_msr(struct nested_vmx_msrs *msrs, u32 msr_index, u64 *pdata)
{
	switch (msr_index) {
	case MSR_IA32_VMX_BASIC:
		*pdata = msrs->basic;
		break;
	case MSR_IA32_VMX_TRUE_PINBASED_CTLS:
	case MSR_IA32_VMX_PINBASED_CTLS:
		*pdata = vmx_control_msr(
			msrs->pinbased_ctls_low,
			msrs->pinbased_ctls_high);
		if (msr_index == MSR_IA32_VMX_PINBASED_CTLS)
			*pdata |= PIN_BASED_ALWAYSON_WITHOUT_TRUE_MSR;
		break;
	case MSR_IA32_VMX_TRUE_PROCBASED_CTLS:
	case MSR_IA32_VMX_PROCBASED_CTLS:
		*pdata = vmx_control_msr(
			msrs->procbased_ctls_low,
			msrs->procbased_ctls_high);
		if (msr_index == MSR_IA32_VMX_PROCBASED_CTLS)
			*pdata |= CPU_BASED_ALWAYSON_WITHOUT_TRUE_MSR;
		break;
	case MSR_IA32_VMX_TRUE_EXIT_CTLS:
	case MSR_IA32_VMX_EXIT_CTLS:
		*pdata = vmx_control_msr(
			msrs->exit_ctls_low,
			msrs->exit_ctls_high);
		if (msr_index == MSR_IA32_VMX_EXIT_CTLS)
			*pdata |= VM_EXIT_ALWAYSON_WITHOUT_TRUE_MSR;
		break;
	case MSR_IA32_VMX_TRUE_ENTRY_CTLS:
	case MSR_IA32_VMX_ENTRY_CTLS:
		*pdata = vmx_control_msr(
			msrs->entry_ctls_low,
			msrs->entry_ctls_high);
		if (msr_index == MSR_IA32_VMX_ENTRY_CTLS)
			*pdata |= VM_ENTRY_ALWAYSON_WITHOUT_TRUE_MSR;
		break;
	case MSR_IA32_VMX_MISC:
		*pdata = vmx_control_msr(
			msrs->misc_low,
			msrs->misc_high);
		break;
	case MSR_IA32_VMX_CR0_FIXED0:
		*pdata = msrs->cr0_fixed0;
		break;
	case MSR_IA32_VMX_CR0_FIXED1:
		*pdata = msrs->cr0_fixed1;
		break;
	case MSR_IA32_VMX_CR4_FIXED0:
		*pdata = msrs->cr4_fixed0;
		break;
	case MSR_IA32_VMX_CR4_FIXED1:
		*pdata = msrs->cr4_fixed1;
		break;
	case MSR_IA32_VMX_VMCS_ENUM:
		*pdata = msrs->vmcs_enum;
		break;
	case MSR_IA32_VMX_PROCBASED_CTLS2:
		*pdata = vmx_control_msr(
			msrs->secondary_ctls_low,
			msrs->secondary_ctls_high);
		break;
	case MSR_IA32_VMX_EPT_VPID_CAP:
		*pdata = msrs->ept_caps |
			((u64)msrs->vpid_caps << 32);
		break;
	case MSR_IA32_VMX_VMFUNC:
		*pdata = msrs->vmfunc_controls;
		break;
	default:
		return 1;
	}

	return 0;
}

static inline bool vmx_feature_control_msr_valid(struct kvm_vcpu *vcpu,
						 uint64_t val)
{
	uint64_t valid_bits = to_vmx(vcpu)->msr_ia32_feature_control_valid_bits;

	return !(val & ~valid_bits);
}

static int vmx_get_msr_feature(struct kvm_msr_entry *msr)
{
	switch (msr->index) {
	case MSR_IA32_VMX_BASIC ... MSR_IA32_VMX_VMFUNC:
		if (!nested)
			return 1;
		return vmx_get_vmx_msr(&vmcs_config.nested, msr->index, &msr->data);
	default:
		return 1;
	}

	return 0;
}

/*
 * Reads an msr value (of 'msr_index') into 'pdata'.
 * Returns 0 on success, non-0 otherwise.
 * Assumes vcpu_load() was already called.
 */
static int vmx_get_msr(struct kvm_vcpu *vcpu, struct msr_data *msr_info)
{
	struct vcpu_vmx *vmx = to_vmx(vcpu);
	struct shared_msr_entry *msr;

	switch (msr_info->index) {
#ifdef CONFIG_X86_64
	case MSR_FS_BASE:
		msr_info->data = vmcs_readl(GUEST_FS_BASE);
		break;
	case MSR_GS_BASE:
		msr_info->data = vmcs_readl(GUEST_GS_BASE);
		break;
	case MSR_KERNEL_GS_BASE:
		msr_info->data = vmx_read_guest_kernel_gs_base(vmx);
		break;
#endif
	case MSR_EFER:
		return kvm_get_msr_common(vcpu, msr_info);
	case MSR_IA32_SPEC_CTRL:
		if (!msr_info->host_initiated &&
		    !guest_cpuid_has(vcpu, X86_FEATURE_SPEC_CTRL))
			return 1;

		msr_info->data = to_vmx(vcpu)->spec_ctrl;
		break;
	case MSR_IA32_ARCH_CAPABILITIES:
		if (!msr_info->host_initiated &&
		    !guest_cpuid_has(vcpu, X86_FEATURE_ARCH_CAPABILITIES))
			return 1;
		msr_info->data = to_vmx(vcpu)->arch_capabilities;
		break;
	case MSR_IA32_SYSENTER_CS:
		msr_info->data = vmcs_read32(GUEST_SYSENTER_CS);
		break;
	case MSR_IA32_SYSENTER_EIP:
		msr_info->data = vmcs_readl(GUEST_SYSENTER_EIP);
		break;
	case MSR_IA32_SYSENTER_ESP:
		msr_info->data = vmcs_readl(GUEST_SYSENTER_ESP);
		break;
	case MSR_IA32_BNDCFGS:
		if (!kvm_mpx_supported() ||
		    (!msr_info->host_initiated &&
		     !guest_cpuid_has(vcpu, X86_FEATURE_MPX)))
			return 1;
		msr_info->data = vmcs_read64(GUEST_BNDCFGS);
		break;
	case MSR_IA32_MCG_EXT_CTL:
		if (!msr_info->host_initiated &&
		    !(vmx->msr_ia32_feature_control &
		      FEATURE_CONTROL_LMCE))
			return 1;
		msr_info->data = vcpu->arch.mcg_ext_ctl;
		break;
	case MSR_IA32_FEATURE_CONTROL:
		msr_info->data = vmx->msr_ia32_feature_control;
		break;
	case MSR_IA32_VMX_BASIC ... MSR_IA32_VMX_VMFUNC:
		if (!nested_vmx_allowed(vcpu))
			return 1;
		return vmx_get_vmx_msr(&vmx->nested.msrs, msr_info->index,
				       &msr_info->data);
	case MSR_IA32_XSS:
		if (!vmx_xsaves_supported())
			return 1;
		msr_info->data = vcpu->arch.ia32_xss;
		break;
	case MSR_TSC_AUX:
		if (!msr_info->host_initiated &&
		    !guest_cpuid_has(vcpu, X86_FEATURE_RDTSCP))
			return 1;
		/* Otherwise falls through */
	default:
		msr = find_msr_entry(vmx, msr_info->index);
		if (msr) {
			msr_info->data = msr->data;
			break;
		}
		return kvm_get_msr_common(vcpu, msr_info);
	}

	return 0;
}

static void vmx_leave_nested(struct kvm_vcpu *vcpu);

/*
 * Writes msr value into into the appropriate "register".
 * Returns 0 on success, non-0 otherwise.
 * Assumes vcpu_load() was already called.
 */
static int vmx_set_msr(struct kvm_vcpu *vcpu, struct msr_data *msr_info)
{
	struct vcpu_vmx *vmx = to_vmx(vcpu);
	struct shared_msr_entry *msr;
	int ret = 0;
	u32 msr_index = msr_info->index;
	u64 data = msr_info->data;

	switch (msr_index) {
	case MSR_EFER:
		ret = kvm_set_msr_common(vcpu, msr_info);
		break;
#ifdef CONFIG_X86_64
	case MSR_FS_BASE:
		vmx_segment_cache_clear(vmx);
		vmcs_writel(GUEST_FS_BASE, data);
		break;
	case MSR_GS_BASE:
		vmx_segment_cache_clear(vmx);
		vmcs_writel(GUEST_GS_BASE, data);
		break;
	case MSR_KERNEL_GS_BASE:
		vmx_write_guest_kernel_gs_base(vmx, data);
		break;
#endif
	case MSR_IA32_SYSENTER_CS:
		vmcs_write32(GUEST_SYSENTER_CS, data);
		break;
	case MSR_IA32_SYSENTER_EIP:
		vmcs_writel(GUEST_SYSENTER_EIP, data);
		break;
	case MSR_IA32_SYSENTER_ESP:
		vmcs_writel(GUEST_SYSENTER_ESP, data);
		break;
	case MSR_IA32_BNDCFGS:
		if (!kvm_mpx_supported() ||
		    (!msr_info->host_initiated &&
		     !guest_cpuid_has(vcpu, X86_FEATURE_MPX)))
			return 1;
		if (is_noncanonical_address(data & PAGE_MASK, vcpu) ||
		    (data & MSR_IA32_BNDCFGS_RSVD))
			return 1;
		vmcs_write64(GUEST_BNDCFGS, data);
		break;
	case MSR_IA32_SPEC_CTRL:
		if (!msr_info->host_initiated &&
		    !guest_cpuid_has(vcpu, X86_FEATURE_SPEC_CTRL))
			return 1;

		/* The STIBP bit doesn't fault even if it's not advertised */
		if (data & ~(SPEC_CTRL_IBRS | SPEC_CTRL_STIBP | SPEC_CTRL_SSBD))
			return 1;

		vmx->spec_ctrl = data;

		if (!data)
			break;

		/*
		 * For non-nested:
		 * When it's written (to non-zero) for the first time, pass
		 * it through.
		 *
		 * For nested:
		 * The handling of the MSR bitmap for L2 guests is done in
		 * nested_vmx_merge_msr_bitmap. We should not touch the
		 * vmcs02.msr_bitmap here since it gets completely overwritten
		 * in the merging. We update the vmcs01 here for L1 as well
		 * since it will end up touching the MSR anyway now.
		 */
		vmx_disable_intercept_for_msr(vmx->vmcs01.msr_bitmap,
					      MSR_IA32_SPEC_CTRL,
					      MSR_TYPE_RW);
		break;
	case MSR_IA32_PRED_CMD:
		if (!msr_info->host_initiated &&
		    !guest_cpuid_has(vcpu, X86_FEATURE_SPEC_CTRL))
			return 1;

		if (data & ~PRED_CMD_IBPB)
			return 1;

		if (!data)
			break;

		wrmsrl(MSR_IA32_PRED_CMD, PRED_CMD_IBPB);

		/*
		 * For non-nested:
		 * When it's written (to non-zero) for the first time, pass
		 * it through.
		 *
		 * For nested:
		 * The handling of the MSR bitmap for L2 guests is done in
		 * nested_vmx_merge_msr_bitmap. We should not touch the
		 * vmcs02.msr_bitmap here since it gets completely overwritten
		 * in the merging.
		 */
		vmx_disable_intercept_for_msr(vmx->vmcs01.msr_bitmap, MSR_IA32_PRED_CMD,
					      MSR_TYPE_W);
		break;
	case MSR_IA32_ARCH_CAPABILITIES:
		if (!msr_info->host_initiated)
			return 1;
		vmx->arch_capabilities = data;
		break;
	case MSR_IA32_CR_PAT:
		if (vmcs_config.vmentry_ctrl & VM_ENTRY_LOAD_IA32_PAT) {
			if (!kvm_mtrr_valid(vcpu, MSR_IA32_CR_PAT, data))
				return 1;
			vmcs_write64(GUEST_IA32_PAT, data);
			vcpu->arch.pat = data;
			break;
		}
		ret = kvm_set_msr_common(vcpu, msr_info);
		break;
	case MSR_IA32_TSC_ADJUST:
		ret = kvm_set_msr_common(vcpu, msr_info);
		break;
	case MSR_IA32_MCG_EXT_CTL:
		if ((!msr_info->host_initiated &&
		     !(to_vmx(vcpu)->msr_ia32_feature_control &
		       FEATURE_CONTROL_LMCE)) ||
		    (data & ~MCG_EXT_CTL_LMCE_EN))
			return 1;
		vcpu->arch.mcg_ext_ctl = data;
		break;
	case MSR_IA32_FEATURE_CONTROL:
		if (!vmx_feature_control_msr_valid(vcpu, data) ||
		    (to_vmx(vcpu)->msr_ia32_feature_control &
		     FEATURE_CONTROL_LOCKED && !msr_info->host_initiated))
			return 1;
		vmx->msr_ia32_feature_control = data;
		if (msr_info->host_initiated && data == 0)
			vmx_leave_nested(vcpu);
		break;
	case MSR_IA32_VMX_BASIC ... MSR_IA32_VMX_VMFUNC:
		if (!msr_info->host_initiated)
			return 1; /* they are read-only */
		if (!nested_vmx_allowed(vcpu))
			return 1;
		return vmx_set_vmx_msr(vcpu, msr_index, data);
	case MSR_IA32_XSS:
		if (!vmx_xsaves_supported())
			return 1;
		/*
		 * The only supported bit as of Skylake is bit 8, but
		 * it is not supported on KVM.
		 */
		if (data != 0)
			return 1;
		vcpu->arch.ia32_xss = data;
		if (vcpu->arch.ia32_xss != host_xss)
			add_atomic_switch_msr(vmx, MSR_IA32_XSS,
				vcpu->arch.ia32_xss, host_xss, false);
		else
			clear_atomic_switch_msr(vmx, MSR_IA32_XSS);
		break;
	case MSR_TSC_AUX:
		if (!msr_info->host_initiated &&
		    !guest_cpuid_has(vcpu, X86_FEATURE_RDTSCP))
			return 1;
		/* Check reserved bit, higher 32 bits should be zero */
		if ((data >> 32) != 0)
			return 1;
		/* Otherwise falls through */
	default:
		msr = find_msr_entry(vmx, msr_index);
		if (msr) {
			u64 old_msr_data = msr->data;
			msr->data = data;
			if (msr - vmx->guest_msrs < vmx->save_nmsrs) {
				preempt_disable();
				ret = kvm_set_shared_msr(msr->index, msr->data,
							 msr->mask);
				preempt_enable();
				if (ret)
					msr->data = old_msr_data;
			}
			break;
		}
		ret = kvm_set_msr_common(vcpu, msr_info);
	}

	return ret;
}

static void vmx_cache_reg(struct kvm_vcpu *vcpu, enum kvm_reg reg)
{
	__set_bit(reg, (unsigned long *)&vcpu->arch.regs_avail);
	switch (reg) {
	case VCPU_REGS_RSP:
		vcpu->arch.regs[VCPU_REGS_RSP] = vmcs_readl(GUEST_RSP);
		break;
	case VCPU_REGS_RIP:
		vcpu->arch.regs[VCPU_REGS_RIP] = vmcs_readl(GUEST_RIP);
		break;
	case VCPU_EXREG_PDPTR:
		if (enable_ept)
			ept_save_pdptrs(vcpu);
		break;
	default:
		break;
	}
}

static __init int cpu_has_kvm_support(void)
{
	return cpu_has_vmx();
}

static __init int vmx_disabled_by_bios(void)
{
	u64 msr;

	rdmsrl(MSR_IA32_FEATURE_CONTROL, msr);
	if (msr & FEATURE_CONTROL_LOCKED) {
		/* launched w/ TXT and VMX disabled */
		if (!(msr & FEATURE_CONTROL_VMXON_ENABLED_INSIDE_SMX)
			&& tboot_enabled())
			return 1;
		/* launched w/o TXT and VMX only enabled w/ TXT */
		if (!(msr & FEATURE_CONTROL_VMXON_ENABLED_OUTSIDE_SMX)
			&& (msr & FEATURE_CONTROL_VMXON_ENABLED_INSIDE_SMX)
			&& !tboot_enabled()) {
			printk(KERN_WARNING "kvm: disable TXT in the BIOS or "
				"activate TXT before enabling KVM\n");
			return 1;
		}
		/* launched w/o TXT and VMX disabled */
		if (!(msr & FEATURE_CONTROL_VMXON_ENABLED_OUTSIDE_SMX)
			&& !tboot_enabled())
			return 1;
	}

	return 0;
}

static void kvm_cpu_vmxon(u64 addr)
{
	cr4_set_bits(X86_CR4_VMXE);
	intel_pt_handle_vmx(1);

	asm volatile (ASM_VMX_VMXON_RAX
			: : "a"(&addr), "m"(addr)
			: "memory", "cc");
}

static int hardware_enable(void)
{
	int cpu = raw_smp_processor_id();
	u64 phys_addr = __pa(per_cpu(vmxarea, cpu));
	u64 old, test_bits;

	if (cr4_read_shadow() & X86_CR4_VMXE)
		return -EBUSY;

	/*
	 * This can happen if we hot-added a CPU but failed to allocate
	 * VP assist page for it.
	 */
	if (static_branch_unlikely(&enable_evmcs) &&
	    !hv_get_vp_assist_page(cpu))
		return -EFAULT;

	INIT_LIST_HEAD(&per_cpu(loaded_vmcss_on_cpu, cpu));
	INIT_LIST_HEAD(&per_cpu(blocked_vcpu_on_cpu, cpu));
	spin_lock_init(&per_cpu(blocked_vcpu_on_cpu_lock, cpu));

	/*
	 * Now we can enable the vmclear operation in kdump
	 * since the loaded_vmcss_on_cpu list on this cpu
	 * has been initialized.
	 *
	 * Though the cpu is not in VMX operation now, there
	 * is no problem to enable the vmclear operation
	 * for the loaded_vmcss_on_cpu list is empty!
	 */
	crash_enable_local_vmclear(cpu);

	rdmsrl(MSR_IA32_FEATURE_CONTROL, old);

	test_bits = FEATURE_CONTROL_LOCKED;
	test_bits |= FEATURE_CONTROL_VMXON_ENABLED_OUTSIDE_SMX;
	if (tboot_enabled())
		test_bits |= FEATURE_CONTROL_VMXON_ENABLED_INSIDE_SMX;

	if ((old & test_bits) != test_bits) {
		/* enable and lock */
		wrmsrl(MSR_IA32_FEATURE_CONTROL, old | test_bits);
	}
	kvm_cpu_vmxon(phys_addr);
	if (enable_ept)
		ept_sync_global();

	return 0;
}

static void vmclear_local_loaded_vmcss(void)
{
	int cpu = raw_smp_processor_id();
	struct loaded_vmcs *v, *n;

	list_for_each_entry_safe(v, n, &per_cpu(loaded_vmcss_on_cpu, cpu),
				 loaded_vmcss_on_cpu_link)
		__loaded_vmcs_clear(v);
}


/* Just like cpu_vmxoff(), but with the __kvm_handle_fault_on_reboot()
 * tricks.
 */
static void kvm_cpu_vmxoff(void)
{
	asm volatile (__ex(ASM_VMX_VMXOFF) : : : "cc");

	intel_pt_handle_vmx(0);
	cr4_clear_bits(X86_CR4_VMXE);
}

static void hardware_disable(void)
{
	vmclear_local_loaded_vmcss();
	kvm_cpu_vmxoff();
}

static __init int adjust_vmx_controls(u32 ctl_min, u32 ctl_opt,
				      u32 msr, u32 *result)
{
	u32 vmx_msr_low, vmx_msr_high;
	u32 ctl = ctl_min | ctl_opt;

	rdmsr(msr, vmx_msr_low, vmx_msr_high);

	ctl &= vmx_msr_high; /* bit == 0 in high word ==> must be zero */
	ctl |= vmx_msr_low;  /* bit == 1 in low word  ==> must be one  */

	/* Ensure minimum (required) set of control bits are supported. */
	if (ctl_min & ~ctl)
		return -EIO;

	*result = ctl;
	return 0;
}

static __init bool allow_1_setting(u32 msr, u32 ctl)
{
	u32 vmx_msr_low, vmx_msr_high;

	rdmsr(msr, vmx_msr_low, vmx_msr_high);
	return vmx_msr_high & ctl;
}

static __init int setup_vmcs_config(struct vmcs_config *vmcs_conf)
{
	u32 vmx_msr_low, vmx_msr_high;
	u32 min, opt, min2, opt2;
	u32 _pin_based_exec_control = 0;
	u32 _cpu_based_exec_control = 0;
	u32 _cpu_based_2nd_exec_control = 0;
	u32 _vmexit_control = 0;
	u32 _vmentry_control = 0;

	memset(vmcs_conf, 0, sizeof(*vmcs_conf));
	min = CPU_BASED_HLT_EXITING |
#ifdef CONFIG_X86_64
	      CPU_BASED_CR8_LOAD_EXITING |
	      CPU_BASED_CR8_STORE_EXITING |
#endif
	      CPU_BASED_CR3_LOAD_EXITING |
	      CPU_BASED_CR3_STORE_EXITING |
	      CPU_BASED_UNCOND_IO_EXITING |
	      CPU_BASED_MOV_DR_EXITING |
	      CPU_BASED_USE_TSC_OFFSETING |
	      CPU_BASED_MWAIT_EXITING |
	      CPU_BASED_MONITOR_EXITING |
	      CPU_BASED_INVLPG_EXITING |
	      CPU_BASED_RDPMC_EXITING;

	opt = CPU_BASED_TPR_SHADOW |
	      CPU_BASED_USE_MSR_BITMAPS |
	      CPU_BASED_ACTIVATE_SECONDARY_CONTROLS;
	if (adjust_vmx_controls(min, opt, MSR_IA32_VMX_PROCBASED_CTLS,
				&_cpu_based_exec_control) < 0)
		return -EIO;
#ifdef CONFIG_X86_64
	if ((_cpu_based_exec_control & CPU_BASED_TPR_SHADOW))
		_cpu_based_exec_control &= ~CPU_BASED_CR8_LOAD_EXITING &
					   ~CPU_BASED_CR8_STORE_EXITING;
#endif
	if (_cpu_based_exec_control & CPU_BASED_ACTIVATE_SECONDARY_CONTROLS) {
		min2 = 0;
		opt2 = SECONDARY_EXEC_VIRTUALIZE_APIC_ACCESSES |
			SECONDARY_EXEC_VIRTUALIZE_X2APIC_MODE |
			SECONDARY_EXEC_WBINVD_EXITING |
			SECONDARY_EXEC_ENABLE_VPID |
			SECONDARY_EXEC_ENABLE_EPT |
			SECONDARY_EXEC_UNRESTRICTED_GUEST |
			SECONDARY_EXEC_PAUSE_LOOP_EXITING |
			SECONDARY_EXEC_DESC |
			SECONDARY_EXEC_RDTSCP |
			SECONDARY_EXEC_ENABLE_INVPCID |
			SECONDARY_EXEC_APIC_REGISTER_VIRT |
			SECONDARY_EXEC_VIRTUAL_INTR_DELIVERY |
			SECONDARY_EXEC_SHADOW_VMCS |
			SECONDARY_EXEC_XSAVES |
			SECONDARY_EXEC_RDSEED_EXITING |
			SECONDARY_EXEC_RDRAND_EXITING |
			SECONDARY_EXEC_ENABLE_PML |
			SECONDARY_EXEC_TSC_SCALING |
			SECONDARY_EXEC_ENABLE_VMFUNC |
			SECONDARY_EXEC_ENCLS_EXITING;
		if (adjust_vmx_controls(min2, opt2,
					MSR_IA32_VMX_PROCBASED_CTLS2,
					&_cpu_based_2nd_exec_control) < 0)
			return -EIO;
	}
#ifndef CONFIG_X86_64
	if (!(_cpu_based_2nd_exec_control &
				SECONDARY_EXEC_VIRTUALIZE_APIC_ACCESSES))
		_cpu_based_exec_control &= ~CPU_BASED_TPR_SHADOW;
#endif

	if (!(_cpu_based_exec_control & CPU_BASED_TPR_SHADOW))
		_cpu_based_2nd_exec_control &= ~(
				SECONDARY_EXEC_APIC_REGISTER_VIRT |
				SECONDARY_EXEC_VIRTUALIZE_X2APIC_MODE |
				SECONDARY_EXEC_VIRTUAL_INTR_DELIVERY);

	rdmsr_safe(MSR_IA32_VMX_EPT_VPID_CAP,
		&vmx_capability.ept, &vmx_capability.vpid);

	if (_cpu_based_2nd_exec_control & SECONDARY_EXEC_ENABLE_EPT) {
		/* CR3 accesses and invlpg don't need to cause VM Exits when EPT
		   enabled */
		_cpu_based_exec_control &= ~(CPU_BASED_CR3_LOAD_EXITING |
					     CPU_BASED_CR3_STORE_EXITING |
					     CPU_BASED_INVLPG_EXITING);
	} else if (vmx_capability.ept) {
		vmx_capability.ept = 0;
		pr_warn_once("EPT CAP should not exist if not support "
				"1-setting enable EPT VM-execution control\n");
	}
	if (!(_cpu_based_2nd_exec_control & SECONDARY_EXEC_ENABLE_VPID) &&
		vmx_capability.vpid) {
		vmx_capability.vpid = 0;
		pr_warn_once("VPID CAP should not exist if not support "
				"1-setting enable VPID VM-execution control\n");
	}

	min = VM_EXIT_SAVE_DEBUG_CONTROLS | VM_EXIT_ACK_INTR_ON_EXIT;
#ifdef CONFIG_X86_64
	min |= VM_EXIT_HOST_ADDR_SPACE_SIZE;
#endif
	opt = VM_EXIT_SAVE_IA32_PAT | VM_EXIT_LOAD_IA32_PAT |
		VM_EXIT_CLEAR_BNDCFGS;
	if (adjust_vmx_controls(min, opt, MSR_IA32_VMX_EXIT_CTLS,
				&_vmexit_control) < 0)
		return -EIO;

	min = PIN_BASED_EXT_INTR_MASK | PIN_BASED_NMI_EXITING;
	opt = PIN_BASED_VIRTUAL_NMIS | PIN_BASED_POSTED_INTR |
		 PIN_BASED_VMX_PREEMPTION_TIMER;
	if (adjust_vmx_controls(min, opt, MSR_IA32_VMX_PINBASED_CTLS,
				&_pin_based_exec_control) < 0)
		return -EIO;

	if (cpu_has_broken_vmx_preemption_timer())
		_pin_based_exec_control &= ~PIN_BASED_VMX_PREEMPTION_TIMER;
	if (!(_cpu_based_2nd_exec_control &
		SECONDARY_EXEC_VIRTUAL_INTR_DELIVERY))
		_pin_based_exec_control &= ~PIN_BASED_POSTED_INTR;

	min = VM_ENTRY_LOAD_DEBUG_CONTROLS;
	opt = VM_ENTRY_LOAD_IA32_PAT | VM_ENTRY_LOAD_BNDCFGS;
	if (adjust_vmx_controls(min, opt, MSR_IA32_VMX_ENTRY_CTLS,
				&_vmentry_control) < 0)
		return -EIO;

	rdmsr(MSR_IA32_VMX_BASIC, vmx_msr_low, vmx_msr_high);

	/* IA-32 SDM Vol 3B: VMCS size is never greater than 4kB. */
	if ((vmx_msr_high & 0x1fff) > PAGE_SIZE)
		return -EIO;

#ifdef CONFIG_X86_64
	/* IA-32 SDM Vol 3B: 64-bit CPUs always have VMX_BASIC_MSR[48]==0. */
	if (vmx_msr_high & (1u<<16))
		return -EIO;
#endif

	/* Require Write-Back (WB) memory type for VMCS accesses. */
	if (((vmx_msr_high >> 18) & 15) != 6)
		return -EIO;

	vmcs_conf->size = vmx_msr_high & 0x1fff;
	vmcs_conf->order = get_order(vmcs_conf->size);
	vmcs_conf->basic_cap = vmx_msr_high & ~0x1fff;

	vmcs_conf->revision_id = vmx_msr_low;

	vmcs_conf->pin_based_exec_ctrl = _pin_based_exec_control;
	vmcs_conf->cpu_based_exec_ctrl = _cpu_based_exec_control;
	vmcs_conf->cpu_based_2nd_exec_ctrl = _cpu_based_2nd_exec_control;
	vmcs_conf->vmexit_ctrl         = _vmexit_control;
	vmcs_conf->vmentry_ctrl        = _vmentry_control;

	if (static_branch_unlikely(&enable_evmcs))
		evmcs_sanitize_exec_ctrls(vmcs_conf);

	cpu_has_load_ia32_efer =
		allow_1_setting(MSR_IA32_VMX_ENTRY_CTLS,
				VM_ENTRY_LOAD_IA32_EFER)
		&& allow_1_setting(MSR_IA32_VMX_EXIT_CTLS,
				   VM_EXIT_LOAD_IA32_EFER);

	cpu_has_load_perf_global_ctrl =
		allow_1_setting(MSR_IA32_VMX_ENTRY_CTLS,
				VM_ENTRY_LOAD_IA32_PERF_GLOBAL_CTRL)
		&& allow_1_setting(MSR_IA32_VMX_EXIT_CTLS,
				   VM_EXIT_LOAD_IA32_PERF_GLOBAL_CTRL);

	/*
	 * Some cpus support VM_ENTRY_(LOAD|SAVE)_IA32_PERF_GLOBAL_CTRL
	 * but due to errata below it can't be used. Workaround is to use
	 * msr load mechanism to switch IA32_PERF_GLOBAL_CTRL.
	 *
	 * VM Exit May Incorrectly Clear IA32_PERF_GLOBAL_CTRL [34:32]
	 *
	 * AAK155             (model 26)
	 * AAP115             (model 30)
	 * AAT100             (model 37)
	 * BC86,AAY89,BD102   (model 44)
	 * BA97               (model 46)
	 *
	 */
	if (cpu_has_load_perf_global_ctrl && boot_cpu_data.x86 == 0x6) {
		switch (boot_cpu_data.x86_model) {
		case 26:
		case 30:
		case 37:
		case 44:
		case 46:
			cpu_has_load_perf_global_ctrl = false;
			printk_once(KERN_WARNING"kvm: VM_EXIT_LOAD_IA32_PERF_GLOBAL_CTRL "
					"does not work properly. Using workaround\n");
			break;
		default:
			break;
		}
	}

	if (boot_cpu_has(X86_FEATURE_XSAVES))
		rdmsrl(MSR_IA32_XSS, host_xss);

	return 0;
}

static struct vmcs *alloc_vmcs_cpu(bool shadow, int cpu)
{
	int node = cpu_to_node(cpu);
	struct page *pages;
	struct vmcs *vmcs;

	pages = __alloc_pages_node(node, GFP_KERNEL, vmcs_config.order);
	if (!pages)
		return NULL;
	vmcs = page_address(pages);
	memset(vmcs, 0, vmcs_config.size);

	/* KVM supports Enlightened VMCS v1 only */
	if (static_branch_unlikely(&enable_evmcs))
		vmcs->hdr.revision_id = KVM_EVMCS_VERSION;
	else
		vmcs->hdr.revision_id = vmcs_config.revision_id;

	if (shadow)
		vmcs->hdr.shadow_vmcs = 1;
	return vmcs;
}

static void free_vmcs(struct vmcs *vmcs)
{
	free_pages((unsigned long)vmcs, vmcs_config.order);
}

/*
 * Free a VMCS, but before that VMCLEAR it on the CPU where it was last loaded
 */
static void free_loaded_vmcs(struct loaded_vmcs *loaded_vmcs)
{
	if (!loaded_vmcs->vmcs)
		return;
	loaded_vmcs_clear(loaded_vmcs);
	free_vmcs(loaded_vmcs->vmcs);
	loaded_vmcs->vmcs = NULL;
	if (loaded_vmcs->msr_bitmap)
		free_page((unsigned long)loaded_vmcs->msr_bitmap);
	WARN_ON(loaded_vmcs->shadow_vmcs != NULL);
}

static struct vmcs *alloc_vmcs(bool shadow)
{
	return alloc_vmcs_cpu(shadow, raw_smp_processor_id());
}

static int alloc_loaded_vmcs(struct loaded_vmcs *loaded_vmcs)
{
	loaded_vmcs->vmcs = alloc_vmcs(false);
	if (!loaded_vmcs->vmcs)
		return -ENOMEM;

	loaded_vmcs->shadow_vmcs = NULL;
	loaded_vmcs_init(loaded_vmcs);

	if (cpu_has_vmx_msr_bitmap()) {
		loaded_vmcs->msr_bitmap = (unsigned long *)__get_free_page(GFP_KERNEL);
		if (!loaded_vmcs->msr_bitmap)
			goto out_vmcs;
		memset(loaded_vmcs->msr_bitmap, 0xff, PAGE_SIZE);

		if (IS_ENABLED(CONFIG_HYPERV) &&
		    static_branch_unlikely(&enable_evmcs) &&
		    (ms_hyperv.nested_features & HV_X64_NESTED_MSR_BITMAP)) {
			struct hv_enlightened_vmcs *evmcs =
				(struct hv_enlightened_vmcs *)loaded_vmcs->vmcs;

			evmcs->hv_enlightenments_control.msr_bitmap = 1;
		}
	}

	memset(&loaded_vmcs->host_state, 0, sizeof(struct vmcs_host_state));

	return 0;

out_vmcs:
	free_loaded_vmcs(loaded_vmcs);
	return -ENOMEM;
}

static void free_kvm_area(void)
{
	int cpu;

	for_each_possible_cpu(cpu) {
		free_vmcs(per_cpu(vmxarea, cpu));
		per_cpu(vmxarea, cpu) = NULL;
	}
}

enum vmcs_field_width {
	VMCS_FIELD_WIDTH_U16 = 0,
	VMCS_FIELD_WIDTH_U64 = 1,
	VMCS_FIELD_WIDTH_U32 = 2,
	VMCS_FIELD_WIDTH_NATURAL_WIDTH = 3
};

static inline int vmcs_field_width(unsigned long field)
{
	if (0x1 & field)	/* the *_HIGH fields are all 32 bit */
		return VMCS_FIELD_WIDTH_U32;
	return (field >> 13) & 0x3 ;
}

static inline int vmcs_field_readonly(unsigned long field)
{
	return (((field >> 10) & 0x3) == 1);
}

static void init_vmcs_shadow_fields(void)
{
	int i, j;

	for (i = j = 0; i < max_shadow_read_only_fields; i++) {
		u16 field = shadow_read_only_fields[i];
		if (vmcs_field_width(field) == VMCS_FIELD_WIDTH_U64 &&
		    (i + 1 == max_shadow_read_only_fields ||
		     shadow_read_only_fields[i + 1] != field + 1))
			pr_err("Missing field from shadow_read_only_field %x\n",
			       field + 1);

		clear_bit(field, vmx_vmread_bitmap);
#ifdef CONFIG_X86_64
		if (field & 1)
			continue;
#endif
		if (j < i)
			shadow_read_only_fields[j] = field;
		j++;
	}
	max_shadow_read_only_fields = j;

	for (i = j = 0; i < max_shadow_read_write_fields; i++) {
		u16 field = shadow_read_write_fields[i];
		if (vmcs_field_width(field) == VMCS_FIELD_WIDTH_U64 &&
		    (i + 1 == max_shadow_read_write_fields ||
		     shadow_read_write_fields[i + 1] != field + 1))
			pr_err("Missing field from shadow_read_write_field %x\n",
			       field + 1);

		/*
		 * PML and the preemption timer can be emulated, but the
		 * processor cannot vmwrite to fields that don't exist
		 * on bare metal.
		 */
		switch (field) {
		case GUEST_PML_INDEX:
			if (!cpu_has_vmx_pml())
				continue;
			break;
		case VMX_PREEMPTION_TIMER_VALUE:
			if (!cpu_has_vmx_preemption_timer())
				continue;
			break;
		case GUEST_INTR_STATUS:
			if (!cpu_has_vmx_apicv())
				continue;
			break;
		default:
			break;
		}

		clear_bit(field, vmx_vmwrite_bitmap);
		clear_bit(field, vmx_vmread_bitmap);
#ifdef CONFIG_X86_64
		if (field & 1)
			continue;
#endif
		if (j < i)
			shadow_read_write_fields[j] = field;
		j++;
	}
	max_shadow_read_write_fields = j;
}

static __init int alloc_kvm_area(void)
{
	int cpu;

	for_each_possible_cpu(cpu) {
		struct vmcs *vmcs;

		vmcs = alloc_vmcs_cpu(false, cpu);
		if (!vmcs) {
			free_kvm_area();
			return -ENOMEM;
		}

		/*
		 * When eVMCS is enabled, alloc_vmcs_cpu() sets
		 * vmcs->revision_id to KVM_EVMCS_VERSION instead of
		 * revision_id reported by MSR_IA32_VMX_BASIC.
		 *
		 * However, even though not explictly documented by
		 * TLFS, VMXArea passed as VMXON argument should
		 * still be marked with revision_id reported by
		 * physical CPU.
		 */
		if (static_branch_unlikely(&enable_evmcs))
			vmcs->hdr.revision_id = vmcs_config.revision_id;

		per_cpu(vmxarea, cpu) = vmcs;
	}
	return 0;
}

static void fix_pmode_seg(struct kvm_vcpu *vcpu, int seg,
		struct kvm_segment *save)
{
	if (!emulate_invalid_guest_state) {
		/*
		 * CS and SS RPL should be equal during guest entry according
		 * to VMX spec, but in reality it is not always so. Since vcpu
		 * is in the middle of the transition from real mode to
		 * protected mode it is safe to assume that RPL 0 is a good
		 * default value.
		 */
		if (seg == VCPU_SREG_CS || seg == VCPU_SREG_SS)
			save->selector &= ~SEGMENT_RPL_MASK;
		save->dpl = save->selector & SEGMENT_RPL_MASK;
		save->s = 1;
	}
	vmx_set_segment(vcpu, save, seg);
}

static void enter_pmode(struct kvm_vcpu *vcpu)
{
	unsigned long flags;
	struct vcpu_vmx *vmx = to_vmx(vcpu);

	/*
	 * Update real mode segment cache. It may be not up-to-date if sement
	 * register was written while vcpu was in a guest mode.
	 */
	vmx_get_segment(vcpu, &vmx->rmode.segs[VCPU_SREG_ES], VCPU_SREG_ES);
	vmx_get_segment(vcpu, &vmx->rmode.segs[VCPU_SREG_DS], VCPU_SREG_DS);
	vmx_get_segment(vcpu, &vmx->rmode.segs[VCPU_SREG_FS], VCPU_SREG_FS);
	vmx_get_segment(vcpu, &vmx->rmode.segs[VCPU_SREG_GS], VCPU_SREG_GS);
	vmx_get_segment(vcpu, &vmx->rmode.segs[VCPU_SREG_SS], VCPU_SREG_SS);
	vmx_get_segment(vcpu, &vmx->rmode.segs[VCPU_SREG_CS], VCPU_SREG_CS);

	vmx->rmode.vm86_active = 0;

	vmx_segment_cache_clear(vmx);

	vmx_set_segment(vcpu, &vmx->rmode.segs[VCPU_SREG_TR], VCPU_SREG_TR);

	flags = vmcs_readl(GUEST_RFLAGS);
	flags &= RMODE_GUEST_OWNED_EFLAGS_BITS;
	flags |= vmx->rmode.save_rflags & ~RMODE_GUEST_OWNED_EFLAGS_BITS;
	vmcs_writel(GUEST_RFLAGS, flags);

	vmcs_writel(GUEST_CR4, (vmcs_readl(GUEST_CR4) & ~X86_CR4_VME) |
			(vmcs_readl(CR4_READ_SHADOW) & X86_CR4_VME));

	update_exception_bitmap(vcpu);

	fix_pmode_seg(vcpu, VCPU_SREG_CS, &vmx->rmode.segs[VCPU_SREG_CS]);
	fix_pmode_seg(vcpu, VCPU_SREG_SS, &vmx->rmode.segs[VCPU_SREG_SS]);
	fix_pmode_seg(vcpu, VCPU_SREG_ES, &vmx->rmode.segs[VCPU_SREG_ES]);
	fix_pmode_seg(vcpu, VCPU_SREG_DS, &vmx->rmode.segs[VCPU_SREG_DS]);
	fix_pmode_seg(vcpu, VCPU_SREG_FS, &vmx->rmode.segs[VCPU_SREG_FS]);
	fix_pmode_seg(vcpu, VCPU_SREG_GS, &vmx->rmode.segs[VCPU_SREG_GS]);
}

static void fix_rmode_seg(int seg, struct kvm_segment *save)
{
	const struct kvm_vmx_segment_field *sf = &kvm_vmx_segment_fields[seg];
	struct kvm_segment var = *save;

	var.dpl = 0x3;
	if (seg == VCPU_SREG_CS)
		var.type = 0x3;

	if (!emulate_invalid_guest_state) {
		var.selector = var.base >> 4;
		var.base = var.base & 0xffff0;
		var.limit = 0xffff;
		var.g = 0;
		var.db = 0;
		var.present = 1;
		var.s = 1;
		var.l = 0;
		var.unusable = 0;
		var.type = 0x3;
		var.avl = 0;
		if (save->base & 0xf)
			printk_once(KERN_WARNING "kvm: segment base is not "
					"paragraph aligned when entering "
					"protected mode (seg=%d)", seg);
	}

	vmcs_write16(sf->selector, var.selector);
	vmcs_writel(sf->base, var.base);
	vmcs_write32(sf->limit, var.limit);
	vmcs_write32(sf->ar_bytes, vmx_segment_access_rights(&var));
}

static void enter_rmode(struct kvm_vcpu *vcpu)
{
	unsigned long flags;
	struct vcpu_vmx *vmx = to_vmx(vcpu);
	struct kvm_vmx *kvm_vmx = to_kvm_vmx(vcpu->kvm);

	vmx_get_segment(vcpu, &vmx->rmode.segs[VCPU_SREG_TR], VCPU_SREG_TR);
	vmx_get_segment(vcpu, &vmx->rmode.segs[VCPU_SREG_ES], VCPU_SREG_ES);
	vmx_get_segment(vcpu, &vmx->rmode.segs[VCPU_SREG_DS], VCPU_SREG_DS);
	vmx_get_segment(vcpu, &vmx->rmode.segs[VCPU_SREG_FS], VCPU_SREG_FS);
	vmx_get_segment(vcpu, &vmx->rmode.segs[VCPU_SREG_GS], VCPU_SREG_GS);
	vmx_get_segment(vcpu, &vmx->rmode.segs[VCPU_SREG_SS], VCPU_SREG_SS);
	vmx_get_segment(vcpu, &vmx->rmode.segs[VCPU_SREG_CS], VCPU_SREG_CS);

	vmx->rmode.vm86_active = 1;

	/*
	 * Very old userspace does not call KVM_SET_TSS_ADDR before entering
	 * vcpu. Warn the user that an update is overdue.
	 */
	if (!kvm_vmx->tss_addr)
		printk_once(KERN_WARNING "kvm: KVM_SET_TSS_ADDR need to be "
			     "called before entering vcpu\n");

	vmx_segment_cache_clear(vmx);

	vmcs_writel(GUEST_TR_BASE, kvm_vmx->tss_addr);
	vmcs_write32(GUEST_TR_LIMIT, RMODE_TSS_SIZE - 1);
	vmcs_write32(GUEST_TR_AR_BYTES, 0x008b);

	flags = vmcs_readl(GUEST_RFLAGS);
	vmx->rmode.save_rflags = flags;

	flags |= X86_EFLAGS_IOPL | X86_EFLAGS_VM;

	vmcs_writel(GUEST_RFLAGS, flags);
	vmcs_writel(GUEST_CR4, vmcs_readl(GUEST_CR4) | X86_CR4_VME);
	update_exception_bitmap(vcpu);

	fix_rmode_seg(VCPU_SREG_SS, &vmx->rmode.segs[VCPU_SREG_SS]);
	fix_rmode_seg(VCPU_SREG_CS, &vmx->rmode.segs[VCPU_SREG_CS]);
	fix_rmode_seg(VCPU_SREG_ES, &vmx->rmode.segs[VCPU_SREG_ES]);
	fix_rmode_seg(VCPU_SREG_DS, &vmx->rmode.segs[VCPU_SREG_DS]);
	fix_rmode_seg(VCPU_SREG_GS, &vmx->rmode.segs[VCPU_SREG_GS]);
	fix_rmode_seg(VCPU_SREG_FS, &vmx->rmode.segs[VCPU_SREG_FS]);

	kvm_mmu_reset_context(vcpu);
}

static void vmx_set_efer(struct kvm_vcpu *vcpu, u64 efer)
{
	struct vcpu_vmx *vmx = to_vmx(vcpu);
	struct shared_msr_entry *msr = find_msr_entry(vmx, MSR_EFER);

	if (!msr)
		return;

	vcpu->arch.efer = efer;
	if (efer & EFER_LMA) {
		vm_entry_controls_setbit(to_vmx(vcpu), VM_ENTRY_IA32E_MODE);
		msr->data = efer;
	} else {
		vm_entry_controls_clearbit(to_vmx(vcpu), VM_ENTRY_IA32E_MODE);

		msr->data = efer & ~EFER_LME;
	}
	setup_msrs(vmx);
}

#ifdef CONFIG_X86_64

static void enter_lmode(struct kvm_vcpu *vcpu)
{
	u32 guest_tr_ar;

	vmx_segment_cache_clear(to_vmx(vcpu));

	guest_tr_ar = vmcs_read32(GUEST_TR_AR_BYTES);
	if ((guest_tr_ar & VMX_AR_TYPE_MASK) != VMX_AR_TYPE_BUSY_64_TSS) {
		pr_debug_ratelimited("%s: tss fixup for long mode. \n",
				     __func__);
		vmcs_write32(GUEST_TR_AR_BYTES,
			     (guest_tr_ar & ~VMX_AR_TYPE_MASK)
			     | VMX_AR_TYPE_BUSY_64_TSS);
	}
	vmx_set_efer(vcpu, vcpu->arch.efer | EFER_LMA);
}

static void exit_lmode(struct kvm_vcpu *vcpu)
{
	vm_entry_controls_clearbit(to_vmx(vcpu), VM_ENTRY_IA32E_MODE);
	vmx_set_efer(vcpu, vcpu->arch.efer & ~EFER_LMA);
}

#endif

static inline void __vmx_flush_tlb(struct kvm_vcpu *vcpu, int vpid,
				bool invalidate_gpa)
{
	if (enable_ept && (invalidate_gpa || !enable_vpid)) {
		if (!VALID_PAGE(vcpu->arch.mmu.root_hpa))
			return;
		ept_sync_context(construct_eptp(vcpu, vcpu->arch.mmu.root_hpa));
	} else {
		vpid_sync_context(vpid);
	}
}

static void vmx_flush_tlb(struct kvm_vcpu *vcpu, bool invalidate_gpa)
{
	__vmx_flush_tlb(vcpu, to_vmx(vcpu)->vpid, invalidate_gpa);
}

static void vmx_flush_tlb_gva(struct kvm_vcpu *vcpu, gva_t addr)
{
	int vpid = to_vmx(vcpu)->vpid;

	if (!vpid_sync_vcpu_addr(vpid, addr))
		vpid_sync_context(vpid);

	/*
	 * If VPIDs are not supported or enabled, then the above is a no-op.
	 * But we don't really need a TLB flush in that case anyway, because
	 * each VM entry/exit includes an implicit flush when VPID is 0.
	 */
}

static void vmx_decache_cr0_guest_bits(struct kvm_vcpu *vcpu)
{
	ulong cr0_guest_owned_bits = vcpu->arch.cr0_guest_owned_bits;

	vcpu->arch.cr0 &= ~cr0_guest_owned_bits;
	vcpu->arch.cr0 |= vmcs_readl(GUEST_CR0) & cr0_guest_owned_bits;
}

static void vmx_decache_cr3(struct kvm_vcpu *vcpu)
{
	if (enable_unrestricted_guest || (enable_ept && is_paging(vcpu)))
		vcpu->arch.cr3 = vmcs_readl(GUEST_CR3);
	__set_bit(VCPU_EXREG_CR3, (ulong *)&vcpu->arch.regs_avail);
}

static void vmx_decache_cr4_guest_bits(struct kvm_vcpu *vcpu)
{
	ulong cr4_guest_owned_bits = vcpu->arch.cr4_guest_owned_bits;

	vcpu->arch.cr4 &= ~cr4_guest_owned_bits;
	vcpu->arch.cr4 |= vmcs_readl(GUEST_CR4) & cr4_guest_owned_bits;
}

static void ept_load_pdptrs(struct kvm_vcpu *vcpu)
{
	struct kvm_mmu *mmu = vcpu->arch.walk_mmu;

	if (!test_bit(VCPU_EXREG_PDPTR,
		      (unsigned long *)&vcpu->arch.regs_dirty))
		return;

	if (is_paging(vcpu) && is_pae(vcpu) && !is_long_mode(vcpu)) {
		vmcs_write64(GUEST_PDPTR0, mmu->pdptrs[0]);
		vmcs_write64(GUEST_PDPTR1, mmu->pdptrs[1]);
		vmcs_write64(GUEST_PDPTR2, mmu->pdptrs[2]);
		vmcs_write64(GUEST_PDPTR3, mmu->pdptrs[3]);
	}
}

static void ept_save_pdptrs(struct kvm_vcpu *vcpu)
{
	struct kvm_mmu *mmu = vcpu->arch.walk_mmu;

	if (is_paging(vcpu) && is_pae(vcpu) && !is_long_mode(vcpu)) {
		mmu->pdptrs[0] = vmcs_read64(GUEST_PDPTR0);
		mmu->pdptrs[1] = vmcs_read64(GUEST_PDPTR1);
		mmu->pdptrs[2] = vmcs_read64(GUEST_PDPTR2);
		mmu->pdptrs[3] = vmcs_read64(GUEST_PDPTR3);
	}

	__set_bit(VCPU_EXREG_PDPTR,
		  (unsigned long *)&vcpu->arch.regs_avail);
	__set_bit(VCPU_EXREG_PDPTR,
		  (unsigned long *)&vcpu->arch.regs_dirty);
}

static bool nested_guest_cr0_valid(struct kvm_vcpu *vcpu, unsigned long val)
{
	u64 fixed0 = to_vmx(vcpu)->nested.msrs.cr0_fixed0;
	u64 fixed1 = to_vmx(vcpu)->nested.msrs.cr0_fixed1;
	struct vmcs12 *vmcs12 = get_vmcs12(vcpu);

	if (to_vmx(vcpu)->nested.msrs.secondary_ctls_high &
		SECONDARY_EXEC_UNRESTRICTED_GUEST &&
	    nested_cpu_has2(vmcs12, SECONDARY_EXEC_UNRESTRICTED_GUEST))
		fixed0 &= ~(X86_CR0_PE | X86_CR0_PG);

	return fixed_bits_valid(val, fixed0, fixed1);
}

static bool nested_host_cr0_valid(struct kvm_vcpu *vcpu, unsigned long val)
{
	u64 fixed0 = to_vmx(vcpu)->nested.msrs.cr0_fixed0;
	u64 fixed1 = to_vmx(vcpu)->nested.msrs.cr0_fixed1;

	return fixed_bits_valid(val, fixed0, fixed1);
}

static bool nested_cr4_valid(struct kvm_vcpu *vcpu, unsigned long val)
{
	u64 fixed0 = to_vmx(vcpu)->nested.msrs.cr4_fixed0;
	u64 fixed1 = to_vmx(vcpu)->nested.msrs.cr4_fixed1;

	return fixed_bits_valid(val, fixed0, fixed1);
}

/* No difference in the restrictions on guest and host CR4 in VMX operation. */
#define nested_guest_cr4_valid	nested_cr4_valid
#define nested_host_cr4_valid	nested_cr4_valid

static int vmx_set_cr4(struct kvm_vcpu *vcpu, unsigned long cr4);

static void ept_update_paging_mode_cr0(unsigned long *hw_cr0,
					unsigned long cr0,
					struct kvm_vcpu *vcpu)
{
	if (!test_bit(VCPU_EXREG_CR3, (ulong *)&vcpu->arch.regs_avail))
		vmx_decache_cr3(vcpu);
	if (!(cr0 & X86_CR0_PG)) {
		/* From paging/starting to nonpaging */
		vmcs_write32(CPU_BASED_VM_EXEC_CONTROL,
			     vmcs_read32(CPU_BASED_VM_EXEC_CONTROL) |
			     (CPU_BASED_CR3_LOAD_EXITING |
			      CPU_BASED_CR3_STORE_EXITING));
		vcpu->arch.cr0 = cr0;
		vmx_set_cr4(vcpu, kvm_read_cr4(vcpu));
	} else if (!is_paging(vcpu)) {
		/* From nonpaging to paging */
		vmcs_write32(CPU_BASED_VM_EXEC_CONTROL,
			     vmcs_read32(CPU_BASED_VM_EXEC_CONTROL) &
			     ~(CPU_BASED_CR3_LOAD_EXITING |
			       CPU_BASED_CR3_STORE_EXITING));
		vcpu->arch.cr0 = cr0;
		vmx_set_cr4(vcpu, kvm_read_cr4(vcpu));
	}

	if (!(cr0 & X86_CR0_WP))
		*hw_cr0 &= ~X86_CR0_WP;
}

static void vmx_set_cr0(struct kvm_vcpu *vcpu, unsigned long cr0)
{
	struct vcpu_vmx *vmx = to_vmx(vcpu);
	unsigned long hw_cr0;

	hw_cr0 = (cr0 & ~KVM_GUEST_CR0_MASK);
	if (enable_unrestricted_guest)
		hw_cr0 |= KVM_VM_CR0_ALWAYS_ON_UNRESTRICTED_GUEST;
	else {
		hw_cr0 |= KVM_VM_CR0_ALWAYS_ON;

		if (vmx->rmode.vm86_active && (cr0 & X86_CR0_PE))
			enter_pmode(vcpu);

		if (!vmx->rmode.vm86_active && !(cr0 & X86_CR0_PE))
			enter_rmode(vcpu);
	}

#ifdef CONFIG_X86_64
	if (vcpu->arch.efer & EFER_LME) {
		if (!is_paging(vcpu) && (cr0 & X86_CR0_PG))
			enter_lmode(vcpu);
		if (is_paging(vcpu) && !(cr0 & X86_CR0_PG))
			exit_lmode(vcpu);
	}
#endif

	if (enable_ept && !enable_unrestricted_guest)
		ept_update_paging_mode_cr0(&hw_cr0, cr0, vcpu);

	vmcs_writel(CR0_READ_SHADOW, cr0);
	vmcs_writel(GUEST_CR0, hw_cr0);
	vcpu->arch.cr0 = cr0;

	/* depends on vcpu->arch.cr0 to be set to a new value */
	vmx->emulation_required = emulation_required(vcpu);
}

static int get_ept_level(struct kvm_vcpu *vcpu)
{
	if (cpu_has_vmx_ept_5levels() && (cpuid_maxphyaddr(vcpu) > 48))
		return 5;
	return 4;
}

static u64 construct_eptp(struct kvm_vcpu *vcpu, unsigned long root_hpa)
{
	u64 eptp = VMX_EPTP_MT_WB;

	eptp |= (get_ept_level(vcpu) == 5) ? VMX_EPTP_PWL_5 : VMX_EPTP_PWL_4;

	if (enable_ept_ad_bits &&
	    (!is_guest_mode(vcpu) || nested_ept_ad_enabled(vcpu)))
		eptp |= VMX_EPTP_AD_ENABLE_BIT;
	eptp |= (root_hpa & PAGE_MASK);

	return eptp;
}

static void vmx_set_cr3(struct kvm_vcpu *vcpu, unsigned long cr3)
{
	struct kvm *kvm = vcpu->kvm;
	unsigned long guest_cr3;
	u64 eptp;

	guest_cr3 = cr3;
	if (enable_ept) {
		eptp = construct_eptp(vcpu, cr3);
		vmcs_write64(EPT_POINTER, eptp);

		if (kvm_x86_ops->tlb_remote_flush) {
			spin_lock(&to_kvm_vmx(kvm)->ept_pointer_lock);
			to_vmx(vcpu)->ept_pointer = eptp;
			to_kvm_vmx(kvm)->ept_pointers_match
				= EPT_POINTERS_CHECK;
			spin_unlock(&to_kvm_vmx(kvm)->ept_pointer_lock);
		}

		if (enable_unrestricted_guest || is_paging(vcpu) ||
		    is_guest_mode(vcpu))
			guest_cr3 = kvm_read_cr3(vcpu);
		else
			guest_cr3 = to_kvm_vmx(kvm)->ept_identity_map_addr;
		ept_load_pdptrs(vcpu);
	}

	vmcs_writel(GUEST_CR3, guest_cr3);
}

static int vmx_set_cr4(struct kvm_vcpu *vcpu, unsigned long cr4)
{
	/*
	 * Pass through host's Machine Check Enable value to hw_cr4, which
	 * is in force while we are in guest mode.  Do not let guests control
	 * this bit, even if host CR4.MCE == 0.
	 */
	unsigned long hw_cr4;

	hw_cr4 = (cr4_read_shadow() & X86_CR4_MCE) | (cr4 & ~X86_CR4_MCE);
	if (enable_unrestricted_guest)
		hw_cr4 |= KVM_VM_CR4_ALWAYS_ON_UNRESTRICTED_GUEST;
	else if (to_vmx(vcpu)->rmode.vm86_active)
		hw_cr4 |= KVM_RMODE_VM_CR4_ALWAYS_ON;
	else
		hw_cr4 |= KVM_PMODE_VM_CR4_ALWAYS_ON;

	if (!boot_cpu_has(X86_FEATURE_UMIP) && vmx_umip_emulated()) {
		if (cr4 & X86_CR4_UMIP) {
			vmcs_set_bits(SECONDARY_VM_EXEC_CONTROL,
				SECONDARY_EXEC_DESC);
			hw_cr4 &= ~X86_CR4_UMIP;
		} else if (!is_guest_mode(vcpu) ||
			!nested_cpu_has2(get_vmcs12(vcpu), SECONDARY_EXEC_DESC))
			vmcs_clear_bits(SECONDARY_VM_EXEC_CONTROL,
					SECONDARY_EXEC_DESC);
	}

	if (cr4 & X86_CR4_VMXE) {
		/*
		 * To use VMXON (and later other VMX instructions), a guest
		 * must first be able to turn on cr4.VMXE (see handle_vmon()).
		 * So basically the check on whether to allow nested VMX
		 * is here.  We operate under the default treatment of SMM,
		 * so VMX cannot be enabled under SMM.
		 */
		if (!nested_vmx_allowed(vcpu) || is_smm(vcpu))
			return 1;
	}

	if (to_vmx(vcpu)->nested.vmxon && !nested_cr4_valid(vcpu, cr4))
		return 1;

	vcpu->arch.cr4 = cr4;

	if (!enable_unrestricted_guest) {
		if (enable_ept) {
			if (!is_paging(vcpu)) {
				hw_cr4 &= ~X86_CR4_PAE;
				hw_cr4 |= X86_CR4_PSE;
			} else if (!(cr4 & X86_CR4_PAE)) {
				hw_cr4 &= ~X86_CR4_PAE;
			}
		}

		/*
		 * SMEP/SMAP/PKU is disabled if CPU is in non-paging mode in
		 * hardware.  To emulate this behavior, SMEP/SMAP/PKU needs
		 * to be manually disabled when guest switches to non-paging
		 * mode.
		 *
		 * If !enable_unrestricted_guest, the CPU is always running
		 * with CR0.PG=1 and CR4 needs to be modified.
		 * If enable_unrestricted_guest, the CPU automatically
		 * disables SMEP/SMAP/PKU when the guest sets CR0.PG=0.
		 */
		if (!is_paging(vcpu))
			hw_cr4 &= ~(X86_CR4_SMEP | X86_CR4_SMAP | X86_CR4_PKE);
	}

	vmcs_writel(CR4_READ_SHADOW, cr4);
	vmcs_writel(GUEST_CR4, hw_cr4);
	return 0;
}

static void vmx_get_segment(struct kvm_vcpu *vcpu,
			    struct kvm_segment *var, int seg)
{
	struct vcpu_vmx *vmx = to_vmx(vcpu);
	u32 ar;

	if (vmx->rmode.vm86_active && seg != VCPU_SREG_LDTR) {
		*var = vmx->rmode.segs[seg];
		if (seg == VCPU_SREG_TR
		    || var->selector == vmx_read_guest_seg_selector(vmx, seg))
			return;
		var->base = vmx_read_guest_seg_base(vmx, seg);
		var->selector = vmx_read_guest_seg_selector(vmx, seg);
		return;
	}
	var->base = vmx_read_guest_seg_base(vmx, seg);
	var->limit = vmx_read_guest_seg_limit(vmx, seg);
	var->selector = vmx_read_guest_seg_selector(vmx, seg);
	ar = vmx_read_guest_seg_ar(vmx, seg);
	var->unusable = (ar >> 16) & 1;
	var->type = ar & 15;
	var->s = (ar >> 4) & 1;
	var->dpl = (ar >> 5) & 3;
	/*
	 * Some userspaces do not preserve unusable property. Since usable
	 * segment has to be present according to VMX spec we can use present
	 * property to amend userspace bug by making unusable segment always
	 * nonpresent. vmx_segment_access_rights() already marks nonpresent
	 * segment as unusable.
	 */
	var->present = !var->unusable;
	var->avl = (ar >> 12) & 1;
	var->l = (ar >> 13) & 1;
	var->db = (ar >> 14) & 1;
	var->g = (ar >> 15) & 1;
}

static u64 vmx_get_segment_base(struct kvm_vcpu *vcpu, int seg)
{
	struct kvm_segment s;

	if (to_vmx(vcpu)->rmode.vm86_active) {
		vmx_get_segment(vcpu, &s, seg);
		return s.base;
	}
	return vmx_read_guest_seg_base(to_vmx(vcpu), seg);
}

static int vmx_get_cpl(struct kvm_vcpu *vcpu)
{
	struct vcpu_vmx *vmx = to_vmx(vcpu);

	if (unlikely(vmx->rmode.vm86_active))
		return 0;
	else {
		int ar = vmx_read_guest_seg_ar(vmx, VCPU_SREG_SS);
		return VMX_AR_DPL(ar);
	}
}

static u32 vmx_segment_access_rights(struct kvm_segment *var)
{
	u32 ar;

	if (var->unusable || !var->present)
		ar = 1 << 16;
	else {
		ar = var->type & 15;
		ar |= (var->s & 1) << 4;
		ar |= (var->dpl & 3) << 5;
		ar |= (var->present & 1) << 7;
		ar |= (var->avl & 1) << 12;
		ar |= (var->l & 1) << 13;
		ar |= (var->db & 1) << 14;
		ar |= (var->g & 1) << 15;
	}

	return ar;
}

static void vmx_set_segment(struct kvm_vcpu *vcpu,
			    struct kvm_segment *var, int seg)
{
	struct vcpu_vmx *vmx = to_vmx(vcpu);
	const struct kvm_vmx_segment_field *sf = &kvm_vmx_segment_fields[seg];

	vmx_segment_cache_clear(vmx);

	if (vmx->rmode.vm86_active && seg != VCPU_SREG_LDTR) {
		vmx->rmode.segs[seg] = *var;
		if (seg == VCPU_SREG_TR)
			vmcs_write16(sf->selector, var->selector);
		else if (var->s)
			fix_rmode_seg(seg, &vmx->rmode.segs[seg]);
		goto out;
	}

	vmcs_writel(sf->base, var->base);
	vmcs_write32(sf->limit, var->limit);
	vmcs_write16(sf->selector, var->selector);

	/*
	 *   Fix the "Accessed" bit in AR field of segment registers for older
	 * qemu binaries.
	 *   IA32 arch specifies that at the time of processor reset the
	 * "Accessed" bit in the AR field of segment registers is 1. And qemu
	 * is setting it to 0 in the userland code. This causes invalid guest
	 * state vmexit when "unrestricted guest" mode is turned on.
	 *    Fix for this setup issue in cpu_reset is being pushed in the qemu
	 * tree. Newer qemu binaries with that qemu fix would not need this
	 * kvm hack.
	 */
	if (enable_unrestricted_guest && (seg != VCPU_SREG_LDTR))
		var->type |= 0x1; /* Accessed */

	vmcs_write32(sf->ar_bytes, vmx_segment_access_rights(var));

out:
	vmx->emulation_required = emulation_required(vcpu);
}

static void vmx_get_cs_db_l_bits(struct kvm_vcpu *vcpu, int *db, int *l)
{
	u32 ar = vmx_read_guest_seg_ar(to_vmx(vcpu), VCPU_SREG_CS);

	*db = (ar >> 14) & 1;
	*l = (ar >> 13) & 1;
}

static void vmx_get_idt(struct kvm_vcpu *vcpu, struct desc_ptr *dt)
{
	dt->size = vmcs_read32(GUEST_IDTR_LIMIT);
	dt->address = vmcs_readl(GUEST_IDTR_BASE);
}

static void vmx_set_idt(struct kvm_vcpu *vcpu, struct desc_ptr *dt)
{
	vmcs_write32(GUEST_IDTR_LIMIT, dt->size);
	vmcs_writel(GUEST_IDTR_BASE, dt->address);
}

static void vmx_get_gdt(struct kvm_vcpu *vcpu, struct desc_ptr *dt)
{
	dt->size = vmcs_read32(GUEST_GDTR_LIMIT);
	dt->address = vmcs_readl(GUEST_GDTR_BASE);
}

static void vmx_set_gdt(struct kvm_vcpu *vcpu, struct desc_ptr *dt)
{
	vmcs_write32(GUEST_GDTR_LIMIT, dt->size);
	vmcs_writel(GUEST_GDTR_BASE, dt->address);
}

static bool rmode_segment_valid(struct kvm_vcpu *vcpu, int seg)
{
	struct kvm_segment var;
	u32 ar;

	vmx_get_segment(vcpu, &var, seg);
	var.dpl = 0x3;
	if (seg == VCPU_SREG_CS)
		var.type = 0x3;
	ar = vmx_segment_access_rights(&var);

	if (var.base != (var.selector << 4))
		return false;
	if (var.limit != 0xffff)
		return false;
	if (ar != 0xf3)
		return false;

	return true;
}

static bool code_segment_valid(struct kvm_vcpu *vcpu)
{
	struct kvm_segment cs;
	unsigned int cs_rpl;

	vmx_get_segment(vcpu, &cs, VCPU_SREG_CS);
	cs_rpl = cs.selector & SEGMENT_RPL_MASK;

	if (cs.unusable)
		return false;
	if (~cs.type & (VMX_AR_TYPE_CODE_MASK|VMX_AR_TYPE_ACCESSES_MASK))
		return false;
	if (!cs.s)
		return false;
	if (cs.type & VMX_AR_TYPE_WRITEABLE_MASK) {
		if (cs.dpl > cs_rpl)
			return false;
	} else {
		if (cs.dpl != cs_rpl)
			return false;
	}
	if (!cs.present)
		return false;

	/* TODO: Add Reserved field check, this'll require a new member in the kvm_segment_field structure */
	return true;
}

static bool stack_segment_valid(struct kvm_vcpu *vcpu)
{
	struct kvm_segment ss;
	unsigned int ss_rpl;

	vmx_get_segment(vcpu, &ss, VCPU_SREG_SS);
	ss_rpl = ss.selector & SEGMENT_RPL_MASK;

	if (ss.unusable)
		return true;
	if (ss.type != 3 && ss.type != 7)
		return false;
	if (!ss.s)
		return false;
	if (ss.dpl != ss_rpl) /* DPL != RPL */
		return false;
	if (!ss.present)
		return false;

	return true;
}

static bool data_segment_valid(struct kvm_vcpu *vcpu, int seg)
{
	struct kvm_segment var;
	unsigned int rpl;

	vmx_get_segment(vcpu, &var, seg);
	rpl = var.selector & SEGMENT_RPL_MASK;

	if (var.unusable)
		return true;
	if (!var.s)
		return false;
	if (!var.present)
		return false;
	if (~var.type & (VMX_AR_TYPE_CODE_MASK|VMX_AR_TYPE_WRITEABLE_MASK)) {
		if (var.dpl < rpl) /* DPL < RPL */
			return false;
	}

	/* TODO: Add other members to kvm_segment_field to allow checking for other access
	 * rights flags
	 */
	return true;
}

static bool tr_valid(struct kvm_vcpu *vcpu)
{
	struct kvm_segment tr;

	vmx_get_segment(vcpu, &tr, VCPU_SREG_TR);

	if (tr.unusable)
		return false;
	if (tr.selector & SEGMENT_TI_MASK)	/* TI = 1 */
		return false;
	if (tr.type != 3 && tr.type != 11) /* TODO: Check if guest is in IA32e mode */
		return false;
	if (!tr.present)
		return false;

	return true;
}

static bool ldtr_valid(struct kvm_vcpu *vcpu)
{
	struct kvm_segment ldtr;

	vmx_get_segment(vcpu, &ldtr, VCPU_SREG_LDTR);

	if (ldtr.unusable)
		return true;
	if (ldtr.selector & SEGMENT_TI_MASK)	/* TI = 1 */
		return false;
	if (ldtr.type != 2)
		return false;
	if (!ldtr.present)
		return false;

	return true;
}

static bool cs_ss_rpl_check(struct kvm_vcpu *vcpu)
{
	struct kvm_segment cs, ss;

	vmx_get_segment(vcpu, &cs, VCPU_SREG_CS);
	vmx_get_segment(vcpu, &ss, VCPU_SREG_SS);

	return ((cs.selector & SEGMENT_RPL_MASK) ==
		 (ss.selector & SEGMENT_RPL_MASK));
}

/*
 * Check if guest state is valid. Returns true if valid, false if
 * not.
 * We assume that registers are always usable
 */
static bool guest_state_valid(struct kvm_vcpu *vcpu)
{
	if (enable_unrestricted_guest)
		return true;

	/* real mode guest state checks */
	if (!is_protmode(vcpu) || (vmx_get_rflags(vcpu) & X86_EFLAGS_VM)) {
		if (!rmode_segment_valid(vcpu, VCPU_SREG_CS))
			return false;
		if (!rmode_segment_valid(vcpu, VCPU_SREG_SS))
			return false;
		if (!rmode_segment_valid(vcpu, VCPU_SREG_DS))
			return false;
		if (!rmode_segment_valid(vcpu, VCPU_SREG_ES))
			return false;
		if (!rmode_segment_valid(vcpu, VCPU_SREG_FS))
			return false;
		if (!rmode_segment_valid(vcpu, VCPU_SREG_GS))
			return false;
	} else {
	/* protected mode guest state checks */
		if (!cs_ss_rpl_check(vcpu))
			return false;
		if (!code_segment_valid(vcpu))
			return false;
		if (!stack_segment_valid(vcpu))
			return false;
		if (!data_segment_valid(vcpu, VCPU_SREG_DS))
			return false;
		if (!data_segment_valid(vcpu, VCPU_SREG_ES))
			return false;
		if (!data_segment_valid(vcpu, VCPU_SREG_FS))
			return false;
		if (!data_segment_valid(vcpu, VCPU_SREG_GS))
			return false;
		if (!tr_valid(vcpu))
			return false;
		if (!ldtr_valid(vcpu))
			return false;
	}
	/* TODO:
	 * - Add checks on RIP
	 * - Add checks on RFLAGS
	 */

	return true;
}

static bool page_address_valid(struct kvm_vcpu *vcpu, gpa_t gpa)
{
	return PAGE_ALIGNED(gpa) && !(gpa >> cpuid_maxphyaddr(vcpu));
}

static int init_rmode_tss(struct kvm *kvm)
{
	gfn_t fn;
	u16 data = 0;
	int idx, r;

	idx = srcu_read_lock(&kvm->srcu);
	fn = to_kvm_vmx(kvm)->tss_addr >> PAGE_SHIFT;
	r = kvm_clear_guest_page(kvm, fn, 0, PAGE_SIZE);
	if (r < 0)
		goto out;
	data = TSS_BASE_SIZE + TSS_REDIRECTION_SIZE;
	r = kvm_write_guest_page(kvm, fn++, &data,
			TSS_IOPB_BASE_OFFSET, sizeof(u16));
	if (r < 0)
		goto out;
	r = kvm_clear_guest_page(kvm, fn++, 0, PAGE_SIZE);
	if (r < 0)
		goto out;
	r = kvm_clear_guest_page(kvm, fn, 0, PAGE_SIZE);
	if (r < 0)
		goto out;
	data = ~0;
	r = kvm_write_guest_page(kvm, fn, &data,
				 RMODE_TSS_SIZE - 2 * PAGE_SIZE - 1,
				 sizeof(u8));
out:
	srcu_read_unlock(&kvm->srcu, idx);
	return r;
}

static int init_rmode_identity_map(struct kvm *kvm)
{
	struct kvm_vmx *kvm_vmx = to_kvm_vmx(kvm);
	int i, idx, r = 0;
	kvm_pfn_t identity_map_pfn;
	u32 tmp;

	/* Protect kvm_vmx->ept_identity_pagetable_done. */
	mutex_lock(&kvm->slots_lock);

	if (likely(kvm_vmx->ept_identity_pagetable_done))
		goto out2;

	if (!kvm_vmx->ept_identity_map_addr)
		kvm_vmx->ept_identity_map_addr = VMX_EPT_IDENTITY_PAGETABLE_ADDR;
	identity_map_pfn = kvm_vmx->ept_identity_map_addr >> PAGE_SHIFT;

	r = __x86_set_memory_region(kvm, IDENTITY_PAGETABLE_PRIVATE_MEMSLOT,
				    kvm_vmx->ept_identity_map_addr, PAGE_SIZE);
	if (r < 0)
		goto out2;

	idx = srcu_read_lock(&kvm->srcu);
	r = kvm_clear_guest_page(kvm, identity_map_pfn, 0, PAGE_SIZE);
	if (r < 0)
		goto out;
	/* Set up identity-mapping pagetable for EPT in real mode */
	for (i = 0; i < PT32_ENT_PER_PAGE; i++) {
		tmp = (i << 22) + (_PAGE_PRESENT | _PAGE_RW | _PAGE_USER |
			_PAGE_ACCESSED | _PAGE_DIRTY | _PAGE_PSE);
		r = kvm_write_guest_page(kvm, identity_map_pfn,
				&tmp, i * sizeof(tmp), sizeof(tmp));
		if (r < 0)
			goto out;
	}
	kvm_vmx->ept_identity_pagetable_done = true;

out:
	srcu_read_unlock(&kvm->srcu, idx);

out2:
	mutex_unlock(&kvm->slots_lock);
	return r;
}

static void seg_setup(int seg)
{
	const struct kvm_vmx_segment_field *sf = &kvm_vmx_segment_fields[seg];
	unsigned int ar;

	vmcs_write16(sf->selector, 0);
	vmcs_writel(sf->base, 0);
	vmcs_write32(sf->limit, 0xffff);
	ar = 0x93;
	if (seg == VCPU_SREG_CS)
		ar |= 0x08; /* code segment */

	vmcs_write32(sf->ar_bytes, ar);
}

static int alloc_apic_access_page(struct kvm *kvm)
{
	struct page *page;
	int r = 0;

	mutex_lock(&kvm->slots_lock);
	if (kvm->arch.apic_access_page_done)
		goto out;
	r = __x86_set_memory_region(kvm, APIC_ACCESS_PAGE_PRIVATE_MEMSLOT,
				    APIC_DEFAULT_PHYS_BASE, PAGE_SIZE);
	if (r)
		goto out;

	page = gfn_to_page(kvm, APIC_DEFAULT_PHYS_BASE >> PAGE_SHIFT);
	if (is_error_page(page)) {
		r = -EFAULT;
		goto out;
	}

	/*
	 * Do not pin the page in memory, so that memory hot-unplug
	 * is able to migrate it.
	 */
	put_page(page);
	kvm->arch.apic_access_page_done = true;
out:
	mutex_unlock(&kvm->slots_lock);
	return r;
}

static int allocate_vpid(void)
{
	int vpid;

	if (!enable_vpid)
		return 0;
	spin_lock(&vmx_vpid_lock);
	vpid = find_first_zero_bit(vmx_vpid_bitmap, VMX_NR_VPIDS);
	if (vpid < VMX_NR_VPIDS)
		__set_bit(vpid, vmx_vpid_bitmap);
	else
		vpid = 0;
	spin_unlock(&vmx_vpid_lock);
	return vpid;
}

static void free_vpid(int vpid)
{
	if (!enable_vpid || vpid == 0)
		return;
	spin_lock(&vmx_vpid_lock);
	__clear_bit(vpid, vmx_vpid_bitmap);
	spin_unlock(&vmx_vpid_lock);
}

static void __always_inline vmx_disable_intercept_for_msr(unsigned long *msr_bitmap,
							  u32 msr, int type)
{
	int f = sizeof(unsigned long);

	if (!cpu_has_vmx_msr_bitmap())
		return;

	if (static_branch_unlikely(&enable_evmcs))
		evmcs_touch_msr_bitmap();

	/*
	 * See Intel PRM Vol. 3, 20.6.9 (MSR-Bitmap Address). Early manuals
	 * have the write-low and read-high bitmap offsets the wrong way round.
	 * We can control MSRs 0x00000000-0x00001fff and 0xc0000000-0xc0001fff.
	 */
	if (msr <= 0x1fff) {
		if (type & MSR_TYPE_R)
			/* read-low */
			__clear_bit(msr, msr_bitmap + 0x000 / f);

		if (type & MSR_TYPE_W)
			/* write-low */
			__clear_bit(msr, msr_bitmap + 0x800 / f);

	} else if ((msr >= 0xc0000000) && (msr <= 0xc0001fff)) {
		msr &= 0x1fff;
		if (type & MSR_TYPE_R)
			/* read-high */
			__clear_bit(msr, msr_bitmap + 0x400 / f);

		if (type & MSR_TYPE_W)
			/* write-high */
			__clear_bit(msr, msr_bitmap + 0xc00 / f);

	}
}

static void __always_inline vmx_enable_intercept_for_msr(unsigned long *msr_bitmap,
							 u32 msr, int type)
{
	int f = sizeof(unsigned long);

	if (!cpu_has_vmx_msr_bitmap())
		return;

	if (static_branch_unlikely(&enable_evmcs))
		evmcs_touch_msr_bitmap();

	/*
	 * See Intel PRM Vol. 3, 20.6.9 (MSR-Bitmap Address). Early manuals
	 * have the write-low and read-high bitmap offsets the wrong way round.
	 * We can control MSRs 0x00000000-0x00001fff and 0xc0000000-0xc0001fff.
	 */
	if (msr <= 0x1fff) {
		if (type & MSR_TYPE_R)
			/* read-low */
			__set_bit(msr, msr_bitmap + 0x000 / f);

		if (type & MSR_TYPE_W)
			/* write-low */
			__set_bit(msr, msr_bitmap + 0x800 / f);

	} else if ((msr >= 0xc0000000) && (msr <= 0xc0001fff)) {
		msr &= 0x1fff;
		if (type & MSR_TYPE_R)
			/* read-high */
			__set_bit(msr, msr_bitmap + 0x400 / f);

		if (type & MSR_TYPE_W)
			/* write-high */
			__set_bit(msr, msr_bitmap + 0xc00 / f);

	}
}

static void __always_inline vmx_set_intercept_for_msr(unsigned long *msr_bitmap,
			     			      u32 msr, int type, bool value)
{
	if (value)
		vmx_enable_intercept_for_msr(msr_bitmap, msr, type);
	else
		vmx_disable_intercept_for_msr(msr_bitmap, msr, type);
}

/*
 * If a msr is allowed by L0, we should check whether it is allowed by L1.
 * The corresponding bit will be cleared unless both of L0 and L1 allow it.
 */
static void nested_vmx_disable_intercept_for_msr(unsigned long *msr_bitmap_l1,
					       unsigned long *msr_bitmap_nested,
					       u32 msr, int type)
{
	int f = sizeof(unsigned long);

	/*
	 * See Intel PRM Vol. 3, 20.6.9 (MSR-Bitmap Address). Early manuals
	 * have the write-low and read-high bitmap offsets the wrong way round.
	 * We can control MSRs 0x00000000-0x00001fff and 0xc0000000-0xc0001fff.
	 */
	if (msr <= 0x1fff) {
		if (type & MSR_TYPE_R &&
		   !test_bit(msr, msr_bitmap_l1 + 0x000 / f))
			/* read-low */
			__clear_bit(msr, msr_bitmap_nested + 0x000 / f);

		if (type & MSR_TYPE_W &&
		   !test_bit(msr, msr_bitmap_l1 + 0x800 / f))
			/* write-low */
			__clear_bit(msr, msr_bitmap_nested + 0x800 / f);

	} else if ((msr >= 0xc0000000) && (msr <= 0xc0001fff)) {
		msr &= 0x1fff;
		if (type & MSR_TYPE_R &&
		   !test_bit(msr, msr_bitmap_l1 + 0x400 / f))
			/* read-high */
			__clear_bit(msr, msr_bitmap_nested + 0x400 / f);

		if (type & MSR_TYPE_W &&
		   !test_bit(msr, msr_bitmap_l1 + 0xc00 / f))
			/* write-high */
			__clear_bit(msr, msr_bitmap_nested + 0xc00 / f);

	}
}

static u8 vmx_msr_bitmap_mode(struct kvm_vcpu *vcpu)
{
	u8 mode = 0;

	if (cpu_has_secondary_exec_ctrls() &&
	    (vmcs_read32(SECONDARY_VM_EXEC_CONTROL) &
	     SECONDARY_EXEC_VIRTUALIZE_X2APIC_MODE)) {
		mode |= MSR_BITMAP_MODE_X2APIC;
		if (enable_apicv && kvm_vcpu_apicv_active(vcpu))
			mode |= MSR_BITMAP_MODE_X2APIC_APICV;
	}

	return mode;
}

#define X2APIC_MSR(r) (APIC_BASE_MSR + ((r) >> 4))

static void vmx_update_msr_bitmap_x2apic(unsigned long *msr_bitmap,
					 u8 mode)
{
	int msr;

	for (msr = 0x800; msr <= 0x8ff; msr += BITS_PER_LONG) {
		unsigned word = msr / BITS_PER_LONG;
		msr_bitmap[word] = (mode & MSR_BITMAP_MODE_X2APIC_APICV) ? 0 : ~0;
		msr_bitmap[word + (0x800 / sizeof(long))] = ~0;
	}

	if (mode & MSR_BITMAP_MODE_X2APIC) {
		/*
		 * TPR reads and writes can be virtualized even if virtual interrupt
		 * delivery is not in use.
		 */
		vmx_disable_intercept_for_msr(msr_bitmap, X2APIC_MSR(APIC_TASKPRI), MSR_TYPE_RW);
		if (mode & MSR_BITMAP_MODE_X2APIC_APICV) {
			vmx_enable_intercept_for_msr(msr_bitmap, X2APIC_MSR(APIC_TMCCT), MSR_TYPE_R);
			vmx_disable_intercept_for_msr(msr_bitmap, X2APIC_MSR(APIC_EOI), MSR_TYPE_W);
			vmx_disable_intercept_for_msr(msr_bitmap, X2APIC_MSR(APIC_SELF_IPI), MSR_TYPE_W);
		}
	}
}

static void vmx_update_msr_bitmap(struct kvm_vcpu *vcpu)
{
	struct vcpu_vmx *vmx = to_vmx(vcpu);
	unsigned long *msr_bitmap = vmx->vmcs01.msr_bitmap;
	u8 mode = vmx_msr_bitmap_mode(vcpu);
	u8 changed = mode ^ vmx->msr_bitmap_mode;

	if (!changed)
		return;

	if (changed & (MSR_BITMAP_MODE_X2APIC | MSR_BITMAP_MODE_X2APIC_APICV))
		vmx_update_msr_bitmap_x2apic(msr_bitmap, mode);

	vmx->msr_bitmap_mode = mode;
}

static bool vmx_get_enable_apicv(struct kvm_vcpu *vcpu)
{
	return enable_apicv;
}

static void nested_mark_vmcs12_pages_dirty(struct kvm_vcpu *vcpu)
{
	struct vmcs12 *vmcs12 = get_vmcs12(vcpu);
	gfn_t gfn;

	/*
	 * Don't need to mark the APIC access page dirty; it is never
	 * written to by the CPU during APIC virtualization.
	 */

	if (nested_cpu_has(vmcs12, CPU_BASED_TPR_SHADOW)) {
		gfn = vmcs12->virtual_apic_page_addr >> PAGE_SHIFT;
		kvm_vcpu_mark_page_dirty(vcpu, gfn);
	}

	if (nested_cpu_has_posted_intr(vmcs12)) {
		gfn = vmcs12->posted_intr_desc_addr >> PAGE_SHIFT;
		kvm_vcpu_mark_page_dirty(vcpu, gfn);
	}
}


static void vmx_complete_nested_posted_interrupt(struct kvm_vcpu *vcpu)
{
	struct vcpu_vmx *vmx = to_vmx(vcpu);
	int max_irr;
	void *vapic_page;
	u16 status;

	if (!vmx->nested.pi_desc || !vmx->nested.pi_pending)
		return;

	vmx->nested.pi_pending = false;
	if (!pi_test_and_clear_on(vmx->nested.pi_desc))
		return;

	max_irr = find_last_bit((unsigned long *)vmx->nested.pi_desc->pir, 256);
	if (max_irr != 256) {
		vapic_page = kmap(vmx->nested.virtual_apic_page);
		__kvm_apic_update_irr(vmx->nested.pi_desc->pir,
			vapic_page, &max_irr);
		kunmap(vmx->nested.virtual_apic_page);

		status = vmcs_read16(GUEST_INTR_STATUS);
		if ((u8)max_irr > ((u8)status & 0xff)) {
			status &= ~0xff;
			status |= (u8)max_irr;
			vmcs_write16(GUEST_INTR_STATUS, status);
		}
	}

	nested_mark_vmcs12_pages_dirty(vcpu);
}

static u8 vmx_get_rvi(void)
{
	return vmcs_read16(GUEST_INTR_STATUS) & 0xff;
}

static bool vmx_guest_apic_has_interrupt(struct kvm_vcpu *vcpu)
{
	struct vcpu_vmx *vmx = to_vmx(vcpu);
	void *vapic_page;
	u32 vppr;
	int rvi;

	if (WARN_ON_ONCE(!is_guest_mode(vcpu)) ||
		!nested_cpu_has_vid(get_vmcs12(vcpu)) ||
		WARN_ON_ONCE(!vmx->nested.virtual_apic_page))
		return false;

	rvi = vmx_get_rvi();

	vapic_page = kmap(vmx->nested.virtual_apic_page);
	vppr = *((u32 *)(vapic_page + APIC_PROCPRI));
	kunmap(vmx->nested.virtual_apic_page);

	return ((rvi & 0xf0) > (vppr & 0xf0));
}

static inline bool kvm_vcpu_trigger_posted_interrupt(struct kvm_vcpu *vcpu,
						     bool nested)
{
#ifdef CONFIG_SMP
	int pi_vec = nested ? POSTED_INTR_NESTED_VECTOR : POSTED_INTR_VECTOR;

	if (vcpu->mode == IN_GUEST_MODE) {
		/*
		 * The vector of interrupt to be delivered to vcpu had
		 * been set in PIR before this function.
		 *
		 * Following cases will be reached in this block, and
		 * we always send a notification event in all cases as
		 * explained below.
		 *
		 * Case 1: vcpu keeps in non-root mode. Sending a
		 * notification event posts the interrupt to vcpu.
		 *
		 * Case 2: vcpu exits to root mode and is still
		 * runnable. PIR will be synced to vIRR before the
		 * next vcpu entry. Sending a notification event in
		 * this case has no effect, as vcpu is not in root
		 * mode.
		 *
		 * Case 3: vcpu exits to root mode and is blocked.
		 * vcpu_block() has already synced PIR to vIRR and
		 * never blocks vcpu if vIRR is not cleared. Therefore,
		 * a blocked vcpu here does not wait for any requested
		 * interrupts in PIR, and sending a notification event
		 * which has no effect is safe here.
		 */

		apic->send_IPI_mask(get_cpu_mask(vcpu->cpu), pi_vec);
		return true;
	}
#endif
	return false;
}

static int vmx_deliver_nested_posted_interrupt(struct kvm_vcpu *vcpu,
						int vector)
{
	struct vcpu_vmx *vmx = to_vmx(vcpu);

	if (is_guest_mode(vcpu) &&
	    vector == vmx->nested.posted_intr_nv) {
		/*
		 * If a posted intr is not recognized by hardware,
		 * we will accomplish it in the next vmentry.
		 */
		vmx->nested.pi_pending = true;
		kvm_make_request(KVM_REQ_EVENT, vcpu);
		/* the PIR and ON have been set by L1. */
		if (!kvm_vcpu_trigger_posted_interrupt(vcpu, true))
			kvm_vcpu_kick(vcpu);
		return 0;
	}
	return -1;
}
/*
 * Send interrupt to vcpu via posted interrupt way.
 * 1. If target vcpu is running(non-root mode), send posted interrupt
 * notification to vcpu and hardware will sync PIR to vIRR atomically.
 * 2. If target vcpu isn't running(root mode), kick it to pick up the
 * interrupt from PIR in next vmentry.
 */
static void vmx_deliver_posted_interrupt(struct kvm_vcpu *vcpu, int vector)
{
	struct vcpu_vmx *vmx = to_vmx(vcpu);
	int r;

	r = vmx_deliver_nested_posted_interrupt(vcpu, vector);
	if (!r)
		return;

	if (pi_test_and_set_pir(vector, &vmx->pi_desc))
		return;

	/* If a previous notification has sent the IPI, nothing to do.  */
	if (pi_test_and_set_on(&vmx->pi_desc))
		return;

	if (!kvm_vcpu_trigger_posted_interrupt(vcpu, false))
		kvm_vcpu_kick(vcpu);
}

/*
 * Set up the vmcs's constant host-state fields, i.e., host-state fields that
 * will not change in the lifetime of the guest.
 * Note that host-state that does change is set elsewhere. E.g., host-state
 * that is set differently for each CPU is set in vmx_vcpu_load(), not here.
 */
static void vmx_set_constant_host_state(struct vcpu_vmx *vmx)
{
	u32 low32, high32;
	unsigned long tmpl;
	struct desc_ptr dt;
	unsigned long cr0, cr3, cr4;

	cr0 = read_cr0();
	WARN_ON(cr0 & X86_CR0_TS);
	vmcs_writel(HOST_CR0, cr0);  /* 22.2.3 */

	/*
	 * Save the most likely value for this task's CR3 in the VMCS.
	 * We can't use __get_current_cr3_fast() because we're not atomic.
	 */
	cr3 = __read_cr3();
	vmcs_writel(HOST_CR3, cr3);		/* 22.2.3  FIXME: shadow tables */
	vmx->loaded_vmcs->host_state.cr3 = cr3;

	/* Save the most likely value for this task's CR4 in the VMCS. */
	cr4 = cr4_read_shadow();
	vmcs_writel(HOST_CR4, cr4);			/* 22.2.3, 22.2.5 */
	vmx->loaded_vmcs->host_state.cr4 = cr4;

	vmcs_write16(HOST_CS_SELECTOR, __KERNEL_CS);  /* 22.2.4 */
#ifdef CONFIG_X86_64
	/*
	 * Load null selectors, so we can avoid reloading them in
	 * vmx_prepare_switch_to_host(), in case userspace uses
	 * the null selectors too (the expected case).
	 */
	vmcs_write16(HOST_DS_SELECTOR, 0);
	vmcs_write16(HOST_ES_SELECTOR, 0);
#else
	vmcs_write16(HOST_DS_SELECTOR, __KERNEL_DS);  /* 22.2.4 */
	vmcs_write16(HOST_ES_SELECTOR, __KERNEL_DS);  /* 22.2.4 */
#endif
	vmcs_write16(HOST_SS_SELECTOR, __KERNEL_DS);  /* 22.2.4 */
	vmcs_write16(HOST_TR_SELECTOR, GDT_ENTRY_TSS*8);  /* 22.2.4 */

	store_idt(&dt);
	vmcs_writel(HOST_IDTR_BASE, dt.address);   /* 22.2.4 */
	vmx->host_idt_base = dt.address;

	vmcs_writel(HOST_RIP, vmx_return); /* 22.2.5 */

	rdmsr(MSR_IA32_SYSENTER_CS, low32, high32);
	vmcs_write32(HOST_IA32_SYSENTER_CS, low32);
	rdmsrl(MSR_IA32_SYSENTER_EIP, tmpl);
	vmcs_writel(HOST_IA32_SYSENTER_EIP, tmpl);   /* 22.2.3 */

	if (vmcs_config.vmexit_ctrl & VM_EXIT_LOAD_IA32_PAT) {
		rdmsr(MSR_IA32_CR_PAT, low32, high32);
		vmcs_write64(HOST_IA32_PAT, low32 | ((u64) high32 << 32));
	}
}

static void set_cr4_guest_host_mask(struct vcpu_vmx *vmx)
{
	vmx->vcpu.arch.cr4_guest_owned_bits = KVM_CR4_GUEST_OWNED_BITS;
	if (enable_ept)
		vmx->vcpu.arch.cr4_guest_owned_bits |= X86_CR4_PGE;
	if (is_guest_mode(&vmx->vcpu))
		vmx->vcpu.arch.cr4_guest_owned_bits &=
			~get_vmcs12(&vmx->vcpu)->cr4_guest_host_mask;
	vmcs_writel(CR4_GUEST_HOST_MASK, ~vmx->vcpu.arch.cr4_guest_owned_bits);
}

static u32 vmx_pin_based_exec_ctrl(struct vcpu_vmx *vmx)
{
	u32 pin_based_exec_ctrl = vmcs_config.pin_based_exec_ctrl;

	if (!kvm_vcpu_apicv_active(&vmx->vcpu))
		pin_based_exec_ctrl &= ~PIN_BASED_POSTED_INTR;

	if (!enable_vnmi)
		pin_based_exec_ctrl &= ~PIN_BASED_VIRTUAL_NMIS;

	/* Enable the preemption timer dynamically */
	pin_based_exec_ctrl &= ~PIN_BASED_VMX_PREEMPTION_TIMER;
	return pin_based_exec_ctrl;
}

static void vmx_refresh_apicv_exec_ctrl(struct kvm_vcpu *vcpu)
{
	struct vcpu_vmx *vmx = to_vmx(vcpu);

	vmcs_write32(PIN_BASED_VM_EXEC_CONTROL, vmx_pin_based_exec_ctrl(vmx));
	if (cpu_has_secondary_exec_ctrls()) {
		if (kvm_vcpu_apicv_active(vcpu))
			vmcs_set_bits(SECONDARY_VM_EXEC_CONTROL,
				      SECONDARY_EXEC_APIC_REGISTER_VIRT |
				      SECONDARY_EXEC_VIRTUAL_INTR_DELIVERY);
		else
			vmcs_clear_bits(SECONDARY_VM_EXEC_CONTROL,
					SECONDARY_EXEC_APIC_REGISTER_VIRT |
					SECONDARY_EXEC_VIRTUAL_INTR_DELIVERY);
	}

	if (cpu_has_vmx_msr_bitmap())
		vmx_update_msr_bitmap(vcpu);
}

static u32 vmx_exec_control(struct vcpu_vmx *vmx)
{
	u32 exec_control = vmcs_config.cpu_based_exec_ctrl;

	if (vmx->vcpu.arch.switch_db_regs & KVM_DEBUGREG_WONT_EXIT)
		exec_control &= ~CPU_BASED_MOV_DR_EXITING;

	if (!cpu_need_tpr_shadow(&vmx->vcpu)) {
		exec_control &= ~CPU_BASED_TPR_SHADOW;
#ifdef CONFIG_X86_64
		exec_control |= CPU_BASED_CR8_STORE_EXITING |
				CPU_BASED_CR8_LOAD_EXITING;
#endif
	}
	if (!enable_ept)
		exec_control |= CPU_BASED_CR3_STORE_EXITING |
				CPU_BASED_CR3_LOAD_EXITING  |
				CPU_BASED_INVLPG_EXITING;
	if (kvm_mwait_in_guest(vmx->vcpu.kvm))
		exec_control &= ~(CPU_BASED_MWAIT_EXITING |
				CPU_BASED_MONITOR_EXITING);
	if (kvm_hlt_in_guest(vmx->vcpu.kvm))
		exec_control &= ~CPU_BASED_HLT_EXITING;
	return exec_control;
}

static bool vmx_rdrand_supported(void)
{
	return vmcs_config.cpu_based_2nd_exec_ctrl &
		SECONDARY_EXEC_RDRAND_EXITING;
}

static bool vmx_rdseed_supported(void)
{
	return vmcs_config.cpu_based_2nd_exec_ctrl &
		SECONDARY_EXEC_RDSEED_EXITING;
}

static void vmx_compute_secondary_exec_control(struct vcpu_vmx *vmx)
{
	struct kvm_vcpu *vcpu = &vmx->vcpu;

	u32 exec_control = vmcs_config.cpu_based_2nd_exec_ctrl;

	if (!cpu_need_virtualize_apic_accesses(vcpu))
		exec_control &= ~SECONDARY_EXEC_VIRTUALIZE_APIC_ACCESSES;
	if (vmx->vpid == 0)
		exec_control &= ~SECONDARY_EXEC_ENABLE_VPID;
	if (!enable_ept) {
		exec_control &= ~SECONDARY_EXEC_ENABLE_EPT;
		enable_unrestricted_guest = 0;
	}
	if (!enable_unrestricted_guest)
		exec_control &= ~SECONDARY_EXEC_UNRESTRICTED_GUEST;
	if (kvm_pause_in_guest(vmx->vcpu.kvm))
		exec_control &= ~SECONDARY_EXEC_PAUSE_LOOP_EXITING;
	if (!kvm_vcpu_apicv_active(vcpu))
		exec_control &= ~(SECONDARY_EXEC_APIC_REGISTER_VIRT |
				  SECONDARY_EXEC_VIRTUAL_INTR_DELIVERY);
	exec_control &= ~SECONDARY_EXEC_VIRTUALIZE_X2APIC_MODE;

	/* SECONDARY_EXEC_DESC is enabled/disabled on writes to CR4.UMIP,
	 * in vmx_set_cr4.  */
	exec_control &= ~SECONDARY_EXEC_DESC;

	/* SECONDARY_EXEC_SHADOW_VMCS is enabled when L1 executes VMPTRLD
	   (handle_vmptrld).
	   We can NOT enable shadow_vmcs here because we don't have yet
	   a current VMCS12
	*/
	exec_control &= ~SECONDARY_EXEC_SHADOW_VMCS;

	if (!enable_pml)
		exec_control &= ~SECONDARY_EXEC_ENABLE_PML;

	if (vmx_xsaves_supported()) {
		/* Exposing XSAVES only when XSAVE is exposed */
		bool xsaves_enabled =
			guest_cpuid_has(vcpu, X86_FEATURE_XSAVE) &&
			guest_cpuid_has(vcpu, X86_FEATURE_XSAVES);

		if (!xsaves_enabled)
			exec_control &= ~SECONDARY_EXEC_XSAVES;

		if (nested) {
			if (xsaves_enabled)
				vmx->nested.msrs.secondary_ctls_high |=
					SECONDARY_EXEC_XSAVES;
			else
				vmx->nested.msrs.secondary_ctls_high &=
					~SECONDARY_EXEC_XSAVES;
		}
	}

	if (vmx_rdtscp_supported()) {
		bool rdtscp_enabled = guest_cpuid_has(vcpu, X86_FEATURE_RDTSCP);
		if (!rdtscp_enabled)
			exec_control &= ~SECONDARY_EXEC_RDTSCP;

		if (nested) {
			if (rdtscp_enabled)
				vmx->nested.msrs.secondary_ctls_high |=
					SECONDARY_EXEC_RDTSCP;
			else
				vmx->nested.msrs.secondary_ctls_high &=
					~SECONDARY_EXEC_RDTSCP;
		}
	}

	if (vmx_invpcid_supported()) {
		/* Exposing INVPCID only when PCID is exposed */
		bool invpcid_enabled =
			guest_cpuid_has(vcpu, X86_FEATURE_INVPCID) &&
			guest_cpuid_has(vcpu, X86_FEATURE_PCID);

		if (!invpcid_enabled) {
			exec_control &= ~SECONDARY_EXEC_ENABLE_INVPCID;
			guest_cpuid_clear(vcpu, X86_FEATURE_INVPCID);
		}

		if (nested) {
			if (invpcid_enabled)
				vmx->nested.msrs.secondary_ctls_high |=
					SECONDARY_EXEC_ENABLE_INVPCID;
			else
				vmx->nested.msrs.secondary_ctls_high &=
					~SECONDARY_EXEC_ENABLE_INVPCID;
		}
	}

	if (vmx_rdrand_supported()) {
		bool rdrand_enabled = guest_cpuid_has(vcpu, X86_FEATURE_RDRAND);
		if (rdrand_enabled)
			exec_control &= ~SECONDARY_EXEC_RDRAND_EXITING;

		if (nested) {
			if (rdrand_enabled)
				vmx->nested.msrs.secondary_ctls_high |=
					SECONDARY_EXEC_RDRAND_EXITING;
			else
				vmx->nested.msrs.secondary_ctls_high &=
					~SECONDARY_EXEC_RDRAND_EXITING;
		}
	}

	if (vmx_rdseed_supported()) {
		bool rdseed_enabled = guest_cpuid_has(vcpu, X86_FEATURE_RDSEED);
		if (rdseed_enabled)
			exec_control &= ~SECONDARY_EXEC_RDSEED_EXITING;

		if (nested) {
			if (rdseed_enabled)
				vmx->nested.msrs.secondary_ctls_high |=
					SECONDARY_EXEC_RDSEED_EXITING;
			else
				vmx->nested.msrs.secondary_ctls_high &=
					~SECONDARY_EXEC_RDSEED_EXITING;
		}
	}

	vmx->secondary_exec_control = exec_control;
}

static void ept_set_mmio_spte_mask(void)
{
	/*
	 * EPT Misconfigurations can be generated if the value of bits 2:0
	 * of an EPT paging-structure entry is 110b (write/execute).
	 */
	kvm_mmu_set_mmio_spte_mask(VMX_EPT_RWX_MASK,
				   VMX_EPT_MISCONFIG_WX_VALUE);
}

#define VMX_XSS_EXIT_BITMAP 0
/*
 * Sets up the vmcs for emulated real mode.
 */
static void vmx_vcpu_setup(struct vcpu_vmx *vmx)
{
	int i;

	if (enable_shadow_vmcs) {
		/*
		 * At vCPU creation, "VMWRITE to any supported field
		 * in the VMCS" is supported, so use the more
		 * permissive vmx_vmread_bitmap to specify both read
		 * and write permissions for the shadow VMCS.
		 */
		vmcs_write64(VMREAD_BITMAP, __pa(vmx_vmread_bitmap));
		vmcs_write64(VMWRITE_BITMAP, __pa(vmx_vmread_bitmap));
	}
	if (cpu_has_vmx_msr_bitmap())
		vmcs_write64(MSR_BITMAP, __pa(vmx->vmcs01.msr_bitmap));

	vmcs_write64(VMCS_LINK_POINTER, -1ull); /* 22.3.1.5 */

	/* Control */
	vmcs_write32(PIN_BASED_VM_EXEC_CONTROL, vmx_pin_based_exec_ctrl(vmx));
	vmx->hv_deadline_tsc = -1;

	vmcs_write32(CPU_BASED_VM_EXEC_CONTROL, vmx_exec_control(vmx));

	if (cpu_has_secondary_exec_ctrls()) {
		vmx_compute_secondary_exec_control(vmx);
		vmcs_write32(SECONDARY_VM_EXEC_CONTROL,
			     vmx->secondary_exec_control);
	}

	if (kvm_vcpu_apicv_active(&vmx->vcpu)) {
		vmcs_write64(EOI_EXIT_BITMAP0, 0);
		vmcs_write64(EOI_EXIT_BITMAP1, 0);
		vmcs_write64(EOI_EXIT_BITMAP2, 0);
		vmcs_write64(EOI_EXIT_BITMAP3, 0);

		vmcs_write16(GUEST_INTR_STATUS, 0);

		vmcs_write16(POSTED_INTR_NV, POSTED_INTR_VECTOR);
		vmcs_write64(POSTED_INTR_DESC_ADDR, __pa((&vmx->pi_desc)));
	}

	if (!kvm_pause_in_guest(vmx->vcpu.kvm)) {
		vmcs_write32(PLE_GAP, ple_gap);
		vmx->ple_window = ple_window;
		vmx->ple_window_dirty = true;
	}

	vmcs_write32(PAGE_FAULT_ERROR_CODE_MASK, 0);
	vmcs_write32(PAGE_FAULT_ERROR_CODE_MATCH, 0);
	vmcs_write32(CR3_TARGET_COUNT, 0);           /* 22.2.1 */

	vmcs_write16(HOST_FS_SELECTOR, 0);            /* 22.2.4 */
	vmcs_write16(HOST_GS_SELECTOR, 0);            /* 22.2.4 */
	vmx_set_constant_host_state(vmx);
	vmcs_writel(HOST_FS_BASE, 0); /* 22.2.4 */
	vmcs_writel(HOST_GS_BASE, 0); /* 22.2.4 */

	if (cpu_has_vmx_vmfunc())
		vmcs_write64(VM_FUNCTION_CONTROL, 0);

	vmcs_write32(VM_EXIT_MSR_STORE_COUNT, 0);
	vmcs_write32(VM_EXIT_MSR_LOAD_COUNT, 0);
	vmcs_write64(VM_EXIT_MSR_LOAD_ADDR, __pa(vmx->msr_autoload.host.val));
	vmcs_write32(VM_ENTRY_MSR_LOAD_COUNT, 0);
	vmcs_write64(VM_ENTRY_MSR_LOAD_ADDR, __pa(vmx->msr_autoload.guest.val));

	if (vmcs_config.vmentry_ctrl & VM_ENTRY_LOAD_IA32_PAT)
		vmcs_write64(GUEST_IA32_PAT, vmx->vcpu.arch.pat);

	for (i = 0; i < ARRAY_SIZE(vmx_msr_index); ++i) {
		u32 index = vmx_msr_index[i];
		u32 data_low, data_high;
		int j = vmx->nmsrs;

		if (rdmsr_safe(index, &data_low, &data_high) < 0)
			continue;
		if (wrmsr_safe(index, data_low, data_high) < 0)
			continue;
		vmx->guest_msrs[j].index = i;
		vmx->guest_msrs[j].data = 0;
		vmx->guest_msrs[j].mask = -1ull;
		++vmx->nmsrs;
	}

	vmx->arch_capabilities = kvm_get_arch_capabilities();

	vm_exit_controls_init(vmx, vmcs_config.vmexit_ctrl);

	/* 22.2.1, 20.8.1 */
	vm_entry_controls_init(vmx, vmcs_config.vmentry_ctrl);

	vmx->vcpu.arch.cr0_guest_owned_bits = X86_CR0_TS;
	vmcs_writel(CR0_GUEST_HOST_MASK, ~X86_CR0_TS);

	set_cr4_guest_host_mask(vmx);

	if (vmx_xsaves_supported())
		vmcs_write64(XSS_EXIT_BITMAP, VMX_XSS_EXIT_BITMAP);

	if (enable_pml) {
		ASSERT(vmx->pml_pg);
		vmcs_write64(PML_ADDRESS, page_to_phys(vmx->pml_pg));
		vmcs_write16(GUEST_PML_INDEX, PML_ENTITY_NUM - 1);
	}

	if (cpu_has_vmx_encls_vmexit())
		vmcs_write64(ENCLS_EXITING_BITMAP, -1ull);
}

static void vmx_vcpu_reset(struct kvm_vcpu *vcpu, bool init_event)
{
	struct vcpu_vmx *vmx = to_vmx(vcpu);
	struct msr_data apic_base_msr;
	u64 cr0;

	vmx->rmode.vm86_active = 0;
	vmx->spec_ctrl = 0;

	vcpu->arch.microcode_version = 0x100000000ULL;
	vmx->vcpu.arch.regs[VCPU_REGS_RDX] = get_rdx_init_val();
	kvm_set_cr8(vcpu, 0);

	if (!init_event) {
		apic_base_msr.data = APIC_DEFAULT_PHYS_BASE |
				     MSR_IA32_APICBASE_ENABLE;
		if (kvm_vcpu_is_reset_bsp(vcpu))
			apic_base_msr.data |= MSR_IA32_APICBASE_BSP;
		apic_base_msr.host_initiated = true;
		kvm_set_apic_base(vcpu, &apic_base_msr);
	}

	vmx_segment_cache_clear(vmx);

	seg_setup(VCPU_SREG_CS);
	vmcs_write16(GUEST_CS_SELECTOR, 0xf000);
	vmcs_writel(GUEST_CS_BASE, 0xffff0000ul);

	seg_setup(VCPU_SREG_DS);
	seg_setup(VCPU_SREG_ES);
	seg_setup(VCPU_SREG_FS);
	seg_setup(VCPU_SREG_GS);
	seg_setup(VCPU_SREG_SS);

	vmcs_write16(GUEST_TR_SELECTOR, 0);
	vmcs_writel(GUEST_TR_BASE, 0);
	vmcs_write32(GUEST_TR_LIMIT, 0xffff);
	vmcs_write32(GUEST_TR_AR_BYTES, 0x008b);

	vmcs_write16(GUEST_LDTR_SELECTOR, 0);
	vmcs_writel(GUEST_LDTR_BASE, 0);
	vmcs_write32(GUEST_LDTR_LIMIT, 0xffff);
	vmcs_write32(GUEST_LDTR_AR_BYTES, 0x00082);

	if (!init_event) {
		vmcs_write32(GUEST_SYSENTER_CS, 0);
		vmcs_writel(GUEST_SYSENTER_ESP, 0);
		vmcs_writel(GUEST_SYSENTER_EIP, 0);
		vmcs_write64(GUEST_IA32_DEBUGCTL, 0);
	}

	kvm_set_rflags(vcpu, X86_EFLAGS_FIXED);
	kvm_rip_write(vcpu, 0xfff0);

	vmcs_writel(GUEST_GDTR_BASE, 0);
	vmcs_write32(GUEST_GDTR_LIMIT, 0xffff);

	vmcs_writel(GUEST_IDTR_BASE, 0);
	vmcs_write32(GUEST_IDTR_LIMIT, 0xffff);

	vmcs_write32(GUEST_ACTIVITY_STATE, GUEST_ACTIVITY_ACTIVE);
	vmcs_write32(GUEST_INTERRUPTIBILITY_INFO, 0);
	vmcs_writel(GUEST_PENDING_DBG_EXCEPTIONS, 0);
	if (kvm_mpx_supported())
		vmcs_write64(GUEST_BNDCFGS, 0);

	setup_msrs(vmx);

	vmcs_write32(VM_ENTRY_INTR_INFO_FIELD, 0);  /* 22.2.1 */

	if (cpu_has_vmx_tpr_shadow() && !init_event) {
		vmcs_write64(VIRTUAL_APIC_PAGE_ADDR, 0);
		if (cpu_need_tpr_shadow(vcpu))
			vmcs_write64(VIRTUAL_APIC_PAGE_ADDR,
				     __pa(vcpu->arch.apic->regs));
		vmcs_write32(TPR_THRESHOLD, 0);
	}

	kvm_make_request(KVM_REQ_APIC_PAGE_RELOAD, vcpu);

	if (vmx->vpid != 0)
		vmcs_write16(VIRTUAL_PROCESSOR_ID, vmx->vpid);

	cr0 = X86_CR0_NW | X86_CR0_CD | X86_CR0_ET;
	vmx->vcpu.arch.cr0 = cr0;
	vmx_set_cr0(vcpu, cr0); /* enter rmode */
	vmx_set_cr4(vcpu, 0);
	vmx_set_efer(vcpu, 0);

	update_exception_bitmap(vcpu);

	vpid_sync_context(vmx->vpid);
	if (init_event)
		vmx_clear_hlt(vcpu);
}

/*
 * In nested virtualization, check if L1 asked to exit on external interrupts.
 * For most existing hypervisors, this will always return true.
 */
static bool nested_exit_on_intr(struct kvm_vcpu *vcpu)
{
	return get_vmcs12(vcpu)->pin_based_vm_exec_control &
		PIN_BASED_EXT_INTR_MASK;
}

/*
 * In nested virtualization, check if L1 has set
 * VM_EXIT_ACK_INTR_ON_EXIT
 */
static bool nested_exit_intr_ack_set(struct kvm_vcpu *vcpu)
{
	return get_vmcs12(vcpu)->vm_exit_controls &
		VM_EXIT_ACK_INTR_ON_EXIT;
}

static bool nested_exit_on_nmi(struct kvm_vcpu *vcpu)
{
	return nested_cpu_has_nmi_exiting(get_vmcs12(vcpu));
}

static void enable_irq_window(struct kvm_vcpu *vcpu)
{
	vmcs_set_bits(CPU_BASED_VM_EXEC_CONTROL,
		      CPU_BASED_VIRTUAL_INTR_PENDING);
}

static void enable_nmi_window(struct kvm_vcpu *vcpu)
{
	if (!enable_vnmi ||
	    vmcs_read32(GUEST_INTERRUPTIBILITY_INFO) & GUEST_INTR_STATE_STI) {
		enable_irq_window(vcpu);
		return;
	}

	vmcs_set_bits(CPU_BASED_VM_EXEC_CONTROL,
		      CPU_BASED_VIRTUAL_NMI_PENDING);
}

static void vmx_inject_irq(struct kvm_vcpu *vcpu)
{
	struct vcpu_vmx *vmx = to_vmx(vcpu);
	uint32_t intr;
	int irq = vcpu->arch.interrupt.nr;

	trace_kvm_inj_virq(irq);

	++vcpu->stat.irq_injections;
	if (vmx->rmode.vm86_active) {
		int inc_eip = 0;
		if (vcpu->arch.interrupt.soft)
			inc_eip = vcpu->arch.event_exit_inst_len;
		if (kvm_inject_realmode_interrupt(vcpu, irq, inc_eip) != EMULATE_DONE)
			kvm_make_request(KVM_REQ_TRIPLE_FAULT, vcpu);
		return;
	}
	intr = irq | INTR_INFO_VALID_MASK;
	if (vcpu->arch.interrupt.soft) {
		intr |= INTR_TYPE_SOFT_INTR;
		vmcs_write32(VM_ENTRY_INSTRUCTION_LEN,
			     vmx->vcpu.arch.event_exit_inst_len);
	} else
		intr |= INTR_TYPE_EXT_INTR;
	vmcs_write32(VM_ENTRY_INTR_INFO_FIELD, intr);

	vmx_clear_hlt(vcpu);
}

static void vmx_inject_nmi(struct kvm_vcpu *vcpu)
{
	struct vcpu_vmx *vmx = to_vmx(vcpu);

	if (!enable_vnmi) {
		/*
		 * Tracking the NMI-blocked state in software is built upon
		 * finding the next open IRQ window. This, in turn, depends on
		 * well-behaving guests: They have to keep IRQs disabled at
		 * least as long as the NMI handler runs. Otherwise we may
		 * cause NMI nesting, maybe breaking the guest. But as this is
		 * highly unlikely, we can live with the residual risk.
		 */
		vmx->loaded_vmcs->soft_vnmi_blocked = 1;
		vmx->loaded_vmcs->vnmi_blocked_time = 0;
	}

	++vcpu->stat.nmi_injections;
	vmx->loaded_vmcs->nmi_known_unmasked = false;

	if (vmx->rmode.vm86_active) {
		if (kvm_inject_realmode_interrupt(vcpu, NMI_VECTOR, 0) != EMULATE_DONE)
			kvm_make_request(KVM_REQ_TRIPLE_FAULT, vcpu);
		return;
	}

	vmcs_write32(VM_ENTRY_INTR_INFO_FIELD,
			INTR_TYPE_NMI_INTR | INTR_INFO_VALID_MASK | NMI_VECTOR);

	vmx_clear_hlt(vcpu);
}

static bool vmx_get_nmi_mask(struct kvm_vcpu *vcpu)
{
	struct vcpu_vmx *vmx = to_vmx(vcpu);
	bool masked;

	if (!enable_vnmi)
		return vmx->loaded_vmcs->soft_vnmi_blocked;
	if (vmx->loaded_vmcs->nmi_known_unmasked)
		return false;
	masked = vmcs_read32(GUEST_INTERRUPTIBILITY_INFO) & GUEST_INTR_STATE_NMI;
	vmx->loaded_vmcs->nmi_known_unmasked = !masked;
	return masked;
}

static void vmx_set_nmi_mask(struct kvm_vcpu *vcpu, bool masked)
{
	struct vcpu_vmx *vmx = to_vmx(vcpu);

	if (!enable_vnmi) {
		if (vmx->loaded_vmcs->soft_vnmi_blocked != masked) {
			vmx->loaded_vmcs->soft_vnmi_blocked = masked;
			vmx->loaded_vmcs->vnmi_blocked_time = 0;
		}
	} else {
		vmx->loaded_vmcs->nmi_known_unmasked = !masked;
		if (masked)
			vmcs_set_bits(GUEST_INTERRUPTIBILITY_INFO,
				      GUEST_INTR_STATE_NMI);
		else
			vmcs_clear_bits(GUEST_INTERRUPTIBILITY_INFO,
					GUEST_INTR_STATE_NMI);
	}
}

static int vmx_nmi_allowed(struct kvm_vcpu *vcpu)
{
	if (to_vmx(vcpu)->nested.nested_run_pending)
		return 0;

	if (!enable_vnmi &&
	    to_vmx(vcpu)->loaded_vmcs->soft_vnmi_blocked)
		return 0;

	return	!(vmcs_read32(GUEST_INTERRUPTIBILITY_INFO) &
		  (GUEST_INTR_STATE_MOV_SS | GUEST_INTR_STATE_STI
		   | GUEST_INTR_STATE_NMI));
}

static int vmx_interrupt_allowed(struct kvm_vcpu *vcpu)
{
	return (!to_vmx(vcpu)->nested.nested_run_pending &&
		vmcs_readl(GUEST_RFLAGS) & X86_EFLAGS_IF) &&
		!(vmcs_read32(GUEST_INTERRUPTIBILITY_INFO) &
			(GUEST_INTR_STATE_STI | GUEST_INTR_STATE_MOV_SS));
}

static int vmx_set_tss_addr(struct kvm *kvm, unsigned int addr)
{
	int ret;

	if (enable_unrestricted_guest)
		return 0;

	ret = x86_set_memory_region(kvm, TSS_PRIVATE_MEMSLOT, addr,
				    PAGE_SIZE * 3);
	if (ret)
		return ret;
	to_kvm_vmx(kvm)->tss_addr = addr;
	return init_rmode_tss(kvm);
}

static int vmx_set_identity_map_addr(struct kvm *kvm, u64 ident_addr)
{
	to_kvm_vmx(kvm)->ept_identity_map_addr = ident_addr;
	return 0;
}

static bool rmode_exception(struct kvm_vcpu *vcpu, int vec)
{
	switch (vec) {
	case BP_VECTOR:
		/*
		 * Update instruction length as we may reinject the exception
		 * from user space while in guest debugging mode.
		 */
		to_vmx(vcpu)->vcpu.arch.event_exit_inst_len =
			vmcs_read32(VM_EXIT_INSTRUCTION_LEN);
		if (vcpu->guest_debug & KVM_GUESTDBG_USE_SW_BP)
			return false;
		/* fall through */
	case DB_VECTOR:
		if (vcpu->guest_debug &
			(KVM_GUESTDBG_SINGLESTEP | KVM_GUESTDBG_USE_HW_BP))
			return false;
		/* fall through */
	case DE_VECTOR:
	case OF_VECTOR:
	case BR_VECTOR:
	case UD_VECTOR:
	case DF_VECTOR:
	case SS_VECTOR:
	case GP_VECTOR:
	case MF_VECTOR:
		return true;
	break;
	}
	return false;
}

static int handle_rmode_exception(struct kvm_vcpu *vcpu,
				  int vec, u32 err_code)
{
	/*
	 * Instruction with address size override prefix opcode 0x67
	 * Cause the #SS fault with 0 error code in VM86 mode.
	 */
	if (((vec == GP_VECTOR) || (vec == SS_VECTOR)) && err_code == 0) {
		if (kvm_emulate_instruction(vcpu, 0) == EMULATE_DONE) {
			if (vcpu->arch.halt_request) {
				vcpu->arch.halt_request = 0;
				return kvm_vcpu_halt(vcpu);
			}
			return 1;
		}
		return 0;
	}

	/*
	 * Forward all other exceptions that are valid in real mode.
	 * FIXME: Breaks guest debugging in real mode, needs to be fixed with
	 *        the required debugging infrastructure rework.
	 */
	kvm_queue_exception(vcpu, vec);
	return 1;
}

/*
 * Trigger machine check on the host. We assume all the MSRs are already set up
 * by the CPU and that we still run on the same CPU as the MCE occurred on.
 * We pass a fake environment to the machine check handler because we want
 * the guest to be always treated like user space, no matter what context
 * it used internally.
 */
static void kvm_machine_check(void)
{
#if defined(CONFIG_X86_MCE) && defined(CONFIG_X86_64)
	struct pt_regs regs = {
		.cs = 3, /* Fake ring 3 no matter what the guest ran on */
		.flags = X86_EFLAGS_IF,
	};

	do_machine_check(&regs, 0);
#endif
}

static int handle_machine_check(struct kvm_vcpu *vcpu)
{
	/* already handled by vcpu_run */
	return 1;
}

static int handle_exception(struct kvm_vcpu *vcpu)
{
	struct vcpu_vmx *vmx = to_vmx(vcpu);
	struct kvm_run *kvm_run = vcpu->run;
	u32 intr_info, ex_no, error_code;
	unsigned long cr2, rip, dr6;
	u32 vect_info;
	enum emulation_result er;

	vect_info = vmx->idt_vectoring_info;
	intr_info = vmx->exit_intr_info;

	if (is_machine_check(intr_info))
		return handle_machine_check(vcpu);

	if (is_nmi(intr_info))
		return 1;  /* already handled by vmx_vcpu_run() */

	if (is_invalid_opcode(intr_info))
		return handle_ud(vcpu);

	error_code = 0;
	if (intr_info & INTR_INFO_DELIVER_CODE_MASK)
		error_code = vmcs_read32(VM_EXIT_INTR_ERROR_CODE);

	if (!vmx->rmode.vm86_active && is_gp_fault(intr_info)) {
		WARN_ON_ONCE(!enable_vmware_backdoor);
		er = kvm_emulate_instruction(vcpu,
			EMULTYPE_VMWARE | EMULTYPE_NO_UD_ON_FAIL);
		if (er == EMULATE_USER_EXIT)
			return 0;
		else if (er != EMULATE_DONE)
			kvm_queue_exception_e(vcpu, GP_VECTOR, error_code);
		return 1;
	}

	/*
	 * The #PF with PFEC.RSVD = 1 indicates the guest is accessing
	 * MMIO, it is better to report an internal error.
	 * See the comments in vmx_handle_exit.
	 */
	if ((vect_info & VECTORING_INFO_VALID_MASK) &&
	    !(is_page_fault(intr_info) && !(error_code & PFERR_RSVD_MASK))) {
		vcpu->run->exit_reason = KVM_EXIT_INTERNAL_ERROR;
		vcpu->run->internal.suberror = KVM_INTERNAL_ERROR_SIMUL_EX;
		vcpu->run->internal.ndata = 3;
		vcpu->run->internal.data[0] = vect_info;
		vcpu->run->internal.data[1] = intr_info;
		vcpu->run->internal.data[2] = error_code;
		return 0;
	}

	if (is_page_fault(intr_info)) {
		cr2 = vmcs_readl(EXIT_QUALIFICATION);
		/* EPT won't cause page fault directly */
		WARN_ON_ONCE(!vcpu->arch.apf.host_apf_reason && enable_ept);
		return kvm_handle_page_fault(vcpu, error_code, cr2, NULL, 0);
	}

	ex_no = intr_info & INTR_INFO_VECTOR_MASK;

	if (vmx->rmode.vm86_active && rmode_exception(vcpu, ex_no))
		return handle_rmode_exception(vcpu, ex_no, error_code);

	switch (ex_no) {
	case AC_VECTOR:
		kvm_queue_exception_e(vcpu, AC_VECTOR, error_code);
		return 1;
	case DB_VECTOR:
		dr6 = vmcs_readl(EXIT_QUALIFICATION);
		if (!(vcpu->guest_debug &
		      (KVM_GUESTDBG_SINGLESTEP | KVM_GUESTDBG_USE_HW_BP))) {
			vcpu->arch.dr6 &= ~15;
			vcpu->arch.dr6 |= dr6 | DR6_RTM;
			if (is_icebp(intr_info))
				skip_emulated_instruction(vcpu);

			kvm_queue_exception(vcpu, DB_VECTOR);
			return 1;
		}
		kvm_run->debug.arch.dr6 = dr6 | DR6_FIXED_1;
		kvm_run->debug.arch.dr7 = vmcs_readl(GUEST_DR7);
		/* fall through */
	case BP_VECTOR:
		/*
		 * Update instruction length as we may reinject #BP from
		 * user space while in guest debugging mode. Reading it for
		 * #DB as well causes no harm, it is not used in that case.
		 */
		vmx->vcpu.arch.event_exit_inst_len =
			vmcs_read32(VM_EXIT_INSTRUCTION_LEN);
		kvm_run->exit_reason = KVM_EXIT_DEBUG;
		rip = kvm_rip_read(vcpu);
		kvm_run->debug.arch.pc = vmcs_readl(GUEST_CS_BASE) + rip;
		kvm_run->debug.arch.exception = ex_no;
		break;
	default:
		kvm_run->exit_reason = KVM_EXIT_EXCEPTION;
		kvm_run->ex.exception = ex_no;
		kvm_run->ex.error_code = error_code;
		break;
	}
	return 0;
}

static int handle_external_interrupt(struct kvm_vcpu *vcpu)
{
	++vcpu->stat.irq_exits;
	return 1;
}

static int handle_triple_fault(struct kvm_vcpu *vcpu)
{
	vcpu->run->exit_reason = KVM_EXIT_SHUTDOWN;
	vcpu->mmio_needed = 0;
	return 0;
}

static int handle_io(struct kvm_vcpu *vcpu)
{
	unsigned long exit_qualification;
	int size, in, string;
	unsigned port;

	exit_qualification = vmcs_readl(EXIT_QUALIFICATION);
	string = (exit_qualification & 16) != 0;

	++vcpu->stat.io_exits;

	if (string)
		return kvm_emulate_instruction(vcpu, 0) == EMULATE_DONE;

	port = exit_qualification >> 16;
	size = (exit_qualification & 7) + 1;
	in = (exit_qualification & 8) != 0;

	return kvm_fast_pio(vcpu, size, port, in);
}

static void
vmx_patch_hypercall(struct kvm_vcpu *vcpu, unsigned char *hypercall)
{
	/*
	 * Patch in the VMCALL instruction:
	 */
	hypercall[0] = 0x0f;
	hypercall[1] = 0x01;
	hypercall[2] = 0xc1;
}

/* called to set cr0 as appropriate for a mov-to-cr0 exit. */
static int handle_set_cr0(struct kvm_vcpu *vcpu, unsigned long val)
{
	if (is_guest_mode(vcpu)) {
		struct vmcs12 *vmcs12 = get_vmcs12(vcpu);
		unsigned long orig_val = val;

		/*
		 * We get here when L2 changed cr0 in a way that did not change
		 * any of L1's shadowed bits (see nested_vmx_exit_handled_cr),
		 * but did change L0 shadowed bits. So we first calculate the
		 * effective cr0 value that L1 would like to write into the
		 * hardware. It consists of the L2-owned bits from the new
		 * value combined with the L1-owned bits from L1's guest_cr0.
		 */
		val = (val & ~vmcs12->cr0_guest_host_mask) |
			(vmcs12->guest_cr0 & vmcs12->cr0_guest_host_mask);

		if (!nested_guest_cr0_valid(vcpu, val))
			return 1;

		if (kvm_set_cr0(vcpu, val))
			return 1;
		vmcs_writel(CR0_READ_SHADOW, orig_val);
		return 0;
	} else {
		if (to_vmx(vcpu)->nested.vmxon &&
		    !nested_host_cr0_valid(vcpu, val))
			return 1;

		return kvm_set_cr0(vcpu, val);
	}
}

static int handle_set_cr4(struct kvm_vcpu *vcpu, unsigned long val)
{
	if (is_guest_mode(vcpu)) {
		struct vmcs12 *vmcs12 = get_vmcs12(vcpu);
		unsigned long orig_val = val;

		/* analogously to handle_set_cr0 */
		val = (val & ~vmcs12->cr4_guest_host_mask) |
			(vmcs12->guest_cr4 & vmcs12->cr4_guest_host_mask);
		if (kvm_set_cr4(vcpu, val))
			return 1;
		vmcs_writel(CR4_READ_SHADOW, orig_val);
		return 0;
	} else
		return kvm_set_cr4(vcpu, val);
}

static int handle_desc(struct kvm_vcpu *vcpu)
{
	WARN_ON(!(vcpu->arch.cr4 & X86_CR4_UMIP));
	return kvm_emulate_instruction(vcpu, 0) == EMULATE_DONE;
}

static int handle_cr(struct kvm_vcpu *vcpu)
{
	unsigned long exit_qualification, val;
	int cr;
	int reg;
	int err;
	int ret;

	exit_qualification = vmcs_readl(EXIT_QUALIFICATION);
	cr = exit_qualification & 15;
	reg = (exit_qualification >> 8) & 15;
	switch ((exit_qualification >> 4) & 3) {
	case 0: /* mov to cr */
		val = kvm_register_readl(vcpu, reg);
		trace_kvm_cr_write(cr, val);
		switch (cr) {
		case 0:
			err = handle_set_cr0(vcpu, val);
			return kvm_complete_insn_gp(vcpu, err);
		case 3:
			WARN_ON_ONCE(enable_unrestricted_guest);
			err = kvm_set_cr3(vcpu, val);
			return kvm_complete_insn_gp(vcpu, err);
		case 4:
			err = handle_set_cr4(vcpu, val);
			return kvm_complete_insn_gp(vcpu, err);
		case 8: {
				u8 cr8_prev = kvm_get_cr8(vcpu);
				u8 cr8 = (u8)val;
				err = kvm_set_cr8(vcpu, cr8);
				ret = kvm_complete_insn_gp(vcpu, err);
				if (lapic_in_kernel(vcpu))
					return ret;
				if (cr8_prev <= cr8)
					return ret;
				/*
				 * TODO: we might be squashing a
				 * KVM_GUESTDBG_SINGLESTEP-triggered
				 * KVM_EXIT_DEBUG here.
				 */
				vcpu->run->exit_reason = KVM_EXIT_SET_TPR;
				return 0;
			}
		}
		break;
	case 2: /* clts */
		WARN_ONCE(1, "Guest should always own CR0.TS");
		vmx_set_cr0(vcpu, kvm_read_cr0_bits(vcpu, ~X86_CR0_TS));
		trace_kvm_cr_write(0, kvm_read_cr0(vcpu));
		return kvm_skip_emulated_instruction(vcpu);
	case 1: /*mov from cr*/
		switch (cr) {
		case 3:
			WARN_ON_ONCE(enable_unrestricted_guest);
			val = kvm_read_cr3(vcpu);
			kvm_register_write(vcpu, reg, val);
			trace_kvm_cr_read(cr, val);
			return kvm_skip_emulated_instruction(vcpu);
		case 8:
			val = kvm_get_cr8(vcpu);
			kvm_register_write(vcpu, reg, val);
			trace_kvm_cr_read(cr, val);
			return kvm_skip_emulated_instruction(vcpu);
		}
		break;
	case 3: /* lmsw */
		val = (exit_qualification >> LMSW_SOURCE_DATA_SHIFT) & 0x0f;
		trace_kvm_cr_write(0, (kvm_read_cr0(vcpu) & ~0xful) | val);
		kvm_lmsw(vcpu, val);

		return kvm_skip_emulated_instruction(vcpu);
	default:
		break;
	}
	vcpu->run->exit_reason = 0;
	vcpu_unimpl(vcpu, "unhandled control register: op %d cr %d\n",
	       (int)(exit_qualification >> 4) & 3, cr);
	return 0;
}

static int handle_dr(struct kvm_vcpu *vcpu)
{
	unsigned long exit_qualification;
	int dr, dr7, reg;

	exit_qualification = vmcs_readl(EXIT_QUALIFICATION);
	dr = exit_qualification & DEBUG_REG_ACCESS_NUM;

	/* First, if DR does not exist, trigger UD */
	if (!kvm_require_dr(vcpu, dr))
		return 1;

	/* Do not handle if the CPL > 0, will trigger GP on re-entry */
	if (!kvm_require_cpl(vcpu, 0))
		return 1;
	dr7 = vmcs_readl(GUEST_DR7);
	if (dr7 & DR7_GD) {
		/*
		 * As the vm-exit takes precedence over the debug trap, we
		 * need to emulate the latter, either for the host or the
		 * guest debugging itself.
		 */
		if (vcpu->guest_debug & KVM_GUESTDBG_USE_HW_BP) {
			vcpu->run->debug.arch.dr6 = vcpu->arch.dr6;
			vcpu->run->debug.arch.dr7 = dr7;
			vcpu->run->debug.arch.pc = kvm_get_linear_rip(vcpu);
			vcpu->run->debug.arch.exception = DB_VECTOR;
			vcpu->run->exit_reason = KVM_EXIT_DEBUG;
			return 0;
		} else {
			vcpu->arch.dr6 &= ~15;
			vcpu->arch.dr6 |= DR6_BD | DR6_RTM;
			kvm_queue_exception(vcpu, DB_VECTOR);
			return 1;
		}
	}

	if (vcpu->guest_debug == 0) {
		vmcs_clear_bits(CPU_BASED_VM_EXEC_CONTROL,
				CPU_BASED_MOV_DR_EXITING);

		/*
		 * No more DR vmexits; force a reload of the debug registers
		 * and reenter on this instruction.  The next vmexit will
		 * retrieve the full state of the debug registers.
		 */
		vcpu->arch.switch_db_regs |= KVM_DEBUGREG_WONT_EXIT;
		return 1;
	}

	reg = DEBUG_REG_ACCESS_REG(exit_qualification);
	if (exit_qualification & TYPE_MOV_FROM_DR) {
		unsigned long val;

		if (kvm_get_dr(vcpu, dr, &val))
			return 1;
		kvm_register_write(vcpu, reg, val);
	} else
		if (kvm_set_dr(vcpu, dr, kvm_register_readl(vcpu, reg)))
			return 1;

	return kvm_skip_emulated_instruction(vcpu);
}

static u64 vmx_get_dr6(struct kvm_vcpu *vcpu)
{
	return vcpu->arch.dr6;
}

static void vmx_set_dr6(struct kvm_vcpu *vcpu, unsigned long val)
{
}

static void vmx_sync_dirty_debug_regs(struct kvm_vcpu *vcpu)
{
	get_debugreg(vcpu->arch.db[0], 0);
	get_debugreg(vcpu->arch.db[1], 1);
	get_debugreg(vcpu->arch.db[2], 2);
	get_debugreg(vcpu->arch.db[3], 3);
	get_debugreg(vcpu->arch.dr6, 6);
	vcpu->arch.dr7 = vmcs_readl(GUEST_DR7);

	vcpu->arch.switch_db_regs &= ~KVM_DEBUGREG_WONT_EXIT;
	vmcs_set_bits(CPU_BASED_VM_EXEC_CONTROL, CPU_BASED_MOV_DR_EXITING);
}

static void vmx_set_dr7(struct kvm_vcpu *vcpu, unsigned long val)
{
	vmcs_writel(GUEST_DR7, val);
}

static int handle_cpuid(struct kvm_vcpu *vcpu)
{
	return kvm_emulate_cpuid(vcpu);
}

static int handle_rdmsr(struct kvm_vcpu *vcpu)
{
	u32 ecx = vcpu->arch.regs[VCPU_REGS_RCX];
	struct msr_data msr_info;

	msr_info.index = ecx;
	msr_info.host_initiated = false;
	if (vmx_get_msr(vcpu, &msr_info)) {
		trace_kvm_msr_read_ex(ecx);
		kvm_inject_gp(vcpu, 0);
		return 1;
	}

	trace_kvm_msr_read(ecx, msr_info.data);

	/* FIXME: handling of bits 32:63 of rax, rdx */
	vcpu->arch.regs[VCPU_REGS_RAX] = msr_info.data & -1u;
	vcpu->arch.regs[VCPU_REGS_RDX] = (msr_info.data >> 32) & -1u;
	return kvm_skip_emulated_instruction(vcpu);
}

static int handle_wrmsr(struct kvm_vcpu *vcpu)
{
	struct msr_data msr;
	u32 ecx = vcpu->arch.regs[VCPU_REGS_RCX];
	u64 data = (vcpu->arch.regs[VCPU_REGS_RAX] & -1u)
		| ((u64)(vcpu->arch.regs[VCPU_REGS_RDX] & -1u) << 32);

	msr.data = data;
	msr.index = ecx;
	msr.host_initiated = false;
	if (kvm_set_msr(vcpu, &msr) != 0) {
		trace_kvm_msr_write_ex(ecx, data);
		kvm_inject_gp(vcpu, 0);
		return 1;
	}

	trace_kvm_msr_write(ecx, data);
	return kvm_skip_emulated_instruction(vcpu);
}

static int handle_tpr_below_threshold(struct kvm_vcpu *vcpu)
{
	kvm_apic_update_ppr(vcpu);
	return 1;
}

static int handle_interrupt_window(struct kvm_vcpu *vcpu)
{
	vmcs_clear_bits(CPU_BASED_VM_EXEC_CONTROL,
			CPU_BASED_VIRTUAL_INTR_PENDING);

	kvm_make_request(KVM_REQ_EVENT, vcpu);

	++vcpu->stat.irq_window_exits;
	return 1;
}

static int handle_halt(struct kvm_vcpu *vcpu)
{
	return kvm_emulate_halt(vcpu);
}

static int handle_vmcall(struct kvm_vcpu *vcpu)
{
	return kvm_emulate_hypercall(vcpu);
}

static int handle_invd(struct kvm_vcpu *vcpu)
{
	return kvm_emulate_instruction(vcpu, 0) == EMULATE_DONE;
}

static int handle_invlpg(struct kvm_vcpu *vcpu)
{
	unsigned long exit_qualification = vmcs_readl(EXIT_QUALIFICATION);

	kvm_mmu_invlpg(vcpu, exit_qualification);
	return kvm_skip_emulated_instruction(vcpu);
}

static int handle_rdpmc(struct kvm_vcpu *vcpu)
{
	int err;

	err = kvm_rdpmc(vcpu);
	return kvm_complete_insn_gp(vcpu, err);
}

static int handle_wbinvd(struct kvm_vcpu *vcpu)
{
	return kvm_emulate_wbinvd(vcpu);
}

static int handle_xsetbv(struct kvm_vcpu *vcpu)
{
	u64 new_bv = kvm_read_edx_eax(vcpu);
	u32 index = kvm_register_read(vcpu, VCPU_REGS_RCX);

	if (kvm_set_xcr(vcpu, index, new_bv) == 0)
		return kvm_skip_emulated_instruction(vcpu);
	return 1;
}

static int handle_xsaves(struct kvm_vcpu *vcpu)
{
	kvm_skip_emulated_instruction(vcpu);
	WARN(1, "this should never happen\n");
	return 1;
}

static int handle_xrstors(struct kvm_vcpu *vcpu)
{
	kvm_skip_emulated_instruction(vcpu);
	WARN(1, "this should never happen\n");
	return 1;
}

static int handle_apic_access(struct kvm_vcpu *vcpu)
{
	if (likely(fasteoi)) {
		unsigned long exit_qualification = vmcs_readl(EXIT_QUALIFICATION);
		int access_type, offset;

		access_type = exit_qualification & APIC_ACCESS_TYPE;
		offset = exit_qualification & APIC_ACCESS_OFFSET;
		/*
		 * Sane guest uses MOV to write EOI, with written value
		 * not cared. So make a short-circuit here by avoiding
		 * heavy instruction emulation.
		 */
		if ((access_type == TYPE_LINEAR_APIC_INST_WRITE) &&
		    (offset == APIC_EOI)) {
			kvm_lapic_set_eoi(vcpu);
			return kvm_skip_emulated_instruction(vcpu);
		}
	}
	return kvm_emulate_instruction(vcpu, 0) == EMULATE_DONE;
}

static int handle_apic_eoi_induced(struct kvm_vcpu *vcpu)
{
	unsigned long exit_qualification = vmcs_readl(EXIT_QUALIFICATION);
	int vector = exit_qualification & 0xff;

	/* EOI-induced VM exit is trap-like and thus no need to adjust IP */
	kvm_apic_set_eoi_accelerated(vcpu, vector);
	return 1;
}

static int handle_apic_write(struct kvm_vcpu *vcpu)
{
	unsigned long exit_qualification = vmcs_readl(EXIT_QUALIFICATION);
	u32 offset = exit_qualification & 0xfff;

	/* APIC-write VM exit is trap-like and thus no need to adjust IP */
	kvm_apic_write_nodecode(vcpu, offset);
	return 1;
}

static int handle_task_switch(struct kvm_vcpu *vcpu)
{
	struct vcpu_vmx *vmx = to_vmx(vcpu);
	unsigned long exit_qualification;
	bool has_error_code = false;
	u32 error_code = 0;
	u16 tss_selector;
	int reason, type, idt_v, idt_index;

	idt_v = (vmx->idt_vectoring_info & VECTORING_INFO_VALID_MASK);
	idt_index = (vmx->idt_vectoring_info & VECTORING_INFO_VECTOR_MASK);
	type = (vmx->idt_vectoring_info & VECTORING_INFO_TYPE_MASK);

	exit_qualification = vmcs_readl(EXIT_QUALIFICATION);

	reason = (u32)exit_qualification >> 30;
	if (reason == TASK_SWITCH_GATE && idt_v) {
		switch (type) {
		case INTR_TYPE_NMI_INTR:
			vcpu->arch.nmi_injected = false;
			vmx_set_nmi_mask(vcpu, true);
			break;
		case INTR_TYPE_EXT_INTR:
		case INTR_TYPE_SOFT_INTR:
			kvm_clear_interrupt_queue(vcpu);
			break;
		case INTR_TYPE_HARD_EXCEPTION:
			if (vmx->idt_vectoring_info &
			    VECTORING_INFO_DELIVER_CODE_MASK) {
				has_error_code = true;
				error_code =
					vmcs_read32(IDT_VECTORING_ERROR_CODE);
			}
			/* fall through */
		case INTR_TYPE_SOFT_EXCEPTION:
			kvm_clear_exception_queue(vcpu);
			break;
		default:
			break;
		}
	}
	tss_selector = exit_qualification;

	if (!idt_v || (type != INTR_TYPE_HARD_EXCEPTION &&
		       type != INTR_TYPE_EXT_INTR &&
		       type != INTR_TYPE_NMI_INTR))
		skip_emulated_instruction(vcpu);

	if (kvm_task_switch(vcpu, tss_selector,
			    type == INTR_TYPE_SOFT_INTR ? idt_index : -1, reason,
			    has_error_code, error_code) == EMULATE_FAIL) {
		vcpu->run->exit_reason = KVM_EXIT_INTERNAL_ERROR;
		vcpu->run->internal.suberror = KVM_INTERNAL_ERROR_EMULATION;
		vcpu->run->internal.ndata = 0;
		return 0;
	}

	/*
	 * TODO: What about debug traps on tss switch?
	 *       Are we supposed to inject them and update dr6?
	 */

	return 1;
}

static int handle_ept_violation(struct kvm_vcpu *vcpu)
{
	unsigned long exit_qualification;
	gpa_t gpa;
	u64 error_code;

	exit_qualification = vmcs_readl(EXIT_QUALIFICATION);

	/*
	 * EPT violation happened while executing iret from NMI,
	 * "blocked by NMI" bit has to be set before next VM entry.
	 * There are errata that may cause this bit to not be set:
	 * AAK134, BY25.
	 */
	if (!(to_vmx(vcpu)->idt_vectoring_info & VECTORING_INFO_VALID_MASK) &&
			enable_vnmi &&
			(exit_qualification & INTR_INFO_UNBLOCK_NMI))
		vmcs_set_bits(GUEST_INTERRUPTIBILITY_INFO, GUEST_INTR_STATE_NMI);

	gpa = vmcs_read64(GUEST_PHYSICAL_ADDRESS);
	trace_kvm_page_fault(gpa, exit_qualification);

	/* Is it a read fault? */
	error_code = (exit_qualification & EPT_VIOLATION_ACC_READ)
		     ? PFERR_USER_MASK : 0;
	/* Is it a write fault? */
	error_code |= (exit_qualification & EPT_VIOLATION_ACC_WRITE)
		      ? PFERR_WRITE_MASK : 0;
	/* Is it a fetch fault? */
	error_code |= (exit_qualification & EPT_VIOLATION_ACC_INSTR)
		      ? PFERR_FETCH_MASK : 0;
	/* ept page table entry is present? */
	error_code |= (exit_qualification &
		       (EPT_VIOLATION_READABLE | EPT_VIOLATION_WRITABLE |
			EPT_VIOLATION_EXECUTABLE))
		      ? PFERR_PRESENT_MASK : 0;

	error_code |= (exit_qualification & 0x100) != 0 ?
	       PFERR_GUEST_FINAL_MASK : PFERR_GUEST_PAGE_MASK;

	vcpu->arch.exit_qualification = exit_qualification;
	return kvm_mmu_page_fault(vcpu, gpa, error_code, NULL, 0);
}

static int handle_ept_misconfig(struct kvm_vcpu *vcpu)
{
	gpa_t gpa;

	/*
	 * A nested guest cannot optimize MMIO vmexits, because we have an
	 * nGPA here instead of the required GPA.
	 */
	gpa = vmcs_read64(GUEST_PHYSICAL_ADDRESS);
	if (!is_guest_mode(vcpu) &&
	    !kvm_io_bus_write(vcpu, KVM_FAST_MMIO_BUS, gpa, 0, NULL)) {
		trace_kvm_fast_mmio(gpa);
		/*
		 * Doing kvm_skip_emulated_instruction() depends on undefined
		 * behavior: Intel's manual doesn't mandate
		 * VM_EXIT_INSTRUCTION_LEN to be set in VMCS when EPT MISCONFIG
		 * occurs and while on real hardware it was observed to be set,
		 * other hypervisors (namely Hyper-V) don't set it, we end up
		 * advancing IP with some random value. Disable fast mmio when
		 * running nested and keep it for real hardware in hope that
		 * VM_EXIT_INSTRUCTION_LEN will always be set correctly.
		 */
		if (!static_cpu_has(X86_FEATURE_HYPERVISOR))
			return kvm_skip_emulated_instruction(vcpu);
		else
<<<<<<< HEAD
			return emulate_instruction(vcpu, EMULTYPE_SKIP) ==
=======
			return kvm_emulate_instruction(vcpu, EMULTYPE_SKIP) ==
>>>>>>> 8e6fbfc0
								EMULATE_DONE;
	}

	return kvm_mmu_page_fault(vcpu, gpa, PFERR_RSVD_MASK, NULL, 0);
}

static int handle_nmi_window(struct kvm_vcpu *vcpu)
{
	WARN_ON_ONCE(!enable_vnmi);
	vmcs_clear_bits(CPU_BASED_VM_EXEC_CONTROL,
			CPU_BASED_VIRTUAL_NMI_PENDING);
	++vcpu->stat.nmi_window_exits;
	kvm_make_request(KVM_REQ_EVENT, vcpu);

	return 1;
}

static int handle_invalid_guest_state(struct kvm_vcpu *vcpu)
{
	struct vcpu_vmx *vmx = to_vmx(vcpu);
	enum emulation_result err = EMULATE_DONE;
	int ret = 1;
	u32 cpu_exec_ctrl;
	bool intr_window_requested;
	unsigned count = 130;

	/*
	 * We should never reach the point where we are emulating L2
	 * due to invalid guest state as that means we incorrectly
	 * allowed a nested VMEntry with an invalid vmcs12.
	 */
	WARN_ON_ONCE(vmx->emulation_required && vmx->nested.nested_run_pending);

	cpu_exec_ctrl = vmcs_read32(CPU_BASED_VM_EXEC_CONTROL);
	intr_window_requested = cpu_exec_ctrl & CPU_BASED_VIRTUAL_INTR_PENDING;

	while (vmx->emulation_required && count-- != 0) {
		if (intr_window_requested && vmx_interrupt_allowed(vcpu))
			return handle_interrupt_window(&vmx->vcpu);

		if (kvm_test_request(KVM_REQ_EVENT, vcpu))
			return 1;

		err = kvm_emulate_instruction(vcpu, 0);

		if (err == EMULATE_USER_EXIT) {
			++vcpu->stat.mmio_exits;
			ret = 0;
			goto out;
		}

		if (err != EMULATE_DONE)
			goto emulation_error;

		if (vmx->emulation_required && !vmx->rmode.vm86_active &&
		    vcpu->arch.exception.pending)
			goto emulation_error;

		if (vcpu->arch.halt_request) {
			vcpu->arch.halt_request = 0;
			ret = kvm_vcpu_halt(vcpu);
			goto out;
		}

		if (signal_pending(current))
			goto out;
		if (need_resched())
			schedule();
	}

out:
	return ret;

emulation_error:
	vcpu->run->exit_reason = KVM_EXIT_INTERNAL_ERROR;
	vcpu->run->internal.suberror = KVM_INTERNAL_ERROR_EMULATION;
	vcpu->run->internal.ndata = 0;
	return 0;
}

static void grow_ple_window(struct kvm_vcpu *vcpu)
{
	struct vcpu_vmx *vmx = to_vmx(vcpu);
	int old = vmx->ple_window;

	vmx->ple_window = __grow_ple_window(old, ple_window,
					    ple_window_grow,
					    ple_window_max);

	if (vmx->ple_window != old)
		vmx->ple_window_dirty = true;

	trace_kvm_ple_window_grow(vcpu->vcpu_id, vmx->ple_window, old);
}

static void shrink_ple_window(struct kvm_vcpu *vcpu)
{
	struct vcpu_vmx *vmx = to_vmx(vcpu);
	int old = vmx->ple_window;

	vmx->ple_window = __shrink_ple_window(old, ple_window,
					      ple_window_shrink,
					      ple_window);

	if (vmx->ple_window != old)
		vmx->ple_window_dirty = true;

	trace_kvm_ple_window_shrink(vcpu->vcpu_id, vmx->ple_window, old);
}

/*
 * Handler for POSTED_INTERRUPT_WAKEUP_VECTOR.
 */
static void wakeup_handler(void)
{
	struct kvm_vcpu *vcpu;
	int cpu = smp_processor_id();

	spin_lock(&per_cpu(blocked_vcpu_on_cpu_lock, cpu));
	list_for_each_entry(vcpu, &per_cpu(blocked_vcpu_on_cpu, cpu),
			blocked_vcpu_list) {
		struct pi_desc *pi_desc = vcpu_to_pi_desc(vcpu);

		if (pi_test_on(pi_desc) == 1)
			kvm_vcpu_kick(vcpu);
	}
	spin_unlock(&per_cpu(blocked_vcpu_on_cpu_lock, cpu));
}

static void vmx_enable_tdp(void)
{
	kvm_mmu_set_mask_ptes(VMX_EPT_READABLE_MASK,
		enable_ept_ad_bits ? VMX_EPT_ACCESS_BIT : 0ull,
		enable_ept_ad_bits ? VMX_EPT_DIRTY_BIT : 0ull,
		0ull, VMX_EPT_EXECUTABLE_MASK,
		cpu_has_vmx_ept_execute_only() ? 0ull : VMX_EPT_READABLE_MASK,
		VMX_EPT_RWX_MASK, 0ull);

	ept_set_mmio_spte_mask();
	kvm_enable_tdp();
}

static __init int hardware_setup(void)
{
	unsigned long host_bndcfgs;
	int r = -ENOMEM, i;

	rdmsrl_safe(MSR_EFER, &host_efer);

	for (i = 0; i < ARRAY_SIZE(vmx_msr_index); ++i)
		kvm_define_shared_msr(i, vmx_msr_index[i]);

	for (i = 0; i < VMX_BITMAP_NR; i++) {
		vmx_bitmap[i] = (unsigned long *)__get_free_page(GFP_KERNEL);
		if (!vmx_bitmap[i])
			goto out;
	}

	memset(vmx_vmread_bitmap, 0xff, PAGE_SIZE);
	memset(vmx_vmwrite_bitmap, 0xff, PAGE_SIZE);

	if (setup_vmcs_config(&vmcs_config) < 0) {
		r = -EIO;
		goto out;
	}

	if (boot_cpu_has(X86_FEATURE_NX))
		kvm_enable_efer_bits(EFER_NX);

	if (boot_cpu_has(X86_FEATURE_MPX)) {
		rdmsrl(MSR_IA32_BNDCFGS, host_bndcfgs);
		WARN_ONCE(host_bndcfgs, "KVM: BNDCFGS in host will be lost");
	}

	if (!cpu_has_vmx_vpid() || !cpu_has_vmx_invvpid() ||
		!(cpu_has_vmx_invvpid_single() || cpu_has_vmx_invvpid_global()))
		enable_vpid = 0;

	if (!cpu_has_vmx_ept() ||
	    !cpu_has_vmx_ept_4levels() ||
	    !cpu_has_vmx_ept_mt_wb() ||
	    !cpu_has_vmx_invept_global())
		enable_ept = 0;

	if (!cpu_has_vmx_ept_ad_bits() || !enable_ept)
		enable_ept_ad_bits = 0;

	if (!cpu_has_vmx_unrestricted_guest() || !enable_ept)
		enable_unrestricted_guest = 0;

	if (!cpu_has_vmx_flexpriority())
		flexpriority_enabled = 0;

	if (!cpu_has_virtual_nmis())
		enable_vnmi = 0;

	/*
	 * set_apic_access_page_addr() is used to reload apic access
	 * page upon invalidation.  No need to do anything if not
	 * using the APIC_ACCESS_ADDR VMCS field.
	 */
	if (!flexpriority_enabled)
		kvm_x86_ops->set_apic_access_page_addr = NULL;

	if (!cpu_has_vmx_tpr_shadow())
		kvm_x86_ops->update_cr8_intercept = NULL;

	if (enable_ept && !cpu_has_vmx_ept_2m_page())
		kvm_disable_largepages();

#if IS_ENABLED(CONFIG_HYPERV)
	if (ms_hyperv.nested_features & HV_X64_NESTED_GUEST_MAPPING_FLUSH
	    && enable_ept)
		kvm_x86_ops->tlb_remote_flush = vmx_hv_remote_flush_tlb;
#endif

	if (!cpu_has_vmx_ple()) {
		ple_gap = 0;
		ple_window = 0;
		ple_window_grow = 0;
		ple_window_max = 0;
		ple_window_shrink = 0;
	}

	if (!cpu_has_vmx_apicv()) {
		enable_apicv = 0;
		kvm_x86_ops->sync_pir_to_irr = NULL;
	}

	if (cpu_has_vmx_tsc_scaling()) {
		kvm_has_tsc_control = true;
		kvm_max_tsc_scaling_ratio = KVM_VMX_TSC_MULTIPLIER_MAX;
		kvm_tsc_scaling_ratio_frac_bits = 48;
	}

	set_bit(0, vmx_vpid_bitmap); /* 0 is reserved for host */

	if (enable_ept)
		vmx_enable_tdp();
	else
		kvm_disable_tdp();

	if (!nested) {
		kvm_x86_ops->get_nested_state = NULL;
		kvm_x86_ops->set_nested_state = NULL;
	}

	/*
	 * Only enable PML when hardware supports PML feature, and both EPT
	 * and EPT A/D bit features are enabled -- PML depends on them to work.
	 */
	if (!enable_ept || !enable_ept_ad_bits || !cpu_has_vmx_pml())
		enable_pml = 0;

	if (!enable_pml) {
		kvm_x86_ops->slot_enable_log_dirty = NULL;
		kvm_x86_ops->slot_disable_log_dirty = NULL;
		kvm_x86_ops->flush_log_dirty = NULL;
		kvm_x86_ops->enable_log_dirty_pt_masked = NULL;
	}

	if (!cpu_has_vmx_preemption_timer())
		kvm_x86_ops->request_immediate_exit = __kvm_request_immediate_exit;

	if (cpu_has_vmx_preemption_timer() && enable_preemption_timer) {
		u64 vmx_msr;

		rdmsrl(MSR_IA32_VMX_MISC, vmx_msr);
		cpu_preemption_timer_multi =
			 vmx_msr & VMX_MISC_PREEMPTION_TIMER_RATE_MASK;
	} else {
		kvm_x86_ops->set_hv_timer = NULL;
		kvm_x86_ops->cancel_hv_timer = NULL;
	}

	if (!cpu_has_vmx_shadow_vmcs())
		enable_shadow_vmcs = 0;
	if (enable_shadow_vmcs)
		init_vmcs_shadow_fields();

	kvm_set_posted_intr_wakeup_handler(wakeup_handler);
	nested_vmx_setup_ctls_msrs(&vmcs_config.nested, enable_apicv);

	kvm_mce_cap_supported |= MCG_LMCE_P;

	return alloc_kvm_area();

out:
	for (i = 0; i < VMX_BITMAP_NR; i++)
		free_page((unsigned long)vmx_bitmap[i]);

    return r;
}

static __exit void hardware_unsetup(void)
{
	int i;

	for (i = 0; i < VMX_BITMAP_NR; i++)
		free_page((unsigned long)vmx_bitmap[i]);

	free_kvm_area();
}

/*
 * Indicate a busy-waiting vcpu in spinlock. We do not enable the PAUSE
 * exiting, so only get here on cpu with PAUSE-Loop-Exiting.
 */
static int handle_pause(struct kvm_vcpu *vcpu)
{
	if (!kvm_pause_in_guest(vcpu->kvm))
		grow_ple_window(vcpu);

	/*
	 * Intel sdm vol3 ch-25.1.3 says: The "PAUSE-loop exiting"
	 * VM-execution control is ignored if CPL > 0. OTOH, KVM
	 * never set PAUSE_EXITING and just set PLE if supported,
	 * so the vcpu must be CPL=0 if it gets a PAUSE exit.
	 */
	kvm_vcpu_on_spin(vcpu, true);
	return kvm_skip_emulated_instruction(vcpu);
}

static int handle_nop(struct kvm_vcpu *vcpu)
{
	return kvm_skip_emulated_instruction(vcpu);
}

static int handle_mwait(struct kvm_vcpu *vcpu)
{
	printk_once(KERN_WARNING "kvm: MWAIT instruction emulated as NOP!\n");
	return handle_nop(vcpu);
}

static int handle_invalid_op(struct kvm_vcpu *vcpu)
{
	kvm_queue_exception(vcpu, UD_VECTOR);
	return 1;
}

static int handle_monitor_trap(struct kvm_vcpu *vcpu)
{
	return 1;
}

static int handle_monitor(struct kvm_vcpu *vcpu)
{
	printk_once(KERN_WARNING "kvm: MONITOR instruction emulated as NOP!\n");
	return handle_nop(vcpu);
}

/*
 * The following 3 functions, nested_vmx_succeed()/failValid()/failInvalid(),
 * set the success or error code of an emulated VMX instruction, as specified
 * by Vol 2B, VMX Instruction Reference, "Conventions".
 */
static void nested_vmx_succeed(struct kvm_vcpu *vcpu)
{
	vmx_set_rflags(vcpu, vmx_get_rflags(vcpu)
			& ~(X86_EFLAGS_CF | X86_EFLAGS_PF | X86_EFLAGS_AF |
			    X86_EFLAGS_ZF | X86_EFLAGS_SF | X86_EFLAGS_OF));
}

static void nested_vmx_failInvalid(struct kvm_vcpu *vcpu)
{
	vmx_set_rflags(vcpu, (vmx_get_rflags(vcpu)
			& ~(X86_EFLAGS_PF | X86_EFLAGS_AF | X86_EFLAGS_ZF |
			    X86_EFLAGS_SF | X86_EFLAGS_OF))
			| X86_EFLAGS_CF);
}

static void nested_vmx_failValid(struct kvm_vcpu *vcpu,
					u32 vm_instruction_error)
{
	if (to_vmx(vcpu)->nested.current_vmptr == -1ull) {
		/*
		 * failValid writes the error number to the current VMCS, which
		 * can't be done there isn't a current VMCS.
		 */
		nested_vmx_failInvalid(vcpu);
		return;
	}
	vmx_set_rflags(vcpu, (vmx_get_rflags(vcpu)
			& ~(X86_EFLAGS_CF | X86_EFLAGS_PF | X86_EFLAGS_AF |
			    X86_EFLAGS_SF | X86_EFLAGS_OF))
			| X86_EFLAGS_ZF);
	get_vmcs12(vcpu)->vm_instruction_error = vm_instruction_error;
	/*
	 * We don't need to force a shadow sync because
	 * VM_INSTRUCTION_ERROR is not shadowed
	 */
}

static void nested_vmx_abort(struct kvm_vcpu *vcpu, u32 indicator)
{
	/* TODO: not to reset guest simply here. */
	kvm_make_request(KVM_REQ_TRIPLE_FAULT, vcpu);
	pr_debug_ratelimited("kvm: nested vmx abort, indicator %d\n", indicator);
}

static enum hrtimer_restart vmx_preemption_timer_fn(struct hrtimer *timer)
{
	struct vcpu_vmx *vmx =
		container_of(timer, struct vcpu_vmx, nested.preemption_timer);

	vmx->nested.preemption_timer_expired = true;
	kvm_make_request(KVM_REQ_EVENT, &vmx->vcpu);
	kvm_vcpu_kick(&vmx->vcpu);

	return HRTIMER_NORESTART;
}

/*
 * Decode the memory-address operand of a vmx instruction, as recorded on an
 * exit caused by such an instruction (run by a guest hypervisor).
 * On success, returns 0. When the operand is invalid, returns 1 and throws
 * #UD or #GP.
 */
static int get_vmx_mem_address(struct kvm_vcpu *vcpu,
				 unsigned long exit_qualification,
				 u32 vmx_instruction_info, bool wr, gva_t *ret)
{
	gva_t off;
	bool exn;
	struct kvm_segment s;

	/*
	 * According to Vol. 3B, "Information for VM Exits Due to Instruction
	 * Execution", on an exit, vmx_instruction_info holds most of the
	 * addressing components of the operand. Only the displacement part
	 * is put in exit_qualification (see 3B, "Basic VM-Exit Information").
	 * For how an actual address is calculated from all these components,
	 * refer to Vol. 1, "Operand Addressing".
	 */
	int  scaling = vmx_instruction_info & 3;
	int  addr_size = (vmx_instruction_info >> 7) & 7;
	bool is_reg = vmx_instruction_info & (1u << 10);
	int  seg_reg = (vmx_instruction_info >> 15) & 7;
	int  index_reg = (vmx_instruction_info >> 18) & 0xf;
	bool index_is_valid = !(vmx_instruction_info & (1u << 22));
	int  base_reg       = (vmx_instruction_info >> 23) & 0xf;
	bool base_is_valid  = !(vmx_instruction_info & (1u << 27));

	if (is_reg) {
		kvm_queue_exception(vcpu, UD_VECTOR);
		return 1;
	}

	/* Addr = segment_base + offset */
	/* offset = base + [index * scale] + displacement */
	off = exit_qualification; /* holds the displacement */
	if (base_is_valid)
		off += kvm_register_read(vcpu, base_reg);
	if (index_is_valid)
		off += kvm_register_read(vcpu, index_reg)<<scaling;
	vmx_get_segment(vcpu, &s, seg_reg);
	*ret = s.base + off;

	if (addr_size == 1) /* 32 bit */
		*ret &= 0xffffffff;

	/* Checks for #GP/#SS exceptions. */
	exn = false;
	if (is_long_mode(vcpu)) {
		/* Long mode: #GP(0)/#SS(0) if the memory address is in a
		 * non-canonical form. This is the only check on the memory
		 * destination for long mode!
		 */
		exn = is_noncanonical_address(*ret, vcpu);
	} else if (is_protmode(vcpu)) {
		/* Protected mode: apply checks for segment validity in the
		 * following order:
		 * - segment type check (#GP(0) may be thrown)
		 * - usability check (#GP(0)/#SS(0))
		 * - limit check (#GP(0)/#SS(0))
		 */
		if (wr)
			/* #GP(0) if the destination operand is located in a
			 * read-only data segment or any code segment.
			 */
			exn = ((s.type & 0xa) == 0 || (s.type & 8));
		else
			/* #GP(0) if the source operand is located in an
			 * execute-only code segment
			 */
			exn = ((s.type & 0xa) == 8);
		if (exn) {
			kvm_queue_exception_e(vcpu, GP_VECTOR, 0);
			return 1;
		}
		/* Protected mode: #GP(0)/#SS(0) if the segment is unusable.
		 */
		exn = (s.unusable != 0);
		/* Protected mode: #GP(0)/#SS(0) if the memory
		 * operand is outside the segment limit.
		 */
		exn = exn || (off + sizeof(u64) > s.limit);
	}
	if (exn) {
		kvm_queue_exception_e(vcpu,
				      seg_reg == VCPU_SREG_SS ?
						SS_VECTOR : GP_VECTOR,
				      0);
		return 1;
	}

	return 0;
}

static int nested_vmx_get_vmptr(struct kvm_vcpu *vcpu, gpa_t *vmpointer)
{
	gva_t gva;
	struct x86_exception e;

	if (get_vmx_mem_address(vcpu, vmcs_readl(EXIT_QUALIFICATION),
			vmcs_read32(VMX_INSTRUCTION_INFO), false, &gva))
		return 1;

	if (kvm_read_guest_virt(vcpu, gva, vmpointer, sizeof(*vmpointer), &e)) {
		kvm_inject_page_fault(vcpu, &e);
		return 1;
	}

	return 0;
}

/*
 * Allocate a shadow VMCS and associate it with the currently loaded
 * VMCS, unless such a shadow VMCS already exists. The newly allocated
 * VMCS is also VMCLEARed, so that it is ready for use.
 */
static struct vmcs *alloc_shadow_vmcs(struct kvm_vcpu *vcpu)
{
	struct vcpu_vmx *vmx = to_vmx(vcpu);
	struct loaded_vmcs *loaded_vmcs = vmx->loaded_vmcs;

	/*
	 * We should allocate a shadow vmcs for vmcs01 only when L1
	 * executes VMXON and free it when L1 executes VMXOFF.
	 * As it is invalid to execute VMXON twice, we shouldn't reach
	 * here when vmcs01 already have an allocated shadow vmcs.
	 */
	WARN_ON(loaded_vmcs == &vmx->vmcs01 && loaded_vmcs->shadow_vmcs);

	if (!loaded_vmcs->shadow_vmcs) {
		loaded_vmcs->shadow_vmcs = alloc_vmcs(true);
		if (loaded_vmcs->shadow_vmcs)
			vmcs_clear(loaded_vmcs->shadow_vmcs);
	}
	return loaded_vmcs->shadow_vmcs;
}

static int enter_vmx_operation(struct kvm_vcpu *vcpu)
{
	struct vcpu_vmx *vmx = to_vmx(vcpu);
	int r;

	r = alloc_loaded_vmcs(&vmx->nested.vmcs02);
	if (r < 0)
		goto out_vmcs02;

	vmx->nested.cached_vmcs12 = kmalloc(VMCS12_SIZE, GFP_KERNEL);
	if (!vmx->nested.cached_vmcs12)
		goto out_cached_vmcs12;

	vmx->nested.cached_shadow_vmcs12 = kmalloc(VMCS12_SIZE, GFP_KERNEL);
	if (!vmx->nested.cached_shadow_vmcs12)
		goto out_cached_shadow_vmcs12;

	if (enable_shadow_vmcs && !alloc_shadow_vmcs(vcpu))
		goto out_shadow_vmcs;

	hrtimer_init(&vmx->nested.preemption_timer, CLOCK_MONOTONIC,
		     HRTIMER_MODE_REL_PINNED);
	vmx->nested.preemption_timer.function = vmx_preemption_timer_fn;

	vmx->nested.vpid02 = allocate_vpid();

	vmx->nested.vmxon = true;
	return 0;

out_shadow_vmcs:
	kfree(vmx->nested.cached_shadow_vmcs12);

out_cached_shadow_vmcs12:
	kfree(vmx->nested.cached_vmcs12);

out_cached_vmcs12:
	free_loaded_vmcs(&vmx->nested.vmcs02);

out_vmcs02:
	return -ENOMEM;
}

/*
 * Emulate the VMXON instruction.
 * Currently, we just remember that VMX is active, and do not save or even
 * inspect the argument to VMXON (the so-called "VMXON pointer") because we
 * do not currently need to store anything in that guest-allocated memory
 * region. Consequently, VMCLEAR and VMPTRLD also do not verify that the their
 * argument is different from the VMXON pointer (which the spec says they do).
 */
static int handle_vmon(struct kvm_vcpu *vcpu)
{
	int ret;
	gpa_t vmptr;
	struct page *page;
	struct vcpu_vmx *vmx = to_vmx(vcpu);
	const u64 VMXON_NEEDED_FEATURES = FEATURE_CONTROL_LOCKED
		| FEATURE_CONTROL_VMXON_ENABLED_OUTSIDE_SMX;

	/*
	 * The Intel VMX Instruction Reference lists a bunch of bits that are
	 * prerequisite to running VMXON, most notably cr4.VMXE must be set to
	 * 1 (see vmx_set_cr4() for when we allow the guest to set this).
	 * Otherwise, we should fail with #UD.  But most faulting conditions
	 * have already been checked by hardware, prior to the VM-exit for
	 * VMXON.  We do test guest cr4.VMXE because processor CR4 always has
	 * that bit set to 1 in non-root mode.
	 */
	if (!kvm_read_cr4_bits(vcpu, X86_CR4_VMXE)) {
		kvm_queue_exception(vcpu, UD_VECTOR);
		return 1;
	}

	/* CPL=0 must be checked manually. */
	if (vmx_get_cpl(vcpu)) {
		kvm_inject_gp(vcpu, 0);
		return 1;
	}

	if (vmx->nested.vmxon) {
		nested_vmx_failValid(vcpu, VMXERR_VMXON_IN_VMX_ROOT_OPERATION);
		return kvm_skip_emulated_instruction(vcpu);
	}

	if ((vmx->msr_ia32_feature_control & VMXON_NEEDED_FEATURES)
			!= VMXON_NEEDED_FEATURES) {
		kvm_inject_gp(vcpu, 0);
		return 1;
	}

	if (nested_vmx_get_vmptr(vcpu, &vmptr))
		return 1;

	/*
	 * SDM 3: 24.11.5
	 * The first 4 bytes of VMXON region contain the supported
	 * VMCS revision identifier
	 *
	 * Note - IA32_VMX_BASIC[48] will never be 1 for the nested case;
	 * which replaces physical address width with 32
	 */
	if (!PAGE_ALIGNED(vmptr) || (vmptr >> cpuid_maxphyaddr(vcpu))) {
		nested_vmx_failInvalid(vcpu);
		return kvm_skip_emulated_instruction(vcpu);
	}

	page = kvm_vcpu_gpa_to_page(vcpu, vmptr);
	if (is_error_page(page)) {
		nested_vmx_failInvalid(vcpu);
		return kvm_skip_emulated_instruction(vcpu);
	}
	if (*(u32 *)kmap(page) != VMCS12_REVISION) {
		kunmap(page);
		kvm_release_page_clean(page);
		nested_vmx_failInvalid(vcpu);
		return kvm_skip_emulated_instruction(vcpu);
	}
	kunmap(page);
	kvm_release_page_clean(page);

	vmx->nested.vmxon_ptr = vmptr;
	ret = enter_vmx_operation(vcpu);
	if (ret)
		return ret;

	nested_vmx_succeed(vcpu);
	return kvm_skip_emulated_instruction(vcpu);
}

/*
 * Intel's VMX Instruction Reference specifies a common set of prerequisites
 * for running VMX instructions (except VMXON, whose prerequisites are
 * slightly different). It also specifies what exception to inject otherwise.
 * Note that many of these exceptions have priority over VM exits, so they
 * don't have to be checked again here.
 */
static int nested_vmx_check_permission(struct kvm_vcpu *vcpu)
{
<<<<<<< HEAD
	if (vmx_get_cpl(vcpu)) {
		kvm_inject_gp(vcpu, 0);
=======
	if (!to_vmx(vcpu)->nested.vmxon) {
		kvm_queue_exception(vcpu, UD_VECTOR);
>>>>>>> 8e6fbfc0
		return 0;
	}

	if (vmx_get_cpl(vcpu)) {
		kvm_inject_gp(vcpu, 0);
		return 0;
	}

	return 1;
}

static void vmx_disable_shadow_vmcs(struct vcpu_vmx *vmx)
{
	vmcs_clear_bits(SECONDARY_VM_EXEC_CONTROL, SECONDARY_EXEC_SHADOW_VMCS);
	vmcs_write64(VMCS_LINK_POINTER, -1ull);
}

static inline void nested_release_vmcs12(struct vcpu_vmx *vmx)
{
	if (vmx->nested.current_vmptr == -1ull)
		return;

	if (enable_shadow_vmcs) {
		/* copy to memory all shadowed fields in case
		   they were modified */
		copy_shadow_to_vmcs12(vmx);
		vmx->nested.sync_shadow_vmcs = false;
		vmx_disable_shadow_vmcs(vmx);
	}
	vmx->nested.posted_intr_nv = -1;

	/* Flush VMCS12 to guest memory */
	kvm_vcpu_write_guest_page(&vmx->vcpu,
				  vmx->nested.current_vmptr >> PAGE_SHIFT,
				  vmx->nested.cached_vmcs12, 0, VMCS12_SIZE);

	vmx->nested.current_vmptr = -1ull;
}

/*
 * Free whatever needs to be freed from vmx->nested when L1 goes down, or
 * just stops using VMX.
 */
static void free_nested(struct vcpu_vmx *vmx)
{
	if (!vmx->nested.vmxon && !vmx->nested.smm.vmxon)
		return;

	vmx->nested.vmxon = false;
	vmx->nested.smm.vmxon = false;
	free_vpid(vmx->nested.vpid02);
	vmx->nested.posted_intr_nv = -1;
	vmx->nested.current_vmptr = -1ull;
	if (enable_shadow_vmcs) {
		vmx_disable_shadow_vmcs(vmx);
		vmcs_clear(vmx->vmcs01.shadow_vmcs);
		free_vmcs(vmx->vmcs01.shadow_vmcs);
		vmx->vmcs01.shadow_vmcs = NULL;
	}
	kfree(vmx->nested.cached_vmcs12);
	kfree(vmx->nested.cached_shadow_vmcs12);
	/* Unpin physical memory we referred to in the vmcs02 */
	if (vmx->nested.apic_access_page) {
		kvm_release_page_dirty(vmx->nested.apic_access_page);
		vmx->nested.apic_access_page = NULL;
	}
	if (vmx->nested.virtual_apic_page) {
		kvm_release_page_dirty(vmx->nested.virtual_apic_page);
		vmx->nested.virtual_apic_page = NULL;
	}
	if (vmx->nested.pi_desc_page) {
		kunmap(vmx->nested.pi_desc_page);
		kvm_release_page_dirty(vmx->nested.pi_desc_page);
		vmx->nested.pi_desc_page = NULL;
		vmx->nested.pi_desc = NULL;
	}

	free_loaded_vmcs(&vmx->nested.vmcs02);
}

/* Emulate the VMXOFF instruction */
static int handle_vmoff(struct kvm_vcpu *vcpu)
{
	if (!nested_vmx_check_permission(vcpu))
		return 1;
	free_nested(to_vmx(vcpu));
	nested_vmx_succeed(vcpu);
	return kvm_skip_emulated_instruction(vcpu);
}

/* Emulate the VMCLEAR instruction */
static int handle_vmclear(struct kvm_vcpu *vcpu)
{
	struct vcpu_vmx *vmx = to_vmx(vcpu);
	u32 zero = 0;
	gpa_t vmptr;

	if (!nested_vmx_check_permission(vcpu))
		return 1;

	if (nested_vmx_get_vmptr(vcpu, &vmptr))
		return 1;

	if (!PAGE_ALIGNED(vmptr) || (vmptr >> cpuid_maxphyaddr(vcpu))) {
		nested_vmx_failValid(vcpu, VMXERR_VMCLEAR_INVALID_ADDRESS);
		return kvm_skip_emulated_instruction(vcpu);
	}

	if (vmptr == vmx->nested.vmxon_ptr) {
		nested_vmx_failValid(vcpu, VMXERR_VMCLEAR_VMXON_POINTER);
		return kvm_skip_emulated_instruction(vcpu);
	}

	if (vmptr == vmx->nested.current_vmptr)
		nested_release_vmcs12(vmx);

	kvm_vcpu_write_guest(vcpu,
			vmptr + offsetof(struct vmcs12, launch_state),
			&zero, sizeof(zero));

	nested_vmx_succeed(vcpu);
	return kvm_skip_emulated_instruction(vcpu);
}

static int nested_vmx_run(struct kvm_vcpu *vcpu, bool launch);

/* Emulate the VMLAUNCH instruction */
static int handle_vmlaunch(struct kvm_vcpu *vcpu)
{
	return nested_vmx_run(vcpu, true);
}

/* Emulate the VMRESUME instruction */
static int handle_vmresume(struct kvm_vcpu *vcpu)
{

	return nested_vmx_run(vcpu, false);
}

/*
 * Read a vmcs12 field. Since these can have varying lengths and we return
 * one type, we chose the biggest type (u64) and zero-extend the return value
 * to that size. Note that the caller, handle_vmread, might need to use only
 * some of the bits we return here (e.g., on 32-bit guests, only 32 bits of
 * 64-bit fields are to be returned).
 */
static inline int vmcs12_read_any(struct vmcs12 *vmcs12,
				  unsigned long field, u64 *ret)
{
	short offset = vmcs_field_to_offset(field);
	char *p;

	if (offset < 0)
		return offset;

	p = (char *)vmcs12 + offset;

	switch (vmcs_field_width(field)) {
	case VMCS_FIELD_WIDTH_NATURAL_WIDTH:
		*ret = *((natural_width *)p);
		return 0;
	case VMCS_FIELD_WIDTH_U16:
		*ret = *((u16 *)p);
		return 0;
	case VMCS_FIELD_WIDTH_U32:
		*ret = *((u32 *)p);
		return 0;
	case VMCS_FIELD_WIDTH_U64:
		*ret = *((u64 *)p);
		return 0;
	default:
		WARN_ON(1);
		return -ENOENT;
	}
}


static inline int vmcs12_write_any(struct vmcs12 *vmcs12,
				   unsigned long field, u64 field_value){
	short offset = vmcs_field_to_offset(field);
	char *p = (char *)vmcs12 + offset;
	if (offset < 0)
		return offset;

	switch (vmcs_field_width(field)) {
	case VMCS_FIELD_WIDTH_U16:
		*(u16 *)p = field_value;
		return 0;
	case VMCS_FIELD_WIDTH_U32:
		*(u32 *)p = field_value;
		return 0;
	case VMCS_FIELD_WIDTH_U64:
		*(u64 *)p = field_value;
		return 0;
	case VMCS_FIELD_WIDTH_NATURAL_WIDTH:
		*(natural_width *)p = field_value;
		return 0;
	default:
		WARN_ON(1);
		return -ENOENT;
	}

}

/*
 * Copy the writable VMCS shadow fields back to the VMCS12, in case
 * they have been modified by the L1 guest. Note that the "read-only"
 * VM-exit information fields are actually writable if the vCPU is
 * configured to support "VMWRITE to any supported field in the VMCS."
 */
static void copy_shadow_to_vmcs12(struct vcpu_vmx *vmx)
{
	const u16 *fields[] = {
		shadow_read_write_fields,
		shadow_read_only_fields
	};
	const int max_fields[] = {
		max_shadow_read_write_fields,
		max_shadow_read_only_fields
	};
	int i, q;
	unsigned long field;
	u64 field_value;
	struct vmcs *shadow_vmcs = vmx->vmcs01.shadow_vmcs;

	preempt_disable();

	vmcs_load(shadow_vmcs);

	for (q = 0; q < ARRAY_SIZE(fields); q++) {
		for (i = 0; i < max_fields[q]; i++) {
			field = fields[q][i];
			field_value = __vmcs_readl(field);
			vmcs12_write_any(get_vmcs12(&vmx->vcpu), field, field_value);
		}
		/*
		 * Skip the VM-exit information fields if they are read-only.
		 */
		if (!nested_cpu_has_vmwrite_any_field(&vmx->vcpu))
			break;
	}

	vmcs_clear(shadow_vmcs);
	vmcs_load(vmx->loaded_vmcs->vmcs);

	preempt_enable();
}

static void copy_vmcs12_to_shadow(struct vcpu_vmx *vmx)
{
	const u16 *fields[] = {
		shadow_read_write_fields,
		shadow_read_only_fields
	};
	const int max_fields[] = {
		max_shadow_read_write_fields,
		max_shadow_read_only_fields
	};
	int i, q;
	unsigned long field;
	u64 field_value = 0;
	struct vmcs *shadow_vmcs = vmx->vmcs01.shadow_vmcs;

	vmcs_load(shadow_vmcs);

	for (q = 0; q < ARRAY_SIZE(fields); q++) {
		for (i = 0; i < max_fields[q]; i++) {
			field = fields[q][i];
			vmcs12_read_any(get_vmcs12(&vmx->vcpu), field, &field_value);
			__vmcs_writel(field, field_value);
		}
	}

	vmcs_clear(shadow_vmcs);
	vmcs_load(vmx->loaded_vmcs->vmcs);
}

/*
 * VMX instructions which assume a current vmcs12 (i.e., that VMPTRLD was
 * used before) all generate the same failure when it is missing.
 */
static int nested_vmx_check_vmcs12(struct kvm_vcpu *vcpu)
{
	struct vcpu_vmx *vmx = to_vmx(vcpu);
	if (vmx->nested.current_vmptr == -1ull) {
		nested_vmx_failInvalid(vcpu);
		return 0;
	}
	return 1;
}

static int handle_vmread(struct kvm_vcpu *vcpu)
{
	unsigned long field;
	u64 field_value;
	unsigned long exit_qualification = vmcs_readl(EXIT_QUALIFICATION);
	u32 vmx_instruction_info = vmcs_read32(VMX_INSTRUCTION_INFO);
	gva_t gva = 0;
	struct vmcs12 *vmcs12;

	if (!nested_vmx_check_permission(vcpu))
		return 1;

	if (!nested_vmx_check_vmcs12(vcpu))
		return kvm_skip_emulated_instruction(vcpu);

	if (!is_guest_mode(vcpu))
		vmcs12 = get_vmcs12(vcpu);
	else {
		/*
		 * When vmcs->vmcs_link_pointer is -1ull, any VMREAD
		 * to shadowed-field sets the ALU flags for VMfailInvalid.
		 */
		if (get_vmcs12(vcpu)->vmcs_link_pointer == -1ull) {
			nested_vmx_failInvalid(vcpu);
			return kvm_skip_emulated_instruction(vcpu);
		}
		vmcs12 = get_shadow_vmcs12(vcpu);
	}

	/* Decode instruction info and find the field to read */
	field = kvm_register_readl(vcpu, (((vmx_instruction_info) >> 28) & 0xf));
	/* Read the field, zero-extended to a u64 field_value */
	if (vmcs12_read_any(vmcs12, field, &field_value) < 0) {
		nested_vmx_failValid(vcpu, VMXERR_UNSUPPORTED_VMCS_COMPONENT);
		return kvm_skip_emulated_instruction(vcpu);
	}
	/*
	 * Now copy part of this value to register or memory, as requested.
	 * Note that the number of bits actually copied is 32 or 64 depending
	 * on the guest's mode (32 or 64 bit), not on the given field's length.
	 */
	if (vmx_instruction_info & (1u << 10)) {
		kvm_register_writel(vcpu, (((vmx_instruction_info) >> 3) & 0xf),
			field_value);
	} else {
		if (get_vmx_mem_address(vcpu, exit_qualification,
				vmx_instruction_info, true, &gva))
			return 1;
		/* _system ok, nested_vmx_check_permission has verified cpl=0 */
		kvm_write_guest_virt_system(vcpu, gva, &field_value,
					    (is_long_mode(vcpu) ? 8 : 4), NULL);
	}

	nested_vmx_succeed(vcpu);
	return kvm_skip_emulated_instruction(vcpu);
}


static int handle_vmwrite(struct kvm_vcpu *vcpu)
{
	unsigned long field;
	gva_t gva;
	struct vcpu_vmx *vmx = to_vmx(vcpu);
	unsigned long exit_qualification = vmcs_readl(EXIT_QUALIFICATION);
	u32 vmx_instruction_info = vmcs_read32(VMX_INSTRUCTION_INFO);

	/* The value to write might be 32 or 64 bits, depending on L1's long
	 * mode, and eventually we need to write that into a field of several
	 * possible lengths. The code below first zero-extends the value to 64
	 * bit (field_value), and then copies only the appropriate number of
	 * bits into the vmcs12 field.
	 */
	u64 field_value = 0;
	struct x86_exception e;
	struct vmcs12 *vmcs12;

	if (!nested_vmx_check_permission(vcpu))
		return 1;

	if (!nested_vmx_check_vmcs12(vcpu))
		return kvm_skip_emulated_instruction(vcpu);

	if (vmx_instruction_info & (1u << 10))
		field_value = kvm_register_readl(vcpu,
			(((vmx_instruction_info) >> 3) & 0xf));
	else {
		if (get_vmx_mem_address(vcpu, exit_qualification,
				vmx_instruction_info, false, &gva))
			return 1;
		if (kvm_read_guest_virt(vcpu, gva, &field_value,
					(is_64_bit_mode(vcpu) ? 8 : 4), &e)) {
			kvm_inject_page_fault(vcpu, &e);
			return 1;
		}
	}


	field = kvm_register_readl(vcpu, (((vmx_instruction_info) >> 28) & 0xf));
	/*
	 * If the vCPU supports "VMWRITE to any supported field in the
	 * VMCS," then the "read-only" fields are actually read/write.
	 */
	if (vmcs_field_readonly(field) &&
	    !nested_cpu_has_vmwrite_any_field(vcpu)) {
		nested_vmx_failValid(vcpu,
			VMXERR_VMWRITE_READ_ONLY_VMCS_COMPONENT);
		return kvm_skip_emulated_instruction(vcpu);
	}

	if (!is_guest_mode(vcpu))
		vmcs12 = get_vmcs12(vcpu);
	else {
		/*
		 * When vmcs->vmcs_link_pointer is -1ull, any VMWRITE
		 * to shadowed-field sets the ALU flags for VMfailInvalid.
		 */
		if (get_vmcs12(vcpu)->vmcs_link_pointer == -1ull) {
			nested_vmx_failInvalid(vcpu);
			return kvm_skip_emulated_instruction(vcpu);
		}
		vmcs12 = get_shadow_vmcs12(vcpu);

	}

	if (vmcs12_write_any(vmcs12, field, field_value) < 0) {
		nested_vmx_failValid(vcpu, VMXERR_UNSUPPORTED_VMCS_COMPONENT);
		return kvm_skip_emulated_instruction(vcpu);
	}

	/*
	 * Do not track vmcs12 dirty-state if in guest-mode
	 * as we actually dirty shadow vmcs12 instead of vmcs12.
	 */
	if (!is_guest_mode(vcpu)) {
		switch (field) {
#define SHADOW_FIELD_RW(x) case x:
#include "vmx_shadow_fields.h"
			/*
			 * The fields that can be updated by L1 without a vmexit are
			 * always updated in the vmcs02, the others go down the slow
			 * path of prepare_vmcs02.
			 */
			break;
		default:
			vmx->nested.dirty_vmcs12 = true;
			break;
		}
	}

	nested_vmx_succeed(vcpu);
	return kvm_skip_emulated_instruction(vcpu);
}

static void set_current_vmptr(struct vcpu_vmx *vmx, gpa_t vmptr)
{
	vmx->nested.current_vmptr = vmptr;
	if (enable_shadow_vmcs) {
		vmcs_set_bits(SECONDARY_VM_EXEC_CONTROL,
			      SECONDARY_EXEC_SHADOW_VMCS);
		vmcs_write64(VMCS_LINK_POINTER,
			     __pa(vmx->vmcs01.shadow_vmcs));
		vmx->nested.sync_shadow_vmcs = true;
	}
	vmx->nested.dirty_vmcs12 = true;
}

/* Emulate the VMPTRLD instruction */
static int handle_vmptrld(struct kvm_vcpu *vcpu)
{
	struct vcpu_vmx *vmx = to_vmx(vcpu);
	gpa_t vmptr;

	if (!nested_vmx_check_permission(vcpu))
		return 1;

	if (nested_vmx_get_vmptr(vcpu, &vmptr))
		return 1;

	if (!PAGE_ALIGNED(vmptr) || (vmptr >> cpuid_maxphyaddr(vcpu))) {
		nested_vmx_failValid(vcpu, VMXERR_VMPTRLD_INVALID_ADDRESS);
		return kvm_skip_emulated_instruction(vcpu);
	}

	if (vmptr == vmx->nested.vmxon_ptr) {
		nested_vmx_failValid(vcpu, VMXERR_VMPTRLD_VMXON_POINTER);
		return kvm_skip_emulated_instruction(vcpu);
	}

	if (vmx->nested.current_vmptr != vmptr) {
		struct vmcs12 *new_vmcs12;
		struct page *page;
		page = kvm_vcpu_gpa_to_page(vcpu, vmptr);
		if (is_error_page(page)) {
			nested_vmx_failInvalid(vcpu);
			return kvm_skip_emulated_instruction(vcpu);
		}
		new_vmcs12 = kmap(page);
		if (new_vmcs12->hdr.revision_id != VMCS12_REVISION ||
		    (new_vmcs12->hdr.shadow_vmcs &&
		     !nested_cpu_has_vmx_shadow_vmcs(vcpu))) {
			kunmap(page);
			kvm_release_page_clean(page);
			nested_vmx_failValid(vcpu,
				VMXERR_VMPTRLD_INCORRECT_VMCS_REVISION_ID);
			return kvm_skip_emulated_instruction(vcpu);
		}

		nested_release_vmcs12(vmx);
		/*
		 * Load VMCS12 from guest memory since it is not already
		 * cached.
		 */
		memcpy(vmx->nested.cached_vmcs12, new_vmcs12, VMCS12_SIZE);
		kunmap(page);
		kvm_release_page_clean(page);

		set_current_vmptr(vmx, vmptr);
	}

	nested_vmx_succeed(vcpu);
	return kvm_skip_emulated_instruction(vcpu);
}

/* Emulate the VMPTRST instruction */
static int handle_vmptrst(struct kvm_vcpu *vcpu)
{
	unsigned long exit_qual = vmcs_readl(EXIT_QUALIFICATION);
	u32 instr_info = vmcs_read32(VMX_INSTRUCTION_INFO);
	gpa_t current_vmptr = to_vmx(vcpu)->nested.current_vmptr;
	struct x86_exception e;
	gva_t gva;

	if (!nested_vmx_check_permission(vcpu))
		return 1;

	if (get_vmx_mem_address(vcpu, exit_qual, instr_info, true, &gva))
		return 1;
	/* *_system ok, nested_vmx_check_permission has verified cpl=0 */
	if (kvm_write_guest_virt_system(vcpu, gva, (void *)&current_vmptr,
					sizeof(gpa_t), &e)) {
		kvm_inject_page_fault(vcpu, &e);
		return 1;
	}
	nested_vmx_succeed(vcpu);
	return kvm_skip_emulated_instruction(vcpu);
}

/* Emulate the INVEPT instruction */
static int handle_invept(struct kvm_vcpu *vcpu)
{
	struct vcpu_vmx *vmx = to_vmx(vcpu);
	u32 vmx_instruction_info, types;
	unsigned long type;
	gva_t gva;
	struct x86_exception e;
	struct {
		u64 eptp, gpa;
	} operand;

	if (!(vmx->nested.msrs.secondary_ctls_high &
	      SECONDARY_EXEC_ENABLE_EPT) ||
	    !(vmx->nested.msrs.ept_caps & VMX_EPT_INVEPT_BIT)) {
		kvm_queue_exception(vcpu, UD_VECTOR);
		return 1;
	}

	if (!nested_vmx_check_permission(vcpu))
		return 1;

	vmx_instruction_info = vmcs_read32(VMX_INSTRUCTION_INFO);
	type = kvm_register_readl(vcpu, (vmx_instruction_info >> 28) & 0xf);

	types = (vmx->nested.msrs.ept_caps >> VMX_EPT_EXTENT_SHIFT) & 6;

	if (type >= 32 || !(types & (1 << type))) {
		nested_vmx_failValid(vcpu,
				VMXERR_INVALID_OPERAND_TO_INVEPT_INVVPID);
		return kvm_skip_emulated_instruction(vcpu);
	}

	/* According to the Intel VMX instruction reference, the memory
	 * operand is read even if it isn't needed (e.g., for type==global)
	 */
	if (get_vmx_mem_address(vcpu, vmcs_readl(EXIT_QUALIFICATION),
			vmx_instruction_info, false, &gva))
		return 1;
	if (kvm_read_guest_virt(vcpu, gva, &operand, sizeof(operand), &e)) {
		kvm_inject_page_fault(vcpu, &e);
		return 1;
	}

	switch (type) {
	case VMX_EPT_EXTENT_GLOBAL:
	/*
	 * TODO: track mappings and invalidate
	 * single context requests appropriately
	 */
	case VMX_EPT_EXTENT_CONTEXT:
		kvm_mmu_sync_roots(vcpu);
		kvm_make_request(KVM_REQ_TLB_FLUSH, vcpu);
		nested_vmx_succeed(vcpu);
		break;
	default:
		BUG_ON(1);
		break;
	}

	return kvm_skip_emulated_instruction(vcpu);
}

static int handle_invvpid(struct kvm_vcpu *vcpu)
{
	struct vcpu_vmx *vmx = to_vmx(vcpu);
	u32 vmx_instruction_info;
	unsigned long type, types;
	gva_t gva;
	struct x86_exception e;
	struct {
		u64 vpid;
		u64 gla;
	} operand;

	if (!(vmx->nested.msrs.secondary_ctls_high &
	      SECONDARY_EXEC_ENABLE_VPID) ||
			!(vmx->nested.msrs.vpid_caps & VMX_VPID_INVVPID_BIT)) {
		kvm_queue_exception(vcpu, UD_VECTOR);
		return 1;
	}

	if (!nested_vmx_check_permission(vcpu))
		return 1;

	vmx_instruction_info = vmcs_read32(VMX_INSTRUCTION_INFO);
	type = kvm_register_readl(vcpu, (vmx_instruction_info >> 28) & 0xf);

	types = (vmx->nested.msrs.vpid_caps &
			VMX_VPID_EXTENT_SUPPORTED_MASK) >> 8;

	if (type >= 32 || !(types & (1 << type))) {
		nested_vmx_failValid(vcpu,
			VMXERR_INVALID_OPERAND_TO_INVEPT_INVVPID);
		return kvm_skip_emulated_instruction(vcpu);
	}

	/* according to the intel vmx instruction reference, the memory
	 * operand is read even if it isn't needed (e.g., for type==global)
	 */
	if (get_vmx_mem_address(vcpu, vmcs_readl(EXIT_QUALIFICATION),
			vmx_instruction_info, false, &gva))
		return 1;
	if (kvm_read_guest_virt(vcpu, gva, &operand, sizeof(operand), &e)) {
		kvm_inject_page_fault(vcpu, &e);
		return 1;
	}
	if (operand.vpid >> 16) {
		nested_vmx_failValid(vcpu,
			VMXERR_INVALID_OPERAND_TO_INVEPT_INVVPID);
		return kvm_skip_emulated_instruction(vcpu);
	}

	switch (type) {
	case VMX_VPID_EXTENT_INDIVIDUAL_ADDR:
		if (!operand.vpid ||
		    is_noncanonical_address(operand.gla, vcpu)) {
			nested_vmx_failValid(vcpu,
				VMXERR_INVALID_OPERAND_TO_INVEPT_INVVPID);
			return kvm_skip_emulated_instruction(vcpu);
		}
		if (cpu_has_vmx_invvpid_individual_addr() &&
		    vmx->nested.vpid02) {
			__invvpid(VMX_VPID_EXTENT_INDIVIDUAL_ADDR,
				vmx->nested.vpid02, operand.gla);
		} else
			__vmx_flush_tlb(vcpu, vmx->nested.vpid02, true);
		break;
	case VMX_VPID_EXTENT_SINGLE_CONTEXT:
	case VMX_VPID_EXTENT_SINGLE_NON_GLOBAL:
		if (!operand.vpid) {
			nested_vmx_failValid(vcpu,
				VMXERR_INVALID_OPERAND_TO_INVEPT_INVVPID);
			return kvm_skip_emulated_instruction(vcpu);
		}
		__vmx_flush_tlb(vcpu, vmx->nested.vpid02, true);
		break;
	case VMX_VPID_EXTENT_ALL_CONTEXT:
		__vmx_flush_tlb(vcpu, vmx->nested.vpid02, true);
		break;
	default:
		WARN_ON_ONCE(1);
		return kvm_skip_emulated_instruction(vcpu);
	}

	nested_vmx_succeed(vcpu);

	return kvm_skip_emulated_instruction(vcpu);
}

static int handle_invpcid(struct kvm_vcpu *vcpu)
{
	u32 vmx_instruction_info;
	unsigned long type;
	bool pcid_enabled;
	gva_t gva;
	struct x86_exception e;
	unsigned i;
	unsigned long roots_to_free = 0;
	struct {
		u64 pcid;
		u64 gla;
	} operand;

	if (!guest_cpuid_has(vcpu, X86_FEATURE_INVPCID)) {
		kvm_queue_exception(vcpu, UD_VECTOR);
		return 1;
	}

	vmx_instruction_info = vmcs_read32(VMX_INSTRUCTION_INFO);
	type = kvm_register_readl(vcpu, (vmx_instruction_info >> 28) & 0xf);

	if (type > 3) {
		kvm_inject_gp(vcpu, 0);
		return 1;
	}

	/* According to the Intel instruction reference, the memory operand
	 * is read even if it isn't needed (e.g., for type==all)
	 */
	if (get_vmx_mem_address(vcpu, vmcs_readl(EXIT_QUALIFICATION),
				vmx_instruction_info, false, &gva))
		return 1;

	if (kvm_read_guest_virt(vcpu, gva, &operand, sizeof(operand), &e)) {
		kvm_inject_page_fault(vcpu, &e);
		return 1;
	}

	if (operand.pcid >> 12 != 0) {
		kvm_inject_gp(vcpu, 0);
		return 1;
	}

	pcid_enabled = kvm_read_cr4_bits(vcpu, X86_CR4_PCIDE);

	switch (type) {
	case INVPCID_TYPE_INDIV_ADDR:
		if ((!pcid_enabled && (operand.pcid != 0)) ||
		    is_noncanonical_address(operand.gla, vcpu)) {
			kvm_inject_gp(vcpu, 0);
			return 1;
		}
		kvm_mmu_invpcid_gva(vcpu, operand.gla, operand.pcid);
		return kvm_skip_emulated_instruction(vcpu);

	case INVPCID_TYPE_SINGLE_CTXT:
		if (!pcid_enabled && (operand.pcid != 0)) {
			kvm_inject_gp(vcpu, 0);
			return 1;
		}

		if (kvm_get_active_pcid(vcpu) == operand.pcid) {
			kvm_mmu_sync_roots(vcpu);
			kvm_make_request(KVM_REQ_TLB_FLUSH, vcpu);
		}

		for (i = 0; i < KVM_MMU_NUM_PREV_ROOTS; i++)
			if (kvm_get_pcid(vcpu, vcpu->arch.mmu.prev_roots[i].cr3)
			    == operand.pcid)
				roots_to_free |= KVM_MMU_ROOT_PREVIOUS(i);

		kvm_mmu_free_roots(vcpu, roots_to_free);
		/*
		 * If neither the current cr3 nor any of the prev_roots use the
		 * given PCID, then nothing needs to be done here because a
		 * resync will happen anyway before switching to any other CR3.
		 */

		return kvm_skip_emulated_instruction(vcpu);

	case INVPCID_TYPE_ALL_NON_GLOBAL:
		/*
		 * Currently, KVM doesn't mark global entries in the shadow
		 * page tables, so a non-global flush just degenerates to a
		 * global flush. If needed, we could optimize this later by
		 * keeping track of global entries in shadow page tables.
		 */

		/* fall-through */
	case INVPCID_TYPE_ALL_INCL_GLOBAL:
		kvm_mmu_unload(vcpu);
		return kvm_skip_emulated_instruction(vcpu);

	default:
		BUG(); /* We have already checked above that type <= 3 */
	}
}

static int handle_pml_full(struct kvm_vcpu *vcpu)
{
	unsigned long exit_qualification;

	trace_kvm_pml_full(vcpu->vcpu_id);

	exit_qualification = vmcs_readl(EXIT_QUALIFICATION);

	/*
	 * PML buffer FULL happened while executing iret from NMI,
	 * "blocked by NMI" bit has to be set before next VM entry.
	 */
	if (!(to_vmx(vcpu)->idt_vectoring_info & VECTORING_INFO_VALID_MASK) &&
			enable_vnmi &&
			(exit_qualification & INTR_INFO_UNBLOCK_NMI))
		vmcs_set_bits(GUEST_INTERRUPTIBILITY_INFO,
				GUEST_INTR_STATE_NMI);

	/*
	 * PML buffer already flushed at beginning of VMEXIT. Nothing to do
	 * here.., and there's no userspace involvement needed for PML.
	 */
	return 1;
}

static int handle_preemption_timer(struct kvm_vcpu *vcpu)
{
	if (!to_vmx(vcpu)->req_immediate_exit)
		kvm_lapic_expired_hv_timer(vcpu);
	return 1;
}

static bool valid_ept_address(struct kvm_vcpu *vcpu, u64 address)
{
	struct vcpu_vmx *vmx = to_vmx(vcpu);
	int maxphyaddr = cpuid_maxphyaddr(vcpu);

	/* Check for memory type validity */
	switch (address & VMX_EPTP_MT_MASK) {
	case VMX_EPTP_MT_UC:
		if (!(vmx->nested.msrs.ept_caps & VMX_EPTP_UC_BIT))
			return false;
		break;
	case VMX_EPTP_MT_WB:
		if (!(vmx->nested.msrs.ept_caps & VMX_EPTP_WB_BIT))
			return false;
		break;
	default:
		return false;
	}

	/* only 4 levels page-walk length are valid */
	if ((address & VMX_EPTP_PWL_MASK) != VMX_EPTP_PWL_4)
		return false;

	/* Reserved bits should not be set */
	if (address >> maxphyaddr || ((address >> 7) & 0x1f))
		return false;

	/* AD, if set, should be supported */
	if (address & VMX_EPTP_AD_ENABLE_BIT) {
		if (!(vmx->nested.msrs.ept_caps & VMX_EPT_AD_BIT))
			return false;
	}

	return true;
}

static int nested_vmx_eptp_switching(struct kvm_vcpu *vcpu,
				     struct vmcs12 *vmcs12)
{
	u32 index = vcpu->arch.regs[VCPU_REGS_RCX];
	u64 address;
	bool accessed_dirty;
	struct kvm_mmu *mmu = vcpu->arch.walk_mmu;

	if (!nested_cpu_has_eptp_switching(vmcs12) ||
	    !nested_cpu_has_ept(vmcs12))
		return 1;

	if (index >= VMFUNC_EPTP_ENTRIES)
		return 1;


	if (kvm_vcpu_read_guest_page(vcpu, vmcs12->eptp_list_address >> PAGE_SHIFT,
				     &address, index * 8, 8))
		return 1;

	accessed_dirty = !!(address & VMX_EPTP_AD_ENABLE_BIT);

	/*
	 * If the (L2) guest does a vmfunc to the currently
	 * active ept pointer, we don't have to do anything else
	 */
	if (vmcs12->ept_pointer != address) {
		if (!valid_ept_address(vcpu, address))
			return 1;

		kvm_mmu_unload(vcpu);
		mmu->ept_ad = accessed_dirty;
		mmu->base_role.ad_disabled = !accessed_dirty;
		vmcs12->ept_pointer = address;
		/*
		 * TODO: Check what's the correct approach in case
		 * mmu reload fails. Currently, we just let the next
		 * reload potentially fail
		 */
		kvm_mmu_reload(vcpu);
	}

	return 0;
}

static int handle_vmfunc(struct kvm_vcpu *vcpu)
{
	struct vcpu_vmx *vmx = to_vmx(vcpu);
	struct vmcs12 *vmcs12;
	u32 function = vcpu->arch.regs[VCPU_REGS_RAX];

	/*
	 * VMFUNC is only supported for nested guests, but we always enable the
	 * secondary control for simplicity; for non-nested mode, fake that we
	 * didn't by injecting #UD.
	 */
	if (!is_guest_mode(vcpu)) {
		kvm_queue_exception(vcpu, UD_VECTOR);
		return 1;
	}

	vmcs12 = get_vmcs12(vcpu);
	if ((vmcs12->vm_function_control & (1 << function)) == 0)
		goto fail;

	switch (function) {
	case 0:
		if (nested_vmx_eptp_switching(vcpu, vmcs12))
			goto fail;
		break;
	default:
		goto fail;
	}
	return kvm_skip_emulated_instruction(vcpu);

fail:
	nested_vmx_vmexit(vcpu, vmx->exit_reason,
			  vmcs_read32(VM_EXIT_INTR_INFO),
			  vmcs_readl(EXIT_QUALIFICATION));
	return 1;
}

static int handle_encls(struct kvm_vcpu *vcpu)
{
	/*
	 * SGX virtualization is not yet supported.  There is no software
	 * enable bit for SGX, so we have to trap ENCLS and inject a #UD
	 * to prevent the guest from executing ENCLS.
	 */
	kvm_queue_exception(vcpu, UD_VECTOR);
	return 1;
}

/*
 * The exit handlers return 1 if the exit was handled fully and guest execution
 * may resume.  Otherwise they set the kvm_run parameter to indicate what needs
 * to be done to userspace and return 0.
 */
static int (*const kvm_vmx_exit_handlers[])(struct kvm_vcpu *vcpu) = {
	[EXIT_REASON_EXCEPTION_NMI]           = handle_exception,
	[EXIT_REASON_EXTERNAL_INTERRUPT]      = handle_external_interrupt,
	[EXIT_REASON_TRIPLE_FAULT]            = handle_triple_fault,
	[EXIT_REASON_NMI_WINDOW]	      = handle_nmi_window,
	[EXIT_REASON_IO_INSTRUCTION]          = handle_io,
	[EXIT_REASON_CR_ACCESS]               = handle_cr,
	[EXIT_REASON_DR_ACCESS]               = handle_dr,
	[EXIT_REASON_CPUID]                   = handle_cpuid,
	[EXIT_REASON_MSR_READ]                = handle_rdmsr,
	[EXIT_REASON_MSR_WRITE]               = handle_wrmsr,
	[EXIT_REASON_PENDING_INTERRUPT]       = handle_interrupt_window,
	[EXIT_REASON_HLT]                     = handle_halt,
	[EXIT_REASON_INVD]		      = handle_invd,
	[EXIT_REASON_INVLPG]		      = handle_invlpg,
	[EXIT_REASON_RDPMC]                   = handle_rdpmc,
	[EXIT_REASON_VMCALL]                  = handle_vmcall,
	[EXIT_REASON_VMCLEAR]	              = handle_vmclear,
	[EXIT_REASON_VMLAUNCH]                = handle_vmlaunch,
	[EXIT_REASON_VMPTRLD]                 = handle_vmptrld,
	[EXIT_REASON_VMPTRST]                 = handle_vmptrst,
	[EXIT_REASON_VMREAD]                  = handle_vmread,
	[EXIT_REASON_VMRESUME]                = handle_vmresume,
	[EXIT_REASON_VMWRITE]                 = handle_vmwrite,
	[EXIT_REASON_VMOFF]                   = handle_vmoff,
	[EXIT_REASON_VMON]                    = handle_vmon,
	[EXIT_REASON_TPR_BELOW_THRESHOLD]     = handle_tpr_below_threshold,
	[EXIT_REASON_APIC_ACCESS]             = handle_apic_access,
	[EXIT_REASON_APIC_WRITE]              = handle_apic_write,
	[EXIT_REASON_EOI_INDUCED]             = handle_apic_eoi_induced,
	[EXIT_REASON_WBINVD]                  = handle_wbinvd,
	[EXIT_REASON_XSETBV]                  = handle_xsetbv,
	[EXIT_REASON_TASK_SWITCH]             = handle_task_switch,
	[EXIT_REASON_MCE_DURING_VMENTRY]      = handle_machine_check,
	[EXIT_REASON_GDTR_IDTR]		      = handle_desc,
	[EXIT_REASON_LDTR_TR]		      = handle_desc,
	[EXIT_REASON_EPT_VIOLATION]	      = handle_ept_violation,
	[EXIT_REASON_EPT_MISCONFIG]           = handle_ept_misconfig,
	[EXIT_REASON_PAUSE_INSTRUCTION]       = handle_pause,
	[EXIT_REASON_MWAIT_INSTRUCTION]	      = handle_mwait,
	[EXIT_REASON_MONITOR_TRAP_FLAG]       = handle_monitor_trap,
	[EXIT_REASON_MONITOR_INSTRUCTION]     = handle_monitor,
	[EXIT_REASON_INVEPT]                  = handle_invept,
	[EXIT_REASON_INVVPID]                 = handle_invvpid,
	[EXIT_REASON_RDRAND]                  = handle_invalid_op,
	[EXIT_REASON_RDSEED]                  = handle_invalid_op,
	[EXIT_REASON_XSAVES]                  = handle_xsaves,
	[EXIT_REASON_XRSTORS]                 = handle_xrstors,
	[EXIT_REASON_PML_FULL]		      = handle_pml_full,
	[EXIT_REASON_INVPCID]                 = handle_invpcid,
	[EXIT_REASON_VMFUNC]                  = handle_vmfunc,
	[EXIT_REASON_PREEMPTION_TIMER]	      = handle_preemption_timer,
	[EXIT_REASON_ENCLS]		      = handle_encls,
};

static const int kvm_vmx_max_exit_handlers =
	ARRAY_SIZE(kvm_vmx_exit_handlers);

static bool nested_vmx_exit_handled_io(struct kvm_vcpu *vcpu,
				       struct vmcs12 *vmcs12)
{
	unsigned long exit_qualification;
	gpa_t bitmap, last_bitmap;
	unsigned int port;
	int size;
	u8 b;

	if (!nested_cpu_has(vmcs12, CPU_BASED_USE_IO_BITMAPS))
		return nested_cpu_has(vmcs12, CPU_BASED_UNCOND_IO_EXITING);

	exit_qualification = vmcs_readl(EXIT_QUALIFICATION);

	port = exit_qualification >> 16;
	size = (exit_qualification & 7) + 1;

	last_bitmap = (gpa_t)-1;
	b = -1;

	while (size > 0) {
		if (port < 0x8000)
			bitmap = vmcs12->io_bitmap_a;
		else if (port < 0x10000)
			bitmap = vmcs12->io_bitmap_b;
		else
			return true;
		bitmap += (port & 0x7fff) / 8;

		if (last_bitmap != bitmap)
			if (kvm_vcpu_read_guest(vcpu, bitmap, &b, 1))
				return true;
		if (b & (1 << (port & 7)))
			return true;

		port++;
		size--;
		last_bitmap = bitmap;
	}

	return false;
}

/*
 * Return 1 if we should exit from L2 to L1 to handle an MSR access access,
 * rather than handle it ourselves in L0. I.e., check whether L1 expressed
 * disinterest in the current event (read or write a specific MSR) by using an
 * MSR bitmap. This may be the case even when L0 doesn't use MSR bitmaps.
 */
static bool nested_vmx_exit_handled_msr(struct kvm_vcpu *vcpu,
	struct vmcs12 *vmcs12, u32 exit_reason)
{
	u32 msr_index = vcpu->arch.regs[VCPU_REGS_RCX];
	gpa_t bitmap;

	if (!nested_cpu_has(vmcs12, CPU_BASED_USE_MSR_BITMAPS))
		return true;

	/*
	 * The MSR_BITMAP page is divided into four 1024-byte bitmaps,
	 * for the four combinations of read/write and low/high MSR numbers.
	 * First we need to figure out which of the four to use:
	 */
	bitmap = vmcs12->msr_bitmap;
	if (exit_reason == EXIT_REASON_MSR_WRITE)
		bitmap += 2048;
	if (msr_index >= 0xc0000000) {
		msr_index -= 0xc0000000;
		bitmap += 1024;
	}

	/* Then read the msr_index'th bit from this bitmap: */
	if (msr_index < 1024*8) {
		unsigned char b;
		if (kvm_vcpu_read_guest(vcpu, bitmap + msr_index/8, &b, 1))
			return true;
		return 1 & (b >> (msr_index & 7));
	} else
		return true; /* let L1 handle the wrong parameter */
}

/*
 * Return 1 if we should exit from L2 to L1 to handle a CR access exit,
 * rather than handle it ourselves in L0. I.e., check if L1 wanted to
 * intercept (via guest_host_mask etc.) the current event.
 */
static bool nested_vmx_exit_handled_cr(struct kvm_vcpu *vcpu,
	struct vmcs12 *vmcs12)
{
	unsigned long exit_qualification = vmcs_readl(EXIT_QUALIFICATION);
	int cr = exit_qualification & 15;
	int reg;
	unsigned long val;

	switch ((exit_qualification >> 4) & 3) {
	case 0: /* mov to cr */
		reg = (exit_qualification >> 8) & 15;
		val = kvm_register_readl(vcpu, reg);
		switch (cr) {
		case 0:
			if (vmcs12->cr0_guest_host_mask &
			    (val ^ vmcs12->cr0_read_shadow))
				return true;
			break;
		case 3:
			if ((vmcs12->cr3_target_count >= 1 &&
					vmcs12->cr3_target_value0 == val) ||
				(vmcs12->cr3_target_count >= 2 &&
					vmcs12->cr3_target_value1 == val) ||
				(vmcs12->cr3_target_count >= 3 &&
					vmcs12->cr3_target_value2 == val) ||
				(vmcs12->cr3_target_count >= 4 &&
					vmcs12->cr3_target_value3 == val))
				return false;
			if (nested_cpu_has(vmcs12, CPU_BASED_CR3_LOAD_EXITING))
				return true;
			break;
		case 4:
			if (vmcs12->cr4_guest_host_mask &
			    (vmcs12->cr4_read_shadow ^ val))
				return true;
			break;
		case 8:
			if (nested_cpu_has(vmcs12, CPU_BASED_CR8_LOAD_EXITING))
				return true;
			break;
		}
		break;
	case 2: /* clts */
		if ((vmcs12->cr0_guest_host_mask & X86_CR0_TS) &&
		    (vmcs12->cr0_read_shadow & X86_CR0_TS))
			return true;
		break;
	case 1: /* mov from cr */
		switch (cr) {
		case 3:
			if (vmcs12->cpu_based_vm_exec_control &
			    CPU_BASED_CR3_STORE_EXITING)
				return true;
			break;
		case 8:
			if (vmcs12->cpu_based_vm_exec_control &
			    CPU_BASED_CR8_STORE_EXITING)
				return true;
			break;
		}
		break;
	case 3: /* lmsw */
		/*
		 * lmsw can change bits 1..3 of cr0, and only set bit 0 of
		 * cr0. Other attempted changes are ignored, with no exit.
		 */
		val = (exit_qualification >> LMSW_SOURCE_DATA_SHIFT) & 0x0f;
		if (vmcs12->cr0_guest_host_mask & 0xe &
		    (val ^ vmcs12->cr0_read_shadow))
			return true;
		if ((vmcs12->cr0_guest_host_mask & 0x1) &&
		    !(vmcs12->cr0_read_shadow & 0x1) &&
		    (val & 0x1))
			return true;
		break;
	}
	return false;
}

static bool nested_vmx_exit_handled_vmcs_access(struct kvm_vcpu *vcpu,
	struct vmcs12 *vmcs12, gpa_t bitmap)
{
	u32 vmx_instruction_info;
	unsigned long field;
	u8 b;

	if (!nested_cpu_has_shadow_vmcs(vmcs12))
		return true;

	/* Decode instruction info and find the field to access */
	vmx_instruction_info = vmcs_read32(VMX_INSTRUCTION_INFO);
	field = kvm_register_read(vcpu, (((vmx_instruction_info) >> 28) & 0xf));

	/* Out-of-range fields always cause a VM exit from L2 to L1 */
	if (field >> 15)
		return true;

	if (kvm_vcpu_read_guest(vcpu, bitmap + field/8, &b, 1))
		return true;

	return 1 & (b >> (field & 7));
}

/*
 * Return 1 if we should exit from L2 to L1 to handle an exit, or 0 if we
 * should handle it ourselves in L0 (and then continue L2). Only call this
 * when in is_guest_mode (L2).
 */
static bool nested_vmx_exit_reflected(struct kvm_vcpu *vcpu, u32 exit_reason)
{
	u32 intr_info = vmcs_read32(VM_EXIT_INTR_INFO);
	struct vcpu_vmx *vmx = to_vmx(vcpu);
	struct vmcs12 *vmcs12 = get_vmcs12(vcpu);

	if (vmx->nested.nested_run_pending)
		return false;

	if (unlikely(vmx->fail)) {
		pr_info_ratelimited("%s failed vm entry %x\n", __func__,
				    vmcs_read32(VM_INSTRUCTION_ERROR));
		return true;
	}

	/*
	 * The host physical addresses of some pages of guest memory
	 * are loaded into the vmcs02 (e.g. vmcs12's Virtual APIC
	 * Page). The CPU may write to these pages via their host
	 * physical address while L2 is running, bypassing any
	 * address-translation-based dirty tracking (e.g. EPT write
	 * protection).
	 *
	 * Mark them dirty on every exit from L2 to prevent them from
	 * getting out of sync with dirty tracking.
	 */
	nested_mark_vmcs12_pages_dirty(vcpu);

	trace_kvm_nested_vmexit(kvm_rip_read(vcpu), exit_reason,
				vmcs_readl(EXIT_QUALIFICATION),
				vmx->idt_vectoring_info,
				intr_info,
				vmcs_read32(VM_EXIT_INTR_ERROR_CODE),
				KVM_ISA_VMX);

	switch (exit_reason) {
	case EXIT_REASON_EXCEPTION_NMI:
		if (is_nmi(intr_info))
			return false;
		else if (is_page_fault(intr_info))
			return !vmx->vcpu.arch.apf.host_apf_reason && enable_ept;
		else if (is_no_device(intr_info) &&
			 !(vmcs12->guest_cr0 & X86_CR0_TS))
			return false;
		else if (is_debug(intr_info) &&
			 vcpu->guest_debug &
			 (KVM_GUESTDBG_SINGLESTEP | KVM_GUESTDBG_USE_HW_BP))
			return false;
		else if (is_breakpoint(intr_info) &&
			 vcpu->guest_debug & KVM_GUESTDBG_USE_SW_BP)
			return false;
		return vmcs12->exception_bitmap &
				(1u << (intr_info & INTR_INFO_VECTOR_MASK));
	case EXIT_REASON_EXTERNAL_INTERRUPT:
		return false;
	case EXIT_REASON_TRIPLE_FAULT:
		return true;
	case EXIT_REASON_PENDING_INTERRUPT:
		return nested_cpu_has(vmcs12, CPU_BASED_VIRTUAL_INTR_PENDING);
	case EXIT_REASON_NMI_WINDOW:
		return nested_cpu_has(vmcs12, CPU_BASED_VIRTUAL_NMI_PENDING);
	case EXIT_REASON_TASK_SWITCH:
		return true;
	case EXIT_REASON_CPUID:
		return true;
	case EXIT_REASON_HLT:
		return nested_cpu_has(vmcs12, CPU_BASED_HLT_EXITING);
	case EXIT_REASON_INVD:
		return true;
	case EXIT_REASON_INVLPG:
		return nested_cpu_has(vmcs12, CPU_BASED_INVLPG_EXITING);
	case EXIT_REASON_RDPMC:
		return nested_cpu_has(vmcs12, CPU_BASED_RDPMC_EXITING);
	case EXIT_REASON_RDRAND:
		return nested_cpu_has2(vmcs12, SECONDARY_EXEC_RDRAND_EXITING);
	case EXIT_REASON_RDSEED:
		return nested_cpu_has2(vmcs12, SECONDARY_EXEC_RDSEED_EXITING);
	case EXIT_REASON_RDTSC: case EXIT_REASON_RDTSCP:
		return nested_cpu_has(vmcs12, CPU_BASED_RDTSC_EXITING);
	case EXIT_REASON_VMREAD:
		return nested_vmx_exit_handled_vmcs_access(vcpu, vmcs12,
			vmcs12->vmread_bitmap);
	case EXIT_REASON_VMWRITE:
		return nested_vmx_exit_handled_vmcs_access(vcpu, vmcs12,
			vmcs12->vmwrite_bitmap);
	case EXIT_REASON_VMCALL: case EXIT_REASON_VMCLEAR:
	case EXIT_REASON_VMLAUNCH: case EXIT_REASON_VMPTRLD:
	case EXIT_REASON_VMPTRST: case EXIT_REASON_VMRESUME:
	case EXIT_REASON_VMOFF: case EXIT_REASON_VMON:
	case EXIT_REASON_INVEPT: case EXIT_REASON_INVVPID:
		/*
		 * VMX instructions trap unconditionally. This allows L1 to
		 * emulate them for its L2 guest, i.e., allows 3-level nesting!
		 */
		return true;
	case EXIT_REASON_CR_ACCESS:
		return nested_vmx_exit_handled_cr(vcpu, vmcs12);
	case EXIT_REASON_DR_ACCESS:
		return nested_cpu_has(vmcs12, CPU_BASED_MOV_DR_EXITING);
	case EXIT_REASON_IO_INSTRUCTION:
		return nested_vmx_exit_handled_io(vcpu, vmcs12);
	case EXIT_REASON_GDTR_IDTR: case EXIT_REASON_LDTR_TR:
		return nested_cpu_has2(vmcs12, SECONDARY_EXEC_DESC);
	case EXIT_REASON_MSR_READ:
	case EXIT_REASON_MSR_WRITE:
		return nested_vmx_exit_handled_msr(vcpu, vmcs12, exit_reason);
	case EXIT_REASON_INVALID_STATE:
		return true;
	case EXIT_REASON_MWAIT_INSTRUCTION:
		return nested_cpu_has(vmcs12, CPU_BASED_MWAIT_EXITING);
	case EXIT_REASON_MONITOR_TRAP_FLAG:
		return nested_cpu_has(vmcs12, CPU_BASED_MONITOR_TRAP_FLAG);
	case EXIT_REASON_MONITOR_INSTRUCTION:
		return nested_cpu_has(vmcs12, CPU_BASED_MONITOR_EXITING);
	case EXIT_REASON_PAUSE_INSTRUCTION:
		return nested_cpu_has(vmcs12, CPU_BASED_PAUSE_EXITING) ||
			nested_cpu_has2(vmcs12,
				SECONDARY_EXEC_PAUSE_LOOP_EXITING);
	case EXIT_REASON_MCE_DURING_VMENTRY:
		return false;
	case EXIT_REASON_TPR_BELOW_THRESHOLD:
		return nested_cpu_has(vmcs12, CPU_BASED_TPR_SHADOW);
	case EXIT_REASON_APIC_ACCESS:
	case EXIT_REASON_APIC_WRITE:
	case EXIT_REASON_EOI_INDUCED:
		/*
		 * The controls for "virtualize APIC accesses," "APIC-
		 * register virtualization," and "virtual-interrupt
		 * delivery" only come from vmcs12.
		 */
		return true;
	case EXIT_REASON_EPT_VIOLATION:
		/*
		 * L0 always deals with the EPT violation. If nested EPT is
		 * used, and the nested mmu code discovers that the address is
		 * missing in the guest EPT table (EPT12), the EPT violation
		 * will be injected with nested_ept_inject_page_fault()
		 */
		return false;
	case EXIT_REASON_EPT_MISCONFIG:
		/*
		 * L2 never uses directly L1's EPT, but rather L0's own EPT
		 * table (shadow on EPT) or a merged EPT table that L0 built
		 * (EPT on EPT). So any problems with the structure of the
		 * table is L0's fault.
		 */
		return false;
	case EXIT_REASON_INVPCID:
		return
			nested_cpu_has2(vmcs12, SECONDARY_EXEC_ENABLE_INVPCID) &&
			nested_cpu_has(vmcs12, CPU_BASED_INVLPG_EXITING);
	case EXIT_REASON_WBINVD:
		return nested_cpu_has2(vmcs12, SECONDARY_EXEC_WBINVD_EXITING);
	case EXIT_REASON_XSETBV:
		return true;
	case EXIT_REASON_XSAVES: case EXIT_REASON_XRSTORS:
		/*
		 * This should never happen, since it is not possible to
		 * set XSS to a non-zero value---neither in L1 nor in L2.
		 * If if it were, XSS would have to be checked against
		 * the XSS exit bitmap in vmcs12.
		 */
		return nested_cpu_has2(vmcs12, SECONDARY_EXEC_XSAVES);
	case EXIT_REASON_PREEMPTION_TIMER:
		return false;
	case EXIT_REASON_PML_FULL:
		/* We emulate PML support to L1. */
		return false;
	case EXIT_REASON_VMFUNC:
		/* VM functions are emulated through L2->L0 vmexits. */
		return false;
	case EXIT_REASON_ENCLS:
		/* SGX is never exposed to L1 */
		return false;
	default:
		return true;
	}
}

static int nested_vmx_reflect_vmexit(struct kvm_vcpu *vcpu, u32 exit_reason)
{
	u32 exit_intr_info = vmcs_read32(VM_EXIT_INTR_INFO);

	/*
	 * At this point, the exit interruption info in exit_intr_info
	 * is only valid for EXCEPTION_NMI exits.  For EXTERNAL_INTERRUPT
	 * we need to query the in-kernel LAPIC.
	 */
	WARN_ON(exit_reason == EXIT_REASON_EXTERNAL_INTERRUPT);
	if ((exit_intr_info &
	     (INTR_INFO_VALID_MASK | INTR_INFO_DELIVER_CODE_MASK)) ==
	    (INTR_INFO_VALID_MASK | INTR_INFO_DELIVER_CODE_MASK)) {
		struct vmcs12 *vmcs12 = get_vmcs12(vcpu);
		vmcs12->vm_exit_intr_error_code =
			vmcs_read32(VM_EXIT_INTR_ERROR_CODE);
	}

	nested_vmx_vmexit(vcpu, exit_reason, exit_intr_info,
			  vmcs_readl(EXIT_QUALIFICATION));
	return 1;
}

static void vmx_get_exit_info(struct kvm_vcpu *vcpu, u64 *info1, u64 *info2)
{
	*info1 = vmcs_readl(EXIT_QUALIFICATION);
	*info2 = vmcs_read32(VM_EXIT_INTR_INFO);
}

static void vmx_destroy_pml_buffer(struct vcpu_vmx *vmx)
{
	if (vmx->pml_pg) {
		__free_page(vmx->pml_pg);
		vmx->pml_pg = NULL;
	}
}

static void vmx_flush_pml_buffer(struct kvm_vcpu *vcpu)
{
	struct vcpu_vmx *vmx = to_vmx(vcpu);
	u64 *pml_buf;
	u16 pml_idx;

	pml_idx = vmcs_read16(GUEST_PML_INDEX);

	/* Do nothing if PML buffer is empty */
	if (pml_idx == (PML_ENTITY_NUM - 1))
		return;

	/* PML index always points to next available PML buffer entity */
	if (pml_idx >= PML_ENTITY_NUM)
		pml_idx = 0;
	else
		pml_idx++;

	pml_buf = page_address(vmx->pml_pg);
	for (; pml_idx < PML_ENTITY_NUM; pml_idx++) {
		u64 gpa;

		gpa = pml_buf[pml_idx];
		WARN_ON(gpa & (PAGE_SIZE - 1));
		kvm_vcpu_mark_page_dirty(vcpu, gpa >> PAGE_SHIFT);
	}

	/* reset PML index */
	vmcs_write16(GUEST_PML_INDEX, PML_ENTITY_NUM - 1);
}

/*
 * Flush all vcpus' PML buffer and update logged GPAs to dirty_bitmap.
 * Called before reporting dirty_bitmap to userspace.
 */
static void kvm_flush_pml_buffers(struct kvm *kvm)
{
	int i;
	struct kvm_vcpu *vcpu;
	/*
	 * We only need to kick vcpu out of guest mode here, as PML buffer
	 * is flushed at beginning of all VMEXITs, and it's obvious that only
	 * vcpus running in guest are possible to have unflushed GPAs in PML
	 * buffer.
	 */
	kvm_for_each_vcpu(i, vcpu, kvm)
		kvm_vcpu_kick(vcpu);
}

static void vmx_dump_sel(char *name, uint32_t sel)
{
	pr_err("%s sel=0x%04x, attr=0x%05x, limit=0x%08x, base=0x%016lx\n",
	       name, vmcs_read16(sel),
	       vmcs_read32(sel + GUEST_ES_AR_BYTES - GUEST_ES_SELECTOR),
	       vmcs_read32(sel + GUEST_ES_LIMIT - GUEST_ES_SELECTOR),
	       vmcs_readl(sel + GUEST_ES_BASE - GUEST_ES_SELECTOR));
}

static void vmx_dump_dtsel(char *name, uint32_t limit)
{
	pr_err("%s                           limit=0x%08x, base=0x%016lx\n",
	       name, vmcs_read32(limit),
	       vmcs_readl(limit + GUEST_GDTR_BASE - GUEST_GDTR_LIMIT));
}

static void dump_vmcs(void)
{
	u32 vmentry_ctl = vmcs_read32(VM_ENTRY_CONTROLS);
	u32 vmexit_ctl = vmcs_read32(VM_EXIT_CONTROLS);
	u32 cpu_based_exec_ctrl = vmcs_read32(CPU_BASED_VM_EXEC_CONTROL);
	u32 pin_based_exec_ctrl = vmcs_read32(PIN_BASED_VM_EXEC_CONTROL);
	u32 secondary_exec_control = 0;
	unsigned long cr4 = vmcs_readl(GUEST_CR4);
	u64 efer = vmcs_read64(GUEST_IA32_EFER);
	int i, n;

	if (cpu_has_secondary_exec_ctrls())
		secondary_exec_control = vmcs_read32(SECONDARY_VM_EXEC_CONTROL);

	pr_err("*** Guest State ***\n");
	pr_err("CR0: actual=0x%016lx, shadow=0x%016lx, gh_mask=%016lx\n",
	       vmcs_readl(GUEST_CR0), vmcs_readl(CR0_READ_SHADOW),
	       vmcs_readl(CR0_GUEST_HOST_MASK));
	pr_err("CR4: actual=0x%016lx, shadow=0x%016lx, gh_mask=%016lx\n",
	       cr4, vmcs_readl(CR4_READ_SHADOW), vmcs_readl(CR4_GUEST_HOST_MASK));
	pr_err("CR3 = 0x%016lx\n", vmcs_readl(GUEST_CR3));
	if ((secondary_exec_control & SECONDARY_EXEC_ENABLE_EPT) &&
	    (cr4 & X86_CR4_PAE) && !(efer & EFER_LMA))
	{
		pr_err("PDPTR0 = 0x%016llx  PDPTR1 = 0x%016llx\n",
		       vmcs_read64(GUEST_PDPTR0), vmcs_read64(GUEST_PDPTR1));
		pr_err("PDPTR2 = 0x%016llx  PDPTR3 = 0x%016llx\n",
		       vmcs_read64(GUEST_PDPTR2), vmcs_read64(GUEST_PDPTR3));
	}
	pr_err("RSP = 0x%016lx  RIP = 0x%016lx\n",
	       vmcs_readl(GUEST_RSP), vmcs_readl(GUEST_RIP));
	pr_err("RFLAGS=0x%08lx         DR7 = 0x%016lx\n",
	       vmcs_readl(GUEST_RFLAGS), vmcs_readl(GUEST_DR7));
	pr_err("Sysenter RSP=%016lx CS:RIP=%04x:%016lx\n",
	       vmcs_readl(GUEST_SYSENTER_ESP),
	       vmcs_read32(GUEST_SYSENTER_CS), vmcs_readl(GUEST_SYSENTER_EIP));
	vmx_dump_sel("CS:  ", GUEST_CS_SELECTOR);
	vmx_dump_sel("DS:  ", GUEST_DS_SELECTOR);
	vmx_dump_sel("SS:  ", GUEST_SS_SELECTOR);
	vmx_dump_sel("ES:  ", GUEST_ES_SELECTOR);
	vmx_dump_sel("FS:  ", GUEST_FS_SELECTOR);
	vmx_dump_sel("GS:  ", GUEST_GS_SELECTOR);
	vmx_dump_dtsel("GDTR:", GUEST_GDTR_LIMIT);
	vmx_dump_sel("LDTR:", GUEST_LDTR_SELECTOR);
	vmx_dump_dtsel("IDTR:", GUEST_IDTR_LIMIT);
	vmx_dump_sel("TR:  ", GUEST_TR_SELECTOR);
	if ((vmexit_ctl & (VM_EXIT_SAVE_IA32_PAT | VM_EXIT_SAVE_IA32_EFER)) ||
	    (vmentry_ctl & (VM_ENTRY_LOAD_IA32_PAT | VM_ENTRY_LOAD_IA32_EFER)))
		pr_err("EFER =     0x%016llx  PAT = 0x%016llx\n",
		       efer, vmcs_read64(GUEST_IA32_PAT));
	pr_err("DebugCtl = 0x%016llx  DebugExceptions = 0x%016lx\n",
	       vmcs_read64(GUEST_IA32_DEBUGCTL),
	       vmcs_readl(GUEST_PENDING_DBG_EXCEPTIONS));
	if (cpu_has_load_perf_global_ctrl &&
	    vmentry_ctl & VM_ENTRY_LOAD_IA32_PERF_GLOBAL_CTRL)
		pr_err("PerfGlobCtl = 0x%016llx\n",
		       vmcs_read64(GUEST_IA32_PERF_GLOBAL_CTRL));
	if (vmentry_ctl & VM_ENTRY_LOAD_BNDCFGS)
		pr_err("BndCfgS = 0x%016llx\n", vmcs_read64(GUEST_BNDCFGS));
	pr_err("Interruptibility = %08x  ActivityState = %08x\n",
	       vmcs_read32(GUEST_INTERRUPTIBILITY_INFO),
	       vmcs_read32(GUEST_ACTIVITY_STATE));
	if (secondary_exec_control & SECONDARY_EXEC_VIRTUAL_INTR_DELIVERY)
		pr_err("InterruptStatus = %04x\n",
		       vmcs_read16(GUEST_INTR_STATUS));

	pr_err("*** Host State ***\n");
	pr_err("RIP = 0x%016lx  RSP = 0x%016lx\n",
	       vmcs_readl(HOST_RIP), vmcs_readl(HOST_RSP));
	pr_err("CS=%04x SS=%04x DS=%04x ES=%04x FS=%04x GS=%04x TR=%04x\n",
	       vmcs_read16(HOST_CS_SELECTOR), vmcs_read16(HOST_SS_SELECTOR),
	       vmcs_read16(HOST_DS_SELECTOR), vmcs_read16(HOST_ES_SELECTOR),
	       vmcs_read16(HOST_FS_SELECTOR), vmcs_read16(HOST_GS_SELECTOR),
	       vmcs_read16(HOST_TR_SELECTOR));
	pr_err("FSBase=%016lx GSBase=%016lx TRBase=%016lx\n",
	       vmcs_readl(HOST_FS_BASE), vmcs_readl(HOST_GS_BASE),
	       vmcs_readl(HOST_TR_BASE));
	pr_err("GDTBase=%016lx IDTBase=%016lx\n",
	       vmcs_readl(HOST_GDTR_BASE), vmcs_readl(HOST_IDTR_BASE));
	pr_err("CR0=%016lx CR3=%016lx CR4=%016lx\n",
	       vmcs_readl(HOST_CR0), vmcs_readl(HOST_CR3),
	       vmcs_readl(HOST_CR4));
	pr_err("Sysenter RSP=%016lx CS:RIP=%04x:%016lx\n",
	       vmcs_readl(HOST_IA32_SYSENTER_ESP),
	       vmcs_read32(HOST_IA32_SYSENTER_CS),
	       vmcs_readl(HOST_IA32_SYSENTER_EIP));
	if (vmexit_ctl & (VM_EXIT_LOAD_IA32_PAT | VM_EXIT_LOAD_IA32_EFER))
		pr_err("EFER = 0x%016llx  PAT = 0x%016llx\n",
		       vmcs_read64(HOST_IA32_EFER),
		       vmcs_read64(HOST_IA32_PAT));
	if (cpu_has_load_perf_global_ctrl &&
	    vmexit_ctl & VM_EXIT_LOAD_IA32_PERF_GLOBAL_CTRL)
		pr_err("PerfGlobCtl = 0x%016llx\n",
		       vmcs_read64(HOST_IA32_PERF_GLOBAL_CTRL));

	pr_err("*** Control State ***\n");
	pr_err("PinBased=%08x CPUBased=%08x SecondaryExec=%08x\n",
	       pin_based_exec_ctrl, cpu_based_exec_ctrl, secondary_exec_control);
	pr_err("EntryControls=%08x ExitControls=%08x\n", vmentry_ctl, vmexit_ctl);
	pr_err("ExceptionBitmap=%08x PFECmask=%08x PFECmatch=%08x\n",
	       vmcs_read32(EXCEPTION_BITMAP),
	       vmcs_read32(PAGE_FAULT_ERROR_CODE_MASK),
	       vmcs_read32(PAGE_FAULT_ERROR_CODE_MATCH));
	pr_err("VMEntry: intr_info=%08x errcode=%08x ilen=%08x\n",
	       vmcs_read32(VM_ENTRY_INTR_INFO_FIELD),
	       vmcs_read32(VM_ENTRY_EXCEPTION_ERROR_CODE),
	       vmcs_read32(VM_ENTRY_INSTRUCTION_LEN));
	pr_err("VMExit: intr_info=%08x errcode=%08x ilen=%08x\n",
	       vmcs_read32(VM_EXIT_INTR_INFO),
	       vmcs_read32(VM_EXIT_INTR_ERROR_CODE),
	       vmcs_read32(VM_EXIT_INSTRUCTION_LEN));
	pr_err("        reason=%08x qualification=%016lx\n",
	       vmcs_read32(VM_EXIT_REASON), vmcs_readl(EXIT_QUALIFICATION));
	pr_err("IDTVectoring: info=%08x errcode=%08x\n",
	       vmcs_read32(IDT_VECTORING_INFO_FIELD),
	       vmcs_read32(IDT_VECTORING_ERROR_CODE));
	pr_err("TSC Offset = 0x%016llx\n", vmcs_read64(TSC_OFFSET));
	if (secondary_exec_control & SECONDARY_EXEC_TSC_SCALING)
		pr_err("TSC Multiplier = 0x%016llx\n",
		       vmcs_read64(TSC_MULTIPLIER));
	if (cpu_based_exec_ctrl & CPU_BASED_TPR_SHADOW)
		pr_err("TPR Threshold = 0x%02x\n", vmcs_read32(TPR_THRESHOLD));
	if (pin_based_exec_ctrl & PIN_BASED_POSTED_INTR)
		pr_err("PostedIntrVec = 0x%02x\n", vmcs_read16(POSTED_INTR_NV));
	if ((secondary_exec_control & SECONDARY_EXEC_ENABLE_EPT))
		pr_err("EPT pointer = 0x%016llx\n", vmcs_read64(EPT_POINTER));
	n = vmcs_read32(CR3_TARGET_COUNT);
	for (i = 0; i + 1 < n; i += 4)
		pr_err("CR3 target%u=%016lx target%u=%016lx\n",
		       i, vmcs_readl(CR3_TARGET_VALUE0 + i * 2),
		       i + 1, vmcs_readl(CR3_TARGET_VALUE0 + i * 2 + 2));
	if (i < n)
		pr_err("CR3 target%u=%016lx\n",
		       i, vmcs_readl(CR3_TARGET_VALUE0 + i * 2));
	if (secondary_exec_control & SECONDARY_EXEC_PAUSE_LOOP_EXITING)
		pr_err("PLE Gap=%08x Window=%08x\n",
		       vmcs_read32(PLE_GAP), vmcs_read32(PLE_WINDOW));
	if (secondary_exec_control & SECONDARY_EXEC_ENABLE_VPID)
		pr_err("Virtual processor ID = 0x%04x\n",
		       vmcs_read16(VIRTUAL_PROCESSOR_ID));
}

/*
 * The guest has exited.  See if we can fix it or if we need userspace
 * assistance.
 */
static int vmx_handle_exit(struct kvm_vcpu *vcpu)
{
	struct vcpu_vmx *vmx = to_vmx(vcpu);
	u32 exit_reason = vmx->exit_reason;
	u32 vectoring_info = vmx->idt_vectoring_info;

	trace_kvm_exit(exit_reason, vcpu, KVM_ISA_VMX);

	/*
	 * Flush logged GPAs PML buffer, this will make dirty_bitmap more
	 * updated. Another good is, in kvm_vm_ioctl_get_dirty_log, before
	 * querying dirty_bitmap, we only need to kick all vcpus out of guest
	 * mode as if vcpus is in root mode, the PML buffer must has been
	 * flushed already.
	 */
	if (enable_pml)
		vmx_flush_pml_buffer(vcpu);

	/* If guest state is invalid, start emulating */
	if (vmx->emulation_required)
		return handle_invalid_guest_state(vcpu);

	if (is_guest_mode(vcpu) && nested_vmx_exit_reflected(vcpu, exit_reason))
		return nested_vmx_reflect_vmexit(vcpu, exit_reason);

	if (exit_reason & VMX_EXIT_REASONS_FAILED_VMENTRY) {
		dump_vmcs();
		vcpu->run->exit_reason = KVM_EXIT_FAIL_ENTRY;
		vcpu->run->fail_entry.hardware_entry_failure_reason
			= exit_reason;
		return 0;
	}

	if (unlikely(vmx->fail)) {
		vcpu->run->exit_reason = KVM_EXIT_FAIL_ENTRY;
		vcpu->run->fail_entry.hardware_entry_failure_reason
			= vmcs_read32(VM_INSTRUCTION_ERROR);
		return 0;
	}

	/*
	 * Note:
	 * Do not try to fix EXIT_REASON_EPT_MISCONFIG if it caused by
	 * delivery event since it indicates guest is accessing MMIO.
	 * The vm-exit can be triggered again after return to guest that
	 * will cause infinite loop.
	 */
	if ((vectoring_info & VECTORING_INFO_VALID_MASK) &&
			(exit_reason != EXIT_REASON_EXCEPTION_NMI &&
			exit_reason != EXIT_REASON_EPT_VIOLATION &&
			exit_reason != EXIT_REASON_PML_FULL &&
			exit_reason != EXIT_REASON_TASK_SWITCH)) {
		vcpu->run->exit_reason = KVM_EXIT_INTERNAL_ERROR;
		vcpu->run->internal.suberror = KVM_INTERNAL_ERROR_DELIVERY_EV;
		vcpu->run->internal.ndata = 3;
		vcpu->run->internal.data[0] = vectoring_info;
		vcpu->run->internal.data[1] = exit_reason;
		vcpu->run->internal.data[2] = vcpu->arch.exit_qualification;
		if (exit_reason == EXIT_REASON_EPT_MISCONFIG) {
			vcpu->run->internal.ndata++;
			vcpu->run->internal.data[3] =
				vmcs_read64(GUEST_PHYSICAL_ADDRESS);
		}
		return 0;
	}

	if (unlikely(!enable_vnmi &&
		     vmx->loaded_vmcs->soft_vnmi_blocked)) {
		if (vmx_interrupt_allowed(vcpu)) {
			vmx->loaded_vmcs->soft_vnmi_blocked = 0;
		} else if (vmx->loaded_vmcs->vnmi_blocked_time > 1000000000LL &&
			   vcpu->arch.nmi_pending) {
			/*
			 * This CPU don't support us in finding the end of an
			 * NMI-blocked window if the guest runs with IRQs
			 * disabled. So we pull the trigger after 1 s of
			 * futile waiting, but inform the user about this.
			 */
			printk(KERN_WARNING "%s: Breaking out of NMI-blocked "
			       "state on VCPU %d after 1 s timeout\n",
			       __func__, vcpu->vcpu_id);
			vmx->loaded_vmcs->soft_vnmi_blocked = 0;
		}
	}

	if (exit_reason < kvm_vmx_max_exit_handlers
	    && kvm_vmx_exit_handlers[exit_reason])
		return kvm_vmx_exit_handlers[exit_reason](vcpu);
	else {
		vcpu_unimpl(vcpu, "vmx: unexpected exit reason 0x%x\n",
				exit_reason);
		kvm_queue_exception(vcpu, UD_VECTOR);
		return 1;
	}
}

/*
 * Software based L1D cache flush which is used when microcode providing
 * the cache control MSR is not loaded.
 *
 * The L1D cache is 32 KiB on Nehalem and later microarchitectures, but to
 * flush it is required to read in 64 KiB because the replacement algorithm
 * is not exactly LRU. This could be sized at runtime via topology
 * information but as all relevant affected CPUs have 32KiB L1D cache size
 * there is no point in doing so.
 */
static void vmx_l1d_flush(struct kvm_vcpu *vcpu)
{
	int size = PAGE_SIZE << L1D_CACHE_ORDER;

	/*
	 * This code is only executed when the the flush mode is 'cond' or
	 * 'always'
	 */
	if (static_branch_likely(&vmx_l1d_flush_cond)) {
		bool flush_l1d;

		/*
		 * Clear the per-vcpu flush bit, it gets set again
		 * either from vcpu_run() or from one of the unsafe
		 * VMEXIT handlers.
		 */
		flush_l1d = vcpu->arch.l1tf_flush_l1d;
		vcpu->arch.l1tf_flush_l1d = false;

		/*
		 * Clear the per-cpu flush bit, it gets set again from
		 * the interrupt handlers.
		 */
		flush_l1d |= kvm_get_cpu_l1tf_flush_l1d();
		kvm_clear_cpu_l1tf_flush_l1d();

		if (!flush_l1d)
			return;
	}

	vcpu->stat.l1d_flush++;

	if (static_cpu_has(X86_FEATURE_FLUSH_L1D)) {
		wrmsrl(MSR_IA32_FLUSH_CMD, L1D_FLUSH);
		return;
	}

	asm volatile(
		/* First ensure the pages are in the TLB */
		"xorl	%%eax, %%eax\n"
		".Lpopulate_tlb:\n\t"
		"movzbl	(%[flush_pages], %%" _ASM_AX "), %%ecx\n\t"
		"addl	$4096, %%eax\n\t"
		"cmpl	%%eax, %[size]\n\t"
		"jne	.Lpopulate_tlb\n\t"
		"xorl	%%eax, %%eax\n\t"
		"cpuid\n\t"
		/* Now fill the cache */
		"xorl	%%eax, %%eax\n"
		".Lfill_cache:\n"
		"movzbl	(%[flush_pages], %%" _ASM_AX "), %%ecx\n\t"
		"addl	$64, %%eax\n\t"
		"cmpl	%%eax, %[size]\n\t"
		"jne	.Lfill_cache\n\t"
		"lfence\n"
		:: [flush_pages] "r" (vmx_l1d_flush_pages),
		    [size] "r" (size)
		: "eax", "ebx", "ecx", "edx");
}

static void update_cr8_intercept(struct kvm_vcpu *vcpu, int tpr, int irr)
{
	struct vmcs12 *vmcs12 = get_vmcs12(vcpu);

	if (is_guest_mode(vcpu) &&
		nested_cpu_has(vmcs12, CPU_BASED_TPR_SHADOW))
		return;

	if (irr == -1 || tpr < irr) {
		vmcs_write32(TPR_THRESHOLD, 0);
		return;
	}

	vmcs_write32(TPR_THRESHOLD, irr);
}

static void vmx_set_virtual_apic_mode(struct kvm_vcpu *vcpu)
{
	u32 sec_exec_control;

	if (!lapic_in_kernel(vcpu))
		return;

	if (!flexpriority_enabled &&
	    !cpu_has_vmx_virtualize_x2apic_mode())
		return;

	/* Postpone execution until vmcs01 is the current VMCS. */
	if (is_guest_mode(vcpu)) {
		to_vmx(vcpu)->nested.change_vmcs01_virtual_apic_mode = true;
		return;
	}

	sec_exec_control = vmcs_read32(SECONDARY_VM_EXEC_CONTROL);
	sec_exec_control &= ~(SECONDARY_EXEC_VIRTUALIZE_APIC_ACCESSES |
			      SECONDARY_EXEC_VIRTUALIZE_X2APIC_MODE);

	switch (kvm_get_apic_mode(vcpu)) {
	case LAPIC_MODE_INVALID:
		WARN_ONCE(true, "Invalid local APIC state");
	case LAPIC_MODE_DISABLED:
		break;
	case LAPIC_MODE_XAPIC:
		if (flexpriority_enabled) {
			sec_exec_control |=
				SECONDARY_EXEC_VIRTUALIZE_APIC_ACCESSES;
			vmx_flush_tlb(vcpu, true);
		}
		break;
	case LAPIC_MODE_X2APIC:
		if (cpu_has_vmx_virtualize_x2apic_mode())
			sec_exec_control |=
				SECONDARY_EXEC_VIRTUALIZE_X2APIC_MODE;
		break;
	}
	vmcs_write32(SECONDARY_VM_EXEC_CONTROL, sec_exec_control);

	vmx_update_msr_bitmap(vcpu);
}

static void vmx_set_apic_access_page_addr(struct kvm_vcpu *vcpu, hpa_t hpa)
{
	if (!is_guest_mode(vcpu)) {
		vmcs_write64(APIC_ACCESS_ADDR, hpa);
		vmx_flush_tlb(vcpu, true);
	}
}

static void vmx_hwapic_isr_update(struct kvm_vcpu *vcpu, int max_isr)
{
	u16 status;
	u8 old;

	if (max_isr == -1)
		max_isr = 0;

	status = vmcs_read16(GUEST_INTR_STATUS);
	old = status >> 8;
	if (max_isr != old) {
		status &= 0xff;
		status |= max_isr << 8;
		vmcs_write16(GUEST_INTR_STATUS, status);
	}
}

static void vmx_set_rvi(int vector)
{
	u16 status;
	u8 old;

	if (vector == -1)
		vector = 0;

	status = vmcs_read16(GUEST_INTR_STATUS);
	old = (u8)status & 0xff;
	if ((u8)vector != old) {
		status &= ~0xff;
		status |= (u8)vector;
		vmcs_write16(GUEST_INTR_STATUS, status);
	}
}

static void vmx_hwapic_irr_update(struct kvm_vcpu *vcpu, int max_irr)
{
	/*
	 * When running L2, updating RVI is only relevant when
	 * vmcs12 virtual-interrupt-delivery enabled.
	 * However, it can be enabled only when L1 also
	 * intercepts external-interrupts and in that case
	 * we should not update vmcs02 RVI but instead intercept
	 * interrupt. Therefore, do nothing when running L2.
	 */
	if (!is_guest_mode(vcpu))
		vmx_set_rvi(max_irr);
}

static int vmx_sync_pir_to_irr(struct kvm_vcpu *vcpu)
{
	struct vcpu_vmx *vmx = to_vmx(vcpu);
	int max_irr;
	bool max_irr_updated;

	WARN_ON(!vcpu->arch.apicv_active);
	if (pi_test_on(&vmx->pi_desc)) {
		pi_clear_on(&vmx->pi_desc);
		/*
		 * IOMMU can write to PIR.ON, so the barrier matters even on UP.
		 * But on x86 this is just a compiler barrier anyway.
		 */
		smp_mb__after_atomic();
		max_irr_updated =
			kvm_apic_update_irr(vcpu, vmx->pi_desc.pir, &max_irr);

		/*
		 * If we are running L2 and L1 has a new pending interrupt
		 * which can be injected, we should re-evaluate
		 * what should be done with this new L1 interrupt.
		 * If L1 intercepts external-interrupts, we should
		 * exit from L2 to L1. Otherwise, interrupt should be
		 * delivered directly to L2.
		 */
		if (is_guest_mode(vcpu) && max_irr_updated) {
			if (nested_exit_on_intr(vcpu))
				kvm_vcpu_exiting_guest_mode(vcpu);
			else
				kvm_make_request(KVM_REQ_EVENT, vcpu);
		}
	} else {
		max_irr = kvm_lapic_find_highest_irr(vcpu);
	}
	vmx_hwapic_irr_update(vcpu, max_irr);
	return max_irr;
}

static u8 vmx_has_apicv_interrupt(struct kvm_vcpu *vcpu)
{
	u8 rvi = vmx_get_rvi();
	u8 vppr = kvm_lapic_get_reg(vcpu->arch.apic, APIC_PROCPRI);

	return ((rvi & 0xf0) > (vppr & 0xf0));
}

static void vmx_load_eoi_exitmap(struct kvm_vcpu *vcpu, u64 *eoi_exit_bitmap)
{
	if (!kvm_vcpu_apicv_active(vcpu))
		return;

	vmcs_write64(EOI_EXIT_BITMAP0, eoi_exit_bitmap[0]);
	vmcs_write64(EOI_EXIT_BITMAP1, eoi_exit_bitmap[1]);
	vmcs_write64(EOI_EXIT_BITMAP2, eoi_exit_bitmap[2]);
	vmcs_write64(EOI_EXIT_BITMAP3, eoi_exit_bitmap[3]);
}

static void vmx_apicv_post_state_restore(struct kvm_vcpu *vcpu)
{
	struct vcpu_vmx *vmx = to_vmx(vcpu);

	pi_clear_on(&vmx->pi_desc);
	memset(vmx->pi_desc.pir, 0, sizeof(vmx->pi_desc.pir));
}

static void vmx_complete_atomic_exit(struct vcpu_vmx *vmx)
{
	u32 exit_intr_info = 0;
	u16 basic_exit_reason = (u16)vmx->exit_reason;

	if (!(basic_exit_reason == EXIT_REASON_MCE_DURING_VMENTRY
	      || basic_exit_reason == EXIT_REASON_EXCEPTION_NMI))
		return;

	if (!(vmx->exit_reason & VMX_EXIT_REASONS_FAILED_VMENTRY))
		exit_intr_info = vmcs_read32(VM_EXIT_INTR_INFO);
	vmx->exit_intr_info = exit_intr_info;

	/* if exit due to PF check for async PF */
	if (is_page_fault(exit_intr_info))
		vmx->vcpu.arch.apf.host_apf_reason = kvm_read_and_reset_pf_reason();

	/* Handle machine checks before interrupts are enabled */
	if (basic_exit_reason == EXIT_REASON_MCE_DURING_VMENTRY ||
	    is_machine_check(exit_intr_info))
		kvm_machine_check();

	/* We need to handle NMIs before interrupts are enabled */
	if (is_nmi(exit_intr_info)) {
		kvm_before_interrupt(&vmx->vcpu);
		asm("int $2");
		kvm_after_interrupt(&vmx->vcpu);
	}
}

static void vmx_handle_external_intr(struct kvm_vcpu *vcpu)
{
	u32 exit_intr_info = vmcs_read32(VM_EXIT_INTR_INFO);

	if ((exit_intr_info & (INTR_INFO_VALID_MASK | INTR_INFO_INTR_TYPE_MASK))
			== (INTR_INFO_VALID_MASK | INTR_TYPE_EXT_INTR)) {
		unsigned int vector;
		unsigned long entry;
		gate_desc *desc;
		struct vcpu_vmx *vmx = to_vmx(vcpu);
#ifdef CONFIG_X86_64
		unsigned long tmp;
#endif

		vector =  exit_intr_info & INTR_INFO_VECTOR_MASK;
		desc = (gate_desc *)vmx->host_idt_base + vector;
		entry = gate_offset(desc);
		asm volatile(
#ifdef CONFIG_X86_64
			"mov %%" _ASM_SP ", %[sp]\n\t"
			"and $0xfffffffffffffff0, %%" _ASM_SP "\n\t"
			"push $%c[ss]\n\t"
			"push %[sp]\n\t"
#endif
			"pushf\n\t"
			__ASM_SIZE(push) " $%c[cs]\n\t"
			CALL_NOSPEC
			:
#ifdef CONFIG_X86_64
			[sp]"=&r"(tmp),
#endif
			ASM_CALL_CONSTRAINT
			:
			THUNK_TARGET(entry),
			[ss]"i"(__KERNEL_DS),
			[cs]"i"(__KERNEL_CS)
			);
	}
}
STACK_FRAME_NON_STANDARD(vmx_handle_external_intr);

static bool vmx_has_emulated_msr(int index)
{
	switch (index) {
	case MSR_IA32_SMBASE:
		/*
		 * We cannot do SMM unless we can run the guest in big
		 * real mode.
		 */
		return enable_unrestricted_guest || emulate_invalid_guest_state;
	case MSR_AMD64_VIRT_SPEC_CTRL:
		/* This is AMD only.  */
		return false;
	default:
		return true;
	}
}

static bool vmx_mpx_supported(void)
{
	return (vmcs_config.vmexit_ctrl & VM_EXIT_CLEAR_BNDCFGS) &&
		(vmcs_config.vmentry_ctrl & VM_ENTRY_LOAD_BNDCFGS);
}

static bool vmx_xsaves_supported(void)
{
	return vmcs_config.cpu_based_2nd_exec_ctrl &
		SECONDARY_EXEC_XSAVES;
}

static void vmx_recover_nmi_blocking(struct vcpu_vmx *vmx)
{
	u32 exit_intr_info;
	bool unblock_nmi;
	u8 vector;
	bool idtv_info_valid;

	idtv_info_valid = vmx->idt_vectoring_info & VECTORING_INFO_VALID_MASK;

	if (enable_vnmi) {
		if (vmx->loaded_vmcs->nmi_known_unmasked)
			return;
		/*
		 * Can't use vmx->exit_intr_info since we're not sure what
		 * the exit reason is.
		 */
		exit_intr_info = vmcs_read32(VM_EXIT_INTR_INFO);
		unblock_nmi = (exit_intr_info & INTR_INFO_UNBLOCK_NMI) != 0;
		vector = exit_intr_info & INTR_INFO_VECTOR_MASK;
		/*
		 * SDM 3: 27.7.1.2 (September 2008)
		 * Re-set bit "block by NMI" before VM entry if vmexit caused by
		 * a guest IRET fault.
		 * SDM 3: 23.2.2 (September 2008)
		 * Bit 12 is undefined in any of the following cases:
		 *  If the VM exit sets the valid bit in the IDT-vectoring
		 *   information field.
		 *  If the VM exit is due to a double fault.
		 */
		if ((exit_intr_info & INTR_INFO_VALID_MASK) && unblock_nmi &&
		    vector != DF_VECTOR && !idtv_info_valid)
			vmcs_set_bits(GUEST_INTERRUPTIBILITY_INFO,
				      GUEST_INTR_STATE_NMI);
		else
			vmx->loaded_vmcs->nmi_known_unmasked =
				!(vmcs_read32(GUEST_INTERRUPTIBILITY_INFO)
				  & GUEST_INTR_STATE_NMI);
	} else if (unlikely(vmx->loaded_vmcs->soft_vnmi_blocked))
		vmx->loaded_vmcs->vnmi_blocked_time +=
			ktime_to_ns(ktime_sub(ktime_get(),
					      vmx->loaded_vmcs->entry_time));
}

static void __vmx_complete_interrupts(struct kvm_vcpu *vcpu,
				      u32 idt_vectoring_info,
				      int instr_len_field,
				      int error_code_field)
{
	u8 vector;
	int type;
	bool idtv_info_valid;

	idtv_info_valid = idt_vectoring_info & VECTORING_INFO_VALID_MASK;

	vcpu->arch.nmi_injected = false;
	kvm_clear_exception_queue(vcpu);
	kvm_clear_interrupt_queue(vcpu);

	if (!idtv_info_valid)
		return;

	kvm_make_request(KVM_REQ_EVENT, vcpu);

	vector = idt_vectoring_info & VECTORING_INFO_VECTOR_MASK;
	type = idt_vectoring_info & VECTORING_INFO_TYPE_MASK;

	switch (type) {
	case INTR_TYPE_NMI_INTR:
		vcpu->arch.nmi_injected = true;
		/*
		 * SDM 3: 27.7.1.2 (September 2008)
		 * Clear bit "block by NMI" before VM entry if a NMI
		 * delivery faulted.
		 */
		vmx_set_nmi_mask(vcpu, false);
		break;
	case INTR_TYPE_SOFT_EXCEPTION:
		vcpu->arch.event_exit_inst_len = vmcs_read32(instr_len_field);
		/* fall through */
	case INTR_TYPE_HARD_EXCEPTION:
		if (idt_vectoring_info & VECTORING_INFO_DELIVER_CODE_MASK) {
			u32 err = vmcs_read32(error_code_field);
			kvm_requeue_exception_e(vcpu, vector, err);
		} else
			kvm_requeue_exception(vcpu, vector);
		break;
	case INTR_TYPE_SOFT_INTR:
		vcpu->arch.event_exit_inst_len = vmcs_read32(instr_len_field);
		/* fall through */
	case INTR_TYPE_EXT_INTR:
		kvm_queue_interrupt(vcpu, vector, type == INTR_TYPE_SOFT_INTR);
		break;
	default:
		break;
	}
}

static void vmx_complete_interrupts(struct vcpu_vmx *vmx)
{
	__vmx_complete_interrupts(&vmx->vcpu, vmx->idt_vectoring_info,
				  VM_EXIT_INSTRUCTION_LEN,
				  IDT_VECTORING_ERROR_CODE);
}

static void vmx_cancel_injection(struct kvm_vcpu *vcpu)
{
	__vmx_complete_interrupts(vcpu,
				  vmcs_read32(VM_ENTRY_INTR_INFO_FIELD),
				  VM_ENTRY_INSTRUCTION_LEN,
				  VM_ENTRY_EXCEPTION_ERROR_CODE);

	vmcs_write32(VM_ENTRY_INTR_INFO_FIELD, 0);
}

static void atomic_switch_perf_msrs(struct vcpu_vmx *vmx)
{
	int i, nr_msrs;
	struct perf_guest_switch_msr *msrs;

	msrs = perf_guest_get_msrs(&nr_msrs);

	if (!msrs)
		return;

	for (i = 0; i < nr_msrs; i++)
		if (msrs[i].host == msrs[i].guest)
			clear_atomic_switch_msr(vmx, msrs[i].msr);
		else
			add_atomic_switch_msr(vmx, msrs[i].msr, msrs[i].guest,
					msrs[i].host, false);
}

static void vmx_arm_hv_timer(struct vcpu_vmx *vmx, u32 val)
{
	vmcs_write32(VMX_PREEMPTION_TIMER_VALUE, val);
	if (!vmx->loaded_vmcs->hv_timer_armed)
		vmcs_set_bits(PIN_BASED_VM_EXEC_CONTROL,
			      PIN_BASED_VMX_PREEMPTION_TIMER);
	vmx->loaded_vmcs->hv_timer_armed = true;
}

static void vmx_update_hv_timer(struct kvm_vcpu *vcpu)
{
	struct vcpu_vmx *vmx = to_vmx(vcpu);
	u64 tscl;
	u32 delta_tsc;

	if (vmx->req_immediate_exit) {
		vmx_arm_hv_timer(vmx, 0);
		return;
	}

	if (vmx->hv_deadline_tsc != -1) {
		tscl = rdtsc();
		if (vmx->hv_deadline_tsc > tscl)
			/* set_hv_timer ensures the delta fits in 32-bits */
			delta_tsc = (u32)((vmx->hv_deadline_tsc - tscl) >>
				cpu_preemption_timer_multi);
		else
			delta_tsc = 0;

		vmx_arm_hv_timer(vmx, delta_tsc);
		return;
	}

	if (vmx->loaded_vmcs->hv_timer_armed)
		vmcs_clear_bits(PIN_BASED_VM_EXEC_CONTROL,
				PIN_BASED_VMX_PREEMPTION_TIMER);
	vmx->loaded_vmcs->hv_timer_armed = false;
}

static void __noclone vmx_vcpu_run(struct kvm_vcpu *vcpu)
{
	struct vcpu_vmx *vmx = to_vmx(vcpu);
	unsigned long cr3, cr4, evmcs_rsp;

	/* Record the guest's net vcpu time for enforced NMI injections. */
	if (unlikely(!enable_vnmi &&
		     vmx->loaded_vmcs->soft_vnmi_blocked))
		vmx->loaded_vmcs->entry_time = ktime_get();

	/* Don't enter VMX if guest state is invalid, let the exit handler
	   start emulation until we arrive back to a valid state */
	if (vmx->emulation_required)
		return;

	if (vmx->ple_window_dirty) {
		vmx->ple_window_dirty = false;
		vmcs_write32(PLE_WINDOW, vmx->ple_window);
	}

	if (vmx->nested.sync_shadow_vmcs) {
		copy_vmcs12_to_shadow(vmx);
		vmx->nested.sync_shadow_vmcs = false;
	}

	if (test_bit(VCPU_REGS_RSP, (unsigned long *)&vcpu->arch.regs_dirty))
		vmcs_writel(GUEST_RSP, vcpu->arch.regs[VCPU_REGS_RSP]);
	if (test_bit(VCPU_REGS_RIP, (unsigned long *)&vcpu->arch.regs_dirty))
		vmcs_writel(GUEST_RIP, vcpu->arch.regs[VCPU_REGS_RIP]);

	cr3 = __get_current_cr3_fast();
	if (unlikely(cr3 != vmx->loaded_vmcs->host_state.cr3)) {
		vmcs_writel(HOST_CR3, cr3);
		vmx->loaded_vmcs->host_state.cr3 = cr3;
	}

	cr4 = cr4_read_shadow();
	if (unlikely(cr4 != vmx->loaded_vmcs->host_state.cr4)) {
		vmcs_writel(HOST_CR4, cr4);
		vmx->loaded_vmcs->host_state.cr4 = cr4;
	}

	/* When single-stepping over STI and MOV SS, we must clear the
	 * corresponding interruptibility bits in the guest state. Otherwise
	 * vmentry fails as it then expects bit 14 (BS) in pending debug
	 * exceptions being set, but that's not correct for the guest debugging
	 * case. */
	if (vcpu->guest_debug & KVM_GUESTDBG_SINGLESTEP)
		vmx_set_interrupt_shadow(vcpu, 0);

	if (static_cpu_has(X86_FEATURE_PKU) &&
	    kvm_read_cr4_bits(vcpu, X86_CR4_PKE) &&
	    vcpu->arch.pkru != vmx->host_pkru)
		__write_pkru(vcpu->arch.pkru);

	atomic_switch_perf_msrs(vmx);

	vmx_update_hv_timer(vcpu);

	/*
	 * If this vCPU has touched SPEC_CTRL, restore the guest's value if
	 * it's non-zero. Since vmentry is serialising on affected CPUs, there
	 * is no need to worry about the conditional branch over the wrmsr
	 * being speculatively taken.
	 */
	x86_spec_ctrl_set_guest(vmx->spec_ctrl, 0);

	vmx->__launched = vmx->loaded_vmcs->launched;

	evmcs_rsp = static_branch_unlikely(&enable_evmcs) ?
		(unsigned long)&current_evmcs->host_rsp : 0;

	if (static_branch_unlikely(&vmx_l1d_should_flush))
		vmx_l1d_flush(vcpu);

	asm(
		/* Store host registers */
		"push %%" _ASM_DX "; push %%" _ASM_BP ";"
		"push %%" _ASM_CX " \n\t" /* placeholder for guest rcx */
		"push %%" _ASM_CX " \n\t"
		"cmp %%" _ASM_SP ", %c[host_rsp](%0) \n\t"
		"je 1f \n\t"
		"mov %%" _ASM_SP ", %c[host_rsp](%0) \n\t"
		/* Avoid VMWRITE when Enlightened VMCS is in use */
		"test %%" _ASM_SI ", %%" _ASM_SI " \n\t"
		"jz 2f \n\t"
		"mov %%" _ASM_SP ", (%%" _ASM_SI ") \n\t"
		"jmp 1f \n\t"
		"2: \n\t"
		__ex(ASM_VMX_VMWRITE_RSP_RDX) "\n\t"
		"1: \n\t"
		/* Reload cr2 if changed */
		"mov %c[cr2](%0), %%" _ASM_AX " \n\t"
		"mov %%cr2, %%" _ASM_DX " \n\t"
		"cmp %%" _ASM_AX ", %%" _ASM_DX " \n\t"
		"je 3f \n\t"
		"mov %%" _ASM_AX", %%cr2 \n\t"
		"3: \n\t"
		/* Check if vmlaunch of vmresume is needed */
		"cmpl $0, %c[launched](%0) \n\t"
		/* Load guest registers.  Don't clobber flags. */
		"mov %c[rax](%0), %%" _ASM_AX " \n\t"
		"mov %c[rbx](%0), %%" _ASM_BX " \n\t"
		"mov %c[rdx](%0), %%" _ASM_DX " \n\t"
		"mov %c[rsi](%0), %%" _ASM_SI " \n\t"
		"mov %c[rdi](%0), %%" _ASM_DI " \n\t"
		"mov %c[rbp](%0), %%" _ASM_BP " \n\t"
#ifdef CONFIG_X86_64
		"mov %c[r8](%0),  %%r8  \n\t"
		"mov %c[r9](%0),  %%r9  \n\t"
		"mov %c[r10](%0), %%r10 \n\t"
		"mov %c[r11](%0), %%r11 \n\t"
		"mov %c[r12](%0), %%r12 \n\t"
		"mov %c[r13](%0), %%r13 \n\t"
		"mov %c[r14](%0), %%r14 \n\t"
		"mov %c[r15](%0), %%r15 \n\t"
#endif
		"mov %c[rcx](%0), %%" _ASM_CX " \n\t" /* kills %0 (ecx) */

		/* Enter guest mode */
		"jne 1f \n\t"
		__ex(ASM_VMX_VMLAUNCH) "\n\t"
		"jmp 2f \n\t"
		"1: " __ex(ASM_VMX_VMRESUME) "\n\t"
		"2: "
		/* Save guest registers, load host registers, keep flags */
		"mov %0, %c[wordsize](%%" _ASM_SP ") \n\t"
		"pop %0 \n\t"
		"setbe %c[fail](%0)\n\t"
		"mov %%" _ASM_AX ", %c[rax](%0) \n\t"
		"mov %%" _ASM_BX ", %c[rbx](%0) \n\t"
		__ASM_SIZE(pop) " %c[rcx](%0) \n\t"
		"mov %%" _ASM_DX ", %c[rdx](%0) \n\t"
		"mov %%" _ASM_SI ", %c[rsi](%0) \n\t"
		"mov %%" _ASM_DI ", %c[rdi](%0) \n\t"
		"mov %%" _ASM_BP ", %c[rbp](%0) \n\t"
#ifdef CONFIG_X86_64
		"mov %%r8,  %c[r8](%0) \n\t"
		"mov %%r9,  %c[r9](%0) \n\t"
		"mov %%r10, %c[r10](%0) \n\t"
		"mov %%r11, %c[r11](%0) \n\t"
		"mov %%r12, %c[r12](%0) \n\t"
		"mov %%r13, %c[r13](%0) \n\t"
		"mov %%r14, %c[r14](%0) \n\t"
		"mov %%r15, %c[r15](%0) \n\t"
		"xor %%r8d,  %%r8d \n\t"
		"xor %%r9d,  %%r9d \n\t"
		"xor %%r10d, %%r10d \n\t"
		"xor %%r11d, %%r11d \n\t"
		"xor %%r12d, %%r12d \n\t"
		"xor %%r13d, %%r13d \n\t"
		"xor %%r14d, %%r14d \n\t"
		"xor %%r15d, %%r15d \n\t"
#endif
		"mov %%cr2, %%" _ASM_AX "   \n\t"
		"mov %%" _ASM_AX ", %c[cr2](%0) \n\t"

		"xor %%eax, %%eax \n\t"
		"xor %%ebx, %%ebx \n\t"
		"xor %%esi, %%esi \n\t"
		"xor %%edi, %%edi \n\t"
		"pop  %%" _ASM_BP "; pop  %%" _ASM_DX " \n\t"
		".pushsection .rodata \n\t"
		".global vmx_return \n\t"
		"vmx_return: " _ASM_PTR " 2b \n\t"
		".popsection"
	      : : "c"(vmx), "d"((unsigned long)HOST_RSP), "S"(evmcs_rsp),
		[launched]"i"(offsetof(struct vcpu_vmx, __launched)),
		[fail]"i"(offsetof(struct vcpu_vmx, fail)),
		[host_rsp]"i"(offsetof(struct vcpu_vmx, host_rsp)),
		[rax]"i"(offsetof(struct vcpu_vmx, vcpu.arch.regs[VCPU_REGS_RAX])),
		[rbx]"i"(offsetof(struct vcpu_vmx, vcpu.arch.regs[VCPU_REGS_RBX])),
		[rcx]"i"(offsetof(struct vcpu_vmx, vcpu.arch.regs[VCPU_REGS_RCX])),
		[rdx]"i"(offsetof(struct vcpu_vmx, vcpu.arch.regs[VCPU_REGS_RDX])),
		[rsi]"i"(offsetof(struct vcpu_vmx, vcpu.arch.regs[VCPU_REGS_RSI])),
		[rdi]"i"(offsetof(struct vcpu_vmx, vcpu.arch.regs[VCPU_REGS_RDI])),
		[rbp]"i"(offsetof(struct vcpu_vmx, vcpu.arch.regs[VCPU_REGS_RBP])),
#ifdef CONFIG_X86_64
		[r8]"i"(offsetof(struct vcpu_vmx, vcpu.arch.regs[VCPU_REGS_R8])),
		[r9]"i"(offsetof(struct vcpu_vmx, vcpu.arch.regs[VCPU_REGS_R9])),
		[r10]"i"(offsetof(struct vcpu_vmx, vcpu.arch.regs[VCPU_REGS_R10])),
		[r11]"i"(offsetof(struct vcpu_vmx, vcpu.arch.regs[VCPU_REGS_R11])),
		[r12]"i"(offsetof(struct vcpu_vmx, vcpu.arch.regs[VCPU_REGS_R12])),
		[r13]"i"(offsetof(struct vcpu_vmx, vcpu.arch.regs[VCPU_REGS_R13])),
		[r14]"i"(offsetof(struct vcpu_vmx, vcpu.arch.regs[VCPU_REGS_R14])),
		[r15]"i"(offsetof(struct vcpu_vmx, vcpu.arch.regs[VCPU_REGS_R15])),
#endif
		[cr2]"i"(offsetof(struct vcpu_vmx, vcpu.arch.cr2)),
		[wordsize]"i"(sizeof(ulong))
	      : "cc", "memory"
#ifdef CONFIG_X86_64
		, "rax", "rbx", "rdi"
		, "r8", "r9", "r10", "r11", "r12", "r13", "r14", "r15"
#else
		, "eax", "ebx", "edi"
#endif
	      );

	/*
	 * We do not use IBRS in the kernel. If this vCPU has used the
	 * SPEC_CTRL MSR it may have left it on; save the value and
	 * turn it off. This is much more efficient than blindly adding
	 * it to the atomic save/restore list. Especially as the former
	 * (Saving guest MSRs on vmexit) doesn't even exist in KVM.
	 *
	 * For non-nested case:
	 * If the L01 MSR bitmap does not intercept the MSR, then we need to
	 * save it.
	 *
	 * For nested case:
	 * If the L02 MSR bitmap does not intercept the MSR, then we need to
	 * save it.
	 */
	if (unlikely(!msr_write_intercepted(vcpu, MSR_IA32_SPEC_CTRL)))
		vmx->spec_ctrl = native_read_msr(MSR_IA32_SPEC_CTRL);

	x86_spec_ctrl_restore_host(vmx->spec_ctrl, 0);

	/* Eliminate branch target predictions from guest mode */
	vmexit_fill_RSB();

	/* All fields are clean at this point */
	if (static_branch_unlikely(&enable_evmcs))
		current_evmcs->hv_clean_fields |=
			HV_VMX_ENLIGHTENED_CLEAN_FIELD_ALL;

	/* MSR_IA32_DEBUGCTLMSR is zeroed on vmexit. Restore it if needed */
	if (vmx->host_debugctlmsr)
		update_debugctlmsr(vmx->host_debugctlmsr);

#ifndef CONFIG_X86_64
	/*
	 * The sysexit path does not restore ds/es, so we must set them to
	 * a reasonable value ourselves.
	 *
	 * We can't defer this to vmx_prepare_switch_to_host() since that
	 * function may be executed in interrupt context, which saves and
	 * restore segments around it, nullifying its effect.
	 */
	loadsegment(ds, __USER_DS);
	loadsegment(es, __USER_DS);
#endif

	vcpu->arch.regs_avail = ~((1 << VCPU_REGS_RIP) | (1 << VCPU_REGS_RSP)
				  | (1 << VCPU_EXREG_RFLAGS)
				  | (1 << VCPU_EXREG_PDPTR)
				  | (1 << VCPU_EXREG_SEGMENTS)
				  | (1 << VCPU_EXREG_CR3));
	vcpu->arch.regs_dirty = 0;

	/*
	 * eager fpu is enabled if PKEY is supported and CR4 is switched
	 * back on host, so it is safe to read guest PKRU from current
	 * XSAVE.
	 */
	if (static_cpu_has(X86_FEATURE_PKU) &&
	    kvm_read_cr4_bits(vcpu, X86_CR4_PKE)) {
		vcpu->arch.pkru = __read_pkru();
		if (vcpu->arch.pkru != vmx->host_pkru)
			__write_pkru(vmx->host_pkru);
	}

	vmx->nested.nested_run_pending = 0;
	vmx->idt_vectoring_info = 0;

	vmx->exit_reason = vmx->fail ? 0xdead : vmcs_read32(VM_EXIT_REASON);
	if (vmx->fail || (vmx->exit_reason & VMX_EXIT_REASONS_FAILED_VMENTRY))
		return;

	vmx->loaded_vmcs->launched = 1;
	vmx->idt_vectoring_info = vmcs_read32(IDT_VECTORING_INFO_FIELD);

	vmx_complete_atomic_exit(vmx);
	vmx_recover_nmi_blocking(vmx);
	vmx_complete_interrupts(vmx);
}
STACK_FRAME_NON_STANDARD(vmx_vcpu_run);

static struct kvm *vmx_vm_alloc(void)
{
	struct kvm_vmx *kvm_vmx = vzalloc(sizeof(struct kvm_vmx));
	return &kvm_vmx->kvm;
}

static void vmx_vm_free(struct kvm *kvm)
{
	vfree(to_kvm_vmx(kvm));
}

static void vmx_switch_vmcs(struct kvm_vcpu *vcpu, struct loaded_vmcs *vmcs)
{
	struct vcpu_vmx *vmx = to_vmx(vcpu);
	int cpu;

	if (vmx->loaded_vmcs == vmcs)
		return;

	cpu = get_cpu();
	vmx_vcpu_put(vcpu);
	vmx->loaded_vmcs = vmcs;
	vmx_vcpu_load(vcpu, cpu);
	put_cpu();
}

/*
 * Ensure that the current vmcs of the logical processor is the
 * vmcs01 of the vcpu before calling free_nested().
 */
static void vmx_free_vcpu_nested(struct kvm_vcpu *vcpu)
{
       struct vcpu_vmx *vmx = to_vmx(vcpu);

       vcpu_load(vcpu);
       vmx_switch_vmcs(vcpu, &vmx->vmcs01);
       free_nested(vmx);
       vcpu_put(vcpu);
}

static void vmx_free_vcpu(struct kvm_vcpu *vcpu)
{
	struct vcpu_vmx *vmx = to_vmx(vcpu);

	if (enable_pml)
		vmx_destroy_pml_buffer(vmx);
	free_vpid(vmx->vpid);
	leave_guest_mode(vcpu);
	vmx_free_vcpu_nested(vcpu);
	free_loaded_vmcs(vmx->loaded_vmcs);
	kfree(vmx->guest_msrs);
	kvm_vcpu_uninit(vcpu);
	kmem_cache_free(kvm_vcpu_cache, vmx);
}

static struct kvm_vcpu *vmx_create_vcpu(struct kvm *kvm, unsigned int id)
{
	int err;
	struct vcpu_vmx *vmx = kmem_cache_zalloc(kvm_vcpu_cache, GFP_KERNEL);
	unsigned long *msr_bitmap;
	int cpu;

	if (!vmx)
		return ERR_PTR(-ENOMEM);

	vmx->vpid = allocate_vpid();

	err = kvm_vcpu_init(&vmx->vcpu, kvm, id);
	if (err)
		goto free_vcpu;

	err = -ENOMEM;

	/*
	 * If PML is turned on, failure on enabling PML just results in failure
	 * of creating the vcpu, therefore we can simplify PML logic (by
	 * avoiding dealing with cases, such as enabling PML partially on vcpus
	 * for the guest, etc.
	 */
	if (enable_pml) {
		vmx->pml_pg = alloc_page(GFP_KERNEL | __GFP_ZERO);
		if (!vmx->pml_pg)
			goto uninit_vcpu;
	}

	vmx->guest_msrs = kmalloc(PAGE_SIZE, GFP_KERNEL);
	BUILD_BUG_ON(ARRAY_SIZE(vmx_msr_index) * sizeof(vmx->guest_msrs[0])
		     > PAGE_SIZE);

	if (!vmx->guest_msrs)
		goto free_pml;

	err = alloc_loaded_vmcs(&vmx->vmcs01);
	if (err < 0)
		goto free_msrs;

	msr_bitmap = vmx->vmcs01.msr_bitmap;
	vmx_disable_intercept_for_msr(msr_bitmap, MSR_FS_BASE, MSR_TYPE_RW);
	vmx_disable_intercept_for_msr(msr_bitmap, MSR_GS_BASE, MSR_TYPE_RW);
	vmx_disable_intercept_for_msr(msr_bitmap, MSR_KERNEL_GS_BASE, MSR_TYPE_RW);
	vmx_disable_intercept_for_msr(msr_bitmap, MSR_IA32_SYSENTER_CS, MSR_TYPE_RW);
	vmx_disable_intercept_for_msr(msr_bitmap, MSR_IA32_SYSENTER_ESP, MSR_TYPE_RW);
	vmx_disable_intercept_for_msr(msr_bitmap, MSR_IA32_SYSENTER_EIP, MSR_TYPE_RW);
	vmx->msr_bitmap_mode = 0;

	vmx->loaded_vmcs = &vmx->vmcs01;
	cpu = get_cpu();
	vmx_vcpu_load(&vmx->vcpu, cpu);
	vmx->vcpu.cpu = cpu;
	vmx_vcpu_setup(vmx);
	vmx_vcpu_put(&vmx->vcpu);
	put_cpu();
	if (cpu_need_virtualize_apic_accesses(&vmx->vcpu)) {
		err = alloc_apic_access_page(kvm);
		if (err)
			goto free_vmcs;
	}

	if (enable_ept && !enable_unrestricted_guest) {
		err = init_rmode_identity_map(kvm);
		if (err)
			goto free_vmcs;
	}

	if (nested)
		nested_vmx_setup_ctls_msrs(&vmx->nested.msrs,
					   kvm_vcpu_apicv_active(&vmx->vcpu));

	vmx->nested.posted_intr_nv = -1;
	vmx->nested.current_vmptr = -1ull;

	vmx->msr_ia32_feature_control_valid_bits = FEATURE_CONTROL_LOCKED;

	/*
	 * Enforce invariant: pi_desc.nv is always either POSTED_INTR_VECTOR
	 * or POSTED_INTR_WAKEUP_VECTOR.
	 */
	vmx->pi_desc.nv = POSTED_INTR_VECTOR;
	vmx->pi_desc.sn = 1;

	return &vmx->vcpu;

free_vmcs:
	free_loaded_vmcs(vmx->loaded_vmcs);
free_msrs:
	kfree(vmx->guest_msrs);
free_pml:
	vmx_destroy_pml_buffer(vmx);
uninit_vcpu:
	kvm_vcpu_uninit(&vmx->vcpu);
free_vcpu:
	free_vpid(vmx->vpid);
	kmem_cache_free(kvm_vcpu_cache, vmx);
	return ERR_PTR(err);
}

#define L1TF_MSG_SMT "L1TF CPU bug present and SMT on, data leak possible. See CVE-2018-3646 and https://www.kernel.org/doc/html/latest/admin-guide/l1tf.html for details.\n"
#define L1TF_MSG_L1D "L1TF CPU bug present and virtualization mitigation disabled, data leak possible. See CVE-2018-3646 and https://www.kernel.org/doc/html/latest/admin-guide/l1tf.html for details.\n"

static int vmx_vm_init(struct kvm *kvm)
{
	spin_lock_init(&to_kvm_vmx(kvm)->ept_pointer_lock);

	if (!ple_gap)
		kvm->arch.pause_in_guest = true;

	if (boot_cpu_has(X86_BUG_L1TF) && enable_ept) {
		switch (l1tf_mitigation) {
		case L1TF_MITIGATION_OFF:
		case L1TF_MITIGATION_FLUSH_NOWARN:
			/* 'I explicitly don't care' is set */
			break;
		case L1TF_MITIGATION_FLUSH:
		case L1TF_MITIGATION_FLUSH_NOSMT:
		case L1TF_MITIGATION_FULL:
			/*
			 * Warn upon starting the first VM in a potentially
			 * insecure environment.
			 */
			if (cpu_smt_control == CPU_SMT_ENABLED)
				pr_warn_once(L1TF_MSG_SMT);
			if (l1tf_vmx_mitigation == VMENTER_L1D_FLUSH_NEVER)
				pr_warn_once(L1TF_MSG_L1D);
			break;
		case L1TF_MITIGATION_FULL_FORCE:
			/* Flush is enforced */
			break;
		}
	}
	return 0;
}

static void __init vmx_check_processor_compat(void *rtn)
{
	struct vmcs_config vmcs_conf;

	*(int *)rtn = 0;
	if (setup_vmcs_config(&vmcs_conf) < 0)
		*(int *)rtn = -EIO;
	nested_vmx_setup_ctls_msrs(&vmcs_conf.nested, enable_apicv);
	if (memcmp(&vmcs_config, &vmcs_conf, sizeof(struct vmcs_config)) != 0) {
		printk(KERN_ERR "kvm: CPU %d feature inconsistency!\n",
				smp_processor_id());
		*(int *)rtn = -EIO;
	}
}

static u64 vmx_get_mt_mask(struct kvm_vcpu *vcpu, gfn_t gfn, bool is_mmio)
{
	u8 cache;
	u64 ipat = 0;

	/* For VT-d and EPT combination
	 * 1. MMIO: always map as UC
	 * 2. EPT with VT-d:
	 *   a. VT-d without snooping control feature: can't guarantee the
	 *	result, try to trust guest.
	 *   b. VT-d with snooping control feature: snooping control feature of
	 *	VT-d engine can guarantee the cache correctness. Just set it
	 *	to WB to keep consistent with host. So the same as item 3.
	 * 3. EPT without VT-d: always map as WB and set IPAT=1 to keep
	 *    consistent with host MTRR
	 */
	if (is_mmio) {
		cache = MTRR_TYPE_UNCACHABLE;
		goto exit;
	}

	if (!kvm_arch_has_noncoherent_dma(vcpu->kvm)) {
		ipat = VMX_EPT_IPAT_BIT;
		cache = MTRR_TYPE_WRBACK;
		goto exit;
	}

	if (kvm_read_cr0(vcpu) & X86_CR0_CD) {
		ipat = VMX_EPT_IPAT_BIT;
		if (kvm_check_has_quirk(vcpu->kvm, KVM_X86_QUIRK_CD_NW_CLEARED))
			cache = MTRR_TYPE_WRBACK;
		else
			cache = MTRR_TYPE_UNCACHABLE;
		goto exit;
	}

	cache = kvm_mtrr_get_guest_memory_type(vcpu, gfn);

exit:
	return (cache << VMX_EPT_MT_EPTE_SHIFT) | ipat;
}

static int vmx_get_lpage_level(void)
{
	if (enable_ept && !cpu_has_vmx_ept_1g_page())
		return PT_DIRECTORY_LEVEL;
	else
		/* For shadow and EPT supported 1GB page */
		return PT_PDPE_LEVEL;
}

static void vmcs_set_secondary_exec_control(u32 new_ctl)
{
	/*
	 * These bits in the secondary execution controls field
	 * are dynamic, the others are mostly based on the hypervisor
	 * architecture and the guest's CPUID.  Do not touch the
	 * dynamic bits.
	 */
	u32 mask =
		SECONDARY_EXEC_SHADOW_VMCS |
		SECONDARY_EXEC_VIRTUALIZE_X2APIC_MODE |
		SECONDARY_EXEC_VIRTUALIZE_APIC_ACCESSES |
		SECONDARY_EXEC_DESC;

	u32 cur_ctl = vmcs_read32(SECONDARY_VM_EXEC_CONTROL);

	vmcs_write32(SECONDARY_VM_EXEC_CONTROL,
		     (new_ctl & ~mask) | (cur_ctl & mask));
}

/*
 * Generate MSR_IA32_VMX_CR{0,4}_FIXED1 according to CPUID. Only set bits
 * (indicating "allowed-1") if they are supported in the guest's CPUID.
 */
static void nested_vmx_cr_fixed1_bits_update(struct kvm_vcpu *vcpu)
{
	struct vcpu_vmx *vmx = to_vmx(vcpu);
	struct kvm_cpuid_entry2 *entry;

	vmx->nested.msrs.cr0_fixed1 = 0xffffffff;
	vmx->nested.msrs.cr4_fixed1 = X86_CR4_PCE;

#define cr4_fixed1_update(_cr4_mask, _reg, _cpuid_mask) do {		\
	if (entry && (entry->_reg & (_cpuid_mask)))			\
		vmx->nested.msrs.cr4_fixed1 |= (_cr4_mask);	\
} while (0)

	entry = kvm_find_cpuid_entry(vcpu, 0x1, 0);
	cr4_fixed1_update(X86_CR4_VME,        edx, bit(X86_FEATURE_VME));
	cr4_fixed1_update(X86_CR4_PVI,        edx, bit(X86_FEATURE_VME));
	cr4_fixed1_update(X86_CR4_TSD,        edx, bit(X86_FEATURE_TSC));
	cr4_fixed1_update(X86_CR4_DE,         edx, bit(X86_FEATURE_DE));
	cr4_fixed1_update(X86_CR4_PSE,        edx, bit(X86_FEATURE_PSE));
	cr4_fixed1_update(X86_CR4_PAE,        edx, bit(X86_FEATURE_PAE));
	cr4_fixed1_update(X86_CR4_MCE,        edx, bit(X86_FEATURE_MCE));
	cr4_fixed1_update(X86_CR4_PGE,        edx, bit(X86_FEATURE_PGE));
	cr4_fixed1_update(X86_CR4_OSFXSR,     edx, bit(X86_FEATURE_FXSR));
	cr4_fixed1_update(X86_CR4_OSXMMEXCPT, edx, bit(X86_FEATURE_XMM));
	cr4_fixed1_update(X86_CR4_VMXE,       ecx, bit(X86_FEATURE_VMX));
	cr4_fixed1_update(X86_CR4_SMXE,       ecx, bit(X86_FEATURE_SMX));
	cr4_fixed1_update(X86_CR4_PCIDE,      ecx, bit(X86_FEATURE_PCID));
	cr4_fixed1_update(X86_CR4_OSXSAVE,    ecx, bit(X86_FEATURE_XSAVE));

	entry = kvm_find_cpuid_entry(vcpu, 0x7, 0);
	cr4_fixed1_update(X86_CR4_FSGSBASE,   ebx, bit(X86_FEATURE_FSGSBASE));
	cr4_fixed1_update(X86_CR4_SMEP,       ebx, bit(X86_FEATURE_SMEP));
	cr4_fixed1_update(X86_CR4_SMAP,       ebx, bit(X86_FEATURE_SMAP));
	cr4_fixed1_update(X86_CR4_PKE,        ecx, bit(X86_FEATURE_PKU));
	cr4_fixed1_update(X86_CR4_UMIP,       ecx, bit(X86_FEATURE_UMIP));

#undef cr4_fixed1_update
}

static void nested_vmx_entry_exit_ctls_update(struct kvm_vcpu *vcpu)
{
	struct vcpu_vmx *vmx = to_vmx(vcpu);

	if (kvm_mpx_supported()) {
		bool mpx_enabled = guest_cpuid_has(vcpu, X86_FEATURE_MPX);

		if (mpx_enabled) {
			vmx->nested.msrs.entry_ctls_high |= VM_ENTRY_LOAD_BNDCFGS;
			vmx->nested.msrs.exit_ctls_high |= VM_EXIT_CLEAR_BNDCFGS;
		} else {
			vmx->nested.msrs.entry_ctls_high &= ~VM_ENTRY_LOAD_BNDCFGS;
			vmx->nested.msrs.exit_ctls_high &= ~VM_EXIT_CLEAR_BNDCFGS;
		}
	}
}

static void vmx_cpuid_update(struct kvm_vcpu *vcpu)
{
	struct vcpu_vmx *vmx = to_vmx(vcpu);

	if (cpu_has_secondary_exec_ctrls()) {
		vmx_compute_secondary_exec_control(vmx);
		vmcs_set_secondary_exec_control(vmx->secondary_exec_control);
	}

	if (nested_vmx_allowed(vcpu))
		to_vmx(vcpu)->msr_ia32_feature_control_valid_bits |=
			FEATURE_CONTROL_VMXON_ENABLED_OUTSIDE_SMX;
	else
		to_vmx(vcpu)->msr_ia32_feature_control_valid_bits &=
			~FEATURE_CONTROL_VMXON_ENABLED_OUTSIDE_SMX;

	if (nested_vmx_allowed(vcpu)) {
		nested_vmx_cr_fixed1_bits_update(vcpu);
		nested_vmx_entry_exit_ctls_update(vcpu);
	}
}

static void vmx_set_supported_cpuid(u32 func, struct kvm_cpuid_entry2 *entry)
{
	if (func == 1 && nested)
		entry->ecx |= bit(X86_FEATURE_VMX);
}

static void nested_ept_inject_page_fault(struct kvm_vcpu *vcpu,
		struct x86_exception *fault)
{
	struct vmcs12 *vmcs12 = get_vmcs12(vcpu);
	struct vcpu_vmx *vmx = to_vmx(vcpu);
	u32 exit_reason;
	unsigned long exit_qualification = vcpu->arch.exit_qualification;

	if (vmx->nested.pml_full) {
		exit_reason = EXIT_REASON_PML_FULL;
		vmx->nested.pml_full = false;
		exit_qualification &= INTR_INFO_UNBLOCK_NMI;
	} else if (fault->error_code & PFERR_RSVD_MASK)
		exit_reason = EXIT_REASON_EPT_MISCONFIG;
	else
		exit_reason = EXIT_REASON_EPT_VIOLATION;

	nested_vmx_vmexit(vcpu, exit_reason, 0, exit_qualification);
	vmcs12->guest_physical_address = fault->address;
}

static bool nested_ept_ad_enabled(struct kvm_vcpu *vcpu)
{
	return nested_ept_get_cr3(vcpu) & VMX_EPTP_AD_ENABLE_BIT;
}

/* Callbacks for nested_ept_init_mmu_context: */

static unsigned long nested_ept_get_cr3(struct kvm_vcpu *vcpu)
{
	/* return the page table to be shadowed - in our case, EPT12 */
	return get_vmcs12(vcpu)->ept_pointer;
}

static int nested_ept_init_mmu_context(struct kvm_vcpu *vcpu)
{
	WARN_ON(mmu_is_nested(vcpu));
	if (!valid_ept_address(vcpu, nested_ept_get_cr3(vcpu)))
		return 1;

	kvm_init_shadow_ept_mmu(vcpu,
			to_vmx(vcpu)->nested.msrs.ept_caps &
			VMX_EPT_EXECUTE_ONLY_BIT,
			nested_ept_ad_enabled(vcpu),
			nested_ept_get_cr3(vcpu));
	vcpu->arch.mmu.set_cr3           = vmx_set_cr3;
	vcpu->arch.mmu.get_cr3           = nested_ept_get_cr3;
	vcpu->arch.mmu.inject_page_fault = nested_ept_inject_page_fault;

	vcpu->arch.walk_mmu              = &vcpu->arch.nested_mmu;
	return 0;
}

static void nested_ept_uninit_mmu_context(struct kvm_vcpu *vcpu)
{
	vcpu->arch.walk_mmu = &vcpu->arch.mmu;
}

static bool nested_vmx_is_page_fault_vmexit(struct vmcs12 *vmcs12,
					    u16 error_code)
{
	bool inequality, bit;

	bit = (vmcs12->exception_bitmap & (1u << PF_VECTOR)) != 0;
	inequality =
		(error_code & vmcs12->page_fault_error_code_mask) !=
		 vmcs12->page_fault_error_code_match;
	return inequality ^ bit;
}

static void vmx_inject_page_fault_nested(struct kvm_vcpu *vcpu,
		struct x86_exception *fault)
{
	struct vmcs12 *vmcs12 = get_vmcs12(vcpu);

	WARN_ON(!is_guest_mode(vcpu));

	if (nested_vmx_is_page_fault_vmexit(vmcs12, fault->error_code) &&
		!to_vmx(vcpu)->nested.nested_run_pending) {
		vmcs12->vm_exit_intr_error_code = fault->error_code;
		nested_vmx_vmexit(vcpu, EXIT_REASON_EXCEPTION_NMI,
				  PF_VECTOR | INTR_TYPE_HARD_EXCEPTION |
				  INTR_INFO_DELIVER_CODE_MASK | INTR_INFO_VALID_MASK,
				  fault->address);
	} else {
		kvm_inject_page_fault(vcpu, fault);
	}
}

static inline bool nested_vmx_prepare_msr_bitmap(struct kvm_vcpu *vcpu,
						 struct vmcs12 *vmcs12);

static void nested_get_vmcs12_pages(struct kvm_vcpu *vcpu)
{
	struct vmcs12 *vmcs12 = get_vmcs12(vcpu);
	struct vcpu_vmx *vmx = to_vmx(vcpu);
	struct page *page;
	u64 hpa;

	if (nested_cpu_has2(vmcs12, SECONDARY_EXEC_VIRTUALIZE_APIC_ACCESSES)) {
		/*
		 * Translate L1 physical address to host physical
		 * address for vmcs02. Keep the page pinned, so this
		 * physical address remains valid. We keep a reference
		 * to it so we can release it later.
		 */
		if (vmx->nested.apic_access_page) { /* shouldn't happen */
			kvm_release_page_dirty(vmx->nested.apic_access_page);
			vmx->nested.apic_access_page = NULL;
		}
		page = kvm_vcpu_gpa_to_page(vcpu, vmcs12->apic_access_addr);
		/*
		 * If translation failed, no matter: This feature asks
		 * to exit when accessing the given address, and if it
		 * can never be accessed, this feature won't do
		 * anything anyway.
		 */
		if (!is_error_page(page)) {
			vmx->nested.apic_access_page = page;
			hpa = page_to_phys(vmx->nested.apic_access_page);
			vmcs_write64(APIC_ACCESS_ADDR, hpa);
		} else {
			vmcs_clear_bits(SECONDARY_VM_EXEC_CONTROL,
					SECONDARY_EXEC_VIRTUALIZE_APIC_ACCESSES);
		}
	}

	if (nested_cpu_has(vmcs12, CPU_BASED_TPR_SHADOW)) {
		if (vmx->nested.virtual_apic_page) { /* shouldn't happen */
			kvm_release_page_dirty(vmx->nested.virtual_apic_page);
			vmx->nested.virtual_apic_page = NULL;
		}
		page = kvm_vcpu_gpa_to_page(vcpu, vmcs12->virtual_apic_page_addr);

		/*
		 * If translation failed, VM entry will fail because
		 * prepare_vmcs02 set VIRTUAL_APIC_PAGE_ADDR to -1ull.
		 * Failing the vm entry is _not_ what the processor
		 * does but it's basically the only possibility we
		 * have.  We could still enter the guest if CR8 load
		 * exits are enabled, CR8 store exits are enabled, and
		 * virtualize APIC access is disabled; in this case
		 * the processor would never use the TPR shadow and we
		 * could simply clear the bit from the execution
		 * control.  But such a configuration is useless, so
		 * let's keep the code simple.
		 */
		if (!is_error_page(page)) {
			vmx->nested.virtual_apic_page = page;
			hpa = page_to_phys(vmx->nested.virtual_apic_page);
			vmcs_write64(VIRTUAL_APIC_PAGE_ADDR, hpa);
		}
	}

	if (nested_cpu_has_posted_intr(vmcs12)) {
		if (vmx->nested.pi_desc_page) { /* shouldn't happen */
			kunmap(vmx->nested.pi_desc_page);
			kvm_release_page_dirty(vmx->nested.pi_desc_page);
			vmx->nested.pi_desc_page = NULL;
		}
		page = kvm_vcpu_gpa_to_page(vcpu, vmcs12->posted_intr_desc_addr);
		if (is_error_page(page))
			return;
		vmx->nested.pi_desc_page = page;
		vmx->nested.pi_desc = kmap(vmx->nested.pi_desc_page);
		vmx->nested.pi_desc =
			(struct pi_desc *)((void *)vmx->nested.pi_desc +
			(unsigned long)(vmcs12->posted_intr_desc_addr &
			(PAGE_SIZE - 1)));
		vmcs_write64(POSTED_INTR_DESC_ADDR,
			page_to_phys(vmx->nested.pi_desc_page) +
			(unsigned long)(vmcs12->posted_intr_desc_addr &
			(PAGE_SIZE - 1)));
	}
	if (nested_vmx_prepare_msr_bitmap(vcpu, vmcs12))
		vmcs_set_bits(CPU_BASED_VM_EXEC_CONTROL,
			      CPU_BASED_USE_MSR_BITMAPS);
	else
		vmcs_clear_bits(CPU_BASED_VM_EXEC_CONTROL,
				CPU_BASED_USE_MSR_BITMAPS);
}

static void vmx_start_preemption_timer(struct kvm_vcpu *vcpu)
{
	u64 preemption_timeout = get_vmcs12(vcpu)->vmx_preemption_timer_value;
	struct vcpu_vmx *vmx = to_vmx(vcpu);

	/*
	 * A timer value of zero is architecturally guaranteed to cause
	 * a VMExit prior to executing any instructions in the guest.
	 */
	if (preemption_timeout == 0) {
		vmx_preemption_timer_fn(&vmx->nested.preemption_timer);
		return;
	}

	if (vcpu->arch.virtual_tsc_khz == 0)
		return;

	preemption_timeout <<= VMX_MISC_EMULATED_PREEMPTION_TIMER_RATE;
	preemption_timeout *= 1000000;
	do_div(preemption_timeout, vcpu->arch.virtual_tsc_khz);
	hrtimer_start(&vmx->nested.preemption_timer,
		      ns_to_ktime(preemption_timeout), HRTIMER_MODE_REL);
}

static int nested_vmx_check_io_bitmap_controls(struct kvm_vcpu *vcpu,
					       struct vmcs12 *vmcs12)
{
	if (!nested_cpu_has(vmcs12, CPU_BASED_USE_IO_BITMAPS))
		return 0;

	if (!page_address_valid(vcpu, vmcs12->io_bitmap_a) ||
	    !page_address_valid(vcpu, vmcs12->io_bitmap_b))
		return -EINVAL;

	return 0;
}

static int nested_vmx_check_msr_bitmap_controls(struct kvm_vcpu *vcpu,
						struct vmcs12 *vmcs12)
{
	if (!nested_cpu_has(vmcs12, CPU_BASED_USE_MSR_BITMAPS))
		return 0;

	if (!page_address_valid(vcpu, vmcs12->msr_bitmap))
		return -EINVAL;

	return 0;
}

static int nested_vmx_check_tpr_shadow_controls(struct kvm_vcpu *vcpu,
						struct vmcs12 *vmcs12)
{
	if (!nested_cpu_has(vmcs12, CPU_BASED_TPR_SHADOW))
		return 0;

	if (!page_address_valid(vcpu, vmcs12->virtual_apic_page_addr))
		return -EINVAL;

	return 0;
}

/*
 * Merge L0's and L1's MSR bitmap, return false to indicate that
 * we do not use the hardware.
 */
static inline bool nested_vmx_prepare_msr_bitmap(struct kvm_vcpu *vcpu,
						 struct vmcs12 *vmcs12)
{
	int msr;
	struct page *page;
	unsigned long *msr_bitmap_l1;
	unsigned long *msr_bitmap_l0 = to_vmx(vcpu)->nested.vmcs02.msr_bitmap;
	/*
	 * pred_cmd & spec_ctrl are trying to verify two things:
	 *
	 * 1. L0 gave a permission to L1 to actually passthrough the MSR. This
	 *    ensures that we do not accidentally generate an L02 MSR bitmap
	 *    from the L12 MSR bitmap that is too permissive.
	 * 2. That L1 or L2s have actually used the MSR. This avoids
	 *    unnecessarily merging of the bitmap if the MSR is unused. This
	 *    works properly because we only update the L01 MSR bitmap lazily.
	 *    So even if L0 should pass L1 these MSRs, the L01 bitmap is only
	 *    updated to reflect this when L1 (or its L2s) actually write to
	 *    the MSR.
	 */
	bool pred_cmd = !msr_write_intercepted_l01(vcpu, MSR_IA32_PRED_CMD);
	bool spec_ctrl = !msr_write_intercepted_l01(vcpu, MSR_IA32_SPEC_CTRL);

	/* Nothing to do if the MSR bitmap is not in use.  */
	if (!cpu_has_vmx_msr_bitmap() ||
	    !nested_cpu_has(vmcs12, CPU_BASED_USE_MSR_BITMAPS))
		return false;

	if (!nested_cpu_has_virt_x2apic_mode(vmcs12) &&
	    !pred_cmd && !spec_ctrl)
		return false;

	page = kvm_vcpu_gpa_to_page(vcpu, vmcs12->msr_bitmap);
	if (is_error_page(page))
		return false;

	msr_bitmap_l1 = (unsigned long *)kmap(page);
	if (nested_cpu_has_apic_reg_virt(vmcs12)) {
		/*
		 * L0 need not intercept reads for MSRs between 0x800 and 0x8ff, it
		 * just lets the processor take the value from the virtual-APIC page;
		 * take those 256 bits directly from the L1 bitmap.
		 */
		for (msr = 0x800; msr <= 0x8ff; msr += BITS_PER_LONG) {
			unsigned word = msr / BITS_PER_LONG;
			msr_bitmap_l0[word] = msr_bitmap_l1[word];
			msr_bitmap_l0[word + (0x800 / sizeof(long))] = ~0;
		}
	} else {
		for (msr = 0x800; msr <= 0x8ff; msr += BITS_PER_LONG) {
			unsigned word = msr / BITS_PER_LONG;
			msr_bitmap_l0[word] = ~0;
			msr_bitmap_l0[word + (0x800 / sizeof(long))] = ~0;
		}
	}

	nested_vmx_disable_intercept_for_msr(
		msr_bitmap_l1, msr_bitmap_l0,
		X2APIC_MSR(APIC_TASKPRI),
		MSR_TYPE_W);

	if (nested_cpu_has_vid(vmcs12)) {
		nested_vmx_disable_intercept_for_msr(
			msr_bitmap_l1, msr_bitmap_l0,
			X2APIC_MSR(APIC_EOI),
			MSR_TYPE_W);
		nested_vmx_disable_intercept_for_msr(
			msr_bitmap_l1, msr_bitmap_l0,
			X2APIC_MSR(APIC_SELF_IPI),
			MSR_TYPE_W);
	}

	if (spec_ctrl)
		nested_vmx_disable_intercept_for_msr(
					msr_bitmap_l1, msr_bitmap_l0,
					MSR_IA32_SPEC_CTRL,
					MSR_TYPE_R | MSR_TYPE_W);

	if (pred_cmd)
		nested_vmx_disable_intercept_for_msr(
					msr_bitmap_l1, msr_bitmap_l0,
					MSR_IA32_PRED_CMD,
					MSR_TYPE_W);

	kunmap(page);
	kvm_release_page_clean(page);

	return true;
}

static void nested_cache_shadow_vmcs12(struct kvm_vcpu *vcpu,
				       struct vmcs12 *vmcs12)
{
	struct vmcs12 *shadow;
	struct page *page;

	if (!nested_cpu_has_shadow_vmcs(vmcs12) ||
	    vmcs12->vmcs_link_pointer == -1ull)
		return;

	shadow = get_shadow_vmcs12(vcpu);
	page = kvm_vcpu_gpa_to_page(vcpu, vmcs12->vmcs_link_pointer);

	memcpy(shadow, kmap(page), VMCS12_SIZE);

	kunmap(page);
	kvm_release_page_clean(page);
}

static void nested_flush_cached_shadow_vmcs12(struct kvm_vcpu *vcpu,
					      struct vmcs12 *vmcs12)
{
	struct vcpu_vmx *vmx = to_vmx(vcpu);

	if (!nested_cpu_has_shadow_vmcs(vmcs12) ||
	    vmcs12->vmcs_link_pointer == -1ull)
		return;

	kvm_write_guest(vmx->vcpu.kvm, vmcs12->vmcs_link_pointer,
			get_shadow_vmcs12(vcpu), VMCS12_SIZE);
}

static int nested_vmx_check_apic_access_controls(struct kvm_vcpu *vcpu,
					  struct vmcs12 *vmcs12)
{
	if (nested_cpu_has2(vmcs12, SECONDARY_EXEC_VIRTUALIZE_APIC_ACCESSES) &&
	    !page_address_valid(vcpu, vmcs12->apic_access_addr))
		return -EINVAL;
	else
		return 0;
}

static int nested_vmx_check_apicv_controls(struct kvm_vcpu *vcpu,
					   struct vmcs12 *vmcs12)
{
	if (!nested_cpu_has_virt_x2apic_mode(vmcs12) &&
	    !nested_cpu_has_apic_reg_virt(vmcs12) &&
	    !nested_cpu_has_vid(vmcs12) &&
	    !nested_cpu_has_posted_intr(vmcs12))
		return 0;

	/*
	 * If virtualize x2apic mode is enabled,
	 * virtualize apic access must be disabled.
	 */
	if (nested_cpu_has_virt_x2apic_mode(vmcs12) &&
	    nested_cpu_has2(vmcs12, SECONDARY_EXEC_VIRTUALIZE_APIC_ACCESSES))
		return -EINVAL;

	/*
	 * If virtual interrupt delivery is enabled,
	 * we must exit on external interrupts.
	 */
	if (nested_cpu_has_vid(vmcs12) &&
	   !nested_exit_on_intr(vcpu))
		return -EINVAL;

	/*
	 * bits 15:8 should be zero in posted_intr_nv,
	 * the descriptor address has been already checked
	 * in nested_get_vmcs12_pages.
	 *
	 * bits 5:0 of posted_intr_desc_addr should be zero.
	 */
	if (nested_cpu_has_posted_intr(vmcs12) &&
	   (!nested_cpu_has_vid(vmcs12) ||
	    !nested_exit_intr_ack_set(vcpu) ||
	    (vmcs12->posted_intr_nv & 0xff00) ||
	    (vmcs12->posted_intr_desc_addr & 0x3f) ||
	    (!page_address_valid(vcpu, vmcs12->posted_intr_desc_addr))))
		return -EINVAL;

	/* tpr shadow is needed by all apicv features. */
	if (!nested_cpu_has(vmcs12, CPU_BASED_TPR_SHADOW))
		return -EINVAL;

	return 0;
}

static int nested_vmx_check_msr_switch(struct kvm_vcpu *vcpu,
				       unsigned long count_field,
				       unsigned long addr_field)
{
	struct vmcs12 *vmcs12 = get_vmcs12(vcpu);
	int maxphyaddr;
	u64 count, addr;

	if (vmcs12_read_any(vmcs12, count_field, &count) ||
	    vmcs12_read_any(vmcs12, addr_field, &addr)) {
		WARN_ON(1);
		return -EINVAL;
	}
	if (count == 0)
		return 0;
	maxphyaddr = cpuid_maxphyaddr(vcpu);
	if (!IS_ALIGNED(addr, 16) || addr >> maxphyaddr ||
	    (addr + count * sizeof(struct vmx_msr_entry) - 1) >> maxphyaddr) {
		pr_debug_ratelimited(
			"nVMX: invalid MSR switch (0x%lx, %d, %llu, 0x%08llx)",
			addr_field, maxphyaddr, count, addr);
		return -EINVAL;
	}
	return 0;
}

static int nested_vmx_check_msr_switch_controls(struct kvm_vcpu *vcpu,
						struct vmcs12 *vmcs12)
{
	if (vmcs12->vm_exit_msr_load_count == 0 &&
	    vmcs12->vm_exit_msr_store_count == 0 &&
	    vmcs12->vm_entry_msr_load_count == 0)
		return 0; /* Fast path */
	if (nested_vmx_check_msr_switch(vcpu, VM_EXIT_MSR_LOAD_COUNT,
					VM_EXIT_MSR_LOAD_ADDR) ||
	    nested_vmx_check_msr_switch(vcpu, VM_EXIT_MSR_STORE_COUNT,
					VM_EXIT_MSR_STORE_ADDR) ||
	    nested_vmx_check_msr_switch(vcpu, VM_ENTRY_MSR_LOAD_COUNT,
					VM_ENTRY_MSR_LOAD_ADDR))
		return -EINVAL;
	return 0;
}

static int nested_vmx_check_pml_controls(struct kvm_vcpu *vcpu,
					 struct vmcs12 *vmcs12)
{
	u64 address = vmcs12->pml_address;
	int maxphyaddr = cpuid_maxphyaddr(vcpu);

	if (nested_cpu_has2(vmcs12, SECONDARY_EXEC_ENABLE_PML)) {
		if (!nested_cpu_has_ept(vmcs12) ||
		    !IS_ALIGNED(address, 4096)  ||
		    address >> maxphyaddr)
			return -EINVAL;
	}

	return 0;
}

static int nested_vmx_check_shadow_vmcs_controls(struct kvm_vcpu *vcpu,
						 struct vmcs12 *vmcs12)
{
	if (!nested_cpu_has_shadow_vmcs(vmcs12))
		return 0;

	if (!page_address_valid(vcpu, vmcs12->vmread_bitmap) ||
	    !page_address_valid(vcpu, vmcs12->vmwrite_bitmap))
		return -EINVAL;

	return 0;
}

static int nested_vmx_msr_check_common(struct kvm_vcpu *vcpu,
				       struct vmx_msr_entry *e)
{
	/* x2APIC MSR accesses are not allowed */
	if (vcpu->arch.apic_base & X2APIC_ENABLE && e->index >> 8 == 0x8)
		return -EINVAL;
	if (e->index == MSR_IA32_UCODE_WRITE || /* SDM Table 35-2 */
	    e->index == MSR_IA32_UCODE_REV)
		return -EINVAL;
	if (e->reserved != 0)
		return -EINVAL;
	return 0;
}

static int nested_vmx_load_msr_check(struct kvm_vcpu *vcpu,
				     struct vmx_msr_entry *e)
{
	if (e->index == MSR_FS_BASE ||
	    e->index == MSR_GS_BASE ||
	    e->index == MSR_IA32_SMM_MONITOR_CTL || /* SMM is not supported */
	    nested_vmx_msr_check_common(vcpu, e))
		return -EINVAL;
	return 0;
}

static int nested_vmx_store_msr_check(struct kvm_vcpu *vcpu,
				      struct vmx_msr_entry *e)
{
	if (e->index == MSR_IA32_SMBASE || /* SMM is not supported */
	    nested_vmx_msr_check_common(vcpu, e))
		return -EINVAL;
	return 0;
}

/*
 * Load guest's/host's msr at nested entry/exit.
 * return 0 for success, entry index for failure.
 */
static u32 nested_vmx_load_msr(struct kvm_vcpu *vcpu, u64 gpa, u32 count)
{
	u32 i;
	struct vmx_msr_entry e;
	struct msr_data msr;

	msr.host_initiated = false;
	for (i = 0; i < count; i++) {
		if (kvm_vcpu_read_guest(vcpu, gpa + i * sizeof(e),
					&e, sizeof(e))) {
			pr_debug_ratelimited(
				"%s cannot read MSR entry (%u, 0x%08llx)\n",
				__func__, i, gpa + i * sizeof(e));
			goto fail;
		}
		if (nested_vmx_load_msr_check(vcpu, &e)) {
			pr_debug_ratelimited(
				"%s check failed (%u, 0x%x, 0x%x)\n",
				__func__, i, e.index, e.reserved);
			goto fail;
		}
		msr.index = e.index;
		msr.data = e.value;
		if (kvm_set_msr(vcpu, &msr)) {
			pr_debug_ratelimited(
				"%s cannot write MSR (%u, 0x%x, 0x%llx)\n",
				__func__, i, e.index, e.value);
			goto fail;
		}
	}
	return 0;
fail:
	return i + 1;
}

static int nested_vmx_store_msr(struct kvm_vcpu *vcpu, u64 gpa, u32 count)
{
	u32 i;
	struct vmx_msr_entry e;

	for (i = 0; i < count; i++) {
		struct msr_data msr_info;
		if (kvm_vcpu_read_guest(vcpu,
					gpa + i * sizeof(e),
					&e, 2 * sizeof(u32))) {
			pr_debug_ratelimited(
				"%s cannot read MSR entry (%u, 0x%08llx)\n",
				__func__, i, gpa + i * sizeof(e));
			return -EINVAL;
		}
		if (nested_vmx_store_msr_check(vcpu, &e)) {
			pr_debug_ratelimited(
				"%s check failed (%u, 0x%x, 0x%x)\n",
				__func__, i, e.index, e.reserved);
			return -EINVAL;
		}
		msr_info.host_initiated = false;
		msr_info.index = e.index;
		if (kvm_get_msr(vcpu, &msr_info)) {
			pr_debug_ratelimited(
				"%s cannot read MSR (%u, 0x%x)\n",
				__func__, i, e.index);
			return -EINVAL;
		}
		if (kvm_vcpu_write_guest(vcpu,
					 gpa + i * sizeof(e) +
					     offsetof(struct vmx_msr_entry, value),
					 &msr_info.data, sizeof(msr_info.data))) {
			pr_debug_ratelimited(
				"%s cannot write MSR (%u, 0x%x, 0x%llx)\n",
				__func__, i, e.index, msr_info.data);
			return -EINVAL;
		}
	}
	return 0;
}

static bool nested_cr3_valid(struct kvm_vcpu *vcpu, unsigned long val)
{
	unsigned long invalid_mask;

	invalid_mask = (~0ULL) << cpuid_maxphyaddr(vcpu);
	return (val & invalid_mask) == 0;
}

/*
 * Load guest's/host's cr3 at nested entry/exit. nested_ept is true if we are
 * emulating VM entry into a guest with EPT enabled.
 * Returns 0 on success, 1 on failure. Invalid state exit qualification code
 * is assigned to entry_failure_code on failure.
 */
static int nested_vmx_load_cr3(struct kvm_vcpu *vcpu, unsigned long cr3, bool nested_ept,
			       u32 *entry_failure_code)
{
	if (cr3 != kvm_read_cr3(vcpu) || (!nested_ept && pdptrs_changed(vcpu))) {
		if (!nested_cr3_valid(vcpu, cr3)) {
			*entry_failure_code = ENTRY_FAIL_DEFAULT;
			return 1;
		}

		/*
		 * If PAE paging and EPT are both on, CR3 is not used by the CPU and
		 * must not be dereferenced.
		 */
		if (!is_long_mode(vcpu) && is_pae(vcpu) && is_paging(vcpu) &&
		    !nested_ept) {
			if (!load_pdptrs(vcpu, vcpu->arch.walk_mmu, cr3)) {
				*entry_failure_code = ENTRY_FAIL_PDPTE;
				return 1;
			}
		}
	}

	if (!nested_ept)
		kvm_mmu_new_cr3(vcpu, cr3, false);

	vcpu->arch.cr3 = cr3;
	__set_bit(VCPU_EXREG_CR3, (ulong *)&vcpu->arch.regs_avail);

	kvm_init_mmu(vcpu, false);

	return 0;
}

static void prepare_vmcs02_full(struct kvm_vcpu *vcpu, struct vmcs12 *vmcs12)
{
	struct vcpu_vmx *vmx = to_vmx(vcpu);

	vmcs_write16(GUEST_ES_SELECTOR, vmcs12->guest_es_selector);
	vmcs_write16(GUEST_SS_SELECTOR, vmcs12->guest_ss_selector);
	vmcs_write16(GUEST_DS_SELECTOR, vmcs12->guest_ds_selector);
	vmcs_write16(GUEST_FS_SELECTOR, vmcs12->guest_fs_selector);
	vmcs_write16(GUEST_GS_SELECTOR, vmcs12->guest_gs_selector);
	vmcs_write16(GUEST_LDTR_SELECTOR, vmcs12->guest_ldtr_selector);
	vmcs_write16(GUEST_TR_SELECTOR, vmcs12->guest_tr_selector);
	vmcs_write32(GUEST_ES_LIMIT, vmcs12->guest_es_limit);
	vmcs_write32(GUEST_SS_LIMIT, vmcs12->guest_ss_limit);
	vmcs_write32(GUEST_DS_LIMIT, vmcs12->guest_ds_limit);
	vmcs_write32(GUEST_FS_LIMIT, vmcs12->guest_fs_limit);
	vmcs_write32(GUEST_GS_LIMIT, vmcs12->guest_gs_limit);
	vmcs_write32(GUEST_LDTR_LIMIT, vmcs12->guest_ldtr_limit);
	vmcs_write32(GUEST_TR_LIMIT, vmcs12->guest_tr_limit);
	vmcs_write32(GUEST_GDTR_LIMIT, vmcs12->guest_gdtr_limit);
	vmcs_write32(GUEST_IDTR_LIMIT, vmcs12->guest_idtr_limit);
	vmcs_write32(GUEST_ES_AR_BYTES, vmcs12->guest_es_ar_bytes);
	vmcs_write32(GUEST_SS_AR_BYTES, vmcs12->guest_ss_ar_bytes);
	vmcs_write32(GUEST_DS_AR_BYTES, vmcs12->guest_ds_ar_bytes);
	vmcs_write32(GUEST_FS_AR_BYTES, vmcs12->guest_fs_ar_bytes);
	vmcs_write32(GUEST_GS_AR_BYTES, vmcs12->guest_gs_ar_bytes);
	vmcs_write32(GUEST_LDTR_AR_BYTES, vmcs12->guest_ldtr_ar_bytes);
	vmcs_write32(GUEST_TR_AR_BYTES, vmcs12->guest_tr_ar_bytes);
	vmcs_writel(GUEST_SS_BASE, vmcs12->guest_ss_base);
	vmcs_writel(GUEST_DS_BASE, vmcs12->guest_ds_base);
	vmcs_writel(GUEST_FS_BASE, vmcs12->guest_fs_base);
	vmcs_writel(GUEST_GS_BASE, vmcs12->guest_gs_base);
	vmcs_writel(GUEST_LDTR_BASE, vmcs12->guest_ldtr_base);
	vmcs_writel(GUEST_TR_BASE, vmcs12->guest_tr_base);
	vmcs_writel(GUEST_GDTR_BASE, vmcs12->guest_gdtr_base);
	vmcs_writel(GUEST_IDTR_BASE, vmcs12->guest_idtr_base);

	vmcs_write32(GUEST_SYSENTER_CS, vmcs12->guest_sysenter_cs);
	vmcs_writel(GUEST_PENDING_DBG_EXCEPTIONS,
		vmcs12->guest_pending_dbg_exceptions);
	vmcs_writel(GUEST_SYSENTER_ESP, vmcs12->guest_sysenter_esp);
	vmcs_writel(GUEST_SYSENTER_EIP, vmcs12->guest_sysenter_eip);

	if (nested_cpu_has_xsaves(vmcs12))
		vmcs_write64(XSS_EXIT_BITMAP, vmcs12->xss_exit_bitmap);
	vmcs_write64(VMCS_LINK_POINTER, -1ull);

	if (cpu_has_vmx_posted_intr())
		vmcs_write16(POSTED_INTR_NV, POSTED_INTR_NESTED_VECTOR);

	/*
	 * Whether page-faults are trapped is determined by a combination of
	 * 3 settings: PFEC_MASK, PFEC_MATCH and EXCEPTION_BITMAP.PF.
	 * If enable_ept, L0 doesn't care about page faults and we should
	 * set all of these to L1's desires. However, if !enable_ept, L0 does
	 * care about (at least some) page faults, and because it is not easy
	 * (if at all possible?) to merge L0 and L1's desires, we simply ask
	 * to exit on each and every L2 page fault. This is done by setting
	 * MASK=MATCH=0 and (see below) EB.PF=1.
	 * Note that below we don't need special code to set EB.PF beyond the
	 * "or"ing of the EB of vmcs01 and vmcs12, because when enable_ept,
	 * vmcs01's EB.PF is 0 so the "or" will take vmcs12's value, and when
	 * !enable_ept, EB.PF is 1, so the "or" will always be 1.
	 */
	vmcs_write32(PAGE_FAULT_ERROR_CODE_MASK,
		enable_ept ? vmcs12->page_fault_error_code_mask : 0);
	vmcs_write32(PAGE_FAULT_ERROR_CODE_MATCH,
		enable_ept ? vmcs12->page_fault_error_code_match : 0);

	/* All VMFUNCs are currently emulated through L0 vmexits.  */
	if (cpu_has_vmx_vmfunc())
		vmcs_write64(VM_FUNCTION_CONTROL, 0);

	if (cpu_has_vmx_apicv()) {
		vmcs_write64(EOI_EXIT_BITMAP0, vmcs12->eoi_exit_bitmap0);
		vmcs_write64(EOI_EXIT_BITMAP1, vmcs12->eoi_exit_bitmap1);
		vmcs_write64(EOI_EXIT_BITMAP2, vmcs12->eoi_exit_bitmap2);
		vmcs_write64(EOI_EXIT_BITMAP3, vmcs12->eoi_exit_bitmap3);
	}

	/*
	 * Set host-state according to L0's settings (vmcs12 is irrelevant here)
	 * Some constant fields are set here by vmx_set_constant_host_state().
	 * Other fields are different per CPU, and will be set later when
	 * vmx_vcpu_load() is called, and when vmx_prepare_switch_to_guest()
	 * is called.
	 */
	vmx_set_constant_host_state(vmx);

	/*
	 * Set the MSR load/store lists to match L0's settings.
	 */
	vmcs_write32(VM_EXIT_MSR_STORE_COUNT, 0);
	vmcs_write32(VM_EXIT_MSR_LOAD_COUNT, vmx->msr_autoload.host.nr);
	vmcs_write64(VM_EXIT_MSR_LOAD_ADDR, __pa(vmx->msr_autoload.host.val));
	vmcs_write32(VM_ENTRY_MSR_LOAD_COUNT, vmx->msr_autoload.guest.nr);
	vmcs_write64(VM_ENTRY_MSR_LOAD_ADDR, __pa(vmx->msr_autoload.guest.val));

	set_cr4_guest_host_mask(vmx);

	if (kvm_mpx_supported()) {
		if (vmx->nested.nested_run_pending &&
			(vmcs12->vm_entry_controls & VM_ENTRY_LOAD_BNDCFGS))
			vmcs_write64(GUEST_BNDCFGS, vmcs12->guest_bndcfgs);
		else
			vmcs_write64(GUEST_BNDCFGS, vmx->nested.vmcs01_guest_bndcfgs);
	}

	if (enable_vpid) {
		if (nested_cpu_has_vpid(vmcs12) && vmx->nested.vpid02)
			vmcs_write16(VIRTUAL_PROCESSOR_ID, vmx->nested.vpid02);
		else
			vmcs_write16(VIRTUAL_PROCESSOR_ID, vmx->vpid);
	}

	/*
	 * L1 may access the L2's PDPTR, so save them to construct vmcs12
	 */
	if (enable_ept) {
		vmcs_write64(GUEST_PDPTR0, vmcs12->guest_pdptr0);
		vmcs_write64(GUEST_PDPTR1, vmcs12->guest_pdptr1);
		vmcs_write64(GUEST_PDPTR2, vmcs12->guest_pdptr2);
		vmcs_write64(GUEST_PDPTR3, vmcs12->guest_pdptr3);
	}

	if (cpu_has_vmx_msr_bitmap())
		vmcs_write64(MSR_BITMAP, __pa(vmx->nested.vmcs02.msr_bitmap));
}

/*
 * prepare_vmcs02 is called when the L1 guest hypervisor runs its nested
 * L2 guest. L1 has a vmcs for L2 (vmcs12), and this function "merges" it
 * with L0's requirements for its guest (a.k.a. vmcs01), so we can run the L2
 * guest in a way that will both be appropriate to L1's requests, and our
 * needs. In addition to modifying the active vmcs (which is vmcs02), this
 * function also has additional necessary side-effects, like setting various
 * vcpu->arch fields.
 * Returns 0 on success, 1 on failure. Invalid state exit qualification code
 * is assigned to entry_failure_code on failure.
 */
static int prepare_vmcs02(struct kvm_vcpu *vcpu, struct vmcs12 *vmcs12,
			  u32 *entry_failure_code)
{
	struct vcpu_vmx *vmx = to_vmx(vcpu);
	u32 exec_control, vmcs12_exec_ctrl;

	if (vmx->nested.dirty_vmcs12) {
		prepare_vmcs02_full(vcpu, vmcs12);
		vmx->nested.dirty_vmcs12 = false;
	}

	/*
	 * First, the fields that are shadowed.  This must be kept in sync
	 * with vmx_shadow_fields.h.
	 */

	vmcs_write16(GUEST_CS_SELECTOR, vmcs12->guest_cs_selector);
	vmcs_write32(GUEST_CS_LIMIT, vmcs12->guest_cs_limit);
	vmcs_write32(GUEST_CS_AR_BYTES, vmcs12->guest_cs_ar_bytes);
	vmcs_writel(GUEST_ES_BASE, vmcs12->guest_es_base);
	vmcs_writel(GUEST_CS_BASE, vmcs12->guest_cs_base);

	if (vmx->nested.nested_run_pending &&
	    (vmcs12->vm_entry_controls & VM_ENTRY_LOAD_DEBUG_CONTROLS)) {
		kvm_set_dr(vcpu, 7, vmcs12->guest_dr7);
		vmcs_write64(GUEST_IA32_DEBUGCTL, vmcs12->guest_ia32_debugctl);
	} else {
		kvm_set_dr(vcpu, 7, vcpu->arch.dr7);
		vmcs_write64(GUEST_IA32_DEBUGCTL, vmx->nested.vmcs01_debugctl);
	}
	if (vmx->nested.nested_run_pending) {
		vmcs_write32(VM_ENTRY_INTR_INFO_FIELD,
			     vmcs12->vm_entry_intr_info_field);
		vmcs_write32(VM_ENTRY_EXCEPTION_ERROR_CODE,
			     vmcs12->vm_entry_exception_error_code);
		vmcs_write32(VM_ENTRY_INSTRUCTION_LEN,
			     vmcs12->vm_entry_instruction_len);
		vmcs_write32(GUEST_INTERRUPTIBILITY_INFO,
			     vmcs12->guest_interruptibility_info);
		vmx->loaded_vmcs->nmi_known_unmasked =
			!(vmcs12->guest_interruptibility_info & GUEST_INTR_STATE_NMI);
	} else {
		vmcs_write32(VM_ENTRY_INTR_INFO_FIELD, 0);
	}
	vmx_set_rflags(vcpu, vmcs12->guest_rflags);

	exec_control = vmcs12->pin_based_vm_exec_control;

	/* Preemption timer setting is computed directly in vmx_vcpu_run.  */
	exec_control |= vmcs_config.pin_based_exec_ctrl;
	exec_control &= ~PIN_BASED_VMX_PREEMPTION_TIMER;
	vmx->loaded_vmcs->hv_timer_armed = false;

	/* Posted interrupts setting is only taken from vmcs12.  */
	if (nested_cpu_has_posted_intr(vmcs12)) {
		vmx->nested.posted_intr_nv = vmcs12->posted_intr_nv;
		vmx->nested.pi_pending = false;
	} else {
		exec_control &= ~PIN_BASED_POSTED_INTR;
	}

	vmcs_write32(PIN_BASED_VM_EXEC_CONTROL, exec_control);

	vmx->nested.preemption_timer_expired = false;
	if (nested_cpu_has_preemption_timer(vmcs12))
		vmx_start_preemption_timer(vcpu);

	if (cpu_has_secondary_exec_ctrls()) {
		exec_control = vmx->secondary_exec_control;

		/* Take the following fields only from vmcs12 */
		exec_control &= ~(SECONDARY_EXEC_VIRTUALIZE_APIC_ACCESSES |
				  SECONDARY_EXEC_ENABLE_INVPCID |
				  SECONDARY_EXEC_RDTSCP |
				  SECONDARY_EXEC_XSAVES |
				  SECONDARY_EXEC_VIRTUAL_INTR_DELIVERY |
				  SECONDARY_EXEC_APIC_REGISTER_VIRT |
				  SECONDARY_EXEC_ENABLE_VMFUNC);
		if (nested_cpu_has(vmcs12,
				   CPU_BASED_ACTIVATE_SECONDARY_CONTROLS)) {
			vmcs12_exec_ctrl = vmcs12->secondary_vm_exec_control &
				~SECONDARY_EXEC_ENABLE_PML;
			exec_control |= vmcs12_exec_ctrl;
		}

		/* VMCS shadowing for L2 is emulated for now */
		exec_control &= ~SECONDARY_EXEC_SHADOW_VMCS;

		if (exec_control & SECONDARY_EXEC_VIRTUAL_INTR_DELIVERY)
			vmcs_write16(GUEST_INTR_STATUS,
				vmcs12->guest_intr_status);

		/*
		 * Write an illegal value to APIC_ACCESS_ADDR. Later,
		 * nested_get_vmcs12_pages will either fix it up or
		 * remove the VM execution control.
		 */
		if (exec_control & SECONDARY_EXEC_VIRTUALIZE_APIC_ACCESSES)
			vmcs_write64(APIC_ACCESS_ADDR, -1ull);

		if (exec_control & SECONDARY_EXEC_ENCLS_EXITING)
			vmcs_write64(ENCLS_EXITING_BITMAP, -1ull);

		vmcs_write32(SECONDARY_VM_EXEC_CONTROL, exec_control);
	}

	/*
	 * HOST_RSP is normally set correctly in vmx_vcpu_run() just before
	 * entry, but only if the current (host) sp changed from the value
	 * we wrote last (vmx->host_rsp). This cache is no longer relevant
	 * if we switch vmcs, and rather than hold a separate cache per vmcs,
	 * here we just force the write to happen on entry.
	 */
	vmx->host_rsp = 0;

	exec_control = vmx_exec_control(vmx); /* L0's desires */
	exec_control &= ~CPU_BASED_VIRTUAL_INTR_PENDING;
	exec_control &= ~CPU_BASED_VIRTUAL_NMI_PENDING;
	exec_control &= ~CPU_BASED_TPR_SHADOW;
	exec_control |= vmcs12->cpu_based_vm_exec_control;

	/*
	 * Write an illegal value to VIRTUAL_APIC_PAGE_ADDR. Later, if
	 * nested_get_vmcs12_pages can't fix it up, the illegal value
	 * will result in a VM entry failure.
	 */
	if (exec_control & CPU_BASED_TPR_SHADOW) {
		vmcs_write64(VIRTUAL_APIC_PAGE_ADDR, -1ull);
		vmcs_write32(TPR_THRESHOLD, vmcs12->tpr_threshold);
	} else {
#ifdef CONFIG_X86_64
		exec_control |= CPU_BASED_CR8_LOAD_EXITING |
				CPU_BASED_CR8_STORE_EXITING;
#endif
	}

	/*
	 * A vmexit (to either L1 hypervisor or L0 userspace) is always needed
	 * for I/O port accesses.
	 */
	exec_control &= ~CPU_BASED_USE_IO_BITMAPS;
	exec_control |= CPU_BASED_UNCOND_IO_EXITING;

	vmcs_write32(CPU_BASED_VM_EXEC_CONTROL, exec_control);

	/* EXCEPTION_BITMAP and CR0_GUEST_HOST_MASK should basically be the
	 * bitwise-or of what L1 wants to trap for L2, and what we want to
	 * trap. Note that CR0.TS also needs updating - we do this later.
	 */
	update_exception_bitmap(vcpu);
	vcpu->arch.cr0_guest_owned_bits &= ~vmcs12->cr0_guest_host_mask;
	vmcs_writel(CR0_GUEST_HOST_MASK, ~vcpu->arch.cr0_guest_owned_bits);

	/* L2->L1 exit controls are emulated - the hardware exit is to L0 so
	 * we should use its exit controls. Note that VM_EXIT_LOAD_IA32_EFER
	 * bits are further modified by vmx_set_efer() below.
	 */
	vmcs_write32(VM_EXIT_CONTROLS, vmcs_config.vmexit_ctrl);

	/* vmcs12's VM_ENTRY_LOAD_IA32_EFER and VM_ENTRY_IA32E_MODE are
	 * emulated by vmx_set_efer(), below.
	 */
	vm_entry_controls_init(vmx, 
		(vmcs12->vm_entry_controls & ~VM_ENTRY_LOAD_IA32_EFER &
			~VM_ENTRY_IA32E_MODE) |
		(vmcs_config.vmentry_ctrl & ~VM_ENTRY_IA32E_MODE));

	if (vmx->nested.nested_run_pending &&
	    (vmcs12->vm_entry_controls & VM_ENTRY_LOAD_IA32_PAT)) {
		vmcs_write64(GUEST_IA32_PAT, vmcs12->guest_ia32_pat);
		vcpu->arch.pat = vmcs12->guest_ia32_pat;
	} else if (vmcs_config.vmentry_ctrl & VM_ENTRY_LOAD_IA32_PAT) {
		vmcs_write64(GUEST_IA32_PAT, vmx->vcpu.arch.pat);
	}

	vmcs_write64(TSC_OFFSET, vcpu->arch.tsc_offset);

	if (kvm_has_tsc_control)
		decache_tsc_multiplier(vmx);

	if (enable_vpid) {
		/*
		 * There is no direct mapping between vpid02 and vpid12, the
		 * vpid02 is per-vCPU for L0 and reused while the value of
		 * vpid12 is changed w/ one invvpid during nested vmentry.
		 * The vpid12 is allocated by L1 for L2, so it will not
		 * influence global bitmap(for vpid01 and vpid02 allocation)
		 * even if spawn a lot of nested vCPUs.
		 */
		if (nested_cpu_has_vpid(vmcs12) && vmx->nested.vpid02) {
			if (vmcs12->virtual_processor_id != vmx->nested.last_vpid) {
				vmx->nested.last_vpid = vmcs12->virtual_processor_id;
				__vmx_flush_tlb(vcpu, vmx->nested.vpid02, true);
			}
		} else {
			vmx_flush_tlb(vcpu, true);
		}
	}

	if (enable_pml) {
		/*
		 * Conceptually we want to copy the PML address and index from
		 * vmcs01 here, and then back to vmcs01 on nested vmexit. But,
		 * since we always flush the log on each vmexit, this happens
		 * to be equivalent to simply resetting the fields in vmcs02.
		 */
		ASSERT(vmx->pml_pg);
		vmcs_write64(PML_ADDRESS, page_to_phys(vmx->pml_pg));
		vmcs_write16(GUEST_PML_INDEX, PML_ENTITY_NUM - 1);
	}

	if (nested_cpu_has_ept(vmcs12)) {
		if (nested_ept_init_mmu_context(vcpu)) {
			*entry_failure_code = ENTRY_FAIL_DEFAULT;
			return 1;
		}
	} else if (nested_cpu_has2(vmcs12,
				   SECONDARY_EXEC_VIRTUALIZE_APIC_ACCESSES)) {
		vmx_flush_tlb(vcpu, true);
	}

	/*
	 * This sets GUEST_CR0 to vmcs12->guest_cr0, possibly modifying those
	 * bits which we consider mandatory enabled.
	 * The CR0_READ_SHADOW is what L2 should have expected to read given
	 * the specifications by L1; It's not enough to take
	 * vmcs12->cr0_read_shadow because on our cr0_guest_host_mask we we
	 * have more bits than L1 expected.
	 */
	vmx_set_cr0(vcpu, vmcs12->guest_cr0);
	vmcs_writel(CR0_READ_SHADOW, nested_read_cr0(vmcs12));

	vmx_set_cr4(vcpu, vmcs12->guest_cr4);
	vmcs_writel(CR4_READ_SHADOW, nested_read_cr4(vmcs12));

	if (vmx->nested.nested_run_pending &&
	    (vmcs12->vm_entry_controls & VM_ENTRY_LOAD_IA32_EFER))
		vcpu->arch.efer = vmcs12->guest_ia32_efer;
	else if (vmcs12->vm_entry_controls & VM_ENTRY_IA32E_MODE)
		vcpu->arch.efer |= (EFER_LMA | EFER_LME);
	else
		vcpu->arch.efer &= ~(EFER_LMA | EFER_LME);
	/* Note: modifies VM_ENTRY/EXIT_CONTROLS and GUEST/HOST_IA32_EFER */
	vmx_set_efer(vcpu, vcpu->arch.efer);

	/*
	 * Guest state is invalid and unrestricted guest is disabled,
	 * which means L1 attempted VMEntry to L2 with invalid state.
	 * Fail the VMEntry.
	 */
	if (vmx->emulation_required) {
		*entry_failure_code = ENTRY_FAIL_DEFAULT;
		return 1;
	}

	/* Shadow page tables on either EPT or shadow page tables. */
	if (nested_vmx_load_cr3(vcpu, vmcs12->guest_cr3, nested_cpu_has_ept(vmcs12),
				entry_failure_code))
		return 1;

	if (!enable_ept)
		vcpu->arch.walk_mmu->inject_page_fault = vmx_inject_page_fault_nested;

	kvm_register_write(vcpu, VCPU_REGS_RSP, vmcs12->guest_rsp);
	kvm_register_write(vcpu, VCPU_REGS_RIP, vmcs12->guest_rip);
	return 0;
}

static int nested_vmx_check_nmi_controls(struct vmcs12 *vmcs12)
{
	if (!nested_cpu_has_nmi_exiting(vmcs12) &&
	    nested_cpu_has_virtual_nmis(vmcs12))
		return -EINVAL;

	if (!nested_cpu_has_virtual_nmis(vmcs12) &&
	    nested_cpu_has(vmcs12, CPU_BASED_VIRTUAL_NMI_PENDING))
		return -EINVAL;

	return 0;
}

static int check_vmentry_prereqs(struct kvm_vcpu *vcpu, struct vmcs12 *vmcs12)
{
	struct vcpu_vmx *vmx = to_vmx(vcpu);

	if (vmcs12->guest_activity_state != GUEST_ACTIVITY_ACTIVE &&
	    vmcs12->guest_activity_state != GUEST_ACTIVITY_HLT)
		return VMXERR_ENTRY_INVALID_CONTROL_FIELD;

	if (nested_cpu_has_vpid(vmcs12) && !vmcs12->virtual_processor_id)
		return VMXERR_ENTRY_INVALID_CONTROL_FIELD;

	if (nested_vmx_check_io_bitmap_controls(vcpu, vmcs12))
		return VMXERR_ENTRY_INVALID_CONTROL_FIELD;

	if (nested_vmx_check_msr_bitmap_controls(vcpu, vmcs12))
		return VMXERR_ENTRY_INVALID_CONTROL_FIELD;

	if (nested_vmx_check_apic_access_controls(vcpu, vmcs12))
		return VMXERR_ENTRY_INVALID_CONTROL_FIELD;

	if (nested_vmx_check_tpr_shadow_controls(vcpu, vmcs12))
		return VMXERR_ENTRY_INVALID_CONTROL_FIELD;

	if (nested_vmx_check_apicv_controls(vcpu, vmcs12))
		return VMXERR_ENTRY_INVALID_CONTROL_FIELD;

	if (nested_vmx_check_msr_switch_controls(vcpu, vmcs12))
		return VMXERR_ENTRY_INVALID_CONTROL_FIELD;

	if (nested_vmx_check_pml_controls(vcpu, vmcs12))
		return VMXERR_ENTRY_INVALID_CONTROL_FIELD;

	if (nested_vmx_check_shadow_vmcs_controls(vcpu, vmcs12))
		return VMXERR_ENTRY_INVALID_CONTROL_FIELD;

	if (!vmx_control_verify(vmcs12->cpu_based_vm_exec_control,
				vmx->nested.msrs.procbased_ctls_low,
				vmx->nested.msrs.procbased_ctls_high) ||
	    (nested_cpu_has(vmcs12, CPU_BASED_ACTIVATE_SECONDARY_CONTROLS) &&
	     !vmx_control_verify(vmcs12->secondary_vm_exec_control,
				 vmx->nested.msrs.secondary_ctls_low,
				 vmx->nested.msrs.secondary_ctls_high)) ||
	    !vmx_control_verify(vmcs12->pin_based_vm_exec_control,
				vmx->nested.msrs.pinbased_ctls_low,
				vmx->nested.msrs.pinbased_ctls_high) ||
	    !vmx_control_verify(vmcs12->vm_exit_controls,
				vmx->nested.msrs.exit_ctls_low,
				vmx->nested.msrs.exit_ctls_high) ||
	    !vmx_control_verify(vmcs12->vm_entry_controls,
				vmx->nested.msrs.entry_ctls_low,
				vmx->nested.msrs.entry_ctls_high))
		return VMXERR_ENTRY_INVALID_CONTROL_FIELD;

	if (nested_vmx_check_nmi_controls(vmcs12))
		return VMXERR_ENTRY_INVALID_CONTROL_FIELD;

	if (nested_cpu_has_vmfunc(vmcs12)) {
		if (vmcs12->vm_function_control &
		    ~vmx->nested.msrs.vmfunc_controls)
			return VMXERR_ENTRY_INVALID_CONTROL_FIELD;

		if (nested_cpu_has_eptp_switching(vmcs12)) {
			if (!nested_cpu_has_ept(vmcs12) ||
			    !page_address_valid(vcpu, vmcs12->eptp_list_address))
				return VMXERR_ENTRY_INVALID_CONTROL_FIELD;
		}
	}

	if (vmcs12->cr3_target_count > nested_cpu_vmx_misc_cr3_count(vcpu))
		return VMXERR_ENTRY_INVALID_CONTROL_FIELD;

	if (!nested_host_cr0_valid(vcpu, vmcs12->host_cr0) ||
	    !nested_host_cr4_valid(vcpu, vmcs12->host_cr4) ||
	    !nested_cr3_valid(vcpu, vmcs12->host_cr3))
		return VMXERR_ENTRY_INVALID_HOST_STATE_FIELD;

	/*
	 * From the Intel SDM, volume 3:
	 * Fields relevant to VM-entry event injection must be set properly.
	 * These fields are the VM-entry interruption-information field, the
	 * VM-entry exception error code, and the VM-entry instruction length.
	 */
	if (vmcs12->vm_entry_intr_info_field & INTR_INFO_VALID_MASK) {
		u32 intr_info = vmcs12->vm_entry_intr_info_field;
		u8 vector = intr_info & INTR_INFO_VECTOR_MASK;
		u32 intr_type = intr_info & INTR_INFO_INTR_TYPE_MASK;
		bool has_error_code = intr_info & INTR_INFO_DELIVER_CODE_MASK;
		bool should_have_error_code;
		bool urg = nested_cpu_has2(vmcs12,
					   SECONDARY_EXEC_UNRESTRICTED_GUEST);
		bool prot_mode = !urg || vmcs12->guest_cr0 & X86_CR0_PE;

		/* VM-entry interruption-info field: interruption type */
		if (intr_type == INTR_TYPE_RESERVED ||
		    (intr_type == INTR_TYPE_OTHER_EVENT &&
		     !nested_cpu_supports_monitor_trap_flag(vcpu)))
			return VMXERR_ENTRY_INVALID_CONTROL_FIELD;

		/* VM-entry interruption-info field: vector */
		if ((intr_type == INTR_TYPE_NMI_INTR && vector != NMI_VECTOR) ||
		    (intr_type == INTR_TYPE_HARD_EXCEPTION && vector > 31) ||
		    (intr_type == INTR_TYPE_OTHER_EVENT && vector != 0))
			return VMXERR_ENTRY_INVALID_CONTROL_FIELD;

		/* VM-entry interruption-info field: deliver error code */
		should_have_error_code =
			intr_type == INTR_TYPE_HARD_EXCEPTION && prot_mode &&
			x86_exception_has_error_code(vector);
		if (has_error_code != should_have_error_code)
			return VMXERR_ENTRY_INVALID_CONTROL_FIELD;

		/* VM-entry exception error code */
		if (has_error_code &&
		    vmcs12->vm_entry_exception_error_code & GENMASK(31, 15))
			return VMXERR_ENTRY_INVALID_CONTROL_FIELD;

		/* VM-entry interruption-info field: reserved bits */
		if (intr_info & INTR_INFO_RESVD_BITS_MASK)
			return VMXERR_ENTRY_INVALID_CONTROL_FIELD;

		/* VM-entry instruction length */
		switch (intr_type) {
		case INTR_TYPE_SOFT_EXCEPTION:
		case INTR_TYPE_SOFT_INTR:
		case INTR_TYPE_PRIV_SW_EXCEPTION:
			if ((vmcs12->vm_entry_instruction_len > 15) ||
			    (vmcs12->vm_entry_instruction_len == 0 &&
			     !nested_cpu_has_zero_length_injection(vcpu)))
				return VMXERR_ENTRY_INVALID_CONTROL_FIELD;
		}
	}

	return 0;
}

static int nested_vmx_check_vmcs_link_ptr(struct kvm_vcpu *vcpu,
					  struct vmcs12 *vmcs12)
{
	int r;
	struct page *page;
	struct vmcs12 *shadow;

	if (vmcs12->vmcs_link_pointer == -1ull)
		return 0;

	if (!page_address_valid(vcpu, vmcs12->vmcs_link_pointer))
		return -EINVAL;

	page = kvm_vcpu_gpa_to_page(vcpu, vmcs12->vmcs_link_pointer);
	if (is_error_page(page))
		return -EINVAL;

	r = 0;
	shadow = kmap(page);
	if (shadow->hdr.revision_id != VMCS12_REVISION ||
	    shadow->hdr.shadow_vmcs != nested_cpu_has_shadow_vmcs(vmcs12))
		r = -EINVAL;
	kunmap(page);
	kvm_release_page_clean(page);
	return r;
}

static int check_vmentry_postreqs(struct kvm_vcpu *vcpu, struct vmcs12 *vmcs12,
				  u32 *exit_qual)
{
	bool ia32e;

	*exit_qual = ENTRY_FAIL_DEFAULT;

	if (!nested_guest_cr0_valid(vcpu, vmcs12->guest_cr0) ||
	    !nested_guest_cr4_valid(vcpu, vmcs12->guest_cr4))
		return 1;

	if (nested_vmx_check_vmcs_link_ptr(vcpu, vmcs12)) {
		*exit_qual = ENTRY_FAIL_VMCS_LINK_PTR;
		return 1;
	}

	/*
	 * If the load IA32_EFER VM-entry control is 1, the following checks
	 * are performed on the field for the IA32_EFER MSR:
	 * - Bits reserved in the IA32_EFER MSR must be 0.
	 * - Bit 10 (corresponding to IA32_EFER.LMA) must equal the value of
	 *   the IA-32e mode guest VM-exit control. It must also be identical
	 *   to bit 8 (LME) if bit 31 in the CR0 field (corresponding to
	 *   CR0.PG) is 1.
	 */
	if (to_vmx(vcpu)->nested.nested_run_pending &&
	    (vmcs12->vm_entry_controls & VM_ENTRY_LOAD_IA32_EFER)) {
		ia32e = (vmcs12->vm_entry_controls & VM_ENTRY_IA32E_MODE) != 0;
		if (!kvm_valid_efer(vcpu, vmcs12->guest_ia32_efer) ||
		    ia32e != !!(vmcs12->guest_ia32_efer & EFER_LMA) ||
		    ((vmcs12->guest_cr0 & X86_CR0_PG) &&
		     ia32e != !!(vmcs12->guest_ia32_efer & EFER_LME)))
			return 1;
	}

	/*
	 * If the load IA32_EFER VM-exit control is 1, bits reserved in the
	 * IA32_EFER MSR must be 0 in the field for that register. In addition,
	 * the values of the LMA and LME bits in the field must each be that of
	 * the host address-space size VM-exit control.
	 */
	if (vmcs12->vm_exit_controls & VM_EXIT_LOAD_IA32_EFER) {
		ia32e = (vmcs12->vm_exit_controls &
			 VM_EXIT_HOST_ADDR_SPACE_SIZE) != 0;
		if (!kvm_valid_efer(vcpu, vmcs12->host_ia32_efer) ||
		    ia32e != !!(vmcs12->host_ia32_efer & EFER_LMA) ||
		    ia32e != !!(vmcs12->host_ia32_efer & EFER_LME))
			return 1;
	}

	if ((vmcs12->vm_entry_controls & VM_ENTRY_LOAD_BNDCFGS) &&
		(is_noncanonical_address(vmcs12->guest_bndcfgs & PAGE_MASK, vcpu) ||
		(vmcs12->guest_bndcfgs & MSR_IA32_BNDCFGS_RSVD)))
			return 1;

	return 0;
}

/*
 * If exit_qual is NULL, this is being called from state restore (either RSM
 * or KVM_SET_NESTED_STATE).  Otherwise it's called from vmlaunch/vmresume.
 */
static int enter_vmx_non_root_mode(struct kvm_vcpu *vcpu, u32 *exit_qual)
{
	struct vcpu_vmx *vmx = to_vmx(vcpu);
	struct vmcs12 *vmcs12 = get_vmcs12(vcpu);
	bool from_vmentry = !!exit_qual;
	u32 dummy_exit_qual;
	bool evaluate_pending_interrupts;
	int r = 0;

	evaluate_pending_interrupts = vmcs_read32(CPU_BASED_VM_EXEC_CONTROL) &
		(CPU_BASED_VIRTUAL_INTR_PENDING | CPU_BASED_VIRTUAL_NMI_PENDING);
	if (likely(!evaluate_pending_interrupts) && kvm_vcpu_apicv_active(vcpu))
		evaluate_pending_interrupts |= vmx_has_apicv_interrupt(vcpu);

	enter_guest_mode(vcpu);

	if (!(vmcs12->vm_entry_controls & VM_ENTRY_LOAD_DEBUG_CONTROLS))
		vmx->nested.vmcs01_debugctl = vmcs_read64(GUEST_IA32_DEBUGCTL);
	if (kvm_mpx_supported() &&
		!(vmcs12->vm_entry_controls & VM_ENTRY_LOAD_BNDCFGS))
		vmx->nested.vmcs01_guest_bndcfgs = vmcs_read64(GUEST_BNDCFGS);

	vmx_switch_vmcs(vcpu, &vmx->nested.vmcs02);
	vmx_segment_cache_clear(vmx);

	if (vmcs12->cpu_based_vm_exec_control & CPU_BASED_USE_TSC_OFFSETING)
		vcpu->arch.tsc_offset += vmcs12->tsc_offset;

	r = EXIT_REASON_INVALID_STATE;
	if (prepare_vmcs02(vcpu, vmcs12, from_vmentry ? exit_qual : &dummy_exit_qual))
		goto fail;

	if (from_vmentry) {
		nested_get_vmcs12_pages(vcpu);

		r = EXIT_REASON_MSR_LOAD_FAIL;
		*exit_qual = nested_vmx_load_msr(vcpu,
	     					 vmcs12->vm_entry_msr_load_addr,
					      	 vmcs12->vm_entry_msr_load_count);
		if (*exit_qual)
			goto fail;
	} else {
		/*
		 * The MMU is not initialized to point at the right entities yet and
		 * "get pages" would need to read data from the guest (i.e. we will
		 * need to perform gpa to hpa translation). Request a call
		 * to nested_get_vmcs12_pages before the next VM-entry.  The MSRs
		 * have already been set at vmentry time and should not be reset.
		 */
		kvm_make_request(KVM_REQ_GET_VMCS12_PAGES, vcpu);
	}

	/*
	 * If L1 had a pending IRQ/NMI until it executed
	 * VMLAUNCH/VMRESUME which wasn't delivered because it was
	 * disallowed (e.g. interrupts disabled), L0 needs to
	 * evaluate if this pending event should cause an exit from L2
	 * to L1 or delivered directly to L2 (e.g. In case L1 don't
	 * intercept EXTERNAL_INTERRUPT).
	 *
	 * Usually this would be handled by the processor noticing an
	 * IRQ/NMI window request, or checking RVI during evaluation of
	 * pending virtual interrupts.  However, this setting was done
	 * on VMCS01 and now VMCS02 is active instead. Thus, we force L0
	 * to perform pending event evaluation by requesting a KVM_REQ_EVENT.
	 */
	if (unlikely(evaluate_pending_interrupts))
		kvm_make_request(KVM_REQ_EVENT, vcpu);

	/*
	 * Note no nested_vmx_succeed or nested_vmx_fail here. At this point
	 * we are no longer running L1, and VMLAUNCH/VMRESUME has not yet
	 * returned as far as L1 is concerned. It will only return (and set
	 * the success flag) when L2 exits (see nested_vmx_vmexit()).
	 */
	return 0;

fail:
	if (vmcs12->cpu_based_vm_exec_control & CPU_BASED_USE_TSC_OFFSETING)
		vcpu->arch.tsc_offset -= vmcs12->tsc_offset;
	leave_guest_mode(vcpu);
	vmx_switch_vmcs(vcpu, &vmx->vmcs01);
	return r;
}

/*
 * nested_vmx_run() handles a nested entry, i.e., a VMLAUNCH or VMRESUME on L1
 * for running an L2 nested guest.
 */
static int nested_vmx_run(struct kvm_vcpu *vcpu, bool launch)
{
	struct vmcs12 *vmcs12;
	struct vcpu_vmx *vmx = to_vmx(vcpu);
	u32 interrupt_shadow = vmx_get_interrupt_shadow(vcpu);
	u32 exit_qual;
	int ret;

	if (!nested_vmx_check_permission(vcpu))
		return 1;

	if (!nested_vmx_check_vmcs12(vcpu))
		goto out;

	vmcs12 = get_vmcs12(vcpu);

	/*
	 * Can't VMLAUNCH or VMRESUME a shadow VMCS. Despite the fact
	 * that there *is* a valid VMCS pointer, RFLAGS.CF is set
	 * rather than RFLAGS.ZF, and no error number is stored to the
	 * VM-instruction error field.
	 */
	if (vmcs12->hdr.shadow_vmcs) {
		nested_vmx_failInvalid(vcpu);
		goto out;
	}

	if (enable_shadow_vmcs)
		copy_shadow_to_vmcs12(vmx);

	/*
	 * The nested entry process starts with enforcing various prerequisites
	 * on vmcs12 as required by the Intel SDM, and act appropriately when
	 * they fail: As the SDM explains, some conditions should cause the
	 * instruction to fail, while others will cause the instruction to seem
	 * to succeed, but return an EXIT_REASON_INVALID_STATE.
	 * To speed up the normal (success) code path, we should avoid checking
	 * for misconfigurations which will anyway be caught by the processor
	 * when using the merged vmcs02.
	 */
	if (interrupt_shadow & KVM_X86_SHADOW_INT_MOV_SS) {
		nested_vmx_failValid(vcpu,
				     VMXERR_ENTRY_EVENTS_BLOCKED_BY_MOV_SS);
		goto out;
	}

	if (vmcs12->launch_state == launch) {
		nested_vmx_failValid(vcpu,
			launch ? VMXERR_VMLAUNCH_NONCLEAR_VMCS
			       : VMXERR_VMRESUME_NONLAUNCHED_VMCS);
		goto out;
	}

	ret = check_vmentry_prereqs(vcpu, vmcs12);
	if (ret) {
		nested_vmx_failValid(vcpu, ret);
		goto out;
	}

	/*
	 * After this point, the trap flag no longer triggers a singlestep trap
	 * on the vm entry instructions; don't call kvm_skip_emulated_instruction.
	 * This is not 100% correct; for performance reasons, we delegate most
	 * of the checks on host state to the processor.  If those fail,
	 * the singlestep trap is missed.
	 */
	skip_emulated_instruction(vcpu);

	ret = check_vmentry_postreqs(vcpu, vmcs12, &exit_qual);
	if (ret) {
		nested_vmx_entry_failure(vcpu, vmcs12,
					 EXIT_REASON_INVALID_STATE, exit_qual);
		return 1;
	}

	/*
	 * We're finally done with prerequisite checking, and can start with
	 * the nested entry.
	 */

	vmx->nested.nested_run_pending = 1;
	ret = enter_vmx_non_root_mode(vcpu, &exit_qual);
	if (ret) {
		nested_vmx_entry_failure(vcpu, vmcs12, ret, exit_qual);
		vmx->nested.nested_run_pending = 0;
		return 1;
	}

	/* Hide L1D cache contents from the nested guest.  */
	vmx->vcpu.arch.l1tf_flush_l1d = true;

	/*
	 * Must happen outside of enter_vmx_non_root_mode() as it will
	 * also be used as part of restoring nVMX state for
	 * snapshot restore (migration).
	 *
	 * In this flow, it is assumed that vmcs12 cache was
	 * trasferred as part of captured nVMX state and should
	 * therefore not be read from guest memory (which may not
	 * exist on destination host yet).
	 */
	nested_cache_shadow_vmcs12(vcpu, vmcs12);

	/*
	 * If we're entering a halted L2 vcpu and the L2 vcpu won't be woken
	 * by event injection, halt vcpu.
	 */
	if ((vmcs12->guest_activity_state == GUEST_ACTIVITY_HLT) &&
	    !(vmcs12->vm_entry_intr_info_field & INTR_INFO_VALID_MASK)) {
		vmx->nested.nested_run_pending = 0;
		return kvm_vcpu_halt(vcpu);
	}
	return 1;

out:
	return kvm_skip_emulated_instruction(vcpu);
}

/*
 * On a nested exit from L2 to L1, vmcs12.guest_cr0 might not be up-to-date
 * because L2 may have changed some cr0 bits directly (CRO_GUEST_HOST_MASK).
 * This function returns the new value we should put in vmcs12.guest_cr0.
 * It's not enough to just return the vmcs02 GUEST_CR0. Rather,
 *  1. Bits that neither L0 nor L1 trapped, were set directly by L2 and are now
 *     available in vmcs02 GUEST_CR0. (Note: It's enough to check that L0
 *     didn't trap the bit, because if L1 did, so would L0).
 *  2. Bits that L1 asked to trap (and therefore L0 also did) could not have
 *     been modified by L2, and L1 knows it. So just leave the old value of
 *     the bit from vmcs12.guest_cr0. Note that the bit from vmcs02 GUEST_CR0
 *     isn't relevant, because if L0 traps this bit it can set it to anything.
 *  3. Bits that L1 didn't trap, but L0 did. L1 believes the guest could have
 *     changed these bits, and therefore they need to be updated, but L0
 *     didn't necessarily allow them to be changed in GUEST_CR0 - and rather
 *     put them in vmcs02 CR0_READ_SHADOW. So take these bits from there.
 */
static inline unsigned long
vmcs12_guest_cr0(struct kvm_vcpu *vcpu, struct vmcs12 *vmcs12)
{
	return
	/*1*/	(vmcs_readl(GUEST_CR0) & vcpu->arch.cr0_guest_owned_bits) |
	/*2*/	(vmcs12->guest_cr0 & vmcs12->cr0_guest_host_mask) |
	/*3*/	(vmcs_readl(CR0_READ_SHADOW) & ~(vmcs12->cr0_guest_host_mask |
			vcpu->arch.cr0_guest_owned_bits));
}

static inline unsigned long
vmcs12_guest_cr4(struct kvm_vcpu *vcpu, struct vmcs12 *vmcs12)
{
	return
	/*1*/	(vmcs_readl(GUEST_CR4) & vcpu->arch.cr4_guest_owned_bits) |
	/*2*/	(vmcs12->guest_cr4 & vmcs12->cr4_guest_host_mask) |
	/*3*/	(vmcs_readl(CR4_READ_SHADOW) & ~(vmcs12->cr4_guest_host_mask |
			vcpu->arch.cr4_guest_owned_bits));
}

static void vmcs12_save_pending_event(struct kvm_vcpu *vcpu,
				       struct vmcs12 *vmcs12)
{
	u32 idt_vectoring;
	unsigned int nr;

	if (vcpu->arch.exception.injected) {
		nr = vcpu->arch.exception.nr;
		idt_vectoring = nr | VECTORING_INFO_VALID_MASK;

		if (kvm_exception_is_soft(nr)) {
			vmcs12->vm_exit_instruction_len =
				vcpu->arch.event_exit_inst_len;
			idt_vectoring |= INTR_TYPE_SOFT_EXCEPTION;
		} else
			idt_vectoring |= INTR_TYPE_HARD_EXCEPTION;

		if (vcpu->arch.exception.has_error_code) {
			idt_vectoring |= VECTORING_INFO_DELIVER_CODE_MASK;
			vmcs12->idt_vectoring_error_code =
				vcpu->arch.exception.error_code;
		}

		vmcs12->idt_vectoring_info_field = idt_vectoring;
	} else if (vcpu->arch.nmi_injected) {
		vmcs12->idt_vectoring_info_field =
			INTR_TYPE_NMI_INTR | INTR_INFO_VALID_MASK | NMI_VECTOR;
	} else if (vcpu->arch.interrupt.injected) {
		nr = vcpu->arch.interrupt.nr;
		idt_vectoring = nr | VECTORING_INFO_VALID_MASK;

		if (vcpu->arch.interrupt.soft) {
			idt_vectoring |= INTR_TYPE_SOFT_INTR;
			vmcs12->vm_entry_instruction_len =
				vcpu->arch.event_exit_inst_len;
		} else
			idt_vectoring |= INTR_TYPE_EXT_INTR;

		vmcs12->idt_vectoring_info_field = idt_vectoring;
	}
}

static int vmx_check_nested_events(struct kvm_vcpu *vcpu, bool external_intr)
{
	struct vcpu_vmx *vmx = to_vmx(vcpu);
	unsigned long exit_qual;
	bool block_nested_events =
	    vmx->nested.nested_run_pending || kvm_event_needs_reinjection(vcpu);

	if (vcpu->arch.exception.pending &&
		nested_vmx_check_exception(vcpu, &exit_qual)) {
		if (block_nested_events)
			return -EBUSY;
		nested_vmx_inject_exception_vmexit(vcpu, exit_qual);
		return 0;
	}

	if (nested_cpu_has_preemption_timer(get_vmcs12(vcpu)) &&
	    vmx->nested.preemption_timer_expired) {
		if (block_nested_events)
			return -EBUSY;
		nested_vmx_vmexit(vcpu, EXIT_REASON_PREEMPTION_TIMER, 0, 0);
		return 0;
	}

	if (vcpu->arch.nmi_pending && nested_exit_on_nmi(vcpu)) {
		if (block_nested_events)
			return -EBUSY;
		nested_vmx_vmexit(vcpu, EXIT_REASON_EXCEPTION_NMI,
				  NMI_VECTOR | INTR_TYPE_NMI_INTR |
				  INTR_INFO_VALID_MASK, 0);
		/*
		 * The NMI-triggered VM exit counts as injection:
		 * clear this one and block further NMIs.
		 */
		vcpu->arch.nmi_pending = 0;
		vmx_set_nmi_mask(vcpu, true);
		return 0;
	}

	if ((kvm_cpu_has_interrupt(vcpu) || external_intr) &&
	    nested_exit_on_intr(vcpu)) {
		if (block_nested_events)
			return -EBUSY;
		nested_vmx_vmexit(vcpu, EXIT_REASON_EXTERNAL_INTERRUPT, 0, 0);
		return 0;
	}

	vmx_complete_nested_posted_interrupt(vcpu);
	return 0;
}

static void vmx_request_immediate_exit(struct kvm_vcpu *vcpu)
{
	to_vmx(vcpu)->req_immediate_exit = true;
}

static u32 vmx_get_preemption_timer_value(struct kvm_vcpu *vcpu)
{
	ktime_t remaining =
		hrtimer_get_remaining(&to_vmx(vcpu)->nested.preemption_timer);
	u64 value;

	if (ktime_to_ns(remaining) <= 0)
		return 0;

	value = ktime_to_ns(remaining) * vcpu->arch.virtual_tsc_khz;
	do_div(value, 1000000);
	return value >> VMX_MISC_EMULATED_PREEMPTION_TIMER_RATE;
}

/*
 * Update the guest state fields of vmcs12 to reflect changes that
 * occurred while L2 was running. (The "IA-32e mode guest" bit of the
 * VM-entry controls is also updated, since this is really a guest
 * state bit.)
 */
static void sync_vmcs12(struct kvm_vcpu *vcpu, struct vmcs12 *vmcs12)
{
	vmcs12->guest_cr0 = vmcs12_guest_cr0(vcpu, vmcs12);
	vmcs12->guest_cr4 = vmcs12_guest_cr4(vcpu, vmcs12);

	vmcs12->guest_rsp = kvm_register_read(vcpu, VCPU_REGS_RSP);
	vmcs12->guest_rip = kvm_register_read(vcpu, VCPU_REGS_RIP);
	vmcs12->guest_rflags = vmcs_readl(GUEST_RFLAGS);

	vmcs12->guest_es_selector = vmcs_read16(GUEST_ES_SELECTOR);
	vmcs12->guest_cs_selector = vmcs_read16(GUEST_CS_SELECTOR);
	vmcs12->guest_ss_selector = vmcs_read16(GUEST_SS_SELECTOR);
	vmcs12->guest_ds_selector = vmcs_read16(GUEST_DS_SELECTOR);
	vmcs12->guest_fs_selector = vmcs_read16(GUEST_FS_SELECTOR);
	vmcs12->guest_gs_selector = vmcs_read16(GUEST_GS_SELECTOR);
	vmcs12->guest_ldtr_selector = vmcs_read16(GUEST_LDTR_SELECTOR);
	vmcs12->guest_tr_selector = vmcs_read16(GUEST_TR_SELECTOR);
	vmcs12->guest_es_limit = vmcs_read32(GUEST_ES_LIMIT);
	vmcs12->guest_cs_limit = vmcs_read32(GUEST_CS_LIMIT);
	vmcs12->guest_ss_limit = vmcs_read32(GUEST_SS_LIMIT);
	vmcs12->guest_ds_limit = vmcs_read32(GUEST_DS_LIMIT);
	vmcs12->guest_fs_limit = vmcs_read32(GUEST_FS_LIMIT);
	vmcs12->guest_gs_limit = vmcs_read32(GUEST_GS_LIMIT);
	vmcs12->guest_ldtr_limit = vmcs_read32(GUEST_LDTR_LIMIT);
	vmcs12->guest_tr_limit = vmcs_read32(GUEST_TR_LIMIT);
	vmcs12->guest_gdtr_limit = vmcs_read32(GUEST_GDTR_LIMIT);
	vmcs12->guest_idtr_limit = vmcs_read32(GUEST_IDTR_LIMIT);
	vmcs12->guest_es_ar_bytes = vmcs_read32(GUEST_ES_AR_BYTES);
	vmcs12->guest_cs_ar_bytes = vmcs_read32(GUEST_CS_AR_BYTES);
	vmcs12->guest_ss_ar_bytes = vmcs_read32(GUEST_SS_AR_BYTES);
	vmcs12->guest_ds_ar_bytes = vmcs_read32(GUEST_DS_AR_BYTES);
	vmcs12->guest_fs_ar_bytes = vmcs_read32(GUEST_FS_AR_BYTES);
	vmcs12->guest_gs_ar_bytes = vmcs_read32(GUEST_GS_AR_BYTES);
	vmcs12->guest_ldtr_ar_bytes = vmcs_read32(GUEST_LDTR_AR_BYTES);
	vmcs12->guest_tr_ar_bytes = vmcs_read32(GUEST_TR_AR_BYTES);
	vmcs12->guest_es_base = vmcs_readl(GUEST_ES_BASE);
	vmcs12->guest_cs_base = vmcs_readl(GUEST_CS_BASE);
	vmcs12->guest_ss_base = vmcs_readl(GUEST_SS_BASE);
	vmcs12->guest_ds_base = vmcs_readl(GUEST_DS_BASE);
	vmcs12->guest_fs_base = vmcs_readl(GUEST_FS_BASE);
	vmcs12->guest_gs_base = vmcs_readl(GUEST_GS_BASE);
	vmcs12->guest_ldtr_base = vmcs_readl(GUEST_LDTR_BASE);
	vmcs12->guest_tr_base = vmcs_readl(GUEST_TR_BASE);
	vmcs12->guest_gdtr_base = vmcs_readl(GUEST_GDTR_BASE);
	vmcs12->guest_idtr_base = vmcs_readl(GUEST_IDTR_BASE);

	vmcs12->guest_interruptibility_info =
		vmcs_read32(GUEST_INTERRUPTIBILITY_INFO);
	vmcs12->guest_pending_dbg_exceptions =
		vmcs_readl(GUEST_PENDING_DBG_EXCEPTIONS);
	if (vcpu->arch.mp_state == KVM_MP_STATE_HALTED)
		vmcs12->guest_activity_state = GUEST_ACTIVITY_HLT;
	else
		vmcs12->guest_activity_state = GUEST_ACTIVITY_ACTIVE;

	if (nested_cpu_has_preemption_timer(vmcs12)) {
		if (vmcs12->vm_exit_controls &
		    VM_EXIT_SAVE_VMX_PREEMPTION_TIMER)
			vmcs12->vmx_preemption_timer_value =
				vmx_get_preemption_timer_value(vcpu);
		hrtimer_cancel(&to_vmx(vcpu)->nested.preemption_timer);
	}

	/*
	 * In some cases (usually, nested EPT), L2 is allowed to change its
	 * own CR3 without exiting. If it has changed it, we must keep it.
	 * Of course, if L0 is using shadow page tables, GUEST_CR3 was defined
	 * by L0, not L1 or L2, so we mustn't unconditionally copy it to vmcs12.
	 *
	 * Additionally, restore L2's PDPTR to vmcs12.
	 */
	if (enable_ept) {
		vmcs12->guest_cr3 = vmcs_readl(GUEST_CR3);
		vmcs12->guest_pdptr0 = vmcs_read64(GUEST_PDPTR0);
		vmcs12->guest_pdptr1 = vmcs_read64(GUEST_PDPTR1);
		vmcs12->guest_pdptr2 = vmcs_read64(GUEST_PDPTR2);
		vmcs12->guest_pdptr3 = vmcs_read64(GUEST_PDPTR3);
	}

	vmcs12->guest_linear_address = vmcs_readl(GUEST_LINEAR_ADDRESS);

	if (nested_cpu_has_vid(vmcs12))
		vmcs12->guest_intr_status = vmcs_read16(GUEST_INTR_STATUS);

	vmcs12->vm_entry_controls =
		(vmcs12->vm_entry_controls & ~VM_ENTRY_IA32E_MODE) |
		(vm_entry_controls_get(to_vmx(vcpu)) & VM_ENTRY_IA32E_MODE);

	if (vmcs12->vm_exit_controls & VM_EXIT_SAVE_DEBUG_CONTROLS) {
		kvm_get_dr(vcpu, 7, (unsigned long *)&vmcs12->guest_dr7);
		vmcs12->guest_ia32_debugctl = vmcs_read64(GUEST_IA32_DEBUGCTL);
	}

	/* TODO: These cannot have changed unless we have MSR bitmaps and
	 * the relevant bit asks not to trap the change */
	if (vmcs12->vm_exit_controls & VM_EXIT_SAVE_IA32_PAT)
		vmcs12->guest_ia32_pat = vmcs_read64(GUEST_IA32_PAT);
	if (vmcs12->vm_exit_controls & VM_EXIT_SAVE_IA32_EFER)
		vmcs12->guest_ia32_efer = vcpu->arch.efer;
	vmcs12->guest_sysenter_cs = vmcs_read32(GUEST_SYSENTER_CS);
	vmcs12->guest_sysenter_esp = vmcs_readl(GUEST_SYSENTER_ESP);
	vmcs12->guest_sysenter_eip = vmcs_readl(GUEST_SYSENTER_EIP);
	if (kvm_mpx_supported())
		vmcs12->guest_bndcfgs = vmcs_read64(GUEST_BNDCFGS);
}

/*
 * prepare_vmcs12 is part of what we need to do when the nested L2 guest exits
 * and we want to prepare to run its L1 parent. L1 keeps a vmcs for L2 (vmcs12),
 * and this function updates it to reflect the changes to the guest state while
 * L2 was running (and perhaps made some exits which were handled directly by L0
 * without going back to L1), and to reflect the exit reason.
 * Note that we do not have to copy here all VMCS fields, just those that
 * could have changed by the L2 guest or the exit - i.e., the guest-state and
 * exit-information fields only. Other fields are modified by L1 with VMWRITE,
 * which already writes to vmcs12 directly.
 */
static void prepare_vmcs12(struct kvm_vcpu *vcpu, struct vmcs12 *vmcs12,
			   u32 exit_reason, u32 exit_intr_info,
			   unsigned long exit_qualification)
{
	/* update guest state fields: */
	sync_vmcs12(vcpu, vmcs12);

	/* update exit information fields: */

	vmcs12->vm_exit_reason = exit_reason;
	vmcs12->exit_qualification = exit_qualification;
	vmcs12->vm_exit_intr_info = exit_intr_info;

	vmcs12->idt_vectoring_info_field = 0;
	vmcs12->vm_exit_instruction_len = vmcs_read32(VM_EXIT_INSTRUCTION_LEN);
	vmcs12->vmx_instruction_info = vmcs_read32(VMX_INSTRUCTION_INFO);

	if (!(vmcs12->vm_exit_reason & VMX_EXIT_REASONS_FAILED_VMENTRY)) {
		vmcs12->launch_state = 1;

		/* vm_entry_intr_info_field is cleared on exit. Emulate this
		 * instead of reading the real value. */
		vmcs12->vm_entry_intr_info_field &= ~INTR_INFO_VALID_MASK;

		/*
		 * Transfer the event that L0 or L1 may wanted to inject into
		 * L2 to IDT_VECTORING_INFO_FIELD.
		 */
		vmcs12_save_pending_event(vcpu, vmcs12);
	}

	/*
	 * Drop what we picked up for L2 via vmx_complete_interrupts. It is
	 * preserved above and would only end up incorrectly in L1.
	 */
	vcpu->arch.nmi_injected = false;
	kvm_clear_exception_queue(vcpu);
	kvm_clear_interrupt_queue(vcpu);
}

static void load_vmcs12_mmu_host_state(struct kvm_vcpu *vcpu,
			struct vmcs12 *vmcs12)
{
	u32 entry_failure_code;

	nested_ept_uninit_mmu_context(vcpu);

	/*
	 * Only PDPTE load can fail as the value of cr3 was checked on entry and
	 * couldn't have changed.
	 */
	if (nested_vmx_load_cr3(vcpu, vmcs12->host_cr3, false, &entry_failure_code))
		nested_vmx_abort(vcpu, VMX_ABORT_LOAD_HOST_PDPTE_FAIL);

	if (!enable_ept)
		vcpu->arch.walk_mmu->inject_page_fault = kvm_inject_page_fault;
}

/*
 * A part of what we need to when the nested L2 guest exits and we want to
 * run its L1 parent, is to reset L1's guest state to the host state specified
 * in vmcs12.
 * This function is to be called not only on normal nested exit, but also on
 * a nested entry failure, as explained in Intel's spec, 3B.23.7 ("VM-Entry
 * Failures During or After Loading Guest State").
 * This function should be called when the active VMCS is L1's (vmcs01).
 */
static void load_vmcs12_host_state(struct kvm_vcpu *vcpu,
				   struct vmcs12 *vmcs12)
{
	struct kvm_segment seg;

	if (vmcs12->vm_exit_controls & VM_EXIT_LOAD_IA32_EFER)
		vcpu->arch.efer = vmcs12->host_ia32_efer;
	else if (vmcs12->vm_exit_controls & VM_EXIT_HOST_ADDR_SPACE_SIZE)
		vcpu->arch.efer |= (EFER_LMA | EFER_LME);
	else
		vcpu->arch.efer &= ~(EFER_LMA | EFER_LME);
	vmx_set_efer(vcpu, vcpu->arch.efer);

	kvm_register_write(vcpu, VCPU_REGS_RSP, vmcs12->host_rsp);
	kvm_register_write(vcpu, VCPU_REGS_RIP, vmcs12->host_rip);
	vmx_set_rflags(vcpu, X86_EFLAGS_FIXED);
	/*
	 * Note that calling vmx_set_cr0 is important, even if cr0 hasn't
	 * actually changed, because vmx_set_cr0 refers to efer set above.
	 *
	 * CR0_GUEST_HOST_MASK is already set in the original vmcs01
	 * (KVM doesn't change it);
	 */
	vcpu->arch.cr0_guest_owned_bits = X86_CR0_TS;
	vmx_set_cr0(vcpu, vmcs12->host_cr0);

	/* Same as above - no reason to call set_cr4_guest_host_mask().  */
	vcpu->arch.cr4_guest_owned_bits = ~vmcs_readl(CR4_GUEST_HOST_MASK);
	vmx_set_cr4(vcpu, vmcs12->host_cr4);

	load_vmcs12_mmu_host_state(vcpu, vmcs12);

	/*
	 * If vmcs01 don't use VPID, CPU flushes TLB on every
	 * VMEntry/VMExit. Thus, no need to flush TLB.
	 *
	 * If vmcs12 uses VPID, TLB entries populated by L2 are
	 * tagged with vmx->nested.vpid02 while L1 entries are tagged
	 * with vmx->vpid. Thus, no need to flush TLB.
	 *
	 * Therefore, flush TLB only in case vmcs01 uses VPID and
	 * vmcs12 don't use VPID as in this case L1 & L2 TLB entries
	 * are both tagged with vmx->vpid.
	 */
	if (enable_vpid &&
	    !(nested_cpu_has_vpid(vmcs12) && to_vmx(vcpu)->nested.vpid02)) {
		vmx_flush_tlb(vcpu, true);
	}

	vmcs_write32(GUEST_SYSENTER_CS, vmcs12->host_ia32_sysenter_cs);
	vmcs_writel(GUEST_SYSENTER_ESP, vmcs12->host_ia32_sysenter_esp);
	vmcs_writel(GUEST_SYSENTER_EIP, vmcs12->host_ia32_sysenter_eip);
	vmcs_writel(GUEST_IDTR_BASE, vmcs12->host_idtr_base);
	vmcs_writel(GUEST_GDTR_BASE, vmcs12->host_gdtr_base);
	vmcs_write32(GUEST_IDTR_LIMIT, 0xFFFF);
	vmcs_write32(GUEST_GDTR_LIMIT, 0xFFFF);

	/* If not VM_EXIT_CLEAR_BNDCFGS, the L2 value propagates to L1.  */
	if (vmcs12->vm_exit_controls & VM_EXIT_CLEAR_BNDCFGS)
		vmcs_write64(GUEST_BNDCFGS, 0);

	if (vmcs12->vm_exit_controls & VM_EXIT_LOAD_IA32_PAT) {
		vmcs_write64(GUEST_IA32_PAT, vmcs12->host_ia32_pat);
		vcpu->arch.pat = vmcs12->host_ia32_pat;
	}
	if (vmcs12->vm_exit_controls & VM_EXIT_LOAD_IA32_PERF_GLOBAL_CTRL)
		vmcs_write64(GUEST_IA32_PERF_GLOBAL_CTRL,
			vmcs12->host_ia32_perf_global_ctrl);

	/* Set L1 segment info according to Intel SDM
	    27.5.2 Loading Host Segment and Descriptor-Table Registers */
	seg = (struct kvm_segment) {
		.base = 0,
		.limit = 0xFFFFFFFF,
		.selector = vmcs12->host_cs_selector,
		.type = 11,
		.present = 1,
		.s = 1,
		.g = 1
	};
	if (vmcs12->vm_exit_controls & VM_EXIT_HOST_ADDR_SPACE_SIZE)
		seg.l = 1;
	else
		seg.db = 1;
	vmx_set_segment(vcpu, &seg, VCPU_SREG_CS);
	seg = (struct kvm_segment) {
		.base = 0,
		.limit = 0xFFFFFFFF,
		.type = 3,
		.present = 1,
		.s = 1,
		.db = 1,
		.g = 1
	};
	seg.selector = vmcs12->host_ds_selector;
	vmx_set_segment(vcpu, &seg, VCPU_SREG_DS);
	seg.selector = vmcs12->host_es_selector;
	vmx_set_segment(vcpu, &seg, VCPU_SREG_ES);
	seg.selector = vmcs12->host_ss_selector;
	vmx_set_segment(vcpu, &seg, VCPU_SREG_SS);
	seg.selector = vmcs12->host_fs_selector;
	seg.base = vmcs12->host_fs_base;
	vmx_set_segment(vcpu, &seg, VCPU_SREG_FS);
	seg.selector = vmcs12->host_gs_selector;
	seg.base = vmcs12->host_gs_base;
	vmx_set_segment(vcpu, &seg, VCPU_SREG_GS);
	seg = (struct kvm_segment) {
		.base = vmcs12->host_tr_base,
		.limit = 0x67,
		.selector = vmcs12->host_tr_selector,
		.type = 11,
		.present = 1
	};
	vmx_set_segment(vcpu, &seg, VCPU_SREG_TR);

	kvm_set_dr(vcpu, 7, 0x400);
	vmcs_write64(GUEST_IA32_DEBUGCTL, 0);

	if (cpu_has_vmx_msr_bitmap())
		vmx_update_msr_bitmap(vcpu);

	if (nested_vmx_load_msr(vcpu, vmcs12->vm_exit_msr_load_addr,
				vmcs12->vm_exit_msr_load_count))
		nested_vmx_abort(vcpu, VMX_ABORT_LOAD_HOST_MSR_FAIL);
}

/*
 * Emulate an exit from nested guest (L2) to L1, i.e., prepare to run L1
 * and modify vmcs12 to make it see what it would expect to see there if
 * L2 was its real guest. Must only be called when in L2 (is_guest_mode())
 */
static void nested_vmx_vmexit(struct kvm_vcpu *vcpu, u32 exit_reason,
			      u32 exit_intr_info,
			      unsigned long exit_qualification)
{
	struct vcpu_vmx *vmx = to_vmx(vcpu);
	struct vmcs12 *vmcs12 = get_vmcs12(vcpu);

	/* trying to cancel vmlaunch/vmresume is a bug */
	WARN_ON_ONCE(vmx->nested.nested_run_pending);

	/*
	 * The only expected VM-instruction error is "VM entry with
	 * invalid control field(s)." Anything else indicates a
	 * problem with L0.
	 */
	WARN_ON_ONCE(vmx->fail && (vmcs_read32(VM_INSTRUCTION_ERROR) !=
				   VMXERR_ENTRY_INVALID_CONTROL_FIELD));

	leave_guest_mode(vcpu);

	if (vmcs12->cpu_based_vm_exec_control & CPU_BASED_USE_TSC_OFFSETING)
		vcpu->arch.tsc_offset -= vmcs12->tsc_offset;

	if (likely(!vmx->fail)) {
		if (exit_reason == -1)
			sync_vmcs12(vcpu, vmcs12);
		else
			prepare_vmcs12(vcpu, vmcs12, exit_reason, exit_intr_info,
				       exit_qualification);

		/*
		 * Must happen outside of sync_vmcs12() as it will
		 * also be used to capture vmcs12 cache as part of
		 * capturing nVMX state for snapshot (migration).
		 *
		 * Otherwise, this flush will dirty guest memory at a
		 * point it is already assumed by user-space to be
		 * immutable.
		 */
		nested_flush_cached_shadow_vmcs12(vcpu, vmcs12);

		if (nested_vmx_store_msr(vcpu, vmcs12->vm_exit_msr_store_addr,
					 vmcs12->vm_exit_msr_store_count))
			nested_vmx_abort(vcpu, VMX_ABORT_SAVE_GUEST_MSR_FAIL);
	}

	vmx_switch_vmcs(vcpu, &vmx->vmcs01);
	vm_entry_controls_reset_shadow(vmx);
	vm_exit_controls_reset_shadow(vmx);
	vmx_segment_cache_clear(vmx);

	/* Update any VMCS fields that might have changed while L2 ran */
	vmcs_write32(VM_EXIT_MSR_LOAD_COUNT, vmx->msr_autoload.host.nr);
	vmcs_write32(VM_ENTRY_MSR_LOAD_COUNT, vmx->msr_autoload.guest.nr);
	vmcs_write64(TSC_OFFSET, vcpu->arch.tsc_offset);

	if (kvm_has_tsc_control)
		decache_tsc_multiplier(vmx);

	if (vmx->nested.change_vmcs01_virtual_apic_mode) {
		vmx->nested.change_vmcs01_virtual_apic_mode = false;
		vmx_set_virtual_apic_mode(vcpu);
	} else if (!nested_cpu_has_ept(vmcs12) &&
		   nested_cpu_has2(vmcs12,
				   SECONDARY_EXEC_VIRTUALIZE_APIC_ACCESSES)) {
		vmx_flush_tlb(vcpu, true);
	}

	/* This is needed for same reason as it was needed in prepare_vmcs02 */
	vmx->host_rsp = 0;

	/* Unpin physical memory we referred to in vmcs02 */
	if (vmx->nested.apic_access_page) {
		kvm_release_page_dirty(vmx->nested.apic_access_page);
		vmx->nested.apic_access_page = NULL;
	}
	if (vmx->nested.virtual_apic_page) {
		kvm_release_page_dirty(vmx->nested.virtual_apic_page);
		vmx->nested.virtual_apic_page = NULL;
	}
	if (vmx->nested.pi_desc_page) {
		kunmap(vmx->nested.pi_desc_page);
		kvm_release_page_dirty(vmx->nested.pi_desc_page);
		vmx->nested.pi_desc_page = NULL;
		vmx->nested.pi_desc = NULL;
	}

	/*
	 * We are now running in L2, mmu_notifier will force to reload the
	 * page's hpa for L2 vmcs. Need to reload it for L1 before entering L1.
	 */
	kvm_make_request(KVM_REQ_APIC_PAGE_RELOAD, vcpu);

	if (enable_shadow_vmcs && exit_reason != -1)
		vmx->nested.sync_shadow_vmcs = true;

	/* in case we halted in L2 */
	vcpu->arch.mp_state = KVM_MP_STATE_RUNNABLE;

	if (likely(!vmx->fail)) {
		/*
		 * TODO: SDM says that with acknowledge interrupt on
		 * exit, bit 31 of the VM-exit interrupt information
		 * (valid interrupt) is always set to 1 on
		 * EXIT_REASON_EXTERNAL_INTERRUPT, so we shouldn't
		 * need kvm_cpu_has_interrupt().  See the commit
		 * message for details.
		 */
		if (nested_exit_intr_ack_set(vcpu) &&
		    exit_reason == EXIT_REASON_EXTERNAL_INTERRUPT &&
		    kvm_cpu_has_interrupt(vcpu)) {
			int irq = kvm_cpu_get_interrupt(vcpu);
			WARN_ON(irq < 0);
			vmcs12->vm_exit_intr_info = irq |
				INTR_INFO_VALID_MASK | INTR_TYPE_EXT_INTR;
		}

		if (exit_reason != -1)
			trace_kvm_nested_vmexit_inject(vmcs12->vm_exit_reason,
						       vmcs12->exit_qualification,
						       vmcs12->idt_vectoring_info_field,
						       vmcs12->vm_exit_intr_info,
						       vmcs12->vm_exit_intr_error_code,
						       KVM_ISA_VMX);

		load_vmcs12_host_state(vcpu, vmcs12);

		return;
	}
	
	/*
	 * After an early L2 VM-entry failure, we're now back
	 * in L1 which thinks it just finished a VMLAUNCH or
	 * VMRESUME instruction, so we need to set the failure
	 * flag and the VM-instruction error field of the VMCS
	 * accordingly.
	 */
	nested_vmx_failValid(vcpu, VMXERR_ENTRY_INVALID_CONTROL_FIELD);

	load_vmcs12_mmu_host_state(vcpu, vmcs12);

	/*
	 * The emulated instruction was already skipped in
	 * nested_vmx_run, but the updated RIP was never
	 * written back to the vmcs01.
	 */
	skip_emulated_instruction(vcpu);
	vmx->fail = 0;
}

/*
 * Forcibly leave nested mode in order to be able to reset the VCPU later on.
 */
static void vmx_leave_nested(struct kvm_vcpu *vcpu)
{
	if (is_guest_mode(vcpu)) {
		to_vmx(vcpu)->nested.nested_run_pending = 0;
		nested_vmx_vmexit(vcpu, -1, 0, 0);
	}
	free_nested(to_vmx(vcpu));
}

/*
 * L1's failure to enter L2 is a subset of a normal exit, as explained in
 * 23.7 "VM-entry failures during or after loading guest state" (this also
 * lists the acceptable exit-reason and exit-qualification parameters).
 * It should only be called before L2 actually succeeded to run, and when
 * vmcs01 is current (it doesn't leave_guest_mode() or switch vmcss).
 */
static void nested_vmx_entry_failure(struct kvm_vcpu *vcpu,
			struct vmcs12 *vmcs12,
			u32 reason, unsigned long qualification)
{
	load_vmcs12_host_state(vcpu, vmcs12);
	vmcs12->vm_exit_reason = reason | VMX_EXIT_REASONS_FAILED_VMENTRY;
	vmcs12->exit_qualification = qualification;
	nested_vmx_succeed(vcpu);
	if (enable_shadow_vmcs)
		to_vmx(vcpu)->nested.sync_shadow_vmcs = true;
}

static int vmx_check_intercept(struct kvm_vcpu *vcpu,
			       struct x86_instruction_info *info,
			       enum x86_intercept_stage stage)
{
	struct vmcs12 *vmcs12 = get_vmcs12(vcpu);
	struct x86_emulate_ctxt *ctxt = &vcpu->arch.emulate_ctxt;

	/*
	 * RDPID causes #UD if disabled through secondary execution controls.
	 * Because it is marked as EmulateOnUD, we need to intercept it here.
	 */
	if (info->intercept == x86_intercept_rdtscp &&
	    !nested_cpu_has2(vmcs12, SECONDARY_EXEC_RDTSCP)) {
		ctxt->exception.vector = UD_VECTOR;
		ctxt->exception.error_code_valid = false;
		return X86EMUL_PROPAGATE_FAULT;
	}

	/* TODO: check more intercepts... */
	return X86EMUL_CONTINUE;
}

#ifdef CONFIG_X86_64
/* (a << shift) / divisor, return 1 if overflow otherwise 0 */
static inline int u64_shl_div_u64(u64 a, unsigned int shift,
				  u64 divisor, u64 *result)
{
	u64 low = a << shift, high = a >> (64 - shift);

	/* To avoid the overflow on divq */
	if (high >= divisor)
		return 1;

	/* Low hold the result, high hold rem which is discarded */
	asm("divq %2\n\t" : "=a" (low), "=d" (high) :
	    "rm" (divisor), "0" (low), "1" (high));
	*result = low;

	return 0;
}

static int vmx_set_hv_timer(struct kvm_vcpu *vcpu, u64 guest_deadline_tsc)
{
	struct vcpu_vmx *vmx;
	u64 tscl, guest_tscl, delta_tsc, lapic_timer_advance_cycles;

	if (kvm_mwait_in_guest(vcpu->kvm))
		return -EOPNOTSUPP;

	vmx = to_vmx(vcpu);
	tscl = rdtsc();
	guest_tscl = kvm_read_l1_tsc(vcpu, tscl);
	delta_tsc = max(guest_deadline_tsc, guest_tscl) - guest_tscl;
	lapic_timer_advance_cycles = nsec_to_cycles(vcpu, lapic_timer_advance_ns);

	if (delta_tsc > lapic_timer_advance_cycles)
		delta_tsc -= lapic_timer_advance_cycles;
	else
		delta_tsc = 0;

	/* Convert to host delta tsc if tsc scaling is enabled */
	if (vcpu->arch.tsc_scaling_ratio != kvm_default_tsc_scaling_ratio &&
			u64_shl_div_u64(delta_tsc,
				kvm_tsc_scaling_ratio_frac_bits,
				vcpu->arch.tsc_scaling_ratio,
				&delta_tsc))
		return -ERANGE;

	/*
	 * If the delta tsc can't fit in the 32 bit after the multi shift,
	 * we can't use the preemption timer.
	 * It's possible that it fits on later vmentries, but checking
	 * on every vmentry is costly so we just use an hrtimer.
	 */
	if (delta_tsc >> (cpu_preemption_timer_multi + 32))
		return -ERANGE;

	vmx->hv_deadline_tsc = tscl + delta_tsc;
	return delta_tsc == 0;
}

static void vmx_cancel_hv_timer(struct kvm_vcpu *vcpu)
{
	to_vmx(vcpu)->hv_deadline_tsc = -1;
}
#endif

static void vmx_sched_in(struct kvm_vcpu *vcpu, int cpu)
{
	if (!kvm_pause_in_guest(vcpu->kvm))
		shrink_ple_window(vcpu);
}

static void vmx_slot_enable_log_dirty(struct kvm *kvm,
				     struct kvm_memory_slot *slot)
{
	kvm_mmu_slot_leaf_clear_dirty(kvm, slot);
	kvm_mmu_slot_largepage_remove_write_access(kvm, slot);
}

static void vmx_slot_disable_log_dirty(struct kvm *kvm,
				       struct kvm_memory_slot *slot)
{
	kvm_mmu_slot_set_dirty(kvm, slot);
}

static void vmx_flush_log_dirty(struct kvm *kvm)
{
	kvm_flush_pml_buffers(kvm);
}

static int vmx_write_pml_buffer(struct kvm_vcpu *vcpu)
{
	struct vmcs12 *vmcs12;
	struct vcpu_vmx *vmx = to_vmx(vcpu);
	gpa_t gpa;
	struct page *page = NULL;
	u64 *pml_address;

	if (is_guest_mode(vcpu)) {
		WARN_ON_ONCE(vmx->nested.pml_full);

		/*
		 * Check if PML is enabled for the nested guest.
		 * Whether eptp bit 6 is set is already checked
		 * as part of A/D emulation.
		 */
		vmcs12 = get_vmcs12(vcpu);
		if (!nested_cpu_has_pml(vmcs12))
			return 0;

		if (vmcs12->guest_pml_index >= PML_ENTITY_NUM) {
			vmx->nested.pml_full = true;
			return 1;
		}

		gpa = vmcs_read64(GUEST_PHYSICAL_ADDRESS) & ~0xFFFull;

		page = kvm_vcpu_gpa_to_page(vcpu, vmcs12->pml_address);
		if (is_error_page(page))
			return 0;

		pml_address = kmap(page);
		pml_address[vmcs12->guest_pml_index--] = gpa;
		kunmap(page);
		kvm_release_page_clean(page);
	}

	return 0;
}

static void vmx_enable_log_dirty_pt_masked(struct kvm *kvm,
					   struct kvm_memory_slot *memslot,
					   gfn_t offset, unsigned long mask)
{
	kvm_mmu_clear_dirty_pt_masked(kvm, memslot, offset, mask);
}

static void __pi_post_block(struct kvm_vcpu *vcpu)
{
	struct pi_desc *pi_desc = vcpu_to_pi_desc(vcpu);
	struct pi_desc old, new;
	unsigned int dest;

	do {
		old.control = new.control = pi_desc->control;
		WARN(old.nv != POSTED_INTR_WAKEUP_VECTOR,
		     "Wakeup handler not enabled while the VCPU is blocked\n");

		dest = cpu_physical_id(vcpu->cpu);

		if (x2apic_enabled())
			new.ndst = dest;
		else
			new.ndst = (dest << 8) & 0xFF00;

		/* set 'NV' to 'notification vector' */
		new.nv = POSTED_INTR_VECTOR;
	} while (cmpxchg64(&pi_desc->control, old.control,
			   new.control) != old.control);

	if (!WARN_ON_ONCE(vcpu->pre_pcpu == -1)) {
		spin_lock(&per_cpu(blocked_vcpu_on_cpu_lock, vcpu->pre_pcpu));
		list_del(&vcpu->blocked_vcpu_list);
		spin_unlock(&per_cpu(blocked_vcpu_on_cpu_lock, vcpu->pre_pcpu));
		vcpu->pre_pcpu = -1;
	}
}

/*
 * This routine does the following things for vCPU which is going
 * to be blocked if VT-d PI is enabled.
 * - Store the vCPU to the wakeup list, so when interrupts happen
 *   we can find the right vCPU to wake up.
 * - Change the Posted-interrupt descriptor as below:
 *      'NDST' <-- vcpu->pre_pcpu
 *      'NV' <-- POSTED_INTR_WAKEUP_VECTOR
 * - If 'ON' is set during this process, which means at least one
 *   interrupt is posted for this vCPU, we cannot block it, in
 *   this case, return 1, otherwise, return 0.
 *
 */
static int pi_pre_block(struct kvm_vcpu *vcpu)
{
	unsigned int dest;
	struct pi_desc old, new;
	struct pi_desc *pi_desc = vcpu_to_pi_desc(vcpu);

	if (!kvm_arch_has_assigned_device(vcpu->kvm) ||
		!irq_remapping_cap(IRQ_POSTING_CAP)  ||
		!kvm_vcpu_apicv_active(vcpu))
		return 0;

	WARN_ON(irqs_disabled());
	local_irq_disable();
	if (!WARN_ON_ONCE(vcpu->pre_pcpu != -1)) {
		vcpu->pre_pcpu = vcpu->cpu;
		spin_lock(&per_cpu(blocked_vcpu_on_cpu_lock, vcpu->pre_pcpu));
		list_add_tail(&vcpu->blocked_vcpu_list,
			      &per_cpu(blocked_vcpu_on_cpu,
				       vcpu->pre_pcpu));
		spin_unlock(&per_cpu(blocked_vcpu_on_cpu_lock, vcpu->pre_pcpu));
	}

	do {
		old.control = new.control = pi_desc->control;

		WARN((pi_desc->sn == 1),
		     "Warning: SN field of posted-interrupts "
		     "is set before blocking\n");

		/*
		 * Since vCPU can be preempted during this process,
		 * vcpu->cpu could be different with pre_pcpu, we
		 * need to set pre_pcpu as the destination of wakeup
		 * notification event, then we can find the right vCPU
		 * to wakeup in wakeup handler if interrupts happen
		 * when the vCPU is in blocked state.
		 */
		dest = cpu_physical_id(vcpu->pre_pcpu);

		if (x2apic_enabled())
			new.ndst = dest;
		else
			new.ndst = (dest << 8) & 0xFF00;

		/* set 'NV' to 'wakeup vector' */
		new.nv = POSTED_INTR_WAKEUP_VECTOR;
	} while (cmpxchg64(&pi_desc->control, old.control,
			   new.control) != old.control);

	/* We should not block the vCPU if an interrupt is posted for it.  */
	if (pi_test_on(pi_desc) == 1)
		__pi_post_block(vcpu);

	local_irq_enable();
	return (vcpu->pre_pcpu == -1);
}

static int vmx_pre_block(struct kvm_vcpu *vcpu)
{
	if (pi_pre_block(vcpu))
		return 1;

	if (kvm_lapic_hv_timer_in_use(vcpu))
		kvm_lapic_switch_to_sw_timer(vcpu);

	return 0;
}

static void pi_post_block(struct kvm_vcpu *vcpu)
{
	if (vcpu->pre_pcpu == -1)
		return;

	WARN_ON(irqs_disabled());
	local_irq_disable();
	__pi_post_block(vcpu);
	local_irq_enable();
}

static void vmx_post_block(struct kvm_vcpu *vcpu)
{
	if (kvm_x86_ops->set_hv_timer)
		kvm_lapic_switch_to_hv_timer(vcpu);

	pi_post_block(vcpu);
}

/*
 * vmx_update_pi_irte - set IRTE for Posted-Interrupts
 *
 * @kvm: kvm
 * @host_irq: host irq of the interrupt
 * @guest_irq: gsi of the interrupt
 * @set: set or unset PI
 * returns 0 on success, < 0 on failure
 */
static int vmx_update_pi_irte(struct kvm *kvm, unsigned int host_irq,
			      uint32_t guest_irq, bool set)
{
	struct kvm_kernel_irq_routing_entry *e;
	struct kvm_irq_routing_table *irq_rt;
	struct kvm_lapic_irq irq;
	struct kvm_vcpu *vcpu;
	struct vcpu_data vcpu_info;
	int idx, ret = 0;

	if (!kvm_arch_has_assigned_device(kvm) ||
		!irq_remapping_cap(IRQ_POSTING_CAP) ||
		!kvm_vcpu_apicv_active(kvm->vcpus[0]))
		return 0;

	idx = srcu_read_lock(&kvm->irq_srcu);
	irq_rt = srcu_dereference(kvm->irq_routing, &kvm->irq_srcu);
	if (guest_irq >= irq_rt->nr_rt_entries ||
	    hlist_empty(&irq_rt->map[guest_irq])) {
		pr_warn_once("no route for guest_irq %u/%u (broken user space?)\n",
			     guest_irq, irq_rt->nr_rt_entries);
		goto out;
	}

	hlist_for_each_entry(e, &irq_rt->map[guest_irq], link) {
		if (e->type != KVM_IRQ_ROUTING_MSI)
			continue;
		/*
		 * VT-d PI cannot support posting multicast/broadcast
		 * interrupts to a vCPU, we still use interrupt remapping
		 * for these kind of interrupts.
		 *
		 * For lowest-priority interrupts, we only support
		 * those with single CPU as the destination, e.g. user
		 * configures the interrupts via /proc/irq or uses
		 * irqbalance to make the interrupts single-CPU.
		 *
		 * We will support full lowest-priority interrupt later.
		 */

		kvm_set_msi_irq(kvm, e, &irq);
		if (!kvm_intr_is_single_vcpu(kvm, &irq, &vcpu)) {
			/*
			 * Make sure the IRTE is in remapped mode if
			 * we don't handle it in posted mode.
			 */
			ret = irq_set_vcpu_affinity(host_irq, NULL);
			if (ret < 0) {
				printk(KERN_INFO
				   "failed to back to remapped mode, irq: %u\n",
				   host_irq);
				goto out;
			}

			continue;
		}

		vcpu_info.pi_desc_addr = __pa(vcpu_to_pi_desc(vcpu));
		vcpu_info.vector = irq.vector;

		trace_kvm_pi_irte_update(host_irq, vcpu->vcpu_id, e->gsi,
				vcpu_info.vector, vcpu_info.pi_desc_addr, set);

		if (set)
			ret = irq_set_vcpu_affinity(host_irq, &vcpu_info);
		else
			ret = irq_set_vcpu_affinity(host_irq, NULL);

		if (ret < 0) {
			printk(KERN_INFO "%s: failed to update PI IRTE\n",
					__func__);
			goto out;
		}
	}

	ret = 0;
out:
	srcu_read_unlock(&kvm->irq_srcu, idx);
	return ret;
}

static void vmx_setup_mce(struct kvm_vcpu *vcpu)
{
	if (vcpu->arch.mcg_cap & MCG_LMCE_P)
		to_vmx(vcpu)->msr_ia32_feature_control_valid_bits |=
			FEATURE_CONTROL_LMCE;
	else
		to_vmx(vcpu)->msr_ia32_feature_control_valid_bits &=
			~FEATURE_CONTROL_LMCE;
}

static int vmx_smi_allowed(struct kvm_vcpu *vcpu)
{
	/* we need a nested vmexit to enter SMM, postpone if run is pending */
	if (to_vmx(vcpu)->nested.nested_run_pending)
		return 0;
	return 1;
}

static int vmx_pre_enter_smm(struct kvm_vcpu *vcpu, char *smstate)
{
	struct vcpu_vmx *vmx = to_vmx(vcpu);

	vmx->nested.smm.guest_mode = is_guest_mode(vcpu);
	if (vmx->nested.smm.guest_mode)
		nested_vmx_vmexit(vcpu, -1, 0, 0);

	vmx->nested.smm.vmxon = vmx->nested.vmxon;
	vmx->nested.vmxon = false;
	vmx_clear_hlt(vcpu);
	return 0;
}

static int vmx_pre_leave_smm(struct kvm_vcpu *vcpu, u64 smbase)
{
	struct vcpu_vmx *vmx = to_vmx(vcpu);
	int ret;

	if (vmx->nested.smm.vmxon) {
		vmx->nested.vmxon = true;
		vmx->nested.smm.vmxon = false;
	}

	if (vmx->nested.smm.guest_mode) {
		vcpu->arch.hflags &= ~HF_SMM_MASK;
		ret = enter_vmx_non_root_mode(vcpu, NULL);
		vcpu->arch.hflags |= HF_SMM_MASK;
		if (ret)
			return ret;

		vmx->nested.smm.guest_mode = false;
	}
	return 0;
}

static int enable_smi_window(struct kvm_vcpu *vcpu)
{
	return 0;
}

static int vmx_get_nested_state(struct kvm_vcpu *vcpu,
				struct kvm_nested_state __user *user_kvm_nested_state,
				u32 user_data_size)
{
	struct vcpu_vmx *vmx;
	struct vmcs12 *vmcs12;
	struct kvm_nested_state kvm_state = {
		.flags = 0,
		.format = 0,
		.size = sizeof(kvm_state),
		.vmx.vmxon_pa = -1ull,
		.vmx.vmcs_pa = -1ull,
	};

	if (!vcpu)
		return kvm_state.size + 2 * VMCS12_SIZE;

	vmx = to_vmx(vcpu);
	vmcs12 = get_vmcs12(vcpu);
	if (nested_vmx_allowed(vcpu) &&
	    (vmx->nested.vmxon || vmx->nested.smm.vmxon)) {
		kvm_state.vmx.vmxon_pa = vmx->nested.vmxon_ptr;
		kvm_state.vmx.vmcs_pa = vmx->nested.current_vmptr;

		if (vmx->nested.current_vmptr != -1ull) {
			kvm_state.size += VMCS12_SIZE;

			if (is_guest_mode(vcpu) &&
			    nested_cpu_has_shadow_vmcs(vmcs12) &&
			    vmcs12->vmcs_link_pointer != -1ull)
				kvm_state.size += VMCS12_SIZE;
		}

		if (vmx->nested.smm.vmxon)
			kvm_state.vmx.smm.flags |= KVM_STATE_NESTED_SMM_VMXON;

		if (vmx->nested.smm.guest_mode)
			kvm_state.vmx.smm.flags |= KVM_STATE_NESTED_SMM_GUEST_MODE;

		if (is_guest_mode(vcpu)) {
			kvm_state.flags |= KVM_STATE_NESTED_GUEST_MODE;

			if (vmx->nested.nested_run_pending)
				kvm_state.flags |= KVM_STATE_NESTED_RUN_PENDING;
		}
	}

	if (user_data_size < kvm_state.size)
		goto out;

	if (copy_to_user(user_kvm_nested_state, &kvm_state, sizeof(kvm_state)))
		return -EFAULT;

	if (vmx->nested.current_vmptr == -1ull)
		goto out;

	/*
	 * When running L2, the authoritative vmcs12 state is in the
	 * vmcs02. When running L1, the authoritative vmcs12 state is
	 * in the shadow vmcs linked to vmcs01, unless
	 * sync_shadow_vmcs is set, in which case, the authoritative
	 * vmcs12 state is in the vmcs12 already.
	 */
	if (is_guest_mode(vcpu))
		sync_vmcs12(vcpu, vmcs12);
	else if (enable_shadow_vmcs && !vmx->nested.sync_shadow_vmcs)
		copy_shadow_to_vmcs12(vmx);

	if (copy_to_user(user_kvm_nested_state->data, vmcs12, sizeof(*vmcs12)))
		return -EFAULT;

	if (nested_cpu_has_shadow_vmcs(vmcs12) &&
	    vmcs12->vmcs_link_pointer != -1ull) {
		if (copy_to_user(user_kvm_nested_state->data + VMCS12_SIZE,
				 get_shadow_vmcs12(vcpu), sizeof(*vmcs12)))
			return -EFAULT;
	}

out:
	return kvm_state.size;
}

static int vmx_set_nested_state(struct kvm_vcpu *vcpu,
				struct kvm_nested_state __user *user_kvm_nested_state,
				struct kvm_nested_state *kvm_state)
{
	struct vcpu_vmx *vmx = to_vmx(vcpu);
	struct vmcs12 *vmcs12;
	u32 exit_qual;
	int ret;

	if (kvm_state->format != 0)
		return -EINVAL;

	if (!nested_vmx_allowed(vcpu))
		return kvm_state->vmx.vmxon_pa == -1ull ? 0 : -EINVAL;

	if (kvm_state->vmx.vmxon_pa == -1ull) {
		if (kvm_state->vmx.smm.flags)
			return -EINVAL;

		if (kvm_state->vmx.vmcs_pa != -1ull)
			return -EINVAL;

		vmx_leave_nested(vcpu);
		return 0;
	}

	if (!page_address_valid(vcpu, kvm_state->vmx.vmxon_pa))
		return -EINVAL;

	if (kvm_state->size < sizeof(kvm_state) + sizeof(*vmcs12))
		return -EINVAL;

	if (kvm_state->vmx.vmcs_pa == kvm_state->vmx.vmxon_pa ||
	    !page_address_valid(vcpu, kvm_state->vmx.vmcs_pa))
		return -EINVAL;

	if ((kvm_state->vmx.smm.flags & KVM_STATE_NESTED_SMM_GUEST_MODE) &&
	    (kvm_state->flags & KVM_STATE_NESTED_GUEST_MODE))
		return -EINVAL;

	if (kvm_state->vmx.smm.flags &
	    ~(KVM_STATE_NESTED_SMM_GUEST_MODE | KVM_STATE_NESTED_SMM_VMXON))
		return -EINVAL;

	/*
	 * SMM temporarily disables VMX, so we cannot be in guest mode,
	 * nor can VMLAUNCH/VMRESUME be pending.  Outside SMM, SMM flags
	 * must be zero.
	 */
	if (is_smm(vcpu) ? kvm_state->flags : kvm_state->vmx.smm.flags)
		return -EINVAL;

	if ((kvm_state->vmx.smm.flags & KVM_STATE_NESTED_SMM_GUEST_MODE) &&
	    !(kvm_state->vmx.smm.flags & KVM_STATE_NESTED_SMM_VMXON))
		return -EINVAL;

	vmx_leave_nested(vcpu);
	if (kvm_state->vmx.vmxon_pa == -1ull)
		return 0;

	vmx->nested.vmxon_ptr = kvm_state->vmx.vmxon_pa;
	ret = enter_vmx_operation(vcpu);
	if (ret)
		return ret;

	set_current_vmptr(vmx, kvm_state->vmx.vmcs_pa);

	if (kvm_state->vmx.smm.flags & KVM_STATE_NESTED_SMM_VMXON) {
		vmx->nested.smm.vmxon = true;
		vmx->nested.vmxon = false;

		if (kvm_state->vmx.smm.flags & KVM_STATE_NESTED_SMM_GUEST_MODE)
			vmx->nested.smm.guest_mode = true;
	}

	vmcs12 = get_vmcs12(vcpu);
	if (copy_from_user(vmcs12, user_kvm_nested_state->data, sizeof(*vmcs12)))
		return -EFAULT;

	if (vmcs12->hdr.revision_id != VMCS12_REVISION)
		return -EINVAL;

	if (!(kvm_state->flags & KVM_STATE_NESTED_GUEST_MODE))
		return 0;

	vmx->nested.nested_run_pending =
		!!(kvm_state->flags & KVM_STATE_NESTED_RUN_PENDING);

	if (nested_cpu_has_shadow_vmcs(vmcs12) &&
	    vmcs12->vmcs_link_pointer != -1ull) {
		struct vmcs12 *shadow_vmcs12 = get_shadow_vmcs12(vcpu);
		if (kvm_state->size < sizeof(kvm_state) + 2 * sizeof(*vmcs12))
			return -EINVAL;

		if (copy_from_user(shadow_vmcs12,
				   user_kvm_nested_state->data + VMCS12_SIZE,
				   sizeof(*vmcs12)))
			return -EFAULT;

		if (shadow_vmcs12->hdr.revision_id != VMCS12_REVISION ||
		    !shadow_vmcs12->hdr.shadow_vmcs)
			return -EINVAL;
	}

	if (check_vmentry_prereqs(vcpu, vmcs12) ||
	    check_vmentry_postreqs(vcpu, vmcs12, &exit_qual))
		return -EINVAL;

	vmx->nested.dirty_vmcs12 = true;
	ret = enter_vmx_non_root_mode(vcpu, NULL);
	if (ret)
		return -EINVAL;

	return 0;
}

static struct kvm_x86_ops vmx_x86_ops __ro_after_init = {
	.cpu_has_kvm_support = cpu_has_kvm_support,
	.disabled_by_bios = vmx_disabled_by_bios,
	.hardware_setup = hardware_setup,
	.hardware_unsetup = hardware_unsetup,
	.check_processor_compatibility = vmx_check_processor_compat,
	.hardware_enable = hardware_enable,
	.hardware_disable = hardware_disable,
	.cpu_has_accelerated_tpr = report_flexpriority,
	.has_emulated_msr = vmx_has_emulated_msr,

	.vm_init = vmx_vm_init,
	.vm_alloc = vmx_vm_alloc,
	.vm_free = vmx_vm_free,

	.vcpu_create = vmx_create_vcpu,
	.vcpu_free = vmx_free_vcpu,
	.vcpu_reset = vmx_vcpu_reset,

	.prepare_guest_switch = vmx_prepare_switch_to_guest,
	.vcpu_load = vmx_vcpu_load,
	.vcpu_put = vmx_vcpu_put,

	.update_bp_intercept = update_exception_bitmap,
	.get_msr_feature = vmx_get_msr_feature,
	.get_msr = vmx_get_msr,
	.set_msr = vmx_set_msr,
	.get_segment_base = vmx_get_segment_base,
	.get_segment = vmx_get_segment,
	.set_segment = vmx_set_segment,
	.get_cpl = vmx_get_cpl,
	.get_cs_db_l_bits = vmx_get_cs_db_l_bits,
	.decache_cr0_guest_bits = vmx_decache_cr0_guest_bits,
	.decache_cr3 = vmx_decache_cr3,
	.decache_cr4_guest_bits = vmx_decache_cr4_guest_bits,
	.set_cr0 = vmx_set_cr0,
	.set_cr3 = vmx_set_cr3,
	.set_cr4 = vmx_set_cr4,
	.set_efer = vmx_set_efer,
	.get_idt = vmx_get_idt,
	.set_idt = vmx_set_idt,
	.get_gdt = vmx_get_gdt,
	.set_gdt = vmx_set_gdt,
	.get_dr6 = vmx_get_dr6,
	.set_dr6 = vmx_set_dr6,
	.set_dr7 = vmx_set_dr7,
	.sync_dirty_debug_regs = vmx_sync_dirty_debug_regs,
	.cache_reg = vmx_cache_reg,
	.get_rflags = vmx_get_rflags,
	.set_rflags = vmx_set_rflags,

	.tlb_flush = vmx_flush_tlb,
	.tlb_flush_gva = vmx_flush_tlb_gva,

	.run = vmx_vcpu_run,
	.handle_exit = vmx_handle_exit,
	.skip_emulated_instruction = skip_emulated_instruction,
	.set_interrupt_shadow = vmx_set_interrupt_shadow,
	.get_interrupt_shadow = vmx_get_interrupt_shadow,
	.patch_hypercall = vmx_patch_hypercall,
	.set_irq = vmx_inject_irq,
	.set_nmi = vmx_inject_nmi,
	.queue_exception = vmx_queue_exception,
	.cancel_injection = vmx_cancel_injection,
	.interrupt_allowed = vmx_interrupt_allowed,
	.nmi_allowed = vmx_nmi_allowed,
	.get_nmi_mask = vmx_get_nmi_mask,
	.set_nmi_mask = vmx_set_nmi_mask,
	.enable_nmi_window = enable_nmi_window,
	.enable_irq_window = enable_irq_window,
	.update_cr8_intercept = update_cr8_intercept,
	.set_virtual_apic_mode = vmx_set_virtual_apic_mode,
	.set_apic_access_page_addr = vmx_set_apic_access_page_addr,
	.get_enable_apicv = vmx_get_enable_apicv,
	.refresh_apicv_exec_ctrl = vmx_refresh_apicv_exec_ctrl,
	.load_eoi_exitmap = vmx_load_eoi_exitmap,
	.apicv_post_state_restore = vmx_apicv_post_state_restore,
	.hwapic_irr_update = vmx_hwapic_irr_update,
	.hwapic_isr_update = vmx_hwapic_isr_update,
	.guest_apic_has_interrupt = vmx_guest_apic_has_interrupt,
	.sync_pir_to_irr = vmx_sync_pir_to_irr,
	.deliver_posted_interrupt = vmx_deliver_posted_interrupt,

	.set_tss_addr = vmx_set_tss_addr,
	.set_identity_map_addr = vmx_set_identity_map_addr,
	.get_tdp_level = get_ept_level,
	.get_mt_mask = vmx_get_mt_mask,

	.get_exit_info = vmx_get_exit_info,

	.get_lpage_level = vmx_get_lpage_level,

	.cpuid_update = vmx_cpuid_update,

	.rdtscp_supported = vmx_rdtscp_supported,
	.invpcid_supported = vmx_invpcid_supported,

	.set_supported_cpuid = vmx_set_supported_cpuid,

	.has_wbinvd_exit = cpu_has_vmx_wbinvd_exit,

	.read_l1_tsc_offset = vmx_read_l1_tsc_offset,
	.write_tsc_offset = vmx_write_tsc_offset,

	.set_tdp_cr3 = vmx_set_cr3,

	.check_intercept = vmx_check_intercept,
	.handle_external_intr = vmx_handle_external_intr,
	.mpx_supported = vmx_mpx_supported,
	.xsaves_supported = vmx_xsaves_supported,
	.umip_emulated = vmx_umip_emulated,

	.check_nested_events = vmx_check_nested_events,
	.request_immediate_exit = vmx_request_immediate_exit,

	.sched_in = vmx_sched_in,

	.slot_enable_log_dirty = vmx_slot_enable_log_dirty,
	.slot_disable_log_dirty = vmx_slot_disable_log_dirty,
	.flush_log_dirty = vmx_flush_log_dirty,
	.enable_log_dirty_pt_masked = vmx_enable_log_dirty_pt_masked,
	.write_log_dirty = vmx_write_pml_buffer,

	.pre_block = vmx_pre_block,
	.post_block = vmx_post_block,

	.pmu_ops = &intel_pmu_ops,

	.update_pi_irte = vmx_update_pi_irte,

#ifdef CONFIG_X86_64
	.set_hv_timer = vmx_set_hv_timer,
	.cancel_hv_timer = vmx_cancel_hv_timer,
#endif

	.setup_mce = vmx_setup_mce,

	.get_nested_state = vmx_get_nested_state,
	.set_nested_state = vmx_set_nested_state,
	.get_vmcs12_pages = nested_get_vmcs12_pages,

	.smi_allowed = vmx_smi_allowed,
	.pre_enter_smm = vmx_pre_enter_smm,
	.pre_leave_smm = vmx_pre_leave_smm,
	.enable_smi_window = enable_smi_window,
};

static void vmx_cleanup_l1d_flush(void)
{
	if (vmx_l1d_flush_pages) {
		free_pages((unsigned long)vmx_l1d_flush_pages, L1D_CACHE_ORDER);
		vmx_l1d_flush_pages = NULL;
	}
	/* Restore state so sysfs ignores VMX */
	l1tf_vmx_mitigation = VMENTER_L1D_FLUSH_AUTO;
}

static void vmx_exit(void)
{
#ifdef CONFIG_KEXEC_CORE
	RCU_INIT_POINTER(crash_vmclear_loaded_vmcss, NULL);
	synchronize_rcu();
#endif

	kvm_exit();

#if IS_ENABLED(CONFIG_HYPERV)
	if (static_branch_unlikely(&enable_evmcs)) {
		int cpu;
		struct hv_vp_assist_page *vp_ap;
		/*
		 * Reset everything to support using non-enlightened VMCS
		 * access later (e.g. when we reload the module with
		 * enlightened_vmcs=0)
		 */
		for_each_online_cpu(cpu) {
			vp_ap =	hv_get_vp_assist_page(cpu);

			if (!vp_ap)
				continue;

			vp_ap->current_nested_vmcs = 0;
			vp_ap->enlighten_vmentry = 0;
		}

		static_branch_disable(&enable_evmcs);
	}
#endif
	vmx_cleanup_l1d_flush();
}
module_exit(vmx_exit);

static int __init vmx_init(void)
{
	int r;

#if IS_ENABLED(CONFIG_HYPERV)
	/*
	 * Enlightened VMCS usage should be recommended and the host needs
	 * to support eVMCS v1 or above. We can also disable eVMCS support
	 * with module parameter.
	 */
	if (enlightened_vmcs &&
	    ms_hyperv.hints & HV_X64_ENLIGHTENED_VMCS_RECOMMENDED &&
	    (ms_hyperv.nested_features & HV_X64_ENLIGHTENED_VMCS_VERSION) >=
	    KVM_EVMCS_VERSION) {
		int cpu;

		/* Check that we have assist pages on all online CPUs */
		for_each_online_cpu(cpu) {
			if (!hv_get_vp_assist_page(cpu)) {
				enlightened_vmcs = false;
				break;
			}
		}

		if (enlightened_vmcs) {
			pr_info("KVM: vmx: using Hyper-V Enlightened VMCS\n");
			static_branch_enable(&enable_evmcs);
		}
	} else {
		enlightened_vmcs = false;
	}
#endif

	r = kvm_init(&vmx_x86_ops, sizeof(struct vcpu_vmx),
		     __alignof__(struct vcpu_vmx), THIS_MODULE);
	if (r)
		return r;

	/*
	 * Must be called after kvm_init() so enable_ept is properly set
	 * up. Hand the parameter mitigation value in which was stored in
	 * the pre module init parser. If no parameter was given, it will
	 * contain 'auto' which will be turned into the default 'cond'
	 * mitigation mode.
	 */
	if (boot_cpu_has(X86_BUG_L1TF)) {
		r = vmx_setup_l1d_flush(vmentry_l1d_flush_param);
		if (r) {
			vmx_exit();
			return r;
		}
	}

#ifdef CONFIG_KEXEC_CORE
	rcu_assign_pointer(crash_vmclear_loaded_vmcss,
			   crash_vmclear_local_loaded_vmcss);
#endif
	vmx_check_vmcs12_offsets();

	return 0;
}
module_init(vmx_init);<|MERGE_RESOLUTION|>--- conflicted
+++ resolved
@@ -991,18 +991,6 @@
 		struct vmx_msrs host;
 	} msr_autoload;
 
-<<<<<<< HEAD
-	struct {
-		u16           fs_sel, gs_sel, ldt_sel;
-#ifdef CONFIG_X86_64
-		u16           ds_sel, es_sel;
-#endif
-		int           gs_ldt_reload_needed;
-		int           fs_reload_needed;
-		u64           msr_host_bndcfgs;
-	} host_state;
-=======
->>>>>>> 8e6fbfc0
 	struct {
 		int vm86_active;
 		ulong save_rflags;
@@ -2883,19 +2871,13 @@
 	u16 fs_sel, gs_sel;
 	int i;
 
-<<<<<<< HEAD
-=======
 	vmx->req_immediate_exit = false;
 
->>>>>>> 8e6fbfc0
 	if (vmx->loaded_cpu_state)
 		return;
 
 	vmx->loaded_cpu_state = vmx->loaded_vmcs;
-<<<<<<< HEAD
-=======
 	host_state = &vmx->loaded_cpu_state->host_state;
->>>>>>> 8e6fbfc0
 
 	/*
 	 * Set host fs and gs selectors.  Unfortunately, 22.2.3 does not
@@ -2960,19 +2942,13 @@
 
 static void vmx_prepare_switch_to_host(struct vcpu_vmx *vmx)
 {
-<<<<<<< HEAD
-=======
 	struct vmcs_host_state *host_state;
 
->>>>>>> 8e6fbfc0
 	if (!vmx->loaded_cpu_state)
 		return;
 
 	WARN_ON_ONCE(vmx->loaded_cpu_state != vmx->loaded_vmcs);
-<<<<<<< HEAD
-=======
 	host_state = &vmx->loaded_cpu_state->host_state;
->>>>>>> 8e6fbfc0
 
 	++vmx->vcpu.stat.host_state_reload;
 	vmx->loaded_cpu_state = NULL;
@@ -7737,11 +7713,7 @@
 		if (!static_cpu_has(X86_FEATURE_HYPERVISOR))
 			return kvm_skip_emulated_instruction(vcpu);
 		else
-<<<<<<< HEAD
-			return emulate_instruction(vcpu, EMULTYPE_SKIP) ==
-=======
 			return kvm_emulate_instruction(vcpu, EMULTYPE_SKIP) ==
->>>>>>> 8e6fbfc0
 								EMULATE_DONE;
 	}
 
@@ -8432,13 +8404,8 @@
  */
 static int nested_vmx_check_permission(struct kvm_vcpu *vcpu)
 {
-<<<<<<< HEAD
-	if (vmx_get_cpl(vcpu)) {
-		kvm_inject_gp(vcpu, 0);
-=======
 	if (!to_vmx(vcpu)->nested.vmxon) {
 		kvm_queue_exception(vcpu, UD_VECTOR);
->>>>>>> 8e6fbfc0
 		return 0;
 	}
 
