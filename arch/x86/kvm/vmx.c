--- conflicted
+++ resolved
@@ -10131,12 +10131,6 @@
  * information but as all relevant affected CPUs have 32KiB L1D cache size
  * there is no point in doing so.
  */
-<<<<<<< HEAD
-#define L1D_CACHE_ORDER 4
-static void *vmx_l1d_flush_pages;
-
-=======
->>>>>>> 5b394b2d
 static void vmx_l1d_flush(struct kvm_vcpu *vcpu)
 {
 	int size = PAGE_SIZE << L1D_CACHE_ORDER;
