--- conflicted
+++ resolved
@@ -2377,13 +2377,10 @@
 	}
 	vmcs_writel(GUEST_RFLAGS, rflags);
 
-<<<<<<< HEAD
-=======
 	if ((old_rflags ^ to_vmx(vcpu)->rflags) & X86_EFLAGS_VM)
 		to_vmx(vcpu)->emulation_required = emulation_required(vcpu);
 }
 
->>>>>>> f4a53352
 static u32 vmx_get_interrupt_shadow(struct kvm_vcpu *vcpu)
 {
 	u32 interruptibility = vmcs_read32(GUEST_INTERRUPTIBILITY_INFO);
