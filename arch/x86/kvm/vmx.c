--- conflicted
+++ resolved
@@ -51,13 +51,8 @@
 #include <asm/apic.h>
 #include <asm/irq_remapping.h>
 #include <asm/mmu_context.h>
-<<<<<<< HEAD
-#include <asm/microcode.h>
-#include <asm/spec-ctrl.h>
-=======
 #include <asm/spec-ctrl.h>
 #include <asm/mshyperv.h>
->>>>>>> 144482d4
 
 #include "trace.h"
 #include "pmu.h"
@@ -4761,8 +4756,6 @@
 	 */
 	unsigned long hw_cr4;
 
-<<<<<<< HEAD
-=======
 	hw_cr4 = (cr4_read_shadow() & X86_CR4_MCE) | (cr4 & ~X86_CR4_MCE);
 	if (enable_unrestricted_guest)
 		hw_cr4 |= KVM_VM_CR4_ALWAYS_ON_UNRESTRICTED_GUEST;
@@ -4771,7 +4764,6 @@
 	else
 		hw_cr4 |= KVM_PMODE_VM_CR4_ALWAYS_ON;
 
->>>>>>> 144482d4
 	if (!boot_cpu_has(X86_FEATURE_UMIP) && vmx_umip_emulated()) {
 		if (cr4 & X86_CR4_UMIP) {
 			vmcs_set_bits(SECONDARY_VM_EXEC_CONTROL,
@@ -7170,31 +7162,6 @@
 
 out:
 	return ret;
-<<<<<<< HEAD
-
-emulation_error:
-	vcpu->run->exit_reason = KVM_EXIT_INTERNAL_ERROR;
-	vcpu->run->internal.suberror = KVM_INTERNAL_ERROR_EMULATION;
-	vcpu->run->internal.ndata = 0;
-	return 0;
-}
-
-static int __grow_ple_window(int val)
-{
-	if (ple_window_grow < 1)
-		return ple_window;
-
-	val = min(val, ple_window_actual_max);
-
-	if (ple_window_grow < ple_window)
-		val *= ple_window_grow;
-	else
-		val += ple_window_grow;
-
-	return val;
-}
-=======
->>>>>>> 144482d4
 
 emulation_error:
 	vcpu->run->exit_reason = KVM_EXIT_INTERNAL_ERROR;
@@ -9768,12 +9735,9 @@
 
 	vmx->__launched = vmx->loaded_vmcs->launched;
 
-<<<<<<< HEAD
-=======
 	evmcs_rsp = static_branch_unlikely(&enable_evmcs) ?
 		(unsigned long)&current_evmcs->host_rsp : 0;
 
->>>>>>> 144482d4
 	asm(
 		/* Store host registers */
 		"push %%" _ASM_DX "; push %%" _ASM_BP ";"
@@ -12676,13 +12640,10 @@
 	.hardware_disable = hardware_disable,
 	.cpu_has_accelerated_tpr = report_flexpriority,
 	.has_emulated_msr = vmx_has_emulated_msr,
-<<<<<<< HEAD
-=======
 
 	.vm_init = vmx_vm_init,
 	.vm_alloc = vmx_vm_alloc,
 	.vm_free = vmx_vm_free,
->>>>>>> 144482d4
 
 	.vcpu_create = vmx_create_vcpu,
 	.vcpu_free = vmx_free_vcpu,
