// SPDX-License-Identifier: GPL-2.0-only
/*
 * Kernel-based Virtual Machine driver for Linux
 *
 * AMD SVM-SEV support
 *
 * Copyright 2010 Red Hat, Inc. and/or its affiliates.
 */

#include <linux/kvm_types.h>
#include <linux/kvm_host.h>
#include <linux/kernel.h>
#include <linux/highmem.h>
#include <linux/psp-sev.h>
#include <linux/pagemap.h>
#include <linux/swap.h>
#include <linux/misc_cgroup.h>
#include <linux/processor.h>
#include <linux/trace_events.h>

#include <asm/pkru.h>
#include <asm/trapnr.h>
#include <asm/fpu/xcr.h>

#include "x86.h"
#include "svm.h"
#include "svm_ops.h"
#include "cpuid.h"
#include "trace.h"

#ifndef CONFIG_KVM_AMD_SEV
/*
 * When this config is not defined, SEV feature is not supported and APIs in
 * this file are not used but this file still gets compiled into the KVM AMD
 * module.
 *
 * We will not have MISC_CG_RES_SEV and MISC_CG_RES_SEV_ES entries in the enum
 * misc_res_type {} defined in linux/misc_cgroup.h.
 *
 * Below macros allow compilation to succeed.
 */
#define MISC_CG_RES_SEV MISC_CG_RES_TYPES
#define MISC_CG_RES_SEV_ES MISC_CG_RES_TYPES
#endif

#ifdef CONFIG_KVM_AMD_SEV
/* enable/disable SEV support */
static bool sev_enabled = true;
module_param_named(sev, sev_enabled, bool, 0444);

/* enable/disable SEV-ES support */
static bool sev_es_enabled = true;
module_param_named(sev_es, sev_es_enabled, bool, 0444);
#else
#define sev_enabled false
#define sev_es_enabled false
#endif /* CONFIG_KVM_AMD_SEV */

static u8 sev_enc_bit;
static DECLARE_RWSEM(sev_deactivate_lock);
static DEFINE_MUTEX(sev_bitmap_lock);
unsigned int max_sev_asid;
static unsigned int min_sev_asid;
static unsigned long sev_me_mask;
static unsigned int nr_asids;
static unsigned long *sev_asid_bitmap;
static unsigned long *sev_reclaim_asid_bitmap;

struct enc_region {
	struct list_head list;
	unsigned long npages;
	struct page **pages;
	unsigned long uaddr;
	unsigned long size;
};

/* Called with the sev_bitmap_lock held, or on shutdown  */
static int sev_flush_asids(int min_asid, int max_asid)
{
	int ret, asid, error = 0;

	/* Check if there are any ASIDs to reclaim before performing a flush */
	asid = find_next_bit(sev_reclaim_asid_bitmap, nr_asids, min_asid);
	if (asid > max_asid)
		return -EBUSY;

	/*
	 * DEACTIVATE will clear the WBINVD indicator causing DF_FLUSH to fail,
	 * so it must be guarded.
	 */
	down_write(&sev_deactivate_lock);

	wbinvd_on_all_cpus();
	ret = sev_guest_df_flush(&error);

	up_write(&sev_deactivate_lock);

	if (ret)
		pr_err("SEV: DF_FLUSH failed, ret=%d, error=%#x\n", ret, error);

	return ret;
}

static inline bool is_mirroring_enc_context(struct kvm *kvm)
{
	return !!to_kvm_svm(kvm)->sev_info.enc_context_owner;
}

/* Must be called with the sev_bitmap_lock held */
static bool __sev_recycle_asids(int min_asid, int max_asid)
{
	if (sev_flush_asids(min_asid, max_asid))
		return false;

	/* The flush process will flush all reclaimable SEV and SEV-ES ASIDs */
	bitmap_xor(sev_asid_bitmap, sev_asid_bitmap, sev_reclaim_asid_bitmap,
		   nr_asids);
	bitmap_zero(sev_reclaim_asid_bitmap, nr_asids);

	return true;
}

static int sev_misc_cg_try_charge(struct kvm_sev_info *sev)
{
	enum misc_res_type type = sev->es_active ? MISC_CG_RES_SEV_ES : MISC_CG_RES_SEV;
	return misc_cg_try_charge(type, sev->misc_cg, 1);
}

static void sev_misc_cg_uncharge(struct kvm_sev_info *sev)
{
	enum misc_res_type type = sev->es_active ? MISC_CG_RES_SEV_ES : MISC_CG_RES_SEV;
	misc_cg_uncharge(type, sev->misc_cg, 1);
}

static int sev_asid_new(struct kvm_sev_info *sev)
{
	int asid, min_asid, max_asid, ret;
	bool retry = true;

	WARN_ON(sev->misc_cg);
	sev->misc_cg = get_current_misc_cg();
	ret = sev_misc_cg_try_charge(sev);
	if (ret) {
		put_misc_cg(sev->misc_cg);
		sev->misc_cg = NULL;
		return ret;
	}

	mutex_lock(&sev_bitmap_lock);

	/*
	 * SEV-enabled guests must use asid from min_sev_asid to max_sev_asid.
	 * SEV-ES-enabled guest can use from 1 to min_sev_asid - 1.
	 */
	min_asid = sev->es_active ? 1 : min_sev_asid;
	max_asid = sev->es_active ? min_sev_asid - 1 : max_sev_asid;
again:
	asid = find_next_zero_bit(sev_asid_bitmap, max_asid + 1, min_asid);
	if (asid > max_asid) {
		if (retry && __sev_recycle_asids(min_asid, max_asid)) {
			retry = false;
			goto again;
		}
		mutex_unlock(&sev_bitmap_lock);
		ret = -EBUSY;
		goto e_uncharge;
	}

	__set_bit(asid, sev_asid_bitmap);

	mutex_unlock(&sev_bitmap_lock);

	return asid;
e_uncharge:
	sev_misc_cg_uncharge(sev);
	put_misc_cg(sev->misc_cg);
	sev->misc_cg = NULL;
	return ret;
}

static int sev_get_asid(struct kvm *kvm)
{
	struct kvm_sev_info *sev = &to_kvm_svm(kvm)->sev_info;

	return sev->asid;
}

static void sev_asid_free(struct kvm_sev_info *sev)
{
	struct svm_cpu_data *sd;
	int cpu;

	mutex_lock(&sev_bitmap_lock);

	__set_bit(sev->asid, sev_reclaim_asid_bitmap);

	for_each_possible_cpu(cpu) {
		sd = per_cpu(svm_data, cpu);
		sd->sev_vmcbs[sev->asid] = NULL;
	}

	mutex_unlock(&sev_bitmap_lock);

	sev_misc_cg_uncharge(sev);
	put_misc_cg(sev->misc_cg);
	sev->misc_cg = NULL;
}

static void sev_decommission(unsigned int handle)
{
	struct sev_data_decommission decommission;

	if (!handle)
		return;

	decommission.handle = handle;
	sev_guest_decommission(&decommission, NULL);
}

static void sev_unbind_asid(struct kvm *kvm, unsigned int handle)
{
	struct sev_data_deactivate deactivate;

	if (!handle)
		return;

	deactivate.handle = handle;

	/* Guard DEACTIVATE against WBINVD/DF_FLUSH used in ASID recycling */
	down_read(&sev_deactivate_lock);
	sev_guest_deactivate(&deactivate, NULL);
	up_read(&sev_deactivate_lock);

	sev_decommission(handle);
}

static int sev_guest_init(struct kvm *kvm, struct kvm_sev_cmd *argp)
{
	struct kvm_sev_info *sev = &to_kvm_svm(kvm)->sev_info;
	int asid, ret;

	if (kvm->created_vcpus)
		return -EINVAL;

	ret = -EBUSY;
	if (unlikely(sev->active))
		return ret;

	sev->active = true;
	sev->es_active = argp->id == KVM_SEV_ES_INIT;
	asid = sev_asid_new(sev);
	if (asid < 0)
		goto e_no_asid;
	sev->asid = asid;

	ret = sev_platform_init(&argp->error);
	if (ret)
		goto e_free;

	INIT_LIST_HEAD(&sev->regions_list);

	return 0;

e_free:
	sev_asid_free(sev);
	sev->asid = 0;
e_no_asid:
	sev->es_active = false;
	sev->active = false;
	return ret;
}

static int sev_bind_asid(struct kvm *kvm, unsigned int handle, int *error)
{
	struct sev_data_activate activate;
	int asid = sev_get_asid(kvm);
	int ret;

	/* activate ASID on the given handle */
	activate.handle = handle;
	activate.asid   = asid;
	ret = sev_guest_activate(&activate, error);

	return ret;
}

static int __sev_issue_cmd(int fd, int id, void *data, int *error)
{
	struct fd f;
	int ret;

	f = fdget(fd);
	if (!f.file)
		return -EBADF;

	ret = sev_issue_cmd_external_user(f.file, id, data, error);

	fdput(f);
	return ret;
}

static int sev_issue_cmd(struct kvm *kvm, int id, void *data, int *error)
{
	struct kvm_sev_info *sev = &to_kvm_svm(kvm)->sev_info;

	return __sev_issue_cmd(sev->fd, id, data, error);
}

static int sev_launch_start(struct kvm *kvm, struct kvm_sev_cmd *argp)
{
	struct kvm_sev_info *sev = &to_kvm_svm(kvm)->sev_info;
	struct sev_data_launch_start start;
	struct kvm_sev_launch_start params;
	void *dh_blob, *session_blob;
	int *error = &argp->error;
	int ret;

	if (!sev_guest(kvm))
		return -ENOTTY;

	if (copy_from_user(&params, (void __user *)(uintptr_t)argp->data, sizeof(params)))
		return -EFAULT;

	memset(&start, 0, sizeof(start));

	dh_blob = NULL;
	if (params.dh_uaddr) {
		dh_blob = psp_copy_user_blob(params.dh_uaddr, params.dh_len);
		if (IS_ERR(dh_blob))
			return PTR_ERR(dh_blob);

		start.dh_cert_address = __sme_set(__pa(dh_blob));
		start.dh_cert_len = params.dh_len;
	}

	session_blob = NULL;
	if (params.session_uaddr) {
		session_blob = psp_copy_user_blob(params.session_uaddr, params.session_len);
		if (IS_ERR(session_blob)) {
			ret = PTR_ERR(session_blob);
			goto e_free_dh;
		}

		start.session_address = __sme_set(__pa(session_blob));
		start.session_len = params.session_len;
	}

	start.handle = params.handle;
	start.policy = params.policy;

	/* create memory encryption context */
	ret = __sev_issue_cmd(argp->sev_fd, SEV_CMD_LAUNCH_START, &start, error);
	if (ret)
		goto e_free_session;

	/* Bind ASID to this guest */
	ret = sev_bind_asid(kvm, start.handle, error);
	if (ret) {
		sev_decommission(start.handle);
		goto e_free_session;
	}

	/* return handle to userspace */
	params.handle = start.handle;
	if (copy_to_user((void __user *)(uintptr_t)argp->data, &params, sizeof(params))) {
		sev_unbind_asid(kvm, start.handle);
		ret = -EFAULT;
		goto e_free_session;
	}

	sev->handle = start.handle;
	sev->fd = argp->sev_fd;

e_free_session:
	kfree(session_blob);
e_free_dh:
	kfree(dh_blob);
	return ret;
}

static struct page **sev_pin_memory(struct kvm *kvm, unsigned long uaddr,
				    unsigned long ulen, unsigned long *n,
				    int write)
{
	struct kvm_sev_info *sev = &to_kvm_svm(kvm)->sev_info;
	unsigned long npages, size;
	int npinned;
	unsigned long locked, lock_limit;
	struct page **pages;
	unsigned long first, last;
	int ret;

	lockdep_assert_held(&kvm->lock);

	if (ulen == 0 || uaddr + ulen < uaddr)
		return ERR_PTR(-EINVAL);

	/* Calculate number of pages. */
	first = (uaddr & PAGE_MASK) >> PAGE_SHIFT;
	last = ((uaddr + ulen - 1) & PAGE_MASK) >> PAGE_SHIFT;
	npages = (last - first + 1);

	locked = sev->pages_locked + npages;
	lock_limit = rlimit(RLIMIT_MEMLOCK) >> PAGE_SHIFT;
	if (locked > lock_limit && !capable(CAP_IPC_LOCK)) {
		pr_err("SEV: %lu locked pages exceed the lock limit of %lu.\n", locked, lock_limit);
		return ERR_PTR(-ENOMEM);
	}

	if (WARN_ON_ONCE(npages > INT_MAX))
		return ERR_PTR(-EINVAL);

	/* Avoid using vmalloc for smaller buffers. */
	size = npages * sizeof(struct page *);
	if (size > PAGE_SIZE)
		pages = __vmalloc(size, GFP_KERNEL_ACCOUNT | __GFP_ZERO);
	else
		pages = kmalloc(size, GFP_KERNEL_ACCOUNT);

	if (!pages)
		return ERR_PTR(-ENOMEM);

	/* Pin the user virtual address. */
	npinned = pin_user_pages_fast(uaddr, npages, write ? FOLL_WRITE : 0, pages);
	if (npinned != npages) {
		pr_err("SEV: Failure locking %lu pages.\n", npages);
		ret = -ENOMEM;
		goto err;
	}

	*n = npages;
	sev->pages_locked = locked;

	return pages;

err:
	if (npinned > 0)
		unpin_user_pages(pages, npinned);

	kvfree(pages);
	return ERR_PTR(ret);
}

static void sev_unpin_memory(struct kvm *kvm, struct page **pages,
			     unsigned long npages)
{
	struct kvm_sev_info *sev = &to_kvm_svm(kvm)->sev_info;

	unpin_user_pages(pages, npages);
	kvfree(pages);
	sev->pages_locked -= npages;
}

static void sev_clflush_pages(struct page *pages[], unsigned long npages)
{
	uint8_t *page_virtual;
	unsigned long i;

	if (this_cpu_has(X86_FEATURE_SME_COHERENT) || npages == 0 ||
	    pages == NULL)
		return;

	for (i = 0; i < npages; i++) {
		page_virtual = kmap_atomic(pages[i]);
		clflush_cache_range(page_virtual, PAGE_SIZE);
		kunmap_atomic(page_virtual);
	}
}

static unsigned long get_num_contig_pages(unsigned long idx,
				struct page **inpages, unsigned long npages)
{
	unsigned long paddr, next_paddr;
	unsigned long i = idx + 1, pages = 1;

	/* find the number of contiguous pages starting from idx */
	paddr = __sme_page_pa(inpages[idx]);
	while (i < npages) {
		next_paddr = __sme_page_pa(inpages[i++]);
		if ((paddr + PAGE_SIZE) == next_paddr) {
			pages++;
			paddr = next_paddr;
			continue;
		}
		break;
	}

	return pages;
}

static int sev_launch_update_data(struct kvm *kvm, struct kvm_sev_cmd *argp)
{
	unsigned long vaddr, vaddr_end, next_vaddr, npages, pages, size, i;
	struct kvm_sev_info *sev = &to_kvm_svm(kvm)->sev_info;
	struct kvm_sev_launch_update_data params;
	struct sev_data_launch_update_data data;
	struct page **inpages;
	int ret;

	if (!sev_guest(kvm))
		return -ENOTTY;

	if (copy_from_user(&params, (void __user *)(uintptr_t)argp->data, sizeof(params)))
		return -EFAULT;

	vaddr = params.uaddr;
	size = params.len;
	vaddr_end = vaddr + size;

	/* Lock the user memory. */
	inpages = sev_pin_memory(kvm, vaddr, size, &npages, 1);
	if (IS_ERR(inpages))
		return PTR_ERR(inpages);

	/*
	 * Flush (on non-coherent CPUs) before LAUNCH_UPDATE encrypts pages in
	 * place; the cache may contain the data that was written unencrypted.
	 */
	sev_clflush_pages(inpages, npages);

	data.reserved = 0;
	data.handle = sev->handle;

	for (i = 0; vaddr < vaddr_end; vaddr = next_vaddr, i += pages) {
		int offset, len;

		/*
		 * If the user buffer is not page-aligned, calculate the offset
		 * within the page.
		 */
		offset = vaddr & (PAGE_SIZE - 1);

		/* Calculate the number of pages that can be encrypted in one go. */
		pages = get_num_contig_pages(i, inpages, npages);

		len = min_t(size_t, ((pages * PAGE_SIZE) - offset), size);

		data.len = len;
		data.address = __sme_page_pa(inpages[i]) + offset;
		ret = sev_issue_cmd(kvm, SEV_CMD_LAUNCH_UPDATE_DATA, &data, &argp->error);
		if (ret)
			goto e_unpin;

		size -= len;
		next_vaddr = vaddr + len;
	}

e_unpin:
	/* content of memory is updated, mark pages dirty */
	for (i = 0; i < npages; i++) {
		set_page_dirty_lock(inpages[i]);
		mark_page_accessed(inpages[i]);
	}
	/* unlock the user pages */
	sev_unpin_memory(kvm, inpages, npages);
	return ret;
}

static int sev_es_sync_vmsa(struct vcpu_svm *svm)
{
	struct vmcb_save_area *save = &svm->vmcb->save;

	/* Check some debug related fields before encrypting the VMSA */
	if (svm->vcpu.guest_debug || (save->dr7 & ~DR7_FIXED_1))
		return -EINVAL;

	/* Sync registgers */
	save->rax = svm->vcpu.arch.regs[VCPU_REGS_RAX];
	save->rbx = svm->vcpu.arch.regs[VCPU_REGS_RBX];
	save->rcx = svm->vcpu.arch.regs[VCPU_REGS_RCX];
	save->rdx = svm->vcpu.arch.regs[VCPU_REGS_RDX];
	save->rsp = svm->vcpu.arch.regs[VCPU_REGS_RSP];
	save->rbp = svm->vcpu.arch.regs[VCPU_REGS_RBP];
	save->rsi = svm->vcpu.arch.regs[VCPU_REGS_RSI];
	save->rdi = svm->vcpu.arch.regs[VCPU_REGS_RDI];
#ifdef CONFIG_X86_64
	save->r8  = svm->vcpu.arch.regs[VCPU_REGS_R8];
	save->r9  = svm->vcpu.arch.regs[VCPU_REGS_R9];
	save->r10 = svm->vcpu.arch.regs[VCPU_REGS_R10];
	save->r11 = svm->vcpu.arch.regs[VCPU_REGS_R11];
	save->r12 = svm->vcpu.arch.regs[VCPU_REGS_R12];
	save->r13 = svm->vcpu.arch.regs[VCPU_REGS_R13];
	save->r14 = svm->vcpu.arch.regs[VCPU_REGS_R14];
	save->r15 = svm->vcpu.arch.regs[VCPU_REGS_R15];
#endif
	save->rip = svm->vcpu.arch.regs[VCPU_REGS_RIP];

	/* Sync some non-GPR registers before encrypting */
	save->xcr0 = svm->vcpu.arch.xcr0;
	save->pkru = svm->vcpu.arch.pkru;
	save->xss  = svm->vcpu.arch.ia32_xss;
	save->dr6  = svm->vcpu.arch.dr6;

	/*
	 * SEV-ES will use a VMSA that is pointed to by the VMCB, not
	 * the traditional VMSA that is part of the VMCB. Copy the
	 * traditional VMSA as it has been built so far (in prep
	 * for LAUNCH_UPDATE_VMSA) to be the initial SEV-ES state.
	 */
	memcpy(svm->sev_es.vmsa, save, sizeof(*save));

	return 0;
}

static int __sev_launch_update_vmsa(struct kvm *kvm, struct kvm_vcpu *vcpu,
				    int *error)
{
	struct sev_data_launch_update_vmsa vmsa;
	struct vcpu_svm *svm = to_svm(vcpu);
	int ret;

	/* Perform some pre-encryption checks against the VMSA */
	ret = sev_es_sync_vmsa(svm);
	if (ret)
		return ret;

	/*
	 * The LAUNCH_UPDATE_VMSA command will perform in-place encryption of
	 * the VMSA memory content (i.e it will write the same memory region
	 * with the guest's key), so invalidate it first.
	 */
	clflush_cache_range(svm->sev_es.vmsa, PAGE_SIZE);

	vmsa.reserved = 0;
	vmsa.handle = to_kvm_svm(kvm)->sev_info.handle;
	vmsa.address = __sme_pa(svm->sev_es.vmsa);
	vmsa.len = PAGE_SIZE;
	ret = sev_issue_cmd(kvm, SEV_CMD_LAUNCH_UPDATE_VMSA, &vmsa, error);
	if (ret)
	  return ret;

	vcpu->arch.guest_state_protected = true;
	return 0;
}

static int sev_launch_update_vmsa(struct kvm *kvm, struct kvm_sev_cmd *argp)
{
	struct kvm_vcpu *vcpu;
	int i, ret;

	if (!sev_es_guest(kvm))
		return -ENOTTY;

	kvm_for_each_vcpu(i, vcpu, kvm) {
		ret = mutex_lock_killable(&vcpu->mutex);
		if (ret)
			return ret;

		ret = __sev_launch_update_vmsa(kvm, vcpu, &argp->error);

		mutex_unlock(&vcpu->mutex);
		if (ret)
			return ret;
	}

	return 0;
}

static int sev_launch_measure(struct kvm *kvm, struct kvm_sev_cmd *argp)
{
	void __user *measure = (void __user *)(uintptr_t)argp->data;
	struct kvm_sev_info *sev = &to_kvm_svm(kvm)->sev_info;
	struct sev_data_launch_measure data;
	struct kvm_sev_launch_measure params;
	void __user *p = NULL;
	void *blob = NULL;
	int ret;

	if (!sev_guest(kvm))
		return -ENOTTY;

	if (copy_from_user(&params, measure, sizeof(params)))
		return -EFAULT;

	memset(&data, 0, sizeof(data));

	/* User wants to query the blob length */
	if (!params.len)
		goto cmd;

	p = (void __user *)(uintptr_t)params.uaddr;
	if (p) {
		if (params.len > SEV_FW_BLOB_MAX_SIZE)
			return -EINVAL;

		blob = kmalloc(params.len, GFP_KERNEL_ACCOUNT);
		if (!blob)
			return -ENOMEM;

		data.address = __psp_pa(blob);
		data.len = params.len;
	}

cmd:
	data.handle = sev->handle;
	ret = sev_issue_cmd(kvm, SEV_CMD_LAUNCH_MEASURE, &data, &argp->error);

	/*
	 * If we query the session length, FW responded with expected data.
	 */
	if (!params.len)
		goto done;

	if (ret)
		goto e_free_blob;

	if (blob) {
		if (copy_to_user(p, blob, params.len))
			ret = -EFAULT;
	}

done:
	params.len = data.len;
	if (copy_to_user(measure, &params, sizeof(params)))
		ret = -EFAULT;
e_free_blob:
	kfree(blob);
	return ret;
}

static int sev_launch_finish(struct kvm *kvm, struct kvm_sev_cmd *argp)
{
	struct kvm_sev_info *sev = &to_kvm_svm(kvm)->sev_info;
	struct sev_data_launch_finish data;

	if (!sev_guest(kvm))
		return -ENOTTY;

	data.handle = sev->handle;
	return sev_issue_cmd(kvm, SEV_CMD_LAUNCH_FINISH, &data, &argp->error);
}

static int sev_guest_status(struct kvm *kvm, struct kvm_sev_cmd *argp)
{
	struct kvm_sev_info *sev = &to_kvm_svm(kvm)->sev_info;
	struct kvm_sev_guest_status params;
	struct sev_data_guest_status data;
	int ret;

	if (!sev_guest(kvm))
		return -ENOTTY;

	memset(&data, 0, sizeof(data));

	data.handle = sev->handle;
	ret = sev_issue_cmd(kvm, SEV_CMD_GUEST_STATUS, &data, &argp->error);
	if (ret)
		return ret;

	params.policy = data.policy;
	params.state = data.state;
	params.handle = data.handle;

	if (copy_to_user((void __user *)(uintptr_t)argp->data, &params, sizeof(params)))
		ret = -EFAULT;

	return ret;
}

static int __sev_issue_dbg_cmd(struct kvm *kvm, unsigned long src,
			       unsigned long dst, int size,
			       int *error, bool enc)
{
	struct kvm_sev_info *sev = &to_kvm_svm(kvm)->sev_info;
	struct sev_data_dbg data;

	data.reserved = 0;
	data.handle = sev->handle;
	data.dst_addr = dst;
	data.src_addr = src;
	data.len = size;

	return sev_issue_cmd(kvm,
			     enc ? SEV_CMD_DBG_ENCRYPT : SEV_CMD_DBG_DECRYPT,
			     &data, error);
}

static int __sev_dbg_decrypt(struct kvm *kvm, unsigned long src_paddr,
			     unsigned long dst_paddr, int sz, int *err)
{
	int offset;

	/*
	 * Its safe to read more than we are asked, caller should ensure that
	 * destination has enough space.
	 */
	offset = src_paddr & 15;
	src_paddr = round_down(src_paddr, 16);
	sz = round_up(sz + offset, 16);

	return __sev_issue_dbg_cmd(kvm, src_paddr, dst_paddr, sz, err, false);
}

static int __sev_dbg_decrypt_user(struct kvm *kvm, unsigned long paddr,
				  void __user *dst_uaddr,
				  unsigned long dst_paddr,
				  int size, int *err)
{
	struct page *tpage = NULL;
	int ret, offset;

	/* if inputs are not 16-byte then use intermediate buffer */
	if (!IS_ALIGNED(dst_paddr, 16) ||
	    !IS_ALIGNED(paddr,     16) ||
	    !IS_ALIGNED(size,      16)) {
		tpage = (void *)alloc_page(GFP_KERNEL);
		if (!tpage)
			return -ENOMEM;

		dst_paddr = __sme_page_pa(tpage);
	}

	ret = __sev_dbg_decrypt(kvm, paddr, dst_paddr, size, err);
	if (ret)
		goto e_free;

	if (tpage) {
		offset = paddr & 15;
		if (copy_to_user(dst_uaddr, page_address(tpage) + offset, size))
			ret = -EFAULT;
	}

e_free:
	if (tpage)
		__free_page(tpage);

	return ret;
}

static int __sev_dbg_encrypt_user(struct kvm *kvm, unsigned long paddr,
				  void __user *vaddr,
				  unsigned long dst_paddr,
				  void __user *dst_vaddr,
				  int size, int *error)
{
	struct page *src_tpage = NULL;
	struct page *dst_tpage = NULL;
	int ret, len = size;

	/* If source buffer is not aligned then use an intermediate buffer */
	if (!IS_ALIGNED((unsigned long)vaddr, 16)) {
		src_tpage = alloc_page(GFP_KERNEL);
		if (!src_tpage)
			return -ENOMEM;

		if (copy_from_user(page_address(src_tpage), vaddr, size)) {
			__free_page(src_tpage);
			return -EFAULT;
		}

		paddr = __sme_page_pa(src_tpage);
	}

	/*
	 *  If destination buffer or length is not aligned then do read-modify-write:
	 *   - decrypt destination in an intermediate buffer
	 *   - copy the source buffer in an intermediate buffer
	 *   - use the intermediate buffer as source buffer
	 */
	if (!IS_ALIGNED((unsigned long)dst_vaddr, 16) || !IS_ALIGNED(size, 16)) {
		int dst_offset;

		dst_tpage = alloc_page(GFP_KERNEL);
		if (!dst_tpage) {
			ret = -ENOMEM;
			goto e_free;
		}

		ret = __sev_dbg_decrypt(kvm, dst_paddr,
					__sme_page_pa(dst_tpage), size, error);
		if (ret)
			goto e_free;

		/*
		 *  If source is kernel buffer then use memcpy() otherwise
		 *  copy_from_user().
		 */
		dst_offset = dst_paddr & 15;

		if (src_tpage)
			memcpy(page_address(dst_tpage) + dst_offset,
			       page_address(src_tpage), size);
		else {
			if (copy_from_user(page_address(dst_tpage) + dst_offset,
					   vaddr, size)) {
				ret = -EFAULT;
				goto e_free;
			}
		}

		paddr = __sme_page_pa(dst_tpage);
		dst_paddr = round_down(dst_paddr, 16);
		len = round_up(size, 16);
	}

	ret = __sev_issue_dbg_cmd(kvm, paddr, dst_paddr, len, error, true);

e_free:
	if (src_tpage)
		__free_page(src_tpage);
	if (dst_tpage)
		__free_page(dst_tpage);
	return ret;
}

static int sev_dbg_crypt(struct kvm *kvm, struct kvm_sev_cmd *argp, bool dec)
{
	unsigned long vaddr, vaddr_end, next_vaddr;
	unsigned long dst_vaddr;
	struct page **src_p, **dst_p;
	struct kvm_sev_dbg debug;
	unsigned long n;
	unsigned int size;
	int ret;

	if (!sev_guest(kvm))
		return -ENOTTY;

	if (copy_from_user(&debug, (void __user *)(uintptr_t)argp->data, sizeof(debug)))
		return -EFAULT;

	if (!debug.len || debug.src_uaddr + debug.len < debug.src_uaddr)
		return -EINVAL;
	if (!debug.dst_uaddr)
		return -EINVAL;

	vaddr = debug.src_uaddr;
	size = debug.len;
	vaddr_end = vaddr + size;
	dst_vaddr = debug.dst_uaddr;

	for (; vaddr < vaddr_end; vaddr = next_vaddr) {
		int len, s_off, d_off;

		/* lock userspace source and destination page */
		src_p = sev_pin_memory(kvm, vaddr & PAGE_MASK, PAGE_SIZE, &n, 0);
		if (IS_ERR(src_p))
			return PTR_ERR(src_p);

		dst_p = sev_pin_memory(kvm, dst_vaddr & PAGE_MASK, PAGE_SIZE, &n, 1);
		if (IS_ERR(dst_p)) {
			sev_unpin_memory(kvm, src_p, n);
			return PTR_ERR(dst_p);
		}

		/*
		 * Flush (on non-coherent CPUs) before DBG_{DE,EN}CRYPT read or modify
		 * the pages; flush the destination too so that future accesses do not
		 * see stale data.
		 */
		sev_clflush_pages(src_p, 1);
		sev_clflush_pages(dst_p, 1);

		/*
		 * Since user buffer may not be page aligned, calculate the
		 * offset within the page.
		 */
		s_off = vaddr & ~PAGE_MASK;
		d_off = dst_vaddr & ~PAGE_MASK;
		len = min_t(size_t, (PAGE_SIZE - s_off), size);

		if (dec)
			ret = __sev_dbg_decrypt_user(kvm,
						     __sme_page_pa(src_p[0]) + s_off,
						     (void __user *)dst_vaddr,
						     __sme_page_pa(dst_p[0]) + d_off,
						     len, &argp->error);
		else
			ret = __sev_dbg_encrypt_user(kvm,
						     __sme_page_pa(src_p[0]) + s_off,
						     (void __user *)vaddr,
						     __sme_page_pa(dst_p[0]) + d_off,
						     (void __user *)dst_vaddr,
						     len, &argp->error);

		sev_unpin_memory(kvm, src_p, n);
		sev_unpin_memory(kvm, dst_p, n);

		if (ret)
			goto err;

		next_vaddr = vaddr + len;
		dst_vaddr = dst_vaddr + len;
		size -= len;
	}
err:
	return ret;
}

static int sev_launch_secret(struct kvm *kvm, struct kvm_sev_cmd *argp)
{
	struct kvm_sev_info *sev = &to_kvm_svm(kvm)->sev_info;
	struct sev_data_launch_secret data;
	struct kvm_sev_launch_secret params;
	struct page **pages;
	void *blob, *hdr;
	unsigned long n, i;
	int ret, offset;

	if (!sev_guest(kvm))
		return -ENOTTY;

	if (copy_from_user(&params, (void __user *)(uintptr_t)argp->data, sizeof(params)))
		return -EFAULT;

	pages = sev_pin_memory(kvm, params.guest_uaddr, params.guest_len, &n, 1);
	if (IS_ERR(pages))
		return PTR_ERR(pages);

	/*
	 * Flush (on non-coherent CPUs) before LAUNCH_SECRET encrypts pages in
	 * place; the cache may contain the data that was written unencrypted.
	 */
	sev_clflush_pages(pages, n);

	/*
	 * The secret must be copied into contiguous memory region, lets verify
	 * that userspace memory pages are contiguous before we issue command.
	 */
	if (get_num_contig_pages(0, pages, n) != n) {
		ret = -EINVAL;
		goto e_unpin_memory;
	}

	memset(&data, 0, sizeof(data));

	offset = params.guest_uaddr & (PAGE_SIZE - 1);
	data.guest_address = __sme_page_pa(pages[0]) + offset;
	data.guest_len = params.guest_len;

	blob = psp_copy_user_blob(params.trans_uaddr, params.trans_len);
	if (IS_ERR(blob)) {
		ret = PTR_ERR(blob);
		goto e_unpin_memory;
	}

	data.trans_address = __psp_pa(blob);
	data.trans_len = params.trans_len;

	hdr = psp_copy_user_blob(params.hdr_uaddr, params.hdr_len);
	if (IS_ERR(hdr)) {
		ret = PTR_ERR(hdr);
		goto e_free_blob;
	}
	data.hdr_address = __psp_pa(hdr);
	data.hdr_len = params.hdr_len;

	data.handle = sev->handle;
	ret = sev_issue_cmd(kvm, SEV_CMD_LAUNCH_UPDATE_SECRET, &data, &argp->error);

	kfree(hdr);

e_free_blob:
	kfree(blob);
e_unpin_memory:
	/* content of memory is updated, mark pages dirty */
	for (i = 0; i < n; i++) {
		set_page_dirty_lock(pages[i]);
		mark_page_accessed(pages[i]);
	}
	sev_unpin_memory(kvm, pages, n);
	return ret;
}

static int sev_get_attestation_report(struct kvm *kvm, struct kvm_sev_cmd *argp)
{
	void __user *report = (void __user *)(uintptr_t)argp->data;
	struct kvm_sev_info *sev = &to_kvm_svm(kvm)->sev_info;
	struct sev_data_attestation_report data;
	struct kvm_sev_attestation_report params;
	void __user *p;
	void *blob = NULL;
	int ret;

	if (!sev_guest(kvm))
		return -ENOTTY;

	if (copy_from_user(&params, (void __user *)(uintptr_t)argp->data, sizeof(params)))
		return -EFAULT;

	memset(&data, 0, sizeof(data));

	/* User wants to query the blob length */
	if (!params.len)
		goto cmd;

	p = (void __user *)(uintptr_t)params.uaddr;
	if (p) {
		if (params.len > SEV_FW_BLOB_MAX_SIZE)
			return -EINVAL;

		blob = kmalloc(params.len, GFP_KERNEL_ACCOUNT);
		if (!blob)
			return -ENOMEM;

		data.address = __psp_pa(blob);
		data.len = params.len;
		memcpy(data.mnonce, params.mnonce, sizeof(params.mnonce));
	}
cmd:
	data.handle = sev->handle;
	ret = sev_issue_cmd(kvm, SEV_CMD_ATTESTATION_REPORT, &data, &argp->error);
	/*
	 * If we query the session length, FW responded with expected data.
	 */
	if (!params.len)
		goto done;

	if (ret)
		goto e_free_blob;

	if (blob) {
		if (copy_to_user(p, blob, params.len))
			ret = -EFAULT;
	}

done:
	params.len = data.len;
	if (copy_to_user(report, &params, sizeof(params)))
		ret = -EFAULT;
e_free_blob:
	kfree(blob);
	return ret;
}

/* Userspace wants to query session length. */
static int
__sev_send_start_query_session_length(struct kvm *kvm, struct kvm_sev_cmd *argp,
				      struct kvm_sev_send_start *params)
{
	struct kvm_sev_info *sev = &to_kvm_svm(kvm)->sev_info;
	struct sev_data_send_start data;
	int ret;

	memset(&data, 0, sizeof(data));
	data.handle = sev->handle;
	ret = sev_issue_cmd(kvm, SEV_CMD_SEND_START, &data, &argp->error);

	params->session_len = data.session_len;
	if (copy_to_user((void __user *)(uintptr_t)argp->data, params,
				sizeof(struct kvm_sev_send_start)))
		ret = -EFAULT;

	return ret;
}

static int sev_send_start(struct kvm *kvm, struct kvm_sev_cmd *argp)
{
	struct kvm_sev_info *sev = &to_kvm_svm(kvm)->sev_info;
	struct sev_data_send_start data;
	struct kvm_sev_send_start params;
	void *amd_certs, *session_data;
	void *pdh_cert, *plat_certs;
	int ret;

	if (!sev_guest(kvm))
		return -ENOTTY;

	if (copy_from_user(&params, (void __user *)(uintptr_t)argp->data,
				sizeof(struct kvm_sev_send_start)))
		return -EFAULT;

	/* if session_len is zero, userspace wants to query the session length */
	if (!params.session_len)
		return __sev_send_start_query_session_length(kvm, argp,
				&params);

	/* some sanity checks */
	if (!params.pdh_cert_uaddr || !params.pdh_cert_len ||
	    !params.session_uaddr || params.session_len > SEV_FW_BLOB_MAX_SIZE)
		return -EINVAL;

	/* allocate the memory to hold the session data blob */
	session_data = kmalloc(params.session_len, GFP_KERNEL_ACCOUNT);
	if (!session_data)
		return -ENOMEM;

	/* copy the certificate blobs from userspace */
	pdh_cert = psp_copy_user_blob(params.pdh_cert_uaddr,
				params.pdh_cert_len);
	if (IS_ERR(pdh_cert)) {
		ret = PTR_ERR(pdh_cert);
		goto e_free_session;
	}

	plat_certs = psp_copy_user_blob(params.plat_certs_uaddr,
				params.plat_certs_len);
	if (IS_ERR(plat_certs)) {
		ret = PTR_ERR(plat_certs);
		goto e_free_pdh;
	}

	amd_certs = psp_copy_user_blob(params.amd_certs_uaddr,
				params.amd_certs_len);
	if (IS_ERR(amd_certs)) {
		ret = PTR_ERR(amd_certs);
		goto e_free_plat_cert;
	}

	/* populate the FW SEND_START field with system physical address */
	memset(&data, 0, sizeof(data));
	data.pdh_cert_address = __psp_pa(pdh_cert);
	data.pdh_cert_len = params.pdh_cert_len;
	data.plat_certs_address = __psp_pa(plat_certs);
	data.plat_certs_len = params.plat_certs_len;
	data.amd_certs_address = __psp_pa(amd_certs);
	data.amd_certs_len = params.amd_certs_len;
	data.session_address = __psp_pa(session_data);
	data.session_len = params.session_len;
	data.handle = sev->handle;

	ret = sev_issue_cmd(kvm, SEV_CMD_SEND_START, &data, &argp->error);

	if (!ret && copy_to_user((void __user *)(uintptr_t)params.session_uaddr,
			session_data, params.session_len)) {
		ret = -EFAULT;
		goto e_free_amd_cert;
	}

	params.policy = data.policy;
	params.session_len = data.session_len;
	if (copy_to_user((void __user *)(uintptr_t)argp->data, &params,
				sizeof(struct kvm_sev_send_start)))
		ret = -EFAULT;

e_free_amd_cert:
	kfree(amd_certs);
e_free_plat_cert:
	kfree(plat_certs);
e_free_pdh:
	kfree(pdh_cert);
e_free_session:
	kfree(session_data);
	return ret;
}

/* Userspace wants to query either header or trans length. */
static int
__sev_send_update_data_query_lengths(struct kvm *kvm, struct kvm_sev_cmd *argp,
				     struct kvm_sev_send_update_data *params)
{
	struct kvm_sev_info *sev = &to_kvm_svm(kvm)->sev_info;
	struct sev_data_send_update_data data;
	int ret;

	memset(&data, 0, sizeof(data));
	data.handle = sev->handle;
	ret = sev_issue_cmd(kvm, SEV_CMD_SEND_UPDATE_DATA, &data, &argp->error);

	params->hdr_len = data.hdr_len;
	params->trans_len = data.trans_len;

	if (copy_to_user((void __user *)(uintptr_t)argp->data, params,
			 sizeof(struct kvm_sev_send_update_data)))
		ret = -EFAULT;

	return ret;
}

static int sev_send_update_data(struct kvm *kvm, struct kvm_sev_cmd *argp)
{
	struct kvm_sev_info *sev = &to_kvm_svm(kvm)->sev_info;
	struct sev_data_send_update_data data;
	struct kvm_sev_send_update_data params;
	void *hdr, *trans_data;
	struct page **guest_page;
	unsigned long n;
	int ret, offset;

	if (!sev_guest(kvm))
		return -ENOTTY;

	if (copy_from_user(&params, (void __user *)(uintptr_t)argp->data,
			sizeof(struct kvm_sev_send_update_data)))
		return -EFAULT;

	/* userspace wants to query either header or trans length */
	if (!params.trans_len || !params.hdr_len)
		return __sev_send_update_data_query_lengths(kvm, argp, &params);

	if (!params.trans_uaddr || !params.guest_uaddr ||
	    !params.guest_len || !params.hdr_uaddr)
		return -EINVAL;

	/* Check if we are crossing the page boundary */
	offset = params.guest_uaddr & (PAGE_SIZE - 1);
	if ((params.guest_len + offset > PAGE_SIZE))
		return -EINVAL;

	/* Pin guest memory */
	guest_page = sev_pin_memory(kvm, params.guest_uaddr & PAGE_MASK,
				    PAGE_SIZE, &n, 0);
	if (IS_ERR(guest_page))
		return PTR_ERR(guest_page);

	/* allocate memory for header and transport buffer */
	ret = -ENOMEM;
	hdr = kmalloc(params.hdr_len, GFP_KERNEL_ACCOUNT);
	if (!hdr)
		goto e_unpin;

	trans_data = kmalloc(params.trans_len, GFP_KERNEL_ACCOUNT);
	if (!trans_data)
		goto e_free_hdr;

	memset(&data, 0, sizeof(data));
	data.hdr_address = __psp_pa(hdr);
	data.hdr_len = params.hdr_len;
	data.trans_address = __psp_pa(trans_data);
	data.trans_len = params.trans_len;

	/* The SEND_UPDATE_DATA command requires C-bit to be always set. */
	data.guest_address = (page_to_pfn(guest_page[0]) << PAGE_SHIFT) + offset;
	data.guest_address |= sev_me_mask;
	data.guest_len = params.guest_len;
	data.handle = sev->handle;

	ret = sev_issue_cmd(kvm, SEV_CMD_SEND_UPDATE_DATA, &data, &argp->error);

	if (ret)
		goto e_free_trans_data;

	/* copy transport buffer to user space */
	if (copy_to_user((void __user *)(uintptr_t)params.trans_uaddr,
			 trans_data, params.trans_len)) {
		ret = -EFAULT;
		goto e_free_trans_data;
	}

	/* Copy packet header to userspace. */
	if (copy_to_user((void __user *)(uintptr_t)params.hdr_uaddr, hdr,
			 params.hdr_len))
		ret = -EFAULT;

e_free_trans_data:
	kfree(trans_data);
e_free_hdr:
	kfree(hdr);
e_unpin:
	sev_unpin_memory(kvm, guest_page, n);

	return ret;
}

static int sev_send_finish(struct kvm *kvm, struct kvm_sev_cmd *argp)
{
	struct kvm_sev_info *sev = &to_kvm_svm(kvm)->sev_info;
	struct sev_data_send_finish data;

	if (!sev_guest(kvm))
		return -ENOTTY;

	data.handle = sev->handle;
	return sev_issue_cmd(kvm, SEV_CMD_SEND_FINISH, &data, &argp->error);
}

static int sev_send_cancel(struct kvm *kvm, struct kvm_sev_cmd *argp)
{
	struct kvm_sev_info *sev = &to_kvm_svm(kvm)->sev_info;
	struct sev_data_send_cancel data;

	if (!sev_guest(kvm))
		return -ENOTTY;

	data.handle = sev->handle;
	return sev_issue_cmd(kvm, SEV_CMD_SEND_CANCEL, &data, &argp->error);
}

static int sev_receive_start(struct kvm *kvm, struct kvm_sev_cmd *argp)
{
	struct kvm_sev_info *sev = &to_kvm_svm(kvm)->sev_info;
	struct sev_data_receive_start start;
	struct kvm_sev_receive_start params;
	int *error = &argp->error;
	void *session_data;
	void *pdh_data;
	int ret;

	if (!sev_guest(kvm))
		return -ENOTTY;

	/* Get parameter from the userspace */
	if (copy_from_user(&params, (void __user *)(uintptr_t)argp->data,
			sizeof(struct kvm_sev_receive_start)))
		return -EFAULT;

	/* some sanity checks */
	if (!params.pdh_uaddr || !params.pdh_len ||
	    !params.session_uaddr || !params.session_len)
		return -EINVAL;

	pdh_data = psp_copy_user_blob(params.pdh_uaddr, params.pdh_len);
	if (IS_ERR(pdh_data))
		return PTR_ERR(pdh_data);

	session_data = psp_copy_user_blob(params.session_uaddr,
			params.session_len);
	if (IS_ERR(session_data)) {
		ret = PTR_ERR(session_data);
		goto e_free_pdh;
	}

	memset(&start, 0, sizeof(start));
	start.handle = params.handle;
	start.policy = params.policy;
	start.pdh_cert_address = __psp_pa(pdh_data);
	start.pdh_cert_len = params.pdh_len;
	start.session_address = __psp_pa(session_data);
	start.session_len = params.session_len;

	/* create memory encryption context */
	ret = __sev_issue_cmd(argp->sev_fd, SEV_CMD_RECEIVE_START, &start,
				error);
	if (ret)
		goto e_free_session;

	/* Bind ASID to this guest */
	ret = sev_bind_asid(kvm, start.handle, error);
	if (ret) {
		sev_decommission(start.handle);
		goto e_free_session;
	}

	params.handle = start.handle;
	if (copy_to_user((void __user *)(uintptr_t)argp->data,
			 &params, sizeof(struct kvm_sev_receive_start))) {
		ret = -EFAULT;
		sev_unbind_asid(kvm, start.handle);
		goto e_free_session;
	}

    	sev->handle = start.handle;
	sev->fd = argp->sev_fd;

e_free_session:
	kfree(session_data);
e_free_pdh:
	kfree(pdh_data);

	return ret;
}

static int sev_receive_update_data(struct kvm *kvm, struct kvm_sev_cmd *argp)
{
	struct kvm_sev_info *sev = &to_kvm_svm(kvm)->sev_info;
	struct kvm_sev_receive_update_data params;
	struct sev_data_receive_update_data data;
	void *hdr = NULL, *trans = NULL;
	struct page **guest_page;
	unsigned long n;
	int ret, offset;

	if (!sev_guest(kvm))
		return -EINVAL;

	if (copy_from_user(&params, (void __user *)(uintptr_t)argp->data,
			sizeof(struct kvm_sev_receive_update_data)))
		return -EFAULT;

	if (!params.hdr_uaddr || !params.hdr_len ||
	    !params.guest_uaddr || !params.guest_len ||
	    !params.trans_uaddr || !params.trans_len)
		return -EINVAL;

	/* Check if we are crossing the page boundary */
	offset = params.guest_uaddr & (PAGE_SIZE - 1);
	if ((params.guest_len + offset > PAGE_SIZE))
		return -EINVAL;

	hdr = psp_copy_user_blob(params.hdr_uaddr, params.hdr_len);
	if (IS_ERR(hdr))
		return PTR_ERR(hdr);

	trans = psp_copy_user_blob(params.trans_uaddr, params.trans_len);
	if (IS_ERR(trans)) {
		ret = PTR_ERR(trans);
		goto e_free_hdr;
	}

	memset(&data, 0, sizeof(data));
	data.hdr_address = __psp_pa(hdr);
	data.hdr_len = params.hdr_len;
	data.trans_address = __psp_pa(trans);
	data.trans_len = params.trans_len;

	/* Pin guest memory */
	guest_page = sev_pin_memory(kvm, params.guest_uaddr & PAGE_MASK,
				    PAGE_SIZE, &n, 1);
	if (IS_ERR(guest_page)) {
		ret = PTR_ERR(guest_page);
		goto e_free_trans;
	}

	/*
	 * Flush (on non-coherent CPUs) before RECEIVE_UPDATE_DATA, the PSP
	 * encrypts the written data with the guest's key, and the cache may
	 * contain dirty, unencrypted data.
	 */
	sev_clflush_pages(guest_page, n);

	/* The RECEIVE_UPDATE_DATA command requires C-bit to be always set. */
	data.guest_address = (page_to_pfn(guest_page[0]) << PAGE_SHIFT) + offset;
	data.guest_address |= sev_me_mask;
	data.guest_len = params.guest_len;
	data.handle = sev->handle;

	ret = sev_issue_cmd(kvm, SEV_CMD_RECEIVE_UPDATE_DATA, &data,
				&argp->error);

	sev_unpin_memory(kvm, guest_page, n);

e_free_trans:
	kfree(trans);
e_free_hdr:
	kfree(hdr);

	return ret;
}

static int sev_receive_finish(struct kvm *kvm, struct kvm_sev_cmd *argp)
{
	struct kvm_sev_info *sev = &to_kvm_svm(kvm)->sev_info;
	struct sev_data_receive_finish data;

	if (!sev_guest(kvm))
		return -ENOTTY;

	data.handle = sev->handle;
	return sev_issue_cmd(kvm, SEV_CMD_RECEIVE_FINISH, &data, &argp->error);
}

static bool is_cmd_allowed_from_mirror(u32 cmd_id)
{
	/*
	 * Allow mirrors VM to call KVM_SEV_LAUNCH_UPDATE_VMSA to enable SEV-ES
	 * active mirror VMs. Also allow the debugging and status commands.
	 */
	if (cmd_id == KVM_SEV_LAUNCH_UPDATE_VMSA ||
	    cmd_id == KVM_SEV_GUEST_STATUS || cmd_id == KVM_SEV_DBG_DECRYPT ||
	    cmd_id == KVM_SEV_DBG_ENCRYPT)
		return true;

	return false;
}

static int sev_lock_two_vms(struct kvm *dst_kvm, struct kvm *src_kvm)
{
	struct kvm_sev_info *dst_sev = &to_kvm_svm(dst_kvm)->sev_info;
	struct kvm_sev_info *src_sev = &to_kvm_svm(src_kvm)->sev_info;
	int r = -EBUSY;

	if (dst_kvm == src_kvm)
		return -EINVAL;

	/*
	 * Bail if these VMs are already involved in a migration to avoid
	 * deadlock between two VMs trying to migrate to/from each other.
	 */
	if (atomic_cmpxchg_acquire(&dst_sev->migration_in_progress, 0, 1))
		return -EBUSY;

	if (atomic_cmpxchg_acquire(&src_sev->migration_in_progress, 0, 1))
		goto release_dst;

	r = -EINTR;
	if (mutex_lock_killable(&dst_kvm->lock))
		goto release_src;
	if (mutex_lock_killable_nested(&src_kvm->lock, SINGLE_DEPTH_NESTING))
		goto unlock_dst;
	return 0;

unlock_dst:
	mutex_unlock(&dst_kvm->lock);
release_src:
	atomic_set_release(&src_sev->migration_in_progress, 0);
release_dst:
	atomic_set_release(&dst_sev->migration_in_progress, 0);
	return r;
}

static void sev_unlock_two_vms(struct kvm *dst_kvm, struct kvm *src_kvm)
{
	struct kvm_sev_info *dst_sev = &to_kvm_svm(dst_kvm)->sev_info;
	struct kvm_sev_info *src_sev = &to_kvm_svm(src_kvm)->sev_info;

	mutex_unlock(&dst_kvm->lock);
	mutex_unlock(&src_kvm->lock);
	atomic_set_release(&dst_sev->migration_in_progress, 0);
	atomic_set_release(&src_sev->migration_in_progress, 0);
}


static int sev_lock_vcpus_for_migration(struct kvm *kvm)
{
	struct kvm_vcpu *vcpu;
	int i, j;

	kvm_for_each_vcpu(i, vcpu, kvm) {
		if (mutex_lock_killable(&vcpu->mutex))
			goto out_unlock;
	}

	return 0;

out_unlock:
	kvm_for_each_vcpu(j, vcpu, kvm) {
		if (i == j)
			break;

		mutex_unlock(&vcpu->mutex);
	}
	return -EINTR;
}

static void sev_unlock_vcpus_for_migration(struct kvm *kvm)
{
	struct kvm_vcpu *vcpu;
	int i;

	kvm_for_each_vcpu(i, vcpu, kvm) {
		mutex_unlock(&vcpu->mutex);
	}
}

static void sev_migrate_from(struct kvm_sev_info *dst,
			      struct kvm_sev_info *src)
{
	dst->active = true;
	dst->asid = src->asid;
	dst->handle = src->handle;
	dst->pages_locked = src->pages_locked;
	dst->enc_context_owner = src->enc_context_owner;

	src->asid = 0;
	src->active = false;
	src->handle = 0;
	src->pages_locked = 0;
	src->enc_context_owner = NULL;

	list_cut_before(&dst->regions_list, &src->regions_list, &src->regions_list);
}

static int sev_es_migrate_from(struct kvm *dst, struct kvm *src)
{
	int i;
	struct kvm_vcpu *dst_vcpu, *src_vcpu;
	struct vcpu_svm *dst_svm, *src_svm;

	if (atomic_read(&src->online_vcpus) != atomic_read(&dst->online_vcpus))
		return -EINVAL;

	kvm_for_each_vcpu(i, src_vcpu, src) {
		if (!src_vcpu->arch.guest_state_protected)
			return -EINVAL;
	}

	kvm_for_each_vcpu(i, src_vcpu, src) {
		src_svm = to_svm(src_vcpu);
		dst_vcpu = kvm_get_vcpu(dst, i);
		dst_svm = to_svm(dst_vcpu);

		/*
		 * Transfer VMSA and GHCB state to the destination.  Nullify and
		 * clear source fields as appropriate, the state now belongs to
		 * the destination.
		 */
		memcpy(&dst_svm->sev_es, &src_svm->sev_es, sizeof(src_svm->sev_es));
		dst_svm->vmcb->control.ghcb_gpa = src_svm->vmcb->control.ghcb_gpa;
		dst_svm->vmcb->control.vmsa_pa = src_svm->vmcb->control.vmsa_pa;
		dst_vcpu->arch.guest_state_protected = true;

		memset(&src_svm->sev_es, 0, sizeof(src_svm->sev_es));
		src_svm->vmcb->control.ghcb_gpa = INVALID_PAGE;
		src_svm->vmcb->control.vmsa_pa = INVALID_PAGE;
		src_vcpu->arch.guest_state_protected = false;
	}
	to_kvm_svm(src)->sev_info.es_active = false;
	to_kvm_svm(dst)->sev_info.es_active = true;

	return 0;
}

int svm_vm_migrate_from(struct kvm *kvm, unsigned int source_fd)
{
	struct kvm_sev_info *dst_sev = &to_kvm_svm(kvm)->sev_info;
	struct kvm_sev_info *src_sev, *cg_cleanup_sev;
	struct file *source_kvm_file;
	struct kvm *source_kvm;
	bool charged = false;
	int ret;

	source_kvm_file = fget(source_fd);
	if (!file_is_kvm(source_kvm_file)) {
		ret = -EBADF;
		goto out_fput;
	}

	source_kvm = source_kvm_file->private_data;
	ret = sev_lock_two_vms(kvm, source_kvm);
	if (ret)
		goto out_fput;

	if (sev_guest(kvm) || !sev_guest(source_kvm)) {
		ret = -EINVAL;
		goto out_unlock;
	}

	src_sev = &to_kvm_svm(source_kvm)->sev_info;

	/*
	 * VMs mirroring src's encryption context rely on it to keep the
	 * ASID allocated, but below we are clearing src_sev->asid.
	 */
	if (src_sev->num_mirrored_vms) {
		ret = -EBUSY;
		goto out_unlock;
	}

	dst_sev->misc_cg = get_current_misc_cg();
	cg_cleanup_sev = dst_sev;
	if (dst_sev->misc_cg != src_sev->misc_cg) {
		ret = sev_misc_cg_try_charge(dst_sev);
		if (ret)
			goto out_dst_cgroup;
		charged = true;
	}

	ret = sev_lock_vcpus_for_migration(kvm);
	if (ret)
		goto out_dst_cgroup;
	ret = sev_lock_vcpus_for_migration(source_kvm);
	if (ret)
		goto out_dst_vcpu;

	if (sev_es_guest(source_kvm)) {
		ret = sev_es_migrate_from(kvm, source_kvm);
		if (ret)
			goto out_source_vcpu;
	}
	sev_migrate_from(dst_sev, src_sev);
	kvm_vm_dead(source_kvm);
	cg_cleanup_sev = src_sev;
	ret = 0;

out_source_vcpu:
	sev_unlock_vcpus_for_migration(source_kvm);
out_dst_vcpu:
	sev_unlock_vcpus_for_migration(kvm);
out_dst_cgroup:
	/* Operates on the source on success, on the destination on failure.  */
	if (charged)
		sev_misc_cg_uncharge(cg_cleanup_sev);
	put_misc_cg(cg_cleanup_sev->misc_cg);
	cg_cleanup_sev->misc_cg = NULL;
out_unlock:
	sev_unlock_two_vms(kvm, source_kvm);
out_fput:
	if (source_kvm_file)
		fput(source_kvm_file);
	return ret;
}

int svm_mem_enc_op(struct kvm *kvm, void __user *argp)
{
	struct kvm_sev_cmd sev_cmd;
	int r;

	if (!sev_enabled)
		return -ENOTTY;

	if (!argp)
		return 0;

	if (copy_from_user(&sev_cmd, argp, sizeof(struct kvm_sev_cmd)))
		return -EFAULT;

	mutex_lock(&kvm->lock);

	/* Only the enc_context_owner handles some memory enc operations. */
	if (is_mirroring_enc_context(kvm) &&
	    !is_cmd_allowed_from_mirror(sev_cmd.id)) {
		r = -EINVAL;
		goto out;
	}

	switch (sev_cmd.id) {
	case KVM_SEV_ES_INIT:
		if (!sev_es_enabled) {
			r = -ENOTTY;
			goto out;
		}
		fallthrough;
	case KVM_SEV_INIT:
		r = sev_guest_init(kvm, &sev_cmd);
		break;
	case KVM_SEV_LAUNCH_START:
		r = sev_launch_start(kvm, &sev_cmd);
		break;
	case KVM_SEV_LAUNCH_UPDATE_DATA:
		r = sev_launch_update_data(kvm, &sev_cmd);
		break;
	case KVM_SEV_LAUNCH_UPDATE_VMSA:
		r = sev_launch_update_vmsa(kvm, &sev_cmd);
		break;
	case KVM_SEV_LAUNCH_MEASURE:
		r = sev_launch_measure(kvm, &sev_cmd);
		break;
	case KVM_SEV_LAUNCH_FINISH:
		r = sev_launch_finish(kvm, &sev_cmd);
		break;
	case KVM_SEV_GUEST_STATUS:
		r = sev_guest_status(kvm, &sev_cmd);
		break;
	case KVM_SEV_DBG_DECRYPT:
		r = sev_dbg_crypt(kvm, &sev_cmd, true);
		break;
	case KVM_SEV_DBG_ENCRYPT:
		r = sev_dbg_crypt(kvm, &sev_cmd, false);
		break;
	case KVM_SEV_LAUNCH_SECRET:
		r = sev_launch_secret(kvm, &sev_cmd);
		break;
	case KVM_SEV_GET_ATTESTATION_REPORT:
		r = sev_get_attestation_report(kvm, &sev_cmd);
		break;
	case KVM_SEV_SEND_START:
		r = sev_send_start(kvm, &sev_cmd);
		break;
	case KVM_SEV_SEND_UPDATE_DATA:
		r = sev_send_update_data(kvm, &sev_cmd);
		break;
	case KVM_SEV_SEND_FINISH:
		r = sev_send_finish(kvm, &sev_cmd);
		break;
	case KVM_SEV_SEND_CANCEL:
		r = sev_send_cancel(kvm, &sev_cmd);
		break;
	case KVM_SEV_RECEIVE_START:
		r = sev_receive_start(kvm, &sev_cmd);
		break;
	case KVM_SEV_RECEIVE_UPDATE_DATA:
		r = sev_receive_update_data(kvm, &sev_cmd);
		break;
	case KVM_SEV_RECEIVE_FINISH:
		r = sev_receive_finish(kvm, &sev_cmd);
		break;
	default:
		r = -EINVAL;
		goto out;
	}

	if (copy_to_user(argp, &sev_cmd, sizeof(struct kvm_sev_cmd)))
		r = -EFAULT;

out:
	mutex_unlock(&kvm->lock);
	return r;
}

int svm_register_enc_region(struct kvm *kvm,
			    struct kvm_enc_region *range)
{
	struct kvm_sev_info *sev = &to_kvm_svm(kvm)->sev_info;
	struct enc_region *region;
	int ret = 0;

	if (!sev_guest(kvm))
		return -ENOTTY;

	/* If kvm is mirroring encryption context it isn't responsible for it */
	if (is_mirroring_enc_context(kvm))
		return -EINVAL;

	if (range->addr > ULONG_MAX || range->size > ULONG_MAX)
		return -EINVAL;

	region = kzalloc(sizeof(*region), GFP_KERNEL_ACCOUNT);
	if (!region)
		return -ENOMEM;

	mutex_lock(&kvm->lock);
	region->pages = sev_pin_memory(kvm, range->addr, range->size, &region->npages, 1);
	if (IS_ERR(region->pages)) {
		ret = PTR_ERR(region->pages);
		mutex_unlock(&kvm->lock);
		goto e_free;
	}

	region->uaddr = range->addr;
	region->size = range->size;

	list_add_tail(&region->list, &sev->regions_list);
	mutex_unlock(&kvm->lock);

	/*
	 * The guest may change the memory encryption attribute from C=0 -> C=1
	 * or vice versa for this memory range. Lets make sure caches are
	 * flushed to ensure that guest data gets written into memory with
	 * correct C-bit.
	 */
	sev_clflush_pages(region->pages, region->npages);

	return ret;

e_free:
	kfree(region);
	return ret;
}

static struct enc_region *
find_enc_region(struct kvm *kvm, struct kvm_enc_region *range)
{
	struct kvm_sev_info *sev = &to_kvm_svm(kvm)->sev_info;
	struct list_head *head = &sev->regions_list;
	struct enc_region *i;

	list_for_each_entry(i, head, list) {
		if (i->uaddr == range->addr &&
		    i->size == range->size)
			return i;
	}

	return NULL;
}

static void __unregister_enc_region_locked(struct kvm *kvm,
					   struct enc_region *region)
{
	sev_unpin_memory(kvm, region->pages, region->npages);
	list_del(&region->list);
	kfree(region);
}

int svm_unregister_enc_region(struct kvm *kvm,
			      struct kvm_enc_region *range)
{
	struct enc_region *region;
	int ret;

	/* If kvm is mirroring encryption context it isn't responsible for it */
	if (is_mirroring_enc_context(kvm))
		return -EINVAL;

	mutex_lock(&kvm->lock);

	if (!sev_guest(kvm)) {
		ret = -ENOTTY;
		goto failed;
	}

	region = find_enc_region(kvm, range);
	if (!region) {
		ret = -EINVAL;
		goto failed;
	}

	/*
	 * Ensure that all guest tagged cache entries are flushed before
	 * releasing the pages back to the system for use. CLFLUSH will
	 * not do this, so issue a WBINVD.
	 */
	wbinvd_on_all_cpus();

	__unregister_enc_region_locked(kvm, region);

	mutex_unlock(&kvm->lock);
	return 0;

failed:
	mutex_unlock(&kvm->lock);
	return ret;
}

int svm_vm_copy_asid_from(struct kvm *kvm, unsigned int source_fd)
{
	struct file *source_kvm_file;
	struct kvm *source_kvm;
	struct kvm_sev_info *source_sev, *mirror_sev;
	int ret;

	source_kvm_file = fget(source_fd);
	if (!file_is_kvm(source_kvm_file)) {
		ret = -EBADF;
		goto e_source_fput;
	}

	source_kvm = source_kvm_file->private_data;
	ret = sev_lock_two_vms(kvm, source_kvm);
	if (ret)
		goto e_source_fput;

	/*
	 * Mirrors of mirrors should work, but let's not get silly.  Also
	 * disallow out-of-band SEV/SEV-ES init if the target is already an
	 * SEV guest, or if vCPUs have been created.  KVM relies on vCPUs being
	 * created after SEV/SEV-ES initialization, e.g. to init intercepts.
	 */
	if (sev_guest(kvm) || !sev_guest(source_kvm) ||
	    is_mirroring_enc_context(source_kvm) || kvm->created_vcpus) {
		ret = -EINVAL;
		goto e_unlock;
	}

	/*
	 * The mirror kvm holds an enc_context_owner ref so its asid can't
	 * disappear until we're done with it
	 */
	source_sev = &to_kvm_svm(source_kvm)->sev_info;
	kvm_get_kvm(source_kvm);
<<<<<<< HEAD

	fput(source_kvm_file);
	mutex_unlock(&source_kvm->lock);
	mutex_lock(&kvm->lock);

	/*
	 * Disallow out-of-band SEV/SEV-ES init if the target is already an
	 * SEV guest, or if vCPUs have been created.  KVM relies on vCPUs being
	 * created after SEV/SEV-ES initialization, e.g. to init intercepts.
	 */
	if (sev_guest(kvm) || kvm->created_vcpus) {
		ret = -EINVAL;
		goto e_mirror_unlock;
	}
=======
	source_sev->num_mirrored_vms++;
>>>>>>> 0b67be0e

	/* Set enc_context_owner and copy its encryption context over */
	mirror_sev = &to_kvm_svm(kvm)->sev_info;
	mirror_sev->enc_context_owner = source_kvm;
	mirror_sev->active = true;
<<<<<<< HEAD
	mirror_sev->asid = source_sev.asid;
	mirror_sev->fd = source_sev.fd;
	mirror_sev->es_active = source_sev.es_active;
	mirror_sev->handle = source_sev.handle;
	INIT_LIST_HEAD(&mirror_sev->regions_list);
=======
	mirror_sev->asid = source_sev->asid;
	mirror_sev->fd = source_sev->fd;
	mirror_sev->es_active = source_sev->es_active;
	mirror_sev->handle = source_sev->handle;
	INIT_LIST_HEAD(&mirror_sev->regions_list);
	ret = 0;

>>>>>>> 0b67be0e
	/*
	 * Do not copy ap_jump_table. Since the mirror does not share the same
	 * KVM contexts as the original, and they may have different
	 * memory-views.
	 */

e_unlock:
	sev_unlock_two_vms(kvm, source_kvm);
e_source_fput:
	if (source_kvm_file)
		fput(source_kvm_file);
	return ret;
}

void sev_vm_destroy(struct kvm *kvm)
{
	struct kvm_sev_info *sev = &to_kvm_svm(kvm)->sev_info;
	struct list_head *head = &sev->regions_list;
	struct list_head *pos, *q;

	WARN_ON(sev->num_mirrored_vms);

	if (!sev_guest(kvm))
		return;

	/* If this is a mirror_kvm release the enc_context_owner and skip sev cleanup */
	if (is_mirroring_enc_context(kvm)) {
		struct kvm *owner_kvm = sev->enc_context_owner;
		struct kvm_sev_info *owner_sev = &to_kvm_svm(owner_kvm)->sev_info;

		mutex_lock(&owner_kvm->lock);
		if (!WARN_ON(!owner_sev->num_mirrored_vms))
			owner_sev->num_mirrored_vms--;
		mutex_unlock(&owner_kvm->lock);
		kvm_put_kvm(owner_kvm);
		return;
	}

	/*
	 * Ensure that all guest tagged cache entries are flushed before
	 * releasing the pages back to the system for use. CLFLUSH will
	 * not do this, so issue a WBINVD.
	 */
	wbinvd_on_all_cpus();

	/*
	 * if userspace was terminated before unregistering the memory regions
	 * then lets unpin all the registered memory.
	 */
	if (!list_empty(head)) {
		list_for_each_safe(pos, q, head) {
			__unregister_enc_region_locked(kvm,
				list_entry(pos, struct enc_region, list));
			cond_resched();
		}
	}

	sev_unbind_asid(kvm, sev->handle);
	sev_asid_free(sev);
}

void __init sev_set_cpu_caps(void)
{
	if (!sev_enabled)
		kvm_cpu_cap_clear(X86_FEATURE_SEV);
	if (!sev_es_enabled)
		kvm_cpu_cap_clear(X86_FEATURE_SEV_ES);
}

void __init sev_hardware_setup(void)
{
#ifdef CONFIG_KVM_AMD_SEV
	unsigned int eax, ebx, ecx, edx, sev_asid_count, sev_es_asid_count;
	bool sev_es_supported = false;
	bool sev_supported = false;

	if (!sev_enabled || !npt_enabled)
		goto out;

	/* Does the CPU support SEV? */
	if (!boot_cpu_has(X86_FEATURE_SEV))
		goto out;

	/* Retrieve SEV CPUID information */
	cpuid(0x8000001f, &eax, &ebx, &ecx, &edx);

	/* Set encryption bit location for SEV-ES guests */
	sev_enc_bit = ebx & 0x3f;

	/* Maximum number of encrypted guests supported simultaneously */
	max_sev_asid = ecx;
	if (!max_sev_asid)
		goto out;

	/* Minimum ASID value that should be used for SEV guest */
	min_sev_asid = edx;
	sev_me_mask = 1UL << (ebx & 0x3f);

	/*
	 * Initialize SEV ASID bitmaps. Allocate space for ASID 0 in the bitmap,
	 * even though it's never used, so that the bitmap is indexed by the
	 * actual ASID.
	 */
	nr_asids = max_sev_asid + 1;
	sev_asid_bitmap = bitmap_zalloc(nr_asids, GFP_KERNEL);
	if (!sev_asid_bitmap)
		goto out;

	sev_reclaim_asid_bitmap = bitmap_zalloc(nr_asids, GFP_KERNEL);
	if (!sev_reclaim_asid_bitmap) {
		bitmap_free(sev_asid_bitmap);
		sev_asid_bitmap = NULL;
		goto out;
	}

	sev_asid_count = max_sev_asid - min_sev_asid + 1;
	if (misc_cg_set_capacity(MISC_CG_RES_SEV, sev_asid_count))
		goto out;

	pr_info("SEV supported: %u ASIDs\n", sev_asid_count);
	sev_supported = true;

	/* SEV-ES support requested? */
	if (!sev_es_enabled)
		goto out;

	/* Does the CPU support SEV-ES? */
	if (!boot_cpu_has(X86_FEATURE_SEV_ES))
		goto out;

	/* Has the system been allocated ASIDs for SEV-ES? */
	if (min_sev_asid == 1)
		goto out;

	sev_es_asid_count = min_sev_asid - 1;
	if (misc_cg_set_capacity(MISC_CG_RES_SEV_ES, sev_es_asid_count))
		goto out;

	pr_info("SEV-ES supported: %u ASIDs\n", sev_es_asid_count);
	sev_es_supported = true;

out:
	sev_enabled = sev_supported;
	sev_es_enabled = sev_es_supported;
#endif
}

void sev_hardware_teardown(void)
{
	if (!sev_enabled)
		return;

	/* No need to take sev_bitmap_lock, all VMs have been destroyed. */
	sev_flush_asids(1, max_sev_asid);

	bitmap_free(sev_asid_bitmap);
	bitmap_free(sev_reclaim_asid_bitmap);

	misc_cg_set_capacity(MISC_CG_RES_SEV, 0);
	misc_cg_set_capacity(MISC_CG_RES_SEV_ES, 0);
}

int sev_cpu_init(struct svm_cpu_data *sd)
{
	if (!sev_enabled)
		return 0;

	sd->sev_vmcbs = kcalloc(nr_asids, sizeof(void *), GFP_KERNEL);
	if (!sd->sev_vmcbs)
		return -ENOMEM;

	return 0;
}

/*
 * Pages used by hardware to hold guest encrypted state must be flushed before
 * returning them to the system.
 */
static void sev_flush_guest_memory(struct vcpu_svm *svm, void *va,
				   unsigned long len)
{
	/*
	 * If hardware enforced cache coherency for encrypted mappings of the
	 * same physical page is supported, nothing to do.
	 */
	if (boot_cpu_has(X86_FEATURE_SME_COHERENT))
		return;

	/*
	 * If the VM Page Flush MSR is supported, use it to flush the page
	 * (using the page virtual address and the guest ASID).
	 */
	if (boot_cpu_has(X86_FEATURE_VM_PAGE_FLUSH)) {
		struct kvm_sev_info *sev;
		unsigned long va_start;
		u64 start, stop;

		/* Align start and stop to page boundaries. */
		va_start = (unsigned long)va;
		start = (u64)va_start & PAGE_MASK;
		stop = PAGE_ALIGN((u64)va_start + len);

		if (start < stop) {
			sev = &to_kvm_svm(svm->vcpu.kvm)->sev_info;

			while (start < stop) {
				wrmsrl(MSR_AMD64_VM_PAGE_FLUSH,
				       start | sev->asid);

				start += PAGE_SIZE;
			}

			return;
		}

		WARN(1, "Address overflow, using WBINVD\n");
	}

	/*
	 * Hardware should always have one of the above features,
	 * but if not, use WBINVD and issue a warning.
	 */
	WARN_ONCE(1, "Using WBINVD to flush guest memory\n");
	wbinvd_on_all_cpus();
}

void sev_free_vcpu(struct kvm_vcpu *vcpu)
{
	struct vcpu_svm *svm;

	if (!sev_es_guest(vcpu->kvm))
		return;

	svm = to_svm(vcpu);

	if (vcpu->arch.guest_state_protected)
		sev_flush_guest_memory(svm, svm->sev_es.vmsa, PAGE_SIZE);
	__free_page(virt_to_page(svm->sev_es.vmsa));

	if (svm->sev_es.ghcb_sa_free)
		kvfree(svm->sev_es.ghcb_sa);
}

static void dump_ghcb(struct vcpu_svm *svm)
{
	struct ghcb *ghcb = svm->sev_es.ghcb;
	unsigned int nbits;

	/* Re-use the dump_invalid_vmcb module parameter */
	if (!dump_invalid_vmcb) {
		pr_warn_ratelimited("set kvm_amd.dump_invalid_vmcb=1 to dump internal KVM state.\n");
		return;
	}

	nbits = sizeof(ghcb->save.valid_bitmap) * 8;

	pr_err("GHCB (GPA=%016llx):\n", svm->vmcb->control.ghcb_gpa);
	pr_err("%-20s%016llx is_valid: %u\n", "sw_exit_code",
	       ghcb->save.sw_exit_code, ghcb_sw_exit_code_is_valid(ghcb));
	pr_err("%-20s%016llx is_valid: %u\n", "sw_exit_info_1",
	       ghcb->save.sw_exit_info_1, ghcb_sw_exit_info_1_is_valid(ghcb));
	pr_err("%-20s%016llx is_valid: %u\n", "sw_exit_info_2",
	       ghcb->save.sw_exit_info_2, ghcb_sw_exit_info_2_is_valid(ghcb));
	pr_err("%-20s%016llx is_valid: %u\n", "sw_scratch",
	       ghcb->save.sw_scratch, ghcb_sw_scratch_is_valid(ghcb));
	pr_err("%-20s%*pb\n", "valid_bitmap", nbits, ghcb->save.valid_bitmap);
}

static void sev_es_sync_to_ghcb(struct vcpu_svm *svm)
{
	struct kvm_vcpu *vcpu = &svm->vcpu;
	struct ghcb *ghcb = svm->sev_es.ghcb;

	/*
	 * The GHCB protocol so far allows for the following data
	 * to be returned:
	 *   GPRs RAX, RBX, RCX, RDX
	 *
	 * Copy their values, even if they may not have been written during the
	 * VM-Exit.  It's the guest's responsibility to not consume random data.
	 */
	ghcb_set_rax(ghcb, vcpu->arch.regs[VCPU_REGS_RAX]);
	ghcb_set_rbx(ghcb, vcpu->arch.regs[VCPU_REGS_RBX]);
	ghcb_set_rcx(ghcb, vcpu->arch.regs[VCPU_REGS_RCX]);
	ghcb_set_rdx(ghcb, vcpu->arch.regs[VCPU_REGS_RDX]);
}

static void sev_es_sync_from_ghcb(struct vcpu_svm *svm)
{
	struct vmcb_control_area *control = &svm->vmcb->control;
	struct kvm_vcpu *vcpu = &svm->vcpu;
	struct ghcb *ghcb = svm->sev_es.ghcb;
	u64 exit_code;

	/*
	 * The GHCB protocol so far allows for the following data
	 * to be supplied:
	 *   GPRs RAX, RBX, RCX, RDX
	 *   XCR0
	 *   CPL
	 *
	 * VMMCALL allows the guest to provide extra registers. KVM also
	 * expects RSI for hypercalls, so include that, too.
	 *
	 * Copy their values to the appropriate location if supplied.
	 */
	memset(vcpu->arch.regs, 0, sizeof(vcpu->arch.regs));

	vcpu->arch.regs[VCPU_REGS_RAX] = ghcb_get_rax_if_valid(ghcb);
	vcpu->arch.regs[VCPU_REGS_RBX] = ghcb_get_rbx_if_valid(ghcb);
	vcpu->arch.regs[VCPU_REGS_RCX] = ghcb_get_rcx_if_valid(ghcb);
	vcpu->arch.regs[VCPU_REGS_RDX] = ghcb_get_rdx_if_valid(ghcb);
	vcpu->arch.regs[VCPU_REGS_RSI] = ghcb_get_rsi_if_valid(ghcb);

	svm->vmcb->save.cpl = ghcb_get_cpl_if_valid(ghcb);

	if (ghcb_xcr0_is_valid(ghcb)) {
		vcpu->arch.xcr0 = ghcb_get_xcr0(ghcb);
		kvm_update_cpuid_runtime(vcpu);
	}

	/* Copy the GHCB exit information into the VMCB fields */
	exit_code = ghcb_get_sw_exit_code(ghcb);
	control->exit_code = lower_32_bits(exit_code);
	control->exit_code_hi = upper_32_bits(exit_code);
	control->exit_info_1 = ghcb_get_sw_exit_info_1(ghcb);
	control->exit_info_2 = ghcb_get_sw_exit_info_2(ghcb);

	/* Clear the valid entries fields */
	memset(ghcb->save.valid_bitmap, 0, sizeof(ghcb->save.valid_bitmap));
}

static bool sev_es_validate_vmgexit(struct vcpu_svm *svm)
{
	struct kvm_vcpu *vcpu;
	struct ghcb *ghcb;
	u64 exit_code;
	u64 reason;

	ghcb = svm->sev_es.ghcb;

	/*
	 * Retrieve the exit code now even though it may not be marked valid
	 * as it could help with debugging.
	 */
	exit_code = ghcb_get_sw_exit_code(ghcb);

	/* Only GHCB Usage code 0 is supported */
	if (ghcb->ghcb_usage) {
		reason = GHCB_ERR_INVALID_USAGE;
		goto vmgexit_err;
	}

	reason = GHCB_ERR_MISSING_INPUT;

	if (!ghcb_sw_exit_code_is_valid(ghcb) ||
	    !ghcb_sw_exit_info_1_is_valid(ghcb) ||
	    !ghcb_sw_exit_info_2_is_valid(ghcb))
		goto vmgexit_err;

	switch (ghcb_get_sw_exit_code(ghcb)) {
	case SVM_EXIT_READ_DR7:
		break;
	case SVM_EXIT_WRITE_DR7:
		if (!ghcb_rax_is_valid(ghcb))
			goto vmgexit_err;
		break;
	case SVM_EXIT_RDTSC:
		break;
	case SVM_EXIT_RDPMC:
		if (!ghcb_rcx_is_valid(ghcb))
			goto vmgexit_err;
		break;
	case SVM_EXIT_CPUID:
		if (!ghcb_rax_is_valid(ghcb) ||
		    !ghcb_rcx_is_valid(ghcb))
			goto vmgexit_err;
		if (ghcb_get_rax(ghcb) == 0xd)
			if (!ghcb_xcr0_is_valid(ghcb))
				goto vmgexit_err;
		break;
	case SVM_EXIT_INVD:
		break;
	case SVM_EXIT_IOIO:
		if (ghcb_get_sw_exit_info_1(ghcb) & SVM_IOIO_STR_MASK) {
			if (!ghcb_sw_scratch_is_valid(ghcb))
				goto vmgexit_err;
		} else {
			if (!(ghcb_get_sw_exit_info_1(ghcb) & SVM_IOIO_TYPE_MASK))
				if (!ghcb_rax_is_valid(ghcb))
					goto vmgexit_err;
		}
		break;
	case SVM_EXIT_MSR:
		if (!ghcb_rcx_is_valid(ghcb))
			goto vmgexit_err;
		if (ghcb_get_sw_exit_info_1(ghcb)) {
			if (!ghcb_rax_is_valid(ghcb) ||
			    !ghcb_rdx_is_valid(ghcb))
				goto vmgexit_err;
		}
		break;
	case SVM_EXIT_VMMCALL:
		if (!ghcb_rax_is_valid(ghcb) ||
		    !ghcb_cpl_is_valid(ghcb))
			goto vmgexit_err;
		break;
	case SVM_EXIT_RDTSCP:
		break;
	case SVM_EXIT_WBINVD:
		break;
	case SVM_EXIT_MONITOR:
		if (!ghcb_rax_is_valid(ghcb) ||
		    !ghcb_rcx_is_valid(ghcb) ||
		    !ghcb_rdx_is_valid(ghcb))
			goto vmgexit_err;
		break;
	case SVM_EXIT_MWAIT:
		if (!ghcb_rax_is_valid(ghcb) ||
		    !ghcb_rcx_is_valid(ghcb))
			goto vmgexit_err;
		break;
	case SVM_VMGEXIT_MMIO_READ:
	case SVM_VMGEXIT_MMIO_WRITE:
		if (!ghcb_sw_scratch_is_valid(ghcb))
			goto vmgexit_err;
		break;
	case SVM_VMGEXIT_NMI_COMPLETE:
	case SVM_VMGEXIT_AP_HLT_LOOP:
	case SVM_VMGEXIT_AP_JUMP_TABLE:
	case SVM_VMGEXIT_UNSUPPORTED_EVENT:
		break;
	default:
		reason = GHCB_ERR_INVALID_EVENT;
		goto vmgexit_err;
	}

	return true;

vmgexit_err:
	vcpu = &svm->vcpu;

	if (reason == GHCB_ERR_INVALID_USAGE) {
		vcpu_unimpl(vcpu, "vmgexit: ghcb usage %#x is not valid\n",
			    ghcb->ghcb_usage);
	} else if (reason == GHCB_ERR_INVALID_EVENT) {
		vcpu_unimpl(vcpu, "vmgexit: exit code %#llx is not valid\n",
			    exit_code);
	} else {
		vcpu_unimpl(vcpu, "vmgexit: exit code %#llx input is not valid\n",
			    exit_code);
		dump_ghcb(svm);
	}

	/* Clear the valid entries fields */
	memset(ghcb->save.valid_bitmap, 0, sizeof(ghcb->save.valid_bitmap));

	ghcb_set_sw_exit_info_1(ghcb, 2);
	ghcb_set_sw_exit_info_2(ghcb, reason);

	return false;
}

void sev_es_unmap_ghcb(struct vcpu_svm *svm)
{
	if (!svm->sev_es.ghcb)
		return;

	if (svm->sev_es.ghcb_sa_free) {
		/*
		 * The scratch area lives outside the GHCB, so there is a
		 * buffer that, depending on the operation performed, may
		 * need to be synced, then freed.
		 */
		if (svm->sev_es.ghcb_sa_sync) {
			kvm_write_guest(svm->vcpu.kvm,
					ghcb_get_sw_scratch(svm->sev_es.ghcb),
					svm->sev_es.ghcb_sa,
					svm->sev_es.ghcb_sa_len);
			svm->sev_es.ghcb_sa_sync = false;
		}

		kvfree(svm->sev_es.ghcb_sa);
		svm->sev_es.ghcb_sa = NULL;
		svm->sev_es.ghcb_sa_free = false;
	}

	trace_kvm_vmgexit_exit(svm->vcpu.vcpu_id, svm->sev_es.ghcb);

	sev_es_sync_to_ghcb(svm);

	kvm_vcpu_unmap(&svm->vcpu, &svm->sev_es.ghcb_map, true);
	svm->sev_es.ghcb = NULL;
}

void pre_sev_run(struct vcpu_svm *svm, int cpu)
{
	struct svm_cpu_data *sd = per_cpu(svm_data, cpu);
	int asid = sev_get_asid(svm->vcpu.kvm);

	/* Assign the asid allocated with this SEV guest */
	svm->asid = asid;

	/*
	 * Flush guest TLB:
	 *
	 * 1) when different VMCB for the same ASID is to be run on the same host CPU.
	 * 2) or this VMCB was executed on different host CPU in previous VMRUNs.
	 */
	if (sd->sev_vmcbs[asid] == svm->vmcb &&
	    svm->vcpu.arch.last_vmentry_cpu == cpu)
		return;

	sd->sev_vmcbs[asid] = svm->vmcb;
	svm->vmcb->control.tlb_ctl = TLB_CONTROL_FLUSH_ASID;
	vmcb_mark_dirty(svm->vmcb, VMCB_ASID);
}

#define GHCB_SCRATCH_AREA_LIMIT		(16ULL * PAGE_SIZE)
static int setup_vmgexit_scratch(struct vcpu_svm *svm, bool sync, u64 len)
{
	struct vmcb_control_area *control = &svm->vmcb->control;
	struct ghcb *ghcb = svm->sev_es.ghcb;
	u64 ghcb_scratch_beg, ghcb_scratch_end;
	u64 scratch_gpa_beg, scratch_gpa_end;
	void *scratch_va;

	scratch_gpa_beg = ghcb_get_sw_scratch(ghcb);
	if (!scratch_gpa_beg) {
		pr_err("vmgexit: scratch gpa not provided\n");
<<<<<<< HEAD
		return -EINVAL;
=======
		goto e_scratch;
>>>>>>> 0b67be0e
	}

	scratch_gpa_end = scratch_gpa_beg + len;
	if (scratch_gpa_end < scratch_gpa_beg) {
		pr_err("vmgexit: scratch length (%#llx) not valid for scratch address (%#llx)\n",
		       len, scratch_gpa_beg);
<<<<<<< HEAD
		return -EINVAL;
=======
		goto e_scratch;
>>>>>>> 0b67be0e
	}

	if ((scratch_gpa_beg & PAGE_MASK) == control->ghcb_gpa) {
		/* Scratch area begins within GHCB */
		ghcb_scratch_beg = control->ghcb_gpa +
				   offsetof(struct ghcb, shared_buffer);
		ghcb_scratch_end = control->ghcb_gpa +
				   offsetof(struct ghcb, reserved_1);

		/*
		 * If the scratch area begins within the GHCB, it must be
		 * completely contained in the GHCB shared buffer area.
		 */
		if (scratch_gpa_beg < ghcb_scratch_beg ||
		    scratch_gpa_end > ghcb_scratch_end) {
			pr_err("vmgexit: scratch area is outside of GHCB shared buffer area (%#llx - %#llx)\n",
			       scratch_gpa_beg, scratch_gpa_end);
<<<<<<< HEAD
			return -EINVAL;
=======
			goto e_scratch;
>>>>>>> 0b67be0e
		}

		scratch_va = (void *)svm->sev_es.ghcb;
		scratch_va += (scratch_gpa_beg - control->ghcb_gpa);
	} else {
		/*
		 * The guest memory must be read into a kernel buffer, so
		 * limit the size
		 */
		if (len > GHCB_SCRATCH_AREA_LIMIT) {
			pr_err("vmgexit: scratch area exceeds KVM limits (%#llx requested, %#llx limit)\n",
			       len, GHCB_SCRATCH_AREA_LIMIT);
<<<<<<< HEAD
			return -EINVAL;
=======
			goto e_scratch;
>>>>>>> 0b67be0e
		}
		scratch_va = kvzalloc(len, GFP_KERNEL_ACCOUNT);
		if (!scratch_va)
<<<<<<< HEAD
			return -ENOMEM;
=======
			goto e_scratch;
>>>>>>> 0b67be0e

		if (kvm_read_guest(svm->vcpu.kvm, scratch_gpa_beg, scratch_va, len)) {
			/* Unable to copy scratch area from guest */
			pr_err("vmgexit: kvm_read_guest for scratch area failed\n");

<<<<<<< HEAD
			kfree(scratch_va);
			return -EFAULT;
=======
			kvfree(scratch_va);
			goto e_scratch;
>>>>>>> 0b67be0e
		}

		/*
		 * The scratch area is outside the GHCB. The operation will
		 * dictate whether the buffer needs to be synced before running
		 * the vCPU next time (i.e. a read was requested so the data
		 * must be written back to the guest memory).
		 */
		svm->sev_es.ghcb_sa_sync = sync;
		svm->sev_es.ghcb_sa_free = true;
	}

	svm->sev_es.ghcb_sa = scratch_va;
	svm->sev_es.ghcb_sa_len = len;

<<<<<<< HEAD
	return 0;
=======
	return true;

e_scratch:
	ghcb_set_sw_exit_info_1(ghcb, 2);
	ghcb_set_sw_exit_info_2(ghcb, GHCB_ERR_INVALID_SCRATCH_AREA);

	return false;
>>>>>>> 0b67be0e
}

static void set_ghcb_msr_bits(struct vcpu_svm *svm, u64 value, u64 mask,
			      unsigned int pos)
{
	svm->vmcb->control.ghcb_gpa &= ~(mask << pos);
	svm->vmcb->control.ghcb_gpa |= (value & mask) << pos;
}

static u64 get_ghcb_msr_bits(struct vcpu_svm *svm, u64 mask, unsigned int pos)
{
	return (svm->vmcb->control.ghcb_gpa >> pos) & mask;
}

static void set_ghcb_msr(struct vcpu_svm *svm, u64 value)
{
	svm->vmcb->control.ghcb_gpa = value;
}

static int sev_handle_vmgexit_msr_protocol(struct vcpu_svm *svm)
{
	struct vmcb_control_area *control = &svm->vmcb->control;
	struct kvm_vcpu *vcpu = &svm->vcpu;
	u64 ghcb_info;
	int ret = 1;

	ghcb_info = control->ghcb_gpa & GHCB_MSR_INFO_MASK;

	trace_kvm_vmgexit_msr_protocol_enter(svm->vcpu.vcpu_id,
					     control->ghcb_gpa);

	switch (ghcb_info) {
	case GHCB_MSR_SEV_INFO_REQ:
		set_ghcb_msr(svm, GHCB_MSR_SEV_INFO(GHCB_VERSION_MAX,
						    GHCB_VERSION_MIN,
						    sev_enc_bit));
		break;
	case GHCB_MSR_CPUID_REQ: {
		u64 cpuid_fn, cpuid_reg, cpuid_value;

		cpuid_fn = get_ghcb_msr_bits(svm,
					     GHCB_MSR_CPUID_FUNC_MASK,
					     GHCB_MSR_CPUID_FUNC_POS);

		/* Initialize the registers needed by the CPUID intercept */
		vcpu->arch.regs[VCPU_REGS_RAX] = cpuid_fn;
		vcpu->arch.regs[VCPU_REGS_RCX] = 0;

		ret = svm_invoke_exit_handler(vcpu, SVM_EXIT_CPUID);
		if (!ret) {
			/* Error, keep GHCB MSR value as-is */
			break;
		}

		cpuid_reg = get_ghcb_msr_bits(svm,
					      GHCB_MSR_CPUID_REG_MASK,
					      GHCB_MSR_CPUID_REG_POS);
		if (cpuid_reg == 0)
			cpuid_value = vcpu->arch.regs[VCPU_REGS_RAX];
		else if (cpuid_reg == 1)
			cpuid_value = vcpu->arch.regs[VCPU_REGS_RBX];
		else if (cpuid_reg == 2)
			cpuid_value = vcpu->arch.regs[VCPU_REGS_RCX];
		else
			cpuid_value = vcpu->arch.regs[VCPU_REGS_RDX];

		set_ghcb_msr_bits(svm, cpuid_value,
				  GHCB_MSR_CPUID_VALUE_MASK,
				  GHCB_MSR_CPUID_VALUE_POS);

		set_ghcb_msr_bits(svm, GHCB_MSR_CPUID_RESP,
				  GHCB_MSR_INFO_MASK,
				  GHCB_MSR_INFO_POS);
		break;
	}
	case GHCB_MSR_TERM_REQ: {
		u64 reason_set, reason_code;

		reason_set = get_ghcb_msr_bits(svm,
					       GHCB_MSR_TERM_REASON_SET_MASK,
					       GHCB_MSR_TERM_REASON_SET_POS);
		reason_code = get_ghcb_msr_bits(svm,
						GHCB_MSR_TERM_REASON_MASK,
						GHCB_MSR_TERM_REASON_POS);
		pr_info("SEV-ES guest requested termination: %#llx:%#llx\n",
			reason_set, reason_code);

		ret = -EINVAL;
		break;
	}
	default:
		/* Error, keep GHCB MSR value as-is */
		break;
	}

	trace_kvm_vmgexit_msr_protocol_exit(svm->vcpu.vcpu_id,
					    control->ghcb_gpa, ret);

	return ret;
}

int sev_handle_vmgexit(struct kvm_vcpu *vcpu)
{
	struct vcpu_svm *svm = to_svm(vcpu);
	struct vmcb_control_area *control = &svm->vmcb->control;
	u64 ghcb_gpa, exit_code;
	struct ghcb *ghcb;
	int ret;

	/* Validate the GHCB */
	ghcb_gpa = control->ghcb_gpa;
	if (ghcb_gpa & GHCB_MSR_INFO_MASK)
		return sev_handle_vmgexit_msr_protocol(svm);

	if (!ghcb_gpa) {
		vcpu_unimpl(vcpu, "vmgexit: GHCB gpa is not set\n");

		/* Without a GHCB, just return right back to the guest */
		return 1;
	}

	if (kvm_vcpu_map(vcpu, ghcb_gpa >> PAGE_SHIFT, &svm->sev_es.ghcb_map)) {
		/* Unable to map GHCB from guest */
		vcpu_unimpl(vcpu, "vmgexit: error mapping GHCB [%#llx] from guest\n",
			    ghcb_gpa);

		/* Without a GHCB, just return right back to the guest */
		return 1;
	}

	svm->sev_es.ghcb = svm->sev_es.ghcb_map.hva;
	ghcb = svm->sev_es.ghcb_map.hva;

	trace_kvm_vmgexit_enter(vcpu->vcpu_id, ghcb);

	exit_code = ghcb_get_sw_exit_code(ghcb);

	if (!sev_es_validate_vmgexit(svm))
		return 1;

	sev_es_sync_from_ghcb(svm);
	ghcb_set_sw_exit_info_1(ghcb, 0);
	ghcb_set_sw_exit_info_2(ghcb, 0);

<<<<<<< HEAD
=======
	ret = 1;
>>>>>>> 0b67be0e
	switch (exit_code) {
	case SVM_VMGEXIT_MMIO_READ:
		ret = setup_vmgexit_scratch(svm, true, control->exit_info_2);
		if (ret)
			break;

		ret = kvm_sev_es_mmio_read(vcpu,
					   control->exit_info_1,
					   control->exit_info_2,
					   svm->sev_es.ghcb_sa);
		break;
	case SVM_VMGEXIT_MMIO_WRITE:
		ret = setup_vmgexit_scratch(svm, false, control->exit_info_2);
		if (ret)
			break;

		ret = kvm_sev_es_mmio_write(vcpu,
					    control->exit_info_1,
					    control->exit_info_2,
					    svm->sev_es.ghcb_sa);
		break;
	case SVM_VMGEXIT_NMI_COMPLETE:
		ret = svm_invoke_exit_handler(vcpu, SVM_EXIT_IRET);
		break;
	case SVM_VMGEXIT_AP_HLT_LOOP:
		ret = kvm_emulate_ap_reset_hold(vcpu);
		break;
	case SVM_VMGEXIT_AP_JUMP_TABLE: {
		struct kvm_sev_info *sev = &to_kvm_svm(vcpu->kvm)->sev_info;

		switch (control->exit_info_1) {
		case 0:
			/* Set AP jump table address */
			sev->ap_jump_table = control->exit_info_2;
			break;
		case 1:
			/* Get AP jump table address */
			ghcb_set_sw_exit_info_2(ghcb, sev->ap_jump_table);
			break;
		default:
			pr_err("svm: vmgexit: unsupported AP jump table request - exit_info_1=%#llx\n",
			       control->exit_info_1);
			ghcb_set_sw_exit_info_1(ghcb, 2);
			ghcb_set_sw_exit_info_2(ghcb, GHCB_ERR_INVALID_INPUT);
		}

		break;
	}
	case SVM_VMGEXIT_UNSUPPORTED_EVENT:
		vcpu_unimpl(vcpu,
			    "vmgexit: unsupported event - exit_info_1=%#llx, exit_info_2=%#llx\n",
			    control->exit_info_1, control->exit_info_2);
		ret = -EINVAL;
		break;
	default:
		ret = svm_invoke_exit_handler(vcpu, exit_code);
	}

	return ret;
}

int sev_es_string_io(struct vcpu_svm *svm, int size, unsigned int port, int in)
{
	int count;
	int bytes;
	int r;

	if (svm->vmcb->control.exit_info_2 > INT_MAX)
		return -EINVAL;

	count = svm->vmcb->control.exit_info_2;
	if (unlikely(check_mul_overflow(count, size, &bytes)))
		return -EINVAL;

<<<<<<< HEAD
	r = setup_vmgexit_scratch(svm, in, bytes);
	if (r)
		return r;
=======
	if (!setup_vmgexit_scratch(svm, in, bytes))
		return 1;
>>>>>>> 0b67be0e

	return kvm_sev_es_string_io(&svm->vcpu, size, port, svm->sev_es.ghcb_sa,
				    count, in);
}

void sev_es_init_vmcb(struct vcpu_svm *svm)
{
	struct kvm_vcpu *vcpu = &svm->vcpu;

	svm->vmcb->control.nested_ctl |= SVM_NESTED_CTL_SEV_ES_ENABLE;
	svm->vmcb->control.virt_ext |= LBR_CTL_ENABLE_MASK;

	/*
	 * An SEV-ES guest requires a VMSA area that is a separate from the
	 * VMCB page. Do not include the encryption mask on the VMSA physical
	 * address since hardware will access it using the guest key.
	 */
	svm->vmcb->control.vmsa_pa = __pa(svm->sev_es.vmsa);

	/* Can't intercept CR register access, HV can't modify CR registers */
	svm_clr_intercept(svm, INTERCEPT_CR0_READ);
	svm_clr_intercept(svm, INTERCEPT_CR4_READ);
	svm_clr_intercept(svm, INTERCEPT_CR8_READ);
	svm_clr_intercept(svm, INTERCEPT_CR0_WRITE);
	svm_clr_intercept(svm, INTERCEPT_CR4_WRITE);
	svm_clr_intercept(svm, INTERCEPT_CR8_WRITE);

	svm_clr_intercept(svm, INTERCEPT_SELECTIVE_CR0);

	/* Track EFER/CR register changes */
	svm_set_intercept(svm, TRAP_EFER_WRITE);
	svm_set_intercept(svm, TRAP_CR0_WRITE);
	svm_set_intercept(svm, TRAP_CR4_WRITE);
	svm_set_intercept(svm, TRAP_CR8_WRITE);

	/* No support for enable_vmware_backdoor */
	clr_exception_intercept(svm, GP_VECTOR);

	/* Can't intercept XSETBV, HV can't modify XCR0 directly */
	svm_clr_intercept(svm, INTERCEPT_XSETBV);

	/* Clear intercepts on selected MSRs */
	set_msr_interception(vcpu, svm->msrpm, MSR_EFER, 1, 1);
	set_msr_interception(vcpu, svm->msrpm, MSR_IA32_CR_PAT, 1, 1);
	set_msr_interception(vcpu, svm->msrpm, MSR_IA32_LASTBRANCHFROMIP, 1, 1);
	set_msr_interception(vcpu, svm->msrpm, MSR_IA32_LASTBRANCHTOIP, 1, 1);
	set_msr_interception(vcpu, svm->msrpm, MSR_IA32_LASTINTFROMIP, 1, 1);
	set_msr_interception(vcpu, svm->msrpm, MSR_IA32_LASTINTTOIP, 1, 1);
}

void sev_es_vcpu_reset(struct vcpu_svm *svm)
{
	/*
	 * Set the GHCB MSR value as per the GHCB specification when emulating
	 * vCPU RESET for an SEV-ES guest.
	 */
	set_ghcb_msr(svm, GHCB_MSR_SEV_INFO(GHCB_VERSION_MAX,
					    GHCB_VERSION_MIN,
					    sev_enc_bit));
}

void sev_es_prepare_guest_switch(struct vcpu_svm *svm, unsigned int cpu)
{
	struct svm_cpu_data *sd = per_cpu(svm_data, cpu);
	struct vmcb_save_area *hostsa;

	/*
	 * As an SEV-ES guest, hardware will restore the host state on VMEXIT,
	 * of which one step is to perform a VMLOAD. Since hardware does not
	 * perform a VMSAVE on VMRUN, the host savearea must be updated.
	 */
	vmsave(__sme_page_pa(sd->save_area));

	/* XCR0 is restored on VMEXIT, save the current host value */
	hostsa = (struct vmcb_save_area *)(page_address(sd->save_area) + 0x400);
	hostsa->xcr0 = xgetbv(XCR_XFEATURE_ENABLED_MASK);

	/* PKRU is restored on VMEXIT, save the current host value */
	hostsa->pkru = read_pkru();

	/* MSR_IA32_XSS is restored on VMEXIT, save the currnet host value */
	hostsa->xss = host_xss;
}

void sev_vcpu_deliver_sipi_vector(struct kvm_vcpu *vcpu, u8 vector)
{
	struct vcpu_svm *svm = to_svm(vcpu);

	/* First SIPI: Use the values as initially set by the VMM */
	if (!svm->sev_es.received_first_sipi) {
		svm->sev_es.received_first_sipi = true;
		return;
	}

	/*
	 * Subsequent SIPI: Return from an AP Reset Hold VMGEXIT, where
	 * the guest will set the CS and RIP. Set SW_EXIT_INFO_2 to a
	 * non-zero value.
	 */
	if (!svm->sev_es.ghcb)
		return;

	ghcb_set_sw_exit_info_2(svm->sev_es.ghcb, 1);
}<|MERGE_RESOLUTION|>--- conflicted
+++ resolved
@@ -2007,36 +2007,12 @@
 	 */
 	source_sev = &to_kvm_svm(source_kvm)->sev_info;
 	kvm_get_kvm(source_kvm);
-<<<<<<< HEAD
-
-	fput(source_kvm_file);
-	mutex_unlock(&source_kvm->lock);
-	mutex_lock(&kvm->lock);
-
-	/*
-	 * Disallow out-of-band SEV/SEV-ES init if the target is already an
-	 * SEV guest, or if vCPUs have been created.  KVM relies on vCPUs being
-	 * created after SEV/SEV-ES initialization, e.g. to init intercepts.
-	 */
-	if (sev_guest(kvm) || kvm->created_vcpus) {
-		ret = -EINVAL;
-		goto e_mirror_unlock;
-	}
-=======
 	source_sev->num_mirrored_vms++;
->>>>>>> 0b67be0e
 
 	/* Set enc_context_owner and copy its encryption context over */
 	mirror_sev = &to_kvm_svm(kvm)->sev_info;
 	mirror_sev->enc_context_owner = source_kvm;
 	mirror_sev->active = true;
-<<<<<<< HEAD
-	mirror_sev->asid = source_sev.asid;
-	mirror_sev->fd = source_sev.fd;
-	mirror_sev->es_active = source_sev.es_active;
-	mirror_sev->handle = source_sev.handle;
-	INIT_LIST_HEAD(&mirror_sev->regions_list);
-=======
 	mirror_sev->asid = source_sev->asid;
 	mirror_sev->fd = source_sev->fd;
 	mirror_sev->es_active = source_sev->es_active;
@@ -2044,7 +2020,6 @@
 	INIT_LIST_HEAD(&mirror_sev->regions_list);
 	ret = 0;
 
->>>>>>> 0b67be0e
 	/*
 	 * Do not copy ap_jump_table. Since the mirror does not share the same
 	 * KVM contexts as the original, and they may have different
@@ -2564,7 +2539,7 @@
 }
 
 #define GHCB_SCRATCH_AREA_LIMIT		(16ULL * PAGE_SIZE)
-static int setup_vmgexit_scratch(struct vcpu_svm *svm, bool sync, u64 len)
+static bool setup_vmgexit_scratch(struct vcpu_svm *svm, bool sync, u64 len)
 {
 	struct vmcb_control_area *control = &svm->vmcb->control;
 	struct ghcb *ghcb = svm->sev_es.ghcb;
@@ -2575,22 +2550,14 @@
 	scratch_gpa_beg = ghcb_get_sw_scratch(ghcb);
 	if (!scratch_gpa_beg) {
 		pr_err("vmgexit: scratch gpa not provided\n");
-<<<<<<< HEAD
-		return -EINVAL;
-=======
 		goto e_scratch;
->>>>>>> 0b67be0e
 	}
 
 	scratch_gpa_end = scratch_gpa_beg + len;
 	if (scratch_gpa_end < scratch_gpa_beg) {
 		pr_err("vmgexit: scratch length (%#llx) not valid for scratch address (%#llx)\n",
 		       len, scratch_gpa_beg);
-<<<<<<< HEAD
-		return -EINVAL;
-=======
 		goto e_scratch;
->>>>>>> 0b67be0e
 	}
 
 	if ((scratch_gpa_beg & PAGE_MASK) == control->ghcb_gpa) {
@@ -2608,11 +2575,7 @@
 		    scratch_gpa_end > ghcb_scratch_end) {
 			pr_err("vmgexit: scratch area is outside of GHCB shared buffer area (%#llx - %#llx)\n",
 			       scratch_gpa_beg, scratch_gpa_end);
-<<<<<<< HEAD
-			return -EINVAL;
-=======
 			goto e_scratch;
->>>>>>> 0b67be0e
 		}
 
 		scratch_va = (void *)svm->sev_es.ghcb;
@@ -2625,31 +2588,18 @@
 		if (len > GHCB_SCRATCH_AREA_LIMIT) {
 			pr_err("vmgexit: scratch area exceeds KVM limits (%#llx requested, %#llx limit)\n",
 			       len, GHCB_SCRATCH_AREA_LIMIT);
-<<<<<<< HEAD
-			return -EINVAL;
-=======
 			goto e_scratch;
->>>>>>> 0b67be0e
 		}
 		scratch_va = kvzalloc(len, GFP_KERNEL_ACCOUNT);
 		if (!scratch_va)
-<<<<<<< HEAD
-			return -ENOMEM;
-=======
 			goto e_scratch;
->>>>>>> 0b67be0e
 
 		if (kvm_read_guest(svm->vcpu.kvm, scratch_gpa_beg, scratch_va, len)) {
 			/* Unable to copy scratch area from guest */
 			pr_err("vmgexit: kvm_read_guest for scratch area failed\n");
 
-<<<<<<< HEAD
-			kfree(scratch_va);
-			return -EFAULT;
-=======
 			kvfree(scratch_va);
 			goto e_scratch;
->>>>>>> 0b67be0e
 		}
 
 		/*
@@ -2665,9 +2615,6 @@
 	svm->sev_es.ghcb_sa = scratch_va;
 	svm->sev_es.ghcb_sa_len = len;
 
-<<<<<<< HEAD
-	return 0;
-=======
 	return true;
 
 e_scratch:
@@ -2675,7 +2622,6 @@
 	ghcb_set_sw_exit_info_2(ghcb, GHCB_ERR_INVALID_SCRATCH_AREA);
 
 	return false;
->>>>>>> 0b67be0e
 }
 
 static void set_ghcb_msr_bits(struct vcpu_svm *svm, u64 value, u64 mask,
@@ -2820,14 +2766,10 @@
 	ghcb_set_sw_exit_info_1(ghcb, 0);
 	ghcb_set_sw_exit_info_2(ghcb, 0);
 
-<<<<<<< HEAD
-=======
 	ret = 1;
->>>>>>> 0b67be0e
 	switch (exit_code) {
 	case SVM_VMGEXIT_MMIO_READ:
-		ret = setup_vmgexit_scratch(svm, true, control->exit_info_2);
-		if (ret)
+		if (!setup_vmgexit_scratch(svm, true, control->exit_info_2))
 			break;
 
 		ret = kvm_sev_es_mmio_read(vcpu,
@@ -2836,8 +2778,7 @@
 					   svm->sev_es.ghcb_sa);
 		break;
 	case SVM_VMGEXIT_MMIO_WRITE:
-		ret = setup_vmgexit_scratch(svm, false, control->exit_info_2);
-		if (ret)
+		if (!setup_vmgexit_scratch(svm, false, control->exit_info_2))
 			break;
 
 		ret = kvm_sev_es_mmio_write(vcpu,
@@ -2889,7 +2830,6 @@
 {
 	int count;
 	int bytes;
-	int r;
 
 	if (svm->vmcb->control.exit_info_2 > INT_MAX)
 		return -EINVAL;
@@ -2898,14 +2838,8 @@
 	if (unlikely(check_mul_overflow(count, size, &bytes)))
 		return -EINVAL;
 
-<<<<<<< HEAD
-	r = setup_vmgexit_scratch(svm, in, bytes);
-	if (r)
-		return r;
-=======
 	if (!setup_vmgexit_scratch(svm, in, bytes))
 		return 1;
->>>>>>> 0b67be0e
 
 	return kvm_sev_es_string_io(&svm->vcpu, size, port, svm->sev_es.ghcb_sa,
 				    count, in);
