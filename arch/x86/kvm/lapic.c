
/*
 * Local APIC virtualization
 *
 * Copyright (C) 2006 Qumranet, Inc.
 * Copyright (C) 2007 Novell
 * Copyright (C) 2007 Intel
 * Copyright 2009 Red Hat, Inc. and/or its affiliates.
 *
 * Authors:
 *   Dor Laor <dor.laor@qumranet.com>
 *   Gregory Haskins <ghaskins@novell.com>
 *   Yaozu (Eddie) Dong <eddie.dong@intel.com>
 *
 * Based on Xen 3.1 code, Copyright (c) 2004, Intel Corporation.
 *
 * This work is licensed under the terms of the GNU GPL, version 2.  See
 * the COPYING file in the top-level directory.
 */

#include <linux/kvm_host.h>
#include <linux/kvm.h>
#include <linux/mm.h>
#include <linux/highmem.h>
#include <linux/smp.h>
#include <linux/hrtimer.h>
#include <linux/io.h>
#include <linux/module.h>
#include <linux/math64.h>
#include <linux/slab.h>
#include <asm/processor.h>
#include <asm/msr.h>
#include <asm/page.h>
#include <asm/current.h>
#include <asm/apicdef.h>
#include <asm/delay.h>
#include <linux/atomic.h>
#include <linux/jump_label.h>
#include "kvm_cache_regs.h"
#include "irq.h"
#include "trace.h"
#include "x86.h"
#include "cpuid.h"

#ifndef CONFIG_X86_64
#define mod_64(x, y) ((x) - (y) * div64_u64(x, y))
#else
#define mod_64(x, y) ((x) % (y))
#endif

#define PRId64 "d"
#define PRIx64 "llx"
#define PRIu64 "u"
#define PRIo64 "o"

#define APIC_BUS_CYCLE_NS 1

/* #define apic_debug(fmt,arg...) printk(KERN_WARNING fmt,##arg) */
#define apic_debug(fmt, arg...)

#define APIC_LVT_NUM			6
/* 14 is the version for Xeon and Pentium 8.4.8*/
#define APIC_VERSION			(0x14UL | ((APIC_LVT_NUM - 1) << 16))
#define LAPIC_MMIO_LENGTH		(1 << 12)
/* followed define is not in apicdef.h */
#define APIC_SHORT_MASK			0xc0000
#define APIC_DEST_NOSHORT		0x0
#define APIC_DEST_MASK			0x800
#define MAX_APIC_VECTOR			256
#define APIC_VECTORS_PER_REG		32

#define APIC_BROADCAST			0xFF
#define X2APIC_BROADCAST		0xFFFFFFFFul

#define VEC_POS(v) ((v) & (32 - 1))
#define REG_POS(v) (((v) >> 5) << 4)

static inline void apic_set_reg(struct kvm_lapic *apic, int reg_off, u32 val)
{
	*((u32 *) (apic->regs + reg_off)) = val;
}

static inline int apic_test_vector(int vec, void *bitmap)
{
	return test_bit(VEC_POS(vec), (bitmap) + REG_POS(vec));
}

bool kvm_apic_pending_eoi(struct kvm_vcpu *vcpu, int vector)
{
	struct kvm_lapic *apic = vcpu->arch.apic;

	return apic_test_vector(vector, apic->regs + APIC_ISR) ||
		apic_test_vector(vector, apic->regs + APIC_IRR);
}

static inline void apic_set_vector(int vec, void *bitmap)
{
	set_bit(VEC_POS(vec), (bitmap) + REG_POS(vec));
}

static inline void apic_clear_vector(int vec, void *bitmap)
{
	clear_bit(VEC_POS(vec), (bitmap) + REG_POS(vec));
}

static inline int __apic_test_and_set_vector(int vec, void *bitmap)
{
	return __test_and_set_bit(VEC_POS(vec), (bitmap) + REG_POS(vec));
}

static inline int __apic_test_and_clear_vector(int vec, void *bitmap)
{
	return __test_and_clear_bit(VEC_POS(vec), (bitmap) + REG_POS(vec));
}

struct static_key_deferred apic_hw_disabled __read_mostly;
struct static_key_deferred apic_sw_disabled __read_mostly;

static inline int apic_enabled(struct kvm_lapic *apic)
{
	return kvm_apic_sw_enabled(apic) &&	kvm_apic_hw_enabled(apic);
}

#define LVT_MASK	\
	(APIC_LVT_MASKED | APIC_SEND_PENDING | APIC_VECTOR_MASK)

#define LINT_MASK	\
	(LVT_MASK | APIC_MODE_MASK | APIC_INPUT_POLARITY | \
	 APIC_LVT_REMOTE_IRR | APIC_LVT_LEVEL_TRIGGER)

static inline int kvm_apic_id(struct kvm_lapic *apic)
{
	return (kvm_apic_get_reg(apic, APIC_ID) >> 24) & 0xff;
}

/* The logical map is definitely wrong if we have multiple
 * modes at the same time.  (Physical map is always right.)
 */
static inline bool kvm_apic_logical_map_valid(struct kvm_apic_map *map)
{
	return !(map->mode & (map->mode - 1));
}

static inline void
apic_logical_id(struct kvm_apic_map *map, u32 dest_id, u16 *cid, u16 *lid)
{
	unsigned lid_bits;

	BUILD_BUG_ON(KVM_APIC_MODE_XAPIC_CLUSTER !=  4);
	BUILD_BUG_ON(KVM_APIC_MODE_XAPIC_FLAT    !=  8);
	BUILD_BUG_ON(KVM_APIC_MODE_X2APIC        != 16);
	lid_bits = map->mode;

	*cid = dest_id >> lid_bits;
	*lid = dest_id & ((1 << lid_bits) - 1);
}

static void recalculate_apic_map(struct kvm *kvm)
{
	struct kvm_apic_map *new, *old = NULL;
	struct kvm_vcpu *vcpu;
	int i;

	new = kzalloc(sizeof(struct kvm_apic_map), GFP_KERNEL);

	mutex_lock(&kvm->arch.apic_map_lock);

	if (!new)
		goto out;

	kvm_for_each_vcpu(i, vcpu, kvm) {
		struct kvm_lapic *apic = vcpu->arch.apic;
		u16 cid, lid;
		u32 ldr, aid;

		if (!kvm_apic_present(vcpu))
			continue;

		aid = kvm_apic_id(apic);
		ldr = kvm_apic_get_reg(apic, APIC_LDR);

		if (aid < ARRAY_SIZE(new->phys_map))
			new->phys_map[aid] = apic;

		if (apic_x2apic_mode(apic)) {
			new->mode |= KVM_APIC_MODE_X2APIC;
		} else if (ldr) {
			ldr = GET_APIC_LOGICAL_ID(ldr);
			if (kvm_apic_get_reg(apic, APIC_DFR) == APIC_DFR_FLAT)
				new->mode |= KVM_APIC_MODE_XAPIC_FLAT;
			else
				new->mode |= KVM_APIC_MODE_XAPIC_CLUSTER;
		}

		if (!kvm_apic_logical_map_valid(new))
			continue;

		apic_logical_id(new, ldr, &cid, &lid);

		if (lid && cid < ARRAY_SIZE(new->logical_map))
			new->logical_map[cid][ffs(lid) - 1] = apic;
	}
out:
	old = rcu_dereference_protected(kvm->arch.apic_map,
			lockdep_is_held(&kvm->arch.apic_map_lock));
	rcu_assign_pointer(kvm->arch.apic_map, new);
	mutex_unlock(&kvm->arch.apic_map_lock);

	if (old)
		kfree_rcu(old, rcu);

	kvm_vcpu_request_scan_ioapic(kvm);
}

static inline void apic_set_spiv(struct kvm_lapic *apic, u32 val)
{
	bool enabled = val & APIC_SPIV_APIC_ENABLED;

	apic_set_reg(apic, APIC_SPIV, val);

	if (enabled != apic->sw_enabled) {
		apic->sw_enabled = enabled;
		if (enabled) {
			static_key_slow_dec_deferred(&apic_sw_disabled);
			recalculate_apic_map(apic->vcpu->kvm);
		} else
			static_key_slow_inc(&apic_sw_disabled.key);
	}
}

static inline void kvm_apic_set_id(struct kvm_lapic *apic, u8 id)
{
	apic_set_reg(apic, APIC_ID, id << 24);
	recalculate_apic_map(apic->vcpu->kvm);
}

static inline void kvm_apic_set_ldr(struct kvm_lapic *apic, u32 id)
{
	apic_set_reg(apic, APIC_LDR, id);
	recalculate_apic_map(apic->vcpu->kvm);
}

static inline void kvm_apic_set_x2apic_id(struct kvm_lapic *apic, u8 id)
{
	u32 ldr = ((id >> 4) << 16) | (1 << (id & 0xf));

	apic_set_reg(apic, APIC_ID, id << 24);
	apic_set_reg(apic, APIC_LDR, ldr);
	recalculate_apic_map(apic->vcpu->kvm);
}

static inline int apic_lvt_enabled(struct kvm_lapic *apic, int lvt_type)
{
	return !(kvm_apic_get_reg(apic, lvt_type) & APIC_LVT_MASKED);
}

static inline int apic_lvt_vector(struct kvm_lapic *apic, int lvt_type)
{
	return kvm_apic_get_reg(apic, lvt_type) & APIC_VECTOR_MASK;
}

static inline int apic_lvtt_oneshot(struct kvm_lapic *apic)
{
	return apic->lapic_timer.timer_mode == APIC_LVT_TIMER_ONESHOT;
}

static inline int apic_lvtt_period(struct kvm_lapic *apic)
{
	return apic->lapic_timer.timer_mode == APIC_LVT_TIMER_PERIODIC;
}

static inline int apic_lvtt_tscdeadline(struct kvm_lapic *apic)
{
	return apic->lapic_timer.timer_mode == APIC_LVT_TIMER_TSCDEADLINE;
}

static inline int apic_lvt_nmi_mode(u32 lvt_val)
{
	return (lvt_val & (APIC_MODE_MASK | APIC_LVT_MASKED)) == APIC_DM_NMI;
}

void kvm_apic_set_version(struct kvm_vcpu *vcpu)
{
	struct kvm_lapic *apic = vcpu->arch.apic;
	struct kvm_cpuid_entry2 *feat;
	u32 v = APIC_VERSION;

	if (!kvm_vcpu_has_lapic(vcpu))
		return;

	feat = kvm_find_cpuid_entry(apic->vcpu, 0x1, 0);
	if (feat && (feat->ecx & (1 << (X86_FEATURE_X2APIC & 31))))
		v |= APIC_LVR_DIRECTED_EOI;
	apic_set_reg(apic, APIC_LVR, v);
}

static const unsigned int apic_lvt_mask[APIC_LVT_NUM] = {
	LVT_MASK ,      /* part LVTT mask, timer mode mask added at runtime */
	LVT_MASK | APIC_MODE_MASK,	/* LVTTHMR */
	LVT_MASK | APIC_MODE_MASK,	/* LVTPC */
	LINT_MASK, LINT_MASK,	/* LVT0-1 */
	LVT_MASK		/* LVTERR */
};

static int find_highest_vector(void *bitmap)
{
	int vec;
	u32 *reg;

	for (vec = MAX_APIC_VECTOR - APIC_VECTORS_PER_REG;
	     vec >= 0; vec -= APIC_VECTORS_PER_REG) {
		reg = bitmap + REG_POS(vec);
		if (*reg)
			return fls(*reg) - 1 + vec;
	}

	return -1;
}

static u8 count_vectors(void *bitmap)
{
	int vec;
	u32 *reg;
	u8 count = 0;

	for (vec = 0; vec < MAX_APIC_VECTOR; vec += APIC_VECTORS_PER_REG) {
		reg = bitmap + REG_POS(vec);
		count += hweight32(*reg);
	}

	return count;
}

void __kvm_apic_update_irr(u32 *pir, void *regs)
{
	u32 i, pir_val;

	for (i = 0; i <= 7; i++) {
		pir_val = xchg(&pir[i], 0);
		if (pir_val)
			*((u32 *)(regs + APIC_IRR + i * 0x10)) |= pir_val;
	}
}
EXPORT_SYMBOL_GPL(__kvm_apic_update_irr);

void kvm_apic_update_irr(struct kvm_vcpu *vcpu, u32 *pir)
{
	struct kvm_lapic *apic = vcpu->arch.apic;

	__kvm_apic_update_irr(pir, apic->regs);
}
EXPORT_SYMBOL_GPL(kvm_apic_update_irr);

static inline void apic_set_irr(int vec, struct kvm_lapic *apic)
{
	apic_set_vector(vec, apic->regs + APIC_IRR);
	/*
	 * irr_pending must be true if any interrupt is pending; set it after
	 * APIC_IRR to avoid race with apic_clear_irr
	 */
	apic->irr_pending = true;
}

static inline int apic_search_irr(struct kvm_lapic *apic)
{
	return find_highest_vector(apic->regs + APIC_IRR);
}

static inline int apic_find_highest_irr(struct kvm_lapic *apic)
{
	int result;

	/*
	 * Note that irr_pending is just a hint. It will be always
	 * true with virtual interrupt delivery enabled.
	 */
	if (!apic->irr_pending)
		return -1;

	kvm_x86_ops->sync_pir_to_irr(apic->vcpu);
	result = apic_search_irr(apic);
	ASSERT(result == -1 || result >= 16);

	return result;
}

static inline void apic_clear_irr(int vec, struct kvm_lapic *apic)
{
	struct kvm_vcpu *vcpu;

	vcpu = apic->vcpu;

	if (unlikely(kvm_apic_vid_enabled(vcpu->kvm))) {
		/* try to update RVI */
		apic_clear_vector(vec, apic->regs + APIC_IRR);
		kvm_make_request(KVM_REQ_EVENT, vcpu);
	} else {
		apic->irr_pending = false;
		apic_clear_vector(vec, apic->regs + APIC_IRR);
		if (apic_search_irr(apic) != -1)
			apic->irr_pending = true;
	}
}

static inline void apic_set_isr(int vec, struct kvm_lapic *apic)
{
	struct kvm_vcpu *vcpu;

	if (__apic_test_and_set_vector(vec, apic->regs + APIC_ISR))
		return;

	vcpu = apic->vcpu;

	/*
	 * With APIC virtualization enabled, all caching is disabled
	 * because the processor can modify ISR under the hood.  Instead
	 * just set SVI.
	 */
	if (unlikely(kvm_x86_ops->hwapic_isr_update))
		kvm_x86_ops->hwapic_isr_update(vcpu->kvm, vec);
	else {
		++apic->isr_count;
		BUG_ON(apic->isr_count > MAX_APIC_VECTOR);
		/*
		 * ISR (in service register) bit is set when injecting an interrupt.
		 * The highest vector is injected. Thus the latest bit set matches
		 * the highest bit in ISR.
		 */
		apic->highest_isr_cache = vec;
	}
}

static inline int apic_find_highest_isr(struct kvm_lapic *apic)
{
	int result;

	/*
	 * Note that isr_count is always 1, and highest_isr_cache
	 * is always -1, with APIC virtualization enabled.
	 */
	if (!apic->isr_count)
		return -1;
	if (likely(apic->highest_isr_cache != -1))
		return apic->highest_isr_cache;

	result = find_highest_vector(apic->regs + APIC_ISR);
	ASSERT(result == -1 || result >= 16);

	return result;
}

static inline void apic_clear_isr(int vec, struct kvm_lapic *apic)
{
	struct kvm_vcpu *vcpu;
	if (!__apic_test_and_clear_vector(vec, apic->regs + APIC_ISR))
		return;

	vcpu = apic->vcpu;

	/*
	 * We do get here for APIC virtualization enabled if the guest
	 * uses the Hyper-V APIC enlightenment.  In this case we may need
	 * to trigger a new interrupt delivery by writing the SVI field;
	 * on the other hand isr_count and highest_isr_cache are unused
	 * and must be left alone.
	 */
	if (unlikely(kvm_x86_ops->hwapic_isr_update))
		kvm_x86_ops->hwapic_isr_update(vcpu->kvm,
					       apic_find_highest_isr(apic));
	else {
		--apic->isr_count;
		BUG_ON(apic->isr_count < 0);
		apic->highest_isr_cache = -1;
	}
}

int kvm_lapic_find_highest_irr(struct kvm_vcpu *vcpu)
{
	int highest_irr;

	/* This may race with setting of irr in __apic_accept_irq() and
	 * value returned may be wrong, but kvm_vcpu_kick() in __apic_accept_irq
	 * will cause vmexit immediately and the value will be recalculated
	 * on the next vmentry.
	 */
	if (!kvm_vcpu_has_lapic(vcpu))
		return 0;
	highest_irr = apic_find_highest_irr(vcpu->arch.apic);

	return highest_irr;
}

static int __apic_accept_irq(struct kvm_lapic *apic, int delivery_mode,
			     int vector, int level, int trig_mode,
			     unsigned long *dest_map);

int kvm_apic_set_irq(struct kvm_vcpu *vcpu, struct kvm_lapic_irq *irq,
		unsigned long *dest_map)
{
	struct kvm_lapic *apic = vcpu->arch.apic;

	return __apic_accept_irq(apic, irq->delivery_mode, irq->vector,
			irq->level, irq->trig_mode, dest_map);
}

static int pv_eoi_put_user(struct kvm_vcpu *vcpu, u8 val)
{

	return kvm_write_guest_cached(vcpu->kvm, &vcpu->arch.pv_eoi.data, &val,
				      sizeof(val));
}

static int pv_eoi_get_user(struct kvm_vcpu *vcpu, u8 *val)
{

	return kvm_read_guest_cached(vcpu->kvm, &vcpu->arch.pv_eoi.data, val,
				      sizeof(*val));
}

static inline bool pv_eoi_enabled(struct kvm_vcpu *vcpu)
{
	return vcpu->arch.pv_eoi.msr_val & KVM_MSR_ENABLED;
}

static bool pv_eoi_get_pending(struct kvm_vcpu *vcpu)
{
	u8 val;
	if (pv_eoi_get_user(vcpu, &val) < 0)
		apic_debug("Can't read EOI MSR value: 0x%llx\n",
			   (unsigned long long)vcpu->arch.pv_eoi.msr_val);
	return val & 0x1;
}

static void pv_eoi_set_pending(struct kvm_vcpu *vcpu)
{
	if (pv_eoi_put_user(vcpu, KVM_PV_EOI_ENABLED) < 0) {
		apic_debug("Can't set EOI MSR value: 0x%llx\n",
			   (unsigned long long)vcpu->arch.pv_eoi.msr_val);
		return;
	}
	__set_bit(KVM_APIC_PV_EOI_PENDING, &vcpu->arch.apic_attention);
}

static void pv_eoi_clr_pending(struct kvm_vcpu *vcpu)
{
	if (pv_eoi_put_user(vcpu, KVM_PV_EOI_DISABLED) < 0) {
		apic_debug("Can't clear EOI MSR value: 0x%llx\n",
			   (unsigned long long)vcpu->arch.pv_eoi.msr_val);
		return;
	}
	__clear_bit(KVM_APIC_PV_EOI_PENDING, &vcpu->arch.apic_attention);
}

void kvm_apic_update_tmr(struct kvm_vcpu *vcpu, u32 *tmr)
{
	struct kvm_lapic *apic = vcpu->arch.apic;
	int i;

	for (i = 0; i < 8; i++)
		apic_set_reg(apic, APIC_TMR + 0x10 * i, tmr[i]);
}

static void apic_update_ppr(struct kvm_lapic *apic)
{
	u32 tpr, isrv, ppr, old_ppr;
	int isr;

	old_ppr = kvm_apic_get_reg(apic, APIC_PROCPRI);
	tpr = kvm_apic_get_reg(apic, APIC_TASKPRI);
	isr = apic_find_highest_isr(apic);
	isrv = (isr != -1) ? isr : 0;

	if ((tpr & 0xf0) >= (isrv & 0xf0))
		ppr = tpr & 0xff;
	else
		ppr = isrv & 0xf0;

	apic_debug("vlapic %p, ppr 0x%x, isr 0x%x, isrv 0x%x",
		   apic, ppr, isr, isrv);

	if (old_ppr != ppr) {
		apic_set_reg(apic, APIC_PROCPRI, ppr);
		if (ppr < old_ppr)
			kvm_make_request(KVM_REQ_EVENT, apic->vcpu);
	}
}

static void apic_set_tpr(struct kvm_lapic *apic, u32 tpr)
{
	apic_set_reg(apic, APIC_TASKPRI, tpr);
	apic_update_ppr(apic);
}

static bool kvm_apic_broadcast(struct kvm_lapic *apic, u32 mda)
{
	if (apic_x2apic_mode(apic))
		return mda == X2APIC_BROADCAST;

	return GET_APIC_DEST_FIELD(mda) == APIC_BROADCAST;
}

static bool kvm_apic_match_physical_addr(struct kvm_lapic *apic, u32 mda)
{
	if (kvm_apic_broadcast(apic, mda))
		return true;

	if (apic_x2apic_mode(apic))
		return mda == kvm_apic_id(apic);

	return mda == SET_APIC_DEST_FIELD(kvm_apic_id(apic));
}

static bool kvm_apic_match_logical_addr(struct kvm_lapic *apic, u32 mda)
{
	u32 logical_id;

	if (kvm_apic_broadcast(apic, mda))
		return true;

	logical_id = kvm_apic_get_reg(apic, APIC_LDR);

	if (apic_x2apic_mode(apic))
		return ((logical_id >> 16) == (mda >> 16))
		       && (logical_id & mda & 0xffff) != 0;

	logical_id = GET_APIC_LOGICAL_ID(logical_id);
	mda = GET_APIC_DEST_FIELD(mda);

	switch (kvm_apic_get_reg(apic, APIC_DFR)) {
	case APIC_DFR_FLAT:
		return (logical_id & mda) != 0;
	case APIC_DFR_CLUSTER:
		return ((logical_id >> 4) == (mda >> 4))
		       && (logical_id & mda & 0xf) != 0;
	default:
		apic_debug("Bad DFR vcpu %d: %08x\n",
			   apic->vcpu->vcpu_id, kvm_apic_get_reg(apic, APIC_DFR));
		return false;
	}
}

/* KVM APIC implementation has two quirks
 *  - dest always begins at 0 while xAPIC MDA has offset 24,
 *  - IOxAPIC messages have to be delivered (directly) to x2APIC.
 */
static u32 kvm_apic_mda(unsigned int dest_id, struct kvm_lapic *source,
                                              struct kvm_lapic *target)
{
	bool ipi = source != NULL;
	bool x2apic_mda = apic_x2apic_mode(ipi ? source : target);

	if (!ipi && dest_id == APIC_BROADCAST && x2apic_mda)
		return X2APIC_BROADCAST;

	return x2apic_mda ? dest_id : SET_APIC_DEST_FIELD(dest_id);
}

bool kvm_apic_match_dest(struct kvm_vcpu *vcpu, struct kvm_lapic *source,
			   int short_hand, unsigned int dest, int dest_mode)
{
	struct kvm_lapic *target = vcpu->arch.apic;
	u32 mda = kvm_apic_mda(dest, source, target);

	apic_debug("target %p, source %p, dest 0x%x, "
		   "dest_mode 0x%x, short_hand 0x%x\n",
		   target, source, dest, dest_mode, short_hand);

	ASSERT(target);
	switch (short_hand) {
	case APIC_DEST_NOSHORT:
		if (dest_mode == APIC_DEST_PHYSICAL)
			return kvm_apic_match_physical_addr(target, mda);
		else
			return kvm_apic_match_logical_addr(target, mda);
	case APIC_DEST_SELF:
		return target == source;
	case APIC_DEST_ALLINC:
		return true;
	case APIC_DEST_ALLBUT:
		return target != source;
	default:
		apic_debug("kvm: apic: Bad dest shorthand value %x\n",
			   short_hand);
		return false;
	}
}

bool kvm_irq_delivery_to_apic_fast(struct kvm *kvm, struct kvm_lapic *src,
		struct kvm_lapic_irq *irq, int *r, unsigned long *dest_map)
{
	struct kvm_apic_map *map;
	unsigned long bitmap = 1;
	struct kvm_lapic **dst;
	int i;
	bool ret, x2apic_ipi;

	*r = -1;

	if (irq->shorthand == APIC_DEST_SELF) {
		*r = kvm_apic_set_irq(src->vcpu, irq, dest_map);
		return true;
	}

	if (irq->shorthand)
		return false;

	x2apic_ipi = src && apic_x2apic_mode(src);
	if (irq->dest_id == (x2apic_ipi ? X2APIC_BROADCAST : APIC_BROADCAST))
		return false;

	ret = true;
	rcu_read_lock();
	map = rcu_dereference(kvm->arch.apic_map);

	if (!map) {
		ret = false;
		goto out;
	}

	if (irq->dest_mode == APIC_DEST_PHYSICAL) {
		if (irq->dest_id >= ARRAY_SIZE(map->phys_map))
			goto out;

		dst = &map->phys_map[irq->dest_id];
	} else {
		u16 cid;

		if (!kvm_apic_logical_map_valid(map)) {
			ret = false;
			goto out;
		}

		apic_logical_id(map, irq->dest_id, &cid, (u16 *)&bitmap);

		if (cid >= ARRAY_SIZE(map->logical_map))
			goto out;

		dst = map->logical_map[cid];

		if (kvm_lowest_prio_delivery(irq)) {
			int l = -1;
			for_each_set_bit(i, &bitmap, 16) {
				if (!dst[i])
					continue;
				if (l < 0)
					l = i;
				else if (kvm_apic_compare_prio(dst[i]->vcpu, dst[l]->vcpu) < 0)
					l = i;
			}

			bitmap = (l >= 0) ? 1 << l : 0;
		}
	}

	for_each_set_bit(i, &bitmap, 16) {
		if (!dst[i])
			continue;
		if (*r < 0)
			*r = 0;
		*r += kvm_apic_set_irq(dst[i]->vcpu, irq, dest_map);
	}
out:
	rcu_read_unlock();
	return ret;
}

/*
 * Add a pending IRQ into lapic.
 * Return 1 if successfully added and 0 if discarded.
 */
static int __apic_accept_irq(struct kvm_lapic *apic, int delivery_mode,
			     int vector, int level, int trig_mode,
			     unsigned long *dest_map)
{
	int result = 0;
	struct kvm_vcpu *vcpu = apic->vcpu;

	trace_kvm_apic_accept_irq(vcpu->vcpu_id, delivery_mode,
				  trig_mode, vector);
	switch (delivery_mode) {
	case APIC_DM_LOWEST:
		vcpu->arch.apic_arb_prio++;
	case APIC_DM_FIXED:
		/* FIXME add logic for vcpu on reset */
		if (unlikely(!apic_enabled(apic)))
			break;

		result = 1;

		if (dest_map)
			__set_bit(vcpu->vcpu_id, dest_map);

		if (kvm_x86_ops->deliver_posted_interrupt)
			kvm_x86_ops->deliver_posted_interrupt(vcpu, vector);
		else {
			apic_set_irr(vector, apic);

			kvm_make_request(KVM_REQ_EVENT, vcpu);
			kvm_vcpu_kick(vcpu);
		}
		break;

	case APIC_DM_REMRD:
		result = 1;
		vcpu->arch.pv.pv_unhalted = 1;
		kvm_make_request(KVM_REQ_EVENT, vcpu);
		kvm_vcpu_kick(vcpu);
		break;

	case APIC_DM_SMI:
		result = 1;
		kvm_make_request(KVM_REQ_SMI, vcpu);
		kvm_vcpu_kick(vcpu);
		break;

	case APIC_DM_NMI:
		result = 1;
		kvm_inject_nmi(vcpu);
		kvm_vcpu_kick(vcpu);
		break;

	case APIC_DM_INIT:
		if (!trig_mode || level) {
			result = 1;
			/* assumes that there are only KVM_APIC_INIT/SIPI */
			apic->pending_events = (1UL << KVM_APIC_INIT);
			/* make sure pending_events is visible before sending
			 * the request */
			smp_wmb();
			kvm_make_request(KVM_REQ_EVENT, vcpu);
			kvm_vcpu_kick(vcpu);
		} else {
			apic_debug("Ignoring de-assert INIT to vcpu %d\n",
				   vcpu->vcpu_id);
		}
		break;

	case APIC_DM_STARTUP:
		apic_debug("SIPI to vcpu %d vector 0x%02x\n",
			   vcpu->vcpu_id, vector);
		result = 1;
		apic->sipi_vector = vector;
		/* make sure sipi_vector is visible for the receiver */
		smp_wmb();
		set_bit(KVM_APIC_SIPI, &apic->pending_events);
		kvm_make_request(KVM_REQ_EVENT, vcpu);
		kvm_vcpu_kick(vcpu);
		break;

	case APIC_DM_EXTINT:
		/*
		 * Should only be called by kvm_apic_local_deliver() with LVT0,
		 * before NMI watchdog was enabled. Already handled by
		 * kvm_apic_accept_pic_intr().
		 */
		break;

	default:
		printk(KERN_ERR "TODO: unsupported delivery mode %x\n",
		       delivery_mode);
		break;
	}
	return result;
}

int kvm_apic_compare_prio(struct kvm_vcpu *vcpu1, struct kvm_vcpu *vcpu2)
{
	return vcpu1->arch.apic_arb_prio - vcpu2->arch.apic_arb_prio;
}

static void kvm_ioapic_send_eoi(struct kvm_lapic *apic, int vector)
{
	if (kvm_ioapic_handles_vector(apic->vcpu->kvm, vector)) {
		int trigger_mode;
		if (apic_test_vector(vector, apic->regs + APIC_TMR))
			trigger_mode = IOAPIC_LEVEL_TRIG;
		else
			trigger_mode = IOAPIC_EDGE_TRIG;
		kvm_ioapic_update_eoi(apic->vcpu, vector, trigger_mode);
	}
}

static int apic_set_eoi(struct kvm_lapic *apic)
{
	int vector = apic_find_highest_isr(apic);

	trace_kvm_eoi(apic, vector);

	/*
	 * Not every write EOI will has corresponding ISR,
	 * one example is when Kernel check timer on setup_IO_APIC
	 */
	if (vector == -1)
		return vector;

	apic_clear_isr(vector, apic);
	apic_update_ppr(apic);

	kvm_ioapic_send_eoi(apic, vector);
	kvm_make_request(KVM_REQ_EVENT, apic->vcpu);
	return vector;
}

/*
 * this interface assumes a trap-like exit, which has already finished
 * desired side effect including vISR and vPPR update.
 */
void kvm_apic_set_eoi_accelerated(struct kvm_vcpu *vcpu, int vector)
{
	struct kvm_lapic *apic = vcpu->arch.apic;

	trace_kvm_eoi(apic, vector);

	kvm_ioapic_send_eoi(apic, vector);
	kvm_make_request(KVM_REQ_EVENT, apic->vcpu);
}
EXPORT_SYMBOL_GPL(kvm_apic_set_eoi_accelerated);

static void apic_send_ipi(struct kvm_lapic *apic)
{
	u32 icr_low = kvm_apic_get_reg(apic, APIC_ICR);
	u32 icr_high = kvm_apic_get_reg(apic, APIC_ICR2);
	struct kvm_lapic_irq irq;

	irq.vector = icr_low & APIC_VECTOR_MASK;
	irq.delivery_mode = icr_low & APIC_MODE_MASK;
	irq.dest_mode = icr_low & APIC_DEST_MASK;
	irq.level = (icr_low & APIC_INT_ASSERT) != 0;
	irq.trig_mode = icr_low & APIC_INT_LEVELTRIG;
	irq.shorthand = icr_low & APIC_SHORT_MASK;
	irq.msi_redir_hint = false;
	if (apic_x2apic_mode(apic))
		irq.dest_id = icr_high;
	else
		irq.dest_id = GET_APIC_DEST_FIELD(icr_high);

	trace_kvm_apic_ipi(icr_low, irq.dest_id);

	apic_debug("icr_high 0x%x, icr_low 0x%x, "
		   "short_hand 0x%x, dest 0x%x, trig_mode 0x%x, level 0x%x, "
		   "dest_mode 0x%x, delivery_mode 0x%x, vector 0x%x, "
		   "msi_redir_hint 0x%x\n",
		   icr_high, icr_low, irq.shorthand, irq.dest_id,
		   irq.trig_mode, irq.level, irq.dest_mode, irq.delivery_mode,
		   irq.vector, irq.msi_redir_hint);

	kvm_irq_delivery_to_apic(apic->vcpu->kvm, apic, &irq, NULL);
}

static u32 apic_get_tmcct(struct kvm_lapic *apic)
{
	ktime_t remaining;
	s64 ns;
	u32 tmcct;

	ASSERT(apic != NULL);

	/* if initial count is 0, current count should also be 0 */
	if (kvm_apic_get_reg(apic, APIC_TMICT) == 0 ||
		apic->lapic_timer.period == 0)
		return 0;

	remaining = hrtimer_get_remaining(&apic->lapic_timer.timer);
	if (ktime_to_ns(remaining) < 0)
		remaining = ktime_set(0, 0);

	ns = mod_64(ktime_to_ns(remaining), apic->lapic_timer.period);
	tmcct = div64_u64(ns,
			 (APIC_BUS_CYCLE_NS * apic->divide_count));

	return tmcct;
}

static void __report_tpr_access(struct kvm_lapic *apic, bool write)
{
	struct kvm_vcpu *vcpu = apic->vcpu;
	struct kvm_run *run = vcpu->run;

	kvm_make_request(KVM_REQ_REPORT_TPR_ACCESS, vcpu);
	run->tpr_access.rip = kvm_rip_read(vcpu);
	run->tpr_access.is_write = write;
}

static inline void report_tpr_access(struct kvm_lapic *apic, bool write)
{
	if (apic->vcpu->arch.tpr_access_reporting)
		__report_tpr_access(apic, write);
}

static u32 __apic_read(struct kvm_lapic *apic, unsigned int offset)
{
	u32 val = 0;

	if (offset >= LAPIC_MMIO_LENGTH)
		return 0;

	switch (offset) {
	case APIC_ID:
		if (apic_x2apic_mode(apic))
			val = kvm_apic_id(apic);
		else
			val = kvm_apic_id(apic) << 24;
		break;
	case APIC_ARBPRI:
		apic_debug("Access APIC ARBPRI register which is for P6\n");
		break;

	case APIC_TMCCT:	/* Timer CCR */
		if (apic_lvtt_tscdeadline(apic))
			return 0;

		val = apic_get_tmcct(apic);
		break;
	case APIC_PROCPRI:
		apic_update_ppr(apic);
		val = kvm_apic_get_reg(apic, offset);
		break;
	case APIC_TASKPRI:
		report_tpr_access(apic, false);
		/* fall thru */
	default:
		val = kvm_apic_get_reg(apic, offset);
		break;
	}

	return val;
}

static inline struct kvm_lapic *to_lapic(struct kvm_io_device *dev)
{
	return container_of(dev, struct kvm_lapic, dev);
}

static int apic_reg_read(struct kvm_lapic *apic, u32 offset, int len,
		void *data)
{
	unsigned char alignment = offset & 0xf;
	u32 result;
	/* this bitmask has a bit cleared for each reserved register */
	static const u64 rmask = 0x43ff01ffffffe70cULL;

	if ((alignment + len) > 4) {
		apic_debug("KVM_APIC_READ: alignment error %x %d\n",
			   offset, len);
		return 1;
	}

	if (offset > 0x3f0 || !(rmask & (1ULL << (offset >> 4)))) {
		apic_debug("KVM_APIC_READ: read reserved register %x\n",
			   offset);
		return 1;
	}

	result = __apic_read(apic, offset & ~0xf);

	trace_kvm_apic_read(offset, result);

	switch (len) {
	case 1:
	case 2:
	case 4:
		memcpy(data, (char *)&result + alignment, len);
		break;
	default:
		printk(KERN_ERR "Local APIC read with len = %x, "
		       "should be 1,2, or 4 instead\n", len);
		break;
	}
	return 0;
}

static int apic_mmio_in_range(struct kvm_lapic *apic, gpa_t addr)
{
	return kvm_apic_hw_enabled(apic) &&
	    addr >= apic->base_address &&
	    addr < apic->base_address + LAPIC_MMIO_LENGTH;
}

static int apic_mmio_read(struct kvm_vcpu *vcpu, struct kvm_io_device *this,
			   gpa_t address, int len, void *data)
{
	struct kvm_lapic *apic = to_lapic(this);
	u32 offset = address - apic->base_address;

	if (!apic_mmio_in_range(apic, address))
		return -EOPNOTSUPP;

	apic_reg_read(apic, offset, len, data);

	return 0;
}

static void update_divide_count(struct kvm_lapic *apic)
{
	u32 tmp1, tmp2, tdcr;

	tdcr = kvm_apic_get_reg(apic, APIC_TDCR);
	tmp1 = tdcr & 0xf;
	tmp2 = ((tmp1 & 0x3) | ((tmp1 & 0x8) >> 1)) + 1;
	apic->divide_count = 0x1 << (tmp2 & 0x7);

	apic_debug("timer divide count is 0x%x\n",
				   apic->divide_count);
}

static void apic_update_lvtt(struct kvm_lapic *apic)
{
	u32 timer_mode = kvm_apic_get_reg(apic, APIC_LVTT) &
			apic->lapic_timer.timer_mode_mask;

	if (apic->lapic_timer.timer_mode != timer_mode) {
		apic->lapic_timer.timer_mode = timer_mode;
		hrtimer_cancel(&apic->lapic_timer.timer);
	}
}

static void apic_timer_expired(struct kvm_lapic *apic)
{
	struct kvm_vcpu *vcpu = apic->vcpu;
	wait_queue_head_t *q = &vcpu->wq;
	struct kvm_timer *ktimer = &apic->lapic_timer;

	if (atomic_read(&apic->lapic_timer.pending))
		return;

	atomic_inc(&apic->lapic_timer.pending);
	kvm_set_pending_timer(vcpu);

	if (waitqueue_active(q))
		wake_up_interruptible(q);

	if (apic_lvtt_tscdeadline(apic))
		ktimer->expired_tscdeadline = ktimer->tscdeadline;
}

/*
 * On APICv, this test will cause a busy wait
 * during a higher-priority task.
 */

static bool lapic_timer_int_injected(struct kvm_vcpu *vcpu)
{
	struct kvm_lapic *apic = vcpu->arch.apic;
	u32 reg = kvm_apic_get_reg(apic, APIC_LVTT);

	if (kvm_apic_hw_enabled(apic)) {
		int vec = reg & APIC_VECTOR_MASK;
		void *bitmap = apic->regs + APIC_ISR;

		if (kvm_x86_ops->deliver_posted_interrupt)
			bitmap = apic->regs + APIC_IRR;

		if (apic_test_vector(vec, bitmap))
			return true;
	}
	return false;
}

void wait_lapic_expire(struct kvm_vcpu *vcpu)
{
	struct kvm_lapic *apic = vcpu->arch.apic;
	u64 guest_tsc, tsc_deadline;

	if (!kvm_vcpu_has_lapic(vcpu))
		return;

	if (apic->lapic_timer.expired_tscdeadline == 0)
		return;

	if (!lapic_timer_int_injected(vcpu))
		return;

	tsc_deadline = apic->lapic_timer.expired_tscdeadline;
	apic->lapic_timer.expired_tscdeadline = 0;
	guest_tsc = kvm_x86_ops->read_l1_tsc(vcpu, native_read_tsc());
	trace_kvm_wait_lapic_expire(vcpu->vcpu_id, guest_tsc - tsc_deadline);

	/* __delay is delay_tsc whenever the hardware has TSC, thus always.  */
	if (guest_tsc < tsc_deadline)
		__delay(tsc_deadline - guest_tsc);
}

static void start_apic_timer(struct kvm_lapic *apic)
{
	ktime_t now;

	atomic_set(&apic->lapic_timer.pending, 0);

	if (apic_lvtt_period(apic) || apic_lvtt_oneshot(apic)) {
		/* lapic timer in oneshot or periodic mode */
		now = apic->lapic_timer.timer.base->get_time();
		apic->lapic_timer.period = (u64)kvm_apic_get_reg(apic, APIC_TMICT)
			    * APIC_BUS_CYCLE_NS * apic->divide_count;

		if (!apic->lapic_timer.period)
			return;
		/*
		 * Do not allow the guest to program periodic timers with small
		 * interval, since the hrtimers are not throttled by the host
		 * scheduler.
		 */
		if (apic_lvtt_period(apic)) {
			s64 min_period = min_timer_period_us * 1000LL;

			if (apic->lapic_timer.period < min_period) {
				pr_info_ratelimited(
				    "kvm: vcpu %i: requested %lld ns "
				    "lapic timer period limited to %lld ns\n",
				    apic->vcpu->vcpu_id,
				    apic->lapic_timer.period, min_period);
				apic->lapic_timer.period = min_period;
			}
		}

		hrtimer_start(&apic->lapic_timer.timer,
			      ktime_add_ns(now, apic->lapic_timer.period),
			      HRTIMER_MODE_ABS);

		apic_debug("%s: bus cycle is %" PRId64 "ns, now 0x%016"
			   PRIx64 ", "
			   "timer initial count 0x%x, period %lldns, "
			   "expire @ 0x%016" PRIx64 ".\n", __func__,
			   APIC_BUS_CYCLE_NS, ktime_to_ns(now),
			   kvm_apic_get_reg(apic, APIC_TMICT),
			   apic->lapic_timer.period,
			   ktime_to_ns(ktime_add_ns(now,
					apic->lapic_timer.period)));
	} else if (apic_lvtt_tscdeadline(apic)) {
		/* lapic timer in tsc deadline mode */
		u64 guest_tsc, tscdeadline = apic->lapic_timer.tscdeadline;
		u64 ns = 0;
		ktime_t expire;
		struct kvm_vcpu *vcpu = apic->vcpu;
		unsigned long this_tsc_khz = vcpu->arch.virtual_tsc_khz;
		unsigned long flags;

		if (unlikely(!tscdeadline || !this_tsc_khz))
			return;

		local_irq_save(flags);

		now = apic->lapic_timer.timer.base->get_time();
		guest_tsc = kvm_x86_ops->read_l1_tsc(vcpu, native_read_tsc());
		if (likely(tscdeadline > guest_tsc)) {
			ns = (tscdeadline - guest_tsc) * 1000000ULL;
			do_div(ns, this_tsc_khz);
			expire = ktime_add_ns(now, ns);
			expire = ktime_sub_ns(expire, lapic_timer_advance_ns);
			hrtimer_start(&apic->lapic_timer.timer,
				      expire, HRTIMER_MODE_ABS);
		} else
			apic_timer_expired(apic);

		local_irq_restore(flags);
	}
}

static void apic_manage_nmi_watchdog(struct kvm_lapic *apic, u32 lvt0_val)
{
	bool lvt0_in_nmi_mode = apic_lvt_nmi_mode(lvt0_val);

	if (apic->lvt0_in_nmi_mode != lvt0_in_nmi_mode) {
		apic->lvt0_in_nmi_mode = lvt0_in_nmi_mode;
		if (lvt0_in_nmi_mode) {
			apic_debug("Receive NMI setting on APIC_LVT0 "
				   "for cpu %d\n", apic->vcpu->vcpu_id);
			atomic_inc(&apic->vcpu->kvm->arch.vapics_in_nmi_mode);
<<<<<<< HEAD
		}
	} else if (nmi_wd_enabled)
		atomic_dec(&apic->vcpu->kvm->arch.vapics_in_nmi_mode);
=======
		} else
			atomic_dec(&apic->vcpu->kvm->arch.vapics_in_nmi_mode);
	}
>>>>>>> 827c24bc
}

static int apic_reg_write(struct kvm_lapic *apic, u32 reg, u32 val)
{
	int ret = 0;

	trace_kvm_apic_write(reg, val);

	switch (reg) {
	case APIC_ID:		/* Local APIC ID */
		if (!apic_x2apic_mode(apic))
			kvm_apic_set_id(apic, val >> 24);
		else
			ret = 1;
		break;

	case APIC_TASKPRI:
		report_tpr_access(apic, true);
		apic_set_tpr(apic, val & 0xff);
		break;

	case APIC_EOI:
		apic_set_eoi(apic);
		break;

	case APIC_LDR:
		if (!apic_x2apic_mode(apic))
			kvm_apic_set_ldr(apic, val & APIC_LDR_MASK);
		else
			ret = 1;
		break;

	case APIC_DFR:
		if (!apic_x2apic_mode(apic)) {
			apic_set_reg(apic, APIC_DFR, val | 0x0FFFFFFF);
			recalculate_apic_map(apic->vcpu->kvm);
		} else
			ret = 1;
		break;

	case APIC_SPIV: {
		u32 mask = 0x3ff;
		if (kvm_apic_get_reg(apic, APIC_LVR) & APIC_LVR_DIRECTED_EOI)
			mask |= APIC_SPIV_DIRECTED_EOI;
		apic_set_spiv(apic, val & mask);
		if (!(val & APIC_SPIV_APIC_ENABLED)) {
			int i;
			u32 lvt_val;

			for (i = 0; i < APIC_LVT_NUM; i++) {
				lvt_val = kvm_apic_get_reg(apic,
						       APIC_LVTT + 0x10 * i);
				apic_set_reg(apic, APIC_LVTT + 0x10 * i,
					     lvt_val | APIC_LVT_MASKED);
			}
			apic_update_lvtt(apic);
			atomic_set(&apic->lapic_timer.pending, 0);

		}
		break;
	}
	case APIC_ICR:
		/* No delay here, so we always clear the pending bit */
		apic_set_reg(apic, APIC_ICR, val & ~(1 << 12));
		apic_send_ipi(apic);
		break;

	case APIC_ICR2:
		if (!apic_x2apic_mode(apic))
			val &= 0xff000000;
		apic_set_reg(apic, APIC_ICR2, val);
		break;

	case APIC_LVT0:
		apic_manage_nmi_watchdog(apic, val);
	case APIC_LVTTHMR:
	case APIC_LVTPC:
	case APIC_LVT1:
	case APIC_LVTERR:
		/* TODO: Check vector */
		if (!kvm_apic_sw_enabled(apic))
			val |= APIC_LVT_MASKED;

		val &= apic_lvt_mask[(reg - APIC_LVTT) >> 4];
		apic_set_reg(apic, reg, val);

		break;

	case APIC_LVTT:
		if (!kvm_apic_sw_enabled(apic))
			val |= APIC_LVT_MASKED;
		val &= (apic_lvt_mask[0] | apic->lapic_timer.timer_mode_mask);
		apic_set_reg(apic, APIC_LVTT, val);
		apic_update_lvtt(apic);
		break;

	case APIC_TMICT:
		if (apic_lvtt_tscdeadline(apic))
			break;

		hrtimer_cancel(&apic->lapic_timer.timer);
		apic_set_reg(apic, APIC_TMICT, val);
		start_apic_timer(apic);
		break;

	case APIC_TDCR:
		if (val & 4)
			apic_debug("KVM_WRITE:TDCR %x\n", val);
		apic_set_reg(apic, APIC_TDCR, val);
		update_divide_count(apic);
		break;

	case APIC_ESR:
		if (apic_x2apic_mode(apic) && val != 0) {
			apic_debug("KVM_WRITE:ESR not zero %x\n", val);
			ret = 1;
		}
		break;

	case APIC_SELF_IPI:
		if (apic_x2apic_mode(apic)) {
			apic_reg_write(apic, APIC_ICR, 0x40000 | (val & 0xff));
		} else
			ret = 1;
		break;
	default:
		ret = 1;
		break;
	}
	if (ret)
		apic_debug("Local APIC Write to read-only register %x\n", reg);
	return ret;
}

static int apic_mmio_write(struct kvm_vcpu *vcpu, struct kvm_io_device *this,
			    gpa_t address, int len, const void *data)
{
	struct kvm_lapic *apic = to_lapic(this);
	unsigned int offset = address - apic->base_address;
	u32 val;

	if (!apic_mmio_in_range(apic, address))
		return -EOPNOTSUPP;

	/*
	 * APIC register must be aligned on 128-bits boundary.
	 * 32/64/128 bits registers must be accessed thru 32 bits.
	 * Refer SDM 8.4.1
	 */
	if (len != 4 || (offset & 0xf)) {
		/* Don't shout loud, $infamous_os would cause only noise. */
		apic_debug("apic write: bad size=%d %lx\n", len, (long)address);
		return 0;
	}

	val = *(u32*)data;

	/* too common printing */
	if (offset != APIC_EOI)
		apic_debug("%s: offset 0x%x with length 0x%x, and value is "
			   "0x%x\n", __func__, offset, len, val);

	apic_reg_write(apic, offset & 0xff0, val);

	return 0;
}

void kvm_lapic_set_eoi(struct kvm_vcpu *vcpu)
{
	if (kvm_vcpu_has_lapic(vcpu))
		apic_reg_write(vcpu->arch.apic, APIC_EOI, 0);
}
EXPORT_SYMBOL_GPL(kvm_lapic_set_eoi);

/* emulate APIC access in a trap manner */
void kvm_apic_write_nodecode(struct kvm_vcpu *vcpu, u32 offset)
{
	u32 val = 0;

	/* hw has done the conditional check and inst decode */
	offset &= 0xff0;

	apic_reg_read(vcpu->arch.apic, offset, 4, &val);

	/* TODO: optimize to just emulate side effect w/o one more write */
	apic_reg_write(vcpu->arch.apic, offset, val);
}
EXPORT_SYMBOL_GPL(kvm_apic_write_nodecode);

void kvm_free_lapic(struct kvm_vcpu *vcpu)
{
	struct kvm_lapic *apic = vcpu->arch.apic;

	if (!vcpu->arch.apic)
		return;

	hrtimer_cancel(&apic->lapic_timer.timer);

	if (!(vcpu->arch.apic_base & MSR_IA32_APICBASE_ENABLE))
		static_key_slow_dec_deferred(&apic_hw_disabled);

	if (!apic->sw_enabled)
		static_key_slow_dec_deferred(&apic_sw_disabled);

	if (apic->regs)
		free_page((unsigned long)apic->regs);

	kfree(apic);
}

/*
 *----------------------------------------------------------------------
 * LAPIC interface
 *----------------------------------------------------------------------
 */

u64 kvm_get_lapic_tscdeadline_msr(struct kvm_vcpu *vcpu)
{
	struct kvm_lapic *apic = vcpu->arch.apic;

	if (!kvm_vcpu_has_lapic(vcpu) || apic_lvtt_oneshot(apic) ||
			apic_lvtt_period(apic))
		return 0;

	return apic->lapic_timer.tscdeadline;
}

void kvm_set_lapic_tscdeadline_msr(struct kvm_vcpu *vcpu, u64 data)
{
	struct kvm_lapic *apic = vcpu->arch.apic;

	if (!kvm_vcpu_has_lapic(vcpu) || apic_lvtt_oneshot(apic) ||
			apic_lvtt_period(apic))
		return;

	hrtimer_cancel(&apic->lapic_timer.timer);
	apic->lapic_timer.tscdeadline = data;
	start_apic_timer(apic);
}

void kvm_lapic_set_tpr(struct kvm_vcpu *vcpu, unsigned long cr8)
{
	struct kvm_lapic *apic = vcpu->arch.apic;

	if (!kvm_vcpu_has_lapic(vcpu))
		return;

	apic_set_tpr(apic, ((cr8 & 0x0f) << 4)
		     | (kvm_apic_get_reg(apic, APIC_TASKPRI) & 4));
}

u64 kvm_lapic_get_cr8(struct kvm_vcpu *vcpu)
{
	u64 tpr;

	if (!kvm_vcpu_has_lapic(vcpu))
		return 0;

	tpr = (u64) kvm_apic_get_reg(vcpu->arch.apic, APIC_TASKPRI);

	return (tpr & 0xf0) >> 4;
}

void kvm_lapic_set_base(struct kvm_vcpu *vcpu, u64 value)
{
	u64 old_value = vcpu->arch.apic_base;
	struct kvm_lapic *apic = vcpu->arch.apic;

	if (!apic) {
		value |= MSR_IA32_APICBASE_BSP;
		vcpu->arch.apic_base = value;
		return;
	}

	vcpu->arch.apic_base = value;

	/* update jump label if enable bit changes */
	if ((old_value ^ value) & MSR_IA32_APICBASE_ENABLE) {
		if (value & MSR_IA32_APICBASE_ENABLE)
			static_key_slow_dec_deferred(&apic_hw_disabled);
		else
			static_key_slow_inc(&apic_hw_disabled.key);
		recalculate_apic_map(vcpu->kvm);
	}

	if ((old_value ^ value) & X2APIC_ENABLE) {
		if (value & X2APIC_ENABLE) {
			kvm_apic_set_x2apic_id(apic, vcpu->vcpu_id);
			kvm_x86_ops->set_virtual_x2apic_mode(vcpu, true);
		} else
			kvm_x86_ops->set_virtual_x2apic_mode(vcpu, false);
	}

	apic->base_address = apic->vcpu->arch.apic_base &
			     MSR_IA32_APICBASE_BASE;

	if ((value & MSR_IA32_APICBASE_ENABLE) &&
	     apic->base_address != APIC_DEFAULT_PHYS_BASE)
		pr_warn_once("APIC base relocation is unsupported by KVM");

	/* with FSB delivery interrupt, we can restart APIC functionality */
	apic_debug("apic base msr is 0x%016" PRIx64 ", and base address is "
		   "0x%lx.\n", apic->vcpu->arch.apic_base, apic->base_address);

}

void kvm_lapic_reset(struct kvm_vcpu *vcpu, bool init_event)
{
	struct kvm_lapic *apic;
	int i;

	apic_debug("%s\n", __func__);

	ASSERT(vcpu);
	apic = vcpu->arch.apic;
	ASSERT(apic != NULL);

	/* Stop the timer in case it's a reset to an active apic */
	hrtimer_cancel(&apic->lapic_timer.timer);

	if (!init_event)
		kvm_apic_set_id(apic, vcpu->vcpu_id);
	kvm_apic_set_version(apic->vcpu);

	for (i = 0; i < APIC_LVT_NUM; i++)
		apic_set_reg(apic, APIC_LVTT + 0x10 * i, APIC_LVT_MASKED);
	apic_update_lvtt(apic);
	if (kvm_check_has_quirk(vcpu->kvm, KVM_X86_QUIRK_LINT0_REENABLED))
		apic_set_reg(apic, APIC_LVT0,
			     SET_APIC_DELIVERY_MODE(0, APIC_MODE_EXTINT));
	apic_manage_nmi_watchdog(apic, kvm_apic_get_reg(apic, APIC_LVT0));

	apic_set_reg(apic, APIC_DFR, 0xffffffffU);
	apic_set_spiv(apic, 0xff);
	apic_set_reg(apic, APIC_TASKPRI, 0);
	if (!apic_x2apic_mode(apic))
		kvm_apic_set_ldr(apic, 0);
	apic_set_reg(apic, APIC_ESR, 0);
	apic_set_reg(apic, APIC_ICR, 0);
	apic_set_reg(apic, APIC_ICR2, 0);
	apic_set_reg(apic, APIC_TDCR, 0);
	apic_set_reg(apic, APIC_TMICT, 0);
	for (i = 0; i < 8; i++) {
		apic_set_reg(apic, APIC_IRR + 0x10 * i, 0);
		apic_set_reg(apic, APIC_ISR + 0x10 * i, 0);
		apic_set_reg(apic, APIC_TMR + 0x10 * i, 0);
	}
	apic->irr_pending = kvm_apic_vid_enabled(vcpu->kvm);
	apic->isr_count = kvm_x86_ops->hwapic_isr_update ? 1 : 0;
	apic->highest_isr_cache = -1;
	update_divide_count(apic);
	atomic_set(&apic->lapic_timer.pending, 0);
	if (kvm_vcpu_is_bsp(vcpu))
		kvm_lapic_set_base(vcpu,
				vcpu->arch.apic_base | MSR_IA32_APICBASE_BSP);
	vcpu->arch.pv_eoi.msr_val = 0;
	apic_update_ppr(apic);

	vcpu->arch.apic_arb_prio = 0;
	vcpu->arch.apic_attention = 0;

	apic_debug("%s: vcpu=%p, id=%d, base_msr="
		   "0x%016" PRIx64 ", base_address=0x%0lx.\n", __func__,
		   vcpu, kvm_apic_id(apic),
		   vcpu->arch.apic_base, apic->base_address);
}

/*
 *----------------------------------------------------------------------
 * timer interface
 *----------------------------------------------------------------------
 */

static bool lapic_is_periodic(struct kvm_lapic *apic)
{
	return apic_lvtt_period(apic);
}

int apic_has_pending_timer(struct kvm_vcpu *vcpu)
{
	struct kvm_lapic *apic = vcpu->arch.apic;

	if (kvm_vcpu_has_lapic(vcpu) && apic_enabled(apic) &&
			apic_lvt_enabled(apic, APIC_LVTT))
		return atomic_read(&apic->lapic_timer.pending);

	return 0;
}

int kvm_apic_local_deliver(struct kvm_lapic *apic, int lvt_type)
{
	u32 reg = kvm_apic_get_reg(apic, lvt_type);
	int vector, mode, trig_mode;

	if (kvm_apic_hw_enabled(apic) && !(reg & APIC_LVT_MASKED)) {
		vector = reg & APIC_VECTOR_MASK;
		mode = reg & APIC_MODE_MASK;
		trig_mode = reg & APIC_LVT_LEVEL_TRIGGER;
		return __apic_accept_irq(apic, mode, vector, 1, trig_mode,
					NULL);
	}
	return 0;
}

void kvm_apic_nmi_wd_deliver(struct kvm_vcpu *vcpu)
{
	struct kvm_lapic *apic = vcpu->arch.apic;

	if (apic)
		kvm_apic_local_deliver(apic, APIC_LVT0);
}

static const struct kvm_io_device_ops apic_mmio_ops = {
	.read     = apic_mmio_read,
	.write    = apic_mmio_write,
};

static enum hrtimer_restart apic_timer_fn(struct hrtimer *data)
{
	struct kvm_timer *ktimer = container_of(data, struct kvm_timer, timer);
	struct kvm_lapic *apic = container_of(ktimer, struct kvm_lapic, lapic_timer);

	apic_timer_expired(apic);

	if (lapic_is_periodic(apic)) {
		hrtimer_add_expires_ns(&ktimer->timer, ktimer->period);
		return HRTIMER_RESTART;
	} else
		return HRTIMER_NORESTART;
}

int kvm_create_lapic(struct kvm_vcpu *vcpu)
{
	struct kvm_lapic *apic;

	ASSERT(vcpu != NULL);
	apic_debug("apic_init %d\n", vcpu->vcpu_id);

	apic = kzalloc(sizeof(*apic), GFP_KERNEL);
	if (!apic)
		goto nomem;

	vcpu->arch.apic = apic;

	apic->regs = (void *)get_zeroed_page(GFP_KERNEL);
	if (!apic->regs) {
		printk(KERN_ERR "malloc apic regs error for vcpu %x\n",
		       vcpu->vcpu_id);
		goto nomem_free_apic;
	}
	apic->vcpu = vcpu;

	hrtimer_init(&apic->lapic_timer.timer, CLOCK_MONOTONIC,
		     HRTIMER_MODE_ABS);
	apic->lapic_timer.timer.function = apic_timer_fn;

	/*
	 * APIC is created enabled. This will prevent kvm_lapic_set_base from
	 * thinking that APIC satet has changed.
	 */
	vcpu->arch.apic_base = MSR_IA32_APICBASE_ENABLE;
	kvm_lapic_set_base(vcpu,
			APIC_DEFAULT_PHYS_BASE | MSR_IA32_APICBASE_ENABLE);

	static_key_slow_inc(&apic_sw_disabled.key); /* sw disabled at reset */
	kvm_lapic_reset(vcpu, false);
	kvm_iodevice_init(&apic->dev, &apic_mmio_ops);

	return 0;
nomem_free_apic:
	kfree(apic);
nomem:
	return -ENOMEM;
}

int kvm_apic_has_interrupt(struct kvm_vcpu *vcpu)
{
	struct kvm_lapic *apic = vcpu->arch.apic;
	int highest_irr;

	if (!kvm_vcpu_has_lapic(vcpu) || !apic_enabled(apic))
		return -1;

	apic_update_ppr(apic);
	highest_irr = apic_find_highest_irr(apic);
	if ((highest_irr == -1) ||
	    ((highest_irr & 0xF0) <= kvm_apic_get_reg(apic, APIC_PROCPRI)))
		return -1;
	return highest_irr;
}

int kvm_apic_accept_pic_intr(struct kvm_vcpu *vcpu)
{
	u32 lvt0 = kvm_apic_get_reg(vcpu->arch.apic, APIC_LVT0);
	int r = 0;

	if (!kvm_apic_hw_enabled(vcpu->arch.apic))
		r = 1;
	if ((lvt0 & APIC_LVT_MASKED) == 0 &&
	    GET_APIC_DELIVERY_MODE(lvt0) == APIC_MODE_EXTINT)
		r = 1;
	return r;
}

void kvm_inject_apic_timer_irqs(struct kvm_vcpu *vcpu)
{
	struct kvm_lapic *apic = vcpu->arch.apic;

	if (!kvm_vcpu_has_lapic(vcpu))
		return;

	if (atomic_read(&apic->lapic_timer.pending) > 0) {
		kvm_apic_local_deliver(apic, APIC_LVTT);
		if (apic_lvtt_tscdeadline(apic))
			apic->lapic_timer.tscdeadline = 0;
		atomic_set(&apic->lapic_timer.pending, 0);
	}
}

int kvm_get_apic_interrupt(struct kvm_vcpu *vcpu)
{
	int vector = kvm_apic_has_interrupt(vcpu);
	struct kvm_lapic *apic = vcpu->arch.apic;

	if (vector == -1)
		return -1;

	/*
	 * We get here even with APIC virtualization enabled, if doing
	 * nested virtualization and L1 runs with the "acknowledge interrupt
	 * on exit" mode.  Then we cannot inject the interrupt via RVI,
	 * because the process would deliver it through the IDT.
	 */

	apic_set_isr(vector, apic);
	apic_update_ppr(apic);
	apic_clear_irr(vector, apic);
	return vector;
}

void kvm_apic_post_state_restore(struct kvm_vcpu *vcpu,
		struct kvm_lapic_state *s)
{
	struct kvm_lapic *apic = vcpu->arch.apic;

	kvm_lapic_set_base(vcpu, vcpu->arch.apic_base);
	/* set SPIV separately to get count of SW disabled APICs right */
	apic_set_spiv(apic, *((u32 *)(s->regs + APIC_SPIV)));
	memcpy(vcpu->arch.apic->regs, s->regs, sizeof *s);
	/* call kvm_apic_set_id() to put apic into apic_map */
	kvm_apic_set_id(apic, kvm_apic_id(apic));
	kvm_apic_set_version(vcpu);

	apic_update_ppr(apic);
	hrtimer_cancel(&apic->lapic_timer.timer);
	apic_update_lvtt(apic);
	apic_manage_nmi_watchdog(apic, kvm_apic_get_reg(apic, APIC_LVT0));
	update_divide_count(apic);
	start_apic_timer(apic);
	apic->irr_pending = true;
	apic->isr_count = kvm_x86_ops->hwapic_isr_update ?
				1 : count_vectors(apic->regs + APIC_ISR);
	apic->highest_isr_cache = -1;
	if (kvm_x86_ops->hwapic_irr_update)
		kvm_x86_ops->hwapic_irr_update(vcpu,
				apic_find_highest_irr(apic));
	if (unlikely(kvm_x86_ops->hwapic_isr_update))
		kvm_x86_ops->hwapic_isr_update(vcpu->kvm,
				apic_find_highest_isr(apic));
	kvm_make_request(KVM_REQ_EVENT, vcpu);
	kvm_rtc_eoi_tracking_restore_one(vcpu);
}

void __kvm_migrate_apic_timer(struct kvm_vcpu *vcpu)
{
	struct hrtimer *timer;

	if (!kvm_vcpu_has_lapic(vcpu))
		return;

	timer = &vcpu->arch.apic->lapic_timer.timer;
	if (hrtimer_cancel(timer))
		hrtimer_start_expires(timer, HRTIMER_MODE_ABS);
}

/*
 * apic_sync_pv_eoi_from_guest - called on vmexit or cancel interrupt
 *
 * Detect whether guest triggered PV EOI since the
 * last entry. If yes, set EOI on guests's behalf.
 * Clear PV EOI in guest memory in any case.
 */
static void apic_sync_pv_eoi_from_guest(struct kvm_vcpu *vcpu,
					struct kvm_lapic *apic)
{
	bool pending;
	int vector;
	/*
	 * PV EOI state is derived from KVM_APIC_PV_EOI_PENDING in host
	 * and KVM_PV_EOI_ENABLED in guest memory as follows:
	 *
	 * KVM_APIC_PV_EOI_PENDING is unset:
	 * 	-> host disabled PV EOI.
	 * KVM_APIC_PV_EOI_PENDING is set, KVM_PV_EOI_ENABLED is set:
	 * 	-> host enabled PV EOI, guest did not execute EOI yet.
	 * KVM_APIC_PV_EOI_PENDING is set, KVM_PV_EOI_ENABLED is unset:
	 * 	-> host enabled PV EOI, guest executed EOI.
	 */
	BUG_ON(!pv_eoi_enabled(vcpu));
	pending = pv_eoi_get_pending(vcpu);
	/*
	 * Clear pending bit in any case: it will be set again on vmentry.
	 * While this might not be ideal from performance point of view,
	 * this makes sure pv eoi is only enabled when we know it's safe.
	 */
	pv_eoi_clr_pending(vcpu);
	if (pending)
		return;
	vector = apic_set_eoi(apic);
	trace_kvm_pv_eoi(apic, vector);
}

void kvm_lapic_sync_from_vapic(struct kvm_vcpu *vcpu)
{
	u32 data;

	if (test_bit(KVM_APIC_PV_EOI_PENDING, &vcpu->arch.apic_attention))
		apic_sync_pv_eoi_from_guest(vcpu, vcpu->arch.apic);

	if (!test_bit(KVM_APIC_CHECK_VAPIC, &vcpu->arch.apic_attention))
		return;

	kvm_read_guest_cached(vcpu->kvm, &vcpu->arch.apic->vapic_cache, &data,
				sizeof(u32));

	apic_set_tpr(vcpu->arch.apic, data & 0xff);
}

/*
 * apic_sync_pv_eoi_to_guest - called before vmentry
 *
 * Detect whether it's safe to enable PV EOI and
 * if yes do so.
 */
static void apic_sync_pv_eoi_to_guest(struct kvm_vcpu *vcpu,
					struct kvm_lapic *apic)
{
	if (!pv_eoi_enabled(vcpu) ||
	    /* IRR set or many bits in ISR: could be nested. */
	    apic->irr_pending ||
	    /* Cache not set: could be safe but we don't bother. */
	    apic->highest_isr_cache == -1 ||
	    /* Need EOI to update ioapic. */
	    kvm_ioapic_handles_vector(vcpu->kvm, apic->highest_isr_cache)) {
		/*
		 * PV EOI was disabled by apic_sync_pv_eoi_from_guest
		 * so we need not do anything here.
		 */
		return;
	}

	pv_eoi_set_pending(apic->vcpu);
}

void kvm_lapic_sync_to_vapic(struct kvm_vcpu *vcpu)
{
	u32 data, tpr;
	int max_irr, max_isr;
	struct kvm_lapic *apic = vcpu->arch.apic;

	apic_sync_pv_eoi_to_guest(vcpu, apic);

	if (!test_bit(KVM_APIC_CHECK_VAPIC, &vcpu->arch.apic_attention))
		return;

	tpr = kvm_apic_get_reg(apic, APIC_TASKPRI) & 0xff;
	max_irr = apic_find_highest_irr(apic);
	if (max_irr < 0)
		max_irr = 0;
	max_isr = apic_find_highest_isr(apic);
	if (max_isr < 0)
		max_isr = 0;
	data = (tpr & 0xff) | ((max_isr & 0xf0) << 8) | (max_irr << 24);

	kvm_write_guest_cached(vcpu->kvm, &vcpu->arch.apic->vapic_cache, &data,
				sizeof(u32));
}

int kvm_lapic_set_vapic_addr(struct kvm_vcpu *vcpu, gpa_t vapic_addr)
{
	if (vapic_addr) {
		if (kvm_gfn_to_hva_cache_init(vcpu->kvm,
					&vcpu->arch.apic->vapic_cache,
					vapic_addr, sizeof(u32)))
			return -EINVAL;
		__set_bit(KVM_APIC_CHECK_VAPIC, &vcpu->arch.apic_attention);
	} else {
		__clear_bit(KVM_APIC_CHECK_VAPIC, &vcpu->arch.apic_attention);
	}

	vcpu->arch.apic->vapic_addr = vapic_addr;
	return 0;
}

int kvm_x2apic_msr_write(struct kvm_vcpu *vcpu, u32 msr, u64 data)
{
	struct kvm_lapic *apic = vcpu->arch.apic;
	u32 reg = (msr - APIC_BASE_MSR) << 4;

	if (!irqchip_in_kernel(vcpu->kvm) || !apic_x2apic_mode(apic))
		return 1;

	if (reg == APIC_ICR2)
		return 1;

	/* if this is ICR write vector before command */
	if (reg == APIC_ICR)
		apic_reg_write(apic, APIC_ICR2, (u32)(data >> 32));
	return apic_reg_write(apic, reg, (u32)data);
}

int kvm_x2apic_msr_read(struct kvm_vcpu *vcpu, u32 msr, u64 *data)
{
	struct kvm_lapic *apic = vcpu->arch.apic;
	u32 reg = (msr - APIC_BASE_MSR) << 4, low, high = 0;

	if (!irqchip_in_kernel(vcpu->kvm) || !apic_x2apic_mode(apic))
		return 1;

	if (reg == APIC_DFR || reg == APIC_ICR2) {
		apic_debug("KVM_APIC_READ: read x2apic reserved register %x\n",
			   reg);
		return 1;
	}

	if (apic_reg_read(apic, reg, 4, &low))
		return 1;
	if (reg == APIC_ICR)
		apic_reg_read(apic, APIC_ICR2, 4, &high);

	*data = (((u64)high) << 32) | low;

	return 0;
}

int kvm_hv_vapic_msr_write(struct kvm_vcpu *vcpu, u32 reg, u64 data)
{
	struct kvm_lapic *apic = vcpu->arch.apic;

	if (!kvm_vcpu_has_lapic(vcpu))
		return 1;

	/* if this is ICR write vector before command */
	if (reg == APIC_ICR)
		apic_reg_write(apic, APIC_ICR2, (u32)(data >> 32));
	return apic_reg_write(apic, reg, (u32)data);
}

int kvm_hv_vapic_msr_read(struct kvm_vcpu *vcpu, u32 reg, u64 *data)
{
	struct kvm_lapic *apic = vcpu->arch.apic;
	u32 low, high = 0;

	if (!kvm_vcpu_has_lapic(vcpu))
		return 1;

	if (apic_reg_read(apic, reg, 4, &low))
		return 1;
	if (reg == APIC_ICR)
		apic_reg_read(apic, APIC_ICR2, 4, &high);

	*data = (((u64)high) << 32) | low;

	return 0;
}

int kvm_lapic_enable_pv_eoi(struct kvm_vcpu *vcpu, u64 data)
{
	u64 addr = data & ~KVM_MSR_ENABLED;
	if (!IS_ALIGNED(addr, 4))
		return 1;

	vcpu->arch.pv_eoi.msr_val = data;
	if (!pv_eoi_enabled(vcpu))
		return 0;
	return kvm_gfn_to_hva_cache_init(vcpu->kvm, &vcpu->arch.pv_eoi.data,
					 addr, sizeof(u8));
}

void kvm_apic_accept_events(struct kvm_vcpu *vcpu)
{
	struct kvm_lapic *apic = vcpu->arch.apic;
	u8 sipi_vector;
	unsigned long pe;

	if (!kvm_vcpu_has_lapic(vcpu) || !apic->pending_events)
		return;

	/*
	 * INITs are latched while in SMM.  Because an SMM CPU cannot
	 * be in KVM_MP_STATE_INIT_RECEIVED state, just eat SIPIs
	 * and delay processing of INIT until the next RSM.
	 */
	if (is_smm(vcpu)) {
		WARN_ON_ONCE(vcpu->arch.mp_state == KVM_MP_STATE_INIT_RECEIVED);
		if (test_bit(KVM_APIC_SIPI, &apic->pending_events))
			clear_bit(KVM_APIC_SIPI, &apic->pending_events);
		return;
	}

	pe = xchg(&apic->pending_events, 0);
	if (test_bit(KVM_APIC_INIT, &pe)) {
		kvm_lapic_reset(vcpu, true);
		kvm_vcpu_reset(vcpu, true);
		if (kvm_vcpu_is_bsp(apic->vcpu))
			vcpu->arch.mp_state = KVM_MP_STATE_RUNNABLE;
		else
			vcpu->arch.mp_state = KVM_MP_STATE_INIT_RECEIVED;
	}
	if (test_bit(KVM_APIC_SIPI, &pe) &&
	    vcpu->arch.mp_state == KVM_MP_STATE_INIT_RECEIVED) {
		/* evaluate pending_events before reading the vector */
		smp_rmb();
		sipi_vector = apic->sipi_vector;
		apic_debug("vcpu %d received sipi with vector # %x\n",
			 vcpu->vcpu_id, sipi_vector);
		kvm_vcpu_deliver_sipi_vector(vcpu, sipi_vector);
		vcpu->arch.mp_state = KVM_MP_STATE_RUNNABLE;
	}
}

void kvm_lapic_init(void)
{
	/* do not patch jump label more than once per second */
	jump_label_rate_limit(&apic_hw_disabled, HZ);
	jump_label_rate_limit(&apic_sw_disabled, HZ);
}<|MERGE_RESOLUTION|>--- conflicted
+++ resolved
@@ -1265,15 +1265,9 @@
 			apic_debug("Receive NMI setting on APIC_LVT0 "
 				   "for cpu %d\n", apic->vcpu->vcpu_id);
 			atomic_inc(&apic->vcpu->kvm->arch.vapics_in_nmi_mode);
-<<<<<<< HEAD
-		}
-	} else if (nmi_wd_enabled)
-		atomic_dec(&apic->vcpu->kvm->arch.vapics_in_nmi_mode);
-=======
 		} else
 			atomic_dec(&apic->vcpu->kvm->arch.vapics_in_nmi_mode);
 	}
->>>>>>> 827c24bc
 }
 
 static int apic_reg_write(struct kvm_lapic *apic, u32 reg, u32 val)
