// SPDX-License-Identifier: GPL-2.0-only
/******************************************************************************
 * emulate.c
 *
 * Generic x86 (32-bit and 64-bit) instruction decoder and emulator.
 *
 * Copyright (c) 2005 Keir Fraser
 *
 * Linux coding style, mod r/m decoder, segment base fixes, real-mode
 * privileged instructions:
 *
 * Copyright (C) 2006 Qumranet
 * Copyright 2010 Red Hat, Inc. and/or its affiliates.
 *
 *   Avi Kivity <avi@qumranet.com>
 *   Yaniv Kamay <yaniv@qumranet.com>
 *
 * From: xen-unstable 10676:af9809f51f81a3c43f276f00c81a52ef558afda4
 */

#include <linux/kvm_host.h>
#include "kvm_cache_regs.h"
#include "kvm_emulate.h"
#include <linux/stringify.h>
#include <asm/fpu/api.h>
#include <asm/debugreg.h>
#include <asm/nospec-branch.h>

#include "x86.h"
#include "tss.h"
#include "mmu.h"
#include "pmu.h"

/*
 * Operand types
 */
#define OpNone             0ull
#define OpImplicit         1ull  /* No generic decode */
#define OpReg              2ull  /* Register */
#define OpMem              3ull  /* Memory */
#define OpAcc              4ull  /* Accumulator: AL/AX/EAX/RAX */
#define OpDI               5ull  /* ES:DI/EDI/RDI */
#define OpMem64            6ull  /* Memory, 64-bit */
#define OpImmUByte         7ull  /* Zero-extended 8-bit immediate */
#define OpDX               8ull  /* DX register */
#define OpCL               9ull  /* CL register (for shifts) */
#define OpImmByte         10ull  /* 8-bit sign extended immediate */
#define OpOne             11ull  /* Implied 1 */
#define OpImm             12ull  /* Sign extended up to 32-bit immediate */
#define OpMem16           13ull  /* Memory operand (16-bit). */
#define OpMem32           14ull  /* Memory operand (32-bit). */
#define OpImmU            15ull  /* Immediate operand, zero extended */
#define OpSI              16ull  /* SI/ESI/RSI */
#define OpImmFAddr        17ull  /* Immediate far address */
#define OpMemFAddr        18ull  /* Far address in memory */
#define OpImmU16          19ull  /* Immediate operand, 16 bits, zero extended */
#define OpES              20ull  /* ES */
#define OpCS              21ull  /* CS */
#define OpSS              22ull  /* SS */
#define OpDS              23ull  /* DS */
#define OpFS              24ull  /* FS */
#define OpGS              25ull  /* GS */
#define OpMem8            26ull  /* 8-bit zero extended memory operand */
#define OpImm64           27ull  /* Sign extended 16/32/64-bit immediate */
#define OpXLat            28ull  /* memory at BX/EBX/RBX + zero-extended AL */
#define OpAccLo           29ull  /* Low part of extended acc (AX/AX/EAX/RAX) */
#define OpAccHi           30ull  /* High part of extended acc (-/DX/EDX/RDX) */

#define OpBits             5  /* Width of operand field */
#define OpMask             ((1ull << OpBits) - 1)

/*
 * Opcode effective-address decode tables.
 * Note that we only emulate instructions that have at least one memory
 * operand (excluding implicit stack references). We assume that stack
 * references and instruction fetches will never occur in special memory
 * areas that require emulation. So, for example, 'mov <imm>,<reg>' need
 * not be handled.
 */

/* Operand sizes: 8-bit operands or specified/overridden size. */
#define ByteOp      (1<<0)	/* 8-bit operands. */
/* Destination operand type. */
#define DstShift    1
#define ImplicitOps (OpImplicit << DstShift)
#define DstReg      (OpReg << DstShift)
#define DstMem      (OpMem << DstShift)
#define DstAcc      (OpAcc << DstShift)
#define DstDI       (OpDI << DstShift)
#define DstMem64    (OpMem64 << DstShift)
#define DstMem16    (OpMem16 << DstShift)
#define DstImmUByte (OpImmUByte << DstShift)
#define DstDX       (OpDX << DstShift)
#define DstAccLo    (OpAccLo << DstShift)
#define DstMask     (OpMask << DstShift)
/* Source operand type. */
#define SrcShift    6
#define SrcNone     (OpNone << SrcShift)
#define SrcReg      (OpReg << SrcShift)
#define SrcMem      (OpMem << SrcShift)
#define SrcMem16    (OpMem16 << SrcShift)
#define SrcMem32    (OpMem32 << SrcShift)
#define SrcImm      (OpImm << SrcShift)
#define SrcImmByte  (OpImmByte << SrcShift)
#define SrcOne      (OpOne << SrcShift)
#define SrcImmUByte (OpImmUByte << SrcShift)
#define SrcImmU     (OpImmU << SrcShift)
#define SrcSI       (OpSI << SrcShift)
#define SrcXLat     (OpXLat << SrcShift)
#define SrcImmFAddr (OpImmFAddr << SrcShift)
#define SrcMemFAddr (OpMemFAddr << SrcShift)
#define SrcAcc      (OpAcc << SrcShift)
#define SrcImmU16   (OpImmU16 << SrcShift)
#define SrcImm64    (OpImm64 << SrcShift)
#define SrcDX       (OpDX << SrcShift)
#define SrcMem8     (OpMem8 << SrcShift)
#define SrcAccHi    (OpAccHi << SrcShift)
#define SrcMask     (OpMask << SrcShift)
#define BitOp       (1<<11)
#define MemAbs      (1<<12)      /* Memory operand is absolute displacement */
#define String      (1<<13)     /* String instruction (rep capable) */
#define Stack       (1<<14)     /* Stack instruction (push/pop) */
#define GroupMask   (7<<15)     /* Opcode uses one of the group mechanisms */
#define Group       (1<<15)     /* Bits 3:5 of modrm byte extend opcode */
#define GroupDual   (2<<15)     /* Alternate decoding of mod == 3 */
#define Prefix      (3<<15)     /* Instruction varies with 66/f2/f3 prefix */
#define RMExt       (4<<15)     /* Opcode extension in ModRM r/m if mod == 3 */
#define Escape      (5<<15)     /* Escape to coprocessor instruction */
#define InstrDual   (6<<15)     /* Alternate instruction decoding of mod == 3 */
#define ModeDual    (7<<15)     /* Different instruction for 32/64 bit */
#define Sse         (1<<18)     /* SSE Vector instruction */
/* Generic ModRM decode. */
#define ModRM       (1<<19)
/* Destination is only written; never read. */
#define Mov         (1<<20)
/* Misc flags */
#define Prot        (1<<21) /* instruction generates #UD if not in prot-mode */
#define EmulateOnUD (1<<22) /* Emulate if unsupported by the host */
#define NoAccess    (1<<23) /* Don't access memory (lea/invlpg/verr etc) */
#define Op3264      (1<<24) /* Operand is 64b in long mode, 32b otherwise */
#define Undefined   (1<<25) /* No Such Instruction */
#define Lock        (1<<26) /* lock prefix is allowed for the instruction */
#define Priv        (1<<27) /* instruction generates #GP if current CPL != 0 */
#define No64	    (1<<28)
#define PageTable   (1 << 29)   /* instruction used to write page table */
#define NotImpl     (1 << 30)   /* instruction is not implemented */
/* Source 2 operand type */
#define Src2Shift   (31)
#define Src2None    (OpNone << Src2Shift)
#define Src2Mem     (OpMem << Src2Shift)
#define Src2CL      (OpCL << Src2Shift)
#define Src2ImmByte (OpImmByte << Src2Shift)
#define Src2One     (OpOne << Src2Shift)
#define Src2Imm     (OpImm << Src2Shift)
#define Src2ES      (OpES << Src2Shift)
#define Src2CS      (OpCS << Src2Shift)
#define Src2SS      (OpSS << Src2Shift)
#define Src2DS      (OpDS << Src2Shift)
#define Src2FS      (OpFS << Src2Shift)
#define Src2GS      (OpGS << Src2Shift)
#define Src2Mask    (OpMask << Src2Shift)
#define Mmx         ((u64)1 << 40)  /* MMX Vector instruction */
#define AlignMask   ((u64)7 << 41)
#define Aligned     ((u64)1 << 41)  /* Explicitly aligned (e.g. MOVDQA) */
#define Unaligned   ((u64)2 << 41)  /* Explicitly unaligned (e.g. MOVDQU) */
#define Avx         ((u64)3 << 41)  /* Advanced Vector Extensions */
#define Aligned16   ((u64)4 << 41)  /* Aligned to 16 byte boundary (e.g. FXSAVE) */
#define Fastop      ((u64)1 << 44)  /* Use opcode::u.fastop */
#define NoWrite     ((u64)1 << 45)  /* No writeback */
#define SrcWrite    ((u64)1 << 46)  /* Write back src operand */
#define NoMod	    ((u64)1 << 47)  /* Mod field is ignored */
#define Intercept   ((u64)1 << 48)  /* Has valid intercept field */
#define CheckPerm   ((u64)1 << 49)  /* Has valid check_perm field */
#define PrivUD      ((u64)1 << 51)  /* #UD instead of #GP on CPL > 0 */
#define NearBranch  ((u64)1 << 52)  /* Near branches */
#define No16	    ((u64)1 << 53)  /* No 16 bit operand */
#define IncSP       ((u64)1 << 54)  /* SP is incremented before ModRM calc */
#define TwoMemOp    ((u64)1 << 55)  /* Instruction has two memory operand */

#define DstXacc     (DstAccLo | SrcAccHi | SrcWrite)

#define X2(x...) x, x
#define X3(x...) X2(x), x
#define X4(x...) X2(x), X2(x)
#define X5(x...) X4(x), x
#define X6(x...) X4(x), X2(x)
#define X7(x...) X4(x), X3(x)
#define X8(x...) X4(x), X4(x)
#define X16(x...) X8(x), X8(x)

#define NR_FASTOP (ilog2(sizeof(ulong)) + 1)
#define FASTOP_SIZE 8

struct opcode {
	u64 flags : 56;
	u64 intercept : 8;
	union {
		int (*execute)(struct x86_emulate_ctxt *ctxt);
		const struct opcode *group;
		const struct group_dual *gdual;
		const struct gprefix *gprefix;
		const struct escape *esc;
		const struct instr_dual *idual;
		const struct mode_dual *mdual;
		void (*fastop)(struct fastop *fake);
	} u;
	int (*check_perm)(struct x86_emulate_ctxt *ctxt);
};

struct group_dual {
	struct opcode mod012[8];
	struct opcode mod3[8];
};

struct gprefix {
	struct opcode pfx_no;
	struct opcode pfx_66;
	struct opcode pfx_f2;
	struct opcode pfx_f3;
};

struct escape {
	struct opcode op[8];
	struct opcode high[64];
};

struct instr_dual {
	struct opcode mod012;
	struct opcode mod3;
};

struct mode_dual {
	struct opcode mode32;
	struct opcode mode64;
};

#define EFLG_RESERVED_ZEROS_MASK 0xffc0802a

enum x86_transfer_type {
	X86_TRANSFER_NONE,
	X86_TRANSFER_CALL_JMP,
	X86_TRANSFER_RET,
	X86_TRANSFER_TASK_SWITCH,
};

static ulong reg_read(struct x86_emulate_ctxt *ctxt, unsigned nr)
{
	if (!(ctxt->regs_valid & (1 << nr))) {
		ctxt->regs_valid |= 1 << nr;
		ctxt->_regs[nr] = ctxt->ops->read_gpr(ctxt, nr);
	}
	return ctxt->_regs[nr];
}

static ulong *reg_write(struct x86_emulate_ctxt *ctxt, unsigned nr)
{
	ctxt->regs_valid |= 1 << nr;
	ctxt->regs_dirty |= 1 << nr;
	return &ctxt->_regs[nr];
}

static ulong *reg_rmw(struct x86_emulate_ctxt *ctxt, unsigned nr)
{
	reg_read(ctxt, nr);
	return reg_write(ctxt, nr);
}

static void writeback_registers(struct x86_emulate_ctxt *ctxt)
{
	unsigned reg;

	for_each_set_bit(reg, (ulong *)&ctxt->regs_dirty, 16)
		ctxt->ops->write_gpr(ctxt, reg, ctxt->_regs[reg]);
}

static void invalidate_registers(struct x86_emulate_ctxt *ctxt)
{
	ctxt->regs_dirty = 0;
	ctxt->regs_valid = 0;
}

/*
 * These EFLAGS bits are restored from saved value during emulation, and
 * any changes are written back to the saved value after emulation.
 */
#define EFLAGS_MASK (X86_EFLAGS_OF|X86_EFLAGS_SF|X86_EFLAGS_ZF|X86_EFLAGS_AF|\
		     X86_EFLAGS_PF|X86_EFLAGS_CF)

#ifdef CONFIG_X86_64
#define ON64(x) x
#else
#define ON64(x)
#endif

/*
 * fastop functions have a special calling convention:
 *
 * dst:    rax        (in/out)
 * src:    rdx        (in/out)
 * src2:   rcx        (in)
 * flags:  rflags     (in/out)
 * ex:     rsi        (in:fastop pointer, out:zero if exception)
 *
 * Moreover, they are all exactly FASTOP_SIZE bytes long, so functions for
 * different operand sizes can be reached by calculation, rather than a jump
 * table (which would be bigger than the code).
 */
static int fastop(struct x86_emulate_ctxt *ctxt, fastop_t fop);

#define __FOP_FUNC(name) \
	".align " __stringify(FASTOP_SIZE) " \n\t" \
	".type " name ", @function \n\t" \
	name ":\n\t"

#define FOP_FUNC(name) \
	__FOP_FUNC(#name)

#define __FOP_RET(name) \
	"ret \n\t" \
	".size " name ", .-" name "\n\t"

#define FOP_RET(name) \
	__FOP_RET(#name)

#define FOP_START(op) \
	extern void em_##op(struct fastop *fake); \
	asm(".pushsection .text, \"ax\" \n\t" \
	    ".global em_" #op " \n\t" \
	    ".align " __stringify(FASTOP_SIZE) " \n\t" \
	    "em_" #op ":\n\t"

#define FOP_END \
	    ".popsection")

#define __FOPNOP(name) \
	__FOP_FUNC(name) \
	__FOP_RET(name)

#define FOPNOP() \
	__FOPNOP(__stringify(__UNIQUE_ID(nop)))

#define FOP1E(op,  dst) \
	__FOP_FUNC(#op "_" #dst) \
	"10: " #op " %" #dst " \n\t" \
	__FOP_RET(#op "_" #dst)

#define FOP1EEX(op,  dst) \
	FOP1E(op, dst) _ASM_EXTABLE(10b, kvm_fastop_exception)

#define FASTOP1(op) \
	FOP_START(op) \
	FOP1E(op##b, al) \
	FOP1E(op##w, ax) \
	FOP1E(op##l, eax) \
	ON64(FOP1E(op##q, rax))	\
	FOP_END

/* 1-operand, using src2 (for MUL/DIV r/m) */
#define FASTOP1SRC2(op, name) \
	FOP_START(name) \
	FOP1E(op, cl) \
	FOP1E(op, cx) \
	FOP1E(op, ecx) \
	ON64(FOP1E(op, rcx)) \
	FOP_END

/* 1-operand, using src2 (for MUL/DIV r/m), with exceptions */
#define FASTOP1SRC2EX(op, name) \
	FOP_START(name) \
	FOP1EEX(op, cl) \
	FOP1EEX(op, cx) \
	FOP1EEX(op, ecx) \
	ON64(FOP1EEX(op, rcx)) \
	FOP_END

#define FOP2E(op,  dst, src)	   \
	__FOP_FUNC(#op "_" #dst "_" #src) \
	#op " %" #src ", %" #dst " \n\t" \
	__FOP_RET(#op "_" #dst "_" #src)

#define FASTOP2(op) \
	FOP_START(op) \
	FOP2E(op##b, al, dl) \
	FOP2E(op##w, ax, dx) \
	FOP2E(op##l, eax, edx) \
	ON64(FOP2E(op##q, rax, rdx)) \
	FOP_END

/* 2 operand, word only */
#define FASTOP2W(op) \
	FOP_START(op) \
	FOPNOP() \
	FOP2E(op##w, ax, dx) \
	FOP2E(op##l, eax, edx) \
	ON64(FOP2E(op##q, rax, rdx)) \
	FOP_END

/* 2 operand, src is CL */
#define FASTOP2CL(op) \
	FOP_START(op) \
	FOP2E(op##b, al, cl) \
	FOP2E(op##w, ax, cl) \
	FOP2E(op##l, eax, cl) \
	ON64(FOP2E(op##q, rax, cl)) \
	FOP_END

/* 2 operand, src and dest are reversed */
#define FASTOP2R(op, name) \
	FOP_START(name) \
	FOP2E(op##b, dl, al) \
	FOP2E(op##w, dx, ax) \
	FOP2E(op##l, edx, eax) \
	ON64(FOP2E(op##q, rdx, rax)) \
	FOP_END

#define FOP3E(op,  dst, src, src2) \
	__FOP_FUNC(#op "_" #dst "_" #src "_" #src2) \
	#op " %" #src2 ", %" #src ", %" #dst " \n\t"\
	__FOP_RET(#op "_" #dst "_" #src "_" #src2)

/* 3-operand, word-only, src2=cl */
#define FASTOP3WCL(op) \
	FOP_START(op) \
	FOPNOP() \
	FOP3E(op##w, ax, dx, cl) \
	FOP3E(op##l, eax, edx, cl) \
	ON64(FOP3E(op##q, rax, rdx, cl)) \
	FOP_END

/* Special case for SETcc - 1 instruction per cc */
#define FOP_SETCC(op) \
	".align 4 \n\t" \
	".type " #op ", @function \n\t" \
	#op ": \n\t" \
	#op " %al \n\t" \
	__FOP_RET(#op)

asm(".pushsection .fixup, \"ax\"\n"
    ".global kvm_fastop_exception \n"
    "kvm_fastop_exception: xor %esi, %esi; ret\n"
    ".popsection");

FOP_START(setcc)
FOP_SETCC(seto)
FOP_SETCC(setno)
FOP_SETCC(setc)
FOP_SETCC(setnc)
FOP_SETCC(setz)
FOP_SETCC(setnz)
FOP_SETCC(setbe)
FOP_SETCC(setnbe)
FOP_SETCC(sets)
FOP_SETCC(setns)
FOP_SETCC(setp)
FOP_SETCC(setnp)
FOP_SETCC(setl)
FOP_SETCC(setnl)
FOP_SETCC(setle)
FOP_SETCC(setnle)
FOP_END;

FOP_START(salc)
FOP_FUNC(salc)
"pushf; sbb %al, %al; popf \n\t"
FOP_RET(salc)
FOP_END;

/*
 * XXX: inoutclob user must know where the argument is being expanded.
 *      Relying on CONFIG_CC_HAS_ASM_GOTO would allow us to remove _fault.
 */
#define asm_safe(insn, inoutclob...) \
({ \
	int _fault = 0; \
 \
	asm volatile("1:" insn "\n" \
	             "2:\n" \
	             ".pushsection .fixup, \"ax\"\n" \
	             "3: movl $1, %[_fault]\n" \
	             "   jmp  2b\n" \
	             ".popsection\n" \
	             _ASM_EXTABLE(1b, 3b) \
	             : [_fault] "+qm"(_fault) inoutclob ); \
 \
	_fault ? X86EMUL_UNHANDLEABLE : X86EMUL_CONTINUE; \
})

static int emulator_check_intercept(struct x86_emulate_ctxt *ctxt,
				    enum x86_intercept intercept,
				    enum x86_intercept_stage stage)
{
	struct x86_instruction_info info = {
		.intercept  = intercept,
		.rep_prefix = ctxt->rep_prefix,
		.modrm_mod  = ctxt->modrm_mod,
		.modrm_reg  = ctxt->modrm_reg,
		.modrm_rm   = ctxt->modrm_rm,
		.src_val    = ctxt->src.val64,
		.dst_val    = ctxt->dst.val64,
		.src_bytes  = ctxt->src.bytes,
		.dst_bytes  = ctxt->dst.bytes,
		.ad_bytes   = ctxt->ad_bytes,
		.next_rip   = ctxt->eip,
	};

	return ctxt->ops->intercept(ctxt, &info, stage);
}

static void assign_masked(ulong *dest, ulong src, ulong mask)
{
	*dest = (*dest & ~mask) | (src & mask);
}

static void assign_register(unsigned long *reg, u64 val, int bytes)
{
	/* The 4-byte case *is* correct: in 64-bit mode we zero-extend. */
	switch (bytes) {
	case 1:
		*(u8 *)reg = (u8)val;
		break;
	case 2:
		*(u16 *)reg = (u16)val;
		break;
	case 4:
		*reg = (u32)val;
		break;	/* 64b: zero-extend */
	case 8:
		*reg = val;
		break;
	}
}

static inline unsigned long ad_mask(struct x86_emulate_ctxt *ctxt)
{
	return (1UL << (ctxt->ad_bytes << 3)) - 1;
}

static ulong stack_mask(struct x86_emulate_ctxt *ctxt)
{
	u16 sel;
	struct desc_struct ss;

	if (ctxt->mode == X86EMUL_MODE_PROT64)
		return ~0UL;
	ctxt->ops->get_segment(ctxt, &sel, &ss, NULL, VCPU_SREG_SS);
	return ~0U >> ((ss.d ^ 1) * 16);  /* d=0: 0xffff; d=1: 0xffffffff */
}

static int stack_size(struct x86_emulate_ctxt *ctxt)
{
	return (__fls(stack_mask(ctxt)) + 1) >> 3;
}

/* Access/update address held in a register, based on addressing mode. */
static inline unsigned long
address_mask(struct x86_emulate_ctxt *ctxt, unsigned long reg)
{
	if (ctxt->ad_bytes == sizeof(unsigned long))
		return reg;
	else
		return reg & ad_mask(ctxt);
}

static inline unsigned long
register_address(struct x86_emulate_ctxt *ctxt, int reg)
{
	return address_mask(ctxt, reg_read(ctxt, reg));
}

static void masked_increment(ulong *reg, ulong mask, int inc)
{
	assign_masked(reg, *reg + inc, mask);
}

static inline void
register_address_increment(struct x86_emulate_ctxt *ctxt, int reg, int inc)
{
	ulong *preg = reg_rmw(ctxt, reg);

	assign_register(preg, *preg + inc, ctxt->ad_bytes);
}

static void rsp_increment(struct x86_emulate_ctxt *ctxt, int inc)
{
	masked_increment(reg_rmw(ctxt, VCPU_REGS_RSP), stack_mask(ctxt), inc);
}

static u32 desc_limit_scaled(struct desc_struct *desc)
{
	u32 limit = get_desc_limit(desc);

	return desc->g ? (limit << 12) | 0xfff : limit;
}

static unsigned long seg_base(struct x86_emulate_ctxt *ctxt, int seg)
{
	if (ctxt->mode == X86EMUL_MODE_PROT64 && seg < VCPU_SREG_FS)
		return 0;

	return ctxt->ops->get_cached_segment_base(ctxt, seg);
}

static int emulate_exception(struct x86_emulate_ctxt *ctxt, int vec,
			     u32 error, bool valid)
{
	WARN_ON(vec > 0x1f);
	ctxt->exception.vector = vec;
	ctxt->exception.error_code = error;
	ctxt->exception.error_code_valid = valid;
	return X86EMUL_PROPAGATE_FAULT;
}

static int emulate_db(struct x86_emulate_ctxt *ctxt)
{
	return emulate_exception(ctxt, DB_VECTOR, 0, false);
}

static int emulate_gp(struct x86_emulate_ctxt *ctxt, int err)
{
	return emulate_exception(ctxt, GP_VECTOR, err, true);
}

static int emulate_ss(struct x86_emulate_ctxt *ctxt, int err)
{
	return emulate_exception(ctxt, SS_VECTOR, err, true);
}

static int emulate_ud(struct x86_emulate_ctxt *ctxt)
{
	return emulate_exception(ctxt, UD_VECTOR, 0, false);
}

static int emulate_ts(struct x86_emulate_ctxt *ctxt, int err)
{
	return emulate_exception(ctxt, TS_VECTOR, err, true);
}

static int emulate_de(struct x86_emulate_ctxt *ctxt)
{
	return emulate_exception(ctxt, DE_VECTOR, 0, false);
}

static int emulate_nm(struct x86_emulate_ctxt *ctxt)
{
	return emulate_exception(ctxt, NM_VECTOR, 0, false);
}

static u16 get_segment_selector(struct x86_emulate_ctxt *ctxt, unsigned seg)
{
	u16 selector;
	struct desc_struct desc;

	ctxt->ops->get_segment(ctxt, &selector, &desc, NULL, seg);
	return selector;
}

static void set_segment_selector(struct x86_emulate_ctxt *ctxt, u16 selector,
				 unsigned seg)
{
	u16 dummy;
	u32 base3;
	struct desc_struct desc;

	ctxt->ops->get_segment(ctxt, &dummy, &desc, &base3, seg);
	ctxt->ops->set_segment(ctxt, selector, &desc, base3, seg);
}

static inline u8 ctxt_virt_addr_bits(struct x86_emulate_ctxt *ctxt)
{
	return (ctxt->ops->get_cr(ctxt, 4) & X86_CR4_LA57) ? 57 : 48;
}

static inline bool emul_is_noncanonical_address(u64 la,
						struct x86_emulate_ctxt *ctxt)
{
	return get_canonical(la, ctxt_virt_addr_bits(ctxt)) != la;
}

/*
 * x86 defines three classes of vector instructions: explicitly
 * aligned, explicitly unaligned, and the rest, which change behaviour
 * depending on whether they're AVX encoded or not.
 *
 * Also included is CMPXCHG16B which is not a vector instruction, yet it is
 * subject to the same check.  FXSAVE and FXRSTOR are checked here too as their
 * 512 bytes of data must be aligned to a 16 byte boundary.
 */
static unsigned insn_alignment(struct x86_emulate_ctxt *ctxt, unsigned size)
{
	u64 alignment = ctxt->d & AlignMask;

	if (likely(size < 16))
		return 1;

	switch (alignment) {
	case Unaligned:
	case Avx:
		return 1;
	case Aligned16:
		return 16;
	case Aligned:
	default:
		return size;
	}
}

static __always_inline int __linearize(struct x86_emulate_ctxt *ctxt,
				       struct segmented_address addr,
				       unsigned *max_size, unsigned size,
				       bool write, bool fetch,
				       enum x86emul_mode mode, ulong *linear)
{
	struct desc_struct desc;
	bool usable;
	ulong la;
	u32 lim;
	u16 sel;
	u8  va_bits;

	la = seg_base(ctxt, addr.seg) + addr.ea;
	*max_size = 0;
	switch (mode) {
	case X86EMUL_MODE_PROT64:
		*linear = la;
		va_bits = ctxt_virt_addr_bits(ctxt);
		if (get_canonical(la, va_bits) != la)
			goto bad;

		*max_size = min_t(u64, ~0u, (1ull << va_bits) - la);
		if (size > *max_size)
			goto bad;
		break;
	default:
		*linear = la = (u32)la;
		usable = ctxt->ops->get_segment(ctxt, &sel, &desc, NULL,
						addr.seg);
		if (!usable)
			goto bad;
		/* code segment in protected mode or read-only data segment */
		if ((((ctxt->mode != X86EMUL_MODE_REAL) && (desc.type & 8))
					|| !(desc.type & 2)) && write)
			goto bad;
		/* unreadable code segment */
		if (!fetch && (desc.type & 8) && !(desc.type & 2))
			goto bad;
		lim = desc_limit_scaled(&desc);
		if (!(desc.type & 8) && (desc.type & 4)) {
			/* expand-down segment */
			if (addr.ea <= lim)
				goto bad;
			lim = desc.d ? 0xffffffff : 0xffff;
		}
		if (addr.ea > lim)
			goto bad;
		if (lim == 0xffffffff)
			*max_size = ~0u;
		else {
			*max_size = (u64)lim + 1 - addr.ea;
			if (size > *max_size)
				goto bad;
		}
		break;
	}
	if (la & (insn_alignment(ctxt, size) - 1))
		return emulate_gp(ctxt, 0);
	return X86EMUL_CONTINUE;
bad:
	if (addr.seg == VCPU_SREG_SS)
		return emulate_ss(ctxt, 0);
	else
		return emulate_gp(ctxt, 0);
}

static int linearize(struct x86_emulate_ctxt *ctxt,
		     struct segmented_address addr,
		     unsigned size, bool write,
		     ulong *linear)
{
	unsigned max_size;
	return __linearize(ctxt, addr, &max_size, size, write, false,
			   ctxt->mode, linear);
}

static inline int assign_eip(struct x86_emulate_ctxt *ctxt, ulong dst,
			     enum x86emul_mode mode)
{
	ulong linear;
	int rc;
	unsigned max_size;
	struct segmented_address addr = { .seg = VCPU_SREG_CS,
					   .ea = dst };

	if (ctxt->op_bytes != sizeof(unsigned long))
		addr.ea = dst & ((1UL << (ctxt->op_bytes << 3)) - 1);
	rc = __linearize(ctxt, addr, &max_size, 1, false, true, mode, &linear);
	if (rc == X86EMUL_CONTINUE)
		ctxt->_eip = addr.ea;
	return rc;
}

static inline int assign_eip_near(struct x86_emulate_ctxt *ctxt, ulong dst)
{
	return assign_eip(ctxt, dst, ctxt->mode);
}

static int assign_eip_far(struct x86_emulate_ctxt *ctxt, ulong dst,
			  const struct desc_struct *cs_desc)
{
	enum x86emul_mode mode = ctxt->mode;
	int rc;

#ifdef CONFIG_X86_64
	if (ctxt->mode >= X86EMUL_MODE_PROT16) {
		if (cs_desc->l) {
			u64 efer = 0;

			ctxt->ops->get_msr(ctxt, MSR_EFER, &efer);
			if (efer & EFER_LMA)
				mode = X86EMUL_MODE_PROT64;
		} else
			mode = X86EMUL_MODE_PROT32; /* temporary value */
	}
#endif
	if (mode == X86EMUL_MODE_PROT16 || mode == X86EMUL_MODE_PROT32)
		mode = cs_desc->d ? X86EMUL_MODE_PROT32 : X86EMUL_MODE_PROT16;
	rc = assign_eip(ctxt, dst, mode);
	if (rc == X86EMUL_CONTINUE)
		ctxt->mode = mode;
	return rc;
}

static inline int jmp_rel(struct x86_emulate_ctxt *ctxt, int rel)
{
	return assign_eip_near(ctxt, ctxt->_eip + rel);
}

static int linear_read_system(struct x86_emulate_ctxt *ctxt, ulong linear,
			      void *data, unsigned size)
{
	return ctxt->ops->read_std(ctxt, linear, data, size, &ctxt->exception, true);
}

static int linear_write_system(struct x86_emulate_ctxt *ctxt,
			       ulong linear, void *data,
			       unsigned int size)
{
	return ctxt->ops->write_std(ctxt, linear, data, size, &ctxt->exception, true);
}

static int segmented_read_std(struct x86_emulate_ctxt *ctxt,
			      struct segmented_address addr,
			      void *data,
			      unsigned size)
{
	int rc;
	ulong linear;

	rc = linearize(ctxt, addr, size, false, &linear);
	if (rc != X86EMUL_CONTINUE)
		return rc;
	return ctxt->ops->read_std(ctxt, linear, data, size, &ctxt->exception, false);
}

static int segmented_write_std(struct x86_emulate_ctxt *ctxt,
			       struct segmented_address addr,
			       void *data,
			       unsigned int size)
{
	int rc;
	ulong linear;

	rc = linearize(ctxt, addr, size, true, &linear);
	if (rc != X86EMUL_CONTINUE)
		return rc;
	return ctxt->ops->write_std(ctxt, linear, data, size, &ctxt->exception, false);
}

/*
 * Prefetch the remaining bytes of the instruction without crossing page
 * boundary if they are not in fetch_cache yet.
 */
static int __do_insn_fetch_bytes(struct x86_emulate_ctxt *ctxt, int op_size)
{
	int rc;
	unsigned size, max_size;
	unsigned long linear;
	int cur_size = ctxt->fetch.end - ctxt->fetch.data;
	struct segmented_address addr = { .seg = VCPU_SREG_CS,
					   .ea = ctxt->eip + cur_size };

	/*
	 * We do not know exactly how many bytes will be needed, and
	 * __linearize is expensive, so fetch as much as possible.  We
	 * just have to avoid going beyond the 15 byte limit, the end
	 * of the segment, or the end of the page.
	 *
	 * __linearize is called with size 0 so that it does not do any
	 * boundary check itself.  Instead, we use max_size to check
	 * against op_size.
	 */
	rc = __linearize(ctxt, addr, &max_size, 0, false, true, ctxt->mode,
			 &linear);
	if (unlikely(rc != X86EMUL_CONTINUE))
		return rc;

	size = min_t(unsigned, 15UL ^ cur_size, max_size);
	size = min_t(unsigned, size, PAGE_SIZE - offset_in_page(linear));

	/*
	 * One instruction can only straddle two pages,
	 * and one has been loaded at the beginning of
	 * x86_decode_insn.  So, if not enough bytes
	 * still, we must have hit the 15-byte boundary.
	 */
	if (unlikely(size < op_size))
		return emulate_gp(ctxt, 0);

	rc = ctxt->ops->fetch(ctxt, linear, ctxt->fetch.end,
			      size, &ctxt->exception);
	if (unlikely(rc != X86EMUL_CONTINUE))
		return rc;
	ctxt->fetch.end += size;
	return X86EMUL_CONTINUE;
}

static __always_inline int do_insn_fetch_bytes(struct x86_emulate_ctxt *ctxt,
					       unsigned size)
{
	unsigned done_size = ctxt->fetch.end - ctxt->fetch.ptr;

	if (unlikely(done_size < size))
		return __do_insn_fetch_bytes(ctxt, size - done_size);
	else
		return X86EMUL_CONTINUE;
}

/* Fetch next part of the instruction being emulated. */
#define insn_fetch(_type, _ctxt)					\
({	_type _x;							\
									\
	rc = do_insn_fetch_bytes(_ctxt, sizeof(_type));			\
	if (rc != X86EMUL_CONTINUE)					\
		goto done;						\
	ctxt->_eip += sizeof(_type);					\
	memcpy(&_x, ctxt->fetch.ptr, sizeof(_type));			\
	ctxt->fetch.ptr += sizeof(_type);				\
	_x;								\
})

#define insn_fetch_arr(_arr, _size, _ctxt)				\
({									\
	rc = do_insn_fetch_bytes(_ctxt, _size);				\
	if (rc != X86EMUL_CONTINUE)					\
		goto done;						\
	ctxt->_eip += (_size);						\
	memcpy(_arr, ctxt->fetch.ptr, _size);				\
	ctxt->fetch.ptr += (_size);					\
})

/*
 * Given the 'reg' portion of a ModRM byte, and a register block, return a
 * pointer into the block that addresses the relevant register.
 * @highbyte_regs specifies whether to decode AH,CH,DH,BH.
 */
static void *decode_register(struct x86_emulate_ctxt *ctxt, u8 modrm_reg,
			     int byteop)
{
	void *p;
	int highbyte_regs = (ctxt->rex_prefix == 0) && byteop;

	if (highbyte_regs && modrm_reg >= 4 && modrm_reg < 8)
		p = (unsigned char *)reg_rmw(ctxt, modrm_reg & 3) + 1;
	else
		p = reg_rmw(ctxt, modrm_reg);
	return p;
}

static int read_descriptor(struct x86_emulate_ctxt *ctxt,
			   struct segmented_address addr,
			   u16 *size, unsigned long *address, int op_bytes)
{
	int rc;

	if (op_bytes == 2)
		op_bytes = 3;
	*address = 0;
	rc = segmented_read_std(ctxt, addr, size, 2);
	if (rc != X86EMUL_CONTINUE)
		return rc;
	addr.ea += 2;
	rc = segmented_read_std(ctxt, addr, address, op_bytes);
	return rc;
}

FASTOP2(add);
FASTOP2(or);
FASTOP2(adc);
FASTOP2(sbb);
FASTOP2(and);
FASTOP2(sub);
FASTOP2(xor);
FASTOP2(cmp);
FASTOP2(test);

FASTOP1SRC2(mul, mul_ex);
FASTOP1SRC2(imul, imul_ex);
FASTOP1SRC2EX(div, div_ex);
FASTOP1SRC2EX(idiv, idiv_ex);

FASTOP3WCL(shld);
FASTOP3WCL(shrd);

FASTOP2W(imul);

FASTOP1(not);
FASTOP1(neg);
FASTOP1(inc);
FASTOP1(dec);

FASTOP2CL(rol);
FASTOP2CL(ror);
FASTOP2CL(rcl);
FASTOP2CL(rcr);
FASTOP2CL(shl);
FASTOP2CL(shr);
FASTOP2CL(sar);

FASTOP2W(bsf);
FASTOP2W(bsr);
FASTOP2W(bt);
FASTOP2W(bts);
FASTOP2W(btr);
FASTOP2W(btc);

FASTOP2(xadd);

FASTOP2R(cmp, cmp_r);

static int em_bsf_c(struct x86_emulate_ctxt *ctxt)
{
	/* If src is zero, do not writeback, but update flags */
	if (ctxt->src.val == 0)
		ctxt->dst.type = OP_NONE;
	return fastop(ctxt, em_bsf);
}

static int em_bsr_c(struct x86_emulate_ctxt *ctxt)
{
	/* If src is zero, do not writeback, but update flags */
	if (ctxt->src.val == 0)
		ctxt->dst.type = OP_NONE;
	return fastop(ctxt, em_bsr);
}

static __always_inline u8 test_cc(unsigned int condition, unsigned long flags)
{
	u8 rc;
	void (*fop)(void) = (void *)em_setcc + 4 * (condition & 0xf);

	flags = (flags & EFLAGS_MASK) | X86_EFLAGS_IF;
	asm("push %[flags]; popf; " CALL_NOSPEC
	    : "=a"(rc) : [thunk_target]"r"(fop), [flags]"r"(flags));
	return rc;
}

static void fetch_register_operand(struct operand *op)
{
	switch (op->bytes) {
	case 1:
		op->val = *(u8 *)op->addr.reg;
		break;
	case 2:
		op->val = *(u16 *)op->addr.reg;
		break;
	case 4:
		op->val = *(u32 *)op->addr.reg;
		break;
	case 8:
		op->val = *(u64 *)op->addr.reg;
		break;
	}
}

<<<<<<< HEAD
static void emulator_get_fpu(void)
{
	fpregs_lock();

	fpregs_assert_state_consistent();
	if (test_thread_flag(TIF_NEED_FPU_LOAD))
		switch_fpu_return();
}

static void emulator_put_fpu(void)
{
	fpregs_unlock();
}

static void read_sse_reg(struct x86_emulate_ctxt *ctxt, sse128_t *data, int reg)
{
	emulator_get_fpu();
	switch (reg) {
	case 0: asm("movdqa %%xmm0, %0" : "=m"(*data)); break;
	case 1: asm("movdqa %%xmm1, %0" : "=m"(*data)); break;
	case 2: asm("movdqa %%xmm2, %0" : "=m"(*data)); break;
	case 3: asm("movdqa %%xmm3, %0" : "=m"(*data)); break;
	case 4: asm("movdqa %%xmm4, %0" : "=m"(*data)); break;
	case 5: asm("movdqa %%xmm5, %0" : "=m"(*data)); break;
	case 6: asm("movdqa %%xmm6, %0" : "=m"(*data)); break;
	case 7: asm("movdqa %%xmm7, %0" : "=m"(*data)); break;
#ifdef CONFIG_X86_64
	case 8: asm("movdqa %%xmm8, %0" : "=m"(*data)); break;
	case 9: asm("movdqa %%xmm9, %0" : "=m"(*data)); break;
	case 10: asm("movdqa %%xmm10, %0" : "=m"(*data)); break;
	case 11: asm("movdqa %%xmm11, %0" : "=m"(*data)); break;
	case 12: asm("movdqa %%xmm12, %0" : "=m"(*data)); break;
	case 13: asm("movdqa %%xmm13, %0" : "=m"(*data)); break;
	case 14: asm("movdqa %%xmm14, %0" : "=m"(*data)); break;
	case 15: asm("movdqa %%xmm15, %0" : "=m"(*data)); break;
#endif
	default: BUG();
	}
	emulator_put_fpu();
}

static void write_sse_reg(struct x86_emulate_ctxt *ctxt, sse128_t *data,
			  int reg)
{
	emulator_get_fpu();
	switch (reg) {
	case 0: asm("movdqa %0, %%xmm0" : : "m"(*data)); break;
	case 1: asm("movdqa %0, %%xmm1" : : "m"(*data)); break;
	case 2: asm("movdqa %0, %%xmm2" : : "m"(*data)); break;
	case 3: asm("movdqa %0, %%xmm3" : : "m"(*data)); break;
	case 4: asm("movdqa %0, %%xmm4" : : "m"(*data)); break;
	case 5: asm("movdqa %0, %%xmm5" : : "m"(*data)); break;
	case 6: asm("movdqa %0, %%xmm6" : : "m"(*data)); break;
	case 7: asm("movdqa %0, %%xmm7" : : "m"(*data)); break;
#ifdef CONFIG_X86_64
	case 8: asm("movdqa %0, %%xmm8" : : "m"(*data)); break;
	case 9: asm("movdqa %0, %%xmm9" : : "m"(*data)); break;
	case 10: asm("movdqa %0, %%xmm10" : : "m"(*data)); break;
	case 11: asm("movdqa %0, %%xmm11" : : "m"(*data)); break;
	case 12: asm("movdqa %0, %%xmm12" : : "m"(*data)); break;
	case 13: asm("movdqa %0, %%xmm13" : : "m"(*data)); break;
	case 14: asm("movdqa %0, %%xmm14" : : "m"(*data)); break;
	case 15: asm("movdqa %0, %%xmm15" : : "m"(*data)); break;
#endif
	default: BUG();
	}
	emulator_put_fpu();
}

static void read_mmx_reg(struct x86_emulate_ctxt *ctxt, u64 *data, int reg)
{
	emulator_get_fpu();
	switch (reg) {
	case 0: asm("movq %%mm0, %0" : "=m"(*data)); break;
	case 1: asm("movq %%mm1, %0" : "=m"(*data)); break;
	case 2: asm("movq %%mm2, %0" : "=m"(*data)); break;
	case 3: asm("movq %%mm3, %0" : "=m"(*data)); break;
	case 4: asm("movq %%mm4, %0" : "=m"(*data)); break;
	case 5: asm("movq %%mm5, %0" : "=m"(*data)); break;
	case 6: asm("movq %%mm6, %0" : "=m"(*data)); break;
	case 7: asm("movq %%mm7, %0" : "=m"(*data)); break;
	default: BUG();
	}
	emulator_put_fpu();
}

static void write_mmx_reg(struct x86_emulate_ctxt *ctxt, u64 *data, int reg)
{
	emulator_get_fpu();
	switch (reg) {
	case 0: asm("movq %0, %%mm0" : : "m"(*data)); break;
	case 1: asm("movq %0, %%mm1" : : "m"(*data)); break;
	case 2: asm("movq %0, %%mm2" : : "m"(*data)); break;
	case 3: asm("movq %0, %%mm3" : : "m"(*data)); break;
	case 4: asm("movq %0, %%mm4" : : "m"(*data)); break;
	case 5: asm("movq %0, %%mm5" : : "m"(*data)); break;
	case 6: asm("movq %0, %%mm6" : : "m"(*data)); break;
	case 7: asm("movq %0, %%mm7" : : "m"(*data)); break;
	default: BUG();
	}
	emulator_put_fpu();
}

=======
>>>>>>> 7d2a07b7
static int em_fninit(struct x86_emulate_ctxt *ctxt)
{
	if (ctxt->ops->get_cr(ctxt, 0) & (X86_CR0_TS | X86_CR0_EM))
		return emulate_nm(ctxt);

<<<<<<< HEAD
	emulator_get_fpu();
	asm volatile("fninit");
	emulator_put_fpu();
=======
	kvm_fpu_get();
	asm volatile("fninit");
	kvm_fpu_put();
>>>>>>> 7d2a07b7
	return X86EMUL_CONTINUE;
}

static int em_fnstcw(struct x86_emulate_ctxt *ctxt)
{
	u16 fcw;

	if (ctxt->ops->get_cr(ctxt, 0) & (X86_CR0_TS | X86_CR0_EM))
		return emulate_nm(ctxt);

<<<<<<< HEAD
	emulator_get_fpu();
	asm volatile("fnstcw %0": "+m"(fcw));
	emulator_put_fpu();
=======
	kvm_fpu_get();
	asm volatile("fnstcw %0": "+m"(fcw));
	kvm_fpu_put();
>>>>>>> 7d2a07b7

	ctxt->dst.val = fcw;

	return X86EMUL_CONTINUE;
}

static int em_fnstsw(struct x86_emulate_ctxt *ctxt)
{
	u16 fsw;

	if (ctxt->ops->get_cr(ctxt, 0) & (X86_CR0_TS | X86_CR0_EM))
		return emulate_nm(ctxt);

<<<<<<< HEAD
	emulator_get_fpu();
	asm volatile("fnstsw %0": "+m"(fsw));
	emulator_put_fpu();
=======
	kvm_fpu_get();
	asm volatile("fnstsw %0": "+m"(fsw));
	kvm_fpu_put();
>>>>>>> 7d2a07b7

	ctxt->dst.val = fsw;

	return X86EMUL_CONTINUE;
}

static void decode_register_operand(struct x86_emulate_ctxt *ctxt,
				    struct operand *op)
{
	unsigned reg = ctxt->modrm_reg;

	if (!(ctxt->d & ModRM))
		reg = (ctxt->b & 7) | ((ctxt->rex_prefix & 1) << 3);

	if (ctxt->d & Sse) {
		op->type = OP_XMM;
		op->bytes = 16;
		op->addr.xmm = reg;
		kvm_read_sse_reg(reg, &op->vec_val);
		return;
	}
	if (ctxt->d & Mmx) {
		reg &= 7;
		op->type = OP_MM;
		op->bytes = 8;
		op->addr.mm = reg;
		return;
	}

	op->type = OP_REG;
	op->bytes = (ctxt->d & ByteOp) ? 1 : ctxt->op_bytes;
	op->addr.reg = decode_register(ctxt, reg, ctxt->d & ByteOp);

	fetch_register_operand(op);
	op->orig_val = op->val;
}

static void adjust_modrm_seg(struct x86_emulate_ctxt *ctxt, int base_reg)
{
	if (base_reg == VCPU_REGS_RSP || base_reg == VCPU_REGS_RBP)
		ctxt->modrm_seg = VCPU_SREG_SS;
}

static int decode_modrm(struct x86_emulate_ctxt *ctxt,
			struct operand *op)
{
	u8 sib;
	int index_reg, base_reg, scale;
	int rc = X86EMUL_CONTINUE;
	ulong modrm_ea = 0;

	ctxt->modrm_reg = ((ctxt->rex_prefix << 1) & 8); /* REX.R */
	index_reg = (ctxt->rex_prefix << 2) & 8; /* REX.X */
	base_reg = (ctxt->rex_prefix << 3) & 8; /* REX.B */

	ctxt->modrm_mod = (ctxt->modrm & 0xc0) >> 6;
	ctxt->modrm_reg |= (ctxt->modrm & 0x38) >> 3;
	ctxt->modrm_rm = base_reg | (ctxt->modrm & 0x07);
	ctxt->modrm_seg = VCPU_SREG_DS;

	if (ctxt->modrm_mod == 3 || (ctxt->d & NoMod)) {
		op->type = OP_REG;
		op->bytes = (ctxt->d & ByteOp) ? 1 : ctxt->op_bytes;
		op->addr.reg = decode_register(ctxt, ctxt->modrm_rm,
				ctxt->d & ByteOp);
		if (ctxt->d & Sse) {
			op->type = OP_XMM;
			op->bytes = 16;
			op->addr.xmm = ctxt->modrm_rm;
			kvm_read_sse_reg(ctxt->modrm_rm, &op->vec_val);
			return rc;
		}
		if (ctxt->d & Mmx) {
			op->type = OP_MM;
			op->bytes = 8;
			op->addr.mm = ctxt->modrm_rm & 7;
			return rc;
		}
		fetch_register_operand(op);
		return rc;
	}

	op->type = OP_MEM;

	if (ctxt->ad_bytes == 2) {
		unsigned bx = reg_read(ctxt, VCPU_REGS_RBX);
		unsigned bp = reg_read(ctxt, VCPU_REGS_RBP);
		unsigned si = reg_read(ctxt, VCPU_REGS_RSI);
		unsigned di = reg_read(ctxt, VCPU_REGS_RDI);

		/* 16-bit ModR/M decode. */
		switch (ctxt->modrm_mod) {
		case 0:
			if (ctxt->modrm_rm == 6)
				modrm_ea += insn_fetch(u16, ctxt);
			break;
		case 1:
			modrm_ea += insn_fetch(s8, ctxt);
			break;
		case 2:
			modrm_ea += insn_fetch(u16, ctxt);
			break;
		}
		switch (ctxt->modrm_rm) {
		case 0:
			modrm_ea += bx + si;
			break;
		case 1:
			modrm_ea += bx + di;
			break;
		case 2:
			modrm_ea += bp + si;
			break;
		case 3:
			modrm_ea += bp + di;
			break;
		case 4:
			modrm_ea += si;
			break;
		case 5:
			modrm_ea += di;
			break;
		case 6:
			if (ctxt->modrm_mod != 0)
				modrm_ea += bp;
			break;
		case 7:
			modrm_ea += bx;
			break;
		}
		if (ctxt->modrm_rm == 2 || ctxt->modrm_rm == 3 ||
		    (ctxt->modrm_rm == 6 && ctxt->modrm_mod != 0))
			ctxt->modrm_seg = VCPU_SREG_SS;
		modrm_ea = (u16)modrm_ea;
	} else {
		/* 32/64-bit ModR/M decode. */
		if ((ctxt->modrm_rm & 7) == 4) {
			sib = insn_fetch(u8, ctxt);
			index_reg |= (sib >> 3) & 7;
			base_reg |= sib & 7;
			scale = sib >> 6;

			if ((base_reg & 7) == 5 && ctxt->modrm_mod == 0)
				modrm_ea += insn_fetch(s32, ctxt);
			else {
				modrm_ea += reg_read(ctxt, base_reg);
				adjust_modrm_seg(ctxt, base_reg);
				/* Increment ESP on POP [ESP] */
				if ((ctxt->d & IncSP) &&
				    base_reg == VCPU_REGS_RSP)
					modrm_ea += ctxt->op_bytes;
			}
			if (index_reg != 4)
				modrm_ea += reg_read(ctxt, index_reg) << scale;
		} else if ((ctxt->modrm_rm & 7) == 5 && ctxt->modrm_mod == 0) {
			modrm_ea += insn_fetch(s32, ctxt);
			if (ctxt->mode == X86EMUL_MODE_PROT64)
				ctxt->rip_relative = 1;
		} else {
			base_reg = ctxt->modrm_rm;
			modrm_ea += reg_read(ctxt, base_reg);
			adjust_modrm_seg(ctxt, base_reg);
		}
		switch (ctxt->modrm_mod) {
		case 1:
			modrm_ea += insn_fetch(s8, ctxt);
			break;
		case 2:
			modrm_ea += insn_fetch(s32, ctxt);
			break;
		}
	}
	op->addr.mem.ea = modrm_ea;
	if (ctxt->ad_bytes != 8)
		ctxt->memop.addr.mem.ea = (u32)ctxt->memop.addr.mem.ea;

done:
	return rc;
}

static int decode_abs(struct x86_emulate_ctxt *ctxt,
		      struct operand *op)
{
	int rc = X86EMUL_CONTINUE;

	op->type = OP_MEM;
	switch (ctxt->ad_bytes) {
	case 2:
		op->addr.mem.ea = insn_fetch(u16, ctxt);
		break;
	case 4:
		op->addr.mem.ea = insn_fetch(u32, ctxt);
		break;
	case 8:
		op->addr.mem.ea = insn_fetch(u64, ctxt);
		break;
	}
done:
	return rc;
}

static void fetch_bit_operand(struct x86_emulate_ctxt *ctxt)
{
	long sv = 0, mask;

	if (ctxt->dst.type == OP_MEM && ctxt->src.type == OP_REG) {
		mask = ~((long)ctxt->dst.bytes * 8 - 1);

		if (ctxt->src.bytes == 2)
			sv = (s16)ctxt->src.val & (s16)mask;
		else if (ctxt->src.bytes == 4)
			sv = (s32)ctxt->src.val & (s32)mask;
		else
			sv = (s64)ctxt->src.val & (s64)mask;

		ctxt->dst.addr.mem.ea = address_mask(ctxt,
					   ctxt->dst.addr.mem.ea + (sv >> 3));
	}

	/* only subword offset */
	ctxt->src.val &= (ctxt->dst.bytes << 3) - 1;
}

static int read_emulated(struct x86_emulate_ctxt *ctxt,
			 unsigned long addr, void *dest, unsigned size)
{
	int rc;
	struct read_cache *mc = &ctxt->mem_read;

	if (mc->pos < mc->end)
		goto read_cached;

	WARN_ON((mc->end + size) >= sizeof(mc->data));

	rc = ctxt->ops->read_emulated(ctxt, addr, mc->data + mc->end, size,
				      &ctxt->exception);
	if (rc != X86EMUL_CONTINUE)
		return rc;

	mc->end += size;

read_cached:
	memcpy(dest, mc->data + mc->pos, size);
	mc->pos += size;
	return X86EMUL_CONTINUE;
}

static int segmented_read(struct x86_emulate_ctxt *ctxt,
			  struct segmented_address addr,
			  void *data,
			  unsigned size)
{
	int rc;
	ulong linear;

	rc = linearize(ctxt, addr, size, false, &linear);
	if (rc != X86EMUL_CONTINUE)
		return rc;
	return read_emulated(ctxt, linear, data, size);
}

static int segmented_write(struct x86_emulate_ctxt *ctxt,
			   struct segmented_address addr,
			   const void *data,
			   unsigned size)
{
	int rc;
	ulong linear;

	rc = linearize(ctxt, addr, size, true, &linear);
	if (rc != X86EMUL_CONTINUE)
		return rc;
	return ctxt->ops->write_emulated(ctxt, linear, data, size,
					 &ctxt->exception);
}

static int segmented_cmpxchg(struct x86_emulate_ctxt *ctxt,
			     struct segmented_address addr,
			     const void *orig_data, const void *data,
			     unsigned size)
{
	int rc;
	ulong linear;

	rc = linearize(ctxt, addr, size, true, &linear);
	if (rc != X86EMUL_CONTINUE)
		return rc;
	return ctxt->ops->cmpxchg_emulated(ctxt, linear, orig_data, data,
					   size, &ctxt->exception);
}

static int pio_in_emulated(struct x86_emulate_ctxt *ctxt,
			   unsigned int size, unsigned short port,
			   void *dest)
{
	struct read_cache *rc = &ctxt->io_read;

	if (rc->pos == rc->end) { /* refill pio read ahead */
		unsigned int in_page, n;
		unsigned int count = ctxt->rep_prefix ?
			address_mask(ctxt, reg_read(ctxt, VCPU_REGS_RCX)) : 1;
		in_page = (ctxt->eflags & X86_EFLAGS_DF) ?
			offset_in_page(reg_read(ctxt, VCPU_REGS_RDI)) :
			PAGE_SIZE - offset_in_page(reg_read(ctxt, VCPU_REGS_RDI));
		n = min3(in_page, (unsigned int)sizeof(rc->data) / size, count);
		if (n == 0)
			n = 1;
		rc->pos = rc->end = 0;
		if (!ctxt->ops->pio_in_emulated(ctxt, size, port, rc->data, n))
			return 0;
		rc->end = n * size;
	}

	if (ctxt->rep_prefix && (ctxt->d & String) &&
	    !(ctxt->eflags & X86_EFLAGS_DF)) {
		ctxt->dst.data = rc->data + rc->pos;
		ctxt->dst.type = OP_MEM_STR;
		ctxt->dst.count = (rc->end - rc->pos) / size;
		rc->pos = rc->end;
	} else {
		memcpy(dest, rc->data + rc->pos, size);
		rc->pos += size;
	}
	return 1;
}

static int read_interrupt_descriptor(struct x86_emulate_ctxt *ctxt,
				     u16 index, struct desc_struct *desc)
{
	struct desc_ptr dt;
	ulong addr;

	ctxt->ops->get_idt(ctxt, &dt);

	if (dt.size < index * 8 + 7)
		return emulate_gp(ctxt, index << 3 | 0x2);

	addr = dt.address + index * 8;
	return linear_read_system(ctxt, addr, desc, sizeof(*desc));
}

static void get_descriptor_table_ptr(struct x86_emulate_ctxt *ctxt,
				     u16 selector, struct desc_ptr *dt)
{
	const struct x86_emulate_ops *ops = ctxt->ops;
	u32 base3 = 0;

	if (selector & 1 << 2) {
		struct desc_struct desc;
		u16 sel;

		memset(dt, 0, sizeof(*dt));
		if (!ops->get_segment(ctxt, &sel, &desc, &base3,
				      VCPU_SREG_LDTR))
			return;

		dt->size = desc_limit_scaled(&desc); /* what if limit > 65535? */
		dt->address = get_desc_base(&desc) | ((u64)base3 << 32);
	} else
		ops->get_gdt(ctxt, dt);
}

static int get_descriptor_ptr(struct x86_emulate_ctxt *ctxt,
			      u16 selector, ulong *desc_addr_p)
{
	struct desc_ptr dt;
	u16 index = selector >> 3;
	ulong addr;

	get_descriptor_table_ptr(ctxt, selector, &dt);

	if (dt.size < index * 8 + 7)
		return emulate_gp(ctxt, selector & 0xfffc);

	addr = dt.address + index * 8;

#ifdef CONFIG_X86_64
	if (addr >> 32 != 0) {
		u64 efer = 0;

		ctxt->ops->get_msr(ctxt, MSR_EFER, &efer);
		if (!(efer & EFER_LMA))
			addr &= (u32)-1;
	}
#endif

	*desc_addr_p = addr;
	return X86EMUL_CONTINUE;
}

/* allowed just for 8 bytes segments */
static int read_segment_descriptor(struct x86_emulate_ctxt *ctxt,
				   u16 selector, struct desc_struct *desc,
				   ulong *desc_addr_p)
{
	int rc;

	rc = get_descriptor_ptr(ctxt, selector, desc_addr_p);
	if (rc != X86EMUL_CONTINUE)
		return rc;

	return linear_read_system(ctxt, *desc_addr_p, desc, sizeof(*desc));
}

/* allowed just for 8 bytes segments */
static int write_segment_descriptor(struct x86_emulate_ctxt *ctxt,
				    u16 selector, struct desc_struct *desc)
{
	int rc;
	ulong addr;

	rc = get_descriptor_ptr(ctxt, selector, &addr);
	if (rc != X86EMUL_CONTINUE)
		return rc;

	return linear_write_system(ctxt, addr, desc, sizeof(*desc));
}

static int __load_segment_descriptor(struct x86_emulate_ctxt *ctxt,
				     u16 selector, int seg, u8 cpl,
				     enum x86_transfer_type transfer,
				     struct desc_struct *desc)
{
	struct desc_struct seg_desc, old_desc;
	u8 dpl, rpl;
	unsigned err_vec = GP_VECTOR;
	u32 err_code = 0;
	bool null_selector = !(selector & ~0x3); /* 0000-0003 are null */
	ulong desc_addr;
	int ret;
	u16 dummy;
	u32 base3 = 0;

	memset(&seg_desc, 0, sizeof(seg_desc));

	if (ctxt->mode == X86EMUL_MODE_REAL) {
		/* set real mode segment descriptor (keep limit etc. for
		 * unreal mode) */
		ctxt->ops->get_segment(ctxt, &dummy, &seg_desc, NULL, seg);
		set_desc_base(&seg_desc, selector << 4);
		goto load;
	} else if (seg <= VCPU_SREG_GS && ctxt->mode == X86EMUL_MODE_VM86) {
		/* VM86 needs a clean new segment descriptor */
		set_desc_base(&seg_desc, selector << 4);
		set_desc_limit(&seg_desc, 0xffff);
		seg_desc.type = 3;
		seg_desc.p = 1;
		seg_desc.s = 1;
		seg_desc.dpl = 3;
		goto load;
	}

	rpl = selector & 3;

	/* TR should be in GDT only */
	if (seg == VCPU_SREG_TR && (selector & (1 << 2)))
		goto exception;

	/* NULL selector is not valid for TR, CS and (except for long mode) SS */
	if (null_selector) {
		if (seg == VCPU_SREG_CS || seg == VCPU_SREG_TR)
			goto exception;

		if (seg == VCPU_SREG_SS) {
			if (ctxt->mode != X86EMUL_MODE_PROT64 || rpl != cpl)
				goto exception;

			/*
			 * ctxt->ops->set_segment expects the CPL to be in
			 * SS.DPL, so fake an expand-up 32-bit data segment.
			 */
			seg_desc.type = 3;
			seg_desc.p = 1;
			seg_desc.s = 1;
			seg_desc.dpl = cpl;
			seg_desc.d = 1;
			seg_desc.g = 1;
		}

		/* Skip all following checks */
		goto load;
	}

	ret = read_segment_descriptor(ctxt, selector, &seg_desc, &desc_addr);
	if (ret != X86EMUL_CONTINUE)
		return ret;

	err_code = selector & 0xfffc;
	err_vec = (transfer == X86_TRANSFER_TASK_SWITCH) ? TS_VECTOR :
							   GP_VECTOR;

	/* can't load system descriptor into segment selector */
	if (seg <= VCPU_SREG_GS && !seg_desc.s) {
		if (transfer == X86_TRANSFER_CALL_JMP)
			return X86EMUL_UNHANDLEABLE;
		goto exception;
	}

	if (!seg_desc.p) {
		err_vec = (seg == VCPU_SREG_SS) ? SS_VECTOR : NP_VECTOR;
		goto exception;
	}

	dpl = seg_desc.dpl;

	switch (seg) {
	case VCPU_SREG_SS:
		/*
		 * segment is not a writable data segment or segment
		 * selector's RPL != CPL or segment selector's RPL != CPL
		 */
		if (rpl != cpl || (seg_desc.type & 0xa) != 0x2 || dpl != cpl)
			goto exception;
		break;
	case VCPU_SREG_CS:
		if (!(seg_desc.type & 8))
			goto exception;

		if (seg_desc.type & 4) {
			/* conforming */
			if (dpl > cpl)
				goto exception;
		} else {
			/* nonconforming */
			if (rpl > cpl || dpl != cpl)
				goto exception;
		}
		/* in long-mode d/b must be clear if l is set */
		if (seg_desc.d && seg_desc.l) {
			u64 efer = 0;

			ctxt->ops->get_msr(ctxt, MSR_EFER, &efer);
			if (efer & EFER_LMA)
				goto exception;
		}

		/* CS(RPL) <- CPL */
		selector = (selector & 0xfffc) | cpl;
		break;
	case VCPU_SREG_TR:
		if (seg_desc.s || (seg_desc.type != 1 && seg_desc.type != 9))
			goto exception;
		old_desc = seg_desc;
		seg_desc.type |= 2; /* busy */
		ret = ctxt->ops->cmpxchg_emulated(ctxt, desc_addr, &old_desc, &seg_desc,
						  sizeof(seg_desc), &ctxt->exception);
		if (ret != X86EMUL_CONTINUE)
			return ret;
		break;
	case VCPU_SREG_LDTR:
		if (seg_desc.s || seg_desc.type != 2)
			goto exception;
		break;
	default: /*  DS, ES, FS, or GS */
		/*
		 * segment is not a data or readable code segment or
		 * ((segment is a data or nonconforming code segment)
		 * and (both RPL and CPL > DPL))
		 */
		if ((seg_desc.type & 0xa) == 0x8 ||
		    (((seg_desc.type & 0xc) != 0xc) &&
		     (rpl > dpl && cpl > dpl)))
			goto exception;
		break;
	}

	if (seg_desc.s) {
		/* mark segment as accessed */
		if (!(seg_desc.type & 1)) {
			seg_desc.type |= 1;
			ret = write_segment_descriptor(ctxt, selector,
						       &seg_desc);
			if (ret != X86EMUL_CONTINUE)
				return ret;
		}
	} else if (ctxt->mode == X86EMUL_MODE_PROT64) {
		ret = linear_read_system(ctxt, desc_addr+8, &base3, sizeof(base3));
		if (ret != X86EMUL_CONTINUE)
			return ret;
		if (emul_is_noncanonical_address(get_desc_base(&seg_desc) |
				((u64)base3 << 32), ctxt))
			return emulate_gp(ctxt, 0);
	}
load:
	ctxt->ops->set_segment(ctxt, selector, &seg_desc, base3, seg);
	if (desc)
		*desc = seg_desc;
	return X86EMUL_CONTINUE;
exception:
	return emulate_exception(ctxt, err_vec, err_code, true);
}

static int load_segment_descriptor(struct x86_emulate_ctxt *ctxt,
				   u16 selector, int seg)
{
	u8 cpl = ctxt->ops->cpl(ctxt);

	/*
	 * None of MOV, POP and LSS can load a NULL selector in CPL=3, but
	 * they can load it at CPL<3 (Intel's manual says only LSS can,
	 * but it's wrong).
	 *
	 * However, the Intel manual says that putting IST=1/DPL=3 in
	 * an interrupt gate will result in SS=3 (the AMD manual instead
	 * says it doesn't), so allow SS=3 in __load_segment_descriptor
	 * and only forbid it here.
	 */
	if (seg == VCPU_SREG_SS && selector == 3 &&
	    ctxt->mode == X86EMUL_MODE_PROT64)
		return emulate_exception(ctxt, GP_VECTOR, 0, true);

	return __load_segment_descriptor(ctxt, selector, seg, cpl,
					 X86_TRANSFER_NONE, NULL);
}

static void write_register_operand(struct operand *op)
{
	return assign_register(op->addr.reg, op->val, op->bytes);
}

static int writeback(struct x86_emulate_ctxt *ctxt, struct operand *op)
{
	switch (op->type) {
	case OP_REG:
		write_register_operand(op);
		break;
	case OP_MEM:
		if (ctxt->lock_prefix)
			return segmented_cmpxchg(ctxt,
						 op->addr.mem,
						 &op->orig_val,
						 &op->val,
						 op->bytes);
		else
			return segmented_write(ctxt,
					       op->addr.mem,
					       &op->val,
					       op->bytes);
		break;
	case OP_MEM_STR:
		return segmented_write(ctxt,
				       op->addr.mem,
				       op->data,
				       op->bytes * op->count);
		break;
	case OP_XMM:
		kvm_write_sse_reg(op->addr.xmm, &op->vec_val);
		break;
	case OP_MM:
		kvm_write_mmx_reg(op->addr.mm, &op->mm_val);
		break;
	case OP_NONE:
		/* no writeback */
		break;
	default:
		break;
	}
	return X86EMUL_CONTINUE;
}

static int push(struct x86_emulate_ctxt *ctxt, void *data, int bytes)
{
	struct segmented_address addr;

	rsp_increment(ctxt, -bytes);
	addr.ea = reg_read(ctxt, VCPU_REGS_RSP) & stack_mask(ctxt);
	addr.seg = VCPU_SREG_SS;

	return segmented_write(ctxt, addr, data, bytes);
}

static int em_push(struct x86_emulate_ctxt *ctxt)
{
	/* Disable writeback. */
	ctxt->dst.type = OP_NONE;
	return push(ctxt, &ctxt->src.val, ctxt->op_bytes);
}

static int emulate_pop(struct x86_emulate_ctxt *ctxt,
		       void *dest, int len)
{
	int rc;
	struct segmented_address addr;

	addr.ea = reg_read(ctxt, VCPU_REGS_RSP) & stack_mask(ctxt);
	addr.seg = VCPU_SREG_SS;
	rc = segmented_read(ctxt, addr, dest, len);
	if (rc != X86EMUL_CONTINUE)
		return rc;

	rsp_increment(ctxt, len);
	return rc;
}

static int em_pop(struct x86_emulate_ctxt *ctxt)
{
	return emulate_pop(ctxt, &ctxt->dst.val, ctxt->op_bytes);
}

static int emulate_popf(struct x86_emulate_ctxt *ctxt,
			void *dest, int len)
{
	int rc;
	unsigned long val, change_mask;
	int iopl = (ctxt->eflags & X86_EFLAGS_IOPL) >> X86_EFLAGS_IOPL_BIT;
	int cpl = ctxt->ops->cpl(ctxt);

	rc = emulate_pop(ctxt, &val, len);
	if (rc != X86EMUL_CONTINUE)
		return rc;

	change_mask = X86_EFLAGS_CF | X86_EFLAGS_PF | X86_EFLAGS_AF |
		      X86_EFLAGS_ZF | X86_EFLAGS_SF | X86_EFLAGS_OF |
		      X86_EFLAGS_TF | X86_EFLAGS_DF | X86_EFLAGS_NT |
		      X86_EFLAGS_AC | X86_EFLAGS_ID;

	switch(ctxt->mode) {
	case X86EMUL_MODE_PROT64:
	case X86EMUL_MODE_PROT32:
	case X86EMUL_MODE_PROT16:
		if (cpl == 0)
			change_mask |= X86_EFLAGS_IOPL;
		if (cpl <= iopl)
			change_mask |= X86_EFLAGS_IF;
		break;
	case X86EMUL_MODE_VM86:
		if (iopl < 3)
			return emulate_gp(ctxt, 0);
		change_mask |= X86_EFLAGS_IF;
		break;
	default: /* real mode */
		change_mask |= (X86_EFLAGS_IOPL | X86_EFLAGS_IF);
		break;
	}

	*(unsigned long *)dest =
		(ctxt->eflags & ~change_mask) | (val & change_mask);

	return rc;
}

static int em_popf(struct x86_emulate_ctxt *ctxt)
{
	ctxt->dst.type = OP_REG;
	ctxt->dst.addr.reg = &ctxt->eflags;
	ctxt->dst.bytes = ctxt->op_bytes;
	return emulate_popf(ctxt, &ctxt->dst.val, ctxt->op_bytes);
}

static int em_enter(struct x86_emulate_ctxt *ctxt)
{
	int rc;
	unsigned frame_size = ctxt->src.val;
	unsigned nesting_level = ctxt->src2.val & 31;
	ulong rbp;

	if (nesting_level)
		return X86EMUL_UNHANDLEABLE;

	rbp = reg_read(ctxt, VCPU_REGS_RBP);
	rc = push(ctxt, &rbp, stack_size(ctxt));
	if (rc != X86EMUL_CONTINUE)
		return rc;
	assign_masked(reg_rmw(ctxt, VCPU_REGS_RBP), reg_read(ctxt, VCPU_REGS_RSP),
		      stack_mask(ctxt));
	assign_masked(reg_rmw(ctxt, VCPU_REGS_RSP),
		      reg_read(ctxt, VCPU_REGS_RSP) - frame_size,
		      stack_mask(ctxt));
	return X86EMUL_CONTINUE;
}

static int em_leave(struct x86_emulate_ctxt *ctxt)
{
	assign_masked(reg_rmw(ctxt, VCPU_REGS_RSP), reg_read(ctxt, VCPU_REGS_RBP),
		      stack_mask(ctxt));
	return emulate_pop(ctxt, reg_rmw(ctxt, VCPU_REGS_RBP), ctxt->op_bytes);
}

static int em_push_sreg(struct x86_emulate_ctxt *ctxt)
{
	int seg = ctxt->src2.val;

	ctxt->src.val = get_segment_selector(ctxt, seg);
	if (ctxt->op_bytes == 4) {
		rsp_increment(ctxt, -2);
		ctxt->op_bytes = 2;
	}

	return em_push(ctxt);
}

static int em_pop_sreg(struct x86_emulate_ctxt *ctxt)
{
	int seg = ctxt->src2.val;
	unsigned long selector;
	int rc;

	rc = emulate_pop(ctxt, &selector, 2);
	if (rc != X86EMUL_CONTINUE)
		return rc;

	if (ctxt->modrm_reg == VCPU_SREG_SS)
		ctxt->interruptibility = KVM_X86_SHADOW_INT_MOV_SS;
	if (ctxt->op_bytes > 2)
		rsp_increment(ctxt, ctxt->op_bytes - 2);

	rc = load_segment_descriptor(ctxt, (u16)selector, seg);
	return rc;
}

static int em_pusha(struct x86_emulate_ctxt *ctxt)
{
	unsigned long old_esp = reg_read(ctxt, VCPU_REGS_RSP);
	int rc = X86EMUL_CONTINUE;
	int reg = VCPU_REGS_RAX;

	while (reg <= VCPU_REGS_RDI) {
		(reg == VCPU_REGS_RSP) ?
		(ctxt->src.val = old_esp) : (ctxt->src.val = reg_read(ctxt, reg));

		rc = em_push(ctxt);
		if (rc != X86EMUL_CONTINUE)
			return rc;

		++reg;
	}

	return rc;
}

static int em_pushf(struct x86_emulate_ctxt *ctxt)
{
	ctxt->src.val = (unsigned long)ctxt->eflags & ~X86_EFLAGS_VM;
	return em_push(ctxt);
}

static int em_popa(struct x86_emulate_ctxt *ctxt)
{
	int rc = X86EMUL_CONTINUE;
	int reg = VCPU_REGS_RDI;
	u32 val;

	while (reg >= VCPU_REGS_RAX) {
		if (reg == VCPU_REGS_RSP) {
			rsp_increment(ctxt, ctxt->op_bytes);
			--reg;
		}

		rc = emulate_pop(ctxt, &val, ctxt->op_bytes);
		if (rc != X86EMUL_CONTINUE)
			break;
		assign_register(reg_rmw(ctxt, reg), val, ctxt->op_bytes);
		--reg;
	}
	return rc;
}

static int __emulate_int_real(struct x86_emulate_ctxt *ctxt, int irq)
{
	const struct x86_emulate_ops *ops = ctxt->ops;
	int rc;
	struct desc_ptr dt;
	gva_t cs_addr;
	gva_t eip_addr;
	u16 cs, eip;

	/* TODO: Add limit checks */
	ctxt->src.val = ctxt->eflags;
	rc = em_push(ctxt);
	if (rc != X86EMUL_CONTINUE)
		return rc;

	ctxt->eflags &= ~(X86_EFLAGS_IF | X86_EFLAGS_TF | X86_EFLAGS_AC);

	ctxt->src.val = get_segment_selector(ctxt, VCPU_SREG_CS);
	rc = em_push(ctxt);
	if (rc != X86EMUL_CONTINUE)
		return rc;

	ctxt->src.val = ctxt->_eip;
	rc = em_push(ctxt);
	if (rc != X86EMUL_CONTINUE)
		return rc;

	ops->get_idt(ctxt, &dt);

	eip_addr = dt.address + (irq << 2);
	cs_addr = dt.address + (irq << 2) + 2;

	rc = linear_read_system(ctxt, cs_addr, &cs, 2);
	if (rc != X86EMUL_CONTINUE)
		return rc;

	rc = linear_read_system(ctxt, eip_addr, &eip, 2);
	if (rc != X86EMUL_CONTINUE)
		return rc;

	rc = load_segment_descriptor(ctxt, cs, VCPU_SREG_CS);
	if (rc != X86EMUL_CONTINUE)
		return rc;

	ctxt->_eip = eip;

	return rc;
}

int emulate_int_real(struct x86_emulate_ctxt *ctxt, int irq)
{
	int rc;

	invalidate_registers(ctxt);
	rc = __emulate_int_real(ctxt, irq);
	if (rc == X86EMUL_CONTINUE)
		writeback_registers(ctxt);
	return rc;
}

static int emulate_int(struct x86_emulate_ctxt *ctxt, int irq)
{
	switch(ctxt->mode) {
	case X86EMUL_MODE_REAL:
		return __emulate_int_real(ctxt, irq);
	case X86EMUL_MODE_VM86:
	case X86EMUL_MODE_PROT16:
	case X86EMUL_MODE_PROT32:
	case X86EMUL_MODE_PROT64:
	default:
		/* Protected mode interrupts unimplemented yet */
		return X86EMUL_UNHANDLEABLE;
	}
}

static int emulate_iret_real(struct x86_emulate_ctxt *ctxt)
{
	int rc = X86EMUL_CONTINUE;
	unsigned long temp_eip = 0;
	unsigned long temp_eflags = 0;
	unsigned long cs = 0;
	unsigned long mask = X86_EFLAGS_CF | X86_EFLAGS_PF | X86_EFLAGS_AF |
			     X86_EFLAGS_ZF | X86_EFLAGS_SF | X86_EFLAGS_TF |
			     X86_EFLAGS_IF | X86_EFLAGS_DF | X86_EFLAGS_OF |
			     X86_EFLAGS_IOPL | X86_EFLAGS_NT | X86_EFLAGS_RF |
			     X86_EFLAGS_AC | X86_EFLAGS_ID |
			     X86_EFLAGS_FIXED;
	unsigned long vm86_mask = X86_EFLAGS_VM | X86_EFLAGS_VIF |
				  X86_EFLAGS_VIP;

	/* TODO: Add stack limit check */

	rc = emulate_pop(ctxt, &temp_eip, ctxt->op_bytes);

	if (rc != X86EMUL_CONTINUE)
		return rc;

	if (temp_eip & ~0xffff)
		return emulate_gp(ctxt, 0);

	rc = emulate_pop(ctxt, &cs, ctxt->op_bytes);

	if (rc != X86EMUL_CONTINUE)
		return rc;

	rc = emulate_pop(ctxt, &temp_eflags, ctxt->op_bytes);

	if (rc != X86EMUL_CONTINUE)
		return rc;

	rc = load_segment_descriptor(ctxt, (u16)cs, VCPU_SREG_CS);

	if (rc != X86EMUL_CONTINUE)
		return rc;

	ctxt->_eip = temp_eip;

	if (ctxt->op_bytes == 4)
		ctxt->eflags = ((temp_eflags & mask) | (ctxt->eflags & vm86_mask));
	else if (ctxt->op_bytes == 2) {
		ctxt->eflags &= ~0xffff;
		ctxt->eflags |= temp_eflags;
	}

	ctxt->eflags &= ~EFLG_RESERVED_ZEROS_MASK; /* Clear reserved zeros */
	ctxt->eflags |= X86_EFLAGS_FIXED;
	ctxt->ops->set_nmi_mask(ctxt, false);

	return rc;
}

static int em_iret(struct x86_emulate_ctxt *ctxt)
{
	switch(ctxt->mode) {
	case X86EMUL_MODE_REAL:
		return emulate_iret_real(ctxt);
	case X86EMUL_MODE_VM86:
	case X86EMUL_MODE_PROT16:
	case X86EMUL_MODE_PROT32:
	case X86EMUL_MODE_PROT64:
	default:
		/* iret from protected mode unimplemented yet */
		return X86EMUL_UNHANDLEABLE;
	}
}

static int em_jmp_far(struct x86_emulate_ctxt *ctxt)
{
	int rc;
	unsigned short sel;
	struct desc_struct new_desc;
	u8 cpl = ctxt->ops->cpl(ctxt);

	memcpy(&sel, ctxt->src.valptr + ctxt->op_bytes, 2);

	rc = __load_segment_descriptor(ctxt, sel, VCPU_SREG_CS, cpl,
				       X86_TRANSFER_CALL_JMP,
				       &new_desc);
	if (rc != X86EMUL_CONTINUE)
		return rc;

	rc = assign_eip_far(ctxt, ctxt->src.val, &new_desc);
	/* Error handling is not implemented. */
	if (rc != X86EMUL_CONTINUE)
		return X86EMUL_UNHANDLEABLE;

	return rc;
}

static int em_jmp_abs(struct x86_emulate_ctxt *ctxt)
{
	return assign_eip_near(ctxt, ctxt->src.val);
}

static int em_call_near_abs(struct x86_emulate_ctxt *ctxt)
{
	int rc;
	long int old_eip;

	old_eip = ctxt->_eip;
	rc = assign_eip_near(ctxt, ctxt->src.val);
	if (rc != X86EMUL_CONTINUE)
		return rc;
	ctxt->src.val = old_eip;
	rc = em_push(ctxt);
	return rc;
}

static int em_cmpxchg8b(struct x86_emulate_ctxt *ctxt)
{
	u64 old = ctxt->dst.orig_val64;

	if (ctxt->dst.bytes == 16)
		return X86EMUL_UNHANDLEABLE;

	if (((u32) (old >> 0) != (u32) reg_read(ctxt, VCPU_REGS_RAX)) ||
	    ((u32) (old >> 32) != (u32) reg_read(ctxt, VCPU_REGS_RDX))) {
		*reg_write(ctxt, VCPU_REGS_RAX) = (u32) (old >> 0);
		*reg_write(ctxt, VCPU_REGS_RDX) = (u32) (old >> 32);
		ctxt->eflags &= ~X86_EFLAGS_ZF;
	} else {
		ctxt->dst.val64 = ((u64)reg_read(ctxt, VCPU_REGS_RCX) << 32) |
			(u32) reg_read(ctxt, VCPU_REGS_RBX);

		ctxt->eflags |= X86_EFLAGS_ZF;
	}
	return X86EMUL_CONTINUE;
}

static int em_ret(struct x86_emulate_ctxt *ctxt)
{
	int rc;
	unsigned long eip;

	rc = emulate_pop(ctxt, &eip, ctxt->op_bytes);
	if (rc != X86EMUL_CONTINUE)
		return rc;

	return assign_eip_near(ctxt, eip);
}

static int em_ret_far(struct x86_emulate_ctxt *ctxt)
{
	int rc;
	unsigned long eip, cs;
	int cpl = ctxt->ops->cpl(ctxt);
	struct desc_struct new_desc;

	rc = emulate_pop(ctxt, &eip, ctxt->op_bytes);
	if (rc != X86EMUL_CONTINUE)
		return rc;
	rc = emulate_pop(ctxt, &cs, ctxt->op_bytes);
	if (rc != X86EMUL_CONTINUE)
		return rc;
	/* Outer-privilege level return is not implemented */
	if (ctxt->mode >= X86EMUL_MODE_PROT16 && (cs & 3) > cpl)
		return X86EMUL_UNHANDLEABLE;
	rc = __load_segment_descriptor(ctxt, (u16)cs, VCPU_SREG_CS, cpl,
				       X86_TRANSFER_RET,
				       &new_desc);
	if (rc != X86EMUL_CONTINUE)
		return rc;
	rc = assign_eip_far(ctxt, eip, &new_desc);
	/* Error handling is not implemented. */
	if (rc != X86EMUL_CONTINUE)
		return X86EMUL_UNHANDLEABLE;

	return rc;
}

static int em_ret_far_imm(struct x86_emulate_ctxt *ctxt)
{
        int rc;

        rc = em_ret_far(ctxt);
        if (rc != X86EMUL_CONTINUE)
                return rc;
        rsp_increment(ctxt, ctxt->src.val);
        return X86EMUL_CONTINUE;
}

static int em_cmpxchg(struct x86_emulate_ctxt *ctxt)
{
	/* Save real source value, then compare EAX against destination. */
	ctxt->dst.orig_val = ctxt->dst.val;
	ctxt->dst.val = reg_read(ctxt, VCPU_REGS_RAX);
	ctxt->src.orig_val = ctxt->src.val;
	ctxt->src.val = ctxt->dst.orig_val;
	fastop(ctxt, em_cmp);

	if (ctxt->eflags & X86_EFLAGS_ZF) {
		/* Success: write back to memory; no update of EAX */
		ctxt->src.type = OP_NONE;
		ctxt->dst.val = ctxt->src.orig_val;
	} else {
		/* Failure: write the value we saw to EAX. */
		ctxt->src.type = OP_REG;
		ctxt->src.addr.reg = reg_rmw(ctxt, VCPU_REGS_RAX);
		ctxt->src.val = ctxt->dst.orig_val;
		/* Create write-cycle to dest by writing the same value */
		ctxt->dst.val = ctxt->dst.orig_val;
	}
	return X86EMUL_CONTINUE;
}

static int em_lseg(struct x86_emulate_ctxt *ctxt)
{
	int seg = ctxt->src2.val;
	unsigned short sel;
	int rc;

	memcpy(&sel, ctxt->src.valptr + ctxt->op_bytes, 2);

	rc = load_segment_descriptor(ctxt, sel, seg);
	if (rc != X86EMUL_CONTINUE)
		return rc;

	ctxt->dst.val = ctxt->src.val;
	return rc;
}

static int emulator_has_longmode(struct x86_emulate_ctxt *ctxt)
{
#ifdef CONFIG_X86_64
	return ctxt->ops->guest_has_long_mode(ctxt);
#else
	return false;
#endif
}

static void rsm_set_desc_flags(struct desc_struct *desc, u32 flags)
{
	desc->g    = (flags >> 23) & 1;
	desc->d    = (flags >> 22) & 1;
	desc->l    = (flags >> 21) & 1;
	desc->avl  = (flags >> 20) & 1;
	desc->p    = (flags >> 15) & 1;
	desc->dpl  = (flags >> 13) & 3;
	desc->s    = (flags >> 12) & 1;
	desc->type = (flags >>  8) & 15;
}

static int rsm_load_seg_32(struct x86_emulate_ctxt *ctxt, const char *smstate,
			   int n)
{
	struct desc_struct desc;
	int offset;
	u16 selector;

	selector = GET_SMSTATE(u32, smstate, 0x7fa8 + n * 4);

	if (n < 3)
		offset = 0x7f84 + n * 12;
	else
		offset = 0x7f2c + (n - 3) * 12;

	set_desc_base(&desc,      GET_SMSTATE(u32, smstate, offset + 8));
	set_desc_limit(&desc,     GET_SMSTATE(u32, smstate, offset + 4));
	rsm_set_desc_flags(&desc, GET_SMSTATE(u32, smstate, offset));
	ctxt->ops->set_segment(ctxt, selector, &desc, 0, n);
	return X86EMUL_CONTINUE;
}

#ifdef CONFIG_X86_64
static int rsm_load_seg_64(struct x86_emulate_ctxt *ctxt, const char *smstate,
			   int n)
{
	struct desc_struct desc;
	int offset;
	u16 selector;
	u32 base3;

	offset = 0x7e00 + n * 16;

	selector =                GET_SMSTATE(u16, smstate, offset);
	rsm_set_desc_flags(&desc, GET_SMSTATE(u16, smstate, offset + 2) << 8);
	set_desc_limit(&desc,     GET_SMSTATE(u32, smstate, offset + 4));
	set_desc_base(&desc,      GET_SMSTATE(u32, smstate, offset + 8));
	base3 =                   GET_SMSTATE(u32, smstate, offset + 12);

	ctxt->ops->set_segment(ctxt, selector, &desc, base3, n);
	return X86EMUL_CONTINUE;
}
#endif

static int rsm_enter_protected_mode(struct x86_emulate_ctxt *ctxt,
				    u64 cr0, u64 cr3, u64 cr4)
{
	int bad;
	u64 pcid;

	/* In order to later set CR4.PCIDE, CR3[11:0] must be zero.  */
	pcid = 0;
	if (cr4 & X86_CR4_PCIDE) {
		pcid = cr3 & 0xfff;
		cr3 &= ~0xfff;
	}

	bad = ctxt->ops->set_cr(ctxt, 3, cr3);
	if (bad)
		return X86EMUL_UNHANDLEABLE;

	/*
	 * First enable PAE, long mode needs it before CR0.PG = 1 is set.
	 * Then enable protected mode.	However, PCID cannot be enabled
	 * if EFER.LMA=0, so set it separately.
	 */
	bad = ctxt->ops->set_cr(ctxt, 4, cr4 & ~X86_CR4_PCIDE);
	if (bad)
		return X86EMUL_UNHANDLEABLE;

	bad = ctxt->ops->set_cr(ctxt, 0, cr0);
	if (bad)
		return X86EMUL_UNHANDLEABLE;

	if (cr4 & X86_CR4_PCIDE) {
		bad = ctxt->ops->set_cr(ctxt, 4, cr4);
		if (bad)
			return X86EMUL_UNHANDLEABLE;
		if (pcid) {
			bad = ctxt->ops->set_cr(ctxt, 3, cr3 | pcid);
			if (bad)
				return X86EMUL_UNHANDLEABLE;
		}

	}

	return X86EMUL_CONTINUE;
}

static int rsm_load_state_32(struct x86_emulate_ctxt *ctxt,
			     const char *smstate)
{
	struct desc_struct desc;
	struct desc_ptr dt;
	u16 selector;
	u32 val, cr0, cr3, cr4;
	int i;

	cr0 =                      GET_SMSTATE(u32, smstate, 0x7ffc);
	cr3 =                      GET_SMSTATE(u32, smstate, 0x7ff8);
	ctxt->eflags =             GET_SMSTATE(u32, smstate, 0x7ff4) | X86_EFLAGS_FIXED;
	ctxt->_eip =               GET_SMSTATE(u32, smstate, 0x7ff0);

	for (i = 0; i < 8; i++)
		*reg_write(ctxt, i) = GET_SMSTATE(u32, smstate, 0x7fd0 + i * 4);

	val = GET_SMSTATE(u32, smstate, 0x7fcc);

	if (ctxt->ops->set_dr(ctxt, 6, val))
		return X86EMUL_UNHANDLEABLE;

	val = GET_SMSTATE(u32, smstate, 0x7fc8);

	if (ctxt->ops->set_dr(ctxt, 7, val))
		return X86EMUL_UNHANDLEABLE;

	selector =                 GET_SMSTATE(u32, smstate, 0x7fc4);
	set_desc_base(&desc,       GET_SMSTATE(u32, smstate, 0x7f64));
	set_desc_limit(&desc,      GET_SMSTATE(u32, smstate, 0x7f60));
	rsm_set_desc_flags(&desc,  GET_SMSTATE(u32, smstate, 0x7f5c));
	ctxt->ops->set_segment(ctxt, selector, &desc, 0, VCPU_SREG_TR);

	selector =                 GET_SMSTATE(u32, smstate, 0x7fc0);
	set_desc_base(&desc,       GET_SMSTATE(u32, smstate, 0x7f80));
	set_desc_limit(&desc,      GET_SMSTATE(u32, smstate, 0x7f7c));
	rsm_set_desc_flags(&desc,  GET_SMSTATE(u32, smstate, 0x7f78));
	ctxt->ops->set_segment(ctxt, selector, &desc, 0, VCPU_SREG_LDTR);

	dt.address =               GET_SMSTATE(u32, smstate, 0x7f74);
	dt.size =                  GET_SMSTATE(u32, smstate, 0x7f70);
	ctxt->ops->set_gdt(ctxt, &dt);

	dt.address =               GET_SMSTATE(u32, smstate, 0x7f58);
	dt.size =                  GET_SMSTATE(u32, smstate, 0x7f54);
	ctxt->ops->set_idt(ctxt, &dt);

	for (i = 0; i < 6; i++) {
		int r = rsm_load_seg_32(ctxt, smstate, i);
		if (r != X86EMUL_CONTINUE)
			return r;
	}

	cr4 = GET_SMSTATE(u32, smstate, 0x7f14);

	ctxt->ops->set_smbase(ctxt, GET_SMSTATE(u32, smstate, 0x7ef8));

	return rsm_enter_protected_mode(ctxt, cr0, cr3, cr4);
}

#ifdef CONFIG_X86_64
static int rsm_load_state_64(struct x86_emulate_ctxt *ctxt,
			     const char *smstate)
{
	struct desc_struct desc;
	struct desc_ptr dt;
	u64 val, cr0, cr3, cr4;
	u32 base3;
	u16 selector;
	int i, r;

	for (i = 0; i < 16; i++)
		*reg_write(ctxt, i) = GET_SMSTATE(u64, smstate, 0x7ff8 - i * 8);

	ctxt->_eip   = GET_SMSTATE(u64, smstate, 0x7f78);
	ctxt->eflags = GET_SMSTATE(u32, smstate, 0x7f70) | X86_EFLAGS_FIXED;

	val = GET_SMSTATE(u64, smstate, 0x7f68);

	if (ctxt->ops->set_dr(ctxt, 6, val))
		return X86EMUL_UNHANDLEABLE;

	val = GET_SMSTATE(u64, smstate, 0x7f60);

	if (ctxt->ops->set_dr(ctxt, 7, val))
		return X86EMUL_UNHANDLEABLE;

	cr0 =                       GET_SMSTATE(u64, smstate, 0x7f58);
	cr3 =                       GET_SMSTATE(u64, smstate, 0x7f50);
	cr4 =                       GET_SMSTATE(u64, smstate, 0x7f48);
	ctxt->ops->set_smbase(ctxt, GET_SMSTATE(u32, smstate, 0x7f00));
	val =                       GET_SMSTATE(u64, smstate, 0x7ed0);

	if (ctxt->ops->set_msr(ctxt, MSR_EFER, val & ~EFER_LMA))
		return X86EMUL_UNHANDLEABLE;

	selector =                  GET_SMSTATE(u32, smstate, 0x7e90);
	rsm_set_desc_flags(&desc,   GET_SMSTATE(u32, smstate, 0x7e92) << 8);
	set_desc_limit(&desc,       GET_SMSTATE(u32, smstate, 0x7e94));
	set_desc_base(&desc,        GET_SMSTATE(u32, smstate, 0x7e98));
	base3 =                     GET_SMSTATE(u32, smstate, 0x7e9c);
	ctxt->ops->set_segment(ctxt, selector, &desc, base3, VCPU_SREG_TR);

	dt.size =                   GET_SMSTATE(u32, smstate, 0x7e84);
	dt.address =                GET_SMSTATE(u64, smstate, 0x7e88);
	ctxt->ops->set_idt(ctxt, &dt);

	selector =                  GET_SMSTATE(u32, smstate, 0x7e70);
	rsm_set_desc_flags(&desc,   GET_SMSTATE(u32, smstate, 0x7e72) << 8);
	set_desc_limit(&desc,       GET_SMSTATE(u32, smstate, 0x7e74));
	set_desc_base(&desc,        GET_SMSTATE(u32, smstate, 0x7e78));
	base3 =                     GET_SMSTATE(u32, smstate, 0x7e7c);
	ctxt->ops->set_segment(ctxt, selector, &desc, base3, VCPU_SREG_LDTR);

	dt.size =                   GET_SMSTATE(u32, smstate, 0x7e64);
	dt.address =                GET_SMSTATE(u64, smstate, 0x7e68);
	ctxt->ops->set_gdt(ctxt, &dt);

	r = rsm_enter_protected_mode(ctxt, cr0, cr3, cr4);
	if (r != X86EMUL_CONTINUE)
		return r;

	for (i = 0; i < 6; i++) {
		r = rsm_load_seg_64(ctxt, smstate, i);
		if (r != X86EMUL_CONTINUE)
			return r;
	}

	return X86EMUL_CONTINUE;
}
#endif

static int em_rsm(struct x86_emulate_ctxt *ctxt)
{
	unsigned long cr0, cr4, efer;
	char buf[512];
	u64 smbase;
	int ret;

	if ((ctxt->ops->get_hflags(ctxt) & X86EMUL_SMM_MASK) == 0)
		return emulate_ud(ctxt);

	smbase = ctxt->ops->get_smbase(ctxt);

	ret = ctxt->ops->read_phys(ctxt, smbase + 0xfe00, buf, sizeof(buf));
	if (ret != X86EMUL_CONTINUE)
		return X86EMUL_UNHANDLEABLE;

	if ((ctxt->ops->get_hflags(ctxt) & X86EMUL_SMM_INSIDE_NMI_MASK) == 0)
		ctxt->ops->set_nmi_mask(ctxt, false);

	ctxt->ops->exiting_smm(ctxt);

	/*
	 * Get back to real mode, to prepare a safe state in which to load
	 * CR0/CR3/CR4/EFER.  It's all a bit more complicated if the vCPU
	 * supports long mode.
	 */
	if (emulator_has_longmode(ctxt)) {
		struct desc_struct cs_desc;

		/* Zero CR4.PCIDE before CR0.PG.  */
		cr4 = ctxt->ops->get_cr(ctxt, 4);
		if (cr4 & X86_CR4_PCIDE)
			ctxt->ops->set_cr(ctxt, 4, cr4 & ~X86_CR4_PCIDE);

		/* A 32-bit code segment is required to clear EFER.LMA.  */
		memset(&cs_desc, 0, sizeof(cs_desc));
		cs_desc.type = 0xb;
		cs_desc.s = cs_desc.g = cs_desc.p = 1;
		ctxt->ops->set_segment(ctxt, 0, &cs_desc, 0, VCPU_SREG_CS);
	}

	/* For the 64-bit case, this will clear EFER.LMA.  */
	cr0 = ctxt->ops->get_cr(ctxt, 0);
	if (cr0 & X86_CR0_PE)
		ctxt->ops->set_cr(ctxt, 0, cr0 & ~(X86_CR0_PG | X86_CR0_PE));

	if (emulator_has_longmode(ctxt)) {
		/* Clear CR4.PAE before clearing EFER.LME. */
		cr4 = ctxt->ops->get_cr(ctxt, 4);
		if (cr4 & X86_CR4_PAE)
			ctxt->ops->set_cr(ctxt, 4, cr4 & ~X86_CR4_PAE);

		/* And finally go back to 32-bit mode.  */
		efer = 0;
		ctxt->ops->set_msr(ctxt, MSR_EFER, efer);
	}

	/*
	 * Give leave_smm() a chance to make ISA-specific changes to the vCPU
	 * state (e.g. enter guest mode) before loading state from the SMM
	 * state-save area.
	 */
	if (ctxt->ops->leave_smm(ctxt, buf))
		goto emulate_shutdown;

#ifdef CONFIG_X86_64
	if (emulator_has_longmode(ctxt))
		ret = rsm_load_state_64(ctxt, buf);
	else
#endif
		ret = rsm_load_state_32(ctxt, buf);

	if (ret != X86EMUL_CONTINUE)
		goto emulate_shutdown;

	/*
	 * Note, the ctxt->ops callbacks are responsible for handling side
	 * effects when writing MSRs and CRs, e.g. MMU context resets, CPUID
	 * runtime updates, etc...  If that changes, e.g. this flow is moved
	 * out of the emulator to make it look more like enter_smm(), then
	 * those side effects need to be explicitly handled for both success
	 * and shutdown.
	 */
	return X86EMUL_CONTINUE;

emulate_shutdown:
	ctxt->ops->triple_fault(ctxt);
	return X86EMUL_CONTINUE;
}

static void
setup_syscalls_segments(struct x86_emulate_ctxt *ctxt,
			struct desc_struct *cs, struct desc_struct *ss)
{
	cs->l = 0;		/* will be adjusted later */
	set_desc_base(cs, 0);	/* flat segment */
	cs->g = 1;		/* 4kb granularity */
	set_desc_limit(cs, 0xfffff);	/* 4GB limit */
	cs->type = 0x0b;	/* Read, Execute, Accessed */
	cs->s = 1;
	cs->dpl = 0;		/* will be adjusted later */
	cs->p = 1;
	cs->d = 1;
	cs->avl = 0;

	set_desc_base(ss, 0);	/* flat segment */
	set_desc_limit(ss, 0xfffff);	/* 4GB limit */
	ss->g = 1;		/* 4kb granularity */
	ss->s = 1;
	ss->type = 0x03;	/* Read/Write, Accessed */
	ss->d = 1;		/* 32bit stack segment */
	ss->dpl = 0;
	ss->p = 1;
	ss->l = 0;
	ss->avl = 0;
}

static bool vendor_intel(struct x86_emulate_ctxt *ctxt)
{
	u32 eax, ebx, ecx, edx;

	eax = ecx = 0;
<<<<<<< HEAD
	ctxt->ops->get_cpuid(ctxt, &eax, &ebx, &ecx, &edx, false);
=======
	ctxt->ops->get_cpuid(ctxt, &eax, &ebx, &ecx, &edx, true);
>>>>>>> 7d2a07b7
	return is_guest_vendor_intel(ebx, ecx, edx);
}

static bool em_syscall_is_enabled(struct x86_emulate_ctxt *ctxt)
{
	const struct x86_emulate_ops *ops = ctxt->ops;
	u32 eax, ebx, ecx, edx;

	/*
	 * syscall should always be enabled in longmode - so only become
	 * vendor specific (cpuid) if other modes are active...
	 */
	if (ctxt->mode == X86EMUL_MODE_PROT64)
		return true;

	eax = 0x00000000;
	ecx = 0x00000000;
	ops->get_cpuid(ctxt, &eax, &ebx, &ecx, &edx, true);
	/*
	 * remark: Intel CPUs only support "syscall" in 64bit longmode. Also a
	 * 64bit guest with a 32bit compat-app running will #UD !! While this
	 * behaviour can be fixed (by emulating) into AMD response - CPUs of
	 * AMD can't behave like Intel.
	 */
	if (is_guest_vendor_intel(ebx, ecx, edx))
		return false;

	if (is_guest_vendor_amd(ebx, ecx, edx) ||
	    is_guest_vendor_hygon(ebx, ecx, edx))
		return true;

	/*
	 * default: (not Intel, not AMD, not Hygon), apply Intel's
	 * stricter rules...
	 */
	return false;
}

static int em_syscall(struct x86_emulate_ctxt *ctxt)
{
	const struct x86_emulate_ops *ops = ctxt->ops;
	struct desc_struct cs, ss;
	u64 msr_data;
	u16 cs_sel, ss_sel;
	u64 efer = 0;

	/* syscall is not available in real mode */
	if (ctxt->mode == X86EMUL_MODE_REAL ||
	    ctxt->mode == X86EMUL_MODE_VM86)
		return emulate_ud(ctxt);

	if (!(em_syscall_is_enabled(ctxt)))
		return emulate_ud(ctxt);

	ops->get_msr(ctxt, MSR_EFER, &efer);
	if (!(efer & EFER_SCE))
		return emulate_ud(ctxt);

	setup_syscalls_segments(ctxt, &cs, &ss);
	ops->get_msr(ctxt, MSR_STAR, &msr_data);
	msr_data >>= 32;
	cs_sel = (u16)(msr_data & 0xfffc);
	ss_sel = (u16)(msr_data + 8);

	if (efer & EFER_LMA) {
		cs.d = 0;
		cs.l = 1;
	}
	ops->set_segment(ctxt, cs_sel, &cs, 0, VCPU_SREG_CS);
	ops->set_segment(ctxt, ss_sel, &ss, 0, VCPU_SREG_SS);

	*reg_write(ctxt, VCPU_REGS_RCX) = ctxt->_eip;
	if (efer & EFER_LMA) {
#ifdef CONFIG_X86_64
		*reg_write(ctxt, VCPU_REGS_R11) = ctxt->eflags;

		ops->get_msr(ctxt,
			     ctxt->mode == X86EMUL_MODE_PROT64 ?
			     MSR_LSTAR : MSR_CSTAR, &msr_data);
		ctxt->_eip = msr_data;

		ops->get_msr(ctxt, MSR_SYSCALL_MASK, &msr_data);
		ctxt->eflags &= ~msr_data;
		ctxt->eflags |= X86_EFLAGS_FIXED;
#endif
	} else {
		/* legacy mode */
		ops->get_msr(ctxt, MSR_STAR, &msr_data);
		ctxt->_eip = (u32)msr_data;

		ctxt->eflags &= ~(X86_EFLAGS_VM | X86_EFLAGS_IF);
	}

	ctxt->tf = (ctxt->eflags & X86_EFLAGS_TF) != 0;
	return X86EMUL_CONTINUE;
}

static int em_sysenter(struct x86_emulate_ctxt *ctxt)
{
	const struct x86_emulate_ops *ops = ctxt->ops;
	struct desc_struct cs, ss;
	u64 msr_data;
	u16 cs_sel, ss_sel;
	u64 efer = 0;

	ops->get_msr(ctxt, MSR_EFER, &efer);
	/* inject #GP if in real mode */
	if (ctxt->mode == X86EMUL_MODE_REAL)
		return emulate_gp(ctxt, 0);

	/*
	 * Not recognized on AMD in compat mode (but is recognized in legacy
	 * mode).
	 */
	if ((ctxt->mode != X86EMUL_MODE_PROT64) && (efer & EFER_LMA)
	    && !vendor_intel(ctxt))
		return emulate_ud(ctxt);

	/* sysenter/sysexit have not been tested in 64bit mode. */
	if (ctxt->mode == X86EMUL_MODE_PROT64)
		return X86EMUL_UNHANDLEABLE;

	ops->get_msr(ctxt, MSR_IA32_SYSENTER_CS, &msr_data);
	if ((msr_data & 0xfffc) == 0x0)
		return emulate_gp(ctxt, 0);

	setup_syscalls_segments(ctxt, &cs, &ss);
	ctxt->eflags &= ~(X86_EFLAGS_VM | X86_EFLAGS_IF);
	cs_sel = (u16)msr_data & ~SEGMENT_RPL_MASK;
	ss_sel = cs_sel + 8;
	if (efer & EFER_LMA) {
		cs.d = 0;
		cs.l = 1;
	}

	ops->set_segment(ctxt, cs_sel, &cs, 0, VCPU_SREG_CS);
	ops->set_segment(ctxt, ss_sel, &ss, 0, VCPU_SREG_SS);

	ops->get_msr(ctxt, MSR_IA32_SYSENTER_EIP, &msr_data);
	ctxt->_eip = (efer & EFER_LMA) ? msr_data : (u32)msr_data;

	ops->get_msr(ctxt, MSR_IA32_SYSENTER_ESP, &msr_data);
	*reg_write(ctxt, VCPU_REGS_RSP) = (efer & EFER_LMA) ? msr_data :
							      (u32)msr_data;
	if (efer & EFER_LMA)
		ctxt->mode = X86EMUL_MODE_PROT64;

	return X86EMUL_CONTINUE;
}

static int em_sysexit(struct x86_emulate_ctxt *ctxt)
{
	const struct x86_emulate_ops *ops = ctxt->ops;
	struct desc_struct cs, ss;
	u64 msr_data, rcx, rdx;
	int usermode;
	u16 cs_sel = 0, ss_sel = 0;

	/* inject #GP if in real mode or Virtual 8086 mode */
	if (ctxt->mode == X86EMUL_MODE_REAL ||
	    ctxt->mode == X86EMUL_MODE_VM86)
		return emulate_gp(ctxt, 0);

	setup_syscalls_segments(ctxt, &cs, &ss);

	if ((ctxt->rex_prefix & 0x8) != 0x0)
		usermode = X86EMUL_MODE_PROT64;
	else
		usermode = X86EMUL_MODE_PROT32;

	rcx = reg_read(ctxt, VCPU_REGS_RCX);
	rdx = reg_read(ctxt, VCPU_REGS_RDX);

	cs.dpl = 3;
	ss.dpl = 3;
	ops->get_msr(ctxt, MSR_IA32_SYSENTER_CS, &msr_data);
	switch (usermode) {
	case X86EMUL_MODE_PROT32:
		cs_sel = (u16)(msr_data + 16);
		if ((msr_data & 0xfffc) == 0x0)
			return emulate_gp(ctxt, 0);
		ss_sel = (u16)(msr_data + 24);
		rcx = (u32)rcx;
		rdx = (u32)rdx;
		break;
	case X86EMUL_MODE_PROT64:
		cs_sel = (u16)(msr_data + 32);
		if (msr_data == 0x0)
			return emulate_gp(ctxt, 0);
		ss_sel = cs_sel + 8;
		cs.d = 0;
		cs.l = 1;
		if (emul_is_noncanonical_address(rcx, ctxt) ||
		    emul_is_noncanonical_address(rdx, ctxt))
			return emulate_gp(ctxt, 0);
		break;
	}
	cs_sel |= SEGMENT_RPL_MASK;
	ss_sel |= SEGMENT_RPL_MASK;

	ops->set_segment(ctxt, cs_sel, &cs, 0, VCPU_SREG_CS);
	ops->set_segment(ctxt, ss_sel, &ss, 0, VCPU_SREG_SS);

	ctxt->_eip = rdx;
	*reg_write(ctxt, VCPU_REGS_RSP) = rcx;

	return X86EMUL_CONTINUE;
}

static bool emulator_bad_iopl(struct x86_emulate_ctxt *ctxt)
{
	int iopl;
	if (ctxt->mode == X86EMUL_MODE_REAL)
		return false;
	if (ctxt->mode == X86EMUL_MODE_VM86)
		return true;
	iopl = (ctxt->eflags & X86_EFLAGS_IOPL) >> X86_EFLAGS_IOPL_BIT;
	return ctxt->ops->cpl(ctxt) > iopl;
}

#define VMWARE_PORT_VMPORT	(0x5658)
#define VMWARE_PORT_VMRPC	(0x5659)

static bool emulator_io_port_access_allowed(struct x86_emulate_ctxt *ctxt,
					    u16 port, u16 len)
{
	const struct x86_emulate_ops *ops = ctxt->ops;
	struct desc_struct tr_seg;
	u32 base3;
	int r;
	u16 tr, io_bitmap_ptr, perm, bit_idx = port & 0x7;
	unsigned mask = (1 << len) - 1;
	unsigned long base;

	/*
	 * VMware allows access to these ports even if denied
	 * by TSS I/O permission bitmap. Mimic behavior.
	 */
	if (enable_vmware_backdoor &&
	    ((port == VMWARE_PORT_VMPORT) || (port == VMWARE_PORT_VMRPC)))
		return true;

	ops->get_segment(ctxt, &tr, &tr_seg, &base3, VCPU_SREG_TR);
	if (!tr_seg.p)
		return false;
	if (desc_limit_scaled(&tr_seg) < 103)
		return false;
	base = get_desc_base(&tr_seg);
#ifdef CONFIG_X86_64
	base |= ((u64)base3) << 32;
#endif
	r = ops->read_std(ctxt, base + 102, &io_bitmap_ptr, 2, NULL, true);
	if (r != X86EMUL_CONTINUE)
		return false;
	if (io_bitmap_ptr + port/8 > desc_limit_scaled(&tr_seg))
		return false;
	r = ops->read_std(ctxt, base + io_bitmap_ptr + port/8, &perm, 2, NULL, true);
	if (r != X86EMUL_CONTINUE)
		return false;
	if ((perm >> bit_idx) & mask)
		return false;
	return true;
}

static bool emulator_io_permited(struct x86_emulate_ctxt *ctxt,
				 u16 port, u16 len)
{
	if (ctxt->perm_ok)
		return true;

	if (emulator_bad_iopl(ctxt))
		if (!emulator_io_port_access_allowed(ctxt, port, len))
			return false;

	ctxt->perm_ok = true;

	return true;
}

static void string_registers_quirk(struct x86_emulate_ctxt *ctxt)
{
	/*
	 * Intel CPUs mask the counter and pointers in quite strange
	 * manner when ECX is zero due to REP-string optimizations.
	 */
#ifdef CONFIG_X86_64
	if (ctxt->ad_bytes != 4 || !vendor_intel(ctxt))
		return;

	*reg_write(ctxt, VCPU_REGS_RCX) = 0;

	switch (ctxt->b) {
	case 0xa4:	/* movsb */
	case 0xa5:	/* movsd/w */
		*reg_rmw(ctxt, VCPU_REGS_RSI) &= (u32)-1;
		fallthrough;
	case 0xaa:	/* stosb */
	case 0xab:	/* stosd/w */
		*reg_rmw(ctxt, VCPU_REGS_RDI) &= (u32)-1;
	}
#endif
}

static void save_state_to_tss16(struct x86_emulate_ctxt *ctxt,
				struct tss_segment_16 *tss)
{
	tss->ip = ctxt->_eip;
	tss->flag = ctxt->eflags;
	tss->ax = reg_read(ctxt, VCPU_REGS_RAX);
	tss->cx = reg_read(ctxt, VCPU_REGS_RCX);
	tss->dx = reg_read(ctxt, VCPU_REGS_RDX);
	tss->bx = reg_read(ctxt, VCPU_REGS_RBX);
	tss->sp = reg_read(ctxt, VCPU_REGS_RSP);
	tss->bp = reg_read(ctxt, VCPU_REGS_RBP);
	tss->si = reg_read(ctxt, VCPU_REGS_RSI);
	tss->di = reg_read(ctxt, VCPU_REGS_RDI);

	tss->es = get_segment_selector(ctxt, VCPU_SREG_ES);
	tss->cs = get_segment_selector(ctxt, VCPU_SREG_CS);
	tss->ss = get_segment_selector(ctxt, VCPU_SREG_SS);
	tss->ds = get_segment_selector(ctxt, VCPU_SREG_DS);
	tss->ldt = get_segment_selector(ctxt, VCPU_SREG_LDTR);
}

static int load_state_from_tss16(struct x86_emulate_ctxt *ctxt,
				 struct tss_segment_16 *tss)
{
	int ret;
	u8 cpl;

	ctxt->_eip = tss->ip;
	ctxt->eflags = tss->flag | 2;
	*reg_write(ctxt, VCPU_REGS_RAX) = tss->ax;
	*reg_write(ctxt, VCPU_REGS_RCX) = tss->cx;
	*reg_write(ctxt, VCPU_REGS_RDX) = tss->dx;
	*reg_write(ctxt, VCPU_REGS_RBX) = tss->bx;
	*reg_write(ctxt, VCPU_REGS_RSP) = tss->sp;
	*reg_write(ctxt, VCPU_REGS_RBP) = tss->bp;
	*reg_write(ctxt, VCPU_REGS_RSI) = tss->si;
	*reg_write(ctxt, VCPU_REGS_RDI) = tss->di;

	/*
	 * SDM says that segment selectors are loaded before segment
	 * descriptors
	 */
	set_segment_selector(ctxt, tss->ldt, VCPU_SREG_LDTR);
	set_segment_selector(ctxt, tss->es, VCPU_SREG_ES);
	set_segment_selector(ctxt, tss->cs, VCPU_SREG_CS);
	set_segment_selector(ctxt, tss->ss, VCPU_SREG_SS);
	set_segment_selector(ctxt, tss->ds, VCPU_SREG_DS);

	cpl = tss->cs & 3;

	/*
	 * Now load segment descriptors. If fault happens at this stage
	 * it is handled in a context of new task
	 */
	ret = __load_segment_descriptor(ctxt, tss->ldt, VCPU_SREG_LDTR, cpl,
					X86_TRANSFER_TASK_SWITCH, NULL);
	if (ret != X86EMUL_CONTINUE)
		return ret;
	ret = __load_segment_descriptor(ctxt, tss->es, VCPU_SREG_ES, cpl,
					X86_TRANSFER_TASK_SWITCH, NULL);
	if (ret != X86EMUL_CONTINUE)
		return ret;
	ret = __load_segment_descriptor(ctxt, tss->cs, VCPU_SREG_CS, cpl,
					X86_TRANSFER_TASK_SWITCH, NULL);
	if (ret != X86EMUL_CONTINUE)
		return ret;
	ret = __load_segment_descriptor(ctxt, tss->ss, VCPU_SREG_SS, cpl,
					X86_TRANSFER_TASK_SWITCH, NULL);
	if (ret != X86EMUL_CONTINUE)
		return ret;
	ret = __load_segment_descriptor(ctxt, tss->ds, VCPU_SREG_DS, cpl,
					X86_TRANSFER_TASK_SWITCH, NULL);
	if (ret != X86EMUL_CONTINUE)
		return ret;

	return X86EMUL_CONTINUE;
}

static int task_switch_16(struct x86_emulate_ctxt *ctxt,
			  u16 tss_selector, u16 old_tss_sel,
			  ulong old_tss_base, struct desc_struct *new_desc)
{
	struct tss_segment_16 tss_seg;
	int ret;
	u32 new_tss_base = get_desc_base(new_desc);

	ret = linear_read_system(ctxt, old_tss_base, &tss_seg, sizeof(tss_seg));
	if (ret != X86EMUL_CONTINUE)
		return ret;

	save_state_to_tss16(ctxt, &tss_seg);

	ret = linear_write_system(ctxt, old_tss_base, &tss_seg, sizeof(tss_seg));
	if (ret != X86EMUL_CONTINUE)
		return ret;

	ret = linear_read_system(ctxt, new_tss_base, &tss_seg, sizeof(tss_seg));
	if (ret != X86EMUL_CONTINUE)
		return ret;

	if (old_tss_sel != 0xffff) {
		tss_seg.prev_task_link = old_tss_sel;

		ret = linear_write_system(ctxt, new_tss_base,
					  &tss_seg.prev_task_link,
					  sizeof(tss_seg.prev_task_link));
		if (ret != X86EMUL_CONTINUE)
			return ret;
	}

	return load_state_from_tss16(ctxt, &tss_seg);
}

static void save_state_to_tss32(struct x86_emulate_ctxt *ctxt,
				struct tss_segment_32 *tss)
{
	/* CR3 and ldt selector are not saved intentionally */
	tss->eip = ctxt->_eip;
	tss->eflags = ctxt->eflags;
	tss->eax = reg_read(ctxt, VCPU_REGS_RAX);
	tss->ecx = reg_read(ctxt, VCPU_REGS_RCX);
	tss->edx = reg_read(ctxt, VCPU_REGS_RDX);
	tss->ebx = reg_read(ctxt, VCPU_REGS_RBX);
	tss->esp = reg_read(ctxt, VCPU_REGS_RSP);
	tss->ebp = reg_read(ctxt, VCPU_REGS_RBP);
	tss->esi = reg_read(ctxt, VCPU_REGS_RSI);
	tss->edi = reg_read(ctxt, VCPU_REGS_RDI);

	tss->es = get_segment_selector(ctxt, VCPU_SREG_ES);
	tss->cs = get_segment_selector(ctxt, VCPU_SREG_CS);
	tss->ss = get_segment_selector(ctxt, VCPU_SREG_SS);
	tss->ds = get_segment_selector(ctxt, VCPU_SREG_DS);
	tss->fs = get_segment_selector(ctxt, VCPU_SREG_FS);
	tss->gs = get_segment_selector(ctxt, VCPU_SREG_GS);
}

static int load_state_from_tss32(struct x86_emulate_ctxt *ctxt,
				 struct tss_segment_32 *tss)
{
	int ret;
	u8 cpl;

	if (ctxt->ops->set_cr(ctxt, 3, tss->cr3))
		return emulate_gp(ctxt, 0);
	ctxt->_eip = tss->eip;
	ctxt->eflags = tss->eflags | 2;

	/* General purpose registers */
	*reg_write(ctxt, VCPU_REGS_RAX) = tss->eax;
	*reg_write(ctxt, VCPU_REGS_RCX) = tss->ecx;
	*reg_write(ctxt, VCPU_REGS_RDX) = tss->edx;
	*reg_write(ctxt, VCPU_REGS_RBX) = tss->ebx;
	*reg_write(ctxt, VCPU_REGS_RSP) = tss->esp;
	*reg_write(ctxt, VCPU_REGS_RBP) = tss->ebp;
	*reg_write(ctxt, VCPU_REGS_RSI) = tss->esi;
	*reg_write(ctxt, VCPU_REGS_RDI) = tss->edi;

	/*
	 * SDM says that segment selectors are loaded before segment
	 * descriptors.  This is important because CPL checks will
	 * use CS.RPL.
	 */
	set_segment_selector(ctxt, tss->ldt_selector, VCPU_SREG_LDTR);
	set_segment_selector(ctxt, tss->es, VCPU_SREG_ES);
	set_segment_selector(ctxt, tss->cs, VCPU_SREG_CS);
	set_segment_selector(ctxt, tss->ss, VCPU_SREG_SS);
	set_segment_selector(ctxt, tss->ds, VCPU_SREG_DS);
	set_segment_selector(ctxt, tss->fs, VCPU_SREG_FS);
	set_segment_selector(ctxt, tss->gs, VCPU_SREG_GS);

	/*
	 * If we're switching between Protected Mode and VM86, we need to make
	 * sure to update the mode before loading the segment descriptors so
	 * that the selectors are interpreted correctly.
	 */
	if (ctxt->eflags & X86_EFLAGS_VM) {
		ctxt->mode = X86EMUL_MODE_VM86;
		cpl = 3;
	} else {
		ctxt->mode = X86EMUL_MODE_PROT32;
		cpl = tss->cs & 3;
	}

	/*
	 * Now load segment descriptors. If fault happens at this stage
	 * it is handled in a context of new task
	 */
	ret = __load_segment_descriptor(ctxt, tss->ldt_selector, VCPU_SREG_LDTR,
					cpl, X86_TRANSFER_TASK_SWITCH, NULL);
	if (ret != X86EMUL_CONTINUE)
		return ret;
	ret = __load_segment_descriptor(ctxt, tss->es, VCPU_SREG_ES, cpl,
					X86_TRANSFER_TASK_SWITCH, NULL);
	if (ret != X86EMUL_CONTINUE)
		return ret;
	ret = __load_segment_descriptor(ctxt, tss->cs, VCPU_SREG_CS, cpl,
					X86_TRANSFER_TASK_SWITCH, NULL);
	if (ret != X86EMUL_CONTINUE)
		return ret;
	ret = __load_segment_descriptor(ctxt, tss->ss, VCPU_SREG_SS, cpl,
					X86_TRANSFER_TASK_SWITCH, NULL);
	if (ret != X86EMUL_CONTINUE)
		return ret;
	ret = __load_segment_descriptor(ctxt, tss->ds, VCPU_SREG_DS, cpl,
					X86_TRANSFER_TASK_SWITCH, NULL);
	if (ret != X86EMUL_CONTINUE)
		return ret;
	ret = __load_segment_descriptor(ctxt, tss->fs, VCPU_SREG_FS, cpl,
					X86_TRANSFER_TASK_SWITCH, NULL);
	if (ret != X86EMUL_CONTINUE)
		return ret;
	ret = __load_segment_descriptor(ctxt, tss->gs, VCPU_SREG_GS, cpl,
					X86_TRANSFER_TASK_SWITCH, NULL);

	return ret;
}

static int task_switch_32(struct x86_emulate_ctxt *ctxt,
			  u16 tss_selector, u16 old_tss_sel,
			  ulong old_tss_base, struct desc_struct *new_desc)
{
	struct tss_segment_32 tss_seg;
	int ret;
	u32 new_tss_base = get_desc_base(new_desc);
	u32 eip_offset = offsetof(struct tss_segment_32, eip);
	u32 ldt_sel_offset = offsetof(struct tss_segment_32, ldt_selector);

	ret = linear_read_system(ctxt, old_tss_base, &tss_seg, sizeof(tss_seg));
	if (ret != X86EMUL_CONTINUE)
		return ret;

	save_state_to_tss32(ctxt, &tss_seg);

	/* Only GP registers and segment selectors are saved */
	ret = linear_write_system(ctxt, old_tss_base + eip_offset, &tss_seg.eip,
				  ldt_sel_offset - eip_offset);
	if (ret != X86EMUL_CONTINUE)
		return ret;

	ret = linear_read_system(ctxt, new_tss_base, &tss_seg, sizeof(tss_seg));
	if (ret != X86EMUL_CONTINUE)
		return ret;

	if (old_tss_sel != 0xffff) {
		tss_seg.prev_task_link = old_tss_sel;

		ret = linear_write_system(ctxt, new_tss_base,
					  &tss_seg.prev_task_link,
					  sizeof(tss_seg.prev_task_link));
		if (ret != X86EMUL_CONTINUE)
			return ret;
	}

	return load_state_from_tss32(ctxt, &tss_seg);
}

static int emulator_do_task_switch(struct x86_emulate_ctxt *ctxt,
				   u16 tss_selector, int idt_index, int reason,
				   bool has_error_code, u32 error_code)
{
	const struct x86_emulate_ops *ops = ctxt->ops;
	struct desc_struct curr_tss_desc, next_tss_desc;
	int ret;
	u16 old_tss_sel = get_segment_selector(ctxt, VCPU_SREG_TR);
	ulong old_tss_base =
		ops->get_cached_segment_base(ctxt, VCPU_SREG_TR);
	u32 desc_limit;
	ulong desc_addr, dr7;

	/* FIXME: old_tss_base == ~0 ? */

	ret = read_segment_descriptor(ctxt, tss_selector, &next_tss_desc, &desc_addr);
	if (ret != X86EMUL_CONTINUE)
		return ret;
	ret = read_segment_descriptor(ctxt, old_tss_sel, &curr_tss_desc, &desc_addr);
	if (ret != X86EMUL_CONTINUE)
		return ret;

	/* FIXME: check that next_tss_desc is tss */

	/*
	 * Check privileges. The three cases are task switch caused by...
	 *
	 * 1. jmp/call/int to task gate: Check against DPL of the task gate
	 * 2. Exception/IRQ/iret: No check is performed
	 * 3. jmp/call to TSS/task-gate: No check is performed since the
	 *    hardware checks it before exiting.
	 */
	if (reason == TASK_SWITCH_GATE) {
		if (idt_index != -1) {
			/* Software interrupts */
			struct desc_struct task_gate_desc;
			int dpl;

			ret = read_interrupt_descriptor(ctxt, idt_index,
							&task_gate_desc);
			if (ret != X86EMUL_CONTINUE)
				return ret;

			dpl = task_gate_desc.dpl;
			if ((tss_selector & 3) > dpl || ops->cpl(ctxt) > dpl)
				return emulate_gp(ctxt, (idt_index << 3) | 0x2);
		}
	}

	desc_limit = desc_limit_scaled(&next_tss_desc);
	if (!next_tss_desc.p ||
	    ((desc_limit < 0x67 && (next_tss_desc.type & 8)) ||
	     desc_limit < 0x2b)) {
		return emulate_ts(ctxt, tss_selector & 0xfffc);
	}

	if (reason == TASK_SWITCH_IRET || reason == TASK_SWITCH_JMP) {
		curr_tss_desc.type &= ~(1 << 1); /* clear busy flag */
		write_segment_descriptor(ctxt, old_tss_sel, &curr_tss_desc);
	}

	if (reason == TASK_SWITCH_IRET)
		ctxt->eflags = ctxt->eflags & ~X86_EFLAGS_NT;

	/* set back link to prev task only if NT bit is set in eflags
	   note that old_tss_sel is not used after this point */
	if (reason != TASK_SWITCH_CALL && reason != TASK_SWITCH_GATE)
		old_tss_sel = 0xffff;

	if (next_tss_desc.type & 8)
		ret = task_switch_32(ctxt, tss_selector, old_tss_sel,
				     old_tss_base, &next_tss_desc);
	else
		ret = task_switch_16(ctxt, tss_selector, old_tss_sel,
				     old_tss_base, &next_tss_desc);
	if (ret != X86EMUL_CONTINUE)
		return ret;

	if (reason == TASK_SWITCH_CALL || reason == TASK_SWITCH_GATE)
		ctxt->eflags = ctxt->eflags | X86_EFLAGS_NT;

	if (reason != TASK_SWITCH_IRET) {
		next_tss_desc.type |= (1 << 1); /* set busy flag */
		write_segment_descriptor(ctxt, tss_selector, &next_tss_desc);
	}

	ops->set_cr(ctxt, 0,  ops->get_cr(ctxt, 0) | X86_CR0_TS);
	ops->set_segment(ctxt, tss_selector, &next_tss_desc, 0, VCPU_SREG_TR);

	if (has_error_code) {
		ctxt->op_bytes = ctxt->ad_bytes = (next_tss_desc.type & 8) ? 4 : 2;
		ctxt->lock_prefix = 0;
		ctxt->src.val = (unsigned long) error_code;
		ret = em_push(ctxt);
	}

	ops->get_dr(ctxt, 7, &dr7);
	ops->set_dr(ctxt, 7, dr7 & ~(DR_LOCAL_ENABLE_MASK | DR_LOCAL_SLOWDOWN));

	return ret;
}

int emulator_task_switch(struct x86_emulate_ctxt *ctxt,
			 u16 tss_selector, int idt_index, int reason,
			 bool has_error_code, u32 error_code)
{
	int rc;

	invalidate_registers(ctxt);
	ctxt->_eip = ctxt->eip;
	ctxt->dst.type = OP_NONE;

	rc = emulator_do_task_switch(ctxt, tss_selector, idt_index, reason,
				     has_error_code, error_code);

	if (rc == X86EMUL_CONTINUE) {
		ctxt->eip = ctxt->_eip;
		writeback_registers(ctxt);
	}

	return (rc == X86EMUL_UNHANDLEABLE) ? EMULATION_FAILED : EMULATION_OK;
}

static void string_addr_inc(struct x86_emulate_ctxt *ctxt, int reg,
		struct operand *op)
{
	int df = (ctxt->eflags & X86_EFLAGS_DF) ? -op->count : op->count;

	register_address_increment(ctxt, reg, df * op->bytes);
	op->addr.mem.ea = register_address(ctxt, reg);
}

static int em_das(struct x86_emulate_ctxt *ctxt)
{
	u8 al, old_al;
	bool af, cf, old_cf;

	cf = ctxt->eflags & X86_EFLAGS_CF;
	al = ctxt->dst.val;

	old_al = al;
	old_cf = cf;
	cf = false;
	af = ctxt->eflags & X86_EFLAGS_AF;
	if ((al & 0x0f) > 9 || af) {
		al -= 6;
		cf = old_cf | (al >= 250);
		af = true;
	} else {
		af = false;
	}
	if (old_al > 0x99 || old_cf) {
		al -= 0x60;
		cf = true;
	}

	ctxt->dst.val = al;
	/* Set PF, ZF, SF */
	ctxt->src.type = OP_IMM;
	ctxt->src.val = 0;
	ctxt->src.bytes = 1;
	fastop(ctxt, em_or);
	ctxt->eflags &= ~(X86_EFLAGS_AF | X86_EFLAGS_CF);
	if (cf)
		ctxt->eflags |= X86_EFLAGS_CF;
	if (af)
		ctxt->eflags |= X86_EFLAGS_AF;
	return X86EMUL_CONTINUE;
}

static int em_aam(struct x86_emulate_ctxt *ctxt)
{
	u8 al, ah;

	if (ctxt->src.val == 0)
		return emulate_de(ctxt);

	al = ctxt->dst.val & 0xff;
	ah = al / ctxt->src.val;
	al %= ctxt->src.val;

	ctxt->dst.val = (ctxt->dst.val & 0xffff0000) | al | (ah << 8);

	/* Set PF, ZF, SF */
	ctxt->src.type = OP_IMM;
	ctxt->src.val = 0;
	ctxt->src.bytes = 1;
	fastop(ctxt, em_or);

	return X86EMUL_CONTINUE;
}

static int em_aad(struct x86_emulate_ctxt *ctxt)
{
	u8 al = ctxt->dst.val & 0xff;
	u8 ah = (ctxt->dst.val >> 8) & 0xff;

	al = (al + (ah * ctxt->src.val)) & 0xff;

	ctxt->dst.val = (ctxt->dst.val & 0xffff0000) | al;

	/* Set PF, ZF, SF */
	ctxt->src.type = OP_IMM;
	ctxt->src.val = 0;
	ctxt->src.bytes = 1;
	fastop(ctxt, em_or);

	return X86EMUL_CONTINUE;
}

static int em_call(struct x86_emulate_ctxt *ctxt)
{
	int rc;
	long rel = ctxt->src.val;

	ctxt->src.val = (unsigned long)ctxt->_eip;
	rc = jmp_rel(ctxt, rel);
	if (rc != X86EMUL_CONTINUE)
		return rc;
	return em_push(ctxt);
}

static int em_call_far(struct x86_emulate_ctxt *ctxt)
{
	u16 sel, old_cs;
	ulong old_eip;
	int rc;
	struct desc_struct old_desc, new_desc;
	const struct x86_emulate_ops *ops = ctxt->ops;
	int cpl = ctxt->ops->cpl(ctxt);
	enum x86emul_mode prev_mode = ctxt->mode;

	old_eip = ctxt->_eip;
	ops->get_segment(ctxt, &old_cs, &old_desc, NULL, VCPU_SREG_CS);

	memcpy(&sel, ctxt->src.valptr + ctxt->op_bytes, 2);
	rc = __load_segment_descriptor(ctxt, sel, VCPU_SREG_CS, cpl,
				       X86_TRANSFER_CALL_JMP, &new_desc);
	if (rc != X86EMUL_CONTINUE)
		return rc;

	rc = assign_eip_far(ctxt, ctxt->src.val, &new_desc);
	if (rc != X86EMUL_CONTINUE)
		goto fail;

	ctxt->src.val = old_cs;
	rc = em_push(ctxt);
	if (rc != X86EMUL_CONTINUE)
		goto fail;

	ctxt->src.val = old_eip;
	rc = em_push(ctxt);
	/* If we failed, we tainted the memory, but the very least we should
	   restore cs */
	if (rc != X86EMUL_CONTINUE) {
		pr_warn_once("faulting far call emulation tainted memory\n");
		goto fail;
	}
	return rc;
fail:
	ops->set_segment(ctxt, old_cs, &old_desc, 0, VCPU_SREG_CS);
	ctxt->mode = prev_mode;
	return rc;

}

static int em_ret_near_imm(struct x86_emulate_ctxt *ctxt)
{
	int rc;
	unsigned long eip;

	rc = emulate_pop(ctxt, &eip, ctxt->op_bytes);
	if (rc != X86EMUL_CONTINUE)
		return rc;
	rc = assign_eip_near(ctxt, eip);
	if (rc != X86EMUL_CONTINUE)
		return rc;
	rsp_increment(ctxt, ctxt->src.val);
	return X86EMUL_CONTINUE;
}

static int em_xchg(struct x86_emulate_ctxt *ctxt)
{
	/* Write back the register source. */
	ctxt->src.val = ctxt->dst.val;
	write_register_operand(&ctxt->src);

	/* Write back the memory destination with implicit LOCK prefix. */
	ctxt->dst.val = ctxt->src.orig_val;
	ctxt->lock_prefix = 1;
	return X86EMUL_CONTINUE;
}

static int em_imul_3op(struct x86_emulate_ctxt *ctxt)
{
	ctxt->dst.val = ctxt->src2.val;
	return fastop(ctxt, em_imul);
}

static int em_cwd(struct x86_emulate_ctxt *ctxt)
{
	ctxt->dst.type = OP_REG;
	ctxt->dst.bytes = ctxt->src.bytes;
	ctxt->dst.addr.reg = reg_rmw(ctxt, VCPU_REGS_RDX);
	ctxt->dst.val = ~((ctxt->src.val >> (ctxt->src.bytes * 8 - 1)) - 1);

	return X86EMUL_CONTINUE;
}

static int em_rdpid(struct x86_emulate_ctxt *ctxt)
{
	u64 tsc_aux = 0;

	if (ctxt->ops->get_msr(ctxt, MSR_TSC_AUX, &tsc_aux))
		return emulate_ud(ctxt);
	ctxt->dst.val = tsc_aux;
	return X86EMUL_CONTINUE;
}

static int em_rdtsc(struct x86_emulate_ctxt *ctxt)
{
	u64 tsc = 0;

	ctxt->ops->get_msr(ctxt, MSR_IA32_TSC, &tsc);
	*reg_write(ctxt, VCPU_REGS_RAX) = (u32)tsc;
	*reg_write(ctxt, VCPU_REGS_RDX) = tsc >> 32;
	return X86EMUL_CONTINUE;
}

static int em_rdpmc(struct x86_emulate_ctxt *ctxt)
{
	u64 pmc;

	if (ctxt->ops->read_pmc(ctxt, reg_read(ctxt, VCPU_REGS_RCX), &pmc))
		return emulate_gp(ctxt, 0);
	*reg_write(ctxt, VCPU_REGS_RAX) = (u32)pmc;
	*reg_write(ctxt, VCPU_REGS_RDX) = pmc >> 32;
	return X86EMUL_CONTINUE;
}

static int em_mov(struct x86_emulate_ctxt *ctxt)
{
	memcpy(ctxt->dst.valptr, ctxt->src.valptr, sizeof(ctxt->src.valptr));
	return X86EMUL_CONTINUE;
}

static int em_movbe(struct x86_emulate_ctxt *ctxt)
{
	u16 tmp;

	if (!ctxt->ops->guest_has_movbe(ctxt))
		return emulate_ud(ctxt);

	switch (ctxt->op_bytes) {
	case 2:
		/*
		 * From MOVBE definition: "...When the operand size is 16 bits,
		 * the upper word of the destination register remains unchanged
		 * ..."
		 *
		 * Both casting ->valptr and ->val to u16 breaks strict aliasing
		 * rules so we have to do the operation almost per hand.
		 */
		tmp = (u16)ctxt->src.val;
		ctxt->dst.val &= ~0xffffUL;
		ctxt->dst.val |= (unsigned long)swab16(tmp);
		break;
	case 4:
		ctxt->dst.val = swab32((u32)ctxt->src.val);
		break;
	case 8:
		ctxt->dst.val = swab64(ctxt->src.val);
		break;
	default:
		BUG();
	}
	return X86EMUL_CONTINUE;
}

static int em_cr_write(struct x86_emulate_ctxt *ctxt)
{
	if (ctxt->ops->set_cr(ctxt, ctxt->modrm_reg, ctxt->src.val))
		return emulate_gp(ctxt, 0);

	/* Disable writeback. */
	ctxt->dst.type = OP_NONE;
	return X86EMUL_CONTINUE;
}

static int em_dr_write(struct x86_emulate_ctxt *ctxt)
{
	unsigned long val;

	if (ctxt->mode == X86EMUL_MODE_PROT64)
		val = ctxt->src.val & ~0ULL;
	else
		val = ctxt->src.val & ~0U;

	/* #UD condition is already handled. */
	if (ctxt->ops->set_dr(ctxt, ctxt->modrm_reg, val) < 0)
		return emulate_gp(ctxt, 0);

	/* Disable writeback. */
	ctxt->dst.type = OP_NONE;
	return X86EMUL_CONTINUE;
}

static int em_wrmsr(struct x86_emulate_ctxt *ctxt)
{
	u64 msr_index = reg_read(ctxt, VCPU_REGS_RCX);
	u64 msr_data;
	int r;

	msr_data = (u32)reg_read(ctxt, VCPU_REGS_RAX)
		| ((u64)reg_read(ctxt, VCPU_REGS_RDX) << 32);
	r = ctxt->ops->set_msr(ctxt, msr_index, msr_data);

	if (r == X86EMUL_IO_NEEDED)
		return r;

	if (r > 0)
		return emulate_gp(ctxt, 0);

	return r < 0 ? X86EMUL_UNHANDLEABLE : X86EMUL_CONTINUE;
}

static int em_rdmsr(struct x86_emulate_ctxt *ctxt)
{
	u64 msr_index = reg_read(ctxt, VCPU_REGS_RCX);
	u64 msr_data;
	int r;

	r = ctxt->ops->get_msr(ctxt, msr_index, &msr_data);

	if (r == X86EMUL_IO_NEEDED)
		return r;

	if (r)
		return emulate_gp(ctxt, 0);

	*reg_write(ctxt, VCPU_REGS_RAX) = (u32)msr_data;
	*reg_write(ctxt, VCPU_REGS_RDX) = msr_data >> 32;
	return X86EMUL_CONTINUE;
}

static int em_store_sreg(struct x86_emulate_ctxt *ctxt, int segment)
{
	if (segment > VCPU_SREG_GS &&
	    (ctxt->ops->get_cr(ctxt, 4) & X86_CR4_UMIP) &&
	    ctxt->ops->cpl(ctxt) > 0)
		return emulate_gp(ctxt, 0);

	ctxt->dst.val = get_segment_selector(ctxt, segment);
	if (ctxt->dst.bytes == 4 && ctxt->dst.type == OP_MEM)
		ctxt->dst.bytes = 2;
	return X86EMUL_CONTINUE;
}

static int em_mov_rm_sreg(struct x86_emulate_ctxt *ctxt)
{
	if (ctxt->modrm_reg > VCPU_SREG_GS)
		return emulate_ud(ctxt);

	return em_store_sreg(ctxt, ctxt->modrm_reg);
}

static int em_mov_sreg_rm(struct x86_emulate_ctxt *ctxt)
{
	u16 sel = ctxt->src.val;

	if (ctxt->modrm_reg == VCPU_SREG_CS || ctxt->modrm_reg > VCPU_SREG_GS)
		return emulate_ud(ctxt);

	if (ctxt->modrm_reg == VCPU_SREG_SS)
		ctxt->interruptibility = KVM_X86_SHADOW_INT_MOV_SS;

	/* Disable writeback. */
	ctxt->dst.type = OP_NONE;
	return load_segment_descriptor(ctxt, sel, ctxt->modrm_reg);
}

static int em_sldt(struct x86_emulate_ctxt *ctxt)
{
	return em_store_sreg(ctxt, VCPU_SREG_LDTR);
}

static int em_lldt(struct x86_emulate_ctxt *ctxt)
{
	u16 sel = ctxt->src.val;

	/* Disable writeback. */
	ctxt->dst.type = OP_NONE;
	return load_segment_descriptor(ctxt, sel, VCPU_SREG_LDTR);
}

static int em_str(struct x86_emulate_ctxt *ctxt)
{
	return em_store_sreg(ctxt, VCPU_SREG_TR);
}

static int em_ltr(struct x86_emulate_ctxt *ctxt)
{
	u16 sel = ctxt->src.val;

	/* Disable writeback. */
	ctxt->dst.type = OP_NONE;
	return load_segment_descriptor(ctxt, sel, VCPU_SREG_TR);
}

static int em_invlpg(struct x86_emulate_ctxt *ctxt)
{
	int rc;
	ulong linear;

	rc = linearize(ctxt, ctxt->src.addr.mem, 1, false, &linear);
	if (rc == X86EMUL_CONTINUE)
		ctxt->ops->invlpg(ctxt, linear);
	/* Disable writeback. */
	ctxt->dst.type = OP_NONE;
	return X86EMUL_CONTINUE;
}

static int em_clts(struct x86_emulate_ctxt *ctxt)
{
	ulong cr0;

	cr0 = ctxt->ops->get_cr(ctxt, 0);
	cr0 &= ~X86_CR0_TS;
	ctxt->ops->set_cr(ctxt, 0, cr0);
	return X86EMUL_CONTINUE;
}

static int em_hypercall(struct x86_emulate_ctxt *ctxt)
{
	int rc = ctxt->ops->fix_hypercall(ctxt);

	if (rc != X86EMUL_CONTINUE)
		return rc;

	/* Let the processor re-execute the fixed hypercall */
	ctxt->_eip = ctxt->eip;
	/* Disable writeback. */
	ctxt->dst.type = OP_NONE;
	return X86EMUL_CONTINUE;
}

static int emulate_store_desc_ptr(struct x86_emulate_ctxt *ctxt,
				  void (*get)(struct x86_emulate_ctxt *ctxt,
					      struct desc_ptr *ptr))
{
	struct desc_ptr desc_ptr;

	if ((ctxt->ops->get_cr(ctxt, 4) & X86_CR4_UMIP) &&
	    ctxt->ops->cpl(ctxt) > 0)
		return emulate_gp(ctxt, 0);

	if (ctxt->mode == X86EMUL_MODE_PROT64)
		ctxt->op_bytes = 8;
	get(ctxt, &desc_ptr);
	if (ctxt->op_bytes == 2) {
		ctxt->op_bytes = 4;
		desc_ptr.address &= 0x00ffffff;
	}
	/* Disable writeback. */
	ctxt->dst.type = OP_NONE;
	return segmented_write_std(ctxt, ctxt->dst.addr.mem,
				   &desc_ptr, 2 + ctxt->op_bytes);
}

static int em_sgdt(struct x86_emulate_ctxt *ctxt)
{
	return emulate_store_desc_ptr(ctxt, ctxt->ops->get_gdt);
}

static int em_sidt(struct x86_emulate_ctxt *ctxt)
{
	return emulate_store_desc_ptr(ctxt, ctxt->ops->get_idt);
}

static int em_lgdt_lidt(struct x86_emulate_ctxt *ctxt, bool lgdt)
{
	struct desc_ptr desc_ptr;
	int rc;

	if (ctxt->mode == X86EMUL_MODE_PROT64)
		ctxt->op_bytes = 8;
	rc = read_descriptor(ctxt, ctxt->src.addr.mem,
			     &desc_ptr.size, &desc_ptr.address,
			     ctxt->op_bytes);
	if (rc != X86EMUL_CONTINUE)
		return rc;
	if (ctxt->mode == X86EMUL_MODE_PROT64 &&
	    emul_is_noncanonical_address(desc_ptr.address, ctxt))
		return emulate_gp(ctxt, 0);
	if (lgdt)
		ctxt->ops->set_gdt(ctxt, &desc_ptr);
	else
		ctxt->ops->set_idt(ctxt, &desc_ptr);
	/* Disable writeback. */
	ctxt->dst.type = OP_NONE;
	return X86EMUL_CONTINUE;
}

static int em_lgdt(struct x86_emulate_ctxt *ctxt)
{
	return em_lgdt_lidt(ctxt, true);
}

static int em_lidt(struct x86_emulate_ctxt *ctxt)
{
	return em_lgdt_lidt(ctxt, false);
}

static int em_smsw(struct x86_emulate_ctxt *ctxt)
{
	if ((ctxt->ops->get_cr(ctxt, 4) & X86_CR4_UMIP) &&
	    ctxt->ops->cpl(ctxt) > 0)
		return emulate_gp(ctxt, 0);

	if (ctxt->dst.type == OP_MEM)
		ctxt->dst.bytes = 2;
	ctxt->dst.val = ctxt->ops->get_cr(ctxt, 0);
	return X86EMUL_CONTINUE;
}

static int em_lmsw(struct x86_emulate_ctxt *ctxt)
{
	ctxt->ops->set_cr(ctxt, 0, (ctxt->ops->get_cr(ctxt, 0) & ~0x0eul)
			  | (ctxt->src.val & 0x0f));
	ctxt->dst.type = OP_NONE;
	return X86EMUL_CONTINUE;
}

static int em_loop(struct x86_emulate_ctxt *ctxt)
{
	int rc = X86EMUL_CONTINUE;

	register_address_increment(ctxt, VCPU_REGS_RCX, -1);
	if ((address_mask(ctxt, reg_read(ctxt, VCPU_REGS_RCX)) != 0) &&
	    (ctxt->b == 0xe2 || test_cc(ctxt->b ^ 0x5, ctxt->eflags)))
		rc = jmp_rel(ctxt, ctxt->src.val);

	return rc;
}

static int em_jcxz(struct x86_emulate_ctxt *ctxt)
{
	int rc = X86EMUL_CONTINUE;

	if (address_mask(ctxt, reg_read(ctxt, VCPU_REGS_RCX)) == 0)
		rc = jmp_rel(ctxt, ctxt->src.val);

	return rc;
}

static int em_in(struct x86_emulate_ctxt *ctxt)
{
	if (!pio_in_emulated(ctxt, ctxt->dst.bytes, ctxt->src.val,
			     &ctxt->dst.val))
		return X86EMUL_IO_NEEDED;

	return X86EMUL_CONTINUE;
}

static int em_out(struct x86_emulate_ctxt *ctxt)
{
	ctxt->ops->pio_out_emulated(ctxt, ctxt->src.bytes, ctxt->dst.val,
				    &ctxt->src.val, 1);
	/* Disable writeback. */
	ctxt->dst.type = OP_NONE;
	return X86EMUL_CONTINUE;
}

static int em_cli(struct x86_emulate_ctxt *ctxt)
{
	if (emulator_bad_iopl(ctxt))
		return emulate_gp(ctxt, 0);

	ctxt->eflags &= ~X86_EFLAGS_IF;
	return X86EMUL_CONTINUE;
}

static int em_sti(struct x86_emulate_ctxt *ctxt)
{
	if (emulator_bad_iopl(ctxt))
		return emulate_gp(ctxt, 0);

	ctxt->interruptibility = KVM_X86_SHADOW_INT_STI;
	ctxt->eflags |= X86_EFLAGS_IF;
	return X86EMUL_CONTINUE;
}

static int em_cpuid(struct x86_emulate_ctxt *ctxt)
{
	u32 eax, ebx, ecx, edx;
	u64 msr = 0;

	ctxt->ops->get_msr(ctxt, MSR_MISC_FEATURES_ENABLES, &msr);
	if (msr & MSR_MISC_FEATURES_ENABLES_CPUID_FAULT &&
	    ctxt->ops->cpl(ctxt)) {
		return emulate_gp(ctxt, 0);
	}

	eax = reg_read(ctxt, VCPU_REGS_RAX);
	ecx = reg_read(ctxt, VCPU_REGS_RCX);
	ctxt->ops->get_cpuid(ctxt, &eax, &ebx, &ecx, &edx, false);
	*reg_write(ctxt, VCPU_REGS_RAX) = eax;
	*reg_write(ctxt, VCPU_REGS_RBX) = ebx;
	*reg_write(ctxt, VCPU_REGS_RCX) = ecx;
	*reg_write(ctxt, VCPU_REGS_RDX) = edx;
	return X86EMUL_CONTINUE;
}

static int em_sahf(struct x86_emulate_ctxt *ctxt)
{
	u32 flags;

	flags = X86_EFLAGS_CF | X86_EFLAGS_PF | X86_EFLAGS_AF | X86_EFLAGS_ZF |
		X86_EFLAGS_SF;
	flags &= *reg_rmw(ctxt, VCPU_REGS_RAX) >> 8;

	ctxt->eflags &= ~0xffUL;
	ctxt->eflags |= flags | X86_EFLAGS_FIXED;
	return X86EMUL_CONTINUE;
}

static int em_lahf(struct x86_emulate_ctxt *ctxt)
{
	*reg_rmw(ctxt, VCPU_REGS_RAX) &= ~0xff00UL;
	*reg_rmw(ctxt, VCPU_REGS_RAX) |= (ctxt->eflags & 0xff) << 8;
	return X86EMUL_CONTINUE;
}

static int em_bswap(struct x86_emulate_ctxt *ctxt)
{
	switch (ctxt->op_bytes) {
#ifdef CONFIG_X86_64
	case 8:
		asm("bswap %0" : "+r"(ctxt->dst.val));
		break;
#endif
	default:
		asm("bswap %0" : "+r"(*(u32 *)&ctxt->dst.val));
		break;
	}
	return X86EMUL_CONTINUE;
}

static int em_clflush(struct x86_emulate_ctxt *ctxt)
{
	/* emulating clflush regardless of cpuid */
	return X86EMUL_CONTINUE;
}

static int em_clflushopt(struct x86_emulate_ctxt *ctxt)
{
	/* emulating clflushopt regardless of cpuid */
	return X86EMUL_CONTINUE;
}

static int em_movsxd(struct x86_emulate_ctxt *ctxt)
{
	ctxt->dst.val = (s32) ctxt->src.val;
	return X86EMUL_CONTINUE;
}

static int check_fxsr(struct x86_emulate_ctxt *ctxt)
{
	if (!ctxt->ops->guest_has_fxsr(ctxt))
		return emulate_ud(ctxt);

	if (ctxt->ops->get_cr(ctxt, 0) & (X86_CR0_TS | X86_CR0_EM))
		return emulate_nm(ctxt);

	/*
	 * Don't emulate a case that should never be hit, instead of working
	 * around a lack of fxsave64/fxrstor64 on old compilers.
	 */
	if (ctxt->mode >= X86EMUL_MODE_PROT64)
		return X86EMUL_UNHANDLEABLE;

	return X86EMUL_CONTINUE;
}

/*
 * Hardware doesn't save and restore XMM 0-7 without CR4.OSFXSR, but does save
 * and restore MXCSR.
 */
static size_t __fxstate_size(int nregs)
{
	return offsetof(struct fxregs_state, xmm_space[0]) + nregs * 16;
}

static inline size_t fxstate_size(struct x86_emulate_ctxt *ctxt)
{
	bool cr4_osfxsr;
	if (ctxt->mode == X86EMUL_MODE_PROT64)
		return __fxstate_size(16);

	cr4_osfxsr = ctxt->ops->get_cr(ctxt, 4) & X86_CR4_OSFXSR;
	return __fxstate_size(cr4_osfxsr ? 8 : 0);
}

/*
 * FXSAVE and FXRSTOR have 4 different formats depending on execution mode,
 *  1) 16 bit mode
 *  2) 32 bit mode
 *     - like (1), but FIP and FDP (foo) are only 16 bit.  At least Intel CPUs
 *       preserve whole 32 bit values, though, so (1) and (2) are the same wrt.
 *       save and restore
 *  3) 64-bit mode with REX.W prefix
 *     - like (2), but XMM 8-15 are being saved and restored
 *  4) 64-bit mode without REX.W prefix
 *     - like (3), but FIP and FDP are 64 bit
 *
 * Emulation uses (3) for (1) and (2) and preserves XMM 8-15 to reach the
 * desired result.  (4) is not emulated.
 *
 * Note: Guest and host CPUID.(EAX=07H,ECX=0H):EBX[bit 13] (deprecate FPU CS
 * and FPU DS) should match.
 */
static int em_fxsave(struct x86_emulate_ctxt *ctxt)
{
	struct fxregs_state fx_state;
	int rc;

	rc = check_fxsr(ctxt);
	if (rc != X86EMUL_CONTINUE)
		return rc;

<<<<<<< HEAD
	emulator_get_fpu();

	rc = asm_safe("fxsave %[fx]", , [fx] "+m"(fx_state));

	emulator_put_fpu();
=======
	kvm_fpu_get();

	rc = asm_safe("fxsave %[fx]", , [fx] "+m"(fx_state));

	kvm_fpu_put();
>>>>>>> 7d2a07b7

	if (rc != X86EMUL_CONTINUE)
		return rc;

	return segmented_write_std(ctxt, ctxt->memop.addr.mem, &fx_state,
		                   fxstate_size(ctxt));
}

/*
 * FXRSTOR might restore XMM registers not provided by the guest. Fill
 * in the host registers (via FXSAVE) instead, so they won't be modified.
 * (preemption has to stay disabled until FXRSTOR).
 *
 * Use noinline to keep the stack for other functions called by callers small.
 */
static noinline int fxregs_fixup(struct fxregs_state *fx_state,
				 const size_t used_size)
{
	struct fxregs_state fx_tmp;
	int rc;

	rc = asm_safe("fxsave %[fx]", , [fx] "+m"(fx_tmp));
	memcpy((void *)fx_state + used_size, (void *)&fx_tmp + used_size,
	       __fxstate_size(16) - used_size);

	return rc;
}

static int em_fxrstor(struct x86_emulate_ctxt *ctxt)
{
	struct fxregs_state fx_state;
	int rc;
	size_t size;

	rc = check_fxsr(ctxt);
	if (rc != X86EMUL_CONTINUE)
		return rc;

	size = fxstate_size(ctxt);
	rc = segmented_read_std(ctxt, ctxt->memop.addr.mem, &fx_state, size);
	if (rc != X86EMUL_CONTINUE)
		return rc;

<<<<<<< HEAD
	emulator_get_fpu();
=======
	kvm_fpu_get();
>>>>>>> 7d2a07b7

	if (size < __fxstate_size(16)) {
		rc = fxregs_fixup(&fx_state, size);
		if (rc != X86EMUL_CONTINUE)
			goto out;
	}

	if (fx_state.mxcsr >> 16) {
		rc = emulate_gp(ctxt, 0);
		goto out;
	}

	if (rc == X86EMUL_CONTINUE)
		rc = asm_safe("fxrstor %[fx]", : [fx] "m"(fx_state));

out:
<<<<<<< HEAD
	emulator_put_fpu();
=======
	kvm_fpu_put();
>>>>>>> 7d2a07b7

	return rc;
}

static int em_xsetbv(struct x86_emulate_ctxt *ctxt)
{
	u32 eax, ecx, edx;

	eax = reg_read(ctxt, VCPU_REGS_RAX);
	edx = reg_read(ctxt, VCPU_REGS_RDX);
	ecx = reg_read(ctxt, VCPU_REGS_RCX);

	if (ctxt->ops->set_xcr(ctxt, ecx, ((u64)edx << 32) | eax))
		return emulate_gp(ctxt, 0);

	return X86EMUL_CONTINUE;
}

static bool valid_cr(int nr)
{
	switch (nr) {
	case 0:
	case 2 ... 4:
	case 8:
		return true;
	default:
		return false;
	}
}

static int check_cr_access(struct x86_emulate_ctxt *ctxt)
{
	if (!valid_cr(ctxt->modrm_reg))
		return emulate_ud(ctxt);

	return X86EMUL_CONTINUE;
}

static int check_dr7_gd(struct x86_emulate_ctxt *ctxt)
{
	unsigned long dr7;

	ctxt->ops->get_dr(ctxt, 7, &dr7);

	/* Check if DR7.Global_Enable is set */
	return dr7 & (1 << 13);
}

static int check_dr_read(struct x86_emulate_ctxt *ctxt)
{
	int dr = ctxt->modrm_reg;
	u64 cr4;

	if (dr > 7)
		return emulate_ud(ctxt);

	cr4 = ctxt->ops->get_cr(ctxt, 4);
	if ((cr4 & X86_CR4_DE) && (dr == 4 || dr == 5))
		return emulate_ud(ctxt);

	if (check_dr7_gd(ctxt)) {
		ulong dr6;

		ctxt->ops->get_dr(ctxt, 6, &dr6);
		dr6 &= ~DR_TRAP_BITS;
		dr6 |= DR6_BD | DR6_ACTIVE_LOW;
		ctxt->ops->set_dr(ctxt, 6, dr6);
		return emulate_db(ctxt);
	}

	return X86EMUL_CONTINUE;
}

static int check_dr_write(struct x86_emulate_ctxt *ctxt)
{
	u64 new_val = ctxt->src.val64;
	int dr = ctxt->modrm_reg;

	if ((dr == 6 || dr == 7) && (new_val & 0xffffffff00000000ULL))
		return emulate_gp(ctxt, 0);

	return check_dr_read(ctxt);
}

static int check_svme(struct x86_emulate_ctxt *ctxt)
{
	u64 efer = 0;

	ctxt->ops->get_msr(ctxt, MSR_EFER, &efer);

	if (!(efer & EFER_SVME))
		return emulate_ud(ctxt);

	return X86EMUL_CONTINUE;
}

static int check_svme_pa(struct x86_emulate_ctxt *ctxt)
{
	u64 rax = reg_read(ctxt, VCPU_REGS_RAX);

	/* Valid physical address? */
	if (rax & 0xffff000000000000ULL)
		return emulate_gp(ctxt, 0);

	return check_svme(ctxt);
}

static int check_rdtsc(struct x86_emulate_ctxt *ctxt)
{
	u64 cr4 = ctxt->ops->get_cr(ctxt, 4);

	if (cr4 & X86_CR4_TSD && ctxt->ops->cpl(ctxt))
		return emulate_ud(ctxt);

	return X86EMUL_CONTINUE;
}

static int check_rdpmc(struct x86_emulate_ctxt *ctxt)
{
	u64 cr4 = ctxt->ops->get_cr(ctxt, 4);
	u64 rcx = reg_read(ctxt, VCPU_REGS_RCX);

	/*
	 * VMware allows access to these Pseduo-PMCs even when read via RDPMC
	 * in Ring3 when CR4.PCE=0.
	 */
	if (enable_vmware_backdoor && is_vmware_backdoor_pmc(rcx))
		return X86EMUL_CONTINUE;

	if ((!(cr4 & X86_CR4_PCE) && ctxt->ops->cpl(ctxt)) ||
	    ctxt->ops->check_pmc(ctxt, rcx))
		return emulate_gp(ctxt, 0);

	return X86EMUL_CONTINUE;
}

static int check_perm_in(struct x86_emulate_ctxt *ctxt)
{
	ctxt->dst.bytes = min(ctxt->dst.bytes, 4u);
	if (!emulator_io_permited(ctxt, ctxt->src.val, ctxt->dst.bytes))
		return emulate_gp(ctxt, 0);

	return X86EMUL_CONTINUE;
}

static int check_perm_out(struct x86_emulate_ctxt *ctxt)
{
	ctxt->src.bytes = min(ctxt->src.bytes, 4u);
	if (!emulator_io_permited(ctxt, ctxt->dst.val, ctxt->src.bytes))
		return emulate_gp(ctxt, 0);

	return X86EMUL_CONTINUE;
}

#define D(_y) { .flags = (_y) }
#define DI(_y, _i) { .flags = (_y)|Intercept, .intercept = x86_intercept_##_i }
#define DIP(_y, _i, _p) { .flags = (_y)|Intercept|CheckPerm, \
		      .intercept = x86_intercept_##_i, .check_perm = (_p) }
#define N    D(NotImpl)
#define EXT(_f, _e) { .flags = ((_f) | RMExt), .u.group = (_e) }
#define G(_f, _g) { .flags = ((_f) | Group | ModRM), .u.group = (_g) }
#define GD(_f, _g) { .flags = ((_f) | GroupDual | ModRM), .u.gdual = (_g) }
#define ID(_f, _i) { .flags = ((_f) | InstrDual | ModRM), .u.idual = (_i) }
#define MD(_f, _m) { .flags = ((_f) | ModeDual), .u.mdual = (_m) }
#define E(_f, _e) { .flags = ((_f) | Escape | ModRM), .u.esc = (_e) }
#define I(_f, _e) { .flags = (_f), .u.execute = (_e) }
#define F(_f, _e) { .flags = (_f) | Fastop, .u.fastop = (_e) }
#define II(_f, _e, _i) \
	{ .flags = (_f)|Intercept, .u.execute = (_e), .intercept = x86_intercept_##_i }
#define IIP(_f, _e, _i, _p) \
	{ .flags = (_f)|Intercept|CheckPerm, .u.execute = (_e), \
	  .intercept = x86_intercept_##_i, .check_perm = (_p) }
#define GP(_f, _g) { .flags = ((_f) | Prefix), .u.gprefix = (_g) }

#define D2bv(_f)      D((_f) | ByteOp), D(_f)
#define D2bvIP(_f, _i, _p) DIP((_f) | ByteOp, _i, _p), DIP(_f, _i, _p)
#define I2bv(_f, _e)  I((_f) | ByteOp, _e), I(_f, _e)
#define F2bv(_f, _e)  F((_f) | ByteOp, _e), F(_f, _e)
#define I2bvIP(_f, _e, _i, _p) \
	IIP((_f) | ByteOp, _e, _i, _p), IIP(_f, _e, _i, _p)

#define F6ALU(_f, _e) F2bv((_f) | DstMem | SrcReg | ModRM, _e),		\
		F2bv(((_f) | DstReg | SrcMem | ModRM) & ~Lock, _e),	\
		F2bv(((_f) & ~Lock) | DstAcc | SrcImm, _e)

static const struct opcode group7_rm0[] = {
	N,
	I(SrcNone | Priv | EmulateOnUD,	em_hypercall),
	N, N, N, N, N, N,
};

static const struct opcode group7_rm1[] = {
	DI(SrcNone | Priv, monitor),
	DI(SrcNone | Priv, mwait),
	N, N, N, N, N, N,
};

static const struct opcode group7_rm2[] = {
	N,
	II(ImplicitOps | Priv,			em_xsetbv,	xsetbv),
	N, N, N, N, N, N,
};

static const struct opcode group7_rm3[] = {
	DIP(SrcNone | Prot | Priv,		vmrun,		check_svme_pa),
	II(SrcNone  | Prot | EmulateOnUD,	em_hypercall,	vmmcall),
	DIP(SrcNone | Prot | Priv,		vmload,		check_svme_pa),
	DIP(SrcNone | Prot | Priv,		vmsave,		check_svme_pa),
	DIP(SrcNone | Prot | Priv,		stgi,		check_svme),
	DIP(SrcNone | Prot | Priv,		clgi,		check_svme),
	DIP(SrcNone | Prot | Priv,		skinit,		check_svme),
	DIP(SrcNone | Prot | Priv,		invlpga,	check_svme),
};

static const struct opcode group7_rm7[] = {
	N,
	DIP(SrcNone, rdtscp, check_rdtsc),
	N, N, N, N, N, N,
};

static const struct opcode group1[] = {
	F(Lock, em_add),
	F(Lock | PageTable, em_or),
	F(Lock, em_adc),
	F(Lock, em_sbb),
	F(Lock | PageTable, em_and),
	F(Lock, em_sub),
	F(Lock, em_xor),
	F(NoWrite, em_cmp),
};

static const struct opcode group1A[] = {
	I(DstMem | SrcNone | Mov | Stack | IncSP | TwoMemOp, em_pop), N, N, N, N, N, N, N,
};

static const struct opcode group2[] = {
	F(DstMem | ModRM, em_rol),
	F(DstMem | ModRM, em_ror),
	F(DstMem | ModRM, em_rcl),
	F(DstMem | ModRM, em_rcr),
	F(DstMem | ModRM, em_shl),
	F(DstMem | ModRM, em_shr),
	F(DstMem | ModRM, em_shl),
	F(DstMem | ModRM, em_sar),
};

static const struct opcode group3[] = {
	F(DstMem | SrcImm | NoWrite, em_test),
	F(DstMem | SrcImm | NoWrite, em_test),
	F(DstMem | SrcNone | Lock, em_not),
	F(DstMem | SrcNone | Lock, em_neg),
	F(DstXacc | Src2Mem, em_mul_ex),
	F(DstXacc | Src2Mem, em_imul_ex),
	F(DstXacc | Src2Mem, em_div_ex),
	F(DstXacc | Src2Mem, em_idiv_ex),
};

static const struct opcode group4[] = {
	F(ByteOp | DstMem | SrcNone | Lock, em_inc),
	F(ByteOp | DstMem | SrcNone | Lock, em_dec),
	N, N, N, N, N, N,
};

static const struct opcode group5[] = {
	F(DstMem | SrcNone | Lock,		em_inc),
	F(DstMem | SrcNone | Lock,		em_dec),
	I(SrcMem | NearBranch,			em_call_near_abs),
	I(SrcMemFAddr | ImplicitOps,		em_call_far),
	I(SrcMem | NearBranch,			em_jmp_abs),
	I(SrcMemFAddr | ImplicitOps,		em_jmp_far),
	I(SrcMem | Stack | TwoMemOp,		em_push), D(Undefined),
};

static const struct opcode group6[] = {
	II(Prot | DstMem,	   em_sldt, sldt),
	II(Prot | DstMem,	   em_str, str),
	II(Prot | Priv | SrcMem16, em_lldt, lldt),
	II(Prot | Priv | SrcMem16, em_ltr, ltr),
	N, N, N, N,
};

static const struct group_dual group7 = { {
	II(Mov | DstMem,			em_sgdt, sgdt),
	II(Mov | DstMem,			em_sidt, sidt),
	II(SrcMem | Priv,			em_lgdt, lgdt),
	II(SrcMem | Priv,			em_lidt, lidt),
	II(SrcNone | DstMem | Mov,		em_smsw, smsw), N,
	II(SrcMem16 | Mov | Priv,		em_lmsw, lmsw),
	II(SrcMem | ByteOp | Priv | NoAccess,	em_invlpg, invlpg),
}, {
	EXT(0, group7_rm0),
	EXT(0, group7_rm1),
	EXT(0, group7_rm2),
	EXT(0, group7_rm3),
	II(SrcNone | DstMem | Mov,		em_smsw, smsw), N,
	II(SrcMem16 | Mov | Priv,		em_lmsw, lmsw),
	EXT(0, group7_rm7),
} };

static const struct opcode group8[] = {
	N, N, N, N,
	F(DstMem | SrcImmByte | NoWrite,		em_bt),
	F(DstMem | SrcImmByte | Lock | PageTable,	em_bts),
	F(DstMem | SrcImmByte | Lock,			em_btr),
	F(DstMem | SrcImmByte | Lock | PageTable,	em_btc),
};

/*
 * The "memory" destination is actually always a register, since we come
 * from the register case of group9.
 */
static const struct gprefix pfx_0f_c7_7 = {
	N, N, N, II(DstMem | ModRM | Op3264 | EmulateOnUD, em_rdpid, rdpid),
};


static const struct group_dual group9 = { {
	N, I(DstMem64 | Lock | PageTable, em_cmpxchg8b), N, N, N, N, N, N,
}, {
	N, N, N, N, N, N, N,
	GP(0, &pfx_0f_c7_7),
} };

static const struct opcode group11[] = {
	I(DstMem | SrcImm | Mov | PageTable, em_mov),
	X7(D(Undefined)),
};

static const struct gprefix pfx_0f_ae_7 = {
	I(SrcMem | ByteOp, em_clflush), I(SrcMem | ByteOp, em_clflushopt), N, N,
};

static const struct group_dual group15 = { {
	I(ModRM | Aligned16, em_fxsave),
	I(ModRM | Aligned16, em_fxrstor),
	N, N, N, N, N, GP(0, &pfx_0f_ae_7),
}, {
	N, N, N, N, N, N, N, N,
} };

static const struct gprefix pfx_0f_6f_0f_7f = {
	I(Mmx, em_mov), I(Sse | Aligned, em_mov), N, I(Sse | Unaligned, em_mov),
};

static const struct instr_dual instr_dual_0f_2b = {
	I(0, em_mov), N
};

static const struct gprefix pfx_0f_2b = {
	ID(0, &instr_dual_0f_2b), ID(0, &instr_dual_0f_2b), N, N,
};

static const struct gprefix pfx_0f_10_0f_11 = {
	I(Unaligned, em_mov), I(Unaligned, em_mov), N, N,
};

static const struct gprefix pfx_0f_28_0f_29 = {
	I(Aligned, em_mov), I(Aligned, em_mov), N, N,
};

static const struct gprefix pfx_0f_e7 = {
	N, I(Sse, em_mov), N, N,
};

static const struct escape escape_d9 = { {
	N, N, N, N, N, N, N, I(DstMem16 | Mov, em_fnstcw),
}, {
	/* 0xC0 - 0xC7 */
	N, N, N, N, N, N, N, N,
	/* 0xC8 - 0xCF */
	N, N, N, N, N, N, N, N,
	/* 0xD0 - 0xC7 */
	N, N, N, N, N, N, N, N,
	/* 0xD8 - 0xDF */
	N, N, N, N, N, N, N, N,
	/* 0xE0 - 0xE7 */
	N, N, N, N, N, N, N, N,
	/* 0xE8 - 0xEF */
	N, N, N, N, N, N, N, N,
	/* 0xF0 - 0xF7 */
	N, N, N, N, N, N, N, N,
	/* 0xF8 - 0xFF */
	N, N, N, N, N, N, N, N,
} };

static const struct escape escape_db = { {
	N, N, N, N, N, N, N, N,
}, {
	/* 0xC0 - 0xC7 */
	N, N, N, N, N, N, N, N,
	/* 0xC8 - 0xCF */
	N, N, N, N, N, N, N, N,
	/* 0xD0 - 0xC7 */
	N, N, N, N, N, N, N, N,
	/* 0xD8 - 0xDF */
	N, N, N, N, N, N, N, N,
	/* 0xE0 - 0xE7 */
	N, N, N, I(ImplicitOps, em_fninit), N, N, N, N,
	/* 0xE8 - 0xEF */
	N, N, N, N, N, N, N, N,
	/* 0xF0 - 0xF7 */
	N, N, N, N, N, N, N, N,
	/* 0xF8 - 0xFF */
	N, N, N, N, N, N, N, N,
} };

static const struct escape escape_dd = { {
	N, N, N, N, N, N, N, I(DstMem16 | Mov, em_fnstsw),
}, {
	/* 0xC0 - 0xC7 */
	N, N, N, N, N, N, N, N,
	/* 0xC8 - 0xCF */
	N, N, N, N, N, N, N, N,
	/* 0xD0 - 0xC7 */
	N, N, N, N, N, N, N, N,
	/* 0xD8 - 0xDF */
	N, N, N, N, N, N, N, N,
	/* 0xE0 - 0xE7 */
	N, N, N, N, N, N, N, N,
	/* 0xE8 - 0xEF */
	N, N, N, N, N, N, N, N,
	/* 0xF0 - 0xF7 */
	N, N, N, N, N, N, N, N,
	/* 0xF8 - 0xFF */
	N, N, N, N, N, N, N, N,
} };

static const struct instr_dual instr_dual_0f_c3 = {
	I(DstMem | SrcReg | ModRM | No16 | Mov, em_mov), N
};

static const struct mode_dual mode_dual_63 = {
	N, I(DstReg | SrcMem32 | ModRM | Mov, em_movsxd)
};

static const struct opcode opcode_table[256] = {
	/* 0x00 - 0x07 */
	F6ALU(Lock, em_add),
	I(ImplicitOps | Stack | No64 | Src2ES, em_push_sreg),
	I(ImplicitOps | Stack | No64 | Src2ES, em_pop_sreg),
	/* 0x08 - 0x0F */
	F6ALU(Lock | PageTable, em_or),
	I(ImplicitOps | Stack | No64 | Src2CS, em_push_sreg),
	N,
	/* 0x10 - 0x17 */
	F6ALU(Lock, em_adc),
	I(ImplicitOps | Stack | No64 | Src2SS, em_push_sreg),
	I(ImplicitOps | Stack | No64 | Src2SS, em_pop_sreg),
	/* 0x18 - 0x1F */
	F6ALU(Lock, em_sbb),
	I(ImplicitOps | Stack | No64 | Src2DS, em_push_sreg),
	I(ImplicitOps | Stack | No64 | Src2DS, em_pop_sreg),
	/* 0x20 - 0x27 */
	F6ALU(Lock | PageTable, em_and), N, N,
	/* 0x28 - 0x2F */
	F6ALU(Lock, em_sub), N, I(ByteOp | DstAcc | No64, em_das),
	/* 0x30 - 0x37 */
	F6ALU(Lock, em_xor), N, N,
	/* 0x38 - 0x3F */
	F6ALU(NoWrite, em_cmp), N, N,
	/* 0x40 - 0x4F */
	X8(F(DstReg, em_inc)), X8(F(DstReg, em_dec)),
	/* 0x50 - 0x57 */
	X8(I(SrcReg | Stack, em_push)),
	/* 0x58 - 0x5F */
	X8(I(DstReg | Stack, em_pop)),
	/* 0x60 - 0x67 */
	I(ImplicitOps | Stack | No64, em_pusha),
	I(ImplicitOps | Stack | No64, em_popa),
	N, MD(ModRM, &mode_dual_63),
	N, N, N, N,
	/* 0x68 - 0x6F */
	I(SrcImm | Mov | Stack, em_push),
	I(DstReg | SrcMem | ModRM | Src2Imm, em_imul_3op),
	I(SrcImmByte | Mov | Stack, em_push),
	I(DstReg | SrcMem | ModRM | Src2ImmByte, em_imul_3op),
	I2bvIP(DstDI | SrcDX | Mov | String | Unaligned, em_in, ins, check_perm_in), /* insb, insw/insd */
	I2bvIP(SrcSI | DstDX | String, em_out, outs, check_perm_out), /* outsb, outsw/outsd */
	/* 0x70 - 0x7F */
	X16(D(SrcImmByte | NearBranch)),
	/* 0x80 - 0x87 */
	G(ByteOp | DstMem | SrcImm, group1),
	G(DstMem | SrcImm, group1),
	G(ByteOp | DstMem | SrcImm | No64, group1),
	G(DstMem | SrcImmByte, group1),
	F2bv(DstMem | SrcReg | ModRM | NoWrite, em_test),
	I2bv(DstMem | SrcReg | ModRM | Lock | PageTable, em_xchg),
	/* 0x88 - 0x8F */
	I2bv(DstMem | SrcReg | ModRM | Mov | PageTable, em_mov),
	I2bv(DstReg | SrcMem | ModRM | Mov, em_mov),
	I(DstMem | SrcNone | ModRM | Mov | PageTable, em_mov_rm_sreg),
	D(ModRM | SrcMem | NoAccess | DstReg),
	I(ImplicitOps | SrcMem16 | ModRM, em_mov_sreg_rm),
	G(0, group1A),
	/* 0x90 - 0x97 */
	DI(SrcAcc | DstReg, pause), X7(D(SrcAcc | DstReg)),
	/* 0x98 - 0x9F */
	D(DstAcc | SrcNone), I(ImplicitOps | SrcAcc, em_cwd),
	I(SrcImmFAddr | No64, em_call_far), N,
	II(ImplicitOps | Stack, em_pushf, pushf),
	II(ImplicitOps | Stack, em_popf, popf),
	I(ImplicitOps, em_sahf), I(ImplicitOps, em_lahf),
	/* 0xA0 - 0xA7 */
	I2bv(DstAcc | SrcMem | Mov | MemAbs, em_mov),
	I2bv(DstMem | SrcAcc | Mov | MemAbs | PageTable, em_mov),
	I2bv(SrcSI | DstDI | Mov | String | TwoMemOp, em_mov),
	F2bv(SrcSI | DstDI | String | NoWrite | TwoMemOp, em_cmp_r),
	/* 0xA8 - 0xAF */
	F2bv(DstAcc | SrcImm | NoWrite, em_test),
	I2bv(SrcAcc | DstDI | Mov | String, em_mov),
	I2bv(SrcSI | DstAcc | Mov | String, em_mov),
	F2bv(SrcAcc | DstDI | String | NoWrite, em_cmp_r),
	/* 0xB0 - 0xB7 */
	X8(I(ByteOp | DstReg | SrcImm | Mov, em_mov)),
	/* 0xB8 - 0xBF */
	X8(I(DstReg | SrcImm64 | Mov, em_mov)),
	/* 0xC0 - 0xC7 */
	G(ByteOp | Src2ImmByte, group2), G(Src2ImmByte, group2),
	I(ImplicitOps | NearBranch | SrcImmU16, em_ret_near_imm),
	I(ImplicitOps | NearBranch, em_ret),
	I(DstReg | SrcMemFAddr | ModRM | No64 | Src2ES, em_lseg),
	I(DstReg | SrcMemFAddr | ModRM | No64 | Src2DS, em_lseg),
	G(ByteOp, group11), G(0, group11),
	/* 0xC8 - 0xCF */
	I(Stack | SrcImmU16 | Src2ImmByte, em_enter), I(Stack, em_leave),
	I(ImplicitOps | SrcImmU16, em_ret_far_imm),
	I(ImplicitOps, em_ret_far),
	D(ImplicitOps), DI(SrcImmByte, intn),
	D(ImplicitOps | No64), II(ImplicitOps, em_iret, iret),
	/* 0xD0 - 0xD7 */
	G(Src2One | ByteOp, group2), G(Src2One, group2),
	G(Src2CL | ByteOp, group2), G(Src2CL, group2),
	I(DstAcc | SrcImmUByte | No64, em_aam),
	I(DstAcc | SrcImmUByte | No64, em_aad),
	F(DstAcc | ByteOp | No64, em_salc),
	I(DstAcc | SrcXLat | ByteOp, em_mov),
	/* 0xD8 - 0xDF */
	N, E(0, &escape_d9), N, E(0, &escape_db), N, E(0, &escape_dd), N, N,
	/* 0xE0 - 0xE7 */
	X3(I(SrcImmByte | NearBranch, em_loop)),
	I(SrcImmByte | NearBranch, em_jcxz),
	I2bvIP(SrcImmUByte | DstAcc, em_in,  in,  check_perm_in),
	I2bvIP(SrcAcc | DstImmUByte, em_out, out, check_perm_out),
	/* 0xE8 - 0xEF */
	I(SrcImm | NearBranch, em_call), D(SrcImm | ImplicitOps | NearBranch),
	I(SrcImmFAddr | No64, em_jmp_far),
	D(SrcImmByte | ImplicitOps | NearBranch),
	I2bvIP(SrcDX | DstAcc, em_in,  in,  check_perm_in),
	I2bvIP(SrcAcc | DstDX, em_out, out, check_perm_out),
	/* 0xF0 - 0xF7 */
	N, DI(ImplicitOps, icebp), N, N,
	DI(ImplicitOps | Priv, hlt), D(ImplicitOps),
	G(ByteOp, group3), G(0, group3),
	/* 0xF8 - 0xFF */
	D(ImplicitOps), D(ImplicitOps),
	I(ImplicitOps, em_cli), I(ImplicitOps, em_sti),
	D(ImplicitOps), D(ImplicitOps), G(0, group4), G(0, group5),
};

static const struct opcode twobyte_table[256] = {
	/* 0x00 - 0x0F */
	G(0, group6), GD(0, &group7), N, N,
	N, I(ImplicitOps | EmulateOnUD, em_syscall),
	II(ImplicitOps | Priv, em_clts, clts), N,
	DI(ImplicitOps | Priv, invd), DI(ImplicitOps | Priv, wbinvd), N, N,
	N, D(ImplicitOps | ModRM | SrcMem | NoAccess), N, N,
	/* 0x10 - 0x1F */
	GP(ModRM | DstReg | SrcMem | Mov | Sse, &pfx_0f_10_0f_11),
	GP(ModRM | DstMem | SrcReg | Mov | Sse, &pfx_0f_10_0f_11),
	N, N, N, N, N, N,
	D(ImplicitOps | ModRM | SrcMem | NoAccess), /* 4 * prefetch + 4 * reserved NOP */
	D(ImplicitOps | ModRM | SrcMem | NoAccess), N, N,
	D(ImplicitOps | ModRM | SrcMem | NoAccess), /* 8 * reserved NOP */
	D(ImplicitOps | ModRM | SrcMem | NoAccess), /* 8 * reserved NOP */
	D(ImplicitOps | ModRM | SrcMem | NoAccess), /* 8 * reserved NOP */
	D(ImplicitOps | ModRM | SrcMem | NoAccess), /* NOP + 7 * reserved NOP */
	/* 0x20 - 0x2F */
	DIP(ModRM | DstMem | Priv | Op3264 | NoMod, cr_read, check_cr_access),
	DIP(ModRM | DstMem | Priv | Op3264 | NoMod, dr_read, check_dr_read),
	IIP(ModRM | SrcMem | Priv | Op3264 | NoMod, em_cr_write, cr_write,
						check_cr_access),
	IIP(ModRM | SrcMem | Priv | Op3264 | NoMod, em_dr_write, dr_write,
						check_dr_write),
	N, N, N, N,
	GP(ModRM | DstReg | SrcMem | Mov | Sse, &pfx_0f_28_0f_29),
	GP(ModRM | DstMem | SrcReg | Mov | Sse, &pfx_0f_28_0f_29),
	N, GP(ModRM | DstMem | SrcReg | Mov | Sse, &pfx_0f_2b),
	N, N, N, N,
	/* 0x30 - 0x3F */
	II(ImplicitOps | Priv, em_wrmsr, wrmsr),
	IIP(ImplicitOps, em_rdtsc, rdtsc, check_rdtsc),
	II(ImplicitOps | Priv, em_rdmsr, rdmsr),
	IIP(ImplicitOps, em_rdpmc, rdpmc, check_rdpmc),
	I(ImplicitOps | EmulateOnUD, em_sysenter),
	I(ImplicitOps | Priv | EmulateOnUD, em_sysexit),
	N, N,
	N, N, N, N, N, N, N, N,
	/* 0x40 - 0x4F */
	X16(D(DstReg | SrcMem | ModRM)),
	/* 0x50 - 0x5F */
	N, N, N, N, N, N, N, N, N, N, N, N, N, N, N, N,
	/* 0x60 - 0x6F */
	N, N, N, N,
	N, N, N, N,
	N, N, N, N,
	N, N, N, GP(SrcMem | DstReg | ModRM | Mov, &pfx_0f_6f_0f_7f),
	/* 0x70 - 0x7F */
	N, N, N, N,
	N, N, N, N,
	N, N, N, N,
	N, N, N, GP(SrcReg | DstMem | ModRM | Mov, &pfx_0f_6f_0f_7f),
	/* 0x80 - 0x8F */
	X16(D(SrcImm | NearBranch)),
	/* 0x90 - 0x9F */
	X16(D(ByteOp | DstMem | SrcNone | ModRM| Mov)),
	/* 0xA0 - 0xA7 */
	I(Stack | Src2FS, em_push_sreg), I(Stack | Src2FS, em_pop_sreg),
	II(ImplicitOps, em_cpuid, cpuid),
	F(DstMem | SrcReg | ModRM | BitOp | NoWrite, em_bt),
	F(DstMem | SrcReg | Src2ImmByte | ModRM, em_shld),
	F(DstMem | SrcReg | Src2CL | ModRM, em_shld), N, N,
	/* 0xA8 - 0xAF */
	I(Stack | Src2GS, em_push_sreg), I(Stack | Src2GS, em_pop_sreg),
	II(EmulateOnUD | ImplicitOps, em_rsm, rsm),
	F(DstMem | SrcReg | ModRM | BitOp | Lock | PageTable, em_bts),
	F(DstMem | SrcReg | Src2ImmByte | ModRM, em_shrd),
	F(DstMem | SrcReg | Src2CL | ModRM, em_shrd),
	GD(0, &group15), F(DstReg | SrcMem | ModRM, em_imul),
	/* 0xB0 - 0xB7 */
	I2bv(DstMem | SrcReg | ModRM | Lock | PageTable | SrcWrite, em_cmpxchg),
	I(DstReg | SrcMemFAddr | ModRM | Src2SS, em_lseg),
	F(DstMem | SrcReg | ModRM | BitOp | Lock, em_btr),
	I(DstReg | SrcMemFAddr | ModRM | Src2FS, em_lseg),
	I(DstReg | SrcMemFAddr | ModRM | Src2GS, em_lseg),
	D(DstReg | SrcMem8 | ModRM | Mov), D(DstReg | SrcMem16 | ModRM | Mov),
	/* 0xB8 - 0xBF */
	N, N,
	G(BitOp, group8),
	F(DstMem | SrcReg | ModRM | BitOp | Lock | PageTable, em_btc),
	I(DstReg | SrcMem | ModRM, em_bsf_c),
	I(DstReg | SrcMem | ModRM, em_bsr_c),
	D(DstReg | SrcMem8 | ModRM | Mov), D(DstReg | SrcMem16 | ModRM | Mov),
	/* 0xC0 - 0xC7 */
	F2bv(DstMem | SrcReg | ModRM | SrcWrite | Lock, em_xadd),
	N, ID(0, &instr_dual_0f_c3),
	N, N, N, GD(0, &group9),
	/* 0xC8 - 0xCF */
	X8(I(DstReg, em_bswap)),
	/* 0xD0 - 0xDF */
	N, N, N, N, N, N, N, N, N, N, N, N, N, N, N, N,
	/* 0xE0 - 0xEF */
	N, N, N, N, N, N, N, GP(SrcReg | DstMem | ModRM | Mov, &pfx_0f_e7),
	N, N, N, N, N, N, N, N,
	/* 0xF0 - 0xFF */
	N, N, N, N, N, N, N, N, N, N, N, N, N, N, N, N
};

static const struct instr_dual instr_dual_0f_38_f0 = {
	I(DstReg | SrcMem | Mov, em_movbe), N
};

static const struct instr_dual instr_dual_0f_38_f1 = {
	I(DstMem | SrcReg | Mov, em_movbe), N
};

static const struct gprefix three_byte_0f_38_f0 = {
	ID(0, &instr_dual_0f_38_f0), N, N, N
};

static const struct gprefix three_byte_0f_38_f1 = {
	ID(0, &instr_dual_0f_38_f1), N, N, N
};

/*
 * Insns below are selected by the prefix which indexed by the third opcode
 * byte.
 */
static const struct opcode opcode_map_0f_38[256] = {
	/* 0x00 - 0x7f */
	X16(N), X16(N), X16(N), X16(N), X16(N), X16(N), X16(N), X16(N),
	/* 0x80 - 0xef */
	X16(N), X16(N), X16(N), X16(N), X16(N), X16(N), X16(N),
	/* 0xf0 - 0xf1 */
	GP(EmulateOnUD | ModRM, &three_byte_0f_38_f0),
	GP(EmulateOnUD | ModRM, &three_byte_0f_38_f1),
	/* 0xf2 - 0xff */
	N, N, X4(N), X8(N)
};

#undef D
#undef N
#undef G
#undef GD
#undef I
#undef GP
#undef EXT
#undef MD
#undef ID

#undef D2bv
#undef D2bvIP
#undef I2bv
#undef I2bvIP
#undef I6ALU

static unsigned imm_size(struct x86_emulate_ctxt *ctxt)
{
	unsigned size;

	size = (ctxt->d & ByteOp) ? 1 : ctxt->op_bytes;
	if (size == 8)
		size = 4;
	return size;
}

static int decode_imm(struct x86_emulate_ctxt *ctxt, struct operand *op,
		      unsigned size, bool sign_extension)
{
	int rc = X86EMUL_CONTINUE;

	op->type = OP_IMM;
	op->bytes = size;
	op->addr.mem.ea = ctxt->_eip;
	/* NB. Immediates are sign-extended as necessary. */
	switch (op->bytes) {
	case 1:
		op->val = insn_fetch(s8, ctxt);
		break;
	case 2:
		op->val = insn_fetch(s16, ctxt);
		break;
	case 4:
		op->val = insn_fetch(s32, ctxt);
		break;
	case 8:
		op->val = insn_fetch(s64, ctxt);
		break;
	}
	if (!sign_extension) {
		switch (op->bytes) {
		case 1:
			op->val &= 0xff;
			break;
		case 2:
			op->val &= 0xffff;
			break;
		case 4:
			op->val &= 0xffffffff;
			break;
		}
	}
done:
	return rc;
}

static int decode_operand(struct x86_emulate_ctxt *ctxt, struct operand *op,
			  unsigned d)
{
	int rc = X86EMUL_CONTINUE;

	switch (d) {
	case OpReg:
		decode_register_operand(ctxt, op);
		break;
	case OpImmUByte:
		rc = decode_imm(ctxt, op, 1, false);
		break;
	case OpMem:
		ctxt->memop.bytes = (ctxt->d & ByteOp) ? 1 : ctxt->op_bytes;
	mem_common:
		*op = ctxt->memop;
		ctxt->memopp = op;
		if (ctxt->d & BitOp)
			fetch_bit_operand(ctxt);
		op->orig_val = op->val;
		break;
	case OpMem64:
		ctxt->memop.bytes = (ctxt->op_bytes == 8) ? 16 : 8;
		goto mem_common;
	case OpAcc:
		op->type = OP_REG;
		op->bytes = (ctxt->d & ByteOp) ? 1 : ctxt->op_bytes;
		op->addr.reg = reg_rmw(ctxt, VCPU_REGS_RAX);
		fetch_register_operand(op);
		op->orig_val = op->val;
		break;
	case OpAccLo:
		op->type = OP_REG;
		op->bytes = (ctxt->d & ByteOp) ? 2 : ctxt->op_bytes;
		op->addr.reg = reg_rmw(ctxt, VCPU_REGS_RAX);
		fetch_register_operand(op);
		op->orig_val = op->val;
		break;
	case OpAccHi:
		if (ctxt->d & ByteOp) {
			op->type = OP_NONE;
			break;
		}
		op->type = OP_REG;
		op->bytes = ctxt->op_bytes;
		op->addr.reg = reg_rmw(ctxt, VCPU_REGS_RDX);
		fetch_register_operand(op);
		op->orig_val = op->val;
		break;
	case OpDI:
		op->type = OP_MEM;
		op->bytes = (ctxt->d & ByteOp) ? 1 : ctxt->op_bytes;
		op->addr.mem.ea =
			register_address(ctxt, VCPU_REGS_RDI);
		op->addr.mem.seg = VCPU_SREG_ES;
		op->val = 0;
		op->count = 1;
		break;
	case OpDX:
		op->type = OP_REG;
		op->bytes = 2;
		op->addr.reg = reg_rmw(ctxt, VCPU_REGS_RDX);
		fetch_register_operand(op);
		break;
	case OpCL:
		op->type = OP_IMM;
		op->bytes = 1;
		op->val = reg_read(ctxt, VCPU_REGS_RCX) & 0xff;
		break;
	case OpImmByte:
		rc = decode_imm(ctxt, op, 1, true);
		break;
	case OpOne:
		op->type = OP_IMM;
		op->bytes = 1;
		op->val = 1;
		break;
	case OpImm:
		rc = decode_imm(ctxt, op, imm_size(ctxt), true);
		break;
	case OpImm64:
		rc = decode_imm(ctxt, op, ctxt->op_bytes, true);
		break;
	case OpMem8:
		ctxt->memop.bytes = 1;
		if (ctxt->memop.type == OP_REG) {
			ctxt->memop.addr.reg = decode_register(ctxt,
					ctxt->modrm_rm, true);
			fetch_register_operand(&ctxt->memop);
		}
		goto mem_common;
	case OpMem16:
		ctxt->memop.bytes = 2;
		goto mem_common;
	case OpMem32:
		ctxt->memop.bytes = 4;
		goto mem_common;
	case OpImmU16:
		rc = decode_imm(ctxt, op, 2, false);
		break;
	case OpImmU:
		rc = decode_imm(ctxt, op, imm_size(ctxt), false);
		break;
	case OpSI:
		op->type = OP_MEM;
		op->bytes = (ctxt->d & ByteOp) ? 1 : ctxt->op_bytes;
		op->addr.mem.ea =
			register_address(ctxt, VCPU_REGS_RSI);
		op->addr.mem.seg = ctxt->seg_override;
		op->val = 0;
		op->count = 1;
		break;
	case OpXLat:
		op->type = OP_MEM;
		op->bytes = (ctxt->d & ByteOp) ? 1 : ctxt->op_bytes;
		op->addr.mem.ea =
			address_mask(ctxt,
				reg_read(ctxt, VCPU_REGS_RBX) +
				(reg_read(ctxt, VCPU_REGS_RAX) & 0xff));
		op->addr.mem.seg = ctxt->seg_override;
		op->val = 0;
		break;
	case OpImmFAddr:
		op->type = OP_IMM;
		op->addr.mem.ea = ctxt->_eip;
		op->bytes = ctxt->op_bytes + 2;
		insn_fetch_arr(op->valptr, op->bytes, ctxt);
		break;
	case OpMemFAddr:
		ctxt->memop.bytes = ctxt->op_bytes + 2;
		goto mem_common;
	case OpES:
		op->type = OP_IMM;
		op->val = VCPU_SREG_ES;
		break;
	case OpCS:
		op->type = OP_IMM;
		op->val = VCPU_SREG_CS;
		break;
	case OpSS:
		op->type = OP_IMM;
		op->val = VCPU_SREG_SS;
		break;
	case OpDS:
		op->type = OP_IMM;
		op->val = VCPU_SREG_DS;
		break;
	case OpFS:
		op->type = OP_IMM;
		op->val = VCPU_SREG_FS;
		break;
	case OpGS:
		op->type = OP_IMM;
		op->val = VCPU_SREG_GS;
		break;
	case OpImplicit:
		/* Special instructions do their own operand decoding. */
	default:
		op->type = OP_NONE; /* Disable writeback. */
		break;
	}

done:
	return rc;
}

int x86_decode_insn(struct x86_emulate_ctxt *ctxt, void *insn, int insn_len, int emulation_type)
{
	int rc = X86EMUL_CONTINUE;
	int mode = ctxt->mode;
	int def_op_bytes, def_ad_bytes, goffset, simd_prefix;
	bool op_prefix = false;
	bool has_seg_override = false;
	struct opcode opcode;
	u16 dummy;
	struct desc_struct desc;

	ctxt->memop.type = OP_NONE;
	ctxt->memopp = NULL;
	ctxt->_eip = ctxt->eip;
	ctxt->fetch.ptr = ctxt->fetch.data;
	ctxt->fetch.end = ctxt->fetch.data + insn_len;
	ctxt->opcode_len = 1;
	ctxt->intercept = x86_intercept_none;
	if (insn_len > 0)
		memcpy(ctxt->fetch.data, insn, insn_len);
	else {
		rc = __do_insn_fetch_bytes(ctxt, 1);
		if (rc != X86EMUL_CONTINUE)
			goto done;
	}

	switch (mode) {
	case X86EMUL_MODE_REAL:
	case X86EMUL_MODE_VM86:
		def_op_bytes = def_ad_bytes = 2;
		ctxt->ops->get_segment(ctxt, &dummy, &desc, NULL, VCPU_SREG_CS);
		if (desc.d)
			def_op_bytes = def_ad_bytes = 4;
		break;
	case X86EMUL_MODE_PROT16:
		def_op_bytes = def_ad_bytes = 2;
		break;
	case X86EMUL_MODE_PROT32:
		def_op_bytes = def_ad_bytes = 4;
		break;
#ifdef CONFIG_X86_64
	case X86EMUL_MODE_PROT64:
		def_op_bytes = 4;
		def_ad_bytes = 8;
		break;
#endif
	default:
		return EMULATION_FAILED;
	}

	ctxt->op_bytes = def_op_bytes;
	ctxt->ad_bytes = def_ad_bytes;

	/* Legacy prefixes. */
	for (;;) {
		switch (ctxt->b = insn_fetch(u8, ctxt)) {
		case 0x66:	/* operand-size override */
			op_prefix = true;
			/* switch between 2/4 bytes */
			ctxt->op_bytes = def_op_bytes ^ 6;
			break;
		case 0x67:	/* address-size override */
			if (mode == X86EMUL_MODE_PROT64)
				/* switch between 4/8 bytes */
				ctxt->ad_bytes = def_ad_bytes ^ 12;
			else
				/* switch between 2/4 bytes */
				ctxt->ad_bytes = def_ad_bytes ^ 6;
			break;
		case 0x26:	/* ES override */
			has_seg_override = true;
			ctxt->seg_override = VCPU_SREG_ES;
			break;
		case 0x2e:	/* CS override */
			has_seg_override = true;
			ctxt->seg_override = VCPU_SREG_CS;
			break;
		case 0x36:	/* SS override */
			has_seg_override = true;
			ctxt->seg_override = VCPU_SREG_SS;
			break;
		case 0x3e:	/* DS override */
			has_seg_override = true;
			ctxt->seg_override = VCPU_SREG_DS;
			break;
		case 0x64:	/* FS override */
			has_seg_override = true;
			ctxt->seg_override = VCPU_SREG_FS;
			break;
		case 0x65:	/* GS override */
			has_seg_override = true;
			ctxt->seg_override = VCPU_SREG_GS;
			break;
		case 0x40 ... 0x4f: /* REX */
			if (mode != X86EMUL_MODE_PROT64)
				goto done_prefixes;
			ctxt->rex_prefix = ctxt->b;
			continue;
		case 0xf0:	/* LOCK */
			ctxt->lock_prefix = 1;
			break;
		case 0xf2:	/* REPNE/REPNZ */
		case 0xf3:	/* REP/REPE/REPZ */
			ctxt->rep_prefix = ctxt->b;
			break;
		default:
			goto done_prefixes;
		}

		/* Any legacy prefix after a REX prefix nullifies its effect. */

		ctxt->rex_prefix = 0;
	}

done_prefixes:

	/* REX prefix. */
	if (ctxt->rex_prefix & 8)
		ctxt->op_bytes = 8;	/* REX.W */

	/* Opcode byte(s). */
	opcode = opcode_table[ctxt->b];
	/* Two-byte opcode? */
	if (ctxt->b == 0x0f) {
		ctxt->opcode_len = 2;
		ctxt->b = insn_fetch(u8, ctxt);
		opcode = twobyte_table[ctxt->b];

		/* 0F_38 opcode map */
		if (ctxt->b == 0x38) {
			ctxt->opcode_len = 3;
			ctxt->b = insn_fetch(u8, ctxt);
			opcode = opcode_map_0f_38[ctxt->b];
		}
	}
	ctxt->d = opcode.flags;

	if (ctxt->d & ModRM)
		ctxt->modrm = insn_fetch(u8, ctxt);

	/* vex-prefix instructions are not implemented */
	if (ctxt->opcode_len == 1 && (ctxt->b == 0xc5 || ctxt->b == 0xc4) &&
	    (mode == X86EMUL_MODE_PROT64 || (ctxt->modrm & 0xc0) == 0xc0)) {
		ctxt->d = NotImpl;
	}

	while (ctxt->d & GroupMask) {
		switch (ctxt->d & GroupMask) {
		case Group:
			goffset = (ctxt->modrm >> 3) & 7;
			opcode = opcode.u.group[goffset];
			break;
		case GroupDual:
			goffset = (ctxt->modrm >> 3) & 7;
			if ((ctxt->modrm >> 6) == 3)
				opcode = opcode.u.gdual->mod3[goffset];
			else
				opcode = opcode.u.gdual->mod012[goffset];
			break;
		case RMExt:
			goffset = ctxt->modrm & 7;
			opcode = opcode.u.group[goffset];
			break;
		case Prefix:
			if (ctxt->rep_prefix && op_prefix)
				return EMULATION_FAILED;
			simd_prefix = op_prefix ? 0x66 : ctxt->rep_prefix;
			switch (simd_prefix) {
			case 0x00: opcode = opcode.u.gprefix->pfx_no; break;
			case 0x66: opcode = opcode.u.gprefix->pfx_66; break;
			case 0xf2: opcode = opcode.u.gprefix->pfx_f2; break;
			case 0xf3: opcode = opcode.u.gprefix->pfx_f3; break;
			}
			break;
		case Escape:
			if (ctxt->modrm > 0xbf) {
				size_t size = ARRAY_SIZE(opcode.u.esc->high);
				u32 index = array_index_nospec(
					ctxt->modrm - 0xc0, size);

				opcode = opcode.u.esc->high[index];
			} else {
				opcode = opcode.u.esc->op[(ctxt->modrm >> 3) & 7];
			}
			break;
		case InstrDual:
			if ((ctxt->modrm >> 6) == 3)
				opcode = opcode.u.idual->mod3;
			else
				opcode = opcode.u.idual->mod012;
			break;
		case ModeDual:
			if (ctxt->mode == X86EMUL_MODE_PROT64)
				opcode = opcode.u.mdual->mode64;
			else
				opcode = opcode.u.mdual->mode32;
			break;
		default:
			return EMULATION_FAILED;
		}

		ctxt->d &= ~(u64)GroupMask;
		ctxt->d |= opcode.flags;
	}

	/* Unrecognised? */
	if (ctxt->d == 0)
		return EMULATION_FAILED;

	ctxt->execute = opcode.u.execute;

	if (unlikely(emulation_type & EMULTYPE_TRAP_UD) &&
	    likely(!(ctxt->d & EmulateOnUD)))
		return EMULATION_FAILED;

	if (unlikely(ctxt->d &
	    (NotImpl|Stack|Op3264|Sse|Mmx|Intercept|CheckPerm|NearBranch|
	     No16))) {
		/*
		 * These are copied unconditionally here, and checked unconditionally
		 * in x86_emulate_insn.
		 */
		ctxt->check_perm = opcode.check_perm;
		ctxt->intercept = opcode.intercept;

		if (ctxt->d & NotImpl)
			return EMULATION_FAILED;

		if (mode == X86EMUL_MODE_PROT64) {
			if (ctxt->op_bytes == 4 && (ctxt->d & Stack))
				ctxt->op_bytes = 8;
			else if (ctxt->d & NearBranch)
				ctxt->op_bytes = 8;
		}

		if (ctxt->d & Op3264) {
			if (mode == X86EMUL_MODE_PROT64)
				ctxt->op_bytes = 8;
			else
				ctxt->op_bytes = 4;
		}

		if ((ctxt->d & No16) && ctxt->op_bytes == 2)
			ctxt->op_bytes = 4;

		if (ctxt->d & Sse)
			ctxt->op_bytes = 16;
		else if (ctxt->d & Mmx)
			ctxt->op_bytes = 8;
	}

	/* ModRM and SIB bytes. */
	if (ctxt->d & ModRM) {
		rc = decode_modrm(ctxt, &ctxt->memop);
		if (!has_seg_override) {
			has_seg_override = true;
			ctxt->seg_override = ctxt->modrm_seg;
		}
	} else if (ctxt->d & MemAbs)
		rc = decode_abs(ctxt, &ctxt->memop);
	if (rc != X86EMUL_CONTINUE)
		goto done;

	if (!has_seg_override)
		ctxt->seg_override = VCPU_SREG_DS;

	ctxt->memop.addr.mem.seg = ctxt->seg_override;

	/*
	 * Decode and fetch the source operand: register, memory
	 * or immediate.
	 */
	rc = decode_operand(ctxt, &ctxt->src, (ctxt->d >> SrcShift) & OpMask);
	if (rc != X86EMUL_CONTINUE)
		goto done;

	/*
	 * Decode and fetch the second source operand: register, memory
	 * or immediate.
	 */
	rc = decode_operand(ctxt, &ctxt->src2, (ctxt->d >> Src2Shift) & OpMask);
	if (rc != X86EMUL_CONTINUE)
		goto done;

	/* Decode and fetch the destination operand: register or memory. */
	rc = decode_operand(ctxt, &ctxt->dst, (ctxt->d >> DstShift) & OpMask);

	if (ctxt->rip_relative && likely(ctxt->memopp))
		ctxt->memopp->addr.mem.ea = address_mask(ctxt,
					ctxt->memopp->addr.mem.ea + ctxt->_eip);

done:
	if (rc == X86EMUL_PROPAGATE_FAULT)
		ctxt->have_exception = true;
	return (rc != X86EMUL_CONTINUE) ? EMULATION_FAILED : EMULATION_OK;
}

bool x86_page_table_writing_insn(struct x86_emulate_ctxt *ctxt)
{
	return ctxt->d & PageTable;
}

static bool string_insn_completed(struct x86_emulate_ctxt *ctxt)
{
	/* The second termination condition only applies for REPE
	 * and REPNE. Test if the repeat string operation prefix is
	 * REPE/REPZ or REPNE/REPNZ and if it's the case it tests the
	 * corresponding termination condition according to:
	 * 	- if REPE/REPZ and ZF = 0 then done
	 * 	- if REPNE/REPNZ and ZF = 1 then done
	 */
	if (((ctxt->b == 0xa6) || (ctxt->b == 0xa7) ||
	     (ctxt->b == 0xae) || (ctxt->b == 0xaf))
	    && (((ctxt->rep_prefix == REPE_PREFIX) &&
		 ((ctxt->eflags & X86_EFLAGS_ZF) == 0))
		|| ((ctxt->rep_prefix == REPNE_PREFIX) &&
		    ((ctxt->eflags & X86_EFLAGS_ZF) == X86_EFLAGS_ZF))))
		return true;

	return false;
}

static int flush_pending_x87_faults(struct x86_emulate_ctxt *ctxt)
{
	int rc;

<<<<<<< HEAD
	emulator_get_fpu();
	rc = asm_safe("fwait");
	emulator_put_fpu();
=======
	kvm_fpu_get();
	rc = asm_safe("fwait");
	kvm_fpu_put();
>>>>>>> 7d2a07b7

	if (unlikely(rc != X86EMUL_CONTINUE))
		return emulate_exception(ctxt, MF_VECTOR, 0, false);

	return X86EMUL_CONTINUE;
}

static void fetch_possible_mmx_operand(struct operand *op)
{
	if (op->type == OP_MM)
		kvm_read_mmx_reg(op->addr.mm, &op->mm_val);
}

static int fastop(struct x86_emulate_ctxt *ctxt, fastop_t fop)
{
	ulong flags = (ctxt->eflags & EFLAGS_MASK) | X86_EFLAGS_IF;

	if (!(ctxt->d & ByteOp))
		fop += __ffs(ctxt->dst.bytes) * FASTOP_SIZE;

	asm("push %[flags]; popf; " CALL_NOSPEC " ; pushf; pop %[flags]\n"
	    : "+a"(ctxt->dst.val), "+d"(ctxt->src.val), [flags]"+D"(flags),
	      [thunk_target]"+S"(fop), ASM_CALL_CONSTRAINT
	    : "c"(ctxt->src2.val));

	ctxt->eflags = (ctxt->eflags & ~EFLAGS_MASK) | (flags & EFLAGS_MASK);
	if (!fop) /* exception is returned in fop variable */
		return emulate_de(ctxt);
	return X86EMUL_CONTINUE;
}

void init_decode_cache(struct x86_emulate_ctxt *ctxt)
{
	memset(&ctxt->rip_relative, 0,
	       (void *)&ctxt->modrm - (void *)&ctxt->rip_relative);

	ctxt->io_read.pos = 0;
	ctxt->io_read.end = 0;
	ctxt->mem_read.end = 0;
}

int x86_emulate_insn(struct x86_emulate_ctxt *ctxt)
{
	const struct x86_emulate_ops *ops = ctxt->ops;
	int rc = X86EMUL_CONTINUE;
	int saved_dst_type = ctxt->dst.type;
	unsigned emul_flags;

	ctxt->mem_read.pos = 0;

	/* LOCK prefix is allowed only with some instructions */
	if (ctxt->lock_prefix && (!(ctxt->d & Lock) || ctxt->dst.type != OP_MEM)) {
		rc = emulate_ud(ctxt);
		goto done;
	}

	if ((ctxt->d & SrcMask) == SrcMemFAddr && ctxt->src.type != OP_MEM) {
		rc = emulate_ud(ctxt);
		goto done;
	}

	emul_flags = ctxt->ops->get_hflags(ctxt);
	if (unlikely(ctxt->d &
		     (No64|Undefined|Sse|Mmx|Intercept|CheckPerm|Priv|Prot|String))) {
		if ((ctxt->mode == X86EMUL_MODE_PROT64 && (ctxt->d & No64)) ||
				(ctxt->d & Undefined)) {
			rc = emulate_ud(ctxt);
			goto done;
		}

		if (((ctxt->d & (Sse|Mmx)) && ((ops->get_cr(ctxt, 0) & X86_CR0_EM)))
		    || ((ctxt->d & Sse) && !(ops->get_cr(ctxt, 4) & X86_CR4_OSFXSR))) {
			rc = emulate_ud(ctxt);
			goto done;
		}

		if ((ctxt->d & (Sse|Mmx)) && (ops->get_cr(ctxt, 0) & X86_CR0_TS)) {
			rc = emulate_nm(ctxt);
			goto done;
		}

		if (ctxt->d & Mmx) {
			rc = flush_pending_x87_faults(ctxt);
			if (rc != X86EMUL_CONTINUE)
				goto done;
			/*
			 * Now that we know the fpu is exception safe, we can fetch
			 * operands from it.
			 */
			fetch_possible_mmx_operand(&ctxt->src);
			fetch_possible_mmx_operand(&ctxt->src2);
			if (!(ctxt->d & Mov))
				fetch_possible_mmx_operand(&ctxt->dst);
		}

		if (unlikely(emul_flags & X86EMUL_GUEST_MASK) && ctxt->intercept) {
			rc = emulator_check_intercept(ctxt, ctxt->intercept,
						      X86_ICPT_PRE_EXCEPT);
			if (rc != X86EMUL_CONTINUE)
				goto done;
		}

		/* Instruction can only be executed in protected mode */
		if ((ctxt->d & Prot) && ctxt->mode < X86EMUL_MODE_PROT16) {
			rc = emulate_ud(ctxt);
			goto done;
		}

		/* Privileged instruction can be executed only in CPL=0 */
		if ((ctxt->d & Priv) && ops->cpl(ctxt)) {
			if (ctxt->d & PrivUD)
				rc = emulate_ud(ctxt);
			else
				rc = emulate_gp(ctxt, 0);
			goto done;
		}

		/* Do instruction specific permission checks */
		if (ctxt->d & CheckPerm) {
			rc = ctxt->check_perm(ctxt);
			if (rc != X86EMUL_CONTINUE)
				goto done;
		}

		if (unlikely(emul_flags & X86EMUL_GUEST_MASK) && (ctxt->d & Intercept)) {
			rc = emulator_check_intercept(ctxt, ctxt->intercept,
						      X86_ICPT_POST_EXCEPT);
			if (rc != X86EMUL_CONTINUE)
				goto done;
		}

		if (ctxt->rep_prefix && (ctxt->d & String)) {
			/* All REP prefixes have the same first termination condition */
			if (address_mask(ctxt, reg_read(ctxt, VCPU_REGS_RCX)) == 0) {
				string_registers_quirk(ctxt);
				ctxt->eip = ctxt->_eip;
				ctxt->eflags &= ~X86_EFLAGS_RF;
				goto done;
			}
		}
	}

	if ((ctxt->src.type == OP_MEM) && !(ctxt->d & NoAccess)) {
		rc = segmented_read(ctxt, ctxt->src.addr.mem,
				    ctxt->src.valptr, ctxt->src.bytes);
		if (rc != X86EMUL_CONTINUE)
			goto done;
		ctxt->src.orig_val64 = ctxt->src.val64;
	}

	if (ctxt->src2.type == OP_MEM) {
		rc = segmented_read(ctxt, ctxt->src2.addr.mem,
				    &ctxt->src2.val, ctxt->src2.bytes);
		if (rc != X86EMUL_CONTINUE)
			goto done;
	}

	if ((ctxt->d & DstMask) == ImplicitOps)
		goto special_insn;


	if ((ctxt->dst.type == OP_MEM) && !(ctxt->d & Mov)) {
		/* optimisation - avoid slow emulated read if Mov */
		rc = segmented_read(ctxt, ctxt->dst.addr.mem,
				   &ctxt->dst.val, ctxt->dst.bytes);
		if (rc != X86EMUL_CONTINUE) {
			if (!(ctxt->d & NoWrite) &&
			    rc == X86EMUL_PROPAGATE_FAULT &&
			    ctxt->exception.vector == PF_VECTOR)
				ctxt->exception.error_code |= PFERR_WRITE_MASK;
			goto done;
		}
	}
	/* Copy full 64-bit value for CMPXCHG8B.  */
	ctxt->dst.orig_val64 = ctxt->dst.val64;

special_insn:

	if (unlikely(emul_flags & X86EMUL_GUEST_MASK) && (ctxt->d & Intercept)) {
		rc = emulator_check_intercept(ctxt, ctxt->intercept,
					      X86_ICPT_POST_MEMACCESS);
		if (rc != X86EMUL_CONTINUE)
			goto done;
	}

	if (ctxt->rep_prefix && (ctxt->d & String))
		ctxt->eflags |= X86_EFLAGS_RF;
	else
		ctxt->eflags &= ~X86_EFLAGS_RF;

	if (ctxt->execute) {
		if (ctxt->d & Fastop)
			rc = fastop(ctxt, ctxt->fop);
		else
			rc = ctxt->execute(ctxt);
		if (rc != X86EMUL_CONTINUE)
			goto done;
		goto writeback;
	}

	if (ctxt->opcode_len == 2)
		goto twobyte_insn;
	else if (ctxt->opcode_len == 3)
		goto threebyte_insn;

	switch (ctxt->b) {
	case 0x70 ... 0x7f: /* jcc (short) */
		if (test_cc(ctxt->b, ctxt->eflags))
			rc = jmp_rel(ctxt, ctxt->src.val);
		break;
	case 0x8d: /* lea r16/r32, m */
		ctxt->dst.val = ctxt->src.addr.mem.ea;
		break;
	case 0x90 ... 0x97: /* nop / xchg reg, rax */
		if (ctxt->dst.addr.reg == reg_rmw(ctxt, VCPU_REGS_RAX))
			ctxt->dst.type = OP_NONE;
		else
			rc = em_xchg(ctxt);
		break;
	case 0x98: /* cbw/cwde/cdqe */
		switch (ctxt->op_bytes) {
		case 2: ctxt->dst.val = (s8)ctxt->dst.val; break;
		case 4: ctxt->dst.val = (s16)ctxt->dst.val; break;
		case 8: ctxt->dst.val = (s32)ctxt->dst.val; break;
		}
		break;
	case 0xcc:		/* int3 */
		rc = emulate_int(ctxt, 3);
		break;
	case 0xcd:		/* int n */
		rc = emulate_int(ctxt, ctxt->src.val);
		break;
	case 0xce:		/* into */
		if (ctxt->eflags & X86_EFLAGS_OF)
			rc = emulate_int(ctxt, 4);
		break;
	case 0xe9: /* jmp rel */
	case 0xeb: /* jmp rel short */
		rc = jmp_rel(ctxt, ctxt->src.val);
		ctxt->dst.type = OP_NONE; /* Disable writeback. */
		break;
	case 0xf4:              /* hlt */
		ctxt->ops->halt(ctxt);
		break;
	case 0xf5:	/* cmc */
		/* complement carry flag from eflags reg */
		ctxt->eflags ^= X86_EFLAGS_CF;
		break;
	case 0xf8: /* clc */
		ctxt->eflags &= ~X86_EFLAGS_CF;
		break;
	case 0xf9: /* stc */
		ctxt->eflags |= X86_EFLAGS_CF;
		break;
	case 0xfc: /* cld */
		ctxt->eflags &= ~X86_EFLAGS_DF;
		break;
	case 0xfd: /* std */
		ctxt->eflags |= X86_EFLAGS_DF;
		break;
	default:
		goto cannot_emulate;
	}

	if (rc != X86EMUL_CONTINUE)
		goto done;

writeback:
	if (ctxt->d & SrcWrite) {
		BUG_ON(ctxt->src.type == OP_MEM || ctxt->src.type == OP_MEM_STR);
		rc = writeback(ctxt, &ctxt->src);
		if (rc != X86EMUL_CONTINUE)
			goto done;
	}
	if (!(ctxt->d & NoWrite)) {
		rc = writeback(ctxt, &ctxt->dst);
		if (rc != X86EMUL_CONTINUE)
			goto done;
	}

	/*
	 * restore dst type in case the decoding will be reused
	 * (happens for string instruction )
	 */
	ctxt->dst.type = saved_dst_type;

	if ((ctxt->d & SrcMask) == SrcSI)
		string_addr_inc(ctxt, VCPU_REGS_RSI, &ctxt->src);

	if ((ctxt->d & DstMask) == DstDI)
		string_addr_inc(ctxt, VCPU_REGS_RDI, &ctxt->dst);

	if (ctxt->rep_prefix && (ctxt->d & String)) {
		unsigned int count;
		struct read_cache *r = &ctxt->io_read;
		if ((ctxt->d & SrcMask) == SrcSI)
			count = ctxt->src.count;
		else
			count = ctxt->dst.count;
		register_address_increment(ctxt, VCPU_REGS_RCX, -count);

		if (!string_insn_completed(ctxt)) {
			/*
			 * Re-enter guest when pio read ahead buffer is empty
			 * or, if it is not used, after each 1024 iteration.
			 */
			if ((r->end != 0 || reg_read(ctxt, VCPU_REGS_RCX) & 0x3ff) &&
			    (r->end == 0 || r->end != r->pos)) {
				/*
				 * Reset read cache. Usually happens before
				 * decode, but since instruction is restarted
				 * we have to do it here.
				 */
				ctxt->mem_read.end = 0;
				writeback_registers(ctxt);
				return EMULATION_RESTART;
			}
			goto done; /* skip rip writeback */
		}
		ctxt->eflags &= ~X86_EFLAGS_RF;
	}

	ctxt->eip = ctxt->_eip;
	if (ctxt->mode != X86EMUL_MODE_PROT64)
		ctxt->eip = (u32)ctxt->_eip;

done:
	if (rc == X86EMUL_PROPAGATE_FAULT) {
		WARN_ON(ctxt->exception.vector > 0x1f);
		ctxt->have_exception = true;
	}
	if (rc == X86EMUL_INTERCEPTED)
		return EMULATION_INTERCEPTED;

	if (rc == X86EMUL_CONTINUE)
		writeback_registers(ctxt);

	return (rc == X86EMUL_UNHANDLEABLE) ? EMULATION_FAILED : EMULATION_OK;

twobyte_insn:
	switch (ctxt->b) {
	case 0x09:		/* wbinvd */
		(ctxt->ops->wbinvd)(ctxt);
		break;
	case 0x08:		/* invd */
	case 0x0d:		/* GrpP (prefetch) */
	case 0x18:		/* Grp16 (prefetch/nop) */
	case 0x1f:		/* nop */
		break;
	case 0x20: /* mov cr, reg */
		ctxt->dst.val = ops->get_cr(ctxt, ctxt->modrm_reg);
		break;
	case 0x21: /* mov from dr to reg */
		ops->get_dr(ctxt, ctxt->modrm_reg, &ctxt->dst.val);
		break;
	case 0x40 ... 0x4f:	/* cmov */
		if (test_cc(ctxt->b, ctxt->eflags))
			ctxt->dst.val = ctxt->src.val;
		else if (ctxt->op_bytes != 4)
			ctxt->dst.type = OP_NONE; /* no writeback */
		break;
	case 0x80 ... 0x8f: /* jnz rel, etc*/
		if (test_cc(ctxt->b, ctxt->eflags))
			rc = jmp_rel(ctxt, ctxt->src.val);
		break;
	case 0x90 ... 0x9f:     /* setcc r/m8 */
		ctxt->dst.val = test_cc(ctxt->b, ctxt->eflags);
		break;
	case 0xb6 ... 0xb7:	/* movzx */
		ctxt->dst.bytes = ctxt->op_bytes;
		ctxt->dst.val = (ctxt->src.bytes == 1) ? (u8) ctxt->src.val
						       : (u16) ctxt->src.val;
		break;
	case 0xbe ... 0xbf:	/* movsx */
		ctxt->dst.bytes = ctxt->op_bytes;
		ctxt->dst.val = (ctxt->src.bytes == 1) ? (s8) ctxt->src.val :
							(s16) ctxt->src.val;
		break;
	default:
		goto cannot_emulate;
	}

threebyte_insn:

	if (rc != X86EMUL_CONTINUE)
		goto done;

	goto writeback;

cannot_emulate:
	return EMULATION_FAILED;
}

void emulator_invalidate_register_cache(struct x86_emulate_ctxt *ctxt)
{
	invalidate_registers(ctxt);
}

void emulator_writeback_register_cache(struct x86_emulate_ctxt *ctxt)
{
	writeback_registers(ctxt);
}

bool emulator_can_use_gpa(struct x86_emulate_ctxt *ctxt)
{
	if (ctxt->rep_prefix && (ctxt->d & String))
		return false;

	if (ctxt->d & TwoMemOp)
		return false;

	return true;
}<|MERGE_RESOLUTION|>--- conflicted
+++ resolved
@@ -22,7 +22,6 @@
 #include "kvm_cache_regs.h"
 #include "kvm_emulate.h"
 #include <linux/stringify.h>
-#include <asm/fpu/api.h>
 #include <asm/debugreg.h>
 #include <asm/nospec-branch.h>
 
@@ -1081,126 +1080,14 @@
 	}
 }
 
-<<<<<<< HEAD
-static void emulator_get_fpu(void)
-{
-	fpregs_lock();
-
-	fpregs_assert_state_consistent();
-	if (test_thread_flag(TIF_NEED_FPU_LOAD))
-		switch_fpu_return();
-}
-
-static void emulator_put_fpu(void)
-{
-	fpregs_unlock();
-}
-
-static void read_sse_reg(struct x86_emulate_ctxt *ctxt, sse128_t *data, int reg)
-{
-	emulator_get_fpu();
-	switch (reg) {
-	case 0: asm("movdqa %%xmm0, %0" : "=m"(*data)); break;
-	case 1: asm("movdqa %%xmm1, %0" : "=m"(*data)); break;
-	case 2: asm("movdqa %%xmm2, %0" : "=m"(*data)); break;
-	case 3: asm("movdqa %%xmm3, %0" : "=m"(*data)); break;
-	case 4: asm("movdqa %%xmm4, %0" : "=m"(*data)); break;
-	case 5: asm("movdqa %%xmm5, %0" : "=m"(*data)); break;
-	case 6: asm("movdqa %%xmm6, %0" : "=m"(*data)); break;
-	case 7: asm("movdqa %%xmm7, %0" : "=m"(*data)); break;
-#ifdef CONFIG_X86_64
-	case 8: asm("movdqa %%xmm8, %0" : "=m"(*data)); break;
-	case 9: asm("movdqa %%xmm9, %0" : "=m"(*data)); break;
-	case 10: asm("movdqa %%xmm10, %0" : "=m"(*data)); break;
-	case 11: asm("movdqa %%xmm11, %0" : "=m"(*data)); break;
-	case 12: asm("movdqa %%xmm12, %0" : "=m"(*data)); break;
-	case 13: asm("movdqa %%xmm13, %0" : "=m"(*data)); break;
-	case 14: asm("movdqa %%xmm14, %0" : "=m"(*data)); break;
-	case 15: asm("movdqa %%xmm15, %0" : "=m"(*data)); break;
-#endif
-	default: BUG();
-	}
-	emulator_put_fpu();
-}
-
-static void write_sse_reg(struct x86_emulate_ctxt *ctxt, sse128_t *data,
-			  int reg)
-{
-	emulator_get_fpu();
-	switch (reg) {
-	case 0: asm("movdqa %0, %%xmm0" : : "m"(*data)); break;
-	case 1: asm("movdqa %0, %%xmm1" : : "m"(*data)); break;
-	case 2: asm("movdqa %0, %%xmm2" : : "m"(*data)); break;
-	case 3: asm("movdqa %0, %%xmm3" : : "m"(*data)); break;
-	case 4: asm("movdqa %0, %%xmm4" : : "m"(*data)); break;
-	case 5: asm("movdqa %0, %%xmm5" : : "m"(*data)); break;
-	case 6: asm("movdqa %0, %%xmm6" : : "m"(*data)); break;
-	case 7: asm("movdqa %0, %%xmm7" : : "m"(*data)); break;
-#ifdef CONFIG_X86_64
-	case 8: asm("movdqa %0, %%xmm8" : : "m"(*data)); break;
-	case 9: asm("movdqa %0, %%xmm9" : : "m"(*data)); break;
-	case 10: asm("movdqa %0, %%xmm10" : : "m"(*data)); break;
-	case 11: asm("movdqa %0, %%xmm11" : : "m"(*data)); break;
-	case 12: asm("movdqa %0, %%xmm12" : : "m"(*data)); break;
-	case 13: asm("movdqa %0, %%xmm13" : : "m"(*data)); break;
-	case 14: asm("movdqa %0, %%xmm14" : : "m"(*data)); break;
-	case 15: asm("movdqa %0, %%xmm15" : : "m"(*data)); break;
-#endif
-	default: BUG();
-	}
-	emulator_put_fpu();
-}
-
-static void read_mmx_reg(struct x86_emulate_ctxt *ctxt, u64 *data, int reg)
-{
-	emulator_get_fpu();
-	switch (reg) {
-	case 0: asm("movq %%mm0, %0" : "=m"(*data)); break;
-	case 1: asm("movq %%mm1, %0" : "=m"(*data)); break;
-	case 2: asm("movq %%mm2, %0" : "=m"(*data)); break;
-	case 3: asm("movq %%mm3, %0" : "=m"(*data)); break;
-	case 4: asm("movq %%mm4, %0" : "=m"(*data)); break;
-	case 5: asm("movq %%mm5, %0" : "=m"(*data)); break;
-	case 6: asm("movq %%mm6, %0" : "=m"(*data)); break;
-	case 7: asm("movq %%mm7, %0" : "=m"(*data)); break;
-	default: BUG();
-	}
-	emulator_put_fpu();
-}
-
-static void write_mmx_reg(struct x86_emulate_ctxt *ctxt, u64 *data, int reg)
-{
-	emulator_get_fpu();
-	switch (reg) {
-	case 0: asm("movq %0, %%mm0" : : "m"(*data)); break;
-	case 1: asm("movq %0, %%mm1" : : "m"(*data)); break;
-	case 2: asm("movq %0, %%mm2" : : "m"(*data)); break;
-	case 3: asm("movq %0, %%mm3" : : "m"(*data)); break;
-	case 4: asm("movq %0, %%mm4" : : "m"(*data)); break;
-	case 5: asm("movq %0, %%mm5" : : "m"(*data)); break;
-	case 6: asm("movq %0, %%mm6" : : "m"(*data)); break;
-	case 7: asm("movq %0, %%mm7" : : "m"(*data)); break;
-	default: BUG();
-	}
-	emulator_put_fpu();
-}
-
-=======
->>>>>>> 7d2a07b7
 static int em_fninit(struct x86_emulate_ctxt *ctxt)
 {
 	if (ctxt->ops->get_cr(ctxt, 0) & (X86_CR0_TS | X86_CR0_EM))
 		return emulate_nm(ctxt);
 
-<<<<<<< HEAD
-	emulator_get_fpu();
-	asm volatile("fninit");
-	emulator_put_fpu();
-=======
 	kvm_fpu_get();
 	asm volatile("fninit");
 	kvm_fpu_put();
->>>>>>> 7d2a07b7
 	return X86EMUL_CONTINUE;
 }
 
@@ -1211,15 +1098,9 @@
 	if (ctxt->ops->get_cr(ctxt, 0) & (X86_CR0_TS | X86_CR0_EM))
 		return emulate_nm(ctxt);
 
-<<<<<<< HEAD
-	emulator_get_fpu();
-	asm volatile("fnstcw %0": "+m"(fcw));
-	emulator_put_fpu();
-=======
 	kvm_fpu_get();
 	asm volatile("fnstcw %0": "+m"(fcw));
 	kvm_fpu_put();
->>>>>>> 7d2a07b7
 
 	ctxt->dst.val = fcw;
 
@@ -1233,15 +1114,9 @@
 	if (ctxt->ops->get_cr(ctxt, 0) & (X86_CR0_TS | X86_CR0_EM))
 		return emulate_nm(ctxt);
 
-<<<<<<< HEAD
-	emulator_get_fpu();
-	asm volatile("fnstsw %0": "+m"(fsw));
-	emulator_put_fpu();
-=======
 	kvm_fpu_get();
 	asm volatile("fnstsw %0": "+m"(fsw));
 	kvm_fpu_put();
->>>>>>> 7d2a07b7
 
 	ctxt->dst.val = fsw;
 
@@ -2763,11 +2638,7 @@
 	u32 eax, ebx, ecx, edx;
 
 	eax = ecx = 0;
-<<<<<<< HEAD
-	ctxt->ops->get_cpuid(ctxt, &eax, &ebx, &ecx, &edx, false);
-=======
 	ctxt->ops->get_cpuid(ctxt, &eax, &ebx, &ecx, &edx, true);
->>>>>>> 7d2a07b7
 	return is_guest_vendor_intel(ebx, ecx, edx);
 }
 
@@ -4157,19 +4028,11 @@
 	if (rc != X86EMUL_CONTINUE)
 		return rc;
 
-<<<<<<< HEAD
-	emulator_get_fpu();
+	kvm_fpu_get();
 
 	rc = asm_safe("fxsave %[fx]", , [fx] "+m"(fx_state));
 
-	emulator_put_fpu();
-=======
-	kvm_fpu_get();
-
-	rc = asm_safe("fxsave %[fx]", , [fx] "+m"(fx_state));
-
 	kvm_fpu_put();
->>>>>>> 7d2a07b7
 
 	if (rc != X86EMUL_CONTINUE)
 		return rc;
@@ -4213,11 +4076,7 @@
 	if (rc != X86EMUL_CONTINUE)
 		return rc;
 
-<<<<<<< HEAD
-	emulator_get_fpu();
-=======
 	kvm_fpu_get();
->>>>>>> 7d2a07b7
 
 	if (size < __fxstate_size(16)) {
 		rc = fxregs_fixup(&fx_state, size);
@@ -4234,11 +4093,7 @@
 		rc = asm_safe("fxrstor %[fx]", : [fx] "m"(fx_state));
 
 out:
-<<<<<<< HEAD
-	emulator_put_fpu();
-=======
 	kvm_fpu_put();
->>>>>>> 7d2a07b7
 
 	return rc;
 }
@@ -5486,15 +5341,9 @@
 {
 	int rc;
 
-<<<<<<< HEAD
-	emulator_get_fpu();
-	rc = asm_safe("fwait");
-	emulator_put_fpu();
-=======
 	kvm_fpu_get();
 	rc = asm_safe("fwait");
 	kvm_fpu_put();
->>>>>>> 7d2a07b7
 
 	if (unlikely(rc != X86EMUL_CONTINUE))
 		return emulate_exception(ctxt, MF_VECTOR, 0, false);
