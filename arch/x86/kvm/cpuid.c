/*
 * Kernel-based Virtual Machine driver for Linux
 * cpuid support routines
 *
 * derived from arch/x86/kvm/x86.c
 *
 * Copyright 2011 Red Hat, Inc. and/or its affiliates.
 * Copyright IBM Corporation, 2008
 *
 * This work is licensed under the terms of the GNU GPL, version 2.  See
 * the COPYING file in the top-level directory.
 *
 */

#include <linux/kvm_host.h>
#include <linux/export.h>
#include <linux/vmalloc.h>
#include <linux/uaccess.h>
#include <linux/sched/stat.h>

#include <asm/processor.h>
#include <asm/user.h>
#include <asm/fpu/xstate.h>
#include "cpuid.h"
#include "lapic.h"
#include "mmu.h"
#include "trace.h"
#include "pmu.h"

static u32 xstate_required_size(u64 xstate_bv, bool compacted)
{
	int feature_bit = 0;
	u32 ret = XSAVE_HDR_SIZE + XSAVE_HDR_OFFSET;

	xstate_bv &= XFEATURE_MASK_EXTEND;
	while (xstate_bv) {
		if (xstate_bv & 0x1) {
		        u32 eax, ebx, ecx, edx, offset;
		        cpuid_count(0xD, feature_bit, &eax, &ebx, &ecx, &edx);
			offset = compacted ? ret : ebx;
			ret = max(ret, offset + eax);
		}

		xstate_bv >>= 1;
		feature_bit++;
	}

	return ret;
}

bool kvm_mpx_supported(void)
{
	return ((host_xcr0 & (XFEATURE_MASK_BNDREGS | XFEATURE_MASK_BNDCSR))
		 && kvm_x86_ops->mpx_supported());
}
EXPORT_SYMBOL_GPL(kvm_mpx_supported);

u64 kvm_supported_xcr0(void)
{
	u64 xcr0 = KVM_SUPPORTED_XCR0 & host_xcr0;

	if (!kvm_mpx_supported())
		xcr0 &= ~(XFEATURE_MASK_BNDREGS | XFEATURE_MASK_BNDCSR);

	return xcr0;
}

#define F(x) bit(X86_FEATURE_##x)

/* For scattered features from cpufeatures.h; we currently expose none */
#define KF(x) bit(KVM_CPUID_BIT_##x)

int kvm_update_cpuid(struct kvm_vcpu *vcpu)
{
	struct kvm_cpuid_entry2 *best;
	struct kvm_lapic *apic = vcpu->arch.apic;

	best = kvm_find_cpuid_entry(vcpu, 1, 0);
	if (!best)
		return 0;

	/* Update OSXSAVE bit */
	if (boot_cpu_has(X86_FEATURE_XSAVE) && best->function == 0x1) {
		best->ecx &= ~F(OSXSAVE);
		if (kvm_read_cr4_bits(vcpu, X86_CR4_OSXSAVE))
			best->ecx |= F(OSXSAVE);
	}

	best->edx &= ~F(APIC);
	if (vcpu->arch.apic_base & MSR_IA32_APICBASE_ENABLE)
		best->edx |= F(APIC);

	if (apic) {
		if (best->ecx & F(TSC_DEADLINE_TIMER))
			apic->lapic_timer.timer_mode_mask = 3 << 17;
		else
			apic->lapic_timer.timer_mode_mask = 1 << 17;
	}

	best = kvm_find_cpuid_entry(vcpu, 7, 0);
	if (best) {
		/* Update OSPKE bit */
		if (boot_cpu_has(X86_FEATURE_PKU) && best->function == 0x7) {
			best->ecx &= ~F(OSPKE);
			if (kvm_read_cr4_bits(vcpu, X86_CR4_PKE))
				best->ecx |= F(OSPKE);
		}
	}

	best = kvm_find_cpuid_entry(vcpu, 0xD, 0);
	if (!best) {
		vcpu->arch.guest_supported_xcr0 = 0;
		vcpu->arch.guest_xstate_size = XSAVE_HDR_SIZE + XSAVE_HDR_OFFSET;
	} else {
		vcpu->arch.guest_supported_xcr0 =
			(best->eax | ((u64)best->edx << 32)) &
			kvm_supported_xcr0();
		vcpu->arch.guest_xstate_size = best->ebx =
			xstate_required_size(vcpu->arch.xcr0, false);
	}

	best = kvm_find_cpuid_entry(vcpu, 0xD, 1);
	if (best && (best->eax & (F(XSAVES) | F(XSAVEC))))
		best->ebx = xstate_required_size(vcpu->arch.xcr0, true);

	/*
	 * The existing code assumes virtual address is 48-bit or 57-bit in the
	 * canonical address checks; exit if it is ever changed.
	 */
	best = kvm_find_cpuid_entry(vcpu, 0x80000008, 0);
	if (best) {
		int vaddr_bits = (best->eax & 0xff00) >> 8;

		if (vaddr_bits != 48 && vaddr_bits != 57 && vaddr_bits != 0)
			return -EINVAL;
	}

	/* Update physical-address width */
	vcpu->arch.maxphyaddr = cpuid_query_maxphyaddr(vcpu);
	kvm_mmu_reset_context(vcpu);

	kvm_pmu_refresh(vcpu);
	return 0;
}

static int is_efer_nx(void)
{
	unsigned long long efer = 0;

	rdmsrl_safe(MSR_EFER, &efer);
	return efer & EFER_NX;
}

static void cpuid_fix_nx_cap(struct kvm_vcpu *vcpu)
{
	int i;
	struct kvm_cpuid_entry2 *e, *entry;

	entry = NULL;
	for (i = 0; i < vcpu->arch.cpuid_nent; ++i) {
		e = &vcpu->arch.cpuid_entries[i];
		if (e->function == 0x80000001) {
			entry = e;
			break;
		}
	}
	if (entry && (entry->edx & F(NX)) && !is_efer_nx()) {
		entry->edx &= ~F(NX);
		printk(KERN_INFO "kvm: guest NX capability removed\n");
	}
}

int cpuid_query_maxphyaddr(struct kvm_vcpu *vcpu)
{
	struct kvm_cpuid_entry2 *best;

	best = kvm_find_cpuid_entry(vcpu, 0x80000000, 0);
	if (!best || best->eax < 0x80000008)
		goto not_found;
	best = kvm_find_cpuid_entry(vcpu, 0x80000008, 0);
	if (best)
		return best->eax & 0xff;
not_found:
	return 36;
}
EXPORT_SYMBOL_GPL(cpuid_query_maxphyaddr);

/* when an old userspace process fills a new kernel module */
int kvm_vcpu_ioctl_set_cpuid(struct kvm_vcpu *vcpu,
			     struct kvm_cpuid *cpuid,
			     struct kvm_cpuid_entry __user *entries)
{
	int r, i;
	struct kvm_cpuid_entry *cpuid_entries = NULL;

	r = -E2BIG;
	if (cpuid->nent > KVM_MAX_CPUID_ENTRIES)
		goto out;
	r = -ENOMEM;
	if (cpuid->nent) {
		cpuid_entries = vmalloc(sizeof(struct kvm_cpuid_entry) *
					cpuid->nent);
		if (!cpuid_entries)
			goto out;
		r = -EFAULT;
		if (copy_from_user(cpuid_entries, entries,
				   cpuid->nent * sizeof(struct kvm_cpuid_entry)))
			goto out;
	}
	for (i = 0; i < cpuid->nent; i++) {
		vcpu->arch.cpuid_entries[i].function = cpuid_entries[i].function;
		vcpu->arch.cpuid_entries[i].eax = cpuid_entries[i].eax;
		vcpu->arch.cpuid_entries[i].ebx = cpuid_entries[i].ebx;
		vcpu->arch.cpuid_entries[i].ecx = cpuid_entries[i].ecx;
		vcpu->arch.cpuid_entries[i].edx = cpuid_entries[i].edx;
		vcpu->arch.cpuid_entries[i].index = 0;
		vcpu->arch.cpuid_entries[i].flags = 0;
		vcpu->arch.cpuid_entries[i].padding[0] = 0;
		vcpu->arch.cpuid_entries[i].padding[1] = 0;
		vcpu->arch.cpuid_entries[i].padding[2] = 0;
	}
	vcpu->arch.cpuid_nent = cpuid->nent;
	cpuid_fix_nx_cap(vcpu);
	kvm_apic_set_version(vcpu);
	kvm_x86_ops->cpuid_update(vcpu);
	r = kvm_update_cpuid(vcpu);

out:
	vfree(cpuid_entries);
	return r;
}

int kvm_vcpu_ioctl_set_cpuid2(struct kvm_vcpu *vcpu,
			      struct kvm_cpuid2 *cpuid,
			      struct kvm_cpuid_entry2 __user *entries)
{
	int r;

	r = -E2BIG;
	if (cpuid->nent > KVM_MAX_CPUID_ENTRIES)
		goto out;
	r = -EFAULT;
	if (copy_from_user(&vcpu->arch.cpuid_entries, entries,
			   cpuid->nent * sizeof(struct kvm_cpuid_entry2)))
		goto out;
	vcpu->arch.cpuid_nent = cpuid->nent;
	kvm_apic_set_version(vcpu);
	kvm_x86_ops->cpuid_update(vcpu);
	r = kvm_update_cpuid(vcpu);
out:
	return r;
}

int kvm_vcpu_ioctl_get_cpuid2(struct kvm_vcpu *vcpu,
			      struct kvm_cpuid2 *cpuid,
			      struct kvm_cpuid_entry2 __user *entries)
{
	int r;

	r = -E2BIG;
	if (cpuid->nent < vcpu->arch.cpuid_nent)
		goto out;
	r = -EFAULT;
	if (copy_to_user(entries, &vcpu->arch.cpuid_entries,
			 vcpu->arch.cpuid_nent * sizeof(struct kvm_cpuid_entry2)))
		goto out;
	return 0;

out:
	cpuid->nent = vcpu->arch.cpuid_nent;
	return r;
}

static void cpuid_mask(u32 *word, int wordnum)
{
	*word &= boot_cpu_data.x86_capability[wordnum];
}

static void do_cpuid_1_ent(struct kvm_cpuid_entry2 *entry, u32 function,
			   u32 index)
{
	entry->function = function;
	entry->index = index;
	cpuid_count(entry->function, entry->index,
		    &entry->eax, &entry->ebx, &entry->ecx, &entry->edx);
	entry->flags = 0;
}

static int __do_cpuid_ent_emulated(struct kvm_cpuid_entry2 *entry,
				   u32 func, u32 index, int *nent, int maxnent)
{
	switch (func) {
	case 0:
		entry->eax = 1;		/* only one leaf currently */
		++*nent;
		break;
	case 1:
		entry->ecx = F(MOVBE);
		++*nent;
		break;
	default:
		break;
	}

	entry->function = func;
	entry->index = index;

	return 0;
}

static inline int __do_cpuid_ent(struct kvm_cpuid_entry2 *entry, u32 function,
				 u32 index, int *nent, int maxnent)
{
	int r;
	unsigned f_nx = is_efer_nx() ? F(NX) : 0;
#ifdef CONFIG_X86_64
	unsigned f_gbpages = (kvm_x86_ops->get_lpage_level() == PT_PDPE_LEVEL)
				? F(GBPAGES) : 0;
	unsigned f_lm = F(LM);
#else
	unsigned f_gbpages = 0;
	unsigned f_lm = 0;
#endif
	unsigned f_rdtscp = kvm_x86_ops->rdtscp_supported() ? F(RDTSCP) : 0;
	unsigned f_invpcid = kvm_x86_ops->invpcid_supported() ? F(INVPCID) : 0;
	unsigned f_mpx = kvm_mpx_supported() ? F(MPX) : 0;
	unsigned f_xsaves = kvm_x86_ops->xsaves_supported() ? F(XSAVES) : 0;
	unsigned f_umip = kvm_x86_ops->umip_emulated() ? F(UMIP) : 0;

	/* cpuid 1.edx */
	const u32 kvm_cpuid_1_edx_x86_features =
		F(FPU) | F(VME) | F(DE) | F(PSE) |
		F(TSC) | F(MSR) | F(PAE) | F(MCE) |
		F(CX8) | F(APIC) | 0 /* Reserved */ | F(SEP) |
		F(MTRR) | F(PGE) | F(MCA) | F(CMOV) |
		F(PAT) | F(PSE36) | 0 /* PSN */ | F(CLFLUSH) |
		0 /* Reserved, DS, ACPI */ | F(MMX) |
		F(FXSR) | F(XMM) | F(XMM2) | F(SELFSNOOP) |
		0 /* HTT, TM, Reserved, PBE */;
	/* cpuid 0x80000001.edx */
	const u32 kvm_cpuid_8000_0001_edx_x86_features =
		F(FPU) | F(VME) | F(DE) | F(PSE) |
		F(TSC) | F(MSR) | F(PAE) | F(MCE) |
		F(CX8) | F(APIC) | 0 /* Reserved */ | F(SYSCALL) |
		F(MTRR) | F(PGE) | F(MCA) | F(CMOV) |
		F(PAT) | F(PSE36) | 0 /* Reserved */ |
		f_nx | 0 /* Reserved */ | F(MMXEXT) | F(MMX) |
		F(FXSR) | F(FXSR_OPT) | f_gbpages | f_rdtscp |
		0 /* Reserved */ | f_lm | F(3DNOWEXT) | F(3DNOW);
	/* cpuid 1.ecx */
	const u32 kvm_cpuid_1_ecx_x86_features =
		/* NOTE: MONITOR (and MWAIT) are emulated as NOP,
		 * but *not* advertised to guests via CPUID ! */
		F(XMM3) | F(PCLMULQDQ) | 0 /* DTES64, MONITOR */ |
		0 /* DS-CPL, VMX, SMX, EST */ |
		0 /* TM2 */ | F(SSSE3) | 0 /* CNXT-ID */ | 0 /* Reserved */ |
		F(FMA) | F(CX16) | 0 /* xTPR Update, PDCM */ |
		F(PCID) | 0 /* Reserved, DCA */ | F(XMM4_1) |
		F(XMM4_2) | F(X2APIC) | F(MOVBE) | F(POPCNT) |
		0 /* Reserved*/ | F(AES) | F(XSAVE) | 0 /* OSXSAVE */ | F(AVX) |
		F(F16C) | F(RDRAND);
	/* cpuid 0x80000001.ecx */
	const u32 kvm_cpuid_8000_0001_ecx_x86_features =
		F(LAHF_LM) | F(CMP_LEGACY) | 0 /*SVM*/ | 0 /* ExtApicSpace */ |
		F(CR8_LEGACY) | F(ABM) | F(SSE4A) | F(MISALIGNSSE) |
		F(3DNOWPREFETCH) | F(OSVW) | 0 /* IBS */ | F(XOP) |
		0 /* SKINIT, WDT, LWP */ | F(FMA4) | F(TBM);

	/* cpuid 0x80000008.ebx */
	const u32 kvm_cpuid_8000_0008_ebx_x86_features =
		F(WBNOINVD) | F(AMD_IBPB) | F(AMD_IBRS) | F(AMD_SSBD) | F(VIRT_SSBD) |
		F(AMD_SSB_NO) | F(AMD_STIBP);

	/* cpuid 0xC0000001.edx */
	const u32 kvm_cpuid_C000_0001_edx_x86_features =
		F(XSTORE) | F(XSTORE_EN) | F(XCRYPT) | F(XCRYPT_EN) |
		F(ACE2) | F(ACE2_EN) | F(PHE) | F(PHE_EN) |
		F(PMM) | F(PMM_EN);

	/* cpuid 7.0.ebx */
	const u32 kvm_cpuid_7_0_ebx_x86_features =
		F(FSGSBASE) | F(BMI1) | F(HLE) | F(AVX2) | F(SMEP) |
		F(BMI2) | F(ERMS) | f_invpcid | F(RTM) | f_mpx | F(RDSEED) |
		F(ADX) | F(SMAP) | F(AVX512IFMA) | F(AVX512F) | F(AVX512PF) |
		F(AVX512ER) | F(AVX512CD) | F(CLFLUSHOPT) | F(CLWB) | F(AVX512DQ) |
		F(SHA_NI) | F(AVX512BW) | F(AVX512VL);

	/* cpuid 0xD.1.eax */
	const u32 kvm_cpuid_D_1_eax_x86_features =
		F(XSAVEOPT) | F(XSAVEC) | F(XGETBV1) | f_xsaves;

	/* cpuid 7.0.ecx*/
	const u32 kvm_cpuid_7_0_ecx_x86_features =
		F(AVX512VBMI) | F(LA57) | F(PKU) | 0 /*OSPKE*/ |
<<<<<<< HEAD
		F(AVX512_VPOPCNTDQ) | F(UMIP) | F(AVX512_VBMI2) | F(GFNI) |
=======
		F(AVX512_VPOPCNTDQ) | F(AVX512_VBMI2) | F(GFNI) |
>>>>>>> a7f0d9c9
		F(VAES) | F(VPCLMULQDQ) | F(AVX512_VNNI) | F(AVX512_BITALG);

	/* cpuid 7.0.edx*/
	const u32 kvm_cpuid_7_0_edx_x86_features =
		F(AVX512_4VNNIW) | F(AVX512_4FMAPS) | F(SPEC_CTRL) |
		F(SPEC_CTRL_SSBD) | F(ARCH_CAPABILITIES) | F(INTEL_STIBP) |
		F(MD_CLEAR);

	/* all calls to cpuid_count() should be made on the same cpu */
	get_cpu();

	r = -E2BIG;

	if (WARN_ON(*nent >= maxnent))
		goto out;

	do_cpuid_1_ent(entry, function, index);
	++*nent;

	switch (function) {
	case 0:
		entry->eax = min(entry->eax, (u32)0xd);
		break;
	case 1:
		entry->edx &= kvm_cpuid_1_edx_x86_features;
		cpuid_mask(&entry->edx, CPUID_1_EDX);
		entry->ecx &= kvm_cpuid_1_ecx_x86_features;
		cpuid_mask(&entry->ecx, CPUID_1_ECX);
		/* we support x2apic emulation even if host does not support
		 * it since we emulate x2apic in software */
		entry->ecx |= F(X2APIC);
		break;
	/* function 2 entries are STATEFUL. That is, repeated cpuid commands
	 * may return different values. This forces us to get_cpu() before
	 * issuing the first command, and also to emulate this annoying behavior
	 * in kvm_emulate_cpuid() using KVM_CPUID_FLAG_STATE_READ_NEXT */
	case 2: {
		int t, times = entry->eax & 0xff;

		entry->flags |= KVM_CPUID_FLAG_STATEFUL_FUNC;
		entry->flags |= KVM_CPUID_FLAG_STATE_READ_NEXT;
		for (t = 1; t < times; ++t) {
			if (*nent >= maxnent)
				goto out;

			do_cpuid_1_ent(&entry[t], function, 0);
			entry[t].flags |= KVM_CPUID_FLAG_STATEFUL_FUNC;
			++*nent;
		}
		break;
	}
	/* functions 4 and 0x8000001d have additional index. */
	case 4:
	case 0x8000001d: {
		int i, cache_type;

		entry->flags |= KVM_CPUID_FLAG_SIGNIFCANT_INDEX;
		/* read more entries until cache_type is zero */
		for (i = 1; ; ++i) {
			if (*nent >= maxnent)
				goto out;

			cache_type = entry[i - 1].eax & 0x1f;
			if (!cache_type)
				break;
			do_cpuid_1_ent(&entry[i], function, i);
			entry[i].flags |=
			       KVM_CPUID_FLAG_SIGNIFCANT_INDEX;
			++*nent;
		}
		break;
	}
	case 6: /* Thermal management */
		entry->eax = 0x4; /* allow ARAT */
		entry->ebx = 0;
		entry->ecx = 0;
		entry->edx = 0;
		break;
	case 7: {
		entry->flags |= KVM_CPUID_FLAG_SIGNIFCANT_INDEX;
		/* Mask ebx against host capability word 9 */
		if (index == 0) {
			entry->ebx &= kvm_cpuid_7_0_ebx_x86_features;
			cpuid_mask(&entry->ebx, CPUID_7_0_EBX);
			// TSC_ADJUST is emulated
			entry->ebx |= F(TSC_ADJUST);
			entry->ecx &= kvm_cpuid_7_0_ecx_x86_features;
			cpuid_mask(&entry->ecx, CPUID_7_ECX);
			entry->ecx |= f_umip;
			/* PKU is not yet implemented for shadow paging. */
			if (!tdp_enabled || !boot_cpu_has(X86_FEATURE_OSPKE))
				entry->ecx &= ~F(PKU);

		entry->edx &= kvm_cpuid_7_0_edx_x86_features;
		cpuid_mask(&entry->edx, CPUID_7_EDX);
		if (boot_cpu_has(X86_FEATURE_IBPB) && boot_cpu_has(X86_FEATURE_IBRS))
			entry->edx |= F(SPEC_CTRL);
		if (boot_cpu_has(X86_FEATURE_STIBP))
			entry->edx |= F(INTEL_STIBP);
		if (boot_cpu_has(X86_FEATURE_SSBD))
			entry->edx |= F(SPEC_CTRL_SSBD);
		/*
		 * We emulate ARCH_CAPABILITIES in software even
		 * if the host doesn't support it.
			 */
			entry->edx |= F(ARCH_CAPABILITIES);
		} else {
			entry->ebx = 0;
			entry->ecx = 0;
			entry->edx = 0;
		}
		entry->eax = 0;
		break;
	}
	case 9:
		break;
	case 0xa: { /* Architectural Performance Monitoring */
		struct x86_pmu_capability cap;
		union cpuid10_eax eax;
		union cpuid10_edx edx;

		perf_get_x86_pmu_capability(&cap);

		/*
		 * Only support guest architectural pmu on a host
		 * with architectural pmu.
		 */
		if (!cap.version)
			memset(&cap, 0, sizeof(cap));

		eax.split.version_id = min(cap.version, 2);
		eax.split.num_counters = cap.num_counters_gp;
		eax.split.bit_width = cap.bit_width_gp;
		eax.split.mask_length = cap.events_mask_len;

		edx.split.num_counters_fixed = cap.num_counters_fixed;
		edx.split.bit_width_fixed = cap.bit_width_fixed;
		edx.split.reserved = 0;

		entry->eax = eax.full;
		entry->ebx = cap.events_mask;
		entry->ecx = 0;
		entry->edx = edx.full;
		break;
	}
	/* function 0xb has additional index. */
	case 0xb: {
		int i, level_type;

		entry->flags |= KVM_CPUID_FLAG_SIGNIFCANT_INDEX;
		/* read more entries until level_type is zero */
		for (i = 1; ; ++i) {
			if (*nent >= maxnent)
				goto out;

			level_type = entry[i - 1].ecx & 0xff00;
			if (!level_type)
				break;
			do_cpuid_1_ent(&entry[i], function, i);
			entry[i].flags |=
			       KVM_CPUID_FLAG_SIGNIFCANT_INDEX;
			++*nent;
		}
		break;
	}
	case 0xd: {
		int idx, i;
		u64 supported = kvm_supported_xcr0();

		entry->eax &= supported;
		entry->ebx = xstate_required_size(supported, false);
		entry->ecx = entry->ebx;
		entry->edx &= supported >> 32;
		entry->flags |= KVM_CPUID_FLAG_SIGNIFCANT_INDEX;
		if (!supported)
			break;

		for (idx = 1, i = 1; idx < 64; ++idx) {
			u64 mask = ((u64)1 << idx);
			if (*nent >= maxnent)
				goto out;

			do_cpuid_1_ent(&entry[i], function, idx);
			if (idx == 1) {
				entry[i].eax &= kvm_cpuid_D_1_eax_x86_features;
				cpuid_mask(&entry[i].eax, CPUID_D_1_EAX);
				entry[i].ebx = 0;
				if (entry[i].eax & (F(XSAVES)|F(XSAVEC)))
					entry[i].ebx =
						xstate_required_size(supported,
								     true);
			} else {
				if (entry[i].eax == 0 || !(supported & mask))
					continue;
				if (WARN_ON_ONCE(entry[i].ecx & 1))
					continue;
			}
			entry[i].ecx = 0;
			entry[i].edx = 0;
			entry[i].flags |=
			       KVM_CPUID_FLAG_SIGNIFCANT_INDEX;
			++*nent;
			++i;
		}
		break;
	}
	case KVM_CPUID_SIGNATURE: {
		static const char signature[12] = "KVMKVMKVM\0\0";
		const u32 *sigptr = (const u32 *)signature;
		entry->eax = KVM_CPUID_FEATURES;
		entry->ebx = sigptr[0];
		entry->ecx = sigptr[1];
		entry->edx = sigptr[2];
		break;
	}
	case KVM_CPUID_FEATURES:
		entry->eax = (1 << KVM_FEATURE_CLOCKSOURCE) |
			     (1 << KVM_FEATURE_NOP_IO_DELAY) |
			     (1 << KVM_FEATURE_CLOCKSOURCE2) |
			     (1 << KVM_FEATURE_ASYNC_PF) |
			     (1 << KVM_FEATURE_PV_EOI) |
			     (1 << KVM_FEATURE_CLOCKSOURCE_STABLE_BIT) |
			     (1 << KVM_FEATURE_PV_UNHALT) |
			     (1 << KVM_FEATURE_ASYNC_PF_VMEXIT);

		if (sched_info_on())
			entry->eax |= (1 << KVM_FEATURE_STEAL_TIME);

		entry->ebx = 0;
		entry->ecx = 0;
		entry->edx = 0;
		break;
	case 0x80000000:
		entry->eax = min(entry->eax, 0x8000001f);
		break;
	case 0x80000001:
		entry->edx &= kvm_cpuid_8000_0001_edx_x86_features;
		cpuid_mask(&entry->edx, CPUID_8000_0001_EDX);
		entry->ecx &= kvm_cpuid_8000_0001_ecx_x86_features;
		cpuid_mask(&entry->ecx, CPUID_8000_0001_ECX);
		break;
	case 0x80000007: /* Advanced power management */
		/* invariant TSC is CPUID.80000007H:EDX[8] */
		entry->edx &= (1 << 8);
		/* mask against host */
		entry->edx &= boot_cpu_data.x86_power;
		entry->eax = entry->ebx = entry->ecx = 0;
		break;
	case 0x80000008: {
		unsigned g_phys_as = (entry->eax >> 16) & 0xff;
		unsigned virt_as = max((entry->eax >> 8) & 0xff, 48U);
		unsigned phys_as = entry->eax & 0xff;

		if (!g_phys_as)
			g_phys_as = phys_as;
		entry->eax = g_phys_as | (virt_as << 8);
		entry->edx = 0;
		/*
		 * IBRS, IBPB and VIRT_SSBD aren't necessarily present in
		 * hardware cpuid
		 */
		if (boot_cpu_has(X86_FEATURE_AMD_IBPB))
			entry->ebx |= F(AMD_IBPB);
		if (boot_cpu_has(X86_FEATURE_AMD_IBRS))
			entry->ebx |= F(AMD_IBRS);
		if (boot_cpu_has(X86_FEATURE_VIRT_SSBD))
			entry->ebx |= F(VIRT_SSBD);
		entry->ebx &= kvm_cpuid_8000_0008_ebx_x86_features;
		cpuid_mask(&entry->ebx, CPUID_8000_0008_EBX);
		/*
		 * The preference is to use SPEC CTRL MSR instead of the
		 * VIRT_SPEC MSR.
		 */
		if (boot_cpu_has(X86_FEATURE_LS_CFG_SSBD) &&
		    !boot_cpu_has(X86_FEATURE_AMD_SSBD))
			entry->ebx |= F(VIRT_SSBD);
		break;
	}
	case 0x80000019:
		entry->ecx = entry->edx = 0;
		break;
	case 0x8000001a:
	case 0x8000001e:
		break;
	/*Add support for Centaur's CPUID instruction*/
	case 0xC0000000:
		/*Just support up to 0xC0000004 now*/
		entry->eax = min(entry->eax, 0xC0000004);
		break;
	case 0xC0000001:
		entry->edx &= kvm_cpuid_C000_0001_edx_x86_features;
		cpuid_mask(&entry->edx, CPUID_C000_0001_EDX);
		break;
	case 3: /* Processor serial number */
	case 5: /* MONITOR/MWAIT */
	case 0xC0000002:
	case 0xC0000003:
	case 0xC0000004:
	default:
		entry->eax = entry->ebx = entry->ecx = entry->edx = 0;
		break;
	}

	kvm_x86_ops->set_supported_cpuid(function, entry);

	r = 0;

out:
	put_cpu();

	return r;
}

static int do_cpuid_ent(struct kvm_cpuid_entry2 *entry, u32 func,
			u32 idx, int *nent, int maxnent, unsigned int type)
{
	if (*nent >= maxnent)
		return -E2BIG;

	if (type == KVM_GET_EMULATED_CPUID)
		return __do_cpuid_ent_emulated(entry, func, idx, nent, maxnent);

	return __do_cpuid_ent(entry, func, idx, nent, maxnent);
}

#undef F

struct kvm_cpuid_param {
	u32 func;
	u32 idx;
	bool has_leaf_count;
	bool (*qualifier)(const struct kvm_cpuid_param *param);
};

static bool is_centaur_cpu(const struct kvm_cpuid_param *param)
{
	return boot_cpu_data.x86_vendor == X86_VENDOR_CENTAUR;
}

static bool sanity_check_entries(struct kvm_cpuid_entry2 __user *entries,
				 __u32 num_entries, unsigned int ioctl_type)
{
	int i;
	__u32 pad[3];

	if (ioctl_type != KVM_GET_EMULATED_CPUID)
		return false;

	/*
	 * We want to make sure that ->padding is being passed clean from
	 * userspace in case we want to use it for something in the future.
	 *
	 * Sadly, this wasn't enforced for KVM_GET_SUPPORTED_CPUID and so we
	 * have to give ourselves satisfied only with the emulated side. /me
	 * sheds a tear.
	 */
	for (i = 0; i < num_entries; i++) {
		if (copy_from_user(pad, entries[i].padding, sizeof(pad)))
			return true;

		if (pad[0] || pad[1] || pad[2])
			return true;
	}
	return false;
}

int kvm_dev_ioctl_get_cpuid(struct kvm_cpuid2 *cpuid,
			    struct kvm_cpuid_entry2 __user *entries,
			    unsigned int type)
{
	struct kvm_cpuid_entry2 *cpuid_entries;
	int limit, nent = 0, r = -E2BIG, i;
	u32 func;
	static const struct kvm_cpuid_param param[] = {
		{ .func = 0, .has_leaf_count = true },
		{ .func = 0x80000000, .has_leaf_count = true },
		{ .func = 0xC0000000, .qualifier = is_centaur_cpu, .has_leaf_count = true },
		{ .func = KVM_CPUID_SIGNATURE },
		{ .func = KVM_CPUID_FEATURES },
	};

	if (cpuid->nent < 1)
		goto out;
	if (cpuid->nent > KVM_MAX_CPUID_ENTRIES)
		cpuid->nent = KVM_MAX_CPUID_ENTRIES;

	if (sanity_check_entries(entries, cpuid->nent, type))
		return -EINVAL;

	r = -ENOMEM;
	cpuid_entries = vzalloc(sizeof(struct kvm_cpuid_entry2) * cpuid->nent);
	if (!cpuid_entries)
		goto out;

	r = 0;
	for (i = 0; i < ARRAY_SIZE(param); i++) {
		const struct kvm_cpuid_param *ent = &param[i];

		if (ent->qualifier && !ent->qualifier(ent))
			continue;

		r = do_cpuid_ent(&cpuid_entries[nent], ent->func, ent->idx,
				&nent, cpuid->nent, type);

		if (r)
			goto out_free;

		if (!ent->has_leaf_count)
			continue;

		limit = cpuid_entries[nent - 1].eax;
		for (func = ent->func + 1; func <= limit && nent < cpuid->nent && r == 0; ++func)
			r = do_cpuid_ent(&cpuid_entries[nent], func, ent->idx,
				     &nent, cpuid->nent, type);

		if (r)
			goto out_free;
	}

	r = -EFAULT;
	if (copy_to_user(entries, cpuid_entries,
			 nent * sizeof(struct kvm_cpuid_entry2)))
		goto out_free;
	cpuid->nent = nent;
	r = 0;

out_free:
	vfree(cpuid_entries);
out:
	return r;
}

static int move_to_next_stateful_cpuid_entry(struct kvm_vcpu *vcpu, int i)
{
	struct kvm_cpuid_entry2 *e = &vcpu->arch.cpuid_entries[i];
	struct kvm_cpuid_entry2 *ej;
	int j = i;
	int nent = vcpu->arch.cpuid_nent;

	e->flags &= ~KVM_CPUID_FLAG_STATE_READ_NEXT;
	/* when no next entry is found, the current entry[i] is reselected */
	do {
		j = (j + 1) % nent;
		ej = &vcpu->arch.cpuid_entries[j];
	} while (ej->function != e->function);

	ej->flags |= KVM_CPUID_FLAG_STATE_READ_NEXT;

	return j;
}

/* find an entry with matching function, matching index (if needed), and that
 * should be read next (if it's stateful) */
static int is_matching_cpuid_entry(struct kvm_cpuid_entry2 *e,
	u32 function, u32 index)
{
	if (e->function != function)
		return 0;
	if ((e->flags & KVM_CPUID_FLAG_SIGNIFCANT_INDEX) && e->index != index)
		return 0;
	if ((e->flags & KVM_CPUID_FLAG_STATEFUL_FUNC) &&
	    !(e->flags & KVM_CPUID_FLAG_STATE_READ_NEXT))
		return 0;
	return 1;
}

struct kvm_cpuid_entry2 *kvm_find_cpuid_entry(struct kvm_vcpu *vcpu,
					      u32 function, u32 index)
{
	int i;
	struct kvm_cpuid_entry2 *best = NULL;

	for (i = 0; i < vcpu->arch.cpuid_nent; ++i) {
		struct kvm_cpuid_entry2 *e;

		e = &vcpu->arch.cpuid_entries[i];
		if (is_matching_cpuid_entry(e, function, index)) {
			if (e->flags & KVM_CPUID_FLAG_STATEFUL_FUNC)
				move_to_next_stateful_cpuid_entry(vcpu, i);
			best = e;
			break;
		}
	}
	return best;
}
EXPORT_SYMBOL_GPL(kvm_find_cpuid_entry);

/*
 * If no match is found, check whether we exceed the vCPU's limit
 * and return the content of the highest valid _standard_ leaf instead.
 * This is to satisfy the CPUID specification.
 */
static struct kvm_cpuid_entry2* check_cpuid_limit(struct kvm_vcpu *vcpu,
                                                  u32 function, u32 index)
{
	struct kvm_cpuid_entry2 *maxlevel;

	maxlevel = kvm_find_cpuid_entry(vcpu, function & 0x80000000, 0);
	if (!maxlevel || maxlevel->eax >= function)
		return NULL;
	if (function & 0x80000000) {
		maxlevel = kvm_find_cpuid_entry(vcpu, 0, 0);
		if (!maxlevel)
			return NULL;
	}
	return kvm_find_cpuid_entry(vcpu, maxlevel->eax, index);
}

bool kvm_cpuid(struct kvm_vcpu *vcpu, u32 *eax, u32 *ebx,
	       u32 *ecx, u32 *edx, bool check_limit)
{
	u32 function = *eax, index = *ecx;
	struct kvm_cpuid_entry2 *best;
	bool entry_found = true;

	best = kvm_find_cpuid_entry(vcpu, function, index);

	if (!best) {
		entry_found = false;
		if (!check_limit)
			goto out;

		best = check_cpuid_limit(vcpu, function, index);
	}

out:
	if (best) {
		*eax = best->eax;
		*ebx = best->ebx;
		*ecx = best->ecx;
		*edx = best->edx;
	} else
		*eax = *ebx = *ecx = *edx = 0;
	trace_kvm_cpuid(function, *eax, *ebx, *ecx, *edx, entry_found);
	return entry_found;
}
EXPORT_SYMBOL_GPL(kvm_cpuid);

int kvm_emulate_cpuid(struct kvm_vcpu *vcpu)
{
	u32 eax, ebx, ecx, edx;

	if (cpuid_fault_enabled(vcpu) && !kvm_require_cpl(vcpu, 0))
		return 1;

	eax = kvm_register_read(vcpu, VCPU_REGS_RAX);
	ecx = kvm_register_read(vcpu, VCPU_REGS_RCX);
	kvm_cpuid(vcpu, &eax, &ebx, &ecx, &edx, true);
	kvm_register_write(vcpu, VCPU_REGS_RAX, eax);
	kvm_register_write(vcpu, VCPU_REGS_RBX, ebx);
	kvm_register_write(vcpu, VCPU_REGS_RCX, ecx);
	kvm_register_write(vcpu, VCPU_REGS_RDX, edx);
	return kvm_skip_emulated_instruction(vcpu);
}
EXPORT_SYMBOL_GPL(kvm_emulate_cpuid);<|MERGE_RESOLUTION|>--- conflicted
+++ resolved
@@ -392,11 +392,7 @@
 	/* cpuid 7.0.ecx*/
 	const u32 kvm_cpuid_7_0_ecx_x86_features =
 		F(AVX512VBMI) | F(LA57) | F(PKU) | 0 /*OSPKE*/ |
-<<<<<<< HEAD
 		F(AVX512_VPOPCNTDQ) | F(UMIP) | F(AVX512_VBMI2) | F(GFNI) |
-=======
-		F(AVX512_VPOPCNTDQ) | F(AVX512_VBMI2) | F(GFNI) |
->>>>>>> a7f0d9c9
 		F(VAES) | F(VPCLMULQDQ) | F(AVX512_VNNI) | F(AVX512_BITALG);
 
 	/* cpuid 7.0.edx*/
