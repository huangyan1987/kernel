--- conflicted
+++ resolved
@@ -175,8 +175,6 @@
 
 	/* Load the top of the task stack into RSP */
 	movq	CPU_ENTRY_AREA_tss + TSS_sp1 + CPU_ENTRY_AREA, %rsp
-	/* Restrict indirect branch speculation */
-	RESTRICT_IB_SPEC
 
 	/* Start building the simulated IRET frame. */
 	pushq	$__USER_DS			/* pt_regs->ss */
@@ -220,8 +218,6 @@
 	 */
 	movq	%rsp, PER_CPU_VAR(rsp_scratch)
 	movq	PER_CPU_VAR(cpu_current_top_of_stack), %rsp
-	/* Restrict Indirect Branch Speculation */
-	RESTRICT_IB_SPEC
 
 	/* Construct struct pt_regs on stack */
 	pushq	$__USER_DS			/* pt_regs->ss */
@@ -323,8 +319,6 @@
 	pushq	RSP-RDI(%rdi)	/* RSP */
 	pushq	(%rdi)		/* RDI */
 
-	/* Unrestrict Indirect Branch Speculation */
-	UNRESTRICT_IB_SPEC
 	/*
 	 * We are on the trampoline stack.  All regs except RDI are live.
 	 * We can do future final exit work right here.
@@ -683,12 +677,11 @@
 	/* Push user RDI on the trampoline stack. */
 	pushq	(%rdi)
 
-	/* Unrestrict Indirect Branch Speculation */
-	UNRESTRICT_IB_SPEC
 	/*
 	 * We are on the trampoline stack.  All regs except RDI are live.
 	 * We can do future final exit work right here.
 	 */
+
 	SWITCH_TO_USER_CR3_STACK scratch_reg=%rdi
 
 	/* Restore RDI. */
@@ -778,13 +771,6 @@
 	pushq	%rdi				/* Stash user RDI */
 	SWAPGS					/* to kernel GS */
 	SWITCH_TO_KERNEL_CR3 scratch_reg=%rdi	/* to kernel CR3 */
-
-	/*
-	 * There is no point in disabling Indirect Branch Speculation
-	 * here as this is going to return to user space immediately
-	 * after fixing ESPFIX stack.  There is no vulnerable code
-	 * to protect so spare two MSR writes.
-	 */
 
 	movq	PER_CPU_VAR(espfix_waddr), %rdi
 	movq	%rax, (0*8)(%rdi)		/* user RAX */
@@ -907,39 +893,6 @@
  */
 #define CPU_TSS_IST(x) PER_CPU_VAR(cpu_tss_rw) + (TSS_ist + ((x) - 1) * 8)
 
-<<<<<<< HEAD
-/*
- * Switch to the thread stack.  This is called with the IRET frame and
- * orig_ax on the stack.  (That is, RDI..R12 are not on the stack and
- * space has not been allocated for them.)
- */
-ENTRY(switch_to_thread_stack)
-	UNWIND_HINT_FUNC
-
-	pushq	%rdi
-	/* Need to switch before accessing the thread stack. */
-	SWITCH_TO_KERNEL_CR3 scratch_reg=%rdi
-	movq	%rsp, %rdi
-	movq	PER_CPU_VAR(cpu_current_top_of_stack), %rsp
-	/* Restrict Indirect Branch Speculation */
-	RESTRICT_IB_SPEC
-	UNWIND_HINT sp_offset=16 sp_reg=ORC_REG_DI
-
-	pushq	7*8(%rdi)		/* regs->ss */
-	pushq	6*8(%rdi)		/* regs->rsp */
-	pushq	5*8(%rdi)		/* regs->eflags */
-	pushq	4*8(%rdi)		/* regs->cs */
-	pushq	3*8(%rdi)		/* regs->ip */
-	pushq	2*8(%rdi)		/* regs->orig_ax */
-	pushq	8(%rdi)			/* return address */
-	UNWIND_HINT_FUNC
-
-	movq	(%rdi), %rdi
-	ret
-END(switch_to_thread_stack)
-
-=======
->>>>>>> 661e50bc
 .macro idtentry sym do_sym has_error_code:req paranoid=0 shift_ist=-1
 ENTRY(\sym)
 	UNWIND_HINT_IRET_REGS offset=\has_error_code*8
@@ -1225,8 +1178,6 @@
 
 1:
 	SAVE_AND_SWITCH_TO_KERNEL_CR3 scratch_reg=%rax save_reg=%r14
-	/* Restrict Indirect Branch speculation */
-	RESTRICT_IB_SPEC_SAVE_AND_CLOBBER save_reg=%r13d
 
 	ret
 END(paranoid_entry)
@@ -1250,8 +1201,6 @@
 	testl	%ebx, %ebx			/* swapgs needed? */
 	jnz	.Lparanoid_exit_no_swapgs
 	TRACE_IRQS_IRETQ
-	/* Restore Indirect Branch Speculation to the previous state */
-	RESTORE_IB_SPEC_CLOBBER save_reg=%r13d
 	RESTORE_CR3	scratch_reg=%rbx save_reg=%r14
 	SWAPGS_UNSAFE_STACK
 	jmp	.Lparanoid_exit_restore
@@ -1281,8 +1230,6 @@
 	SWAPGS
 	/* We have user CR3.  Change to kernel CR3. */
 	SWITCH_TO_KERNEL_CR3 scratch_reg=%rax
-	/* Restrict Indirect Branch Speculation */
-	RESTRICT_IB_SPEC_CLOBBER
 
 .Lerror_entry_from_usermode_after_swapgs:
 	/* Put us onto the real thread stack. */
@@ -1330,8 +1277,6 @@
 	 */
 	SWAPGS
 	SWITCH_TO_KERNEL_CR3 scratch_reg=%rax
-	/* Restrict Indirect Branch Speculation */
-	RESTRICT_IB_SPEC_CLOBBER
 	jmp .Lerror_entry_done
 
 .Lbstep_iret:
@@ -1346,8 +1291,6 @@
 	 */
 	SWAPGS
 	SWITCH_TO_KERNEL_CR3 scratch_reg=%rax
-	/* Restrict Indirect Branch Speculation */
-	RESTRICT_IB_SPEC
 
 	/*
 	 * Pretend that the exception came from user mode: set up pt_regs
@@ -1449,10 +1392,6 @@
 	SWITCH_TO_KERNEL_CR3 scratch_reg=%rdx
 	movq	%rsp, %rdx
 	movq	PER_CPU_VAR(cpu_current_top_of_stack), %rsp
-
-	/* Restrict Indirect Branch Speculation */
-	RESTRICT_IB_SPEC
-
 	UNWIND_HINT_IRET_REGS base=%rdx offset=8
 	pushq	5*8(%rdx)	/* pt_regs->ss */
 	pushq	4*8(%rdx)	/* pt_regs->rsp */
@@ -1687,9 +1626,6 @@
 	movq	$-1, %rsi
 	call	do_nmi
 
-	/* Restore Indirect Branch speculation to the previous state */
-	RESTORE_IB_SPEC_CLOBBER save_reg=%r13d
-
 	RESTORE_CR3 scratch_reg=%r15 save_reg=%r14
 
 	testl	%ebx, %ebx			/* swapgs needed? */
