/* SPDX-License-Identifier: GPL-2.0 */
/*
 *  Copyright (C) 1991,1992  Linus Torvalds
 *
 * entry_32.S contains the system-call and low-level fault and trap handling routines.
 *
 * Stack layout while running C code:
 *	ptrace needs to have all registers on the stack.
 *	If the order here is changed, it needs to be
 *	updated in fork.c:copy_process(), signal.c:do_signal(),
 *	ptrace.c and ptrace.h
 *
 *	 0(%esp) - %ebx
 *	 4(%esp) - %ecx
 *	 8(%esp) - %edx
 *	 C(%esp) - %esi
 *	10(%esp) - %edi
 *	14(%esp) - %ebp
 *	18(%esp) - %eax
 *	1C(%esp) - %ds
 *	20(%esp) - %es
 *	24(%esp) - %fs
 *	28(%esp) - %gs		saved iff !CONFIG_X86_32_LAZY_GS
 *	2C(%esp) - orig_eax
 *	30(%esp) - %eip
 *	34(%esp) - %cs
 *	38(%esp) - %eflags
 *	3C(%esp) - %oldesp
 *	40(%esp) - %oldss
 */

#include <linux/linkage.h>
#include <linux/err.h>
#include <asm/thread_info.h>
#include <asm/irqflags.h>
#include <asm/errno.h>
#include <asm/segment.h>
#include <asm/smp.h>
#include <asm/percpu.h>
#include <asm/processor-flags.h>
#include <asm/irq_vectors.h>
#include <asm/cpufeatures.h>
#include <asm/alternative-asm.h>
#include <asm/asm.h>
#include <asm/smap.h>
#include <asm/frame.h>
#include <asm/nospec-branch.h>

#include "calling.h"

	.section .entry.text, "ax"

/*
 * We use macros for low-level operations which need to be overridden
 * for paravirtualization.  The following will never clobber any registers:
 *   INTERRUPT_RETURN (aka. "iret")
 *   GET_CR0_INTO_EAX (aka. "movl %cr0, %eax")
 *   ENABLE_INTERRUPTS_SYSEXIT (aka "sti; sysexit").
 *
 * For DISABLE_INTERRUPTS/ENABLE_INTERRUPTS (aka "cli"/"sti"), you must
 * specify what registers can be overwritten (CLBR_NONE, CLBR_EAX/EDX/ECX/ANY).
 * Allowing a register to be clobbered can shrink the paravirt replacement
 * enough to patch inline, increasing performance.
 */

#ifdef CONFIG_PREEMPTION
# define preempt_stop(clobbers)	DISABLE_INTERRUPTS(clobbers); TRACE_IRQS_OFF
#else
# define preempt_stop(clobbers)
#endif

.macro TRACE_IRQS_IRET
#ifdef CONFIG_TRACE_IRQFLAGS
	testl	$X86_EFLAGS_IF, PT_EFLAGS(%esp)     # interrupts off?
	jz	1f
	TRACE_IRQS_ON
1:
#endif
.endm

#define PTI_SWITCH_MASK         (1 << PAGE_SHIFT)

/*
 * User gs save/restore
 *
 * %gs is used for userland TLS and kernel only uses it for stack
 * canary which is required to be at %gs:20 by gcc.  Read the comment
 * at the top of stackprotector.h for more info.
 *
 * Local labels 98 and 99 are used.
 */
#ifdef CONFIG_X86_32_LAZY_GS

 /* unfortunately push/pop can't be no-op */
.macro PUSH_GS
	pushl	$0
.endm
.macro POP_GS pop=0
	addl	$(4 + \pop), %esp
.endm
.macro POP_GS_EX
.endm

 /* all the rest are no-op */
.macro PTGS_TO_GS
.endm
.macro PTGS_TO_GS_EX
.endm
.macro GS_TO_REG reg
.endm
.macro REG_TO_PTGS reg
.endm
.macro SET_KERNEL_GS reg
.endm

#else	/* CONFIG_X86_32_LAZY_GS */

.macro PUSH_GS
	pushl	%gs
.endm

.macro POP_GS pop=0
98:	popl	%gs
  .if \pop <> 0
	add	$\pop, %esp
  .endif
.endm
.macro POP_GS_EX
.pushsection .fixup, "ax"
99:	movl	$0, (%esp)
	jmp	98b
.popsection
	_ASM_EXTABLE(98b, 99b)
.endm

.macro PTGS_TO_GS
98:	mov	PT_GS(%esp), %gs
.endm
.macro PTGS_TO_GS_EX
.pushsection .fixup, "ax"
99:	movl	$0, PT_GS(%esp)
	jmp	98b
.popsection
	_ASM_EXTABLE(98b, 99b)
.endm

.macro GS_TO_REG reg
	movl	%gs, \reg
.endm
.macro REG_TO_PTGS reg
	movl	\reg, PT_GS(%esp)
.endm
.macro SET_KERNEL_GS reg
	movl	$(__KERNEL_STACK_CANARY), \reg
	movl	\reg, %gs
.endm

#endif /* CONFIG_X86_32_LAZY_GS */

/* Unconditionally switch to user cr3 */
.macro SWITCH_TO_USER_CR3 scratch_reg:req
	ALTERNATIVE "jmp .Lend_\@", "", X86_FEATURE_PTI

	movl	%cr3, \scratch_reg
	orl	$PTI_SWITCH_MASK, \scratch_reg
	movl	\scratch_reg, %cr3
.Lend_\@:
.endm

.macro BUG_IF_WRONG_CR3 no_user_check=0
#ifdef CONFIG_DEBUG_ENTRY
	ALTERNATIVE "jmp .Lend_\@", "", X86_FEATURE_PTI
	.if \no_user_check == 0
	/* coming from usermode? */
	testl	$USER_SEGMENT_RPL_MASK, PT_CS(%esp)
	jz	.Lend_\@
	.endif
	/* On user-cr3? */
	movl	%cr3, %eax
	testl	$PTI_SWITCH_MASK, %eax
	jnz	.Lend_\@
	/* From userspace with kernel cr3 - BUG */
	ud2
.Lend_\@:
#endif
.endm

/*
 * Switch to kernel cr3 if not already loaded and return current cr3 in
 * \scratch_reg
 */
.macro SWITCH_TO_KERNEL_CR3 scratch_reg:req
	ALTERNATIVE "jmp .Lend_\@", "", X86_FEATURE_PTI
	movl	%cr3, \scratch_reg
	/* Test if we are already on kernel CR3 */
	testl	$PTI_SWITCH_MASK, \scratch_reg
	jz	.Lend_\@
	andl	$(~PTI_SWITCH_MASK), \scratch_reg
	movl	\scratch_reg, %cr3
	/* Return original CR3 in \scratch_reg */
	orl	$PTI_SWITCH_MASK, \scratch_reg
.Lend_\@:
.endm

#define CS_FROM_ENTRY_STACK	(1 << 31)
#define CS_FROM_USER_CR3	(1 << 30)
#define CS_FROM_KERNEL		(1 << 29)
#define CS_FROM_ESPFIX		(1 << 28)

.macro FIXUP_FRAME
	/*
	 * The high bits of the CS dword (__csh) are used for CS_FROM_*.
	 * Clear them in case hardware didn't do this for us.
	 */
	andl	$0x0000ffff, 4*4(%esp)

#ifdef CONFIG_VM86
	testl	$X86_EFLAGS_VM, 5*4(%esp)
	jnz	.Lfrom_usermode_no_fixup_\@
#endif
	testl	$USER_SEGMENT_RPL_MASK, 4*4(%esp)
	jnz	.Lfrom_usermode_no_fixup_\@

	orl	$CS_FROM_KERNEL, 4*4(%esp)

	/*
	 * When we're here from kernel mode; the (exception) stack looks like:
	 *
	 *  6*4(%esp) - <previous context>
	 *  5*4(%esp) - flags
	 *  4*4(%esp) - cs
	 *  3*4(%esp) - ip
	 *  2*4(%esp) - orig_eax
	 *  1*4(%esp) - gs / function
	 *  0*4(%esp) - fs
	 *
	 * Lets build a 5 entry IRET frame after that, such that struct pt_regs
	 * is complete and in particular regs->sp is correct. This gives us
	 * the original 6 enties as gap:
	 *
	 * 14*4(%esp) - <previous context>
	 * 13*4(%esp) - gap / flags
	 * 12*4(%esp) - gap / cs
	 * 11*4(%esp) - gap / ip
	 * 10*4(%esp) - gap / orig_eax
	 *  9*4(%esp) - gap / gs / function
	 *  8*4(%esp) - gap / fs
	 *  7*4(%esp) - ss
	 *  6*4(%esp) - sp
	 *  5*4(%esp) - flags
	 *  4*4(%esp) - cs
	 *  3*4(%esp) - ip
	 *  2*4(%esp) - orig_eax
	 *  1*4(%esp) - gs / function
	 *  0*4(%esp) - fs
	 */

	pushl	%ss		# ss
	pushl	%esp		# sp (points at ss)
	addl	$7*4, (%esp)	# point sp back at the previous context
	pushl	7*4(%esp)	# flags
	pushl	7*4(%esp)	# cs
	pushl	7*4(%esp)	# ip
	pushl	7*4(%esp)	# orig_eax
	pushl	7*4(%esp)	# gs / function
	pushl	7*4(%esp)	# fs
.Lfrom_usermode_no_fixup_\@:
.endm

.macro IRET_FRAME
	/*
	 * We're called with %ds, %es, %fs, and %gs from the interrupted
	 * frame, so we shouldn't use them.  Also, we may be in ESPFIX
	 * mode and therefore have a nonzero SS base and an offset ESP,
	 * so any attempt to access the stack needs to use SS.  (except for
	 * accesses through %esp, which automatically use SS.)
	 */
	testl $CS_FROM_KERNEL, 1*4(%esp)
	jz .Lfinished_frame_\@

	/*
	 * Reconstruct the 3 entry IRET frame right after the (modified)
	 * regs->sp without lowering %esp in between, such that an NMI in the
	 * middle doesn't scribble our stack.
	 */
	pushl	%eax
	pushl	%ecx
	movl	5*4(%esp), %eax		# (modified) regs->sp

	movl	4*4(%esp), %ecx		# flags
	movl	%ecx, %ss:-1*4(%eax)

	movl	3*4(%esp), %ecx		# cs
	andl	$0x0000ffff, %ecx
	movl	%ecx, %ss:-2*4(%eax)

	movl	2*4(%esp), %ecx		# ip
	movl	%ecx, %ss:-3*4(%eax)

	movl	1*4(%esp), %ecx		# eax
	movl	%ecx, %ss:-4*4(%eax)

	popl	%ecx
	lea	-4*4(%eax), %esp
	popl	%eax
.Lfinished_frame_\@:
.endm

.macro SAVE_ALL pt_regs_ax=%eax switch_stacks=0 skip_gs=0 unwind_espfix=0
	cld
.if \skip_gs == 0
	PUSH_GS
.endif
	pushl	%fs

	pushl	%eax
	movl	$(__KERNEL_PERCPU), %eax
	movl	%eax, %fs
.if \unwind_espfix > 0
	UNWIND_ESPFIX_STACK
.endif
	popl	%eax

	FIXUP_FRAME
	pushl	%es
	pushl	%ds
	pushl	\pt_regs_ax
	pushl	%ebp
	pushl	%edi
	pushl	%esi
	pushl	%edx
	pushl	%ecx
	pushl	%ebx
	movl	$(__USER_DS), %edx
	movl	%edx, %ds
	movl	%edx, %es
.if \skip_gs == 0
	SET_KERNEL_GS %edx
.endif
	/* Switch to kernel stack if necessary */
.if \switch_stacks > 0
	SWITCH_TO_KERNEL_STACK
.endif
.endm

.macro SAVE_ALL_NMI cr3_reg:req unwind_espfix=0
	SAVE_ALL unwind_espfix=\unwind_espfix

	BUG_IF_WRONG_CR3

	/*
	 * Now switch the CR3 when PTI is enabled.
	 *
	 * We can enter with either user or kernel cr3, the code will
	 * store the old cr3 in \cr3_reg and switches to the kernel cr3
	 * if necessary.
	 */
	SWITCH_TO_KERNEL_CR3 scratch_reg=\cr3_reg

.Lend_\@:
.endm

.macro RESTORE_INT_REGS
	popl	%ebx
	popl	%ecx
	popl	%edx
	popl	%esi
	popl	%edi
	popl	%ebp
	popl	%eax
.endm

.macro RESTORE_REGS pop=0
	RESTORE_INT_REGS
1:	popl	%ds
2:	popl	%es
3:	popl	%fs
	POP_GS \pop
	IRET_FRAME
.pushsection .fixup, "ax"
4:	movl	$0, (%esp)
	jmp	1b
5:	movl	$0, (%esp)
	jmp	2b
6:	movl	$0, (%esp)
	jmp	3b
.popsection
	_ASM_EXTABLE(1b, 4b)
	_ASM_EXTABLE(2b, 5b)
	_ASM_EXTABLE(3b, 6b)
	POP_GS_EX
.endm

.macro RESTORE_ALL_NMI cr3_reg:req pop=0
	/*
	 * Now switch the CR3 when PTI is enabled.
	 *
	 * We enter with kernel cr3 and switch the cr3 to the value
	 * stored on \cr3_reg, which is either a user or a kernel cr3.
	 */
	ALTERNATIVE "jmp .Lswitched_\@", "", X86_FEATURE_PTI

	testl	$PTI_SWITCH_MASK, \cr3_reg
	jz	.Lswitched_\@

	/* User cr3 in \cr3_reg - write it to hardware cr3 */
	movl	\cr3_reg, %cr3

.Lswitched_\@:

	BUG_IF_WRONG_CR3

	RESTORE_REGS pop=\pop
.endm

.macro CHECK_AND_APPLY_ESPFIX
#ifdef CONFIG_X86_ESPFIX32
#define GDT_ESPFIX_OFFSET (GDT_ENTRY_ESPFIX_SS * 8)
#define GDT_ESPFIX_SS PER_CPU_VAR(gdt_page) + GDT_ESPFIX_OFFSET

	ALTERNATIVE	"jmp .Lend_\@", "", X86_BUG_ESPFIX

	movl	PT_EFLAGS(%esp), %eax		# mix EFLAGS, SS and CS
	/*
	 * Warning: PT_OLDSS(%esp) contains the wrong/random values if we
	 * are returning to the kernel.
	 * See comments in process.c:copy_thread() for details.
	 */
	movb	PT_OLDSS(%esp), %ah
	movb	PT_CS(%esp), %al
	andl	$(X86_EFLAGS_VM | (SEGMENT_TI_MASK << 8) | SEGMENT_RPL_MASK), %eax
	cmpl	$((SEGMENT_LDT << 8) | USER_RPL), %eax
	jne	.Lend_\@	# returning to user-space with LDT SS

	/*
	 * Setup and switch to ESPFIX stack
	 *
	 * We're returning to userspace with a 16 bit stack. The CPU will not
	 * restore the high word of ESP for us on executing iret... This is an
	 * "official" bug of all the x86-compatible CPUs, which we can work
	 * around to make dosemu and wine happy. We do this by preloading the
	 * high word of ESP with the high word of the userspace ESP while
	 * compensating for the offset by changing to the ESPFIX segment with
	 * a base address that matches for the difference.
	 */
	mov	%esp, %edx			/* load kernel esp */
	mov	PT_OLDESP(%esp), %eax		/* load userspace esp */
	mov	%dx, %ax			/* eax: new kernel esp */
	sub	%eax, %edx			/* offset (low word is 0) */
	shr	$16, %edx
	mov	%dl, GDT_ESPFIX_SS + 4		/* bits 16..23 */
	mov	%dh, GDT_ESPFIX_SS + 7		/* bits 24..31 */
	pushl	$__ESPFIX_SS
	pushl	%eax				/* new kernel esp */
	/*
	 * Disable interrupts, but do not irqtrace this section: we
	 * will soon execute iret and the tracer was already set to
	 * the irqstate after the IRET:
	 */
	DISABLE_INTERRUPTS(CLBR_ANY)
	lss	(%esp), %esp			/* switch to espfix segment */
.Lend_\@:
#endif /* CONFIG_X86_ESPFIX32 */
.endm

/*
 * Called with pt_regs fully populated and kernel segments loaded,
 * so we can access PER_CPU and use the integer registers.
 *
 * We need to be very careful here with the %esp switch, because an NMI
 * can happen everywhere. If the NMI handler finds itself on the
 * entry-stack, it will overwrite the task-stack and everything we
 * copied there. So allocate the stack-frame on the task-stack and
 * switch to it before we do any copying.
 */

.macro SWITCH_TO_KERNEL_STACK

	ALTERNATIVE     "", "jmp .Lend_\@", X86_FEATURE_XENPV

	BUG_IF_WRONG_CR3

	SWITCH_TO_KERNEL_CR3 scratch_reg=%eax

	/*
	 * %eax now contains the entry cr3 and we carry it forward in
	 * that register for the time this macro runs
	 */

	/* Are we on the entry stack? Bail out if not! */
	movl	PER_CPU_VAR(cpu_entry_area), %ecx
	addl	$CPU_ENTRY_AREA_entry_stack + SIZEOF_entry_stack, %ecx
	subl	%esp, %ecx	/* ecx = (end of entry_stack) - esp */
	cmpl	$SIZEOF_entry_stack, %ecx
	jae	.Lend_\@

	/* Load stack pointer into %esi and %edi */
	movl	%esp, %esi
	movl	%esi, %edi

	/* Move %edi to the top of the entry stack */
	andl	$(MASK_entry_stack), %edi
	addl	$(SIZEOF_entry_stack), %edi

	/* Load top of task-stack into %edi */
	movl	TSS_entry2task_stack(%edi), %edi

	/* Special case - entry from kernel mode via entry stack */
#ifdef CONFIG_VM86
	movl	PT_EFLAGS(%esp), %ecx		# mix EFLAGS and CS
	movb	PT_CS(%esp), %cl
	andl	$(X86_EFLAGS_VM | SEGMENT_RPL_MASK), %ecx
#else
	movl	PT_CS(%esp), %ecx
	andl	$SEGMENT_RPL_MASK, %ecx
#endif
	cmpl	$USER_RPL, %ecx
	jb	.Lentry_from_kernel_\@

	/* Bytes to copy */
	movl	$PTREGS_SIZE, %ecx

#ifdef CONFIG_VM86
	testl	$X86_EFLAGS_VM, PT_EFLAGS(%esi)
	jz	.Lcopy_pt_regs_\@

	/*
	 * Stack-frame contains 4 additional segment registers when
	 * coming from VM86 mode
	 */
	addl	$(4 * 4), %ecx

#endif
.Lcopy_pt_regs_\@:

	/* Allocate frame on task-stack */
	subl	%ecx, %edi

	/* Switch to task-stack */
	movl	%edi, %esp

	/*
	 * We are now on the task-stack and can safely copy over the
	 * stack-frame
	 */
	shrl	$2, %ecx
	cld
	rep movsl

	jmp .Lend_\@

.Lentry_from_kernel_\@:

	/*
	 * This handles the case when we enter the kernel from
	 * kernel-mode and %esp points to the entry-stack. When this
	 * happens we need to switch to the task-stack to run C code,
	 * but switch back to the entry-stack again when we approach
	 * iret and return to the interrupted code-path. This usually
	 * happens when we hit an exception while restoring user-space
	 * segment registers on the way back to user-space or when the
	 * sysenter handler runs with eflags.tf set.
	 *
	 * When we switch to the task-stack here, we can't trust the
	 * contents of the entry-stack anymore, as the exception handler
	 * might be scheduled out or moved to another CPU. Therefore we
	 * copy the complete entry-stack to the task-stack and set a
	 * marker in the iret-frame (bit 31 of the CS dword) to detect
	 * what we've done on the iret path.
	 *
	 * On the iret path we copy everything back and switch to the
	 * entry-stack, so that the interrupted kernel code-path
	 * continues on the same stack it was interrupted with.
	 *
	 * Be aware that an NMI can happen anytime in this code.
	 *
	 * %esi: Entry-Stack pointer (same as %esp)
	 * %edi: Top of the task stack
	 * %eax: CR3 on kernel entry
	 */

	/* Calculate number of bytes on the entry stack in %ecx */
	movl	%esi, %ecx

	/* %ecx to the top of entry-stack */
	andl	$(MASK_entry_stack), %ecx
	addl	$(SIZEOF_entry_stack), %ecx

	/* Number of bytes on the entry stack to %ecx */
	sub	%esi, %ecx

	/* Mark stackframe as coming from entry stack */
	orl	$CS_FROM_ENTRY_STACK, PT_CS(%esp)

	/*
	 * Test the cr3 used to enter the kernel and add a marker
	 * so that we can switch back to it before iret.
	 */
	testl	$PTI_SWITCH_MASK, %eax
	jz	.Lcopy_pt_regs_\@
	orl	$CS_FROM_USER_CR3, PT_CS(%esp)

	/*
	 * %esi and %edi are unchanged, %ecx contains the number of
	 * bytes to copy. The code at .Lcopy_pt_regs_\@ will allocate
	 * the stack-frame on task-stack and copy everything over
	 */
	jmp .Lcopy_pt_regs_\@

.Lend_\@:
.endm

/*
 * Switch back from the kernel stack to the entry stack.
 *
 * The %esp register must point to pt_regs on the task stack. It will
 * first calculate the size of the stack-frame to copy, depending on
 * whether we return to VM86 mode or not. With that it uses 'rep movsl'
 * to copy the contents of the stack over to the entry stack.
 *
 * We must be very careful here, as we can't trust the contents of the
 * task-stack once we switched to the entry-stack. When an NMI happens
 * while on the entry-stack, the NMI handler will switch back to the top
 * of the task stack, overwriting our stack-frame we are about to copy.
 * Therefore we switch the stack only after everything is copied over.
 */
.macro SWITCH_TO_ENTRY_STACK

	ALTERNATIVE     "", "jmp .Lend_\@", X86_FEATURE_XENPV

	/* Bytes to copy */
	movl	$PTREGS_SIZE, %ecx

#ifdef CONFIG_VM86
	testl	$(X86_EFLAGS_VM), PT_EFLAGS(%esp)
	jz	.Lcopy_pt_regs_\@

	/* Additional 4 registers to copy when returning to VM86 mode */
	addl    $(4 * 4), %ecx

.Lcopy_pt_regs_\@:
#endif

	/* Initialize source and destination for movsl */
	movl	PER_CPU_VAR(cpu_tss_rw + TSS_sp0), %edi
	subl	%ecx, %edi
	movl	%esp, %esi

	/* Save future stack pointer in %ebx */
	movl	%edi, %ebx

	/* Copy over the stack-frame */
	shrl	$2, %ecx
	cld
	rep movsl

	/*
	 * Switch to entry-stack - needs to happen after everything is
	 * copied because the NMI handler will overwrite the task-stack
	 * when on entry-stack
	 */
	movl	%ebx, %esp

.Lend_\@:
.endm

/*
 * This macro handles the case when we return to kernel-mode on the iret
 * path and have to switch back to the entry stack and/or user-cr3
 *
 * See the comments below the .Lentry_from_kernel_\@ label in the
 * SWITCH_TO_KERNEL_STACK macro for more details.
 */
.macro PARANOID_EXIT_TO_KERNEL_MODE

	/*
	 * Test if we entered the kernel with the entry-stack. Most
	 * likely we did not, because this code only runs on the
	 * return-to-kernel path.
	 */
	testl	$CS_FROM_ENTRY_STACK, PT_CS(%esp)
	jz	.Lend_\@

	/* Unlikely slow-path */

	/* Clear marker from stack-frame */
	andl	$(~CS_FROM_ENTRY_STACK), PT_CS(%esp)

	/* Copy the remaining task-stack contents to entry-stack */
	movl	%esp, %esi
	movl	PER_CPU_VAR(cpu_tss_rw + TSS_sp0), %edi

	/* Bytes on the task-stack to ecx */
	movl	PER_CPU_VAR(cpu_tss_rw + TSS_sp1), %ecx
	subl	%esi, %ecx

	/* Allocate stack-frame on entry-stack */
	subl	%ecx, %edi

	/*
	 * Save future stack-pointer, we must not switch until the
	 * copy is done, otherwise the NMI handler could destroy the
	 * contents of the task-stack we are about to copy.
	 */
	movl	%edi, %ebx

	/* Do the copy */
	shrl	$2, %ecx
	cld
	rep movsl

	/* Safe to switch to entry-stack now */
	movl	%ebx, %esp

	/*
	 * We came from entry-stack and need to check if we also need to
	 * switch back to user cr3.
	 */
	testl	$CS_FROM_USER_CR3, PT_CS(%esp)
	jz	.Lend_\@

	/* Clear marker from stack-frame */
	andl	$(~CS_FROM_USER_CR3), PT_CS(%esp)

	SWITCH_TO_USER_CR3 scratch_reg=%eax

.Lend_\@:
.endm
/*
 * %eax: prev task
 * %edx: next task
 */
SYM_CODE_START(__switch_to_asm)
	/*
	 * Save callee-saved registers
	 * This must match the order in struct inactive_task_frame
	 */
	pushl	%ebp
	pushl	%ebx
	pushl	%edi
	pushl	%esi
	/*
	 * Flags are saved to prevent AC leakage. This could go
	 * away if objtool would have 32bit support to verify
	 * the STAC/CLAC correctness.
	 */
	pushfl

	/* switch stack */
	movl	%esp, TASK_threadsp(%eax)
	movl	TASK_threadsp(%edx), %esp

#ifdef CONFIG_STACKPROTECTOR
	movl	TASK_stack_canary(%edx), %ebx
	movl	%ebx, PER_CPU_VAR(stack_canary)+stack_canary_offset
#endif

#ifdef CONFIG_RETPOLINE
	/*
	 * When switching from a shallower to a deeper call stack
	 * the RSB may either underflow or use entries populated
	 * with userspace addresses. On CPUs where those concerns
	 * exist, overwrite the RSB with entries which capture
	 * speculative execution to prevent attack.
	 */
	FILL_RETURN_BUFFER %ebx, RSB_CLEAR_LOOPS, X86_FEATURE_RSB_CTXSW
#endif

	/* Restore flags or the incoming task to restore AC state. */
	popfl
	/* restore callee-saved registers */
	popl	%esi
	popl	%edi
	popl	%ebx
	popl	%ebp

	jmp	__switch_to
SYM_CODE_END(__switch_to_asm)

/*
 * The unwinder expects the last frame on the stack to always be at the same
 * offset from the end of the page, which allows it to validate the stack.
 * Calling schedule_tail() directly would break that convention because its an
 * asmlinkage function so its argument has to be pushed on the stack.  This
 * wrapper creates a proper "end of stack" frame header before the call.
 */
SYM_FUNC_START(schedule_tail_wrapper)
	FRAME_BEGIN

	pushl	%eax
	call	schedule_tail
	popl	%eax

	FRAME_END
	ret
SYM_FUNC_END(schedule_tail_wrapper)
/*
 * A newly forked process directly context switches into this address.
 *
 * eax: prev task we switched from
 * ebx: kernel thread func (NULL for user thread)
 * edi: kernel thread arg
 */
SYM_CODE_START(ret_from_fork)
	call	schedule_tail_wrapper

	testl	%ebx, %ebx
	jnz	1f		/* kernel threads are uncommon */

2:
	/* When we fork, we trace the syscall return in the child, too. */
	movl    %esp, %eax
	call    syscall_return_slowpath
	STACKLEAK_ERASE
	jmp     restore_all

	/* kernel thread */
1:	movl	%edi, %eax
	CALL_NOSPEC %ebx
	/*
	 * A kernel thread is allowed to return here after successfully
	 * calling do_execve().  Exit to userspace to complete the execve()
	 * syscall.
	 */
	movl	$0, PT_EAX(%esp)
	jmp	2b
SYM_CODE_END(ret_from_fork)

/*
 * Return to user mode is not as complex as all this looks,
 * but we want the default path for a system call return to
 * go as quickly as possible which is why some of this is
 * less clear than it otherwise should be.
 */

	# userspace resumption stub bypassing syscall exit tracing
SYM_CODE_START_LOCAL(ret_from_exception)
	preempt_stop(CLBR_ANY)
ret_from_intr:
#ifdef CONFIG_VM86
	movl	PT_EFLAGS(%esp), %eax		# mix EFLAGS and CS
	movb	PT_CS(%esp), %al
	andl	$(X86_EFLAGS_VM | SEGMENT_RPL_MASK), %eax
#else
	/*
	 * We can be coming here from child spawned by kernel_thread().
	 */
	movl	PT_CS(%esp), %eax
	andl	$SEGMENT_RPL_MASK, %eax
#endif
	cmpl	$USER_RPL, %eax
	jb	restore_all_kernel		# not returning to v8086 or userspace

	DISABLE_INTERRUPTS(CLBR_ANY)
	TRACE_IRQS_OFF
	movl	%esp, %eax
	call	prepare_exit_to_usermode
	jmp	restore_all
SYM_CODE_END(ret_from_exception)

SYM_ENTRY(__begin_SYSENTER_singlestep_region, SYM_L_GLOBAL, SYM_A_NONE)
/*
 * All code from here through __end_SYSENTER_singlestep_region is subject
 * to being single-stepped if a user program sets TF and executes SYSENTER.
 * There is absolutely nothing that we can do to prevent this from happening
 * (thanks Intel!).  To keep our handling of this situation as simple as
 * possible, we handle TF just like AC and NT, except that our #DB handler
 * will ignore all of the single-step traps generated in this range.
 */

#ifdef CONFIG_XEN_PV
/*
 * Xen doesn't set %esp to be precisely what the normal SYSENTER
 * entry point expects, so fix it up before using the normal path.
 */
SYM_CODE_START(xen_sysenter_target)
	addl	$5*4, %esp			/* remove xen-provided frame */
	jmp	.Lsysenter_past_esp
SYM_CODE_END(xen_sysenter_target)
#endif

/*
 * 32-bit SYSENTER entry.
 *
 * 32-bit system calls through the vDSO's __kernel_vsyscall enter here
 * if X86_FEATURE_SEP is available.  This is the preferred system call
 * entry on 32-bit systems.
 *
 * The SYSENTER instruction, in principle, should *only* occur in the
 * vDSO.  In practice, a small number of Android devices were shipped
 * with a copy of Bionic that inlined a SYSENTER instruction.  This
 * never happened in any of Google's Bionic versions -- it only happened
 * in a narrow range of Intel-provided versions.
 *
 * SYSENTER loads SS, ESP, CS, and EIP from previously programmed MSRs.
 * IF and VM in RFLAGS are cleared (IOW: interrupts are off).
 * SYSENTER does not save anything on the stack,
 * and does not save old EIP (!!!), ESP, or EFLAGS.
 *
 * To avoid losing track of EFLAGS.VM (and thus potentially corrupting
 * user and/or vm86 state), we explicitly disable the SYSENTER
 * instruction in vm86 mode by reprogramming the MSRs.
 *
 * Arguments:
 * eax  system call number
 * ebx  arg1
 * ecx  arg2
 * edx  arg3
 * esi  arg4
 * edi  arg5
 * ebp  user stack
 * 0(%ebp) arg6
 */
SYM_FUNC_START(entry_SYSENTER_32)
	/*
	 * On entry-stack with all userspace-regs live - save and
	 * restore eflags and %eax to use it as scratch-reg for the cr3
	 * switch.
	 */
	pushfl
	pushl	%eax
	BUG_IF_WRONG_CR3 no_user_check=1
	SWITCH_TO_KERNEL_CR3 scratch_reg=%eax
	popl	%eax
	popfl

	/* Stack empty again, switch to task stack */
	movl	TSS_entry2task_stack(%esp), %esp

.Lsysenter_past_esp:
	pushl	$__USER_DS		/* pt_regs->ss */
	pushl	%ebp			/* pt_regs->sp (stashed in bp) */
	pushfl				/* pt_regs->flags (except IF = 0) */
	orl	$X86_EFLAGS_IF, (%esp)	/* Fix IF */
	pushl	$__USER_CS		/* pt_regs->cs */
	pushl	$0			/* pt_regs->ip = 0 (placeholder) */
	pushl	%eax			/* pt_regs->orig_ax */
	SAVE_ALL pt_regs_ax=$-ENOSYS	/* save rest, stack already switched */

	/*
	 * SYSENTER doesn't filter flags, so we need to clear NT, AC
	 * and TF ourselves.  To save a few cycles, we can check whether
	 * either was set instead of doing an unconditional popfq.
	 * This needs to happen before enabling interrupts so that
	 * we don't get preempted with NT set.
	 *
	 * If TF is set, we will single-step all the way to here -- do_debug
	 * will ignore all the traps.  (Yes, this is slow, but so is
	 * single-stepping in general.  This allows us to avoid having
	 * a more complicated code to handle the case where a user program
	 * forces us to single-step through the SYSENTER entry code.)
	 *
	 * NB.: .Lsysenter_fix_flags is a label with the code under it moved
	 * out-of-line as an optimization: NT is unlikely to be set in the
	 * majority of the cases and instead of polluting the I$ unnecessarily,
	 * we're keeping that code behind a branch which will predict as
	 * not-taken and therefore its instructions won't be fetched.
	 */
	testl	$X86_EFLAGS_NT|X86_EFLAGS_AC|X86_EFLAGS_TF, PT_EFLAGS(%esp)
	jnz	.Lsysenter_fix_flags
.Lsysenter_flags_fixed:

	/*
	 * User mode is traced as though IRQs are on, and SYSENTER
	 * turned them off.
	 */
	TRACE_IRQS_OFF

	movl	%esp, %eax
	call	do_fast_syscall_32
	/* XEN PV guests always use IRET path */
	ALTERNATIVE "testl %eax, %eax; jz .Lsyscall_32_done", \
		    "jmp .Lsyscall_32_done", X86_FEATURE_XENPV

	STACKLEAK_ERASE

/* Opportunistic SYSEXIT */
	TRACE_IRQS_ON			/* User mode traces as IRQs on. */

	/*
	 * Setup entry stack - we keep the pointer in %eax and do the
	 * switch after almost all user-state is restored.
	 */

	/* Load entry stack pointer and allocate frame for eflags/eax */
	movl	PER_CPU_VAR(cpu_tss_rw + TSS_sp0), %eax
	subl	$(2*4), %eax

	/* Copy eflags and eax to entry stack */
	movl	PT_EFLAGS(%esp), %edi
	movl	PT_EAX(%esp), %esi
	movl	%edi, (%eax)
	movl	%esi, 4(%eax)

	/* Restore user registers and segments */
	movl	PT_EIP(%esp), %edx	/* pt_regs->ip */
	movl	PT_OLDESP(%esp), %ecx	/* pt_regs->sp */
1:	mov	PT_FS(%esp), %fs
	PTGS_TO_GS

	popl	%ebx			/* pt_regs->bx */
	addl	$2*4, %esp		/* skip pt_regs->cx and pt_regs->dx */
	popl	%esi			/* pt_regs->si */
	popl	%edi			/* pt_regs->di */
	popl	%ebp			/* pt_regs->bp */

	/* Switch to entry stack */
	movl	%eax, %esp

	/* Now ready to switch the cr3 */
	SWITCH_TO_USER_CR3 scratch_reg=%eax

	/*
	 * Restore all flags except IF. (We restore IF separately because
	 * STI gives a one-instruction window in which we won't be interrupted,
	 * whereas POPF does not.)
	 */
	btrl	$X86_EFLAGS_IF_BIT, (%esp)
	BUG_IF_WRONG_CR3 no_user_check=1
	popfl
	popl	%eax

	/*
	 * Return back to the vDSO, which will pop ecx and edx.
	 * Don't bother with DS and ES (they already contain __USER_DS).
	 */
	sti
	sysexit

.pushsection .fixup, "ax"
2:	movl	$0, PT_FS(%esp)
	jmp	1b
.popsection
	_ASM_EXTABLE(1b, 2b)
	PTGS_TO_GS_EX

.Lsysenter_fix_flags:
	pushl	$X86_EFLAGS_FIXED
	popfl
	jmp	.Lsysenter_flags_fixed
SYM_ENTRY(__end_SYSENTER_singlestep_region, SYM_L_GLOBAL, SYM_A_NONE)
SYM_FUNC_END(entry_SYSENTER_32)

/*
 * 32-bit legacy system call entry.
 *
 * 32-bit x86 Linux system calls traditionally used the INT $0x80
 * instruction.  INT $0x80 lands here.
 *
 * This entry point can be used by any 32-bit perform system calls.
 * Instances of INT $0x80 can be found inline in various programs and
 * libraries.  It is also used by the vDSO's __kernel_vsyscall
 * fallback for hardware that doesn't support a faster entry method.
 * Restarted 32-bit system calls also fall back to INT $0x80
 * regardless of what instruction was originally used to do the system
 * call.  (64-bit programs can use INT $0x80 as well, but they can
 * only run on 64-bit kernels and therefore land in
 * entry_INT80_compat.)
 *
 * This is considered a slow path.  It is not used by most libc
 * implementations on modern hardware except during process startup.
 *
 * Arguments:
 * eax  system call number
 * ebx  arg1
 * ecx  arg2
 * edx  arg3
 * esi  arg4
 * edi  arg5
 * ebp  arg6
 */
SYM_FUNC_START(entry_INT80_32)
	ASM_CLAC
	pushl	%eax			/* pt_regs->orig_ax */

	SAVE_ALL pt_regs_ax=$-ENOSYS switch_stacks=1	/* save rest */

	/*
	 * User mode is traced as though IRQs are on, and the interrupt gate
	 * turned them off.
	 */
	TRACE_IRQS_OFF

	movl	%esp, %eax
	call	do_int80_syscall_32
.Lsyscall_32_done:

	STACKLEAK_ERASE

restore_all:
	TRACE_IRQS_IRET
	SWITCH_TO_ENTRY_STACK
	CHECK_AND_APPLY_ESPFIX
.Lrestore_nocheck:
	/* Switch back to user CR3 */
	SWITCH_TO_USER_CR3 scratch_reg=%eax

	BUG_IF_WRONG_CR3

	/* Restore user state */
	RESTORE_REGS pop=4			# skip orig_eax/error_code
.Lirq_return:
	/*
	 * ARCH_HAS_MEMBARRIER_SYNC_CORE rely on IRET core serialization
	 * when returning from IPI handler and when returning from
	 * scheduler to user-space.
	 */
	INTERRUPT_RETURN

restore_all_kernel:
#ifdef CONFIG_PREEMPTION
	DISABLE_INTERRUPTS(CLBR_ANY)
	cmpl	$0, PER_CPU_VAR(__preempt_count)
	jnz	.Lno_preempt
	testl	$X86_EFLAGS_IF, PT_EFLAGS(%esp)	# interrupts off (exception path) ?
	jz	.Lno_preempt
	call	preempt_schedule_irq
.Lno_preempt:
#endif
	TRACE_IRQS_IRET
	PARANOID_EXIT_TO_KERNEL_MODE
	BUG_IF_WRONG_CR3
	RESTORE_REGS 4
	jmp	.Lirq_return

.section .fixup, "ax"
SYM_CODE_START(iret_exc)
	pushl	$0				# no error code
	pushl	$do_iret_error

#ifdef CONFIG_DEBUG_ENTRY
	/*
	 * The stack-frame here is the one that iret faulted on, so its a
	 * return-to-user frame. We are on kernel-cr3 because we come here from
	 * the fixup code. This confuses the CR3 checker, so switch to user-cr3
	 * as the checker expects it.
	 */
	pushl	%eax
	SWITCH_TO_USER_CR3 scratch_reg=%eax
	popl	%eax
#endif

	jmp	common_exception
SYM_CODE_END(iret_exc)
.previous
	_ASM_EXTABLE(.Lirq_return, iret_exc)
SYM_FUNC_END(entry_INT80_32)

.macro FIXUP_ESPFIX_STACK
/*
 * Switch back for ESPFIX stack to the normal zerobased stack
 *
 * We can't call C functions using the ESPFIX stack. This code reads
 * the high word of the segment base from the GDT and swiches to the
 * normal stack and adjusts ESP with the matching offset.
 *
 * We might be on user CR3 here, so percpu data is not mapped and we can't
 * access the GDT through the percpu segment.  Instead, use SGDT to find
 * the cpu_entry_area alias of the GDT.
 */
#ifdef CONFIG_X86_ESPFIX32
	/* fixup the stack */
	pushl	%ecx
	subl	$2*4, %esp
	sgdt	(%esp)
	movl	2(%esp), %ecx				/* GDT address */
	/*
	 * Careful: ECX is a linear pointer, so we need to force base
	 * zero.  %cs is the only known-linear segment we have right now.
	 */
	mov	%cs:GDT_ESPFIX_OFFSET + 4(%ecx), %al	/* bits 16..23 */
	mov	%cs:GDT_ESPFIX_OFFSET + 7(%ecx), %ah	/* bits 24..31 */
	shl	$16, %eax
	addl	$2*4, %esp
	popl	%ecx
	addl	%esp, %eax			/* the adjusted stack pointer */
	pushl	$__KERNEL_DS
	pushl	%eax
	lss	(%esp), %esp			/* switch to the normal stack segment */
#endif
.endm

.macro UNWIND_ESPFIX_STACK
	/* It's safe to clobber %eax, all other regs need to be preserved */
#ifdef CONFIG_X86_ESPFIX32
	movl	%ss, %eax
	/* see if on espfix stack */
	cmpw	$__ESPFIX_SS, %ax
	jne	.Lno_fixup_\@
	/* switch to normal stack */
	FIXUP_ESPFIX_STACK
.Lno_fixup_\@:
#endif
.endm

/*
 * Build the entry stubs with some assembler magic.
 * We pack 1 stub into every 8-byte block.
 */
	.align 8
SYM_CODE_START(irq_entries_start)
    vector=FIRST_EXTERNAL_VECTOR
    .rept (FIRST_SYSTEM_VECTOR - FIRST_EXTERNAL_VECTOR)
	pushl	$(~vector+0x80)			/* Note: always in signed byte range */
    vector=vector+1
	jmp	common_interrupt
	.align	8
    .endr
SYM_CODE_END(irq_entries_start)

#ifdef CONFIG_X86_LOCAL_APIC
	.align 8
SYM_CODE_START(spurious_entries_start)
    vector=FIRST_SYSTEM_VECTOR
    .rept (NR_VECTORS - FIRST_SYSTEM_VECTOR)
	pushl	$(~vector+0x80)			/* Note: always in signed byte range */
    vector=vector+1
	jmp	common_spurious
	.align	8
    .endr
SYM_CODE_END(spurious_entries_start)

SYM_CODE_START_LOCAL(common_spurious)
	ASM_CLAC
	addl	$-0x80, (%esp)			/* Adjust vector into the [-256, -1] range */
	SAVE_ALL switch_stacks=1
	ENCODE_FRAME_POINTER
	TRACE_IRQS_OFF
	movl	%esp, %eax
	call	smp_spurious_interrupt
	jmp	ret_from_intr
SYM_CODE_END(common_spurious)
#endif

/*
 * the CPU automatically disables interrupts when executing an IRQ vector,
 * so IRQ-flags tracing has to follow that:
 */
	.p2align CONFIG_X86_L1_CACHE_SHIFT
SYM_CODE_START_LOCAL(common_interrupt)
	ASM_CLAC
	addl	$-0x80, (%esp)			/* Adjust vector into the [-256, -1] range */

	SAVE_ALL switch_stacks=1
	ENCODE_FRAME_POINTER
	TRACE_IRQS_OFF
	movl	%esp, %eax
	call	do_IRQ
	jmp	ret_from_intr
SYM_CODE_END(common_interrupt)

#define BUILD_INTERRUPT3(name, nr, fn)			\
SYM_FUNC_START(name)					\
	ASM_CLAC;					\
	pushl	$~(nr);					\
	SAVE_ALL switch_stacks=1;			\
	ENCODE_FRAME_POINTER;				\
	TRACE_IRQS_OFF					\
	movl	%esp, %eax;				\
	call	fn;					\
	jmp	ret_from_intr;				\
SYM_FUNC_END(name)

#define BUILD_INTERRUPT(name, nr)		\
	BUILD_INTERRUPT3(name, nr, smp_##name);	\

/* The include is where all of the SMP etc. interrupts come from */
#include <asm/entry_arch.h>

SYM_CODE_START(coprocessor_error)
	ASM_CLAC
	pushl	$0
	pushl	$do_coprocessor_error
	jmp	common_exception
SYM_CODE_END(coprocessor_error)

SYM_CODE_START(simd_coprocessor_error)
	ASM_CLAC
	pushl	$0
#ifdef CONFIG_X86_INVD_BUG
	/* AMD 486 bug: invd from userspace calls exception 19 instead of #GP */
	ALTERNATIVE "pushl	$do_general_protection",	\
		    "pushl	$do_simd_coprocessor_error",	\
		    X86_FEATURE_XMM
#else
	pushl	$do_simd_coprocessor_error
#endif
	jmp	common_exception
SYM_CODE_END(simd_coprocessor_error)

SYM_CODE_START(device_not_available)
	ASM_CLAC
	pushl	$-1				# mark this as an int
	pushl	$do_device_not_available
	jmp	common_exception
SYM_CODE_END(device_not_available)

#ifdef CONFIG_PARAVIRT
SYM_CODE_START(native_iret)
	iret
	_ASM_EXTABLE(native_iret, iret_exc)
SYM_CODE_END(native_iret)
#endif

SYM_CODE_START(overflow)
	ASM_CLAC
	pushl	$0
	pushl	$do_overflow
	jmp	common_exception
SYM_CODE_END(overflow)

SYM_CODE_START(bounds)
	ASM_CLAC
	pushl	$0
	pushl	$do_bounds
	jmp	common_exception
SYM_CODE_END(bounds)

SYM_CODE_START(invalid_op)
	ASM_CLAC
	pushl	$0
	pushl	$do_invalid_op
	jmp	common_exception
SYM_CODE_END(invalid_op)

SYM_CODE_START(coprocessor_segment_overrun)
	ASM_CLAC
	pushl	$0
	pushl	$do_coprocessor_segment_overrun
	jmp	common_exception
SYM_CODE_END(coprocessor_segment_overrun)

SYM_CODE_START(invalid_TSS)
	ASM_CLAC
	pushl	$do_invalid_TSS
	jmp	common_exception
SYM_CODE_END(invalid_TSS)

SYM_CODE_START(segment_not_present)
	ASM_CLAC
	pushl	$do_segment_not_present
	jmp	common_exception
SYM_CODE_END(segment_not_present)

SYM_CODE_START(stack_segment)
	ASM_CLAC
	pushl	$do_stack_segment
	jmp	common_exception
SYM_CODE_END(stack_segment)

SYM_CODE_START(alignment_check)
	ASM_CLAC
	pushl	$do_alignment_check
	jmp	common_exception
SYM_CODE_END(alignment_check)

SYM_CODE_START(divide_error)
	ASM_CLAC
	pushl	$0				# no error code
	pushl	$do_divide_error
	jmp	common_exception
SYM_CODE_END(divide_error)

#ifdef CONFIG_X86_MCE
SYM_CODE_START(machine_check)
	ASM_CLAC
	pushl	$0
	pushl	machine_check_vector
	jmp	common_exception
SYM_CODE_END(machine_check)
#endif

SYM_CODE_START(spurious_interrupt_bug)
	ASM_CLAC
	pushl	$0
	pushl	$do_spurious_interrupt_bug
	jmp	common_exception
SYM_CODE_END(spurious_interrupt_bug)

#ifdef CONFIG_XEN_PV
<<<<<<< HEAD
ENTRY(xen_hypervisor_callback)
=======
SYM_FUNC_START(xen_hypervisor_callback)
>>>>>>> e42617b8
	/*
	 * Check to see if we got the event in the critical
	 * region in xen_iret_direct, after we've reenabled
	 * events and checked for pending events.  This simulates
	 * iret instruction's behaviour where it delivers a
	 * pending interrupt when enabling interrupts:
	 */
	cmpl	$xen_iret_start_crit, (%esp)
	jb	1f
	cmpl	$xen_iret_end_crit, (%esp)
	jae	1f
	call	xen_iret_crit_fixup
1:
	pushl	$-1				/* orig_ax = -1 => not a system call */
	SAVE_ALL
	ENCODE_FRAME_POINTER
	TRACE_IRQS_OFF
	mov	%esp, %eax
	call	xen_evtchn_do_upcall
#ifndef CONFIG_PREEMPTION
	call	xen_maybe_preempt_hcall
#endif
	jmp	ret_from_intr
SYM_FUNC_END(xen_hypervisor_callback)

/*
 * Hypervisor uses this for application faults while it executes.
 * We get here for two reasons:
 *  1. Fault while reloading DS, ES, FS or GS
 *  2. Fault while executing IRET
 * Category 1 we fix up by reattempting the load, and zeroing the segment
 * register if the load fails.
 * Category 2 we fix up by jumping to do_iret_error. We cannot use the
 * normal Linux return path in this case because if we use the IRET hypercall
 * to pop the stack frame we end up in an infinite loop of failsafe callbacks.
 * We distinguish between categories by maintaining a status value in EAX.
 */
SYM_FUNC_START(xen_failsafe_callback)
	pushl	%eax
	movl	$1, %eax
1:	mov	4(%esp), %ds
2:	mov	8(%esp), %es
3:	mov	12(%esp), %fs
4:	mov	16(%esp), %gs
	/* EAX == 0 => Category 1 (Bad segment)
	   EAX != 0 => Category 2 (Bad IRET) */
	testl	%eax, %eax
	popl	%eax
	lea	16(%esp), %esp
	jz	5f
	jmp	iret_exc
5:	pushl	$-1				/* orig_ax = -1 => not a system call */
	SAVE_ALL
	ENCODE_FRAME_POINTER
	jmp	ret_from_exception

.section .fixup, "ax"
6:	xorl	%eax, %eax
	movl	%eax, 4(%esp)
	jmp	1b
7:	xorl	%eax, %eax
	movl	%eax, 8(%esp)
	jmp	2b
8:	xorl	%eax, %eax
	movl	%eax, 12(%esp)
	jmp	3b
9:	xorl	%eax, %eax
	movl	%eax, 16(%esp)
	jmp	4b
.previous
	_ASM_EXTABLE(1b, 6b)
	_ASM_EXTABLE(2b, 7b)
	_ASM_EXTABLE(3b, 8b)
	_ASM_EXTABLE(4b, 9b)
SYM_FUNC_END(xen_failsafe_callback)
#endif /* CONFIG_XEN_PV */

#ifdef CONFIG_XEN_PVHVM
BUILD_INTERRUPT3(xen_hvm_callback_vector, HYPERVISOR_CALLBACK_VECTOR,
		 xen_evtchn_do_upcall)
#endif


#if IS_ENABLED(CONFIG_HYPERV)

BUILD_INTERRUPT3(hyperv_callback_vector, HYPERVISOR_CALLBACK_VECTOR,
		 hyperv_vector_handler)

BUILD_INTERRUPT3(hyperv_reenlightenment_vector, HYPERV_REENLIGHTENMENT_VECTOR,
		 hyperv_reenlightenment_intr)

BUILD_INTERRUPT3(hv_stimer0_callback_vector, HYPERV_STIMER0_VECTOR,
		 hv_stimer0_vector_handler)

#endif /* CONFIG_HYPERV */

SYM_CODE_START(page_fault)
	ASM_CLAC
	pushl	$do_page_fault
	jmp	common_exception_read_cr2
SYM_CODE_END(page_fault)

SYM_CODE_START_LOCAL_NOALIGN(common_exception_read_cr2)
	/* the function address is in %gs's slot on the stack */
	SAVE_ALL switch_stacks=1 skip_gs=1 unwind_espfix=1

	ENCODE_FRAME_POINTER

	/* fixup %gs */
	GS_TO_REG %ecx
	movl	PT_GS(%esp), %edi
	REG_TO_PTGS %ecx
	SET_KERNEL_GS %ecx

	GET_CR2_INTO(%ecx)			# might clobber %eax

	/* fixup orig %eax */
	movl	PT_ORIG_EAX(%esp), %edx		# get the error code
	movl	$-1, PT_ORIG_EAX(%esp)		# no syscall to restart

	TRACE_IRQS_OFF
	movl	%esp, %eax			# pt_regs pointer
	CALL_NOSPEC %edi
	jmp	ret_from_exception
SYM_CODE_END(common_exception_read_cr2)

SYM_CODE_START_LOCAL_NOALIGN(common_exception)
	/* the function address is in %gs's slot on the stack */
	SAVE_ALL switch_stacks=1 skip_gs=1 unwind_espfix=1
	ENCODE_FRAME_POINTER

	/* fixup %gs */
	GS_TO_REG %ecx
	movl	PT_GS(%esp), %edi		# get the function address
	REG_TO_PTGS %ecx
	SET_KERNEL_GS %ecx

	/* fixup orig %eax */
	movl	PT_ORIG_EAX(%esp), %edx		# get the error code
	movl	$-1, PT_ORIG_EAX(%esp)		# no syscall to restart

	TRACE_IRQS_OFF
	movl	%esp, %eax			# pt_regs pointer
	CALL_NOSPEC %edi
	jmp	ret_from_exception
SYM_CODE_END(common_exception)

SYM_CODE_START(debug)
	/*
	 * Entry from sysenter is now handled in common_exception
	 */
	ASM_CLAC
	pushl	$-1				# mark this as an int
	pushl	$do_debug
	jmp	common_exception
SYM_CODE_END(debug)

#ifdef CONFIG_DOUBLEFAULT
SYM_CODE_START(double_fault)
1:
	/*
	 * This is a task gate handler, not an interrupt gate handler.
	 * The error code is on the stack, but the stack is otherwise
	 * empty.  Interrupts are off.  Our state is sane with the following
	 * exceptions:
	 *
	 *  - CR0.TS is set.  "TS" literally means "task switched".
	 *  - EFLAGS.NT is set because we're a "nested task".
	 *  - The doublefault TSS has back_link set and has been marked busy.
	 *  - TR points to the doublefault TSS and the normal TSS is busy.
	 *  - CR3 is the normal kernel PGD.  This would be delightful, except
	 *    that the CPU didn't bother to save the old CR3 anywhere.  This
	 *    would make it very awkward to return back to the context we came
	 *    from.
	 *
	 * The rest of EFLAGS is sanitized for us, so we don't need to
	 * worry about AC or DF.
	 *
	 * Don't even bother popping the error code.  It's always zero,
	 * and ignoring it makes us a bit more robust against buggy
	 * hypervisor task gate implementations.
	 *
	 * We will manually undo the task switch instead of doing a
	 * task-switching IRET.
	 */

	clts				/* clear CR0.TS */
	pushl	$X86_EFLAGS_FIXED
	popfl				/* clear EFLAGS.NT */

	call	doublefault_shim

	/* We don't support returning, so we have no IRET here. */
1:
	hlt
	jmp 1b
SYM_CODE_END(double_fault)
#endif

/*
 * NMI is doubly nasty.  It can happen on the first instruction of
 * entry_SYSENTER_32 (just like #DB), but it can also interrupt the beginning
 * of the #DB handler even if that #DB in turn hit before entry_SYSENTER_32
 * switched stacks.  We handle both conditions by simply checking whether we
 * interrupted kernel code running on the SYSENTER stack.
 */
SYM_CODE_START(nmi)
	ASM_CLAC

#ifdef CONFIG_X86_ESPFIX32
	/*
	 * ESPFIX_SS is only ever set on the return to user path
	 * after we've switched to the entry stack.
	 */
	pushl	%eax
	movl	%ss, %eax
	cmpw	$__ESPFIX_SS, %ax
	popl	%eax
	je	.Lnmi_espfix_stack
#endif

	pushl	%eax				# pt_regs->orig_ax
	SAVE_ALL_NMI cr3_reg=%edi
	ENCODE_FRAME_POINTER
	xorl	%edx, %edx			# zero error code
	movl	%esp, %eax			# pt_regs pointer

	/* Are we currently on the SYSENTER stack? */
	movl	PER_CPU_VAR(cpu_entry_area), %ecx
	addl	$CPU_ENTRY_AREA_entry_stack + SIZEOF_entry_stack, %ecx
	subl	%eax, %ecx	/* ecx = (end of entry_stack) - esp */
	cmpl	$SIZEOF_entry_stack, %ecx
	jb	.Lnmi_from_sysenter_stack

	/* Not on SYSENTER stack. */
	call	do_nmi
	jmp	.Lnmi_return

.Lnmi_from_sysenter_stack:
	/*
	 * We're on the SYSENTER stack.  Switch off.  No one (not even debug)
	 * is using the thread stack right now, so it's safe for us to use it.
	 */
	movl	%esp, %ebx
	movl	PER_CPU_VAR(cpu_current_top_of_stack), %esp
	call	do_nmi
	movl	%ebx, %esp

.Lnmi_return:
#ifdef CONFIG_X86_ESPFIX32
	testl	$CS_FROM_ESPFIX, PT_CS(%esp)
	jnz	.Lnmi_from_espfix
#endif

	CHECK_AND_APPLY_ESPFIX
	RESTORE_ALL_NMI cr3_reg=%edi pop=4
	jmp	.Lirq_return

#ifdef CONFIG_X86_ESPFIX32
.Lnmi_espfix_stack:
	/*
	 * Create the pointer to LSS back
	 */
	pushl	%ss
	pushl	%esp
	addl	$4, (%esp)

	/* Copy the (short) IRET frame */
	pushl	4*4(%esp)	# flags
	pushl	4*4(%esp)	# cs
	pushl	4*4(%esp)	# ip

	pushl	%eax		# orig_ax

	SAVE_ALL_NMI cr3_reg=%edi unwind_espfix=1
	ENCODE_FRAME_POINTER

	/* clear CS_FROM_KERNEL, set CS_FROM_ESPFIX */
	xorl	$(CS_FROM_ESPFIX | CS_FROM_KERNEL), PT_CS(%esp)

	xorl	%edx, %edx			# zero error code
	movl	%esp, %eax			# pt_regs pointer
	jmp	.Lnmi_from_sysenter_stack

.Lnmi_from_espfix:
	RESTORE_ALL_NMI cr3_reg=%edi
	/*
	 * Because we cleared CS_FROM_KERNEL, IRET_FRAME 'forgot' to
	 * fix up the gap and long frame:
	 *
	 *  3 - original frame	(exception)
	 *  2 - ESPFIX block	(above)
	 *  6 - gap		(FIXUP_FRAME)
	 *  5 - long frame	(FIXUP_FRAME)
	 *  1 - orig_ax
	 */
	lss	(1+5+6)*4(%esp), %esp			# back to espfix stack
	jmp	.Lirq_return
#endif
SYM_CODE_END(nmi)

SYM_CODE_START(int3)
	ASM_CLAC
	pushl	$-1				# mark this as an int

	SAVE_ALL switch_stacks=1
	ENCODE_FRAME_POINTER
	TRACE_IRQS_OFF
	xorl	%edx, %edx			# zero error code
	movl	%esp, %eax			# pt_regs pointer
	call	do_int3
	jmp	ret_from_exception
SYM_CODE_END(int3)

SYM_CODE_START(general_protection)
	pushl	$do_general_protection
	jmp	common_exception
SYM_CODE_END(general_protection)

#ifdef CONFIG_KVM_GUEST
SYM_CODE_START(async_page_fault)
	ASM_CLAC
	pushl	$do_async_page_fault
	jmp	common_exception_read_cr2
SYM_CODE_END(async_page_fault)
#endif

SYM_CODE_START(rewind_stack_do_exit)
	/* Prevent any naive code from trying to unwind to our caller. */
	xorl	%ebp, %ebp

	movl	PER_CPU_VAR(cpu_current_top_of_stack), %esi
	leal	-TOP_OF_KERNEL_STACK_PADDING-PTREGS_SIZE(%esi), %esp

	call	do_exit
1:	jmp 1b
SYM_CODE_END(rewind_stack_do_exit)<|MERGE_RESOLUTION|>--- conflicted
+++ resolved
@@ -1378,11 +1378,7 @@
 SYM_CODE_END(spurious_interrupt_bug)
 
 #ifdef CONFIG_XEN_PV
-<<<<<<< HEAD
-ENTRY(xen_hypervisor_callback)
-=======
 SYM_FUNC_START(xen_hypervisor_callback)
->>>>>>> e42617b8
 	/*
 	 * Check to see if we got the event in the critical
 	 * region in xen_iret_direct, after we've reenabled
