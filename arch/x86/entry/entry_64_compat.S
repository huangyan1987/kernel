/* SPDX-License-Identifier: GPL-2.0 */
/*
 * Compatibility mode system call entry point for x86-64.
 *
 * Copyright 2000-2002 Andi Kleen, SuSE Labs.
 */
#include "calling.h"
#include <asm/asm-offsets.h>
#include <asm/current.h>
#include <asm/errno.h>
#include <asm/ia32_unistd.h>
#include <asm/thread_info.h>
#include <asm/segment.h>
#include <asm/irqflags.h>
#include <asm/asm.h>
#include <asm/smap.h>
#include <asm/spec_ctrl.h>
#include <linux/linkage.h>
#include <linux/err.h>

	.section .entry.text, "ax"

/*
 * 32-bit SYSENTER entry.
 *
 * 32-bit system calls through the vDSO's __kernel_vsyscall enter here
 * on 64-bit kernels running on Intel CPUs.
 *
 * The SYSENTER instruction, in principle, should *only* occur in the
 * vDSO.  In practice, a small number of Android devices were shipped
 * with a copy of Bionic that inlined a SYSENTER instruction.  This
 * never happened in any of Google's Bionic versions -- it only happened
 * in a narrow range of Intel-provided versions.
 *
 * SYSENTER loads SS, RSP, CS, and RIP from previously programmed MSRs.
 * IF and VM in RFLAGS are cleared (IOW: interrupts are off).
 * SYSENTER does not save anything on the stack,
 * and does not save old RIP (!!!), RSP, or RFLAGS.
 *
 * Arguments:
 * eax  system call number
 * ebx  arg1
 * ecx  arg2
 * edx  arg3
 * esi  arg4
 * edi  arg5
 * ebp  user stack
 * 0(%ebp) arg6
 */
ENTRY(entry_SYSENTER_compat)
	/* Interrupts are off on entry. */
	SWAPGS

	/* We are about to clobber %rsp anyway, clobbering here is OK */
	SWITCH_TO_KERNEL_CR3 scratch_reg=%rsp

	movq	PER_CPU_VAR(cpu_current_top_of_stack), %rsp
	ENABLE_IBRS

	/*
	 * User tracing code (ptrace or signal handlers) might assume that
	 * the saved RAX contains a 32-bit number when we're invoking a 32-bit
	 * syscall.  Just in case the high bits are nonzero, zero-extend
	 * the syscall number.  (This could almost certainly be deleted
	 * with no ill effects.)
	 */
	movl	%eax, %eax

	/* Construct struct pt_regs on stack */
	pushq	$__USER32_DS		/* pt_regs->ss */
	pushq	%rbp			/* pt_regs->sp (stashed in bp) */

	/*
	 * Push flags.  This is nasty.  First, interrupts are currently
	 * off, but we need pt_regs->flags to have IF set.  Second, even
	 * if TF was set when SYSENTER started, it's clear by now.  We fix
	 * that later using TIF_SINGLESTEP.
	 */
	pushfq				/* pt_regs->flags (except IF = 0) */
	orl	$X86_EFLAGS_IF, (%rsp)	/* Fix saved flags */
	pushq	$__USER32_CS		/* pt_regs->cs */
	pushq	$0			/* pt_regs->ip = 0 (placeholder) */
	pushq	%rax			/* pt_regs->orig_ax */
	pushq	%rdi			/* pt_regs->di */
	pushq	%rsi			/* pt_regs->si */
	pushq	%rdx			/* pt_regs->dx */
	pushq	%rcx			/* pt_regs->cx */
	pushq	$-ENOSYS		/* pt_regs->ax */
	pushq   $0			/* pt_regs->r8  = 0 */
	pushq   $0			/* pt_regs->r9  = 0 */
	pushq   $0			/* pt_regs->r10 = 0 */
	pushq   $0			/* pt_regs->r11 = 0 */
	pushq   %rbx                    /* pt_regs->rbx */
	pushq   %rbp                    /* pt_regs->rbp (will be overwritten) */
	pushq   $0			/* pt_regs->r12 = 0 */
	pushq   $0			/* pt_regs->r13 = 0 */
	pushq   $0			/* pt_regs->r14 = 0 */
	pushq   $0			/* pt_regs->r15 = 0 */
	cld

	STUFF_RSB

	CLEAR_R8_TO_R15

	/*
	 * SYSENTER doesn't filter flags, so we need to clear NT and AC
	 * ourselves.  To save a few cycles, we can check whether
	 * either was set instead of doing an unconditional popfq.
	 * This needs to happen before enabling interrupts so that
	 * we don't get preempted with NT set.
	 *
	 * If TF is set, we will single-step all the way to here -- do_debug
	 * will ignore all the traps.  (Yes, this is slow, but so is
	 * single-stepping in general.  This allows us to avoid having
	 * a more complicated code to handle the case where a user program
	 * forces us to single-step through the SYSENTER entry code.)
	 *
	 * NB.: .Lsysenter_fix_flags is a label with the code under it moved
	 * out-of-line as an optimization: NT is unlikely to be set in the
	 * majority of the cases and instead of polluting the I$ unnecessarily,
	 * we're keeping that code behind a branch which will predict as
	 * not-taken and therefore its instructions won't be fetched.
	 */
	testl	$X86_EFLAGS_NT|X86_EFLAGS_AC|X86_EFLAGS_TF, EFLAGS(%rsp)
	jnz	.Lsysenter_fix_flags
.Lsysenter_flags_fixed:

	/*
	 * User mode is traced as though IRQs are on, and SYSENTER
	 * turned them off.
	 */
	TRACE_IRQS_OFF

	movq	%rsp, %rdi
	call	do_fast_syscall_32
	/* XEN PV guests always use IRET path */
	ALTERNATIVE "testl %eax, %eax; jz .Lsyscall_32_done", \
		    "jmp .Lsyscall_32_done", X86_FEATURE_XENPV
	jmp	sysret32_from_system_call

.Lsysenter_fix_flags:
	pushq	$X86_EFLAGS_FIXED
	popfq
	jmp	.Lsysenter_flags_fixed
GLOBAL(__end_entry_SYSENTER_compat)
ENDPROC(entry_SYSENTER_compat)

/*
 * 32-bit SYSCALL entry.
 *
 * 32-bit system calls through the vDSO's __kernel_vsyscall enter here
 * on 64-bit kernels running on AMD CPUs.
 *
 * The SYSCALL instruction, in principle, should *only* occur in the
 * vDSO.  In practice, it appears that this really is the case.
 * As evidence:
 *
 *  - The calling convention for SYSCALL has changed several times without
 *    anyone noticing.
 *
 *  - Prior to the in-kernel X86_BUG_SYSRET_SS_ATTRS fixup, anything
 *    user task that did SYSCALL without immediately reloading SS
 *    would randomly crash.
 *
 *  - Most programmers do not directly target AMD CPUs, and the 32-bit
 *    SYSCALL instruction does not exist on Intel CPUs.  Even on AMD
 *    CPUs, Linux disables the SYSCALL instruction on 32-bit kernels
 *    because the SYSCALL instruction in legacy/native 32-bit mode (as
 *    opposed to compat mode) is sufficiently poorly designed as to be
 *    essentially unusable.
 *
 * 32-bit SYSCALL saves RIP to RCX, clears RFLAGS.RF, then saves
 * RFLAGS to R11, then loads new SS, CS, and RIP from previously
 * programmed MSRs.  RFLAGS gets masked by a value from another MSR
 * (so CLD and CLAC are not needed).  SYSCALL does not save anything on
 * the stack and does not change RSP.
 *
 * Note: RFLAGS saving+masking-with-MSR happens only in Long mode
 * (in legacy 32-bit mode, IF, RF and VM bits are cleared and that's it).
 * Don't get confused: RFLAGS saving+masking depends on Long Mode Active bit
 * (EFER.LMA=1), NOT on bitness of userspace where SYSCALL executes
 * or target CS descriptor's L bit (SYSCALL does not read segment descriptors).
 *
 * Arguments:
 * eax  system call number
 * ecx  return address
 * ebx  arg1
 * ebp  arg2	(note: not saved in the stack frame, should not be touched)
 * edx  arg3
 * esi  arg4
 * edi  arg5
 * esp  user stack
 * 0(%esp) arg6
 */
ENTRY(entry_SYSCALL_compat)
	/* Interrupts are off on entry. */
	swapgs

	/* Stash user ESP */
	movl	%esp, %r8d

	/* Use %rsp as scratch reg. User ESP is stashed in r8 */
	SWITCH_TO_KERNEL_CR3 scratch_reg=%rsp

	/* Switch to the kernel stack */
	movq	PER_CPU_VAR(cpu_current_top_of_stack), %rsp

	/* Construct struct pt_regs on stack */
	pushq	$__USER32_DS		/* pt_regs->ss */
	pushq	%r8			/* pt_regs->sp */
	pushq	%r11			/* pt_regs->flags */
	pushq	$__USER32_CS		/* pt_regs->cs */
	pushq	%rcx			/* pt_regs->ip */
GLOBAL(entry_SYSCALL_compat_after_hwframe)
	movl	%eax, %eax		/* discard orig_ax high bits */
	pushq	%rax			/* pt_regs->orig_ax */
	pushq	%rdi			/* pt_regs->di */
	pushq	%rsi			/* pt_regs->si */
	pushq	%rdx			/* pt_regs->dx */
	pushq	%rbp			/* pt_regs->cx (stashed in bp) */
	pushq	$-ENOSYS		/* pt_regs->ax */
	pushq   $0			/* pt_regs->r8  = 0 */
	pushq   $0			/* pt_regs->r9  = 0 */
	pushq   $0			/* pt_regs->r10 = 0 */
	pushq   $0			/* pt_regs->r11 = 0 */
	pushq   %rbx                    /* pt_regs->rbx */
	pushq   %rbp                    /* pt_regs->rbp (will be overwritten) */
	pushq   %r12                    /* pt_regs->r12 */
	pushq   %r13                    /* pt_regs->r13 */
	pushq   %r14                    /* pt_regs->r14 */
	pushq   %r15                    /* pt_regs->r15 */

	CLEAR_R8_TO_R15

	/*
<<<<<<< HEAD
	 * We just saved %rdi so it is safe to clobber.  It is not
	 * preserved during the C calls inside TRACE_IRQS_OFF anyway.
	 */
	SWITCH_TO_KERNEL_CR3 scratch_reg=%rdi
	ENABLE_IBRS_CLOBBER
	STUFF_RSB

	/*
=======
>>>>>>> 8d577afd
	 * User mode is traced as though IRQs are on, and SYSENTER
	 * turned them off.
	 */
	TRACE_IRQS_OFF

	movq	%rsp, %rdi
	call	do_fast_syscall_32
	/* XEN PV guests always use IRET path */
	ALTERNATIVE "testl %eax, %eax; jz .Lsyscall_32_done", \
		    "jmp .Lsyscall_32_done", X86_FEATURE_XENPV

	/* Opportunistic SYSRET */
sysret32_from_system_call:
	TRACE_IRQS_ON			/* User mode traces as IRQs on. */
	DISABLE_IBRS_CLOBBER
	movq    R15(%rsp), %r15         /* pt_regs->r15 */
	movq    R14(%rsp), %r14         /* pt_regs->r14 */
	movq    R13(%rsp), %r13         /* pt_regs->r13 */
	movq    R12(%rsp), %r12         /* pt_regs->r12 */
	movq	RBX(%rsp), %rbx		/* pt_regs->rbx */
	movq	RBP(%rsp), %rbp		/* pt_regs->rbp */
	movq	EFLAGS(%rsp), %r11	/* pt_regs->flags (in r11) */
	movq	RIP(%rsp), %rcx		/* pt_regs->ip (in rcx) */
	addq	$RAX, %rsp		/* Skip r8-r15 */
	popq	%rax			/* pt_regs->rax */
	popq	%rdx			/* Skip pt_regs->cx */
	popq	%rdx			/* pt_regs->dx */
	popq	%rsi			/* pt_regs->si */
	popq	%rdi			/* pt_regs->di */

        /*
         * USERGS_SYSRET32 does:
         *  GSBASE = user's GS base
         *  EIP = ECX
         *  RFLAGS = R11
         *  CS = __USER32_CS
         *  SS = __USER_DS
         *
	 * ECX will not match pt_regs->cx, but we're returning to a vDSO
	 * trampoline that will fix up RCX, so this is okay.
	 *
	 * R12-R15 are callee-saved, so they contain whatever was in them
	 * when the system call started, which is already known to user
	 * code.  We zero R8-R10 to avoid info leaks.
         */
	movq	RSP-ORIG_RAX(%rsp), %rsp

	/*
	 * The original userspace %rsp (RSP-ORIG_RAX(%rsp)) is stored
	 * on the process stack which is not mapped to userspace and
	 * not readable after we SWITCH_TO_USER_CR3.  Delay the CR3
	 * switch until after after the last reference to the process
	 * stack.
	 *
	 * %r8/%r9 are zeroed before the sysret, thus safe to clobber.
	 */
	SWITCH_TO_USER_CR3_NOSTACK scratch_reg=%r8 scratch_reg2=%r9

	xorq	%r8, %r8
	xorq	%r9, %r9
	xorq	%r10, %r10
	swapgs
	sysretl
END(entry_SYSCALL_compat)

/*
 * 32-bit legacy system call entry.
 *
 * 32-bit x86 Linux system calls traditionally used the INT $0x80
 * instruction.  INT $0x80 lands here.
 *
 * This entry point can be used by 32-bit and 64-bit programs to perform
 * 32-bit system calls.  Instances of INT $0x80 can be found inline in
 * various programs and libraries.  It is also used by the vDSO's
 * __kernel_vsyscall fallback for hardware that doesn't support a faster
 * entry method.  Restarted 32-bit system calls also fall back to INT
 * $0x80 regardless of what instruction was originally used to do the
 * system call.
 *
 * This is considered a slow path.  It is not used by most libc
 * implementations on modern hardware except during process startup.
 *
 * Arguments:
 * eax  system call number
 * ebx  arg1
 * ecx  arg2
 * edx  arg3
 * esi  arg4
 * edi  arg5
 * ebp  arg6
 */
ENTRY(entry_INT80_compat)
	/*
	 * Interrupts are off on entry.
	 */
	ASM_CLAC			/* Do this early to minimize exposure */
	SWAPGS

	/*
	 * User tracing code (ptrace or signal handlers) might assume that
	 * the saved RAX contains a 32-bit number when we're invoking a 32-bit
	 * syscall.  Just in case the high bits are nonzero, zero-extend
	 * the syscall number.  (This could almost certainly be deleted
	 * with no ill effects.)
	 */
	movl	%eax, %eax

	pushq	%rax			/* pt_regs->orig_ax */

	/* switch to thread stack expects orig_ax to be pushed */
	call	switch_to_thread_stack

	pushq	%rdi			/* pt_regs->di */
	pushq	%rsi			/* pt_regs->si */
	pushq	%rdx			/* pt_regs->dx */
	pushq	%rcx			/* pt_regs->cx */
	pushq	$-ENOSYS		/* pt_regs->ax */
	pushq   $0			/* pt_regs->r8  = 0 */
	pushq   $0			/* pt_regs->r9  = 0 */
	pushq   $0			/* pt_regs->r10 = 0 */
	pushq   $0			/* pt_regs->r11 = 0 */
	pushq   %rbx                    /* pt_regs->rbx */
	pushq   %rbp                    /* pt_regs->rbp */
	pushq   %r12                    /* pt_regs->r12 */
	pushq   %r13                    /* pt_regs->r13 */
	pushq   %r14                    /* pt_regs->r14 */
	pushq   %r15                    /* pt_regs->r15 */
	cld

	STUFF_RSB

	CLEAR_R8_TO_R15

	/*
	 * User mode is traced as though IRQs are on, and the interrupt
	 * gate turned them off.
	 */
	TRACE_IRQS_OFF

	movq	%rsp, %rdi
	call	do_int80_syscall_32
.Lsyscall_32_done:

	/* Go back to user mode. */
	TRACE_IRQS_ON
	jmp	swapgs_restore_regs_and_return_to_usermode
END(entry_INT80_compat)

ENTRY(stub32_clone)
	/*
	 * The 32-bit clone ABI is: clone(..., int tls_val, int *child_tidptr).
	 * The 64-bit clone ABI is: clone(..., int *child_tidptr, int tls_val).
	 *
	 * The native 64-bit kernel's sys_clone() implements the latter,
	 * so we need to swap arguments here before calling it:
	 */
	xchg	%r8, %rcx
	jmp	sys_clone
ENDPROC(stub32_clone)<|MERGE_RESOLUTION|>--- conflicted
+++ resolved
@@ -201,6 +201,8 @@
 
 	/* Use %rsp as scratch reg. User ESP is stashed in r8 */
 	SWITCH_TO_KERNEL_CR3 scratch_reg=%rsp
+	ENABLE_IBRS_CLOBBER
+	STUFF_RSB
 
 	/* Switch to the kernel stack */
 	movq	PER_CPU_VAR(cpu_current_top_of_stack), %rsp
@@ -233,17 +235,6 @@
 	CLEAR_R8_TO_R15
 
 	/*
-<<<<<<< HEAD
-	 * We just saved %rdi so it is safe to clobber.  It is not
-	 * preserved during the C calls inside TRACE_IRQS_OFF anyway.
-	 */
-	SWITCH_TO_KERNEL_CR3 scratch_reg=%rdi
-	ENABLE_IBRS_CLOBBER
-	STUFF_RSB
-
-	/*
-=======
->>>>>>> 8d577afd
 	 * User mode is traced as though IRQs are on, and SYSENTER
 	 * turned them off.
 	 */
