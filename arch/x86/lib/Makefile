#
# Makefile for x86 specific library files.
#

inat_tables_script = $(srctree)/arch/x86/tools/gen-insn-attr-x86.awk
inat_tables_maps = $(srctree)/arch/x86/lib/x86-opcode-map.txt
quiet_cmd_inat_tables = GEN     $@
      cmd_inat_tables = $(AWK) -f $(inat_tables_script) $(inat_tables_maps) > $@ || rm -f $@

$(obj)/inat-tables.c: $(inat_tables_script) $(inat_tables_maps)
	$(call cmd,inat_tables)

$(obj)/inat.o: $(obj)/inat-tables.c

clean-files := inat-tables.c

obj-$(CONFIG_SMP) += msr-smp.o cache-smp.o
obj-$(CONFIG_XEN) += cache-smp.o

lib-y := delay.o
lib-y += thunk_$(BITS).o
lib-y += usercopy_$(BITS).o getuser.o putuser.o
lib-y += memcpy_$(BITS).o
lib-$(CONFIG_INSTRUCTION_DECODER) += insn.o inat.o

obj-y += msr.o msr-reg.o msr-reg-export.o

ifeq ($(CONFIG_X86_32),y)
        obj-y += atomic64_32.o
        lib-y += atomic64_cx8_32.o
        lib-y += checksum_32.o
        lib-y += strstr_32.o
        lib-y += semaphore_32.o string_32.o
        lib-y += cmpxchg.o
ifneq ($(CONFIG_X86_CMPXCHG64),y)
        lib-y += cmpxchg8b_emu.o atomic64_386_32.o
endif
        lib-$(CONFIG_X86_USE_3DNOW) += mmx_32.o
else
        obj-y += iomap_copy_64.o
        lib-y += csum-partial_64.o csum-copy_64.o csum-wrappers_64.o
        lib-y += thunk_64.o clear_page_64.o copy_page_64.o
        lib-y += memmove_64.o memset_64.o
        lib-y += copy_user_64.o rwlock_64.o copy_user_nocache_64.o
	lib-$(CONFIG_RWSEM_XCHGADD_ALGORITHM) += rwsem_64.o
<<<<<<< HEAD
endif

lib-$(CONFIG_XEN_SCRUB_PAGES) += scrub.o
=======
	lib-y += cmpxchg16b_emu.o
endif
>>>>>>> 6221f222
<|MERGE_RESOLUTION|>--- conflicted
+++ resolved
@@ -15,7 +15,6 @@
 clean-files := inat-tables.c
 
 obj-$(CONFIG_SMP) += msr-smp.o cache-smp.o
-obj-$(CONFIG_XEN) += cache-smp.o
 
 lib-y := delay.o
 lib-y += thunk_$(BITS).o
@@ -43,11 +42,5 @@
         lib-y += memmove_64.o memset_64.o
         lib-y += copy_user_64.o rwlock_64.o copy_user_nocache_64.o
 	lib-$(CONFIG_RWSEM_XCHGADD_ALGORITHM) += rwsem_64.o
-<<<<<<< HEAD
-endif
-
-lib-$(CONFIG_XEN_SCRUB_PAGES) += scrub.o
-=======
 	lib-y += cmpxchg16b_emu.o
-endif
->>>>>>> 6221f222
+endif