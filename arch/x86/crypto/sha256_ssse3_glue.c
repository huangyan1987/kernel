/*
 * Cryptographic API.
 *
 * Glue code for the SHA256 Secure Hash Algorithm assembler
 * implementation using supplemental SSE3 / AVX / AVX2 instructions.
 *
 * This file is based on sha256_generic.c
 *
 * Copyright (C) 2013 Intel Corporation.
 *
 * Author:
 *     Tim Chen <tim.c.chen@linux.intel.com>
 *
 * This program is free software; you can redistribute it and/or modify it
 * under the terms of the GNU General Public License as published by the Free
 * Software Foundation; either version 2 of the License, or (at your option)
 * any later version.
 *
 * THE SOFTWARE IS PROVIDED "AS IS", WITHOUT WARRANTY OF ANY KIND,
 * EXPRESS OR IMPLIED, INCLUDING BUT NOT LIMITED TO THE WARRANTIES OF
 * MERCHANTABILITY, FITNESS FOR A PARTICULAR PURPOSE AND
 * NONINFRINGEMENT. IN NO EVENT SHALL THE AUTHORS OR COPYRIGHT HOLDERS
 * BE LIABLE FOR ANY CLAIM, DAMAGES OR OTHER LIABILITY, WHETHER IN AN
 * ACTION OF CONTRACT, TORT OR OTHERWISE, ARISING FROM, OUT OF OR IN
 * CONNECTION WITH THE SOFTWARE OR THE USE OR OTHER DEALINGS IN THE
 * SOFTWARE.
 */


#define pr_fmt(fmt)	KBUILD_MODNAME ": " fmt

#include <crypto/internal/hash.h>
#include <crypto/internal/simd.h>
#include <linux/init.h>
#include <linux/module.h>
#include <linux/mm.h>
#include <linux/types.h>
#include <crypto/sha2.h>
#include <crypto/sha256_base.h>
#include <linux/string.h>
#include <asm/simd.h>

asmlinkage void sha256_transform_ssse3(struct sha256_state *state,
				       const u8 *data, int blocks);

static int _sha256_update(struct shash_desc *desc, const u8 *data,
<<<<<<< HEAD
			  unsigned int len, sha256_transform_fn *sha256_xform)
=======
			  unsigned int len, sha256_block_fn *sha256_xform)
>>>>>>> 7d2a07b7
{
	struct sha256_state *sctx = shash_desc_ctx(desc);

	if (!crypto_simd_usable() ||
	    (sctx->count % SHA256_BLOCK_SIZE) + len < SHA256_BLOCK_SIZE)
		return crypto_sha256_update(desc, data, len);

	/*
	 * Make sure struct sha256_state begins directly with the SHA256
	 * 256-bit internal state, as this is what the asm functions expect.
	 */
	BUILD_BUG_ON(offsetof(struct sha256_state, state) != 0);

	kernel_fpu_begin();
	sha256_base_do_update(desc, data, len, sha256_xform);
	kernel_fpu_end();

	return 0;
}

static int sha256_finup(struct shash_desc *desc, const u8 *data,
	      unsigned int len, u8 *out, sha256_block_fn *sha256_xform)
{
	if (!crypto_simd_usable())
		return crypto_sha256_finup(desc, data, len, out);

	kernel_fpu_begin();
	if (len)
		sha256_base_do_update(desc, data, len, sha256_xform);
	sha256_base_do_finalize(desc, sha256_xform);
	kernel_fpu_end();

	return sha256_base_finish(desc, out);
}

static int sha256_ssse3_update(struct shash_desc *desc, const u8 *data,
			 unsigned int len)
{
	return _sha256_update(desc, data, len, sha256_transform_ssse3);
}

static int sha256_ssse3_finup(struct shash_desc *desc, const u8 *data,
	      unsigned int len, u8 *out)
{
	return sha256_finup(desc, data, len, out, sha256_transform_ssse3);
}

/* Add padding and return the message digest. */
static int sha256_ssse3_final(struct shash_desc *desc, u8 *out)
{
	return sha256_ssse3_finup(desc, NULL, 0, out);
}

static struct shash_alg sha256_ssse3_algs[] = { {
	.digestsize	=	SHA256_DIGEST_SIZE,
	.init		=	sha256_base_init,
	.update		=	sha256_ssse3_update,
	.final		=	sha256_ssse3_final,
	.finup		=	sha256_ssse3_finup,
	.descsize	=	sizeof(struct sha256_state),
	.base		=	{
		.cra_name	=	"sha256",
		.cra_driver_name =	"sha256-ssse3",
		.cra_priority	=	150,
		.cra_blocksize	=	SHA256_BLOCK_SIZE,
		.cra_module	=	THIS_MODULE,
	}
}, {
	.digestsize	=	SHA224_DIGEST_SIZE,
	.init		=	sha224_base_init,
	.update		=	sha256_ssse3_update,
	.final		=	sha256_ssse3_final,
	.finup		=	sha256_ssse3_finup,
	.descsize	=	sizeof(struct sha256_state),
	.base		=	{
		.cra_name	=	"sha224",
		.cra_driver_name =	"sha224-ssse3",
		.cra_priority	=	150,
		.cra_blocksize	=	SHA224_BLOCK_SIZE,
		.cra_module	=	THIS_MODULE,
	}
} };

static int register_sha256_ssse3(void)
{
	if (boot_cpu_has(X86_FEATURE_SSSE3))
		return crypto_register_shashes(sha256_ssse3_algs,
				ARRAY_SIZE(sha256_ssse3_algs));
	return 0;
}

static void unregister_sha256_ssse3(void)
{
	if (boot_cpu_has(X86_FEATURE_SSSE3))
		crypto_unregister_shashes(sha256_ssse3_algs,
				ARRAY_SIZE(sha256_ssse3_algs));
}

asmlinkage void sha256_transform_avx(struct sha256_state *state,
				     const u8 *data, int blocks);

static int sha256_avx_update(struct shash_desc *desc, const u8 *data,
			 unsigned int len)
{
	return _sha256_update(desc, data, len, sha256_transform_avx);
}

static int sha256_avx_finup(struct shash_desc *desc, const u8 *data,
		      unsigned int len, u8 *out)
{
	return sha256_finup(desc, data, len, out, sha256_transform_avx);
}

static int sha256_avx_final(struct shash_desc *desc, u8 *out)
{
	return sha256_avx_finup(desc, NULL, 0, out);
}

static struct shash_alg sha256_avx_algs[] = { {
	.digestsize	=	SHA256_DIGEST_SIZE,
	.init		=	sha256_base_init,
	.update		=	sha256_avx_update,
	.final		=	sha256_avx_final,
	.finup		=	sha256_avx_finup,
	.descsize	=	sizeof(struct sha256_state),
	.base		=	{
		.cra_name	=	"sha256",
		.cra_driver_name =	"sha256-avx",
		.cra_priority	=	160,
		.cra_blocksize	=	SHA256_BLOCK_SIZE,
		.cra_module	=	THIS_MODULE,
	}
}, {
	.digestsize	=	SHA224_DIGEST_SIZE,
	.init		=	sha224_base_init,
	.update		=	sha256_avx_update,
	.final		=	sha256_avx_final,
	.finup		=	sha256_avx_finup,
	.descsize	=	sizeof(struct sha256_state),
	.base		=	{
		.cra_name	=	"sha224",
		.cra_driver_name =	"sha224-avx",
		.cra_priority	=	160,
		.cra_blocksize	=	SHA224_BLOCK_SIZE,
		.cra_module	=	THIS_MODULE,
	}
} };

static bool avx_usable(void)
{
	if (!cpu_has_xfeatures(XFEATURE_MASK_SSE | XFEATURE_MASK_YMM, NULL)) {
		if (boot_cpu_has(X86_FEATURE_AVX))
			pr_info("AVX detected but unusable.\n");
		return false;
	}

	return true;
}

static int register_sha256_avx(void)
{
	if (avx_usable())
		return crypto_register_shashes(sha256_avx_algs,
				ARRAY_SIZE(sha256_avx_algs));
	return 0;
}

static void unregister_sha256_avx(void)
{
	if (avx_usable())
		crypto_unregister_shashes(sha256_avx_algs,
				ARRAY_SIZE(sha256_avx_algs));
}

asmlinkage void sha256_transform_rorx(struct sha256_state *state,
				      const u8 *data, int blocks);

static int sha256_avx2_update(struct shash_desc *desc, const u8 *data,
			 unsigned int len)
{
	return _sha256_update(desc, data, len, sha256_transform_rorx);
}

static int sha256_avx2_finup(struct shash_desc *desc, const u8 *data,
		      unsigned int len, u8 *out)
{
	return sha256_finup(desc, data, len, out, sha256_transform_rorx);
}

static int sha256_avx2_final(struct shash_desc *desc, u8 *out)
{
	return sha256_avx2_finup(desc, NULL, 0, out);
}

static struct shash_alg sha256_avx2_algs[] = { {
	.digestsize	=	SHA256_DIGEST_SIZE,
	.init		=	sha256_base_init,
	.update		=	sha256_avx2_update,
	.final		=	sha256_avx2_final,
	.finup		=	sha256_avx2_finup,
	.descsize	=	sizeof(struct sha256_state),
	.base		=	{
		.cra_name	=	"sha256",
		.cra_driver_name =	"sha256-avx2",
		.cra_priority	=	170,
		.cra_blocksize	=	SHA256_BLOCK_SIZE,
		.cra_module	=	THIS_MODULE,
	}
}, {
	.digestsize	=	SHA224_DIGEST_SIZE,
	.init		=	sha224_base_init,
	.update		=	sha256_avx2_update,
	.final		=	sha256_avx2_final,
	.finup		=	sha256_avx2_finup,
	.descsize	=	sizeof(struct sha256_state),
	.base		=	{
		.cra_name	=	"sha224",
		.cra_driver_name =	"sha224-avx2",
		.cra_priority	=	170,
		.cra_blocksize	=	SHA224_BLOCK_SIZE,
		.cra_module	=	THIS_MODULE,
	}
} };

static bool avx2_usable(void)
{
	if (avx_usable() && boot_cpu_has(X86_FEATURE_AVX2) &&
		    boot_cpu_has(X86_FEATURE_BMI2))
		return true;

	return false;
}

static int register_sha256_avx2(void)
{
	if (avx2_usable())
		return crypto_register_shashes(sha256_avx2_algs,
				ARRAY_SIZE(sha256_avx2_algs));
	return 0;
}

static void unregister_sha256_avx2(void)
{
	if (avx2_usable())
		crypto_unregister_shashes(sha256_avx2_algs,
				ARRAY_SIZE(sha256_avx2_algs));
}

#ifdef CONFIG_AS_SHA256_NI
asmlinkage void sha256_ni_transform(struct sha256_state *digest,
				    const u8 *data, int rounds);

static int sha256_ni_update(struct shash_desc *desc, const u8 *data,
			 unsigned int len)
{
	return _sha256_update(desc, data, len, sha256_ni_transform);
}

static int sha256_ni_finup(struct shash_desc *desc, const u8 *data,
		      unsigned int len, u8 *out)
{
	return sha256_finup(desc, data, len, out, sha256_ni_transform);
}

static int sha256_ni_final(struct shash_desc *desc, u8 *out)
{
	return sha256_ni_finup(desc, NULL, 0, out);
}

static struct shash_alg sha256_ni_algs[] = { {
	.digestsize	=	SHA256_DIGEST_SIZE,
	.init		=	sha256_base_init,
	.update		=	sha256_ni_update,
	.final		=	sha256_ni_final,
	.finup		=	sha256_ni_finup,
	.descsize	=	sizeof(struct sha256_state),
	.base		=	{
		.cra_name	=	"sha256",
		.cra_driver_name =	"sha256-ni",
		.cra_priority	=	250,
		.cra_blocksize	=	SHA256_BLOCK_SIZE,
		.cra_module	=	THIS_MODULE,
	}
}, {
	.digestsize	=	SHA224_DIGEST_SIZE,
	.init		=	sha224_base_init,
	.update		=	sha256_ni_update,
	.final		=	sha256_ni_final,
	.finup		=	sha256_ni_finup,
	.descsize	=	sizeof(struct sha256_state),
	.base		=	{
		.cra_name	=	"sha224",
		.cra_driver_name =	"sha224-ni",
		.cra_priority	=	250,
		.cra_blocksize	=	SHA224_BLOCK_SIZE,
		.cra_module	=	THIS_MODULE,
	}
} };

static int register_sha256_ni(void)
{
	if (boot_cpu_has(X86_FEATURE_SHA_NI))
		return crypto_register_shashes(sha256_ni_algs,
				ARRAY_SIZE(sha256_ni_algs));
	return 0;
}

static void unregister_sha256_ni(void)
{
	if (boot_cpu_has(X86_FEATURE_SHA_NI))
		crypto_unregister_shashes(sha256_ni_algs,
				ARRAY_SIZE(sha256_ni_algs));
}

#else
static inline int register_sha256_ni(void) { return 0; }
static inline void unregister_sha256_ni(void) { }
#endif

static int __init sha256_ssse3_mod_init(void)
{
	if (register_sha256_ssse3())
		goto fail;

	if (register_sha256_avx()) {
		unregister_sha256_ssse3();
		goto fail;
	}

	if (register_sha256_avx2()) {
		unregister_sha256_avx();
		unregister_sha256_ssse3();
		goto fail;
	}

	if (register_sha256_ni()) {
		unregister_sha256_avx2();
		unregister_sha256_avx();
		unregister_sha256_ssse3();
		goto fail;
	}

	return 0;
fail:
	return -ENODEV;
}

static void __exit sha256_ssse3_mod_fini(void)
{
	unregister_sha256_ni();
	unregister_sha256_avx2();
	unregister_sha256_avx();
	unregister_sha256_ssse3();
}

module_init(sha256_ssse3_mod_init);
module_exit(sha256_ssse3_mod_fini);

MODULE_LICENSE("GPL");
MODULE_DESCRIPTION("SHA256 Secure Hash Algorithm, Supplemental SSE3 accelerated");

MODULE_ALIAS_CRYPTO("sha256");
MODULE_ALIAS_CRYPTO("sha256-ssse3");
MODULE_ALIAS_CRYPTO("sha256-avx");
MODULE_ALIAS_CRYPTO("sha256-avx2");
MODULE_ALIAS_CRYPTO("sha224");
MODULE_ALIAS_CRYPTO("sha224-ssse3");
MODULE_ALIAS_CRYPTO("sha224-avx");
MODULE_ALIAS_CRYPTO("sha224-avx2");
#ifdef CONFIG_AS_SHA256_NI
MODULE_ALIAS_CRYPTO("sha256-ni");
MODULE_ALIAS_CRYPTO("sha224-ni");
#endif<|MERGE_RESOLUTION|>--- conflicted
+++ resolved
@@ -44,11 +44,7 @@
 				       const u8 *data, int blocks);
 
 static int _sha256_update(struct shash_desc *desc, const u8 *data,
-<<<<<<< HEAD
-			  unsigned int len, sha256_transform_fn *sha256_xform)
-=======
 			  unsigned int len, sha256_block_fn *sha256_xform)
->>>>>>> 7d2a07b7
 {
 	struct sha256_state *sctx = shash_desc_ctx(desc);
 
