// SPDX-License-Identifier: GPL-2.0-or-later
/*
 * Support for Intel AES-NI instructions. This file contains glue
 * code, the real AES implementation is in intel-aes_asm.S.
 *
 * Copyright (C) 2008, Intel Corp.
 *    Author: Huang Ying <ying.huang@intel.com>
 *
 * Added RFC4106 AES-GCM support for 128-bit keys under the AEAD
 * interface for 64-bit kernels.
 *    Authors: Adrian Hoban <adrian.hoban@intel.com>
 *             Gabriele Paoloni <gabriele.paoloni@intel.com>
 *             Tadeusz Struk (tadeusz.struk@intel.com)
 *             Aidan O'Mahony (aidan.o.mahony@intel.com)
 *    Copyright (c) 2010, Intel Corporation.
 */

#include <linux/hardirq.h>
#include <linux/types.h>
#include <linux/module.h>
#include <linux/err.h>
#include <crypto/algapi.h>
#include <crypto/aes.h>
#include <crypto/ctr.h>
#include <crypto/b128ops.h>
#include <crypto/gcm.h>
#include <crypto/xts.h>
#include <asm/cpu_device_id.h>
#include <asm/simd.h>
#include <crypto/scatterwalk.h>
#include <crypto/internal/aead.h>
#include <crypto/internal/simd.h>
#include <crypto/internal/skcipher.h>
#include <linux/jump_label.h>
#include <linux/workqueue.h>
#include <linux/spinlock.h>
#include <linux/static_call.h>


#define AESNI_ALIGN	16
#define AESNI_ALIGN_ATTR __attribute__ ((__aligned__(AESNI_ALIGN)))
#define AES_BLOCK_MASK	(~(AES_BLOCK_SIZE - 1))
#define RFC4106_HASH_SUBKEY_SIZE 16
#define AESNI_ALIGN_EXTRA ((AESNI_ALIGN - 1) & ~(CRYPTO_MINALIGN - 1))
#define CRYPTO_AES_CTX_SIZE (sizeof(struct crypto_aes_ctx) + AESNI_ALIGN_EXTRA)
#define XTS_AES_CTX_SIZE (sizeof(struct aesni_xts_ctx) + AESNI_ALIGN_EXTRA)

/* This data is stored at the end of the crypto_tfm struct.
 * It's a type of per "session" data storage location.
 * This needs to be 16 byte aligned.
 */
struct aesni_rfc4106_gcm_ctx {
	u8 hash_subkey[16] AESNI_ALIGN_ATTR;
	struct crypto_aes_ctx aes_key_expanded AESNI_ALIGN_ATTR;
	u8 nonce[4];
};

struct generic_gcmaes_ctx {
	u8 hash_subkey[16] AESNI_ALIGN_ATTR;
	struct crypto_aes_ctx aes_key_expanded AESNI_ALIGN_ATTR;
};

struct aesni_xts_ctx {
	u8 raw_tweak_ctx[sizeof(struct crypto_aes_ctx)] AESNI_ALIGN_ATTR;
	u8 raw_crypt_ctx[sizeof(struct crypto_aes_ctx)] AESNI_ALIGN_ATTR;
};

#define GCM_BLOCK_LEN 16

struct gcm_context_data {
	/* init, update and finalize context data */
	u8 aad_hash[GCM_BLOCK_LEN];
	u64 aad_length;
	u64 in_length;
	u8 partial_block_enc_key[GCM_BLOCK_LEN];
	u8 orig_IV[GCM_BLOCK_LEN];
	u8 current_counter[GCM_BLOCK_LEN];
	u64 partial_block_len;
	u64 unused;
	u8 hash_keys[GCM_BLOCK_LEN * 16];
};

asmlinkage int aesni_set_key(struct crypto_aes_ctx *ctx, const u8 *in_key,
			     unsigned int key_len);
asmlinkage void aesni_enc(const void *ctx, u8 *out, const u8 *in);
asmlinkage void aesni_dec(const void *ctx, u8 *out, const u8 *in);
asmlinkage void aesni_ecb_enc(struct crypto_aes_ctx *ctx, u8 *out,
			      const u8 *in, unsigned int len);
asmlinkage void aesni_ecb_dec(struct crypto_aes_ctx *ctx, u8 *out,
			      const u8 *in, unsigned int len);
asmlinkage void aesni_cbc_enc(struct crypto_aes_ctx *ctx, u8 *out,
			      const u8 *in, unsigned int len, u8 *iv);
asmlinkage void aesni_cbc_dec(struct crypto_aes_ctx *ctx, u8 *out,
			      const u8 *in, unsigned int len, u8 *iv);
asmlinkage void aesni_cts_cbc_enc(struct crypto_aes_ctx *ctx, u8 *out,
				  const u8 *in, unsigned int len, u8 *iv);
asmlinkage void aesni_cts_cbc_dec(struct crypto_aes_ctx *ctx, u8 *out,
				  const u8 *in, unsigned int len, u8 *iv);

#define AVX_GEN2_OPTSIZE 640
#define AVX_GEN4_OPTSIZE 4096

asmlinkage void aesni_xts_encrypt(const struct crypto_aes_ctx *ctx, u8 *out,
				  const u8 *in, unsigned int len, u8 *iv);

asmlinkage void aesni_xts_decrypt(const struct crypto_aes_ctx *ctx, u8 *out,
				  const u8 *in, unsigned int len, u8 *iv);

#ifdef CONFIG_X86_64

asmlinkage void aesni_ctr_enc(struct crypto_aes_ctx *ctx, u8 *out,
			      const u8 *in, unsigned int len, u8 *iv);
DEFINE_STATIC_CALL(aesni_ctr_enc_tfm, aesni_ctr_enc);

/* Scatter / Gather routines, with args similar to above */
asmlinkage void aesni_gcm_init(void *ctx,
			       struct gcm_context_data *gdata,
			       u8 *iv,
			       u8 *hash_subkey, const u8 *aad,
			       unsigned long aad_len);
asmlinkage void aesni_gcm_enc_update(void *ctx,
				     struct gcm_context_data *gdata, u8 *out,
				     const u8 *in, unsigned long plaintext_len);
asmlinkage void aesni_gcm_dec_update(void *ctx,
				     struct gcm_context_data *gdata, u8 *out,
				     const u8 *in,
				     unsigned long ciphertext_len);
asmlinkage void aesni_gcm_finalize(void *ctx,
				   struct gcm_context_data *gdata,
				   u8 *auth_tag, unsigned long auth_tag_len);

asmlinkage void aes_ctr_enc_128_avx_by8(const u8 *in, u8 *iv,
		void *keys, u8 *out, unsigned int num_bytes);
asmlinkage void aes_ctr_enc_192_avx_by8(const u8 *in, u8 *iv,
		void *keys, u8 *out, unsigned int num_bytes);
asmlinkage void aes_ctr_enc_256_avx_by8(const u8 *in, u8 *iv,
		void *keys, u8 *out, unsigned int num_bytes);
/*
 * asmlinkage void aesni_gcm_init_avx_gen2()
 * gcm_data *my_ctx_data, context data
 * u8 *hash_subkey,  the Hash sub key input. Data starts on a 16-byte boundary.
 */
asmlinkage void aesni_gcm_init_avx_gen2(void *my_ctx_data,
					struct gcm_context_data *gdata,
					u8 *iv,
					u8 *hash_subkey,
					const u8 *aad,
					unsigned long aad_len);

asmlinkage void aesni_gcm_enc_update_avx_gen2(void *ctx,
				     struct gcm_context_data *gdata, u8 *out,
				     const u8 *in, unsigned long plaintext_len);
asmlinkage void aesni_gcm_dec_update_avx_gen2(void *ctx,
				     struct gcm_context_data *gdata, u8 *out,
				     const u8 *in,
				     unsigned long ciphertext_len);
asmlinkage void aesni_gcm_finalize_avx_gen2(void *ctx,
				   struct gcm_context_data *gdata,
				   u8 *auth_tag, unsigned long auth_tag_len);

/*
 * asmlinkage void aesni_gcm_init_avx_gen4()
 * gcm_data *my_ctx_data, context data
 * u8 *hash_subkey,  the Hash sub key input. Data starts on a 16-byte boundary.
 */
asmlinkage void aesni_gcm_init_avx_gen4(void *my_ctx_data,
					struct gcm_context_data *gdata,
					u8 *iv,
					u8 *hash_subkey,
					const u8 *aad,
					unsigned long aad_len);

asmlinkage void aesni_gcm_enc_update_avx_gen4(void *ctx,
				     struct gcm_context_data *gdata, u8 *out,
				     const u8 *in, unsigned long plaintext_len);
asmlinkage void aesni_gcm_dec_update_avx_gen4(void *ctx,
				     struct gcm_context_data *gdata, u8 *out,
				     const u8 *in,
				     unsigned long ciphertext_len);
asmlinkage void aesni_gcm_finalize_avx_gen4(void *ctx,
				   struct gcm_context_data *gdata,
				   u8 *auth_tag, unsigned long auth_tag_len);

static __ro_after_init DEFINE_STATIC_KEY_FALSE(gcm_use_avx);
static __ro_after_init DEFINE_STATIC_KEY_FALSE(gcm_use_avx2);

static inline struct
aesni_rfc4106_gcm_ctx *aesni_rfc4106_gcm_ctx_get(struct crypto_aead *tfm)
{
	unsigned long align = AESNI_ALIGN;

	if (align <= crypto_tfm_ctx_alignment())
		align = 1;
	return PTR_ALIGN(crypto_aead_ctx(tfm), align);
}

static inline struct
generic_gcmaes_ctx *generic_gcmaes_ctx_get(struct crypto_aead *tfm)
{
	unsigned long align = AESNI_ALIGN;

	if (align <= crypto_tfm_ctx_alignment())
		align = 1;
	return PTR_ALIGN(crypto_aead_ctx(tfm), align);
}
#endif

static inline struct crypto_aes_ctx *aes_ctx(void *raw_ctx)
{
	unsigned long addr = (unsigned long)raw_ctx;
	unsigned long align = AESNI_ALIGN;

	if (align <= crypto_tfm_ctx_alignment())
		align = 1;
	return (struct crypto_aes_ctx *)ALIGN(addr, align);
}

static int aes_set_key_common(struct crypto_tfm *tfm, void *raw_ctx,
			      const u8 *in_key, unsigned int key_len)
{
	struct crypto_aes_ctx *ctx = aes_ctx(raw_ctx);
	int err;

	if (key_len != AES_KEYSIZE_128 && key_len != AES_KEYSIZE_192 &&
	    key_len != AES_KEYSIZE_256)
		return -EINVAL;

	if (!crypto_simd_usable())
		err = aes_expandkey(ctx, in_key, key_len);
	else {
		kernel_fpu_begin();
		err = aesni_set_key(ctx, in_key, key_len);
		kernel_fpu_end();
	}

	return err;
}

static int aes_set_key(struct crypto_tfm *tfm, const u8 *in_key,
		       unsigned int key_len)
{
	return aes_set_key_common(tfm, crypto_tfm_ctx(tfm), in_key, key_len);
}

static void aesni_encrypt(struct crypto_tfm *tfm, u8 *dst, const u8 *src)
{
	struct crypto_aes_ctx *ctx = aes_ctx(crypto_tfm_ctx(tfm));

	if (!crypto_simd_usable()) {
		aes_encrypt(ctx, dst, src);
	} else {
		kernel_fpu_begin();
		aesni_enc(ctx, dst, src);
		kernel_fpu_end();
	}
}

static void aesni_decrypt(struct crypto_tfm *tfm, u8 *dst, const u8 *src)
{
	struct crypto_aes_ctx *ctx = aes_ctx(crypto_tfm_ctx(tfm));

	if (!crypto_simd_usable()) {
		aes_decrypt(ctx, dst, src);
	} else {
		kernel_fpu_begin();
		aesni_dec(ctx, dst, src);
		kernel_fpu_end();
	}
}

static int aesni_skcipher_setkey(struct crypto_skcipher *tfm, const u8 *key,
			         unsigned int len)
{
	return aes_set_key_common(crypto_skcipher_tfm(tfm),
				  crypto_skcipher_ctx(tfm), key, len);
}

static int ecb_encrypt(struct skcipher_request *req)
{
	struct crypto_skcipher *tfm = crypto_skcipher_reqtfm(req);
	struct crypto_aes_ctx *ctx = aes_ctx(crypto_skcipher_ctx(tfm));
	struct skcipher_walk walk;
	unsigned int nbytes;
	int err;

	err = skcipher_walk_virt(&walk, req, false);

	while ((nbytes = walk.nbytes)) {
		kernel_fpu_begin();
		aesni_ecb_enc(ctx, walk.dst.virt.addr, walk.src.virt.addr,
			      nbytes & AES_BLOCK_MASK);
		kernel_fpu_end();
		nbytes &= AES_BLOCK_SIZE - 1;
		err = skcipher_walk_done(&walk, nbytes);
	}

	return err;
}

static int ecb_decrypt(struct skcipher_request *req)
{
	struct crypto_skcipher *tfm = crypto_skcipher_reqtfm(req);
	struct crypto_aes_ctx *ctx = aes_ctx(crypto_skcipher_ctx(tfm));
	struct skcipher_walk walk;
	unsigned int nbytes;
	int err;

	err = skcipher_walk_virt(&walk, req, false);

	while ((nbytes = walk.nbytes)) {
		kernel_fpu_begin();
		aesni_ecb_dec(ctx, walk.dst.virt.addr, walk.src.virt.addr,
			      nbytes & AES_BLOCK_MASK);
		kernel_fpu_end();
		nbytes &= AES_BLOCK_SIZE - 1;
		err = skcipher_walk_done(&walk, nbytes);
	}

	return err;
}

static int cbc_encrypt(struct skcipher_request *req)
{
	struct crypto_skcipher *tfm = crypto_skcipher_reqtfm(req);
	struct crypto_aes_ctx *ctx = aes_ctx(crypto_skcipher_ctx(tfm));
	struct skcipher_walk walk;
	unsigned int nbytes;
	int err;

	err = skcipher_walk_virt(&walk, req, false);

	while ((nbytes = walk.nbytes)) {
		kernel_fpu_begin();
		aesni_cbc_enc(ctx, walk.dst.virt.addr, walk.src.virt.addr,
			      nbytes & AES_BLOCK_MASK, walk.iv);
		kernel_fpu_end();
		nbytes &= AES_BLOCK_SIZE - 1;
		err = skcipher_walk_done(&walk, nbytes);
	}

	return err;
}

static int cbc_decrypt(struct skcipher_request *req)
{
	struct crypto_skcipher *tfm = crypto_skcipher_reqtfm(req);
	struct crypto_aes_ctx *ctx = aes_ctx(crypto_skcipher_ctx(tfm));
	struct skcipher_walk walk;
	unsigned int nbytes;
	int err;

	err = skcipher_walk_virt(&walk, req, false);

	while ((nbytes = walk.nbytes)) {
		kernel_fpu_begin();
		aesni_cbc_dec(ctx, walk.dst.virt.addr, walk.src.virt.addr,
			      nbytes & AES_BLOCK_MASK, walk.iv);
		kernel_fpu_end();
		nbytes &= AES_BLOCK_SIZE - 1;
		err = skcipher_walk_done(&walk, nbytes);
	}

	return err;
}

static int cts_cbc_encrypt(struct skcipher_request *req)
{
	struct crypto_skcipher *tfm = crypto_skcipher_reqtfm(req);
	struct crypto_aes_ctx *ctx = aes_ctx(crypto_skcipher_ctx(tfm));
	int cbc_blocks = DIV_ROUND_UP(req->cryptlen, AES_BLOCK_SIZE) - 2;
	struct scatterlist *src = req->src, *dst = req->dst;
	struct scatterlist sg_src[2], sg_dst[2];
	struct skcipher_request subreq;
	struct skcipher_walk walk;
	int err;

	skcipher_request_set_tfm(&subreq, tfm);
	skcipher_request_set_callback(&subreq, skcipher_request_flags(req),
				      NULL, NULL);

	if (req->cryptlen <= AES_BLOCK_SIZE) {
		if (req->cryptlen < AES_BLOCK_SIZE)
			return -EINVAL;
		cbc_blocks = 1;
	}

	if (cbc_blocks > 0) {
		skcipher_request_set_crypt(&subreq, req->src, req->dst,
					   cbc_blocks * AES_BLOCK_SIZE,
					   req->iv);

		err = cbc_encrypt(&subreq);
		if (err)
			return err;

		if (req->cryptlen == AES_BLOCK_SIZE)
			return 0;

		dst = src = scatterwalk_ffwd(sg_src, req->src, subreq.cryptlen);
		if (req->dst != req->src)
			dst = scatterwalk_ffwd(sg_dst, req->dst,
					       subreq.cryptlen);
	}

	/* handle ciphertext stealing */
	skcipher_request_set_crypt(&subreq, src, dst,
				   req->cryptlen - cbc_blocks * AES_BLOCK_SIZE,
				   req->iv);

	err = skcipher_walk_virt(&walk, &subreq, false);
	if (err)
		return err;

	kernel_fpu_begin();
	aesni_cts_cbc_enc(ctx, walk.dst.virt.addr, walk.src.virt.addr,
			  walk.nbytes, walk.iv);
	kernel_fpu_end();

	return skcipher_walk_done(&walk, 0);
}

static int cts_cbc_decrypt(struct skcipher_request *req)
{
	struct crypto_skcipher *tfm = crypto_skcipher_reqtfm(req);
	struct crypto_aes_ctx *ctx = aes_ctx(crypto_skcipher_ctx(tfm));
	int cbc_blocks = DIV_ROUND_UP(req->cryptlen, AES_BLOCK_SIZE) - 2;
	struct scatterlist *src = req->src, *dst = req->dst;
	struct scatterlist sg_src[2], sg_dst[2];
	struct skcipher_request subreq;
	struct skcipher_walk walk;
	int err;

	skcipher_request_set_tfm(&subreq, tfm);
	skcipher_request_set_callback(&subreq, skcipher_request_flags(req),
				      NULL, NULL);

	if (req->cryptlen <= AES_BLOCK_SIZE) {
		if (req->cryptlen < AES_BLOCK_SIZE)
			return -EINVAL;
		cbc_blocks = 1;
	}

	if (cbc_blocks > 0) {
		skcipher_request_set_crypt(&subreq, req->src, req->dst,
					   cbc_blocks * AES_BLOCK_SIZE,
					   req->iv);

		err = cbc_decrypt(&subreq);
		if (err)
			return err;

		if (req->cryptlen == AES_BLOCK_SIZE)
			return 0;

		dst = src = scatterwalk_ffwd(sg_src, req->src, subreq.cryptlen);
		if (req->dst != req->src)
			dst = scatterwalk_ffwd(sg_dst, req->dst,
					       subreq.cryptlen);
	}

	/* handle ciphertext stealing */
	skcipher_request_set_crypt(&subreq, src, dst,
				   req->cryptlen - cbc_blocks * AES_BLOCK_SIZE,
				   req->iv);

	err = skcipher_walk_virt(&walk, &subreq, false);
	if (err)
		return err;

<<<<<<< HEAD
	return glue_xts_req_128bit(&aesni_enc_xts, req,
				   XTS_TWEAK_CAST(aesni_xts_tweak),
				   aes_ctx(ctx->raw_tweak_ctx),
				   aes_ctx(ctx->raw_crypt_ctx),
				   false);
=======
	kernel_fpu_begin();
	aesni_cts_cbc_dec(ctx, walk.dst.virt.addr, walk.src.virt.addr,
			  walk.nbytes, walk.iv);
	kernel_fpu_end();

	return skcipher_walk_done(&walk, 0);
>>>>>>> 7d2a07b7
}

#ifdef CONFIG_X86_64
static void aesni_ctr_enc_avx_tfm(struct crypto_aes_ctx *ctx, u8 *out,
			      const u8 *in, unsigned int len, u8 *iv)
{
	/*
	 * based on key length, override with the by8 version
	 * of ctr mode encryption/decryption for improved performance
	 * aes_set_key_common() ensures that key length is one of
	 * {128,192,256}
	 */
	if (ctx->key_length == AES_KEYSIZE_128)
		aes_ctr_enc_128_avx_by8(in, iv, (void *)ctx, out, len);
	else if (ctx->key_length == AES_KEYSIZE_192)
		aes_ctr_enc_192_avx_by8(in, iv, (void *)ctx, out, len);
	else
		aes_ctr_enc_256_avx_by8(in, iv, (void *)ctx, out, len);
}

static int ctr_crypt(struct skcipher_request *req)
{
	struct crypto_skcipher *tfm = crypto_skcipher_reqtfm(req);
	struct crypto_aes_ctx *ctx = aes_ctx(crypto_skcipher_ctx(tfm));
	u8 keystream[AES_BLOCK_SIZE];
	struct skcipher_walk walk;
	unsigned int nbytes;
	int err;

	err = skcipher_walk_virt(&walk, req, false);

<<<<<<< HEAD
	return glue_xts_req_128bit(&aesni_dec_xts, req,
				   XTS_TWEAK_CAST(aesni_xts_tweak),
				   aes_ctx(ctx->raw_tweak_ctx),
				   aes_ctx(ctx->raw_crypt_ctx),
				   true);
=======
	while ((nbytes = walk.nbytes) > 0) {
		kernel_fpu_begin();
		if (nbytes & AES_BLOCK_MASK)
			static_call(aesni_ctr_enc_tfm)(ctx, walk.dst.virt.addr,
						       walk.src.virt.addr,
						       nbytes & AES_BLOCK_MASK,
						       walk.iv);
		nbytes &= ~AES_BLOCK_MASK;

		if (walk.nbytes == walk.total && nbytes > 0) {
			aesni_enc(ctx, keystream, walk.iv);
			crypto_xor_cpy(walk.dst.virt.addr + walk.nbytes - nbytes,
				       walk.src.virt.addr + walk.nbytes - nbytes,
				       keystream, nbytes);
			crypto_inc(walk.iv, AES_BLOCK_SIZE);
			nbytes = 0;
		}
		kernel_fpu_end();
		err = skcipher_walk_done(&walk, nbytes);
	}
	return err;
>>>>>>> 7d2a07b7
}

static int
rfc4106_set_hash_subkey(u8 *hash_subkey, const u8 *key, unsigned int key_len)
{
	struct crypto_aes_ctx ctx;
	int ret;

	ret = aes_expandkey(&ctx, key, key_len);
	if (ret)
		return ret;

	/* Clear the data in the hash sub key container to zero.*/
	/* We want to cipher all zeros to create the hash sub key. */
	memset(hash_subkey, 0, RFC4106_HASH_SUBKEY_SIZE);

	aes_encrypt(&ctx, hash_subkey, hash_subkey);

	memzero_explicit(&ctx, sizeof(ctx));
	return 0;
}

static int common_rfc4106_set_key(struct crypto_aead *aead, const u8 *key,
				  unsigned int key_len)
{
	struct aesni_rfc4106_gcm_ctx *ctx = aesni_rfc4106_gcm_ctx_get(aead);

	if (key_len < 4)
		return -EINVAL;

	/*Account for 4 byte nonce at the end.*/
	key_len -= 4;

	memcpy(ctx->nonce, key + key_len, sizeof(ctx->nonce));

	return aes_set_key_common(crypto_aead_tfm(aead),
				  &ctx->aes_key_expanded, key, key_len) ?:
	       rfc4106_set_hash_subkey(ctx->hash_subkey, key, key_len);
}

/* This is the Integrity Check Value (aka the authentication tag) length and can
 * be 8, 12 or 16 bytes long. */
static int common_rfc4106_set_authsize(struct crypto_aead *aead,
				       unsigned int authsize)
{
	switch (authsize) {
	case 8:
	case 12:
	case 16:
		break;
	default:
		return -EINVAL;
	}

	return 0;
}

static int generic_gcmaes_set_authsize(struct crypto_aead *tfm,
				       unsigned int authsize)
{
	switch (authsize) {
	case 4:
	case 8:
	case 12:
	case 13:
	case 14:
	case 15:
	case 16:
		break;
	default:
		return -EINVAL;
	}

	return 0;
}

static int gcmaes_crypt_by_sg(bool enc, struct aead_request *req,
			      unsigned int assoclen, u8 *hash_subkey,
			      u8 *iv, void *aes_ctx, u8 *auth_tag,
			      unsigned long auth_tag_len)
{
<<<<<<< HEAD
	struct crypto_aead *tfm = crypto_aead_reqtfm(req);
	unsigned long auth_tag_len = crypto_aead_authsize(tfm);
	const struct aesni_gcm_tfm_s *gcm_tfm = aesni_gcm_tfm;
	u8 databuf[sizeof(struct gcm_context_data) + (AESNI_ALIGN - 8)] __aligned(8);
	struct gcm_context_data *data = PTR_ALIGN((void *)databuf, AESNI_ALIGN);
	struct scatter_walk dst_sg_walk = {};
=======
	u8 databuf[sizeof(struct gcm_context_data) + (AESNI_ALIGN - 8)] __aligned(8);
	struct gcm_context_data *data = PTR_ALIGN((void *)databuf, AESNI_ALIGN);
>>>>>>> 7d2a07b7
	unsigned long left = req->cryptlen;
	struct scatter_walk assoc_sg_walk;
	struct skcipher_walk walk;
	bool do_avx, do_avx2;
	u8 *assocmem = NULL;
	u8 *assoc;
	int err;

	if (!enc)
		left -= auth_tag_len;

	do_avx = (left >= AVX_GEN2_OPTSIZE);
	do_avx2 = (left >= AVX_GEN4_OPTSIZE);

	/* Linearize assoc, if not already linear */
	if (req->src->length >= assoclen && req->src->length) {
		scatterwalk_start(&assoc_sg_walk, req->src);
		assoc = scatterwalk_map(&assoc_sg_walk);
	} else {
		gfp_t flags = (req->base.flags & CRYPTO_TFM_REQ_MAY_SLEEP) ?
			      GFP_KERNEL : GFP_ATOMIC;

		/* assoc can be any length, so must be on heap */
		assocmem = kmalloc(assoclen, flags);
		if (unlikely(!assocmem))
			return -ENOMEM;
		assoc = assocmem;

		scatterwalk_map_and_copy(assoc, req->src, 0, assoclen, 0);
	}

	kernel_fpu_begin();
<<<<<<< HEAD
	gcm_tfm->init(aes_ctx, data, iv, hash_subkey, assoc, assoclen);
	if (req->src != req->dst) {
		while (left) {
			src = scatterwalk_map(&src_sg_walk);
			dst = scatterwalk_map(&dst_sg_walk);
			srclen = scatterwalk_clamp(&src_sg_walk, left);
			dstlen = scatterwalk_clamp(&dst_sg_walk, left);
			len = min(srclen, dstlen);
			if (len) {
				if (enc)
					gcm_tfm->enc_update(aes_ctx, data,
							     dst, src, len);
				else
					gcm_tfm->dec_update(aes_ctx, data,
							     dst, src, len);
			}
			left -= len;

			scatterwalk_unmap(src);
			scatterwalk_unmap(dst);
			scatterwalk_advance(&src_sg_walk, len);
			scatterwalk_advance(&dst_sg_walk, len);
			scatterwalk_done(&src_sg_walk, 0, left);
			scatterwalk_done(&dst_sg_walk, 1, left);
		}
	} else {
		while (left) {
			dst = src = scatterwalk_map(&src_sg_walk);
			len = scatterwalk_clamp(&src_sg_walk, left);
			if (len) {
				if (enc)
					gcm_tfm->enc_update(aes_ctx, data,
							     src, src, len);
				else
					gcm_tfm->dec_update(aes_ctx, data,
							     src, src, len);
			}
			left -= len;
			scatterwalk_unmap(src);
			scatterwalk_advance(&src_sg_walk, len);
			scatterwalk_done(&src_sg_walk, 1, left);
		}
	}
	gcm_tfm->finalize(aes_ctx, data, authTag, auth_tag_len);
=======
	if (static_branch_likely(&gcm_use_avx2) && do_avx2)
		aesni_gcm_init_avx_gen4(aes_ctx, data, iv, hash_subkey, assoc,
					assoclen);
	else if (static_branch_likely(&gcm_use_avx) && do_avx)
		aesni_gcm_init_avx_gen2(aes_ctx, data, iv, hash_subkey, assoc,
					assoclen);
	else
		aesni_gcm_init(aes_ctx, data, iv, hash_subkey, assoc, assoclen);
>>>>>>> 7d2a07b7
	kernel_fpu_end();

	if (!assocmem)
		scatterwalk_unmap(assoc);
	else
		kfree(assocmem);

	err = enc ? skcipher_walk_aead_encrypt(&walk, req, false)
		  : skcipher_walk_aead_decrypt(&walk, req, false);

	while (walk.nbytes > 0) {
		kernel_fpu_begin();
		if (static_branch_likely(&gcm_use_avx2) && do_avx2) {
			if (enc)
				aesni_gcm_enc_update_avx_gen4(aes_ctx, data,
							      walk.dst.virt.addr,
							      walk.src.virt.addr,
							      walk.nbytes);
			else
				aesni_gcm_dec_update_avx_gen4(aes_ctx, data,
							      walk.dst.virt.addr,
							      walk.src.virt.addr,
							      walk.nbytes);
		} else if (static_branch_likely(&gcm_use_avx) && do_avx) {
			if (enc)
				aesni_gcm_enc_update_avx_gen2(aes_ctx, data,
							      walk.dst.virt.addr,
							      walk.src.virt.addr,
							      walk.nbytes);
			else
				aesni_gcm_dec_update_avx_gen2(aes_ctx, data,
							      walk.dst.virt.addr,
							      walk.src.virt.addr,
							      walk.nbytes);
		} else if (enc) {
			aesni_gcm_enc_update(aes_ctx, data, walk.dst.virt.addr,
					     walk.src.virt.addr, walk.nbytes);
		} else {
			aesni_gcm_dec_update(aes_ctx, data, walk.dst.virt.addr,
					     walk.src.virt.addr, walk.nbytes);
		}
		kernel_fpu_end();

		err = skcipher_walk_done(&walk, 0);
	}

	if (err)
		return err;

	kernel_fpu_begin();
	if (static_branch_likely(&gcm_use_avx2) && do_avx2)
		aesni_gcm_finalize_avx_gen4(aes_ctx, data, auth_tag,
					    auth_tag_len);
	else if (static_branch_likely(&gcm_use_avx) && do_avx)
		aesni_gcm_finalize_avx_gen2(aes_ctx, data, auth_tag,
					    auth_tag_len);
	else
		aesni_gcm_finalize(aes_ctx, data, auth_tag, auth_tag_len);
	kernel_fpu_end();

	return 0;
}

static int gcmaes_encrypt(struct aead_request *req, unsigned int assoclen,
			  u8 *hash_subkey, u8 *iv, void *aes_ctx)
{
	struct crypto_aead *tfm = crypto_aead_reqtfm(req);
	unsigned long auth_tag_len = crypto_aead_authsize(tfm);
	u8 auth_tag[16];
	int err;

	err = gcmaes_crypt_by_sg(true, req, assoclen, hash_subkey, iv, aes_ctx,
				 auth_tag, auth_tag_len);
	if (err)
		return err;

	scatterwalk_map_and_copy(auth_tag, req->dst,
				 req->assoclen + req->cryptlen,
				 auth_tag_len, 1);
	return 0;
}

static int gcmaes_decrypt(struct aead_request *req, unsigned int assoclen,
			  u8 *hash_subkey, u8 *iv, void *aes_ctx)
{
	struct crypto_aead *tfm = crypto_aead_reqtfm(req);
	unsigned long auth_tag_len = crypto_aead_authsize(tfm);
	u8 auth_tag_msg[16];
	u8 auth_tag[16];
	int err;

	err = gcmaes_crypt_by_sg(false, req, assoclen, hash_subkey, iv, aes_ctx,
				 auth_tag, auth_tag_len);
	if (err)
		return err;

	/* Copy out original auth_tag */
	scatterwalk_map_and_copy(auth_tag_msg, req->src,
				 req->assoclen + req->cryptlen - auth_tag_len,
				 auth_tag_len, 0);

	/* Compare generated tag with passed in tag. */
	if (crypto_memneq(auth_tag_msg, auth_tag, auth_tag_len)) {
		memzero_explicit(auth_tag, sizeof(auth_tag));
		return -EBADMSG;
	}
	return 0;
}

static int helper_rfc4106_encrypt(struct aead_request *req)
{
	struct crypto_aead *tfm = crypto_aead_reqtfm(req);
	struct aesni_rfc4106_gcm_ctx *ctx = aesni_rfc4106_gcm_ctx_get(tfm);
	void *aes_ctx = &(ctx->aes_key_expanded);
	u8 ivbuf[16 + (AESNI_ALIGN - 8)] __aligned(8);
	u8 *iv = PTR_ALIGN(&ivbuf[0], AESNI_ALIGN);
	unsigned int i;
	__be32 counter = cpu_to_be32(1);

	/* Assuming we are supporting rfc4106 64-bit extended */
	/* sequence numbers We need to have the AAD length equal */
	/* to 16 or 20 bytes */
	if (unlikely(req->assoclen != 16 && req->assoclen != 20))
		return -EINVAL;

	/* IV below built */
	for (i = 0; i < 4; i++)
		*(iv+i) = ctx->nonce[i];
	for (i = 0; i < 8; i++)
		*(iv+4+i) = req->iv[i];
	*((__be32 *)(iv+12)) = counter;

	return gcmaes_encrypt(req, req->assoclen - 8, ctx->hash_subkey, iv,
			      aes_ctx);
}

static int helper_rfc4106_decrypt(struct aead_request *req)
{
	__be32 counter = cpu_to_be32(1);
	struct crypto_aead *tfm = crypto_aead_reqtfm(req);
	struct aesni_rfc4106_gcm_ctx *ctx = aesni_rfc4106_gcm_ctx_get(tfm);
	void *aes_ctx = &(ctx->aes_key_expanded);
	u8 ivbuf[16 + (AESNI_ALIGN - 8)] __aligned(8);
	u8 *iv = PTR_ALIGN(&ivbuf[0], AESNI_ALIGN);
	unsigned int i;

	if (unlikely(req->assoclen != 16 && req->assoclen != 20))
		return -EINVAL;

	/* Assuming we are supporting rfc4106 64-bit extended */
	/* sequence numbers We need to have the AAD length */
	/* equal to 16 or 20 bytes */

	/* IV below built */
	for (i = 0; i < 4; i++)
		*(iv+i) = ctx->nonce[i];
	for (i = 0; i < 8; i++)
		*(iv+4+i) = req->iv[i];
	*((__be32 *)(iv+12)) = counter;

	return gcmaes_decrypt(req, req->assoclen - 8, ctx->hash_subkey, iv,
			      aes_ctx);
}
#endif

static int xts_aesni_setkey(struct crypto_skcipher *tfm, const u8 *key,
			    unsigned int keylen)
{
	struct aesni_xts_ctx *ctx = crypto_skcipher_ctx(tfm);
	int err;

	err = xts_verify_key(tfm, key, keylen);
	if (err)
		return err;

	keylen /= 2;

	/* first half of xts-key is for crypt */
	err = aes_set_key_common(crypto_skcipher_tfm(tfm), ctx->raw_crypt_ctx,
				 key, keylen);
	if (err)
		return err;

	/* second half of xts-key is for tweak */
	return aes_set_key_common(crypto_skcipher_tfm(tfm), ctx->raw_tweak_ctx,
				  key + keylen, keylen);
}

static int xts_crypt(struct skcipher_request *req, bool encrypt)
{
	struct crypto_skcipher *tfm = crypto_skcipher_reqtfm(req);
	struct aesni_xts_ctx *ctx = crypto_skcipher_ctx(tfm);
	int tail = req->cryptlen % AES_BLOCK_SIZE;
	struct skcipher_request subreq;
	struct skcipher_walk walk;
	int err;

	if (req->cryptlen < AES_BLOCK_SIZE)
		return -EINVAL;

	err = skcipher_walk_virt(&walk, req, false);

	if (unlikely(tail > 0 && walk.nbytes < walk.total)) {
		int blocks = DIV_ROUND_UP(req->cryptlen, AES_BLOCK_SIZE) - 2;

		skcipher_walk_abort(&walk);

		skcipher_request_set_tfm(&subreq, tfm);
		skcipher_request_set_callback(&subreq,
					      skcipher_request_flags(req),
					      NULL, NULL);
		skcipher_request_set_crypt(&subreq, req->src, req->dst,
					   blocks * AES_BLOCK_SIZE, req->iv);
		req = &subreq;
		err = skcipher_walk_virt(&walk, req, false);
	} else {
		tail = 0;
	}

	kernel_fpu_begin();

	/* calculate first value of T */
	aesni_enc(aes_ctx(ctx->raw_tweak_ctx), walk.iv, walk.iv);

	while (walk.nbytes > 0) {
		int nbytes = walk.nbytes;

		if (nbytes < walk.total)
			nbytes &= ~(AES_BLOCK_SIZE - 1);

		if (encrypt)
			aesni_xts_encrypt(aes_ctx(ctx->raw_crypt_ctx),
					  walk.dst.virt.addr, walk.src.virt.addr,
					  nbytes, walk.iv);
		else
			aesni_xts_decrypt(aes_ctx(ctx->raw_crypt_ctx),
					  walk.dst.virt.addr, walk.src.virt.addr,
					  nbytes, walk.iv);
		kernel_fpu_end();

		err = skcipher_walk_done(&walk, walk.nbytes - nbytes);

		if (walk.nbytes > 0)
			kernel_fpu_begin();
	}

	if (unlikely(tail > 0 && !err)) {
		struct scatterlist sg_src[2], sg_dst[2];
		struct scatterlist *src, *dst;

		dst = src = scatterwalk_ffwd(sg_src, req->src, req->cryptlen);
		if (req->dst != req->src)
			dst = scatterwalk_ffwd(sg_dst, req->dst, req->cryptlen);

		skcipher_request_set_crypt(req, src, dst, AES_BLOCK_SIZE + tail,
					   req->iv);

		err = skcipher_walk_virt(&walk, &subreq, false);
		if (err)
			return err;

		kernel_fpu_begin();
		if (encrypt)
			aesni_xts_encrypt(aes_ctx(ctx->raw_crypt_ctx),
					  walk.dst.virt.addr, walk.src.virt.addr,
					  walk.nbytes, walk.iv);
		else
			aesni_xts_decrypt(aes_ctx(ctx->raw_crypt_ctx),
					  walk.dst.virt.addr, walk.src.virt.addr,
					  walk.nbytes, walk.iv);
		kernel_fpu_end();

		err = skcipher_walk_done(&walk, 0);
	}
	return err;
}

static int xts_encrypt(struct skcipher_request *req)
{
	return xts_crypt(req, true);
}

static int xts_decrypt(struct skcipher_request *req)
{
	return xts_crypt(req, false);
}

static struct crypto_alg aesni_cipher_alg = {
	.cra_name		= "aes",
	.cra_driver_name	= "aes-aesni",
	.cra_priority		= 300,
	.cra_flags		= CRYPTO_ALG_TYPE_CIPHER,
	.cra_blocksize		= AES_BLOCK_SIZE,
	.cra_ctxsize		= CRYPTO_AES_CTX_SIZE,
	.cra_module		= THIS_MODULE,
	.cra_u	= {
		.cipher	= {
			.cia_min_keysize	= AES_MIN_KEY_SIZE,
			.cia_max_keysize	= AES_MAX_KEY_SIZE,
			.cia_setkey		= aes_set_key,
			.cia_encrypt		= aesni_encrypt,
			.cia_decrypt		= aesni_decrypt
		}
	}
};

static struct skcipher_alg aesni_skciphers[] = {
	{
		.base = {
			.cra_name		= "__ecb(aes)",
			.cra_driver_name	= "__ecb-aes-aesni",
			.cra_priority		= 400,
			.cra_flags		= CRYPTO_ALG_INTERNAL,
			.cra_blocksize		= AES_BLOCK_SIZE,
			.cra_ctxsize		= CRYPTO_AES_CTX_SIZE,
			.cra_module		= THIS_MODULE,
		},
		.min_keysize	= AES_MIN_KEY_SIZE,
		.max_keysize	= AES_MAX_KEY_SIZE,
		.setkey		= aesni_skcipher_setkey,
		.encrypt	= ecb_encrypt,
		.decrypt	= ecb_decrypt,
	}, {
		.base = {
			.cra_name		= "__cbc(aes)",
			.cra_driver_name	= "__cbc-aes-aesni",
			.cra_priority		= 400,
			.cra_flags		= CRYPTO_ALG_INTERNAL,
			.cra_blocksize		= AES_BLOCK_SIZE,
			.cra_ctxsize		= CRYPTO_AES_CTX_SIZE,
			.cra_module		= THIS_MODULE,
		},
		.min_keysize	= AES_MIN_KEY_SIZE,
		.max_keysize	= AES_MAX_KEY_SIZE,
		.ivsize		= AES_BLOCK_SIZE,
		.setkey		= aesni_skcipher_setkey,
		.encrypt	= cbc_encrypt,
		.decrypt	= cbc_decrypt,
	}, {
		.base = {
			.cra_name		= "__cts(cbc(aes))",
			.cra_driver_name	= "__cts-cbc-aes-aesni",
			.cra_priority		= 400,
			.cra_flags		= CRYPTO_ALG_INTERNAL,
			.cra_blocksize		= AES_BLOCK_SIZE,
			.cra_ctxsize		= CRYPTO_AES_CTX_SIZE,
			.cra_module		= THIS_MODULE,
		},
		.min_keysize	= AES_MIN_KEY_SIZE,
		.max_keysize	= AES_MAX_KEY_SIZE,
		.ivsize		= AES_BLOCK_SIZE,
		.walksize	= 2 * AES_BLOCK_SIZE,
		.setkey		= aesni_skcipher_setkey,
		.encrypt	= cts_cbc_encrypt,
		.decrypt	= cts_cbc_decrypt,
#ifdef CONFIG_X86_64
	}, {
		.base = {
			.cra_name		= "__ctr(aes)",
			.cra_driver_name	= "__ctr-aes-aesni",
			.cra_priority		= 400,
			.cra_flags		= CRYPTO_ALG_INTERNAL,
			.cra_blocksize		= 1,
			.cra_ctxsize		= CRYPTO_AES_CTX_SIZE,
			.cra_module		= THIS_MODULE,
		},
		.min_keysize	= AES_MIN_KEY_SIZE,
		.max_keysize	= AES_MAX_KEY_SIZE,
		.ivsize		= AES_BLOCK_SIZE,
		.chunksize	= AES_BLOCK_SIZE,
		.setkey		= aesni_skcipher_setkey,
		.encrypt	= ctr_crypt,
		.decrypt	= ctr_crypt,
#endif
	}, {
		.base = {
			.cra_name		= "__xts(aes)",
			.cra_driver_name	= "__xts-aes-aesni",
			.cra_priority		= 401,
			.cra_flags		= CRYPTO_ALG_INTERNAL,
			.cra_blocksize		= AES_BLOCK_SIZE,
			.cra_ctxsize		= XTS_AES_CTX_SIZE,
			.cra_module		= THIS_MODULE,
		},
		.min_keysize	= 2 * AES_MIN_KEY_SIZE,
		.max_keysize	= 2 * AES_MAX_KEY_SIZE,
		.ivsize		= AES_BLOCK_SIZE,
		.walksize	= 2 * AES_BLOCK_SIZE,
		.setkey		= xts_aesni_setkey,
		.encrypt	= xts_encrypt,
		.decrypt	= xts_decrypt,
	}
};

static
struct simd_skcipher_alg *aesni_simd_skciphers[ARRAY_SIZE(aesni_skciphers)];

#ifdef CONFIG_X86_64
static int generic_gcmaes_set_key(struct crypto_aead *aead, const u8 *key,
				  unsigned int key_len)
{
	struct generic_gcmaes_ctx *ctx = generic_gcmaes_ctx_get(aead);

	return aes_set_key_common(crypto_aead_tfm(aead),
				  &ctx->aes_key_expanded, key, key_len) ?:
	       rfc4106_set_hash_subkey(ctx->hash_subkey, key, key_len);
}

static int generic_gcmaes_encrypt(struct aead_request *req)
{
	struct crypto_aead *tfm = crypto_aead_reqtfm(req);
	struct generic_gcmaes_ctx *ctx = generic_gcmaes_ctx_get(tfm);
	void *aes_ctx = &(ctx->aes_key_expanded);
	u8 ivbuf[16 + (AESNI_ALIGN - 8)] __aligned(8);
	u8 *iv = PTR_ALIGN(&ivbuf[0], AESNI_ALIGN);
	__be32 counter = cpu_to_be32(1);

	memcpy(iv, req->iv, 12);
	*((__be32 *)(iv+12)) = counter;

	return gcmaes_encrypt(req, req->assoclen, ctx->hash_subkey, iv,
			      aes_ctx);
}

static int generic_gcmaes_decrypt(struct aead_request *req)
{
	__be32 counter = cpu_to_be32(1);
	struct crypto_aead *tfm = crypto_aead_reqtfm(req);
	struct generic_gcmaes_ctx *ctx = generic_gcmaes_ctx_get(tfm);
	void *aes_ctx = &(ctx->aes_key_expanded);
	u8 ivbuf[16 + (AESNI_ALIGN - 8)] __aligned(8);
	u8 *iv = PTR_ALIGN(&ivbuf[0], AESNI_ALIGN);

	memcpy(iv, req->iv, 12);
	*((__be32 *)(iv+12)) = counter;

	return gcmaes_decrypt(req, req->assoclen, ctx->hash_subkey, iv,
			      aes_ctx);
}

static struct aead_alg aesni_aeads[] = { {
	.setkey			= common_rfc4106_set_key,
	.setauthsize		= common_rfc4106_set_authsize,
	.encrypt		= helper_rfc4106_encrypt,
	.decrypt		= helper_rfc4106_decrypt,
	.ivsize			= GCM_RFC4106_IV_SIZE,
	.maxauthsize		= 16,
	.base = {
		.cra_name		= "__rfc4106(gcm(aes))",
		.cra_driver_name	= "__rfc4106-gcm-aesni",
		.cra_priority		= 400,
		.cra_flags		= CRYPTO_ALG_INTERNAL,
		.cra_blocksize		= 1,
		.cra_ctxsize		= sizeof(struct aesni_rfc4106_gcm_ctx),
		.cra_alignmask		= AESNI_ALIGN - 1,
		.cra_module		= THIS_MODULE,
	},
}, {
	.setkey			= generic_gcmaes_set_key,
	.setauthsize		= generic_gcmaes_set_authsize,
	.encrypt		= generic_gcmaes_encrypt,
	.decrypt		= generic_gcmaes_decrypt,
	.ivsize			= GCM_AES_IV_SIZE,
	.maxauthsize		= 16,
	.base = {
		.cra_name		= "__gcm(aes)",
		.cra_driver_name	= "__generic-gcm-aesni",
		.cra_priority		= 400,
		.cra_flags		= CRYPTO_ALG_INTERNAL,
		.cra_blocksize		= 1,
		.cra_ctxsize		= sizeof(struct generic_gcmaes_ctx),
		.cra_alignmask		= AESNI_ALIGN - 1,
		.cra_module		= THIS_MODULE,
	},
} };
#else
static struct aead_alg aesni_aeads[0];
#endif

static struct simd_aead_alg *aesni_simd_aeads[ARRAY_SIZE(aesni_aeads)];

static const struct x86_cpu_id aesni_cpu_id[] = {
	X86_MATCH_FEATURE(X86_FEATURE_AES, NULL),
	{}
};
MODULE_DEVICE_TABLE(x86cpu, aesni_cpu_id);

static int __init aesni_init(void)
{
	int err;

	if (!x86_match_cpu(aesni_cpu_id))
		return -ENODEV;
#ifdef CONFIG_X86_64
	if (boot_cpu_has(X86_FEATURE_AVX2)) {
		pr_info("AVX2 version of gcm_enc/dec engaged.\n");
		static_branch_enable(&gcm_use_avx);
		static_branch_enable(&gcm_use_avx2);
	} else
	if (boot_cpu_has(X86_FEATURE_AVX)) {
		pr_info("AVX version of gcm_enc/dec engaged.\n");
		static_branch_enable(&gcm_use_avx);
	} else {
		pr_info("SSE version of gcm_enc/dec engaged.\n");
	}
	if (boot_cpu_has(X86_FEATURE_AVX)) {
		/* optimize performance of ctr mode encryption transform */
		static_call_update(aesni_ctr_enc_tfm, aesni_ctr_enc_avx_tfm);
		pr_info("AES CTR mode by8 optimization enabled\n");
	}
#endif

	err = crypto_register_alg(&aesni_cipher_alg);
	if (err)
		return err;

	err = simd_register_skciphers_compat(aesni_skciphers,
					     ARRAY_SIZE(aesni_skciphers),
					     aesni_simd_skciphers);
	if (err)
		goto unregister_cipher;

	err = simd_register_aeads_compat(aesni_aeads, ARRAY_SIZE(aesni_aeads),
					 aesni_simd_aeads);
	if (err)
		goto unregister_skciphers;

	return 0;

unregister_skciphers:
	simd_unregister_skciphers(aesni_skciphers, ARRAY_SIZE(aesni_skciphers),
				  aesni_simd_skciphers);
unregister_cipher:
	crypto_unregister_alg(&aesni_cipher_alg);
	return err;
}

static void __exit aesni_exit(void)
{
	simd_unregister_aeads(aesni_aeads, ARRAY_SIZE(aesni_aeads),
			      aesni_simd_aeads);
	simd_unregister_skciphers(aesni_skciphers, ARRAY_SIZE(aesni_skciphers),
				  aesni_simd_skciphers);
	crypto_unregister_alg(&aesni_cipher_alg);
}

late_initcall(aesni_init);
module_exit(aesni_exit);

MODULE_DESCRIPTION("Rijndael (AES) Cipher Algorithm, Intel AES-NI instructions optimized");
MODULE_LICENSE("GPL");
MODULE_ALIAS_CRYPTO("aes");<|MERGE_RESOLUTION|>--- conflicted
+++ resolved
@@ -467,20 +467,12 @@
 	if (err)
 		return err;
 
-<<<<<<< HEAD
-	return glue_xts_req_128bit(&aesni_enc_xts, req,
-				   XTS_TWEAK_CAST(aesni_xts_tweak),
-				   aes_ctx(ctx->raw_tweak_ctx),
-				   aes_ctx(ctx->raw_crypt_ctx),
-				   false);
-=======
 	kernel_fpu_begin();
 	aesni_cts_cbc_dec(ctx, walk.dst.virt.addr, walk.src.virt.addr,
 			  walk.nbytes, walk.iv);
 	kernel_fpu_end();
 
 	return skcipher_walk_done(&walk, 0);
->>>>>>> 7d2a07b7
 }
 
 #ifdef CONFIG_X86_64
@@ -512,13 +504,6 @@
 
 	err = skcipher_walk_virt(&walk, req, false);
 
-<<<<<<< HEAD
-	return glue_xts_req_128bit(&aesni_dec_xts, req,
-				   XTS_TWEAK_CAST(aesni_xts_tweak),
-				   aes_ctx(ctx->raw_tweak_ctx),
-				   aes_ctx(ctx->raw_crypt_ctx),
-				   true);
-=======
 	while ((nbytes = walk.nbytes) > 0) {
 		kernel_fpu_begin();
 		if (nbytes & AES_BLOCK_MASK)
@@ -540,7 +525,6 @@
 		err = skcipher_walk_done(&walk, nbytes);
 	}
 	return err;
->>>>>>> 7d2a07b7
 }
 
 static int
@@ -622,17 +606,8 @@
 			      u8 *iv, void *aes_ctx, u8 *auth_tag,
 			      unsigned long auth_tag_len)
 {
-<<<<<<< HEAD
-	struct crypto_aead *tfm = crypto_aead_reqtfm(req);
-	unsigned long auth_tag_len = crypto_aead_authsize(tfm);
-	const struct aesni_gcm_tfm_s *gcm_tfm = aesni_gcm_tfm;
 	u8 databuf[sizeof(struct gcm_context_data) + (AESNI_ALIGN - 8)] __aligned(8);
 	struct gcm_context_data *data = PTR_ALIGN((void *)databuf, AESNI_ALIGN);
-	struct scatter_walk dst_sg_walk = {};
-=======
-	u8 databuf[sizeof(struct gcm_context_data) + (AESNI_ALIGN - 8)] __aligned(8);
-	struct gcm_context_data *data = PTR_ALIGN((void *)databuf, AESNI_ALIGN);
->>>>>>> 7d2a07b7
 	unsigned long left = req->cryptlen;
 	struct scatter_walk assoc_sg_walk;
 	struct skcipher_walk walk;
@@ -665,52 +640,6 @@
 	}
 
 	kernel_fpu_begin();
-<<<<<<< HEAD
-	gcm_tfm->init(aes_ctx, data, iv, hash_subkey, assoc, assoclen);
-	if (req->src != req->dst) {
-		while (left) {
-			src = scatterwalk_map(&src_sg_walk);
-			dst = scatterwalk_map(&dst_sg_walk);
-			srclen = scatterwalk_clamp(&src_sg_walk, left);
-			dstlen = scatterwalk_clamp(&dst_sg_walk, left);
-			len = min(srclen, dstlen);
-			if (len) {
-				if (enc)
-					gcm_tfm->enc_update(aes_ctx, data,
-							     dst, src, len);
-				else
-					gcm_tfm->dec_update(aes_ctx, data,
-							     dst, src, len);
-			}
-			left -= len;
-
-			scatterwalk_unmap(src);
-			scatterwalk_unmap(dst);
-			scatterwalk_advance(&src_sg_walk, len);
-			scatterwalk_advance(&dst_sg_walk, len);
-			scatterwalk_done(&src_sg_walk, 0, left);
-			scatterwalk_done(&dst_sg_walk, 1, left);
-		}
-	} else {
-		while (left) {
-			dst = src = scatterwalk_map(&src_sg_walk);
-			len = scatterwalk_clamp(&src_sg_walk, left);
-			if (len) {
-				if (enc)
-					gcm_tfm->enc_update(aes_ctx, data,
-							     src, src, len);
-				else
-					gcm_tfm->dec_update(aes_ctx, data,
-							     src, src, len);
-			}
-			left -= len;
-			scatterwalk_unmap(src);
-			scatterwalk_advance(&src_sg_walk, len);
-			scatterwalk_done(&src_sg_walk, 1, left);
-		}
-	}
-	gcm_tfm->finalize(aes_ctx, data, authTag, auth_tag_len);
-=======
 	if (static_branch_likely(&gcm_use_avx2) && do_avx2)
 		aesni_gcm_init_avx_gen4(aes_ctx, data, iv, hash_subkey, assoc,
 					assoclen);
@@ -719,7 +648,6 @@
 					assoclen);
 	else
 		aesni_gcm_init(aes_ctx, data, iv, hash_subkey, assoc, assoclen);
->>>>>>> 7d2a07b7
 	kernel_fpu_end();
 
 	if (!assocmem)
