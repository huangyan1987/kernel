--- conflicted
+++ resolved
@@ -98,9 +98,7 @@
 # Workaround for a gcc prelease that unfortunately was shipped in a suse release
 KBUILD_CFLAGS += -Wno-sign-compare
 #
-ifneq ($(CONFIG_UNWIND_INFO),y)
 KBUILD_CFLAGS += -fno-asynchronous-unwind-tables
-endif
 # prevent gcc from generating any FP code by mistake
 KBUILD_CFLAGS += $(call cc-option,-mno-sse -mno-mmx -mno-sse2 -mno-3dnow,)
 
@@ -115,29 +113,6 @@
 mflags-$(CONFIG_X86_VOYAGER)	:= -Iinclude/asm-x86/mach-voyager
 mcore-$(CONFIG_X86_VOYAGER)	:= arch/x86/mach-voyager/
 
-<<<<<<< HEAD
-# VISWS subarch support
-mflags-$(CONFIG_X86_VISWS)	:= -Iinclude/asm-x86/mach-visws
-mcore-$(CONFIG_X86_VISWS)	:= arch/x86/mach-visws/
-
-# NUMAQ subarch support
-mflags-$(CONFIG_X86_NUMAQ)	:= -Iinclude/asm-x86/mach-numaq
-mcore-$(CONFIG_X86_NUMAQ)	:= arch/x86/mach-default/
-
-# BIGSMP subarch support
-mflags-$(CONFIG_X86_BIGSMP)	:= -Iinclude/asm-x86/mach-bigsmp
-mcore-$(CONFIG_X86_BIGSMP)	:= arch/x86/mach-default/
-
-#Summit subarch support
-mflags-$(CONFIG_X86_SUMMIT)	:= -Iinclude/asm-x86/mach-summit
-mcore-$(CONFIG_X86_SUMMIT)	:= arch/x86/mach-default/
-
-# Xen subarch support
-mflags-$(CONFIG_X86_XEN)	:= -Iinclude/asm-x86/mach-xen
-mcore-$(CONFIG_X86_XEN)		:= arch/x86/mach-xen/
-
-=======
->>>>>>> 30a2f3c6
 # generic subarchitecture
 mflags-$(CONFIG_X86_GENERICARCH):= -Iinclude/asm-x86/mach-generic
 fcore-$(CONFIG_X86_GENERICARCH)	+= arch/x86/mach-generic/
@@ -167,7 +142,7 @@
 core-y += $(fcore-y)
 
 # Xen paravirtualization support
-core-$(CONFIG_PARAVIRT_XEN) += arch/x86/xen/
+core-$(CONFIG_XEN) += arch/x86/xen/
 
 # lguest paravirtualization support
 core-$(CONFIG_LGUEST_GUEST) += arch/x86/lguest/
@@ -196,36 +171,14 @@
 drivers-$(CONFIG_FB) += arch/x86/video/
 endif
 
-# KDB support
-drivers-$(CONFIG_KDB) += arch/x86/kdb/
-
 ####
 # boot loader support. Several targets are kept for legacy purposes
 
 boot := arch/x86/boot
 
-PHONY += zImage bzImage vmlinuz compressed zlilo bzlilo \
+PHONY += zImage bzImage compressed zlilo bzlilo \
          zdisk bzdisk fdimage fdimage144 fdimage288 isoimage install
 
-ifdef CONFIG_XEN
-KBUILD_CPPFLAGS := -D__XEN_INTERFACE_VERSION__=$(CONFIG_XEN_INTERFACE_VERSION) \
-	-Iinclude$(if $(KBUILD_SRC),2)/asm/mach-xen $(KBUILD_CPPFLAGS)
-
-ifdef CONFIG_X86_64
-LDFLAGS_vmlinux := -e startup_64
-endif
-
-# Default kernel to build
-all: vmlinuz
-
-# KBUILD_IMAGE specifies the target image being built
-KBUILD_IMAGE := $(boot)/vmlinuz
-
-vmlinuz: vmlinux
-	$(Q)$(MAKE) $(build)=$(boot) $(KBUILD_IMAGE)
-	$(Q)mkdir -p $(objtree)/arch/$(UTS_MACHINE)/boot
-	$(Q)ln -fsn ../../x86/boot/$@ $(objtree)/arch/$(UTS_MACHINE)/boot/$@
-else
 # Default kernel to build
 all: bzImage
 
@@ -248,7 +201,6 @@
 
 fdimage fdimage144 fdimage288 isoimage: vmlinux
 	$(Q)$(MAKE) $(build)=$(boot) BOOTIMAGE=$(KBUILD_IMAGE) $@
-endif
 
 install:
 	$(Q)$(MAKE) $(build)=$(boot) BOOTIMAGE=$(KBUILD_IMAGE) install
