/* 
 * Copyright (C) 2000, 2001, 2002 Jeff Dike (jdike@karaya.com)
 * Licensed under the GPL
 */

#ifndef __SYSDEP_I386_PTRACE_H
#define __SYSDEP_I386_PTRACE_H

#include "uml-config.h"
<<<<<<< HEAD
#include "ptrace-tt.h"
#include "ptrace-skas.h"
#include "choose-mode.h"
=======
>>>>>>> 525a1a51

#ifdef CONFIG_MODE_TT
#include "ptrace-tt.h"
#endif

#ifdef CONFIG_MODE_SKAS
#include "ptrace-skas.h"
#endif

#include "choose-mode.h"

union uml_pt_regs {
#ifdef CONFIG_MODE_TT
	struct tt_regs {
		long syscall;
		void *sc;
	} tt;
#endif
#ifdef CONFIG_MODE_SKAS
	struct skas_regs {
		unsigned long regs[HOST_FRAME_SIZE];
		unsigned long fp[HOST_FP_SIZE];
		unsigned long xfp[HOST_XFP_SIZE];
		unsigned long fault_addr;
		unsigned long fault_type;
		unsigned long trap_type;
		long syscall;
		int is_user;
	} skas;
#endif
};

#define EMPTY_UML_PT_REGS { }

extern int mode_tt;

#define UPT_SC(r) ((r)->tt.sc)
#define UPT_IP(r) \
	CHOOSE_MODE(SC_IP(UPT_SC(r)), REGS_IP((r)->skas.regs))
#define UPT_SP(r) \
	CHOOSE_MODE(SC_SP(UPT_SC(r)), REGS_SP((r)->skas.regs))
#define UPT_EFLAGS(r) \
	CHOOSE_MODE(SC_EFLAGS(UPT_SC(r)), REGS_EFLAGS((r)->skas.regs))
#define UPT_EAX(r) \
	CHOOSE_MODE(SC_EAX(UPT_SC(r)), REGS_EAX((r)->skas.regs))
#define UPT_EBX(r) \
	CHOOSE_MODE(SC_EBX(UPT_SC(r)), REGS_EBX((r)->skas.regs))
#define UPT_ECX(r) \
	CHOOSE_MODE(SC_ECX(UPT_SC(r)), REGS_ECX((r)->skas.regs))
#define UPT_EDX(r) \
	CHOOSE_MODE(SC_EDX(UPT_SC(r)), REGS_EDX((r)->skas.regs))
#define UPT_ESI(r) \
	CHOOSE_MODE(SC_ESI(UPT_SC(r)), REGS_ESI((r)->skas.regs))
#define UPT_EDI(r) \
	CHOOSE_MODE(SC_EDI(UPT_SC(r)), REGS_EDI((r)->skas.regs))
#define UPT_EBP(r) \
	CHOOSE_MODE(SC_EBP(UPT_SC(r)), REGS_EBP((r)->skas.regs))
#define UPT_ORIG_EAX(r) \
	CHOOSE_MODE((r)->tt.syscall, (r)->skas.syscall)
#define UPT_CS(r) \
	CHOOSE_MODE(SC_CS(UPT_SC(r)), REGS_CS((r)->skas.regs))
#define UPT_SS(r) \
	CHOOSE_MODE(SC_SS(UPT_SC(r)), REGS_SS((r)->skas.regs))
#define UPT_DS(r) \
	CHOOSE_MODE(SC_DS(UPT_SC(r)), REGS_DS((r)->skas.regs))
#define UPT_ES(r) \
	CHOOSE_MODE(SC_ES(UPT_SC(r)), REGS_ES((r)->skas.regs))
#define UPT_FS(r) \
	CHOOSE_MODE(SC_FS(UPT_SC(r)), REGS_FS((r)->skas.regs))
#define UPT_GS(r) \
	CHOOSE_MODE(SC_GS(UPT_SC(r)), REGS_GS((r)->skas.regs))

#define UPT_SYSCALL_ARG1(r) UPT_EBX(r)
#define UPT_SYSCALL_ARG2(r) UPT_ECX(r)
#define UPT_SYSCALL_ARG3(r) UPT_EDX(r)
#define UPT_SYSCALL_ARG4(r) UPT_ESI(r)
#define UPT_SYSCALL_ARG5(r) UPT_EDI(r)
#define UPT_SYSCALL_ARG6(r) UPT_EBP(r)

extern int user_context(unsigned long sp);

#define UPT_IS_USER(r) \
	CHOOSE_MODE(user_context(UPT_SP(r)), (r)->skas.is_user)

struct syscall_args {
	unsigned long args[6];
<<<<<<< HEAD
	long syscall;
	int is_user;
	union {
#ifdef CONFIG_MODE_TT
		void *tt;
#endif
#ifdef CONFIG_MODE_SKAS
		struct {
			unsigned long regs[HOST_FRAME_SIZE];
			unsigned long fp[HOST_FP_SIZE];
			unsigned long xfp[HOST_XFP_SIZE];
			unsigned long fault_addr;
			unsigned long fault_type;
			unsigned long trap_type;
		} skas;
#endif
	} mode;
};

#define EMPTY_UML_PT_REGS { \
	syscall : 	-1, \
	args : 		{ [0 ... 5] = 0 }, \
	is_user :	0 }

extern int mode_tt;

#define UPT_IP(r) \
	CHOOSE_MODE(SC_IP((r)->mode.tt), REGS_IP((r)->mode.skas.regs))
#define UPT_SP(r) \
	CHOOSE_MODE(SC_SP((r)->mode.tt), REGS_SP((r)->mode.skas.regs))
#define UPT_EFLAGS(r) \
	CHOOSE_MODE(SC_EFLAGS((r)->mode.tt), REGS_EFLAGS((r)->mode.skas.regs))
#define UPT_EAX(r) \
	CHOOSE_MODE(SC_EAX((r)->mode.tt), REGS_EAX((r)->mode.skas.regs))
#define UPT_EBX(r) \
	CHOOSE_MODE(SC_EBX((r)->mode.tt), REGS_EBX((r)->mode.skas.regs))
#define UPT_ECX(r) \
	CHOOSE_MODE(SC_ECX((r)->mode.tt), REGS_ECX((r)->mode.skas.regs))
#define UPT_EDX(r) \
	CHOOSE_MODE(SC_EDX((r)->mode.tt), REGS_EDX((r)->mode.skas.regs))
#define UPT_ESI(r) \
	CHOOSE_MODE(SC_ESI((r)->mode.tt), REGS_ESI((r)->mode.skas.regs))
#define UPT_EDI(r) \
	CHOOSE_MODE(SC_EDI((r)->mode.tt), REGS_EDI((r)->mode.skas.regs))
#define UPT_EBP(r) \
	CHOOSE_MODE(SC_EBP((r)->mode.tt), REGS_EBP((r)->mode.skas.regs))
#define UPT_ORIG_EAX(r) ((r)->syscall)
#define UPT_CS(r) \
	CHOOSE_MODE(SC_CS((r)->mode.tt), REGS_CS((r)->mode.skas.regs))
#define UPT_SS(r) \
	CHOOSE_MODE(SC_SS((r)->mode.tt), REGS_SS((r)->mode.skas.regs))
#define UPT_DS(r) \
	CHOOSE_MODE(SC_DS((r)->mode.tt), REGS_DS((r)->mode.skas.regs))
#define UPT_ES(r) \
	CHOOSE_MODE(SC_ES((r)->mode.tt), REGS_ES((r)->mode.skas.regs))
#define UPT_FS(r) \
	CHOOSE_MODE(SC_FS((r)->mode.tt), REGS_FS((r)->mode.skas.regs))
#define UPT_GS(r) \
	CHOOSE_MODE(SC_GS((r)->mode.tt), REGS_GS((r)->mode.skas.regs))
#define UPT_SC(r) ((r)->mode.tt)
=======
};

#define SYSCALL_ARGS(r) ((struct syscall_args) \
                        { .args = { UPT_SYSCALL_ARG1(r), \
                                    UPT_SYSCALL_ARG2(r), \
 			            UPT_SYSCALL_ARG3(r), \
                                    UPT_SYSCALL_ARG4(r), \
		                    UPT_SYSCALL_ARG5(r), \
                                    UPT_SYSCALL_ARG6(r) } } )
>>>>>>> 525a1a51

#define UPT_REG(regs, reg) \
	({	unsigned long val; \
		switch(reg){ \
		case EIP: val = UPT_IP(regs); break; \
		case UESP: val = UPT_SP(regs); break; \
		case EAX: val = UPT_EAX(regs); break; \
		case EBX: val = UPT_EBX(regs); break; \
		case ECX: val = UPT_ECX(regs); break; \
		case EDX: val = UPT_EDX(regs); break; \
		case ESI: val = UPT_ESI(regs); break; \
		case EDI: val = UPT_EDI(regs); break; \
		case EBP: val = UPT_EBP(regs); break; \
		case ORIG_EAX: val = UPT_ORIG_EAX(regs); break; \
		case CS: val = UPT_CS(regs); break; \
		case SS: val = UPT_SS(regs); break; \
		case DS: val = UPT_DS(regs); break; \
		case ES: val = UPT_ES(regs); break; \
		case FS: val = UPT_FS(regs); break; \
		case GS: val = UPT_GS(regs); break; \
		case EFL: val = UPT_EFLAGS(regs); break; \
		default :  \
			panic("Bad register in UPT_REG : %d\n", reg);  \
			val = -1; \
		} \
	        val; \
	})
	

#define UPT_SET(regs, reg, val) \
	do { \
		switch(reg){ \
		case EIP: UPT_IP(regs) = val; break; \
		case UESP: UPT_SP(regs) = val; break; \
		case EAX: UPT_EAX(regs) = val; break; \
		case EBX: UPT_EBX(regs) = val; break; \
		case ECX: UPT_ECX(regs) = val; break; \
		case EDX: UPT_EDX(regs) = val; break; \
		case ESI: UPT_ESI(regs) = val; break; \
		case EDI: UPT_EDI(regs) = val; break; \
		case EBP: UPT_EBP(regs) = val; break; \
		case ORIG_EAX: UPT_ORIG_EAX(regs) = val; break; \
		case CS: UPT_CS(regs) = val; break; \
		case SS: UPT_SS(regs) = val; break; \
		case DS: UPT_DS(regs) = val; break; \
		case ES: UPT_ES(regs) = val; break; \
		case FS: UPT_FS(regs) = val; break; \
		case GS: UPT_GS(regs) = val; break; \
		case EFL: UPT_EFLAGS(regs) = val; break; \
		default :  \
			panic("Bad register in UPT_SET : %d\n", reg);  \
			break; \
		} \
	} while (0)

#define UPT_SET_SYSCALL_RETURN(r, res) \
<<<<<<< HEAD
	CHOOSE_MODE(SC_SET_SYSCALL_RETURN((r)->mode.tt, (res)), \
                    REGS_SET_SYSCALL_RETURN((r)->mode.skas.regs, (res)))

#define UPT_RESTART_SYSCALL(r) \
	CHOOSE_MODE(SC_RESTART_SYSCALL((r)->mode.tt), \
		    REGS_RESTART_SYSCALL((r)->mode.skas.regs))

#define UPT_ORIG_SYSCALL(r) UPT_EAX(r)
#define UPT_SYSCALL_NR(r) ((r)->syscall)
#define UPT_SYSCALL_RET(r) UPT_EAX(r)

#define UPT_SEGV_IS_FIXABLE(r) \
	CHOOSE_MODE(SC_SEGV_IS_FIXABLE(r->mode.tt), \
		    REGS_SEGV_IS_FIXABLE(&r->mode.skas))

#define UPT_FAULT_ADDR(r) \
	CHOOSE_MODE(SC_FAULT_ADDR(r->mode.tt), \
		    REGS_FAULT_ADDR(&r->mode.skas))

#define UPT_FAULT_WRITE(r) \
	CHOOSE_MODE(SC_FAULT_WRITE(r->mode.tt), \
		    REGS_FAULT_WRITE(&r->mode.skas))
=======
	CHOOSE_MODE(SC_SET_SYSCALL_RETURN(UPT_SC(r), (res)), \
                    REGS_SET_SYSCALL_RETURN((r)->skas.regs, (res)))

#define UPT_RESTART_SYSCALL(r) \
	CHOOSE_MODE(SC_RESTART_SYSCALL(UPT_SC(r)), \
		    REGS_RESTART_SYSCALL((r)->skas.regs))

#define UPT_ORIG_SYSCALL(r) UPT_EAX(r)
#define UPT_SYSCALL_NR(r) UPT_ORIG_EAX(r)
#define UPT_SYSCALL_RET(r) UPT_EAX(r)

#define UPT_SEGV_IS_FIXABLE(r) \
	CHOOSE_MODE(SC_SEGV_IS_FIXABLE(UPT_SC(r)), \
                    REGS_SEGV_IS_FIXABLE(&r->skas))

#define UPT_FAULT_ADDR(r) \
	CHOOSE_MODE(SC_FAULT_ADDR(UPT_SC(r)), REGS_FAULT_ADDR(&r->skas))

#define UPT_FAULT_WRITE(r) \
	CHOOSE_MODE(SC_FAULT_WRITE(UPT_SC(r)), REGS_FAULT_WRITE(&r->skas))
>>>>>>> 525a1a51

#endif

/*
 * Overrides for Emacs so that we follow Linus's tabbing style.
 * Emacs will notice this stuff at the end of the file and automatically
 * adjust the settings for this buffer only.  This must remain at the end
 * of the file.
 * ---------------------------------------------------------------------------
 * Local variables:
 * c-file-style: "linux"
 * End:
 */<|MERGE_RESOLUTION|>--- conflicted
+++ resolved
@@ -7,12 +7,6 @@
 #define __SYSDEP_I386_PTRACE_H
 
 #include "uml-config.h"
-<<<<<<< HEAD
-#include "ptrace-tt.h"
-#include "ptrace-skas.h"
-#include "choose-mode.h"
-=======
->>>>>>> 525a1a51
 
 #ifdef CONFIG_MODE_TT
 #include "ptrace-tt.h"
@@ -99,68 +93,6 @@
 
 struct syscall_args {
 	unsigned long args[6];
-<<<<<<< HEAD
-	long syscall;
-	int is_user;
-	union {
-#ifdef CONFIG_MODE_TT
-		void *tt;
-#endif
-#ifdef CONFIG_MODE_SKAS
-		struct {
-			unsigned long regs[HOST_FRAME_SIZE];
-			unsigned long fp[HOST_FP_SIZE];
-			unsigned long xfp[HOST_XFP_SIZE];
-			unsigned long fault_addr;
-			unsigned long fault_type;
-			unsigned long trap_type;
-		} skas;
-#endif
-	} mode;
-};
-
-#define EMPTY_UML_PT_REGS { \
-	syscall : 	-1, \
-	args : 		{ [0 ... 5] = 0 }, \
-	is_user :	0 }
-
-extern int mode_tt;
-
-#define UPT_IP(r) \
-	CHOOSE_MODE(SC_IP((r)->mode.tt), REGS_IP((r)->mode.skas.regs))
-#define UPT_SP(r) \
-	CHOOSE_MODE(SC_SP((r)->mode.tt), REGS_SP((r)->mode.skas.regs))
-#define UPT_EFLAGS(r) \
-	CHOOSE_MODE(SC_EFLAGS((r)->mode.tt), REGS_EFLAGS((r)->mode.skas.regs))
-#define UPT_EAX(r) \
-	CHOOSE_MODE(SC_EAX((r)->mode.tt), REGS_EAX((r)->mode.skas.regs))
-#define UPT_EBX(r) \
-	CHOOSE_MODE(SC_EBX((r)->mode.tt), REGS_EBX((r)->mode.skas.regs))
-#define UPT_ECX(r) \
-	CHOOSE_MODE(SC_ECX((r)->mode.tt), REGS_ECX((r)->mode.skas.regs))
-#define UPT_EDX(r) \
-	CHOOSE_MODE(SC_EDX((r)->mode.tt), REGS_EDX((r)->mode.skas.regs))
-#define UPT_ESI(r) \
-	CHOOSE_MODE(SC_ESI((r)->mode.tt), REGS_ESI((r)->mode.skas.regs))
-#define UPT_EDI(r) \
-	CHOOSE_MODE(SC_EDI((r)->mode.tt), REGS_EDI((r)->mode.skas.regs))
-#define UPT_EBP(r) \
-	CHOOSE_MODE(SC_EBP((r)->mode.tt), REGS_EBP((r)->mode.skas.regs))
-#define UPT_ORIG_EAX(r) ((r)->syscall)
-#define UPT_CS(r) \
-	CHOOSE_MODE(SC_CS((r)->mode.tt), REGS_CS((r)->mode.skas.regs))
-#define UPT_SS(r) \
-	CHOOSE_MODE(SC_SS((r)->mode.tt), REGS_SS((r)->mode.skas.regs))
-#define UPT_DS(r) \
-	CHOOSE_MODE(SC_DS((r)->mode.tt), REGS_DS((r)->mode.skas.regs))
-#define UPT_ES(r) \
-	CHOOSE_MODE(SC_ES((r)->mode.tt), REGS_ES((r)->mode.skas.regs))
-#define UPT_FS(r) \
-	CHOOSE_MODE(SC_FS((r)->mode.tt), REGS_FS((r)->mode.skas.regs))
-#define UPT_GS(r) \
-	CHOOSE_MODE(SC_GS((r)->mode.tt), REGS_GS((r)->mode.skas.regs))
-#define UPT_SC(r) ((r)->mode.tt)
-=======
 };
 
 #define SYSCALL_ARGS(r) ((struct syscall_args) \
@@ -170,7 +102,6 @@
                                     UPT_SYSCALL_ARG4(r), \
 		                    UPT_SYSCALL_ARG5(r), \
                                     UPT_SYSCALL_ARG6(r) } } )
->>>>>>> 525a1a51
 
 #define UPT_REG(regs, reg) \
 	({	unsigned long val; \
@@ -227,30 +158,6 @@
 	} while (0)
 
 #define UPT_SET_SYSCALL_RETURN(r, res) \
-<<<<<<< HEAD
-	CHOOSE_MODE(SC_SET_SYSCALL_RETURN((r)->mode.tt, (res)), \
-                    REGS_SET_SYSCALL_RETURN((r)->mode.skas.regs, (res)))
-
-#define UPT_RESTART_SYSCALL(r) \
-	CHOOSE_MODE(SC_RESTART_SYSCALL((r)->mode.tt), \
-		    REGS_RESTART_SYSCALL((r)->mode.skas.regs))
-
-#define UPT_ORIG_SYSCALL(r) UPT_EAX(r)
-#define UPT_SYSCALL_NR(r) ((r)->syscall)
-#define UPT_SYSCALL_RET(r) UPT_EAX(r)
-
-#define UPT_SEGV_IS_FIXABLE(r) \
-	CHOOSE_MODE(SC_SEGV_IS_FIXABLE(r->mode.tt), \
-		    REGS_SEGV_IS_FIXABLE(&r->mode.skas))
-
-#define UPT_FAULT_ADDR(r) \
-	CHOOSE_MODE(SC_FAULT_ADDR(r->mode.tt), \
-		    REGS_FAULT_ADDR(&r->mode.skas))
-
-#define UPT_FAULT_WRITE(r) \
-	CHOOSE_MODE(SC_FAULT_WRITE(r->mode.tt), \
-		    REGS_FAULT_WRITE(&r->mode.skas))
-=======
 	CHOOSE_MODE(SC_SET_SYSCALL_RETURN(UPT_SC(r), (res)), \
                     REGS_SET_SYSCALL_RETURN((r)->skas.regs, (res)))
 
@@ -271,7 +178,6 @@
 
 #define UPT_FAULT_WRITE(r) \
 	CHOOSE_MODE(SC_FAULT_WRITE(UPT_SC(r)), REGS_FAULT_WRITE(&r->skas))
->>>>>>> 525a1a51
 
 #endif
 
