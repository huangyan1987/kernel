--- conflicted
+++ resolved
@@ -7,10 +7,6 @@
 #define __SYSDEP_I386_PTRACE_H
 
 #include "uml-config.h"
-<<<<<<< HEAD
-#include "ptrace-tt.h"
-#include "ptrace-skas.h"
-=======
 
 #ifdef CONFIG_MODE_TT
 #include "ptrace-tt.h"
@@ -20,7 +16,6 @@
 #include "ptrace-skas.h"
 #endif
 
->>>>>>> 7d3b09a2
 #include "choose-mode.h"
 
 struct uml_pt_regs {
