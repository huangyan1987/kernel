/* 
 * Copyright (C) 2002 Jeff Dike (jdike@karaya.com)
 * Licensed under the GPL
 */

#include "linux/sched.h"
#include "linux/slab.h"
#include "linux/ptrace.h"
#include "linux/proc_fs.h"
#include "linux/file.h"
#include "linux/errno.h"
#include "linux/init.h"
#include "asm/uaccess.h"
#include "asm/atomic.h"
#include "kern_util.h"
#include "time_user.h"
#include "signal_user.h"
#include "skas.h"
#include "os.h"
#include "user_util.h"
#include "tlb.h"
#include "frame.h"
#include "kern.h"
#include "mode.h"
#include "proc_mm.h"
<<<<<<< HEAD

static atomic_t using_sysemu;
int sysemu_supported;

void set_using_sysemu(int value)
{
	atomic_set(&using_sysemu, sysemu_supported && value);
}

int get_using_sysemu(void)
{
	return atomic_read(&using_sysemu);
}

int proc_read_sysemu(char *buf, char **start, off_t offset, int size,int *eof, void *data)
{
	if (snprintf(buf, size, "%d\n", get_using_sysemu()) < size) /*No overflow*/
		*eof = 1;

	return strlen(buf);
}

int proc_write_sysemu(struct file *file,const char *buf, unsigned long count,void *data)
{
	char tmp[2];

	if (copy_from_user(tmp, buf, 1))
		return -EFAULT;

	if (tmp[0] == '0' || tmp[0] == '1')
		set_using_sysemu(tmp[0] - '0');
	return count; /*We use the first char, but pretend to write everything*/
}

int __init make_proc_sysemu(void)
{
	struct proc_dir_entry *ent;
	if (mode_tt || !sysemu_supported)
		return 0;

	ent = create_proc_entry("sysemu", 0600, &proc_root);

	if (ent == NULL)
	{
		printk("Failed to register /proc/sysemu\n");
		return(0);
	}

	ent->read_proc  = proc_read_sysemu;
	ent->write_proc = proc_write_sysemu;

	return 0;
}

late_initcall(make_proc_sysemu);

int singlestepping_skas(void)
{
	int ret = current->ptrace & PT_DTRACE;

	current->ptrace &= ~PT_DTRACE;
	return(ret);
}
=======
>>>>>>> 9d53e4dd

void *switch_to_skas(void *prev, void *next)
{
	struct task_struct *from, *to;

	from = prev;
	to = next;

	/* XXX need to check runqueues[cpu].idle */
	if(current->pid == 0)
		switch_timers(0);

	to->thread.prev_sched = from;
	set_current(to);

	switch_threads(&from->thread.mode.skas.switch_buf, 
		       to->thread.mode.skas.switch_buf);

	if(current->pid == 0)
		switch_timers(1);

	return(current->thread.prev_sched);
}

extern void schedule_tail(struct task_struct *prev);

void new_thread_handler(int sig)
{
	int (*fn)(void *), n;
	void *arg;

	fn = current->thread.request.u.thread.proc;
	arg = current->thread.request.u.thread.arg;
	change_sig(SIGUSR1, 1);
	thread_wait(&current->thread.mode.skas.switch_buf, 
		    current->thread.mode.skas.fork_buf);

	if(current->thread.prev_sched != NULL)
		schedule_tail(current->thread.prev_sched);
	current->thread.prev_sched = NULL;

	/* The return value is 1 if the kernel thread execs a process,
	 * 0 if it just exits
	 */
	n = run_kernel_thread(fn, arg, &current->thread.exec_buf);
	if(n == 1)
		userspace(&current->thread.regs.regs);
	else do_exit(0);
}

void new_thread_proc(void *stack, void (*handler)(int sig))
{
	init_new_thread_stack(stack, handler);
	os_usr1_process(os_getpid());
}

void release_thread_skas(struct task_struct *task)
{
}

void exit_thread_skas(void)
{
}

void fork_handler(int sig)
{
        change_sig(SIGUSR1, 1);
 	thread_wait(&current->thread.mode.skas.switch_buf, 
		    current->thread.mode.skas.fork_buf);
  	
	force_flush_all();
	if(current->thread.prev_sched == NULL)
		panic("blech");

	schedule_tail(current->thread.prev_sched);
	current->thread.prev_sched = NULL;

	userspace(&current->thread.regs.regs);
}

int copy_thread_skas(int nr, unsigned long clone_flags, unsigned long sp,
		     unsigned long stack_top, struct task_struct * p, 
		     struct pt_regs *regs)
{
  	void (*handler)(int);

	if(current->thread.forking){
	  	memcpy(&p->thread.regs.regs.skas, 
		       &current->thread.regs.regs.skas, 
		       sizeof(p->thread.regs.regs.skas));
		REGS_SET_SYSCALL_RETURN(p->thread.regs.regs.skas.regs, 0);
		if(sp != 0) REGS_SP(p->thread.regs.regs.skas.regs) = sp;

		handler = fork_handler;
	}
	else {
	  	memcpy(p->thread.regs.regs.skas.regs, exec_regs, 
		       sizeof(p->thread.regs.regs.skas.regs));
		memcpy(p->thread.regs.regs.skas.fp, exec_fp_regs, 
		       sizeof(p->thread.regs.regs.skas.fp));
	  	memcpy(p->thread.regs.regs.skas.xfp, exec_fpx_regs, 
		       sizeof(p->thread.regs.regs.skas.xfp));
                p->thread.request.u.thread = current->thread.request.u.thread;
		handler = new_thread_handler;
	}

<<<<<<< HEAD
	new_thread(p->thread_info, &p->thread.mode.skas.switch_buf, 
=======
	new_thread(p->thread_info, &p->thread.mode.skas.switch_buf,
>>>>>>> 9d53e4dd
		   &p->thread.mode.skas.fork_buf, handler);
	return(0);
}

int new_mm(int from)
{
	struct proc_mm_op copy;
	int n, fd;

	fd = os_open_file("/proc/mm", of_cloexec(of_write(OPENFLAGS())), 0);
	if(fd < 0)
		return(fd);

	if(from != -1){
		copy = ((struct proc_mm_op) { .op 	= MM_COPY_SEGMENTS,
<<<<<<< HEAD
					      .u 	= 
					      { .copy_segments	= from } } );
		n = os_write_file(fd, &copy, sizeof(copy));
		if(n != sizeof(copy)) 
=======
					      .u 	=
					      { .copy_segments	= from } } );
		n = os_write_file(fd, &copy, sizeof(copy));
		if(n != sizeof(copy))
>>>>>>> 9d53e4dd
			printk("new_mm : /proc/mm copy_segments failed, "
			       "err = %d\n", -n);
	}

	return(fd);
}

void init_idle_skas(void)
{
	cpu_tasks[current_thread->cpu].pid = os_getpid();
	default_idle();
}

extern void start_kernel(void);

static int start_kernel_proc(void *unused)
{
	int pid;

	block_signals();
	pid = os_getpid();

	cpu_tasks[0].pid = pid;
	cpu_tasks[0].task = current;
#ifdef CONFIG_SMP
 	cpu_online_map = cpumask_of_cpu(0);
#endif
	start_kernel();
	return(0);
}

int start_uml_skas(void)
{
	start_userspace(0);
	capture_signal_stack();

	init_new_thread_signals(1);
	uml_idle_timer();

	init_task.thread.request.u.thread.proc = start_kernel_proc;
	init_task.thread.request.u.thread.arg = NULL;
	return(start_idle_thread(init_task.thread_info,
				 &init_task.thread.mode.skas.switch_buf,
				 &init_task.thread.mode.skas.fork_buf));
}

int external_pid_skas(struct task_struct *task)
{
#warning Need to look up userspace_pid by cpu
	return(userspace_pid[0]);
}

int thread_pid_skas(struct task_struct *task)
{
#warning Need to look up userspace_pid by cpu
	return(userspace_pid[0]);
}

/*
 * Overrides for Emacs so that we follow Linus's tabbing style.
 * Emacs will notice this stuff at the end of the file and automatically
 * adjust the settings for this buffer only.  This must remain at the end
 * of the file.
 * ---------------------------------------------------------------------------
 * Local variables:
 * c-file-style: "linux"
 * End:
 */<|MERGE_RESOLUTION|>--- conflicted
+++ resolved
@@ -23,72 +23,6 @@
 #include "kern.h"
 #include "mode.h"
 #include "proc_mm.h"
-<<<<<<< HEAD
-
-static atomic_t using_sysemu;
-int sysemu_supported;
-
-void set_using_sysemu(int value)
-{
-	atomic_set(&using_sysemu, sysemu_supported && value);
-}
-
-int get_using_sysemu(void)
-{
-	return atomic_read(&using_sysemu);
-}
-
-int proc_read_sysemu(char *buf, char **start, off_t offset, int size,int *eof, void *data)
-{
-	if (snprintf(buf, size, "%d\n", get_using_sysemu()) < size) /*No overflow*/
-		*eof = 1;
-
-	return strlen(buf);
-}
-
-int proc_write_sysemu(struct file *file,const char *buf, unsigned long count,void *data)
-{
-	char tmp[2];
-
-	if (copy_from_user(tmp, buf, 1))
-		return -EFAULT;
-
-	if (tmp[0] == '0' || tmp[0] == '1')
-		set_using_sysemu(tmp[0] - '0');
-	return count; /*We use the first char, but pretend to write everything*/
-}
-
-int __init make_proc_sysemu(void)
-{
-	struct proc_dir_entry *ent;
-	if (mode_tt || !sysemu_supported)
-		return 0;
-
-	ent = create_proc_entry("sysemu", 0600, &proc_root);
-
-	if (ent == NULL)
-	{
-		printk("Failed to register /proc/sysemu\n");
-		return(0);
-	}
-
-	ent->read_proc  = proc_read_sysemu;
-	ent->write_proc = proc_write_sysemu;
-
-	return 0;
-}
-
-late_initcall(make_proc_sysemu);
-
-int singlestepping_skas(void)
-{
-	int ret = current->ptrace & PT_DTRACE;
-
-	current->ptrace &= ~PT_DTRACE;
-	return(ret);
-}
-=======
->>>>>>> 9d53e4dd
 
 void *switch_to_skas(void *prev, void *next)
 {
@@ -195,11 +129,7 @@
 		handler = new_thread_handler;
 	}
 
-<<<<<<< HEAD
-	new_thread(p->thread_info, &p->thread.mode.skas.switch_buf, 
-=======
 	new_thread(p->thread_info, &p->thread.mode.skas.switch_buf,
->>>>>>> 9d53e4dd
 		   &p->thread.mode.skas.fork_buf, handler);
 	return(0);
 }
@@ -215,17 +145,10 @@
 
 	if(from != -1){
 		copy = ((struct proc_mm_op) { .op 	= MM_COPY_SEGMENTS,
-<<<<<<< HEAD
-					      .u 	= 
-					      { .copy_segments	= from } } );
-		n = os_write_file(fd, &copy, sizeof(copy));
-		if(n != sizeof(copy)) 
-=======
 					      .u 	=
 					      { .copy_segments	= from } } );
 		n = os_write_file(fd, &copy, sizeof(copy));
 		if(n != sizeof(copy))
->>>>>>> 9d53e4dd
 			printk("new_mm : /proc/mm copy_segments failed, "
 			       "err = %d\n", -n);
 	}
