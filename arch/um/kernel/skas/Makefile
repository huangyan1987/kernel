# 
# Copyright (C) 2002 - 2004 Jeff Dike (jdike@addtoit.com)
# Licensed under the GPL
#

<<<<<<< HEAD
obj-y := exec_kern.o exec_user.o mem.o mem_user.o mmu.o process.o \
	process_kern.o syscall_kern.o syscall_user.o time.o tlb.o trap_user.o \
	uaccess.o sys-$(SUBARCH)/
=======
obj-y := exec_kern.o mem.o mem_user.o mmu.o process.o process_kern.o \
	syscall_kern.o syscall_user.o time.o tlb.o trap_user.o uaccess.o \
	sys-$(SUBARCH)/
>>>>>>> 9d53e4dd

subdir-y := util

USER_OBJS = $(filter %_user.o,$(obj-y)) process.o time.o
USER_OBJS := $(foreach file,$(USER_OBJS),$(obj)/$(file))

$(USER_OBJS) : %.o: %.c
	$(CC) $(CFLAGS_$(notdir $@)) $(USER_CFLAGS) -c -o $@ $<<|MERGE_RESOLUTION|>--- conflicted
+++ resolved
@@ -3,15 +3,9 @@
 # Licensed under the GPL
 #
 
-<<<<<<< HEAD
-obj-y := exec_kern.o exec_user.o mem.o mem_user.o mmu.o process.o \
-	process_kern.o syscall_kern.o syscall_user.o time.o tlb.o trap_user.o \
-	uaccess.o sys-$(SUBARCH)/
-=======
 obj-y := exec_kern.o mem.o mem_user.o mmu.o process.o process_kern.o \
 	syscall_kern.o syscall_user.o time.o tlb.o trap_user.o uaccess.o \
 	sys-$(SUBARCH)/
->>>>>>> 9d53e4dd
 
 subdir-y := util
 
