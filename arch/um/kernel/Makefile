--- conflicted
+++ resolved
@@ -39,11 +39,7 @@
 CFLAGS_frame.o := $(patsubst -fomit-frame-pointer,,$(USER_CFLAGS))
 
 $(USER_OBJS) : %.o: %.c
-<<<<<<< HEAD
-	$(CC) $(CFLAGS_$@) $(USER_CFLAGS) -c -o $@ $<
-=======
 	$(CC) $(CFLAGS_$(notdir $@)) $(USER_CFLAGS) -c -o $@ $<
->>>>>>> 454f835d
 
 # This has to be separate because it needs be compiled with frame pointers
 # regardless of how the rest of the kernel is built.
