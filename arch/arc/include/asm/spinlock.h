--- conflicted
+++ resolved
@@ -539,14 +539,6 @@
 	 */
 	smp_mb();
 
-	/*
-	 * This smp_mb() is technically superfluous, we only need the one
-	 * after the lock for providing the ACQUIRE semantics.
-	 * However doing the "right" thing was regressing hackbench
-	 * so keeping this, pending further investigation
-	 */
-	smp_mb();
-
 	__asm__ __volatile__(
 	"1:	ex  %0, [%1]		\n"
 	"	breq  %0, %2, 1b	\n"
@@ -572,8 +564,6 @@
 
 	smp_mb();
 
-	smp_mb();
-
 	__asm__ __volatile__(
 	"1:	ex  %0, [%1]		\n"
 	: "+r" (val)
@@ -582,22 +572,12 @@
 
 	smp_mb();
 
-<<<<<<< HEAD
-	return (tmp == __ARCH_SPIN_LOCK_UNLOCKED__);
-=======
 	return (val == __ARCH_SPIN_LOCK_UNLOCKED__);
->>>>>>> 827c24bc
 }
 
 static inline void arch_spin_unlock(arch_spinlock_t *lock)
 {
 	unsigned int val = __ARCH_SPIN_LOCK_UNLOCKED__;
-
-	/*
-	 * RELEASE barrier: given the instructions avail on ARCv2, full barrier
-	 * is the only option
-	 */
-	smp_mb();
 
 	/*
 	 * RELEASE barrier: given the instructions avail on ARCv2, full barrier
