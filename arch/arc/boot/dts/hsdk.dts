--- conflicted
+++ resolved
@@ -181,10 +181,7 @@
 			resets = <&cgu_rst HSDK_ETH_RESET>;
 			reset-names = "stmmaceth";
 			mac-address = [00 00 00 00 00 00]; /* Filled in by U-Boot */
-<<<<<<< HEAD
-=======
-			dma-coherent;
->>>>>>> 8e6fbfc0
+			dma-coherent;
 
 			mdio {
 				#address-cells = <1>;
