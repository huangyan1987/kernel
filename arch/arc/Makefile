--- conflicted
+++ resolved
@@ -10,11 +10,7 @@
 
 cflags-y	+= -fno-common -pipe -fno-builtin -mmedium-calls -D__linux__
 cflags-$(CONFIG_ISA_ARCOMPACT)	+= -mA7
-<<<<<<< HEAD
-cflags-$(CONFIG_ISA_ARCV2)	+= -mcpu=archs
-=======
 cflags-$(CONFIG_ISA_ARCV2)	+= -mcpu=hs38
->>>>>>> 8e6fbfc0
 
 ifdef CONFIG_ARC_CURR_IN_REG
 # For a global register defintion, make sure it gets passed to every file
@@ -61,14 +57,6 @@
 cflags-$(CONFIG_CPU_BIG_ENDIAN)		+= -mbig-endian
 ldflags-$(CONFIG_CPU_BIG_ENDIAN)	+= -EB
 
-<<<<<<< HEAD
-# STAR 9000518362: (fixed with binutils shipping with gcc 4.8)
-# arc-linux-uclibc-ld (buildroot) or arceb-elf32-ld (EZChip) don't accept
-# --build-id w/o "-marclinux". Default arc-elf32-ld is OK
-ldflags-$(upto_gcc44)			+= -marclinux
-
-=======
->>>>>>> 8e6fbfc0
 LIBGCC	= $(shell $(CC) $(cflags-y) --print-libgcc-file-name)
 
 # Modules with short calls might break for calls into builtin-kernel
