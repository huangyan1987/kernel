--- conflicted
+++ resolved
@@ -23,27 +23,24 @@
 CHECKFLAGS	+= -D__hppa__=1
 LIBGCC		= $(shell $(CC) $(KBUILD_CFLAGS) -print-libgcc-file-name)
 
-<<<<<<< HEAD
-=======
 MACHINE		:= $(shell uname -m)
 NATIVE		:= $(if $(filter parisc%,$(MACHINE)),1,0)
 
->>>>>>> f722406f
 ifdef CONFIG_64BIT
 UTS_MACHINE	:= parisc64
 CHECKFLAGS	+= -D__LP64__=1 -m64
-CC_ARCHES	= hppa64
+WIDTH		:= 64
 else # 32-bit
-CC_ARCHES	= hppa hppa2.0 hppa1.1
+WIDTH		:=
 endif
 
-ifneq ($(SUBARCH),$(UTS_MACHINE))
-	ifeq ($(CROSS_COMPILE),)
-		CC_SUFFIXES = linux linux-gnu unknown-linux-gnu
-		CROSS_COMPILE := $(call cc-cross-prefix, \
-			$(foreach a,$(CC_ARCHES), \
-			$(foreach s,$(CC_SUFFIXES),$(a)-$(s)-)))
-	endif
+# attempt to help out folks who are cross-compiling
+ifeq ($(NATIVE),1)
+CROSS_COMPILE	:= hppa$(WIDTH)-linux-
+else
+ ifeq ($(CROSS_COMPILE),)
+ CROSS_COMPILE	:= hppa$(WIDTH)-linux-gnu-
+ endif
 endif
 
 OBJCOPY_FLAGS =-O binary -R .note -R .comment -S
