#ifndef _UAPI_ASM_SOCKET_H
#define _UAPI_ASM_SOCKET_H

#include <asm/sockios.h>

/* For setsockopt(2) */
#define SOL_SOCKET	0xffff

#define SO_DEBUG	0x0001
#define SO_REUSEADDR	0x0004
#define SO_KEEPALIVE	0x0008
#define SO_DONTROUTE	0x0010
#define SO_BROADCAST	0x0020
#define SO_LINGER	0x0080
#define SO_OOBINLINE	0x0100
#define SO_REUSEPORT	0x0200
#define SO_SNDBUF	0x1001
#define SO_RCVBUF	0x1002
#define SO_SNDBUFFORCE	0x100a
#define SO_RCVBUFFORCE	0x100b
#define SO_SNDLOWAT	0x1003
#define SO_RCVLOWAT	0x1004
#define SO_SNDTIMEO	0x1005
#define SO_RCVTIMEO	0x1006
#define SO_ERROR	0x1007
#define SO_TYPE		0x1008
#define SO_PROTOCOL	0x1028
#define SO_DOMAIN	0x1029
#define SO_PEERNAME	0x2000

#define SO_NO_CHECK	0x400b
#define SO_PRIORITY	0x400c
#define SO_BSDCOMPAT	0x400e
#define SO_PASSCRED	0x4010
#define SO_PEERCRED	0x4011
#define SO_TIMESTAMP	0x4012
#define SCM_TIMESTAMP	SO_TIMESTAMP
#define SO_TIMESTAMPNS	0x4013
#define SCM_TIMESTAMPNS	SO_TIMESTAMPNS

/* Security levels - as per NRL IPv6 - don't actually do anything */
#define SO_SECURITY_AUTHENTICATION		0x4016
#define SO_SECURITY_ENCRYPTION_TRANSPORT	0x4017
#define SO_SECURITY_ENCRYPTION_NETWORK		0x4018

#define SO_BINDTODEVICE	0x4019

/* Socket filtering */
#define SO_ATTACH_FILTER        0x401a
#define SO_DETACH_FILTER        0x401b
#define SO_GET_FILTER		SO_ATTACH_FILTER

#define SO_ACCEPTCONN		0x401c

#define SO_PEERSEC		0x401d
#define SO_PASSSEC		0x401e

#define SO_MARK			0x401f

#define SO_TIMESTAMPING		0x4020
#define SCM_TIMESTAMPING	SO_TIMESTAMPING

#define SO_RXQ_OVFL             0x4021

#define SO_WIFI_STATUS		0x4022
#define SCM_WIFI_STATUS		SO_WIFI_STATUS
#define SO_PEEK_OFF		0x4023

/* Instruct lower device to use last 4-bytes of skb data as FCS */
#define SO_NOFCS		0x4024

#define SO_LOCK_FILTER		0x4025

#define SO_SELECT_ERR_QUEUE	0x4026

#define SO_BUSY_POLL		0x4027

<<<<<<< HEAD
=======
#define SO_MAX_PACING_RATE	0x4028

>>>>>>> 5da42cf7
#endif /* _UAPI_ASM_SOCKET_H */<|MERGE_RESOLUTION|>--- conflicted
+++ resolved
@@ -75,9 +75,6 @@
 
 #define SO_BUSY_POLL		0x4027
 
-<<<<<<< HEAD
-=======
 #define SO_MAX_PACING_RATE	0x4028
 
->>>>>>> 5da42cf7
 #endif /* _UAPI_ASM_SOCKET_H */