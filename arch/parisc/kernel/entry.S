--- conflicted
+++ resolved
@@ -992,14 +992,8 @@
 #else
 	ldil	L%intr_restore, %r1
 	BL	preempt_schedule_irq, %r2
-<<<<<<< HEAD
-	nop
-
-	b,n	intr_restore		/* ssm PSW_SM_I done by intr_restore */
-=======
 	ldo	R%intr_restore(%r1), %r2
 #endif
->>>>>>> 7d2a07b7
 #endif /* CONFIG_PREEMPTION */
 
 	/*
