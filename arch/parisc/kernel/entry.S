--- conflicted
+++ resolved
@@ -1805,11 +1805,7 @@
 
 	/* Are we being ptraced? */
 	LDREG	TASK_TI_FLAGS(%r1),%r19
-<<<<<<< HEAD
-	ldi	_TIF_SYSCALL_TRACE_MASK,%r2
-=======
 	ldi	_TIF_SINGLESTEP|_TIF_BLOCKSTEP,%r2
->>>>>>> fa55b7dc
 	and,COND(=)	%r19,%r2,%r0
 	b,n	syscall_restore_rfi
 
