--- conflicted
+++ resolved
@@ -267,10 +267,6 @@
 
 		childregs->syscall = regs->syscall;
 
-<<<<<<< HEAD
-		/* The thread pointer is passed in the '4th argument' (= a5) */
-=======
->>>>>>> a7196caf
 		if (clone_flags & CLONE_SETTLS)
 			childregs->threadptr = tls;
 	} else {
