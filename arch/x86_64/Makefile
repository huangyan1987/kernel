--- conflicted
+++ resolved
@@ -27,10 +27,7 @@
 CHECKFLAGS      += -D__x86_64__ -m64
 
 cflags-y	:=
-<<<<<<< HEAD
-=======
 cflags-kernel-y	:=
->>>>>>> 120bda20
 cflags-$(CONFIG_MK8) += $(call cc-option,-march=k8)
 cflags-$(CONFIG_MPSC) += $(call cc-option,-march=nocona)
 cflags-$(CONFIG_GENERIC_CPU) += $(call cc-option,-mtune=generic)
@@ -39,11 +36,7 @@
 cflags-y += -mno-red-zone
 cflags-y += -mcmodel=kernel
 cflags-y += -pipe
-<<<<<<< HEAD
-cflags-$(CONFIG_REORDER) += -ffunction-sections
-=======
 cflags-kernel-$(CONFIG_REORDER) += -ffunction-sections
->>>>>>> 120bda20
 # this makes reading assembly source easier, but produces worse code
 # actually it makes the kernel smaller too.
 cflags-y += -fno-reorder-blocks
@@ -63,10 +56,7 @@
 cflags-y += $(call cc-option,-mno-sse -mno-mmx -mno-sse2 -mno-3dnow,)
 
 CFLAGS += $(cflags-y)
-<<<<<<< HEAD
-=======
 CFLAGS_KERNEL += $(cflags-kernel-y)
->>>>>>> 120bda20
 AFLAGS += -m64
 
 head-y := arch/x86_64/kernel/head.o arch/x86_64/kernel/head64.o arch/x86_64/kernel/init_task.o
