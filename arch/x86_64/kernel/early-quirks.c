--- conflicted
+++ resolved
@@ -13,13 +13,11 @@
 #include <linux/acpi.h>
 #include <linux/pci_ids.h>
 #include <asm/pci-direct.h>
-<<<<<<< HEAD
+#ifdef CONFIG_IOMMU
+#include <asm/iommu.h>
+#endif
 #include <asm/io_apic.h>
 #include <asm/apic.h>
-=======
-#include <asm/proto.h>
-#include <asm/iommu.h>
->>>>>>> 4367388f
 #include <asm/dma.h>
 
 #ifdef CONFIG_X86_64
@@ -60,14 +58,12 @@
 
 static void __init ati_bugs(void)
 {
-#ifndef CONFIG_XEN
 #ifdef CONFIG_X86_IO_APIC
 	if (timer_over_8254 == 1) {
 		timer_over_8254 = 0;
 		printk(KERN_INFO
 	 	"ATI board detected. Disabling timer routing over 8254.\n");
 	}
-#endif
 #endif
 }
 
