--- conflicted
+++ resolved
@@ -11,10 +11,7 @@
 obj-y += mce.o acpi/
 
 obj-$(CONFIG_MTRR)		+= ../../i386/kernel/cpu/mtrr/
-<<<<<<< HEAD
-=======
 obj-$(CONFIG_ACPI_BOOT)		+= acpi/
->>>>>>> 183b7750
 obj-$(CONFIG_X86_MSR)		+= msr.o
 obj-$(CONFIG_MICROCODE)		+= microcode.o
 obj-$(CONFIG_X86_CPUID)		+= cpuid.o
