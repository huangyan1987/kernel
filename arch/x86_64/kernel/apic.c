--- conflicted
+++ resolved
@@ -35,8 +35,6 @@
 #include <asm/mach_apic.h>
 
 int apic_verbosity;
-
-int apic_verbosity; 
 
 int disable_apic_timer __initdata;
 
@@ -408,15 +406,9 @@
 		if (maxlvt > 3)
 			apic_write(APIC_ESR, 0);
 		value = apic_read(APIC_ESR);
-<<<<<<< HEAD
-		if (value != oldvalue) 
-			apic_printk(APIC_VERBOSE, 
-			"ESR value after enabling vector: %08x, after %08x\n", 
-=======
 		if (value != oldvalue)
 			apic_printk(APIC_VERBOSE,
 			"ESR value after enabling vector: %08x, after %08x\n",
->>>>>>> 9d53e4dd
 			oldvalue, value);
 	} else {
 		if (esr_disable)	
@@ -1026,7 +1018,6 @@
 }
 
 int disable_apic; 
-int enable_local_apic = 1;
 
 /*
  * This initializes the IO-APIC and APIC hardware if this is
@@ -1066,14 +1057,12 @@
 
 static __init int setup_disableapic(char *str) 
 { 
-	enable_local_apic = -1;
 	disable_apic = 1;
 	return 0;
 } 
 
 static __init int setup_nolapic(char *str) 
 { 
-	enable_local_apic = -1;
 	disable_apic = 1;
 	return 0;
 } 
