/* ld script to make x86-64 Linux kernel
 * Written by Martin Mares <mj@atrey.karlin.mff.cuni.cz>;
 */

#define LOAD_OFFSET __START_KERNEL_map

#include <asm-generic/vmlinux.lds.h>
#include <asm/page.h>

#undef i386	/* in case the preprocessor is a 32bit one */

OUTPUT_FORMAT("elf64-x86-64", "elf64-x86-64", "elf64-x86-64")
OUTPUT_ARCH(i386:x86-64)
ENTRY(phys_startup_64)
jiffies_64 = jiffies;
PHDRS {
	text PT_LOAD FLAGS(5);	/* R_E */
	data PT_LOAD FLAGS(7);	/* RWE */
	user PT_LOAD FLAGS(7);	/* RWE */
<<<<<<< HEAD
=======
	data.init PT_LOAD FLAGS(7);	/* RWE */
>>>>>>> 0215ffb0
	note PT_NOTE FLAGS(4);	/* R__ */
}
SECTIONS
{
  . = __START_KERNEL;
  phys_startup_64 = startup_64 - LOAD_OFFSET;
  _text = .;			/* Text and read-only data */
  .text :  AT(ADDR(.text) - LOAD_OFFSET) {
	/* First the code that has to be first for bootstrapping */
	*(.bootstrap.text)
	/* Then all the functions that are "hot" in profiles, to group them
           onto the same hugetlb entry */
	#include "functionlist"
	/* Then the rest */
	*(.text)
	SCHED_TEXT
	LOCK_TEXT
	KPROBES_TEXT
	*(.fixup)
	*(.gnu.warning)
	} :text = 0x9090
  				/* out-of-line lock text */
  .text.lock : AT(ADDR(.text.lock) - LOAD_OFFSET) { *(.text.lock) }

  _etext = .;			/* End of text section */

  . = ALIGN(16);		/* Exception table */
  __start___ex_table = .;
  __ex_table : AT(ADDR(__ex_table) - LOAD_OFFSET) { *(__ex_table) }
  __stop___ex_table = .;

  RODATA

#ifdef CONFIG_STACK_UNWIND
  . = ALIGN(8);
  .eh_frame : AT(ADDR(.eh_frame) - LOAD_OFFSET) {
	__start_unwind = .;
  	*(.eh_frame)
	__end_unwind = .;
  }
#endif

  . = ALIGN(PAGE_SIZE);        /* Align data segment to page size boundary */
				/* Data */
  .data : AT(ADDR(.data) - LOAD_OFFSET) {
	*(.data)
	CONSTRUCTORS
	} :data

  _edata = .;			/* End of data section */

<<<<<<< HEAD
#ifndef CONFIG_XEN
  __bss_start = .;		/* BSS */
  .bss : AT(ADDR(.bss) - LOAD_OFFSET) {
	*(.bss.page_aligned)
	*(.bss)
	}
  __bss_stop = .;
#endif

=======
>>>>>>> 0215ffb0
  . = ALIGN(PAGE_SIZE);
  . = ALIGN(CONFIG_X86_L1_CACHE_BYTES);
  .data.cacheline_aligned : AT(ADDR(.data.cacheline_aligned) - LOAD_OFFSET) {
	*(.data.cacheline_aligned)
  }
  . = ALIGN(CONFIG_X86_INTERNODE_CACHE_BYTES);
  .data.read_mostly : AT(ADDR(.data.read_mostly) - LOAD_OFFSET) {
  	*(.data.read_mostly)
  }

#define VSYSCALL_ADDR (-10*1024*1024)
#define VSYSCALL_PHYS_ADDR ((LOADADDR(.data.read_mostly) + SIZEOF(.data.read_mostly) + 4095) & ~(4095))
#define VSYSCALL_VIRT_ADDR ((ADDR(.data.read_mostly) + SIZEOF(.data.read_mostly) + 4095) & ~(4095))

#define VLOAD_OFFSET (VSYSCALL_ADDR - VSYSCALL_PHYS_ADDR)
#define VLOAD(x) (ADDR(x) - VLOAD_OFFSET)

#define VVIRT_OFFSET (VSYSCALL_ADDR - VSYSCALL_VIRT_ADDR)
#define VVIRT(x) (ADDR(x) - VVIRT_OFFSET)

  . = VSYSCALL_ADDR;
  .vsyscall_0 :	 AT(VSYSCALL_PHYS_ADDR) { *(.vsyscall_0) } :user
  __vsyscall_0 = VSYSCALL_VIRT_ADDR;

  . = ALIGN(CONFIG_X86_L1_CACHE_BYTES);
  .xtime_lock : AT(VLOAD(.xtime_lock)) { *(.xtime_lock) }
  xtime_lock = VVIRT(.xtime_lock);

  .vxtime : AT(VLOAD(.vxtime)) { *(.vxtime) }
  vxtime = VVIRT(.vxtime);

  .vgetcpu_mode : AT(VLOAD(.vgetcpu_mode)) { *(.vgetcpu_mode) }
  vgetcpu_mode = VVIRT(.vgetcpu_mode);

  .sys_tz : AT(VLOAD(.sys_tz)) { *(.sys_tz) }
  sys_tz = VVIRT(.sys_tz);

  .sysctl_vsyscall : AT(VLOAD(.sysctl_vsyscall)) { *(.sysctl_vsyscall) }
  sysctl_vsyscall = VVIRT(.sysctl_vsyscall);

  .xtime : AT(VLOAD(.xtime)) { *(.xtime) }
  xtime = VVIRT(.xtime);

  . = ALIGN(CONFIG_X86_L1_CACHE_BYTES);
  .jiffies : AT(VLOAD(.jiffies)) { *(.jiffies) }
  jiffies = VVIRT(.jiffies);

  .vsyscall_1 ADDR(.vsyscall_0) + 1024: AT(VLOAD(.vsyscall_1)) { *(.vsyscall_1) }
  .vsyscall_2 ADDR(.vsyscall_0) + 2048: AT(VLOAD(.vsyscall_2)) { *(.vsyscall_2) }
  .vsyscall_3 ADDR(.vsyscall_0) + 3072: AT(VLOAD(.vsyscall_3)) { *(.vsyscall_3) }

  . = VSYSCALL_VIRT_ADDR + 4096;

#undef VSYSCALL_ADDR
#undef VSYSCALL_PHYS_ADDR
#undef VSYSCALL_VIRT_ADDR
#undef VLOAD_OFFSET
#undef VLOAD
#undef VVIRT_OFFSET
#undef VVIRT

  . = ALIGN(8192);		/* init_task */
  .data.init_task : AT(ADDR(.data.init_task) - LOAD_OFFSET) {
	*(.data.init_task)
<<<<<<< HEAD
  } :data
=======
  }:data.init
>>>>>>> 0215ffb0

  . = ALIGN(4096);
  .data.page_aligned : AT(ADDR(.data.page_aligned) - LOAD_OFFSET) {
	*(.data.page_aligned)
  }

  /* might get freed after init */
  . = ALIGN(4096);
  __smp_alt_begin = .;
  __smp_alt_instructions = .;
  .smp_altinstructions : AT(ADDR(.smp_altinstructions) - LOAD_OFFSET) {
	*(.smp_altinstructions)
  }
  __smp_alt_instructions_end = .;
  . = ALIGN(8);
  __smp_locks = .;
  .smp_locks : AT(ADDR(.smp_locks) - LOAD_OFFSET) {
	*(.smp_locks)
  }
  __smp_locks_end = .;
  .smp_altinstr_replacement : AT(ADDR(.smp_altinstr_replacement) - LOAD_OFFSET) {
	*(.smp_altinstr_replacement)
  }
  . = ALIGN(4096);
  __smp_alt_end = .;

  . = ALIGN(4096);		/* Init code and data */
  __init_begin = .;
  .init.text : AT(ADDR(.init.text) - LOAD_OFFSET) {
	_sinittext = .;
	*(.init.text)
	_einittext = .;
  }
  __initdata_begin = .;
  .init.data : AT(ADDR(.init.data) - LOAD_OFFSET) { *(.init.data) }
  __initdata_end = .;
  . = ALIGN(16);
  __setup_start = .;
  .init.setup : AT(ADDR(.init.setup) - LOAD_OFFSET) { *(.init.setup) }
  __setup_end = .;
  __initcall_start = .;
  .initcall.init : AT(ADDR(.initcall.init) - LOAD_OFFSET) {
	INITCALLS
  }
  __initcall_end = .;
  __con_initcall_start = .;
  .con_initcall.init : AT(ADDR(.con_initcall.init) - LOAD_OFFSET) {
	*(.con_initcall.init)
  }
  __con_initcall_end = .;
  __kdb_initcall_start = .;
  .kdb_initcall.init : AT(ADDR(.kdb_initcall.init) - LOAD_OFFSET) {
   *(.kdb_initcall.init)
  }
  __kdb_initcall_end = .;
  SECURITY_INIT
  . = ALIGN(8);
  __alt_instructions = .;
  .altinstructions : AT(ADDR(.altinstructions) - LOAD_OFFSET) {
	*(.altinstructions)
  }
  __alt_instructions_end = .; 
  .altinstr_replacement : AT(ADDR(.altinstr_replacement) - LOAD_OFFSET) {
	*(.altinstr_replacement)
  }
  /* .exit.text is discard at runtime, not link time, to deal with references
     from .altinstructions and .eh_frame */
  .exit.text : AT(ADDR(.exit.text) - LOAD_OFFSET) { *(.exit.text) }
  .exit.data : AT(ADDR(.exit.data) - LOAD_OFFSET) { *(.exit.data) }
  . = ALIGN(4096);
  __initramfs_start = .;
  .init.ramfs : AT(ADDR(.init.ramfs) - LOAD_OFFSET) { *(.init.ramfs) }
  __initramfs_end = .;
    . = ALIGN(CONFIG_X86_L1_CACHE_BYTES);
  __per_cpu_start = .;
  .data.percpu  : AT(ADDR(.data.percpu) - LOAD_OFFSET) { *(.data.percpu) }
  __per_cpu_end = .;
  . = ALIGN(4096);
  __init_end = .;

  . = ALIGN(4096);
  __nosave_begin = .;
  .data_nosave : AT(ADDR(.data_nosave) - LOAD_OFFSET) { *(.data.nosave) }
  . = ALIGN(4096);
  __nosave_end = .;

<<<<<<< HEAD
#ifdef CONFIG_XEN
  __bss_start = .;		/* BSS */
  . = ALIGN(4096);
=======
  __bss_start = .;		/* BSS */
>>>>>>> 0215ffb0
  .bss : AT(ADDR(.bss) - LOAD_OFFSET) {
	*(.bss.page_aligned)
	*(.bss)
	}
  __bss_stop = .;
<<<<<<< HEAD
#endif
=======
>>>>>>> 0215ffb0

  _end = . ;

  /* Sections to be discarded */
  /DISCARD/ : {
	*(.exitcall.exit)
#ifndef CONFIG_UNWIND_INFO
	*(.eh_frame)
#endif
	}

  STABS_DEBUG

  DWARF_DEBUG

  NOTES
}<|MERGE_RESOLUTION|>--- conflicted
+++ resolved
@@ -17,10 +17,7 @@
 	text PT_LOAD FLAGS(5);	/* R_E */
 	data PT_LOAD FLAGS(7);	/* RWE */
 	user PT_LOAD FLAGS(7);	/* RWE */
-<<<<<<< HEAD
-=======
 	data.init PT_LOAD FLAGS(7);	/* RWE */
->>>>>>> 0215ffb0
 	note PT_NOTE FLAGS(4);	/* R__ */
 }
 SECTIONS
@@ -72,18 +69,6 @@
 
   _edata = .;			/* End of data section */
 
-<<<<<<< HEAD
-#ifndef CONFIG_XEN
-  __bss_start = .;		/* BSS */
-  .bss : AT(ADDR(.bss) - LOAD_OFFSET) {
-	*(.bss.page_aligned)
-	*(.bss)
-	}
-  __bss_stop = .;
-#endif
-
-=======
->>>>>>> 0215ffb0
   . = ALIGN(PAGE_SIZE);
   . = ALIGN(CONFIG_X86_L1_CACHE_BYTES);
   .data.cacheline_aligned : AT(ADDR(.data.cacheline_aligned) - LOAD_OFFSET) {
@@ -148,11 +133,7 @@
   . = ALIGN(8192);		/* init_task */
   .data.init_task : AT(ADDR(.data.init_task) - LOAD_OFFSET) {
 	*(.data.init_task)
-<<<<<<< HEAD
-  } :data
-=======
   }:data.init
->>>>>>> 0215ffb0
 
   . = ALIGN(4096);
   .data.page_aligned : AT(ADDR(.data.page_aligned) - LOAD_OFFSET) {
@@ -239,22 +220,12 @@
   . = ALIGN(4096);
   __nosave_end = .;
 
-<<<<<<< HEAD
-#ifdef CONFIG_XEN
   __bss_start = .;		/* BSS */
-  . = ALIGN(4096);
-=======
-  __bss_start = .;		/* BSS */
->>>>>>> 0215ffb0
   .bss : AT(ADDR(.bss) - LOAD_OFFSET) {
 	*(.bss.page_aligned)
 	*(.bss)
 	}
   __bss_stop = .;
-<<<<<<< HEAD
-#endif
-=======
->>>>>>> 0215ffb0
 
   _end = . ;
 
@@ -269,6 +240,4 @@
   STABS_DEBUG
 
   DWARF_DEBUG
-
-  NOTES
 }