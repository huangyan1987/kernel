--- conflicted
+++ resolved
@@ -465,28 +465,4 @@
 void mm_iommu_init(struct mm_struct *mm)
 {
 	INIT_LIST_HEAD_RCU(&mm->context.iommu_group_mem_list);
-<<<<<<< HEAD
-}
-=======
-}
-
-/* old version for KABI compatibility */
-#undef mm_iommu_ua_to_hpa
-
-long mm_iommu_ua_to_hpa(struct mm_iommu_table_group_mem_t *mem,
-		unsigned long ua, unsigned long *hpa)
-{
-	const long entry = (ua - mem->ua) >> PAGE_SHIFT;
-	u64 *va = &mem->hpas[entry];
-
-	WARN("Use of old and insecure %s API\n", __func__);
-
-	if (entry >= mem->entries)
-		return -EFAULT;
-
-	*hpa = *va | (ua & ~PAGE_MASK);
-
-	return 0;
-}
-EXPORT_SYMBOL_GPL(mm_iommu_ua_to_hpa);
->>>>>>> bb215cbe
+}