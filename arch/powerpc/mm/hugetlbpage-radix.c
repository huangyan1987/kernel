// SPDX-License-Identifier: GPL-2.0
#include <linux/mm.h>
#include <linux/hugetlb.h>
#include <asm/pgtable.h>
#include <asm/pgalloc.h>
#include <asm/cacheflush.h>
#include <asm/machdep.h>
#include <asm/mman.h>
#include <asm/tlb.h>

void radix__flush_hugetlb_page(struct vm_area_struct *vma, unsigned long vmaddr)
{
	int psize;
	struct hstate *hstate = hstate_file(vma->vm_file);

	psize = hstate_get_psize(hstate);
	radix__flush_tlb_page_psize(vma->vm_mm, vmaddr, psize);
}

void radix__local_flush_hugetlb_page(struct vm_area_struct *vma, unsigned long vmaddr)
{
	int psize;
	struct hstate *hstate = hstate_file(vma->vm_file);

	psize = hstate_get_psize(hstate);
	radix__local_flush_tlb_page_psize(vma->vm_mm, vmaddr, psize);
}

void radix__flush_hugetlb_tlb_range(struct vm_area_struct *vma, unsigned long start,
				   unsigned long end)
{
	int psize;
	struct hstate *hstate = hstate_file(vma->vm_file);

	psize = hstate_get_psize(hstate);
	radix__flush_tlb_range_psize(vma->vm_mm, start, end, psize);
}

/*
 * A vairant of hugetlb_get_unmapped_area doing topdown search
 * FIXME!! should we do as x86 does or non hugetlb area does ?
 * ie, use topdown or not based on mmap_is_legacy check ?
 */
unsigned long
radix__hugetlb_get_unmapped_area(struct file *file, unsigned long addr,
				unsigned long len, unsigned long pgoff,
				unsigned long flags)
{
	struct mm_struct *mm = current->mm;
	struct vm_area_struct *vma;
	struct hstate *h = hstate_file(file);
	int fixed = (flags & MAP_FIXED);
	unsigned long high_limit;
	struct vm_unmapped_area_info info;

	high_limit = DEFAULT_MAP_WINDOW;
	if (addr >= high_limit || (fixed && (addr + len > high_limit)))
		high_limit = TASK_SIZE;

	if (len & ~huge_page_mask(h))
		return -EINVAL;
	if (len > high_limit)
		return -ENOMEM;
	if (fixed) {
		if (addr > high_limit - len)
			return -ENOMEM;
	}

<<<<<<< HEAD
	if (unlikely(addr > mm->context.addr_limit &&
		     mm->context.addr_limit != TASK_SIZE))
		mm->context.addr_limit = TASK_SIZE;

	if (fixed) {
=======
	if (fixed) {
		if (addr > high_limit - len)
			return -ENOMEM;
>>>>>>> 0186f2dc
		if (prepare_hugepage_range(file, addr, len))
			return -EINVAL;
		return addr;
	}

	if (addr) {
		addr = ALIGN(addr, huge_page_size(h));
		vma = find_vma(mm, addr);
		if (high_limit - len >= addr &&
		    (!vma || addr + len <= vm_start_gap(vma)))
			return addr;
	}
	/*
	 * We are always doing an topdown search here. Slice code
	 * does that too.
	 */
	info.flags = VM_UNMAPPED_AREA_TOPDOWN;
	info.length = len;
	info.low_limit = PAGE_SIZE;
	info.high_limit = mm->mmap_base + (high_limit - DEFAULT_MAP_WINDOW);
	info.align_mask = PAGE_MASK & ~huge_page_mask(h);
	info.align_offset = 0;

	return vm_unmapped_area(&info);
}<|MERGE_RESOLUTION|>--- conflicted
+++ resolved
@@ -61,22 +61,10 @@
 		return -EINVAL;
 	if (len > high_limit)
 		return -ENOMEM;
+
 	if (fixed) {
 		if (addr > high_limit - len)
 			return -ENOMEM;
-	}
-
-<<<<<<< HEAD
-	if (unlikely(addr > mm->context.addr_limit &&
-		     mm->context.addr_limit != TASK_SIZE))
-		mm->context.addr_limit = TASK_SIZE;
-
-	if (fixed) {
-=======
-	if (fixed) {
-		if (addr > high_limit - len)
-			return -ENOMEM;
->>>>>>> 0186f2dc
 		if (prepare_hugepage_range(file, addr, len))
 			return -EINVAL;
 		return addr;
