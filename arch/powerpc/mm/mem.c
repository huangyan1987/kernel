// SPDX-License-Identifier: GPL-2.0-or-later
/*
 *  PowerPC version
 *    Copyright (C) 1995-1996 Gary Thomas (gdt@linuxppc.org)
 *
 *  Modifications by Paul Mackerras (PowerMac) (paulus@cs.anu.edu.au)
 *  and Cort Dougan (PReP) (cort@cs.nmt.edu)
 *    Copyright (C) 1996 Paul Mackerras
 *  PPC44x/36-bit changes by Matt Porter (mporter@mvista.com)
 *
 *  Derived from "arch/i386/mm/init.c"
 *    Copyright (C) 1991, 1992, 1993, 1994  Linus Torvalds
 */

#include <linux/export.h>
#include <linux/sched.h>
#include <linux/kernel.h>
#include <linux/errno.h>
#include <linux/string.h>
#include <linux/gfp.h>
#include <linux/types.h>
#include <linux/mm.h>
#include <linux/stddef.h>
#include <linux/init.h>
#include <linux/memblock.h>
#include <linux/highmem.h>
#include <linux/initrd.h>
#include <linux/pagemap.h>
#include <linux/suspend.h>
#include <linux/hugetlb.h>
#include <linux/slab.h>
#include <linux/vmalloc.h>
#include <linux/memremap.h>
#include <linux/dma-direct.h>
#include <linux/kprobes.h>

#include <asm/prom.h>
#include <asm/io.h>
#include <asm/mmu_context.h>
#include <asm/mmu.h>
#include <asm/smp.h>
#include <asm/machdep.h>
#include <asm/btext.h>
#include <asm/tlb.h>
#include <asm/sections.h>
#include <asm/sparsemem.h>
#include <asm/vdso.h>
#include <asm/fixmap.h>
#include <asm/swiotlb.h>
#include <asm/rtas.h>
#include <asm/kasan.h>
#include <asm/svm.h>
<<<<<<< HEAD
=======
#include <asm/mmzone.h>
>>>>>>> 9507dc11

#include <mm/mmu_decl.h>

#ifndef CPU_FTR_COHERENT_ICACHE
#define CPU_FTR_COHERENT_ICACHE	0	/* XXX for now */
#define CPU_FTR_NOEXECUTE	0
#endif

unsigned long long memory_limit;
bool init_mem_is_free;

#ifdef CONFIG_HIGHMEM
pte_t *kmap_pte;
EXPORT_SYMBOL(kmap_pte);
#endif

pgprot_t phys_mem_access_prot(struct file *file, unsigned long pfn,
			      unsigned long size, pgprot_t vma_prot)
{
	if (ppc_md.phys_mem_access_prot)
		return ppc_md.phys_mem_access_prot(file, pfn, size, vma_prot);

	if (!page_is_ram(pfn))
		vma_prot = pgprot_noncached(vma_prot);

	return vma_prot;
}
EXPORT_SYMBOL(phys_mem_access_prot);

#ifdef CONFIG_MEMORY_HOTPLUG

#ifdef CONFIG_NUMA
int memory_add_physaddr_to_nid(u64 start)
{
	return hot_add_scn_to_nid(start);
}
#endif

int __weak create_section_mapping(unsigned long start, unsigned long end,
				  int nid, pgprot_t prot)
{
	return -ENODEV;
}

int __weak remove_section_mapping(unsigned long start, unsigned long end)
{
	return -ENODEV;
}

#define FLUSH_CHUNK_SIZE SZ_1G
/**
 * flush_dcache_range_chunked(): Write any modified data cache blocks out to
 * memory and invalidate them, in chunks of up to FLUSH_CHUNK_SIZE
 * Does not invalidate the corresponding instruction cache blocks.
 *
 * @start: the start address
 * @stop: the stop address (exclusive)
 * @chunk: the max size of the chunks
 */
static void flush_dcache_range_chunked(unsigned long start, unsigned long stop,
				       unsigned long chunk)
{
	unsigned long i;

	for (i = start; i < stop; i += chunk) {
		flush_dcache_range(i, min(stop, i + chunk));
		cond_resched();
	}
}

int __ref arch_add_memory(int nid, u64 start, u64 size,
			  struct mhp_params *params)
{
	unsigned long start_pfn = start >> PAGE_SHIFT;
	unsigned long nr_pages = size >> PAGE_SHIFT;
	int rc;

	start = (unsigned long)__va(start);
	rc = create_section_mapping(start, start + size, nid,
				    params->pgprot);
	if (rc) {
		pr_warn("Unable to create mapping for hot added memory 0x%llx..0x%llx: %d\n",
			start, start + size, rc);
		return -EFAULT;
	}

	return __add_pages(nid, start_pfn, nr_pages, params);
}

void __ref arch_remove_memory(int nid, u64 start, u64 size,
			     struct vmem_altmap *altmap)
{
	unsigned long start_pfn = start >> PAGE_SHIFT;
	unsigned long nr_pages = size >> PAGE_SHIFT;
	int ret;

	__remove_pages(start_pfn, nr_pages, altmap);

	/* Remove htab bolted mappings for this section of memory */
	start = (unsigned long)__va(start);
	flush_dcache_range_chunked(start, start + size, FLUSH_CHUNK_SIZE);

	ret = remove_section_mapping(start, start + size);
	WARN_ON_ONCE(ret);

	/* Ensure all vmalloc mappings are flushed in case they also
	 * hit that section of memory
	 */
	vm_unmap_aliases();
}
#endif

#ifndef CONFIG_NEED_MULTIPLE_NODES
void __init mem_topology_setup(void)
{
	max_low_pfn = max_pfn = memblock_end_of_DRAM() >> PAGE_SHIFT;
	min_low_pfn = MEMORY_START >> PAGE_SHIFT;
#ifdef CONFIG_HIGHMEM
	max_low_pfn = lowmem_end_addr >> PAGE_SHIFT;
#endif

	/* Place all memblock_regions in the same node and merge contiguous
	 * memblock_regions
	 */
	memblock_set_node(0, PHYS_ADDR_MAX, &memblock.memory, 0);
}

void __init initmem_init(void)
{
	sparse_init();
}

/* mark pages that don't exist as nosave */
static int __init mark_nonram_nosave(void)
{
	unsigned long spfn, epfn, prev = 0;
	int i;

	for_each_mem_pfn_range(i, MAX_NUMNODES, &spfn, &epfn, NULL) {
		if (prev && prev < spfn)
			register_nosave_region(prev, spfn);

		prev = epfn;
	}

	return 0;
}
#else /* CONFIG_NEED_MULTIPLE_NODES */
static int __init mark_nonram_nosave(void)
{
	return 0;
}
#endif

/*
 * Zones usage:
 *
 * We setup ZONE_DMA to be 31-bits on all platforms and ZONE_NORMAL to be
 * everything else. GFP_DMA32 page allocations automatically fall back to
 * ZONE_DMA.
 *
 * By using 31-bit unconditionally, we can exploit zone_dma_bits to inform the
 * generic DMA mapping code.  32-bit only devices (if not handled by an IOMMU
 * anyway) will take a first dip into ZONE_NORMAL and get otherwise served by
 * ZONE_DMA.
 */
static unsigned long max_zone_pfns[MAX_NR_ZONES];

/*
 * paging_init() sets up the page tables - in fact we've already done this.
 */
void __init paging_init(void)
{
	unsigned long long total_ram = memblock_phys_mem_size();
	phys_addr_t top_of_ram = memblock_end_of_DRAM();

#ifdef CONFIG_HIGHMEM
	unsigned long v = __fix_to_virt(FIX_KMAP_END);
	unsigned long end = __fix_to_virt(FIX_KMAP_BEGIN);

	for (; v < end; v += PAGE_SIZE)
		map_kernel_page(v, 0, __pgprot(0)); /* XXX gross */

	map_kernel_page(PKMAP_BASE, 0, __pgprot(0));	/* XXX gross */
	pkmap_page_table = virt_to_kpte(PKMAP_BASE);

	kmap_pte = virt_to_kpte(__fix_to_virt(FIX_KMAP_BEGIN));
#endif /* CONFIG_HIGHMEM */

	printk(KERN_DEBUG "Top of RAM: 0x%llx, Total RAM: 0x%llx\n",
	       (unsigned long long)top_of_ram, total_ram);
	printk(KERN_DEBUG "Memory hole size: %ldMB\n",
	       (long int)((top_of_ram - total_ram) >> 20));

	/*
	 * Allow 30-bit DMA for very limited Broadcom wifi chips on many
	 * powerbooks.
	 */
	if (IS_ENABLED(CONFIG_PPC32))
		zone_dma_bits = 30;
	else
		zone_dma_bits = 31;

#ifdef CONFIG_ZONE_DMA
	max_zone_pfns[ZONE_DMA]	= min(max_low_pfn,
				      1UL << (zone_dma_bits - PAGE_SHIFT));
#endif
	max_zone_pfns[ZONE_NORMAL] = max_low_pfn;
#ifdef CONFIG_HIGHMEM
	max_zone_pfns[ZONE_HIGHMEM] = max_pfn;
#endif

	free_area_init(max_zone_pfns);

	mark_nonram_nosave();
}

void __init mem_init(void)
{
	/*
	 * book3s is limited to 16 page sizes due to encoding this in
	 * a 4-bit field for slices.
	 */
	BUILD_BUG_ON(MMU_PAGE_COUNT > 16);

#ifdef CONFIG_SWIOTLB
	/*
	 * Some platforms (e.g. 85xx) limit DMA-able memory way below
	 * 4G. We force memblock to bottom-up mode to ensure that the
	 * memory allocated in swiotlb_init() is DMA-able.
	 * As it's the last memblock allocation, no need to reset it
	 * back to to-down.
	 */
	memblock_set_bottom_up(true);
	if (is_secure_guest())
		svm_swiotlb_init();
	else
		swiotlb_init(0);
#endif

	high_memory = (void *) __va(max_low_pfn * PAGE_SIZE);
	set_max_mapnr(max_pfn);

	kasan_late_init();

	memblock_free_all();

#ifdef CONFIG_HIGHMEM
	{
		unsigned long pfn, highmem_mapnr;

		highmem_mapnr = lowmem_end_addr >> PAGE_SHIFT;
		for (pfn = highmem_mapnr; pfn < max_mapnr; ++pfn) {
			phys_addr_t paddr = (phys_addr_t)pfn << PAGE_SHIFT;
			struct page *page = pfn_to_page(pfn);
			if (!memblock_is_reserved(paddr))
				free_highmem_page(page);
		}
	}
#endif /* CONFIG_HIGHMEM */

#if defined(CONFIG_PPC_FSL_BOOK3E) && !defined(CONFIG_SMP)
	/*
	 * If smp is enabled, next_tlbcam_idx is initialized in the cpu up
	 * functions.... do it here for the non-smp case.
	 */
	per_cpu(next_tlbcam_idx, smp_processor_id()) =
		(mfspr(SPRN_TLB1CFG) & TLBnCFG_N_ENTRY) - 1;
#endif

	mem_init_print_info(NULL);
#ifdef CONFIG_PPC32
	pr_info("Kernel virtual memory layout:\n");
#ifdef CONFIG_KASAN
	pr_info("  * 0x%08lx..0x%08lx  : kasan shadow mem\n",
		KASAN_SHADOW_START, KASAN_SHADOW_END);
#endif
	pr_info("  * 0x%08lx..0x%08lx  : fixmap\n", FIXADDR_START, FIXADDR_TOP);
#ifdef CONFIG_HIGHMEM
	pr_info("  * 0x%08lx..0x%08lx  : highmem PTEs\n",
		PKMAP_BASE, PKMAP_ADDR(LAST_PKMAP));
#endif /* CONFIG_HIGHMEM */
	if (ioremap_bot != IOREMAP_TOP)
		pr_info("  * 0x%08lx..0x%08lx  : early ioremap\n",
			ioremap_bot, IOREMAP_TOP);
	pr_info("  * 0x%08lx..0x%08lx  : vmalloc & ioremap\n",
		VMALLOC_START, VMALLOC_END);
#endif /* CONFIG_PPC32 */
}

void free_initmem(void)
{
	ppc_md.progress = ppc_printk_progress;
	mark_initmem_nx();
	init_mem_is_free = true;
	free_initmem_default(POISON_FREE_INITMEM);
}

/**
 * flush_coherent_icache() - if a CPU has a coherent icache, flush it
 * @addr: The base address to use (can be any valid address, the whole cache will be flushed)
 * Return true if the cache was flushed, false otherwise
 */
static inline bool flush_coherent_icache(unsigned long addr)
{
	/*
	 * For a snooping icache, we still need a dummy icbi to purge all the
	 * prefetched instructions from the ifetch buffers. We also need a sync
	 * before the icbi to order the the actual stores to memory that might
	 * have modified instructions with the icbi.
	 */
	if (cpu_has_feature(CPU_FTR_COHERENT_ICACHE)) {
		mb(); /* sync */
		allow_read_from_user((const void __user *)addr, L1_CACHE_BYTES);
		icbi((void *)addr);
		prevent_read_from_user((const void __user *)addr, L1_CACHE_BYTES);
		mb(); /* sync */
		isync();
		return true;
	}

	return false;
}

/**
 * invalidate_icache_range() - Flush the icache by issuing icbi across an address range
 * @start: the start address
 * @stop: the stop address (exclusive)
 */
static void invalidate_icache_range(unsigned long start, unsigned long stop)
{
	unsigned long shift = l1_icache_shift();
	unsigned long bytes = l1_icache_bytes();
	char *addr = (char *)(start & ~(bytes - 1));
	unsigned long size = stop - (unsigned long)addr + (bytes - 1);
	unsigned long i;

	for (i = 0; i < size >> shift; i++, addr += bytes)
		icbi(addr);

	mb(); /* sync */
	isync();
}

/**
 * flush_icache_range: Write any modified data cache blocks out to memory
 * and invalidate the corresponding blocks in the instruction cache
 *
 * Generic code will call this after writing memory, before executing from it.
 *
 * @start: the start address
 * @stop: the stop address (exclusive)
 */
void flush_icache_range(unsigned long start, unsigned long stop)
{
	if (flush_coherent_icache(start))
		return;

	clean_dcache_range(start, stop);

	if (IS_ENABLED(CONFIG_44x)) {
		/*
		 * Flash invalidate on 44x because we are passed kmapped
		 * addresses and this doesn't work for userspace pages due to
		 * the virtually tagged icache.
		 */
		iccci((void *)start);
		mb(); /* sync */
		isync();
	} else
		invalidate_icache_range(start, stop);
}
EXPORT_SYMBOL(flush_icache_range);

#if !defined(CONFIG_PPC_8xx) && !defined(CONFIG_PPC64)
/**
 * flush_dcache_icache_phys() - Flush a page by it's physical address
 * @physaddr: the physical address of the page
 */
static void flush_dcache_icache_phys(unsigned long physaddr)
{
	unsigned long bytes = l1_dcache_bytes();
	unsigned long nb = PAGE_SIZE / bytes;
	unsigned long addr = physaddr & PAGE_MASK;
	unsigned long msr, msr0;
	unsigned long loop1 = addr, loop2 = addr;

	msr0 = mfmsr();
	msr = msr0 & ~MSR_DR;
	/*
	 * This must remain as ASM to prevent potential memory accesses
	 * while the data MMU is disabled
	 */
	asm volatile(
		"   mtctr %2;\n"
		"   mtmsr %3;\n"
		"   isync;\n"
		"0: dcbst   0, %0;\n"
		"   addi    %0, %0, %4;\n"
		"   bdnz    0b;\n"
		"   sync;\n"
		"   mtctr %2;\n"
		"1: icbi    0, %1;\n"
		"   addi    %1, %1, %4;\n"
		"   bdnz    1b;\n"
		"   sync;\n"
		"   mtmsr %5;\n"
		"   isync;\n"
		: "+&r" (loop1), "+&r" (loop2)
		: "r" (nb), "r" (msr), "i" (bytes), "r" (msr0)
		: "ctr", "memory");
}
NOKPROBE_SYMBOL(flush_dcache_icache_phys)
#endif // !defined(CONFIG_PPC_8xx) && !defined(CONFIG_PPC64)

/*
 * This is called when a page has been modified by the kernel.
 * It just marks the page as not i-cache clean.  We do the i-cache
 * flush later when the page is given to a user process, if necessary.
 */
void flush_dcache_page(struct page *page)
{
	if (cpu_has_feature(CPU_FTR_COHERENT_ICACHE))
		return;
	/* avoid an atomic op if possible */
	if (test_bit(PG_arch_1, &page->flags))
		clear_bit(PG_arch_1, &page->flags);
}
EXPORT_SYMBOL(flush_dcache_page);

void flush_dcache_icache_page(struct page *page)
{
#ifdef CONFIG_HUGETLB_PAGE
	if (PageCompound(page)) {
		flush_dcache_icache_hugepage(page);
		return;
	}
#endif
#if defined(CONFIG_PPC_8xx) || defined(CONFIG_PPC64)
	/* On 8xx there is no need to kmap since highmem is not supported */
	__flush_dcache_icache(page_address(page));
#else
	if (IS_ENABLED(CONFIG_BOOKE) || sizeof(phys_addr_t) > sizeof(void *)) {
		void *start = kmap_atomic(page);
		__flush_dcache_icache(start);
		kunmap_atomic(start);
	} else {
		unsigned long addr = page_to_pfn(page) << PAGE_SHIFT;

		if (flush_coherent_icache(addr))
			return;
		flush_dcache_icache_phys(addr);
	}
#endif
}
EXPORT_SYMBOL(flush_dcache_icache_page);

/**
 * __flush_dcache_icache(): Flush a particular page from the data cache to RAM.
 * Note: this is necessary because the instruction cache does *not*
 * snoop from the data cache.
 *
 * @page: the address of the page to flush
 */
void __flush_dcache_icache(void *p)
{
	unsigned long addr = (unsigned long)p;

	if (flush_coherent_icache(addr))
		return;

	clean_dcache_range(addr, addr + PAGE_SIZE);

	/*
	 * We don't flush the icache on 44x. Those have a virtual icache and we
	 * don't have access to the virtual address here (it's not the page
	 * vaddr but where it's mapped in user space). The flushing of the
	 * icache on these is handled elsewhere, when a change in the address
	 * space occurs, before returning to user space.
	 */

	if (cpu_has_feature(MMU_FTR_TYPE_44x))
		return;

	invalidate_icache_range(addr, addr + PAGE_SIZE);
}

void clear_user_page(void *page, unsigned long vaddr, struct page *pg)
{
	clear_page(page);

	/*
	 * We shouldn't have to do this, but some versions of glibc
	 * require it (ld.so assumes zero filled pages are icache clean)
	 * - Anton
	 */
	flush_dcache_page(pg);
}
EXPORT_SYMBOL(clear_user_page);

void copy_user_page(void *vto, void *vfrom, unsigned long vaddr,
		    struct page *pg)
{
	copy_page(vto, vfrom);

	/*
	 * We should be able to use the following optimisation, however
	 * there are two problems.
	 * Firstly a bug in some versions of binutils meant PLT sections
	 * were not marked executable.
	 * Secondly the first word in the GOT section is blrl, used
	 * to establish the GOT address. Until recently the GOT was
	 * not marked executable.
	 * - Anton
	 */
#if 0
	if (!vma->vm_file && ((vma->vm_flags & VM_EXEC) == 0))
		return;
#endif

	flush_dcache_page(pg);
}

void flush_icache_user_page(struct vm_area_struct *vma, struct page *page,
			     unsigned long addr, int len)
{
	unsigned long maddr;

	maddr = (unsigned long) kmap(page) + (addr & ~PAGE_MASK);
	flush_icache_range(maddr, maddr + len);
	kunmap(page);
}

/*
 * System memory should not be in /proc/iomem but various tools expect it
 * (eg kdump).
 */
static int __init add_system_ram_resources(void)
{
	phys_addr_t start, end;
	u64 i;

	for_each_mem_range(i, &start, &end) {
		struct resource *res;

		res = kzalloc(sizeof(struct resource), GFP_KERNEL);
		WARN_ON(!res);

		if (res) {
			res->name = "System RAM";
			res->start = start;
			/*
			 * In memblock, end points to the first byte after
			 * the range while in resourses, end points to the
			 * last byte in the range.
			 */
			res->end = end - 1;
			res->flags = IORESOURCE_SYSTEM_RAM | IORESOURCE_BUSY;
			WARN_ON(request_resource(&iomem_resource, res) < 0);
		}
	}

	return 0;
}
subsys_initcall(add_system_ram_resources);

#ifdef CONFIG_STRICT_DEVMEM
/*
 * devmem_is_allowed(): check to see if /dev/mem access to a certain address
 * is valid. The argument is a physical page number.
 *
 * Access has to be given to non-kernel-ram areas as well, these contain the
 * PCI mmio resources as well as potential bios/acpi data regions.
 */
int devmem_is_allowed(unsigned long pfn)
{
	if (page_is_rtas_user_buf(pfn))
		return 1;
	if (iomem_is_exclusive(PFN_PHYS(pfn)))
		return 0;
	if (!page_is_ram(pfn))
		return 1;
	return 0;
}
#endif /* CONFIG_STRICT_DEVMEM */

/*
 * This is defined in kernel/resource.c but only powerpc needs to export it, for
 * the EHEA driver. Drop this when drivers/net/ethernet/ibm/ehea is removed.
 */
EXPORT_SYMBOL_GPL(walk_system_ram_range);<|MERGE_RESOLUTION|>--- conflicted
+++ resolved
@@ -50,10 +50,7 @@
 #include <asm/rtas.h>
 #include <asm/kasan.h>
 #include <asm/svm.h>
-<<<<<<< HEAD
-=======
 #include <asm/mmzone.h>
->>>>>>> 9507dc11
 
 #include <mm/mmu_decl.h>
 
