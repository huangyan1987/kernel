/*
 *  PowerPC version
 *    Copyright (C) 1995-1996 Gary Thomas (gdt@linuxppc.org)
 *
 *  Modifications by Paul Mackerras (PowerMac) (paulus@cs.anu.edu.au)
 *  and Cort Dougan (PReP) (cort@cs.nmt.edu)
 *    Copyright (C) 1996 Paul Mackerras
 *  PPC44x/36-bit changes by Matt Porter (mporter@mvista.com)
 *
 *  Derived from "arch/i386/mm/init.c"
 *    Copyright (C) 1991, 1992, 1993, 1994  Linus Torvalds
 *
 *  This program is free software; you can redistribute it and/or
 *  modify it under the terms of the GNU General Public License
 *  as published by the Free Software Foundation; either version
 *  2 of the License, or (at your option) any later version.
 *
 */

#include <linux/export.h>
#include <linux/sched.h>
#include <linux/kernel.h>
#include <linux/errno.h>
#include <linux/string.h>
#include <linux/gfp.h>
#include <linux/types.h>
#include <linux/mm.h>
#include <linux/stddef.h>
#include <linux/init.h>
#include <linux/bootmem.h>
#include <linux/highmem.h>
#include <linux/initrd.h>
#include <linux/pagemap.h>
#include <linux/suspend.h>
#include <linux/memblock.h>
#include <linux/hugetlb.h>
#include <linux/slab.h>
#include <linux/vmalloc.h>

#include <asm/pgalloc.h>
#include <asm/prom.h>
#include <asm/io.h>
#include <asm/mmu_context.h>
#include <asm/pgtable.h>
#include <asm/mmu.h>
#include <asm/smp.h>
#include <asm/machdep.h>
#include <asm/btext.h>
#include <asm/tlb.h>
#include <asm/sections.h>
#include <asm/sparsemem.h>
#include <asm/vdso.h>
#include <asm/fixmap.h>
#include <asm/swiotlb.h>
#include <asm/rtas.h>

#include "mmu_decl.h"

#ifndef CPU_FTR_COHERENT_ICACHE
#define CPU_FTR_COHERENT_ICACHE	0	/* XXX for now */
#define CPU_FTR_NOEXECUTE	0
#endif

unsigned long long memory_limit;
bool init_mem_is_free;

#ifdef CONFIG_HIGHMEM
pte_t *kmap_pte;
EXPORT_SYMBOL(kmap_pte);
pgprot_t kmap_prot;
EXPORT_SYMBOL(kmap_prot);
#define TOP_ZONE ZONE_HIGHMEM

static inline pte_t *virt_to_kpte(unsigned long vaddr)
{
	return pte_offset_kernel(pmd_offset(pud_offset(pgd_offset_k(vaddr),
			vaddr), vaddr), vaddr);
}
#else
#define TOP_ZONE ZONE_NORMAL
#endif

pgprot_t phys_mem_access_prot(struct file *file, unsigned long pfn,
			      unsigned long size, pgprot_t vma_prot)
{
	if (ppc_md.phys_mem_access_prot)
		return ppc_md.phys_mem_access_prot(file, pfn, size, vma_prot);

	if (!page_is_ram(pfn))
		vma_prot = pgprot_noncached(vma_prot);

	return vma_prot;
}
EXPORT_SYMBOL(phys_mem_access_prot);

#ifdef CONFIG_MEMORY_HOTPLUG

#ifdef CONFIG_NUMA
int memory_add_physaddr_to_nid(u64 start)
{
	return hot_add_scn_to_nid(start);
}
#endif

int __weak create_section_mapping(unsigned long start, unsigned long end)
{
	return -ENODEV;
}

int __weak remove_section_mapping(unsigned long start, unsigned long end)
{
	return -ENODEV;
}

<<<<<<< HEAD
int arch_add_memory(int nid, u64 start, u64 size, struct vmem_altmap *altmap,
		bool want_memblock)
=======
int __meminit arch_add_memory(int nid, u64 start, u64 size, bool want_memblock)
>>>>>>> 073da93e
{
	unsigned long start_pfn = start >> PAGE_SHIFT;
	unsigned long nr_pages = size >> PAGE_SHIFT;
	int rc;

	resize_hpt_for_hotplug(memblock_phys_mem_size());

	start = (unsigned long)__va(start);
	rc = create_section_mapping(start, start + size);
	if (rc) {
		pr_warning(
			"Unable to create mapping for hot added memory 0x%llx..0x%llx: %d\n",
			start, start + size, rc);
		return -EFAULT;
	}

	return __add_pages(nid, start_pfn, nr_pages, altmap, want_memblock);
}

#ifdef CONFIG_MEMORY_HOTREMOVE
<<<<<<< HEAD
int arch_remove_memory(u64 start, u64 size, struct vmem_altmap *altmap)
=======
int __meminit arch_remove_memory(u64 start, u64 size)
>>>>>>> 073da93e
{
	unsigned long start_pfn = start >> PAGE_SHIFT;
	unsigned long nr_pages = size >> PAGE_SHIFT;
	struct zone *zone;
	int ret;

	zone = page_zone(pfn_to_page(start_pfn));
	ret = __remove_pages(zone, start_pfn, nr_pages, altmap);
	if (ret)
		return ret;

	/* Remove htab bolted mappings for this section of memory */
	start = (unsigned long)__va(start);
	ret = remove_section_mapping(start, start + size);

	/* Ensure all vmalloc mappings are flushed in case they also
	 * hit that section of memory
	 */
	vm_unmap_aliases();

	resize_hpt_for_hotplug(memblock_phys_mem_size());

	return ret;
}
#endif
#endif /* CONFIG_MEMORY_HOTPLUG */

#ifndef CONFIG_NEED_MULTIPLE_NODES
void __init initmem_init(void)
{
	max_low_pfn = max_pfn = memblock_end_of_DRAM() >> PAGE_SHIFT;
	min_low_pfn = MEMORY_START >> PAGE_SHIFT;
#ifdef CONFIG_HIGHMEM
	max_low_pfn = lowmem_end_addr >> PAGE_SHIFT;
#endif

	/* Place all memblock_regions in the same node and merge contiguous
	 * memblock_regions
	 */
	memblock_set_node(0, (phys_addr_t)ULLONG_MAX, &memblock.memory, 0);

	/* XXX need to clip this if using highmem? */
	sparse_memory_present_with_active_regions(0);
	sparse_init();
}

/* mark pages that don't exist as nosave */
static int __init mark_nonram_nosave(void)
{
	struct memblock_region *reg, *prev = NULL;

	for_each_memblock(memory, reg) {
		if (prev &&
		    memblock_region_memory_end_pfn(prev) < memblock_region_memory_base_pfn(reg))
			register_nosave_region(memblock_region_memory_end_pfn(prev),
					       memblock_region_memory_base_pfn(reg));
		prev = reg;
	}
	return 0;
}
#else /* CONFIG_NEED_MULTIPLE_NODES */
static int __init mark_nonram_nosave(void)
{
	return 0;
}
#endif

static bool zone_limits_final;

/*
 * The memory zones past TOP_ZONE are managed by generic mm code.
 * These should be set to zero since that's what every other
 * architecture does.
 */
static unsigned long max_zone_pfns[MAX_NR_ZONES] = {
	[0            ... TOP_ZONE        ] = ~0UL,
	[TOP_ZONE + 1 ... MAX_NR_ZONES - 1] = 0
};

/*
 * Restrict the specified zone and all more restrictive zones
 * to be below the specified pfn.  May not be called after
 * paging_init().
 */
void __init limit_zone_pfn(enum zone_type zone, unsigned long pfn_limit)
{
	int i;

	if (WARN_ON(zone_limits_final))
		return;

	for (i = zone; i >= 0; i--) {
		if (max_zone_pfns[i] > pfn_limit)
			max_zone_pfns[i] = pfn_limit;
	}
}

/*
 * Find the least restrictive zone that is entirely below the
 * specified pfn limit.  Returns < 0 if no suitable zone is found.
 *
 * pfn_limit must be u64 because it can exceed 32 bits even on 32-bit
 * systems -- the DMA limit can be higher than any possible real pfn.
 */
int dma_pfn_limit_to_zone(u64 pfn_limit)
{
	int i;

	for (i = TOP_ZONE; i >= 0; i--) {
		if (max_zone_pfns[i] <= pfn_limit)
			return i;
	}

	return -EPERM;
}

/*
 * paging_init() sets up the page tables - in fact we've already done this.
 */
void __init paging_init(void)
{
	unsigned long long total_ram = memblock_phys_mem_size();
	phys_addr_t top_of_ram = memblock_end_of_DRAM();

#ifdef CONFIG_PPC32
	unsigned long v = __fix_to_virt(__end_of_fixed_addresses - 1);
	unsigned long end = __fix_to_virt(FIX_HOLE);

	for (; v < end; v += PAGE_SIZE)
		map_page(v, 0, 0); /* XXX gross */
#endif

#ifdef CONFIG_HIGHMEM
	map_page(PKMAP_BASE, 0, 0);	/* XXX gross */
	pkmap_page_table = virt_to_kpte(PKMAP_BASE);

	kmap_pte = virt_to_kpte(__fix_to_virt(FIX_KMAP_BEGIN));
	kmap_prot = PAGE_KERNEL;
#endif /* CONFIG_HIGHMEM */

	printk(KERN_DEBUG "Top of RAM: 0x%llx, Total RAM: 0x%llx\n",
	       (unsigned long long)top_of_ram, total_ram);
	printk(KERN_DEBUG "Memory hole size: %ldMB\n",
	       (long int)((top_of_ram - total_ram) >> 20));

#ifdef CONFIG_HIGHMEM
	limit_zone_pfn(ZONE_NORMAL, lowmem_end_addr >> PAGE_SHIFT);
#endif
	limit_zone_pfn(TOP_ZONE, top_of_ram >> PAGE_SHIFT);
	zone_limits_final = true;
	free_area_init_nodes(max_zone_pfns);

	mark_nonram_nosave();
}

void __init mem_init(void)
{
	/*
	 * book3s is limited to 16 page sizes due to encoding this in
	 * a 4-bit field for slices.
	 */
	BUILD_BUG_ON(MMU_PAGE_COUNT > 16);

#ifdef CONFIG_SWIOTLB
	swiotlb_init(0);
#endif

	high_memory = (void *) __va(max_low_pfn * PAGE_SIZE);
	set_max_mapnr(max_pfn);
	free_all_bootmem();

#ifdef CONFIG_HIGHMEM
	{
		unsigned long pfn, highmem_mapnr;

		highmem_mapnr = lowmem_end_addr >> PAGE_SHIFT;
		for (pfn = highmem_mapnr; pfn < max_mapnr; ++pfn) {
			phys_addr_t paddr = (phys_addr_t)pfn << PAGE_SHIFT;
			struct page *page = pfn_to_page(pfn);
			if (!memblock_is_reserved(paddr))
				free_highmem_page(page);
		}
	}
#endif /* CONFIG_HIGHMEM */

#if defined(CONFIG_PPC_FSL_BOOK3E) && !defined(CONFIG_SMP)
	/*
	 * If smp is enabled, next_tlbcam_idx is initialized in the cpu up
	 * functions.... do it here for the non-smp case.
	 */
	per_cpu(next_tlbcam_idx, smp_processor_id()) =
		(mfspr(SPRN_TLB1CFG) & TLBnCFG_N_ENTRY) - 1;
#endif

	mem_init_print_info(NULL);
#ifdef CONFIG_PPC32
	pr_info("Kernel virtual memory layout:\n");
	pr_info("  * 0x%08lx..0x%08lx  : fixmap\n", FIXADDR_START, FIXADDR_TOP);
#ifdef CONFIG_HIGHMEM
	pr_info("  * 0x%08lx..0x%08lx  : highmem PTEs\n",
		PKMAP_BASE, PKMAP_ADDR(LAST_PKMAP));
#endif /* CONFIG_HIGHMEM */
#ifdef CONFIG_NOT_COHERENT_CACHE
	pr_info("  * 0x%08lx..0x%08lx  : consistent mem\n",
		IOREMAP_TOP, IOREMAP_TOP + CONFIG_CONSISTENT_SIZE);
#endif /* CONFIG_NOT_COHERENT_CACHE */
	pr_info("  * 0x%08lx..0x%08lx  : early ioremap\n",
		ioremap_bot, IOREMAP_TOP);
	pr_info("  * 0x%08lx..0x%08lx  : vmalloc & ioremap\n",
		VMALLOC_START, VMALLOC_END);
#endif /* CONFIG_PPC32 */
}

void free_initmem(void)
{
	ppc_md.progress = ppc_printk_progress;
	init_mem_is_free = true;
	free_initmem_default(POISON_FREE_INITMEM);
}

#ifdef CONFIG_BLK_DEV_INITRD
void __init free_initrd_mem(unsigned long start, unsigned long end)
{
	free_reserved_area((void *)start, (void *)end, -1, "initrd");
}
#endif

/*
 * This is called when a page has been modified by the kernel.
 * It just marks the page as not i-cache clean.  We do the i-cache
 * flush later when the page is given to a user process, if necessary.
 */
void flush_dcache_page(struct page *page)
{
	if (cpu_has_feature(CPU_FTR_COHERENT_ICACHE))
		return;
	/* avoid an atomic op if possible */
	if (test_bit(PG_arch_1, &page->flags))
		clear_bit(PG_arch_1, &page->flags);
}
EXPORT_SYMBOL(flush_dcache_page);

void flush_dcache_icache_page(struct page *page)
{
#ifdef CONFIG_HUGETLB_PAGE
	if (PageCompound(page)) {
		flush_dcache_icache_hugepage(page);
		return;
	}
#endif
#if defined(CONFIG_8xx) || defined(CONFIG_PPC64)
	/* On 8xx there is no need to kmap since highmem is not supported */
	__flush_dcache_icache(page_address(page));
#else
	if (IS_ENABLED(CONFIG_BOOKE) || sizeof(phys_addr_t) > sizeof(void *)) {
		void *start = kmap_atomic(page);
		__flush_dcache_icache(start);
		kunmap_atomic(start);
	} else {
		__flush_dcache_icache_phys(page_to_pfn(page) << PAGE_SHIFT);
	}
#endif
}
EXPORT_SYMBOL(flush_dcache_icache_page);

void clear_user_page(void *page, unsigned long vaddr, struct page *pg)
{
	clear_page(page);

	/*
	 * We shouldn't have to do this, but some versions of glibc
	 * require it (ld.so assumes zero filled pages are icache clean)
	 * - Anton
	 */
	flush_dcache_page(pg);
}
EXPORT_SYMBOL(clear_user_page);

void copy_user_page(void *vto, void *vfrom, unsigned long vaddr,
		    struct page *pg)
{
	copy_page(vto, vfrom);

	/*
	 * We should be able to use the following optimisation, however
	 * there are two problems.
	 * Firstly a bug in some versions of binutils meant PLT sections
	 * were not marked executable.
	 * Secondly the first word in the GOT section is blrl, used
	 * to establish the GOT address. Until recently the GOT was
	 * not marked executable.
	 * - Anton
	 */
#if 0
	if (!vma->vm_file && ((vma->vm_flags & VM_EXEC) == 0))
		return;
#endif

	flush_dcache_page(pg);
}

void flush_icache_user_range(struct vm_area_struct *vma, struct page *page,
			     unsigned long addr, int len)
{
	unsigned long maddr;

	maddr = (unsigned long) kmap(page) + (addr & ~PAGE_MASK);
	flush_icache_range(maddr, maddr + len);
	kunmap(page);
}
EXPORT_SYMBOL(flush_icache_user_range);

/*
 * This is called at the end of handling a user page fault, when the
 * fault has been handled by updating a PTE in the linux page tables.
 * We use it to preload an HPTE into the hash table corresponding to
 * the updated linux PTE.
 * 
 * This must always be called with the pte lock held.
 */
void update_mmu_cache(struct vm_area_struct *vma, unsigned long address,
		      pte_t *ptep)
{
#ifdef CONFIG_PPC_STD_MMU
	/*
	 * We don't need to worry about _PAGE_PRESENT here because we are
	 * called with either mm->page_table_lock held or ptl lock held
	 */
	unsigned long access, trap;

	if (radix_enabled())
		return;

	/* We only want HPTEs for linux PTEs that have _PAGE_ACCESSED set */
	if (!pte_young(*ptep) || address >= TASK_SIZE)
		return;

	/* We try to figure out if we are coming from an instruction
	 * access fault and pass that down to __hash_page so we avoid
	 * double-faulting on execution of fresh text. We have to test
	 * for regs NULL since init will get here first thing at boot
	 *
	 * We also avoid filling the hash if not coming from a fault
	 */

	trap = current->thread.regs ? TRAP(current->thread.regs) : 0UL;
	switch (trap) {
	case 0x300:
		access = 0UL;
		break;
	case 0x400:
		access = _PAGE_EXEC;
		break;
	default:
		return;
	}

	hash_preload(vma->vm_mm, address, access, trap);
#endif /* CONFIG_PPC_STD_MMU */
#if (defined(CONFIG_PPC_BOOK3E_64) || defined(CONFIG_PPC_FSL_BOOK3E)) \
	&& defined(CONFIG_HUGETLB_PAGE)
	if (is_vm_hugetlb_page(vma))
		book3e_hugetlb_preload(vma, address, *ptep);
#endif
}

/*
 * System memory should not be in /proc/iomem but various tools expect it
 * (eg kdump).
 */
static int __init add_system_ram_resources(void)
{
	struct memblock_region *reg;

	for_each_memblock(memory, reg) {
		struct resource *res;
		unsigned long base = reg->base;
		unsigned long size = reg->size;

		res = kzalloc(sizeof(struct resource), GFP_KERNEL);
		WARN_ON(!res);

		if (res) {
			res->name = "System RAM";
			res->start = base;
			res->end = base + size - 1;
			res->flags = IORESOURCE_SYSTEM_RAM | IORESOURCE_BUSY;
			WARN_ON(request_resource(&iomem_resource, res) < 0);
		}
	}

	return 0;
}
subsys_initcall(add_system_ram_resources);

#ifdef CONFIG_STRICT_DEVMEM
/*
 * devmem_is_allowed(): check to see if /dev/mem access to a certain address
 * is valid. The argument is a physical page number.
 *
 * Access has to be given to non-kernel-ram areas as well, these contain the
 * PCI mmio resources as well as potential bios/acpi data regions.
 */
int devmem_is_allowed(unsigned long pfn)
{
	if (page_is_rtas_user_buf(pfn))
		return 1;
	if (iomem_is_exclusive(PFN_PHYS(pfn)))
		return 0;
	if (!page_is_ram(pfn))
		return 1;
	return 0;
}
#endif /* CONFIG_STRICT_DEVMEM */

/*
 * This is defined in kernel/resource.c but only powerpc needs to export it, for
 * the EHEA driver. Drop this when drivers/net/ethernet/ibm/ehea is removed.
 */
EXPORT_SYMBOL_GPL(walk_system_ram_range);<|MERGE_RESOLUTION|>--- conflicted
+++ resolved
@@ -112,12 +112,8 @@
 	return -ENODEV;
 }
 
-<<<<<<< HEAD
-int arch_add_memory(int nid, u64 start, u64 size, struct vmem_altmap *altmap,
+int __meminit arch_add_memory(int nid, u64 start, u64 size, struct vmem_altmap *altmap,
 		bool want_memblock)
-=======
-int __meminit arch_add_memory(int nid, u64 start, u64 size, bool want_memblock)
->>>>>>> 073da93e
 {
 	unsigned long start_pfn = start >> PAGE_SHIFT;
 	unsigned long nr_pages = size >> PAGE_SHIFT;
@@ -138,11 +134,7 @@
 }
 
 #ifdef CONFIG_MEMORY_HOTREMOVE
-<<<<<<< HEAD
-int arch_remove_memory(u64 start, u64 size, struct vmem_altmap *altmap)
-=======
-int __meminit arch_remove_memory(u64 start, u64 size)
->>>>>>> 073da93e
+int __meminit arch_remove_memory(u64 start, u64 size, struct vmem_altmap *altmap)
 {
 	unsigned long start_pfn = start >> PAGE_SHIFT;
 	unsigned long nr_pages = size >> PAGE_SHIFT;
