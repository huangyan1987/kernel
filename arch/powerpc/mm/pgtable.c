--- conflicted
+++ resolved
@@ -30,11 +30,7 @@
 #include <asm/tlbflush.h>
 #include <asm/tlb.h>
 
-<<<<<<< HEAD
-=======
 #include "mmu_decl.h"
-
-DEFINE_PER_CPU(struct mmu_gather, mmu_gathers);
 
 #ifdef CONFIG_SMP
 
@@ -44,8 +40,6 @@
  * freeing a page table page that is being walked without locks
  */
 
-static DEFINE_PER_CPU(struct pte_freelist_batch *, pte_freelist_cur);
->>>>>>> 4ec62b2b
 static unsigned long pte_freelist_forced_free;
 
 struct pte_freelist_batch
@@ -100,22 +94,13 @@
 
 void pgtable_free_tlb(struct mmu_gather *tlb, void *table, unsigned shift)
 {
-<<<<<<< HEAD
-	struct pte_freelist_batch **batchp;
-
-	batchp = &tlb->arch.batch;
+	struct pte_freelist_batch **batchp = &tlb->arch.batch;
+	unsigned long pgf;
+
+	/* CHECKME */
 
 	if (atomic_read(&tlb->mm->mm_users) < 2) {
-		pgtable_free(pgf);
-=======
-	/* This is safe since tlb_gather_mmu has disabled preemption */
-	struct pte_freelist_batch **batchp = &__get_cpu_var(pte_freelist_cur);
-	unsigned long pgf;
-
-	if (atomic_read(&tlb->mm->mm_users) < 2 ||
-	    cpumask_equal(mm_cpumask(tlb->mm), cpumask_of(smp_processor_id()))){
 		pgtable_free(table, shift);
->>>>>>> 4ec62b2b
 		return;
 	}
 
@@ -138,9 +123,7 @@
 
 void pte_free_finish(struct mmu_gather *tlb)
 {
-	struct pte_freelist_batch **batchp;
-
-	batchp = &tlb->arch.batch;
+	struct pte_freelist_batch **batchp = &tlb->arch.batch;
 
 	if (*batchp) {
 		pte_free_submit(*batchp);
