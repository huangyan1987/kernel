--- conflicted
+++ resolved
@@ -339,12 +339,8 @@
 		else if (is_hugepd(__hugepd(p4d_val(*p4d))))
 			walk_hugepd(st, (hugepd_t *)p4d, addr, PGDIR_SHIFT, 1);
 		else
-<<<<<<< HEAD
-			note_page(st, addr, 1, pgd_val(*pgd), PGDIR_SIZE);
-=======
 			/* p4d exists */
 			walk_pud(st, p4d, addr);
->>>>>>> 40ad9846
 	}
 }
 
