/*
 * native hashtable management.
 *
 * SMP scalability work:
 *    Copyright (C) 2001 Anton Blanchard <anton@au.ibm.com>, IBM
 * 
 * This program is free software; you can redistribute it and/or
 * modify it under the terms of the GNU General Public License
 * as published by the Free Software Foundation; either version
 * 2 of the License, or (at your option) any later version.
 */

#undef DEBUG_LOW

#include <linux/spinlock.h>
#include <linux/bitops.h>
#include <linux/threads.h>
#include <linux/smp.h>

#include <asm/abs_addr.h>
#include <asm/machdep.h>
#include <asm/mmu.h>
#include <asm/mmu_context.h>
#include <asm/pgtable.h>
#include <asm/tlbflush.h>
#include <asm/tlb.h>
#include <asm/cputable.h>
#include <asm/udbg.h>

#ifdef DEBUG_LOW
#define DBG_LOW(fmt...) udbg_printf(fmt)
#else
#define DBG_LOW(fmt...)
#endif

#define HPTE_LOCK_BIT 3

static DEFINE_SPINLOCK(native_tlbie_lock);

static inline void __tlbie(unsigned long va, unsigned int psize)
{
	unsigned int penc;

	/* clear top 16 bits, non SLS segment */
	va &= ~(0xffffULL << 48);

	switch (psize) {
	case MMU_PAGE_4K:
		va &= ~0xffful;
		asm volatile("tlbie %0,0" : : "r" (va) : "memory");
		break;
	default:
		penc = mmu_psize_defs[psize].penc;
		va &= ~((1ul << mmu_psize_defs[psize].shift) - 1);
		va |= (0x7f >> (8 - penc)) << 12;
		asm volatile("tlbie %0,1" : : "r" (va) : "memory");
		break;
	}
}

static inline void __tlbiel(unsigned long va, unsigned int psize)
{
	unsigned int penc;

	/* clear top 16 bits, non SLS segment */
	va &= ~(0xffffULL << 48);

	switch (psize) {
	case MMU_PAGE_4K:
		va &= ~0xffful;
		asm volatile(".long 0x7c000224 | (%0 << 11) | (0 << 21)"
			     : : "r"(va) : "memory");
		break;
	default:
		penc = mmu_psize_defs[psize].penc;
		va &= ~((1ul << mmu_psize_defs[psize].shift) - 1);
		va |= (0x7f >> (8 - penc)) << 12;
		asm volatile(".long 0x7c000224 | (%0 << 11) | (1 << 21)"
			     : : "r"(va) : "memory");
		break;
	}

}

static inline void tlbie(unsigned long va, int psize, int local)
{
	unsigned int use_local = local && cpu_has_feature(CPU_FTR_TLBIEL);
	int lock_tlbie = !cpu_has_feature(CPU_FTR_LOCKLESS_TLBIE);

	if (use_local)
		use_local = mmu_psize_defs[psize].tlbiel;
	if (lock_tlbie && !use_local)
		spin_lock(&native_tlbie_lock);
	asm volatile("ptesync": : :"memory");
	if (use_local) {
		__tlbiel(va, psize);
		asm volatile("ptesync": : :"memory");
	} else {
		__tlbie(va, psize);
		asm volatile("eieio; tlbsync; ptesync": : :"memory");
	}
	if (lock_tlbie && !use_local)
		spin_unlock(&native_tlbie_lock);
}

static inline void native_lock_hpte(hpte_t *hptep)
{
	unsigned long *word = &hptep->v;

	while (1) {
		if (!test_and_set_bit(HPTE_LOCK_BIT, word))
			break;
		while(test_bit(HPTE_LOCK_BIT, word))
			cpu_relax();
	}
}

static inline void native_unlock_hpte(hpte_t *hptep)
{
	unsigned long *word = &hptep->v;

	asm volatile("lwsync":::"memory");
	clear_bit(HPTE_LOCK_BIT, word);
}

long native_hpte_insert(unsigned long hpte_group, unsigned long va,
			unsigned long pa, unsigned long rflags,
			unsigned long vflags, int psize)
{
	hpte_t *hptep = htab_address + hpte_group;
	unsigned long hpte_v, hpte_r;
	int i;

	if (!(vflags & HPTE_V_BOLTED)) {
		DBG_LOW("    insert(group=%lx, va=%016lx, pa=%016lx,"
			" rflags=%lx, vflags=%lx, psize=%d)\n",
			hpte_group, va, pa, rflags, vflags, psize);
	}

	for (i = 0; i < HPTES_PER_GROUP; i++) {
		if (! (hptep->v & HPTE_V_VALID)) {
			/* retry with lock held */
			native_lock_hpte(hptep);
			if (! (hptep->v & HPTE_V_VALID))
				break;
			native_unlock_hpte(hptep);
		}

		hptep++;
	}

	if (i == HPTES_PER_GROUP)
		return -1;

	hpte_v = hpte_encode_v(va, psize) | vflags | HPTE_V_VALID;
	hpte_r = hpte_encode_r(pa, psize) | rflags;

	if (!(vflags & HPTE_V_BOLTED)) {
		DBG_LOW(" i=%x hpte_v=%016lx, hpte_r=%016lx\n",
			i, hpte_v, hpte_r);
	}

	hptep->r = hpte_r;
	/* Guarantee the second dword is visible before the valid bit */
	__asm__ __volatile__ ("eieio" : : : "memory");
	/*
	 * Now set the first dword including the valid bit
	 * NOTE: this also unlocks the hpte
	 */
	hptep->v = hpte_v;

	__asm__ __volatile__ ("ptesync" : : : "memory");

	return i | (!!(vflags & HPTE_V_SECONDARY) << 3);
}

static long native_hpte_remove(unsigned long hpte_group)
{
	hpte_t *hptep;
	int i;
	int slot_offset;
	unsigned long hpte_v;

	DBG_LOW("    remove(group=%lx)\n", hpte_group);

	/* pick a random entry to start at */
	slot_offset = mftb() & 0x7;

	for (i = 0; i < HPTES_PER_GROUP; i++) {
		hptep = htab_address + hpte_group + slot_offset;
		hpte_v = hptep->v;

		if ((hpte_v & HPTE_V_VALID) && !(hpte_v & HPTE_V_BOLTED)) {
			/* retry with lock held */
			native_lock_hpte(hptep);
			hpte_v = hptep->v;
			if ((hpte_v & HPTE_V_VALID)
			    && !(hpte_v & HPTE_V_BOLTED))
				break;
			native_unlock_hpte(hptep);
		}

		slot_offset++;
		slot_offset &= 0x7;
	}

	if (i == HPTES_PER_GROUP)
		return -1;

	/* Invalidate the hpte. NOTE: this also unlocks it */
	hptep->v = 0;

	return i;
}

static long native_hpte_updatepp(unsigned long slot, unsigned long newpp,
				 unsigned long va, int psize, int local)
{
	hpte_t *hptep = htab_address + slot;
	unsigned long hpte_v, want_v;
	int ret = 0;

	want_v = hpte_encode_v(va, psize);

	DBG_LOW("    update(va=%016lx, avpnv=%016lx, hash=%016lx, newpp=%x)",
		va, want_v & HPTE_V_AVPN, slot, newpp);

	native_lock_hpte(hptep);

	hpte_v = hptep->v;

	/* Even if we miss, we need to invalidate the TLB */
	if (!HPTE_V_COMPARE(hpte_v, want_v) || !(hpte_v & HPTE_V_VALID)) {
		DBG_LOW(" -> miss\n");
		native_unlock_hpte(hptep);
		ret = -1;
	} else {
		DBG_LOW(" -> hit\n");
		/* Update the HPTE */
		hptep->r = (hptep->r & ~(HPTE_R_PP | HPTE_R_N)) |
			(newpp & (HPTE_R_PP | HPTE_R_N));
		native_unlock_hpte(hptep);
	}

	/* Ensure it is out of the tlb too. */
	tlbie(va, psize, local);

	return ret;
}

static long native_hpte_find(unsigned long va, int psize)
{
	hpte_t *hptep;
	unsigned long hash;
	unsigned long i, j;
	long slot;
	unsigned long want_v, hpte_v;

	hash = hpt_hash(va, mmu_psize_defs[psize].shift);
	want_v = hpte_encode_v(va, psize);

	for (j = 0; j < 2; j++) {
		slot = (hash & htab_hash_mask) * HPTES_PER_GROUP;
		for (i = 0; i < HPTES_PER_GROUP; i++) {
			hptep = htab_address + slot;
			hpte_v = hptep->v;

			if (HPTE_V_COMPARE(hpte_v, want_v)
			    && (hpte_v & HPTE_V_VALID)
			    && ( !!(hpte_v & HPTE_V_SECONDARY) == j)) {
				/* HPTE matches */
				if (j)
					slot = -slot;
				return slot;
			}
			++slot;
		}
		hash = ~hash;
	}

	return -1;
}

/*
 * Update the page protection bits. Intended to be used to create
 * guard pages for kernel data structures on pages which are bolted
 * in the HPT. Assumes pages being operated on will not be stolen.
 *
 * No need to lock here because we should be the only user.
 */
static void native_hpte_updateboltedpp(unsigned long newpp, unsigned long ea,
				       int psize)
{
	unsigned long vsid, va;
	long slot;
	hpte_t *hptep;

	vsid = get_kernel_vsid(ea);
	va = (vsid << 28) | (ea & 0x0fffffff);

	slot = native_hpte_find(va, psize);
	if (slot == -1)
		panic("could not find page to bolt\n");
	hptep = htab_address + slot;

	/* Update the HPTE */
	hptep->r = (hptep->r & ~(HPTE_R_PP | HPTE_R_N)) |
		(newpp & (HPTE_R_PP | HPTE_R_N));

	/* Ensure it is out of the tlb too. */
	tlbie(va, psize, 0);
}

static void native_hpte_invalidate(unsigned long slot, unsigned long va,
				   int psize, int local)
{
	hpte_t *hptep = htab_address + slot;
	unsigned long hpte_v;
	unsigned long want_v;
	unsigned long flags;

	local_irq_save(flags);

	DBG_LOW("    invalidate(va=%016lx, hash: %x)\n", va, slot);

	want_v = hpte_encode_v(va, psize);
	native_lock_hpte(hptep);
	hpte_v = hptep->v;

	/* Even if we miss, we need to invalidate the TLB */
	if (!HPTE_V_COMPARE(hpte_v, want_v) || !(hpte_v & HPTE_V_VALID))
		native_unlock_hpte(hptep);
	else
		/* Invalidate the hpte. NOTE: this also unlocks it */
		hptep->v = 0;

	/* Invalidate the TLB */
	tlbie(va, psize, local);

	local_irq_restore(flags);
}

/*
 * XXX This need fixing based on page size. It's only used by
 * native_hpte_clear() for now which needs fixing too so they
 * make a good pair...
 */
static unsigned long slot2va(unsigned long hpte_v, unsigned long slot)
{
	unsigned long avpn = HPTE_V_AVPN_VAL(hpte_v);
	unsigned long va;

	va = avpn << 23;

	if (! (hpte_v & HPTE_V_LARGE)) {
		unsigned long vpi, pteg;

		pteg = slot / HPTES_PER_GROUP;
		if (hpte_v & HPTE_V_SECONDARY)
			pteg = ~pteg;

		vpi = ((va >> 28) ^ pteg) & htab_hash_mask;

		va |= vpi << PAGE_SHIFT;
	}

	return va;
}

/*
 * clear all mappings on kexec.  All cpus are in real mode (or they will
 * be when they isi), and we are the only one left.  We rely on our kernel
 * mapping being 0xC0's and the hardware ignoring those two real bits.
 *
 * TODO: add batching support when enabled.  remember, no dynamic memory here,
 * athough there is the control page available...
 *
 * XXX FIXME: 4k only for now !
 */
static void native_hpte_clear(void)
{
	unsigned long slot, slots, flags;
	hpte_t *hptep = htab_address;
	unsigned long hpte_v;
	unsigned long pteg_count;

	pteg_count = htab_hash_mask + 1;

	local_irq_save(flags);

	/* we take the tlbie lock and hold it.  Some hardware will
	 * deadlock if we try to tlbie from two processors at once.
	 */
	spin_lock(&native_tlbie_lock);

	slots = pteg_count * HPTES_PER_GROUP;

	for (slot = 0; slot < slots; slot++, hptep++) {
		/*
		 * we could lock the pte here, but we are the only cpu
		 * running,  right?  and for crash dump, we probably
		 * don't want to wait for a maybe bad cpu.
		 */
		hpte_v = hptep->v;

<<<<<<< HEAD
		/* tlbie() takes the native_tlbie_lock. hence change the
		 * tlbie() call here to __tlbie()
=======
		/*
		 * Call __tlbie() here rather than tlbie() since we
		 * already hold the native_tlbie_lock.
>>>>>>> f52ee141
		 */
		if (hpte_v & HPTE_V_VALID) {
			hptep->v = 0;
			__tlbie(slot2va(hpte_v, slot), MMU_PAGE_4K);
		}
	}

	asm volatile("eieio; tlbsync; ptesync":::"memory");
	spin_unlock(&native_tlbie_lock);
	local_irq_restore(flags);
}

/*
 * Batched hash table flush, we batch the tlbie's to avoid taking/releasing
 * the lock all the time
 */
static void native_flush_hash_range(unsigned long number, int local)
{
	unsigned long va, hash, index, hidx, shift, slot;
	hpte_t *hptep;
	unsigned long hpte_v;
	unsigned long want_v;
	unsigned long flags;
	real_pte_t pte;
	struct ppc64_tlb_batch *batch = &__get_cpu_var(ppc64_tlb_batch);
	unsigned long psize = batch->psize;
	int i;

	local_irq_save(flags);

	for (i = 0; i < number; i++) {
		va = batch->vaddr[i];
		pte = batch->pte[i];

		pte_iterate_hashed_subpages(pte, psize, va, index, shift) {
			hash = hpt_hash(va, shift);
			hidx = __rpte_to_hidx(pte, index);
			if (hidx & _PTEIDX_SECONDARY)
				hash = ~hash;
			slot = (hash & htab_hash_mask) * HPTES_PER_GROUP;
			slot += hidx & _PTEIDX_GROUP_IX;
			hptep = htab_address + slot;
			want_v = hpte_encode_v(va, psize);
			native_lock_hpte(hptep);
			hpte_v = hptep->v;
			if (!HPTE_V_COMPARE(hpte_v, want_v) ||
			    !(hpte_v & HPTE_V_VALID))
				native_unlock_hpte(hptep);
			else
				hptep->v = 0;
		} pte_iterate_hashed_end();
	}

	if (cpu_has_feature(CPU_FTR_TLBIEL) &&
	    mmu_psize_defs[psize].tlbiel && local) {
		asm volatile("ptesync":::"memory");
		for (i = 0; i < number; i++) {
			va = batch->vaddr[i];
			pte = batch->pte[i];

			pte_iterate_hashed_subpages(pte, psize, va, index,
						    shift) {
				__tlbiel(va, psize);
			} pte_iterate_hashed_end();
		}
		asm volatile("ptesync":::"memory");
	} else {
		int lock_tlbie = !cpu_has_feature(CPU_FTR_LOCKLESS_TLBIE);

		if (lock_tlbie)
			spin_lock(&native_tlbie_lock);

		asm volatile("ptesync":::"memory");
		for (i = 0; i < number; i++) {
			va = batch->vaddr[i];
			pte = batch->pte[i];

			pte_iterate_hashed_subpages(pte, psize, va, index,
						    shift) {
				__tlbie(va, psize);
			} pte_iterate_hashed_end();
		}
		asm volatile("eieio; tlbsync; ptesync":::"memory");

		if (lock_tlbie)
			spin_unlock(&native_tlbie_lock);
	}

	local_irq_restore(flags);
}

#ifdef CONFIG_PPC_PSERIES
/* Disable TLB batching on nighthawk */
static inline int tlb_batching_enabled(void)
{
	struct device_node *root = of_find_node_by_path("/");
	int enabled = 1;

	if (root) {
		const char *model = get_property(root, "model", NULL);
		if (model && !strcmp(model, "IBM,9076-N81"))
			enabled = 0;
		of_node_put(root);
	}

	return enabled;
}
#else
static inline int tlb_batching_enabled(void)
{
	return 1;
}
#endif

void hpte_init_native(void)
{
	ppc_md.hpte_invalidate	= native_hpte_invalidate;
	ppc_md.hpte_updatepp	= native_hpte_updatepp;
	ppc_md.hpte_updateboltedpp = native_hpte_updateboltedpp;
	ppc_md.hpte_insert	= native_hpte_insert;
	ppc_md.hpte_remove	= native_hpte_remove;
	ppc_md.hpte_clear_all	= native_hpte_clear;
	if (tlb_batching_enabled())
		ppc_md.flush_hash_range = native_flush_hash_range;
	htab_finish_init();
}<|MERGE_RESOLUTION|>--- conflicted
+++ resolved
@@ -403,14 +403,9 @@
 		 */
 		hpte_v = hptep->v;
 
-<<<<<<< HEAD
-		/* tlbie() takes the native_tlbie_lock. hence change the
-		 * tlbie() call here to __tlbie()
-=======
 		/*
 		 * Call __tlbie() here rather than tlbie() since we
 		 * already hold the native_tlbie_lock.
->>>>>>> f52ee141
 		 */
 		if (hpte_v & HPTE_V_VALID) {
 			hptep->v = 0;
