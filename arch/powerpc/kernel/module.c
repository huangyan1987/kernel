/*  Kernel module help for powerpc.
    Copyright (C) 2001, 2003 Rusty Russell IBM Corporation.
    Copyright (C) 2008 Freescale Semiconductor, Inc.

    This program is free software; you can redistribute it and/or modify
    it under the terms of the GNU General Public License as published by
    the Free Software Foundation; either version 2 of the License, or
    (at your option) any later version.

    This program is distributed in the hope that it will be useful,
    but WITHOUT ANY WARRANTY; without even the implied warranty of
    MERCHANTABILITY or FITNESS FOR A PARTICULAR PURPOSE.  See the
    GNU General Public License for more details.

    You should have received a copy of the GNU General Public License
    along with this program; if not, write to the Free Software
    Foundation, Inc., 59 Temple Place, Suite 330, Boston, MA  02111-1307  USA
*/
#include <linux/module.h>
#include <linux/elf.h>
#include <linux/moduleloader.h>
#include <linux/err.h>
#include <linux/vmalloc.h>
#include <linux/bug.h>
#include <asm/module.h>
#include <asm/uaccess.h>
#include <asm/firmware.h>
#include <linux/sort.h>

#include "setup.h"

LIST_HEAD(module_bug_list);

void *module_alloc(unsigned long size)
{
	if (size == 0)
		return NULL;

	return vmalloc_exec(size);
}

/* Free memory returned from module_alloc */
void module_free(struct module *mod, void *module_region)
{
	vfree(module_region);
}

static const Elf_Shdr *find_section(const Elf_Ehdr *hdr,
				    const Elf_Shdr *sechdrs,
				    const char *name)
{
	char *secstrings;
	unsigned int i;

	secstrings = (char *)hdr + sechdrs[hdr->e_shstrndx].sh_offset;
	for (i = 1; i < hdr->e_shnum; i++)
		if (strcmp(secstrings+sechdrs[i].sh_name, name) == 0)
			return &sechdrs[i];
	return NULL;
}

int module_finalize(const Elf_Ehdr *hdr,
		const Elf_Shdr *sechdrs, struct module *me)
{
	const Elf_Shdr *sect;
<<<<<<< HEAD
	int err;
=======
>>>>>>> cb655d0f

	/* Apply feature fixups */
	sect = find_section(hdr, sechdrs, "__ftr_fixup");
	if (sect != NULL)
		do_feature_fixups(cur_cpu_spec->cpu_features,
				  (void *)sect->sh_addr,
				  (void *)sect->sh_addr + sect->sh_size);

	sect = find_section(hdr, sechdrs, "__mmu_ftr_fixup");
	if (sect != NULL)
		do_feature_fixups(cur_cpu_spec->mmu_features,
				  (void *)sect->sh_addr,
				  (void *)sect->sh_addr + sect->sh_size);

#ifdef CONFIG_PPC64
	sect = find_section(hdr, sechdrs, "__fw_ftr_fixup");
	if (sect != NULL)
		do_feature_fixups(powerpc_firmware_features,
				  (void *)sect->sh_addr,
				  (void *)sect->sh_addr + sect->sh_size);
#endif

	sect = find_section(hdr, sechdrs, "__lwsync_fixup");
	if (sect != NULL)
		do_lwsync_fixups(cur_cpu_spec->cpu_features,
				 (void *)sect->sh_addr,
				 (void *)sect->sh_addr + sect->sh_size);

	return 0;
}

void module_arch_cleanup(struct module *mod)
{
}<|MERGE_RESOLUTION|>--- conflicted
+++ resolved
@@ -63,10 +63,6 @@
 		const Elf_Shdr *sechdrs, struct module *me)
 {
 	const Elf_Shdr *sect;
-<<<<<<< HEAD
-	int err;
-=======
->>>>>>> cb655d0f
 
 	/* Apply feature fixups */
 	sect = find_section(hdr, sechdrs, "__ftr_fixup");
