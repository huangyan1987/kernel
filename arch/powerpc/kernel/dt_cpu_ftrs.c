--- conflicted
+++ resolved
@@ -53,21 +53,6 @@
 	int disabled;
 };
 
-<<<<<<< HEAD
-#define CPU_FTRS_BASE \
-	   (CPU_FTR_LWSYNC | \
-	    CPU_FTR_FPU_UNAVAILABLE |\
-	    CPU_FTR_NODSISRALIGN |\
-	    CPU_FTR_NOEXECUTE |\
-	    CPU_FTR_COHERENT_ICACHE | \
-	    CPU_FTR_STCX_CHECKS_ADDRESS |\
-	    CPU_FTR_POPCNTB | CPU_FTR_POPCNTD | \
-	    CPU_FTR_DAWR | \
-	    CPU_FTR_ARCH_206 |\
-	    CPU_FTR_ARCH_207S)
-
-=======
->>>>>>> 60cc43fc
 #define MMU_FTRS_HASH_BASE (MMU_FTRS_POWER8)
 
 #define COMMON_USER_BASE	(PPC_FEATURE_32 | PPC_FEATURE_64 | \
