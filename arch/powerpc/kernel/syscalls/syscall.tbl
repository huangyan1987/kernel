# SPDX-License-Identifier: GPL-2.0 WITH Linux-syscall-note
#
# system call numbers and entry vectors for powerpc
#
# The format is:
# <number> <abi> <name> <entry point> <compat entry point>
#
# The <abi> can be common, spu, nospu, 64, or 32 for this file.
#
0	nospu	restart_syscall			sys_restart_syscall
1	nospu	exit				sys_exit
<<<<<<< HEAD
2	32	fork				ppc_fork			sys_fork
2	64	fork				sys_fork
2	spu	fork				sys_ni_syscall
=======
2	nospu	fork				sys_fork
>>>>>>> 7d2a07b7
3	common	read				sys_read
4	common	write				sys_write
5	common	open				sys_open			compat_sys_open
6	common	close				sys_close
7	common	waitpid				sys_waitpid
8	common	creat				sys_creat
9	common	link				sys_link
10	common	unlink				sys_unlink
11	nospu	execve				sys_execve			compat_sys_execve
12	common	chdir				sys_chdir
13	32	time				sys_time32
13	64	time				sys_time
13	spu	time				sys_time
14	common	mknod				sys_mknod
15	common	chmod				sys_chmod
16	common	lchown				sys_lchown
17	common	break				sys_ni_syscall
18	32	oldstat				sys_stat			sys_ni_syscall
18	64	oldstat				sys_ni_syscall
18	spu	oldstat				sys_ni_syscall
19	common	lseek				sys_lseek			compat_sys_lseek
20	common	getpid				sys_getpid
21	nospu	mount				sys_mount
22	32	umount				sys_oldumount
22	64	umount				sys_ni_syscall
22	spu	umount				sys_ni_syscall
23	common	setuid				sys_setuid
24	common	getuid				sys_getuid
25	32	stime				sys_stime32
25	64	stime				sys_stime
25	spu	stime				sys_stime
26	nospu	ptrace				sys_ptrace			compat_sys_ptrace
27	common	alarm				sys_alarm
28	32	oldfstat			sys_fstat			sys_ni_syscall
28	64	oldfstat			sys_ni_syscall
28	spu	oldfstat			sys_ni_syscall
29	nospu	pause				sys_pause
30	32	utime				sys_utime32
30	64	utime				sys_utime
31	common	stty				sys_ni_syscall
32	common	gtty				sys_ni_syscall
33	common	access				sys_access
34	common	nice				sys_nice
35	common	ftime				sys_ni_syscall
36	common	sync				sys_sync
37	common	kill				sys_kill
38	common	rename				sys_rename
39	common	mkdir				sys_mkdir
40	common	rmdir				sys_rmdir
41	common	dup				sys_dup
42	common	pipe				sys_pipe
43	common	times				sys_times			compat_sys_times
44	common	prof				sys_ni_syscall
45	common	brk				sys_brk
46	common	setgid				sys_setgid
47	common	getgid				sys_getgid
48	nospu	signal				sys_signal
49	common	geteuid				sys_geteuid
50	common	getegid				sys_getegid
51	nospu	acct				sys_acct
52	nospu	umount2				sys_umount
53	common	lock				sys_ni_syscall
54	common	ioctl				sys_ioctl			compat_sys_ioctl
55	common	fcntl				sys_fcntl			compat_sys_fcntl
56	common	mpx				sys_ni_syscall
57	common	setpgid				sys_setpgid
58	common	ulimit				sys_ni_syscall
59	32	oldolduname			sys_olduname
59	64	oldolduname			sys_ni_syscall
59	spu	oldolduname			sys_ni_syscall
60	common	umask				sys_umask
61	common	chroot				sys_chroot
62	nospu	ustat				sys_ustat			compat_sys_ustat
63	common	dup2				sys_dup2
64	common	getppid				sys_getppid
65	common	getpgrp				sys_getpgrp
66	common	setsid				sys_setsid
67	32	sigaction			sys_sigaction			compat_sys_sigaction
67	64	sigaction			sys_ni_syscall
67	spu	sigaction			sys_ni_syscall
68	common	sgetmask			sys_sgetmask
69	common	ssetmask			sys_ssetmask
70	common	setreuid			sys_setreuid
71	common	setregid			sys_setregid
72	32	sigsuspend			sys_sigsuspend
72	64	sigsuspend			sys_ni_syscall
72	spu	sigsuspend			sys_ni_syscall
73	32	sigpending			sys_sigpending			compat_sys_sigpending
73	64	sigpending			sys_ni_syscall
73	spu	sigpending			sys_ni_syscall
74	common	sethostname			sys_sethostname
75	common	setrlimit			sys_setrlimit			compat_sys_setrlimit
76	32	getrlimit			sys_old_getrlimit		compat_sys_old_getrlimit
76	64	getrlimit			sys_ni_syscall
76	spu	getrlimit			sys_ni_syscall
77	common	getrusage			sys_getrusage			compat_sys_getrusage
78	common	gettimeofday			sys_gettimeofday		compat_sys_gettimeofday
79	common	settimeofday			sys_settimeofday		compat_sys_settimeofday
80	common	getgroups			sys_getgroups
81	common	setgroups			sys_setgroups
82	32	select				ppc_select			sys_ni_syscall
82	64	select				sys_ni_syscall
82	spu	select				sys_ni_syscall
83	common	symlink				sys_symlink
84	32	oldlstat			sys_lstat			sys_ni_syscall
84	64	oldlstat			sys_ni_syscall
84	spu	oldlstat			sys_ni_syscall
85	common	readlink			sys_readlink
86	nospu	uselib				sys_uselib
87	nospu	swapon				sys_swapon
88	nospu	reboot				sys_reboot
89	32	readdir				sys_old_readdir			compat_sys_old_readdir
89	64	readdir				sys_ni_syscall
89	spu	readdir				sys_ni_syscall
90	common	mmap				sys_mmap
91	common	munmap				sys_munmap
92	common	truncate			sys_truncate			compat_sys_truncate
93	common	ftruncate			sys_ftruncate			compat_sys_ftruncate
94	common	fchmod				sys_fchmod
95	common	fchown				sys_fchown
96	common	getpriority			sys_getpriority
97	common	setpriority			sys_setpriority
98	common	profil				sys_ni_syscall
99	nospu	statfs				sys_statfs			compat_sys_statfs
100	nospu	fstatfs				sys_fstatfs			compat_sys_fstatfs
101	common	ioperm				sys_ni_syscall
102	common	socketcall			sys_socketcall			compat_sys_socketcall
103	common	syslog				sys_syslog
104	common	setitimer			sys_setitimer			compat_sys_setitimer
105	common	getitimer			sys_getitimer			compat_sys_getitimer
106	common	stat				sys_newstat			compat_sys_newstat
107	common	lstat				sys_newlstat			compat_sys_newlstat
108	common	fstat				sys_newfstat			compat_sys_newfstat
109	32	olduname			sys_uname
109	64	olduname			sys_ni_syscall
109	spu	olduname			sys_ni_syscall
110	common	iopl				sys_ni_syscall
111	common	vhangup				sys_vhangup
112	common	idle				sys_ni_syscall
113	common	vm86				sys_ni_syscall
114	common	wait4				sys_wait4			compat_sys_wait4
115	nospu	swapoff				sys_swapoff
116	common	sysinfo				sys_sysinfo			compat_sys_sysinfo
117	nospu	ipc				sys_ipc				compat_sys_ipc
118	common	fsync				sys_fsync
119	32	sigreturn			sys_sigreturn			compat_sys_sigreturn
119	64	sigreturn			sys_ni_syscall
119	spu	sigreturn			sys_ni_syscall
<<<<<<< HEAD
120	32	clone				ppc_clone			sys_clone
120	64	clone				sys_clone
120	spu	clone				sys_ni_syscall
=======
120	nospu	clone				sys_clone
>>>>>>> 7d2a07b7
121	common	setdomainname			sys_setdomainname
122	common	uname				sys_newuname
123	common	modify_ldt			sys_ni_syscall
124	32	adjtimex			sys_adjtimex_time32
124	64	adjtimex			sys_adjtimex
124	spu	adjtimex			sys_adjtimex
125	common	mprotect			sys_mprotect
126	32	sigprocmask			sys_sigprocmask			compat_sys_sigprocmask
126	64	sigprocmask			sys_ni_syscall
126	spu	sigprocmask			sys_ni_syscall
127	common	create_module			sys_ni_syscall
128	nospu	init_module			sys_init_module
129	nospu	delete_module			sys_delete_module
130	common	get_kernel_syms			sys_ni_syscall
131	nospu	quotactl			sys_quotactl
132	common	getpgid				sys_getpgid
133	common	fchdir				sys_fchdir
134	common	bdflush				sys_bdflush
135	common	sysfs				sys_sysfs
136	32	personality			sys_personality			ppc64_personality
136	64	personality			ppc64_personality
136	spu	personality			ppc64_personality
137	common	afs_syscall			sys_ni_syscall
138	common	setfsuid			sys_setfsuid
139	common	setfsgid			sys_setfsgid
140	common	_llseek				sys_llseek
141	common	getdents			sys_getdents			compat_sys_getdents
142	common	_newselect			sys_select			compat_sys_select
143	common	flock				sys_flock
144	common	msync				sys_msync
145	common	readv				sys_readv
146	common	writev				sys_writev
147	common	getsid				sys_getsid
148	common	fdatasync			sys_fdatasync
149	nospu	_sysctl				sys_ni_syscall
150	common	mlock				sys_mlock
151	common	munlock				sys_munlock
152	common	mlockall			sys_mlockall
153	common	munlockall			sys_munlockall
154	common	sched_setparam			sys_sched_setparam
155	common	sched_getparam			sys_sched_getparam
156	common	sched_setscheduler		sys_sched_setscheduler
157	common	sched_getscheduler		sys_sched_getscheduler
158	common	sched_yield			sys_sched_yield
159	common	sched_get_priority_max		sys_sched_get_priority_max
160	common	sched_get_priority_min		sys_sched_get_priority_min
161	32	sched_rr_get_interval		sys_sched_rr_get_interval_time32
161	64	sched_rr_get_interval		sys_sched_rr_get_interval
161	spu	sched_rr_get_interval		sys_sched_rr_get_interval
162	32	nanosleep			sys_nanosleep_time32
162	64	nanosleep			sys_nanosleep
162	spu	nanosleep			sys_nanosleep
163	common	mremap				sys_mremap
164	common	setresuid			sys_setresuid
165	common	getresuid			sys_getresuid
166	common	query_module			sys_ni_syscall
167	common	poll				sys_poll
168	common	nfsservctl			sys_ni_syscall
169	common	setresgid			sys_setresgid
170	common	getresgid			sys_getresgid
171	common	prctl				sys_prctl
172	nospu	rt_sigreturn			sys_rt_sigreturn		compat_sys_rt_sigreturn
173	nospu	rt_sigaction			sys_rt_sigaction		compat_sys_rt_sigaction
174	nospu	rt_sigprocmask			sys_rt_sigprocmask		compat_sys_rt_sigprocmask
175	nospu	rt_sigpending			sys_rt_sigpending		compat_sys_rt_sigpending
176	32	rt_sigtimedwait			sys_rt_sigtimedwait_time32	compat_sys_rt_sigtimedwait_time32
176	64	rt_sigtimedwait			sys_rt_sigtimedwait
177	nospu 	rt_sigqueueinfo			sys_rt_sigqueueinfo		compat_sys_rt_sigqueueinfo
178	nospu 	rt_sigsuspend			sys_rt_sigsuspend		compat_sys_rt_sigsuspend
179	common	pread64				sys_pread64			compat_sys_pread64
180	common	pwrite64			sys_pwrite64			compat_sys_pwrite64
181	common	chown				sys_chown
182	common	getcwd				sys_getcwd
183	common	capget				sys_capget
184	common	capset				sys_capset
185	nospu	sigaltstack			sys_sigaltstack			compat_sys_sigaltstack
186	32	sendfile			sys_sendfile			compat_sys_sendfile
186	64	sendfile			sys_sendfile64
186	spu	sendfile			sys_sendfile64
187	common	getpmsg				sys_ni_syscall
188	common 	putpmsg				sys_ni_syscall
<<<<<<< HEAD
189	32	vfork				ppc_vfork			sys_vfork
189	64	vfork				sys_vfork
189	spu	vfork				sys_ni_syscall
=======
189	nospu	vfork				sys_vfork
>>>>>>> 7d2a07b7
190	common	ugetrlimit			sys_getrlimit			compat_sys_getrlimit
191	common	readahead			sys_readahead			compat_sys_readahead
192	32	mmap2				sys_mmap2			compat_sys_mmap2
193	32	truncate64			sys_truncate64			compat_sys_truncate64
194	32	ftruncate64			sys_ftruncate64			compat_sys_ftruncate64
195	32	stat64				sys_stat64
196	32	lstat64				sys_lstat64
197	32	fstat64				sys_fstat64
198	nospu 	pciconfig_read			sys_pciconfig_read
199	nospu 	pciconfig_write			sys_pciconfig_write
200	nospu 	pciconfig_iobase		sys_pciconfig_iobase
201	common 	multiplexer			sys_ni_syscall
202	common	getdents64			sys_getdents64
203	common	pivot_root			sys_pivot_root
204	32	fcntl64				sys_fcntl64			compat_sys_fcntl64
205	common	madvise				sys_madvise
206	common	mincore				sys_mincore
207	common	gettid				sys_gettid
208	common	tkill				sys_tkill
209	common	setxattr			sys_setxattr
210	common	lsetxattr			sys_lsetxattr
211	common	fsetxattr			sys_fsetxattr
212	common	getxattr			sys_getxattr
213	common	lgetxattr			sys_lgetxattr
214	common	fgetxattr			sys_fgetxattr
215	common	listxattr			sys_listxattr
216	common	llistxattr			sys_llistxattr
217	common	flistxattr			sys_flistxattr
218	common	removexattr			sys_removexattr
219	common	lremovexattr			sys_lremovexattr
220	common	fremovexattr			sys_fremovexattr
221	32	futex				sys_futex_time32
221	64	futex				sys_futex
221	spu	futex				sys_futex
222	common	sched_setaffinity		sys_sched_setaffinity		compat_sys_sched_setaffinity
223	common	sched_getaffinity		sys_sched_getaffinity		compat_sys_sched_getaffinity
# 224 unused
225	common	tuxcall				sys_ni_syscall
226	32	sendfile64			sys_sendfile64			compat_sys_sendfile64
227	common	io_setup			sys_io_setup			compat_sys_io_setup
228	common	io_destroy			sys_io_destroy
229	32	io_getevents			sys_io_getevents_time32
229	64	io_getevents			sys_io_getevents
229	spu	io_getevents			sys_io_getevents
230	common	io_submit			sys_io_submit			compat_sys_io_submit
231	common	io_cancel			sys_io_cancel
232	nospu	set_tid_address			sys_set_tid_address
233	common	fadvise64			sys_fadvise64			ppc32_fadvise64
234	nospu	exit_group			sys_exit_group
235	nospu	lookup_dcookie			sys_lookup_dcookie		compat_sys_lookup_dcookie
236	common	epoll_create			sys_epoll_create
237	common	epoll_ctl			sys_epoll_ctl
238	common	epoll_wait			sys_epoll_wait
239	common	remap_file_pages		sys_remap_file_pages
240	common	timer_create			sys_timer_create		compat_sys_timer_create
241	32	timer_settime			sys_timer_settime32
241	64	timer_settime			sys_timer_settime
241	spu	timer_settime			sys_timer_settime
242	32	timer_gettime			sys_timer_gettime32
242	64	timer_gettime			sys_timer_gettime
242	spu	timer_gettime			sys_timer_gettime
243	common	timer_getoverrun		sys_timer_getoverrun
244	common	timer_delete			sys_timer_delete
245	32	clock_settime			sys_clock_settime32
245	64	clock_settime			sys_clock_settime
245	spu	clock_settime			sys_clock_settime
246	32	clock_gettime			sys_clock_gettime32
246	64	clock_gettime			sys_clock_gettime
246	spu	clock_gettime			sys_clock_gettime
247	32	clock_getres			sys_clock_getres_time32
247	64	clock_getres			sys_clock_getres
247	spu	clock_getres			sys_clock_getres
248	32	clock_nanosleep			sys_clock_nanosleep_time32
248	64	clock_nanosleep			sys_clock_nanosleep
248	spu	clock_nanosleep			sys_clock_nanosleep
<<<<<<< HEAD
249	32	swapcontext			ppc_swapcontext			compat_sys_swapcontext
249	64	swapcontext			sys_swapcontext
249	spu	swapcontext			sys_ni_syscall
=======
249	nospu	swapcontext			sys_swapcontext			compat_sys_swapcontext
>>>>>>> 7d2a07b7
250	common	tgkill				sys_tgkill
251	32	utimes				sys_utimes_time32
251	64	utimes				sys_utimes
251	spu	utimes				sys_utimes
252	common	statfs64			sys_statfs64			compat_sys_statfs64
253	common	fstatfs64			sys_fstatfs64			compat_sys_fstatfs64
254	32	fadvise64_64			ppc_fadvise64_64
254	spu	fadvise64_64			sys_ni_syscall
255	common	rtas				sys_rtas
256	32	sys_debug_setcontext		sys_debug_setcontext		sys_ni_syscall
256	64	sys_debug_setcontext		sys_ni_syscall
256	spu	sys_debug_setcontext		sys_ni_syscall
# 257 reserved for vserver
258	nospu	migrate_pages			sys_migrate_pages		compat_sys_migrate_pages
259	nospu	mbind				sys_mbind			compat_sys_mbind
260	nospu	get_mempolicy			sys_get_mempolicy		compat_sys_get_mempolicy
261	nospu	set_mempolicy			sys_set_mempolicy		compat_sys_set_mempolicy
262	nospu	mq_open				sys_mq_open			compat_sys_mq_open
263	nospu	mq_unlink			sys_mq_unlink
264	32	mq_timedsend			sys_mq_timedsend_time32
264	64	mq_timedsend			sys_mq_timedsend
265	32	mq_timedreceive			sys_mq_timedreceive_time32
265	64	mq_timedreceive			sys_mq_timedreceive
266	nospu	mq_notify			sys_mq_notify			compat_sys_mq_notify
267	nospu	mq_getsetattr			sys_mq_getsetattr		compat_sys_mq_getsetattr
268	nospu	kexec_load			sys_kexec_load			compat_sys_kexec_load
269	nospu	add_key				sys_add_key
270	nospu	request_key			sys_request_key
271	nospu	keyctl				sys_keyctl			compat_sys_keyctl
272	nospu	waitid				sys_waitid			compat_sys_waitid
273	nospu	ioprio_set			sys_ioprio_set
274	nospu	ioprio_get			sys_ioprio_get
275	nospu	inotify_init			sys_inotify_init
276	nospu	inotify_add_watch		sys_inotify_add_watch
277	nospu	inotify_rm_watch		sys_inotify_rm_watch
278	nospu	spu_run				sys_spu_run
279	nospu	spu_create			sys_spu_create
280	32	pselect6			sys_pselect6_time32		compat_sys_pselect6_time32
280	64	pselect6			sys_pselect6
281	32	ppoll				sys_ppoll_time32		compat_sys_ppoll_time32
281	64	ppoll				sys_ppoll
282	common	unshare				sys_unshare
283	common	splice				sys_splice
284	common	tee				sys_tee
285	common	vmsplice			sys_vmsplice
286	common	openat				sys_openat			compat_sys_openat
287	common	mkdirat				sys_mkdirat
288	common	mknodat				sys_mknodat
289	common	fchownat			sys_fchownat
290	32	futimesat			sys_futimesat_time32
290	64	futimesat			sys_futimesat
290	spu	utimesat			sys_futimesat
291	32	fstatat64			sys_fstatat64
291	64	newfstatat			sys_newfstatat
291	spu	newfstatat			sys_newfstatat
292	common	unlinkat			sys_unlinkat
293	common	renameat			sys_renameat
294	common	linkat				sys_linkat
295	common	symlinkat			sys_symlinkat
296	common	readlinkat			sys_readlinkat
297	common	fchmodat			sys_fchmodat
298	common	faccessat			sys_faccessat
299	common	get_robust_list			sys_get_robust_list		compat_sys_get_robust_list
300	common	set_robust_list			sys_set_robust_list		compat_sys_set_robust_list
301	common	move_pages			sys_move_pages			compat_sys_move_pages
302	common	getcpu				sys_getcpu
303	nospu	epoll_pwait			sys_epoll_pwait			compat_sys_epoll_pwait
304	32	utimensat			sys_utimensat_time32
304	64	utimensat			sys_utimensat
304	spu	utimensat			sys_utimensat
305	common	signalfd			sys_signalfd			compat_sys_signalfd
306	common	timerfd_create			sys_timerfd_create
307	common	eventfd				sys_eventfd
308	common	sync_file_range2		sys_sync_file_range2		compat_sys_sync_file_range2
309	nospu	fallocate			sys_fallocate			compat_sys_fallocate
310	nospu	subpage_prot			sys_subpage_prot
311	32	timerfd_settime			sys_timerfd_settime32
311	64	timerfd_settime			sys_timerfd_settime
311	spu	timerfd_settime			sys_timerfd_settime
312	32	timerfd_gettime			sys_timerfd_gettime32
312	64	timerfd_gettime			sys_timerfd_gettime
312	spu	timerfd_gettime			sys_timerfd_gettime
313	common	signalfd4			sys_signalfd4			compat_sys_signalfd4
314	common	eventfd2			sys_eventfd2
315	common	epoll_create1			sys_epoll_create1
316	common	dup3				sys_dup3
317	common	pipe2				sys_pipe2
318	nospu	inotify_init1			sys_inotify_init1
319	common	perf_event_open			sys_perf_event_open
320	common	preadv				sys_preadv			compat_sys_preadv
321	common	pwritev				sys_pwritev			compat_sys_pwritev
322	nospu	rt_tgsigqueueinfo		sys_rt_tgsigqueueinfo		compat_sys_rt_tgsigqueueinfo
323	nospu	fanotify_init			sys_fanotify_init
324	nospu	fanotify_mark			sys_fanotify_mark		compat_sys_fanotify_mark
325	common	prlimit64			sys_prlimit64
326	common	socket				sys_socket
327	common	bind				sys_bind
328	common	connect				sys_connect
329	common	listen				sys_listen
330	common	accept				sys_accept
331	common	getsockname			sys_getsockname
332	common	getpeername			sys_getpeername
333	common	socketpair			sys_socketpair
334	common	send				sys_send
335	common	sendto				sys_sendto
336	common	recv				sys_recv			compat_sys_recv
337	common	recvfrom			sys_recvfrom			compat_sys_recvfrom
338	common	shutdown			sys_shutdown
339	common	setsockopt			sys_setsockopt			sys_setsockopt
340	common	getsockopt			sys_getsockopt			sys_getsockopt
341	common	sendmsg				sys_sendmsg			compat_sys_sendmsg
342	common	recvmsg				sys_recvmsg			compat_sys_recvmsg
343	32	recvmmsg			sys_recvmmsg_time32		compat_sys_recvmmsg_time32
343	64	recvmmsg			sys_recvmmsg
343	spu	recvmmsg			sys_recvmmsg
344	common	accept4				sys_accept4
345	common	name_to_handle_at		sys_name_to_handle_at
346	common	open_by_handle_at		sys_open_by_handle_at		compat_sys_open_by_handle_at
347	32	clock_adjtime			sys_clock_adjtime32
347	64	clock_adjtime			sys_clock_adjtime
347	spu	clock_adjtime			sys_clock_adjtime
348	common	syncfs				sys_syncfs
349	common	sendmmsg			sys_sendmmsg			compat_sys_sendmmsg
350	common	setns				sys_setns
351	nospu	process_vm_readv		sys_process_vm_readv
352	nospu	process_vm_writev		sys_process_vm_writev
353	nospu	finit_module			sys_finit_module
354	nospu	kcmp				sys_kcmp
355	common	sched_setattr			sys_sched_setattr
356	common	sched_getattr			sys_sched_getattr
357	common	renameat2			sys_renameat2
358	common	seccomp				sys_seccomp
359	common	getrandom			sys_getrandom
360	common	memfd_create			sys_memfd_create
361	common	bpf				sys_bpf
362	nospu	execveat			sys_execveat			compat_sys_execveat
363	32	switch_endian			sys_ni_syscall
363	64	switch_endian			sys_switch_endian
363	spu	switch_endian			sys_ni_syscall
364	common	userfaultfd			sys_userfaultfd
365	common	membarrier			sys_membarrier
# 366-377 originally left for IPC, now unused
378	nospu	mlock2				sys_mlock2
379	nospu	copy_file_range			sys_copy_file_range
380	common	preadv2				sys_preadv2			compat_sys_preadv2
381	common	pwritev2			sys_pwritev2			compat_sys_pwritev2
382	nospu	kexec_file_load			sys_kexec_file_load
383	nospu	statx				sys_statx
384	nospu	pkey_alloc			sys_pkey_alloc
385	nospu	pkey_free			sys_pkey_free
386	nospu	pkey_mprotect			sys_pkey_mprotect
387	nospu	rseq				sys_rseq
388	32	io_pgetevents			sys_io_pgetevents_time32	compat_sys_io_pgetevents
388	64	io_pgetevents			sys_io_pgetevents
# room for arch specific syscalls
392	64	semtimedop			sys_semtimedop
393	common	semget				sys_semget
394	common	semctl				sys_semctl			compat_sys_semctl
395	common	shmget				sys_shmget
396	common	shmctl				sys_shmctl			compat_sys_shmctl
397	common	shmat				sys_shmat			compat_sys_shmat
398	common	shmdt				sys_shmdt
399	common	msgget				sys_msgget
400	common	msgsnd				sys_msgsnd			compat_sys_msgsnd
401	common	msgrcv				sys_msgrcv			compat_sys_msgrcv
402	common	msgctl				sys_msgctl			compat_sys_msgctl
403	32	clock_gettime64			sys_clock_gettime		sys_clock_gettime
404	32	clock_settime64			sys_clock_settime		sys_clock_settime
405	32	clock_adjtime64			sys_clock_adjtime		sys_clock_adjtime
406	32	clock_getres_time64		sys_clock_getres		sys_clock_getres
407	32	clock_nanosleep_time64		sys_clock_nanosleep		sys_clock_nanosleep
408	32	timer_gettime64			sys_timer_gettime		sys_timer_gettime
409	32	timer_settime64			sys_timer_settime		sys_timer_settime
410	32	timerfd_gettime64		sys_timerfd_gettime		sys_timerfd_gettime
411	32	timerfd_settime64		sys_timerfd_settime		sys_timerfd_settime
412	32	utimensat_time64		sys_utimensat			sys_utimensat
413	32	pselect6_time64			sys_pselect6			compat_sys_pselect6_time64
414	32	ppoll_time64			sys_ppoll			compat_sys_ppoll_time64
416	32	io_pgetevents_time64		sys_io_pgetevents		sys_io_pgetevents
417	32	recvmmsg_time64			sys_recvmmsg			compat_sys_recvmmsg_time64
418	32	mq_timedsend_time64		sys_mq_timedsend		sys_mq_timedsend
419	32	mq_timedreceive_time64		sys_mq_timedreceive		sys_mq_timedreceive
420	32	semtimedop_time64		sys_semtimedop			sys_semtimedop
421	32	rt_sigtimedwait_time64		sys_rt_sigtimedwait		compat_sys_rt_sigtimedwait_time64
422	32	futex_time64			sys_futex			sys_futex
423	32	sched_rr_get_interval_time64	sys_sched_rr_get_interval	sys_sched_rr_get_interval
424	common	pidfd_send_signal		sys_pidfd_send_signal
425	common	io_uring_setup			sys_io_uring_setup
426	common	io_uring_enter			sys_io_uring_enter
427	common	io_uring_register		sys_io_uring_register
428	common	open_tree			sys_open_tree
429	common	move_mount			sys_move_mount
430	common	fsopen				sys_fsopen
431	common	fsconfig			sys_fsconfig
432	common	fsmount				sys_fsmount
433	common	fspick				sys_fspick
434	common	pidfd_open			sys_pidfd_open
<<<<<<< HEAD
435	32	clone3				ppc_clone3			sys_clone3
435	64	clone3				sys_clone3
435	spu	clone3				sys_ni_syscall
436	common	close_range			sys_close_range
=======
435	nospu	clone3				sys_clone3
436	common	close_range			sys_close_range
437	common	openat2				sys_openat2
438	common	pidfd_getfd			sys_pidfd_getfd
439	common	faccessat2			sys_faccessat2
440	common	process_madvise			sys_process_madvise
441	common	epoll_pwait2			sys_epoll_pwait2		compat_sys_epoll_pwait2
442	common	mount_setattr			sys_mount_setattr
443	common	quotactl_fd			sys_quotactl_fd
444	common	landlock_create_ruleset		sys_landlock_create_ruleset
445	common	landlock_add_rule		sys_landlock_add_rule
446	common	landlock_restrict_self		sys_landlock_restrict_self
>>>>>>> 7d2a07b7
<|MERGE_RESOLUTION|>--- conflicted
+++ resolved
@@ -9,13 +9,7 @@
 #
 0	nospu	restart_syscall			sys_restart_syscall
 1	nospu	exit				sys_exit
-<<<<<<< HEAD
-2	32	fork				ppc_fork			sys_fork
-2	64	fork				sys_fork
-2	spu	fork				sys_ni_syscall
-=======
 2	nospu	fork				sys_fork
->>>>>>> 7d2a07b7
 3	common	read				sys_read
 4	common	write				sys_write
 5	common	open				sys_open			compat_sys_open
@@ -164,13 +158,7 @@
 119	32	sigreturn			sys_sigreturn			compat_sys_sigreturn
 119	64	sigreturn			sys_ni_syscall
 119	spu	sigreturn			sys_ni_syscall
-<<<<<<< HEAD
-120	32	clone				ppc_clone			sys_clone
-120	64	clone				sys_clone
-120	spu	clone				sys_ni_syscall
-=======
 120	nospu	clone				sys_clone
->>>>>>> 7d2a07b7
 121	common	setdomainname			sys_setdomainname
 122	common	uname				sys_newuname
 123	common	modify_ldt			sys_ni_syscall
@@ -252,13 +240,7 @@
 186	spu	sendfile			sys_sendfile64
 187	common	getpmsg				sys_ni_syscall
 188	common 	putpmsg				sys_ni_syscall
-<<<<<<< HEAD
-189	32	vfork				ppc_vfork			sys_vfork
-189	64	vfork				sys_vfork
-189	spu	vfork				sys_ni_syscall
-=======
 189	nospu	vfork				sys_vfork
->>>>>>> 7d2a07b7
 190	common	ugetrlimit			sys_getrlimit			compat_sys_getrlimit
 191	common	readahead			sys_readahead			compat_sys_readahead
 192	32	mmap2				sys_mmap2			compat_sys_mmap2
@@ -334,13 +316,7 @@
 248	32	clock_nanosleep			sys_clock_nanosleep_time32
 248	64	clock_nanosleep			sys_clock_nanosleep
 248	spu	clock_nanosleep			sys_clock_nanosleep
-<<<<<<< HEAD
-249	32	swapcontext			ppc_swapcontext			compat_sys_swapcontext
-249	64	swapcontext			sys_swapcontext
-249	spu	swapcontext			sys_ni_syscall
-=======
 249	nospu	swapcontext			sys_swapcontext			compat_sys_swapcontext
->>>>>>> 7d2a07b7
 250	common	tgkill				sys_tgkill
 251	32	utimes				sys_utimes_time32
 251	64	utimes				sys_utimes
@@ -538,12 +514,6 @@
 432	common	fsmount				sys_fsmount
 433	common	fspick				sys_fspick
 434	common	pidfd_open			sys_pidfd_open
-<<<<<<< HEAD
-435	32	clone3				ppc_clone3			sys_clone3
-435	64	clone3				sys_clone3
-435	spu	clone3				sys_ni_syscall
-436	common	close_range			sys_close_range
-=======
 435	nospu	clone3				sys_clone3
 436	common	close_range			sys_close_range
 437	common	openat2				sys_openat2
@@ -555,5 +525,4 @@
 443	common	quotactl_fd			sys_quotactl_fd
 444	common	landlock_create_ruleset		sys_landlock_create_ruleset
 445	common	landlock_add_rule		sys_landlock_add_rule
-446	common	landlock_restrict_self		sys_landlock_restrict_self
->>>>>>> 7d2a07b7
+446	common	landlock_restrict_self		sys_landlock_restrict_self