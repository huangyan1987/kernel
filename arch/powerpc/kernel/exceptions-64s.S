/* SPDX-License-Identifier: GPL-2.0 */
/*
 * This file contains the 64-bit "server" PowerPC variant
 * of the low level exception handling including exception
 * vectors, exception return, part of the slb and stab
 * handling and other fixed offset specific things.
 *
 * This file is meant to be #included from head_64.S due to
 * position dependent assembly.
 *
 * Most of this originates from head_64.S and thus has the same
 * copyright history.
 *
 */

#include <asm/hw_irq.h>
#include <asm/exception-64s.h>
#include <asm/ptrace.h>
#include <asm/cpuidle.h>
#include <asm/head-64.h>
#include <asm/feature-fixups.h>
#include <asm/kup.h>

/* PACA save area offsets (exgen, exmc, etc) */
#define EX_R9		0
#define EX_R10		8
#define EX_R11		16
#define EX_R12		24
#define EX_R13		32
#define EX_DAR		40
#define EX_DSISR	48
#define EX_CCR		52
#define EX_CFAR		56
#define EX_PPR		64
#if defined(CONFIG_RELOCATABLE)
#define EX_CTR		72
.if EX_SIZE != 10
	.error "EX_SIZE is wrong"
.endif
#else
.if EX_SIZE != 9
	.error "EX_SIZE is wrong"
.endif
#endif

/*
 * Following are fixed section helper macros.
 *
 * EXC_REAL_BEGIN/END  - real, unrelocated exception vectors
 * EXC_VIRT_BEGIN/END  - virt (AIL), unrelocated exception vectors
 * TRAMP_REAL_BEGIN    - real, unrelocated helpers (virt may call these)
 * TRAMP_VIRT_BEGIN    - virt, unreloc helpers (in practice, real can use)
 * TRAMP_KVM_BEGIN     - KVM handlers, these are put into real, unrelocated
 * EXC_COMMON          - After switching to virtual, relocated mode.
 */

#define EXC_REAL_BEGIN(name, start, size)			\
	FIXED_SECTION_ENTRY_BEGIN_LOCATION(real_vectors, exc_real_##start##_##name, start, size)

#define EXC_REAL_END(name, start, size)				\
	FIXED_SECTION_ENTRY_END_LOCATION(real_vectors, exc_real_##start##_##name, start, size)

#define EXC_VIRT_BEGIN(name, start, size)			\
	FIXED_SECTION_ENTRY_BEGIN_LOCATION(virt_vectors, exc_virt_##start##_##name, start, size)

#define EXC_VIRT_END(name, start, size)				\
	FIXED_SECTION_ENTRY_END_LOCATION(virt_vectors, exc_virt_##start##_##name, start, size)

#define EXC_COMMON_BEGIN(name)					\
	USE_TEXT_SECTION();					\
	.balign IFETCH_ALIGN_BYTES;				\
	.global name;						\
	_ASM_NOKPROBE_SYMBOL(name);				\
	DEFINE_FIXED_SYMBOL(name);				\
name:

#define TRAMP_REAL_BEGIN(name)					\
	FIXED_SECTION_ENTRY_BEGIN(real_trampolines, name)

#define TRAMP_VIRT_BEGIN(name)					\
	FIXED_SECTION_ENTRY_BEGIN(virt_trampolines, name)

#ifdef CONFIG_KVM_BOOK3S_64_HANDLER
#define TRAMP_KVM_BEGIN(name)					\
	TRAMP_VIRT_BEGIN(name)
#else
#define TRAMP_KVM_BEGIN(name)
#endif

#define EXC_REAL_NONE(start, size)				\
	FIXED_SECTION_ENTRY_BEGIN_LOCATION(real_vectors, exc_real_##start##_##unused, start, size); \
	FIXED_SECTION_ENTRY_END_LOCATION(real_vectors, exc_real_##start##_##unused, start, size)

#define EXC_VIRT_NONE(start, size)				\
	FIXED_SECTION_ENTRY_BEGIN_LOCATION(virt_vectors, exc_virt_##start##_##unused, start, size); \
	FIXED_SECTION_ENTRY_END_LOCATION(virt_vectors, exc_virt_##start##_##unused, start, size)

/*
 * We're short on space and time in the exception prolog, so we can't
 * use the normal LOAD_REG_IMMEDIATE macro to load the address of label.
 * Instead we get the base of the kernel from paca->kernelbase and or in the low
 * part of label. This requires that the label be within 64KB of kernelbase, and
 * that kernelbase be 64K aligned.
 */
#define LOAD_HANDLER(reg, label)					\
	ld	reg,PACAKBASE(r13);	/* get high part of &label */	\
	ori	reg,reg,FIXED_SYMBOL_ABS_ADDR(label)

#define __LOAD_HANDLER(reg, label)					\
	ld	reg,PACAKBASE(r13);					\
	ori	reg,reg,(ABS_ADDR(label))@l

/*
 * Branches from unrelocated code (e.g., interrupts) to labels outside
 * head-y require >64K offsets.
 */
#define __LOAD_FAR_HANDLER(reg, label)					\
	ld	reg,PACAKBASE(r13);					\
	ori	reg,reg,(ABS_ADDR(label))@l;				\
	addis	reg,reg,(ABS_ADDR(label))@h

/* Exception register prefixes */
#define EXC_HV_OR_STD	2 /* depends on HVMODE */
#define EXC_HV		1
#define EXC_STD		0

#if defined(CONFIG_RELOCATABLE)
/*
 * If we support interrupts with relocation on AND we're a relocatable kernel,
 * we need to use CTR to get to the 2nd level handler.  So, save/restore it
 * when required.
 */
#define SAVE_CTR(reg, area)	mfctr	reg ; 	std	reg,area+EX_CTR(r13)
#define GET_CTR(reg, area) 			ld	reg,area+EX_CTR(r13)
#define RESTORE_CTR(reg, area)	ld	reg,area+EX_CTR(r13) ; mtctr reg
#else
/* ...else CTR is unused and in register. */
#define SAVE_CTR(reg, area)
#define GET_CTR(reg, area) 	mfctr	reg
#define RESTORE_CTR(reg, area)
#endif

/*
 * PPR save/restore macros used in exceptions-64s.S
 * Used for P7 or later processors
 */
#define SAVE_PPR(area, ra)						\
BEGIN_FTR_SECTION_NESTED(940)						\
	ld	ra,area+EX_PPR(r13);	/* Read PPR from paca */	\
	std	ra,_PPR(r1);						\
END_FTR_SECTION_NESTED(CPU_FTR_HAS_PPR,CPU_FTR_HAS_PPR,940)

#define RESTORE_PPR_PACA(area, ra)					\
BEGIN_FTR_SECTION_NESTED(941)						\
	ld	ra,area+EX_PPR(r13);					\
	mtspr	SPRN_PPR,ra;						\
END_FTR_SECTION_NESTED(CPU_FTR_HAS_PPR,CPU_FTR_HAS_PPR,941)

/*
 * Get an SPR into a register if the CPU has the given feature
 */
#define OPT_GET_SPR(ra, spr, ftr)					\
BEGIN_FTR_SECTION_NESTED(943)						\
	mfspr	ra,spr;							\
END_FTR_SECTION_NESTED(ftr,ftr,943)

/*
 * Set an SPR from a register if the CPU has the given feature
 */
#define OPT_SET_SPR(ra, spr, ftr)					\
BEGIN_FTR_SECTION_NESTED(943)						\
	mtspr	spr,ra;							\
END_FTR_SECTION_NESTED(ftr,ftr,943)

/*
 * Save a register to the PACA if the CPU has the given feature
 */
#define OPT_SAVE_REG_TO_PACA(offset, ra, ftr)				\
BEGIN_FTR_SECTION_NESTED(943)						\
	std	ra,offset(r13);						\
END_FTR_SECTION_NESTED(ftr,ftr,943)

/*
 * Branch to label using its 0xC000 address. This results in instruction
 * address suitable for MSR[IR]=0 or 1, which allows relocation to be turned
 * on using mtmsr rather than rfid.
 *
 * This could set the 0xc bits for !RELOCATABLE as an immediate, rather than
 * load KBASE for a slight optimisation.
 */
#define BRANCH_TO_C000(reg, label)					\
	__LOAD_FAR_HANDLER(reg, label);					\
	mtctr	reg;							\
	bctr

.macro INT_KVM_HANDLER name, vec, hsrr, area, skip
	TRAMP_KVM_BEGIN(\name\()_kvm)
	KVM_HANDLER \vec, \hsrr, \area, \skip
.endm

#ifdef CONFIG_KVM_BOOK3S_64_HANDLER
#ifdef CONFIG_KVM_BOOK3S_HV_POSSIBLE
/*
 * If hv is possible, interrupts come into to the hv version
 * of the kvmppc_interrupt code, which then jumps to the PR handler,
 * kvmppc_interrupt_pr, if the guest is a PR guest.
 */
#define kvmppc_interrupt kvmppc_interrupt_hv
#else
#define kvmppc_interrupt kvmppc_interrupt_pr
#endif

.macro KVMTEST name, hsrr, n
	lbz	r10,HSTATE_IN_GUEST(r13)
	cmpwi	r10,0
	bne	\name\()_kvm
.endm

.macro KVM_HANDLER vec, hsrr, area, skip
	.if \skip
	cmpwi	r10,KVM_GUEST_MODE_SKIP
	beq	89f
	.else
BEGIN_FTR_SECTION_NESTED(947)
	ld	r10,\area+EX_CFAR(r13)
	std	r10,HSTATE_CFAR(r13)
END_FTR_SECTION_NESTED(CPU_FTR_CFAR,CPU_FTR_CFAR,947)
	.endif

BEGIN_FTR_SECTION_NESTED(948)
	ld	r10,\area+EX_PPR(r13)
	std	r10,HSTATE_PPR(r13)
END_FTR_SECTION_NESTED(CPU_FTR_HAS_PPR,CPU_FTR_HAS_PPR,948)
	ld	r10,\area+EX_R10(r13)
	std	r12,HSTATE_SCRATCH0(r13)
	sldi	r12,r9,32
	/* HSRR variants have the 0x2 bit added to their trap number */
	.if \hsrr == EXC_HV_OR_STD
	BEGIN_FTR_SECTION
	ori	r12,r12,(\vec + 0x2)
	FTR_SECTION_ELSE
	ori	r12,r12,(\vec)
	ALT_FTR_SECTION_END_IFSET(CPU_FTR_HVMODE | CPU_FTR_ARCH_206)
	.elseif \hsrr
	ori	r12,r12,(\vec + 0x2)
	.else
	ori	r12,r12,(\vec)
	.endif

#ifdef CONFIG_RELOCATABLE
	/*
	 * KVM requires __LOAD_FAR_HANDLER beause kvmppc_interrupt lives
	 * outside the head section. CONFIG_RELOCATABLE KVM expects CTR
	 * to be saved in HSTATE_SCRATCH1.
	 */
	mfctr	r9
	std	r9,HSTATE_SCRATCH1(r13)
	__LOAD_FAR_HANDLER(r9, kvmppc_interrupt)
	mtctr	r9
	ld	r9,\area+EX_R9(r13)
	bctr
#else
	ld	r9,\area+EX_R9(r13)
	b	kvmppc_interrupt
#endif


	.if \skip
89:	mtocrf	0x80,r9
	ld	r9,\area+EX_R9(r13)
	ld	r10,\area+EX_R10(r13)
	.if \hsrr == EXC_HV_OR_STD
	BEGIN_FTR_SECTION
	b	kvmppc_skip_Hinterrupt
	FTR_SECTION_ELSE
	b	kvmppc_skip_interrupt
	ALT_FTR_SECTION_END_IFSET(CPU_FTR_HVMODE | CPU_FTR_ARCH_206)
	.elseif \hsrr
	b	kvmppc_skip_Hinterrupt
	.else
	b	kvmppc_skip_interrupt
	.endif
	.endif
.endm

#else
.macro KVMTEST name, hsrr, n
.endm
.macro KVM_HANDLER name, vec, hsrr, area, skip
.endm
#endif

.macro INT_SAVE_SRR_AND_JUMP label, hsrr, set_ri
	ld	r10,PACAKMSR(r13)	/* get MSR value for kernel */
	.if ! \set_ri
	xori	r10,r10,MSR_RI		/* Clear MSR_RI */
	.endif
	.if \hsrr == EXC_HV_OR_STD
	BEGIN_FTR_SECTION
	mfspr	r11,SPRN_HSRR0		/* save HSRR0 */
	mfspr	r12,SPRN_HSRR1		/* and HSRR1 */
	mtspr	SPRN_HSRR1,r10
	FTR_SECTION_ELSE
	mfspr	r11,SPRN_SRR0		/* save SRR0 */
	mfspr	r12,SPRN_SRR1		/* and SRR1 */
	mtspr	SPRN_SRR1,r10
	ALT_FTR_SECTION_END_IFSET(CPU_FTR_HVMODE | CPU_FTR_ARCH_206)
	.elseif \hsrr
	mfspr	r11,SPRN_HSRR0		/* save HSRR0 */
	mfspr	r12,SPRN_HSRR1		/* and HSRR1 */
	mtspr	SPRN_HSRR1,r10
	.else
	mfspr	r11,SPRN_SRR0		/* save SRR0 */
	mfspr	r12,SPRN_SRR1		/* and SRR1 */
	mtspr	SPRN_SRR1,r10
	.endif
	LOAD_HANDLER(r10, \label\())
	.if \hsrr == EXC_HV_OR_STD
	BEGIN_FTR_SECTION
	mtspr	SPRN_HSRR0,r10
	HRFI_TO_KERNEL
	FTR_SECTION_ELSE
	mtspr	SPRN_SRR0,r10
	RFI_TO_KERNEL
	ALT_FTR_SECTION_END_IFSET(CPU_FTR_HVMODE | CPU_FTR_ARCH_206)
	.elseif \hsrr
	mtspr	SPRN_HSRR0,r10
	HRFI_TO_KERNEL
	.else
	mtspr	SPRN_SRR0,r10
	RFI_TO_KERNEL
	.endif
	b	.	/* prevent speculative execution */
.endm

/* INT_SAVE_SRR_AND_JUMP works for real or virt, this is faster but virt only */
.macro INT_VIRT_SAVE_SRR_AND_JUMP label, hsrr
#ifdef CONFIG_RELOCATABLE
	.if \hsrr == EXC_HV_OR_STD
	BEGIN_FTR_SECTION
	mfspr	r11,SPRN_HSRR0	/* save HSRR0 */
	FTR_SECTION_ELSE
	mfspr	r11,SPRN_SRR0	/* save SRR0 */
	ALT_FTR_SECTION_END_IFSET(CPU_FTR_HVMODE | CPU_FTR_ARCH_206)
	.elseif \hsrr
	mfspr	r11,SPRN_HSRR0	/* save HSRR0 */
	.else
	mfspr	r11,SPRN_SRR0	/* save SRR0 */
	.endif
	LOAD_HANDLER(r12, \label\())
	mtctr	r12
	.if \hsrr == EXC_HV_OR_STD
	BEGIN_FTR_SECTION
	mfspr	r12,SPRN_HSRR1	/* and HSRR1 */
	FTR_SECTION_ELSE
	mfspr	r12,SPRN_SRR1	/* and HSRR1 */
	ALT_FTR_SECTION_END_IFSET(CPU_FTR_HVMODE | CPU_FTR_ARCH_206)
	.elseif \hsrr
	mfspr	r12,SPRN_HSRR1	/* and HSRR1 */
	.else
	mfspr	r12,SPRN_SRR1	/* and HSRR1 */
	.endif
	li	r10,MSR_RI
	mtmsrd 	r10,1		/* Set RI (EE=0) */
	bctr
#else
	.if \hsrr == EXC_HV_OR_STD
	BEGIN_FTR_SECTION
	mfspr	r11,SPRN_HSRR0		/* save HSRR0 */
	mfspr	r12,SPRN_HSRR1		/* and HSRR1 */
	FTR_SECTION_ELSE
	mfspr	r11,SPRN_SRR0		/* save SRR0 */
	mfspr	r12,SPRN_SRR1		/* and SRR1 */
	ALT_FTR_SECTION_END_IFSET(CPU_FTR_HVMODE | CPU_FTR_ARCH_206)
	.elseif \hsrr
	mfspr	r11,SPRN_HSRR0		/* save HSRR0 */
	mfspr	r12,SPRN_HSRR1		/* and HSRR1 */
	.else
	mfspr	r11,SPRN_SRR0		/* save SRR0 */
	mfspr	r12,SPRN_SRR1		/* and SRR1 */
	.endif
	li	r10,MSR_RI
	mtmsrd 	r10,1			/* Set RI (EE=0) */
	b	\label
#endif
.endm

/*
 * This is the BOOK3S interrupt entry code macro.
 *
 * This can result in one of several things happening:
 * - Branch to the _common handler, relocated, in virtual mode.
 *   These are normal interrupts (synchronous and asynchronous) handled by
 *   the kernel.
 * - Branch to KVM, relocated but real mode interrupts remain in real mode.
 *   These occur when HSTATE_IN_GUEST is set. The interrupt may be caused by
 *   / intended for host or guest kernel, but KVM must always be involved
 *   because the machine state is set for guest execution.
 * - Branch to the masked handler, unrelocated.
 *   These occur when maskable asynchronous interrupts are taken with the
 *   irq_soft_mask set.
 * - Branch to an "early" handler in real mode but relocated.
 *   This is done if early=1. MCE and HMI use these to handle errors in real
 *   mode.
 * - Fall through and continue executing in real, unrelocated mode.
 *   This is done if early=2.
 */
.macro INT_HANDLER name, vec, ool=0, early=0, virt=0, hsrr=0, area=PACA_EXGEN, ri=1, dar=0, dsisr=0, bitmask=0, kvm=0
	SET_SCRATCH0(r13)			/* save r13 */
	GET_PACA(r13)
	std	r9,\area\()+EX_R9(r13)		/* save r9 */
	OPT_GET_SPR(r9, SPRN_PPR, CPU_FTR_HAS_PPR)
	HMT_MEDIUM
	std	r10,\area\()+EX_R10(r13)	/* save r10 - r12 */
	OPT_GET_SPR(r10, SPRN_CFAR, CPU_FTR_CFAR)
	.if \ool
	.if !\virt
	b	tramp_real_\name
	.pushsection .text
	TRAMP_REAL_BEGIN(tramp_real_\name)
	.else
	b	tramp_virt_\name
	.pushsection .text
	TRAMP_VIRT_BEGIN(tramp_virt_\name)
	.endif
	.endif

	OPT_SAVE_REG_TO_PACA(\area\()+EX_PPR, r9, CPU_FTR_HAS_PPR)
	OPT_SAVE_REG_TO_PACA(\area\()+EX_CFAR, r10, CPU_FTR_CFAR)
	INTERRUPT_TO_KERNEL
	SAVE_CTR(r10, \area\())
	mfcr	r9
	.if \kvm
		KVMTEST \name \hsrr \vec
	.endif
	.if \bitmask
		lbz	r10,PACAIRQSOFTMASK(r13)
		andi.	r10,r10,\bitmask
		/* Associate vector numbers with bits in paca->irq_happened */
		.if \vec == 0x500 || \vec == 0xea0
		li	r10,PACA_IRQ_EE
		.elseif \vec == 0x900
		li	r10,PACA_IRQ_DEC
		.elseif \vec == 0xa00 || \vec == 0xe80
		li	r10,PACA_IRQ_DBELL
		.elseif \vec == 0xe60
		li	r10,PACA_IRQ_HMI
		.elseif \vec == 0xf00
		li	r10,PACA_IRQ_PMI
		.else
		.abort "Bad maskable vector"
		.endif

		.if \hsrr == EXC_HV_OR_STD
		BEGIN_FTR_SECTION
		bne	masked_Hinterrupt
		FTR_SECTION_ELSE
		bne	masked_interrupt
		ALT_FTR_SECTION_END_IFSET(CPU_FTR_HVMODE | CPU_FTR_ARCH_206)
		.elseif \hsrr
		bne	masked_Hinterrupt
		.else
		bne	masked_interrupt
		.endif
	.endif

	std	r11,\area\()+EX_R11(r13)
	std	r12,\area\()+EX_R12(r13)

	/*
	 * DAR/DSISR, SCRATCH0 must be read before setting MSR[RI],
	 * because a d-side MCE will clobber those registers so is
	 * not recoverable if they are live.
	 */
	GET_SCRATCH0(r10)
	std	r10,\area\()+EX_R13(r13)
	.if \dar
	.if \hsrr
	mfspr	r10,SPRN_HDAR
	.else
	mfspr	r10,SPRN_DAR
	.endif
	std	r10,\area\()+EX_DAR(r13)
	.endif
	.if \dsisr
	.if \hsrr
	mfspr	r10,SPRN_HDSISR
	.else
	mfspr	r10,SPRN_DSISR
	.endif
	stw	r10,\area\()+EX_DSISR(r13)
	.endif

	.if \early == 2
	/* nothing more */
	.elseif \early
	mfctr	r10			/* save ctr, even for !RELOCATABLE */
	BRANCH_TO_C000(r11, \name\()_early_common)
	.elseif !\virt
	INT_SAVE_SRR_AND_JUMP \name\()_common, \hsrr, \ri
	.else
	INT_VIRT_SAVE_SRR_AND_JUMP \name\()_common, \hsrr
	.endif
	.if \ool
	.popsection
	.endif
.endm

/*
 * On entry r13 points to the paca, r9-r13 are saved in the paca,
 * r9 contains the saved CR, r11 and r12 contain the saved SRR0 and
 * SRR1, and relocation is on.
 *
 * If stack=0, then the stack is already set in r1, and r1 is saved in r10.
 * PPR save and CPU accounting is not done for the !stack case (XXX why not?)
 */
.macro INT_COMMON vec, area, stack, kaup, reconcile, dar, dsisr
	.if \stack
	andi.	r10,r12,MSR_PR		/* See if coming from user	*/
	mr	r10,r1			/* Save r1			*/
	subi	r1,r1,INT_FRAME_SIZE	/* alloc frame on kernel stack	*/
	beq-	100f
	ld	r1,PACAKSAVE(r13)	/* kernel stack to use		*/
100:	tdgei	r1,-INT_FRAME_SIZE	/* trap if r1 is in userspace	*/
	EMIT_BUG_ENTRY 100b,__FILE__,__LINE__,0
	.endif

	std	r9,_CCR(r1)		/* save CR in stackframe	*/
	std	r11,_NIP(r1)		/* save SRR0 in stackframe	*/
	std	r12,_MSR(r1)		/* save SRR1 in stackframe	*/
	std	r10,0(r1)		/* make stack chain pointer	*/
	std	r0,GPR0(r1)		/* save r0 in stackframe	*/
	std	r10,GPR1(r1)		/* save r1 in stackframe	*/

	.if \stack
	.if \kaup
	kuap_save_amr_and_lock r9, r10, cr1, cr0
	.endif
	beq	101f			/* if from kernel mode		*/
	ACCOUNT_CPU_USER_ENTRY(r13, r9, r10)
	SAVE_PPR(\area, r9)
101:
	.else
	.if \kaup
	kuap_save_amr_and_lock r9, r10, cr1
	.endif
	.endif

	/* Save original regs values from save area to stack frame. */
	ld	r9,\area+EX_R9(r13)	/* move r9, r10 to stackframe	*/
	ld	r10,\area+EX_R10(r13)
	std	r9,GPR9(r1)
	std	r10,GPR10(r1)
	ld	r9,\area+EX_R11(r13)	/* move r11 - r13 to stackframe	*/
	ld	r10,\area+EX_R12(r13)
	ld	r11,\area+EX_R13(r13)
	std	r9,GPR11(r1)
	std	r10,GPR12(r1)
	std	r11,GPR13(r1)
	.if \dar
	.if \dar == 2
	ld	r10,_NIP(r1)
	.else
	ld	r10,\area+EX_DAR(r13)
	.endif
	std	r10,_DAR(r1)
	.endif
	.if \dsisr
	.if \dsisr == 2
	ld	r10,_MSR(r1)
	lis	r11,DSISR_SRR1_MATCH_64S@h
	and	r10,r10,r11
	.else
	lwz	r10,\area+EX_DSISR(r13)
	.endif
	std	r10,_DSISR(r1)
	.endif
BEGIN_FTR_SECTION_NESTED(66)
	ld	r10,\area+EX_CFAR(r13)
	std	r10,ORIG_GPR3(r1)
END_FTR_SECTION_NESTED(CPU_FTR_CFAR, CPU_FTR_CFAR, 66)
	GET_CTR(r10, \area)
	std	r10,_CTR(r1)
	std	r2,GPR2(r1)		/* save r2 in stackframe	*/
	SAVE_4GPRS(3, r1)		/* save r3 - r6 in stackframe   */
	SAVE_2GPRS(7, r1)		/* save r7, r8 in stackframe	*/
	mflr	r9			/* Get LR, later save to stack	*/
	ld	r2,PACATOC(r13)		/* get kernel TOC into r2	*/
	std	r9,_LINK(r1)
	lbz	r10,PACAIRQSOFTMASK(r13)
	mfspr	r11,SPRN_XER		/* save XER in stackframe	*/
	std	r10,SOFTE(r1)
	std	r11,_XER(r1)
	li	r9,(\vec)+1
	std	r9,_TRAP(r1)		/* set trap number		*/
	li	r10,0
	ld	r11,exception_marker@toc(r2)
	std	r10,RESULT(r1)		/* clear regs->result		*/
	std	r11,STACK_FRAME_OVERHEAD-16(r1) /* mark the frame	*/

	.if \stack
	ACCOUNT_STOLEN_TIME
	.endif

	.if \reconcile
	RECONCILE_IRQ_STATE(r10, r11)
	.endif
.endm

/*
 * Restore all registers including H/SRR0/1 saved in a stack frame of a
 * standard exception.
 */
.macro EXCEPTION_RESTORE_REGS hsrr
	/* Move original SRR0 and SRR1 into the respective regs */
	ld	r9,_MSR(r1)
	.if \hsrr == EXC_HV_OR_STD
	.error "EXC_HV_OR_STD Not implemented for EXCEPTION_RESTORE_REGS"
	.endif
	.if \hsrr
	mtspr	SPRN_HSRR1,r9
	.else
	mtspr	SPRN_SRR1,r9
	.endif
	ld	r9,_NIP(r1)
	.if \hsrr
	mtspr	SPRN_HSRR0,r9
	.else
	mtspr	SPRN_SRR0,r9
	.endif
	ld	r9,_CTR(r1)
	mtctr	r9
	ld	r9,_XER(r1)
	mtxer	r9
	ld	r9,_LINK(r1)
	mtlr	r9
	ld	r9,_CCR(r1)
	mtcr	r9
	REST_8GPRS(2, r1)
	REST_4GPRS(10, r1)
	REST_GPR(0, r1)
	/* restore original r1. */
	ld	r1,GPR1(r1)
.endm

#define RUNLATCH_ON				\
BEGIN_FTR_SECTION				\
	ld	r3, PACA_THREAD_INFO(r13);	\
	ld	r4,TI_LOCAL_FLAGS(r3);		\
	andi.	r0,r4,_TLF_RUNLATCH;		\
	beql	ppc64_runlatch_on_trampoline;	\
END_FTR_SECTION_IFSET(CPU_FTR_CTRL)

/*
 * When the idle code in power4_idle puts the CPU into NAP mode,
 * it has to do so in a loop, and relies on the external interrupt
 * and decrementer interrupt entry code to get it out of the loop.
 * It sets the _TLF_NAPPING bit in current_thread_info()->local_flags
 * to signal that it is in the loop and needs help to get out.
 */
#ifdef CONFIG_PPC_970_NAP
#define FINISH_NAP				\
BEGIN_FTR_SECTION				\
	ld	r11, PACA_THREAD_INFO(r13);	\
	ld	r9,TI_LOCAL_FLAGS(r11);		\
	andi.	r10,r9,_TLF_NAPPING;		\
	bnel	power4_fixup_nap;		\
END_FTR_SECTION_IFSET(CPU_FTR_CAN_NAP)
#else
#define FINISH_NAP
#endif

#define EXC_COMMON(name, realvec, hdlr)					\
	EXC_COMMON_BEGIN(name);						\
	INT_COMMON realvec, PACA_EXGEN, 1, 1, 1, 0, 0 ;			\
	bl	save_nvgprs;						\
	addi	r3,r1,STACK_FRAME_OVERHEAD;				\
	bl	hdlr;							\
	b	ret_from_except

/*
 * Like EXC_COMMON, but for exceptions that can occur in the idle task and
 * therefore need the special idle handling (finish nap and runlatch)
 */
#define EXC_COMMON_ASYNC(name, realvec, hdlr)				\
	EXC_COMMON_BEGIN(name);						\
	INT_COMMON realvec, PACA_EXGEN, 1, 1, 1, 0, 0 ;			\
	FINISH_NAP;							\
	RUNLATCH_ON;							\
	addi	r3,r1,STACK_FRAME_OVERHEAD;				\
	bl	hdlr;							\
	b	ret_from_except_lite


/*
 * There are a few constraints to be concerned with.
 * - Real mode exceptions code/data must be located at their physical location.
 * - Virtual mode exceptions must be mapped at their 0xc000... location.
 * - Fixed location code must not call directly beyond the __end_interrupts
 *   area when built with CONFIG_RELOCATABLE. LOAD_HANDLER / bctr sequence
 *   must be used.
 * - LOAD_HANDLER targets must be within first 64K of physical 0 /
 *   virtual 0xc00...
 * - Conditional branch targets must be within +/-32K of caller.
 *
 * "Virtual exceptions" run with relocation on (MSR_IR=1, MSR_DR=1), and
 * therefore don't have to run in physically located code or rfid to
 * virtual mode kernel code. However on relocatable kernels they do have
 * to branch to KERNELBASE offset because the rest of the kernel (outside
 * the exception vectors) may be located elsewhere.
 *
 * Virtual exceptions correspond with physical, except their entry points
 * are offset by 0xc000000000000000 and also tend to get an added 0x4000
 * offset applied. Virtual exceptions are enabled with the Alternate
 * Interrupt Location (AIL) bit set in the LPCR. However this does not
 * guarantee they will be delivered virtually. Some conditions (see the ISA)
 * cause exceptions to be delivered in real mode.
 *
 * It's impossible to receive interrupts below 0x300 via AIL.
 *
 * KVM: None of the virtual exceptions are from the guest. Anything that
 * escalated to HV=1 from HV=0 is delivered via real mode handlers.
 *
 *
 * We layout physical memory as follows:
 * 0x0000 - 0x00ff : Secondary processor spin code
 * 0x0100 - 0x18ff : Real mode pSeries interrupt vectors
 * 0x1900 - 0x3fff : Real mode trampolines
 * 0x4000 - 0x58ff : Relon (IR=1,DR=1) mode pSeries interrupt vectors
 * 0x5900 - 0x6fff : Relon mode trampolines
 * 0x7000 - 0x7fff : FWNMI data area
 * 0x8000 -   .... : Common interrupt handlers, remaining early
 *                   setup code, rest of kernel.
 *
 * We could reclaim 0x4000-0x42ff for real mode trampolines if the space
 * is necessary. Until then it's more consistent to explicitly put VIRT_NONE
 * vectors there.
 */
OPEN_FIXED_SECTION(real_vectors,        0x0100, 0x1900)
OPEN_FIXED_SECTION(real_trampolines,    0x1900, 0x4000)
OPEN_FIXED_SECTION(virt_vectors,        0x4000, 0x5900)
OPEN_FIXED_SECTION(virt_trampolines,    0x5900, 0x7000)

#ifdef CONFIG_PPC_POWERNV
	.globl start_real_trampolines
	.globl end_real_trampolines
	.globl start_virt_trampolines
	.globl end_virt_trampolines
#endif

#if defined(CONFIG_PPC_PSERIES) || defined(CONFIG_PPC_POWERNV)
/*
 * Data area reserved for FWNMI option.
 * This address (0x7000) is fixed by the RPA.
 * pseries and powernv need to keep the whole page from
 * 0x7000 to 0x8000 free for use by the firmware
 */
ZERO_FIXED_SECTION(fwnmi_page,          0x7000, 0x8000)
OPEN_TEXT_SECTION(0x8000)
#else
OPEN_TEXT_SECTION(0x7000)
#endif

USE_FIXED_SECTION(real_vectors)

/*
 * This is the start of the interrupt handlers for pSeries
 * This code runs with relocation off.
 * Code from here to __end_interrupts gets copied down to real
 * address 0x100 when we are running a relocatable kernel.
 * Therefore any relative branches in this section must only
 * branch to labels in this section.
 */
	.globl __start_interrupts
__start_interrupts:

/* No virt vectors corresponding with 0x0..0x100 */
EXC_VIRT_NONE(0x4000, 0x100)


EXC_REAL_BEGIN(system_reset, 0x100, 0x100)
#ifdef CONFIG_PPC_P7_NAP
	/*
	 * If running native on arch 2.06 or later, check if we are waking up
	 * from nap/sleep/winkle, and branch to idle handler. This tests SRR1
	 * bits 46:47. A non-0 value indicates that we are coming from a power
	 * saving state. The idle wakeup handler initially runs in real mode,
	 * but we branch to the 0xc000... address so we can turn on relocation
	 * with mtmsrd later, after SPRs are restored.
	 *
	 * Careful to minimise cost for the fast path (idle wakeup) while
	 * also avoiding clobbering CFAR for the debug path (non-idle).
	 *
	 * For the idle wake case volatile registers can be clobbered, which
	 * is why we use those initially. If it turns out to not be an idle
	 * wake, carefully put everything back the way it was, so we can use
	 * common exception macros to handle it.
	 */
BEGIN_FTR_SECTION
	SET_SCRATCH0(r13)
	GET_PACA(r13)
	std	r3,PACA_EXNMI+0*8(r13)
	std	r4,PACA_EXNMI+1*8(r13)
	std	r5,PACA_EXNMI+2*8(r13)
	mfspr	r3,SPRN_SRR1
	mfocrf	r4,0x80
	rlwinm.	r5,r3,47-31,30,31
	bne+	system_reset_idle_wake
	/* Not powersave wakeup. Restore regs for regular interrupt handler. */
	mtocrf	0x80,r4
	ld	r3,PACA_EXNMI+0*8(r13)
	ld	r4,PACA_EXNMI+1*8(r13)
	ld	r5,PACA_EXNMI+2*8(r13)
	GET_SCRATCH0(r13)
END_FTR_SECTION_IFSET(CPU_FTR_HVMODE | CPU_FTR_ARCH_206)
#endif

	INT_HANDLER system_reset, 0x100, area=PACA_EXNMI, ri=0, kvm=1
	/*
	 * MSR_RI is not enabled, because PACA_EXNMI and nmi stack is
	 * being used, so a nested NMI exception would corrupt it.
	 *
	 * In theory, we should not enable relocation here if it was disabled
	 * in SRR1, because the MMU may not be configured to support it (e.g.,
	 * SLB may have been cleared). In practice, there should only be a few
	 * small windows where that's the case, and sreset is considered to
	 * be dangerous anyway.
	 */
EXC_REAL_END(system_reset, 0x100, 0x100)
EXC_VIRT_NONE(0x4100, 0x100)
INT_KVM_HANDLER system_reset 0x100, EXC_STD, PACA_EXNMI, 0

#ifdef CONFIG_PPC_P7_NAP
TRAMP_REAL_BEGIN(system_reset_idle_wake)
	/* We are waking up from idle, so may clobber any volatile register */
	cmpwi	cr1,r5,2
	bltlr	cr1	/* no state loss, return to idle caller with r3=SRR1 */
	BRANCH_TO_C000(r12, DOTSYM(idle_return_gpr_loss))
#endif

#ifdef CONFIG_PPC_PSERIES
/*
 * Vectors for the FWNMI option.  Share common code.
 */
TRAMP_REAL_BEGIN(system_reset_fwnmi)
	/* See comment at system_reset exception, don't turn on RI */
	INT_HANDLER system_reset, 0x100, area=PACA_EXNMI, ri=0

#endif /* CONFIG_PPC_PSERIES */

EXC_COMMON_BEGIN(system_reset_common)
	/*
	 * Increment paca->in_nmi then enable MSR_RI. SLB or MCE will be able
	 * to recover, but nested NMI will notice in_nmi and not recover
	 * because of the use of the NMI stack. in_nmi reentrancy is tested in
	 * system_reset_exception.
	 */
	lhz	r10,PACA_IN_NMI(r13)
	addi	r10,r10,1
	sth	r10,PACA_IN_NMI(r13)
	li	r10,MSR_RI
	mtmsrd 	r10,1

	mr	r10,r1
	ld	r1,PACA_NMI_EMERG_SP(r13)
	subi	r1,r1,INT_FRAME_SIZE
	INT_COMMON 0x100, PACA_EXNMI, 0, 1, 0, 0, 0
	bl	save_nvgprs
	/*
	 * Set IRQS_ALL_DISABLED unconditionally so arch_irqs_disabled does
	 * the right thing. We do not want to reconcile because that goes
	 * through irq tracing which we don't want in NMI.
	 *
	 * Save PACAIRQHAPPENED because some code will do a hard disable
	 * (e.g., xmon). So we want to restore this back to where it was
	 * when we return. DAR is unused in the stack, so save it there.
	 */
	li	r10,IRQS_ALL_DISABLED
	stb	r10,PACAIRQSOFTMASK(r13)
	lbz	r10,PACAIRQHAPPENED(r13)
	std	r10,_DAR(r1)

	addi	r3,r1,STACK_FRAME_OVERHEAD
	bl	system_reset_exception

	/* Clear MSR_RI before setting SRR0 and SRR1. */
	li	r9,0
	mtmsrd	r9,1

	/*
	 * MSR_RI is clear, now we can decrement paca->in_nmi.
	 */
	lhz	r10,PACA_IN_NMI(r13)
	subi	r10,r10,1
	sth	r10,PACA_IN_NMI(r13)

	/*
	 * Restore soft mask settings.
	 */
	ld	r10,_DAR(r1)
	stb	r10,PACAIRQHAPPENED(r13)
	ld	r10,SOFTE(r1)
	stb	r10,PACAIRQSOFTMASK(r13)

	EXCEPTION_RESTORE_REGS EXC_STD
	RFI_TO_USER_OR_KERNEL


EXC_REAL_BEGIN(machine_check, 0x200, 0x100)
	INT_HANDLER machine_check, 0x200, early=1, area=PACA_EXMC, dar=1, dsisr=1
	/*
	 * MSR_RI is not enabled, because PACA_EXMC is being used, so a
	 * nested machine check corrupts it. machine_check_common enables
	 * MSR_RI.
	 */
EXC_REAL_END(machine_check, 0x200, 0x100)
EXC_VIRT_NONE(0x4200, 0x100)

#ifdef CONFIG_PPC_PSERIES
TRAMP_REAL_BEGIN(machine_check_fwnmi)
	/* See comment at machine_check exception, don't turn on RI */
	INT_HANDLER machine_check, 0x200, early=1, area=PACA_EXMC, dar=1, dsisr=1
#endif

INT_KVM_HANDLER machine_check 0x200, EXC_STD, PACA_EXMC, 1

#define MACHINE_CHECK_HANDLER_WINDUP			\
	/* Clear MSR_RI before setting SRR0 and SRR1. */\
	li	r9,0;					\
	mtmsrd	r9,1;		/* Clear MSR_RI */	\
	/* Decrement paca->in_mce now RI is clear. */	\
	lhz	r12,PACA_IN_MCE(r13);			\
	subi	r12,r12,1;				\
	sth	r12,PACA_IN_MCE(r13);			\
	EXCEPTION_RESTORE_REGS EXC_STD

EXC_COMMON_BEGIN(machine_check_early_common)
	mtctr	r10			/* Restore ctr */
	mfspr	r11,SPRN_SRR0
	mfspr	r12,SPRN_SRR1

	/*
	 * Switch to mc_emergency stack and handle re-entrancy (we limit
	 * the nested MCE upto level 4 to avoid stack overflow).
	 * Save MCE registers srr1, srr0, dar and dsisr and then set ME=1
	 *
	 * We use paca->in_mce to check whether this is the first entry or
	 * nested machine check. We increment paca->in_mce to track nested
	 * machine checks.
	 *
	 * If this is the first entry then set stack pointer to
	 * paca->mc_emergency_sp, otherwise r1 is already pointing to
	 * stack frame on mc_emergency stack.
	 *
	 * NOTE: We are here with MSR_ME=0 (off), which means we risk a
	 * checkstop if we get another machine check exception before we do
	 * rfid with MSR_ME=1.
	 *
	 * This interrupt can wake directly from idle. If that is the case,
	 * the machine check is handled then the idle wakeup code is called
	 * to restore state.
	 */
	lhz	r10,PACA_IN_MCE(r13)
	cmpwi	r10,0			/* Are we in nested machine check */
	cmpwi	cr1,r10,MAX_MCE_DEPTH	/* Are we at maximum nesting */
	addi	r10,r10,1		/* increment paca->in_mce */
	sth	r10,PACA_IN_MCE(r13)

	mr	r10,r1			/* Save r1 */
	bne	1f
	/* First machine check entry */
	ld	r1,PACAMCEMERGSP(r13)	/* Use MC emergency stack */
1:	/* Limit nested MCE to level 4 to avoid stack overflow */
	bgt	cr1,unrecoverable_mce	/* Check if we hit limit of 4 */
	subi	r1,r1,INT_FRAME_SIZE	/* alloc stack frame */

	/* We don't touch AMR here, we never go to virtual mode */
	INT_COMMON 0x200, PACA_EXMC, 0, 0, 0, 1, 1

BEGIN_FTR_SECTION
	bl	enable_machine_check
END_FTR_SECTION_IFSET(CPU_FTR_HVMODE)
	li	r10,MSR_RI
	mtmsrd	r10,1

	bl	save_nvgprs
	addi	r3,r1,STACK_FRAME_OVERHEAD
	bl	machine_check_early
	std	r3,RESULT(r1)	/* Save result */
	ld	r12,_MSR(r1)

#ifdef CONFIG_PPC_P7_NAP
	/*
	 * Check if thread was in power saving mode. We come here when any
	 * of the following is true:
	 * a. thread wasn't in power saving mode
	 * b. thread was in power saving mode with no state loss,
	 *    supervisor state loss or hypervisor state loss.
	 *
	 * Go back to nap/sleep/winkle mode again if (b) is true.
	 */
BEGIN_FTR_SECTION
	rlwinm.	r11,r12,47-31,30,31
	bne	machine_check_idle_common
END_FTR_SECTION_IFSET(CPU_FTR_HVMODE | CPU_FTR_ARCH_206)
#endif

#ifdef CONFIG_KVM_BOOK3S_64_HANDLER
	/*
	 * Check if we are coming from guest. If yes, then run the normal
	 * exception handler which will take the
	 * machine_check_kvm->kvmppc_interrupt branch to deliver the MC event
	 * to guest.
	 */
	lbz	r11,HSTATE_IN_GUEST(r13)
	cmpwi	r11,0			/* Check if coming from guest */
	bne	mce_deliver		/* continue if we are. */
#endif

	/*
	 * Check if we are coming from userspace. If yes, then run the normal
	 * exception handler which will deliver the MC event to this kernel.
	 */
	andi.	r11,r12,MSR_PR		/* See if coming from user. */
	bne	mce_deliver		/* continue in V mode if we are. */

	/*
	 * At this point we are coming from kernel context.
	 * Queue up the MCE event and return from the interrupt.
	 * But before that, check if this is an un-recoverable exception.
	 * If yes, then stay on emergency stack and panic.
	 */
	andi.	r11,r12,MSR_RI
	beq	unrecoverable_mce

	/*
	 * Check if we have successfully handled/recovered from error, if not
	 * then stay on emergency stack and panic.
	 */
	ld	r3,RESULT(r1)	/* Load result */
	cmpdi	r3,0		/* see if we handled MCE successfully */
	beq	unrecoverable_mce /* if !handled then panic */

	/*
	 * Return from MC interrupt.
	 * Queue up the MCE event so that we can log it later, while
	 * returning from kernel or opal call.
	 */
	bl	machine_check_queue_event
	MACHINE_CHECK_HANDLER_WINDUP
	RFI_TO_KERNEL

mce_deliver:
	/*
	 * This is a host user or guest MCE. Restore all registers, then
	 * run the "late" handler. For host user, this will run the
	 * machine_check_exception handler in virtual mode like a normal
	 * interrupt handler. For guest, this will trigger the KVM test
	 * and branch to the KVM interrupt similarly to other interrupts.
	 */
BEGIN_FTR_SECTION
	ld	r10,ORIG_GPR3(r1)
	mtspr	SPRN_CFAR,r10
END_FTR_SECTION_IFSET(CPU_FTR_CFAR)
	MACHINE_CHECK_HANDLER_WINDUP
	/* See comment at machine_check exception, don't turn on RI */
	INT_HANDLER machine_check, 0x200, area=PACA_EXMC, ri=0, dar=1, dsisr=1, kvm=1

EXC_COMMON_BEGIN(machine_check_common)
	/*
	 * Machine check is different because we use a different
	 * save area: PACA_EXMC instead of PACA_EXGEN.
	 */
	INT_COMMON 0x200, PACA_EXMC, 1, 1, 1, 1, 1
	FINISH_NAP
	/* Enable MSR_RI when finished with PACA_EXMC */
	li	r10,MSR_RI
	mtmsrd 	r10,1
	bl	save_nvgprs
	addi	r3,r1,STACK_FRAME_OVERHEAD
	bl	machine_check_exception
	b	ret_from_except

#ifdef CONFIG_PPC_P7_NAP
/*
 * This is an idle wakeup. Low level machine check has already been
 * done. Queue the event then call the idle code to do the wake up.
 */
EXC_COMMON_BEGIN(machine_check_idle_common)
	bl	machine_check_queue_event

	/*
	 * We have not used any non-volatile GPRs here, and as a rule
	 * most exception code including machine check does not.
	 * Therefore PACA_NAPSTATELOST does not need to be set. Idle
	 * wakeup will restore volatile registers.
	 *
	 * Load the original SRR1 into r3 for pnv_powersave_wakeup_mce.
	 *
	 * Then decrement MCE nesting after finishing with the stack.
	 */
	ld	r3,_MSR(r1)
	ld	r4,_LINK(r1)

	lhz	r11,PACA_IN_MCE(r13)
	subi	r11,r11,1
	sth	r11,PACA_IN_MCE(r13)

	mtlr	r4
	rlwinm	r10,r3,47-31,30,31
	cmpwi	cr1,r10,2
	bltlr	cr1	/* no state loss, return to idle caller */
	b	idle_return_gpr_loss
#endif

EXC_COMMON_BEGIN(unrecoverable_mce)
	/*
	 * We are going down. But there are chances that we might get hit by
	 * another MCE during panic path and we may run into unstable state
	 * with no way out. Hence, turn ME bit off while going down, so that
	 * when another MCE is hit during panic path, system will checkstop
	 * and hypervisor will get restarted cleanly by SP.
	 */
BEGIN_FTR_SECTION
	li	r10,0 /* clear MSR_RI */
	mtmsrd	r10,1
	bl	disable_machine_check
END_FTR_SECTION_IFSET(CPU_FTR_HVMODE)
	ld	r10,PACAKMSR(r13)
<<<<<<< HEAD
	mtspr	SPRN_SRR1,r10
	RFI_TO_KERNEL
	b	.
ALT_FTR_SECTION_END_IFSET(CPU_FTR_HVMODE)
9:
	/* Deliver the machine check to host kernel in V mode. */
BEGIN_FTR_SECTION
	ld	r10,ORIG_GPR3(r1)
	mtspr	SPRN_CFAR,r10
END_FTR_SECTION_IFSET(CPU_FTR_CFAR)
	MACHINE_CHECK_HANDLER_WINDUP
	EXCEPTION_PROLOG_0 PACA_EXMC
	b	machine_check_pSeries_0
=======
	li	r3,MSR_ME
	andc	r10,r10,r3
	mtmsrd	r10
>>>>>>> fec38890

	/* Invoke machine_check_exception to print MCE event and panic. */
	addi	r3,r1,STACK_FRAME_OVERHEAD
	bl	machine_check_exception

	/*
	 * We will not reach here. Even if we did, there is no way out.
	 * Call unrecoverable_exception and die.
	 */
	addi	r3,r1,STACK_FRAME_OVERHEAD
	bl	unrecoverable_exception
	b	.


EXC_REAL_BEGIN(data_access, 0x300, 0x80)
	INT_HANDLER data_access, 0x300, ool=1, dar=1, dsisr=1, kvm=1
EXC_REAL_END(data_access, 0x300, 0x80)
EXC_VIRT_BEGIN(data_access, 0x4300, 0x80)
	INT_HANDLER data_access, 0x300, virt=1, dar=1, dsisr=1
EXC_VIRT_END(data_access, 0x4300, 0x80)
INT_KVM_HANDLER data_access, 0x300, EXC_STD, PACA_EXGEN, 1
EXC_COMMON_BEGIN(data_access_common)
	/*
	 * Here r13 points to the paca, r9 contains the saved CR,
	 * SRR0 and SRR1 are saved in r11 and r12,
	 * r9 - r13 are saved in paca->exgen.
	 * EX_DAR and EX_DSISR have saved DAR/DSISR
	 */
	INT_COMMON 0x300, PACA_EXGEN, 1, 1, 1, 1, 1
	ld	r4,_DAR(r1)
	ld	r5,_DSISR(r1)
BEGIN_MMU_FTR_SECTION
	ld	r6,_MSR(r1)
	li	r3,0x300
	b	do_hash_page		/* Try to handle as hpte fault */
MMU_FTR_SECTION_ELSE
	b	handle_page_fault
ALT_MMU_FTR_SECTION_END_IFCLR(MMU_FTR_TYPE_RADIX)


EXC_REAL_BEGIN(data_access_slb, 0x380, 0x80)
	INT_HANDLER data_access_slb, 0x380, ool=1, area=PACA_EXSLB, dar=1, kvm=1
EXC_REAL_END(data_access_slb, 0x380, 0x80)
EXC_VIRT_BEGIN(data_access_slb, 0x4380, 0x80)
	INT_HANDLER data_access_slb, 0x380, virt=1, area=PACA_EXSLB, dar=1
EXC_VIRT_END(data_access_slb, 0x4380, 0x80)
INT_KVM_HANDLER data_access_slb, 0x380, EXC_STD, PACA_EXSLB, 1
EXC_COMMON_BEGIN(data_access_slb_common)
	INT_COMMON 0x380, PACA_EXSLB, 1, 1, 0, 1, 0
	ld	r4,_DAR(r1)
	addi	r3,r1,STACK_FRAME_OVERHEAD
BEGIN_MMU_FTR_SECTION
	/* HPT case, do SLB fault */
	bl	do_slb_fault
	cmpdi	r3,0
	bne-	1f
	b	fast_exception_return
1:	/* Error case */
MMU_FTR_SECTION_ELSE
	/* Radix case, access is outside page table range */
	li	r3,-EFAULT
ALT_MMU_FTR_SECTION_END_IFCLR(MMU_FTR_TYPE_RADIX)
	std	r3,RESULT(r1)
	bl	save_nvgprs
	RECONCILE_IRQ_STATE(r10, r11)
	ld	r4,_DAR(r1)
	ld	r5,RESULT(r1)
	addi	r3,r1,STACK_FRAME_OVERHEAD
	bl	do_bad_slb_fault
	b	ret_from_except


EXC_REAL_BEGIN(instruction_access, 0x400, 0x80)
	INT_HANDLER instruction_access, 0x400, kvm=1
EXC_REAL_END(instruction_access, 0x400, 0x80)
EXC_VIRT_BEGIN(instruction_access, 0x4400, 0x80)
	INT_HANDLER instruction_access, 0x400, virt=1
EXC_VIRT_END(instruction_access, 0x4400, 0x80)
INT_KVM_HANDLER instruction_access, 0x400, EXC_STD, PACA_EXGEN, 0
EXC_COMMON_BEGIN(instruction_access_common)
	INT_COMMON 0x400, PACA_EXGEN, 1, 1, 1, 2, 2
	ld	r4,_DAR(r1)
	ld	r5,_DSISR(r1)
BEGIN_MMU_FTR_SECTION
	ld      r6,_MSR(r1)
	li	r3,0x400
	b	do_hash_page		/* Try to handle as hpte fault */
MMU_FTR_SECTION_ELSE
	b	handle_page_fault
ALT_MMU_FTR_SECTION_END_IFCLR(MMU_FTR_TYPE_RADIX)


EXC_REAL_BEGIN(instruction_access_slb, 0x480, 0x80)
	INT_HANDLER instruction_access_slb, 0x480, area=PACA_EXSLB, kvm=1
EXC_REAL_END(instruction_access_slb, 0x480, 0x80)
EXC_VIRT_BEGIN(instruction_access_slb, 0x4480, 0x80)
	INT_HANDLER instruction_access_slb, 0x480, virt=1, area=PACA_EXSLB
EXC_VIRT_END(instruction_access_slb, 0x4480, 0x80)
INT_KVM_HANDLER instruction_access_slb, 0x480, EXC_STD, PACA_EXSLB, 0
EXC_COMMON_BEGIN(instruction_access_slb_common)
	INT_COMMON 0x480, PACA_EXSLB, 1, 1, 0, 2, 0
	ld	r4,_DAR(r1)
	addi	r3,r1,STACK_FRAME_OVERHEAD
BEGIN_MMU_FTR_SECTION
	/* HPT case, do SLB fault */
	bl	do_slb_fault
	cmpdi	r3,0
	bne-	1f
	b	fast_exception_return
1:	/* Error case */
MMU_FTR_SECTION_ELSE
	/* Radix case, access is outside page table range */
	li	r3,-EFAULT
ALT_MMU_FTR_SECTION_END_IFCLR(MMU_FTR_TYPE_RADIX)
	std	r3,RESULT(r1)
	bl	save_nvgprs
	RECONCILE_IRQ_STATE(r10, r11)
	ld	r4,_DAR(r1)
	ld	r5,RESULT(r1)
	addi	r3,r1,STACK_FRAME_OVERHEAD
	bl	do_bad_slb_fault
	b	ret_from_except

EXC_REAL_BEGIN(hardware_interrupt, 0x500, 0x100)
	INT_HANDLER hardware_interrupt, 0x500, hsrr=EXC_HV_OR_STD, bitmask=IRQS_DISABLED, kvm=1
EXC_REAL_END(hardware_interrupt, 0x500, 0x100)
EXC_VIRT_BEGIN(hardware_interrupt, 0x4500, 0x100)
	INT_HANDLER hardware_interrupt, 0x500, virt=1, hsrr=EXC_HV_OR_STD, bitmask=IRQS_DISABLED, kvm=1
EXC_VIRT_END(hardware_interrupt, 0x4500, 0x100)
INT_KVM_HANDLER hardware_interrupt, 0x500, EXC_HV_OR_STD, PACA_EXGEN, 0
EXC_COMMON_ASYNC(hardware_interrupt_common, 0x500, do_IRQ)


EXC_REAL_BEGIN(alignment, 0x600, 0x100)
	INT_HANDLER alignment, 0x600, dar=1, dsisr=1, kvm=1
EXC_REAL_END(alignment, 0x600, 0x100)
EXC_VIRT_BEGIN(alignment, 0x4600, 0x100)
	INT_HANDLER alignment, 0x600, virt=1, dar=1, dsisr=1
EXC_VIRT_END(alignment, 0x4600, 0x100)
INT_KVM_HANDLER alignment, 0x600, EXC_STD, PACA_EXGEN, 0
EXC_COMMON_BEGIN(alignment_common)
	INT_COMMON 0x600, PACA_EXGEN, 1, 1, 1, 1, 1
	bl	save_nvgprs
	addi	r3,r1,STACK_FRAME_OVERHEAD
	bl	alignment_exception
	b	ret_from_except


EXC_REAL_BEGIN(program_check, 0x700, 0x100)
	INT_HANDLER program_check, 0x700, kvm=1
EXC_REAL_END(program_check, 0x700, 0x100)
EXC_VIRT_BEGIN(program_check, 0x4700, 0x100)
	INT_HANDLER program_check, 0x700, virt=1
EXC_VIRT_END(program_check, 0x4700, 0x100)
INT_KVM_HANDLER program_check, 0x700, EXC_STD, PACA_EXGEN, 0
EXC_COMMON_BEGIN(program_check_common)
	/*
	 * It's possible to receive a TM Bad Thing type program check with
	 * userspace register values (in particular r1), but with SRR1 reporting
	 * that we came from the kernel. Normally that would confuse the bad
	 * stack logic, and we would report a bad kernel stack pointer. Instead
	 * we switch to the emergency stack if we're taking a TM Bad Thing from
	 * the kernel.
	 */

	andi.	r10,r12,MSR_PR
	bne	2f			/* If userspace, go normal path */

	andis.	r10,r12,(SRR1_PROGTM)@h
	bne	1f			/* If TM, emergency		*/

	cmpdi	r1,-INT_FRAME_SIZE	/* check if r1 is in userspace	*/
	blt	2f			/* normal path if not		*/

	/* Use the emergency stack					*/
1:	andi.	r10,r12,MSR_PR		/* Set CR0 correctly for label	*/
					/* 3 in EXCEPTION_PROLOG_COMMON	*/
	mr	r10,r1			/* Save r1			*/
	ld	r1,PACAEMERGSP(r13)	/* Use emergency stack		*/
	subi	r1,r1,INT_FRAME_SIZE	/* alloc stack frame		*/
	INT_COMMON 0x700, PACA_EXGEN, 0, 1, 1, 0, 0
	b 3f
2:
	INT_COMMON 0x700, PACA_EXGEN, 1, 1, 1, 0, 0
3:
	bl	save_nvgprs
	addi	r3,r1,STACK_FRAME_OVERHEAD
	bl	program_check_exception
	b	ret_from_except


EXC_REAL_BEGIN(fp_unavailable, 0x800, 0x100)
	INT_HANDLER fp_unavailable, 0x800, kvm=1
EXC_REAL_END(fp_unavailable, 0x800, 0x100)
EXC_VIRT_BEGIN(fp_unavailable, 0x4800, 0x100)
	INT_HANDLER fp_unavailable, 0x800, virt=1
EXC_VIRT_END(fp_unavailable, 0x4800, 0x100)
INT_KVM_HANDLER fp_unavailable, 0x800, EXC_STD, PACA_EXGEN, 0
EXC_COMMON_BEGIN(fp_unavailable_common)
	INT_COMMON 0x800, PACA_EXGEN, 1, 1, 0, 0, 0
	bne	1f			/* if from user, just load it up */
	bl	save_nvgprs
	RECONCILE_IRQ_STATE(r10, r11)
	addi	r3,r1,STACK_FRAME_OVERHEAD
	bl	kernel_fp_unavailable_exception
0:	trap
	EMIT_BUG_ENTRY 0b, __FILE__, __LINE__, 0
1:
#ifdef CONFIG_PPC_TRANSACTIONAL_MEM
BEGIN_FTR_SECTION
	/* Test if 2 TM state bits are zero.  If non-zero (ie. userspace was in
	 * transaction), go do TM stuff
	 */
	rldicl.	r0, r12, (64-MSR_TS_LG), (64-2)
	bne-	2f
END_FTR_SECTION_IFSET(CPU_FTR_TM)
#endif
	bl	load_up_fpu
	b	fast_exception_return
#ifdef CONFIG_PPC_TRANSACTIONAL_MEM
2:	/* User process was in a transaction */
	bl	save_nvgprs
	RECONCILE_IRQ_STATE(r10, r11)
	addi	r3,r1,STACK_FRAME_OVERHEAD
	bl	fp_unavailable_tm
	b	ret_from_except
#endif


EXC_REAL_BEGIN(decrementer, 0x900, 0x80)
	INT_HANDLER decrementer, 0x900, ool=1, bitmask=IRQS_DISABLED, kvm=1
EXC_REAL_END(decrementer, 0x900, 0x80)
EXC_VIRT_BEGIN(decrementer, 0x4900, 0x80)
	INT_HANDLER decrementer, 0x900, virt=1, bitmask=IRQS_DISABLED
EXC_VIRT_END(decrementer, 0x4900, 0x80)
INT_KVM_HANDLER decrementer, 0x900, EXC_STD, PACA_EXGEN, 0
EXC_COMMON_ASYNC(decrementer_common, 0x900, timer_interrupt)


EXC_REAL_BEGIN(hdecrementer, 0x980, 0x80)
	INT_HANDLER hdecrementer, 0x980, hsrr=EXC_HV, kvm=1
EXC_REAL_END(hdecrementer, 0x980, 0x80)
EXC_VIRT_BEGIN(hdecrementer, 0x4980, 0x80)
	INT_HANDLER hdecrementer, 0x980, virt=1, hsrr=EXC_HV, kvm=1
EXC_VIRT_END(hdecrementer, 0x4980, 0x80)
INT_KVM_HANDLER hdecrementer, 0x980, EXC_HV, PACA_EXGEN, 0
EXC_COMMON(hdecrementer_common, 0x980, hdec_interrupt)


EXC_REAL_BEGIN(doorbell_super, 0xa00, 0x100)
	INT_HANDLER doorbell_super, 0xa00, bitmask=IRQS_DISABLED, kvm=1
EXC_REAL_END(doorbell_super, 0xa00, 0x100)
EXC_VIRT_BEGIN(doorbell_super, 0x4a00, 0x100)
	INT_HANDLER doorbell_super, 0xa00, virt=1, bitmask=IRQS_DISABLED
EXC_VIRT_END(doorbell_super, 0x4a00, 0x100)
INT_KVM_HANDLER doorbell_super, 0xa00, EXC_STD, PACA_EXGEN, 0
#ifdef CONFIG_PPC_DOORBELL
EXC_COMMON_ASYNC(doorbell_super_common, 0xa00, doorbell_exception)
#else
EXC_COMMON_ASYNC(doorbell_super_common, 0xa00, unknown_exception)
#endif


EXC_REAL_NONE(0xb00, 0x100)
EXC_VIRT_NONE(0x4b00, 0x100)

/*
 * system call / hypercall (0xc00, 0x4c00)
 *
 * The system call exception is invoked with "sc 0" and does not alter HV bit.
 *
 * The hypercall is invoked with "sc 1" and sets HV=1.
 *
 * In HPT, sc 1 always goes to 0xc00 real mode. In RADIX, sc 1 can go to
 * 0x4c00 virtual mode.
 *
 * Call convention:
 *
 * syscall register convention is in Documentation/powerpc/syscall64-abi.rst
 *
 * For hypercalls, the register convention is as follows:
 * r0 volatile
 * r1-2 nonvolatile
 * r3 volatile parameter and return value for status
 * r4-r10 volatile input and output value
 * r11 volatile hypercall number and output value
 * r12 volatile input and output value
 * r13-r31 nonvolatile
 * LR nonvolatile
 * CTR volatile
 * XER volatile
 * CR0-1 CR5-7 volatile
 * CR2-4 nonvolatile
 * Other registers nonvolatile
 *
 * The intersection of volatile registers that don't contain possible
 * inputs is: cr0, xer, ctr. We may use these as scratch regs upon entry
 * without saving, though xer is not a good idea to use, as hardware may
 * interpret some bits so it may be costly to change them.
 */
.macro SYSTEM_CALL virt
#ifdef CONFIG_KVM_BOOK3S_64_HANDLER
	/*
	 * There is a little bit of juggling to get syscall and hcall
	 * working well. Save r13 in ctr to avoid using SPRG scratch
	 * register.
	 *
	 * Userspace syscalls have already saved the PPR, hcalls must save
	 * it before setting HMT_MEDIUM.
	 */
	mtctr	r13
	GET_PACA(r13)
	std	r10,PACA_EXGEN+EX_R10(r13)
	INTERRUPT_TO_KERNEL
	KVMTEST system_call EXC_STD 0xc00 /* uses r10, branch to system_call_kvm */
	mfctr	r9
#else
	mr	r9,r13
	GET_PACA(r13)
	INTERRUPT_TO_KERNEL
#endif

#ifdef CONFIG_PPC_FAST_ENDIAN_SWITCH
BEGIN_FTR_SECTION
	cmpdi	r0,0x1ebe
	beq-	1f
END_FTR_SECTION_IFSET(CPU_FTR_REAL_LE)
#endif

	/* We reach here with PACA in r13, r13 in r9. */
	mfspr	r11,SPRN_SRR0
	mfspr	r12,SPRN_SRR1

	HMT_MEDIUM

	.if ! \virt
	__LOAD_HANDLER(r10, system_call_common)
	mtspr	SPRN_SRR0,r10
	ld	r10,PACAKMSR(r13)
	mtspr	SPRN_SRR1,r10
	RFI_TO_KERNEL
	b	.	/* prevent speculative execution */
	.else
	li	r10,MSR_RI
	mtmsrd 	r10,1			/* Set RI (EE=0) */
#ifdef CONFIG_RELOCATABLE
	__LOAD_HANDLER(r10, system_call_common)
	mtctr	r10
	bctr
#else
	b	system_call_common
#endif
	.endif

#ifdef CONFIG_PPC_FAST_ENDIAN_SWITCH
	/* Fast LE/BE switch system call */
1:	mfspr	r12,SPRN_SRR1
	xori	r12,r12,MSR_LE
	mtspr	SPRN_SRR1,r12
	mr	r13,r9
	RFI_TO_USER	/* return to userspace */
	b	.	/* prevent speculative execution */
#endif
.endm

EXC_REAL_BEGIN(system_call, 0xc00, 0x100)
	SYSTEM_CALL 0
EXC_REAL_END(system_call, 0xc00, 0x100)
EXC_VIRT_BEGIN(system_call, 0x4c00, 0x100)
	SYSTEM_CALL 1
EXC_VIRT_END(system_call, 0x4c00, 0x100)

#ifdef CONFIG_KVM_BOOK3S_64_HANDLER
	/*
	 * This is a hcall, so register convention is as above, with these
	 * differences:
	 * r13 = PACA
	 * ctr = orig r13
	 * orig r10 saved in PACA
	 */
TRAMP_KVM_BEGIN(system_call_kvm)
	 /*
	  * Save the PPR (on systems that support it) before changing to
	  * HMT_MEDIUM. That allows the KVM code to save that value into the
	  * guest state (it is the guest's PPR value).
	  */
	OPT_GET_SPR(r10, SPRN_PPR, CPU_FTR_HAS_PPR)
	HMT_MEDIUM
	OPT_SAVE_REG_TO_PACA(PACA_EXGEN+EX_PPR, r10, CPU_FTR_HAS_PPR)
	mfctr	r10
	SET_SCRATCH0(r10)
	std	r9,PACA_EXGEN+EX_R9(r13)
	mfcr	r9
	KVM_HANDLER 0xc00, EXC_STD, PACA_EXGEN, 0
#endif


EXC_REAL_BEGIN(single_step, 0xd00, 0x100)
	INT_HANDLER single_step, 0xd00, kvm=1
EXC_REAL_END(single_step, 0xd00, 0x100)
EXC_VIRT_BEGIN(single_step, 0x4d00, 0x100)
	INT_HANDLER single_step, 0xd00, virt=1
EXC_VIRT_END(single_step, 0x4d00, 0x100)
INT_KVM_HANDLER single_step, 0xd00, EXC_STD, PACA_EXGEN, 0
EXC_COMMON(single_step_common, 0xd00, single_step_exception)


EXC_REAL_BEGIN(h_data_storage, 0xe00, 0x20)
	INT_HANDLER h_data_storage, 0xe00, ool=1, hsrr=EXC_HV, dar=1, dsisr=1, kvm=1
EXC_REAL_END(h_data_storage, 0xe00, 0x20)
EXC_VIRT_BEGIN(h_data_storage, 0x4e00, 0x20)
	INT_HANDLER h_data_storage, 0xe00, ool=1, virt=1, hsrr=EXC_HV, dar=1, dsisr=1, kvm=1
EXC_VIRT_END(h_data_storage, 0x4e00, 0x20)
INT_KVM_HANDLER h_data_storage, 0xe00, EXC_HV, PACA_EXGEN, 1
EXC_COMMON_BEGIN(h_data_storage_common)
	INT_COMMON 0xe00, PACA_EXGEN, 1, 1, 1, 1, 1
	bl      save_nvgprs
	addi    r3,r1,STACK_FRAME_OVERHEAD
BEGIN_MMU_FTR_SECTION
	ld	r4,_DAR(r1)
	li	r5,SIGSEGV
	bl      bad_page_fault
MMU_FTR_SECTION_ELSE
	bl      unknown_exception
ALT_MMU_FTR_SECTION_END_IFSET(MMU_FTR_TYPE_RADIX)
	b       ret_from_except


EXC_REAL_BEGIN(h_instr_storage, 0xe20, 0x20)
	INT_HANDLER h_instr_storage, 0xe20, ool=1, hsrr=EXC_HV, kvm=1
EXC_REAL_END(h_instr_storage, 0xe20, 0x20)
EXC_VIRT_BEGIN(h_instr_storage, 0x4e20, 0x20)
	INT_HANDLER h_instr_storage, 0xe20, ool=1, virt=1, hsrr=EXC_HV, kvm=1
EXC_VIRT_END(h_instr_storage, 0x4e20, 0x20)
INT_KVM_HANDLER h_instr_storage, 0xe20, EXC_HV, PACA_EXGEN, 0
EXC_COMMON(h_instr_storage_common, 0xe20, unknown_exception)


EXC_REAL_BEGIN(emulation_assist, 0xe40, 0x20)
	INT_HANDLER emulation_assist, 0xe40, ool=1, hsrr=EXC_HV, kvm=1
EXC_REAL_END(emulation_assist, 0xe40, 0x20)
EXC_VIRT_BEGIN(emulation_assist, 0x4e40, 0x20)
	INT_HANDLER emulation_assist, 0xe40, ool=1, virt=1, hsrr=EXC_HV, kvm=1
EXC_VIRT_END(emulation_assist, 0x4e40, 0x20)
INT_KVM_HANDLER emulation_assist, 0xe40, EXC_HV, PACA_EXGEN, 0
EXC_COMMON(emulation_assist_common, 0xe40, emulation_assist_interrupt)


/*
 * hmi_exception trampoline is a special case. It jumps to hmi_exception_early
 * first, and then eventaully from there to the trampoline to get into virtual
 * mode.
 */
EXC_REAL_BEGIN(hmi_exception, 0xe60, 0x20)
	INT_HANDLER hmi_exception, 0xe60, ool=1, early=1, hsrr=EXC_HV, ri=0, kvm=1
EXC_REAL_END(hmi_exception, 0xe60, 0x20)
EXC_VIRT_NONE(0x4e60, 0x20)
INT_KVM_HANDLER hmi_exception, 0xe60, EXC_HV, PACA_EXGEN, 0
EXC_COMMON_BEGIN(hmi_exception_early_common)
	mtctr	r10			/* Restore ctr */
	mfspr	r11,SPRN_HSRR0		/* Save HSRR0 */
	mfspr	r12,SPRN_HSRR1		/* Save HSRR1 */
	mr	r10,r1			/* Save r1 */
	ld	r1,PACAEMERGSP(r13)	/* Use emergency stack for realmode */
	subi	r1,r1,INT_FRAME_SIZE	/* alloc stack frame		*/

	/* We don't touch AMR here, we never go to virtual mode */
	INT_COMMON 0xe60, PACA_EXGEN, 0, 0, 0, 0, 0

	addi	r3,r1,STACK_FRAME_OVERHEAD
	bl	hmi_exception_realmode
	cmpdi	cr0,r3,0
	bne	1f

	EXCEPTION_RESTORE_REGS EXC_HV
	HRFI_TO_USER_OR_KERNEL

1:
	/*
	 * Go to virtual mode and pull the HMI event information from
	 * firmware.
	 */
	EXCEPTION_RESTORE_REGS EXC_HV
	INT_HANDLER hmi_exception, 0xe60, hsrr=EXC_HV, bitmask=IRQS_DISABLED, kvm=1

EXC_COMMON_BEGIN(hmi_exception_common)
	INT_COMMON 0xe60, PACA_EXGEN, 1, 1, 1, 0, 0
	FINISH_NAP
	RUNLATCH_ON
	bl	save_nvgprs
	addi	r3,r1,STACK_FRAME_OVERHEAD
	bl	handle_hmi_exception
	b	ret_from_except


EXC_REAL_BEGIN(h_doorbell, 0xe80, 0x20)
	INT_HANDLER h_doorbell, 0xe80, ool=1, hsrr=EXC_HV, bitmask=IRQS_DISABLED, kvm=1
EXC_REAL_END(h_doorbell, 0xe80, 0x20)
EXC_VIRT_BEGIN(h_doorbell, 0x4e80, 0x20)
	INT_HANDLER h_doorbell, 0xe80, ool=1, virt=1, hsrr=EXC_HV, bitmask=IRQS_DISABLED, kvm=1
EXC_VIRT_END(h_doorbell, 0x4e80, 0x20)
INT_KVM_HANDLER h_doorbell, 0xe80, EXC_HV, PACA_EXGEN, 0
#ifdef CONFIG_PPC_DOORBELL
EXC_COMMON_ASYNC(h_doorbell_common, 0xe80, doorbell_exception)
#else
EXC_COMMON_ASYNC(h_doorbell_common, 0xe80, unknown_exception)
#endif


EXC_REAL_BEGIN(h_virt_irq, 0xea0, 0x20)
	INT_HANDLER h_virt_irq, 0xea0, ool=1, hsrr=EXC_HV, bitmask=IRQS_DISABLED, kvm=1
EXC_REAL_END(h_virt_irq, 0xea0, 0x20)
EXC_VIRT_BEGIN(h_virt_irq, 0x4ea0, 0x20)
	INT_HANDLER h_virt_irq, 0xea0, ool=1, virt=1, hsrr=EXC_HV, bitmask=IRQS_DISABLED, kvm=1
EXC_VIRT_END(h_virt_irq, 0x4ea0, 0x20)
INT_KVM_HANDLER h_virt_irq, 0xea0, EXC_HV, PACA_EXGEN, 0
EXC_COMMON_ASYNC(h_virt_irq_common, 0xea0, do_IRQ)


EXC_REAL_NONE(0xec0, 0x20)
EXC_VIRT_NONE(0x4ec0, 0x20)
EXC_REAL_NONE(0xee0, 0x20)
EXC_VIRT_NONE(0x4ee0, 0x20)


EXC_REAL_BEGIN(performance_monitor, 0xf00, 0x20)
	INT_HANDLER performance_monitor, 0xf00, ool=1, bitmask=IRQS_PMI_DISABLED, kvm=1
EXC_REAL_END(performance_monitor, 0xf00, 0x20)
EXC_VIRT_BEGIN(performance_monitor, 0x4f00, 0x20)
	INT_HANDLER performance_monitor, 0xf00, ool=1, virt=1, bitmask=IRQS_PMI_DISABLED
EXC_VIRT_END(performance_monitor, 0x4f00, 0x20)
INT_KVM_HANDLER performance_monitor, 0xf00, EXC_STD, PACA_EXGEN, 0
EXC_COMMON_ASYNC(performance_monitor_common, 0xf00, performance_monitor_exception)


EXC_REAL_BEGIN(altivec_unavailable, 0xf20, 0x20)
	INT_HANDLER altivec_unavailable, 0xf20, ool=1, kvm=1
EXC_REAL_END(altivec_unavailable, 0xf20, 0x20)
EXC_VIRT_BEGIN(altivec_unavailable, 0x4f20, 0x20)
	INT_HANDLER altivec_unavailable, 0xf20, ool=1, virt=1
EXC_VIRT_END(altivec_unavailable, 0x4f20, 0x20)
INT_KVM_HANDLER altivec_unavailable, 0xf20, EXC_STD, PACA_EXGEN, 0
EXC_COMMON_BEGIN(altivec_unavailable_common)
	INT_COMMON 0xf20, PACA_EXGEN, 1, 1, 0, 0, 0
#ifdef CONFIG_ALTIVEC
BEGIN_FTR_SECTION
	beq	1f
#ifdef CONFIG_PPC_TRANSACTIONAL_MEM
  BEGIN_FTR_SECTION_NESTED(69)
	/* Test if 2 TM state bits are zero.  If non-zero (ie. userspace was in
	 * transaction), go do TM stuff
	 */
	rldicl.	r0, r12, (64-MSR_TS_LG), (64-2)
	bne-	2f
  END_FTR_SECTION_NESTED(CPU_FTR_TM, CPU_FTR_TM, 69)
#endif
	bl	load_up_altivec
	b	fast_exception_return
#ifdef CONFIG_PPC_TRANSACTIONAL_MEM
2:	/* User process was in a transaction */
	bl	save_nvgprs
	RECONCILE_IRQ_STATE(r10, r11)
	addi	r3,r1,STACK_FRAME_OVERHEAD
	bl	altivec_unavailable_tm
	b	ret_from_except
#endif
1:
END_FTR_SECTION_IFSET(CPU_FTR_ALTIVEC)
#endif
	bl	save_nvgprs
	RECONCILE_IRQ_STATE(r10, r11)
	addi	r3,r1,STACK_FRAME_OVERHEAD
	bl	altivec_unavailable_exception
	b	ret_from_except


EXC_REAL_BEGIN(vsx_unavailable, 0xf40, 0x20)
	INT_HANDLER vsx_unavailable, 0xf40, ool=1, kvm=1
EXC_REAL_END(vsx_unavailable, 0xf40, 0x20)
EXC_VIRT_BEGIN(vsx_unavailable, 0x4f40, 0x20)
	INT_HANDLER vsx_unavailable, 0xf40, ool=1, virt=1
EXC_VIRT_END(vsx_unavailable, 0x4f40, 0x20)
INT_KVM_HANDLER vsx_unavailable, 0xf40, EXC_STD, PACA_EXGEN, 0
EXC_COMMON_BEGIN(vsx_unavailable_common)
	INT_COMMON 0xf40, PACA_EXGEN, 1, 1, 0, 0, 0
#ifdef CONFIG_VSX
BEGIN_FTR_SECTION
	beq	1f
#ifdef CONFIG_PPC_TRANSACTIONAL_MEM
  BEGIN_FTR_SECTION_NESTED(69)
	/* Test if 2 TM state bits are zero.  If non-zero (ie. userspace was in
	 * transaction), go do TM stuff
	 */
	rldicl.	r0, r12, (64-MSR_TS_LG), (64-2)
	bne-	2f
  END_FTR_SECTION_NESTED(CPU_FTR_TM, CPU_FTR_TM, 69)
#endif
	b	load_up_vsx
#ifdef CONFIG_PPC_TRANSACTIONAL_MEM
2:	/* User process was in a transaction */
	bl	save_nvgprs
	RECONCILE_IRQ_STATE(r10, r11)
	addi	r3,r1,STACK_FRAME_OVERHEAD
	bl	vsx_unavailable_tm
	b	ret_from_except
#endif
1:
END_FTR_SECTION_IFSET(CPU_FTR_VSX)
#endif
	bl	save_nvgprs
	RECONCILE_IRQ_STATE(r10, r11)
	addi	r3,r1,STACK_FRAME_OVERHEAD
	bl	vsx_unavailable_exception
	b	ret_from_except


EXC_REAL_BEGIN(facility_unavailable, 0xf60, 0x20)
	INT_HANDLER facility_unavailable, 0xf60, ool=1, kvm=1
EXC_REAL_END(facility_unavailable, 0xf60, 0x20)
EXC_VIRT_BEGIN(facility_unavailable, 0x4f60, 0x20)
	INT_HANDLER facility_unavailable, 0xf60, ool=1, virt=1
EXC_VIRT_END(facility_unavailable, 0x4f60, 0x20)
INT_KVM_HANDLER facility_unavailable, 0xf60, EXC_STD, PACA_EXGEN, 0
EXC_COMMON(facility_unavailable_common, 0xf60, facility_unavailable_exception)


EXC_REAL_BEGIN(h_facility_unavailable, 0xf80, 0x20)
	INT_HANDLER h_facility_unavailable, 0xf80, ool=1, hsrr=EXC_HV, kvm=1
EXC_REAL_END(h_facility_unavailable, 0xf80, 0x20)
EXC_VIRT_BEGIN(h_facility_unavailable, 0x4f80, 0x20)
	INT_HANDLER h_facility_unavailable, 0xf80, ool=1, virt=1, hsrr=EXC_HV, kvm=1
EXC_VIRT_END(h_facility_unavailable, 0x4f80, 0x20)
INT_KVM_HANDLER h_facility_unavailable, 0xf80, EXC_HV, PACA_EXGEN, 0
EXC_COMMON(h_facility_unavailable_common, 0xf80, facility_unavailable_exception)


EXC_REAL_NONE(0xfa0, 0x20)
EXC_VIRT_NONE(0x4fa0, 0x20)
EXC_REAL_NONE(0xfc0, 0x20)
EXC_VIRT_NONE(0x4fc0, 0x20)
EXC_REAL_NONE(0xfe0, 0x20)
EXC_VIRT_NONE(0x4fe0, 0x20)

EXC_REAL_NONE(0x1000, 0x100)
EXC_VIRT_NONE(0x5000, 0x100)
EXC_REAL_NONE(0x1100, 0x100)
EXC_VIRT_NONE(0x5100, 0x100)

#ifdef CONFIG_CBE_RAS
EXC_REAL_BEGIN(cbe_system_error, 0x1200, 0x100)
	INT_HANDLER cbe_system_error, 0x1200, ool=1, hsrr=EXC_HV, kvm=1
EXC_REAL_END(cbe_system_error, 0x1200, 0x100)
EXC_VIRT_NONE(0x5200, 0x100)
INT_KVM_HANDLER cbe_system_error, 0x1200, EXC_HV, PACA_EXGEN, 1
EXC_COMMON(cbe_system_error_common, 0x1200, cbe_system_error_exception)
#else /* CONFIG_CBE_RAS */
EXC_REAL_NONE(0x1200, 0x100)
EXC_VIRT_NONE(0x5200, 0x100)
#endif


EXC_REAL_BEGIN(instruction_breakpoint, 0x1300, 0x100)
	INT_HANDLER instruction_breakpoint, 0x1300, kvm=1
EXC_REAL_END(instruction_breakpoint, 0x1300, 0x100)
EXC_VIRT_BEGIN(instruction_breakpoint, 0x5300, 0x100)
	INT_HANDLER instruction_breakpoint, 0x1300, virt=1
EXC_VIRT_END(instruction_breakpoint, 0x5300, 0x100)
INT_KVM_HANDLER instruction_breakpoint, 0x1300, EXC_STD, PACA_EXGEN, 1
EXC_COMMON(instruction_breakpoint_common, 0x1300, instruction_breakpoint_exception)


EXC_REAL_NONE(0x1400, 0x100)
EXC_VIRT_NONE(0x5400, 0x100)

EXC_REAL_BEGIN(denorm_exception_hv, 0x1500, 0x100)
	INT_HANDLER denorm_exception_hv, 0x1500, early=2, hsrr=EXC_HV
#ifdef CONFIG_PPC_DENORMALISATION
	mfspr	r10,SPRN_HSRR1
	andis.	r10,r10,(HSRR1_DENORM)@h /* denorm? */
	bne+	denorm_assist
#endif
	KVMTEST denorm_exception_hv, EXC_HV 0x1500
	INT_SAVE_SRR_AND_JUMP denorm_common, EXC_HV, 1
EXC_REAL_END(denorm_exception_hv, 0x1500, 0x100)

#ifdef CONFIG_PPC_DENORMALISATION
EXC_VIRT_BEGIN(denorm_exception, 0x5500, 0x100)
	INT_HANDLER denorm_exception, 0x1500, 0, 2, 1, EXC_HV, PACA_EXGEN, 1, 0, 0, 0, 0
	mfspr	r10,SPRN_HSRR1
	andis.	r10,r10,(HSRR1_DENORM)@h /* denorm? */
	bne+	denorm_assist
	INT_VIRT_SAVE_SRR_AND_JUMP denorm_common, EXC_HV
EXC_VIRT_END(denorm_exception, 0x5500, 0x100)
#else
EXC_VIRT_NONE(0x5500, 0x100)
#endif

INT_KVM_HANDLER denorm_exception_hv, 0x1500, EXC_HV, PACA_EXGEN, 0

#ifdef CONFIG_PPC_DENORMALISATION
TRAMP_REAL_BEGIN(denorm_assist)
BEGIN_FTR_SECTION
/*
 * To denormalise we need to move a copy of the register to itself.
 * For POWER6 do that here for all FP regs.
 */
	mfmsr	r10
	ori	r10,r10,(MSR_FP|MSR_FE0|MSR_FE1)
	xori	r10,r10,(MSR_FE0|MSR_FE1)
	mtmsrd	r10
	sync

	.Lreg=0
	.rept 32
	fmr	.Lreg,.Lreg
	.Lreg=.Lreg+1
	.endr

FTR_SECTION_ELSE
/*
 * To denormalise we need to move a copy of the register to itself.
 * For POWER7 do that here for the first 32 VSX registers only.
 */
	mfmsr	r10
	oris	r10,r10,MSR_VSX@h
	mtmsrd	r10
	sync

	.Lreg=0
	.rept 32
	XVCPSGNDP(.Lreg,.Lreg,.Lreg)
	.Lreg=.Lreg+1
	.endr

ALT_FTR_SECTION_END_IFCLR(CPU_FTR_ARCH_206)

BEGIN_FTR_SECTION
	b	denorm_done
END_FTR_SECTION_IFCLR(CPU_FTR_ARCH_207S)
/*
 * To denormalise we need to move a copy of the register to itself.
 * For POWER8 we need to do that for all 64 VSX registers
 */
	.Lreg=32
	.rept 32
	XVCPSGNDP(.Lreg,.Lreg,.Lreg)
	.Lreg=.Lreg+1
	.endr

denorm_done:
	mfspr	r11,SPRN_HSRR0
	subi	r11,r11,4
	mtspr	SPRN_HSRR0,r11
	mtcrf	0x80,r9
	ld	r9,PACA_EXGEN+EX_R9(r13)
	RESTORE_PPR_PACA(PACA_EXGEN, r10)
BEGIN_FTR_SECTION
	ld	r10,PACA_EXGEN+EX_CFAR(r13)
	mtspr	SPRN_CFAR,r10
END_FTR_SECTION_IFSET(CPU_FTR_CFAR)
	ld	r10,PACA_EXGEN+EX_R10(r13)
	ld	r11,PACA_EXGEN+EX_R11(r13)
	ld	r12,PACA_EXGEN+EX_R12(r13)
	ld	r13,PACA_EXGEN+EX_R13(r13)
	HRFI_TO_UNKNOWN
	b	.
#endif

EXC_COMMON(denorm_common, 0x1500, unknown_exception)


#ifdef CONFIG_CBE_RAS
EXC_REAL_BEGIN(cbe_maintenance, 0x1600, 0x100)
	INT_HANDLER cbe_maintenance, 0x1600, ool=1, hsrr=EXC_HV, kvm=1
EXC_REAL_END(cbe_maintenance, 0x1600, 0x100)
EXC_VIRT_NONE(0x5600, 0x100)
INT_KVM_HANDLER cbe_maintenance, 0x1600, EXC_HV, PACA_EXGEN, 1
EXC_COMMON(cbe_maintenance_common, 0x1600, cbe_maintenance_exception)
#else /* CONFIG_CBE_RAS */
EXC_REAL_NONE(0x1600, 0x100)
EXC_VIRT_NONE(0x5600, 0x100)
#endif


EXC_REAL_BEGIN(altivec_assist, 0x1700, 0x100)
	INT_HANDLER altivec_assist, 0x1700, kvm=1
EXC_REAL_END(altivec_assist, 0x1700, 0x100)
EXC_VIRT_BEGIN(altivec_assist, 0x5700, 0x100)
	INT_HANDLER altivec_assist, 0x1700, virt=1
EXC_VIRT_END(altivec_assist, 0x5700, 0x100)
INT_KVM_HANDLER altivec_assist, 0x1700, EXC_STD, PACA_EXGEN, 0
#ifdef CONFIG_ALTIVEC
EXC_COMMON(altivec_assist_common, 0x1700, altivec_assist_exception)
#else
EXC_COMMON(altivec_assist_common, 0x1700, unknown_exception)
#endif


#ifdef CONFIG_CBE_RAS
EXC_REAL_BEGIN(cbe_thermal, 0x1800, 0x100)
	INT_HANDLER cbe_thermal, 0x1800, ool=1, hsrr=EXC_HV, kvm=1
EXC_REAL_END(cbe_thermal, 0x1800, 0x100)
EXC_VIRT_NONE(0x5800, 0x100)
INT_KVM_HANDLER cbe_thermal, 0x1800, EXC_HV, PACA_EXGEN, 1
EXC_COMMON(cbe_thermal_common, 0x1800, cbe_thermal_exception)
#else /* CONFIG_CBE_RAS */
EXC_REAL_NONE(0x1800, 0x100)
EXC_VIRT_NONE(0x5800, 0x100)
#endif


#ifdef CONFIG_PPC_WATCHDOG

#define MASKED_DEC_HANDLER_LABEL 3f

#define MASKED_DEC_HANDLER(_H)				\
3: /* soft-nmi */					\
	std	r12,PACA_EXGEN+EX_R12(r13);		\
	GET_SCRATCH0(r10);				\
	std	r10,PACA_EXGEN+EX_R13(r13);		\
	INT_SAVE_SRR_AND_JUMP soft_nmi_common, _H, 1

/*
 * Branch to soft_nmi_interrupt using the emergency stack. The emergency
 * stack is one that is usable by maskable interrupts so long as MSR_EE
 * remains off. It is used for recovery when something has corrupted the
 * normal kernel stack, for example. The "soft NMI" must not use the process
 * stack because we want irq disabled sections to avoid touching the stack
 * at all (other than PMU interrupts), so use the emergency stack for this,
 * and run it entirely with interrupts hard disabled.
 */
EXC_COMMON_BEGIN(soft_nmi_common)
	mr	r10,r1
	ld	r1,PACAEMERGSP(r13)
	subi	r1,r1,INT_FRAME_SIZE
	INT_COMMON 0x900, PACA_EXGEN, 0, 1, 1, 0, 0
	bl	save_nvgprs
	addi	r3,r1,STACK_FRAME_OVERHEAD
	bl	soft_nmi_interrupt
	b	ret_from_except

#else /* CONFIG_PPC_WATCHDOG */
#define MASKED_DEC_HANDLER_LABEL 2f /* normal return */
#define MASKED_DEC_HANDLER(_H)
#endif /* CONFIG_PPC_WATCHDOG */

/*
 * An interrupt came in while soft-disabled. We set paca->irq_happened, then:
 * - If it was a decrementer interrupt, we bump the dec to max and and return.
 * - If it was a doorbell we return immediately since doorbells are edge
 *   triggered and won't automatically refire.
 * - If it was a HMI we return immediately since we handled it in realmode
 *   and it won't refire.
 * - Else it is one of PACA_IRQ_MUST_HARD_MASK, so hard disable and return.
 * This is called with r10 containing the value to OR to the paca field.
 */
.macro MASKED_INTERRUPT hsrr
	.if \hsrr
masked_Hinterrupt:
	.else
masked_interrupt:
	.endif
	std	r11,PACA_EXGEN+EX_R11(r13)
	lbz	r11,PACAIRQHAPPENED(r13)
	or	r11,r11,r10
	stb	r11,PACAIRQHAPPENED(r13)
	cmpwi	r10,PACA_IRQ_DEC
	bne	1f
	lis	r10,0x7fff
	ori	r10,r10,0xffff
	mtspr	SPRN_DEC,r10
	b	MASKED_DEC_HANDLER_LABEL
1:	andi.	r10,r10,PACA_IRQ_MUST_HARD_MASK
	beq	2f
	.if \hsrr
	mfspr	r10,SPRN_HSRR1
	xori	r10,r10,MSR_EE	/* clear MSR_EE */
	mtspr	SPRN_HSRR1,r10
	.else
	mfspr	r10,SPRN_SRR1
	xori	r10,r10,MSR_EE	/* clear MSR_EE */
	mtspr	SPRN_SRR1,r10
	.endif
	ori	r11,r11,PACA_IRQ_HARD_DIS
	stb	r11,PACAIRQHAPPENED(r13)
2:	/* done */
	mtcrf	0x80,r9
	std	r1,PACAR1(r13)
	ld	r9,PACA_EXGEN+EX_R9(r13)
	ld	r10,PACA_EXGEN+EX_R10(r13)
	ld	r11,PACA_EXGEN+EX_R11(r13)
	/* returns to kernel where r13 must be set up, so don't restore it */
	.if \hsrr
	HRFI_TO_KERNEL
	.else
	RFI_TO_KERNEL
	.endif
	b	.
	MASKED_DEC_HANDLER(\hsrr\())
.endm

TRAMP_REAL_BEGIN(stf_barrier_fallback)
	std	r9,PACA_EXRFI+EX_R9(r13)
	std	r10,PACA_EXRFI+EX_R10(r13)
	sync
	ld	r9,PACA_EXRFI+EX_R9(r13)
	ld	r10,PACA_EXRFI+EX_R10(r13)
	ori	31,31,0
	.rept 14
	b	1f
1:
	.endr
	blr

TRAMP_REAL_BEGIN(rfi_flush_fallback)
	SET_SCRATCH0(r13);
	GET_PACA(r13);
	std	r1,PACA_EXRFI+EX_R12(r13)
	ld	r1,PACAKSAVE(r13)
	std	r9,PACA_EXRFI+EX_R9(r13)
	std	r10,PACA_EXRFI+EX_R10(r13)
	std	r11,PACA_EXRFI+EX_R11(r13)
	mfctr	r9
	ld	r10,PACA_RFI_FLUSH_FALLBACK_AREA(r13)
	ld	r11,PACA_L1D_FLUSH_SIZE(r13)
	srdi	r11,r11,(7 + 3) /* 128 byte lines, unrolled 8x */
	mtctr	r11
	DCBT_BOOK3S_STOP_ALL_STREAM_IDS(r11) /* Stop prefetch streams */

	/* order ld/st prior to dcbt stop all streams with flushing */
	sync

	/*
	 * The load adresses are at staggered offsets within cachelines,
	 * which suits some pipelines better (on others it should not
	 * hurt).
	 */
1:
	ld	r11,(0x80 + 8)*0(r10)
	ld	r11,(0x80 + 8)*1(r10)
	ld	r11,(0x80 + 8)*2(r10)
	ld	r11,(0x80 + 8)*3(r10)
	ld	r11,(0x80 + 8)*4(r10)
	ld	r11,(0x80 + 8)*5(r10)
	ld	r11,(0x80 + 8)*6(r10)
	ld	r11,(0x80 + 8)*7(r10)
	addi	r10,r10,0x80*8
	bdnz	1b

	mtctr	r9
	ld	r9,PACA_EXRFI+EX_R9(r13)
	ld	r10,PACA_EXRFI+EX_R10(r13)
	ld	r11,PACA_EXRFI+EX_R11(r13)
	ld	r1,PACA_EXRFI+EX_R12(r13)
	GET_SCRATCH0(r13);
	rfid

TRAMP_REAL_BEGIN(hrfi_flush_fallback)
	SET_SCRATCH0(r13);
	GET_PACA(r13);
	std	r1,PACA_EXRFI+EX_R12(r13)
	ld	r1,PACAKSAVE(r13)
	std	r9,PACA_EXRFI+EX_R9(r13)
	std	r10,PACA_EXRFI+EX_R10(r13)
	std	r11,PACA_EXRFI+EX_R11(r13)
	mfctr	r9
	ld	r10,PACA_RFI_FLUSH_FALLBACK_AREA(r13)
	ld	r11,PACA_L1D_FLUSH_SIZE(r13)
	srdi	r11,r11,(7 + 3) /* 128 byte lines, unrolled 8x */
	mtctr	r11
	DCBT_BOOK3S_STOP_ALL_STREAM_IDS(r11) /* Stop prefetch streams */

	/* order ld/st prior to dcbt stop all streams with flushing */
	sync

	/*
	 * The load adresses are at staggered offsets within cachelines,
	 * which suits some pipelines better (on others it should not
	 * hurt).
	 */
1:
	ld	r11,(0x80 + 8)*0(r10)
	ld	r11,(0x80 + 8)*1(r10)
	ld	r11,(0x80 + 8)*2(r10)
	ld	r11,(0x80 + 8)*3(r10)
	ld	r11,(0x80 + 8)*4(r10)
	ld	r11,(0x80 + 8)*5(r10)
	ld	r11,(0x80 + 8)*6(r10)
	ld	r11,(0x80 + 8)*7(r10)
	addi	r10,r10,0x80*8
	bdnz	1b

	mtctr	r9
	ld	r9,PACA_EXRFI+EX_R9(r13)
	ld	r10,PACA_EXRFI+EX_R10(r13)
	ld	r11,PACA_EXRFI+EX_R11(r13)
	ld	r1,PACA_EXRFI+EX_R12(r13)
	GET_SCRATCH0(r13);
	hrfid

/*
 * Real mode exceptions actually use this too, but alternate
 * instruction code patches (which end up in the common .text area)
 * cannot reach these if they are put there.
 */
USE_FIXED_SECTION(virt_trampolines)
	MASKED_INTERRUPT EXC_STD
	MASKED_INTERRUPT EXC_HV

#ifdef CONFIG_KVM_BOOK3S_64_HANDLER
TRAMP_REAL_BEGIN(kvmppc_skip_interrupt)
	/*
	 * Here all GPRs are unchanged from when the interrupt happened
	 * except for r13, which is saved in SPRG_SCRATCH0.
	 */
	mfspr	r13, SPRN_SRR0
	addi	r13, r13, 4
	mtspr	SPRN_SRR0, r13
	GET_SCRATCH0(r13)
	RFI_TO_KERNEL
	b	.

TRAMP_REAL_BEGIN(kvmppc_skip_Hinterrupt)
	/*
	 * Here all GPRs are unchanged from when the interrupt happened
	 * except for r13, which is saved in SPRG_SCRATCH0.
	 */
	mfspr	r13, SPRN_HSRR0
	addi	r13, r13, 4
	mtspr	SPRN_HSRR0, r13
	GET_SCRATCH0(r13)
	HRFI_TO_KERNEL
	b	.
#endif

/*
 * Ensure that any handlers that get invoked from the exception prologs
 * above are below the first 64KB (0x10000) of the kernel image because
 * the prologs assemble the addresses of these handlers using the
 * LOAD_HANDLER macro, which uses an ori instruction.
 */

/*** Common interrupt handlers ***/


	/*
	 * Relocation-on interrupts: A subset of the interrupts can be delivered
	 * with IR=1/DR=1, if AIL==2 and MSR.HV won't be changed by delivering
	 * it.  Addresses are the same as the original interrupt addresses, but
	 * offset by 0xc000000000004000.
	 * It's impossible to receive interrupts below 0x300 via this mechanism.
	 * KVM: None of these traps are from the guest ; anything that escalated
	 * to HV=1 from HV=0 is delivered via real mode handlers.
	 */

	/*
	 * This uses the standard macro, since the original 0x300 vector
	 * only has extra guff for STAB-based processors -- which never
	 * come here.
	 */

EXC_COMMON_BEGIN(ppc64_runlatch_on_trampoline)
	b	__ppc64_runlatch_on

USE_FIXED_SECTION(virt_trampolines)
	/*
	 * The __end_interrupts marker must be past the out-of-line (OOL)
	 * handlers, so that they are copied to real address 0x100 when running
	 * a relocatable kernel. This ensures they can be reached from the short
	 * trampoline handlers (like 0x4f00, 0x4f20, etc.) which branch
	 * directly, without using LOAD_HANDLER().
	 */
	.align	7
	.globl	__end_interrupts
__end_interrupts:
DEFINE_FIXED_SYMBOL(__end_interrupts)

#ifdef CONFIG_PPC_970_NAP
EXC_COMMON_BEGIN(power4_fixup_nap)
	andc	r9,r9,r10
	std	r9,TI_LOCAL_FLAGS(r11)
	ld	r10,_LINK(r1)		/* make idle task do the */
	std	r10,_NIP(r1)		/* equivalent of a blr */
	blr
#endif

CLOSE_FIXED_SECTION(real_vectors);
CLOSE_FIXED_SECTION(real_trampolines);
CLOSE_FIXED_SECTION(virt_vectors);
CLOSE_FIXED_SECTION(virt_trampolines);

USE_TEXT_SECTION()

/* MSR[RI] should be clear because this uses SRR[01] */
enable_machine_check:
	mflr	r0
	bcl	20,31,$+4
0:	mflr	r3
	addi	r3,r3,(1f - 0b)
	mtspr	SPRN_SRR0,r3
	mfmsr	r3
	ori	r3,r3,MSR_ME
	mtspr	SPRN_SRR1,r3
	RFI_TO_KERNEL
1:	mtlr	r0
	blr

/* MSR[RI] should be clear because this uses SRR[01] */
disable_machine_check:
	mflr	r0
	bcl	20,31,$+4
0:	mflr	r3
	addi	r3,r3,(1f - 0b)
	mtspr	SPRN_SRR0,r3
	mfmsr	r3
	li	r4,MSR_ME
	andc	r3,r3,r4
	mtspr	SPRN_SRR1,r3
	RFI_TO_KERNEL
1:	mtlr	r0
	blr

/*
 * Hash table stuff
 */
	.balign	IFETCH_ALIGN_BYTES
do_hash_page:
#ifdef CONFIG_PPC_BOOK3S_64
	lis	r0,(DSISR_BAD_FAULT_64S | DSISR_DABRMATCH | DSISR_KEYFAULT)@h
	ori	r0,r0,DSISR_BAD_FAULT_64S@l
	and.	r0,r5,r0		/* weird error? */
	bne-	handle_page_fault	/* if not, try to insert a HPTE */
	ld	r11, PACA_THREAD_INFO(r13)
	lwz	r0,TI_PREEMPT(r11)	/* If we're in an "NMI" */
	andis.	r0,r0,NMI_MASK@h	/* (i.e. an irq when soft-disabled) */
	bne	77f			/* then don't call hash_page now */

	/*
	 * r3 contains the trap number
	 * r4 contains the faulting address
	 * r5 contains dsisr
	 * r6 msr
	 *
	 * at return r3 = 0 for success, 1 for page fault, negative for error
	 */
	bl	__hash_page		/* build HPTE if possible */
        cmpdi	r3,0			/* see if __hash_page succeeded */

	/* Success */
	beq	fast_exc_return_irq	/* Return from exception on success */

	/* Error */
	blt-	13f

	/* Reload DAR/DSISR into r4/r5 for the DABR check below */
	ld	r4,_DAR(r1)
	ld      r5,_DSISR(r1)
#endif /* CONFIG_PPC_BOOK3S_64 */

/* Here we have a page fault that hash_page can't handle. */
handle_page_fault:
11:	andis.  r0,r5,DSISR_DABRMATCH@h
	bne-    handle_dabr_fault
	addi	r3,r1,STACK_FRAME_OVERHEAD
	bl	do_page_fault
	cmpdi	r3,0
	beq+	ret_from_except_lite
	bl	save_nvgprs
	mr	r5,r3
	addi	r3,r1,STACK_FRAME_OVERHEAD
	ld	r4,_DAR(r1)
	bl	bad_page_fault
	b	ret_from_except

/* We have a data breakpoint exception - handle it */
handle_dabr_fault:
	bl	save_nvgprs
	ld      r4,_DAR(r1)
	ld      r5,_DSISR(r1)
	addi    r3,r1,STACK_FRAME_OVERHEAD
	bl      do_break
	/*
	 * do_break() may have changed the NV GPRS while handling a breakpoint.
	 * If so, we need to restore them with their updated values. Don't use
	 * ret_from_except_lite here.
	 */
	b       ret_from_except


#ifdef CONFIG_PPC_BOOK3S_64
/* We have a page fault that hash_page could handle but HV refused
 * the PTE insertion
 */
13:	bl	save_nvgprs
	mr	r5,r3
	addi	r3,r1,STACK_FRAME_OVERHEAD
	ld	r4,_DAR(r1)
	bl	low_hash_fault
	b	ret_from_except
#endif

/*
 * We come here as a result of a DSI at a point where we don't want
 * to call hash_page, such as when we are accessing memory (possibly
 * user memory) inside a PMU interrupt that occurred while interrupts
 * were soft-disabled.  We want to invoke the exception handler for
 * the access, or panic if there isn't a handler.
 */
77:	bl	save_nvgprs
	addi	r3,r1,STACK_FRAME_OVERHEAD
	li	r5,SIGSEGV
	bl	bad_page_fault
	b	ret_from_except

/*
 * When doorbell is triggered from system reset wakeup, the message is
 * not cleared, so it would fire again when EE is enabled.
 *
 * When coming from local_irq_enable, there may be the same problem if
 * we were hard disabled.
 *
 * Execute msgclr to clear pending exceptions before handling it.
 */
h_doorbell_common_msgclr:
	LOAD_REG_IMMEDIATE(r3, PPC_DBELL_MSGTYPE << (63-36))
	PPC_MSGCLR(3)
	b 	h_doorbell_common

doorbell_super_common_msgclr:
	LOAD_REG_IMMEDIATE(r3, PPC_DBELL_MSGTYPE << (63-36))
	PPC_MSGCLRP(3)
	b 	doorbell_super_common

/*
 * Called from arch_local_irq_enable when an interrupt needs
 * to be resent. r3 contains 0x500, 0x900, 0xa00 or 0xe80 to indicate
 * which kind of interrupt. MSR:EE is already off. We generate a
 * stackframe like if a real interrupt had happened.
 *
 * Note: While MSR:EE is off, we need to make sure that _MSR
 * in the generated frame has EE set to 1 or the exception
 * handler will not properly re-enable them.
 *
 * Note that we don't specify LR as the NIP (return address) for
 * the interrupt because that would unbalance the return branch
 * predictor.
 */
_GLOBAL(__replay_interrupt)
	/* We are going to jump to the exception common code which
	 * will retrieve various register values from the PACA which
	 * we don't give a damn about, so we don't bother storing them.
	 */
	mfmsr	r12
	LOAD_REG_ADDR(r11, replay_interrupt_return)
	mfcr	r9
	ori	r12,r12,MSR_EE
	cmpwi	r3,0x900
	beq	decrementer_common
	cmpwi	r3,0x500
BEGIN_FTR_SECTION
	beq	h_virt_irq_common
FTR_SECTION_ELSE
	beq	hardware_interrupt_common
ALT_FTR_SECTION_END_IFSET(CPU_FTR_HVMODE | CPU_FTR_ARCH_300)
	cmpwi	r3,0xf00
	beq	performance_monitor_common
BEGIN_FTR_SECTION
	cmpwi	r3,0xa00
	beq	h_doorbell_common_msgclr
	cmpwi	r3,0xe60
	beq	hmi_exception_common
FTR_SECTION_ELSE
	cmpwi	r3,0xa00
	beq	doorbell_super_common_msgclr
ALT_FTR_SECTION_END_IFSET(CPU_FTR_HVMODE)
replay_interrupt_return:
	blr

_ASM_NOKPROBE_SYMBOL(__replay_interrupt)<|MERGE_RESOLUTION|>--- conflicted
+++ resolved
@@ -1127,25 +1127,9 @@
 	bl	disable_machine_check
 END_FTR_SECTION_IFSET(CPU_FTR_HVMODE)
 	ld	r10,PACAKMSR(r13)
-<<<<<<< HEAD
-	mtspr	SPRN_SRR1,r10
-	RFI_TO_KERNEL
-	b	.
-ALT_FTR_SECTION_END_IFSET(CPU_FTR_HVMODE)
-9:
-	/* Deliver the machine check to host kernel in V mode. */
-BEGIN_FTR_SECTION
-	ld	r10,ORIG_GPR3(r1)
-	mtspr	SPRN_CFAR,r10
-END_FTR_SECTION_IFSET(CPU_FTR_CFAR)
-	MACHINE_CHECK_HANDLER_WINDUP
-	EXCEPTION_PROLOG_0 PACA_EXMC
-	b	machine_check_pSeries_0
-=======
 	li	r3,MSR_ME
 	andc	r10,r10,r3
 	mtmsrd	r10
->>>>>>> fec38890
 
 	/* Invoke machine_check_exception to print MCE event and panic. */
 	addi	r3,r1,STACK_FRAME_OVERHEAD
