--- conflicted
+++ resolved
@@ -365,69 +365,4 @@
 void hw_breakpoint_pmu_read(struct perf_event *bp)
 {
 	/* TODO */
-<<<<<<< HEAD
-}
-
-bool dawr_force_enable;
-EXPORT_SYMBOL_GPL(dawr_force_enable);
-
-static void set_dawr_cb(void *info)
-{
-	set_dawr(info);
-}
-
-static ssize_t dawr_write_file_bool(struct file *file,
-				    const char __user *user_buf,
-				    size_t count, loff_t *ppos)
-{
-	struct arch_hw_breakpoint null_brk = {0, 0, 0};
-	size_t rc;
-
-	/* Send error to user if they hypervisor won't allow us to write DAWR */
-	if ((!dawr_force_enable) &&
-	    (firmware_has_feature(FW_FEATURE_LPAR)) &&
-	    (set_dawr(&null_brk) != H_SUCCESS))
-		return -1;
-
-	rc = debugfs_write_file_bool(file, user_buf, count, ppos);
-	if (rc)
-		return rc;
-
-	/* If we are clearing, make sure all CPUs have the DAWR cleared */
-	if (!dawr_force_enable)
-		smp_call_function(set_dawr_cb, &null_brk, 0);
-
-	return rc;
-}
-
-static const struct file_operations dawr_enable_fops = {
-	.read =		debugfs_read_file_bool,
-	.write =	dawr_write_file_bool,
-	.open =		simple_open,
-	.llseek =	default_llseek,
-};
-
-static int __init dawr_force_setup(void)
-{
-	dawr_force_enable = false;
-
-	if (cpu_has_feature(CPU_FTR_DAWR)) {
-		/* Don't setup sysfs file for user control on P8 */
-		dawr_force_enable = true;
-		return 0;
-	}
-
-	if (PVR_VER(mfspr(SPRN_PVR)) == PVR_POWER9) {
-		/* Turn DAWR off by default, but allow admin to turn it on */
-		dawr_force_enable = false;
-		debugfs_create_file_unsafe("dawr_enable_dangerous", 0600,
-					   powerpc_debugfs_root,
-					   &dawr_force_enable,
-					   &dawr_enable_fops);
-	}
-	return 0;
-}
-arch_initcall(dawr_force_setup);
-=======
-}
->>>>>>> f95f0722
+}