// SPDX-License-Identifier: GPL-2.0-or-later
/*
 * HW_breakpoint: a unified kernel/user-space hardware breakpoint facility,
 * using the CPU's debug registers. Derived from
 * "arch/x86/kernel/hw_breakpoint.c"
 *
 * Copyright 2010 IBM Corporation
 * Author: K.Prasad <prasad@linux.vnet.ibm.com>
 */

#include <linux/hw_breakpoint.h>
#include <linux/notifier.h>
#include <linux/kprobes.h>
#include <linux/percpu.h>
#include <linux/kernel.h>
#include <linux/sched.h>
#include <linux/smp.h>
#include <linux/debugfs.h>
#include <linux/init.h>

#include <asm/hw_breakpoint.h>
#include <asm/processor.h>
#include <asm/sstep.h>
#include <asm/debug.h>
#include <asm/debugfs.h>
#include <asm/hvcall.h>
#include <asm/inst.h>
#include <linux/uaccess.h>

/*
 * Stores the breakpoints currently in use on each breakpoint address
 * register for every cpu
 */
static DEFINE_PER_CPU(struct perf_event *, bp_per_reg[HBP_NUM_MAX]);

/*
 * Returns total number of data or instruction breakpoints available.
 */
int hw_breakpoint_slots(int type)
{
	if (type == TYPE_DATA)
		return nr_wp_slots();
	return 0;		/* no instruction breakpoints available */
}

static bool single_step_pending(void)
{
	int i;

	for (i = 0; i < nr_wp_slots(); i++) {
		if (current->thread.last_hit_ubp[i])
			return true;
	}
	return false;
}

/*
 * Install a perf counter breakpoint.
 *
 * We seek a free debug address register and use it for this
 * breakpoint.
 *
 * Atomic: we hold the counter->ctx->lock and we only handle variables
 * and registers local to this cpu.
 */
int arch_install_hw_breakpoint(struct perf_event *bp)
{
	struct arch_hw_breakpoint *info = counter_arch_bp(bp);
	struct perf_event **slot;
	int i;

	for (i = 0; i < nr_wp_slots(); i++) {
		slot = this_cpu_ptr(&bp_per_reg[i]);
		if (!*slot) {
			*slot = bp;
			break;
		}
	}

	if (WARN_ONCE(i == nr_wp_slots(), "Can't find any breakpoint slot"))
		return -EBUSY;

	/*
	 * Do not install DABR values if the instruction must be single-stepped.
	 * If so, DABR will be populated in single_step_dabr_instruction().
	 */
	if (!single_step_pending())
		__set_breakpoint(i, info);

	return 0;
}

/*
 * Uninstall the breakpoint contained in the given counter.
 *
 * First we search the debug address register it uses and then we disable
 * it.
 *
 * Atomic: we hold the counter->ctx->lock and we only handle variables
 * and registers local to this cpu.
 */
void arch_uninstall_hw_breakpoint(struct perf_event *bp)
{
	struct arch_hw_breakpoint null_brk = {0};
	struct perf_event **slot;
	int i;

	for (i = 0; i < nr_wp_slots(); i++) {
		slot = this_cpu_ptr(&bp_per_reg[i]);
		if (*slot == bp) {
			*slot = NULL;
			break;
		}
	}

	if (WARN_ONCE(i == nr_wp_slots(), "Can't find any breakpoint slot"))
		return;

	__set_breakpoint(i, &null_brk);
}

static bool is_ptrace_bp(struct perf_event *bp)
{
	return bp->overflow_handler == ptrace_triggered;
}

struct breakpoint {
	struct list_head list;
	struct perf_event *bp;
	bool ptrace_bp;
};

static DEFINE_PER_CPU(struct breakpoint *, cpu_bps[HBP_NUM_MAX]);
static LIST_HEAD(task_bps);

static struct breakpoint *alloc_breakpoint(struct perf_event *bp)
{
	struct breakpoint *tmp;

	tmp = kzalloc(sizeof(*tmp), GFP_KERNEL);
	if (!tmp)
		return ERR_PTR(-ENOMEM);
	tmp->bp = bp;
	tmp->ptrace_bp = is_ptrace_bp(bp);
	return tmp;
}

static bool bp_addr_range_overlap(struct perf_event *bp1, struct perf_event *bp2)
{
	__u64 bp1_saddr, bp1_eaddr, bp2_saddr, bp2_eaddr;

	bp1_saddr = ALIGN_DOWN(bp1->attr.bp_addr, HW_BREAKPOINT_SIZE);
	bp1_eaddr = ALIGN(bp1->attr.bp_addr + bp1->attr.bp_len, HW_BREAKPOINT_SIZE);
	bp2_saddr = ALIGN_DOWN(bp2->attr.bp_addr, HW_BREAKPOINT_SIZE);
	bp2_eaddr = ALIGN(bp2->attr.bp_addr + bp2->attr.bp_len, HW_BREAKPOINT_SIZE);

	return (bp1_saddr < bp2_eaddr && bp1_eaddr > bp2_saddr);
}

static bool alternate_infra_bp(struct breakpoint *b, struct perf_event *bp)
{
	return is_ptrace_bp(bp) ? !b->ptrace_bp : b->ptrace_bp;
}

static bool can_co_exist(struct breakpoint *b, struct perf_event *bp)
{
	return !(alternate_infra_bp(b, bp) && bp_addr_range_overlap(b->bp, bp));
}

static int task_bps_add(struct perf_event *bp)
{
	struct breakpoint *tmp;

	tmp = alloc_breakpoint(bp);
	if (IS_ERR(tmp))
		return PTR_ERR(tmp);

	list_add(&tmp->list, &task_bps);
	return 0;
}

static void task_bps_remove(struct perf_event *bp)
{
	struct list_head *pos, *q;

	list_for_each_safe(pos, q, &task_bps) {
		struct breakpoint *tmp = list_entry(pos, struct breakpoint, list);

		if (tmp->bp == bp) {
			list_del(&tmp->list);
			kfree(tmp);
			break;
		}
	}
}

/*
 * If any task has breakpoint from alternate infrastructure,
 * return true. Otherwise return false.
 */
static bool all_task_bps_check(struct perf_event *bp)
{
	struct breakpoint *tmp;

	list_for_each_entry(tmp, &task_bps, list) {
		if (!can_co_exist(tmp, bp))
			return true;
	}
	return false;
}

/*
 * If same task has breakpoint from alternate infrastructure,
 * return true. Otherwise return false.
 */
static bool same_task_bps_check(struct perf_event *bp)
{
	struct breakpoint *tmp;

	list_for_each_entry(tmp, &task_bps, list) {
		if (tmp->bp->hw.target == bp->hw.target &&
		    !can_co_exist(tmp, bp))
			return true;
	}
	return false;
}

static int cpu_bps_add(struct perf_event *bp)
{
	struct breakpoint **cpu_bp;
	struct breakpoint *tmp;
	int i = 0;

	tmp = alloc_breakpoint(bp);
	if (IS_ERR(tmp))
		return PTR_ERR(tmp);

	cpu_bp = per_cpu_ptr(cpu_bps, bp->cpu);
	for (i = 0; i < nr_wp_slots(); i++) {
		if (!cpu_bp[i]) {
			cpu_bp[i] = tmp;
			break;
		}
	}
	return 0;
}

static void cpu_bps_remove(struct perf_event *bp)
{
	struct breakpoint **cpu_bp;
	int i = 0;

	cpu_bp = per_cpu_ptr(cpu_bps, bp->cpu);
	for (i = 0; i < nr_wp_slots(); i++) {
		if (!cpu_bp[i])
			continue;

		if (cpu_bp[i]->bp == bp) {
			kfree(cpu_bp[i]);
			cpu_bp[i] = NULL;
			break;
		}
	}
}

static bool cpu_bps_check(int cpu, struct perf_event *bp)
{
	struct breakpoint **cpu_bp;
	int i;

	cpu_bp = per_cpu_ptr(cpu_bps, cpu);
	for (i = 0; i < nr_wp_slots(); i++) {
		if (cpu_bp[i] && !can_co_exist(cpu_bp[i], bp))
			return true;
	}
	return false;
}

static bool all_cpu_bps_check(struct perf_event *bp)
{
	int cpu;

	for_each_online_cpu(cpu) {
		if (cpu_bps_check(cpu, bp))
			return true;
	}
	return false;
}

/*
 * We don't use any locks to serialize accesses to cpu_bps or task_bps
 * because are already inside nr_bp_mutex.
 */
int arch_reserve_bp_slot(struct perf_event *bp)
{
	int ret;

	/* ptrace breakpoint */
	if (is_ptrace_bp(bp)) {
		if (all_cpu_bps_check(bp))
			return -ENOSPC;

		if (same_task_bps_check(bp))
			return -ENOSPC;

		return task_bps_add(bp);
	}

	/* perf breakpoint */
	if (is_kernel_addr(bp->attr.bp_addr))
		return 0;

	if (bp->hw.target && bp->cpu == -1) {
		if (same_task_bps_check(bp))
			return -ENOSPC;

		return task_bps_add(bp);
	} else if (!bp->hw.target && bp->cpu != -1) {
		if (all_task_bps_check(bp))
			return -ENOSPC;

		return cpu_bps_add(bp);
	}

	if (same_task_bps_check(bp))
		return -ENOSPC;

	ret = cpu_bps_add(bp);
	if (ret)
		return ret;
	ret = task_bps_add(bp);
	if (ret)
		cpu_bps_remove(bp);

	return ret;
}

void arch_release_bp_slot(struct perf_event *bp)
{
	if (!is_kernel_addr(bp->attr.bp_addr)) {
		if (bp->hw.target)
			task_bps_remove(bp);
		if (bp->cpu != -1)
			cpu_bps_remove(bp);
	}
}

/*
 * Perform cleanup of arch-specific counters during unregistration
 * of the perf-event
 */
void arch_unregister_hw_breakpoint(struct perf_event *bp)
{
	/*
	 * If the breakpoint is unregistered between a hw_breakpoint_handler()
	 * and the single_step_dabr_instruction(), then cleanup the breakpoint
	 * restoration variables to prevent dangling pointers.
	 * FIXME, this should not be using bp->ctx at all! Sayeth peterz.
	 */
	if (bp->ctx && bp->ctx->task && bp->ctx->task != ((void *)-1L)) {
		int i;

		for (i = 0; i < nr_wp_slots(); i++) {
			if (bp->ctx->task->thread.last_hit_ubp[i] == bp)
				bp->ctx->task->thread.last_hit_ubp[i] = NULL;
		}
	}
}

/*
 * Check for virtual address in kernel space.
 */
int arch_check_bp_in_kernelspace(struct arch_hw_breakpoint *hw)
{
	return is_kernel_addr(hw->address);
}

int arch_bp_generic_fields(int type, int *gen_bp_type)
{
	*gen_bp_type = 0;
	if (type & HW_BRK_TYPE_READ)
		*gen_bp_type |= HW_BREAKPOINT_R;
	if (type & HW_BRK_TYPE_WRITE)
		*gen_bp_type |= HW_BREAKPOINT_W;
	if (*gen_bp_type == 0)
		return -EINVAL;
	return 0;
}

/*
 * Watchpoint match range is always doubleword(8 bytes) aligned on
 * powerpc. If the given range is crossing doubleword boundary, we
 * need to increase the length such that next doubleword also get
 * covered. Ex,
 *
 *          address   len = 6 bytes
 *                |=========.
 *   |------------v--|------v--------|
 *   | | | | | | | | | | | | | | | | |
 *   |---------------|---------------|
 *    <---8 bytes--->
 *
 * In this case, we should configure hw as:
 *   start_addr = address & ~(HW_BREAKPOINT_SIZE - 1)
 *   len = 16 bytes
 *
 * @start_addr is inclusive but @end_addr is exclusive.
 */
static int hw_breakpoint_validate_len(struct arch_hw_breakpoint *hw)
{
	u16 max_len = DABR_MAX_LEN;
	u16 hw_len;
	unsigned long start_addr, end_addr;

	start_addr = ALIGN_DOWN(hw->address, HW_BREAKPOINT_SIZE);
	end_addr = ALIGN(hw->address + hw->len, HW_BREAKPOINT_SIZE);
	hw_len = end_addr - start_addr;

	if (dawr_enabled()) {
		max_len = DAWR_MAX_LEN;
		/* DAWR region can't cross 512 bytes boundary on p10 predecessors */
		if (!cpu_has_feature(CPU_FTR_ARCH_31) &&
		    (ALIGN_DOWN(start_addr, SZ_512) != ALIGN_DOWN(end_addr - 1, SZ_512)))
			return -EINVAL;
	} else if (IS_ENABLED(CONFIG_PPC_8xx)) {
		/* 8xx can setup a range without limitation */
		max_len = U16_MAX;
	}

	if (hw_len > max_len)
		return -EINVAL;

	hw->hw_len = hw_len;
	return 0;
}

/*
 * Validate the arch-specific HW Breakpoint register settings
 */
int hw_breakpoint_arch_parse(struct perf_event *bp,
			     const struct perf_event_attr *attr,
			     struct arch_hw_breakpoint *hw)
{
	int ret = -EINVAL;

	if (!bp || !attr->bp_len)
		return ret;

	hw->type = HW_BRK_TYPE_TRANSLATE;
	if (attr->bp_type & HW_BREAKPOINT_R)
		hw->type |= HW_BRK_TYPE_READ;
	if (attr->bp_type & HW_BREAKPOINT_W)
		hw->type |= HW_BRK_TYPE_WRITE;
	if (hw->type == HW_BRK_TYPE_TRANSLATE)
		/* must set alteast read or write */
		return ret;
	if (!attr->exclude_user)
		hw->type |= HW_BRK_TYPE_USER;
	if (!attr->exclude_kernel)
		hw->type |= HW_BRK_TYPE_KERNEL;
	if (!attr->exclude_hv)
		hw->type |= HW_BRK_TYPE_HYP;
	hw->address = attr->bp_addr;
	hw->len = attr->bp_len;

	if (!ppc_breakpoint_available())
		return -ENODEV;

	return hw_breakpoint_validate_len(hw);
}

/*
 * Restores the breakpoint on the debug registers.
 * Invoke this function if it is known that the execution context is
 * about to change to cause loss of MSR_SE settings.
 */
void thread_change_pc(struct task_struct *tsk, struct pt_regs *regs)
{
	struct arch_hw_breakpoint *info;
	int i;

	for (i = 0; i < nr_wp_slots(); i++) {
		if (unlikely(tsk->thread.last_hit_ubp[i]))
			goto reset;
	}
	return;
<<<<<<< HEAD

reset:
	regs->msr &= ~MSR_SE;
	for (i = 0; i < nr_wp_slots(); i++) {
		info = counter_arch_bp(__this_cpu_read(bp_per_reg[i]));
		__set_breakpoint(i, info);
		tsk->thread.last_hit_ubp[i] = NULL;
	}
}

=======

reset:
	regs_set_return_msr(regs, regs->msr & ~MSR_SE);
	for (i = 0; i < nr_wp_slots(); i++) {
		info = counter_arch_bp(__this_cpu_read(bp_per_reg[i]));
		__set_breakpoint(i, info);
		tsk->thread.last_hit_ubp[i] = NULL;
	}
}

>>>>>>> 7d2a07b7
static bool is_larx_stcx_instr(int type)
{
	return type == LARX || type == STCX;
}

static bool is_octword_vsx_instr(int type, int size)
{
	return ((type == LOAD_VSX || type == STORE_VSX) && size == 32);
}

/*
 * We've failed in reliably handling the hw-breakpoint. Unregister
 * it and throw a warning message to let the user know about it.
 */
static void handler_error(struct perf_event *bp, struct arch_hw_breakpoint *info)
{
	WARN(1, "Unable to handle hardware breakpoint. Breakpoint at 0x%lx will be disabled.",
	     info->address);
	perf_event_disable_inatomic(bp);
}

static void larx_stcx_err(struct perf_event *bp, struct arch_hw_breakpoint *info)
{
	printk_ratelimited("Breakpoint hit on instruction that can't be emulated. Breakpoint at 0x%lx will be disabled.\n",
			   info->address);
	perf_event_disable_inatomic(bp);
}

static bool stepping_handler(struct pt_regs *regs, struct perf_event **bp,
			     struct arch_hw_breakpoint **info, int *hit,
			     struct ppc_inst instr)
{
	int i;
	int stepped;

	/* Do not emulate user-space instructions, instead single-step them */
	if (user_mode(regs)) {
		for (i = 0; i < nr_wp_slots(); i++) {
			if (!hit[i])
				continue;
			current->thread.last_hit_ubp[i] = bp[i];
			info[i] = NULL;
		}
<<<<<<< HEAD
		regs->msr |= MSR_SE;
=======
		regs_set_return_msr(regs, regs->msr | MSR_SE);
>>>>>>> 7d2a07b7
		return false;
	}

	stepped = emulate_step(regs, instr);
	if (!stepped) {
		for (i = 0; i < nr_wp_slots(); i++) {
			if (!hit[i])
				continue;
			handler_error(bp[i], info[i]);
			info[i] = NULL;
		}
		return false;
	}
	return true;
}

static void handle_p10dd1_spurious_exception(struct arch_hw_breakpoint **info,
					     int *hit, unsigned long ea)
{
	int i;
	unsigned long hw_end_addr;

	/*
	 * Handle spurious exception only when any bp_per_reg is set.
	 * Otherwise this might be created by xmon and not actually a
	 * spurious exception.
	 */
	for (i = 0; i < nr_wp_slots(); i++) {
		if (!info[i])
			continue;

		hw_end_addr = ALIGN(info[i]->address + info[i]->len, HW_BREAKPOINT_SIZE);

		/*
		 * Ending address of DAWR range is less than starting
		 * address of op.
		 */
		if ((hw_end_addr - 1) >= ea)
			continue;

		/*
		 * Those addresses need to be in the same or in two
		 * consecutive 512B blocks;
		 */
		if (((hw_end_addr - 1) >> 10) != (ea >> 10))
			continue;

		/*
		 * 'op address + 64B' generates an address that has a
		 * carry into bit 52 (crosses 2K boundary).
		 */
		if ((ea & 0x800) == ((ea + 64) & 0x800))
			continue;

		break;
	}

	if (i == nr_wp_slots())
		return;

	for (i = 0; i < nr_wp_slots(); i++) {
		if (info[i]) {
			hit[i] = 1;
			info[i]->type |= HW_BRK_TYPE_EXTRANEOUS_IRQ;
		}
	}
}

int hw_breakpoint_handler(struct die_args *args)
{
	bool err = false;
	int rc = NOTIFY_STOP;
	struct perf_event *bp[HBP_NUM_MAX] = { NULL };
	struct pt_regs *regs = args->regs;
	struct arch_hw_breakpoint *info[HBP_NUM_MAX] = { NULL };
	int i;
	int hit[HBP_NUM_MAX] = {0};
	int nr_hit = 0;
	bool ptrace_bp = false;
	struct ppc_inst instr = ppc_inst(0);
	int type = 0;
	int size = 0;
	unsigned long ea;

	/* Disable breakpoints during exception handling */
	hw_breakpoint_disable();

	/*
	 * The counter may be concurrently released but that can only
	 * occur from a call_rcu() path. We can then safely fetch
	 * the breakpoint, use its callback, touch its counter
	 * while we are in an rcu_read_lock() path.
	 */
	rcu_read_lock();

	if (!IS_ENABLED(CONFIG_PPC_8xx))
		wp_get_instr_detail(regs, &instr, &type, &size, &ea);

	for (i = 0; i < nr_wp_slots(); i++) {
		bp[i] = __this_cpu_read(bp_per_reg[i]);
		if (!bp[i])
			continue;

		info[i] = counter_arch_bp(bp[i]);
		info[i]->type &= ~HW_BRK_TYPE_EXTRANEOUS_IRQ;

		if (wp_check_constraints(regs, instr, ea, type, size, info[i])) {
			if (!IS_ENABLED(CONFIG_PPC_8xx) &&
			    ppc_inst_equal(instr, ppc_inst(0))) {
				handler_error(bp[i], info[i]);
				info[i] = NULL;
				err = 1;
				continue;
			}

			if (is_ptrace_bp(bp[i]))
				ptrace_bp = true;
			hit[i] = 1;
			nr_hit++;
		}
	}

	if (err)
		goto reset;

	if (!nr_hit) {
		/* Workaround for Power10 DD1 */
		if (!IS_ENABLED(CONFIG_PPC_8xx) && mfspr(SPRN_PVR) == 0x800100 &&
		    is_octword_vsx_instr(type, size)) {
			handle_p10dd1_spurious_exception(info, hit, ea);
		} else {
			rc = NOTIFY_DONE;
			goto out;
		}
	}

	/*
	 * Return early after invoking user-callback function without restoring
	 * DABR if the breakpoint is from ptrace which always operates in
	 * one-shot mode. The ptrace-ed process will receive the SIGTRAP signal
	 * generated in do_dabr().
	 */
	if (ptrace_bp) {
		for (i = 0; i < nr_wp_slots(); i++) {
			if (!hit[i])
				continue;
			perf_bp_event(bp[i], regs);
			info[i] = NULL;
		}
		rc = NOTIFY_DONE;
		goto reset;
	}

	if (!IS_ENABLED(CONFIG_PPC_8xx)) {
		if (is_larx_stcx_instr(type)) {
			for (i = 0; i < nr_wp_slots(); i++) {
				if (!hit[i])
					continue;
				larx_stcx_err(bp[i], info[i]);
				info[i] = NULL;
			}
			goto reset;
		}

		if (!stepping_handler(regs, bp, info, hit, instr))
			goto reset;
	}

	/*
	 * As a policy, the callback is invoked in a 'trigger-after-execute'
	 * fashion
	 */
	for (i = 0; i < nr_wp_slots(); i++) {
		if (!hit[i])
			continue;
		if (!(info[i]->type & HW_BRK_TYPE_EXTRANEOUS_IRQ))
			perf_bp_event(bp[i], regs);
	}

reset:
	for (i = 0; i < nr_wp_slots(); i++) {
		if (!info[i])
			continue;
		__set_breakpoint(i, info[i]);
	}

out:
	rcu_read_unlock();
	return rc;
}
NOKPROBE_SYMBOL(hw_breakpoint_handler);

/*
 * Handle single-step exceptions following a DABR hit.
 */
static int single_step_dabr_instruction(struct die_args *args)
{
	struct pt_regs *regs = args->regs;
	struct perf_event *bp = NULL;
	struct arch_hw_breakpoint *info;
	int i;
	bool found = false;

	/*
	 * Check if we are single-stepping as a result of a
	 * previous HW Breakpoint exception
	 */
	for (i = 0; i < nr_wp_slots(); i++) {
		bp = current->thread.last_hit_ubp[i];

		if (!bp)
			continue;

		found = true;
		info = counter_arch_bp(bp);

		/*
		 * We shall invoke the user-defined callback function in the
		 * single stepping handler to confirm to 'trigger-after-execute'
		 * semantics
		 */
		if (!(info->type & HW_BRK_TYPE_EXTRANEOUS_IRQ))
			perf_bp_event(bp, regs);
		current->thread.last_hit_ubp[i] = NULL;
	}

	if (!found)
		return NOTIFY_DONE;

	for (i = 0; i < nr_wp_slots(); i++) {
		bp = __this_cpu_read(bp_per_reg[i]);
		if (!bp)
			continue;

		info = counter_arch_bp(bp);
		__set_breakpoint(i, info);
	}

	/*
	 * If the process was being single-stepped by ptrace, let the
	 * other single-step actions occur (e.g. generate SIGTRAP).
	 */
	if (test_thread_flag(TIF_SINGLESTEP))
		return NOTIFY_DONE;

	return NOTIFY_STOP;
}
NOKPROBE_SYMBOL(single_step_dabr_instruction);

/*
 * Handle debug exception notifications.
 */
int hw_breakpoint_exceptions_notify(
		struct notifier_block *unused, unsigned long val, void *data)
{
	int ret = NOTIFY_DONE;

	switch (val) {
	case DIE_DABR_MATCH:
		ret = hw_breakpoint_handler(data);
		break;
	case DIE_SSTEP:
		ret = single_step_dabr_instruction(data);
		break;
	}

	return ret;
}
NOKPROBE_SYMBOL(hw_breakpoint_exceptions_notify);

/*
 * Release the user breakpoints used by ptrace
 */
void flush_ptrace_hw_breakpoint(struct task_struct *tsk)
{
	int i;
	struct thread_struct *t = &tsk->thread;

	for (i = 0; i < nr_wp_slots(); i++) {
		unregister_hw_breakpoint(t->ptrace_bps[i]);
		t->ptrace_bps[i] = NULL;
	}
}

void hw_breakpoint_pmu_read(struct perf_event *bp)
{
	/* TODO */
}

void ptrace_triggered(struct perf_event *bp,
		      struct perf_sample_data *data, struct pt_regs *regs)
{
	struct perf_event_attr attr;

	/*
	 * Disable the breakpoint request here since ptrace has defined a
	 * one-shot behaviour for breakpoint exceptions in PPC64.
	 * The SIGTRAP signal is generated automatically for us in do_dabr().
	 * We don't have to do anything about that here
	 */
	attr = bp->attr;
	attr.disabled = true;
	modify_user_hw_breakpoint(bp, &attr);
}<|MERGE_RESOLUTION|>--- conflicted
+++ resolved
@@ -484,10 +484,9 @@
 			goto reset;
 	}
 	return;
-<<<<<<< HEAD
 
 reset:
-	regs->msr &= ~MSR_SE;
+	regs_set_return_msr(regs, regs->msr & ~MSR_SE);
 	for (i = 0; i < nr_wp_slots(); i++) {
 		info = counter_arch_bp(__this_cpu_read(bp_per_reg[i]));
 		__set_breakpoint(i, info);
@@ -495,18 +494,6 @@
 	}
 }
 
-=======
-
-reset:
-	regs_set_return_msr(regs, regs->msr & ~MSR_SE);
-	for (i = 0; i < nr_wp_slots(); i++) {
-		info = counter_arch_bp(__this_cpu_read(bp_per_reg[i]));
-		__set_breakpoint(i, info);
-		tsk->thread.last_hit_ubp[i] = NULL;
-	}
-}
-
->>>>>>> 7d2a07b7
 static bool is_larx_stcx_instr(int type)
 {
 	return type == LARX || type == STCX;
@@ -550,11 +537,7 @@
 			current->thread.last_hit_ubp[i] = bp[i];
 			info[i] = NULL;
 		}
-<<<<<<< HEAD
-		regs->msr |= MSR_SE;
-=======
 		regs_set_return_msr(regs, regs->msr | MSR_SE);
->>>>>>> 7d2a07b7
 		return false;
 	}
 
