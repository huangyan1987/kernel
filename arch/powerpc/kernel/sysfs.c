#include <linux/device.h>
#include <linux/cpu.h>
#include <linux/smp.h>
#include <linux/percpu.h>
#include <linux/init.h>
#include <linux/sched.h>
#include <linux/export.h>
#include <linux/nodemask.h>
#include <linux/cpumask.h>
#include <linux/notifier.h>

#include <asm/current.h>
#include <asm/processor.h>
#include <asm/cputable.h>
#include <asm/hvcall.h>
#include <asm/prom.h>
#include <asm/machdep.h>
#include <asm/smp.h>
#include <asm/pmc.h>
#include <asm/firmware.h>

#include "cacheinfo.h"

#ifdef CONFIG_PPC64
#include <asm/paca.h>
#include <asm/lppaca.h>
#endif

static DEFINE_PER_CPU(struct cpu, cpu_devices);

/*
 * SMT snooze delay stuff, 64-bit only for now
 */

#ifdef CONFIG_PPC64

/* Time in microseconds we delay before sleeping in the idle loop */
static DEFINE_PER_CPU(long, smt_snooze_delay) = { 100 };

static ssize_t store_smt_snooze_delay(struct device *dev,
				      struct device_attribute *attr,
				      const char *buf,
				      size_t count)
{
	struct cpu *cpu = container_of(dev, struct cpu, dev);
	ssize_t ret;
	long snooze;

	ret = sscanf(buf, "%ld", &snooze);
	if (ret != 1)
		return -EINVAL;

	per_cpu(smt_snooze_delay, cpu->dev.id) = snooze;
	return count;
}

static ssize_t show_smt_snooze_delay(struct device *dev,
				     struct device_attribute *attr,
				     char *buf)
{
	struct cpu *cpu = container_of(dev, struct cpu, dev);

	return sprintf(buf, "%ld\n", per_cpu(smt_snooze_delay, cpu->dev.id));
}

static DEVICE_ATTR(smt_snooze_delay, 0644, show_smt_snooze_delay,
		   store_smt_snooze_delay);

static int __init setup_smt_snooze_delay(char *str)
{
	unsigned int cpu;
	long snooze;

	if (!cpu_has_feature(CPU_FTR_SMT))
		return 1;

	snooze = simple_strtol(str, NULL, 10);
	for_each_possible_cpu(cpu)
		per_cpu(smt_snooze_delay, cpu) = snooze;

	return 1;
}
__setup("smt-snooze-delay=", setup_smt_snooze_delay);

#endif /* CONFIG_PPC64 */

#ifdef CONFIG_PPC_FSL_BOOK3E
#define MAX_BIT				63

static u64 pw20_wt;
static u64 altivec_idle_wt;

static unsigned int get_idle_ticks_bit(u64 ns)
{
	u64 cycle;

	if (ns >= 10000)
		cycle = div_u64(ns + 500, 1000) * tb_ticks_per_usec;
	else
		cycle = div_u64(ns * tb_ticks_per_usec, 1000);

	if (!cycle)
		return 0;

	return ilog2(cycle);
}

static void do_show_pwrmgtcr0(void *val)
{
	u32 *value = val;

	*value = mfspr(SPRN_PWRMGTCR0);
}

static ssize_t show_pw20_state(struct device *dev,
				struct device_attribute *attr, char *buf)
{
	u32 value;
	unsigned int cpu = dev->id;

	smp_call_function_single(cpu, do_show_pwrmgtcr0, &value, 1);

	value &= PWRMGTCR0_PW20_WAIT;

	return sprintf(buf, "%u\n", value ? 1 : 0);
}

static void do_store_pw20_state(void *val)
{
	u32 *value = val;
	u32 pw20_state;

	pw20_state = mfspr(SPRN_PWRMGTCR0);

	if (*value)
		pw20_state |= PWRMGTCR0_PW20_WAIT;
	else
		pw20_state &= ~PWRMGTCR0_PW20_WAIT;

	mtspr(SPRN_PWRMGTCR0, pw20_state);
}

static ssize_t store_pw20_state(struct device *dev,
				struct device_attribute *attr,
				const char *buf, size_t count)
{
	u32 value;
	unsigned int cpu = dev->id;

	if (kstrtou32(buf, 0, &value))
		return -EINVAL;

	if (value > 1)
		return -EINVAL;

	smp_call_function_single(cpu, do_store_pw20_state, &value, 1);

	return count;
}

static ssize_t show_pw20_wait_time(struct device *dev,
				struct device_attribute *attr, char *buf)
{
	u32 value;
	u64 tb_cycle = 1;
	u64 time;

	unsigned int cpu = dev->id;

	if (!pw20_wt) {
		smp_call_function_single(cpu, do_show_pwrmgtcr0, &value, 1);
		value = (value & PWRMGTCR0_PW20_ENT) >>
					PWRMGTCR0_PW20_ENT_SHIFT;

		tb_cycle = (tb_cycle << (MAX_BIT - value + 1));
		/* convert ms to ns */
		if (tb_ticks_per_usec > 1000) {
			time = div_u64(tb_cycle, tb_ticks_per_usec / 1000);
		} else {
			u32 rem_us;

			time = div_u64_rem(tb_cycle, tb_ticks_per_usec,
						&rem_us);
			time = time * 1000 + rem_us * 1000 / tb_ticks_per_usec;
		}
	} else {
		time = pw20_wt;
	}

	return sprintf(buf, "%llu\n", time > 0 ? time : 0);
}

static void set_pw20_wait_entry_bit(void *val)
{
	u32 *value = val;
	u32 pw20_idle;

	pw20_idle = mfspr(SPRN_PWRMGTCR0);

	/* Set Automatic PW20 Core Idle Count */
	/* clear count */
	pw20_idle &= ~PWRMGTCR0_PW20_ENT;

	/* set count */
	pw20_idle |= ((MAX_BIT - *value) << PWRMGTCR0_PW20_ENT_SHIFT);

	mtspr(SPRN_PWRMGTCR0, pw20_idle);
}

static ssize_t store_pw20_wait_time(struct device *dev,
				struct device_attribute *attr,
				const char *buf, size_t count)
{
	u32 entry_bit;
	u64 value;

	unsigned int cpu = dev->id;

	if (kstrtou64(buf, 0, &value))
		return -EINVAL;

	if (!value)
		return -EINVAL;

	entry_bit = get_idle_ticks_bit(value);
	if (entry_bit > MAX_BIT)
		return -EINVAL;

	pw20_wt = value;

	smp_call_function_single(cpu, set_pw20_wait_entry_bit,
				&entry_bit, 1);

	return count;
}

static ssize_t show_altivec_idle(struct device *dev,
				struct device_attribute *attr, char *buf)
{
	u32 value;
	unsigned int cpu = dev->id;

	smp_call_function_single(cpu, do_show_pwrmgtcr0, &value, 1);

	value &= PWRMGTCR0_AV_IDLE_PD_EN;

	return sprintf(buf, "%u\n", value ? 1 : 0);
}

static void do_store_altivec_idle(void *val)
{
	u32 *value = val;
	u32 altivec_idle;

	altivec_idle = mfspr(SPRN_PWRMGTCR0);

	if (*value)
		altivec_idle |= PWRMGTCR0_AV_IDLE_PD_EN;
	else
		altivec_idle &= ~PWRMGTCR0_AV_IDLE_PD_EN;

	mtspr(SPRN_PWRMGTCR0, altivec_idle);
}

static ssize_t store_altivec_idle(struct device *dev,
				struct device_attribute *attr,
				const char *buf, size_t count)
{
	u32 value;
	unsigned int cpu = dev->id;

	if (kstrtou32(buf, 0, &value))
		return -EINVAL;

	if (value > 1)
		return -EINVAL;

	smp_call_function_single(cpu, do_store_altivec_idle, &value, 1);

	return count;
}

static ssize_t show_altivec_idle_wait_time(struct device *dev,
				struct device_attribute *attr, char *buf)
{
	u32 value;
	u64 tb_cycle = 1;
	u64 time;

	unsigned int cpu = dev->id;

	if (!altivec_idle_wt) {
		smp_call_function_single(cpu, do_show_pwrmgtcr0, &value, 1);
		value = (value & PWRMGTCR0_AV_IDLE_CNT) >>
					PWRMGTCR0_AV_IDLE_CNT_SHIFT;

		tb_cycle = (tb_cycle << (MAX_BIT - value + 1));
		/* convert ms to ns */
		if (tb_ticks_per_usec > 1000) {
			time = div_u64(tb_cycle, tb_ticks_per_usec / 1000);
		} else {
			u32 rem_us;

			time = div_u64_rem(tb_cycle, tb_ticks_per_usec,
						&rem_us);
			time = time * 1000 + rem_us * 1000 / tb_ticks_per_usec;
		}
	} else {
		time = altivec_idle_wt;
	}

	return sprintf(buf, "%llu\n", time > 0 ? time : 0);
}

static void set_altivec_idle_wait_entry_bit(void *val)
{
	u32 *value = val;
	u32 altivec_idle;

	altivec_idle = mfspr(SPRN_PWRMGTCR0);

	/* Set Automatic AltiVec Idle Count */
	/* clear count */
	altivec_idle &= ~PWRMGTCR0_AV_IDLE_CNT;

	/* set count */
	altivec_idle |= ((MAX_BIT - *value) << PWRMGTCR0_AV_IDLE_CNT_SHIFT);

	mtspr(SPRN_PWRMGTCR0, altivec_idle);
}

static ssize_t store_altivec_idle_wait_time(struct device *dev,
				struct device_attribute *attr,
				const char *buf, size_t count)
{
	u32 entry_bit;
	u64 value;

	unsigned int cpu = dev->id;

	if (kstrtou64(buf, 0, &value))
		return -EINVAL;

	if (!value)
		return -EINVAL;

	entry_bit = get_idle_ticks_bit(value);
	if (entry_bit > MAX_BIT)
		return -EINVAL;

	altivec_idle_wt = value;

	smp_call_function_single(cpu, set_altivec_idle_wait_entry_bit,
				&entry_bit, 1);

	return count;
}

/*
 * Enable/Disable interface:
 * 0, disable. 1, enable.
 */
static DEVICE_ATTR(pw20_state, 0600, show_pw20_state, store_pw20_state);
static DEVICE_ATTR(altivec_idle, 0600, show_altivec_idle, store_altivec_idle);

/*
 * Set wait time interface:(Nanosecond)
 * Example: Base on TBfreq is 41MHZ.
 * 1~48(ns): TB[63]
 * 49~97(ns): TB[62]
 * 98~195(ns): TB[61]
 * 196~390(ns): TB[60]
 * 391~780(ns): TB[59]
 * 781~1560(ns): TB[58]
 * ...
 */
static DEVICE_ATTR(pw20_wait_time, 0600,
			show_pw20_wait_time,
			store_pw20_wait_time);
static DEVICE_ATTR(altivec_idle_wait_time, 0600,
			show_altivec_idle_wait_time,
			store_altivec_idle_wait_time);
#endif

/*
 * Enabling PMCs will slow partition context switch times so we only do
 * it the first time we write to the PMCs.
 */

static DEFINE_PER_CPU(char, pmcs_enabled);

void ppc_enable_pmcs(void)
{
	ppc_set_pmu_inuse(1);

	/* Only need to enable them once */
	if (__this_cpu_read(pmcs_enabled))
		return;

	__this_cpu_write(pmcs_enabled, 1);

	if (ppc_md.enable_pmcs)
		ppc_md.enable_pmcs();
}
EXPORT_SYMBOL(ppc_enable_pmcs);

#define __SYSFS_SPRSETUP_READ_WRITE(NAME, ADDRESS, EXTRA) \
static void read_##NAME(void *val) \
{ \
	*(unsigned long *)val = mfspr(ADDRESS);	\
} \
static void write_##NAME(void *val) \
{ \
	EXTRA; \
	mtspr(ADDRESS, *(unsigned long *)val);	\
}

#define __SYSFS_SPRSETUP_SHOW_STORE(NAME) \
static ssize_t show_##NAME(struct device *dev, \
			struct device_attribute *attr, \
			char *buf) \
{ \
	struct cpu *cpu = container_of(dev, struct cpu, dev); \
	unsigned long val; \
	smp_call_function_single(cpu->dev.id, read_##NAME, &val, 1);	\
	return sprintf(buf, "%lx\n", val); \
} \
static ssize_t __used \
	store_##NAME(struct device *dev, struct device_attribute *attr, \
			const char *buf, size_t count) \
{ \
	struct cpu *cpu = container_of(dev, struct cpu, dev); \
	unsigned long val; \
	int ret = sscanf(buf, "%lx", &val); \
	if (ret != 1) \
		return -EINVAL; \
	smp_call_function_single(cpu->dev.id, write_##NAME, &val, 1); \
	return count; \
}

#define SYSFS_PMCSETUP(NAME, ADDRESS) \
	__SYSFS_SPRSETUP_READ_WRITE(NAME, ADDRESS, ppc_enable_pmcs()) \
	__SYSFS_SPRSETUP_SHOW_STORE(NAME)
#define SYSFS_SPRSETUP(NAME, ADDRESS) \
	__SYSFS_SPRSETUP_READ_WRITE(NAME, ADDRESS, ) \
	__SYSFS_SPRSETUP_SHOW_STORE(NAME)

#define SYSFS_SPRSETUP_SHOW_STORE(NAME) \
	__SYSFS_SPRSETUP_SHOW_STORE(NAME)

/* Let's define all possible registers, we'll only hook up the ones
 * that are implemented on the current processor
 */

#if defined(CONFIG_PPC64)
#define HAS_PPC_PMC_CLASSIC	1
#define HAS_PPC_PMC_IBM		1
#define HAS_PPC_PMC_PA6T	1
#elif defined(CONFIG_6xx)
#define HAS_PPC_PMC_CLASSIC	1
#define HAS_PPC_PMC_IBM		1
#define HAS_PPC_PMC_G4		1
#endif


#ifdef HAS_PPC_PMC_CLASSIC
SYSFS_PMCSETUP(mmcr0, SPRN_MMCR0);
SYSFS_PMCSETUP(mmcr1, SPRN_MMCR1);
SYSFS_PMCSETUP(pmc1, SPRN_PMC1);
SYSFS_PMCSETUP(pmc2, SPRN_PMC2);
SYSFS_PMCSETUP(pmc3, SPRN_PMC3);
SYSFS_PMCSETUP(pmc4, SPRN_PMC4);
SYSFS_PMCSETUP(pmc5, SPRN_PMC5);
SYSFS_PMCSETUP(pmc6, SPRN_PMC6);

#ifdef HAS_PPC_PMC_G4
SYSFS_PMCSETUP(mmcr2, SPRN_MMCR2);
#endif

#ifdef CONFIG_PPC64
SYSFS_PMCSETUP(pmc7, SPRN_PMC7);
SYSFS_PMCSETUP(pmc8, SPRN_PMC8);

SYSFS_PMCSETUP(mmcra, SPRN_MMCRA);
SYSFS_SPRSETUP(purr, SPRN_PURR);
SYSFS_SPRSETUP(spurr, SPRN_SPURR);
SYSFS_SPRSETUP(pir, SPRN_PIR);

/*
  Lets only enable read for phyp resources and
  enable write when needed with a separate function.
  Lets be conservative and default to pseries.
*/
static DEVICE_ATTR(mmcra, 0600, show_mmcra, store_mmcra);
static DEVICE_ATTR(spurr, 0400, show_spurr, NULL);
static DEVICE_ATTR(purr, 0400, show_purr, store_purr);
static DEVICE_ATTR(pir, 0400, show_pir, NULL);

/*
 * This is the system wide DSCR register default value. Any
 * change to this default value through the sysfs interface
 * will update all per cpu DSCR default values across the
 * system stored in their respective PACA structures.
 */
static unsigned long dscr_default;

/**
 * read_dscr() - Fetch the cpu specific DSCR default
 * @val:	Returned cpu specific DSCR default value
 *
 * This function returns the per cpu DSCR default value
 * for any cpu which is contained in it's PACA structure.
 */
static void read_dscr(void *val)
{
	*(unsigned long *)val = get_paca()->dscr_default;
}


/**
 * write_dscr() - Update the cpu specific DSCR default
 * @val:	New cpu specific DSCR default value to update
 *
 * This function updates the per cpu DSCR default value
 * for any cpu which is contained in it's PACA structure.
 */
static void write_dscr(void *val)
{
	get_paca()->dscr_default = *(unsigned long *)val;
	if (!current->thread.dscr_inherit) {
		current->thread.dscr = *(unsigned long *)val;
		mtspr(SPRN_DSCR, *(unsigned long *)val);
	}
}

SYSFS_SPRSETUP_SHOW_STORE(dscr);
static DEVICE_ATTR(dscr, 0600, show_dscr, store_dscr);

static void add_write_permission_dev_attr(struct device_attribute *attr)
{
	attr->attr.mode |= 0200;
}

/**
 * show_dscr_default() - Fetch the system wide DSCR default
 * @dev:	Device structure
 * @attr:	Device attribute structure
 * @buf:	Interface buffer
 *
 * This function returns the system wide DSCR default value.
 */
static ssize_t show_dscr_default(struct device *dev,
		struct device_attribute *attr, char *buf)
{
	return sprintf(buf, "%lx\n", dscr_default);
}

/**
 * store_dscr_default() - Update the system wide DSCR default
 * @dev:	Device structure
 * @attr:	Device attribute structure
 * @buf:	Interface buffer
 * @count:	Size of the update
 *
 * This function updates the system wide DSCR default value.
 */
static ssize_t __used store_dscr_default(struct device *dev,
		struct device_attribute *attr, const char *buf,
		size_t count)
{
	unsigned long val;
	int ret = 0;
	
	ret = sscanf(buf, "%lx", &val);
	if (ret != 1)
		return -EINVAL;
	dscr_default = val;

	on_each_cpu(write_dscr, &val, 1);

	return count;
}

static DEVICE_ATTR(dscr_default, 0600,
		show_dscr_default, store_dscr_default);

static void sysfs_create_dscr_default(void)
{
	int err = 0;
	if (cpu_has_feature(CPU_FTR_DSCR))
		err = device_create_file(cpu_subsys.dev_root, &dev_attr_dscr_default);
}
#endif /* CONFIG_PPC64 */

#ifdef HAS_PPC_PMC_PA6T
SYSFS_PMCSETUP(pa6t_pmc0, SPRN_PA6T_PMC0);
SYSFS_PMCSETUP(pa6t_pmc1, SPRN_PA6T_PMC1);
SYSFS_PMCSETUP(pa6t_pmc2, SPRN_PA6T_PMC2);
SYSFS_PMCSETUP(pa6t_pmc3, SPRN_PA6T_PMC3);
SYSFS_PMCSETUP(pa6t_pmc4, SPRN_PA6T_PMC4);
SYSFS_PMCSETUP(pa6t_pmc5, SPRN_PA6T_PMC5);
#ifdef CONFIG_DEBUG_KERNEL
SYSFS_SPRSETUP(hid0, SPRN_HID0);
SYSFS_SPRSETUP(hid1, SPRN_HID1);
SYSFS_SPRSETUP(hid4, SPRN_HID4);
SYSFS_SPRSETUP(hid5, SPRN_HID5);
SYSFS_SPRSETUP(ima0, SPRN_PA6T_IMA0);
SYSFS_SPRSETUP(ima1, SPRN_PA6T_IMA1);
SYSFS_SPRSETUP(ima2, SPRN_PA6T_IMA2);
SYSFS_SPRSETUP(ima3, SPRN_PA6T_IMA3);
SYSFS_SPRSETUP(ima4, SPRN_PA6T_IMA4);
SYSFS_SPRSETUP(ima5, SPRN_PA6T_IMA5);
SYSFS_SPRSETUP(ima6, SPRN_PA6T_IMA6);
SYSFS_SPRSETUP(ima7, SPRN_PA6T_IMA7);
SYSFS_SPRSETUP(ima8, SPRN_PA6T_IMA8);
SYSFS_SPRSETUP(ima9, SPRN_PA6T_IMA9);
SYSFS_SPRSETUP(imaat, SPRN_PA6T_IMAAT);
SYSFS_SPRSETUP(btcr, SPRN_PA6T_BTCR);
SYSFS_SPRSETUP(pccr, SPRN_PA6T_PCCR);
SYSFS_SPRSETUP(rpccr, SPRN_PA6T_RPCCR);
SYSFS_SPRSETUP(der, SPRN_PA6T_DER);
SYSFS_SPRSETUP(mer, SPRN_PA6T_MER);
SYSFS_SPRSETUP(ber, SPRN_PA6T_BER);
SYSFS_SPRSETUP(ier, SPRN_PA6T_IER);
SYSFS_SPRSETUP(sier, SPRN_PA6T_SIER);
SYSFS_SPRSETUP(siar, SPRN_PA6T_SIAR);
SYSFS_SPRSETUP(tsr0, SPRN_PA6T_TSR0);
SYSFS_SPRSETUP(tsr1, SPRN_PA6T_TSR1);
SYSFS_SPRSETUP(tsr2, SPRN_PA6T_TSR2);
SYSFS_SPRSETUP(tsr3, SPRN_PA6T_TSR3);
#endif /* CONFIG_DEBUG_KERNEL */
#endif /* HAS_PPC_PMC_PA6T */

#ifdef HAS_PPC_PMC_IBM
static struct device_attribute ibm_common_attrs[] = {
	__ATTR(mmcr0, 0600, show_mmcr0, store_mmcr0),
	__ATTR(mmcr1, 0600, show_mmcr1, store_mmcr1),
};
#endif /* HAS_PPC_PMC_G4 */

#ifdef HAS_PPC_PMC_G4
static struct device_attribute g4_common_attrs[] = {
	__ATTR(mmcr0, 0600, show_mmcr0, store_mmcr0),
	__ATTR(mmcr1, 0600, show_mmcr1, store_mmcr1),
	__ATTR(mmcr2, 0600, show_mmcr2, store_mmcr2),
};
#endif /* HAS_PPC_PMC_G4 */

static struct device_attribute classic_pmc_attrs[] = {
	__ATTR(pmc1, 0600, show_pmc1, store_pmc1),
	__ATTR(pmc2, 0600, show_pmc2, store_pmc2),
	__ATTR(pmc3, 0600, show_pmc3, store_pmc3),
	__ATTR(pmc4, 0600, show_pmc4, store_pmc4),
	__ATTR(pmc5, 0600, show_pmc5, store_pmc5),
	__ATTR(pmc6, 0600, show_pmc6, store_pmc6),
#ifdef CONFIG_PPC64
	__ATTR(pmc7, 0600, show_pmc7, store_pmc7),
	__ATTR(pmc8, 0600, show_pmc8, store_pmc8),
#endif
};

#ifdef HAS_PPC_PMC_PA6T
static struct device_attribute pa6t_attrs[] = {
	__ATTR(mmcr0, 0600, show_mmcr0, store_mmcr0),
	__ATTR(mmcr1, 0600, show_mmcr1, store_mmcr1),
	__ATTR(pmc0, 0600, show_pa6t_pmc0, store_pa6t_pmc0),
	__ATTR(pmc1, 0600, show_pa6t_pmc1, store_pa6t_pmc1),
	__ATTR(pmc2, 0600, show_pa6t_pmc2, store_pa6t_pmc2),
	__ATTR(pmc3, 0600, show_pa6t_pmc3, store_pa6t_pmc3),
	__ATTR(pmc4, 0600, show_pa6t_pmc4, store_pa6t_pmc4),
	__ATTR(pmc5, 0600, show_pa6t_pmc5, store_pa6t_pmc5),
#ifdef CONFIG_DEBUG_KERNEL
	__ATTR(hid0, 0600, show_hid0, store_hid0),
	__ATTR(hid1, 0600, show_hid1, store_hid1),
	__ATTR(hid4, 0600, show_hid4, store_hid4),
	__ATTR(hid5, 0600, show_hid5, store_hid5),
	__ATTR(ima0, 0600, show_ima0, store_ima0),
	__ATTR(ima1, 0600, show_ima1, store_ima1),
	__ATTR(ima2, 0600, show_ima2, store_ima2),
	__ATTR(ima3, 0600, show_ima3, store_ima3),
	__ATTR(ima4, 0600, show_ima4, store_ima4),
	__ATTR(ima5, 0600, show_ima5, store_ima5),
	__ATTR(ima6, 0600, show_ima6, store_ima6),
	__ATTR(ima7, 0600, show_ima7, store_ima7),
	__ATTR(ima8, 0600, show_ima8, store_ima8),
	__ATTR(ima9, 0600, show_ima9, store_ima9),
	__ATTR(imaat, 0600, show_imaat, store_imaat),
	__ATTR(btcr, 0600, show_btcr, store_btcr),
	__ATTR(pccr, 0600, show_pccr, store_pccr),
	__ATTR(rpccr, 0600, show_rpccr, store_rpccr),
	__ATTR(der, 0600, show_der, store_der),
	__ATTR(mer, 0600, show_mer, store_mer),
	__ATTR(ber, 0600, show_ber, store_ber),
	__ATTR(ier, 0600, show_ier, store_ier),
	__ATTR(sier, 0600, show_sier, store_sier),
	__ATTR(siar, 0600, show_siar, store_siar),
	__ATTR(tsr0, 0600, show_tsr0, store_tsr0),
	__ATTR(tsr1, 0600, show_tsr1, store_tsr1),
	__ATTR(tsr2, 0600, show_tsr2, store_tsr2),
	__ATTR(tsr3, 0600, show_tsr3, store_tsr3),
#endif /* CONFIG_DEBUG_KERNEL */
};
#endif /* HAS_PPC_PMC_PA6T */
#endif /* HAS_PPC_PMC_CLASSIC */

static int register_cpu_online(unsigned int cpu)
{
	struct cpu *c = &per_cpu(cpu_devices, cpu);
	struct device *s = &c->dev;
	struct device_attribute *attrs, *pmc_attrs;
	int i, nattrs;

	/* For cpus present at boot a reference was already grabbed in register_cpu() */
	if (!s->of_node)
		s->of_node = of_get_cpu_node(cpu, NULL);

#ifdef CONFIG_PPC64
	if (cpu_has_feature(CPU_FTR_SMT))
		device_create_file(s, &dev_attr_smt_snooze_delay);
#endif

	/* PMC stuff */
	switch (cur_cpu_spec->pmc_type) {
#ifdef HAS_PPC_PMC_IBM
	case PPC_PMC_IBM:
		attrs = ibm_common_attrs;
		nattrs = sizeof(ibm_common_attrs) / sizeof(struct device_attribute);
		pmc_attrs = classic_pmc_attrs;
		break;
#endif /* HAS_PPC_PMC_IBM */
#ifdef HAS_PPC_PMC_G4
	case PPC_PMC_G4:
		attrs = g4_common_attrs;
		nattrs = sizeof(g4_common_attrs) / sizeof(struct device_attribute);
		pmc_attrs = classic_pmc_attrs;
		break;
#endif /* HAS_PPC_PMC_G4 */
#ifdef HAS_PPC_PMC_PA6T
	case PPC_PMC_PA6T:
		/* PA Semi starts counting at PMC0 */
		attrs = pa6t_attrs;
		nattrs = sizeof(pa6t_attrs) / sizeof(struct device_attribute);
		pmc_attrs = NULL;
		break;
#endif /* HAS_PPC_PMC_PA6T */
	default:
		attrs = NULL;
		nattrs = 0;
		pmc_attrs = NULL;
	}

	for (i = 0; i < nattrs; i++)
		device_create_file(s, &attrs[i]);

	if (pmc_attrs)
		for (i = 0; i < cur_cpu_spec->num_pmcs; i++)
			device_create_file(s, &pmc_attrs[i]);

#ifdef CONFIG_PPC64
	if (cpu_has_feature(CPU_FTR_MMCRA))
		device_create_file(s, &dev_attr_mmcra);

	if (cpu_has_feature(CPU_FTR_PURR)) {
		if (!firmware_has_feature(FW_FEATURE_LPAR))
			add_write_permission_dev_attr(&dev_attr_purr);
		device_create_file(s, &dev_attr_purr);
	}

	if (cpu_has_feature(CPU_FTR_SPURR))
		device_create_file(s, &dev_attr_spurr);

	if (cpu_has_feature(CPU_FTR_DSCR))
		device_create_file(s, &dev_attr_dscr);

	if (cpu_has_feature(CPU_FTR_PPCAS_ARCH_V2))
		device_create_file(s, &dev_attr_pir);
#endif /* CONFIG_PPC64 */

#ifdef CONFIG_PPC_FSL_BOOK3E
	if (PVR_VER(cur_cpu_spec->pvr_value) == PVR_VER_E6500) {
		device_create_file(s, &dev_attr_pw20_state);
		device_create_file(s, &dev_attr_pw20_wait_time);

		device_create_file(s, &dev_attr_altivec_idle);
		device_create_file(s, &dev_attr_altivec_idle_wait_time);
	}
#endif
	cacheinfo_cpu_online(cpu);
	return 0;
}

#ifdef CONFIG_HOTPLUG_CPU
static int unregister_cpu_online(unsigned int cpu)
{
	struct cpu *c = &per_cpu(cpu_devices, cpu);
	struct device *s = &c->dev;
	struct device_attribute *attrs, *pmc_attrs;
	int i, nattrs;

	BUG_ON(!c->hotpluggable);

#ifdef CONFIG_PPC64
	if (cpu_has_feature(CPU_FTR_SMT))
		device_remove_file(s, &dev_attr_smt_snooze_delay);
#endif

	/* PMC stuff */
	switch (cur_cpu_spec->pmc_type) {
#ifdef HAS_PPC_PMC_IBM
	case PPC_PMC_IBM:
		attrs = ibm_common_attrs;
		nattrs = sizeof(ibm_common_attrs) / sizeof(struct device_attribute);
		pmc_attrs = classic_pmc_attrs;
		break;
#endif /* HAS_PPC_PMC_IBM */
#ifdef HAS_PPC_PMC_G4
	case PPC_PMC_G4:
		attrs = g4_common_attrs;
		nattrs = sizeof(g4_common_attrs) / sizeof(struct device_attribute);
		pmc_attrs = classic_pmc_attrs;
		break;
#endif /* HAS_PPC_PMC_G4 */
#ifdef HAS_PPC_PMC_PA6T
	case PPC_PMC_PA6T:
		/* PA Semi starts counting at PMC0 */
		attrs = pa6t_attrs;
		nattrs = sizeof(pa6t_attrs) / sizeof(struct device_attribute);
		pmc_attrs = NULL;
		break;
#endif /* HAS_PPC_PMC_PA6T */
	default:
		attrs = NULL;
		nattrs = 0;
		pmc_attrs = NULL;
	}

	for (i = 0; i < nattrs; i++)
		device_remove_file(s, &attrs[i]);

	if (pmc_attrs)
		for (i = 0; i < cur_cpu_spec->num_pmcs; i++)
			device_remove_file(s, &pmc_attrs[i]);

#ifdef CONFIG_PPC64
	if (cpu_has_feature(CPU_FTR_MMCRA))
		device_remove_file(s, &dev_attr_mmcra);

	if (cpu_has_feature(CPU_FTR_PURR))
		device_remove_file(s, &dev_attr_purr);

	if (cpu_has_feature(CPU_FTR_SPURR))
		device_remove_file(s, &dev_attr_spurr);

	if (cpu_has_feature(CPU_FTR_DSCR))
		device_remove_file(s, &dev_attr_dscr);

	if (cpu_has_feature(CPU_FTR_PPCAS_ARCH_V2))
		device_remove_file(s, &dev_attr_pir);
#endif /* CONFIG_PPC64 */

#ifdef CONFIG_PPC_FSL_BOOK3E
	if (PVR_VER(cur_cpu_spec->pvr_value) == PVR_VER_E6500) {
		device_remove_file(s, &dev_attr_pw20_state);
		device_remove_file(s, &dev_attr_pw20_wait_time);

		device_remove_file(s, &dev_attr_altivec_idle);
		device_remove_file(s, &dev_attr_altivec_idle_wait_time);
	}
#endif
	cacheinfo_cpu_offline(cpu);
	of_node_put(s->of_node);
	s->of_node = NULL;
<<<<<<< HEAD
#endif /* CONFIG_HOTPLUG_CPU */
=======
>>>>>>> a122c576
	return 0;
}
#else /* !CONFIG_HOTPLUG_CPU */
#define unregister_cpu_online NULL
#endif

#ifdef CONFIG_ARCH_CPU_PROBE_RELEASE
ssize_t arch_cpu_probe(const char *buf, size_t count)
{
	if (ppc_md.cpu_probe)
		return ppc_md.cpu_probe(buf, count);

	return -EINVAL;
}

ssize_t arch_cpu_release(const char *buf, size_t count)
{
	if (ppc_md.cpu_release)
		return ppc_md.cpu_release(buf, count);

	return -EINVAL;
}
#endif /* CONFIG_ARCH_CPU_PROBE_RELEASE */

static DEFINE_MUTEX(cpu_mutex);

int cpu_add_dev_attr(struct device_attribute *attr)
{
	int cpu;

	mutex_lock(&cpu_mutex);

	for_each_possible_cpu(cpu) {
		device_create_file(get_cpu_device(cpu), attr);
	}

	mutex_unlock(&cpu_mutex);
	return 0;
}
EXPORT_SYMBOL_GPL(cpu_add_dev_attr);

int cpu_add_dev_attr_group(struct attribute_group *attrs)
{
	int cpu;
	struct device *dev;
	int ret;

	mutex_lock(&cpu_mutex);

	for_each_possible_cpu(cpu) {
		dev = get_cpu_device(cpu);
		ret = sysfs_create_group(&dev->kobj, attrs);
		WARN_ON(ret != 0);
	}

	mutex_unlock(&cpu_mutex);
	return 0;
}
EXPORT_SYMBOL_GPL(cpu_add_dev_attr_group);


void cpu_remove_dev_attr(struct device_attribute *attr)
{
	int cpu;

	mutex_lock(&cpu_mutex);

	for_each_possible_cpu(cpu) {
		device_remove_file(get_cpu_device(cpu), attr);
	}

	mutex_unlock(&cpu_mutex);
}
EXPORT_SYMBOL_GPL(cpu_remove_dev_attr);

void cpu_remove_dev_attr_group(struct attribute_group *attrs)
{
	int cpu;
	struct device *dev;

	mutex_lock(&cpu_mutex);

	for_each_possible_cpu(cpu) {
		dev = get_cpu_device(cpu);
		sysfs_remove_group(&dev->kobj, attrs);
	}

	mutex_unlock(&cpu_mutex);
}
EXPORT_SYMBOL_GPL(cpu_remove_dev_attr_group);


/* NUMA stuff */

#ifdef CONFIG_NUMA
static void register_nodes(void)
{
	int i;

	for (i = 0; i < MAX_NUMNODES; i++)
		register_one_node(i);
}

int sysfs_add_device_to_node(struct device *dev, int nid)
{
	struct node *node = node_devices[nid];
	return sysfs_create_link(&node->dev.kobj, &dev->kobj,
			kobject_name(&dev->kobj));
}
EXPORT_SYMBOL_GPL(sysfs_add_device_to_node);

void sysfs_remove_device_from_node(struct device *dev, int nid)
{
	struct node *node = node_devices[nid];
	sysfs_remove_link(&node->dev.kobj, kobject_name(&dev->kobj));
}
EXPORT_SYMBOL_GPL(sysfs_remove_device_from_node);

#else
static void register_nodes(void)
{
	return;
}

#endif

/* Only valid if CPU is present. */
static ssize_t show_physical_id(struct device *dev,
				struct device_attribute *attr, char *buf)
{
	struct cpu *cpu = container_of(dev, struct cpu, dev);

	return sprintf(buf, "%d\n", get_hard_smp_processor_id(cpu->dev.id));
}
static DEVICE_ATTR(physical_id, 0444, show_physical_id, NULL);

static int __init topology_init(void)
{
	int cpu, r;

	register_nodes();

	for_each_possible_cpu(cpu) {
		struct cpu *c = &per_cpu(cpu_devices, cpu);

		/*
		 * For now, we just see if the system supports making
		 * the RTAS calls for CPU hotplug.  But, there may be a
		 * more comprehensive way to do this for an individual
		 * CPU.  For instance, the boot cpu might never be valid
		 * for hotplugging.
		 */
		if (ppc_md.cpu_die)
			c->hotpluggable = 1;

		if (cpu_online(cpu) || c->hotpluggable) {
			register_cpu(c, cpu);

			device_create_file(&c->dev, &dev_attr_physical_id);
		}
	}
	r = cpuhp_setup_state(CPUHP_AP_ONLINE_DYN, "powerpc/topology:online",
			      register_cpu_online, unregister_cpu_online);
	WARN_ON(r < 0);
#ifdef CONFIG_PPC64
	sysfs_create_dscr_default();
#endif /* CONFIG_PPC64 */

	return 0;
}
subsys_initcall(topology_init);<|MERGE_RESOLUTION|>--- conflicted
+++ resolved
@@ -870,10 +870,6 @@
 	cacheinfo_cpu_offline(cpu);
 	of_node_put(s->of_node);
 	s->of_node = NULL;
-<<<<<<< HEAD
-#endif /* CONFIG_HOTPLUG_CPU */
-=======
->>>>>>> a122c576
 	return 0;
 }
 #else /* !CONFIG_HOTPLUG_CPU */
