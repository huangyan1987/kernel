--- conflicted
+++ resolved
@@ -912,11 +912,7 @@
 		return 0;
 
 	/* check if this is a kexec/kdump kernel. */
-<<<<<<< HEAD
-	usm = (cell_t *)of_get_flat_dt_prop(node, "linux,drconf-usable-memory",
-=======
 	usm = of_get_flat_dt_prop(node, "linux,drconf-usable-memory",
->>>>>>> 18e352e4
 						 &l);
 	if (usm != NULL)
 		is_kexec_kdump = 1;
