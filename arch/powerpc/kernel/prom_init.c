/*
 * Procedures for interfacing to Open Firmware.
 *
 * Paul Mackerras	August 1996.
 * Copyright (C) 1996-2005 Paul Mackerras.
 * 
 *  Adapted for 64bit PowerPC by Dave Engebretsen and Peter Bergner.
 *    {engebret|bergner}@us.ibm.com 
 *
 *      This program is free software; you can redistribute it and/or
 *      modify it under the terms of the GNU General Public License
 *      as published by the Free Software Foundation; either version
 *      2 of the License, or (at your option) any later version.
 */

#undef DEBUG_PROM

#include <stdarg.h>
#include <linux/kernel.h>
#include <linux/string.h>
#include <linux/init.h>
#include <linux/threads.h>
#include <linux/spinlock.h>
#include <linux/types.h>
#include <linux/pci.h>
#include <linux/proc_fs.h>
#include <linux/stringify.h>
#include <linux/delay.h>
#include <linux/initrd.h>
#include <linux/bitops.h>
#include <asm/prom.h>
#include <asm/rtas.h>
#include <asm/page.h>
#include <asm/processor.h>
#include <asm/irq.h>
#include <asm/io.h>
#include <asm/smp.h>
#include <asm/system.h>
#include <asm/mmu.h>
#include <asm/pgtable.h>
#include <asm/pci.h>
#include <asm/iommu.h>
#include <asm/btext.h>
#include <asm/sections.h>
#include <asm/machdep.h>

#include <linux/linux_logo.h>

/*
 * Properties whose value is longer than this get excluded from our
 * copy of the device tree. This value does need to be big enough to
 * ensure that we don't lose things like the interrupt-map property
 * on a PCI-PCI bridge.
 */
#define MAX_PROPERTY_LENGTH	(1UL * 1024 * 1024)

/*
 * Eventually bump that one up
 */
#define DEVTREE_CHUNK_SIZE	0x100000

/*
 * This is the size of the local memory reserve map that gets copied
 * into the boot params passed to the kernel. That size is totally
 * flexible as the kernel just reads the list until it encounters an
 * entry with size 0, so it can be changed without breaking binary
 * compatibility
 */
#define MEM_RESERVE_MAP_SIZE	8

/*
 * prom_init() is called very early on, before the kernel text
 * and data have been mapped to KERNELBASE.  At this point the code
 * is running at whatever address it has been loaded at.
 * On ppc32 we compile with -mrelocatable, which means that references
 * to extern and static variables get relocated automatically.
 * On ppc64 we have to relocate the references explicitly with
 * RELOC.  (Note that strings count as static variables.)
 *
 * Because OF may have mapped I/O devices into the area starting at
 * KERNELBASE, particularly on CHRP machines, we can't safely call
 * OF once the kernel has been mapped to KERNELBASE.  Therefore all
 * OF calls must be done within prom_init().
 *
 * ADDR is used in calls to call_prom.  The 4th and following
 * arguments to call_prom should be 32-bit values.
 * On ppc64, 64 bit values are truncated to 32 bits (and
 * fortunately don't get interpreted as two arguments).
 */
#ifdef CONFIG_PPC64
#define RELOC(x)        (*PTRRELOC(&(x)))
#define ADDR(x)		(u32) add_reloc_offset((unsigned long)(x))
#define OF_WORKAROUNDS	0
#else
#define RELOC(x)	(x)
#define ADDR(x)		(u32) (x)
#define OF_WORKAROUNDS	of_workarounds
int of_workarounds;
#endif

#define OF_WA_CLAIM	1	/* do phys/virt claim separately, then map */
#define OF_WA_LONGTRAIL	2	/* work around longtrail bugs */

#define PROM_BUG() do {						\
        prom_printf("kernel BUG at %s line 0x%x!\n",		\
		    RELOC(__FILE__), __LINE__);			\
        __asm__ __volatile__(".long " BUG_ILLEGAL_INSTR);	\
} while (0)

#ifdef DEBUG_PROM
#define prom_debug(x...)	prom_printf(x)
#else
#define prom_debug(x...)
#endif


typedef u32 prom_arg_t;

struct prom_args {
        u32 service;
        u32 nargs;
        u32 nret;
        prom_arg_t args[10];
};

struct prom_t {
	ihandle root;
	phandle chosen;
	int cpu;
	ihandle stdout;
	ihandle mmumap;
	ihandle memory;
};

struct mem_map_entry {
	u64	base;
	u64	size;
};

typedef u32 cell_t;

extern void __start(unsigned long r3, unsigned long r4, unsigned long r5);

#ifdef CONFIG_PPC64
extern int enter_prom(struct prom_args *args, unsigned long entry);
#else
static inline int enter_prom(struct prom_args *args, unsigned long entry)
{
	return ((int (*)(struct prom_args *))entry)(args);
}
#endif

extern void copy_and_flush(unsigned long dest, unsigned long src,
			   unsigned long size, unsigned long offset);

/* prom structure */
static struct prom_t __initdata prom;

static unsigned long prom_entry __initdata;

#define PROM_SCRATCH_SIZE 256

static char __initdata of_stdout_device[256];
static char __initdata prom_scratch[PROM_SCRATCH_SIZE];

static unsigned long __initdata dt_header_start;
static unsigned long __initdata dt_struct_start, dt_struct_end;
static unsigned long __initdata dt_string_start, dt_string_end;

static unsigned long __initdata prom_initrd_start, prom_initrd_end;

static int __initdata prom_no_display;
#ifdef CONFIG_PPC64
static int __initdata prom_iommu_force_on;
static int __initdata prom_iommu_off;
static unsigned long __initdata prom_tce_alloc_start;
static unsigned long __initdata prom_tce_alloc_end;
#endif

/* Platforms codes are now obsolete in the kernel. Now only used within this
 * file and ultimately gone too. Feel free to change them if you need, they
 * are not shared with anything outside of this file anymore
 */
#define PLATFORM_PSERIES	0x0100
#define PLATFORM_PSERIES_LPAR	0x0101
#define PLATFORM_LPAR		0x0001
#define PLATFORM_POWERMAC	0x0400
#define PLATFORM_GENERIC	0x0500

static int __initdata of_platform;

static char __initdata prom_cmd_line[COMMAND_LINE_SIZE];

static unsigned long __initdata prom_memory_limit;

static unsigned long __initdata alloc_top;
static unsigned long __initdata alloc_top_high;
static unsigned long __initdata alloc_bottom;
static unsigned long __initdata rmo_top;
static unsigned long __initdata ram_top;

static struct mem_map_entry __initdata mem_reserve_map[MEM_RESERVE_MAP_SIZE];
static int __initdata mem_reserve_cnt;

static cell_t __initdata regbuf[1024];


/*
 * Error results ... some OF calls will return "-1" on error, some
 * will return 0, some will return either. To simplify, here are
 * macros to use with any ihandle or phandle return value to check if
 * it is valid
 */

#define PROM_ERROR		(-1u)
#define PHANDLE_VALID(p)	((p) != 0 && (p) != PROM_ERROR)
#define IHANDLE_VALID(i)	((i) != 0 && (i) != PROM_ERROR)


/* This is the one and *ONLY* place where we actually call open
 * firmware.
 */

static int __init call_prom(const char *service, int nargs, int nret, ...)
{
	int i;
	struct prom_args args;
	va_list list;

	args.service = ADDR(service);
	args.nargs = nargs;
	args.nret = nret;

	va_start(list, nret);
	for (i = 0; i < nargs; i++)
		args.args[i] = va_arg(list, prom_arg_t);
	va_end(list);

	for (i = 0; i < nret; i++)
		args.args[nargs+i] = 0;

	if (enter_prom(&args, RELOC(prom_entry)) < 0)
		return PROM_ERROR;

	return (nret > 0) ? args.args[nargs] : 0;
}

static int __init call_prom_ret(const char *service, int nargs, int nret,
				prom_arg_t *rets, ...)
{
	int i;
	struct prom_args args;
	va_list list;

	args.service = ADDR(service);
	args.nargs = nargs;
	args.nret = nret;

	va_start(list, rets);
	for (i = 0; i < nargs; i++)
		args.args[i] = va_arg(list, prom_arg_t);
	va_end(list);

	for (i = 0; i < nret; i++)
		args.args[nargs+i] = 0;

	if (enter_prom(&args, RELOC(prom_entry)) < 0)
		return PROM_ERROR;

	if (rets != NULL)
		for (i = 1; i < nret; ++i)
			rets[i-1] = args.args[nargs+i];

	return (nret > 0) ? args.args[nargs] : 0;
}


static void __init prom_print(const char *msg)
{
	const char *p, *q;
	struct prom_t *_prom = &RELOC(prom);

	if (_prom->stdout == 0)
		return;

	for (p = msg; *p != 0; p = q) {
		for (q = p; *q != 0 && *q != '\n'; ++q)
			;
		if (q > p)
			call_prom("write", 3, 1, _prom->stdout, p, q - p);
		if (*q == 0)
			break;
		++q;
		call_prom("write", 3, 1, _prom->stdout, ADDR("\r\n"), 2);
	}
}


static void __init prom_print_hex(unsigned long val)
{
	int i, nibbles = sizeof(val)*2;
	char buf[sizeof(val)*2+1];
	struct prom_t *_prom = &RELOC(prom);

	for (i = nibbles-1;  i >= 0;  i--) {
		buf[i] = (val & 0xf) + '0';
		if (buf[i] > '9')
			buf[i] += ('a'-'0'-10);
		val >>= 4;
	}
	buf[nibbles] = '\0';
	call_prom("write", 3, 1, _prom->stdout, buf, nibbles);
}

/* max number of decimal digits in an unsigned long */
#define UL_DIGITS 21
static void __init prom_print_dec(unsigned long val)
{
	int i, size;
	char buf[UL_DIGITS+1];
	struct prom_t *_prom = &RELOC(prom);

	for (i = UL_DIGITS-1; i >= 0;  i--) {
		buf[i] = (val % 10) + '0';
		val = val/10;
		if (val == 0)
			break;
	}
	/* shift stuff down */
	size = UL_DIGITS - i;
	call_prom("write", 3, 1, _prom->stdout, buf+i, size);
}

static void __init prom_printf(const char *format, ...)
{
	const char *p, *q, *s;
	va_list args;
	unsigned long v;
	long vs;
	struct prom_t *_prom = &RELOC(prom);

	va_start(args, format);
#ifdef CONFIG_PPC64
	format = PTRRELOC(format);
#endif
	for (p = format; *p != 0; p = q) {
		for (q = p; *q != 0 && *q != '\n' && *q != '%'; ++q)
			;
		if (q > p)
			call_prom("write", 3, 1, _prom->stdout, p, q - p);
		if (*q == 0)
			break;
		if (*q == '\n') {
			++q;
			call_prom("write", 3, 1, _prom->stdout,
				  ADDR("\r\n"), 2);
			continue;
		}
		++q;
		if (*q == 0)
			break;
		switch (*q) {
		case 's':
			++q;
			s = va_arg(args, const char *);
			prom_print(s);
			break;
		case 'x':
			++q;
			v = va_arg(args, unsigned long);
			prom_print_hex(v);
			break;
		case 'd':
			++q;
			vs = va_arg(args, int);
			if (vs < 0) {
				prom_print(RELOC("-"));
				vs = -vs;
			}
			prom_print_dec(vs);
			break;
		case 'l':
			++q;
			if (*q == 0)
				break;
			else if (*q == 'x') {
				++q;
				v = va_arg(args, unsigned long);
				prom_print_hex(v);
			} else if (*q == 'u') { /* '%lu' */
				++q;
				v = va_arg(args, unsigned long);
				prom_print_dec(v);
			} else if (*q == 'd') { /* %ld */
				++q;
				vs = va_arg(args, long);
				if (vs < 0) {
					prom_print(RELOC("-"));
					vs = -vs;
				}
				prom_print_dec(vs);
			}
			break;
		}
	}
}


static unsigned int __init prom_claim(unsigned long virt, unsigned long size,
				unsigned long align)
{
	struct prom_t *_prom = &RELOC(prom);

	if (align == 0 && (OF_WORKAROUNDS & OF_WA_CLAIM)) {
		/*
		 * Old OF requires we claim physical and virtual separately
		 * and then map explicitly (assuming virtual mode)
		 */
		int ret;
		prom_arg_t result;

		ret = call_prom_ret("call-method", 5, 2, &result,
				    ADDR("claim"), _prom->memory,
				    align, size, virt);
		if (ret != 0 || result == -1)
			return -1;
		ret = call_prom_ret("call-method", 5, 2, &result,
				    ADDR("claim"), _prom->mmumap,
				    align, size, virt);
		if (ret != 0) {
			call_prom("call-method", 4, 1, ADDR("release"),
				  _prom->memory, size, virt);
			return -1;
		}
		/* the 0x12 is M (coherence) + PP == read/write */
		call_prom("call-method", 6, 1,
			  ADDR("map"), _prom->mmumap, 0x12, size, virt, virt);
		return virt;
	}
	return call_prom("claim", 3, 1, (prom_arg_t)virt, (prom_arg_t)size,
			 (prom_arg_t)align);
}

static void __init __attribute__((noreturn)) prom_panic(const char *reason)
{
#ifdef CONFIG_PPC64
	reason = PTRRELOC(reason);
#endif
	prom_print(reason);
	/* Do not call exit because it clears the screen on pmac
	 * it also causes some sort of double-fault on early pmacs */
	if (RELOC(of_platform) == PLATFORM_POWERMAC)
		asm("trap\n");

	/* ToDo: should put up an SRC here on p/iSeries */
	call_prom("exit", 0, 0);

	for (;;)			/* should never get here */
		;
}


static int __init prom_next_node(phandle *nodep)
{
	phandle node;

	if ((node = *nodep) != 0
	    && (*nodep = call_prom("child", 1, 1, node)) != 0)
		return 1;
	if ((*nodep = call_prom("peer", 1, 1, node)) != 0)
		return 1;
	for (;;) {
		if ((node = call_prom("parent", 1, 1, node)) == 0)
			return 0;
		if ((*nodep = call_prom("peer", 1, 1, node)) != 0)
			return 1;
	}
}

static int inline prom_getprop(phandle node, const char *pname,
			       void *value, size_t valuelen)
{
	return call_prom("getprop", 4, 1, node, ADDR(pname),
			 (u32)(unsigned long) value, (u32) valuelen);
}

static int inline prom_getproplen(phandle node, const char *pname)
{
	return call_prom("getproplen", 2, 1, node, ADDR(pname));
}

static void add_string(char **str, const char *q)
{
	char *p = *str;

	while (*q)
		*p++ = *q++;
	*p++ = ' ';
	*str = p;
}

static char *tohex(unsigned int x)
{
	static char digits[] = "0123456789abcdef";
	static char result[9];
	int i;

	result[8] = 0;
	i = 8;
	do {
		--i;
		result[i] = digits[x & 0xf];
		x >>= 4;
	} while (x != 0 && i > 0);
	return &result[i];
}

static int __init prom_setprop(phandle node, const char *nodename,
			       const char *pname, void *value, size_t valuelen)
{
	char cmd[256], *p;

	if (!(OF_WORKAROUNDS & OF_WA_LONGTRAIL))
		return call_prom("setprop", 4, 1, node, ADDR(pname),
				 (u32)(unsigned long) value, (u32) valuelen);

	/* gah... setprop doesn't work on longtrail, have to use interpret */
	p = cmd;
	add_string(&p, "dev");
	add_string(&p, nodename);
	add_string(&p, tohex((u32)(unsigned long) value));
	add_string(&p, tohex(valuelen));
	add_string(&p, tohex(ADDR(pname)));
	add_string(&p, tohex(strlen(RELOC(pname))));
	add_string(&p, "property");
	*p = 0;
	return call_prom("interpret", 1, 1, (u32)(unsigned long) cmd);
}

/* We can't use the standard versions because of RELOC headaches. */
#define isxdigit(c)	(('0' <= (c) && (c) <= '9') \
			 || ('a' <= (c) && (c) <= 'f') \
			 || ('A' <= (c) && (c) <= 'F'))

#define isdigit(c)	('0' <= (c) && (c) <= '9')
#define islower(c)	('a' <= (c) && (c) <= 'z')
#define toupper(c)	(islower(c) ? ((c) - 'a' + 'A') : (c))

unsigned long prom_strtoul(const char *cp, const char **endp)
{
	unsigned long result = 0, base = 10, value;

	if (*cp == '0') {
		base = 8;
		cp++;
		if (toupper(*cp) == 'X') {
			cp++;
			base = 16;
		}
	}

	while (isxdigit(*cp) &&
	       (value = isdigit(*cp) ? *cp - '0' : toupper(*cp) - 'A' + 10) < base) {
		result = result * base + value;
		cp++;
	}

	if (endp)
		*endp = cp;

	return result;
}

unsigned long prom_memparse(const char *ptr, const char **retptr)
{
	unsigned long ret = prom_strtoul(ptr, retptr);
	int shift = 0;

	/*
	 * We can't use a switch here because GCC *may* generate a
	 * jump table which won't work, because we're not running at
	 * the address we're linked at.
	 */
	if ('G' == **retptr || 'g' == **retptr)
		shift = 30;

	if ('M' == **retptr || 'm' == **retptr)
		shift = 20;

	if ('K' == **retptr || 'k' == **retptr)
		shift = 10;

	if (shift) {
		ret <<= shift;
		(*retptr)++;
	}

	return ret;
}

/*
 * Early parsing of the command line passed to the kernel, used for
 * "mem=x" and the options that affect the iommu
 */
static void __init early_cmdline_parse(void)
{
	struct prom_t *_prom = &RELOC(prom);
	const char *opt;

	char *p;
	int l = 0;

	RELOC(prom_cmd_line[0]) = 0;
	p = RELOC(prom_cmd_line);
	if ((long)_prom->chosen > 0)
		l = prom_getprop(_prom->chosen, "bootargs", p, COMMAND_LINE_SIZE-1);
#ifdef CONFIG_CMDLINE
	if (l <= 0 || p[0] == '\0') /* dbl check */
		strlcpy(RELOC(prom_cmd_line),
			RELOC(CONFIG_CMDLINE), sizeof(prom_cmd_line));
#endif /* CONFIG_CMDLINE */
	prom_printf("command line: %s\n", RELOC(prom_cmd_line));

	opt = strstr(RELOC(prom_cmd_line), RELOC("prom="));
	if (opt) {
		opt += 5;
		while (*opt && *opt == ' ')
			opt++;
		if (!strncmp(opt, RELOC("nodisplay"), 9))
			RELOC(prom_no_display) = 1;
	}
#ifdef CONFIG_PPC64
	opt = strstr(RELOC(prom_cmd_line), RELOC("iommu="));
	if (opt) {
		prom_printf("iommu opt is: %s\n", opt);
		opt += 6;
		while (*opt && *opt == ' ')
			opt++;
		if (!strncmp(opt, RELOC("off"), 3))
			RELOC(prom_iommu_off) = 1;
		else if (!strncmp(opt, RELOC("force"), 5))
			RELOC(prom_iommu_force_on) = 1;
	}
#endif
	opt = strstr(RELOC(prom_cmd_line), RELOC("mem="));
	if (opt) {
		opt += 4;
		RELOC(prom_memory_limit) = prom_memparse(opt, (const char **)&opt);
#ifdef CONFIG_PPC64
		/* Align to 16 MB == size of ppc64 large page */
		RELOC(prom_memory_limit) = ALIGN(RELOC(prom_memory_limit), 0x1000000);
#endif
	}
}

#ifdef CONFIG_PPC_PSERIES
/*
 * There are two methods for telling firmware what our capabilities are.
 * Newer machines have an "ibm,client-architecture-support" method on the
 * root node.  For older machines, we have to call the "process-elf-header"
 * method in the /packages/elf-loader node, passing it a fake 32-bit
 * ELF header containing a couple of PT_NOTE sections that contain
 * structures that contain various information.
 */

/*
 * New method - extensible architecture description vector.
 *
 * Because the description vector contains a mix of byte and word
 * values, we declare it as an unsigned char array, and use this
 * macro to put word values in.
 */
#define W(x)	((x) >> 24) & 0xff, ((x) >> 16) & 0xff, \
		((x) >> 8) & 0xff, (x) & 0xff

/* Option vector bits - generic bits in byte 1 */
#define OV_IGNORE		0x80	/* ignore this vector */
#define OV_CESSATION_POLICY	0x40	/* halt if unsupported option present*/

/* Option vector 1: processor architectures supported */
#define OV1_PPC_2_00		0x80	/* set if we support PowerPC 2.00 */
#define OV1_PPC_2_01		0x40	/* set if we support PowerPC 2.01 */
#define OV1_PPC_2_02		0x20	/* set if we support PowerPC 2.02 */
#define OV1_PPC_2_03		0x10	/* set if we support PowerPC 2.03 */
#define OV1_PPC_2_04		0x08	/* set if we support PowerPC 2.04 */
#define OV1_PPC_2_05		0x04	/* set if we support PowerPC 2.05 */
#define OV1_PPC_2_06		0x02	/* set if we support PowerPC 2.06 */

/* Option vector 2: Open Firmware options supported */
#define OV2_REAL_MODE		0x20	/* set if we want OF in real mode */

/* Option vector 3: processor options supported */
#define OV3_FP			0x80	/* floating point */
#define OV3_VMX			0x40	/* VMX/Altivec */
#define OV3_DFP			0x20	/* decimal FP */

/* Option vector 5: PAPR/OF options supported */
#define OV5_LPAR		0x80	/* logical partitioning supported */
#define OV5_SPLPAR		0x40	/* shared-processor LPAR supported */
/* ibm,dynamic-reconfiguration-memory property supported */
#define OV5_DRCONF_MEMORY	0x20
#define OV5_LARGE_PAGES		0x10	/* large pages supported */
#define OV5_DONATE_DEDICATE_CPU 0x02	/* donate dedicated CPU support */
/* PCIe/MSI support.  Without MSI full PCIe is not supported */
#ifdef CONFIG_PCI_MSI
#define OV5_MSI			0x01	/* PCIe/MSI support */
#else
#define OV5_MSI			0x00
#endif /* CONFIG_PCI_MSI */
#ifdef CONFIG_PPC_SMLPAR
#define OV5_CMO			0x80	/* Cooperative Memory Overcommitment */
#define OV5_XCMO			0x40	/* Page Coalescing */
#else
#define OV5_CMO			0x00
#define OV5_XCMO			0x00
#endif
#define OV5_TYPE1_AFFINITY	0x80	/* Type 1 NUMA affinity */

/* Option Vector 6: IBM PAPR hints */
#define OV6_LINUX		0x02	/* Linux is our OS */

/*
 * The architecture vector has an array of PVR mask/value pairs,
 * followed by # option vectors - 1, followed by the option vectors.
 */
static unsigned char ibm_architecture_vec[] = {
	W(0xfffe0000), W(0x003a0000),	/* POWER5/POWER5+ */
	W(0xffff0000), W(0x003e0000),	/* POWER6 */
	W(0xffff0000), W(0x003f0000),	/* POWER7 */
	W(0xffffffff), W(0x0f000003),	/* all 2.06-compliant */
	W(0xffffffff), W(0x0f000002),	/* all 2.05-compliant */
	W(0xfffffffe), W(0x0f000001),	/* all 2.04-compliant and earlier */
	6 - 1,				/* 6 option vectors */

	/* option vector 1: processor architectures supported */
	3 - 2,				/* length */
	0,				/* don't ignore, don't halt */
	OV1_PPC_2_00 | OV1_PPC_2_01 | OV1_PPC_2_02 | OV1_PPC_2_03 |
	OV1_PPC_2_04 | OV1_PPC_2_05 | OV1_PPC_2_06,

	/* option vector 2: Open Firmware options supported */
	34 - 2,				/* length */
	OV2_REAL_MODE,
	0, 0,
	W(0xffffffff),			/* real_base */
	W(0xffffffff),			/* real_size */
	W(0xffffffff),			/* virt_base */
	W(0xffffffff),			/* virt_size */
	W(0xffffffff),			/* load_base */
	W(64),				/* 64MB min RMA */
	W(0xffffffff),			/* full client load */
	0,				/* min RMA percentage of total RAM */
	48,				/* max log_2(hash table size) */

	/* option vector 3: processor options supported */
	3 - 2,				/* length */
	0,				/* don't ignore, don't halt */
	OV3_FP | OV3_VMX | OV3_DFP,

	/* option vector 4: IBM PAPR implementation */
	2 - 2,				/* length */
	0,				/* don't halt */

	/* option vector 5: PAPR/OF options */
	13 - 2,				/* length */
	0,				/* don't ignore, don't halt */
	OV5_LPAR | OV5_SPLPAR | OV5_LARGE_PAGES | OV5_DRCONF_MEMORY |
	OV5_DONATE_DEDICATE_CPU | OV5_MSI,
	0,
	OV5_CMO | OV5_XCMO,
	OV5_TYPE1_AFFINITY,
	0,
	0,
	0,
	/* WARNING: The offset of the "number of cores" field below
	 * must match by the macro below. Update the definition if
	 * the structure layout changes.
	 */
#define IBM_ARCH_VEC_NRCORES_OFFSET	100
	W(NR_CPUS),			/* number of cores supported */

	/* option vector 6: IBM PAPR hints */
	4 - 2,				/* length */
	0,
	0,
	OV6_LINUX,

};

/* Old method - ELF header with PT_NOTE sections */
static struct fake_elf {
	Elf32_Ehdr	elfhdr;
	Elf32_Phdr	phdr[2];
	struct chrpnote {
		u32	namesz;
		u32	descsz;
		u32	type;
		char	name[8];	/* "PowerPC" */
		struct chrpdesc {
			u32	real_mode;
			u32	real_base;
			u32	real_size;
			u32	virt_base;
			u32	virt_size;
			u32	load_base;
		} chrpdesc;
	} chrpnote;
	struct rpanote {
		u32	namesz;
		u32	descsz;
		u32	type;
		char	name[24];	/* "IBM,RPA-Client-Config" */
		struct rpadesc {
			u32	lpar_affinity;
			u32	min_rmo_size;
			u32	min_rmo_percent;
			u32	max_pft_size;
			u32	splpar;
			u32	min_load;
			u32	new_mem_def;
			u32	ignore_me;
		} rpadesc;
	} rpanote;
} fake_elf = {
	.elfhdr = {
		.e_ident = { 0x7f, 'E', 'L', 'F',
			     ELFCLASS32, ELFDATA2MSB, EV_CURRENT },
		.e_type = ET_EXEC,	/* yeah right */
		.e_machine = EM_PPC,
		.e_version = EV_CURRENT,
		.e_phoff = offsetof(struct fake_elf, phdr),
		.e_phentsize = sizeof(Elf32_Phdr),
		.e_phnum = 2
	},
	.phdr = {
		[0] = {
			.p_type = PT_NOTE,
			.p_offset = offsetof(struct fake_elf, chrpnote),
			.p_filesz = sizeof(struct chrpnote)
		}, [1] = {
			.p_type = PT_NOTE,
			.p_offset = offsetof(struct fake_elf, rpanote),
			.p_filesz = sizeof(struct rpanote)
		}
	},
	.chrpnote = {
		.namesz = sizeof("PowerPC"),
		.descsz = sizeof(struct chrpdesc),
		.type = 0x1275,
		.name = "PowerPC",
		.chrpdesc = {
			.real_mode = ~0U,	/* ~0 means "don't care" */
			.real_base = ~0U,
			.real_size = ~0U,
			.virt_base = ~0U,
			.virt_size = ~0U,
			.load_base = ~0U
		},
	},
	.rpanote = {
		.namesz = sizeof("IBM,RPA-Client-Config"),
		.descsz = sizeof(struct rpadesc),
		.type = 0x12759999,
		.name = "IBM,RPA-Client-Config",
		.rpadesc = {
			.lpar_affinity = 0,
			.min_rmo_size = 64,	/* in megabytes */
			.min_rmo_percent = 0,
			.max_pft_size = 48,	/* 2^48 bytes max PFT size */
			.splpar = 1,
			.min_load = ~0U,
			.new_mem_def = 0
		}
	}
};

static int __init prom_count_smt_threads(void)
{
	phandle node;
	char type[64];
	unsigned int plen;

	/* Pick up th first CPU node we can find */
	for (node = 0; prom_next_node(&node); ) {
		type[0] = 0;
		prom_getprop(node, "device_type", type, sizeof(type));

		if (strcmp(type, RELOC("cpu")))
			continue;
		/*
		 * There is an entry for each smt thread, each entry being
		 * 4 bytes long.  All cpus should have the same number of
		 * smt threads, so return after finding the first.
		 */
		plen = prom_getproplen(node, "ibm,ppc-interrupt-server#s");
		if (plen == PROM_ERROR)
			break;
		plen >>= 2;
		prom_debug("Found %lu smt threads per core\n", (unsigned long)plen);

		/* Sanity check */
		if (plen < 1 || plen > 64) {
			prom_printf("Threads per core %lu out of bounds, assuming 1\n",
				    (unsigned long)plen);
			return 1;
		}
		return plen;
	}
	prom_debug("No threads found, assuming 1 per core\n");

	return 1;

}


static void __init prom_send_capabilities(void)
{
	ihandle elfloader, root;
	prom_arg_t ret;
	u32 *cores;

	root = call_prom("open", 1, 1, ADDR("/"));
	if (root != 0) {
		/* We need to tell the FW about the number of cores we support.
		 *
		 * To do that, we count the number of threads on the first core
		 * (we assume this is the same for all cores) and use it to
		 * divide NR_CPUS.
		 */
		cores = (u32 *)PTRRELOC(&ibm_architecture_vec[IBM_ARCH_VEC_NRCORES_OFFSET]);
		if (*cores != NR_CPUS) {
			prom_printf("WARNING ! "
				    "ibm_architecture_vec structure inconsistent: %lu!\n",
				    *cores);
		} else {
			*cores = DIV_ROUND_UP(NR_CPUS, prom_count_smt_threads());
			prom_printf("Max number of cores passed to firmware: %lu (NR_CPUS = %lu)\n",
				    *cores, NR_CPUS);
		}

		/* try calling the ibm,client-architecture-support method */
		prom_printf("Calling ibm,client-architecture-support...");
		if (call_prom_ret("call-method", 3, 2, &ret,
				  ADDR("ibm,client-architecture-support"),
				  root,
				  ADDR(ibm_architecture_vec)) == 0) {
			/* the call exists... */
			if (ret)
				prom_printf("\nWARNING: ibm,client-architecture"
					    "-support call FAILED!\n");
			call_prom("close", 1, 0, root);
			prom_printf(" done\n");
			return;
		}
		call_prom("close", 1, 0, root);
		prom_printf(" not implemented\n");
	}

	/* no ibm,client-architecture-support call, try the old way */
	elfloader = call_prom("open", 1, 1, ADDR("/packages/elf-loader"));
	if (elfloader == 0) {
		prom_printf("couldn't open /packages/elf-loader\n");
		return;
	}
	call_prom("call-method", 3, 1, ADDR("process-elf-header"),
			elfloader, ADDR(&fake_elf));
	call_prom("close", 1, 0, elfloader);
}
#endif

/*
 * Memory allocation strategy... our layout is normally:
 *
 *  at 14Mb or more we have vmlinux, then a gap and initrd.  In some
 *  rare cases, initrd might end up being before the kernel though.
 *  We assume this won't override the final kernel at 0, we have no
 *  provision to handle that in this version, but it should hopefully
 *  never happen.
 *
 *  alloc_top is set to the top of RMO, eventually shrink down if the
 *  TCEs overlap
 *
 *  alloc_bottom is set to the top of kernel/initrd
 *
 *  from there, allocations are done this way : rtas is allocated
 *  topmost, and the device-tree is allocated from the bottom. We try
 *  to grow the device-tree allocation as we progress. If we can't,
 *  then we fail, we don't currently have a facility to restart
 *  elsewhere, but that shouldn't be necessary.
 *
 *  Note that calls to reserve_mem have to be done explicitly, memory
 *  allocated with either alloc_up or alloc_down isn't automatically
 *  reserved.
 */


/*
 * Allocates memory in the RMO upward from the kernel/initrd
 *
 * When align is 0, this is a special case, it means to allocate in place
 * at the current location of alloc_bottom or fail (that is basically
 * extending the previous allocation). Used for the device-tree flattening
 */
static unsigned long __init alloc_up(unsigned long size, unsigned long align)
{
	unsigned long base = RELOC(alloc_bottom);
	unsigned long addr = 0;

	if (align)
		base = _ALIGN_UP(base, align);
	prom_debug("alloc_up(%x, %x)\n", size, align);
	if (RELOC(ram_top) == 0)
		prom_panic("alloc_up() called with mem not initialized\n");

	if (align)
		base = _ALIGN_UP(RELOC(alloc_bottom), align);
	else
		base = RELOC(alloc_bottom);

	for(; (base + size) <= RELOC(alloc_top); 
	    base = _ALIGN_UP(base + 0x100000, align)) {
		prom_debug("    trying: 0x%x\n\r", base);
		addr = (unsigned long)prom_claim(base, size, 0);
		if (addr != PROM_ERROR && addr != 0)
			break;
		addr = 0;
		if (align == 0)
			break;
	}
	if (addr == 0)
		return 0;
	RELOC(alloc_bottom) = addr + size;

	prom_debug(" -> %x\n", addr);
	prom_debug("  alloc_bottom : %x\n", RELOC(alloc_bottom));
	prom_debug("  alloc_top    : %x\n", RELOC(alloc_top));
	prom_debug("  alloc_top_hi : %x\n", RELOC(alloc_top_high));
	prom_debug("  rmo_top      : %x\n", RELOC(rmo_top));
	prom_debug("  ram_top      : %x\n", RELOC(ram_top));

	return addr;
}

/*
 * Allocates memory downward, either from top of RMO, or if highmem
 * is set, from the top of RAM.  Note that this one doesn't handle
 * failures.  It does claim memory if highmem is not set.
 */
static unsigned long __init alloc_down(unsigned long size, unsigned long align,
				       int highmem)
{
	unsigned long base, addr = 0;

	prom_debug("alloc_down(%x, %x, %s)\n", size, align,
		   highmem ? RELOC("(high)") : RELOC("(low)"));
	if (RELOC(ram_top) == 0)
		prom_panic("alloc_down() called with mem not initialized\n");

	if (highmem) {
		/* Carve out storage for the TCE table. */
		addr = _ALIGN_DOWN(RELOC(alloc_top_high) - size, align);
		if (addr <= RELOC(alloc_bottom))
			return 0;
		/* Will we bump into the RMO ? If yes, check out that we
		 * didn't overlap existing allocations there, if we did,
		 * we are dead, we must be the first in town !
		 */
		if (addr < RELOC(rmo_top)) {
			/* Good, we are first */
			if (RELOC(alloc_top) == RELOC(rmo_top))
				RELOC(alloc_top) = RELOC(rmo_top) = addr;
			else
				return 0;
		}
		RELOC(alloc_top_high) = addr;
		goto bail;
	}

	base = _ALIGN_DOWN(RELOC(alloc_top) - size, align);
	for (; base > RELOC(alloc_bottom);
	     base = _ALIGN_DOWN(base - 0x100000, align))  {
		prom_debug("    trying: 0x%x\n\r", base);
		addr = (unsigned long)prom_claim(base, size, 0);
		if (addr != PROM_ERROR && addr != 0)
			break;
		addr = 0;
	}
	if (addr == 0)
		return 0;
	RELOC(alloc_top) = addr;

 bail:
	prom_debug(" -> %x\n", addr);
	prom_debug("  alloc_bottom : %x\n", RELOC(alloc_bottom));
	prom_debug("  alloc_top    : %x\n", RELOC(alloc_top));
	prom_debug("  alloc_top_hi : %x\n", RELOC(alloc_top_high));
	prom_debug("  rmo_top      : %x\n", RELOC(rmo_top));
	prom_debug("  ram_top      : %x\n", RELOC(ram_top));

	return addr;
}

/*
 * Parse a "reg" cell
 */
static unsigned long __init prom_next_cell(int s, cell_t **cellp)
{
	cell_t *p = *cellp;
	unsigned long r = 0;

	/* Ignore more than 2 cells */
	while (s > sizeof(unsigned long) / 4) {
		p++;
		s--;
	}
	r = *p++;
#ifdef CONFIG_PPC64
	if (s > 1) {
		r <<= 32;
		r |= *(p++);
	}
#endif
	*cellp = p;
	return r;
}

/*
 * Very dumb function for adding to the memory reserve list, but
 * we don't need anything smarter at this point
 *
 * XXX Eventually check for collisions.  They should NEVER happen.
 * If problems seem to show up, it would be a good start to track
 * them down.
 */
static void __init reserve_mem(u64 base, u64 size)
{
	u64 top = base + size;
	unsigned long cnt = RELOC(mem_reserve_cnt);

	if (size == 0)
		return;

	/* We need to always keep one empty entry so that we
	 * have our terminator with "size" set to 0 since we are
	 * dumb and just copy this entire array to the boot params
	 */
	base = _ALIGN_DOWN(base, PAGE_SIZE);
	top = _ALIGN_UP(top, PAGE_SIZE);
	size = top - base;

	if (cnt >= (MEM_RESERVE_MAP_SIZE - 1))
		prom_panic("Memory reserve map exhausted !\n");
	RELOC(mem_reserve_map)[cnt].base = base;
	RELOC(mem_reserve_map)[cnt].size = size;
	RELOC(mem_reserve_cnt) = cnt + 1;
}

/*
 * Initialize memory allocation mechanism, parse "memory" nodes and
 * obtain that way the top of memory and RMO to setup out local allocator
 */
static void __init prom_init_mem(void)
{
	phandle node;
	char *path, type[64];
	unsigned int plen;
	cell_t *p, *endp;
	struct prom_t *_prom = &RELOC(prom);
	u32 rac, rsc;

	/*
	 * We iterate the memory nodes to find
	 * 1) top of RMO (first node)
	 * 2) top of memory
	 */
	rac = 2;
	prom_getprop(_prom->root, "#address-cells", &rac, sizeof(rac));
	rsc = 1;
	prom_getprop(_prom->root, "#size-cells", &rsc, sizeof(rsc));
	prom_debug("root_addr_cells: %x\n", (unsigned long) rac);
	prom_debug("root_size_cells: %x\n", (unsigned long) rsc);

	prom_debug("scanning memory:\n");
	path = RELOC(prom_scratch);

	for (node = 0; prom_next_node(&node); ) {
		type[0] = 0;
		prom_getprop(node, "device_type", type, sizeof(type));

		if (type[0] == 0) {
			/*
			 * CHRP Longtrail machines have no device_type
			 * on the memory node, so check the name instead...
			 */
			prom_getprop(node, "name", type, sizeof(type));
		}
		if (strcmp(type, RELOC("memory")))
			continue;

		plen = prom_getprop(node, "reg", RELOC(regbuf), sizeof(regbuf));
		if (plen > sizeof(regbuf)) {
			prom_printf("memory node too large for buffer !\n");
			plen = sizeof(regbuf);
		}
		p = RELOC(regbuf);
		endp = p + (plen / sizeof(cell_t));

#ifdef DEBUG_PROM
		memset(path, 0, PROM_SCRATCH_SIZE);
		call_prom("package-to-path", 3, 1, node, path, PROM_SCRATCH_SIZE-1);
		prom_debug("  node %s :\n", path);
#endif /* DEBUG_PROM */

		while ((endp - p) >= (rac + rsc)) {
			unsigned long base, size;

			base = prom_next_cell(rac, &p);
			size = prom_next_cell(rsc, &p);

			if (size == 0)
				continue;
			prom_debug("    %x %x\n", base, size);
			if (base == 0 && (RELOC(of_platform) & PLATFORM_LPAR))
				RELOC(rmo_top) = size;
			if ((base + size) > RELOC(ram_top))
				RELOC(ram_top) = base + size;
		}
	}

	RELOC(alloc_bottom) = PAGE_ALIGN((unsigned long)&RELOC(_end) + 0x4000);

	/* Check if we have an initrd after the kernel, if we do move our bottom
	 * point to after it
	 */
	if (RELOC(prom_initrd_start)) {
		if (RELOC(prom_initrd_end) > RELOC(alloc_bottom))
			RELOC(alloc_bottom) = PAGE_ALIGN(RELOC(prom_initrd_end));
	}

	/*
	 * If prom_memory_limit is set we reduce the upper limits *except* for
	 * alloc_top_high. This must be the real top of RAM so we can put
	 * TCE's up there.
	 */

	RELOC(alloc_top_high) = RELOC(ram_top);

	if (RELOC(prom_memory_limit)) {
		if (RELOC(prom_memory_limit) <= RELOC(alloc_bottom)) {
			prom_printf("Ignoring mem=%x <= alloc_bottom.\n",
				RELOC(prom_memory_limit));
			RELOC(prom_memory_limit) = 0;
		} else if (RELOC(prom_memory_limit) >= RELOC(ram_top)) {
			prom_printf("Ignoring mem=%x >= ram_top.\n",
				RELOC(prom_memory_limit));
			RELOC(prom_memory_limit) = 0;
		} else {
			RELOC(ram_top) = RELOC(prom_memory_limit);
			RELOC(rmo_top) = min(RELOC(rmo_top), RELOC(prom_memory_limit));
		}
	}

	/*
	 * Setup our top alloc point, that is top of RMO or top of
	 * segment 0 when running non-LPAR.
	 * Some RS64 machines have buggy firmware where claims up at
	 * 1GB fail.  Cap at 768MB as a workaround.
	 * Since 768MB is plenty of room, and we need to cap to something
	 * reasonable on 32-bit, cap at 768MB on all machines.
	 */
	if (!RELOC(rmo_top))
		RELOC(rmo_top) = RELOC(ram_top);
	RELOC(rmo_top) = min(0x30000000ul, RELOC(rmo_top));
	RELOC(alloc_top) = RELOC(rmo_top);
	RELOC(alloc_top_high) = RELOC(ram_top);

	prom_printf("memory layout at init:\n");
	prom_printf("  memory_limit : %x (16 MB aligned)\n", RELOC(prom_memory_limit));
	prom_printf("  alloc_bottom : %x\n", RELOC(alloc_bottom));
	prom_printf("  alloc_top    : %x\n", RELOC(alloc_top));
	prom_printf("  alloc_top_hi : %x\n", RELOC(alloc_top_high));
	prom_printf("  rmo_top      : %x\n", RELOC(rmo_top));
	prom_printf("  ram_top      : %x\n", RELOC(ram_top));
}


/*
 * Allocate room for and instantiate RTAS
 */
static void __init prom_instantiate_rtas(void)
{
	phandle rtas_node;
	ihandle rtas_inst;
	u32 base, entry = 0;
	u32 size = 0;

	prom_debug("prom_instantiate_rtas: start...\n");

	rtas_node = call_prom("finddevice", 1, 1, ADDR("/rtas"));
	prom_debug("rtas_node: %x\n", rtas_node);
	if (!PHANDLE_VALID(rtas_node))
		return;

	prom_getprop(rtas_node, "rtas-size", &size, sizeof(size));
	if (size == 0)
		return;

	base = alloc_down(size, PAGE_SIZE, 0);
	if (base == 0) {
		prom_printf("RTAS allocation failed !\n");
		return;
	}

	rtas_inst = call_prom("open", 1, 1, ADDR("/rtas"));
	if (!IHANDLE_VALID(rtas_inst)) {
		prom_printf("opening rtas package failed (%x)\n", rtas_inst);
		return;
	}

	prom_printf("instantiating rtas at 0x%x...", base);

	if (call_prom_ret("call-method", 3, 2, &entry,
			  ADDR("instantiate-rtas"),
			  rtas_inst, base) != 0
	    || entry == 0) {
		prom_printf(" failed\n");
		return;
	}
	prom_printf(" done\n");

	reserve_mem(base, size);

	prom_setprop(rtas_node, "/rtas", "linux,rtas-base",
		     &base, sizeof(base));
	prom_setprop(rtas_node, "/rtas", "linux,rtas-entry",
		     &entry, sizeof(entry));

	prom_debug("rtas base     = 0x%x\n", base);
	prom_debug("rtas entry    = 0x%x\n", entry);
	prom_debug("rtas size     = 0x%x\n", (long)size);

	prom_debug("prom_instantiate_rtas: end...\n");
}

#ifdef CONFIG_PPC64
/*
 * Allocate room for and initialize TCE tables
 */
static void __init prom_initialize_tce_table(void)
{
	phandle node;
	ihandle phb_node;
	char compatible[64], type[64], model[64];
	char *path = RELOC(prom_scratch);
	u64 base, align;
	u32 minalign, minsize;
	u64 tce_entry, *tce_entryp;
	u64 local_alloc_top, local_alloc_bottom;
	u64 i;

	if (RELOC(prom_iommu_off))
		return;

	prom_debug("starting prom_initialize_tce_table\n");

	/* Cache current top of allocs so we reserve a single block */
	local_alloc_top = RELOC(alloc_top_high);
	local_alloc_bottom = local_alloc_top;

	/* Search all nodes looking for PHBs. */
	for (node = 0; prom_next_node(&node); ) {
		compatible[0] = 0;
		type[0] = 0;
		model[0] = 0;
		prom_getprop(node, "compatible",
			     compatible, sizeof(compatible));
		prom_getprop(node, "device_type", type, sizeof(type));
		prom_getprop(node, "model", model, sizeof(model));

		if ((type[0] == 0) || (strstr(type, RELOC("pci")) == NULL))
			continue;

		/* Keep the old logic intact to avoid regression. */
		if (compatible[0] != 0) {
			if ((strstr(compatible, RELOC("python")) == NULL) &&
			    (strstr(compatible, RELOC("Speedwagon")) == NULL) &&
			    (strstr(compatible, RELOC("Winnipeg")) == NULL))
				continue;
		} else if (model[0] != 0) {
			if ((strstr(model, RELOC("ython")) == NULL) &&
			    (strstr(model, RELOC("peedwagon")) == NULL) &&
			    (strstr(model, RELOC("innipeg")) == NULL))
				continue;
		}

		if (prom_getprop(node, "tce-table-minalign", &minalign,
				 sizeof(minalign)) == PROM_ERROR)
			minalign = 0;
		if (prom_getprop(node, "tce-table-minsize", &minsize,
				 sizeof(minsize)) == PROM_ERROR)
			minsize = 4UL << 20;

		/*
		 * Even though we read what OF wants, we just set the table
		 * size to 4 MB.  This is enough to map 2GB of PCI DMA space.
		 * By doing this, we avoid the pitfalls of trying to DMA to
		 * MMIO space and the DMA alias hole.
		 *
		 * On POWER4, firmware sets the TCE region by assuming
		 * each TCE table is 8MB. Using this memory for anything
		 * else will impact performance, so we always allocate 8MB.
		 * Anton
		 */
		if (__is_processor(PV_POWER4) || __is_processor(PV_POWER4p))
			minsize = 8UL << 20;
		else
			minsize = 4UL << 20;

		/* Align to the greater of the align or size */
		align = max(minalign, minsize);
		base = alloc_down(minsize, align, 1);
		if (base == 0)
			prom_panic("ERROR, cannot find space for TCE table.\n");
		if (base < local_alloc_bottom)
			local_alloc_bottom = base;

		/* It seems OF doesn't null-terminate the path :-( */
		memset(path, 0, PROM_SCRATCH_SIZE);
		/* Call OF to setup the TCE hardware */
		if (call_prom("package-to-path", 3, 1, node,
			      path, PROM_SCRATCH_SIZE-1) == PROM_ERROR) {
			prom_printf("package-to-path failed\n");
		}

		/* Save away the TCE table attributes for later use. */
		prom_setprop(node, path, "linux,tce-base", &base, sizeof(base));
		prom_setprop(node, path, "linux,tce-size", &minsize, sizeof(minsize));

		prom_debug("TCE table: %s\n", path);
		prom_debug("\tnode = 0x%x\n", node);
		prom_debug("\tbase = 0x%x\n", base);
		prom_debug("\tsize = 0x%x\n", minsize);

		/* Initialize the table to have a one-to-one mapping
		 * over the allocated size.
		 */
		tce_entryp = (u64 *)base;
		for (i = 0; i < (minsize >> 3) ;tce_entryp++, i++) {
			tce_entry = (i << PAGE_SHIFT);
			tce_entry |= 0x3;
			*tce_entryp = tce_entry;
		}

		prom_printf("opening PHB %s", path);
		phb_node = call_prom("open", 1, 1, path);
		if (phb_node == 0)
			prom_printf("... failed\n");
		else
			prom_printf("... done\n");

		call_prom("call-method", 6, 0, ADDR("set-64-bit-addressing"),
			  phb_node, -1, minsize,
			  (u32) base, (u32) (base >> 32));
		call_prom("close", 1, 0, phb_node);
	}

	reserve_mem(local_alloc_bottom, local_alloc_top - local_alloc_bottom);

	/* These are only really needed if there is a memory limit in
	 * effect, but we don't know so export them always. */
	RELOC(prom_tce_alloc_start) = local_alloc_bottom;
	RELOC(prom_tce_alloc_end) = local_alloc_top;

	/* Flag the first invalid entry */
	prom_debug("ending prom_initialize_tce_table\n");
}
#endif

/*
 * With CHRP SMP we need to use the OF to start the other processors.
 * We can't wait until smp_boot_cpus (the OF is trashed by then)
 * so we have to put the processors into a holding pattern controlled
 * by the kernel (not OF) before we destroy the OF.
 *
 * This uses a chunk of low memory, puts some holding pattern
 * code there and sends the other processors off to there until
 * smp_boot_cpus tells them to do something.  The holding pattern
 * checks that address until its cpu # is there, when it is that
 * cpu jumps to __secondary_start().  smp_boot_cpus() takes care
 * of setting those values.
 *
 * We also use physical address 0x4 here to tell when a cpu
 * is in its holding pattern code.
 *
 * -- Cort
 */
/*
 * We want to reference the copy of __secondary_hold_* in the
 * 0 - 0x100 address range
 */
#define LOW_ADDR(x)	(((unsigned long) &(x)) & 0xff)

static void __init prom_hold_cpus(void)
{
	unsigned long i;
	unsigned int reg;
	phandle node;
	char type[64];
	struct prom_t *_prom = &RELOC(prom);
	unsigned long *spinloop
		= (void *) LOW_ADDR(__secondary_hold_spinloop);
	unsigned long *acknowledge
		= (void *) LOW_ADDR(__secondary_hold_acknowledge);
	unsigned long secondary_hold = LOW_ADDR(__secondary_hold);

	prom_debug("prom_hold_cpus: start...\n");
	prom_debug("    1) spinloop       = 0x%x\n", (unsigned long)spinloop);
	prom_debug("    1) *spinloop      = 0x%x\n", *spinloop);
	prom_debug("    1) acknowledge    = 0x%x\n",
		   (unsigned long)acknowledge);
	prom_debug("    1) *acknowledge   = 0x%x\n", *acknowledge);
	prom_debug("    1) secondary_hold = 0x%x\n", secondary_hold);

	/* Set the common spinloop variable, so all of the secondary cpus
	 * will block when they are awakened from their OF spinloop.
	 * This must occur for both SMP and non SMP kernels, since OF will
	 * be trashed when we move the kernel.
	 */
	*spinloop = 0;

	/* look for cpus */
	for (node = 0; prom_next_node(&node); ) {
		type[0] = 0;
		prom_getprop(node, "device_type", type, sizeof(type));
		if (strcmp(type, RELOC("cpu")) != 0)
			continue;

		/* Skip non-configured cpus. */
		if (prom_getprop(node, "status", type, sizeof(type)) > 0)
			if (strcmp(type, RELOC("okay")) != 0)
				continue;

		reg = -1;
		prom_getprop(node, "reg", &reg, sizeof(reg));

		prom_debug("cpu hw idx   = %lu\n", reg);

		/* Init the acknowledge var which will be reset by
		 * the secondary cpu when it awakens from its OF
		 * spinloop.
		 */
		*acknowledge = (unsigned long)-1;

		if (reg != _prom->cpu) {
			/* Primary Thread of non-boot cpu */
			prom_printf("starting cpu hw idx %lu... ", reg);
			call_prom("start-cpu", 3, 0, node,
				  secondary_hold, reg);

			for (i = 0; (i < 100000000) && 
			     (*acknowledge == ((unsigned long)-1)); i++ )
				mb();

			if (*acknowledge == reg)
				prom_printf("done\n");
			else
				prom_printf("failed: %x\n", *acknowledge);
		}
#ifdef CONFIG_SMP
		else
			prom_printf("boot cpu hw idx %lu\n", reg);
#endif /* CONFIG_SMP */
	}

	prom_debug("prom_hold_cpus: end...\n");
}


static void __init prom_init_client_services(unsigned long pp)
{
	struct prom_t *_prom = &RELOC(prom);

	/* Get a handle to the prom entry point before anything else */
	RELOC(prom_entry) = pp;

	/* get a handle for the stdout device */
	_prom->chosen = call_prom("finddevice", 1, 1, ADDR("/chosen"));
	if (!PHANDLE_VALID(_prom->chosen))
		prom_panic("cannot find chosen"); /* msg won't be printed :( */

	/* get device tree root */
	_prom->root = call_prom("finddevice", 1, 1, ADDR("/"));
	if (!PHANDLE_VALID(_prom->root))
		prom_panic("cannot find device tree root"); /* msg won't be printed :( */

	_prom->mmumap = 0;
}

#ifdef CONFIG_PPC32
/*
 * For really old powermacs, we need to map things we claim.
 * For that, we need the ihandle of the mmu.
 * Also, on the longtrail, we need to work around other bugs.
 */
static void __init prom_find_mmu(void)
{
	struct prom_t *_prom = &RELOC(prom);
	phandle oprom;
	char version[64];

	oprom = call_prom("finddevice", 1, 1, ADDR("/openprom"));
	if (!PHANDLE_VALID(oprom))
		return;
	if (prom_getprop(oprom, "model", version, sizeof(version)) <= 0)
		return;
	version[sizeof(version) - 1] = 0;
	/* XXX might need to add other versions here */
	if (strcmp(version, "Open Firmware, 1.0.5") == 0)
		of_workarounds = OF_WA_CLAIM;
	else if (strncmp(version, "FirmWorks,3.", 12) == 0) {
		of_workarounds = OF_WA_CLAIM | OF_WA_LONGTRAIL;
		call_prom("interpret", 1, 1, "dev /memory 0 to allow-reclaim");
	} else
		return;
	_prom->memory = call_prom("open", 1, 1, ADDR("/memory"));
	prom_getprop(_prom->chosen, "mmu", &_prom->mmumap,
		     sizeof(_prom->mmumap));
	if (!IHANDLE_VALID(_prom->memory) || !IHANDLE_VALID(_prom->mmumap))
		of_workarounds &= ~OF_WA_CLAIM;		/* hmmm */
}
#else
#define prom_find_mmu()
#endif

static void __init prom_init_stdout(void)
{
	struct prom_t *_prom = &RELOC(prom);
	char *path = RELOC(of_stdout_device);
	char type[16];
	u32 val;

	if (prom_getprop(_prom->chosen, "stdout", &val, sizeof(val)) <= 0)
		prom_panic("cannot find stdout");

	_prom->stdout = val;

	/* Get the full OF pathname of the stdout device */
	memset(path, 0, 256);
	call_prom("instance-to-path", 3, 1, _prom->stdout, path, 255);
	val = call_prom("instance-to-package", 1, 1, _prom->stdout);
	prom_setprop(_prom->chosen, "/chosen", "linux,stdout-package",
		     &val, sizeof(val));
	prom_printf("OF stdout device is: %s\n", RELOC(of_stdout_device));
	prom_setprop(_prom->chosen, "/chosen", "linux,stdout-path",
		     path, strlen(path) + 1);

	/* If it's a display, note it */
	memset(type, 0, sizeof(type));
	prom_getprop(val, "device_type", type, sizeof(type));
	if (strcmp(type, RELOC("display")) == 0)
		prom_setprop(val, path, "linux,boot-display", NULL, 0);
}

static void __init prom_close_stdin(void)
{
	struct prom_t *_prom = &RELOC(prom);
	ihandle val;

	if (prom_getprop(_prom->chosen, "stdin", &val, sizeof(val)) > 0)
		call_prom("close", 1, 0, val);
}

static int __init prom_find_machine_type(void)
{
	struct prom_t *_prom = &RELOC(prom);
	char compat[256];
	int len, i = 0;
#ifdef CONFIG_PPC64
	phandle rtas;
	int x;
#endif

	/* Look for a PowerMac */
	len = prom_getprop(_prom->root, "compatible",
			   compat, sizeof(compat)-1);
	if (len > 0) {
		compat[len] = 0;
		while (i < len) {
			char *p = &compat[i];
			int sl = strlen(p);
			if (sl == 0)
				break;
			if (strstr(p, RELOC("Power Macintosh")) ||
			    strstr(p, RELOC("MacRISC")))
				return PLATFORM_POWERMAC;
#ifdef CONFIG_PPC64
			/* We must make sure we don't detect the IBM Cell
			 * blades as pSeries due to some firmware issues,
			 * so we do it here.
			 */
			if (strstr(p, RELOC("IBM,CBEA")) ||
			    strstr(p, RELOC("IBM,CPBW-1.0")))
				return PLATFORM_GENERIC;
#endif /* CONFIG_PPC64 */
			i += sl + 1;
		}
	}
#ifdef CONFIG_PPC64
	/* If not a mac, try to figure out if it's an IBM pSeries or any other
	 * PAPR compliant platform. We assume it is if :
	 *  - /device_type is "chrp" (please, do NOT use that for future
	 *    non-IBM designs !
	 *  - it has /rtas
	 */
	len = prom_getprop(_prom->root, "device_type",
			   compat, sizeof(compat)-1);
	if (len <= 0)
		return PLATFORM_GENERIC;
	if (strcmp(compat, RELOC("chrp")))
		return PLATFORM_GENERIC;

	/* Default to pSeries. We need to know if we are running LPAR */
	rtas = call_prom("finddevice", 1, 1, ADDR("/rtas"));
	if (!PHANDLE_VALID(rtas))
		return PLATFORM_GENERIC;
	x = prom_getproplen(rtas, "ibm,hypertas-functions");
	if (x != PROM_ERROR) {
		prom_debug("Hypertas detected, assuming LPAR !\n");
		return PLATFORM_PSERIES_LPAR;
	}
	return PLATFORM_PSERIES;
#else
	return PLATFORM_GENERIC;
#endif
}

static int __init prom_set_color(ihandle ih, int i, int r, int g, int b)
{
	return call_prom("call-method", 6, 1, ADDR("color!"), ih, i, b, g, r);
}

/*
 * If we have a display that we don't know how to drive,
 * we will want to try to execute OF's open method for it
 * later.  However, OF will probably fall over if we do that
 * we've taken over the MMU.
 * So we check whether we will need to open the display,
 * and if so, open it now.
 */
static void __init prom_check_displays(void)
{
	char type[16], *path;
	phandle node;
	ihandle ih;
	int i;

	static unsigned char default_colors[] = {
		0x00, 0x00, 0x00,
		0x00, 0x00, 0xaa,
		0x00, 0xaa, 0x00,
		0x00, 0xaa, 0xaa,
		0xaa, 0x00, 0x00,
		0xaa, 0x00, 0xaa,
		0xaa, 0xaa, 0x00,
		0xaa, 0xaa, 0xaa,
		0x55, 0x55, 0x55,
		0x55, 0x55, 0xff,
		0x55, 0xff, 0x55,
		0x55, 0xff, 0xff,
		0xff, 0x55, 0x55,
		0xff, 0x55, 0xff,
		0xff, 0xff, 0x55,
		0xff, 0xff, 0xff
	};
	const unsigned char *clut;

	prom_debug("Looking for displays\n");
	for (node = 0; prom_next_node(&node); ) {
		memset(type, 0, sizeof(type));
		prom_getprop(node, "device_type", type, sizeof(type));
		if (strcmp(type, RELOC("display")) != 0)
			continue;

		/* It seems OF doesn't null-terminate the path :-( */
		path = RELOC(prom_scratch);
		memset(path, 0, PROM_SCRATCH_SIZE);

		/*
		 * leave some room at the end of the path for appending extra
		 * arguments
		 */
		if (call_prom("package-to-path", 3, 1, node, path,
			      PROM_SCRATCH_SIZE-10) == PROM_ERROR)
			continue;
		prom_printf("found display   : %s, opening... ", path);
		
		ih = call_prom("open", 1, 1, path);
		if (ih == 0) {
			prom_printf("failed\n");
			continue;
		}

		/* Success */
		prom_printf("done\n");
		prom_setprop(node, path, "linux,opened", NULL, 0);

		/* Setup a usable color table when the appropriate
		 * method is available. Should update this to set-colors */
		clut = RELOC(default_colors);
		for (i = 0; i < 32; i++, clut += 3)
			if (prom_set_color(ih, i, clut[0], clut[1],
					   clut[2]) != 0)
				break;

#ifdef CONFIG_LOGO_LINUX_CLUT224
		clut = PTRRELOC(RELOC(logo_linux_clut224.clut));
		for (i = 0; i < RELOC(logo_linux_clut224.clutsize); i++, clut += 3)
			if (prom_set_color(ih, i + 32, clut[0], clut[1],
					   clut[2]) != 0)
				break;
#endif /* CONFIG_LOGO_LINUX_CLUT224 */
	}
}


/* Return (relocated) pointer to this much memory: moves initrd if reqd. */
static void __init *make_room(unsigned long *mem_start, unsigned long *mem_end,
			      unsigned long needed, unsigned long align)
{
	void *ret;

	*mem_start = _ALIGN(*mem_start, align);
	while ((*mem_start + needed) > *mem_end) {
		unsigned long room, chunk;

		prom_debug("Chunk exhausted, claiming more at %x...\n",
			   RELOC(alloc_bottom));
		room = RELOC(alloc_top) - RELOC(alloc_bottom);
		if (room > DEVTREE_CHUNK_SIZE)
			room = DEVTREE_CHUNK_SIZE;
		if (room < PAGE_SIZE)
			prom_panic("No memory for flatten_device_tree "
				   "(no room)\n");
		chunk = alloc_up(room, 0);
		if (chunk == 0)
<<<<<<< HEAD
			prom_panic("No memory for flatten_device_tree (claim failed)");
=======
			prom_panic("No memory for flatten_device_tree "
				   "(claim failed)\n");
>>>>>>> 9c61904c
		*mem_end = chunk + room;
	}

	ret = (void *)*mem_start;
	*mem_start += needed;

	return ret;
}

#define dt_push_token(token, mem_start, mem_end) \
	do { *((u32 *)make_room(mem_start, mem_end, 4, 4)) = token; } while(0)

static unsigned long __init dt_find_string(char *str)
{
	char *s, *os;

	s = os = (char *)RELOC(dt_string_start);
	s += 4;
	while (s <  (char *)RELOC(dt_string_end)) {
		if (strcmp(s, str) == 0)
			return s - os;
		s += strlen(s) + 1;
	}
	return 0;
}

/*
 * The Open Firmware 1275 specification states properties must be 31 bytes or
 * less, however not all firmwares obey this. Make it 64 bytes to be safe.
 */
#define MAX_PROPERTY_NAME 64

static void __init scan_dt_build_strings(phandle node,
					 unsigned long *mem_start,
					 unsigned long *mem_end)
{
	char *prev_name, *namep, *sstart;
	unsigned long soff;
	phandle child;

	sstart =  (char *)RELOC(dt_string_start);

	/* get and store all property names */
	prev_name = RELOC("");
	for (;;) {
		/* 64 is max len of name including nul. */
		namep = make_room(mem_start, mem_end, MAX_PROPERTY_NAME, 1);
		if (call_prom("nextprop", 3, 1, node, prev_name, namep) != 1) {
			/* No more nodes: unwind alloc */
			*mem_start = (unsigned long)namep;
			break;
		}

 		/* skip "name" */
 		if (strcmp(namep, RELOC("name")) == 0) {
 			*mem_start = (unsigned long)namep;
 			prev_name = RELOC("name");
 			continue;
 		}
		/* get/create string entry */
		soff = dt_find_string(namep);
		if (soff != 0) {
			*mem_start = (unsigned long)namep;
			namep = sstart + soff;
		} else {
			/* Trim off some if we can */
			*mem_start = (unsigned long)namep + strlen(namep) + 1;
			RELOC(dt_string_end) = *mem_start;
		}
		prev_name = namep;
	}

	/* do all our children */
	child = call_prom("child", 1, 1, node);
	while (child != 0) {
		scan_dt_build_strings(child, mem_start, mem_end);
		child = call_prom("peer", 1, 1, child);
	}
}

static void __init scan_dt_build_struct(phandle node, unsigned long *mem_start,
					unsigned long *mem_end)
{
	phandle child;
	char *namep, *prev_name, *sstart, *p, *ep, *lp, *path;
	unsigned long soff;
	unsigned char *valp;
	static char pname[MAX_PROPERTY_NAME];
	int l, room;

	dt_push_token(OF_DT_BEGIN_NODE, mem_start, mem_end);

	/* get the node's full name */
	namep = (char *)*mem_start;
	room = *mem_end - *mem_start;
	if (room > 255)
		room = 255;
	l = call_prom("package-to-path", 3, 1, node, namep, room);
	if (l >= 0) {
		/* Didn't fit?  Get more room. */
		if (l >= room) {
			if (l >= *mem_end - *mem_start)
				namep = make_room(mem_start, mem_end, l+1, 1);
			call_prom("package-to-path", 3, 1, node, namep, l);
		}
		namep[l] = '\0';

		/* Fixup an Apple bug where they have bogus \0 chars in the
		 * middle of the path in some properties, and extract
		 * the unit name (everything after the last '/').
		 */
		for (lp = p = namep, ep = namep + l; p < ep; p++) {
			if (*p == '/')
				lp = namep;
			else if (*p != 0)
				*lp++ = *p;
		}
		*lp = 0;
		*mem_start = _ALIGN((unsigned long)lp + 1, 4);
	}

	/* get it again for debugging */
	path = RELOC(prom_scratch);
	memset(path, 0, PROM_SCRATCH_SIZE);
	call_prom("package-to-path", 3, 1, node, path, PROM_SCRATCH_SIZE-1);

	/* get and store all properties */
	prev_name = RELOC("");
	sstart = (char *)RELOC(dt_string_start);
	for (;;) {
		if (call_prom("nextprop", 3, 1, node, prev_name,
			      RELOC(pname)) != 1)
			break;

 		/* skip "name" */
 		if (strcmp(RELOC(pname), RELOC("name")) == 0) {
 			prev_name = RELOC("name");
 			continue;
 		}

		/* find string offset */
		soff = dt_find_string(RELOC(pname));
		if (soff == 0) {
			prom_printf("WARNING: Can't find string index for"
				    " <%s>, node %s\n", RELOC(pname), path);
			break;
		}
		prev_name = sstart + soff;

		/* get length */
		l = call_prom("getproplen", 2, 1, node, RELOC(pname));

		/* sanity checks */
		if (l == PROM_ERROR)
			continue;
		if (l > MAX_PROPERTY_LENGTH) {
			prom_printf("WARNING: ignoring large property ");
			/* It seems OF doesn't null-terminate the path :-( */
			prom_printf("[%s] ", path);
			prom_printf("%s length 0x%x\n", RELOC(pname), l);
			continue;
		}

		/* push property head */
		dt_push_token(OF_DT_PROP, mem_start, mem_end);
		dt_push_token(l, mem_start, mem_end);
		dt_push_token(soff, mem_start, mem_end);

		/* push property content */
		valp = make_room(mem_start, mem_end, l, 4);
		call_prom("getprop", 4, 1, node, RELOC(pname), valp, l);
		*mem_start = _ALIGN(*mem_start, 4);
	}

	/* Add a "linux,phandle" property. */
	soff = dt_find_string(RELOC("linux,phandle"));
	if (soff == 0)
		prom_printf("WARNING: Can't find string index for"
			    " <linux-phandle> node %s\n", path);
	else {
		dt_push_token(OF_DT_PROP, mem_start, mem_end);
		dt_push_token(4, mem_start, mem_end);
		dt_push_token(soff, mem_start, mem_end);
		valp = make_room(mem_start, mem_end, 4, 4);
		*(u32 *)valp = node;
	}

	/* do all our children */
	child = call_prom("child", 1, 1, node);
	while (child != 0) {
		scan_dt_build_struct(child, mem_start, mem_end);
		child = call_prom("peer", 1, 1, child);
	}

	dt_push_token(OF_DT_END_NODE, mem_start, mem_end);
}

static void __init flatten_device_tree(void)
{
	phandle root;
	unsigned long mem_start, mem_end, room;
	struct boot_param_header *hdr;
	struct prom_t *_prom = &RELOC(prom);
	char *namep;
	u64 *rsvmap;

	/*
	 * Check how much room we have between alloc top & bottom (+/- a
	 * few pages), crop to 1MB, as this is our "chunk" size
	 */
	room = RELOC(alloc_top) - RELOC(alloc_bottom) - 0x4000;
	if (room > DEVTREE_CHUNK_SIZE)
		room = DEVTREE_CHUNK_SIZE;
	prom_debug("starting device tree allocs at %x\n", RELOC(alloc_bottom));

	/* Now try to claim that */
	mem_start = (unsigned long)alloc_up(room, PAGE_SIZE);
	if (mem_start == 0)
		prom_panic("Can't allocate initial device-tree chunk\n");
	mem_end = mem_start + room;

	/* Get root of tree */
	root = call_prom("peer", 1, 1, (phandle)0);
	if (root == (phandle)0)
		prom_panic ("couldn't get device tree root\n");

	/* Build header and make room for mem rsv map */ 
	mem_start = _ALIGN(mem_start, 4);
	hdr = make_room(&mem_start, &mem_end,
			sizeof(struct boot_param_header), 4);
	RELOC(dt_header_start) = (unsigned long)hdr;
	rsvmap = make_room(&mem_start, &mem_end, sizeof(mem_reserve_map), 8);

	/* Start of strings */
	mem_start = PAGE_ALIGN(mem_start);
	RELOC(dt_string_start) = mem_start;
	mem_start += 4; /* hole */

	/* Add "linux,phandle" in there, we'll need it */
	namep = make_room(&mem_start, &mem_end, 16, 1);
	strcpy(namep, RELOC("linux,phandle"));
	mem_start = (unsigned long)namep + strlen(namep) + 1;

	/* Build string array */
	prom_printf("Building dt strings...\n"); 
	scan_dt_build_strings(root, &mem_start, &mem_end);
	RELOC(dt_string_end) = mem_start;

	/* Build structure */
	mem_start = PAGE_ALIGN(mem_start);
	RELOC(dt_struct_start) = mem_start;
	prom_printf("Building dt structure...\n"); 
	scan_dt_build_struct(root, &mem_start, &mem_end);
	dt_push_token(OF_DT_END, &mem_start, &mem_end);
	RELOC(dt_struct_end) = PAGE_ALIGN(mem_start);

	/* Finish header */
	hdr->boot_cpuid_phys = _prom->cpu;
	hdr->magic = OF_DT_HEADER;
	hdr->totalsize = RELOC(dt_struct_end) - RELOC(dt_header_start);
	hdr->off_dt_struct = RELOC(dt_struct_start) - RELOC(dt_header_start);
	hdr->off_dt_strings = RELOC(dt_string_start) - RELOC(dt_header_start);
	hdr->dt_strings_size = RELOC(dt_string_end) - RELOC(dt_string_start);
	hdr->off_mem_rsvmap = ((unsigned long)rsvmap) - RELOC(dt_header_start);
	hdr->version = OF_DT_VERSION;
	/* Version 16 is not backward compatible */
	hdr->last_comp_version = 0x10;

	/* Copy the reserve map in */
	memcpy(rsvmap, RELOC(mem_reserve_map), sizeof(mem_reserve_map));

#ifdef DEBUG_PROM
	{
		int i;
		prom_printf("reserved memory map:\n");
		for (i = 0; i < RELOC(mem_reserve_cnt); i++)
			prom_printf("  %x - %x\n",
				    RELOC(mem_reserve_map)[i].base,
				    RELOC(mem_reserve_map)[i].size);
	}
#endif
	/* Bump mem_reserve_cnt to cause further reservations to fail
	 * since it's too late.
	 */
	RELOC(mem_reserve_cnt) = MEM_RESERVE_MAP_SIZE;

	prom_printf("Device tree strings 0x%x -> 0x%x\n",
		    RELOC(dt_string_start), RELOC(dt_string_end)); 
	prom_printf("Device tree struct  0x%x -> 0x%x\n",
		    RELOC(dt_struct_start), RELOC(dt_struct_end));

}

#ifdef CONFIG_PPC_MAPLE
/* PIBS Version 1.05.0000 04/26/2005 has an incorrect /ht/isa/ranges property.
 * The values are bad, and it doesn't even have the right number of cells. */
static void __init fixup_device_tree_maple(void)
{
	phandle isa;
	u32 rloc = 0x01002000; /* IO space; PCI device = 4 */
	u32 isa_ranges[6];
	char *name;

	name = "/ht@0/isa@4";
	isa = call_prom("finddevice", 1, 1, ADDR(name));
	if (!PHANDLE_VALID(isa)) {
		name = "/ht@0/isa@6";
		isa = call_prom("finddevice", 1, 1, ADDR(name));
		rloc = 0x01003000; /* IO space; PCI device = 6 */
	}
	if (!PHANDLE_VALID(isa))
		return;

	if (prom_getproplen(isa, "ranges") != 12)
		return;
	if (prom_getprop(isa, "ranges", isa_ranges, sizeof(isa_ranges))
		== PROM_ERROR)
		return;

	if (isa_ranges[0] != 0x1 ||
		isa_ranges[1] != 0xf4000000 ||
		isa_ranges[2] != 0x00010000)
		return;

	prom_printf("Fixing up bogus ISA range on Maple/Apache...\n");

	isa_ranges[0] = 0x1;
	isa_ranges[1] = 0x0;
	isa_ranges[2] = rloc;
	isa_ranges[3] = 0x0;
	isa_ranges[4] = 0x0;
	isa_ranges[5] = 0x00010000;
	prom_setprop(isa, name, "ranges",
			isa_ranges, sizeof(isa_ranges));
}

#define CPC925_MC_START		0xf8000000
#define CPC925_MC_LENGTH	0x1000000
/* The values for memory-controller don't have right number of cells */
static void __init fixup_device_tree_maple_memory_controller(void)
{
	phandle mc;
	u32 mc_reg[4];
	char *name = "/hostbridge@f8000000";
	struct prom_t *_prom = &RELOC(prom);
	u32 ac, sc;

	mc = call_prom("finddevice", 1, 1, ADDR(name));
	if (!PHANDLE_VALID(mc))
		return;

	if (prom_getproplen(mc, "reg") != 8)
		return;

	prom_getprop(_prom->root, "#address-cells", &ac, sizeof(ac));
	prom_getprop(_prom->root, "#size-cells", &sc, sizeof(sc));
	if ((ac != 2) || (sc != 2))
		return;

	if (prom_getprop(mc, "reg", mc_reg, sizeof(mc_reg)) == PROM_ERROR)
		return;

	if (mc_reg[0] != CPC925_MC_START || mc_reg[1] != CPC925_MC_LENGTH)
		return;

	prom_printf("Fixing up bogus hostbridge on Maple...\n");

	mc_reg[0] = 0x0;
	mc_reg[1] = CPC925_MC_START;
	mc_reg[2] = 0x0;
	mc_reg[3] = CPC925_MC_LENGTH;
	prom_setprop(mc, name, "reg", mc_reg, sizeof(mc_reg));
}
#else
#define fixup_device_tree_maple()
#define fixup_device_tree_maple_memory_controller()
#endif

#ifdef CONFIG_PPC_CHRP
/*
 * Pegasos and BriQ lacks the "ranges" property in the isa node
 * Pegasos needs decimal IRQ 14/15, not hexadecimal
 * Pegasos has the IDE configured in legacy mode, but advertised as native
 */
static void __init fixup_device_tree_chrp(void)
{
	phandle ph;
	u32 prop[6];
	u32 rloc = 0x01006000; /* IO space; PCI device = 12 */
	char *name;
	int rc;

	name = "/pci@80000000/isa@c";
	ph = call_prom("finddevice", 1, 1, ADDR(name));
	if (!PHANDLE_VALID(ph)) {
		name = "/pci@ff500000/isa@6";
		ph = call_prom("finddevice", 1, 1, ADDR(name));
		rloc = 0x01003000; /* IO space; PCI device = 6 */
	}
	if (PHANDLE_VALID(ph)) {
		rc = prom_getproplen(ph, "ranges");
		if (rc == 0 || rc == PROM_ERROR) {
			prom_printf("Fixing up missing ISA range on Pegasos...\n");

			prop[0] = 0x1;
			prop[1] = 0x0;
			prop[2] = rloc;
			prop[3] = 0x0;
			prop[4] = 0x0;
			prop[5] = 0x00010000;
			prom_setprop(ph, name, "ranges", prop, sizeof(prop));
		}
	}

	name = "/pci@80000000/ide@C,1";
	ph = call_prom("finddevice", 1, 1, ADDR(name));
	if (PHANDLE_VALID(ph)) {
		prom_printf("Fixing up IDE interrupt on Pegasos...\n");
		prop[0] = 14;
		prop[1] = 0x0;
		prom_setprop(ph, name, "interrupts", prop, 2*sizeof(u32));
		prom_printf("Fixing up IDE class-code on Pegasos...\n");
		rc = prom_getprop(ph, "class-code", prop, sizeof(u32));
		if (rc == sizeof(u32)) {
			prop[0] &= ~0x5;
			prom_setprop(ph, name, "class-code", prop, sizeof(u32));
		}
	}
}
#else
#define fixup_device_tree_chrp()
#endif

#if defined(CONFIG_PPC64) && defined(CONFIG_PPC_PMAC)
static void __init fixup_device_tree_pmac(void)
{
	phandle u3, i2c, mpic;
	u32 u3_rev;
	u32 interrupts[2];
	u32 parent;

	/* Some G5s have a missing interrupt definition, fix it up here */
	u3 = call_prom("finddevice", 1, 1, ADDR("/u3@0,f8000000"));
	if (!PHANDLE_VALID(u3))
		return;
	i2c = call_prom("finddevice", 1, 1, ADDR("/u3@0,f8000000/i2c@f8001000"));
	if (!PHANDLE_VALID(i2c))
		return;
	mpic = call_prom("finddevice", 1, 1, ADDR("/u3@0,f8000000/mpic@f8040000"));
	if (!PHANDLE_VALID(mpic))
		return;

	/* check if proper rev of u3 */
	if (prom_getprop(u3, "device-rev", &u3_rev, sizeof(u3_rev))
	    == PROM_ERROR)
		return;
	if (u3_rev < 0x35 || u3_rev > 0x39)
		return;
	/* does it need fixup ? */
	if (prom_getproplen(i2c, "interrupts") > 0)
		return;

	prom_printf("fixing up bogus interrupts for u3 i2c...\n");

	/* interrupt on this revision of u3 is number 0 and level */
	interrupts[0] = 0;
	interrupts[1] = 1;
	prom_setprop(i2c, "/u3@0,f8000000/i2c@f8001000", "interrupts",
		     &interrupts, sizeof(interrupts));
	parent = (u32)mpic;
	prom_setprop(i2c, "/u3@0,f8000000/i2c@f8001000", "interrupt-parent",
		     &parent, sizeof(parent));
}
#else
#define fixup_device_tree_pmac()
#endif

#ifdef CONFIG_PPC_EFIKA
/*
 * The MPC5200 FEC driver requires an phy-handle property to tell it how
 * to talk to the phy.  If the phy-handle property is missing, then this
 * function is called to add the appropriate nodes and link it to the
 * ethernet node.
 */
static void __init fixup_device_tree_efika_add_phy(void)
{
	u32 node;
	char prop[64];
	int rv;

	/* Check if /builtin/ethernet exists - bail if it doesn't */
	node = call_prom("finddevice", 1, 1, ADDR("/builtin/ethernet"));
	if (!PHANDLE_VALID(node))
		return;

	/* Check if the phy-handle property exists - bail if it does */
	rv = prom_getprop(node, "phy-handle", prop, sizeof(prop));
	if (!rv)
		return;

	/*
	 * At this point the ethernet device doesn't have a phy described.
	 * Now we need to add the missing phy node and linkage
	 */

	/* Check for an MDIO bus node - if missing then create one */
	node = call_prom("finddevice", 1, 1, ADDR("/builtin/mdio"));
	if (!PHANDLE_VALID(node)) {
		prom_printf("Adding Ethernet MDIO node\n");
		call_prom("interpret", 1, 1,
			" s\" /builtin\" find-device"
			" new-device"
				" 1 encode-int s\" #address-cells\" property"
				" 0 encode-int s\" #size-cells\" property"
				" s\" mdio\" device-name"
				" s\" fsl,mpc5200b-mdio\" encode-string"
				" s\" compatible\" property"
				" 0xf0003000 0x400 reg"
				" 0x2 encode-int"
				" 0x5 encode-int encode+"
				" 0x3 encode-int encode+"
				" s\" interrupts\" property"
			" finish-device");
	};

	/* Check for a PHY device node - if missing then create one and
	 * give it's phandle to the ethernet node */
	node = call_prom("finddevice", 1, 1,
			 ADDR("/builtin/mdio/ethernet-phy"));
	if (!PHANDLE_VALID(node)) {
		prom_printf("Adding Ethernet PHY node\n");
		call_prom("interpret", 1, 1,
			" s\" /builtin/mdio\" find-device"
			" new-device"
				" s\" ethernet-phy\" device-name"
				" 0x10 encode-int s\" reg\" property"
				" my-self"
				" ihandle>phandle"
			" finish-device"
			" s\" /builtin/ethernet\" find-device"
				" encode-int"
				" s\" phy-handle\" property"
			" device-end");
	}
}

static void __init fixup_device_tree_efika(void)
{
	int sound_irq[3] = { 2, 2, 0 };
	int bcomm_irq[3*16] = { 3,0,0, 3,1,0, 3,2,0, 3,3,0,
				3,4,0, 3,5,0, 3,6,0, 3,7,0,
				3,8,0, 3,9,0, 3,10,0, 3,11,0,
				3,12,0, 3,13,0, 3,14,0, 3,15,0 };
	u32 node;
	char prop[64];
	int rv, len;

	/* Check if we're really running on a EFIKA */
	node = call_prom("finddevice", 1, 1, ADDR("/"));
	if (!PHANDLE_VALID(node))
		return;

	rv = prom_getprop(node, "model", prop, sizeof(prop));
	if (rv == PROM_ERROR)
		return;
	if (strcmp(prop, "EFIKA5K2"))
		return;

	prom_printf("Applying EFIKA device tree fixups\n");

	/* Claiming to be 'chrp' is death */
	node = call_prom("finddevice", 1, 1, ADDR("/"));
	rv = prom_getprop(node, "device_type", prop, sizeof(prop));
	if (rv != PROM_ERROR && (strcmp(prop, "chrp") == 0))
		prom_setprop(node, "/", "device_type", "efika", sizeof("efika"));

	/* CODEGEN,description is exposed in /proc/cpuinfo so
	   fix that too */
	rv = prom_getprop(node, "CODEGEN,description", prop, sizeof(prop));
	if (rv != PROM_ERROR && (strstr(prop, "CHRP")))
		prom_setprop(node, "/", "CODEGEN,description",
			     "Efika 5200B PowerPC System",
			     sizeof("Efika 5200B PowerPC System"));

	/* Fixup bestcomm interrupts property */
	node = call_prom("finddevice", 1, 1, ADDR("/builtin/bestcomm"));
	if (PHANDLE_VALID(node)) {
		len = prom_getproplen(node, "interrupts");
		if (len == 12) {
			prom_printf("Fixing bestcomm interrupts property\n");
			prom_setprop(node, "/builtin/bestcom", "interrupts",
				     bcomm_irq, sizeof(bcomm_irq));
		}
	}

	/* Fixup sound interrupts property */
	node = call_prom("finddevice", 1, 1, ADDR("/builtin/sound"));
	if (PHANDLE_VALID(node)) {
		rv = prom_getprop(node, "interrupts", prop, sizeof(prop));
		if (rv == PROM_ERROR) {
			prom_printf("Adding sound interrupts property\n");
			prom_setprop(node, "/builtin/sound", "interrupts",
				     sound_irq, sizeof(sound_irq));
		}
	}

	/* Make sure ethernet phy-handle property exists */
	fixup_device_tree_efika_add_phy();
}
#else
#define fixup_device_tree_efika()
#endif

static void __init fixup_device_tree(void)
{
	fixup_device_tree_maple();
	fixup_device_tree_maple_memory_controller();
	fixup_device_tree_chrp();
	fixup_device_tree_pmac();
	fixup_device_tree_efika();
}

static void __init prom_find_boot_cpu(void)
{
	struct prom_t *_prom = &RELOC(prom);
	u32 getprop_rval;
	ihandle prom_cpu;
	phandle cpu_pkg;

	_prom->cpu = 0;
	if (prom_getprop(_prom->chosen, "cpu", &prom_cpu, sizeof(prom_cpu)) <= 0)
		return;

	cpu_pkg = call_prom("instance-to-package", 1, 1, prom_cpu);

	prom_getprop(cpu_pkg, "reg", &getprop_rval, sizeof(getprop_rval));
	_prom->cpu = getprop_rval;

	prom_debug("Booting CPU hw index = %lu\n", _prom->cpu);
}

static void __init prom_check_initrd(unsigned long r3, unsigned long r4)
{
#ifdef CONFIG_BLK_DEV_INITRD
	struct prom_t *_prom = &RELOC(prom);

	if (r3 && r4 && r4 != 0xdeadbeef) {
		unsigned long val;

		RELOC(prom_initrd_start) = is_kernel_addr(r3) ? __pa(r3) : r3;
		RELOC(prom_initrd_end) = RELOC(prom_initrd_start) + r4;

		val = RELOC(prom_initrd_start);
		prom_setprop(_prom->chosen, "/chosen", "linux,initrd-start",
			     &val, sizeof(val));
		val = RELOC(prom_initrd_end);
		prom_setprop(_prom->chosen, "/chosen", "linux,initrd-end",
			     &val, sizeof(val));

		reserve_mem(RELOC(prom_initrd_start),
			    RELOC(prom_initrd_end) - RELOC(prom_initrd_start));

		prom_debug("initrd_start=0x%x\n", RELOC(prom_initrd_start));
		prom_debug("initrd_end=0x%x\n", RELOC(prom_initrd_end));
	}
#endif /* CONFIG_BLK_DEV_INITRD */
}

/*
 * We enter here early on, when the Open Firmware prom is still
 * handling exceptions and the MMU hash table for us.
 */

unsigned long __init prom_init(unsigned long r3, unsigned long r4,
			       unsigned long pp,
			       unsigned long r6, unsigned long r7,
			       unsigned long kbase)
{	
	struct prom_t *_prom;
	unsigned long hdr;

#ifdef CONFIG_PPC32
	unsigned long offset = reloc_offset();
	reloc_got2(offset);
#endif

	_prom = &RELOC(prom);

	/*
	 * First zero the BSS
	 */
	memset(&RELOC(__bss_start), 0, __bss_stop - __bss_start);

	/*
	 * Init interface to Open Firmware, get some node references,
	 * like /chosen
	 */
	prom_init_client_services(pp);

	/*
	 * See if this OF is old enough that we need to do explicit maps
	 * and other workarounds
	 */
	prom_find_mmu();

	/*
	 * Init prom stdout device
	 */
	prom_init_stdout();

	prom_printf("Preparing to boot %s", RELOC(linux_banner));

	/*
	 * Get default machine type. At this point, we do not differentiate
	 * between pSeries SMP and pSeries LPAR
	 */
	RELOC(of_platform) = prom_find_machine_type();

#ifndef CONFIG_RELOCATABLE
	/* Bail if this is a kdump kernel. */
	if (PHYSICAL_START > 0)
		prom_panic("Error: You can't boot a kdump kernel from OF!\n");
#endif

	/*
	 * Check for an initrd
	 */
	prom_check_initrd(r3, r4);

#ifdef CONFIG_PPC_PSERIES
	/*
	 * On pSeries, inform the firmware about our capabilities
	 */
	if (RELOC(of_platform) == PLATFORM_PSERIES ||
	    RELOC(of_platform) == PLATFORM_PSERIES_LPAR)
		prom_send_capabilities();
#endif

	/*
	 * Copy the CPU hold code
	 */
	if (RELOC(of_platform) != PLATFORM_POWERMAC)
		copy_and_flush(0, kbase, 0x100, 0);

	/*
	 * Do early parsing of command line
	 */
	early_cmdline_parse();

	/*
	 * Initialize memory management within prom_init
	 */
	prom_init_mem();

	/*
	 * Determine which cpu is actually running right _now_
	 */
	prom_find_boot_cpu();

	/* 
	 * Initialize display devices
	 */
	if (RELOC(prom_no_display) == 0)
	prom_check_displays();

#ifdef CONFIG_PPC64
	/*
	 * Initialize IOMMU (TCE tables) on pSeries. Do that before anything else
	 * that uses the allocator, we need to make sure we get the top of memory
	 * available for us here...
	 */
	if (RELOC(of_platform) == PLATFORM_PSERIES)
		prom_initialize_tce_table();
#endif

	/*
	 * On non-powermacs, try to instantiate RTAS and puts all CPUs
	 * in spin-loops. PowerMacs don't have a working RTAS and use
	 * a different way to spin CPUs
	 */
	if (RELOC(of_platform) != PLATFORM_POWERMAC) {
		prom_instantiate_rtas();
		prom_hold_cpus();
	}

	/*
	 * Fill in some infos for use by the kernel later on
	 */
	if (RELOC(prom_memory_limit))
		prom_setprop(_prom->chosen, "/chosen", "linux,memory-limit",
			     &RELOC(prom_memory_limit),
			     sizeof(prom_memory_limit));
#ifdef CONFIG_PPC64
	if (RELOC(prom_iommu_off))
		prom_setprop(_prom->chosen, "/chosen", "linux,iommu-off",
			     NULL, 0);

	if (RELOC(prom_iommu_force_on))
		prom_setprop(_prom->chosen, "/chosen", "linux,iommu-force-on",
			     NULL, 0);

	if (RELOC(prom_tce_alloc_start)) {
		prom_setprop(_prom->chosen, "/chosen", "linux,tce-alloc-start",
			     &RELOC(prom_tce_alloc_start),
			     sizeof(prom_tce_alloc_start));
		prom_setprop(_prom->chosen, "/chosen", "linux,tce-alloc-end",
			     &RELOC(prom_tce_alloc_end),
			     sizeof(prom_tce_alloc_end));
	}
#endif

	/*
	 * Fixup any known bugs in the device-tree
	 */
	fixup_device_tree();

	/*
	 * Now finally create the flattened device-tree
	 */
	prom_printf("copying OF device tree...\n");
	flatten_device_tree();

	/*
	 * in case stdin is USB and still active on IBM machines...
	 * Unfortunately quiesce crashes on some powermacs if we have
	 * closed stdin already (in particular the powerbook 101).
	 */
	if (RELOC(of_platform) != PLATFORM_POWERMAC)
		prom_close_stdin();

	/*
	 * Call OF "quiesce" method to shut down pending DMA's from
	 * devices etc...
	 */
	prom_printf("Calling quiesce...\n");
	call_prom("quiesce", 0, 0);

	/*
	 * And finally, call the kernel passing it the flattened device
	 * tree and NULL as r5, thus triggering the new entry point which
	 * is common to us and kexec
	 */
	hdr = RELOC(dt_header_start);
	prom_printf("returning from prom_init\n");
	prom_debug("->dt_header_start=0x%x\n", hdr);

#ifdef CONFIG_PPC32
	reloc_got2(-offset);
#endif

	__start(hdr, kbase, 0);

	return 0;
}<|MERGE_RESOLUTION|>--- conflicted
+++ resolved
@@ -1843,12 +1843,8 @@
 				   "(no room)\n");
 		chunk = alloc_up(room, 0);
 		if (chunk == 0)
-<<<<<<< HEAD
-			prom_panic("No memory for flatten_device_tree (claim failed)");
-=======
 			prom_panic("No memory for flatten_device_tree "
 				   "(claim failed)\n");
->>>>>>> 9c61904c
 		*mem_end = chunk + room;
 	}
 
