// SPDX-License-Identifier: GPL-2.0-or-later
/*
 * Firmware Assisted dump: A robust mechanism to get reliable kernel crash
 * dump with assistance from firmware. This approach does not use kexec,
 * instead firmware assists in booting the kdump kernel while preserving
 * memory contents. The most of the code implementation has been adapted
 * from phyp assisted dump implementation written by Linas Vepstas and
 * Manish Ahuja
 *
 * Copyright 2011 IBM Corporation
 * Author: Mahesh Salgaonkar <mahesh@linux.vnet.ibm.com>
 */

#undef DEBUG
#define pr_fmt(fmt) "fadump: " fmt

#include <linux/string.h>
#include <linux/memblock.h>
#include <linux/delay.h>
#include <linux/seq_file.h>
#include <linux/crash_dump.h>
#include <linux/kobject.h>
#include <linux/sysfs.h>
#include <linux/slab.h>
#include <linux/cma.h>
#include <linux/hugetlb.h>

#include <asm/debugfs.h>
#include <asm/page.h>
#include <asm/prom.h>
#include <asm/fadump.h>
#include <asm/fadump-internal.h>
#include <asm/setup.h>
#include <asm/interrupt.h>

/*
 * The CPU who acquired the lock to trigger the fadump crash should
 * wait for other CPUs to enter.
 *
 * The timeout is in milliseconds.
 */
#define CRASH_TIMEOUT		500

/*
 * The CPU who acquired the lock to trigger the fadump crash should
 * wait for other CPUs to enter.
 *
 * The timeout is in milliseconds.
 */
#define CRASH_TIMEOUT		500

static struct fw_dump fw_dump;

static void __init fadump_reserve_crash_area(u64 base);

<<<<<<< HEAD
struct kobject *fadump_kobj;

#ifndef CONFIG_PRESERVE_FA_DUMP

static atomic_t cpus_in_fadump;
static DEFINE_MUTEX(fadump_mutex);

struct fadump_mrange_info crash_mrange_info = { "crash", NULL, 0, 0, 0, false };
=======
#ifndef CONFIG_PRESERVE_FA_DUMP

static struct kobject *fadump_kobj;

static atomic_t cpus_in_fadump;
static DEFINE_MUTEX(fadump_mutex);

static struct fadump_mrange_info crash_mrange_info = { "crash", NULL, 0, 0, 0, false };
>>>>>>> 7d2a07b7

#define RESERVED_RNGS_SZ	16384 /* 16K - 128 entries */
#define RESERVED_RNGS_CNT	(RESERVED_RNGS_SZ / \
				 sizeof(struct fadump_memory_range))
static struct fadump_memory_range rngs[RESERVED_RNGS_CNT];
<<<<<<< HEAD
struct fadump_mrange_info reserved_mrange_info = { "reserved", rngs,
						   RESERVED_RNGS_SZ, 0,
						   RESERVED_RNGS_CNT, true };
=======
static struct fadump_mrange_info
reserved_mrange_info = { "reserved", rngs, RESERVED_RNGS_SZ, 0, RESERVED_RNGS_CNT, true };
>>>>>>> 7d2a07b7

static void __init early_init_dt_scan_reserved_ranges(unsigned long node);

#ifdef CONFIG_CMA
static struct cma *fadump_cma;

/*
 * fadump_cma_init() - Initialize CMA area from a fadump reserved memory
 *
 * This function initializes CMA area from fadump reserved memory.
 * The total size of fadump reserved memory covers for boot memory size
 * + cpu data size + hpte size and metadata.
 * Initialize only the area equivalent to boot memory size for CMA use.
 * The reamining portion of fadump reserved memory will be not given
 * to CMA and pages for thoes will stay reserved. boot memory size is
 * aligned per CMA requirement to satisy cma_init_reserved_mem() call.
 * But for some reason even if it fails we still have the memory reservation
 * with us and we can still continue doing fadump.
 */
static int __init fadump_cma_init(void)
{
	unsigned long long base, size;
	int rc;

	if (!fw_dump.fadump_enabled)
		return 0;

	/*
	 * Do not use CMA if user has provided fadump=nocma kernel parameter.
	 * Return 1 to continue with fadump old behaviour.
	 */
	if (fw_dump.nocma)
		return 1;

	base = fw_dump.reserve_dump_area_start;
	size = fw_dump.boot_memory_size;

	if (!size)
		return 0;

	rc = cma_init_reserved_mem(base, size, 0, "fadump_cma", &fadump_cma);
	if (rc) {
		pr_err("Failed to init cma area for firmware-assisted dump,%d\n", rc);
		/*
		 * Though the CMA init has failed we still have memory
		 * reservation with us. The reserved memory will be
		 * blocked from production system usage.  Hence return 1,
		 * so that we can continue with fadump.
		 */
		return 1;
	}

	/*
	 * So we now have successfully initialized cma area for fadump.
	 */
	pr_info("Initialized 0x%lx bytes cma area at %ldMB from 0x%lx "
		"bytes of memory reserved for firmware-assisted dump\n",
		cma_get_size(fadump_cma),
		(unsigned long)cma_get_base(fadump_cma) >> 20,
		fw_dump.reserve_dump_area_size);
	return 1;
}
#else
static int __init fadump_cma_init(void) { return 1; }
#endif /* CONFIG_CMA */

/* Scan the Firmware Assisted dump configuration details. */
int __init early_init_dt_scan_fw_dump(unsigned long node, const char *uname,
				      int depth, void *data)
{
	if (depth == 0) {
		early_init_dt_scan_reserved_ranges(node);
		return 0;
	}

	if (depth != 1)
		return 0;

	if (strcmp(uname, "rtas") == 0) {
		rtas_fadump_dt_scan(&fw_dump, node);
		return 1;
	}

	if (strcmp(uname, "ibm,opal") == 0) {
		opal_fadump_dt_scan(&fw_dump, node);
		return 1;
	}

	return 0;
}

/*
 * If fadump is registered, check if the memory provided
 * falls within boot memory area and reserved memory area.
 */
int is_fadump_memory_area(u64 addr, unsigned long size)
{
	u64 d_start, d_end;

	if (!fw_dump.dump_registered)
		return 0;

	if (!size)
		return 0;

	d_start = fw_dump.reserve_dump_area_start;
	d_end = d_start + fw_dump.reserve_dump_area_size;
	if (((addr + size) > d_start) && (addr <= d_end))
		return 1;

	return (addr <= fw_dump.boot_mem_top);
}

int should_fadump_crash(void)
{
	if (!fw_dump.dump_registered || !fw_dump.fadumphdr_addr)
		return 0;
	return 1;
}

int is_fadump_active(void)
{
	return fw_dump.dump_active;
}

/*
 * Returns true, if there are no holes in memory area between d_start to d_end,
 * false otherwise.
 */
static bool is_fadump_mem_area_contiguous(u64 d_start, u64 d_end)
{
<<<<<<< HEAD
	struct memblock_region *reg;
	bool ret = false;
	u64 start, end;

	for_each_memblock(memory, reg) {
		start = max_t(u64, d_start, reg->base);
		end = min_t(u64, d_end, (reg->base + reg->size));
=======
	phys_addr_t reg_start, reg_end;
	bool ret = false;
	u64 i, start, end;

	for_each_mem_range(i, &reg_start, &reg_end) {
		start = max_t(u64, d_start, reg_start);
		end = min_t(u64, d_end, reg_end);
>>>>>>> 7d2a07b7
		if (d_start < end) {
			/* Memory hole from d_start to start */
			if (start > d_start)
				break;

			if (end == d_end) {
				ret = true;
				break;
			}

			d_start = end + 1;
		}
	}

	return ret;
}

/*
 * Returns true, if there are no holes in boot memory area,
 * false otherwise.
 */
bool is_fadump_boot_mem_contiguous(void)
{
	unsigned long d_start, d_end;
	bool ret = false;
	int i;

	for (i = 0; i < fw_dump.boot_mem_regs_cnt; i++) {
		d_start = fw_dump.boot_mem_addr[i];
		d_end   = d_start + fw_dump.boot_mem_sz[i];

		ret = is_fadump_mem_area_contiguous(d_start, d_end);
		if (!ret)
			break;
	}

	return ret;
}

/*
 * Returns true, if there are no holes in reserved memory area,
 * false otherwise.
 */
bool is_fadump_reserved_mem_contiguous(void)
{
	u64 d_start, d_end;

	d_start	= fw_dump.reserve_dump_area_start;
	d_end	= d_start + fw_dump.reserve_dump_area_size;
	return is_fadump_mem_area_contiguous(d_start, d_end);
}

/* Print firmware assisted dump configurations for debugging purpose. */
static void fadump_show_config(void)
{
	int i;

	pr_debug("Support for firmware-assisted dump (fadump): %s\n",
			(fw_dump.fadump_supported ? "present" : "no support"));

	if (!fw_dump.fadump_supported)
		return;

	pr_debug("Fadump enabled    : %s\n",
				(fw_dump.fadump_enabled ? "yes" : "no"));
	pr_debug("Dump Active       : %s\n",
				(fw_dump.dump_active ? "yes" : "no"));
	pr_debug("Dump section sizes:\n");
	pr_debug("    CPU state data size: %lx\n", fw_dump.cpu_state_data_size);
	pr_debug("    HPTE region size   : %lx\n", fw_dump.hpte_region_size);
	pr_debug("    Boot memory size   : %lx\n", fw_dump.boot_memory_size);
	pr_debug("    Boot memory top    : %llx\n", fw_dump.boot_mem_top);
	pr_debug("Boot memory regions cnt: %llx\n", fw_dump.boot_mem_regs_cnt);
	for (i = 0; i < fw_dump.boot_mem_regs_cnt; i++) {
		pr_debug("[%03d] base = %llx, size = %llx\n", i,
			 fw_dump.boot_mem_addr[i], fw_dump.boot_mem_sz[i]);
	}
}

/**
 * fadump_calculate_reserve_size(): reserve variable boot area 5% of System RAM
 *
 * Function to find the largest memory size we need to reserve during early
 * boot process. This will be the size of the memory that is required for a
 * kernel to boot successfully.
 *
 * This function has been taken from phyp-assisted dump feature implementation.
 *
 * returns larger of 256MB or 5% rounded down to multiples of 256MB.
 *
 * TODO: Come up with better approach to find out more accurate memory size
 * that is required for a kernel to boot successfully.
 *
 */
static __init u64 fadump_calculate_reserve_size(void)
{
	u64 base, size, bootmem_min;
	int ret;

	if (fw_dump.reserve_bootvar)
		pr_warn("'fadump_reserve_mem=' parameter is deprecated in favor of 'crashkernel=' parameter.\n");

	/*
	 * Check if the size is specified through crashkernel= cmdline
	 * option. If yes, then use that but ignore base as fadump reserves
	 * memory at a predefined offset.
	 */
	ret = parse_crashkernel(boot_command_line, memblock_phys_mem_size(),
				&size, &base);
	if (ret == 0 && size > 0) {
		unsigned long max_size;

		if (fw_dump.reserve_bootvar)
			pr_info("Using 'crashkernel=' parameter for memory reservation.\n");

		fw_dump.reserve_bootvar = (unsigned long)size;

		/*
		 * Adjust if the boot memory size specified is above
		 * the upper limit.
		 */
		max_size = memblock_phys_mem_size() / MAX_BOOT_MEM_RATIO;
		if (fw_dump.reserve_bootvar > max_size) {
			fw_dump.reserve_bootvar = max_size;
			pr_info("Adjusted boot memory size to %luMB\n",
				(fw_dump.reserve_bootvar >> 20));
		}

		return fw_dump.reserve_bootvar;
	} else if (fw_dump.reserve_bootvar) {
		/*
		 * 'fadump_reserve_mem=' is being used to reserve memory
		 * for firmware-assisted dump.
		 */
		return fw_dump.reserve_bootvar;
	}

	/* divide by 20 to get 5% of value */
	size = memblock_phys_mem_size() / 20;

	/* round it down in multiples of 256 */
	size = size & ~0x0FFFFFFFUL;

	/* Truncate to memory_limit. We don't want to over reserve the memory.*/
	if (memory_limit && size > memory_limit)
		size = memory_limit;

	bootmem_min = fw_dump.ops->fadump_get_bootmem_min();
	return (size > bootmem_min ? size : bootmem_min);
}

/*
 * Calculate the total memory size required to be reserved for
 * firmware-assisted dump registration.
 */
static unsigned long get_fadump_area_size(void)
{
	unsigned long size = 0;

	size += fw_dump.cpu_state_data_size;
	size += fw_dump.hpte_region_size;
	size += fw_dump.boot_memory_size;
	size += sizeof(struct fadump_crash_info_header);
	size += sizeof(struct elfhdr); /* ELF core header.*/
	size += sizeof(struct elf_phdr); /* place holder for cpu notes */
	/* Program headers for crash memory regions. */
	size += sizeof(struct elf_phdr) * (memblock_num_regions(memory) + 2);

	size = PAGE_ALIGN(size);

	/* This is to hold kernel metadata on platforms that support it */
	size += (fw_dump.ops->fadump_get_metadata_size ?
		 fw_dump.ops->fadump_get_metadata_size() : 0);
	return size;
}

static int __init add_boot_mem_region(unsigned long rstart,
				      unsigned long rsize)
{
	int i = fw_dump.boot_mem_regs_cnt++;

	if (fw_dump.boot_mem_regs_cnt > FADUMP_MAX_MEM_REGS) {
		fw_dump.boot_mem_regs_cnt = FADUMP_MAX_MEM_REGS;
		return 0;
	}

	pr_debug("Added boot memory range[%d] [%#016lx-%#016lx)\n",
		 i, rstart, (rstart + rsize));
	fw_dump.boot_mem_addr[i] = rstart;
	fw_dump.boot_mem_sz[i] = rsize;
	return 1;
}

/*
 * Firmware usually has a hard limit on the data it can copy per region.
 * Honour that by splitting a memory range into multiple regions.
 */
static int __init add_boot_mem_regions(unsigned long mstart,
				       unsigned long msize)
{
	unsigned long rstart, rsize, max_size;
	int ret = 1;

	rstart = mstart;
	max_size = fw_dump.max_copy_size ? fw_dump.max_copy_size : msize;
	while (msize) {
		if (msize > max_size)
			rsize = max_size;
		else
			rsize = msize;

		ret = add_boot_mem_region(rstart, rsize);
		if (!ret)
			break;

		msize -= rsize;
		rstart += rsize;
	}

	return ret;
}

static int __init fadump_get_boot_mem_regions(void)
<<<<<<< HEAD
{
	unsigned long base, size, cur_size, hole_size, last_end;
	unsigned long mem_size = fw_dump.boot_memory_size;
	struct memblock_region *reg;
	int ret = 1;

	fw_dump.boot_mem_regs_cnt = 0;

	last_end = 0;
	hole_size = 0;
	cur_size = 0;
	for_each_memblock(memory, reg) {
		base = reg->base;
		size = reg->size;
		hole_size += (base - last_end);

		if ((cur_size + size) >= mem_size) {
			size = (mem_size - cur_size);
			ret = add_boot_mem_regions(base, size);
			break;
=======
{
	unsigned long size, cur_size, hole_size, last_end;
	unsigned long mem_size = fw_dump.boot_memory_size;
	phys_addr_t reg_start, reg_end;
	int ret = 1;
	u64 i;

	fw_dump.boot_mem_regs_cnt = 0;

	last_end = 0;
	hole_size = 0;
	cur_size = 0;
	for_each_mem_range(i, &reg_start, &reg_end) {
		size = reg_end - reg_start;
		hole_size += (reg_start - last_end);

		if ((cur_size + size) >= mem_size) {
			size = (mem_size - cur_size);
			ret = add_boot_mem_regions(reg_start, size);
			break;
		}

		mem_size -= size;
		cur_size += size;
		ret = add_boot_mem_regions(reg_start, size);
		if (!ret)
			break;

		last_end = reg_end;
	}
	fw_dump.boot_mem_top = PAGE_ALIGN(fw_dump.boot_memory_size + hole_size);

	return ret;
}

/*
 * Returns true, if the given range overlaps with reserved memory ranges
 * starting at idx. Also, updates idx to index of overlapping memory range
 * with the given memory range.
 * False, otherwise.
 */
static bool overlaps_reserved_ranges(u64 base, u64 end, int *idx)
{
	bool ret = false;
	int i;

	for (i = *idx; i < reserved_mrange_info.mem_range_cnt; i++) {
		u64 rbase = reserved_mrange_info.mem_ranges[i].base;
		u64 rend = rbase + reserved_mrange_info.mem_ranges[i].size;

		if (end <= rbase)
			break;

		if ((end > rbase) &&  (base < rend)) {
			*idx = i;
			ret = true;
			break;
		}
	}

	return ret;
}

/*
 * Locate a suitable memory area to reserve memory for FADump. While at it,
 * lookup reserved-ranges & avoid overlap with them, as they are used by F/W.
 */
static u64 __init fadump_locate_reserve_mem(u64 base, u64 size)
{
	struct fadump_memory_range *mrngs;
	phys_addr_t mstart, mend;
	int idx = 0;
	u64 i, ret = 0;

	mrngs = reserved_mrange_info.mem_ranges;
	for_each_free_mem_range(i, NUMA_NO_NODE, MEMBLOCK_NONE,
				&mstart, &mend, NULL) {
		pr_debug("%llu) mstart: %llx, mend: %llx, base: %llx\n",
			 i, mstart, mend, base);

		if (mstart > base)
			base = PAGE_ALIGN(mstart);

		while ((mend > base) && ((mend - base) >= size)) {
			if (!overlaps_reserved_ranges(base, base+size, &idx)) {
				ret = base;
				goto out;
			}

			base = mrngs[idx].base + mrngs[idx].size;
			base = PAGE_ALIGN(base);
>>>>>>> 7d2a07b7
		}

		mem_size -= size;
		cur_size += size;
		ret = add_boot_mem_regions(base, size);
		if (!ret)
			break;

		last_end = base + size;
	}
<<<<<<< HEAD
	fw_dump.boot_mem_top = PAGE_ALIGN(fw_dump.boot_memory_size + hole_size);

	return ret;
}

/*
 * Returns true, if the given range overlaps with reserved memory ranges
 * starting at idx. Also, updates idx to index of overlapping memory range
 * with the given memory range.
 * False, otherwise.
 */
static bool overlaps_reserved_ranges(u64 base, u64 end, int *idx)
{
	bool ret = false;
	int i;

	for (i = *idx; i < reserved_mrange_info.mem_range_cnt; i++) {
		u64 rbase = reserved_mrange_info.mem_ranges[i].base;
		u64 rend = rbase + reserved_mrange_info.mem_ranges[i].size;

		if (end <= rbase)
			break;

		if ((end > rbase) &&  (base < rend)) {
			*idx = i;
			ret = true;
			break;
		}
	}

	return ret;
}

/*
 * Locate a suitable memory area to reserve memory for FADump. While at it,
 * lookup reserved-ranges & avoid overlap with them, as they are used by F/W.
 */
static u64 __init fadump_locate_reserve_mem(u64 base, u64 size)
{
	struct fadump_memory_range *mrngs;
	phys_addr_t mstart, mend;
	int idx = 0;
	u64 i, ret = 0;

	mrngs = reserved_mrange_info.mem_ranges;
	for_each_free_mem_range(i, NUMA_NO_NODE, MEMBLOCK_NONE,
				&mstart, &mend, NULL) {
		pr_debug("%llu) mstart: %llx, mend: %llx, base: %llx\n",
			 i, mstart, mend, base);

		if (mstart > base)
			base = PAGE_ALIGN(mstart);

		while ((mend > base) && ((mend - base) >= size)) {
			if (!overlaps_reserved_ranges(base, base+size, &idx)) {
				ret = base;
				goto out;
			}

			base = mrngs[idx].base + mrngs[idx].size;
			base = PAGE_ALIGN(base);
		}
	}
=======
>>>>>>> 7d2a07b7

out:
	return ret;
}

int __init fadump_reserve_mem(void)
{
	u64 base, size, mem_boundary, bootmem_min;
	int ret = 1;

	if (!fw_dump.fadump_enabled)
		return 0;

	if (!fw_dump.fadump_supported) {
		pr_info("Firmware-Assisted Dump is not supported on this hardware\n");
		goto error_out;
	}

	/*
	 * Initialize boot memory size
	 * If dump is active then we have already calculated the size during
	 * first kernel.
	 */
	if (!fw_dump.dump_active) {
		fw_dump.boot_memory_size =
			PAGE_ALIGN(fadump_calculate_reserve_size());
#ifdef CONFIG_CMA
		if (!fw_dump.nocma) {
			fw_dump.boot_memory_size =
				ALIGN(fw_dump.boot_memory_size,
				      FADUMP_CMA_ALIGNMENT);
		}
#endif

		bootmem_min = fw_dump.ops->fadump_get_bootmem_min();
		if (fw_dump.boot_memory_size < bootmem_min) {
			pr_err("Can't enable fadump with boot memory size (0x%lx) less than 0x%llx\n",
			       fw_dump.boot_memory_size, bootmem_min);
			goto error_out;
		}

		if (!fadump_get_boot_mem_regions()) {
			pr_err("Too many holes in boot memory area to enable fadump\n");
			goto error_out;
		}
	}

	/*
	 * Calculate the memory boundary.
	 * If memory_limit is less than actual memory boundary then reserve
	 * the memory for fadump beyond the memory_limit and adjust the
	 * memory_limit accordingly, so that the running kernel can run with
	 * specified memory_limit.
	 */
	if (memory_limit && memory_limit < memblock_end_of_DRAM()) {
		size = get_fadump_area_size();
		if ((memory_limit + size) < memblock_end_of_DRAM())
			memory_limit += size;
		else
			memory_limit = memblock_end_of_DRAM();
		printk(KERN_INFO "Adjusted memory_limit for firmware-assisted"
				" dump, now %#016llx\n", memory_limit);
	}
	if (memory_limit)
		mem_boundary = memory_limit;
	else
		mem_boundary = memblock_end_of_DRAM();

	base = fw_dump.boot_mem_top;
	size = get_fadump_area_size();
	fw_dump.reserve_dump_area_size = size;
	if (fw_dump.dump_active) {
		pr_info("Firmware-assisted dump is active.\n");

#ifdef CONFIG_HUGETLB_PAGE
		/*
		 * FADump capture kernel doesn't care much about hugepages.
		 * In fact, handling hugepages in capture kernel is asking for
		 * trouble. So, disable HugeTLB support when fadump is active.
		 */
		hugetlb_disabled = true;
#endif
		/*
		 * If last boot has crashed then reserve all the memory
		 * above boot memory size so that we don't touch it until
		 * dump is written to disk by userspace tool. This memory
		 * can be released for general use by invalidating fadump.
		 */
		fadump_reserve_crash_area(base);

		pr_debug("fadumphdr_addr = %#016lx\n", fw_dump.fadumphdr_addr);
		pr_debug("Reserve dump area start address: 0x%lx\n",
			 fw_dump.reserve_dump_area_start);
	} else {
		/*
		 * Reserve memory at an offset closer to bottom of the RAM to
		 * minimize the impact of memory hot-remove operation.
		 */
		base = fadump_locate_reserve_mem(base, size);

		if (!base || (base + size > mem_boundary)) {
			pr_err("Failed to find memory chunk for reservation!\n");
			goto error_out;
		}
		fw_dump.reserve_dump_area_start = base;

		/*
		 * Calculate the kernel metadata address and register it with
		 * f/w if the platform supports.
		 */
		if (fw_dump.ops->fadump_setup_metadata &&
		    (fw_dump.ops->fadump_setup_metadata(&fw_dump) < 0))
			goto error_out;

		if (memblock_reserve(base, size)) {
			pr_err("Failed to reserve memory!\n");
			goto error_out;
		}

		pr_info("Reserved %lldMB of memory at %#016llx (System RAM: %lldMB)\n",
			(size >> 20), base, (memblock_phys_mem_size() >> 20));

		ret = fadump_cma_init();
	}

	return ret;
error_out:
	fw_dump.fadump_enabled = 0;
	return 0;
}

/* Look for fadump= cmdline option. */
static int __init early_fadump_param(char *p)
{
	if (!p)
		return 1;

	if (strncmp(p, "on", 2) == 0)
		fw_dump.fadump_enabled = 1;
	else if (strncmp(p, "off", 3) == 0)
		fw_dump.fadump_enabled = 0;
	else if (strncmp(p, "nocma", 5) == 0) {
		fw_dump.fadump_enabled = 1;
		fw_dump.nocma = 1;
	}

	return 0;
}
early_param("fadump", early_fadump_param);

/*
 * Look for fadump_reserve_mem= cmdline option
 * TODO: Remove references to 'fadump_reserve_mem=' parameter,
 *       the sooner 'crashkernel=' parameter is accustomed to.
 */
static int __init early_fadump_reserve_mem(char *p)
{
	if (p)
		fw_dump.reserve_bootvar = memparse(p, &p);
	return 0;
}
early_param("fadump_reserve_mem", early_fadump_reserve_mem);

void crash_fadump(struct pt_regs *regs, const char *str)
{
	unsigned int msecs;
	struct fadump_crash_info_header *fdh = NULL;
	int old_cpu, this_cpu;
	/* Do not include first CPU */
	unsigned int ncpus = num_online_cpus() - 1;

	if (!should_fadump_crash())
		return;

	/*
	 * old_cpu == -1 means this is the first CPU which has come here,
	 * go ahead and trigger fadump.
	 *
	 * old_cpu != -1 means some other CPU has already on it's way
	 * to trigger fadump, just keep looping here.
	 */
	this_cpu = smp_processor_id();
	old_cpu = cmpxchg(&crashing_cpu, -1, this_cpu);

	if (old_cpu != -1) {
		atomic_inc(&cpus_in_fadump);

		/*
		 * We can't loop here indefinitely. Wait as long as fadump
		 * is in force. If we race with fadump un-registration this
		 * loop will break and then we go down to normal panic path
		 * and reboot. If fadump is in force the first crashing
		 * cpu will definitely trigger fadump.
		 */
		while (fw_dump.dump_registered)
			cpu_relax();
		return;
	}

	fdh = __va(fw_dump.fadumphdr_addr);
	fdh->crashing_cpu = crashing_cpu;
	crash_save_vmcoreinfo();

	if (regs)
		fdh->regs = *regs;
	else
		ppc_save_regs(&fdh->regs);

	fdh->online_mask = *cpu_online_mask;

	/*
	 * If we came in via system reset, wait a while for the secondary
	 * CPUs to enter.
	 */
<<<<<<< HEAD
	if (TRAP(&(fdh->regs)) == 0x100) {
=======
	if (TRAP(&(fdh->regs)) == INTERRUPT_SYSTEM_RESET) {
>>>>>>> 7d2a07b7
		msecs = CRASH_TIMEOUT;
		while ((atomic_read(&cpus_in_fadump) < ncpus) && (--msecs > 0))
			mdelay(1);
	}

	fw_dump.ops->fadump_trigger(fdh, str);
}

u32 *fadump_regs_to_elf_notes(u32 *buf, struct pt_regs *regs)
{
	struct elf_prstatus prstatus;

	memset(&prstatus, 0, sizeof(prstatus));
	/*
	 * FIXME: How do i get PID? Do I really need it?
	 * prstatus.pr_pid = ????
	 */
	elf_core_copy_kernel_regs(&prstatus.pr_reg, regs);
	buf = append_elf_note(buf, CRASH_CORE_NOTE_NAME, NT_PRSTATUS,
			      &prstatus, sizeof(prstatus));
	return buf;
}

void fadump_update_elfcore_header(char *bufp)
{
	struct elf_phdr *phdr;

	bufp += sizeof(struct elfhdr);

	/* First note is a place holder for cpu notes info. */
	phdr = (struct elf_phdr *)bufp;

	if (phdr->p_type == PT_NOTE) {
		phdr->p_paddr	= __pa(fw_dump.cpu_notes_buf_vaddr);
		phdr->p_offset	= phdr->p_paddr;
		phdr->p_filesz	= fw_dump.cpu_notes_buf_size;
		phdr->p_memsz = fw_dump.cpu_notes_buf_size;
	}
	return;
}

static void *fadump_alloc_buffer(unsigned long size)
{
	unsigned long count, i;
	struct page *page;
	void *vaddr;

	vaddr = alloc_pages_exact(size, GFP_KERNEL | __GFP_ZERO);
	if (!vaddr)
		return NULL;

	count = PAGE_ALIGN(size) / PAGE_SIZE;
	page = virt_to_page(vaddr);
	for (i = 0; i < count; i++)
		mark_page_reserved(page + i);
	return vaddr;
}

static void fadump_free_buffer(unsigned long vaddr, unsigned long size)
{
	free_reserved_area((void *)vaddr, (void *)(vaddr + size), -1, NULL);
}

s32 fadump_setup_cpu_notes_buf(u32 num_cpus)
{
	/* Allocate buffer to hold cpu crash notes. */
	fw_dump.cpu_notes_buf_size = num_cpus * sizeof(note_buf_t);
	fw_dump.cpu_notes_buf_size = PAGE_ALIGN(fw_dump.cpu_notes_buf_size);
	fw_dump.cpu_notes_buf_vaddr =
		(unsigned long)fadump_alloc_buffer(fw_dump.cpu_notes_buf_size);
	if (!fw_dump.cpu_notes_buf_vaddr) {
		pr_err("Failed to allocate %ld bytes for CPU notes buffer\n",
		       fw_dump.cpu_notes_buf_size);
		return -ENOMEM;
	}

	pr_debug("Allocated buffer for cpu notes of size %ld at 0x%lx\n",
		 fw_dump.cpu_notes_buf_size,
		 fw_dump.cpu_notes_buf_vaddr);
	return 0;
}

void fadump_free_cpu_notes_buf(void)
{
	if (!fw_dump.cpu_notes_buf_vaddr)
		return;

	fadump_free_buffer(fw_dump.cpu_notes_buf_vaddr,
			   fw_dump.cpu_notes_buf_size);
	fw_dump.cpu_notes_buf_vaddr = 0;
	fw_dump.cpu_notes_buf_size = 0;
}

static void fadump_free_mem_ranges(struct fadump_mrange_info *mrange_info)
{
	if (mrange_info->is_static) {
		mrange_info->mem_range_cnt = 0;
		return;
	}

	kfree(mrange_info->mem_ranges);
	memset((void *)((u64)mrange_info + RNG_NAME_SZ), 0,
	       (sizeof(struct fadump_mrange_info) - RNG_NAME_SZ));
}

/*
 * Allocate or reallocate mem_ranges array in incremental units
 * of PAGE_SIZE.
 */
static int fadump_alloc_mem_ranges(struct fadump_mrange_info *mrange_info)
{
	struct fadump_memory_range *new_array;
	u64 new_size;

	new_size = mrange_info->mem_ranges_sz + PAGE_SIZE;
	pr_debug("Allocating %llu bytes of memory for %s memory ranges\n",
		 new_size, mrange_info->name);

	new_array = krealloc(mrange_info->mem_ranges, new_size, GFP_KERNEL);
	if (new_array == NULL) {
		pr_err("Insufficient memory for setting up %s memory ranges\n",
		       mrange_info->name);
		fadump_free_mem_ranges(mrange_info);
		return -ENOMEM;
	}

	mrange_info->mem_ranges = new_array;
	mrange_info->mem_ranges_sz = new_size;
	mrange_info->max_mem_ranges = (new_size /
				       sizeof(struct fadump_memory_range));
	return 0;
}

static inline int fadump_add_mem_range(struct fadump_mrange_info *mrange_info,
				       u64 base, u64 end)
{
	struct fadump_memory_range *mem_ranges = mrange_info->mem_ranges;
	bool is_adjacent = false;
	u64 start, size;

	if (base == end)
		return 0;

	/*
	 * Fold adjacent memory ranges to bring down the memory ranges/
	 * PT_LOAD segments count.
	 */
	if (mrange_info->mem_range_cnt) {
		start = mem_ranges[mrange_info->mem_range_cnt - 1].base;
		size  = mem_ranges[mrange_info->mem_range_cnt - 1].size;

		if ((start + size) == base)
			is_adjacent = true;
	}
	if (!is_adjacent) {
		/* resize the array on reaching the limit */
		if (mrange_info->mem_range_cnt == mrange_info->max_mem_ranges) {
			int ret;

			if (mrange_info->is_static) {
				pr_err("Reached array size limit for %s memory ranges\n",
				       mrange_info->name);
				return -ENOSPC;
			}

			ret = fadump_alloc_mem_ranges(mrange_info);
			if (ret)
				return ret;

			/* Update to the new resized array */
			mem_ranges = mrange_info->mem_ranges;
		}

		start = base;
		mem_ranges[mrange_info->mem_range_cnt].base = start;
		mrange_info->mem_range_cnt++;
	}

	mem_ranges[mrange_info->mem_range_cnt - 1].size = (end - start);
	pr_debug("%s_memory_range[%d] [%#016llx-%#016llx], %#llx bytes\n",
		 mrange_info->name, (mrange_info->mem_range_cnt - 1),
		 start, end - 1, (end - start));
	return 0;
}

static int fadump_exclude_reserved_area(u64 start, u64 end)
{
	u64 ra_start, ra_end;
	int ret = 0;

	ra_start = fw_dump.reserve_dump_area_start;
	ra_end = ra_start + fw_dump.reserve_dump_area_size;

	if ((ra_start < end) && (ra_end > start)) {
		if ((start < ra_start) && (end > ra_end)) {
			ret = fadump_add_mem_range(&crash_mrange_info,
						   start, ra_start);
			if (ret)
				return ret;

			ret = fadump_add_mem_range(&crash_mrange_info,
						   ra_end, end);
		} else if (start < ra_start) {
			ret = fadump_add_mem_range(&crash_mrange_info,
						   start, ra_start);
		} else if (ra_end < end) {
			ret = fadump_add_mem_range(&crash_mrange_info,
						   ra_end, end);
		}
	} else
		ret = fadump_add_mem_range(&crash_mrange_info, start, end);

	return ret;
}

static int fadump_init_elfcore_header(char *bufp)
{
	struct elfhdr *elf;

	elf = (struct elfhdr *) bufp;
	bufp += sizeof(struct elfhdr);
	memcpy(elf->e_ident, ELFMAG, SELFMAG);
	elf->e_ident[EI_CLASS] = ELF_CLASS;
	elf->e_ident[EI_DATA] = ELF_DATA;
	elf->e_ident[EI_VERSION] = EV_CURRENT;
	elf->e_ident[EI_OSABI] = ELF_OSABI;
	memset(elf->e_ident+EI_PAD, 0, EI_NIDENT-EI_PAD);
	elf->e_type = ET_CORE;
	elf->e_machine = ELF_ARCH;
	elf->e_version = EV_CURRENT;
	elf->e_entry = 0;
	elf->e_phoff = sizeof(struct elfhdr);
	elf->e_shoff = 0;
#if defined(_CALL_ELF)
	elf->e_flags = _CALL_ELF;
#else
	elf->e_flags = 0;
#endif
	elf->e_ehsize = sizeof(struct elfhdr);
	elf->e_phentsize = sizeof(struct elf_phdr);
	elf->e_phnum = 0;
	elf->e_shentsize = 0;
	elf->e_shnum = 0;
	elf->e_shstrndx = 0;

	return 0;
}

/*
 * Traverse through memblock structure and setup crash memory ranges. These
 * ranges will be used create PT_LOAD program headers in elfcore header.
 */
static int fadump_setup_crash_memory_ranges(void)
{
<<<<<<< HEAD
	struct memblock_region *reg;
	u64 start, end;
	int i, ret;
=======
	u64 i, start, end;
	int ret;
>>>>>>> 7d2a07b7

	pr_debug("Setup crash memory ranges.\n");
	crash_mrange_info.mem_range_cnt = 0;

	/*
	 * Boot memory region(s) registered with firmware are moved to
	 * different location at the time of crash. Create separate program
	 * header(s) for this memory chunk(s) with the correct offset.
	 */
	for (i = 0; i < fw_dump.boot_mem_regs_cnt; i++) {
		start = fw_dump.boot_mem_addr[i];
		end = start + fw_dump.boot_mem_sz[i];
		ret = fadump_add_mem_range(&crash_mrange_info, start, end);
		if (ret)
			return ret;
	}
<<<<<<< HEAD

	for_each_memblock(memory, reg) {
		start = (u64)reg->base;
		end = start + (u64)reg->size;
=======
>>>>>>> 7d2a07b7

	for_each_mem_range(i, &start, &end) {
		/*
		 * skip the memory chunk that is already added
		 * (0 through boot_memory_top).
		 */
		if (start < fw_dump.boot_mem_top) {
			if (end > fw_dump.boot_mem_top)
				start = fw_dump.boot_mem_top;
			else
				continue;
		}

		/* add this range excluding the reserved dump area. */
		ret = fadump_exclude_reserved_area(start, end);
		if (ret)
			return ret;
	}

	return 0;
}

/*
 * If the given physical address falls within the boot memory region then
 * return the relocated address that points to the dump region reserved
 * for saving initial boot memory contents.
 */
static inline unsigned long fadump_relocate(unsigned long paddr)
{
	unsigned long raddr, rstart, rend, rlast, hole_size;
	int i;

	hole_size = 0;
	rlast = 0;
	raddr = paddr;
	for (i = 0; i < fw_dump.boot_mem_regs_cnt; i++) {
		rstart = fw_dump.boot_mem_addr[i];
		rend = rstart + fw_dump.boot_mem_sz[i];
		hole_size += (rstart - rlast);

		if (paddr >= rstart && paddr < rend) {
			raddr += fw_dump.boot_mem_dest_addr - hole_size;
			break;
		}

		rlast = rend;
	}

	pr_debug("vmcoreinfo: paddr = 0x%lx, raddr = 0x%lx\n", paddr, raddr);
	return raddr;
}

static int fadump_create_elfcore_headers(char *bufp)
{
	unsigned long long raddr, offset;
	struct elf_phdr *phdr;
	struct elfhdr *elf;
	int i, j;

	fadump_init_elfcore_header(bufp);
	elf = (struct elfhdr *)bufp;
	bufp += sizeof(struct elfhdr);

	/*
	 * setup ELF PT_NOTE, place holder for cpu notes info. The notes info
	 * will be populated during second kernel boot after crash. Hence
	 * this PT_NOTE will always be the first elf note.
	 *
	 * NOTE: Any new ELF note addition should be placed after this note.
	 */
	phdr = (struct elf_phdr *)bufp;
	bufp += sizeof(struct elf_phdr);
	phdr->p_type = PT_NOTE;
	phdr->p_flags = 0;
	phdr->p_vaddr = 0;
	phdr->p_align = 0;

	phdr->p_offset = 0;
	phdr->p_paddr = 0;
	phdr->p_filesz = 0;
	phdr->p_memsz = 0;

	(elf->e_phnum)++;

	/* setup ELF PT_NOTE for vmcoreinfo */
	phdr = (struct elf_phdr *)bufp;
	bufp += sizeof(struct elf_phdr);
	phdr->p_type	= PT_NOTE;
	phdr->p_flags	= 0;
	phdr->p_vaddr	= 0;
	phdr->p_align	= 0;

	phdr->p_paddr	= fadump_relocate(paddr_vmcoreinfo_note());
	phdr->p_offset	= phdr->p_paddr;
	phdr->p_memsz	= phdr->p_filesz = VMCOREINFO_NOTE_SIZE;

	/* Increment number of program headers. */
	(elf->e_phnum)++;

	/* setup PT_LOAD sections. */
	j = 0;
	offset = 0;
	raddr = fw_dump.boot_mem_addr[0];
	for (i = 0; i < crash_mrange_info.mem_range_cnt; i++) {
		u64 mbase, msize;

		mbase = crash_mrange_info.mem_ranges[i].base;
		msize = crash_mrange_info.mem_ranges[i].size;
		if (!msize)
			continue;

		phdr = (struct elf_phdr *)bufp;
		bufp += sizeof(struct elf_phdr);
		phdr->p_type	= PT_LOAD;
		phdr->p_flags	= PF_R|PF_W|PF_X;
		phdr->p_offset	= mbase;

		if (mbase == raddr) {
			/*
			 * The entire real memory region will be moved by
			 * firmware to the specified destination_address.
			 * Hence set the correct offset.
			 */
			phdr->p_offset = fw_dump.boot_mem_dest_addr + offset;
			if (j < (fw_dump.boot_mem_regs_cnt - 1)) {
				offset += fw_dump.boot_mem_sz[j];
				raddr = fw_dump.boot_mem_addr[++j];
			}
		}

		phdr->p_paddr = mbase;
		phdr->p_vaddr = (unsigned long)__va(mbase);
		phdr->p_filesz = msize;
		phdr->p_memsz = msize;
		phdr->p_align = 0;

		/* Increment number of program headers. */
		(elf->e_phnum)++;
	}
	return 0;
}

static unsigned long init_fadump_header(unsigned long addr)
{
	struct fadump_crash_info_header *fdh;

	if (!addr)
		return 0;

	fdh = __va(addr);
	addr += sizeof(struct fadump_crash_info_header);

	memset(fdh, 0, sizeof(struct fadump_crash_info_header));
	fdh->magic_number = FADUMP_CRASH_INFO_MAGIC;
	fdh->elfcorehdr_addr = addr;
	/* We will set the crashing cpu id in crash_fadump() during crash. */
	fdh->crashing_cpu = FADUMP_CPU_UNKNOWN;

	return addr;
}

static int register_fadump(void)
{
	unsigned long addr;
	void *vaddr;
	int ret;

	/*
	 * If no memory is reserved then we can not register for firmware-
	 * assisted dump.
	 */
	if (!fw_dump.reserve_dump_area_size)
		return -ENODEV;

	ret = fadump_setup_crash_memory_ranges();
	if (ret)
		return ret;

	addr = fw_dump.fadumphdr_addr;

	/* Initialize fadump crash info header. */
	addr = init_fadump_header(addr);
	vaddr = __va(addr);

	pr_debug("Creating ELF core headers at %#016lx\n", addr);
	fadump_create_elfcore_headers(vaddr);

	/* register the future kernel dump with firmware. */
	pr_debug("Registering for firmware-assisted kernel dump...\n");
	return fw_dump.ops->fadump_register(&fw_dump);
}

void fadump_cleanup(void)
{
	if (!fw_dump.fadump_supported)
		return;

	/* Invalidate the registration only if dump is active. */
	if (fw_dump.dump_active) {
		pr_debug("Invalidating firmware-assisted dump registration\n");
		fw_dump.ops->fadump_invalidate(&fw_dump);
	} else if (fw_dump.dump_registered) {
		/* Un-register Firmware-assisted dump if it was registered. */
		fw_dump.ops->fadump_unregister(&fw_dump);
		fadump_free_mem_ranges(&crash_mrange_info);
	}

	if (fw_dump.ops->fadump_cleanup)
		fw_dump.ops->fadump_cleanup(&fw_dump);
}

static void fadump_free_reserved_memory(unsigned long start_pfn,
					unsigned long end_pfn)
{
	unsigned long pfn;
	unsigned long time_limit = jiffies + HZ;

	pr_info("freeing reserved memory (0x%llx - 0x%llx)\n",
		PFN_PHYS(start_pfn), PFN_PHYS(end_pfn));

	for (pfn = start_pfn; pfn < end_pfn; pfn++) {
		free_reserved_page(pfn_to_page(pfn));

		if (time_after(jiffies, time_limit)) {
			cond_resched();
			time_limit = jiffies + HZ;
		}
	}
}

/*
 * Skip memory holes and free memory that was actually reserved.
 */
static void fadump_release_reserved_area(u64 start, u64 end)
{
<<<<<<< HEAD
	u64 tstart, tend, spfn, epfn;
	struct memblock_region *reg;

	spfn = PHYS_PFN(start);
	epfn = PHYS_PFN(end);
	for_each_memblock(memory, reg) {
		tstart = max_t(u64, spfn, memblock_region_memory_base_pfn(reg));
		tend   = min_t(u64, epfn, memblock_region_memory_end_pfn(reg));
=======
	unsigned long reg_spfn, reg_epfn;
	u64 tstart, tend, spfn, epfn;
	int i;

	spfn = PHYS_PFN(start);
	epfn = PHYS_PFN(end);

	for_each_mem_pfn_range(i, MAX_NUMNODES, &reg_spfn, &reg_epfn, NULL) {
		tstart = max_t(u64, spfn, reg_spfn);
		tend   = min_t(u64, epfn, reg_epfn);

>>>>>>> 7d2a07b7
		if (tstart < tend) {
			fadump_free_reserved_memory(tstart, tend);

			if (tend == epfn)
				break;

			spfn = tend;
		}
	}
}

/*
 * Sort the mem ranges in-place and merge adjacent ranges
 * to minimize the memory ranges count.
 */
static void sort_and_merge_mem_ranges(struct fadump_mrange_info *mrange_info)
{
	struct fadump_memory_range *mem_ranges;
	struct fadump_memory_range tmp_range;
	u64 base, size;
	int i, j, idx;

	if (!reserved_mrange_info.mem_range_cnt)
		return;

	/* Sort the memory ranges */
	mem_ranges = mrange_info->mem_ranges;
	for (i = 0; i < mrange_info->mem_range_cnt; i++) {
		idx = i;
		for (j = (i + 1); j < mrange_info->mem_range_cnt; j++) {
			if (mem_ranges[idx].base > mem_ranges[j].base)
				idx = j;
		}
		if (idx != i) {
			tmp_range = mem_ranges[idx];
			mem_ranges[idx] = mem_ranges[i];
			mem_ranges[i] = tmp_range;
		}
	}

	/* Merge adjacent reserved ranges */
	idx = 0;
	for (i = 1; i < mrange_info->mem_range_cnt; i++) {
		base = mem_ranges[i-1].base;
		size = mem_ranges[i-1].size;
		if (mem_ranges[i].base == (base + size))
			mem_ranges[idx].size += mem_ranges[i].size;
		else {
			idx++;
			if (i == idx)
				continue;

			mem_ranges[idx] = mem_ranges[i];
		}
	}
	mrange_info->mem_range_cnt = idx + 1;
}

/*
 * Scan reserved-ranges to consider them while reserving/releasing
 * memory for FADump.
 */
static void __init early_init_dt_scan_reserved_ranges(unsigned long node)
{
	const __be32 *prop;
	int len, ret = -1;
	unsigned long i;

	/* reserved-ranges already scanned */
	if (reserved_mrange_info.mem_range_cnt != 0)
		return;

	prop = of_get_flat_dt_prop(node, "reserved-ranges", &len);
	if (!prop)
		return;

	/*
	 * Each reserved range is an (address,size) pair, 2 cells each,
	 * totalling 4 cells per range.
	 */
	for (i = 0; i < len / (sizeof(*prop) * 4); i++) {
		u64 base, size;

		base = of_read_number(prop + (i * 4) + 0, 2);
		size = of_read_number(prop + (i * 4) + 2, 2);

		if (size) {
			ret = fadump_add_mem_range(&reserved_mrange_info,
						   base, base + size);
			if (ret < 0) {
				pr_warn("some reserved ranges are ignored!\n");
				break;
			}
		}
	}

	/* Compact reserved ranges */
	sort_and_merge_mem_ranges(&reserved_mrange_info);
}

/*
 * Release the memory that was reserved during early boot to preserve the
 * crash'ed kernel's memory contents except reserved dump area (permanent
 * reservation) and reserved ranges used by F/W. The released memory will
 * be available for general use.
 */
static void fadump_release_memory(u64 begin, u64 end)
{
	u64 ra_start, ra_end, tstart;
	int i, ret;

	ra_start = fw_dump.reserve_dump_area_start;
	ra_end = ra_start + fw_dump.reserve_dump_area_size;

	/*
	 * If reserved ranges array limit is hit, overwrite the last reserved
	 * memory range with reserved dump area to ensure it is excluded from
	 * the memory being released (reused for next FADump registration).
	 */
	if (reserved_mrange_info.mem_range_cnt ==
	    reserved_mrange_info.max_mem_ranges)
		reserved_mrange_info.mem_range_cnt--;

	ret = fadump_add_mem_range(&reserved_mrange_info, ra_start, ra_end);
	if (ret != 0)
		return;

	/* Get the reserved ranges list in order first. */
	sort_and_merge_mem_ranges(&reserved_mrange_info);

	/* Exclude reserved ranges and release remaining memory */
	tstart = begin;
	for (i = 0; i < reserved_mrange_info.mem_range_cnt; i++) {
		ra_start = reserved_mrange_info.mem_ranges[i].base;
		ra_end = ra_start + reserved_mrange_info.mem_ranges[i].size;

		if (tstart >= ra_end)
			continue;

		if (tstart < ra_start)
			fadump_release_reserved_area(tstart, ra_start);
		tstart = ra_end;
	}

	if (tstart < end)
		fadump_release_reserved_area(tstart, end);
}

static void fadump_invalidate_release_mem(void)
{
	mutex_lock(&fadump_mutex);
	if (!fw_dump.dump_active) {
		mutex_unlock(&fadump_mutex);
		return;
	}

	fadump_cleanup();
	mutex_unlock(&fadump_mutex);

	fadump_release_memory(fw_dump.boot_mem_top, memblock_end_of_DRAM());
	fadump_free_cpu_notes_buf();

	/*
	 * Setup kernel metadata and initialize the kernel dump
	 * memory structure for FADump re-registration.
	 */
	if (fw_dump.ops->fadump_setup_metadata &&
	    (fw_dump.ops->fadump_setup_metadata(&fw_dump) < 0))
		pr_warn("Failed to setup kernel metadata!\n");
	fw_dump.ops->fadump_init_mem_struct(&fw_dump);
}

static ssize_t release_mem_store(struct kobject *kobj,
				 struct kobj_attribute *attr,
				 const char *buf, size_t count)
{
	int input = -1;

	if (!fw_dump.dump_active)
		return -EPERM;

	if (kstrtoint(buf, 0, &input))
		return -EINVAL;

	if (input == 1) {
		/*
		 * Take away the '/proc/vmcore'. We are releasing the dump
		 * memory, hence it will not be valid anymore.
		 */
#ifdef CONFIG_PROC_VMCORE
		vmcore_cleanup();
#endif
		fadump_invalidate_release_mem();

	} else
		return -EINVAL;
	return count;
}

/* Release the reserved memory and disable the FADump */
static void unregister_fadump(void)
{
	fadump_cleanup();
	fadump_release_memory(fw_dump.reserve_dump_area_start,
			      fw_dump.reserve_dump_area_size);
	fw_dump.fadump_enabled = 0;
	kobject_put(fadump_kobj);
}

static ssize_t enabled_show(struct kobject *kobj,
			    struct kobj_attribute *attr,
			    char *buf)
{
	return sprintf(buf, "%d\n", fw_dump.fadump_enabled);
}

static ssize_t mem_reserved_show(struct kobject *kobj,
				 struct kobj_attribute *attr,
				 char *buf)
{
	return sprintf(buf, "%ld\n", fw_dump.reserve_dump_area_size);
}

static ssize_t registered_show(struct kobject *kobj,
			       struct kobj_attribute *attr,
			       char *buf)
{
	return sprintf(buf, "%d\n", fw_dump.dump_registered);
}

static ssize_t registered_store(struct kobject *kobj,
				struct kobj_attribute *attr,
				const char *buf, size_t count)
{
	int ret = 0;
	int input = -1;

	if (!fw_dump.fadump_enabled || fw_dump.dump_active)
		return -EPERM;

	if (kstrtoint(buf, 0, &input))
		return -EINVAL;

	mutex_lock(&fadump_mutex);

	switch (input) {
	case 0:
		if (fw_dump.dump_registered == 0) {
			goto unlock_out;
		}

		/* Un-register Firmware-assisted dump */
		pr_debug("Un-register firmware-assisted dump\n");
		fw_dump.ops->fadump_unregister(&fw_dump);
		break;
	case 1:
		if (fw_dump.dump_registered == 1) {
			/* Un-register Firmware-assisted dump */
			fw_dump.ops->fadump_unregister(&fw_dump);
		}
		/* Register Firmware-assisted dump */
		ret = register_fadump();
		break;
	default:
		ret = -EINVAL;
		break;
	}

unlock_out:
	mutex_unlock(&fadump_mutex);
	return ret < 0 ? ret : count;
}

static int fadump_region_show(struct seq_file *m, void *private)
{
	if (!fw_dump.fadump_enabled)
		return 0;

	mutex_lock(&fadump_mutex);
	fw_dump.ops->fadump_region_show(&fw_dump, m);
	mutex_unlock(&fadump_mutex);
	return 0;
}

static struct kobj_attribute release_attr = __ATTR_WO(release_mem);
static struct kobj_attribute enable_attr = __ATTR_RO(enabled);
static struct kobj_attribute register_attr = __ATTR_RW(registered);
static struct kobj_attribute mem_reserved_attr = __ATTR_RO(mem_reserved);

static struct attribute *fadump_attrs[] = {
	&enable_attr.attr,
	&register_attr.attr,
	&mem_reserved_attr.attr,
	NULL,
};

ATTRIBUTE_GROUPS(fadump);

DEFINE_SHOW_ATTRIBUTE(fadump_region);

static void fadump_init_files(void)
{
	int rc = 0;

	fadump_kobj = kobject_create_and_add("fadump", kernel_kobj);
	if (!fadump_kobj) {
		pr_err("failed to create fadump kobject\n");
		return;
	}
<<<<<<< HEAD
	debugfs_file = debugfs_create_file("fadump_region", 0444,
					powerpc_debugfs_root, NULL,
					&fadump_region_fops);
	if (!debugfs_file)
		printk(KERN_ERR "fadump: unable to create debugfs file"
				" fadump_region\n");

	if (fw_dump.dump_active) {
		rc = sysfs_create_file(fadump_kobj, &release_attr.attr);
		if (rc)
			pr_err("unable to create release_mem sysfs file (%d)\n",
			       rc);
	}

	rc = sysfs_create_groups(fadump_kobj, fadump_groups);
	if (rc) {
		pr_err("sysfs group creation failed (%d), unregistering FADump",
		       rc);
		unregister_fadump();
		return;
	}

	/*
	 * The FADump sysfs are moved from kernel_kobj to fadump_kobj need to
	 * create symlink at old location to maintain backward compatibility.
	 *
	 *      - fadump_enabled -> fadump/enabled
	 *      - fadump_registered -> fadump/registered
	 *      - fadump_release_mem -> fadump/release_mem
	 */
	rc = compat_only_sysfs_link_entry_to_kobj(kernel_kobj, fadump_kobj,
						  "enabled", "fadump_enabled");
	if (rc) {
		pr_err("unable to create fadump_enabled symlink (%d)", rc);
		return;
	}

	rc = compat_only_sysfs_link_entry_to_kobj(kernel_kobj, fadump_kobj,
						  "registered",
						  "fadump_registered");
	if (rc) {
		pr_err("unable to create fadump_registered symlink (%d)", rc);
		sysfs_remove_link(kernel_kobj, "fadump_enabled");
		return;
	}

	if (fw_dump.dump_active) {
=======

	debugfs_create_file("fadump_region", 0444, powerpc_debugfs_root, NULL,
			    &fadump_region_fops);

	if (fw_dump.dump_active) {
		rc = sysfs_create_file(fadump_kobj, &release_attr.attr);
		if (rc)
			pr_err("unable to create release_mem sysfs file (%d)\n",
			       rc);
	}

	rc = sysfs_create_groups(fadump_kobj, fadump_groups);
	if (rc) {
		pr_err("sysfs group creation failed (%d), unregistering FADump",
		       rc);
		unregister_fadump();
		return;
	}

	/*
	 * The FADump sysfs are moved from kernel_kobj to fadump_kobj need to
	 * create symlink at old location to maintain backward compatibility.
	 *
	 *      - fadump_enabled -> fadump/enabled
	 *      - fadump_registered -> fadump/registered
	 *      - fadump_release_mem -> fadump/release_mem
	 */
	rc = compat_only_sysfs_link_entry_to_kobj(kernel_kobj, fadump_kobj,
						  "enabled", "fadump_enabled");
	if (rc) {
		pr_err("unable to create fadump_enabled symlink (%d)", rc);
		return;
	}

	rc = compat_only_sysfs_link_entry_to_kobj(kernel_kobj, fadump_kobj,
						  "registered",
						  "fadump_registered");
	if (rc) {
		pr_err("unable to create fadump_registered symlink (%d)", rc);
		sysfs_remove_link(kernel_kobj, "fadump_enabled");
		return;
	}

	if (fw_dump.dump_active) {
>>>>>>> 7d2a07b7
		rc = compat_only_sysfs_link_entry_to_kobj(kernel_kobj,
							  fadump_kobj,
							  "release_mem",
							  "fadump_release_mem");
		if (rc)
			pr_err("unable to create fadump_release_mem symlink (%d)",
			       rc);
	}
	return;
}

/*
 * Prepare for firmware-assisted dump.
 */
int __init setup_fadump(void)
{
	if (!fw_dump.fadump_supported)
		return 0;

	fadump_init_files();
	fadump_show_config();

	if (!fw_dump.fadump_enabled)
		return 1;

	/*
	 * If dump data is available then see if it is valid and prepare for
	 * saving it to the disk.
	 */
	if (fw_dump.dump_active) {
		/*
		 * if dump process fails then invalidate the registration
		 * and release memory before proceeding for re-registration.
		 */
		if (fw_dump.ops->fadump_process(&fw_dump) < 0)
			fadump_invalidate_release_mem();
	}
	/* Initialize the kernel dump memory structure for FAD registration. */
	else if (fw_dump.reserve_dump_area_size)
		fw_dump.ops->fadump_init_mem_struct(&fw_dump);

	return 1;
}
subsys_initcall(setup_fadump);
#else /* !CONFIG_PRESERVE_FA_DUMP */

/* Scan the Firmware Assisted dump configuration details. */
int __init early_init_dt_scan_fw_dump(unsigned long node, const char *uname,
				      int depth, void *data)
{
	if ((depth != 1) || (strcmp(uname, "ibm,opal") != 0))
		return 0;
<<<<<<< HEAD

	opal_fadump_dt_scan(&fw_dump, node);
	return 1;
}

/*
 * When dump is active but PRESERVE_FA_DUMP is enabled on the kernel,
 * preserve crash data. The subsequent memory preserving kernel boot
 * is likely to process this crash data.
 */
int __init fadump_reserve_mem(void)
{
	if (fw_dump.dump_active) {
		/*
		 * If last boot has crashed then reserve all the memory
		 * above boot memory to preserve crash data.
		 */
		pr_info("Preserving crash data for processing in next boot.\n");
		fadump_reserve_crash_area(fw_dump.boot_mem_top);
	} else
		pr_debug("FADump-aware kernel..\n");
=======
>>>>>>> 7d2a07b7

	opal_fadump_dt_scan(&fw_dump, node);
	return 1;
}
<<<<<<< HEAD
=======

/*
 * When dump is active but PRESERVE_FA_DUMP is enabled on the kernel,
 * preserve crash data. The subsequent memory preserving kernel boot
 * is likely to process this crash data.
 */
int __init fadump_reserve_mem(void)
{
	if (fw_dump.dump_active) {
		/*
		 * If last boot has crashed then reserve all the memory
		 * above boot memory to preserve crash data.
		 */
		pr_info("Preserving crash data for processing in next boot.\n");
		fadump_reserve_crash_area(fw_dump.boot_mem_top);
	} else
		pr_debug("FADump-aware kernel..\n");

	return 1;
}
>>>>>>> 7d2a07b7
#endif /* CONFIG_PRESERVE_FA_DUMP */

/* Preserve everything above the base address */
static void __init fadump_reserve_crash_area(u64 base)
{
<<<<<<< HEAD
	struct memblock_region *reg;
	u64 mstart, msize;

	for_each_memblock(memory, reg) {
		mstart = reg->base;
		msize  = reg->size;
=======
	u64 i, mstart, mend, msize;

	for_each_mem_range(i, &mstart, &mend) {
		msize  = mend - mstart;
>>>>>>> 7d2a07b7

		if ((mstart + msize) < base)
			continue;

		if (mstart < base) {
			msize -= (base - mstart);
			mstart = base;
		}

		pr_info("Reserving %lluMB of memory at %#016llx for preserving crash data",
			(msize >> 20), mstart);
		memblock_reserve(mstart, msize);
	}
}

unsigned long __init arch_reserved_kernel_pages(void)
{
	return memblock_reserved_size() / PAGE_SIZE;
}<|MERGE_RESOLUTION|>--- conflicted
+++ resolved
@@ -41,50 +41,25 @@
  */
 #define CRASH_TIMEOUT		500
 
-/*
- * The CPU who acquired the lock to trigger the fadump crash should
- * wait for other CPUs to enter.
- *
- * The timeout is in milliseconds.
- */
-#define CRASH_TIMEOUT		500
-
 static struct fw_dump fw_dump;
 
 static void __init fadump_reserve_crash_area(u64 base);
 
-<<<<<<< HEAD
-struct kobject *fadump_kobj;
-
 #ifndef CONFIG_PRESERVE_FA_DUMP
+
+static struct kobject *fadump_kobj;
 
 static atomic_t cpus_in_fadump;
 static DEFINE_MUTEX(fadump_mutex);
 
-struct fadump_mrange_info crash_mrange_info = { "crash", NULL, 0, 0, 0, false };
-=======
-#ifndef CONFIG_PRESERVE_FA_DUMP
-
-static struct kobject *fadump_kobj;
-
-static atomic_t cpus_in_fadump;
-static DEFINE_MUTEX(fadump_mutex);
-
 static struct fadump_mrange_info crash_mrange_info = { "crash", NULL, 0, 0, 0, false };
->>>>>>> 7d2a07b7
 
 #define RESERVED_RNGS_SZ	16384 /* 16K - 128 entries */
 #define RESERVED_RNGS_CNT	(RESERVED_RNGS_SZ / \
 				 sizeof(struct fadump_memory_range))
 static struct fadump_memory_range rngs[RESERVED_RNGS_CNT];
-<<<<<<< HEAD
-struct fadump_mrange_info reserved_mrange_info = { "reserved", rngs,
-						   RESERVED_RNGS_SZ, 0,
-						   RESERVED_RNGS_CNT, true };
-=======
 static struct fadump_mrange_info
 reserved_mrange_info = { "reserved", rngs, RESERVED_RNGS_SZ, 0, RESERVED_RNGS_CNT, true };
->>>>>>> 7d2a07b7
 
 static void __init early_init_dt_scan_reserved_ranges(unsigned long node);
 
@@ -216,15 +191,6 @@
  */
 static bool is_fadump_mem_area_contiguous(u64 d_start, u64 d_end)
 {
-<<<<<<< HEAD
-	struct memblock_region *reg;
-	bool ret = false;
-	u64 start, end;
-
-	for_each_memblock(memory, reg) {
-		start = max_t(u64, d_start, reg->base);
-		end = min_t(u64, d_end, (reg->base + reg->size));
-=======
 	phys_addr_t reg_start, reg_end;
 	bool ret = false;
 	u64 i, start, end;
@@ -232,7 +198,6 @@
 	for_each_mem_range(i, &reg_start, &reg_end) {
 		start = max_t(u64, d_start, reg_start);
 		end = min_t(u64, d_end, reg_end);
->>>>>>> 7d2a07b7
 		if (d_start < end) {
 			/* Memory hole from d_start to start */
 			if (start > d_start)
@@ -456,28 +421,6 @@
 }
 
 static int __init fadump_get_boot_mem_regions(void)
-<<<<<<< HEAD
-{
-	unsigned long base, size, cur_size, hole_size, last_end;
-	unsigned long mem_size = fw_dump.boot_memory_size;
-	struct memblock_region *reg;
-	int ret = 1;
-
-	fw_dump.boot_mem_regs_cnt = 0;
-
-	last_end = 0;
-	hole_size = 0;
-	cur_size = 0;
-	for_each_memblock(memory, reg) {
-		base = reg->base;
-		size = reg->size;
-		hole_size += (base - last_end);
-
-		if ((cur_size + size) >= mem_size) {
-			size = (mem_size - cur_size);
-			ret = add_boot_mem_regions(base, size);
-			break;
-=======
 {
 	unsigned long size, cur_size, hole_size, last_end;
 	unsigned long mem_size = fw_dump.boot_memory_size;
@@ -569,83 +512,8 @@
 
 			base = mrngs[idx].base + mrngs[idx].size;
 			base = PAGE_ALIGN(base);
->>>>>>> 7d2a07b7
-		}
-
-		mem_size -= size;
-		cur_size += size;
-		ret = add_boot_mem_regions(base, size);
-		if (!ret)
-			break;
-
-		last_end = base + size;
-	}
-<<<<<<< HEAD
-	fw_dump.boot_mem_top = PAGE_ALIGN(fw_dump.boot_memory_size + hole_size);
-
-	return ret;
-}
-
-/*
- * Returns true, if the given range overlaps with reserved memory ranges
- * starting at idx. Also, updates idx to index of overlapping memory range
- * with the given memory range.
- * False, otherwise.
- */
-static bool overlaps_reserved_ranges(u64 base, u64 end, int *idx)
-{
-	bool ret = false;
-	int i;
-
-	for (i = *idx; i < reserved_mrange_info.mem_range_cnt; i++) {
-		u64 rbase = reserved_mrange_info.mem_ranges[i].base;
-		u64 rend = rbase + reserved_mrange_info.mem_ranges[i].size;
-
-		if (end <= rbase)
-			break;
-
-		if ((end > rbase) &&  (base < rend)) {
-			*idx = i;
-			ret = true;
-			break;
-		}
-	}
-
-	return ret;
-}
-
-/*
- * Locate a suitable memory area to reserve memory for FADump. While at it,
- * lookup reserved-ranges & avoid overlap with them, as they are used by F/W.
- */
-static u64 __init fadump_locate_reserve_mem(u64 base, u64 size)
-{
-	struct fadump_memory_range *mrngs;
-	phys_addr_t mstart, mend;
-	int idx = 0;
-	u64 i, ret = 0;
-
-	mrngs = reserved_mrange_info.mem_ranges;
-	for_each_free_mem_range(i, NUMA_NO_NODE, MEMBLOCK_NONE,
-				&mstart, &mend, NULL) {
-		pr_debug("%llu) mstart: %llx, mend: %llx, base: %llx\n",
-			 i, mstart, mend, base);
-
-		if (mstart > base)
-			base = PAGE_ALIGN(mstart);
-
-		while ((mend > base) && ((mend - base) >= size)) {
-			if (!overlaps_reserved_ranges(base, base+size, &idx)) {
-				ret = base;
-				goto out;
-			}
-
-			base = mrngs[idx].base + mrngs[idx].size;
-			base = PAGE_ALIGN(base);
-		}
-	}
-=======
->>>>>>> 7d2a07b7
+		}
+	}
 
 out:
 	return ret;
@@ -860,11 +728,7 @@
 	 * If we came in via system reset, wait a while for the secondary
 	 * CPUs to enter.
 	 */
-<<<<<<< HEAD
-	if (TRAP(&(fdh->regs)) == 0x100) {
-=======
 	if (TRAP(&(fdh->regs)) == INTERRUPT_SYSTEM_RESET) {
->>>>>>> 7d2a07b7
 		msecs = CRASH_TIMEOUT;
 		while ((atomic_read(&cpus_in_fadump) < ncpus) && (--msecs > 0))
 			mdelay(1);
@@ -1119,14 +983,8 @@
  */
 static int fadump_setup_crash_memory_ranges(void)
 {
-<<<<<<< HEAD
-	struct memblock_region *reg;
-	u64 start, end;
-	int i, ret;
-=======
 	u64 i, start, end;
 	int ret;
->>>>>>> 7d2a07b7
 
 	pr_debug("Setup crash memory ranges.\n");
 	crash_mrange_info.mem_range_cnt = 0;
@@ -1143,13 +1001,6 @@
 		if (ret)
 			return ret;
 	}
-<<<<<<< HEAD
-
-	for_each_memblock(memory, reg) {
-		start = (u64)reg->base;
-		end = start + (u64)reg->size;
-=======
->>>>>>> 7d2a07b7
 
 	for_each_mem_range(i, &start, &end) {
 		/*
@@ -1385,16 +1236,6 @@
  */
 static void fadump_release_reserved_area(u64 start, u64 end)
 {
-<<<<<<< HEAD
-	u64 tstart, tend, spfn, epfn;
-	struct memblock_region *reg;
-
-	spfn = PHYS_PFN(start);
-	epfn = PHYS_PFN(end);
-	for_each_memblock(memory, reg) {
-		tstart = max_t(u64, spfn, memblock_region_memory_base_pfn(reg));
-		tend   = min_t(u64, epfn, memblock_region_memory_end_pfn(reg));
-=======
 	unsigned long reg_spfn, reg_epfn;
 	u64 tstart, tend, spfn, epfn;
 	int i;
@@ -1406,7 +1247,6 @@
 		tstart = max_t(u64, spfn, reg_spfn);
 		tend   = min_t(u64, epfn, reg_epfn);
 
->>>>>>> 7d2a07b7
 		if (tstart < tend) {
 			fadump_free_reserved_memory(tstart, tend);
 
@@ -1716,13 +1556,9 @@
 		pr_err("failed to create fadump kobject\n");
 		return;
 	}
-<<<<<<< HEAD
-	debugfs_file = debugfs_create_file("fadump_region", 0444,
-					powerpc_debugfs_root, NULL,
-					&fadump_region_fops);
-	if (!debugfs_file)
-		printk(KERN_ERR "fadump: unable to create debugfs file"
-				" fadump_region\n");
+
+	debugfs_create_file("fadump_region", 0444, powerpc_debugfs_root, NULL,
+			    &fadump_region_fops);
 
 	if (fw_dump.dump_active) {
 		rc = sysfs_create_file(fadump_kobj, &release_attr.attr);
@@ -1764,52 +1600,6 @@
 	}
 
 	if (fw_dump.dump_active) {
-=======
-
-	debugfs_create_file("fadump_region", 0444, powerpc_debugfs_root, NULL,
-			    &fadump_region_fops);
-
-	if (fw_dump.dump_active) {
-		rc = sysfs_create_file(fadump_kobj, &release_attr.attr);
-		if (rc)
-			pr_err("unable to create release_mem sysfs file (%d)\n",
-			       rc);
-	}
-
-	rc = sysfs_create_groups(fadump_kobj, fadump_groups);
-	if (rc) {
-		pr_err("sysfs group creation failed (%d), unregistering FADump",
-		       rc);
-		unregister_fadump();
-		return;
-	}
-
-	/*
-	 * The FADump sysfs are moved from kernel_kobj to fadump_kobj need to
-	 * create symlink at old location to maintain backward compatibility.
-	 *
-	 *      - fadump_enabled -> fadump/enabled
-	 *      - fadump_registered -> fadump/registered
-	 *      - fadump_release_mem -> fadump/release_mem
-	 */
-	rc = compat_only_sysfs_link_entry_to_kobj(kernel_kobj, fadump_kobj,
-						  "enabled", "fadump_enabled");
-	if (rc) {
-		pr_err("unable to create fadump_enabled symlink (%d)", rc);
-		return;
-	}
-
-	rc = compat_only_sysfs_link_entry_to_kobj(kernel_kobj, fadump_kobj,
-						  "registered",
-						  "fadump_registered");
-	if (rc) {
-		pr_err("unable to create fadump_registered symlink (%d)", rc);
-		sysfs_remove_link(kernel_kobj, "fadump_enabled");
-		return;
-	}
-
-	if (fw_dump.dump_active) {
->>>>>>> 7d2a07b7
 		rc = compat_only_sysfs_link_entry_to_kobj(kernel_kobj,
 							  fadump_kobj,
 							  "release_mem",
@@ -1862,7 +1652,6 @@
 {
 	if ((depth != 1) || (strcmp(uname, "ibm,opal") != 0))
 		return 0;
-<<<<<<< HEAD
 
 	opal_fadump_dt_scan(&fw_dump, node);
 	return 1;
@@ -1884,53 +1673,18 @@
 		fadump_reserve_crash_area(fw_dump.boot_mem_top);
 	} else
 		pr_debug("FADump-aware kernel..\n");
-=======
->>>>>>> 7d2a07b7
-
-	opal_fadump_dt_scan(&fw_dump, node);
+
 	return 1;
 }
-<<<<<<< HEAD
-=======
-
-/*
- * When dump is active but PRESERVE_FA_DUMP is enabled on the kernel,
- * preserve crash data. The subsequent memory preserving kernel boot
- * is likely to process this crash data.
- */
-int __init fadump_reserve_mem(void)
-{
-	if (fw_dump.dump_active) {
-		/*
-		 * If last boot has crashed then reserve all the memory
-		 * above boot memory to preserve crash data.
-		 */
-		pr_info("Preserving crash data for processing in next boot.\n");
-		fadump_reserve_crash_area(fw_dump.boot_mem_top);
-	} else
-		pr_debug("FADump-aware kernel..\n");
-
-	return 1;
-}
->>>>>>> 7d2a07b7
 #endif /* CONFIG_PRESERVE_FA_DUMP */
 
 /* Preserve everything above the base address */
 static void __init fadump_reserve_crash_area(u64 base)
 {
-<<<<<<< HEAD
-	struct memblock_region *reg;
-	u64 mstart, msize;
-
-	for_each_memblock(memory, reg) {
-		mstart = reg->base;
-		msize  = reg->size;
-=======
 	u64 i, mstart, mend, msize;
 
 	for_each_mem_range(i, &mstart, &mend) {
 		msize  = mend - mstart;
->>>>>>> 7d2a07b7
 
 		if ((mstart + msize) < base)
 			continue;
