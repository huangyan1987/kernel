--- conflicted
+++ resolved
@@ -769,8 +769,6 @@
 		vcpu->arch.ciabr  = value1;
 		return H_SUCCESS;
 	case H_SET_MODE_RESOURCE_SET_DAWR0:
-<<<<<<< HEAD
-=======
 		if (!kvmppc_power8_compatible(vcpu))
 			return H_P2;
 		if (!ppc_breakpoint_available())
@@ -783,7 +781,6 @@
 		vcpu->arch.dawrx0 = value2;
 		return H_SUCCESS;
 	case H_SET_MODE_RESOURCE_SET_DAWR1:
->>>>>>> 7d2a07b7
 		if (!kvmppc_power8_compatible(vcpu))
 			return H_P2;
 		if (!ppc_breakpoint_available())
@@ -2750,11 +2747,7 @@
 	mutex_unlock(&kvm->lock);
 
 	if (!vcore)
-<<<<<<< HEAD
-		goto uninit_vcpu;
-=======
 		return err;
->>>>>>> 7d2a07b7
 
 	spin_lock(&vcore->lock);
 	++vcore->num_threads;
@@ -2769,18 +2762,7 @@
 
 	debugfs_vcpu_init(vcpu, id);
 
-<<<<<<< HEAD
-	return vcpu;
-
-uninit_vcpu:
-	kvm_vcpu_uninit(vcpu);
-free_vcpu:
-	kmem_cache_free(kvm_vcpu_cache, vcpu);
-out:
-	return ERR_PTR(err);
-=======
 	return 0;
->>>>>>> 7d2a07b7
 }
 
 static int kvmhv_set_smt_mode(struct kvm *kvm, unsigned long smt_mode,
@@ -3737,67 +3719,6 @@
 
 static void load_spr_state(struct kvm_vcpu *vcpu)
 {
-<<<<<<< HEAD
-	struct kvmppc_vcore *vc = vcpu->arch.vcore;
-	s64 hdec;
-	u64 tb, purr, spurr;
-	int trap;
-	unsigned long host_hfscr = mfspr(SPRN_HFSCR);
-	unsigned long host_ciabr = mfspr(SPRN_CIABR);
-	unsigned long host_dawr = mfspr(SPRN_DAWR0);
-	unsigned long host_dawrx = mfspr(SPRN_DAWRX0);
-	unsigned long host_psscr = mfspr(SPRN_PSSCR);
-	unsigned long host_pidr = mfspr(SPRN_PID);
-
-	hdec = time_limit - mftb();
-	if (hdec < 0)
-		return BOOK3S_INTERRUPT_HV_DECREMENTER;
-	mtspr(SPRN_HDEC, hdec);
-
-	if (vc->tb_offset) {
-		u64 new_tb = mftb() + vc->tb_offset;
-		mtspr(SPRN_TBU40, new_tb);
-		tb = mftb();
-		if ((tb & 0xffffff) < (new_tb & 0xffffff))
-			mtspr(SPRN_TBU40, new_tb + 0x1000000);
-		vc->tb_offset_applied = vc->tb_offset;
-	}
-
-	if (vc->pcr)
-		mtspr(SPRN_PCR, vc->pcr | PCR_MASK);
-	mtspr(SPRN_DPDES, vc->dpdes);
-	mtspr(SPRN_VTB, vc->vtb);
-
-	local_paca->kvm_hstate.host_purr = mfspr(SPRN_PURR);
-	local_paca->kvm_hstate.host_spurr = mfspr(SPRN_SPURR);
-	mtspr(SPRN_PURR, vcpu->arch.purr);
-	mtspr(SPRN_SPURR, vcpu->arch.spurr);
-
-	if (dawr_enabled()) {
-		mtspr(SPRN_DAWR0, vcpu->arch.dawr);
-		mtspr(SPRN_DAWRX0, vcpu->arch.dawrx);
-	}
-	mtspr(SPRN_CIABR, vcpu->arch.ciabr);
-	mtspr(SPRN_IC, vcpu->arch.ic);
-	mtspr(SPRN_PID, vcpu->arch.pid);
-
-	mtspr(SPRN_PSSCR, vcpu->arch.psscr | PSSCR_EC |
-	      (local_paca->kvm_hstate.fake_suspend << PSSCR_FAKE_SUSPEND_LG));
-
-	mtspr(SPRN_HFSCR, vcpu->arch.hfscr);
-
-	mtspr(SPRN_SPRG0, vcpu->arch.shregs.sprg0);
-	mtspr(SPRN_SPRG1, vcpu->arch.shregs.sprg1);
-	mtspr(SPRN_SPRG2, vcpu->arch.shregs.sprg2);
-	mtspr(SPRN_SPRG3, vcpu->arch.shregs.sprg3);
-
-	mtspr(SPRN_AMOR, ~0UL);
-
-	mtspr(SPRN_LPCR, lpcr);
-	isync();
-
-	kvmppc_xive_push_vcpu(vcpu);
-=======
 	mtspr(SPRN_DSCR, vcpu->arch.dscr);
 	mtspr(SPRN_IAMR, vcpu->arch.iamr);
 	mtspr(SPRN_PSPB, vcpu->arch.pspb);
@@ -3810,7 +3731,6 @@
 	mtspr(SPRN_TIDR, vcpu->arch.tid);
 	mtspr(SPRN_AMR, vcpu->arch.amr);
 	mtspr(SPRN_UAMOR, vcpu->arch.uamor);
->>>>>>> 7d2a07b7
 
 	/*
 	 * DAR, DSISR, and for nested HV, SPRGs must be set with MSR[RI]
@@ -3852,16 +3772,6 @@
 	unsigned long fscr;
 };
 
-<<<<<<< HEAD
-	/* Preserve PSSCR[FAKE_SUSPEND] until we've called kvmppc_save_tm_hv */
-	mtspr(SPRN_PSSCR, host_psscr |
-	      (local_paca->kvm_hstate.fake_suspend << PSSCR_FAKE_SUSPEND_LG));
-	mtspr(SPRN_HFSCR, host_hfscr);
-	mtspr(SPRN_CIABR, host_ciabr);
-	mtspr(SPRN_DAWR0, host_dawr);
-	mtspr(SPRN_DAWRX0, host_dawrx);
-	mtspr(SPRN_PID, host_pidr);
-=======
 static void save_p9_host_os_sprs(struct p9_host_os_sprs *host_os_sprs)
 {
 	host_os_sprs->dscr = mfspr(SPRN_DSCR);
@@ -3870,7 +3780,6 @@
 	host_os_sprs->amr = mfspr(SPRN_AMR);
 	host_os_sprs->fscr = mfspr(SPRN_FSCR);
 }
->>>>>>> 7d2a07b7
 
 /* vcpu guest regs must already be saved */
 static void restore_p9_host_os_sprs(struct kvm_vcpu *vcpu,
@@ -3884,16 +3793,8 @@
 	mtspr(SPRN_TIDR, host_os_sprs->tidr);
 	mtspr(SPRN_IAMR, host_os_sprs->iamr);
 
-<<<<<<< HEAD
-	vc->dpdes = mfspr(SPRN_DPDES);
-	vc->vtb = mfspr(SPRN_VTB);
-	mtspr(SPRN_DPDES, 0);
-	if (vc->pcr)
-		mtspr(SPRN_PCR, PCR_MASK);
-=======
 	if (host_os_sprs->amr != vcpu->arch.amr)
 		mtspr(SPRN_AMR, host_os_sprs->amr);
->>>>>>> 7d2a07b7
 
 	if (host_os_sprs->fscr != vcpu->arch.fscr)
 		mtspr(SPRN_FSCR, host_os_sprs->fscr);
@@ -4015,11 +3916,7 @@
 		/* H_CEDE has to be handled now, not later */
 		if (trap == BOOK3S_INTERRUPT_SYSCALL && !vcpu->arch.nested &&
 		    kvmppc_get_gpr(vcpu, 3) == H_CEDE) {
-<<<<<<< HEAD
-			kvmppc_nested_cede(vcpu);
-=======
 			kvmppc_cede(vcpu);
->>>>>>> 7d2a07b7
 			kvmppc_set_gpr(vcpu, 3, 0);
 			trap = 0;
 		}
@@ -4061,13 +3958,6 @@
 	vcpu->arch.dec_expires = dec + tb;
 	vcpu->cpu = -1;
 	vcpu->arch.thread_cpu = -1;
-<<<<<<< HEAD
-	/* Save guest CTRL register, set runlatch to 1 */
-	vcpu->arch.ctrl = mfspr(SPRN_CTRLF);
-	if (!(vcpu->arch.ctrl & 1))
-		mtspr(SPRN_CTRLT, vcpu->arch.ctrl | 1);
-=======
->>>>>>> 7d2a07b7
 
 	store_spr_state(vcpu);
 
