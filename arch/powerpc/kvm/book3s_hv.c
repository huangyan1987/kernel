--- conflicted
+++ resolved
@@ -6156,11 +6156,7 @@
 	if (kvmppc_radix_possible()) {
 		r = kvmppc_radix_init();
 		if (r)
-<<<<<<< HEAD
-			return r;
-=======
 			goto err;
->>>>>>> 8db86851
 	}
 
 	r = kvmppc_uvmem_init();
