--- conflicted
+++ resolved
@@ -173,12 +173,8 @@
  * Assign PMC numbers and compute MMCR1 value for a set of events
  */
 static int p6_compute_mmcr(u64 event[], int n_ev,
-<<<<<<< HEAD
-			   unsigned int hwc[], struct mmcr_regs *mmcr, struct perf_event *pevents[])
-=======
 			   unsigned int hwc[], struct mmcr_regs *mmcr, struct perf_event *pevents[],
 			   u32 flags __maybe_unused)
->>>>>>> 7d2a07b7
 {
 	unsigned long mmcr1 = 0;
 	unsigned long mmcra = MMCRA_SDAR_DCACHE_MISS | MMCRA_SDAR_ERAT_MISS;
