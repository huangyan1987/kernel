// SPDX-License-Identifier: GPL-2.0-or-later
/*
 *  Copyright (C) 2001 Ben. Herrenschmidt (benh@kernel.crashing.org)
 *
 *  Modifications for ppc64:
 *      Copyright (C) 2003 Dave Engebretsen <engebret@us.ibm.com>
 *
 *  Copyright 2008 Michael Ellerman, IBM Corporation.
 */

#include <linux/types.h>
#include <linux/jump_label.h>
#include <linux/kernel.h>
#include <linux/string.h>
#include <linux/init.h>
#include <linux/sched/mm.h>
#include <linux/stop_machine.h>
#include <asm/cputable.h>
#include <asm/code-patching.h>
#include <asm/interrupt.h>
#include <asm/page.h>
#include <asm/sections.h>
#include <asm/setup.h>
#include <asm/security_features.h>
#include <asm/firmware.h>
#include <asm/inst.h>

struct fixup_entry {
	unsigned long	mask;
	unsigned long	value;
	long		start_off;
	long		end_off;
	long		alt_start_off;
	long		alt_end_off;
};

<<<<<<< HEAD
static struct ppc_inst *calc_addr(struct fixup_entry *fcur, long offset)
=======
static u32 *calc_addr(struct fixup_entry *fcur, long offset)
>>>>>>> 7d2a07b7
{
	/*
	 * We store the offset to the code as a negative offset from
	 * the start of the alt_entry, to support the VDSO. This
	 * routine converts that back into an actual address.
	 */
<<<<<<< HEAD
	return (struct ppc_inst *)((unsigned long)fcur + offset);
}

static int patch_alt_instruction(struct ppc_inst *src, struct ppc_inst *dest,
				 struct ppc_inst *alt_start, struct ppc_inst *alt_end)
=======
	return (u32 *)((unsigned long)fcur + offset);
}

static int patch_alt_instruction(u32 *src, u32 *dest, u32 *alt_start, u32 *alt_end)
>>>>>>> 7d2a07b7
{
	int err;
	struct ppc_inst instr;

	instr = ppc_inst_read(src);

<<<<<<< HEAD
	if (instr_is_relative_branch(*src)) {
		struct ppc_inst *target = (struct ppc_inst *)branch_target(src);
=======
	if (instr_is_relative_branch(ppc_inst_read(src))) {
		u32 *target = (u32 *)branch_target(src);
>>>>>>> 7d2a07b7

		/* Branch within the section doesn't need translating */
		if (target < alt_start || target > alt_end) {
			err = translate_branch(&instr, dest, src);
			if (err)
				return 1;
		}
	}

	raw_patch_instruction(dest, instr);

	return 0;
}

static int patch_feature_section(unsigned long value, struct fixup_entry *fcur)
{
<<<<<<< HEAD
	struct ppc_inst *start, *end, *alt_start, *alt_end, *src, *dest, nop;
=======
	u32 *start, *end, *alt_start, *alt_end, *src, *dest;
>>>>>>> 7d2a07b7

	start = calc_addr(fcur, fcur->start_off);
	end = calc_addr(fcur, fcur->end_off);
	alt_start = calc_addr(fcur, fcur->alt_start_off);
	alt_end = calc_addr(fcur, fcur->alt_end_off);

	if ((alt_end - alt_start) > (end - start))
		return 1;

	if ((value & fcur->mask) == fcur->value)
		return 0;

	src = alt_start;
	dest = start;

	for (; src < alt_end; src = ppc_inst_next(src, src),
			      dest = ppc_inst_next(dest, dest)) {
		if (patch_alt_instruction(src, dest, alt_start, alt_end))
			return 1;
	}

<<<<<<< HEAD
	nop = ppc_inst(PPC_INST_NOP);
	for (; dest < end; dest = ppc_inst_next(dest, &nop))
		raw_patch_instruction(dest, nop);
=======
	for (; dest < end; dest++)
		raw_patch_instruction(dest, ppc_inst(PPC_RAW_NOP()));
>>>>>>> 7d2a07b7

	return 0;
}

void do_feature_fixups(unsigned long value, void *fixup_start, void *fixup_end)
{
	struct fixup_entry *fcur, *fend;

	fcur = fixup_start;
	fend = fixup_end;

	for (; fcur < fend; fcur++) {
		if (patch_feature_section(value, fcur)) {
			WARN_ON(1);
			printk("Unable to patch feature section at %p - %p" \
				" with %p - %p\n",
				calc_addr(fcur, fcur->start_off),
				calc_addr(fcur, fcur->end_off),
				calc_addr(fcur, fcur->alt_start_off),
				calc_addr(fcur, fcur->alt_end_off));
		}
	}
}

#ifdef CONFIG_PPC_BOOK3S_64
static void do_stf_entry_barrier_fixups(enum stf_barrier_type types)
{
	unsigned int instrs[3], *dest;
	long *start, *end;
	int i;

	start = PTRRELOC(&__start___stf_entry_barrier_fixup);
	end = PTRRELOC(&__stop___stf_entry_barrier_fixup);

	instrs[0] = PPC_RAW_NOP();
	instrs[1] = PPC_RAW_NOP();
	instrs[2] = PPC_RAW_NOP();

	i = 0;
	if (types & STF_BARRIER_FALLBACK) {
		instrs[i++] = PPC_RAW_MFLR(_R10);
		instrs[i++] = PPC_RAW_NOP(); /* branch patched below */
		instrs[i++] = PPC_RAW_MTLR(_R10);
	} else if (types & STF_BARRIER_EIEIO) {
		instrs[i++] = PPC_RAW_EIEIO() | 0x02000000; /* eieio + bit 6 hint */
	} else if (types & STF_BARRIER_SYNC_ORI) {
		instrs[i++] = PPC_RAW_SYNC();
		instrs[i++] = PPC_RAW_LD(_R10, _R13, 0);
		instrs[i++] = PPC_RAW_ORI(_R31, _R31, 0); /* speculation barrier */
	}

	for (i = 0; start < end; start++, i++) {
		dest = (void *)start + *start;

		pr_devel("patching dest %lx\n", (unsigned long)dest);

<<<<<<< HEAD
		patch_instruction((struct ppc_inst *)dest, ppc_inst(instrs[0]));

		if (types & STF_BARRIER_FALLBACK)
			patch_branch((struct ppc_inst *)(dest + 1),
				     (unsigned long)&stf_barrier_fallback,
				     BRANCH_SET_LINK);
		else
			patch_instruction((struct ppc_inst *)(dest + 1),
					  ppc_inst(instrs[1]));

		patch_instruction((struct ppc_inst *)(dest + 2), ppc_inst(instrs[2]));
=======
		// See comment in do_entry_flush_fixups() RE order of patching
		if (types & STF_BARRIER_FALLBACK) {
			patch_instruction(dest, ppc_inst(instrs[0]));
			patch_instruction(dest + 2, ppc_inst(instrs[2]));
			patch_branch(dest + 1,
				     (unsigned long)&stf_barrier_fallback, BRANCH_SET_LINK);
		} else {
			patch_instruction(dest + 1, ppc_inst(instrs[1]));
			patch_instruction(dest + 2, ppc_inst(instrs[2]));
			patch_instruction(dest, ppc_inst(instrs[0]));
		}
>>>>>>> 7d2a07b7
	}

	printk(KERN_DEBUG "stf-barrier: patched %d entry locations (%s barrier)\n", i,
		(types == STF_BARRIER_NONE)                  ? "no" :
		(types == STF_BARRIER_FALLBACK)              ? "fallback" :
		(types == STF_BARRIER_EIEIO)                 ? "eieio" :
		(types == (STF_BARRIER_SYNC_ORI))            ? "hwsync"
		                                           : "unknown");
}

static void do_stf_exit_barrier_fixups(enum stf_barrier_type types)
{
	unsigned int instrs[6], *dest;
	long *start, *end;
	int i;

	start = PTRRELOC(&__start___stf_exit_barrier_fixup);
	end = PTRRELOC(&__stop___stf_exit_barrier_fixup);

	instrs[0] = PPC_RAW_NOP();
	instrs[1] = PPC_RAW_NOP();
	instrs[2] = PPC_RAW_NOP();
	instrs[3] = PPC_RAW_NOP();
	instrs[4] = PPC_RAW_NOP();
	instrs[5] = PPC_RAW_NOP();

	i = 0;
	if (types & STF_BARRIER_FALLBACK || types & STF_BARRIER_SYNC_ORI) {
		if (cpu_has_feature(CPU_FTR_HVMODE)) {
			instrs[i++] = PPC_RAW_MTSPR(SPRN_HSPRG1, _R13);
			instrs[i++] = PPC_RAW_MFSPR(_R13, SPRN_HSPRG0);
		} else {
			instrs[i++] = PPC_RAW_MTSPR(SPRN_SPRG2, _R13);
			instrs[i++] = PPC_RAW_MFSPR(_R13, SPRN_SPRG1);
	        }
		instrs[i++] = PPC_RAW_SYNC();
		instrs[i++] = PPC_RAW_LD(_R13, _R13, 0);
		instrs[i++] = PPC_RAW_ORI(_R31, _R31, 0); /* speculation barrier */
		if (cpu_has_feature(CPU_FTR_HVMODE))
			instrs[i++] = PPC_RAW_MFSPR(_R13, SPRN_HSPRG1);
		else
			instrs[i++] = PPC_RAW_MFSPR(_R13, SPRN_SPRG2);
	} else if (types & STF_BARRIER_EIEIO) {
		instrs[i++] = PPC_RAW_EIEIO() | 0x02000000; /* eieio + bit 6 hint */
	}

	for (i = 0; start < end; start++, i++) {
		dest = (void *)start + *start;

		pr_devel("patching dest %lx\n", (unsigned long)dest);

<<<<<<< HEAD
		patch_instruction((struct ppc_inst *)dest, ppc_inst(instrs[0]));
		patch_instruction((struct ppc_inst *)(dest + 1), ppc_inst(instrs[1]));
		patch_instruction((struct ppc_inst *)(dest + 2), ppc_inst(instrs[2]));
		patch_instruction((struct ppc_inst *)(dest + 3), ppc_inst(instrs[3]));
		patch_instruction((struct ppc_inst *)(dest + 4), ppc_inst(instrs[4]));
		patch_instruction((struct ppc_inst *)(dest + 5), ppc_inst(instrs[5]));
=======
		patch_instruction(dest, ppc_inst(instrs[0]));
		patch_instruction(dest + 1, ppc_inst(instrs[1]));
		patch_instruction(dest + 2, ppc_inst(instrs[2]));
		patch_instruction(dest + 3, ppc_inst(instrs[3]));
		patch_instruction(dest + 4, ppc_inst(instrs[4]));
		patch_instruction(dest + 5, ppc_inst(instrs[5]));
>>>>>>> 7d2a07b7
	}
	printk(KERN_DEBUG "stf-barrier: patched %d exit locations (%s barrier)\n", i,
		(types == STF_BARRIER_NONE)                  ? "no" :
		(types == STF_BARRIER_FALLBACK)              ? "fallback" :
		(types == STF_BARRIER_EIEIO)                 ? "eieio" :
		(types == (STF_BARRIER_SYNC_ORI))            ? "hwsync"
		                                           : "unknown");
}

<<<<<<< HEAD
=======
static bool stf_exit_reentrant = false;
static bool rfi_exit_reentrant = false;

>>>>>>> 7d2a07b7
static int __do_stf_barrier_fixups(void *data)
{
	enum stf_barrier_type *types = data;

	do_stf_entry_barrier_fixups(*types);
	do_stf_exit_barrier_fixups(*types);

	return 0;
}

void do_stf_barrier_fixups(enum stf_barrier_type types)
{
	/*
	 * The call to the fallback entry flush, and the fallback/sync-ori exit
<<<<<<< HEAD
	 * flush can not be safely patched in/out while other CPUs are executing
	 * them. So call __do_stf_barrier_fixups() on one CPU while all other CPUs
	 * spin in the stop machine core with interrupts hard disabled.
	 */
	stop_machine(__do_stf_barrier_fixups, &types, NULL);
}

void do_uaccess_flush_fixups(enum l1d_flush_type types)
{
	unsigned int instrs[4], *dest;
	long *start, *end;
	int i;

	start = PTRRELOC(&__start___uaccess_flush_fixup);
	end = PTRRELOC(&__stop___uaccess_flush_fixup);

	instrs[0] = 0x60000000; /* nop */
	instrs[1] = 0x60000000; /* nop */
	instrs[2] = 0x60000000; /* nop */
	instrs[3] = 0x4e800020; /* blr */

	i = 0;
	if (types == L1D_FLUSH_FALLBACK) {
		instrs[3] = 0x60000000; /* nop */
		/* fallthrough to fallback flush */
	}

	if (types & L1D_FLUSH_ORI) {
		instrs[i++] = 0x63ff0000; /* ori 31,31,0 speculation barrier */
		instrs[i++] = 0x63de0000; /* ori 30,30,0 L1d flush*/
	}

	if (types & L1D_FLUSH_MTTRIG)
		instrs[i++] = 0x7c12dba6; /* mtspr TRIG2,r0 (SPR #882) */

	for (i = 0; start < end; start++, i++) {
		dest = (void *)start + *start;

		pr_devel("patching dest %lx\n", (unsigned long)dest);

		patch_instruction((struct ppc_inst *)dest, ppc_inst(instrs[0]));

		patch_instruction((struct ppc_inst *)(dest + 1), ppc_inst(instrs[1]));
		patch_instruction((struct ppc_inst *)(dest + 2), ppc_inst(instrs[2]));
		patch_instruction((struct ppc_inst *)(dest + 3), ppc_inst(instrs[3]));
	}

	printk(KERN_DEBUG "uaccess-flush: patched %d locations (%s flush)\n", i,
		(types == L1D_FLUSH_NONE)       ? "no" :
		(types == L1D_FLUSH_FALLBACK)   ? "fallback displacement" :
		(types &  L1D_FLUSH_ORI)        ? (types & L1D_FLUSH_MTTRIG)
							? "ori+mttrig type"
							: "ori type" :
		(types &  L1D_FLUSH_MTTRIG)     ? "mttrig type"
						: "unknown");
}

static int __do_entry_flush_fixups(void *data)
{
	enum l1d_flush_type types = *(enum l1d_flush_type *)data;
	unsigned int instrs[3], *dest;
	long *start, *end;
	int i;

	start = PTRRELOC(&__start___entry_flush_fixup);
	end = PTRRELOC(&__stop___entry_flush_fixup);

	instrs[0] = 0x60000000; /* nop */
	instrs[1] = 0x60000000; /* nop */
	instrs[2] = 0x60000000; /* nop */

	i = 0;
	if (types == L1D_FLUSH_FALLBACK) {
		instrs[i++] = 0x7d4802a6; /* mflr r10		*/
		instrs[i++] = 0x60000000; /* branch patched below */
		instrs[i++] = 0x7d4803a6; /* mtlr r10		*/
	}

	if (types & L1D_FLUSH_ORI) {
		instrs[i++] = 0x63ff0000; /* ori 31,31,0 speculation barrier */
		instrs[i++] = 0x63de0000; /* ori 30,30,0 L1d flush*/
	}

	if (types & L1D_FLUSH_MTTRIG)
		instrs[i++] = 0x7c12dba6; /* mtspr TRIG2,r0 (SPR #882) */

	for (i = 0; start < end; start++, i++) {
		dest = (void *)start + *start;

		pr_devel("patching dest %lx\n", (unsigned long)dest);

		patch_instruction((struct ppc_inst *)dest, ppc_inst(instrs[0]));

		if (types == L1D_FLUSH_FALLBACK)
			patch_branch((struct ppc_inst *)(dest + 1), (unsigned long)&entry_flush_fallback,
				     BRANCH_SET_LINK);
		else
			patch_instruction((struct ppc_inst *)(dest + 1), ppc_inst(instrs[1]));

		patch_instruction((struct ppc_inst *)(dest + 2), ppc_inst(instrs[2]));
	}

	printk(KERN_DEBUG "entry-flush: patched %d locations (%s flush)\n", i,
		(types == L1D_FLUSH_NONE)       ? "no" :
		(types == L1D_FLUSH_FALLBACK)   ? "fallback displacement" :
		(types &  L1D_FLUSH_ORI)        ? (types & L1D_FLUSH_MTTRIG)
							? "ori+mttrig type"
							: "ori type" :
		(types &  L1D_FLUSH_MTTRIG)     ? "mttrig type"
						: "unknown");

	return 0;
}

void do_entry_flush_fixups(enum l1d_flush_type types)
{
	/*
	 * The call to the fallback flush can not be safely patched in/out while
	 * other CPUs are executing it. So call __do_entry_flush_fixups() on one
	 * CPU while all other CPUs spin in the stop machine core with interrupts
	 * hard disabled.
	 */
	stop_machine(__do_entry_flush_fixups, &types, NULL);
=======
	 * flush can not be safely patched in/out while other CPUs are
	 * executing them. So call __do_stf_barrier_fixups() on one CPU while
	 * all other CPUs spin in the stop machine core with interrupts hard
	 * disabled.
	 *
	 * The branch to mark interrupt exits non-reentrant is enabled first,
	 * then stop_machine runs which will ensure all CPUs are out of the
	 * low level interrupt exit code before patching. After the patching,
	 * if allowed, then flip the branch to allow fast exits.
	 */
	static_branch_enable(&interrupt_exit_not_reentrant);

	stop_machine(__do_stf_barrier_fixups, &types, NULL);

	if ((types & STF_BARRIER_FALLBACK) || (types & STF_BARRIER_SYNC_ORI))
		stf_exit_reentrant = false;
	else
		stf_exit_reentrant = true;

	if (stf_exit_reentrant && rfi_exit_reentrant)
		static_branch_disable(&interrupt_exit_not_reentrant);
>>>>>>> 7d2a07b7
}

void do_uaccess_flush_fixups(enum l1d_flush_type types)
{
	unsigned int instrs[4], *dest;
	long *start, *end;
	int i;

	start = PTRRELOC(&__start___uaccess_flush_fixup);
	end = PTRRELOC(&__stop___uaccess_flush_fixup);

	instrs[0] = PPC_RAW_NOP();
	instrs[1] = PPC_RAW_NOP();
	instrs[2] = PPC_RAW_NOP();
	instrs[3] = PPC_RAW_BLR();

	i = 0;
	if (types == L1D_FLUSH_FALLBACK) {
		instrs[3] = PPC_RAW_NOP();
		/* fallthrough to fallback flush */
	}

	if (types & L1D_FLUSH_ORI) {
		instrs[i++] = PPC_RAW_ORI(_R31, _R31, 0); /* speculation barrier */
		instrs[i++] = PPC_RAW_ORI(_R30, _R30, 0); /* L1d flush */
	}

	if (types & L1D_FLUSH_MTTRIG)
		instrs[i++] = PPC_RAW_MTSPR(SPRN_TRIG2, _R0);

	for (i = 0; start < end; start++, i++) {
		dest = (void *)start + *start;

		pr_devel("patching dest %lx\n", (unsigned long)dest);

		patch_instruction(dest, ppc_inst(instrs[0]));

		patch_instruction(dest + 1, ppc_inst(instrs[1]));
		patch_instruction(dest + 2, ppc_inst(instrs[2]));
		patch_instruction(dest + 3, ppc_inst(instrs[3]));
	}

	printk(KERN_DEBUG "uaccess-flush: patched %d locations (%s flush)\n", i,
		(types == L1D_FLUSH_NONE)       ? "no" :
		(types == L1D_FLUSH_FALLBACK)   ? "fallback displacement" :
		(types &  L1D_FLUSH_ORI)        ? (types & L1D_FLUSH_MTTRIG)
							? "ori+mttrig type"
							: "ori type" :
		(types &  L1D_FLUSH_MTTRIG)     ? "mttrig type"
						: "unknown");
}

static int __do_entry_flush_fixups(void *data)
{
	enum l1d_flush_type types = *(enum l1d_flush_type *)data;
	unsigned int instrs[3], *dest;
	long *start, *end;
	int i;

	instrs[0] = PPC_RAW_NOP();
	instrs[1] = PPC_RAW_NOP();
	instrs[2] = PPC_RAW_NOP();

	i = 0;
	if (types == L1D_FLUSH_FALLBACK) {
		instrs[i++] = PPC_RAW_MFLR(_R10);
		instrs[i++] = PPC_RAW_NOP(); /* branch patched below */
		instrs[i++] = PPC_RAW_MTLR(_R10);
	}

	if (types & L1D_FLUSH_ORI) {
		instrs[i++] = PPC_RAW_ORI(_R31, _R31, 0); /* speculation barrier */
		instrs[i++] = PPC_RAW_ORI(_R30, _R30, 0); /* L1d flush */
	}

	if (types & L1D_FLUSH_MTTRIG)
		instrs[i++] = PPC_RAW_MTSPR(SPRN_TRIG2, _R0);

	/*
	 * If we're patching in or out the fallback flush we need to be careful about the
	 * order in which we patch instructions. That's because it's possible we could
	 * take a page fault after patching one instruction, so the sequence of
	 * instructions must be safe even in a half patched state.
	 *
	 * To make that work, when patching in the fallback flush we patch in this order:
	 *  - the mflr		(dest)
	 *  - the mtlr		(dest + 2)
	 *  - the branch	(dest + 1)
	 *
	 * That ensures the sequence is safe to execute at any point. In contrast if we
	 * patch the mtlr last, it's possible we could return from the branch and not
	 * restore LR, leading to a crash later.
	 *
	 * When patching out the fallback flush (either with nops or another flush type),
	 * we patch in this order:
	 *  - the branch	(dest + 1)
	 *  - the mtlr		(dest + 2)
	 *  - the mflr		(dest)
	 *
	 * Note we are protected by stop_machine() from other CPUs executing the code in a
	 * semi-patched state.
	 */

	start = PTRRELOC(&__start___entry_flush_fixup);
	end = PTRRELOC(&__stop___entry_flush_fixup);
	for (i = 0; start < end; start++, i++) {
		dest = (void *)start + *start;

		pr_devel("patching dest %lx\n", (unsigned long)dest);

		if (types == L1D_FLUSH_FALLBACK) {
			patch_instruction(dest, ppc_inst(instrs[0]));
			patch_instruction(dest + 2, ppc_inst(instrs[2]));
			patch_branch(dest + 1,
				     (unsigned long)&entry_flush_fallback, BRANCH_SET_LINK);
		} else {
			patch_instruction(dest + 1, ppc_inst(instrs[1]));
			patch_instruction(dest + 2, ppc_inst(instrs[2]));
			patch_instruction(dest, ppc_inst(instrs[0]));
		}
	}

	start = PTRRELOC(&__start___scv_entry_flush_fixup);
	end = PTRRELOC(&__stop___scv_entry_flush_fixup);
	for (; start < end; start++, i++) {
		dest = (void *)start + *start;

		pr_devel("patching dest %lx\n", (unsigned long)dest);

		if (types == L1D_FLUSH_FALLBACK) {
			patch_instruction(dest, ppc_inst(instrs[0]));
			patch_instruction(dest + 2, ppc_inst(instrs[2]));
			patch_branch(dest + 1,
				     (unsigned long)&scv_entry_flush_fallback, BRANCH_SET_LINK);
		} else {
			patch_instruction(dest + 1, ppc_inst(instrs[1]));
			patch_instruction(dest + 2, ppc_inst(instrs[2]));
			patch_instruction(dest, ppc_inst(instrs[0]));
		}
	}


	printk(KERN_DEBUG "entry-flush: patched %d locations (%s flush)\n", i,
		(types == L1D_FLUSH_NONE)       ? "no" :
		(types == L1D_FLUSH_FALLBACK)   ? "fallback displacement" :
		(types &  L1D_FLUSH_ORI)        ? (types & L1D_FLUSH_MTTRIG)
							? "ori+mttrig type"
							: "ori type" :
		(types &  L1D_FLUSH_MTTRIG)     ? "mttrig type"
						: "unknown");

	return 0;
}

void do_entry_flush_fixups(enum l1d_flush_type types)
{
	/*
	 * The call to the fallback flush can not be safely patched in/out while
	 * other CPUs are executing it. So call __do_entry_flush_fixups() on one
	 * CPU while all other CPUs spin in the stop machine core with interrupts
	 * hard disabled.
	 */
	stop_machine(__do_entry_flush_fixups, &types, NULL);
}

static int __do_rfi_flush_fixups(void *data)
{
	enum l1d_flush_type types = *(enum l1d_flush_type *)data;
	unsigned int instrs[3], *dest;
	long *start, *end;
	int i;

	start = PTRRELOC(&__start___rfi_flush_fixup);
	end = PTRRELOC(&__stop___rfi_flush_fixup);

	instrs[0] = PPC_RAW_NOP();
	instrs[1] = PPC_RAW_NOP();
	instrs[2] = PPC_RAW_NOP();

	if (types & L1D_FLUSH_FALLBACK)
		/* b .+16 to fallback flush */
		instrs[0] = PPC_INST_BRANCH | 16;

	i = 0;
	if (types & L1D_FLUSH_ORI) {
		instrs[i++] = PPC_RAW_ORI(_R31, _R31, 0); /* speculation barrier */
		instrs[i++] = PPC_RAW_ORI(_R30, _R30, 0); /* L1d flush */
	}

	if (types & L1D_FLUSH_MTTRIG)
		instrs[i++] = PPC_RAW_MTSPR(SPRN_TRIG2, _R0);

	for (i = 0; start < end; start++, i++) {
		dest = (void *)start + *start;

		pr_devel("patching dest %lx\n", (unsigned long)dest);

<<<<<<< HEAD
		patch_instruction((struct ppc_inst *)dest, ppc_inst(instrs[0]));
		patch_instruction((struct ppc_inst *)(dest + 1), ppc_inst(instrs[1]));
		patch_instruction((struct ppc_inst *)(dest + 2), ppc_inst(instrs[2]));
=======
		patch_instruction(dest, ppc_inst(instrs[0]));
		patch_instruction(dest + 1, ppc_inst(instrs[1]));
		patch_instruction(dest + 2, ppc_inst(instrs[2]));
>>>>>>> 7d2a07b7
	}

	printk(KERN_DEBUG "rfi-flush: patched %d locations (%s flush)\n", i,
		(types == L1D_FLUSH_NONE)       ? "no" :
		(types == L1D_FLUSH_FALLBACK)   ? "fallback displacement" :
		(types &  L1D_FLUSH_ORI)        ? (types & L1D_FLUSH_MTTRIG)
							? "ori+mttrig type"
							: "ori type" :
		(types &  L1D_FLUSH_MTTRIG)     ? "mttrig type"
						: "unknown");

	return 0;
}

void do_rfi_flush_fixups(enum l1d_flush_type types)
{
	/*
	 * stop_machine gets all CPUs out of the interrupt exit handler same
	 * as do_stf_barrier_fixups. do_rfi_flush_fixups patching can run
	 * without stop_machine, so this could be achieved with a broadcast
	 * IPI instead, but this matches the stf sequence.
	 */
	static_branch_enable(&interrupt_exit_not_reentrant);

	stop_machine(__do_rfi_flush_fixups, &types, NULL);

	if (types & L1D_FLUSH_FALLBACK)
		rfi_exit_reentrant = false;
	else
		rfi_exit_reentrant = true;

	if (stf_exit_reentrant && rfi_exit_reentrant)
		static_branch_disable(&interrupt_exit_not_reentrant);
}

void do_barrier_nospec_fixups_range(bool enable, void *fixup_start, void *fixup_end)
{
	unsigned int instr, *dest;
	long *start, *end;
	int i;

	start = fixup_start;
	end = fixup_end;

	instr = PPC_RAW_NOP();

	if (enable) {
		pr_info("barrier-nospec: using ORI speculation barrier\n");
		instr = PPC_RAW_ORI(_R31, _R31, 0); /* speculation barrier */
	}

	for (i = 0; start < end; start++, i++) {
		dest = (void *)start + *start;

		pr_devel("patching dest %lx\n", (unsigned long)dest);
<<<<<<< HEAD
		patch_instruction((struct ppc_inst *)dest, ppc_inst(instr));
=======
		patch_instruction(dest, ppc_inst(instr));
>>>>>>> 7d2a07b7
	}

	printk(KERN_DEBUG "barrier-nospec: patched %d locations\n", i);
}

#endif /* CONFIG_PPC_BOOK3S_64 */

#ifdef CONFIG_PPC_BARRIER_NOSPEC
void do_barrier_nospec_fixups(bool enable)
{
	void *start, *end;

	start = PTRRELOC(&__start___barrier_nospec_fixup);
	end = PTRRELOC(&__stop___barrier_nospec_fixup);

	do_barrier_nospec_fixups_range(enable, start, end);
}
#endif /* CONFIG_PPC_BARRIER_NOSPEC */

#ifdef CONFIG_PPC_FSL_BOOK3E
void do_barrier_nospec_fixups_range(bool enable, void *fixup_start, void *fixup_end)
{
	unsigned int instr[2], *dest;
	long *start, *end;
	int i;

	start = fixup_start;
	end = fixup_end;

	instr[0] = PPC_RAW_NOP();
	instr[1] = PPC_RAW_NOP();

	if (enable) {
		pr_info("barrier-nospec: using isync; sync as speculation barrier\n");
		instr[0] = PPC_RAW_ISYNC();
		instr[1] = PPC_RAW_SYNC();
	}

	for (i = 0; start < end; start++, i++) {
		dest = (void *)start + *start;

		pr_devel("patching dest %lx\n", (unsigned long)dest);
<<<<<<< HEAD
		patch_instruction((struct ppc_inst *)dest, ppc_inst(instr[0]));
		patch_instruction((struct ppc_inst *)(dest + 1), ppc_inst(instr[1]));
=======
		patch_instruction(dest, ppc_inst(instr[0]));
		patch_instruction(dest + 1, ppc_inst(instr[1]));
>>>>>>> 7d2a07b7
	}

	printk(KERN_DEBUG "barrier-nospec: patched %d locations\n", i);
}

static void patch_btb_flush_section(long *curr)
{
	unsigned int *start, *end;

	start = (void *)curr + *curr;
	end = (void *)curr + *(curr + 1);
	for (; start < end; start++) {
		pr_devel("patching dest %lx\n", (unsigned long)start);
<<<<<<< HEAD
		patch_instruction((struct ppc_inst *)start, ppc_inst(PPC_INST_NOP));
=======
		patch_instruction(start, ppc_inst(PPC_RAW_NOP()));
>>>>>>> 7d2a07b7
	}
}

void do_btb_flush_fixups(void)
{
	long *start, *end;

	start = PTRRELOC(&__start__btb_flush_fixup);
	end = PTRRELOC(&__stop__btb_flush_fixup);

	for (; start < end; start += 2)
		patch_btb_flush_section(start);
}
#endif /* CONFIG_PPC_FSL_BOOK3E */

void do_lwsync_fixups(unsigned long value, void *fixup_start, void *fixup_end)
{
	long *start, *end;
<<<<<<< HEAD
	struct ppc_inst *dest;
=======
	u32 *dest;
>>>>>>> 7d2a07b7

	if (!(value & CPU_FTR_LWSYNC))
		return ;

	start = fixup_start;
	end = fixup_end;

	for (; start < end; start++) {
		dest = (void *)start + *start;
		raw_patch_instruction(dest, ppc_inst(PPC_INST_LWSYNC));
	}
}

static void do_final_fixups(void)
{
#if defined(CONFIG_PPC64) && defined(CONFIG_RELOCATABLE)
<<<<<<< HEAD
	struct ppc_inst inst, *src, *dest, *end;
=======
	struct ppc_inst inst;
	u32 *src, *dest, *end;
>>>>>>> 7d2a07b7

	if (PHYSICAL_START == 0)
		return;

<<<<<<< HEAD
	src = (struct ppc_inst *)(KERNELBASE + PHYSICAL_START);
	dest = (struct ppc_inst *)KERNELBASE;
=======
	src = (u32 *)(KERNELBASE + PHYSICAL_START);
	dest = (u32 *)KERNELBASE;
>>>>>>> 7d2a07b7
	end = (void *)src + (__end_interrupts - _stext);

	while (src < end) {
		inst = ppc_inst_read(src);
		raw_patch_instruction(dest, inst);
		src = ppc_inst_next(src, src);
		dest = ppc_inst_next(dest, dest);
	}
#endif
}

static unsigned long __initdata saved_cpu_features;
static unsigned int __initdata saved_mmu_features;
#ifdef CONFIG_PPC64
static unsigned long __initdata saved_firmware_features;
#endif

void __init apply_feature_fixups(void)
{
	struct cpu_spec *spec = PTRRELOC(*PTRRELOC(&cur_cpu_spec));

	*PTRRELOC(&saved_cpu_features) = spec->cpu_features;
	*PTRRELOC(&saved_mmu_features) = spec->mmu_features;

	/*
	 * Apply the CPU-specific and firmware specific fixups to kernel text
	 * (nop out sections not relevant to this CPU or this firmware).
	 */
	do_feature_fixups(spec->cpu_features,
			  PTRRELOC(&__start___ftr_fixup),
			  PTRRELOC(&__stop___ftr_fixup));

	do_feature_fixups(spec->mmu_features,
			  PTRRELOC(&__start___mmu_ftr_fixup),
			  PTRRELOC(&__stop___mmu_ftr_fixup));

	do_lwsync_fixups(spec->cpu_features,
			 PTRRELOC(&__start___lwsync_fixup),
			 PTRRELOC(&__stop___lwsync_fixup));

#ifdef CONFIG_PPC64
	saved_firmware_features = powerpc_firmware_features;
	do_feature_fixups(powerpc_firmware_features,
			  &__start___fw_ftr_fixup, &__stop___fw_ftr_fixup);
#endif
	do_final_fixups();
}

void __init setup_feature_keys(void)
{
	/*
	 * Initialise jump label. This causes all the cpu/mmu_has_feature()
	 * checks to take on their correct polarity based on the current set of
	 * CPU/MMU features.
	 */
	jump_label_init();
	cpu_feature_keys_init();
	mmu_feature_keys_init();
}

static int __init check_features(void)
{
	WARN(saved_cpu_features != cur_cpu_spec->cpu_features,
	     "CPU features changed after feature patching!\n");
	WARN(saved_mmu_features != cur_cpu_spec->mmu_features,
	     "MMU features changed after feature patching!\n");
#ifdef CONFIG_PPC64
	WARN(saved_firmware_features != powerpc_firmware_features,
	     "Firmware features changed after feature patching!\n");
#endif

	return 0;
}
late_initcall(check_features);

#ifdef CONFIG_FTR_FIXUP_SELFTEST

#define check(x)	\
	if (!(x)) printk("feature-fixups: test failed at line %d\n", __LINE__);

/* This must be after the text it fixes up, vmlinux.lds.S enforces that atm */
static struct fixup_entry fixup;

static long calc_offset(struct fixup_entry *entry, unsigned int *p)
{
	return (unsigned long)p - (unsigned long)entry;
}

static void test_basic_patching(void)
{
	extern unsigned int ftr_fixup_test1[];
	extern unsigned int end_ftr_fixup_test1[];
	extern unsigned int ftr_fixup_test1_orig[];
	extern unsigned int ftr_fixup_test1_expected[];
	int size = 4 * (end_ftr_fixup_test1 - ftr_fixup_test1);

	fixup.value = fixup.mask = 8;
	fixup.start_off = calc_offset(&fixup, ftr_fixup_test1 + 1);
	fixup.end_off = calc_offset(&fixup, ftr_fixup_test1 + 2);
	fixup.alt_start_off = fixup.alt_end_off = 0;

	/* Sanity check */
	check(memcmp(ftr_fixup_test1, ftr_fixup_test1_orig, size) == 0);

	/* Check we don't patch if the value matches */
	patch_feature_section(8, &fixup);
	check(memcmp(ftr_fixup_test1, ftr_fixup_test1_orig, size) == 0);

	/* Check we do patch if the value doesn't match */
	patch_feature_section(0, &fixup);
	check(memcmp(ftr_fixup_test1, ftr_fixup_test1_expected, size) == 0);

	/* Check we do patch if the mask doesn't match */
	memcpy(ftr_fixup_test1, ftr_fixup_test1_orig, size);
	check(memcmp(ftr_fixup_test1, ftr_fixup_test1_orig, size) == 0);
	patch_feature_section(~8, &fixup);
	check(memcmp(ftr_fixup_test1, ftr_fixup_test1_expected, size) == 0);
}

static void test_alternative_patching(void)
{
	extern unsigned int ftr_fixup_test2[];
	extern unsigned int end_ftr_fixup_test2[];
	extern unsigned int ftr_fixup_test2_orig[];
	extern unsigned int ftr_fixup_test2_alt[];
	extern unsigned int ftr_fixup_test2_expected[];
	int size = 4 * (end_ftr_fixup_test2 - ftr_fixup_test2);

	fixup.value = fixup.mask = 0xF;
	fixup.start_off = calc_offset(&fixup, ftr_fixup_test2 + 1);
	fixup.end_off = calc_offset(&fixup, ftr_fixup_test2 + 2);
	fixup.alt_start_off = calc_offset(&fixup, ftr_fixup_test2_alt);
	fixup.alt_end_off = calc_offset(&fixup, ftr_fixup_test2_alt + 1);

	/* Sanity check */
	check(memcmp(ftr_fixup_test2, ftr_fixup_test2_orig, size) == 0);

	/* Check we don't patch if the value matches */
	patch_feature_section(0xF, &fixup);
	check(memcmp(ftr_fixup_test2, ftr_fixup_test2_orig, size) == 0);

	/* Check we do patch if the value doesn't match */
	patch_feature_section(0, &fixup);
	check(memcmp(ftr_fixup_test2, ftr_fixup_test2_expected, size) == 0);

	/* Check we do patch if the mask doesn't match */
	memcpy(ftr_fixup_test2, ftr_fixup_test2_orig, size);
	check(memcmp(ftr_fixup_test2, ftr_fixup_test2_orig, size) == 0);
	patch_feature_section(~0xF, &fixup);
	check(memcmp(ftr_fixup_test2, ftr_fixup_test2_expected, size) == 0);
}

static void test_alternative_case_too_big(void)
{
	extern unsigned int ftr_fixup_test3[];
	extern unsigned int end_ftr_fixup_test3[];
	extern unsigned int ftr_fixup_test3_orig[];
	extern unsigned int ftr_fixup_test3_alt[];
	int size = 4 * (end_ftr_fixup_test3 - ftr_fixup_test3);

	fixup.value = fixup.mask = 0xC;
	fixup.start_off = calc_offset(&fixup, ftr_fixup_test3 + 1);
	fixup.end_off = calc_offset(&fixup, ftr_fixup_test3 + 2);
	fixup.alt_start_off = calc_offset(&fixup, ftr_fixup_test3_alt);
	fixup.alt_end_off = calc_offset(&fixup, ftr_fixup_test3_alt + 2);

	/* Sanity check */
	check(memcmp(ftr_fixup_test3, ftr_fixup_test3_orig, size) == 0);

	/* Expect nothing to be patched, and the error returned to us */
	check(patch_feature_section(0xF, &fixup) == 1);
	check(memcmp(ftr_fixup_test3, ftr_fixup_test3_orig, size) == 0);
	check(patch_feature_section(0, &fixup) == 1);
	check(memcmp(ftr_fixup_test3, ftr_fixup_test3_orig, size) == 0);
	check(patch_feature_section(~0xF, &fixup) == 1);
	check(memcmp(ftr_fixup_test3, ftr_fixup_test3_orig, size) == 0);
}

static void test_alternative_case_too_small(void)
{
	extern unsigned int ftr_fixup_test4[];
	extern unsigned int end_ftr_fixup_test4[];
	extern unsigned int ftr_fixup_test4_orig[];
	extern unsigned int ftr_fixup_test4_alt[];
	extern unsigned int ftr_fixup_test4_expected[];
	int size = 4 * (end_ftr_fixup_test4 - ftr_fixup_test4);
	unsigned long flag;

	/* Check a high-bit flag */
	flag = 1UL << ((sizeof(unsigned long) - 1) * 8);
	fixup.value = fixup.mask = flag;
	fixup.start_off = calc_offset(&fixup, ftr_fixup_test4 + 1);
	fixup.end_off = calc_offset(&fixup, ftr_fixup_test4 + 5);
	fixup.alt_start_off = calc_offset(&fixup, ftr_fixup_test4_alt);
	fixup.alt_end_off = calc_offset(&fixup, ftr_fixup_test4_alt + 2);

	/* Sanity check */
	check(memcmp(ftr_fixup_test4, ftr_fixup_test4_orig, size) == 0);

	/* Check we don't patch if the value matches */
	patch_feature_section(flag, &fixup);
	check(memcmp(ftr_fixup_test4, ftr_fixup_test4_orig, size) == 0);

	/* Check we do patch if the value doesn't match */
	patch_feature_section(0, &fixup);
	check(memcmp(ftr_fixup_test4, ftr_fixup_test4_expected, size) == 0);

	/* Check we do patch if the mask doesn't match */
	memcpy(ftr_fixup_test4, ftr_fixup_test4_orig, size);
	check(memcmp(ftr_fixup_test4, ftr_fixup_test4_orig, size) == 0);
	patch_feature_section(~flag, &fixup);
	check(memcmp(ftr_fixup_test4, ftr_fixup_test4_expected, size) == 0);
}

static void test_alternative_case_with_branch(void)
{
	extern unsigned int ftr_fixup_test5[];
	extern unsigned int end_ftr_fixup_test5[];
	extern unsigned int ftr_fixup_test5_expected[];
	int size = 4 * (end_ftr_fixup_test5 - ftr_fixup_test5);

	check(memcmp(ftr_fixup_test5, ftr_fixup_test5_expected, size) == 0);
}

static void test_alternative_case_with_external_branch(void)
{
	extern unsigned int ftr_fixup_test6[];
	extern unsigned int end_ftr_fixup_test6[];
	extern unsigned int ftr_fixup_test6_expected[];
	int size = 4 * (end_ftr_fixup_test6 - ftr_fixup_test6);

	check(memcmp(ftr_fixup_test6, ftr_fixup_test6_expected, size) == 0);
}

static void test_alternative_case_with_branch_to_end(void)
{
	extern unsigned int ftr_fixup_test7[];
	extern unsigned int end_ftr_fixup_test7[];
	extern unsigned int ftr_fixup_test7_expected[];
	int size = 4 * (end_ftr_fixup_test7 - ftr_fixup_test7);

	check(memcmp(ftr_fixup_test7, ftr_fixup_test7_expected, size) == 0);
}

static void test_cpu_macros(void)
{
	extern u8 ftr_fixup_test_FTR_macros[];
	extern u8 ftr_fixup_test_FTR_macros_expected[];
	unsigned long size = ftr_fixup_test_FTR_macros_expected -
			     ftr_fixup_test_FTR_macros;

	/* The fixups have already been done for us during boot */
	check(memcmp(ftr_fixup_test_FTR_macros,
		     ftr_fixup_test_FTR_macros_expected, size) == 0);
}

static void test_fw_macros(void)
{
#ifdef CONFIG_PPC64
	extern u8 ftr_fixup_test_FW_FTR_macros[];
	extern u8 ftr_fixup_test_FW_FTR_macros_expected[];
	unsigned long size = ftr_fixup_test_FW_FTR_macros_expected -
			     ftr_fixup_test_FW_FTR_macros;

	/* The fixups have already been done for us during boot */
	check(memcmp(ftr_fixup_test_FW_FTR_macros,
		     ftr_fixup_test_FW_FTR_macros_expected, size) == 0);
#endif
}

static void test_lwsync_macros(void)
{
	extern u8 lwsync_fixup_test[];
	extern u8 end_lwsync_fixup_test[];
	extern u8 lwsync_fixup_test_expected_LWSYNC[];
	extern u8 lwsync_fixup_test_expected_SYNC[];
	unsigned long size = end_lwsync_fixup_test -
			     lwsync_fixup_test;

	/* The fixups have already been done for us during boot */
	if (cur_cpu_spec->cpu_features & CPU_FTR_LWSYNC) {
		check(memcmp(lwsync_fixup_test,
			     lwsync_fixup_test_expected_LWSYNC, size) == 0);
	} else {
		check(memcmp(lwsync_fixup_test,
			     lwsync_fixup_test_expected_SYNC, size) == 0);
	}
}

#ifdef CONFIG_PPC64
static void __init test_prefix_patching(void)
{
	extern unsigned int ftr_fixup_prefix1[];
	extern unsigned int end_ftr_fixup_prefix1[];
	extern unsigned int ftr_fixup_prefix1_orig[];
	extern unsigned int ftr_fixup_prefix1_expected[];
	int size = sizeof(unsigned int) * (end_ftr_fixup_prefix1 - ftr_fixup_prefix1);

	fixup.value = fixup.mask = 8;
	fixup.start_off = calc_offset(&fixup, ftr_fixup_prefix1 + 1);
	fixup.end_off = calc_offset(&fixup, ftr_fixup_prefix1 + 3);
	fixup.alt_start_off = fixup.alt_end_off = 0;

	/* Sanity check */
	check(memcmp(ftr_fixup_prefix1, ftr_fixup_prefix1_orig, size) == 0);

	patch_feature_section(0, &fixup);
	check(memcmp(ftr_fixup_prefix1, ftr_fixup_prefix1_expected, size) == 0);
	check(memcmp(ftr_fixup_prefix1, ftr_fixup_prefix1_orig, size) != 0);
}

static void __init test_prefix_alt_patching(void)
{
	extern unsigned int ftr_fixup_prefix2[];
	extern unsigned int end_ftr_fixup_prefix2[];
	extern unsigned int ftr_fixup_prefix2_orig[];
	extern unsigned int ftr_fixup_prefix2_expected[];
	extern unsigned int ftr_fixup_prefix2_alt[];
	int size = sizeof(unsigned int) * (end_ftr_fixup_prefix2 - ftr_fixup_prefix2);

	fixup.value = fixup.mask = 8;
	fixup.start_off = calc_offset(&fixup, ftr_fixup_prefix2 + 1);
	fixup.end_off = calc_offset(&fixup, ftr_fixup_prefix2 + 3);
	fixup.alt_start_off = calc_offset(&fixup, ftr_fixup_prefix2_alt);
	fixup.alt_end_off = calc_offset(&fixup, ftr_fixup_prefix2_alt + 2);
	/* Sanity check */
	check(memcmp(ftr_fixup_prefix2, ftr_fixup_prefix2_orig, size) == 0);

	patch_feature_section(0, &fixup);
	check(memcmp(ftr_fixup_prefix2, ftr_fixup_prefix2_expected, size) == 0);
	check(memcmp(ftr_fixup_prefix2, ftr_fixup_prefix2_orig, size) != 0);
}

static void __init test_prefix_word_alt_patching(void)
{
	extern unsigned int ftr_fixup_prefix3[];
	extern unsigned int end_ftr_fixup_prefix3[];
	extern unsigned int ftr_fixup_prefix3_orig[];
	extern unsigned int ftr_fixup_prefix3_expected[];
	extern unsigned int ftr_fixup_prefix3_alt[];
	int size = sizeof(unsigned int) * (end_ftr_fixup_prefix3 - ftr_fixup_prefix3);

	fixup.value = fixup.mask = 8;
	fixup.start_off = calc_offset(&fixup, ftr_fixup_prefix3 + 1);
	fixup.end_off = calc_offset(&fixup, ftr_fixup_prefix3 + 4);
	fixup.alt_start_off = calc_offset(&fixup, ftr_fixup_prefix3_alt);
	fixup.alt_end_off = calc_offset(&fixup, ftr_fixup_prefix3_alt + 3);
	/* Sanity check */
	check(memcmp(ftr_fixup_prefix3, ftr_fixup_prefix3_orig, size) == 0);

	patch_feature_section(0, &fixup);
	check(memcmp(ftr_fixup_prefix3, ftr_fixup_prefix3_expected, size) == 0);
	patch_feature_section(0, &fixup);
	check(memcmp(ftr_fixup_prefix3, ftr_fixup_prefix3_orig, size) != 0);
}
#else
static inline void test_prefix_patching(void) {}
static inline void test_prefix_alt_patching(void) {}
static inline void test_prefix_word_alt_patching(void) {}
#endif /* CONFIG_PPC64 */

static int __init test_feature_fixups(void)
{
	printk(KERN_DEBUG "Running feature fixup self-tests ...\n");

	test_basic_patching();
	test_alternative_patching();
	test_alternative_case_too_big();
	test_alternative_case_too_small();
	test_alternative_case_with_branch();
	test_alternative_case_with_external_branch();
	test_alternative_case_with_branch_to_end();
	test_cpu_macros();
	test_fw_macros();
	test_lwsync_macros();
	test_prefix_patching();
	test_prefix_alt_patching();
	test_prefix_word_alt_patching();

	return 0;
}
late_initcall(test_feature_fixups);

#endif /* CONFIG_FTR_FIXUP_SELFTEST */<|MERGE_RESOLUTION|>--- conflicted
+++ resolved
@@ -34,42 +34,25 @@
 	long		alt_end_off;
 };
 
-<<<<<<< HEAD
-static struct ppc_inst *calc_addr(struct fixup_entry *fcur, long offset)
-=======
 static u32 *calc_addr(struct fixup_entry *fcur, long offset)
->>>>>>> 7d2a07b7
 {
 	/*
 	 * We store the offset to the code as a negative offset from
 	 * the start of the alt_entry, to support the VDSO. This
 	 * routine converts that back into an actual address.
 	 */
-<<<<<<< HEAD
-	return (struct ppc_inst *)((unsigned long)fcur + offset);
-}
-
-static int patch_alt_instruction(struct ppc_inst *src, struct ppc_inst *dest,
-				 struct ppc_inst *alt_start, struct ppc_inst *alt_end)
-=======
 	return (u32 *)((unsigned long)fcur + offset);
 }
 
 static int patch_alt_instruction(u32 *src, u32 *dest, u32 *alt_start, u32 *alt_end)
->>>>>>> 7d2a07b7
 {
 	int err;
 	struct ppc_inst instr;
 
 	instr = ppc_inst_read(src);
 
-<<<<<<< HEAD
-	if (instr_is_relative_branch(*src)) {
-		struct ppc_inst *target = (struct ppc_inst *)branch_target(src);
-=======
 	if (instr_is_relative_branch(ppc_inst_read(src))) {
 		u32 *target = (u32 *)branch_target(src);
->>>>>>> 7d2a07b7
 
 		/* Branch within the section doesn't need translating */
 		if (target < alt_start || target > alt_end) {
@@ -86,11 +69,7 @@
 
 static int patch_feature_section(unsigned long value, struct fixup_entry *fcur)
 {
-<<<<<<< HEAD
-	struct ppc_inst *start, *end, *alt_start, *alt_end, *src, *dest, nop;
-=======
 	u32 *start, *end, *alt_start, *alt_end, *src, *dest;
->>>>>>> 7d2a07b7
 
 	start = calc_addr(fcur, fcur->start_off);
 	end = calc_addr(fcur, fcur->end_off);
@@ -112,14 +91,8 @@
 			return 1;
 	}
 
-<<<<<<< HEAD
-	nop = ppc_inst(PPC_INST_NOP);
-	for (; dest < end; dest = ppc_inst_next(dest, &nop))
-		raw_patch_instruction(dest, nop);
-=======
 	for (; dest < end; dest++)
 		raw_patch_instruction(dest, ppc_inst(PPC_RAW_NOP()));
->>>>>>> 7d2a07b7
 
 	return 0;
 }
@@ -176,19 +149,6 @@
 
 		pr_devel("patching dest %lx\n", (unsigned long)dest);
 
-<<<<<<< HEAD
-		patch_instruction((struct ppc_inst *)dest, ppc_inst(instrs[0]));
-
-		if (types & STF_BARRIER_FALLBACK)
-			patch_branch((struct ppc_inst *)(dest + 1),
-				     (unsigned long)&stf_barrier_fallback,
-				     BRANCH_SET_LINK);
-		else
-			patch_instruction((struct ppc_inst *)(dest + 1),
-					  ppc_inst(instrs[1]));
-
-		patch_instruction((struct ppc_inst *)(dest + 2), ppc_inst(instrs[2]));
-=======
 		// See comment in do_entry_flush_fixups() RE order of patching
 		if (types & STF_BARRIER_FALLBACK) {
 			patch_instruction(dest, ppc_inst(instrs[0]));
@@ -200,7 +160,6 @@
 			patch_instruction(dest + 2, ppc_inst(instrs[2]));
 			patch_instruction(dest, ppc_inst(instrs[0]));
 		}
->>>>>>> 7d2a07b7
 	}
 
 	printk(KERN_DEBUG "stf-barrier: patched %d entry locations (%s barrier)\n", i,
@@ -252,21 +211,12 @@
 
 		pr_devel("patching dest %lx\n", (unsigned long)dest);
 
-<<<<<<< HEAD
-		patch_instruction((struct ppc_inst *)dest, ppc_inst(instrs[0]));
-		patch_instruction((struct ppc_inst *)(dest + 1), ppc_inst(instrs[1]));
-		patch_instruction((struct ppc_inst *)(dest + 2), ppc_inst(instrs[2]));
-		patch_instruction((struct ppc_inst *)(dest + 3), ppc_inst(instrs[3]));
-		patch_instruction((struct ppc_inst *)(dest + 4), ppc_inst(instrs[4]));
-		patch_instruction((struct ppc_inst *)(dest + 5), ppc_inst(instrs[5]));
-=======
 		patch_instruction(dest, ppc_inst(instrs[0]));
 		patch_instruction(dest + 1, ppc_inst(instrs[1]));
 		patch_instruction(dest + 2, ppc_inst(instrs[2]));
 		patch_instruction(dest + 3, ppc_inst(instrs[3]));
 		patch_instruction(dest + 4, ppc_inst(instrs[4]));
 		patch_instruction(dest + 5, ppc_inst(instrs[5]));
->>>>>>> 7d2a07b7
 	}
 	printk(KERN_DEBUG "stf-barrier: patched %d exit locations (%s barrier)\n", i,
 		(types == STF_BARRIER_NONE)                  ? "no" :
@@ -276,12 +226,9 @@
 		                                           : "unknown");
 }
 
-<<<<<<< HEAD
-=======
 static bool stf_exit_reentrant = false;
 static bool rfi_exit_reentrant = false;
 
->>>>>>> 7d2a07b7
 static int __do_stf_barrier_fixups(void *data)
 {
 	enum stf_barrier_type *types = data;
@@ -296,131 +243,6 @@
 {
 	/*
 	 * The call to the fallback entry flush, and the fallback/sync-ori exit
-<<<<<<< HEAD
-	 * flush can not be safely patched in/out while other CPUs are executing
-	 * them. So call __do_stf_barrier_fixups() on one CPU while all other CPUs
-	 * spin in the stop machine core with interrupts hard disabled.
-	 */
-	stop_machine(__do_stf_barrier_fixups, &types, NULL);
-}
-
-void do_uaccess_flush_fixups(enum l1d_flush_type types)
-{
-	unsigned int instrs[4], *dest;
-	long *start, *end;
-	int i;
-
-	start = PTRRELOC(&__start___uaccess_flush_fixup);
-	end = PTRRELOC(&__stop___uaccess_flush_fixup);
-
-	instrs[0] = 0x60000000; /* nop */
-	instrs[1] = 0x60000000; /* nop */
-	instrs[2] = 0x60000000; /* nop */
-	instrs[3] = 0x4e800020; /* blr */
-
-	i = 0;
-	if (types == L1D_FLUSH_FALLBACK) {
-		instrs[3] = 0x60000000; /* nop */
-		/* fallthrough to fallback flush */
-	}
-
-	if (types & L1D_FLUSH_ORI) {
-		instrs[i++] = 0x63ff0000; /* ori 31,31,0 speculation barrier */
-		instrs[i++] = 0x63de0000; /* ori 30,30,0 L1d flush*/
-	}
-
-	if (types & L1D_FLUSH_MTTRIG)
-		instrs[i++] = 0x7c12dba6; /* mtspr TRIG2,r0 (SPR #882) */
-
-	for (i = 0; start < end; start++, i++) {
-		dest = (void *)start + *start;
-
-		pr_devel("patching dest %lx\n", (unsigned long)dest);
-
-		patch_instruction((struct ppc_inst *)dest, ppc_inst(instrs[0]));
-
-		patch_instruction((struct ppc_inst *)(dest + 1), ppc_inst(instrs[1]));
-		patch_instruction((struct ppc_inst *)(dest + 2), ppc_inst(instrs[2]));
-		patch_instruction((struct ppc_inst *)(dest + 3), ppc_inst(instrs[3]));
-	}
-
-	printk(KERN_DEBUG "uaccess-flush: patched %d locations (%s flush)\n", i,
-		(types == L1D_FLUSH_NONE)       ? "no" :
-		(types == L1D_FLUSH_FALLBACK)   ? "fallback displacement" :
-		(types &  L1D_FLUSH_ORI)        ? (types & L1D_FLUSH_MTTRIG)
-							? "ori+mttrig type"
-							: "ori type" :
-		(types &  L1D_FLUSH_MTTRIG)     ? "mttrig type"
-						: "unknown");
-}
-
-static int __do_entry_flush_fixups(void *data)
-{
-	enum l1d_flush_type types = *(enum l1d_flush_type *)data;
-	unsigned int instrs[3], *dest;
-	long *start, *end;
-	int i;
-
-	start = PTRRELOC(&__start___entry_flush_fixup);
-	end = PTRRELOC(&__stop___entry_flush_fixup);
-
-	instrs[0] = 0x60000000; /* nop */
-	instrs[1] = 0x60000000; /* nop */
-	instrs[2] = 0x60000000; /* nop */
-
-	i = 0;
-	if (types == L1D_FLUSH_FALLBACK) {
-		instrs[i++] = 0x7d4802a6; /* mflr r10		*/
-		instrs[i++] = 0x60000000; /* branch patched below */
-		instrs[i++] = 0x7d4803a6; /* mtlr r10		*/
-	}
-
-	if (types & L1D_FLUSH_ORI) {
-		instrs[i++] = 0x63ff0000; /* ori 31,31,0 speculation barrier */
-		instrs[i++] = 0x63de0000; /* ori 30,30,0 L1d flush*/
-	}
-
-	if (types & L1D_FLUSH_MTTRIG)
-		instrs[i++] = 0x7c12dba6; /* mtspr TRIG2,r0 (SPR #882) */
-
-	for (i = 0; start < end; start++, i++) {
-		dest = (void *)start + *start;
-
-		pr_devel("patching dest %lx\n", (unsigned long)dest);
-
-		patch_instruction((struct ppc_inst *)dest, ppc_inst(instrs[0]));
-
-		if (types == L1D_FLUSH_FALLBACK)
-			patch_branch((struct ppc_inst *)(dest + 1), (unsigned long)&entry_flush_fallback,
-				     BRANCH_SET_LINK);
-		else
-			patch_instruction((struct ppc_inst *)(dest + 1), ppc_inst(instrs[1]));
-
-		patch_instruction((struct ppc_inst *)(dest + 2), ppc_inst(instrs[2]));
-	}
-
-	printk(KERN_DEBUG "entry-flush: patched %d locations (%s flush)\n", i,
-		(types == L1D_FLUSH_NONE)       ? "no" :
-		(types == L1D_FLUSH_FALLBACK)   ? "fallback displacement" :
-		(types &  L1D_FLUSH_ORI)        ? (types & L1D_FLUSH_MTTRIG)
-							? "ori+mttrig type"
-							: "ori type" :
-		(types &  L1D_FLUSH_MTTRIG)     ? "mttrig type"
-						: "unknown");
-
-	return 0;
-}
-
-void do_entry_flush_fixups(enum l1d_flush_type types)
-{
-	/*
-	 * The call to the fallback flush can not be safely patched in/out while
-	 * other CPUs are executing it. So call __do_entry_flush_fixups() on one
-	 * CPU while all other CPUs spin in the stop machine core with interrupts
-	 * hard disabled.
-	 */
-	stop_machine(__do_entry_flush_fixups, &types, NULL);
-=======
 	 * flush can not be safely patched in/out while other CPUs are
 	 * executing them. So call __do_stf_barrier_fixups() on one CPU while
 	 * all other CPUs spin in the stop machine core with interrupts hard
@@ -442,7 +264,6 @@
 
 	if (stf_exit_reentrant && rfi_exit_reentrant)
 		static_branch_disable(&interrupt_exit_not_reentrant);
->>>>>>> 7d2a07b7
 }
 
 void do_uaccess_flush_fixups(enum l1d_flush_type types)
@@ -640,15 +461,9 @@
 
 		pr_devel("patching dest %lx\n", (unsigned long)dest);
 
-<<<<<<< HEAD
-		patch_instruction((struct ppc_inst *)dest, ppc_inst(instrs[0]));
-		patch_instruction((struct ppc_inst *)(dest + 1), ppc_inst(instrs[1]));
-		patch_instruction((struct ppc_inst *)(dest + 2), ppc_inst(instrs[2]));
-=======
 		patch_instruction(dest, ppc_inst(instrs[0]));
 		patch_instruction(dest + 1, ppc_inst(instrs[1]));
 		patch_instruction(dest + 2, ppc_inst(instrs[2]));
->>>>>>> 7d2a07b7
 	}
 
 	printk(KERN_DEBUG "rfi-flush: patched %d locations (%s flush)\n", i,
@@ -704,11 +519,7 @@
 		dest = (void *)start + *start;
 
 		pr_devel("patching dest %lx\n", (unsigned long)dest);
-<<<<<<< HEAD
-		patch_instruction((struct ppc_inst *)dest, ppc_inst(instr));
-=======
 		patch_instruction(dest, ppc_inst(instr));
->>>>>>> 7d2a07b7
 	}
 
 	printk(KERN_DEBUG "barrier-nospec: patched %d locations\n", i);
@@ -751,13 +562,8 @@
 		dest = (void *)start + *start;
 
 		pr_devel("patching dest %lx\n", (unsigned long)dest);
-<<<<<<< HEAD
-		patch_instruction((struct ppc_inst *)dest, ppc_inst(instr[0]));
-		patch_instruction((struct ppc_inst *)(dest + 1), ppc_inst(instr[1]));
-=======
 		patch_instruction(dest, ppc_inst(instr[0]));
 		patch_instruction(dest + 1, ppc_inst(instr[1]));
->>>>>>> 7d2a07b7
 	}
 
 	printk(KERN_DEBUG "barrier-nospec: patched %d locations\n", i);
@@ -771,11 +577,7 @@
 	end = (void *)curr + *(curr + 1);
 	for (; start < end; start++) {
 		pr_devel("patching dest %lx\n", (unsigned long)start);
-<<<<<<< HEAD
-		patch_instruction((struct ppc_inst *)start, ppc_inst(PPC_INST_NOP));
-=======
 		patch_instruction(start, ppc_inst(PPC_RAW_NOP()));
->>>>>>> 7d2a07b7
 	}
 }
 
@@ -794,11 +596,7 @@
 void do_lwsync_fixups(unsigned long value, void *fixup_start, void *fixup_end)
 {
 	long *start, *end;
-<<<<<<< HEAD
-	struct ppc_inst *dest;
-=======
 	u32 *dest;
->>>>>>> 7d2a07b7
 
 	if (!(value & CPU_FTR_LWSYNC))
 		return ;
@@ -815,23 +613,14 @@
 static void do_final_fixups(void)
 {
 #if defined(CONFIG_PPC64) && defined(CONFIG_RELOCATABLE)
-<<<<<<< HEAD
-	struct ppc_inst inst, *src, *dest, *end;
-=======
 	struct ppc_inst inst;
 	u32 *src, *dest, *end;
->>>>>>> 7d2a07b7
 
 	if (PHYSICAL_START == 0)
 		return;
 
-<<<<<<< HEAD
-	src = (struct ppc_inst *)(KERNELBASE + PHYSICAL_START);
-	dest = (struct ppc_inst *)KERNELBASE;
-=======
 	src = (u32 *)(KERNELBASE + PHYSICAL_START);
 	dest = (u32 *)KERNELBASE;
->>>>>>> 7d2a07b7
 	end = (void *)src + (__end_interrupts - _stext);
 
 	while (src < end) {
