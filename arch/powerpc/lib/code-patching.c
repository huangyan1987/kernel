--- conflicted
+++ resolved
@@ -18,33 +18,17 @@
 #include <asm/setup.h>
 #include <asm/inst.h>
 
-<<<<<<< HEAD
-static int __patch_instruction(struct ppc_inst *exec_addr, struct ppc_inst instr,
-			       struct ppc_inst *patch_addr)
-=======
 static int __patch_instruction(u32 *exec_addr, struct ppc_inst instr, u32 *patch_addr)
->>>>>>> 7d2a07b7
 {
 	if (!ppc_inst_prefixed(instr)) {
 		u32 val = ppc_inst_val(instr);
 
-<<<<<<< HEAD
-	if (!ppc_inst_prefixed(instr)) {
-		__put_user_asm(ppc_inst_val(instr), patch_addr, err, "stw");
-	} else {
-		__put_user_asm(ppc_inst_as_u64(instr), patch_addr, err, "std");
-	}
-
-	if (err)
-		return err;
-=======
 		__put_kernel_nofault(patch_addr, &val, u32, failed);
 	} else {
 		u64 val = ppc_inst_as_ulong(instr);
 
 		__put_kernel_nofault(patch_addr, &val, u64, failed);
 	}
->>>>>>> 7d2a07b7
 
 	asm ("dcbst 0, %0; sync; icbi 0,%1; sync; isync" :: "r" (patch_addr),
 							    "r" (exec_addr));
@@ -55,11 +39,7 @@
 	return -EFAULT;
 }
 
-<<<<<<< HEAD
-int raw_patch_instruction(struct ppc_inst *addr, struct ppc_inst instr)
-=======
 int raw_patch_instruction(u32 *addr, struct ppc_inst instr)
->>>>>>> 7d2a07b7
 {
 	return __patch_instruction(addr, instr, addr);
 }
@@ -161,17 +141,10 @@
 	return 0;
 }
 
-<<<<<<< HEAD
-static int do_patch_instruction(struct ppc_inst *addr, struct ppc_inst instr)
-{
-	int err;
-	struct ppc_inst *patch_addr = NULL;
-=======
 static int do_patch_instruction(u32 *addr, struct ppc_inst instr)
 {
 	int err;
 	u32 *patch_addr = NULL;
->>>>>>> 7d2a07b7
 	unsigned long flags;
 	unsigned long text_poke_addr;
 	unsigned long kaddr = (unsigned long)addr;
@@ -192,11 +165,7 @@
 		goto out;
 	}
 
-<<<<<<< HEAD
-	patch_addr = (struct ppc_inst *)(text_poke_addr + (kaddr & ~PAGE_MASK));
-=======
 	patch_addr = (u32 *)(text_poke_addr + (kaddr & ~PAGE_MASK));
->>>>>>> 7d2a07b7
 
 	__patch_instruction(addr, instr, patch_addr);
 
@@ -211,22 +180,14 @@
 }
 #else /* !CONFIG_STRICT_KERNEL_RWX */
 
-<<<<<<< HEAD
-static int do_patch_instruction(struct ppc_inst *addr, struct ppc_inst instr)
-=======
 static int do_patch_instruction(u32 *addr, struct ppc_inst instr)
->>>>>>> 7d2a07b7
 {
 	return raw_patch_instruction(addr, instr);
 }
 
 #endif /* CONFIG_STRICT_KERNEL_RWX */
 
-<<<<<<< HEAD
-int patch_instruction(struct ppc_inst *addr, struct ppc_inst instr)
-=======
 int patch_instruction(u32 *addr, struct ppc_inst instr)
->>>>>>> 7d2a07b7
 {
 	/* Make sure we aren't patching a freed init section */
 	if (init_mem_is_free && init_section_contains(addr, 4)) {
@@ -237,11 +198,7 @@
 }
 NOKPROBE_SYMBOL(patch_instruction);
 
-<<<<<<< HEAD
-int patch_branch(struct ppc_inst *addr, unsigned long target, int flags)
-=======
 int patch_branch(u32 *addr, unsigned long target, int flags)
->>>>>>> 7d2a07b7
 {
 	struct ppc_inst instr;
 
@@ -293,12 +250,7 @@
 }
 NOKPROBE_SYMBOL(is_conditional_branch);
 
-<<<<<<< HEAD
-int create_branch(struct ppc_inst *instr,
-		  const struct ppc_inst *addr,
-=======
 int create_branch(struct ppc_inst *instr, const u32 *addr,
->>>>>>> 7d2a07b7
 		  unsigned long target, int flags)
 {
 	long offset;
@@ -318,11 +270,7 @@
 	return 0;
 }
 
-<<<<<<< HEAD
-int create_cond_branch(struct ppc_inst *instr, const struct ppc_inst *addr,
-=======
 int create_cond_branch(struct ppc_inst *instr, const u32 *addr,
->>>>>>> 7d2a07b7
 		       unsigned long target, int flags)
 {
 	long offset;
@@ -369,67 +317,39 @@
 	return instr_is_relative_branch(instr) && (ppc_inst_val(instr) & BRANCH_SET_LINK);
 }
 
-<<<<<<< HEAD
-static unsigned long branch_iform_target(const struct ppc_inst *instr)
+static unsigned long branch_iform_target(const u32 *instr)
 {
 	signed long imm;
 
-	imm = ppc_inst_val(*instr) & 0x3FFFFFC;
-=======
-static unsigned long branch_iform_target(const u32 *instr)
-{
-	signed long imm;
-
 	imm = ppc_inst_val(ppc_inst_read(instr)) & 0x3FFFFFC;
->>>>>>> 7d2a07b7
 
 	/* If the top bit of the immediate value is set this is negative */
 	if (imm & 0x2000000)
 		imm -= 0x4000000;
 
-<<<<<<< HEAD
-	if ((ppc_inst_val(*instr) & BRANCH_ABSOLUTE) == 0)
-=======
 	if ((ppc_inst_val(ppc_inst_read(instr)) & BRANCH_ABSOLUTE) == 0)
->>>>>>> 7d2a07b7
 		imm += (unsigned long)instr;
 
 	return (unsigned long)imm;
 }
 
-<<<<<<< HEAD
-static unsigned long branch_bform_target(const struct ppc_inst *instr)
+static unsigned long branch_bform_target(const u32 *instr)
 {
 	signed long imm;
 
-	imm = ppc_inst_val(*instr) & 0xFFFC;
-=======
-static unsigned long branch_bform_target(const u32 *instr)
-{
-	signed long imm;
-
 	imm = ppc_inst_val(ppc_inst_read(instr)) & 0xFFFC;
->>>>>>> 7d2a07b7
 
 	/* If the top bit of the immediate value is set this is negative */
 	if (imm & 0x8000)
 		imm -= 0x10000;
 
-<<<<<<< HEAD
-	if ((ppc_inst_val(*instr) & BRANCH_ABSOLUTE) == 0)
-=======
 	if ((ppc_inst_val(ppc_inst_read(instr)) & BRANCH_ABSOLUTE) == 0)
->>>>>>> 7d2a07b7
 		imm += (unsigned long)instr;
 
 	return (unsigned long)imm;
 }
 
-<<<<<<< HEAD
-unsigned long branch_target(const struct ppc_inst *instr)
-=======
 unsigned long branch_target(const u32 *instr)
->>>>>>> 7d2a07b7
 {
 	if (instr_is_branch_iform(ppc_inst_read(instr)))
 		return branch_iform_target(instr);
@@ -439,21 +359,7 @@
 	return 0;
 }
 
-<<<<<<< HEAD
-int instr_is_branch_to_addr(const struct ppc_inst *instr, unsigned long addr)
-{
-	if (instr_is_branch_iform(ppc_inst_read(instr)) ||
-	    instr_is_branch_bform(ppc_inst_read(instr)))
-		return branch_target(instr) == addr;
-
-	return 0;
-}
-
-int translate_branch(struct ppc_inst *instr, const struct ppc_inst *dest,
-		     const struct ppc_inst *src)
-=======
 int translate_branch(struct ppc_inst *instr, const u32 *dest, const u32 *src)
->>>>>>> 7d2a07b7
 {
 	unsigned long target;
 	target = branch_target(src);
@@ -480,7 +386,7 @@
 	 * instruction of the exception, not the first one
 	 */
 
-	patch_branch((struct ppc_inst *)(ibase + (exc / 4) + 1), addr, 0);
+	patch_branch(ibase + (exc / 4) + 1, addr, 0);
 }
 #endif
 
@@ -507,15 +413,9 @@
 {
 	int err;
 	struct ppc_inst instr;
-<<<<<<< HEAD
-	unsigned long addr;
-
-	addr = (unsigned long)&instr;
-=======
 	u32 tmp[2];
 	u32 *iptr = tmp;
 	unsigned long addr = (unsigned long)tmp;
->>>>>>> 7d2a07b7
 
 	/* The simplest case, branch to self, no flags */
 	check(instr_is_branch_iform(ppc_inst(0x48000000)));
@@ -536,54 +436,6 @@
 	check(!instr_is_branch_iform(ppc_inst(0x7bfffffd)));
 
 	/* Absolute branch to 0x100 */
-<<<<<<< HEAD
-	instr = ppc_inst(0x48000103);
-	check(instr_is_branch_to_addr(&instr, 0x100));
-	/* Absolute branch to 0x420fc */
-	instr = ppc_inst(0x480420ff);
-	check(instr_is_branch_to_addr(&instr, 0x420fc));
-	/* Maximum positive relative branch, + 20MB - 4B */
-	instr = ppc_inst(0x49fffffc);
-	check(instr_is_branch_to_addr(&instr, addr + 0x1FFFFFC));
-	/* Smallest negative relative branch, - 4B */
-	instr = ppc_inst(0x4bfffffc);
-	check(instr_is_branch_to_addr(&instr, addr - 4));
-	/* Largest negative relative branch, - 32 MB */
-	instr = ppc_inst(0x4a000000);
-	check(instr_is_branch_to_addr(&instr, addr - 0x2000000));
-
-	/* Branch to self, with link */
-	err = create_branch(&instr, &instr, addr, BRANCH_SET_LINK);
-	check(instr_is_branch_to_addr(&instr, addr));
-
-	/* Branch to self - 0x100, with link */
-	err = create_branch(&instr, &instr, addr - 0x100, BRANCH_SET_LINK);
-	check(instr_is_branch_to_addr(&instr, addr - 0x100));
-
-	/* Branch to self + 0x100, no link */
-	err = create_branch(&instr, &instr, addr + 0x100, 0);
-	check(instr_is_branch_to_addr(&instr, addr + 0x100));
-
-	/* Maximum relative negative offset, - 32 MB */
-	err = create_branch(&instr, &instr, addr - 0x2000000, BRANCH_SET_LINK);
-	check(instr_is_branch_to_addr(&instr, addr - 0x2000000));
-
-	/* Out of range relative negative offset, - 32 MB + 4*/
-	err = create_branch(&instr, &instr, addr - 0x2000004, BRANCH_SET_LINK);
-	check(err);
-
-	/* Out of range relative positive offset, + 32 MB */
-	err = create_branch(&instr, &instr, addr + 0x2000000, BRANCH_SET_LINK);
-	check(err);
-
-	/* Unaligned target */
-	err = create_branch(&instr, &instr, addr + 3, BRANCH_SET_LINK);
-	check(err);
-
-	/* Check flags are masked correctly */
-	err = create_branch(&instr, &instr, addr, 0xFFFFFFFC);
-	check(instr_is_branch_to_addr(&instr, addr));
-=======
 	patch_instruction(iptr, ppc_inst(0x48000103));
 	check(instr_is_branch_to_addr(iptr, 0x100));
 	/* Absolute branch to 0x420fc */
@@ -635,26 +487,17 @@
 	err = create_branch(&instr, iptr, addr, 0xFFFFFFFC);
 	patch_instruction(iptr, instr);
 	check(instr_is_branch_to_addr(iptr, addr));
->>>>>>> 7d2a07b7
 	check(ppc_inst_equal(instr, ppc_inst(0x48000000)));
 }
 
 static void __init test_create_function_call(void)
 {
-<<<<<<< HEAD
-	struct ppc_inst *iptr;
-=======
 	u32 *iptr;
->>>>>>> 7d2a07b7
 	unsigned long dest;
 	struct ppc_inst instr;
 
 	/* Check we can create a function call */
-<<<<<<< HEAD
-	iptr = (struct ppc_inst *)ppc_function_entry(test_trampoline);
-=======
 	iptr = (u32 *)ppc_function_entry(test_trampoline);
->>>>>>> 7d2a07b7
 	dest = ppc_function_entry(test_create_function_call);
 	create_branch(&instr, iptr, dest, BRANCH_SET_LINK);
 	patch_instruction(iptr, instr);
@@ -665,13 +508,9 @@
 {
 	int err;
 	unsigned long addr;
-<<<<<<< HEAD
-	struct ppc_inst *iptr, instr;
-=======
 	struct ppc_inst instr;
 	u32 tmp[2];
 	u32 *iptr = tmp;
->>>>>>> 7d2a07b7
 	unsigned int flags;
 
 	addr = (unsigned long)iptr;
@@ -686,22 +525,6 @@
 	check(!instr_is_branch_bform(ppc_inst(0x7bffffff)));
 
 	/* Absolute conditional branch to 0x100 */
-<<<<<<< HEAD
-	instr = ppc_inst(0x43ff0103);
-	check(instr_is_branch_to_addr(&instr, 0x100));
-	/* Absolute conditional branch to 0x20fc */
-	instr = ppc_inst(0x43ff20ff);
-	check(instr_is_branch_to_addr(&instr, 0x20fc));
-	/* Maximum positive relative conditional branch, + 32 KB - 4B */
-	instr = ppc_inst(0x43ff7ffc);
-	check(instr_is_branch_to_addr(&instr, addr + 0x7FFC));
-	/* Smallest negative relative conditional branch, - 4B */
-	instr = ppc_inst(0x43fffffc);
-	check(instr_is_branch_to_addr(&instr, addr - 4));
-	/* Largest negative relative conditional branch, - 32 KB */
-	instr = ppc_inst(0x43ff8000);
-	check(instr_is_branch_to_addr(&instr, addr - 0x8000));
-=======
 	patch_instruction(iptr, ppc_inst(0x43ff0103));
 	check(instr_is_branch_to_addr(iptr, 0x100));
 	/* Absolute conditional branch to 0x20fc */
@@ -716,46 +539,29 @@
 	/* Largest negative relative conditional branch, - 32 KB */
 	patch_instruction(iptr, ppc_inst(0x43ff8000));
 	check(instr_is_branch_to_addr(iptr, addr - 0x8000));
->>>>>>> 7d2a07b7
 
 	/* All condition code bits set & link */
 	flags = 0x3ff000 | BRANCH_SET_LINK;
 
 	/* Branch to self */
 	err = create_cond_branch(&instr, iptr, addr, flags);
-<<<<<<< HEAD
-	check(instr_is_branch_to_addr(&instr, addr));
+	patch_instruction(iptr, instr);
+	check(instr_is_branch_to_addr(iptr, addr));
 
 	/* Branch to self - 0x100 */
 	err = create_cond_branch(&instr, iptr, addr - 0x100, flags);
-	check(instr_is_branch_to_addr(&instr, addr - 0x100));
+	patch_instruction(iptr, instr);
+	check(instr_is_branch_to_addr(iptr, addr - 0x100));
 
 	/* Branch to self + 0x100 */
 	err = create_cond_branch(&instr, iptr, addr + 0x100, flags);
-	check(instr_is_branch_to_addr(&instr, addr + 0x100));
+	patch_instruction(iptr, instr);
+	check(instr_is_branch_to_addr(iptr, addr + 0x100));
 
 	/* Maximum relative negative offset, - 32 KB */
 	err = create_cond_branch(&instr, iptr, addr - 0x8000, flags);
-	check(instr_is_branch_to_addr(&instr, addr - 0x8000));
-=======
-	patch_instruction(iptr, instr);
-	check(instr_is_branch_to_addr(iptr, addr));
-
-	/* Branch to self - 0x100 */
-	err = create_cond_branch(&instr, iptr, addr - 0x100, flags);
-	patch_instruction(iptr, instr);
-	check(instr_is_branch_to_addr(iptr, addr - 0x100));
-
-	/* Branch to self + 0x100 */
-	err = create_cond_branch(&instr, iptr, addr + 0x100, flags);
-	patch_instruction(iptr, instr);
-	check(instr_is_branch_to_addr(iptr, addr + 0x100));
-
-	/* Maximum relative negative offset, - 32 KB */
-	err = create_cond_branch(&instr, iptr, addr - 0x8000, flags);
 	patch_instruction(iptr, instr);
 	check(instr_is_branch_to_addr(iptr, addr - 0x8000));
->>>>>>> 7d2a07b7
 
 	/* Out of range relative negative offset, - 32 KB + 4*/
 	err = create_cond_branch(&instr, iptr, addr - 0x8004, flags);
@@ -771,12 +577,8 @@
 
 	/* Check flags are masked correctly */
 	err = create_cond_branch(&instr, iptr, addr, 0xFFFFFFFC);
-<<<<<<< HEAD
-	check(instr_is_branch_to_addr(&instr, addr));
-=======
 	patch_instruction(iptr, instr);
 	check(instr_is_branch_to_addr(iptr, addr));
->>>>>>> 7d2a07b7
 	check(ppc_inst_equal(instr, ppc_inst(0x43FF0000)));
 }
 
@@ -915,15 +717,9 @@
 	extern unsigned int code_patching_test1_expected[];
 	extern unsigned int end_code_patching_test1[];
 
-<<<<<<< HEAD
-	__patch_instruction((struct ppc_inst *)code_patching_test1,
-			    ppc_inst_prefix(OP_PREFIX << 26, 0x00000000),
-			    (struct ppc_inst *)code_patching_test1);
-=======
 	__patch_instruction(code_patching_test1,
 			    ppc_inst_prefix(OP_PREFIX << 26, 0x00000000),
 			    code_patching_test1);
->>>>>>> 7d2a07b7
 
 	check(!memcmp(code_patching_test1,
 		      code_patching_test1_expected,
