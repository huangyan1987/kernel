/*
 * Copyright (C) IBM Corporation, 2014, 2017
 * Anton Blanchard, Rashmica Gupta.
 *
 * This program is free software; you can redistribute it and/or modify
 * it under the terms of the GNU General Public License as published by
 * the Free Software Foundation; either version 2 of the License, or
 * (at your option) any later version.
 */

#define pr_fmt(fmt) "memtrace: " fmt

#include <linux/bitops.h>
#include <linux/string.h>
#include <linux/memblock.h>
#include <linux/init.h>
#include <linux/moduleparam.h>
#include <linux/fs.h>
#include <linux/debugfs.h>
#include <linux/slab.h>
#include <linux/memory.h>
#include <linux/memory_hotplug.h>
#include <asm/machdep.h>
#include <asm/debugfs.h>

/* This enables us to keep track of the memory removed from each node. */
struct memtrace_entry {
	void *mem;
	u64 start;
	u64 size;
	u32 nid;
	struct dentry *dir;
	char name[16];
};

static u64 memtrace_size;

static struct memtrace_entry *memtrace_array;
static unsigned int memtrace_array_nr;


static ssize_t memtrace_read(struct file *filp, char __user *ubuf,
			     size_t count, loff_t *ppos)
{
	struct memtrace_entry *ent = filp->private_data;

	return simple_read_from_buffer(ubuf, count, ppos, ent->mem, ent->size);
}

static const struct file_operations memtrace_fops = {
	.llseek = default_llseek,
	.read	= memtrace_read,
	.open	= simple_open,
};

static int check_memblock_online(struct memory_block *mem, void *arg)
{
	if (mem->state != MEM_ONLINE)
		return -1;

	return 0;
}

static int change_memblock_state(struct memory_block *mem, void *arg)
{
	unsigned long state = (unsigned long)arg;

	mem->state = state;

	return 0;
}

/* called with device_hotplug_lock held */
static bool memtrace_offline_pages(u32 nid, u64 start_pfn, u64 nr_pages)
{
	u64 end_pfn = start_pfn + nr_pages - 1;

	if (walk_memory_range(start_pfn, end_pfn, NULL,
	    check_memblock_online))
		return false;

	walk_memory_range(start_pfn, end_pfn, (void *)MEM_GOING_OFFLINE,
			  change_memblock_state);

	if (offline_pages(start_pfn, nr_pages)) {
		walk_memory_range(start_pfn, end_pfn, (void *)MEM_ONLINE,
				  change_memblock_state);
		return false;
	}

	walk_memory_range(start_pfn, end_pfn, (void *)MEM_OFFLINE,
			  change_memblock_state);


	return true;
}

static u64 memtrace_alloc_node(u32 nid, u64 size)
{
	u64 start_pfn, end_pfn, nr_pages, pfn;
	u64 base_pfn;
	u64 bytes = memory_block_size_bytes();

	if (!node_spanned_pages(nid))
		return 0;

	start_pfn = node_start_pfn(nid);
	end_pfn = node_end_pfn(nid);
	nr_pages = size >> PAGE_SHIFT;

	/* Trace memory needs to be aligned to the size */
	end_pfn = round_down(end_pfn - nr_pages, nr_pages);

	lock_device_hotplug();
	for (base_pfn = end_pfn; base_pfn > start_pfn; base_pfn -= nr_pages) {
		if (memtrace_offline_pages(nid, base_pfn, nr_pages) == true) {
			/*
			 * Remove memory in memory block size chunks so that
			 * iomem resources are always split to the same size and
			 * we never try to remove memory that spans two iomem
			 * resources.
			 */
<<<<<<< HEAD
			lock_device_hotplug();
			end_pfn = base_pfn + nr_pages;
			for (pfn = base_pfn; pfn < end_pfn; pfn += bytes>> PAGE_SHIFT) {
				remove_memory(nid, pfn << PAGE_SHIFT, bytes);
=======
			end_pfn = base_pfn + nr_pages;
			for (pfn = base_pfn; pfn < end_pfn; pfn += bytes>> PAGE_SHIFT) {
				__remove_memory(nid, pfn << PAGE_SHIFT, bytes);
>>>>>>> e2afa97a
			}
			unlock_device_hotplug();
			return base_pfn << PAGE_SHIFT;
		}
	}
	unlock_device_hotplug();

	return 0;
}

static int memtrace_init_regions_runtime(u64 size)
{
	u32 nid;
	u64 m;

	memtrace_array = kcalloc(num_online_nodes(),
				sizeof(struct memtrace_entry), GFP_KERNEL);
	if (!memtrace_array) {
		pr_err("Failed to allocate memtrace_array\n");
		return -EINVAL;
	}

	for_each_online_node(nid) {
		m = memtrace_alloc_node(nid, size);

		/*
		 * A node might not have any local memory, so warn but
		 * continue on.
		 */
		if (!m) {
			pr_err("Failed to allocate trace memory on node %d\n", nid);
			continue;
		}

		pr_info("Allocated trace memory on node %d at 0x%016llx\n", nid, m);

		memtrace_array[memtrace_array_nr].start = m;
		memtrace_array[memtrace_array_nr].size = size;
		memtrace_array[memtrace_array_nr].nid = nid;
		memtrace_array_nr++;
	}

	return 0;
}

static struct dentry *memtrace_debugfs_dir;

static int memtrace_init_debugfs(void)
{
	int ret = 0;
	int i;

	for (i = 0; i < memtrace_array_nr; i++) {
		struct dentry *dir;
		struct memtrace_entry *ent = &memtrace_array[i];

		ent->mem = ioremap(ent->start, ent->size);
		/* Warn but continue on */
		if (!ent->mem) {
			pr_err("Failed to map trace memory at 0x%llx\n",
				 ent->start);
			ret = -1;
			continue;
		}

		snprintf(ent->name, 16, "%08x", ent->nid);
		dir = debugfs_create_dir(ent->name, memtrace_debugfs_dir);
		if (!dir) {
			pr_err("Failed to create debugfs directory for node %d\n",
				ent->nid);
			return -1;
		}

		ent->dir = dir;
		debugfs_create_file("trace", 0400, dir, ent, &memtrace_fops);
		debugfs_create_x64("start", 0400, dir, &ent->start);
		debugfs_create_x64("size", 0400, dir, &ent->size);
	}

	return ret;
}

static int online_mem_block(struct memory_block *mem, void *arg)
{
	return device_online(&mem->dev);
}

/*
 * Iterate through the chunks of memory we have removed from the kernel
 * and attempt to add them back to the kernel.
 */
static int memtrace_online(void)
{
	int i, ret = 0;
	struct memtrace_entry *ent;

	for (i = memtrace_array_nr - 1; i >= 0; i--) {
		ent = &memtrace_array[i];

		/* We have onlined this chunk previously */
		if (ent->nid == -1)
			continue;

		/* Remove from io mappings */
		if (ent->mem) {
			iounmap(ent->mem);
			ent->mem = 0;
		}

		if (add_memory(ent->nid, ent->start, ent->size)) {
			pr_err("Failed to add trace memory to node %d\n",
				ent->nid);
			ret += 1;
			continue;
		}

		/*
		 * If kernel isn't compiled with the auto online option
		 * we need to online the memory ourselves.
		 */
		if (!memhp_auto_online) {
			lock_device_hotplug();
			walk_memory_range(PFN_DOWN(ent->start),
					  PFN_UP(ent->start + ent->size - 1),
					  NULL, online_mem_block);
			unlock_device_hotplug();
		}

		/*
		 * Memory was added successfully so clean up references to it
		 * so on reentry we can tell that this chunk was added.
		 */
		debugfs_remove_recursive(ent->dir);
		pr_info("Added trace memory back to node %d\n", ent->nid);
		ent->size = ent->start = ent->nid = -1;
	}
	if (ret)
		return ret;

	/* If all chunks of memory were added successfully, reset globals */
	kfree(memtrace_array);
	memtrace_array = NULL;
	memtrace_size = 0;
	memtrace_array_nr = 0;
	return 0;
}

static int memtrace_enable_set(void *data, u64 val)
{
	u64 bytes;

	/*
	 * Don't attempt to do anything if size isn't aligned to a memory
	 * block or equal to zero.
	 */
	bytes = memory_block_size_bytes();
	if (val & (bytes - 1)) {
		pr_err("Value must be aligned with 0x%llx\n", bytes);
		return -EINVAL;
	}

	/* Re-add/online previously removed/offlined memory */
	if (memtrace_size) {
		if (memtrace_online())
			return -EAGAIN;
	}

	if (!val)
		return 0;

	/* Offline and remove memory */
	if (memtrace_init_regions_runtime(val))
		return -EINVAL;

	if (memtrace_init_debugfs())
		return -EINVAL;

	memtrace_size = val;

	return 0;
}

static int memtrace_enable_get(void *data, u64 *val)
{
	*val = memtrace_size;
	return 0;
}

DEFINE_SIMPLE_ATTRIBUTE(memtrace_init_fops, memtrace_enable_get,
					memtrace_enable_set, "0x%016llx\n");

static int memtrace_init(void)
{
	memtrace_debugfs_dir = debugfs_create_dir("memtrace",
						  powerpc_debugfs_root);
	if (!memtrace_debugfs_dir)
		return -1;

	debugfs_create_file("enable", 0600, memtrace_debugfs_dir,
			    NULL, &memtrace_init_fops);

	return 0;
}
machine_device_initcall(powernv, memtrace_init);<|MERGE_RESOLUTION|>--- conflicted
+++ resolved
@@ -120,16 +120,9 @@
 			 * we never try to remove memory that spans two iomem
 			 * resources.
 			 */
-<<<<<<< HEAD
-			lock_device_hotplug();
-			end_pfn = base_pfn + nr_pages;
-			for (pfn = base_pfn; pfn < end_pfn; pfn += bytes>> PAGE_SHIFT) {
-				remove_memory(nid, pfn << PAGE_SHIFT, bytes);
-=======
 			end_pfn = base_pfn + nr_pages;
 			for (pfn = base_pfn; pfn < end_pfn; pfn += bytes>> PAGE_SHIFT) {
 				__remove_memory(nid, pfn << PAGE_SHIFT, bytes);
->>>>>>> e2afa97a
 			}
 			unlock_device_hotplug();
 			return base_pfn << PAGE_SHIFT;
