// SPDX-License-Identifier: GPL-2.0-or-later
/*
 * PowerNV cpuidle code
 *
 * Copyright 2015 IBM Corp.
 */

#include <linux/types.h>
#include <linux/mm.h>
#include <linux/slab.h>
#include <linux/of.h>
#include <linux/device.h>
#include <linux/cpu.h>

#include <asm/asm-prototypes.h>
#include <asm/firmware.h>
#include <asm/interrupt.h>
#include <asm/machdep.h>
#include <asm/opal.h>
#include <asm/cputhreads.h>
#include <asm/cpuidle.h>
#include <asm/code-patching.h>
#include <asm/smp.h>
#include <asm/runlatch.h>
#include <asm/dbell.h>

#include "powernv.h"
#include "subcore.h"

/* Power ISA 3.0 allows for stop states 0x0 - 0xF */
#define MAX_STOP_STATE	0xF

#define P9_STOP_SPR_MSR 2000
#define P9_STOP_SPR_PSSCR      855

static u32 supported_cpuidle_states;
struct pnv_idle_states_t *pnv_idle_states;
int nr_pnv_idle_states;

/*
 * The default stop state that will be used by ppc_md.power_save
 * function on platforms that support stop instruction.
 */
static u64 pnv_default_stop_val;
static u64 pnv_default_stop_mask;
static bool default_stop_found;

/*
 * First stop state levels when SPR and TB loss can occur.
 */
static u64 pnv_first_tb_loss_level = MAX_STOP_STATE + 1;
static u64 deep_spr_loss_state = MAX_STOP_STATE + 1;

/*
 * psscr value and mask of the deepest stop idle state.
 * Used when a cpu is offlined.
 */
static u64 pnv_deepest_stop_psscr_val;
static u64 pnv_deepest_stop_psscr_mask;
static u64 pnv_deepest_stop_flag;
static bool deepest_stop_found;

static unsigned long power7_offline_type;

static int pnv_save_sprs_for_deep_states(void)
{
	int cpu;
	int rc;

	/*
	 * hid0, hid1, hid4, hid5, hmeer and lpcr values are symmetric across
	 * all cpus at boot. Get these reg values of current cpu and use the
	 * same across all cpus.
	 */
	uint64_t lpcr_val	= mfspr(SPRN_LPCR);
	uint64_t hid0_val	= mfspr(SPRN_HID0);
	uint64_t hmeer_val	= mfspr(SPRN_HMEER);
	uint64_t msr_val = MSR_IDLE;
	uint64_t psscr_val = pnv_deepest_stop_psscr_val;

	for_each_present_cpu(cpu) {
		uint64_t pir = get_hard_smp_processor_id(cpu);
		uint64_t hsprg0_val = (uint64_t)paca_ptrs[cpu];

		rc = opal_slw_set_reg(pir, SPRN_HSPRG0, hsprg0_val);
		if (rc != 0)
			return rc;

		rc = opal_slw_set_reg(pir, SPRN_LPCR, lpcr_val);
		if (rc != 0)
			return rc;

		if (cpu_has_feature(CPU_FTR_ARCH_300)) {
			rc = opal_slw_set_reg(pir, P9_STOP_SPR_MSR, msr_val);
			if (rc)
				return rc;

			rc = opal_slw_set_reg(pir,
					      P9_STOP_SPR_PSSCR, psscr_val);

			if (rc)
				return rc;
		}

		/* HIDs are per core registers */
		if (cpu_thread_in_core(cpu) == 0) {

			rc = opal_slw_set_reg(pir, SPRN_HMEER, hmeer_val);
			if (rc != 0)
				return rc;

			rc = opal_slw_set_reg(pir, SPRN_HID0, hid0_val);
			if (rc != 0)
				return rc;

			/* Only p8 needs to set extra HID regiters */
			if (!cpu_has_feature(CPU_FTR_ARCH_300)) {
				uint64_t hid1_val = mfspr(SPRN_HID1);
				uint64_t hid4_val = mfspr(SPRN_HID4);
				uint64_t hid5_val = mfspr(SPRN_HID5);

				rc = opal_slw_set_reg(pir, SPRN_HID1, hid1_val);
				if (rc != 0)
					return rc;

				rc = opal_slw_set_reg(pir, SPRN_HID4, hid4_val);
				if (rc != 0)
					return rc;

				rc = opal_slw_set_reg(pir, SPRN_HID5, hid5_val);
				if (rc != 0)
					return rc;
			}
		}
	}

	return 0;
}

u32 pnv_get_supported_cpuidle_states(void)
{
	return supported_cpuidle_states;
}
EXPORT_SYMBOL_GPL(pnv_get_supported_cpuidle_states);

static void pnv_fastsleep_workaround_apply(void *info)

{
	int rc;
	int *err = info;

	rc = opal_config_cpu_idle_state(OPAL_CONFIG_IDLE_FASTSLEEP,
					OPAL_CONFIG_IDLE_APPLY);
	if (rc)
		*err = 1;
}

static bool power7_fastsleep_workaround_entry = true;
static bool power7_fastsleep_workaround_exit = true;

/*
 * Used to store fastsleep workaround state
 * 0 - Workaround applied/undone at fastsleep entry/exit path (Default)
 * 1 - Workaround applied once, never undone.
 */
static u8 fastsleep_workaround_applyonce;

static ssize_t show_fastsleep_workaround_applyonce(struct device *dev,
		struct device_attribute *attr, char *buf)
{
	return sprintf(buf, "%u\n", fastsleep_workaround_applyonce);
}

static ssize_t store_fastsleep_workaround_applyonce(struct device *dev,
		struct device_attribute *attr, const char *buf,
		size_t count)
{
	cpumask_t primary_thread_mask;
	int err;
	u8 val;

	if (kstrtou8(buf, 0, &val) || val != 1)
		return -EINVAL;

	if (fastsleep_workaround_applyonce == 1)
		return count;

	/*
	 * fastsleep_workaround_applyonce = 1 implies
	 * fastsleep workaround needs to be left in 'applied' state on all
	 * the cores. Do this by-
	 * 1. Disable the 'undo' workaround in fastsleep exit path
	 * 2. Sendi IPIs to all the cores which have at least one online thread
	 * 3. Disable the 'apply' workaround in fastsleep entry path
	 *
	 * There is no need to send ipi to cores which have all threads
	 * offlined, as last thread of the core entering fastsleep or deeper
	 * state would have applied workaround.
	 */
	power7_fastsleep_workaround_exit = false;

	get_online_cpus();
	primary_thread_mask = cpu_online_cores_map();
	on_each_cpu_mask(&primary_thread_mask,
				pnv_fastsleep_workaround_apply,
				&err, 1);
	put_online_cpus();
	if (err) {
		pr_err("fastsleep_workaround_applyonce change failed while running pnv_fastsleep_workaround_apply");
		goto fail;
	}

	power7_fastsleep_workaround_entry = false;

	fastsleep_workaround_applyonce = 1;

	return count;
fail:
	return -EIO;
}

static DEVICE_ATTR(fastsleep_workaround_applyonce, 0600,
			show_fastsleep_workaround_applyonce,
			store_fastsleep_workaround_applyonce);

static inline void atomic_start_thread_idle(void)
{
	int cpu = raw_smp_processor_id();
	int first = cpu_first_thread_sibling(cpu);
	int thread_nr = cpu_thread_in_core(cpu);
	unsigned long *state = &paca_ptrs[first]->idle_state;

	clear_bit(thread_nr, state);
}

static inline void atomic_stop_thread_idle(void)
{
	int cpu = raw_smp_processor_id();
	int first = cpu_first_thread_sibling(cpu);
	int thread_nr = cpu_thread_in_core(cpu);
	unsigned long *state = &paca_ptrs[first]->idle_state;

	set_bit(thread_nr, state);
}

static inline void atomic_lock_thread_idle(void)
{
	int cpu = raw_smp_processor_id();
	int first = cpu_first_thread_sibling(cpu);
	unsigned long *state = &paca_ptrs[first]->idle_state;

	while (unlikely(test_and_set_bit_lock(NR_PNV_CORE_IDLE_LOCK_BIT, state)))
		barrier();
}

static inline void atomic_unlock_and_stop_thread_idle(void)
{
	int cpu = raw_smp_processor_id();
	int first = cpu_first_thread_sibling(cpu);
	unsigned long thread = 1UL << cpu_thread_in_core(cpu);
	unsigned long *state = &paca_ptrs[first]->idle_state;
	u64 s = READ_ONCE(*state);
	u64 new, tmp;

	BUG_ON(!(s & PNV_CORE_IDLE_LOCK_BIT));
	BUG_ON(s & thread);

again:
	new = (s | thread) & ~PNV_CORE_IDLE_LOCK_BIT;
	tmp = cmpxchg(state, s, new);
	if (unlikely(tmp != s)) {
		s = tmp;
		goto again;
	}
}

static inline void atomic_unlock_thread_idle(void)
{
	int cpu = raw_smp_processor_id();
	int first = cpu_first_thread_sibling(cpu);
	unsigned long *state = &paca_ptrs[first]->idle_state;

	BUG_ON(!test_bit(NR_PNV_CORE_IDLE_LOCK_BIT, state));
	clear_bit_unlock(NR_PNV_CORE_IDLE_LOCK_BIT, state);
}

/* P7 and P8 */
struct p7_sprs {
	/* per core */
	u64 tscr;
	u64 worc;

	/* per subcore */
	u64 sdr1;
	u64 rpr;

	/* per thread */
	u64 lpcr;
	u64 hfscr;
	u64 fscr;
	u64 purr;
	u64 spurr;
	u64 dscr;
	u64 wort;

	/* per thread SPRs that get lost in shallow states */
	u64 amr;
	u64 iamr;
	u64 amor;
	u64 uamor;
};

static unsigned long power7_idle_insn(unsigned long type)
{
	int cpu = raw_smp_processor_id();
	int first = cpu_first_thread_sibling(cpu);
	unsigned long *state = &paca_ptrs[first]->idle_state;
	unsigned long thread = 1UL << cpu_thread_in_core(cpu);
	unsigned long core_thread_mask = (1UL << threads_per_core) - 1;
	unsigned long srr1;
	bool full_winkle;
	struct p7_sprs sprs = {}; /* avoid false use-uninitialised */
	bool sprs_saved = false;
	int rc;

	if (unlikely(type != PNV_THREAD_NAP)) {
		atomic_lock_thread_idle();

		BUG_ON(!(*state & thread));
		*state &= ~thread;

		if (power7_fastsleep_workaround_entry) {
			if ((*state & core_thread_mask) == 0) {
				rc = opal_config_cpu_idle_state(
						OPAL_CONFIG_IDLE_FASTSLEEP,
						OPAL_CONFIG_IDLE_APPLY);
				BUG_ON(rc);
			}
		}

		if (type == PNV_THREAD_WINKLE) {
			sprs.tscr	= mfspr(SPRN_TSCR);
			sprs.worc	= mfspr(SPRN_WORC);

			sprs.sdr1	= mfspr(SPRN_SDR1);
			sprs.rpr	= mfspr(SPRN_RPR);

			sprs.lpcr	= mfspr(SPRN_LPCR);
			if (cpu_has_feature(CPU_FTR_ARCH_207S)) {
				sprs.hfscr	= mfspr(SPRN_HFSCR);
				sprs.fscr	= mfspr(SPRN_FSCR);
			}
			sprs.purr	= mfspr(SPRN_PURR);
			sprs.spurr	= mfspr(SPRN_SPURR);
			sprs.dscr	= mfspr(SPRN_DSCR);
			sprs.wort	= mfspr(SPRN_WORT);

			sprs_saved = true;

			/*
			 * Increment winkle counter and set all winkle bits if
			 * all threads are winkling. This allows wakeup side to
			 * distinguish between fast sleep and winkle state
			 * loss. Fast sleep still has to resync the timebase so
			 * this may not be a really big win.
			 */
			*state += 1 << PNV_CORE_IDLE_WINKLE_COUNT_SHIFT;
			if ((*state & PNV_CORE_IDLE_WINKLE_COUNT_BITS)
					>> PNV_CORE_IDLE_WINKLE_COUNT_SHIFT
					== threads_per_core)
				*state |= PNV_CORE_IDLE_THREAD_WINKLE_BITS;
			WARN_ON((*state & PNV_CORE_IDLE_WINKLE_COUNT_BITS) == 0);
		}

		atomic_unlock_thread_idle();
	}

	if (cpu_has_feature(CPU_FTR_ARCH_207S)) {
		sprs.amr	= mfspr(SPRN_AMR);
		sprs.iamr	= mfspr(SPRN_IAMR);
		sprs.amor	= mfspr(SPRN_AMOR);
		sprs.uamor	= mfspr(SPRN_UAMOR);
	}

	local_paca->thread_idle_state = type;
	srr1 = isa206_idle_insn_mayloss(type);		/* go idle */
	local_paca->thread_idle_state = PNV_THREAD_RUNNING;

	WARN_ON_ONCE(!srr1);
	WARN_ON_ONCE(mfmsr() & (MSR_IR|MSR_DR));

	if (cpu_has_feature(CPU_FTR_ARCH_207S)) {
		if ((srr1 & SRR1_WAKESTATE) != SRR1_WS_NOLOSS) {
			/*
			 * We don't need an isync after the mtsprs here because
			 * the upcoming mtmsrd is execution synchronizing.
			 */
			mtspr(SPRN_AMR,		sprs.amr);
			mtspr(SPRN_IAMR,	sprs.iamr);
			mtspr(SPRN_AMOR,	sprs.amor);
			mtspr(SPRN_UAMOR,	sprs.uamor);
		}
	}

	if (unlikely((srr1 & SRR1_WAKEMASK_P8) == SRR1_WAKEHMI))
		hmi_exception_realmode(NULL);

	if (likely((srr1 & SRR1_WAKESTATE) != SRR1_WS_HVLOSS)) {
		if (unlikely(type != PNV_THREAD_NAP)) {
			atomic_lock_thread_idle();
			if (type == PNV_THREAD_WINKLE) {
				WARN_ON((*state & PNV_CORE_IDLE_WINKLE_COUNT_BITS) == 0);
				*state -= 1 << PNV_CORE_IDLE_WINKLE_COUNT_SHIFT;
				*state &= ~(thread << PNV_CORE_IDLE_THREAD_WINKLE_BITS_SHIFT);
			}
			atomic_unlock_and_stop_thread_idle();
		}
		return srr1;
	}

	/* HV state loss */
	BUG_ON(type == PNV_THREAD_NAP);

	atomic_lock_thread_idle();

	full_winkle = false;
	if (type == PNV_THREAD_WINKLE) {
		WARN_ON((*state & PNV_CORE_IDLE_WINKLE_COUNT_BITS) == 0);
		*state -= 1 << PNV_CORE_IDLE_WINKLE_COUNT_SHIFT;
		if (*state & (thread << PNV_CORE_IDLE_THREAD_WINKLE_BITS_SHIFT)) {
			*state &= ~(thread << PNV_CORE_IDLE_THREAD_WINKLE_BITS_SHIFT);
			full_winkle = true;
			BUG_ON(!sprs_saved);
		}
	}

	WARN_ON(*state & thread);

	if ((*state & core_thread_mask) != 0)
		goto core_woken;

	/* Per-core SPRs */
	if (full_winkle) {
		mtspr(SPRN_TSCR,	sprs.tscr);
		mtspr(SPRN_WORC,	sprs.worc);
	}

	if (power7_fastsleep_workaround_exit) {
		rc = opal_config_cpu_idle_state(OPAL_CONFIG_IDLE_FASTSLEEP,
						OPAL_CONFIG_IDLE_UNDO);
		BUG_ON(rc);
	}

	/* TB */
	if (opal_resync_timebase() != OPAL_SUCCESS)
		BUG();

core_woken:
	if (!full_winkle)
		goto subcore_woken;

	if ((*state & local_paca->subcore_sibling_mask) != 0)
		goto subcore_woken;

	/* Per-subcore SPRs */
	mtspr(SPRN_SDR1,	sprs.sdr1);
	mtspr(SPRN_RPR,		sprs.rpr);

subcore_woken:
	/*
	 * isync after restoring shared SPRs and before unlocking. Unlock
	 * only contains hwsync which does not necessarily do the right
	 * thing for SPRs.
	 */
	isync();
	atomic_unlock_and_stop_thread_idle();

	/* Fast sleep does not lose SPRs */
	if (!full_winkle)
		return srr1;

	/* Per-thread SPRs */
	mtspr(SPRN_LPCR,	sprs.lpcr);
	if (cpu_has_feature(CPU_FTR_ARCH_207S)) {
		mtspr(SPRN_HFSCR,	sprs.hfscr);
		mtspr(SPRN_FSCR,	sprs.fscr);
	}
	mtspr(SPRN_PURR,	sprs.purr);
	mtspr(SPRN_SPURR,	sprs.spurr);
	mtspr(SPRN_DSCR,	sprs.dscr);
	mtspr(SPRN_WORT,	sprs.wort);

	mtspr(SPRN_SPRG3,	local_paca->sprg_vdso);

	/*
	 * The SLB has to be restored here, but it sometimes still
	 * contains entries, so the __ variant must be used to prevent
	 * multi hits.
	 */
	__slb_restore_bolted_realmode();

	return srr1;
}

extern unsigned long idle_kvm_start_guest(unsigned long srr1);

#ifdef CONFIG_HOTPLUG_CPU
static unsigned long power7_offline(void)
{
	unsigned long srr1;

	mtmsr(MSR_IDLE);

#ifdef CONFIG_KVM_BOOK3S_HV_POSSIBLE
	/* Tell KVM we're entering idle. */
	/******************************************************/
	/*  N O T E   W E L L    ! ! !    N O T E   W E L L   */
	/* The following store to HSTATE_HWTHREAD_STATE(r13)  */
	/* MUST occur in real mode, i.e. with the MMU off,    */
	/* and the MMU must stay off until we clear this flag */
	/* and test HSTATE_HWTHREAD_REQ(r13) in               */
	/* pnv_powersave_wakeup in this file.                 */
	/* The reason is that another thread can switch the   */
	/* MMU to a guest context whenever this flag is set   */
	/* to KVM_HWTHREAD_IN_IDLE, and if the MMU was on,    */
	/* that would potentially cause this thread to start  */
	/* executing instructions from guest memory in        */
	/* hypervisor mode, leading to a host crash or data   */
	/* corruption, or worse.                              */
	/******************************************************/
	local_paca->kvm_hstate.hwthread_state = KVM_HWTHREAD_IN_IDLE;
#endif

	__ppc64_runlatch_off();
	srr1 = power7_idle_insn(power7_offline_type);
	__ppc64_runlatch_on();

#ifdef CONFIG_KVM_BOOK3S_HV_POSSIBLE
	local_paca->kvm_hstate.hwthread_state = KVM_HWTHREAD_IN_KERNEL;
	/* Order setting hwthread_state vs. testing hwthread_req */
	smp_mb();
	if (local_paca->kvm_hstate.hwthread_req)
		srr1 = idle_kvm_start_guest(srr1);
#endif

	mtmsr(MSR_KERNEL);

	return srr1;
}
#endif

void power7_idle_type(unsigned long type)
{
	unsigned long srr1;

	if (!prep_irq_for_idle_irqsoff())
		return;

	mtmsr(MSR_IDLE);
	__ppc64_runlatch_off();
	srr1 = power7_idle_insn(type);
	__ppc64_runlatch_on();
	mtmsr(MSR_KERNEL);

	fini_irq_for_idle_irqsoff();
	irq_set_pending_from_srr1(srr1);
}

static void power7_idle(void)
{
	if (!powersave_nap)
		return;

	power7_idle_type(PNV_THREAD_NAP);
}

struct p9_sprs {
	/* per core */
	u64 ptcr;
	u64 rpr;
	u64 tscr;
	u64 ldbar;

	/* per thread */
	u64 lpcr;
	u64 hfscr;
	u64 fscr;
	u64 pid;
	u64 purr;
	u64 spurr;
	u64 dscr;
	u64 wort;
	u64 ciabr;

	u64 mmcra;
	u32 mmcr0;
	u32 mmcr1;
	u64 mmcr2;

	/* per thread SPRs that get lost in shallow states */
	u64 amr;
	u64 iamr;
	u64 amor;
	u64 uamor;
};

static unsigned long power9_idle_stop(unsigned long psscr)
{
	int cpu = raw_smp_processor_id();
	int first = cpu_first_thread_sibling(cpu);
	unsigned long *state = &paca_ptrs[first]->idle_state;
	unsigned long core_thread_mask = (1UL << threads_per_core) - 1;
	unsigned long srr1;
	unsigned long pls;
	unsigned long mmcr0 = 0;
	unsigned long mmcra = 0;
	struct p9_sprs sprs = {}; /* avoid false used-uninitialised */
	bool sprs_saved = false;

	if (!(psscr & (PSSCR_EC|PSSCR_ESL))) {
		/* EC=ESL=0 case */

		/*
		 * Wake synchronously. SRESET via xscom may still cause
		 * a 0x100 powersave wakeup with SRR1 reason!
		 */
		srr1 = isa300_idle_stop_noloss(psscr);		/* go idle */
		if (likely(!srr1))
			return 0;

		/*
		 * Registers not saved, can't recover!
		 * This would be a hardware bug
		 */
		BUG_ON((srr1 & SRR1_WAKESTATE) != SRR1_WS_NOLOSS);

		goto out;
	}

	/* EC=ESL=1 case */
#ifdef CONFIG_KVM_BOOK3S_HV_POSSIBLE
	if (cpu_has_feature(CPU_FTR_P9_TM_XER_SO_BUG)) {
		local_paca->requested_psscr = psscr;
		/* order setting requested_psscr vs testing dont_stop */
		smp_mb();
		if (atomic_read(&local_paca->dont_stop)) {
			local_paca->requested_psscr = 0;
			return 0;
		}
	}
#endif

	if (!cpu_has_feature(CPU_FTR_POWER9_DD2_1)) {
		 /*
		  * POWER9 DD2 can incorrectly set PMAO when waking up
		  * after a state-loss idle. Saving and restoring MMCR0
		  * over idle is a workaround.
		  */
		mmcr0		= mfspr(SPRN_MMCR0);
	}

	if ((psscr & PSSCR_RL_MASK) >= deep_spr_loss_state) {
		sprs.lpcr	= mfspr(SPRN_LPCR);
		sprs.hfscr	= mfspr(SPRN_HFSCR);
		sprs.fscr	= mfspr(SPRN_FSCR);
		sprs.pid	= mfspr(SPRN_PID);
		sprs.purr	= mfspr(SPRN_PURR);
		sprs.spurr	= mfspr(SPRN_SPURR);
		sprs.dscr	= mfspr(SPRN_DSCR);
		sprs.wort	= mfspr(SPRN_WORT);
		sprs.ciabr	= mfspr(SPRN_CIABR);

		sprs.mmcra	= mfspr(SPRN_MMCRA);
		sprs.mmcr0	= mfspr(SPRN_MMCR0);
		sprs.mmcr1	= mfspr(SPRN_MMCR1);
		sprs.mmcr2	= mfspr(SPRN_MMCR2);

		sprs.ptcr	= mfspr(SPRN_PTCR);
		sprs.rpr	= mfspr(SPRN_RPR);
		sprs.tscr	= mfspr(SPRN_TSCR);
		if (!firmware_has_feature(FW_FEATURE_ULTRAVISOR))
			sprs.ldbar = mfspr(SPRN_LDBAR);

		sprs_saved = true;

		atomic_start_thread_idle();
	}

	sprs.amr	= mfspr(SPRN_AMR);
	sprs.iamr	= mfspr(SPRN_IAMR);
	sprs.amor	= mfspr(SPRN_AMOR);
	sprs.uamor	= mfspr(SPRN_UAMOR);

	srr1 = isa300_idle_stop_mayloss(psscr);		/* go idle */

#ifdef CONFIG_KVM_BOOK3S_HV_POSSIBLE
	local_paca->requested_psscr = 0;
#endif

	psscr = mfspr(SPRN_PSSCR);

	WARN_ON_ONCE(!srr1);
	WARN_ON_ONCE(mfmsr() & (MSR_IR|MSR_DR));

	if ((srr1 & SRR1_WAKESTATE) != SRR1_WS_NOLOSS) {
		/*
		 * We don't need an isync after the mtsprs here because the
		 * upcoming mtmsrd is execution synchronizing.
		 */
		mtspr(SPRN_AMR,		sprs.amr);
		mtspr(SPRN_IAMR,	sprs.iamr);
		mtspr(SPRN_AMOR,	sprs.amor);
		mtspr(SPRN_UAMOR,	sprs.uamor);

		/*
		 * Workaround for POWER9 DD2.0, if we lost resources, the ERAT
		 * might have been corrupted and needs flushing. We also need
		 * to reload MMCR0 (see mmcr0 comment above).
		 */
		if (!cpu_has_feature(CPU_FTR_POWER9_DD2_1)) {
			asm volatile(PPC_ISA_3_0_INVALIDATE_ERAT);
			mtspr(SPRN_MMCR0, mmcr0);
		}

		/*
		 * DD2.2 and earlier need to set then clear bit 60 in MMCRA
		 * to ensure the PMU starts running.
		 */
		mmcra = mfspr(SPRN_MMCRA);
		mmcra |= PPC_BIT(60);
		mtspr(SPRN_MMCRA, mmcra);
		mmcra &= ~PPC_BIT(60);
		mtspr(SPRN_MMCRA, mmcra);
	}

	if (unlikely((srr1 & SRR1_WAKEMASK_P8) == SRR1_WAKEHMI))
		hmi_exception_realmode(NULL);

	/*
	 * On POWER9, SRR1 bits do not match exactly as expected.
	 * SRR1_WS_GPRLOSS (10b) can also result in SPR loss, so
	 * just always test PSSCR for SPR/TB state loss.
	 */
	pls = (psscr & PSSCR_PLS) >> PSSCR_PLS_SHIFT;
	if (likely(pls < deep_spr_loss_state)) {
		if (sprs_saved)
			atomic_stop_thread_idle();
		goto out;
	}

	/* HV state loss */
	BUG_ON(!sprs_saved);

	atomic_lock_thread_idle();

	if ((*state & core_thread_mask) != 0)
		goto core_woken;

	/* Per-core SPRs */
	mtspr(SPRN_PTCR,	sprs.ptcr);
	mtspr(SPRN_RPR,		sprs.rpr);
	mtspr(SPRN_TSCR,	sprs.tscr);

	if (pls >= pnv_first_tb_loss_level) {
		/* TB loss */
		if (opal_resync_timebase() != OPAL_SUCCESS)
			BUG();
	}

	/*
	 * isync after restoring shared SPRs and before unlocking. Unlock
	 * only contains hwsync which does not necessarily do the right
	 * thing for SPRs.
	 */
	isync();

core_woken:
	atomic_unlock_and_stop_thread_idle();

	/* Per-thread SPRs */
	mtspr(SPRN_LPCR,	sprs.lpcr);
	mtspr(SPRN_HFSCR,	sprs.hfscr);
	mtspr(SPRN_FSCR,	sprs.fscr);
	mtspr(SPRN_PID,		sprs.pid);
	mtspr(SPRN_PURR,	sprs.purr);
	mtspr(SPRN_SPURR,	sprs.spurr);
	mtspr(SPRN_DSCR,	sprs.dscr);
	mtspr(SPRN_WORT,	sprs.wort);
	mtspr(SPRN_CIABR,	sprs.ciabr);

	mtspr(SPRN_MMCRA,	sprs.mmcra);
	mtspr(SPRN_MMCR0,	sprs.mmcr0);
	mtspr(SPRN_MMCR1,	sprs.mmcr1);
	mtspr(SPRN_MMCR2,	sprs.mmcr2);
	if (!firmware_has_feature(FW_FEATURE_ULTRAVISOR))
		mtspr(SPRN_LDBAR, sprs.ldbar);

	mtspr(SPRN_SPRG3,	local_paca->sprg_vdso);

	if (!radix_enabled())
		__slb_restore_bolted_realmode();

out:
<<<<<<< HEAD
	if (mmu_on)
		mtmsr(MSR_KERNEL);
=======
	mtmsr(MSR_KERNEL);
>>>>>>> 7d2a07b7

	return srr1;
}

#ifdef CONFIG_KVM_BOOK3S_HV_POSSIBLE
/*
 * This is used in working around bugs in thread reconfiguration
 * on POWER9 (at least up to Nimbus DD2.2) relating to transactional
 * memory and the way that XER[SO] is checkpointed.
 * This function forces the core into SMT4 in order by asking
 * all other threads not to stop, and sending a message to any
 * that are in a stop state.
 * Must be called with preemption disabled.
 */
void pnv_power9_force_smt4_catch(void)
{
	int cpu, cpu0, thr;
	int awake_threads = 1;		/* this thread is awake */
	int poke_threads = 0;
	int need_awake = threads_per_core;

	cpu = smp_processor_id();
	cpu0 = cpu & ~(threads_per_core - 1);
	for (thr = 0; thr < threads_per_core; ++thr) {
		if (cpu != cpu0 + thr)
			atomic_inc(&paca_ptrs[cpu0+thr]->dont_stop);
	}
	/* order setting dont_stop vs testing requested_psscr */
	smp_mb();
	for (thr = 0; thr < threads_per_core; ++thr) {
		if (!paca_ptrs[cpu0+thr]->requested_psscr)
			++awake_threads;
		else
			poke_threads |= (1 << thr);
	}

	/* If at least 3 threads are awake, the core is in SMT4 already */
	if (awake_threads < need_awake) {
		/* We have to wake some threads; we'll use msgsnd */
		for (thr = 0; thr < threads_per_core; ++thr) {
			if (poke_threads & (1 << thr)) {
				ppc_msgsnd_sync();
				ppc_msgsnd(PPC_DBELL_MSGTYPE, 0,
					   paca_ptrs[cpu0+thr]->hw_cpu_id);
			}
		}
		/* now spin until at least 3 threads are awake */
		do {
			for (thr = 0; thr < threads_per_core; ++thr) {
				if ((poke_threads & (1 << thr)) &&
				    !paca_ptrs[cpu0+thr]->requested_psscr) {
					++awake_threads;
					poke_threads &= ~(1 << thr);
				}
			}
		} while (awake_threads < need_awake);
	}
}
EXPORT_SYMBOL_GPL(pnv_power9_force_smt4_catch);

void pnv_power9_force_smt4_release(void)
{
	int cpu, cpu0, thr;

	cpu = smp_processor_id();
	cpu0 = cpu & ~(threads_per_core - 1);

	/* clear all the dont_stop flags */
	for (thr = 0; thr < threads_per_core; ++thr) {
		if (cpu != cpu0 + thr)
			atomic_dec(&paca_ptrs[cpu0+thr]->dont_stop);
	}
}
EXPORT_SYMBOL_GPL(pnv_power9_force_smt4_release);
#endif /* CONFIG_KVM_BOOK3S_HV_POSSIBLE */

struct p10_sprs {
	/*
	 * SPRs that get lost in shallow states:
	 *
	 * P10 loses CR, LR, CTR, FPSCR, VSCR, XER, TAR, SPRG2, and HSPRG1
	 * isa300 idle routines restore CR, LR.
	 * CTR is volatile
	 * idle thread doesn't use FP or VEC
	 * kernel doesn't use TAR
	 * HSPRG1 is only live in HV interrupt entry
	 * SPRG2 is only live in KVM guests, KVM handles it.
	 */
};

<<<<<<< HEAD
static unsigned long power10_idle_stop(unsigned long psscr, bool mmu_on)
=======
static unsigned long power10_idle_stop(unsigned long psscr)
>>>>>>> 7d2a07b7
{
	int cpu = raw_smp_processor_id();
	int first = cpu_first_thread_sibling(cpu);
	unsigned long *state = &paca_ptrs[first]->idle_state;
	unsigned long core_thread_mask = (1UL << threads_per_core) - 1;
	unsigned long srr1;
	unsigned long pls;
//	struct p10_sprs sprs = {}; /* avoid false used-uninitialised */
	bool sprs_saved = false;

	if (!(psscr & (PSSCR_EC|PSSCR_ESL))) {
		/* EC=ESL=0 case */

<<<<<<< HEAD
		BUG_ON(!mmu_on);

=======
>>>>>>> 7d2a07b7
		/*
		 * Wake synchronously. SRESET via xscom may still cause
		 * a 0x100 powersave wakeup with SRR1 reason!
		 */
		srr1 = isa300_idle_stop_noloss(psscr);		/* go idle */
		if (likely(!srr1))
			return 0;

		/*
		 * Registers not saved, can't recover!
		 * This would be a hardware bug
		 */
		BUG_ON((srr1 & SRR1_WAKESTATE) != SRR1_WS_NOLOSS);

		goto out;
	}

	/* EC=ESL=1 case */
	if ((psscr & PSSCR_RL_MASK) >= deep_spr_loss_state) {
		/* XXX: save SPRs for deep state loss here. */

		sprs_saved = true;

		atomic_start_thread_idle();
	}

	srr1 = isa300_idle_stop_mayloss(psscr);		/* go idle */

	psscr = mfspr(SPRN_PSSCR);

	WARN_ON_ONCE(!srr1);
	WARN_ON_ONCE(mfmsr() & (MSR_IR|MSR_DR));

	if (unlikely((srr1 & SRR1_WAKEMASK_P8) == SRR1_WAKEHMI))
		hmi_exception_realmode(NULL);

	/*
	 * On POWER10, SRR1 bits do not match exactly as expected.
	 * SRR1_WS_GPRLOSS (10b) can also result in SPR loss, so
	 * just always test PSSCR for SPR/TB state loss.
	 */
	pls = (psscr & PSSCR_PLS) >> PSSCR_PLS_SHIFT;
	if (likely(pls < deep_spr_loss_state)) {
		if (sprs_saved)
			atomic_stop_thread_idle();
		goto out;
	}

	/* HV state loss */
	BUG_ON(!sprs_saved);

	atomic_lock_thread_idle();

	if ((*state & core_thread_mask) != 0)
		goto core_woken;

	/* XXX: restore per-core SPRs here */

	if (pls >= pnv_first_tb_loss_level) {
		/* TB loss */
		if (opal_resync_timebase() != OPAL_SUCCESS)
			BUG();
	}

	/*
	 * isync after restoring shared SPRs and before unlocking. Unlock
	 * only contains hwsync which does not necessarily do the right
	 * thing for SPRs.
	 */
	isync();

core_woken:
	atomic_unlock_and_stop_thread_idle();

	/* XXX: restore per-thread SPRs here */

	if (!radix_enabled())
		__slb_restore_bolted_realmode();

out:
<<<<<<< HEAD
	if (mmu_on)
		mtmsr(MSR_KERNEL);
=======
	mtmsr(MSR_KERNEL);
>>>>>>> 7d2a07b7

	return srr1;
}

#ifdef CONFIG_HOTPLUG_CPU
static unsigned long arch300_offline_stop(unsigned long psscr)
{
	unsigned long srr1;

<<<<<<< HEAD
#ifndef CONFIG_KVM_BOOK3S_HV_POSSIBLE
	__ppc64_runlatch_off();
	if (cpu_has_feature(CPU_FTR_ARCH_31))
		srr1 = power10_idle_stop(psscr, true);
	else
		srr1 = power9_idle_stop(psscr, true);
	__ppc64_runlatch_on();
#else
	/*
	 * Tell KVM we're entering idle.
	 * This does not have to be done in real mode because the P9 MMU
	 * is independent per-thread. Some steppings share radix/hash mode
	 * between threads, but in that case KVM has a barrier sync in real
	 * mode before and after switching between radix and hash.
	 *
	 * kvm_start_guest must still be called in real mode though, hence
	 * the false argument.
	 */
	local_paca->kvm_hstate.hwthread_state = KVM_HWTHREAD_IN_IDLE;

	__ppc64_runlatch_off();
	if (cpu_has_feature(CPU_FTR_ARCH_31))
		srr1 = power10_idle_stop(psscr, false);
	else
		srr1 = power9_idle_stop(psscr, false);
	__ppc64_runlatch_on();

	local_paca->kvm_hstate.hwthread_state = KVM_HWTHREAD_IN_KERNEL;
	/* Order setting hwthread_state vs. testing hwthread_req */
	smp_mb();
	if (local_paca->kvm_hstate.hwthread_req)
		srr1 = idle_kvm_start_guest(srr1);
	mtmsr(MSR_KERNEL);
#endif
=======
	if (cpu_has_feature(CPU_FTR_ARCH_31))
		srr1 = power10_idle_stop(psscr);
	else
		srr1 = power9_idle_stop(psscr);
>>>>>>> 7d2a07b7

	return srr1;
}
#endif

void arch300_idle_type(unsigned long stop_psscr_val,
				      unsigned long stop_psscr_mask)
{
	unsigned long psscr;
	unsigned long srr1;

	if (!prep_irq_for_idle_irqsoff())
		return;

	psscr = mfspr(SPRN_PSSCR);
	psscr = (psscr & ~stop_psscr_mask) | stop_psscr_val;

	__ppc64_runlatch_off();
	if (cpu_has_feature(CPU_FTR_ARCH_31))
<<<<<<< HEAD
		srr1 = power10_idle_stop(psscr, true);
	else
		srr1 = power9_idle_stop(psscr, true);
=======
		srr1 = power10_idle_stop(psscr);
	else
		srr1 = power9_idle_stop(psscr);
>>>>>>> 7d2a07b7
	__ppc64_runlatch_on();

	fini_irq_for_idle_irqsoff();

	irq_set_pending_from_srr1(srr1);
}

/*
 * Used for ppc_md.power_save which needs a function with no parameters
 */
static void arch300_idle(void)
{
	arch300_idle_type(pnv_default_stop_val, pnv_default_stop_mask);
}

#ifdef CONFIG_HOTPLUG_CPU

void pnv_program_cpu_hotplug_lpcr(unsigned int cpu, u64 lpcr_val)
{
	u64 pir = get_hard_smp_processor_id(cpu);

	mtspr(SPRN_LPCR, lpcr_val);

	/*
	 * Program the LPCR via stop-api only if the deepest stop state
	 * can lose hypervisor context.
	 */
	if (supported_cpuidle_states & OPAL_PM_LOSE_FULL_CONTEXT)
		opal_slw_set_reg(pir, SPRN_LPCR, lpcr_val);
}

/*
 * pnv_cpu_offline: A function that puts the CPU into the deepest
 * available platform idle state on a CPU-Offline.
 * interrupts hard disabled and no lazy irq pending.
 */
unsigned long pnv_cpu_offline(unsigned int cpu)
{
	unsigned long srr1;

	__ppc64_runlatch_off();

	if (cpu_has_feature(CPU_FTR_ARCH_300) && deepest_stop_found) {
		unsigned long psscr;

		psscr = mfspr(SPRN_PSSCR);
		psscr = (psscr & ~pnv_deepest_stop_psscr_mask) |
						pnv_deepest_stop_psscr_val;
		srr1 = arch300_offline_stop(psscr);
	} else if (cpu_has_feature(CPU_FTR_ARCH_206) && power7_offline_type) {
		srr1 = power7_offline();
	} else {
		/* This is the fallback method. We emulate snooze */
		while (!generic_check_cpu_restart(cpu)) {
			HMT_low();
			HMT_very_low();
		}
		srr1 = 0;
		HMT_medium();
	}

	__ppc64_runlatch_on();

	return srr1;
}
#endif

/*
 * Power ISA 3.0 idle initialization.
 *
 * POWER ISA 3.0 defines a new SPR Processor stop Status and Control
 * Register (PSSCR) to control idle behavior.
 *
 * PSSCR layout:
 * ----------------------------------------------------------
 * | PLS | /// | SD | ESL | EC | PSLL | /// | TR | MTL | RL |
 * ----------------------------------------------------------
 * 0      4     41   42    43   44     48    54   56    60
 *
 * PSSCR key fields:
 *	Bits 0:3  - Power-Saving Level Status (PLS). This field indicates the
 *	lowest power-saving state the thread entered since stop instruction was
 *	last executed.
 *
 *	Bit 41 - Status Disable(SD)
 *	0 - Shows PLS entries
 *	1 - PLS entries are all 0
 *
 *	Bit 42 - Enable State Loss
 *	0 - No state is lost irrespective of other fields
 *	1 - Allows state loss
 *
 *	Bit 43 - Exit Criterion
 *	0 - Exit from power-save mode on any interrupt
 *	1 - Exit from power-save mode controlled by LPCR's PECE bits
 *
 *	Bits 44:47 - Power-Saving Level Limit
 *	This limits the power-saving level that can be entered into.
 *
 *	Bits 60:63 - Requested Level
 *	Used to specify which power-saving level must be entered on executing
 *	stop instruction
 */

int validate_psscr_val_mask(u64 *psscr_val, u64 *psscr_mask, u32 flags)
{
	int err = 0;

	/*
	 * psscr_mask == 0xf indicates an older firmware.
	 * Set remaining fields of psscr to the default values.
	 * See NOTE above definition of PSSCR_HV_DEFAULT_VAL
	 */
	if (*psscr_mask == 0xf) {
		*psscr_val = *psscr_val | PSSCR_HV_DEFAULT_VAL;
		*psscr_mask = PSSCR_HV_DEFAULT_MASK;
		return err;
	}

	/*
	 * New firmware is expected to set the psscr_val bits correctly.
	 * Validate that the following invariants are correctly maintained by
	 * the new firmware.
	 * - ESL bit value matches the EC bit value.
	 * - ESL bit is set for all the deep stop states.
	 */
	if (GET_PSSCR_ESL(*psscr_val) != GET_PSSCR_EC(*psscr_val)) {
		err = ERR_EC_ESL_MISMATCH;
	} else if ((flags & OPAL_PM_LOSE_FULL_CONTEXT) &&
		GET_PSSCR_ESL(*psscr_val) == 0) {
		err = ERR_DEEP_STATE_ESL_MISMATCH;
	}

	return err;
}

/*
 * pnv_arch300_idle_init: Initializes the default idle state, first
 *                        deep idle state and deepest idle state on
 *                        ISA 3.0 CPUs.
 *
 * @np: /ibm,opal/power-mgt device node
 * @flags: cpu-idle-state-flags array
 * @dt_idle_states: Number of idle state entries
 * Returns 0 on success
 */
static void __init pnv_arch300_idle_init(void)
{
	u64 max_residency_ns = 0;
	int i;

	/* stop is not really architected, we only have p9,p10 drivers */
	if (!pvr_version_is(PVR_POWER10) && !pvr_version_is(PVR_POWER9))
		return;

	/*
	 * pnv_deepest_stop_{val,mask} should be set to values corresponding to
	 * the deepest stop state.
	 *
	 * pnv_default_stop_{val,mask} should be set to values corresponding to
	 * the deepest loss-less (OPAL_PM_STOP_INST_FAST) stop state.
	 */
	pnv_first_tb_loss_level = MAX_STOP_STATE + 1;
	deep_spr_loss_state = MAX_STOP_STATE + 1;
	for (i = 0; i < nr_pnv_idle_states; i++) {
		int err;
		struct pnv_idle_states_t *state = &pnv_idle_states[i];
		u64 psscr_rl = state->psscr_val & PSSCR_RL_MASK;

		/* No deep loss driver implemented for POWER10 yet */
		if (pvr_version_is(PVR_POWER10) &&
				state->flags & (OPAL_PM_TIMEBASE_STOP|OPAL_PM_LOSE_FULL_CONTEXT))
			continue;

		if ((state->flags & OPAL_PM_TIMEBASE_STOP) &&
		     (pnv_first_tb_loss_level > psscr_rl))
			pnv_first_tb_loss_level = psscr_rl;

		if ((state->flags & OPAL_PM_LOSE_FULL_CONTEXT) &&
		     (deep_spr_loss_state > psscr_rl))
			deep_spr_loss_state = psscr_rl;

		/*
		 * The idle code does not deal with TB loss occurring
		 * in a shallower state than SPR loss, so force it to
		 * behave like SPRs are lost if TB is lost. POWER9 would
		 * never encouter this, but a POWER8 core would if it
		 * implemented the stop instruction. So this is for forward
		 * compatibility.
		 */
		if ((state->flags & OPAL_PM_TIMEBASE_STOP) &&
		     (deep_spr_loss_state > psscr_rl))
			deep_spr_loss_state = psscr_rl;

		err = validate_psscr_val_mask(&state->psscr_val,
					      &state->psscr_mask,
					      state->flags);
		if (err) {
			report_invalid_psscr_val(state->psscr_val, err);
			continue;
		}

		state->valid = true;

		if (max_residency_ns < state->residency_ns) {
			max_residency_ns = state->residency_ns;
			pnv_deepest_stop_psscr_val = state->psscr_val;
			pnv_deepest_stop_psscr_mask = state->psscr_mask;
			pnv_deepest_stop_flag = state->flags;
			deepest_stop_found = true;
		}

		if (!default_stop_found &&
		    (state->flags & OPAL_PM_STOP_INST_FAST)) {
			pnv_default_stop_val = state->psscr_val;
			pnv_default_stop_mask = state->psscr_mask;
			default_stop_found = true;
			WARN_ON(state->flags & OPAL_PM_LOSE_FULL_CONTEXT);
		}
	}

	if (unlikely(!default_stop_found)) {
		pr_warn("cpuidle-powernv: No suitable default stop state found. Disabling platform idle.\n");
	} else {
		ppc_md.power_save = arch300_idle;
		pr_info("cpuidle-powernv: Default stop: psscr = 0x%016llx,mask=0x%016llx\n",
			pnv_default_stop_val, pnv_default_stop_mask);
	}

	if (unlikely(!deepest_stop_found)) {
		pr_warn("cpuidle-powernv: No suitable stop state for CPU-Hotplug. Offlined CPUs will busy wait");
	} else {
		pr_info("cpuidle-powernv: Deepest stop: psscr = 0x%016llx,mask=0x%016llx\n",
			pnv_deepest_stop_psscr_val,
			pnv_deepest_stop_psscr_mask);
	}

	pr_info("cpuidle-powernv: First stop level that may lose SPRs = 0x%llx\n",
		deep_spr_loss_state);

	pr_info("cpuidle-powernv: First stop level that may lose timebase = 0x%llx\n",
		pnv_first_tb_loss_level);
}

static void __init pnv_disable_deep_states(void)
{
	/*
	 * The stop-api is unable to restore hypervisor
	 * resources on wakeup from platform idle states which
	 * lose full context. So disable such states.
	 */
	supported_cpuidle_states &= ~OPAL_PM_LOSE_FULL_CONTEXT;
	pr_warn("cpuidle-powernv: Disabling idle states that lose full context\n");
	pr_warn("cpuidle-powernv: Idle power-savings, CPU-Hotplug affected\n");

	if (cpu_has_feature(CPU_FTR_ARCH_300) &&
	    (pnv_deepest_stop_flag & OPAL_PM_LOSE_FULL_CONTEXT)) {
		/*
		 * Use the default stop state for CPU-Hotplug
		 * if available.
		 */
		if (default_stop_found) {
			pnv_deepest_stop_psscr_val = pnv_default_stop_val;
			pnv_deepest_stop_psscr_mask = pnv_default_stop_mask;
			pr_warn("cpuidle-powernv: Offlined CPUs will stop with psscr = 0x%016llx\n",
				pnv_deepest_stop_psscr_val);
		} else { /* Fallback to snooze loop for CPU-Hotplug */
			deepest_stop_found = false;
			pr_warn("cpuidle-powernv: Offlined CPUs will busy wait\n");
		}
	}
}

/*
 * Probe device tree for supported idle states
 */
static void __init pnv_probe_idle_states(void)
{
	int i;

	if (nr_pnv_idle_states < 0) {
		pr_warn("cpuidle-powernv: no idle states found in the DT\n");
		return;
	}

	if (cpu_has_feature(CPU_FTR_ARCH_300))
		pnv_arch300_idle_init();

	for (i = 0; i < nr_pnv_idle_states; i++)
		supported_cpuidle_states |= pnv_idle_states[i].flags;
}

/*
 * This function parses device-tree and populates all the information
 * into pnv_idle_states structure. It also sets up nr_pnv_idle_states
 * which is the number of cpuidle states discovered through device-tree.
 */

static int pnv_parse_cpuidle_dt(void)
{
	struct device_node *np;
	int nr_idle_states, i;
	int rc = 0;
	u32 *temp_u32;
	u64 *temp_u64;
	const char **temp_string;

	np = of_find_node_by_path("/ibm,opal/power-mgt");
	if (!np) {
		pr_warn("opal: PowerMgmt Node not found\n");
		return -ENODEV;
	}
	nr_idle_states = of_property_count_u32_elems(np,
						"ibm,cpu-idle-state-flags");

	pnv_idle_states = kcalloc(nr_idle_states, sizeof(*pnv_idle_states),
				  GFP_KERNEL);
	temp_u32 = kcalloc(nr_idle_states, sizeof(u32),  GFP_KERNEL);
	temp_u64 = kcalloc(nr_idle_states, sizeof(u64),  GFP_KERNEL);
	temp_string = kcalloc(nr_idle_states, sizeof(char *),  GFP_KERNEL);

	if (!(pnv_idle_states && temp_u32 && temp_u64 && temp_string)) {
		pr_err("Could not allocate memory for dt parsing\n");
		rc = -ENOMEM;
		goto out;
	}

	/* Read flags */
	if (of_property_read_u32_array(np, "ibm,cpu-idle-state-flags",
				       temp_u32, nr_idle_states)) {
		pr_warn("cpuidle-powernv: missing ibm,cpu-idle-state-flags in DT\n");
		rc = -EINVAL;
		goto out;
	}
	for (i = 0; i < nr_idle_states; i++)
		pnv_idle_states[i].flags = temp_u32[i];

	/* Read latencies */
	if (of_property_read_u32_array(np, "ibm,cpu-idle-state-latencies-ns",
				       temp_u32, nr_idle_states)) {
		pr_warn("cpuidle-powernv: missing ibm,cpu-idle-state-latencies-ns in DT\n");
		rc = -EINVAL;
		goto out;
	}
	for (i = 0; i < nr_idle_states; i++)
		pnv_idle_states[i].latency_ns = temp_u32[i];

	/* Read residencies */
	if (of_property_read_u32_array(np, "ibm,cpu-idle-state-residency-ns",
				       temp_u32, nr_idle_states)) {
		pr_warn("cpuidle-powernv: missing ibm,cpu-idle-state-residency-ns in DT\n");
		rc = -EINVAL;
		goto out;
	}
	for (i = 0; i < nr_idle_states; i++)
		pnv_idle_states[i].residency_ns = temp_u32[i];

	/* For power9 and later */
	if (cpu_has_feature(CPU_FTR_ARCH_300)) {
		/* Read pm_crtl_val */
		if (of_property_read_u64_array(np, "ibm,cpu-idle-state-psscr",
					       temp_u64, nr_idle_states)) {
			pr_warn("cpuidle-powernv: missing ibm,cpu-idle-state-psscr in DT\n");
			rc = -EINVAL;
			goto out;
		}
		for (i = 0; i < nr_idle_states; i++)
			pnv_idle_states[i].psscr_val = temp_u64[i];

		/* Read pm_crtl_mask */
		if (of_property_read_u64_array(np, "ibm,cpu-idle-state-psscr-mask",
					       temp_u64, nr_idle_states)) {
			pr_warn("cpuidle-powernv: missing ibm,cpu-idle-state-psscr-mask in DT\n");
			rc = -EINVAL;
			goto out;
		}
		for (i = 0; i < nr_idle_states; i++)
			pnv_idle_states[i].psscr_mask = temp_u64[i];
	}

	/*
	 * power8 specific properties ibm,cpu-idle-state-pmicr-mask and
	 * ibm,cpu-idle-state-pmicr-val were never used and there is no
	 * plan to use it in near future. Hence, not parsing these properties
	 */

	if (of_property_read_string_array(np, "ibm,cpu-idle-state-names",
					  temp_string, nr_idle_states) < 0) {
		pr_warn("cpuidle-powernv: missing ibm,cpu-idle-state-names in DT\n");
		rc = -EINVAL;
		goto out;
	}
	for (i = 0; i < nr_idle_states; i++)
		strlcpy(pnv_idle_states[i].name, temp_string[i],
			PNV_IDLE_NAME_LEN);
	nr_pnv_idle_states = nr_idle_states;
	rc = 0;
out:
	kfree(temp_u32);
	kfree(temp_u64);
	kfree(temp_string);
	return rc;
}

static int __init pnv_init_idle_states(void)
{
	int cpu;
	int rc = 0;

	/* Set up PACA fields */
	for_each_present_cpu(cpu) {
		struct paca_struct *p = paca_ptrs[cpu];

		p->idle_state = 0;
		if (cpu == cpu_first_thread_sibling(cpu))
			p->idle_state = (1 << threads_per_core) - 1;

		if (!cpu_has_feature(CPU_FTR_ARCH_300)) {
			/* P7/P8 nap */
			p->thread_idle_state = PNV_THREAD_RUNNING;
		} else if (pvr_version_is(PVR_POWER9)) {
			/* P9 stop workarounds */
#ifdef CONFIG_KVM_BOOK3S_HV_POSSIBLE
			p->requested_psscr = 0;
			atomic_set(&p->dont_stop, 0);
#endif
		}
	}

	/* In case we error out nr_pnv_idle_states will be zero */
	nr_pnv_idle_states = 0;
	supported_cpuidle_states = 0;

	if (cpuidle_disable != IDLE_NO_OVERRIDE)
		goto out;
	rc = pnv_parse_cpuidle_dt();
	if (rc)
		return rc;
	pnv_probe_idle_states();

	if (!cpu_has_feature(CPU_FTR_ARCH_300)) {
		if (!(supported_cpuidle_states & OPAL_PM_SLEEP_ENABLED_ER1)) {
			power7_fastsleep_workaround_entry = false;
			power7_fastsleep_workaround_exit = false;
		} else {
			/*
			 * OPAL_PM_SLEEP_ENABLED_ER1 is set. It indicates that
			 * workaround is needed to use fastsleep. Provide sysfs
			 * control to choose how this workaround has to be
			 * applied.
			 */
			device_create_file(cpu_subsys.dev_root,
				&dev_attr_fastsleep_workaround_applyonce);
		}

		update_subcore_sibling_mask();

		if (supported_cpuidle_states & OPAL_PM_NAP_ENABLED) {
			ppc_md.power_save = power7_idle;
			power7_offline_type = PNV_THREAD_NAP;
		}

		if ((supported_cpuidle_states & OPAL_PM_WINKLE_ENABLED) &&
			   (supported_cpuidle_states & OPAL_PM_LOSE_FULL_CONTEXT))
			power7_offline_type = PNV_THREAD_WINKLE;
		else if ((supported_cpuidle_states & OPAL_PM_SLEEP_ENABLED) ||
			   (supported_cpuidle_states & OPAL_PM_SLEEP_ENABLED_ER1))
			power7_offline_type = PNV_THREAD_SLEEP;
	}

	if (supported_cpuidle_states & OPAL_PM_LOSE_FULL_CONTEXT) {
		if (pnv_save_sprs_for_deep_states())
			pnv_disable_deep_states();
	}

out:
	return 0;
}
machine_subsys_initcall(powernv, pnv_init_idle_states);<|MERGE_RESOLUTION|>--- conflicted
+++ resolved
@@ -801,12 +801,7 @@
 		__slb_restore_bolted_realmode();
 
 out:
-<<<<<<< HEAD
-	if (mmu_on)
-		mtmsr(MSR_KERNEL);
-=======
 	mtmsr(MSR_KERNEL);
->>>>>>> 7d2a07b7
 
 	return srr1;
 }
@@ -897,11 +892,7 @@
 	 */
 };
 
-<<<<<<< HEAD
-static unsigned long power10_idle_stop(unsigned long psscr, bool mmu_on)
-=======
 static unsigned long power10_idle_stop(unsigned long psscr)
->>>>>>> 7d2a07b7
 {
 	int cpu = raw_smp_processor_id();
 	int first = cpu_first_thread_sibling(cpu);
@@ -915,11 +906,6 @@
 	if (!(psscr & (PSSCR_EC|PSSCR_ESL))) {
 		/* EC=ESL=0 case */
 
-<<<<<<< HEAD
-		BUG_ON(!mmu_on);
-
-=======
->>>>>>> 7d2a07b7
 		/*
 		 * Wake synchronously. SRESET via xscom may still cause
 		 * a 0x100 powersave wakeup with SRR1 reason!
@@ -1000,12 +986,7 @@
 		__slb_restore_bolted_realmode();
 
 out:
-<<<<<<< HEAD
-	if (mmu_on)
-		mtmsr(MSR_KERNEL);
-=======
 	mtmsr(MSR_KERNEL);
->>>>>>> 7d2a07b7
 
 	return srr1;
 }
@@ -1015,47 +996,10 @@
 {
 	unsigned long srr1;
 
-<<<<<<< HEAD
-#ifndef CONFIG_KVM_BOOK3S_HV_POSSIBLE
-	__ppc64_runlatch_off();
-	if (cpu_has_feature(CPU_FTR_ARCH_31))
-		srr1 = power10_idle_stop(psscr, true);
-	else
-		srr1 = power9_idle_stop(psscr, true);
-	__ppc64_runlatch_on();
-#else
-	/*
-	 * Tell KVM we're entering idle.
-	 * This does not have to be done in real mode because the P9 MMU
-	 * is independent per-thread. Some steppings share radix/hash mode
-	 * between threads, but in that case KVM has a barrier sync in real
-	 * mode before and after switching between radix and hash.
-	 *
-	 * kvm_start_guest must still be called in real mode though, hence
-	 * the false argument.
-	 */
-	local_paca->kvm_hstate.hwthread_state = KVM_HWTHREAD_IN_IDLE;
-
-	__ppc64_runlatch_off();
-	if (cpu_has_feature(CPU_FTR_ARCH_31))
-		srr1 = power10_idle_stop(psscr, false);
-	else
-		srr1 = power9_idle_stop(psscr, false);
-	__ppc64_runlatch_on();
-
-	local_paca->kvm_hstate.hwthread_state = KVM_HWTHREAD_IN_KERNEL;
-	/* Order setting hwthread_state vs. testing hwthread_req */
-	smp_mb();
-	if (local_paca->kvm_hstate.hwthread_req)
-		srr1 = idle_kvm_start_guest(srr1);
-	mtmsr(MSR_KERNEL);
-#endif
-=======
 	if (cpu_has_feature(CPU_FTR_ARCH_31))
 		srr1 = power10_idle_stop(psscr);
 	else
 		srr1 = power9_idle_stop(psscr);
->>>>>>> 7d2a07b7
 
 	return srr1;
 }
@@ -1075,15 +1019,9 @@
 
 	__ppc64_runlatch_off();
 	if (cpu_has_feature(CPU_FTR_ARCH_31))
-<<<<<<< HEAD
-		srr1 = power10_idle_stop(psscr, true);
-	else
-		srr1 = power9_idle_stop(psscr, true);
-=======
 		srr1 = power10_idle_stop(psscr);
 	else
 		srr1 = power9_idle_stop(psscr);
->>>>>>> 7d2a07b7
 	__ppc64_runlatch_on();
 
 	fini_irq_for_idle_irqsoff();
