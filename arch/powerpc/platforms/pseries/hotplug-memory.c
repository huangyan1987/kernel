// SPDX-License-Identifier: GPL-2.0-or-later
/*
 * pseries Memory Hotplug infrastructure.
 *
 * Copyright (C) 2008 Badari Pulavarty, IBM Corporation
 */

#define pr_fmt(fmt)	"pseries-hotplug-mem: " fmt

#include <linux/of.h>
#include <linux/of_address.h>
#include <linux/memblock.h>
#include <linux/memory.h>
#include <linux/memory_hotplug.h>
#include <linux/slab.h>

#include <asm/firmware.h>
#include <asm/machdep.h>
#include <asm/prom.h>
#include <asm/sparsemem.h>
#include <asm/fadump.h>
#include <asm/drmem.h>
#include "pseries.h"

unsigned long pseries_memory_block_size(void)
{
	struct device_node *np;
	u64 memblock_size = MIN_MEMORY_BLOCK_SIZE;
	struct resource r;

	np = of_find_node_by_path("/ibm,dynamic-reconfiguration-memory");
	if (np) {
		int len;
		int size_cells;
		const __be32 *prop;

		size_cells = of_n_size_cells(np);

		prop = of_get_property(np, "ibm,lmb-size", &len);
		if (prop && len >= size_cells * sizeof(__be32))
			memblock_size = of_read_number(prop, size_cells);
		of_node_put(np);

	} else  if (machine_is(pseries)) {
		/* This fallback really only applies to pseries */
		unsigned int memzero_size = 0;

		np = of_find_node_by_path("/memory@0");
		if (np) {
			if (!of_address_to_resource(np, 0, &r))
				memzero_size = resource_size(&r);
			of_node_put(np);
		}

		if (memzero_size) {
			/* We now know the size of memory@0, use this to find
			 * the first memoryblock and get its size.
			 */
			char buf[64];

			sprintf(buf, "/memory@%x", memzero_size);
			np = of_find_node_by_path(buf);
			if (np) {
				if (!of_address_to_resource(np, 0, &r))
					memblock_size = resource_size(&r);
				of_node_put(np);
			}
		}
	}
	return memblock_size;
}

static void dlpar_free_property(struct property *prop)
{
	kfree(prop->name);
	kfree(prop->value);
	kfree(prop);
}

static struct property *dlpar_clone_property(struct property *prop,
					     u32 prop_size)
{
	struct property *new_prop;

	new_prop = kzalloc(sizeof(*new_prop), GFP_KERNEL);
	if (!new_prop)
		return NULL;

	new_prop->name = kstrdup(prop->name, GFP_KERNEL);
	new_prop->value = kzalloc(prop_size, GFP_KERNEL);
	if (!new_prop->name || !new_prop->value) {
		dlpar_free_property(new_prop);
		return NULL;
	}

	memcpy(new_prop->value, prop->value, prop->length);
	new_prop->length = prop_size;

	of_property_set_flag(new_prop, OF_DYNAMIC);
	return new_prop;
}

static bool find_aa_index(struct device_node *dr_node,
			 struct property *ala_prop,
			 const u32 *lmb_assoc, u32 *aa_index)
{
	u32 *assoc_arrays, new_prop_size;
	struct property *new_prop;
	int aa_arrays, aa_array_entries, aa_array_sz;
	int i, index;

	/*
	 * The ibm,associativity-lookup-arrays property is defined to be
	 * a 32-bit value specifying the number of associativity arrays
	 * followed by a 32-bitvalue specifying the number of entries per
	 * array, followed by the associativity arrays.
	 */
	assoc_arrays = ala_prop->value;

	aa_arrays = be32_to_cpu(assoc_arrays[0]);
	aa_array_entries = be32_to_cpu(assoc_arrays[1]);
	aa_array_sz = aa_array_entries * sizeof(u32);

	for (i = 0; i < aa_arrays; i++) {
		index = (i * aa_array_entries) + 2;

		if (memcmp(&assoc_arrays[index], &lmb_assoc[1], aa_array_sz))
			continue;

		*aa_index = i;
		return true;
	}

	new_prop_size = ala_prop->length + aa_array_sz;
	new_prop = dlpar_clone_property(ala_prop, new_prop_size);
	if (!new_prop)
		return false;

	assoc_arrays = new_prop->value;

	/* increment the number of entries in the lookup array */
	assoc_arrays[0] = cpu_to_be32(aa_arrays + 1);

	/* copy the new associativity into the lookup array */
	index = aa_arrays * aa_array_entries + 2;
	memcpy(&assoc_arrays[index], &lmb_assoc[1], aa_array_sz);

	of_update_property(dr_node, new_prop);

	/*
	 * The associativity lookup array index for this lmb is
	 * number of entries - 1 since we added its associativity
	 * to the end of the lookup array.
	 */
	*aa_index = be32_to_cpu(assoc_arrays[0]) - 1;
	return true;
}

static int update_lmb_associativity_index(struct drmem_lmb *lmb)
{
	struct device_node *parent, *lmb_node, *dr_node;
	struct property *ala_prop;
	const u32 *lmb_assoc;
	u32 aa_index;
	bool found;

	parent = of_find_node_by_path("/");
	if (!parent)
		return -ENODEV;

	lmb_node = dlpar_configure_connector(cpu_to_be32(lmb->drc_index),
					     parent);
	of_node_put(parent);
	if (!lmb_node)
		return -EINVAL;

	lmb_assoc = of_get_property(lmb_node, "ibm,associativity", NULL);
	if (!lmb_assoc) {
		dlpar_free_cc_nodes(lmb_node);
		return -ENODEV;
	}

	dr_node = of_find_node_by_path("/ibm,dynamic-reconfiguration-memory");
	if (!dr_node) {
		dlpar_free_cc_nodes(lmb_node);
		return -ENODEV;
	}

	ala_prop = of_find_property(dr_node, "ibm,associativity-lookup-arrays",
				    NULL);
	if (!ala_prop) {
		of_node_put(dr_node);
		dlpar_free_cc_nodes(lmb_node);
		return -ENODEV;
	}

	found = find_aa_index(dr_node, ala_prop, lmb_assoc, &aa_index);

	of_node_put(dr_node);
	dlpar_free_cc_nodes(lmb_node);

	if (!found) {
		pr_err("Could not find LMB associativity\n");
		return -1;
	}

	lmb->aa_index = aa_index;
	return 0;
}

static struct memory_block *lmb_to_memblock(struct drmem_lmb *lmb)
{
	unsigned long section_nr;
	struct mem_section *mem_sect;
	struct memory_block *mem_block;

	section_nr = pfn_to_section_nr(PFN_DOWN(lmb->base_addr));
	mem_sect = __nr_to_section(section_nr);

	mem_block = find_memory_block(mem_sect);
	return mem_block;
}

static int get_lmb_range(u32 drc_index, int n_lmbs,
			 struct drmem_lmb **start_lmb,
			 struct drmem_lmb **end_lmb)
{
	struct drmem_lmb *lmb, *start, *end;
	struct drmem_lmb *limit;

	start = NULL;
	for_each_drmem_lmb(lmb) {
		if (lmb->drc_index == drc_index) {
			start = lmb;
			break;
		}
	}

	if (!start)
		return -EINVAL;

	end = &start[n_lmbs];

	limit = &drmem_info->lmbs[drmem_info->n_lmbs];
	if (end > limit)
		return -EINVAL;

	*start_lmb = start;
	*end_lmb = end;
	return 0;
}

static int dlpar_change_lmb_state(struct drmem_lmb *lmb, bool online)
{
	struct memory_block *mem_block;
	int rc;

	mem_block = lmb_to_memblock(lmb);
	if (!mem_block)
		return -EINVAL;

	if (online && mem_block->dev.offline)
		rc = device_online(&mem_block->dev);
	else if (!online && !mem_block->dev.offline)
		rc = device_offline(&mem_block->dev);
	else
		rc = 0;

	put_device(&mem_block->dev);

	return rc;
}

static int dlpar_online_lmb(struct drmem_lmb *lmb)
{
	return dlpar_change_lmb_state(lmb, true);
}

#ifdef CONFIG_MEMORY_HOTREMOVE
static int dlpar_offline_lmb(struct drmem_lmb *lmb)
{
	return dlpar_change_lmb_state(lmb, false);
}

static int pseries_remove_memblock(unsigned long base, unsigned long memblock_size)
{
	unsigned long block_sz, start_pfn;
	int sections_per_block;
	int i, nid;

	start_pfn = base >> PAGE_SHIFT;

	lock_device_hotplug();

	if (!pfn_valid(start_pfn))
		goto out;

	block_sz = pseries_memory_block_size();
	sections_per_block = block_sz / MIN_MEMORY_BLOCK_SIZE;
	nid = memory_add_physaddr_to_nid(base);

	for (i = 0; i < sections_per_block; i++) {
		__remove_memory(nid, base, MIN_MEMORY_BLOCK_SIZE);
		base += MIN_MEMORY_BLOCK_SIZE;
	}

out:
	/* Update memory regions for memory remove */
	memblock_remove(base, memblock_size);
	unlock_device_hotplug();
	return 0;
}

static int pseries_remove_mem_node(struct device_node *np)
{
	const __be32 *prop;
	unsigned long base;
	unsigned long lmb_size;
	int ret = -EINVAL;
	int addr_cells, size_cells;

	/*
	 * Check to see if we are actually removing memory
	 */
	if (!of_node_is_type(np, "memory"))
		return 0;

	/*
	 * Find the base address and size of the memblock
	 */
	prop = of_get_property(np, "reg", NULL);
	if (!prop)
		return ret;

	addr_cells = of_n_addr_cells(np);
	size_cells = of_n_size_cells(np);

	/*
	 * "reg" property represents (addr,size) tuple.
	 */
	base = of_read_number(prop, addr_cells);
	prop += addr_cells;
	lmb_size = of_read_number(prop, size_cells);

	pseries_remove_memblock(base, lmb_size);
	return 0;
}

static bool lmb_is_removable(struct drmem_lmb *lmb)
{
<<<<<<< HEAD
	int i, scns_per_block;
	bool rc = true;
	unsigned long pfn, block_sz;
	u64 phys_addr;

	if (!(lmb->flags & DRCONF_MEM_ASSIGNED))
=======
	if ((lmb->flags & DRCONF_MEM_RESERVED) ||
		!(lmb->flags & DRCONF_MEM_ASSIGNED))
>>>>>>> 7d2a07b7
		return false;

#ifdef CONFIG_FA_DUMP
	/*
	 * Don't hot-remove memory that falls in fadump boot memory area
	 * and memory that is reserved for capturing old kernel memory.
	 */
	if (is_fadump_memory_area(lmb->base_addr, memory_block_size_bytes()))
		return false;
#endif
<<<<<<< HEAD

	for (i = 0; i < scns_per_block; i++) {
		pfn = PFN_DOWN(phys_addr);
		if (!pfn_in_present_section(pfn)) {
			phys_addr += MIN_MEMORY_BLOCK_SIZE;
			continue;
		}

		rc = rc && is_mem_section_removable(pfn, PAGES_PER_SECTION);
		phys_addr += MIN_MEMORY_BLOCK_SIZE;
	}

	return rc;
=======
	/* device_offline() will determine if we can actually remove this lmb */
	return true;
>>>>>>> 7d2a07b7
}

static int dlpar_add_lmb(struct drmem_lmb *);

static int dlpar_remove_lmb(struct drmem_lmb *lmb)
{
	struct memory_block *mem_block;
	unsigned long block_sz;
	phys_addr_t base_addr;
	int rc, nid;

	if (!lmb_is_removable(lmb))
		return -EINVAL;

	mem_block = lmb_to_memblock(lmb);
	if (mem_block == NULL)
		return -EINVAL;

	rc = dlpar_offline_lmb(lmb);
	if (rc) {
		put_device(&mem_block->dev);
		return rc;
	}

	base_addr = lmb->base_addr;
	nid = mem_block->nid;
	block_sz = pseries_memory_block_size();

<<<<<<< HEAD
	put_device(&mem_block->dev);
=======
	__remove_memory(mem_block->nid, lmb->base_addr, block_sz);
	put_device(&mem_block->dev);

	/* Update memory regions for memory remove */
	memblock_remove(lmb->base_addr, block_sz);
>>>>>>> 7d2a07b7

	invalidate_lmb_associativity_index(lmb);
	lmb->flags &= ~DRCONF_MEM_ASSIGNED;
	drmem_update_dt();

	__remove_memory(nid, base_addr, block_sz);

	/* Update memory regions for memory remove */
	memblock_remove(base_addr, block_sz);

	return 0;
}

static int dlpar_memory_remove_by_count(u32 lmbs_to_remove)
{
	struct drmem_lmb *lmb;
	int lmbs_reserved = 0;
	int lmbs_available = 0;
	int rc;

	pr_info("Attempting to hot-remove %d LMB(s)\n", lmbs_to_remove);

	if (lmbs_to_remove == 0)
		return -EINVAL;

	/* Validate that there are enough LMBs to satisfy the request */
	for_each_drmem_lmb(lmb) {
		if (lmb_is_removable(lmb))
			lmbs_available++;

		if (lmbs_available == lmbs_to_remove)
			break;
	}

	if (lmbs_available < lmbs_to_remove) {
		pr_info("Not enough LMBs available (%d of %d) to satisfy request\n",
			lmbs_available, lmbs_to_remove);
		return -EINVAL;
	}

	for_each_drmem_lmb(lmb) {
		rc = dlpar_remove_lmb(lmb);
		if (rc)
			continue;

		/* Mark this lmb so we can add it later if all of the
		 * requested LMBs cannot be removed.
		 */
		drmem_mark_lmb_reserved(lmb);

		lmbs_reserved++;
		if (lmbs_reserved == lmbs_to_remove)
			break;
	}

	if (lmbs_reserved != lmbs_to_remove) {
		pr_err("Memory hot-remove failed, adding LMB's back\n");

		for_each_drmem_lmb(lmb) {
			if (!drmem_lmb_reserved(lmb))
				continue;

			rc = dlpar_add_lmb(lmb);
			if (rc)
				pr_err("Failed to add LMB back, drc index %x\n",
				       lmb->drc_index);

			drmem_remove_lmb_reservation(lmb);

			lmbs_reserved--;
			if (lmbs_reserved == 0)
				break;
		}

		rc = -EINVAL;
	} else {
		for_each_drmem_lmb(lmb) {
			if (!drmem_lmb_reserved(lmb))
				continue;

			dlpar_release_drc(lmb->drc_index);
			pr_info("Memory at %llx was hot-removed\n",
				lmb->base_addr);

			drmem_remove_lmb_reservation(lmb);

			lmbs_reserved--;
			if (lmbs_reserved == 0)
				break;
		}
		rc = 0;
	}

	return rc;
}

static int dlpar_memory_remove_by_index(u32 drc_index)
{
	struct drmem_lmb *lmb;
	int lmb_found;
	int rc;

	pr_debug("Attempting to hot-remove LMB, drc index %x\n", drc_index);

	lmb_found = 0;
	for_each_drmem_lmb(lmb) {
		if (lmb->drc_index == drc_index) {
			lmb_found = 1;
			rc = dlpar_remove_lmb(lmb);
			if (!rc)
				dlpar_release_drc(lmb->drc_index);

			break;
		}
	}

	if (!lmb_found)
		rc = -EINVAL;

	if (rc)
<<<<<<< HEAD
		pr_info("Failed to hot-remove memory at %llx\n",
			lmb->base_addr);
	else
		pr_info("Memory at %llx was hot-removed\n", lmb->base_addr);
=======
		pr_debug("Failed to hot-remove memory at %llx\n",
			 lmb->base_addr);
	else
		pr_debug("Memory at %llx was hot-removed\n", lmb->base_addr);
>>>>>>> 7d2a07b7

	return rc;
}

static int dlpar_memory_remove_by_ic(u32 lmbs_to_remove, u32 drc_index)
{
	struct drmem_lmb *lmb, *start_lmb, *end_lmb;
	int rc;

	pr_info("Attempting to hot-remove %u LMB(s) at %x\n",
		lmbs_to_remove, drc_index);

	if (lmbs_to_remove == 0)
		return -EINVAL;

	rc = get_lmb_range(drc_index, lmbs_to_remove, &start_lmb, &end_lmb);
	if (rc)
		return -EINVAL;

	/*
	 * Validate that all LMBs in range are not reserved. Note that it
	 * is ok if they are !ASSIGNED since our goal here is to remove the
	 * LMB range, regardless of whether some LMBs were already removed
	 * by any other reason.
	 *
	 * This is a contrast to what is done in remove_by_count() where we
	 * check for both RESERVED and !ASSIGNED (via lmb_is_removable()),
	 * because we want to remove a fixed amount of LMBs in that function.
	 */
	for_each_drmem_lmb_in_range(lmb, start_lmb, end_lmb) {
		if (lmb->flags & DRCONF_MEM_RESERVED) {
			pr_err("Memory at %llx (drc index %x) is reserved\n",
				lmb->base_addr, lmb->drc_index);
			return -EINVAL;
		}
	}

	for_each_drmem_lmb_in_range(lmb, start_lmb, end_lmb) {
		/*
		 * dlpar_remove_lmb() will error out if the LMB is already
		 * !ASSIGNED, but this case is a no-op for us.
		 */
		if (!(lmb->flags & DRCONF_MEM_ASSIGNED))
			continue;

		rc = dlpar_remove_lmb(lmb);
		if (rc)
			break;

		drmem_mark_lmb_reserved(lmb);
	}

	if (rc) {
		pr_err("Memory indexed-count-remove failed, adding any removed LMBs\n");


		for_each_drmem_lmb_in_range(lmb, start_lmb, end_lmb) {
			if (!drmem_lmb_reserved(lmb))
				continue;

			/*
			 * Setting the isolation state of an UNISOLATED/CONFIGURED
			 * device to UNISOLATE is a no-op, but the hypervisor can
			 * use it as a hint that the LMB removal failed.
			 */
			dlpar_unisolate_drc(lmb->drc_index);

			rc = dlpar_add_lmb(lmb);
			if (rc)
				pr_err("Failed to add LMB, drc index %x\n",
				       lmb->drc_index);

			drmem_remove_lmb_reservation(lmb);
		}
		rc = -EINVAL;
	} else {
		for_each_drmem_lmb_in_range(lmb, start_lmb, end_lmb) {
			if (!drmem_lmb_reserved(lmb))
				continue;

			dlpar_release_drc(lmb->drc_index);
			pr_info("Memory at %llx (drc index %x) was hot-removed\n",
				lmb->base_addr, lmb->drc_index);

			drmem_remove_lmb_reservation(lmb);
		}
	}

	return rc;
}

#else
static inline int pseries_remove_memblock(unsigned long base,
					  unsigned long memblock_size)
{
	return -EOPNOTSUPP;
}
static inline int pseries_remove_mem_node(struct device_node *np)
{
	return 0;
}
static int dlpar_remove_lmb(struct drmem_lmb *lmb)
{
	return -EOPNOTSUPP;
}
static int dlpar_memory_remove_by_count(u32 lmbs_to_remove)
{
	return -EOPNOTSUPP;
}
static int dlpar_memory_remove_by_index(u32 drc_index)
{
	return -EOPNOTSUPP;
}

static int dlpar_memory_remove_by_ic(u32 lmbs_to_remove, u32 drc_index)
{
	return -EOPNOTSUPP;
}
#endif /* CONFIG_MEMORY_HOTREMOVE */

static int dlpar_add_lmb(struct drmem_lmb *lmb)
{
	unsigned long block_sz;
	int nid, rc;

	if (lmb->flags & DRCONF_MEM_ASSIGNED)
		return -EINVAL;

	rc = update_lmb_associativity_index(lmb);
	if (rc) {
		dlpar_release_drc(lmb->drc_index);
		return rc;
	}

<<<<<<< HEAD
	lmb->flags |= DRCONF_MEM_ASSIGNED;
	drmem_update_dt();

=======
>>>>>>> 7d2a07b7
	block_sz = memory_block_size_bytes();

	/* Find the node id for this LMB.  Fake one if necessary. */
	nid = of_drconf_to_nid_single(lmb);
	if (nid < 0 || !node_possible(nid))
		nid = first_online_node;

	/* Add the memory */
<<<<<<< HEAD
	rc = __add_memory(nid, lmb->base_addr, block_sz);
=======
	rc = __add_memory(nid, lmb->base_addr, block_sz, MHP_NONE);
>>>>>>> 7d2a07b7
	if (rc) {
		invalidate_lmb_associativity_index(lmb);
		return rc;
	}

	rc = dlpar_online_lmb(lmb);
	if (rc) {
<<<<<<< HEAD
		phys_addr_t base_addr = lmb->base_addr;

		invalidate_lmb_associativity_index(lmb);
		lmb->flags &= ~DRCONF_MEM_ASSIGNED;
		drmem_update_dt();

		__remove_memory(nid, base_addr, block_sz);
=======
		__remove_memory(nid, lmb->base_addr, block_sz);
		invalidate_lmb_associativity_index(lmb);
	} else {
		lmb->flags |= DRCONF_MEM_ASSIGNED;
>>>>>>> 7d2a07b7
	}

	return rc;
}

static int dlpar_memory_add_by_count(u32 lmbs_to_add)
{
	struct drmem_lmb *lmb;
	int lmbs_available = 0;
	int lmbs_reserved = 0;
	int rc;

	pr_info("Attempting to hot-add %d LMB(s)\n", lmbs_to_add);

	if (lmbs_to_add == 0)
		return -EINVAL;

	/* Validate that there are enough LMBs to satisfy the request */
	for_each_drmem_lmb(lmb) {
		if (lmb->flags & DRCONF_MEM_RESERVED)
			continue;

		if (!(lmb->flags & DRCONF_MEM_ASSIGNED))
			lmbs_available++;

		if (lmbs_available == lmbs_to_add)
			break;
	}

	if (lmbs_available < lmbs_to_add)
		return -EINVAL;

	for_each_drmem_lmb(lmb) {
		if (lmb->flags & DRCONF_MEM_ASSIGNED)
			continue;

		rc = dlpar_acquire_drc(lmb->drc_index);
		if (rc)
			continue;

		rc = dlpar_add_lmb(lmb);
		if (rc) {
			dlpar_release_drc(lmb->drc_index);
			continue;
		}

		/* Mark this lmb so we can remove it later if all of the
		 * requested LMBs cannot be added.
		 */
		drmem_mark_lmb_reserved(lmb);
		lmbs_reserved++;
		if (lmbs_reserved == lmbs_to_add)
			break;
	}

	if (lmbs_reserved != lmbs_to_add) {
		pr_err("Memory hot-add failed, removing any added LMBs\n");

		for_each_drmem_lmb(lmb) {
			if (!drmem_lmb_reserved(lmb))
				continue;

			rc = dlpar_remove_lmb(lmb);
			if (rc)
				pr_err("Failed to remove LMB, drc index %x\n",
				       lmb->drc_index);
			else
				dlpar_release_drc(lmb->drc_index);

			drmem_remove_lmb_reservation(lmb);
			lmbs_reserved--;

			if (lmbs_reserved == 0)
				break;
		}
		rc = -EINVAL;
	} else {
		for_each_drmem_lmb(lmb) {
			if (!drmem_lmb_reserved(lmb))
				continue;

			pr_debug("Memory at %llx (drc index %x) was hot-added\n",
				 lmb->base_addr, lmb->drc_index);
			drmem_remove_lmb_reservation(lmb);
			lmbs_reserved--;

			if (lmbs_reserved == 0)
				break;
		}
		rc = 0;
	}

	return rc;
}

static int dlpar_memory_add_by_index(u32 drc_index)
{
	struct drmem_lmb *lmb;
	int rc, lmb_found;

	pr_info("Attempting to hot-add LMB, drc index %x\n", drc_index);

	lmb_found = 0;
	for_each_drmem_lmb(lmb) {
		if (lmb->drc_index == drc_index) {
			lmb_found = 1;
			rc = dlpar_acquire_drc(lmb->drc_index);
			if (!rc) {
				rc = dlpar_add_lmb(lmb);
				if (rc)
					dlpar_release_drc(lmb->drc_index);
			}

			break;
		}
	}

	if (!lmb_found)
		rc = -EINVAL;

	if (rc)
		pr_info("Failed to hot-add memory, drc index %x\n", drc_index);
	else
		pr_info("Memory at %llx (drc index %x) was hot-added\n",
			lmb->base_addr, drc_index);

	return rc;
}

static int dlpar_memory_add_by_ic(u32 lmbs_to_add, u32 drc_index)
{
	struct drmem_lmb *lmb, *start_lmb, *end_lmb;
	int rc;

	pr_info("Attempting to hot-add %u LMB(s) at index %x\n",
		lmbs_to_add, drc_index);

	if (lmbs_to_add == 0)
		return -EINVAL;

	rc = get_lmb_range(drc_index, lmbs_to_add, &start_lmb, &end_lmb);
	if (rc)
		return -EINVAL;

	/* Validate that the LMBs in this range are not reserved */
	for_each_drmem_lmb_in_range(lmb, start_lmb, end_lmb) {
		/* Fail immediately if the whole range can't be hot-added */
		if (lmb->flags & DRCONF_MEM_RESERVED) {
			pr_err("Memory at %llx (drc index %x) is reserved\n",
					lmb->base_addr, lmb->drc_index);
			return -EINVAL;
		}
	}

	for_each_drmem_lmb_in_range(lmb, start_lmb, end_lmb) {
		if (lmb->flags & DRCONF_MEM_ASSIGNED)
			continue;

		rc = dlpar_acquire_drc(lmb->drc_index);
		if (rc)
			break;

		rc = dlpar_add_lmb(lmb);
		if (rc) {
			dlpar_release_drc(lmb->drc_index);
			break;
		}

		drmem_mark_lmb_reserved(lmb);
	}

	if (rc) {
		pr_err("Memory indexed-count-add failed, removing any added LMBs\n");

		for_each_drmem_lmb_in_range(lmb, start_lmb, end_lmb) {
			if (!drmem_lmb_reserved(lmb))
				continue;

			rc = dlpar_remove_lmb(lmb);
			if (rc)
				pr_err("Failed to remove LMB, drc index %x\n",
				       lmb->drc_index);
			else
				dlpar_release_drc(lmb->drc_index);

			drmem_remove_lmb_reservation(lmb);
		}
		rc = -EINVAL;
	} else {
		for_each_drmem_lmb_in_range(lmb, start_lmb, end_lmb) {
			if (!drmem_lmb_reserved(lmb))
				continue;

			pr_info("Memory at %llx (drc index %x) was hot-added\n",
				lmb->base_addr, lmb->drc_index);
			drmem_remove_lmb_reservation(lmb);
		}
	}

	return rc;
}

int dlpar_memory(struct pseries_hp_errorlog *hp_elog)
{
	u32 count, drc_index;
	int rc;

	lock_device_hotplug();

	switch (hp_elog->action) {
	case PSERIES_HP_ELOG_ACTION_ADD:
		switch (hp_elog->id_type) {
		case PSERIES_HP_ELOG_ID_DRC_COUNT:
			count = hp_elog->_drc_u.drc_count;
			rc = dlpar_memory_add_by_count(count);
			break;
		case PSERIES_HP_ELOG_ID_DRC_INDEX:
			drc_index = hp_elog->_drc_u.drc_index;
			rc = dlpar_memory_add_by_index(drc_index);
			break;
		case PSERIES_HP_ELOG_ID_DRC_IC:
			count = hp_elog->_drc_u.ic.count;
			drc_index = hp_elog->_drc_u.ic.index;
			rc = dlpar_memory_add_by_ic(count, drc_index);
			break;
		default:
			rc = -EINVAL;
			break;
		}

		break;
	case PSERIES_HP_ELOG_ACTION_REMOVE:
		switch (hp_elog->id_type) {
		case PSERIES_HP_ELOG_ID_DRC_COUNT:
			count = hp_elog->_drc_u.drc_count;
			rc = dlpar_memory_remove_by_count(count);
			break;
		case PSERIES_HP_ELOG_ID_DRC_INDEX:
			drc_index = hp_elog->_drc_u.drc_index;
			rc = dlpar_memory_remove_by_index(drc_index);
			break;
		case PSERIES_HP_ELOG_ID_DRC_IC:
			count = hp_elog->_drc_u.ic.count;
			drc_index = hp_elog->_drc_u.ic.index;
			rc = dlpar_memory_remove_by_ic(count, drc_index);
			break;
		default:
			rc = -EINVAL;
			break;
		}

		break;
	default:
		pr_err("Invalid action (%d) specified\n", hp_elog->action);
		rc = -EINVAL;
		break;
	}

<<<<<<< HEAD
=======
	if (!rc)
		rc = drmem_update_dt();

>>>>>>> 7d2a07b7
	unlock_device_hotplug();
	return rc;
}

static int pseries_add_mem_node(struct device_node *np)
{
	const __be32 *prop;
	unsigned long base;
	unsigned long lmb_size;
	int ret = -EINVAL;
	int addr_cells, size_cells;

	/*
	 * Check to see if we are actually adding memory
	 */
	if (!of_node_is_type(np, "memory"))
		return 0;

	/*
	 * Find the base and size of the memblock
	 */
	prop = of_get_property(np, "reg", NULL);
	if (!prop)
		return ret;

	addr_cells = of_n_addr_cells(np);
	size_cells = of_n_size_cells(np);
	/*
	 * "reg" property represents (addr,size) tuple.
	 */
	base = of_read_number(prop, addr_cells);
	prop += addr_cells;
	lmb_size = of_read_number(prop, size_cells);

	/*
	 * Update memory region to represent the memory add
	 */
	ret = memblock_add(base, lmb_size);
	return (ret < 0) ? -EINVAL : 0;
}

static int pseries_memory_notifier(struct notifier_block *nb,
				   unsigned long action, void *data)
{
	struct of_reconfig_data *rd = data;
	int err = 0;

	switch (action) {
	case OF_RECONFIG_ATTACH_NODE:
		err = pseries_add_mem_node(rd->dn);
		break;
	case OF_RECONFIG_DETACH_NODE:
		err = pseries_remove_mem_node(rd->dn);
		break;
	}
	return notifier_from_errno(err);
}

static struct notifier_block pseries_mem_nb = {
	.notifier_call = pseries_memory_notifier,
};

static int __init pseries_memory_hotplug_init(void)
{
	if (firmware_has_feature(FW_FEATURE_LPAR))
		of_reconfig_notifier_register(&pseries_mem_nb);

	return 0;
}
machine_device_initcall(pseries, pseries_memory_hotplug_init);<|MERGE_RESOLUTION|>--- conflicted
+++ resolved
@@ -348,17 +348,8 @@
 
 static bool lmb_is_removable(struct drmem_lmb *lmb)
 {
-<<<<<<< HEAD
-	int i, scns_per_block;
-	bool rc = true;
-	unsigned long pfn, block_sz;
-	u64 phys_addr;
-
-	if (!(lmb->flags & DRCONF_MEM_ASSIGNED))
-=======
 	if ((lmb->flags & DRCONF_MEM_RESERVED) ||
 		!(lmb->flags & DRCONF_MEM_ASSIGNED))
->>>>>>> 7d2a07b7
 		return false;
 
 #ifdef CONFIG_FA_DUMP
@@ -369,24 +360,8 @@
 	if (is_fadump_memory_area(lmb->base_addr, memory_block_size_bytes()))
 		return false;
 #endif
-<<<<<<< HEAD
-
-	for (i = 0; i < scns_per_block; i++) {
-		pfn = PFN_DOWN(phys_addr);
-		if (!pfn_in_present_section(pfn)) {
-			phys_addr += MIN_MEMORY_BLOCK_SIZE;
-			continue;
-		}
-
-		rc = rc && is_mem_section_removable(pfn, PAGES_PER_SECTION);
-		phys_addr += MIN_MEMORY_BLOCK_SIZE;
-	}
-
-	return rc;
-=======
 	/* device_offline() will determine if we can actually remove this lmb */
 	return true;
->>>>>>> 7d2a07b7
 }
 
 static int dlpar_add_lmb(struct drmem_lmb *);
@@ -415,15 +390,7 @@
 	nid = mem_block->nid;
 	block_sz = pseries_memory_block_size();
 
-<<<<<<< HEAD
 	put_device(&mem_block->dev);
-=======
-	__remove_memory(mem_block->nid, lmb->base_addr, block_sz);
-	put_device(&mem_block->dev);
-
-	/* Update memory regions for memory remove */
-	memblock_remove(lmb->base_addr, block_sz);
->>>>>>> 7d2a07b7
 
 	invalidate_lmb_associativity_index(lmb);
 	lmb->flags &= ~DRCONF_MEM_ASSIGNED;
@@ -544,17 +511,10 @@
 		rc = -EINVAL;
 
 	if (rc)
-<<<<<<< HEAD
-		pr_info("Failed to hot-remove memory at %llx\n",
-			lmb->base_addr);
-	else
-		pr_info("Memory at %llx was hot-removed\n", lmb->base_addr);
-=======
 		pr_debug("Failed to hot-remove memory at %llx\n",
 			 lmb->base_addr);
 	else
 		pr_debug("Memory at %llx was hot-removed\n", lmb->base_addr);
->>>>>>> 7d2a07b7
 
 	return rc;
 }
@@ -689,12 +649,9 @@
 		return rc;
 	}
 
-<<<<<<< HEAD
 	lmb->flags |= DRCONF_MEM_ASSIGNED;
 	drmem_update_dt();
 
-=======
->>>>>>> 7d2a07b7
 	block_sz = memory_block_size_bytes();
 
 	/* Find the node id for this LMB.  Fake one if necessary. */
@@ -703,11 +660,7 @@
 		nid = first_online_node;
 
 	/* Add the memory */
-<<<<<<< HEAD
-	rc = __add_memory(nid, lmb->base_addr, block_sz);
-=======
 	rc = __add_memory(nid, lmb->base_addr, block_sz, MHP_NONE);
->>>>>>> 7d2a07b7
 	if (rc) {
 		invalidate_lmb_associativity_index(lmb);
 		return rc;
@@ -715,7 +668,6 @@
 
 	rc = dlpar_online_lmb(lmb);
 	if (rc) {
-<<<<<<< HEAD
 		phys_addr_t base_addr = lmb->base_addr;
 
 		invalidate_lmb_associativity_index(lmb);
@@ -723,12 +675,6 @@
 		drmem_update_dt();
 
 		__remove_memory(nid, base_addr, block_sz);
-=======
-		__remove_memory(nid, lmb->base_addr, block_sz);
-		invalidate_lmb_associativity_index(lmb);
-	} else {
-		lmb->flags |= DRCONF_MEM_ASSIGNED;
->>>>>>> 7d2a07b7
 	}
 
 	return rc;
@@ -987,12 +933,6 @@
 		break;
 	}
 
-<<<<<<< HEAD
-=======
-	if (!rc)
-		rc = drmem_update_dt();
-
->>>>>>> 7d2a07b7
 	unlock_device_hotplug();
 	return rc;
 }
