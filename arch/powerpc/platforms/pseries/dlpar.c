--- conflicted
+++ resolved
@@ -368,16 +368,10 @@
 	case PSERIES_HP_ELOG_RESOURCE_CPU:
 		rc = dlpar_cpu(hp_elog);
 		break;
-<<<<<<< HEAD
-	case PSERIES_HP_ELOG_RESOURCE_PMT:
-		rc = dlpar_pmt(hp_elog);
-		break;
 	case PSERIES_HP_ELOG_RESOURCE_PMEM:
 		rc = dlpar_hp_pmem(hp_elog);
 		break;
 
-=======
->>>>>>> e1e96ce1
 	default:
 		pr_warn_ratelimited("Invalid resource (%d) specified\n",
 				    hp_elog->resource);
