--- conflicted
+++ resolved
@@ -18,10 +18,7 @@
 	select PPC_PCI_CHOICE if EXPERT
 	select ZLIB_DEFLATE
 	select PPC_DOORBELL
-<<<<<<< HEAD
-=======
 	select HAVE_CONTEXT_TRACKING
->>>>>>> 30b4eb63
 	select HOTPLUG if SMP
 	select HOTPLUG_CPU if SMP
 	default y
