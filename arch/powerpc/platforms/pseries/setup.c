/*
 *  64-bit pSeries and RS/6000 setup code.
 *
 *  Copyright (C) 1995  Linus Torvalds
 *  Adapted from 'alpha' version by Gary Thomas
 *  Modified by Cort Dougan (cort@cs.nmt.edu)
 *  Modified by PPC64 Team, IBM Corp
 *
 * This program is free software; you can redistribute it and/or
 * modify it under the terms of the GNU General Public License
 * as published by the Free Software Foundation; either version
 * 2 of the License, or (at your option) any later version.
 */

/*
 * bootup setup stuff..
 */

#include <linux/cpu.h>
#include <linux/errno.h>
#include <linux/sched.h>
#include <linux/kernel.h>
#include <linux/mm.h>
#include <linux/stddef.h>
#include <linux/unistd.h>
#include <linux/user.h>
#include <linux/tty.h>
#include <linux/major.h>
#include <linux/interrupt.h>
#include <linux/reboot.h>
#include <linux/init.h>
#include <linux/ioport.h>
#include <linux/console.h>
#include <linux/pci.h>
#include <linux/utsname.h>
#include <linux/adb.h>
#include <linux/export.h>
#include <linux/delay.h>
#include <linux/irq.h>
#include <linux/seq_file.h>
#include <linux/root_dev.h>
#include <linux/of.h>
#include <linux/of_pci.h>
#include <linux/kexec.h>

#include <asm/mmu.h>
#include <asm/processor.h>
#include <asm/io.h>
#include <asm/pgtable.h>
#include <asm/prom.h>
#include <asm/rtas.h>
#include <asm/pci-bridge.h>
#include <asm/iommu.h>
#include <asm/dma.h>
#include <asm/machdep.h>
#include <asm/irq.h>
#include <asm/time.h>
#include <asm/nvram.h>
#include <asm/pmc.h>
#include <asm/xics.h>
#include <asm/ppc-pci.h>
#include <asm/i8259.h>
#include <asm/udbg.h>
#include <asm/smp.h>
#include <asm/firmware.h>
#include <asm/eeh.h>
#include <asm/reg.h>
#include <asm/plpar_wrappers.h>
#include <asm/cacheflush.h>
#include <asm/cputable.h>
#include <asm/code-patching.h>

#include "pseries.h"

int CMO_PrPSP = -1;
int CMO_SecPSP = -1;
unsigned long CMO_PageSize = (ASM_CONST(1) << IOMMU_PAGE_SHIFT_4K);
EXPORT_SYMBOL(CMO_PageSize);

int fwnmi_active;  /* TRUE if an FWNMI handler is present */

static void pSeries_show_cpuinfo(struct seq_file *m)
{
	struct device_node *root;
	const char *model = "";

	root = of_find_node_by_path("/");
	if (root)
		model = of_get_property(root, "model", NULL);
	seq_printf(m, "machine\t\t: CHRP %s\n", model);
	of_node_put(root);
}

/* Initialize firmware assisted non-maskable interrupts if
 * the firmware supports this feature.
 */
static void __init fwnmi_init(void)
{
	unsigned long system_reset_addr, machine_check_addr;

	int ibm_nmi_register = rtas_token("ibm,nmi-register");
	if (ibm_nmi_register == RTAS_UNKNOWN_SERVICE)
		return;

	/* If the kernel's not linked at zero we point the firmware at low
	 * addresses anyway, and use a trampoline to get to the real code. */
	system_reset_addr  = __pa(system_reset_fwnmi) - PHYSICAL_START;
	machine_check_addr = __pa(machine_check_fwnmi) - PHYSICAL_START;

	if (0 == rtas_call(ibm_nmi_register, 2, 1, NULL, system_reset_addr,
				machine_check_addr))
		fwnmi_active = 1;
}

static void pseries_8259_cascade(struct irq_desc *desc)
{
	struct irq_chip *chip = irq_desc_get_chip(desc);
	unsigned int cascade_irq = i8259_irq();

	if (cascade_irq != NO_IRQ)
		generic_handle_irq(cascade_irq);

	chip->irq_eoi(&desc->irq_data);
}

static void __init pseries_setup_i8259_cascade(void)
{
	struct device_node *np, *old, *found = NULL;
	unsigned int cascade;
	const u32 *addrp;
	unsigned long intack = 0;
	int naddr;

	for_each_node_by_type(np, "interrupt-controller") {
		if (of_device_is_compatible(np, "chrp,iic")) {
			found = np;
			break;
		}
	}

	if (found == NULL) {
		printk(KERN_DEBUG "pic: no ISA interrupt controller\n");
		return;
	}

	cascade = irq_of_parse_and_map(found, 0);
	if (cascade == NO_IRQ) {
		printk(KERN_ERR "pic: failed to map cascade interrupt");
		return;
	}
	pr_debug("pic: cascade mapped to irq %d\n", cascade);

	for (old = of_node_get(found); old != NULL ; old = np) {
		np = of_get_parent(old);
		of_node_put(old);
		if (np == NULL)
			break;
		if (strcmp(np->name, "pci") != 0)
			continue;
		addrp = of_get_property(np, "8259-interrupt-acknowledge", NULL);
		if (addrp == NULL)
			continue;
		naddr = of_n_addr_cells(np);
		intack = addrp[naddr-1];
		if (naddr > 1)
			intack |= ((unsigned long)addrp[naddr-2]) << 32;
	}
	if (intack)
		printk(KERN_DEBUG "pic: PCI 8259 intack at 0x%016lx\n", intack);
	i8259_init(found, intack);
	of_node_put(found);
	irq_set_chained_handler(cascade, pseries_8259_cascade);
}

static void __init pseries_init_irq(void)
{
	xics_init();
	pseries_setup_i8259_cascade();
}

static void pseries_lpar_enable_pmcs(void)
{
	unsigned long set, reset;

	set = 1UL << 63;
	reset = 0;
	plpar_hcall_norets(H_PERFMON, set, reset);
}

static int pci_dn_reconfig_notifier(struct notifier_block *nb, unsigned long action, void *data)
{
	struct of_reconfig_data *rd = data;
	struct device_node *parent, *np = rd->dn;
	struct pci_dn *pdn;
	int err = NOTIFY_OK;

	switch (action) {
	case OF_RECONFIG_ATTACH_NODE:
		parent = of_get_parent(np);
		pdn = parent ? PCI_DN(parent) : NULL;
		if (pdn)
			pci_add_device_node_info(pdn->phb, np);

		of_node_put(parent);
		break;
	case OF_RECONFIG_DETACH_NODE:
		pdn = PCI_DN(np);
		if (pdn)
			list_del(&pdn->list);
		break;
	default:
		err = NOTIFY_DONE;
		break;
	}
	return err;
}

static struct notifier_block pci_dn_reconfig_nb = {
	.notifier_call = pci_dn_reconfig_notifier,
};

struct kmem_cache *dtl_cache;

#ifdef CONFIG_VIRT_CPU_ACCOUNTING_NATIVE
/*
 * Allocate space for the dispatch trace log for all possible cpus
 * and register the buffers with the hypervisor.  This is used for
 * computing time stolen by the hypervisor.
 */
static int alloc_dispatch_logs(void)
{
	int cpu, ret;
	struct paca_struct *pp;
	struct dtl_entry *dtl;

	if (!firmware_has_feature(FW_FEATURE_SPLPAR))
		return 0;

	if (!dtl_cache)
		return 0;

	for_each_possible_cpu(cpu) {
		pp = &paca[cpu];
		dtl = kmem_cache_alloc(dtl_cache, GFP_KERNEL);
		if (!dtl) {
			pr_warn("Failed to allocate dispatch trace log for cpu %d\n",
				cpu);
			pr_warn("Stolen time statistics will be unreliable\n");
			break;
		}

		pp->dtl_ridx = 0;
		pp->dispatch_log = dtl;
		pp->dispatch_log_end = dtl + N_DISPATCH_LOG;
		pp->dtl_curr = dtl;
	}

	/* Register the DTL for the current (boot) cpu */
	dtl = get_paca()->dispatch_log;
	get_paca()->dtl_ridx = 0;
	get_paca()->dtl_curr = dtl;
	get_paca()->lppaca_ptr->dtl_idx = 0;

	/* hypervisor reads buffer length from this field */
	dtl->enqueue_to_dispatch_time = cpu_to_be32(DISPATCH_LOG_BYTES);
	ret = register_dtl(hard_smp_processor_id(), __pa(dtl));
	if (ret)
		pr_err("WARNING: DTL registration of cpu %d (hw %d) failed "
		       "with %d\n", smp_processor_id(),
		       hard_smp_processor_id(), ret);
	get_paca()->lppaca_ptr->dtl_enable_mask = 2;

	return 0;
}
#else /* !CONFIG_VIRT_CPU_ACCOUNTING_NATIVE */
static inline int alloc_dispatch_logs(void)
{
	return 0;
}
#endif /* CONFIG_VIRT_CPU_ACCOUNTING_NATIVE */

static int alloc_dispatch_log_kmem_cache(void)
{
	dtl_cache = kmem_cache_create("dtl", DISPATCH_LOG_BYTES,
						DISPATCH_LOG_BYTES, 0, NULL);
	if (!dtl_cache) {
		pr_warn("Failed to create dispatch trace log buffer cache\n");
		pr_warn("Stolen time statistics will be unreliable\n");
		return 0;
	}

	return alloc_dispatch_logs();
}
machine_early_initcall(pseries, alloc_dispatch_log_kmem_cache);

static void pseries_lpar_idle(void)
{
	/*
	 * Default handler to go into low thread priority and possibly
	 * low power mode by ceding processor to hypervisor
	 */

	/* Indicate to hypervisor that we are idle. */
	get_lppaca()->idle = 1;

	/*
	 * Yield the processor to the hypervisor.  We return if
	 * an external interrupt occurs (which are driven prior
	 * to returning here) or if a prod occurs from another
	 * processor. When returning here, external interrupts
	 * are enabled.
	 */
	cede_processor();

	get_lppaca()->idle = 0;
}

/*
 * Enable relocation on during exceptions. This has partition wide scope and
 * may take a while to complete, if it takes longer than one second we will
 * just give up rather than wasting any more time on this - if that turns out
 * to ever be a problem in practice we can move this into a kernel thread to
 * finish off the process later in boot.
 */
void pseries_enable_reloc_on_exc(void)
{
	long rc;
	unsigned int delay, total_delay = 0;

	while (1) {
		rc = enable_reloc_on_exceptions();
		if (!H_IS_LONG_BUSY(rc)) {
			if (rc == H_P2) {
				pr_info("Relocation on exceptions not"
					" supported\n");
			} else if (rc != H_SUCCESS) {
				pr_warn("Unable to enable relocation"
					" on exceptions: %ld\n", rc);
			}
			break;
		}

		delay = get_longbusy_msecs(rc);
		total_delay += delay;
		if (total_delay > 1000) {
			pr_warn("Warning: Giving up waiting to enable "
				"relocation on exceptions (%u msec)!\n",
				total_delay);
			return;
		}

		mdelay(delay);
	}
}
EXPORT_SYMBOL(pseries_enable_reloc_on_exc);

void pseries_disable_reloc_on_exc(void)
{
	long rc;

	while (1) {
		rc = disable_reloc_on_exceptions();
		if (!H_IS_LONG_BUSY(rc))
			break;
		mdelay(get_longbusy_msecs(rc));
	}
	if (rc != H_SUCCESS)
		pr_warning("Warning: Failed to disable relocation on "
			   "exceptions: %ld\n", rc);
}
EXPORT_SYMBOL(pseries_disable_reloc_on_exc);

#ifdef CONFIG_KEXEC
static void pSeries_machine_kexec(struct kimage *image)
{
	if (firmware_has_feature(FW_FEATURE_SET_MODE))
		pseries_disable_reloc_on_exc();

	default_machine_kexec(image);
}
#endif

#ifdef __LITTLE_ENDIAN__
<<<<<<< HEAD
static bool ile_enabled;

long pseries_big_endian_exceptions(void)
=======
void pseries_big_endian_exceptions(void)
>>>>>>> 29b4817d
{
	long rc;

	if (!ile_enabled)
		return H_SUCCESS;

	while (1) {
		rc = enable_big_endian_exceptions();
		if (!H_IS_LONG_BUSY(rc))
			break;
		mdelay(get_longbusy_msecs(rc));
	}

	/*
	 * At this point it is unlikely panic() will get anything
	 * out to the user, since this is called very late in kexec
	 * but at least this will stop us from continuing on further
	 * and creating an even more difficult to debug situation.
	 *
	 * There is a known problem when kdump'ing, if cpus are offline
	 * the above call will fail. Rather than panicking again, keep
	 * going and hope the kdump kernel is also little endian, which
	 * it usually is.
	 */
	if (rc && !kdump_in_progress())
		panic("Could not enable big endian exceptions");
}

<<<<<<< HEAD
static void swizzle_endian(u32 *start, u32 *end)
{
	for (; (long)start < (long)end; start++)
		patch_instruction(start, swab32(*start));
}

static void fixup_missing_little_endian_exceptions(void)
{
	extern u32 *__start___fake_ile, *__stop___fake_ile;
	extern u32 *__start___be_patch, *__stop___be_patch;
	u32 **be_table = &__start___be_patch;
	u32 **fake_table = &__start___fake_ile;

	/* Make our big endian code look like big endian code */
	for (; (long)be_table < (long)&__stop___be_patch; be_table += 2)
		swizzle_endian(be_table[0], be_table[1]);

	/* Now patch the interrupt handlers to branch to our BE code */
	for (; (long)fake_table < (long)&__stop___fake_ile; fake_table += 3) {
		u32 *le_handler = fake_table[0];
		u32 *patched_insn = fake_table[1];
		u32 *be_handler = fake_table[2];
		u32 le_be_diff = (long)be_handler - (long)le_handler;
		patch_instruction(patched_insn, *le_handler);
		/* This patches the interrupt handler's first instruction into
		   a branch that jumps to our BE handler that enables MSR_LE */
		patch_instruction(le_handler, swab32(0x48000000 | le_be_diff));
		/* Make sure that feature fixups use the new address for its
		   code patching */
		relocate_fixup_entry(&__start___ftr_fixup, &__stop___ftr_fixup,
				     le_handler, patched_insn);
	}
}

static long pseries_little_endian_exceptions(void)
=======
void pseries_little_endian_exceptions(void)
>>>>>>> 29b4817d
{
	long rc;

	while (1) {
		rc = enable_little_endian_exceptions();
<<<<<<< HEAD

		if (!H_IS_LONG_BUSY(rc)) {
			ile_enabled = true;
			return rc;
		}

=======
		if (!H_IS_LONG_BUSY(rc))
			break;
>>>>>>> 29b4817d
		mdelay(get_longbusy_msecs(rc));
	}
	if (rc) {
		ppc_md.progress("H_SET_MODE LE exception fail", 0);
		panic("Could not enable little endian exceptions");
	}
}
#endif

static void __init find_and_init_phbs(void)
{
	struct device_node *node;
	struct pci_controller *phb;
	struct device_node *root = of_find_node_by_path("/");

	for_each_child_of_node(root, node) {
		if (node->type == NULL || (strcmp(node->type, "pci") != 0 &&
					   strcmp(node->type, "pciex") != 0))
			continue;

		phb = pcibios_alloc_controller(node);
		if (!phb)
			continue;
		rtas_setup_phb(phb);
		pci_process_bridge_OF_ranges(phb, node, 0);
		isa_bridge_find_early(phb);
		phb->controller_ops = pseries_pci_controller_ops;
	}

	of_node_put(root);

	/*
	 * PCI_PROBE_ONLY and PCI_REASSIGN_ALL_BUS can be set via properties
	 * in chosen.
	 */
	of_pci_check_probe_only();
}

static void __init pSeries_setup_arch(void)
{
	set_arch_panic_timeout(10, ARCH_PANIC_TIMEOUT);

	/* Discover PIC type and setup ppc_md accordingly */
	smp_init_pseries();


	/* openpic global configuration register (64-bit format). */
	/* openpic Interrupt Source Unit pointer (64-bit format). */
	/* python0 facility area (mmio) (64-bit format) REAL address. */

	/* init to some ~sane value until calibrate_delay() runs */
	loops_per_jiffy = 50000000;

	fwnmi_init();

	/* By default, only probe PCI (can be overridden by rtas_pci) */
	pci_add_flags(PCI_PROBE_ONLY);

	/* Find and initialize PCI host bridges */
	init_pci_config_tokens();
	find_and_init_phbs();
	of_reconfig_notifier_register(&pci_dn_reconfig_nb);

	pSeries_nvram_init();

	if (firmware_has_feature(FW_FEATURE_LPAR)) {
		vpa_init(boot_cpuid);
		ppc_md.power_save = pseries_lpar_idle;
		ppc_md.enable_pmcs = pseries_lpar_enable_pmcs;
	} else {
		/* No special idle routine */
		ppc_md.enable_pmcs = power4_enable_pmcs;
	}

	ppc_md.pcibios_root_bridge_prepare = pseries_root_bridge_prepare;
}

static int __init pSeries_init_panel(void)
{
	/* Manually leave the kernel version on the panel. */
	ppc_md.progress("SUSE Linux\n", 0);
	ppc_md.progress(init_utsname()->version, 0);

	return 0;
}
machine_arch_initcall(pseries, pSeries_init_panel);

static int pseries_set_dabr(unsigned long dabr, unsigned long dabrx)
{
	return plpar_hcall_norets(H_SET_DABR, dabr);
}

static int pseries_set_xdabr(unsigned long dabr, unsigned long dabrx)
{
	/* Have to set at least one bit in the DABRX according to PAPR */
	if (dabrx == 0 && dabr == 0)
		dabrx = DABRX_USER;
	/* PAPR says we can only set kernel and user bits */
	dabrx &= DABRX_KERNEL | DABRX_USER;

	return plpar_hcall_norets(H_SET_XDABR, dabr, dabrx);
}

static int pseries_set_dawr(unsigned long dawr, unsigned long dawrx)
{
	/* PAPR says we can't set HYP */
	dawrx &= ~DAWRX_HYP;

	return  plapr_set_watchpoint0(dawr, dawrx);
}

#define CMO_CHARACTERISTICS_TOKEN 44
#define CMO_MAXLENGTH 1026

void pSeries_coalesce_init(void)
{
	struct hvcall_mpp_x_data mpp_x_data;

	if (firmware_has_feature(FW_FEATURE_CMO) && !h_get_mpp_x(&mpp_x_data))
		powerpc_firmware_features |= FW_FEATURE_XCMO;
	else
		powerpc_firmware_features &= ~FW_FEATURE_XCMO;
}

/**
 * fw_cmo_feature_init - FW_FEATURE_CMO is not stored in ibm,hypertas-functions,
 * handle that here. (Stolen from parse_system_parameter_string)
 */
static void pSeries_cmo_feature_init(void)
{
	char *ptr, *key, *value, *end;
	int call_status;
	int page_order = IOMMU_PAGE_SHIFT_4K;

	pr_debug(" -> fw_cmo_feature_init()\n");
	spin_lock(&rtas_data_buf_lock);
	memset(rtas_data_buf, 0, RTAS_DATA_BUF_SIZE);
	call_status = rtas_call(rtas_token("ibm,get-system-parameter"), 3, 1,
				NULL,
				CMO_CHARACTERISTICS_TOKEN,
				__pa(rtas_data_buf),
				RTAS_DATA_BUF_SIZE);

	if (call_status != 0) {
		spin_unlock(&rtas_data_buf_lock);
		pr_debug("CMO not available\n");
		pr_debug(" <- fw_cmo_feature_init()\n");
		return;
	}

	end = rtas_data_buf + CMO_MAXLENGTH - 2;
	ptr = rtas_data_buf + 2;	/* step over strlen value */
	key = value = ptr;

	while (*ptr && (ptr <= end)) {
		/* Separate the key and value by replacing '=' with '\0' and
		 * point the value at the string after the '='
		 */
		if (ptr[0] == '=') {
			ptr[0] = '\0';
			value = ptr + 1;
		} else if (ptr[0] == '\0' || ptr[0] == ',') {
			/* Terminate the string containing the key/value pair */
			ptr[0] = '\0';

			if (key == value) {
				pr_debug("Malformed key/value pair\n");
				/* Never found a '=', end processing */
				break;
			}

			if (0 == strcmp(key, "CMOPageSize"))
				page_order = simple_strtol(value, NULL, 10);
			else if (0 == strcmp(key, "PrPSP"))
				CMO_PrPSP = simple_strtol(value, NULL, 10);
			else if (0 == strcmp(key, "SecPSP"))
				CMO_SecPSP = simple_strtol(value, NULL, 10);
			value = key = ptr + 1;
		}
		ptr++;
	}

	/* Page size is returned as the power of 2 of the page size,
	 * convert to the page size in bytes before returning
	 */
	CMO_PageSize = 1 << page_order;
	pr_debug("CMO_PageSize = %lu\n", CMO_PageSize);

	if (CMO_PrPSP != -1 || CMO_SecPSP != -1) {
		pr_info("CMO enabled\n");
		pr_debug("CMO enabled, PrPSP=%d, SecPSP=%d\n", CMO_PrPSP,
		         CMO_SecPSP);
		powerpc_firmware_features |= FW_FEATURE_CMO;
		pSeries_coalesce_init();
	} else
		pr_debug("CMO not enabled, PrPSP=%d, SecPSP=%d\n", CMO_PrPSP,
		         CMO_SecPSP);
	spin_unlock(&rtas_data_buf_lock);
	pr_debug(" <- fw_cmo_feature_init()\n");
}

/*
 * Early initialization.  Relocation is on but do not reference unbolted pages
 */
static void __init pseries_init(void)
{
	pr_debug(" -> pseries_init()\n");

#ifdef CONFIG_HVC_CONSOLE
	if (firmware_has_feature(FW_FEATURE_LPAR))
		hvc_vio_init_early();
#endif
	if (firmware_has_feature(FW_FEATURE_XDABR))
		ppc_md.set_dabr = pseries_set_xdabr;
	else if (firmware_has_feature(FW_FEATURE_DABR))
		ppc_md.set_dabr = pseries_set_dabr;

	if (firmware_has_feature(FW_FEATURE_SET_MODE))
		ppc_md.set_dawr = pseries_set_dawr;

	pSeries_cmo_feature_init();
	iommu_init_early_pSeries();

	pr_debug(" <- pseries_init()\n");
}

/**
 * pseries_power_off - tell firmware about how to power off the system.
 *
 * This function calls either the power-off rtas token in normal cases
 * or the ibm,power-off-ups token (if present & requested) in case of
 * a power failure. If power-off token is used, power on will only be
 * possible with power button press. If ibm,power-off-ups token is used
 * it will allow auto poweron after power is restored.
 */
static void pseries_power_off(void)
{
	int rc;
	int rtas_poweroff_ups_token = rtas_token("ibm,power-off-ups");

	if (rtas_flash_term_hook)
		rtas_flash_term_hook(SYS_POWER_OFF);

	if (rtas_poweron_auto == 0 ||
		rtas_poweroff_ups_token == RTAS_UNKNOWN_SERVICE) {
		rc = rtas_call(rtas_token("power-off"), 2, 1, NULL, -1, -1);
		printk(KERN_INFO "RTAS power-off returned %d\n", rc);
	} else {
		rc = rtas_call(rtas_poweroff_ups_token, 0, 1, NULL);
		printk(KERN_INFO "RTAS ibm,power-off-ups returned %d\n", rc);
	}
	for (;;);
}

static int __init pSeries_probe(void)
{
	const char *dtype = of_get_property(of_root, "device_type", NULL);

 	if (dtype == NULL)
 		return 0;
 	if (strcmp(dtype, "chrp"))
		return 0;

	/* Cell blades firmware claims to be chrp while it's not. Until this
	 * is fixed, we need to avoid those here.
	 */
	if (of_machine_is_compatible("IBM,CPBW-1.0") ||
	    of_machine_is_compatible("IBM,CBEA"))
		return 0;

<<<<<<< HEAD
	pr_debug("pSeries detected, looking for LPAR capability...\n");

	/* Now try to figure out if we are running on LPAR */
	of_scan_flat_dt(pseries_probe_fw_features, NULL);

#ifdef __LITTLE_ENDIAN__
	if (firmware_has_feature(FW_FEATURE_SET_MODE)) {
		long rc;
		/*
		 * Tell the hypervisor that we want our exceptions to
		 * be taken in little endian mode. If this fails we don't
		 * want to use BUG() because it will trigger an exception.
		 */
		rc = pseries_little_endian_exceptions();
		if (rc) {
			ppc_md.progress("H_SET_MODE LE exception fail", 0);
			panic("Could not enable little endian exceptions");
		}
	} else {
		/*
		 * The hypervisor we're running on does not know how to
		 * configure us to run interrupts in little endian mode,
		 * so we have to cheat a bit.
		 *
		 * This call reprograms all interrupt handlers' first
		 * instruction into a branch to a big endian fixup section
		 * which only transitions us into little endian mode, then
		 * returns back to the normal little endian interrupt
		 * handler.
		 */
		fixup_missing_little_endian_exceptions();
	}
#endif

	if (firmware_has_feature(FW_FEATURE_LPAR))
		hpte_init_lpar();
	else
		hpte_init_native();

=======
>>>>>>> 29b4817d
	pm_power_off = pseries_power_off;

	pr_debug("Machine is%s LPAR !\n",
	         (powerpc_firmware_features & FW_FEATURE_LPAR) ? "" : " not");

	pseries_init();

	return 1;
}

static int pSeries_pci_probe_mode(struct pci_bus *bus)
{
	if (firmware_has_feature(FW_FEATURE_LPAR))
		return PCI_PROBE_DEVTREE;
	return PCI_PROBE_NORMAL;
}

struct pci_controller_ops pseries_pci_controller_ops = {
	.probe_mode		= pSeries_pci_probe_mode,
};

define_machine(pseries) {
	.name			= "pSeries",
	.probe			= pSeries_probe,
	.setup_arch		= pSeries_setup_arch,
	.init_IRQ		= pseries_init_irq,
	.show_cpuinfo		= pSeries_show_cpuinfo,
	.log_error		= pSeries_log_error,
	.pcibios_fixup		= pSeries_final_fixup,
	.restart		= rtas_restart,
	.halt			= rtas_halt,
	.panic			= rtas_os_term,
	.get_boot_time		= rtas_get_boot_time,
	.get_rtc_time		= rtas_get_rtc_time,
	.set_rtc_time		= rtas_set_rtc_time,
	.calibrate_decr		= generic_calibrate_decr,
	.progress		= rtas_progress,
	.system_reset_exception = pSeries_system_reset_exception,
	.machine_check_exception = pSeries_machine_check_exception,
#ifdef CONFIG_KEXEC
	.machine_kexec          = pSeries_machine_kexec,
	.kexec_cpu_down         = pseries_kexec_cpu_down,
#endif
#ifdef CONFIG_MEMORY_HOTPLUG_SPARSE
	.memory_block_size	= pseries_memory_block_size,
#endif
};<|MERGE_RESOLUTION|>--- conflicted
+++ resolved
@@ -66,9 +66,6 @@
 #include <asm/eeh.h>
 #include <asm/reg.h>
 #include <asm/plpar_wrappers.h>
-#include <asm/cacheflush.h>
-#include <asm/cputable.h>
-#include <asm/code-patching.h>
 
 #include "pseries.h"
 
@@ -381,18 +378,9 @@
 #endif
 
 #ifdef __LITTLE_ENDIAN__
-<<<<<<< HEAD
-static bool ile_enabled;
-
-long pseries_big_endian_exceptions(void)
-=======
 void pseries_big_endian_exceptions(void)
->>>>>>> 29b4817d
 {
 	long rc;
-
-	if (!ile_enabled)
-		return H_SUCCESS;
 
 	while (1) {
 		rc = enable_big_endian_exceptions();
@@ -416,61 +404,14 @@
 		panic("Could not enable big endian exceptions");
 }
 
-<<<<<<< HEAD
-static void swizzle_endian(u32 *start, u32 *end)
-{
-	for (; (long)start < (long)end; start++)
-		patch_instruction(start, swab32(*start));
-}
-
-static void fixup_missing_little_endian_exceptions(void)
-{
-	extern u32 *__start___fake_ile, *__stop___fake_ile;
-	extern u32 *__start___be_patch, *__stop___be_patch;
-	u32 **be_table = &__start___be_patch;
-	u32 **fake_table = &__start___fake_ile;
-
-	/* Make our big endian code look like big endian code */
-	for (; (long)be_table < (long)&__stop___be_patch; be_table += 2)
-		swizzle_endian(be_table[0], be_table[1]);
-
-	/* Now patch the interrupt handlers to branch to our BE code */
-	for (; (long)fake_table < (long)&__stop___fake_ile; fake_table += 3) {
-		u32 *le_handler = fake_table[0];
-		u32 *patched_insn = fake_table[1];
-		u32 *be_handler = fake_table[2];
-		u32 le_be_diff = (long)be_handler - (long)le_handler;
-		patch_instruction(patched_insn, *le_handler);
-		/* This patches the interrupt handler's first instruction into
-		   a branch that jumps to our BE handler that enables MSR_LE */
-		patch_instruction(le_handler, swab32(0x48000000 | le_be_diff));
-		/* Make sure that feature fixups use the new address for its
-		   code patching */
-		relocate_fixup_entry(&__start___ftr_fixup, &__stop___ftr_fixup,
-				     le_handler, patched_insn);
-	}
-}
-
-static long pseries_little_endian_exceptions(void)
-=======
 void pseries_little_endian_exceptions(void)
->>>>>>> 29b4817d
 {
 	long rc;
 
 	while (1) {
 		rc = enable_little_endian_exceptions();
-<<<<<<< HEAD
-
-		if (!H_IS_LONG_BUSY(rc)) {
-			ile_enabled = true;
-			return rc;
-		}
-
-=======
 		if (!H_IS_LONG_BUSY(rc))
 			break;
->>>>>>> 29b4817d
 		mdelay(get_longbusy_msecs(rc));
 	}
 	if (rc) {
@@ -741,48 +682,6 @@
 	    of_machine_is_compatible("IBM,CBEA"))
 		return 0;
 
-<<<<<<< HEAD
-	pr_debug("pSeries detected, looking for LPAR capability...\n");
-
-	/* Now try to figure out if we are running on LPAR */
-	of_scan_flat_dt(pseries_probe_fw_features, NULL);
-
-#ifdef __LITTLE_ENDIAN__
-	if (firmware_has_feature(FW_FEATURE_SET_MODE)) {
-		long rc;
-		/*
-		 * Tell the hypervisor that we want our exceptions to
-		 * be taken in little endian mode. If this fails we don't
-		 * want to use BUG() because it will trigger an exception.
-		 */
-		rc = pseries_little_endian_exceptions();
-		if (rc) {
-			ppc_md.progress("H_SET_MODE LE exception fail", 0);
-			panic("Could not enable little endian exceptions");
-		}
-	} else {
-		/*
-		 * The hypervisor we're running on does not know how to
-		 * configure us to run interrupts in little endian mode,
-		 * so we have to cheat a bit.
-		 *
-		 * This call reprograms all interrupt handlers' first
-		 * instruction into a branch to a big endian fixup section
-		 * which only transitions us into little endian mode, then
-		 * returns back to the normal little endian interrupt
-		 * handler.
-		 */
-		fixup_missing_little_endian_exceptions();
-	}
-#endif
-
-	if (firmware_has_feature(FW_FEATURE_LPAR))
-		hpte_init_lpar();
-	else
-		hpte_init_native();
-
-=======
->>>>>>> 29b4817d
 	pm_power_off = pseries_power_off;
 
 	pr_debug("Machine is%s LPAR !\n",
