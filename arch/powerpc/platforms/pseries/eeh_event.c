/*
 * eeh_event.c
 *
 * This program is free software; you can redistribute it and/or modify
 * it under the terms of the GNU General Public License as published by
 * the Free Software Foundation; either version 2 of the License, or
 * (at your option) any later version.
 *
 * This program is distributed in the hope that it will be useful,
 * but WITHOUT ANY WARRANTY; without even the implied warranty of
 * MERCHANTABILITY or FITNESS FOR A PARTICULAR PURPOSE.  See the
 * GNU General Public License for more details.
 *
 * You should have received a copy of the GNU General Public License
 * along with this program; if not, write to the Free Software
 * Foundation, Inc., 59 Temple Place, Suite 330, Boston, MA  02111-1307 USA
 *
 * Copyright (c) 2005 Linas Vepstas <linas@linas.org>
 */

#include <linux/delay.h>
#include <linux/list.h>
#include <linux/mutex.h>
#include <linux/pci.h>
#include <linux/workqueue.h>
#include <asm/eeh_event.h>
#include <asm/ppc-pci.h>

/** Overview:
 *  EEH error states may be detected within exception handlers;
 *  however, the recovery processing needs to occur asynchronously
 *  in a normal kernel context and not an interrupt context.
 *  This pair of routines creates an event and queues it onto a
 *  work-queue, where a worker thread can drive recovery.
 */

/* EEH event workqueue setup. */
static DEFINE_SPINLOCK(eeh_eventlist_lock);
LIST_HEAD(eeh_eventlist);
static void eeh_thread_launcher(void *);
DECLARE_WORK(eeh_event_wq, eeh_thread_launcher, NULL);

/* Serialize reset sequences for a given pci device */
DEFINE_MUTEX(eeh_event_mutex);

/**
 * eeh_event_handler - dispatch EEH events.
 * @dummy - unused
 *
 * The detection of a frozen slot can occur inside an interrupt,
 * where it can be hard to do anything about it.  The goal of this
 * routine is to pull these detection events out of the context
 * of the interrupt handler, and re-dispatch them for processing
 * at a later time in a normal context.
 */
static int eeh_event_handler(void * dummy)
{
	unsigned long flags;
	struct eeh_event	*event;
	struct pci_dn *pdn;

	daemonize ("eehd");
	set_current_state(TASK_INTERRUPTIBLE);

	spin_lock_irqsave(&eeh_eventlist_lock, flags);
	event = NULL;

	/* Unqueue the event, get ready to process. */
	if (!list_empty(&eeh_eventlist)) {
		event = list_entry(eeh_eventlist.next, struct eeh_event, list);
		list_del(&event->list);
	}
	spin_unlock_irqrestore(&eeh_eventlist_lock, flags);

<<<<<<< HEAD
		/* Unqueue the event, get ready to process. */
		if (!list_empty(&eeh_eventlist)) {
			event = list_entry(eeh_eventlist.next, struct eeh_event, list);
			list_del(&event->list);
		}
		spin_unlock_irqrestore(&eeh_eventlist_lock, flags);

		if (event == NULL)
			break;

		/* Serialize processing of EEH events */
		mutex_lock(&eeh_event_mutex);
		eeh_mark_slot(event->dn, EEH_MODE_RECOVERING);

		printk(KERN_INFO "EEH: Detected PCI bus error on device %s\n",
		       pci_name(event->dev));
=======
	if (event == NULL)
		return 0;

	/* Serialize processing of EEH events */
	mutex_lock(&eeh_event_mutex);
	eeh_mark_slot(event->dn, EEH_MODE_RECOVERING);

	printk(KERN_INFO "EEH: Detected PCI bus error on device %s\n",
	       pci_name(event->dev));
>>>>>>> 120bda20

	pdn = handle_eeh_events(event);

<<<<<<< HEAD
		eeh_clear_slot(event->dn, EEH_MODE_RECOVERING);
		pci_dev_put(event->dev);
		kfree(event);
		mutex_unlock(&eeh_event_mutex);
=======
	eeh_clear_slot(event->dn, EEH_MODE_RECOVERING);
	pci_dev_put(event->dev);
	kfree(event);
	mutex_unlock(&eeh_event_mutex);

	/* If there are no new errors after an hour, clear the counter. */
	if (pdn && pdn->eeh_freeze_count>0) {
		msleep_interruptible (3600*1000);
		if (pdn->eeh_freeze_count>0)
			pdn->eeh_freeze_count--;
>>>>>>> 120bda20
	}

	return 0;
}

/**
 * eeh_thread_launcher
 * @dummy - unused
 */
static void eeh_thread_launcher(void *dummy)
{
	if (kernel_thread(eeh_event_handler, NULL, CLONE_KERNEL) < 0)
		printk(KERN_ERR "Failed to start EEH daemon\n");
}

/**
 * eeh_send_failure_event - generate a PCI error event
 * @dev pci device
 *
 * This routine can be called within an interrupt context;
 * the actual event will be delivered in a normal context
 * (from a workqueue).
 */
int eeh_send_failure_event (struct device_node *dn,
                            struct pci_dev *dev,
                            enum pci_channel_state state,
                            int time_unavail)
{
	unsigned long flags;
	struct eeh_event *event;
	char *location;

	if (!mem_init_done) {
		printk(KERN_ERR "EEH: event during early boot not handled\n");
		location = (char *) get_property(dn, "ibm,loc-code", NULL);
		printk(KERN_ERR "EEH: device node = %s\n", dn->full_name);
		printk(KERN_ERR "EEH: PCI location = %s\n", location);
		return 1;
	}
	event = kmalloc(sizeof(*event), GFP_ATOMIC);
	if (event == NULL) {
		printk (KERN_ERR "EEH: out of memory, event not handled\n");
		return 1;
 	}

	if (dev)
		pci_dev_get(dev);

	event->dn = dn;
	event->dev = dev;
	event->state = state;
	event->time_unavail = time_unavail;

	/* We may or may not be called in an interrupt context */
	spin_lock_irqsave(&eeh_eventlist_lock, flags);
	list_add(&event->list, &eeh_eventlist);
	spin_unlock_irqrestore(&eeh_eventlist_lock, flags);

	schedule_work(&eeh_event_wq);

	return 0;
}

/********************** END OF FILE ******************************/<|MERGE_RESOLUTION|>--- conflicted
+++ resolved
@@ -72,24 +72,6 @@
 	}
 	spin_unlock_irqrestore(&eeh_eventlist_lock, flags);
 
-<<<<<<< HEAD
-		/* Unqueue the event, get ready to process. */
-		if (!list_empty(&eeh_eventlist)) {
-			event = list_entry(eeh_eventlist.next, struct eeh_event, list);
-			list_del(&event->list);
-		}
-		spin_unlock_irqrestore(&eeh_eventlist_lock, flags);
-
-		if (event == NULL)
-			break;
-
-		/* Serialize processing of EEH events */
-		mutex_lock(&eeh_event_mutex);
-		eeh_mark_slot(event->dn, EEH_MODE_RECOVERING);
-
-		printk(KERN_INFO "EEH: Detected PCI bus error on device %s\n",
-		       pci_name(event->dev));
-=======
 	if (event == NULL)
 		return 0;
 
@@ -99,16 +81,9 @@
 
 	printk(KERN_INFO "EEH: Detected PCI bus error on device %s\n",
 	       pci_name(event->dev));
->>>>>>> 120bda20
 
 	pdn = handle_eeh_events(event);
 
-<<<<<<< HEAD
-		eeh_clear_slot(event->dn, EEH_MODE_RECOVERING);
-		pci_dev_put(event->dev);
-		kfree(event);
-		mutex_unlock(&eeh_event_mutex);
-=======
 	eeh_clear_slot(event->dn, EEH_MODE_RECOVERING);
 	pci_dev_put(event->dev);
 	kfree(event);
@@ -119,7 +94,6 @@
 		msleep_interruptible (3600*1000);
 		if (pdn->eeh_freeze_count>0)
 			pdn->eeh_freeze_count--;
->>>>>>> 120bda20
 	}
 
 	return 0;
