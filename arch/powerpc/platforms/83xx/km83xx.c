// SPDX-License-Identifier: GPL-2.0-or-later
/*
 * Copyright 2008-2011 DENX Software Engineering GmbH
 * Author: Heiko Schocher <hs@denx.de>
 *
 * Description:
 * Keymile 83xx platform specific routines.
 */

#include <linux/stddef.h>
#include <linux/kernel.h>
#include <linux/init.h>
#include <linux/errno.h>
#include <linux/reboot.h>
#include <linux/pci.h>
#include <linux/kdev_t.h>
#include <linux/major.h>
#include <linux/console.h>
#include <linux/delay.h>
#include <linux/seq_file.h>
#include <linux/root_dev.h>
#include <linux/initrd.h>
#include <linux/of_platform.h>
#include <linux/of_device.h>

#include <linux/atomic.h>
#include <linux/time.h>
#include <linux/io.h>
#include <asm/machdep.h>
#include <asm/ipic.h>
#include <asm/irq.h>
#include <asm/prom.h>
#include <asm/udbg.h>
#include <sysdev/fsl_soc.h>
#include <sysdev/fsl_pci.h>
#include <soc/fsl/qe/qe.h>

#include "mpc83xx.h"

#define SVR_REV(svr)    (((svr) >>  0) & 0xFFFF) /* Revision field */

static void quirk_mpc8360e_qe_enet10(void)
{
	/*
	 * handle mpc8360E Erratum QE_ENET10:
	 * RGMII AC values do not meet the specification
	 */
	uint svid = mfspr(SPRN_SVR);
	struct	device_node *np_par;
	struct	resource res;
	void	__iomem *base;
	int	ret;

	np_par = of_find_node_by_name(NULL, "par_io");
	if (np_par == NULL) {
		pr_warn("%s couldn't find par_io node\n", __func__);
		return;
	}
	/* Map Parallel I/O ports registers */
	ret = of_address_to_resource(np_par, 0, &res);
	if (ret) {
		pr_warn("%s couldn't map par_io registers\n", __func__);
		goto out;
	}

	base = ioremap(res.start, resource_size(&res));
	if (!base)
		goto out;

	/*
	 * set output delay adjustments to default values according
	 * table 5 in Errata Rev. 5, 9/2011:
	 *
	 * write 0b01 to UCC1 bits 18:19
	 * write 0b01 to UCC2 option 1 bits 4:5
	 * write 0b01 to UCC2 option 2 bits 16:17
	 */
	clrsetbits_be32((base + 0xa8), 0x0c00f000, 0x04005000);

	/*
	 * set output delay adjustments to default values according
	 * table 3-13 in Reference Manual Rev.3 05/2010:
	 *
	 * write 0b01 to UCC2 option 2 bits 16:17
	 * write 0b0101 to UCC1 bits 20:23
	 * write 0b0101 to UCC2 option 1 bits 24:27
	 */
	clrsetbits_be32((base + 0xac), 0x0000cff0, 0x00004550);

	if (SVR_REV(svid) == 0x0021) {
		/*
		 * UCC2 option 1: write 0b1010 to bits 24:27
		 * at address IMMRBAR+0x14AC
		 */
		clrsetbits_be32((base + 0xac), 0x000000f0, 0x000000a0);
	} else if (SVR_REV(svid) == 0x0020) {
		/*
		 * UCC1: write 0b11 to bits 18:19
		 * at address IMMRBAR+0x14A8
		 */
		setbits32((base + 0xa8), 0x00003000);

		/*
		 * UCC2 option 1: write 0b11 to bits 4:5
		 * at address IMMRBAR+0x14A8
		 */
		setbits32((base + 0xa8), 0x0c000000);

		/*
		 * UCC2 option 2: write 0b11 to bits 16:17
		 * at address IMMRBAR+0x14AC
		 */
		setbits32((base + 0xac), 0x0000c000);
	}
	iounmap(base);
out:
	of_node_put(np_par);
}

/* ************************************************************************
 *
 * Setup the architecture
 *
 */
static void __init mpc83xx_km_setup_arch(void)
{
#ifdef CONFIG_QUICC_ENGINE
	struct device_node *np;
#endif

	mpc83xx_setup_arch();

#ifdef CONFIG_QUICC_ENGINE
	np = of_find_node_by_name(NULL, "par_io");
	if (np != NULL) {
		par_io_init(np);
		of_node_put(np);

		for_each_node_by_name(np, "spi")
			par_io_of_config(np);

		for_each_node_by_name(np, "ucc")
			par_io_of_config(np);

		/* Only apply this quirk when par_io is available */
		np = of_find_compatible_node(NULL, "network", "ucc_geth");
		if (np != NULL) {
			quirk_mpc8360e_qe_enet10();
			of_node_put(np);
		}
	}
#endif	/* CONFIG_QUICC_ENGINE */
}

machine_device_initcall(mpc83xx_km, mpc83xx_declare_of_platform_devices);

/* list of the supported boards */
static char *board[] __initdata = {
	"Keymile,KMETER1",
	"Keymile,kmpbec8321",
	NULL
};

/*
 * Called very early, MMU is off, device-tree isn't unflattened
 */
static int __init mpc83xx_km_probe(void)
{
	int i = 0;

	while (board[i]) {
		if (of_machine_is_compatible(board[i]))
			break;
		i++;
	}
	return (board[i] != NULL);
}

define_machine(mpc83xx_km) {
	.name		= "mpc83xx-km-platform",
	.probe		= mpc83xx_km_probe,
	.setup_arch	= mpc83xx_km_setup_arch,
<<<<<<< HEAD
=======
	.discover_phbs	= mpc83xx_setup_pci,
>>>>>>> 7d2a07b7
	.init_IRQ	= mpc83xx_ipic_init_IRQ,
	.get_irq	= ipic_get_irq,
	.restart	= mpc83xx_restart,
	.time_init	= mpc83xx_time_init,
	.calibrate_decr	= generic_calibrate_decr,
	.progress	= udbg_progress,
};<|MERGE_RESOLUTION|>--- conflicted
+++ resolved
@@ -180,10 +180,7 @@
 	.name		= "mpc83xx-km-platform",
 	.probe		= mpc83xx_km_probe,
 	.setup_arch	= mpc83xx_km_setup_arch,
-<<<<<<< HEAD
-=======
 	.discover_phbs	= mpc83xx_setup_pci,
->>>>>>> 7d2a07b7
 	.init_IRQ	= mpc83xx_ipic_init_IRQ,
 	.get_irq	= ipic_get_irq,
 	.restart	= mpc83xx_restart,
