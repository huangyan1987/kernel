/*
 * Support for 'media5200-platform' compatible boards.
 *
 * Copyright (C) 2008 Secret Lab Technologies Ltd.
 *
 * This program is free software; you can redistribute  it and/or modify it
 * under  the terms of  the GNU General  Public License as published by the
 * Free Software Foundation;  either version 2 of the  License, or (at your
 * option) any later version.
 *
 * Description:
 * This code implements support for the Freescape Media5200 platform
 * (built around the MPC5200 SoC).
 *
 * Notable characteristic of the Media5200 is the presence of an FPGA
 * that has all external IRQ lines routed through it.  This file implements
 * a cascaded interrupt controller driver which attaches itself to the
 * Virtual IRQ subsystem after the primary mpc5200 interrupt controller
 * is initialized.
 *
 */

#undef DEBUG

#include <linux/irq.h>
#include <linux/interrupt.h>
#include <linux/io.h>
#include <asm/time.h>
#include <asm/prom.h>
#include <asm/machdep.h>
#include <asm/mpc52xx.h>

static struct of_device_id mpc5200_gpio_ids[] __initdata = {
	{ .compatible = "fsl,mpc5200-gpio", },
	{ .compatible = "mpc5200-gpio", },
	{}
};

/* FPGA register set */
#define MEDIA5200_IRQ_ENABLE (0x40c)
#define MEDIA5200_IRQ_STATUS (0x410)
#define MEDIA5200_NUM_IRQS   (6)
#define MEDIA5200_IRQ_SHIFT  (32 - MEDIA5200_NUM_IRQS)

struct media5200_irq {
	void __iomem *regs;
	spinlock_t lock;
	struct irq_host *irqhost;
};
struct media5200_irq media5200_irq;

static void media5200_irq_unmask(unsigned int virq)
{
	unsigned long flags;
	u32 val;

	spin_lock_irqsave(&media5200_irq.lock, flags);
	val = in_be32(media5200_irq.regs + MEDIA5200_IRQ_ENABLE);
	val |= 1 << (MEDIA5200_IRQ_SHIFT + irq_map[virq].hwirq);
	out_be32(media5200_irq.regs + MEDIA5200_IRQ_ENABLE, val);
	spin_unlock_irqrestore(&media5200_irq.lock, flags);
}

static void media5200_irq_mask(unsigned int virq)
{
	unsigned long flags;
	u32 val;

	spin_lock_irqsave(&media5200_irq.lock, flags);
	val = in_be32(media5200_irq.regs + MEDIA5200_IRQ_ENABLE);
	val &= ~(1 << (MEDIA5200_IRQ_SHIFT + irq_map[virq].hwirq));
	out_be32(media5200_irq.regs + MEDIA5200_IRQ_ENABLE, val);
	spin_unlock_irqrestore(&media5200_irq.lock, flags);
}

static struct irq_chip media5200_irq_chip = {
	.name = "Media5200 FPGA",
	.unmask = media5200_irq_unmask,
	.mask = media5200_irq_mask,
	.mask_ack = media5200_irq_mask,
};

void media5200_irq_cascade(unsigned int virq, struct irq_desc *desc)
{
	int sub_virq, val;
	u32 status, enable;

	/* Mask off the cascaded IRQ */
<<<<<<< HEAD
	atomic_spin_lock(&desc->lock);
	desc->chip->mask(virq);
	atomic_spin_unlock(&desc->lock);
=======
	raw_spin_lock(&desc->lock);
	desc->chip->mask(virq);
	raw_spin_unlock(&desc->lock);
>>>>>>> 4ec62b2b

	/* Ask the FPGA for IRQ status.  If 'val' is 0, then no irqs
	 * are pending.  'ffs()' is 1 based */
	status = in_be32(media5200_irq.regs + MEDIA5200_IRQ_ENABLE);
	enable = in_be32(media5200_irq.regs + MEDIA5200_IRQ_STATUS);
	val = ffs((status & enable) >> MEDIA5200_IRQ_SHIFT);
	if (val) {
		sub_virq = irq_linear_revmap(media5200_irq.irqhost, val - 1);
		/* pr_debug("%s: virq=%i s=%.8x e=%.8x hwirq=%i subvirq=%i\n",
		 *          __func__, virq, status, enable, val - 1, sub_virq);
		 */
		generic_handle_irq(sub_virq);
	}

	/* Processing done; can reenable the cascade now */
<<<<<<< HEAD
	atomic_spin_lock(&desc->lock);
	desc->chip->ack(virq);
	if (!(desc->status & IRQ_DISABLED))
		desc->chip->unmask(virq);
	atomic_spin_unlock(&desc->lock);
=======
	raw_spin_lock(&desc->lock);
	desc->chip->ack(virq);
	if (!(desc->status & IRQ_DISABLED))
		desc->chip->unmask(virq);
	raw_spin_unlock(&desc->lock);
>>>>>>> 4ec62b2b
}

static int media5200_irq_map(struct irq_host *h, unsigned int virq,
			     irq_hw_number_t hw)
{
	struct irq_desc *desc = irq_to_desc(virq);

	pr_debug("%s: h=%p, virq=%i, hwirq=%i\n", __func__, h, virq, (int)hw);
	set_irq_chip_data(virq, &media5200_irq);
	set_irq_chip_and_handler(virq, &media5200_irq_chip, handle_level_irq);
	set_irq_type(virq, IRQ_TYPE_LEVEL_LOW);
	desc->status &= ~(IRQ_TYPE_SENSE_MASK | IRQ_LEVEL);
	desc->status |= IRQ_TYPE_LEVEL_LOW | IRQ_LEVEL;

	return 0;
}

static int media5200_irq_xlate(struct irq_host *h, struct device_node *ct,
				 const u32 *intspec, unsigned int intsize,
				 irq_hw_number_t *out_hwirq,
				 unsigned int *out_flags)
{
	if (intsize != 2)
		return -1;

	pr_debug("%s: bank=%i, number=%i\n", __func__, intspec[0], intspec[1]);
	*out_hwirq = intspec[1];
	*out_flags = IRQ_TYPE_NONE;
	return 0;
}

static struct irq_host_ops media5200_irq_ops = {
	.map = media5200_irq_map,
	.xlate = media5200_irq_xlate,
};

/*
 * Setup Media5200 IRQ mapping
 */
static void __init media5200_init_irq(void)
{
	struct device_node *fpga_np;
	int cascade_virq;

	/* First setup the regular MPC5200 interrupt controller */
	mpc52xx_init_irq();

	/* Now find the FPGA IRQ */
	fpga_np = of_find_compatible_node(NULL, NULL, "fsl,media5200-fpga");
	if (!fpga_np)
		goto out;
	pr_debug("%s: found fpga node: %s\n", __func__, fpga_np->full_name);

	media5200_irq.regs = of_iomap(fpga_np, 0);
	if (!media5200_irq.regs)
		goto out;
	pr_debug("%s: mapped to %p\n", __func__, media5200_irq.regs);

	cascade_virq = irq_of_parse_and_map(fpga_np, 0);
	if (!cascade_virq)
		goto out;
	pr_debug("%s: cascaded on virq=%i\n", __func__, cascade_virq);

	/* Disable all FPGA IRQs */
	out_be32(media5200_irq.regs + MEDIA5200_IRQ_ENABLE, 0);

	spin_lock_init(&media5200_irq.lock);

	media5200_irq.irqhost = irq_alloc_host(fpga_np, IRQ_HOST_MAP_LINEAR,
					       MEDIA5200_NUM_IRQS,
					       &media5200_irq_ops, -1);
	if (!media5200_irq.irqhost)
		goto out;
	pr_debug("%s: allocated irqhost\n", __func__);

	media5200_irq.irqhost->host_data = &media5200_irq;

	set_irq_data(cascade_virq, &media5200_irq);
	set_irq_chained_handler(cascade_virq, media5200_irq_cascade);

	return;

 out:
	pr_err("Could not find Media5200 FPGA; PCI interrupts will not work\n");
}

/*
 * Setup the architecture
 */
static void __init media5200_setup_arch(void)
{

	struct device_node *np;
	struct mpc52xx_gpio __iomem *gpio;
	u32 port_config;

	if (ppc_md.progress)
		ppc_md.progress("media5200_setup_arch()", 0);

	/* Map important registers from the internal memory map */
	mpc52xx_map_common_devices();

	/* Some mpc5200 & mpc5200b related configuration */
	mpc5200_setup_xlb_arbiter();

	mpc52xx_setup_pci();

	np = of_find_matching_node(NULL, mpc5200_gpio_ids);
	gpio = of_iomap(np, 0);
	of_node_put(np);
	if (!gpio) {
		printk(KERN_ERR "%s() failed. expect abnormal behavior\n",
		       __func__);
		return;
	}

	/* Set port config */
	port_config = in_be32(&gpio->port_config);

	port_config &= ~0x03000000;	/* ATA CS is on csb_4/5		*/
	port_config |=  0x01000000;

	out_be32(&gpio->port_config, port_config);

	/* Unmap zone */
	iounmap(gpio);

}

/* list of the supported boards */
static char *board[] __initdata = {
	"fsl,media5200",
	NULL
};

/*
 * Called very early, MMU is off, device-tree isn't unflattened
 */
static int __init media5200_probe(void)
{
	unsigned long node = of_get_flat_dt_root();
	int i = 0;

	while (board[i]) {
		if (of_flat_dt_is_compatible(node, board[i]))
			break;
		i++;
	}

	return (board[i] != NULL);
}

define_machine(media5200_platform) {
	.name		= "media5200-platform",
	.probe		= media5200_probe,
	.setup_arch	= media5200_setup_arch,
	.init		= mpc52xx_declare_of_platform_devices,
	.init_IRQ	= media5200_init_irq,
	.get_irq	= mpc52xx_get_irq,
	.restart	= mpc52xx_restart,
	.calibrate_decr	= generic_calibrate_decr,
};<|MERGE_RESOLUTION|>--- conflicted
+++ resolved
@@ -86,15 +86,9 @@
 	u32 status, enable;
 
 	/* Mask off the cascaded IRQ */
-<<<<<<< HEAD
-	atomic_spin_lock(&desc->lock);
-	desc->chip->mask(virq);
-	atomic_spin_unlock(&desc->lock);
-=======
 	raw_spin_lock(&desc->lock);
 	desc->chip->mask(virq);
 	raw_spin_unlock(&desc->lock);
->>>>>>> 4ec62b2b
 
 	/* Ask the FPGA for IRQ status.  If 'val' is 0, then no irqs
 	 * are pending.  'ffs()' is 1 based */
@@ -110,19 +104,11 @@
 	}
 
 	/* Processing done; can reenable the cascade now */
-<<<<<<< HEAD
-	atomic_spin_lock(&desc->lock);
-	desc->chip->ack(virq);
-	if (!(desc->status & IRQ_DISABLED))
-		desc->chip->unmask(virq);
-	atomic_spin_unlock(&desc->lock);
-=======
 	raw_spin_lock(&desc->lock);
 	desc->chip->ack(virq);
 	if (!(desc->status & IRQ_DISABLED))
 		desc->chip->unmask(virq);
 	raw_spin_unlock(&desc->lock);
->>>>>>> 4ec62b2b
 }
 
 static int media5200_irq_map(struct irq_host *h, unsigned int virq,
