--- conflicted
+++ resolved
@@ -48,11 +48,8 @@
 #include <asm/ppc-pci.h>
 #include <asm/irq.h>
 #include <asm/spu.h>
-<<<<<<< HEAD
-=======
 #include <asm/spu_priv1.h>
 #include <asm/udbg.h>
->>>>>>> 120bda20
 
 #include "interrupt.h"
 #include "iommu.h"
@@ -79,8 +76,6 @@
 }
 
 static void cell_progress(char *s, unsigned short hex)
-<<<<<<< HEAD
-=======
 {
 	printk("*** %04x : %s\n", hex, s ? s : "");
 }
@@ -94,7 +89,6 @@
 }
 
 static void __init cell_init_irq(void)
->>>>>>> 120bda20
 {
 	iic_init_IRQ();
 	spider_init_IRQ();
@@ -144,11 +138,6 @@
 
 	cell_init_iommu();
 
-<<<<<<< HEAD
-	ppc64_interrupt_controller = IC_CELL_PIC;
-
-=======
->>>>>>> 120bda20
 	DBG(" <- cell_init_early()\n");
 }
 
@@ -157,13 +146,6 @@
 {
 	unsigned long root = of_get_flat_dt_root();
 
-<<<<<<< HEAD
-	if (of_flat_dt_is_compatible(root, "IBM,CBEA") ||
-	    of_flat_dt_is_compatible(root, "IBM,CPBW-1.0"))
-		return 1;
-
-	return 0;
-=======
 	if (!of_flat_dt_is_compatible(root, "IBM,CBEA") &&
 	    !of_flat_dt_is_compatible(root, "IBM,CPBW-1.0"))
 		return 0;
@@ -175,7 +157,6 @@
 	hpte_init_native();
 
 	return 1;
->>>>>>> 120bda20
 }
 
 /*
