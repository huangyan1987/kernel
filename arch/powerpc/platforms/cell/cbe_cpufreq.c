--- conflicted
+++ resolved
@@ -107,14 +107,9 @@
 		pr_debug("%d: %d\n", i, cbe_freqs[i].frequency);
 	}
 
-<<<<<<< HEAD
-	/* if DEBUG is enabled set_pmode() measures the correct latency of a transition */
-=======
-	policy->governor = CPUFREQ_DEFAULT_GOVERNOR;
 
 	/* if DEBUG is enabled set_pmode() measures the latency
 	 * of a transition */
->>>>>>> 4367388f
 	policy->cpuinfo.transition_latency = 25000;
 
 	cur_pmode = cbe_cpufreq_get_pmode(policy->cpu);
