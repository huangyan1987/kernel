--- conflicted
+++ resolved
@@ -447,11 +447,6 @@
 };
 
 static struct of_platform_driver axon_msi_driver = {
-<<<<<<< HEAD
-	.owner		= THIS_MODULE,
-	.match_table	= axon_msi_device_id,
-=======
->>>>>>> e44a21b7
 	.probe		= axon_msi_probe,
 	.shutdown	= axon_msi_shutdown,
 	.driver = {
