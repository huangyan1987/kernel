/* SPDX-License-Identifier: GPL-2.0 */
/*
 * Contains the definition of registers common to all PowerPC variants.
 * If a register definition has been changed in a different PowerPC
 * variant, we will case it in #ifndef XXX ... #endif, and have the
 * number used in the Programming Environments Manual For 32-Bit
 * Implementations of the PowerPC Architecture (a.k.a. Green Book) here.
 */

#ifndef _ASM_POWERPC_REG_H
#define _ASM_POWERPC_REG_H
#ifdef __KERNEL__

#include <linux/stringify.h>
#include <linux/const.h>
#include <asm/cputable.h>
#include <asm/asm-const.h>
#include <asm/feature-fixups.h>

/* Pickup Book E specific registers. */
#if defined(CONFIG_BOOKE) || defined(CONFIG_40x)
#include <asm/reg_booke.h>
#endif /* CONFIG_BOOKE || CONFIG_40x */

#ifdef CONFIG_FSL_EMB_PERFMON
#include <asm/reg_fsl_emb.h>
#endif

#include <asm/reg_8xx.h>

#define MSR_SF_LG	63              /* Enable 64 bit mode */
#define MSR_HV_LG 	60              /* Hypervisor state */
#define MSR_TS_T_LG	34		/* Trans Mem state: Transactional */
#define MSR_TS_S_LG	33		/* Trans Mem state: Suspended */
#define MSR_TS_LG	33		/* Trans Mem state (2 bits) */
#define MSR_TM_LG	32		/* Trans Mem Available */
#define MSR_VEC_LG	25	        /* Enable AltiVec */
#define MSR_VSX_LG	23		/* Enable VSX */
#define MSR_S_LG	22		/* Secure state */
#define MSR_POW_LG	18		/* Enable Power Management */
#define MSR_WE_LG	18		/* Wait State Enable */
#define MSR_TGPR_LG	17		/* TLB Update registers in use */
#define MSR_CE_LG	17		/* Critical Interrupt Enable */
#define MSR_ILE_LG	16		/* Interrupt Little Endian */
#define MSR_EE_LG	15		/* External Interrupt Enable */
#define MSR_PR_LG	14		/* Problem State / Privilege Level */
#define MSR_FP_LG	13		/* Floating Point enable */
#define MSR_ME_LG	12		/* Machine Check Enable */
#define MSR_FE0_LG	11		/* Floating Exception mode 0 */
#define MSR_SE_LG	10		/* Single Step */
#define MSR_BE_LG	9		/* Branch Trace */
#define MSR_DE_LG	9 		/* Debug Exception Enable */
#define MSR_FE1_LG	8		/* Floating Exception mode 1 */
#define MSR_IP_LG	6		/* Exception prefix 0x000/0xFFF */
#define MSR_IR_LG	5 		/* Instruction Relocate */
#define MSR_DR_LG	4 		/* Data Relocate */
#define MSR_PE_LG	3		/* Protection Enable */
#define MSR_PX_LG	2		/* Protection Exclusive Mode */
#define MSR_PMM_LG	2		/* Performance monitor */
#define MSR_RI_LG	1		/* Recoverable Exception */
#define MSR_LE_LG	0 		/* Little Endian */

#ifdef __ASSEMBLY__
#define __MASK(X)	(1<<(X))
#else
#define __MASK(X)	(1UL<<(X))
#endif

#ifdef CONFIG_PPC64
#define MSR_SF		__MASK(MSR_SF_LG)	/* Enable 64 bit mode */
#define MSR_HV 		__MASK(MSR_HV_LG)	/* Hypervisor state */
#define MSR_S		__MASK(MSR_S_LG)	/* Secure state */
#else
/* so tests for these bits fail on 32-bit */
#define MSR_SF		0
#define MSR_HV		0
#define MSR_S		0
#endif

/*
 * To be used in shared book E/book S, this avoids needing to worry about
 * book S/book E in shared code
 */
#ifndef MSR_SPE
#define MSR_SPE 	0
#endif

#define MSR_VEC		__MASK(MSR_VEC_LG)	/* Enable AltiVec */
#define MSR_VSX		__MASK(MSR_VSX_LG)	/* Enable VSX */
#define MSR_POW		__MASK(MSR_POW_LG)	/* Enable Power Management */
#define MSR_WE		__MASK(MSR_WE_LG)	/* Wait State Enable */
#define MSR_TGPR	__MASK(MSR_TGPR_LG)	/* TLB Update registers in use */
#define MSR_CE		__MASK(MSR_CE_LG)	/* Critical Interrupt Enable */
#define MSR_ILE		__MASK(MSR_ILE_LG)	/* Interrupt Little Endian */
#define MSR_EE		__MASK(MSR_EE_LG)	/* External Interrupt Enable */
#define MSR_PR		__MASK(MSR_PR_LG)	/* Problem State / Privilege Level */
#define MSR_FP		__MASK(MSR_FP_LG)	/* Floating Point enable */
#define MSR_ME		__MASK(MSR_ME_LG)	/* Machine Check Enable */
#define MSR_FE0		__MASK(MSR_FE0_LG)	/* Floating Exception mode 0 */
#define MSR_SE		__MASK(MSR_SE_LG)	/* Single Step */
#define MSR_BE		__MASK(MSR_BE_LG)	/* Branch Trace */
#define MSR_DE		__MASK(MSR_DE_LG)	/* Debug Exception Enable */
#define MSR_FE1		__MASK(MSR_FE1_LG)	/* Floating Exception mode 1 */
#define MSR_IP		__MASK(MSR_IP_LG)	/* Exception prefix 0x000/0xFFF */
#define MSR_IR		__MASK(MSR_IR_LG)	/* Instruction Relocate */
#define MSR_DR		__MASK(MSR_DR_LG)	/* Data Relocate */
#define MSR_PE		__MASK(MSR_PE_LG)	/* Protection Enable */
#define MSR_PX		__MASK(MSR_PX_LG)	/* Protection Exclusive Mode */
#ifndef MSR_PMM
#define MSR_PMM		__MASK(MSR_PMM_LG)	/* Performance monitor */
#endif
#define MSR_RI		__MASK(MSR_RI_LG)	/* Recoverable Exception */
#define MSR_LE		__MASK(MSR_LE_LG)	/* Little Endian */

#define MSR_TM		__MASK(MSR_TM_LG)	/* Transactional Mem Available */
#define MSR_TS_N	0			/*  Non-transactional */
#define MSR_TS_S	__MASK(MSR_TS_S_LG)	/*  Transaction Suspended */
#define MSR_TS_T	__MASK(MSR_TS_T_LG)	/*  Transaction Transactional */
#define MSR_TS_MASK	(MSR_TS_T | MSR_TS_S)   /* Transaction State bits */
#define MSR_TM_RESV(x) (((x) & MSR_TS_MASK) == MSR_TS_MASK) /* Reserved */
#define MSR_TM_TRANSACTIONAL(x)	(((x) & MSR_TS_MASK) == MSR_TS_T)
#define MSR_TM_SUSPENDED(x)	(((x) & MSR_TS_MASK) == MSR_TS_S)

#ifdef CONFIG_PPC_TRANSACTIONAL_MEM
#define MSR_TM_ACTIVE(x) (((x) & MSR_TS_MASK) != 0) /* Transaction active? */
#else
#define MSR_TM_ACTIVE(x) ((void)(x), 0)
#endif

#if defined(CONFIG_PPC_BOOK3S_64)
#define MSR_64BIT	MSR_SF

/* Server variant */
#define __MSR		(MSR_ME | MSR_RI | MSR_IR | MSR_DR | MSR_HV)
#ifdef __BIG_ENDIAN__
#define MSR_		__MSR
#define MSR_IDLE	(MSR_ME | MSR_SF | MSR_HV)
#else
#define MSR_		(__MSR | MSR_LE)
#define MSR_IDLE	(MSR_ME | MSR_SF | MSR_HV | MSR_LE)
#endif
#define MSR_KERNEL	(MSR_ | MSR_64BIT)
#define MSR_USER32	(MSR_ | MSR_PR | MSR_EE)
#define MSR_USER64	(MSR_USER32 | MSR_64BIT)
#elif defined(CONFIG_PPC_BOOK3S_32) || defined(CONFIG_PPC_8xx)
/* Default MSR for kernel mode. */
#define MSR_KERNEL	(MSR_ME|MSR_RI|MSR_IR|MSR_DR)
#define MSR_USER	(MSR_KERNEL|MSR_PR|MSR_EE)
#endif

#ifndef MSR_64BIT
#define MSR_64BIT	0
#endif

/* Condition Register related */
#define CR0_SHIFT	28
#define CR0_MASK	0xF
#define CR0_TBEGIN_FAILURE	(0x2 << 28) /* 0b0010 */


/* Power Management - Processor Stop Status and Control Register Fields */
#define PSSCR_RL_MASK		0x0000000F /* Requested Level */
#define PSSCR_MTL_MASK		0x000000F0 /* Maximum Transition Level */
#define PSSCR_TR_MASK		0x00000300 /* Transition State */
#define PSSCR_PSLL_MASK		0x000F0000 /* Power-Saving Level Limit */
#define PSSCR_EC		0x00100000 /* Exit Criterion */
#define PSSCR_ESL		0x00200000 /* Enable State Loss */
#define PSSCR_SD		0x00400000 /* Status Disable */
#define PSSCR_PLS	0xf000000000000000 /* Power-saving Level Status */
#define PSSCR_PLS_SHIFT	60
#define PSSCR_GUEST_VIS	0xf0000000000003ffUL /* Guest-visible PSSCR fields */
#define PSSCR_FAKE_SUSPEND	0x00000400 /* Fake-suspend bit (P9 DD2.2) */
#define PSSCR_FAKE_SUSPEND_LG	10	   /* Fake-suspend bit position */

/* Floating Point Status and Control Register (FPSCR) Fields */
#define FPSCR_FX	0x80000000	/* FPU exception summary */
#define FPSCR_FEX	0x40000000	/* FPU enabled exception summary */
#define FPSCR_VX	0x20000000	/* Invalid operation summary */
#define FPSCR_OX	0x10000000	/* Overflow exception summary */
#define FPSCR_UX	0x08000000	/* Underflow exception summary */
#define FPSCR_ZX	0x04000000	/* Zero-divide exception summary */
#define FPSCR_XX	0x02000000	/* Inexact exception summary */
#define FPSCR_VXSNAN	0x01000000	/* Invalid op for SNaN */
#define FPSCR_VXISI	0x00800000	/* Invalid op for Inv - Inv */
#define FPSCR_VXIDI	0x00400000	/* Invalid op for Inv / Inv */
#define FPSCR_VXZDZ	0x00200000	/* Invalid op for Zero / Zero */
#define FPSCR_VXIMZ	0x00100000	/* Invalid op for Inv * Zero */
#define FPSCR_VXVC	0x00080000	/* Invalid op for Compare */
#define FPSCR_FR	0x00040000	/* Fraction rounded */
#define FPSCR_FI	0x00020000	/* Fraction inexact */
#define FPSCR_FPRF	0x0001f000	/* FPU Result Flags */
#define FPSCR_FPCC	0x0000f000	/* FPU Condition Codes */
#define FPSCR_VXSOFT	0x00000400	/* Invalid op for software request */
#define FPSCR_VXSQRT	0x00000200	/* Invalid op for square root */
#define FPSCR_VXCVI	0x00000100	/* Invalid op for integer convert */
#define FPSCR_VE	0x00000080	/* Invalid op exception enable */
#define FPSCR_OE	0x00000040	/* IEEE overflow exception enable */
#define FPSCR_UE	0x00000020	/* IEEE underflow exception enable */
#define FPSCR_ZE	0x00000010	/* IEEE zero divide exception enable */
#define FPSCR_XE	0x00000008	/* FP inexact exception enable */
#define FPSCR_NI	0x00000004	/* FPU non IEEE-Mode */
#define FPSCR_RN	0x00000003	/* FPU rounding control */

/* Bit definitions for SPEFSCR. */
#define SPEFSCR_SOVH	0x80000000	/* Summary integer overflow high */
#define SPEFSCR_OVH	0x40000000	/* Integer overflow high */
#define SPEFSCR_FGH	0x20000000	/* Embedded FP guard bit high */
#define SPEFSCR_FXH	0x10000000	/* Embedded FP sticky bit high */
#define SPEFSCR_FINVH	0x08000000	/* Embedded FP invalid operation high */
#define SPEFSCR_FDBZH	0x04000000	/* Embedded FP div by zero high */
#define SPEFSCR_FUNFH	0x02000000	/* Embedded FP underflow high */
#define SPEFSCR_FOVFH	0x01000000	/* Embedded FP overflow high */
#define SPEFSCR_FINXS	0x00200000	/* Embedded FP inexact sticky */
#define SPEFSCR_FINVS	0x00100000	/* Embedded FP invalid op. sticky */
#define SPEFSCR_FDBZS	0x00080000	/* Embedded FP div by zero sticky */
#define SPEFSCR_FUNFS	0x00040000	/* Embedded FP underflow sticky */
#define SPEFSCR_FOVFS	0x00020000	/* Embedded FP overflow sticky */
#define SPEFSCR_MODE	0x00010000	/* Embedded FP mode */
#define SPEFSCR_SOV	0x00008000	/* Integer summary overflow */
#define SPEFSCR_OV	0x00004000	/* Integer overflow */
#define SPEFSCR_FG	0x00002000	/* Embedded FP guard bit */
#define SPEFSCR_FX	0x00001000	/* Embedded FP sticky bit */
#define SPEFSCR_FINV	0x00000800	/* Embedded FP invalid operation */
#define SPEFSCR_FDBZ	0x00000400	/* Embedded FP div by zero */
#define SPEFSCR_FUNF	0x00000200	/* Embedded FP underflow */
#define SPEFSCR_FOVF	0x00000100	/* Embedded FP overflow */
#define SPEFSCR_FINXE	0x00000040	/* Embedded FP inexact enable */
#define SPEFSCR_FINVE	0x00000020	/* Embedded FP invalid op. enable */
#define SPEFSCR_FDBZE	0x00000010	/* Embedded FP div by zero enable */
#define SPEFSCR_FUNFE	0x00000008	/* Embedded FP underflow enable */
#define SPEFSCR_FOVFE	0x00000004	/* Embedded FP overflow enable */
#define SPEFSCR_FRMC 	0x00000003	/* Embedded FP rounding mode control */

/* Special Purpose Registers (SPRNs)*/

#ifdef CONFIG_40x
#define SPRN_PID	0x3B1	/* Process ID */
#else
#define SPRN_PID	0x030	/* Process ID */
#ifdef CONFIG_BOOKE
#define SPRN_PID0	SPRN_PID/* Process ID Register 0 */
#endif
#endif

#define SPRN_CTR	0x009	/* Count Register */
#define SPRN_DSCR	0x11
#define SPRN_CFAR	0x1c	/* Come From Address Register */
#define SPRN_AMR	0x1d	/* Authority Mask Register */
#define SPRN_UAMOR	0x9d	/* User Authority Mask Override Register */
#define SPRN_AMOR	0x15d	/* Authority Mask Override Register */
#define SPRN_ACOP	0x1F	/* Available Coprocessor Register */
#define SPRN_TFIAR	0x81	/* Transaction Failure Inst Addr   */
#define SPRN_TEXASR	0x82	/* Transaction EXception & Summary */
#define SPRN_TEXASRU	0x83	/* ''	   ''	   ''	 Upper 32  */

#define TEXASR_FC_LG	(63 - 7)	/* Failure Code */
#define TEXASR_AB_LG	(63 - 31)	/* Abort */
#define TEXASR_SU_LG	(63 - 32)	/* Suspend */
#define TEXASR_HV_LG	(63 - 34)	/* Hypervisor state*/
#define TEXASR_PR_LG	(63 - 35)	/* Privilege level */
#define TEXASR_FS_LG	(63 - 36)	/* failure summary */
#define TEXASR_EX_LG	(63 - 37)	/* TFIAR exact bit */
#define TEXASR_ROT_LG	(63 - 38)	/* ROT bit */

#define   TEXASR_ABORT	__MASK(TEXASR_AB_LG) /* terminated by tabort or treclaim */
#define   TEXASR_SUSP	__MASK(TEXASR_SU_LG) /* tx failed in suspended state */
#define   TEXASR_HV	__MASK(TEXASR_HV_LG) /* MSR[HV] when failure occurred */
#define   TEXASR_PR	__MASK(TEXASR_PR_LG) /* MSR[PR] when failure occurred */
#define   TEXASR_FS	__MASK(TEXASR_FS_LG) /* TEXASR Failure Summary */
#define   TEXASR_EXACT	__MASK(TEXASR_EX_LG) /* TFIAR value is exact */
#define   TEXASR_ROT	__MASK(TEXASR_ROT_LG)
#define   TEXASR_FC	(ASM_CONST(0xFF) << TEXASR_FC_LG)

#define SPRN_TFHAR	0x80	/* Transaction Failure Handler Addr */

#define SPRN_TIDR	144	/* Thread ID register */
#define SPRN_CTRLF	0x088
#define SPRN_CTRLT	0x098
#define   CTRL_CT	0xc0000000	/* current thread */
#define   CTRL_CT0	0x80000000	/* thread 0 */
#define   CTRL_CT1	0x40000000	/* thread 1 */
#define   CTRL_TE	0x00c00000	/* thread enable */
#define   CTRL_RUNLATCH	0x1
#define SPRN_DAWR0	0xB4
#define SPRN_DAWR1	0xB5
#define SPRN_RPR	0xBA	/* Relative Priority Register */
#define SPRN_CIABR	0xBB
#define   CIABR_PRIV		0x3
#define   CIABR_PRIV_USER	1
#define   CIABR_PRIV_SUPER	2
#define   CIABR_PRIV_HYPER	3
#define SPRN_DAWRX0	0xBC
#define SPRN_DAWRX1	0xBD
#define   DAWRX_USER	__MASK(0)
#define   DAWRX_KERNEL	__MASK(1)
#define   DAWRX_HYP	__MASK(2)
#define   DAWRX_WTI	__MASK(3)
#define   DAWRX_WT	__MASK(4)
#define   DAWRX_DR	__MASK(5)
#define   DAWRX_DW	__MASK(6)
#define SPRN_DABR	0x3F5	/* Data Address Breakpoint Register */
#define SPRN_DABR2	0x13D	/* e300 */
#define SPRN_DABRX	0x3F7	/* Data Address Breakpoint Register Extension */
#define   DABRX_USER	__MASK(0)
#define   DABRX_KERNEL	__MASK(1)
#define   DABRX_HYP	__MASK(2)
#define   DABRX_BTI	__MASK(3)
#define   DABRX_ALL     (DABRX_BTI | DABRX_HYP | DABRX_KERNEL | DABRX_USER)
#define SPRN_DAR	0x013	/* Data Address Register */
#define SPRN_DBCR	0x136	/* e300 Data Breakpoint Control Reg */
#define SPRN_DSISR	0x012	/* Data Storage Interrupt Status Register */
#define   DSISR_BAD_DIRECT_ST	0x80000000 /* Obsolete: Direct store error */
#define   DSISR_NOHPTE		0x40000000 /* no translation found */
#define   DSISR_ATTR_CONFLICT	0x20000000 /* P9: Process vs. Partition attr */
#define   DSISR_NOEXEC_OR_G	0x10000000 /* Alias of SRR1 bit, see below */
#define   DSISR_PROTFAULT	0x08000000 /* protection fault */
#define   DSISR_BADACCESS	0x04000000 /* bad access to CI or G */
#define   DSISR_ISSTORE		0x02000000 /* access was a store */
#define   DSISR_DABRMATCH	0x00400000 /* hit data breakpoint */
#define   DSISR_NOSEGMENT	0x00200000 /* STAB miss (unsupported) */
#define   DSISR_KEYFAULT	0x00200000 /* Storage Key fault */
#define   DSISR_BAD_EXT_CTRL	0x00100000 /* Obsolete: External ctrl error */
#define   DSISR_UNSUPP_MMU	0x00080000 /* P9: Unsupported MMU config */
#define   DSISR_SET_RC		0x00040000 /* P9: Failed setting of R/C bits */
#define   DSISR_PRTABLE_FAULT   0x00020000 /* P9: Fault on process table */
#define   DSISR_ICSWX_NO_CT     0x00004000 /* P7: icswx unavailable cp type */
#define   DSISR_BAD_COPYPASTE   0x00000008 /* P9: Copy/Paste on wrong memtype */
#define   DSISR_BAD_AMO		0x00000004 /* P9: Incorrect AMO opcode */
#define   DSISR_BAD_CI_LDST	0x00000002 /* P8: Bad HV CI load/store */

/*
 * DSISR_NOEXEC_OR_G doesn't actually exist. This bit is always
 * 0 on DSIs. However, on ISIs, the corresponding bit in SRR1
 * indicates an attempt at executing from a no-execute PTE
 * or segment or from a guarded page.
 *
 * We add a definition here for completeness as we alias
 * DSISR and SRR1 in do_page_fault.
 */

/*
 * DSISR bits that are treated as a fault. Any bit set
 * here will skip hash_page, and cause do_page_fault to
 * trigger a SIGBUS or SIGSEGV:
 */
#define   DSISR_BAD_FAULT_32S	(DSISR_BAD_DIRECT_ST	| \
				 DSISR_BADACCESS	| \
				 DSISR_BAD_EXT_CTRL)
#define	  DSISR_BAD_FAULT_64S	(DSISR_BAD_FAULT_32S	| \
				 DSISR_ATTR_CONFLICT	| \
				 DSISR_UNSUPP_MMU	| \
				 DSISR_PRTABLE_FAULT	| \
				 DSISR_ICSWX_NO_CT	| \
				 DSISR_BAD_COPYPASTE	| \
				 DSISR_BAD_AMO		| \
				 DSISR_BAD_CI_LDST)
/*
 * These bits are equivalent in SRR1 and DSISR for 0x400
 * instruction access interrupts on Book3S
 */
#define   DSISR_SRR1_MATCH_32S	(DSISR_NOHPTE		| \
				 DSISR_NOEXEC_OR_G	| \
				 DSISR_PROTFAULT)
#define   DSISR_SRR1_MATCH_64S	(DSISR_SRR1_MATCH_32S	| \
				 DSISR_KEYFAULT		| \
				 DSISR_UNSUPP_MMU	| \
				 DSISR_SET_RC		| \
				 DSISR_PRTABLE_FAULT)

#define SPRN_TBRL	0x10C	/* Time Base Read Lower Register (user, R/O) */
#define SPRN_TBRU	0x10D	/* Time Base Read Upper Register (user, R/O) */
#define SPRN_CIR	0x11B	/* Chip Information Register (hyper, R/0) */
#define SPRN_TBWL	0x11C	/* Time Base Lower Register (super, R/W) */
#define SPRN_TBWU	0x11D	/* Time Base Upper Register (super, R/W) */
#define SPRN_TBU40	0x11E	/* Timebase upper 40 bits (hyper, R/W) */
#define SPRN_SPURR	0x134	/* Scaled PURR */
#define SPRN_HSPRG0	0x130	/* Hypervisor Scratch 0 */
#define SPRN_HSPRG1	0x131	/* Hypervisor Scratch 1 */
#define SPRN_HDSISR     0x132
#define SPRN_HDAR       0x133
#define SPRN_HDEC	0x136	/* Hypervisor Decrementer */
#define SPRN_HIOR	0x137	/* 970 Hypervisor interrupt offset */
#define SPRN_RMOR	0x138	/* Real mode offset register */
#define SPRN_HRMOR	0x139	/* Real mode offset register */
#define SPRN_HSRR0	0x13A	/* Hypervisor Save/Restore 0 */
#define SPRN_HSRR1	0x13B	/* Hypervisor Save/Restore 1 */
#define SPRN_ASDR	0x330	/* Access segment descriptor register */
#define SPRN_IC		0x350	/* Virtual Instruction Count */
#define SPRN_VTB	0x351	/* Virtual Time Base */
#define SPRN_LDBAR	0x352	/* LD Base Address Register */
#define SPRN_PMICR	0x354   /* Power Management Idle Control Reg */
#define SPRN_PMSR	0x355   /* Power Management Status Reg */
#define SPRN_PMMAR	0x356	/* Power Management Memory Activity Register */
#define SPRN_PSSCR	0x357	/* Processor Stop Status and Control Register (ISA 3.0) */
#define SPRN_PSSCR_PR	0x337	/* PSSCR ISA 3.0, privileged mode access */
#define SPRN_TRIG2	0x372
#define SPRN_PMCR	0x374	/* Power Management Control Register */
#define SPRN_RWMR	0x375	/* Region-Weighting Mode Register */

/* HFSCR and FSCR bit numbers are the same */
#define FSCR_PREFIX_LG	13	/* Enable Prefix Instructions */
#define FSCR_SCV_LG	12	/* Enable System Call Vectored */
#define FSCR_MSGP_LG	10	/* Enable MSGP */
#define FSCR_TAR_LG	8	/* Enable Target Address Register */
#define FSCR_EBB_LG	7	/* Enable Event Based Branching */
#define FSCR_TM_LG	5	/* Enable Transactional Memory */
#define FSCR_BHRB_LG	4	/* Enable Branch History Rolling Buffer*/
#define FSCR_PM_LG	3	/* Enable prob/priv access to PMU SPRs */
#define FSCR_DSCR_LG	2	/* Enable Data Stream Control Register */
#define FSCR_VECVSX_LG	1	/* Enable VMX/VSX  */
#define FSCR_FP_LG	0	/* Enable Floating Point */
#define SPRN_FSCR	0x099	/* Facility Status & Control Register */
#define   FSCR_PREFIX	__MASK(FSCR_PREFIX_LG)
#define   FSCR_SCV	__MASK(FSCR_SCV_LG)
#define   FSCR_TAR	__MASK(FSCR_TAR_LG)
#define   FSCR_EBB	__MASK(FSCR_EBB_LG)
#define   FSCR_DSCR	__MASK(FSCR_DSCR_LG)
#define SPRN_HFSCR	0xbe	/* HV=1 Facility Status & Control Register */
#define   HFSCR_PREFIX	__MASK(FSCR_PREFIX_LG)
#define   HFSCR_MSGP	__MASK(FSCR_MSGP_LG)
#define   HFSCR_TAR	__MASK(FSCR_TAR_LG)
#define   HFSCR_EBB	__MASK(FSCR_EBB_LG)
#define   HFSCR_TM	__MASK(FSCR_TM_LG)
#define   HFSCR_PM	__MASK(FSCR_PM_LG)
#define   HFSCR_BHRB	__MASK(FSCR_BHRB_LG)
#define   HFSCR_DSCR	__MASK(FSCR_DSCR_LG)
#define   HFSCR_VECVSX	__MASK(FSCR_VECVSX_LG)
#define   HFSCR_FP	__MASK(FSCR_FP_LG)
#define   HFSCR_INTR_CAUSE (ASM_CONST(0xFF) << 56)	/* interrupt cause */
#define SPRN_TAR	0x32f	/* Target Address Register */
#define SPRN_LPCR	0x13E	/* LPAR Control Register */
#define   LPCR_VPM0		ASM_CONST(0x8000000000000000)
#define   LPCR_VPM1		ASM_CONST(0x4000000000000000)
#define   LPCR_ISL		ASM_CONST(0x2000000000000000)
#define   LPCR_VC_SH		61
#define   LPCR_DPFD_SH		52
#define   LPCR_DPFD		(ASM_CONST(7) << LPCR_DPFD_SH)
#define   LPCR_VRMASD_SH	47
#define   LPCR_VRMASD		(ASM_CONST(0x1f) << LPCR_VRMASD_SH)
#define   LPCR_VRMA_L		ASM_CONST(0x0008000000000000)
#define   LPCR_VRMA_LP0		ASM_CONST(0x0001000000000000)
#define   LPCR_VRMA_LP1		ASM_CONST(0x0000800000000000)
#define   LPCR_RMLS		0x1C000000	/* Implementation dependent RMO limit sel */
#define   LPCR_RMLS_SH		26
#define   LPCR_HAIL		ASM_CONST(0x0000000004000000)   /* HV AIL (ISAv3.1) */
#define   LPCR_ILE		ASM_CONST(0x0000000002000000)   /* !HV irqs set MSR:LE */
#define   LPCR_AIL		ASM_CONST(0x0000000001800000)	/* Alternate interrupt location */
#define   LPCR_AIL_0		ASM_CONST(0x0000000000000000)	/* MMU off exception offset 0x0 */
#define   LPCR_AIL_3		ASM_CONST(0x0000000001800000)   /* MMU on exception offset 0xc00...4xxx */
#define   LPCR_ONL		ASM_CONST(0x0000000000040000)	/* online - PURR/SPURR count */
#define   LPCR_LD		ASM_CONST(0x0000000000020000)	/* large decremeter */
#define   LPCR_PECE		ASM_CONST(0x000000000001f000)	/* powersave exit cause enable */
#define     LPCR_PECEDP	ASM_CONST(0x0000000000010000)	/* directed priv dbells cause exit */
#define     LPCR_PECEDH	ASM_CONST(0x0000000000008000)	/* directed hyp dbells cause exit */
#define     LPCR_PECE0		ASM_CONST(0x0000000000004000)	/* ext. exceptions can cause exit */
#define     LPCR_PECE1		ASM_CONST(0x0000000000002000)	/* decrementer can cause exit */
#define     LPCR_PECE2		ASM_CONST(0x0000000000001000)	/* machine check etc can cause exit */
#define     LPCR_PECE_HVEE	ASM_CONST(0x0000400000000000)	/* P9 Wakeup on HV interrupts */
#define   LPCR_MER		ASM_CONST(0x0000000000000800)	/* Mediated External Exception */
#define   LPCR_MER_SH		11
#define	  LPCR_GTSE		ASM_CONST(0x0000000000000400)  	/* Guest Translation Shootdown Enable */
#define   LPCR_TC		ASM_CONST(0x0000000000000200)	/* Translation control */
#define   LPCR_HEIC		ASM_CONST(0x0000000000000010)   /* Hypervisor External Interrupt Control */
#define   LPCR_LPES		0x0000000c
#define   LPCR_LPES0		ASM_CONST(0x0000000000000008)      /* LPAR Env selector 0 */
#define   LPCR_LPES1		ASM_CONST(0x0000000000000004)      /* LPAR Env selector 1 */
#define   LPCR_LPES_SH		2
#define   LPCR_RMI		ASM_CONST(0x0000000000000002)      /* real mode is cache inhibit */
#define   LPCR_HVICE		ASM_CONST(0x0000000000000002)      /* P9: HV interrupt enable */
#define   LPCR_HDICE		ASM_CONST(0x0000000000000001)      /* Hyp Decr enable (HV,PR,EE) */
#define   LPCR_UPRT		ASM_CONST(0x0000000000400000)      /* Use Process Table (ISA 3) */
#define   LPCR_HR		ASM_CONST(0x0000000000100000)
#ifndef SPRN_LPID
#define SPRN_LPID	0x13F	/* Logical Partition Identifier */
#endif
#define   LPID_RSVD_POWER7	0x3ff	/* Reserved LPID for partn switching */
#define   LPID_RSVD		0xfff	/* Reserved LPID for partn switching */
#define	SPRN_HMER	0x150	/* Hypervisor maintenance exception reg */
#define   HMER_DEBUG_TRIG	(1ul << (63 - 17)) /* Debug trigger */
#define	SPRN_HMEER	0x151	/* Hyp maintenance exception enable reg */
#define SPRN_PCR	0x152	/* Processor compatibility register */
#define   PCR_VEC_DIS	(__MASK(63-0))	/* Vec. disable (bit NA since POWER8) */
#define   PCR_VSX_DIS	(__MASK(63-1))	/* VSX disable (bit NA since POWER8) */
#define   PCR_TM_DIS	(__MASK(63-2))	/* Trans. memory disable (POWER8) */
#define   PCR_MMA_DIS	(__MASK(63-3)) /* Matrix-Multiply Accelerator */
#define   PCR_HIGH_BITS	(PCR_MMA_DIS | PCR_VEC_DIS | PCR_VSX_DIS | PCR_TM_DIS)
/*
 * These bits are used in the function kvmppc_set_arch_compat() to specify and
 * determine both the compatibility level which we want to emulate and the
 * compatibility level which the host is capable of emulating.
 */
#define   PCR_ARCH_300	0x10		/* Architecture 3.00 */
#define   PCR_ARCH_207	0x8		/* Architecture 2.07 */
#define   PCR_ARCH_206	0x4		/* Architecture 2.06 */
#define   PCR_ARCH_205	0x2		/* Architecture 2.05 */
#define   PCR_LOW_BITS	(PCR_ARCH_207 | PCR_ARCH_206 | PCR_ARCH_205 | PCR_ARCH_300)
#define   PCR_MASK	~(PCR_HIGH_BITS | PCR_LOW_BITS)	/* PCR Reserved Bits */
#define	SPRN_HEIR	0x153	/* Hypervisor Emulated Instruction Register */
#define SPRN_TLBINDEXR	0x154	/* P7 TLB control register */
#define SPRN_TLBVPNR	0x155	/* P7 TLB control register */
#define SPRN_TLBRPNR	0x156	/* P7 TLB control register */
#define SPRN_TLBLPIDR	0x157	/* P7 TLB control register */
#define SPRN_DBAT0L	0x219	/* Data BAT 0 Lower Register */
#define SPRN_DBAT0U	0x218	/* Data BAT 0 Upper Register */
#define SPRN_DBAT1L	0x21B	/* Data BAT 1 Lower Register */
#define SPRN_DBAT1U	0x21A	/* Data BAT 1 Upper Register */
#define SPRN_DBAT2L	0x21D	/* Data BAT 2 Lower Register */
#define SPRN_DBAT2U	0x21C	/* Data BAT 2 Upper Register */
#define SPRN_DBAT3L	0x21F	/* Data BAT 3 Lower Register */
#define SPRN_DBAT3U	0x21E	/* Data BAT 3 Upper Register */
#define SPRN_DBAT4L	0x239	/* Data BAT 4 Lower Register */
#define SPRN_DBAT4U	0x238	/* Data BAT 4 Upper Register */
#define SPRN_DBAT5L	0x23B	/* Data BAT 5 Lower Register */
#define SPRN_DBAT5U	0x23A	/* Data BAT 5 Upper Register */
#define SPRN_DBAT6L	0x23D	/* Data BAT 6 Lower Register */
#define SPRN_DBAT6U	0x23C	/* Data BAT 6 Upper Register */
#define SPRN_DBAT7L	0x23F	/* Data BAT 7 Lower Register */
#define SPRN_DBAT7U	0x23E	/* Data BAT 7 Upper Register */
#define SPRN_PPR	0x380	/* SMT Thread status Register */
#define SPRN_TSCR	0x399	/* Thread Switch Control Register */

#define SPRN_DEC	0x016		/* Decrement Register */
#define SPRN_PIT	0x3DB		/* Programmable Interval Timer (40x/BOOKE) */

#define SPRN_DER	0x095		/* Debug Enable Register */
#define DER_RSTE	0x40000000	/* Reset Interrupt */
#define DER_CHSTPE	0x20000000	/* Check Stop */
#define DER_MCIE	0x10000000	/* Machine Check Interrupt */
#define DER_EXTIE	0x02000000	/* External Interrupt */
#define DER_ALIE	0x01000000	/* Alignment Interrupt */
#define DER_PRIE	0x00800000	/* Program Interrupt */
#define DER_FPUVIE	0x00400000	/* FP Unavailable Interrupt */
#define DER_DECIE	0x00200000	/* Decrementer Interrupt */
#define DER_SYSIE	0x00040000	/* System Call Interrupt */
#define DER_TRE		0x00020000	/* Trace Interrupt */
#define DER_SEIE	0x00004000	/* FP SW Emulation Interrupt */
#define DER_ITLBMSE	0x00002000	/* Imp. Spec. Instruction TLB Miss */
#define DER_ITLBERE	0x00001000	/* Imp. Spec. Instruction TLB Error */
#define DER_DTLBMSE	0x00000800	/* Imp. Spec. Data TLB Miss */
#define DER_DTLBERE	0x00000400	/* Imp. Spec. Data TLB Error */
#define DER_LBRKE	0x00000008	/* Load/Store Breakpoint Interrupt */
#define DER_IBRKE	0x00000004	/* Instruction Breakpoint Interrupt */
#define DER_EBRKE	0x00000002	/* External Breakpoint Interrupt */
#define DER_DPIE	0x00000001	/* Dev. Port Nonmaskable Request */
#define SPRN_DMISS	0x3D0		/* Data TLB Miss Register */
#define SPRN_DHDES	0x0B1		/* Directed Hyp. Doorbell Exc. State */
#define SPRN_DPDES	0x0B0		/* Directed Priv. Doorbell Exc. State */
#define SPRN_EAR	0x11A		/* External Address Register */
#define SPRN_HASH1	0x3D2		/* Primary Hash Address Register */
#define SPRN_HASH2	0x3D3		/* Secondary Hash Address Register */
#define SPRN_HID0	0x3F0		/* Hardware Implementation Register 0 */
#define HID0_HDICE_SH	(63 - 23)	/* 970 HDEC interrupt enable */
#define HID0_EMCP	(1<<31)		/* Enable Machine Check pin */
#define HID0_EBA	(1<<29)		/* Enable Bus Address Parity */
#define HID0_EBD	(1<<28)		/* Enable Bus Data Parity */
#define HID0_SBCLK	(1<<27)
#define HID0_EICE	(1<<26)
#define HID0_TBEN	(1<<26)		/* Timebase enable - 745x */
#define HID0_ECLK	(1<<25)
#define HID0_PAR	(1<<24)
#define HID0_STEN	(1<<24)		/* Software table search enable - 745x */
#define HID0_HIGH_BAT	(1<<23)		/* Enable high BATs - 7455 */
#define HID0_DOZE	(1<<23)
#define HID0_NAP	(1<<22)
#define HID0_SLEEP	(1<<21)
#define HID0_DPM	(1<<20)
#define HID0_BHTCLR	(1<<18)		/* Clear branch history table - 7450 */
#define HID0_XAEN	(1<<17)		/* Extended addressing enable - 7450 */
#define HID0_NHR	(1<<16)		/* Not hard reset (software bit-7450)*/
#define HID0_ICE	(1<<15)		/* Instruction Cache Enable */
#define HID0_DCE	(1<<14)		/* Data Cache Enable */
#define HID0_ILOCK	(1<<13)		/* Instruction Cache Lock */
#define HID0_DLOCK	(1<<12)		/* Data Cache Lock */
#define HID0_ICFI	(1<<11)		/* Instr. Cache Flash Invalidate */
#define HID0_DCI	(1<<10)		/* Data Cache Invalidate */
#define HID0_SPD	(1<<9)		/* Speculative disable */
#define HID0_DAPUEN	(1<<8)		/* Debug APU enable */
#define HID0_SGE	(1<<7)		/* Store Gathering Enable */
#define HID0_SIED	(1<<7)		/* Serial Instr. Execution [Disable] */
#define HID0_DCFA	(1<<6)		/* Data Cache Flush Assist */
#define HID0_LRSTK	(1<<4)		/* Link register stack - 745x */
#define HID0_BTIC	(1<<5)		/* Branch Target Instr Cache Enable */
#define HID0_ABE	(1<<3)		/* Address Broadcast Enable */
#define HID0_FOLD	(1<<3)		/* Branch Folding enable - 745x */
#define HID0_BHTE	(1<<2)		/* Branch History Table Enable */
#define HID0_BTCD	(1<<1)		/* Branch target cache disable */
#define HID0_NOPDST	(1<<1)		/* No-op dst, dstt, etc. instr. */
#define HID0_NOPTI	(1<<0)		/* No-op dcbt and dcbst instr. */
/* POWER8 HID0 bits */
#define HID0_POWER8_4LPARMODE	__MASK(61)
#define HID0_POWER8_2LPARMODE	__MASK(57)
#define HID0_POWER8_1TO2LPAR	__MASK(52)
#define HID0_POWER8_1TO4LPAR	__MASK(51)
#define HID0_POWER8_DYNLPARDIS	__MASK(48)

/* POWER9 HID0 bits */
#define HID0_POWER9_RADIX	__MASK(63 - 8)

#define SPRN_HID1	0x3F1		/* Hardware Implementation Register 1 */
#ifdef CONFIG_PPC_BOOK3S_32
#define HID1_EMCP	(1<<31)		/* 7450 Machine Check Pin Enable */
#define HID1_DFS	(1<<22)		/* 7447A Dynamic Frequency Scaling */
#define HID1_PC0	(1<<16)		/* 7450 PLL_CFG[0] */
#define HID1_PC1	(1<<15)		/* 7450 PLL_CFG[1] */
#define HID1_PC2	(1<<14)		/* 7450 PLL_CFG[2] */
#define HID1_PC3	(1<<13)		/* 7450 PLL_CFG[3] */
#define HID1_SYNCBE	(1<<11)		/* 7450 ABE for sync, eieio */
#define HID1_ABE	(1<<10)		/* 7450 Address Broadcast Enable */
#define HID1_PS		(1<<16)		/* 750FX PLL selection */
#endif
#define SPRN_HID2	0x3F8		/* Hardware Implementation Register 2 */
#define SPRN_HID2_GEKKO	0x398		/* Gekko HID2 Register */
#define SPRN_IABR	0x3F2	/* Instruction Address Breakpoint Register */
#define SPRN_IABR2	0x3FA		/* 83xx */
#define SPRN_IBCR	0x135		/* 83xx Insn Breakpoint Control Reg */
#define SPRN_IAMR	0x03D		/* Instr. Authority Mask Reg */
#define SPRN_HID4	0x3F4		/* 970 HID4 */
#define  HID4_LPES0	 (1ul << (63-0)) /* LPAR env. sel. bit 0 */
#define	 HID4_RMLS2_SH	 (63 - 2)	/* Real mode limit bottom 2 bits */
#define	 HID4_LPID5_SH	 (63 - 6)	/* partition ID bottom 4 bits */
#define	 HID4_RMOR_SH	 (63 - 22)	/* real mode offset (16 bits) */
#define  HID4_RMOR	 (0xFFFFul << HID4_RMOR_SH)
#define  HID4_LPES1	 (1 << (63-57))	/* LPAR env. sel. bit 1 */
#define  HID4_RMLS0_SH	 (63 - 58)	/* Real mode limit top bit */
#define	 HID4_LPID1_SH	 0		/* partition ID top 2 bits */
#define SPRN_HID4_GEKKO	0x3F3		/* Gekko HID4 */
#define SPRN_HID5	0x3F6		/* 970 HID5 */
#define SPRN_HID6	0x3F9	/* BE HID 6 */
#define   HID6_LB	(0x0F<<12) /* Concurrent Large Page Modes */
#define   HID6_DLP	(1<<20)	/* Disable all large page modes (4K only) */
#define SPRN_TSC_CELL	0x399	/* Thread switch control on Cell */
#define   TSC_CELL_DEC_ENABLE_0	0x400000 /* Decrementer Interrupt */
#define   TSC_CELL_DEC_ENABLE_1	0x200000 /* Decrementer Interrupt */
#define   TSC_CELL_EE_ENABLE	0x100000 /* External Interrupt */
#define   TSC_CELL_EE_BOOST	0x080000 /* External Interrupt Boost */
#define SPRN_TSC 	0x3FD	/* Thread switch control on others */
#define SPRN_TST 	0x3FC	/* Thread switch timeout on others */
#if !defined(SPRN_IAC1) && !defined(SPRN_IAC2)
#define SPRN_IAC1	0x3F4		/* Instruction Address Compare 1 */
#define SPRN_IAC2	0x3F5		/* Instruction Address Compare 2 */
#endif
#define SPRN_IBAT0L	0x211		/* Instruction BAT 0 Lower Register */
#define SPRN_IBAT0U	0x210		/* Instruction BAT 0 Upper Register */
#define SPRN_IBAT1L	0x213		/* Instruction BAT 1 Lower Register */
#define SPRN_IBAT1U	0x212		/* Instruction BAT 1 Upper Register */
#define SPRN_IBAT2L	0x215		/* Instruction BAT 2 Lower Register */
#define SPRN_IBAT2U	0x214		/* Instruction BAT 2 Upper Register */
#define SPRN_IBAT3L	0x217		/* Instruction BAT 3 Lower Register */
#define SPRN_IBAT3U	0x216		/* Instruction BAT 3 Upper Register */
#define SPRN_IBAT4L	0x231		/* Instruction BAT 4 Lower Register */
#define SPRN_IBAT4U	0x230		/* Instruction BAT 4 Upper Register */
#define SPRN_IBAT5L	0x233		/* Instruction BAT 5 Lower Register */
#define SPRN_IBAT5U	0x232		/* Instruction BAT 5 Upper Register */
#define SPRN_IBAT6L	0x235		/* Instruction BAT 6 Lower Register */
#define SPRN_IBAT6U	0x234		/* Instruction BAT 6 Upper Register */
#define SPRN_IBAT7L	0x237		/* Instruction BAT 7 Lower Register */
#define SPRN_IBAT7U	0x236		/* Instruction BAT 7 Upper Register */
#define SPRN_ICMP	0x3D5		/* Instruction TLB Compare Register */
#define SPRN_ICTC	0x3FB	/* Instruction Cache Throttling Control Reg */
#ifndef SPRN_ICTRL
#define SPRN_ICTRL	0x3F3	/* 1011 7450 icache and interrupt ctrl */
#endif
#define ICTRL_EICE	0x08000000	/* enable icache parity errs */
#define ICTRL_EDC	0x04000000	/* enable dcache parity errs */
#define ICTRL_EICP	0x00000100	/* enable icache par. check */
#define SPRN_IMISS	0x3D4		/* Instruction TLB Miss Register */
#define SPRN_IMMR	0x27E		/* Internal Memory Map Register */
#define SPRN_L2CR	0x3F9		/* Level 2 Cache Control Register */
#define SPRN_L2CR2	0x3f8
#define L2CR_L2E		0x80000000	/* L2 enable */
#define L2CR_L2PE		0x40000000	/* L2 parity enable */
#define L2CR_L2SIZ_MASK		0x30000000	/* L2 size mask */
#define L2CR_L2SIZ_256KB	0x10000000	/* L2 size 256KB */
#define L2CR_L2SIZ_512KB	0x20000000	/* L2 size 512KB */
#define L2CR_L2SIZ_1MB		0x30000000	/* L2 size 1MB */
#define L2CR_L2CLK_MASK		0x0e000000	/* L2 clock mask */
#define L2CR_L2CLK_DISABLED	0x00000000	/* L2 clock disabled */
#define L2CR_L2CLK_DIV1		0x02000000	/* L2 clock / 1 */
#define L2CR_L2CLK_DIV1_5	0x04000000	/* L2 clock / 1.5 */
#define L2CR_L2CLK_DIV2		0x08000000	/* L2 clock / 2 */
#define L2CR_L2CLK_DIV2_5	0x0a000000	/* L2 clock / 2.5 */
#define L2CR_L2CLK_DIV3		0x0c000000	/* L2 clock / 3 */
#define L2CR_L2RAM_MASK		0x01800000	/* L2 RAM type mask */
#define L2CR_L2RAM_FLOW		0x00000000	/* L2 RAM flow through */
#define L2CR_L2RAM_PIPE		0x01000000	/* L2 RAM pipelined */
#define L2CR_L2RAM_PIPE_LW	0x01800000	/* L2 RAM pipelined latewr */
#define L2CR_L2DO		0x00400000	/* L2 data only */
#define L2CR_L2I		0x00200000	/* L2 global invalidate */
#define L2CR_L2CTL		0x00100000	/* L2 RAM control */
#define L2CR_L2WT		0x00080000	/* L2 write-through */
#define L2CR_L2TS		0x00040000	/* L2 test support */
#define L2CR_L2OH_MASK		0x00030000	/* L2 output hold mask */
#define L2CR_L2OH_0_5		0x00000000	/* L2 output hold 0.5 ns */
#define L2CR_L2OH_1_0		0x00010000	/* L2 output hold 1.0 ns */
#define L2CR_L2SL		0x00008000	/* L2 DLL slow */
#define L2CR_L2DF		0x00004000	/* L2 differential clock */
#define L2CR_L2BYP		0x00002000	/* L2 DLL bypass */
#define L2CR_L2IP		0x00000001	/* L2 GI in progress */
#define L2CR_L2IO_745x		0x00100000	/* L2 instr. only (745x) */
#define L2CR_L2DO_745x		0x00010000	/* L2 data only (745x) */
#define L2CR_L2REP_745x		0x00001000	/* L2 repl. algorithm (745x) */
#define L2CR_L2HWF_745x		0x00000800	/* L2 hardware flush (745x) */
#define SPRN_L3CR		0x3FA	/* Level 3 Cache Control Register */
#define L3CR_L3E		0x80000000	/* L3 enable */
#define L3CR_L3PE		0x40000000	/* L3 data parity enable */
#define L3CR_L3APE		0x20000000	/* L3 addr parity enable */
#define L3CR_L3SIZ		0x10000000	/* L3 size */
#define L3CR_L3CLKEN		0x08000000	/* L3 clock enable */
#define L3CR_L3RES		0x04000000	/* L3 special reserved bit */
#define L3CR_L3CLKDIV		0x03800000	/* L3 clock divisor */
#define L3CR_L3IO		0x00400000	/* L3 instruction only */
#define L3CR_L3SPO		0x00040000	/* L3 sample point override */
#define L3CR_L3CKSP		0x00030000	/* L3 clock sample point */
#define L3CR_L3PSP		0x0000e000	/* L3 P-clock sample point */
#define L3CR_L3REP		0x00001000	/* L3 replacement algorithm */
#define L3CR_L3HWF		0x00000800	/* L3 hardware flush */
#define L3CR_L3I		0x00000400	/* L3 global invalidate */
#define L3CR_L3RT		0x00000300	/* L3 SRAM type */
#define L3CR_L3NIRCA		0x00000080	/* L3 non-integer ratio clock adj. */
#define L3CR_L3DO		0x00000040	/* L3 data only mode */
#define L3CR_PMEN		0x00000004	/* L3 private memory enable */
#define L3CR_PMSIZ		0x00000001	/* L3 private memory size */

#define SPRN_MSSCR0	0x3f6	/* Memory Subsystem Control Register 0 */
#define SPRN_MSSSR0	0x3f7	/* Memory Subsystem Status Register 1 */
#define SPRN_LDSTCR	0x3f8	/* Load/Store control register */
#define SPRN_LDSTDB	0x3f4	/* */
#define SPRN_LR		0x008	/* Link Register */
#ifndef SPRN_PIR
#define SPRN_PIR	0x3FF	/* Processor Identification Register */
#endif
#define SPRN_TIR	0x1BE	/* Thread Identification Register */
#define SPRN_PTCR	0x1D0	/* Partition table control Register */
#define SPRN_PSPB	0x09F	/* Problem State Priority Boost reg */
#define SPRN_PTEHI	0x3D5	/* 981 7450 PTE HI word (S/W TLB load) */
#define SPRN_PTELO	0x3D6	/* 982 7450 PTE LO word (S/W TLB load) */
#define SPRN_PURR	0x135	/* Processor Utilization of Resources Reg */
#define SPRN_PVR	0x11F	/* Processor Version Register */
#define SPRN_RPA	0x3D6	/* Required Physical Address Register */
#define SPRN_SDA	0x3BF	/* Sampled Data Address Register */
#define SPRN_SDR1	0x019	/* MMU Hash Base Register */
#define SPRN_ASR	0x118   /* Address Space Register */
#define SPRN_SIA	0x3BB	/* Sampled Instruction Address Register */
#define SPRN_SPRG0	0x110	/* Special Purpose Register General 0 */
#define SPRN_SPRG1	0x111	/* Special Purpose Register General 1 */
#define SPRN_SPRG2	0x112	/* Special Purpose Register General 2 */
#define SPRN_SPRG3	0x113	/* Special Purpose Register General 3 */
#define SPRN_USPRG3	0x103	/* SPRG3 userspace read */
#define SPRN_SPRG4	0x114	/* Special Purpose Register General 4 */
#define SPRN_USPRG4	0x104	/* SPRG4 userspace read */
#define SPRN_SPRG5	0x115	/* Special Purpose Register General 5 */
#define SPRN_USPRG5	0x105	/* SPRG5 userspace read */
#define SPRN_SPRG6	0x116	/* Special Purpose Register General 6 */
#define SPRN_USPRG6	0x106	/* SPRG6 userspace read */
#define SPRN_SPRG7	0x117	/* Special Purpose Register General 7 */
#define SPRN_USPRG7	0x107	/* SPRG7 userspace read */
#define SPRN_SRR0	0x01A	/* Save/Restore Register 0 */
#define SPRN_SRR1	0x01B	/* Save/Restore Register 1 */

#ifdef CONFIG_PPC_BOOK3S
/*
 * Bits loaded from MSR upon interrupt.
 * PPC (64-bit) bits 33-36,42-47 are interrupt dependent, the others are
 * loaded from MSR. The exception is that SRESET and MCE do not always load
 * bit 62 (RI) from MSR. Don't use PPC_BITMASK for this because 32-bit uses
 * it.
 */
#define   SRR1_MSR_BITS		(~0x783f0000UL)
#endif

#define   SRR1_ISI_NOPT		0x40000000 /* ISI: Not found in hash */
#define   SRR1_ISI_N_G_OR_CIP	0x10000000 /* ISI: Access is no-exec or G or CI for a prefixed instruction */
#define   SRR1_ISI_PROT		0x08000000 /* ISI: Other protection fault */
#define   SRR1_WAKEMASK		0x00380000 /* reason for wakeup */
#define   SRR1_WAKEMASK_P8	0x003c0000 /* reason for wakeup on POWER8 and 9 */
#define   SRR1_WAKEMCE_RESVD	0x003c0000 /* Unused/reserved value used by MCE wakeup to indicate cause to idle wakeup handler */
#define   SRR1_WAKESYSERR	0x00300000 /* System error */
#define   SRR1_WAKEEE		0x00200000 /* External interrupt */
#define   SRR1_WAKEHVI		0x00240000 /* Hypervisor Virtualization Interrupt (P9) */
#define   SRR1_WAKEMT		0x00280000 /* mtctrl */
#define	  SRR1_WAKEHMI		0x00280000 /* Hypervisor maintenance */
#define   SRR1_WAKEDEC		0x00180000 /* Decrementer interrupt */
#define   SRR1_WAKEDBELL	0x00140000 /* Privileged doorbell on P8 */
#define   SRR1_WAKETHERM	0x00100000 /* Thermal management interrupt */
#define	  SRR1_WAKERESET	0x00100000 /* System reset */
#define   SRR1_WAKEHDBELL	0x000c0000 /* Hypervisor doorbell on P8 */
#define	  SRR1_WAKESTATE	0x00030000 /* Powersave exit mask [46:47] */
#define	  SRR1_WS_HVLOSS	0x00030000 /* HV resources not maintained */
#define	  SRR1_WS_GPRLOSS	0x00020000 /* GPRs not maintained */
#define	  SRR1_WS_NOLOSS	0x00010000 /* All resources maintained */
#define   SRR1_PROGTM		0x00200000 /* TM Bad Thing */
#define   SRR1_PROGFPE		0x00100000 /* Floating Point Enabled */
#define   SRR1_PROGILL		0x00080000 /* Illegal instruction */
#define   SRR1_PROGPRIV		0x00040000 /* Privileged instruction */
#define   SRR1_PROGTRAP		0x00020000 /* Trap */
#define   SRR1_PROGADDR		0x00010000 /* SRR0 contains subsequent addr */

#define   SRR1_MCE_MCP		0x00080000 /* Machine check signal caused interrupt */
#define   SRR1_BOUNDARY		0x10000000 /* Prefixed instruction crosses 64-byte boundary */
#define   SRR1_PREFIXED		0x20000000 /* Exception caused by prefixed instruction */

#define SPRN_HSRR0	0x13A	/* Save/Restore Register 0 */
#define SPRN_HSRR1	0x13B	/* Save/Restore Register 1 */
#define   HSRR1_DENORM		0x00100000 /* Denorm exception */
#define   HSRR1_HISI_WRITE	0x00010000 /* HISI bcs couldn't update mem */

#define SPRN_TBCTL	0x35f	/* PA6T Timebase control register */
#define   TBCTL_FREEZE		0x0000000000000000ull /* Freeze all tbs */
#define   TBCTL_RESTART		0x0000000100000000ull /* Restart all tbs */
#define   TBCTL_UPDATE_UPPER	0x0000000200000000ull /* Set upper 32 bits */
#define   TBCTL_UPDATE_LOWER	0x0000000300000000ull /* Set lower 32 bits */

#ifndef SPRN_SVR
#define SPRN_SVR	0x11E	/* System Version Register */
#endif
#define SPRN_THRM1	0x3FC		/* Thermal Management Register 1 */
/* these bits were defined in inverted endian sense originally, ugh, confusing */
#define THRM1_TIN	(1 << 31)
#define THRM1_TIV	(1 << 30)
#define THRM1_THRES(x)	((x&0x7f)<<23)
#define THRM3_SITV(x)	((x & 0x1fff) << 1)
#define THRM1_TID	(1<<2)
#define THRM1_TIE	(1<<1)
#define THRM1_V		(1<<0)
#define SPRN_THRM2	0x3FD		/* Thermal Management Register 2 */
#define SPRN_THRM3	0x3FE		/* Thermal Management Register 3 */
#define THRM3_E		(1<<0)
#define SPRN_TLBMISS	0x3D4		/* 980 7450 TLB Miss Register */
#define SPRN_UMMCR0	0x3A8	/* User Monitor Mode Control Register 0 */
#define SPRN_UMMCR1	0x3AC	/* User Monitor Mode Control Register 0 */
#define SPRN_UPMC1	0x3A9	/* User Performance Counter Register 1 */
#define SPRN_UPMC2	0x3AA	/* User Performance Counter Register 2 */
#define SPRN_UPMC3	0x3AD	/* User Performance Counter Register 3 */
#define SPRN_UPMC4	0x3AE	/* User Performance Counter Register 4 */
#define SPRN_USIA	0x3AB	/* User Sampled Instruction Address Register */
#define SPRN_VRSAVE	0x100	/* Vector Register Save Register */
#define SPRN_XER	0x001	/* Fixed Point Exception Register */

#define SPRN_MMCR0_GEKKO 0x3B8 /* Gekko Monitor Mode Control Register 0 */
#define SPRN_MMCR1_GEKKO 0x3BC /* Gekko Monitor Mode Control Register 1 */
#define SPRN_PMC1_GEKKO  0x3B9 /* Gekko Performance Monitor Control 1 */
#define SPRN_PMC2_GEKKO  0x3BA /* Gekko Performance Monitor Control 2 */
#define SPRN_PMC3_GEKKO  0x3BD /* Gekko Performance Monitor Control 3 */
#define SPRN_PMC4_GEKKO  0x3BE /* Gekko Performance Monitor Control 4 */
#define SPRN_WPAR_GEKKO  0x399 /* Gekko Write Pipe Address Register */

#define SPRN_SCOMC	0x114	/* SCOM Access Control */
#define SPRN_SCOMD	0x115	/* SCOM Access DATA */

/* Performance monitor SPRs */
#ifdef CONFIG_PPC64
#define SPRN_MMCR0	795
#define   MMCR0_FC	0x80000000UL /* freeze counters */
#define   MMCR0_FCS	0x40000000UL /* freeze in supervisor state */
#define   MMCR0_KERNEL_DISABLE MMCR0_FCS
#define   MMCR0_FCP	0x20000000UL /* freeze in problem state */
#define   MMCR0_PROBLEM_DISABLE MMCR0_FCP
#define   MMCR0_FCM1	0x10000000UL /* freeze counters while MSR mark = 1 */
#define   MMCR0_FCM0	0x08000000UL /* freeze counters while MSR mark = 0 */
#define   MMCR0_PMXE	ASM_CONST(0x04000000) /* perf mon exception enable */
#define   MMCR0_FCECE	ASM_CONST(0x02000000) /* freeze ctrs on enabled cond or event */
#define   MMCR0_TBEE	0x00400000UL /* time base exception enable */
#define   MMCR0_BHRBA	0x00200000UL /* BHRB Access allowed in userspace */
#define   MMCR0_EBE	0x00100000UL /* Event based branch enable */
#define   MMCR0_PMCC	0x000c0000UL /* PMC control */
#define   MMCR0_PMCCEXT	ASM_CONST(0x00000200) /* PMCCEXT control */
#define   MMCR0_PMCC_U6	0x00080000UL /* PMC1-6 are R/W by user (PR) */
#define   MMCR0_PMC1CE	0x00008000UL /* PMC1 count enable*/
#define   MMCR0_PMCjCE	ASM_CONST(0x00004000) /* PMCj count enable*/
#define   MMCR0_TRIGGER	0x00002000UL /* TRIGGER enable */
#define   MMCR0_PMAO_SYNC ASM_CONST(0x00000800) /* PMU intr is synchronous */
#define   MMCR0_C56RUN	ASM_CONST(0x00000100) /* PMC5/6 count when RUN=0 */
/* performance monitor alert has occurred, set to 0 after handling exception */
#define   MMCR0_PMAO	ASM_CONST(0x00000080)
#define   MMCR0_SHRFC	0x00000040UL /* SHRre freeze conditions between threads */
#define   MMCR0_FC56	0x00000010UL /* freeze counters 5 and 6 */
#define   MMCR0_FCTI	0x00000008UL /* freeze counters in tags inactive mode */
#define   MMCR0_FCTA	0x00000004UL /* freeze counters in tags active mode */
#define   MMCR0_FCWAIT	0x00000002UL /* freeze counter in WAIT state */
#define   MMCR0_FCHV	0x00000001UL /* freeze conditions in hypervisor mode */
#define SPRN_MMCR1	798
#define SPRN_MMCR2	785
#define SPRN_MMCR3	754
#define SPRN_UMMCR2	769
#define SPRN_UMMCR3	738
#define SPRN_MMCRA	0x312
#define   MMCRA_SDSYNC	0x80000000UL /* SDAR synced with SIAR */
#define   MMCRA_SDAR_DCACHE_MISS 0x40000000UL
#define   MMCRA_SDAR_ERAT_MISS   0x20000000UL
#define   MMCRA_SIHV	0x10000000UL /* state of MSR HV when SIAR set */
#define   MMCRA_SIPR	0x08000000UL /* state of MSR PR when SIAR set */
#define   MMCRA_SLOT	0x07000000UL /* SLOT bits (37-39) */
#define   MMCRA_SLOT_SHIFT	24
#define   MMCRA_SAMPLE_ENABLE 0x00000001UL /* enable sampling */
#define   MMCRA_BHRB_DISABLE  _UL(0x2000000000) // BHRB disable bit for ISA v3.1
#define   POWER6_MMCRA_SDSYNC 0x0000080000000000ULL	/* SDAR/SIAR synced */
#define   POWER6_MMCRA_SIHV   0x0000040000000000ULL
#define   POWER6_MMCRA_SIPR   0x0000020000000000ULL
#define   POWER6_MMCRA_THRM	0x00000020UL
#define   POWER6_MMCRA_OTHER	0x0000000EUL

#define   POWER7P_MMCRA_SIAR_VALID 0x10000000	/* P7+ SIAR contents valid */
#define   POWER7P_MMCRA_SDAR_VALID 0x08000000	/* P7+ SDAR contents valid */

#define SPRN_MMCRH	316	/* Hypervisor monitor mode control register */
#define SPRN_MMCRS	894	/* Supervisor monitor mode control register */
#define SPRN_MMCRC	851	/* Core monitor mode control register */
#define SPRN_EBBHR	804	/* Event based branch handler register */
#define SPRN_EBBRR	805	/* Event based branch return register */
#define SPRN_BESCR	806	/* Branch event status and control register */
#define   BESCR_GE	0x8000000000000000ULL /* Global Enable */
#define SPRN_WORT	895	/* Workload optimization register - thread */
#define SPRN_WORC	863	/* Workload optimization register - core */

#define SPRN_PMC1	787
#define SPRN_PMC2	788
#define SPRN_PMC3	789
#define SPRN_PMC4	790
#define SPRN_PMC5	791
#define SPRN_PMC6	792
#define SPRN_PMC7	793
#define SPRN_PMC8	794
#define SPRN_SIER	784
#define   SIER_SIPR		0x2000000	/* Sampled MSR_PR */
#define   SIER_SIHV		0x1000000	/* Sampled MSR_HV */
#define   SIER_SIAR_VALID	0x0400000	/* SIAR contents valid */
#define   SIER_SDAR_VALID	0x0200000	/* SDAR contents valid */
#define SPRN_SIER2	752
#define SPRN_SIER3	753
#define SPRN_USIER2	736
#define SPRN_USIER3	737
#define SPRN_SIAR	796
#define SPRN_SDAR	797
#define SPRN_TACR	888
#define SPRN_TCSCR	889
#define SPRN_CSIGR	890
#define SPRN_SPMC1	892
#define SPRN_SPMC2	893

/* When EBB is enabled, some of MMCR0/MMCR2/SIER are user accessible */
#define MMCR0_USER_MASK	(MMCR0_FC | MMCR0_PMXE | MMCR0_PMAO)
#define MMCR2_USER_MASK	0x4020100804020000UL /* (FC1P|FC2P|FC3P|FC4P|FC5P|FC6P) */
#define SIER_USER_MASK	0x7fffffUL

#define SPRN_PA6T_MMCR0 795
#define   PA6T_MMCR0_EN0	0x0000000000000001UL
#define   PA6T_MMCR0_EN1	0x0000000000000002UL
#define   PA6T_MMCR0_EN2	0x0000000000000004UL
#define   PA6T_MMCR0_EN3	0x0000000000000008UL
#define   PA6T_MMCR0_EN4	0x0000000000000010UL
#define   PA6T_MMCR0_EN5	0x0000000000000020UL
#define   PA6T_MMCR0_SUPEN	0x0000000000000040UL
#define   PA6T_MMCR0_PREN	0x0000000000000080UL
#define   PA6T_MMCR0_HYPEN	0x0000000000000100UL
#define   PA6T_MMCR0_FCM0	0x0000000000000200UL
#define   PA6T_MMCR0_FCM1	0x0000000000000400UL
#define   PA6T_MMCR0_INTGEN	0x0000000000000800UL
#define   PA6T_MMCR0_INTEN0	0x0000000000001000UL
#define   PA6T_MMCR0_INTEN1	0x0000000000002000UL
#define   PA6T_MMCR0_INTEN2	0x0000000000004000UL
#define   PA6T_MMCR0_INTEN3	0x0000000000008000UL
#define   PA6T_MMCR0_INTEN4	0x0000000000010000UL
#define   PA6T_MMCR0_INTEN5	0x0000000000020000UL
#define   PA6T_MMCR0_DISCNT	0x0000000000040000UL
#define   PA6T_MMCR0_UOP	0x0000000000080000UL
#define   PA6T_MMCR0_TRG	0x0000000000100000UL
#define   PA6T_MMCR0_TRGEN	0x0000000000200000UL
#define   PA6T_MMCR0_TRGREG	0x0000000001600000UL
#define   PA6T_MMCR0_SIARLOG	0x0000000002000000UL
#define   PA6T_MMCR0_SDARLOG	0x0000000004000000UL
#define   PA6T_MMCR0_PROEN	0x0000000008000000UL
#define   PA6T_MMCR0_PROLOG	0x0000000010000000UL
#define   PA6T_MMCR0_DAMEN2	0x0000000020000000UL
#define   PA6T_MMCR0_DAMEN3	0x0000000040000000UL
#define   PA6T_MMCR0_DAMEN4	0x0000000080000000UL
#define   PA6T_MMCR0_DAMEN5	0x0000000100000000UL
#define   PA6T_MMCR0_DAMSEL2	0x0000000200000000UL
#define   PA6T_MMCR0_DAMSEL3	0x0000000400000000UL
#define   PA6T_MMCR0_DAMSEL4	0x0000000800000000UL
#define   PA6T_MMCR0_DAMSEL5	0x0000001000000000UL
#define   PA6T_MMCR0_HANDDIS	0x0000002000000000UL
#define   PA6T_MMCR0_PCTEN	0x0000004000000000UL
#define   PA6T_MMCR0_SOCEN	0x0000008000000000UL
#define   PA6T_MMCR0_SOCMOD	0x0000010000000000UL

#define SPRN_PA6T_MMCR1 798
#define   PA6T_MMCR1_ES2	0x00000000000000ffUL
#define   PA6T_MMCR1_ES3	0x000000000000ff00UL
#define   PA6T_MMCR1_ES4	0x0000000000ff0000UL
#define   PA6T_MMCR1_ES5	0x00000000ff000000UL

#define SPRN_PA6T_UPMC0 771	/* User PerfMon Counter 0 */
#define SPRN_PA6T_UPMC1 772	/* ... */
#define SPRN_PA6T_UPMC2 773
#define SPRN_PA6T_UPMC3 774
#define SPRN_PA6T_UPMC4 775
#define SPRN_PA6T_UPMC5 776
#define SPRN_PA6T_UMMCR0 779	/* User Monitor Mode Control Register 0 */
#define SPRN_PA6T_SIAR	780	/* Sampled Instruction Address */
#define SPRN_PA6T_UMMCR1 782	/* User Monitor Mode Control Register 1 */
#define SPRN_PA6T_SIER	785	/* Sampled Instruction Event Register */
#define SPRN_PA6T_PMC0	787
#define SPRN_PA6T_PMC1	788
#define SPRN_PA6T_PMC2	789
#define SPRN_PA6T_PMC3	790
#define SPRN_PA6T_PMC4	791
#define SPRN_PA6T_PMC5	792
#define SPRN_PA6T_TSR0	793	/* Timestamp Register 0 */
#define SPRN_PA6T_TSR1	794	/* Timestamp Register 1 */
#define SPRN_PA6T_TSR2	799	/* Timestamp Register 2 */
#define SPRN_PA6T_TSR3	784	/* Timestamp Register 3 */

#define SPRN_PA6T_IER	981	/* Icache Error Register */
#define SPRN_PA6T_DER	982	/* Dcache Error Register */
#define SPRN_PA6T_BER	862	/* BIU Error Address Register */
#define SPRN_PA6T_MER	849	/* MMU Error Register */

#define SPRN_PA6T_IMA0	880	/* Instruction Match Array 0 */
#define SPRN_PA6T_IMA1	881	/* ... */
#define SPRN_PA6T_IMA2	882
#define SPRN_PA6T_IMA3	883
#define SPRN_PA6T_IMA4	884
#define SPRN_PA6T_IMA5	885
#define SPRN_PA6T_IMA6	886
#define SPRN_PA6T_IMA7	887
#define SPRN_PA6T_IMA8	888
#define SPRN_PA6T_IMA9	889
#define SPRN_PA6T_BTCR	978	/* Breakpoint and Tagging Control Register */
#define SPRN_PA6T_IMAAT	979	/* Instruction Match Array Action Table */
#define SPRN_PA6T_PCCR	1019	/* Power Counter Control Register */
#define SPRN_BKMK	1020	/* Cell Bookmark Register */
#define SPRN_PA6T_RPCCR	1021	/* Retire PC Trace Control Register */


#else /* 32-bit */
#define SPRN_MMCR0	952	/* Monitor Mode Control Register 0 */
#define   MMCR0_FC	0x80000000UL /* freeze counters */
#define   MMCR0_FCS	0x40000000UL /* freeze in supervisor state */
#define   MMCR0_FCP	0x20000000UL /* freeze in problem state */
#define   MMCR0_FCM1	0x10000000UL /* freeze counters while MSR mark = 1 */
#define   MMCR0_FCM0	0x08000000UL /* freeze counters while MSR mark = 0 */
#define   MMCR0_PMXE	0x04000000UL /* performance monitor exception enable */
#define   MMCR0_FCECE	0x02000000UL /* freeze ctrs on enabled cond or event */
#define   MMCR0_TBEE	0x00400000UL /* time base exception enable */
#define   MMCR0_PMC1CE	0x00008000UL /* PMC1 count enable*/
#define   MMCR0_PMCnCE	0x00004000UL /* count enable for all but PMC 1*/
#define   MMCR0_TRIGGER	0x00002000UL /* TRIGGER enable */
#define   MMCR0_PMC1SEL	0x00001fc0UL /* PMC 1 Event */
#define   MMCR0_PMC2SEL	0x0000003fUL /* PMC 2 Event */

#define SPRN_MMCR1	956
#define   MMCR1_PMC3SEL	0xf8000000UL /* PMC 3 Event */
#define   MMCR1_PMC4SEL	0x07c00000UL /* PMC 4 Event */
#define   MMCR1_PMC5SEL	0x003e0000UL /* PMC 5 Event */
#define   MMCR1_PMC6SEL 0x0001f800UL /* PMC 6 Event */
#define SPRN_MMCR2	944
#define SPRN_PMC1	953	/* Performance Counter Register 1 */
#define SPRN_PMC2	954	/* Performance Counter Register 2 */
#define SPRN_PMC3	957	/* Performance Counter Register 3 */
#define SPRN_PMC4	958	/* Performance Counter Register 4 */
#define SPRN_PMC5	945	/* Performance Counter Register 5 */
#define SPRN_PMC6	946	/* Performance Counter Register 6 */

#define SPRN_SIAR	955	/* Sampled Instruction Address Register */

/* Bit definitions for MMCR0 and PMC1 / PMC2. */
#define MMCR0_PMC1_CYCLES	(1 << 7)
#define MMCR0_PMC1_ICACHEMISS	(5 << 7)
#define MMCR0_PMC1_DTLB		(6 << 7)
#define MMCR0_PMC2_DCACHEMISS	0x6
#define MMCR0_PMC2_CYCLES	0x1
#define MMCR0_PMC2_ITLB		0x7
#define MMCR0_PMC2_LOADMISSTIME	0x5
#endif

/*
 * SPRG usage:
 *
 * All 64-bit:
 *	- SPRG1 stores PACA pointer except 64-bit server in
 *        HV mode in which case it is HSPRG0
 *
 * 64-bit server:
 *	- SPRG0 scratch for TM recheckpoint/reclaim (reserved for HV on Power4)
 *	- SPRG2 scratch for exception vectors
 *	- SPRG3 CPU and NUMA node for VDSO getcpu (user visible)
 *      - HSPRG0 stores PACA in HV mode
 *      - HSPRG1 scratch for "HV" exceptions
 *
 * 64-bit embedded
 *	- SPRG0 generic exception scratch
 *	- SPRG2 TLB exception stack
 *	- SPRG3 critical exception scratch (user visible, sorry!)
 *	- SPRG4 unused (user visible)
 *	- SPRG6 TLB miss scratch (user visible, sorry !)
 *	- SPRG7 CPU and NUMA node for VDSO getcpu (user visible)
 *	- SPRG8 machine check exception scratch
 *	- SPRG9 debug exception scratch
 *
 * All 32-bit:
 *	- SPRG3 current thread_struct physical addr pointer
 *        (virtual on BookE, physical on others)
 *
 * 32-bit classic:
 *	- SPRG0 scratch for exception vectors
 *	- SPRG1 scratch for exception vectors
 *	- SPRG2 indicator that we are in RTAS
 *	- SPRG4 (603 only) pseudo TLB LRU data
 *
 * 32-bit 40x:
 *	- SPRG0 scratch for exception vectors
 *	- SPRG1 scratch for exception vectors
 *	- SPRG2 scratch for exception vectors
 *	- SPRG4 scratch for exception vectors (not 403)
 *	- SPRG5 scratch for exception vectors (not 403)
 *	- SPRG6 scratch for exception vectors (not 403)
 *	- SPRG7 scratch for exception vectors (not 403)
 *
 * 32-bit 440 and FSL BookE:
 *	- SPRG0 scratch for exception vectors
 *	- SPRG1 scratch for exception vectors (*)
 *	- SPRG2 scratch for crit interrupts handler
 *	- SPRG4 scratch for exception vectors
 *	- SPRG5 scratch for exception vectors
 *	- SPRG6 scratch for machine check handler
 *	- SPRG7 scratch for exception vectors
 *	- SPRG9 scratch for debug vectors (e500 only)
 *
 *      Additionally, BookE separates "read" and "write"
 *      of those registers. That allows to use the userspace
 *      readable variant for reads, which can avoid a fault
 *      with KVM type virtualization.
 *
 * 32-bit 8xx:
 *	- SPRG0 scratch for exception vectors
 *	- SPRG1 scratch for exception vectors
 *	- SPRG2 scratch for exception vectors
 *
 */
#ifdef CONFIG_PPC64
#define SPRN_SPRG_PACA 		SPRN_SPRG1
#else
#define SPRN_SPRG_THREAD 	SPRN_SPRG3
#endif

#ifdef CONFIG_PPC_BOOK3S_64
#define SPRN_SPRG_SCRATCH0	SPRN_SPRG2
#define SPRN_SPRG_HPACA		SPRN_HSPRG0
#define SPRN_SPRG_HSCRATCH0	SPRN_HSPRG1
#define SPRN_SPRG_VDSO_READ	SPRN_USPRG3
#define SPRN_SPRG_VDSO_WRITE	SPRN_SPRG3

#define GET_PACA(rX)					\
	BEGIN_FTR_SECTION_NESTED(66);			\
	mfspr	rX,SPRN_SPRG_PACA;			\
	FTR_SECTION_ELSE_NESTED(66);			\
	mfspr	rX,SPRN_SPRG_HPACA;			\
	ALT_FTR_SECTION_END_NESTED_IFCLR(CPU_FTR_HVMODE, 66)

#define SET_PACA(rX)					\
	BEGIN_FTR_SECTION_NESTED(66);			\
	mtspr	SPRN_SPRG_PACA,rX;			\
	FTR_SECTION_ELSE_NESTED(66);			\
	mtspr	SPRN_SPRG_HPACA,rX;			\
	ALT_FTR_SECTION_END_NESTED_IFCLR(CPU_FTR_HVMODE, 66)

#define GET_SCRATCH0(rX)				\
	BEGIN_FTR_SECTION_NESTED(66);			\
	mfspr	rX,SPRN_SPRG_SCRATCH0;			\
	FTR_SECTION_ELSE_NESTED(66);			\
	mfspr	rX,SPRN_SPRG_HSCRATCH0;			\
	ALT_FTR_SECTION_END_NESTED_IFCLR(CPU_FTR_HVMODE, 66)

#define SET_SCRATCH0(rX)				\
	BEGIN_FTR_SECTION_NESTED(66);			\
	mtspr	SPRN_SPRG_SCRATCH0,rX;			\
	FTR_SECTION_ELSE_NESTED(66);			\
	mtspr	SPRN_SPRG_HSCRATCH0,rX;			\
	ALT_FTR_SECTION_END_NESTED_IFCLR(CPU_FTR_HVMODE, 66)

#else /* CONFIG_PPC_BOOK3S_64 */
#define GET_SCRATCH0(rX)	mfspr	rX,SPRN_SPRG_SCRATCH0
#define SET_SCRATCH0(rX)	mtspr	SPRN_SPRG_SCRATCH0,rX

#endif

#ifdef CONFIG_PPC_BOOK3E_64
#define SPRN_SPRG_MC_SCRATCH	SPRN_SPRG8
#define SPRN_SPRG_CRIT_SCRATCH	SPRN_SPRG3
#define SPRN_SPRG_DBG_SCRATCH	SPRN_SPRG9
#define SPRN_SPRG_TLB_EXFRAME	SPRN_SPRG2
#define SPRN_SPRG_TLB_SCRATCH	SPRN_SPRG6
#define SPRN_SPRG_GEN_SCRATCH	SPRN_SPRG0
#define SPRN_SPRG_GDBELL_SCRATCH SPRN_SPRG_GEN_SCRATCH
#define SPRN_SPRG_VDSO_READ	SPRN_USPRG7
#define SPRN_SPRG_VDSO_WRITE	SPRN_SPRG7

#define SET_PACA(rX)	mtspr	SPRN_SPRG_PACA,rX
#define GET_PACA(rX)	mfspr	rX,SPRN_SPRG_PACA

#endif

#ifdef CONFIG_PPC_BOOK3S_32
#define SPRN_SPRG_SCRATCH0	SPRN_SPRG0
#define SPRN_SPRG_SCRATCH1	SPRN_SPRG1
#define SPRN_SPRG_SCRATCH2	SPRN_SPRG2
#define SPRN_SPRG_603_LRU	SPRN_SPRG4
#endif

#ifdef CONFIG_40x
#define SPRN_SPRG_SCRATCH0	SPRN_SPRG0
#define SPRN_SPRG_SCRATCH1	SPRN_SPRG1
#define SPRN_SPRG_SCRATCH2	SPRN_SPRG2
#define SPRN_SPRG_SCRATCH3	SPRN_SPRG4
#define SPRN_SPRG_SCRATCH4	SPRN_SPRG5
#define SPRN_SPRG_SCRATCH5	SPRN_SPRG6
#define SPRN_SPRG_SCRATCH6	SPRN_SPRG7
#endif

#ifdef CONFIG_BOOKE
#define SPRN_SPRG_RSCRATCH0	SPRN_SPRG0
#define SPRN_SPRG_WSCRATCH0	SPRN_SPRG0
#define SPRN_SPRG_RSCRATCH1	SPRN_SPRG1
#define SPRN_SPRG_WSCRATCH1	SPRN_SPRG1
#define SPRN_SPRG_RSCRATCH_CRIT	SPRN_SPRG2
#define SPRN_SPRG_WSCRATCH_CRIT	SPRN_SPRG2
#define SPRN_SPRG_RSCRATCH2	SPRN_SPRG4R
#define SPRN_SPRG_WSCRATCH2	SPRN_SPRG4W
#define SPRN_SPRG_RSCRATCH3	SPRN_SPRG5R
#define SPRN_SPRG_WSCRATCH3	SPRN_SPRG5W
#define SPRN_SPRG_RSCRATCH_MC	SPRN_SPRG1
#define SPRN_SPRG_WSCRATCH_MC	SPRN_SPRG1
#define SPRN_SPRG_RSCRATCH4	SPRN_SPRG7R
#define SPRN_SPRG_WSCRATCH4	SPRN_SPRG7W
#define SPRN_SPRG_RSCRATCH_DBG	SPRN_SPRG9
#define SPRN_SPRG_WSCRATCH_DBG	SPRN_SPRG9
#endif

#ifdef CONFIG_PPC_8xx
#define SPRN_SPRG_SCRATCH0	SPRN_SPRG0
#define SPRN_SPRG_SCRATCH1	SPRN_SPRG1
#define SPRN_SPRG_SCRATCH2	SPRN_SPRG2
#endif



/*
 * An mtfsf instruction with the L bit set. On CPUs that support this a
 * full 64bits of FPSCR is restored and on other CPUs the L bit is ignored.
 *
 * Until binutils gets the new form of mtfsf, hardwire the instruction.
 */
#ifdef CONFIG_PPC64
#define MTFSF_L(REG) \
	.long (0xfc00058e | ((0xff) << 17) | ((REG) << 11) | (1 << 25))
#else
#define MTFSF_L(REG)	mtfsf	0xff, (REG)
#endif

/* Processor Version Register (PVR) field extraction */

#define PVR_VER(pvr)	(((pvr) >>  16) & 0xFFFF)	/* Version field */
#define PVR_REV(pvr)	(((pvr) >>   0) & 0xFFFF)	/* Revison field */

#define pvr_version_is(pvr)	(PVR_VER(mfspr(SPRN_PVR)) == (pvr))

/*
 * IBM has further subdivided the standard PowerPC 16-bit version and
 * revision subfields of the PVR for the PowerPC 403s into the following:
 */

#define PVR_FAM(pvr)	(((pvr) >> 20) & 0xFFF)	/* Family field */
#define PVR_MEM(pvr)	(((pvr) >> 16) & 0xF)	/* Member field */
#define PVR_CORE(pvr)	(((pvr) >> 12) & 0xF)	/* Core field */
#define PVR_CFG(pvr)	(((pvr) >>  8) & 0xF)	/* Configuration field */
#define PVR_MAJ(pvr)	(((pvr) >>  4) & 0xF)	/* Major revision field */
#define PVR_MIN(pvr)	(((pvr) >>  0) & 0xF)	/* Minor revision field */

/* Processor Version Numbers */

#define PVR_403GA	0x00200000
#define PVR_403GB	0x00200100
#define PVR_403GC	0x00200200
#define PVR_403GCX	0x00201400
#define PVR_405GP	0x40110000
#define PVR_476		0x11a52000
#define PVR_476FPE	0x7ff50000
#define PVR_STB03XXX	0x40310000
#define PVR_NP405H	0x41410000
#define PVR_NP405L	0x41610000
#define PVR_601		0x00010000
#define PVR_602		0x00050000
#define PVR_603		0x00030000
#define PVR_603e	0x00060000
#define PVR_603ev	0x00070000
#define PVR_603r	0x00071000
#define PVR_604		0x00040000
#define PVR_604e	0x00090000
#define PVR_604r	0x000A0000
#define PVR_620		0x00140000
#define PVR_740		0x00080000
#define PVR_750		PVR_740
#define PVR_740P	0x10080000
#define PVR_750P	PVR_740P
#define PVR_7400	0x000C0000
#define PVR_7410	0x800C0000
#define PVR_7450	0x80000000
#define PVR_8540	0x80200000
#define PVR_8560	0x80200000
#define PVR_VER_E500V1	0x8020
#define PVR_VER_E500V2	0x8021
#define PVR_VER_E500MC	0x8023
#define PVR_VER_E5500	0x8024
#define PVR_VER_E6500	0x8040

/*
 * For the 8xx processors, all of them report the same PVR family for
 * the PowerPC core. The various versions of these processors must be
 * differentiated by the version number in the Communication Processor
 * Module (CPM).
 */
#define PVR_8xx		0x00500000

#define PVR_8240	0x00810100
#define PVR_8245	0x80811014
#define PVR_8260	PVR_8240

/* 476 Simulator seems to currently have the PVR of the 602... */
#define PVR_476_ISS	0x00052000

/* 64-bit processors */
#define PVR_NORTHSTAR	0x0033
#define PVR_PULSAR	0x0034
#define PVR_POWER4	0x0035
#define PVR_ICESTAR	0x0036
#define PVR_SSTAR	0x0037
#define PVR_POWER4p	0x0038
#define PVR_970		0x0039
#define PVR_POWER5	0x003A
#define PVR_POWER5p	0x003B
#define PVR_970FX	0x003C
#define PVR_POWER6	0x003E
#define PVR_POWER7	0x003F
#define PVR_630		0x0040
#define PVR_630p	0x0041
#define PVR_970MP	0x0044
#define PVR_970GX	0x0045
#define PVR_POWER7p	0x004A
#define PVR_POWER8E	0x004B
#define PVR_POWER8NVL	0x004C
#define PVR_POWER8	0x004D
#define PVR_POWER9	0x004E
#define PVR_POWER10	0x0080
#define PVR_BE		0x0070
#define PVR_PA6T	0x0090

/* "Logical" PVR values defined in PAPR, representing architecture levels */
#define PVR_ARCH_204	0x0f000001
#define PVR_ARCH_205	0x0f000002
#define PVR_ARCH_206	0x0f000003
#define PVR_ARCH_206p	0x0f100003
#define PVR_ARCH_207	0x0f000004
#define PVR_ARCH_300	0x0f000005
#define PVR_ARCH_31	0x0f000006

/* Macros for setting and retrieving special purpose registers */
#ifndef __ASSEMBLY__
#define mfmsr()		({unsigned long rval; \
			asm volatile("mfmsr %0" : "=r" (rval) : \
						: "memory"); rval;})
#ifdef CONFIG_PPC_BOOK3S_64
#define __mtmsrd(v, l)	asm volatile("mtmsrd %0," __stringify(l) \
				     : : "r" (v) : "memory")
#define mtmsr(v)	__mtmsrd((v), 0)
#define __MTMSR		"mtmsrd"
#else
#define mtmsr(v)	asm volatile("mtmsr %0" : \
				     : "r" ((unsigned long)(v)) \
				     : "memory")
#define __mtmsrd(v, l)	BUILD_BUG()
#define __MTMSR		"mtmsr"
#endif

static inline void mtmsr_isync(unsigned long val)
{
	asm volatile(__MTMSR " %0; " ASM_FTR_IFCLR("isync", "nop", %1) : :
			"r" (val), "i" (CPU_FTR_ARCH_206) : "memory");
}

#define mfspr(rn)	({unsigned long rval; \
			asm volatile("mfspr %0," __stringify(rn) \
				: "=r" (rval)); rval;})
#ifndef mtspr
#define mtspr(rn, v)	asm volatile("mtspr " __stringify(rn) ",%0" : \
				     : "r" ((unsigned long)(v)) \
				     : "memory")
#endif
#define wrtspr(rn)	asm volatile("mtspr " __stringify(rn) ",2" : : : "memory")

static inline void wrtee(unsigned long val)
{
	if (__builtin_constant_p(val))
		asm volatile("wrteei %0" : : "i" ((val & MSR_EE) ? 1 : 0) : "memory");
	else
		asm volatile("wrtee %0" : : "r" (val) : "memory");
}

static inline void wrtee(unsigned long val)
{
	if (__builtin_constant_p(val))
		asm volatile("wrteei %0" : : "i" ((val & MSR_EE) ? 1 : 0) : "memory");
	else
		asm volatile("wrtee %0" : : "r" (val) : "memory");
}

extern unsigned long msr_check_and_set(unsigned long bits);
extern bool strict_msr_control;
extern void __msr_check_and_clear(unsigned long bits);
static inline void msr_check_and_clear(unsigned long bits)
{
	if (strict_msr_control)
		__msr_check_and_clear(bits);
}

#ifdef CONFIG_PPC32
static inline u32 mfsr(u32 idx)
{
	u32 val;

	if (__builtin_constant_p(idx))
		asm volatile("mfsr %0, %1" : "=r" (val): "i" (idx >> 28));
	else
		asm volatile("mfsrin %0, %1" : "=r" (val): "r" (idx));

	return val;
}

static inline void mtsr(u32 val, u32 idx)
{
	if (__builtin_constant_p(idx))
		asm volatile("mtsr %1, %0" : : "r" (val), "i" (idx >> 28));
	else
		asm volatile("mtsrin %0, %1" : : "r" (val), "r" (idx));
}
#endif

extern unsigned long current_stack_frame(void);

<<<<<<< HEAD
extern unsigned long current_stack_frame(void);

=======
>>>>>>> 7d2a07b7
register unsigned long current_stack_pointer asm("r1");

extern unsigned long scom970_read(unsigned int address);
extern void scom970_write(unsigned int address, unsigned long value);

struct pt_regs;

extern void ppc_save_regs(struct pt_regs *regs);
#endif /* __ASSEMBLY__ */
#endif /* __KERNEL__ */
#endif /* _ASM_POWERPC_REG_H */<|MERGE_RESOLUTION|>--- conflicted
+++ resolved
@@ -1405,14 +1405,6 @@
 		asm volatile("wrtee %0" : : "r" (val) : "memory");
 }
 
-static inline void wrtee(unsigned long val)
-{
-	if (__builtin_constant_p(val))
-		asm volatile("wrteei %0" : : "i" ((val & MSR_EE) ? 1 : 0) : "memory");
-	else
-		asm volatile("wrtee %0" : : "r" (val) : "memory");
-}
-
 extern unsigned long msr_check_and_set(unsigned long bits);
 extern bool strict_msr_control;
 extern void __msr_check_and_clear(unsigned long bits);
@@ -1446,11 +1438,6 @@
 
 extern unsigned long current_stack_frame(void);
 
-<<<<<<< HEAD
-extern unsigned long current_stack_frame(void);
-
-=======
->>>>>>> 7d2a07b7
 register unsigned long current_stack_pointer asm("r1");
 
 extern unsigned long scom970_read(unsigned int address);
