/* SPDX-License-Identifier: GPL-2.0 */
#ifndef __ASM_POWERPC_CPUTABLE_H
#define __ASM_POWERPC_CPUTABLE_H


#include <linux/types.h>
#include <asm/asm-compat.h>
#include <asm/feature-fixups.h>
#include <uapi/asm/cputable.h>

#ifndef __ASSEMBLY__

/* This structure can grow, it's real size is used by head.S code
 * via the mkdefs mechanism.
 */
struct cpu_spec;

typedef	void (*cpu_setup_t)(unsigned long offset, struct cpu_spec* spec);
typedef	void (*cpu_restore_t)(void);

enum powerpc_oprofile_type {
	PPC_OPROFILE_INVALID = 0,
	PPC_OPROFILE_RS64 = 1,
	PPC_OPROFILE_POWER4 = 2,
	PPC_OPROFILE_G4 = 3,
	PPC_OPROFILE_FSL_EMB = 4,
	PPC_OPROFILE_CELL = 5,
	PPC_OPROFILE_PA6T = 6,
};

enum powerpc_pmc_type {
	PPC_PMC_DEFAULT = 0,
	PPC_PMC_IBM = 1,
	PPC_PMC_PA6T = 2,
	PPC_PMC_G4 = 3,
};

struct pt_regs;

extern int machine_check_generic(struct pt_regs *regs);
extern int machine_check_4xx(struct pt_regs *regs);
extern int machine_check_440A(struct pt_regs *regs);
extern int machine_check_e500mc(struct pt_regs *regs);
extern int machine_check_e500(struct pt_regs *regs);
extern int machine_check_e200(struct pt_regs *regs);
extern int machine_check_47x(struct pt_regs *regs);
int machine_check_8xx(struct pt_regs *regs);

extern void cpu_down_flush_e500v2(void);
extern void cpu_down_flush_e500mc(void);
extern void cpu_down_flush_e5500(void);
extern void cpu_down_flush_e6500(void);

/* NOTE WELL: Update identify_cpu() if fields are added or removed! */
struct cpu_spec {
	/* CPU is matched via (PVR & pvr_mask) == pvr_value */
	unsigned int	pvr_mask;
	unsigned int	pvr_value;

	char		*cpu_name;
	unsigned long	cpu_features;		/* Kernel features */
	unsigned int	cpu_user_features;	/* Userland features */
	unsigned int	cpu_user_features2;	/* Userland features v2 */
	unsigned int	mmu_features;		/* MMU features */

	/* cache line sizes */
	unsigned int	icache_bsize;
	unsigned int	dcache_bsize;

	/* flush caches inside the current cpu */
	void (*cpu_down_flush)(void);

	/* number of performance monitor counters */
	unsigned int	num_pmcs;
	enum powerpc_pmc_type pmc_type;

	/* this is called to initialize various CPU bits like L1 cache,
	 * BHT, SPD, etc... from head.S before branching to identify_machine
	 */
	cpu_setup_t	cpu_setup;
	/* Used to restore cpu setup on secondary processors and at resume */
	cpu_restore_t	cpu_restore;

	/* Used by oprofile userspace to select the right counters */
	char		*oprofile_cpu_type;

	/* Processor specific oprofile operations */
	enum powerpc_oprofile_type oprofile_type;

	/* Bit locations inside the mmcra change */
	unsigned long	oprofile_mmcra_sihv;
	unsigned long	oprofile_mmcra_sipr;

	/* Bits to clear during an oprofile exception */
	unsigned long	oprofile_mmcra_clear;

	/* Name of processor class, for the ELF AT_PLATFORM entry */
	char		*platform;

	/* Processor specific machine check handling. Return negative
	 * if the error is fatal, 1 if it was fully recovered and 0 to
	 * pass up (not CPU originated) */
	int		(*machine_check)(struct pt_regs *regs);

	/*
	 * Processor specific early machine check handler which is
	 * called in real mode to handle SLB and TLB errors.
	 */
	long		(*machine_check_early)(struct pt_regs *regs);
};

extern struct cpu_spec		*cur_cpu_spec;

extern unsigned int __start___ftr_fixup, __stop___ftr_fixup;

extern void set_cur_cpu_spec(struct cpu_spec *s);
extern struct cpu_spec *identify_cpu(unsigned long offset, unsigned int pvr);
extern void identify_cpu_name(unsigned int pvr);
extern void do_feature_fixups(unsigned long value, void *fixup_start,
			      void *fixup_end);

extern const char *powerpc_base_platform;

#ifdef CONFIG_JUMP_LABEL_FEATURE_CHECKS
extern void cpu_feature_keys_init(void);
#else
static inline void cpu_feature_keys_init(void) { }
#endif

#endif /* __ASSEMBLY__ */

/* CPU kernel features */

/* Definitions for features that we have on both 32-bit and 64-bit chips */
#define CPU_FTR_COHERENT_ICACHE		ASM_CONST(0x00000001)
#define CPU_FTR_ALTIVEC			ASM_CONST(0x00000002)
#define CPU_FTR_DBELL			ASM_CONST(0x00000004)
#define CPU_FTR_CAN_NAP			ASM_CONST(0x00000008)
#define CPU_FTR_DEBUG_LVL_EXC		ASM_CONST(0x00000010)
#define CPU_FTR_NODSISRALIGN		ASM_CONST(0x00000020)
#define CPU_FTR_FPU_UNAVAILABLE		ASM_CONST(0x00000040)
#define CPU_FTR_LWSYNC			ASM_CONST(0x00000080)
#define CPU_FTR_NOEXECUTE		ASM_CONST(0x00000100)
#define CPU_FTR_EMB_HV			ASM_CONST(0x00000200)

/* Definitions for features that only exist on 32-bit chips */
#ifdef CONFIG_PPC32
#define CPU_FTR_601			ASM_CONST(0x00001000)
#define CPU_FTR_L2CR			ASM_CONST(0x00002000)
#define CPU_FTR_SPEC7450		ASM_CONST(0x00004000)
#define CPU_FTR_TAU			ASM_CONST(0x00008000)
#define CPU_FTR_CAN_DOZE		ASM_CONST(0x00010000)
#define CPU_FTR_USE_RTC			ASM_CONST(0x00020000)
#define CPU_FTR_L3CR			ASM_CONST(0x00040000)
#define CPU_FTR_L3_DISABLE_NAP		ASM_CONST(0x00080000)
#define CPU_FTR_NAP_DISABLE_L2_PR	ASM_CONST(0x00100000)
#define CPU_FTR_DUAL_PLL_750FX		ASM_CONST(0x00200000)
#define CPU_FTR_NO_DPM			ASM_CONST(0x00400000)
#define CPU_FTR_476_DD2			ASM_CONST(0x00800000)
#define CPU_FTR_NEED_COHERENT		ASM_CONST(0x01000000)
#define CPU_FTR_NO_BTIC			ASM_CONST(0x02000000)
#define CPU_FTR_PPC_LE			ASM_CONST(0x04000000)
#define CPU_FTR_UNIFIED_ID_CACHE	ASM_CONST(0x08000000)
#define CPU_FTR_SPE			ASM_CONST(0x10000000)
#define CPU_FTR_NEED_PAIRED_STWCX	ASM_CONST(0x20000000)
#define CPU_FTR_INDEXED_DCR		ASM_CONST(0x40000000)

#else	/* CONFIG_PPC32 */
/* Define these to 0 for the sake of tests in common code */
#define CPU_FTR_601			(0)
#define CPU_FTR_PPC_LE			(0)
#endif

/*
 * Definitions for the 64-bit processor unique features;
 * on 32-bit, make the names available but defined to be 0.
 */
#ifdef __powerpc64__
#define LONG_ASM_CONST(x)		ASM_CONST(x)
#else
#define LONG_ASM_CONST(x)		0
#endif

#define CPU_FTR_REAL_LE			LONG_ASM_CONST(0x0000000000001000)
#define CPU_FTR_HVMODE			LONG_ASM_CONST(0x0000000000002000)
#define CPU_FTR_ARCH_206		LONG_ASM_CONST(0x0000000000008000)
#define CPU_FTR_ARCH_207S		LONG_ASM_CONST(0x0000000000010000)
#define CPU_FTR_ARCH_300		LONG_ASM_CONST(0x0000000000020000)
#define CPU_FTR_MMCRA			LONG_ASM_CONST(0x0000000000040000)
#define CPU_FTR_CTRL			LONG_ASM_CONST(0x0000000000080000)
#define CPU_FTR_SMT			LONG_ASM_CONST(0x0000000000100000)
#define CPU_FTR_PAUSE_ZERO		LONG_ASM_CONST(0x0000000000200000)
#define CPU_FTR_PURR			LONG_ASM_CONST(0x0000000000400000)
#define CPU_FTR_CELL_TB_BUG		LONG_ASM_CONST(0x0000000000800000)
#define CPU_FTR_SPURR			LONG_ASM_CONST(0x0000000001000000)
#define CPU_FTR_DSCR			LONG_ASM_CONST(0x0000000002000000)
#define CPU_FTR_VSX			LONG_ASM_CONST(0x0000000004000000)
#define CPU_FTR_SAO			LONG_ASM_CONST(0x0000000008000000)
#define CPU_FTR_CP_USE_DCBTZ		LONG_ASM_CONST(0x0000000010000000)
#define CPU_FTR_UNALIGNED_LD_STD	LONG_ASM_CONST(0x0000000020000000)
#define CPU_FTR_ASYM_SMT		LONG_ASM_CONST(0x0000000040000000)
#define CPU_FTR_STCX_CHECKS_ADDRESS	LONG_ASM_CONST(0x0000000080000000)
#define CPU_FTR_POPCNTB			LONG_ASM_CONST(0x0000000100000000)
#define CPU_FTR_POPCNTD			LONG_ASM_CONST(0x0000000200000000)
#define CPU_FTR_PKEY			LONG_ASM_CONST(0x0000000400000000)
#define CPU_FTR_VMX_COPY		LONG_ASM_CONST(0x0000000800000000)
#define CPU_FTR_TM			LONG_ASM_CONST(0x0000001000000000)
#define CPU_FTR_CFAR			LONG_ASM_CONST(0x0000002000000000)
#define	CPU_FTR_HAS_PPR			LONG_ASM_CONST(0x0000004000000000)
#define CPU_FTR_DAWR			LONG_ASM_CONST(0x0000008000000000)
#define CPU_FTR_DABRX			LONG_ASM_CONST(0x0000010000000000)
#define CPU_FTR_PMAO_BUG		LONG_ASM_CONST(0x0000020000000000)
#define CPU_FTR_POWER9_DD1		LONG_ASM_CONST(0x0000040000000000)
#define CPU_FTR_POWER9_DD2_1		LONG_ASM_CONST(0x0000080000000000)
#define CPU_FTR_P9_TM_HV_ASSIST		LONG_ASM_CONST(0x0000100000000000)
#define CPU_FTR_P9_TM_XER_SO_BUG	LONG_ASM_CONST(0x0000200000000000)
#define CPU_FTR_P9_TLBIE_BUG		LONG_ASM_CONST(0x0000400000000000)

#ifndef __ASSEMBLY__

#define CPU_FTR_PPCAS_ARCH_V2	(CPU_FTR_NOEXECUTE | CPU_FTR_NODSISRALIGN)

#define MMU_FTR_PPCAS_ARCH_V2 	(MMU_FTR_TLBIEL | MMU_FTR_16M_PAGE)

/* We only set the altivec features if the kernel was compiled with altivec
 * support
 */
#ifdef CONFIG_ALTIVEC
#define CPU_FTR_ALTIVEC_COMP	CPU_FTR_ALTIVEC
#define PPC_FEATURE_HAS_ALTIVEC_COMP PPC_FEATURE_HAS_ALTIVEC
#else
#define CPU_FTR_ALTIVEC_COMP	0
#define PPC_FEATURE_HAS_ALTIVEC_COMP    0
#endif

/* We only set the VSX features if the kernel was compiled with VSX
 * support
 */
#ifdef CONFIG_VSX
#define CPU_FTR_VSX_COMP	CPU_FTR_VSX
#define PPC_FEATURE_HAS_VSX_COMP PPC_FEATURE_HAS_VSX
#else
#define CPU_FTR_VSX_COMP	0
#define PPC_FEATURE_HAS_VSX_COMP    0
#endif

/* We only set the spe features if the kernel was compiled with spe
 * support
 */
#ifdef CONFIG_SPE
#define CPU_FTR_SPE_COMP	CPU_FTR_SPE
#define PPC_FEATURE_HAS_SPE_COMP PPC_FEATURE_HAS_SPE
#define PPC_FEATURE_HAS_EFP_SINGLE_COMP PPC_FEATURE_HAS_EFP_SINGLE
#define PPC_FEATURE_HAS_EFP_DOUBLE_COMP PPC_FEATURE_HAS_EFP_DOUBLE
#else
#define CPU_FTR_SPE_COMP	0
#define PPC_FEATURE_HAS_SPE_COMP    0
#define PPC_FEATURE_HAS_EFP_SINGLE_COMP 0
#define PPC_FEATURE_HAS_EFP_DOUBLE_COMP 0
#endif

/* We only set the TM feature if the kernel was compiled with TM supprt */
#ifdef CONFIG_PPC_TRANSACTIONAL_MEM
#define CPU_FTR_TM_COMP			CPU_FTR_TM
#define PPC_FEATURE2_HTM_COMP		PPC_FEATURE2_HTM
#define PPC_FEATURE2_HTM_NOSC_COMP	PPC_FEATURE2_HTM_NOSC
#else
#define CPU_FTR_TM_COMP			0
#define PPC_FEATURE2_HTM_COMP		0
#define PPC_FEATURE2_HTM_NOSC_COMP	0
#endif

/* We need to mark all pages as being coherent if we're SMP or we have a
 * 74[45]x and an MPC107 host bridge. Also 83xx and PowerQUICC II
 * require it for PCI "streaming/prefetch" to work properly.
 * This is also required by 52xx family.
 */
#if defined(CONFIG_SMP) || defined(CONFIG_MPC10X_BRIDGE) \
	|| defined(CONFIG_PPC_83xx) || defined(CONFIG_8260) \
	|| defined(CONFIG_PPC_MPC52xx)
#define CPU_FTR_COMMON                  CPU_FTR_NEED_COHERENT
#else
#define CPU_FTR_COMMON                  0
#endif

/* The powersave features NAP & DOZE seems to confuse BDI when
   debugging. So if a BDI is used, disable theses
 */
#ifndef CONFIG_BDI_SWITCH
#define CPU_FTR_MAYBE_CAN_DOZE	CPU_FTR_CAN_DOZE
#define CPU_FTR_MAYBE_CAN_NAP	CPU_FTR_CAN_NAP
#else
#define CPU_FTR_MAYBE_CAN_DOZE	0
#define CPU_FTR_MAYBE_CAN_NAP	0
#endif

#define CPU_FTRS_PPC601	(CPU_FTR_COMMON | CPU_FTR_601 | \
	CPU_FTR_COHERENT_ICACHE | CPU_FTR_UNIFIED_ID_CACHE | CPU_FTR_USE_RTC)
#define CPU_FTRS_603	(CPU_FTR_COMMON | CPU_FTR_MAYBE_CAN_DOZE | \
	    CPU_FTR_MAYBE_CAN_NAP | CPU_FTR_PPC_LE)
#define CPU_FTRS_604	(CPU_FTR_COMMON | CPU_FTR_PPC_LE)
#define CPU_FTRS_740_NOTAU	(CPU_FTR_COMMON | \
	    CPU_FTR_MAYBE_CAN_DOZE | CPU_FTR_L2CR | \
	    CPU_FTR_MAYBE_CAN_NAP | CPU_FTR_PPC_LE)
#define CPU_FTRS_740	(CPU_FTR_COMMON | \
	    CPU_FTR_MAYBE_CAN_DOZE | CPU_FTR_L2CR | \
	    CPU_FTR_TAU | CPU_FTR_MAYBE_CAN_NAP | \
	    CPU_FTR_PPC_LE)
#define CPU_FTRS_750	(CPU_FTR_COMMON | \
	    CPU_FTR_MAYBE_CAN_DOZE | CPU_FTR_L2CR | \
	    CPU_FTR_TAU | CPU_FTR_MAYBE_CAN_NAP | \
	    CPU_FTR_PPC_LE)
#define CPU_FTRS_750CL	(CPU_FTRS_750)
#define CPU_FTRS_750FX1	(CPU_FTRS_750 | CPU_FTR_DUAL_PLL_750FX | CPU_FTR_NO_DPM)
#define CPU_FTRS_750FX2	(CPU_FTRS_750 | CPU_FTR_NO_DPM)
#define CPU_FTRS_750FX	(CPU_FTRS_750 | CPU_FTR_DUAL_PLL_750FX)
#define CPU_FTRS_750GX	(CPU_FTRS_750FX)
#define CPU_FTRS_7400_NOTAU	(CPU_FTR_COMMON | \
	    CPU_FTR_MAYBE_CAN_DOZE | CPU_FTR_L2CR | \
	    CPU_FTR_ALTIVEC_COMP | \
	    CPU_FTR_MAYBE_CAN_NAP | CPU_FTR_PPC_LE)
#define CPU_FTRS_7400	(CPU_FTR_COMMON | \
	    CPU_FTR_MAYBE_CAN_DOZE | CPU_FTR_L2CR | \
	    CPU_FTR_TAU | CPU_FTR_ALTIVEC_COMP | \
	    CPU_FTR_MAYBE_CAN_NAP | CPU_FTR_PPC_LE)
#define CPU_FTRS_7450_20	(CPU_FTR_COMMON | \
	    CPU_FTR_L2CR | CPU_FTR_ALTIVEC_COMP | \
	    CPU_FTR_L3CR | CPU_FTR_SPEC7450 | \
	    CPU_FTR_NEED_COHERENT | CPU_FTR_PPC_LE | CPU_FTR_NEED_PAIRED_STWCX)
#define CPU_FTRS_7450_21	(CPU_FTR_COMMON | \
	    CPU_FTR_MAYBE_CAN_NAP | CPU_FTR_L2CR | CPU_FTR_ALTIVEC_COMP | \
	    CPU_FTR_L3CR | CPU_FTR_SPEC7450 | \
	    CPU_FTR_NAP_DISABLE_L2_PR | CPU_FTR_L3_DISABLE_NAP | \
	    CPU_FTR_NEED_COHERENT | CPU_FTR_PPC_LE | CPU_FTR_NEED_PAIRED_STWCX)
#define CPU_FTRS_7450_23	(CPU_FTR_COMMON | \
	    CPU_FTR_NEED_PAIRED_STWCX | \
	    CPU_FTR_MAYBE_CAN_NAP | CPU_FTR_L2CR | CPU_FTR_ALTIVEC_COMP | \
	    CPU_FTR_L3CR | CPU_FTR_SPEC7450 | \
	    CPU_FTR_NAP_DISABLE_L2_PR | CPU_FTR_NEED_COHERENT | CPU_FTR_PPC_LE)
#define CPU_FTRS_7455_1	(CPU_FTR_COMMON | \
	    CPU_FTR_NEED_PAIRED_STWCX | \
	    CPU_FTR_L2CR | CPU_FTR_ALTIVEC_COMP | CPU_FTR_L3CR | \
	    CPU_FTR_SPEC7450 | CPU_FTR_NEED_COHERENT | CPU_FTR_PPC_LE)
#define CPU_FTRS_7455_20	(CPU_FTR_COMMON | \
	    CPU_FTR_NEED_PAIRED_STWCX | \
	    CPU_FTR_MAYBE_CAN_NAP | CPU_FTR_L2CR | CPU_FTR_ALTIVEC_COMP | \
	    CPU_FTR_L3CR | CPU_FTR_SPEC7450 | \
	    CPU_FTR_NAP_DISABLE_L2_PR | CPU_FTR_L3_DISABLE_NAP | \
	    CPU_FTR_NEED_COHERENT | CPU_FTR_PPC_LE)
#define CPU_FTRS_7455	(CPU_FTR_COMMON | \
	    CPU_FTR_MAYBE_CAN_NAP | CPU_FTR_L2CR | CPU_FTR_ALTIVEC_COMP | \
	    CPU_FTR_L3CR | CPU_FTR_SPEC7450 | CPU_FTR_NAP_DISABLE_L2_PR | \
	    CPU_FTR_NEED_COHERENT | CPU_FTR_PPC_LE | CPU_FTR_NEED_PAIRED_STWCX)
#define CPU_FTRS_7447_10	(CPU_FTR_COMMON | \
	    CPU_FTR_MAYBE_CAN_NAP | CPU_FTR_L2CR | CPU_FTR_ALTIVEC_COMP | \
	    CPU_FTR_L3CR | CPU_FTR_SPEC7450 | CPU_FTR_NAP_DISABLE_L2_PR | \
	    CPU_FTR_NEED_COHERENT | CPU_FTR_NO_BTIC | CPU_FTR_PPC_LE | \
	    CPU_FTR_NEED_PAIRED_STWCX)
#define CPU_FTRS_7447	(CPU_FTR_COMMON | \
	    CPU_FTR_MAYBE_CAN_NAP | CPU_FTR_L2CR | CPU_FTR_ALTIVEC_COMP | \
	    CPU_FTR_L3CR | CPU_FTR_SPEC7450 | CPU_FTR_NAP_DISABLE_L2_PR | \
	    CPU_FTR_NEED_COHERENT | CPU_FTR_PPC_LE | CPU_FTR_NEED_PAIRED_STWCX)
#define CPU_FTRS_7447A	(CPU_FTR_COMMON | \
	    CPU_FTR_MAYBE_CAN_NAP | CPU_FTR_L2CR | CPU_FTR_ALTIVEC_COMP | \
	    CPU_FTR_SPEC7450 | CPU_FTR_NAP_DISABLE_L2_PR | \
	    CPU_FTR_NEED_COHERENT | CPU_FTR_PPC_LE | CPU_FTR_NEED_PAIRED_STWCX)
#define CPU_FTRS_7448	(CPU_FTR_COMMON | \
	    CPU_FTR_MAYBE_CAN_NAP | CPU_FTR_L2CR | CPU_FTR_ALTIVEC_COMP | \
	    CPU_FTR_SPEC7450 | CPU_FTR_NAP_DISABLE_L2_PR | \
	    CPU_FTR_PPC_LE | CPU_FTR_NEED_PAIRED_STWCX)
#define CPU_FTRS_82XX	(CPU_FTR_COMMON | CPU_FTR_MAYBE_CAN_DOZE)
#define CPU_FTRS_G2_LE	(CPU_FTR_COMMON | CPU_FTR_MAYBE_CAN_DOZE | \
	    CPU_FTR_MAYBE_CAN_NAP)
#define CPU_FTRS_E300	(CPU_FTR_MAYBE_CAN_DOZE | \
	    CPU_FTR_MAYBE_CAN_NAP | \
	    CPU_FTR_COMMON)
#define CPU_FTRS_E300C2	(CPU_FTR_MAYBE_CAN_DOZE | \
	    CPU_FTR_MAYBE_CAN_NAP | \
	    CPU_FTR_COMMON | CPU_FTR_FPU_UNAVAILABLE)
#define CPU_FTRS_CLASSIC32	(CPU_FTR_COMMON)
#define CPU_FTRS_8XX	(CPU_FTR_NOEXECUTE)
#define CPU_FTRS_40X	(CPU_FTR_NODSISRALIGN | CPU_FTR_NOEXECUTE)
#define CPU_FTRS_44X	(CPU_FTR_NODSISRALIGN | CPU_FTR_NOEXECUTE)
#define CPU_FTRS_440x6	(CPU_FTR_NODSISRALIGN | CPU_FTR_NOEXECUTE | \
	    CPU_FTR_INDEXED_DCR)
#define CPU_FTRS_47X	(CPU_FTRS_440x6)
#define CPU_FTRS_E200	(CPU_FTR_SPE_COMP | \
	    CPU_FTR_NODSISRALIGN | CPU_FTR_COHERENT_ICACHE | \
	    CPU_FTR_UNIFIED_ID_CACHE | CPU_FTR_NOEXECUTE | \
	    CPU_FTR_DEBUG_LVL_EXC)
#define CPU_FTRS_E500	(CPU_FTR_MAYBE_CAN_DOZE | \
	    CPU_FTR_SPE_COMP | CPU_FTR_MAYBE_CAN_NAP | CPU_FTR_NODSISRALIGN | \
	    CPU_FTR_NOEXECUTE)
#define CPU_FTRS_E500_2	(CPU_FTR_MAYBE_CAN_DOZE | \
	    CPU_FTR_SPE_COMP | CPU_FTR_MAYBE_CAN_NAP | \
	    CPU_FTR_NODSISRALIGN | CPU_FTR_NOEXECUTE)
#define CPU_FTRS_E500MC	(CPU_FTR_NODSISRALIGN | \
	    CPU_FTR_LWSYNC | CPU_FTR_NOEXECUTE | \
	    CPU_FTR_DBELL | CPU_FTR_DEBUG_LVL_EXC | CPU_FTR_EMB_HV)
/*
 * e5500/e6500 erratum A-006958 is a timebase bug that can use the
 * same workaround as CPU_FTR_CELL_TB_BUG.
 */
#define CPU_FTRS_E5500	(CPU_FTR_NODSISRALIGN | \
	    CPU_FTR_LWSYNC | CPU_FTR_NOEXECUTE | \
	    CPU_FTR_DBELL | CPU_FTR_POPCNTB | CPU_FTR_POPCNTD | \
	    CPU_FTR_DEBUG_LVL_EXC | CPU_FTR_EMB_HV | CPU_FTR_CELL_TB_BUG)
#define CPU_FTRS_E6500	(CPU_FTR_NODSISRALIGN | \
	    CPU_FTR_LWSYNC | CPU_FTR_NOEXECUTE | \
	    CPU_FTR_DBELL | CPU_FTR_POPCNTB | CPU_FTR_POPCNTD | \
	    CPU_FTR_DEBUG_LVL_EXC | CPU_FTR_EMB_HV | CPU_FTR_ALTIVEC_COMP | \
	    CPU_FTR_CELL_TB_BUG | CPU_FTR_SMT)
#define CPU_FTRS_GENERIC_32	(CPU_FTR_COMMON | CPU_FTR_NODSISRALIGN)

/* 64-bit CPUs */
#define CPU_FTRS_PPC970	(CPU_FTR_LWSYNC | \
	    CPU_FTR_PPCAS_ARCH_V2 | CPU_FTR_CTRL | \
	    CPU_FTR_ALTIVEC_COMP | CPU_FTR_CAN_NAP | CPU_FTR_MMCRA | \
	    CPU_FTR_CP_USE_DCBTZ | CPU_FTR_STCX_CHECKS_ADDRESS | \
	    CPU_FTR_HVMODE | CPU_FTR_DABRX)
#define CPU_FTRS_POWER5	(CPU_FTR_LWSYNC | \
	    CPU_FTR_PPCAS_ARCH_V2 | CPU_FTR_CTRL | \
	    CPU_FTR_MMCRA | CPU_FTR_SMT | \
	    CPU_FTR_COHERENT_ICACHE | CPU_FTR_PURR | \
	    CPU_FTR_STCX_CHECKS_ADDRESS | CPU_FTR_POPCNTB | CPU_FTR_DABRX)
#define CPU_FTRS_POWER6 (CPU_FTR_LWSYNC | \
	    CPU_FTR_PPCAS_ARCH_V2 | CPU_FTR_CTRL | \
	    CPU_FTR_MMCRA | CPU_FTR_SMT | \
	    CPU_FTR_COHERENT_ICACHE | \
	    CPU_FTR_PURR | CPU_FTR_SPURR | CPU_FTR_REAL_LE | \
	    CPU_FTR_DSCR | CPU_FTR_UNALIGNED_LD_STD | \
	    CPU_FTR_STCX_CHECKS_ADDRESS | CPU_FTR_POPCNTB | CPU_FTR_CFAR | \
	    CPU_FTR_DABRX)
#define CPU_FTRS_POWER7 (CPU_FTR_LWSYNC | \
	    CPU_FTR_PPCAS_ARCH_V2 | CPU_FTR_CTRL | CPU_FTR_ARCH_206 |\
	    CPU_FTR_MMCRA | CPU_FTR_SMT | \
	    CPU_FTR_COHERENT_ICACHE | \
	    CPU_FTR_PURR | CPU_FTR_SPURR | CPU_FTR_REAL_LE | \
	    CPU_FTR_DSCR | CPU_FTR_SAO  | CPU_FTR_ASYM_SMT | \
	    CPU_FTR_STCX_CHECKS_ADDRESS | CPU_FTR_POPCNTB | CPU_FTR_POPCNTD | \
	    CPU_FTR_CFAR | CPU_FTR_HVMODE | \
	    CPU_FTR_VMX_COPY | CPU_FTR_HAS_PPR | CPU_FTR_DABRX | CPU_FTR_PKEY)
#define CPU_FTRS_POWER8 (CPU_FTR_LWSYNC | \
	    CPU_FTR_PPCAS_ARCH_V2 | CPU_FTR_CTRL | CPU_FTR_ARCH_206 |\
	    CPU_FTR_MMCRA | CPU_FTR_SMT | \
	    CPU_FTR_COHERENT_ICACHE | \
	    CPU_FTR_PURR | CPU_FTR_SPURR | CPU_FTR_REAL_LE | \
	    CPU_FTR_DSCR | CPU_FTR_SAO  | \
	    CPU_FTR_STCX_CHECKS_ADDRESS | CPU_FTR_POPCNTB | CPU_FTR_POPCNTD | \
	    CPU_FTR_CFAR | CPU_FTR_HVMODE | CPU_FTR_VMX_COPY | \
	    CPU_FTR_DBELL | CPU_FTR_HAS_PPR | CPU_FTR_DAWR | \
	    CPU_FTR_ARCH_207S | CPU_FTR_TM_COMP | CPU_FTR_PKEY)
#define CPU_FTRS_POWER8E (CPU_FTRS_POWER8 | CPU_FTR_PMAO_BUG)
#define CPU_FTRS_POWER8_DD1 (CPU_FTRS_POWER8 & ~CPU_FTR_DBELL)
#define CPU_FTRS_POWER9 (CPU_FTR_LWSYNC | \
	    CPU_FTR_PPCAS_ARCH_V2 | CPU_FTR_CTRL | CPU_FTR_ARCH_206 |\
	    CPU_FTR_MMCRA | CPU_FTR_SMT | \
	    CPU_FTR_COHERENT_ICACHE | \
	    CPU_FTR_PURR | CPU_FTR_SPURR | CPU_FTR_REAL_LE | \
	    CPU_FTR_DSCR | CPU_FTR_SAO  | \
	    CPU_FTR_STCX_CHECKS_ADDRESS | CPU_FTR_POPCNTB | CPU_FTR_POPCNTD | \
	    CPU_FTR_CFAR | CPU_FTR_HVMODE | CPU_FTR_VMX_COPY | \
	    CPU_FTR_DBELL | CPU_FTR_HAS_PPR | CPU_FTR_ARCH_207S | \
	    CPU_FTR_TM_COMP | CPU_FTR_ARCH_300 | CPU_FTR_PKEY | \
	    CPU_FTR_P9_TLBIE_BUG)
#define CPU_FTRS_POWER9_DD1 ((CPU_FTRS_POWER9 | CPU_FTR_POWER9_DD1) & \
			     (~CPU_FTR_SAO))
#define CPU_FTRS_POWER9_DD2_0 CPU_FTRS_POWER9
#define CPU_FTRS_POWER9_DD2_1 (CPU_FTRS_POWER9 | CPU_FTR_POWER9_DD2_1)
#define CPU_FTRS_POWER9_DD2_2 (CPU_FTRS_POWER9 | CPU_FTR_POWER9_DD2_1 | \
			       CPU_FTR_P9_TM_HV_ASSIST | \
			       CPU_FTR_P9_TM_XER_SO_BUG)
#define CPU_FTRS_CELL	(CPU_FTR_LWSYNC | \
	    CPU_FTR_PPCAS_ARCH_V2 | CPU_FTR_CTRL | \
	    CPU_FTR_ALTIVEC_COMP | CPU_FTR_MMCRA | CPU_FTR_SMT | \
	    CPU_FTR_PAUSE_ZERO  | CPU_FTR_CELL_TB_BUG | CPU_FTR_CP_USE_DCBTZ | \
	    CPU_FTR_UNALIGNED_LD_STD | CPU_FTR_DABRX)
#define CPU_FTRS_PA6T (CPU_FTR_LWSYNC | \
	    CPU_FTR_PPCAS_ARCH_V2 | CPU_FTR_ALTIVEC_COMP | \
	    CPU_FTR_PURR | CPU_FTR_REAL_LE | CPU_FTR_DABRX)
#define CPU_FTRS_COMPATIBLE	(CPU_FTR_PPCAS_ARCH_V2)

#ifdef __powerpc64__
#ifdef CONFIG_PPC_BOOK3E
#define CPU_FTRS_POSSIBLE	(CPU_FTRS_E6500 | CPU_FTRS_E5500)
#else
#ifdef CONFIG_CPU_LITTLE_ENDIAN
#define CPU_FTRS_POSSIBLE	\
	    (CPU_FTRS_POWER7 | CPU_FTRS_POWER8E | CPU_FTRS_POWER8 | \
	     CPU_FTRS_POWER8_DD1 | CPU_FTR_ALTIVEC_COMP | CPU_FTR_VSX_COMP | \
	     CPU_FTRS_POWER9 | CPU_FTRS_POWER9_DD1 | CPU_FTRS_POWER9_DD2_1 | \
	     CPU_FTRS_POWER9_DD2_2)
#else
#define CPU_FTRS_POSSIBLE	\
	    (CPU_FTRS_PPC970 | CPU_FTRS_POWER5 | \
	     CPU_FTRS_POWER6 | CPU_FTRS_POWER7 | CPU_FTRS_POWER8E | \
	     CPU_FTRS_POWER8 | CPU_FTRS_POWER8_DD1 | CPU_FTRS_CELL | \
	     CPU_FTRS_PA6T | CPU_FTR_VSX_COMP | CPU_FTR_ALTIVEC_COMP | \
	     CPU_FTRS_POWER9 | CPU_FTRS_POWER9_DD1 | CPU_FTRS_POWER9_DD2_1 | \
	     CPU_FTRS_POWER9_DD2_2)
#endif /* CONFIG_CPU_LITTLE_ENDIAN */
#endif
#else
enum {
	CPU_FTRS_POSSIBLE =
#ifdef CONFIG_PPC_BOOK3S_32
	    CPU_FTRS_PPC601 | CPU_FTRS_603 | CPU_FTRS_604 | CPU_FTRS_740_NOTAU |
	    CPU_FTRS_740 | CPU_FTRS_750 | CPU_FTRS_750FX1 |
	    CPU_FTRS_750FX2 | CPU_FTRS_750FX | CPU_FTRS_750GX |
	    CPU_FTRS_7400_NOTAU | CPU_FTRS_7400 | CPU_FTRS_7450_20 |
	    CPU_FTRS_7450_21 | CPU_FTRS_7450_23 | CPU_FTRS_7455_1 |
	    CPU_FTRS_7455_20 | CPU_FTRS_7455 | CPU_FTRS_7447_10 |
	    CPU_FTRS_7447 | CPU_FTRS_7447A | CPU_FTRS_82XX |
	    CPU_FTRS_G2_LE | CPU_FTRS_E300 | CPU_FTRS_E300C2 |
	    CPU_FTRS_CLASSIC32 |
#else
	    CPU_FTRS_GENERIC_32 |
#endif
#ifdef CONFIG_PPC_8xx
	    CPU_FTRS_8XX |
#endif
#ifdef CONFIG_40x
	    CPU_FTRS_40X |
#endif
#ifdef CONFIG_44x
	    CPU_FTRS_44X | CPU_FTRS_440x6 |
#endif
#ifdef CONFIG_PPC_47x
	    CPU_FTRS_47X | CPU_FTR_476_DD2 |
#endif
#ifdef CONFIG_E200
	    CPU_FTRS_E200 |
#endif
#ifdef CONFIG_E500
	    CPU_FTRS_E500 | CPU_FTRS_E500_2 |
#endif
#ifdef CONFIG_PPC_E500MC
	    CPU_FTRS_E500MC | CPU_FTRS_E5500 | CPU_FTRS_E6500 |
#endif
	    0,
};
#endif /* __powerpc64__ */

#ifdef __powerpc64__
#ifdef CONFIG_PPC_BOOK3E
#define CPU_FTRS_ALWAYS		(CPU_FTRS_E6500 & CPU_FTRS_E5500)
#else
<<<<<<< HEAD
=======

#ifdef CONFIG_PPC_DT_CPU_FTRS
#define CPU_FTRS_DT_CPU_BASE			\
	(CPU_FTR_LWSYNC |			\
	 CPU_FTR_FPU_UNAVAILABLE |		\
	 CPU_FTR_NODSISRALIGN |			\
	 CPU_FTR_NOEXECUTE |			\
	 CPU_FTR_COHERENT_ICACHE |		\
	 CPU_FTR_STCX_CHECKS_ADDRESS |		\
	 CPU_FTR_POPCNTB | CPU_FTR_POPCNTD |	\
	 CPU_FTR_DAWR |				\
	 CPU_FTR_ARCH_206 |			\
	 CPU_FTR_ARCH_207S)
#else
#define CPU_FTRS_DT_CPU_BASE	(~0ul)
#endif

>>>>>>> 60cc43fc
#ifdef CONFIG_CPU_LITTLE_ENDIAN
#define CPU_FTRS_ALWAYS \
	    (CPU_FTRS_POSSIBLE & ~CPU_FTR_HVMODE & CPU_FTRS_POWER7 & \
	     CPU_FTRS_POWER8E & CPU_FTRS_POWER8 & CPU_FTRS_POWER8_DD1 & \
<<<<<<< HEAD
	     CPU_FTRS_POWER9 & CPU_FTRS_POWER9_DD1 & CPU_FTRS_POWER9_DD2_1)
=======
	     CPU_FTRS_POWER9 & CPU_FTRS_POWER9_DD1 & CPU_FTRS_POWER9_DD2_1 & \
	     CPU_FTRS_DT_CPU_BASE)
>>>>>>> 60cc43fc
#else
#define CPU_FTRS_ALWAYS		\
	    (CPU_FTRS_PPC970 & CPU_FTRS_POWER5 & \
	     CPU_FTRS_POWER6 & CPU_FTRS_POWER7 & CPU_FTRS_CELL & \
	     CPU_FTRS_PA6T & CPU_FTRS_POWER8 & CPU_FTRS_POWER8E & \
	     CPU_FTRS_POWER8_DD1 & ~CPU_FTR_HVMODE & CPU_FTRS_POSSIBLE & \
<<<<<<< HEAD
	     CPU_FTRS_POWER9 & CPU_FTRS_POWER9_DD1 & CPU_FTRS_POWER9_DD2_1)
=======
	     CPU_FTRS_POWER9 & CPU_FTRS_POWER9_DD1 & CPU_FTRS_POWER9_DD2_1 & \
	     CPU_FTRS_DT_CPU_BASE)
>>>>>>> 60cc43fc
#endif /* CONFIG_CPU_LITTLE_ENDIAN */
#endif
#else
enum {
	CPU_FTRS_ALWAYS =
#ifdef CONFIG_PPC_BOOK3S_32
	    CPU_FTRS_PPC601 & CPU_FTRS_603 & CPU_FTRS_604 & CPU_FTRS_740_NOTAU &
	    CPU_FTRS_740 & CPU_FTRS_750 & CPU_FTRS_750FX1 &
	    CPU_FTRS_750FX2 & CPU_FTRS_750FX & CPU_FTRS_750GX &
	    CPU_FTRS_7400_NOTAU & CPU_FTRS_7400 & CPU_FTRS_7450_20 &
	    CPU_FTRS_7450_21 & CPU_FTRS_7450_23 & CPU_FTRS_7455_1 &
	    CPU_FTRS_7455_20 & CPU_FTRS_7455 & CPU_FTRS_7447_10 &
	    CPU_FTRS_7447 & CPU_FTRS_7447A & CPU_FTRS_82XX &
	    CPU_FTRS_G2_LE & CPU_FTRS_E300 & CPU_FTRS_E300C2 &
	    CPU_FTRS_CLASSIC32 &
#else
	    CPU_FTRS_GENERIC_32 &
#endif
#ifdef CONFIG_PPC_8xx
	    CPU_FTRS_8XX &
#endif
#ifdef CONFIG_40x
	    CPU_FTRS_40X &
#endif
#ifdef CONFIG_44x
	    CPU_FTRS_44X & CPU_FTRS_440x6 &
#endif
#ifdef CONFIG_E200
	    CPU_FTRS_E200 &
#endif
#ifdef CONFIG_E500
	    CPU_FTRS_E500 & CPU_FTRS_E500_2 &
#endif
#ifdef CONFIG_PPC_E500MC
	    CPU_FTRS_E500MC & CPU_FTRS_E5500 & CPU_FTRS_E6500 &
#endif
	    ~CPU_FTR_EMB_HV &	/* can be removed at runtime */
	    CPU_FTRS_POSSIBLE,
};
#endif /* __powerpc64__ */

#define HBP_NUM 1

#endif /* !__ASSEMBLY__ */

#endif /* __ASM_POWERPC_CPUTABLE_H */<|MERGE_RESOLUTION|>--- conflicted
+++ resolved
@@ -545,8 +545,6 @@
 #ifdef CONFIG_PPC_BOOK3E
 #define CPU_FTRS_ALWAYS		(CPU_FTRS_E6500 & CPU_FTRS_E5500)
 #else
-<<<<<<< HEAD
-=======
 
 #ifdef CONFIG_PPC_DT_CPU_FTRS
 #define CPU_FTRS_DT_CPU_BASE			\
@@ -564,29 +562,20 @@
 #define CPU_FTRS_DT_CPU_BASE	(~0ul)
 #endif
 
->>>>>>> 60cc43fc
 #ifdef CONFIG_CPU_LITTLE_ENDIAN
 #define CPU_FTRS_ALWAYS \
 	    (CPU_FTRS_POSSIBLE & ~CPU_FTR_HVMODE & CPU_FTRS_POWER7 & \
 	     CPU_FTRS_POWER8E & CPU_FTRS_POWER8 & CPU_FTRS_POWER8_DD1 & \
-<<<<<<< HEAD
-	     CPU_FTRS_POWER9 & CPU_FTRS_POWER9_DD1 & CPU_FTRS_POWER9_DD2_1)
-=======
 	     CPU_FTRS_POWER9 & CPU_FTRS_POWER9_DD1 & CPU_FTRS_POWER9_DD2_1 & \
 	     CPU_FTRS_DT_CPU_BASE)
->>>>>>> 60cc43fc
 #else
 #define CPU_FTRS_ALWAYS		\
 	    (CPU_FTRS_PPC970 & CPU_FTRS_POWER5 & \
 	     CPU_FTRS_POWER6 & CPU_FTRS_POWER7 & CPU_FTRS_CELL & \
 	     CPU_FTRS_PA6T & CPU_FTRS_POWER8 & CPU_FTRS_POWER8E & \
 	     CPU_FTRS_POWER8_DD1 & ~CPU_FTR_HVMODE & CPU_FTRS_POSSIBLE & \
-<<<<<<< HEAD
-	     CPU_FTRS_POWER9 & CPU_FTRS_POWER9_DD1 & CPU_FTRS_POWER9_DD2_1)
-=======
 	     CPU_FTRS_POWER9 & CPU_FTRS_POWER9_DD1 & CPU_FTRS_POWER9_DD2_1 & \
 	     CPU_FTRS_DT_CPU_BASE)
->>>>>>> 60cc43fc
 #endif /* CONFIG_CPU_LITTLE_ENDIAN */
 #endif
 #else
