--- conflicted
+++ resolved
@@ -314,13 +314,9 @@
 #define H_SCM_UNBIND_ALL        0x3FC
 #define H_SCM_HEALTH            0x400
 #define H_SCM_PERFORMANCE_STATS 0x418
-<<<<<<< HEAD
 #define H_RPT_INVALIDATE	0x448
-#define MAX_HCALL_OPCODE	H_RPT_INVALIDATE
-=======
 #define H_SCM_FLUSH		0x44C
 #define MAX_HCALL_OPCODE	H_SCM_FLUSH
->>>>>>> 3887ecbb
 
 /* Scope args for H_SCM_UNBIND_ALL */
 #define H_UNBIND_SCOPE_ALL (0x1)
