--- conflicted
+++ resolved
@@ -17,12 +17,7 @@
  * and mtmsrd/rfid (64-bit).
  */
 #define IS_MTMSRD(instr)	((ppc_inst_val(instr) & 0xfc0007be) == 0x7c000124)
-<<<<<<< HEAD
-#define IS_RFID(instr)		((ppc_inst_val(instr) & 0xfc0007fe) == 0x4c000024)
-#define IS_RFI(instr)		((ppc_inst_val(instr) & 0xfc0007fe) == 0x4c000064)
-=======
 #define IS_RFID(instr)		((ppc_inst_val(instr) & 0xfc0007be) == 0x4c000024)
->>>>>>> 7d2a07b7
 
 enum instruction_type {
 	COMPUTE,		/* arith/logical/CR op, etc. */
