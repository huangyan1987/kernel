/*
 * arch/ia64/sn/io/pciba.c
 *
 * IRIX PCIBA-inspired user mode PCI interface
 *
 * requires: devfs
 *
 * device nodes show up in /dev/pci/BB/SS.F (where BB is the bus the
 * device is on, SS is the slot the device is in, and F is the
 * device's function on a multi-function card).
 *
 * when compiled into the kernel, it will only be initialized by the
 * sgi sn1 specific initialization code.  in this case, device nodes
 * are under /dev/hw/..../
 *
 * This file is subject to the terms and conditions of the GNU General
 * Public License.  See the file "COPYING" in the main directory of
 * this archive for more details.
 *
 * Copyright (C) 2001-2002 Silicon Graphics, Inc.  All rights reserved.
 *
 * 03262001 - Initial version by Chad Talbott
 */


/* jesse's beefs:

   register_pci_device should be documented
   
   grossness with do_swap should be documented
   
   big, gross union'ized node_data should be replaced with independent
   structures

   replace global list of nodes with global lists of resources.  could
   use object oriented approach of allocating and cleaning up
   resources.
   
*/


#include <linux/config.h>
#ifndef CONFIG_DEVFS_FS
#  error PCIBA requires devfs
#endif

#include <linux/module.h>
#include <linux/devfs_fs_kernel.h>
#include <linux/pci.h>
#include <linux/list.h>

#include <linux/mm.h>
#include <linux/slab.h>
#include <linux/vmalloc.h>
#include <linux/mman.h>
#include <linux/init.h>
#include <linux/raw.h>
#include <linux/capability.h>

#include <asm/uaccess.h>
#include <asm/io.h>
#include <asm/pgalloc.h>
#include <asm/page.h>

#include <asm/sn/pci/pciba.h>


MODULE_DESCRIPTION("User mode PCI interface");
MODULE_AUTHOR("Chad Talbott");


#undef DEBUG_PCIBA
/* #define DEBUG_PCIBA */

#undef TRACE_PCIBA
/* #define TRACE_PCIBA */

#if defined(DEBUG_PCIBA)
#  define DPRINTF(x...) printk(KERN_DEBUG x)
#else
#  define DPRINTF(x...)
#endif

#if defined(TRACE_PCIBA)
#  if defined(__GNUC__)
#    define TRACE()	printk(KERN_DEBUG "%s:%d:%s\n", \
			       __FILE__, __LINE__, __FUNCTION__)
#  else
#    define TRACE()	printk(KERN_DEBUG "%s:%d\n", __LINE__, __FILE__)
#  endif
#else
#  define TRACE()
#endif


typedef enum { failure, success } status;
typedef enum { false, true } boolean;


/* major data structures:

   struct node_data -
   
   	one for each file registered with devfs.  contains everything
   	that any file's fops would need to know about.

   struct dma_allocation -

   	a single DMA allocation.  only the 'dma' nodes care about
   	these.  they are there primarily to allow the driver to look
   	up the kernel virtual address of dma buffers allocated by
   	pci_alloc_consistent, as the application is only given the
   	physical address (to program the device's dma, presumably) and
   	cannot supply the kernel virtual address when freeing the
   	buffer.

	it's also useful to maintain a list of buffers allocated
	through a specific node to allow some sanity checking by this
	driver.  this prevents (for example) a broken application from
	freeing buffers that it didn't allocate, or buffers allocated
	on another node.
   
   global_node_list -

   	a list of all nodes allocated.  this allows the driver to free
   	all the memory it has 'kmalloc'd in case of an error, or on
   	module removal.

   global_dma_list -

        a list of all dma buffers allocated by this driver.  this
	allows the driver to 'pci_free_consistent' all buffers on
	module removal or error.

*/


struct node_data {
	/* flat list of all the device nodes.  makes it easy to free
	   them all when we're unregistered */
	struct list_head global_node_list;
	devfs_handle_t devfs_handle;

	void (* cleanup)(struct node_data *);

	union {
		struct {
			struct pci_dev * dev;
			struct list_head dma_allocs;
			boolean mmapped;
		} dma;
		struct {
			struct pci_dev * dev;
			u32 saved_rom_base_reg;
			boolean mmapped;
		} rom;
		struct {
			struct resource * res;
		} base;
		struct {
			struct pci_dev * dev;
		} config;
	} u;
};

struct dma_allocation {
	struct list_head list;

	dma_addr_t handle;
	void * va;
	size_t size;
};


static LIST_HEAD(global_node_list);
static LIST_HEAD(global_dma_list);


/* module entry points */
int __init pciba_init(void);
void __exit pciba_exit(void);

static status __init register_with_devfs(void);
static void __exit unregister_with_devfs(void);

static status __init register_pci_device(devfs_handle_t device_dir_handle,
					 struct pci_dev * dev);

/* file operations */
static int generic_open(struct inode * inode, struct file * file);
static int rom_mmap(struct file * file, struct vm_area_struct * vma);
static int rom_release(struct inode * inode, struct file * file);
static int base_mmap(struct file * file, struct vm_area_struct * vma);
static int config_ioctl(struct inode * inode, struct file * file, 
			unsigned int cmd, 
			unsigned long arg);
static int dma_ioctl(struct inode * inode, struct file * file, 
		     unsigned int cmd, 
		     unsigned long arg);
static int dma_mmap(struct file * file, struct vm_area_struct * vma);

/* support routines */
static int mmap_pci_address(struct vm_area_struct * vma, unsigned long pci_va);
static int mmap_kernel_address(struct vm_area_struct * vma, void * kernel_va);

#ifdef DEBUG_PCIBA
static void dump_nodes(struct list_head * nodes);
static void dump_allocations(struct list_head * dalp);
#endif

/* file operations for each type of node */
static struct file_operations rom_fops = {
	owner:		THIS_MODULE,
	mmap:		rom_mmap,
	open:		generic_open,
	release:	rom_release
};
 

static struct file_operations base_fops = {
	owner:		THIS_MODULE,
	mmap:		base_mmap,
	open:		generic_open
};


static struct file_operations config_fops = {
	owner:		THIS_MODULE,
	ioctl:		config_ioctl,
	open:		generic_open
};	

static struct file_operations dma_fops = {
	owner:		THIS_MODULE,
	ioctl:		dma_ioctl,
	mmap:		dma_mmap,
	open:		generic_open
};	


module_init(pciba_init);
module_exit(pciba_exit);


int __init
pciba_init(void)
{
	TRACE();

	if (register_with_devfs() == failure)
		return 1; /* failure */

	printk("PCIBA (a user mode PCI interface) initialized.\n");

	return 0; /* success */
}


void __exit
pciba_exit(void)
{
	TRACE();

	/* FIXME: should also free all that memory that we allocated
           ;) */
	unregister_with_devfs();
}


# if 0
static void __exit
free_nodes(void)
{
	struct node_data * nd;
	
	TRACE();

	list_for_each(nd, &node_list) {
		kfree(list_entry(nd, struct nd, node_list));
	}
}
#endif

<<<<<<< HEAD
#if !defined(CONFIG_IA64_SGI_SN1)

static status __init
register_with_devfs(void)
{
	struct pci_dev * dev;
	devfs_handle_t device_dir_handle;
	char devfs_path[40];

	TRACE();

	if (!devfs_mk_dir(NULL, "pci", NULL))
		return failure;

	/* FIXME: don't forget /dev/pci/mem & /dev/pci/io */

	pci_for_each_dev(dev) {
		sprintf(devfs_path, "pci/%02x/%02x.%x",
			dev->bus->number,
			PCI_SLOT(dev->devfn),
			PCI_FUNC(dev->devfn));
    
		device_dir_handle =
			devfs_mk_dir(NULL, devfs_path, NULL);
		if (device_dir_handle == NULL)
			return failure;

		if (register_pci_device(device_dir_handle, dev) == failure) {
			devfs_remove("pci");
			return failure;
		}
	}

	return success;
}

#else
=======

static devfs_handle_t pciba_devfs_handle;

>>>>>>> ff1a7e88

extern devfs_handle_t
devfn_to_vertex(unsigned char busnum, unsigned int devfn);

static status __init
register_with_devfs(void)
{
	struct pci_dev * dev;
	devfs_handle_t device_dir_handle;

	TRACE();

	/* FIXME: don't forget /dev/.../pci/mem & /dev/.../pci/io */

	pci_for_each_dev(dev) {
		device_dir_handle = devfn_to_vertex(dev->bus->number,
						    dev->devfn);
		if (device_dir_handle == NULL)
			return failure;
	
		if (register_pci_device(device_dir_handle, dev) == failure) {
			devfs_remove("pci");
			return failure;
		}
	}

	return success;
}

static void __exit
unregister_with_devfs(void)
{
	struct list_head * lhp;
	struct node_data * nd;
	
	TRACE();

	list_for_each(lhp, &global_node_list) {
		nd = list_entry(lhp, struct node_data, global_node_list);
		devfs_unregister(nd->devfs_handle);
	}

}


struct node_data * new_node(void)
{
	struct node_data * node;
	
	TRACE();
	
	node = kmalloc(sizeof(struct node_data), GFP_KERNEL);
	if (node == NULL)
		return NULL;
	list_add(&node->global_node_list, &global_node_list);
	return node;
}


void dma_cleanup(struct node_data * dma_node)
{
	TRACE();

	/* FIXME: should free these allocations */
#ifdef DEBUG_PCIBA
	dump_allocations(&dma_node->u.dma.dma_allocs);
#endif
	devfs_unregister(dma_node->devfs_handle);
}


void init_dma_node(struct node_data * node,
		   struct pci_dev * dev, devfs_handle_t dh)
{
	TRACE();

	node->devfs_handle = dh;
	node->u.dma.dev = dev;
	node->cleanup = dma_cleanup;
	INIT_LIST_HEAD(&node->u.dma.dma_allocs);
}


void rom_cleanup(struct node_data * rom_node)
{
	TRACE();

	if (rom_node->u.rom.mmapped)
		pci_write_config_dword(rom_node->u.rom.dev,
				       PCI_ROM_ADDRESS,
				       rom_node->u.rom.saved_rom_base_reg);
	devfs_unregister(rom_node->devfs_handle);
}


void init_rom_node(struct node_data * node,
		   struct pci_dev * dev, devfs_handle_t dh)
{
	TRACE();

	node->devfs_handle = dh;
	node->u.rom.dev = dev;
	node->cleanup = rom_cleanup;
	node->u.rom.mmapped = false;
}


static status __init
register_pci_device(devfs_handle_t device_dir_handle, struct pci_dev * dev)
{
	struct node_data * nd;
	char devfs_path[20];
	devfs_handle_t node_devfs_handle;
	int ri;

	TRACE();


	/* register nodes for all the device's base address registers */
	for (ri = 0; ri < PCI_ROM_RESOURCE; ri++) {
		if (pci_resource_len(dev, ri) != 0) {
			sprintf(devfs_path, "base/%d", ri);
			if (devfs_register(device_dir_handle, devfs_path,
					   DEVFS_FL_NONE,
					   0, 0,
					   S_IFREG | S_IRUSR | S_IWUSR,
					   &base_fops, 
					   &dev->resource[ri]) == NULL)
				return failure;
		}
	}
	
	/* register a node corresponding to the first MEM resource on
           the device */
	for (ri = 0; ri < PCI_ROM_RESOURCE; ri++) {
		if (dev->resource[ri].flags & IORESOURCE_MEM &&
		    pci_resource_len(dev, ri) != 0) {
			if (devfs_register(device_dir_handle, "mem",
					   DEVFS_FL_NONE, 0, 0,
					   S_IFREG | S_IRUSR | S_IWUSR,
					   &base_fops, 
					   &dev->resource[ri]) == NULL)
				return failure;
			break;
		}
	}

	/* also register a node corresponding to the first IO resource
           on the device */
	for (ri = 0; ri < PCI_ROM_RESOURCE; ri++) {
		if (dev->resource[ri].flags & IORESOURCE_IO &&
		    pci_resource_len(dev, ri) != 0) {
			if (devfs_register(device_dir_handle, "io",
					   DEVFS_FL_NONE, 0, 0,
					   S_IFREG | S_IRUSR | S_IWUSR,
					   &base_fops, 
					   &dev->resource[ri]) == NULL)
				return failure;
			break;
		}
	}

	/* register a node corresponding to the device's ROM resource,
           if present */
	if (pci_resource_len(dev, PCI_ROM_RESOURCE) != 0) {
		nd = new_node();
		if (nd == NULL)
			return failure;
		node_devfs_handle = devfs_register(device_dir_handle, "rom",
						   DEVFS_FL_NONE, 0, 0,
						   S_IFREG | S_IRUSR,
						   &rom_fops, nd);
		if (node_devfs_handle == NULL)
			return failure;
		init_rom_node(nd, dev, node_devfs_handle);
	}

	/* register a node that allows ioctl's to read and write to
           the device's config space */
	if (devfs_register(device_dir_handle, "config", DEVFS_FL_NONE,
			   0, 0, S_IFREG | S_IRUSR | S_IWUSR,
			   &config_fops, dev) == NULL)
		return failure;


	/* finally, register a node that allows ioctl's to allocate
           and free DMA buffers, as well as memory map those
           buffers. */
	nd = new_node();
	if (nd == NULL)
		return failure;
	node_devfs_handle =
		devfs_register(device_dir_handle, "dma", DEVFS_FL_NONE,
			       0, 0, S_IFREG | S_IRUSR | S_IWUSR,
			       &dma_fops, nd);
	if (node_devfs_handle == NULL)
		return failure;
	init_dma_node(nd, dev, node_devfs_handle);

#ifdef DEBUG_PCIBA
	dump_nodes(&global_node_list);
#endif
	
	return success;
}


static int
generic_open(struct inode * inode, struct file * file)
{
	TRACE();

	/* FIXME: should check that they're not trying to open the ROM
           writable */

	return 0; /* success */
}


static int
rom_mmap(struct file * file, struct vm_area_struct * vma)
{
	unsigned long pci_pa;
	struct node_data * nd;

	TRACE();

	nd = (struct node_data * )file->private_data;

	pci_pa = pci_resource_start(nd->u.rom.dev, PCI_ROM_RESOURCE);

	if (!nd->u.rom.mmapped) {
		nd->u.rom.mmapped = true;
		DPRINTF("Enabling ROM address decoder.\n");
		DPRINTF(
"rom_mmap: FIXME: some cards do not allow both ROM and memory addresses to\n"
"rom_mmap: FIXME: be enabled simultaneously, as they share a decoder.\n");
		pci_read_config_dword(nd->u.rom.dev, PCI_ROM_ADDRESS,
				      &nd->u.rom.saved_rom_base_reg);
		DPRINTF("ROM base address contains %x\n",
			nd->u.rom.saved_rom_base_reg);
		pci_write_config_dword(nd->u.rom.dev, PCI_ROM_ADDRESS,
				       nd->u.rom.saved_rom_base_reg |
				       PCI_ROM_ADDRESS_ENABLE);
	}
	
	return mmap_pci_address(vma, pci_pa);
}


static int
rom_release(struct inode * inode, struct file * file)
{
	struct node_data * nd;

	TRACE();

	nd = (struct node_data * )file->private_data;

	if (nd->u.rom.mmapped) {
		nd->u.rom.mmapped = false;
		DPRINTF("Disabling ROM address decoder.\n");
		pci_write_config_dword(nd->u.rom.dev, PCI_ROM_ADDRESS,
				       nd->u.rom.saved_rom_base_reg);
	}
	return 0; /* indicate success */
}


static int
base_mmap(struct file * file, struct vm_area_struct * vma)
{
	struct resource * resource;

	TRACE();

	resource = (struct resource *)file->private_data;

	return mmap_pci_address(vma, resource->start);
}


static int
config_ioctl(struct inode * inode, struct file * file, 
	     unsigned int cmd, 
	     unsigned long arg)
{
	struct pci_dev * dev;

	union cfg_data {
		uint8_t byte;
		uint16_t word;
		uint32_t dword;
	} read_data, write_data;

	int dir, size, offset;

	TRACE();

	DPRINTF("cmd = %x (DIR = %x, TYPE = %x, NR = %x, SIZE = %x)\n", 
		cmd, 
		_IOC_DIR(cmd), _IOC_TYPE(cmd), _IOC_NR(cmd), _IOC_SIZE(cmd));
	DPRINTF("arg = %lx\n", arg);

	dev = (struct pci_dev *)file->private_data;

	/* PCIIOCCFG{RD,WR}: read and/or write PCI configuration
	   space. If both, the read happens first (this becomes a swap
	   operation, atomic with respect to other updates through
	   this path).  */

	dir = _IOC_DIR(cmd);

#define do_swap(suffix, type)	 					\
	do {								\
		if (dir & _IOC_READ) {					\
			pci_read_config_##suffix(dev, _IOC_NR(cmd), 	\
						 &read_data.suffix);	\
		}							\
		if (dir & _IOC_WRITE) {					\
			get_user(write_data.suffix, (type)arg);		\
			pci_write_config_##suffix(dev, _IOC_NR(cmd), 	\
						  write_data.suffix);	\
		}							\
		if (dir & _IOC_READ) {					\
			put_user(read_data.suffix, (type)arg);		\
		}							\
	} while (0)

	size = _IOC_SIZE(cmd);
	offset = _IOC_NR(cmd);

	DPRINTF("sanity check\n");
	if (((size > 0) || (size <= 4)) &&
	    ((offset + size) <= 256) &&
	    (dir & (_IOC_READ | _IOC_WRITE))) {

		switch (size)
		{
		case 1:
			do_swap(byte, uint8_t *);
			break;
		case 2:
			do_swap(word, uint16_t *);
			break;
		case 4:
			do_swap(dword, uint32_t *);
			break;
		default:
			DPRINTF("invalid ioctl\n");
			return -EINVAL;
		}
	} else
		return -EINVAL;
		
	return 0;
}


#ifdef DEBUG_PCIBA
static void
dump_allocations(struct list_head * dalp)
{
	struct dma_allocation * dap;
	struct list_head * p;
	
	printk("{\n");
	list_for_each(p, dalp) {
		dap = list_entry(p, struct dma_allocation, 
				 list);
		printk("  handle = %lx, va = %p\n",
		       dap->handle, dap->va);
	}
	printk("}\n");
}

static void
dump_nodes(struct list_head * nodes)
{
	struct node_data * ndp;
	struct list_head * p;
	
	printk("{\n");
	list_for_each(p, nodes) {
		ndp = list_entry(p, struct node_data, 
				 global_node_list);
		printk("  %p\n", (void *)ndp);
	}
	printk("}\n");
}


#if 0
#define NEW(ptr) (ptr = kmalloc(sizeof (*(ptr)), GFP_KERNEL))

static void
test_list(void)
{
	u64 i;
	LIST_HEAD(the_list);

	for (i = 0; i < 5; i++) {
		struct dma_allocation * new_alloc;
		NEW(new_alloc);
		new_alloc->va = (void *)i;
		new_alloc->handle = 5*i;
		printk("%d - the_list->next = %lx\n", i, the_list.next);
		list_add(&new_alloc->list, &the_list);
	}
	dump_allocations(&the_list);
}
#endif
#endif


static LIST_HEAD(dma_buffer_list);


static int
dma_ioctl(struct inode * inode, struct file * file, 
	  unsigned int cmd, 
	  unsigned long arg)
{
	struct node_data * nd;
	uint64_t argv;
	int result;
	struct dma_allocation * dma_alloc;
	struct list_head * iterp;

	TRACE();

	DPRINTF("cmd = %x\n", cmd);
	DPRINTF("arg = %lx\n", arg);

	nd = (struct node_data *)file->private_data;

#ifdef DEBUG_PCIBA
	DPRINTF("at dma_ioctl entry\n");
	dump_allocations(&nd->u.dma.dma_allocs);
#endif

	switch (cmd) {
	case PCIIOCDMAALLOC:
		/* PCIIOCDMAALLOC: allocate a chunk of physical memory
		   and set it up for DMA. Return the PCI address that
		   gets to it.  */
		DPRINTF("case PCIIOCDMAALLOC (%lx)\n", PCIIOCDMAALLOC);
		
		if ( (result = get_user(argv, (uint64_t *)arg)) )
			return result;
		DPRINTF("argv (size of buffer) = %lx\n", argv);

		dma_alloc = (struct dma_allocation *)
			kmalloc(sizeof(struct dma_allocation), GFP_KERNEL);
		if (dma_alloc == NULL)
			return -ENOMEM;

		dma_alloc->size = (size_t)argv;
		dma_alloc->va = pci_alloc_consistent(nd->u.dma.dev,
						     dma_alloc->size,
						     &dma_alloc->handle);
		DPRINTF("dma_alloc->va = %p, dma_alloc->handle = %lx\n",
			dma_alloc->va, dma_alloc->handle);
		if (dma_alloc->va == NULL) {
			kfree(dma_alloc);
			return -ENOMEM;
		}

		list_add(&dma_alloc->list, &nd->u.dma.dma_allocs);
		if ( (result = put_user((uint64_t)dma_alloc->handle, 
				      (uint64_t *)arg)) ) {
			DPRINTF("put_user failed\n");
			pci_free_consistent(nd->u.dma.dev, (size_t)argv,
					    dma_alloc->va, dma_alloc->handle);
			kfree(dma_alloc);
			return result;
		}

#ifdef DEBUG_PCIBA
		DPRINTF("after insertion\n");
		dump_allocations(&nd->u.dma.dma_allocs);
#endif
		break;

	case PCIIOCDMAFREE:
		DPRINTF("case PCIIOCDMAFREE (%lx)\n", PCIIOCDMAFREE);

		if ( (result = get_user(argv, (uint64_t *)arg)) ) {
			DPRINTF("get_user failed\n");
			return result;
		}

		DPRINTF("argv (physical address of DMA buffer) = %lx\n", argv);
		list_for_each(iterp, &nd->u.dma.dma_allocs) {
			struct dma_allocation * da =
				list_entry(iterp, struct dma_allocation, list);
			if (da->handle == argv) {
				pci_free_consistent(nd->u.dma.dev, da->size,
						    da->va, da->handle);
				list_del(&da->list);
				kfree(da);
#ifdef DEBUG_PCIBA
				DPRINTF("after deletion\n");
				dump_allocations(&nd->u.dma.dma_allocs);
#endif
				return 0; /* success */
			}
		}
		/* previously allocated dma buffer wasn't found */
		DPRINTF("attempt to free invalid dma handle\n");
		return -EINVAL;

	default:
		DPRINTF("undefined ioctl\n");
		return -EINVAL;
	}

	DPRINTF("success\n");
	return 0;
}
		

static int
dma_mmap(struct file * file, struct vm_area_struct * vma)
{
	struct node_data * nd;
	struct list_head * iterp;
	int result;
	
	TRACE();

	nd = (struct node_data *)file->private_data;
	
	DPRINTF("vma->vm_start is %lx\n", vma->vm_start);
	DPRINTF("vma->vm_end is %lx\n", vma->vm_end);
	DPRINTF("offset = %lx\n", vma->vm_pgoff);

	/* get kernel virtual address for the dma buffer (necessary
	 * for the mmap). */
	list_for_each(iterp, &nd->u.dma.dma_allocs) {
		struct dma_allocation * da =
			list_entry(iterp, struct dma_allocation, list);
		/* why does mmap shift its offset argument? */
		if (da->handle == vma->vm_pgoff << PAGE_SHIFT) {
			DPRINTF("found dma handle\n");
			if ( (result = mmap_kernel_address(vma,
							   da->va)) ) {
				return result; /* failure */
			} else {
				/* it seems like at least one of these
				   should show up in user land....
				   I'm missing something */
				*(char *)da->va = 0xaa;
				strncpy(da->va, "        Toastie!", da->size);
				if (put_user(0x18badbeeful,
					     (u64 *)vma->vm_start))
					DPRINTF("put_user failed?!\n");
				return 0; /* success */
			}

		}
	}
	DPRINTF("attempt to mmap an invalid dma handle\n");
	return -EINVAL;
}


static int
mmap_pci_address(struct vm_area_struct * vma, unsigned long pci_va)
{
	unsigned long pci_pa;

	TRACE();

	DPRINTF("vma->vm_start is %lx\n", vma->vm_start);
	DPRINTF("vma->vm_end is %lx\n", vma->vm_end);

	/* the size of the vma doesn't necessarily correspond to the
           size specified in the mmap call.  So we can't really do any
           kind of sanity check here.  This is a dangerous driver, and
           it's very easy for a user process to kill the machine.  */

	DPRINTF("PCI base at virtual address %lx\n", pci_va);
	/* the __pa macro is intended for region 7 on IA64, so it
	   doesn't work for region 6 */
  	/* pci_pa = __pa(pci_va); */
	/* should be replaced by __tpa or equivalent (preferably a
	   generic equivalent) */
	pci_pa = pci_va & ~0xe000000000000000ul;
	DPRINTF("PCI base at physical address %lx\n", pci_pa);

	/* there are various arch-specific versions of this function
           defined in linux/drivers/char/mem.c, but it would be nice
           if all architectures put it in pgtable.h.  it's defined
           there for ia64.... */
	vma->vm_page_prot = pgprot_noncached(vma->vm_page_prot);

	vma->vm_flags |= VM_NONCACHED | VM_RESERVED | VM_IO;

	return io_remap_page_range(vma->vm_start, pci_pa, 
				   vma->vm_end-vma->vm_start,
				   vma->vm_page_prot);
}


static int
mmap_kernel_address(struct vm_area_struct * vma, void * kernel_va)
{
	unsigned long kernel_pa;

	TRACE();

	DPRINTF("vma->vm_start is %lx\n", vma->vm_start);
	DPRINTF("vma->vm_end is %lx\n", vma->vm_end);

	/* the size of the vma doesn't necessarily correspond to the
           size specified in the mmap call.  So we can't really do any
           kind of sanity check here.  This is a dangerous driver, and
           it's very easy for a user process to kill the machine.  */

	DPRINTF("mapping virtual address %p\n", kernel_va);
	kernel_pa = __pa(kernel_va);
	DPRINTF("mapping physical address %lx\n", kernel_pa);

	vma->vm_flags |= VM_NONCACHED | VM_RESERVED | VM_IO;

	return remap_page_range(vma->vm_start, kernel_pa, 
				vma->vm_end-vma->vm_start,
				vma->vm_page_prot);
}	<|MERGE_RESOLUTION|>--- conflicted
+++ resolved
@@ -281,7 +281,6 @@
 }
 #endif
 
-<<<<<<< HEAD
 #if !defined(CONFIG_IA64_SGI_SN1)
 
 static status __init
@@ -319,11 +318,6 @@
 }
 
 #else
-=======
-
-static devfs_handle_t pciba_devfs_handle;
-
->>>>>>> ff1a7e88
 
 extern devfs_handle_t
 devfn_to_vertex(unsigned char busnum, unsigned int devfn);
