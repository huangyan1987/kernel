# arch/ia64/sn/kernel/Makefile
#
# This file is subject to the terms and conditions of the GNU General Public
# License.  See the file "COPYING" in the main directory of this archive
# for more details.
#
# Copyright (C) 1999,2001-2003 Silicon Graphics, Inc.  All Rights Reserved.
#

<<<<<<< HEAD
obj-y				+= probe.o setup.o bte.o irq.o mca.o idle.o sn2/
obj-$(CONFIG_IA64_GENERIC)      += machvec.o
obj-$(CONFIG_IA64_SGI_SN_XPC)	+= xp.o
xp-y				:= xp_main.o xp_nofault.o
obj-$(CONFIG_IA64_SGI_SN_XPC)	+= xpc.o
xpc-y				:= xpc_main.o xpc_kdb.o xpc_channel.o xpc_partition.o
=======
obj-y				+= setup.o bte.o bte_error.o irq.o mca.o idle.o \
				   huberror.o io_init.o iomv.o klconflib.o sn2/
obj-$(CONFIG_IA64_GENERIC)      += machvec.o
>>>>>>> 9d53e4dd
<|MERGE_RESOLUTION|>--- conflicted
+++ resolved
@@ -7,15 +7,6 @@
 # Copyright (C) 1999,2001-2003 Silicon Graphics, Inc.  All Rights Reserved.
 #
 
-<<<<<<< HEAD
-obj-y				+= probe.o setup.o bte.o irq.o mca.o idle.o sn2/
-obj-$(CONFIG_IA64_GENERIC)      += machvec.o
-obj-$(CONFIG_IA64_SGI_SN_XPC)	+= xp.o
-xp-y				:= xp_main.o xp_nofault.o
-obj-$(CONFIG_IA64_SGI_SN_XPC)	+= xpc.o
-xpc-y				:= xpc_main.o xpc_kdb.o xpc_channel.o xpc_partition.o
-=======
 obj-y				+= setup.o bte.o bte_error.o irq.o mca.o idle.o \
 				   huberror.o io_init.o iomv.o klconflib.o sn2/
-obj-$(CONFIG_IA64_GENERIC)      += machvec.o
->>>>>>> 9d53e4dd
+obj-$(CONFIG_IA64_GENERIC)      += machvec.o