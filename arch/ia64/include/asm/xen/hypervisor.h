/******************************************************************************
 * hypervisor.h
 *
 * Linux-specific hypervisor handling.
 *
 * Copyright (c) 2002-2004, K A Fraser
 *
 * This program is free software; you can redistribute it and/or
 * modify it under the terms of the GNU General Public License version 2
 * as published by the Free Software Foundation; or, when distributed
 * separately from the Linux kernel or incorporated into other
 * software packages, subject to the following license:
 *
 * Permission is hereby granted, free of charge, to any person obtaining a copy
 * of this source file (the "Software"), to deal in the Software without
 * restriction, including without limitation the rights to use, copy, modify,
 * merge, publish, distribute, sublicense, and/or sell copies of the Software,
 * and to permit persons to whom the Software is furnished to do so, subject to
 * the following conditions:
 *
 * The above copyright notice and this permission notice shall be included in
 * all copies or substantial portions of the Software.
 *
 * THE SOFTWARE IS PROVIDED "AS IS", WITHOUT WARRANTY OF ANY KIND, EXPRESS OR
 * IMPLIED, INCLUDING BUT NOT LIMITED TO THE WARRANTIES OF MERCHANTABILITY,
 * FITNESS FOR A PARTICULAR PURPOSE AND NONINFRINGEMENT. IN NO EVENT SHALL THE
 * AUTHORS OR COPYRIGHT HOLDERS BE LIABLE FOR ANY CLAIM, DAMAGES OR OTHER
 * LIABILITY, WHETHER IN AN ACTION OF CONTRACT, TORT OR OTHERWISE, ARISING
 * FROM, OUT OF OR IN CONNECTION WITH THE SOFTWARE OR THE USE OR OTHER DEALINGS
 * IN THE SOFTWARE.
 */

#ifndef _ASM_IA64_XEN_HYPERVISOR_H
#define _ASM_IA64_XEN_HYPERVISOR_H

#include <linux/err.h>
#ifdef CONFIG_PARAVIRT_XEN
#include <xen/interface/xen.h>
#include <xen/interface/version.h>	/* to compile feature.c */
#include <xen/features.h>		/* to comiple xen-netfront.c */
#include <xen/xen.h>
#include <asm/xen/hypercall.h>
#endif

<<<<<<< HEAD
/* xen_domain_type is set before executing any C code by early_xen_setup */
enum xen_domain_type {
	XEN_NATIVE,	/* running on bare hardware */
	XEN_PV_DOMAIN,	/* running in a PV domain */
	XEN_HVM_DOMAIN,	/* running in a Xen hvm domain*/
};

#ifdef CONFIG_PARAVIRT_XEN
extern enum xen_domain_type xen_domain_type;
#else
#define xen_domain_type		XEN_NATIVE
#endif

#define xen_domain()		(xen_domain_type != XEN_NATIVE)
#define xen_pv_domain()		(xen_domain() &&			\
				 xen_domain_type == XEN_PV_DOMAIN)
#define xen_hvm_domain()	(xen_domain() &&			\
				 xen_domain_type == XEN_HVM_DOMAIN)

#ifdef CONFIG_XEN_DOM0
#define xen_initial_domain()	(xen_pv_domain() &&			\
				 (xen_start_info->flags & SIF_INITDOMAIN))
#else
#define xen_initial_domain()	(0)
#endif


#ifdef CONFIG_PARAVIRT_XEN
=======
#ifdef CONFIG_XEN
>>>>>>> 92dcffb9
extern struct shared_info *HYPERVISOR_shared_info;
extern struct start_info *xen_start_info;

void __init xen_setup_vcpu_info_placement(void);
void force_evtchn_callback(void);

/* for drivers/xen/balloon/balloon.c */
#ifdef CONFIG_XEN_SCRUB_PAGES
#define scrub_pages(_p, _n) memset((void *)(_p), 0, (_n) << PAGE_SHIFT)
#else
#define scrub_pages(_p, _n) ((void)0)
#endif

/* For setup_arch() in arch/ia64/kernel/setup.c */
void xen_ia64_enable_opt_feature(void);
#endif

#endif /* _ASM_IA64_XEN_HYPERVISOR_H */<|MERGE_RESOLUTION|>--- conflicted
+++ resolved
@@ -34,46 +34,13 @@
 #define _ASM_IA64_XEN_HYPERVISOR_H
 
 #include <linux/err.h>
-#ifdef CONFIG_PARAVIRT_XEN
 #include <xen/interface/xen.h>
 #include <xen/interface/version.h>	/* to compile feature.c */
 #include <xen/features.h>		/* to comiple xen-netfront.c */
 #include <xen/xen.h>
 #include <asm/xen/hypercall.h>
-#endif
 
-<<<<<<< HEAD
-/* xen_domain_type is set before executing any C code by early_xen_setup */
-enum xen_domain_type {
-	XEN_NATIVE,	/* running on bare hardware */
-	XEN_PV_DOMAIN,	/* running in a PV domain */
-	XEN_HVM_DOMAIN,	/* running in a Xen hvm domain*/
-};
-
-#ifdef CONFIG_PARAVIRT_XEN
-extern enum xen_domain_type xen_domain_type;
-#else
-#define xen_domain_type		XEN_NATIVE
-#endif
-
-#define xen_domain()		(xen_domain_type != XEN_NATIVE)
-#define xen_pv_domain()		(xen_domain() &&			\
-				 xen_domain_type == XEN_PV_DOMAIN)
-#define xen_hvm_domain()	(xen_domain() &&			\
-				 xen_domain_type == XEN_HVM_DOMAIN)
-
-#ifdef CONFIG_XEN_DOM0
-#define xen_initial_domain()	(xen_pv_domain() &&			\
-				 (xen_start_info->flags & SIF_INITDOMAIN))
-#else
-#define xen_initial_domain()	(0)
-#endif
-
-
-#ifdef CONFIG_PARAVIRT_XEN
-=======
 #ifdef CONFIG_XEN
->>>>>>> 92dcffb9
 extern struct shared_info *HYPERVISOR_shared_info;
 extern struct start_info *xen_start_info;
 
