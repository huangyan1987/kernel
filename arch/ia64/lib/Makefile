#
# Makefile for ia64-specific library routines..
#

lib-y := __divsi3.o __udivsi3.o __modsi3.o __umodsi3.o			\
	__divdi3.o __udivdi3.o __moddi3.o __umoddi3.o			\
	checksum.o clear_page.o csum_partial_copy.o copy_page.o		\
	clear_user.o strncpy_from_user.o strlen_user.o strnlen_user.o	\
	flush.o io.o ip_fast_csum.o do_csum.o				\
	memset.o strlen.o swiotlb.o

<<<<<<< HEAD
obj-$(CONFIG_ITANIUM)	+= copy_page.o copy_user.o memcpy.o
obj-$(CONFIG_MCKINLEY)	+= copy_page_mck.o memcpy_mck.o
obj-$(CONFIG_PERFMON)	+= carta_random.o
obj-$(CONFIG_MD_RAID5)	+= xor.o
=======
lib-$(CONFIG_ITANIUM)	+= copy_page.o copy_user.o memcpy.o
lib-$(CONFIG_MCKINLEY)	+= copy_page_mck.o memcpy_mck.o
lib-$(CONFIG_PERFMON)	+= carta_random.o
>>>>>>> 1eba1937

IGNORE_FLAGS_OBJS =	__divsi3.o __udivsi3.o __modsi3.o __umodsi3.o \
			__divdi3.o __udivdi3.o __moddi3.o __umoddi3.o

AFLAGS___divdi3.o	=
AFLAGS___udivdi3.o	= -DUNSIGNED
AFLAGS___moddi3.o	= 	     -DMODULO
AFLAGS___umoddi3.o	= -DUNSIGNED -DMODULO

AFLAGS___divsi3.o	=
AFLAGS___udivsi3.o	= -DUNSIGNED
AFLAGS___modsi3.o	=	     -DMODULO
AFLAGS___umodsi3.o	= -DUNSIGNED -DMODULO

$(obj)/__divdi3.o: $(src)/idiv64.S
	$(cmd_as_o_S)

$(obj)/__udivdi3.o: $(src)/idiv64.S
	$(cmd_as_o_S)

$(obj)/__moddi3.o: $(src)/idiv64.S
	$(cmd_as_o_S)

$(obj)/__umoddi3.o: $(src)/idiv64.S
	$(cmd_as_o_S)

$(obj)/__divsi3.o: $(src)/idiv32.S
	$(cmd_as_o_S)

$(obj)/__udivsi3.o: $(src)/idiv32.S
	$(cmd_as_o_S)

$(obj)/__modsi3.o: $(src)/idiv32.S
	$(cmd_as_o_S)

$(obj)/__umodsi3.o: $(src)/idiv32.S
	$(cmd_as_o_S)<|MERGE_RESOLUTION|>--- conflicted
+++ resolved
@@ -9,16 +9,9 @@
 	flush.o io.o ip_fast_csum.o do_csum.o				\
 	memset.o strlen.o swiotlb.o
 
-<<<<<<< HEAD
-obj-$(CONFIG_ITANIUM)	+= copy_page.o copy_user.o memcpy.o
-obj-$(CONFIG_MCKINLEY)	+= copy_page_mck.o memcpy_mck.o
-obj-$(CONFIG_PERFMON)	+= carta_random.o
-obj-$(CONFIG_MD_RAID5)	+= xor.o
-=======
 lib-$(CONFIG_ITANIUM)	+= copy_page.o copy_user.o memcpy.o
 lib-$(CONFIG_MCKINLEY)	+= copy_page_mck.o memcpy_mck.o
 lib-$(CONFIG_PERFMON)	+= carta_random.o
->>>>>>> 1eba1937
 
 IGNORE_FLAGS_OBJS =	__divsi3.o __udivsi3.o __modsi3.o __umodsi3.o \
 			__divdi3.o __udivdi3.o __moddi3.o __umoddi3.o
