--- conflicted
+++ resolved
@@ -60,16 +60,9 @@
 
 #ifdef UNW_DEBUG
   static unsigned int unw_debug_level = UNW_DEBUG;
-#  ifdef CONFIG_KDB
-#    include <linux/kdb.h>
-#    define UNW_DEBUG_ON(n)	(unw_debug_level >= n && !KDB_IS_RUNNING())
-#    define UNW_DPRINT(n, ...)	if (UNW_DEBUG_ON(n)) kdb_printf(__VA_ARGS__)
-#  else	/* !CONFIG_KDB */
-#    define UNW_DEBUG_ON(n)	unw_debug_level >= n
-     /* Do not code a printk level, not all debug lines end in newline */
-#    define UNW_DPRINT(n, ...)  if (UNW_DEBUG_ON(n)) printk(__VA_ARGS__)
-#  endif /* CONFIG_KDB */
-#  undef inline
+#  define UNW_DEBUG_ON(n)	unw_debug_level >= n
+   /* Do not code a printk level, not all debug lines end in newline */
+#  define UNW_DPRINT(n, ...)  if (UNW_DEBUG_ON(n)) printk(__VA_ARGS__)
 #  define inline
 #else /* !UNW_DEBUG */
 #  define UNW_DEBUG_ON(n)  0
@@ -392,16 +385,10 @@
 	}
 
 	if (write) {
-<<<<<<< HEAD
-		if (read_only(addr))
-			UNW_DPRINT(0, "unwind.%s: ignoring attempt to write read-only location\n");
-		else {
-=======
 		if (read_only(addr)) {
 			UNW_DPRINT(0, "unwind.%s: ignoring attempt to write read-only location\n",
 				__FUNCTION__);
 		} else {
->>>>>>> 30e74fea
 			*addr = *val;
 			if (*nat)
 				*nat_addr |= nat_mask;
@@ -446,16 +433,10 @@
 		return -1;
 	}
 	if (write)
-<<<<<<< HEAD
-		if (read_only(addr))
-			UNW_DPRINT(0, "unwind.%s: ignoring attempt to write read-only location\n");
-		else
-=======
 		if (read_only(addr)) {
 			UNW_DPRINT(0, "unwind.%s: ignoring attempt to write read-only location\n",
 				__FUNCTION__);
 		} else
->>>>>>> 30e74fea
 			*addr = *val;
 	else
 		*val = *addr;
@@ -501,16 +482,10 @@
 	}
 
 	if (write)
-<<<<<<< HEAD
-		if (read_only(addr))
-			UNW_DPRINT(0, "unwind.%s: ignoring attempt to write read-only location\n");
-		else
-=======
 		if (read_only(addr)) {
 			UNW_DPRINT(0, "unwind.%s: ignoring attempt to write read-only location\n",
 				__FUNCTION__);
 		} else
->>>>>>> 30e74fea
 			*addr = *val;
 	else
 		*val = *addr;
@@ -604,16 +579,10 @@
 	}
 
 	if (write) {
-<<<<<<< HEAD
-		if (read_only(addr))
-			UNW_DPRINT(0, "unwind.%s: ignoring attempt to write read-only location\n");
-		else
-=======
 		if (read_only(addr)) {
 			UNW_DPRINT(0, "unwind.%s: ignoring attempt to write read-only location\n",
 				__FUNCTION__);
 		} else
->>>>>>> 30e74fea
 			*addr = *val;
 	} else
 		*val = *addr;
@@ -631,16 +600,10 @@
 		addr = &info->sw->pr;
 
 	if (write) {
-<<<<<<< HEAD
-		if (read_only(addr))
-			UNW_DPRINT(0, "unwind.%s: ignoring attempt to write read-only location\n");
-		else
-=======
 		if (read_only(addr)) {
 			UNW_DPRINT(0, "unwind.%s: ignoring attempt to write read-only location\n",
 				__FUNCTION__);
 		} else
->>>>>>> 30e74fea
 			*addr = *val;
 	} else
 		*val = *addr;
