#
# Makefile for the ia32 kernel emulation subsystem.
#

<<<<<<< HEAD
obj-y := ia32_entry.o sys_ia32.o ia32_ioctl.o ia32_signal.o ia32_support.o ia32_traps.o \
	 binfmt_elf32.o ia32_ldt.o
=======
obj-y := ia32_entry.o sys_ia32.o ia32_ioctl.o ia32_signal.o \
	 ia32_support.o ia32_traps.o binfmt_elf32.o ia32_ldt.o
>>>>>>> 31259040
<|MERGE_RESOLUTION|>--- conflicted
+++ resolved
@@ -2,10 +2,5 @@
 # Makefile for the ia32 kernel emulation subsystem.
 #
 
-<<<<<<< HEAD
-obj-y := ia32_entry.o sys_ia32.o ia32_ioctl.o ia32_signal.o ia32_support.o ia32_traps.o \
-	 binfmt_elf32.o ia32_ldt.o
-=======
 obj-y := ia32_entry.o sys_ia32.o ia32_ioctl.o ia32_signal.o \
-	 ia32_support.o ia32_traps.o binfmt_elf32.o ia32_ldt.o
->>>>>>> 31259040
+	 ia32_support.o ia32_traps.o binfmt_elf32.o ia32_ldt.o