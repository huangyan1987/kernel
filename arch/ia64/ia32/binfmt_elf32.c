/*
 * IA-32 ELF support.
 *
 * Copyright (C) 1999 Arun Sharma <arun.sharma@intel.com>
 * Copyright (C) 2001 Hewlett-Packard Co
 *	David Mosberger-Tang <davidm@hpl.hp.com>
 *
 * 06/16/00	A. Mallick	initialize csd/ssd/tssd/cflg for ia32_load_state
 * 04/13/01	D. Mosberger	dropped saving tssd in ar.k1---it's not needed
 * 09/14/01	D. Mosberger	fixed memory management for gdt/tss page
 */
#include <linux/config.h>

#include <linux/types.h>
#include <linux/mm.h>
#include <linux/security.h>

#include <asm/param.h>
#include <asm/signal.h>

#include "ia32priv.h"
#include "elfcore32.h"

/* Override some function names */
#undef start_thread
#define start_thread			ia32_start_thread
#define elf_format			elf32_format
#define init_elf_binfmt			init_elf32_binfmt
#define exit_elf_binfmt			exit_elf32_binfmt

#undef CLOCKS_PER_SEC
#define CLOCKS_PER_SEC	IA32_CLOCKS_PER_SEC

extern void ia64_elf32_init (struct pt_regs *regs);

static void elf32_set_personality (void);

#define setup_arg_pages(bprm,exec)		ia32_setup_arg_pages(bprm,exec)
#define elf_map				elf32_map

#undef SET_PERSONALITY
#define SET_PERSONALITY(ex, ibcs2)	elf32_set_personality()

#define elf_read_implies_exec(ex, have_pt_gnu_stack)	(!(have_pt_gnu_stack))

/* Ugly but avoids duplication */
#include "../../../fs/binfmt_elf.c"

extern struct page *ia32_shared_page[];
extern unsigned long *ia32_gdt;
extern struct page *ia32_gate_page;

struct page *
ia32_install_shared_page (struct vm_area_struct *vma, unsigned long address, int *type)
{
	struct page *pg = ia32_shared_page[smp_processor_id()];
	get_page(pg);
	if (type)
		*type = VM_FAULT_MINOR;
	return pg;
}

struct page *
ia32_install_gate_page (struct vm_area_struct *vma, unsigned long address, int *type)
{
	struct page *pg = ia32_gate_page;
	get_page(pg);
	if (type)
		*type = VM_FAULT_MINOR;
	return pg;
}


static struct vm_operations_struct ia32_shared_page_vm_ops = {
	.nopage = ia32_install_shared_page
};

static struct vm_operations_struct ia32_gate_page_vm_ops = {
	.nopage = ia32_install_gate_page
};

void
ia64_elf32_init (struct pt_regs *regs)
{
	struct vm_area_struct *vma;

	/*
	 * Map GDT below 4GB, where the processor can find it.  We need to map
	 * it with privilege level 3 because the IVE uses non-privileged accesses to these
	 * tables.  IA-32 segmentation is used to protect against IA-32 accesses to them.
	 */
	vma = kmem_cache_alloc(vm_area_cachep, SLAB_KERNEL);
	if (vma) {
		memset(vma, 0, sizeof(*vma));
		vma->vm_mm = current->mm;
		vma->vm_start = IA32_GDT_OFFSET;
		vma->vm_end = vma->vm_start + PAGE_SIZE;
		vma->vm_page_prot = PAGE_SHARED;
		vma->vm_flags = VM_READ|VM_MAYREAD|VM_RESERVED;
		vma->vm_ops = &ia32_shared_page_vm_ops;
		down_write(&current->mm->mmap_sem);
		{
			if (insert_vm_struct(current->mm, vma)) {
				kmem_cache_free(vm_area_cachep, vma);
				up_write(&current->mm->mmap_sem);
				return;
			}
<<<<<<< HEAD
=======
		}
		up_write(&current->mm->mmap_sem);
	}

	/*
	 * When user stack is not executable, push sigreturn code to stack makes
	 * segmentation fault raised when returning to kernel. So now sigreturn
	 * code is locked in specific gate page, which is pointed by pretcode
	 * when setup_frame_ia32
	 */
	vma = kmem_cache_alloc(vm_area_cachep, SLAB_KERNEL);
	if (vma) {
		memset(vma, 0, sizeof(*vma));
		vma->vm_mm = current->mm;
		vma->vm_start = IA32_GATE_OFFSET;
		vma->vm_end = vma->vm_start + PAGE_SIZE;
		vma->vm_page_prot = PAGE_COPY_EXEC;
		vma->vm_flags = VM_READ | VM_MAYREAD | VM_EXEC
				| VM_MAYEXEC | VM_RESERVED;
		vma->vm_ops = &ia32_gate_page_vm_ops;
		down_write(&current->mm->mmap_sem);
		{
			if (insert_vm_struct(current->mm, vma)) {
				kmem_cache_free(vm_area_cachep, vma);
				up_write(&current->mm->mmap_sem);
				return;
			}
>>>>>>> 9d53e4dd
		}
		up_write(&current->mm->mmap_sem);
	}

	/*
	 * Install LDT as anonymous memory.  This gives us all-zero segment descriptors
	 * until a task modifies them via modify_ldt().
	 */
	vma = kmem_cache_alloc(vm_area_cachep, SLAB_KERNEL);
	if (vma) {
		memset(vma, 0, sizeof(*vma));
		vma->vm_mm = current->mm;
		vma->vm_start = IA32_LDT_OFFSET;
		vma->vm_end = vma->vm_start + PAGE_ALIGN(IA32_LDT_ENTRIES*IA32_LDT_ENTRY_SIZE);
		vma->vm_page_prot = PAGE_SHARED;
		vma->vm_flags = VM_READ|VM_WRITE|VM_MAYREAD|VM_MAYWRITE;
		down_write(&current->mm->mmap_sem);
		{
			if (insert_vm_struct(current->mm, vma)) {
				kmem_cache_free(vm_area_cachep, vma);
				up_write(&current->mm->mmap_sem);
				return;
			}
		}
		up_write(&current->mm->mmap_sem);
	}

	ia64_psr(regs)->ac = 0;		/* turn off alignment checking */
	regs->loadrs = 0;
	/*
	 *  According to the ABI %edx points to an `atexit' handler.  Since we don't have
	 *  one we'll set it to 0 and initialize all the other registers just to make
	 *  things more deterministic, ala the i386 implementation.
	 */
	regs->r8 = 0;	/* %eax */
	regs->r11 = 0;	/* %ebx */
	regs->r9 = 0;	/* %ecx */
	regs->r10 = 0;	/* %edx */
	regs->r13 = 0;	/* %ebp */
	regs->r14 = 0;	/* %esi */
	regs->r15 = 0;	/* %edi */

	current->thread.eflag = IA32_EFLAG;
	current->thread.fsr = IA32_FSR_DEFAULT;
	current->thread.fcr = IA32_FCR_DEFAULT;
	current->thread.fir = 0;
	current->thread.fdr = 0;

	/*
	 * Setup GDTD.  Note: GDTD is the descrambled version of the pseudo-descriptor
	 * format defined by Figure 3-11 "Pseudo-Descriptor Format" in the IA-32
	 * architecture manual. Also note that the only fields that are not ignored are
	 * `base', `limit', 'G', `P' (must be 1) and `S' (must be 0).
	 */
	regs->r31 = IA32_SEG_UNSCRAMBLE(IA32_SEG_DESCRIPTOR(IA32_GDT_OFFSET, IA32_PAGE_SIZE - 1,
							    0, 0, 0, 1, 0, 0, 0));
	/* Setup the segment selectors */
	regs->r16 = (__USER_DS << 16) | __USER_DS; /* ES == DS, GS, FS are zero */
	regs->r17 = (__USER_DS << 16) | __USER_CS; /* SS, CS; ia32_load_state() sets TSS and LDT */

	ia32_load_segment_descriptors(current);
	ia32_load_state(current);
}

int
ia32_setup_arg_pages (struct linux_binprm *bprm, int executable_stack)
{
	unsigned long stack_base;
	struct vm_area_struct *mpnt;
	struct mm_struct *mm = current->mm;
	int i, ret;

	stack_base = IA32_STACK_TOP - MAX_ARG_PAGES*PAGE_SIZE;
	mm->arg_start = bprm->p + stack_base;

	bprm->p += stack_base;
	if (bprm->loader)
		bprm->loader += stack_base;
	bprm->exec += stack_base;

	mpnt = kmem_cache_alloc(vm_area_cachep, SLAB_KERNEL);
	if (!mpnt)
		return -ENOMEM;

	if (security_vm_enough_memory((IA32_STACK_TOP - (PAGE_MASK & (unsigned long) bprm->p))
				      >> PAGE_SHIFT)) {
		kmem_cache_free(vm_area_cachep, mpnt);
		return -ENOMEM;
	}

	memset(mpnt, 0, sizeof(*mpnt));

	down_write(&current->mm->mmap_sem);
	{
		mpnt->vm_mm = current->mm;
		mpnt->vm_start = PAGE_MASK & (unsigned long) bprm->p;
		mpnt->vm_end = IA32_STACK_TOP;
		if (executable_stack == EXSTACK_ENABLE_X)
			mpnt->vm_flags = VM_STACK_FLAGS |  VM_EXEC;
		else if (executable_stack == EXSTACK_DISABLE_X)
			mpnt->vm_flags = VM_STACK_FLAGS & ~VM_EXEC;
		else
			mpnt->vm_flags = VM_STACK_FLAGS;
		mpnt->vm_page_prot = (mpnt->vm_flags & VM_EXEC)?
					PAGE_COPY_EXEC: PAGE_COPY;
		if ((ret = insert_vm_struct(current->mm, mpnt))) {
			up_write(&current->mm->mmap_sem);
			kmem_cache_free(vm_area_cachep, mpnt);
			return ret;
		}
		current->mm->stack_vm = current->mm->total_vm = vma_pages(mpnt);
	}

	for (i = 0 ; i < MAX_ARG_PAGES ; i++) {
		struct page *page = bprm->page[i];
		if (page) {
			bprm->page[i] = NULL;
			install_arg_page(mpnt, page, stack_base);
		}
		stack_base += PAGE_SIZE;
	}
	up_write(&current->mm->mmap_sem);

	/* Can't do it in ia64_elf32_init(). Needs to be done before calls to
	   elf32_map() */
	current->thread.ppl = ia32_init_pp_list();

	return 0;
}

static void
elf32_set_personality (void)
{
	set_personality(PER_LINUX32);
	current->thread.map_base  = IA32_PAGE_OFFSET/3;
	current->thread.task_size = IA32_PAGE_OFFSET;	/* use what Linux/x86 uses... */
	set_fs(USER_DS);				/* set addr limit for new TASK_SIZE */
}

static unsigned long
elf32_map (struct file *filep, unsigned long addr, struct elf_phdr *eppnt, int prot, int type)
{
	unsigned long pgoff = (eppnt->p_vaddr) & ~IA32_PAGE_MASK;

	return ia32_do_mmap(filep, (addr & IA32_PAGE_MASK), eppnt->p_filesz + pgoff, prot, type,
			    eppnt->p_offset - pgoff);
}

#define cpu_uses_ia32el()	(local_cpu_data->family > 0x1f)

static int __init check_elf32_binfmt(void)
{
	if (cpu_uses_ia32el()) {
		printk("Please use IA-32 EL for executing IA-32 binaries\n");
		return unregister_binfmt(&elf_format);
	}
	return 0;
}

module_init(check_elf32_binfmt)<|MERGE_RESOLUTION|>--- conflicted
+++ resolved
@@ -105,8 +105,6 @@
 				up_write(&current->mm->mmap_sem);
 				return;
 			}
-<<<<<<< HEAD
-=======
 		}
 		up_write(&current->mm->mmap_sem);
 	}
@@ -134,7 +132,6 @@
 				up_write(&current->mm->mmap_sem);
 				return;
 			}
->>>>>>> 9d53e4dd
 		}
 		up_write(&current->mm->mmap_sem);
 	}
