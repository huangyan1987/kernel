// SPDX-License-Identifier: GPL-2.0-only
/*
 * Based on arch/arm/mm/init.c
 *
 * Copyright (C) 1995-2005 Russell King
 * Copyright (C) 2012 ARM Ltd.
 */

#include <linux/kernel.h>
#include <linux/export.h>
#include <linux/errno.h>
#include <linux/swap.h>
#include <linux/init.h>
#include <linux/cache.h>
#include <linux/mman.h>
#include <linux/nodemask.h>
#include <linux/initrd.h>
#include <linux/gfp.h>
#include <linux/memblock.h>
#include <linux/sort.h>
#include <linux/of.h>
#include <linux/of_fdt.h>
#include <linux/dma-mapping.h>
#include <linux/dma-contiguous.h>
#include <linux/efi.h>
#include <linux/swiotlb.h>
#include <linux/vmalloc.h>
#include <linux/mm.h>
#include <linux/kexec.h>
#include <linux/crash_dump.h>

#include <asm/boot.h>
#include <asm/fixmap.h>
#include <asm/kasan.h>
#include <asm/kernel-pgtable.h>
#include <asm/memory.h>
#include <asm/numa.h>
#include <asm/sections.h>
#include <asm/setup.h>
#include <linux/sizes.h>
#include <asm/tlb.h>
#include <asm/alternative.h>

/*
 * We need to be able to catch inadvertent references to memstart_addr
 * that occur (potentially in generic code) before arm64_memblock_init()
 * executes, which assigns it its actual value. So use a default value
 * that cannot be mistaken for a real physical address.
 */
s64 memstart_addr __ro_after_init = -1;
EXPORT_SYMBOL(memstart_addr);

<<<<<<< HEAD
=======
s64 physvirt_offset __ro_after_init;
EXPORT_SYMBOL(physvirt_offset);

struct page *vmemmap __ro_after_init;
EXPORT_SYMBOL(vmemmap);

>>>>>>> fec38890
/*
 * We create both ZONE_DMA and ZONE_DMA32. ZONE_DMA covers the first 1G of
 * memory as some devices, namely the Raspberry Pi 4, have peripherals with
 * this limited view of the memory. ZONE_DMA32 will cover the rest of the 32
 * bit addressable memory area.
 */
phys_addr_t arm64_dma_phys_limit __ro_after_init;
phys_addr_t arm64_dma32_phys_limit __ro_after_init;

#ifdef CONFIG_KEXEC_CORE
/*
 * reserve_crashkernel() - reserves memory for crash kernel
 *
 * This function reserves memory area given in "crashkernel=" kernel command
 * line parameter. The memory reserved is used by dump capture kernel when
 * primary kernel is crashing.
 */
static void __init reserve_crashkernel(void)
{
	unsigned long long crash_base, crash_size;
	int ret;

	ret = parse_crashkernel(boot_command_line, memblock_phys_mem_size(),
				&crash_size, &crash_base);
	/* no crashkernel= or invalid value specified */
	if (ret || !crash_size)
		return;

	crash_size = PAGE_ALIGN(crash_size);

	if (crash_base == 0) {
		/* Current arm64 boot protocol requires 2MB alignment */
		crash_base = memblock_find_in_range(0, ARCH_LOW_ADDRESS_LIMIT,
				crash_size, SZ_2M);
		if (crash_base == 0) {
			pr_warn("cannot allocate crashkernel (size:0x%llx)\n",
				crash_size);
			return;
		}
	} else {
		/* User specifies base address explicitly. */
		if (!memblock_is_region_memory(crash_base, crash_size)) {
			pr_warn("cannot reserve crashkernel: region is not memory\n");
			return;
		}

		if (memblock_is_region_reserved(crash_base, crash_size)) {
			pr_warn("cannot reserve crashkernel: region overlaps reserved memory\n");
			return;
		}

		if (!IS_ALIGNED(crash_base, SZ_2M)) {
			pr_warn("cannot reserve crashkernel: base address is not 2MB aligned\n");
			return;
		}
	}
	memblock_reserve(crash_base, crash_size);

	pr_info("crashkernel reserved: 0x%016llx - 0x%016llx (%lld MB)\n",
		crash_base, crash_base + crash_size, crash_size >> 20);

	crashk_res.start = crash_base;
	crashk_res.end = crash_base + crash_size - 1;
}
#else
static void __init reserve_crashkernel(void)
{
}
#endif /* CONFIG_KEXEC_CORE */

#ifdef CONFIG_CRASH_DUMP
static int __init early_init_dt_scan_elfcorehdr(unsigned long node,
		const char *uname, int depth, void *data)
{
	const __be32 *reg;
	int len;

	if (depth != 1 || strcmp(uname, "chosen") != 0)
		return 0;

	reg = of_get_flat_dt_prop(node, "linux,elfcorehdr", &len);
	if (!reg || (len < (dt_root_addr_cells + dt_root_size_cells)))
		return 1;

	elfcorehdr_addr = dt_mem_next_cell(dt_root_addr_cells, &reg);
	elfcorehdr_size = dt_mem_next_cell(dt_root_size_cells, &reg);

	return 1;
}

/*
 * reserve_elfcorehdr() - reserves memory for elf core header
 *
 * This function reserves the memory occupied by an elf core header
 * described in the device tree. This region contains all the
 * information about primary kernel's core image and is used by a dump
 * capture kernel to access the system memory on primary kernel.
 */
static void __init reserve_elfcorehdr(void)
{
	of_scan_flat_dt(early_init_dt_scan_elfcorehdr, NULL);

	if (!elfcorehdr_size)
		return;

	if (memblock_is_region_reserved(elfcorehdr_addr, elfcorehdr_size)) {
		pr_warn("elfcorehdr is overlapped\n");
		return;
	}

	memblock_reserve(elfcorehdr_addr, elfcorehdr_size);

	pr_info("Reserving %lldKB of memory at 0x%llx for elfcorehdr\n",
		elfcorehdr_size >> 10, elfcorehdr_addr);
}
#else
static void __init reserve_elfcorehdr(void)
{
}
#endif /* CONFIG_CRASH_DUMP */

/*
 * Return the maximum physical address for a zone with a given address size
 * limit. It currently assumes that for memory starting above 4G, 32-bit
 * devices will use a DMA offset.
 */
static phys_addr_t __init max_zone_phys(unsigned int zone_bits)
{
	phys_addr_t offset = memblock_start_of_DRAM() & GENMASK_ULL(63, zone_bits);
	return min(offset + (1ULL << zone_bits), memblock_end_of_DRAM());
}

#ifdef CONFIG_NUMA

static void __init zone_sizes_init(unsigned long min, unsigned long max)
{
	unsigned long max_zone_pfns[MAX_NR_ZONES]  = {0};

#ifdef CONFIG_ZONE_DMA
	max_zone_pfns[ZONE_DMA] = PFN_DOWN(arm64_dma_phys_limit);
#endif
#ifdef CONFIG_ZONE_DMA32
	max_zone_pfns[ZONE_DMA32] = PFN_DOWN(arm64_dma32_phys_limit);
#endif
	max_zone_pfns[ZONE_NORMAL] = max;

	free_area_init_nodes(max_zone_pfns);
}

#else

static void __init zone_sizes_init(unsigned long min, unsigned long max)
{
	struct memblock_region *reg;
	unsigned long zone_size[MAX_NR_ZONES], zhole_size[MAX_NR_ZONES];
	unsigned long max_dma32 = min;
	unsigned long max_dma = min;

	memset(zone_size, 0, sizeof(zone_size));

#ifdef CONFIG_ZONE_DMA
	max_dma = PFN_DOWN(arm64_dma_phys_limit);
	zone_size[ZONE_DMA] = max_dma - min;
	max_dma32 = max_dma;
<<<<<<< HEAD
#endif
#ifdef CONFIG_ZONE_DMA32
	max_dma32 = PFN_DOWN(arm64_dma32_phys_limit);
	zone_size[ZONE_DMA32] = max_dma32 - max_dma;
#endif
=======
#endif
#ifdef CONFIG_ZONE_DMA32
	max_dma32 = PFN_DOWN(arm64_dma32_phys_limit);
	zone_size[ZONE_DMA32] = max_dma32 - max_dma;
#endif
>>>>>>> fec38890
	zone_size[ZONE_NORMAL] = max - max_dma32;

	memcpy(zhole_size, zone_size, sizeof(zhole_size));

	for_each_memblock(memory, reg) {
		unsigned long start = memblock_region_memory_base_pfn(reg);
		unsigned long end = memblock_region_memory_end_pfn(reg);

		if (start >= max)
			continue;
#ifdef CONFIG_ZONE_DMA
		if (start < max_dma) {
			unsigned long dma_end = min_not_zero(end, max_dma);
			zhole_size[ZONE_DMA] -= dma_end - start;
		}
#endif
#ifdef CONFIG_ZONE_DMA32
		if (start < max_dma32) {
			unsigned long dma32_end = min(end, max_dma32);
			unsigned long dma32_start = max(start, max_dma);
			zhole_size[ZONE_DMA32] -= dma32_end - dma32_start;
		}
#endif
		if (end > max_dma32) {
			unsigned long normal_end = min(end, max);
			unsigned long normal_start = max(start, max_dma32);
			zhole_size[ZONE_NORMAL] -= normal_end - normal_start;
		}
	}

	free_area_init_node(0, zone_size, min, zhole_size);
}

#endif /* CONFIG_NUMA */

int pfn_valid(unsigned long pfn)
{
	phys_addr_t addr = pfn << PAGE_SHIFT;

	if ((addr >> PAGE_SHIFT) != pfn)
		return 0;

#ifdef CONFIG_SPARSEMEM
	if (pfn_to_section_nr(pfn) >= NR_MEM_SECTIONS)
		return 0;

	if (!valid_section(__nr_to_section(pfn_to_section_nr(pfn))))
		return 0;
#endif
	return memblock_is_map_memory(addr);
}
EXPORT_SYMBOL(pfn_valid);

static phys_addr_t memory_limit = PHYS_ADDR_MAX;

/*
 * Limit the memory size that was specified via FDT.
 */
static int __init early_mem(char *p)
{
	if (!p)
		return 1;

	memory_limit = memparse(p, &p) & PAGE_MASK;
	pr_notice("Memory limited to %lldMB\n", memory_limit >> 20);

	return 0;
}
early_param("mem", early_mem);

static int __init early_init_dt_scan_usablemem(unsigned long node,
		const char *uname, int depth, void *data)
{
	struct memblock_region *usablemem = data;
	const __be32 *reg;
	int len;

	if (depth != 1 || strcmp(uname, "chosen") != 0)
		return 0;

	reg = of_get_flat_dt_prop(node, "linux,usable-memory-range", &len);
	if (!reg || (len < (dt_root_addr_cells + dt_root_size_cells)))
		return 1;

	usablemem->base = dt_mem_next_cell(dt_root_addr_cells, &reg);
	usablemem->size = dt_mem_next_cell(dt_root_size_cells, &reg);

	return 1;
}

static void __init fdt_enforce_memory_region(void)
{
	struct memblock_region reg = {
		.size = 0,
	};

	of_scan_flat_dt(early_init_dt_scan_usablemem, &reg);

	if (reg.size)
		memblock_cap_memory_range(reg.base, reg.size);
}

void __init arm64_memblock_init(void)
{
	const s64 linear_region_size = BIT(vabits_actual - 1);

	/* Handle linux,usable-memory-range property */
	fdt_enforce_memory_region();

	/* Remove memory above our supported physical address size */
	memblock_remove(1ULL << PHYS_MASK_SHIFT, ULLONG_MAX);

	/*
	 * Select a suitable value for the base of physical memory.
	 */
	memstart_addr = round_down(memblock_start_of_DRAM(),
				   ARM64_MEMSTART_ALIGN);

	physvirt_offset = PHYS_OFFSET - PAGE_OFFSET;

	vmemmap = ((struct page *)VMEMMAP_START - (memstart_addr >> PAGE_SHIFT));

	/*
	 * If we are running with a 52-bit kernel VA config on a system that
	 * does not support it, we have to offset our vmemmap and physvirt_offset
	 * s.t. we avoid the 52-bit portion of the direct linear map
	 */
	if (IS_ENABLED(CONFIG_ARM64_VA_BITS_52) && (vabits_actual != 52)) {
		vmemmap += (_PAGE_OFFSET(48) - _PAGE_OFFSET(52)) >> PAGE_SHIFT;
		physvirt_offset = PHYS_OFFSET - _PAGE_OFFSET(48);
	}

	/*
	 * Remove the memory that we will not be able to cover with the
	 * linear mapping. Take care not to clip the kernel which may be
	 * high in memory.
	 */
	memblock_remove(max_t(u64, memstart_addr + linear_region_size,
			__pa_symbol(_end)), ULLONG_MAX);
	if (memstart_addr + linear_region_size < memblock_end_of_DRAM()) {
		/* ensure that memstart_addr remains sufficiently aligned */
		memstart_addr = round_up(memblock_end_of_DRAM() - linear_region_size,
					 ARM64_MEMSTART_ALIGN);
		memblock_remove(0, memstart_addr);
	}

	/*
	 * Apply the memory limit if it was set. Since the kernel may be loaded
	 * high up in memory, add back the kernel region that must be accessible
	 * via the linear mapping.
	 */
	if (memory_limit != PHYS_ADDR_MAX) {
		memblock_mem_limit_remove_map(memory_limit);
		memblock_add(__pa_symbol(_text), (u64)(_end - _text));
	}

	if (IS_ENABLED(CONFIG_BLK_DEV_INITRD) && phys_initrd_size) {
		/*
		 * Add back the memory we just removed if it results in the
		 * initrd to become inaccessible via the linear mapping.
		 * Otherwise, this is a no-op
		 */
		u64 base = phys_initrd_start & PAGE_MASK;
		u64 size = PAGE_ALIGN(phys_initrd_start + phys_initrd_size) - base;

		/*
		 * We can only add back the initrd memory if we don't end up
		 * with more memory than we can address via the linear mapping.
		 * It is up to the bootloader to position the kernel and the
		 * initrd reasonably close to each other (i.e., within 32 GB of
		 * each other) so that all granule/#levels combinations can
		 * always access both.
		 */
		if (WARN(base < memblock_start_of_DRAM() ||
			 base + size > memblock_start_of_DRAM() +
				       linear_region_size,
			"initrd not fully accessible via the linear mapping -- please check your bootloader ...\n")) {
			phys_initrd_size = 0;
		} else {
			memblock_remove(base, size); /* clear MEMBLOCK_ flags */
			memblock_add(base, size);
			memblock_reserve(base, size);
		}
	}

	if (IS_ENABLED(CONFIG_RANDOMIZE_BASE)) {
		extern u16 memstart_offset_seed;
		u64 range = linear_region_size -
			    (memblock_end_of_DRAM() - memblock_start_of_DRAM());

		/*
		 * If the size of the linear region exceeds, by a sufficient
		 * margin, the size of the region that the available physical
		 * memory spans, randomize the linear region as well.
		 */
		if (memstart_offset_seed > 0 && range >= ARM64_MEMSTART_ALIGN) {
			range /= ARM64_MEMSTART_ALIGN;
			memstart_addr -= ARM64_MEMSTART_ALIGN *
					 ((range * memstart_offset_seed) >> 16);
		}
	}

	/*
	 * Register the kernel text, kernel data, initrd, and initial
	 * pagetables with memblock.
	 */
	memblock_reserve(__pa_symbol(_text), _end - _text);
	if (IS_ENABLED(CONFIG_BLK_DEV_INITRD) && phys_initrd_size) {
		/* the generic initrd code expects virtual addresses */
		initrd_start = __phys_to_virt(phys_initrd_start);
		initrd_end = initrd_start + phys_initrd_size;
	}

	early_init_fdt_scan_reserved_mem();

	if (IS_ENABLED(CONFIG_ZONE_DMA))
		arm64_dma_phys_limit = max_zone_phys(ARCH_ZONE_DMA_BITS);

	if (IS_ENABLED(CONFIG_ZONE_DMA32))
		arm64_dma32_phys_limit = max_zone_phys(32);
	else
		arm64_dma32_phys_limit = PHYS_MASK + 1;

	reserve_crashkernel();

	reserve_elfcorehdr();

	high_memory = __va(memblock_end_of_DRAM() - 1) + 1;

	dma_contiguous_reserve(arm64_dma_phys_limit ? : arm64_dma32_phys_limit);
}

void __init bootmem_init(void)
{
	unsigned long min, max;

	min = PFN_UP(memblock_start_of_DRAM());
	max = PFN_DOWN(memblock_end_of_DRAM());

	early_memtest(min << PAGE_SHIFT, max << PAGE_SHIFT);

	max_pfn = max_low_pfn = max;
	min_low_pfn = min;

	arm64_numa_init();
	/*
	 * Sparsemem tries to allocate bootmem in memory_present(), so must be
	 * done after the fixed reservations.
	 */
	memblocks_present();

	sparse_init();
	zone_sizes_init(min, max);

	memblock_dump_all();
}

#ifndef CONFIG_SPARSEMEM_VMEMMAP
static inline void free_memmap(unsigned long start_pfn, unsigned long end_pfn)
{
	struct page *start_pg, *end_pg;
	unsigned long pg, pgend;

	/*
	 * Convert start_pfn/end_pfn to a struct page pointer.
	 */
	start_pg = pfn_to_page(start_pfn - 1) + 1;
	end_pg = pfn_to_page(end_pfn - 1) + 1;

	/*
	 * Convert to physical addresses, and round start upwards and end
	 * downwards.
	 */
	pg = (unsigned long)PAGE_ALIGN(__pa(start_pg));
	pgend = (unsigned long)__pa(end_pg) & PAGE_MASK;

	/*
	 * If there are free pages between these, free the section of the
	 * memmap array.
	 */
	if (pg < pgend)
		memblock_free(pg, pgend - pg);
}

/*
 * The mem_map array can get very big. Free the unused area of the memory map.
 */
static void __init free_unused_memmap(void)
{
	unsigned long start, prev_end = 0;
	struct memblock_region *reg;

	for_each_memblock(memory, reg) {
		start = __phys_to_pfn(reg->base);

#ifdef CONFIG_SPARSEMEM
		/*
		 * Take care not to free memmap entries that don't exist due
		 * to SPARSEMEM sections which aren't present.
		 */
		start = min(start, ALIGN(prev_end, PAGES_PER_SECTION));
#endif
		/*
		 * If we had a previous bank, and there is a space between the
		 * current bank and the previous, free it.
		 */
		if (prev_end && prev_end < start)
			free_memmap(prev_end, start);

		/*
		 * Align up here since the VM subsystem insists that the
		 * memmap entries are valid from the bank end aligned to
		 * MAX_ORDER_NR_PAGES.
		 */
		prev_end = ALIGN(__phys_to_pfn(reg->base + reg->size),
				 MAX_ORDER_NR_PAGES);
	}

#ifdef CONFIG_SPARSEMEM
	if (!IS_ALIGNED(prev_end, PAGES_PER_SECTION))
		free_memmap(prev_end, ALIGN(prev_end, PAGES_PER_SECTION));
#endif
}
#endif	/* !CONFIG_SPARSEMEM_VMEMMAP */

/*
 * mem_init() marks the free areas in the mem_map and tells us how much memory
 * is free.  This is done after various parts of the system have claimed their
 * memory after the kernel image.
 */
void __init mem_init(void)
{
	if (swiotlb_force == SWIOTLB_FORCE ||
	    max_pfn > PFN_DOWN(arm64_dma_phys_limit ? : arm64_dma32_phys_limit))
		swiotlb_init(1);
	else
		swiotlb_force = SWIOTLB_NO_FORCE;

	set_max_mapnr(max_pfn - PHYS_PFN_OFFSET);

#ifndef CONFIG_SPARSEMEM_VMEMMAP
	free_unused_memmap();
#endif
	/* this will put all unused low memory onto the freelists */
	memblock_free_all();

	mem_init_print_info(NULL);

	/*
	 * Check boundaries twice: Some fundamental inconsistencies can be
	 * detected at build time already.
	 */
#ifdef CONFIG_COMPAT
	BUILD_BUG_ON(TASK_SIZE_32 > DEFAULT_MAP_WINDOW_64);
#endif

	if (PAGE_SIZE >= 16384 && get_num_physpages() <= 128) {
		extern int sysctl_overcommit_memory;
		/*
		 * On a machine this small we won't get anywhere without
		 * overcommit, so turn it on by default.
		 */
		sysctl_overcommit_memory = OVERCOMMIT_ALWAYS;
	}
}

void free_initmem(void)
{
	free_reserved_area(lm_alias(__init_begin),
			   lm_alias(__init_end),
			   0, "unused kernel");
	/*
	 * Unmap the __init region but leave the VM area in place. This
	 * prevents the region from being reused for kernel modules, which
	 * is not supported by kallsyms.
	 */
	unmap_kernel_range((u64)__init_begin, (u64)(__init_end - __init_begin));
}

#ifdef CONFIG_BLK_DEV_INITRD
void __init free_initrd_mem(unsigned long start, unsigned long end)
{
	unsigned long aligned_start, aligned_end;

	aligned_start = __virt_to_phys(start) & PAGE_MASK;
	aligned_end = PAGE_ALIGN(__virt_to_phys(end));
	memblock_free(aligned_start, aligned_end - aligned_start);
	free_reserved_area((void *)start, (void *)end, 0, "initrd");
}
#endif

/*
 * Dump out memory limit information on panic.
 */
static int dump_mem_limit(struct notifier_block *self, unsigned long v, void *p)
{
	if (memory_limit != PHYS_ADDR_MAX) {
		pr_emerg("Memory Limit: %llu MB\n", memory_limit >> 20);
	} else {
		pr_emerg("Memory Limit: none\n");
	}
	return 0;
}

static struct notifier_block mem_limit_notifier = {
	.notifier_call = dump_mem_limit,
};

static int __init register_mem_limit_dumper(void)
{
	atomic_notifier_chain_register(&panic_notifier_list,
				       &mem_limit_notifier);
	return 0;
}
__initcall(register_mem_limit_dumper);<|MERGE_RESOLUTION|>--- conflicted
+++ resolved
@@ -50,15 +50,12 @@
 s64 memstart_addr __ro_after_init = -1;
 EXPORT_SYMBOL(memstart_addr);
 
-<<<<<<< HEAD
-=======
 s64 physvirt_offset __ro_after_init;
 EXPORT_SYMBOL(physvirt_offset);
 
 struct page *vmemmap __ro_after_init;
 EXPORT_SYMBOL(vmemmap);
 
->>>>>>> fec38890
 /*
  * We create both ZONE_DMA and ZONE_DMA32. ZONE_DMA covers the first 1G of
  * memory as some devices, namely the Raspberry Pi 4, have peripherals with
@@ -223,19 +220,11 @@
 	max_dma = PFN_DOWN(arm64_dma_phys_limit);
 	zone_size[ZONE_DMA] = max_dma - min;
 	max_dma32 = max_dma;
-<<<<<<< HEAD
 #endif
 #ifdef CONFIG_ZONE_DMA32
 	max_dma32 = PFN_DOWN(arm64_dma32_phys_limit);
 	zone_size[ZONE_DMA32] = max_dma32 - max_dma;
 #endif
-=======
-#endif
-#ifdef CONFIG_ZONE_DMA32
-	max_dma32 = PFN_DOWN(arm64_dma32_phys_limit);
-	zone_size[ZONE_DMA32] = max_dma32 - max_dma;
-#endif
->>>>>>> fec38890
 	zone_size[ZONE_NORMAL] = max - max_dma32;
 
 	memcpy(zhole_size, zone_size, sizeof(zhole_size));
