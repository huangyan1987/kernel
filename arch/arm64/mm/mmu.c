--- conflicted
+++ resolved
@@ -533,11 +533,6 @@
 #ifdef CONFIG_UNMAP_KERNEL_AT_EL0
 static int __init map_entry_trampoline(void)
 {
-<<<<<<< HEAD
-	extern char __entry_tramp_text_start[];
-
-=======
->>>>>>> 7928b2cb
 	pgprot_t prot = rodata_enabled ? PAGE_KERNEL_ROX : PAGE_KERNEL_EXEC;
 	phys_addr_t pa_start = __pa_symbol(__entry_tramp_text_start);
 
