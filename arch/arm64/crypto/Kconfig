--- conflicted
+++ resolved
@@ -102,11 +102,7 @@
 config CRYPTO_CHACHA20_NEON
 	tristate "ChaCha20, XChaCha20, and XChaCha12 stream ciphers using NEON instructions"
 	depends on KERNEL_MODE_NEON
-<<<<<<< HEAD
-	select CRYPTO_BLKCIPHER
-=======
 	select CRYPTO_SKCIPHER
->>>>>>> 7d2a07b7
 	select CRYPTO_LIB_CHACHA_GENERIC
 	select CRYPTO_ARCH_HAVE_LIB_CHACHA
 
