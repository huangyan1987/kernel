--- conflicted
+++ resolved
@@ -30,13 +30,8 @@
  * keep a constant PAGE_OFFSET and "fallback" to using the higher end
  * of the VMEMMAP where 52-bit support is not available in hardware.
  */
-<<<<<<< HEAD
-#define VMEMMAP_SIZE ((_PAGE_END(VA_BITS_MIN) - PAGE_OFFSET) \
-			>> (PAGE_SHIFT - STRUCT_PAGE_MAX_SHIFT))
-=======
 #define VMEMMAP_SHIFT	(PAGE_SHIFT - STRUCT_PAGE_MAX_SHIFT)
 #define VMEMMAP_SIZE	((_PAGE_END(VA_BITS_MIN) - PAGE_OFFSET) >> VMEMMAP_SHIFT)
->>>>>>> 7d2a07b7
 
 /*
  * PAGE_OFFSET - the virtual address of the start of the linear map, at the
@@ -49,43 +44,20 @@
 #define _PAGE_OFFSET(va)	(-(UL(1) << (va)))
 #define PAGE_OFFSET		(_PAGE_OFFSET(VA_BITS))
 #define KIMAGE_VADDR		(MODULES_END)
-<<<<<<< HEAD
-#define BPF_JIT_REGION_START	(KASAN_SHADOW_END)
-=======
 #define BPF_JIT_REGION_START	(_PAGE_END(VA_BITS_MIN))
->>>>>>> 7d2a07b7
 #define BPF_JIT_REGION_SIZE	(SZ_128M)
 #define BPF_JIT_REGION_END	(BPF_JIT_REGION_START + BPF_JIT_REGION_SIZE)
 #define MODULES_END		(MODULES_VADDR + MODULES_VSIZE)
 #define MODULES_VADDR		(BPF_JIT_REGION_END)
 #define MODULES_VSIZE		(SZ_128M)
-<<<<<<< HEAD
-#define VMEMMAP_START		(-VMEMMAP_SIZE - SZ_2M)
-#define PCI_IO_END		(VMEMMAP_START - SZ_2M)
-=======
 #define VMEMMAP_START		(-(UL(1) << (VA_BITS - VMEMMAP_SHIFT)))
 #define VMEMMAP_END		(VMEMMAP_START + VMEMMAP_SIZE)
 #define PCI_IO_END		(VMEMMAP_START - SZ_8M)
->>>>>>> 7d2a07b7
 #define PCI_IO_START		(PCI_IO_END - PCI_IO_SIZE)
 #define FIXADDR_TOP		(VMEMMAP_START - SZ_32M)
 
 #if VA_BITS > 48
 #define VA_BITS_MIN		(48)
-<<<<<<< HEAD
-#else
-#define VA_BITS_MIN		(VA_BITS)
-#endif
-
-#define _PAGE_END(va)		(-(UL(1) << ((va) - 1)))
-
-#define KERNEL_START      _text
-#define KERNEL_END        _end
-
-#ifdef CONFIG_ARM64_VA_BITS_52
-#define MAX_USER_VA_BITS	52
-=======
->>>>>>> 7d2a07b7
 #else
 #define VA_BITS_MIN		(VA_BITS)
 #endif
@@ -100,16 +72,6 @@
  * address space for the shadow region respectively. They can bloat the stack
  * significantly, so double the (minimum) stack size when they are in use.
  */
-<<<<<<< HEAD
-#ifdef CONFIG_KASAN
-#define KASAN_SHADOW_OFFSET	_AC(CONFIG_KASAN_SHADOW_OFFSET, UL)
-#define KASAN_SHADOW_END	((UL(1) << (64 - KASAN_SHADOW_SCALE_SHIFT)) \
-					+ KASAN_SHADOW_OFFSET)
-#define KASAN_THREAD_SHIFT	1
-#else
-#define KASAN_THREAD_SHIFT	0
-#define KASAN_SHADOW_END	(_PAGE_END(VA_BITS_MIN))
-=======
 #if defined(CONFIG_KASAN_GENERIC) || defined(CONFIG_KASAN_SW_TAGS)
 #define KASAN_SHADOW_OFFSET	_AC(CONFIG_KASAN_SHADOW_OFFSET, UL)
 #define KASAN_SHADOW_END	((UL(1) << (64 - KASAN_SHADOW_SCALE_SHIFT)) \
@@ -119,7 +81,6 @@
 #else
 #define KASAN_THREAD_SHIFT	0
 #define PAGE_END		(_PAGE_END(VA_BITS_MIN))
->>>>>>> 7d2a07b7
 #endif /* CONFIG_KASAN */
 
 #define MIN_THREAD_SHIFT	(14 + KASAN_THREAD_SHIFT)
@@ -162,11 +123,7 @@
  * 16 KB granule:   4 level 3 entries, without contiguous bit
  * 64 KB granule:   1 level 3 entry
  */
-<<<<<<< HEAD
-#define SEGMENT_ALIGN			SZ_64K
-=======
 #define SEGMENT_ALIGN		SZ_64K
->>>>>>> 7d2a07b7
 
 /*
  * Memory types available.
@@ -213,8 +170,6 @@
 #define TRAMP_SWAPPER_OFFSET	(2 * PAGE_SIZE)
 
 #ifndef __ASSEMBLY__
-extern u64			vabits_actual;
-#define PAGE_END		(_PAGE_END(vabits_actual))
 
 #include <linux/bitops.h>
 #include <linux/compiler.h>
@@ -285,11 +240,6 @@
 	return (const void *)(__addr | __tag_shifted(tag));
 }
 
-<<<<<<< HEAD
-#define __tag_reset(addr)	(addr)
-#define __tag_get(addr)		0
-#endif /* CONFIG_KASAN_SW_TAGS */
-=======
 #ifdef CONFIG_KASAN_HW_TAGS
 #define arch_enable_tagging_sync()		mte_enable_kernel_sync()
 #define arch_enable_tagging_async()		mte_enable_kernel_async()
@@ -301,7 +251,6 @@
 #define arch_set_mem_tag_range(addr, size, tag, init)	\
 			mte_set_mem_tag_range((addr), (size), (tag), (init))
 #endif /* CONFIG_KASAN_HW_TAGS */
->>>>>>> 7d2a07b7
 
 /*
  * Physical vs virtual RAM address space conversion.  These are
@@ -311,31 +260,18 @@
 
 
 /*
-<<<<<<< HEAD
- * The linear kernel range starts at the bottom of the virtual address
- * space. Testing the top bit for the start of the region is a
- * sufficient check and avoids having to worry about the tag.
- */
-#define __is_lm_address(addr)	(!(((u64)addr) & BIT(vabits_actual - 1)))
-=======
  * Check whether an arbitrary address is within the linear map, which
  * lives in the [PAGE_OFFSET, PAGE_END) interval at the bottom of the
  * kernel's TTBR1 address range.
  */
 #define __is_lm_address(addr)	(((u64)(addr) - PAGE_OFFSET) < (PAGE_END - PAGE_OFFSET))
->>>>>>> 7d2a07b7
 
 #define __lm_to_phys(addr)	(((addr) - PAGE_OFFSET) + PHYS_OFFSET)
 #define __kimg_to_phys(addr)	((addr) - kimage_voffset)
 
 #define __virt_to_phys_nodebug(x) ({					\
 	phys_addr_t __x = (phys_addr_t)(__tag_reset(x));		\
-<<<<<<< HEAD
-	__is_lm_address(__x) ? __lm_to_phys(__x) :			\
-			       __kimg_to_phys(__x);			\
-=======
 	__is_lm_address(__x) ? __lm_to_phys(__x) : __kimg_to_phys(__x);	\
->>>>>>> 7d2a07b7
 })
 
 #define __pa_symbol_nodebug(x)	__kimg_to_phys((phys_addr_t)(x))
@@ -391,21 +327,13 @@
  */
 #define ARCH_PFN_OFFSET		((unsigned long)PHYS_PFN_OFFSET)
 
-<<<<<<< HEAD
-#if !defined(CONFIG_SPARSEMEM_VMEMMAP) || defined(CONFIG_DEBUG_VIRTUAL)
-=======
 #if defined(CONFIG_DEBUG_VIRTUAL)
->>>>>>> 7d2a07b7
 #define page_to_virt(x)	({						\
 	__typeof__(x) __page = x;					\
 	void *__addr = __va(page_to_phys(__page));			\
 	(void *)__tag_set((const void *)__addr, page_kasan_tag(__page));\
 })
-<<<<<<< HEAD
-#define virt_to_page(kaddr)	pfn_to_page(__pa(kaddr) >> PAGE_SHIFT)
-=======
 #define virt_to_page(x)		pfn_to_page(virt_to_pfn(x))
->>>>>>> 7d2a07b7
 #else
 #define page_to_virt(x)	({						\
 	__typeof__(x) __page = x;					\
@@ -419,15 +347,6 @@
 	u64 __addr = VMEMMAP_START + (__idx * sizeof(struct page));	\
 	(struct page *)__addr;						\
 })
-<<<<<<< HEAD
-#endif /* !CONFIG_SPARSEMEM_VMEMMAP || CONFIG_DEBUG_VIRTUAL */
-
-#define virt_addr_valid(addr)	({					\
-	__typeof__(addr) __addr = addr;					\
-	__is_lm_address(__addr) && pfn_valid(virt_to_pfn(__addr));	\
-})
-
-=======
 #endif /* CONFIG_DEBUG_VIRTUAL */
 
 #define virt_addr_valid(addr)	({					\
@@ -436,7 +355,6 @@
 })
 
 void dump_mem_limit(void);
->>>>>>> 7d2a07b7
 #endif /* !ASSEMBLY */
 
 /*
