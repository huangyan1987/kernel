--- conflicted
+++ resolved
@@ -46,11 +46,7 @@
 #define TASK_SIZE_64		(UL(1) << vabits_user)
 
 #ifdef CONFIG_COMPAT
-<<<<<<< HEAD
-#ifdef CONFIG_ARM64_64K_PAGES
-=======
 #if defined(CONFIG_ARM64_64K_PAGES) && defined(CONFIG_KUSER_HELPERS)
->>>>>>> c59c1e66
 /*
  * With CONFIG_ARM64_64K_PAGES enabled, the last page is occupied
  * by the compat vectors page.
