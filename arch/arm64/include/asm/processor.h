/* SPDX-License-Identifier: GPL-2.0-only */
/*
 * Based on arch/arm/include/asm/processor.h
 *
 * Copyright (C) 1995-1999 Russell King
 * Copyright (C) 2012 ARM Ltd.
 */
#ifndef __ASM_PROCESSOR_H
#define __ASM_PROCESSOR_H

/*
 * On arm64 systems, unaligned accesses by the CPU are cheap, and so there is
 * no point in shifting all network buffers by 2 bytes just to make some IP
 * header fields appear aligned in memory, potentially sacrificing some DMA
 * performance on some platforms.
 */
#define NET_IP_ALIGN	0

#ifndef __ASSEMBLY__

#include <linux/build_bug.h>
#include <linux/cache.h>
#include <linux/init.h>
#include <linux/stddef.h>
#include <linux/string.h>
#include <linux/thread_info.h>

#include <vdso/processor.h>

#include <asm/alternative.h>
#include <asm/cpufeature.h>
#include <asm/hw_breakpoint.h>
#include <asm/kasan.h>
#include <asm/lse.h>
#include <asm/pgtable-hwdef.h>
#include <asm/pointer_auth.h>
#include <asm/ptrace.h>
#include <asm/spectre.h>
#include <asm/types.h>

/*
 * TASK_SIZE - the maximum size of a user space task.
 * TASK_UNMAPPED_BASE - the lower boundary of the mmap VM area.
 */

#define DEFAULT_MAP_WINDOW_64	(UL(1) << VA_BITS_MIN)
#define TASK_SIZE_64		(UL(1) << vabits_actual)
<<<<<<< HEAD
=======
#define TASK_SIZE_MAX		(UL(1) << VA_BITS)
>>>>>>> 7d2a07b7

#ifdef CONFIG_COMPAT
#if defined(CONFIG_ARM64_64K_PAGES) && defined(CONFIG_KUSER_HELPERS)
/*
 * With CONFIG_ARM64_64K_PAGES enabled, the last page is occupied
 * by the compat vectors page.
 */
#define TASK_SIZE_32		UL(0x100000000)
#else
#define TASK_SIZE_32		(UL(0x100000000) - PAGE_SIZE)
#endif /* CONFIG_ARM64_64K_PAGES */
#define TASK_SIZE		(test_thread_flag(TIF_32BIT) ? \
				TASK_SIZE_32 : TASK_SIZE_64)
#define TASK_SIZE_OF(tsk)	(test_tsk_thread_flag(tsk, TIF_32BIT) ? \
				TASK_SIZE_32 : TASK_SIZE_64)
#define DEFAULT_MAP_WINDOW	(test_thread_flag(TIF_32BIT) ? \
				TASK_SIZE_32 : DEFAULT_MAP_WINDOW_64)
#else
#define TASK_SIZE		TASK_SIZE_64
#define DEFAULT_MAP_WINDOW	DEFAULT_MAP_WINDOW_64
#endif /* CONFIG_COMPAT */

#ifdef CONFIG_ARM64_FORCE_52BIT
#define STACK_TOP_MAX		TASK_SIZE_64
#define TASK_UNMAPPED_BASE	(PAGE_ALIGN(TASK_SIZE / 4))
#else
#define STACK_TOP_MAX		DEFAULT_MAP_WINDOW_64
#define TASK_UNMAPPED_BASE	(PAGE_ALIGN(DEFAULT_MAP_WINDOW / 4))
#endif /* CONFIG_ARM64_FORCE_52BIT */

#ifdef CONFIG_COMPAT
#define AARCH32_VECTORS_BASE	0xffff0000
#define STACK_TOP		(test_thread_flag(TIF_32BIT) ? \
				AARCH32_VECTORS_BASE : STACK_TOP_MAX)
#else
#define STACK_TOP		STACK_TOP_MAX
#endif /* CONFIG_COMPAT */

#ifndef CONFIG_ARM64_FORCE_52BIT
#define arch_get_mmap_end(addr) ((addr > DEFAULT_MAP_WINDOW) ? TASK_SIZE :\
				DEFAULT_MAP_WINDOW)

#define arch_get_mmap_base(addr, base) ((addr > DEFAULT_MAP_WINDOW) ? \
					base + TASK_SIZE - DEFAULT_MAP_WINDOW :\
					base)
#endif /* CONFIG_ARM64_FORCE_52BIT */

extern phys_addr_t arm64_dma_phys_limit;
#define ARCH_LOW_ADDRESS_LIMIT	(arm64_dma_phys_limit - 1)

struct debug_info {
#ifdef CONFIG_HAVE_HW_BREAKPOINT
	/* Have we suspended stepping by a debugger? */
	int			suspended_step;
	/* Allow breakpoints and watchpoints to be disabled for this thread. */
	int			bps_disabled;
	int			wps_disabled;
	/* Hardware breakpoints pinned to this task. */
	struct perf_event	*hbp_break[ARM_MAX_BRP];
	struct perf_event	*hbp_watch[ARM_MAX_WRP];
#endif
};

struct cpu_context {
	unsigned long x19;
	unsigned long x20;
	unsigned long x21;
	unsigned long x22;
	unsigned long x23;
	unsigned long x24;
	unsigned long x25;
	unsigned long x26;
	unsigned long x27;
	unsigned long x28;
	unsigned long fp;
	unsigned long sp;
	unsigned long pc;
};

struct thread_struct {
	struct cpu_context	cpu_context;	/* cpu context */

	/*
	 * Whitelisted fields for hardened usercopy:
	 * Maintainers must ensure manually that this contains no
	 * implicit padding.
	 */
	struct {
		unsigned long	tp_value;	/* TLS register */
		unsigned long	tp2_value;
		struct user_fpsimd_state fpsimd_state;
	} uw;

	unsigned int		fpsimd_cpu;
	void			*sve_state;	/* SVE registers, if any */
	unsigned int		sve_vl;		/* SVE vector length */
	unsigned int		sve_vl_onexec;	/* SVE vl after next exec */
	unsigned long		fault_address;	/* fault info */
	unsigned long		fault_code;	/* ESR_EL1 value */
	struct debug_info	debug;		/* debugging */
#ifdef CONFIG_ARM64_PTR_AUTH
	struct ptrauth_keys_user	keys_user;
#ifdef CONFIG_ARM64_PTR_AUTH_KERNEL
	struct ptrauth_keys_kernel	keys_kernel;
#endif
#endif
#ifdef CONFIG_ARM64_MTE
	u64			gcr_user_excl;
#endif
	u64			sctlr_user;
};

#define SCTLR_USER_MASK                                                        \
	(SCTLR_ELx_ENIA | SCTLR_ELx_ENIB | SCTLR_ELx_ENDA | SCTLR_ELx_ENDB |   \
	 SCTLR_EL1_TCF0_MASK)

static inline void arch_thread_struct_whitelist(unsigned long *offset,
						unsigned long *size)
{
	/* Verify that there is no padding among the whitelisted fields: */
	BUILD_BUG_ON(sizeof_field(struct thread_struct, uw) !=
		     sizeof_field(struct thread_struct, uw.tp_value) +
		     sizeof_field(struct thread_struct, uw.tp2_value) +
		     sizeof_field(struct thread_struct, uw.fpsimd_state));

	*offset = offsetof(struct thread_struct, uw);
	*size = sizeof_field(struct thread_struct, uw);
}

#ifdef CONFIG_COMPAT
#define task_user_tls(t)						\
({									\
	unsigned long *__tls;						\
	if (is_compat_thread(task_thread_info(t)))			\
		__tls = &(t)->thread.uw.tp2_value;			\
	else								\
		__tls = &(t)->thread.uw.tp_value;			\
	__tls;								\
 })
#else
#define task_user_tls(t)	(&(t)->thread.uw.tp_value)
#endif

/* Sync TPIDR_EL0 back to thread_struct for current */
void tls_preserve_current_state(void);

#define INIT_THREAD {				\
	.fpsimd_cpu = NR_CPUS,			\
}

static inline void start_thread_common(struct pt_regs *regs, unsigned long pc)
{
	memset(regs, 0, sizeof(*regs));
	forget_syscall(regs);
	regs->pc = pc;

	if (system_uses_irq_prio_masking())
		regs->pmr_save = GIC_PRIO_IRQON;
}

static inline void start_thread(struct pt_regs *regs, unsigned long pc,
				unsigned long sp)
{
	start_thread_common(regs, pc);
	regs->pstate = PSR_MODE_EL0t;
	spectre_v4_enable_task_mitigation(current);
	regs->sp = sp;
}

#ifdef CONFIG_COMPAT
static inline void compat_start_thread(struct pt_regs *regs, unsigned long pc,
				       unsigned long sp)
{
	start_thread_common(regs, pc);
	regs->pstate = PSR_AA32_MODE_USR;
	if (pc & 1)
		regs->pstate |= PSR_AA32_T_BIT;

#ifdef __AARCH64EB__
	regs->pstate |= PSR_AA32_E_BIT;
#endif

	spectre_v4_enable_task_mitigation(current);
	regs->compat_sp = sp;
}
#endif

static inline bool is_ttbr0_addr(unsigned long addr)
{
	/* entry assembly clears tags for TTBR0 addrs */
	return addr < TASK_SIZE;
}

static inline bool is_ttbr1_addr(unsigned long addr)
{
	/* TTBR1 addresses may have a tag if KASAN_SW_TAGS is in use */
	return arch_kasan_reset_tag(addr) >= PAGE_OFFSET;
}

/* Forward declaration, a strange C thing */
struct task_struct;

/* Free all resources held by a thread. */
extern void release_thread(struct task_struct *);

unsigned long get_wchan(struct task_struct *p);

void set_task_sctlr_el1(u64 sctlr);

/* Thread switching */
extern struct task_struct *cpu_switch_to(struct task_struct *prev,
					 struct task_struct *next);

#define task_pt_regs(p) \
	((struct pt_regs *)(THREAD_SIZE + task_stack_page(p)) - 1)

#define KSTK_EIP(tsk)	((unsigned long)task_pt_regs(tsk)->pc)
#define KSTK_ESP(tsk)	user_stack_pointer(task_pt_regs(tsk))

/*
 * Prefetching support
 */
#define ARCH_HAS_PREFETCH
static inline void prefetch(const void *ptr)
{
	asm volatile("prfm pldl1keep, %a0\n" : : "p" (ptr));
}

#define ARCH_HAS_PREFETCHW
static inline void prefetchw(const void *ptr)
{
	asm volatile("prfm pstl1keep, %a0\n" : : "p" (ptr));
}

#define ARCH_HAS_SPINLOCK_PREFETCH
static inline void spin_lock_prefetch(const void *ptr)
{
	asm volatile(ARM64_LSE_ATOMIC_INSN(
		     "prfm pstl1strm, %a0",
		     "nop") : : "p" (ptr));
}

extern unsigned long __ro_after_init signal_minsigstksz; /* sigframe size */
extern void __init minsigstksz_setup(void);

/*
 * Not at the top of the file due to a direct #include cycle between
 * <asm/fpsimd.h> and <asm/processor.h>.  Deferring this #include
 * ensures that contents of processor.h are visible to fpsimd.h even if
 * processor.h is included first.
 *
 * These prctl helpers are the only things in this file that require
 * fpsimd.h.  The core code expects them to be in this header.
 */
#include <asm/fpsimd.h>

/* Userspace interface for PR_SVE_{SET,GET}_VL prctl()s: */
#define SVE_SET_VL(arg)	sve_set_current_vl(arg)
#define SVE_GET_VL()	sve_get_current_vl()

/* PR_PAC_RESET_KEYS prctl */
#define PAC_RESET_KEYS(tsk, arg)	ptrauth_prctl_reset_keys(tsk, arg)

/* PR_PAC_{SET,GET}_ENABLED_KEYS prctl */
#define PAC_SET_ENABLED_KEYS(tsk, keys, enabled)				\
	ptrauth_set_enabled_keys(tsk, keys, enabled)
#define PAC_GET_ENABLED_KEYS(tsk) ptrauth_get_enabled_keys(tsk)

#ifdef CONFIG_ARM64_TAGGED_ADDR_ABI
/* PR_{SET,GET}_TAGGED_ADDR_CTRL prctl */
long set_tagged_addr_ctrl(struct task_struct *task, unsigned long arg);
long get_tagged_addr_ctrl(struct task_struct *task);
#define SET_TAGGED_ADDR_CTRL(arg)	set_tagged_addr_ctrl(current, arg)
#define GET_TAGGED_ADDR_CTRL()		get_tagged_addr_ctrl(current)
#endif

/*
 * For CONFIG_GCC_PLUGIN_STACKLEAK
 *
 * These need to be macros because otherwise we get stuck in a nightmare
 * of header definitions for the use of task_stack_page.
 */

#define current_top_of_stack()								\
({											\
	struct stack_info _info;							\
	BUG_ON(!on_accessible_stack(current, current_stack_pointer, 1, &_info));	\
	_info.high;									\
})
#define on_thread_stack()	(on_task_stack(current, current_stack_pointer, 1, NULL))

#endif /* __ASSEMBLY__ */
#endif /* __ASM_PROCESSOR_H */<|MERGE_RESOLUTION|>--- conflicted
+++ resolved
@@ -45,10 +45,7 @@
 
 #define DEFAULT_MAP_WINDOW_64	(UL(1) << VA_BITS_MIN)
 #define TASK_SIZE_64		(UL(1) << vabits_actual)
-<<<<<<< HEAD
-=======
 #define TASK_SIZE_MAX		(UL(1) << VA_BITS)
->>>>>>> 7d2a07b7
 
 #ifdef CONFIG_COMPAT
 #if defined(CONFIG_ARM64_64K_PAGES) && defined(CONFIG_KUSER_HELPERS)
