--- conflicted
+++ resolved
@@ -140,11 +140,7 @@
 #define pte_dirty(pte)		(!!(pte_val(pte) & PTE_DIRTY))
 #define pte_young(pte)		(!!(pte_val(pte) & PTE_AF))
 #define pte_special(pte)	(!!(pte_val(pte) & PTE_SPECIAL))
-<<<<<<< HEAD
-#define pte_write(pte)		(!(pte_val(pte) & PTE_RDONLY))
-=======
 #define pte_write(pte)		(!!(pte_val(pte) & PTE_WRITE))
->>>>>>> f9287c7a
 #define pte_exec(pte)		(!(pte_val(pte) & PTE_UXN))
 
 #define pte_valid_user(pte) \
