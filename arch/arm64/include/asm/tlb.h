--- conflicted
+++ resolved
@@ -28,13 +28,10 @@
  */
 static inline int tlb_get_level(struct mmu_gather *tlb)
 {
-<<<<<<< HEAD
-=======
 	/* The TTL field is only valid for the leaf entry. */
 	if (tlb->freed_tables)
 		return 0;
 
->>>>>>> 7d2a07b7
 	if (tlb->cleared_ptes && !(tlb->cleared_pmds ||
 				   tlb->cleared_puds ||
 				   tlb->cleared_p4ds))
