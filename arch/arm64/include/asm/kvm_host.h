/*
 * Copyright (C) 2012,2013 - ARM Ltd
 * Author: Marc Zyngier <marc.zyngier@arm.com>
 *
 * Derived from arch/arm/include/asm/kvm_host.h:
 * Copyright (C) 2012 - Virtual Open Systems and Columbia University
 * Author: Christoffer Dall <c.dall@virtualopensystems.com>
 *
 * This program is free software; you can redistribute it and/or modify
 * it under the terms of the GNU General Public License version 2 as
 * published by the Free Software Foundation.
 *
 * This program is distributed in the hope that it will be useful,
 * but WITHOUT ANY WARRANTY; without even the implied warranty of
 * MERCHANTABILITY or FITNESS FOR A PARTICULAR PURPOSE.  See the
 * GNU General Public License for more details.
 *
 * You should have received a copy of the GNU General Public License
 * along with this program.  If not, see <http://www.gnu.org/licenses/>.
 */

#ifndef __ARM64_KVM_HOST_H__
#define __ARM64_KVM_HOST_H__

#include <linux/types.h>
#include <linux/kvm_types.h>
#include <asm/cpufeature.h>
#include <asm/daifflags.h>
#include <asm/fpsimd.h>
#include <asm/kvm.h>
#include <asm/kvm_asm.h>
#include <asm/kvm_mmio.h>
#include <asm/thread_info.h>

#define __KVM_HAVE_ARCH_INTC_INITIALIZED

#define KVM_USER_MEM_SLOTS 512
#define KVM_HALT_POLL_NS_DEFAULT 500000

#include <kvm/arm_vgic.h>
#include <kvm/arm_arch_timer.h>
#include <kvm/arm_pmu.h>

#define KVM_MAX_VCPUS VGIC_V3_MAX_CPUS

#define KVM_VCPU_MAX_FEATURES 4

#define KVM_REQ_SLEEP \
	KVM_ARCH_REQ_FLAGS(0, KVM_REQUEST_WAIT | KVM_REQUEST_NO_WAKEUP)
#define KVM_REQ_IRQ_PENDING	KVM_ARCH_REQ(1)

DECLARE_STATIC_KEY_FALSE(userspace_irqchip_in_use);

int __attribute_const__ kvm_target_cpu(void);
int kvm_reset_vcpu(struct kvm_vcpu *vcpu);
int kvm_arch_dev_ioctl_check_extension(struct kvm *kvm, long ext);
void __extended_idmap_trampoline(phys_addr_t boot_pgd, phys_addr_t idmap_start);

struct kvm_arch {
	/* The VMID generation used for the virt. memory system */
	u64    vmid_gen;
	u32    vmid;

	/* 1-level 2nd stage table and lock */
	spinlock_t pgd_lock;
	pgd_t *pgd;

	/* VTTBR value associated with above pgd and vmid */
	u64    vttbr;

	/* The last vcpu id that ran on each physical CPU */
	int __percpu *last_vcpu_ran;

	/* The maximum number of vCPUs depends on the used GIC model */
	int max_vcpus;

	/* Interrupt controller */
	struct vgic_dist	vgic;

	/* Mandated version of PSCI */
	u32 psci_version;
};

#define KVM_NR_MEM_OBJS     40

/*
 * We don't want allocation failures within the mmu code, so we preallocate
 * enough memory for a single page fault in a cache.
 */
struct kvm_mmu_memory_cache {
	int nobjs;
	void *objects[KVM_NR_MEM_OBJS];
};

struct kvm_vcpu_fault_info {
	u32 esr_el2;		/* Hyp Syndrom Register */
	u64 far_el2;		/* Hyp Fault Address Register */
	u64 hpfar_el2;		/* Hyp IPA Fault Address Register */
	u64 disr_el1;		/* Deferred [SError] Status Register */
};

/*
 * 0 is reserved as an invalid value.
 * Order should be kept in sync with the save/restore code.
 */
enum vcpu_sysreg {
	__INVALID_SYSREG__,
	MPIDR_EL1,	/* MultiProcessor Affinity Register */
	CSSELR_EL1,	/* Cache Size Selection Register */
	SCTLR_EL1,	/* System Control Register */
	ACTLR_EL1,	/* Auxiliary Control Register */
	CPACR_EL1,	/* Coprocessor Access Control */
	TTBR0_EL1,	/* Translation Table Base Register 0 */
	TTBR1_EL1,	/* Translation Table Base Register 1 */
	TCR_EL1,	/* Translation Control Register */
	ESR_EL1,	/* Exception Syndrome Register */
	AFSR0_EL1,	/* Auxiliary Fault Status Register 0 */
	AFSR1_EL1,	/* Auxiliary Fault Status Register 1 */
	FAR_EL1,	/* Fault Address Register */
	MAIR_EL1,	/* Memory Attribute Indirection Register */
	VBAR_EL1,	/* Vector Base Address Register */
	CONTEXTIDR_EL1,	/* Context ID Register */
	TPIDR_EL0,	/* Thread ID, User R/W */
	TPIDRRO_EL0,	/* Thread ID, User R/O */
	TPIDR_EL1,	/* Thread ID, Privileged */
	AMAIR_EL1,	/* Aux Memory Attribute Indirection Register */
	CNTKCTL_EL1,	/* Timer Control Register (EL1) */
	PAR_EL1,	/* Physical Address Register */
	MDSCR_EL1,	/* Monitor Debug System Control Register */
	MDCCINT_EL1,	/* Monitor Debug Comms Channel Interrupt Enable Reg */
	DISR_EL1,	/* Deferred Interrupt Status Register */

	/* Performance Monitors Registers */
	PMCR_EL0,	/* Control Register */
	PMSELR_EL0,	/* Event Counter Selection Register */
	PMEVCNTR0_EL0,	/* Event Counter Register (0-30) */
	PMEVCNTR30_EL0 = PMEVCNTR0_EL0 + 30,
	PMCCNTR_EL0,	/* Cycle Counter Register */
	PMEVTYPER0_EL0,	/* Event Type Register (0-30) */
	PMEVTYPER30_EL0 = PMEVTYPER0_EL0 + 30,
	PMCCFILTR_EL0,	/* Cycle Count Filter Register */
	PMCNTENSET_EL0,	/* Count Enable Set Register */
	PMINTENSET_EL1,	/* Interrupt Enable Set Register */
	PMOVSSET_EL0,	/* Overflow Flag Status Set Register */
	PMSWINC_EL0,	/* Software Increment Register */
	PMUSERENR_EL0,	/* User Enable Register */

	/* 32bit specific registers. Keep them at the end of the range */
	DACR32_EL2,	/* Domain Access Control Register */
	IFSR32_EL2,	/* Instruction Fault Status Register */
	FPEXC32_EL2,	/* Floating-Point Exception Control Register */
	DBGVCR32_EL2,	/* Debug Vector Catch Register */

	NR_SYS_REGS	/* Nothing after this line! */
};

/* 32bit mapping */
#define c0_MPIDR	(MPIDR_EL1 * 2)	/* MultiProcessor ID Register */
#define c0_CSSELR	(CSSELR_EL1 * 2)/* Cache Size Selection Register */
#define c1_SCTLR	(SCTLR_EL1 * 2)	/* System Control Register */
#define c1_ACTLR	(ACTLR_EL1 * 2)	/* Auxiliary Control Register */
#define c1_CPACR	(CPACR_EL1 * 2)	/* Coprocessor Access Control */
#define c2_TTBR0	(TTBR0_EL1 * 2)	/* Translation Table Base Register 0 */
#define c2_TTBR0_high	(c2_TTBR0 + 1)	/* TTBR0 top 32 bits */
#define c2_TTBR1	(TTBR1_EL1 * 2)	/* Translation Table Base Register 1 */
#define c2_TTBR1_high	(c2_TTBR1 + 1)	/* TTBR1 top 32 bits */
#define c2_TTBCR	(TCR_EL1 * 2)	/* Translation Table Base Control R. */
#define c3_DACR		(DACR32_EL2 * 2)/* Domain Access Control Register */
#define c5_DFSR		(ESR_EL1 * 2)	/* Data Fault Status Register */
#define c5_IFSR		(IFSR32_EL2 * 2)/* Instruction Fault Status Register */
#define c5_ADFSR	(AFSR0_EL1 * 2)	/* Auxiliary Data Fault Status R */
#define c5_AIFSR	(AFSR1_EL1 * 2)	/* Auxiliary Instr Fault Status R */
#define c6_DFAR		(FAR_EL1 * 2)	/* Data Fault Address Register */
#define c6_IFAR		(c6_DFAR + 1)	/* Instruction Fault Address Register */
#define c7_PAR		(PAR_EL1 * 2)	/* Physical Address Register */
#define c7_PAR_high	(c7_PAR + 1)	/* PAR top 32 bits */
#define c10_PRRR	(MAIR_EL1 * 2)	/* Primary Region Remap Register */
#define c10_NMRR	(c10_PRRR + 1)	/* Normal Memory Remap Register */
#define c12_VBAR	(VBAR_EL1 * 2)	/* Vector Base Address Register */
#define c13_CID		(CONTEXTIDR_EL1 * 2)	/* Context ID Register */
#define c13_TID_URW	(TPIDR_EL0 * 2)	/* Thread ID, User R/W */
#define c13_TID_URO	(TPIDRRO_EL0 * 2)/* Thread ID, User R/O */
#define c13_TID_PRIV	(TPIDR_EL1 * 2)	/* Thread ID, Privileged */
#define c10_AMAIR0	(AMAIR_EL1 * 2)	/* Aux Memory Attr Indirection Reg */
#define c10_AMAIR1	(c10_AMAIR0 + 1)/* Aux Memory Attr Indirection Reg */
#define c14_CNTKCTL	(CNTKCTL_EL1 * 2) /* Timer Control Register (PL1) */

#define cp14_DBGDSCRext	(MDSCR_EL1 * 2)
#define cp14_DBGBCR0	(DBGBCR0_EL1 * 2)
#define cp14_DBGBVR0	(DBGBVR0_EL1 * 2)
#define cp14_DBGBXVR0	(cp14_DBGBVR0 + 1)
#define cp14_DBGWCR0	(DBGWCR0_EL1 * 2)
#define cp14_DBGWVR0	(DBGWVR0_EL1 * 2)
#define cp14_DBGDCCINT	(MDCCINT_EL1 * 2)

#define NR_COPRO_REGS	(NR_SYS_REGS * 2)

struct kvm_cpu_context {
	struct kvm_regs	gp_regs;
	union {
		u64 sys_regs[NR_SYS_REGS];
		u32 copro[NR_COPRO_REGS];
	};

	struct kvm_vcpu *__hyp_running_vcpu;
};

typedef struct kvm_cpu_context kvm_cpu_context_t;

struct kvm_vcpu_arch {
	struct kvm_cpu_context ctxt;

	/* HYP configuration */
	u64 hcr_el2;
	u32 mdcr_el2;

	/* Exception Information */
	struct kvm_vcpu_fault_info fault;

	/* State of various workarounds, see kvm_asm.h for bit assignment */
	u64 workaround_flags;

<<<<<<< HEAD
	/* Guest debug state */
	u64 debug_flags;
=======
	/* Miscellaneous vcpu state flags */
	u64 flags;
>>>>>>> 22cb595e

	/*
	 * We maintain more than a single set of debug registers to support
	 * debugging the guest from the host and to maintain separate host and
	 * guest state during world switches. vcpu_debug_state are the debug
	 * registers of the vcpu as the guest sees them.  host_debug_state are
	 * the host registers which are saved and restored during
	 * world switches. external_debug_state contains the debug
	 * values we want to debug the guest. This is set via the
	 * KVM_SET_GUEST_DEBUG ioctl.
	 *
	 * debug_ptr points to the set of debug registers that should be loaded
	 * onto the hardware when running the guest.
	 */
	struct kvm_guest_debug_arch *debug_ptr;
	struct kvm_guest_debug_arch vcpu_debug_state;
	struct kvm_guest_debug_arch external_debug_state;

	/* Pointer to host CPU context */
	kvm_cpu_context_t *host_cpu_context;

	struct thread_info *host_thread_info;	/* hyp VA */
	struct user_fpsimd_state *host_fpsimd_state;	/* hyp VA */

	struct {
		/* {Break,watch}point registers */
		struct kvm_guest_debug_arch regs;
		/* Statistical profiling extension */
		u64 pmscr_el1;
	} host_debug_state;

	/* VGIC state */
	struct vgic_cpu vgic_cpu;
	struct arch_timer_cpu timer_cpu;
	struct kvm_pmu pmu;

	/*
	 * Anything that is not used directly from assembly code goes
	 * here.
	 */

	/*
	 * Guest registers we preserve during guest debugging.
	 *
	 * These shadow registers are updated by the kvm_handle_sys_reg
	 * trap handler if the guest accesses or updates them while we
	 * are using guest debug.
	 */
	struct {
		u32	mdscr_el1;
	} guest_debug_preserved;

	/* vcpu power-off state */
	bool power_off;

	/* Don't run the guest (internal implementation need) */
	bool pause;

	/* IO related fields */
	struct kvm_decode mmio_decode;

	/* Cache some mmu pages needed inside spinlock regions */
	struct kvm_mmu_memory_cache mmu_page_cache;

	/* Target CPU and feature flags */
	int target;
	DECLARE_BITMAP(features, KVM_VCPU_MAX_FEATURES);

	/* Detect first run of a vcpu */
	bool has_run_once;

	/* Virtual SError ESR to restore when HCR_EL2.VSE is set */
	u64 vsesr_el2;

	/* True when deferrable sysregs are loaded on the physical CPU,
	 * see kvm_vcpu_load_sysregs and kvm_vcpu_put_sysregs. */
	bool sysregs_loaded_on_cpu;
};

/* vcpu_arch flags field values: */
#define KVM_ARM64_DEBUG_DIRTY		(1 << 0)
#define KVM_ARM64_FP_ENABLED		(1 << 1) /* guest FP regs loaded */
#define KVM_ARM64_FP_HOST		(1 << 2) /* host FP regs loaded */
#define KVM_ARM64_HOST_SVE_IN_USE	(1 << 3) /* backup for host TIF_SVE */
#define KVM_ARM64_HOST_SVE_ENABLED	(1 << 4) /* SVE enabled for EL0 */

#define vcpu_gp_regs(v)		(&(v)->arch.ctxt.gp_regs)

/*
 * Only use __vcpu_sys_reg if you know you want the memory backed version of a
 * register, and not the one most recently accessed by a running VCPU.  For
 * example, for userspace access or for system registers that are never context
 * switched, but only emulated.
 */
#define __vcpu_sys_reg(v,r)	((v)->arch.ctxt.sys_regs[(r)])

u64 vcpu_read_sys_reg(struct kvm_vcpu *vcpu, int reg);
void vcpu_write_sys_reg(struct kvm_vcpu *vcpu, u64 val, int reg);

/*
 * CP14 and CP15 live in the same array, as they are backed by the
 * same system registers.
 */
#define vcpu_cp14(v,r)		((v)->arch.ctxt.copro[(r)])
#define vcpu_cp15(v,r)		((v)->arch.ctxt.copro[(r)])

struct kvm_vm_stat {
	ulong remote_tlb_flush;
};

struct kvm_vcpu_stat {
	u64 halt_successful_poll;
	u64 halt_attempted_poll;
	u64 halt_poll_invalid;
	u64 halt_wakeup;
	u64 hvc_exit_stat;
	u64 wfe_exit_stat;
	u64 wfi_exit_stat;
	u64 mmio_exit_user;
	u64 mmio_exit_kernel;
	u64 exits;
};

int kvm_vcpu_preferred_target(struct kvm_vcpu_init *init);
unsigned long kvm_arm_num_regs(struct kvm_vcpu *vcpu);
int kvm_arm_copy_reg_indices(struct kvm_vcpu *vcpu, u64 __user *indices);
int kvm_arm_get_reg(struct kvm_vcpu *vcpu, const struct kvm_one_reg *reg);
int kvm_arm_set_reg(struct kvm_vcpu *vcpu, const struct kvm_one_reg *reg);

#define KVM_ARCH_WANT_MMU_NOTIFIER
int kvm_unmap_hva(struct kvm *kvm, unsigned long hva);
int kvm_unmap_hva_range(struct kvm *kvm,
			unsigned long start, unsigned long end);
void kvm_set_spte_hva(struct kvm *kvm, unsigned long hva, pte_t pte);
int kvm_age_hva(struct kvm *kvm, unsigned long start, unsigned long end);
int kvm_test_age_hva(struct kvm *kvm, unsigned long hva);

struct kvm_vcpu *kvm_arm_get_running_vcpu(void);
struct kvm_vcpu * __percpu *kvm_get_running_vcpus(void);
void kvm_arm_halt_guest(struct kvm *kvm);
void kvm_arm_resume_guest(struct kvm *kvm);

u64 __kvm_call_hyp(void *hypfn, ...);
#define kvm_call_hyp(f, ...) __kvm_call_hyp(kvm_ksym_ref(f), ##__VA_ARGS__)

void force_vm_exit(const cpumask_t *mask);
void kvm_mmu_wp_memory_region(struct kvm *kvm, int slot);

int handle_exit(struct kvm_vcpu *vcpu, struct kvm_run *run,
		int exception_index);
void handle_exit_early(struct kvm_vcpu *vcpu, struct kvm_run *run,
		       int exception_index);

int kvm_perf_init(void);
int kvm_perf_teardown(void);

struct kvm_vcpu *kvm_mpidr_to_vcpu(struct kvm *kvm, unsigned long mpidr);

void __kvm_set_tpidr_el2(u64 tpidr_el2);
DECLARE_PER_CPU(kvm_cpu_context_t, kvm_host_cpu_state);

static inline void __cpu_init_hyp_mode(phys_addr_t pgd_ptr,
				       unsigned long hyp_stack_ptr,
				       unsigned long vector_ptr)
{
	u64 tpidr_el2;

	/*
	 * Call initialization code, and switch to the full blown HYP code.
	 * If the cpucaps haven't been finalized yet, something has gone very
	 * wrong, and hyp will crash and burn when it uses any
	 * cpus_have_const_cap() wrapper.
	 */
	BUG_ON(!static_branch_likely(&arm64_const_caps_ready));
	__kvm_call_hyp((void *)pgd_ptr, hyp_stack_ptr, vector_ptr);

	/*
	 * Calculate the raw per-cpu offset without a translation from the
	 * kernel's mapping to the linear mapping, and store it in tpidr_el2
	 * so that we can use adr_l to access per-cpu variables in EL2.
	 */
	tpidr_el2 = (u64)this_cpu_ptr(&kvm_host_cpu_state)
		- (u64)kvm_ksym_ref(kvm_host_cpu_state);

	kvm_call_hyp(__kvm_set_tpidr_el2, tpidr_el2);
}

static inline bool kvm_arch_check_sve_has_vhe(void)
{
	/*
	 * The Arm architecture specifies that implementation of SVE
	 * requires VHE also to be implemented.  The KVM code for arm64
	 * relies on this when SVE is present:
	 */
	if (system_supports_sve())
		return has_vhe();
	else
		return true;
}

static inline void kvm_arch_hardware_unsetup(void) {}
static inline void kvm_arch_sync_events(struct kvm *kvm) {}
static inline void kvm_arch_vcpu_uninit(struct kvm_vcpu *vcpu) {}
static inline void kvm_arch_sched_in(struct kvm_vcpu *vcpu, int cpu) {}
static inline void kvm_arch_vcpu_block_finish(struct kvm_vcpu *vcpu) {}

void kvm_arm_init_debug(void);
void kvm_arm_setup_debug(struct kvm_vcpu *vcpu);
void kvm_arm_clear_debug(struct kvm_vcpu *vcpu);
void kvm_arm_reset_debug_ptr(struct kvm_vcpu *vcpu);
bool kvm_arm_handle_step_debug(struct kvm_vcpu *vcpu, struct kvm_run *run);
int kvm_arm_vcpu_arch_set_attr(struct kvm_vcpu *vcpu,
			       struct kvm_device_attr *attr);
int kvm_arm_vcpu_arch_get_attr(struct kvm_vcpu *vcpu,
			       struct kvm_device_attr *attr);
int kvm_arm_vcpu_arch_has_attr(struct kvm_vcpu *vcpu,
			       struct kvm_device_attr *attr);

static inline void __cpu_init_stage2(void)
{
	u32 parange = kvm_call_hyp(__init_stage2_translation);

	WARN_ONCE(parange < 40,
		  "PARange is %d bits, unsupported configuration!", parange);
}

/* Guest/host FPSIMD coordination helpers */
int kvm_arch_vcpu_run_map_fp(struct kvm_vcpu *vcpu);
void kvm_arch_vcpu_load_fp(struct kvm_vcpu *vcpu);
void kvm_arch_vcpu_ctxsync_fp(struct kvm_vcpu *vcpu);
void kvm_arch_vcpu_put_fp(struct kvm_vcpu *vcpu);

#ifdef CONFIG_KVM /* Avoid conflicts with core headers if CONFIG_KVM=n */
static inline int kvm_arch_vcpu_run_pid_change(struct kvm_vcpu *vcpu)
{
	return kvm_arch_vcpu_run_map_fp(vcpu);
}
#endif

static inline void kvm_arm_vhe_guest_enter(void)
{
	local_daif_mask();
}

static inline void kvm_arm_vhe_guest_exit(void)
{
	local_daif_restore(DAIF_PROCCTX_NOIRQ);

	/*
	 * When we exit from the guest we change a number of CPU configuration
	 * parameters, such as traps.  Make sure these changes take effect
	 * before running the host or additional guests.
	 */
	isb();
}

static inline bool kvm_arm_harden_branch_predictor(void)
{
	return cpus_have_const_cap(ARM64_HARDEN_BRANCH_PREDICTOR);
}

#define KVM_SSBD_UNKNOWN		-1
#define KVM_SSBD_FORCE_DISABLE		0
#define KVM_SSBD_KERNEL		1
#define KVM_SSBD_FORCE_ENABLE		2
#define KVM_SSBD_MITIGATED		3

static inline int kvm_arm_have_ssbd(void)
{
	switch (arm64_get_ssbd_state()) {
	case ARM64_SSBD_FORCE_DISABLE:
		return KVM_SSBD_FORCE_DISABLE;
	case ARM64_SSBD_KERNEL:
		return KVM_SSBD_KERNEL;
	case ARM64_SSBD_FORCE_ENABLE:
		return KVM_SSBD_FORCE_ENABLE;
	case ARM64_SSBD_MITIGATED:
		return KVM_SSBD_MITIGATED;
	case ARM64_SSBD_UNKNOWN:
	default:
		return KVM_SSBD_UNKNOWN;
	}
}

void kvm_vcpu_load_sysregs(struct kvm_vcpu *vcpu);
void kvm_vcpu_put_sysregs(struct kvm_vcpu *vcpu);

#define __KVM_HAVE_ARCH_VM_ALLOC
struct kvm *kvm_arch_alloc_vm(void);
void kvm_arch_free_vm(struct kvm *kvm);

#endif /* __ARM64_KVM_HOST_H__ */<|MERGE_RESOLUTION|>--- conflicted
+++ resolved
@@ -220,13 +220,8 @@
 	/* State of various workarounds, see kvm_asm.h for bit assignment */
 	u64 workaround_flags;
 
-<<<<<<< HEAD
-	/* Guest debug state */
-	u64 debug_flags;
-=======
 	/* Miscellaneous vcpu state flags */
 	u64 flags;
->>>>>>> 22cb595e
 
 	/*
 	 * We maintain more than a single set of debug registers to support
