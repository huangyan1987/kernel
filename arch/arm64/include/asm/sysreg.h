/*
 * Macros for accessing system registers with older binutils.
 *
 * Copyright (C) 2014 ARM Ltd.
 * Author: Catalin Marinas <catalin.marinas@arm.com>
 *
 * This program is free software: you can redistribute it and/or modify
 * it under the terms of the GNU General Public License version 2 as
 * published by the Free Software Foundation.
 *
 * This program is distributed in the hope that it will be useful,
 * but WITHOUT ANY WARRANTY; without even the implied warranty of
 * MERCHANTABILITY or FITNESS FOR A PARTICULAR PURPOSE.  See the
 * GNU General Public License for more details.
 *
 * You should have received a copy of the GNU General Public License
 * along with this program.  If not, see <http://www.gnu.org/licenses/>.
 */

#ifndef __ASM_SYSREG_H
#define __ASM_SYSREG_H

#include <asm/compiler.h>
#include <linux/stringify.h>

/*
 * ARMv8 ARM reserves the following encoding for system registers:
 * (Ref: ARMv8 ARM, Section: "System instruction class encoding overview",
 *  C5.2, version:ARM DDI 0487A.f)
 *	[20-19] : Op0
 *	[18-16] : Op1
 *	[15-12] : CRn
 *	[11-8]  : CRm
 *	[7-5]   : Op2
 */
#define Op0_shift	19
#define Op0_mask	0x3
#define Op1_shift	16
#define Op1_mask	0x7
#define CRn_shift	12
#define CRn_mask	0xf
#define CRm_shift	8
#define CRm_mask	0xf
#define Op2_shift	5
#define Op2_mask	0x7

#define sys_reg(op0, op1, crn, crm, op2) \
	(((op0) << Op0_shift) | ((op1) << Op1_shift) | \
	 ((crn) << CRn_shift) | ((crm) << CRm_shift) | \
	 ((op2) << Op2_shift))

#define sys_insn	sys_reg

#define sys_reg_Op0(id)	(((id) >> Op0_shift) & Op0_mask)
#define sys_reg_Op1(id)	(((id) >> Op1_shift) & Op1_mask)
#define sys_reg_CRn(id)	(((id) >> CRn_shift) & CRn_mask)
#define sys_reg_CRm(id)	(((id) >> CRm_shift) & CRm_mask)
#define sys_reg_Op2(id)	(((id) >> Op2_shift) & Op2_mask)

#ifndef CONFIG_BROKEN_GAS_INST

#ifdef __ASSEMBLY__
#define __emit_inst(x)			.inst (x)
#else
#define __emit_inst(x)			".inst " __stringify((x)) "\n\t"
#endif

#else  /* CONFIG_BROKEN_GAS_INST */

#ifndef CONFIG_CPU_BIG_ENDIAN
#define __INSTR_BSWAP(x)		(x)
#else  /* CONFIG_CPU_BIG_ENDIAN */
#define __INSTR_BSWAP(x)		((((x) << 24) & 0xff000000)	| \
					 (((x) <<  8) & 0x00ff0000)	| \
					 (((x) >>  8) & 0x0000ff00)	| \
					 (((x) >> 24) & 0x000000ff))
#endif	/* CONFIG_CPU_BIG_ENDIAN */

#ifdef __ASSEMBLY__
#define __emit_inst(x)			.long __INSTR_BSWAP(x)
#else  /* __ASSEMBLY__ */
#define __emit_inst(x)			".long " __stringify(__INSTR_BSWAP(x)) "\n\t"
#endif	/* __ASSEMBLY__ */

#endif	/* CONFIG_BROKEN_GAS_INST */

#define REG_PSTATE_PAN_IMM		sys_reg(0, 0, 4, 0, 4)
#define REG_PSTATE_UAO_IMM		sys_reg(0, 0, 4, 0, 3)
#define REG_PSTATE_SSBS_IMM		sys_reg(0, 3, 4, 0, 1)

#define SET_PSTATE_PAN(x) __emit_inst(0xd5000000 | REG_PSTATE_PAN_IMM |	\
				      (!!x)<<8 | 0x1f)
#define SET_PSTATE_UAO(x) __emit_inst(0xd5000000 | REG_PSTATE_UAO_IMM |	\
				      (!!x)<<8 | 0x1f)
#define SET_PSTATE_SSBS(x) __emit_inst(0xd5000000 | REG_PSTATE_SSBS_IMM | \
				       (!!x)<<8 | 0x1f)

#define SYS_DC_ISW			sys_insn(1, 0, 7, 6, 2)
#define SYS_DC_CSW			sys_insn(1, 0, 7, 10, 2)
#define SYS_DC_CISW			sys_insn(1, 0, 7, 14, 2)

#define SYS_OSDTRRX_EL1			sys_reg(2, 0, 0, 0, 2)
#define SYS_MDCCINT_EL1			sys_reg(2, 0, 0, 2, 0)
#define SYS_MDSCR_EL1			sys_reg(2, 0, 0, 2, 2)
#define SYS_OSDTRTX_EL1			sys_reg(2, 0, 0, 3, 2)
#define SYS_OSECCR_EL1			sys_reg(2, 0, 0, 6, 2)
#define SYS_DBGBVRn_EL1(n)		sys_reg(2, 0, 0, n, 4)
#define SYS_DBGBCRn_EL1(n)		sys_reg(2, 0, 0, n, 5)
#define SYS_DBGWVRn_EL1(n)		sys_reg(2, 0, 0, n, 6)
#define SYS_DBGWCRn_EL1(n)		sys_reg(2, 0, 0, n, 7)
#define SYS_MDRAR_EL1			sys_reg(2, 0, 1, 0, 0)
#define SYS_OSLAR_EL1			sys_reg(2, 0, 1, 0, 4)
#define SYS_OSLSR_EL1			sys_reg(2, 0, 1, 1, 4)
#define SYS_OSDLR_EL1			sys_reg(2, 0, 1, 3, 4)
#define SYS_DBGPRCR_EL1			sys_reg(2, 0, 1, 4, 4)
#define SYS_DBGCLAIMSET_EL1		sys_reg(2, 0, 7, 8, 6)
#define SYS_DBGCLAIMCLR_EL1		sys_reg(2, 0, 7, 9, 6)
#define SYS_DBGAUTHSTATUS_EL1		sys_reg(2, 0, 7, 14, 6)
#define SYS_MDCCSR_EL0			sys_reg(2, 3, 0, 1, 0)
#define SYS_DBGDTR_EL0			sys_reg(2, 3, 0, 4, 0)
#define SYS_DBGDTRRX_EL0		sys_reg(2, 3, 0, 5, 0)
#define SYS_DBGDTRTX_EL0		sys_reg(2, 3, 0, 5, 0)
#define SYS_DBGVCR32_EL2		sys_reg(2, 4, 0, 7, 0)

#define SYS_MIDR_EL1			sys_reg(3, 0, 0, 0, 0)
#define SYS_MPIDR_EL1			sys_reg(3, 0, 0, 0, 5)
#define SYS_REVIDR_EL1			sys_reg(3, 0, 0, 0, 6)

#define SYS_ID_PFR0_EL1			sys_reg(3, 0, 0, 1, 0)
#define SYS_ID_PFR1_EL1			sys_reg(3, 0, 0, 1, 1)
#define SYS_ID_DFR0_EL1			sys_reg(3, 0, 0, 1, 2)
#define SYS_ID_AFR0_EL1			sys_reg(3, 0, 0, 1, 3)
#define SYS_ID_MMFR0_EL1		sys_reg(3, 0, 0, 1, 4)
#define SYS_ID_MMFR1_EL1		sys_reg(3, 0, 0, 1, 5)
#define SYS_ID_MMFR2_EL1		sys_reg(3, 0, 0, 1, 6)
#define SYS_ID_MMFR3_EL1		sys_reg(3, 0, 0, 1, 7)

#define SYS_ID_ISAR0_EL1		sys_reg(3, 0, 0, 2, 0)
#define SYS_ID_ISAR1_EL1		sys_reg(3, 0, 0, 2, 1)
#define SYS_ID_ISAR2_EL1		sys_reg(3, 0, 0, 2, 2)
#define SYS_ID_ISAR3_EL1		sys_reg(3, 0, 0, 2, 3)
#define SYS_ID_ISAR4_EL1		sys_reg(3, 0, 0, 2, 4)
#define SYS_ID_ISAR5_EL1		sys_reg(3, 0, 0, 2, 5)
#define SYS_ID_MMFR4_EL1		sys_reg(3, 0, 0, 2, 6)

#define SYS_MVFR0_EL1			sys_reg(3, 0, 0, 3, 0)
#define SYS_MVFR1_EL1			sys_reg(3, 0, 0, 3, 1)
#define SYS_MVFR2_EL1			sys_reg(3, 0, 0, 3, 2)

#define SYS_ID_AA64PFR0_EL1		sys_reg(3, 0, 0, 4, 0)
#define SYS_ID_AA64PFR1_EL1		sys_reg(3, 0, 0, 4, 1)
#define SYS_ID_AA64ZFR0_EL1		sys_reg(3, 0, 0, 4, 4)

#define SYS_ID_AA64DFR0_EL1		sys_reg(3, 0, 0, 5, 0)
#define SYS_ID_AA64DFR1_EL1		sys_reg(3, 0, 0, 5, 1)

#define SYS_ID_AA64AFR0_EL1		sys_reg(3, 0, 0, 5, 4)
#define SYS_ID_AA64AFR1_EL1		sys_reg(3, 0, 0, 5, 5)

#define SYS_ID_AA64ISAR0_EL1		sys_reg(3, 0, 0, 6, 0)
#define SYS_ID_AA64ISAR1_EL1		sys_reg(3, 0, 0, 6, 1)

#define SYS_ID_AA64MMFR0_EL1		sys_reg(3, 0, 0, 7, 0)
#define SYS_ID_AA64MMFR1_EL1		sys_reg(3, 0, 0, 7, 1)
#define SYS_ID_AA64MMFR2_EL1		sys_reg(3, 0, 0, 7, 2)

#define SYS_SCTLR_EL1			sys_reg(3, 0, 1, 0, 0)
#define SYS_ACTLR_EL1			sys_reg(3, 0, 1, 0, 1)
#define SYS_CPACR_EL1			sys_reg(3, 0, 1, 0, 2)

#define SYS_ZCR_EL1			sys_reg(3, 0, 1, 2, 0)

#define SYS_TTBR0_EL1			sys_reg(3, 0, 2, 0, 0)
#define SYS_TTBR1_EL1			sys_reg(3, 0, 2, 0, 1)
#define SYS_TCR_EL1			sys_reg(3, 0, 2, 0, 2)

#define SYS_ICC_PMR_EL1			sys_reg(3, 0, 4, 6, 0)

#define SYS_AFSR0_EL1			sys_reg(3, 0, 5, 1, 0)
#define SYS_AFSR1_EL1			sys_reg(3, 0, 5, 1, 1)
#define SYS_ESR_EL1			sys_reg(3, 0, 5, 2, 0)

#define SYS_ERRIDR_EL1			sys_reg(3, 0, 5, 3, 0)
#define SYS_ERRSELR_EL1			sys_reg(3, 0, 5, 3, 1)
#define SYS_ERXFR_EL1			sys_reg(3, 0, 5, 4, 0)
#define SYS_ERXCTLR_EL1			sys_reg(3, 0, 5, 4, 1)
#define SYS_ERXSTATUS_EL1		sys_reg(3, 0, 5, 4, 2)
#define SYS_ERXADDR_EL1			sys_reg(3, 0, 5, 4, 3)
#define SYS_ERXMISC0_EL1		sys_reg(3, 0, 5, 5, 0)
#define SYS_ERXMISC1_EL1		sys_reg(3, 0, 5, 5, 1)

#define SYS_FAR_EL1			sys_reg(3, 0, 6, 0, 0)
#define SYS_PAR_EL1			sys_reg(3, 0, 7, 4, 0)

/*** Statistical Profiling Extension ***/
/* ID registers */
#define SYS_PMSIDR_EL1			sys_reg(3, 0, 9, 9, 7)
#define SYS_PMSIDR_EL1_FE_SHIFT		0
#define SYS_PMSIDR_EL1_FT_SHIFT		1
#define SYS_PMSIDR_EL1_FL_SHIFT		2
#define SYS_PMSIDR_EL1_ARCHINST_SHIFT	3
#define SYS_PMSIDR_EL1_LDS_SHIFT	4
#define SYS_PMSIDR_EL1_ERND_SHIFT	5
#define SYS_PMSIDR_EL1_INTERVAL_SHIFT	8
#define SYS_PMSIDR_EL1_INTERVAL_MASK	0xfUL
#define SYS_PMSIDR_EL1_MAXSIZE_SHIFT	12
#define SYS_PMSIDR_EL1_MAXSIZE_MASK	0xfUL
#define SYS_PMSIDR_EL1_COUNTSIZE_SHIFT	16
#define SYS_PMSIDR_EL1_COUNTSIZE_MASK	0xfUL

#define SYS_PMBIDR_EL1			sys_reg(3, 0, 9, 10, 7)
#define SYS_PMBIDR_EL1_ALIGN_SHIFT	0
#define SYS_PMBIDR_EL1_ALIGN_MASK	0xfU
#define SYS_PMBIDR_EL1_P_SHIFT		4
#define SYS_PMBIDR_EL1_F_SHIFT		5

/* Sampling controls */
#define SYS_PMSCR_EL1			sys_reg(3, 0, 9, 9, 0)
#define SYS_PMSCR_EL1_E0SPE_SHIFT	0
#define SYS_PMSCR_EL1_E1SPE_SHIFT	1
#define SYS_PMSCR_EL1_CX_SHIFT		3
#define SYS_PMSCR_EL1_PA_SHIFT		4
#define SYS_PMSCR_EL1_TS_SHIFT		5
#define SYS_PMSCR_EL1_PCT_SHIFT		6

#define SYS_PMSCR_EL2			sys_reg(3, 4, 9, 9, 0)
#define SYS_PMSCR_EL2_E0HSPE_SHIFT	0
#define SYS_PMSCR_EL2_E2SPE_SHIFT	1
#define SYS_PMSCR_EL2_CX_SHIFT		3
#define SYS_PMSCR_EL2_PA_SHIFT		4
#define SYS_PMSCR_EL2_TS_SHIFT		5
#define SYS_PMSCR_EL2_PCT_SHIFT		6

#define SYS_PMSICR_EL1			sys_reg(3, 0, 9, 9, 2)

#define SYS_PMSIRR_EL1			sys_reg(3, 0, 9, 9, 3)
#define SYS_PMSIRR_EL1_RND_SHIFT	0
#define SYS_PMSIRR_EL1_INTERVAL_SHIFT	8
#define SYS_PMSIRR_EL1_INTERVAL_MASK	0xffffffUL

/* Filtering controls */
#define SYS_PMSFCR_EL1			sys_reg(3, 0, 9, 9, 4)
#define SYS_PMSFCR_EL1_FE_SHIFT		0
#define SYS_PMSFCR_EL1_FT_SHIFT		1
#define SYS_PMSFCR_EL1_FL_SHIFT		2
#define SYS_PMSFCR_EL1_B_SHIFT		16
#define SYS_PMSFCR_EL1_LD_SHIFT		17
#define SYS_PMSFCR_EL1_ST_SHIFT		18

#define SYS_PMSEVFR_EL1			sys_reg(3, 0, 9, 9, 5)
#define SYS_PMSEVFR_EL1_RES0		0x0000ffff00ff0f55UL

#define SYS_PMSLATFR_EL1		sys_reg(3, 0, 9, 9, 6)
#define SYS_PMSLATFR_EL1_MINLAT_SHIFT	0

/* Buffer controls */
#define SYS_PMBLIMITR_EL1		sys_reg(3, 0, 9, 10, 0)
#define SYS_PMBLIMITR_EL1_E_SHIFT	0
#define SYS_PMBLIMITR_EL1_FM_SHIFT	1
#define SYS_PMBLIMITR_EL1_FM_MASK	0x3UL
#define SYS_PMBLIMITR_EL1_FM_STOP_IRQ	(0 << SYS_PMBLIMITR_EL1_FM_SHIFT)

#define SYS_PMBPTR_EL1			sys_reg(3, 0, 9, 10, 1)

/* Buffer error reporting */
#define SYS_PMBSR_EL1			sys_reg(3, 0, 9, 10, 3)
#define SYS_PMBSR_EL1_COLL_SHIFT	16
#define SYS_PMBSR_EL1_S_SHIFT		17
#define SYS_PMBSR_EL1_EA_SHIFT		18
#define SYS_PMBSR_EL1_DL_SHIFT		19
#define SYS_PMBSR_EL1_EC_SHIFT		26
#define SYS_PMBSR_EL1_EC_MASK		0x3fUL

#define SYS_PMBSR_EL1_EC_BUF		(0x0UL << SYS_PMBSR_EL1_EC_SHIFT)
#define SYS_PMBSR_EL1_EC_FAULT_S1	(0x24UL << SYS_PMBSR_EL1_EC_SHIFT)
#define SYS_PMBSR_EL1_EC_FAULT_S2	(0x25UL << SYS_PMBSR_EL1_EC_SHIFT)

#define SYS_PMBSR_EL1_FAULT_FSC_SHIFT	0
#define SYS_PMBSR_EL1_FAULT_FSC_MASK	0x3fUL

#define SYS_PMBSR_EL1_BUF_BSC_SHIFT	0
#define SYS_PMBSR_EL1_BUF_BSC_MASK	0x3fUL

#define SYS_PMBSR_EL1_BUF_BSC_FULL	(0x1UL << SYS_PMBSR_EL1_BUF_BSC_SHIFT)

/*** End of Statistical Profiling Extension ***/

#define SYS_PMINTENSET_EL1		sys_reg(3, 0, 9, 14, 1)
#define SYS_PMINTENCLR_EL1		sys_reg(3, 0, 9, 14, 2)

#define SYS_MAIR_EL1			sys_reg(3, 0, 10, 2, 0)
#define SYS_AMAIR_EL1			sys_reg(3, 0, 10, 3, 0)

#define SYS_VBAR_EL1			sys_reg(3, 0, 12, 0, 0)
#define SYS_DISR_EL1			sys_reg(3, 0, 12, 1, 1)

#define SYS_ICC_IAR0_EL1		sys_reg(3, 0, 12, 8, 0)
#define SYS_ICC_EOIR0_EL1		sys_reg(3, 0, 12, 8, 1)
#define SYS_ICC_HPPIR0_EL1		sys_reg(3, 0, 12, 8, 2)
#define SYS_ICC_BPR0_EL1		sys_reg(3, 0, 12, 8, 3)
#define SYS_ICC_AP0Rn_EL1(n)		sys_reg(3, 0, 12, 8, 4 | n)
#define SYS_ICC_AP0R0_EL1		SYS_ICC_AP0Rn_EL1(0)
#define SYS_ICC_AP0R1_EL1		SYS_ICC_AP0Rn_EL1(1)
#define SYS_ICC_AP0R2_EL1		SYS_ICC_AP0Rn_EL1(2)
#define SYS_ICC_AP0R3_EL1		SYS_ICC_AP0Rn_EL1(3)
#define SYS_ICC_AP1Rn_EL1(n)		sys_reg(3, 0, 12, 9, n)
#define SYS_ICC_AP1R0_EL1		SYS_ICC_AP1Rn_EL1(0)
#define SYS_ICC_AP1R1_EL1		SYS_ICC_AP1Rn_EL1(1)
#define SYS_ICC_AP1R2_EL1		SYS_ICC_AP1Rn_EL1(2)
#define SYS_ICC_AP1R3_EL1		SYS_ICC_AP1Rn_EL1(3)
#define SYS_ICC_DIR_EL1			sys_reg(3, 0, 12, 11, 1)
#define SYS_ICC_RPR_EL1			sys_reg(3, 0, 12, 11, 3)
#define SYS_ICC_SGI1R_EL1		sys_reg(3, 0, 12, 11, 5)
#define SYS_ICC_IAR1_EL1		sys_reg(3, 0, 12, 12, 0)
#define SYS_ICC_EOIR1_EL1		sys_reg(3, 0, 12, 12, 1)
#define SYS_ICC_HPPIR1_EL1		sys_reg(3, 0, 12, 12, 2)
#define SYS_ICC_BPR1_EL1		sys_reg(3, 0, 12, 12, 3)
#define SYS_ICC_CTLR_EL1		sys_reg(3, 0, 12, 12, 4)
#define SYS_ICC_SRE_EL1			sys_reg(3, 0, 12, 12, 5)
#define SYS_ICC_IGRPEN0_EL1		sys_reg(3, 0, 12, 12, 6)
#define SYS_ICC_IGRPEN1_EL1		sys_reg(3, 0, 12, 12, 7)

#define SYS_CONTEXTIDR_EL1		sys_reg(3, 0, 13, 0, 1)
#define SYS_TPIDR_EL1			sys_reg(3, 0, 13, 0, 4)

#define SYS_CNTKCTL_EL1			sys_reg(3, 0, 14, 1, 0)

#define SYS_CLIDR_EL1			sys_reg(3, 1, 0, 0, 1)
#define SYS_AIDR_EL1			sys_reg(3, 1, 0, 0, 7)

#define SYS_CSSELR_EL1			sys_reg(3, 2, 0, 0, 0)

#define SYS_CTR_EL0			sys_reg(3, 3, 0, 0, 1)
#define SYS_DCZID_EL0			sys_reg(3, 3, 0, 0, 7)

#define SYS_PMCR_EL0			sys_reg(3, 3, 9, 12, 0)
#define SYS_PMCNTENSET_EL0		sys_reg(3, 3, 9, 12, 1)
#define SYS_PMCNTENCLR_EL0		sys_reg(3, 3, 9, 12, 2)
#define SYS_PMOVSCLR_EL0		sys_reg(3, 3, 9, 12, 3)
#define SYS_PMSWINC_EL0			sys_reg(3, 3, 9, 12, 4)
#define SYS_PMSELR_EL0			sys_reg(3, 3, 9, 12, 5)
#define SYS_PMCEID0_EL0			sys_reg(3, 3, 9, 12, 6)
#define SYS_PMCEID1_EL0			sys_reg(3, 3, 9, 12, 7)
#define SYS_PMCCNTR_EL0			sys_reg(3, 3, 9, 13, 0)
#define SYS_PMXEVTYPER_EL0		sys_reg(3, 3, 9, 13, 1)
#define SYS_PMXEVCNTR_EL0		sys_reg(3, 3, 9, 13, 2)
#define SYS_PMUSERENR_EL0		sys_reg(3, 3, 9, 14, 0)
#define SYS_PMOVSSET_EL0		sys_reg(3, 3, 9, 14, 3)

#define SYS_TPIDR_EL0			sys_reg(3, 3, 13, 0, 2)
#define SYS_TPIDRRO_EL0			sys_reg(3, 3, 13, 0, 3)

#define SYS_CNTFRQ_EL0			sys_reg(3, 3, 14, 0, 0)

#define SYS_CNTP_TVAL_EL0		sys_reg(3, 3, 14, 2, 0)
#define SYS_CNTP_CTL_EL0		sys_reg(3, 3, 14, 2, 1)
#define SYS_CNTP_CVAL_EL0		sys_reg(3, 3, 14, 2, 2)

#define __PMEV_op2(n)			((n) & 0x7)
#define __CNTR_CRm(n)			(0x8 | (((n) >> 3) & 0x3))
#define SYS_PMEVCNTRn_EL0(n)		sys_reg(3, 3, 14, __CNTR_CRm(n), __PMEV_op2(n))
#define __TYPER_CRm(n)			(0xc | (((n) >> 3) & 0x3))
#define SYS_PMEVTYPERn_EL0(n)		sys_reg(3, 3, 14, __TYPER_CRm(n), __PMEV_op2(n))

#define SYS_PMCCFILTR_EL0		sys_reg (3, 3, 14, 15, 7)

#define SYS_ZCR_EL2			sys_reg(3, 4, 1, 2, 0)

#define SYS_DACR32_EL2			sys_reg(3, 4, 3, 0, 0)
#define SYS_IFSR32_EL2			sys_reg(3, 4, 5, 0, 1)
#define SYS_VSESR_EL2			sys_reg(3, 4, 5, 2, 3)
#define SYS_FPEXC32_EL2			sys_reg(3, 4, 5, 3, 0)

#define SYS_VDISR_EL2			sys_reg(3, 4, 12, 1,  1)
#define __SYS__AP0Rx_EL2(x)		sys_reg(3, 4, 12, 8, x)
#define SYS_ICH_AP0R0_EL2		__SYS__AP0Rx_EL2(0)
#define SYS_ICH_AP0R1_EL2		__SYS__AP0Rx_EL2(1)
#define SYS_ICH_AP0R2_EL2		__SYS__AP0Rx_EL2(2)
#define SYS_ICH_AP0R3_EL2		__SYS__AP0Rx_EL2(3)

#define __SYS__AP1Rx_EL2(x)		sys_reg(3, 4, 12, 9, x)
#define SYS_ICH_AP1R0_EL2		__SYS__AP1Rx_EL2(0)
#define SYS_ICH_AP1R1_EL2		__SYS__AP1Rx_EL2(1)
#define SYS_ICH_AP1R2_EL2		__SYS__AP1Rx_EL2(2)
#define SYS_ICH_AP1R3_EL2		__SYS__AP1Rx_EL2(3)

#define SYS_ICH_VSEIR_EL2		sys_reg(3, 4, 12, 9, 4)
#define SYS_ICC_SRE_EL2			sys_reg(3, 4, 12, 9, 5)
#define SYS_ICH_HCR_EL2			sys_reg(3, 4, 12, 11, 0)
#define SYS_ICH_VTR_EL2			sys_reg(3, 4, 12, 11, 1)
#define SYS_ICH_MISR_EL2		sys_reg(3, 4, 12, 11, 2)
#define SYS_ICH_EISR_EL2		sys_reg(3, 4, 12, 11, 3)
#define SYS_ICH_ELSR_EL2		sys_reg(3, 4, 12, 11, 5)
#define SYS_ICH_VMCR_EL2		sys_reg(3, 4, 12, 11, 7)

#define __SYS__LR0_EL2(x)		sys_reg(3, 4, 12, 12, x)
#define SYS_ICH_LR0_EL2			__SYS__LR0_EL2(0)
#define SYS_ICH_LR1_EL2			__SYS__LR0_EL2(1)
#define SYS_ICH_LR2_EL2			__SYS__LR0_EL2(2)
#define SYS_ICH_LR3_EL2			__SYS__LR0_EL2(3)
#define SYS_ICH_LR4_EL2			__SYS__LR0_EL2(4)
#define SYS_ICH_LR5_EL2			__SYS__LR0_EL2(5)
#define SYS_ICH_LR6_EL2			__SYS__LR0_EL2(6)
#define SYS_ICH_LR7_EL2			__SYS__LR0_EL2(7)

#define __SYS__LR8_EL2(x)		sys_reg(3, 4, 12, 13, x)
#define SYS_ICH_LR8_EL2			__SYS__LR8_EL2(0)
#define SYS_ICH_LR9_EL2			__SYS__LR8_EL2(1)
#define SYS_ICH_LR10_EL2		__SYS__LR8_EL2(2)
#define SYS_ICH_LR11_EL2		__SYS__LR8_EL2(3)
#define SYS_ICH_LR12_EL2		__SYS__LR8_EL2(4)
#define SYS_ICH_LR13_EL2		__SYS__LR8_EL2(5)
#define SYS_ICH_LR14_EL2		__SYS__LR8_EL2(6)
#define SYS_ICH_LR15_EL2		__SYS__LR8_EL2(7)

/* Common SCTLR_ELx flags. */
#define SCTLR_ELx_DSSBS	(1UL << 44)
#define SCTLR_ELx_EE    (1 << 25)
#define SCTLR_ELx_IESB	(1 << 21)
#define SCTLR_ELx_WXN	(1 << 19)
#define SCTLR_ELx_I	(1 << 12)
#define SCTLR_ELx_SA	(1 << 3)
#define SCTLR_ELx_C	(1 << 2)
#define SCTLR_ELx_A	(1 << 1)
#define SCTLR_ELx_M	1

#define SCTLR_ELx_FLAGS	(SCTLR_ELx_M  | SCTLR_ELx_A | SCTLR_ELx_C | \
			 SCTLR_ELx_SA | SCTLR_ELx_I | SCTLR_ELx_IESB)

/* SCTLR_EL2 specific flags. */
#define SCTLR_EL2_RES1	((1 << 4)  | (1 << 5)  | (1 << 11) | (1 << 16) | \
			 (1 << 16) | (1 << 18) | (1 << 22) | (1 << 23) | \
			 (1 << 28) | (1 << 29))
#define SCTLR_EL2_RES0	((1 << 6)  | (1 << 7)  | (1 << 8)  | (1 << 9)  | \
			 (1 << 10) | (1 << 13) | (1 << 14) | (1 << 15) | \
			 (1 << 17) | (1 << 20) | (1 << 24) | (1 << 26) | \
<<<<<<< HEAD
			 (1 << 27) | (1 << 30) | (1 << 31))
=======
			 (1 << 27) | (1 << 30) | (1 << 31) | \
			 (0xffffefffUL << 32))
>>>>>>> 17d93760

#ifdef CONFIG_CPU_BIG_ENDIAN
#define ENDIAN_SET_EL2		SCTLR_ELx_EE
#define ENDIAN_CLEAR_EL2	0
#else
#define ENDIAN_SET_EL2		0
#define ENDIAN_CLEAR_EL2	SCTLR_ELx_EE
#endif
<<<<<<< HEAD

/* SCTLR_EL2 value used for the hyp-stub */
#define SCTLR_EL2_SET	(SCTLR_ELx_IESB   | ENDIAN_SET_EL2   | SCTLR_EL2_RES1)
#define SCTLR_EL2_CLEAR	(SCTLR_ELx_M      | SCTLR_ELx_A    | SCTLR_ELx_C   | \
			 SCTLR_ELx_SA     | SCTLR_ELx_I    | SCTLR_ELx_WXN | \
			 ENDIAN_CLEAR_EL2 | SCTLR_EL2_RES0)

/* Check all the bits are accounted for */
#define SCTLR_EL2_BUILD_BUG_ON_MISSING_BITS	BUILD_BUG_ON((SCTLR_EL2_SET ^ SCTLR_EL2_CLEAR) != ~0)

=======

/* SCTLR_EL2 value used for the hyp-stub */
#define SCTLR_EL2_SET	(SCTLR_ELx_IESB   | ENDIAN_SET_EL2   | SCTLR_EL2_RES1)
#define SCTLR_EL2_CLEAR	(SCTLR_ELx_M      | SCTLR_ELx_A    | SCTLR_ELx_C   | \
			 SCTLR_ELx_SA     | SCTLR_ELx_I    | SCTLR_ELx_WXN | \
			 SCTLR_ELx_DSSBS | ENDIAN_CLEAR_EL2 | SCTLR_EL2_RES0)

#if (SCTLR_EL2_SET ^ SCTLR_EL2_CLEAR) != 0xffffffffffffffff
#error "Inconsistent SCTLR_EL2 set/clear bits"
#endif
>>>>>>> 17d93760

/* SCTLR_EL1 specific flags. */
#define SCTLR_EL1_UCI		(1 << 26)
#define SCTLR_EL1_E0E		(1 << 24)
#define SCTLR_EL1_SPAN		(1 << 23)
#define SCTLR_EL1_NTWE		(1 << 18)
#define SCTLR_EL1_NTWI		(1 << 16)
#define SCTLR_EL1_UCT		(1 << 15)
#define SCTLR_EL1_DZE		(1 << 14)
#define SCTLR_EL1_UMA		(1 << 9)
#define SCTLR_EL1_SED		(1 << 8)
#define SCTLR_EL1_ITD		(1 << 7)
#define SCTLR_EL1_CP15BEN	(1 << 5)
#define SCTLR_EL1_SA0		(1 << 4)

#define SCTLR_EL1_RES1	((1 << 11) | (1 << 20) | (1 << 22) | (1 << 28) | \
			 (1 << 29))
#define SCTLR_EL1_RES0  ((1 << 6)  | (1 << 10) | (1 << 13) | (1 << 17) | \
<<<<<<< HEAD
			 (1 << 27) | (1 << 30) | (1 << 31))
=======
			 (1 << 27) | (1 << 30) | (1 << 31) | \
			 (0xffffefffUL << 32))
>>>>>>> 17d93760

#ifdef CONFIG_CPU_BIG_ENDIAN
#define ENDIAN_SET_EL1		(SCTLR_EL1_E0E | SCTLR_ELx_EE)
#define ENDIAN_CLEAR_EL1	0
#else
#define ENDIAN_SET_EL1		0
#define ENDIAN_CLEAR_EL1	(SCTLR_EL1_E0E | SCTLR_ELx_EE)
#endif

#define SCTLR_EL1_SET	(SCTLR_ELx_M    | SCTLR_ELx_C    | SCTLR_ELx_SA   |\
			 SCTLR_EL1_SA0  | SCTLR_EL1_SED  | SCTLR_ELx_I    |\
			 SCTLR_EL1_DZE  | SCTLR_EL1_UCT  | SCTLR_EL1_NTWI |\
			 SCTLR_EL1_NTWE | SCTLR_ELx_IESB | SCTLR_EL1_SPAN |\
			 ENDIAN_SET_EL1 | SCTLR_EL1_UCI  | SCTLR_EL1_RES1)
#define SCTLR_EL1_CLEAR	(SCTLR_ELx_A   | SCTLR_EL1_CP15BEN | SCTLR_EL1_ITD    |\
			 SCTLR_EL1_UMA | SCTLR_ELx_WXN     | ENDIAN_CLEAR_EL1 |\
<<<<<<< HEAD
			 SCTLR_EL1_RES0)

/* Check all the bits are accounted for */
#define SCTLR_EL1_BUILD_BUG_ON_MISSING_BITS	BUILD_BUG_ON((SCTLR_EL1_SET ^ SCTLR_EL1_CLEAR) != ~0)
=======
			 SCTLR_ELx_DSSBS | SCTLR_EL1_RES0)

#if (SCTLR_EL1_SET ^ SCTLR_EL1_CLEAR) != 0xffffffffffffffff
#error "Inconsistent SCTLR_EL1 set/clear bits"
#endif
>>>>>>> 17d93760

/* id_aa64isar0 */
#define ID_AA64ISAR0_TS_SHIFT		52
#define ID_AA64ISAR0_FHM_SHIFT		48
#define ID_AA64ISAR0_DP_SHIFT		44
#define ID_AA64ISAR0_SM4_SHIFT		40
#define ID_AA64ISAR0_SM3_SHIFT		36
#define ID_AA64ISAR0_SHA3_SHIFT		32
#define ID_AA64ISAR0_RDM_SHIFT		28
#define ID_AA64ISAR0_ATOMICS_SHIFT	20
#define ID_AA64ISAR0_CRC32_SHIFT	16
#define ID_AA64ISAR0_SHA2_SHIFT		12
#define ID_AA64ISAR0_SHA1_SHIFT		8
#define ID_AA64ISAR0_AES_SHIFT		4

/* id_aa64isar1 */
#define ID_AA64ISAR1_LRCPC_SHIFT	20
#define ID_AA64ISAR1_FCMA_SHIFT		16
#define ID_AA64ISAR1_JSCVT_SHIFT	12

/* id_aa64pfr0 */
#define ID_AA64PFR0_CSV3_SHIFT		60
#define ID_AA64PFR0_CSV2_SHIFT		56
#define ID_AA64PFR0_DIT_SHIFT		48
#define ID_AA64PFR0_SVE_SHIFT		32
#define ID_AA64PFR0_RAS_SHIFT		28
#define ID_AA64PFR0_GIC_SHIFT		24
#define ID_AA64PFR0_ASIMD_SHIFT		20
#define ID_AA64PFR0_FP_SHIFT		16
#define ID_AA64PFR0_EL3_SHIFT		12
#define ID_AA64PFR0_EL2_SHIFT		8
#define ID_AA64PFR0_EL1_SHIFT		4
#define ID_AA64PFR0_EL0_SHIFT		0

#define ID_AA64PFR0_SVE			0x1
#define ID_AA64PFR0_RAS_V1		0x1
#define ID_AA64PFR0_FP_NI		0xf
#define ID_AA64PFR0_FP_SUPPORTED	0x0
#define ID_AA64PFR0_ASIMD_NI		0xf
#define ID_AA64PFR0_ASIMD_SUPPORTED	0x0
#define ID_AA64PFR0_EL1_64BIT_ONLY	0x1
#define ID_AA64PFR0_EL0_64BIT_ONLY	0x1
#define ID_AA64PFR0_EL0_32BIT_64BIT	0x2

/* id_aa64pfr1 */
#define ID_AA64PFR1_SSBS_SHIFT		4

#define ID_AA64PFR1_SSBS_PSTATE_NI	0
#define ID_AA64PFR1_SSBS_PSTATE_ONLY	1
#define ID_AA64PFR1_SSBS_PSTATE_INSNS	2

/* id_aa64mmfr0 */
#define ID_AA64MMFR0_TGRAN4_SHIFT	28
#define ID_AA64MMFR0_TGRAN64_SHIFT	24
#define ID_AA64MMFR0_TGRAN16_SHIFT	20
#define ID_AA64MMFR0_BIGENDEL0_SHIFT	16
#define ID_AA64MMFR0_SNSMEM_SHIFT	12
#define ID_AA64MMFR0_BIGENDEL_SHIFT	8
#define ID_AA64MMFR0_ASID_SHIFT		4
#define ID_AA64MMFR0_PARANGE_SHIFT	0

#define ID_AA64MMFR0_TGRAN4_NI		0xf
#define ID_AA64MMFR0_TGRAN4_SUPPORTED	0x0
#define ID_AA64MMFR0_TGRAN64_NI		0xf
#define ID_AA64MMFR0_TGRAN64_SUPPORTED	0x0
#define ID_AA64MMFR0_TGRAN16_NI		0x0
#define ID_AA64MMFR0_TGRAN16_SUPPORTED	0x1
#define ID_AA64MMFR0_PARANGE_48		0x5
#define ID_AA64MMFR0_PARANGE_52		0x6

#ifdef CONFIG_ARM64_PA_BITS_52
#define ID_AA64MMFR0_PARANGE_MAX	ID_AA64MMFR0_PARANGE_52
#else
#define ID_AA64MMFR0_PARANGE_MAX	ID_AA64MMFR0_PARANGE_48
#endif

/* id_aa64mmfr1 */
#define ID_AA64MMFR1_PAN_SHIFT		20
#define ID_AA64MMFR1_LOR_SHIFT		16
#define ID_AA64MMFR1_HPD_SHIFT		12
#define ID_AA64MMFR1_VHE_SHIFT		8
#define ID_AA64MMFR1_VMIDBITS_SHIFT	4
#define ID_AA64MMFR1_HADBS_SHIFT	0

#define ID_AA64MMFR1_VMIDBITS_8		0
#define ID_AA64MMFR1_VMIDBITS_16	2

/* id_aa64mmfr2 */
#define ID_AA64MMFR2_AT_SHIFT		32
#define ID_AA64MMFR2_LVA_SHIFT		16
#define ID_AA64MMFR2_IESB_SHIFT		12
#define ID_AA64MMFR2_LSM_SHIFT		8
#define ID_AA64MMFR2_UAO_SHIFT		4
#define ID_AA64MMFR2_CNP_SHIFT		0

/* id_aa64dfr0 */
#define ID_AA64DFR0_PMSVER_SHIFT	32
#define ID_AA64DFR0_CTX_CMPS_SHIFT	28
#define ID_AA64DFR0_WRPS_SHIFT		20
#define ID_AA64DFR0_BRPS_SHIFT		12
#define ID_AA64DFR0_PMUVER_SHIFT	8
#define ID_AA64DFR0_TRACEVER_SHIFT	4
#define ID_AA64DFR0_DEBUGVER_SHIFT	0

#define ID_ISAR5_RDM_SHIFT		24
#define ID_ISAR5_CRC32_SHIFT		16
#define ID_ISAR5_SHA2_SHIFT		12
#define ID_ISAR5_SHA1_SHIFT		8
#define ID_ISAR5_AES_SHIFT		4
#define ID_ISAR5_SEVL_SHIFT		0

#define MVFR0_FPROUND_SHIFT		28
#define MVFR0_FPSHVEC_SHIFT		24
#define MVFR0_FPSQRT_SHIFT		20
#define MVFR0_FPDIVIDE_SHIFT		16
#define MVFR0_FPTRAP_SHIFT		12
#define MVFR0_FPDP_SHIFT		8
#define MVFR0_FPSP_SHIFT		4
#define MVFR0_SIMD_SHIFT		0

#define MVFR1_SIMDFMAC_SHIFT		28
#define MVFR1_FPHP_SHIFT		24
#define MVFR1_SIMDHP_SHIFT		20
#define MVFR1_SIMDSP_SHIFT		16
#define MVFR1_SIMDINT_SHIFT		12
#define MVFR1_SIMDLS_SHIFT		8
#define MVFR1_FPDNAN_SHIFT		4
#define MVFR1_FPFTZ_SHIFT		0


#define ID_AA64MMFR0_TGRAN4_SHIFT	28
#define ID_AA64MMFR0_TGRAN64_SHIFT	24
#define ID_AA64MMFR0_TGRAN16_SHIFT	20

#define ID_AA64MMFR0_TGRAN4_NI		0xf
#define ID_AA64MMFR0_TGRAN4_SUPPORTED	0x0
#define ID_AA64MMFR0_TGRAN64_NI		0xf
#define ID_AA64MMFR0_TGRAN64_SUPPORTED	0x0
#define ID_AA64MMFR0_TGRAN16_NI		0x0
#define ID_AA64MMFR0_TGRAN16_SUPPORTED	0x1

#if defined(CONFIG_ARM64_4K_PAGES)
#define ID_AA64MMFR0_TGRAN_SHIFT	ID_AA64MMFR0_TGRAN4_SHIFT
#define ID_AA64MMFR0_TGRAN_SUPPORTED	ID_AA64MMFR0_TGRAN4_SUPPORTED
#elif defined(CONFIG_ARM64_16K_PAGES)
#define ID_AA64MMFR0_TGRAN_SHIFT	ID_AA64MMFR0_TGRAN16_SHIFT
#define ID_AA64MMFR0_TGRAN_SUPPORTED	ID_AA64MMFR0_TGRAN16_SUPPORTED
#elif defined(CONFIG_ARM64_64K_PAGES)
#define ID_AA64MMFR0_TGRAN_SHIFT	ID_AA64MMFR0_TGRAN64_SHIFT
#define ID_AA64MMFR0_TGRAN_SUPPORTED	ID_AA64MMFR0_TGRAN64_SUPPORTED
#endif


/*
 * The ZCR_ELx_LEN_* definitions intentionally include bits [8:4] which
 * are reserved by the SVE architecture for future expansion of the LEN
 * field, with compatible semantics.
 */
#define ZCR_ELx_LEN_SHIFT	0
#define ZCR_ELx_LEN_SIZE	9
#define ZCR_ELx_LEN_MASK	0x1ff

#define CPACR_EL1_ZEN_EL1EN	(1 << 16) /* enable EL1 access */
#define CPACR_EL1_ZEN_EL0EN	(1 << 17) /* enable EL0 access, if EL1EN set */
#define CPACR_EL1_ZEN		(CPACR_EL1_ZEN_EL1EN | CPACR_EL1_ZEN_EL0EN)


/* Safe value for MPIDR_EL1: Bit31:RES1, Bit30:U:0, Bit24:MT:0 */
#define SYS_MPIDR_SAFE_VAL		(1UL << 31)

#ifdef __ASSEMBLY__

	.irp	num,0,1,2,3,4,5,6,7,8,9,10,11,12,13,14,15,16,17,18,19,20,21,22,23,24,25,26,27,28,29,30
	.equ	.L__reg_num_x\num, \num
	.endr
	.equ	.L__reg_num_xzr, 31

	.macro	mrs_s, rt, sreg
	 __emit_inst(0xd5200000|(\sreg)|(.L__reg_num_\rt))
	.endm

	.macro	msr_s, sreg, rt
	__emit_inst(0xd5000000|(\sreg)|(.L__reg_num_\rt))
	.endm

#else

#include <linux/build_bug.h>
#include <linux/types.h>

asm(
"	.irp	num,0,1,2,3,4,5,6,7,8,9,10,11,12,13,14,15,16,17,18,19,20,21,22,23,24,25,26,27,28,29,30\n"
"	.equ	.L__reg_num_x\\num, \\num\n"
"	.endr\n"
"	.equ	.L__reg_num_xzr, 31\n"
"\n"
"	.macro	mrs_s, rt, sreg\n"
	__emit_inst(0xd5200000|(\\sreg)|(.L__reg_num_\\rt))
"	.endm\n"
"\n"
"	.macro	msr_s, sreg, rt\n"
	__emit_inst(0xd5000000|(\\sreg)|(.L__reg_num_\\rt))
"	.endm\n"
);

/*
 * Unlike read_cpuid, calls to read_sysreg are never expected to be
 * optimized away or replaced with synthetic values.
 */
#define read_sysreg(r) ({					\
	u64 __val;						\
	asm volatile("mrs %0, " __stringify(r) : "=r" (__val));	\
	__val;							\
})

/*
 * The "Z" constraint normally means a zero immediate, but when combined with
 * the "%x0" template means XZR.
 */
#define write_sysreg(v, r) do {					\
	u64 __val = (u64)(v);					\
	asm volatile("msr " __stringify(r) ", %x0"		\
		     : : "rZ" (__val));				\
} while (0)

/*
 * For registers without architectural names, or simply unsupported by
 * GAS.
 */
#define read_sysreg_s(r) ({						\
	u64 __val;							\
	asm volatile("mrs_s %0, " __stringify(r) : "=r" (__val));	\
	__val;								\
})

#define write_sysreg_s(v, r) do {					\
	u64 __val = (u64)(v);						\
	asm volatile("msr_s " __stringify(r) ", %x0" : : "rZ" (__val));	\
} while (0)

<<<<<<< HEAD
static inline void config_sctlr_el1(u32 clear, u32 set)
{
	u32 val;

	SCTLR_EL2_BUILD_BUG_ON_MISSING_BITS;
	SCTLR_EL1_BUILD_BUG_ON_MISSING_BITS;

	val = read_sysreg(sctlr_el1);
	val &= ~clear;
	val |= set;
	write_sysreg(val, sctlr_el1);
}
=======
/*
 * Modify bits in a sysreg. Bits in the clear mask are zeroed, then bits in the
 * set mask are set. Other bits are left as-is.
 */
#define sysreg_clear_set(sysreg, clear, set) do {			\
	u64 __scs_val = read_sysreg(sysreg);				\
	u64 __scs_new = (__scs_val & ~(u64)(clear)) | (set);		\
	if (__scs_new != __scs_val)					\
		write_sysreg(__scs_new, sysreg);			\
} while (0)
>>>>>>> 17d93760

#endif

#endif	/* __ASM_SYSREG_H */<|MERGE_RESOLUTION|>--- conflicted
+++ resolved
@@ -434,12 +434,8 @@
 #define SCTLR_EL2_RES0	((1 << 6)  | (1 << 7)  | (1 << 8)  | (1 << 9)  | \
 			 (1 << 10) | (1 << 13) | (1 << 14) | (1 << 15) | \
 			 (1 << 17) | (1 << 20) | (1 << 24) | (1 << 26) | \
-<<<<<<< HEAD
-			 (1 << 27) | (1 << 30) | (1 << 31))
-=======
 			 (1 << 27) | (1 << 30) | (1 << 31) | \
 			 (0xffffefffUL << 32))
->>>>>>> 17d93760
 
 #ifdef CONFIG_CPU_BIG_ENDIAN
 #define ENDIAN_SET_EL2		SCTLR_ELx_EE
@@ -448,18 +444,6 @@
 #define ENDIAN_SET_EL2		0
 #define ENDIAN_CLEAR_EL2	SCTLR_ELx_EE
 #endif
-<<<<<<< HEAD
-
-/* SCTLR_EL2 value used for the hyp-stub */
-#define SCTLR_EL2_SET	(SCTLR_ELx_IESB   | ENDIAN_SET_EL2   | SCTLR_EL2_RES1)
-#define SCTLR_EL2_CLEAR	(SCTLR_ELx_M      | SCTLR_ELx_A    | SCTLR_ELx_C   | \
-			 SCTLR_ELx_SA     | SCTLR_ELx_I    | SCTLR_ELx_WXN | \
-			 ENDIAN_CLEAR_EL2 | SCTLR_EL2_RES0)
-
-/* Check all the bits are accounted for */
-#define SCTLR_EL2_BUILD_BUG_ON_MISSING_BITS	BUILD_BUG_ON((SCTLR_EL2_SET ^ SCTLR_EL2_CLEAR) != ~0)
-
-=======
 
 /* SCTLR_EL2 value used for the hyp-stub */
 #define SCTLR_EL2_SET	(SCTLR_ELx_IESB   | ENDIAN_SET_EL2   | SCTLR_EL2_RES1)
@@ -470,7 +454,6 @@
 #if (SCTLR_EL2_SET ^ SCTLR_EL2_CLEAR) != 0xffffffffffffffff
 #error "Inconsistent SCTLR_EL2 set/clear bits"
 #endif
->>>>>>> 17d93760
 
 /* SCTLR_EL1 specific flags. */
 #define SCTLR_EL1_UCI		(1 << 26)
@@ -489,12 +472,8 @@
 #define SCTLR_EL1_RES1	((1 << 11) | (1 << 20) | (1 << 22) | (1 << 28) | \
 			 (1 << 29))
 #define SCTLR_EL1_RES0  ((1 << 6)  | (1 << 10) | (1 << 13) | (1 << 17) | \
-<<<<<<< HEAD
-			 (1 << 27) | (1 << 30) | (1 << 31))
-=======
 			 (1 << 27) | (1 << 30) | (1 << 31) | \
 			 (0xffffefffUL << 32))
->>>>>>> 17d93760
 
 #ifdef CONFIG_CPU_BIG_ENDIAN
 #define ENDIAN_SET_EL1		(SCTLR_EL1_E0E | SCTLR_ELx_EE)
@@ -511,18 +490,11 @@
 			 ENDIAN_SET_EL1 | SCTLR_EL1_UCI  | SCTLR_EL1_RES1)
 #define SCTLR_EL1_CLEAR	(SCTLR_ELx_A   | SCTLR_EL1_CP15BEN | SCTLR_EL1_ITD    |\
 			 SCTLR_EL1_UMA | SCTLR_ELx_WXN     | ENDIAN_CLEAR_EL1 |\
-<<<<<<< HEAD
-			 SCTLR_EL1_RES0)
-
-/* Check all the bits are accounted for */
-#define SCTLR_EL1_BUILD_BUG_ON_MISSING_BITS	BUILD_BUG_ON((SCTLR_EL1_SET ^ SCTLR_EL1_CLEAR) != ~0)
-=======
 			 SCTLR_ELx_DSSBS | SCTLR_EL1_RES0)
 
 #if (SCTLR_EL1_SET ^ SCTLR_EL1_CLEAR) != 0xffffffffffffffff
 #error "Inconsistent SCTLR_EL1 set/clear bits"
 #endif
->>>>>>> 17d93760
 
 /* id_aa64isar0 */
 #define ID_AA64ISAR0_TS_SHIFT		52
@@ -763,20 +735,6 @@
 	asm volatile("msr_s " __stringify(r) ", %x0" : : "rZ" (__val));	\
 } while (0)
 
-<<<<<<< HEAD
-static inline void config_sctlr_el1(u32 clear, u32 set)
-{
-	u32 val;
-
-	SCTLR_EL2_BUILD_BUG_ON_MISSING_BITS;
-	SCTLR_EL1_BUILD_BUG_ON_MISSING_BITS;
-
-	val = read_sysreg(sctlr_el1);
-	val &= ~clear;
-	val |= set;
-	write_sysreg(val, sctlr_el1);
-}
-=======
 /*
  * Modify bits in a sysreg. Bits in the clear mask are zeroed, then bits in the
  * set mask are set. Other bits are left as-is.
@@ -787,7 +745,6 @@
 	if (__scs_new != __scs_val)					\
 		write_sysreg(__scs_new, sysreg);			\
 } while (0)
->>>>>>> 17d93760
 
 #endif
 
