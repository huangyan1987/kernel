/*
 * Copyright (C) 2015 - ARM Ltd
 * Author: Marc Zyngier <marc.zyngier@arm.com>
 *
 * This program is free software; you can redistribute it and/or modify
 * it under the terms of the GNU General Public License version 2 as
 * published by the Free Software Foundation.
 *
 * This program is distributed in the hope that it will be useful,
 * but WITHOUT ANY WARRANTY; without even the implied warranty of
 * MERCHANTABILITY or FITNESS FOR A PARTICULAR PURPOSE.  See the
 * GNU General Public License for more details.
 *
 * You should have received a copy of the GNU General Public License
 * along with this program.  If not, see <http://www.gnu.org/licenses/>.
 */

#include <linux/types.h>
#include <linux/jump_label.h>
#include <uapi/linux/psci.h>
<<<<<<< HEAD
=======

#include <kvm/arm_psci.h>
>>>>>>> bb61956d

#include <asm/kvm_asm.h>
#include <asm/kvm_emulate.h>
#include <asm/kvm_hyp.h>
#include <asm/fpsimd.h>
#include <asm/debug-monitors.h>

static bool __hyp_text __fpsimd_enabled_nvhe(void)
{
	return !(read_sysreg(cptr_el2) & CPTR_EL2_TFP);
}

static bool __hyp_text __fpsimd_enabled_vhe(void)
{
	return !!(read_sysreg(cpacr_el1) & CPACR_EL1_FPEN);
}

static hyp_alternate_select(__fpsimd_is_enabled,
			    __fpsimd_enabled_nvhe, __fpsimd_enabled_vhe,
			    ARM64_HAS_VIRT_HOST_EXTN);

bool __hyp_text __fpsimd_enabled(void)
{
	return __fpsimd_is_enabled()();
}

static void __hyp_text __activate_traps_vhe(void)
{
	u64 val;

	val = read_sysreg(cpacr_el1);
	val |= CPACR_EL1_TTA;
	val &= ~(CPACR_EL1_FPEN | CPACR_EL1_ZEN);
	write_sysreg(val, cpacr_el1);

	write_sysreg(kvm_get_hyp_vector(), vbar_el1);
}

static void __hyp_text __activate_traps_nvhe(void)
{
	u64 val;

	val = CPTR_EL2_DEFAULT;
	val |= CPTR_EL2_TTA | CPTR_EL2_TFP | CPTR_EL2_TZ;
	write_sysreg(val, cptr_el2);
}

static hyp_alternate_select(__activate_traps_arch,
			    __activate_traps_nvhe, __activate_traps_vhe,
			    ARM64_HAS_VIRT_HOST_EXTN);

static void __hyp_text __activate_traps(struct kvm_vcpu *vcpu)
{
	u64 val;

	/*
	 * We are about to set CPTR_EL2.TFP to trap all floating point
	 * register accesses to EL2, however, the ARM ARM clearly states that
	 * traps are only taken to EL2 if the operation would not otherwise
	 * trap to EL1.  Therefore, always make sure that for 32-bit guests,
	 * we set FPEXC.EN to prevent traps to EL1, when setting the TFP bit.
	 * If FP/ASIMD is not implemented, FPEXC is UNDEFINED and any access to
	 * it will cause an exception.
	 */
	val = vcpu->arch.hcr_el2;

	if (!(val & HCR_RW) && system_supports_fpsimd()) {
		write_sysreg(1 << 30, fpexc32_el2);
		isb();
	}

	if (val & HCR_RW) /* for AArch64 only: */
		val |= HCR_TID3; /* TID3: trap feature register accesses */

	write_sysreg(val, hcr_el2);

	/* Trap on AArch32 cp15 c15 accesses (EL1 or EL0) */
	write_sysreg(1 << 15, hstr_el2);
	/*
	 * Make sure we trap PMU access from EL0 to EL2. Also sanitize
	 * PMSELR_EL0 to make sure it never contains the cycle
	 * counter, which could make a PMXEVCNTR_EL0 access UNDEF at
	 * EL1 instead of being trapped to EL2.
	 */
	write_sysreg(0, pmselr_el0);
	write_sysreg(ARMV8_PMU_USERENR_MASK, pmuserenr_el0);
	write_sysreg(vcpu->arch.mdcr_el2, mdcr_el2);
	__activate_traps_arch()();
}

static void __hyp_text __deactivate_traps_vhe(void)
{
	extern char vectors[];	/* kernel exception vectors */
	u64 mdcr_el2 = read_sysreg(mdcr_el2);

	mdcr_el2 &= MDCR_EL2_HPMN_MASK |
		    MDCR_EL2_E2PB_MASK << MDCR_EL2_E2PB_SHIFT |
		    MDCR_EL2_TPMS;

	write_sysreg(mdcr_el2, mdcr_el2);
	write_sysreg(HCR_HOST_VHE_FLAGS, hcr_el2);
	write_sysreg(CPACR_EL1_DEFAULT, cpacr_el1);
	write_sysreg(vectors, vbar_el1);
}

static void __hyp_text __deactivate_traps_nvhe(void)
{
	u64 mdcr_el2 = read_sysreg(mdcr_el2);

	mdcr_el2 &= MDCR_EL2_HPMN_MASK;
	mdcr_el2 |= MDCR_EL2_E2PB_MASK << MDCR_EL2_E2PB_SHIFT;

	write_sysreg(mdcr_el2, mdcr_el2);
	write_sysreg(HCR_RW, hcr_el2);
	write_sysreg(CPTR_EL2_DEFAULT, cptr_el2);
}

static hyp_alternate_select(__deactivate_traps_arch,
			    __deactivate_traps_nvhe, __deactivate_traps_vhe,
			    ARM64_HAS_VIRT_HOST_EXTN);

static void __hyp_text __deactivate_traps(struct kvm_vcpu *vcpu)
{
	/*
	 * If we pended a virtual abort, preserve it until it gets
	 * cleared. See D1.14.3 (Virtual Interrupts) for details, but
	 * the crucial bit is "On taking a vSError interrupt,
	 * HCR_EL2.VSE is cleared to 0."
	 */
	if (vcpu->arch.hcr_el2 & HCR_VSE)
		vcpu->arch.hcr_el2 = read_sysreg(hcr_el2);

	__deactivate_traps_arch()();
	write_sysreg(0, hstr_el2);
	write_sysreg(0, pmuserenr_el0);
}

static void __hyp_text __activate_vm(struct kvm_vcpu *vcpu)
{
	struct kvm *kvm = kern_hyp_va(vcpu->kvm);
	write_sysreg(kvm->arch.vttbr, vttbr_el2);
}

static void __hyp_text __deactivate_vm(struct kvm_vcpu *vcpu)
{
	write_sysreg(0, vttbr_el2);
}

static void __hyp_text __vgic_save_state(struct kvm_vcpu *vcpu)
{
	if (static_branch_unlikely(&kvm_vgic_global_state.gicv3_cpuif))
		__vgic_v3_save_state(vcpu);
	else
		__vgic_v2_save_state(vcpu);

	write_sysreg(read_sysreg(hcr_el2) & ~HCR_INT_OVERRIDE, hcr_el2);
}

static void __hyp_text __vgic_restore_state(struct kvm_vcpu *vcpu)
{
	u64 val;

	val = read_sysreg(hcr_el2);
	val |= 	HCR_INT_OVERRIDE;
	val |= vcpu->arch.irq_lines;
	write_sysreg(val, hcr_el2);

	if (static_branch_unlikely(&kvm_vgic_global_state.gicv3_cpuif))
		__vgic_v3_restore_state(vcpu);
	else
		__vgic_v2_restore_state(vcpu);
}

static bool __hyp_text __true_value(void)
{
	return true;
}

static bool __hyp_text __false_value(void)
{
	return false;
}

static hyp_alternate_select(__check_arm_834220,
			    __false_value, __true_value,
			    ARM64_WORKAROUND_834220);

static bool __hyp_text __translate_far_to_hpfar(u64 far, u64 *hpfar)
{
	u64 par, tmp;

	/*
	 * Resolve the IPA the hard way using the guest VA.
	 *
	 * Stage-1 translation already validated the memory access
	 * rights. As such, we can use the EL1 translation regime, and
	 * don't have to distinguish between EL0 and EL1 access.
	 *
	 * We do need to save/restore PAR_EL1 though, as we haven't
	 * saved the guest context yet, and we may return early...
	 */
	par = read_sysreg(par_el1);
	asm volatile("at s1e1r, %0" : : "r" (far));
	isb();

	tmp = read_sysreg(par_el1);
	write_sysreg(par, par_el1);

	if (unlikely(tmp & 1))
		return false; /* Translation failed, back to guest */

	/* Convert PAR to HPFAR format */
	*hpfar = ((tmp >> 12) & ((1UL << 36) - 1)) << 4;
	return true;
}

static bool __hyp_text __populate_fault_info(struct kvm_vcpu *vcpu)
{
	u64 esr = read_sysreg_el2(esr);
	u8 ec = ESR_ELx_EC(esr);
	u64 hpfar, far;

	vcpu->arch.fault.esr_el2 = esr;

	if (ec != ESR_ELx_EC_DABT_LOW && ec != ESR_ELx_EC_IABT_LOW)
		return true;

	far = read_sysreg_el2(far);

	/*
	 * The HPFAR can be invalid if the stage 2 fault did not
	 * happen during a stage 1 page table walk (the ESR_EL2.S1PTW
	 * bit is clear) and one of the two following cases are true:
	 *   1. The fault was due to a permission fault
	 *   2. The processor carries errata 834220
	 *
	 * Therefore, for all non S1PTW faults where we either have a
	 * permission fault or the errata workaround is enabled, we
	 * resolve the IPA using the AT instruction.
	 */
	if (!(esr & ESR_ELx_S1PTW) &&
	    (__check_arm_834220()() || (esr & ESR_ELx_FSC_TYPE) == FSC_PERM)) {
		if (!__translate_far_to_hpfar(far, &hpfar))
			return false;
	} else {
		hpfar = read_sysreg(hpfar_el2);
	}

	vcpu->arch.fault.far_el2 = far;
	vcpu->arch.fault.hpfar_el2 = hpfar;
	return true;
}

/* Skip an instruction which has been emulated. Returns true if
 * execution can continue or false if we need to exit hyp mode because
 * single-step was in effect.
 */
static bool __hyp_text __skip_instr(struct kvm_vcpu *vcpu)
{
	*vcpu_pc(vcpu) = read_sysreg_el2(elr);

	if (vcpu_mode_is_32bit(vcpu)) {
		vcpu->arch.ctxt.gp_regs.regs.pstate = read_sysreg_el2(spsr);
		kvm_skip_instr32(vcpu, kvm_vcpu_trap_il_is32bit(vcpu));
		write_sysreg_el2(vcpu->arch.ctxt.gp_regs.regs.pstate, spsr);
	} else {
		*vcpu_pc(vcpu) += 4;
	}

	write_sysreg_el2(*vcpu_pc(vcpu), elr);

	if (vcpu->guest_debug & KVM_GUESTDBG_SINGLESTEP) {
		vcpu->arch.fault.esr_el2 =
			(ESR_ELx_EC_SOFTSTP_LOW << ESR_ELx_EC_SHIFT) | 0x22;
		return false;
	} else {
		return true;
	}
}

int __hyp_text __kvm_vcpu_run(struct kvm_vcpu *vcpu)
{
	struct kvm_cpu_context *host_ctxt;
	struct kvm_cpu_context *guest_ctxt;
	bool fp_enabled;
	u64 exit_code;

	vcpu = kern_hyp_va(vcpu);
	write_sysreg(vcpu, tpidr_el2);

	host_ctxt = kern_hyp_va(vcpu->arch.host_cpu_context);
	guest_ctxt = &vcpu->arch.ctxt;

	__sysreg_save_host_state(host_ctxt);
	__debug_cond_save_host_state(vcpu);

	__activate_traps(vcpu);
	__activate_vm(vcpu);

	__vgic_restore_state(vcpu);
	__timer_enable_traps(vcpu);

	/*
	 * We must restore the 32-bit state before the sysregs, thanks
	 * to erratum #852523 (Cortex-A57) or #853709 (Cortex-A72).
	 */
	__sysreg32_restore_state(vcpu);
	__sysreg_restore_guest_state(guest_ctxt);
	__debug_restore_state(vcpu, kern_hyp_va(vcpu->arch.debug_ptr), guest_ctxt);

	/* Jump in the fire! */
again:
	exit_code = __guest_enter(vcpu, host_ctxt);
	/* And we're baaack! */

	/*
	 * We're using the raw exception code in order to only process
	 * the trap if no SError is pending. We will come back to the
	 * same PC once the SError has been injected, and replay the
	 * trapping instruction.
	 */
	if (exit_code == ARM_EXCEPTION_TRAP && !__populate_fault_info(vcpu))
		goto again;

	if (exit_code == ARM_EXCEPTION_TRAP &&
	    (kvm_vcpu_trap_get_class(vcpu) == ESR_ELx_EC_HVC64 ||
	     kvm_vcpu_trap_get_class(vcpu) == ESR_ELx_EC_HVC32) &&
	    vcpu_get_reg(vcpu, 0) == PSCI_0_2_FN_PSCI_VERSION) {
		u64 val = PSCI_RET_NOT_SUPPORTED;
		if (test_bit(KVM_ARM_VCPU_PSCI_0_2, vcpu->arch.features))
			val = 2;

		vcpu_set_reg(vcpu, 0, val);
		goto again;
	}

	if (static_branch_unlikely(&vgic_v2_cpuif_trap) &&
	    exit_code == ARM_EXCEPTION_TRAP) {
		bool valid;

		valid = kvm_vcpu_trap_get_class(vcpu) == ESR_ELx_EC_DABT_LOW &&
			kvm_vcpu_trap_get_fault_type(vcpu) == FSC_FAULT &&
			kvm_vcpu_dabt_isvalid(vcpu) &&
			!kvm_vcpu_dabt_isextabt(vcpu) &&
			!kvm_vcpu_dabt_iss1tw(vcpu);

		if (valid) {
			int ret = __vgic_v2_perform_cpuif_access(vcpu);

			if (ret == 1) {
				if (__skip_instr(vcpu))
					goto again;
				else
					exit_code = ARM_EXCEPTION_TRAP;
			}

			if (ret == -1) {
				/* Promote an illegal access to an
				 * SError. If we would be returning
				 * due to single-step clear the SS
				 * bit so handle_exit knows what to
				 * do after dealing with the error.
				 */
				if (!__skip_instr(vcpu))
					*vcpu_cpsr(vcpu) &= ~DBG_SPSR_SS;
				exit_code = ARM_EXCEPTION_EL1_SERROR;
			}

			/* 0 falls through to be handler out of EL2 */
		}
	}

	if (static_branch_unlikely(&vgic_v3_cpuif_trap) &&
	    exit_code == ARM_EXCEPTION_TRAP &&
	    (kvm_vcpu_trap_get_class(vcpu) == ESR_ELx_EC_SYS64 ||
	     kvm_vcpu_trap_get_class(vcpu) == ESR_ELx_EC_CP15_32)) {
		int ret = __vgic_v3_perform_cpuif_access(vcpu);

		if (ret == 1) {
			if (__skip_instr(vcpu))
				goto again;
			else
				exit_code = ARM_EXCEPTION_TRAP;
		}

		/* 0 falls through to be handled out of EL2 */
	}

	if (cpus_have_const_cap(ARM64_HARDEN_BP_POST_GUEST_EXIT)) {
		u32 midr = read_cpuid_id();

		/* Apply BTAC predictors mitigation to all Falkor chips */
		if ((midr & MIDR_CPU_MODEL_MASK) == MIDR_QCOM_FALKOR_V1)
			__qcom_hyp_sanitize_btac_predictors();
	}

	fp_enabled = __fpsimd_enabled();

	__sysreg_save_guest_state(guest_ctxt);
	__sysreg32_save_state(vcpu);
	__timer_disable_traps(vcpu);
	__vgic_save_state(vcpu);

	__deactivate_traps(vcpu);
	__deactivate_vm(vcpu);

	__sysreg_restore_host_state(host_ctxt);

	if (fp_enabled) {
		__fpsimd_save_state(&guest_ctxt->gp_regs.fp_regs);
		__fpsimd_restore_state(&host_ctxt->gp_regs.fp_regs);
	}

	__debug_save_state(vcpu, kern_hyp_va(vcpu->arch.debug_ptr), guest_ctxt);
	/*
	 * This must come after restoring the host sysregs, since a non-VHE
	 * system may enable SPE here and make use of the TTBRs.
	 */
	__debug_cond_restore_host_state(vcpu);

	return exit_code;
}

static const char __hyp_panic_string[] = "HYP panic:\nPS:%08llx PC:%016llx ESR:%08llx\nFAR:%016llx HPFAR:%016llx PAR:%016llx\nVCPU:%p\n";

static void __hyp_text __hyp_call_panic_nvhe(u64 spsr, u64 elr, u64 par)
{
	unsigned long str_va;

	/*
	 * Force the panic string to be loaded from the literal pool,
	 * making sure it is a kernel address and not a PC-relative
	 * reference.
	 */
	asm volatile("ldr %0, =__hyp_panic_string" : "=r" (str_va));

	__hyp_do_panic(str_va,
		       spsr,  elr,
		       read_sysreg(esr_el2),   read_sysreg_el2(far),
		       read_sysreg(hpfar_el2), par,
		       (void *)read_sysreg(tpidr_el2));
}

static void __hyp_text __hyp_call_panic_vhe(u64 spsr, u64 elr, u64 par)
{
	panic(__hyp_panic_string,
	      spsr,  elr,
	      read_sysreg_el2(esr),   read_sysreg_el2(far),
	      read_sysreg(hpfar_el2), par,
	      (void *)read_sysreg(tpidr_el2));
}

static hyp_alternate_select(__hyp_call_panic,
			    __hyp_call_panic_nvhe, __hyp_call_panic_vhe,
			    ARM64_HAS_VIRT_HOST_EXTN);

void __hyp_text __noreturn __hyp_panic(void)
{
	u64 spsr = read_sysreg_el2(spsr);
	u64 elr = read_sysreg_el2(elr);
	u64 par = read_sysreg(par_el1);

	if (read_sysreg(vttbr_el2)) {
		struct kvm_vcpu *vcpu;
		struct kvm_cpu_context *host_ctxt;

		vcpu = (struct kvm_vcpu *)read_sysreg(tpidr_el2);
		host_ctxt = kern_hyp_va(vcpu->arch.host_cpu_context);
		__timer_disable_traps(vcpu);
		__deactivate_traps(vcpu);
		__deactivate_vm(vcpu);
		__sysreg_restore_host_state(host_ctxt);
	}

	/* Call panic for real */
	__hyp_call_panic()(spsr, elr, par);

	unreachable();
}<|MERGE_RESOLUTION|>--- conflicted
+++ resolved
@@ -18,11 +18,8 @@
 #include <linux/types.h>
 #include <linux/jump_label.h>
 #include <uapi/linux/psci.h>
-<<<<<<< HEAD
-=======
 
 #include <kvm/arm_psci.h>
->>>>>>> bb61956d
 
 #include <asm/kvm_asm.h>
 #include <asm/kvm_emulate.h>
@@ -346,18 +343,6 @@
 	 */
 	if (exit_code == ARM_EXCEPTION_TRAP && !__populate_fault_info(vcpu))
 		goto again;
-
-	if (exit_code == ARM_EXCEPTION_TRAP &&
-	    (kvm_vcpu_trap_get_class(vcpu) == ESR_ELx_EC_HVC64 ||
-	     kvm_vcpu_trap_get_class(vcpu) == ESR_ELx_EC_HVC32) &&
-	    vcpu_get_reg(vcpu, 0) == PSCI_0_2_FN_PSCI_VERSION) {
-		u64 val = PSCI_RET_NOT_SUPPORTED;
-		if (test_bit(KVM_ARM_VCPU_PSCI_0_2, vcpu->arch.features))
-			val = 2;
-
-		vcpu_set_reg(vcpu, 0, val);
-		goto again;
-	}
 
 	if (static_branch_unlikely(&vgic_v2_cpuif_trap) &&
 	    exit_code == ARM_EXCEPTION_TRAP) {
