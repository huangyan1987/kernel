--- conflicted
+++ resolved
@@ -177,11 +177,7 @@
 
 	switch (spsr_idx) {
 	case KVM_SPSR_SVC:
-<<<<<<< HEAD
-		write_sysreg_el1(v, spsr);
-=======
 		write_sysreg_el1(v, SYS_SPSR);
->>>>>>> f95f0722
 		break;
 	case KVM_SPSR_ABT:
 		write_sysreg(v, spsr_abt);
