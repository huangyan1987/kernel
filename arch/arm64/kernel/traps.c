--- conflicted
+++ resolved
@@ -375,14 +375,6 @@
 	force_signal_inject(SIGILL, ILL_ILLOPC, regs, 0);
 }
 
-<<<<<<< HEAD
-void cpu_enable_cache_maint_trap(const struct arm64_cpu_capabilities *__unused)
-{
-	config_sctlr_el1(SCTLR_EL1_UCI, 0);
-}
-
-=======
->>>>>>> 17d93760
 #define __user_cache_maint(insn, address, res)			\
 	if (address >= user_addr_max()) {			\
 		res = -EFAULT;					\
