/*
 * Based on arch/arm/kernel/traps.c
 *
 * Copyright (C) 1995-2009 Russell King
 * Copyright (C) 2012 ARM Ltd.
 *
 * This program is free software; you can redistribute it and/or modify
 * it under the terms of the GNU General Public License version 2 as
 * published by the Free Software Foundation.
 *
 * This program is distributed in the hope that it will be useful,
 * but WITHOUT ANY WARRANTY; without even the implied warranty of
 * MERCHANTABILITY or FITNESS FOR A PARTICULAR PURPOSE.  See the
 * GNU General Public License for more details.
 *
 * You should have received a copy of the GNU General Public License
 * along with this program.  If not, see <http://www.gnu.org/licenses/>.
 */

#include <linux/bug.h>
#include <linux/signal.h>
#include <linux/personality.h>
#include <linux/kallsyms.h>
#include <linux/spinlock.h>
#include <linux/uaccess.h>
#include <linux/hardirq.h>
#include <linux/kdebug.h>
#include <linux/module.h>
#include <linux/kexec.h>
#include <linux/delay.h>
#include <linux/init.h>
#include <linux/sched.h>
#include <linux/syscalls.h>

#include <asm/atomic.h>
#include <asm/bug.h>
#include <asm/debug-monitors.h>
#include <asm/esr.h>
#include <asm/insn.h>
#include <asm/traps.h>
#include <asm/stacktrace.h>
#include <asm/exception.h>
#include <asm/system_misc.h>
#include <asm/sysreg.h>

static const char *handler[]= {
	"Synchronous Abort",
	"IRQ",
	"FIQ",
	"Error"
};

int show_unhandled_signals = 1;

/*
 * Dump out the contents of some kernel memory nicely...
 */
static void dump_mem(const char *lvl, const char *str, unsigned long bottom,
		     unsigned long top)
{
	unsigned long first;
	mm_segment_t fs;
	int i;

	/*
	 * We need to switch to kernel mode so that we can use __get_user
	 * to safely read from kernel space.
	 */
	fs = get_fs();
	set_fs(KERNEL_DS);

	printk("%s%s(0x%016lx to 0x%016lx)\n", lvl, str, bottom, top);

	for (first = bottom & ~31; first < top; first += 32) {
		unsigned long p;
		char str[sizeof(" 12345678") * 8 + 1];

		memset(str, ' ', sizeof(str));
		str[sizeof(str) - 1] = '\0';

		for (p = first, i = 0; i < (32 / 8)
					&& p < top; i++, p += 8) {
			if (p >= bottom && p < top) {
				unsigned long val;

				if (__get_user(val, (unsigned long *)p) == 0)
					sprintf(str + i * 17, " %016lx", val);
				else
					sprintf(str + i * 17, " ????????????????");
			}
		}
		printk("%s%04lx:%s\n", lvl, first & 0xffff, str);
	}

	set_fs(fs);
}

static void dump_backtrace_entry(unsigned long where)
{
	/*
	 * Note that 'where' can have a physical address, but it's not handled.
	 */
	print_ip_sym(where);
}

static void __dump_instr(const char *lvl, struct pt_regs *regs)
{
	unsigned long addr = instruction_pointer(regs);
	char str[sizeof("00000000 ") * 5 + 2 + 1], *p = str;
	int i;

	for (i = -4; i < 1; i++) {
		unsigned int val, bad;

		bad = __get_user(val, &((u32 *)addr)[i]);

		if (!bad)
			p += sprintf(p, i == 0 ? "(%08x) " : "%08x ", val);
		else {
			p += sprintf(p, "bad PC value");
			break;
		}
	}
	printk("%sCode: %s\n", lvl, str);
}

static void dump_instr(const char *lvl, struct pt_regs *regs)
{
	if (!user_mode(regs)) {
		mm_segment_t fs = get_fs();
		set_fs(KERNEL_DS);
		__dump_instr(lvl, regs);
		set_fs(fs);
	} else {
		__dump_instr(lvl, regs);
	}
}

static void dump_backtrace(struct pt_regs *regs, struct task_struct *tsk)
{
	struct stackframe frame;
	unsigned long irq_stack_ptr;
	int skip;

	pr_debug("%s(regs = %p tsk = %p)\n", __func__, regs, tsk);

	if (!tsk)
		tsk = current;

	/*
	 * Switching between stacks is valid when tracing current and in
	 * non-preemptible context.
	 */
	if (tsk == current && !preemptible())
		irq_stack_ptr = IRQ_STACK_PTR(smp_processor_id());
	else
		irq_stack_ptr = 0;

	if (tsk == current) {
		frame.fp = (unsigned long)__builtin_frame_address(0);
		frame.sp = current_stack_pointer;
		frame.pc = (unsigned long)dump_backtrace;
	} else {
		/*
		 * task blocked in __switch_to
		 */
		frame.fp = thread_saved_fp(tsk);
		frame.sp = thread_saved_sp(tsk);
		frame.pc = thread_saved_pc(tsk);
	}
#ifdef CONFIG_FUNCTION_GRAPH_TRACER
	frame.graph = tsk->curr_ret_stack;
#endif

	skip = !!regs;
	printk("Call trace:\n");
	while (1) {
		unsigned long where = frame.pc;
		unsigned long stack;
		int ret;

		/* skip until specified stack frame */
		if (!skip) {
			dump_backtrace_entry(where);
		} else if (frame.fp == regs->regs[29]) {
			skip = 0;
			/*
			 * Mostly, this is the case where this function is
			 * called in panic/abort. As exception handler's
			 * stack frame does not contain the corresponding pc
			 * at which an exception has taken place, use regs->pc
			 * instead.
			 */
			dump_backtrace_entry(regs->pc);
		}
		ret = unwind_frame(tsk, &frame);
		if (ret < 0)
			break;
		stack = frame.sp;
		if (in_exception_text(where)) {
			/*
			 * If we switched to the irq_stack before calling this
			 * exception handler, then the pt_regs will be on the
			 * task stack. The easiest way to tell is if the large
			 * pt_regs would overlap with the end of the irq_stack.
			 */
			if (stack < irq_stack_ptr &&
			    (stack + sizeof(struct pt_regs)) > irq_stack_ptr)
				stack = IRQ_STACK_TO_TASK_STACK(irq_stack_ptr);

			dump_mem("", "Exception stack", stack,
				 stack + sizeof(struct pt_regs));
		}
	}
}

void show_stack(struct task_struct *tsk, unsigned long *sp)
{
	dump_backtrace(NULL, tsk);
	barrier();
}

#ifdef CONFIG_PREEMPT
#define S_PREEMPT " PREEMPT"
#else
#define S_PREEMPT ""
#endif
#define S_SMP " SMP"

static int __die(const char *str, int err, struct thread_info *thread,
		 struct pt_regs *regs)
{
	struct task_struct *tsk = thread->task;
	static int die_counter;
	int ret;

	pr_emerg("Internal error: %s: %x [#%d]" S_PREEMPT S_SMP "\n",
		 str, err, ++die_counter);

	/* trap and error numbers are mostly meaningless on ARM */
	ret = notify_die(DIE_OOPS, str, regs, err, 0, SIGSEGV);
	if (ret == NOTIFY_STOP)
		return ret;

	print_modules();
	__show_regs(regs);
	pr_emerg("Process %.*s (pid: %d, stack limit = 0x%p)\n",
		 TASK_COMM_LEN, tsk->comm, task_pid_nr(tsk), thread + 1);

	if (!user_mode(regs)) {
		dump_mem(KERN_EMERG, "Stack: ", regs->sp,
			 THREAD_SIZE + (unsigned long)task_stack_page(tsk));
		dump_backtrace(regs, tsk);
		dump_instr(KERN_EMERG, regs);
	}

	return ret;
}

static DEFINE_RAW_SPINLOCK(die_lock);

/*
 * This function is protected against re-entrancy.
 */
void die(const char *str, struct pt_regs *regs, int err)
{
	struct thread_info *thread = current_thread_info();
	int ret;

	oops_enter();

	raw_spin_lock_irq(&die_lock);
	console_verbose();
	bust_spinlocks(1);
	ret = __die(str, err, thread, regs);

	if (regs && kexec_should_crash(thread->task))
		crash_kexec(regs);

	bust_spinlocks(0);
	add_taint(TAINT_DIE, LOCKDEP_NOW_UNRELIABLE);
	raw_spin_unlock_irq(&die_lock);
	oops_exit();

	if (in_interrupt())
		panic("Fatal exception in interrupt");
	if (panic_on_oops)
		panic("Fatal exception");
	if (ret != NOTIFY_STOP)
		do_exit(SIGSEGV);
}

void arm64_notify_die(const char *str, struct pt_regs *regs,
		      struct siginfo *info, int err)
{
	if (user_mode(regs)) {
		current->thread.fault_address = 0;
		current->thread.fault_code = err;
		force_sig_info(info->si_signo, info, current);
	} else {
		die(str, regs, err);
	}
}

static LIST_HEAD(undef_hook);
static DEFINE_RAW_SPINLOCK(undef_lock);

void register_undef_hook(struct undef_hook *hook)
{
	unsigned long flags;

	raw_spin_lock_irqsave(&undef_lock, flags);
	list_add(&hook->node, &undef_hook);
	raw_spin_unlock_irqrestore(&undef_lock, flags);
}

void unregister_undef_hook(struct undef_hook *hook)
{
	unsigned long flags;

	raw_spin_lock_irqsave(&undef_lock, flags);
	list_del(&hook->node);
	raw_spin_unlock_irqrestore(&undef_lock, flags);
}

static int call_undef_hook(struct pt_regs *regs)
{
	struct undef_hook *hook;
	unsigned long flags;
	u32 instr;
	int (*fn)(struct pt_regs *regs, u32 instr) = NULL;
	void __user *pc = (void __user *)instruction_pointer(regs);

	if (!user_mode(regs))
		return 1;

	if (compat_thumb_mode(regs)) {
		/* 16-bit Thumb instruction */
		if (get_user(instr, (u16 __user *)pc))
			goto exit;
		instr = le16_to_cpu(instr);
		if (aarch32_insn_is_wide(instr)) {
			u32 instr2;

			if (get_user(instr2, (u16 __user *)(pc + 2)))
				goto exit;
			instr2 = le16_to_cpu(instr2);
			instr = (instr << 16) | instr2;
		}
	} else {
		/* 32-bit ARM instruction */
		if (get_user(instr, (u32 __user *)pc))
			goto exit;
		instr = le32_to_cpu(instr);
	}

	raw_spin_lock_irqsave(&undef_lock, flags);
	list_for_each_entry(hook, &undef_hook, node)
		if ((instr & hook->instr_mask) == hook->instr_val &&
			(regs->pstate & hook->pstate_mask) == hook->pstate_val)
			fn = hook->fn;

	raw_spin_unlock_irqrestore(&undef_lock, flags);
exit:
	return fn ? fn(regs, instr) : 1;
}

static void force_signal_inject(int signal, int code, struct pt_regs *regs,
				unsigned long address)
{
	siginfo_t info;
	void __user *pc = (void __user *)instruction_pointer(regs);
	const char *desc;

	switch (signal) {
	case SIGILL:
		desc = "undefined instruction";
		break;
	case SIGSEGV:
		desc = "illegal memory access";
		break;
	default:
		desc = "bad mode";
		break;
	}

	if (unhandled_signal(current, signal) &&
	    show_unhandled_signals_ratelimited()) {
		pr_info("%s[%d]: %s: pc=%p\n",
			current->comm, task_pid_nr(current), desc, pc);
		dump_instr(KERN_INFO, regs);
	}

	info.si_signo = signal;
	info.si_errno = 0;
	info.si_code  = code;
	info.si_addr  = pc;

	arm64_notify_die(desc, regs, &info, 0);
}

/*
 * Set up process info to signal segmentation fault - called on access error.
 */
void arm64_notify_segfault(struct pt_regs *regs, unsigned long addr)
{
	int code;

	down_read(&current->mm->mmap_sem);
	if (find_vma(current->mm, addr) == NULL)
		code = SEGV_MAPERR;
	else
		code = SEGV_ACCERR;
	up_read(&current->mm->mmap_sem);

	force_signal_inject(SIGSEGV, code, regs, addr);
}

asmlinkage void __exception do_undefinstr(struct pt_regs *regs)
{
	/* check for AArch32 breakpoint instructions */
	if (!aarch32_break_handler(regs))
		return;

	if (call_undef_hook(regs) == 0)
		return;

	force_signal_inject(SIGILL, ILL_ILLOPC, regs, 0);
}

int cpu_enable_cache_maint_trap(void *__unused)
{
	config_sctlr_el1(SCTLR_EL1_UCI, 0);
	return 0;
}

#define __user_cache_maint(insn, address, res)			\
	if (untagged_addr(address) >= user_addr_max())		\
		res = -EFAULT;					\
	else							\
		asm volatile (					\
			"1:	" insn ", %1\n"			\
			"	mov	%w0, #0\n"		\
			"2:\n"					\
			"	.pushsection .fixup,\"ax\"\n"	\
			"	.align	2\n"			\
			"3:	mov	%w0, %w2\n"		\
			"	b	2b\n"			\
			"	.popsection\n"			\
			_ASM_EXTABLE(1b, 3b)			\
			: "=r" (res)				\
			: "r" (address), "i" (-EFAULT) )

<<<<<<< HEAD
asmlinkage void __exception do_sysinstr(unsigned int esr, struct pt_regs *regs)
=======
static void user_cache_maint_handler(unsigned int esr, struct pt_regs *regs)
>>>>>>> 2cfef0c3
{
	unsigned long address;
	int rt = (esr & ESR_ELx_SYS64_ISS_RT_MASK) >> ESR_ELx_SYS64_ISS_RT_SHIFT;
	int crm = (esr & ESR_ELx_SYS64_ISS_CRM_MASK) >> ESR_ELx_SYS64_ISS_CRM_SHIFT;
	int ret = 0;

	address = (rt == 31) ? 0 : regs->regs[rt];

	switch (crm) {
	case ESR_ELx_SYS64_ISS_CRM_DC_CVAU:	/* DC CVAU, gets promoted */
		__user_cache_maint("dc civac", address, ret);
		break;
	case ESR_ELx_SYS64_ISS_CRM_DC_CVAC:	/* DC CVAC, gets promoted */
		__user_cache_maint("dc civac", address, ret);
		break;
	case ESR_ELx_SYS64_ISS_CRM_DC_CIVAC:	/* DC CIVAC */
		__user_cache_maint("dc civac", address, ret);
		break;
	case ESR_ELx_SYS64_ISS_CRM_IC_IVAU:	/* IC IVAU */
		__user_cache_maint("ic ivau", address, ret);
		break;
	default:
		force_signal_inject(SIGILL, ILL_ILLOPC, regs, 0);
		return;
	}

	if (ret)
		arm64_notify_segfault(regs, address);
	else
		regs->pc += 4;
}

static void ctr_read_handler(unsigned int esr, struct pt_regs *regs)
{
	int rt = (esr & ESR_ELx_SYS64_ISS_RT_MASK) >> ESR_ELx_SYS64_ISS_RT_SHIFT;

	regs->regs[rt] = arm64_ftr_reg_ctrel0.sys_val;
	regs->pc += 4;
}

struct sys64_hook {
	unsigned int esr_mask;
	unsigned int esr_val;
	void (*handler)(unsigned int esr, struct pt_regs *regs);
};

static struct sys64_hook sys64_hooks[] = {
	{
		.esr_mask = ESR_ELx_SYS64_ISS_EL0_CACHE_OP_MASK,
		.esr_val = ESR_ELx_SYS64_ISS_EL0_CACHE_OP_VAL,
		.handler = user_cache_maint_handler,
	},
	{
		/* Trap read access to CTR_EL0 */
		.esr_mask = ESR_ELx_SYS64_ISS_SYS_OP_MASK,
		.esr_val = ESR_ELx_SYS64_ISS_SYS_CTR_READ,
		.handler = ctr_read_handler,
	},
	{},
};

asmlinkage void __exception do_sysinstr(unsigned int esr, struct pt_regs *regs)
{
	struct sys64_hook *hook;

	for (hook = sys64_hooks; hook->handler; hook++)
		if ((hook->esr_mask & esr) == hook->esr_val) {
			hook->handler(esr, regs);
			return;
		}

	force_signal_inject(SIGILL, ILL_ILLOPC, regs, 0);
}

long compat_arm_syscall(struct pt_regs *regs);

asmlinkage long do_ni_syscall(struct pt_regs *regs)
{
#ifdef CONFIG_COMPAT
	long ret;
	if (is_compat_task()) {
		ret = compat_arm_syscall(regs);
		if (ret != -ENOSYS)
			return ret;
	}
#endif

	if (show_unhandled_signals_ratelimited()) {
		pr_info("%s[%d]: syscall %d\n", current->comm,
			task_pid_nr(current), (int)regs->syscallno);
		dump_instr("", regs);
		if (user_mode(regs))
			__show_regs(regs);
	}

	return sys_ni_syscall();
}

static const char *esr_class_str[] = {
	[0 ... ESR_ELx_EC_MAX]		= "UNRECOGNIZED EC",
	[ESR_ELx_EC_UNKNOWN]		= "Unknown/Uncategorized",
	[ESR_ELx_EC_WFx]		= "WFI/WFE",
	[ESR_ELx_EC_CP15_32]		= "CP15 MCR/MRC",
	[ESR_ELx_EC_CP15_64]		= "CP15 MCRR/MRRC",
	[ESR_ELx_EC_CP14_MR]		= "CP14 MCR/MRC",
	[ESR_ELx_EC_CP14_LS]		= "CP14 LDC/STC",
	[ESR_ELx_EC_FP_ASIMD]		= "ASIMD",
	[ESR_ELx_EC_CP10_ID]		= "CP10 MRC/VMRS",
	[ESR_ELx_EC_CP14_64]		= "CP14 MCRR/MRRC",
	[ESR_ELx_EC_ILL]		= "PSTATE.IL",
	[ESR_ELx_EC_SVC32]		= "SVC (AArch32)",
	[ESR_ELx_EC_HVC32]		= "HVC (AArch32)",
	[ESR_ELx_EC_SMC32]		= "SMC (AArch32)",
	[ESR_ELx_EC_SVC64]		= "SVC (AArch64)",
	[ESR_ELx_EC_HVC64]		= "HVC (AArch64)",
	[ESR_ELx_EC_SMC64]		= "SMC (AArch64)",
	[ESR_ELx_EC_SYS64]		= "MSR/MRS (AArch64)",
	[ESR_ELx_EC_IMP_DEF]		= "EL3 IMP DEF",
	[ESR_ELx_EC_IABT_LOW]		= "IABT (lower EL)",
	[ESR_ELx_EC_IABT_CUR]		= "IABT (current EL)",
	[ESR_ELx_EC_PC_ALIGN]		= "PC Alignment",
	[ESR_ELx_EC_DABT_LOW]		= "DABT (lower EL)",
	[ESR_ELx_EC_DABT_CUR]		= "DABT (current EL)",
	[ESR_ELx_EC_SP_ALIGN]		= "SP Alignment",
	[ESR_ELx_EC_FP_EXC32]		= "FP (AArch32)",
	[ESR_ELx_EC_FP_EXC64]		= "FP (AArch64)",
	[ESR_ELx_EC_SERROR]		= "SError",
	[ESR_ELx_EC_BREAKPT_LOW]	= "Breakpoint (lower EL)",
	[ESR_ELx_EC_BREAKPT_CUR]	= "Breakpoint (current EL)",
	[ESR_ELx_EC_SOFTSTP_LOW]	= "Software Step (lower EL)",
	[ESR_ELx_EC_SOFTSTP_CUR]	= "Software Step (current EL)",
	[ESR_ELx_EC_WATCHPT_LOW]	= "Watchpoint (lower EL)",
	[ESR_ELx_EC_WATCHPT_CUR]	= "Watchpoint (current EL)",
	[ESR_ELx_EC_BKPT32]		= "BKPT (AArch32)",
	[ESR_ELx_EC_VECTOR32]		= "Vector catch (AArch32)",
	[ESR_ELx_EC_BRK64]		= "BRK (AArch64)",
};

const char *esr_get_class_string(u32 esr)
{
	return esr_class_str[ESR_ELx_EC(esr)];
}

/*
 * bad_mode handles the impossible case in the exception vector.
 */
asmlinkage void bad_mode(struct pt_regs *regs, int reason, unsigned int esr)
{
	siginfo_t info;
	void __user *pc = (void __user *)instruction_pointer(regs);
	console_verbose();

	pr_crit("Bad mode in %s handler detected on CPU%d, code 0x%08x -- %s\n",
		handler[reason], smp_processor_id(), esr,
		esr_get_class_string(esr));
	__show_regs(regs);

	info.si_signo = SIGILL;
	info.si_errno = 0;
	info.si_code  = ILL_ILLOPC;
	info.si_addr  = pc;

	arm64_notify_die("Oops - bad mode", regs, &info, 0);
}

void __pte_error(const char *file, int line, unsigned long val)
{
	pr_err("%s:%d: bad pte %016lx.\n", file, line, val);
}

void __pmd_error(const char *file, int line, unsigned long val)
{
	pr_err("%s:%d: bad pmd %016lx.\n", file, line, val);
}

void __pud_error(const char *file, int line, unsigned long val)
{
	pr_err("%s:%d: bad pud %016lx.\n", file, line, val);
}

void __pgd_error(const char *file, int line, unsigned long val)
{
	pr_err("%s:%d: bad pgd %016lx.\n", file, line, val);
}

/* GENERIC_BUG traps */

int is_valid_bugaddr(unsigned long addr)
{
	/*
	 * bug_handler() only called for BRK #BUG_BRK_IMM.
	 * So the answer is trivial -- any spurious instances with no
	 * bug table entry will be rejected by report_bug() and passed
	 * back to the debug-monitors code and handled as a fatal
	 * unexpected debug exception.
	 */
	return 1;
}

static int bug_handler(struct pt_regs *regs, unsigned int esr)
{
	if (user_mode(regs))
		return DBG_HOOK_ERROR;

	switch (report_bug(regs->pc, regs)) {
	case BUG_TRAP_TYPE_BUG:
		die("Oops - BUG", regs, 0);
		break;

	case BUG_TRAP_TYPE_WARN:
		/* Ideally, report_bug() should backtrace for us... but no. */
		dump_backtrace(regs, NULL);
		break;

	default:
		/* unknown/unrecognised bug trap type */
		return DBG_HOOK_ERROR;
	}

	/* If thread survives, skip over the BUG instruction and continue: */
	regs->pc += AARCH64_INSN_SIZE;	/* skip BRK and resume */
	return DBG_HOOK_HANDLED;
}

static struct break_hook bug_break_hook = {
	.esr_val = 0xf2000000 | BUG_BRK_IMM,
	.esr_mask = 0xffffffff,
	.fn = bug_handler,
};

/*
 * Initial handler for AArch64 BRK exceptions
 * This handler only used until debug_traps_init().
 */
int __init early_brk64(unsigned long addr, unsigned int esr,
		struct pt_regs *regs)
{
	return bug_handler(regs, esr) != DBG_HOOK_HANDLED;
}

/* This registration must happen early, before debug_traps_init(). */
void __init trap_init(void)
{
	register_break_hook(&bug_break_hook);
}<|MERGE_RESOLUTION|>--- conflicted
+++ resolved
@@ -451,11 +451,7 @@
 			: "=r" (res)				\
 			: "r" (address), "i" (-EFAULT) )
 
-<<<<<<< HEAD
-asmlinkage void __exception do_sysinstr(unsigned int esr, struct pt_regs *regs)
-=======
 static void user_cache_maint_handler(unsigned int esr, struct pt_regs *regs)
->>>>>>> 2cfef0c3
 {
 	unsigned long address;
 	int rt = (esr & ESR_ELx_SYS64_ISS_RT_MASK) >> ESR_ELx_SYS64_ISS_RT_SHIFT;
