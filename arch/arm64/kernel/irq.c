--- conflicted
+++ resolved
@@ -66,8 +66,6 @@
 	irqchip_init();
 	if (!handle_arch_irq)
 		panic("No interrupt controller found.");
-<<<<<<< HEAD
-=======
 
 	if (system_uses_irq_prio_masking()) {
 		/*
@@ -77,7 +75,6 @@
 		WARN_ON(read_sysreg(daif) & PSR_A_BIT);
 		local_daif_restore(DAIF_PROCCTX_NOIRQ);
 	}
->>>>>>> f95f0722
 }
 
 /*
