/* SPDX-License-Identifier: GPL-2.0-only */
/*
 * Low-level CPU initialisation
 * Based on arch/arm/kernel/head.S
 *
 * Copyright (C) 1994-2002 Russell King
 * Copyright (C) 2003-2012 ARM Ltd.
 * Authors:	Catalin Marinas <catalin.marinas@arm.com>
 *		Will Deacon <will.deacon@arm.com>
 */

#include <linux/linkage.h>
#include <linux/init.h>
#include <linux/pgtable.h>

#include <asm/asm_pointer_auth.h>
#include <asm/assembler.h>
#include <asm/boot.h>
#include <asm/bug.h>
#include <asm/ptrace.h>
#include <asm/asm-offsets.h>
#include <asm/cache.h>
#include <asm/cputype.h>
#include <asm/el2_setup.h>
#include <asm/elf.h>
#include <asm/image.h>
#include <asm/kernel-pgtable.h>
#include <asm/kvm_arm.h>
#include <asm/memory.h>
#include <asm/pgtable-hwdef.h>
#include <asm/page.h>
#include <asm/scs.h>
#include <asm/smp.h>
#include <asm/sysreg.h>
#include <asm/thread_info.h>
#include <asm/virt.h>

#include "efi-header.S"

#define __PHYS_OFFSET	KERNEL_START

#if (PAGE_OFFSET & 0x1fffff) != 0
#error PAGE_OFFSET must be at least 2MB aligned
#endif

/*
 * Kernel startup entry point.
 * ---------------------------
 *
 * The requirements are:
 *   MMU = off, D-cache = off, I-cache = on or off,
 *   x0 = physical address to the FDT blob.
 *
 * This code is mostly position independent so you call this at
 * __pa(PAGE_OFFSET).
 *
 * Note that the callee-saved registers are used for storing variables
 * that are useful before the MMU is enabled. The allocations are described
 * in the entry routines.
 */
	__HEAD
	/*
	 * DO NOT MODIFY. Image header expected by Linux boot-loaders.
	 */
<<<<<<< HEAD
#ifdef CONFIG_EFI
	/*
	 * This add instruction has no meaningful effect except that
	 * its opcode forms the magic "MZ" signature required by UEFI.
	 */
	add	x13, x18, #0x16
	b	primary_entry
#else
	b	primary_entry			// branch to kernel start, magic
	.long	0				// reserved
#endif
	le64sym	_kernel_offset_le		// Image load offset from start of RAM, little-endian
=======
	efi_signature_nop			// special NOP to identity as PE/COFF executable
	b	primary_entry			// branch to kernel start, magic
	.quad	0				// Image load offset from start of RAM, little-endian
>>>>>>> 7d2a07b7
	le64sym	_kernel_size_le			// Effective size of kernel image, little-endian
	le64sym	_kernel_flags_le		// Informative flags, little-endian
	.quad	0				// reserved
	.quad	0				// reserved
	.quad	0				// reserved
	.ascii	ARM64_IMAGE_MAGIC		// Magic number
	.long	.Lpe_header_offset		// Offset to the PE header.

	__EFI_PE_HEADER

	__INIT

	/*
	 * The following callee saved general purpose registers are used on the
	 * primary lowlevel boot path:
	 *
	 *  Register   Scope                      Purpose
	 *  x21        primary_entry() .. start_kernel()        FDT pointer passed at boot in x0
	 *  x23        primary_entry() .. start_kernel()        physical misalignment/KASLR offset
	 *  x28        __create_page_tables()                   callee preserved temp register
	 *  x19/x20    __primary_switch()                       callee preserved temp registers
	 *  x24        __primary_switch() .. relocate_kernel()  current RELR displacement
	 */
SYM_CODE_START(primary_entry)
	bl	preserve_boot_args
	bl	init_kernel_el			// w0=cpu_boot_mode
	adrp	x23, __PHYS_OFFSET
	and	x23, x23, MIN_KIMG_ALIGN - 1	// KASLR offset, defaults to 0
	bl	set_cpu_boot_mode_flag
	bl	__create_page_tables
	/*
	 * The following calls CPU setup code, see arch/arm64/mm/proc.S for
	 * details.
	 * On return, the CPU will be ready for the MMU to be turned on and
	 * the TCR will have been set.
	 */
	bl	__cpu_setup			// initialise processor
	b	__primary_switch
SYM_CODE_END(primary_entry)

/*
 * Preserve the arguments passed by the bootloader in x0 .. x3
 */
SYM_CODE_START_LOCAL(preserve_boot_args)
	mov	x21, x0				// x21=FDT

	adr_l	x0, boot_args			// record the contents of
	stp	x21, x1, [x0]			// x0 .. x3 at kernel entry
	stp	x2, x3, [x0, #16]

	dmb	sy				// needed before dc ivac with
						// MMU off

<<<<<<< HEAD
	mov	x1, #0x20			// 4 x 8 bytes
	b	__inval_dcache_area		// tail call
=======
	add	x1, x0, #0x20			// 4 x 8 bytes
	b	dcache_inval_poc		// tail call
>>>>>>> 7d2a07b7
SYM_CODE_END(preserve_boot_args)

/*
 * Macro to create a table entry to the next page.
 *
 *	tbl:	page table address
 *	virt:	virtual address
 *	shift:	#imm page table shift
 *	ptrs:	#imm pointers per table page
 *
 * Preserves:	virt
 * Corrupts:	ptrs, tmp1, tmp2
 * Returns:	tbl -> next level table page address
 */
	.macro	create_table_entry, tbl, virt, shift, ptrs, tmp1, tmp2
	add	\tmp1, \tbl, #PAGE_SIZE
	phys_to_pte \tmp2, \tmp1
	orr	\tmp2, \tmp2, #PMD_TYPE_TABLE	// address of next table and entry type
	lsr	\tmp1, \virt, #\shift
	sub	\ptrs, \ptrs, #1
	and	\tmp1, \tmp1, \ptrs		// table index
	str	\tmp2, [\tbl, \tmp1, lsl #3]
	add	\tbl, \tbl, #PAGE_SIZE		// next level table page
	.endm

/*
 * Macro to populate page table entries, these entries can be pointers to the next level
 * or last level entries pointing to physical memory.
 *
 *	tbl:	page table address
 *	rtbl:	pointer to page table or physical memory
 *	index:	start index to write
 *	eindex:	end index to write - [index, eindex] written to
 *	flags:	flags for pagetable entry to or in
 *	inc:	increment to rtbl between each entry
 *	tmp1:	temporary variable
 *
 * Preserves:	tbl, eindex, flags, inc
 * Corrupts:	index, tmp1
 * Returns:	rtbl
 */
	.macro populate_entries, tbl, rtbl, index, eindex, flags, inc, tmp1
.Lpe\@:	phys_to_pte \tmp1, \rtbl
	orr	\tmp1, \tmp1, \flags	// tmp1 = table entry
	str	\tmp1, [\tbl, \index, lsl #3]
	add	\rtbl, \rtbl, \inc	// rtbl = pa next level
	add	\index, \index, #1
	cmp	\index, \eindex
	b.ls	.Lpe\@
	.endm

/*
 * Compute indices of table entries from virtual address range. If multiple entries
 * were needed in the previous page table level then the next page table level is assumed
 * to be composed of multiple pages. (This effectively scales the end index).
 *
 *	vstart:	virtual address of start of range
 *	vend:	virtual address of end of range
 *	shift:	shift used to transform virtual address into index
 *	ptrs:	number of entries in page table
 *	istart:	index in table corresponding to vstart
 *	iend:	index in table corresponding to vend
 *	count:	On entry: how many extra entries were required in previous level, scales
 *			  our end index.
 *		On exit: returns how many extra entries required for next page table level
 *
 * Preserves:	vstart, vend, shift, ptrs
 * Returns:	istart, iend, count
 */
	.macro compute_indices, vstart, vend, shift, ptrs, istart, iend, count
	lsr	\iend, \vend, \shift
	mov	\istart, \ptrs
	sub	\istart, \istart, #1
	and	\iend, \iend, \istart	// iend = (vend >> shift) & (ptrs - 1)
	mov	\istart, \ptrs
	mul	\istart, \istart, \count
	add	\iend, \iend, \istart	// iend += count * ptrs
					// our entries span multiple tables

	lsr	\istart, \vstart, \shift
	mov	\count, \ptrs
	sub	\count, \count, #1
	and	\istart, \istart, \count

	sub	\count, \iend, \istart
	.endm

/*
 * Map memory for specified virtual address range. Each level of page table needed supports
 * multiple entries. If a level requires n entries the next page table level is assumed to be
 * formed from n pages.
 *
 *	tbl:	location of page table
 *	rtbl:	address to be used for first level page table entry (typically tbl + PAGE_SIZE)
 *	vstart:	start address to map
 *	vend:	end address to map - we map [vstart, vend]
 *	flags:	flags to use to map last level entries
 *	phys:	physical address corresponding to vstart - physical memory is contiguous
 *	pgds:	the number of pgd entries
 *
 * Temporaries:	istart, iend, tmp, count, sv - these need to be different registers
 * Preserves:	vstart, vend, flags
 * Corrupts:	tbl, rtbl, istart, iend, tmp, count, sv
 */
	.macro map_memory, tbl, rtbl, vstart, vend, flags, phys, pgds, istart, iend, tmp, count, sv
	add \rtbl, \tbl, #PAGE_SIZE
	mov \sv, \rtbl
	mov \count, #0
	compute_indices \vstart, \vend, #PGDIR_SHIFT, \pgds, \istart, \iend, \count
	populate_entries \tbl, \rtbl, \istart, \iend, #PMD_TYPE_TABLE, #PAGE_SIZE, \tmp
	mov \tbl, \sv
	mov \sv, \rtbl

#if SWAPPER_PGTABLE_LEVELS > 3
	compute_indices \vstart, \vend, #PUD_SHIFT, #PTRS_PER_PUD, \istart, \iend, \count
	populate_entries \tbl, \rtbl, \istart, \iend, #PMD_TYPE_TABLE, #PAGE_SIZE, \tmp
	mov \tbl, \sv
	mov \sv, \rtbl
#endif

#if SWAPPER_PGTABLE_LEVELS > 2
	compute_indices \vstart, \vend, #SWAPPER_TABLE_SHIFT, #PTRS_PER_PMD, \istart, \iend, \count
	populate_entries \tbl, \rtbl, \istart, \iend, #PMD_TYPE_TABLE, #PAGE_SIZE, \tmp
	mov \tbl, \sv
#endif

	compute_indices \vstart, \vend, #SWAPPER_BLOCK_SHIFT, #PTRS_PER_PTE, \istart, \iend, \count
	bic \count, \phys, #SWAPPER_BLOCK_SIZE - 1
	populate_entries \tbl, \count, \istart, \iend, \flags, #SWAPPER_BLOCK_SIZE, \tmp
	.endm

/*
 * Setup the initial page tables. We only setup the barest amount which is
 * required to get the kernel running. The following sections are required:
 *   - identity mapping to enable the MMU (low address, TTBR0)
 *   - first few MB of the kernel linear mapping to jump to once the MMU has
 *     been enabled
 */
SYM_FUNC_START_LOCAL(__create_page_tables)
	mov	x28, lr

	/*
	 * Invalidate the init page tables to avoid potential dirty cache lines
	 * being evicted. Other page tables are allocated in rodata as part of
	 * the kernel image, and thus are clean to the PoC per the boot
	 * protocol.
	 */
	adrp	x0, init_pg_dir
	adrp	x1, init_pg_end
	bl	dcache_inval_poc

	/*
	 * Clear the init page tables.
	 */
	adrp	x0, init_pg_dir
	adrp	x1, init_pg_end
	sub	x1, x1, x0
1:	stp	xzr, xzr, [x0], #16
	stp	xzr, xzr, [x0], #16
	stp	xzr, xzr, [x0], #16
	stp	xzr, xzr, [x0], #16
	subs	x1, x1, #64
	b.ne	1b

	mov	x7, SWAPPER_MM_MMUFLAGS

	/*
	 * Create the identity mapping.
	 */
	adrp	x0, idmap_pg_dir
	adrp	x3, __idmap_text_start		// __pa(__idmap_text_start)

#ifdef CONFIG_ARM64_VA_BITS_52
	mrs_s	x6, SYS_ID_AA64MMFR2_EL1
	and	x6, x6, #(0xf << ID_AA64MMFR2_LVA_SHIFT)
	mov	x5, #52
	cbnz	x6, 1f
#endif
	mov	x5, #VA_BITS_MIN
1:
	adr_l	x6, vabits_actual
	str	x5, [x6]
	dmb	sy
	dc	ivac, x6		// Invalidate potentially stale cache line

	/*
	 * VA_BITS may be too small to allow for an ID mapping to be created
	 * that covers system RAM if that is located sufficiently high in the
	 * physical address space. So for the ID map, use an extended virtual
	 * range in that case, and configure an additional translation level
	 * if needed.
	 *
	 * Calculate the maximum allowed value for TCR_EL1.T0SZ so that the
	 * entire ID map region can be mapped. As T0SZ == (64 - #bits used),
	 * this number conveniently equals the number of leading zeroes in
	 * the physical address of __idmap_text_end.
	 */
	adrp	x5, __idmap_text_end
	clz	x5, x5
	cmp	x5, TCR_T0SZ(VA_BITS_MIN) // default T0SZ small enough?
	b.ge	1f			// .. then skip VA range extension

	adr_l	x6, idmap_t0sz
	str	x5, [x6]
	dmb	sy
	dc	ivac, x6		// Invalidate potentially stale cache line

#if (VA_BITS < 48)
#define EXTRA_SHIFT	(PGDIR_SHIFT + PAGE_SHIFT - 3)
#define EXTRA_PTRS	(1 << (PHYS_MASK_SHIFT - EXTRA_SHIFT))

	/*
	 * If VA_BITS < 48, we have to configure an additional table level.
	 * First, we have to verify our assumption that the current value of
	 * VA_BITS was chosen such that all translation levels are fully
	 * utilised, and that lowering T0SZ will always result in an additional
	 * translation level to be configured.
	 */
#if VA_BITS != EXTRA_SHIFT
#error "Mismatch between VA_BITS and page size/number of translation levels"
#endif

	mov	x4, EXTRA_PTRS
	create_table_entry x0, x3, EXTRA_SHIFT, x4, x5, x6
#else
	/*
	 * If VA_BITS == 48, we don't have to configure an additional
	 * translation level, but the top-level table has more entries.
	 */
	mov	x4, #1 << (PHYS_MASK_SHIFT - PGDIR_SHIFT)
	str_l	x4, idmap_ptrs_per_pgd, x5
#endif
1:
	ldr_l	x4, idmap_ptrs_per_pgd
	adr_l	x6, __idmap_text_end		// __pa(__idmap_text_end)

	map_memory x0, x1, x3, x6, x7, x3, x4, x10, x11, x12, x13, x14

	/*
	 * Map the kernel image (starting with PHYS_OFFSET).
	 */
	adrp	x0, init_pg_dir
	mov_q	x5, KIMAGE_VADDR		// compile time __va(_text)
	add	x5, x5, x23			// add KASLR displacement
	mov	x4, PTRS_PER_PGD
	adrp	x6, _end			// runtime __pa(_end)
	adrp	x3, _text			// runtime __pa(_text)
	sub	x6, x6, x3			// _end - _text
	add	x6, x6, x5			// runtime __va(_end)

	map_memory x0, x1, x5, x6, x7, x3, x4, x10, x11, x12, x13, x14

	/*
	 * Since the page tables have been populated with non-cacheable
	 * accesses (MMU disabled), invalidate those tables again to
	 * remove any speculatively loaded cache lines.
	 */
	dmb	sy

	adrp	x0, idmap_pg_dir
	adrp	x1, idmap_pg_end
	bl	dcache_inval_poc

	adrp	x0, init_pg_dir
	adrp	x1, init_pg_end
	bl	dcache_inval_poc

	ret	x28
SYM_FUNC_END(__create_page_tables)

	/*
	 * Initialize CPU registers with task-specific and cpu-specific context.
	 *
	 * Create a final frame record at task_pt_regs(current)->stackframe, so
	 * that the unwinder can identify the final frame record of any task by
	 * its location in the task stack. We reserve the entire pt_regs space
	 * for consistency with user tasks and kthreads.
	 */
	.macro	init_cpu_task tsk, tmp1, tmp2
	msr	sp_el0, \tsk

	ldr	\tmp1, [\tsk, #TSK_STACK]
	add	sp, \tmp1, #THREAD_SIZE
	sub	sp, sp, #PT_REGS_SIZE

	stp	xzr, xzr, [sp, #S_STACKFRAME]
	add	x29, sp, #S_STACKFRAME

	scs_load \tsk

	adr_l	\tmp1, __per_cpu_offset
	ldr	w\tmp2, [\tsk, #TSK_CPU]
	ldr	\tmp1, [\tmp1, \tmp2, lsl #3]
	set_this_cpu_offset \tmp1
	.endm

/*
 * The following fragment of code is executed with the MMU enabled.
 *
 *   x0 = __PHYS_OFFSET
 */
SYM_FUNC_START_LOCAL(__primary_switched)
	adr_l	x4, init_task
	init_cpu_task x4, x5, x6

	adr_l	x8, vectors			// load VBAR_EL1 with virtual
	msr	vbar_el1, x8			// vector table address
	isb

	stp	x29, x30, [sp, #-16]!
	mov	x29, sp

	str_l	x21, __fdt_pointer, x5		// Save FDT pointer

	ldr_l	x4, kimage_vaddr		// Save the offset between
	sub	x4, x4, x0			// the kernel virtual and
	str_l	x4, kimage_voffset, x5		// physical mappings

	// Clear BSS
	adr_l	x0, __bss_start
	mov	x1, xzr
	adr_l	x2, __bss_stop
	sub	x2, x2, x0
	bl	__pi_memset
	dsb	ishst				// Make zero page visible to PTW

#if defined(CONFIG_KASAN_GENERIC) || defined(CONFIG_KASAN_SW_TAGS)
	bl	kasan_early_init
#endif
	mov	x0, x21				// pass FDT address in x0
	bl	early_fdt_map			// Try mapping the FDT early
	bl	init_feature_override		// Parse cpu feature overrides
#ifdef CONFIG_RANDOMIZE_BASE
	tst	x23, ~(MIN_KIMG_ALIGN - 1)	// already running randomized?
	b.ne	0f
	bl	kaslr_early_init		// parse FDT for KASLR options
	cbz	x0, 0f				// KASLR disabled? just proceed
	orr	x23, x23, x0			// record KASLR offset
	ldp	x29, x30, [sp], #16		// we must enable KASLR, return
	ret					// to __primary_switch()
0:
#endif
	bl	switch_to_vhe			// Prefer VHE if possible
	ldp	x29, x30, [sp], #16
	bl	start_kernel
	ASM_BUG()
SYM_FUNC_END(__primary_switched)

	.pushsection ".rodata", "a"
SYM_DATA_START(kimage_vaddr)
	.quad		_text
SYM_DATA_END(kimage_vaddr)
EXPORT_SYMBOL(kimage_vaddr)
	.popsection

/*
 * end early head section, begin head code that is also used for
 * hotplug and needs to have the same protections as the text region
 */
	.section ".idmap.text","awx"

/*
 * Starting from EL2 or EL1, configure the CPU to execute at the highest
 * reachable EL supported by the kernel in a chosen default state. If dropping
 * from EL2 to EL1, configure EL2 before configuring EL1.
 *
 * Since we cannot always rely on ERET synchronizing writes to sysregs (e.g. if
 * SCTLR_ELx.EOS is clear), we place an ISB prior to ERET.
 *
 * Returns either BOOT_CPU_MODE_EL1 or BOOT_CPU_MODE_EL2 in w0 if
 * booted in EL1 or EL2 respectively.
 */
SYM_FUNC_START(init_kernel_el)
	mrs	x0, CurrentEL
	cmp	x0, #CurrentEL_EL2
	b.eq	init_el2

SYM_INNER_LABEL(init_el1, SYM_L_LOCAL)
	mov_q	x0, INIT_SCTLR_EL1_MMU_OFF
	msr	sctlr_el1, x0
	isb
	mov_q	x0, INIT_PSTATE_EL1
	msr	spsr_el1, x0
	msr	elr_el1, lr
	mov	w0, #BOOT_CPU_MODE_EL1
	eret

SYM_INNER_LABEL(init_el2, SYM_L_LOCAL)
	mov_q	x0, HCR_HOST_NVHE_FLAGS
	msr	hcr_el2, x0
	isb

	init_el2_state

	/* Hypervisor stub */
	adr_l	x0, __hyp_stub_vectors
	msr	vbar_el2, x0
	isb

	/*
	 * Fruity CPUs seem to have HCR_EL2.E2H set to RES1,
	 * making it impossible to start in nVHE mode. Is that
	 * compliant with the architecture? Absolutely not!
	 */
	mrs	x0, hcr_el2
	and	x0, x0, #HCR_E2H
	cbz	x0, 1f

	/* Switching to VHE requires a sane SCTLR_EL1 as a start */
	mov_q	x0, INIT_SCTLR_EL1_MMU_OFF
	msr_s	SYS_SCTLR_EL12, x0

	/*
	 * Force an eret into a helper "function", and let it return
	 * to our original caller... This makes sure that we have
	 * initialised the basic PSTATE state.
	 */
	mov	x0, #INIT_PSTATE_EL2
	msr	spsr_el1, x0
	adr	x0, __cpu_stick_to_vhe
	msr	elr_el1, x0
	eret

1:
	mov_q	x0, INIT_SCTLR_EL1_MMU_OFF
	msr	sctlr_el1, x0

	msr	elr_el2, lr
	mov	w0, #BOOT_CPU_MODE_EL2
	eret

__cpu_stick_to_vhe:
	mov	x0, #HVC_VHE_RESTART
	hvc	#0
	mov	x0, #BOOT_CPU_MODE_EL2
	ret
SYM_FUNC_END(init_kernel_el)

/*
 * Sets the __boot_cpu_mode flag depending on the CPU boot mode passed
 * in w0. See arch/arm64/include/asm/virt.h for more info.
 */
SYM_FUNC_START_LOCAL(set_cpu_boot_mode_flag)
	adr_l	x1, __boot_cpu_mode
	cmp	w0, #BOOT_CPU_MODE_EL2
	b.ne	1f
	add	x1, x1, #4
1:	str	w0, [x1]			// Save CPU boot mode
	dmb	sy
	dc	ivac, x1			// Invalidate potentially stale cache line
	ret
SYM_FUNC_END(set_cpu_boot_mode_flag)

/*
 * These values are written with the MMU off, but read with the MMU on.
 * Writers will invalidate the corresponding address, discarding up to a
 * 'Cache Writeback Granule' (CWG) worth of data. The linker script ensures
 * sufficient alignment that the CWG doesn't overlap another section.
 */
	.pushsection ".mmuoff.data.write", "aw"
/*
 * We need to find out the CPU boot mode long after boot, so we need to
 * store it in a writable variable.
 *
 * This is not in .bss, because we set it sufficiently early that the boot-time
 * zeroing of .bss would clobber it.
 */
SYM_DATA_START(__boot_cpu_mode)
	.long	BOOT_CPU_MODE_EL2
	.long	BOOT_CPU_MODE_EL1
SYM_DATA_END(__boot_cpu_mode)
/*
 * The booting CPU updates the failed status @__early_cpu_boot_status,
 * with MMU turned off.
 */
SYM_DATA_START(__early_cpu_boot_status)
	.quad 	0
SYM_DATA_END(__early_cpu_boot_status)

	.popsection

	/*
	 * This provides a "holding pen" for platforms to hold all secondary
	 * cores are held until we're ready for them to initialise.
	 */
SYM_FUNC_START(secondary_holding_pen)
	bl	init_kernel_el			// w0=cpu_boot_mode
	bl	set_cpu_boot_mode_flag
	mrs	x0, mpidr_el1
	mov_q	x1, MPIDR_HWID_BITMASK
	and	x0, x0, x1
	adr_l	x3, secondary_holding_pen_release
pen:	ldr	x4, [x3]
	cmp	x4, x0
	b.eq	secondary_startup
	wfe
	b	pen
SYM_FUNC_END(secondary_holding_pen)

	/*
	 * Secondary entry point that jumps straight into the kernel. Only to
	 * be used where CPUs are brought online dynamically by the kernel.
	 */
SYM_FUNC_START(secondary_entry)
	bl	init_kernel_el			// w0=cpu_boot_mode
	bl	set_cpu_boot_mode_flag
	b	secondary_startup
SYM_FUNC_END(secondary_entry)

SYM_FUNC_START_LOCAL(secondary_startup)
	/*
	 * Common entry point for secondary CPUs.
	 */
	bl	switch_to_vhe
	bl	__cpu_secondary_check52bitva
	bl	__cpu_setup			// initialise processor
	adrp	x1, swapper_pg_dir
	bl	__enable_mmu
	ldr	x8, =__secondary_switched
	br	x8
SYM_FUNC_END(secondary_startup)

SYM_FUNC_START_LOCAL(__secondary_switched)
	adr_l	x5, vectors
	msr	vbar_el1, x5
	isb

	adr_l	x0, secondary_data
	ldr	x2, [x0, #CPU_BOOT_TASK]
	cbz	x2, __secondary_too_slow

	init_cpu_task x2, x1, x3

#ifdef CONFIG_ARM64_PTR_AUTH
	ptrauth_keys_init_cpu x2, x3, x4, x5
#endif

	bl	secondary_start_kernel
	ASM_BUG()
SYM_FUNC_END(__secondary_switched)

SYM_FUNC_START_LOCAL(__secondary_too_slow)
	wfe
	wfi
	b	__secondary_too_slow
SYM_FUNC_END(__secondary_too_slow)

/*
 * The booting CPU updates the failed status @__early_cpu_boot_status,
 * with MMU turned off.
 *
 * update_early_cpu_boot_status tmp, status
 *  - Corrupts tmp1, tmp2
 *  - Writes 'status' to __early_cpu_boot_status and makes sure
 *    it is committed to memory.
 */

	.macro	update_early_cpu_boot_status status, tmp1, tmp2
	mov	\tmp2, #\status
	adr_l	\tmp1, __early_cpu_boot_status
	str	\tmp2, [\tmp1]
	dmb	sy
	dc	ivac, \tmp1			// Invalidate potentially stale cache line
	.endm

/*
 * Enable the MMU.
 *
 *  x0  = SCTLR_EL1 value for turning on the MMU.
 *  x1  = TTBR1_EL1 value
 *
 * Returns to the caller via x30/lr. This requires the caller to be covered
 * by the .idmap.text section.
 *
 * Checks if the selected granule size is supported by the CPU.
 * If it isn't, park the CPU
 */
SYM_FUNC_START(__enable_mmu)
	mrs	x2, ID_AA64MMFR0_EL1
	ubfx	x2, x2, #ID_AA64MMFR0_TGRAN_SHIFT, 4
	cmp     x2, #ID_AA64MMFR0_TGRAN_SUPPORTED_MIN
	b.lt    __no_granule_support
	cmp     x2, #ID_AA64MMFR0_TGRAN_SUPPORTED_MAX
	b.gt    __no_granule_support
	update_early_cpu_boot_status 0, x2, x3
	adrp	x2, idmap_pg_dir
	phys_to_ttbr x1, x1
	phys_to_ttbr x2, x2
	msr	ttbr0_el1, x2			// load TTBR0
	offset_ttbr1 x1, x3
	msr	ttbr1_el1, x1			// load TTBR1
	isb

	set_sctlr_el1	x0

	ret
SYM_FUNC_END(__enable_mmu)

<<<<<<< HEAD
ENTRY(__cpu_secondary_check52bitva)
=======
SYM_FUNC_START(__cpu_secondary_check52bitva)
>>>>>>> 7d2a07b7
#ifdef CONFIG_ARM64_VA_BITS_52
	ldr_l	x0, vabits_actual
	cmp	x0, #52
	b.ne	2f

	mrs_s	x0, SYS_ID_AA64MMFR2_EL1
	and	x0, x0, #(0xf << ID_AA64MMFR2_LVA_SHIFT)
	cbnz	x0, 2f

	update_early_cpu_boot_status \
		CPU_STUCK_IN_KERNEL | CPU_STUCK_REASON_52_BIT_VA, x0, x1
1:	wfe
	wfi
	b	1b

#endif
2:	ret
SYM_FUNC_END(__cpu_secondary_check52bitva)

SYM_FUNC_START_LOCAL(__no_granule_support)
	/* Indicate that this CPU can't boot and is stuck in the kernel */
	update_early_cpu_boot_status \
		CPU_STUCK_IN_KERNEL | CPU_STUCK_REASON_NO_GRAN, x1, x2
1:
	wfe
	wfi
	b	1b
SYM_FUNC_END(__no_granule_support)

#ifdef CONFIG_RELOCATABLE
SYM_FUNC_START_LOCAL(__relocate_kernel)
	/*
	 * Iterate over each entry in the relocation table, and apply the
	 * relocations in place.
	 */
	ldr	w9, =__rela_offset		// offset to reloc table
	ldr	w10, =__rela_size		// size of reloc table

	mov_q	x11, KIMAGE_VADDR		// default virtual offset
	add	x11, x11, x23			// actual virtual offset
	add	x9, x9, x11			// __va(.rela)
	add	x10, x9, x10			// __va(.rela) + sizeof(.rela)

0:	cmp	x9, x10
	b.hs	1f
	ldp	x12, x13, [x9], #24
	ldr	x14, [x9, #-8]
	cmp	w13, #R_AARCH64_RELATIVE
	b.ne	0b
	add	x14, x14, x23			// relocate
	str	x14, [x12, x23]
	b	0b

1:
#ifdef CONFIG_RELR
	/*
	 * Apply RELR relocations.
	 *
	 * RELR is a compressed format for storing relative relocations. The
	 * encoded sequence of entries looks like:
	 * [ AAAAAAAA BBBBBBB1 BBBBBBB1 ... AAAAAAAA BBBBBB1 ... ]
	 *
	 * i.e. start with an address, followed by any number of bitmaps. The
	 * address entry encodes 1 relocation. The subsequent bitmap entries
	 * encode up to 63 relocations each, at subsequent offsets following
	 * the last address entry.
	 *
	 * The bitmap entries must have 1 in the least significant bit. The
	 * assumption here is that an address cannot have 1 in lsb. Odd
	 * addresses are not supported. Any odd addresses are stored in the RELA
	 * section, which is handled above.
	 *
	 * Excluding the least significant bit in the bitmap, each non-zero
	 * bit in the bitmap represents a relocation to be applied to
	 * a corresponding machine word that follows the base address
	 * word. The second least significant bit represents the machine
	 * word immediately following the initial address, and each bit
	 * that follows represents the next word, in linear order. As such,
	 * a single bitmap can encode up to 63 relocations in a 64-bit object.
	 *
	 * In this implementation we store the address of the next RELR table
	 * entry in x9, the address being relocated by the current address or
	 * bitmap entry in x13 and the address being relocated by the current
	 * bit in x14.
	 *
	 * Because addends are stored in place in the binary, RELR relocations
	 * cannot be applied idempotently. We use x24 to keep track of the
	 * currently applied displacement so that we can correctly relocate if
	 * __relocate_kernel is called twice with non-zero displacements (i.e.
	 * if there is both a physical misalignment and a KASLR displacement).
	 */
	ldr	w9, =__relr_offset		// offset to reloc table
	ldr	w10, =__relr_size		// size of reloc table
	add	x9, x9, x11			// __va(.relr)
	add	x10, x9, x10			// __va(.relr) + sizeof(.relr)

	sub	x15, x23, x24			// delta from previous offset
	cbz	x15, 7f				// nothing to do if unchanged
	mov	x24, x23			// save new offset

2:	cmp	x9, x10
	b.hs	7f
	ldr	x11, [x9], #8
	tbnz	x11, #0, 3f			// branch to handle bitmaps
	add	x13, x11, x23
	ldr	x12, [x13]			// relocate address entry
	add	x12, x12, x15
	str	x12, [x13], #8			// adjust to start of bitmap
	b	2b

3:	mov	x14, x13
4:	lsr	x11, x11, #1
	cbz	x11, 6f
	tbz	x11, #0, 5f			// skip bit if not set
	ldr	x12, [x14]			// relocate bit
	add	x12, x12, x15
	str	x12, [x14]

5:	add	x14, x14, #8			// move to next bit's address
	b	4b

6:	/*
	 * Move to the next bitmap's address. 8 is the word size, and 63 is the
	 * number of significant bits in a bitmap entry.
	 */
	add	x13, x13, #(8 * 63)
	b	2b

7:
#endif
	ret

SYM_FUNC_END(__relocate_kernel)
#endif

SYM_FUNC_START_LOCAL(__primary_switch)
#ifdef CONFIG_RANDOMIZE_BASE
	mov	x19, x0				// preserve new SCTLR_EL1 value
	mrs	x20, sctlr_el1			// preserve old SCTLR_EL1 value
#endif

	adrp	x1, init_pg_dir
	bl	__enable_mmu
#ifdef CONFIG_RELOCATABLE
#ifdef CONFIG_RELR
	mov	x24, #0				// no RELR displacement yet
#endif
	bl	__relocate_kernel
#ifdef CONFIG_RANDOMIZE_BASE
	ldr	x8, =__primary_switched
	adrp	x0, __PHYS_OFFSET
	blr	x8

	/*
	 * If we return here, we have a KASLR displacement in x23 which we need
	 * to take into account by discarding the current kernel mapping and
	 * creating a new one.
	 */
	pre_disable_mmu_workaround
	msr	sctlr_el1, x20			// disable the MMU
	isb
	bl	__create_page_tables		// recreate kernel mapping

	tlbi	vmalle1				// Remove any stale TLB entries
	dsb	nsh
<<<<<<< HEAD
	isb

	msr	sctlr_el1, x19			// re-enable the MMU
	isb
	ic	iallu				// flush instructions fetched
	dsb	nsh				// via old mapping
=======
>>>>>>> 7d2a07b7
	isb

	set_sctlr_el1	x19			// re-enable the MMU

	bl	__relocate_kernel
#endif
#endif
	ldr	x8, =__primary_switched
	adrp	x0, __PHYS_OFFSET
	br	x8
SYM_FUNC_END(__primary_switch)<|MERGE_RESOLUTION|>--- conflicted
+++ resolved
@@ -62,24 +62,9 @@
 	/*
 	 * DO NOT MODIFY. Image header expected by Linux boot-loaders.
 	 */
-<<<<<<< HEAD
-#ifdef CONFIG_EFI
-	/*
-	 * This add instruction has no meaningful effect except that
-	 * its opcode forms the magic "MZ" signature required by UEFI.
-	 */
-	add	x13, x18, #0x16
-	b	primary_entry
-#else
-	b	primary_entry			// branch to kernel start, magic
-	.long	0				// reserved
-#endif
-	le64sym	_kernel_offset_le		// Image load offset from start of RAM, little-endian
-=======
 	efi_signature_nop			// special NOP to identity as PE/COFF executable
 	b	primary_entry			// branch to kernel start, magic
 	.quad	0				// Image load offset from start of RAM, little-endian
->>>>>>> 7d2a07b7
 	le64sym	_kernel_size_le			// Effective size of kernel image, little-endian
 	le64sym	_kernel_flags_le		// Informative flags, little-endian
 	.quad	0				// reserved
@@ -133,13 +118,8 @@
 	dmb	sy				// needed before dc ivac with
 						// MMU off
 
-<<<<<<< HEAD
-	mov	x1, #0x20			// 4 x 8 bytes
-	b	__inval_dcache_area		// tail call
-=======
 	add	x1, x0, #0x20			// 4 x 8 bytes
 	b	dcache_inval_poc		// tail call
->>>>>>> 7d2a07b7
 SYM_CODE_END(preserve_boot_args)
 
 /*
@@ -738,11 +718,7 @@
 	ret
 SYM_FUNC_END(__enable_mmu)
 
-<<<<<<< HEAD
-ENTRY(__cpu_secondary_check52bitva)
-=======
 SYM_FUNC_START(__cpu_secondary_check52bitva)
->>>>>>> 7d2a07b7
 #ifdef CONFIG_ARM64_VA_BITS_52
 	ldr_l	x0, vabits_actual
 	cmp	x0, #52
@@ -908,15 +884,6 @@
 
 	tlbi	vmalle1				// Remove any stale TLB entries
 	dsb	nsh
-<<<<<<< HEAD
-	isb
-
-	msr	sctlr_el1, x19			// re-enable the MMU
-	isb
-	ic	iallu				// flush instructions fetched
-	dsb	nsh				// via old mapping
-=======
->>>>>>> 7d2a07b7
 	isb
 
 	set_sctlr_el1	x19			// re-enable the MMU
