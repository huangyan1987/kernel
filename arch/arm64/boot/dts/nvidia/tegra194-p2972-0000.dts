--- conflicted
+++ resolved
@@ -751,8 +751,6 @@
 
 	pcie@141a0000 {
 		status = "okay";
-<<<<<<< HEAD
-=======
 
 		vddio-pex-ctl-supply = <&vdd_1v8ao>;
 		vpcie3v3-supply = <&vdd_3v3_pcie>;
@@ -768,11 +766,8 @@
 
 	pcie_ep@141a0000 {
 		status = "disabled";
->>>>>>> 7d2a07b7
 
 		vddio-pex-ctl-supply = <&vdd_1v8ao>;
-		vpcie3v3-supply = <&vdd_3v3_pcie>;
-		vpcie12v-supply = <&vdd_12v_pcie>;
 
 		reset-gpios = <&gpio TEGRA194_MAIN_GPIO(GG, 1) GPIO_ACTIVE_LOW>;
 
