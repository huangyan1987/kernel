// SPDX-License-Identifier: (GPL-2.0+ OR MIT)
/*
 * Copyright (C) 2016 Marvell Technology Group Ltd.
 *
 * Device Tree file for Marvell Armada AP806.
 */

#include "armada-ap806.dtsi"

/ {
	model = "Marvell Armada AP806 Dual";
	compatible = "marvell,armada-ap806-dual", "marvell,armada-ap806";

	cpus {
		#address-cells = <1>;
		#size-cells = <0>;

		cpu0: cpu@0 {
			device_type = "cpu";
			compatible = "arm,cortex-a72";
			reg = <0x000>;
			enable-method = "psci";
			#cooling-cells = <2>;
			clocks = <&cpu_clk 0>;
<<<<<<< HEAD
=======
			i-cache-size = <0xc000>;
			i-cache-line-size = <64>;
			i-cache-sets = <256>;
			d-cache-size = <0x8000>;
			d-cache-line-size = <64>;
			d-cache-sets = <256>;
			next-level-cache = <&l2>;
>>>>>>> 0d3821eb
		};
		cpu1: cpu@1 {
			device_type = "cpu";
			compatible = "arm,cortex-a72";
			reg = <0x001>;
			enable-method = "psci";
			#cooling-cells = <2>;
			clocks = <&cpu_clk 0>;
<<<<<<< HEAD
=======
			i-cache-size = <0xc000>;
			i-cache-line-size = <64>;
			i-cache-sets = <256>;
			d-cache-size = <0x8000>;
			d-cache-line-size = <64>;
			d-cache-sets = <256>;
			next-level-cache = <&l2>;
		};

		l2: l2-cache {
			compatible = "cache";
			cache-size = <0x80000>;
			cache-line-size = <64>;
			cache-sets = <512>;
>>>>>>> 0d3821eb
		};
	};
};<|MERGE_RESOLUTION|>--- conflicted
+++ resolved
@@ -22,8 +22,6 @@
 			enable-method = "psci";
 			#cooling-cells = <2>;
 			clocks = <&cpu_clk 0>;
-<<<<<<< HEAD
-=======
 			i-cache-size = <0xc000>;
 			i-cache-line-size = <64>;
 			i-cache-sets = <256>;
@@ -31,7 +29,6 @@
 			d-cache-line-size = <64>;
 			d-cache-sets = <256>;
 			next-level-cache = <&l2>;
->>>>>>> 0d3821eb
 		};
 		cpu1: cpu@1 {
 			device_type = "cpu";
@@ -40,8 +37,6 @@
 			enable-method = "psci";
 			#cooling-cells = <2>;
 			clocks = <&cpu_clk 0>;
-<<<<<<< HEAD
-=======
 			i-cache-size = <0xc000>;
 			i-cache-line-size = <64>;
 			i-cache-sets = <256>;
@@ -56,7 +51,6 @@
 			cache-size = <0x80000>;
 			cache-line-size = <64>;
 			cache-sets = <512>;
->>>>>>> 0d3821eb
 		};
 	};
 };