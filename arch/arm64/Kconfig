--- conflicted
+++ resolved
@@ -110,10 +110,6 @@
 	select GENERIC_STRNLEN_USER
 	select GENERIC_TIME_VSYSCALL
 	select GENERIC_GETTIMEOFDAY
-<<<<<<< HEAD
-	select GENERIC_COMPAT_VDSO if (!CPU_BIG_ENDIAN && COMPAT && "$(CROSS_COMPILE_COMPAT)" != "")
-=======
->>>>>>> fec38890
 	select HANDLE_DOMAIN_IRQ
 	select HARDIRQS_SW_RESEND
 	select HAVE_PCI
