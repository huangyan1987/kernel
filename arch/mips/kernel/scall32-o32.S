--- conflicted
+++ resolved
@@ -646,10 +646,7 @@
 	sys	sys_unshare		1
 	sys	sys_splice		4
 	sys	sys_sync_file_range	7	/* 4305 */
-<<<<<<< HEAD
-=======
 	sys	sys_tee			4
->>>>>>> 120bda20
 	.endm
 
 	/* We pre-compute the number of _instruction_ bytes needed to
