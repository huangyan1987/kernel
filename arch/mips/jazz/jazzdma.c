--- conflicted
+++ resolved
@@ -615,16 +615,9 @@
 	.sync_single_for_device	= jazz_dma_sync_single_for_device,
 	.sync_sg_for_cpu	= jazz_dma_sync_sg_for_cpu,
 	.sync_sg_for_device	= jazz_dma_sync_sg_for_device,
-<<<<<<< HEAD
-	.dma_supported		= dma_direct_supported,
-	.cache_sync		= arch_dma_cache_sync,
-	.mmap			= dma_common_mmap,
-	.get_sgtable		= dma_common_get_sgtable,
-=======
 	.mmap			= dma_common_mmap,
 	.get_sgtable		= dma_common_get_sgtable,
 	.alloc_pages		= dma_common_alloc_pages,
 	.free_pages		= dma_common_free_pages,
->>>>>>> 7d2a07b7
 };
 EXPORT_SYMBOL(jazz_dma_ops);