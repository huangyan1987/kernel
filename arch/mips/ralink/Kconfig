--- conflicted
+++ resolved
@@ -39,11 +39,7 @@
 	config SOC_MT7620
 		bool "MT7620/8"
 		select CPU_MIPSR2_IRQ_VI
-<<<<<<< HEAD
-		select HW_HAS_PCI
-=======
 		select HAVE_PCI
->>>>>>> 8ccc0d69
 
 	config SOC_MT7621
 		bool "MT7621"
