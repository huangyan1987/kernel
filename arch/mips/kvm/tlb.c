/*
 * This file is subject to the terms and conditions of the GNU General Public
 * License.  See the file "COPYING" in the main directory of this archive
 * for more details.
 *
 * KVM/MIPS TLB handling, this file is part of the Linux host kernel so that
 * TLB handlers run from KSEG0
 *
 * Copyright (C) 2012  MIPS Technologies, Inc.  All rights reserved.
 * Authors: Sanjay Lal <sanjayl@kymasys.com>
 */

#include <linux/sched.h>
#include <linux/smp.h>
#include <linux/mm.h>
#include <linux/delay.h>
#include <linux/export.h>
#include <linux/kvm_host.h>
#include <linux/srcu.h>

#include <asm/cpu.h>
#include <asm/bootinfo.h>
#include <asm/mmu_context.h>
#include <asm/pgtable.h>
#include <asm/cacheflush.h>
#include <asm/tlb.h>
#include <asm/tlbdebug.h>

#undef CONFIG_MIPS_MT
#include <asm/r4kcache.h>
#define CONFIG_MIPS_MT

#define KVM_GUEST_PC_TLB    0
#define KVM_GUEST_SP_TLB    1

atomic_t kvm_mips_instance;
EXPORT_SYMBOL_GPL(kvm_mips_instance);

static u32 kvm_mips_get_kernel_asid(struct kvm_vcpu *vcpu)
{
	int cpu = smp_processor_id();

	return vcpu->arch.guest_kernel_asid[cpu] &
			cpu_asid_mask(&cpu_data[cpu]);
}

static u32 kvm_mips_get_user_asid(struct kvm_vcpu *vcpu)
{
	int cpu = smp_processor_id();

	return vcpu->arch.guest_user_asid[cpu] &
			cpu_asid_mask(&cpu_data[cpu]);
}

inline u32 kvm_mips_get_commpage_asid(struct kvm_vcpu *vcpu)
{
	return vcpu->kvm->arch.commpage_tlb;
}

/* Structure defining an tlb entry data set. */

void kvm_mips_dump_host_tlbs(void)
{
	unsigned long flags;

	local_irq_save(flags);

	kvm_info("HOST TLBs:\n");
	dump_tlb_regs();
	pr_info("\n");
	dump_tlb_all();

	local_irq_restore(flags);
}
EXPORT_SYMBOL_GPL(kvm_mips_dump_host_tlbs);

void kvm_mips_dump_guest_tlbs(struct kvm_vcpu *vcpu)
{
	struct mips_coproc *cop0 = vcpu->arch.cop0;
	struct kvm_mips_tlb tlb;
	int i;

	kvm_info("Guest TLBs:\n");
	kvm_info("Guest EntryHi: %#lx\n", kvm_read_c0_guest_entryhi(cop0));

	for (i = 0; i < KVM_MIPS_GUEST_TLB_SIZE; i++) {
		tlb = vcpu->arch.guest_tlb[i];
		kvm_info("TLB%c%3d Hi 0x%08lx ",
			 (tlb.tlb_lo[0] | tlb.tlb_lo[1]) & ENTRYLO_V
							? ' ' : '*',
			 i, tlb.tlb_hi);
		kvm_info("Lo0=0x%09llx %c%c attr %lx ",
			 (u64) mips3_tlbpfn_to_paddr(tlb.tlb_lo[0]),
			 (tlb.tlb_lo[0] & ENTRYLO_D) ? 'D' : ' ',
			 (tlb.tlb_lo[0] & ENTRYLO_G) ? 'G' : ' ',
			 (tlb.tlb_lo[0] & ENTRYLO_C) >> ENTRYLO_C_SHIFT);
		kvm_info("Lo1=0x%09llx %c%c attr %lx sz=%lx\n",
			 (u64) mips3_tlbpfn_to_paddr(tlb.tlb_lo[1]),
			 (tlb.tlb_lo[1] & ENTRYLO_D) ? 'D' : ' ',
			 (tlb.tlb_lo[1] & ENTRYLO_G) ? 'G' : ' ',
			 (tlb.tlb_lo[1] & ENTRYLO_C) >> ENTRYLO_C_SHIFT,
			 tlb.tlb_mask);
	}
}
EXPORT_SYMBOL_GPL(kvm_mips_dump_guest_tlbs);

<<<<<<< HEAD
static int kvm_mips_map_page(struct kvm *kvm, gfn_t gfn)
{
	int srcu_idx, err = 0;
	kvm_pfn_t pfn;

	if (kvm->arch.guest_pmap[gfn] != KVM_INVALID_PAGE)
		return 0;

	srcu_idx = srcu_read_lock(&kvm->srcu);
	pfn = kvm_mips_gfn_to_pfn(kvm, gfn);

	if (is_error_noslot_pfn(pfn)) {
		kvm_err("Couldn't get pfn for gfn %#" PRIx64 "!\n", gfn);
		err = -EFAULT;
		goto out;
	}

	kvm->arch.guest_pmap[gfn] = pfn;
out:
	srcu_read_unlock(&kvm->srcu, srcu_idx);
	return err;
}

/* Translate guest KSEG0 addresses to Host PA */
unsigned long kvm_mips_translate_guest_kseg0_to_hpa(struct kvm_vcpu *vcpu,
						    unsigned long gva)
{
	gfn_t gfn;
	uint32_t offset = gva & ~PAGE_MASK;
	struct kvm *kvm = vcpu->kvm;

	if (KVM_GUEST_KSEGX(gva) != KVM_GUEST_KSEG0) {
		kvm_err("%s/%p: Invalid gva: %#lx\n", __func__,
			__builtin_return_address(0), gva);
		return KVM_INVALID_PAGE;
	}

	gfn = (KVM_GUEST_CPHYSADDR(gva) >> PAGE_SHIFT);

	if (gfn >= kvm->arch.guest_pmap_npages) {
		kvm_err("%s: Invalid gfn: %#llx, GVA: %#lx\n", __func__, gfn,
			gva);
		return KVM_INVALID_PAGE;
	}

	if (kvm_mips_map_page(vcpu->kvm, gfn) < 0)
		return KVM_INVALID_ADDR;

	return (kvm->arch.guest_pmap[gfn] << PAGE_SHIFT) + offset;
}
EXPORT_SYMBOL_GPL(kvm_mips_translate_guest_kseg0_to_hpa);

=======
>>>>>>> 29e106ae
/* XXXKYMA: Must be called with interrupts disabled */
/* set flush_dcache_mask == 0 if no dcache flush required */
int kvm_mips_host_tlb_write(struct kvm_vcpu *vcpu, unsigned long entryhi,
			    unsigned long entrylo0, unsigned long entrylo1,
			    int flush_dcache_mask)
{
	unsigned long flags;
	unsigned long old_entryhi;
	int idx;

	local_irq_save(flags);

	old_entryhi = read_c0_entryhi();
	write_c0_entryhi(entryhi);
	mtc0_tlbw_hazard();

	tlb_probe();
	tlb_probe_hazard();
	idx = read_c0_index();

	if (idx > current_cpu_data.tlbsize) {
		kvm_err("%s: Invalid Index: %d\n", __func__, idx);
		kvm_mips_dump_host_tlbs();
		local_irq_restore(flags);
		return -1;
	}

	write_c0_entrylo0(entrylo0);
	write_c0_entrylo1(entrylo1);
	mtc0_tlbw_hazard();

	if (idx < 0)
		tlb_write_random();
	else
		tlb_write_indexed();
	tlbw_use_hazard();

	kvm_debug("@ %#lx idx: %2d [entryhi(R): %#lx] entrylo0(R): 0x%08lx, entrylo1(R): 0x%08lx\n",
		  vcpu->arch.pc, idx, read_c0_entryhi(),
		  read_c0_entrylo0(), read_c0_entrylo1());

	/* Flush D-cache */
	if (flush_dcache_mask) {
		if (entrylo0 & ENTRYLO_V) {
			++vcpu->stat.flush_dcache_exits;
			flush_data_cache_page((entryhi & VPN2_MASK) &
					      ~flush_dcache_mask);
		}
		if (entrylo1 & ENTRYLO_V) {
			++vcpu->stat.flush_dcache_exits;
			flush_data_cache_page(((entryhi & VPN2_MASK) &
					       ~flush_dcache_mask) |
					      (0x1 << PAGE_SHIFT));
		}
	}

	/* Restore old ASID */
	write_c0_entryhi(old_entryhi);
	mtc0_tlbw_hazard();
	local_irq_restore(flags);
	return 0;
}
<<<<<<< HEAD

/* XXXKYMA: Must be called with interrupts disabled */
int kvm_mips_handle_kseg0_tlb_fault(unsigned long badvaddr,
				    struct kvm_vcpu *vcpu)
{
	gfn_t gfn;
	kvm_pfn_t pfn0, pfn1;
	unsigned long vaddr = 0;
	unsigned long entryhi = 0, entrylo0 = 0, entrylo1 = 0;
	int even;
	struct kvm *kvm = vcpu->kvm;
	const int flush_dcache_mask = 0;
	int ret;

	if (KVM_GUEST_KSEGX(badvaddr) != KVM_GUEST_KSEG0) {
		kvm_err("%s: Invalid BadVaddr: %#lx\n", __func__, badvaddr);
		kvm_mips_dump_host_tlbs();
		return -1;
	}

	gfn = (KVM_GUEST_CPHYSADDR(badvaddr) >> PAGE_SHIFT);
	if ((gfn | 1) >= kvm->arch.guest_pmap_npages) {
		kvm_err("%s: Invalid gfn: %#llx, BadVaddr: %#lx\n", __func__,
			gfn, badvaddr);
		kvm_mips_dump_host_tlbs();
		return -1;
	}
	even = !(gfn & 0x1);
	vaddr = badvaddr & (PAGE_MASK << 1);

	if (kvm_mips_map_page(vcpu->kvm, gfn) < 0)
		return -1;

	if (kvm_mips_map_page(vcpu->kvm, gfn ^ 0x1) < 0)
		return -1;

	if (even) {
		pfn0 = kvm->arch.guest_pmap[gfn];
		pfn1 = kvm->arch.guest_pmap[gfn ^ 0x1];
	} else {
		pfn0 = kvm->arch.guest_pmap[gfn ^ 0x1];
		pfn1 = kvm->arch.guest_pmap[gfn];
	}

	entrylo0 = mips3_paddr_to_tlbpfn(pfn0 << PAGE_SHIFT) | (0x3 << 3) |
		   (1 << 2) | (0x1 << 1);
	entrylo1 = mips3_paddr_to_tlbpfn(pfn1 << PAGE_SHIFT) | (0x3 << 3) |
		   (1 << 2) | (0x1 << 1);

	preempt_disable();
	entryhi = (vaddr | kvm_mips_get_kernel_asid(vcpu));
	ret = kvm_mips_host_tlb_write(vcpu, entryhi, entrylo0, entrylo1,
				      flush_dcache_mask);
	preempt_enable();

	return ret;
}
EXPORT_SYMBOL_GPL(kvm_mips_handle_kseg0_tlb_fault);
=======
EXPORT_SYMBOL_GPL(kvm_mips_host_tlb_write);
>>>>>>> 29e106ae

int kvm_mips_handle_commpage_tlb_fault(unsigned long badvaddr,
	struct kvm_vcpu *vcpu)
{
	kvm_pfn_t pfn;
	unsigned long flags, old_entryhi = 0, vaddr = 0;
	unsigned long entrylo[2] = { 0, 0 };
	unsigned int pair_idx;

	pfn = PFN_DOWN(virt_to_phys(vcpu->arch.kseg0_commpage));
	pair_idx = (badvaddr >> PAGE_SHIFT) & 1;
	entrylo[pair_idx] = mips3_paddr_to_tlbpfn(pfn << PAGE_SHIFT) |
		((_page_cachable_default >> _CACHE_SHIFT) << ENTRYLO_C_SHIFT) |
		ENTRYLO_D | ENTRYLO_V;

	local_irq_save(flags);

	old_entryhi = read_c0_entryhi();
	vaddr = badvaddr & (PAGE_MASK << 1);
	write_c0_entryhi(vaddr | kvm_mips_get_kernel_asid(vcpu));
	write_c0_entrylo0(entrylo[0]);
	write_c0_entrylo1(entrylo[1]);
	write_c0_index(kvm_mips_get_commpage_asid(vcpu));
	mtc0_tlbw_hazard();
	tlb_write_indexed();
	tlbw_use_hazard();

	kvm_debug("@ %#lx idx: %2d [entryhi(R): %#lx] entrylo0 (R): 0x%08lx, entrylo1(R): 0x%08lx\n",
		  vcpu->arch.pc, read_c0_index(), read_c0_entryhi(),
		  read_c0_entrylo0(), read_c0_entrylo1());

	/* Restore old ASID */
	write_c0_entryhi(old_entryhi);
	mtc0_tlbw_hazard();
	local_irq_restore(flags);

	return 0;
}
EXPORT_SYMBOL_GPL(kvm_mips_handle_commpage_tlb_fault);

<<<<<<< HEAD
int kvm_mips_handle_mapped_seg_tlb_fault(struct kvm_vcpu *vcpu,
					 struct kvm_mips_tlb *tlb,
					 unsigned long *hpa0,
					 unsigned long *hpa1)
{
	unsigned long entryhi = 0, entrylo0 = 0, entrylo1 = 0;
	struct kvm *kvm = vcpu->kvm;
	kvm_pfn_t pfn0, pfn1;
	gfn_t gfn0, gfn1;
	long tlb_lo[2];
	int ret;

	tlb_lo[0] = tlb->tlb_lo0;
	tlb_lo[1] = tlb->tlb_lo1;

	/*
	 * The commpage address must not be mapped to anything else if the guest
	 * TLB contains entries nearby, or commpage accesses will break.
	 */
	if (!((tlb->tlb_hi ^ KVM_GUEST_COMMPAGE_ADDR) &
			VPN2_MASK & (PAGE_MASK << 1)))
		tlb_lo[(KVM_GUEST_COMMPAGE_ADDR >> PAGE_SHIFT) & 1] = 0;

	gfn0 = mips3_tlbpfn_to_paddr(tlb_lo[0]) >> PAGE_SHIFT;
	gfn1 = mips3_tlbpfn_to_paddr(tlb_lo[1]) >> PAGE_SHIFT;
	if (gfn0 >= kvm->arch.guest_pmap_npages ||
	    gfn1 >= kvm->arch.guest_pmap_npages) {
		kvm_err("%s: Invalid gfn: [%#llx, %#llx], EHi: %#lx\n",
			__func__, gfn0, gfn1, tlb->tlb_hi);
		kvm_mips_dump_guest_tlbs(vcpu);
		return -1;
	}

	if (kvm_mips_map_page(kvm, gfn0) < 0)
		return -1;

	if (kvm_mips_map_page(kvm, gfn1) < 0)
		return -1;

	pfn0 = kvm->arch.guest_pmap[gfn0];
	pfn1 = kvm->arch.guest_pmap[gfn1];

	if (hpa0)
		*hpa0 = pfn0 << PAGE_SHIFT;

	if (hpa1)
		*hpa1 = pfn1 << PAGE_SHIFT;

	/* Get attributes from the Guest TLB */
	entrylo0 = mips3_paddr_to_tlbpfn(pfn0 << PAGE_SHIFT) | (0x3 << 3) |
		   (tlb_lo[0] & MIPS3_PG_D) | (tlb_lo[0] & MIPS3_PG_V);
	entrylo1 = mips3_paddr_to_tlbpfn(pfn1 << PAGE_SHIFT) | (0x3 << 3) |
		   (tlb_lo[1] & MIPS3_PG_D) | (tlb_lo[1] & MIPS3_PG_V);

	kvm_debug("@ %#lx tlb_lo0: 0x%08lx tlb_lo1: 0x%08lx\n", vcpu->arch.pc,
		  tlb->tlb_lo0, tlb->tlb_lo1);

	preempt_disable();
	entryhi = (tlb->tlb_hi & VPN2_MASK) | (KVM_GUEST_KERNEL_MODE(vcpu) ?
					       kvm_mips_get_kernel_asid(vcpu) :
					       kvm_mips_get_user_asid(vcpu));
	ret = kvm_mips_host_tlb_write(vcpu, entryhi, entrylo0, entrylo1,
				      tlb->tlb_mask);
	preempt_enable();

	return ret;
}
EXPORT_SYMBOL_GPL(kvm_mips_handle_mapped_seg_tlb_fault);

=======
>>>>>>> 29e106ae
int kvm_mips_guest_tlb_lookup(struct kvm_vcpu *vcpu, unsigned long entryhi)
{
	int i;
	int index = -1;
	struct kvm_mips_tlb *tlb = vcpu->arch.guest_tlb;

	for (i = 0; i < KVM_MIPS_GUEST_TLB_SIZE; i++) {
		if (TLB_HI_VPN2_HIT(tlb[i], entryhi) &&
		    TLB_HI_ASID_HIT(tlb[i], entryhi)) {
			index = i;
			break;
		}
	}

	kvm_debug("%s: entryhi: %#lx, index: %d lo0: %#lx, lo1: %#lx\n",
		  __func__, entryhi, index, tlb[i].tlb_lo[0], tlb[i].tlb_lo[1]);

	return index;
}
EXPORT_SYMBOL_GPL(kvm_mips_guest_tlb_lookup);

int kvm_mips_host_tlb_lookup(struct kvm_vcpu *vcpu, unsigned long vaddr)
{
	unsigned long old_entryhi, flags;
	int idx;

	local_irq_save(flags);

	old_entryhi = read_c0_entryhi();

	if (KVM_GUEST_KERNEL_MODE(vcpu))
		write_c0_entryhi((vaddr & VPN2_MASK) |
				 kvm_mips_get_kernel_asid(vcpu));
	else {
		write_c0_entryhi((vaddr & VPN2_MASK) |
				 kvm_mips_get_user_asid(vcpu));
	}

	mtc0_tlbw_hazard();

	tlb_probe();
	tlb_probe_hazard();
	idx = read_c0_index();

	/* Restore old ASID */
	write_c0_entryhi(old_entryhi);
	mtc0_tlbw_hazard();

	local_irq_restore(flags);

	kvm_debug("Host TLB lookup, %#lx, idx: %2d\n", vaddr, idx);

	return idx;
}
EXPORT_SYMBOL_GPL(kvm_mips_host_tlb_lookup);

int kvm_mips_host_tlb_inv(struct kvm_vcpu *vcpu, unsigned long va)
{
	int idx;
	unsigned long flags, old_entryhi;

	local_irq_save(flags);

	old_entryhi = read_c0_entryhi();

	write_c0_entryhi((va & VPN2_MASK) | kvm_mips_get_user_asid(vcpu));
	mtc0_tlbw_hazard();

	tlb_probe();
	tlb_probe_hazard();
	idx = read_c0_index();

	if (idx >= current_cpu_data.tlbsize)
		BUG();

	if (idx > 0) {
		write_c0_entryhi(UNIQUE_ENTRYHI(idx));
		write_c0_entrylo0(0);
		write_c0_entrylo1(0);
		mtc0_tlbw_hazard();

		tlb_write_indexed();
		tlbw_use_hazard();
	}

	write_c0_entryhi(old_entryhi);
	mtc0_tlbw_hazard();

	local_irq_restore(flags);

	if (idx > 0)
		kvm_debug("%s: Invalidated entryhi %#lx @ idx %d\n", __func__,
			  (va & VPN2_MASK) | kvm_mips_get_user_asid(vcpu), idx);

	return 0;
}
EXPORT_SYMBOL_GPL(kvm_mips_host_tlb_inv);

void kvm_mips_flush_host_tlb(int skip_kseg0)
{
	unsigned long flags;
	unsigned long old_entryhi, entryhi;
	unsigned long old_pagemask;
	int entry = 0;
	int maxentry = current_cpu_data.tlbsize;

	local_irq_save(flags);

	old_entryhi = read_c0_entryhi();
	old_pagemask = read_c0_pagemask();

	/* Blast 'em all away. */
	for (entry = 0; entry < maxentry; entry++) {
		write_c0_index(entry);

		if (skip_kseg0) {
			mtc0_tlbr_hazard();
			tlb_read();
			tlb_read_hazard();

			entryhi = read_c0_entryhi();

			/* Don't blow away guest kernel entries */
			if (KVM_GUEST_KSEGX(entryhi) == KVM_GUEST_KSEG0)
				continue;

			write_c0_pagemask(old_pagemask);
		}

		/* Make sure all entries differ. */
		write_c0_entryhi(UNIQUE_ENTRYHI(entry));
		write_c0_entrylo0(0);
		write_c0_entrylo1(0);
		mtc0_tlbw_hazard();

		tlb_write_indexed();
		tlbw_use_hazard();
	}

	write_c0_entryhi(old_entryhi);
	write_c0_pagemask(old_pagemask);
	mtc0_tlbw_hazard();

	local_irq_restore(flags);
}
EXPORT_SYMBOL_GPL(kvm_mips_flush_host_tlb);

void kvm_local_flush_tlb_all(void)
{
	unsigned long flags;
	unsigned long old_ctx;
	int entry = 0;

	local_irq_save(flags);
	/* Save old context and create impossible VPN2 value */
	old_ctx = read_c0_entryhi();
	write_c0_entrylo0(0);
	write_c0_entrylo1(0);

	/* Blast 'em all away. */
	while (entry < current_cpu_data.tlbsize) {
		/* Make sure all entries differ. */
		write_c0_entryhi(UNIQUE_ENTRYHI(entry));
		write_c0_index(entry);
		mtc0_tlbw_hazard();
		tlb_write_indexed();
		tlbw_use_hazard();
		entry++;
	}
	write_c0_entryhi(old_ctx);
	mtc0_tlbw_hazard();

	local_irq_restore(flags);
}
<<<<<<< HEAD
EXPORT_SYMBOL_GPL(kvm_local_flush_tlb_all);

/**
 * kvm_mips_migrate_count() - Migrate timer.
 * @vcpu:	Virtual CPU.
 *
 * Migrate CP0_Count hrtimer to the current CPU by cancelling and restarting it
 * if it was running prior to being cancelled.
 *
 * Must be called when the VCPU is migrated to a different CPU to ensure that
 * timer expiry during guest execution interrupts the guest and causes the
 * interrupt to be delivered in a timely manner.
 */
static void kvm_mips_migrate_count(struct kvm_vcpu *vcpu)
{
	if (hrtimer_cancel(&vcpu->arch.comparecount_timer))
		hrtimer_restart(&vcpu->arch.comparecount_timer);
}

/* Restore ASID once we are scheduled back after preemption */
void kvm_arch_vcpu_load(struct kvm_vcpu *vcpu, int cpu)
{
	unsigned long asid_mask = cpu_asid_mask(&cpu_data[cpu]);
	unsigned long flags;
	int newasid = 0;

	kvm_debug("%s: vcpu %p, cpu: %d\n", __func__, vcpu, cpu);

	/* Allocate new kernel and user ASIDs if needed */

	local_irq_save(flags);

	if ((vcpu->arch.guest_kernel_asid[cpu] ^ asid_cache(cpu)) &
						asid_version_mask(cpu)) {
		kvm_get_new_mmu_context(&vcpu->arch.guest_kernel_mm, cpu, vcpu);
		vcpu->arch.guest_kernel_asid[cpu] =
		    vcpu->arch.guest_kernel_mm.context.asid[cpu];
		kvm_get_new_mmu_context(&vcpu->arch.guest_user_mm, cpu, vcpu);
		vcpu->arch.guest_user_asid[cpu] =
		    vcpu->arch.guest_user_mm.context.asid[cpu];
		newasid++;

		kvm_debug("[%d]: cpu_context: %#lx\n", cpu,
			  cpu_context(cpu, current->mm));
		kvm_debug("[%d]: Allocated new ASID for Guest Kernel: %#x\n",
			  cpu, vcpu->arch.guest_kernel_asid[cpu]);
		kvm_debug("[%d]: Allocated new ASID for Guest User: %#x\n", cpu,
			  vcpu->arch.guest_user_asid[cpu]);
	}

	if (vcpu->arch.last_sched_cpu != cpu) {
		kvm_debug("[%d->%d]KVM VCPU[%d] switch\n",
			  vcpu->arch.last_sched_cpu, cpu, vcpu->vcpu_id);
		/*
		 * Migrate the timer interrupt to the current CPU so that it
		 * always interrupts the guest and synchronously triggers a
		 * guest timer interrupt.
		 */
		kvm_mips_migrate_count(vcpu);
	}

	if (!newasid) {
		/*
		 * If we preempted while the guest was executing, then reload
		 * the pre-empted ASID
		 */
		if (current->flags & PF_VCPU) {
			write_c0_entryhi(vcpu->arch.
					 preempt_entryhi & asid_mask);
			ehb();
		}
	} else {
		/* New ASIDs were allocated for the VM */

		/*
		 * Were we in guest context? If so then the pre-empted ASID is
		 * no longer valid, we need to set it to what it should be based
		 * on the mode of the Guest (Kernel/User)
		 */
		if (current->flags & PF_VCPU) {
			if (KVM_GUEST_KERNEL_MODE(vcpu))
				write_c0_entryhi(vcpu->arch.
						 guest_kernel_asid[cpu] &
						 asid_mask);
			else
				write_c0_entryhi(vcpu->arch.
						 guest_user_asid[cpu] &
						 asid_mask);
			ehb();
		}
	}

	/* restore guest state to registers */
	kvm_mips_callbacks->vcpu_set_regs(vcpu);

	local_irq_restore(flags);

}
EXPORT_SYMBOL_GPL(kvm_arch_vcpu_load);

/* ASID can change if another task is scheduled during preemption */
void kvm_arch_vcpu_put(struct kvm_vcpu *vcpu)
{
	unsigned long flags;
	uint32_t cpu;

	local_irq_save(flags);

	cpu = smp_processor_id();

	vcpu->arch.preempt_entryhi = read_c0_entryhi();
	vcpu->arch.last_sched_cpu = cpu;

	/* save guest state in registers */
	kvm_mips_callbacks->vcpu_get_regs(vcpu);

	if (((cpu_context(cpu, current->mm) ^ asid_cache(cpu)) &
	     asid_version_mask(cpu))) {
		kvm_debug("%s: Dropping MMU Context:  %#lx\n", __func__,
			  cpu_context(cpu, current->mm));
		drop_mmu_context(current->mm, cpu);
	}
	write_c0_entryhi(cpu_asid(cpu, current->mm));
	ehb();

	local_irq_restore(flags);
}
EXPORT_SYMBOL_GPL(kvm_arch_vcpu_put);

uint32_t kvm_get_inst(uint32_t *opc, struct kvm_vcpu *vcpu)
{
	struct mips_coproc *cop0 = vcpu->arch.cop0;
	unsigned long paddr, flags, vpn2, asid;
	uint32_t inst;
	int index;

	if (KVM_GUEST_KSEGX((unsigned long) opc) < KVM_GUEST_KSEG0 ||
	    KVM_GUEST_KSEGX((unsigned long) opc) == KVM_GUEST_KSEG23) {
		local_irq_save(flags);
		index = kvm_mips_host_tlb_lookup(vcpu, (unsigned long) opc);
		if (index >= 0) {
			inst = *(opc);
		} else {
			vpn2 = (unsigned long) opc & VPN2_MASK;
			asid = kvm_read_c0_guest_entryhi(cop0) &
						KVM_ENTRYHI_ASID;
			index = kvm_mips_guest_tlb_lookup(vcpu, vpn2 | asid);
			if (index < 0) {
				kvm_err("%s: get_user_failed for %p, vcpu: %p, ASID: %#lx\n",
					__func__, opc, vcpu, read_c0_entryhi());
				kvm_mips_dump_host_tlbs();
				local_irq_restore(flags);
				return KVM_INVALID_INST;
			}
			if (kvm_mips_handle_mapped_seg_tlb_fault(vcpu,
						&vcpu->arch.guest_tlb[index],
						NULL, NULL)) {
				kvm_err("%s: handling mapped seg tlb fault failed for %p, index: %u, vcpu: %p, ASID: %#lx\n",
					__func__, opc, index, vcpu,
					read_c0_entryhi());
				kvm_mips_dump_guest_tlbs(vcpu);
				local_irq_restore(flags);
				return KVM_INVALID_INST;
			}
			inst = *(opc);
		}
		local_irq_restore(flags);
	} else if (KVM_GUEST_KSEGX(opc) == KVM_GUEST_KSEG0) {
		paddr =
		    kvm_mips_translate_guest_kseg0_to_hpa(vcpu,
							  (unsigned long) opc);
		inst = *(uint32_t *) CKSEG0ADDR(paddr);
	} else {
		kvm_err("%s: illegal address: %p\n", __func__, opc);
		return KVM_INVALID_INST;
	}

	return inst;
}
EXPORT_SYMBOL_GPL(kvm_get_inst);
=======
EXPORT_SYMBOL_GPL(kvm_local_flush_tlb_all);
>>>>>>> 29e106ae
<|MERGE_RESOLUTION|>--- conflicted
+++ resolved
@@ -104,61 +104,6 @@
 }
 EXPORT_SYMBOL_GPL(kvm_mips_dump_guest_tlbs);
 
-<<<<<<< HEAD
-static int kvm_mips_map_page(struct kvm *kvm, gfn_t gfn)
-{
-	int srcu_idx, err = 0;
-	kvm_pfn_t pfn;
-
-	if (kvm->arch.guest_pmap[gfn] != KVM_INVALID_PAGE)
-		return 0;
-
-	srcu_idx = srcu_read_lock(&kvm->srcu);
-	pfn = kvm_mips_gfn_to_pfn(kvm, gfn);
-
-	if (is_error_noslot_pfn(pfn)) {
-		kvm_err("Couldn't get pfn for gfn %#" PRIx64 "!\n", gfn);
-		err = -EFAULT;
-		goto out;
-	}
-
-	kvm->arch.guest_pmap[gfn] = pfn;
-out:
-	srcu_read_unlock(&kvm->srcu, srcu_idx);
-	return err;
-}
-
-/* Translate guest KSEG0 addresses to Host PA */
-unsigned long kvm_mips_translate_guest_kseg0_to_hpa(struct kvm_vcpu *vcpu,
-						    unsigned long gva)
-{
-	gfn_t gfn;
-	uint32_t offset = gva & ~PAGE_MASK;
-	struct kvm *kvm = vcpu->kvm;
-
-	if (KVM_GUEST_KSEGX(gva) != KVM_GUEST_KSEG0) {
-		kvm_err("%s/%p: Invalid gva: %#lx\n", __func__,
-			__builtin_return_address(0), gva);
-		return KVM_INVALID_PAGE;
-	}
-
-	gfn = (KVM_GUEST_CPHYSADDR(gva) >> PAGE_SHIFT);
-
-	if (gfn >= kvm->arch.guest_pmap_npages) {
-		kvm_err("%s: Invalid gfn: %#llx, GVA: %#lx\n", __func__, gfn,
-			gva);
-		return KVM_INVALID_PAGE;
-	}
-
-	if (kvm_mips_map_page(vcpu->kvm, gfn) < 0)
-		return KVM_INVALID_ADDR;
-
-	return (kvm->arch.guest_pmap[gfn] << PAGE_SHIFT) + offset;
-}
-EXPORT_SYMBOL_GPL(kvm_mips_translate_guest_kseg0_to_hpa);
-
-=======
->>>>>>> 29e106ae
 /* XXXKYMA: Must be called with interrupts disabled */
 /* set flush_dcache_mask == 0 if no dcache flush required */
 int kvm_mips_host_tlb_write(struct kvm_vcpu *vcpu, unsigned long entryhi,
@@ -221,68 +166,7 @@
 	local_irq_restore(flags);
 	return 0;
 }
-<<<<<<< HEAD
-
-/* XXXKYMA: Must be called with interrupts disabled */
-int kvm_mips_handle_kseg0_tlb_fault(unsigned long badvaddr,
-				    struct kvm_vcpu *vcpu)
-{
-	gfn_t gfn;
-	kvm_pfn_t pfn0, pfn1;
-	unsigned long vaddr = 0;
-	unsigned long entryhi = 0, entrylo0 = 0, entrylo1 = 0;
-	int even;
-	struct kvm *kvm = vcpu->kvm;
-	const int flush_dcache_mask = 0;
-	int ret;
-
-	if (KVM_GUEST_KSEGX(badvaddr) != KVM_GUEST_KSEG0) {
-		kvm_err("%s: Invalid BadVaddr: %#lx\n", __func__, badvaddr);
-		kvm_mips_dump_host_tlbs();
-		return -1;
-	}
-
-	gfn = (KVM_GUEST_CPHYSADDR(badvaddr) >> PAGE_SHIFT);
-	if ((gfn | 1) >= kvm->arch.guest_pmap_npages) {
-		kvm_err("%s: Invalid gfn: %#llx, BadVaddr: %#lx\n", __func__,
-			gfn, badvaddr);
-		kvm_mips_dump_host_tlbs();
-		return -1;
-	}
-	even = !(gfn & 0x1);
-	vaddr = badvaddr & (PAGE_MASK << 1);
-
-	if (kvm_mips_map_page(vcpu->kvm, gfn) < 0)
-		return -1;
-
-	if (kvm_mips_map_page(vcpu->kvm, gfn ^ 0x1) < 0)
-		return -1;
-
-	if (even) {
-		pfn0 = kvm->arch.guest_pmap[gfn];
-		pfn1 = kvm->arch.guest_pmap[gfn ^ 0x1];
-	} else {
-		pfn0 = kvm->arch.guest_pmap[gfn ^ 0x1];
-		pfn1 = kvm->arch.guest_pmap[gfn];
-	}
-
-	entrylo0 = mips3_paddr_to_tlbpfn(pfn0 << PAGE_SHIFT) | (0x3 << 3) |
-		   (1 << 2) | (0x1 << 1);
-	entrylo1 = mips3_paddr_to_tlbpfn(pfn1 << PAGE_SHIFT) | (0x3 << 3) |
-		   (1 << 2) | (0x1 << 1);
-
-	preempt_disable();
-	entryhi = (vaddr | kvm_mips_get_kernel_asid(vcpu));
-	ret = kvm_mips_host_tlb_write(vcpu, entryhi, entrylo0, entrylo1,
-				      flush_dcache_mask);
-	preempt_enable();
-
-	return ret;
-}
-EXPORT_SYMBOL_GPL(kvm_mips_handle_kseg0_tlb_fault);
-=======
 EXPORT_SYMBOL_GPL(kvm_mips_host_tlb_write);
->>>>>>> 29e106ae
 
 int kvm_mips_handle_commpage_tlb_fault(unsigned long badvaddr,
 	struct kvm_vcpu *vcpu)
@@ -323,78 +207,6 @@
 }
 EXPORT_SYMBOL_GPL(kvm_mips_handle_commpage_tlb_fault);
 
-<<<<<<< HEAD
-int kvm_mips_handle_mapped_seg_tlb_fault(struct kvm_vcpu *vcpu,
-					 struct kvm_mips_tlb *tlb,
-					 unsigned long *hpa0,
-					 unsigned long *hpa1)
-{
-	unsigned long entryhi = 0, entrylo0 = 0, entrylo1 = 0;
-	struct kvm *kvm = vcpu->kvm;
-	kvm_pfn_t pfn0, pfn1;
-	gfn_t gfn0, gfn1;
-	long tlb_lo[2];
-	int ret;
-
-	tlb_lo[0] = tlb->tlb_lo0;
-	tlb_lo[1] = tlb->tlb_lo1;
-
-	/*
-	 * The commpage address must not be mapped to anything else if the guest
-	 * TLB contains entries nearby, or commpage accesses will break.
-	 */
-	if (!((tlb->tlb_hi ^ KVM_GUEST_COMMPAGE_ADDR) &
-			VPN2_MASK & (PAGE_MASK << 1)))
-		tlb_lo[(KVM_GUEST_COMMPAGE_ADDR >> PAGE_SHIFT) & 1] = 0;
-
-	gfn0 = mips3_tlbpfn_to_paddr(tlb_lo[0]) >> PAGE_SHIFT;
-	gfn1 = mips3_tlbpfn_to_paddr(tlb_lo[1]) >> PAGE_SHIFT;
-	if (gfn0 >= kvm->arch.guest_pmap_npages ||
-	    gfn1 >= kvm->arch.guest_pmap_npages) {
-		kvm_err("%s: Invalid gfn: [%#llx, %#llx], EHi: %#lx\n",
-			__func__, gfn0, gfn1, tlb->tlb_hi);
-		kvm_mips_dump_guest_tlbs(vcpu);
-		return -1;
-	}
-
-	if (kvm_mips_map_page(kvm, gfn0) < 0)
-		return -1;
-
-	if (kvm_mips_map_page(kvm, gfn1) < 0)
-		return -1;
-
-	pfn0 = kvm->arch.guest_pmap[gfn0];
-	pfn1 = kvm->arch.guest_pmap[gfn1];
-
-	if (hpa0)
-		*hpa0 = pfn0 << PAGE_SHIFT;
-
-	if (hpa1)
-		*hpa1 = pfn1 << PAGE_SHIFT;
-
-	/* Get attributes from the Guest TLB */
-	entrylo0 = mips3_paddr_to_tlbpfn(pfn0 << PAGE_SHIFT) | (0x3 << 3) |
-		   (tlb_lo[0] & MIPS3_PG_D) | (tlb_lo[0] & MIPS3_PG_V);
-	entrylo1 = mips3_paddr_to_tlbpfn(pfn1 << PAGE_SHIFT) | (0x3 << 3) |
-		   (tlb_lo[1] & MIPS3_PG_D) | (tlb_lo[1] & MIPS3_PG_V);
-
-	kvm_debug("@ %#lx tlb_lo0: 0x%08lx tlb_lo1: 0x%08lx\n", vcpu->arch.pc,
-		  tlb->tlb_lo0, tlb->tlb_lo1);
-
-	preempt_disable();
-	entryhi = (tlb->tlb_hi & VPN2_MASK) | (KVM_GUEST_KERNEL_MODE(vcpu) ?
-					       kvm_mips_get_kernel_asid(vcpu) :
-					       kvm_mips_get_user_asid(vcpu));
-	ret = kvm_mips_host_tlb_write(vcpu, entryhi, entrylo0, entrylo1,
-				      tlb->tlb_mask);
-	preempt_enable();
-
-	return ret;
-}
-EXPORT_SYMBOL_GPL(kvm_mips_handle_mapped_seg_tlb_fault);
-
-=======
->>>>>>> 29e106ae
 int kvm_mips_guest_tlb_lookup(struct kvm_vcpu *vcpu, unsigned long entryhi)
 {
 	int i;
@@ -569,187 +381,4 @@
 
 	local_irq_restore(flags);
 }
-<<<<<<< HEAD
-EXPORT_SYMBOL_GPL(kvm_local_flush_tlb_all);
-
-/**
- * kvm_mips_migrate_count() - Migrate timer.
- * @vcpu:	Virtual CPU.
- *
- * Migrate CP0_Count hrtimer to the current CPU by cancelling and restarting it
- * if it was running prior to being cancelled.
- *
- * Must be called when the VCPU is migrated to a different CPU to ensure that
- * timer expiry during guest execution interrupts the guest and causes the
- * interrupt to be delivered in a timely manner.
- */
-static void kvm_mips_migrate_count(struct kvm_vcpu *vcpu)
-{
-	if (hrtimer_cancel(&vcpu->arch.comparecount_timer))
-		hrtimer_restart(&vcpu->arch.comparecount_timer);
-}
-
-/* Restore ASID once we are scheduled back after preemption */
-void kvm_arch_vcpu_load(struct kvm_vcpu *vcpu, int cpu)
-{
-	unsigned long asid_mask = cpu_asid_mask(&cpu_data[cpu]);
-	unsigned long flags;
-	int newasid = 0;
-
-	kvm_debug("%s: vcpu %p, cpu: %d\n", __func__, vcpu, cpu);
-
-	/* Allocate new kernel and user ASIDs if needed */
-
-	local_irq_save(flags);
-
-	if ((vcpu->arch.guest_kernel_asid[cpu] ^ asid_cache(cpu)) &
-						asid_version_mask(cpu)) {
-		kvm_get_new_mmu_context(&vcpu->arch.guest_kernel_mm, cpu, vcpu);
-		vcpu->arch.guest_kernel_asid[cpu] =
-		    vcpu->arch.guest_kernel_mm.context.asid[cpu];
-		kvm_get_new_mmu_context(&vcpu->arch.guest_user_mm, cpu, vcpu);
-		vcpu->arch.guest_user_asid[cpu] =
-		    vcpu->arch.guest_user_mm.context.asid[cpu];
-		newasid++;
-
-		kvm_debug("[%d]: cpu_context: %#lx\n", cpu,
-			  cpu_context(cpu, current->mm));
-		kvm_debug("[%d]: Allocated new ASID for Guest Kernel: %#x\n",
-			  cpu, vcpu->arch.guest_kernel_asid[cpu]);
-		kvm_debug("[%d]: Allocated new ASID for Guest User: %#x\n", cpu,
-			  vcpu->arch.guest_user_asid[cpu]);
-	}
-
-	if (vcpu->arch.last_sched_cpu != cpu) {
-		kvm_debug("[%d->%d]KVM VCPU[%d] switch\n",
-			  vcpu->arch.last_sched_cpu, cpu, vcpu->vcpu_id);
-		/*
-		 * Migrate the timer interrupt to the current CPU so that it
-		 * always interrupts the guest and synchronously triggers a
-		 * guest timer interrupt.
-		 */
-		kvm_mips_migrate_count(vcpu);
-	}
-
-	if (!newasid) {
-		/*
-		 * If we preempted while the guest was executing, then reload
-		 * the pre-empted ASID
-		 */
-		if (current->flags & PF_VCPU) {
-			write_c0_entryhi(vcpu->arch.
-					 preempt_entryhi & asid_mask);
-			ehb();
-		}
-	} else {
-		/* New ASIDs were allocated for the VM */
-
-		/*
-		 * Were we in guest context? If so then the pre-empted ASID is
-		 * no longer valid, we need to set it to what it should be based
-		 * on the mode of the Guest (Kernel/User)
-		 */
-		if (current->flags & PF_VCPU) {
-			if (KVM_GUEST_KERNEL_MODE(vcpu))
-				write_c0_entryhi(vcpu->arch.
-						 guest_kernel_asid[cpu] &
-						 asid_mask);
-			else
-				write_c0_entryhi(vcpu->arch.
-						 guest_user_asid[cpu] &
-						 asid_mask);
-			ehb();
-		}
-	}
-
-	/* restore guest state to registers */
-	kvm_mips_callbacks->vcpu_set_regs(vcpu);
-
-	local_irq_restore(flags);
-
-}
-EXPORT_SYMBOL_GPL(kvm_arch_vcpu_load);
-
-/* ASID can change if another task is scheduled during preemption */
-void kvm_arch_vcpu_put(struct kvm_vcpu *vcpu)
-{
-	unsigned long flags;
-	uint32_t cpu;
-
-	local_irq_save(flags);
-
-	cpu = smp_processor_id();
-
-	vcpu->arch.preempt_entryhi = read_c0_entryhi();
-	vcpu->arch.last_sched_cpu = cpu;
-
-	/* save guest state in registers */
-	kvm_mips_callbacks->vcpu_get_regs(vcpu);
-
-	if (((cpu_context(cpu, current->mm) ^ asid_cache(cpu)) &
-	     asid_version_mask(cpu))) {
-		kvm_debug("%s: Dropping MMU Context:  %#lx\n", __func__,
-			  cpu_context(cpu, current->mm));
-		drop_mmu_context(current->mm, cpu);
-	}
-	write_c0_entryhi(cpu_asid(cpu, current->mm));
-	ehb();
-
-	local_irq_restore(flags);
-}
-EXPORT_SYMBOL_GPL(kvm_arch_vcpu_put);
-
-uint32_t kvm_get_inst(uint32_t *opc, struct kvm_vcpu *vcpu)
-{
-	struct mips_coproc *cop0 = vcpu->arch.cop0;
-	unsigned long paddr, flags, vpn2, asid;
-	uint32_t inst;
-	int index;
-
-	if (KVM_GUEST_KSEGX((unsigned long) opc) < KVM_GUEST_KSEG0 ||
-	    KVM_GUEST_KSEGX((unsigned long) opc) == KVM_GUEST_KSEG23) {
-		local_irq_save(flags);
-		index = kvm_mips_host_tlb_lookup(vcpu, (unsigned long) opc);
-		if (index >= 0) {
-			inst = *(opc);
-		} else {
-			vpn2 = (unsigned long) opc & VPN2_MASK;
-			asid = kvm_read_c0_guest_entryhi(cop0) &
-						KVM_ENTRYHI_ASID;
-			index = kvm_mips_guest_tlb_lookup(vcpu, vpn2 | asid);
-			if (index < 0) {
-				kvm_err("%s: get_user_failed for %p, vcpu: %p, ASID: %#lx\n",
-					__func__, opc, vcpu, read_c0_entryhi());
-				kvm_mips_dump_host_tlbs();
-				local_irq_restore(flags);
-				return KVM_INVALID_INST;
-			}
-			if (kvm_mips_handle_mapped_seg_tlb_fault(vcpu,
-						&vcpu->arch.guest_tlb[index],
-						NULL, NULL)) {
-				kvm_err("%s: handling mapped seg tlb fault failed for %p, index: %u, vcpu: %p, ASID: %#lx\n",
-					__func__, opc, index, vcpu,
-					read_c0_entryhi());
-				kvm_mips_dump_guest_tlbs(vcpu);
-				local_irq_restore(flags);
-				return KVM_INVALID_INST;
-			}
-			inst = *(opc);
-		}
-		local_irq_restore(flags);
-	} else if (KVM_GUEST_KSEGX(opc) == KVM_GUEST_KSEG0) {
-		paddr =
-		    kvm_mips_translate_guest_kseg0_to_hpa(vcpu,
-							  (unsigned long) opc);
-		inst = *(uint32_t *) CKSEG0ADDR(paddr);
-	} else {
-		kvm_err("%s: illegal address: %p\n", __func__, opc);
-		return KVM_INVALID_INST;
-	}
-
-	return inst;
-}
-EXPORT_SYMBOL_GPL(kvm_get_inst);
-=======
-EXPORT_SYMBOL_GPL(kvm_local_flush_tlb_all);
->>>>>>> 29e106ae
+EXPORT_SYMBOL_GPL(kvm_local_flush_tlb_all);