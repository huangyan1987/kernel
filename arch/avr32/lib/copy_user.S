/*
 * Copy to/from userspace with optional address space checking.
 *
 * Copyright 2004-2006 Atmel Corporation
 *
 * This program is free software; you can redistribute it and/or modify
 * it under the terms of the GNU General Public License version 2 as
 * published by the Free Software Foundation.
 */
#include <asm/page.h>
#include <asm/thread_info.h>
#include <asm/asm.h>

	/*
	 * __kernel_size_t
	 * __copy_user(void *to, const void *from, __kernel_size_t n)
	 *
	 * Returns the number of bytes not copied. Might be off by
	 * max 3 bytes if we get a fault in the main loop.
	 *
	 * The address-space checking functions simply fall through to
	 * the non-checking version.
	 */
	.text
	.align	1
<<<<<<< HEAD
	.global	copy_from_user
	.type	copy_from_user, @function
=======
	.global	___copy_from_user
	.type	___copy_from_user, @function
>>>>>>> 3be79886
___copy_from_user:
	branch_if_kernel r8, __copy_user
	ret_if_privileged r8, r11, r10, r10
	rjmp	__copy_user
	.size	___copy_from_user, . - ___copy_from_user

	.global	copy_to_user
	.type	copy_to_user, @function
copy_to_user:
	branch_if_kernel r8, __copy_user
	ret_if_privileged r8, r12, r10, r10
	.size	copy_to_user, . - copy_to_user

	.global	__copy_user
	.type	__copy_user, @function
__copy_user:
	mov	r9, r11
	andl	r9, 3, COH
	brne	6f

	/* At this point, from is word-aligned */
1:	sub	r10, 4
	brlt	3f

2:
10:	ld.w	r8, r11++
11:	st.w	r12++, r8
	sub	r10, 4
	brge	2b

3:	sub	r10, -4
	reteq	0

	/*
	 * Handle unaligned count. Need to be careful with r10 here so
	 * that we return the correct value even if we get a fault
	 */
4:
20:	ld.ub	r8, r11++
21:	st.b	r12++, r8
	sub	r10, 1
	reteq	0
22:	ld.ub	r8, r11++
23:	st.b	r12++, r8
	sub	r10, 1
	reteq	0
24:	ld.ub	r8, r11++
25:	st.b	r12++, r8
	retal	0

	/* Handle unaligned from-pointer */
6:	cp.w	r10, 4
	brlt	4b
	rsub	r9, r9, 4

30:	ld.ub	r8, r11++
31:	st.b	r12++, r8
	sub	r10, 1
	sub	r9, 1
	breq	1b
32:	ld.ub	r8, r11++
33:	st.b	r12++, r8
	sub	r10, 1
	sub	r9, 1
	breq	1b
34:	ld.ub	r8, r11++
35:	st.b	r12++, r8
	sub	r10, 1
	rjmp	1b
	.size	__copy_user, . - __copy_user

	.section .fixup,"ax"
	.align	1
19:	sub	r10, -4
29:	retal	r10

	.section __ex_table,"a"
	.align	2
	.long	10b, 19b
	.long	11b, 19b
	.long	20b, 29b
	.long	21b, 29b
	.long	22b, 29b
	.long	23b, 29b
	.long	24b, 29b
	.long	25b, 29b
	.long	30b, 29b
	.long	31b, 29b
	.long	32b, 29b
	.long	33b, 29b
	.long	34b, 29b
	.long	35b, 29b<|MERGE_RESOLUTION|>--- conflicted
+++ resolved
@@ -23,13 +23,8 @@
 	 */
 	.text
 	.align	1
-<<<<<<< HEAD
-	.global	copy_from_user
-	.type	copy_from_user, @function
-=======
 	.global	___copy_from_user
 	.type	___copy_from_user, @function
->>>>>>> 3be79886
 ___copy_from_user:
 	branch_if_kernel r8, __copy_user
 	ret_if_privileged r8, r11, r10, r10
