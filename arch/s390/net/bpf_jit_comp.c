/*
 * BPF Jit compiler for s390.
 *
 * Minimum build requirements:
 *
 *  - HAVE_MARCH_Z196_FEATURES: laal, laalg
 *  - HAVE_MARCH_Z10_FEATURES: msfi, cgrj, clgrj
 *  - HAVE_MARCH_Z9_109_FEATURES: alfi, llilf, clfi, oilf, nilf
 *  - PACK_STACK
 *  - 64BIT
 *
 * Copyright IBM Corp. 2012,2015
 *
 * Author(s): Martin Schwidefsky <schwidefsky@de.ibm.com>
 *	      Michael Holzheu <holzheu@linux.vnet.ibm.com>
 */

#define KMSG_COMPONENT "bpf_jit"
#define pr_fmt(fmt) KMSG_COMPONENT ": " fmt

#include <linux/netdevice.h>
#include <linux/filter.h>
#include <linux/init.h>
#include <linux/bpf.h>
#include <asm/cacheflush.h>
#include <asm/dis.h>
#include <asm/facility.h>
#include <asm/nospec-branch.h>
#include <asm/set_memory.h>
#include "bpf_jit.h"

struct bpf_jit {
	u32 seen;		/* Flags to remember seen eBPF instructions */
	u32 seen_reg[16];	/* Array to remember which registers are used */
	u32 *addrs;		/* Array with relative instruction addresses */
	u8 *prg_buf;		/* Start of program */
	int size;		/* Size of program and literal pool */
	int size_prg;		/* Size of program */
	int prg;		/* Current position in program */
	int lit_start;		/* Start of literal pool */
	int lit;		/* Current position in literal pool */
	int base_ip;		/* Base address for literal pool */
	int ret0_ip;		/* Address of return 0 */
	int exit_ip;		/* Address of exit */
	int r1_thunk_ip;	/* Address of expoline thunk for 'br %r1' */
	int r14_thunk_ip;	/* Address of expoline thunk for 'br %r14' */
	int tail_call_start;	/* Tail call start offset */
};

#define BPF_SIZE_MAX	0xffff	/* Max size for program (16 bit branches) */

#define SEEN_SKB	1	/* skb access */
#define SEEN_MEM	2	/* use mem[] for temporary storage */
#define SEEN_RET0	4	/* ret0_ip points to a valid return 0 */
#define SEEN_LITERAL	8	/* code uses literals */
#define SEEN_FUNC	16	/* calls C functions */
#define SEEN_TAIL_CALL	32	/* code uses tail calls */
#define SEEN_REG_AX	64	/* code uses constant blinding */
#define SEEN_STACK	(SEEN_FUNC | SEEN_MEM | SEEN_SKB)

/*
 * s390 registers
 */
#define REG_W0		(MAX_BPF_JIT_REG + 0)	/* Work register 1 (even) */
#define REG_W1		(MAX_BPF_JIT_REG + 1)	/* Work register 2 (odd) */
#define REG_SKB_DATA	(MAX_BPF_JIT_REG + 2)	/* SKB data register */
#define REG_L		(MAX_BPF_JIT_REG + 3)	/* Literal pool register */
#define REG_15		(MAX_BPF_JIT_REG + 4)	/* Register 15 */
#define REG_0		REG_W0			/* Register 0 */
#define REG_1		REG_W1			/* Register 1 */
#define REG_2		BPF_REG_1		/* Register 2 */
#define REG_14		BPF_REG_0		/* Register 14 */

/*
 * Mapping of BPF registers to s390 registers
 */
static const int reg2hex[] = {
	/* Return code */
	[BPF_REG_0]	= 14,
	/* Function parameters */
	[BPF_REG_1]	= 2,
	[BPF_REG_2]	= 3,
	[BPF_REG_3]	= 4,
	[BPF_REG_4]	= 5,
	[BPF_REG_5]	= 6,
	/* Call saved registers */
	[BPF_REG_6]	= 7,
	[BPF_REG_7]	= 8,
	[BPF_REG_8]	= 9,
	[BPF_REG_9]	= 10,
	/* BPF stack pointer */
	[BPF_REG_FP]	= 13,
	/* Register for blinding (shared with REG_SKB_DATA) */
	[BPF_REG_AX]	= 12,
	/* SKB data pointer */
	[REG_SKB_DATA]	= 12,
	/* Work registers for s390x backend */
	[REG_W0]	= 0,
	[REG_W1]	= 1,
	[REG_L]		= 11,
	[REG_15]	= 15,
};

static inline u32 reg(u32 dst_reg, u32 src_reg)
{
	return reg2hex[dst_reg] << 4 | reg2hex[src_reg];
}

static inline u32 reg_high(u32 reg)
{
	return reg2hex[reg] << 4;
}

static inline void reg_set_seen(struct bpf_jit *jit, u32 b1)
{
	u32 r1 = reg2hex[b1];

	if (!jit->seen_reg[r1] && r1 >= 6 && r1 <= 15)
		jit->seen_reg[r1] = 1;
}

#define REG_SET_SEEN(b1)					\
({								\
	reg_set_seen(jit, b1);					\
})

#define REG_SEEN(b1) jit->seen_reg[reg2hex[(b1)]]

/*
 * EMIT macros for code generation
 */

#define _EMIT2(op)						\
({								\
	if (jit->prg_buf)					\
		*(u16 *) (jit->prg_buf + jit->prg) = (op);	\
	jit->prg += 2;						\
})

#define EMIT2(op, b1, b2)					\
({								\
	_EMIT2((op) | reg(b1, b2));				\
	REG_SET_SEEN(b1);					\
	REG_SET_SEEN(b2);					\
})

#define _EMIT4(op)						\
({								\
	if (jit->prg_buf)					\
		*(u32 *) (jit->prg_buf + jit->prg) = (op);	\
	jit->prg += 4;						\
})

#define EMIT4(op, b1, b2)					\
({								\
	_EMIT4((op) | reg(b1, b2));				\
	REG_SET_SEEN(b1);					\
	REG_SET_SEEN(b2);					\
})

#define EMIT4_RRF(op, b1, b2, b3)				\
({								\
	_EMIT4((op) | reg_high(b3) << 8 | reg(b1, b2));		\
	REG_SET_SEEN(b1);					\
	REG_SET_SEEN(b2);					\
	REG_SET_SEEN(b3);					\
})

#define _EMIT4_DISP(op, disp)					\
({								\
	unsigned int __disp = (disp) & 0xfff;			\
	_EMIT4((op) | __disp);					\
})

#define EMIT4_DISP(op, b1, b2, disp)				\
({								\
	_EMIT4_DISP((op) | reg_high(b1) << 16 |			\
		    reg_high(b2) << 8, (disp));			\
	REG_SET_SEEN(b1);					\
	REG_SET_SEEN(b2);					\
})

#define EMIT4_IMM(op, b1, imm)					\
({								\
	unsigned int __imm = (imm) & 0xffff;			\
	_EMIT4((op) | reg_high(b1) << 16 | __imm);		\
	REG_SET_SEEN(b1);					\
})

#define EMIT4_PCREL(op, pcrel)					\
({								\
	long __pcrel = ((pcrel) >> 1) & 0xffff;			\
	_EMIT4((op) | __pcrel);					\
})

#define EMIT4_PCREL_RIC(op, mask, target)			\
({								\
	int __rel = ((target) - jit->prg) / 2;			\
	_EMIT4((op) | (mask) << 20 | (__rel & 0xffff));		\
})

#define _EMIT6(op1, op2)					\
({								\
	if (jit->prg_buf) {					\
		*(u32 *) (jit->prg_buf + jit->prg) = (op1);	\
		*(u16 *) (jit->prg_buf + jit->prg + 4) = (op2);	\
	}							\
	jit->prg += 6;						\
})

#define _EMIT6_DISP(op1, op2, disp)				\
({								\
	unsigned int __disp = (disp) & 0xfff;			\
	_EMIT6((op1) | __disp, op2);				\
})

#define _EMIT6_DISP_LH(op1, op2, disp)				\
({								\
	u32 _disp = (u32) (disp);				\
	unsigned int __disp_h = _disp & 0xff000;		\
	unsigned int __disp_l = _disp & 0x00fff;		\
	_EMIT6((op1) | __disp_l, (op2) | __disp_h >> 4);	\
})

#define EMIT6_DISP_LH(op1, op2, b1, b2, b3, disp)		\
({								\
	_EMIT6_DISP_LH((op1) | reg(b1, b2) << 16 |		\
		       reg_high(b3) << 8, op2, disp);		\
	REG_SET_SEEN(b1);					\
	REG_SET_SEEN(b2);					\
	REG_SET_SEEN(b3);					\
})

#define EMIT6_PCREL_RIEB(op1, op2, b1, b2, mask, target)	\
({								\
<<<<<<< HEAD
	unsigned int rel = (int)((target) - jit->prg) / 2;	\
	_EMIT6(op1 | reg(b1, b2) << 16 | (rel & 0xffff),	\
	       op2 | mask << 12);				\
=======
	int rel = (jit->labels[label] - jit->prg) >> 1;		\
	_EMIT6((op1) | reg(b1, b2) << 16 | (rel & 0xffff),	\
	       (op2) | (mask) << 12);				\
>>>>>>> a0b05426
	REG_SET_SEEN(b1);					\
	REG_SET_SEEN(b2);					\
})

#define EMIT6_PCREL_RIEC(op1, op2, b1, imm, mask, target)	\
({								\
<<<<<<< HEAD
	unsigned int rel = (int)((target) - jit->prg) / 2;	\
	_EMIT6(op1 | (reg_high(b1) | mask) << 16 |		\
		(rel & 0xffff), op2 | (imm & 0xff) << 8);	\
=======
	int rel = (jit->labels[label] - jit->prg) >> 1;		\
	_EMIT6((op1) | (reg_high(b1) | (mask)) << 16 |		\
		(rel & 0xffff), (op2) | ((imm) & 0xff) << 8);	\
>>>>>>> a0b05426
	REG_SET_SEEN(b1);					\
	BUILD_BUG_ON(((unsigned long) (imm)) > 0xff);		\
})

#define EMIT6_PCREL(op1, op2, b1, b2, i, off, mask)		\
({								\
	int rel = (addrs[(i) + (off) + 1] - jit->prg) / 2;	\
	_EMIT6((op1) | reg(b1, b2) << 16 | (rel & 0xffff), (op2) | (mask));\
	REG_SET_SEEN(b1);					\
	REG_SET_SEEN(b2);					\
})

#define EMIT6_PCREL_RILB(op, b, target)				\
({								\
	int rel = ((target) - jit->prg) / 2;			\
	_EMIT6((op) | reg_high(b) << 16 | rel >> 16, rel & 0xffff);\
	REG_SET_SEEN(b);					\
})

#define EMIT6_PCREL_RIL(op, target)				\
({								\
	int rel = ((target) - jit->prg) / 2;			\
	_EMIT6((op) | rel >> 16, rel & 0xffff);			\
})

#define _EMIT6_IMM(op, imm)					\
({								\
	unsigned int __imm = (imm);				\
	_EMIT6((op) | (__imm >> 16), __imm & 0xffff);		\
})

#define EMIT6_IMM(op, b1, imm)					\
({								\
	_EMIT6_IMM((op) | reg_high(b1) << 16, imm);		\
	REG_SET_SEEN(b1);					\
})

#define EMIT_CONST_U32(val)					\
({								\
	unsigned int ret;					\
	ret = jit->lit - jit->base_ip;				\
	jit->seen |= SEEN_LITERAL;				\
	if (jit->prg_buf)					\
		*(u32 *) (jit->prg_buf + jit->lit) = (u32) (val);\
	jit->lit += 4;						\
	ret;							\
})

#define EMIT_CONST_U64(val)					\
({								\
	unsigned int ret;					\
	ret = jit->lit - jit->base_ip;				\
	jit->seen |= SEEN_LITERAL;				\
	if (jit->prg_buf)					\
		*(u64 *) (jit->prg_buf + jit->lit) = (u64) (val);\
	jit->lit += 8;						\
	ret;							\
})

#define EMIT_ZERO(b1)						\
({								\
	/* llgfr %dst,%dst (zero extend to 64 bit) */		\
	EMIT4(0xb9160000, b1, b1);				\
	REG_SET_SEEN(b1);					\
})

/*
 * Fill whole space with illegal instructions
 */
static void jit_fill_hole(void *area, unsigned int size)
{
	memset(area, 0, size);
}

/*
 * Save registers from "rs" (register start) to "re" (register end) on stack
 */
static void save_regs(struct bpf_jit *jit, u32 rs, u32 re)
{
	u32 off = STK_OFF_R6 + (rs - 6) * 8;

	if (rs == re)
		/* stg %rs,off(%r15) */
		_EMIT6(0xe300f000 | rs << 20 | off, 0x0024);
	else
		/* stmg %rs,%re,off(%r15) */
		_EMIT6_DISP(0xeb00f000 | rs << 20 | re << 16, 0x0024, off);
}

/*
 * Restore registers from "rs" (register start) to "re" (register end) on stack
 */
static void restore_regs(struct bpf_jit *jit, u32 rs, u32 re, u32 stack_depth)
{
	u32 off = STK_OFF_R6 + (rs - 6) * 8;

	if (jit->seen & SEEN_STACK)
		off += STK_OFF + stack_depth;

	if (rs == re)
		/* lg %rs,off(%r15) */
		_EMIT6(0xe300f000 | rs << 20 | off, 0x0004);
	else
		/* lmg %rs,%re,off(%r15) */
		_EMIT6_DISP(0xeb00f000 | rs << 20 | re << 16, 0x0004, off);
}

/*
 * Return first seen register (from start)
 */
static int get_start(struct bpf_jit *jit, int start)
{
	int i;

	for (i = start; i <= 15; i++) {
		if (jit->seen_reg[i])
			return i;
	}
	return 0;
}

/*
 * Return last seen register (from start) (gap >= 2)
 */
static int get_end(struct bpf_jit *jit, int start)
{
	int i;

	for (i = start; i < 15; i++) {
		if (!jit->seen_reg[i] && !jit->seen_reg[i + 1])
			return i - 1;
	}
	return jit->seen_reg[15] ? 15 : 14;
}

#define REGS_SAVE	1
#define REGS_RESTORE	0
/*
 * Save and restore clobbered registers (6-15) on stack.
 * We save/restore registers in chunks with gap >= 2 registers.
 */
static void save_restore_regs(struct bpf_jit *jit, int op, u32 stack_depth)
{

	int re = 6, rs;

	do {
		rs = get_start(jit, re);
		if (!rs)
			break;
		re = get_end(jit, rs + 1);
		if (op == REGS_SAVE)
			save_regs(jit, rs, re);
		else
			restore_regs(jit, rs, re, stack_depth);
		re++;
	} while (re <= 15);
}

/*
 * For SKB access %b1 contains the SKB pointer. For "bpf_jit.S"
 * we store the SKB header length on the stack and the SKB data
 * pointer in REG_SKB_DATA if BPF_REG_AX is not used.
 */
static void emit_load_skb_data_hlen(struct bpf_jit *jit)
{
	/* Header length: llgf %w1,<len>(%b1) */
	EMIT6_DISP_LH(0xe3000000, 0x0016, REG_W1, REG_0, BPF_REG_1,
		      offsetof(struct sk_buff, len));
	/* s %w1,<data_len>(%b1) */
	EMIT4_DISP(0x5b000000, REG_W1, BPF_REG_1,
		   offsetof(struct sk_buff, data_len));
	/* stg %w1,ST_OFF_HLEN(%r0,%r15) */
	EMIT6_DISP_LH(0xe3000000, 0x0024, REG_W1, REG_0, REG_15, STK_OFF_HLEN);
	if (!(jit->seen & SEEN_REG_AX))
		/* lg %skb_data,data_off(%b1) */
		EMIT6_DISP_LH(0xe3000000, 0x0004, REG_SKB_DATA, REG_0,
			      BPF_REG_1, offsetof(struct sk_buff, data));
}

/*
 * Emit function prologue
 *
 * Save registers and create stack frame if necessary.
 * See stack frame layout desription in "bpf_jit.h"!
 */
static void bpf_jit_prologue(struct bpf_jit *jit, u32 stack_depth)
{
	if (jit->seen & SEEN_TAIL_CALL) {
		/* xc STK_OFF_TCCNT(4,%r15),STK_OFF_TCCNT(%r15) */
		_EMIT6(0xd703f000 | STK_OFF_TCCNT, 0xf000 | STK_OFF_TCCNT);
	} else {
		/* j tail_call_start: NOP if no tail calls are used */
		EMIT4_PCREL(0xa7f40000, 6);
		_EMIT2(0);
	}
	/* Tail calls have to skip above initialization */
	jit->tail_call_start = jit->prg;
	/* Save registers */
	save_restore_regs(jit, REGS_SAVE, stack_depth);
	/* Setup literal pool */
	if (jit->seen & SEEN_LITERAL) {
		/* basr %r13,0 */
		EMIT2(0x0d00, REG_L, REG_0);
		jit->base_ip = jit->prg;
	}
	/* Setup stack and backchain */
	if (jit->seen & SEEN_STACK) {
		if (jit->seen & SEEN_FUNC)
			/* lgr %w1,%r15 (backchain) */
			EMIT4(0xb9040000, REG_W1, REG_15);
		/* la %bfp,STK_160_UNUSED(%r15) (BPF frame pointer) */
		EMIT4_DISP(0x41000000, BPF_REG_FP, REG_15, STK_160_UNUSED);
		/* aghi %r15,-STK_OFF */
		EMIT4_IMM(0xa70b0000, REG_15, -(STK_OFF + stack_depth));
		if (jit->seen & SEEN_FUNC)
			/* stg %w1,152(%r15) (backchain) */
			EMIT6_DISP_LH(0xe3000000, 0x0024, REG_W1, REG_0,
				      REG_15, 152);
	}
	if (jit->seen & SEEN_SKB) {
		emit_load_skb_data_hlen(jit);
		/* stg %b1,ST_OFF_SKBP(%r0,%r15) */
		EMIT6_DISP_LH(0xe3000000, 0x0024, BPF_REG_1, REG_0, REG_15,
			      STK_OFF_SKBP);
	}
}

/*
 * Function epilogue
 */
static void bpf_jit_epilogue(struct bpf_jit *jit, u32 stack_depth)
{
	/* Return 0 */
	if (jit->seen & SEEN_RET0) {
		jit->ret0_ip = jit->prg;
		/* lghi %b0,0 */
		EMIT4_IMM(0xa7090000, BPF_REG_0, 0);
	}
	jit->exit_ip = jit->prg;
	/* Load exit code: lgr %r2,%b0 */
	EMIT4(0xb9040000, REG_2, BPF_REG_0);
	/* Restore registers */
	save_restore_regs(jit, REGS_RESTORE, stack_depth);
	if (IS_ENABLED(CC_USING_EXPOLINE) && !nospec_disable) {
		jit->r14_thunk_ip = jit->prg;
		/* Generate __s390_indirect_jump_r14 thunk */
		if (test_facility(35)) {
			/* exrl %r0,.+10 */
			EMIT6_PCREL_RIL(0xc6000000, jit->prg + 10);
		} else {
			/* larl %r1,.+14 */
			EMIT6_PCREL_RILB(0xc0000000, REG_1, jit->prg + 14);
			/* ex 0,0(%r1) */
			EMIT4_DISP(0x44000000, REG_0, REG_1, 0);
		}
		/* j . */
		EMIT4_PCREL(0xa7f40000, 0);
	}
	/* br %r14 */
	_EMIT2(0x07fe);

	if (IS_ENABLED(CC_USING_EXPOLINE) && !nospec_disable &&
	    (jit->seen & SEEN_FUNC)) {
		jit->r1_thunk_ip = jit->prg;
		/* Generate __s390_indirect_jump_r1 thunk */
		if (test_facility(35)) {
			/* exrl %r0,.+10 */
			EMIT6_PCREL_RIL(0xc6000000, jit->prg + 10);
			/* j . */
			EMIT4_PCREL(0xa7f40000, 0);
			/* br %r1 */
			_EMIT2(0x07f1);
		} else {
			/* ex 0,S390_lowcore.br_r1_tampoline */
			EMIT4_DISP(0x44000000, REG_0, REG_0,
				   offsetof(struct lowcore, br_r1_trampoline));
			/* j . */
			EMIT4_PCREL(0xa7f40000, 0);
		}
	}
}

/*
 * Compile one eBPF instruction into s390x code
 *
 * NOTE: Use noinline because for gcov (-fprofile-arcs) gcc allocates a lot of
 * stack space for the large switch statement.
 */
static noinline int bpf_jit_insn(struct bpf_jit *jit, struct bpf_prog *fp,
				 int i, u32 stack_depth)
{
	struct bpf_insn *insn = &fp->insnsi[i];
	int jmp_off, last, insn_count = 1;
	unsigned int func_addr, mask;
	u32 dst_reg = insn->dst_reg;
	u32 src_reg = insn->src_reg;
	u32 *addrs = jit->addrs;
	s32 imm = insn->imm;
	s16 off = insn->off;

	if (dst_reg == BPF_REG_AX || src_reg == BPF_REG_AX)
		jit->seen |= SEEN_REG_AX;
	switch (insn->code) {
	/*
	 * BPF_MOV
	 */
	case BPF_ALU | BPF_MOV | BPF_X: /* dst = (u32) src */
		/* llgfr %dst,%src */
		EMIT4(0xb9160000, dst_reg, src_reg);
		break;
	case BPF_ALU64 | BPF_MOV | BPF_X: /* dst = src */
		/* lgr %dst,%src */
		EMIT4(0xb9040000, dst_reg, src_reg);
		break;
	case BPF_ALU | BPF_MOV | BPF_K: /* dst = (u32) imm */
		/* llilf %dst,imm */
		EMIT6_IMM(0xc00f0000, dst_reg, imm);
		break;
	case BPF_ALU64 | BPF_MOV | BPF_K: /* dst = imm */
		/* lgfi %dst,imm */
		EMIT6_IMM(0xc0010000, dst_reg, imm);
		break;
	/*
	 * BPF_LD 64
	 */
	case BPF_LD | BPF_IMM | BPF_DW: /* dst = (u64) imm */
	{
		/* 16 byte instruction that uses two 'struct bpf_insn' */
		u64 imm64;

		imm64 = (u64)(u32) insn[0].imm | ((u64)(u32) insn[1].imm) << 32;
		/* lg %dst,<d(imm)>(%l) */
		EMIT6_DISP_LH(0xe3000000, 0x0004, dst_reg, REG_0, REG_L,
			      EMIT_CONST_U64(imm64));
		insn_count = 2;
		break;
	}
	/*
	 * BPF_ADD
	 */
	case BPF_ALU | BPF_ADD | BPF_X: /* dst = (u32) dst + (u32) src */
		/* ar %dst,%src */
		EMIT2(0x1a00, dst_reg, src_reg);
		EMIT_ZERO(dst_reg);
		break;
	case BPF_ALU64 | BPF_ADD | BPF_X: /* dst = dst + src */
		/* agr %dst,%src */
		EMIT4(0xb9080000, dst_reg, src_reg);
		break;
	case BPF_ALU | BPF_ADD | BPF_K: /* dst = (u32) dst + (u32) imm */
		if (imm != 0) {
			/* alfi %dst,imm */
			EMIT6_IMM(0xc20b0000, dst_reg, imm);
		}
		EMIT_ZERO(dst_reg);
		break;
	case BPF_ALU64 | BPF_ADD | BPF_K: /* dst = dst + imm */
		if (!imm)
			break;
		/* agfi %dst,imm */
		EMIT6_IMM(0xc2080000, dst_reg, imm);
		break;
	/*
	 * BPF_SUB
	 */
	case BPF_ALU | BPF_SUB | BPF_X: /* dst = (u32) dst - (u32) src */
		/* sr %dst,%src */
		EMIT2(0x1b00, dst_reg, src_reg);
		EMIT_ZERO(dst_reg);
		break;
	case BPF_ALU64 | BPF_SUB | BPF_X: /* dst = dst - src */
		/* sgr %dst,%src */
		EMIT4(0xb9090000, dst_reg, src_reg);
		break;
	case BPF_ALU | BPF_SUB | BPF_K: /* dst = (u32) dst - (u32) imm */
		if (imm != 0) {
			/* alfi %dst,-imm */
			EMIT6_IMM(0xc20b0000, dst_reg, -imm);
		}
		EMIT_ZERO(dst_reg);
		break;
	case BPF_ALU64 | BPF_SUB | BPF_K: /* dst = dst - imm */
		if (!imm)
			break;
		if (imm == -0x80000000) {
			/* algfi %dst,0x80000000 */
			EMIT6_IMM(0xc20a0000, dst_reg, 0x80000000);
		} else {
			/* agfi %dst,-imm */
			EMIT6_IMM(0xc2080000, dst_reg, -imm);
		}
		break;
	/*
	 * BPF_MUL
	 */
	case BPF_ALU | BPF_MUL | BPF_X: /* dst = (u32) dst * (u32) src */
		/* msr %dst,%src */
		EMIT4(0xb2520000, dst_reg, src_reg);
		EMIT_ZERO(dst_reg);
		break;
	case BPF_ALU64 | BPF_MUL | BPF_X: /* dst = dst * src */
		/* msgr %dst,%src */
		EMIT4(0xb90c0000, dst_reg, src_reg);
		break;
	case BPF_ALU | BPF_MUL | BPF_K: /* dst = (u32) dst * (u32) imm */
		if (imm != 1) {
			/* msfi %r5,imm */
			EMIT6_IMM(0xc2010000, dst_reg, imm);
		}
		EMIT_ZERO(dst_reg);
		break;
	case BPF_ALU64 | BPF_MUL | BPF_K: /* dst = dst * imm */
		if (imm == 1)
			break;
		/* msgfi %dst,imm */
		EMIT6_IMM(0xc2000000, dst_reg, imm);
		break;
	/*
	 * BPF_DIV / BPF_MOD
	 */
	case BPF_ALU | BPF_DIV | BPF_X: /* dst = (u32) dst / (u32) src */
	case BPF_ALU | BPF_MOD | BPF_X: /* dst = (u32) dst % (u32) src */
	{
		int rc_reg = BPF_OP(insn->code) == BPF_DIV ? REG_W1 : REG_W0;

		jit->seen |= SEEN_RET0;
		/* ltr %src,%src (if src == 0 goto fail) */
		EMIT2(0x1200, src_reg, src_reg);
		/* jz <ret0> */
		EMIT4_PCREL(0xa7840000, jit->ret0_ip - jit->prg);
		/* lhi %w0,0 */
		EMIT4_IMM(0xa7080000, REG_W0, 0);
		/* lr %w1,%dst */
		EMIT2(0x1800, REG_W1, dst_reg);
		/* dlr %w0,%src */
		EMIT4(0xb9970000, REG_W0, src_reg);
		/* llgfr %dst,%rc */
		EMIT4(0xb9160000, dst_reg, rc_reg);
		break;
	}
	case BPF_ALU64 | BPF_DIV | BPF_X: /* dst = dst / src */
	case BPF_ALU64 | BPF_MOD | BPF_X: /* dst = dst % src */
	{
		int rc_reg = BPF_OP(insn->code) == BPF_DIV ? REG_W1 : REG_W0;

		jit->seen |= SEEN_RET0;
		/* ltgr %src,%src (if src == 0 goto fail) */
		EMIT4(0xb9020000, src_reg, src_reg);
		/* jz <ret0> */
		EMIT4_PCREL(0xa7840000, jit->ret0_ip - jit->prg);
		/* lghi %w0,0 */
		EMIT4_IMM(0xa7090000, REG_W0, 0);
		/* lgr %w1,%dst */
		EMIT4(0xb9040000, REG_W1, dst_reg);
		/* dlgr %w0,%dst */
		EMIT4(0xb9870000, REG_W0, src_reg);
		/* lgr %dst,%rc */
		EMIT4(0xb9040000, dst_reg, rc_reg);
		break;
	}
	case BPF_ALU | BPF_DIV | BPF_K: /* dst = (u32) dst / (u32) imm */
	case BPF_ALU | BPF_MOD | BPF_K: /* dst = (u32) dst % (u32) imm */
	{
		int rc_reg = BPF_OP(insn->code) == BPF_DIV ? REG_W1 : REG_W0;

		if (imm == 1) {
			if (BPF_OP(insn->code) == BPF_MOD)
				/* lhgi %dst,0 */
				EMIT4_IMM(0xa7090000, dst_reg, 0);
			else
				EMIT_ZERO(dst_reg);
			break;
		}
		/* lhi %w0,0 */
		EMIT4_IMM(0xa7080000, REG_W0, 0);
		/* lr %w1,%dst */
		EMIT2(0x1800, REG_W1, dst_reg);
		/* dl %w0,<d(imm)>(%l) */
		EMIT6_DISP_LH(0xe3000000, 0x0097, REG_W0, REG_0, REG_L,
			      EMIT_CONST_U32(imm));
		/* llgfr %dst,%rc */
		EMIT4(0xb9160000, dst_reg, rc_reg);
		break;
	}
	case BPF_ALU64 | BPF_DIV | BPF_K: /* dst = dst / imm */
	case BPF_ALU64 | BPF_MOD | BPF_K: /* dst = dst % imm */
	{
		int rc_reg = BPF_OP(insn->code) == BPF_DIV ? REG_W1 : REG_W0;

		if (imm == 1) {
			if (BPF_OP(insn->code) == BPF_MOD)
				/* lhgi %dst,0 */
				EMIT4_IMM(0xa7090000, dst_reg, 0);
			break;
		}
		/* lghi %w0,0 */
		EMIT4_IMM(0xa7090000, REG_W0, 0);
		/* lgr %w1,%dst */
		EMIT4(0xb9040000, REG_W1, dst_reg);
		/* dlg %w0,<d(imm)>(%l) */
		EMIT6_DISP_LH(0xe3000000, 0x0087, REG_W0, REG_0, REG_L,
			      EMIT_CONST_U64(imm));
		/* lgr %dst,%rc */
		EMIT4(0xb9040000, dst_reg, rc_reg);
		break;
	}
	/*
	 * BPF_AND
	 */
	case BPF_ALU | BPF_AND | BPF_X: /* dst = (u32) dst & (u32) src */
		/* nr %dst,%src */
		EMIT2(0x1400, dst_reg, src_reg);
		EMIT_ZERO(dst_reg);
		break;
	case BPF_ALU64 | BPF_AND | BPF_X: /* dst = dst & src */
		/* ngr %dst,%src */
		EMIT4(0xb9800000, dst_reg, src_reg);
		break;
	case BPF_ALU | BPF_AND | BPF_K: /* dst = (u32) dst & (u32) imm */
		/* nilf %dst,imm */
		EMIT6_IMM(0xc00b0000, dst_reg, imm);
		EMIT_ZERO(dst_reg);
		break;
	case BPF_ALU64 | BPF_AND | BPF_K: /* dst = dst & imm */
		/* ng %dst,<d(imm)>(%l) */
		EMIT6_DISP_LH(0xe3000000, 0x0080, dst_reg, REG_0, REG_L,
			      EMIT_CONST_U64(imm));
		break;
	/*
	 * BPF_OR
	 */
	case BPF_ALU | BPF_OR | BPF_X: /* dst = (u32) dst | (u32) src */
		/* or %dst,%src */
		EMIT2(0x1600, dst_reg, src_reg);
		EMIT_ZERO(dst_reg);
		break;
	case BPF_ALU64 | BPF_OR | BPF_X: /* dst = dst | src */
		/* ogr %dst,%src */
		EMIT4(0xb9810000, dst_reg, src_reg);
		break;
	case BPF_ALU | BPF_OR | BPF_K: /* dst = (u32) dst | (u32) imm */
		/* oilf %dst,imm */
		EMIT6_IMM(0xc00d0000, dst_reg, imm);
		EMIT_ZERO(dst_reg);
		break;
	case BPF_ALU64 | BPF_OR | BPF_K: /* dst = dst | imm */
		/* og %dst,<d(imm)>(%l) */
		EMIT6_DISP_LH(0xe3000000, 0x0081, dst_reg, REG_0, REG_L,
			      EMIT_CONST_U64(imm));
		break;
	/*
	 * BPF_XOR
	 */
	case BPF_ALU | BPF_XOR | BPF_X: /* dst = (u32) dst ^ (u32) src */
		/* xr %dst,%src */
		EMIT2(0x1700, dst_reg, src_reg);
		EMIT_ZERO(dst_reg);
		break;
	case BPF_ALU64 | BPF_XOR | BPF_X: /* dst = dst ^ src */
		/* xgr %dst,%src */
		EMIT4(0xb9820000, dst_reg, src_reg);
		break;
	case BPF_ALU | BPF_XOR | BPF_K: /* dst = (u32) dst ^ (u32) imm */
		if (imm != 0) {
			/* xilf %dst,imm */
			EMIT6_IMM(0xc0070000, dst_reg, imm);
		}
		EMIT_ZERO(dst_reg);
		break;
	case BPF_ALU64 | BPF_XOR | BPF_K: /* dst = dst ^ imm */
		/* xg %dst,<d(imm)>(%l) */
		EMIT6_DISP_LH(0xe3000000, 0x0082, dst_reg, REG_0, REG_L,
			      EMIT_CONST_U64(imm));
		break;
	/*
	 * BPF_LSH
	 */
	case BPF_ALU | BPF_LSH | BPF_X: /* dst = (u32) dst << (u32) src */
		/* sll %dst,0(%src) */
		EMIT4_DISP(0x89000000, dst_reg, src_reg, 0);
		EMIT_ZERO(dst_reg);
		break;
	case BPF_ALU64 | BPF_LSH | BPF_X: /* dst = dst << src */
		/* sllg %dst,%dst,0(%src) */
		EMIT6_DISP_LH(0xeb000000, 0x000d, dst_reg, dst_reg, src_reg, 0);
		break;
	case BPF_ALU | BPF_LSH | BPF_K: /* dst = (u32) dst << (u32) imm */
		if (imm != 0) {
			/* sll %dst,imm(%r0) */
			EMIT4_DISP(0x89000000, dst_reg, REG_0, imm);
		}
		EMIT_ZERO(dst_reg);
		break;
	case BPF_ALU64 | BPF_LSH | BPF_K: /* dst = dst << imm */
		if (imm == 0)
			break;
		/* sllg %dst,%dst,imm(%r0) */
		EMIT6_DISP_LH(0xeb000000, 0x000d, dst_reg, dst_reg, REG_0, imm);
		break;
	/*
	 * BPF_RSH
	 */
	case BPF_ALU | BPF_RSH | BPF_X: /* dst = (u32) dst >> (u32) src */
		/* srl %dst,0(%src) */
		EMIT4_DISP(0x88000000, dst_reg, src_reg, 0);
		EMIT_ZERO(dst_reg);
		break;
	case BPF_ALU64 | BPF_RSH | BPF_X: /* dst = dst >> src */
		/* srlg %dst,%dst,0(%src) */
		EMIT6_DISP_LH(0xeb000000, 0x000c, dst_reg, dst_reg, src_reg, 0);
		break;
	case BPF_ALU | BPF_RSH | BPF_K: /* dst = (u32) dst >> (u32) imm */
		if (imm != 0) {
			/* srl %dst,imm(%r0) */
			EMIT4_DISP(0x88000000, dst_reg, REG_0, imm);
		}
		EMIT_ZERO(dst_reg);
		break;
	case BPF_ALU64 | BPF_RSH | BPF_K: /* dst = dst >> imm */
		if (imm == 0)
			break;
		/* srlg %dst,%dst,imm(%r0) */
		EMIT6_DISP_LH(0xeb000000, 0x000c, dst_reg, dst_reg, REG_0, imm);
		break;
	/*
	 * BPF_ARSH
	 */
	case BPF_ALU | BPF_ARSH | BPF_X: /* ((s32) dst) >>= src */
		/* sra %dst,%dst,0(%src) */
		EMIT4_DISP(0x8a000000, dst_reg, src_reg, 0);
		EMIT_ZERO(dst_reg);
		break;
	case BPF_ALU64 | BPF_ARSH | BPF_X: /* ((s64) dst) >>= src */
		/* srag %dst,%dst,0(%src) */
		EMIT6_DISP_LH(0xeb000000, 0x000a, dst_reg, dst_reg, src_reg, 0);
		break;
	case BPF_ALU | BPF_ARSH | BPF_K: /* ((s32) dst >> imm */
		if (imm != 0) {
			/* sra %dst,imm(%r0) */
			EMIT4_DISP(0x8a000000, dst_reg, REG_0, imm);
		}
		EMIT_ZERO(dst_reg);
		break;
	case BPF_ALU64 | BPF_ARSH | BPF_K: /* ((s64) dst) >>= imm */
		if (imm == 0)
			break;
		/* srag %dst,%dst,imm(%r0) */
		EMIT6_DISP_LH(0xeb000000, 0x000a, dst_reg, dst_reg, REG_0, imm);
		break;
	/*
	 * BPF_NEG
	 */
	case BPF_ALU | BPF_NEG: /* dst = (u32) -dst */
		/* lcr %dst,%dst */
		EMIT2(0x1300, dst_reg, dst_reg);
		EMIT_ZERO(dst_reg);
		break;
	case BPF_ALU64 | BPF_NEG: /* dst = -dst */
		/* lcgr %dst,%dst */
		EMIT4(0xb9030000, dst_reg, dst_reg);
		break;
	/*
	 * BPF_FROM_BE/LE
	 */
	case BPF_ALU | BPF_END | BPF_FROM_BE:
		/* s390 is big endian, therefore only clear high order bytes */
		switch (imm) {
		case 16: /* dst = (u16) cpu_to_be16(dst) */
			/* llghr %dst,%dst */
			EMIT4(0xb9850000, dst_reg, dst_reg);
			break;
		case 32: /* dst = (u32) cpu_to_be32(dst) */
			/* llgfr %dst,%dst */
			EMIT4(0xb9160000, dst_reg, dst_reg);
			break;
		case 64: /* dst = (u64) cpu_to_be64(dst) */
			break;
		}
		break;
	case BPF_ALU | BPF_END | BPF_FROM_LE:
		switch (imm) {
		case 16: /* dst = (u16) cpu_to_le16(dst) */
			/* lrvr %dst,%dst */
			EMIT4(0xb91f0000, dst_reg, dst_reg);
			/* srl %dst,16(%r0) */
			EMIT4_DISP(0x88000000, dst_reg, REG_0, 16);
			/* llghr %dst,%dst */
			EMIT4(0xb9850000, dst_reg, dst_reg);
			break;
		case 32: /* dst = (u32) cpu_to_le32(dst) */
			/* lrvr %dst,%dst */
			EMIT4(0xb91f0000, dst_reg, dst_reg);
			/* llgfr %dst,%dst */
			EMIT4(0xb9160000, dst_reg, dst_reg);
			break;
		case 64: /* dst = (u64) cpu_to_le64(dst) */
			/* lrvgr %dst,%dst */
			EMIT4(0xb90f0000, dst_reg, dst_reg);
			break;
		}
		break;
	/*
	 * BPF_NOSPEC (speculation barrier)
	 */
	case BPF_ST | BPF_NOSPEC:
		break;
	/*
	 * BPF_ST(X)
	 */
	case BPF_STX | BPF_MEM | BPF_B: /* *(u8 *)(dst + off) = src_reg */
		/* stcy %src,off(%dst) */
		EMIT6_DISP_LH(0xe3000000, 0x0072, src_reg, dst_reg, REG_0, off);
		jit->seen |= SEEN_MEM;
		break;
	case BPF_STX | BPF_MEM | BPF_H: /* (u16 *)(dst + off) = src */
		/* sthy %src,off(%dst) */
		EMIT6_DISP_LH(0xe3000000, 0x0070, src_reg, dst_reg, REG_0, off);
		jit->seen |= SEEN_MEM;
		break;
	case BPF_STX | BPF_MEM | BPF_W: /* *(u32 *)(dst + off) = src */
		/* sty %src,off(%dst) */
		EMIT6_DISP_LH(0xe3000000, 0x0050, src_reg, dst_reg, REG_0, off);
		jit->seen |= SEEN_MEM;
		break;
	case BPF_STX | BPF_MEM | BPF_DW: /* (u64 *)(dst + off) = src */
		/* stg %src,off(%dst) */
		EMIT6_DISP_LH(0xe3000000, 0x0024, src_reg, dst_reg, REG_0, off);
		jit->seen |= SEEN_MEM;
		break;
	case BPF_ST | BPF_MEM | BPF_B: /* *(u8 *)(dst + off) = imm */
		/* lhi %w0,imm */
		EMIT4_IMM(0xa7080000, REG_W0, (u8) imm);
		/* stcy %w0,off(dst) */
		EMIT6_DISP_LH(0xe3000000, 0x0072, REG_W0, dst_reg, REG_0, off);
		jit->seen |= SEEN_MEM;
		break;
	case BPF_ST | BPF_MEM | BPF_H: /* (u16 *)(dst + off) = imm */
		/* lhi %w0,imm */
		EMIT4_IMM(0xa7080000, REG_W0, (u16) imm);
		/* sthy %w0,off(dst) */
		EMIT6_DISP_LH(0xe3000000, 0x0070, REG_W0, dst_reg, REG_0, off);
		jit->seen |= SEEN_MEM;
		break;
	case BPF_ST | BPF_MEM | BPF_W: /* *(u32 *)(dst + off) = imm */
		/* llilf %w0,imm  */
		EMIT6_IMM(0xc00f0000, REG_W0, (u32) imm);
		/* sty %w0,off(%dst) */
		EMIT6_DISP_LH(0xe3000000, 0x0050, REG_W0, dst_reg, REG_0, off);
		jit->seen |= SEEN_MEM;
		break;
	case BPF_ST | BPF_MEM | BPF_DW: /* *(u64 *)(dst + off) = imm */
		/* lgfi %w0,imm */
		EMIT6_IMM(0xc0010000, REG_W0, imm);
		/* stg %w0,off(%dst) */
		EMIT6_DISP_LH(0xe3000000, 0x0024, REG_W0, dst_reg, REG_0, off);
		jit->seen |= SEEN_MEM;
		break;
	/*
	 * BPF_STX XADD (atomic_add)
	 */
	case BPF_STX | BPF_XADD | BPF_W: /* *(u32 *)(dst + off) += src */
		/* laal %w0,%src,off(%dst) */
		EMIT6_DISP_LH(0xeb000000, 0x00fa, REG_W0, src_reg,
			      dst_reg, off);
		jit->seen |= SEEN_MEM;
		break;
	case BPF_STX | BPF_XADD | BPF_DW: /* *(u64 *)(dst + off) += src */
		/* laalg %w0,%src,off(%dst) */
		EMIT6_DISP_LH(0xeb000000, 0x00ea, REG_W0, src_reg,
			      dst_reg, off);
		jit->seen |= SEEN_MEM;
		break;
	/*
	 * BPF_LDX
	 */
	case BPF_LDX | BPF_MEM | BPF_B: /* dst = *(u8 *)(ul) (src + off) */
		/* llgc %dst,0(off,%src) */
		EMIT6_DISP_LH(0xe3000000, 0x0090, dst_reg, src_reg, REG_0, off);
		jit->seen |= SEEN_MEM;
		break;
	case BPF_LDX | BPF_MEM | BPF_H: /* dst = *(u16 *)(ul) (src + off) */
		/* llgh %dst,0(off,%src) */
		EMIT6_DISP_LH(0xe3000000, 0x0091, dst_reg, src_reg, REG_0, off);
		jit->seen |= SEEN_MEM;
		break;
	case BPF_LDX | BPF_MEM | BPF_W: /* dst = *(u32 *)(ul) (src + off) */
		/* llgf %dst,off(%src) */
		jit->seen |= SEEN_MEM;
		EMIT6_DISP_LH(0xe3000000, 0x0016, dst_reg, src_reg, REG_0, off);
		break;
	case BPF_LDX | BPF_MEM | BPF_DW: /* dst = *(u64 *)(ul) (src + off) */
		/* lg %dst,0(off,%src) */
		jit->seen |= SEEN_MEM;
		EMIT6_DISP_LH(0xe3000000, 0x0004, dst_reg, src_reg, REG_0, off);
		break;
	/*
	 * BPF_JMP / CALL
	 */
	case BPF_JMP | BPF_CALL:
	{
		/*
		 * b0 = (__bpf_call_base + imm)(b1, b2, b3, b4, b5)
		 */
		const u64 func = (u64)__bpf_call_base + imm;

		REG_SET_SEEN(BPF_REG_5);
		jit->seen |= SEEN_FUNC;
		/* lg %w1,<d(imm)>(%l) */
		EMIT6_DISP_LH(0xe3000000, 0x0004, REG_W1, REG_0, REG_L,
			      EMIT_CONST_U64(func));
		if (IS_ENABLED(CC_USING_EXPOLINE) && !nospec_disable) {
			/* brasl %r14,__s390_indirect_jump_r1 */
			EMIT6_PCREL_RILB(0xc0050000, REG_14, jit->r1_thunk_ip);
		} else {
			/* basr %r14,%w1 */
			EMIT2(0x0d00, REG_14, REG_W1);
		}
		/* lgr %b0,%r2: load return value into %b0 */
		EMIT4(0xb9040000, BPF_REG_0, REG_2);
		if ((jit->seen & SEEN_SKB) &&
		    bpf_helper_changes_pkt_data((void *)func)) {
			/* lg %b1,ST_OFF_SKBP(%r15) */
			EMIT6_DISP_LH(0xe3000000, 0x0004, BPF_REG_1, REG_0,
				      REG_15, STK_OFF_SKBP);
			emit_load_skb_data_hlen(jit);
		}
		break;
	}
	case BPF_JMP | BPF_TAIL_CALL: {
		int patch_1_clrj, patch_2_clij, patch_3_brc;

		/*
		 * Implicit input:
		 *  B1: pointer to ctx
		 *  B2: pointer to bpf_array
		 *  B3: index in bpf_array
		 */
		jit->seen |= SEEN_TAIL_CALL;

		/*
		 * if (index >= array->map.max_entries)
		 *         goto out;
		 */

		/* llgf %w1,map.max_entries(%b2) */
		EMIT6_DISP_LH(0xe3000000, 0x0016, REG_W1, REG_0, BPF_REG_2,
			      offsetof(struct bpf_array, map.max_entries));
		/* if ((u32)%b3 >= (u32)%w1) goto out; */
		/* clrj %b3,%w1,0xa,out */
		patch_1_clrj = jit->prg;
		EMIT6_PCREL_RIEB(0xec000000, 0x0077, BPF_REG_3, REG_W1, 0xa,
				 jit->prg);

		/*
		 * if (tail_call_cnt++ > MAX_TAIL_CALL_CNT)
		 *         goto out;
		 */

		if (jit->seen & SEEN_STACK)
			off = STK_OFF_TCCNT + STK_OFF + stack_depth;
		else
			off = STK_OFF_TCCNT;
		/* lhi %w0,1 */
		EMIT4_IMM(0xa7080000, REG_W0, 1);
		/* laal %w1,%w0,off(%r15) */
		EMIT6_DISP_LH(0xeb000000, 0x00fa, REG_W1, REG_W0, REG_15, off);
		/* clij %w1,MAX_TAIL_CALL_CNT,0x2,out */
		patch_2_clij = jit->prg;
		EMIT6_PCREL_RIEC(0xec000000, 0x007f, REG_W1, MAX_TAIL_CALL_CNT,
				 2, jit->prg);

		/*
		 * prog = array->ptrs[index];
		 * if (prog == NULL)
		 *         goto out;
		 */

		/* llgfr %r1,%b3: %r1 = (u32) index */
		EMIT4(0xb9160000, REG_1, BPF_REG_3);
		/* sllg %r1,%r1,3: %r1 *= 8 */
		EMIT6_DISP_LH(0xeb000000, 0x000d, REG_1, REG_1, REG_0, 3);
		/* ltg %r1,prog(%b2,%r1) */
		EMIT6_DISP_LH(0xe3000000, 0x0002, REG_1, BPF_REG_2,
			      REG_1, offsetof(struct bpf_array, ptrs));
		/* brc 0x8,out */
		patch_3_brc = jit->prg;
		EMIT4_PCREL_RIC(0xa7040000, 8, jit->prg);

		/*
		 * Restore registers before calling function
		 */
		save_restore_regs(jit, REGS_RESTORE, stack_depth);

		/*
		 * goto *(prog->bpf_func + tail_call_start);
		 */

		/* lg %r1,bpf_func(%r1) */
		EMIT6_DISP_LH(0xe3000000, 0x0004, REG_1, REG_1, REG_0,
			      offsetof(struct bpf_prog, bpf_func));
		/* bc 0xf,tail_call_start(%r1) */
		_EMIT4(0x47f01000 + jit->tail_call_start);
		/* out: */
		if (jit->prg_buf) {
			*(u16 *)(jit->prg_buf + patch_1_clrj + 2) =
				(jit->prg - patch_1_clrj) >> 1;
			*(u16 *)(jit->prg_buf + patch_2_clij + 2) =
				(jit->prg - patch_2_clij) >> 1;
			*(u16 *)(jit->prg_buf + patch_3_brc + 2) =
				(jit->prg - patch_3_brc) >> 1;
		}
		break;
	}
	case BPF_JMP | BPF_EXIT: /* return b0 */
		last = (i == fp->len - 1) ? 1 : 0;
		if (last && !(jit->seen & SEEN_RET0))
			break;
		/* j <exit> */
		EMIT4_PCREL(0xa7f40000, jit->exit_ip - jit->prg);
		break;
	/*
	 * Branch relative (number of skipped instructions) to offset on
	 * condition.
	 *
	 * Condition code to mask mapping:
	 *
	 * CC | Description	   | Mask
	 * ------------------------------
	 * 0  | Operands equal	   |	8
	 * 1  | First operand low  |	4
	 * 2  | First operand high |	2
	 * 3  | Unused		   |	1
	 *
	 * For s390x relative branches: ip = ip + off_bytes
	 * For BPF relative branches:	insn = insn + off_insns + 1
	 *
	 * For example for s390x with offset 0 we jump to the branch
	 * instruction itself (loop) and for BPF with offset 0 we
	 * branch to the instruction behind the branch.
	 */
	case BPF_JMP | BPF_JA: /* if (true) */
		mask = 0xf000; /* j */
		goto branch_oc;
	case BPF_JMP | BPF_JSGT | BPF_K: /* ((s64) dst > (s64) imm) */
		mask = 0x2000; /* jh */
		goto branch_ks;
	case BPF_JMP | BPF_JSLT | BPF_K: /* ((s64) dst < (s64) imm) */
		mask = 0x4000; /* jl */
		goto branch_ks;
	case BPF_JMP | BPF_JSGE | BPF_K: /* ((s64) dst >= (s64) imm) */
		mask = 0xa000; /* jhe */
		goto branch_ks;
	case BPF_JMP | BPF_JSLE | BPF_K: /* ((s64) dst <= (s64) imm) */
		mask = 0xc000; /* jle */
		goto branch_ks;
	case BPF_JMP | BPF_JGT | BPF_K: /* (dst_reg > imm) */
		mask = 0x2000; /* jh */
		goto branch_ku;
	case BPF_JMP | BPF_JLT | BPF_K: /* (dst_reg < imm) */
		mask = 0x4000; /* jl */
		goto branch_ku;
	case BPF_JMP | BPF_JGE | BPF_K: /* (dst_reg >= imm) */
		mask = 0xa000; /* jhe */
		goto branch_ku;
	case BPF_JMP | BPF_JLE | BPF_K: /* (dst_reg <= imm) */
		mask = 0xc000; /* jle */
		goto branch_ku;
	case BPF_JMP | BPF_JNE | BPF_K: /* (dst_reg != imm) */
		mask = 0x7000; /* jne */
		goto branch_ku;
	case BPF_JMP | BPF_JEQ | BPF_K: /* (dst_reg == imm) */
		mask = 0x8000; /* je */
		goto branch_ku;
	case BPF_JMP | BPF_JSET | BPF_K: /* (dst_reg & imm) */
		mask = 0x7000; /* jnz */
		/* lgfi %w1,imm (load sign extend imm) */
		EMIT6_IMM(0xc0010000, REG_W1, imm);
		/* ngr %w1,%dst */
		EMIT4(0xb9800000, REG_W1, dst_reg);
		goto branch_oc;

	case BPF_JMP | BPF_JSGT | BPF_X: /* ((s64) dst > (s64) src) */
		mask = 0x2000; /* jh */
		goto branch_xs;
	case BPF_JMP | BPF_JSLT | BPF_X: /* ((s64) dst < (s64) src) */
		mask = 0x4000; /* jl */
		goto branch_xs;
	case BPF_JMP | BPF_JSGE | BPF_X: /* ((s64) dst >= (s64) src) */
		mask = 0xa000; /* jhe */
		goto branch_xs;
	case BPF_JMP | BPF_JSLE | BPF_X: /* ((s64) dst <= (s64) src) */
		mask = 0xc000; /* jle */
		goto branch_xs;
	case BPF_JMP | BPF_JGT | BPF_X: /* (dst > src) */
		mask = 0x2000; /* jh */
		goto branch_xu;
	case BPF_JMP | BPF_JLT | BPF_X: /* (dst < src) */
		mask = 0x4000; /* jl */
		goto branch_xu;
	case BPF_JMP | BPF_JGE | BPF_X: /* (dst >= src) */
		mask = 0xa000; /* jhe */
		goto branch_xu;
	case BPF_JMP | BPF_JLE | BPF_X: /* (dst <= src) */
		mask = 0xc000; /* jle */
		goto branch_xu;
	case BPF_JMP | BPF_JNE | BPF_X: /* (dst != src) */
		mask = 0x7000; /* jne */
		goto branch_xu;
	case BPF_JMP | BPF_JEQ | BPF_X: /* (dst == src) */
		mask = 0x8000; /* je */
		goto branch_xu;
	case BPF_JMP | BPF_JSET | BPF_X: /* (dst & src) */
		mask = 0x7000; /* jnz */
		/* ngrk %w1,%dst,%src */
		EMIT4_RRF(0xb9e40000, REG_W1, dst_reg, src_reg);
		goto branch_oc;
branch_ks:
		/* lgfi %w1,imm (load sign extend imm) */
		EMIT6_IMM(0xc0010000, REG_W1, imm);
		/* cgrj %dst,%w1,mask,off */
		EMIT6_PCREL(0xec000000, 0x0064, dst_reg, REG_W1, i, off, mask);
		break;
branch_ku:
		/* lgfi %w1,imm (load sign extend imm) */
		EMIT6_IMM(0xc0010000, REG_W1, imm);
		/* clgrj %dst,%w1,mask,off */
		EMIT6_PCREL(0xec000000, 0x0065, dst_reg, REG_W1, i, off, mask);
		break;
branch_xs:
		/* cgrj %dst,%src,mask,off */
		EMIT6_PCREL(0xec000000, 0x0064, dst_reg, src_reg, i, off, mask);
		break;
branch_xu:
		/* clgrj %dst,%src,mask,off */
		EMIT6_PCREL(0xec000000, 0x0065, dst_reg, src_reg, i, off, mask);
		break;
branch_oc:
		/* brc mask,jmp_off (branch instruction needs 4 bytes) */
		jmp_off = addrs[i + off + 1] - (addrs[i + 1] - 4);
		EMIT4_PCREL(0xa7040000 | mask << 8, jmp_off);
		break;
	/*
	 * BPF_LD
	 */
	case BPF_LD | BPF_ABS | BPF_B: /* b0 = *(u8 *) (skb->data+imm) */
	case BPF_LD | BPF_IND | BPF_B: /* b0 = *(u8 *) (skb->data+imm+src) */
		if ((BPF_MODE(insn->code) == BPF_ABS) && (imm >= 0))
			func_addr = __pa(sk_load_byte_pos);
		else
			func_addr = __pa(sk_load_byte);
		goto call_fn;
	case BPF_LD | BPF_ABS | BPF_H: /* b0 = *(u16 *) (skb->data+imm) */
	case BPF_LD | BPF_IND | BPF_H: /* b0 = *(u16 *) (skb->data+imm+src) */
		if ((BPF_MODE(insn->code) == BPF_ABS) && (imm >= 0))
			func_addr = __pa(sk_load_half_pos);
		else
			func_addr = __pa(sk_load_half);
		goto call_fn;
	case BPF_LD | BPF_ABS | BPF_W: /* b0 = *(u32 *) (skb->data+imm) */
	case BPF_LD | BPF_IND | BPF_W: /* b0 = *(u32 *) (skb->data+imm+src) */
		if ((BPF_MODE(insn->code) == BPF_ABS) && (imm >= 0))
			func_addr = __pa(sk_load_word_pos);
		else
			func_addr = __pa(sk_load_word);
		goto call_fn;
call_fn:
		jit->seen |= SEEN_SKB | SEEN_RET0 | SEEN_FUNC;
		REG_SET_SEEN(REG_14); /* Return address of possible func call */

		/*
		 * Implicit input:
		 *  BPF_REG_6	 (R7) : skb pointer
		 *  REG_SKB_DATA (R12): skb data pointer (if no BPF_REG_AX)
		 *
		 * Calculated input:
		 *  BPF_REG_2	 (R3) : offset of byte(s) to fetch in skb
		 *  BPF_REG_5	 (R6) : return address
		 *
		 * Output:
		 *  BPF_REG_0	 (R14): data read from skb
		 *
		 * Scratch registers (BPF_REG_1-5)
		 */

		/* Call function: llilf %w1,func_addr  */
		EMIT6_IMM(0xc00f0000, REG_W1, func_addr);

		/* Offset: lgfi %b2,imm */
		EMIT6_IMM(0xc0010000, BPF_REG_2, imm);
		if (BPF_MODE(insn->code) == BPF_IND)
			/* agfr %b2,%src (%src is s32 here) */
			EMIT4(0xb9180000, BPF_REG_2, src_reg);

		/* Reload REG_SKB_DATA if BPF_REG_AX is used */
		if (jit->seen & SEEN_REG_AX)
			/* lg %skb_data,data_off(%b6) */
			EMIT6_DISP_LH(0xe3000000, 0x0004, REG_SKB_DATA, REG_0,
				      BPF_REG_6, offsetof(struct sk_buff, data));
		if (IS_ENABLED(CC_USING_EXPOLINE) && !nospec_disable) {
			/* brasl %r5,__s390_indirect_jump_r1 */
			EMIT6_PCREL_RILB(0xc0050000, BPF_REG_5, jit->r1_thunk_ip);
		} else {
			/* basr %b5,%w1 (%b5 is call saved) */
			EMIT2(0x0d00, BPF_REG_5, REG_W1);
		}

		/*
		 * Note: For fast access we jump directly after the
		 * jnz instruction from bpf_jit.S
		 */
		/* jnz <ret0> */
		EMIT4_PCREL(0xa7740000, jit->ret0_ip - jit->prg);
		break;
	default: /* too complex, give up */
		pr_err("Unknown opcode %02x\n", insn->code);
		return -1;
	}
	return insn_count;
}

/*
 * Compile eBPF program into s390x code
 */
static int bpf_jit_prog(struct bpf_jit *jit, struct bpf_prog *fp,
			u32 stack_depth)
{
	int i, insn_count;

	jit->lit = jit->lit_start;
	jit->prg = 0;

	bpf_jit_prologue(jit, stack_depth);
	for (i = 0; i < fp->len; i += insn_count) {
		insn_count = bpf_jit_insn(jit, fp, i, stack_depth);
		if (insn_count < 0)
			return -1;
		/* Next instruction address */
		jit->addrs[i + insn_count] = jit->prg;
	}
	bpf_jit_epilogue(jit, stack_depth);

	jit->lit_start = jit->prg;
	jit->size = jit->lit;
	jit->size_prg = jit->prg;
	return 0;
}

/*
 * Compile eBPF program "fp"
 */
struct bpf_prog *bpf_int_jit_compile(struct bpf_prog *fp)
{
	u32 stack_depth = round_up(fp->aux->stack_depth, 8);
	struct bpf_prog *tmp, *orig_fp = fp;
	struct bpf_binary_header *header;
	bool tmp_blinded = false;
	struct bpf_jit jit;
	int pass;

	if (!fp->jit_requested)
		return orig_fp;

	tmp = bpf_jit_blind_constants(fp);
	/*
	 * If blinding was requested and we failed during blinding,
	 * we must fall back to the interpreter.
	 */
	if (IS_ERR(tmp))
		return orig_fp;
	if (tmp != fp) {
		tmp_blinded = true;
		fp = tmp;
	}

	memset(&jit, 0, sizeof(jit));
	jit.addrs = kcalloc(fp->len + 1, sizeof(*jit.addrs), GFP_KERNEL);
	if (jit.addrs == NULL) {
		fp = orig_fp;
		goto out;
	}
	/*
	 * Three initial passes:
	 *   - 1/2: Determine clobbered registers
	 *   - 3:   Calculate program size and addrs arrray
	 */
	for (pass = 1; pass <= 3; pass++) {
		if (bpf_jit_prog(&jit, fp, stack_depth)) {
			fp = orig_fp;
			goto free_addrs;
		}
	}
	/*
	 * Final pass: Allocate and generate program
	 */
	if (jit.size >= BPF_SIZE_MAX) {
		fp = orig_fp;
		goto free_addrs;
	}
	header = bpf_jit_binary_alloc(jit.size, &jit.prg_buf, 2, jit_fill_hole);
	if (!header) {
		fp = orig_fp;
		goto free_addrs;
	}
	if (bpf_jit_prog(&jit, fp, stack_depth)) {
		bpf_jit_binary_free(header);
		fp = orig_fp;
		goto free_addrs;
	}
	if (bpf_jit_enable > 1) {
		bpf_jit_dump(fp->len, jit.size, pass, jit.prg_buf);
		print_fn_code(jit.prg_buf, jit.size_prg);
	}
	bpf_jit_binary_lock_ro(header);
	fp->bpf_func = (void *) jit.prg_buf;
	fp->jited = 1;
	fp->jited_len = jit.size;
free_addrs:
	kfree(jit.addrs);
out:
	if (tmp_blinded)
		bpf_jit_prog_release_other(fp, fp == orig_fp ?
					   tmp : orig_fp);
	return fp;
}<|MERGE_RESOLUTION|>--- conflicted
+++ resolved
@@ -119,6 +119,12 @@
 		jit->seen_reg[r1] = 1;
 }
 
+#define EMIT4_PCREL_RIC(op, mask, target)                      \
+({                                                             \
+       int __rel = ((target) - jit->prg) / 2;                  \
+       _EMIT4((op) | (mask) << 20 | (__rel & 0xffff));         \
+})
+
 #define REG_SET_SEEN(b1)					\
 ({								\
 	reg_set_seen(jit, b1);					\
@@ -191,12 +197,6 @@
 ({								\
 	long __pcrel = ((pcrel) >> 1) & 0xffff;			\
 	_EMIT4((op) | __pcrel);					\
-})
-
-#define EMIT4_PCREL_RIC(op, mask, target)			\
-({								\
-	int __rel = ((target) - jit->prg) / 2;			\
-	_EMIT4((op) | (mask) << 20 | (__rel & 0xffff));		\
 })
 
 #define _EMIT6(op1, op2)					\
@@ -233,30 +233,18 @@
 
 #define EMIT6_PCREL_RIEB(op1, op2, b1, b2, mask, target)	\
 ({								\
-<<<<<<< HEAD
 	unsigned int rel = (int)((target) - jit->prg) / 2;	\
-	_EMIT6(op1 | reg(b1, b2) << 16 | (rel & 0xffff),	\
-	       op2 | mask << 12);				\
-=======
-	int rel = (jit->labels[label] - jit->prg) >> 1;		\
 	_EMIT6((op1) | reg(b1, b2) << 16 | (rel & 0xffff),	\
 	       (op2) | (mask) << 12);				\
->>>>>>> a0b05426
 	REG_SET_SEEN(b1);					\
 	REG_SET_SEEN(b2);					\
 })
 
 #define EMIT6_PCREL_RIEC(op1, op2, b1, imm, mask, target)	\
 ({								\
-<<<<<<< HEAD
 	unsigned int rel = (int)((target) - jit->prg) / 2;	\
-	_EMIT6(op1 | (reg_high(b1) | mask) << 16 |		\
-		(rel & 0xffff), op2 | (imm & 0xff) << 8);	\
-=======
-	int rel = (jit->labels[label] - jit->prg) >> 1;		\
 	_EMIT6((op1) | (reg_high(b1) | (mask)) << 16 |		\
 		(rel & 0xffff), (op2) | ((imm) & 0xff) << 8);	\
->>>>>>> a0b05426
 	REG_SET_SEEN(b1);					\
 	BUILD_BUG_ON(((unsigned long) (imm)) > 0xff);		\
 })
