/* SPDX-License-Identifier: GPL-2.0 */
/*
 * definition for kvm on s390
 *
 * Copyright IBM Corp. 2008, 2020
 *
 *    Author(s): Carsten Otte <cotte@de.ibm.com>
 *               Christian Borntraeger <borntraeger@de.ibm.com>
 *               Christian Ehrhardt <ehrhardt@de.ibm.com>
 */

#ifndef ARCH_S390_KVM_S390_H
#define ARCH_S390_KVM_S390_H

#include <linux/hrtimer.h>
#include <linux/kvm.h>
#include <linux/kvm_host.h>
#include <linux/lockdep.h>
#include <asm/facility.h>
#include <asm/processor.h>
#include <asm/sclp.h>

/* Transactional Memory Execution related macros */
#define IS_TE_ENABLED(vcpu)	((vcpu->arch.sie_block->ecb & ECB_TE))
#define TDB_FORMAT1		1
#define IS_ITDB_VALID(vcpu)	((*(char *)vcpu->arch.sie_block->itdba == TDB_FORMAT1))

extern debug_info_t *kvm_s390_dbf;
extern debug_info_t *kvm_s390_dbf_uv;

#define KVM_UV_EVENT(d_kvm, d_loglevel, d_string, d_args...)\
do { \
	debug_sprintf_event((d_kvm)->arch.dbf, d_loglevel, d_string "\n", \
	  d_args); \
	debug_sprintf_event(kvm_s390_dbf_uv, d_loglevel, \
			    "%d: " d_string "\n", (d_kvm)->userspace_pid, \
			    d_args); \
} while (0)

#define KVM_EVENT(d_loglevel, d_string, d_args...)\
do { \
	debug_sprintf_event(kvm_s390_dbf, d_loglevel, d_string "\n", \
	  d_args); \
} while (0)

#define VM_EVENT(d_kvm, d_loglevel, d_string, d_args...)\
do { \
	debug_sprintf_event(d_kvm->arch.dbf, d_loglevel, d_string "\n", \
	  d_args); \
} while (0)

#define VCPU_EVENT(d_vcpu, d_loglevel, d_string, d_args...)\
do { \
	debug_sprintf_event(d_vcpu->kvm->arch.dbf, d_loglevel, \
	  "%02d[%016lx-%016lx]: " d_string "\n", d_vcpu->vcpu_id, \
	  d_vcpu->arch.sie_block->gpsw.mask, d_vcpu->arch.sie_block->gpsw.addr,\
	  d_args); \
} while (0)

static inline void kvm_s390_set_cpuflags(struct kvm_vcpu *vcpu, u32 flags)
{
	atomic_or(flags, &vcpu->arch.sie_block->cpuflags);
}

static inline void kvm_s390_clear_cpuflags(struct kvm_vcpu *vcpu, u32 flags)
{
	atomic_andnot(flags, &vcpu->arch.sie_block->cpuflags);
}

static inline bool kvm_s390_test_cpuflags(struct kvm_vcpu *vcpu, u32 flags)
{
	return (atomic_read(&vcpu->arch.sie_block->cpuflags) & flags) == flags;
}

static inline int is_vcpu_stopped(struct kvm_vcpu *vcpu)
{
	return kvm_s390_test_cpuflags(vcpu, CPUSTAT_STOPPED);
}

static inline int is_vcpu_idle(struct kvm_vcpu *vcpu)
{
<<<<<<< HEAD
	return test_bit(kvm_vcpu_get_idx(vcpu), vcpu->kvm->arch.idle_mask);
=======
	return test_bit(vcpu->vcpu_idx, vcpu->kvm->arch.idle_mask);
>>>>>>> 318a54c0
}

static inline int kvm_is_ucontrol(struct kvm *kvm)
{
#ifdef CONFIG_KVM_S390_UCONTROL
	if (kvm->arch.gmap)
		return 0;
	return 1;
#else
	return 0;
#endif
}

#define GUEST_PREFIX_SHIFT 13
static inline u32 kvm_s390_get_prefix(struct kvm_vcpu *vcpu)
{
	return vcpu->arch.sie_block->prefix << GUEST_PREFIX_SHIFT;
}

static inline void kvm_s390_set_prefix(struct kvm_vcpu *vcpu, u32 prefix)
{
	VCPU_EVENT(vcpu, 3, "set prefix of cpu %03u to 0x%x", vcpu->vcpu_id,
		   prefix);
	vcpu->arch.sie_block->prefix = prefix >> GUEST_PREFIX_SHIFT;
	kvm_make_request(KVM_REQ_TLB_FLUSH, vcpu);
	kvm_make_request(KVM_REQ_MMU_RELOAD, vcpu);
}

static inline u64 kvm_s390_get_base_disp_s(struct kvm_vcpu *vcpu, u8 *ar)
{
	u32 base2 = vcpu->arch.sie_block->ipb >> 28;
	u32 disp2 = ((vcpu->arch.sie_block->ipb & 0x0fff0000) >> 16);

	if (ar)
		*ar = base2;

	return (base2 ? vcpu->run->s.regs.gprs[base2] : 0) + disp2;
}

static inline void kvm_s390_get_base_disp_sse(struct kvm_vcpu *vcpu,
					      u64 *address1, u64 *address2,
					      u8 *ar_b1, u8 *ar_b2)
{
	u32 base1 = (vcpu->arch.sie_block->ipb & 0xf0000000) >> 28;
	u32 disp1 = (vcpu->arch.sie_block->ipb & 0x0fff0000) >> 16;
	u32 base2 = (vcpu->arch.sie_block->ipb & 0xf000) >> 12;
	u32 disp2 = vcpu->arch.sie_block->ipb & 0x0fff;

	*address1 = (base1 ? vcpu->run->s.regs.gprs[base1] : 0) + disp1;
	*address2 = (base2 ? vcpu->run->s.regs.gprs[base2] : 0) + disp2;

	if (ar_b1)
		*ar_b1 = base1;
	if (ar_b2)
		*ar_b2 = base2;
}

static inline void kvm_s390_get_regs_rre(struct kvm_vcpu *vcpu, int *r1, int *r2)
{
	if (r1)
		*r1 = (vcpu->arch.sie_block->ipb & 0x00f00000) >> 20;
	if (r2)
		*r2 = (vcpu->arch.sie_block->ipb & 0x000f0000) >> 16;
}

static inline u64 kvm_s390_get_base_disp_rsy(struct kvm_vcpu *vcpu, u8 *ar)
{
	u32 base2 = vcpu->arch.sie_block->ipb >> 28;
	u32 disp2 = ((vcpu->arch.sie_block->ipb & 0x0fff0000) >> 16) +
			((vcpu->arch.sie_block->ipb & 0xff00) << 4);
	/* The displacement is a 20bit _SIGNED_ value */
	if (disp2 & 0x80000)
		disp2+=0xfff00000;

	if (ar)
		*ar = base2;

	return (base2 ? vcpu->run->s.regs.gprs[base2] : 0) + (long)(int)disp2;
}

static inline u64 kvm_s390_get_base_disp_rs(struct kvm_vcpu *vcpu, u8 *ar)
{
	u32 base2 = vcpu->arch.sie_block->ipb >> 28;
	u32 disp2 = ((vcpu->arch.sie_block->ipb & 0x0fff0000) >> 16);

	if (ar)
		*ar = base2;

	return (base2 ? vcpu->run->s.regs.gprs[base2] : 0) + disp2;
}

/* Set the condition code in the guest program status word */
static inline void kvm_s390_set_psw_cc(struct kvm_vcpu *vcpu, unsigned long cc)
{
	vcpu->arch.sie_block->gpsw.mask &= ~(3UL << 44);
	vcpu->arch.sie_block->gpsw.mask |= cc << 44;
}

/* test availability of facility in a kvm instance */
static inline int test_kvm_facility(struct kvm *kvm, unsigned long nr)
{
	return __test_facility(nr, kvm->arch.model.fac_mask) &&
		__test_facility(nr, kvm->arch.model.fac_list);
}

static inline int set_kvm_facility(u64 *fac_list, unsigned long nr)
{
	unsigned char *ptr;

	if (nr >= MAX_FACILITY_BIT)
		return -EINVAL;
	ptr = (unsigned char *) fac_list + (nr >> 3);
	*ptr |= (0x80UL >> (nr & 7));
	return 0;
}

static inline int test_kvm_cpu_feat(struct kvm *kvm, unsigned long nr)
{
	WARN_ON_ONCE(nr >= KVM_S390_VM_CPU_FEAT_NR_BITS);
	return test_bit_inv(nr, kvm->arch.cpu_feat);
}

/* are cpu states controlled by user space */
static inline int kvm_s390_user_cpu_state_ctrl(struct kvm *kvm)
{
	return kvm->arch.user_cpu_state_ctrl != 0;
}

/* implemented in pv.c */
int kvm_s390_pv_destroy_cpu(struct kvm_vcpu *vcpu, u16 *rc, u16 *rrc);
int kvm_s390_pv_create_cpu(struct kvm_vcpu *vcpu, u16 *rc, u16 *rrc);
int kvm_s390_pv_deinit_vm(struct kvm *kvm, u16 *rc, u16 *rrc);
int kvm_s390_pv_init_vm(struct kvm *kvm, u16 *rc, u16 *rrc);
int kvm_s390_pv_set_sec_parms(struct kvm *kvm, void *hdr, u64 length, u16 *rc,
			      u16 *rrc);
int kvm_s390_pv_unpack(struct kvm *kvm, unsigned long addr, unsigned long size,
		       unsigned long tweak, u16 *rc, u16 *rrc);
int kvm_s390_pv_set_cpu_state(struct kvm_vcpu *vcpu, u8 state);

static inline u64 kvm_s390_pv_get_handle(struct kvm *kvm)
{
	return kvm->arch.pv.handle;
}

static inline u64 kvm_s390_pv_cpu_get_handle(struct kvm_vcpu *vcpu)
{
	return vcpu->arch.pv.handle;
}

static inline bool kvm_s390_pv_is_protected(struct kvm *kvm)
{
	lockdep_assert_held(&kvm->lock);
	return !!kvm_s390_pv_get_handle(kvm);
}

static inline bool kvm_s390_pv_cpu_is_protected(struct kvm_vcpu *vcpu)
{
	lockdep_assert_held(&vcpu->mutex);
	return !!kvm_s390_pv_cpu_get_handle(vcpu);
}

/* implemented in interrupt.c */
int kvm_s390_handle_wait(struct kvm_vcpu *vcpu);
void kvm_s390_vcpu_wakeup(struct kvm_vcpu *vcpu);
enum hrtimer_restart kvm_s390_idle_wakeup(struct hrtimer *timer);
int __must_check kvm_s390_deliver_pending_interrupts(struct kvm_vcpu *vcpu);
void kvm_s390_clear_local_irqs(struct kvm_vcpu *vcpu);
void kvm_s390_clear_float_irqs(struct kvm *kvm);
int __must_check kvm_s390_inject_vm(struct kvm *kvm,
				    struct kvm_s390_interrupt *s390int);
int __must_check kvm_s390_inject_vcpu(struct kvm_vcpu *vcpu,
				      struct kvm_s390_irq *irq);
static inline int kvm_s390_inject_prog_irq(struct kvm_vcpu *vcpu,
					   struct kvm_s390_pgm_info *pgm_info)
{
	struct kvm_s390_irq irq = {
		.type = KVM_S390_PROGRAM_INT,
		.u.pgm = *pgm_info,
	};

	return kvm_s390_inject_vcpu(vcpu, &irq);
}
static inline int kvm_s390_inject_program_int(struct kvm_vcpu *vcpu, u16 code)
{
	struct kvm_s390_irq irq = {
		.type = KVM_S390_PROGRAM_INT,
		.u.pgm.code = code,
	};

	return kvm_s390_inject_vcpu(vcpu, &irq);
}
struct kvm_s390_interrupt_info *kvm_s390_get_io_int(struct kvm *kvm,
						    u64 isc_mask, u32 schid);
int kvm_s390_reinject_io_int(struct kvm *kvm,
			     struct kvm_s390_interrupt_info *inti);
int kvm_s390_mask_adapter(struct kvm *kvm, unsigned int id, bool masked);

/* implemented in intercept.c */
u8 kvm_s390_get_ilen(struct kvm_vcpu *vcpu);
int kvm_handle_sie_intercept(struct kvm_vcpu *vcpu);
static inline void kvm_s390_rewind_psw(struct kvm_vcpu *vcpu, int ilen)
{
	struct kvm_s390_sie_block *sie_block = vcpu->arch.sie_block;

	sie_block->gpsw.addr = __rewind_psw(sie_block->gpsw, ilen);
}
static inline void kvm_s390_forward_psw(struct kvm_vcpu *vcpu, int ilen)
{
	kvm_s390_rewind_psw(vcpu, -ilen);
}
static inline void kvm_s390_retry_instr(struct kvm_vcpu *vcpu)
{
	/* don't inject PER events if we re-execute the instruction */
	vcpu->arch.sie_block->icptstatus &= ~0x02;
	kvm_s390_rewind_psw(vcpu, kvm_s390_get_ilen(vcpu));
}

int handle_sthyi(struct kvm_vcpu *vcpu);

/* implemented in priv.c */
int is_valid_psw(psw_t *psw);
int kvm_s390_handle_aa(struct kvm_vcpu *vcpu);
int kvm_s390_handle_b2(struct kvm_vcpu *vcpu);
int kvm_s390_handle_e3(struct kvm_vcpu *vcpu);
int kvm_s390_handle_e5(struct kvm_vcpu *vcpu);
int kvm_s390_handle_01(struct kvm_vcpu *vcpu);
int kvm_s390_handle_b9(struct kvm_vcpu *vcpu);
int kvm_s390_handle_lpsw(struct kvm_vcpu *vcpu);
int kvm_s390_handle_stctl(struct kvm_vcpu *vcpu);
int kvm_s390_handle_lctl(struct kvm_vcpu *vcpu);
int kvm_s390_handle_eb(struct kvm_vcpu *vcpu);
int kvm_s390_skey_check_enable(struct kvm_vcpu *vcpu);

/* implemented in vsie.c */
int kvm_s390_handle_vsie(struct kvm_vcpu *vcpu);
void kvm_s390_vsie_kick(struct kvm_vcpu *vcpu);
void kvm_s390_vsie_gmap_notifier(struct gmap *gmap, unsigned long start,
				 unsigned long end);
void kvm_s390_vsie_init(struct kvm *kvm);
void kvm_s390_vsie_destroy(struct kvm *kvm);

/* implemented in sigp.c */
int kvm_s390_handle_sigp(struct kvm_vcpu *vcpu);
int kvm_s390_handle_sigp_pei(struct kvm_vcpu *vcpu);

/* implemented in kvm-s390.c */
void kvm_s390_set_tod_clock(struct kvm *kvm,
			    const struct kvm_s390_vm_tod_clock *gtod);
long kvm_arch_fault_in_page(struct kvm_vcpu *vcpu, gpa_t gpa, int writable);
int kvm_s390_store_status_unloaded(struct kvm_vcpu *vcpu, unsigned long addr);
int kvm_s390_vcpu_store_status(struct kvm_vcpu *vcpu, unsigned long addr);
int kvm_s390_vcpu_start(struct kvm_vcpu *vcpu);
int kvm_s390_vcpu_stop(struct kvm_vcpu *vcpu);
void kvm_s390_vcpu_block(struct kvm_vcpu *vcpu);
void kvm_s390_vcpu_unblock(struct kvm_vcpu *vcpu);
bool kvm_s390_vcpu_sie_inhibited(struct kvm_vcpu *vcpu);
void exit_sie(struct kvm_vcpu *vcpu);
void kvm_s390_sync_request(int req, struct kvm_vcpu *vcpu);
int kvm_s390_vcpu_setup_cmma(struct kvm_vcpu *vcpu);
void kvm_s390_vcpu_unsetup_cmma(struct kvm_vcpu *vcpu);
void kvm_s390_set_cpu_timer(struct kvm_vcpu *vcpu, __u64 cputm);
__u64 kvm_s390_get_cpu_timer(struct kvm_vcpu *vcpu);

/* implemented in diag.c */
int kvm_s390_handle_diag(struct kvm_vcpu *vcpu);

static inline void kvm_s390_vcpu_block_all(struct kvm *kvm)
{
	int i;
	struct kvm_vcpu *vcpu;

	WARN_ON(!mutex_is_locked(&kvm->lock));
	kvm_for_each_vcpu(i, vcpu, kvm)
		kvm_s390_vcpu_block(vcpu);
}

static inline void kvm_s390_vcpu_unblock_all(struct kvm *kvm)
{
	int i;
	struct kvm_vcpu *vcpu;

	kvm_for_each_vcpu(i, vcpu, kvm)
		kvm_s390_vcpu_unblock(vcpu);
}

static inline u64 kvm_s390_get_tod_clock_fast(struct kvm *kvm)
{
	u64 rc;

	preempt_disable();
	rc = get_tod_clock_fast() + kvm->arch.epoch;
	preempt_enable();
	return rc;
}

/**
 * kvm_s390_inject_prog_cond - conditionally inject a program check
 * @vcpu: virtual cpu
 * @rc: original return/error code
 *
 * This function is supposed to be used after regular guest access functions
 * failed, to conditionally inject a program check to a vcpu. The typical
 * pattern would look like
 *
 * rc = write_guest(vcpu, addr, data, len);
 * if (rc)
 *	return kvm_s390_inject_prog_cond(vcpu, rc);
 *
 * A negative return code from guest access functions implies an internal error
 * like e.g. out of memory. In these cases no program check should be injected
 * to the guest.
 * A positive value implies that an exception happened while accessing a guest's
 * memory. In this case all data belonging to the corresponding program check
 * has been stored in vcpu->arch.pgm and can be injected with
 * kvm_s390_inject_prog_irq().
 *
 * Returns: - the original @rc value if @rc was negative (internal error)
 *	    - zero if @rc was already zero
 *	    - zero or error code from injecting if @rc was positive
 *	      (program check injected to @vcpu)
 */
static inline int kvm_s390_inject_prog_cond(struct kvm_vcpu *vcpu, int rc)
{
	if (rc <= 0)
		return rc;
	return kvm_s390_inject_prog_irq(vcpu, &vcpu->arch.pgm);
}

int s390int_to_s390irq(struct kvm_s390_interrupt *s390int,
			struct kvm_s390_irq *s390irq);

/* implemented in interrupt.c */
int kvm_s390_vcpu_has_irq(struct kvm_vcpu *vcpu, int exclude_stop);
int psw_extint_disabled(struct kvm_vcpu *vcpu);
void kvm_s390_destroy_adapters(struct kvm *kvm);
int kvm_s390_ext_call_pending(struct kvm_vcpu *vcpu);
extern struct kvm_device_ops kvm_flic_ops;
int kvm_s390_is_stop_irq_pending(struct kvm_vcpu *vcpu);
void kvm_s390_clear_stop_irq(struct kvm_vcpu *vcpu);
int kvm_s390_set_irq_state(struct kvm_vcpu *vcpu,
			   void __user *buf, int len);
int kvm_s390_get_irq_state(struct kvm_vcpu *vcpu,
			   __u8 __user *buf, int len);
void kvm_s390_gisa_init(struct kvm *kvm);
void kvm_s390_gisa_clear(struct kvm *kvm);
void kvm_s390_gisa_destroy(struct kvm *kvm);
int kvm_s390_gib_init(u8 nisc);
void kvm_s390_gib_destroy(void);

/* implemented in guestdbg.c */
void kvm_s390_backup_guest_per_regs(struct kvm_vcpu *vcpu);
void kvm_s390_restore_guest_per_regs(struct kvm_vcpu *vcpu);
void kvm_s390_patch_guest_per_regs(struct kvm_vcpu *vcpu);
int kvm_s390_import_bp_data(struct kvm_vcpu *vcpu,
			    struct kvm_guest_debug *dbg);
void kvm_s390_clear_bp_data(struct kvm_vcpu *vcpu);
void kvm_s390_prepare_debug_exit(struct kvm_vcpu *vcpu);
int kvm_s390_handle_per_ifetch_icpt(struct kvm_vcpu *vcpu);
int kvm_s390_handle_per_event(struct kvm_vcpu *vcpu);

/* support for Basic/Extended SCA handling */
static inline union ipte_control *kvm_s390_get_ipte_control(struct kvm *kvm)
{
	struct bsca_block *sca = kvm->arch.sca; /* SCA version doesn't matter */

	return &sca->ipte_control;
}
static inline int kvm_s390_use_sca_entries(void)
{
	/*
	 * Without SIGP interpretation, only SRS interpretation (if available)
	 * might use the entries. By not setting the entries and keeping them
	 * invalid, hardware will not access them but intercept.
	 */
	return sclp.has_sigpif;
}
void kvm_s390_reinject_machine_check(struct kvm_vcpu *vcpu,
				     struct mcck_volatile_info *mcck_info);

/**
 * kvm_s390_vcpu_crypto_reset_all
 *
 * Reset the crypto attributes for each vcpu. This can be done while the vcpus
 * are running as each vcpu will be removed from SIE before resetting the crypt
 * attributes and restored to SIE afterward.
 *
 * Note: The kvm->lock must be held while calling this function
 *
 * @kvm: the KVM guest
 */
void kvm_s390_vcpu_crypto_reset_all(struct kvm *kvm);

/**
 * diag9c_forwarding_hz
 *
 * Set the maximum number of diag9c forwarding per second
 */
extern unsigned int diag9c_forwarding_hz;

#endif<|MERGE_RESOLUTION|>--- conflicted
+++ resolved
@@ -79,11 +79,7 @@
 
 static inline int is_vcpu_idle(struct kvm_vcpu *vcpu)
 {
-<<<<<<< HEAD
-	return test_bit(kvm_vcpu_get_idx(vcpu), vcpu->kvm->arch.idle_mask);
-=======
 	return test_bit(vcpu->vcpu_idx, vcpu->kvm->arch.idle_mask);
->>>>>>> 318a54c0
 }
 
 static inline int kvm_is_ucontrol(struct kvm *kvm)
