--- conflicted
+++ resolved
@@ -87,33 +87,6 @@
 }
 EXPORT_SYMBOL_GPL(dump_trace);
 
-<<<<<<< HEAD
-struct return_address_data {
-	unsigned long address;
-	int depth;
-};
-
-static int __return_address(void *data, unsigned long address, int reliable)
-{
-	struct return_address_data *rd = data;
-
-	if (rd->depth--)
-		return 0;
-	rd->address = address;
-	return 1;
-}
-
-unsigned long return_address(int depth)
-{
-	struct return_address_data rd = { .depth = depth + 2 };
-
-	dump_trace(__return_address, &rd, NULL, current_stack_pointer());
-	return rd.address;
-}
-EXPORT_SYMBOL_GPL(return_address);
-
-=======
->>>>>>> 2cfef0c3
 static int show_address(void *data, unsigned long address, int reliable)
 {
 	if (reliable)
