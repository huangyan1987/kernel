// SPDX-License-Identifier: GPL-2.0
/*
 * Copyright IBM Corp. 2012
 * Author(s): Jan Glauber <jang@linux.vnet.ibm.com>
 */

#include <linux/kernel.h>
#include <linux/syscalls.h>
#include <linux/signal.h>
#include <linux/mm.h>
#include <linux/slab.h>
#include <linux/init.h>
#include <linux/errno.h>
#include <linux/kernel_stat.h>
#include <linux/sched/task_stack.h>

#include <asm/runtime_instr.h>
#include <asm/cpu_mf.h>
#include <asm/irq.h>

/* empty control block to disable RI by loading it */
struct runtime_instr_cb runtime_instr_empty_cb;

void runtime_instr_release(struct task_struct *tsk)
{
	kfree(tsk->thread.ri_cb);
}

static void disable_runtime_instr(void)
{
	struct task_struct *task = current;
	struct pt_regs *regs;

	if (!task->thread.ri_cb)
		return;
	regs = task_pt_regs(task);
	preempt_disable();
	load_runtime_instr_cb(&runtime_instr_empty_cb);
	kfree(task->thread.ri_cb);
	task->thread.ri_cb = NULL;
	preempt_enable();

	/*
	 * Make sure the RI bit is deleted from the PSW. If the user did not
	 * switch off RI before the system call the process will get a
	 * specification exception otherwise.
	 */
	regs->psw.mask &= ~PSW_MASK_RI;
}

static void init_runtime_instr_cb(struct runtime_instr_cb *cb)
{
	cb->rla = 0xfff;
	cb->s = 1;
	cb->k = 1;
	cb->ps = 1;
	cb->pc = 1;
	cb->key = PAGE_DEFAULT_KEY;
<<<<<<< HEAD
	cb->valid = 1;
=======
	cb->v = 1;
>>>>>>> 0186f2dc
}

SYSCALL_DEFINE1(s390_runtime_instr, int, command)
{
	struct runtime_instr_cb *cb;

	if (!test_facility(64))
		return -EOPNOTSUPP;

	if (command == S390_RUNTIME_INSTR_STOP) {
		disable_runtime_instr();
		return 0;
	}

	if (command != S390_RUNTIME_INSTR_START)
		return -EINVAL;

	if (!current->thread.ri_cb) {
		cb = kzalloc(sizeof(*cb), GFP_KERNEL);
		if (!cb)
			return -ENOMEM;
	} else {
		cb = current->thread.ri_cb;
		memset(cb, 0, sizeof(*cb));
	}

	init_runtime_instr_cb(cb);

	/* now load the control block to make it available */
	preempt_disable();
	current->thread.ri_cb = cb;
	load_runtime_instr_cb(cb);
	preempt_enable();
	return 0;
}<|MERGE_RESOLUTION|>--- conflicted
+++ resolved
@@ -56,11 +56,7 @@
 	cb->ps = 1;
 	cb->pc = 1;
 	cb->key = PAGE_DEFAULT_KEY;
-<<<<<<< HEAD
-	cb->valid = 1;
-=======
 	cb->v = 1;
->>>>>>> 0186f2dc
 }
 
 SYSCALL_DEFINE1(s390_runtime_instr, int, command)
