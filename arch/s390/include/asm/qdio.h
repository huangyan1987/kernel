--- conflicted
+++ resolved
@@ -318,19 +318,11 @@
  * @no_output_qs: number of output queues
  * @input_handler: handler to be called for input queues
  * @output_handler: handler to be called for output queues
-<<<<<<< HEAD
- * @irq_poll: Data IRQ polling handler (NULL when not supported)
-=======
  * @irq_poll: Data IRQ polling handler
->>>>>>> 7d2a07b7
  * @scan_threshold: # of in-use buffers that triggers scan on output queue
  * @int_parm: interruption parameter
  * @input_sbal_addr_array:  per-queue array, each element points to 128 SBALs
  * @output_sbal_addr_array: per-queue array, each element points to 128 SBALs
-<<<<<<< HEAD
- * @output_sbal_state_array: no_output_qs * 128 state info (for CQ or NULL)
-=======
->>>>>>> 7d2a07b7
  */
 struct qdio_initialize {
 	unsigned char q_format;
@@ -349,10 +341,6 @@
 	unsigned long int_parm;
 	struct qdio_buffer ***input_sbal_addr_array;
 	struct qdio_buffer ***output_sbal_addr_array;
-<<<<<<< HEAD
-	struct qdio_outbuf_state *output_sbal_state_array;
-=======
->>>>>>> 7d2a07b7
 };
 
 #define QDIO_STATE_INACTIVE		0x00000002 /* after qdio_cleanup */
@@ -375,13 +363,8 @@
 extern int qdio_activate(struct ccw_device *);
 extern struct qaob *qdio_allocate_aob(void);
 extern void qdio_release_aob(struct qaob *);
-<<<<<<< HEAD
-extern int do_QDIO(struct ccw_device *, unsigned int, int, unsigned int,
-		   unsigned int);
-=======
 extern int do_QDIO(struct ccw_device *cdev, unsigned int callflags, int q_nr,
 		   unsigned int bufnr, unsigned int count, struct qaob *aob);
->>>>>>> 7d2a07b7
 extern int qdio_start_irq(struct ccw_device *cdev);
 extern int qdio_stop_irq(struct ccw_device *cdev);
 extern int qdio_get_next_buffers(struct ccw_device *, int, int *, int *);
