/* SPDX-License-Identifier: GPL-2.0 */
#ifndef __MMU_H
#define __MMU_H

#include <linux/cpumask.h>
#include <linux/errno.h>

typedef struct {
	spinlock_t lock;
	cpumask_t cpu_attach_mask;
	atomic_t flush_count;
	unsigned int flush_mm;
	struct list_head pgtable_list;
	struct list_head gmap_list;
	unsigned long gmap_asce;
	unsigned long asce;
	unsigned long asce_limit;
	unsigned long vdso_base;
	/* The mmu context allocates 4K page tables. */
	unsigned int alloc_pgste:1;
	/* The mmu context uses extended page tables. */
	unsigned int has_pgste:1;
	/* The mmu context uses storage keys. */
	unsigned int use_skey:1;
	/* The mmu context uses CMMA. */
	unsigned int use_cmma:1;
} mm_context_t;

#define INIT_MM_CONTEXT(name)						   \
	.context.lock =	__SPIN_LOCK_UNLOCKED(name.context.lock),	   \
<<<<<<< HEAD
	.context.pgtable_lock =						   \
			__SPIN_LOCK_UNLOCKED(name.context.pgtable_lock),   \
=======
>>>>>>> ef03de22
	.context.pgtable_list = LIST_HEAD_INIT(name.context.pgtable_list), \
	.context.gmap_list = LIST_HEAD_INIT(name.context.gmap_list),

static inline int tprot(unsigned long addr)
{
	int rc = -EFAULT;

	asm volatile(
		"	tprot	0(%1),0\n"
		"0:	ipm	%0\n"
		"	srl	%0,28\n"
		"1:\n"
		EX_TABLE(0b,1b)
		: "+d" (rc) : "a" (addr) : "cc");
	return rc;
}

#endif<|MERGE_RESOLUTION|>--- conflicted
+++ resolved
@@ -28,11 +28,6 @@
 
 #define INIT_MM_CONTEXT(name)						   \
 	.context.lock =	__SPIN_LOCK_UNLOCKED(name.context.lock),	   \
-<<<<<<< HEAD
-	.context.pgtable_lock =						   \
-			__SPIN_LOCK_UNLOCKED(name.context.pgtable_lock),   \
-=======
->>>>>>> ef03de22
 	.context.pgtable_list = LIST_HEAD_INIT(name.context.pgtable_list), \
 	.context.gmap_list = LIST_HEAD_INIT(name.context.gmap_list),
 
