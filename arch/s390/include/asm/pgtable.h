--- conflicted
+++ resolved
@@ -686,19 +686,6 @@
 	return !!(pud_val(pud) & _REGION3_ENTRY_LARGE);
 }
 
-<<<<<<< HEAD
-static inline unsigned long pud_pfn(pud_t pud)
-{
-	unsigned long origin_mask;
-
-	origin_mask = _REGION_ENTRY_ORIGIN;
-	if (pud_large(pud))
-		origin_mask = _REGION3_ENTRY_ORIGIN_LARGE;
-	return (pud_val(pud) & origin_mask) >> PAGE_SHIFT;
-}
-
-=======
->>>>>>> 7d2a07b7
 #define pmd_leaf	pmd_large
 static inline int pmd_large(pmd_t pmd)
 {
@@ -1222,12 +1209,8 @@
 static inline pte_t mk_pte_phys(unsigned long physpage, pgprot_t pgprot)
 {
 	pte_t __pte;
-<<<<<<< HEAD
-	pte_val(__pte) = physpage + pgprot_val(pgprot);
-=======
 
 	pte_val(__pte) = physpage | pgprot_val(pgprot);
->>>>>>> 7d2a07b7
 	if (!MACHINE_HAS_NX)
 		pte_val(__pte) &= ~_PAGE_NOEXEC;
 	return pte_mkyoung(__pte);
@@ -1324,7 +1307,6 @@
 	if ((p4d_val(p4d) & _REGION_ENTRY_TYPE_MASK) >= _REGION_ENTRY_TYPE_R2)
 		return (pud_t *) p4d_deref(p4d) + pud_index(address);
 	return (pud_t *) p4dp;
-<<<<<<< HEAD
 }
 #define pud_offset_lockless pud_offset_lockless
 
@@ -1332,6 +1314,7 @@
 {
 	return pud_offset_lockless(p4dp, *p4dp, address);
 }
+#define pud_offset pud_offset
 
 static inline pmd_t *pmd_offset_lockless(pud_t *pudp, pud_t pud, unsigned long address)
 {
@@ -1344,34 +1327,6 @@
 static inline pmd_t *pmd_offset(pud_t *pudp, unsigned long address)
 {
 	return pmd_offset_lockless(pudp, *pudp, address);
-=======
->>>>>>> 7d2a07b7
-}
-#define pud_offset_lockless pud_offset_lockless
-
-static inline pud_t *pud_offset(p4d_t *p4dp, unsigned long address)
-{
-	return pud_offset_lockless(p4dp, *p4dp, address);
-}
-#define pud_offset pud_offset
-
-<<<<<<< HEAD
-#define pte_offset_kernel(pmd, address) pte_offset(pmd, address)
-#define pte_offset_map(pmd, address) pte_offset_kernel(pmd, address)
-
-static inline void pte_unmap(pte_t *pte) { }
-=======
-static inline pmd_t *pmd_offset_lockless(pud_t *pudp, pud_t pud, unsigned long address)
-{
-	if ((pud_val(pud) & _REGION_ENTRY_TYPE_MASK) >= _REGION_ENTRY_TYPE_R3)
-		return (pmd_t *) pud_deref(pud) + pmd_index(address);
-	return (pmd_t *) pudp;
-}
-#define pmd_offset_lockless pmd_offset_lockless
-
-static inline pmd_t *pmd_offset(pud_t *pudp, unsigned long address)
-{
-	return pmd_offset_lockless(pudp, *pudp, address);
 }
 #define pmd_offset pmd_offset
 
@@ -1379,7 +1334,6 @@
 {
 	return (unsigned long) pmd_deref(pmd);
 }
->>>>>>> 7d2a07b7
 
 static inline bool gup_fast_permitted(unsigned long start, unsigned long end)
 {
