// SPDX-License-Identifier: GPL-2.0
/*
 *    Copyright IBM Corp. 2006
 *    Author(s): Heiko Carstens <heiko.carstens@de.ibm.com>
 */

#include <linux/memory_hotplug.h>
#include <linux/memblock.h>
#include <linux/pfn.h>
#include <linux/mm.h>
#include <linux/init.h>
#include <linux/list.h>
#include <linux/hugetlb.h>
#include <linux/slab.h>
#include <asm/cacheflush.h>
#include <asm/pgalloc.h>
#include <asm/setup.h>
#include <asm/tlbflush.h>
#include <asm/sections.h>
#include <asm/set_memory.h>

static DEFINE_MUTEX(vmem_mutex);

static void __ref *vmem_alloc_pages(unsigned int order)
{
	unsigned long size = PAGE_SIZE << order;

	if (slab_is_available())
		return (void *)__get_free_pages(GFP_KERNEL, order);
	return memblock_alloc(size, size);
}

static void vmem_free_pages(unsigned long addr, int order)
{
	/* We don't expect boot memory to be removed ever. */
	if (!slab_is_available() ||
	    WARN_ON_ONCE(PageReserved(virt_to_page(addr))))
		return;
	free_pages(addr, order);
}

void *vmem_crst_alloc(unsigned long val)
{
	unsigned long *table;

	table = vmem_alloc_pages(CRST_ALLOC_ORDER);
	if (table)
		crst_table_init(table, val);
	return table;
}

pte_t __ref *vmem_pte_alloc(void)
{
	unsigned long size = PTRS_PER_PTE * sizeof(pte_t);
	pte_t *pte;

	if (slab_is_available())
		pte = (pte_t *) page_table_alloc(&init_mm);
	else
		pte = (pte_t *) memblock_alloc(size, size);
	if (!pte)
		return NULL;
	memset64((u64 *)pte, _PAGE_INVALID, PTRS_PER_PTE);
	return pte;
}

static void vmem_pte_free(unsigned long *table)
{
	/* We don't expect boot memory to be removed ever. */
	if (!slab_is_available() ||
	    WARN_ON_ONCE(PageReserved(virt_to_page(table))))
		return;
	page_table_free(&init_mm, table);
}

#define PAGE_UNUSED 0xFD

/*
 * The unused vmemmap range, which was not yet memset(PAGE_UNUSED) ranges
 * from unused_sub_pmd_start to next PMD_SIZE boundary.
 */
static unsigned long unused_sub_pmd_start;

static void vmemmap_flush_unused_sub_pmd(void)
{
	if (!unused_sub_pmd_start)
		return;
	memset((void *)unused_sub_pmd_start, PAGE_UNUSED,
	       ALIGN(unused_sub_pmd_start, PMD_SIZE) - unused_sub_pmd_start);
	unused_sub_pmd_start = 0;
}

static void vmemmap_mark_sub_pmd_used(unsigned long start, unsigned long end)
{
	/*
	 * As we expect to add in the same granularity as we remove, it's
	 * sufficient to mark only some piece used to block the memmap page from
	 * getting removed (just in case the memmap never gets initialized,
	 * e.g., because the memory block never gets onlined).
	 */
	memset((void *)start, 0, sizeof(struct page));
}

static void vmemmap_use_sub_pmd(unsigned long start, unsigned long end)
{
	/*
	 * We only optimize if the new used range directly follows the
	 * previously unused range (esp., when populating consecutive sections).
	 */
	if (unused_sub_pmd_start == start) {
		unused_sub_pmd_start = end;
		if (likely(IS_ALIGNED(unused_sub_pmd_start, PMD_SIZE)))
			unused_sub_pmd_start = 0;
		return;
	}
	vmemmap_flush_unused_sub_pmd();
	vmemmap_mark_sub_pmd_used(start, end);
}

static void vmemmap_use_new_sub_pmd(unsigned long start, unsigned long end)
{
	unsigned long page = ALIGN_DOWN(start, PMD_SIZE);

	vmemmap_flush_unused_sub_pmd();

	/* Could be our memmap page is filled with PAGE_UNUSED already ... */
	vmemmap_mark_sub_pmd_used(start, end);

	/* Mark the unused parts of the new memmap page PAGE_UNUSED. */
	if (!IS_ALIGNED(start, PMD_SIZE))
		memset((void *)page, PAGE_UNUSED, start - page);
	/*
	 * We want to avoid memset(PAGE_UNUSED) when populating the vmemmap of
	 * consecutive sections. Remember for the last added PMD the last
	 * unused range in the populated PMD.
	 */
	if (!IS_ALIGNED(end, PMD_SIZE))
		unused_sub_pmd_start = end;
}

/* Returns true if the PMD is completely unused and can be freed. */
static bool vmemmap_unuse_sub_pmd(unsigned long start, unsigned long end)
{
	unsigned long page = ALIGN_DOWN(start, PMD_SIZE);

	vmemmap_flush_unused_sub_pmd();
	memset((void *)start, PAGE_UNUSED, end - start);
	return !memchr_inv((void *)page, PAGE_UNUSED, PMD_SIZE);
}

/* __ref: we'll only call vmemmap_alloc_block() via vmemmap_populate() */
static int __ref modify_pte_table(pmd_t *pmd, unsigned long addr,
				  unsigned long end, bool add, bool direct)
{
	unsigned long prot, pages = 0;
	int ret = -ENOMEM;
	pte_t *pte;

	prot = pgprot_val(PAGE_KERNEL);
	if (!MACHINE_HAS_NX)
		prot &= ~_PAGE_NOEXEC;

	pte = pte_offset_kernel(pmd, addr);
	for (; addr < end; addr += PAGE_SIZE, pte++) {
		if (!add) {
			if (pte_none(*pte))
				continue;
			if (!direct)
				vmem_free_pages((unsigned long) pfn_to_virt(pte_pfn(*pte)), 0);
			pte_clear(&init_mm, addr, pte);
		} else if (pte_none(*pte)) {
			if (!direct) {
				void *new_page = vmemmap_alloc_block(PAGE_SIZE, NUMA_NO_NODE);

				if (!new_page)
					goto out;
				pte_val(*pte) = __pa(new_page) | prot;
			} else {
				pte_val(*pte) = __pa(addr) | prot;
			}
		} else {
			continue;
		}
		pages++;
	}
	ret = 0;
out:
	if (direct)
		update_page_count(PG_DIRECT_MAP_4K, add ? pages : -pages);
	return ret;
}

static void try_free_pte_table(pmd_t *pmd, unsigned long start)
{
	pte_t *pte;
	int i;

	/* We can safely assume this is fully in 1:1 mapping & vmemmap area */
	pte = pte_offset_kernel(pmd, start);
	for (i = 0; i < PTRS_PER_PTE; i++, pte++) {
		if (!pte_none(*pte))
			return;
	}
	vmem_pte_free((unsigned long *) pmd_deref(*pmd));
	pmd_clear(pmd);
}

/* __ref: we'll only call vmemmap_alloc_block() via vmemmap_populate() */
static int __ref modify_pmd_table(pud_t *pud, unsigned long addr,
				  unsigned long end, bool add, bool direct)
{
	unsigned long next, prot, pages = 0;
	int ret = -ENOMEM;
	pmd_t *pmd;
	pte_t *pte;

	prot = pgprot_val(SEGMENT_KERNEL);
	if (!MACHINE_HAS_NX)
		prot &= ~_SEGMENT_ENTRY_NOEXEC;

	pmd = pmd_offset(pud, addr);
	for (; addr < end; addr = next, pmd++) {
		next = pmd_addr_end(addr, end);
		if (!add) {
			if (pmd_none(*pmd))
				continue;
			if (pmd_large(*pmd)) {
				if (IS_ALIGNED(addr, PMD_SIZE) &&
				    IS_ALIGNED(next, PMD_SIZE)) {
					if (!direct)
						vmem_free_pages(pmd_deref(*pmd), get_order(PMD_SIZE));
					pmd_clear(pmd);
					pages++;
				} else if (!direct && vmemmap_unuse_sub_pmd(addr, next)) {
					vmem_free_pages(pmd_deref(*pmd), get_order(PMD_SIZE));
					pmd_clear(pmd);
				}
				continue;
			}
		} else if (pmd_none(*pmd)) {
			if (IS_ALIGNED(addr, PMD_SIZE) &&
			    IS_ALIGNED(next, PMD_SIZE) &&
			    MACHINE_HAS_EDAT1 && addr && direct &&
			    !debug_pagealloc_enabled()) {
				pmd_val(*pmd) = __pa(addr) | prot;
				pages++;
				continue;
			} else if (!direct && MACHINE_HAS_EDAT1) {
				void *new_page;

				/*
				 * Use 1MB frames for vmemmap if available. We
				 * always use large frames even if they are only
				 * partially used. Otherwise we would have also
				 * page tables since vmemmap_populate gets
				 * called for each section separately.
				 */
				new_page = vmemmap_alloc_block(PMD_SIZE, NUMA_NO_NODE);
				if (new_page) {
					pmd_val(*pmd) = __pa(new_page) | prot;
					if (!IS_ALIGNED(addr, PMD_SIZE) ||
					    !IS_ALIGNED(next, PMD_SIZE)) {
						vmemmap_use_new_sub_pmd(addr, next);
					}
					continue;
				}
			}
			pte = vmem_pte_alloc();
			if (!pte)
				goto out;
			pmd_populate(&init_mm, pmd, pte);
		} else if (pmd_large(*pmd)) {
			if (!direct)
				vmemmap_use_sub_pmd(addr, next);
			continue;
		}
		ret = modify_pte_table(pmd, addr, next, add, direct);
		if (ret)
			goto out;
		if (!add)
			try_free_pte_table(pmd, addr & PMD_MASK);
	}
	ret = 0;
out:
	if (direct)
		update_page_count(PG_DIRECT_MAP_1M, add ? pages : -pages);
	return ret;
}

static void try_free_pmd_table(pud_t *pud, unsigned long start)
{
	const unsigned long end = start + PUD_SIZE;
	pmd_t *pmd;
	int i;

	/* Don't mess with any tables not fully in 1:1 mapping & vmemmap area */
	if (end > VMALLOC_START)
		return;
#ifdef CONFIG_KASAN
	if (start < KASAN_SHADOW_END && KASAN_SHADOW_START > end)
		return;
#endif
	pmd = pmd_offset(pud, start);
	for (i = 0; i < PTRS_PER_PMD; i++, pmd++)
		if (!pmd_none(*pmd))
			return;
	vmem_free_pages(pud_deref(*pud), CRST_ALLOC_ORDER);
	pud_clear(pud);
}

static int modify_pud_table(p4d_t *p4d, unsigned long addr, unsigned long end,
			    bool add, bool direct)
{
	unsigned long next, prot, pages = 0;
	int ret = -ENOMEM;
	pud_t *pud;
	pmd_t *pmd;

	prot = pgprot_val(REGION3_KERNEL);
	if (!MACHINE_HAS_NX)
		prot &= ~_REGION_ENTRY_NOEXEC;
	pud = pud_offset(p4d, addr);
	for (; addr < end; addr = next, pud++) {
		next = pud_addr_end(addr, end);
		if (!add) {
			if (pud_none(*pud))
				continue;
			if (pud_large(*pud)) {
				if (IS_ALIGNED(addr, PUD_SIZE) &&
				    IS_ALIGNED(next, PUD_SIZE)) {
					pud_clear(pud);
					pages++;
				}
				continue;
			}
		} else if (pud_none(*pud)) {
			if (IS_ALIGNED(addr, PUD_SIZE) &&
			    IS_ALIGNED(next, PUD_SIZE) &&
			    MACHINE_HAS_EDAT2 && addr && direct &&
			    !debug_pagealloc_enabled()) {
				pud_val(*pud) = __pa(addr) | prot;
				pages++;
				continue;
			}
			pmd = vmem_crst_alloc(_SEGMENT_ENTRY_EMPTY);
			if (!pmd)
				goto out;
			pud_populate(&init_mm, pud, pmd);
		} else if (pud_large(*pud)) {
			continue;
		}
		ret = modify_pmd_table(pud, addr, next, add, direct);
		if (ret)
			goto out;
		if (!add)
			try_free_pmd_table(pud, addr & PUD_MASK);
	}
	ret = 0;
out:
	if (direct)
		update_page_count(PG_DIRECT_MAP_2G, add ? pages : -pages);
	return ret;
}

static void try_free_pud_table(p4d_t *p4d, unsigned long start)
{
	const unsigned long end = start + P4D_SIZE;
	pud_t *pud;
	int i;

	/* Don't mess with any tables not fully in 1:1 mapping & vmemmap area */
	if (end > VMALLOC_START)
		return;
#ifdef CONFIG_KASAN
	if (start < KASAN_SHADOW_END && KASAN_SHADOW_START > end)
		return;
#endif

	pud = pud_offset(p4d, start);
	for (i = 0; i < PTRS_PER_PUD; i++, pud++) {
		if (!pud_none(*pud))
			return;
	}
	vmem_free_pages(p4d_deref(*p4d), CRST_ALLOC_ORDER);
	p4d_clear(p4d);
}

static int modify_p4d_table(pgd_t *pgd, unsigned long addr, unsigned long end,
			    bool add, bool direct)
{
	unsigned long next;
	int ret = -ENOMEM;
	p4d_t *p4d;
	pud_t *pud;

	p4d = p4d_offset(pgd, addr);
	for (; addr < end; addr = next, p4d++) {
		next = p4d_addr_end(addr, end);
		if (!add) {
			if (p4d_none(*p4d))
				continue;
		} else if (p4d_none(*p4d)) {
			pud = vmem_crst_alloc(_REGION3_ENTRY_EMPTY);
			if (!pud)
				goto out;
			p4d_populate(&init_mm, p4d, pud);
		}
		ret = modify_pud_table(p4d, addr, next, add, direct);
		if (ret)
			goto out;
		if (!add)
			try_free_pud_table(p4d, addr & P4D_MASK);
	}
	ret = 0;
out:
	return ret;
}

static void try_free_p4d_table(pgd_t *pgd, unsigned long start)
{
	const unsigned long end = start + PGDIR_SIZE;
	p4d_t *p4d;
	int i;

	/* Don't mess with any tables not fully in 1:1 mapping & vmemmap area */
	if (end > VMALLOC_START)
		return;
#ifdef CONFIG_KASAN
	if (start < KASAN_SHADOW_END && KASAN_SHADOW_START > end)
		return;
#endif

	p4d = p4d_offset(pgd, start);
	for (i = 0; i < PTRS_PER_P4D; i++, p4d++) {
		if (!p4d_none(*p4d))
			return;
	}
	vmem_free_pages(pgd_deref(*pgd), CRST_ALLOC_ORDER);
	pgd_clear(pgd);
}

static int modify_pagetable(unsigned long start, unsigned long end, bool add,
			    bool direct)
{
	unsigned long addr, next;
	int ret = -ENOMEM;
	pgd_t *pgd;
	p4d_t *p4d;

	if (WARN_ON_ONCE(!PAGE_ALIGNED(start | end)))
		return -EINVAL;
	for (addr = start; addr < end; addr = next) {
		next = pgd_addr_end(addr, end);
		pgd = pgd_offset_k(addr);

		if (!add) {
			if (pgd_none(*pgd))
				continue;
		} else if (pgd_none(*pgd)) {
			p4d = vmem_crst_alloc(_REGION2_ENTRY_EMPTY);
			if (!p4d)
				goto out;
			pgd_populate(&init_mm, pgd, p4d);
		}
		ret = modify_p4d_table(pgd, addr, next, add, direct);
		if (ret)
			goto out;
		if (!add)
			try_free_p4d_table(pgd, addr & PGDIR_MASK);
	}
	ret = 0;
out:
	if (!add)
		flush_tlb_kernel_range(start, end);
	return ret;
}

static int add_pagetable(unsigned long start, unsigned long end, bool direct)
{
	return modify_pagetable(start, end, true, direct);
}

static int remove_pagetable(unsigned long start, unsigned long end, bool direct)
{
	return modify_pagetable(start, end, false, direct);
}

/*
 * Add a physical memory range to the 1:1 mapping.
 */
static int vmem_add_range(unsigned long start, unsigned long size)
{
	return add_pagetable(start, start + size, true);
}

/*
 * Remove a physical memory range from the 1:1 mapping.
 */
static void vmem_remove_range(unsigned long start, unsigned long size)
{
	remove_pagetable(start, start + size, true);
}

/*
 * Add a backed mem_map array to the virtual mem_map array.
 */
int __meminit vmemmap_populate(unsigned long start, unsigned long end, int node,
			       struct vmem_altmap *altmap)
{
	int ret;

	mutex_lock(&vmem_mutex);
	/* We don't care about the node, just use NUMA_NO_NODE on allocations */
	ret = add_pagetable(start, end, false);
	if (ret)
		remove_pagetable(start, end, false);
	mutex_unlock(&vmem_mutex);
	return ret;
}

void vmemmap_free(unsigned long start, unsigned long end,
		  struct vmem_altmap *altmap)
{
	mutex_lock(&vmem_mutex);
	remove_pagetable(start, end, false);
	mutex_unlock(&vmem_mutex);
}

void vmem_remove_mapping(unsigned long start, unsigned long size)
{
	mutex_lock(&vmem_mutex);
	vmem_remove_range(start, size);
	mutex_unlock(&vmem_mutex);
}

struct range arch_get_mappable_range(void)
{
	struct range mhp_range;

	mhp_range.start = 0;
	mhp_range.end =  VMEM_MAX_PHYS - 1;
	return mhp_range;
}

int vmem_add_mapping(unsigned long start, unsigned long size)
{
	struct range range = arch_get_mappable_range();
	int ret;

	if (start < range.start ||
	    start + size > range.end + 1 ||
	    start + size < start)
		return -ERANGE;

	mutex_lock(&vmem_mutex);
	ret = vmem_add_range(start, size);
	if (ret)
		vmem_remove_range(start, size);
	mutex_unlock(&vmem_mutex);
	return ret;
}

/*
 * map whole physical memory to virtual memory (identity mapping)
 * we reserve enough space in the vmalloc area for vmemmap to hotplug
 * additional memory segments.
 */
void __init vmem_map_init(void)
{
	phys_addr_t base, end;
	u64 i;

	for_each_mem_range(i, &base, &end)
		vmem_add_range(base, end - base);
	__set_memory((unsigned long)_stext,
		     (unsigned long)(_etext - _stext) >> PAGE_SHIFT,
		     SET_MEMORY_RO | SET_MEMORY_X);
	__set_memory((unsigned long)_etext,
		     (unsigned long)(__end_rodata - _etext) >> PAGE_SHIFT,
		     SET_MEMORY_RO);
	__set_memory((unsigned long)_sinittext,
		     (unsigned long)(_einittext - _sinittext) >> PAGE_SHIFT,
		     SET_MEMORY_RO | SET_MEMORY_X);
	__set_memory(__stext_dma, (__etext_dma - __stext_dma) >> PAGE_SHIFT,
		     SET_MEMORY_RO | SET_MEMORY_X);
<<<<<<< HEAD

	/* we need lowcore executable for our LPSWE instructions */
	set_memory_x(0, 1);

	pr_info("Write protected kernel read-only data: %luk\n",
		(unsigned long)(__end_rodata - _stext) >> 10);
}
=======
>>>>>>> 7d2a07b7

	/* we need lowcore executable for our LPSWE instructions */
	set_memory_x(0, 1);

	pr_info("Write protected kernel read-only data: %luk\n",
		(unsigned long)(__end_rodata - _stext) >> 10);
}<|MERGE_RESOLUTION|>--- conflicted
+++ resolved
@@ -583,16 +583,6 @@
 		     SET_MEMORY_RO | SET_MEMORY_X);
 	__set_memory(__stext_dma, (__etext_dma - __stext_dma) >> PAGE_SHIFT,
 		     SET_MEMORY_RO | SET_MEMORY_X);
-<<<<<<< HEAD
-
-	/* we need lowcore executable for our LPSWE instructions */
-	set_memory_x(0, 1);
-
-	pr_info("Write protected kernel read-only data: %luk\n",
-		(unsigned long)(__end_rodata - _stext) >> 10);
-}
-=======
->>>>>>> 7d2a07b7
 
 	/* we need lowcore executable for our LPSWE instructions */
 	set_memory_x(0, 1);
