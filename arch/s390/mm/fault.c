// SPDX-License-Identifier: GPL-2.0
/*
 *  S390 version
 *    Copyright IBM Corp. 1999
 *    Author(s): Hartmut Penner (hp@de.ibm.com)
 *               Ulrich Weigand (uweigand@de.ibm.com)
 *
 *  Derived from "arch/i386/mm/fault.c"
 *    Copyright (C) 1995  Linus Torvalds
 */

#include <linux/kernel_stat.h>
#include <linux/perf_event.h>
#include <linux/signal.h>
#include <linux/sched.h>
#include <linux/sched/debug.h>
#include <linux/kernel.h>
#include <linux/errno.h>
#include <linux/string.h>
#include <linux/types.h>
#include <linux/ptrace.h>
#include <linux/mman.h>
#include <linux/mm.h>
#include <linux/compat.h>
#include <linux/smp.h>
#include <linux/kdebug.h>
#include <linux/init.h>
#include <linux/console.h>
#include <linux/extable.h>
#include <linux/hardirq.h>
#include <linux/kprobes.h>
#include <linux/uaccess.h>
#include <linux/hugetlb.h>
#include <asm/asm-offsets.h>
#include <asm/diag.h>
#include <asm/gmap.h>
#include <asm/irq.h>
#include <asm/mmu_context.h>
#include <asm/facility.h>
#include <asm/uv.h>
#include "../kernel/entry.h"

#define __FAIL_ADDR_MASK -4096L
#define __SUBCODE_MASK 0x0600
#define __PF_RES_FIELD 0x8000000000000000ULL

#define VM_FAULT_BADCONTEXT	((__force vm_fault_t) 0x010000)
#define VM_FAULT_BADMAP		((__force vm_fault_t) 0x020000)
#define VM_FAULT_BADACCESS	((__force vm_fault_t) 0x040000)
#define VM_FAULT_SIGNAL		((__force vm_fault_t) 0x080000)
#define VM_FAULT_PFAULT		((__force vm_fault_t) 0x100000)

enum fault_type {
	KERNEL_FAULT,
	USER_FAULT,
	GMAP_FAULT,
};

static unsigned long store_indication __read_mostly;

static int __init fault_init(void)
{
	if (test_facility(75))
		store_indication = 0xc00;
	return 0;
}
early_initcall(fault_init);

/*
 * Find out which address space caused the exception.
 */
static enum fault_type get_fault_type(struct pt_regs *regs)
{
	unsigned long trans_exc_code;

	trans_exc_code = regs->int_parm_long & 3;
	if (likely(trans_exc_code == 0)) {
		/* primary space exception */
		if (user_mode(regs))
			return USER_FAULT;
		if (!IS_ENABLED(CONFIG_PGSTE))
			return KERNEL_FAULT;
		if (test_pt_regs_flag(regs, PIF_GUEST_FAULT))
			return GMAP_FAULT;
		return KERNEL_FAULT;
	}
	if (trans_exc_code == 2)
		return USER_FAULT;
	if (trans_exc_code == 1) {
		/* access register mode, not used in the kernel */
		return USER_FAULT;
	}
	/* home space exception -> access via kernel ASCE */
	return KERNEL_FAULT;
}

static int bad_address(void *p)
{
	unsigned long dummy;

	return get_kernel_nofault(dummy, (unsigned long *)p);
}

static void dump_pagetable(unsigned long asce, unsigned long address)
{
	unsigned long *table = __va(asce & _ASCE_ORIGIN);

	pr_alert("AS:%016lx ", asce);
	switch (asce & _ASCE_TYPE_MASK) {
	case _ASCE_TYPE_REGION1:
		table += (address & _REGION1_INDEX) >> _REGION1_SHIFT;
		if (bad_address(table))
			goto bad;
		pr_cont("R1:%016lx ", *table);
		if (*table & _REGION_ENTRY_INVALID)
			goto out;
		table = (unsigned long *)(*table & _REGION_ENTRY_ORIGIN);
		fallthrough;
	case _ASCE_TYPE_REGION2:
		table += (address & _REGION2_INDEX) >> _REGION2_SHIFT;
		if (bad_address(table))
			goto bad;
		pr_cont("R2:%016lx ", *table);
		if (*table & _REGION_ENTRY_INVALID)
			goto out;
		table = (unsigned long *)(*table & _REGION_ENTRY_ORIGIN);
		fallthrough;
	case _ASCE_TYPE_REGION3:
		table += (address & _REGION3_INDEX) >> _REGION3_SHIFT;
		if (bad_address(table))
			goto bad;
		pr_cont("R3:%016lx ", *table);
		if (*table & (_REGION_ENTRY_INVALID | _REGION3_ENTRY_LARGE))
			goto out;
		table = (unsigned long *)(*table & _REGION_ENTRY_ORIGIN);
		fallthrough;
	case _ASCE_TYPE_SEGMENT:
		table += (address & _SEGMENT_INDEX) >> _SEGMENT_SHIFT;
		if (bad_address(table))
			goto bad;
		pr_cont("S:%016lx ", *table);
		if (*table & (_SEGMENT_ENTRY_INVALID | _SEGMENT_ENTRY_LARGE))
			goto out;
		table = (unsigned long *)(*table & _SEGMENT_ENTRY_ORIGIN);
	}
	table += (address & _PAGE_INDEX) >> _PAGE_SHIFT;
	if (bad_address(table))
		goto bad;
	pr_cont("P:%016lx ", *table);
out:
	pr_cont("\n");
	return;
bad:
	pr_cont("BAD\n");
}

static void dump_fault_info(struct pt_regs *regs)
{
	unsigned long asce;

	pr_alert("Failing address: %016lx TEID: %016lx\n",
		 regs->int_parm_long & __FAIL_ADDR_MASK, regs->int_parm_long);
	pr_alert("Fault in ");
	switch (regs->int_parm_long & 3) {
	case 3:
		pr_cont("home space ");
		break;
	case 2:
		pr_cont("secondary space ");
		break;
	case 1:
		pr_cont("access register ");
		break;
	case 0:
		pr_cont("primary space ");
		break;
	}
	pr_cont("mode while using ");
	switch (get_fault_type(regs)) {
	case USER_FAULT:
		asce = S390_lowcore.user_asce;
		pr_cont("user ");
		break;
	case GMAP_FAULT:
		asce = ((struct gmap *) S390_lowcore.gmap)->asce;
		pr_cont("gmap ");
		break;
	case KERNEL_FAULT:
		asce = S390_lowcore.kernel_asce;
		pr_cont("kernel ");
		break;
	default:
		unreachable();
	}
	pr_cont("ASCE.\n");
	dump_pagetable(asce, regs->int_parm_long & __FAIL_ADDR_MASK);
}

int show_unhandled_signals = 1;

void report_user_fault(struct pt_regs *regs, long signr, int is_mm_fault)
{
	if ((task_pid_nr(current) > 1) && !show_unhandled_signals)
		return;
	if (!unhandled_signal(current, signr))
		return;
	if (!printk_ratelimit())
		return;
	printk(KERN_ALERT "User process fault: interruption code %04x ilc:%d ",
	       regs->int_code & 0xffff, regs->int_code >> 17);
	print_vma_addr(KERN_CONT "in ", regs->psw.addr);
	printk(KERN_CONT "\n");
	if (is_mm_fault)
		dump_fault_info(regs);
	show_regs(regs);
}

/*
 * Send SIGSEGV to task.  This is an external routine
 * to keep the stack usage of do_page_fault small.
 */
static noinline void do_sigsegv(struct pt_regs *regs, int si_code)
{
	report_user_fault(regs, SIGSEGV, 1);
	force_sig_fault(SIGSEGV, si_code,
			(void __user *)(regs->int_parm_long & __FAIL_ADDR_MASK));
}

const struct exception_table_entry *s390_search_extables(unsigned long addr)
{
	const struct exception_table_entry *fixup;

	fixup = search_extable(__start_dma_ex_table,
			       __stop_dma_ex_table - __start_dma_ex_table,
			       addr);
	if (!fixup)
		fixup = search_exception_tables(addr);
	return fixup;
}

static noinline void do_no_context(struct pt_regs *regs)
{
	const struct exception_table_entry *fixup;

	/* Are we prepared to handle this kernel fault?  */
	fixup = s390_search_extables(regs->psw.addr);
	if (fixup && ex_handle(fixup, regs))
		return;

	/*
	 * Oops. The kernel tried to access some bad page. We'll have to
	 * terminate things with extreme prejudice.
	 */
	if (get_fault_type(regs) == KERNEL_FAULT)
		printk(KERN_ALERT "Unable to handle kernel pointer dereference"
		       " in virtual kernel address space\n");
	else
		printk(KERN_ALERT "Unable to handle kernel paging request"
		       " in virtual user address space\n");
	dump_fault_info(regs);
	die(regs, "Oops");
	do_exit(SIGKILL);
}

static noinline void do_low_address(struct pt_regs *regs)
{
	/* Low-address protection hit in kernel mode means
	   NULL pointer write access in kernel mode.  */
	if (regs->psw.mask & PSW_MASK_PSTATE) {
		/* Low-address protection hit in user mode 'cannot happen'. */
		die (regs, "Low-address protection");
		do_exit(SIGKILL);
	}

	do_no_context(regs);
}

static noinline void do_sigbus(struct pt_regs *regs)
{
	/*
	 * Send a sigbus, regardless of whether we were in kernel
	 * or user mode.
	 */
	force_sig_fault(SIGBUS, BUS_ADRERR,
			(void __user *)(regs->int_parm_long & __FAIL_ADDR_MASK));
}

static noinline void do_fault_error(struct pt_regs *regs, int access,
					vm_fault_t fault)
{
	int si_code;

	switch (fault) {
	case VM_FAULT_BADACCESS:
	case VM_FAULT_BADMAP:
		/* Bad memory access. Check if it is kernel or user space. */
		if (user_mode(regs)) {
			/* User mode accesses just cause a SIGSEGV */
			si_code = (fault == VM_FAULT_BADMAP) ?
				SEGV_MAPERR : SEGV_ACCERR;
			do_sigsegv(regs, si_code);
			break;
		}
		fallthrough;
	case VM_FAULT_BADCONTEXT:
	case VM_FAULT_PFAULT:
		do_no_context(regs);
		break;
	case VM_FAULT_SIGNAL:
		if (!user_mode(regs))
			do_no_context(regs);
		break;
	default: /* fault & VM_FAULT_ERROR */
		if (fault & VM_FAULT_OOM) {
			if (!user_mode(regs))
				do_no_context(regs);
			else
				pagefault_out_of_memory();
		} else if (fault & VM_FAULT_SIGSEGV) {
			/* Kernel mode? Handle exceptions or die */
			if (!user_mode(regs))
				do_no_context(regs);
			else
				do_sigsegv(regs, SEGV_MAPERR);
		} else if (fault & VM_FAULT_SIGBUS) {
			/* Kernel mode? Handle exceptions or die */
			if (!user_mode(regs))
				do_no_context(regs);
			else
				do_sigbus(regs);
		} else
			BUG();
		break;
	}
}

/*
 * This routine handles page faults.  It determines the address,
 * and the problem, and then passes it off to one of the appropriate
 * routines.
 *
 * interruption code (int_code):
 *   04       Protection           ->  Write-Protection  (suppression)
 *   10       Segment translation  ->  Not present       (nullification)
 *   11       Page translation     ->  Not present       (nullification)
 *   3b       Region third trans.  ->  Not present       (nullification)
 */
static inline vm_fault_t do_exception(struct pt_regs *regs, int access)
{
	struct gmap *gmap;
	struct task_struct *tsk;
	struct mm_struct *mm;
	struct vm_area_struct *vma;
	enum fault_type type;
	unsigned long trans_exc_code;
	unsigned long address;
	unsigned int flags;
	vm_fault_t fault;

	tsk = current;
	/*
	 * The instruction that caused the program check has
	 * been nullified. Don't signal single step via SIGTRAP.
	 */
	clear_thread_flag(TIF_PER_TRAP);

	if (kprobe_page_fault(regs, 14))
		return 0;

	mm = tsk->mm;
	trans_exc_code = regs->int_parm_long;

	/*
	 * Verify that the fault happened in user space, that
	 * we are not in an interrupt and that there is a 
	 * user context.
	 */
	fault = VM_FAULT_BADCONTEXT;
	type = get_fault_type(regs);
	switch (type) {
	case KERNEL_FAULT:
		goto out;
	case USER_FAULT:
	case GMAP_FAULT:
		if (faulthandler_disabled() || !mm)
			goto out;
		break;
	}

	address = trans_exc_code & __FAIL_ADDR_MASK;
	perf_sw_event(PERF_COUNT_SW_PAGE_FAULTS, 1, regs, address);
	flags = FAULT_FLAG_DEFAULT;
	if (user_mode(regs))
		flags |= FAULT_FLAG_USER;
	if (access == VM_WRITE || (trans_exc_code & store_indication) == 0x400)
		flags |= FAULT_FLAG_WRITE;
	mmap_read_lock(mm);

	gmap = NULL;
	if (IS_ENABLED(CONFIG_PGSTE) && type == GMAP_FAULT) {
		gmap = (struct gmap *) S390_lowcore.gmap;
		current->thread.gmap_addr = address;
		current->thread.gmap_write_flag = !!(flags & FAULT_FLAG_WRITE);
		current->thread.gmap_int_code = regs->int_code & 0xffff;
		address = __gmap_translate(gmap, address);
		if (address == -EFAULT) {
			fault = VM_FAULT_BADMAP;
			goto out_up;
		}
		if (gmap->pfault_enabled)
			flags |= FAULT_FLAG_RETRY_NOWAIT;
	}

retry:
	fault = VM_FAULT_BADMAP;
	vma = find_vma(mm, address);
	if (!vma)
		goto out_up;

	if (unlikely(vma->vm_start > address)) {
		if (!(vma->vm_flags & VM_GROWSDOWN))
			goto out_up;
		if (expand_stack(vma, address))
			goto out_up;
	}

	/*
	 * Ok, we have a good vm_area for this memory access, so
	 * we can handle it..
	 */
	fault = VM_FAULT_BADACCESS;
	if (unlikely(!(vma->vm_flags & access)))
		goto out_up;

	if (is_vm_hugetlb_page(vma))
		address &= HPAGE_MASK;
	/*
	 * If for any reason at all we couldn't handle the fault,
	 * make sure we exit gracefully rather than endlessly redo
	 * the fault.
	 */
	fault = handle_mm_fault(vma, address, flags, regs);
	if (fault_signal_pending(fault, regs)) {
		fault = VM_FAULT_SIGNAL;
		if (flags & FAULT_FLAG_RETRY_NOWAIT)
			goto out_up;
		goto out;
	}
	if (unlikely(fault & VM_FAULT_ERROR))
		goto out_up;

	if (flags & FAULT_FLAG_ALLOW_RETRY) {
		if (fault & VM_FAULT_RETRY) {
			if (IS_ENABLED(CONFIG_PGSTE) && gmap &&
			    (flags & FAULT_FLAG_RETRY_NOWAIT)) {
				/* FAULT_FLAG_RETRY_NOWAIT has been set,
				 * mmap_lock has not been released */
				current->thread.gmap_pfault = 1;
				fault = VM_FAULT_PFAULT;
				goto out_up;
			}
			flags &= ~FAULT_FLAG_RETRY_NOWAIT;
			flags |= FAULT_FLAG_TRIED;
			mmap_read_lock(mm);
			goto retry;
		}
	}
	if (IS_ENABLED(CONFIG_PGSTE) && gmap) {
		address =  __gmap_link(gmap, current->thread.gmap_addr,
				       address);
		if (address == -EFAULT) {
			fault = VM_FAULT_BADMAP;
			goto out_up;
		}
		if (address == -ENOMEM) {
			fault = VM_FAULT_OOM;
			goto out_up;
		}
	}
	fault = 0;
out_up:
	mmap_read_unlock(mm);
out:
	return fault;
}

void do_protection_exception(struct pt_regs *regs)
{
	unsigned long trans_exc_code;
	int access;
	vm_fault_t fault;

	trans_exc_code = regs->int_parm_long;
	/*
	 * Protection exceptions are suppressing, decrement psw address.
	 * The exception to this rule are aborted transactions, for these
	 * the PSW already points to the correct location.
	 */
	if (!(regs->int_code & 0x200))
		regs->psw.addr = __rewind_psw(regs->psw, regs->int_code >> 16);
	/*
	 * Check for low-address protection.  This needs to be treated
	 * as a special case because the translation exception code
	 * field is not guaranteed to contain valid data in this case.
	 */
	if (unlikely(!(trans_exc_code & 4))) {
		do_low_address(regs);
		return;
	}
	if (unlikely(MACHINE_HAS_NX && (trans_exc_code & 0x80))) {
		regs->int_parm_long = (trans_exc_code & ~PAGE_MASK) |
					(regs->psw.addr & PAGE_MASK);
		access = VM_EXEC;
		fault = VM_FAULT_BADACCESS;
	} else {
		access = VM_WRITE;
		fault = do_exception(regs, access);
	}
	if (unlikely(fault))
		do_fault_error(regs, access, fault);
}
NOKPROBE_SYMBOL(do_protection_exception);

void do_dat_exception(struct pt_regs *regs)
{
	int access;
	vm_fault_t fault;

	access = VM_ACCESS_FLAGS;
	fault = do_exception(regs, access);
	if (unlikely(fault))
		do_fault_error(regs, access, fault);
}
NOKPROBE_SYMBOL(do_dat_exception);

#ifdef CONFIG_PFAULT 
/*
 * 'pfault' pseudo page faults routines.
 */
static int pfault_disable;

static int __init nopfault(char *str)
{
	pfault_disable = 1;
	return 1;
}

__setup("nopfault", nopfault);

struct pfault_refbk {
	u16 refdiagc;
	u16 reffcode;
	u16 refdwlen;
	u16 refversn;
	u64 refgaddr;
	u64 refselmk;
	u64 refcmpmk;
	u64 reserved;
} __attribute__ ((packed, aligned(8)));

static struct pfault_refbk pfault_init_refbk = {
	.refdiagc = 0x258,
	.reffcode = 0,
	.refdwlen = 5,
	.refversn = 2,
	.refgaddr = __LC_LPP,
	.refselmk = 1ULL << 48,
	.refcmpmk = 1ULL << 48,
	.reserved = __PF_RES_FIELD
};

int pfault_init(void)
{
        int rc;

	if (pfault_disable)
		return -1;
	diag_stat_inc(DIAG_STAT_X258);
	asm volatile(
		"	diag	%1,%0,0x258\n"
		"0:	j	2f\n"
		"1:	la	%0,8\n"
		"2:\n"
		EX_TABLE(0b,1b)
		: "=d" (rc)
		: "a" (&pfault_init_refbk), "m" (pfault_init_refbk) : "cc");
        return rc;
}

static struct pfault_refbk pfault_fini_refbk = {
	.refdiagc = 0x258,
	.reffcode = 1,
	.refdwlen = 5,
	.refversn = 2,
};

void pfault_fini(void)
{

	if (pfault_disable)
		return;
	diag_stat_inc(DIAG_STAT_X258);
	asm volatile(
		"	diag	%0,0,0x258\n"
		"0:	nopr	%%r7\n"
		EX_TABLE(0b,0b)
		: : "a" (&pfault_fini_refbk), "m" (pfault_fini_refbk) : "cc");
}

static DEFINE_SPINLOCK(pfault_lock);
static LIST_HEAD(pfault_list);

#define PF_COMPLETE	0x0080

/*
 * The mechanism of our pfault code: if Linux is running as guest, runs a user
 * space process and the user space process accesses a page that the host has
 * paged out we get a pfault interrupt.
 *
 * This allows us, within the guest, to schedule a different process. Without
 * this mechanism the host would have to suspend the whole virtual cpu until
 * the page has been paged in.
 *
 * So when we get such an interrupt then we set the state of the current task
 * to uninterruptible and also set the need_resched flag. Both happens within
 * interrupt context(!). If we later on want to return to user space we
 * recognize the need_resched flag and then call schedule().  It's not very
 * obvious how this works...
 *
 * Of course we have a lot of additional fun with the completion interrupt (->
 * host signals that a page of a process has been paged in and the process can
 * continue to run). This interrupt can arrive on any cpu and, since we have
 * virtual cpus, actually appear before the interrupt that signals that a page
 * is missing.
 */
static void pfault_interrupt(struct ext_code ext_code,
			     unsigned int param32, unsigned long param64)
{
	struct task_struct *tsk;
	__u16 subcode;
	pid_t pid;

	/*
	 * Get the external interruption subcode & pfault initial/completion
	 * signal bit. VM stores this in the 'cpu address' field associated
	 * with the external interrupt.
	 */
	subcode = ext_code.subcode;
	if ((subcode & 0xff00) != __SUBCODE_MASK)
		return;
	inc_irq_stat(IRQEXT_PFL);
	/* Get the token (= pid of the affected task). */
	pid = param64 & LPP_PID_MASK;
	rcu_read_lock();
	tsk = find_task_by_pid_ns(pid, &init_pid_ns);
	if (tsk)
		get_task_struct(tsk);
	rcu_read_unlock();
	if (!tsk)
		return;
	spin_lock(&pfault_lock);
	if (subcode & PF_COMPLETE) {
		/* signal bit is set -> a page has been swapped in by VM */
		if (tsk->thread.pfault_wait == 1) {
			/* Initial interrupt was faster than the completion
			 * interrupt. pfault_wait is valid. Set pfault_wait
			 * back to zero and wake up the process. This can
			 * safely be done because the task is still sleeping
			 * and can't produce new pfaults. */
			tsk->thread.pfault_wait = 0;
			list_del(&tsk->thread.list);
			wake_up_process(tsk);
			put_task_struct(tsk);
		} else {
			/* Completion interrupt was faster than initial
			 * interrupt. Set pfault_wait to -1 so the initial
			 * interrupt doesn't put the task to sleep.
			 * If the task is not running, ignore the completion
			 * interrupt since it must be a leftover of a PFAULT
			 * CANCEL operation which didn't remove all pending
			 * completion interrupts. */
			if (task_is_running(tsk))
				tsk->thread.pfault_wait = -1;
		}
	} else {
		/* signal bit not set -> a real page is missing. */
		if (WARN_ON_ONCE(tsk != current))
			goto out;
		if (tsk->thread.pfault_wait == 1) {
			/* Already on the list with a reference: put to sleep */
			goto block;
		} else if (tsk->thread.pfault_wait == -1) {
			/* Completion interrupt was faster than the initial
			 * interrupt (pfault_wait == -1). Set pfault_wait
			 * back to zero and exit. */
			tsk->thread.pfault_wait = 0;
		} else {
			/* Initial interrupt arrived before completion
			 * interrupt. Let the task sleep.
			 * An extra task reference is needed since a different
			 * cpu may set the task state to TASK_RUNNING again
			 * before the scheduler is reached. */
			get_task_struct(tsk);
			tsk->thread.pfault_wait = 1;
			list_add(&tsk->thread.list, &pfault_list);
block:
			/* Since this must be a userspace fault, there
			 * is no kernel task state to trample. Rely on the
			 * return to userspace schedule() to block. */
			__set_current_state(TASK_UNINTERRUPTIBLE);
			set_tsk_need_resched(tsk);
			set_preempt_need_resched();
		}
	}
out:
	spin_unlock(&pfault_lock);
	put_task_struct(tsk);
}

static int pfault_cpu_dead(unsigned int cpu)
{
	struct thread_struct *thread, *next;
	struct task_struct *tsk;

	spin_lock_irq(&pfault_lock);
	list_for_each_entry_safe(thread, next, &pfault_list, list) {
		thread->pfault_wait = 0;
		list_del(&thread->list);
		tsk = container_of(thread, struct task_struct, thread);
		wake_up_process(tsk);
		put_task_struct(tsk);
	}
	spin_unlock_irq(&pfault_lock);
	return 0;
}

static int __init pfault_irq_init(void)
{
	int rc;

	rc = register_external_irq(EXT_IRQ_CP_SERVICE, pfault_interrupt);
	if (rc)
		goto out_extint;
	rc = pfault_init() == 0 ? 0 : -EOPNOTSUPP;
	if (rc)
		goto out_pfault;
	irq_subclass_register(IRQ_SUBCLASS_SERVICE_SIGNAL);
	cpuhp_setup_state_nocalls(CPUHP_S390_PFAULT_DEAD, "s390/pfault:dead",
				  NULL, pfault_cpu_dead);
	return 0;

out_pfault:
	unregister_external_irq(EXT_IRQ_CP_SERVICE, pfault_interrupt);
out_extint:
	pfault_disable = 1;
	return rc;
}
early_initcall(pfault_irq_init);

#endif /* CONFIG_PFAULT */

#if IS_ENABLED(CONFIG_PGSTE)
<<<<<<< HEAD
=======

>>>>>>> 7d2a07b7
void do_secure_storage_access(struct pt_regs *regs)
{
	unsigned long addr = regs->int_parm_long & __FAIL_ADDR_MASK;
	struct vm_area_struct *vma;
	struct mm_struct *mm;
	struct page *page;
	int rc;

<<<<<<< HEAD
	switch (get_fault_type(regs)) {
	case USER_FAULT:
		mm = current->mm;
		down_read(&mm->mmap_sem);
		vma = find_vma(mm, addr);
		if (!vma) {
			up_read(&mm->mmap_sem);
=======
	/*
	 * bit 61 tells us if the address is valid, if it's not we
	 * have a major problem and should stop the kernel or send a
	 * SIGSEGV to the process. Unfortunately bit 61 is not
	 * reliable without the misc UV feature so we need to check
	 * for that as well.
	 */
	if (test_bit_inv(BIT_UV_FEAT_MISC, &uv_info.uv_feature_indications) &&
	    !test_bit_inv(61, &regs->int_parm_long)) {
		/*
		 * When this happens, userspace did something that it
		 * was not supposed to do, e.g. branching into secure
		 * memory. Trigger a segmentation fault.
		 */
		if (user_mode(regs)) {
			send_sig(SIGSEGV, current, 0);
			return;
		}

		/*
		 * The kernel should never run into this case and we
		 * have no way out of this situation.
		 */
		panic("Unexpected PGM 0x3d with TEID bit 61=0");
	}

	switch (get_fault_type(regs)) {
	case USER_FAULT:
		mm = current->mm;
		mmap_read_lock(mm);
		vma = find_vma(mm, addr);
		if (!vma) {
			mmap_read_unlock(mm);
>>>>>>> 7d2a07b7
			do_fault_error(regs, VM_READ | VM_WRITE, VM_FAULT_BADMAP);
			break;
		}
		page = follow_page(vma, addr, FOLL_WRITE | FOLL_GET);
		if (IS_ERR_OR_NULL(page)) {
<<<<<<< HEAD
			up_read(&mm->mmap_sem);
=======
			mmap_read_unlock(mm);
>>>>>>> 7d2a07b7
			break;
		}
		if (arch_make_page_accessible(page))
			send_sig(SIGSEGV, current, 0);
		put_page(page);
<<<<<<< HEAD
		up_read(&mm->mmap_sem);
=======
		mmap_read_unlock(mm);
>>>>>>> 7d2a07b7
		break;
	case KERNEL_FAULT:
		page = phys_to_page(addr);
		if (unlikely(!try_get_page(page)))
			break;
		rc = arch_make_page_accessible(page);
		put_page(page);
		if (rc)
			BUG();
		break;
<<<<<<< HEAD
	case VDSO_FAULT:
		/* fallthrough */
	case GMAP_FAULT:
		/* fallthrough */
=======
	case GMAP_FAULT:
>>>>>>> 7d2a07b7
	default:
		do_fault_error(regs, VM_READ | VM_WRITE, VM_FAULT_BADMAP);
		WARN_ON_ONCE(1);
	}
}
NOKPROBE_SYMBOL(do_secure_storage_access);

void do_non_secure_storage_access(struct pt_regs *regs)
{
	unsigned long gaddr = regs->int_parm_long & __FAIL_ADDR_MASK;
	struct gmap *gmap = (struct gmap *)S390_lowcore.gmap;

	if (get_fault_type(regs) != GMAP_FAULT) {
		do_fault_error(regs, VM_READ | VM_WRITE, VM_FAULT_BADMAP);
		WARN_ON_ONCE(1);
		return;
	}

	if (gmap_convert_to_secure(gmap, gaddr) == -EINVAL)
		send_sig(SIGSEGV, current, 0);
}
NOKPROBE_SYMBOL(do_non_secure_storage_access);

void do_secure_storage_violation(struct pt_regs *regs)
{
	/*
	 * Either KVM messed up the secure guest mapping or the same
	 * page is mapped into multiple secure guests.
	 *
	 * This exception is only triggered when a guest 2 is running
	 * and can therefore never occur in kernel context.
	 */
	printk_ratelimited(KERN_WARNING
			   "Secure storage violation in task: %s, pid %d\n",
			   current->comm, current->pid);
	send_sig(SIGSEGV, current, 0);
}

<<<<<<< HEAD
#else
void do_secure_storage_access(struct pt_regs *regs)
{
	default_trap_handler(regs);
}

void do_non_secure_storage_access(struct pt_regs *regs)
{
	default_trap_handler(regs);
}

void do_secure_storage_violation(struct pt_regs *regs)
{
	default_trap_handler(regs);
}
#endif
=======
#endif /* CONFIG_PGSTE */
>>>>>>> 7d2a07b7
<|MERGE_RESOLUTION|>--- conflicted
+++ resolved
@@ -760,10 +760,7 @@
 #endif /* CONFIG_PFAULT */
 
 #if IS_ENABLED(CONFIG_PGSTE)
-<<<<<<< HEAD
-=======
-
->>>>>>> 7d2a07b7
+
 void do_secure_storage_access(struct pt_regs *regs)
 {
 	unsigned long addr = regs->int_parm_long & __FAIL_ADDR_MASK;
@@ -772,15 +769,6 @@
 	struct page *page;
 	int rc;
 
-<<<<<<< HEAD
-	switch (get_fault_type(regs)) {
-	case USER_FAULT:
-		mm = current->mm;
-		down_read(&mm->mmap_sem);
-		vma = find_vma(mm, addr);
-		if (!vma) {
-			up_read(&mm->mmap_sem);
-=======
 	/*
 	 * bit 61 tells us if the address is valid, if it's not we
 	 * have a major problem and should stop the kernel or send a
@@ -814,27 +802,18 @@
 		vma = find_vma(mm, addr);
 		if (!vma) {
 			mmap_read_unlock(mm);
->>>>>>> 7d2a07b7
 			do_fault_error(regs, VM_READ | VM_WRITE, VM_FAULT_BADMAP);
 			break;
 		}
 		page = follow_page(vma, addr, FOLL_WRITE | FOLL_GET);
 		if (IS_ERR_OR_NULL(page)) {
-<<<<<<< HEAD
-			up_read(&mm->mmap_sem);
-=======
 			mmap_read_unlock(mm);
->>>>>>> 7d2a07b7
 			break;
 		}
 		if (arch_make_page_accessible(page))
 			send_sig(SIGSEGV, current, 0);
 		put_page(page);
-<<<<<<< HEAD
-		up_read(&mm->mmap_sem);
-=======
 		mmap_read_unlock(mm);
->>>>>>> 7d2a07b7
 		break;
 	case KERNEL_FAULT:
 		page = phys_to_page(addr);
@@ -845,14 +824,7 @@
 		if (rc)
 			BUG();
 		break;
-<<<<<<< HEAD
-	case VDSO_FAULT:
-		/* fallthrough */
 	case GMAP_FAULT:
-		/* fallthrough */
-=======
-	case GMAP_FAULT:
->>>>>>> 7d2a07b7
 	default:
 		do_fault_error(regs, VM_READ | VM_WRITE, VM_FAULT_BADMAP);
 		WARN_ON_ONCE(1);
@@ -891,23 +863,4 @@
 	send_sig(SIGSEGV, current, 0);
 }
 
-<<<<<<< HEAD
-#else
-void do_secure_storage_access(struct pt_regs *regs)
-{
-	default_trap_handler(regs);
-}
-
-void do_non_secure_storage_access(struct pt_regs *regs)
-{
-	default_trap_handler(regs);
-}
-
-void do_secure_storage_violation(struct pt_regs *regs)
-{
-	default_trap_handler(regs);
-}
-#endif
-=======
-#endif /* CONFIG_PGSTE */
->>>>>>> 7d2a07b7
+#endif /* CONFIG_PGSTE */