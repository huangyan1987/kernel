// SPDX-License-Identifier: GPL-2.0
/*
 * Copyright (C) 2004 - 2007  Paul Mundt
 */
#include <linux/mm.h>
#include <linux/dma-map-ops.h>
#include <asm/cacheflush.h>
#include <asm/addrspace.h>

void arch_dma_prep_coherent(struct page *page, size_t size)
{
<<<<<<< HEAD
	void *ret, *ret_nocache;
	int order = get_order(size);

	gfp |= __GFP_ZERO;

	ret = (void *)__get_free_pages(gfp, order);
	if (!ret)
		return NULL;

	/*
	 * Pages from the page allocator may have data present in
	 * cache. So flush the cache before using uncached memory.
	 */
	arch_sync_dma_for_device(virt_to_phys(ret), size,
			DMA_BIDIRECTIONAL);

	ret_nocache = (void __force *)ioremap_nocache(virt_to_phys(ret), size);
	if (!ret_nocache) {
		free_pages((unsigned long)ret, order);
		return NULL;
	}

	split_page(pfn_to_page(virt_to_phys(ret) >> PAGE_SHIFT), order);

	*dma_handle = virt_to_phys(ret);
	if (!WARN_ON(!dev))
		*dma_handle -= PFN_PHYS(dev->dma_pfn_offset);

	return ret_nocache;
}

void arch_dma_free(struct device *dev, size_t size, void *vaddr,
		dma_addr_t dma_handle, unsigned long attrs)
{
	int order = get_order(size);
	unsigned long pfn = (dma_handle >> PAGE_SHIFT);
	int k;

	if (!WARN_ON(!dev))
		pfn += dev->dma_pfn_offset;

	for (k = 0; k < (1 << order); k++)
		__free_pages(pfn_to_page(pfn + k), 0);

	iounmap(vaddr);
=======
	__flush_purge_region(page_address(page), size);
>>>>>>> 7d2a07b7
}

void arch_sync_dma_for_device(phys_addr_t paddr, size_t size,
		enum dma_data_direction dir)
{
	void *addr = sh_cacheop_vaddr(phys_to_virt(paddr));

	switch (dir) {
	case DMA_FROM_DEVICE:		/* invalidate only */
		__flush_invalidate_region(addr, size);
		break;
	case DMA_TO_DEVICE:		/* writeback only */
		__flush_wback_region(addr, size);
		break;
	case DMA_BIDIRECTIONAL:		/* writeback and invalidate */
		__flush_purge_region(addr, size);
		break;
	default:
		BUG();
	}
}<|MERGE_RESOLUTION|>--- conflicted
+++ resolved
@@ -9,55 +9,7 @@
 
 void arch_dma_prep_coherent(struct page *page, size_t size)
 {
-<<<<<<< HEAD
-	void *ret, *ret_nocache;
-	int order = get_order(size);
-
-	gfp |= __GFP_ZERO;
-
-	ret = (void *)__get_free_pages(gfp, order);
-	if (!ret)
-		return NULL;
-
-	/*
-	 * Pages from the page allocator may have data present in
-	 * cache. So flush the cache before using uncached memory.
-	 */
-	arch_sync_dma_for_device(virt_to_phys(ret), size,
-			DMA_BIDIRECTIONAL);
-
-	ret_nocache = (void __force *)ioremap_nocache(virt_to_phys(ret), size);
-	if (!ret_nocache) {
-		free_pages((unsigned long)ret, order);
-		return NULL;
-	}
-
-	split_page(pfn_to_page(virt_to_phys(ret) >> PAGE_SHIFT), order);
-
-	*dma_handle = virt_to_phys(ret);
-	if (!WARN_ON(!dev))
-		*dma_handle -= PFN_PHYS(dev->dma_pfn_offset);
-
-	return ret_nocache;
-}
-
-void arch_dma_free(struct device *dev, size_t size, void *vaddr,
-		dma_addr_t dma_handle, unsigned long attrs)
-{
-	int order = get_order(size);
-	unsigned long pfn = (dma_handle >> PAGE_SHIFT);
-	int k;
-
-	if (!WARN_ON(!dev))
-		pfn += dev->dma_pfn_offset;
-
-	for (k = 0; k < (1 << order); k++)
-		__free_pages(pfn_to_page(pfn + k), 0);
-
-	iounmap(vaddr);
-=======
 	__flush_purge_region(page_address(page), size);
->>>>>>> 7d2a07b7
 }
 
 void arch_sync_dma_for_device(phys_addr_t paddr, size_t size,
