--- conflicted
+++ resolved
@@ -199,15 +199,10 @@
 			return -ENOMEM;
 
 		ops->fops.func = klp_ftrace_handler;
-<<<<<<< HEAD
-		ops->fops.flags = FTRACE_OPS_FL_SAVE_REGS |
-				  FTRACE_OPS_FL_DYNAMIC |
-=======
 		ops->fops.flags = FTRACE_OPS_FL_DYNAMIC |
 #ifndef CONFIG_HAVE_DYNAMIC_FTRACE_WITH_ARGS
 				  FTRACE_OPS_FL_SAVE_REGS |
 #endif
->>>>>>> 7d2a07b7
 				  FTRACE_OPS_FL_IPMODIFY |
 				  FTRACE_OPS_FL_PERMANENT;
 
