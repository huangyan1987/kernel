/* CPU control.
 * (C) 2001, 2002, 2003, 2004 Rusty Russell
 *
 * This code is licenced under the GPL.
 */
#include <linux/sched/mm.h>
#include <linux/proc_fs.h>
#include <linux/smp.h>
#include <linux/init.h>
#include <linux/notifier.h>
#include <linux/sched/signal.h>
#include <linux/sched/hotplug.h>
#include <linux/sched/isolation.h>
#include <linux/sched/task.h>
#include <linux/sched/smt.h>
#include <linux/unistd.h>
#include <linux/cpu.h>
#include <linux/oom.h>
#include <linux/rcupdate.h>
#include <linux/export.h>
#include <linux/bug.h>
#include <linux/kthread.h>
#include <linux/stop_machine.h>
#include <linux/mutex.h>
#include <linux/gfp.h>
#include <linux/suspend.h>
#include <linux/lockdep.h>
#include <linux/tick.h>
#include <linux/irq.h>
#include <linux/nmi.h>
#include <linux/smpboot.h>
#include <linux/relay.h>
#include <linux/slab.h>
#include <linux/percpu-rwsem.h>
#include <linux/cpuset.h>

#include <trace/events/power.h>
#define CREATE_TRACE_POINTS
#include <trace/events/cpuhp.h>

#include "smpboot.h"

/**
 * cpuhp_cpu_state - Per cpu hotplug state storage
 * @state:	The current cpu state
 * @target:	The target state
 * @thread:	Pointer to the hotplug thread
 * @should_run:	Thread should execute
 * @rollback:	Perform a rollback
 * @single:	Single callback invocation
 * @bringup:	Single callback bringup or teardown selector
 * @cb_state:	The state for a single callback (install/uninstall)
 * @result:	Result of the operation
 * @done_up:	Signal completion to the issuer of the task for cpu-up
 * @done_down:	Signal completion to the issuer of the task for cpu-down
 */
struct cpuhp_cpu_state {
	enum cpuhp_state	state;
	enum cpuhp_state	target;
	enum cpuhp_state	fail;
#ifdef CONFIG_SMP
	struct task_struct	*thread;
	bool			should_run;
	bool			rollback;
	bool			single;
	bool			bringup;
<<<<<<< HEAD
=======
	int			cpu;
>>>>>>> 7d2a07b7
	struct hlist_node	*node;
	struct hlist_node	*last;
	enum cpuhp_state	cb_state;
	int			result;
	struct completion	done_up;
	struct completion	done_down;
#endif
};

static DEFINE_PER_CPU(struct cpuhp_cpu_state, cpuhp_state) = {
	.fail = CPUHP_INVALID,
};

#ifdef CONFIG_SMP
cpumask_t cpus_booted_once_mask;
#endif

#if defined(CONFIG_LOCKDEP) && defined(CONFIG_SMP)
static struct lockdep_map cpuhp_state_up_map =
	STATIC_LOCKDEP_MAP_INIT("cpuhp_state-up", &cpuhp_state_up_map);
static struct lockdep_map cpuhp_state_down_map =
	STATIC_LOCKDEP_MAP_INIT("cpuhp_state-down", &cpuhp_state_down_map);


static inline void cpuhp_lock_acquire(bool bringup)
{
	lock_map_acquire(bringup ? &cpuhp_state_up_map : &cpuhp_state_down_map);
}

static inline void cpuhp_lock_release(bool bringup)
{
	lock_map_release(bringup ? &cpuhp_state_up_map : &cpuhp_state_down_map);
}
#else

static inline void cpuhp_lock_acquire(bool bringup) { }
static inline void cpuhp_lock_release(bool bringup) { }

#endif

/**
 * cpuhp_step - Hotplug state machine step
 * @name:	Name of the step
 * @startup:	Startup function of the step
 * @teardown:	Teardown function of the step
 * @cant_stop:	Bringup/teardown can't be stopped at this step
 */
struct cpuhp_step {
	const char		*name;
	union {
		int		(*single)(unsigned int cpu);
		int		(*multi)(unsigned int cpu,
					 struct hlist_node *node);
	} startup;
	union {
		int		(*single)(unsigned int cpu);
		int		(*multi)(unsigned int cpu,
					 struct hlist_node *node);
	} teardown;
	struct hlist_head	list;
	bool			cant_stop;
	bool			multi_instance;
};

static DEFINE_MUTEX(cpuhp_state_mutex);
static struct cpuhp_step cpuhp_hp_states[];

static struct cpuhp_step *cpuhp_get_step(enum cpuhp_state state)
{
	return cpuhp_hp_states + state;
}

static bool cpuhp_step_empty(bool bringup, struct cpuhp_step *step)
{
	return bringup ? !step->startup.single : !step->teardown.single;
}

/**
 * cpuhp_invoke_callback _ Invoke the callbacks for a given state
 * @cpu:	The cpu for which the callback should be invoked
 * @state:	The state to do callbacks for
 * @bringup:	True if the bringup callback should be invoked
 * @node:	For multi-instance, do a single entry callback for install/remove
 * @lastp:	For multi-instance rollback, remember how far we got
 *
 * Called from cpu hotplug and from the state register machinery.
 */
static int cpuhp_invoke_callback(unsigned int cpu, enum cpuhp_state state,
				 bool bringup, struct hlist_node *node,
				 struct hlist_node **lastp)
{
	struct cpuhp_cpu_state *st = per_cpu_ptr(&cpuhp_state, cpu);
	struct cpuhp_step *step = cpuhp_get_step(state);
	int (*cbm)(unsigned int cpu, struct hlist_node *node);
	int (*cb)(unsigned int cpu);
	int ret, cnt;

	if (st->fail == state) {
		st->fail = CPUHP_INVALID;
		return -EAGAIN;
	}

	if (cpuhp_step_empty(bringup, step)) {
		WARN_ON_ONCE(1);
		return 0;
	}

	if (!step->multi_instance) {
		WARN_ON_ONCE(lastp && *lastp);
		cb = bringup ? step->startup.single : step->teardown.single;

		trace_cpuhp_enter(cpu, st->target, state, cb);
		ret = cb(cpu);
		trace_cpuhp_exit(cpu, st->state, state, ret);
		return ret;
	}
	cbm = bringup ? step->startup.multi : step->teardown.multi;

	/* Single invocation for instance add/remove */
	if (node) {
		WARN_ON_ONCE(lastp && *lastp);
		trace_cpuhp_multi_enter(cpu, st->target, state, cbm, node);
		ret = cbm(cpu, node);
		trace_cpuhp_exit(cpu, st->state, state, ret);
		return ret;
	}

	/* State transition. Invoke on all instances */
	cnt = 0;
	hlist_for_each(node, &step->list) {
		if (lastp && node == *lastp)
			break;

		trace_cpuhp_multi_enter(cpu, st->target, state, cbm, node);
		ret = cbm(cpu, node);
		trace_cpuhp_exit(cpu, st->state, state, ret);
		if (ret) {
			if (!lastp)
				goto err;

			*lastp = node;
			return ret;
		}
		cnt++;
	}
	if (lastp)
		*lastp = NULL;
	return 0;
err:
	/* Rollback the instances if one failed */
	cbm = !bringup ? step->startup.multi : step->teardown.multi;
	if (!cbm)
		return ret;

	hlist_for_each(node, &step->list) {
		if (!cnt--)
			break;

		trace_cpuhp_multi_enter(cpu, st->target, state, cbm, node);
		ret = cbm(cpu, node);
		trace_cpuhp_exit(cpu, st->state, state, ret);
		/*
		 * Rollback must not fail,
		 */
		WARN_ON_ONCE(ret);
	}
	return ret;
}

#ifdef CONFIG_SMP
static bool cpuhp_is_ap_state(enum cpuhp_state state)
{
	/*
	 * The extra check for CPUHP_TEARDOWN_CPU is only for documentation
	 * purposes as that state is handled explicitly in cpu_down.
	 */
	return state > CPUHP_BRINGUP_CPU && state != CPUHP_TEARDOWN_CPU;
}

static inline void wait_for_ap_thread(struct cpuhp_cpu_state *st, bool bringup)
{
	struct completion *done = bringup ? &st->done_up : &st->done_down;
	wait_for_completion(done);
}

static inline void complete_ap_thread(struct cpuhp_cpu_state *st, bool bringup)
{
	struct completion *done = bringup ? &st->done_up : &st->done_down;
	complete(done);
}

/*
 * The former STARTING/DYING states, ran with IRQs disabled and must not fail.
 */
static bool cpuhp_is_atomic_state(enum cpuhp_state state)
{
	return CPUHP_AP_IDLE_DEAD <= state && state < CPUHP_AP_ONLINE;
}

/* Serializes the updates to cpu_online_mask, cpu_present_mask */
static DEFINE_MUTEX(cpu_add_remove_lock);
bool cpuhp_tasks_frozen;
EXPORT_SYMBOL_GPL(cpuhp_tasks_frozen);

/*
 * The following two APIs (cpu_maps_update_begin/done) must be used when
 * attempting to serialize the updates to cpu_online_mask & cpu_present_mask.
 */
void cpu_maps_update_begin(void)
{
	mutex_lock(&cpu_add_remove_lock);
}

void cpu_maps_update_done(void)
{
	mutex_unlock(&cpu_add_remove_lock);
}

/*
 * If set, cpu_up and cpu_down will return -EBUSY and do nothing.
 * Should always be manipulated under cpu_add_remove_lock
 */
static int cpu_hotplug_disabled;

#ifdef CONFIG_HOTPLUG_CPU

DEFINE_STATIC_PERCPU_RWSEM(cpu_hotplug_lock);

void cpus_read_lock(void)
{
	percpu_down_read(&cpu_hotplug_lock);
}
EXPORT_SYMBOL_GPL(cpus_read_lock);

int cpus_read_trylock(void)
{
	return percpu_down_read_trylock(&cpu_hotplug_lock);
}
EXPORT_SYMBOL_GPL(cpus_read_trylock);

void cpus_read_unlock(void)
{
	percpu_up_read(&cpu_hotplug_lock);
}
EXPORT_SYMBOL_GPL(cpus_read_unlock);

void cpus_write_lock(void)
{
	percpu_down_write(&cpu_hotplug_lock);
}

void cpus_write_unlock(void)
{
	percpu_up_write(&cpu_hotplug_lock);
}

void lockdep_assert_cpus_held(void)
{
	/*
	 * We can't have hotplug operations before userspace starts running,
	 * and some init codepaths will knowingly not take the hotplug lock.
	 * This is all valid, so mute lockdep until it makes sense to report
	 * unheld locks.
	 */
	if (system_state < SYSTEM_RUNNING)
		return;

	percpu_rwsem_assert_held(&cpu_hotplug_lock);
}

#ifdef CONFIG_LOCKDEP
int lockdep_is_cpus_held(void)
{
	return percpu_rwsem_is_held(&cpu_hotplug_lock);
}
#endif

static void lockdep_acquire_cpus_lock(void)
{
	rwsem_acquire(&cpu_hotplug_lock.dep_map, 0, 0, _THIS_IP_);
}

static void lockdep_release_cpus_lock(void)
{
<<<<<<< HEAD
	rwsem_release(&cpu_hotplug_lock.rw_sem.dep_map, _THIS_IP_);
=======
	rwsem_release(&cpu_hotplug_lock.dep_map, _THIS_IP_);
>>>>>>> 7d2a07b7
}

/*
 * Wait for currently running CPU hotplug operations to complete (if any) and
 * disable future CPU hotplug (from sysfs). The 'cpu_add_remove_lock' protects
 * the 'cpu_hotplug_disabled' flag. The same lock is also acquired by the
 * hotplug path before performing hotplug operations. So acquiring that lock
 * guarantees mutual exclusion from any currently running hotplug operations.
 */
void cpu_hotplug_disable(void)
{
	cpu_maps_update_begin();
	cpu_hotplug_disabled++;
	cpu_maps_update_done();
}
EXPORT_SYMBOL_GPL(cpu_hotplug_disable);

static void __cpu_hotplug_enable(void)
{
	if (WARN_ONCE(!cpu_hotplug_disabled, "Unbalanced cpu hotplug enable\n"))
		return;
	cpu_hotplug_disabled--;
}

void cpu_hotplug_enable(void)
{
	cpu_maps_update_begin();
	__cpu_hotplug_enable();
	cpu_maps_update_done();
}
EXPORT_SYMBOL_GPL(cpu_hotplug_enable);

#else

static void lockdep_acquire_cpus_lock(void)
{
}

static void lockdep_release_cpus_lock(void)
{
}

#endif	/* CONFIG_HOTPLUG_CPU */

/*
 * Architectures that need SMT-specific errata handling during SMT hotplug
 * should override this.
 */
void __weak arch_smt_update(void) { }

#ifdef CONFIG_HOTPLUG_SMT
enum cpuhp_smt_control cpu_smt_control __read_mostly = CPU_SMT_ENABLED;

void __init cpu_smt_disable(bool force)
{
	if (!cpu_smt_possible())
		return;

	if (force) {
		pr_info("SMT: Force disabled\n");
		cpu_smt_control = CPU_SMT_FORCE_DISABLED;
	} else {
		pr_info("SMT: disabled\n");
		cpu_smt_control = CPU_SMT_DISABLED;
	}
}

/*
 * The decision whether SMT is supported can only be done after the full
 * CPU identification. Called from architecture code.
 */
void __init cpu_smt_check_topology(void)
{
	if (!topology_smt_supported())
		cpu_smt_control = CPU_SMT_NOT_SUPPORTED;
}

static int __init smt_cmdline_disable(char *str)
{
	cpu_smt_disable(str && !strcmp(str, "force"));
	return 0;
}
early_param("nosmt", smt_cmdline_disable);

static inline bool cpu_smt_allowed(unsigned int cpu)
{
	if (cpu_smt_control == CPU_SMT_ENABLED)
		return true;

	if (topology_is_primary_thread(cpu))
		return true;

	/*
	 * On x86 it's required to boot all logical CPUs at least once so
	 * that the init code can get a chance to set CR4.MCE on each
	 * CPU. Otherwise, a broadcasted MCE observing CR4.MCE=0b on any
	 * core will shutdown the machine.
	 */
	return !cpumask_test_cpu(cpu, &cpus_booted_once_mask);
<<<<<<< HEAD
}

/* Returns true if SMT is not supported of forcefully (irreversibly) disabled */
bool cpu_smt_possible(void)
{
	return cpu_smt_control != CPU_SMT_FORCE_DISABLED &&
		cpu_smt_control != CPU_SMT_NOT_SUPPORTED;
}
=======
}

/* Returns true if SMT is not supported of forcefully (irreversibly) disabled */
bool cpu_smt_possible(void)
{
	return cpu_smt_control != CPU_SMT_FORCE_DISABLED &&
		cpu_smt_control != CPU_SMT_NOT_SUPPORTED;
}
>>>>>>> 7d2a07b7
EXPORT_SYMBOL_GPL(cpu_smt_possible);
#else
static inline bool cpu_smt_allowed(unsigned int cpu) { return true; }
#endif

static inline enum cpuhp_state
cpuhp_set_state(struct cpuhp_cpu_state *st, enum cpuhp_state target)
{
	enum cpuhp_state prev_state = st->state;
	bool bringup = st->state < target;

	st->rollback = false;
	st->last = NULL;

	st->target = target;
	st->single = false;
	st->bringup = bringup;
	if (cpu_dying(st->cpu) != !bringup)
		set_cpu_dying(st->cpu, !bringup);

	return prev_state;
}

static inline void
cpuhp_reset_state(struct cpuhp_cpu_state *st, enum cpuhp_state prev_state)
{
	bool bringup = !st->bringup;

	st->target = prev_state;

	/*
	 * Already rolling back. No need invert the bringup value or to change
	 * the current state.
	 */
	if (st->rollback)
		return;

	st->rollback = true;

	/*
	 * If we have st->last we need to undo partial multi_instance of this
	 * state first. Otherwise start undo at the previous state.
	 */
	if (!st->last) {
		if (st->bringup)
			st->state--;
		else
			st->state++;
	}

	st->bringup = bringup;
	if (cpu_dying(st->cpu) != !bringup)
		set_cpu_dying(st->cpu, !bringup);
}

/* Regular hotplug invocation of the AP hotplug thread */
static void __cpuhp_kick_ap(struct cpuhp_cpu_state *st)
{
	if (!st->single && st->state == st->target)
		return;

	st->result = 0;
	/*
	 * Make sure the above stores are visible before should_run becomes
	 * true. Paired with the mb() above in cpuhp_thread_fun()
	 */
	smp_mb();
	st->should_run = true;
	wake_up_process(st->thread);
	wait_for_ap_thread(st, st->bringup);
}

static int cpuhp_kick_ap(struct cpuhp_cpu_state *st, enum cpuhp_state target)
{
	enum cpuhp_state prev_state;
	int ret;

	prev_state = cpuhp_set_state(st, target);
	__cpuhp_kick_ap(st);
	if ((ret = st->result)) {
		cpuhp_reset_state(st, prev_state);
		__cpuhp_kick_ap(st);
	}

	return ret;
}

static int bringup_wait_for_ap(unsigned int cpu)
{
	struct cpuhp_cpu_state *st = per_cpu_ptr(&cpuhp_state, cpu);

	/* Wait for the CPU to reach CPUHP_AP_ONLINE_IDLE */
	wait_for_ap_thread(st, true);
	if (WARN_ON_ONCE((!cpu_online(cpu))))
		return -ECANCELED;

	/* Unpark the hotplug thread of the target cpu */
	kthread_unpark(st->thread);

	/*
	 * SMT soft disabling on X86 requires to bring the CPU out of the
	 * BIOS 'wait for SIPI' state in order to set the CR4.MCE bit.  The
	 * CPU marked itself as booted_once in notify_cpu_starting() so the
	 * cpu_smt_allowed() check will now return false if this is not the
	 * primary sibling.
	 */
	if (!cpu_smt_allowed(cpu))
		return -ECANCELED;

	if (st->target <= CPUHP_AP_ONLINE_IDLE)
		return 0;

	return cpuhp_kick_ap(st, st->target);
}

static int bringup_cpu(unsigned int cpu)
{
	struct task_struct *idle = idle_thread_get(cpu);
	int ret;

	/*
	 * Some architectures have to walk the irq descriptors to
	 * setup the vector space for the cpu which comes online.
	 * Prevent irq alloc/free across the bringup.
	 */
	irq_lock_sparse();

	/* Arch-specific enabling code. */
	ret = __cpu_up(cpu, idle);
	irq_unlock_sparse();
	if (ret)
		return ret;
	return bringup_wait_for_ap(cpu);
}

static int finish_cpu(unsigned int cpu)
{
	struct task_struct *idle = idle_thread_get(cpu);
	struct mm_struct *mm = idle->active_mm;

	/*
	 * idle_task_exit() will have switched to &init_mm, now
	 * clean up any remaining active_mm state.
	 */
	if (mm != &init_mm)
		idle->active_mm = &init_mm;
	mmdrop(mm);
	return 0;
}

/*
 * Hotplug state machine related functions
 */

/*
 * Get the next state to run. Empty ones will be skipped. Returns true if a
 * state must be run.
 *
 * st->state will be modified ahead of time, to match state_to_run, as if it
 * has already ran.
 */
static bool cpuhp_next_state(bool bringup,
			     enum cpuhp_state *state_to_run,
			     struct cpuhp_cpu_state *st,
			     enum cpuhp_state target)
{
	do {
		if (bringup) {
			if (st->state >= target)
				return false;

			*state_to_run = ++st->state;
		} else {
			if (st->state <= target)
				return false;

			*state_to_run = st->state--;
		}

		if (!cpuhp_step_empty(bringup, cpuhp_get_step(*state_to_run)))
			break;
	} while (true);

	return true;
}

static int cpuhp_invoke_callback_range(bool bringup,
				       unsigned int cpu,
				       struct cpuhp_cpu_state *st,
				       enum cpuhp_state target)
{
	enum cpuhp_state state;
	int err = 0;

	while (cpuhp_next_state(bringup, &state, st, target)) {
		err = cpuhp_invoke_callback(cpu, state, bringup, NULL, NULL);
		if (err)
			break;
	}

	return err;
}

static inline bool can_rollback_cpu(struct cpuhp_cpu_state *st)
{
	if (IS_ENABLED(CONFIG_HOTPLUG_CPU))
		return true;
	/*
	 * When CPU hotplug is disabled, then taking the CPU down is not
	 * possible because takedown_cpu() and the architecture and
	 * subsystem specific mechanisms are not available. So the CPU
	 * which would be completely unplugged again needs to stay around
	 * in the current state.
	 */
	return st->state <= CPUHP_BRINGUP_CPU;
}

static int cpuhp_up_callbacks(unsigned int cpu, struct cpuhp_cpu_state *st,
			      enum cpuhp_state target)
{
	enum cpuhp_state prev_state = st->state;
	int ret = 0;

	ret = cpuhp_invoke_callback_range(true, cpu, st, target);
	if (ret) {
		cpuhp_reset_state(st, prev_state);
		if (can_rollback_cpu(st))
			WARN_ON(cpuhp_invoke_callback_range(false, cpu, st,
							    prev_state));
	}
	return ret;
}

/*
 * The cpu hotplug threads manage the bringup and teardown of the cpus
 */
static void cpuhp_create(unsigned int cpu)
{
	struct cpuhp_cpu_state *st = per_cpu_ptr(&cpuhp_state, cpu);

	init_completion(&st->done_up);
	init_completion(&st->done_down);
	st->cpu = cpu;
}

static int cpuhp_should_run(unsigned int cpu)
{
	struct cpuhp_cpu_state *st = this_cpu_ptr(&cpuhp_state);

	return st->should_run;
}

/*
 * Execute teardown/startup callbacks on the plugged cpu. Also used to invoke
 * callbacks when a state gets [un]installed at runtime.
 *
 * Each invocation of this function by the smpboot thread does a single AP
 * state callback.
 *
 * It has 3 modes of operation:
 *  - single: runs st->cb_state
 *  - up:     runs ++st->state, while st->state < st->target
 *  - down:   runs st->state--, while st->state > st->target
 *
 * When complete or on error, should_run is cleared and the completion is fired.
 */
static void cpuhp_thread_fun(unsigned int cpu)
{
	struct cpuhp_cpu_state *st = this_cpu_ptr(&cpuhp_state);
	bool bringup = st->bringup;
	enum cpuhp_state state;

	if (WARN_ON_ONCE(!st->should_run))
		return;

	/*
	 * ACQUIRE for the cpuhp_should_run() load of ->should_run. Ensures
	 * that if we see ->should_run we also see the rest of the state.
	 */
	smp_mb();

	/*
	 * The BP holds the hotplug lock, but we're now running on the AP,
	 * ensure that anybody asserting the lock is held, will actually find
	 * it so.
	 */
	lockdep_acquire_cpus_lock();
	cpuhp_lock_acquire(bringup);

	if (st->single) {
		state = st->cb_state;
		st->should_run = false;
	} else {
		st->should_run = cpuhp_next_state(bringup, &state, st, st->target);
		if (!st->should_run)
			goto end;
	}

	WARN_ON_ONCE(!cpuhp_is_ap_state(state));

	if (cpuhp_is_atomic_state(state)) {
		local_irq_disable();
		st->result = cpuhp_invoke_callback(cpu, state, bringup, st->node, &st->last);
		local_irq_enable();

		/*
		 * STARTING/DYING must not fail!
		 */
		WARN_ON_ONCE(st->result);
	} else {
		st->result = cpuhp_invoke_callback(cpu, state, bringup, st->node, &st->last);
	}

	if (st->result) {
		/*
		 * If we fail on a rollback, we're up a creek without no
		 * paddle, no way forward, no way back. We loose, thanks for
		 * playing.
		 */
		WARN_ON_ONCE(st->rollback);
		st->should_run = false;
	}

end:
	cpuhp_lock_release(bringup);
	lockdep_release_cpus_lock();

	if (!st->should_run)
		complete_ap_thread(st, bringup);
}

/* Invoke a single callback on a remote cpu */
static int
cpuhp_invoke_ap_callback(int cpu, enum cpuhp_state state, bool bringup,
			 struct hlist_node *node)
{
	struct cpuhp_cpu_state *st = per_cpu_ptr(&cpuhp_state, cpu);
	int ret;

	if (!cpu_online(cpu))
		return 0;

	cpuhp_lock_acquire(false);
	cpuhp_lock_release(false);

	cpuhp_lock_acquire(true);
	cpuhp_lock_release(true);

	/*
	 * If we are up and running, use the hotplug thread. For early calls
	 * we invoke the thread function directly.
	 */
	if (!st->thread)
		return cpuhp_invoke_callback(cpu, state, bringup, node, NULL);

	st->rollback = false;
	st->last = NULL;

	st->node = node;
	st->bringup = bringup;
	st->cb_state = state;
	st->single = true;

	__cpuhp_kick_ap(st);

	/*
	 * If we failed and did a partial, do a rollback.
	 */
	if ((ret = st->result) && st->last) {
		st->rollback = true;
		st->bringup = !bringup;

		__cpuhp_kick_ap(st);
	}

	/*
	 * Clean up the leftovers so the next hotplug operation wont use stale
	 * data.
	 */
	st->node = st->last = NULL;
	return ret;
}

static int cpuhp_kick_ap_work(unsigned int cpu)
{
	struct cpuhp_cpu_state *st = per_cpu_ptr(&cpuhp_state, cpu);
	enum cpuhp_state prev_state = st->state;
	int ret;

	cpuhp_lock_acquire(false);
	cpuhp_lock_release(false);

	cpuhp_lock_acquire(true);
	cpuhp_lock_release(true);

	trace_cpuhp_enter(cpu, st->target, prev_state, cpuhp_kick_ap_work);
	ret = cpuhp_kick_ap(st, st->target);
	trace_cpuhp_exit(cpu, st->state, prev_state, ret);

	return ret;
}

static struct smp_hotplug_thread cpuhp_threads = {
	.store			= &cpuhp_state.thread,
	.create			= &cpuhp_create,
	.thread_should_run	= cpuhp_should_run,
	.thread_fn		= cpuhp_thread_fun,
	.thread_comm		= "cpuhp/%u",
	.selfparking		= true,
};

void __init cpuhp_threads_init(void)
{
	BUG_ON(smpboot_register_percpu_thread(&cpuhp_threads));
	kthread_unpark(this_cpu_read(cpuhp_state.thread));
}

/*
 *
 * Serialize hotplug trainwrecks outside of the cpu_hotplug_lock
 * protected region.
 *
 * The operation is still serialized against concurrent CPU hotplug via
 * cpu_add_remove_lock, i.e. CPU map protection.  But it is _not_
 * serialized against other hotplug related activity like adding or
 * removing of state callbacks and state instances, which invoke either the
 * startup or the teardown callback of the affected state.
 *
 * This is required for subsystems which are unfixable vs. CPU hotplug and
 * evade lock inversion problems by scheduling work which has to be
 * completed _before_ cpu_up()/_cpu_down() returns.
 *
 * Don't even think about adding anything to this for any new code or even
 * drivers. It's only purpose is to keep existing lock order trainwrecks
 * working.
 *
 * For cpu_down() there might be valid reasons to finish cleanups which are
 * not required to be done under cpu_hotplug_lock, but that's a different
 * story and would be not invoked via this.
 */
static void cpu_up_down_serialize_trainwrecks(bool tasks_frozen)
{
	/*
	 * cpusets delegate hotplug operations to a worker to "solve" the
	 * lock order problems. Wait for the worker, but only if tasks are
	 * _not_ frozen (suspend, hibernate) as that would wait forever.
	 *
	 * The wait is required because otherwise the hotplug operation
	 * returns with inconsistent state, which could even be observed in
	 * user space when a new CPU is brought up. The CPU plug uevent
	 * would be delivered and user space reacting on it would fail to
	 * move tasks to the newly plugged CPU up to the point where the
	 * work has finished because up to that point the newly plugged CPU
	 * is not assignable in cpusets/cgroups. On unplug that's not
	 * necessarily a visible issue, but it is still inconsistent state,
	 * which is the real problem which needs to be "fixed". This can't
	 * prevent the transient state between scheduling the work and
	 * returning from waiting for it.
	 */
	if (!tasks_frozen)
		cpuset_wait_for_hotplug();
}

#ifdef CONFIG_HOTPLUG_CPU
#ifndef arch_clear_mm_cpumask_cpu
#define arch_clear_mm_cpumask_cpu(cpu, mm) cpumask_clear_cpu(cpu, mm_cpumask(mm))
#endif

/**
 * clear_tasks_mm_cpumask - Safely clear tasks' mm_cpumask for a CPU
 * @cpu: a CPU id
 *
 * This function walks all processes, finds a valid mm struct for each one and
 * then clears a corresponding bit in mm's cpumask.  While this all sounds
 * trivial, there are various non-obvious corner cases, which this function
 * tries to solve in a safe manner.
 *
 * Also note that the function uses a somewhat relaxed locking scheme, so it may
 * be called only for an already offlined CPU.
 */
void clear_tasks_mm_cpumask(int cpu)
{
	struct task_struct *p;

	/*
	 * This function is called after the cpu is taken down and marked
	 * offline, so its not like new tasks will ever get this cpu set in
	 * their mm mask. -- Peter Zijlstra
	 * Thus, we may use rcu_read_lock() here, instead of grabbing
	 * full-fledged tasklist_lock.
	 */
	WARN_ON(cpu_online(cpu));
	rcu_read_lock();
	for_each_process(p) {
		struct task_struct *t;

		/*
		 * Main thread might exit, but other threads may still have
		 * a valid mm. Find one.
		 */
		t = find_lock_task_mm(p);
		if (!t)
			continue;
		arch_clear_mm_cpumask_cpu(cpu, t->mm);
		task_unlock(t);
	}
	rcu_read_unlock();
}

/* Take this CPU down. */
static int take_cpu_down(void *_param)
{
	struct cpuhp_cpu_state *st = this_cpu_ptr(&cpuhp_state);
	enum cpuhp_state target = max((int)st->target, CPUHP_AP_OFFLINE);
	int err, cpu = smp_processor_id();
	int ret;

	/* Ensure this CPU doesn't handle any more interrupts. */
	err = __cpu_disable();
	if (err < 0)
		return err;

	/*
	 * Must be called from CPUHP_TEARDOWN_CPU, which means, as we are going
	 * down, that the current state is CPUHP_TEARDOWN_CPU - 1.
	 */
	WARN_ON(st->state != (CPUHP_TEARDOWN_CPU - 1));

	/* Invoke the former CPU_DYING callbacks */
	ret = cpuhp_invoke_callback_range(false, cpu, st, target);

	/*
	 * DYING must not fail!
	 */
	WARN_ON_ONCE(ret);

	/* Give up timekeeping duties */
	tick_handover_do_timer();
	/* Remove CPU from timer broadcasting */
	tick_offline_cpu(cpu);
	/* Park the stopper thread */
	stop_machine_park(cpu);
	return 0;
}

static int takedown_cpu(unsigned int cpu)
{
	struct cpuhp_cpu_state *st = per_cpu_ptr(&cpuhp_state, cpu);
	int err;

	/* Park the smpboot threads */
	kthread_park(st->thread);

	/*
	 * Prevent irq alloc/free while the dying cpu reorganizes the
	 * interrupt affinities.
	 */
	irq_lock_sparse();

	/*
	 * So now all preempt/rcu users must observe !cpu_active().
	 */
	err = stop_machine_cpuslocked(take_cpu_down, NULL, cpumask_of(cpu));
	if (err) {
		/* CPU refused to die */
		irq_unlock_sparse();
		/* Unpark the hotplug thread so we can rollback there */
		kthread_unpark(st->thread);
		return err;
	}
	BUG_ON(cpu_online(cpu));

	/*
	 * The teardown callback for CPUHP_AP_SCHED_STARTING will have removed
	 * all runnable tasks from the CPU, there's only the idle task left now
	 * that the migration thread is done doing the stop_machine thing.
	 *
	 * Wait for the stop thread to go away.
	 */
	wait_for_ap_thread(st, false);
	BUG_ON(st->state != CPUHP_AP_IDLE_DEAD);

	/* Interrupts are moved away from the dying cpu, reenable alloc/free */
	irq_unlock_sparse();

	hotplug_cpu__broadcast_tick_pull(cpu);
	/* This actually kills the CPU. */
	__cpu_die(cpu);

	tick_cleanup_dead_cpu(cpu);
	rcutree_migrate_callbacks(cpu);
	return 0;
}

static void cpuhp_complete_idle_dead(void *arg)
{
	struct cpuhp_cpu_state *st = arg;

	complete_ap_thread(st, false);
}

void cpuhp_report_idle_dead(void)
{
	struct cpuhp_cpu_state *st = this_cpu_ptr(&cpuhp_state);

	BUG_ON(st->state != CPUHP_AP_OFFLINE);
	rcu_report_dead(smp_processor_id());
	st->state = CPUHP_AP_IDLE_DEAD;
	/*
	 * We cannot call complete after rcu_report_dead() so we delegate it
	 * to an online cpu.
	 */
	smp_call_function_single(cpumask_first(cpu_online_mask),
				 cpuhp_complete_idle_dead, st, 0);
}

static int cpuhp_down_callbacks(unsigned int cpu, struct cpuhp_cpu_state *st,
				enum cpuhp_state target)
{
	enum cpuhp_state prev_state = st->state;
	int ret = 0;

	ret = cpuhp_invoke_callback_range(false, cpu, st, target);
	if (ret) {

		cpuhp_reset_state(st, prev_state);

		if (st->state < prev_state)
			WARN_ON(cpuhp_invoke_callback_range(true, cpu, st,
							    prev_state));
	}

	return ret;
}

/* Requires cpu_add_remove_lock to be held */
static int __ref _cpu_down(unsigned int cpu, int tasks_frozen,
			   enum cpuhp_state target)
{
	struct cpuhp_cpu_state *st = per_cpu_ptr(&cpuhp_state, cpu);
	int prev_state, ret = 0;

	if (num_online_cpus() == 1)
		return -EBUSY;

	if (!cpu_present(cpu))
		return -EINVAL;

	cpus_write_lock();

	cpuhp_tasks_frozen = tasks_frozen;

	prev_state = cpuhp_set_state(st, target);
	/*
	 * If the current CPU state is in the range of the AP hotplug thread,
	 * then we need to kick the thread.
	 */
	if (st->state > CPUHP_TEARDOWN_CPU) {
		st->target = max((int)target, CPUHP_TEARDOWN_CPU);
		ret = cpuhp_kick_ap_work(cpu);
		/*
		 * The AP side has done the error rollback already. Just
		 * return the error code..
		 */
		if (ret)
			goto out;

		/*
		 * We might have stopped still in the range of the AP hotplug
		 * thread. Nothing to do anymore.
		 */
		if (st->state > CPUHP_TEARDOWN_CPU)
			goto out;

		st->target = target;
	}
	/*
	 * The AP brought itself down to CPUHP_TEARDOWN_CPU. So we need
	 * to do the further cleanups.
	 */
	ret = cpuhp_down_callbacks(cpu, st, target);
	if (ret && st->state < prev_state) {
		if (st->state == CPUHP_TEARDOWN_CPU) {
			cpuhp_reset_state(st, prev_state);
			__cpuhp_kick_ap(st);
		} else {
			WARN(1, "DEAD callback error for CPU%d", cpu);
		}
	}

out:
	cpus_write_unlock();
	/*
	 * Do post unplug cleanup. This is still protected against
	 * concurrent CPU hotplug via cpu_add_remove_lock.
	 */
	lockup_detector_cleanup();
	arch_smt_update();
	cpu_up_down_serialize_trainwrecks(tasks_frozen);
	return ret;
}

static int cpu_down_maps_locked(unsigned int cpu, enum cpuhp_state target)
{
	if (cpu_hotplug_disabled)
		return -EBUSY;
	return _cpu_down(cpu, 0, target);
}

static int cpu_down(unsigned int cpu, enum cpuhp_state target)
{
	int err;

	cpu_maps_update_begin();
	err = cpu_down_maps_locked(cpu, target);
	cpu_maps_update_done();
	return err;
}

/**
 * cpu_device_down - Bring down a cpu device
 * @dev: Pointer to the cpu device to offline
 *
 * This function is meant to be used by device core cpu subsystem only.
 *
 * Other subsystems should use remove_cpu() instead.
 */
int cpu_device_down(struct device *dev)
{
	return cpu_down(dev->id, CPUHP_OFFLINE);
}

int remove_cpu(unsigned int cpu)
{
	int ret;

	lock_device_hotplug();
	ret = device_offline(get_cpu_device(cpu));
	unlock_device_hotplug();

	return ret;
}
EXPORT_SYMBOL_GPL(remove_cpu);

void smp_shutdown_nonboot_cpus(unsigned int primary_cpu)
{
	unsigned int cpu;
	int error;

	cpu_maps_update_begin();

	/*
	 * Make certain the cpu I'm about to reboot on is online.
	 *
	 * This is inline to what migrate_to_reboot_cpu() already do.
	 */
	if (!cpu_online(primary_cpu))
		primary_cpu = cpumask_first(cpu_online_mask);

	for_each_online_cpu(cpu) {
		if (cpu == primary_cpu)
			continue;

		error = cpu_down_maps_locked(cpu, CPUHP_OFFLINE);
		if (error) {
			pr_err("Failed to offline CPU%d - error=%d",
				cpu, error);
			break;
		}
	}

	/*
	 * Ensure all but the reboot CPU are offline.
	 */
	BUG_ON(num_online_cpus() > 1);

	/*
	 * Make sure the CPUs won't be enabled by someone else after this
	 * point. Kexec will reboot to a new kernel shortly resetting
	 * everything along the way.
	 */
	cpu_hotplug_disabled++;

	cpu_maps_update_done();
}

#else
#define takedown_cpu		NULL
#endif /*CONFIG_HOTPLUG_CPU*/

/**
 * notify_cpu_starting(cpu) - Invoke the callbacks on the starting CPU
 * @cpu: cpu that just started
 *
 * It must be called by the arch code on the new cpu, before the new cpu
 * enables interrupts and before the "boot" cpu returns from __cpu_up().
 */
void notify_cpu_starting(unsigned int cpu)
{
	struct cpuhp_cpu_state *st = per_cpu_ptr(&cpuhp_state, cpu);
	enum cpuhp_state target = min((int)st->target, CPUHP_AP_ONLINE);
	int ret;

	rcu_cpu_starting(cpu);	/* Enables RCU usage on this CPU. */
	cpumask_set_cpu(cpu, &cpus_booted_once_mask);
<<<<<<< HEAD
	while (st->state < target) {
		st->state++;
		ret = cpuhp_invoke_callback(cpu, st->state, true, NULL, NULL);
		/*
		 * STARTING must not fail!
		 */
		WARN_ON_ONCE(ret);
	}
=======
	ret = cpuhp_invoke_callback_range(true, cpu, st, target);

	/*
	 * STARTING must not fail!
	 */
	WARN_ON_ONCE(ret);
>>>>>>> 7d2a07b7
}

/*
 * Called from the idle task. Wake up the controlling task which brings the
 * hotplug thread of the upcoming CPU up and then delegates the rest of the
 * online bringup to the hotplug thread.
 */
void cpuhp_online_idle(enum cpuhp_state state)
{
	struct cpuhp_cpu_state *st = this_cpu_ptr(&cpuhp_state);

	/* Happens for the boot cpu */
	if (state != CPUHP_AP_ONLINE_IDLE)
		return;

	/*
	 * Unpart the stopper thread before we start the idle loop (and start
	 * scheduling); this ensures the stopper task is always available.
	 */
	stop_machine_unpark(smp_processor_id());

	st->state = CPUHP_AP_ONLINE_IDLE;
	complete_ap_thread(st, true);
}

/* Requires cpu_add_remove_lock to be held */
static int _cpu_up(unsigned int cpu, int tasks_frozen, enum cpuhp_state target)
{
	struct cpuhp_cpu_state *st = per_cpu_ptr(&cpuhp_state, cpu);
	struct task_struct *idle;
	int ret = 0;

	cpus_write_lock();

	if (!cpu_present(cpu)) {
		ret = -EINVAL;
		goto out;
	}

	/*
	 * The caller of cpu_up() might have raced with another
	 * caller. Nothing to do.
	 */
	if (st->state >= target)
		goto out;

	if (st->state == CPUHP_OFFLINE) {
		/* Let it fail before we try to bring the cpu up */
		idle = idle_thread_get(cpu);
		if (IS_ERR(idle)) {
			ret = PTR_ERR(idle);
			goto out;
		}
	}

	cpuhp_tasks_frozen = tasks_frozen;

	cpuhp_set_state(st, target);
	/*
	 * If the current CPU state is in the range of the AP hotplug thread,
	 * then we need to kick the thread once more.
	 */
	if (st->state > CPUHP_BRINGUP_CPU) {
		ret = cpuhp_kick_ap_work(cpu);
		/*
		 * The AP side has done the error rollback already. Just
		 * return the error code..
		 */
		if (ret)
			goto out;
	}

	/*
	 * Try to reach the target state. We max out on the BP at
	 * CPUHP_BRINGUP_CPU. After that the AP hotplug thread is
	 * responsible for bringing it up to the target state.
	 */
	target = min((int)target, CPUHP_BRINGUP_CPU);
	ret = cpuhp_up_callbacks(cpu, st, target);
out:
	cpus_write_unlock();
	arch_smt_update();
	cpu_up_down_serialize_trainwrecks(tasks_frozen);
	return ret;
}

static int cpu_up(unsigned int cpu, enum cpuhp_state target)
{
	int err = 0;

	if (!cpu_possible(cpu)) {
		pr_err("can't online cpu %d because it is not configured as may-hotadd at boot time\n",
		       cpu);
#if defined(CONFIG_IA64)
		pr_err("please check additional_cpus= boot parameter\n");
#endif
		return -EINVAL;
	}

	err = try_online_node(cpu_to_node(cpu));
	if (err)
		return err;

	cpu_maps_update_begin();

	if (cpu_hotplug_disabled) {
		err = -EBUSY;
		goto out;
	}
	if (!cpu_smt_allowed(cpu)) {
		err = -EPERM;
		goto out;
	}

	err = _cpu_up(cpu, 0, target);
out:
	cpu_maps_update_done();
	return err;
}

/**
 * cpu_device_up - Bring up a cpu device
 * @dev: Pointer to the cpu device to online
 *
 * This function is meant to be used by device core cpu subsystem only.
 *
 * Other subsystems should use add_cpu() instead.
 */
int cpu_device_up(struct device *dev)
{
	return cpu_up(dev->id, CPUHP_ONLINE);
}

int add_cpu(unsigned int cpu)
{
	int ret;

	lock_device_hotplug();
	ret = device_online(get_cpu_device(cpu));
	unlock_device_hotplug();

	return ret;
}
EXPORT_SYMBOL_GPL(add_cpu);

/**
 * bringup_hibernate_cpu - Bring up the CPU that we hibernated on
 * @sleep_cpu: The cpu we hibernated on and should be brought up.
 *
 * On some architectures like arm64, we can hibernate on any CPU, but on
 * wake up the CPU we hibernated on might be offline as a side effect of
 * using maxcpus= for example.
 */
int bringup_hibernate_cpu(unsigned int sleep_cpu)
{
	int ret;

	if (!cpu_online(sleep_cpu)) {
		pr_info("Hibernated on a CPU that is offline! Bringing CPU up.\n");
		ret = cpu_up(sleep_cpu, CPUHP_ONLINE);
		if (ret) {
			pr_err("Failed to bring hibernate-CPU up!\n");
			return ret;
		}
	}
	return 0;
}

void bringup_nonboot_cpus(unsigned int setup_max_cpus)
{
	unsigned int cpu;

	for_each_present_cpu(cpu) {
		if (num_online_cpus() >= setup_max_cpus)
			break;
		if (!cpu_online(cpu))
			cpu_up(cpu, CPUHP_ONLINE);
	}
}

#ifdef CONFIG_PM_SLEEP_SMP
static cpumask_var_t frozen_cpus;

int freeze_secondary_cpus(int primary)
{
	int cpu, error = 0;

	cpu_maps_update_begin();
	if (primary == -1) {
		primary = cpumask_first(cpu_online_mask);
		if (!housekeeping_cpu(primary, HK_FLAG_TIMER))
			primary = housekeeping_any_cpu(HK_FLAG_TIMER);
	} else {
		if (!cpu_online(primary))
			primary = cpumask_first(cpu_online_mask);
	}

	/*
	 * We take down all of the non-boot CPUs in one shot to avoid races
	 * with the userspace trying to use the CPU hotplug at the same time
	 */
	cpumask_clear(frozen_cpus);

	pr_info("Disabling non-boot CPUs ...\n");
	for_each_online_cpu(cpu) {
		if (cpu == primary)
			continue;

		if (pm_wakeup_pending()) {
			pr_info("Wakeup pending. Abort CPU freeze\n");
			error = -EBUSY;
			break;
		}

		trace_suspend_resume(TPS("CPU_OFF"), cpu, true);
		error = _cpu_down(cpu, 1, CPUHP_OFFLINE);
		trace_suspend_resume(TPS("CPU_OFF"), cpu, false);
		if (!error)
			cpumask_set_cpu(cpu, frozen_cpus);
		else {
			pr_err("Error taking CPU%d down: %d\n", cpu, error);
			break;
		}
	}

	if (!error)
		BUG_ON(num_online_cpus() > 1);
	else
		pr_err("Non-boot CPUs are not disabled\n");

	/*
	 * Make sure the CPUs won't be enabled by someone else. We need to do
	 * this even in case of failure as all freeze_secondary_cpus() users are
	 * supposed to do thaw_secondary_cpus() on the failure path.
	 */
	cpu_hotplug_disabled++;

	cpu_maps_update_done();
	return error;
}

void __weak arch_thaw_secondary_cpus_begin(void)
{
}

void __weak arch_thaw_secondary_cpus_end(void)
{
}

void thaw_secondary_cpus(void)
{
	int cpu, error;

	/* Allow everyone to use the CPU hotplug again */
	cpu_maps_update_begin();
	__cpu_hotplug_enable();
	if (cpumask_empty(frozen_cpus))
		goto out;

	pr_info("Enabling non-boot CPUs ...\n");

	arch_thaw_secondary_cpus_begin();

	for_each_cpu(cpu, frozen_cpus) {
		trace_suspend_resume(TPS("CPU_ON"), cpu, true);
		error = _cpu_up(cpu, 1, CPUHP_ONLINE);
		trace_suspend_resume(TPS("CPU_ON"), cpu, false);
		if (!error) {
			pr_info("CPU%d is up\n", cpu);
			continue;
		}
		pr_warn("Error taking CPU%d up: %d\n", cpu, error);
	}

	arch_thaw_secondary_cpus_end();

	cpumask_clear(frozen_cpus);
out:
	cpu_maps_update_done();
}

static int __init alloc_frozen_cpus(void)
{
	if (!alloc_cpumask_var(&frozen_cpus, GFP_KERNEL|__GFP_ZERO))
		return -ENOMEM;
	return 0;
}
core_initcall(alloc_frozen_cpus);

/*
 * When callbacks for CPU hotplug notifications are being executed, we must
 * ensure that the state of the system with respect to the tasks being frozen
 * or not, as reported by the notification, remains unchanged *throughout the
 * duration* of the execution of the callbacks.
 * Hence we need to prevent the freezer from racing with regular CPU hotplug.
 *
 * This synchronization is implemented by mutually excluding regular CPU
 * hotplug and Suspend/Hibernate call paths by hooking onto the Suspend/
 * Hibernate notifications.
 */
static int
cpu_hotplug_pm_callback(struct notifier_block *nb,
			unsigned long action, void *ptr)
{
	switch (action) {

	case PM_SUSPEND_PREPARE:
	case PM_HIBERNATION_PREPARE:
		cpu_hotplug_disable();
		break;

	case PM_POST_SUSPEND:
	case PM_POST_HIBERNATION:
		cpu_hotplug_enable();
		break;

	default:
		return NOTIFY_DONE;
	}

	return NOTIFY_OK;
}


static int __init cpu_hotplug_pm_sync_init(void)
{
	/*
	 * cpu_hotplug_pm_callback has higher priority than x86
	 * bsp_pm_callback which depends on cpu_hotplug_pm_callback
	 * to disable cpu hotplug to avoid cpu hotplug race.
	 */
	pm_notifier(cpu_hotplug_pm_callback, 0);
	return 0;
}
core_initcall(cpu_hotplug_pm_sync_init);

#endif /* CONFIG_PM_SLEEP_SMP */

int __boot_cpu_id;

#endif /* CONFIG_SMP */

/* Boot processor state steps */
static struct cpuhp_step cpuhp_hp_states[] = {
	[CPUHP_OFFLINE] = {
		.name			= "offline",
		.startup.single		= NULL,
		.teardown.single	= NULL,
	},
#ifdef CONFIG_SMP
	[CPUHP_CREATE_THREADS]= {
		.name			= "threads:prepare",
		.startup.single		= smpboot_create_threads,
		.teardown.single	= NULL,
		.cant_stop		= true,
	},
	[CPUHP_PERF_PREPARE] = {
		.name			= "perf:prepare",
		.startup.single		= perf_event_init_cpu,
		.teardown.single	= perf_event_exit_cpu,
	},
	[CPUHP_WORKQUEUE_PREP] = {
		.name			= "workqueue:prepare",
		.startup.single		= workqueue_prepare_cpu,
		.teardown.single	= NULL,
	},
	[CPUHP_HRTIMERS_PREPARE] = {
		.name			= "hrtimers:prepare",
		.startup.single		= hrtimers_prepare_cpu,
		.teardown.single	= hrtimers_dead_cpu,
	},
	[CPUHP_SMPCFD_PREPARE] = {
		.name			= "smpcfd:prepare",
		.startup.single		= smpcfd_prepare_cpu,
		.teardown.single	= smpcfd_dead_cpu,
	},
	[CPUHP_RELAY_PREPARE] = {
		.name			= "relay:prepare",
		.startup.single		= relay_prepare_cpu,
		.teardown.single	= NULL,
	},
	[CPUHP_SLAB_PREPARE] = {
		.name			= "slab:prepare",
		.startup.single		= slab_prepare_cpu,
		.teardown.single	= slab_dead_cpu,
	},
	[CPUHP_RCUTREE_PREP] = {
		.name			= "RCU/tree:prepare",
		.startup.single		= rcutree_prepare_cpu,
		.teardown.single	= rcutree_dead_cpu,
	},
	/*
	 * On the tear-down path, timers_dead_cpu() must be invoked
	 * before blk_mq_queue_reinit_notify() from notify_dead(),
	 * otherwise a RCU stall occurs.
	 */
	[CPUHP_TIMERS_PREPARE] = {
		.name			= "timers:prepare",
		.startup.single		= timers_prepare_cpu,
		.teardown.single	= timers_dead_cpu,
	},
	/* Kicks the plugged cpu into life */
	[CPUHP_BRINGUP_CPU] = {
		.name			= "cpu:bringup",
		.startup.single		= bringup_cpu,
		.teardown.single	= finish_cpu,
		.cant_stop		= true,
	},
	/* Final state before CPU kills itself */
	[CPUHP_AP_IDLE_DEAD] = {
		.name			= "idle:dead",
	},
	/*
	 * Last state before CPU enters the idle loop to die. Transient state
	 * for synchronization.
	 */
	[CPUHP_AP_OFFLINE] = {
		.name			= "ap:offline",
		.cant_stop		= true,
	},
	/* First state is scheduler control. Interrupts are disabled */
	[CPUHP_AP_SCHED_STARTING] = {
		.name			= "sched:starting",
		.startup.single		= sched_cpu_starting,
		.teardown.single	= sched_cpu_dying,
	},
	[CPUHP_AP_RCUTREE_DYING] = {
		.name			= "RCU/tree:dying",
		.startup.single		= NULL,
		.teardown.single	= rcutree_dying_cpu,
	},
	[CPUHP_AP_SMPCFD_DYING] = {
		.name			= "smpcfd:dying",
		.startup.single		= NULL,
		.teardown.single	= smpcfd_dying_cpu,
	},
	/* Entry state on starting. Interrupts enabled from here on. Transient
	 * state for synchronsization */
	[CPUHP_AP_ONLINE] = {
		.name			= "ap:online",
	},
	/*
	 * Handled on control processor until the plugged processor manages
	 * this itself.
	 */
	[CPUHP_TEARDOWN_CPU] = {
		.name			= "cpu:teardown",
		.startup.single		= NULL,
		.teardown.single	= takedown_cpu,
		.cant_stop		= true,
	},

	[CPUHP_AP_SCHED_WAIT_EMPTY] = {
		.name			= "sched:waitempty",
		.startup.single		= NULL,
		.teardown.single	= sched_cpu_wait_empty,
	},

	/* Handle smpboot threads park/unpark */
	[CPUHP_AP_SMPBOOT_THREADS] = {
		.name			= "smpboot/threads:online",
		.startup.single		= smpboot_unpark_threads,
		.teardown.single	= smpboot_park_threads,
	},
	[CPUHP_AP_IRQ_AFFINITY_ONLINE] = {
		.name			= "irq/affinity:online",
		.startup.single		= irq_affinity_online_cpu,
		.teardown.single	= NULL,
	},
	[CPUHP_AP_PERF_ONLINE] = {
		.name			= "perf:online",
		.startup.single		= perf_event_init_cpu,
		.teardown.single	= perf_event_exit_cpu,
	},
	[CPUHP_AP_WATCHDOG_ONLINE] = {
		.name			= "lockup_detector:online",
		.startup.single		= lockup_detector_online_cpu,
		.teardown.single	= lockup_detector_offline_cpu,
	},
	[CPUHP_AP_WORKQUEUE_ONLINE] = {
		.name			= "workqueue:online",
		.startup.single		= workqueue_online_cpu,
		.teardown.single	= workqueue_offline_cpu,
	},
	[CPUHP_AP_RCUTREE_ONLINE] = {
		.name			= "RCU/tree:online",
		.startup.single		= rcutree_online_cpu,
		.teardown.single	= rcutree_offline_cpu,
	},
#endif
	/*
	 * The dynamically registered state space is here
	 */

#ifdef CONFIG_SMP
	/* Last state is scheduler control setting the cpu active */
	[CPUHP_AP_ACTIVE] = {
		.name			= "sched:active",
		.startup.single		= sched_cpu_activate,
		.teardown.single	= sched_cpu_deactivate,
	},
#endif

	/* CPU is fully up and running. */
	[CPUHP_ONLINE] = {
		.name			= "online",
		.startup.single		= NULL,
		.teardown.single	= NULL,
	},
};

/* Sanity check for callbacks */
static int cpuhp_cb_check(enum cpuhp_state state)
{
	if (state <= CPUHP_OFFLINE || state >= CPUHP_ONLINE)
		return -EINVAL;
	return 0;
}

/*
 * Returns a free for dynamic slot assignment of the Online state. The states
 * are protected by the cpuhp_slot_states mutex and an empty slot is identified
 * by having no name assigned.
 */
static int cpuhp_reserve_state(enum cpuhp_state state)
{
	enum cpuhp_state i, end;
	struct cpuhp_step *step;

	switch (state) {
	case CPUHP_AP_ONLINE_DYN:
		step = cpuhp_hp_states + CPUHP_AP_ONLINE_DYN;
		end = CPUHP_AP_ONLINE_DYN_END;
		break;
	case CPUHP_BP_PREPARE_DYN:
		step = cpuhp_hp_states + CPUHP_BP_PREPARE_DYN;
		end = CPUHP_BP_PREPARE_DYN_END;
		break;
	default:
		return -EINVAL;
	}

	for (i = state; i <= end; i++, step++) {
		if (!step->name)
			return i;
	}
	WARN(1, "No more dynamic states available for CPU hotplug\n");
	return -ENOSPC;
}

static int cpuhp_store_callbacks(enum cpuhp_state state, const char *name,
				 int (*startup)(unsigned int cpu),
				 int (*teardown)(unsigned int cpu),
				 bool multi_instance)
{
	/* (Un)Install the callbacks for further cpu hotplug operations */
	struct cpuhp_step *sp;
	int ret = 0;

	/*
	 * If name is NULL, then the state gets removed.
	 *
	 * CPUHP_AP_ONLINE_DYN and CPUHP_BP_PREPARE_DYN are handed out on
	 * the first allocation from these dynamic ranges, so the removal
	 * would trigger a new allocation and clear the wrong (already
	 * empty) state, leaving the callbacks of the to be cleared state
	 * dangling, which causes wreckage on the next hotplug operation.
	 */
	if (name && (state == CPUHP_AP_ONLINE_DYN ||
		     state == CPUHP_BP_PREPARE_DYN)) {
		ret = cpuhp_reserve_state(state);
		if (ret < 0)
			return ret;
		state = ret;
	}
	sp = cpuhp_get_step(state);
	if (name && sp->name)
		return -EBUSY;

	sp->startup.single = startup;
	sp->teardown.single = teardown;
	sp->name = name;
	sp->multi_instance = multi_instance;
	INIT_HLIST_HEAD(&sp->list);
	return ret;
}

static void *cpuhp_get_teardown_cb(enum cpuhp_state state)
{
	return cpuhp_get_step(state)->teardown.single;
}

/*
 * Call the startup/teardown function for a step either on the AP or
 * on the current CPU.
 */
static int cpuhp_issue_call(int cpu, enum cpuhp_state state, bool bringup,
			    struct hlist_node *node)
{
	struct cpuhp_step *sp = cpuhp_get_step(state);
	int ret;

	/*
	 * If there's nothing to do, we done.
	 * Relies on the union for multi_instance.
	 */
	if (cpuhp_step_empty(bringup, sp))
		return 0;
	/*
	 * The non AP bound callbacks can fail on bringup. On teardown
	 * e.g. module removal we crash for now.
	 */
#ifdef CONFIG_SMP
	if (cpuhp_is_ap_state(state))
		ret = cpuhp_invoke_ap_callback(cpu, state, bringup, node);
	else
		ret = cpuhp_invoke_callback(cpu, state, bringup, node, NULL);
#else
	ret = cpuhp_invoke_callback(cpu, state, bringup, node, NULL);
#endif
	BUG_ON(ret && !bringup);
	return ret;
}

/*
 * Called from __cpuhp_setup_state on a recoverable failure.
 *
 * Note: The teardown callbacks for rollback are not allowed to fail!
 */
static void cpuhp_rollback_install(int failedcpu, enum cpuhp_state state,
				   struct hlist_node *node)
{
	int cpu;

	/* Roll back the already executed steps on the other cpus */
	for_each_present_cpu(cpu) {
		struct cpuhp_cpu_state *st = per_cpu_ptr(&cpuhp_state, cpu);
		int cpustate = st->state;

		if (cpu >= failedcpu)
			break;

		/* Did we invoke the startup call on that cpu ? */
		if (cpustate >= state)
			cpuhp_issue_call(cpu, state, false, node);
	}
}

int __cpuhp_state_add_instance_cpuslocked(enum cpuhp_state state,
					  struct hlist_node *node,
					  bool invoke)
{
	struct cpuhp_step *sp;
	int cpu;
	int ret;

	lockdep_assert_cpus_held();

	sp = cpuhp_get_step(state);
	if (sp->multi_instance == false)
		return -EINVAL;

	mutex_lock(&cpuhp_state_mutex);

	if (!invoke || !sp->startup.multi)
		goto add_node;

	/*
	 * Try to call the startup callback for each present cpu
	 * depending on the hotplug state of the cpu.
	 */
	for_each_present_cpu(cpu) {
		struct cpuhp_cpu_state *st = per_cpu_ptr(&cpuhp_state, cpu);
		int cpustate = st->state;

		if (cpustate < state)
			continue;

		ret = cpuhp_issue_call(cpu, state, true, node);
		if (ret) {
			if (sp->teardown.multi)
				cpuhp_rollback_install(cpu, state, node);
			goto unlock;
		}
	}
add_node:
	ret = 0;
	hlist_add_head(node, &sp->list);
unlock:
	mutex_unlock(&cpuhp_state_mutex);
	return ret;
}

int __cpuhp_state_add_instance(enum cpuhp_state state, struct hlist_node *node,
			       bool invoke)
{
	int ret;

	cpus_read_lock();
	ret = __cpuhp_state_add_instance_cpuslocked(state, node, invoke);
	cpus_read_unlock();
	return ret;
}
EXPORT_SYMBOL_GPL(__cpuhp_state_add_instance);

/**
 * __cpuhp_setup_state_cpuslocked - Setup the callbacks for an hotplug machine state
 * @state:		The state to setup
 * @invoke:		If true, the startup function is invoked for cpus where
 *			cpu state >= @state
 * @startup:		startup callback function
 * @teardown:		teardown callback function
 * @multi_instance:	State is set up for multiple instances which get
 *			added afterwards.
 *
 * The caller needs to hold cpus read locked while calling this function.
 * Returns:
 *   On success:
 *      Positive state number if @state is CPUHP_AP_ONLINE_DYN
 *      0 for all other states
 *   On failure: proper (negative) error code
 */
int __cpuhp_setup_state_cpuslocked(enum cpuhp_state state,
				   const char *name, bool invoke,
				   int (*startup)(unsigned int cpu),
				   int (*teardown)(unsigned int cpu),
				   bool multi_instance)
{
	int cpu, ret = 0;
	bool dynstate;

	lockdep_assert_cpus_held();

	if (cpuhp_cb_check(state) || !name)
		return -EINVAL;

	mutex_lock(&cpuhp_state_mutex);

	ret = cpuhp_store_callbacks(state, name, startup, teardown,
				    multi_instance);

	dynstate = state == CPUHP_AP_ONLINE_DYN;
	if (ret > 0 && dynstate) {
		state = ret;
		ret = 0;
	}

	if (ret || !invoke || !startup)
		goto out;

	/*
	 * Try to call the startup callback for each present cpu
	 * depending on the hotplug state of the cpu.
	 */
	for_each_present_cpu(cpu) {
		struct cpuhp_cpu_state *st = per_cpu_ptr(&cpuhp_state, cpu);
		int cpustate = st->state;

		if (cpustate < state)
			continue;

		ret = cpuhp_issue_call(cpu, state, true, NULL);
		if (ret) {
			if (teardown)
				cpuhp_rollback_install(cpu, state, NULL);
			cpuhp_store_callbacks(state, NULL, NULL, NULL, false);
			goto out;
		}
	}
out:
	mutex_unlock(&cpuhp_state_mutex);
	/*
	 * If the requested state is CPUHP_AP_ONLINE_DYN, return the
	 * dynamically allocated state in case of success.
	 */
	if (!ret && dynstate)
		return state;
	return ret;
}
EXPORT_SYMBOL(__cpuhp_setup_state_cpuslocked);

int __cpuhp_setup_state(enum cpuhp_state state,
			const char *name, bool invoke,
			int (*startup)(unsigned int cpu),
			int (*teardown)(unsigned int cpu),
			bool multi_instance)
{
	int ret;

	cpus_read_lock();
	ret = __cpuhp_setup_state_cpuslocked(state, name, invoke, startup,
					     teardown, multi_instance);
	cpus_read_unlock();
	return ret;
}
EXPORT_SYMBOL(__cpuhp_setup_state);

int __cpuhp_state_remove_instance(enum cpuhp_state state,
				  struct hlist_node *node, bool invoke)
{
	struct cpuhp_step *sp = cpuhp_get_step(state);
	int cpu;

	BUG_ON(cpuhp_cb_check(state));

	if (!sp->multi_instance)
		return -EINVAL;

	cpus_read_lock();
	mutex_lock(&cpuhp_state_mutex);

	if (!invoke || !cpuhp_get_teardown_cb(state))
		goto remove;
	/*
	 * Call the teardown callback for each present cpu depending
	 * on the hotplug state of the cpu. This function is not
	 * allowed to fail currently!
	 */
	for_each_present_cpu(cpu) {
		struct cpuhp_cpu_state *st = per_cpu_ptr(&cpuhp_state, cpu);
		int cpustate = st->state;

		if (cpustate >= state)
			cpuhp_issue_call(cpu, state, false, node);
	}

remove:
	hlist_del(node);
	mutex_unlock(&cpuhp_state_mutex);
	cpus_read_unlock();

	return 0;
}
EXPORT_SYMBOL_GPL(__cpuhp_state_remove_instance);

/**
 * __cpuhp_remove_state_cpuslocked - Remove the callbacks for an hotplug machine state
 * @state:	The state to remove
 * @invoke:	If true, the teardown function is invoked for cpus where
 *		cpu state >= @state
 *
 * The caller needs to hold cpus read locked while calling this function.
 * The teardown callback is currently not allowed to fail. Think
 * about module removal!
 */
void __cpuhp_remove_state_cpuslocked(enum cpuhp_state state, bool invoke)
{
	struct cpuhp_step *sp = cpuhp_get_step(state);
	int cpu;

	BUG_ON(cpuhp_cb_check(state));

	lockdep_assert_cpus_held();

	mutex_lock(&cpuhp_state_mutex);
	if (sp->multi_instance) {
		WARN(!hlist_empty(&sp->list),
		     "Error: Removing state %d which has instances left.\n",
		     state);
		goto remove;
	}

	if (!invoke || !cpuhp_get_teardown_cb(state))
		goto remove;

	/*
	 * Call the teardown callback for each present cpu depending
	 * on the hotplug state of the cpu. This function is not
	 * allowed to fail currently!
	 */
	for_each_present_cpu(cpu) {
		struct cpuhp_cpu_state *st = per_cpu_ptr(&cpuhp_state, cpu);
		int cpustate = st->state;

		if (cpustate >= state)
			cpuhp_issue_call(cpu, state, false, NULL);
	}
remove:
	cpuhp_store_callbacks(state, NULL, NULL, NULL, false);
	mutex_unlock(&cpuhp_state_mutex);
}
EXPORT_SYMBOL(__cpuhp_remove_state_cpuslocked);

void __cpuhp_remove_state(enum cpuhp_state state, bool invoke)
{
	cpus_read_lock();
	__cpuhp_remove_state_cpuslocked(state, invoke);
	cpus_read_unlock();
}
EXPORT_SYMBOL(__cpuhp_remove_state);

#ifdef CONFIG_HOTPLUG_SMT
static void cpuhp_offline_cpu_device(unsigned int cpu)
{
	struct device *dev = get_cpu_device(cpu);

	dev->offline = true;
	/* Tell user space about the state change */
	kobject_uevent(&dev->kobj, KOBJ_OFFLINE);
}

static void cpuhp_online_cpu_device(unsigned int cpu)
{
	struct device *dev = get_cpu_device(cpu);

	dev->offline = false;
	/* Tell user space about the state change */
	kobject_uevent(&dev->kobj, KOBJ_ONLINE);
}

int cpuhp_smt_disable(enum cpuhp_smt_control ctrlval)
{
	int cpu, ret = 0;

	cpu_maps_update_begin();
	for_each_online_cpu(cpu) {
		if (topology_is_primary_thread(cpu))
			continue;
		ret = cpu_down_maps_locked(cpu, CPUHP_OFFLINE);
		if (ret)
			break;
		/*
		 * As this needs to hold the cpu maps lock it's impossible
		 * to call device_offline() because that ends up calling
		 * cpu_down() which takes cpu maps lock. cpu maps lock
		 * needs to be held as this might race against in kernel
		 * abusers of the hotplug machinery (thermal management).
		 *
		 * So nothing would update device:offline state. That would
		 * leave the sysfs entry stale and prevent onlining after
		 * smt control has been changed to 'off' again. This is
		 * called under the sysfs hotplug lock, so it is properly
		 * serialized against the regular offline usage.
		 */
		cpuhp_offline_cpu_device(cpu);
	}
	if (!ret)
		cpu_smt_control = ctrlval;
	cpu_maps_update_done();
	return ret;
}

int cpuhp_smt_enable(void)
{
	int cpu, ret = 0;

	cpu_maps_update_begin();
	cpu_smt_control = CPU_SMT_ENABLED;
	for_each_present_cpu(cpu) {
		/* Skip online CPUs and CPUs on offline nodes */
		if (cpu_online(cpu) || !node_online(cpu_to_node(cpu)))
			continue;
		ret = _cpu_up(cpu, 0, CPUHP_ONLINE);
		if (ret)
			break;
		/* See comment in cpuhp_smt_disable() */
		cpuhp_online_cpu_device(cpu);
	}
	cpu_maps_update_done();
	return ret;
}
#endif

#if defined(CONFIG_SYSFS) && defined(CONFIG_HOTPLUG_CPU)
static ssize_t show_cpuhp_state(struct device *dev,
				struct device_attribute *attr, char *buf)
{
	struct cpuhp_cpu_state *st = per_cpu_ptr(&cpuhp_state, dev->id);

	return sprintf(buf, "%d\n", st->state);
}
static DEVICE_ATTR(state, 0444, show_cpuhp_state, NULL);

static ssize_t write_cpuhp_target(struct device *dev,
				  struct device_attribute *attr,
				  const char *buf, size_t count)
{
	struct cpuhp_cpu_state *st = per_cpu_ptr(&cpuhp_state, dev->id);
	struct cpuhp_step *sp;
	int target, ret;

	ret = kstrtoint(buf, 10, &target);
	if (ret)
		return ret;

#ifdef CONFIG_CPU_HOTPLUG_STATE_CONTROL
	if (target < CPUHP_OFFLINE || target > CPUHP_ONLINE)
		return -EINVAL;
#else
	if (target != CPUHP_OFFLINE && target != CPUHP_ONLINE)
		return -EINVAL;
#endif

	ret = lock_device_hotplug_sysfs();
	if (ret)
		return ret;

	mutex_lock(&cpuhp_state_mutex);
	sp = cpuhp_get_step(target);
	ret = !sp->name || sp->cant_stop ? -EINVAL : 0;
	mutex_unlock(&cpuhp_state_mutex);
	if (ret)
		goto out;

	if (st->state < target)
		ret = cpu_up(dev->id, target);
	else
		ret = cpu_down(dev->id, target);
out:
	unlock_device_hotplug();
	return ret ? ret : count;
}

static ssize_t show_cpuhp_target(struct device *dev,
				 struct device_attribute *attr, char *buf)
{
	struct cpuhp_cpu_state *st = per_cpu_ptr(&cpuhp_state, dev->id);

	return sprintf(buf, "%d\n", st->target);
}
static DEVICE_ATTR(target, 0644, show_cpuhp_target, write_cpuhp_target);


static ssize_t write_cpuhp_fail(struct device *dev,
				struct device_attribute *attr,
				const char *buf, size_t count)
{
	struct cpuhp_cpu_state *st = per_cpu_ptr(&cpuhp_state, dev->id);
	struct cpuhp_step *sp;
	int fail, ret;

	ret = kstrtoint(buf, 10, &fail);
	if (ret)
		return ret;

	if (fail == CPUHP_INVALID) {
		st->fail = fail;
		return count;
	}

	if (fail < CPUHP_OFFLINE || fail > CPUHP_ONLINE)
		return -EINVAL;

	/*
	 * Cannot fail STARTING/DYING callbacks.
	 */
	if (cpuhp_is_atomic_state(fail))
		return -EINVAL;

	/*
	 * DEAD callbacks cannot fail...
	 * ... neither can CPUHP_BRINGUP_CPU during hotunplug. The latter
	 * triggering STARTING callbacks, a failure in this state would
	 * hinder rollback.
	 */
	if (fail <= CPUHP_BRINGUP_CPU && st->state > CPUHP_BRINGUP_CPU)
		return -EINVAL;

	/*
	 * Cannot fail anything that doesn't have callbacks.
	 */
	mutex_lock(&cpuhp_state_mutex);
	sp = cpuhp_get_step(fail);
	if (!sp->startup.single && !sp->teardown.single)
		ret = -EINVAL;
	mutex_unlock(&cpuhp_state_mutex);
	if (ret)
		return ret;

	st->fail = fail;

	return count;
}

static ssize_t show_cpuhp_fail(struct device *dev,
			       struct device_attribute *attr, char *buf)
{
	struct cpuhp_cpu_state *st = per_cpu_ptr(&cpuhp_state, dev->id);

	return sprintf(buf, "%d\n", st->fail);
}

static DEVICE_ATTR(fail, 0644, show_cpuhp_fail, write_cpuhp_fail);

static struct attribute *cpuhp_cpu_attrs[] = {
	&dev_attr_state.attr,
	&dev_attr_target.attr,
	&dev_attr_fail.attr,
	NULL
};

static const struct attribute_group cpuhp_cpu_attr_group = {
	.attrs = cpuhp_cpu_attrs,
	.name = "hotplug",
	NULL
};

static ssize_t show_cpuhp_states(struct device *dev,
				 struct device_attribute *attr, char *buf)
{
	ssize_t cur, res = 0;
	int i;

	mutex_lock(&cpuhp_state_mutex);
	for (i = CPUHP_OFFLINE; i <= CPUHP_ONLINE; i++) {
		struct cpuhp_step *sp = cpuhp_get_step(i);

		if (sp->name) {
			cur = sprintf(buf, "%3d: %s\n", i, sp->name);
			buf += cur;
			res += cur;
		}
	}
	mutex_unlock(&cpuhp_state_mutex);
	return res;
}
static DEVICE_ATTR(states, 0444, show_cpuhp_states, NULL);

static struct attribute *cpuhp_cpu_root_attrs[] = {
	&dev_attr_states.attr,
	NULL
};

static const struct attribute_group cpuhp_cpu_root_attr_group = {
	.attrs = cpuhp_cpu_root_attrs,
	.name = "hotplug",
	NULL
};

#ifdef CONFIG_HOTPLUG_SMT

static ssize_t
__store_smt_control(struct device *dev, struct device_attribute *attr,
		    const char *buf, size_t count)
{
	int ctrlval, ret;

	if (sysfs_streq(buf, "on"))
		ctrlval = CPU_SMT_ENABLED;
	else if (sysfs_streq(buf, "off"))
		ctrlval = CPU_SMT_DISABLED;
	else if (sysfs_streq(buf, "forceoff"))
		ctrlval = CPU_SMT_FORCE_DISABLED;
	else
		return -EINVAL;

	if (cpu_smt_control == CPU_SMT_FORCE_DISABLED)
		return -EPERM;

	if (cpu_smt_control == CPU_SMT_NOT_SUPPORTED)
		return -ENODEV;

	ret = lock_device_hotplug_sysfs();
	if (ret)
		return ret;

	if (ctrlval != cpu_smt_control) {
		switch (ctrlval) {
		case CPU_SMT_ENABLED:
			ret = cpuhp_smt_enable();
			break;
		case CPU_SMT_DISABLED:
		case CPU_SMT_FORCE_DISABLED:
			ret = cpuhp_smt_disable(ctrlval);
			break;
		}
	}

	unlock_device_hotplug();
	return ret ? ret : count;
}

#else /* !CONFIG_HOTPLUG_SMT */
static ssize_t
__store_smt_control(struct device *dev, struct device_attribute *attr,
		    const char *buf, size_t count)
{
	return -ENODEV;
}
#endif /* CONFIG_HOTPLUG_SMT */

static const char *smt_states[] = {
	[CPU_SMT_ENABLED]		= "on",
	[CPU_SMT_DISABLED]		= "off",
	[CPU_SMT_FORCE_DISABLED]	= "forceoff",
	[CPU_SMT_NOT_SUPPORTED]		= "notsupported",
	[CPU_SMT_NOT_IMPLEMENTED]	= "notimplemented",
};

static ssize_t
show_smt_control(struct device *dev, struct device_attribute *attr, char *buf)
{
	const char *state = smt_states[cpu_smt_control];

	return snprintf(buf, PAGE_SIZE - 2, "%s\n", state);
}

static ssize_t
store_smt_control(struct device *dev, struct device_attribute *attr,
		  const char *buf, size_t count)
{
	return __store_smt_control(dev, attr, buf, count);
}
static DEVICE_ATTR(control, 0644, show_smt_control, store_smt_control);

static ssize_t
show_smt_active(struct device *dev, struct device_attribute *attr, char *buf)
{
	return snprintf(buf, PAGE_SIZE - 2, "%d\n", sched_smt_active());
}
static DEVICE_ATTR(active, 0444, show_smt_active, NULL);

static struct attribute *cpuhp_smt_attrs[] = {
	&dev_attr_control.attr,
	&dev_attr_active.attr,
	NULL
};

static const struct attribute_group cpuhp_smt_attr_group = {
	.attrs = cpuhp_smt_attrs,
	.name = "smt",
	NULL
};

static int __init cpu_smt_sysfs_init(void)
{
	return sysfs_create_group(&cpu_subsys.dev_root->kobj,
				  &cpuhp_smt_attr_group);
}

static int __init cpuhp_sysfs_init(void)
{
	int cpu, ret;

	ret = cpu_smt_sysfs_init();
	if (ret)
		return ret;

	ret = sysfs_create_group(&cpu_subsys.dev_root->kobj,
				 &cpuhp_cpu_root_attr_group);
	if (ret)
		return ret;

	for_each_possible_cpu(cpu) {
		struct device *dev = get_cpu_device(cpu);

		if (!dev)
			continue;
		ret = sysfs_create_group(&dev->kobj, &cpuhp_cpu_attr_group);
		if (ret)
			return ret;
	}
	return 0;
}
device_initcall(cpuhp_sysfs_init);
#endif /* CONFIG_SYSFS && CONFIG_HOTPLUG_CPU */

/*
 * cpu_bit_bitmap[] is a special, "compressed" data structure that
 * represents all NR_CPUS bits binary values of 1<<nr.
 *
 * It is used by cpumask_of() to get a constant address to a CPU
 * mask value that has a single bit set only.
 */

/* cpu_bit_bitmap[0] is empty - so we can back into it */
#define MASK_DECLARE_1(x)	[x+1][0] = (1UL << (x))
#define MASK_DECLARE_2(x)	MASK_DECLARE_1(x), MASK_DECLARE_1(x+1)
#define MASK_DECLARE_4(x)	MASK_DECLARE_2(x), MASK_DECLARE_2(x+2)
#define MASK_DECLARE_8(x)	MASK_DECLARE_4(x), MASK_DECLARE_4(x+4)

const unsigned long cpu_bit_bitmap[BITS_PER_LONG+1][BITS_TO_LONGS(NR_CPUS)] = {

	MASK_DECLARE_8(0),	MASK_DECLARE_8(8),
	MASK_DECLARE_8(16),	MASK_DECLARE_8(24),
#if BITS_PER_LONG > 32
	MASK_DECLARE_8(32),	MASK_DECLARE_8(40),
	MASK_DECLARE_8(48),	MASK_DECLARE_8(56),
#endif
};
EXPORT_SYMBOL_GPL(cpu_bit_bitmap);

const DECLARE_BITMAP(cpu_all_bits, NR_CPUS) = CPU_BITS_ALL;
EXPORT_SYMBOL(cpu_all_bits);

#ifdef CONFIG_INIT_ALL_POSSIBLE
struct cpumask __cpu_possible_mask __read_mostly
	= {CPU_BITS_ALL};
#else
struct cpumask __cpu_possible_mask __read_mostly;
#endif
EXPORT_SYMBOL(__cpu_possible_mask);

struct cpumask __cpu_online_mask __read_mostly;
EXPORT_SYMBOL(__cpu_online_mask);

struct cpumask __cpu_present_mask __read_mostly;
EXPORT_SYMBOL(__cpu_present_mask);

struct cpumask __cpu_active_mask __read_mostly;
EXPORT_SYMBOL(__cpu_active_mask);

struct cpumask __cpu_dying_mask __read_mostly;
EXPORT_SYMBOL(__cpu_dying_mask);

atomic_t __num_online_cpus __read_mostly;
EXPORT_SYMBOL(__num_online_cpus);

void init_cpu_present(const struct cpumask *src)
{
	cpumask_copy(&__cpu_present_mask, src);
}

void init_cpu_possible(const struct cpumask *src)
{
	cpumask_copy(&__cpu_possible_mask, src);
}

void init_cpu_online(const struct cpumask *src)
{
	cpumask_copy(&__cpu_online_mask, src);
}

void set_cpu_online(unsigned int cpu, bool online)
{
	/*
	 * atomic_inc/dec() is required to handle the horrid abuse of this
	 * function by the reboot and kexec code which invoke it from
	 * IPI/NMI broadcasts when shutting down CPUs. Invocation from
	 * regular CPU hotplug is properly serialized.
	 *
	 * Note, that the fact that __num_online_cpus is of type atomic_t
	 * does not protect readers which are not serialized against
	 * concurrent hotplug operations.
	 */
	if (online) {
		if (!cpumask_test_and_set_cpu(cpu, &__cpu_online_mask))
			atomic_inc(&__num_online_cpus);
	} else {
		if (cpumask_test_and_clear_cpu(cpu, &__cpu_online_mask))
			atomic_dec(&__num_online_cpus);
	}
}

/*
 * Activate the first processor.
 */
void __init boot_cpu_init(void)
{
	int cpu = smp_processor_id();

	/* Mark the boot cpu "present", "online" etc for SMP and UP case */
	set_cpu_online(cpu, true);
	set_cpu_active(cpu, true);
	set_cpu_present(cpu, true);
	set_cpu_possible(cpu, true);

#ifdef CONFIG_SMP
	__boot_cpu_id = cpu;
#endif
}

/*
 * Must be called _AFTER_ setting up the per_cpu areas
 */
void __init boot_cpu_hotplug_init(void)
{
#ifdef CONFIG_SMP
	cpumask_set_cpu(smp_processor_id(), &cpus_booted_once_mask);
#endif
	this_cpu_write(cpuhp_state.state, CPUHP_ONLINE);
}

/*
 * These are used for a global "mitigations=" cmdline option for toggling
 * optional CPU mitigations.
 */
enum cpu_mitigations {
	CPU_MITIGATIONS_OFF,
	CPU_MITIGATIONS_AUTO,
	CPU_MITIGATIONS_AUTO_NOSMT,
};

static enum cpu_mitigations cpu_mitigations __ro_after_init =
	CPU_MITIGATIONS_AUTO;

static int __init mitigations_parse_cmdline(char *arg)
{
	if (!strcmp(arg, "off"))
		cpu_mitigations = CPU_MITIGATIONS_OFF;
	else if (!strcmp(arg, "auto"))
		cpu_mitigations = CPU_MITIGATIONS_AUTO;
	else if (!strcmp(arg, "auto,nosmt"))
		cpu_mitigations = CPU_MITIGATIONS_AUTO_NOSMT;
	else
		pr_crit("Unsupported mitigations=%s, system may still be vulnerable\n",
			arg);

	return 0;
}
early_param("mitigations", mitigations_parse_cmdline);

/* mitigations=off */
bool cpu_mitigations_off(void)
{
	return cpu_mitigations == CPU_MITIGATIONS_OFF;
}
EXPORT_SYMBOL_GPL(cpu_mitigations_off);

/* mitigations=auto,nosmt */
bool cpu_mitigations_auto_nosmt(void)
{
	return cpu_mitigations == CPU_MITIGATIONS_AUTO_NOSMT;
}
EXPORT_SYMBOL_GPL(cpu_mitigations_auto_nosmt);<|MERGE_RESOLUTION|>--- conflicted
+++ resolved
@@ -64,10 +64,7 @@
 	bool			rollback;
 	bool			single;
 	bool			bringup;
-<<<<<<< HEAD
-=======
 	int			cpu;
->>>>>>> 7d2a07b7
 	struct hlist_node	*node;
 	struct hlist_node	*last;
 	enum cpuhp_state	cb_state;
@@ -352,11 +349,7 @@
 
 static void lockdep_release_cpus_lock(void)
 {
-<<<<<<< HEAD
-	rwsem_release(&cpu_hotplug_lock.rw_sem.dep_map, _THIS_IP_);
-=======
 	rwsem_release(&cpu_hotplug_lock.dep_map, _THIS_IP_);
->>>>>>> 7d2a07b7
 }
 
 /*
@@ -456,7 +449,6 @@
 	 * core will shutdown the machine.
 	 */
 	return !cpumask_test_cpu(cpu, &cpus_booted_once_mask);
-<<<<<<< HEAD
 }
 
 /* Returns true if SMT is not supported of forcefully (irreversibly) disabled */
@@ -465,16 +457,6 @@
 	return cpu_smt_control != CPU_SMT_FORCE_DISABLED &&
 		cpu_smt_control != CPU_SMT_NOT_SUPPORTED;
 }
-=======
-}
-
-/* Returns true if SMT is not supported of forcefully (irreversibly) disabled */
-bool cpu_smt_possible(void)
-{
-	return cpu_smt_control != CPU_SMT_FORCE_DISABLED &&
-		cpu_smt_control != CPU_SMT_NOT_SUPPORTED;
-}
->>>>>>> 7d2a07b7
 EXPORT_SYMBOL_GPL(cpu_smt_possible);
 #else
 static inline bool cpu_smt_allowed(unsigned int cpu) { return true; }
@@ -1280,23 +1262,12 @@
 
 	rcu_cpu_starting(cpu);	/* Enables RCU usage on this CPU. */
 	cpumask_set_cpu(cpu, &cpus_booted_once_mask);
-<<<<<<< HEAD
-	while (st->state < target) {
-		st->state++;
-		ret = cpuhp_invoke_callback(cpu, st->state, true, NULL, NULL);
-		/*
-		 * STARTING must not fail!
-		 */
-		WARN_ON_ONCE(ret);
-	}
-=======
 	ret = cpuhp_invoke_callback_range(true, cpu, st, target);
 
 	/*
 	 * STARTING must not fail!
 	 */
 	WARN_ON_ONCE(ret);
->>>>>>> 7d2a07b7
 }
 
 /*
