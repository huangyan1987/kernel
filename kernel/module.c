--- conflicted
+++ resolved
@@ -586,36 +586,17 @@
 
 #ifdef CONFIG_MODULE_UNLOAD
 /* Init the unload section of the module. */
-static int module_unload_init(struct module *mod)
-{
-<<<<<<< HEAD
-	unsigned int i;
-	size_t refsize = nr_cpu_ids * sizeof(*mod->ref);
-
-	INIT_LIST_HEAD(&mod->modules_which_use_me);
-
-	mod->ref = kzalloc(refsize, GFP_KERNEL);
-	if (!mod->ref) {
-		mod->ref = vmalloc(refsize);
-		if (!mod->ref)
-			return -ENOMEM;
-		memset(mod->ref, 0, refsize);
-	}
-	for (i = 0; i < nr_cpu_ids; i++)
-		local_set(&mod->ref[i].count, 0);
-=======
+static void module_unload_init(struct module *mod)
+{
 	int cpu;
 
 	INIT_LIST_HEAD(&mod->modules_which_use_me);
 	for_each_possible_cpu(cpu)
 		local_set(__module_ref_addr(mod, cpu), 0);
->>>>>>> 8e492151
 	/* Hold reference count during initialization. */
 	local_set(__module_ref_addr(mod, raw_smp_processor_id()), 1);
 	/* Backwards compatibility macros put refcount during init. */
 	mod->waiter = current;
-
-	return 0;
 }
 
 /* modules using other modules */
@@ -695,10 +676,6 @@
 			}
 		}
 	}
-	if (is_vmalloc_addr(mod->ref))
-		vfree(mod->ref);
-	else
-		kfree(mod->ref);
 }
 
 #ifdef CONFIG_MODULE_FORCE_UNLOAD
@@ -758,13 +735,8 @@
 	unsigned int total = 0;
 	int cpu;
 
-<<<<<<< HEAD
-	for (i = 0; i < nr_cpu_ids; i++)
-		total += local_read(&mod->ref[i].count);
-=======
 	for_each_possible_cpu(cpu)
 		total += local_read(__module_ref_addr(mod, cpu));
->>>>>>> 8e492151
 	return total;
 }
 EXPORT_SYMBOL(module_refcount);
@@ -963,9 +935,8 @@
 	return strong_try_module_get(b) == 0;
 }
 
-static inline int module_unload_init(struct module *mod)
-{
-	return 0;
+static inline void module_unload_init(struct module *mod)
+{
 }
 #endif /* CONFIG_MODULE_UNLOAD */
 
@@ -2155,9 +2126,7 @@
 	mod = (void *)sechdrs[modindex].sh_addr;
 
 	/* Now we've moved module, initialize linked lists, etc. */
-	err = module_unload_init(mod);
-	if (err)
-		goto free_unload;
+	module_unload_init(mod);
 
 	/* add kobject, so we can reference it. */
 	err = mod_sysfs_init(mod);
