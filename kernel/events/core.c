--- conflicted
+++ resolved
@@ -4524,11 +4524,7 @@
 {
 	struct perf_event *event = file->private_data;
 	struct ring_buffer *rb;
-<<<<<<< HEAD
-	__poll_t events = POLLHUP;
-=======
 	__poll_t events = EPOLLHUP;
->>>>>>> 7928b2cb
 
 	poll_wait(file, &event->waitq, wait);
 
