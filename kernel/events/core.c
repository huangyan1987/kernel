/*
 * Performance events core code:
 *
 *  Copyright (C) 2008 Thomas Gleixner <tglx@linutronix.de>
 *  Copyright (C) 2008-2011 Red Hat, Inc., Ingo Molnar
 *  Copyright (C) 2008-2011 Red Hat, Inc., Peter Zijlstra
 *  Copyright  ©  2009 Paul Mackerras, IBM Corp. <paulus@au1.ibm.com>
 *
 * For licensing details see kernel-base/COPYING
 */

#include <linux/fs.h>
#include <linux/mm.h>
#include <linux/cpu.h>
#include <linux/smp.h>
#include <linux/idr.h>
#include <linux/file.h>
#include <linux/poll.h>
#include <linux/slab.h>
#include <linux/hash.h>
#include <linux/tick.h>
#include <linux/sysfs.h>
#include <linux/dcache.h>
#include <linux/percpu.h>
#include <linux/ptrace.h>
#include <linux/reboot.h>
#include <linux/vmstat.h>
#include <linux/device.h>
#include <linux/export.h>
#include <linux/vmalloc.h>
#include <linux/hardirq.h>
#include <linux/rculist.h>
#include <linux/uaccess.h>
#include <linux/syscalls.h>
#include <linux/anon_inodes.h>
#include <linux/kernel_stat.h>
#include <linux/cgroup.h>
#include <linux/perf_event.h>
#include <linux/trace_events.h>
#include <linux/hw_breakpoint.h>
#include <linux/mm_types.h>
#include <linux/module.h>
#include <linux/mman.h>
#include <linux/compat.h>
#include <linux/bpf.h>
#include <linux/filter.h>
#include <linux/namei.h>
#include <linux/parser.h>
#include <linux/sched/clock.h>
#include <linux/sched/mm.h>
#include <linux/proc_ns.h>
#include <linux/mount.h>

#include "internal.h"

#include <asm/irq_regs.h>

typedef int (*remote_function_f)(void *);

struct remote_function_call {
	struct task_struct	*p;
	remote_function_f	func;
	void			*info;
	int			ret;
};

static void remote_function(void *data)
{
	struct remote_function_call *tfc = data;
	struct task_struct *p = tfc->p;

	if (p) {
		/* -EAGAIN */
		if (task_cpu(p) != smp_processor_id())
			return;

		/*
		 * Now that we're on right CPU with IRQs disabled, we can test
		 * if we hit the right task without races.
		 */

		tfc->ret = -ESRCH; /* No such (running) process */
		if (p != current)
			return;
	}

	tfc->ret = tfc->func(tfc->info);
}

/**
 * task_function_call - call a function on the cpu on which a task runs
 * @p:		the task to evaluate
 * @func:	the function to be called
 * @info:	the function call argument
 *
 * Calls the function @func when the task is currently running. This might
 * be on the current CPU, which just calls the function directly
 *
 * returns: @func return value, or
 *	    -ESRCH  - when the process isn't running
 *	    -EAGAIN - when the process moved away
 */
static int
task_function_call(struct task_struct *p, remote_function_f func, void *info)
{
	struct remote_function_call data = {
		.p	= p,
		.func	= func,
		.info	= info,
		.ret	= -EAGAIN,
	};
	int ret;

	do {
		ret = smp_call_function_single(task_cpu(p), remote_function, &data, 1);
		if (!ret)
			ret = data.ret;
	} while (ret == -EAGAIN);

	return ret;
}

/**
 * cpu_function_call - call a function on the cpu
 * @func:	the function to be called
 * @info:	the function call argument
 *
 * Calls the function @func on the remote cpu.
 *
 * returns: @func return value or -ENXIO when the cpu is offline
 */
static int cpu_function_call(int cpu, remote_function_f func, void *info)
{
	struct remote_function_call data = {
		.p	= NULL,
		.func	= func,
		.info	= info,
		.ret	= -ENXIO, /* No such CPU */
	};

	smp_call_function_single(cpu, remote_function, &data, 1);

	return data.ret;
}

static inline struct perf_cpu_context *
__get_cpu_context(struct perf_event_context *ctx)
{
	return this_cpu_ptr(ctx->pmu->pmu_cpu_context);
}

static void perf_ctx_lock(struct perf_cpu_context *cpuctx,
			  struct perf_event_context *ctx)
{
	raw_spin_lock(&cpuctx->ctx.lock);
	if (ctx)
		raw_spin_lock(&ctx->lock);
}

static void perf_ctx_unlock(struct perf_cpu_context *cpuctx,
			    struct perf_event_context *ctx)
{
	if (ctx)
		raw_spin_unlock(&ctx->lock);
	raw_spin_unlock(&cpuctx->ctx.lock);
}

#define TASK_TOMBSTONE ((void *)-1L)

static bool is_kernel_event(struct perf_event *event)
{
	return READ_ONCE(event->owner) == TASK_TOMBSTONE;
}

/*
 * On task ctx scheduling...
 *
 * When !ctx->nr_events a task context will not be scheduled. This means
 * we can disable the scheduler hooks (for performance) without leaving
 * pending task ctx state.
 *
 * This however results in two special cases:
 *
 *  - removing the last event from a task ctx; this is relatively straight
 *    forward and is done in __perf_remove_from_context.
 *
 *  - adding the first event to a task ctx; this is tricky because we cannot
 *    rely on ctx->is_active and therefore cannot use event_function_call().
 *    See perf_install_in_context().
 *
 * If ctx->nr_events, then ctx->is_active and cpuctx->task_ctx are set.
 */

typedef void (*event_f)(struct perf_event *, struct perf_cpu_context *,
			struct perf_event_context *, void *);

struct event_function_struct {
	struct perf_event *event;
	event_f func;
	void *data;
};

static int event_function(void *info)
{
	struct event_function_struct *efs = info;
	struct perf_event *event = efs->event;
	struct perf_event_context *ctx = event->ctx;
	struct perf_cpu_context *cpuctx = __get_cpu_context(ctx);
	struct perf_event_context *task_ctx = cpuctx->task_ctx;
	int ret = 0;

	lockdep_assert_irqs_disabled();

	perf_ctx_lock(cpuctx, task_ctx);
	/*
	 * Since we do the IPI call without holding ctx->lock things can have
	 * changed, double check we hit the task we set out to hit.
	 */
	if (ctx->task) {
		if (ctx->task != current) {
			ret = -ESRCH;
			goto unlock;
		}

		/*
		 * We only use event_function_call() on established contexts,
		 * and event_function() is only ever called when active (or
		 * rather, we'll have bailed in task_function_call() or the
		 * above ctx->task != current test), therefore we must have
		 * ctx->is_active here.
		 */
		WARN_ON_ONCE(!ctx->is_active);
		/*
		 * And since we have ctx->is_active, cpuctx->task_ctx must
		 * match.
		 */
		WARN_ON_ONCE(task_ctx != ctx);
	} else {
		WARN_ON_ONCE(&cpuctx->ctx != ctx);
	}

	efs->func(event, cpuctx, ctx, efs->data);
unlock:
	perf_ctx_unlock(cpuctx, task_ctx);

	return ret;
}

static void event_function_call(struct perf_event *event, event_f func, void *data)
{
	struct perf_event_context *ctx = event->ctx;
	struct task_struct *task = READ_ONCE(ctx->task); /* verified in event_function */
	struct event_function_struct efs = {
		.event = event,
		.func = func,
		.data = data,
	};

	if (!event->parent) {
		/*
		 * If this is a !child event, we must hold ctx::mutex to
		 * stabilize the the event->ctx relation. See
		 * perf_event_ctx_lock().
		 */
		lockdep_assert_held(&ctx->mutex);
	}

	if (!task) {
		cpu_function_call(event->cpu, event_function, &efs);
		return;
	}

	if (task == TASK_TOMBSTONE)
		return;

again:
	if (!task_function_call(task, event_function, &efs))
		return;

	raw_spin_lock_irq(&ctx->lock);
	/*
	 * Reload the task pointer, it might have been changed by
	 * a concurrent perf_event_context_sched_out().
	 */
	task = ctx->task;
	if (task == TASK_TOMBSTONE) {
		raw_spin_unlock_irq(&ctx->lock);
		return;
	}
	if (ctx->is_active) {
		raw_spin_unlock_irq(&ctx->lock);
		goto again;
	}
	func(event, NULL, ctx, data);
	raw_spin_unlock_irq(&ctx->lock);
}

/*
 * Similar to event_function_call() + event_function(), but hard assumes IRQs
 * are already disabled and we're on the right CPU.
 */
static void event_function_local(struct perf_event *event, event_f func, void *data)
{
	struct perf_event_context *ctx = event->ctx;
	struct perf_cpu_context *cpuctx = __get_cpu_context(ctx);
	struct task_struct *task = READ_ONCE(ctx->task);
	struct perf_event_context *task_ctx = NULL;

	lockdep_assert_irqs_disabled();

	if (task) {
		if (task == TASK_TOMBSTONE)
			return;

		task_ctx = ctx;
	}

	perf_ctx_lock(cpuctx, task_ctx);

	task = ctx->task;
	if (task == TASK_TOMBSTONE)
		goto unlock;

	if (task) {
		/*
		 * We must be either inactive or active and the right task,
		 * otherwise we're screwed, since we cannot IPI to somewhere
		 * else.
		 */
		if (ctx->is_active) {
			if (WARN_ON_ONCE(task != current))
				goto unlock;

			if (WARN_ON_ONCE(cpuctx->task_ctx != ctx))
				goto unlock;
		}
	} else {
		WARN_ON_ONCE(&cpuctx->ctx != ctx);
	}

	func(event, cpuctx, ctx, data);
unlock:
	perf_ctx_unlock(cpuctx, task_ctx);
}

#define PERF_FLAG_ALL (PERF_FLAG_FD_NO_GROUP |\
		       PERF_FLAG_FD_OUTPUT  |\
		       PERF_FLAG_PID_CGROUP |\
		       PERF_FLAG_FD_CLOEXEC)

/*
 * branch priv levels that need permission checks
 */
#define PERF_SAMPLE_BRANCH_PERM_PLM \
	(PERF_SAMPLE_BRANCH_KERNEL |\
	 PERF_SAMPLE_BRANCH_HV)

enum event_type_t {
	EVENT_FLEXIBLE = 0x1,
	EVENT_PINNED = 0x2,
	EVENT_TIME = 0x4,
	/* see ctx_resched() for details */
	EVENT_CPU = 0x8,
	EVENT_ALL = EVENT_FLEXIBLE | EVENT_PINNED,
};

/*
 * perf_sched_events : >0 events exist
 * perf_cgroup_events: >0 per-cpu cgroup events exist on this cpu
 */

static void perf_sched_delayed(struct work_struct *work);
DEFINE_STATIC_KEY_FALSE(perf_sched_events);
static DECLARE_DELAYED_WORK(perf_sched_work, perf_sched_delayed);
static DEFINE_MUTEX(perf_sched_mutex);
static atomic_t perf_sched_count;

static DEFINE_PER_CPU(atomic_t, perf_cgroup_events);
static DEFINE_PER_CPU(int, perf_sched_cb_usages);
static DEFINE_PER_CPU(struct pmu_event_list, pmu_sb_events);

static atomic_t nr_mmap_events __read_mostly;
static atomic_t nr_comm_events __read_mostly;
static atomic_t nr_namespaces_events __read_mostly;
static atomic_t nr_task_events __read_mostly;
static atomic_t nr_freq_events __read_mostly;
static atomic_t nr_switch_events __read_mostly;

static LIST_HEAD(pmus);
static DEFINE_MUTEX(pmus_lock);
static struct srcu_struct pmus_srcu;
static cpumask_var_t perf_online_mask;

/*
 * perf event paranoia level:
 *  -1 - not paranoid at all
 *   0 - disallow raw tracepoint access for unpriv
 *   1 - disallow cpu events for unpriv
 *   2 - disallow kernel profiling for unpriv
 */
int sysctl_perf_event_paranoid __read_mostly = 2;

/* Minimum for 512 kiB + 1 user control page */
int sysctl_perf_event_mlock __read_mostly = 512 + (PAGE_SIZE / 1024); /* 'free' kiB per user */

/*
 * max perf event sample rate
 */
#define DEFAULT_MAX_SAMPLE_RATE		100000
#define DEFAULT_SAMPLE_PERIOD_NS	(NSEC_PER_SEC / DEFAULT_MAX_SAMPLE_RATE)
#define DEFAULT_CPU_TIME_MAX_PERCENT	25

int sysctl_perf_event_sample_rate __read_mostly	= DEFAULT_MAX_SAMPLE_RATE;

static int max_samples_per_tick __read_mostly	= DIV_ROUND_UP(DEFAULT_MAX_SAMPLE_RATE, HZ);
static int perf_sample_period_ns __read_mostly	= DEFAULT_SAMPLE_PERIOD_NS;

static int perf_sample_allowed_ns __read_mostly =
	DEFAULT_SAMPLE_PERIOD_NS * DEFAULT_CPU_TIME_MAX_PERCENT / 100;

static void update_perf_cpu_limits(void)
{
	u64 tmp = perf_sample_period_ns;

	tmp *= sysctl_perf_cpu_time_max_percent;
	tmp = div_u64(tmp, 100);
	if (!tmp)
		tmp = 1;

	WRITE_ONCE(perf_sample_allowed_ns, tmp);
}

static bool perf_rotate_context(struct perf_cpu_context *cpuctx);

int perf_proc_update_handler(struct ctl_table *table, int write,
		void __user *buffer, size_t *lenp,
		loff_t *ppos)
{
	int ret = proc_dointvec_minmax(table, write, buffer, lenp, ppos);

	if (ret || !write)
		return ret;

	/*
	 * If throttling is disabled don't allow the write:
	 */
	if (sysctl_perf_cpu_time_max_percent == 100 ||
	    sysctl_perf_cpu_time_max_percent == 0)
		return -EINVAL;

	max_samples_per_tick = DIV_ROUND_UP(sysctl_perf_event_sample_rate, HZ);
	perf_sample_period_ns = NSEC_PER_SEC / sysctl_perf_event_sample_rate;
	update_perf_cpu_limits();

	return 0;
}

int sysctl_perf_cpu_time_max_percent __read_mostly = DEFAULT_CPU_TIME_MAX_PERCENT;

int perf_cpu_time_max_percent_handler(struct ctl_table *table, int write,
				void __user *buffer, size_t *lenp,
				loff_t *ppos)
{
	int ret = proc_dointvec_minmax(table, write, buffer, lenp, ppos);

	if (ret || !write)
		return ret;

	if (sysctl_perf_cpu_time_max_percent == 100 ||
	    sysctl_perf_cpu_time_max_percent == 0) {
		printk(KERN_WARNING
		       "perf: Dynamic interrupt throttling disabled, can hang your system!\n");
		WRITE_ONCE(perf_sample_allowed_ns, 0);
	} else {
		update_perf_cpu_limits();
	}

	return 0;
}

/*
 * perf samples are done in some very critical code paths (NMIs).
 * If they take too much CPU time, the system can lock up and not
 * get any real work done.  This will drop the sample rate when
 * we detect that events are taking too long.
 */
#define NR_ACCUMULATED_SAMPLES 128
static DEFINE_PER_CPU(u64, running_sample_length);

static u64 __report_avg;
static u64 __report_allowed;

static void perf_duration_warn(struct irq_work *w)
{
	printk_ratelimited(KERN_INFO
		"perf: interrupt took too long (%lld > %lld), lowering "
		"kernel.perf_event_max_sample_rate to %d\n",
		__report_avg, __report_allowed,
		sysctl_perf_event_sample_rate);
}

static DEFINE_IRQ_WORK(perf_duration_work, perf_duration_warn);

void perf_sample_event_took(u64 sample_len_ns)
{
	u64 max_len = READ_ONCE(perf_sample_allowed_ns);
	u64 running_len;
	u64 avg_len;
	u32 max;

	if (max_len == 0)
		return;

	/* Decay the counter by 1 average sample. */
	running_len = __this_cpu_read(running_sample_length);
	running_len -= running_len/NR_ACCUMULATED_SAMPLES;
	running_len += sample_len_ns;
	__this_cpu_write(running_sample_length, running_len);

	/*
	 * Note: this will be biased artifically low until we have
	 * seen NR_ACCUMULATED_SAMPLES. Doing it this way keeps us
	 * from having to maintain a count.
	 */
	avg_len = running_len/NR_ACCUMULATED_SAMPLES;
	if (avg_len <= max_len)
		return;

	__report_avg = avg_len;
	__report_allowed = max_len;

	/*
	 * Compute a throttle threshold 25% below the current duration.
	 */
	avg_len += avg_len / 4;
	max = (TICK_NSEC / 100) * sysctl_perf_cpu_time_max_percent;
	if (avg_len < max)
		max /= (u32)avg_len;
	else
		max = 1;

	WRITE_ONCE(perf_sample_allowed_ns, avg_len);
	WRITE_ONCE(max_samples_per_tick, max);

	sysctl_perf_event_sample_rate = max * HZ;
	perf_sample_period_ns = NSEC_PER_SEC / sysctl_perf_event_sample_rate;

	if (!irq_work_queue(&perf_duration_work)) {
		early_printk("perf: interrupt took too long (%lld > %lld), lowering "
			     "kernel.perf_event_max_sample_rate to %d\n",
			     __report_avg, __report_allowed,
			     sysctl_perf_event_sample_rate);
	}
}

static atomic64_t perf_event_id;

static void cpu_ctx_sched_out(struct perf_cpu_context *cpuctx,
			      enum event_type_t event_type);

static void cpu_ctx_sched_in(struct perf_cpu_context *cpuctx,
			     enum event_type_t event_type,
			     struct task_struct *task);

static void update_context_time(struct perf_event_context *ctx);
static u64 perf_event_time(struct perf_event *event);

void __weak perf_event_print_debug(void)	{ }

extern __weak const char *perf_pmu_name(void)
{
	return "pmu";
}

static inline u64 perf_clock(void)
{
	return local_clock();
}

static inline u64 perf_event_clock(struct perf_event *event)
{
	return event->clock();
}

/*
 * State based event timekeeping...
 *
 * The basic idea is to use event->state to determine which (if any) time
 * fields to increment with the current delta. This means we only need to
 * update timestamps when we change state or when they are explicitly requested
 * (read).
 *
 * Event groups make things a little more complicated, but not terribly so. The
 * rules for a group are that if the group leader is OFF the entire group is
 * OFF, irrespecive of what the group member states are. This results in
 * __perf_effective_state().
 *
 * A futher ramification is that when a group leader flips between OFF and
 * !OFF, we need to update all group member times.
 *
 *
 * NOTE: perf_event_time() is based on the (cgroup) context time, and thus we
 * need to make sure the relevant context time is updated before we try and
 * update our timestamps.
 */

static __always_inline enum perf_event_state
__perf_effective_state(struct perf_event *event)
{
	struct perf_event *leader = event->group_leader;

	if (leader->state <= PERF_EVENT_STATE_OFF)
		return leader->state;

	return event->state;
}

static __always_inline void
__perf_update_times(struct perf_event *event, u64 now, u64 *enabled, u64 *running)
{
	enum perf_event_state state = __perf_effective_state(event);
	u64 delta = now - event->tstamp;

	*enabled = event->total_time_enabled;
	if (state >= PERF_EVENT_STATE_INACTIVE)
		*enabled += delta;

	*running = event->total_time_running;
	if (state >= PERF_EVENT_STATE_ACTIVE)
		*running += delta;
}

static void perf_event_update_time(struct perf_event *event)
{
	u64 now = perf_event_time(event);

	__perf_update_times(event, now, &event->total_time_enabled,
					&event->total_time_running);
	event->tstamp = now;
}

static void perf_event_update_sibling_time(struct perf_event *leader)
{
	struct perf_event *sibling;

	for_each_sibling_event(sibling, leader)
		perf_event_update_time(sibling);
}

static void
perf_event_set_state(struct perf_event *event, enum perf_event_state state)
{
	if (event->state == state)
		return;

	perf_event_update_time(event);
	/*
	 * If a group leader gets enabled/disabled all its siblings
	 * are affected too.
	 */
	if ((event->state < 0) ^ (state < 0))
		perf_event_update_sibling_time(event);

	WRITE_ONCE(event->state, state);
}

#ifdef CONFIG_CGROUP_PERF

static inline bool
perf_cgroup_match(struct perf_event *event)
{
	struct perf_event_context *ctx = event->ctx;
	struct perf_cpu_context *cpuctx = __get_cpu_context(ctx);

	/* @event doesn't care about cgroup */
	if (!event->cgrp)
		return true;

	/* wants specific cgroup scope but @cpuctx isn't associated with any */
	if (!cpuctx->cgrp)
		return false;

	/*
	 * Cgroup scoping is recursive.  An event enabled for a cgroup is
	 * also enabled for all its descendant cgroups.  If @cpuctx's
	 * cgroup is a descendant of @event's (the test covers identity
	 * case), it's a match.
	 */
	return cgroup_is_descendant(cpuctx->cgrp->css.cgroup,
				    event->cgrp->css.cgroup);
}

static inline void perf_detach_cgroup(struct perf_event *event)
{
	css_put(&event->cgrp->css);
	event->cgrp = NULL;
}

static inline int is_cgroup_event(struct perf_event *event)
{
	return event->cgrp != NULL;
}

static inline u64 perf_cgroup_event_time(struct perf_event *event)
{
	struct perf_cgroup_info *t;

	t = per_cpu_ptr(event->cgrp->info, event->cpu);
	return t->time;
}

static inline void __update_cgrp_time(struct perf_cgroup *cgrp)
{
	struct perf_cgroup_info *info;
	u64 now;

	now = perf_clock();

	info = this_cpu_ptr(cgrp->info);

	info->time += now - info->timestamp;
	info->timestamp = now;
}

static inline void update_cgrp_time_from_cpuctx(struct perf_cpu_context *cpuctx)
{
	struct perf_cgroup *cgrp = cpuctx->cgrp;
	struct cgroup_subsys_state *css;

	if (cgrp) {
		for (css = &cgrp->css; css; css = css->parent) {
			cgrp = container_of(css, struct perf_cgroup, css);
			__update_cgrp_time(cgrp);
		}
	}
}

static inline void update_cgrp_time_from_event(struct perf_event *event)
{
	struct perf_cgroup *cgrp;

	/*
	 * ensure we access cgroup data only when needed and
	 * when we know the cgroup is pinned (css_get)
	 */
	if (!is_cgroup_event(event))
		return;

	cgrp = perf_cgroup_from_task(current, event->ctx);
	/*
	 * Do not update time when cgroup is not active
	 */
       if (cgroup_is_descendant(cgrp->css.cgroup, event->cgrp->css.cgroup))
		__update_cgrp_time(event->cgrp);
}

static inline void
perf_cgroup_set_timestamp(struct task_struct *task,
			  struct perf_event_context *ctx)
{
	struct perf_cgroup *cgrp;
	struct perf_cgroup_info *info;
	struct cgroup_subsys_state *css;

	/*
	 * ctx->lock held by caller
	 * ensure we do not access cgroup data
	 * unless we have the cgroup pinned (css_get)
	 */
	if (!task || !ctx->nr_cgroups)
		return;

	cgrp = perf_cgroup_from_task(task, ctx);

	for (css = &cgrp->css; css; css = css->parent) {
		cgrp = container_of(css, struct perf_cgroup, css);
		info = this_cpu_ptr(cgrp->info);
		info->timestamp = ctx->timestamp;
	}
}

static DEFINE_PER_CPU(struct list_head, cgrp_cpuctx_list);

#define PERF_CGROUP_SWOUT	0x1 /* cgroup switch out every event */
#define PERF_CGROUP_SWIN	0x2 /* cgroup switch in events based on task */

/*
 * reschedule events based on the cgroup constraint of task.
 *
 * mode SWOUT : schedule out everything
 * mode SWIN : schedule in based on cgroup for next
 */
static void perf_cgroup_switch(struct task_struct *task, int mode)
{
	struct perf_cpu_context *cpuctx;
	struct list_head *list;
	unsigned long flags;

	/*
	 * Disable interrupts and preemption to avoid this CPU's
	 * cgrp_cpuctx_entry to change under us.
	 */
	local_irq_save(flags);

	list = this_cpu_ptr(&cgrp_cpuctx_list);
	list_for_each_entry(cpuctx, list, cgrp_cpuctx_entry) {
		WARN_ON_ONCE(cpuctx->ctx.nr_cgroups == 0);

		perf_ctx_lock(cpuctx, cpuctx->task_ctx);
		perf_pmu_disable(cpuctx->ctx.pmu);

		if (mode & PERF_CGROUP_SWOUT) {
			cpu_ctx_sched_out(cpuctx, EVENT_ALL);
			/*
			 * must not be done before ctxswout due
			 * to event_filter_match() in event_sched_out()
			 */
			cpuctx->cgrp = NULL;
		}

		if (mode & PERF_CGROUP_SWIN) {
			WARN_ON_ONCE(cpuctx->cgrp);
			/*
			 * set cgrp before ctxsw in to allow
			 * event_filter_match() to not have to pass
			 * task around
			 * we pass the cpuctx->ctx to perf_cgroup_from_task()
			 * because cgorup events are only per-cpu
			 */
			cpuctx->cgrp = perf_cgroup_from_task(task,
							     &cpuctx->ctx);
			cpu_ctx_sched_in(cpuctx, EVENT_ALL, task);
		}
		perf_pmu_enable(cpuctx->ctx.pmu);
		perf_ctx_unlock(cpuctx, cpuctx->task_ctx);
	}

	local_irq_restore(flags);
}

static inline void perf_cgroup_sched_out(struct task_struct *task,
					 struct task_struct *next)
{
	struct perf_cgroup *cgrp1;
	struct perf_cgroup *cgrp2 = NULL;

	rcu_read_lock();
	/*
	 * we come here when we know perf_cgroup_events > 0
	 * we do not need to pass the ctx here because we know
	 * we are holding the rcu lock
	 */
	cgrp1 = perf_cgroup_from_task(task, NULL);
	cgrp2 = perf_cgroup_from_task(next, NULL);

	/*
	 * only schedule out current cgroup events if we know
	 * that we are switching to a different cgroup. Otherwise,
	 * do no touch the cgroup events.
	 */
	if (cgrp1 != cgrp2)
		perf_cgroup_switch(task, PERF_CGROUP_SWOUT);

	rcu_read_unlock();
}

static inline void perf_cgroup_sched_in(struct task_struct *prev,
					struct task_struct *task)
{
	struct perf_cgroup *cgrp1;
	struct perf_cgroup *cgrp2 = NULL;

	rcu_read_lock();
	/*
	 * we come here when we know perf_cgroup_events > 0
	 * we do not need to pass the ctx here because we know
	 * we are holding the rcu lock
	 */
	cgrp1 = perf_cgroup_from_task(task, NULL);
	cgrp2 = perf_cgroup_from_task(prev, NULL);

	/*
	 * only need to schedule in cgroup events if we are changing
	 * cgroup during ctxsw. Cgroup events were not scheduled
	 * out of ctxsw out if that was not the case.
	 */
	if (cgrp1 != cgrp2)
		perf_cgroup_switch(task, PERF_CGROUP_SWIN);

	rcu_read_unlock();
}

static inline int perf_cgroup_connect(int fd, struct perf_event *event,
				      struct perf_event_attr *attr,
				      struct perf_event *group_leader)
{
	struct perf_cgroup *cgrp;
	struct cgroup_subsys_state *css;
	struct fd f = fdget(fd);
	int ret = 0;

	if (!f.file)
		return -EBADF;

	css = css_tryget_online_from_dir(f.file->f_path.dentry,
					 &perf_event_cgrp_subsys);
	if (IS_ERR(css)) {
		ret = PTR_ERR(css);
		goto out;
	}

	cgrp = container_of(css, struct perf_cgroup, css);
	event->cgrp = cgrp;

	/*
	 * all events in a group must monitor
	 * the same cgroup because a task belongs
	 * to only one perf cgroup at a time
	 */
	if (group_leader && group_leader->cgrp != cgrp) {
		perf_detach_cgroup(event);
		ret = -EINVAL;
	}
out:
	fdput(f);
	return ret;
}

static inline void
perf_cgroup_set_shadow_time(struct perf_event *event, u64 now)
{
	struct perf_cgroup_info *t;
	t = per_cpu_ptr(event->cgrp->info, event->cpu);
	event->shadow_ctx_time = now - t->timestamp;
}

/*
 * Update cpuctx->cgrp so that it is set when first cgroup event is added and
 * cleared when last cgroup event is removed.
 */
static inline void
list_update_cgroup_event(struct perf_event *event,
			 struct perf_event_context *ctx, bool add)
{
	struct perf_cpu_context *cpuctx;
	struct list_head *cpuctx_entry;

	if (!is_cgroup_event(event))
		return;

	/*
	 * Because cgroup events are always per-cpu events,
	 * this will always be called from the right CPU.
	 */
	cpuctx = __get_cpu_context(ctx);

	/*
	 * Since setting cpuctx->cgrp is conditional on the current @cgrp
	 * matching the event's cgroup, we must do this for every new event,
	 * because if the first would mismatch, the second would not try again
	 * and we would leave cpuctx->cgrp unset.
	 */
	if (add && !cpuctx->cgrp) {
		struct perf_cgroup *cgrp = perf_cgroup_from_task(current, ctx);

		if (cgroup_is_descendant(cgrp->css.cgroup, event->cgrp->css.cgroup))
			cpuctx->cgrp = cgrp;
	}

	if (add && ctx->nr_cgroups++)
		return;
	else if (!add && --ctx->nr_cgroups)
		return;

	/* no cgroup running */
	if (!add)
		cpuctx->cgrp = NULL;

	cpuctx_entry = &cpuctx->cgrp_cpuctx_entry;
	if (add)
		list_add(cpuctx_entry, this_cpu_ptr(&cgrp_cpuctx_list));
	else
		list_del(cpuctx_entry);
}

#else /* !CONFIG_CGROUP_PERF */

static inline bool
perf_cgroup_match(struct perf_event *event)
{
	return true;
}

static inline void perf_detach_cgroup(struct perf_event *event)
{}

static inline int is_cgroup_event(struct perf_event *event)
{
	return 0;
}

static inline void update_cgrp_time_from_event(struct perf_event *event)
{
}

static inline void update_cgrp_time_from_cpuctx(struct perf_cpu_context *cpuctx)
{
}

static inline void perf_cgroup_sched_out(struct task_struct *task,
					 struct task_struct *next)
{
}

static inline void perf_cgroup_sched_in(struct task_struct *prev,
					struct task_struct *task)
{
}

static inline int perf_cgroup_connect(pid_t pid, struct perf_event *event,
				      struct perf_event_attr *attr,
				      struct perf_event *group_leader)
{
	return -EINVAL;
}

static inline void
perf_cgroup_set_timestamp(struct task_struct *task,
			  struct perf_event_context *ctx)
{
}

void
perf_cgroup_switch(struct task_struct *task, struct task_struct *next)
{
}

static inline void
perf_cgroup_set_shadow_time(struct perf_event *event, u64 now)
{
}

static inline u64 perf_cgroup_event_time(struct perf_event *event)
{
	return 0;
}

static inline void
list_update_cgroup_event(struct perf_event *event,
			 struct perf_event_context *ctx, bool add)
{
}

#endif

/*
 * set default to be dependent on timer tick just
 * like original code
 */
#define PERF_CPU_HRTIMER (1000 / HZ)
/*
 * function must be called with interrupts disabled
 */
static enum hrtimer_restart perf_mux_hrtimer_handler(struct hrtimer *hr)
{
	struct perf_cpu_context *cpuctx;
	bool rotations;

	lockdep_assert_irqs_disabled();

	cpuctx = container_of(hr, struct perf_cpu_context, hrtimer);
	rotations = perf_rotate_context(cpuctx);

	raw_spin_lock(&cpuctx->hrtimer_lock);
	if (rotations)
		hrtimer_forward_now(hr, cpuctx->hrtimer_interval);
	else
		cpuctx->hrtimer_active = 0;
	raw_spin_unlock(&cpuctx->hrtimer_lock);

	return rotations ? HRTIMER_RESTART : HRTIMER_NORESTART;
}

static void __perf_mux_hrtimer_init(struct perf_cpu_context *cpuctx, int cpu)
{
	struct hrtimer *timer = &cpuctx->hrtimer;
	struct pmu *pmu = cpuctx->ctx.pmu;
	u64 interval;

	/* no multiplexing needed for SW PMU */
	if (pmu->task_ctx_nr == perf_sw_context)
		return;

	/*
	 * check default is sane, if not set then force to
	 * default interval (1/tick)
	 */
	interval = pmu->hrtimer_interval_ms;
	if (interval < 1)
		interval = pmu->hrtimer_interval_ms = PERF_CPU_HRTIMER;

	cpuctx->hrtimer_interval = ns_to_ktime(NSEC_PER_MSEC * interval);

	raw_spin_lock_init(&cpuctx->hrtimer_lock);
	hrtimer_init(timer, CLOCK_MONOTONIC, HRTIMER_MODE_ABS_PINNED);
	timer->function = perf_mux_hrtimer_handler;
}

static int perf_mux_hrtimer_restart(struct perf_cpu_context *cpuctx)
{
	struct hrtimer *timer = &cpuctx->hrtimer;
	struct pmu *pmu = cpuctx->ctx.pmu;
	unsigned long flags;

	/* not for SW PMU */
	if (pmu->task_ctx_nr == perf_sw_context)
		return 0;

	raw_spin_lock_irqsave(&cpuctx->hrtimer_lock, flags);
	if (!cpuctx->hrtimer_active) {
		cpuctx->hrtimer_active = 1;
		hrtimer_forward_now(timer, cpuctx->hrtimer_interval);
		hrtimer_start_expires(timer, HRTIMER_MODE_ABS_PINNED);
	}
	raw_spin_unlock_irqrestore(&cpuctx->hrtimer_lock, flags);

	return 0;
}

void perf_pmu_disable(struct pmu *pmu)
{
	int *count = this_cpu_ptr(pmu->pmu_disable_count);
	if (!(*count)++)
		pmu->pmu_disable(pmu);
}

void perf_pmu_enable(struct pmu *pmu)
{
	int *count = this_cpu_ptr(pmu->pmu_disable_count);
	if (!--(*count))
		pmu->pmu_enable(pmu);
}

static DEFINE_PER_CPU(struct list_head, active_ctx_list);

/*
 * perf_event_ctx_activate(), perf_event_ctx_deactivate(), and
 * perf_event_task_tick() are fully serialized because they're strictly cpu
 * affine and perf_event_ctx{activate,deactivate} are called with IRQs
 * disabled, while perf_event_task_tick is called from IRQ context.
 */
static void perf_event_ctx_activate(struct perf_event_context *ctx)
{
	struct list_head *head = this_cpu_ptr(&active_ctx_list);

	lockdep_assert_irqs_disabled();

	WARN_ON(!list_empty(&ctx->active_ctx_list));

	list_add(&ctx->active_ctx_list, head);
}

static void perf_event_ctx_deactivate(struct perf_event_context *ctx)
{
	lockdep_assert_irqs_disabled();

	WARN_ON(list_empty(&ctx->active_ctx_list));

	list_del_init(&ctx->active_ctx_list);
}

static void get_ctx(struct perf_event_context *ctx)
{
	WARN_ON(!atomic_inc_not_zero(&ctx->refcount));
}

static void free_ctx(struct rcu_head *head)
{
	struct perf_event_context *ctx;

	ctx = container_of(head, struct perf_event_context, rcu_head);
	kfree(ctx->task_ctx_data);
	kfree(ctx);
}

static void put_ctx(struct perf_event_context *ctx)
{
	if (atomic_dec_and_test(&ctx->refcount)) {
		if (ctx->parent_ctx)
			put_ctx(ctx->parent_ctx);
		if (ctx->task && ctx->task != TASK_TOMBSTONE)
			put_task_struct(ctx->task);
		call_rcu(&ctx->rcu_head, free_ctx);
	}
}

/*
 * Because of perf_event::ctx migration in sys_perf_event_open::move_group and
 * perf_pmu_migrate_context() we need some magic.
 *
 * Those places that change perf_event::ctx will hold both
 * perf_event_ctx::mutex of the 'old' and 'new' ctx value.
 *
 * Lock ordering is by mutex address. There are two other sites where
 * perf_event_context::mutex nests and those are:
 *
 *  - perf_event_exit_task_context()	[ child , 0 ]
 *      perf_event_exit_event()
 *        put_event()			[ parent, 1 ]
 *
 *  - perf_event_init_context()		[ parent, 0 ]
 *      inherit_task_group()
 *        inherit_group()
 *          inherit_event()
 *            perf_event_alloc()
 *              perf_init_event()
 *                perf_try_init_event()	[ child , 1 ]
 *
 * While it appears there is an obvious deadlock here -- the parent and child
 * nesting levels are inverted between the two. This is in fact safe because
 * life-time rules separate them. That is an exiting task cannot fork, and a
 * spawning task cannot (yet) exit.
 *
 * But remember that that these are parent<->child context relations, and
 * migration does not affect children, therefore these two orderings should not
 * interact.
 *
 * The change in perf_event::ctx does not affect children (as claimed above)
 * because the sys_perf_event_open() case will install a new event and break
 * the ctx parent<->child relation, and perf_pmu_migrate_context() is only
 * concerned with cpuctx and that doesn't have children.
 *
 * The places that change perf_event::ctx will issue:
 *
 *   perf_remove_from_context();
 *   synchronize_rcu();
 *   perf_install_in_context();
 *
 * to affect the change. The remove_from_context() + synchronize_rcu() should
 * quiesce the event, after which we can install it in the new location. This
 * means that only external vectors (perf_fops, prctl) can perturb the event
 * while in transit. Therefore all such accessors should also acquire
 * perf_event_context::mutex to serialize against this.
 *
 * However; because event->ctx can change while we're waiting to acquire
 * ctx->mutex we must be careful and use the below perf_event_ctx_lock()
 * function.
 *
 * Lock order:
 *    cred_guard_mutex
 *	task_struct::perf_event_mutex
 *	  perf_event_context::mutex
 *	    perf_event::child_mutex;
 *	      perf_event_context::lock
 *	    perf_event::mmap_mutex
 *	    mmap_sem
 *
 *    cpu_hotplug_lock
 *      pmus_lock
 *	  cpuctx->mutex / perf_event_context::mutex
 */
static struct perf_event_context *
perf_event_ctx_lock_nested(struct perf_event *event, int nesting)
{
	struct perf_event_context *ctx;

again:
	rcu_read_lock();
	ctx = READ_ONCE(event->ctx);
	if (!atomic_inc_not_zero(&ctx->refcount)) {
		rcu_read_unlock();
		goto again;
	}
	rcu_read_unlock();

	mutex_lock_nested(&ctx->mutex, nesting);
	if (event->ctx != ctx) {
		mutex_unlock(&ctx->mutex);
		put_ctx(ctx);
		goto again;
	}

	return ctx;
}

static inline struct perf_event_context *
perf_event_ctx_lock(struct perf_event *event)
{
	return perf_event_ctx_lock_nested(event, 0);
}

static void perf_event_ctx_unlock(struct perf_event *event,
				  struct perf_event_context *ctx)
{
	mutex_unlock(&ctx->mutex);
	put_ctx(ctx);
}

/*
 * This must be done under the ctx->lock, such as to serialize against
 * context_equiv(), therefore we cannot call put_ctx() since that might end up
 * calling scheduler related locks and ctx->lock nests inside those.
 */
static __must_check struct perf_event_context *
unclone_ctx(struct perf_event_context *ctx)
{
	struct perf_event_context *parent_ctx = ctx->parent_ctx;

	lockdep_assert_held(&ctx->lock);

	if (parent_ctx)
		ctx->parent_ctx = NULL;
	ctx->generation++;

	return parent_ctx;
}

static u32 perf_event_pid_type(struct perf_event *event, struct task_struct *p,
				enum pid_type type)
{
	u32 nr;
	/*
	 * only top level events have the pid namespace they were created in
	 */
	if (event->parent)
		event = event->parent;

	nr = __task_pid_nr_ns(p, type, event->ns);
	/* avoid -1 if it is idle thread or runs in another ns */
	if (!nr && !pid_alive(p))
		nr = -1;
	return nr;
}

static u32 perf_event_pid(struct perf_event *event, struct task_struct *p)
{
	return perf_event_pid_type(event, p, __PIDTYPE_TGID);
}

static u32 perf_event_tid(struct perf_event *event, struct task_struct *p)
{
	return perf_event_pid_type(event, p, PIDTYPE_PID);
}

/*
 * If we inherit events we want to return the parent event id
 * to userspace.
 */
static u64 primary_event_id(struct perf_event *event)
{
	u64 id = event->id;

	if (event->parent)
		id = event->parent->id;

	return id;
}

/*
 * Get the perf_event_context for a task and lock it.
 *
 * This has to cope with with the fact that until it is locked,
 * the context could get moved to another task.
 */
static struct perf_event_context *
perf_lock_task_context(struct task_struct *task, int ctxn, unsigned long *flags)
{
	struct perf_event_context *ctx;

retry:
	/*
	 * One of the few rules of preemptible RCU is that one cannot do
	 * rcu_read_unlock() while holding a scheduler (or nested) lock when
	 * part of the read side critical section was irqs-enabled -- see
	 * rcu_read_unlock_special().
	 *
	 * Since ctx->lock nests under rq->lock we must ensure the entire read
	 * side critical section has interrupts disabled.
	 */
	local_irq_save(*flags);
	rcu_read_lock();
	ctx = rcu_dereference(task->perf_event_ctxp[ctxn]);
	if (ctx) {
		/*
		 * If this context is a clone of another, it might
		 * get swapped for another underneath us by
		 * perf_event_task_sched_out, though the
		 * rcu_read_lock() protects us from any context
		 * getting freed.  Lock the context and check if it
		 * got swapped before we could get the lock, and retry
		 * if so.  If we locked the right context, then it
		 * can't get swapped on us any more.
		 */
		raw_spin_lock(&ctx->lock);
		if (ctx != rcu_dereference(task->perf_event_ctxp[ctxn])) {
			raw_spin_unlock(&ctx->lock);
			rcu_read_unlock();
			local_irq_restore(*flags);
			goto retry;
		}

		if (ctx->task == TASK_TOMBSTONE ||
		    !atomic_inc_not_zero(&ctx->refcount)) {
			raw_spin_unlock(&ctx->lock);
			ctx = NULL;
		} else {
			WARN_ON_ONCE(ctx->task != task);
		}
	}
	rcu_read_unlock();
	if (!ctx)
		local_irq_restore(*flags);
	return ctx;
}

/*
 * Get the context for a task and increment its pin_count so it
 * can't get swapped to another task.  This also increments its
 * reference count so that the context can't get freed.
 */
static struct perf_event_context *
perf_pin_task_context(struct task_struct *task, int ctxn)
{
	struct perf_event_context *ctx;
	unsigned long flags;

	ctx = perf_lock_task_context(task, ctxn, &flags);
	if (ctx) {
		++ctx->pin_count;
		raw_spin_unlock_irqrestore(&ctx->lock, flags);
	}
	return ctx;
}

static void perf_unpin_context(struct perf_event_context *ctx)
{
	unsigned long flags;

	raw_spin_lock_irqsave(&ctx->lock, flags);
	--ctx->pin_count;
	raw_spin_unlock_irqrestore(&ctx->lock, flags);
}

/*
 * Update the record of the current time in a context.
 */
static void update_context_time(struct perf_event_context *ctx)
{
	u64 now = perf_clock();

	ctx->time += now - ctx->timestamp;
	ctx->timestamp = now;
}

static u64 perf_event_time(struct perf_event *event)
{
	struct perf_event_context *ctx = event->ctx;

	if (is_cgroup_event(event))
		return perf_cgroup_event_time(event);

	return ctx ? ctx->time : 0;
}

static enum event_type_t get_event_type(struct perf_event *event)
{
	struct perf_event_context *ctx = event->ctx;
	enum event_type_t event_type;

	lockdep_assert_held(&ctx->lock);

	/*
	 * It's 'group type', really, because if our group leader is
	 * pinned, so are we.
	 */
	if (event->group_leader != event)
		event = event->group_leader;

	event_type = event->attr.pinned ? EVENT_PINNED : EVENT_FLEXIBLE;
	if (!ctx->task)
		event_type |= EVENT_CPU;

	return event_type;
}

/*
 * Helper function to initialize event group nodes.
 */
static void init_event_group(struct perf_event *event)
{
	RB_CLEAR_NODE(&event->group_node);
	event->group_index = 0;
}

/*
 * Extract pinned or flexible groups from the context
 * based on event attrs bits.
 */
static struct perf_event_groups *
get_event_groups(struct perf_event *event, struct perf_event_context *ctx)
{
	if (event->attr.pinned)
		return &ctx->pinned_groups;
	else
		return &ctx->flexible_groups;
}

/*
 * Helper function to initializes perf_event_group trees.
 */
static void perf_event_groups_init(struct perf_event_groups *groups)
{
	groups->tree = RB_ROOT;
	groups->index = 0;
}

/*
 * Compare function for event groups;
 *
 * Implements complex key that first sorts by CPU and then by virtual index
 * which provides ordering when rotating groups for the same CPU.
 */
static bool
perf_event_groups_less(struct perf_event *left, struct perf_event *right)
{
	if (left->cpu < right->cpu)
		return true;
	if (left->cpu > right->cpu)
		return false;

	if (left->group_index < right->group_index)
		return true;
	if (left->group_index > right->group_index)
		return false;

	return false;
}

/*
 * Insert @event into @groups' tree; using {@event->cpu, ++@groups->index} for
 * key (see perf_event_groups_less). This places it last inside the CPU
 * subtree.
 */
static void
perf_event_groups_insert(struct perf_event_groups *groups,
			 struct perf_event *event)
{
	struct perf_event *node_event;
	struct rb_node *parent;
	struct rb_node **node;

	event->group_index = ++groups->index;

	node = &groups->tree.rb_node;
	parent = *node;

	while (*node) {
		parent = *node;
		node_event = container_of(*node, struct perf_event, group_node);

		if (perf_event_groups_less(event, node_event))
			node = &parent->rb_left;
		else
			node = &parent->rb_right;
	}

	rb_link_node(&event->group_node, parent, node);
	rb_insert_color(&event->group_node, &groups->tree);
}

/*
 * Helper function to insert event into the pinned or flexible groups.
 */
static void
add_event_to_groups(struct perf_event *event, struct perf_event_context *ctx)
{
	struct perf_event_groups *groups;

	groups = get_event_groups(event, ctx);
	perf_event_groups_insert(groups, event);
}

/*
 * Delete a group from a tree.
 */
static void
perf_event_groups_delete(struct perf_event_groups *groups,
			 struct perf_event *event)
{
	WARN_ON_ONCE(RB_EMPTY_NODE(&event->group_node) ||
		     RB_EMPTY_ROOT(&groups->tree));

	rb_erase(&event->group_node, &groups->tree);
	init_event_group(event);
}

/*
 * Helper function to delete event from its groups.
 */
static void
del_event_from_groups(struct perf_event *event, struct perf_event_context *ctx)
{
	struct perf_event_groups *groups;

	groups = get_event_groups(event, ctx);
	perf_event_groups_delete(groups, event);
}

/*
 * Get the leftmost event in the @cpu subtree.
 */
static struct perf_event *
perf_event_groups_first(struct perf_event_groups *groups, int cpu)
{
	struct perf_event *node_event = NULL, *match = NULL;
	struct rb_node *node = groups->tree.rb_node;

	while (node) {
		node_event = container_of(node, struct perf_event, group_node);

		if (cpu < node_event->cpu) {
			node = node->rb_left;
		} else if (cpu > node_event->cpu) {
			node = node->rb_right;
		} else {
			match = node_event;
			node = node->rb_left;
		}
	}

	return match;
}

/*
 * Like rb_entry_next_safe() for the @cpu subtree.
 */
static struct perf_event *
perf_event_groups_next(struct perf_event *event)
{
	struct perf_event *next;

	next = rb_entry_safe(rb_next(&event->group_node), typeof(*event), group_node);
	if (next && next->cpu == event->cpu)
		return next;

	return NULL;
}

/*
 * Iterate through the whole groups tree.
 */
#define perf_event_groups_for_each(event, groups)			\
	for (event = rb_entry_safe(rb_first(&((groups)->tree)),		\
				typeof(*event), group_node); event;	\
		event = rb_entry_safe(rb_next(&event->group_node),	\
				typeof(*event), group_node))

/*
 * Add a event from the lists for its context.
 * Must be called with ctx->mutex and ctx->lock held.
 */
static void
list_add_event(struct perf_event *event, struct perf_event_context *ctx)
{
	lockdep_assert_held(&ctx->lock);

	WARN_ON_ONCE(event->attach_state & PERF_ATTACH_CONTEXT);
	event->attach_state |= PERF_ATTACH_CONTEXT;

	event->tstamp = perf_event_time(event);

	/*
	 * If we're a stand alone event or group leader, we go to the context
	 * list, group events are kept attached to the group so that
	 * perf_group_detach can, at all times, locate all siblings.
	 */
	if (event->group_leader == event) {
		event->group_caps = event->event_caps;
		add_event_to_groups(event, ctx);
	}

	list_update_cgroup_event(event, ctx, true);

	list_add_rcu(&event->event_entry, &ctx->event_list);
	ctx->nr_events++;
	if (event->attr.inherit_stat)
		ctx->nr_stat++;

	ctx->generation++;
}

/*
 * Initialize event state based on the perf_event_attr::disabled.
 */
static inline void perf_event__state_init(struct perf_event *event)
{
	event->state = event->attr.disabled ? PERF_EVENT_STATE_OFF :
					      PERF_EVENT_STATE_INACTIVE;
}

static void __perf_event_read_size(struct perf_event *event, int nr_siblings)
{
	int entry = sizeof(u64); /* value */
	int size = 0;
	int nr = 1;

	if (event->attr.read_format & PERF_FORMAT_TOTAL_TIME_ENABLED)
		size += sizeof(u64);

	if (event->attr.read_format & PERF_FORMAT_TOTAL_TIME_RUNNING)
		size += sizeof(u64);

	if (event->attr.read_format & PERF_FORMAT_ID)
		entry += sizeof(u64);

	if (event->attr.read_format & PERF_FORMAT_GROUP) {
		nr += nr_siblings;
		size += sizeof(u64);
	}

	size += entry * nr;
	event->read_size = size;
}

static void __perf_event_header_size(struct perf_event *event, u64 sample_type)
{
	struct perf_sample_data *data;
	u16 size = 0;

	if (sample_type & PERF_SAMPLE_IP)
		size += sizeof(data->ip);

	if (sample_type & PERF_SAMPLE_ADDR)
		size += sizeof(data->addr);

	if (sample_type & PERF_SAMPLE_PERIOD)
		size += sizeof(data->period);

	if (sample_type & PERF_SAMPLE_WEIGHT)
		size += sizeof(data->weight);

	if (sample_type & PERF_SAMPLE_READ)
		size += event->read_size;

	if (sample_type & PERF_SAMPLE_DATA_SRC)
		size += sizeof(data->data_src.val);

	if (sample_type & PERF_SAMPLE_TRANSACTION)
		size += sizeof(data->txn);

	if (sample_type & PERF_SAMPLE_PHYS_ADDR)
		size += sizeof(data->phys_addr);

	event->header_size = size;
}

/*
 * Called at perf_event creation and when events are attached/detached from a
 * group.
 */
static void perf_event__header_size(struct perf_event *event)
{
	__perf_event_read_size(event,
			       event->group_leader->nr_siblings);
	__perf_event_header_size(event, event->attr.sample_type);
}

static void perf_event__id_header_size(struct perf_event *event)
{
	struct perf_sample_data *data;
	u64 sample_type = event->attr.sample_type;
	u16 size = 0;

	if (sample_type & PERF_SAMPLE_TID)
		size += sizeof(data->tid_entry);

	if (sample_type & PERF_SAMPLE_TIME)
		size += sizeof(data->time);

	if (sample_type & PERF_SAMPLE_IDENTIFIER)
		size += sizeof(data->id);

	if (sample_type & PERF_SAMPLE_ID)
		size += sizeof(data->id);

	if (sample_type & PERF_SAMPLE_STREAM_ID)
		size += sizeof(data->stream_id);

	if (sample_type & PERF_SAMPLE_CPU)
		size += sizeof(data->cpu_entry);

	event->id_header_size = size;
}

static bool perf_event_validate_size(struct perf_event *event)
{
	/*
	 * The values computed here will be over-written when we actually
	 * attach the event.
	 */
	__perf_event_read_size(event, event->group_leader->nr_siblings + 1);
	__perf_event_header_size(event, event->attr.sample_type & ~PERF_SAMPLE_READ);
	perf_event__id_header_size(event);

	/*
	 * Sum the lot; should not exceed the 64k limit we have on records.
	 * Conservative limit to allow for callchains and other variable fields.
	 */
	if (event->read_size + event->header_size +
	    event->id_header_size + sizeof(struct perf_event_header) >= 16*1024)
		return false;

	return true;
}

static void perf_group_attach(struct perf_event *event)
{
	struct perf_event *group_leader = event->group_leader, *pos;

	lockdep_assert_held(&event->ctx->lock);

	/*
	 * We can have double attach due to group movement in perf_event_open.
	 */
	if (event->attach_state & PERF_ATTACH_GROUP)
		return;

	event->attach_state |= PERF_ATTACH_GROUP;

	if (group_leader == event)
		return;

	WARN_ON_ONCE(group_leader->ctx != event->ctx);

	group_leader->group_caps &= event->event_caps;

	list_add_tail(&event->sibling_list, &group_leader->sibling_list);
	group_leader->nr_siblings++;

	perf_event__header_size(group_leader);

	for_each_sibling_event(pos, group_leader)
		perf_event__header_size(pos);
}

/*
 * Remove a event from the lists for its context.
 * Must be called with ctx->mutex and ctx->lock held.
 */
static void
list_del_event(struct perf_event *event, struct perf_event_context *ctx)
{
	WARN_ON_ONCE(event->ctx != ctx);
	lockdep_assert_held(&ctx->lock);

	/*
	 * We can have double detach due to exit/hot-unplug + close.
	 */
	if (!(event->attach_state & PERF_ATTACH_CONTEXT))
		return;

	event->attach_state &= ~PERF_ATTACH_CONTEXT;

	list_update_cgroup_event(event, ctx, false);

	ctx->nr_events--;
	if (event->attr.inherit_stat)
		ctx->nr_stat--;

	list_del_rcu(&event->event_entry);

	if (event->group_leader == event)
		del_event_from_groups(event, ctx);

	/*
	 * If event was in error state, then keep it
	 * that way, otherwise bogus counts will be
	 * returned on read(). The only way to get out
	 * of error state is by explicit re-enabling
	 * of the event
	 */
	if (event->state > PERF_EVENT_STATE_OFF)
		perf_event_set_state(event, PERF_EVENT_STATE_OFF);

	ctx->generation++;
}

static void perf_group_detach(struct perf_event *event)
{
	struct perf_event *sibling, *tmp;
	struct perf_event_context *ctx = event->ctx;

	lockdep_assert_held(&ctx->lock);

	/*
	 * We can have double detach due to exit/hot-unplug + close.
	 */
	if (!(event->attach_state & PERF_ATTACH_GROUP))
		return;

	event->attach_state &= ~PERF_ATTACH_GROUP;

	/*
	 * If this is a sibling, remove it from its group.
	 */
	if (event->group_leader != event) {
		list_del_init(&event->sibling_list);
		event->group_leader->nr_siblings--;
		goto out;
	}

	/*
	 * If this was a group event with sibling events then
	 * upgrade the siblings to singleton events by adding them
	 * to whatever list we are on.
	 */
	list_for_each_entry_safe(sibling, tmp, &event->sibling_list, sibling_list) {

		sibling->group_leader = sibling;
		list_del_init(&sibling->sibling_list);

		/* Inherit group flags from the previous leader */
		sibling->group_caps = event->group_caps;

		if (!RB_EMPTY_NODE(&event->group_node)) {
			add_event_to_groups(sibling, event->ctx);

			if (sibling->state == PERF_EVENT_STATE_ACTIVE) {
				struct list_head *list = sibling->attr.pinned ?
					&ctx->pinned_active : &ctx->flexible_active;

				list_add_tail(&sibling->active_list, list);
			}
		}

		WARN_ON_ONCE(sibling->ctx != event->ctx);
	}

out:
	perf_event__header_size(event->group_leader);

	for_each_sibling_event(tmp, event->group_leader)
		perf_event__header_size(tmp);
}

static bool is_orphaned_event(struct perf_event *event)
{
	return event->state == PERF_EVENT_STATE_DEAD;
}

static inline int __pmu_filter_match(struct perf_event *event)
{
	struct pmu *pmu = event->pmu;
	return pmu->filter_match ? pmu->filter_match(event) : 1;
}

/*
 * Check whether we should attempt to schedule an event group based on
 * PMU-specific filtering. An event group can consist of HW and SW events,
 * potentially with a SW leader, so we must check all the filters, to
 * determine whether a group is schedulable:
 */
static inline int pmu_filter_match(struct perf_event *event)
{
	struct perf_event *sibling;

	if (!__pmu_filter_match(event))
		return 0;

	for_each_sibling_event(sibling, event) {
		if (!__pmu_filter_match(sibling))
			return 0;
	}

	return 1;
}

static inline int
event_filter_match(struct perf_event *event)
{
	return (event->cpu == -1 || event->cpu == smp_processor_id()) &&
	       perf_cgroup_match(event) && pmu_filter_match(event);
}

static void
event_sched_out(struct perf_event *event,
		  struct perf_cpu_context *cpuctx,
		  struct perf_event_context *ctx)
{
	enum perf_event_state state = PERF_EVENT_STATE_INACTIVE;

	WARN_ON_ONCE(event->ctx != ctx);
	lockdep_assert_held(&ctx->lock);

	if (event->state != PERF_EVENT_STATE_ACTIVE)
		return;

	/*
	 * Asymmetry; we only schedule events _IN_ through ctx_sched_in(), but
	 * we can schedule events _OUT_ individually through things like
	 * __perf_remove_from_context().
	 */
	list_del_init(&event->active_list);

	perf_pmu_disable(event->pmu);

	event->pmu->del(event, 0);
	event->oncpu = -1;

	if (event->pending_disable) {
		event->pending_disable = 0;
		state = PERF_EVENT_STATE_OFF;
	}
	perf_event_set_state(event, state);

	if (!is_software_event(event))
		cpuctx->active_oncpu--;
	if (!--ctx->nr_active)
		perf_event_ctx_deactivate(ctx);
	if (event->attr.freq && event->attr.sample_freq)
		ctx->nr_freq--;
	if (event->attr.exclusive || !cpuctx->active_oncpu)
		cpuctx->exclusive = 0;

	perf_pmu_enable(event->pmu);
}

static void
group_sched_out(struct perf_event *group_event,
		struct perf_cpu_context *cpuctx,
		struct perf_event_context *ctx)
{
	struct perf_event *event;

	if (group_event->state != PERF_EVENT_STATE_ACTIVE)
		return;

	perf_pmu_disable(ctx->pmu);

	event_sched_out(group_event, cpuctx, ctx);

	/*
	 * Schedule out siblings (if any):
	 */
	for_each_sibling_event(event, group_event)
		event_sched_out(event, cpuctx, ctx);

	perf_pmu_enable(ctx->pmu);

	if (group_event->attr.exclusive)
		cpuctx->exclusive = 0;
}

#define DETACH_GROUP	0x01UL

/*
 * Cross CPU call to remove a performance event
 *
 * We disable the event on the hardware level first. After that we
 * remove it from the context list.
 */
static void
__perf_remove_from_context(struct perf_event *event,
			   struct perf_cpu_context *cpuctx,
			   struct perf_event_context *ctx,
			   void *info)
{
	unsigned long flags = (unsigned long)info;

	if (ctx->is_active & EVENT_TIME) {
		update_context_time(ctx);
		update_cgrp_time_from_cpuctx(cpuctx);
	}

	event_sched_out(event, cpuctx, ctx);
	if (flags & DETACH_GROUP)
		perf_group_detach(event);
	list_del_event(event, ctx);

	if (!ctx->nr_events && ctx->is_active) {
		ctx->is_active = 0;
		if (ctx->task) {
			WARN_ON_ONCE(cpuctx->task_ctx != ctx);
			cpuctx->task_ctx = NULL;
		}
	}
}

/*
 * Remove the event from a task's (or a CPU's) list of events.
 *
 * If event->ctx is a cloned context, callers must make sure that
 * every task struct that event->ctx->task could possibly point to
 * remains valid.  This is OK when called from perf_release since
 * that only calls us on the top-level context, which can't be a clone.
 * When called from perf_event_exit_task, it's OK because the
 * context has been detached from its task.
 */
static void perf_remove_from_context(struct perf_event *event, unsigned long flags)
{
	struct perf_event_context *ctx = event->ctx;

	lockdep_assert_held(&ctx->mutex);

	event_function_call(event, __perf_remove_from_context, (void *)flags);

	/*
	 * The above event_function_call() can NO-OP when it hits
	 * TASK_TOMBSTONE. In that case we must already have been detached
	 * from the context (by perf_event_exit_event()) but the grouping
	 * might still be in-tact.
	 */
	WARN_ON_ONCE(event->attach_state & PERF_ATTACH_CONTEXT);
	if ((flags & DETACH_GROUP) &&
	    (event->attach_state & PERF_ATTACH_GROUP)) {
		/*
		 * Since in that case we cannot possibly be scheduled, simply
		 * detach now.
		 */
		raw_spin_lock_irq(&ctx->lock);
		perf_group_detach(event);
		raw_spin_unlock_irq(&ctx->lock);
	}
}

/*
 * Cross CPU call to disable a performance event
 */
static void __perf_event_disable(struct perf_event *event,
				 struct perf_cpu_context *cpuctx,
				 struct perf_event_context *ctx,
				 void *info)
{
	if (event->state < PERF_EVENT_STATE_INACTIVE)
		return;

	if (ctx->is_active & EVENT_TIME) {
		update_context_time(ctx);
		update_cgrp_time_from_event(event);
	}

	if (event == event->group_leader)
		group_sched_out(event, cpuctx, ctx);
	else
		event_sched_out(event, cpuctx, ctx);

	perf_event_set_state(event, PERF_EVENT_STATE_OFF);
}

/*
 * Disable a event.
 *
 * If event->ctx is a cloned context, callers must make sure that
 * every task struct that event->ctx->task could possibly point to
 * remains valid.  This condition is satisifed when called through
 * perf_event_for_each_child or perf_event_for_each because they
 * hold the top-level event's child_mutex, so any descendant that
 * goes to exit will block in perf_event_exit_event().
 *
 * When called from perf_pending_event it's OK because event->ctx
 * is the current context on this CPU and preemption is disabled,
 * hence we can't get into perf_event_task_sched_out for this context.
 */
static void _perf_event_disable(struct perf_event *event)
{
	struct perf_event_context *ctx = event->ctx;

	raw_spin_lock_irq(&ctx->lock);
	if (event->state <= PERF_EVENT_STATE_OFF) {
		raw_spin_unlock_irq(&ctx->lock);
		return;
	}
	raw_spin_unlock_irq(&ctx->lock);

	event_function_call(event, __perf_event_disable, NULL);
}

void perf_event_disable_local(struct perf_event *event)
{
	event_function_local(event, __perf_event_disable, NULL);
}

/*
 * Strictly speaking kernel users cannot create groups and therefore this
 * interface does not need the perf_event_ctx_lock() magic.
 */
void perf_event_disable(struct perf_event *event)
{
	struct perf_event_context *ctx;

	ctx = perf_event_ctx_lock(event);
	_perf_event_disable(event);
	perf_event_ctx_unlock(event, ctx);
}
EXPORT_SYMBOL_GPL(perf_event_disable);

void perf_event_disable_inatomic(struct perf_event *event)
{
	event->pending_disable = 1;
	irq_work_queue(&event->pending);
}

static void perf_set_shadow_time(struct perf_event *event,
				 struct perf_event_context *ctx)
{
	/*
	 * use the correct time source for the time snapshot
	 *
	 * We could get by without this by leveraging the
	 * fact that to get to this function, the caller
	 * has most likely already called update_context_time()
	 * and update_cgrp_time_xx() and thus both timestamp
	 * are identical (or very close). Given that tstamp is,
	 * already adjusted for cgroup, we could say that:
	 *    tstamp - ctx->timestamp
	 * is equivalent to
	 *    tstamp - cgrp->timestamp.
	 *
	 * Then, in perf_output_read(), the calculation would
	 * work with no changes because:
	 * - event is guaranteed scheduled in
	 * - no scheduled out in between
	 * - thus the timestamp would be the same
	 *
	 * But this is a bit hairy.
	 *
	 * So instead, we have an explicit cgroup call to remain
	 * within the time time source all along. We believe it
	 * is cleaner and simpler to understand.
	 */
	if (is_cgroup_event(event))
		perf_cgroup_set_shadow_time(event, event->tstamp);
	else
		event->shadow_ctx_time = event->tstamp - ctx->timestamp;
}

#define MAX_INTERRUPTS (~0ULL)

static void perf_log_throttle(struct perf_event *event, int enable);
static void perf_log_itrace_start(struct perf_event *event);

static int
event_sched_in(struct perf_event *event,
		 struct perf_cpu_context *cpuctx,
		 struct perf_event_context *ctx)
{
	int ret = 0;

	lockdep_assert_held(&ctx->lock);

	if (event->state <= PERF_EVENT_STATE_OFF)
		return 0;

	WRITE_ONCE(event->oncpu, smp_processor_id());
	/*
	 * Order event::oncpu write to happen before the ACTIVE state is
	 * visible. This allows perf_event_{stop,read}() to observe the correct
	 * ->oncpu if it sees ACTIVE.
	 */
	smp_wmb();
	perf_event_set_state(event, PERF_EVENT_STATE_ACTIVE);

	/*
	 * Unthrottle events, since we scheduled we might have missed several
	 * ticks already, also for a heavily scheduling task there is little
	 * guarantee it'll get a tick in a timely manner.
	 */
	if (unlikely(event->hw.interrupts == MAX_INTERRUPTS)) {
		perf_log_throttle(event, 1);
		event->hw.interrupts = 0;
	}

	perf_pmu_disable(event->pmu);

	perf_set_shadow_time(event, ctx);

	perf_log_itrace_start(event);

	if (event->pmu->add(event, PERF_EF_START)) {
		perf_event_set_state(event, PERF_EVENT_STATE_INACTIVE);
		event->oncpu = -1;
		ret = -EAGAIN;
		goto out;
	}

	if (!is_software_event(event))
		cpuctx->active_oncpu++;
	if (!ctx->nr_active++)
		perf_event_ctx_activate(ctx);
	if (event->attr.freq && event->attr.sample_freq)
		ctx->nr_freq++;

	if (event->attr.exclusive)
		cpuctx->exclusive = 1;

out:
	perf_pmu_enable(event->pmu);

	return ret;
}

static int
group_sched_in(struct perf_event *group_event,
	       struct perf_cpu_context *cpuctx,
	       struct perf_event_context *ctx)
{
	struct perf_event *event, *partial_group = NULL;
	struct pmu *pmu = ctx->pmu;

	if (group_event->state == PERF_EVENT_STATE_OFF)
		return 0;

	pmu->start_txn(pmu, PERF_PMU_TXN_ADD);

	if (event_sched_in(group_event, cpuctx, ctx)) {
		pmu->cancel_txn(pmu);
		perf_mux_hrtimer_restart(cpuctx);
		return -EAGAIN;
	}

	/*
	 * Schedule in siblings as one group (if any):
	 */
	for_each_sibling_event(event, group_event) {
		if (event_sched_in(event, cpuctx, ctx)) {
			partial_group = event;
			goto group_error;
		}
	}

	if (!pmu->commit_txn(pmu))
		return 0;

group_error:
	/*
	 * Groups can be scheduled in as one unit only, so undo any
	 * partial group before returning:
	 * The events up to the failed event are scheduled out normally.
	 */
	for_each_sibling_event(event, group_event) {
		if (event == partial_group)
			break;

		event_sched_out(event, cpuctx, ctx);
	}
	event_sched_out(group_event, cpuctx, ctx);

	pmu->cancel_txn(pmu);

	perf_mux_hrtimer_restart(cpuctx);

	return -EAGAIN;
}

/*
 * Work out whether we can put this event group on the CPU now.
 */
static int group_can_go_on(struct perf_event *event,
			   struct perf_cpu_context *cpuctx,
			   int can_add_hw)
{
	/*
	 * Groups consisting entirely of software events can always go on.
	 */
	if (event->group_caps & PERF_EV_CAP_SOFTWARE)
		return 1;
	/*
	 * If an exclusive group is already on, no other hardware
	 * events can go on.
	 */
	if (cpuctx->exclusive)
		return 0;
	/*
	 * If this group is exclusive and there are already
	 * events on the CPU, it can't go on.
	 */
	if (event->attr.exclusive && cpuctx->active_oncpu)
		return 0;
	/*
	 * Otherwise, try to add it if all previous groups were able
	 * to go on.
	 */
	return can_add_hw;
}

static void add_event_to_ctx(struct perf_event *event,
			       struct perf_event_context *ctx)
{
	list_add_event(event, ctx);
	perf_group_attach(event);
}

static void ctx_sched_out(struct perf_event_context *ctx,
			  struct perf_cpu_context *cpuctx,
			  enum event_type_t event_type);
static void
ctx_sched_in(struct perf_event_context *ctx,
	     struct perf_cpu_context *cpuctx,
	     enum event_type_t event_type,
	     struct task_struct *task);

static void task_ctx_sched_out(struct perf_cpu_context *cpuctx,
			       struct perf_event_context *ctx,
			       enum event_type_t event_type)
{
	if (!cpuctx->task_ctx)
		return;

	if (WARN_ON_ONCE(ctx != cpuctx->task_ctx))
		return;

	ctx_sched_out(ctx, cpuctx, event_type);
}

static void perf_event_sched_in(struct perf_cpu_context *cpuctx,
				struct perf_event_context *ctx,
				struct task_struct *task)
{
	cpu_ctx_sched_in(cpuctx, EVENT_PINNED, task);
	if (ctx)
		ctx_sched_in(ctx, cpuctx, EVENT_PINNED, task);
	cpu_ctx_sched_in(cpuctx, EVENT_FLEXIBLE, task);
	if (ctx)
		ctx_sched_in(ctx, cpuctx, EVENT_FLEXIBLE, task);
}

/*
 * We want to maintain the following priority of scheduling:
 *  - CPU pinned (EVENT_CPU | EVENT_PINNED)
 *  - task pinned (EVENT_PINNED)
 *  - CPU flexible (EVENT_CPU | EVENT_FLEXIBLE)
 *  - task flexible (EVENT_FLEXIBLE).
 *
 * In order to avoid unscheduling and scheduling back in everything every
 * time an event is added, only do it for the groups of equal priority and
 * below.
 *
 * This can be called after a batch operation on task events, in which case
 * event_type is a bit mask of the types of events involved. For CPU events,
 * event_type is only either EVENT_PINNED or EVENT_FLEXIBLE.
 */
static void ctx_resched(struct perf_cpu_context *cpuctx,
			struct perf_event_context *task_ctx,
			enum event_type_t event_type)
{
	enum event_type_t ctx_event_type;
	bool cpu_event = !!(event_type & EVENT_CPU);

	/*
	 * If pinned groups are involved, flexible groups also need to be
	 * scheduled out.
	 */
	if (event_type & EVENT_PINNED)
		event_type |= EVENT_FLEXIBLE;

	ctx_event_type = event_type & EVENT_ALL;

	perf_pmu_disable(cpuctx->ctx.pmu);
	if (task_ctx)
		task_ctx_sched_out(cpuctx, task_ctx, event_type);

	/*
	 * Decide which cpu ctx groups to schedule out based on the types
	 * of events that caused rescheduling:
	 *  - EVENT_CPU: schedule out corresponding groups;
	 *  - EVENT_PINNED task events: schedule out EVENT_FLEXIBLE groups;
	 *  - otherwise, do nothing more.
	 */
	if (cpu_event)
		cpu_ctx_sched_out(cpuctx, ctx_event_type);
	else if (ctx_event_type & EVENT_PINNED)
		cpu_ctx_sched_out(cpuctx, EVENT_FLEXIBLE);

	perf_event_sched_in(cpuctx, task_ctx, current);
	perf_pmu_enable(cpuctx->ctx.pmu);
}

/*
 * Cross CPU call to install and enable a performance event
 *
 * Very similar to remote_function() + event_function() but cannot assume that
 * things like ctx->is_active and cpuctx->task_ctx are set.
 */
static int  __perf_install_in_context(void *info)
{
	struct perf_event *event = info;
	struct perf_event_context *ctx = event->ctx;
	struct perf_cpu_context *cpuctx = __get_cpu_context(ctx);
	struct perf_event_context *task_ctx = cpuctx->task_ctx;
	bool reprogram = true;
	int ret = 0;

	raw_spin_lock(&cpuctx->ctx.lock);
	if (ctx->task) {
		raw_spin_lock(&ctx->lock);
		task_ctx = ctx;

		reprogram = (ctx->task == current);

		/*
		 * If the task is running, it must be running on this CPU,
		 * otherwise we cannot reprogram things.
		 *
		 * If its not running, we don't care, ctx->lock will
		 * serialize against it becoming runnable.
		 */
		if (task_curr(ctx->task) && !reprogram) {
			ret = -ESRCH;
			goto unlock;
		}

		WARN_ON_ONCE(reprogram && cpuctx->task_ctx && cpuctx->task_ctx != ctx);
	} else if (task_ctx) {
		raw_spin_lock(&task_ctx->lock);
	}

#ifdef CONFIG_CGROUP_PERF
	if (is_cgroup_event(event)) {
		/*
		 * If the current cgroup doesn't match the event's
		 * cgroup, we should not try to schedule it.
		 */
		struct perf_cgroup *cgrp = perf_cgroup_from_task(current, ctx);
		reprogram = cgroup_is_descendant(cgrp->css.cgroup,
					event->cgrp->css.cgroup);
	}
#endif

	if (reprogram) {
		ctx_sched_out(ctx, cpuctx, EVENT_TIME);
		add_event_to_ctx(event, ctx);
		ctx_resched(cpuctx, task_ctx, get_event_type(event));
	} else {
		add_event_to_ctx(event, ctx);
	}

unlock:
	perf_ctx_unlock(cpuctx, task_ctx);

	return ret;
}

/*
 * Attach a performance event to a context.
 *
 * Very similar to event_function_call, see comment there.
 */
static void
perf_install_in_context(struct perf_event_context *ctx,
			struct perf_event *event,
			int cpu)
{
	struct task_struct *task = READ_ONCE(ctx->task);

	lockdep_assert_held(&ctx->mutex);

	if (event->cpu != -1)
		event->cpu = cpu;

	/*
	 * Ensures that if we can observe event->ctx, both the event and ctx
	 * will be 'complete'. See perf_iterate_sb_cpu().
	 */
	smp_store_release(&event->ctx, ctx);

	if (!task) {
		cpu_function_call(cpu, __perf_install_in_context, event);
		return;
	}

	/*
	 * Should not happen, we validate the ctx is still alive before calling.
	 */
	if (WARN_ON_ONCE(task == TASK_TOMBSTONE))
		return;

	/*
	 * Installing events is tricky because we cannot rely on ctx->is_active
	 * to be set in case this is the nr_events 0 -> 1 transition.
	 *
	 * Instead we use task_curr(), which tells us if the task is running.
	 * However, since we use task_curr() outside of rq::lock, we can race
	 * against the actual state. This means the result can be wrong.
	 *
	 * If we get a false positive, we retry, this is harmless.
	 *
	 * If we get a false negative, things are complicated. If we are after
	 * perf_event_context_sched_in() ctx::lock will serialize us, and the
	 * value must be correct. If we're before, it doesn't matter since
	 * perf_event_context_sched_in() will program the counter.
	 *
	 * However, this hinges on the remote context switch having observed
	 * our task->perf_event_ctxp[] store, such that it will in fact take
	 * ctx::lock in perf_event_context_sched_in().
	 *
	 * We do this by task_function_call(), if the IPI fails to hit the task
	 * we know any future context switch of task must see the
	 * perf_event_ctpx[] store.
	 */

	/*
	 * This smp_mb() orders the task->perf_event_ctxp[] store with the
	 * task_cpu() load, such that if the IPI then does not find the task
	 * running, a future context switch of that task must observe the
	 * store.
	 */
	smp_mb();
again:
	if (!task_function_call(task, __perf_install_in_context, event))
		return;

	raw_spin_lock_irq(&ctx->lock);
	task = ctx->task;
	if (WARN_ON_ONCE(task == TASK_TOMBSTONE)) {
		/*
		 * Cannot happen because we already checked above (which also
		 * cannot happen), and we hold ctx->mutex, which serializes us
		 * against perf_event_exit_task_context().
		 */
		raw_spin_unlock_irq(&ctx->lock);
		return;
	}
	/*
	 * If the task is not running, ctx->lock will avoid it becoming so,
	 * thus we can safely install the event.
	 */
	if (task_curr(task)) {
		raw_spin_unlock_irq(&ctx->lock);
		goto again;
	}
	add_event_to_ctx(event, ctx);
	raw_spin_unlock_irq(&ctx->lock);
}

/*
 * Cross CPU call to enable a performance event
 */
static void __perf_event_enable(struct perf_event *event,
				struct perf_cpu_context *cpuctx,
				struct perf_event_context *ctx,
				void *info)
{
	struct perf_event *leader = event->group_leader;
	struct perf_event_context *task_ctx;

	if (event->state >= PERF_EVENT_STATE_INACTIVE ||
	    event->state <= PERF_EVENT_STATE_ERROR)
		return;

	if (ctx->is_active)
		ctx_sched_out(ctx, cpuctx, EVENT_TIME);

	perf_event_set_state(event, PERF_EVENT_STATE_INACTIVE);

	if (!ctx->is_active)
		return;

	if (!event_filter_match(event)) {
		ctx_sched_in(ctx, cpuctx, EVENT_TIME, current);
		return;
	}

	/*
	 * If the event is in a group and isn't the group leader,
	 * then don't put it on unless the group is on.
	 */
	if (leader != event && leader->state != PERF_EVENT_STATE_ACTIVE) {
		ctx_sched_in(ctx, cpuctx, EVENT_TIME, current);
		return;
	}

	task_ctx = cpuctx->task_ctx;
	if (ctx->task)
		WARN_ON_ONCE(task_ctx != ctx);

	ctx_resched(cpuctx, task_ctx, get_event_type(event));
}

/*
 * Enable a event.
 *
 * If event->ctx is a cloned context, callers must make sure that
 * every task struct that event->ctx->task could possibly point to
 * remains valid.  This condition is satisfied when called through
 * perf_event_for_each_child or perf_event_for_each as described
 * for perf_event_disable.
 */
static void _perf_event_enable(struct perf_event *event)
{
	struct perf_event_context *ctx = event->ctx;

	raw_spin_lock_irq(&ctx->lock);
	if (event->state >= PERF_EVENT_STATE_INACTIVE ||
	    event->state <  PERF_EVENT_STATE_ERROR) {
		raw_spin_unlock_irq(&ctx->lock);
		return;
	}

	/*
	 * If the event is in error state, clear that first.
	 *
	 * That way, if we see the event in error state below, we know that it
	 * has gone back into error state, as distinct from the task having
	 * been scheduled away before the cross-call arrived.
	 */
	if (event->state == PERF_EVENT_STATE_ERROR)
		event->state = PERF_EVENT_STATE_OFF;
	raw_spin_unlock_irq(&ctx->lock);

	event_function_call(event, __perf_event_enable, NULL);
}

/*
 * See perf_event_disable();
 */
void perf_event_enable(struct perf_event *event)
{
	struct perf_event_context *ctx;

	ctx = perf_event_ctx_lock(event);
	_perf_event_enable(event);
	perf_event_ctx_unlock(event, ctx);
}
EXPORT_SYMBOL_GPL(perf_event_enable);

struct stop_event_data {
	struct perf_event	*event;
	unsigned int		restart;
};

static int __perf_event_stop(void *info)
{
	struct stop_event_data *sd = info;
	struct perf_event *event = sd->event;

	/* if it's already INACTIVE, do nothing */
	if (READ_ONCE(event->state) != PERF_EVENT_STATE_ACTIVE)
		return 0;

	/* matches smp_wmb() in event_sched_in() */
	smp_rmb();

	/*
	 * There is a window with interrupts enabled before we get here,
	 * so we need to check again lest we try to stop another CPU's event.
	 */
	if (READ_ONCE(event->oncpu) != smp_processor_id())
		return -EAGAIN;

	event->pmu->stop(event, PERF_EF_UPDATE);

	/*
	 * May race with the actual stop (through perf_pmu_output_stop()),
	 * but it is only used for events with AUX ring buffer, and such
	 * events will refuse to restart because of rb::aux_mmap_count==0,
	 * see comments in perf_aux_output_begin().
	 *
	 * Since this is happening on a event-local CPU, no trace is lost
	 * while restarting.
	 */
	if (sd->restart)
		event->pmu->start(event, 0);

	return 0;
}

static int perf_event_stop(struct perf_event *event, int restart)
{
	struct stop_event_data sd = {
		.event		= event,
		.restart	= restart,
	};
	int ret = 0;

	do {
		if (READ_ONCE(event->state) != PERF_EVENT_STATE_ACTIVE)
			return 0;

		/* matches smp_wmb() in event_sched_in() */
		smp_rmb();

		/*
		 * We only want to restart ACTIVE events, so if the event goes
		 * inactive here (event->oncpu==-1), there's nothing more to do;
		 * fall through with ret==-ENXIO.
		 */
		ret = cpu_function_call(READ_ONCE(event->oncpu),
					__perf_event_stop, &sd);
	} while (ret == -EAGAIN);

	return ret;
}

/*
 * In order to contain the amount of racy and tricky in the address filter
 * configuration management, it is a two part process:
 *
 * (p1) when userspace mappings change as a result of (1) or (2) or (3) below,
 *      we update the addresses of corresponding vmas in
 *	event::addr_filters_offs array and bump the event::addr_filters_gen;
 * (p2) when an event is scheduled in (pmu::add), it calls
 *      perf_event_addr_filters_sync() which calls pmu::addr_filters_sync()
 *      if the generation has changed since the previous call.
 *
 * If (p1) happens while the event is active, we restart it to force (p2).
 *
 * (1) perf_addr_filters_apply(): adjusting filters' offsets based on
 *     pre-existing mappings, called once when new filters arrive via SET_FILTER
 *     ioctl;
 * (2) perf_addr_filters_adjust(): adjusting filters' offsets based on newly
 *     registered mapping, called for every new mmap(), with mm::mmap_sem down
 *     for reading;
 * (3) perf_event_addr_filters_exec(): clearing filters' offsets in the process
 *     of exec.
 */
void perf_event_addr_filters_sync(struct perf_event *event)
{
	struct perf_addr_filters_head *ifh = perf_event_addr_filters(event);

	if (!has_addr_filter(event))
		return;

	raw_spin_lock(&ifh->lock);
	if (event->addr_filters_gen != event->hw.addr_filters_gen) {
		event->pmu->addr_filters_sync(event);
		event->hw.addr_filters_gen = event->addr_filters_gen;
	}
	raw_spin_unlock(&ifh->lock);
}
EXPORT_SYMBOL_GPL(perf_event_addr_filters_sync);

static int _perf_event_refresh(struct perf_event *event, int refresh)
{
	/*
	 * not supported on inherited events
	 */
	if (event->attr.inherit || !is_sampling_event(event))
		return -EINVAL;

	atomic_add(refresh, &event->event_limit);
	_perf_event_enable(event);

	return 0;
}

/*
 * See perf_event_disable()
 */
int perf_event_refresh(struct perf_event *event, int refresh)
{
	struct perf_event_context *ctx;
	int ret;

	ctx = perf_event_ctx_lock(event);
	ret = _perf_event_refresh(event, refresh);
	perf_event_ctx_unlock(event, ctx);

	return ret;
}
EXPORT_SYMBOL_GPL(perf_event_refresh);

static int perf_event_modify_breakpoint(struct perf_event *bp,
					 struct perf_event_attr *attr)
{
	int err;

	_perf_event_disable(bp);

	err = modify_user_hw_breakpoint_check(bp, attr, true);
	if (err) {
		if (!bp->attr.disabled)
			_perf_event_enable(bp);

		return err;
	}

	if (!attr->disabled)
		_perf_event_enable(bp);
	return 0;
}

static int perf_event_modify_attr(struct perf_event *event,
				  struct perf_event_attr *attr)
{
	if (event->attr.type != attr->type)
		return -EINVAL;

	switch (event->attr.type) {
	case PERF_TYPE_BREAKPOINT:
		return perf_event_modify_breakpoint(event, attr);
	default:
		/* Place holder for future additions. */
		return -EOPNOTSUPP;
	}
}

static void ctx_sched_out(struct perf_event_context *ctx,
			  struct perf_cpu_context *cpuctx,
			  enum event_type_t event_type)
{
	struct perf_event *event, *tmp;
	int is_active = ctx->is_active;

	lockdep_assert_held(&ctx->lock);

	if (likely(!ctx->nr_events)) {
		/*
		 * See __perf_remove_from_context().
		 */
		WARN_ON_ONCE(ctx->is_active);
		if (ctx->task)
			WARN_ON_ONCE(cpuctx->task_ctx);
		return;
	}

	ctx->is_active &= ~event_type;
	if (!(ctx->is_active & EVENT_ALL))
		ctx->is_active = 0;

	if (ctx->task) {
		WARN_ON_ONCE(cpuctx->task_ctx != ctx);
		if (!ctx->is_active)
			cpuctx->task_ctx = NULL;
	}

	/*
	 * Always update time if it was set; not only when it changes.
	 * Otherwise we can 'forget' to update time for any but the last
	 * context we sched out. For example:
	 *
	 *   ctx_sched_out(.event_type = EVENT_FLEXIBLE)
	 *   ctx_sched_out(.event_type = EVENT_PINNED)
	 *
	 * would only update time for the pinned events.
	 */
	if (is_active & EVENT_TIME) {
		/* update (and stop) ctx time */
		update_context_time(ctx);
		update_cgrp_time_from_cpuctx(cpuctx);
	}

	is_active ^= ctx->is_active; /* changed bits */

	if (!ctx->nr_active || !(is_active & EVENT_ALL))
		return;

	perf_pmu_disable(ctx->pmu);
	if (is_active & EVENT_PINNED) {
		list_for_each_entry_safe(event, tmp, &ctx->pinned_active, active_list)
			group_sched_out(event, cpuctx, ctx);
	}

	if (is_active & EVENT_FLEXIBLE) {
		list_for_each_entry_safe(event, tmp, &ctx->flexible_active, active_list)
			group_sched_out(event, cpuctx, ctx);
	}
	perf_pmu_enable(ctx->pmu);
}

/*
 * Test whether two contexts are equivalent, i.e. whether they have both been
 * cloned from the same version of the same context.
 *
 * Equivalence is measured using a generation number in the context that is
 * incremented on each modification to it; see unclone_ctx(), list_add_event()
 * and list_del_event().
 */
static int context_equiv(struct perf_event_context *ctx1,
			 struct perf_event_context *ctx2)
{
	lockdep_assert_held(&ctx1->lock);
	lockdep_assert_held(&ctx2->lock);

	/* Pinning disables the swap optimization */
	if (ctx1->pin_count || ctx2->pin_count)
		return 0;

	/* If ctx1 is the parent of ctx2 */
	if (ctx1 == ctx2->parent_ctx && ctx1->generation == ctx2->parent_gen)
		return 1;

	/* If ctx2 is the parent of ctx1 */
	if (ctx1->parent_ctx == ctx2 && ctx1->parent_gen == ctx2->generation)
		return 1;

	/*
	 * If ctx1 and ctx2 have the same parent; we flatten the parent
	 * hierarchy, see perf_event_init_context().
	 */
	if (ctx1->parent_ctx && ctx1->parent_ctx == ctx2->parent_ctx &&
			ctx1->parent_gen == ctx2->parent_gen)
		return 1;

	/* Unmatched */
	return 0;
}

static void __perf_event_sync_stat(struct perf_event *event,
				     struct perf_event *next_event)
{
	u64 value;

	if (!event->attr.inherit_stat)
		return;

	/*
	 * Update the event value, we cannot use perf_event_read()
	 * because we're in the middle of a context switch and have IRQs
	 * disabled, which upsets smp_call_function_single(), however
	 * we know the event must be on the current CPU, therefore we
	 * don't need to use it.
	 */
	if (event->state == PERF_EVENT_STATE_ACTIVE)
		event->pmu->read(event);

	perf_event_update_time(event);

	/*
	 * In order to keep per-task stats reliable we need to flip the event
	 * values when we flip the contexts.
	 */
	value = local64_read(&next_event->count);
	value = local64_xchg(&event->count, value);
	local64_set(&next_event->count, value);

	swap(event->total_time_enabled, next_event->total_time_enabled);
	swap(event->total_time_running, next_event->total_time_running);

	/*
	 * Since we swizzled the values, update the user visible data too.
	 */
	perf_event_update_userpage(event);
	perf_event_update_userpage(next_event);
}

static void perf_event_sync_stat(struct perf_event_context *ctx,
				   struct perf_event_context *next_ctx)
{
	struct perf_event *event, *next_event;

	if (!ctx->nr_stat)
		return;

	update_context_time(ctx);

	event = list_first_entry(&ctx->event_list,
				   struct perf_event, event_entry);

	next_event = list_first_entry(&next_ctx->event_list,
					struct perf_event, event_entry);

	while (&event->event_entry != &ctx->event_list &&
	       &next_event->event_entry != &next_ctx->event_list) {

		__perf_event_sync_stat(event, next_event);

		event = list_next_entry(event, event_entry);
		next_event = list_next_entry(next_event, event_entry);
	}
}

static void perf_event_context_sched_out(struct task_struct *task, int ctxn,
					 struct task_struct *next)
{
	struct perf_event_context *ctx = task->perf_event_ctxp[ctxn];
	struct perf_event_context *next_ctx;
	struct perf_event_context *parent, *next_parent;
	struct perf_cpu_context *cpuctx;
	int do_switch = 1;

	if (likely(!ctx))
		return;

	cpuctx = __get_cpu_context(ctx);
	if (!cpuctx->task_ctx)
		return;

	rcu_read_lock();
	next_ctx = next->perf_event_ctxp[ctxn];
	if (!next_ctx)
		goto unlock;

	parent = rcu_dereference(ctx->parent_ctx);
	next_parent = rcu_dereference(next_ctx->parent_ctx);

	/* If neither context have a parent context; they cannot be clones. */
	if (!parent && !next_parent)
		goto unlock;

	if (next_parent == ctx || next_ctx == parent || next_parent == parent) {
		/*
		 * Looks like the two contexts are clones, so we might be
		 * able to optimize the context switch.  We lock both
		 * contexts and check that they are clones under the
		 * lock (including re-checking that neither has been
		 * uncloned in the meantime).  It doesn't matter which
		 * order we take the locks because no other cpu could
		 * be trying to lock both of these tasks.
		 */
		raw_spin_lock(&ctx->lock);
		raw_spin_lock_nested(&next_ctx->lock, SINGLE_DEPTH_NESTING);
		if (context_equiv(ctx, next_ctx)) {
			WRITE_ONCE(ctx->task, next);
			WRITE_ONCE(next_ctx->task, task);

			swap(ctx->task_ctx_data, next_ctx->task_ctx_data);

			/*
			 * RCU_INIT_POINTER here is safe because we've not
			 * modified the ctx and the above modification of
			 * ctx->task and ctx->task_ctx_data are immaterial
			 * since those values are always verified under
			 * ctx->lock which we're now holding.
			 */
			RCU_INIT_POINTER(task->perf_event_ctxp[ctxn], next_ctx);
			RCU_INIT_POINTER(next->perf_event_ctxp[ctxn], ctx);

			do_switch = 0;

			perf_event_sync_stat(ctx, next_ctx);
		}
		raw_spin_unlock(&next_ctx->lock);
		raw_spin_unlock(&ctx->lock);
	}
unlock:
	rcu_read_unlock();

	if (do_switch) {
		raw_spin_lock(&ctx->lock);
		task_ctx_sched_out(cpuctx, ctx, EVENT_ALL);
		raw_spin_unlock(&ctx->lock);
	}
}

static DEFINE_PER_CPU(struct list_head, sched_cb_list);

void perf_sched_cb_dec(struct pmu *pmu)
{
	struct perf_cpu_context *cpuctx = this_cpu_ptr(pmu->pmu_cpu_context);

	this_cpu_dec(perf_sched_cb_usages);

	if (!--cpuctx->sched_cb_usage)
		list_del(&cpuctx->sched_cb_entry);
}


void perf_sched_cb_inc(struct pmu *pmu)
{
	struct perf_cpu_context *cpuctx = this_cpu_ptr(pmu->pmu_cpu_context);

	if (!cpuctx->sched_cb_usage++)
		list_add(&cpuctx->sched_cb_entry, this_cpu_ptr(&sched_cb_list));

	this_cpu_inc(perf_sched_cb_usages);
}

/*
 * This function provides the context switch callback to the lower code
 * layer. It is invoked ONLY when the context switch callback is enabled.
 *
 * This callback is relevant even to per-cpu events; for example multi event
 * PEBS requires this to provide PID/TID information. This requires we flush
 * all queued PEBS records before we context switch to a new task.
 */
static void perf_pmu_sched_task(struct task_struct *prev,
				struct task_struct *next,
				bool sched_in)
{
	struct perf_cpu_context *cpuctx;
	struct pmu *pmu;

	if (prev == next)
		return;

	list_for_each_entry(cpuctx, this_cpu_ptr(&sched_cb_list), sched_cb_entry) {
		pmu = cpuctx->ctx.pmu; /* software PMUs will not have sched_task */

		if (WARN_ON_ONCE(!pmu->sched_task))
			continue;

		perf_ctx_lock(cpuctx, cpuctx->task_ctx);
		perf_pmu_disable(pmu);

		pmu->sched_task(cpuctx->task_ctx, sched_in);

		perf_pmu_enable(pmu);
		perf_ctx_unlock(cpuctx, cpuctx->task_ctx);
	}
}

static void perf_event_switch(struct task_struct *task,
			      struct task_struct *next_prev, bool sched_in);

#define for_each_task_context_nr(ctxn)					\
	for ((ctxn) = 0; (ctxn) < perf_nr_task_contexts; (ctxn)++)

/*
 * Called from scheduler to remove the events of the current task,
 * with interrupts disabled.
 *
 * We stop each event and update the event value in event->count.
 *
 * This does not protect us against NMI, but disable()
 * sets the disabled bit in the control field of event _before_
 * accessing the event control register. If a NMI hits, then it will
 * not restart the event.
 */
void __perf_event_task_sched_out(struct task_struct *task,
				 struct task_struct *next)
{
	int ctxn;

	if (__this_cpu_read(perf_sched_cb_usages))
		perf_pmu_sched_task(task, next, false);

	if (atomic_read(&nr_switch_events))
		perf_event_switch(task, next, false);

	for_each_task_context_nr(ctxn)
		perf_event_context_sched_out(task, ctxn, next);

	/*
	 * if cgroup events exist on this CPU, then we need
	 * to check if we have to switch out PMU state.
	 * cgroup event are system-wide mode only
	 */
	if (atomic_read(this_cpu_ptr(&perf_cgroup_events)))
		perf_cgroup_sched_out(task, next);
}

/*
 * Called with IRQs disabled
 */
static void cpu_ctx_sched_out(struct perf_cpu_context *cpuctx,
			      enum event_type_t event_type)
{
	ctx_sched_out(&cpuctx->ctx, cpuctx, event_type);
}

static int visit_groups_merge(struct perf_event_groups *groups, int cpu,
			      int (*func)(struct perf_event *, void *), void *data)
{
	struct perf_event **evt, *evt1, *evt2;
	int ret;

	evt1 = perf_event_groups_first(groups, -1);
	evt2 = perf_event_groups_first(groups, cpu);

	while (evt1 || evt2) {
		if (evt1 && evt2) {
			if (evt1->group_index < evt2->group_index)
				evt = &evt1;
			else
				evt = &evt2;
		} else if (evt1) {
			evt = &evt1;
		} else {
			evt = &evt2;
		}

		ret = func(*evt, data);
		if (ret)
			return ret;

		*evt = perf_event_groups_next(*evt);
	}

	return 0;
}

struct sched_in_data {
	struct perf_event_context *ctx;
	struct perf_cpu_context *cpuctx;
	int can_add_hw;
};

static int pinned_sched_in(struct perf_event *event, void *data)
{
	struct sched_in_data *sid = data;

	if (event->state <= PERF_EVENT_STATE_OFF)
		return 0;

	if (!event_filter_match(event))
		return 0;

	if (group_can_go_on(event, sid->cpuctx, sid->can_add_hw)) {
		if (!group_sched_in(event, sid->cpuctx, sid->ctx))
			list_add_tail(&event->active_list, &sid->ctx->pinned_active);
	}

	/*
	 * If this pinned group hasn't been scheduled,
	 * put it in error state.
	 */
	if (event->state == PERF_EVENT_STATE_INACTIVE)
		perf_event_set_state(event, PERF_EVENT_STATE_ERROR);

	return 0;
}

static int flexible_sched_in(struct perf_event *event, void *data)
{
	struct sched_in_data *sid = data;

	if (event->state <= PERF_EVENT_STATE_OFF)
		return 0;

	if (!event_filter_match(event))
		return 0;

	if (group_can_go_on(event, sid->cpuctx, sid->can_add_hw)) {
		if (!group_sched_in(event, sid->cpuctx, sid->ctx))
			list_add_tail(&event->active_list, &sid->ctx->flexible_active);
		else
			sid->can_add_hw = 0;
	}

	return 0;
}

static void
ctx_pinned_sched_in(struct perf_event_context *ctx,
		    struct perf_cpu_context *cpuctx)
{
	struct sched_in_data sid = {
		.ctx = ctx,
		.cpuctx = cpuctx,
		.can_add_hw = 1,
	};

	visit_groups_merge(&ctx->pinned_groups,
			   smp_processor_id(),
			   pinned_sched_in, &sid);
}

static void
ctx_flexible_sched_in(struct perf_event_context *ctx,
		      struct perf_cpu_context *cpuctx)
{
	struct sched_in_data sid = {
		.ctx = ctx,
		.cpuctx = cpuctx,
		.can_add_hw = 1,
	};

	visit_groups_merge(&ctx->flexible_groups,
			   smp_processor_id(),
			   flexible_sched_in, &sid);
}

static void
ctx_sched_in(struct perf_event_context *ctx,
	     struct perf_cpu_context *cpuctx,
	     enum event_type_t event_type,
	     struct task_struct *task)
{
	int is_active = ctx->is_active;
	u64 now;

	lockdep_assert_held(&ctx->lock);

	if (likely(!ctx->nr_events))
		return;

	ctx->is_active |= (event_type | EVENT_TIME);
	if (ctx->task) {
		if (!is_active)
			cpuctx->task_ctx = ctx;
		else
			WARN_ON_ONCE(cpuctx->task_ctx != ctx);
	}

	is_active ^= ctx->is_active; /* changed bits */

	if (is_active & EVENT_TIME) {
		/* start ctx time */
		now = perf_clock();
		ctx->timestamp = now;
		perf_cgroup_set_timestamp(task, ctx);
	}

	/*
	 * First go through the list and put on any pinned groups
	 * in order to give them the best chance of going on.
	 */
	if (is_active & EVENT_PINNED)
		ctx_pinned_sched_in(ctx, cpuctx);

	/* Then walk through the lower prio flexible groups */
	if (is_active & EVENT_FLEXIBLE)
		ctx_flexible_sched_in(ctx, cpuctx);
}

static void cpu_ctx_sched_in(struct perf_cpu_context *cpuctx,
			     enum event_type_t event_type,
			     struct task_struct *task)
{
	struct perf_event_context *ctx = &cpuctx->ctx;

	ctx_sched_in(ctx, cpuctx, event_type, task);
}

static void perf_event_context_sched_in(struct perf_event_context *ctx,
					struct task_struct *task)
{
	struct perf_cpu_context *cpuctx;

	cpuctx = __get_cpu_context(ctx);
	if (cpuctx->task_ctx == ctx)
		return;

	perf_ctx_lock(cpuctx, ctx);
	/*
	 * We must check ctx->nr_events while holding ctx->lock, such
	 * that we serialize against perf_install_in_context().
	 */
	if (!ctx->nr_events)
		goto unlock;

	perf_pmu_disable(ctx->pmu);
	/*
	 * We want to keep the following priority order:
	 * cpu pinned (that don't need to move), task pinned,
	 * cpu flexible, task flexible.
	 *
	 * However, if task's ctx is not carrying any pinned
	 * events, no need to flip the cpuctx's events around.
	 */
	if (!RB_EMPTY_ROOT(&ctx->pinned_groups.tree))
		cpu_ctx_sched_out(cpuctx, EVENT_FLEXIBLE);
	perf_event_sched_in(cpuctx, ctx, task);
	perf_pmu_enable(ctx->pmu);

unlock:
	perf_ctx_unlock(cpuctx, ctx);
}

/*
 * Called from scheduler to add the events of the current task
 * with interrupts disabled.
 *
 * We restore the event value and then enable it.
 *
 * This does not protect us against NMI, but enable()
 * sets the enabled bit in the control field of event _before_
 * accessing the event control register. If a NMI hits, then it will
 * keep the event running.
 */
void __perf_event_task_sched_in(struct task_struct *prev,
				struct task_struct *task)
{
	struct perf_event_context *ctx;
	int ctxn;

	/*
	 * If cgroup events exist on this CPU, then we need to check if we have
	 * to switch in PMU state; cgroup event are system-wide mode only.
	 *
	 * Since cgroup events are CPU events, we must schedule these in before
	 * we schedule in the task events.
	 */
	if (atomic_read(this_cpu_ptr(&perf_cgroup_events)))
		perf_cgroup_sched_in(prev, task);

	for_each_task_context_nr(ctxn) {
		ctx = task->perf_event_ctxp[ctxn];
		if (likely(!ctx))
			continue;

		perf_event_context_sched_in(ctx, task);
	}

	if (atomic_read(&nr_switch_events))
		perf_event_switch(task, prev, true);

	if (__this_cpu_read(perf_sched_cb_usages))
		perf_pmu_sched_task(prev, task, true);
}

static u64 perf_calculate_period(struct perf_event *event, u64 nsec, u64 count)
{
	u64 frequency = event->attr.sample_freq;
	u64 sec = NSEC_PER_SEC;
	u64 divisor, dividend;

	int count_fls, nsec_fls, frequency_fls, sec_fls;

	count_fls = fls64(count);
	nsec_fls = fls64(nsec);
	frequency_fls = fls64(frequency);
	sec_fls = 30;

	/*
	 * We got @count in @nsec, with a target of sample_freq HZ
	 * the target period becomes:
	 *
	 *             @count * 10^9
	 * period = -------------------
	 *          @nsec * sample_freq
	 *
	 */

	/*
	 * Reduce accuracy by one bit such that @a and @b converge
	 * to a similar magnitude.
	 */
#define REDUCE_FLS(a, b)		\
do {					\
	if (a##_fls > b##_fls) {	\
		a >>= 1;		\
		a##_fls--;		\
	} else {			\
		b >>= 1;		\
		b##_fls--;		\
	}				\
} while (0)

	/*
	 * Reduce accuracy until either term fits in a u64, then proceed with
	 * the other, so that finally we can do a u64/u64 division.
	 */
	while (count_fls + sec_fls > 64 && nsec_fls + frequency_fls > 64) {
		REDUCE_FLS(nsec, frequency);
		REDUCE_FLS(sec, count);
	}

	if (count_fls + sec_fls > 64) {
		divisor = nsec * frequency;

		while (count_fls + sec_fls > 64) {
			REDUCE_FLS(count, sec);
			divisor >>= 1;
		}

		dividend = count * sec;
	} else {
		dividend = count * sec;

		while (nsec_fls + frequency_fls > 64) {
			REDUCE_FLS(nsec, frequency);
			dividend >>= 1;
		}

		divisor = nsec * frequency;
	}

	if (!divisor)
		return dividend;

	return div64_u64(dividend, divisor);
}

static DEFINE_PER_CPU(int, perf_throttled_count);
static DEFINE_PER_CPU(u64, perf_throttled_seq);

static void perf_adjust_period(struct perf_event *event, u64 nsec, u64 count, bool disable)
{
	struct hw_perf_event *hwc = &event->hw;
	s64 period, sample_period;
	s64 delta;

	period = perf_calculate_period(event, nsec, count);

	delta = (s64)(period - hwc->sample_period);
	delta = (delta + 7) / 8; /* low pass filter */

	sample_period = hwc->sample_period + delta;

	if (!sample_period)
		sample_period = 1;

	hwc->sample_period = sample_period;

	if (local64_read(&hwc->period_left) > 8*sample_period) {
		if (disable)
			event->pmu->stop(event, PERF_EF_UPDATE);

		local64_set(&hwc->period_left, 0);

		if (disable)
			event->pmu->start(event, PERF_EF_RELOAD);
	}
}

/*
 * combine freq adjustment with unthrottling to avoid two passes over the
 * events. At the same time, make sure, having freq events does not change
 * the rate of unthrottling as that would introduce bias.
 */
static void perf_adjust_freq_unthr_context(struct perf_event_context *ctx,
					   int needs_unthr)
{
	struct perf_event *event;
	struct hw_perf_event *hwc;
	u64 now, period = TICK_NSEC;
	s64 delta;

	/*
	 * only need to iterate over all events iff:
	 * - context have events in frequency mode (needs freq adjust)
	 * - there are events to unthrottle on this cpu
	 */
	if (!(ctx->nr_freq || needs_unthr))
		return;

	raw_spin_lock(&ctx->lock);
	perf_pmu_disable(ctx->pmu);

	list_for_each_entry_rcu(event, &ctx->event_list, event_entry) {
		if (event->state != PERF_EVENT_STATE_ACTIVE)
			continue;

		if (!event_filter_match(event))
			continue;

		perf_pmu_disable(event->pmu);

		hwc = &event->hw;

		if (hwc->interrupts == MAX_INTERRUPTS) {
			hwc->interrupts = 0;
			perf_log_throttle(event, 1);
			event->pmu->start(event, 0);
		}

		if (!event->attr.freq || !event->attr.sample_freq)
			goto next;

		/*
		 * stop the event and update event->count
		 */
		event->pmu->stop(event, PERF_EF_UPDATE);

		now = local64_read(&event->count);
		delta = now - hwc->freq_count_stamp;
		hwc->freq_count_stamp = now;

		/*
		 * restart the event
		 * reload only if value has changed
		 * we have stopped the event so tell that
		 * to perf_adjust_period() to avoid stopping it
		 * twice.
		 */
		if (delta > 0)
			perf_adjust_period(event, period, delta, false);

		event->pmu->start(event, delta > 0 ? PERF_EF_RELOAD : 0);
	next:
		perf_pmu_enable(event->pmu);
	}

	perf_pmu_enable(ctx->pmu);
	raw_spin_unlock(&ctx->lock);
}

/*
 * Move @event to the tail of the @ctx's elegible events.
 */
static void rotate_ctx(struct perf_event_context *ctx, struct perf_event *event)
{
	/*
	 * Rotate the first entry last of non-pinned groups. Rotation might be
	 * disabled by the inheritance code.
	 */
	if (ctx->rotate_disable)
		return;

	perf_event_groups_delete(&ctx->flexible_groups, event);
	perf_event_groups_insert(&ctx->flexible_groups, event);
}

static inline struct perf_event *
ctx_first_active(struct perf_event_context *ctx)
{
	return list_first_entry_or_null(&ctx->flexible_active,
					struct perf_event, active_list);
}

static bool perf_rotate_context(struct perf_cpu_context *cpuctx)
{
	struct perf_event *cpu_event = NULL, *task_event = NULL;
	bool cpu_rotate = false, task_rotate = false;
	struct perf_event_context *ctx = NULL;

	/*
	 * Since we run this from IRQ context, nobody can install new
	 * events, thus the event count values are stable.
	 */

	if (cpuctx->ctx.nr_events) {
		if (cpuctx->ctx.nr_events != cpuctx->ctx.nr_active)
			cpu_rotate = true;
	}

	ctx = cpuctx->task_ctx;
	if (ctx && ctx->nr_events) {
		if (ctx->nr_events != ctx->nr_active)
			task_rotate = true;
	}

	if (!(cpu_rotate || task_rotate))
		return false;

	perf_ctx_lock(cpuctx, cpuctx->task_ctx);
	perf_pmu_disable(cpuctx->ctx.pmu);

	if (task_rotate)
		task_event = ctx_first_active(ctx);
	if (cpu_rotate)
		cpu_event = ctx_first_active(&cpuctx->ctx);

	/*
	 * As per the order given at ctx_resched() first 'pop' task flexible
	 * and then, if needed CPU flexible.
	 */
	if (task_event || (ctx && cpu_event))
		ctx_sched_out(ctx, cpuctx, EVENT_FLEXIBLE);
	if (cpu_event)
		cpu_ctx_sched_out(cpuctx, EVENT_FLEXIBLE);

	if (task_event)
		rotate_ctx(ctx, task_event);
	if (cpu_event)
		rotate_ctx(&cpuctx->ctx, cpu_event);

	perf_event_sched_in(cpuctx, ctx, current);

	perf_pmu_enable(cpuctx->ctx.pmu);
	perf_ctx_unlock(cpuctx, cpuctx->task_ctx);

	return true;
}

void perf_event_task_tick(void)
{
	struct list_head *head = this_cpu_ptr(&active_ctx_list);
	struct perf_event_context *ctx, *tmp;
	int throttled;

	lockdep_assert_irqs_disabled();

	__this_cpu_inc(perf_throttled_seq);
	throttled = __this_cpu_xchg(perf_throttled_count, 0);
	tick_dep_clear_cpu(smp_processor_id(), TICK_DEP_BIT_PERF_EVENTS);

	list_for_each_entry_safe(ctx, tmp, head, active_ctx_list)
		perf_adjust_freq_unthr_context(ctx, throttled);
}

static int event_enable_on_exec(struct perf_event *event,
				struct perf_event_context *ctx)
{
	if (!event->attr.enable_on_exec)
		return 0;

	event->attr.enable_on_exec = 0;
	if (event->state >= PERF_EVENT_STATE_INACTIVE)
		return 0;

	perf_event_set_state(event, PERF_EVENT_STATE_INACTIVE);

	return 1;
}

/*
 * Enable all of a task's events that have been marked enable-on-exec.
 * This expects task == current.
 */
static void perf_event_enable_on_exec(int ctxn)
{
	struct perf_event_context *ctx, *clone_ctx = NULL;
	enum event_type_t event_type = 0;
	struct perf_cpu_context *cpuctx;
	struct perf_event *event;
	unsigned long flags;
	int enabled = 0;

	local_irq_save(flags);
	ctx = current->perf_event_ctxp[ctxn];
	if (!ctx || !ctx->nr_events)
		goto out;

	cpuctx = __get_cpu_context(ctx);
	perf_ctx_lock(cpuctx, ctx);
	ctx_sched_out(ctx, cpuctx, EVENT_TIME);
	list_for_each_entry(event, &ctx->event_list, event_entry) {
		enabled |= event_enable_on_exec(event, ctx);
		event_type |= get_event_type(event);
	}

	/*
	 * Unclone and reschedule this context if we enabled any event.
	 */
	if (enabled) {
		clone_ctx = unclone_ctx(ctx);
		ctx_resched(cpuctx, ctx, event_type);
	} else {
		ctx_sched_in(ctx, cpuctx, EVENT_TIME, current);
	}
	perf_ctx_unlock(cpuctx, ctx);

out:
	local_irq_restore(flags);

	if (clone_ctx)
		put_ctx(clone_ctx);
}

struct perf_read_data {
	struct perf_event *event;
	bool group;
	int ret;
};

static int __perf_event_read_cpu(struct perf_event *event, int event_cpu)
{
	u16 local_pkg, event_pkg;

	if (event->group_caps & PERF_EV_CAP_READ_ACTIVE_PKG) {
		int local_cpu = smp_processor_id();

		event_pkg = topology_physical_package_id(event_cpu);
		local_pkg = topology_physical_package_id(local_cpu);

		if (event_pkg == local_pkg)
			return local_cpu;
	}

	return event_cpu;
}

/*
 * Cross CPU call to read the hardware event
 */
static void __perf_event_read(void *info)
{
	struct perf_read_data *data = info;
	struct perf_event *sub, *event = data->event;
	struct perf_event_context *ctx = event->ctx;
	struct perf_cpu_context *cpuctx = __get_cpu_context(ctx);
	struct pmu *pmu = event->pmu;

	/*
	 * If this is a task context, we need to check whether it is
	 * the current task context of this cpu.  If not it has been
	 * scheduled out before the smp call arrived.  In that case
	 * event->count would have been updated to a recent sample
	 * when the event was scheduled out.
	 */
	if (ctx->task && cpuctx->task_ctx != ctx)
		return;

	raw_spin_lock(&ctx->lock);
	if (ctx->is_active & EVENT_TIME) {
		update_context_time(ctx);
		update_cgrp_time_from_event(event);
	}

	perf_event_update_time(event);
	if (data->group)
		perf_event_update_sibling_time(event);

	if (event->state != PERF_EVENT_STATE_ACTIVE)
		goto unlock;

	if (!data->group) {
		pmu->read(event);
		data->ret = 0;
		goto unlock;
	}

	pmu->start_txn(pmu, PERF_PMU_TXN_READ);

	pmu->read(event);

	for_each_sibling_event(sub, event) {
		if (sub->state == PERF_EVENT_STATE_ACTIVE) {
			/*
			 * Use sibling's PMU rather than @event's since
			 * sibling could be on different (eg: software) PMU.
			 */
			sub->pmu->read(sub);
		}
	}

	data->ret = pmu->commit_txn(pmu);

unlock:
	raw_spin_unlock(&ctx->lock);
}

static inline u64 perf_event_count(struct perf_event *event)
{
	return local64_read(&event->count) + atomic64_read(&event->child_count);
}

/*
 * NMI-safe method to read a local event, that is an event that
 * is:
 *   - either for the current task, or for this CPU
 *   - does not have inherit set, for inherited task events
 *     will not be local and we cannot read them atomically
 *   - must not have a pmu::count method
 */
int perf_event_read_local(struct perf_event *event, u64 *value,
			  u64 *enabled, u64 *running)
{
	unsigned long flags;
	int ret = 0;

	/*
	 * Disabling interrupts avoids all counter scheduling (context
	 * switches, timer based rotation and IPIs).
	 */
	local_irq_save(flags);

	/*
	 * It must not be an event with inherit set, we cannot read
	 * all child counters from atomic context.
	 */
	if (event->attr.inherit) {
		ret = -EOPNOTSUPP;
		goto out;
	}

	/* If this is a per-task event, it must be for current */
	if ((event->attach_state & PERF_ATTACH_TASK) &&
	    event->hw.target != current) {
		ret = -EINVAL;
		goto out;
	}

	/* If this is a per-CPU event, it must be for this CPU */
	if (!(event->attach_state & PERF_ATTACH_TASK) &&
	    event->cpu != smp_processor_id()) {
		ret = -EINVAL;
		goto out;
	}

	/*
	 * If the event is currently on this CPU, its either a per-task event,
	 * or local to this CPU. Furthermore it means its ACTIVE (otherwise
	 * oncpu == -1).
	 */
	if (event->oncpu == smp_processor_id())
		event->pmu->read(event);

	*value = local64_read(&event->count);
	if (enabled || running) {
		u64 now = event->shadow_ctx_time + perf_clock();
		u64 __enabled, __running;

		__perf_update_times(event, now, &__enabled, &__running);
		if (enabled)
			*enabled = __enabled;
		if (running)
			*running = __running;
	}
out:
	local_irq_restore(flags);

	return ret;
}

static int perf_event_read(struct perf_event *event, bool group)
{
	enum perf_event_state state = READ_ONCE(event->state);
	int event_cpu, ret = 0;

	/*
	 * If event is enabled and currently active on a CPU, update the
	 * value in the event structure:
	 */
again:
	if (state == PERF_EVENT_STATE_ACTIVE) {
		struct perf_read_data data;

		/*
		 * Orders the ->state and ->oncpu loads such that if we see
		 * ACTIVE we must also see the right ->oncpu.
		 *
		 * Matches the smp_wmb() from event_sched_in().
		 */
		smp_rmb();

		event_cpu = READ_ONCE(event->oncpu);
		if ((unsigned)event_cpu >= nr_cpu_ids)
			return 0;

		data = (struct perf_read_data){
			.event = event,
			.group = group,
			.ret = 0,
		};

		preempt_disable();
		event_cpu = __perf_event_read_cpu(event, event_cpu);

		/*
		 * Purposely ignore the smp_call_function_single() return
		 * value.
		 *
		 * If event_cpu isn't a valid CPU it means the event got
		 * scheduled out and that will have updated the event count.
		 *
		 * Therefore, either way, we'll have an up-to-date event count
		 * after this.
		 */
		(void)smp_call_function_single(event_cpu, __perf_event_read, &data, 1);
		preempt_enable();
		ret = data.ret;

	} else if (state == PERF_EVENT_STATE_INACTIVE) {
		struct perf_event_context *ctx = event->ctx;
		unsigned long flags;

		raw_spin_lock_irqsave(&ctx->lock, flags);
		state = event->state;
		if (state != PERF_EVENT_STATE_INACTIVE) {
			raw_spin_unlock_irqrestore(&ctx->lock, flags);
			goto again;
		}

		/*
		 * May read while context is not active (e.g., thread is
		 * blocked), in that case we cannot update context time
		 */
		if (ctx->is_active & EVENT_TIME) {
			update_context_time(ctx);
			update_cgrp_time_from_event(event);
		}

		perf_event_update_time(event);
		if (group)
			perf_event_update_sibling_time(event);
		raw_spin_unlock_irqrestore(&ctx->lock, flags);
	}

	return ret;
}

/*
 * Initialize the perf_event context in a task_struct:
 */
static void __perf_event_init_context(struct perf_event_context *ctx)
{
	raw_spin_lock_init(&ctx->lock);
	mutex_init(&ctx->mutex);
	INIT_LIST_HEAD(&ctx->active_ctx_list);
	perf_event_groups_init(&ctx->pinned_groups);
	perf_event_groups_init(&ctx->flexible_groups);
	INIT_LIST_HEAD(&ctx->event_list);
	INIT_LIST_HEAD(&ctx->pinned_active);
	INIT_LIST_HEAD(&ctx->flexible_active);
	atomic_set(&ctx->refcount, 1);
}

static struct perf_event_context *
alloc_perf_context(struct pmu *pmu, struct task_struct *task)
{
	struct perf_event_context *ctx;

	ctx = kzalloc(sizeof(struct perf_event_context), GFP_KERNEL);
	if (!ctx)
		return NULL;

	__perf_event_init_context(ctx);
	if (task) {
		ctx->task = task;
		get_task_struct(task);
	}
	ctx->pmu = pmu;

	return ctx;
}

static struct task_struct *
find_lively_task_by_vpid(pid_t vpid)
{
	struct task_struct *task;

	rcu_read_lock();
	if (!vpid)
		task = current;
	else
		task = find_task_by_vpid(vpid);
	if (task)
		get_task_struct(task);
	rcu_read_unlock();

	if (!task)
		return ERR_PTR(-ESRCH);

	return task;
}

/*
 * Returns a matching context with refcount and pincount.
 */
static struct perf_event_context *
find_get_context(struct pmu *pmu, struct task_struct *task,
		struct perf_event *event)
{
	struct perf_event_context *ctx, *clone_ctx = NULL;
	struct perf_cpu_context *cpuctx;
	void *task_ctx_data = NULL;
	unsigned long flags;
	int ctxn, err;
	int cpu = event->cpu;

	if (!task) {
		/* Must be root to operate on a CPU event: */
		if (perf_paranoid_cpu() && !capable(CAP_SYS_ADMIN))
			return ERR_PTR(-EACCES);

		cpuctx = per_cpu_ptr(pmu->pmu_cpu_context, cpu);
		ctx = &cpuctx->ctx;
		get_ctx(ctx);
		++ctx->pin_count;

		return ctx;
	}

	err = -EINVAL;
	ctxn = pmu->task_ctx_nr;
	if (ctxn < 0)
		goto errout;

	if (event->attach_state & PERF_ATTACH_TASK_DATA) {
		task_ctx_data = kzalloc(pmu->task_ctx_size, GFP_KERNEL);
		if (!task_ctx_data) {
			err = -ENOMEM;
			goto errout;
		}
	}

retry:
	ctx = perf_lock_task_context(task, ctxn, &flags);
	if (ctx) {
		clone_ctx = unclone_ctx(ctx);
		++ctx->pin_count;

		if (task_ctx_data && !ctx->task_ctx_data) {
			ctx->task_ctx_data = task_ctx_data;
			task_ctx_data = NULL;
		}
		raw_spin_unlock_irqrestore(&ctx->lock, flags);

		if (clone_ctx)
			put_ctx(clone_ctx);
	} else {
		ctx = alloc_perf_context(pmu, task);
		err = -ENOMEM;
		if (!ctx)
			goto errout;

		if (task_ctx_data) {
			ctx->task_ctx_data = task_ctx_data;
			task_ctx_data = NULL;
		}

		err = 0;
		mutex_lock(&task->perf_event_mutex);
		/*
		 * If it has already passed perf_event_exit_task().
		 * we must see PF_EXITING, it takes this mutex too.
		 */
		if (task->flags & PF_EXITING)
			err = -ESRCH;
		else if (task->perf_event_ctxp[ctxn])
			err = -EAGAIN;
		else {
			get_ctx(ctx);
			++ctx->pin_count;
			rcu_assign_pointer(task->perf_event_ctxp[ctxn], ctx);
		}
		mutex_unlock(&task->perf_event_mutex);

		if (unlikely(err)) {
			put_ctx(ctx);

			if (err == -EAGAIN)
				goto retry;
			goto errout;
		}
	}

	kfree(task_ctx_data);
	return ctx;

errout:
	kfree(task_ctx_data);
	return ERR_PTR(err);
}

static void perf_event_free_filter(struct perf_event *event);
static void perf_event_free_bpf_prog(struct perf_event *event);

static void free_event_rcu(struct rcu_head *head)
{
	struct perf_event *event;

	event = container_of(head, struct perf_event, rcu_head);
	if (event->ns)
		put_pid_ns(event->ns);
	perf_event_free_filter(event);
	kfree(event);
}

static void ring_buffer_attach(struct perf_event *event,
			       struct ring_buffer *rb);

static void detach_sb_event(struct perf_event *event)
{
	struct pmu_event_list *pel = per_cpu_ptr(&pmu_sb_events, event->cpu);

	raw_spin_lock(&pel->lock);
	list_del_rcu(&event->sb_list);
	raw_spin_unlock(&pel->lock);
}

static bool is_sb_event(struct perf_event *event)
{
	struct perf_event_attr *attr = &event->attr;

	if (event->parent)
		return false;

	if (event->attach_state & PERF_ATTACH_TASK)
		return false;

	if (attr->mmap || attr->mmap_data || attr->mmap2 ||
	    attr->comm || attr->comm_exec ||
	    attr->task ||
	    attr->context_switch)
		return true;
	return false;
}

static void unaccount_pmu_sb_event(struct perf_event *event)
{
	if (is_sb_event(event))
		detach_sb_event(event);
}

static void unaccount_event_cpu(struct perf_event *event, int cpu)
{
	if (event->parent)
		return;

	if (is_cgroup_event(event))
		atomic_dec(&per_cpu(perf_cgroup_events, cpu));
}

#ifdef CONFIG_NO_HZ_FULL
static DEFINE_SPINLOCK(nr_freq_lock);
#endif

static void unaccount_freq_event_nohz(void)
{
#ifdef CONFIG_NO_HZ_FULL
	spin_lock(&nr_freq_lock);
	if (atomic_dec_and_test(&nr_freq_events))
		tick_nohz_dep_clear(TICK_DEP_BIT_PERF_EVENTS);
	spin_unlock(&nr_freq_lock);
#endif
}

static void unaccount_freq_event(void)
{
	if (tick_nohz_full_enabled())
		unaccount_freq_event_nohz();
	else
		atomic_dec(&nr_freq_events);
}

static void unaccount_event(struct perf_event *event)
{
	bool dec = false;

	if (event->parent)
		return;

	if (event->attach_state & PERF_ATTACH_TASK)
		dec = true;
	if (event->attr.mmap || event->attr.mmap_data)
		atomic_dec(&nr_mmap_events);
	if (event->attr.comm)
		atomic_dec(&nr_comm_events);
	if (event->attr.namespaces)
		atomic_dec(&nr_namespaces_events);
	if (event->attr.task)
		atomic_dec(&nr_task_events);
	if (event->attr.freq)
		unaccount_freq_event();
	if (event->attr.context_switch) {
		dec = true;
		atomic_dec(&nr_switch_events);
	}
	if (is_cgroup_event(event))
		dec = true;
	if (has_branch_stack(event))
		dec = true;

	if (dec) {
		if (!atomic_add_unless(&perf_sched_count, -1, 1))
			schedule_delayed_work(&perf_sched_work, HZ);
	}

	unaccount_event_cpu(event, event->cpu);

	unaccount_pmu_sb_event(event);
}

static void perf_sched_delayed(struct work_struct *work)
{
	mutex_lock(&perf_sched_mutex);
	if (atomic_dec_and_test(&perf_sched_count))
		static_branch_disable(&perf_sched_events);
	mutex_unlock(&perf_sched_mutex);
}

/*
 * The following implement mutual exclusion of events on "exclusive" pmus
 * (PERF_PMU_CAP_EXCLUSIVE). Such pmus can only have one event scheduled
 * at a time, so we disallow creating events that might conflict, namely:
 *
 *  1) cpu-wide events in the presence of per-task events,
 *  2) per-task events in the presence of cpu-wide events,
 *  3) two matching events on the same context.
 *
 * The former two cases are handled in the allocation path (perf_event_alloc(),
 * _free_event()), the latter -- before the first perf_install_in_context().
 */
static int exclusive_event_init(struct perf_event *event)
{
	struct pmu *pmu = event->pmu;

	if (!(pmu->capabilities & PERF_PMU_CAP_EXCLUSIVE))
		return 0;

	/*
	 * Prevent co-existence of per-task and cpu-wide events on the
	 * same exclusive pmu.
	 *
	 * Negative pmu::exclusive_cnt means there are cpu-wide
	 * events on this "exclusive" pmu, positive means there are
	 * per-task events.
	 *
	 * Since this is called in perf_event_alloc() path, event::ctx
	 * doesn't exist yet; it is, however, safe to use PERF_ATTACH_TASK
	 * to mean "per-task event", because unlike other attach states it
	 * never gets cleared.
	 */
	if (event->attach_state & PERF_ATTACH_TASK) {
		if (!atomic_inc_unless_negative(&pmu->exclusive_cnt))
			return -EBUSY;
	} else {
		if (!atomic_dec_unless_positive(&pmu->exclusive_cnt))
			return -EBUSY;
	}

	return 0;
}

static void exclusive_event_destroy(struct perf_event *event)
{
	struct pmu *pmu = event->pmu;

	if (!(pmu->capabilities & PERF_PMU_CAP_EXCLUSIVE))
		return;

	/* see comment in exclusive_event_init() */
	if (event->attach_state & PERF_ATTACH_TASK)
		atomic_dec(&pmu->exclusive_cnt);
	else
		atomic_inc(&pmu->exclusive_cnt);
}

static bool exclusive_event_match(struct perf_event *e1, struct perf_event *e2)
{
	if ((e1->pmu == e2->pmu) &&
	    (e1->cpu == e2->cpu ||
	     e1->cpu == -1 ||
	     e2->cpu == -1))
		return true;
	return false;
}

/* Called under the same ctx::mutex as perf_install_in_context() */
static bool exclusive_event_installable(struct perf_event *event,
					struct perf_event_context *ctx)
{
	struct perf_event *iter_event;
	struct pmu *pmu = event->pmu;

	if (!(pmu->capabilities & PERF_PMU_CAP_EXCLUSIVE))
		return true;

	list_for_each_entry(iter_event, &ctx->event_list, event_entry) {
		if (exclusive_event_match(iter_event, event))
			return false;
	}

	return true;
}

static void perf_addr_filters_splice(struct perf_event *event,
				       struct list_head *head);

static void _free_event(struct perf_event *event)
{
	irq_work_sync(&event->pending);

	unaccount_event(event);

	if (event->rb) {
		/*
		 * Can happen when we close an event with re-directed output.
		 *
		 * Since we have a 0 refcount, perf_mmap_close() will skip
		 * over us; possibly making our ring_buffer_put() the last.
		 */
		mutex_lock(&event->mmap_mutex);
		ring_buffer_attach(event, NULL);
		mutex_unlock(&event->mmap_mutex);
	}

	if (is_cgroup_event(event))
		perf_detach_cgroup(event);

	if (!event->parent) {
		if (event->attr.sample_type & PERF_SAMPLE_CALLCHAIN)
			put_callchain_buffers();
	}

	perf_event_free_bpf_prog(event);
	perf_addr_filters_splice(event, NULL);
	kfree(event->addr_filters_offs);

	if (event->destroy)
		event->destroy(event);

	if (event->ctx)
		put_ctx(event->ctx);

	if (event->hw.target)
		put_task_struct(event->hw.target);

	exclusive_event_destroy(event);
	module_put(event->pmu->module);

	call_rcu(&event->rcu_head, free_event_rcu);
}

/*
 * Used to free events which have a known refcount of 1, such as in error paths
 * where the event isn't exposed yet and inherited events.
 */
static void free_event(struct perf_event *event)
{
	if (WARN(atomic_long_cmpxchg(&event->refcount, 1, 0) != 1,
				"unexpected event refcount: %ld; ptr=%p\n",
				atomic_long_read(&event->refcount), event)) {
		/* leak to avoid use-after-free */
		return;
	}

	_free_event(event);
}

/*
 * Remove user event from the owner task.
 */
static void perf_remove_from_owner(struct perf_event *event)
{
	struct task_struct *owner;

	rcu_read_lock();
	/*
	 * Matches the smp_store_release() in perf_event_exit_task(). If we
	 * observe !owner it means the list deletion is complete and we can
	 * indeed free this event, otherwise we need to serialize on
	 * owner->perf_event_mutex.
	 */
	owner = READ_ONCE(event->owner);
	if (owner) {
		/*
		 * Since delayed_put_task_struct() also drops the last
		 * task reference we can safely take a new reference
		 * while holding the rcu_read_lock().
		 */
		get_task_struct(owner);
	}
	rcu_read_unlock();

	if (owner) {
		/*
		 * If we're here through perf_event_exit_task() we're already
		 * holding ctx->mutex which would be an inversion wrt. the
		 * normal lock order.
		 *
		 * However we can safely take this lock because its the child
		 * ctx->mutex.
		 */
		mutex_lock_nested(&owner->perf_event_mutex, SINGLE_DEPTH_NESTING);

		/*
		 * We have to re-check the event->owner field, if it is cleared
		 * we raced with perf_event_exit_task(), acquiring the mutex
		 * ensured they're done, and we can proceed with freeing the
		 * event.
		 */
		if (event->owner) {
			list_del_init(&event->owner_entry);
			smp_store_release(&event->owner, NULL);
		}
		mutex_unlock(&owner->perf_event_mutex);
		put_task_struct(owner);
	}
}

static void put_event(struct perf_event *event)
{
	if (!atomic_long_dec_and_test(&event->refcount))
		return;

	_free_event(event);
}

/*
 * Kill an event dead; while event:refcount will preserve the event
 * object, it will not preserve its functionality. Once the last 'user'
 * gives up the object, we'll destroy the thing.
 */
int perf_event_release_kernel(struct perf_event *event)
{
	struct perf_event_context *ctx = event->ctx;
	struct perf_event *child, *tmp;
	LIST_HEAD(free_list);

	/*
	 * If we got here through err_file: fput(event_file); we will not have
	 * attached to a context yet.
	 */
	if (!ctx) {
		WARN_ON_ONCE(event->attach_state &
				(PERF_ATTACH_CONTEXT|PERF_ATTACH_GROUP));
		goto no_ctx;
	}

	if (!is_kernel_event(event))
		perf_remove_from_owner(event);

	ctx = perf_event_ctx_lock(event);
	WARN_ON_ONCE(ctx->parent_ctx);
	perf_remove_from_context(event, DETACH_GROUP);

	raw_spin_lock_irq(&ctx->lock);
	/*
	 * Mark this event as STATE_DEAD, there is no external reference to it
	 * anymore.
	 *
	 * Anybody acquiring event->child_mutex after the below loop _must_
	 * also see this, most importantly inherit_event() which will avoid
	 * placing more children on the list.
	 *
	 * Thus this guarantees that we will in fact observe and kill _ALL_
	 * child events.
	 */
	event->state = PERF_EVENT_STATE_DEAD;
	raw_spin_unlock_irq(&ctx->lock);

	perf_event_ctx_unlock(event, ctx);

again:
	mutex_lock(&event->child_mutex);
	list_for_each_entry(child, &event->child_list, child_list) {

		/*
		 * Cannot change, child events are not migrated, see the
		 * comment with perf_event_ctx_lock_nested().
		 */
		ctx = READ_ONCE(child->ctx);
		/*
		 * Since child_mutex nests inside ctx::mutex, we must jump
		 * through hoops. We start by grabbing a reference on the ctx.
		 *
		 * Since the event cannot get freed while we hold the
		 * child_mutex, the context must also exist and have a !0
		 * reference count.
		 */
		get_ctx(ctx);

		/*
		 * Now that we have a ctx ref, we can drop child_mutex, and
		 * acquire ctx::mutex without fear of it going away. Then we
		 * can re-acquire child_mutex.
		 */
		mutex_unlock(&event->child_mutex);
		mutex_lock(&ctx->mutex);
		mutex_lock(&event->child_mutex);

		/*
		 * Now that we hold ctx::mutex and child_mutex, revalidate our
		 * state, if child is still the first entry, it didn't get freed
		 * and we can continue doing so.
		 */
		tmp = list_first_entry_or_null(&event->child_list,
					       struct perf_event, child_list);
		if (tmp == child) {
			perf_remove_from_context(child, DETACH_GROUP);
			list_move(&child->child_list, &free_list);
			/*
			 * This matches the refcount bump in inherit_event();
			 * this can't be the last reference.
			 */
			put_event(event);
		}

		mutex_unlock(&event->child_mutex);
		mutex_unlock(&ctx->mutex);
		put_ctx(ctx);
		goto again;
	}
	mutex_unlock(&event->child_mutex);

	list_for_each_entry_safe(child, tmp, &free_list, child_list) {
		list_del(&child->child_list);
		free_event(child);
	}

no_ctx:
	put_event(event); /* Must be the 'last' reference */
	return 0;
}
EXPORT_SYMBOL_GPL(perf_event_release_kernel);

/*
 * Called when the last reference to the file is gone.
 */
static int perf_release(struct inode *inode, struct file *file)
{
	perf_event_release_kernel(file->private_data);
	return 0;
}

static u64 __perf_event_read_value(struct perf_event *event, u64 *enabled, u64 *running)
{
	struct perf_event *child;
	u64 total = 0;

	*enabled = 0;
	*running = 0;

	mutex_lock(&event->child_mutex);

	(void)perf_event_read(event, false);
	total += perf_event_count(event);

	*enabled += event->total_time_enabled +
			atomic64_read(&event->child_total_time_enabled);
	*running += event->total_time_running +
			atomic64_read(&event->child_total_time_running);

	list_for_each_entry(child, &event->child_list, child_list) {
		(void)perf_event_read(child, false);
		total += perf_event_count(child);
		*enabled += child->total_time_enabled;
		*running += child->total_time_running;
	}
	mutex_unlock(&event->child_mutex);

	return total;
}

u64 perf_event_read_value(struct perf_event *event, u64 *enabled, u64 *running)
{
	struct perf_event_context *ctx;
	u64 count;

	ctx = perf_event_ctx_lock(event);
	count = __perf_event_read_value(event, enabled, running);
	perf_event_ctx_unlock(event, ctx);

	return count;
}
EXPORT_SYMBOL_GPL(perf_event_read_value);

static int __perf_read_group_add(struct perf_event *leader,
					u64 read_format, u64 *values)
{
	struct perf_event_context *ctx = leader->ctx;
	struct perf_event *sub;
	unsigned long flags;
	int n = 1; /* skip @nr */
	int ret;

	ret = perf_event_read(leader, true);
	if (ret)
		return ret;

	raw_spin_lock_irqsave(&ctx->lock, flags);

	/*
	 * Since we co-schedule groups, {enabled,running} times of siblings
	 * will be identical to those of the leader, so we only publish one
	 * set.
	 */
	if (read_format & PERF_FORMAT_TOTAL_TIME_ENABLED) {
		values[n++] += leader->total_time_enabled +
			atomic64_read(&leader->child_total_time_enabled);
	}

	if (read_format & PERF_FORMAT_TOTAL_TIME_RUNNING) {
		values[n++] += leader->total_time_running +
			atomic64_read(&leader->child_total_time_running);
	}

	/*
	 * Write {count,id} tuples for every sibling.
	 */
	values[n++] += perf_event_count(leader);
	if (read_format & PERF_FORMAT_ID)
		values[n++] = primary_event_id(leader);

	for_each_sibling_event(sub, leader) {
		values[n++] += perf_event_count(sub);
		if (read_format & PERF_FORMAT_ID)
			values[n++] = primary_event_id(sub);
	}

	raw_spin_unlock_irqrestore(&ctx->lock, flags);
	return 0;
}

static int perf_read_group(struct perf_event *event,
				   u64 read_format, char __user *buf)
{
	struct perf_event *leader = event->group_leader, *child;
	struct perf_event_context *ctx = leader->ctx;
	int ret;
	u64 *values;

	lockdep_assert_held(&ctx->mutex);

	values = kzalloc(event->read_size, GFP_KERNEL);
	if (!values)
		return -ENOMEM;

	values[0] = 1 + leader->nr_siblings;

	/*
	 * By locking the child_mutex of the leader we effectively
	 * lock the child list of all siblings.. XXX explain how.
	 */
	mutex_lock(&leader->child_mutex);

	ret = __perf_read_group_add(leader, read_format, values);
	if (ret)
		goto unlock;

	list_for_each_entry(child, &leader->child_list, child_list) {
		ret = __perf_read_group_add(child, read_format, values);
		if (ret)
			goto unlock;
	}

	mutex_unlock(&leader->child_mutex);

	ret = event->read_size;
	if (copy_to_user(buf, values, event->read_size))
		ret = -EFAULT;
	goto out;

unlock:
	mutex_unlock(&leader->child_mutex);
out:
	kfree(values);
	return ret;
}

static int perf_read_one(struct perf_event *event,
				 u64 read_format, char __user *buf)
{
	u64 enabled, running;
	u64 values[4];
	int n = 0;

	values[n++] = __perf_event_read_value(event, &enabled, &running);
	if (read_format & PERF_FORMAT_TOTAL_TIME_ENABLED)
		values[n++] = enabled;
	if (read_format & PERF_FORMAT_TOTAL_TIME_RUNNING)
		values[n++] = running;
	if (read_format & PERF_FORMAT_ID)
		values[n++] = primary_event_id(event);

	if (copy_to_user(buf, values, n * sizeof(u64)))
		return -EFAULT;

	return n * sizeof(u64);
}

static bool is_event_hup(struct perf_event *event)
{
	bool no_children;

	if (event->state > PERF_EVENT_STATE_EXIT)
		return false;

	mutex_lock(&event->child_mutex);
	no_children = list_empty(&event->child_list);
	mutex_unlock(&event->child_mutex);
	return no_children;
}

/*
 * Read the performance event - simple non blocking version for now
 */
static ssize_t
__perf_read(struct perf_event *event, char __user *buf, size_t count)
{
	u64 read_format = event->attr.read_format;
	int ret;

	/*
	 * Return end-of-file for a read on a event that is in
	 * error state (i.e. because it was pinned but it couldn't be
	 * scheduled on to the CPU at some point).
	 */
	if (event->state == PERF_EVENT_STATE_ERROR)
		return 0;

	if (count < event->read_size)
		return -ENOSPC;

	WARN_ON_ONCE(event->ctx->parent_ctx);
	if (read_format & PERF_FORMAT_GROUP)
		ret = perf_read_group(event, read_format, buf);
	else
		ret = perf_read_one(event, read_format, buf);

	return ret;
}

static ssize_t
perf_read(struct file *file, char __user *buf, size_t count, loff_t *ppos)
{
	struct perf_event *event = file->private_data;
	struct perf_event_context *ctx;
	int ret;

	ctx = perf_event_ctx_lock(event);
	ret = __perf_read(event, buf, count);
	perf_event_ctx_unlock(event, ctx);

	return ret;
}

static __poll_t perf_poll(struct file *file, poll_table *wait)
{
	struct perf_event *event = file->private_data;
	struct ring_buffer *rb;
	__poll_t events = EPOLLHUP;

	poll_wait(file, &event->waitq, wait);

	if (is_event_hup(event))
		return events;

	/*
	 * Pin the event->rb by taking event->mmap_mutex; otherwise
	 * perf_event_set_output() can swizzle our rb and make us miss wakeups.
	 */
	mutex_lock(&event->mmap_mutex);
	rb = event->rb;
	if (rb)
		events = atomic_xchg(&rb->poll, 0);
	mutex_unlock(&event->mmap_mutex);
	return events;
}

static void _perf_event_reset(struct perf_event *event)
{
	(void)perf_event_read(event, false);
	local64_set(&event->count, 0);
	perf_event_update_userpage(event);
}

/*
 * Holding the top-level event's child_mutex means that any
 * descendant process that has inherited this event will block
 * in perf_event_exit_event() if it goes to exit, thus satisfying the
 * task existence requirements of perf_event_enable/disable.
 */
static void perf_event_for_each_child(struct perf_event *event,
					void (*func)(struct perf_event *))
{
	struct perf_event *child;

	WARN_ON_ONCE(event->ctx->parent_ctx);

	mutex_lock(&event->child_mutex);
	func(event);
	list_for_each_entry(child, &event->child_list, child_list)
		func(child);
	mutex_unlock(&event->child_mutex);
}

static void perf_event_for_each(struct perf_event *event,
				  void (*func)(struct perf_event *))
{
	struct perf_event_context *ctx = event->ctx;
	struct perf_event *sibling;

	lockdep_assert_held(&ctx->mutex);

	event = event->group_leader;

	perf_event_for_each_child(event, func);
	for_each_sibling_event(sibling, event)
		perf_event_for_each_child(sibling, func);
}

static void __perf_event_period(struct perf_event *event,
				struct perf_cpu_context *cpuctx,
				struct perf_event_context *ctx,
				void *info)
{
	u64 value = *((u64 *)info);
	bool active;

	if (event->attr.freq) {
		event->attr.sample_freq = value;
	} else {
		event->attr.sample_period = value;
		event->hw.sample_period = value;
	}

	active = (event->state == PERF_EVENT_STATE_ACTIVE);
	if (active) {
		perf_pmu_disable(ctx->pmu);
		/*
		 * We could be throttled; unthrottle now to avoid the tick
		 * trying to unthrottle while we already re-started the event.
		 */
		if (event->hw.interrupts == MAX_INTERRUPTS) {
			event->hw.interrupts = 0;
			perf_log_throttle(event, 1);
		}
		event->pmu->stop(event, PERF_EF_UPDATE);
	}

	local64_set(&event->hw.period_left, 0);

	if (active) {
		event->pmu->start(event, PERF_EF_RELOAD);
		perf_pmu_enable(ctx->pmu);
	}
}

static int perf_event_period(struct perf_event *event, u64 __user *arg)
{
	u64 value;

	if (!is_sampling_event(event))
		return -EINVAL;

	if (copy_from_user(&value, arg, sizeof(value)))
		return -EFAULT;

	if (!value)
		return -EINVAL;

	if (event->attr.freq && value > sysctl_perf_event_sample_rate)
		return -EINVAL;

	event_function_call(event, __perf_event_period, &value);

	return 0;
}

static const struct file_operations perf_fops;

static inline int perf_fget_light(int fd, struct fd *p)
{
	struct fd f = fdget(fd);
	if (!f.file)
		return -EBADF;

	if (f.file->f_op != &perf_fops) {
		fdput(f);
		return -EBADF;
	}
	*p = f;
	return 0;
}

static int perf_event_set_output(struct perf_event *event,
				 struct perf_event *output_event);
static int perf_event_set_filter(struct perf_event *event, void __user *arg);
static int perf_event_set_bpf_prog(struct perf_event *event, u32 prog_fd);
static int perf_copy_attr(struct perf_event_attr __user *uattr,
			  struct perf_event_attr *attr);

static long _perf_ioctl(struct perf_event *event, unsigned int cmd, unsigned long arg)
{
	void (*func)(struct perf_event *);
	u32 flags = arg;

	switch (cmd) {
	case PERF_EVENT_IOC_ENABLE:
		func = _perf_event_enable;
		break;
	case PERF_EVENT_IOC_DISABLE:
		func = _perf_event_disable;
		break;
	case PERF_EVENT_IOC_RESET:
		func = _perf_event_reset;
		break;

	case PERF_EVENT_IOC_REFRESH:
		return _perf_event_refresh(event, arg);

	case PERF_EVENT_IOC_PERIOD:
		return perf_event_period(event, (u64 __user *)arg);

	case PERF_EVENT_IOC_ID:
	{
		u64 id = primary_event_id(event);

		if (copy_to_user((void __user *)arg, &id, sizeof(id)))
			return -EFAULT;
		return 0;
	}

	case PERF_EVENT_IOC_SET_OUTPUT:
	{
		int ret;
		if (arg != -1) {
			struct perf_event *output_event;
			struct fd output;
			ret = perf_fget_light(arg, &output);
			if (ret)
				return ret;
			output_event = output.file->private_data;
			ret = perf_event_set_output(event, output_event);
			fdput(output);
		} else {
			ret = perf_event_set_output(event, NULL);
		}
		return ret;
	}

	case PERF_EVENT_IOC_SET_FILTER:
		return perf_event_set_filter(event, (void __user *)arg);

	case PERF_EVENT_IOC_SET_BPF:
		return perf_event_set_bpf_prog(event, arg);

	case PERF_EVENT_IOC_PAUSE_OUTPUT: {
		struct ring_buffer *rb;

		rcu_read_lock();
		rb = rcu_dereference(event->rb);
		if (!rb || !rb->nr_pages) {
			rcu_read_unlock();
			return -EINVAL;
		}
		rb_toggle_paused(rb, !!arg);
		rcu_read_unlock();
		return 0;
	}

	case PERF_EVENT_IOC_QUERY_BPF:
		return perf_event_query_prog_array(event, (void __user *)arg);

	case PERF_EVENT_IOC_MODIFY_ATTRIBUTES: {
		struct perf_event_attr new_attr;
		int err = perf_copy_attr((struct perf_event_attr __user *)arg,
					 &new_attr);

		if (err)
			return err;

		return perf_event_modify_attr(event,  &new_attr);
	}
	default:
		return -ENOTTY;
	}

	if (flags & PERF_IOC_FLAG_GROUP)
		perf_event_for_each(event, func);
	else
		perf_event_for_each_child(event, func);

	return 0;
}

static long perf_ioctl(struct file *file, unsigned int cmd, unsigned long arg)
{
	struct perf_event *event = file->private_data;
	struct perf_event_context *ctx;
	long ret;

	ctx = perf_event_ctx_lock(event);
	ret = _perf_ioctl(event, cmd, arg);
	perf_event_ctx_unlock(event, ctx);

	return ret;
}

#ifdef CONFIG_COMPAT
static long perf_compat_ioctl(struct file *file, unsigned int cmd,
				unsigned long arg)
{
	switch (_IOC_NR(cmd)) {
	case _IOC_NR(PERF_EVENT_IOC_SET_FILTER):
	case _IOC_NR(PERF_EVENT_IOC_ID):
		/* Fix up pointer size (usually 4 -> 8 in 32-on-64-bit case */
		if (_IOC_SIZE(cmd) == sizeof(compat_uptr_t)) {
			cmd &= ~IOCSIZE_MASK;
			cmd |= sizeof(void *) << IOCSIZE_SHIFT;
		}
		break;
	}
	return perf_ioctl(file, cmd, arg);
}
#else
# define perf_compat_ioctl NULL
#endif

int perf_event_task_enable(void)
{
	struct perf_event_context *ctx;
	struct perf_event *event;

	mutex_lock(&current->perf_event_mutex);
	list_for_each_entry(event, &current->perf_event_list, owner_entry) {
		ctx = perf_event_ctx_lock(event);
		perf_event_for_each_child(event, _perf_event_enable);
		perf_event_ctx_unlock(event, ctx);
	}
	mutex_unlock(&current->perf_event_mutex);

	return 0;
}

int perf_event_task_disable(void)
{
	struct perf_event_context *ctx;
	struct perf_event *event;

	mutex_lock(&current->perf_event_mutex);
	list_for_each_entry(event, &current->perf_event_list, owner_entry) {
		ctx = perf_event_ctx_lock(event);
		perf_event_for_each_child(event, _perf_event_disable);
		perf_event_ctx_unlock(event, ctx);
	}
	mutex_unlock(&current->perf_event_mutex);

	return 0;
}

static int perf_event_index(struct perf_event *event)
{
	if (event->hw.state & PERF_HES_STOPPED)
		return 0;

	if (event->state != PERF_EVENT_STATE_ACTIVE)
		return 0;

	return event->pmu->event_idx(event);
}

static void calc_timer_values(struct perf_event *event,
				u64 *now,
				u64 *enabled,
				u64 *running)
{
	u64 ctx_time;

	*now = perf_clock();
	ctx_time = event->shadow_ctx_time + *now;
	__perf_update_times(event, ctx_time, enabled, running);
}

static void perf_event_init_userpage(struct perf_event *event)
{
	struct perf_event_mmap_page *userpg;
	struct ring_buffer *rb;

	rcu_read_lock();
	rb = rcu_dereference(event->rb);
	if (!rb)
		goto unlock;

	userpg = rb->user_page;

	/* Allow new userspace to detect that bit 0 is deprecated */
	userpg->cap_bit0_is_deprecated = 1;
	userpg->size = offsetof(struct perf_event_mmap_page, __reserved);
	userpg->data_offset = PAGE_SIZE;
	userpg->data_size = perf_data_size(rb);

unlock:
	rcu_read_unlock();
}

void __weak arch_perf_update_userpage(
	struct perf_event *event, struct perf_event_mmap_page *userpg, u64 now)
{
}

/*
 * Callers need to ensure there can be no nesting of this function, otherwise
 * the seqlock logic goes bad. We can not serialize this because the arch
 * code calls this from NMI context.
 */
void perf_event_update_userpage(struct perf_event *event)
{
	struct perf_event_mmap_page *userpg;
	struct ring_buffer *rb;
	u64 enabled, running, now;

	rcu_read_lock();
	rb = rcu_dereference(event->rb);
	if (!rb)
		goto unlock;

	/*
	 * compute total_time_enabled, total_time_running
	 * based on snapshot values taken when the event
	 * was last scheduled in.
	 *
	 * we cannot simply called update_context_time()
	 * because of locking issue as we can be called in
	 * NMI context
	 */
	calc_timer_values(event, &now, &enabled, &running);

	userpg = rb->user_page;
	/*
	 * Disable preemption so as to not let the corresponding user-space
	 * spin too long if we get preempted.
	 */
	preempt_disable();
	++userpg->lock;
	barrier();
	userpg->index = perf_event_index(event);
	userpg->offset = perf_event_count(event);
	if (userpg->index)
		userpg->offset -= local64_read(&event->hw.prev_count);

	userpg->time_enabled = enabled +
			atomic64_read(&event->child_total_time_enabled);

	userpg->time_running = running +
			atomic64_read(&event->child_total_time_running);

	arch_perf_update_userpage(event, userpg, now);

	barrier();
	++userpg->lock;
	preempt_enable();
unlock:
	rcu_read_unlock();
}
EXPORT_SYMBOL_GPL(perf_event_update_userpage);

static int perf_mmap_fault(struct vm_fault *vmf)
{
	struct perf_event *event = vmf->vma->vm_file->private_data;
	struct ring_buffer *rb;
	int ret = VM_FAULT_SIGBUS;

	if (vmf->flags & FAULT_FLAG_MKWRITE) {
		if (vmf->pgoff == 0)
			ret = 0;
		return ret;
	}

	rcu_read_lock();
	rb = rcu_dereference(event->rb);
	if (!rb)
		goto unlock;

	if (vmf->pgoff && (vmf->flags & FAULT_FLAG_WRITE))
		goto unlock;

	vmf->page = perf_mmap_to_page(rb, vmf->pgoff);
	if (!vmf->page)
		goto unlock;

	get_page(vmf->page);
	vmf->page->mapping = vmf->vma->vm_file->f_mapping;
	vmf->page->index   = vmf->pgoff;

	ret = 0;
unlock:
	rcu_read_unlock();

	return ret;
}

static void ring_buffer_attach(struct perf_event *event,
			       struct ring_buffer *rb)
{
	struct ring_buffer *old_rb = NULL;
	unsigned long flags;

	if (event->rb) {
		/*
		 * Should be impossible, we set this when removing
		 * event->rb_entry and wait/clear when adding event->rb_entry.
		 */
		WARN_ON_ONCE(event->rcu_pending);

		old_rb = event->rb;
		spin_lock_irqsave(&old_rb->event_lock, flags);
		list_del_rcu(&event->rb_entry);
		spin_unlock_irqrestore(&old_rb->event_lock, flags);

		event->rcu_batches = get_state_synchronize_rcu();
		event->rcu_pending = 1;
	}

	if (rb) {
		if (event->rcu_pending) {
			cond_synchronize_rcu(event->rcu_batches);
			event->rcu_pending = 0;
		}

		spin_lock_irqsave(&rb->event_lock, flags);
		list_add_rcu(&event->rb_entry, &rb->event_list);
		spin_unlock_irqrestore(&rb->event_lock, flags);
	}

	/*
	 * Avoid racing with perf_mmap_close(AUX): stop the event
	 * before swizzling the event::rb pointer; if it's getting
	 * unmapped, its aux_mmap_count will be 0 and it won't
	 * restart. See the comment in __perf_pmu_output_stop().
	 *
	 * Data will inevitably be lost when set_output is done in
	 * mid-air, but then again, whoever does it like this is
	 * not in for the data anyway.
	 */
	if (has_aux(event))
		perf_event_stop(event, 0);

	rcu_assign_pointer(event->rb, rb);

	if (old_rb) {
		ring_buffer_put(old_rb);
		/*
		 * Since we detached before setting the new rb, so that we
		 * could attach the new rb, we could have missed a wakeup.
		 * Provide it now.
		 */
		wake_up_all(&event->waitq);
	}
}

static void ring_buffer_wakeup(struct perf_event *event)
{
	struct ring_buffer *rb;

	rcu_read_lock();
	rb = rcu_dereference(event->rb);
	if (rb) {
		list_for_each_entry_rcu(event, &rb->event_list, rb_entry)
			wake_up_all(&event->waitq);
	}
	rcu_read_unlock();
}

struct ring_buffer *ring_buffer_get(struct perf_event *event)
{
	struct ring_buffer *rb;

	rcu_read_lock();
	rb = rcu_dereference(event->rb);
	if (rb) {
		if (!atomic_inc_not_zero(&rb->refcount))
			rb = NULL;
	}
	rcu_read_unlock();

	return rb;
}

void ring_buffer_put(struct ring_buffer *rb)
{
	if (!atomic_dec_and_test(&rb->refcount))
		return;

	WARN_ON_ONCE(!list_empty(&rb->event_list));

	call_rcu(&rb->rcu_head, rb_free_rcu);
}

static void perf_mmap_open(struct vm_area_struct *vma)
{
	struct perf_event *event = vma->vm_file->private_data;

	atomic_inc(&event->mmap_count);
	atomic_inc(&event->rb->mmap_count);

	if (vma->vm_pgoff)
		atomic_inc(&event->rb->aux_mmap_count);

	if (event->pmu->event_mapped)
		event->pmu->event_mapped(event, vma->vm_mm);
}

static void perf_pmu_output_stop(struct perf_event *event);

/*
 * A buffer can be mmap()ed multiple times; either directly through the same
 * event, or through other events by use of perf_event_set_output().
 *
 * In order to undo the VM accounting done by perf_mmap() we need to destroy
 * the buffer here, where we still have a VM context. This means we need
 * to detach all events redirecting to us.
 */
static void perf_mmap_close(struct vm_area_struct *vma)
{
	struct perf_event *event = vma->vm_file->private_data;

	struct ring_buffer *rb = ring_buffer_get(event);
	struct user_struct *mmap_user = rb->mmap_user;
	int mmap_locked = rb->mmap_locked;
	unsigned long size = perf_data_size(rb);

	if (event->pmu->event_unmapped)
		event->pmu->event_unmapped(event, vma->vm_mm);

	/*
	 * rb->aux_mmap_count will always drop before rb->mmap_count and
	 * event->mmap_count, so it is ok to use event->mmap_mutex to
	 * serialize with perf_mmap here.
	 */
	if (rb_has_aux(rb) && vma->vm_pgoff == rb->aux_pgoff &&
	    atomic_dec_and_mutex_lock(&rb->aux_mmap_count, &event->mmap_mutex)) {
		/*
		 * Stop all AUX events that are writing to this buffer,
		 * so that we can free its AUX pages and corresponding PMU
		 * data. Note that after rb::aux_mmap_count dropped to zero,
		 * they won't start any more (see perf_aux_output_begin()).
		 */
		perf_pmu_output_stop(event);

		/* now it's safe to free the pages */
		atomic_long_sub(rb->aux_nr_pages, &mmap_user->locked_vm);
		vma->vm_mm->pinned_vm -= rb->aux_mmap_locked;

		/* this has to be the last one */
		rb_free_aux(rb);
		WARN_ON_ONCE(atomic_read(&rb->aux_refcount));

		mutex_unlock(&event->mmap_mutex);
	}

	atomic_dec(&rb->mmap_count);

	if (!atomic_dec_and_mutex_lock(&event->mmap_count, &event->mmap_mutex))
		goto out_put;

	ring_buffer_attach(event, NULL);
	mutex_unlock(&event->mmap_mutex);

	/* If there's still other mmap()s of this buffer, we're done. */
	if (atomic_read(&rb->mmap_count))
		goto out_put;

	/*
	 * No other mmap()s, detach from all other events that might redirect
	 * into the now unreachable buffer. Somewhat complicated by the
	 * fact that rb::event_lock otherwise nests inside mmap_mutex.
	 */
again:
	rcu_read_lock();
	list_for_each_entry_rcu(event, &rb->event_list, rb_entry) {
		if (!atomic_long_inc_not_zero(&event->refcount)) {
			/*
			 * This event is en-route to free_event() which will
			 * detach it and remove it from the list.
			 */
			continue;
		}
		rcu_read_unlock();

		mutex_lock(&event->mmap_mutex);
		/*
		 * Check we didn't race with perf_event_set_output() which can
		 * swizzle the rb from under us while we were waiting to
		 * acquire mmap_mutex.
		 *
		 * If we find a different rb; ignore this event, a next
		 * iteration will no longer find it on the list. We have to
		 * still restart the iteration to make sure we're not now
		 * iterating the wrong list.
		 */
		if (event->rb == rb)
			ring_buffer_attach(event, NULL);

		mutex_unlock(&event->mmap_mutex);
		put_event(event);

		/*
		 * Restart the iteration; either we're on the wrong list or
		 * destroyed its integrity by doing a deletion.
		 */
		goto again;
	}
	rcu_read_unlock();

	/*
	 * It could be there's still a few 0-ref events on the list; they'll
	 * get cleaned up by free_event() -- they'll also still have their
	 * ref on the rb and will free it whenever they are done with it.
	 *
	 * Aside from that, this buffer is 'fully' detached and unmapped,
	 * undo the VM accounting.
	 */

	atomic_long_sub((size >> PAGE_SHIFT) + 1, &mmap_user->locked_vm);
	vma->vm_mm->pinned_vm -= mmap_locked;
	free_uid(mmap_user);

out_put:
	ring_buffer_put(rb); /* could be last */
}

static const struct vm_operations_struct perf_mmap_vmops = {
	.open		= perf_mmap_open,
	.close		= perf_mmap_close, /* non mergable */
	.fault		= perf_mmap_fault,
	.page_mkwrite	= perf_mmap_fault,
};

static int perf_mmap(struct file *file, struct vm_area_struct *vma)
{
	struct perf_event *event = file->private_data;
	unsigned long user_locked, user_lock_limit;
	struct user_struct *user = current_user();
	unsigned long locked, lock_limit;
	struct ring_buffer *rb = NULL;
	unsigned long vma_size;
	unsigned long nr_pages;
	long user_extra = 0, extra = 0;
	int ret = 0, flags = 0;

	/*
	 * Don't allow mmap() of inherited per-task counters. This would
	 * create a performance issue due to all children writing to the
	 * same rb.
	 */
	if (event->cpu == -1 && event->attr.inherit)
		return -EINVAL;

	if (!(vma->vm_flags & VM_SHARED))
		return -EINVAL;

	vma_size = vma->vm_end - vma->vm_start;

	if (vma->vm_pgoff == 0) {
		nr_pages = (vma_size / PAGE_SIZE) - 1;
	} else {
		/*
		 * AUX area mapping: if rb->aux_nr_pages != 0, it's already
		 * mapped, all subsequent mappings should have the same size
		 * and offset. Must be above the normal perf buffer.
		 */
		u64 aux_offset, aux_size;

		if (!event->rb)
			return -EINVAL;

		nr_pages = vma_size / PAGE_SIZE;

		mutex_lock(&event->mmap_mutex);
		ret = -EINVAL;

		rb = event->rb;
		if (!rb)
			goto aux_unlock;

		aux_offset = READ_ONCE(rb->user_page->aux_offset);
		aux_size = READ_ONCE(rb->user_page->aux_size);

		if (aux_offset < perf_data_size(rb) + PAGE_SIZE)
			goto aux_unlock;

		if (aux_offset != vma->vm_pgoff << PAGE_SHIFT)
			goto aux_unlock;

		/* already mapped with a different offset */
		if (rb_has_aux(rb) && rb->aux_pgoff != vma->vm_pgoff)
			goto aux_unlock;

		if (aux_size != vma_size || aux_size != nr_pages * PAGE_SIZE)
			goto aux_unlock;

		/* already mapped with a different size */
		if (rb_has_aux(rb) && rb->aux_nr_pages != nr_pages)
			goto aux_unlock;

		if (!is_power_of_2(nr_pages))
			goto aux_unlock;

		if (!atomic_inc_not_zero(&rb->mmap_count))
			goto aux_unlock;

		if (rb_has_aux(rb)) {
			atomic_inc(&rb->aux_mmap_count);
			ret = 0;
			goto unlock;
		}

		atomic_set(&rb->aux_mmap_count, 1);
		user_extra = nr_pages;

		goto accounting;
	}

	/*
	 * If we have rb pages ensure they're a power-of-two number, so we
	 * can do bitmasks instead of modulo.
	 */
	if (nr_pages != 0 && !is_power_of_2(nr_pages))
		return -EINVAL;

	if (vma_size != PAGE_SIZE * (1 + nr_pages))
		return -EINVAL;

	WARN_ON_ONCE(event->ctx->parent_ctx);
again:
	mutex_lock(&event->mmap_mutex);
	if (event->rb) {
		if (event->rb->nr_pages != nr_pages) {
			ret = -EINVAL;
			goto unlock;
		}

		if (!atomic_inc_not_zero(&event->rb->mmap_count)) {
			/*
			 * Raced against perf_mmap_close() through
			 * perf_event_set_output(). Try again, hope for better
			 * luck.
			 */
			mutex_unlock(&event->mmap_mutex);
			goto again;
		}

		goto unlock;
	}

	user_extra = nr_pages + 1;

accounting:
	user_lock_limit = sysctl_perf_event_mlock >> (PAGE_SHIFT - 10);

	/*
	 * Increase the limit linearly with more CPUs:
	 */
	user_lock_limit *= num_online_cpus();

	user_locked = atomic_long_read(&user->locked_vm) + user_extra;

	if (user_locked > user_lock_limit)
		extra = user_locked - user_lock_limit;

	lock_limit = rlimit(RLIMIT_MEMLOCK);
	lock_limit >>= PAGE_SHIFT;
	locked = vma->vm_mm->pinned_vm + extra;

	if ((locked > lock_limit) && perf_paranoid_tracepoint_raw() &&
		!capable(CAP_IPC_LOCK)) {
		ret = -EPERM;
		goto unlock;
	}

	WARN_ON(!rb && event->rb);

	if (vma->vm_flags & VM_WRITE)
		flags |= RING_BUFFER_WRITABLE;

	if (!rb) {
		rb = rb_alloc(nr_pages,
			      event->attr.watermark ? event->attr.wakeup_watermark : 0,
			      event->cpu, flags);

		if (!rb) {
			ret = -ENOMEM;
			goto unlock;
		}

		atomic_set(&rb->mmap_count, 1);
		rb->mmap_user = get_current_user();
		rb->mmap_locked = extra;

		ring_buffer_attach(event, rb);

		perf_event_init_userpage(event);
		perf_event_update_userpage(event);
	} else {
		ret = rb_alloc_aux(rb, event, vma->vm_pgoff, nr_pages,
				   event->attr.aux_watermark, flags);
		if (!ret)
			rb->aux_mmap_locked = extra;
	}

unlock:
	if (!ret) {
		atomic_long_add(user_extra, &user->locked_vm);
		vma->vm_mm->pinned_vm += extra;

		atomic_inc(&event->mmap_count);
	} else if (rb) {
		atomic_dec(&rb->mmap_count);
	}
aux_unlock:
	mutex_unlock(&event->mmap_mutex);

	/*
	 * Since pinned accounting is per vm we cannot allow fork() to copy our
	 * vma.
	 */
	vma->vm_flags |= VM_DONTCOPY | VM_DONTEXPAND | VM_DONTDUMP;
	vma->vm_ops = &perf_mmap_vmops;

	if (event->pmu->event_mapped)
		event->pmu->event_mapped(event, vma->vm_mm);

	return ret;
}

static int perf_fasync(int fd, struct file *filp, int on)
{
	struct inode *inode = file_inode(filp);
	struct perf_event *event = filp->private_data;
	int retval;

	inode_lock(inode);
	retval = fasync_helper(fd, filp, on, &event->fasync);
	inode_unlock(inode);

	if (retval < 0)
		return retval;

	return 0;
}

static const struct file_operations perf_fops = {
	.llseek			= no_llseek,
	.release		= perf_release,
	.read			= perf_read,
	.poll			= perf_poll,
	.unlocked_ioctl		= perf_ioctl,
	.compat_ioctl		= perf_compat_ioctl,
	.mmap			= perf_mmap,
	.fasync			= perf_fasync,
};

/*
 * Perf event wakeup
 *
 * If there's data, ensure we set the poll() state and publish everything
 * to user-space before waking everybody up.
 */

static inline struct fasync_struct **perf_event_fasync(struct perf_event *event)
{
	/* only the parent has fasync state */
	if (event->parent)
		event = event->parent;
	return &event->fasync;
}

void perf_event_wakeup(struct perf_event *event)
{
	ring_buffer_wakeup(event);

	if (event->pending_kill) {
		kill_fasync(perf_event_fasync(event), SIGIO, event->pending_kill);
		event->pending_kill = 0;
	}
}

static void perf_pending_event(struct irq_work *entry)
{
	struct perf_event *event = container_of(entry,
			struct perf_event, pending);
	int rctx;

	rctx = perf_swevent_get_recursion_context();
	/*
	 * If we 'fail' here, that's OK, it means recursion is already disabled
	 * and we won't recurse 'further'.
	 */

	if (event->pending_disable) {
		event->pending_disable = 0;
		perf_event_disable_local(event);
	}

	if (event->pending_wakeup) {
		event->pending_wakeup = 0;
		perf_event_wakeup(event);
	}

	if (rctx >= 0)
		perf_swevent_put_recursion_context(rctx);
}

/*
 * We assume there is only KVM supporting the callbacks.
 * Later on, we might change it to a list if there is
 * another virtualization implementation supporting the callbacks.
 */
struct perf_guest_info_callbacks *perf_guest_cbs;

int perf_register_guest_info_callbacks(struct perf_guest_info_callbacks *cbs)
{
	perf_guest_cbs = cbs;
	return 0;
}
EXPORT_SYMBOL_GPL(perf_register_guest_info_callbacks);

int perf_unregister_guest_info_callbacks(struct perf_guest_info_callbacks *cbs)
{
	perf_guest_cbs = NULL;
	return 0;
}
EXPORT_SYMBOL_GPL(perf_unregister_guest_info_callbacks);

static void
perf_output_sample_regs(struct perf_output_handle *handle,
			struct pt_regs *regs, u64 mask)
{
	int bit;
	DECLARE_BITMAP(_mask, 64);

	bitmap_from_u64(_mask, mask);
	for_each_set_bit(bit, _mask, sizeof(mask) * BITS_PER_BYTE) {
		u64 val;

		val = perf_reg_value(regs, bit);
		perf_output_put(handle, val);
	}
}

static void perf_sample_regs_user(struct perf_regs *regs_user,
				  struct pt_regs *regs,
				  struct pt_regs *regs_user_copy)
{
	if (user_mode(regs)) {
		regs_user->abi = perf_reg_abi(current);
		regs_user->regs = regs;
	} else if (current->mm) {
		perf_get_regs_user(regs_user, regs, regs_user_copy);
	} else {
		regs_user->abi = PERF_SAMPLE_REGS_ABI_NONE;
		regs_user->regs = NULL;
	}
}

static void perf_sample_regs_intr(struct perf_regs *regs_intr,
				  struct pt_regs *regs)
{
	regs_intr->regs = regs;
	regs_intr->abi  = perf_reg_abi(current);
}


/*
 * Get remaining task size from user stack pointer.
 *
 * It'd be better to take stack vma map and limit this more
 * precisly, but there's no way to get it safely under interrupt,
 * so using TASK_SIZE as limit.
 */
static u64 perf_ustack_task_size(struct pt_regs *regs)
{
	unsigned long addr = perf_user_stack_pointer(regs);

	if (!addr || addr >= TASK_SIZE)
		return 0;

	return TASK_SIZE - addr;
}

static u16
perf_sample_ustack_size(u16 stack_size, u16 header_size,
			struct pt_regs *regs)
{
	u64 task_size;

	/* No regs, no stack pointer, no dump. */
	if (!regs)
		return 0;

	/*
	 * Check if we fit in with the requested stack size into the:
	 * - TASK_SIZE
	 *   If we don't, we limit the size to the TASK_SIZE.
	 *
	 * - remaining sample size
	 *   If we don't, we customize the stack size to
	 *   fit in to the remaining sample size.
	 */

	task_size  = min((u64) USHRT_MAX, perf_ustack_task_size(regs));
	stack_size = min(stack_size, (u16) task_size);

	/* Current header size plus static size and dynamic size. */
	header_size += 2 * sizeof(u64);

	/* Do we fit in with the current stack dump size? */
	if ((u16) (header_size + stack_size) < header_size) {
		/*
		 * If we overflow the maximum size for the sample,
		 * we customize the stack dump size to fit in.
		 */
		stack_size = USHRT_MAX - header_size - sizeof(u64);
		stack_size = round_up(stack_size, sizeof(u64));
	}

	return stack_size;
}

static void
perf_output_sample_ustack(struct perf_output_handle *handle, u64 dump_size,
			  struct pt_regs *regs)
{
	/* Case of a kernel thread, nothing to dump */
	if (!regs) {
		u64 size = 0;
		perf_output_put(handle, size);
	} else {
		unsigned long sp;
		unsigned int rem;
		u64 dyn_size;

		/*
		 * We dump:
		 * static size
		 *   - the size requested by user or the best one we can fit
		 *     in to the sample max size
		 * data
		 *   - user stack dump data
		 * dynamic size
		 *   - the actual dumped size
		 */

		/* Static size. */
		perf_output_put(handle, dump_size);

		/* Data. */
		sp = perf_user_stack_pointer(regs);
		rem = __output_copy_user(handle, (void *) sp, dump_size);
		dyn_size = dump_size - rem;

		perf_output_skip(handle, rem);

		/* Dynamic size. */
		perf_output_put(handle, dyn_size);
	}
}

static void __perf_event_header__init_id(struct perf_event_header *header,
					 struct perf_sample_data *data,
					 struct perf_event *event)
{
	u64 sample_type = event->attr.sample_type;

	data->type = sample_type;
	header->size += event->id_header_size;

	if (sample_type & PERF_SAMPLE_TID) {
		/* namespace issues */
		data->tid_entry.pid = perf_event_pid(event, current);
		data->tid_entry.tid = perf_event_tid(event, current);
	}

	if (sample_type & PERF_SAMPLE_TIME)
		data->time = perf_event_clock(event);

	if (sample_type & (PERF_SAMPLE_ID | PERF_SAMPLE_IDENTIFIER))
		data->id = primary_event_id(event);

	if (sample_type & PERF_SAMPLE_STREAM_ID)
		data->stream_id = event->id;

	if (sample_type & PERF_SAMPLE_CPU) {
		data->cpu_entry.cpu	 = raw_smp_processor_id();
		data->cpu_entry.reserved = 0;
	}
}

void perf_event_header__init_id(struct perf_event_header *header,
				struct perf_sample_data *data,
				struct perf_event *event)
{
	if (event->attr.sample_id_all)
		__perf_event_header__init_id(header, data, event);
}

static void __perf_event__output_id_sample(struct perf_output_handle *handle,
					   struct perf_sample_data *data)
{
	u64 sample_type = data->type;

	if (sample_type & PERF_SAMPLE_TID)
		perf_output_put(handle, data->tid_entry);

	if (sample_type & PERF_SAMPLE_TIME)
		perf_output_put(handle, data->time);

	if (sample_type & PERF_SAMPLE_ID)
		perf_output_put(handle, data->id);

	if (sample_type & PERF_SAMPLE_STREAM_ID)
		perf_output_put(handle, data->stream_id);

	if (sample_type & PERF_SAMPLE_CPU)
		perf_output_put(handle, data->cpu_entry);

	if (sample_type & PERF_SAMPLE_IDENTIFIER)
		perf_output_put(handle, data->id);
}

void perf_event__output_id_sample(struct perf_event *event,
				  struct perf_output_handle *handle,
				  struct perf_sample_data *sample)
{
	if (event->attr.sample_id_all)
		__perf_event__output_id_sample(handle, sample);
}

static void perf_output_read_one(struct perf_output_handle *handle,
				 struct perf_event *event,
				 u64 enabled, u64 running)
{
	u64 read_format = event->attr.read_format;
	u64 values[4];
	int n = 0;

	values[n++] = perf_event_count(event);
	if (read_format & PERF_FORMAT_TOTAL_TIME_ENABLED) {
		values[n++] = enabled +
			atomic64_read(&event->child_total_time_enabled);
	}
	if (read_format & PERF_FORMAT_TOTAL_TIME_RUNNING) {
		values[n++] = running +
			atomic64_read(&event->child_total_time_running);
	}
	if (read_format & PERF_FORMAT_ID)
		values[n++] = primary_event_id(event);

	__output_copy(handle, values, n * sizeof(u64));
}

static void perf_output_read_group(struct perf_output_handle *handle,
			    struct perf_event *event,
			    u64 enabled, u64 running)
{
	struct perf_event *leader = event->group_leader, *sub;
	u64 read_format = event->attr.read_format;
	u64 values[5];
	int n = 0;

	values[n++] = 1 + leader->nr_siblings;

	if (read_format & PERF_FORMAT_TOTAL_TIME_ENABLED)
		values[n++] = enabled;

	if (read_format & PERF_FORMAT_TOTAL_TIME_RUNNING)
		values[n++] = running;

	if ((leader != event) &&
	    (leader->state == PERF_EVENT_STATE_ACTIVE))
		leader->pmu->read(leader);

	values[n++] = perf_event_count(leader);
	if (read_format & PERF_FORMAT_ID)
		values[n++] = primary_event_id(leader);

	__output_copy(handle, values, n * sizeof(u64));

	for_each_sibling_event(sub, leader) {
		n = 0;

		if ((sub != event) &&
		    (sub->state == PERF_EVENT_STATE_ACTIVE))
			sub->pmu->read(sub);

		values[n++] = perf_event_count(sub);
		if (read_format & PERF_FORMAT_ID)
			values[n++] = primary_event_id(sub);

		__output_copy(handle, values, n * sizeof(u64));
	}
}

#define PERF_FORMAT_TOTAL_TIMES (PERF_FORMAT_TOTAL_TIME_ENABLED|\
				 PERF_FORMAT_TOTAL_TIME_RUNNING)

/*
 * XXX PERF_SAMPLE_READ vs inherited events seems difficult.
 *
 * The problem is that its both hard and excessively expensive to iterate the
 * child list, not to mention that its impossible to IPI the children running
 * on another CPU, from interrupt/NMI context.
 */
static void perf_output_read(struct perf_output_handle *handle,
			     struct perf_event *event)
{
	u64 enabled = 0, running = 0, now;
	u64 read_format = event->attr.read_format;

	/*
	 * compute total_time_enabled, total_time_running
	 * based on snapshot values taken when the event
	 * was last scheduled in.
	 *
	 * we cannot simply called update_context_time()
	 * because of locking issue as we are called in
	 * NMI context
	 */
	if (read_format & PERF_FORMAT_TOTAL_TIMES)
		calc_timer_values(event, &now, &enabled, &running);

	if (event->attr.read_format & PERF_FORMAT_GROUP)
		perf_output_read_group(handle, event, enabled, running);
	else
		perf_output_read_one(handle, event, enabled, running);
}

void perf_output_sample(struct perf_output_handle *handle,
			struct perf_event_header *header,
			struct perf_sample_data *data,
			struct perf_event *event)
{
	u64 sample_type = data->type;

	perf_output_put(handle, *header);

	if (sample_type & PERF_SAMPLE_IDENTIFIER)
		perf_output_put(handle, data->id);

	if (sample_type & PERF_SAMPLE_IP)
		perf_output_put(handle, data->ip);

	if (sample_type & PERF_SAMPLE_TID)
		perf_output_put(handle, data->tid_entry);

	if (sample_type & PERF_SAMPLE_TIME)
		perf_output_put(handle, data->time);

	if (sample_type & PERF_SAMPLE_ADDR)
		perf_output_put(handle, data->addr);

	if (sample_type & PERF_SAMPLE_ID)
		perf_output_put(handle, data->id);

	if (sample_type & PERF_SAMPLE_STREAM_ID)
		perf_output_put(handle, data->stream_id);

	if (sample_type & PERF_SAMPLE_CPU)
		perf_output_put(handle, data->cpu_entry);

	if (sample_type & PERF_SAMPLE_PERIOD)
		perf_output_put(handle, data->period);

	if (sample_type & PERF_SAMPLE_READ)
		perf_output_read(handle, event);

	if (sample_type & PERF_SAMPLE_CALLCHAIN) {
		int size = 1;

		size += data->callchain->nr;
		size *= sizeof(u64);
		__output_copy(handle, data->callchain, size);
	}

	if (sample_type & PERF_SAMPLE_RAW) {
		struct perf_raw_record *raw = data->raw;

		if (raw) {
			struct perf_raw_frag *frag = &raw->frag;

			perf_output_put(handle, raw->size);
			do {
				if (frag->copy) {
					__output_custom(handle, frag->copy,
							frag->data, frag->size);
				} else {
					__output_copy(handle, frag->data,
						      frag->size);
				}
				if (perf_raw_frag_last(frag))
					break;
				frag = frag->next;
			} while (1);
			if (frag->pad)
				__output_skip(handle, NULL, frag->pad);
		} else {
			struct {
				u32	size;
				u32	data;
			} raw = {
				.size = sizeof(u32),
				.data = 0,
			};
			perf_output_put(handle, raw);
		}
	}

	if (sample_type & PERF_SAMPLE_BRANCH_STACK) {
		if (data->br_stack) {
			size_t size;

			size = data->br_stack->nr
			     * sizeof(struct perf_branch_entry);

			perf_output_put(handle, data->br_stack->nr);
			perf_output_copy(handle, data->br_stack->entries, size);
		} else {
			/*
			 * we always store at least the value of nr
			 */
			u64 nr = 0;
			perf_output_put(handle, nr);
		}
	}

	if (sample_type & PERF_SAMPLE_REGS_USER) {
		u64 abi = data->regs_user.abi;

		/*
		 * If there are no regs to dump, notice it through
		 * first u64 being zero (PERF_SAMPLE_REGS_ABI_NONE).
		 */
		perf_output_put(handle, abi);

		if (abi) {
			u64 mask = event->attr.sample_regs_user;
			perf_output_sample_regs(handle,
						data->regs_user.regs,
						mask);
		}
	}

	if (sample_type & PERF_SAMPLE_STACK_USER) {
		perf_output_sample_ustack(handle,
					  data->stack_user_size,
					  data->regs_user.regs);
	}

	if (sample_type & PERF_SAMPLE_WEIGHT)
		perf_output_put(handle, data->weight);

	if (sample_type & PERF_SAMPLE_DATA_SRC)
		perf_output_put(handle, data->data_src.val);

	if (sample_type & PERF_SAMPLE_TRANSACTION)
		perf_output_put(handle, data->txn);

	if (sample_type & PERF_SAMPLE_REGS_INTR) {
		u64 abi = data->regs_intr.abi;
		/*
		 * If there are no regs to dump, notice it through
		 * first u64 being zero (PERF_SAMPLE_REGS_ABI_NONE).
		 */
		perf_output_put(handle, abi);

		if (abi) {
			u64 mask = event->attr.sample_regs_intr;

			perf_output_sample_regs(handle,
						data->regs_intr.regs,
						mask);
		}
	}

	if (sample_type & PERF_SAMPLE_PHYS_ADDR)
		perf_output_put(handle, data->phys_addr);

	if (!event->attr.watermark) {
		int wakeup_events = event->attr.wakeup_events;

		if (wakeup_events) {
			struct ring_buffer *rb = handle->rb;
			int events = local_inc_return(&rb->events);

			if (events >= wakeup_events) {
				local_sub(wakeup_events, &rb->events);
				local_inc(&rb->wakeup);
			}
		}
	}
}

static u64 perf_virt_to_phys(u64 virt)
{
	u64 phys_addr = 0;
	struct page *p = NULL;

	if (!virt)
		return 0;

	if (virt >= TASK_SIZE) {
		/* If it's vmalloc()d memory, leave phys_addr as 0 */
		if (virt_addr_valid((void *)(uintptr_t)virt) &&
		    !(virt >= VMALLOC_START && virt < VMALLOC_END))
			phys_addr = (u64)virt_to_phys((void *)(uintptr_t)virt);
	} else {
		/*
		 * Walking the pages tables for user address.
		 * Interrupts are disabled, so it prevents any tear down
		 * of the page tables.
		 * Try IRQ-safe __get_user_pages_fast first.
		 * If failed, leave phys_addr as 0.
		 */
		if ((current->mm != NULL) &&
		    (__get_user_pages_fast(virt, 1, 0, &p) == 1))
			phys_addr = page_to_phys(p) + virt % PAGE_SIZE;

		if (p)
			put_page(p);
	}

	return phys_addr;
}

static struct perf_callchain_entry __empty_callchain = { .nr = 0, };

static struct perf_callchain_entry *
perf_callchain(struct perf_event *event, struct pt_regs *regs)
{
	bool kernel = !event->attr.exclude_callchain_kernel;
	bool user   = !event->attr.exclude_callchain_user;
	/* Disallow cross-task user callchains. */
	bool crosstask = event->ctx->task && event->ctx->task != current;
	const u32 max_stack = event->attr.sample_max_stack;
	struct perf_callchain_entry *callchain;

	if (!kernel && !user)
		return &__empty_callchain;

	callchain = get_perf_callchain(regs, 0, kernel, user,
				       max_stack, crosstask, true);
	return callchain ?: &__empty_callchain;
}

void perf_prepare_sample(struct perf_event_header *header,
			 struct perf_sample_data *data,
			 struct perf_event *event,
			 struct pt_regs *regs)
{
	u64 sample_type = event->attr.sample_type;

	header->type = PERF_RECORD_SAMPLE;
	header->size = sizeof(*header) + event->header_size;

	header->misc = 0;
	header->misc |= perf_misc_flags(regs);

	__perf_event_header__init_id(header, data, event);

	if (sample_type & PERF_SAMPLE_IP)
		data->ip = perf_instruction_pointer(regs);

	if (sample_type & PERF_SAMPLE_CALLCHAIN) {
		int size = 1;

		data->callchain = perf_callchain(event, regs);
		size += data->callchain->nr;

		header->size += size * sizeof(u64);
	}

	if (sample_type & PERF_SAMPLE_RAW) {
		struct perf_raw_record *raw = data->raw;
		int size;

		if (raw) {
			struct perf_raw_frag *frag = &raw->frag;
			u32 sum = 0;

			do {
				sum += frag->size;
				if (perf_raw_frag_last(frag))
					break;
				frag = frag->next;
			} while (1);

			size = round_up(sum + sizeof(u32), sizeof(u64));
			raw->size = size - sizeof(u32);
			frag->pad = raw->size - sum;
		} else {
			size = sizeof(u64);
		}

		header->size += size;
	}

	if (sample_type & PERF_SAMPLE_BRANCH_STACK) {
		int size = sizeof(u64); /* nr */
		if (data->br_stack) {
			size += data->br_stack->nr
			      * sizeof(struct perf_branch_entry);
		}
		header->size += size;
	}

	if (sample_type & (PERF_SAMPLE_REGS_USER | PERF_SAMPLE_STACK_USER))
		perf_sample_regs_user(&data->regs_user, regs,
				      &data->regs_user_copy);

	if (sample_type & PERF_SAMPLE_REGS_USER) {
		/* regs dump ABI info */
		int size = sizeof(u64);

		if (data->regs_user.regs) {
			u64 mask = event->attr.sample_regs_user;
			size += hweight64(mask) * sizeof(u64);
		}

		header->size += size;
	}

	if (sample_type & PERF_SAMPLE_STACK_USER) {
		/*
		 * Either we need PERF_SAMPLE_STACK_USER bit to be allways
		 * processed as the last one or have additional check added
		 * in case new sample type is added, because we could eat
		 * up the rest of the sample size.
		 */
		u16 stack_size = event->attr.sample_stack_user;
		u16 size = sizeof(u64);

		stack_size = perf_sample_ustack_size(stack_size, header->size,
						     data->regs_user.regs);

		/*
		 * If there is something to dump, add space for the dump
		 * itself and for the field that tells the dynamic size,
		 * which is how many have been actually dumped.
		 */
		if (stack_size)
			size += sizeof(u64) + stack_size;

		data->stack_user_size = stack_size;
		header->size += size;
	}

	if (sample_type & PERF_SAMPLE_REGS_INTR) {
		/* regs dump ABI info */
		int size = sizeof(u64);

		perf_sample_regs_intr(&data->regs_intr, regs);

		if (data->regs_intr.regs) {
			u64 mask = event->attr.sample_regs_intr;

			size += hweight64(mask) * sizeof(u64);
		}

		header->size += size;
	}

	if (sample_type & PERF_SAMPLE_PHYS_ADDR)
		data->phys_addr = perf_virt_to_phys(data->addr);
}

static void __always_inline
__perf_event_output(struct perf_event *event,
		    struct perf_sample_data *data,
		    struct pt_regs *regs,
		    int (*output_begin)(struct perf_output_handle *,
					struct perf_event *,
					unsigned int))
{
	struct perf_output_handle handle;
	struct perf_event_header header;

	/* protect the callchain buffers */
	rcu_read_lock();

	perf_prepare_sample(&header, data, event, regs);

	if (output_begin(&handle, event, header.size))
		goto exit;

	perf_output_sample(&handle, &header, data, event);

	perf_output_end(&handle);

exit:
	rcu_read_unlock();
}

void
perf_event_output_forward(struct perf_event *event,
			 struct perf_sample_data *data,
			 struct pt_regs *regs)
{
	__perf_event_output(event, data, regs, perf_output_begin_forward);
}

void
perf_event_output_backward(struct perf_event *event,
			   struct perf_sample_data *data,
			   struct pt_regs *regs)
{
	__perf_event_output(event, data, regs, perf_output_begin_backward);
}

void
perf_event_output(struct perf_event *event,
		  struct perf_sample_data *data,
		  struct pt_regs *regs)
{
	__perf_event_output(event, data, regs, perf_output_begin);
}

/*
 * read event_id
 */

struct perf_read_event {
	struct perf_event_header	header;

	u32				pid;
	u32				tid;
};

static void
perf_event_read_event(struct perf_event *event,
			struct task_struct *task)
{
	struct perf_output_handle handle;
	struct perf_sample_data sample;
	struct perf_read_event read_event = {
		.header = {
			.type = PERF_RECORD_READ,
			.misc = 0,
			.size = sizeof(read_event) + event->read_size,
		},
		.pid = perf_event_pid(event, task),
		.tid = perf_event_tid(event, task),
	};
	int ret;

	perf_event_header__init_id(&read_event.header, &sample, event);
	ret = perf_output_begin(&handle, event, read_event.header.size);
	if (ret)
		return;

	perf_output_put(&handle, read_event);
	perf_output_read(&handle, event);
	perf_event__output_id_sample(event, &handle, &sample);

	perf_output_end(&handle);
}

typedef void (perf_iterate_f)(struct perf_event *event, void *data);

static void
perf_iterate_ctx(struct perf_event_context *ctx,
		   perf_iterate_f output,
		   void *data, bool all)
{
	struct perf_event *event;

	list_for_each_entry_rcu(event, &ctx->event_list, event_entry) {
		if (!all) {
			if (event->state < PERF_EVENT_STATE_INACTIVE)
				continue;
			if (!event_filter_match(event))
				continue;
		}

		output(event, data);
	}
}

static void perf_iterate_sb_cpu(perf_iterate_f output, void *data)
{
	struct pmu_event_list *pel = this_cpu_ptr(&pmu_sb_events);
	struct perf_event *event;

	list_for_each_entry_rcu(event, &pel->list, sb_list) {
		/*
		 * Skip events that are not fully formed yet; ensure that
		 * if we observe event->ctx, both event and ctx will be
		 * complete enough. See perf_install_in_context().
		 */
		if (!smp_load_acquire(&event->ctx))
			continue;

		if (event->state < PERF_EVENT_STATE_INACTIVE)
			continue;
		if (!event_filter_match(event))
			continue;
		output(event, data);
	}
}

/*
 * Iterate all events that need to receive side-band events.
 *
 * For new callers; ensure that account_pmu_sb_event() includes
 * your event, otherwise it might not get delivered.
 */
static void
perf_iterate_sb(perf_iterate_f output, void *data,
	       struct perf_event_context *task_ctx)
{
	struct perf_event_context *ctx;
	int ctxn;

	rcu_read_lock();
	preempt_disable();

	/*
	 * If we have task_ctx != NULL we only notify the task context itself.
	 * The task_ctx is set only for EXIT events before releasing task
	 * context.
	 */
	if (task_ctx) {
		perf_iterate_ctx(task_ctx, output, data, false);
		goto done;
	}

	perf_iterate_sb_cpu(output, data);

	for_each_task_context_nr(ctxn) {
		ctx = rcu_dereference(current->perf_event_ctxp[ctxn]);
		if (ctx)
			perf_iterate_ctx(ctx, output, data, false);
	}
done:
	preempt_enable();
	rcu_read_unlock();
}

/*
 * Clear all file-based filters at exec, they'll have to be
 * re-instated when/if these objects are mmapped again.
 */
static void perf_event_addr_filters_exec(struct perf_event *event, void *data)
{
	struct perf_addr_filters_head *ifh = perf_event_addr_filters(event);
	struct perf_addr_filter *filter;
	unsigned int restart = 0, count = 0;
	unsigned long flags;

	if (!has_addr_filter(event))
		return;

	raw_spin_lock_irqsave(&ifh->lock, flags);
	list_for_each_entry(filter, &ifh->list, entry) {
		if (filter->inode) {
			event->addr_filters_offs[count] = 0;
			restart++;
		}

		count++;
	}

	if (restart)
		event->addr_filters_gen++;
	raw_spin_unlock_irqrestore(&ifh->lock, flags);

	if (restart)
		perf_event_stop(event, 1);
}

void perf_event_exec(void)
{
	struct perf_event_context *ctx;
	int ctxn;

	rcu_read_lock();
	for_each_task_context_nr(ctxn) {
		ctx = current->perf_event_ctxp[ctxn];
		if (!ctx)
			continue;

		perf_event_enable_on_exec(ctxn);

		perf_iterate_ctx(ctx, perf_event_addr_filters_exec, NULL,
				   true);
	}
	rcu_read_unlock();
}

struct remote_output {
	struct ring_buffer	*rb;
	int			err;
};

static void __perf_event_output_stop(struct perf_event *event, void *data)
{
	struct perf_event *parent = event->parent;
	struct remote_output *ro = data;
	struct ring_buffer *rb = ro->rb;
	struct stop_event_data sd = {
		.event	= event,
	};

	if (!has_aux(event))
		return;

	if (!parent)
		parent = event;

	/*
	 * In case of inheritance, it will be the parent that links to the
	 * ring-buffer, but it will be the child that's actually using it.
	 *
	 * We are using event::rb to determine if the event should be stopped,
	 * however this may race with ring_buffer_attach() (through set_output),
	 * which will make us skip the event that actually needs to be stopped.
	 * So ring_buffer_attach() has to stop an aux event before re-assigning
	 * its rb pointer.
	 */
	if (rcu_dereference(parent->rb) == rb)
		ro->err = __perf_event_stop(&sd);
}

static int __perf_pmu_output_stop(void *info)
{
	struct perf_event *event = info;
	struct pmu *pmu = event->pmu;
	struct perf_cpu_context *cpuctx = this_cpu_ptr(pmu->pmu_cpu_context);
	struct remote_output ro = {
		.rb	= event->rb,
	};

	rcu_read_lock();
	perf_iterate_ctx(&cpuctx->ctx, __perf_event_output_stop, &ro, false);
	if (cpuctx->task_ctx)
		perf_iterate_ctx(cpuctx->task_ctx, __perf_event_output_stop,
				   &ro, false);
	rcu_read_unlock();

	return ro.err;
}

static void perf_pmu_output_stop(struct perf_event *event)
{
	struct perf_event *iter;
	int err, cpu;

restart:
	rcu_read_lock();
	list_for_each_entry_rcu(iter, &event->rb->event_list, rb_entry) {
		/*
		 * For per-CPU events, we need to make sure that neither they
		 * nor their children are running; for cpu==-1 events it's
		 * sufficient to stop the event itself if it's active, since
		 * it can't have children.
		 */
		cpu = iter->cpu;
		if (cpu == -1)
			cpu = READ_ONCE(iter->oncpu);

		if (cpu == -1)
			continue;

		err = cpu_function_call(cpu, __perf_pmu_output_stop, event);
		if (err == -EAGAIN) {
			rcu_read_unlock();
			goto restart;
		}
	}
	rcu_read_unlock();
}

/*
 * task tracking -- fork/exit
 *
 * enabled by: attr.comm | attr.mmap | attr.mmap2 | attr.mmap_data | attr.task
 */

struct perf_task_event {
	struct task_struct		*task;
	struct perf_event_context	*task_ctx;

	struct {
		struct perf_event_header	header;

		u32				pid;
		u32				ppid;
		u32				tid;
		u32				ptid;
		u64				time;
	} event_id;
};

static int perf_event_task_match(struct perf_event *event)
{
	return event->attr.comm  || event->attr.mmap ||
	       event->attr.mmap2 || event->attr.mmap_data ||
	       event->attr.task;
}

static void perf_event_task_output(struct perf_event *event,
				   void *data)
{
	struct perf_task_event *task_event = data;
	struct perf_output_handle handle;
	struct perf_sample_data	sample;
	struct task_struct *task = task_event->task;
	int ret, size = task_event->event_id.header.size;

	if (!perf_event_task_match(event))
		return;

	perf_event_header__init_id(&task_event->event_id.header, &sample, event);

	ret = perf_output_begin(&handle, event,
				task_event->event_id.header.size);
	if (ret)
		goto out;

	task_event->event_id.pid = perf_event_pid(event, task);
	task_event->event_id.ppid = perf_event_pid(event, current);

	task_event->event_id.tid = perf_event_tid(event, task);
	task_event->event_id.ptid = perf_event_tid(event, current);

	task_event->event_id.time = perf_event_clock(event);

	perf_output_put(&handle, task_event->event_id);

	perf_event__output_id_sample(event, &handle, &sample);

	perf_output_end(&handle);
out:
	task_event->event_id.header.size = size;
}

static void perf_event_task(struct task_struct *task,
			      struct perf_event_context *task_ctx,
			      int new)
{
	struct perf_task_event task_event;

	if (!atomic_read(&nr_comm_events) &&
	    !atomic_read(&nr_mmap_events) &&
	    !atomic_read(&nr_task_events))
		return;

	task_event = (struct perf_task_event){
		.task	  = task,
		.task_ctx = task_ctx,
		.event_id    = {
			.header = {
				.type = new ? PERF_RECORD_FORK : PERF_RECORD_EXIT,
				.misc = 0,
				.size = sizeof(task_event.event_id),
			},
			/* .pid  */
			/* .ppid */
			/* .tid  */
			/* .ptid */
			/* .time */
		},
	};

	perf_iterate_sb(perf_event_task_output,
		       &task_event,
		       task_ctx);
}

void perf_event_fork(struct task_struct *task)
{
	perf_event_task(task, NULL, 1);
	perf_event_namespaces(task);
}

/*
 * comm tracking
 */

struct perf_comm_event {
	struct task_struct	*task;
	char			*comm;
	int			comm_size;

	struct {
		struct perf_event_header	header;

		u32				pid;
		u32				tid;
	} event_id;
};

static int perf_event_comm_match(struct perf_event *event)
{
	return event->attr.comm;
}

static void perf_event_comm_output(struct perf_event *event,
				   void *data)
{
	struct perf_comm_event *comm_event = data;
	struct perf_output_handle handle;
	struct perf_sample_data sample;
	int size = comm_event->event_id.header.size;
	int ret;

	if (!perf_event_comm_match(event))
		return;

	perf_event_header__init_id(&comm_event->event_id.header, &sample, event);
	ret = perf_output_begin(&handle, event,
				comm_event->event_id.header.size);

	if (ret)
		goto out;

	comm_event->event_id.pid = perf_event_pid(event, comm_event->task);
	comm_event->event_id.tid = perf_event_tid(event, comm_event->task);

	perf_output_put(&handle, comm_event->event_id);
	__output_copy(&handle, comm_event->comm,
				   comm_event->comm_size);

	perf_event__output_id_sample(event, &handle, &sample);

	perf_output_end(&handle);
out:
	comm_event->event_id.header.size = size;
}

static void perf_event_comm_event(struct perf_comm_event *comm_event)
{
	char comm[TASK_COMM_LEN];
	unsigned int size;

	memset(comm, 0, sizeof(comm));
	strlcpy(comm, comm_event->task->comm, sizeof(comm));
	size = ALIGN(strlen(comm)+1, sizeof(u64));

	comm_event->comm = comm;
	comm_event->comm_size = size;

	comm_event->event_id.header.size = sizeof(comm_event->event_id) + size;

	perf_iterate_sb(perf_event_comm_output,
		       comm_event,
		       NULL);
}

void perf_event_comm(struct task_struct *task, bool exec)
{
	struct perf_comm_event comm_event;

	if (!atomic_read(&nr_comm_events))
		return;

	comm_event = (struct perf_comm_event){
		.task	= task,
		/* .comm      */
		/* .comm_size */
		.event_id  = {
			.header = {
				.type = PERF_RECORD_COMM,
				.misc = exec ? PERF_RECORD_MISC_COMM_EXEC : 0,
				/* .size */
			},
			/* .pid */
			/* .tid */
		},
	};

	perf_event_comm_event(&comm_event);
}

/*
 * namespaces tracking
 */

struct perf_namespaces_event {
	struct task_struct		*task;

	struct {
		struct perf_event_header	header;

		u32				pid;
		u32				tid;
		u64				nr_namespaces;
		struct perf_ns_link_info	link_info[NR_NAMESPACES];
	} event_id;
};

static int perf_event_namespaces_match(struct perf_event *event)
{
	return event->attr.namespaces;
}

static void perf_event_namespaces_output(struct perf_event *event,
					 void *data)
{
	struct perf_namespaces_event *namespaces_event = data;
	struct perf_output_handle handle;
	struct perf_sample_data sample;
	u16 header_size = namespaces_event->event_id.header.size;
	int ret;

	if (!perf_event_namespaces_match(event))
		return;

	perf_event_header__init_id(&namespaces_event->event_id.header,
				   &sample, event);
	ret = perf_output_begin(&handle, event,
				namespaces_event->event_id.header.size);
	if (ret)
		goto out;

	namespaces_event->event_id.pid = perf_event_pid(event,
							namespaces_event->task);
	namespaces_event->event_id.tid = perf_event_tid(event,
							namespaces_event->task);

	perf_output_put(&handle, namespaces_event->event_id);

	perf_event__output_id_sample(event, &handle, &sample);

	perf_output_end(&handle);
out:
	namespaces_event->event_id.header.size = header_size;
}

static void perf_fill_ns_link_info(struct perf_ns_link_info *ns_link_info,
				   struct task_struct *task,
				   const struct proc_ns_operations *ns_ops)
{
	struct path ns_path;
	struct inode *ns_inode;
	void *error;

	error = ns_get_path(&ns_path, task, ns_ops);
	if (!error) {
		ns_inode = ns_path.dentry->d_inode;
		ns_link_info->dev = new_encode_dev(ns_inode->i_sb->s_dev);
		ns_link_info->ino = ns_inode->i_ino;
		path_put(&ns_path);
	}
}

void perf_event_namespaces(struct task_struct *task)
{
	struct perf_namespaces_event namespaces_event;
	struct perf_ns_link_info *ns_link_info;

	if (!atomic_read(&nr_namespaces_events))
		return;

	namespaces_event = (struct perf_namespaces_event){
		.task	= task,
		.event_id  = {
			.header = {
				.type = PERF_RECORD_NAMESPACES,
				.misc = 0,
				.size = sizeof(namespaces_event.event_id),
			},
			/* .pid */
			/* .tid */
			.nr_namespaces = NR_NAMESPACES,
			/* .link_info[NR_NAMESPACES] */
		},
	};

	ns_link_info = namespaces_event.event_id.link_info;

	perf_fill_ns_link_info(&ns_link_info[MNT_NS_INDEX],
			       task, &mntns_operations);

#ifdef CONFIG_USER_NS
	perf_fill_ns_link_info(&ns_link_info[USER_NS_INDEX],
			       task, &userns_operations);
#endif
#ifdef CONFIG_NET_NS
	perf_fill_ns_link_info(&ns_link_info[NET_NS_INDEX],
			       task, &netns_operations);
#endif
#ifdef CONFIG_UTS_NS
	perf_fill_ns_link_info(&ns_link_info[UTS_NS_INDEX],
			       task, &utsns_operations);
#endif
#ifdef CONFIG_IPC_NS
	perf_fill_ns_link_info(&ns_link_info[IPC_NS_INDEX],
			       task, &ipcns_operations);
#endif
#ifdef CONFIG_PID_NS
	perf_fill_ns_link_info(&ns_link_info[PID_NS_INDEX],
			       task, &pidns_operations);
#endif
#ifdef CONFIG_CGROUPS
	perf_fill_ns_link_info(&ns_link_info[CGROUP_NS_INDEX],
			       task, &cgroupns_operations);
#endif

	perf_iterate_sb(perf_event_namespaces_output,
			&namespaces_event,
			NULL);
}

/*
 * mmap tracking
 */

struct perf_mmap_event {
	struct vm_area_struct	*vma;

	const char		*file_name;
	int			file_size;
	int			maj, min;
	u64			ino;
	u64			ino_generation;
	u32			prot, flags;

	struct {
		struct perf_event_header	header;

		u32				pid;
		u32				tid;
		u64				start;
		u64				len;
		u64				pgoff;
	} event_id;
};

static int perf_event_mmap_match(struct perf_event *event,
				 void *data)
{
	struct perf_mmap_event *mmap_event = data;
	struct vm_area_struct *vma = mmap_event->vma;
	int executable = vma->vm_flags & VM_EXEC;

	return (!executable && event->attr.mmap_data) ||
	       (executable && (event->attr.mmap || event->attr.mmap2));
}

static void perf_event_mmap_output(struct perf_event *event,
				   void *data)
{
	struct perf_mmap_event *mmap_event = data;
	struct perf_output_handle handle;
	struct perf_sample_data sample;
	int size = mmap_event->event_id.header.size;
	int ret;

	if (!perf_event_mmap_match(event, data))
		return;

	if (event->attr.mmap2) {
		mmap_event->event_id.header.type = PERF_RECORD_MMAP2;
		mmap_event->event_id.header.size += sizeof(mmap_event->maj);
		mmap_event->event_id.header.size += sizeof(mmap_event->min);
		mmap_event->event_id.header.size += sizeof(mmap_event->ino);
		mmap_event->event_id.header.size += sizeof(mmap_event->ino_generation);
		mmap_event->event_id.header.size += sizeof(mmap_event->prot);
		mmap_event->event_id.header.size += sizeof(mmap_event->flags);
	}

	perf_event_header__init_id(&mmap_event->event_id.header, &sample, event);
	ret = perf_output_begin(&handle, event,
				mmap_event->event_id.header.size);
	if (ret)
		goto out;

	mmap_event->event_id.pid = perf_event_pid(event, current);
	mmap_event->event_id.tid = perf_event_tid(event, current);

	perf_output_put(&handle, mmap_event->event_id);

	if (event->attr.mmap2) {
		perf_output_put(&handle, mmap_event->maj);
		perf_output_put(&handle, mmap_event->min);
		perf_output_put(&handle, mmap_event->ino);
		perf_output_put(&handle, mmap_event->ino_generation);
		perf_output_put(&handle, mmap_event->prot);
		perf_output_put(&handle, mmap_event->flags);
	}

	__output_copy(&handle, mmap_event->file_name,
				   mmap_event->file_size);

	perf_event__output_id_sample(event, &handle, &sample);

	perf_output_end(&handle);
out:
	mmap_event->event_id.header.size = size;
}

static void perf_event_mmap_event(struct perf_mmap_event *mmap_event)
{
	struct vm_area_struct *vma = mmap_event->vma;
	struct file *file = vma->vm_file;
	int maj = 0, min = 0;
	u64 ino = 0, gen = 0;
	u32 prot = 0, flags = 0;
	unsigned int size;
	char tmp[16];
	char *buf = NULL;
	char *name;

	if (vma->vm_flags & VM_READ)
		prot |= PROT_READ;
	if (vma->vm_flags & VM_WRITE)
		prot |= PROT_WRITE;
	if (vma->vm_flags & VM_EXEC)
		prot |= PROT_EXEC;

	if (vma->vm_flags & VM_MAYSHARE)
		flags = MAP_SHARED;
	else
		flags = MAP_PRIVATE;

	if (vma->vm_flags & VM_DENYWRITE)
		flags |= MAP_DENYWRITE;
	if (vma->vm_flags & VM_MAYEXEC)
		flags |= MAP_EXECUTABLE;
	if (vma->vm_flags & VM_LOCKED)
		flags |= MAP_LOCKED;
	if (vma->vm_flags & VM_HUGETLB)
		flags |= MAP_HUGETLB;

	if (file) {
		struct inode *inode;
		dev_t dev;

		buf = kmalloc(PATH_MAX, GFP_KERNEL);
		if (!buf) {
			name = "//enomem";
			goto cpy_name;
		}
		/*
		 * d_path() works from the end of the rb backwards, so we
		 * need to add enough zero bytes after the string to handle
		 * the 64bit alignment we do later.
		 */
		name = file_path(file, buf, PATH_MAX - sizeof(u64));
		if (IS_ERR(name)) {
			name = "//toolong";
			goto cpy_name;
		}
		inode = file_inode(vma->vm_file);
		dev = inode->i_sb->s_dev;
		ino = inode->i_ino;
		gen = inode->i_generation;
		maj = MAJOR(dev);
		min = MINOR(dev);

		goto got_name;
	} else {
		if (vma->vm_ops && vma->vm_ops->name) {
			name = (char *) vma->vm_ops->name(vma);
			if (name)
				goto cpy_name;
		}

		name = (char *)arch_vma_name(vma);
		if (name)
			goto cpy_name;

		if (vma->vm_start <= vma->vm_mm->start_brk &&
				vma->vm_end >= vma->vm_mm->brk) {
			name = "[heap]";
			goto cpy_name;
		}
		if (vma->vm_start <= vma->vm_mm->start_stack &&
				vma->vm_end >= vma->vm_mm->start_stack) {
			name = "[stack]";
			goto cpy_name;
		}

		name = "//anon";
		goto cpy_name;
	}

cpy_name:
	strlcpy(tmp, name, sizeof(tmp));
	name = tmp;
got_name:
	/*
	 * Since our buffer works in 8 byte units we need to align our string
	 * size to a multiple of 8. However, we must guarantee the tail end is
	 * zero'd out to avoid leaking random bits to userspace.
	 */
	size = strlen(name)+1;
	while (!IS_ALIGNED(size, sizeof(u64)))
		name[size++] = '\0';

	mmap_event->file_name = name;
	mmap_event->file_size = size;
	mmap_event->maj = maj;
	mmap_event->min = min;
	mmap_event->ino = ino;
	mmap_event->ino_generation = gen;
	mmap_event->prot = prot;
	mmap_event->flags = flags;

	if (!(vma->vm_flags & VM_EXEC))
		mmap_event->event_id.header.misc |= PERF_RECORD_MISC_MMAP_DATA;

	mmap_event->event_id.header.size = sizeof(mmap_event->event_id) + size;

	perf_iterate_sb(perf_event_mmap_output,
		       mmap_event,
		       NULL);

	kfree(buf);
}

/*
 * Check whether inode and address range match filter criteria.
 */
static bool perf_addr_filter_match(struct perf_addr_filter *filter,
				     struct file *file, unsigned long offset,
				     unsigned long size)
{
	if (filter->inode != file_inode(file))
		return false;

	if (filter->offset > offset + size)
		return false;

	if (filter->offset + filter->size < offset)
		return false;

	return true;
}

static void __perf_addr_filters_adjust(struct perf_event *event, void *data)
{
	struct perf_addr_filters_head *ifh = perf_event_addr_filters(event);
	struct vm_area_struct *vma = data;
	unsigned long off = vma->vm_pgoff << PAGE_SHIFT, flags;
	struct file *file = vma->vm_file;
	struct perf_addr_filter *filter;
	unsigned int restart = 0, count = 0;

	if (!has_addr_filter(event))
		return;

	if (!file)
		return;

	raw_spin_lock_irqsave(&ifh->lock, flags);
	list_for_each_entry(filter, &ifh->list, entry) {
		if (perf_addr_filter_match(filter, file, off,
					     vma->vm_end - vma->vm_start)) {
			event->addr_filters_offs[count] = vma->vm_start;
			restart++;
		}

		count++;
	}

	if (restart)
		event->addr_filters_gen++;
	raw_spin_unlock_irqrestore(&ifh->lock, flags);

	if (restart)
		perf_event_stop(event, 1);
}

/*
 * Adjust all task's events' filters to the new vma
 */
static void perf_addr_filters_adjust(struct vm_area_struct *vma)
{
	struct perf_event_context *ctx;
	int ctxn;

	/*
	 * Data tracing isn't supported yet and as such there is no need
	 * to keep track of anything that isn't related to executable code:
	 */
	if (!(vma->vm_flags & VM_EXEC))
		return;

	rcu_read_lock();
	for_each_task_context_nr(ctxn) {
		ctx = rcu_dereference(current->perf_event_ctxp[ctxn]);
		if (!ctx)
			continue;

		perf_iterate_ctx(ctx, __perf_addr_filters_adjust, vma, true);
	}
	rcu_read_unlock();
}

void perf_event_mmap(struct vm_area_struct *vma)
{
	struct perf_mmap_event mmap_event;

	if (!atomic_read(&nr_mmap_events))
		return;

	mmap_event = (struct perf_mmap_event){
		.vma	= vma,
		/* .file_name */
		/* .file_size */
		.event_id  = {
			.header = {
				.type = PERF_RECORD_MMAP,
				.misc = PERF_RECORD_MISC_USER,
				/* .size */
			},
			/* .pid */
			/* .tid */
			.start  = vma->vm_start,
			.len    = vma->vm_end - vma->vm_start,
			.pgoff  = (u64)vma->vm_pgoff << PAGE_SHIFT,
		},
		/* .maj (attr_mmap2 only) */
		/* .min (attr_mmap2 only) */
		/* .ino (attr_mmap2 only) */
		/* .ino_generation (attr_mmap2 only) */
		/* .prot (attr_mmap2 only) */
		/* .flags (attr_mmap2 only) */
	};

	perf_addr_filters_adjust(vma);
	perf_event_mmap_event(&mmap_event);
}

void perf_event_aux_event(struct perf_event *event, unsigned long head,
			  unsigned long size, u64 flags)
{
	struct perf_output_handle handle;
	struct perf_sample_data sample;
	struct perf_aux_event {
		struct perf_event_header	header;
		u64				offset;
		u64				size;
		u64				flags;
	} rec = {
		.header = {
			.type = PERF_RECORD_AUX,
			.misc = 0,
			.size = sizeof(rec),
		},
		.offset		= head,
		.size		= size,
		.flags		= flags,
	};
	int ret;

	perf_event_header__init_id(&rec.header, &sample, event);
	ret = perf_output_begin(&handle, event, rec.header.size);

	if (ret)
		return;

	perf_output_put(&handle, rec);
	perf_event__output_id_sample(event, &handle, &sample);

	perf_output_end(&handle);
}

/*
 * Lost/dropped samples logging
 */
void perf_log_lost_samples(struct perf_event *event, u64 lost)
{
	struct perf_output_handle handle;
	struct perf_sample_data sample;
	int ret;

	struct {
		struct perf_event_header	header;
		u64				lost;
	} lost_samples_event = {
		.header = {
			.type = PERF_RECORD_LOST_SAMPLES,
			.misc = 0,
			.size = sizeof(lost_samples_event),
		},
		.lost		= lost,
	};

	perf_event_header__init_id(&lost_samples_event.header, &sample, event);

	ret = perf_output_begin(&handle, event,
				lost_samples_event.header.size);
	if (ret)
		return;

	perf_output_put(&handle, lost_samples_event);
	perf_event__output_id_sample(event, &handle, &sample);
	perf_output_end(&handle);
}

/*
 * context_switch tracking
 */

struct perf_switch_event {
	struct task_struct	*task;
	struct task_struct	*next_prev;

	struct {
		struct perf_event_header	header;
		u32				next_prev_pid;
		u32				next_prev_tid;
	} event_id;
};

static int perf_event_switch_match(struct perf_event *event)
{
	return event->attr.context_switch;
}

static void perf_event_switch_output(struct perf_event *event, void *data)
{
	struct perf_switch_event *se = data;
	struct perf_output_handle handle;
	struct perf_sample_data sample;
	int ret;

	if (!perf_event_switch_match(event))
		return;

	/* Only CPU-wide events are allowed to see next/prev pid/tid */
	if (event->ctx->task) {
		se->event_id.header.type = PERF_RECORD_SWITCH;
		se->event_id.header.size = sizeof(se->event_id.header);
	} else {
		se->event_id.header.type = PERF_RECORD_SWITCH_CPU_WIDE;
		se->event_id.header.size = sizeof(se->event_id);
		se->event_id.next_prev_pid =
					perf_event_pid(event, se->next_prev);
		se->event_id.next_prev_tid =
					perf_event_tid(event, se->next_prev);
	}

	perf_event_header__init_id(&se->event_id.header, &sample, event);

	ret = perf_output_begin(&handle, event, se->event_id.header.size);
	if (ret)
		return;

	if (event->ctx->task)
		perf_output_put(&handle, se->event_id.header);
	else
		perf_output_put(&handle, se->event_id);

	perf_event__output_id_sample(event, &handle, &sample);

	perf_output_end(&handle);
}

static void perf_event_switch(struct task_struct *task,
			      struct task_struct *next_prev, bool sched_in)
{
	struct perf_switch_event switch_event;

	/* N.B. caller checks nr_switch_events != 0 */

	switch_event = (struct perf_switch_event){
		.task		= task,
		.next_prev	= next_prev,
		.event_id	= {
			.header = {
				/* .type */
				.misc = sched_in ? 0 : PERF_RECORD_MISC_SWITCH_OUT,
				/* .size */
			},
			/* .next_prev_pid */
			/* .next_prev_tid */
		},
	};

	perf_iterate_sb(perf_event_switch_output,
		       &switch_event,
		       NULL);
}

/*
 * IRQ throttle logging
 */

static void perf_log_throttle(struct perf_event *event, int enable)
{
	struct perf_output_handle handle;
	struct perf_sample_data sample;
	int ret;

	struct {
		struct perf_event_header	header;
		u64				time;
		u64				id;
		u64				stream_id;
	} throttle_event = {
		.header = {
			.type = PERF_RECORD_THROTTLE,
			.misc = 0,
			.size = sizeof(throttle_event),
		},
		.time		= perf_event_clock(event),
		.id		= primary_event_id(event),
		.stream_id	= event->id,
	};

	if (enable)
		throttle_event.header.type = PERF_RECORD_UNTHROTTLE;

	perf_event_header__init_id(&throttle_event.header, &sample, event);

	ret = perf_output_begin(&handle, event,
				throttle_event.header.size);
	if (ret)
		return;

	perf_output_put(&handle, throttle_event);
	perf_event__output_id_sample(event, &handle, &sample);
	perf_output_end(&handle);
}

void perf_event_itrace_started(struct perf_event *event)
{
	event->attach_state |= PERF_ATTACH_ITRACE;
}

static void perf_log_itrace_start(struct perf_event *event)
{
	struct perf_output_handle handle;
	struct perf_sample_data sample;
	struct perf_aux_event {
		struct perf_event_header        header;
		u32				pid;
		u32				tid;
	} rec;
	int ret;

	if (event->parent)
		event = event->parent;

	if (!(event->pmu->capabilities & PERF_PMU_CAP_ITRACE) ||
	    event->attach_state & PERF_ATTACH_ITRACE)
		return;

	rec.header.type	= PERF_RECORD_ITRACE_START;
	rec.header.misc	= 0;
	rec.header.size	= sizeof(rec);
	rec.pid	= perf_event_pid(event, current);
	rec.tid	= perf_event_tid(event, current);

	perf_event_header__init_id(&rec.header, &sample, event);
	ret = perf_output_begin(&handle, event, rec.header.size);

	if (ret)
		return;

	perf_output_put(&handle, rec);
	perf_event__output_id_sample(event, &handle, &sample);

	perf_output_end(&handle);
}

static int
__perf_event_account_interrupt(struct perf_event *event, int throttle)
{
	struct hw_perf_event *hwc = &event->hw;
	int ret = 0;
	u64 seq;

	seq = __this_cpu_read(perf_throttled_seq);
	if (seq != hwc->interrupts_seq) {
		hwc->interrupts_seq = seq;
		hwc->interrupts = 1;
	} else {
		hwc->interrupts++;
		if (unlikely(throttle
			     && hwc->interrupts >= max_samples_per_tick)) {
			__this_cpu_inc(perf_throttled_count);
			tick_dep_set_cpu(smp_processor_id(), TICK_DEP_BIT_PERF_EVENTS);
			hwc->interrupts = MAX_INTERRUPTS;
			perf_log_throttle(event, 0);
			ret = 1;
		}
	}

	if (event->attr.freq) {
		u64 now = perf_clock();
		s64 delta = now - hwc->freq_time_stamp;

		hwc->freq_time_stamp = now;

		if (delta > 0 && delta < 2*TICK_NSEC)
			perf_adjust_period(event, delta, hwc->last_period, true);
	}

	return ret;
}

int perf_event_account_interrupt(struct perf_event *event)
{
	return __perf_event_account_interrupt(event, 1);
}

/*
 * Generic event overflow handling, sampling.
 */

static int __perf_event_overflow(struct perf_event *event,
				   int throttle, struct perf_sample_data *data,
				   struct pt_regs *regs)
{
	int events = atomic_read(&event->event_limit);
	int ret = 0;

	/*
	 * Non-sampling counters might still use the PMI to fold short
	 * hardware counters, ignore those.
	 */
	if (unlikely(!is_sampling_event(event)))
		return 0;

	ret = __perf_event_account_interrupt(event, throttle);

	/*
	 * XXX event_limit might not quite work as expected on inherited
	 * events
	 */

	event->pending_kill = POLL_IN;
	if (events && atomic_dec_and_test(&event->event_limit)) {
		ret = 1;
		event->pending_kill = POLL_HUP;

		perf_event_disable_inatomic(event);
	}

	READ_ONCE(event->overflow_handler)(event, data, regs);

	if (*perf_event_fasync(event) && event->pending_kill) {
		event->pending_wakeup = 1;
		irq_work_queue(&event->pending);
	}

	return ret;
}

int perf_event_overflow(struct perf_event *event,
			  struct perf_sample_data *data,
			  struct pt_regs *regs)
{
	return __perf_event_overflow(event, 1, data, regs);
}

/*
 * Generic software event infrastructure
 */

struct swevent_htable {
	struct swevent_hlist		*swevent_hlist;
	struct mutex			hlist_mutex;
	int				hlist_refcount;

	/* Recursion avoidance in each contexts */
	int				recursion[PERF_NR_CONTEXTS];
};

static DEFINE_PER_CPU(struct swevent_htable, swevent_htable);

/*
 * We directly increment event->count and keep a second value in
 * event->hw.period_left to count intervals. This period event
 * is kept in the range [-sample_period, 0] so that we can use the
 * sign as trigger.
 */

u64 perf_swevent_set_period(struct perf_event *event)
{
	struct hw_perf_event *hwc = &event->hw;
	u64 period = hwc->last_period;
	u64 nr, offset;
	s64 old, val;

	hwc->last_period = hwc->sample_period;

again:
	old = val = local64_read(&hwc->period_left);
	if (val < 0)
		return 0;

	nr = div64_u64(period + val, period);
	offset = nr * period;
	val -= offset;
	if (local64_cmpxchg(&hwc->period_left, old, val) != old)
		goto again;

	return nr;
}

static void perf_swevent_overflow(struct perf_event *event, u64 overflow,
				    struct perf_sample_data *data,
				    struct pt_regs *regs)
{
	struct hw_perf_event *hwc = &event->hw;
	int throttle = 0;

	if (!overflow)
		overflow = perf_swevent_set_period(event);

	if (hwc->interrupts == MAX_INTERRUPTS)
		return;

	for (; overflow; overflow--) {
		if (__perf_event_overflow(event, throttle,
					    data, regs)) {
			/*
			 * We inhibit the overflow from happening when
			 * hwc->interrupts == MAX_INTERRUPTS.
			 */
			break;
		}
		throttle = 1;
	}
}

static void perf_swevent_event(struct perf_event *event, u64 nr,
			       struct perf_sample_data *data,
			       struct pt_regs *regs)
{
	struct hw_perf_event *hwc = &event->hw;

	local64_add(nr, &event->count);

	if (!regs)
		return;

	if (!is_sampling_event(event))
		return;

	if ((event->attr.sample_type & PERF_SAMPLE_PERIOD) && !event->attr.freq) {
		data->period = nr;
		return perf_swevent_overflow(event, 1, data, regs);
	} else
		data->period = event->hw.last_period;

	if (nr == 1 && hwc->sample_period == 1 && !event->attr.freq)
		return perf_swevent_overflow(event, 1, data, regs);

	if (local64_add_negative(nr, &hwc->period_left))
		return;

	perf_swevent_overflow(event, 0, data, regs);
}

static int perf_exclude_event(struct perf_event *event,
			      struct pt_regs *regs)
{
	if (event->hw.state & PERF_HES_STOPPED)
		return 1;

	if (regs) {
		if (event->attr.exclude_user && user_mode(regs))
			return 1;

		if (event->attr.exclude_kernel && !user_mode(regs))
			return 1;
	}

	return 0;
}

static int perf_swevent_match(struct perf_event *event,
				enum perf_type_id type,
				u32 event_id,
				struct perf_sample_data *data,
				struct pt_regs *regs)
{
	if (event->attr.type != type)
		return 0;

	if (event->attr.config != event_id)
		return 0;

	if (perf_exclude_event(event, regs))
		return 0;

	return 1;
}

static inline u64 swevent_hash(u64 type, u32 event_id)
{
	u64 val = event_id | (type << 32);

	return hash_64(val, SWEVENT_HLIST_BITS);
}

static inline struct hlist_head *
__find_swevent_head(struct swevent_hlist *hlist, u64 type, u32 event_id)
{
	u64 hash = swevent_hash(type, event_id);

	return &hlist->heads[hash];
}

/* For the read side: events when they trigger */
static inline struct hlist_head *
find_swevent_head_rcu(struct swevent_htable *swhash, u64 type, u32 event_id)
{
	struct swevent_hlist *hlist;

	hlist = rcu_dereference(swhash->swevent_hlist);
	if (!hlist)
		return NULL;

	return __find_swevent_head(hlist, type, event_id);
}

/* For the event head insertion and removal in the hlist */
static inline struct hlist_head *
find_swevent_head(struct swevent_htable *swhash, struct perf_event *event)
{
	struct swevent_hlist *hlist;
	u32 event_id = event->attr.config;
	u64 type = event->attr.type;

	/*
	 * Event scheduling is always serialized against hlist allocation
	 * and release. Which makes the protected version suitable here.
	 * The context lock guarantees that.
	 */
	hlist = rcu_dereference_protected(swhash->swevent_hlist,
					  lockdep_is_held(&event->ctx->lock));
	if (!hlist)
		return NULL;

	return __find_swevent_head(hlist, type, event_id);
}

static void do_perf_sw_event(enum perf_type_id type, u32 event_id,
				    u64 nr,
				    struct perf_sample_data *data,
				    struct pt_regs *regs)
{
	struct swevent_htable *swhash = this_cpu_ptr(&swevent_htable);
	struct perf_event *event;
	struct hlist_head *head;

	rcu_read_lock();
	head = find_swevent_head_rcu(swhash, type, event_id);
	if (!head)
		goto end;

	hlist_for_each_entry_rcu(event, head, hlist_entry) {
		if (perf_swevent_match(event, type, event_id, data, regs))
			perf_swevent_event(event, nr, data, regs);
	}
end:
	rcu_read_unlock();
}

DEFINE_PER_CPU(struct pt_regs, __perf_regs[4]);

int perf_swevent_get_recursion_context(void)
{
	struct swevent_htable *swhash = this_cpu_ptr(&swevent_htable);

	return get_recursion_context(swhash->recursion);
}
EXPORT_SYMBOL_GPL(perf_swevent_get_recursion_context);

void perf_swevent_put_recursion_context(int rctx)
{
	struct swevent_htable *swhash = this_cpu_ptr(&swevent_htable);

	put_recursion_context(swhash->recursion, rctx);
}

void ___perf_sw_event(u32 event_id, u64 nr, struct pt_regs *regs, u64 addr)
{
	struct perf_sample_data data;

	if (WARN_ON_ONCE(!regs))
		return;

	perf_sample_data_init(&data, addr, 0);
	do_perf_sw_event(PERF_TYPE_SOFTWARE, event_id, nr, &data, regs);
}

void __perf_sw_event(u32 event_id, u64 nr, struct pt_regs *regs, u64 addr)
{
	int rctx;

	preempt_disable_notrace();
	rctx = perf_swevent_get_recursion_context();
	if (unlikely(rctx < 0))
		goto fail;

	___perf_sw_event(event_id, nr, regs, addr);

	perf_swevent_put_recursion_context(rctx);
fail:
	preempt_enable_notrace();
}

static void perf_swevent_read(struct perf_event *event)
{
}

static int perf_swevent_add(struct perf_event *event, int flags)
{
	struct swevent_htable *swhash = this_cpu_ptr(&swevent_htable);
	struct hw_perf_event *hwc = &event->hw;
	struct hlist_head *head;

	if (is_sampling_event(event)) {
		hwc->last_period = hwc->sample_period;
		perf_swevent_set_period(event);
	}

	hwc->state = !(flags & PERF_EF_START);

	head = find_swevent_head(swhash, event);
	if (WARN_ON_ONCE(!head))
		return -EINVAL;

	hlist_add_head_rcu(&event->hlist_entry, head);
	perf_event_update_userpage(event);

	return 0;
}

static void perf_swevent_del(struct perf_event *event, int flags)
{
	hlist_del_rcu(&event->hlist_entry);
}

static void perf_swevent_start(struct perf_event *event, int flags)
{
	event->hw.state = 0;
}

static void perf_swevent_stop(struct perf_event *event, int flags)
{
	event->hw.state = PERF_HES_STOPPED;
}

/* Deref the hlist from the update side */
static inline struct swevent_hlist *
swevent_hlist_deref(struct swevent_htable *swhash)
{
	return rcu_dereference_protected(swhash->swevent_hlist,
					 lockdep_is_held(&swhash->hlist_mutex));
}

static void swevent_hlist_release(struct swevent_htable *swhash)
{
	struct swevent_hlist *hlist = swevent_hlist_deref(swhash);

	if (!hlist)
		return;

	RCU_INIT_POINTER(swhash->swevent_hlist, NULL);
	kfree_rcu(hlist, rcu_head);
}

static void swevent_hlist_put_cpu(int cpu)
{
	struct swevent_htable *swhash = &per_cpu(swevent_htable, cpu);

	mutex_lock(&swhash->hlist_mutex);

	if (!--swhash->hlist_refcount)
		swevent_hlist_release(swhash);

	mutex_unlock(&swhash->hlist_mutex);
}

static void swevent_hlist_put(void)
{
	int cpu;

	for_each_possible_cpu(cpu)
		swevent_hlist_put_cpu(cpu);
}

static int swevent_hlist_get_cpu(int cpu)
{
	struct swevent_htable *swhash = &per_cpu(swevent_htable, cpu);
	int err = 0;

	mutex_lock(&swhash->hlist_mutex);
	if (!swevent_hlist_deref(swhash) &&
	    cpumask_test_cpu(cpu, perf_online_mask)) {
		struct swevent_hlist *hlist;

		hlist = kzalloc(sizeof(*hlist), GFP_KERNEL);
		if (!hlist) {
			err = -ENOMEM;
			goto exit;
		}
		rcu_assign_pointer(swhash->swevent_hlist, hlist);
	}
	swhash->hlist_refcount++;
exit:
	mutex_unlock(&swhash->hlist_mutex);

	return err;
}

static int swevent_hlist_get(void)
{
	int err, cpu, failed_cpu;

	mutex_lock(&pmus_lock);
	for_each_possible_cpu(cpu) {
		err = swevent_hlist_get_cpu(cpu);
		if (err) {
			failed_cpu = cpu;
			goto fail;
		}
	}
	mutex_unlock(&pmus_lock);
	return 0;
fail:
	for_each_possible_cpu(cpu) {
		if (cpu == failed_cpu)
			break;
		swevent_hlist_put_cpu(cpu);
	}
	mutex_unlock(&pmus_lock);
	return err;
}

struct static_key perf_swevent_enabled[PERF_COUNT_SW_MAX];

static void sw_perf_event_destroy(struct perf_event *event)
{
	u64 event_id = event->attr.config;

	WARN_ON(event->parent);

	static_key_slow_dec(&perf_swevent_enabled[event_id]);
	swevent_hlist_put();
}

static int perf_swevent_init(struct perf_event *event)
{
	u64 event_id = event->attr.config;

	if (event->attr.type != PERF_TYPE_SOFTWARE)
		return -ENOENT;

	/*
	 * no branch sampling for software events
	 */
	if (has_branch_stack(event))
		return -EOPNOTSUPP;

	switch (event_id) {
	case PERF_COUNT_SW_CPU_CLOCK:
	case PERF_COUNT_SW_TASK_CLOCK:
		return -ENOENT;

	default:
		break;
	}

	if (event_id >= PERF_COUNT_SW_MAX)
		return -ENOENT;

	if (!event->parent) {
		int err;

		err = swevent_hlist_get();
		if (err)
			return err;

		static_key_slow_inc(&perf_swevent_enabled[event_id]);
		event->destroy = sw_perf_event_destroy;
	}

	return 0;
}

static struct pmu perf_swevent = {
	.task_ctx_nr	= perf_sw_context,

	.capabilities	= PERF_PMU_CAP_NO_NMI,

	.event_init	= perf_swevent_init,
	.add		= perf_swevent_add,
	.del		= perf_swevent_del,
	.start		= perf_swevent_start,
	.stop		= perf_swevent_stop,
	.read		= perf_swevent_read,
};

#ifdef CONFIG_EVENT_TRACING

static int perf_tp_filter_match(struct perf_event *event,
				struct perf_sample_data *data)
{
	void *record = data->raw->frag.data;

	/* only top level events have filters set */
	if (event->parent)
		event = event->parent;

	if (likely(!event->filter) || filter_match_preds(event->filter, record))
		return 1;
	return 0;
}

static int perf_tp_event_match(struct perf_event *event,
				struct perf_sample_data *data,
				struct pt_regs *regs)
{
	if (event->hw.state & PERF_HES_STOPPED)
		return 0;
	/*
	 * All tracepoints are from kernel-space.
	 */
	if (event->attr.exclude_kernel)
		return 0;

	if (!perf_tp_filter_match(event, data))
		return 0;

	return 1;
}

void perf_trace_run_bpf_submit(void *raw_data, int size, int rctx,
			       struct trace_event_call *call, u64 count,
			       struct pt_regs *regs, struct hlist_head *head,
			       struct task_struct *task)
{
	if (bpf_prog_array_valid(call)) {
		*(struct pt_regs **)raw_data = regs;
		if (!trace_call_bpf(call, raw_data) || hlist_empty(head)) {
			perf_swevent_put_recursion_context(rctx);
			return;
		}
	}
	perf_tp_event(call->event.type, count, raw_data, size, regs, head,
		      rctx, task);
}
EXPORT_SYMBOL_GPL(perf_trace_run_bpf_submit);

void perf_tp_event(u16 event_type, u64 count, void *record, int entry_size,
		   struct pt_regs *regs, struct hlist_head *head, int rctx,
		   struct task_struct *task)
{
	struct perf_sample_data data;
	struct perf_event *event;

	struct perf_raw_record raw = {
		.frag = {
			.size = entry_size,
			.data = record,
		},
	};

	perf_sample_data_init(&data, 0, 0);
	data.raw = &raw;

	perf_trace_buf_update(record, event_type);

	hlist_for_each_entry_rcu(event, head, hlist_entry) {
		if (perf_tp_event_match(event, &data, regs))
			perf_swevent_event(event, count, &data, regs);
	}

	/*
	 * If we got specified a target task, also iterate its context and
	 * deliver this event there too.
	 */
	if (task && task != current) {
		struct perf_event_context *ctx;
		struct trace_entry *entry = record;

		rcu_read_lock();
		ctx = rcu_dereference(task->perf_event_ctxp[perf_sw_context]);
		if (!ctx)
			goto unlock;

		list_for_each_entry_rcu(event, &ctx->event_list, event_entry) {
			if (event->attr.type != PERF_TYPE_TRACEPOINT)
				continue;
			if (event->attr.config != entry->type)
				continue;
			if (perf_tp_event_match(event, &data, regs))
				perf_swevent_event(event, count, &data, regs);
		}
unlock:
		rcu_read_unlock();
	}

	perf_swevent_put_recursion_context(rctx);
}
EXPORT_SYMBOL_GPL(perf_tp_event);

static void tp_perf_event_destroy(struct perf_event *event)
{
	perf_trace_destroy(event);
}

static int perf_tp_event_init(struct perf_event *event)
{
	int err;

	if (event->attr.type != PERF_TYPE_TRACEPOINT)
		return -ENOENT;

	/*
	 * no branch sampling for tracepoint events
	 */
	if (has_branch_stack(event))
		return -EOPNOTSUPP;

	err = perf_trace_init(event);
	if (err)
		return err;

	event->destroy = tp_perf_event_destroy;

	return 0;
}

static struct pmu perf_tracepoint = {
	.task_ctx_nr	= perf_sw_context,

	.event_init	= perf_tp_event_init,
	.add		= perf_trace_add,
	.del		= perf_trace_del,
	.start		= perf_swevent_start,
	.stop		= perf_swevent_stop,
	.read		= perf_swevent_read,
};

#if defined(CONFIG_KPROBE_EVENTS) || defined(CONFIG_UPROBE_EVENTS)
/*
 * Flags in config, used by dynamic PMU kprobe and uprobe
 * The flags should match following PMU_FORMAT_ATTR().
 *
 * PERF_PROBE_CONFIG_IS_RETPROBE if set, create kretprobe/uretprobe
 *                               if not set, create kprobe/uprobe
 */
enum perf_probe_config {
	PERF_PROBE_CONFIG_IS_RETPROBE = 1U << 0,  /* [k,u]retprobe */
};

PMU_FORMAT_ATTR(retprobe, "config:0");

static struct attribute *probe_attrs[] = {
	&format_attr_retprobe.attr,
	NULL,
};

static struct attribute_group probe_format_group = {
	.name = "format",
	.attrs = probe_attrs,
};

static const struct attribute_group *probe_attr_groups[] = {
	&probe_format_group,
	NULL,
};
#endif

#ifdef CONFIG_KPROBE_EVENTS
static int perf_kprobe_event_init(struct perf_event *event);
static struct pmu perf_kprobe = {
	.task_ctx_nr	= perf_sw_context,
	.event_init	= perf_kprobe_event_init,
	.add		= perf_trace_add,
	.del		= perf_trace_del,
	.start		= perf_swevent_start,
	.stop		= perf_swevent_stop,
	.read		= perf_swevent_read,
	.attr_groups	= probe_attr_groups,
};

static int perf_kprobe_event_init(struct perf_event *event)
{
	int err;
	bool is_retprobe;

	if (event->attr.type != perf_kprobe.type)
		return -ENOENT;
<<<<<<< HEAD
=======

	if (!capable(CAP_SYS_ADMIN))
		return -EACCES;

>>>>>>> 60cc43fc
	/*
	 * no branch sampling for probe events
	 */
	if (has_branch_stack(event))
		return -EOPNOTSUPP;

	is_retprobe = event->attr.config & PERF_PROBE_CONFIG_IS_RETPROBE;
	err = perf_kprobe_init(event, is_retprobe);
	if (err)
		return err;

	event->destroy = perf_kprobe_destroy;

	return 0;
}
#endif /* CONFIG_KPROBE_EVENTS */

#ifdef CONFIG_UPROBE_EVENTS
static int perf_uprobe_event_init(struct perf_event *event);
static struct pmu perf_uprobe = {
	.task_ctx_nr	= perf_sw_context,
	.event_init	= perf_uprobe_event_init,
	.add		= perf_trace_add,
	.del		= perf_trace_del,
	.start		= perf_swevent_start,
	.stop		= perf_swevent_stop,
	.read		= perf_swevent_read,
	.attr_groups	= probe_attr_groups,
};

static int perf_uprobe_event_init(struct perf_event *event)
{
	int err;
	bool is_retprobe;

	if (event->attr.type != perf_uprobe.type)
		return -ENOENT;
<<<<<<< HEAD
=======

	if (!capable(CAP_SYS_ADMIN))
		return -EACCES;

>>>>>>> 60cc43fc
	/*
	 * no branch sampling for probe events
	 */
	if (has_branch_stack(event))
		return -EOPNOTSUPP;

	is_retprobe = event->attr.config & PERF_PROBE_CONFIG_IS_RETPROBE;
	err = perf_uprobe_init(event, is_retprobe);
	if (err)
		return err;

	event->destroy = perf_uprobe_destroy;

	return 0;
}
#endif /* CONFIG_UPROBE_EVENTS */

static inline void perf_tp_register(void)
{
	perf_pmu_register(&perf_tracepoint, "tracepoint", PERF_TYPE_TRACEPOINT);
#ifdef CONFIG_KPROBE_EVENTS
	perf_pmu_register(&perf_kprobe, "kprobe", -1);
#endif
#ifdef CONFIG_UPROBE_EVENTS
	perf_pmu_register(&perf_uprobe, "uprobe", -1);
#endif
}

static void perf_event_free_filter(struct perf_event *event)
{
	ftrace_profile_free_filter(event);
}

#ifdef CONFIG_BPF_SYSCALL
static void bpf_overflow_handler(struct perf_event *event,
				 struct perf_sample_data *data,
				 struct pt_regs *regs)
{
	struct bpf_perf_event_data_kern ctx = {
		.data = data,
		.event = event,
	};
	int ret = 0;

	ctx.regs = perf_arch_bpf_user_pt_regs(regs);
	preempt_disable();
	if (unlikely(__this_cpu_inc_return(bpf_prog_active) != 1))
		goto out;
	rcu_read_lock();
	ret = BPF_PROG_RUN(event->prog, &ctx);
	rcu_read_unlock();
out:
	__this_cpu_dec(bpf_prog_active);
	preempt_enable();
	if (!ret)
		return;

	event->orig_overflow_handler(event, data, regs);
}

static int perf_event_set_bpf_handler(struct perf_event *event, u32 prog_fd)
{
	struct bpf_prog *prog;

	if (event->overflow_handler_context)
		/* hw breakpoint or kernel counter */
		return -EINVAL;

	if (event->prog)
		return -EEXIST;

	prog = bpf_prog_get_type(prog_fd, BPF_PROG_TYPE_PERF_EVENT);
	if (IS_ERR(prog))
		return PTR_ERR(prog);

	event->prog = prog;
	event->orig_overflow_handler = READ_ONCE(event->overflow_handler);
	WRITE_ONCE(event->overflow_handler, bpf_overflow_handler);
	return 0;
}

static void perf_event_free_bpf_handler(struct perf_event *event)
{
	struct bpf_prog *prog = event->prog;

	if (!prog)
		return;

	WRITE_ONCE(event->overflow_handler, event->orig_overflow_handler);
	event->prog = NULL;
	bpf_prog_put(prog);
}
#else
static int perf_event_set_bpf_handler(struct perf_event *event, u32 prog_fd)
{
	return -EOPNOTSUPP;
}
static void perf_event_free_bpf_handler(struct perf_event *event)
{
}
#endif

/*
 * returns true if the event is a tracepoint, or a kprobe/upprobe created
 * with perf_event_open()
 */
static inline bool perf_event_is_tracing(struct perf_event *event)
{
	if (event->pmu == &perf_tracepoint)
		return true;
#ifdef CONFIG_KPROBE_EVENTS
	if (event->pmu == &perf_kprobe)
		return true;
#endif
#ifdef CONFIG_UPROBE_EVENTS
	if (event->pmu == &perf_uprobe)
		return true;
#endif
	return false;
}

static int perf_event_set_bpf_prog(struct perf_event *event, u32 prog_fd)
{
	bool is_kprobe, is_tracepoint, is_syscall_tp;
	struct bpf_prog *prog;
	int ret;

	if (!perf_event_is_tracing(event))
		return perf_event_set_bpf_handler(event, prog_fd);

	is_kprobe = event->tp_event->flags & TRACE_EVENT_FL_UKPROBE;
	is_tracepoint = event->tp_event->flags & TRACE_EVENT_FL_TRACEPOINT;
	is_syscall_tp = is_syscall_trace_event(event->tp_event);
	if (!is_kprobe && !is_tracepoint && !is_syscall_tp)
		/* bpf programs can only be attached to u/kprobe or tracepoint */
		return -EINVAL;

	prog = bpf_prog_get(prog_fd);
	if (IS_ERR(prog))
		return PTR_ERR(prog);

	if ((is_kprobe && prog->type != BPF_PROG_TYPE_KPROBE) ||
	    (is_tracepoint && prog->type != BPF_PROG_TYPE_TRACEPOINT) ||
	    (is_syscall_tp && prog->type != BPF_PROG_TYPE_TRACEPOINT)) {
		/* valid fd, but invalid bpf program type */
		bpf_prog_put(prog);
		return -EINVAL;
	}

	/* Kprobe override only works for kprobes, not uprobes. */
	if (prog->kprobe_override &&
	    !(event->tp_event->flags & TRACE_EVENT_FL_KPROBE)) {
		bpf_prog_put(prog);
		return -EINVAL;
	}

	if (is_tracepoint || is_syscall_tp) {
		int off = trace_event_get_offsets(event->tp_event);

		if (prog->aux->max_ctx_offset > off) {
			bpf_prog_put(prog);
			return -EACCES;
		}
	}

	ret = perf_event_attach_bpf_prog(event, prog);
	if (ret)
		bpf_prog_put(prog);
	return ret;
}

static void perf_event_free_bpf_prog(struct perf_event *event)
{
	if (!perf_event_is_tracing(event)) {
		perf_event_free_bpf_handler(event);
		return;
	}
	perf_event_detach_bpf_prog(event);
}

#else

static inline void perf_tp_register(void)
{
}

static void perf_event_free_filter(struct perf_event *event)
{
}

static int perf_event_set_bpf_prog(struct perf_event *event, u32 prog_fd)
{
	return -ENOENT;
}

static void perf_event_free_bpf_prog(struct perf_event *event)
{
}
#endif /* CONFIG_EVENT_TRACING */

#ifdef CONFIG_HAVE_HW_BREAKPOINT
void perf_bp_event(struct perf_event *bp, void *data)
{
	struct perf_sample_data sample;
	struct pt_regs *regs = data;

	perf_sample_data_init(&sample, bp->attr.bp_addr, 0);

	if (!bp->hw.state && !perf_exclude_event(bp, regs))
		perf_swevent_event(bp, 1, &sample, regs);
}
#endif

/*
 * Allocate a new address filter
 */
static struct perf_addr_filter *
perf_addr_filter_new(struct perf_event *event, struct list_head *filters)
{
	int node = cpu_to_node(event->cpu == -1 ? 0 : event->cpu);
	struct perf_addr_filter *filter;

	filter = kzalloc_node(sizeof(*filter), GFP_KERNEL, node);
	if (!filter)
		return NULL;

	INIT_LIST_HEAD(&filter->entry);
	list_add_tail(&filter->entry, filters);

	return filter;
}

static void free_filters_list(struct list_head *filters)
{
	struct perf_addr_filter *filter, *iter;

	list_for_each_entry_safe(filter, iter, filters, entry) {
		if (filter->inode)
			iput(filter->inode);
		list_del(&filter->entry);
		kfree(filter);
	}
}

/*
 * Free existing address filters and optionally install new ones
 */
static void perf_addr_filters_splice(struct perf_event *event,
				     struct list_head *head)
{
	unsigned long flags;
	LIST_HEAD(list);

	if (!has_addr_filter(event))
		return;

	/* don't bother with children, they don't have their own filters */
	if (event->parent)
		return;

	raw_spin_lock_irqsave(&event->addr_filters.lock, flags);

	list_splice_init(&event->addr_filters.list, &list);
	if (head)
		list_splice(head, &event->addr_filters.list);

	raw_spin_unlock_irqrestore(&event->addr_filters.lock, flags);

	free_filters_list(&list);
}

/*
 * Scan through mm's vmas and see if one of them matches the
 * @filter; if so, adjust filter's address range.
 * Called with mm::mmap_sem down for reading.
 */
static unsigned long perf_addr_filter_apply(struct perf_addr_filter *filter,
					    struct mm_struct *mm)
{
	struct vm_area_struct *vma;

	for (vma = mm->mmap; vma; vma = vma->vm_next) {
		struct file *file = vma->vm_file;
		unsigned long off = vma->vm_pgoff << PAGE_SHIFT;
		unsigned long vma_size = vma->vm_end - vma->vm_start;

		if (!file)
			continue;

		if (!perf_addr_filter_match(filter, file, off, vma_size))
			continue;

		return vma->vm_start;
	}

	return 0;
}

/*
 * Update event's address range filters based on the
 * task's existing mappings, if any.
 */
static void perf_event_addr_filters_apply(struct perf_event *event)
{
	struct perf_addr_filters_head *ifh = perf_event_addr_filters(event);
	struct task_struct *task = READ_ONCE(event->ctx->task);
	struct perf_addr_filter *filter;
	struct mm_struct *mm = NULL;
	unsigned int count = 0;
	unsigned long flags;

	/*
	 * We may observe TASK_TOMBSTONE, which means that the event tear-down
	 * will stop on the parent's child_mutex that our caller is also holding
	 */
	if (task == TASK_TOMBSTONE)
		return;

	if (!ifh->nr_file_filters)
		return;

	mm = get_task_mm(event->ctx->task);
	if (!mm)
		goto restart;

	down_read(&mm->mmap_sem);

	raw_spin_lock_irqsave(&ifh->lock, flags);
	list_for_each_entry(filter, &ifh->list, entry) {
		event->addr_filters_offs[count] = 0;

		/*
		 * Adjust base offset if the filter is associated to a binary
		 * that needs to be mapped:
		 */
		if (filter->inode)
			event->addr_filters_offs[count] =
				perf_addr_filter_apply(filter, mm);

		count++;
	}

	event->addr_filters_gen++;
	raw_spin_unlock_irqrestore(&ifh->lock, flags);

	up_read(&mm->mmap_sem);

	mmput(mm);

restart:
	perf_event_stop(event, 1);
}

/*
 * Address range filtering: limiting the data to certain
 * instruction address ranges. Filters are ioctl()ed to us from
 * userspace as ascii strings.
 *
 * Filter string format:
 *
 * ACTION RANGE_SPEC
 * where ACTION is one of the
 *  * "filter": limit the trace to this region
 *  * "start": start tracing from this address
 *  * "stop": stop tracing at this address/region;
 * RANGE_SPEC is
 *  * for kernel addresses: <start address>[/<size>]
 *  * for object files:     <start address>[/<size>]@</path/to/object/file>
 *
 * if <size> is not specified or is zero, the range is treated as a single
 * address; not valid for ACTION=="filter".
 */
enum {
	IF_ACT_NONE = -1,
	IF_ACT_FILTER,
	IF_ACT_START,
	IF_ACT_STOP,
	IF_SRC_FILE,
	IF_SRC_KERNEL,
	IF_SRC_FILEADDR,
	IF_SRC_KERNELADDR,
};

enum {
	IF_STATE_ACTION = 0,
	IF_STATE_SOURCE,
	IF_STATE_END,
};

static const match_table_t if_tokens = {
	{ IF_ACT_FILTER,	"filter" },
	{ IF_ACT_START,		"start" },
	{ IF_ACT_STOP,		"stop" },
	{ IF_SRC_FILE,		"%u/%u@%s" },
	{ IF_SRC_KERNEL,	"%u/%u" },
	{ IF_SRC_FILEADDR,	"%u@%s" },
	{ IF_SRC_KERNELADDR,	"%u" },
	{ IF_ACT_NONE,		NULL },
};

/*
 * Address filter string parser
 */
static int
perf_event_parse_addr_filter(struct perf_event *event, char *fstr,
			     struct list_head *filters)
{
	struct perf_addr_filter *filter = NULL;
	char *start, *orig, *filename = NULL;
	struct path path;
	substring_t args[MAX_OPT_ARGS];
	int state = IF_STATE_ACTION, token;
	unsigned int kernel = 0;
	int ret = -EINVAL;

	orig = fstr = kstrdup(fstr, GFP_KERNEL);
	if (!fstr)
		return -ENOMEM;

	while ((start = strsep(&fstr, " ,\n")) != NULL) {
		static const enum perf_addr_filter_action_t actions[] = {
			[IF_ACT_FILTER]	= PERF_ADDR_FILTER_ACTION_FILTER,
			[IF_ACT_START]	= PERF_ADDR_FILTER_ACTION_START,
			[IF_ACT_STOP]	= PERF_ADDR_FILTER_ACTION_STOP,
		};
		ret = -EINVAL;

		if (!*start)
			continue;

		/* filter definition begins */
		if (state == IF_STATE_ACTION) {
			filter = perf_addr_filter_new(event, filters);
			if (!filter)
				goto fail;
		}

		token = match_token(start, if_tokens, args);
		switch (token) {
		case IF_ACT_FILTER:
		case IF_ACT_START:
		case IF_ACT_STOP:
			if (state != IF_STATE_ACTION)
				goto fail;

			filter->action = actions[token];
			state = IF_STATE_SOURCE;
			break;

		case IF_SRC_KERNELADDR:
		case IF_SRC_KERNEL:
			kernel = 1;

		case IF_SRC_FILEADDR:
		case IF_SRC_FILE:
			if (state != IF_STATE_SOURCE)
				goto fail;

			*args[0].to = 0;
			ret = kstrtoul(args[0].from, 0, &filter->offset);
			if (ret)
				goto fail;

			if (token == IF_SRC_KERNEL || token == IF_SRC_FILE) {
				*args[1].to = 0;
				ret = kstrtoul(args[1].from, 0, &filter->size);
				if (ret)
					goto fail;
			}

			if (token == IF_SRC_FILE || token == IF_SRC_FILEADDR) {
				int fpos = token == IF_SRC_FILE ? 2 : 1;

				filename = match_strdup(&args[fpos]);
				if (!filename) {
					ret = -ENOMEM;
					goto fail;
				}
			}

			state = IF_STATE_END;
			break;

		default:
			goto fail;
		}

		/*
		 * Filter definition is fully parsed, validate and install it.
		 * Make sure that it doesn't contradict itself or the event's
		 * attribute.
		 */
		if (state == IF_STATE_END) {
			ret = -EINVAL;
			if (kernel && event->attr.exclude_kernel)
				goto fail;

			/*
			 * ACTION "filter" must have a non-zero length region
			 * specified.
			 */
			if (filter->action == PERF_ADDR_FILTER_ACTION_FILTER &&
			    !filter->size)
				goto fail;

			if (!kernel) {
				if (!filename)
					goto fail;

				/*
				 * For now, we only support file-based filters
				 * in per-task events; doing so for CPU-wide
				 * events requires additional context switching
				 * trickery, since same object code will be
				 * mapped at different virtual addresses in
				 * different processes.
				 */
				ret = -EOPNOTSUPP;
				if (!event->ctx->task)
					goto fail_free_name;

				/* look up the path and grab its inode */
				ret = kern_path(filename, LOOKUP_FOLLOW, &path);
				if (ret)
					goto fail_free_name;

				filter->inode = igrab(d_inode(path.dentry));
				path_put(&path);
				kfree(filename);
				filename = NULL;

				ret = -EINVAL;
				if (!filter->inode ||
				    !S_ISREG(filter->inode->i_mode))
					/* free_filters_list() will iput() */
					goto fail;

				event->addr_filters.nr_file_filters++;
			}

			/* ready to consume more filters */
			state = IF_STATE_ACTION;
			filter = NULL;
		}
	}

	if (state != IF_STATE_ACTION)
		goto fail;

	kfree(orig);

	return 0;

fail_free_name:
	kfree(filename);
fail:
	free_filters_list(filters);
	kfree(orig);

	return ret;
}

static int
perf_event_set_addr_filter(struct perf_event *event, char *filter_str)
{
	LIST_HEAD(filters);
	int ret;

	/*
	 * Since this is called in perf_ioctl() path, we're already holding
	 * ctx::mutex.
	 */
	lockdep_assert_held(&event->ctx->mutex);

	if (WARN_ON_ONCE(event->parent))
		return -EINVAL;

	ret = perf_event_parse_addr_filter(event, filter_str, &filters);
	if (ret)
		goto fail_clear_files;

	ret = event->pmu->addr_filters_validate(&filters);
	if (ret)
		goto fail_free_filters;

	/* remove existing filters, if any */
	perf_addr_filters_splice(event, &filters);

	/* install new filters */
	perf_event_for_each_child(event, perf_event_addr_filters_apply);

	return ret;

fail_free_filters:
	free_filters_list(&filters);

fail_clear_files:
	event->addr_filters.nr_file_filters = 0;

	return ret;
}

static int perf_event_set_filter(struct perf_event *event, void __user *arg)
{
	int ret = -EINVAL;
	char *filter_str;

	filter_str = strndup_user(arg, PAGE_SIZE);
	if (IS_ERR(filter_str))
		return PTR_ERR(filter_str);

#ifdef CONFIG_EVENT_TRACING
	if (perf_event_is_tracing(event)) {
		struct perf_event_context *ctx = event->ctx;

		/*
		 * Beware, here be dragons!!
		 *
		 * the tracepoint muck will deadlock against ctx->mutex, but
		 * the tracepoint stuff does not actually need it. So
		 * temporarily drop ctx->mutex. As per perf_event_ctx_lock() we
		 * already have a reference on ctx.
		 *
		 * This can result in event getting moved to a different ctx,
		 * but that does not affect the tracepoint state.
		 */
		mutex_unlock(&ctx->mutex);
		ret = ftrace_profile_set_filter(event, event->attr.config, filter_str);
		mutex_lock(&ctx->mutex);
	} else
#endif
	if (has_addr_filter(event))
		ret = perf_event_set_addr_filter(event, filter_str);

	kfree(filter_str);
	return ret;
}

/*
 * hrtimer based swevent callback
 */

static enum hrtimer_restart perf_swevent_hrtimer(struct hrtimer *hrtimer)
{
	enum hrtimer_restart ret = HRTIMER_RESTART;
	struct perf_sample_data data;
	struct pt_regs *regs;
	struct perf_event *event;
	u64 period;

	event = container_of(hrtimer, struct perf_event, hw.hrtimer);

	if (event->state != PERF_EVENT_STATE_ACTIVE)
		return HRTIMER_NORESTART;

	event->pmu->read(event);

	perf_sample_data_init(&data, 0, event->hw.last_period);
	regs = get_irq_regs();

	if (regs && !perf_exclude_event(event, regs)) {
		if (!(event->attr.exclude_idle && is_idle_task(current)))
			if (__perf_event_overflow(event, 1, &data, regs))
				ret = HRTIMER_NORESTART;
	}

	period = max_t(u64, 10000, event->hw.sample_period);
	hrtimer_forward_now(hrtimer, ns_to_ktime(period));

	return ret;
}

static void perf_swevent_start_hrtimer(struct perf_event *event)
{
	struct hw_perf_event *hwc = &event->hw;
	s64 period;

	if (!is_sampling_event(event))
		return;

	period = local64_read(&hwc->period_left);
	if (period) {
		if (period < 0)
			period = 10000;

		local64_set(&hwc->period_left, 0);
	} else {
		period = max_t(u64, 10000, hwc->sample_period);
	}
	hrtimer_start(&hwc->hrtimer, ns_to_ktime(period),
		      HRTIMER_MODE_REL_PINNED);
}

static void perf_swevent_cancel_hrtimer(struct perf_event *event)
{
	struct hw_perf_event *hwc = &event->hw;

	if (is_sampling_event(event)) {
		ktime_t remaining = hrtimer_get_remaining(&hwc->hrtimer);
		local64_set(&hwc->period_left, ktime_to_ns(remaining));

		hrtimer_cancel(&hwc->hrtimer);
	}
}

static void perf_swevent_init_hrtimer(struct perf_event *event)
{
	struct hw_perf_event *hwc = &event->hw;

	if (!is_sampling_event(event))
		return;

	hrtimer_init(&hwc->hrtimer, CLOCK_MONOTONIC, HRTIMER_MODE_REL);
	hwc->hrtimer.function = perf_swevent_hrtimer;

	/*
	 * Since hrtimers have a fixed rate, we can do a static freq->period
	 * mapping and avoid the whole period adjust feedback stuff.
	 */
	if (event->attr.freq) {
		long freq = event->attr.sample_freq;

		event->attr.sample_period = NSEC_PER_SEC / freq;
		hwc->sample_period = event->attr.sample_period;
		local64_set(&hwc->period_left, hwc->sample_period);
		hwc->last_period = hwc->sample_period;
		event->attr.freq = 0;
	}
}

/*
 * Software event: cpu wall time clock
 */

static void cpu_clock_event_update(struct perf_event *event)
{
	s64 prev;
	u64 now;

	now = local_clock();
	prev = local64_xchg(&event->hw.prev_count, now);
	local64_add(now - prev, &event->count);
}

static void cpu_clock_event_start(struct perf_event *event, int flags)
{
	local64_set(&event->hw.prev_count, local_clock());
	perf_swevent_start_hrtimer(event);
}

static void cpu_clock_event_stop(struct perf_event *event, int flags)
{
	perf_swevent_cancel_hrtimer(event);
	cpu_clock_event_update(event);
}

static int cpu_clock_event_add(struct perf_event *event, int flags)
{
	if (flags & PERF_EF_START)
		cpu_clock_event_start(event, flags);
	perf_event_update_userpage(event);

	return 0;
}

static void cpu_clock_event_del(struct perf_event *event, int flags)
{
	cpu_clock_event_stop(event, flags);
}

static void cpu_clock_event_read(struct perf_event *event)
{
	cpu_clock_event_update(event);
}

static int cpu_clock_event_init(struct perf_event *event)
{
	if (event->attr.type != PERF_TYPE_SOFTWARE)
		return -ENOENT;

	if (event->attr.config != PERF_COUNT_SW_CPU_CLOCK)
		return -ENOENT;

	/*
	 * no branch sampling for software events
	 */
	if (has_branch_stack(event))
		return -EOPNOTSUPP;

	perf_swevent_init_hrtimer(event);

	return 0;
}

static struct pmu perf_cpu_clock = {
	.task_ctx_nr	= perf_sw_context,

	.capabilities	= PERF_PMU_CAP_NO_NMI,

	.event_init	= cpu_clock_event_init,
	.add		= cpu_clock_event_add,
	.del		= cpu_clock_event_del,
	.start		= cpu_clock_event_start,
	.stop		= cpu_clock_event_stop,
	.read		= cpu_clock_event_read,
};

/*
 * Software event: task time clock
 */

static void task_clock_event_update(struct perf_event *event, u64 now)
{
	u64 prev;
	s64 delta;

	prev = local64_xchg(&event->hw.prev_count, now);
	delta = now - prev;
	local64_add(delta, &event->count);
}

static void task_clock_event_start(struct perf_event *event, int flags)
{
	local64_set(&event->hw.prev_count, event->ctx->time);
	perf_swevent_start_hrtimer(event);
}

static void task_clock_event_stop(struct perf_event *event, int flags)
{
	perf_swevent_cancel_hrtimer(event);
	task_clock_event_update(event, event->ctx->time);
}

static int task_clock_event_add(struct perf_event *event, int flags)
{
	if (flags & PERF_EF_START)
		task_clock_event_start(event, flags);
	perf_event_update_userpage(event);

	return 0;
}

static void task_clock_event_del(struct perf_event *event, int flags)
{
	task_clock_event_stop(event, PERF_EF_UPDATE);
}

static void task_clock_event_read(struct perf_event *event)
{
	u64 now = perf_clock();
	u64 delta = now - event->ctx->timestamp;
	u64 time = event->ctx->time + delta;

	task_clock_event_update(event, time);
}

static int task_clock_event_init(struct perf_event *event)
{
	if (event->attr.type != PERF_TYPE_SOFTWARE)
		return -ENOENT;

	if (event->attr.config != PERF_COUNT_SW_TASK_CLOCK)
		return -ENOENT;

	/*
	 * no branch sampling for software events
	 */
	if (has_branch_stack(event))
		return -EOPNOTSUPP;

	perf_swevent_init_hrtimer(event);

	return 0;
}

static struct pmu perf_task_clock = {
	.task_ctx_nr	= perf_sw_context,

	.capabilities	= PERF_PMU_CAP_NO_NMI,

	.event_init	= task_clock_event_init,
	.add		= task_clock_event_add,
	.del		= task_clock_event_del,
	.start		= task_clock_event_start,
	.stop		= task_clock_event_stop,
	.read		= task_clock_event_read,
};

static void perf_pmu_nop_void(struct pmu *pmu)
{
}

static void perf_pmu_nop_txn(struct pmu *pmu, unsigned int flags)
{
}

static int perf_pmu_nop_int(struct pmu *pmu)
{
	return 0;
}

static DEFINE_PER_CPU(unsigned int, nop_txn_flags);

static void perf_pmu_start_txn(struct pmu *pmu, unsigned int flags)
{
	__this_cpu_write(nop_txn_flags, flags);

	if (flags & ~PERF_PMU_TXN_ADD)
		return;

	perf_pmu_disable(pmu);
}

static int perf_pmu_commit_txn(struct pmu *pmu)
{
	unsigned int flags = __this_cpu_read(nop_txn_flags);

	__this_cpu_write(nop_txn_flags, 0);

	if (flags & ~PERF_PMU_TXN_ADD)
		return 0;

	perf_pmu_enable(pmu);
	return 0;
}

static void perf_pmu_cancel_txn(struct pmu *pmu)
{
	unsigned int flags =  __this_cpu_read(nop_txn_flags);

	__this_cpu_write(nop_txn_flags, 0);

	if (flags & ~PERF_PMU_TXN_ADD)
		return;

	perf_pmu_enable(pmu);
}

static int perf_event_idx_default(struct perf_event *event)
{
	return 0;
}

/*
 * Ensures all contexts with the same task_ctx_nr have the same
 * pmu_cpu_context too.
 */
static struct perf_cpu_context __percpu *find_pmu_context(int ctxn)
{
	struct pmu *pmu;

	if (ctxn < 0)
		return NULL;

	list_for_each_entry(pmu, &pmus, entry) {
		if (pmu->task_ctx_nr == ctxn)
			return pmu->pmu_cpu_context;
	}

	return NULL;
}

static void free_pmu_context(struct pmu *pmu)
{
	/*
	 * Static contexts such as perf_sw_context have a global lifetime
	 * and may be shared between different PMUs. Avoid freeing them
	 * when a single PMU is going away.
	 */
	if (pmu->task_ctx_nr > perf_invalid_context)
		return;

	mutex_lock(&pmus_lock);
	free_percpu(pmu->pmu_cpu_context);
	mutex_unlock(&pmus_lock);
}

/*
 * Let userspace know that this PMU supports address range filtering:
 */
static ssize_t nr_addr_filters_show(struct device *dev,
				    struct device_attribute *attr,
				    char *page)
{
	struct pmu *pmu = dev_get_drvdata(dev);

	return snprintf(page, PAGE_SIZE - 1, "%d\n", pmu->nr_addr_filters);
}
DEVICE_ATTR_RO(nr_addr_filters);

static struct idr pmu_idr;

static ssize_t
type_show(struct device *dev, struct device_attribute *attr, char *page)
{
	struct pmu *pmu = dev_get_drvdata(dev);

	return snprintf(page, PAGE_SIZE-1, "%d\n", pmu->type);
}
static DEVICE_ATTR_RO(type);

static ssize_t
perf_event_mux_interval_ms_show(struct device *dev,
				struct device_attribute *attr,
				char *page)
{
	struct pmu *pmu = dev_get_drvdata(dev);

	return snprintf(page, PAGE_SIZE-1, "%d\n", pmu->hrtimer_interval_ms);
}

static DEFINE_MUTEX(mux_interval_mutex);

static ssize_t
perf_event_mux_interval_ms_store(struct device *dev,
				 struct device_attribute *attr,
				 const char *buf, size_t count)
{
	struct pmu *pmu = dev_get_drvdata(dev);
	int timer, cpu, ret;

	ret = kstrtoint(buf, 0, &timer);
	if (ret)
		return ret;

	if (timer < 1)
		return -EINVAL;

	/* same value, noting to do */
	if (timer == pmu->hrtimer_interval_ms)
		return count;

	mutex_lock(&mux_interval_mutex);
	pmu->hrtimer_interval_ms = timer;

	/* update all cpuctx for this PMU */
	cpus_read_lock();
	for_each_online_cpu(cpu) {
		struct perf_cpu_context *cpuctx;
		cpuctx = per_cpu_ptr(pmu->pmu_cpu_context, cpu);
		cpuctx->hrtimer_interval = ns_to_ktime(NSEC_PER_MSEC * timer);

		cpu_function_call(cpu,
			(remote_function_f)perf_mux_hrtimer_restart, cpuctx);
	}
	cpus_read_unlock();
	mutex_unlock(&mux_interval_mutex);

	return count;
}
static DEVICE_ATTR_RW(perf_event_mux_interval_ms);

static struct attribute *pmu_dev_attrs[] = {
	&dev_attr_type.attr,
	&dev_attr_perf_event_mux_interval_ms.attr,
	NULL,
};
ATTRIBUTE_GROUPS(pmu_dev);

static int pmu_bus_running;
static struct bus_type pmu_bus = {
	.name		= "event_source",
	.dev_groups	= pmu_dev_groups,
};

static void pmu_dev_release(struct device *dev)
{
	kfree(dev);
}

static int pmu_dev_alloc(struct pmu *pmu)
{
	int ret = -ENOMEM;

	pmu->dev = kzalloc(sizeof(struct device), GFP_KERNEL);
	if (!pmu->dev)
		goto out;

	pmu->dev->groups = pmu->attr_groups;
	device_initialize(pmu->dev);
	ret = dev_set_name(pmu->dev, "%s", pmu->name);
	if (ret)
		goto free_dev;

	dev_set_drvdata(pmu->dev, pmu);
	pmu->dev->bus = &pmu_bus;
	pmu->dev->release = pmu_dev_release;
	ret = device_add(pmu->dev);
	if (ret)
		goto free_dev;

	/* For PMUs with address filters, throw in an extra attribute: */
	if (pmu->nr_addr_filters)
		ret = device_create_file(pmu->dev, &dev_attr_nr_addr_filters);

	if (ret)
		goto del_dev;

out:
	return ret;

del_dev:
	device_del(pmu->dev);

free_dev:
	put_device(pmu->dev);
	goto out;
}

static struct lock_class_key cpuctx_mutex;
static struct lock_class_key cpuctx_lock;

int perf_pmu_register(struct pmu *pmu, const char *name, int type)
{
	int cpu, ret;

	mutex_lock(&pmus_lock);
	ret = -ENOMEM;
	pmu->pmu_disable_count = alloc_percpu(int);
	if (!pmu->pmu_disable_count)
		goto unlock;

	pmu->type = -1;
	if (!name)
		goto skip_type;
	pmu->name = name;

	if (type < 0) {
		type = idr_alloc(&pmu_idr, pmu, PERF_TYPE_MAX, 0, GFP_KERNEL);
		if (type < 0) {
			ret = type;
			goto free_pdc;
		}
	}
	pmu->type = type;

	if (pmu_bus_running) {
		ret = pmu_dev_alloc(pmu);
		if (ret)
			goto free_idr;
	}

skip_type:
	if (pmu->task_ctx_nr == perf_hw_context) {
		static int hw_context_taken = 0;

		/*
		 * Other than systems with heterogeneous CPUs, it never makes
		 * sense for two PMUs to share perf_hw_context. PMUs which are
		 * uncore must use perf_invalid_context.
		 */
		if (WARN_ON_ONCE(hw_context_taken &&
		    !(pmu->capabilities & PERF_PMU_CAP_HETEROGENEOUS_CPUS)))
			pmu->task_ctx_nr = perf_invalid_context;

		hw_context_taken = 1;
	}

	pmu->pmu_cpu_context = find_pmu_context(pmu->task_ctx_nr);
	if (pmu->pmu_cpu_context)
		goto got_cpu_context;

	ret = -ENOMEM;
	pmu->pmu_cpu_context = alloc_percpu(struct perf_cpu_context);
	if (!pmu->pmu_cpu_context)
		goto free_dev;

	for_each_possible_cpu(cpu) {
		struct perf_cpu_context *cpuctx;

		cpuctx = per_cpu_ptr(pmu->pmu_cpu_context, cpu);
		__perf_event_init_context(&cpuctx->ctx);
		lockdep_set_class(&cpuctx->ctx.mutex, &cpuctx_mutex);
		lockdep_set_class(&cpuctx->ctx.lock, &cpuctx_lock);
		cpuctx->ctx.pmu = pmu;
		cpuctx->online = cpumask_test_cpu(cpu, perf_online_mask);

		__perf_mux_hrtimer_init(cpuctx, cpu);
	}

got_cpu_context:
	if (!pmu->start_txn) {
		if (pmu->pmu_enable) {
			/*
			 * If we have pmu_enable/pmu_disable calls, install
			 * transaction stubs that use that to try and batch
			 * hardware accesses.
			 */
			pmu->start_txn  = perf_pmu_start_txn;
			pmu->commit_txn = perf_pmu_commit_txn;
			pmu->cancel_txn = perf_pmu_cancel_txn;
		} else {
			pmu->start_txn  = perf_pmu_nop_txn;
			pmu->commit_txn = perf_pmu_nop_int;
			pmu->cancel_txn = perf_pmu_nop_void;
		}
	}

	if (!pmu->pmu_enable) {
		pmu->pmu_enable  = perf_pmu_nop_void;
		pmu->pmu_disable = perf_pmu_nop_void;
	}

	if (!pmu->event_idx)
		pmu->event_idx = perf_event_idx_default;

	list_add_rcu(&pmu->entry, &pmus);
	atomic_set(&pmu->exclusive_cnt, 0);
	ret = 0;
unlock:
	mutex_unlock(&pmus_lock);

	return ret;

free_dev:
	device_del(pmu->dev);
	put_device(pmu->dev);

free_idr:
	if (pmu->type >= PERF_TYPE_MAX)
		idr_remove(&pmu_idr, pmu->type);

free_pdc:
	free_percpu(pmu->pmu_disable_count);
	goto unlock;
}
EXPORT_SYMBOL_GPL(perf_pmu_register);

void perf_pmu_unregister(struct pmu *pmu)
{
	int remove_device;

	mutex_lock(&pmus_lock);
	remove_device = pmu_bus_running;
	list_del_rcu(&pmu->entry);
	mutex_unlock(&pmus_lock);

	/*
	 * We dereference the pmu list under both SRCU and regular RCU, so
	 * synchronize against both of those.
	 */
	synchronize_srcu(&pmus_srcu);
	synchronize_rcu();

	free_percpu(pmu->pmu_disable_count);
	if (pmu->type >= PERF_TYPE_MAX)
		idr_remove(&pmu_idr, pmu->type);
	if (remove_device) {
		if (pmu->nr_addr_filters)
			device_remove_file(pmu->dev, &dev_attr_nr_addr_filters);
		device_del(pmu->dev);
		put_device(pmu->dev);
	}
	free_pmu_context(pmu);
}
EXPORT_SYMBOL_GPL(perf_pmu_unregister);

static int perf_try_init_event(struct pmu *pmu, struct perf_event *event)
{
	struct perf_event_context *ctx = NULL;
	int ret;

	if (!try_module_get(pmu->module))
		return -ENODEV;

	/*
	 * A number of pmu->event_init() methods iterate the sibling_list to,
	 * for example, validate if the group fits on the PMU. Therefore,
	 * if this is a sibling event, acquire the ctx->mutex to protect
	 * the sibling_list.
	 */
	if (event->group_leader != event && pmu->task_ctx_nr != perf_sw_context) {
		/*
		 * This ctx->mutex can nest when we're called through
		 * inheritance. See the perf_event_ctx_lock_nested() comment.
		 */
		ctx = perf_event_ctx_lock_nested(event->group_leader,
						 SINGLE_DEPTH_NESTING);
		BUG_ON(!ctx);
	}

	event->pmu = pmu;
	ret = pmu->event_init(event);

	if (ctx)
		perf_event_ctx_unlock(event->group_leader, ctx);

	if (ret)
		module_put(pmu->module);

	return ret;
}

static struct pmu *perf_init_event(struct perf_event *event)
{
	struct pmu *pmu;
	int idx;
	int ret;

	idx = srcu_read_lock(&pmus_srcu);

	/* Try parent's PMU first: */
	if (event->parent && event->parent->pmu) {
		pmu = event->parent->pmu;
		ret = perf_try_init_event(pmu, event);
		if (!ret)
			goto unlock;
	}

	rcu_read_lock();
	pmu = idr_find(&pmu_idr, event->attr.type);
	rcu_read_unlock();
	if (pmu) {
		ret = perf_try_init_event(pmu, event);
		if (ret)
			pmu = ERR_PTR(ret);
		goto unlock;
	}

	list_for_each_entry_rcu(pmu, &pmus, entry) {
		ret = perf_try_init_event(pmu, event);
		if (!ret)
			goto unlock;

		if (ret != -ENOENT) {
			pmu = ERR_PTR(ret);
			goto unlock;
		}
	}
	pmu = ERR_PTR(-ENOENT);
unlock:
	srcu_read_unlock(&pmus_srcu, idx);

	return pmu;
}

static void attach_sb_event(struct perf_event *event)
{
	struct pmu_event_list *pel = per_cpu_ptr(&pmu_sb_events, event->cpu);

	raw_spin_lock(&pel->lock);
	list_add_rcu(&event->sb_list, &pel->list);
	raw_spin_unlock(&pel->lock);
}

/*
 * We keep a list of all !task (and therefore per-cpu) events
 * that need to receive side-band records.
 *
 * This avoids having to scan all the various PMU per-cpu contexts
 * looking for them.
 */
static void account_pmu_sb_event(struct perf_event *event)
{
	if (is_sb_event(event))
		attach_sb_event(event);
}

static void account_event_cpu(struct perf_event *event, int cpu)
{
	if (event->parent)
		return;

	if (is_cgroup_event(event))
		atomic_inc(&per_cpu(perf_cgroup_events, cpu));
}

/* Freq events need the tick to stay alive (see perf_event_task_tick). */
static void account_freq_event_nohz(void)
{
#ifdef CONFIG_NO_HZ_FULL
	/* Lock so we don't race with concurrent unaccount */
	spin_lock(&nr_freq_lock);
	if (atomic_inc_return(&nr_freq_events) == 1)
		tick_nohz_dep_set(TICK_DEP_BIT_PERF_EVENTS);
	spin_unlock(&nr_freq_lock);
#endif
}

static void account_freq_event(void)
{
	if (tick_nohz_full_enabled())
		account_freq_event_nohz();
	else
		atomic_inc(&nr_freq_events);
}


static void account_event(struct perf_event *event)
{
	bool inc = false;

	if (event->parent)
		return;

	if (event->attach_state & PERF_ATTACH_TASK)
		inc = true;
	if (event->attr.mmap || event->attr.mmap_data)
		atomic_inc(&nr_mmap_events);
	if (event->attr.comm)
		atomic_inc(&nr_comm_events);
	if (event->attr.namespaces)
		atomic_inc(&nr_namespaces_events);
	if (event->attr.task)
		atomic_inc(&nr_task_events);
	if (event->attr.freq)
		account_freq_event();
	if (event->attr.context_switch) {
		atomic_inc(&nr_switch_events);
		inc = true;
	}
	if (has_branch_stack(event))
		inc = true;
	if (is_cgroup_event(event))
		inc = true;

	if (inc) {
		/*
		 * We need the mutex here because static_branch_enable()
		 * must complete *before* the perf_sched_count increment
		 * becomes visible.
		 */
		if (atomic_inc_not_zero(&perf_sched_count))
			goto enabled;

		mutex_lock(&perf_sched_mutex);
		if (!atomic_read(&perf_sched_count)) {
			static_branch_enable(&perf_sched_events);
			/*
			 * Guarantee that all CPUs observe they key change and
			 * call the perf scheduling hooks before proceeding to
			 * install events that need them.
			 */
			synchronize_sched();
		}
		/*
		 * Now that we have waited for the sync_sched(), allow further
		 * increments to by-pass the mutex.
		 */
		atomic_inc(&perf_sched_count);
		mutex_unlock(&perf_sched_mutex);
	}
enabled:

	account_event_cpu(event, event->cpu);

	account_pmu_sb_event(event);
}

/*
 * Allocate and initialize a event structure
 */
static struct perf_event *
perf_event_alloc(struct perf_event_attr *attr, int cpu,
		 struct task_struct *task,
		 struct perf_event *group_leader,
		 struct perf_event *parent_event,
		 perf_overflow_handler_t overflow_handler,
		 void *context, int cgroup_fd)
{
	struct pmu *pmu;
	struct perf_event *event;
	struct hw_perf_event *hwc;
	long err = -EINVAL;

	if ((unsigned)cpu >= nr_cpu_ids) {
		if (!task || cpu != -1)
			return ERR_PTR(-EINVAL);
	}

	event = kzalloc(sizeof(*event), GFP_KERNEL);
	if (!event)
		return ERR_PTR(-ENOMEM);

	/*
	 * Single events are their own group leaders, with an
	 * empty sibling list:
	 */
	if (!group_leader)
		group_leader = event;

	mutex_init(&event->child_mutex);
	INIT_LIST_HEAD(&event->child_list);

	INIT_LIST_HEAD(&event->event_entry);
	INIT_LIST_HEAD(&event->sibling_list);
	INIT_LIST_HEAD(&event->active_list);
	init_event_group(event);
	INIT_LIST_HEAD(&event->rb_entry);
	INIT_LIST_HEAD(&event->active_entry);
	INIT_LIST_HEAD(&event->addr_filters.list);
	INIT_HLIST_NODE(&event->hlist_entry);


	init_waitqueue_head(&event->waitq);
	init_irq_work(&event->pending, perf_pending_event);

	mutex_init(&event->mmap_mutex);
	raw_spin_lock_init(&event->addr_filters.lock);

	atomic_long_set(&event->refcount, 1);
	event->cpu		= cpu;
	event->attr		= *attr;
	event->group_leader	= group_leader;
	event->pmu		= NULL;
	event->oncpu		= -1;

	event->parent		= parent_event;

	event->ns		= get_pid_ns(task_active_pid_ns(current));
	event->id		= atomic64_inc_return(&perf_event_id);

	event->state		= PERF_EVENT_STATE_INACTIVE;

	if (task) {
		event->attach_state = PERF_ATTACH_TASK;
		/*
		 * XXX pmu::event_init needs to know what task to account to
		 * and we cannot use the ctx information because we need the
		 * pmu before we get a ctx.
		 */
		get_task_struct(task);
		event->hw.target = task;
	}

	event->clock = &local_clock;
	if (parent_event)
		event->clock = parent_event->clock;

	if (!overflow_handler && parent_event) {
		overflow_handler = parent_event->overflow_handler;
		context = parent_event->overflow_handler_context;
#if defined(CONFIG_BPF_SYSCALL) && defined(CONFIG_EVENT_TRACING)
		if (overflow_handler == bpf_overflow_handler) {
			struct bpf_prog *prog = bpf_prog_inc(parent_event->prog);

			if (IS_ERR(prog)) {
				err = PTR_ERR(prog);
				goto err_ns;
			}
			event->prog = prog;
			event->orig_overflow_handler =
				parent_event->orig_overflow_handler;
		}
#endif
	}

	if (overflow_handler) {
		event->overflow_handler	= overflow_handler;
		event->overflow_handler_context = context;
	} else if (is_write_backward(event)){
		event->overflow_handler = perf_event_output_backward;
		event->overflow_handler_context = NULL;
	} else {
		event->overflow_handler = perf_event_output_forward;
		event->overflow_handler_context = NULL;
	}

	perf_event__state_init(event);

	pmu = NULL;

	hwc = &event->hw;
	hwc->sample_period = attr->sample_period;
	if (attr->freq && attr->sample_freq)
		hwc->sample_period = 1;
	hwc->last_period = hwc->sample_period;

	local64_set(&hwc->period_left, hwc->sample_period);

	/*
	 * We currently do not support PERF_SAMPLE_READ on inherited events.
	 * See perf_output_read().
	 */
	if (attr->inherit && (attr->sample_type & PERF_SAMPLE_READ))
		goto err_ns;

	if (!has_branch_stack(event))
		event->attr.branch_sample_type = 0;

	if (cgroup_fd != -1) {
		err = perf_cgroup_connect(cgroup_fd, event, attr, group_leader);
		if (err)
			goto err_ns;
	}

	pmu = perf_init_event(event);
	if (IS_ERR(pmu)) {
		err = PTR_ERR(pmu);
		goto err_ns;
	}

	err = exclusive_event_init(event);
	if (err)
		goto err_pmu;

	if (has_addr_filter(event)) {
		event->addr_filters_offs = kcalloc(pmu->nr_addr_filters,
						   sizeof(unsigned long),
						   GFP_KERNEL);
		if (!event->addr_filters_offs) {
			err = -ENOMEM;
			goto err_per_task;
		}

		/* force hw sync on the address filters */
		event->addr_filters_gen = 1;
	}

	if (!event->parent) {
		if (event->attr.sample_type & PERF_SAMPLE_CALLCHAIN) {
			err = get_callchain_buffers(attr->sample_max_stack);
			if (err)
				goto err_addr_filters;
		}
	}

	/* symmetric to unaccount_event() in _free_event() */
	account_event(event);

	return event;

err_addr_filters:
	kfree(event->addr_filters_offs);

err_per_task:
	exclusive_event_destroy(event);

err_pmu:
	if (event->destroy)
		event->destroy(event);
	module_put(pmu->module);
err_ns:
	if (is_cgroup_event(event))
		perf_detach_cgroup(event);
	if (event->ns)
		put_pid_ns(event->ns);
	if (event->hw.target)
		put_task_struct(event->hw.target);
	kfree(event);

	return ERR_PTR(err);
}

static int perf_copy_attr(struct perf_event_attr __user *uattr,
			  struct perf_event_attr *attr)
{
	u32 size;
	int ret;

	if (!access_ok(VERIFY_WRITE, uattr, PERF_ATTR_SIZE_VER0))
		return -EFAULT;

	/*
	 * zero the full structure, so that a short copy will be nice.
	 */
	memset(attr, 0, sizeof(*attr));

	ret = get_user(size, &uattr->size);
	if (ret)
		return ret;

	if (size > PAGE_SIZE)	/* silly large */
		goto err_size;

	if (!size)		/* abi compat */
		size = PERF_ATTR_SIZE_VER0;

	if (size < PERF_ATTR_SIZE_VER0)
		goto err_size;

	/*
	 * If we're handed a bigger struct than we know of,
	 * ensure all the unknown bits are 0 - i.e. new
	 * user-space does not rely on any kernel feature
	 * extensions we dont know about yet.
	 */
	if (size > sizeof(*attr)) {
		unsigned char __user *addr;
		unsigned char __user *end;
		unsigned char val;

		addr = (void __user *)uattr + sizeof(*attr);
		end  = (void __user *)uattr + size;

		for (; addr < end; addr++) {
			ret = get_user(val, addr);
			if (ret)
				return ret;
			if (val)
				goto err_size;
		}
		size = sizeof(*attr);
	}

	ret = copy_from_user(attr, uattr, size);
	if (ret)
		return -EFAULT;

	attr->size = size;

	if (attr->__reserved_1)
		return -EINVAL;

	if (attr->sample_type & ~(PERF_SAMPLE_MAX-1))
		return -EINVAL;

	if (attr->read_format & ~(PERF_FORMAT_MAX-1))
		return -EINVAL;

	if (attr->sample_type & PERF_SAMPLE_BRANCH_STACK) {
		u64 mask = attr->branch_sample_type;

		/* only using defined bits */
		if (mask & ~(PERF_SAMPLE_BRANCH_MAX-1))
			return -EINVAL;

		/* at least one branch bit must be set */
		if (!(mask & ~PERF_SAMPLE_BRANCH_PLM_ALL))
			return -EINVAL;

		/* propagate priv level, when not set for branch */
		if (!(mask & PERF_SAMPLE_BRANCH_PLM_ALL)) {

			/* exclude_kernel checked on syscall entry */
			if (!attr->exclude_kernel)
				mask |= PERF_SAMPLE_BRANCH_KERNEL;

			if (!attr->exclude_user)
				mask |= PERF_SAMPLE_BRANCH_USER;

			if (!attr->exclude_hv)
				mask |= PERF_SAMPLE_BRANCH_HV;
			/*
			 * adjust user setting (for HW filter setup)
			 */
			attr->branch_sample_type = mask;
		}
		/* privileged levels capture (kernel, hv): check permissions */
		if ((mask & PERF_SAMPLE_BRANCH_PERM_PLM)
		    && perf_paranoid_kernel() && !capable(CAP_SYS_ADMIN))
			return -EACCES;
	}

	if (attr->sample_type & PERF_SAMPLE_REGS_USER) {
		ret = perf_reg_validate(attr->sample_regs_user);
		if (ret)
			return ret;
	}

	if (attr->sample_type & PERF_SAMPLE_STACK_USER) {
		if (!arch_perf_have_user_stack_dump())
			return -ENOSYS;

		/*
		 * We have __u32 type for the size, but so far
		 * we can only use __u16 as maximum due to the
		 * __u16 sample size limit.
		 */
		if (attr->sample_stack_user >= USHRT_MAX)
			ret = -EINVAL;
		else if (!IS_ALIGNED(attr->sample_stack_user, sizeof(u64)))
			ret = -EINVAL;
	}

	if (!attr->sample_max_stack)
		attr->sample_max_stack = sysctl_perf_event_max_stack;

	if (attr->sample_type & PERF_SAMPLE_REGS_INTR)
		ret = perf_reg_validate(attr->sample_regs_intr);
out:
	return ret;

err_size:
	put_user(sizeof(*attr), &uattr->size);
	ret = -E2BIG;
	goto out;
}

static int
perf_event_set_output(struct perf_event *event, struct perf_event *output_event)
{
	struct ring_buffer *rb = NULL;
	int ret = -EINVAL;

	if (!output_event)
		goto set;

	/* don't allow circular references */
	if (event == output_event)
		goto out;

	/*
	 * Don't allow cross-cpu buffers
	 */
	if (output_event->cpu != event->cpu)
		goto out;

	/*
	 * If its not a per-cpu rb, it must be the same task.
	 */
	if (output_event->cpu == -1 && output_event->ctx != event->ctx)
		goto out;

	/*
	 * Mixing clocks in the same buffer is trouble you don't need.
	 */
	if (output_event->clock != event->clock)
		goto out;

	/*
	 * Either writing ring buffer from beginning or from end.
	 * Mixing is not allowed.
	 */
	if (is_write_backward(output_event) != is_write_backward(event))
		goto out;

	/*
	 * If both events generate aux data, they must be on the same PMU
	 */
	if (has_aux(event) && has_aux(output_event) &&
	    event->pmu != output_event->pmu)
		goto out;

set:
	mutex_lock(&event->mmap_mutex);
	/* Can't redirect output if we've got an active mmap() */
	if (atomic_read(&event->mmap_count))
		goto unlock;

	if (output_event) {
		/* get the rb we want to redirect to */
		rb = ring_buffer_get(output_event);
		if (!rb)
			goto unlock;
	}

	ring_buffer_attach(event, rb);

	ret = 0;
unlock:
	mutex_unlock(&event->mmap_mutex);

out:
	return ret;
}

static void mutex_lock_double(struct mutex *a, struct mutex *b)
{
	if (b < a)
		swap(a, b);

	mutex_lock(a);
	mutex_lock_nested(b, SINGLE_DEPTH_NESTING);
}

static int perf_event_set_clock(struct perf_event *event, clockid_t clk_id)
{
	bool nmi_safe = false;

	switch (clk_id) {
	case CLOCK_MONOTONIC:
		event->clock = &ktime_get_mono_fast_ns;
		nmi_safe = true;
		break;

	case CLOCK_MONOTONIC_RAW:
		event->clock = &ktime_get_raw_fast_ns;
		nmi_safe = true;
		break;

	case CLOCK_REALTIME:
		event->clock = &ktime_get_real_ns;
		break;

	case CLOCK_BOOTTIME:
		event->clock = &ktime_get_boot_ns;
		break;

	case CLOCK_TAI:
		event->clock = &ktime_get_tai_ns;
		break;

	default:
		return -EINVAL;
	}

	if (!nmi_safe && !(event->pmu->capabilities & PERF_PMU_CAP_NO_NMI))
		return -EINVAL;

	return 0;
}

/*
 * Variation on perf_event_ctx_lock_nested(), except we take two context
 * mutexes.
 */
static struct perf_event_context *
__perf_event_ctx_lock_double(struct perf_event *group_leader,
			     struct perf_event_context *ctx)
{
	struct perf_event_context *gctx;

again:
	rcu_read_lock();
	gctx = READ_ONCE(group_leader->ctx);
	if (!atomic_inc_not_zero(&gctx->refcount)) {
		rcu_read_unlock();
		goto again;
	}
	rcu_read_unlock();

	mutex_lock_double(&gctx->mutex, &ctx->mutex);

	if (group_leader->ctx != gctx) {
		mutex_unlock(&ctx->mutex);
		mutex_unlock(&gctx->mutex);
		put_ctx(gctx);
		goto again;
	}

	return gctx;
}

/**
 * sys_perf_event_open - open a performance event, associate it to a task/cpu
 *
 * @attr_uptr:	event_id type attributes for monitoring/sampling
 * @pid:		target pid
 * @cpu:		target cpu
 * @group_fd:		group leader event fd
 */
SYSCALL_DEFINE5(perf_event_open,
		struct perf_event_attr __user *, attr_uptr,
		pid_t, pid, int, cpu, int, group_fd, unsigned long, flags)
{
	struct perf_event *group_leader = NULL, *output_event = NULL;
	struct perf_event *event, *sibling;
	struct perf_event_attr attr;
	struct perf_event_context *ctx, *uninitialized_var(gctx);
	struct file *event_file = NULL;
	struct fd group = {NULL, 0};
	struct task_struct *task = NULL;
	struct pmu *pmu;
	int event_fd;
	int move_group = 0;
	int err;
	int f_flags = O_RDWR;
	int cgroup_fd = -1;

	/* for future expandability... */
	if (flags & ~PERF_FLAG_ALL)
		return -EINVAL;

	err = perf_copy_attr(attr_uptr, &attr);
	if (err)
		return err;

	if (!attr.exclude_kernel) {
		if (perf_paranoid_kernel() && !capable(CAP_SYS_ADMIN))
			return -EACCES;
	}

	if (attr.namespaces) {
		if (!capable(CAP_SYS_ADMIN))
			return -EACCES;
	}

	if (attr.freq) {
		if (attr.sample_freq > sysctl_perf_event_sample_rate)
			return -EINVAL;
	} else {
		if (attr.sample_period & (1ULL << 63))
			return -EINVAL;
	}

	/* Only privileged users can get physical addresses */
	if ((attr.sample_type & PERF_SAMPLE_PHYS_ADDR) &&
	    perf_paranoid_kernel() && !capable(CAP_SYS_ADMIN))
		return -EACCES;

	/*
	 * In cgroup mode, the pid argument is used to pass the fd
	 * opened to the cgroup directory in cgroupfs. The cpu argument
	 * designates the cpu on which to monitor threads from that
	 * cgroup.
	 */
	if ((flags & PERF_FLAG_PID_CGROUP) && (pid == -1 || cpu == -1))
		return -EINVAL;

	if (flags & PERF_FLAG_FD_CLOEXEC)
		f_flags |= O_CLOEXEC;

	event_fd = get_unused_fd_flags(f_flags);
	if (event_fd < 0)
		return event_fd;

	if (group_fd != -1) {
		err = perf_fget_light(group_fd, &group);
		if (err)
			goto err_fd;
		group_leader = group.file->private_data;
		if (flags & PERF_FLAG_FD_OUTPUT)
			output_event = group_leader;
		if (flags & PERF_FLAG_FD_NO_GROUP)
			group_leader = NULL;
	}

	if (pid != -1 && !(flags & PERF_FLAG_PID_CGROUP)) {
		task = find_lively_task_by_vpid(pid);
		if (IS_ERR(task)) {
			err = PTR_ERR(task);
			goto err_group_fd;
		}
	}

	if (task && group_leader &&
	    group_leader->attr.inherit != attr.inherit) {
		err = -EINVAL;
		goto err_task;
	}

	if (task) {
		err = mutex_lock_interruptible(&task->signal->cred_guard_mutex);
		if (err)
			goto err_task;

		/*
		 * Reuse ptrace permission checks for now.
		 *
		 * We must hold cred_guard_mutex across this and any potential
		 * perf_install_in_context() call for this new event to
		 * serialize against exec() altering our credentials (and the
		 * perf_event_exit_task() that could imply).
		 */
		err = -EACCES;
		if (!ptrace_may_access(task, PTRACE_MODE_READ_REALCREDS))
			goto err_cred;
	}

	if (flags & PERF_FLAG_PID_CGROUP)
		cgroup_fd = pid;

	event = perf_event_alloc(&attr, cpu, task, group_leader, NULL,
				 NULL, NULL, cgroup_fd);
	if (IS_ERR(event)) {
		err = PTR_ERR(event);
		goto err_cred;
	}

	if (is_sampling_event(event)) {
		if (event->pmu->capabilities & PERF_PMU_CAP_NO_INTERRUPT) {
			err = -EOPNOTSUPP;
			goto err_alloc;
		}
	}

	/*
	 * Special case software events and allow them to be part of
	 * any hardware group.
	 */
	pmu = event->pmu;

	if (attr.use_clockid) {
		err = perf_event_set_clock(event, attr.clockid);
		if (err)
			goto err_alloc;
	}

	if (pmu->task_ctx_nr == perf_sw_context)
		event->event_caps |= PERF_EV_CAP_SOFTWARE;

	if (group_leader &&
	    (is_software_event(event) != is_software_event(group_leader))) {
		if (is_software_event(event)) {
			/*
			 * If event and group_leader are not both a software
			 * event, and event is, then group leader is not.
			 *
			 * Allow the addition of software events to !software
			 * groups, this is safe because software events never
			 * fail to schedule.
			 */
			pmu = group_leader->pmu;
		} else if (is_software_event(group_leader) &&
			   (group_leader->group_caps & PERF_EV_CAP_SOFTWARE)) {
			/*
			 * In case the group is a pure software group, and we
			 * try to add a hardware event, move the whole group to
			 * the hardware context.
			 */
			move_group = 1;
		}
	}

	/*
	 * Get the target context (task or percpu):
	 */
	ctx = find_get_context(pmu, task, event);
	if (IS_ERR(ctx)) {
		err = PTR_ERR(ctx);
		goto err_alloc;
	}

	if ((pmu->capabilities & PERF_PMU_CAP_EXCLUSIVE) && group_leader) {
		err = -EBUSY;
		goto err_context;
	}

	/*
	 * Look up the group leader (we will attach this event to it):
	 */
	if (group_leader) {
		err = -EINVAL;

		/*
		 * Do not allow a recursive hierarchy (this new sibling
		 * becoming part of another group-sibling):
		 */
		if (group_leader->group_leader != group_leader)
			goto err_context;

		/* All events in a group should have the same clock */
		if (group_leader->clock != event->clock)
			goto err_context;

		/*
		 * Make sure we're both events for the same CPU;
		 * grouping events for different CPUs is broken; since
		 * you can never concurrently schedule them anyhow.
		 */
		if (group_leader->cpu != event->cpu)
			goto err_context;

		/*
		 * Make sure we're both on the same task, or both
		 * per-CPU events.
		 */
		if (group_leader->ctx->task != ctx->task)
			goto err_context;

		/*
		 * Do not allow to attach to a group in a different task
		 * or CPU context. If we're moving SW events, we'll fix
		 * this up later, so allow that.
		 */
		if (!move_group && group_leader->ctx != ctx)
			goto err_context;

		/*
		 * Only a group leader can be exclusive or pinned
		 */
		if (attr.exclusive || attr.pinned)
			goto err_context;
	}

	if (output_event) {
		err = perf_event_set_output(event, output_event);
		if (err)
			goto err_context;
	}

	event_file = anon_inode_getfile("[perf_event]", &perf_fops, event,
					f_flags);
	if (IS_ERR(event_file)) {
		err = PTR_ERR(event_file);
		event_file = NULL;
		goto err_context;
	}

	if (move_group) {
		gctx = __perf_event_ctx_lock_double(group_leader, ctx);

		if (gctx->task == TASK_TOMBSTONE) {
			err = -ESRCH;
			goto err_locked;
		}

		/*
		 * Check if we raced against another sys_perf_event_open() call
		 * moving the software group underneath us.
		 */
		if (!(group_leader->group_caps & PERF_EV_CAP_SOFTWARE)) {
			/*
			 * If someone moved the group out from under us, check
			 * if this new event wound up on the same ctx, if so
			 * its the regular !move_group case, otherwise fail.
			 */
			if (gctx != ctx) {
				err = -EINVAL;
				goto err_locked;
			} else {
				perf_event_ctx_unlock(group_leader, gctx);
				move_group = 0;
			}
		}
	} else {
		mutex_lock(&ctx->mutex);
	}

	if (ctx->task == TASK_TOMBSTONE) {
		err = -ESRCH;
		goto err_locked;
	}

	if (!perf_event_validate_size(event)) {
		err = -E2BIG;
		goto err_locked;
	}

	if (!task) {
		/*
		 * Check if the @cpu we're creating an event for is online.
		 *
		 * We use the perf_cpu_context::ctx::mutex to serialize against
		 * the hotplug notifiers. See perf_event_{init,exit}_cpu().
		 */
		struct perf_cpu_context *cpuctx =
			container_of(ctx, struct perf_cpu_context, ctx);

		if (!cpuctx->online) {
			err = -ENODEV;
			goto err_locked;
		}
	}


	/*
	 * Must be under the same ctx::mutex as perf_install_in_context(),
	 * because we need to serialize with concurrent event creation.
	 */
	if (!exclusive_event_installable(event, ctx)) {
		/* exclusive and group stuff are assumed mutually exclusive */
		WARN_ON_ONCE(move_group);

		err = -EBUSY;
		goto err_locked;
	}

	WARN_ON_ONCE(ctx->parent_ctx);

	/*
	 * This is the point on no return; we cannot fail hereafter. This is
	 * where we start modifying current state.
	 */

	if (move_group) {
		/*
		 * See perf_event_ctx_lock() for comments on the details
		 * of swizzling perf_event::ctx.
		 */
		perf_remove_from_context(group_leader, 0);
		put_ctx(gctx);

		for_each_sibling_event(sibling, group_leader) {
			perf_remove_from_context(sibling, 0);
			put_ctx(gctx);
		}

		/*
		 * Wait for everybody to stop referencing the events through
		 * the old lists, before installing it on new lists.
		 */
		synchronize_rcu();

		/*
		 * Install the group siblings before the group leader.
		 *
		 * Because a group leader will try and install the entire group
		 * (through the sibling list, which is still in-tact), we can
		 * end up with siblings installed in the wrong context.
		 *
		 * By installing siblings first we NO-OP because they're not
		 * reachable through the group lists.
		 */
		for_each_sibling_event(sibling, group_leader) {
			perf_event__state_init(sibling);
			perf_install_in_context(ctx, sibling, sibling->cpu);
			get_ctx(ctx);
		}

		/*
		 * Removing from the context ends up with disabled
		 * event. What we want here is event in the initial
		 * startup state, ready to be add into new context.
		 */
		perf_event__state_init(group_leader);
		perf_install_in_context(ctx, group_leader, group_leader->cpu);
		get_ctx(ctx);
	}

	/*
	 * Precalculate sample_data sizes; do while holding ctx::mutex such
	 * that we're serialized against further additions and before
	 * perf_install_in_context() which is the point the event is active and
	 * can use these values.
	 */
	perf_event__header_size(event);
	perf_event__id_header_size(event);

	event->owner = current;

	perf_install_in_context(ctx, event, event->cpu);
	perf_unpin_context(ctx);

	if (move_group)
		perf_event_ctx_unlock(group_leader, gctx);
	mutex_unlock(&ctx->mutex);

	if (task) {
		mutex_unlock(&task->signal->cred_guard_mutex);
		put_task_struct(task);
	}

	mutex_lock(&current->perf_event_mutex);
	list_add_tail(&event->owner_entry, &current->perf_event_list);
	mutex_unlock(&current->perf_event_mutex);

	/*
	 * Drop the reference on the group_event after placing the
	 * new event on the sibling_list. This ensures destruction
	 * of the group leader will find the pointer to itself in
	 * perf_group_detach().
	 */
	fdput(group);
	fd_install(event_fd, event_file);
	return event_fd;

err_locked:
	if (move_group)
		perf_event_ctx_unlock(group_leader, gctx);
	mutex_unlock(&ctx->mutex);
/* err_file: */
	fput(event_file);
err_context:
	perf_unpin_context(ctx);
	put_ctx(ctx);
err_alloc:
	/*
	 * If event_file is set, the fput() above will have called ->release()
	 * and that will take care of freeing the event.
	 */
	if (!event_file)
		free_event(event);
err_cred:
	if (task)
		mutex_unlock(&task->signal->cred_guard_mutex);
err_task:
	if (task)
		put_task_struct(task);
err_group_fd:
	fdput(group);
err_fd:
	put_unused_fd(event_fd);
	return err;
}

/**
 * perf_event_create_kernel_counter
 *
 * @attr: attributes of the counter to create
 * @cpu: cpu in which the counter is bound
 * @task: task to profile (NULL for percpu)
 */
struct perf_event *
perf_event_create_kernel_counter(struct perf_event_attr *attr, int cpu,
				 struct task_struct *task,
				 perf_overflow_handler_t overflow_handler,
				 void *context)
{
	struct perf_event_context *ctx;
	struct perf_event *event;
	int err;

	/*
	 * Get the target context (task or percpu):
	 */

	event = perf_event_alloc(attr, cpu, task, NULL, NULL,
				 overflow_handler, context, -1);
	if (IS_ERR(event)) {
		err = PTR_ERR(event);
		goto err;
	}

	/* Mark owner so we could distinguish it from user events. */
	event->owner = TASK_TOMBSTONE;

	ctx = find_get_context(event->pmu, task, event);
	if (IS_ERR(ctx)) {
		err = PTR_ERR(ctx);
		goto err_free;
	}

	WARN_ON_ONCE(ctx->parent_ctx);
	mutex_lock(&ctx->mutex);
	if (ctx->task == TASK_TOMBSTONE) {
		err = -ESRCH;
		goto err_unlock;
	}

	if (!task) {
		/*
		 * Check if the @cpu we're creating an event for is online.
		 *
		 * We use the perf_cpu_context::ctx::mutex to serialize against
		 * the hotplug notifiers. See perf_event_{init,exit}_cpu().
		 */
		struct perf_cpu_context *cpuctx =
			container_of(ctx, struct perf_cpu_context, ctx);
		if (!cpuctx->online) {
			err = -ENODEV;
			goto err_unlock;
		}
	}

	if (!exclusive_event_installable(event, ctx)) {
		err = -EBUSY;
		goto err_unlock;
	}

	perf_install_in_context(ctx, event, cpu);
	perf_unpin_context(ctx);
	mutex_unlock(&ctx->mutex);

	return event;

err_unlock:
	mutex_unlock(&ctx->mutex);
	perf_unpin_context(ctx);
	put_ctx(ctx);
err_free:
	free_event(event);
err:
	return ERR_PTR(err);
}
EXPORT_SYMBOL_GPL(perf_event_create_kernel_counter);

void perf_pmu_migrate_context(struct pmu *pmu, int src_cpu, int dst_cpu)
{
	struct perf_event_context *src_ctx;
	struct perf_event_context *dst_ctx;
	struct perf_event *event, *tmp;
	LIST_HEAD(events);

	src_ctx = &per_cpu_ptr(pmu->pmu_cpu_context, src_cpu)->ctx;
	dst_ctx = &per_cpu_ptr(pmu->pmu_cpu_context, dst_cpu)->ctx;

	/*
	 * See perf_event_ctx_lock() for comments on the details
	 * of swizzling perf_event::ctx.
	 */
	mutex_lock_double(&src_ctx->mutex, &dst_ctx->mutex);
	list_for_each_entry_safe(event, tmp, &src_ctx->event_list,
				 event_entry) {
		perf_remove_from_context(event, 0);
		unaccount_event_cpu(event, src_cpu);
		put_ctx(src_ctx);
		list_add(&event->migrate_entry, &events);
	}

	/*
	 * Wait for the events to quiesce before re-instating them.
	 */
	synchronize_rcu();

	/*
	 * Re-instate events in 2 passes.
	 *
	 * Skip over group leaders and only install siblings on this first
	 * pass, siblings will not get enabled without a leader, however a
	 * leader will enable its siblings, even if those are still on the old
	 * context.
	 */
	list_for_each_entry_safe(event, tmp, &events, migrate_entry) {
		if (event->group_leader == event)
			continue;

		list_del(&event->migrate_entry);
		if (event->state >= PERF_EVENT_STATE_OFF)
			event->state = PERF_EVENT_STATE_INACTIVE;
		account_event_cpu(event, dst_cpu);
		perf_install_in_context(dst_ctx, event, dst_cpu);
		get_ctx(dst_ctx);
	}

	/*
	 * Once all the siblings are setup properly, install the group leaders
	 * to make it go.
	 */
	list_for_each_entry_safe(event, tmp, &events, migrate_entry) {
		list_del(&event->migrate_entry);
		if (event->state >= PERF_EVENT_STATE_OFF)
			event->state = PERF_EVENT_STATE_INACTIVE;
		account_event_cpu(event, dst_cpu);
		perf_install_in_context(dst_ctx, event, dst_cpu);
		get_ctx(dst_ctx);
	}
	mutex_unlock(&dst_ctx->mutex);
	mutex_unlock(&src_ctx->mutex);
}
EXPORT_SYMBOL_GPL(perf_pmu_migrate_context);

static void sync_child_event(struct perf_event *child_event,
			       struct task_struct *child)
{
	struct perf_event *parent_event = child_event->parent;
	u64 child_val;

	if (child_event->attr.inherit_stat)
		perf_event_read_event(child_event, child);

	child_val = perf_event_count(child_event);

	/*
	 * Add back the child's count to the parent's count:
	 */
	atomic64_add(child_val, &parent_event->child_count);
	atomic64_add(child_event->total_time_enabled,
		     &parent_event->child_total_time_enabled);
	atomic64_add(child_event->total_time_running,
		     &parent_event->child_total_time_running);
}

static void
perf_event_exit_event(struct perf_event *child_event,
		      struct perf_event_context *child_ctx,
		      struct task_struct *child)
{
	struct perf_event *parent_event = child_event->parent;

	/*
	 * Do not destroy the 'original' grouping; because of the context
	 * switch optimization the original events could've ended up in a
	 * random child task.
	 *
	 * If we were to destroy the original group, all group related
	 * operations would cease to function properly after this random
	 * child dies.
	 *
	 * Do destroy all inherited groups, we don't care about those
	 * and being thorough is better.
	 */
	raw_spin_lock_irq(&child_ctx->lock);
	WARN_ON_ONCE(child_ctx->is_active);

	if (parent_event)
		perf_group_detach(child_event);
	list_del_event(child_event, child_ctx);
	perf_event_set_state(child_event, PERF_EVENT_STATE_EXIT); /* is_event_hup() */
	raw_spin_unlock_irq(&child_ctx->lock);

	/*
	 * Parent events are governed by their filedesc, retain them.
	 */
	if (!parent_event) {
		perf_event_wakeup(child_event);
		return;
	}
	/*
	 * Child events can be cleaned up.
	 */

	sync_child_event(child_event, child);

	/*
	 * Remove this event from the parent's list
	 */
	WARN_ON_ONCE(parent_event->ctx->parent_ctx);
	mutex_lock(&parent_event->child_mutex);
	list_del_init(&child_event->child_list);
	mutex_unlock(&parent_event->child_mutex);

	/*
	 * Kick perf_poll() for is_event_hup().
	 */
	perf_event_wakeup(parent_event);
	free_event(child_event);
	put_event(parent_event);
}

static void perf_event_exit_task_context(struct task_struct *child, int ctxn)
{
	struct perf_event_context *child_ctx, *clone_ctx = NULL;
	struct perf_event *child_event, *next;

	WARN_ON_ONCE(child != current);

	child_ctx = perf_pin_task_context(child, ctxn);
	if (!child_ctx)
		return;

	/*
	 * In order to reduce the amount of tricky in ctx tear-down, we hold
	 * ctx::mutex over the entire thing. This serializes against almost
	 * everything that wants to access the ctx.
	 *
	 * The exception is sys_perf_event_open() /
	 * perf_event_create_kernel_count() which does find_get_context()
	 * without ctx::mutex (it cannot because of the move_group double mutex
	 * lock thing). See the comments in perf_install_in_context().
	 */
	mutex_lock(&child_ctx->mutex);

	/*
	 * In a single ctx::lock section, de-schedule the events and detach the
	 * context from the task such that we cannot ever get it scheduled back
	 * in.
	 */
	raw_spin_lock_irq(&child_ctx->lock);
	task_ctx_sched_out(__get_cpu_context(child_ctx), child_ctx, EVENT_ALL);

	/*
	 * Now that the context is inactive, destroy the task <-> ctx relation
	 * and mark the context dead.
	 */
	RCU_INIT_POINTER(child->perf_event_ctxp[ctxn], NULL);
	put_ctx(child_ctx); /* cannot be last */
	WRITE_ONCE(child_ctx->task, TASK_TOMBSTONE);
	put_task_struct(current); /* cannot be last */

	clone_ctx = unclone_ctx(child_ctx);
	raw_spin_unlock_irq(&child_ctx->lock);

	if (clone_ctx)
		put_ctx(clone_ctx);

	/*
	 * Report the task dead after unscheduling the events so that we
	 * won't get any samples after PERF_RECORD_EXIT. We can however still
	 * get a few PERF_RECORD_READ events.
	 */
	perf_event_task(child, child_ctx, 0);

	list_for_each_entry_safe(child_event, next, &child_ctx->event_list, event_entry)
		perf_event_exit_event(child_event, child_ctx, child);

	mutex_unlock(&child_ctx->mutex);

	put_ctx(child_ctx);
}

/*
 * When a child task exits, feed back event values to parent events.
 *
 * Can be called with cred_guard_mutex held when called from
 * install_exec_creds().
 */
void perf_event_exit_task(struct task_struct *child)
{
	struct perf_event *event, *tmp;
	int ctxn;

	mutex_lock(&child->perf_event_mutex);
	list_for_each_entry_safe(event, tmp, &child->perf_event_list,
				 owner_entry) {
		list_del_init(&event->owner_entry);

		/*
		 * Ensure the list deletion is visible before we clear
		 * the owner, closes a race against perf_release() where
		 * we need to serialize on the owner->perf_event_mutex.
		 */
		smp_store_release(&event->owner, NULL);
	}
	mutex_unlock(&child->perf_event_mutex);

	for_each_task_context_nr(ctxn)
		perf_event_exit_task_context(child, ctxn);

	/*
	 * The perf_event_exit_task_context calls perf_event_task
	 * with child's task_ctx, which generates EXIT events for
	 * child contexts and sets child->perf_event_ctxp[] to NULL.
	 * At this point we need to send EXIT events to cpu contexts.
	 */
	perf_event_task(child, NULL, 0);
}

static void perf_free_event(struct perf_event *event,
			    struct perf_event_context *ctx)
{
	struct perf_event *parent = event->parent;

	if (WARN_ON_ONCE(!parent))
		return;

	mutex_lock(&parent->child_mutex);
	list_del_init(&event->child_list);
	mutex_unlock(&parent->child_mutex);

	put_event(parent);

	raw_spin_lock_irq(&ctx->lock);
	perf_group_detach(event);
	list_del_event(event, ctx);
	raw_spin_unlock_irq(&ctx->lock);
	free_event(event);
}

/*
 * Free an unexposed, unused context as created by inheritance by
 * perf_event_init_task below, used by fork() in case of fail.
 *
 * Not all locks are strictly required, but take them anyway to be nice and
 * help out with the lockdep assertions.
 */
void perf_event_free_task(struct task_struct *task)
{
	struct perf_event_context *ctx;
	struct perf_event *event, *tmp;
	int ctxn;

	for_each_task_context_nr(ctxn) {
		ctx = task->perf_event_ctxp[ctxn];
		if (!ctx)
			continue;

		mutex_lock(&ctx->mutex);
		raw_spin_lock_irq(&ctx->lock);
		/*
		 * Destroy the task <-> ctx relation and mark the context dead.
		 *
		 * This is important because even though the task hasn't been
		 * exposed yet the context has been (through child_list).
		 */
		RCU_INIT_POINTER(task->perf_event_ctxp[ctxn], NULL);
		WRITE_ONCE(ctx->task, TASK_TOMBSTONE);
		put_task_struct(task); /* cannot be last */
		raw_spin_unlock_irq(&ctx->lock);

		list_for_each_entry_safe(event, tmp, &ctx->event_list, event_entry)
			perf_free_event(event, ctx);

		mutex_unlock(&ctx->mutex);
		put_ctx(ctx);
	}
}

void perf_event_delayed_put(struct task_struct *task)
{
	int ctxn;

	for_each_task_context_nr(ctxn)
		WARN_ON_ONCE(task->perf_event_ctxp[ctxn]);
}

struct file *perf_event_get(unsigned int fd)
{
	struct file *file;

	file = fget_raw(fd);
	if (!file)
		return ERR_PTR(-EBADF);

	if (file->f_op != &perf_fops) {
		fput(file);
		return ERR_PTR(-EBADF);
	}

	return file;
}

const struct perf_event_attr *perf_event_attrs(struct perf_event *event)
{
	if (!event)
		return ERR_PTR(-EINVAL);

	return &event->attr;
}

/*
 * Inherit a event from parent task to child task.
 *
 * Returns:
 *  - valid pointer on success
 *  - NULL for orphaned events
 *  - IS_ERR() on error
 */
static struct perf_event *
inherit_event(struct perf_event *parent_event,
	      struct task_struct *parent,
	      struct perf_event_context *parent_ctx,
	      struct task_struct *child,
	      struct perf_event *group_leader,
	      struct perf_event_context *child_ctx)
{
	enum perf_event_state parent_state = parent_event->state;
	struct perf_event *child_event;
	unsigned long flags;

	/*
	 * Instead of creating recursive hierarchies of events,
	 * we link inherited events back to the original parent,
	 * which has a filp for sure, which we use as the reference
	 * count:
	 */
	if (parent_event->parent)
		parent_event = parent_event->parent;

	child_event = perf_event_alloc(&parent_event->attr,
					   parent_event->cpu,
					   child,
					   group_leader, parent_event,
					   NULL, NULL, -1);
	if (IS_ERR(child_event))
		return child_event;


	if ((child_event->attach_state & PERF_ATTACH_TASK_DATA) &&
	    !child_ctx->task_ctx_data) {
		struct pmu *pmu = child_event->pmu;

		child_ctx->task_ctx_data = kzalloc(pmu->task_ctx_size,
						   GFP_KERNEL);
		if (!child_ctx->task_ctx_data) {
			free_event(child_event);
			return NULL;
		}
	}

	/*
	 * is_orphaned_event() and list_add_tail(&parent_event->child_list)
	 * must be under the same lock in order to serialize against
	 * perf_event_release_kernel(), such that either we must observe
	 * is_orphaned_event() or they will observe us on the child_list.
	 */
	mutex_lock(&parent_event->child_mutex);
	if (is_orphaned_event(parent_event) ||
	    !atomic_long_inc_not_zero(&parent_event->refcount)) {
		mutex_unlock(&parent_event->child_mutex);
		/* task_ctx_data is freed with child_ctx */
		free_event(child_event);
		return NULL;
	}

	get_ctx(child_ctx);

	/*
	 * Make the child state follow the state of the parent event,
	 * not its attr.disabled bit.  We hold the parent's mutex,
	 * so we won't race with perf_event_{en, dis}able_family.
	 */
	if (parent_state >= PERF_EVENT_STATE_INACTIVE)
		child_event->state = PERF_EVENT_STATE_INACTIVE;
	else
		child_event->state = PERF_EVENT_STATE_OFF;

	if (parent_event->attr.freq) {
		u64 sample_period = parent_event->hw.sample_period;
		struct hw_perf_event *hwc = &child_event->hw;

		hwc->sample_period = sample_period;
		hwc->last_period   = sample_period;

		local64_set(&hwc->period_left, sample_period);
	}

	child_event->ctx = child_ctx;
	child_event->overflow_handler = parent_event->overflow_handler;
	child_event->overflow_handler_context
		= parent_event->overflow_handler_context;

	/*
	 * Precalculate sample_data sizes
	 */
	perf_event__header_size(child_event);
	perf_event__id_header_size(child_event);

	/*
	 * Link it up in the child's context:
	 */
	raw_spin_lock_irqsave(&child_ctx->lock, flags);
	add_event_to_ctx(child_event, child_ctx);
	raw_spin_unlock_irqrestore(&child_ctx->lock, flags);

	/*
	 * Link this into the parent event's child list
	 */
	list_add_tail(&child_event->child_list, &parent_event->child_list);
	mutex_unlock(&parent_event->child_mutex);

	return child_event;
}

/*
 * Inherits an event group.
 *
 * This will quietly suppress orphaned events; !inherit_event() is not an error.
 * This matches with perf_event_release_kernel() removing all child events.
 *
 * Returns:
 *  - 0 on success
 *  - <0 on error
 */
static int inherit_group(struct perf_event *parent_event,
	      struct task_struct *parent,
	      struct perf_event_context *parent_ctx,
	      struct task_struct *child,
	      struct perf_event_context *child_ctx)
{
	struct perf_event *leader;
	struct perf_event *sub;
	struct perf_event *child_ctr;

	leader = inherit_event(parent_event, parent, parent_ctx,
				 child, NULL, child_ctx);
	if (IS_ERR(leader))
		return PTR_ERR(leader);
	/*
	 * @leader can be NULL here because of is_orphaned_event(). In this
	 * case inherit_event() will create individual events, similar to what
	 * perf_group_detach() would do anyway.
	 */
	for_each_sibling_event(sub, parent_event) {
		child_ctr = inherit_event(sub, parent, parent_ctx,
					    child, leader, child_ctx);
		if (IS_ERR(child_ctr))
			return PTR_ERR(child_ctr);
	}
	return 0;
}

/*
 * Creates the child task context and tries to inherit the event-group.
 *
 * Clears @inherited_all on !attr.inherited or error. Note that we'll leave
 * inherited_all set when we 'fail' to inherit an orphaned event; this is
 * consistent with perf_event_release_kernel() removing all child events.
 *
 * Returns:
 *  - 0 on success
 *  - <0 on error
 */
static int
inherit_task_group(struct perf_event *event, struct task_struct *parent,
		   struct perf_event_context *parent_ctx,
		   struct task_struct *child, int ctxn,
		   int *inherited_all)
{
	int ret;
	struct perf_event_context *child_ctx;

	if (!event->attr.inherit) {
		*inherited_all = 0;
		return 0;
	}

	child_ctx = child->perf_event_ctxp[ctxn];
	if (!child_ctx) {
		/*
		 * This is executed from the parent task context, so
		 * inherit events that have been marked for cloning.
		 * First allocate and initialize a context for the
		 * child.
		 */
		child_ctx = alloc_perf_context(parent_ctx->pmu, child);
		if (!child_ctx)
			return -ENOMEM;

		child->perf_event_ctxp[ctxn] = child_ctx;
	}

	ret = inherit_group(event, parent, parent_ctx,
			    child, child_ctx);

	if (ret)
		*inherited_all = 0;

	return ret;
}

/*
 * Initialize the perf_event context in task_struct
 */
static int perf_event_init_context(struct task_struct *child, int ctxn)
{
	struct perf_event_context *child_ctx, *parent_ctx;
	struct perf_event_context *cloned_ctx;
	struct perf_event *event;
	struct task_struct *parent = current;
	int inherited_all = 1;
	unsigned long flags;
	int ret = 0;

	if (likely(!parent->perf_event_ctxp[ctxn]))
		return 0;

	/*
	 * If the parent's context is a clone, pin it so it won't get
	 * swapped under us.
	 */
	parent_ctx = perf_pin_task_context(parent, ctxn);
	if (!parent_ctx)
		return 0;

	/*
	 * No need to check if parent_ctx != NULL here; since we saw
	 * it non-NULL earlier, the only reason for it to become NULL
	 * is if we exit, and since we're currently in the middle of
	 * a fork we can't be exiting at the same time.
	 */

	/*
	 * Lock the parent list. No need to lock the child - not PID
	 * hashed yet and not running, so nobody can access it.
	 */
	mutex_lock(&parent_ctx->mutex);

	/*
	 * We dont have to disable NMIs - we are only looking at
	 * the list, not manipulating it:
	 */
	perf_event_groups_for_each(event, &parent_ctx->pinned_groups) {
		ret = inherit_task_group(event, parent, parent_ctx,
					 child, ctxn, &inherited_all);
		if (ret)
			goto out_unlock;
	}

	/*
	 * We can't hold ctx->lock when iterating the ->flexible_group list due
	 * to allocations, but we need to prevent rotation because
	 * rotate_ctx() will change the list from interrupt context.
	 */
	raw_spin_lock_irqsave(&parent_ctx->lock, flags);
	parent_ctx->rotate_disable = 1;
	raw_spin_unlock_irqrestore(&parent_ctx->lock, flags);

	perf_event_groups_for_each(event, &parent_ctx->flexible_groups) {
		ret = inherit_task_group(event, parent, parent_ctx,
					 child, ctxn, &inherited_all);
		if (ret)
			goto out_unlock;
	}

	raw_spin_lock_irqsave(&parent_ctx->lock, flags);
	parent_ctx->rotate_disable = 0;

	child_ctx = child->perf_event_ctxp[ctxn];

	if (child_ctx && inherited_all) {
		/*
		 * Mark the child context as a clone of the parent
		 * context, or of whatever the parent is a clone of.
		 *
		 * Note that if the parent is a clone, the holding of
		 * parent_ctx->lock avoids it from being uncloned.
		 */
		cloned_ctx = parent_ctx->parent_ctx;
		if (cloned_ctx) {
			child_ctx->parent_ctx = cloned_ctx;
			child_ctx->parent_gen = parent_ctx->parent_gen;
		} else {
			child_ctx->parent_ctx = parent_ctx;
			child_ctx->parent_gen = parent_ctx->generation;
		}
		get_ctx(child_ctx->parent_ctx);
	}

	raw_spin_unlock_irqrestore(&parent_ctx->lock, flags);
out_unlock:
	mutex_unlock(&parent_ctx->mutex);

	perf_unpin_context(parent_ctx);
	put_ctx(parent_ctx);

	return ret;
}

/*
 * Initialize the perf_event context in task_struct
 */
int perf_event_init_task(struct task_struct *child)
{
	int ctxn, ret;

	memset(child->perf_event_ctxp, 0, sizeof(child->perf_event_ctxp));
	mutex_init(&child->perf_event_mutex);
	INIT_LIST_HEAD(&child->perf_event_list);

	for_each_task_context_nr(ctxn) {
		ret = perf_event_init_context(child, ctxn);
		if (ret) {
			perf_event_free_task(child);
			return ret;
		}
	}

	return 0;
}

static void __init perf_event_init_all_cpus(void)
{
	struct swevent_htable *swhash;
	int cpu;

	zalloc_cpumask_var(&perf_online_mask, GFP_KERNEL);

	for_each_possible_cpu(cpu) {
		swhash = &per_cpu(swevent_htable, cpu);
		mutex_init(&swhash->hlist_mutex);
		INIT_LIST_HEAD(&per_cpu(active_ctx_list, cpu));

		INIT_LIST_HEAD(&per_cpu(pmu_sb_events.list, cpu));
		raw_spin_lock_init(&per_cpu(pmu_sb_events.lock, cpu));

#ifdef CONFIG_CGROUP_PERF
		INIT_LIST_HEAD(&per_cpu(cgrp_cpuctx_list, cpu));
#endif
		INIT_LIST_HEAD(&per_cpu(sched_cb_list, cpu));
	}
}

void perf_swevent_init_cpu(unsigned int cpu)
{
	struct swevent_htable *swhash = &per_cpu(swevent_htable, cpu);

	mutex_lock(&swhash->hlist_mutex);
	if (swhash->hlist_refcount > 0 && !swevent_hlist_deref(swhash)) {
		struct swevent_hlist *hlist;

		hlist = kzalloc_node(sizeof(*hlist), GFP_KERNEL, cpu_to_node(cpu));
		WARN_ON(!hlist);
		rcu_assign_pointer(swhash->swevent_hlist, hlist);
	}
	mutex_unlock(&swhash->hlist_mutex);
}

#if defined CONFIG_HOTPLUG_CPU || defined CONFIG_KEXEC_CORE
static void __perf_event_exit_context(void *__info)
{
	struct perf_event_context *ctx = __info;
	struct perf_cpu_context *cpuctx = __get_cpu_context(ctx);
	struct perf_event *event;

	raw_spin_lock(&ctx->lock);
	ctx_sched_out(ctx, cpuctx, EVENT_TIME);
	list_for_each_entry(event, &ctx->event_list, event_entry)
		__perf_remove_from_context(event, cpuctx, ctx, (void *)DETACH_GROUP);
	raw_spin_unlock(&ctx->lock);
}

static void perf_event_exit_cpu_context(int cpu)
{
	struct perf_cpu_context *cpuctx;
	struct perf_event_context *ctx;
	struct pmu *pmu;

	mutex_lock(&pmus_lock);
	list_for_each_entry(pmu, &pmus, entry) {
		cpuctx = per_cpu_ptr(pmu->pmu_cpu_context, cpu);
		ctx = &cpuctx->ctx;

		mutex_lock(&ctx->mutex);
		smp_call_function_single(cpu, __perf_event_exit_context, ctx, 1);
		cpuctx->online = 0;
		mutex_unlock(&ctx->mutex);
	}
	cpumask_clear_cpu(cpu, perf_online_mask);
	mutex_unlock(&pmus_lock);
}
#else

static void perf_event_exit_cpu_context(int cpu) { }

#endif

int perf_event_init_cpu(unsigned int cpu)
{
	struct perf_cpu_context *cpuctx;
	struct perf_event_context *ctx;
	struct pmu *pmu;

	perf_swevent_init_cpu(cpu);

	mutex_lock(&pmus_lock);
	cpumask_set_cpu(cpu, perf_online_mask);
	list_for_each_entry(pmu, &pmus, entry) {
		cpuctx = per_cpu_ptr(pmu->pmu_cpu_context, cpu);
		ctx = &cpuctx->ctx;

		mutex_lock(&ctx->mutex);
		cpuctx->online = 1;
		mutex_unlock(&ctx->mutex);
	}
	mutex_unlock(&pmus_lock);

	return 0;
}

int perf_event_exit_cpu(unsigned int cpu)
{
	perf_event_exit_cpu_context(cpu);
	return 0;
}

static int
perf_reboot(struct notifier_block *notifier, unsigned long val, void *v)
{
	int cpu;

	for_each_online_cpu(cpu)
		perf_event_exit_cpu(cpu);

	return NOTIFY_OK;
}

/*
 * Run the perf reboot notifier at the very last possible moment so that
 * the generic watchdog code runs as long as possible.
 */
static struct notifier_block perf_reboot_notifier = {
	.notifier_call = perf_reboot,
	.priority = INT_MIN,
};

void __init perf_event_init(void)
{
	int ret;

	idr_init(&pmu_idr);

	perf_event_init_all_cpus();
	init_srcu_struct(&pmus_srcu);
	perf_pmu_register(&perf_swevent, "software", PERF_TYPE_SOFTWARE);
	perf_pmu_register(&perf_cpu_clock, NULL, -1);
	perf_pmu_register(&perf_task_clock, NULL, -1);
	perf_tp_register();
	perf_event_init_cpu(smp_processor_id());
	register_reboot_notifier(&perf_reboot_notifier);

	ret = init_hw_breakpoint();
	WARN(ret, "hw_breakpoint initialization failed with: %d", ret);

	/*
	 * Build time assertion that we keep the data_head at the intended
	 * location.  IOW, validation we got the __reserved[] size right.
	 */
	BUILD_BUG_ON((offsetof(struct perf_event_mmap_page, data_head))
		     != 1024);
}

ssize_t perf_event_sysfs_show(struct device *dev, struct device_attribute *attr,
			      char *page)
{
	struct perf_pmu_events_attr *pmu_attr =
		container_of(attr, struct perf_pmu_events_attr, attr);

	if (pmu_attr->event_str)
		return sprintf(page, "%s\n", pmu_attr->event_str);

	return 0;
}
EXPORT_SYMBOL_GPL(perf_event_sysfs_show);

static int __init perf_event_sysfs_init(void)
{
	struct pmu *pmu;
	int ret;

	mutex_lock(&pmus_lock);

	ret = bus_register(&pmu_bus);
	if (ret)
		goto unlock;

	list_for_each_entry(pmu, &pmus, entry) {
		if (!pmu->name || pmu->type < 0)
			continue;

		ret = pmu_dev_alloc(pmu);
		WARN(ret, "Failed to register pmu: %s, reason %d\n", pmu->name, ret);
	}
	pmu_bus_running = 1;
	ret = 0;

unlock:
	mutex_unlock(&pmus_lock);

	return ret;
}
device_initcall(perf_event_sysfs_init);

#ifdef CONFIG_CGROUP_PERF
static struct cgroup_subsys_state *
perf_cgroup_css_alloc(struct cgroup_subsys_state *parent_css)
{
	struct perf_cgroup *jc;

	jc = kzalloc(sizeof(*jc), GFP_KERNEL);
	if (!jc)
		return ERR_PTR(-ENOMEM);

	jc->info = alloc_percpu(struct perf_cgroup_info);
	if (!jc->info) {
		kfree(jc);
		return ERR_PTR(-ENOMEM);
	}

	return &jc->css;
}

static void perf_cgroup_css_free(struct cgroup_subsys_state *css)
{
	struct perf_cgroup *jc = container_of(css, struct perf_cgroup, css);

	free_percpu(jc->info);
	kfree(jc);
}

static int __perf_cgroup_move(void *info)
{
	struct task_struct *task = info;
	rcu_read_lock();
	perf_cgroup_switch(task, PERF_CGROUP_SWOUT | PERF_CGROUP_SWIN);
	rcu_read_unlock();
	return 0;
}

static void perf_cgroup_attach(struct cgroup_taskset *tset)
{
	struct task_struct *task;
	struct cgroup_subsys_state *css;

	cgroup_taskset_for_each(task, css, tset)
		task_function_call(task, __perf_cgroup_move, task);
}

struct cgroup_subsys perf_event_cgrp_subsys = {
	.css_alloc	= perf_cgroup_css_alloc,
	.css_free	= perf_cgroup_css_free,
	.attach		= perf_cgroup_attach,
	/*
	 * Implicitly enable on dfl hierarchy so that perf events can
	 * always be filtered by cgroup2 path as long as perf_event
	 * controller is not mounted on a legacy hierarchy.
	 */
	.implicit_on_dfl = true,
	.threaded	= true,
};
#endif /* CONFIG_CGROUP_PERF */<|MERGE_RESOLUTION|>--- conflicted
+++ resolved
@@ -8400,13 +8400,10 @@
 
 	if (event->attr.type != perf_kprobe.type)
 		return -ENOENT;
-<<<<<<< HEAD
-=======
 
 	if (!capable(CAP_SYS_ADMIN))
 		return -EACCES;
 
->>>>>>> 60cc43fc
 	/*
 	 * no branch sampling for probe events
 	 */
@@ -8444,13 +8441,10 @@
 
 	if (event->attr.type != perf_uprobe.type)
 		return -ENOENT;
-<<<<<<< HEAD
-=======
 
 	if (!capable(CAP_SYS_ADMIN))
 		return -EACCES;
 
->>>>>>> 60cc43fc
 	/*
 	 * no branch sampling for probe events
 	 */
