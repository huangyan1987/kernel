/*
 *  Generic process-grouping system.
 *
 *  Based originally on the cpuset system, extracted by Paul Menage
 *  Copyright (C) 2006 Google, Inc
 *
 *  Notifications support
 *  Copyright (C) 2009 Nokia Corporation
 *  Author: Kirill A. Shutemov
 *
 *  Copyright notices from the original cpuset code:
 *  --------------------------------------------------
 *  Copyright (C) 2003 BULL SA.
 *  Copyright (C) 2004-2006 Silicon Graphics, Inc.
 *
 *  Portions derived from Patrick Mochel's sysfs code.
 *  sysfs is Copyright (c) 2001-3 Patrick Mochel
 *
 *  2003-10-10 Written by Simon Derr.
 *  2003-10-22 Updates by Stephen Hemminger.
 *  2004 May-July Rework by Paul Jackson.
 *  ---------------------------------------------------
 *
 *  This file is subject to the terms and conditions of the GNU General Public
 *  License.  See the file COPYING in the main directory of the Linux
 *  distribution for more details.
 */

#define pr_fmt(fmt) KBUILD_MODNAME ": " fmt

#include <linux/cgroup.h>
#include <linux/cred.h>
#include <linux/ctype.h>
#include <linux/errno.h>
#include <linux/init_task.h>
#include <linux/kernel.h>
#include <linux/list.h>
#include <linux/magic.h>
#include <linux/mm.h>
#include <linux/mutex.h>
#include <linux/mount.h>
#include <linux/pagemap.h>
#include <linux/proc_fs.h>
#include <linux/rcupdate.h>
#include <linux/sched.h>
#include <linux/slab.h>
#include <linux/spinlock.h>
#include <linux/rwsem.h>
#include <linux/string.h>
#include <linux/sort.h>
#include <linux/kmod.h>
#include <linux/delayacct.h>
#include <linux/cgroupstats.h>
#include <linux/hashtable.h>
#include <linux/pid_namespace.h>
#include <linux/idr.h>
#include <linux/vmalloc.h> /* TODO: replace with more sophisticated array */
#include <linux/kthread.h>
#include <linux/delay.h>

#include <linux/atomic.h>

/*
 * pidlists linger the following amount before being destroyed.  The goal
 * is avoiding frequent destruction in the middle of consecutive read calls
 * Expiring in the middle is a performance problem not a correctness one.
 * 1 sec should be enough.
 */
#define CGROUP_PIDLIST_DESTROY_DELAY	HZ

#define CGROUP_FILE_NAME_MAX		(MAX_CGROUP_TYPE_NAMELEN +	\
					 MAX_CFTYPE_NAME + 2)

/*
 * cgroup_mutex is the master lock.  Any modification to cgroup or its
 * hierarchy must be performed while holding it.
 *
 * css_set_rwsem protects task->cgroups pointer, the list of css_set
 * objects, and the chain of tasks off each css_set.
 *
 * These locks are exported if CONFIG_PROVE_RCU so that accessors in
 * cgroup.h can use them for lockdep annotations.
 */
#ifdef CONFIG_PROVE_RCU
DEFINE_MUTEX(cgroup_mutex);
DECLARE_RWSEM(css_set_rwsem);
EXPORT_SYMBOL_GPL(cgroup_mutex);
EXPORT_SYMBOL_GPL(css_set_rwsem);
#else
static DEFINE_MUTEX(cgroup_mutex);
static DECLARE_RWSEM(css_set_rwsem);
#endif

/*
 * Protects cgroup_idr and css_idr so that IDs can be released without
 * grabbing cgroup_mutex.
 */
static DEFINE_SPINLOCK(cgroup_idr_lock);

/*
 * Protects cgroup_subsys->release_agent_path.  Modifying it also requires
 * cgroup_mutex.  Reading requires either cgroup_mutex or this spinlock.
 */
static DEFINE_SPINLOCK(release_agent_path_lock);

#define cgroup_assert_mutex_or_rcu_locked()				\
	rcu_lockdep_assert(rcu_read_lock_held() ||			\
			   lockdep_is_held(&cgroup_mutex),		\
			   "cgroup_mutex or RCU read lock required");

/*
 * cgroup destruction makes heavy use of work items and there can be a lot
 * of concurrent destructions.  Use a separate workqueue so that cgroup
 * destruction work items don't end up filling up max_active of system_wq
 * which may lead to deadlock.
 */
static struct workqueue_struct *cgroup_destroy_wq;

/*
 * pidlist destructions need to be flushed on cgroup destruction.  Use a
 * separate workqueue as flush domain.
 */
static struct workqueue_struct *cgroup_pidlist_destroy_wq;

/* generate an array of cgroup subsystem pointers */
#define SUBSYS(_x) [_x ## _cgrp_id] = &_x ## _cgrp_subsys,
static struct cgroup_subsys *cgroup_subsys[] = {
#include <linux/cgroup_subsys.h>
};
#undef SUBSYS

/* array of cgroup subsystem names */
#define SUBSYS(_x) [_x ## _cgrp_id] = #_x,
static const char *cgroup_subsys_name[] = {
#include <linux/cgroup_subsys.h>
};
#undef SUBSYS

/*
 * The default hierarchy, reserved for the subsystems that are otherwise
 * unattached - it never has more than a single cgroup, and all tasks are
 * part of that cgroup.
 */
struct cgroup_root cgrp_dfl_root;

/*
 * The default hierarchy always exists but is hidden until mounted for the
 * first time.  This is for backward compatibility.
 */
static bool cgrp_dfl_root_visible;

/* some controllers are not supported in the default hierarchy */
static const unsigned int cgrp_dfl_root_inhibit_ss_mask = 0
#ifdef CONFIG_CGROUP_DEBUG
	| (1 << debug_cgrp_id)
#endif
	;

/* The list of hierarchy roots */

static LIST_HEAD(cgroup_roots);
static int cgroup_root_count;

/* hierarchy ID allocation and mapping, protected by cgroup_mutex */
static DEFINE_IDR(cgroup_hierarchy_idr);

/*
 * Assign a monotonically increasing serial number to csses.  It guarantees
 * cgroups with bigger numbers are newer than those with smaller numbers.
 * Also, as csses are always appended to the parent's ->children list, it
 * guarantees that sibling csses are always sorted in the ascending serial
 * number order on the list.  Protected by cgroup_mutex.
 */
static u64 css_serial_nr_next = 1;

/* This flag indicates whether tasks in the fork and exit paths should
 * check for fork/exit handlers to call. This avoids us having to do
 * extra work in the fork/exit path if none of the subsystems need to
 * be called.
 */
static int need_forkexit_callback __read_mostly;

static struct cftype cgroup_base_files[];

static void cgroup_put(struct cgroup *cgrp);
static int rebind_subsystems(struct cgroup_root *dst_root,
			     unsigned int ss_mask);
static int cgroup_destroy_locked(struct cgroup *cgrp);
static int create_css(struct cgroup *cgrp, struct cgroup_subsys *ss);
static void css_release(struct percpu_ref *ref);
static void kill_css(struct cgroup_subsys_state *css);
static int cgroup_addrm_files(struct cgroup *cgrp, struct cftype cfts[],
			      bool is_add);
static void cgroup_pidlist_destroy_all(struct cgroup *cgrp);

/* IDR wrappers which synchronize using cgroup_idr_lock */
static int cgroup_idr_alloc(struct idr *idr, void *ptr, int start, int end,
			    gfp_t gfp_mask)
{
	int ret;

	idr_preload(gfp_mask);
	spin_lock_bh(&cgroup_idr_lock);
	ret = idr_alloc(idr, ptr, start, end, gfp_mask);
	spin_unlock_bh(&cgroup_idr_lock);
	idr_preload_end();
	return ret;
}

static void *cgroup_idr_replace(struct idr *idr, void *ptr, int id)
{
	void *ret;

	spin_lock_bh(&cgroup_idr_lock);
	ret = idr_replace(idr, ptr, id);
	spin_unlock_bh(&cgroup_idr_lock);
	return ret;
}

static void cgroup_idr_remove(struct idr *idr, int id)
{
	spin_lock_bh(&cgroup_idr_lock);
	idr_remove(idr, id);
	spin_unlock_bh(&cgroup_idr_lock);
}

static struct cgroup *cgroup_parent(struct cgroup *cgrp)
{
	struct cgroup_subsys_state *parent_css = cgrp->self.parent;

	if (parent_css)
		return container_of(parent_css, struct cgroup, self);
	return NULL;
}

/**
 * cgroup_css - obtain a cgroup's css for the specified subsystem
 * @cgrp: the cgroup of interest
 * @ss: the subsystem of interest (%NULL returns @cgrp->self)
 *
 * Return @cgrp's css (cgroup_subsys_state) associated with @ss.  This
 * function must be called either under cgroup_mutex or rcu_read_lock() and
 * the caller is responsible for pinning the returned css if it wants to
 * keep accessing it outside the said locks.  This function may return
 * %NULL if @cgrp doesn't have @subsys_id enabled.
 */
static struct cgroup_subsys_state *cgroup_css(struct cgroup *cgrp,
					      struct cgroup_subsys *ss)
{
	if (ss)
		return rcu_dereference_check(cgrp->subsys[ss->id],
					lockdep_is_held(&cgroup_mutex));
	else
		return &cgrp->self;
}

/**
 * cgroup_e_css - obtain a cgroup's effective css for the specified subsystem
 * @cgrp: the cgroup of interest
 * @ss: the subsystem of interest (%NULL returns @cgrp->self)
 *
 * Similar to cgroup_css() but returns the effctive css, which is defined
 * as the matching css of the nearest ancestor including self which has @ss
 * enabled.  If @ss is associated with the hierarchy @cgrp is on, this
 * function is guaranteed to return non-NULL css.
 */
static struct cgroup_subsys_state *cgroup_e_css(struct cgroup *cgrp,
						struct cgroup_subsys *ss)
{
	lockdep_assert_held(&cgroup_mutex);

	if (!ss)
		return &cgrp->self;

	if (!(cgrp->root->subsys_mask & (1 << ss->id)))
		return NULL;

	while (cgroup_parent(cgrp) &&
	       !(cgroup_parent(cgrp)->child_subsys_mask & (1 << ss->id)))
		cgrp = cgroup_parent(cgrp);

	return cgroup_css(cgrp, ss);
}

/* convenient tests for these bits */
static inline bool cgroup_is_dead(const struct cgroup *cgrp)
{
	return !(cgrp->self.flags & CSS_ONLINE);
}

struct cgroup_subsys_state *of_css(struct kernfs_open_file *of)
{
	struct cgroup *cgrp = of->kn->parent->priv;
	struct cftype *cft = of_cft(of);

	/*
	 * This is open and unprotected implementation of cgroup_css().
	 * seq_css() is only called from a kernfs file operation which has
	 * an active reference on the file.  Because all the subsystem
	 * files are drained before a css is disassociated with a cgroup,
	 * the matching css from the cgroup's subsys table is guaranteed to
	 * be and stay valid until the enclosing operation is complete.
	 */
	if (cft->ss)
		return rcu_dereference_raw(cgrp->subsys[cft->ss->id]);
	else
		return &cgrp->self;
}
EXPORT_SYMBOL_GPL(of_css);

/**
 * cgroup_is_descendant - test ancestry
 * @cgrp: the cgroup to be tested
 * @ancestor: possible ancestor of @cgrp
 *
 * Test whether @cgrp is a descendant of @ancestor.  It also returns %true
 * if @cgrp == @ancestor.  This function is safe to call as long as @cgrp
 * and @ancestor are accessible.
 */
bool cgroup_is_descendant(struct cgroup *cgrp, struct cgroup *ancestor)
{
	while (cgrp) {
		if (cgrp == ancestor)
			return true;
		cgrp = cgroup_parent(cgrp);
	}
	return false;
}

static int cgroup_is_releasable(const struct cgroup *cgrp)
{
	const int bits =
		(1 << CGRP_RELEASABLE) |
		(1 << CGRP_NOTIFY_ON_RELEASE);
	return (cgrp->flags & bits) == bits;
}

static int notify_on_release(const struct cgroup *cgrp)
{
	return test_bit(CGRP_NOTIFY_ON_RELEASE, &cgrp->flags);
}

/**
 * for_each_css - iterate all css's of a cgroup
 * @css: the iteration cursor
 * @ssid: the index of the subsystem, CGROUP_SUBSYS_COUNT after reaching the end
 * @cgrp: the target cgroup to iterate css's of
 *
 * Should be called under cgroup_[tree_]mutex.
 */
#define for_each_css(css, ssid, cgrp)					\
	for ((ssid) = 0; (ssid) < CGROUP_SUBSYS_COUNT; (ssid)++)	\
		if (!((css) = rcu_dereference_check(			\
				(cgrp)->subsys[(ssid)],			\
				lockdep_is_held(&cgroup_mutex)))) { }	\
		else

/**
 * for_each_e_css - iterate all effective css's of a cgroup
 * @css: the iteration cursor
 * @ssid: the index of the subsystem, CGROUP_SUBSYS_COUNT after reaching the end
 * @cgrp: the target cgroup to iterate css's of
 *
 * Should be called under cgroup_[tree_]mutex.
 */
#define for_each_e_css(css, ssid, cgrp)					\
	for ((ssid) = 0; (ssid) < CGROUP_SUBSYS_COUNT; (ssid)++)	\
		if (!((css) = cgroup_e_css(cgrp, cgroup_subsys[(ssid)]))) \
			;						\
		else

/**
 * for_each_subsys - iterate all enabled cgroup subsystems
 * @ss: the iteration cursor
 * @ssid: the index of @ss, CGROUP_SUBSYS_COUNT after reaching the end
 */
#define for_each_subsys(ss, ssid)					\
	for ((ssid) = 0; (ssid) < CGROUP_SUBSYS_COUNT &&		\
	     (((ss) = cgroup_subsys[ssid]) || true); (ssid)++)

/* iterate across the hierarchies */
#define for_each_root(root)						\
	list_for_each_entry((root), &cgroup_roots, root_list)

/* iterate over child cgrps, lock should be held throughout iteration */
#define cgroup_for_each_live_child(child, cgrp)				\
	list_for_each_entry((child), &(cgrp)->self.children, self.sibling) \
		if (({ lockdep_assert_held(&cgroup_mutex);		\
		       cgroup_is_dead(child); }))			\
			;						\
		else

/* the list of cgroups eligible for automatic release. Protected by
 * release_list_lock */
static LIST_HEAD(release_list);
static DEFINE_RAW_SPINLOCK(release_list_lock);
static void cgroup_release_agent(struct work_struct *work);
static DECLARE_WORK(release_agent_work, cgroup_release_agent);
static void check_for_release(struct cgroup *cgrp);

/*
 * A cgroup can be associated with multiple css_sets as different tasks may
 * belong to different cgroups on different hierarchies.  In the other
 * direction, a css_set is naturally associated with multiple cgroups.
 * This M:N relationship is represented by the following link structure
 * which exists for each association and allows traversing the associations
 * from both sides.
 */
struct cgrp_cset_link {
	/* the cgroup and css_set this link associates */
	struct cgroup		*cgrp;
	struct css_set		*cset;

	/* list of cgrp_cset_links anchored at cgrp->cset_links */
	struct list_head	cset_link;

	/* list of cgrp_cset_links anchored at css_set->cgrp_links */
	struct list_head	cgrp_link;
};

/*
 * The default css_set - used by init and its children prior to any
 * hierarchies being mounted. It contains a pointer to the root state
 * for each subsystem. Also used to anchor the list of css_sets. Not
 * reference-counted, to improve performance when child cgroups
 * haven't been created.
 */
struct css_set init_css_set = {
	.refcount		= ATOMIC_INIT(1),
	.cgrp_links		= LIST_HEAD_INIT(init_css_set.cgrp_links),
	.tasks			= LIST_HEAD_INIT(init_css_set.tasks),
	.mg_tasks		= LIST_HEAD_INIT(init_css_set.mg_tasks),
	.mg_preload_node	= LIST_HEAD_INIT(init_css_set.mg_preload_node),
	.mg_node		= LIST_HEAD_INIT(init_css_set.mg_node),
};

static int css_set_count	= 1;	/* 1 for init_css_set */

/**
 * cgroup_update_populated - updated populated count of a cgroup
 * @cgrp: the target cgroup
 * @populated: inc or dec populated count
 *
 * @cgrp is either getting the first task (css_set) or losing the last.
 * Update @cgrp->populated_cnt accordingly.  The count is propagated
 * towards root so that a given cgroup's populated_cnt is zero iff the
 * cgroup and all its descendants are empty.
 *
 * @cgrp's interface file "cgroup.populated" is zero if
 * @cgrp->populated_cnt is zero and 1 otherwise.  When @cgrp->populated_cnt
 * changes from or to zero, userland is notified that the content of the
 * interface file has changed.  This can be used to detect when @cgrp and
 * its descendants become populated or empty.
 */
static void cgroup_update_populated(struct cgroup *cgrp, bool populated)
{
	lockdep_assert_held(&css_set_rwsem);

	do {
		bool trigger;

		if (populated)
			trigger = !cgrp->populated_cnt++;
		else
			trigger = !--cgrp->populated_cnt;

		if (!trigger)
			break;

		if (cgrp->populated_kn)
			kernfs_notify(cgrp->populated_kn);
		cgrp = cgroup_parent(cgrp);
	} while (cgrp);
}

/*
 * hash table for cgroup groups. This improves the performance to find
 * an existing css_set. This hash doesn't (currently) take into
 * account cgroups in empty hierarchies.
 */
#define CSS_SET_HASH_BITS	7
static DEFINE_HASHTABLE(css_set_table, CSS_SET_HASH_BITS);

static unsigned long css_set_hash(struct cgroup_subsys_state *css[])
{
	unsigned long key = 0UL;
	struct cgroup_subsys *ss;
	int i;

	for_each_subsys(ss, i)
		key += (unsigned long)css[i];
	key = (key >> 16) ^ key;

	return key;
}

static void put_css_set_locked(struct css_set *cset, bool taskexit)
{
	struct cgrp_cset_link *link, *tmp_link;
	struct cgroup_subsys *ss;
	int ssid;

	lockdep_assert_held(&css_set_rwsem);

	if (!atomic_dec_and_test(&cset->refcount))
		return;

	/* This css_set is dead. unlink it and release cgroup refcounts */
	for_each_subsys(ss, ssid)
		list_del(&cset->e_cset_node[ssid]);
	hash_del(&cset->hlist);
	css_set_count--;

	list_for_each_entry_safe(link, tmp_link, &cset->cgrp_links, cgrp_link) {
		struct cgroup *cgrp = link->cgrp;

		list_del(&link->cset_link);
		list_del(&link->cgrp_link);

		/* @cgrp can't go away while we're holding css_set_rwsem */
		if (list_empty(&cgrp->cset_links)) {
			cgroup_update_populated(cgrp, false);
			if (notify_on_release(cgrp)) {
				if (taskexit)
					set_bit(CGRP_RELEASABLE, &cgrp->flags);
				check_for_release(cgrp);
			}
		}

		kfree(link);
	}

	kfree_rcu(cset, rcu_head);
}

static void put_css_set(struct css_set *cset, bool taskexit)
{
	/*
	 * Ensure that the refcount doesn't hit zero while any readers
	 * can see it. Similar to atomic_dec_and_lock(), but for an
	 * rwlock
	 */
	if (atomic_add_unless(&cset->refcount, -1, 1))
		return;

	down_write(&css_set_rwsem);
	put_css_set_locked(cset, taskexit);
	up_write(&css_set_rwsem);
}

/*
 * refcounted get/put for css_set objects
 */
static inline void get_css_set(struct css_set *cset)
{
	atomic_inc(&cset->refcount);
}

/**
 * compare_css_sets - helper function for find_existing_css_set().
 * @cset: candidate css_set being tested
 * @old_cset: existing css_set for a task
 * @new_cgrp: cgroup that's being entered by the task
 * @template: desired set of css pointers in css_set (pre-calculated)
 *
 * Returns true if "cset" matches "old_cset" except for the hierarchy
 * which "new_cgrp" belongs to, for which it should match "new_cgrp".
 */
static bool compare_css_sets(struct css_set *cset,
			     struct css_set *old_cset,
			     struct cgroup *new_cgrp,
			     struct cgroup_subsys_state *template[])
{
	struct list_head *l1, *l2;

	/*
	 * On the default hierarchy, there can be csets which are
	 * associated with the same set of cgroups but different csses.
	 * Let's first ensure that csses match.
	 */
	if (memcmp(template, cset->subsys, sizeof(cset->subsys)))
		return false;

	/*
	 * Compare cgroup pointers in order to distinguish between
	 * different cgroups in hierarchies.  As different cgroups may
	 * share the same effective css, this comparison is always
	 * necessary.
	 */
	l1 = &cset->cgrp_links;
	l2 = &old_cset->cgrp_links;
	while (1) {
		struct cgrp_cset_link *link1, *link2;
		struct cgroup *cgrp1, *cgrp2;

		l1 = l1->next;
		l2 = l2->next;
		/* See if we reached the end - both lists are equal length. */
		if (l1 == &cset->cgrp_links) {
			BUG_ON(l2 != &old_cset->cgrp_links);
			break;
		} else {
			BUG_ON(l2 == &old_cset->cgrp_links);
		}
		/* Locate the cgroups associated with these links. */
		link1 = list_entry(l1, struct cgrp_cset_link, cgrp_link);
		link2 = list_entry(l2, struct cgrp_cset_link, cgrp_link);
		cgrp1 = link1->cgrp;
		cgrp2 = link2->cgrp;
		/* Hierarchies should be linked in the same order. */
		BUG_ON(cgrp1->root != cgrp2->root);

		/*
		 * If this hierarchy is the hierarchy of the cgroup
		 * that's changing, then we need to check that this
		 * css_set points to the new cgroup; if it's any other
		 * hierarchy, then this css_set should point to the
		 * same cgroup as the old css_set.
		 */
		if (cgrp1->root == new_cgrp->root) {
			if (cgrp1 != new_cgrp)
				return false;
		} else {
			if (cgrp1 != cgrp2)
				return false;
		}
	}
	return true;
}

/**
 * find_existing_css_set - init css array and find the matching css_set
 * @old_cset: the css_set that we're using before the cgroup transition
 * @cgrp: the cgroup that we're moving into
 * @template: out param for the new set of csses, should be clear on entry
 */
static struct css_set *find_existing_css_set(struct css_set *old_cset,
					struct cgroup *cgrp,
					struct cgroup_subsys_state *template[])
{
	struct cgroup_root *root = cgrp->root;
	struct cgroup_subsys *ss;
	struct css_set *cset;
	unsigned long key;
	int i;

	/*
	 * Build the set of subsystem state objects that we want to see in the
	 * new css_set. while subsystems can change globally, the entries here
	 * won't change, so no need for locking.
	 */
	for_each_subsys(ss, i) {
		if (root->subsys_mask & (1UL << i)) {
			/*
			 * @ss is in this hierarchy, so we want the
			 * effective css from @cgrp.
			 */
			template[i] = cgroup_e_css(cgrp, ss);
		} else {
			/*
			 * @ss is not in this hierarchy, so we don't want
			 * to change the css.
			 */
			template[i] = old_cset->subsys[i];
		}
	}

	key = css_set_hash(template);
	hash_for_each_possible(css_set_table, cset, hlist, key) {
		if (!compare_css_sets(cset, old_cset, cgrp, template))
			continue;

		/* This css_set matches what we need */
		return cset;
	}

	/* No existing cgroup group matched */
	return NULL;
}

static void free_cgrp_cset_links(struct list_head *links_to_free)
{
	struct cgrp_cset_link *link, *tmp_link;

	list_for_each_entry_safe(link, tmp_link, links_to_free, cset_link) {
		list_del(&link->cset_link);
		kfree(link);
	}
}

/**
 * allocate_cgrp_cset_links - allocate cgrp_cset_links
 * @count: the number of links to allocate
 * @tmp_links: list_head the allocated links are put on
 *
 * Allocate @count cgrp_cset_link structures and chain them on @tmp_links
 * through ->cset_link.  Returns 0 on success or -errno.
 */
static int allocate_cgrp_cset_links(int count, struct list_head *tmp_links)
{
	struct cgrp_cset_link *link;
	int i;

	INIT_LIST_HEAD(tmp_links);

	for (i = 0; i < count; i++) {
		link = kzalloc(sizeof(*link), GFP_KERNEL);
		if (!link) {
			free_cgrp_cset_links(tmp_links);
			return -ENOMEM;
		}
		list_add(&link->cset_link, tmp_links);
	}
	return 0;
}

/**
 * link_css_set - a helper function to link a css_set to a cgroup
 * @tmp_links: cgrp_cset_link objects allocated by allocate_cgrp_cset_links()
 * @cset: the css_set to be linked
 * @cgrp: the destination cgroup
 */
static void link_css_set(struct list_head *tmp_links, struct css_set *cset,
			 struct cgroup *cgrp)
{
	struct cgrp_cset_link *link;

	BUG_ON(list_empty(tmp_links));

	if (cgroup_on_dfl(cgrp))
		cset->dfl_cgrp = cgrp;

	link = list_first_entry(tmp_links, struct cgrp_cset_link, cset_link);
	link->cset = cset;
	link->cgrp = cgrp;

	if (list_empty(&cgrp->cset_links))
		cgroup_update_populated(cgrp, true);
	list_move(&link->cset_link, &cgrp->cset_links);

	/*
	 * Always add links to the tail of the list so that the list
	 * is sorted by order of hierarchy creation
	 */
	list_add_tail(&link->cgrp_link, &cset->cgrp_links);
}

/**
 * find_css_set - return a new css_set with one cgroup updated
 * @old_cset: the baseline css_set
 * @cgrp: the cgroup to be updated
 *
 * Return a new css_set that's equivalent to @old_cset, but with @cgrp
 * substituted into the appropriate hierarchy.
 */
static struct css_set *find_css_set(struct css_set *old_cset,
				    struct cgroup *cgrp)
{
	struct cgroup_subsys_state *template[CGROUP_SUBSYS_COUNT] = { };
	struct css_set *cset;
	struct list_head tmp_links;
	struct cgrp_cset_link *link;
	struct cgroup_subsys *ss;
	unsigned long key;
	int ssid;

	lockdep_assert_held(&cgroup_mutex);

	/* First see if we already have a cgroup group that matches
	 * the desired set */
	down_read(&css_set_rwsem);
	cset = find_existing_css_set(old_cset, cgrp, template);
	if (cset)
		get_css_set(cset);
	up_read(&css_set_rwsem);

	if (cset)
		return cset;

	cset = kzalloc(sizeof(*cset), GFP_KERNEL);
	if (!cset)
		return NULL;

	/* Allocate all the cgrp_cset_link objects that we'll need */
	if (allocate_cgrp_cset_links(cgroup_root_count, &tmp_links) < 0) {
		kfree(cset);
		return NULL;
	}

	atomic_set(&cset->refcount, 1);
	INIT_LIST_HEAD(&cset->cgrp_links);
	INIT_LIST_HEAD(&cset->tasks);
	INIT_LIST_HEAD(&cset->mg_tasks);
	INIT_LIST_HEAD(&cset->mg_preload_node);
	INIT_LIST_HEAD(&cset->mg_node);
	INIT_HLIST_NODE(&cset->hlist);

	/* Copy the set of subsystem state objects generated in
	 * find_existing_css_set() */
	memcpy(cset->subsys, template, sizeof(cset->subsys));

	down_write(&css_set_rwsem);
	/* Add reference counts and links from the new css_set. */
	list_for_each_entry(link, &old_cset->cgrp_links, cgrp_link) {
		struct cgroup *c = link->cgrp;

		if (c->root == cgrp->root)
			c = cgrp;
		link_css_set(&tmp_links, cset, c);
	}

	BUG_ON(!list_empty(&tmp_links));

	css_set_count++;

	/* Add @cset to the hash table */
	key = css_set_hash(cset->subsys);
	hash_add(css_set_table, &cset->hlist, key);

	for_each_subsys(ss, ssid)
		list_add_tail(&cset->e_cset_node[ssid],
			      &cset->subsys[ssid]->cgroup->e_csets[ssid]);

	up_write(&css_set_rwsem);

	return cset;
}

static struct cgroup_root *cgroup_root_from_kf(struct kernfs_root *kf_root)
{
	struct cgroup *root_cgrp = kf_root->kn->priv;

	return root_cgrp->root;
}

static int cgroup_init_root_id(struct cgroup_root *root)
{
	int id;

	lockdep_assert_held(&cgroup_mutex);

	id = idr_alloc_cyclic(&cgroup_hierarchy_idr, root, 0, 0, GFP_KERNEL);
	if (id < 0)
		return id;

	root->hierarchy_id = id;
	return 0;
}

static void cgroup_exit_root_id(struct cgroup_root *root)
{
	lockdep_assert_held(&cgroup_mutex);

	if (root->hierarchy_id) {
		idr_remove(&cgroup_hierarchy_idr, root->hierarchy_id);
		root->hierarchy_id = 0;
	}
}

static void cgroup_free_root(struct cgroup_root *root)
{
	if (root) {
		/* hierarhcy ID shoulid already have been released */
		WARN_ON_ONCE(root->hierarchy_id);

		idr_destroy(&root->cgroup_idr);
		kfree(root);
	}
}

static void cgroup_destroy_root(struct cgroup_root *root)
{
	struct cgroup *cgrp = &root->cgrp;
	struct cgrp_cset_link *link, *tmp_link;

	mutex_lock(&cgroup_mutex);

	BUG_ON(atomic_read(&root->nr_cgrps));
	BUG_ON(!list_empty(&cgrp->self.children));

	/* Rebind all subsystems back to the default hierarchy */
	rebind_subsystems(&cgrp_dfl_root, root->subsys_mask);

	/*
	 * Release all the links from cset_links to this hierarchy's
	 * root cgroup
	 */
	down_write(&css_set_rwsem);

	list_for_each_entry_safe(link, tmp_link, &cgrp->cset_links, cset_link) {
		list_del(&link->cset_link);
		list_del(&link->cgrp_link);
		kfree(link);
	}
	up_write(&css_set_rwsem);

	if (!list_empty(&root->root_list)) {
		list_del(&root->root_list);
		cgroup_root_count--;
	}

	cgroup_exit_root_id(root);

	mutex_unlock(&cgroup_mutex);

	kernfs_destroy_root(root->kf_root);
	cgroup_free_root(root);
}

/* look up cgroup associated with given css_set on the specified hierarchy */
static struct cgroup *cset_cgroup_from_root(struct css_set *cset,
					    struct cgroup_root *root)
{
	struct cgroup *res = NULL;

	lockdep_assert_held(&cgroup_mutex);
	lockdep_assert_held(&css_set_rwsem);

	if (cset == &init_css_set) {
		res = &root->cgrp;
	} else {
		struct cgrp_cset_link *link;

		list_for_each_entry(link, &cset->cgrp_links, cgrp_link) {
			struct cgroup *c = link->cgrp;

			if (c->root == root) {
				res = c;
				break;
			}
		}
	}

	BUG_ON(!res);
	return res;
}

/*
 * Return the cgroup for "task" from the given hierarchy. Must be
 * called with cgroup_mutex and css_set_rwsem held.
 */
static struct cgroup *task_cgroup_from_root(struct task_struct *task,
					    struct cgroup_root *root)
{
	/*
	 * No need to lock the task - since we hold cgroup_mutex the
	 * task can't change groups, so the only thing that can happen
	 * is that it exits and its css is set back to init_css_set.
	 */
	return cset_cgroup_from_root(task_css_set(task), root);
}

/*
 * A task must hold cgroup_mutex to modify cgroups.
 *
 * Any task can increment and decrement the count field without lock.
 * So in general, code holding cgroup_mutex can't rely on the count
 * field not changing.  However, if the count goes to zero, then only
 * cgroup_attach_task() can increment it again.  Because a count of zero
 * means that no tasks are currently attached, therefore there is no
 * way a task attached to that cgroup can fork (the other way to
 * increment the count).  So code holding cgroup_mutex can safely
 * assume that if the count is zero, it will stay zero. Similarly, if
 * a task holds cgroup_mutex on a cgroup with zero count, it
 * knows that the cgroup won't be removed, as cgroup_rmdir()
 * needs that mutex.
 *
 * The fork and exit callbacks cgroup_fork() and cgroup_exit(), don't
 * (usually) take cgroup_mutex.  These are the two most performance
 * critical pieces of code here.  The exception occurs on cgroup_exit(),
 * when a task in a notify_on_release cgroup exits.  Then cgroup_mutex
 * is taken, and if the cgroup count is zero, a usermode call made
 * to the release agent with the name of the cgroup (path relative to
 * the root of cgroup file system) as the argument.
 *
 * A cgroup can only be deleted if both its 'count' of using tasks
 * is zero, and its list of 'children' cgroups is empty.  Since all
 * tasks in the system use _some_ cgroup, and since there is always at
 * least one task in the system (init, pid == 1), therefore, root cgroup
 * always has either children cgroups and/or using tasks.  So we don't
 * need a special hack to ensure that root cgroup cannot be deleted.
 *
 * P.S.  One more locking exception.  RCU is used to guard the
 * update of a tasks cgroup pointer by cgroup_attach_task()
 */

static int cgroup_populate_dir(struct cgroup *cgrp, unsigned int subsys_mask);
static struct kernfs_syscall_ops cgroup_kf_syscall_ops;
static const struct file_operations proc_cgroupstats_operations;

static char *cgroup_file_name(struct cgroup *cgrp, const struct cftype *cft,
			      char *buf)
{
	if (cft->ss && !(cft->flags & CFTYPE_NO_PREFIX) &&
	    !(cgrp->root->flags & CGRP_ROOT_NOPREFIX))
		snprintf(buf, CGROUP_FILE_NAME_MAX, "%s.%s",
			 cft->ss->name, cft->name);
	else
		strncpy(buf, cft->name, CGROUP_FILE_NAME_MAX);
	return buf;
}

/**
 * cgroup_file_mode - deduce file mode of a control file
 * @cft: the control file in question
 *
 * returns cft->mode if ->mode is not 0
 * returns S_IRUGO|S_IWUSR if it has both a read and a write handler
 * returns S_IRUGO if it has only a read handler
 * returns S_IWUSR if it has only a write hander
 */
static umode_t cgroup_file_mode(const struct cftype *cft)
{
	umode_t mode = 0;

	if (cft->mode)
		return cft->mode;

	if (cft->read_u64 || cft->read_s64 || cft->seq_show)
		mode |= S_IRUGO;

	if (cft->write_u64 || cft->write_s64 || cft->write)
		mode |= S_IWUSR;

	return mode;
}

static void cgroup_get(struct cgroup *cgrp)
{
	WARN_ON_ONCE(cgroup_is_dead(cgrp));
	css_get(&cgrp->self);
}

static void cgroup_put(struct cgroup *cgrp)
{
	css_put(&cgrp->self);
}

/**
 * cgroup_kn_unlock - unlocking helper for cgroup kernfs methods
 * @kn: the kernfs_node being serviced
 *
 * This helper undoes cgroup_kn_lock_live() and should be invoked before
 * the method finishes if locking succeeded.  Note that once this function
 * returns the cgroup returned by cgroup_kn_lock_live() may become
 * inaccessible any time.  If the caller intends to continue to access the
 * cgroup, it should pin it before invoking this function.
 */
static void cgroup_kn_unlock(struct kernfs_node *kn)
{
	struct cgroup *cgrp;

	if (kernfs_type(kn) == KERNFS_DIR)
		cgrp = kn->priv;
	else
		cgrp = kn->parent->priv;

	mutex_unlock(&cgroup_mutex);

	kernfs_unbreak_active_protection(kn);
	cgroup_put(cgrp);
}

/**
 * cgroup_kn_lock_live - locking helper for cgroup kernfs methods
 * @kn: the kernfs_node being serviced
 *
 * This helper is to be used by a cgroup kernfs method currently servicing
 * @kn.  It breaks the active protection, performs cgroup locking and
 * verifies that the associated cgroup is alive.  Returns the cgroup if
 * alive; otherwise, %NULL.  A successful return should be undone by a
 * matching cgroup_kn_unlock() invocation.
 *
 * Any cgroup kernfs method implementation which requires locking the
 * associated cgroup should use this helper.  It avoids nesting cgroup
 * locking under kernfs active protection and allows all kernfs operations
 * including self-removal.
 */
static struct cgroup *cgroup_kn_lock_live(struct kernfs_node *kn)
{
	struct cgroup *cgrp;

	if (kernfs_type(kn) == KERNFS_DIR)
		cgrp = kn->priv;
	else
		cgrp = kn->parent->priv;

	/*
	 * We're gonna grab cgroup_mutex which nests outside kernfs
	 * active_ref.  cgroup liveliness check alone provides enough
	 * protection against removal.  Ensure @cgrp stays accessible and
	 * break the active_ref protection.
	 */
	cgroup_get(cgrp);
	kernfs_break_active_protection(kn);

	mutex_lock(&cgroup_mutex);

	if (!cgroup_is_dead(cgrp))
		return cgrp;

	cgroup_kn_unlock(kn);
	return NULL;
}

static void cgroup_rm_file(struct cgroup *cgrp, const struct cftype *cft)
{
	char name[CGROUP_FILE_NAME_MAX];

	lockdep_assert_held(&cgroup_mutex);
	kernfs_remove_by_name(cgrp->kn, cgroup_file_name(cgrp, cft, name));
}

/**
 * cgroup_clear_dir - remove subsys files in a cgroup directory
 * @cgrp: target cgroup
 * @subsys_mask: mask of the subsystem ids whose files should be removed
 */
static void cgroup_clear_dir(struct cgroup *cgrp, unsigned int subsys_mask)
{
	struct cgroup_subsys *ss;
	int i;

	for_each_subsys(ss, i) {
		struct cftype *cfts;

		if (!(subsys_mask & (1 << i)))
			continue;
		list_for_each_entry(cfts, &ss->cfts, node)
			cgroup_addrm_files(cgrp, cfts, false);
	}
}

static int rebind_subsystems(struct cgroup_root *dst_root, unsigned int ss_mask)
{
	struct cgroup_subsys *ss;
	unsigned int tmp_ss_mask;
	int ssid, i, ret;

	lockdep_assert_held(&cgroup_mutex);

	for_each_subsys(ss, ssid) {
		if (!(ss_mask & (1 << ssid)))
			continue;

		/* if @ss has non-root csses attached to it, can't move */
		if (css_next_child(NULL, cgroup_css(&ss->root->cgrp, ss)))
			return -EBUSY;

		/* can't move between two non-dummy roots either */
		if (ss->root != &cgrp_dfl_root && dst_root != &cgrp_dfl_root)
			return -EBUSY;
	}

	/* skip creating root files on dfl_root for inhibited subsystems */
	tmp_ss_mask = ss_mask;
	if (dst_root == &cgrp_dfl_root)
		tmp_ss_mask &= ~cgrp_dfl_root_inhibit_ss_mask;

	ret = cgroup_populate_dir(&dst_root->cgrp, tmp_ss_mask);
	if (ret) {
		if (dst_root != &cgrp_dfl_root)
			return ret;

		/*
		 * Rebinding back to the default root is not allowed to
		 * fail.  Using both default and non-default roots should
		 * be rare.  Moving subsystems back and forth even more so.
		 * Just warn about it and continue.
		 */
		if (cgrp_dfl_root_visible) {
			pr_warn("failed to create files (%d) while rebinding 0x%x to default root\n",
				ret, ss_mask);
			pr_warn("you may retry by moving them to a different hierarchy and unbinding\n");
		}
	}

	/*
	 * Nothing can fail from this point on.  Remove files for the
	 * removed subsystems and rebind each subsystem.
	 */
	for_each_subsys(ss, ssid)
		if (ss_mask & (1 << ssid))
			cgroup_clear_dir(&ss->root->cgrp, 1 << ssid);

	for_each_subsys(ss, ssid) {
		struct cgroup_root *src_root;
		struct cgroup_subsys_state *css;
		struct css_set *cset;

		if (!(ss_mask & (1 << ssid)))
			continue;

		src_root = ss->root;
		css = cgroup_css(&src_root->cgrp, ss);

		WARN_ON(!css || cgroup_css(&dst_root->cgrp, ss));

		RCU_INIT_POINTER(src_root->cgrp.subsys[ssid], NULL);
		rcu_assign_pointer(dst_root->cgrp.subsys[ssid], css);
		ss->root = dst_root;
		css->cgroup = &dst_root->cgrp;

		down_write(&css_set_rwsem);
		hash_for_each(css_set_table, i, cset, hlist)
			list_move_tail(&cset->e_cset_node[ss->id],
				       &dst_root->cgrp.e_csets[ss->id]);
		up_write(&css_set_rwsem);

		src_root->subsys_mask &= ~(1 << ssid);
		src_root->cgrp.child_subsys_mask &= ~(1 << ssid);

		/* default hierarchy doesn't enable controllers by default */
		dst_root->subsys_mask |= 1 << ssid;
		if (dst_root != &cgrp_dfl_root)
			dst_root->cgrp.child_subsys_mask |= 1 << ssid;

		if (ss->bind)
			ss->bind(css);
	}

	kernfs_activate(dst_root->cgrp.kn);
	return 0;
}

static int cgroup_show_options(struct seq_file *seq,
			       struct kernfs_root *kf_root)
{
	struct cgroup_root *root = cgroup_root_from_kf(kf_root);
	struct cgroup_subsys *ss;
	int ssid;

	for_each_subsys(ss, ssid)
		if (root->subsys_mask & (1 << ssid))
			seq_printf(seq, ",%s", ss->name);
	if (root->flags & CGRP_ROOT_SANE_BEHAVIOR)
		seq_puts(seq, ",sane_behavior");
	if (root->flags & CGRP_ROOT_NOPREFIX)
		seq_puts(seq, ",noprefix");
	if (root->flags & CGRP_ROOT_XATTR)
		seq_puts(seq, ",xattr");

	spin_lock(&release_agent_path_lock);
	if (strlen(root->release_agent_path))
		seq_printf(seq, ",release_agent=%s", root->release_agent_path);
	spin_unlock(&release_agent_path_lock);

	if (test_bit(CGRP_CPUSET_CLONE_CHILDREN, &root->cgrp.flags))
		seq_puts(seq, ",clone_children");
	if (strlen(root->name))
		seq_printf(seq, ",name=%s", root->name);
	return 0;
}

struct cgroup_sb_opts {
	unsigned int subsys_mask;
	unsigned int flags;
	char *release_agent;
	bool cpuset_clone_children;
	char *name;
	/* User explicitly requested empty subsystem */
	bool none;
};

static int parse_cgroupfs_options(char *data, struct cgroup_sb_opts *opts)
{
	char *token, *o = data;
	bool all_ss = false, one_ss = false;
	unsigned int mask = -1U;
	struct cgroup_subsys *ss;
	int i;

#ifdef CONFIG_CPUSETS
	mask = ~(1U << cpuset_cgrp_id);
#endif

	memset(opts, 0, sizeof(*opts));

	while ((token = strsep(&o, ",")) != NULL) {
		if (!*token)
			return -EINVAL;
		if (!strcmp(token, "none")) {
			/* Explicitly have no subsystems */
			opts->none = true;
			continue;
		}
		if (!strcmp(token, "all")) {
			/* Mutually exclusive option 'all' + subsystem name */
			if (one_ss)
				return -EINVAL;
			all_ss = true;
			continue;
		}
		if (!strcmp(token, "__DEVEL__sane_behavior")) {
			opts->flags |= CGRP_ROOT_SANE_BEHAVIOR;
			continue;
		}
		if (!strcmp(token, "noprefix")) {
			opts->flags |= CGRP_ROOT_NOPREFIX;
			continue;
		}
		if (!strcmp(token, "clone_children")) {
			opts->cpuset_clone_children = true;
			continue;
		}
		if (!strcmp(token, "xattr")) {
			opts->flags |= CGRP_ROOT_XATTR;
			continue;
		}
		if (!strncmp(token, "release_agent=", 14)) {
			/* Specifying two release agents is forbidden */
			if (opts->release_agent)
				return -EINVAL;
			opts->release_agent =
				kstrndup(token + 14, PATH_MAX - 1, GFP_KERNEL);
			if (!opts->release_agent)
				return -ENOMEM;
			continue;
		}
		if (!strncmp(token, "name=", 5)) {
			const char *name = token + 5;
			/* Can't specify an empty name */
			if (!strlen(name))
				return -EINVAL;
			/* Must match [\w.-]+ */
			for (i = 0; i < strlen(name); i++) {
				char c = name[i];
				if (isalnum(c))
					continue;
				if ((c == '.') || (c == '-') || (c == '_'))
					continue;
				return -EINVAL;
			}
			/* Specifying two names is forbidden */
			if (opts->name)
				return -EINVAL;
			opts->name = kstrndup(name,
					      MAX_CGROUP_ROOT_NAMELEN - 1,
					      GFP_KERNEL);
			if (!opts->name)
				return -ENOMEM;

			continue;
		}

		for_each_subsys(ss, i) {
			if (strcmp(token, ss->name))
				continue;
			if (ss->disabled)
				continue;

			/* Mutually exclusive option 'all' + subsystem name */
			if (all_ss)
				return -EINVAL;
			opts->subsys_mask |= (1 << i);
			one_ss = true;

			break;
		}
		if (i == CGROUP_SUBSYS_COUNT)
			return -ENOENT;
	}

	/* Consistency checks */

	if (opts->flags & CGRP_ROOT_SANE_BEHAVIOR) {
		pr_warn("sane_behavior: this is still under development and its behaviors will change, proceed at your own risk\n");

		if ((opts->flags & (CGRP_ROOT_NOPREFIX | CGRP_ROOT_XATTR)) ||
		    opts->cpuset_clone_children || opts->release_agent ||
		    opts->name) {
			pr_err("sane_behavior: noprefix, xattr, clone_children, release_agent and name are not allowed\n");
			return -EINVAL;
		}
	} else {
		/*
		 * If the 'all' option was specified select all the
		 * subsystems, otherwise if 'none', 'name=' and a subsystem
		 * name options were not specified, let's default to 'all'
		 */
		if (all_ss || (!one_ss && !opts->none && !opts->name))
			for_each_subsys(ss, i)
				if (!ss->disabled)
					opts->subsys_mask |= (1 << i);

		/*
		 * We either have to specify by name or by subsystems. (So
		 * all empty hierarchies must have a name).
		 */
		if (!opts->subsys_mask && !opts->name)
			return -EINVAL;
	}

	/*
	 * Option noprefix was introduced just for backward compatibility
	 * with the old cpuset, so we allow noprefix only if mounting just
	 * the cpuset subsystem.
	 */
	if ((opts->flags & CGRP_ROOT_NOPREFIX) && (opts->subsys_mask & mask))
		return -EINVAL;


	/* Can't specify "none" and some subsystems */
	if (opts->subsys_mask && opts->none)
		return -EINVAL;

	return 0;
}

static int cgroup_remount(struct kernfs_root *kf_root, int *flags, char *data)
{
	int ret = 0;
	struct cgroup_root *root = cgroup_root_from_kf(kf_root);
	struct cgroup_sb_opts opts;
	unsigned int added_mask, removed_mask;

	if (root->flags & CGRP_ROOT_SANE_BEHAVIOR) {
		pr_err("sane_behavior: remount is not allowed\n");
		return -EINVAL;
	}

	mutex_lock(&cgroup_mutex);

	/* See what subsystems are wanted */
	ret = parse_cgroupfs_options(data, &opts);
	if (ret)
		goto out_unlock;

	if (opts.subsys_mask != root->subsys_mask || opts.release_agent)
		pr_warn("option changes via remount are deprecated (pid=%d comm=%s)\n",
			task_tgid_nr(current), current->comm);

	added_mask = opts.subsys_mask & ~root->subsys_mask;
	removed_mask = root->subsys_mask & ~opts.subsys_mask;

	/* Don't allow flags or name to change at remount */
	if (((opts.flags ^ root->flags) & CGRP_ROOT_OPTION_MASK) ||
	    (opts.name && strcmp(opts.name, root->name))) {
		pr_err("option or name mismatch, new: 0x%x \"%s\", old: 0x%x \"%s\"\n",
		       opts.flags & CGRP_ROOT_OPTION_MASK, opts.name ?: "",
		       root->flags & CGRP_ROOT_OPTION_MASK, root->name);
		ret = -EINVAL;
		goto out_unlock;
	}

	/* remounting is not allowed for populated hierarchies */
	if (!list_empty(&root->cgrp.self.children)) {
		ret = -EBUSY;
		goto out_unlock;
	}

	ret = rebind_subsystems(root, added_mask);
	if (ret)
		goto out_unlock;

	rebind_subsystems(&cgrp_dfl_root, removed_mask);

	if (opts.release_agent) {
		spin_lock(&release_agent_path_lock);
		strcpy(root->release_agent_path, opts.release_agent);
		spin_unlock(&release_agent_path_lock);
	}
 out_unlock:
	kfree(opts.release_agent);
	kfree(opts.name);
	mutex_unlock(&cgroup_mutex);
	return ret;
}

/*
 * To reduce the fork() overhead for systems that are not actually using
 * their cgroups capability, we don't maintain the lists running through
 * each css_set to its tasks until we see the list actually used - in other
 * words after the first mount.
 */
static bool use_task_css_set_links __read_mostly;

static void cgroup_enable_task_cg_lists(void)
{
	struct task_struct *p, *g;

	down_write(&css_set_rwsem);

	if (use_task_css_set_links)
		goto out_unlock;

	use_task_css_set_links = true;

	/*
	 * We need tasklist_lock because RCU is not safe against
	 * while_each_thread(). Besides, a forking task that has passed
	 * cgroup_post_fork() without seeing use_task_css_set_links = 1
	 * is not guaranteed to have its child immediately visible in the
	 * tasklist if we walk through it with RCU.
	 */
	read_lock(&tasklist_lock);
	do_each_thread(g, p) {
		WARN_ON_ONCE(!list_empty(&p->cg_list) ||
			     task_css_set(p) != &init_css_set);

		/*
		 * We should check if the process is exiting, otherwise
		 * it will race with cgroup_exit() in that the list
		 * entry won't be deleted though the process has exited.
		 * Do it while holding siglock so that we don't end up
		 * racing against cgroup_exit().
		 */
		spin_lock_irq(&p->sighand->siglock);
		if (!(p->flags & PF_EXITING)) {
			struct css_set *cset = task_css_set(p);

			list_add(&p->cg_list, &cset->tasks);
			get_css_set(cset);
		}
		spin_unlock_irq(&p->sighand->siglock);
	} while_each_thread(g, p);
	read_unlock(&tasklist_lock);
out_unlock:
	up_write(&css_set_rwsem);
}

static void init_cgroup_housekeeping(struct cgroup *cgrp)
{
	struct cgroup_subsys *ss;
	int ssid;

	INIT_LIST_HEAD(&cgrp->self.sibling);
	INIT_LIST_HEAD(&cgrp->self.children);
	INIT_LIST_HEAD(&cgrp->cset_links);
	INIT_LIST_HEAD(&cgrp->release_list);
	INIT_LIST_HEAD(&cgrp->pidlists);
	mutex_init(&cgrp->pidlist_mutex);
	cgrp->self.cgroup = cgrp;
	cgrp->self.flags |= CSS_ONLINE;

	for_each_subsys(ss, ssid)
		INIT_LIST_HEAD(&cgrp->e_csets[ssid]);

	init_waitqueue_head(&cgrp->offline_waitq);
}

static void init_cgroup_root(struct cgroup_root *root,
			     struct cgroup_sb_opts *opts)
{
	struct cgroup *cgrp = &root->cgrp;

	INIT_LIST_HEAD(&root->root_list);
	atomic_set(&root->nr_cgrps, 1);
	cgrp->root = root;
	init_cgroup_housekeeping(cgrp);
	idr_init(&root->cgroup_idr);

	root->flags = opts->flags;
	if (opts->release_agent)
		strcpy(root->release_agent_path, opts->release_agent);
	if (opts->name)
		strcpy(root->name, opts->name);
	if (opts->cpuset_clone_children)
		set_bit(CGRP_CPUSET_CLONE_CHILDREN, &root->cgrp.flags);
}

static int cgroup_setup_root(struct cgroup_root *root, unsigned int ss_mask)
{
	LIST_HEAD(tmp_links);
	struct cgroup *root_cgrp = &root->cgrp;
	struct css_set *cset;
	int i, ret;

	lockdep_assert_held(&cgroup_mutex);

	ret = cgroup_idr_alloc(&root->cgroup_idr, root_cgrp, 1, 2, GFP_NOWAIT);
	if (ret < 0)
		goto out;
	root_cgrp->id = ret;

	ret = percpu_ref_init(&root_cgrp->self.refcnt, css_release);
	if (ret)
		goto out;

	/*
	 * We're accessing css_set_count without locking css_set_rwsem here,
	 * but that's OK - it can only be increased by someone holding
	 * cgroup_lock, and that's us. The worst that can happen is that we
	 * have some link structures left over
	 */
	ret = allocate_cgrp_cset_links(css_set_count, &tmp_links);
	if (ret)
		goto cancel_ref;

	ret = cgroup_init_root_id(root);
	if (ret)
		goto cancel_ref;

	root->kf_root = kernfs_create_root(&cgroup_kf_syscall_ops,
					   KERNFS_ROOT_CREATE_DEACTIVATED,
					   root_cgrp);
	if (IS_ERR(root->kf_root)) {
		ret = PTR_ERR(root->kf_root);
		goto exit_root_id;
	}
	root_cgrp->kn = root->kf_root->kn;

	ret = cgroup_addrm_files(root_cgrp, cgroup_base_files, true);
	if (ret)
		goto destroy_root;

	ret = rebind_subsystems(root, ss_mask);
	if (ret)
		goto destroy_root;

	/*
	 * There must be no failure case after here, since rebinding takes
	 * care of subsystems' refcounts, which are explicitly dropped in
	 * the failure exit path.
	 */
	list_add(&root->root_list, &cgroup_roots);
	cgroup_root_count++;

	/*
	 * Link the root cgroup in this hierarchy into all the css_set
	 * objects.
	 */
	down_write(&css_set_rwsem);
	hash_for_each(css_set_table, i, cset, hlist)
		link_css_set(&tmp_links, cset, root_cgrp);
	up_write(&css_set_rwsem);

	BUG_ON(!list_empty(&root_cgrp->self.children));
	BUG_ON(atomic_read(&root->nr_cgrps) != 1);

	kernfs_activate(root_cgrp->kn);
	ret = 0;
	goto out;

destroy_root:
	kernfs_destroy_root(root->kf_root);
	root->kf_root = NULL;
exit_root_id:
	cgroup_exit_root_id(root);
cancel_ref:
	percpu_ref_cancel_init(&root_cgrp->self.refcnt);
out:
	free_cgrp_cset_links(&tmp_links);
	return ret;
}

static struct dentry *cgroup_mount(struct file_system_type *fs_type,
			 int flags, const char *unused_dev_name,
			 void *data)
{
	struct super_block *pinned_sb = NULL;
	struct cgroup_subsys *ss;
	struct cgroup_root *root;
	struct cgroup_sb_opts opts;
	struct dentry *dentry;
	int ret;
	int i;
	bool new_sb;

	/*
	 * The first time anyone tries to mount a cgroup, enable the list
	 * linking each css_set to its tasks and fix up all existing tasks.
	 */
	if (!use_task_css_set_links)
		cgroup_enable_task_cg_lists();

	mutex_lock(&cgroup_mutex);

	/* First find the desired set of subsystems */
	ret = parse_cgroupfs_options(data, &opts);
	if (ret)
		goto out_unlock;

	/* look for a matching existing root */
	if (!opts.subsys_mask && !opts.none && !opts.name) {
		cgrp_dfl_root_visible = true;
		root = &cgrp_dfl_root;
		cgroup_get(&root->cgrp);
		ret = 0;
		goto out_unlock;
	}

	/*
	 * Destruction of cgroup root is asynchronous, so subsystems may
	 * still be dying after the previous unmount.  Let's drain the
	 * dying subsystems.  We just need to ensure that the ones
	 * unmounted previously finish dying and don't care about new ones
	 * starting.  Testing ref liveliness is good enough.
	 */
	for_each_subsys(ss, i) {
		if (!(opts.subsys_mask & (1 << i)) ||
		    ss->root == &cgrp_dfl_root)
			continue;

<<<<<<< HEAD
		if (!atomic_inc_not_zero(&ss->root->cgrp.refcnt)) {
			mutex_unlock(&cgroup_mutex);
			mutex_unlock(&cgroup_tree_mutex);
			msleep(10);
			mutex_lock(&cgroup_tree_mutex);
			mutex_lock(&cgroup_mutex);
			goto retry;
=======
		if (!percpu_ref_tryget_live(&ss->root->cgrp.self.refcnt)) {
			mutex_unlock(&cgroup_mutex);
			msleep(10);
			ret = restart_syscall();
			goto out_free;
>>>>>>> 1ebcafff
		}
		cgroup_put(&ss->root->cgrp);
	}

	for_each_root(root) {
		bool name_match = false;

		if (root == &cgrp_dfl_root)
			continue;

		/*
		 * If we asked for a name then it must match.  Also, if
		 * name matches but sybsys_mask doesn't, we should fail.
		 * Remember whether name matched.
		 */
		if (opts.name) {
			if (strcmp(opts.name, root->name))
				continue;
			name_match = true;
		}

		/*
		 * If we asked for subsystems (or explicitly for no
		 * subsystems) then they must match.
		 */
		if ((opts.subsys_mask || opts.none) &&
		    (opts.subsys_mask != root->subsys_mask)) {
			if (!name_match)
				continue;
			ret = -EBUSY;
			goto out_unlock;
		}

		if ((root->flags ^ opts.flags) & CGRP_ROOT_OPTION_MASK) {
			if ((root->flags | opts.flags) & CGRP_ROOT_SANE_BEHAVIOR) {
				pr_err("sane_behavior: new mount options should match the existing superblock\n");
				ret = -EINVAL;
				goto out_unlock;
			} else {
				pr_warn("new mount options do not match the existing superblock, will be ignored\n");
			}
		}

		/*
<<<<<<< HEAD
		 * A root's lifetime is governed by its root cgroup.  Zero
		 * ref indicate that the root is being destroyed.  Wait for
		 * destruction to complete so that the subsystems are free.
		 * We can use wait_queue for the wait but this path is
		 * super cold.  Let's just sleep for a bit and retry.

=======
>>>>>>> 1ebcafff
		 * We want to reuse @root whose lifetime is governed by its
		 * ->cgrp.  Let's check whether @root is alive and keep it
		 * that way.  As cgroup_kill_sb() can happen anytime, we
		 * want to block it by pinning the sb so that @root doesn't
		 * get killed before mount is complete.
		 *
<<<<<<< HEAD
		 * With the sb pinned, inc_not_zero can reliably indicate
=======
		 * With the sb pinned, tryget_live can reliably indicate
>>>>>>> 1ebcafff
		 * whether @root can be reused.  If it's being killed,
		 * drain it.  We can use wait_queue for the wait but this
		 * path is super cold.  Let's just sleep a bit and retry.
		 */
		pinned_sb = kernfs_pin_sb(root->kf_root, NULL);
		if (IS_ERR(pinned_sb) ||
<<<<<<< HEAD
		    !atomic_inc_not_zero(&root->cgrp.refcnt)) {
			mutex_unlock(&cgroup_mutex);
			mutex_unlock(&cgroup_tree_mutex);
=======
		    !percpu_ref_tryget_live(&root->cgrp.self.refcnt)) {
			mutex_unlock(&cgroup_mutex);
>>>>>>> 1ebcafff
			if (!IS_ERR_OR_NULL(pinned_sb))
				deactivate_super(pinned_sb);
			msleep(10);
			ret = restart_syscall();
			goto out_free;
		}

		ret = 0;
		goto out_unlock;
	}

	/*
	 * No such thing, create a new one.  name= matching without subsys
	 * specification is allowed for already existing hierarchies but we
	 * can't create new one without subsys specification.
	 */
	if (!opts.subsys_mask && !opts.none) {
		ret = -EINVAL;
		goto out_unlock;
	}

	root = kzalloc(sizeof(*root), GFP_KERNEL);
	if (!root) {
		ret = -ENOMEM;
		goto out_unlock;
	}

	init_cgroup_root(root, &opts);

	ret = cgroup_setup_root(root, opts.subsys_mask);
	if (ret)
		cgroup_free_root(root);

out_unlock:
	mutex_unlock(&cgroup_mutex);
out_free:
	kfree(opts.release_agent);
	kfree(opts.name);

	if (ret)
		return ERR_PTR(ret);

	dentry = kernfs_mount(fs_type, flags, root->kf_root,
				CGROUP_SUPER_MAGIC, &new_sb);
	if (IS_ERR(dentry) || !new_sb)
		cgroup_put(&root->cgrp);

	/*
	 * If @pinned_sb, we're reusing an existing root and holding an
	 * extra ref on its sb.  Mount is complete.  Put the extra ref.
	 */
	if (pinned_sb) {
		WARN_ON(new_sb);
		deactivate_super(pinned_sb);
	}

	return dentry;
}

static void cgroup_kill_sb(struct super_block *sb)
{
	struct kernfs_root *kf_root = kernfs_root_from_sb(sb);
	struct cgroup_root *root = cgroup_root_from_kf(kf_root);

	/*
	 * If @root doesn't have any mounts or children, start killing it.
	 * This prevents new mounts by disabling percpu_ref_tryget_live().
	 * cgroup_mount() may wait for @root's release.
	 *
	 * And don't kill the default root.
	 */
	if (css_has_online_children(&root->cgrp.self) ||
	    root == &cgrp_dfl_root)
		cgroup_put(&root->cgrp);
	else
		percpu_ref_kill(&root->cgrp.self.refcnt);

	kernfs_kill_sb(sb);
}

static struct file_system_type cgroup_fs_type = {
	.name = "cgroup",
	.mount = cgroup_mount,
	.kill_sb = cgroup_kill_sb,
};

static struct kobject *cgroup_kobj;

/**
 * task_cgroup_path - cgroup path of a task in the first cgroup hierarchy
 * @task: target task
 * @buf: the buffer to write the path into
 * @buflen: the length of the buffer
 *
 * Determine @task's cgroup on the first (the one with the lowest non-zero
 * hierarchy_id) cgroup hierarchy and copy its path into @buf.  This
 * function grabs cgroup_mutex and shouldn't be used inside locks used by
 * cgroup controller callbacks.
 *
 * Return value is the same as kernfs_path().
 */
char *task_cgroup_path(struct task_struct *task, char *buf, size_t buflen)
{
	struct cgroup_root *root;
	struct cgroup *cgrp;
	int hierarchy_id = 1;
	char *path = NULL;

	mutex_lock(&cgroup_mutex);
	down_read(&css_set_rwsem);

	root = idr_get_next(&cgroup_hierarchy_idr, &hierarchy_id);

	if (root) {
		cgrp = task_cgroup_from_root(task, root);
		path = cgroup_path(cgrp, buf, buflen);
	} else {
		/* if no hierarchy exists, everyone is in "/" */
		if (strlcpy(buf, "/", buflen) < buflen)
			path = buf;
	}

	up_read(&css_set_rwsem);
	mutex_unlock(&cgroup_mutex);
	return path;
}
EXPORT_SYMBOL_GPL(task_cgroup_path);

/* used to track tasks and other necessary states during migration */
struct cgroup_taskset {
	/* the src and dst cset list running through cset->mg_node */
	struct list_head	src_csets;
	struct list_head	dst_csets;

	/*
	 * Fields for cgroup_taskset_*() iteration.
	 *
	 * Before migration is committed, the target migration tasks are on
	 * ->mg_tasks of the csets on ->src_csets.  After, on ->mg_tasks of
	 * the csets on ->dst_csets.  ->csets point to either ->src_csets
	 * or ->dst_csets depending on whether migration is committed.
	 *
	 * ->cur_csets and ->cur_task point to the current task position
	 * during iteration.
	 */
	struct list_head	*csets;
	struct css_set		*cur_cset;
	struct task_struct	*cur_task;
};

/**
 * cgroup_taskset_first - reset taskset and return the first task
 * @tset: taskset of interest
 *
 * @tset iteration is initialized and the first task is returned.
 */
struct task_struct *cgroup_taskset_first(struct cgroup_taskset *tset)
{
	tset->cur_cset = list_first_entry(tset->csets, struct css_set, mg_node);
	tset->cur_task = NULL;

	return cgroup_taskset_next(tset);
}

/**
 * cgroup_taskset_next - iterate to the next task in taskset
 * @tset: taskset of interest
 *
 * Return the next task in @tset.  Iteration must have been initialized
 * with cgroup_taskset_first().
 */
struct task_struct *cgroup_taskset_next(struct cgroup_taskset *tset)
{
	struct css_set *cset = tset->cur_cset;
	struct task_struct *task = tset->cur_task;

	while (&cset->mg_node != tset->csets) {
		if (!task)
			task = list_first_entry(&cset->mg_tasks,
						struct task_struct, cg_list);
		else
			task = list_next_entry(task, cg_list);

		if (&task->cg_list != &cset->mg_tasks) {
			tset->cur_cset = cset;
			tset->cur_task = task;
			return task;
		}

		cset = list_next_entry(cset, mg_node);
		task = NULL;
	}

	return NULL;
}

/**
 * cgroup_task_migrate - move a task from one cgroup to another.
 * @old_cgrp: the cgroup @tsk is being migrated from
 * @tsk: the task being migrated
 * @new_cset: the new css_set @tsk is being attached to
 *
 * Must be called with cgroup_mutex, threadgroup and css_set_rwsem locked.
 */
static void cgroup_task_migrate(struct cgroup *old_cgrp,
				struct task_struct *tsk,
				struct css_set *new_cset)
{
	struct css_set *old_cset;

	lockdep_assert_held(&cgroup_mutex);
	lockdep_assert_held(&css_set_rwsem);

	/*
	 * We are synchronized through threadgroup_lock() against PF_EXITING
	 * setting such that we can't race against cgroup_exit() changing the
	 * css_set to init_css_set and dropping the old one.
	 */
	WARN_ON_ONCE(tsk->flags & PF_EXITING);
	old_cset = task_css_set(tsk);

	get_css_set(new_cset);
	rcu_assign_pointer(tsk->cgroups, new_cset);

	/*
	 * Use move_tail so that cgroup_taskset_first() still returns the
	 * leader after migration.  This works because cgroup_migrate()
	 * ensures that the dst_cset of the leader is the first on the
	 * tset's dst_csets list.
	 */
	list_move_tail(&tsk->cg_list, &new_cset->mg_tasks);

	/*
	 * We just gained a reference on old_cset by taking it from the
	 * task. As trading it for new_cset is protected by cgroup_mutex,
	 * we're safe to drop it here; it will be freed under RCU.
	 */
	set_bit(CGRP_RELEASABLE, &old_cgrp->flags);
	put_css_set_locked(old_cset, false);
}

/**
 * cgroup_migrate_finish - cleanup after attach
 * @preloaded_csets: list of preloaded css_sets
 *
 * Undo cgroup_migrate_add_src() and cgroup_migrate_prepare_dst().  See
 * those functions for details.
 */
static void cgroup_migrate_finish(struct list_head *preloaded_csets)
{
	struct css_set *cset, *tmp_cset;

	lockdep_assert_held(&cgroup_mutex);

	down_write(&css_set_rwsem);
	list_for_each_entry_safe(cset, tmp_cset, preloaded_csets, mg_preload_node) {
		cset->mg_src_cgrp = NULL;
		cset->mg_dst_cset = NULL;
		list_del_init(&cset->mg_preload_node);
		put_css_set_locked(cset, false);
	}
	up_write(&css_set_rwsem);
}

/**
 * cgroup_migrate_add_src - add a migration source css_set
 * @src_cset: the source css_set to add
 * @dst_cgrp: the destination cgroup
 * @preloaded_csets: list of preloaded css_sets
 *
 * Tasks belonging to @src_cset are about to be migrated to @dst_cgrp.  Pin
 * @src_cset and add it to @preloaded_csets, which should later be cleaned
 * up by cgroup_migrate_finish().
 *
 * This function may be called without holding threadgroup_lock even if the
 * target is a process.  Threads may be created and destroyed but as long
 * as cgroup_mutex is not dropped, no new css_set can be put into play and
 * the preloaded css_sets are guaranteed to cover all migrations.
 */
static void cgroup_migrate_add_src(struct css_set *src_cset,
				   struct cgroup *dst_cgrp,
				   struct list_head *preloaded_csets)
{
	struct cgroup *src_cgrp;

	lockdep_assert_held(&cgroup_mutex);
	lockdep_assert_held(&css_set_rwsem);

	src_cgrp = cset_cgroup_from_root(src_cset, dst_cgrp->root);

	if (!list_empty(&src_cset->mg_preload_node))
		return;

	WARN_ON(src_cset->mg_src_cgrp);
	WARN_ON(!list_empty(&src_cset->mg_tasks));
	WARN_ON(!list_empty(&src_cset->mg_node));

	src_cset->mg_src_cgrp = src_cgrp;
	get_css_set(src_cset);
	list_add(&src_cset->mg_preload_node, preloaded_csets);
}

/**
 * cgroup_migrate_prepare_dst - prepare destination css_sets for migration
 * @dst_cgrp: the destination cgroup (may be %NULL)
 * @preloaded_csets: list of preloaded source css_sets
 *
 * Tasks are about to be moved to @dst_cgrp and all the source css_sets
 * have been preloaded to @preloaded_csets.  This function looks up and
 * pins all destination css_sets, links each to its source, and append them
 * to @preloaded_csets.  If @dst_cgrp is %NULL, the destination of each
 * source css_set is assumed to be its cgroup on the default hierarchy.
 *
 * This function must be called after cgroup_migrate_add_src() has been
 * called on each migration source css_set.  After migration is performed
 * using cgroup_migrate(), cgroup_migrate_finish() must be called on
 * @preloaded_csets.
 */
static int cgroup_migrate_prepare_dst(struct cgroup *dst_cgrp,
				      struct list_head *preloaded_csets)
{
	LIST_HEAD(csets);
	struct css_set *src_cset, *tmp_cset;

	lockdep_assert_held(&cgroup_mutex);

	/*
	 * Except for the root, child_subsys_mask must be zero for a cgroup
	 * with tasks so that child cgroups don't compete against tasks.
	 */
	if (dst_cgrp && cgroup_on_dfl(dst_cgrp) && cgroup_parent(dst_cgrp) &&
	    dst_cgrp->child_subsys_mask)
		return -EBUSY;

	/* look up the dst cset for each src cset and link it to src */
	list_for_each_entry_safe(src_cset, tmp_cset, preloaded_csets, mg_preload_node) {
		struct css_set *dst_cset;

		dst_cset = find_css_set(src_cset,
					dst_cgrp ?: src_cset->dfl_cgrp);
		if (!dst_cset)
			goto err;

		WARN_ON_ONCE(src_cset->mg_dst_cset || dst_cset->mg_dst_cset);

		/*
		 * If src cset equals dst, it's noop.  Drop the src.
		 * cgroup_migrate() will skip the cset too.  Note that we
		 * can't handle src == dst as some nodes are used by both.
		 */
		if (src_cset == dst_cset) {
			src_cset->mg_src_cgrp = NULL;
			list_del_init(&src_cset->mg_preload_node);
			put_css_set(src_cset, false);
			put_css_set(dst_cset, false);
			continue;
		}

		src_cset->mg_dst_cset = dst_cset;

		if (list_empty(&dst_cset->mg_preload_node))
			list_add(&dst_cset->mg_preload_node, &csets);
		else
			put_css_set(dst_cset, false);
	}

	list_splice_tail(&csets, preloaded_csets);
	return 0;
err:
	cgroup_migrate_finish(&csets);
	return -ENOMEM;
}

/**
 * cgroup_migrate - migrate a process or task to a cgroup
 * @cgrp: the destination cgroup
 * @leader: the leader of the process or the task to migrate
 * @threadgroup: whether @leader points to the whole process or a single task
 *
 * Migrate a process or task denoted by @leader to @cgrp.  If migrating a
 * process, the caller must be holding threadgroup_lock of @leader.  The
 * caller is also responsible for invoking cgroup_migrate_add_src() and
 * cgroup_migrate_prepare_dst() on the targets before invoking this
 * function and following up with cgroup_migrate_finish().
 *
 * As long as a controller's ->can_attach() doesn't fail, this function is
 * guaranteed to succeed.  This means that, excluding ->can_attach()
 * failure, when migrating multiple targets, the success or failure can be
 * decided for all targets by invoking group_migrate_prepare_dst() before
 * actually starting migrating.
 */
static int cgroup_migrate(struct cgroup *cgrp, struct task_struct *leader,
			  bool threadgroup)
{
	struct cgroup_taskset tset = {
		.src_csets	= LIST_HEAD_INIT(tset.src_csets),
		.dst_csets	= LIST_HEAD_INIT(tset.dst_csets),
		.csets		= &tset.src_csets,
	};
	struct cgroup_subsys_state *css, *failed_css = NULL;
	struct css_set *cset, *tmp_cset;
	struct task_struct *task, *tmp_task;
	int i, ret;

	/*
	 * Prevent freeing of tasks while we take a snapshot. Tasks that are
	 * already PF_EXITING could be freed from underneath us unless we
	 * take an rcu_read_lock.
	 */
	down_write(&css_set_rwsem);
	rcu_read_lock();
	task = leader;
	do {
		/* @task either already exited or can't exit until the end */
		if (task->flags & PF_EXITING)
			goto next;

		/* leave @task alone if post_fork() hasn't linked it yet */
		if (list_empty(&task->cg_list))
			goto next;

		cset = task_css_set(task);
		if (!cset->mg_src_cgrp)
			goto next;

		/*
		 * cgroup_taskset_first() must always return the leader.
		 * Take care to avoid disturbing the ordering.
		 */
		list_move_tail(&task->cg_list, &cset->mg_tasks);
		if (list_empty(&cset->mg_node))
			list_add_tail(&cset->mg_node, &tset.src_csets);
		if (list_empty(&cset->mg_dst_cset->mg_node))
			list_move_tail(&cset->mg_dst_cset->mg_node,
				       &tset.dst_csets);
	next:
		if (!threadgroup)
			break;
	} while_each_thread(leader, task);
	rcu_read_unlock();
	up_write(&css_set_rwsem);

	/* methods shouldn't be called if no task is actually migrating */
	if (list_empty(&tset.src_csets))
		return 0;

	/* check that we can legitimately attach to the cgroup */
	for_each_e_css(css, i, cgrp) {
		if (css->ss->can_attach) {
			ret = css->ss->can_attach(css, &tset);
			if (ret) {
				failed_css = css;
				goto out_cancel_attach;
			}
		}
	}

	/*
	 * Now that we're guaranteed success, proceed to move all tasks to
	 * the new cgroup.  There are no failure cases after here, so this
	 * is the commit point.
	 */
	down_write(&css_set_rwsem);
	list_for_each_entry(cset, &tset.src_csets, mg_node) {
		list_for_each_entry_safe(task, tmp_task, &cset->mg_tasks, cg_list)
			cgroup_task_migrate(cset->mg_src_cgrp, task,
					    cset->mg_dst_cset);
	}
	up_write(&css_set_rwsem);

	/*
	 * Migration is committed, all target tasks are now on dst_csets.
	 * Nothing is sensitive to fork() after this point.  Notify
	 * controllers that migration is complete.
	 */
	tset.csets = &tset.dst_csets;

	for_each_e_css(css, i, cgrp)
		if (css->ss->attach)
			css->ss->attach(css, &tset);

	ret = 0;
	goto out_release_tset;

out_cancel_attach:
	for_each_e_css(css, i, cgrp) {
		if (css == failed_css)
			break;
		if (css->ss->cancel_attach)
			css->ss->cancel_attach(css, &tset);
	}
out_release_tset:
	down_write(&css_set_rwsem);
	list_splice_init(&tset.dst_csets, &tset.src_csets);
	list_for_each_entry_safe(cset, tmp_cset, &tset.src_csets, mg_node) {
		list_splice_tail_init(&cset->mg_tasks, &cset->tasks);
		list_del_init(&cset->mg_node);
	}
	up_write(&css_set_rwsem);
	return ret;
}

/**
 * cgroup_attach_task - attach a task or a whole threadgroup to a cgroup
 * @dst_cgrp: the cgroup to attach to
 * @leader: the task or the leader of the threadgroup to be attached
 * @threadgroup: attach the whole threadgroup?
 *
 * Call holding cgroup_mutex and threadgroup_lock of @leader.
 */
static int cgroup_attach_task(struct cgroup *dst_cgrp,
			      struct task_struct *leader, bool threadgroup)
{
	LIST_HEAD(preloaded_csets);
	struct task_struct *task;
	int ret;

	/* look up all src csets */
	down_read(&css_set_rwsem);
	rcu_read_lock();
	task = leader;
	do {
		cgroup_migrate_add_src(task_css_set(task), dst_cgrp,
				       &preloaded_csets);
		if (!threadgroup)
			break;
	} while_each_thread(leader, task);
	rcu_read_unlock();
	up_read(&css_set_rwsem);

	/* prepare dst csets and commit */
	ret = cgroup_migrate_prepare_dst(dst_cgrp, &preloaded_csets);
	if (!ret)
		ret = cgroup_migrate(dst_cgrp, leader, threadgroup);

	cgroup_migrate_finish(&preloaded_csets);
	return ret;
}

/*
 * Find the task_struct of the task to attach by vpid and pass it along to the
 * function to attach either it or all tasks in its threadgroup. Will lock
 * cgroup_mutex and threadgroup.
 */
static ssize_t __cgroup_procs_write(struct kernfs_open_file *of, char *buf,
				    size_t nbytes, loff_t off, bool threadgroup)
{
	struct task_struct *tsk;
	const struct cred *cred = current_cred(), *tcred;
	struct cgroup *cgrp;
	pid_t pid;
	int ret;

	if (kstrtoint(strstrip(buf), 0, &pid) || pid < 0)
		return -EINVAL;

	cgrp = cgroup_kn_lock_live(of->kn);
	if (!cgrp)
		return -ENODEV;

retry_find_task:
	rcu_read_lock();
	if (pid) {
		tsk = find_task_by_vpid(pid);
		if (!tsk) {
			rcu_read_unlock();
			ret = -ESRCH;
			goto out_unlock_cgroup;
		}
		/*
		 * even if we're attaching all tasks in the thread group, we
		 * only need to check permissions on one of them.
		 */
		tcred = __task_cred(tsk);
		if (!uid_eq(cred->euid, GLOBAL_ROOT_UID) &&
		    !uid_eq(cred->euid, tcred->uid) &&
		    !uid_eq(cred->euid, tcred->suid)) {
			rcu_read_unlock();
			ret = -EACCES;
			goto out_unlock_cgroup;
		}
	} else
		tsk = current;

	if (threadgroup)
		tsk = tsk->group_leader;

	/*
	 * Workqueue threads may acquire PF_NO_SETAFFINITY and become
	 * trapped in a cpuset, or RT worker may be born in a cgroup
	 * with no rt_runtime allocated.  Just say no.
	 */
	if (tsk == kthreadd_task || (tsk->flags & PF_NO_SETAFFINITY)) {
		ret = -EINVAL;
		rcu_read_unlock();
		goto out_unlock_cgroup;
	}

	get_task_struct(tsk);
	rcu_read_unlock();

	threadgroup_lock(tsk);
	if (threadgroup) {
		if (!thread_group_leader(tsk)) {
			/*
			 * a race with de_thread from another thread's exec()
			 * may strip us of our leadership, if this happens,
			 * there is no choice but to throw this task away and
			 * try again; this is
			 * "double-double-toil-and-trouble-check locking".
			 */
			threadgroup_unlock(tsk);
			put_task_struct(tsk);
			goto retry_find_task;
		}
	}

	ret = cgroup_attach_task(cgrp, tsk, threadgroup);

	threadgroup_unlock(tsk);

	put_task_struct(tsk);
out_unlock_cgroup:
	cgroup_kn_unlock(of->kn);
	return ret ?: nbytes;
}

/**
 * cgroup_attach_task_all - attach task 'tsk' to all cgroups of task 'from'
 * @from: attach to all cgroups of a given task
 * @tsk: the task to be attached
 */
int cgroup_attach_task_all(struct task_struct *from, struct task_struct *tsk)
{
	struct cgroup_root *root;
	int retval = 0;

	mutex_lock(&cgroup_mutex);
	for_each_root(root) {
		struct cgroup *from_cgrp;

		if (root == &cgrp_dfl_root)
			continue;

		down_read(&css_set_rwsem);
		from_cgrp = task_cgroup_from_root(from, root);
		up_read(&css_set_rwsem);

		retval = cgroup_attach_task(from_cgrp, tsk, false);
		if (retval)
			break;
	}
	mutex_unlock(&cgroup_mutex);

	return retval;
}
EXPORT_SYMBOL_GPL(cgroup_attach_task_all);

static ssize_t cgroup_tasks_write(struct kernfs_open_file *of,
				  char *buf, size_t nbytes, loff_t off)
{
	return __cgroup_procs_write(of, buf, nbytes, off, false);
}

static ssize_t cgroup_procs_write(struct kernfs_open_file *of,
				  char *buf, size_t nbytes, loff_t off)
{
	return __cgroup_procs_write(of, buf, nbytes, off, true);
}

static ssize_t cgroup_release_agent_write(struct kernfs_open_file *of,
					  char *buf, size_t nbytes, loff_t off)
{
	struct cgroup *cgrp;

	BUILD_BUG_ON(sizeof(cgrp->root->release_agent_path) < PATH_MAX);

	cgrp = cgroup_kn_lock_live(of->kn);
	if (!cgrp)
		return -ENODEV;
	spin_lock(&release_agent_path_lock);
	strlcpy(cgrp->root->release_agent_path, strstrip(buf),
		sizeof(cgrp->root->release_agent_path));
	spin_unlock(&release_agent_path_lock);
	cgroup_kn_unlock(of->kn);
	return nbytes;
}

static int cgroup_release_agent_show(struct seq_file *seq, void *v)
{
	struct cgroup *cgrp = seq_css(seq)->cgroup;

	spin_lock(&release_agent_path_lock);
	seq_puts(seq, cgrp->root->release_agent_path);
	spin_unlock(&release_agent_path_lock);
	seq_putc(seq, '\n');
	return 0;
}

static int cgroup_sane_behavior_show(struct seq_file *seq, void *v)
{
	struct cgroup *cgrp = seq_css(seq)->cgroup;

	seq_printf(seq, "%d\n", cgroup_sane_behavior(cgrp));
	return 0;
}

static void cgroup_print_ss_mask(struct seq_file *seq, unsigned int ss_mask)
{
	struct cgroup_subsys *ss;
	bool printed = false;
	int ssid;

	for_each_subsys(ss, ssid) {
		if (ss_mask & (1 << ssid)) {
			if (printed)
				seq_putc(seq, ' ');
			seq_printf(seq, "%s", ss->name);
			printed = true;
		}
	}
	if (printed)
		seq_putc(seq, '\n');
}

/* show controllers which are currently attached to the default hierarchy */
static int cgroup_root_controllers_show(struct seq_file *seq, void *v)
{
	struct cgroup *cgrp = seq_css(seq)->cgroup;

	cgroup_print_ss_mask(seq, cgrp->root->subsys_mask &
			     ~cgrp_dfl_root_inhibit_ss_mask);
	return 0;
}

/* show controllers which are enabled from the parent */
static int cgroup_controllers_show(struct seq_file *seq, void *v)
{
	struct cgroup *cgrp = seq_css(seq)->cgroup;

	cgroup_print_ss_mask(seq, cgroup_parent(cgrp)->child_subsys_mask);
	return 0;
}

/* show controllers which are enabled for a given cgroup's children */
static int cgroup_subtree_control_show(struct seq_file *seq, void *v)
{
	struct cgroup *cgrp = seq_css(seq)->cgroup;

	cgroup_print_ss_mask(seq, cgrp->child_subsys_mask);
	return 0;
}

/**
 * cgroup_update_dfl_csses - update css assoc of a subtree in default hierarchy
 * @cgrp: root of the subtree to update csses for
 *
 * @cgrp's child_subsys_mask has changed and its subtree's (self excluded)
 * css associations need to be updated accordingly.  This function looks up
 * all css_sets which are attached to the subtree, creates the matching
 * updated css_sets and migrates the tasks to the new ones.
 */
static int cgroup_update_dfl_csses(struct cgroup *cgrp)
{
	LIST_HEAD(preloaded_csets);
	struct cgroup_subsys_state *css;
	struct css_set *src_cset;
	int ret;

	lockdep_assert_held(&cgroup_mutex);

	/* look up all csses currently attached to @cgrp's subtree */
	down_read(&css_set_rwsem);
	css_for_each_descendant_pre(css, cgroup_css(cgrp, NULL)) {
		struct cgrp_cset_link *link;

		/* self is not affected by child_subsys_mask change */
		if (css->cgroup == cgrp)
			continue;

		list_for_each_entry(link, &css->cgroup->cset_links, cset_link)
			cgroup_migrate_add_src(link->cset, cgrp,
					       &preloaded_csets);
	}
	up_read(&css_set_rwsem);

	/* NULL dst indicates self on default hierarchy */
	ret = cgroup_migrate_prepare_dst(NULL, &preloaded_csets);
	if (ret)
		goto out_finish;

	list_for_each_entry(src_cset, &preloaded_csets, mg_preload_node) {
		struct task_struct *last_task = NULL, *task;

		/* src_csets precede dst_csets, break on the first dst_cset */
		if (!src_cset->mg_src_cgrp)
			break;

		/*
		 * All tasks in src_cset need to be migrated to the
		 * matching dst_cset.  Empty it process by process.  We
		 * walk tasks but migrate processes.  The leader might even
		 * belong to a different cset but such src_cset would also
		 * be among the target src_csets because the default
		 * hierarchy enforces per-process membership.
		 */
		while (true) {
			down_read(&css_set_rwsem);
			task = list_first_entry_or_null(&src_cset->tasks,
						struct task_struct, cg_list);
			if (task) {
				task = task->group_leader;
				WARN_ON_ONCE(!task_css_set(task)->mg_src_cgrp);
				get_task_struct(task);
			}
			up_read(&css_set_rwsem);

			if (!task)
				break;

			/* guard against possible infinite loop */
			if (WARN(last_task == task,
				 "cgroup: update_dfl_csses failed to make progress, aborting in inconsistent state\n"))
				goto out_finish;
			last_task = task;

			threadgroup_lock(task);
			/* raced against de_thread() from another thread? */
			if (!thread_group_leader(task)) {
				threadgroup_unlock(task);
				put_task_struct(task);
				continue;
			}

			ret = cgroup_migrate(src_cset->dfl_cgrp, task, true);

			threadgroup_unlock(task);
			put_task_struct(task);

			if (WARN(ret, "cgroup: failed to update controllers for the default hierarchy (%d), further operations may crash or hang\n", ret))
				goto out_finish;
		}
	}

out_finish:
	cgroup_migrate_finish(&preloaded_csets);
	return ret;
}

/* change the enabled child controllers for a cgroup in the default hierarchy */
static ssize_t cgroup_subtree_control_write(struct kernfs_open_file *of,
					    char *buf, size_t nbytes,
					    loff_t off)
{
	unsigned int enable = 0, disable = 0;
	struct cgroup *cgrp, *child;
	struct cgroup_subsys *ss;
	char *tok;
	int ssid, ret;

	/*
	 * Parse input - space separated list of subsystem names prefixed
	 * with either + or -.
	 */
	buf = strstrip(buf);
	while ((tok = strsep(&buf, " "))) {
		if (tok[0] == '\0')
			continue;
		for_each_subsys(ss, ssid) {
			if (ss->disabled || strcmp(tok + 1, ss->name) ||
			    ((1 << ss->id) & cgrp_dfl_root_inhibit_ss_mask))
				continue;

			if (*tok == '+') {
				enable |= 1 << ssid;
				disable &= ~(1 << ssid);
			} else if (*tok == '-') {
				disable |= 1 << ssid;
				enable &= ~(1 << ssid);
			} else {
				return -EINVAL;
			}
			break;
		}
		if (ssid == CGROUP_SUBSYS_COUNT)
			return -EINVAL;
	}

	cgrp = cgroup_kn_lock_live(of->kn);
	if (!cgrp)
		return -ENODEV;

	for_each_subsys(ss, ssid) {
		if (enable & (1 << ssid)) {
			if (cgrp->child_subsys_mask & (1 << ssid)) {
				enable &= ~(1 << ssid);
				continue;
			}

			/*
			 * Because css offlining is asynchronous, userland
			 * might try to re-enable the same controller while
			 * the previous instance is still around.  In such
			 * cases, wait till it's gone using offline_waitq.
			 */
			cgroup_for_each_live_child(child, cgrp) {
				DEFINE_WAIT(wait);

				if (!cgroup_css(child, ss))
					continue;

				cgroup_get(child);
				prepare_to_wait(&child->offline_waitq, &wait,
						TASK_UNINTERRUPTIBLE);
				cgroup_kn_unlock(of->kn);
				schedule();
				finish_wait(&child->offline_waitq, &wait);
				cgroup_put(child);

				return restart_syscall();
			}

			/* unavailable or not enabled on the parent? */
			if (!(cgrp_dfl_root.subsys_mask & (1 << ssid)) ||
			    (cgroup_parent(cgrp) &&
			     !(cgroup_parent(cgrp)->child_subsys_mask & (1 << ssid)))) {
				ret = -ENOENT;
				goto out_unlock;
			}
		} else if (disable & (1 << ssid)) {
			if (!(cgrp->child_subsys_mask & (1 << ssid))) {
				disable &= ~(1 << ssid);
				continue;
			}

			/* a child has it enabled? */
			cgroup_for_each_live_child(child, cgrp) {
				if (child->child_subsys_mask & (1 << ssid)) {
					ret = -EBUSY;
					goto out_unlock;
				}
			}
		}
	}

	if (!enable && !disable) {
		ret = 0;
		goto out_unlock;
	}

	/*
	 * Except for the root, child_subsys_mask must be zero for a cgroup
	 * with tasks so that child cgroups don't compete against tasks.
	 */
	if (enable && cgroup_parent(cgrp) && !list_empty(&cgrp->cset_links)) {
		ret = -EBUSY;
		goto out_unlock;
	}

	/*
	 * Create csses for enables and update child_subsys_mask.  This
	 * changes cgroup_e_css() results which in turn makes the
	 * subsequent cgroup_update_dfl_csses() associate all tasks in the
	 * subtree to the updated csses.
	 */
	for_each_subsys(ss, ssid) {
		if (!(enable & (1 << ssid)))
			continue;

		cgroup_for_each_live_child(child, cgrp) {
			ret = create_css(child, ss);
			if (ret)
				goto err_undo_css;
		}
	}

	cgrp->child_subsys_mask |= enable;
	cgrp->child_subsys_mask &= ~disable;

	ret = cgroup_update_dfl_csses(cgrp);
	if (ret)
		goto err_undo_css;

	/* all tasks are now migrated away from the old csses, kill them */
	for_each_subsys(ss, ssid) {
		if (!(disable & (1 << ssid)))
			continue;

		cgroup_for_each_live_child(child, cgrp)
			kill_css(cgroup_css(child, ss));
	}

	kernfs_activate(cgrp->kn);
	ret = 0;
out_unlock:
	cgroup_kn_unlock(of->kn);
	return ret ?: nbytes;

err_undo_css:
	cgrp->child_subsys_mask &= ~enable;
	cgrp->child_subsys_mask |= disable;

	for_each_subsys(ss, ssid) {
		if (!(enable & (1 << ssid)))
			continue;

		cgroup_for_each_live_child(child, cgrp) {
			struct cgroup_subsys_state *css = cgroup_css(child, ss);
			if (css)
				kill_css(css);
		}
	}
	goto out_unlock;
}

static int cgroup_populated_show(struct seq_file *seq, void *v)
{
	seq_printf(seq, "%d\n", (bool)seq_css(seq)->cgroup->populated_cnt);
	return 0;
}

static ssize_t cgroup_file_write(struct kernfs_open_file *of, char *buf,
				 size_t nbytes, loff_t off)
{
	struct cgroup *cgrp = of->kn->parent->priv;
	struct cftype *cft = of->kn->priv;
	struct cgroup_subsys_state *css;
	int ret;

	if (cft->write)
		return cft->write(of, buf, nbytes, off);

	/*
	 * kernfs guarantees that a file isn't deleted with operations in
	 * flight, which means that the matching css is and stays alive and
	 * doesn't need to be pinned.  The RCU locking is not necessary
	 * either.  It's just for the convenience of using cgroup_css().
	 */
	rcu_read_lock();
	css = cgroup_css(cgrp, cft->ss);
	rcu_read_unlock();

	if (cft->write_u64) {
		unsigned long long v;
		ret = kstrtoull(buf, 0, &v);
		if (!ret)
			ret = cft->write_u64(css, cft, v);
	} else if (cft->write_s64) {
		long long v;
		ret = kstrtoll(buf, 0, &v);
		if (!ret)
			ret = cft->write_s64(css, cft, v);
	} else {
		ret = -EINVAL;
	}

	return ret ?: nbytes;
}

static void *cgroup_seqfile_start(struct seq_file *seq, loff_t *ppos)
{
	return seq_cft(seq)->seq_start(seq, ppos);
}

static void *cgroup_seqfile_next(struct seq_file *seq, void *v, loff_t *ppos)
{
	return seq_cft(seq)->seq_next(seq, v, ppos);
}

static void cgroup_seqfile_stop(struct seq_file *seq, void *v)
{
	seq_cft(seq)->seq_stop(seq, v);
}

static int cgroup_seqfile_show(struct seq_file *m, void *arg)
{
	struct cftype *cft = seq_cft(m);
	struct cgroup_subsys_state *css = seq_css(m);

	if (cft->seq_show)
		return cft->seq_show(m, arg);

	if (cft->read_u64)
		seq_printf(m, "%llu\n", cft->read_u64(css, cft));
	else if (cft->read_s64)
		seq_printf(m, "%lld\n", cft->read_s64(css, cft));
	else
		return -EINVAL;
	return 0;
}

static struct kernfs_ops cgroup_kf_single_ops = {
	.atomic_write_len	= PAGE_SIZE,
	.write			= cgroup_file_write,
	.seq_show		= cgroup_seqfile_show,
};

static struct kernfs_ops cgroup_kf_ops = {
	.atomic_write_len	= PAGE_SIZE,
	.write			= cgroup_file_write,
	.seq_start		= cgroup_seqfile_start,
	.seq_next		= cgroup_seqfile_next,
	.seq_stop		= cgroup_seqfile_stop,
	.seq_show		= cgroup_seqfile_show,
};

/*
 * cgroup_rename - Only allow simple rename of directories in place.
 */
static int cgroup_rename(struct kernfs_node *kn, struct kernfs_node *new_parent,
			 const char *new_name_str)
{
	struct cgroup *cgrp = kn->priv;
	int ret;

	if (kernfs_type(kn) != KERNFS_DIR)
		return -ENOTDIR;
	if (kn->parent != new_parent)
		return -EIO;

	/*
	 * This isn't a proper migration and its usefulness is very
	 * limited.  Disallow if sane_behavior.
	 */
	if (cgroup_sane_behavior(cgrp))
		return -EPERM;

	/*
	 * We're gonna grab cgroup_mutex which nests outside kernfs
	 * active_ref.  kernfs_rename() doesn't require active_ref
	 * protection.  Break them before grabbing cgroup_mutex.
	 */
	kernfs_break_active_protection(new_parent);
	kernfs_break_active_protection(kn);

	mutex_lock(&cgroup_mutex);

	ret = kernfs_rename(kn, new_parent, new_name_str);

	mutex_unlock(&cgroup_mutex);

	kernfs_unbreak_active_protection(kn);
	kernfs_unbreak_active_protection(new_parent);
	return ret;
}

/* set uid and gid of cgroup dirs and files to that of the creator */
static int cgroup_kn_set_ugid(struct kernfs_node *kn)
{
	struct iattr iattr = { .ia_valid = ATTR_UID | ATTR_GID,
			       .ia_uid = current_fsuid(),
			       .ia_gid = current_fsgid(), };

	if (uid_eq(iattr.ia_uid, GLOBAL_ROOT_UID) &&
	    gid_eq(iattr.ia_gid, GLOBAL_ROOT_GID))
		return 0;

	return kernfs_setattr(kn, &iattr);
}

static int cgroup_add_file(struct cgroup *cgrp, struct cftype *cft)
{
	char name[CGROUP_FILE_NAME_MAX];
	struct kernfs_node *kn;
	struct lock_class_key *key = NULL;
	int ret;

#ifdef CONFIG_DEBUG_LOCK_ALLOC
	key = &cft->lockdep_key;
#endif
	kn = __kernfs_create_file(cgrp->kn, cgroup_file_name(cgrp, cft, name),
				  cgroup_file_mode(cft), 0, cft->kf_ops, cft,
				  NULL, false, key);
	if (IS_ERR(kn))
		return PTR_ERR(kn);

	ret = cgroup_kn_set_ugid(kn);
	if (ret) {
		kernfs_remove(kn);
		return ret;
	}

	if (cft->seq_show == cgroup_populated_show)
		cgrp->populated_kn = kn;
	return 0;
}

/**
 * cgroup_addrm_files - add or remove files to a cgroup directory
 * @cgrp: the target cgroup
 * @cfts: array of cftypes to be added
 * @is_add: whether to add or remove
 *
 * Depending on @is_add, add or remove files defined by @cfts on @cgrp.
 * For removals, this function never fails.  If addition fails, this
 * function doesn't remove files already added.  The caller is responsible
 * for cleaning up.
 */
static int cgroup_addrm_files(struct cgroup *cgrp, struct cftype cfts[],
			      bool is_add)
{
	struct cftype *cft;
	int ret;

	lockdep_assert_held(&cgroup_mutex);

	for (cft = cfts; cft->name[0] != '\0'; cft++) {
		/* does cft->flags tell us to skip this file on @cgrp? */
		if ((cft->flags & CFTYPE_ONLY_ON_DFL) && !cgroup_on_dfl(cgrp))
			continue;
		if ((cft->flags & CFTYPE_INSANE) && cgroup_sane_behavior(cgrp))
			continue;
		if ((cft->flags & CFTYPE_NOT_ON_ROOT) && !cgroup_parent(cgrp))
			continue;
		if ((cft->flags & CFTYPE_ONLY_ON_ROOT) && cgroup_parent(cgrp))
			continue;

		if (is_add) {
			ret = cgroup_add_file(cgrp, cft);
			if (ret) {
				pr_warn("%s: failed to add %s, err=%d\n",
					__func__, cft->name, ret);
				return ret;
			}
		} else {
			cgroup_rm_file(cgrp, cft);
		}
	}
	return 0;
}

static int cgroup_apply_cftypes(struct cftype *cfts, bool is_add)
{
	LIST_HEAD(pending);
	struct cgroup_subsys *ss = cfts[0].ss;
	struct cgroup *root = &ss->root->cgrp;
	struct cgroup_subsys_state *css;
	int ret = 0;

	lockdep_assert_held(&cgroup_mutex);

	/* add/rm files for all cgroups created before */
	css_for_each_descendant_pre(css, cgroup_css(root, ss)) {
		struct cgroup *cgrp = css->cgroup;

		if (cgroup_is_dead(cgrp))
			continue;

		ret = cgroup_addrm_files(cgrp, cfts, is_add);
		if (ret)
			break;
	}

	if (is_add && !ret)
		kernfs_activate(root->kn);
	return ret;
}

static void cgroup_exit_cftypes(struct cftype *cfts)
{
	struct cftype *cft;

	for (cft = cfts; cft->name[0] != '\0'; cft++) {
		/* free copy for custom atomic_write_len, see init_cftypes() */
		if (cft->max_write_len && cft->max_write_len != PAGE_SIZE)
			kfree(cft->kf_ops);
		cft->kf_ops = NULL;
		cft->ss = NULL;
	}
}

static int cgroup_init_cftypes(struct cgroup_subsys *ss, struct cftype *cfts)
{
	struct cftype *cft;

	for (cft = cfts; cft->name[0] != '\0'; cft++) {
		struct kernfs_ops *kf_ops;

		WARN_ON(cft->ss || cft->kf_ops);

		if (cft->seq_start)
			kf_ops = &cgroup_kf_ops;
		else
			kf_ops = &cgroup_kf_single_ops;

		/*
		 * Ugh... if @cft wants a custom max_write_len, we need to
		 * make a copy of kf_ops to set its atomic_write_len.
		 */
		if (cft->max_write_len && cft->max_write_len != PAGE_SIZE) {
			kf_ops = kmemdup(kf_ops, sizeof(*kf_ops), GFP_KERNEL);
			if (!kf_ops) {
				cgroup_exit_cftypes(cfts);
				return -ENOMEM;
			}
			kf_ops->atomic_write_len = cft->max_write_len;
		}

		cft->kf_ops = kf_ops;
		cft->ss = ss;
	}

	return 0;
}

static int cgroup_rm_cftypes_locked(struct cftype *cfts)
{
	lockdep_assert_held(&cgroup_mutex);

	if (!cfts || !cfts[0].ss)
		return -ENOENT;

	list_del(&cfts->node);
	cgroup_apply_cftypes(cfts, false);
	cgroup_exit_cftypes(cfts);
	return 0;
}

/**
 * cgroup_rm_cftypes - remove an array of cftypes from a subsystem
 * @cfts: zero-length name terminated array of cftypes
 *
 * Unregister @cfts.  Files described by @cfts are removed from all
 * existing cgroups and all future cgroups won't have them either.  This
 * function can be called anytime whether @cfts' subsys is attached or not.
 *
 * Returns 0 on successful unregistration, -ENOENT if @cfts is not
 * registered.
 */
int cgroup_rm_cftypes(struct cftype *cfts)
{
	int ret;

	mutex_lock(&cgroup_mutex);
	ret = cgroup_rm_cftypes_locked(cfts);
	mutex_unlock(&cgroup_mutex);
	return ret;
}

/**
 * cgroup_add_cftypes - add an array of cftypes to a subsystem
 * @ss: target cgroup subsystem
 * @cfts: zero-length name terminated array of cftypes
 *
 * Register @cfts to @ss.  Files described by @cfts are created for all
 * existing cgroups to which @ss is attached and all future cgroups will
 * have them too.  This function can be called anytime whether @ss is
 * attached or not.
 *
 * Returns 0 on successful registration, -errno on failure.  Note that this
 * function currently returns 0 as long as @cfts registration is successful
 * even if some file creation attempts on existing cgroups fail.
 */
int cgroup_add_cftypes(struct cgroup_subsys *ss, struct cftype *cfts)
{
	int ret;

	if (ss->disabled)
		return 0;

	if (!cfts || cfts[0].name[0] == '\0')
		return 0;

	ret = cgroup_init_cftypes(ss, cfts);
	if (ret)
		return ret;

	mutex_lock(&cgroup_mutex);

	list_add_tail(&cfts->node, &ss->cfts);
	ret = cgroup_apply_cftypes(cfts, true);
	if (ret)
		cgroup_rm_cftypes_locked(cfts);

	mutex_unlock(&cgroup_mutex);
	return ret;
}

/**
 * cgroup_task_count - count the number of tasks in a cgroup.
 * @cgrp: the cgroup in question
 *
 * Return the number of tasks in the cgroup.
 */
static int cgroup_task_count(const struct cgroup *cgrp)
{
	int count = 0;
	struct cgrp_cset_link *link;

	down_read(&css_set_rwsem);
	list_for_each_entry(link, &cgrp->cset_links, cset_link)
		count += atomic_read(&link->cset->refcount);
	up_read(&css_set_rwsem);
	return count;
}

/**
 * css_next_child - find the next child of a given css
 * @pos: the current position (%NULL to initiate traversal)
 * @parent: css whose children to walk
 *
 * This function returns the next child of @parent and should be called
 * under either cgroup_mutex or RCU read lock.  The only requirement is
 * that @parent and @pos are accessible.  The next sibling is guaranteed to
 * be returned regardless of their states.
 *
 * If a subsystem synchronizes ->css_online() and the start of iteration, a
 * css which finished ->css_online() is guaranteed to be visible in the
 * future iterations and will stay visible until the last reference is put.
 * A css which hasn't finished ->css_online() or already finished
 * ->css_offline() may show up during traversal.  It's each subsystem's
 * responsibility to synchronize against on/offlining.
 */
struct cgroup_subsys_state *css_next_child(struct cgroup_subsys_state *pos,
					   struct cgroup_subsys_state *parent)
{
	struct cgroup_subsys_state *next;

	cgroup_assert_mutex_or_rcu_locked();

	/*
	 * @pos could already have been unlinked from the sibling list.
	 * Once a cgroup is removed, its ->sibling.next is no longer
	 * updated when its next sibling changes.  CSS_RELEASED is set when
	 * @pos is taken off list, at which time its next pointer is valid,
	 * and, as releases are serialized, the one pointed to by the next
	 * pointer is guaranteed to not have started release yet.  This
	 * implies that if we observe !CSS_RELEASED on @pos in this RCU
	 * critical section, the one pointed to by its next pointer is
	 * guaranteed to not have finished its RCU grace period even if we
	 * have dropped rcu_read_lock() inbetween iterations.
	 *
	 * If @pos has CSS_RELEASED set, its next pointer can't be
	 * dereferenced; however, as each css is given a monotonically
	 * increasing unique serial number and always appended to the
	 * sibling list, the next one can be found by walking the parent's
	 * children until the first css with higher serial number than
	 * @pos's.  While this path can be slower, it happens iff iteration
	 * races against release and the race window is very small.
	 */
	if (!pos) {
		next = list_entry_rcu(parent->children.next, struct cgroup_subsys_state, sibling);
	} else if (likely(!(pos->flags & CSS_RELEASED))) {
		next = list_entry_rcu(pos->sibling.next, struct cgroup_subsys_state, sibling);
	} else {
		list_for_each_entry_rcu(next, &parent->children, sibling)
			if (next->serial_nr > pos->serial_nr)
				break;
	}

	/*
	 * @next, if not pointing to the head, can be dereferenced and is
	 * the next sibling.
	 */
	if (&next->sibling != &parent->children)
		return next;
	return NULL;
}

/**
 * css_next_descendant_pre - find the next descendant for pre-order walk
 * @pos: the current position (%NULL to initiate traversal)
 * @root: css whose descendants to walk
 *
 * To be used by css_for_each_descendant_pre().  Find the next descendant
 * to visit for pre-order traversal of @root's descendants.  @root is
 * included in the iteration and the first node to be visited.
 *
 * While this function requires cgroup_mutex or RCU read locking, it
 * doesn't require the whole traversal to be contained in a single critical
 * section.  This function will return the correct next descendant as long
 * as both @pos and @root are accessible and @pos is a descendant of @root.
 *
 * If a subsystem synchronizes ->css_online() and the start of iteration, a
 * css which finished ->css_online() is guaranteed to be visible in the
 * future iterations and will stay visible until the last reference is put.
 * A css which hasn't finished ->css_online() or already finished
 * ->css_offline() may show up during traversal.  It's each subsystem's
 * responsibility to synchronize against on/offlining.
 */
struct cgroup_subsys_state *
css_next_descendant_pre(struct cgroup_subsys_state *pos,
			struct cgroup_subsys_state *root)
{
	struct cgroup_subsys_state *next;

	cgroup_assert_mutex_or_rcu_locked();

	/* if first iteration, visit @root */
	if (!pos)
		return root;

	/* visit the first child if exists */
	next = css_next_child(NULL, pos);
	if (next)
		return next;

	/* no child, visit my or the closest ancestor's next sibling */
	while (pos != root) {
		next = css_next_child(pos, pos->parent);
		if (next)
			return next;
		pos = pos->parent;
	}

	return NULL;
}

/**
 * css_rightmost_descendant - return the rightmost descendant of a css
 * @pos: css of interest
 *
 * Return the rightmost descendant of @pos.  If there's no descendant, @pos
 * is returned.  This can be used during pre-order traversal to skip
 * subtree of @pos.
 *
 * While this function requires cgroup_mutex or RCU read locking, it
 * doesn't require the whole traversal to be contained in a single critical
 * section.  This function will return the correct rightmost descendant as
 * long as @pos is accessible.
 */
struct cgroup_subsys_state *
css_rightmost_descendant(struct cgroup_subsys_state *pos)
{
	struct cgroup_subsys_state *last, *tmp;

	cgroup_assert_mutex_or_rcu_locked();

	do {
		last = pos;
		/* ->prev isn't RCU safe, walk ->next till the end */
		pos = NULL;
		css_for_each_child(tmp, last)
			pos = tmp;
	} while (pos);

	return last;
}

static struct cgroup_subsys_state *
css_leftmost_descendant(struct cgroup_subsys_state *pos)
{
	struct cgroup_subsys_state *last;

	do {
		last = pos;
		pos = css_next_child(NULL, pos);
	} while (pos);

	return last;
}

/**
 * css_next_descendant_post - find the next descendant for post-order walk
 * @pos: the current position (%NULL to initiate traversal)
 * @root: css whose descendants to walk
 *
 * To be used by css_for_each_descendant_post().  Find the next descendant
 * to visit for post-order traversal of @root's descendants.  @root is
 * included in the iteration and the last node to be visited.
 *
 * While this function requires cgroup_mutex or RCU read locking, it
 * doesn't require the whole traversal to be contained in a single critical
 * section.  This function will return the correct next descendant as long
 * as both @pos and @cgroup are accessible and @pos is a descendant of
 * @cgroup.
 *
 * If a subsystem synchronizes ->css_online() and the start of iteration, a
 * css which finished ->css_online() is guaranteed to be visible in the
 * future iterations and will stay visible until the last reference is put.
 * A css which hasn't finished ->css_online() or already finished
 * ->css_offline() may show up during traversal.  It's each subsystem's
 * responsibility to synchronize against on/offlining.
 */
struct cgroup_subsys_state *
css_next_descendant_post(struct cgroup_subsys_state *pos,
			 struct cgroup_subsys_state *root)
{
	struct cgroup_subsys_state *next;

	cgroup_assert_mutex_or_rcu_locked();

	/* if first iteration, visit leftmost descendant which may be @root */
	if (!pos)
		return css_leftmost_descendant(root);

	/* if we visited @root, we're done */
	if (pos == root)
		return NULL;

	/* if there's an unvisited sibling, visit its leftmost descendant */
	next = css_next_child(pos, pos->parent);
	if (next)
		return css_leftmost_descendant(next);

	/* no sibling left, visit parent */
	return pos->parent;
}

/**
 * css_has_online_children - does a css have online children
 * @css: the target css
 *
 * Returns %true if @css has any online children; otherwise, %false.  This
 * function can be called from any context but the caller is responsible
 * for synchronizing against on/offlining as necessary.
 */
bool css_has_online_children(struct cgroup_subsys_state *css)
{
	struct cgroup_subsys_state *child;
	bool ret = false;

	rcu_read_lock();
	css_for_each_child(child, css) {
		if (child->flags & CSS_ONLINE) {
			ret = true;
			break;
		}
	}
	rcu_read_unlock();
	return ret;
}

/**
 * css_advance_task_iter - advance a task itererator to the next css_set
 * @it: the iterator to advance
 *
 * Advance @it to the next css_set to walk.
 */
static void css_advance_task_iter(struct css_task_iter *it)
{
	struct list_head *l = it->cset_pos;
	struct cgrp_cset_link *link;
	struct css_set *cset;

	/* Advance to the next non-empty css_set */
	do {
		l = l->next;
		if (l == it->cset_head) {
			it->cset_pos = NULL;
			return;
		}

		if (it->ss) {
			cset = container_of(l, struct css_set,
					    e_cset_node[it->ss->id]);
		} else {
			link = list_entry(l, struct cgrp_cset_link, cset_link);
			cset = link->cset;
		}
	} while (list_empty(&cset->tasks) && list_empty(&cset->mg_tasks));

	it->cset_pos = l;

	if (!list_empty(&cset->tasks))
		it->task_pos = cset->tasks.next;
	else
		it->task_pos = cset->mg_tasks.next;

	it->tasks_head = &cset->tasks;
	it->mg_tasks_head = &cset->mg_tasks;
}

/**
 * css_task_iter_start - initiate task iteration
 * @css: the css to walk tasks of
 * @it: the task iterator to use
 *
 * Initiate iteration through the tasks of @css.  The caller can call
 * css_task_iter_next() to walk through the tasks until the function
 * returns NULL.  On completion of iteration, css_task_iter_end() must be
 * called.
 *
 * Note that this function acquires a lock which is released when the
 * iteration finishes.  The caller can't sleep while iteration is in
 * progress.
 */
void css_task_iter_start(struct cgroup_subsys_state *css,
			 struct css_task_iter *it)
	__acquires(css_set_rwsem)
{
	/* no one should try to iterate before mounting cgroups */
	WARN_ON_ONCE(!use_task_css_set_links);

	down_read(&css_set_rwsem);

	it->ss = css->ss;

	if (it->ss)
		it->cset_pos = &css->cgroup->e_csets[css->ss->id];
	else
		it->cset_pos = &css->cgroup->cset_links;

	it->cset_head = it->cset_pos;

	css_advance_task_iter(it);
}

/**
 * css_task_iter_next - return the next task for the iterator
 * @it: the task iterator being iterated
 *
 * The "next" function for task iteration.  @it should have been
 * initialized via css_task_iter_start().  Returns NULL when the iteration
 * reaches the end.
 */
struct task_struct *css_task_iter_next(struct css_task_iter *it)
{
	struct task_struct *res;
	struct list_head *l = it->task_pos;

	/* If the iterator cg is NULL, we have no tasks */
	if (!it->cset_pos)
		return NULL;
	res = list_entry(l, struct task_struct, cg_list);

	/*
	 * Advance iterator to find next entry.  cset->tasks is consumed
	 * first and then ->mg_tasks.  After ->mg_tasks, we move onto the
	 * next cset.
	 */
	l = l->next;

	if (l == it->tasks_head)
		l = it->mg_tasks_head->next;

	if (l == it->mg_tasks_head)
		css_advance_task_iter(it);
	else
		it->task_pos = l;

	return res;
}

/**
 * css_task_iter_end - finish task iteration
 * @it: the task iterator to finish
 *
 * Finish task iteration started by css_task_iter_start().
 */
void css_task_iter_end(struct css_task_iter *it)
	__releases(css_set_rwsem)
{
	up_read(&css_set_rwsem);
}

/**
 * cgroup_trasnsfer_tasks - move tasks from one cgroup to another
 * @to: cgroup to which the tasks will be moved
 * @from: cgroup in which the tasks currently reside
 *
 * Locking rules between cgroup_post_fork() and the migration path
 * guarantee that, if a task is forking while being migrated, the new child
 * is guaranteed to be either visible in the source cgroup after the
 * parent's migration is complete or put into the target cgroup.  No task
 * can slip out of migration through forking.
 */
int cgroup_transfer_tasks(struct cgroup *to, struct cgroup *from)
{
	LIST_HEAD(preloaded_csets);
	struct cgrp_cset_link *link;
	struct css_task_iter it;
	struct task_struct *task;
	int ret;

	mutex_lock(&cgroup_mutex);

	/* all tasks in @from are being moved, all csets are source */
	down_read(&css_set_rwsem);
	list_for_each_entry(link, &from->cset_links, cset_link)
		cgroup_migrate_add_src(link->cset, to, &preloaded_csets);
	up_read(&css_set_rwsem);

	ret = cgroup_migrate_prepare_dst(to, &preloaded_csets);
	if (ret)
		goto out_err;

	/*
	 * Migrate tasks one-by-one until @form is empty.  This fails iff
	 * ->can_attach() fails.
	 */
	do {
		css_task_iter_start(&from->self, &it);
		task = css_task_iter_next(&it);
		if (task)
			get_task_struct(task);
		css_task_iter_end(&it);

		if (task) {
			ret = cgroup_migrate(to, task, false);
			put_task_struct(task);
		}
	} while (task && !ret);
out_err:
	cgroup_migrate_finish(&preloaded_csets);
	mutex_unlock(&cgroup_mutex);
	return ret;
}

/*
 * Stuff for reading the 'tasks'/'procs' files.
 *
 * Reading this file can return large amounts of data if a cgroup has
 * *lots* of attached tasks. So it may need several calls to read(),
 * but we cannot guarantee that the information we produce is correct
 * unless we produce it entirely atomically.
 *
 */

/* which pidlist file are we talking about? */
enum cgroup_filetype {
	CGROUP_FILE_PROCS,
	CGROUP_FILE_TASKS,
};

/*
 * A pidlist is a list of pids that virtually represents the contents of one
 * of the cgroup files ("procs" or "tasks"). We keep a list of such pidlists,
 * a pair (one each for procs, tasks) for each pid namespace that's relevant
 * to the cgroup.
 */
struct cgroup_pidlist {
	/*
	 * used to find which pidlist is wanted. doesn't change as long as
	 * this particular list stays in the list.
	*/
	struct { enum cgroup_filetype type; struct pid_namespace *ns; } key;
	/* array of xids */
	pid_t *list;
	/* how many elements the above list has */
	int length;
	/* each of these stored in a list by its cgroup */
	struct list_head links;
	/* pointer to the cgroup we belong to, for list removal purposes */
	struct cgroup *owner;
	/* for delayed destruction */
	struct delayed_work destroy_dwork;
};

/*
 * The following two functions "fix" the issue where there are more pids
 * than kmalloc will give memory for; in such cases, we use vmalloc/vfree.
 * TODO: replace with a kernel-wide solution to this problem
 */
#define PIDLIST_TOO_LARGE(c) ((c) * sizeof(pid_t) > (PAGE_SIZE * 2))
static void *pidlist_allocate(int count)
{
	if (PIDLIST_TOO_LARGE(count))
		return vmalloc(count * sizeof(pid_t));
	else
		return kmalloc(count * sizeof(pid_t), GFP_KERNEL);
}

static void pidlist_free(void *p)
{
	if (is_vmalloc_addr(p))
		vfree(p);
	else
		kfree(p);
}

/*
 * Used to destroy all pidlists lingering waiting for destroy timer.  None
 * should be left afterwards.
 */
static void cgroup_pidlist_destroy_all(struct cgroup *cgrp)
{
	struct cgroup_pidlist *l, *tmp_l;

	mutex_lock(&cgrp->pidlist_mutex);
	list_for_each_entry_safe(l, tmp_l, &cgrp->pidlists, links)
		mod_delayed_work(cgroup_pidlist_destroy_wq, &l->destroy_dwork, 0);
	mutex_unlock(&cgrp->pidlist_mutex);

	flush_workqueue(cgroup_pidlist_destroy_wq);
	BUG_ON(!list_empty(&cgrp->pidlists));
}

static void cgroup_pidlist_destroy_work_fn(struct work_struct *work)
{
	struct delayed_work *dwork = to_delayed_work(work);
	struct cgroup_pidlist *l = container_of(dwork, struct cgroup_pidlist,
						destroy_dwork);
	struct cgroup_pidlist *tofree = NULL;

	mutex_lock(&l->owner->pidlist_mutex);

	/*
	 * Destroy iff we didn't get queued again.  The state won't change
	 * as destroy_dwork can only be queued while locked.
	 */
	if (!delayed_work_pending(dwork)) {
		list_del(&l->links);
		pidlist_free(l->list);
		put_pid_ns(l->key.ns);
		tofree = l;
	}

	mutex_unlock(&l->owner->pidlist_mutex);
	kfree(tofree);
}

/*
 * pidlist_uniq - given a kmalloc()ed list, strip out all duplicate entries
 * Returns the number of unique elements.
 */
static int pidlist_uniq(pid_t *list, int length)
{
	int src, dest = 1;

	/*
	 * we presume the 0th element is unique, so i starts at 1. trivial
	 * edge cases first; no work needs to be done for either
	 */
	if (length == 0 || length == 1)
		return length;
	/* src and dest walk down the list; dest counts unique elements */
	for (src = 1; src < length; src++) {
		/* find next unique element */
		while (list[src] == list[src-1]) {
			src++;
			if (src == length)
				goto after;
		}
		/* dest always points to where the next unique element goes */
		list[dest] = list[src];
		dest++;
	}
after:
	return dest;
}

/*
 * The two pid files - task and cgroup.procs - guaranteed that the result
 * is sorted, which forced this whole pidlist fiasco.  As pid order is
 * different per namespace, each namespace needs differently sorted list,
 * making it impossible to use, for example, single rbtree of member tasks
 * sorted by task pointer.  As pidlists can be fairly large, allocating one
 * per open file is dangerous, so cgroup had to implement shared pool of
 * pidlists keyed by cgroup and namespace.
 *
 * All this extra complexity was caused by the original implementation
 * committing to an entirely unnecessary property.  In the long term, we
 * want to do away with it.  Explicitly scramble sort order if
 * sane_behavior so that no such expectation exists in the new interface.
 *
 * Scrambling is done by swapping every two consecutive bits, which is
 * non-identity one-to-one mapping which disturbs sort order sufficiently.
 */
static pid_t pid_fry(pid_t pid)
{
	unsigned a = pid & 0x55555555;
	unsigned b = pid & 0xAAAAAAAA;

	return (a << 1) | (b >> 1);
}

static pid_t cgroup_pid_fry(struct cgroup *cgrp, pid_t pid)
{
	if (cgroup_sane_behavior(cgrp))
		return pid_fry(pid);
	else
		return pid;
}

static int cmppid(const void *a, const void *b)
{
	return *(pid_t *)a - *(pid_t *)b;
}

static int fried_cmppid(const void *a, const void *b)
{
	return pid_fry(*(pid_t *)a) - pid_fry(*(pid_t *)b);
}

static struct cgroup_pidlist *cgroup_pidlist_find(struct cgroup *cgrp,
						  enum cgroup_filetype type)
{
	struct cgroup_pidlist *l;
	/* don't need task_nsproxy() if we're looking at ourself */
	struct pid_namespace *ns = task_active_pid_ns(current);

	lockdep_assert_held(&cgrp->pidlist_mutex);

	list_for_each_entry(l, &cgrp->pidlists, links)
		if (l->key.type == type && l->key.ns == ns)
			return l;
	return NULL;
}

/*
 * find the appropriate pidlist for our purpose (given procs vs tasks)
 * returns with the lock on that pidlist already held, and takes care
 * of the use count, or returns NULL with no locks held if we're out of
 * memory.
 */
static struct cgroup_pidlist *cgroup_pidlist_find_create(struct cgroup *cgrp,
						enum cgroup_filetype type)
{
	struct cgroup_pidlist *l;

	lockdep_assert_held(&cgrp->pidlist_mutex);

	l = cgroup_pidlist_find(cgrp, type);
	if (l)
		return l;

	/* entry not found; create a new one */
	l = kzalloc(sizeof(struct cgroup_pidlist), GFP_KERNEL);
	if (!l)
		return l;

	INIT_DELAYED_WORK(&l->destroy_dwork, cgroup_pidlist_destroy_work_fn);
	l->key.type = type;
	/* don't need task_nsproxy() if we're looking at ourself */
	l->key.ns = get_pid_ns(task_active_pid_ns(current));
	l->owner = cgrp;
	list_add(&l->links, &cgrp->pidlists);
	return l;
}

/*
 * Load a cgroup's pidarray with either procs' tgids or tasks' pids
 */
static int pidlist_array_load(struct cgroup *cgrp, enum cgroup_filetype type,
			      struct cgroup_pidlist **lp)
{
	pid_t *array;
	int length;
	int pid, n = 0; /* used for populating the array */
	struct css_task_iter it;
	struct task_struct *tsk;
	struct cgroup_pidlist *l;

	lockdep_assert_held(&cgrp->pidlist_mutex);

	/*
	 * If cgroup gets more users after we read count, we won't have
	 * enough space - tough.  This race is indistinguishable to the
	 * caller from the case that the additional cgroup users didn't
	 * show up until sometime later on.
	 */
	length = cgroup_task_count(cgrp);
	array = pidlist_allocate(length);
	if (!array)
		return -ENOMEM;
	/* now, populate the array */
	css_task_iter_start(&cgrp->self, &it);
	while ((tsk = css_task_iter_next(&it))) {
		if (unlikely(n == length))
			break;
		/* get tgid or pid for procs or tasks file respectively */
		if (type == CGROUP_FILE_PROCS)
			pid = task_tgid_vnr(tsk);
		else
			pid = task_pid_vnr(tsk);
		if (pid > 0) /* make sure to only use valid results */
			array[n++] = pid;
	}
	css_task_iter_end(&it);
	length = n;
	/* now sort & (if procs) strip out duplicates */
	if (cgroup_sane_behavior(cgrp))
		sort(array, length, sizeof(pid_t), fried_cmppid, NULL);
	else
		sort(array, length, sizeof(pid_t), cmppid, NULL);
	if (type == CGROUP_FILE_PROCS)
		length = pidlist_uniq(array, length);

	l = cgroup_pidlist_find_create(cgrp, type);
	if (!l) {
		mutex_unlock(&cgrp->pidlist_mutex);
		pidlist_free(array);
		return -ENOMEM;
	}

	/* store array, freeing old if necessary */
	pidlist_free(l->list);
	l->list = array;
	l->length = length;
	*lp = l;
	return 0;
}

/**
 * cgroupstats_build - build and fill cgroupstats
 * @stats: cgroupstats to fill information into
 * @dentry: A dentry entry belonging to the cgroup for which stats have
 * been requested.
 *
 * Build and fill cgroupstats so that taskstats can export it to user
 * space.
 */
int cgroupstats_build(struct cgroupstats *stats, struct dentry *dentry)
{
	struct kernfs_node *kn = kernfs_node_from_dentry(dentry);
	struct cgroup *cgrp;
	struct css_task_iter it;
	struct task_struct *tsk;

	/* it should be kernfs_node belonging to cgroupfs and is a directory */
	if (dentry->d_sb->s_type != &cgroup_fs_type || !kn ||
	    kernfs_type(kn) != KERNFS_DIR)
		return -EINVAL;

	mutex_lock(&cgroup_mutex);

	/*
	 * We aren't being called from kernfs and there's no guarantee on
	 * @kn->priv's validity.  For this and css_tryget_online_from_dir(),
	 * @kn->priv is RCU safe.  Let's do the RCU dancing.
	 */
	rcu_read_lock();
	cgrp = rcu_dereference(kn->priv);
	if (!cgrp || cgroup_is_dead(cgrp)) {
		rcu_read_unlock();
		mutex_unlock(&cgroup_mutex);
		return -ENOENT;
	}
	rcu_read_unlock();

	css_task_iter_start(&cgrp->self, &it);
	while ((tsk = css_task_iter_next(&it))) {
		switch (tsk->state) {
		case TASK_RUNNING:
			stats->nr_running++;
			break;
		case TASK_INTERRUPTIBLE:
			stats->nr_sleeping++;
			break;
		case TASK_UNINTERRUPTIBLE:
			stats->nr_uninterruptible++;
			break;
		case TASK_STOPPED:
			stats->nr_stopped++;
			break;
		default:
			if (delayacct_is_task_waiting_on_io(tsk))
				stats->nr_io_wait++;
			break;
		}
	}
	css_task_iter_end(&it);

	mutex_unlock(&cgroup_mutex);
	return 0;
}


/*
 * seq_file methods for the tasks/procs files. The seq_file position is the
 * next pid to display; the seq_file iterator is a pointer to the pid
 * in the cgroup->l->list array.
 */

static void *cgroup_pidlist_start(struct seq_file *s, loff_t *pos)
{
	/*
	 * Initially we receive a position value that corresponds to
	 * one more than the last pid shown (or 0 on the first call or
	 * after a seek to the start). Use a binary-search to find the
	 * next pid to display, if any
	 */
	struct kernfs_open_file *of = s->private;
	struct cgroup *cgrp = seq_css(s)->cgroup;
	struct cgroup_pidlist *l;
	enum cgroup_filetype type = seq_cft(s)->private;
	int index = 0, pid = *pos;
	int *iter, ret;

	mutex_lock(&cgrp->pidlist_mutex);

	/*
	 * !NULL @of->priv indicates that this isn't the first start()
	 * after open.  If the matching pidlist is around, we can use that.
	 * Look for it.  Note that @of->priv can't be used directly.  It
	 * could already have been destroyed.
	 */
	if (of->priv)
		of->priv = cgroup_pidlist_find(cgrp, type);

	/*
	 * Either this is the first start() after open or the matching
	 * pidlist has been destroyed inbetween.  Create a new one.
	 */
	if (!of->priv) {
		ret = pidlist_array_load(cgrp, type,
					 (struct cgroup_pidlist **)&of->priv);
		if (ret)
			return ERR_PTR(ret);
	}
	l = of->priv;

	if (pid) {
		int end = l->length;

		while (index < end) {
			int mid = (index + end) / 2;
			if (cgroup_pid_fry(cgrp, l->list[mid]) == pid) {
				index = mid;
				break;
			} else if (cgroup_pid_fry(cgrp, l->list[mid]) <= pid)
				index = mid + 1;
			else
				end = mid;
		}
	}
	/* If we're off the end of the array, we're done */
	if (index >= l->length)
		return NULL;
	/* Update the abstract position to be the actual pid that we found */
	iter = l->list + index;
	*pos = cgroup_pid_fry(cgrp, *iter);
	return iter;
}

static void cgroup_pidlist_stop(struct seq_file *s, void *v)
{
	struct kernfs_open_file *of = s->private;
	struct cgroup_pidlist *l = of->priv;

	if (l)
		mod_delayed_work(cgroup_pidlist_destroy_wq, &l->destroy_dwork,
				 CGROUP_PIDLIST_DESTROY_DELAY);
	mutex_unlock(&seq_css(s)->cgroup->pidlist_mutex);
}

static void *cgroup_pidlist_next(struct seq_file *s, void *v, loff_t *pos)
{
	struct kernfs_open_file *of = s->private;
	struct cgroup_pidlist *l = of->priv;
	pid_t *p = v;
	pid_t *end = l->list + l->length;
	/*
	 * Advance to the next pid in the array. If this goes off the
	 * end, we're done
	 */
	p++;
	if (p >= end) {
		return NULL;
	} else {
		*pos = cgroup_pid_fry(seq_css(s)->cgroup, *p);
		return p;
	}
}

static int cgroup_pidlist_show(struct seq_file *s, void *v)
{
	return seq_printf(s, "%d\n", *(int *)v);
}

static u64 cgroup_read_notify_on_release(struct cgroup_subsys_state *css,
					 struct cftype *cft)
{
	return notify_on_release(css->cgroup);
}

static int cgroup_write_notify_on_release(struct cgroup_subsys_state *css,
					  struct cftype *cft, u64 val)
{
	clear_bit(CGRP_RELEASABLE, &css->cgroup->flags);
	if (val)
		set_bit(CGRP_NOTIFY_ON_RELEASE, &css->cgroup->flags);
	else
		clear_bit(CGRP_NOTIFY_ON_RELEASE, &css->cgroup->flags);
	return 0;
}

static u64 cgroup_clone_children_read(struct cgroup_subsys_state *css,
				      struct cftype *cft)
{
	return test_bit(CGRP_CPUSET_CLONE_CHILDREN, &css->cgroup->flags);
}

static int cgroup_clone_children_write(struct cgroup_subsys_state *css,
				       struct cftype *cft, u64 val)
{
	if (val)
		set_bit(CGRP_CPUSET_CLONE_CHILDREN, &css->cgroup->flags);
	else
		clear_bit(CGRP_CPUSET_CLONE_CHILDREN, &css->cgroup->flags);
	return 0;
}

static struct cftype cgroup_base_files[] = {
	{
		.name = "cgroup.procs",
		.seq_start = cgroup_pidlist_start,
		.seq_next = cgroup_pidlist_next,
		.seq_stop = cgroup_pidlist_stop,
		.seq_show = cgroup_pidlist_show,
		.private = CGROUP_FILE_PROCS,
		.write = cgroup_procs_write,
		.mode = S_IRUGO | S_IWUSR,
	},
	{
		.name = "cgroup.clone_children",
		.flags = CFTYPE_INSANE,
		.read_u64 = cgroup_clone_children_read,
		.write_u64 = cgroup_clone_children_write,
	},
	{
		.name = "cgroup.sane_behavior",
		.flags = CFTYPE_ONLY_ON_ROOT,
		.seq_show = cgroup_sane_behavior_show,
	},
	{
		.name = "cgroup.controllers",
		.flags = CFTYPE_ONLY_ON_DFL | CFTYPE_ONLY_ON_ROOT,
		.seq_show = cgroup_root_controllers_show,
	},
	{
		.name = "cgroup.controllers",
		.flags = CFTYPE_ONLY_ON_DFL | CFTYPE_NOT_ON_ROOT,
		.seq_show = cgroup_controllers_show,
	},
	{
		.name = "cgroup.subtree_control",
		.flags = CFTYPE_ONLY_ON_DFL,
		.seq_show = cgroup_subtree_control_show,
		.write = cgroup_subtree_control_write,
	},
	{
		.name = "cgroup.populated",
		.flags = CFTYPE_ONLY_ON_DFL | CFTYPE_NOT_ON_ROOT,
		.seq_show = cgroup_populated_show,
	},

	/*
	 * Historical crazy stuff.  These don't have "cgroup."  prefix and
	 * don't exist if sane_behavior.  If you're depending on these, be
	 * prepared to be burned.
	 */
	{
		.name = "tasks",
		.flags = CFTYPE_INSANE,		/* use "procs" instead */
		.seq_start = cgroup_pidlist_start,
		.seq_next = cgroup_pidlist_next,
		.seq_stop = cgroup_pidlist_stop,
		.seq_show = cgroup_pidlist_show,
		.private = CGROUP_FILE_TASKS,
		.write = cgroup_tasks_write,
		.mode = S_IRUGO | S_IWUSR,
	},
	{
		.name = "notify_on_release",
		.flags = CFTYPE_INSANE,
		.read_u64 = cgroup_read_notify_on_release,
		.write_u64 = cgroup_write_notify_on_release,
	},
	{
		.name = "release_agent",
		.flags = CFTYPE_INSANE | CFTYPE_ONLY_ON_ROOT,
		.seq_show = cgroup_release_agent_show,
		.write = cgroup_release_agent_write,
		.max_write_len = PATH_MAX - 1,
	},
	{ }	/* terminate */
};

/**
 * cgroup_populate_dir - create subsys files in a cgroup directory
 * @cgrp: target cgroup
 * @subsys_mask: mask of the subsystem ids whose files should be added
 *
 * On failure, no file is added.
 */
static int cgroup_populate_dir(struct cgroup *cgrp, unsigned int subsys_mask)
{
	struct cgroup_subsys *ss;
	int i, ret = 0;

	/* process cftsets of each subsystem */
	for_each_subsys(ss, i) {
		struct cftype *cfts;

		if (!(subsys_mask & (1 << i)))
			continue;

		list_for_each_entry(cfts, &ss->cfts, node) {
			ret = cgroup_addrm_files(cgrp, cfts, true);
			if (ret < 0)
				goto err;
		}
	}
	return 0;
err:
	cgroup_clear_dir(cgrp, subsys_mask);
	return ret;
}

/*
 * css destruction is four-stage process.
 *
 * 1. Destruction starts.  Killing of the percpu_ref is initiated.
 *    Implemented in kill_css().
 *
 * 2. When the percpu_ref is confirmed to be visible as killed on all CPUs
 *    and thus css_tryget_online() is guaranteed to fail, the css can be
 *    offlined by invoking offline_css().  After offlining, the base ref is
 *    put.  Implemented in css_killed_work_fn().
 *
 * 3. When the percpu_ref reaches zero, the only possible remaining
 *    accessors are inside RCU read sections.  css_release() schedules the
 *    RCU callback.
 *
 * 4. After the grace period, the css can be freed.  Implemented in
 *    css_free_work_fn().
 *
 * It is actually hairier because both step 2 and 4 require process context
 * and thus involve punting to css->destroy_work adding two additional
 * steps to the already complex sequence.
 */
static void css_free_work_fn(struct work_struct *work)
{
	struct cgroup_subsys_state *css =
		container_of(work, struct cgroup_subsys_state, destroy_work);
	struct cgroup *cgrp = css->cgroup;

	if (css->ss) {
		/* css free path */
		if (css->parent)
			css_put(css->parent);

		css->ss->css_free(css);
		cgroup_put(cgrp);
	} else {
		/* cgroup free path */
		atomic_dec(&cgrp->root->nr_cgrps);
		cgroup_pidlist_destroy_all(cgrp);

		if (cgroup_parent(cgrp)) {
			/*
			 * We get a ref to the parent, and put the ref when
			 * this cgroup is being freed, so it's guaranteed
			 * that the parent won't be destroyed before its
			 * children.
			 */
			cgroup_put(cgroup_parent(cgrp));
			kernfs_put(cgrp->kn);
			kfree(cgrp);
		} else {
			/*
			 * This is root cgroup's refcnt reaching zero,
			 * which indicates that the root should be
			 * released.
			 */
			cgroup_destroy_root(cgrp->root);
		}
	}
}

static void css_free_rcu_fn(struct rcu_head *rcu_head)
{
	struct cgroup_subsys_state *css =
		container_of(rcu_head, struct cgroup_subsys_state, rcu_head);

	INIT_WORK(&css->destroy_work, css_free_work_fn);
	queue_work(cgroup_destroy_wq, &css->destroy_work);
}

static void css_release_work_fn(struct work_struct *work)
{
	struct cgroup_subsys_state *css =
		container_of(work, struct cgroup_subsys_state, destroy_work);
	struct cgroup_subsys *ss = css->ss;
	struct cgroup *cgrp = css->cgroup;

	mutex_lock(&cgroup_mutex);

	css->flags |= CSS_RELEASED;
	list_del_rcu(&css->sibling);

	if (ss) {
		/* css release path */
		cgroup_idr_remove(&ss->css_idr, css->id);
	} else {
		/* cgroup release path */
		cgroup_idr_remove(&cgrp->root->cgroup_idr, cgrp->id);
		cgrp->id = -1;
	}

	mutex_unlock(&cgroup_mutex);

	call_rcu(&css->rcu_head, css_free_rcu_fn);
}

static void css_release(struct percpu_ref *ref)
{
	struct cgroup_subsys_state *css =
		container_of(ref, struct cgroup_subsys_state, refcnt);

	INIT_WORK(&css->destroy_work, css_release_work_fn);
	queue_work(cgroup_destroy_wq, &css->destroy_work);
}

static void init_and_link_css(struct cgroup_subsys_state *css,
			      struct cgroup_subsys *ss, struct cgroup *cgrp)
{
	lockdep_assert_held(&cgroup_mutex);

	cgroup_get(cgrp);

	memset(css, 0, sizeof(*css));
	css->cgroup = cgrp;
	css->ss = ss;
	INIT_LIST_HEAD(&css->sibling);
	INIT_LIST_HEAD(&css->children);
	css->serial_nr = css_serial_nr_next++;

	if (cgroup_parent(cgrp)) {
		css->parent = cgroup_css(cgroup_parent(cgrp), ss);
		css_get(css->parent);
	}

	BUG_ON(cgroup_css(cgrp, ss));
}

/* invoke ->css_online() on a new CSS and mark it online if successful */
static int online_css(struct cgroup_subsys_state *css)
{
	struct cgroup_subsys *ss = css->ss;
	int ret = 0;

	lockdep_assert_held(&cgroup_mutex);

	if (ss->css_online)
		ret = ss->css_online(css);
	if (!ret) {
		css->flags |= CSS_ONLINE;
		rcu_assign_pointer(css->cgroup->subsys[ss->id], css);
	}
	return ret;
}

/* if the CSS is online, invoke ->css_offline() on it and mark it offline */
static void offline_css(struct cgroup_subsys_state *css)
{
	struct cgroup_subsys *ss = css->ss;

	lockdep_assert_held(&cgroup_mutex);

	if (!(css->flags & CSS_ONLINE))
		return;

	if (ss->css_offline)
		ss->css_offline(css);

	css->flags &= ~CSS_ONLINE;
	RCU_INIT_POINTER(css->cgroup->subsys[ss->id], NULL);

	wake_up_all(&css->cgroup->offline_waitq);
}

/**
 * create_css - create a cgroup_subsys_state
 * @cgrp: the cgroup new css will be associated with
 * @ss: the subsys of new css
 *
 * Create a new css associated with @cgrp - @ss pair.  On success, the new
 * css is online and installed in @cgrp with all interface files created.
 * Returns 0 on success, -errno on failure.
 */
static int create_css(struct cgroup *cgrp, struct cgroup_subsys *ss)
{
	struct cgroup *parent = cgroup_parent(cgrp);
	struct cgroup_subsys_state *parent_css = cgroup_css(parent, ss);
	struct cgroup_subsys_state *css;
	int err;

	lockdep_assert_held(&cgroup_mutex);

	css = ss->css_alloc(parent_css);
	if (IS_ERR(css))
		return PTR_ERR(css);

	init_and_link_css(css, ss, cgrp);

	err = percpu_ref_init(&css->refcnt, css_release);
	if (err)
		goto err_free_css;

	err = cgroup_idr_alloc(&ss->css_idr, NULL, 2, 0, GFP_NOWAIT);
	if (err < 0)
		goto err_free_percpu_ref;
	css->id = err;

	err = cgroup_populate_dir(cgrp, 1 << ss->id);
	if (err)
		goto err_free_id;

	/* @css is ready to be brought online now, make it visible */
	list_add_tail_rcu(&css->sibling, &parent_css->children);
	cgroup_idr_replace(&ss->css_idr, css, css->id);

	err = online_css(css);
	if (err)
		goto err_list_del;

	if (ss->broken_hierarchy && !ss->warned_broken_hierarchy &&
	    cgroup_parent(parent)) {
		pr_warn("%s (%d) created nested cgroup for controller \"%s\" which has incomplete hierarchy support. Nested cgroups may change behavior in the future.\n",
			current->comm, current->pid, ss->name);
		if (!strcmp(ss->name, "memory"))
			pr_warn("\"memory\" requires setting use_hierarchy to 1 on the root\n");
		ss->warned_broken_hierarchy = true;
	}

	return 0;

err_list_del:
	list_del_rcu(&css->sibling);
	cgroup_clear_dir(css->cgroup, 1 << css->ss->id);
err_free_id:
	cgroup_idr_remove(&ss->css_idr, css->id);
err_free_percpu_ref:
	percpu_ref_cancel_init(&css->refcnt);
err_free_css:
	call_rcu(&css->rcu_head, css_free_rcu_fn);
	return err;
}

static int cgroup_mkdir(struct kernfs_node *parent_kn, const char *name,
			umode_t mode)
{
	struct cgroup *parent, *cgrp;
	struct cgroup_root *root;
	struct cgroup_subsys *ss;
	struct kernfs_node *kn;
	int ssid, ret;

	parent = cgroup_kn_lock_live(parent_kn);
	if (!parent)
		return -ENODEV;
	root = parent->root;

	/* allocate the cgroup and its ID, 0 is reserved for the root */
	cgrp = kzalloc(sizeof(*cgrp), GFP_KERNEL);
	if (!cgrp) {
		ret = -ENOMEM;
		goto out_unlock;
	}

	ret = percpu_ref_init(&cgrp->self.refcnt, css_release);
	if (ret)
		goto out_free_cgrp;

	/*
	 * Temporarily set the pointer to NULL, so idr_find() won't return
	 * a half-baked cgroup.
	 */
	cgrp->id = cgroup_idr_alloc(&root->cgroup_idr, NULL, 2, 0, GFP_NOWAIT);
	if (cgrp->id < 0) {
		ret = -ENOMEM;
		goto out_cancel_ref;
	}

	init_cgroup_housekeeping(cgrp);

	cgrp->self.parent = &parent->self;
	cgrp->root = root;

	if (notify_on_release(parent))
		set_bit(CGRP_NOTIFY_ON_RELEASE, &cgrp->flags);

	if (test_bit(CGRP_CPUSET_CLONE_CHILDREN, &parent->flags))
		set_bit(CGRP_CPUSET_CLONE_CHILDREN, &cgrp->flags);

	/* create the directory */
	kn = kernfs_create_dir(parent->kn, name, mode, cgrp);
	if (IS_ERR(kn)) {
		ret = PTR_ERR(kn);
		goto out_free_id;
	}
	cgrp->kn = kn;

	/*
	 * This extra ref will be put in cgroup_free_fn() and guarantees
	 * that @cgrp->kn is always accessible.
	 */
	kernfs_get(kn);

	cgrp->self.serial_nr = css_serial_nr_next++;

	/* allocation complete, commit to creation */
	list_add_tail_rcu(&cgrp->self.sibling, &cgroup_parent(cgrp)->self.children);
	atomic_inc(&root->nr_cgrps);
	cgroup_get(parent);

	/*
	 * @cgrp is now fully operational.  If something fails after this
	 * point, it'll be released via the normal destruction path.
	 */
	cgroup_idr_replace(&root->cgroup_idr, cgrp, cgrp->id);

	ret = cgroup_kn_set_ugid(kn);
	if (ret)
		goto out_destroy;

	ret = cgroup_addrm_files(cgrp, cgroup_base_files, true);
	if (ret)
		goto out_destroy;

	/* let's create and online css's */
	for_each_subsys(ss, ssid) {
		if (parent->child_subsys_mask & (1 << ssid)) {
			ret = create_css(cgrp, ss);
			if (ret)
				goto out_destroy;
		}
	}

	/*
	 * On the default hierarchy, a child doesn't automatically inherit
	 * child_subsys_mask from the parent.  Each is configured manually.
	 */
	if (!cgroup_on_dfl(cgrp))
		cgrp->child_subsys_mask = parent->child_subsys_mask;

	kernfs_activate(kn);

	ret = 0;
	goto out_unlock;

out_free_id:
	cgroup_idr_remove(&root->cgroup_idr, cgrp->id);
out_cancel_ref:
	percpu_ref_cancel_init(&cgrp->self.refcnt);
out_free_cgrp:
	kfree(cgrp);
out_unlock:
	cgroup_kn_unlock(parent_kn);
	return ret;

out_destroy:
	cgroup_destroy_locked(cgrp);
	goto out_unlock;
}

/*
 * This is called when the refcnt of a css is confirmed to be killed.
 * css_tryget_online() is now guaranteed to fail.  Tell the subsystem to
 * initate destruction and put the css ref from kill_css().
 */
static void css_killed_work_fn(struct work_struct *work)
{
	struct cgroup_subsys_state *css =
		container_of(work, struct cgroup_subsys_state, destroy_work);

	mutex_lock(&cgroup_mutex);
	offline_css(css);
	mutex_unlock(&cgroup_mutex);

	css_put(css);
}

/* css kill confirmation processing requires process context, bounce */
static void css_killed_ref_fn(struct percpu_ref *ref)
{
	struct cgroup_subsys_state *css =
		container_of(ref, struct cgroup_subsys_state, refcnt);

	INIT_WORK(&css->destroy_work, css_killed_work_fn);
	queue_work(cgroup_destroy_wq, &css->destroy_work);
}

/**
 * kill_css - destroy a css
 * @css: css to destroy
 *
 * This function initiates destruction of @css by removing cgroup interface
 * files and putting its base reference.  ->css_offline() will be invoked
 * asynchronously once css_tryget_online() is guaranteed to fail and when
 * the reference count reaches zero, @css will be released.
 */
static void kill_css(struct cgroup_subsys_state *css)
{
	lockdep_assert_held(&cgroup_mutex);

	/*
	 * This must happen before css is disassociated with its cgroup.
	 * See seq_css() for details.
	 */
	cgroup_clear_dir(css->cgroup, 1 << css->ss->id);

	/*
	 * Killing would put the base ref, but we need to keep it alive
	 * until after ->css_offline().
	 */
	css_get(css);

	/*
	 * cgroup core guarantees that, by the time ->css_offline() is
	 * invoked, no new css reference will be given out via
	 * css_tryget_online().  We can't simply call percpu_ref_kill() and
	 * proceed to offlining css's because percpu_ref_kill() doesn't
	 * guarantee that the ref is seen as killed on all CPUs on return.
	 *
	 * Use percpu_ref_kill_and_confirm() to get notifications as each
	 * css is confirmed to be seen as killed on all CPUs.
	 */
	percpu_ref_kill_and_confirm(&css->refcnt, css_killed_ref_fn);
}

/**
 * cgroup_destroy_locked - the first stage of cgroup destruction
 * @cgrp: cgroup to be destroyed
 *
 * css's make use of percpu refcnts whose killing latency shouldn't be
 * exposed to userland and are RCU protected.  Also, cgroup core needs to
 * guarantee that css_tryget_online() won't succeed by the time
 * ->css_offline() is invoked.  To satisfy all the requirements,
 * destruction is implemented in the following two steps.
 *
 * s1. Verify @cgrp can be destroyed and mark it dying.  Remove all
 *     userland visible parts and start killing the percpu refcnts of
 *     css's.  Set up so that the next stage will be kicked off once all
 *     the percpu refcnts are confirmed to be killed.
 *
 * s2. Invoke ->css_offline(), mark the cgroup dead and proceed with the
 *     rest of destruction.  Once all cgroup references are gone, the
 *     cgroup is RCU-freed.
 *
 * This function implements s1.  After this step, @cgrp is gone as far as
 * the userland is concerned and a new cgroup with the same name may be
 * created.  As cgroup doesn't care about the names internally, this
 * doesn't cause any problem.
 */
static int cgroup_destroy_locked(struct cgroup *cgrp)
	__releases(&cgroup_mutex) __acquires(&cgroup_mutex)
{
	struct cgroup_subsys_state *css;
	bool empty;
	int ssid;

	lockdep_assert_held(&cgroup_mutex);

	/*
	 * css_set_rwsem synchronizes access to ->cset_links and prevents
	 * @cgrp from being removed while put_css_set() is in progress.
	 */
	down_read(&css_set_rwsem);
	empty = list_empty(&cgrp->cset_links);
	up_read(&css_set_rwsem);
	if (!empty)
		return -EBUSY;

	/*
	 * Make sure there's no live children.  We can't test emptiness of
	 * ->self.children as dead children linger on it while being
	 * drained; otherwise, "rmdir parent/child parent" may fail.
	 */
	if (css_has_online_children(&cgrp->self))
		return -EBUSY;

	/*
	 * Mark @cgrp dead.  This prevents further task migration and child
	 * creation by disabling cgroup_lock_live_group().
	 */
	cgrp->self.flags &= ~CSS_ONLINE;

	/* initiate massacre of all css's */
	for_each_css(css, ssid, cgrp)
		kill_css(css);

	/* CSS_ONLINE is clear, remove from ->release_list for the last time */
	raw_spin_lock(&release_list_lock);
	if (!list_empty(&cgrp->release_list))
		list_del_init(&cgrp->release_list);
	raw_spin_unlock(&release_list_lock);

	/*
	 * Remove @cgrp directory along with the base files.  @cgrp has an
	 * extra ref on its kn.
	 */
	kernfs_remove(cgrp->kn);

	set_bit(CGRP_RELEASABLE, &cgroup_parent(cgrp)->flags);
	check_for_release(cgroup_parent(cgrp));

	/* put the base reference */
	percpu_ref_kill(&cgrp->self.refcnt);

	return 0;
};

static int cgroup_rmdir(struct kernfs_node *kn)
{
	struct cgroup *cgrp;
	int ret = 0;

	cgrp = cgroup_kn_lock_live(kn);
	if (!cgrp)
		return 0;
	cgroup_get(cgrp);	/* for @kn->priv clearing */

	ret = cgroup_destroy_locked(cgrp);

	cgroup_kn_unlock(kn);

	/*
	 * There are two control paths which try to determine cgroup from
	 * dentry without going through kernfs - cgroupstats_build() and
	 * css_tryget_online_from_dir().  Those are supported by RCU
	 * protecting clearing of cgrp->kn->priv backpointer, which should
	 * happen after all files under it have been removed.
	 */
	if (!ret)
		RCU_INIT_POINTER(*(void __rcu __force **)&kn->priv, NULL);

	cgroup_put(cgrp);
	return ret;
}

static struct kernfs_syscall_ops cgroup_kf_syscall_ops = {
	.remount_fs		= cgroup_remount,
	.show_options		= cgroup_show_options,
	.mkdir			= cgroup_mkdir,
	.rmdir			= cgroup_rmdir,
	.rename			= cgroup_rename,
};

static void __init cgroup_init_subsys(struct cgroup_subsys *ss, bool early)
{
	struct cgroup_subsys_state *css;

	printk(KERN_INFO "Initializing cgroup subsys %s\n", ss->name);

	mutex_lock(&cgroup_mutex);

	idr_init(&ss->css_idr);
	INIT_LIST_HEAD(&ss->cfts);

	/* Create the root cgroup state for this subsystem */
	ss->root = &cgrp_dfl_root;
	css = ss->css_alloc(cgroup_css(&cgrp_dfl_root.cgrp, ss));
	/* We don't handle early failures gracefully */
	BUG_ON(IS_ERR(css));
	init_and_link_css(css, ss, &cgrp_dfl_root.cgrp);

	/*
	 * Root csses are never destroyed and we can't initialize
	 * percpu_ref during early init.  Disable refcnting.
	 */
	css->flags |= CSS_NO_REF;

	if (early) {
		/* allocation can't be done safely during early init */
		css->id = 1;
	} else {
		css->id = cgroup_idr_alloc(&ss->css_idr, css, 1, 2, GFP_KERNEL);
		BUG_ON(css->id < 0);
	}

	/* Update the init_css_set to contain a subsys
	 * pointer to this state - since the subsystem is
	 * newly registered, all tasks and hence the
	 * init_css_set is in the subsystem's root cgroup. */
	init_css_set.subsys[ss->id] = css;

	need_forkexit_callback |= ss->fork || ss->exit;

	/* At system boot, before all subsystems have been
	 * registered, no tasks have been forked, so we don't
	 * need to invoke fork callbacks here. */
	BUG_ON(!list_empty(&init_task.tasks));

	BUG_ON(online_css(css));

	mutex_unlock(&cgroup_mutex);
}

/**
 * cgroup_init_early - cgroup initialization at system boot
 *
 * Initialize cgroups at system boot, and initialize any
 * subsystems that request early init.
 */
int __init cgroup_init_early(void)
{
	static struct cgroup_sb_opts __initdata opts =
		{ .flags = CGRP_ROOT_SANE_BEHAVIOR };
	struct cgroup_subsys *ss;
	int i;

	init_cgroup_root(&cgrp_dfl_root, &opts);
	cgrp_dfl_root.cgrp.self.flags |= CSS_NO_REF;

	RCU_INIT_POINTER(init_task.cgroups, &init_css_set);

	for_each_subsys(ss, i) {
		WARN(!ss->css_alloc || !ss->css_free || ss->name || ss->id,
		     "invalid cgroup_subsys %d:%s css_alloc=%p css_free=%p name:id=%d:%s\n",
		     i, cgroup_subsys_name[i], ss->css_alloc, ss->css_free,
		     ss->id, ss->name);
		WARN(strlen(cgroup_subsys_name[i]) > MAX_CGROUP_TYPE_NAMELEN,
		     "cgroup_subsys_name %s too long\n", cgroup_subsys_name[i]);

		ss->id = i;
		ss->name = cgroup_subsys_name[i];

		if (ss->early_init)
			cgroup_init_subsys(ss, true);
	}
	return 0;
}

/**
 * cgroup_init - cgroup initialization
 *
 * Register cgroup filesystem and /proc file, and initialize
 * any subsystems that didn't request early init.
 */
int __init cgroup_init(void)
{
	struct cgroup_subsys *ss;
	unsigned long key;
	int ssid, err;

	BUG_ON(cgroup_init_cftypes(NULL, cgroup_base_files));

	mutex_lock(&cgroup_mutex);

	/* Add init_css_set to the hash table */
	key = css_set_hash(init_css_set.subsys);
	hash_add(css_set_table, &init_css_set.hlist, key);

	BUG_ON(cgroup_setup_root(&cgrp_dfl_root, 0));

	mutex_unlock(&cgroup_mutex);

	for_each_subsys(ss, ssid) {
		if (ss->early_init) {
			struct cgroup_subsys_state *css =
				init_css_set.subsys[ss->id];

			css->id = cgroup_idr_alloc(&ss->css_idr, css, 1, 2,
						   GFP_KERNEL);
			BUG_ON(css->id < 0);
		} else {
			cgroup_init_subsys(ss, false);
		}

		list_add_tail(&init_css_set.e_cset_node[ssid],
			      &cgrp_dfl_root.cgrp.e_csets[ssid]);

		/*
		 * Setting dfl_root subsys_mask needs to consider the
		 * disabled flag and cftype registration needs kmalloc,
		 * both of which aren't available during early_init.
		 */
		if (!ss->disabled) {
			cgrp_dfl_root.subsys_mask |= 1 << ss->id;
			WARN_ON(cgroup_add_cftypes(ss, ss->base_cftypes));
		}
	}

	cgroup_kobj = kobject_create_and_add("cgroup", fs_kobj);
	if (!cgroup_kobj)
		return -ENOMEM;

	err = register_filesystem(&cgroup_fs_type);
	if (err < 0) {
		kobject_put(cgroup_kobj);
		return err;
	}

	proc_create("cgroups", 0, NULL, &proc_cgroupstats_operations);
	return 0;
}

static int __init cgroup_wq_init(void)
{
	/*
	 * There isn't much point in executing destruction path in
	 * parallel.  Good chunk is serialized with cgroup_mutex anyway.
	 * Use 1 for @max_active.
	 *
	 * We would prefer to do this in cgroup_init() above, but that
	 * is called before init_workqueues(): so leave this until after.
	 */
	cgroup_destroy_wq = alloc_workqueue("cgroup_destroy", 0, 1);
	BUG_ON(!cgroup_destroy_wq);

	/*
	 * Used to destroy pidlists and separate to serve as flush domain.
	 * Cap @max_active to 1 too.
	 */
	cgroup_pidlist_destroy_wq = alloc_workqueue("cgroup_pidlist_destroy",
						    0, 1);
	BUG_ON(!cgroup_pidlist_destroy_wq);

	return 0;
}
core_initcall(cgroup_wq_init);

/*
 * proc_cgroup_show()
 *  - Print task's cgroup paths into seq_file, one line for each hierarchy
 *  - Used for /proc/<pid>/cgroup.
 */

/* TODO: Use a proper seq_file iterator */
int proc_cgroup_show(struct seq_file *m, void *v)
{
	struct pid *pid;
	struct task_struct *tsk;
	char *buf, *path;
	int retval;
	struct cgroup_root *root;

	retval = -ENOMEM;
	buf = kmalloc(PATH_MAX, GFP_KERNEL);
	if (!buf)
		goto out;

	retval = -ESRCH;
	pid = m->private;
	tsk = get_pid_task(pid, PIDTYPE_PID);
	if (!tsk)
		goto out_free;

	retval = 0;

	mutex_lock(&cgroup_mutex);
	down_read(&css_set_rwsem);

	for_each_root(root) {
		struct cgroup_subsys *ss;
		struct cgroup *cgrp;
		int ssid, count = 0;

		if (root == &cgrp_dfl_root && !cgrp_dfl_root_visible)
			continue;

		seq_printf(m, "%d:", root->hierarchy_id);
		for_each_subsys(ss, ssid)
			if (root->subsys_mask & (1 << ssid))
				seq_printf(m, "%s%s", count++ ? "," : "", ss->name);
		if (strlen(root->name))
			seq_printf(m, "%sname=%s", count ? "," : "",
				   root->name);
		seq_putc(m, ':');
		cgrp = task_cgroup_from_root(tsk, root);
		path = cgroup_path(cgrp, buf, PATH_MAX);
		if (!path) {
			retval = -ENAMETOOLONG;
			goto out_unlock;
		}
		seq_puts(m, path);
		seq_putc(m, '\n');
	}

out_unlock:
	up_read(&css_set_rwsem);
	mutex_unlock(&cgroup_mutex);
	put_task_struct(tsk);
out_free:
	kfree(buf);
out:
	return retval;
}

/* Display information about each subsystem and each hierarchy */
static int proc_cgroupstats_show(struct seq_file *m, void *v)
{
	struct cgroup_subsys *ss;
	int i;

	seq_puts(m, "#subsys_name\thierarchy\tnum_cgroups\tenabled\n");
	/*
	 * ideally we don't want subsystems moving around while we do this.
	 * cgroup_mutex is also necessary to guarantee an atomic snapshot of
	 * subsys/hierarchy state.
	 */
	mutex_lock(&cgroup_mutex);

	for_each_subsys(ss, i)
		seq_printf(m, "%s\t%d\t%d\t%d\n",
			   ss->name, ss->root->hierarchy_id,
			   atomic_read(&ss->root->nr_cgrps), !ss->disabled);

	mutex_unlock(&cgroup_mutex);
	return 0;
}

static int cgroupstats_open(struct inode *inode, struct file *file)
{
	return single_open(file, proc_cgroupstats_show, NULL);
}

static const struct file_operations proc_cgroupstats_operations = {
	.open = cgroupstats_open,
	.read = seq_read,
	.llseek = seq_lseek,
	.release = single_release,
};

/**
 * cgroup_fork - initialize cgroup related fields during copy_process()
 * @child: pointer to task_struct of forking parent process.
 *
 * A task is associated with the init_css_set until cgroup_post_fork()
 * attaches it to the parent's css_set.  Empty cg_list indicates that
 * @child isn't holding reference to its css_set.
 */
void cgroup_fork(struct task_struct *child)
{
	RCU_INIT_POINTER(child->cgroups, &init_css_set);
	INIT_LIST_HEAD(&child->cg_list);
}

/**
 * cgroup_post_fork - called on a new task after adding it to the task list
 * @child: the task in question
 *
 * Adds the task to the list running through its css_set if necessary and
 * call the subsystem fork() callbacks.  Has to be after the task is
 * visible on the task list in case we race with the first call to
 * cgroup_task_iter_start() - to guarantee that the new task ends up on its
 * list.
 */
void cgroup_post_fork(struct task_struct *child)
{
	struct cgroup_subsys *ss;
	int i;

	/*
	 * This may race against cgroup_enable_task_cg_links().  As that
	 * function sets use_task_css_set_links before grabbing
	 * tasklist_lock and we just went through tasklist_lock to add
	 * @child, it's guaranteed that either we see the set
	 * use_task_css_set_links or cgroup_enable_task_cg_lists() sees
	 * @child during its iteration.
	 *
	 * If we won the race, @child is associated with %current's
	 * css_set.  Grabbing css_set_rwsem guarantees both that the
	 * association is stable, and, on completion of the parent's
	 * migration, @child is visible in the source of migration or
	 * already in the destination cgroup.  This guarantee is necessary
	 * when implementing operations which need to migrate all tasks of
	 * a cgroup to another.
	 *
	 * Note that if we lose to cgroup_enable_task_cg_links(), @child
	 * will remain in init_css_set.  This is safe because all tasks are
	 * in the init_css_set before cg_links is enabled and there's no
	 * operation which transfers all tasks out of init_css_set.
	 */
	if (use_task_css_set_links) {
		struct css_set *cset;

		down_write(&css_set_rwsem);
		cset = task_css_set(current);
		if (list_empty(&child->cg_list)) {
			rcu_assign_pointer(child->cgroups, cset);
			list_add(&child->cg_list, &cset->tasks);
			get_css_set(cset);
		}
		up_write(&css_set_rwsem);
	}

	/*
	 * Call ss->fork().  This must happen after @child is linked on
	 * css_set; otherwise, @child might change state between ->fork()
	 * and addition to css_set.
	 */
	if (need_forkexit_callback) {
		for_each_subsys(ss, i)
			if (ss->fork)
				ss->fork(child);
	}
}

/**
 * cgroup_exit - detach cgroup from exiting task
 * @tsk: pointer to task_struct of exiting process
 *
 * Description: Detach cgroup from @tsk and release it.
 *
 * Note that cgroups marked notify_on_release force every task in
 * them to take the global cgroup_mutex mutex when exiting.
 * This could impact scaling on very large systems.  Be reluctant to
 * use notify_on_release cgroups where very high task exit scaling
 * is required on large systems.
 *
 * We set the exiting tasks cgroup to the root cgroup (top_cgroup).  We
 * call cgroup_exit() while the task is still competent to handle
 * notify_on_release(), then leave the task attached to the root cgroup in
 * each hierarchy for the remainder of its exit.  No need to bother with
 * init_css_set refcnting.  init_css_set never goes away and we can't race
 * with migration path - PF_EXITING is visible to migration path.
 */
void cgroup_exit(struct task_struct *tsk)
{
	struct cgroup_subsys *ss;
	struct css_set *cset;
	bool put_cset = false;
	int i;

	/*
	 * Unlink from @tsk from its css_set.  As migration path can't race
	 * with us, we can check cg_list without grabbing css_set_rwsem.
	 */
	if (!list_empty(&tsk->cg_list)) {
		down_write(&css_set_rwsem);
		list_del_init(&tsk->cg_list);
		up_write(&css_set_rwsem);
		put_cset = true;
	}

	/* Reassign the task to the init_css_set. */
	cset = task_css_set(tsk);
	RCU_INIT_POINTER(tsk->cgroups, &init_css_set);

	if (need_forkexit_callback) {
		/* see cgroup_post_fork() for details */
		for_each_subsys(ss, i) {
			if (ss->exit) {
				struct cgroup_subsys_state *old_css = cset->subsys[i];
				struct cgroup_subsys_state *css = task_css(tsk, i);

				ss->exit(css, old_css, tsk);
			}
		}
	}

	if (put_cset)
		put_css_set(cset, true);
}

static void check_for_release(struct cgroup *cgrp)
{
	if (cgroup_is_releasable(cgrp) && list_empty(&cgrp->cset_links) &&
	    !css_has_online_children(&cgrp->self)) {
		/*
		 * Control Group is currently removeable. If it's not
		 * already queued for a userspace notification, queue
		 * it now
		 */
		int need_schedule_work = 0;

		raw_spin_lock(&release_list_lock);
		if (!cgroup_is_dead(cgrp) &&
		    list_empty(&cgrp->release_list)) {
			list_add(&cgrp->release_list, &release_list);
			need_schedule_work = 1;
		}
		raw_spin_unlock(&release_list_lock);
		if (need_schedule_work)
			schedule_work(&release_agent_work);
	}
}

/*
 * Notify userspace when a cgroup is released, by running the
 * configured release agent with the name of the cgroup (path
 * relative to the root of cgroup file system) as the argument.
 *
 * Most likely, this user command will try to rmdir this cgroup.
 *
 * This races with the possibility that some other task will be
 * attached to this cgroup before it is removed, or that some other
 * user task will 'mkdir' a child cgroup of this cgroup.  That's ok.
 * The presumed 'rmdir' will fail quietly if this cgroup is no longer
 * unused, and this cgroup will be reprieved from its death sentence,
 * to continue to serve a useful existence.  Next time it's released,
 * we will get notified again, if it still has 'notify_on_release' set.
 *
 * The final arg to call_usermodehelper() is UMH_WAIT_EXEC, which
 * means only wait until the task is successfully execve()'d.  The
 * separate release agent task is forked by call_usermodehelper(),
 * then control in this thread returns here, without waiting for the
 * release agent task.  We don't bother to wait because the caller of
 * this routine has no use for the exit status of the release agent
 * task, so no sense holding our caller up for that.
 */
static void cgroup_release_agent(struct work_struct *work)
{
	BUG_ON(work != &release_agent_work);
	mutex_lock(&cgroup_mutex);
	raw_spin_lock(&release_list_lock);
	while (!list_empty(&release_list)) {
		char *argv[3], *envp[3];
		int i;
		char *pathbuf = NULL, *agentbuf = NULL, *path;
		struct cgroup *cgrp = list_entry(release_list.next,
						    struct cgroup,
						    release_list);
		list_del_init(&cgrp->release_list);
		raw_spin_unlock(&release_list_lock);
		pathbuf = kmalloc(PATH_MAX, GFP_KERNEL);
		if (!pathbuf)
			goto continue_free;
		path = cgroup_path(cgrp, pathbuf, PATH_MAX);
		if (!path)
			goto continue_free;
		agentbuf = kstrdup(cgrp->root->release_agent_path, GFP_KERNEL);
		if (!agentbuf)
			goto continue_free;

		i = 0;
		argv[i++] = agentbuf;
		argv[i++] = path;
		argv[i] = NULL;

		i = 0;
		/* minimal command environment */
		envp[i++] = "HOME=/";
		envp[i++] = "PATH=/sbin:/bin:/usr/sbin:/usr/bin";
		envp[i] = NULL;

		/* Drop the lock while we invoke the usermode helper,
		 * since the exec could involve hitting disk and hence
		 * be a slow process */
		mutex_unlock(&cgroup_mutex);
		call_usermodehelper(argv[0], argv, envp, UMH_WAIT_EXEC);
		mutex_lock(&cgroup_mutex);
 continue_free:
		kfree(pathbuf);
		kfree(agentbuf);
		raw_spin_lock(&release_list_lock);
	}
	raw_spin_unlock(&release_list_lock);
	mutex_unlock(&cgroup_mutex);
}

static int __init cgroup_disable(char *str)
{
	struct cgroup_subsys *ss;
	char *token;
	int i;

	while ((token = strsep(&str, ",")) != NULL) {
		if (!*token)
			continue;

		for_each_subsys(ss, i) {
			if (!strcmp(token, ss->name)) {
				ss->disabled = 1;
				printk(KERN_INFO "Disabling %s control group"
					" subsystem\n", ss->name);
				break;
			}
		}
	}
	return 1;
}
__setup("cgroup_disable=", cgroup_disable);

/**
 * css_tryget_online_from_dir - get corresponding css from a cgroup dentry
 * @dentry: directory dentry of interest
 * @ss: subsystem of interest
 *
 * If @dentry is a directory for a cgroup which has @ss enabled on it, try
 * to get the corresponding css and return it.  If such css doesn't exist
 * or can't be pinned, an ERR_PTR value is returned.
 */
struct cgroup_subsys_state *css_tryget_online_from_dir(struct dentry *dentry,
						       struct cgroup_subsys *ss)
{
	struct kernfs_node *kn = kernfs_node_from_dentry(dentry);
	struct cgroup_subsys_state *css = NULL;
	struct cgroup *cgrp;

	/* is @dentry a cgroup dir? */
	if (dentry->d_sb->s_type != &cgroup_fs_type || !kn ||
	    kernfs_type(kn) != KERNFS_DIR)
		return ERR_PTR(-EBADF);

	rcu_read_lock();

	/*
	 * This path doesn't originate from kernfs and @kn could already
	 * have been or be removed at any point.  @kn->priv is RCU
	 * protected for this access.  See cgroup_rmdir() for details.
	 */
	cgrp = rcu_dereference(kn->priv);
	if (cgrp)
		css = cgroup_css(cgrp, ss);

	if (!css || !css_tryget_online(css))
		css = ERR_PTR(-ENOENT);

	rcu_read_unlock();
	return css;
}

/**
 * css_from_id - lookup css by id
 * @id: the cgroup id
 * @ss: cgroup subsys to be looked into
 *
 * Returns the css if there's valid one with @id, otherwise returns NULL.
 * Should be called under rcu_read_lock().
 */
struct cgroup_subsys_state *css_from_id(int id, struct cgroup_subsys *ss)
{
	WARN_ON_ONCE(!rcu_read_lock_held());
	return idr_find(&ss->css_idr, id);
}

#ifdef CONFIG_CGROUP_DEBUG
static struct cgroup_subsys_state *
debug_css_alloc(struct cgroup_subsys_state *parent_css)
{
	struct cgroup_subsys_state *css = kzalloc(sizeof(*css), GFP_KERNEL);

	if (!css)
		return ERR_PTR(-ENOMEM);

	return css;
}

static void debug_css_free(struct cgroup_subsys_state *css)
{
	kfree(css);
}

static u64 debug_taskcount_read(struct cgroup_subsys_state *css,
				struct cftype *cft)
{
	return cgroup_task_count(css->cgroup);
}

static u64 current_css_set_read(struct cgroup_subsys_state *css,
				struct cftype *cft)
{
	return (u64)(unsigned long)current->cgroups;
}

static u64 current_css_set_refcount_read(struct cgroup_subsys_state *css,
					 struct cftype *cft)
{
	u64 count;

	rcu_read_lock();
	count = atomic_read(&task_css_set(current)->refcount);
	rcu_read_unlock();
	return count;
}

static int current_css_set_cg_links_read(struct seq_file *seq, void *v)
{
	struct cgrp_cset_link *link;
	struct css_set *cset;
	char *name_buf;

	name_buf = kmalloc(NAME_MAX + 1, GFP_KERNEL);
	if (!name_buf)
		return -ENOMEM;

	down_read(&css_set_rwsem);
	rcu_read_lock();
	cset = rcu_dereference(current->cgroups);
	list_for_each_entry(link, &cset->cgrp_links, cgrp_link) {
		struct cgroup *c = link->cgrp;

		cgroup_name(c, name_buf, NAME_MAX + 1);
		seq_printf(seq, "Root %d group %s\n",
			   c->root->hierarchy_id, name_buf);
	}
	rcu_read_unlock();
	up_read(&css_set_rwsem);
	kfree(name_buf);
	return 0;
}

#define MAX_TASKS_SHOWN_PER_CSS 25
static int cgroup_css_links_read(struct seq_file *seq, void *v)
{
	struct cgroup_subsys_state *css = seq_css(seq);
	struct cgrp_cset_link *link;

	down_read(&css_set_rwsem);
	list_for_each_entry(link, &css->cgroup->cset_links, cset_link) {
		struct css_set *cset = link->cset;
		struct task_struct *task;
		int count = 0;

		seq_printf(seq, "css_set %p\n", cset);

		list_for_each_entry(task, &cset->tasks, cg_list) {
			if (count++ > MAX_TASKS_SHOWN_PER_CSS)
				goto overflow;
			seq_printf(seq, "  task %d\n", task_pid_vnr(task));
		}

		list_for_each_entry(task, &cset->mg_tasks, cg_list) {
			if (count++ > MAX_TASKS_SHOWN_PER_CSS)
				goto overflow;
			seq_printf(seq, "  task %d\n", task_pid_vnr(task));
		}
		continue;
	overflow:
		seq_puts(seq, "  ...\n");
	}
	up_read(&css_set_rwsem);
	return 0;
}

static u64 releasable_read(struct cgroup_subsys_state *css, struct cftype *cft)
{
	return test_bit(CGRP_RELEASABLE, &css->cgroup->flags);
}

static struct cftype debug_files[] =  {
	{
		.name = "taskcount",
		.read_u64 = debug_taskcount_read,
	},

	{
		.name = "current_css_set",
		.read_u64 = current_css_set_read,
	},

	{
		.name = "current_css_set_refcount",
		.read_u64 = current_css_set_refcount_read,
	},

	{
		.name = "current_css_set_cg_links",
		.seq_show = current_css_set_cg_links_read,
	},

	{
		.name = "cgroup_css_links",
		.seq_show = cgroup_css_links_read,
	},

	{
		.name = "releasable",
		.read_u64 = releasable_read,
	},

	{ }	/* terminate */
};

struct cgroup_subsys debug_cgrp_subsys = {
	.css_alloc = debug_css_alloc,
	.css_free = debug_css_free,
	.base_cftypes = debug_files,
};
#endif /* CONFIG_CGROUP_DEBUG */<|MERGE_RESOLUTION|>--- conflicted
+++ resolved
@@ -1692,21 +1692,11 @@
 		    ss->root == &cgrp_dfl_root)
 			continue;
 
-<<<<<<< HEAD
-		if (!atomic_inc_not_zero(&ss->root->cgrp.refcnt)) {
-			mutex_unlock(&cgroup_mutex);
-			mutex_unlock(&cgroup_tree_mutex);
-			msleep(10);
-			mutex_lock(&cgroup_tree_mutex);
-			mutex_lock(&cgroup_mutex);
-			goto retry;
-=======
 		if (!percpu_ref_tryget_live(&ss->root->cgrp.self.refcnt)) {
 			mutex_unlock(&cgroup_mutex);
 			msleep(10);
 			ret = restart_syscall();
 			goto out_free;
->>>>>>> 1ebcafff
 		}
 		cgroup_put(&ss->root->cgrp);
 	}
@@ -1751,40 +1741,21 @@
 		}
 
 		/*
-<<<<<<< HEAD
-		 * A root's lifetime is governed by its root cgroup.  Zero
-		 * ref indicate that the root is being destroyed.  Wait for
-		 * destruction to complete so that the subsystems are free.
-		 * We can use wait_queue for the wait but this path is
-		 * super cold.  Let's just sleep for a bit and retry.
-
-=======
->>>>>>> 1ebcafff
 		 * We want to reuse @root whose lifetime is governed by its
 		 * ->cgrp.  Let's check whether @root is alive and keep it
 		 * that way.  As cgroup_kill_sb() can happen anytime, we
 		 * want to block it by pinning the sb so that @root doesn't
 		 * get killed before mount is complete.
 		 *
-<<<<<<< HEAD
-		 * With the sb pinned, inc_not_zero can reliably indicate
-=======
 		 * With the sb pinned, tryget_live can reliably indicate
->>>>>>> 1ebcafff
 		 * whether @root can be reused.  If it's being killed,
 		 * drain it.  We can use wait_queue for the wait but this
 		 * path is super cold.  Let's just sleep a bit and retry.
 		 */
 		pinned_sb = kernfs_pin_sb(root->kf_root, NULL);
 		if (IS_ERR(pinned_sb) ||
-<<<<<<< HEAD
-		    !atomic_inc_not_zero(&root->cgrp.refcnt)) {
-			mutex_unlock(&cgroup_mutex);
-			mutex_unlock(&cgroup_tree_mutex);
-=======
 		    !percpu_ref_tryget_live(&root->cgrp.self.refcnt)) {
 			mutex_unlock(&cgroup_mutex);
->>>>>>> 1ebcafff
 			if (!IS_ERR_OR_NULL(pinned_sb))
 				deactivate_super(pinned_sb);
 			msleep(10);
