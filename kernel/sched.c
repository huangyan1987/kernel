/*
 *  kernel/sched.c
 *
 *  Kernel scheduler and related syscalls
 *
 *  Copyright (C) 1991-2002  Linus Torvalds
 *
 *  1996-12-23  Modified by Dave Grothe to fix bugs in semaphores and
 *		make semaphores SMP safe
 *  1998-11-19	Implemented schedule_timeout() and related stuff
 *		by Andrea Arcangeli
 *  2002-01-04	New ultra-scalable O(1) scheduler by Ingo Molnar:
 *		hybrid priority-list and round-robin design with
 *		an array-switch method of distributing timeslices
 *		and per-CPU runqueues.  Cleanups and useful suggestions
 *		by Davide Libenzi, preemptible kernel bits by Robert Love.
 *  2003-09-03	Interactivity tuning by Con Kolivas.
 *  2004-04-02	Scheduler domains code by Nick Piggin
 *  2007-04-15  Work begun on replacing all interactivity tuning with a
 *              fair scheduling design by Con Kolivas.
 *  2007-05-05  Load balancing (smp-nice) and other improvements
 *              by Peter Williams
 *  2007-05-06  Interactivity improvements to CFS by Mike Galbraith
 *  2007-07-01  Group scheduling enhancements by Srivatsa Vaddagiri
 *  2007-11-29  RT balancing improvements by Steven Rostedt, Gregory Haskins,
 *              Thomas Gleixner, Mike Kravetz
 */

#include <linux/mm.h>
#include <linux/module.h>
#include <linux/nmi.h>
#include <linux/init.h>
#include <linux/uaccess.h>
#include <linux/highmem.h>
#include <asm/mmu_context.h>
#include <linux/interrupt.h>
#include <linux/capability.h>
#include <linux/completion.h>
#include <linux/kernel_stat.h>
#include <linux/debug_locks.h>
#include <linux/perf_event.h>
#include <linux/security.h>
#include <linux/notifier.h>
#include <linux/profile.h>
#include <linux/freezer.h>
#include <linux/vmalloc.h>
#include <linux/blkdev.h>
#include <linux/delay.h>
#include <linux/pid_namespace.h>
#include <linux/smp.h>
#include <linux/threads.h>
#include <linux/timer.h>
#include <linux/rcupdate.h>
#include <linux/cpu.h>
#include <linux/cpuset.h>
#include <linux/percpu.h>
#include <linux/proc_fs.h>
#include <linux/seq_file.h>
#include <linux/stop_machine.h>
#include <linux/sysctl.h>
#include <linux/syscalls.h>
#include <linux/times.h>
#include <linux/tsacct_kern.h>
#include <linux/kprobes.h>
#include <linux/delayacct.h>
#include <linux/unistd.h>
#include <linux/pagemap.h>
#include <linux/hrtimer.h>
#include <linux/tick.h>
#include <linux/debugfs.h>
#include <linux/ctype.h>
#include <linux/ftrace.h>
#include <linux/slab.h>

#include <asm/tlb.h>
#include <asm/irq_regs.h>
#include <asm/mutex.h>
#ifdef CONFIG_PARAVIRT
#include <asm/paravirt.h>
#endif

#include "sched_cpupri.h"
#include "workqueue_sched.h"
#include "sched_autogroup.h"

#define CREATE_TRACE_POINTS
#include <trace/events/sched.h>

/*
 * Convert user-nice values [ -20 ... 0 ... 19 ]
 * to static priority [ MAX_RT_PRIO..MAX_PRIO-1 ],
 * and back.
 */
#define NICE_TO_PRIO(nice)	(MAX_RT_PRIO + (nice) + 20)
#define PRIO_TO_NICE(prio)	((prio) - MAX_RT_PRIO - 20)
#define TASK_NICE(p)		PRIO_TO_NICE((p)->static_prio)

/*
 * 'User priority' is the nice value converted to something we
 * can work with better when scaling various scheduler parameters,
 * it's a [ 0 ... 39 ] range.
 */
#define USER_PRIO(p)		((p)-MAX_RT_PRIO)
#define TASK_USER_PRIO(p)	USER_PRIO((p)->static_prio)
#define MAX_USER_PRIO		(USER_PRIO(MAX_PRIO))

/*
 * Helpers for converting nanosecond timing to jiffy resolution
 */
#define NS_TO_JIFFIES(TIME)	((unsigned long)(TIME) / (NSEC_PER_SEC / HZ))

#define NICE_0_LOAD		SCHED_LOAD_SCALE
#define NICE_0_SHIFT		SCHED_LOAD_SHIFT

/*
 * These are the 'tuning knobs' of the scheduler:
 *
 * default timeslice is 100 msecs (used only for SCHED_RR tasks).
 * Timeslices get refilled after they expire.
 */
#define DEF_TIMESLICE		(100 * HZ / 1000)

/*
 * single value that denotes runtime == period, ie unlimited time.
 */
#define RUNTIME_INF	((u64)~0ULL)

static inline int rt_policy(int policy)
{
	if (policy == SCHED_FIFO || policy == SCHED_RR)
		return 1;
	return 0;
}

static inline int task_has_rt_policy(struct task_struct *p)
{
	return rt_policy(p->policy);
}

/*
 * This is the priority-queue data structure of the RT scheduling class:
 */
struct rt_prio_array {
	DECLARE_BITMAP(bitmap, MAX_RT_PRIO+1); /* include 1 bit for delimiter */
	struct list_head queue[MAX_RT_PRIO];
};

struct rt_bandwidth {
	/* nests inside the rq lock: */
	raw_spinlock_t		rt_runtime_lock;
	ktime_t			rt_period;
	u64			rt_runtime;
	struct hrtimer		rt_period_timer;
};

static struct rt_bandwidth def_rt_bandwidth;

static int do_sched_rt_period_timer(struct rt_bandwidth *rt_b, int overrun);

static enum hrtimer_restart sched_rt_period_timer(struct hrtimer *timer)
{
	struct rt_bandwidth *rt_b =
		container_of(timer, struct rt_bandwidth, rt_period_timer);
	ktime_t now;
	int overrun;
	int idle = 0;

	for (;;) {
		now = hrtimer_cb_get_time(timer);
		overrun = hrtimer_forward(timer, now, rt_b->rt_period);

		if (!overrun)
			break;

		idle = do_sched_rt_period_timer(rt_b, overrun);
	}

	return idle ? HRTIMER_NORESTART : HRTIMER_RESTART;
}

static
void init_rt_bandwidth(struct rt_bandwidth *rt_b, u64 period, u64 runtime)
{
	rt_b->rt_period = ns_to_ktime(period);
	rt_b->rt_runtime = runtime;

	raw_spin_lock_init(&rt_b->rt_runtime_lock);

	hrtimer_init(&rt_b->rt_period_timer,
			CLOCK_MONOTONIC, HRTIMER_MODE_REL);
	rt_b->rt_period_timer.function = sched_rt_period_timer;
}

static inline int rt_bandwidth_enabled(void)
{
	return sysctl_sched_rt_runtime >= 0;
}

static void start_rt_bandwidth(struct rt_bandwidth *rt_b)
{
	ktime_t now;

	if (!rt_bandwidth_enabled() || rt_b->rt_runtime == RUNTIME_INF)
		return;

	if (hrtimer_active(&rt_b->rt_period_timer))
		return;

	raw_spin_lock(&rt_b->rt_runtime_lock);
	for (;;) {
		unsigned long delta;
		ktime_t soft, hard;

		if (hrtimer_active(&rt_b->rt_period_timer))
			break;

		now = hrtimer_cb_get_time(&rt_b->rt_period_timer);
		hrtimer_forward(&rt_b->rt_period_timer, now, rt_b->rt_period);

		soft = hrtimer_get_softexpires(&rt_b->rt_period_timer);
		hard = hrtimer_get_expires(&rt_b->rt_period_timer);
		delta = ktime_to_ns(ktime_sub(hard, soft));
		__hrtimer_start_range_ns(&rt_b->rt_period_timer, soft, delta,
				HRTIMER_MODE_ABS_PINNED, 0);
	}
	raw_spin_unlock(&rt_b->rt_runtime_lock);
}

#ifdef CONFIG_RT_GROUP_SCHED
static void destroy_rt_bandwidth(struct rt_bandwidth *rt_b)
{
	hrtimer_cancel(&rt_b->rt_period_timer);
}
#endif

/*
 * sched_domains_mutex serializes calls to init_sched_domains,
 * detach_destroy_domains and partition_sched_domains.
 */
static DEFINE_MUTEX(sched_domains_mutex);

#ifdef CONFIG_CGROUP_SCHED

#include <linux/cgroup.h>

struct cfs_rq;

static LIST_HEAD(task_groups);

/* task group related information */
struct task_group {
	struct cgroup_subsys_state css;

#ifdef CONFIG_FAIR_GROUP_SCHED
	/* schedulable entities of this group on each cpu */
	struct sched_entity **se;
	/* runqueue "owned" by this group on each cpu */
	struct cfs_rq **cfs_rq;
	unsigned long shares;

	atomic_t load_weight;
#endif

#ifdef CONFIG_RT_GROUP_SCHED
	struct sched_rt_entity **rt_se;
	struct rt_rq **rt_rq;

	struct rt_bandwidth rt_bandwidth;
#endif

	struct rcu_head rcu;
	struct list_head list;

	struct task_group *parent;
	struct list_head siblings;
	struct list_head children;

#ifdef CONFIG_SCHED_AUTOGROUP
	struct autogroup *autogroup;
#endif
};

/* task_group_lock serializes the addition/removal of task groups */
static DEFINE_SPINLOCK(task_group_lock);

#ifdef CONFIG_FAIR_GROUP_SCHED

# define ROOT_TASK_GROUP_LOAD	NICE_0_LOAD

/*
 * A weight of 0 or 1 can cause arithmetics problems.
 * A weight of a cfs_rq is the sum of weights of which entities
 * are queued on this cfs_rq, so a weight of a entity should not be
 * too large, so as the shares value of a task group.
 * (The default weight is 1024 - so there's no practical
 *  limitation from this.)
 */
#define MIN_SHARES	(1UL <<  1)
#define MAX_SHARES	(1UL << 18)

static int root_task_group_load = ROOT_TASK_GROUP_LOAD;
#endif

/* Default task group.
 *	Every task in system belong to this group at bootup.
 */
struct task_group root_task_group;

#endif	/* CONFIG_CGROUP_SCHED */

/* CFS-related fields in a runqueue */
struct cfs_rq {
	struct load_weight load;
	unsigned long nr_running;

	u64 exec_clock;
	u64 min_vruntime;
#ifndef CONFIG_64BIT
	u64 min_vruntime_copy;
#endif

	struct rb_root tasks_timeline;
	struct rb_node *rb_leftmost;

	struct list_head tasks;
	struct list_head *balance_iterator;

	/*
	 * 'curr' points to currently running entity on this cfs_rq.
	 * It is set to NULL otherwise (i.e when none are currently running).
	 */
	struct sched_entity *curr, *next, *last, *skip;

#ifdef	CONFIG_SCHED_DEBUG
	unsigned int nr_spread_over;
#endif

#ifdef CONFIG_FAIR_GROUP_SCHED
	struct rq *rq;	/* cpu runqueue to which this cfs_rq is attached */

	/*
	 * leaf cfs_rqs are those that hold tasks (lowest schedulable entity in
	 * a hierarchy). Non-leaf lrqs hold other higher schedulable entities
	 * (like users, containers etc.)
	 *
	 * leaf_cfs_rq_list ties together list of leaf cfs_rq's in a cpu. This
	 * list is used during load balance.
	 */
	int on_list;
	struct list_head leaf_cfs_rq_list;
	struct task_group *tg;	/* group that "owns" this runqueue */

#ifdef CONFIG_SMP
	/*
	 * the part of load.weight contributed by tasks
	 */
	unsigned long task_weight;

	/*
	 *   h_load = weight * f(tg)
	 *
	 * Where f(tg) is the recursive weight fraction assigned to
	 * this group.
	 */
	unsigned long h_load;

	/*
	 * Maintaining per-cpu shares distribution for group scheduling
	 *
	 * load_stamp is the last time we updated the load average
	 * load_last is the last time we updated the load average and saw load
	 * load_unacc_exec_time is currently unaccounted execution time
	 */
	u64 load_avg;
	u64 load_period;
	u64 load_stamp, load_last, load_unacc_exec_time;

	unsigned long load_contribution;
#endif
#endif
};

/* Real-Time classes' related field in a runqueue: */
struct rt_rq {
	struct rt_prio_array active;
	unsigned long rt_nr_running;
#if defined CONFIG_SMP || defined CONFIG_RT_GROUP_SCHED
	struct {
		int curr; /* highest queued rt task prio */
#ifdef CONFIG_SMP
		int next; /* next highest */
#endif
	} highest_prio;
#endif
#ifdef CONFIG_SMP
	unsigned long rt_nr_migratory;
	unsigned long rt_nr_total;
	int overloaded;
	struct plist_head pushable_tasks;
#endif
	int rt_throttled;
	u64 rt_time;
	u64 rt_runtime;
	/* Nests inside the rq lock: */
	raw_spinlock_t rt_runtime_lock;

#ifdef CONFIG_RT_GROUP_SCHED
	unsigned long rt_nr_boosted;

	struct rq *rq;
	struct list_head leaf_rt_rq_list;
	struct task_group *tg;
#endif
};

#ifdef CONFIG_SMP

/*
 * We add the notion of a root-domain which will be used to define per-domain
 * variables. Each exclusive cpuset essentially defines an island domain by
 * fully partitioning the member cpus from any other cpuset. Whenever a new
 * exclusive cpuset is created, we also create and attach a new root-domain
 * object.
 *
 */
struct root_domain {
	atomic_t refcount;
	atomic_t rto_count;
	struct rcu_head rcu;
	cpumask_var_t span;
	cpumask_var_t online;

	/*
	 * The "RT overload" flag: it gets set if a CPU has more than
	 * one runnable RT task.
	 */
	cpumask_var_t rto_mask;
	struct cpupri cpupri;
};

/*
 * By default the system creates a single root-domain with all cpus as
 * members (mimicking the global state we have today).
 */
static struct root_domain def_root_domain;

#endif /* CONFIG_SMP */

/*
 * This is the main, per-CPU runqueue data structure.
 *
 * Locking rule: those places that want to lock multiple runqueues
 * (such as the load balancing or the thread migration code), lock
 * acquire operations must be ordered by ascending &runqueue.
 */
struct rq {
	/* runqueue lock: */
	raw_spinlock_t lock;

	/*
	 * nr_running and cpu_load should be in the same cacheline because
	 * remote CPUs use both these fields when doing load calculation.
	 */
	unsigned long nr_running;
	#define CPU_LOAD_IDX_MAX 5
	unsigned long cpu_load[CPU_LOAD_IDX_MAX];
	unsigned long last_load_update_tick;
#ifdef CONFIG_NO_HZ
	u64 nohz_stamp;
	unsigned char nohz_balance_kick;
#endif
	int skip_clock_update;

	/* capture load from *all* tasks on this cpu: */
	struct load_weight load;
	unsigned long nr_load_updates;
	u64 nr_switches;

	struct cfs_rq cfs;
	struct rt_rq rt;

#ifdef CONFIG_FAIR_GROUP_SCHED
	/* list of leaf cfs_rq on this cpu: */
	struct list_head leaf_cfs_rq_list;
#endif
#ifdef CONFIG_RT_GROUP_SCHED
	struct list_head leaf_rt_rq_list;
#endif

	/*
	 * This is part of a global counter where only the total sum
	 * over all CPUs matters. A task can increase this counter on
	 * one CPU and if it got migrated afterwards it may decrease
	 * it on another CPU. Always updated under the runqueue lock:
	 */
	unsigned long nr_uninterruptible;

	struct task_struct *curr, *idle, *stop;
	unsigned long next_balance;
	struct mm_struct *prev_mm;

	u64 clock;
	u64 clock_task;

	atomic_t nr_iowait;

#ifdef CONFIG_SMP
	struct root_domain *rd;
	struct sched_domain *sd;

	unsigned long cpu_power;

	unsigned char idle_at_tick;
	/* For active balancing */
	int post_schedule;
	int active_balance;
	int push_cpu;
	struct cpu_stop_work active_balance_work;
	/* cpu of this runqueue: */
	int cpu;
	int online;

	unsigned long avg_load_per_task;

	u64 rt_avg;
	u64 age_stamp;
	u64 idle_stamp;
	u64 avg_idle;
#endif

#ifdef CONFIG_IRQ_TIME_ACCOUNTING
	u64 prev_irq_time;
#endif
#ifdef CONFIG_PARAVIRT
	u64 prev_steal_time;
#endif
#ifdef CONFIG_PARAVIRT_TIME_ACCOUNTING
	u64 prev_steal_time_rq;
#endif

	/* calc_load related fields */
	unsigned long calc_load_update;
	long calc_load_active;

#ifdef CONFIG_SCHED_HRTICK
#ifdef CONFIG_SMP
	int hrtick_csd_pending;
	struct call_single_data hrtick_csd;
#endif
	struct hrtimer hrtick_timer;
#endif

#ifdef CONFIG_SCHEDSTATS
	/* latency stats */
	struct sched_info rq_sched_info;
	unsigned long long rq_cpu_time;
	/* could above be rq->cfs_rq.exec_clock + rq->rt_rq.rt_runtime ? */

	/* sys_sched_yield() stats */
	unsigned int yld_count;

	/* schedule() stats */
	unsigned int sched_switch;
	unsigned int sched_count;
	unsigned int sched_goidle;

	/* try_to_wake_up() stats */
	unsigned int ttwu_count;
	unsigned int ttwu_local;
#endif

#ifdef CONFIG_SMP
	struct task_struct *wake_list;
#endif
};

static DEFINE_PER_CPU_SHARED_ALIGNED(struct rq, runqueues);


static void check_preempt_curr(struct rq *rq, struct task_struct *p, int flags);

static inline int cpu_of(struct rq *rq)
{
#ifdef CONFIG_SMP
	return rq->cpu;
#else
	return 0;
#endif
}

#define rcu_dereference_check_sched_domain(p) \
	rcu_dereference_check((p), \
			      lockdep_is_held(&sched_domains_mutex))

/*
 * The domain tree (rq->sd) is protected by RCU's quiescent state transition.
 * See detach_destroy_domains: synchronize_sched for details.
 *
 * The domain tree of any CPU may only be accessed from within
 * preempt-disabled sections.
 */
#define for_each_domain(cpu, __sd) \
	for (__sd = rcu_dereference_check_sched_domain(cpu_rq(cpu)->sd); __sd; __sd = __sd->parent)

#define cpu_rq(cpu)		(&per_cpu(runqueues, (cpu)))
#define this_rq()		(&__get_cpu_var(runqueues))
#define task_rq(p)		cpu_rq(task_cpu(p))
#define cpu_curr(cpu)		(cpu_rq(cpu)->curr)
#define raw_rq()		(&__raw_get_cpu_var(runqueues))

#ifdef CONFIG_CGROUP_SCHED

/*
 * Return the group to which this tasks belongs.
 *
 * We use task_subsys_state_check() and extend the RCU verification with
 * pi->lock and rq->lock because cpu_cgroup_attach() holds those locks for each
 * task it moves into the cgroup. Therefore by holding either of those locks,
 * we pin the task to the current cgroup.
 */
static inline struct task_group *task_group(struct task_struct *p)
{
	struct task_group *tg;
	struct cgroup_subsys_state *css;

	css = task_subsys_state_check(p, cpu_cgroup_subsys_id,
			lockdep_is_held(&p->pi_lock) ||
			lockdep_is_held(&task_rq(p)->lock));
	tg = container_of(css, struct task_group, css);

	return autogroup_task_group(p, tg);
}

/* Change a task's cfs_rq and parent entity if it moves across CPUs/groups */
static inline void set_task_rq(struct task_struct *p, unsigned int cpu)
{
#ifdef CONFIG_FAIR_GROUP_SCHED
	p->se.cfs_rq = task_group(p)->cfs_rq[cpu];
	p->se.parent = task_group(p)->se[cpu];
#endif

#ifdef CONFIG_RT_GROUP_SCHED
	p->rt.rt_rq  = task_group(p)->rt_rq[cpu];
	p->rt.parent = task_group(p)->rt_se[cpu];
#endif
}

#else /* CONFIG_CGROUP_SCHED */

static inline void set_task_rq(struct task_struct *p, unsigned int cpu) { }
static inline struct task_group *task_group(struct task_struct *p)
{
	return NULL;
}

#endif /* CONFIG_CGROUP_SCHED */

static void update_rq_clock_task(struct rq *rq, s64 delta);

static void update_rq_clock(struct rq *rq)
{
	s64 delta;

	if (rq->skip_clock_update > 0)
		return;

	delta = sched_clock_cpu(cpu_of(rq)) - rq->clock;
	rq->clock += delta;
	update_rq_clock_task(rq, delta);
}

/*
 * Tunables that become constants when CONFIG_SCHED_DEBUG is off:
 */
#ifdef CONFIG_SCHED_DEBUG
# define const_debug __read_mostly
#else
# define const_debug static const
#endif

/**
 * runqueue_is_locked - Returns true if the current cpu runqueue is locked
 * @cpu: the processor in question.
 *
 * This interface allows printk to be called with the runqueue lock
 * held and know whether or not it is OK to wake up the klogd.
 */
int runqueue_is_locked(int cpu)
{
	return raw_spin_is_locked(&cpu_rq(cpu)->lock);
}

/*
 * Debugging: various feature bits
 */

#define SCHED_FEAT(name, enabled)	\
	__SCHED_FEAT_##name ,

enum {
#include "sched_features.h"
};

#undef SCHED_FEAT

#define SCHED_FEAT(name, enabled)	\
	(1UL << __SCHED_FEAT_##name) * enabled |

const_debug unsigned int sysctl_sched_features =
#include "sched_features.h"
	0;

#undef SCHED_FEAT

#ifdef CONFIG_SCHED_DEBUG
#define SCHED_FEAT(name, enabled)	\
	#name ,

static __read_mostly char *sched_feat_names[] = {
#include "sched_features.h"
	NULL
};

#undef SCHED_FEAT

static int sched_feat_show(struct seq_file *m, void *v)
{
	int i;

	for (i = 0; sched_feat_names[i]; i++) {
		if (!(sysctl_sched_features & (1UL << i)))
			seq_puts(m, "NO_");
		seq_printf(m, "%s ", sched_feat_names[i]);
	}
	seq_puts(m, "\n");

	return 0;
}

static ssize_t
sched_feat_write(struct file *filp, const char __user *ubuf,
		size_t cnt, loff_t *ppos)
{
	char buf[64];
	char *cmp;
	int neg = 0;
	int i;

	if (cnt > 63)
		cnt = 63;

	if (copy_from_user(&buf, ubuf, cnt))
		return -EFAULT;

	buf[cnt] = 0;
	cmp = strstrip(buf);

	if (strncmp(cmp, "NO_", 3) == 0) {
		neg = 1;
		cmp += 3;
	}

	for (i = 0; sched_feat_names[i]; i++) {
		if (strcmp(cmp, sched_feat_names[i]) == 0) {
			if (neg)
				sysctl_sched_features &= ~(1UL << i);
			else
				sysctl_sched_features |= (1UL << i);
			break;
		}
	}

	if (!sched_feat_names[i])
		return -EINVAL;

	*ppos += cnt;

	return cnt;
}

static int sched_feat_open(struct inode *inode, struct file *filp)
{
	return single_open(filp, sched_feat_show, NULL);
}

static const struct file_operations sched_feat_fops = {
	.open		= sched_feat_open,
	.write		= sched_feat_write,
	.read		= seq_read,
	.llseek		= seq_lseek,
	.release	= single_release,
};

static __init int sched_init_debug(void)
{
	debugfs_create_file("sched_features", 0644, NULL, NULL,
			&sched_feat_fops);

	return 0;
}
late_initcall(sched_init_debug);

#endif

#define sched_feat(x) (sysctl_sched_features & (1UL << __SCHED_FEAT_##x))

/*
 * Number of tasks to iterate in a single balance run.
 * Limited because this is done with IRQs disabled.
 */
const_debug unsigned int sysctl_sched_nr_migrate = 32;

/*
 * period over which we average the RT time consumption, measured
 * in ms.
 *
 * default: 1s
 */
const_debug unsigned int sysctl_sched_time_avg = MSEC_PER_SEC;

/*
 * period over which we measure -rt task cpu usage in us.
 * default: 1s
 */
unsigned int sysctl_sched_rt_period = 1000000;

static __read_mostly int scheduler_running;

/*
 * part of the period that we allow rt tasks to run in us.
 * default: 0.95s
 */
int sysctl_sched_rt_runtime = 950000;

static inline u64 global_rt_period(void)
{
	return (u64)sysctl_sched_rt_period * NSEC_PER_USEC;
}

static inline u64 global_rt_runtime(void)
{
	if (sysctl_sched_rt_runtime < 0)
		return RUNTIME_INF;

	return (u64)sysctl_sched_rt_runtime * NSEC_PER_USEC;
}

#ifndef prepare_arch_switch
# define prepare_arch_switch(next)	do { } while (0)
#endif
#ifndef finish_arch_switch
# define finish_arch_switch(prev)	do { } while (0)
#endif

static inline int task_current(struct rq *rq, struct task_struct *p)
{
	return rq->curr == p;
}

static inline int task_running(struct rq *rq, struct task_struct *p)
{
#ifdef CONFIG_SMP
	return p->on_cpu;
#else
	return task_current(rq, p);
#endif
}

#ifndef __ARCH_WANT_UNLOCKED_CTXSW
static inline void prepare_lock_switch(struct rq *rq, struct task_struct *next)
{
#ifdef CONFIG_SMP
	/*
	 * We can optimise this out completely for !SMP, because the
	 * SMP rebalancing from interrupt is the only thing that cares
	 * here.
	 */
	next->on_cpu = 1;
#endif
}

static inline void finish_lock_switch(struct rq *rq, struct task_struct *prev)
{
#ifdef CONFIG_SMP
	/*
	 * After ->on_cpu is cleared, the task can be moved to a different CPU.
	 * We must ensure this doesn't happen until the switch is completely
	 * finished.
	 */
	smp_wmb();
	prev->on_cpu = 0;
#endif
#ifdef CONFIG_DEBUG_SPINLOCK
	/* this is a valid case when another task releases the spinlock */
	rq->lock.owner = current;
#endif
	/*
	 * If we are tracking spinlock dependencies then we have to
	 * fix up the runqueue lock - which gets 'carried over' from
	 * prev into current:
	 */
	spin_acquire(&rq->lock.dep_map, 0, 0, _THIS_IP_);

	raw_spin_unlock_irq(&rq->lock);
}

#else /* __ARCH_WANT_UNLOCKED_CTXSW */
static inline void prepare_lock_switch(struct rq *rq, struct task_struct *next)
{
#ifdef CONFIG_SMP
	/*
	 * We can optimise this out completely for !SMP, because the
	 * SMP rebalancing from interrupt is the only thing that cares
	 * here.
	 */
	next->on_cpu = 1;
#endif
#ifdef __ARCH_WANT_INTERRUPTS_ON_CTXSW
	raw_spin_unlock_irq(&rq->lock);
#else
	raw_spin_unlock(&rq->lock);
#endif
}

static inline void finish_lock_switch(struct rq *rq, struct task_struct *prev)
{
#ifdef CONFIG_SMP
	/*
	 * After ->on_cpu is cleared, the task can be moved to a different CPU.
	 * We must ensure this doesn't happen until the switch is completely
	 * finished.
	 */
	smp_wmb();
	prev->on_cpu = 0;
#endif
#ifndef __ARCH_WANT_INTERRUPTS_ON_CTXSW
	local_irq_enable();
#endif
}
#endif /* __ARCH_WANT_UNLOCKED_CTXSW */

/*
 * __task_rq_lock - lock the rq @p resides on.
 */
static inline struct rq *__task_rq_lock(struct task_struct *p)
	__acquires(rq->lock)
{
	struct rq *rq;

	lockdep_assert_held(&p->pi_lock);

	for (;;) {
		rq = task_rq(p);
		raw_spin_lock(&rq->lock);
		if (likely(rq == task_rq(p)))
			return rq;
		raw_spin_unlock(&rq->lock);
	}
}

/*
 * task_rq_lock - lock p->pi_lock and lock the rq @p resides on.
 */
static struct rq *task_rq_lock(struct task_struct *p, unsigned long *flags)
	__acquires(p->pi_lock)
	__acquires(rq->lock)
{
	struct rq *rq;

	for (;;) {
		raw_spin_lock_irqsave(&p->pi_lock, *flags);
		rq = task_rq(p);
		raw_spin_lock(&rq->lock);
		if (likely(rq == task_rq(p)))
			return rq;
		raw_spin_unlock(&rq->lock);
		raw_spin_unlock_irqrestore(&p->pi_lock, *flags);
	}
}

static void __task_rq_unlock(struct rq *rq)
	__releases(rq->lock)
{
	raw_spin_unlock(&rq->lock);
}

static inline void
task_rq_unlock(struct rq *rq, struct task_struct *p, unsigned long *flags)
	__releases(rq->lock)
	__releases(p->pi_lock)
{
	raw_spin_unlock(&rq->lock);
	raw_spin_unlock_irqrestore(&p->pi_lock, *flags);
}

/*
 * this_rq_lock - lock this runqueue and disable interrupts.
 */
static struct rq *this_rq_lock(void)
	__acquires(rq->lock)
{
	struct rq *rq;

	local_irq_disable();
	rq = this_rq();
	raw_spin_lock(&rq->lock);

	return rq;
}

#ifdef CONFIG_SCHED_HRTICK
/*
 * Use HR-timers to deliver accurate preemption points.
 *
 * Its all a bit involved since we cannot program an hrt while holding the
 * rq->lock. So what we do is store a state in in rq->hrtick_* and ask for a
 * reschedule event.
 *
 * When we get rescheduled we reprogram the hrtick_timer outside of the
 * rq->lock.
 */

/*
 * Use hrtick when:
 *  - enabled by features
 *  - hrtimer is actually high res
 */
static inline int hrtick_enabled(struct rq *rq)
{
	if (!sched_feat(HRTICK))
		return 0;
	if (!cpu_active(cpu_of(rq)))
		return 0;
	return hrtimer_is_hres_active(&rq->hrtick_timer);
}

static void hrtick_clear(struct rq *rq)
{
	if (hrtimer_active(&rq->hrtick_timer))
		hrtimer_cancel(&rq->hrtick_timer);
}

/*
 * High-resolution timer tick.
 * Runs from hardirq context with interrupts disabled.
 */
static enum hrtimer_restart hrtick(struct hrtimer *timer)
{
	struct rq *rq = container_of(timer, struct rq, hrtick_timer);

	WARN_ON_ONCE(cpu_of(rq) != smp_processor_id());

	raw_spin_lock(&rq->lock);
	update_rq_clock(rq);
	rq->curr->sched_class->task_tick(rq, rq->curr, 1);
	raw_spin_unlock(&rq->lock);

	return HRTIMER_NORESTART;
}

#ifdef CONFIG_SMP
/*
 * called from hardirq (IPI) context
 */
static void __hrtick_start(void *arg)
{
	struct rq *rq = arg;

	raw_spin_lock(&rq->lock);
	hrtimer_restart(&rq->hrtick_timer);
	rq->hrtick_csd_pending = 0;
	raw_spin_unlock(&rq->lock);
}

/*
 * Called to set the hrtick timer state.
 *
 * called with rq->lock held and irqs disabled
 */
static void hrtick_start(struct rq *rq, u64 delay)
{
	struct hrtimer *timer = &rq->hrtick_timer;
	ktime_t time = ktime_add_ns(timer->base->get_time(), delay);

	hrtimer_set_expires(timer, time);

	if (rq == this_rq()) {
		hrtimer_restart(timer);
	} else if (!rq->hrtick_csd_pending) {
		__smp_call_function_single(cpu_of(rq), &rq->hrtick_csd, 0);
		rq->hrtick_csd_pending = 1;
	}
}

static int
hotplug_hrtick(struct notifier_block *nfb, unsigned long action, void *hcpu)
{
	int cpu = (int)(long)hcpu;

	switch (action) {
	case CPU_UP_CANCELED:
	case CPU_UP_CANCELED_FROZEN:
	case CPU_DOWN_PREPARE:
	case CPU_DOWN_PREPARE_FROZEN:
	case CPU_DEAD:
	case CPU_DEAD_FROZEN:
		hrtick_clear(cpu_rq(cpu));
		return NOTIFY_OK;
	}

	return NOTIFY_DONE;
}

static __init void init_hrtick(void)
{
	hotcpu_notifier(hotplug_hrtick, 0);
}
#else
/*
 * Called to set the hrtick timer state.
 *
 * called with rq->lock held and irqs disabled
 */
static void hrtick_start(struct rq *rq, u64 delay)
{
	__hrtimer_start_range_ns(&rq->hrtick_timer, ns_to_ktime(delay), 0,
			HRTIMER_MODE_REL_PINNED, 0);
}

static inline void init_hrtick(void)
{
}
#endif /* CONFIG_SMP */

static void init_rq_hrtick(struct rq *rq)
{
#ifdef CONFIG_SMP
	rq->hrtick_csd_pending = 0;

	rq->hrtick_csd.flags = 0;
	rq->hrtick_csd.func = __hrtick_start;
	rq->hrtick_csd.info = rq;
#endif

	hrtimer_init(&rq->hrtick_timer, CLOCK_MONOTONIC, HRTIMER_MODE_REL);
	rq->hrtick_timer.function = hrtick;
}
#else	/* CONFIG_SCHED_HRTICK */
static inline void hrtick_clear(struct rq *rq)
{
}

static inline void init_rq_hrtick(struct rq *rq)
{
}

static inline void init_hrtick(void)
{
}
#endif	/* CONFIG_SCHED_HRTICK */

/*
 * resched_task - mark a task 'to be rescheduled now'.
 *
 * On UP this means the setting of the need_resched flag, on SMP it
 * might also involve a cross-CPU call to trigger the scheduler on
 * the target CPU.
 */
#ifdef CONFIG_SMP

#ifndef tsk_is_polling
#define tsk_is_polling(t) test_tsk_thread_flag(t, TIF_POLLING_NRFLAG)
#endif

static void resched_task(struct task_struct *p)
{
	int cpu;

	assert_raw_spin_locked(&task_rq(p)->lock);

	if (test_tsk_need_resched(p))
		return;

	set_tsk_need_resched(p);

	cpu = task_cpu(p);
	if (cpu == smp_processor_id())
		return;

	/* NEED_RESCHED must be visible before we test polling */
	smp_mb();
	if (!tsk_is_polling(p))
		smp_send_reschedule(cpu);
}

static void resched_cpu(int cpu)
{
	struct rq *rq = cpu_rq(cpu);
	unsigned long flags;

	if (!raw_spin_trylock_irqsave(&rq->lock, flags))
		return;
	resched_task(cpu_curr(cpu));
	raw_spin_unlock_irqrestore(&rq->lock, flags);
}

#ifdef CONFIG_NO_HZ
/*
 * In the semi idle case, use the nearest busy cpu for migrating timers
 * from an idle cpu.  This is good for power-savings.
 *
 * We don't do similar optimization for completely idle system, as
 * selecting an idle cpu will add more delays to the timers than intended
 * (as that cpu's timer base may not be uptodate wrt jiffies etc).
 */
int get_nohz_timer_target(void)
{
	int cpu = smp_processor_id();
	int i;
	struct sched_domain *sd;

	rcu_read_lock();
	for_each_domain(cpu, sd) {
		for_each_cpu(i, sched_domain_span(sd)) {
			if (!idle_cpu(i)) {
				cpu = i;
				goto unlock;
			}
		}
	}
unlock:
	rcu_read_unlock();
	return cpu;
}
/*
 * When add_timer_on() enqueues a timer into the timer wheel of an
 * idle CPU then this timer might expire before the next timer event
 * which is scheduled to wake up that CPU. In case of a completely
 * idle system the next event might even be infinite time into the
 * future. wake_up_idle_cpu() ensures that the CPU is woken up and
 * leaves the inner idle loop so the newly added timer is taken into
 * account when the CPU goes back to idle and evaluates the timer
 * wheel for the next timer event.
 */
void wake_up_idle_cpu(int cpu)
{
	struct rq *rq = cpu_rq(cpu);

	if (cpu == smp_processor_id())
		return;

	/*
	 * This is safe, as this function is called with the timer
	 * wheel base lock of (cpu) held. When the CPU is on the way
	 * to idle and has not yet set rq->curr to idle then it will
	 * be serialized on the timer wheel base lock and take the new
	 * timer into account automatically.
	 */
	if (rq->curr != rq->idle)
		return;

	/*
	 * We can set TIF_RESCHED on the idle task of the other CPU
	 * lockless. The worst case is that the other CPU runs the
	 * idle task through an additional NOOP schedule()
	 */
	set_tsk_need_resched(rq->idle);

	/* NEED_RESCHED must be visible before we test polling */
	smp_mb();
	if (!tsk_is_polling(rq->idle))
		smp_send_reschedule(cpu);
}

#endif /* CONFIG_NO_HZ */

static u64 sched_avg_period(void)
{
	return (u64)sysctl_sched_time_avg * NSEC_PER_MSEC / 2;
}

static void sched_avg_update(struct rq *rq)
{
	s64 period = sched_avg_period();

	while ((s64)(rq->clock - rq->age_stamp) > period) {
		/*
		 * Inline assembly required to prevent the compiler
		 * optimising this loop into a divmod call.
		 * See __iter_div_u64_rem() for another example of this.
		 */
		asm("" : "+rm" (rq->age_stamp));
		rq->age_stamp += period;
		rq->rt_avg /= 2;
	}
}

static void sched_rt_avg_update(struct rq *rq, u64 rt_delta)
{
	rq->rt_avg += rt_delta;
	sched_avg_update(rq);
}

#else /* !CONFIG_SMP */
static void resched_task(struct task_struct *p)
{
	assert_raw_spin_locked(&task_rq(p)->lock);
	set_tsk_need_resched(p);
}

static void sched_rt_avg_update(struct rq *rq, u64 rt_delta)
{
}

static void sched_avg_update(struct rq *rq)
{
}
#endif /* CONFIG_SMP */

#if BITS_PER_LONG == 32
# define WMULT_CONST	(~0UL)
#else
# define WMULT_CONST	(1UL << 32)
#endif

#define WMULT_SHIFT	32

/*
 * Shift right and round:
 */
#define SRR(x, y) (((x) + (1UL << ((y) - 1))) >> (y))

/*
 * delta *= weight / lw
 */
static unsigned long
calc_delta_mine(unsigned long delta_exec, unsigned long weight,
		struct load_weight *lw)
{
	u64 tmp;

	/*
	 * weight can be less than 2^SCHED_LOAD_RESOLUTION for task group sched
	 * entities since MIN_SHARES = 2. Treat weight as 1 if less than
	 * 2^SCHED_LOAD_RESOLUTION.
	 */
	if (likely(weight > (1UL << SCHED_LOAD_RESOLUTION)))
		tmp = (u64)delta_exec * scale_load_down(weight);
	else
		tmp = (u64)delta_exec;

	if (!lw->inv_weight) {
		unsigned long w = scale_load_down(lw->weight);

		if (BITS_PER_LONG > 32 && unlikely(w >= WMULT_CONST))
			lw->inv_weight = 1;
		else if (unlikely(!w))
			lw->inv_weight = WMULT_CONST;
		else
			lw->inv_weight = WMULT_CONST / w;
	}

	/*
	 * Check whether we'd overflow the 64-bit multiplication:
	 */
	if (unlikely(tmp > WMULT_CONST))
		tmp = SRR(SRR(tmp, WMULT_SHIFT/2) * lw->inv_weight,
			WMULT_SHIFT/2);
	else
		tmp = SRR(tmp * lw->inv_weight, WMULT_SHIFT);

	return (unsigned long)min(tmp, (u64)(unsigned long)LONG_MAX);
}

static inline void update_load_add(struct load_weight *lw, unsigned long inc)
{
	lw->weight += inc;
	lw->inv_weight = 0;
}

static inline void update_load_sub(struct load_weight *lw, unsigned long dec)
{
	lw->weight -= dec;
	lw->inv_weight = 0;
}

static inline void update_load_set(struct load_weight *lw, unsigned long w)
{
	lw->weight = w;
	lw->inv_weight = 0;
}

/*
 * To aid in avoiding the subversion of "niceness" due to uneven distribution
 * of tasks with abnormal "nice" values across CPUs the contribution that
 * each task makes to its run queue's load is weighted according to its
 * scheduling class and "nice" value. For SCHED_NORMAL tasks this is just a
 * scaled version of the new time slice allocation that they receive on time
 * slice expiry etc.
 */

#define WEIGHT_IDLEPRIO                3
#define WMULT_IDLEPRIO         1431655765

/*
 * Nice levels are multiplicative, with a gentle 10% change for every
 * nice level changed. I.e. when a CPU-bound task goes from nice 0 to
 * nice 1, it will get ~10% less CPU time than another CPU-bound task
 * that remained on nice 0.
 *
 * The "10% effect" is relative and cumulative: from _any_ nice level,
 * if you go up 1 level, it's -10% CPU usage, if you go down 1 level
 * it's +10% CPU usage. (to achieve that we use a multiplier of 1.25.
 * If a task goes up by ~10% and another task goes down by ~10% then
 * the relative distance between them is ~25%.)
 */
static const int prio_to_weight[40] = {
 /* -20 */     88761,     71755,     56483,     46273,     36291,
 /* -15 */     29154,     23254,     18705,     14949,     11916,
 /* -10 */      9548,      7620,      6100,      4904,      3906,
 /*  -5 */      3121,      2501,      1991,      1586,      1277,
 /*   0 */      1024,       820,       655,       526,       423,
 /*   5 */       335,       272,       215,       172,       137,
 /*  10 */       110,        87,        70,        56,        45,
 /*  15 */        36,        29,        23,        18,        15,
};

/*
 * Inverse (2^32/x) values of the prio_to_weight[] array, precalculated.
 *
 * In cases where the weight does not change often, we can use the
 * precalculated inverse to speed up arithmetics by turning divisions
 * into multiplications:
 */
static const u32 prio_to_wmult[40] = {
 /* -20 */     48388,     59856,     76040,     92818,    118348,
 /* -15 */    147320,    184698,    229616,    287308,    360437,
 /* -10 */    449829,    563644,    704093,    875809,   1099582,
 /*  -5 */   1376151,   1717300,   2157191,   2708050,   3363326,
 /*   0 */   4194304,   5237765,   6557202,   8165337,  10153587,
 /*   5 */  12820798,  15790321,  19976592,  24970740,  31350126,
 /*  10 */  39045157,  49367440,  61356676,  76695844,  95443717,
 /*  15 */ 119304647, 148102320, 186737708, 238609294, 286331153,
};

/* Time spent by the tasks of the cpu accounting group executing in ... */
enum cpuacct_stat_index {
	CPUACCT_STAT_USER,	/* ... user mode */
	CPUACCT_STAT_SYSTEM,	/* ... kernel mode */

	CPUACCT_STAT_NSTATS,
};

#ifdef CONFIG_CGROUP_CPUACCT
static void cpuacct_charge(struct task_struct *tsk, u64 cputime);
static void cpuacct_update_stats(struct task_struct *tsk,
		enum cpuacct_stat_index idx, cputime_t val);
#else
static inline void cpuacct_charge(struct task_struct *tsk, u64 cputime) {}
static inline void cpuacct_update_stats(struct task_struct *tsk,
		enum cpuacct_stat_index idx, cputime_t val) {}
#endif

static inline void inc_cpu_load(struct rq *rq, unsigned long load)
{
	update_load_add(&rq->load, load);
}

static inline void dec_cpu_load(struct rq *rq, unsigned long load)
{
	update_load_sub(&rq->load, load);
}

#if (defined(CONFIG_SMP) && defined(CONFIG_FAIR_GROUP_SCHED)) || defined(CONFIG_RT_GROUP_SCHED)
typedef int (*tg_visitor)(struct task_group *, void *);

/*
 * Iterate the full tree, calling @down when first entering a node and @up when
 * leaving it for the final time.
 */
static int walk_tg_tree(tg_visitor down, tg_visitor up, void *data)
{
	struct task_group *parent, *child;
	int ret;

	rcu_read_lock();
	parent = &root_task_group;
down:
	ret = (*down)(parent, data);
	if (ret)
		goto out_unlock;
	list_for_each_entry_rcu(child, &parent->children, siblings) {
		parent = child;
		goto down;

up:
		continue;
	}
	ret = (*up)(parent, data);
	if (ret)
		goto out_unlock;

	child = parent;
	parent = parent->parent;
	if (parent)
		goto up;
out_unlock:
	rcu_read_unlock();

	return ret;
}

static int tg_nop(struct task_group *tg, void *data)
{
	return 0;
}
#endif

#ifdef CONFIG_SMP
/* Used instead of source_load when we know the type == 0 */
static unsigned long weighted_cpuload(const int cpu)
{
	return cpu_rq(cpu)->load.weight;
}

/*
 * Return a low guess at the load of a migration-source cpu weighted
 * according to the scheduling class and "nice" value.
 *
 * We want to under-estimate the load of migration sources, to
 * balance conservatively.
 */
static unsigned long source_load(int cpu, int type)
{
	struct rq *rq = cpu_rq(cpu);
	unsigned long total = weighted_cpuload(cpu);

	if (type == 0 || !sched_feat(LB_BIAS))
		return total;

	return min(rq->cpu_load[type-1], total);
}

/*
 * Return a high guess at the load of a migration-target cpu weighted
 * according to the scheduling class and "nice" value.
 */
static unsigned long target_load(int cpu, int type)
{
	struct rq *rq = cpu_rq(cpu);
	unsigned long total = weighted_cpuload(cpu);

	if (type == 0 || !sched_feat(LB_BIAS))
		return total;

	return max(rq->cpu_load[type-1], total);
}

static unsigned long power_of(int cpu)
{
	return cpu_rq(cpu)->cpu_power;
}

static int task_hot(struct task_struct *p, u64 now, struct sched_domain *sd);

static unsigned long cpu_avg_load_per_task(int cpu)
{
	struct rq *rq = cpu_rq(cpu);
	unsigned long nr_running = ACCESS_ONCE(rq->nr_running);

	if (nr_running)
		rq->avg_load_per_task = rq->load.weight / nr_running;
	else
		rq->avg_load_per_task = 0;

	return rq->avg_load_per_task;
}

#ifdef CONFIG_PREEMPT

static void double_rq_lock(struct rq *rq1, struct rq *rq2);

/*
 * fair double_lock_balance: Safely acquires both rq->locks in a fair
 * way at the expense of forcing extra atomic operations in all
 * invocations.  This assures that the double_lock is acquired using the
 * same underlying policy as the spinlock_t on this architecture, which
 * reduces latency compared to the unfair variant below.  However, it
 * also adds more overhead and therefore may reduce throughput.
 */
static inline int _double_lock_balance(struct rq *this_rq, struct rq *busiest)
	__releases(this_rq->lock)
	__acquires(busiest->lock)
	__acquires(this_rq->lock)
{
	raw_spin_unlock(&this_rq->lock);
	double_rq_lock(this_rq, busiest);

	return 1;
}

#else
/*
 * Unfair double_lock_balance: Optimizes throughput at the expense of
 * latency by eliminating extra atomic operations when the locks are
 * already in proper order on entry.  This favors lower cpu-ids and will
 * grant the double lock to lower cpus over higher ids under contention,
 * regardless of entry order into the function.
 */
static int _double_lock_balance(struct rq *this_rq, struct rq *busiest)
	__releases(this_rq->lock)
	__acquires(busiest->lock)
	__acquires(this_rq->lock)
{
	int ret = 0;

	if (unlikely(!raw_spin_trylock(&busiest->lock))) {
		if (busiest < this_rq) {
			raw_spin_unlock(&this_rq->lock);
			raw_spin_lock(&busiest->lock);
			raw_spin_lock_nested(&this_rq->lock,
					      SINGLE_DEPTH_NESTING);
			ret = 1;
		} else
			raw_spin_lock_nested(&busiest->lock,
					      SINGLE_DEPTH_NESTING);
	}
	return ret;
}

#endif /* CONFIG_PREEMPT */

/*
 * double_lock_balance - lock the busiest runqueue, this_rq is locked already.
 */
static int double_lock_balance(struct rq *this_rq, struct rq *busiest)
{
	if (unlikely(!irqs_disabled())) {
		/* printk() doesn't work good under rq->lock */
		raw_spin_unlock(&this_rq->lock);
		BUG_ON(1);
	}

	return _double_lock_balance(this_rq, busiest);
}

static inline void double_unlock_balance(struct rq *this_rq, struct rq *busiest)
	__releases(busiest->lock)
{
	raw_spin_unlock(&busiest->lock);
	lock_set_subclass(&this_rq->lock.dep_map, 0, _RET_IP_);
}

/*
 * double_rq_lock - safely lock two runqueues
 *
 * Note this does not disable interrupts like task_rq_lock,
 * you need to do so manually before calling.
 */
static void double_rq_lock(struct rq *rq1, struct rq *rq2)
	__acquires(rq1->lock)
	__acquires(rq2->lock)
{
	BUG_ON(!irqs_disabled());
	if (rq1 == rq2) {
		raw_spin_lock(&rq1->lock);
		__acquire(rq2->lock);	/* Fake it out ;) */
	} else {
		if (rq1 < rq2) {
			raw_spin_lock(&rq1->lock);
			raw_spin_lock_nested(&rq2->lock, SINGLE_DEPTH_NESTING);
		} else {
			raw_spin_lock(&rq2->lock);
			raw_spin_lock_nested(&rq1->lock, SINGLE_DEPTH_NESTING);
		}
	}
}

/*
 * double_rq_unlock - safely unlock two runqueues
 *
 * Note this does not restore interrupts like task_rq_unlock,
 * you need to do so manually after calling.
 */
static void double_rq_unlock(struct rq *rq1, struct rq *rq2)
	__releases(rq1->lock)
	__releases(rq2->lock)
{
	raw_spin_unlock(&rq1->lock);
	if (rq1 != rq2)
		raw_spin_unlock(&rq2->lock);
	else
		__release(rq2->lock);
}

#else /* CONFIG_SMP */

/*
 * double_rq_lock - safely lock two runqueues
 *
 * Note this does not disable interrupts like task_rq_lock,
 * you need to do so manually before calling.
 */
static void double_rq_lock(struct rq *rq1, struct rq *rq2)
	__acquires(rq1->lock)
	__acquires(rq2->lock)
{
	BUG_ON(!irqs_disabled());
	BUG_ON(rq1 != rq2);
	raw_spin_lock(&rq1->lock);
	__acquire(rq2->lock);	/* Fake it out ;) */
}

/*
 * double_rq_unlock - safely unlock two runqueues
 *
 * Note this does not restore interrupts like task_rq_unlock,
 * you need to do so manually after calling.
 */
static void double_rq_unlock(struct rq *rq1, struct rq *rq2)
	__releases(rq1->lock)
	__releases(rq2->lock)
{
	BUG_ON(rq1 != rq2);
	raw_spin_unlock(&rq1->lock);
	__release(rq2->lock);
}

#endif

static void calc_load_account_idle(struct rq *this_rq);
static void update_sysctl(void);
static int get_update_sysctl_factor(void);
static void update_cpu_load(struct rq *this_rq);

static inline void __set_task_cpu(struct task_struct *p, unsigned int cpu)
{
	set_task_rq(p, cpu);
#ifdef CONFIG_SMP
	/*
	 * After ->cpu is set up to a new value, task_rq_lock(p, ...) can be
	 * successfuly executed on another CPU. We must ensure that updates of
	 * per-task data have been completed by this moment.
	 */
	smp_wmb();
	task_thread_info(p)->cpu = cpu;
#endif
}

static const struct sched_class rt_sched_class;

#define sched_class_highest (&stop_sched_class)
#define for_each_class(class) \
   for (class = sched_class_highest; class; class = class->next)

#include "sched_stats.h"

static void inc_nr_running(struct rq *rq)
{
	rq->nr_running++;
}

static void dec_nr_running(struct rq *rq)
{
	rq->nr_running--;
}

static void set_load_weight(struct task_struct *p)
{
	int prio = p->static_prio - MAX_RT_PRIO;
	struct load_weight *load = &p->se.load;

	/*
	 * SCHED_IDLE tasks get minimal weight:
	 */
	if (p->policy == SCHED_IDLE) {
		load->weight = scale_load(WEIGHT_IDLEPRIO);
		load->inv_weight = WMULT_IDLEPRIO;
		return;
	}

	load->weight = scale_load(prio_to_weight[prio]);
	load->inv_weight = prio_to_wmult[prio];
}

static void enqueue_task(struct rq *rq, struct task_struct *p, int flags)
{
	update_rq_clock(rq);
	sched_info_queued(p);
	p->sched_class->enqueue_task(rq, p, flags);
}

static void dequeue_task(struct rq *rq, struct task_struct *p, int flags)
{
	update_rq_clock(rq);
	sched_info_dequeued(p);
	p->sched_class->dequeue_task(rq, p, flags);
}

/*
 * activate_task - move a task to the runqueue.
 */
static void activate_task(struct rq *rq, struct task_struct *p, int flags)
{
	if (task_contributes_to_load(p))
		rq->nr_uninterruptible--;

	enqueue_task(rq, p, flags);
	inc_nr_running(rq);
}

/*
 * deactivate_task - remove a task from the runqueue.
 */
static void deactivate_task(struct rq *rq, struct task_struct *p, int flags)
{
	if (task_contributes_to_load(p))
		rq->nr_uninterruptible++;

	dequeue_task(rq, p, flags);
	dec_nr_running(rq);
}

#ifdef CONFIG_IRQ_TIME_ACCOUNTING

/*
 * There are no locks covering percpu hardirq/softirq time.
 * They are only modified in account_system_vtime, on corresponding CPU
 * with interrupts disabled. So, writes are safe.
 * They are read and saved off onto struct rq in update_rq_clock().
 * This may result in other CPU reading this CPU's irq time and can
 * race with irq/account_system_vtime on this CPU. We would either get old
 * or new value with a side effect of accounting a slice of irq time to wrong
 * task when irq is in progress while we read rq->clock. That is a worthy
 * compromise in place of having locks on each irq in account_system_time.
 */
static DEFINE_PER_CPU(u64, cpu_hardirq_time);
static DEFINE_PER_CPU(u64, cpu_softirq_time);

static DEFINE_PER_CPU(u64, irq_start_time);
static int sched_clock_irqtime;

void enable_sched_clock_irqtime(void)
{
	sched_clock_irqtime = 1;
}

void disable_sched_clock_irqtime(void)
{
	sched_clock_irqtime = 0;
}

#ifndef CONFIG_64BIT
static DEFINE_PER_CPU(seqcount_t, irq_time_seq);

static inline void irq_time_write_begin(void)
{
	__this_cpu_inc(irq_time_seq.sequence);
	smp_wmb();
}

static inline void irq_time_write_end(void)
{
	smp_wmb();
	__this_cpu_inc(irq_time_seq.sequence);
}

static inline u64 irq_time_read(int cpu)
{
	u64 irq_time;
	unsigned seq;

	do {
		seq = read_seqcount_begin(&per_cpu(irq_time_seq, cpu));
		irq_time = per_cpu(cpu_softirq_time, cpu) +
			   per_cpu(cpu_hardirq_time, cpu);
	} while (read_seqcount_retry(&per_cpu(irq_time_seq, cpu), seq));

	return irq_time;
}
#else /* CONFIG_64BIT */
static inline void irq_time_write_begin(void)
{
}

static inline void irq_time_write_end(void)
{
}

static inline u64 irq_time_read(int cpu)
{
	return per_cpu(cpu_softirq_time, cpu) + per_cpu(cpu_hardirq_time, cpu);
}
#endif /* CONFIG_64BIT */

/*
 * Called before incrementing preempt_count on {soft,}irq_enter
 * and before decrementing preempt_count on {soft,}irq_exit.
 */
void account_system_vtime(struct task_struct *curr)
{
	unsigned long flags;
	s64 delta;
	int cpu;

	if (!sched_clock_irqtime)
		return;

	local_irq_save(flags);

	cpu = smp_processor_id();
	delta = sched_clock_cpu(cpu) - __this_cpu_read(irq_start_time);
	__this_cpu_add(irq_start_time, delta);

	irq_time_write_begin();
	/*
	 * We do not account for softirq time from ksoftirqd here.
	 * We want to continue accounting softirq time to ksoftirqd thread
	 * in that case, so as not to confuse scheduler with a special task
	 * that do not consume any time, but still wants to run.
	 */
	if (hardirq_count())
		__this_cpu_add(cpu_hardirq_time, delta);
	else if (in_serving_softirq() && curr != this_cpu_ksoftirqd())
		__this_cpu_add(cpu_softirq_time, delta);

	irq_time_write_end();
	local_irq_restore(flags);
}
EXPORT_SYMBOL_GPL(account_system_vtime);

#endif /* CONFIG_IRQ_TIME_ACCOUNTING */

#ifdef CONFIG_PARAVIRT
static inline u64 steal_ticks(u64 steal)
{
	if (unlikely(steal > NSEC_PER_SEC))
		return div_u64(steal, TICK_NSEC);

	return __iter_div_u64_rem(steal, TICK_NSEC, &steal);
}
#endif

static void update_rq_clock_task(struct rq *rq, s64 delta)
{
/*
 * In theory, the compile should just see 0 here, and optimize out the call
 * to sched_rt_avg_update. But I don't trust it...
 */
#if defined(CONFIG_IRQ_TIME_ACCOUNTING) || defined(CONFIG_PARAVIRT_TIME_ACCOUNTING)
	s64 steal = 0, irq_delta = 0;
#endif
#ifdef CONFIG_IRQ_TIME_ACCOUNTING
	irq_delta = irq_time_read(cpu_of(rq)) - rq->prev_irq_time;

	/*
	 * Since irq_time is only updated on {soft,}irq_exit, we might run into
	 * this case when a previous update_rq_clock() happened inside a
	 * {soft,}irq region.
	 *
	 * When this happens, we stop ->clock_task and only update the
	 * prev_irq_time stamp to account for the part that fit, so that a next
	 * update will consume the rest. This ensures ->clock_task is
	 * monotonic.
	 *
	 * It does however cause some slight miss-attribution of {soft,}irq
	 * time, a more accurate solution would be to update the irq_time using
	 * the current rq->clock timestamp, except that would require using
	 * atomic ops.
	 */
	if (irq_delta > delta)
		irq_delta = delta;

	rq->prev_irq_time += irq_delta;
	delta -= irq_delta;
#endif
#ifdef CONFIG_PARAVIRT_TIME_ACCOUNTING
	if (static_branch((&paravirt_steal_rq_enabled))) {
		u64 st;

		steal = paravirt_steal_clock(cpu_of(rq));
		steal -= rq->prev_steal_time_rq;

		if (unlikely(steal > delta))
			steal = delta;

		st = steal_ticks(steal);
		steal = st * TICK_NSEC;

		rq->prev_steal_time_rq += steal;

		delta -= steal;
	}
#endif

	rq->clock_task += delta;

#if defined(CONFIG_IRQ_TIME_ACCOUNTING) || defined(CONFIG_PARAVIRT_TIME_ACCOUNTING)
	if ((irq_delta + steal) && sched_feat(NONTASK_POWER))
		sched_rt_avg_update(rq, irq_delta + steal);
#endif
}

#ifdef CONFIG_IRQ_TIME_ACCOUNTING
static int irqtime_account_hi_update(void)
{
	struct cpu_usage_stat *cpustat = &kstat_this_cpu.cpustat;
	unsigned long flags;
	u64 latest_ns;
	int ret = 0;

	local_irq_save(flags);
	latest_ns = this_cpu_read(cpu_hardirq_time);
	if (cputime64_gt(nsecs_to_cputime64(latest_ns), cpustat->irq))
		ret = 1;
	local_irq_restore(flags);
	return ret;
}

static int irqtime_account_si_update(void)
{
	struct cpu_usage_stat *cpustat = &kstat_this_cpu.cpustat;
	unsigned long flags;
	u64 latest_ns;
	int ret = 0;

	local_irq_save(flags);
	latest_ns = this_cpu_read(cpu_softirq_time);
	if (cputime64_gt(nsecs_to_cputime64(latest_ns), cpustat->softirq))
		ret = 1;
	local_irq_restore(flags);
	return ret;
}

#else /* CONFIG_IRQ_TIME_ACCOUNTING */

#define sched_clock_irqtime	(0)

#endif

#include "sched_idletask.c"
#include "sched_fair.c"
#include "sched_rt.c"
#include "sched_autogroup.c"
#include "sched_stoptask.c"
#ifdef CONFIG_SCHED_DEBUG
# include "sched_debug.c"
#endif

void sched_set_stop_task(int cpu, struct task_struct *stop)
{
	struct sched_param param = { .sched_priority = MAX_RT_PRIO - 1 };
	struct task_struct *old_stop = cpu_rq(cpu)->stop;

	if (stop) {
		/*
		 * Make it appear like a SCHED_FIFO task, its something
		 * userspace knows about and won't get confused about.
		 *
		 * Also, it will make PI more or less work without too
		 * much confusion -- but then, stop work should not
		 * rely on PI working anyway.
		 */
		sched_setscheduler_nocheck(stop, SCHED_FIFO, &param);

		stop->sched_class = &stop_sched_class;
	}

	cpu_rq(cpu)->stop = stop;

	if (old_stop) {
		/*
		 * Reset it back to a normal scheduling class so that
		 * it can die in pieces.
		 */
		old_stop->sched_class = &rt_sched_class;
	}
}

/*
 * __normal_prio - return the priority that is based on the static prio
 */
static inline int __normal_prio(struct task_struct *p)
{
	return p->static_prio;
}

/*
 * Calculate the expected normal priority: i.e. priority
 * without taking RT-inheritance into account. Might be
 * boosted by interactivity modifiers. Changes upon fork,
 * setprio syscalls, and whenever the interactivity
 * estimator recalculates.
 */
static inline int normal_prio(struct task_struct *p)
{
	int prio;

	if (task_has_rt_policy(p))
		prio = MAX_RT_PRIO-1 - p->rt_priority;
	else
		prio = __normal_prio(p);
	return prio;
}

/*
 * Calculate the current priority, i.e. the priority
 * taken into account by the scheduler. This value might
 * be boosted by RT tasks, or might be boosted by
 * interactivity modifiers. Will be RT if the task got
 * RT-boosted. If not then it returns p->normal_prio.
 */
static int effective_prio(struct task_struct *p)
{
	p->normal_prio = normal_prio(p);
	/*
	 * If we are RT tasks or we were boosted to RT priority,
	 * keep the priority unchanged. Otherwise, update priority
	 * to the normal priority:
	 */
	if (!rt_prio(p->prio))
		return p->normal_prio;
	return p->prio;
}

/**
 * task_curr - is this task currently executing on a CPU?
 * @p: the task in question.
 */
inline int task_curr(const struct task_struct *p)
{
	return cpu_curr(task_cpu(p)) == p;
}

static inline void check_class_changed(struct rq *rq, struct task_struct *p,
				       const struct sched_class *prev_class,
				       int oldprio)
{
	if (prev_class != p->sched_class) {
		if (prev_class->switched_from)
			prev_class->switched_from(rq, p);
		p->sched_class->switched_to(rq, p);
	} else if (oldprio != p->prio)
		p->sched_class->prio_changed(rq, p, oldprio);
}

static void check_preempt_curr(struct rq *rq, struct task_struct *p, int flags)
{
	const struct sched_class *class;

	if (p->sched_class == rq->curr->sched_class) {
		rq->curr->sched_class->check_preempt_curr(rq, p, flags);
	} else {
		for_each_class(class) {
			if (class == rq->curr->sched_class)
				break;
			if (class == p->sched_class) {
				resched_task(rq->curr);
				break;
			}
		}
	}

	/*
	 * A queue event has occurred, and we're going to schedule.  In
	 * this case, we can save a useless back to back clock update.
	 */
	if (rq->curr->on_rq && test_tsk_need_resched(rq->curr))
		rq->skip_clock_update = 1;
}

#ifdef CONFIG_SMP
/*
 * Is this task likely cache-hot:
 */
static int
task_hot(struct task_struct *p, u64 now, struct sched_domain *sd)
{
	s64 delta;

	if (p->sched_class != &fair_sched_class)
		return 0;

	if (unlikely(p->policy == SCHED_IDLE))
		return 0;

	/*
	 * Buddy candidates are cache hot:
	 */
	if (sched_feat(CACHE_HOT_BUDDY) && this_rq()->nr_running &&
			(&p->se == cfs_rq_of(&p->se)->next ||
			 &p->se == cfs_rq_of(&p->se)->last))
		return 1;

	if (sysctl_sched_migration_cost == -1)
		return 1;
	if (sysctl_sched_migration_cost == 0)
		return 0;

	delta = now - p->se.exec_start;

	return delta < (s64)sysctl_sched_migration_cost;
}

void set_task_cpu(struct task_struct *p, unsigned int new_cpu)
{
#ifdef CONFIG_SCHED_DEBUG
	/*
	 * We should never call set_task_cpu() on a blocked task,
	 * ttwu() will sort out the placement.
	 */
	WARN_ON_ONCE(p->state != TASK_RUNNING && p->state != TASK_WAKING &&
			!(task_thread_info(p)->preempt_count & PREEMPT_ACTIVE));

#ifdef CONFIG_LOCKDEP
	/*
	 * The caller should hold either p->pi_lock or rq->lock, when changing
	 * a task's CPU. ->pi_lock for waking tasks, rq->lock for runnable tasks.
	 *
	 * sched_move_task() holds both and thus holding either pins the cgroup,
	 * see set_task_rq().
	 *
	 * Furthermore, all task_rq users should acquire both locks, see
	 * task_rq_lock().
	 */
	WARN_ON_ONCE(debug_locks && !(lockdep_is_held(&p->pi_lock) ||
				      lockdep_is_held(&task_rq(p)->lock)));
#endif
#endif

	trace_sched_migrate_task(p, new_cpu);

	if (task_cpu(p) != new_cpu) {
		p->se.nr_migrations++;
		perf_sw_event(PERF_COUNT_SW_CPU_MIGRATIONS, 1, NULL, 0);
	}

	__set_task_cpu(p, new_cpu);
}

struct migration_arg {
	struct task_struct *task;
	int dest_cpu;
};

static int migration_cpu_stop(void *data);

/*
 * wait_task_inactive - wait for a thread to unschedule.
 *
 * If @match_state is nonzero, it's the @p->state value just checked and
 * not expected to change.  If it changes, i.e. @p might have woken up,
 * then return zero.  When we succeed in waiting for @p to be off its CPU,
 * we return a positive number (its total switch count).  If a second call
 * a short while later returns the same number, the caller can be sure that
 * @p has remained unscheduled the whole time.
 *
 * The caller must ensure that the task *will* unschedule sometime soon,
 * else this function might spin for a *long* time. This function can't
 * be called with interrupts off, or it may introduce deadlock with
 * smp_call_function() if an IPI is sent by the same process we are
 * waiting to become inactive.
 */
unsigned long wait_task_inactive(struct task_struct *p, long match_state)
{
	unsigned long flags;
	int running, on_rq;
	unsigned long ncsw;
	struct rq *rq;

	for (;;) {
		/*
		 * We do the initial early heuristics without holding
		 * any task-queue locks at all. We'll only try to get
		 * the runqueue lock when things look like they will
		 * work out!
		 */
		rq = task_rq(p);

		/*
		 * If the task is actively running on another CPU
		 * still, just relax and busy-wait without holding
		 * any locks.
		 *
		 * NOTE! Since we don't hold any locks, it's not
		 * even sure that "rq" stays as the right runqueue!
		 * But we don't care, since "task_running()" will
		 * return false if the runqueue has changed and p
		 * is actually now running somewhere else!
		 */
		while (task_running(rq, p)) {
			if (match_state && unlikely(p->state != match_state))
				return 0;
			cpu_relax();
		}

		/*
		 * Ok, time to look more closely! We need the rq
		 * lock now, to be *sure*. If we're wrong, we'll
		 * just go back and repeat.
		 */
		rq = task_rq_lock(p, &flags);
		trace_sched_wait_task(p);
		running = task_running(rq, p);
		on_rq = p->on_rq;
		ncsw = 0;
		if (!match_state || p->state == match_state)
			ncsw = p->nvcsw | LONG_MIN; /* sets MSB */
		task_rq_unlock(rq, p, &flags);

		/*
		 * If it changed from the expected state, bail out now.
		 */
		if (unlikely(!ncsw))
			break;

		/*
		 * Was it really running after all now that we
		 * checked with the proper locks actually held?
		 *
		 * Oops. Go back and try again..
		 */
		if (unlikely(running)) {
			cpu_relax();
			continue;
		}

		/*
		 * It's not enough that it's not actively running,
		 * it must be off the runqueue _entirely_, and not
		 * preempted!
		 *
		 * So if it was still runnable (but just not actively
		 * running right now), it's preempted, and we should
		 * yield - it could be a while.
		 */
		if (unlikely(on_rq)) {
			ktime_t to = ktime_set(0, NSEC_PER_SEC/HZ);

			set_current_state(TASK_UNINTERRUPTIBLE);
			schedule_hrtimeout(&to, HRTIMER_MODE_REL);
			continue;
		}

		/*
		 * Ahh, all good. It wasn't running, and it wasn't
		 * runnable, which means that it will never become
		 * running in the future either. We're all done!
		 */
		break;
	}

	return ncsw;
}

/***
 * kick_process - kick a running thread to enter/exit the kernel
 * @p: the to-be-kicked thread
 *
 * Cause a process which is running on another CPU to enter
 * kernel-mode, without any delay. (to get signals handled.)
 *
 * NOTE: this function doesn't have to take the runqueue lock,
 * because all it wants to ensure is that the remote task enters
 * the kernel. If the IPI races and the task has been migrated
 * to another CPU then no harm is done and the purpose has been
 * achieved as well.
 */
void kick_process(struct task_struct *p)
{
	int cpu;

	preempt_disable();
	cpu = task_cpu(p);
	if ((cpu != smp_processor_id()) && task_curr(p))
		smp_send_reschedule(cpu);
	preempt_enable();
}
EXPORT_SYMBOL_GPL(kick_process);
#endif /* CONFIG_SMP */

#ifdef CONFIG_SMP
/*
 * ->cpus_allowed is protected by both rq->lock and p->pi_lock
 */
static int select_fallback_rq(int cpu, struct task_struct *p)
{
	int dest_cpu;
	const struct cpumask *nodemask = cpumask_of_node(cpu_to_node(cpu));

	/* Look for allowed, online CPU in same node. */
	for_each_cpu_and(dest_cpu, nodemask, cpu_active_mask)
		if (cpumask_test_cpu(dest_cpu, &p->cpus_allowed))
			return dest_cpu;

	/* Any allowed, online CPU? */
	dest_cpu = cpumask_any_and(&p->cpus_allowed, cpu_active_mask);
	if (dest_cpu < nr_cpu_ids)
		return dest_cpu;

	/* No more Mr. Nice Guy. */
	dest_cpu = cpuset_cpus_allowed_fallback(p);
	/*
	 * Don't tell them about moving exiting tasks or
	 * kernel threads (both mm NULL), since they never
	 * leave kernel.
	 */
	if (p->mm && printk_ratelimit()) {
		printk(KERN_INFO "process %d (%s) no longer affine to cpu%d\n",
				task_pid_nr(p), p->comm, cpu);
	}

	return dest_cpu;
}

/*
 * The caller (fork, wakeup) owns p->pi_lock, ->cpus_allowed is stable.
 */
static inline
int select_task_rq(struct task_struct *p, int sd_flags, int wake_flags)
{
	int cpu = p->sched_class->select_task_rq(p, sd_flags, wake_flags);

	/*
	 * In order not to call set_task_cpu() on a blocking task we need
	 * to rely on ttwu() to place the task on a valid ->cpus_allowed
	 * cpu.
	 *
	 * Since this is common to all placement strategies, this lives here.
	 *
	 * [ this allows ->select_task() to simply return task_cpu(p) and
	 *   not worry about this generic constraint ]
	 */
	if (unlikely(!cpumask_test_cpu(cpu, &p->cpus_allowed) ||
		     !cpu_online(cpu)))
		cpu = select_fallback_rq(task_cpu(p), p);

	return cpu;
}

static void update_avg(u64 *avg, u64 sample)
{
	s64 diff = sample - *avg;
	*avg += diff >> 3;
}
#endif

static void
ttwu_stat(struct task_struct *p, int cpu, int wake_flags)
{
#ifdef CONFIG_SCHEDSTATS
	struct rq *rq = this_rq();

#ifdef CONFIG_SMP
	int this_cpu = smp_processor_id();

	if (cpu == this_cpu) {
		schedstat_inc(rq, ttwu_local);
		schedstat_inc(p, se.statistics.nr_wakeups_local);
	} else {
		struct sched_domain *sd;

		schedstat_inc(p, se.statistics.nr_wakeups_remote);
		rcu_read_lock();
		for_each_domain(this_cpu, sd) {
			if (cpumask_test_cpu(cpu, sched_domain_span(sd))) {
				schedstat_inc(sd, ttwu_wake_remote);
				break;
			}
		}
		rcu_read_unlock();
	}

	if (wake_flags & WF_MIGRATED)
		schedstat_inc(p, se.statistics.nr_wakeups_migrate);

#endif /* CONFIG_SMP */

	schedstat_inc(rq, ttwu_count);
	schedstat_inc(p, se.statistics.nr_wakeups);

	if (wake_flags & WF_SYNC)
		schedstat_inc(p, se.statistics.nr_wakeups_sync);

#endif /* CONFIG_SCHEDSTATS */
}

static void ttwu_activate(struct rq *rq, struct task_struct *p, int en_flags)
{
	activate_task(rq, p, en_flags);
	p->on_rq = 1;

	/* if a worker is waking up, notify workqueue */
	if (p->flags & PF_WQ_WORKER)
		wq_worker_waking_up(p, cpu_of(rq));
}

/*
 * Mark the task runnable and perform wakeup-preemption.
 */
static void
ttwu_do_wakeup(struct rq *rq, struct task_struct *p, int wake_flags)
{
	trace_sched_wakeup(p, true);
	check_preempt_curr(rq, p, wake_flags);

	p->state = TASK_RUNNING;
#ifdef CONFIG_SMP
	if (p->sched_class->task_woken)
		p->sched_class->task_woken(rq, p);

	if (rq->idle_stamp) {
		u64 delta = rq->clock - rq->idle_stamp;
		u64 max = 2*sysctl_sched_migration_cost;

		if (delta > max)
			rq->avg_idle = max;
		else
			update_avg(&rq->avg_idle, delta);
		rq->idle_stamp = 0;
	}
#endif
}

static void
ttwu_do_activate(struct rq *rq, struct task_struct *p, int wake_flags)
{
#ifdef CONFIG_SMP
	if (p->sched_contributes_to_load)
		rq->nr_uninterruptible--;
#endif

	ttwu_activate(rq, p, ENQUEUE_WAKEUP | ENQUEUE_WAKING);
	ttwu_do_wakeup(rq, p, wake_flags);
}

/*
 * Called in case the task @p isn't fully descheduled from its runqueue,
 * in this case we must do a remote wakeup. Its a 'light' wakeup though,
 * since all we need to do is flip p->state to TASK_RUNNING, since
 * the task is still ->on_rq.
 */
static int ttwu_remote(struct task_struct *p, int wake_flags)
{
	struct rq *rq;
	int ret = 0;

	rq = __task_rq_lock(p);
	if (p->on_rq) {
		ttwu_do_wakeup(rq, p, wake_flags);
		ret = 1;
	}
	__task_rq_unlock(rq);

	return ret;
}

#ifdef CONFIG_SMP
static void sched_ttwu_do_pending(struct task_struct *list)
{
	struct rq *rq = this_rq();

	raw_spin_lock(&rq->lock);

	while (list) {
		struct task_struct *p = list;
		list = list->wake_entry;
		ttwu_do_activate(rq, p, 0);
	}

	raw_spin_unlock(&rq->lock);
}

#ifdef CONFIG_HOTPLUG_CPU

static void sched_ttwu_pending(void)
{
	struct rq *rq = this_rq();
	struct task_struct *list = xchg(&rq->wake_list, NULL);

	if (!list)
		return;

	sched_ttwu_do_pending(list);
}

#endif /* CONFIG_HOTPLUG_CPU */

void scheduler_ipi(void)
{
	struct rq *rq = this_rq();
	struct task_struct *list = xchg(&rq->wake_list, NULL);

	if (!list)
		return;

	/*
	 * Not all reschedule IPI handlers call irq_enter/irq_exit, since
	 * traditionally all their work was done from the interrupt return
	 * path. Now that we actually do some work, we need to make sure
	 * we do call them.
	 *
	 * Some archs already do call them, luckily irq_enter/exit nest
	 * properly.
	 *
	 * Arguably we should visit all archs and update all handlers,
	 * however a fair share of IPIs are still resched only so this would
	 * somewhat pessimize the simple resched case.
	 */
	irq_enter();
	sched_ttwu_do_pending(list);
	irq_exit();
}

static void ttwu_queue_remote(struct task_struct *p, int cpu)
{
	struct rq *rq = cpu_rq(cpu);
	struct task_struct *next = rq->wake_list;

	for (;;) {
		struct task_struct *old = next;

		p->wake_entry = next;
		next = cmpxchg(&rq->wake_list, old, p);
		if (next == old)
			break;
	}

	if (!next)
		smp_send_reschedule(cpu);
}

#ifdef __ARCH_WANT_INTERRUPTS_ON_CTXSW
static int ttwu_activate_remote(struct task_struct *p, int wake_flags)
{
	struct rq *rq;
	int ret = 0;

	rq = __task_rq_lock(p);
	if (p->on_cpu) {
		ttwu_activate(rq, p, ENQUEUE_WAKEUP);
		ttwu_do_wakeup(rq, p, wake_flags);
		ret = 1;
	}
	__task_rq_unlock(rq);

	return ret;

}
#endif /* __ARCH_WANT_INTERRUPTS_ON_CTXSW */
#endif /* CONFIG_SMP */

static void ttwu_queue(struct task_struct *p, int cpu)
{
	struct rq *rq = cpu_rq(cpu);

#if defined(CONFIG_SMP)
	if (sched_feat(TTWU_QUEUE) && cpu != smp_processor_id()) {
		sched_clock_cpu(cpu); /* sync clocks x-cpu */
		ttwu_queue_remote(p, cpu);
		return;
	}
#endif

	raw_spin_lock(&rq->lock);
	ttwu_do_activate(rq, p, 0);
	raw_spin_unlock(&rq->lock);
}

/**
 * try_to_wake_up - wake up a thread
 * @p: the thread to be awakened
 * @state: the mask of task states that can be woken
 * @wake_flags: wake modifier flags (WF_*)
 *
 * Put it on the run-queue if it's not already there. The "current"
 * thread is always on the run-queue (except when the actual
 * re-schedule is in progress), and as such you're allowed to do
 * the simpler "current->state = TASK_RUNNING" to mark yourself
 * runnable without the overhead of this.
 *
 * Returns %true if @p was woken up, %false if it was already running
 * or @state didn't match @p's state.
 */
static int
try_to_wake_up(struct task_struct *p, unsigned int state, int wake_flags)
{
	unsigned long flags;
	int cpu, success = 0;

	smp_wmb();
	raw_spin_lock_irqsave(&p->pi_lock, flags);
	if (!(p->state & state))
		goto out;

	success = 1; /* we're going to change ->state */
	cpu = task_cpu(p);

	if (p->on_rq && ttwu_remote(p, wake_flags))
		goto stat;

#ifdef CONFIG_SMP
	/*
	 * If the owning (remote) cpu is still in the middle of schedule() with
	 * this task as prev, wait until its done referencing the task.
	 */
	while (p->on_cpu) {
#ifdef __ARCH_WANT_INTERRUPTS_ON_CTXSW
		/*
		 * In case the architecture enables interrupts in
		 * context_switch(), we cannot busy wait, since that
		 * would lead to deadlocks when an interrupt hits and
		 * tries to wake up @prev. So bail and do a complete
		 * remote wakeup.
		 */
		if (ttwu_activate_remote(p, wake_flags))
			goto stat;
#else
		cpu_relax();
#endif
	}
	/*
	 * Pairs with the smp_wmb() in finish_lock_switch().
	 */
	smp_rmb();

	p->sched_contributes_to_load = !!task_contributes_to_load(p);
	p->state = TASK_WAKING;

	if (p->sched_class->task_waking)
		p->sched_class->task_waking(p);

	cpu = select_task_rq(p, SD_BALANCE_WAKE, wake_flags);
	if (task_cpu(p) != cpu) {
		wake_flags |= WF_MIGRATED;
		set_task_cpu(p, cpu);
	}
#endif /* CONFIG_SMP */

	ttwu_queue(p, cpu);
stat:
	ttwu_stat(p, cpu, wake_flags);
out:
	raw_spin_unlock_irqrestore(&p->pi_lock, flags);

	return success;
}

/**
 * try_to_wake_up_local - try to wake up a local task with rq lock held
 * @p: the thread to be awakened
 *
 * Put @p on the run-queue if it's not already there. The caller must
 * ensure that this_rq() is locked, @p is bound to this_rq() and not
 * the current task.
 */
static void try_to_wake_up_local(struct task_struct *p)
{
	struct rq *rq = task_rq(p);

	BUG_ON(rq != this_rq());
	BUG_ON(p == current);
	lockdep_assert_held(&rq->lock);

	if (!raw_spin_trylock(&p->pi_lock)) {
		raw_spin_unlock(&rq->lock);
		raw_spin_lock(&p->pi_lock);
		raw_spin_lock(&rq->lock);
	}

	if (!(p->state & TASK_NORMAL))
		goto out;

	if (!p->on_rq)
		ttwu_activate(rq, p, ENQUEUE_WAKEUP);

	ttwu_do_wakeup(rq, p, 0);
	ttwu_stat(p, smp_processor_id(), 0);
out:
	raw_spin_unlock(&p->pi_lock);
}

/**
 * wake_up_process - Wake up a specific process
 * @p: The process to be woken up.
 *
 * Attempt to wake up the nominated process and move it to the set of runnable
 * processes.  Returns 1 if the process was woken up, 0 if it was already
 * running.
 *
 * It may be assumed that this function implies a write memory barrier before
 * changing the task state if and only if any tasks are woken up.
 */
int wake_up_process(struct task_struct *p)
{
	return try_to_wake_up(p, TASK_ALL, 0);
}
EXPORT_SYMBOL(wake_up_process);

int wake_up_state(struct task_struct *p, unsigned int state)
{
	return try_to_wake_up(p, state, 0);
}

/*
 * Perform scheduler related setup for a newly forked process p.
 * p is forked by current.
 *
 * __sched_fork() is basic setup used by init_idle() too:
 */
static void __sched_fork(struct task_struct *p)
{
	p->on_rq			= 0;

	p->se.on_rq			= 0;
	p->se.exec_start		= 0;
	p->se.sum_exec_runtime		= 0;
	p->se.prev_sum_exec_runtime	= 0;
	p->se.nr_migrations		= 0;
	p->se.vruntime			= 0;
	INIT_LIST_HEAD(&p->se.group_node);

#ifdef CONFIG_SCHEDSTATS
	memset(&p->se.statistics, 0, sizeof(p->se.statistics));
#endif

	INIT_LIST_HEAD(&p->rt.run_list);

#ifdef CONFIG_PREEMPT_NOTIFIERS
	INIT_HLIST_HEAD(&p->preempt_notifiers);
#endif
}

/*
 * fork()/clone()-time setup:
 */
void sched_fork(struct task_struct *p)
{
	unsigned long flags;
	int cpu = get_cpu();

	__sched_fork(p);
	/*
	 * We mark the process as running here. This guarantees that
	 * nobody will actually run it, and a signal or other external
	 * event cannot wake it up and insert it on the runqueue either.
	 */
	p->state = TASK_RUNNING;

	/*
	 * Revert to default priority/policy on fork if requested.
	 */
	if (unlikely(p->sched_reset_on_fork)) {
		if (p->policy == SCHED_FIFO || p->policy == SCHED_RR) {
			p->policy = SCHED_NORMAL;
			p->normal_prio = p->static_prio;
		}

		if (PRIO_TO_NICE(p->static_prio) < 0) {
			p->static_prio = NICE_TO_PRIO(0);
			p->normal_prio = p->static_prio;
			set_load_weight(p);
		}

		/*
		 * We don't need the reset flag anymore after the fork. It has
		 * fulfilled its duty:
		 */
		p->sched_reset_on_fork = 0;
	}

	/*
	 * Make sure we do not leak PI boosting priority to the child.
	 */
	p->prio = current->normal_prio;

	if (!rt_prio(p->prio))
		p->sched_class = &fair_sched_class;

	if (p->sched_class->task_fork)
		p->sched_class->task_fork(p);

	/*
	 * The child is not yet in the pid-hash so no cgroup attach races,
	 * and the cgroup is pinned to this child due to cgroup_fork()
	 * is ran before sched_fork().
	 *
	 * Silence PROVE_RCU.
	 */
	raw_spin_lock_irqsave(&p->pi_lock, flags);
	set_task_cpu(p, cpu);
	raw_spin_unlock_irqrestore(&p->pi_lock, flags);

#if defined(CONFIG_SCHEDSTATS) || defined(CONFIG_TASK_DELAY_ACCT)
	if (likely(sched_info_on()))
		memset(&p->sched_info, 0, sizeof(p->sched_info));
#endif
#if defined(CONFIG_SMP)
	p->on_cpu = 0;
#endif
#ifdef CONFIG_PREEMPT_COUNT
	/* Want to start with kernel preemption disabled. */
	task_thread_info(p)->preempt_count = 1;
#endif
#ifdef CONFIG_SMP
	plist_node_init(&p->pushable_tasks, MAX_PRIO);
#endif

	put_cpu();
}

/*
 * wake_up_new_task - wake up a newly created task for the first time.
 *
 * This function will do some initial scheduler statistics housekeeping
 * that must be done for every newly created context, then puts the task
 * on the runqueue and wakes it.
 */
void wake_up_new_task(struct task_struct *p)
{
	unsigned long flags;
	struct rq *rq;

	raw_spin_lock_irqsave(&p->pi_lock, flags);
#ifdef CONFIG_SMP
	/*
	 * Fork balancing, do it here and not earlier because:
	 *  - cpus_allowed can change in the fork path
	 *  - any previously selected cpu might disappear through hotplug
	 */
	set_task_cpu(p, select_task_rq(p, SD_BALANCE_FORK, 0));
#endif

	rq = __task_rq_lock(p);
	activate_task(rq, p, 0);
	p->on_rq = 1;
	trace_sched_wakeup_new(p, true);
	check_preempt_curr(rq, p, WF_FORK);
#ifdef CONFIG_SMP
	if (p->sched_class->task_woken)
		p->sched_class->task_woken(rq, p);
#endif
	task_rq_unlock(rq, p, &flags);
}

#ifdef CONFIG_PREEMPT_NOTIFIERS

/**
 * preempt_notifier_register - tell me when current is being preempted & rescheduled
 * @notifier: notifier struct to register
 */
void preempt_notifier_register(struct preempt_notifier *notifier)
{
	hlist_add_head(&notifier->link, &current->preempt_notifiers);
}
EXPORT_SYMBOL_GPL(preempt_notifier_register);

/**
 * preempt_notifier_unregister - no longer interested in preemption notifications
 * @notifier: notifier struct to unregister
 *
 * This is safe to call from within a preemption notifier.
 */
void preempt_notifier_unregister(struct preempt_notifier *notifier)
{
	hlist_del(&notifier->link);
}
EXPORT_SYMBOL_GPL(preempt_notifier_unregister);

static void fire_sched_in_preempt_notifiers(struct task_struct *curr)
{
	struct preempt_notifier *notifier;
	struct hlist_node *node;

	hlist_for_each_entry(notifier, node, &curr->preempt_notifiers, link)
		notifier->ops->sched_in(notifier, raw_smp_processor_id());
}

static void
fire_sched_out_preempt_notifiers(struct task_struct *curr,
				 struct task_struct *next)
{
	struct preempt_notifier *notifier;
	struct hlist_node *node;

	hlist_for_each_entry(notifier, node, &curr->preempt_notifiers, link)
		notifier->ops->sched_out(notifier, next);
}

#else /* !CONFIG_PREEMPT_NOTIFIERS */

static void fire_sched_in_preempt_notifiers(struct task_struct *curr)
{
}

static void
fire_sched_out_preempt_notifiers(struct task_struct *curr,
				 struct task_struct *next)
{
}

#endif /* CONFIG_PREEMPT_NOTIFIERS */

/**
 * prepare_task_switch - prepare to switch tasks
 * @rq: the runqueue preparing to switch
 * @prev: the current task that is being switched out
 * @next: the task we are going to switch to.
 *
 * This is called with the rq lock held and interrupts off. It must
 * be paired with a subsequent finish_task_switch after the context
 * switch.
 *
 * prepare_task_switch sets up locking and calls architecture specific
 * hooks.
 */
static inline void
prepare_task_switch(struct rq *rq, struct task_struct *prev,
		    struct task_struct *next)
{
	sched_info_switch(prev, next);
	perf_event_task_sched_out(prev, next);
	fire_sched_out_preempt_notifiers(prev, next);
	prepare_lock_switch(rq, next);
	prepare_arch_switch(next);
	trace_sched_switch(prev, next);
}

/**
 * finish_task_switch - clean up after a task-switch
 * @rq: runqueue associated with task-switch
 * @prev: the thread we just switched away from.
 *
 * finish_task_switch must be called after the context switch, paired
 * with a prepare_task_switch call before the context switch.
 * finish_task_switch will reconcile locking set up by prepare_task_switch,
 * and do any other architecture-specific cleanup actions.
 *
 * Note that we may have delayed dropping an mm in context_switch(). If
 * so, we finish that here outside of the runqueue lock. (Doing it
 * with the lock held can cause deadlocks; see schedule() for
 * details.)
 */
static void finish_task_switch(struct rq *rq, struct task_struct *prev)
	__releases(rq->lock)
{
	struct mm_struct *mm = rq->prev_mm;
	long prev_state;

	rq->prev_mm = NULL;

	/*
	 * A task struct has one reference for the use as "current".
	 * If a task dies, then it sets TASK_DEAD in tsk->state and calls
	 * schedule one last time. The schedule call will never return, and
	 * the scheduled task must drop that reference.
	 * The test for TASK_DEAD must occur while the runqueue locks are
	 * still held, otherwise prev could be scheduled on another cpu, die
	 * there before we look at prev->state, and then the reference would
	 * be dropped twice.
	 *		Manfred Spraul <manfred@colorfullife.com>
	 */
	prev_state = prev->state;
	finish_arch_switch(prev);
#ifdef __ARCH_WANT_INTERRUPTS_ON_CTXSW
	local_irq_disable();
#endif /* __ARCH_WANT_INTERRUPTS_ON_CTXSW */
	perf_event_task_sched_in(current);
#ifdef __ARCH_WANT_INTERRUPTS_ON_CTXSW
	local_irq_enable();
#endif /* __ARCH_WANT_INTERRUPTS_ON_CTXSW */
	finish_lock_switch(rq, prev);

	fire_sched_in_preempt_notifiers(current);
	if (mm)
		mmdrop(mm);
	if (unlikely(prev_state == TASK_DEAD)) {
		/*
		 * Remove function-return probe instances associated with this
		 * task and put them back on the free list.
		 */
		kprobe_flush_task(prev);
		put_task_struct(prev);
	}
}

#ifdef CONFIG_SMP

/* assumes rq->lock is held */
static inline void pre_schedule(struct rq *rq, struct task_struct *prev)
{
	if (prev->sched_class->pre_schedule)
		prev->sched_class->pre_schedule(rq, prev);
}

/* rq->lock is NOT held, but preemption is disabled */
static inline void post_schedule(struct rq *rq)
{
	if (rq->post_schedule) {
		unsigned long flags;

		raw_spin_lock_irqsave(&rq->lock, flags);
		if (rq->curr->sched_class->post_schedule)
			rq->curr->sched_class->post_schedule(rq);
		raw_spin_unlock_irqrestore(&rq->lock, flags);

		rq->post_schedule = 0;
	}
}

#else

static inline void pre_schedule(struct rq *rq, struct task_struct *p)
{
}

static inline void post_schedule(struct rq *rq)
{
}

#endif

/**
 * schedule_tail - first thing a freshly forked thread must call.
 * @prev: the thread we just switched away from.
 */
asmlinkage void schedule_tail(struct task_struct *prev)
	__releases(rq->lock)
{
	struct rq *rq = this_rq();

	finish_task_switch(rq, prev);

	/*
	 * FIXME: do we need to worry about rq being invalidated by the
	 * task_switch?
	 */
	post_schedule(rq);

#ifdef __ARCH_WANT_UNLOCKED_CTXSW
	/* In this case, finish_task_switch does not reenable preemption */
	preempt_enable();
#endif
	if (current->set_child_tid)
		put_user(task_pid_vnr(current), current->set_child_tid);
}

/*
 * context_switch - switch to the new MM and the new
 * thread's register state.
 */
static inline void
context_switch(struct rq *rq, struct task_struct *prev,
	       struct task_struct *next)
{
	struct mm_struct *mm, *oldmm;

	prepare_task_switch(rq, prev, next);

	mm = next->mm;
	oldmm = prev->active_mm;
	/*
	 * For paravirt, this is coupled with an exit in switch_to to
	 * combine the page table reload and the switch backend into
	 * one hypercall.
	 */
	arch_start_context_switch(prev);

	if (!mm) {
		next->active_mm = oldmm;
		atomic_inc(&oldmm->mm_count);
		enter_lazy_tlb(oldmm, next);
	} else
		switch_mm(oldmm, mm, next);

	if (!prev->mm) {
		prev->active_mm = NULL;
		rq->prev_mm = oldmm;
	}
	/*
	 * Since the runqueue lock will be released by the next
	 * task (which is an invalid locking op but in the case
	 * of the scheduler it's an obvious special-case), so we
	 * do an early lockdep release here:
	 */
#ifndef __ARCH_WANT_UNLOCKED_CTXSW
	spin_release(&rq->lock.dep_map, 1, _THIS_IP_);
#endif

	/* Here we just switch the register state and the stack. */
	switch_to(prev, next, prev);

	barrier();
	/*
	 * this_rq must be evaluated again because prev may have moved
	 * CPUs since it called schedule(), thus the 'rq' on its stack
	 * frame will be invalid.
	 */
	finish_task_switch(this_rq(), prev);
}

/*
 * nr_running, nr_uninterruptible and nr_context_switches:
 *
 * externally visible scheduler statistics: current number of runnable
 * threads, current number of uninterruptible-sleeping threads, total
 * number of context switches performed since bootup.
 */
unsigned long nr_running(void)
{
	unsigned long i, sum = 0;

	for_each_online_cpu(i)
		sum += cpu_rq(i)->nr_running;

	return sum;
}

unsigned long nr_uninterruptible(void)
{
	unsigned long i, sum = 0;

	for_each_possible_cpu(i)
		sum += cpu_rq(i)->nr_uninterruptible;

	/*
	 * Since we read the counters lockless, it might be slightly
	 * inaccurate. Do not allow it to go below zero though:
	 */
	if (unlikely((long)sum < 0))
		sum = 0;

	return sum;
}

unsigned long long nr_context_switches(void)
{
	int i;
	unsigned long long sum = 0;

	for_each_possible_cpu(i)
		sum += cpu_rq(i)->nr_switches;

	return sum;
}

unsigned long nr_iowait(void)
{
	unsigned long i, sum = 0;

	for_each_possible_cpu(i)
		sum += atomic_read(&cpu_rq(i)->nr_iowait);

	return sum;
}

unsigned long nr_iowait_cpu(int cpu)
{
	struct rq *this = cpu_rq(cpu);
	return atomic_read(&this->nr_iowait);
}

unsigned long this_cpu_load(void)
{
	struct rq *this = this_rq();
	return this->cpu_load[0];
}


/* Variables and functions for calc_load */
static atomic_long_t calc_load_tasks;
static unsigned long calc_load_update;
unsigned long avenrun[3];
EXPORT_SYMBOL(avenrun);

static long calc_load_fold_active(struct rq *this_rq)
{
	long nr_active, delta = 0;

	nr_active = this_rq->nr_running;
	nr_active += (long) this_rq->nr_uninterruptible;

	if (nr_active != this_rq->calc_load_active) {
		delta = nr_active - this_rq->calc_load_active;
		this_rq->calc_load_active = nr_active;
	}

	return delta;
}

static unsigned long
calc_load(unsigned long load, unsigned long exp, unsigned long active)
{
	load *= exp;
	load += active * (FIXED_1 - exp);
	load += 1UL << (FSHIFT - 1);
	return load >> FSHIFT;
}

#ifdef CONFIG_NO_HZ
/*
 * For NO_HZ we delay the active fold to the next LOAD_FREQ update.
 *
 * When making the ILB scale, we should try to pull this in as well.
 */
static atomic_long_t calc_load_tasks_idle;

static void calc_load_account_idle(struct rq *this_rq)
{
	long delta;

	delta = calc_load_fold_active(this_rq);
	if (delta)
		atomic_long_add(delta, &calc_load_tasks_idle);
}

static long calc_load_fold_idle(void)
{
	long delta = 0;

	/*
	 * Its got a race, we don't care...
	 */
	if (atomic_long_read(&calc_load_tasks_idle))
		delta = atomic_long_xchg(&calc_load_tasks_idle, 0);

	return delta;
}

/**
 * fixed_power_int - compute: x^n, in O(log n) time
 *
 * @x:         base of the power
 * @frac_bits: fractional bits of @x
 * @n:         power to raise @x to.
 *
 * By exploiting the relation between the definition of the natural power
 * function: x^n := x*x*...*x (x multiplied by itself for n times), and
 * the binary encoding of numbers used by computers: n := \Sum n_i * 2^i,
 * (where: n_i \elem {0, 1}, the binary vector representing n),
 * we find: x^n := x^(\Sum n_i * 2^i) := \Prod x^(n_i * 2^i), which is
 * of course trivially computable in O(log_2 n), the length of our binary
 * vector.
 */
static unsigned long
fixed_power_int(unsigned long x, unsigned int frac_bits, unsigned int n)
{
	unsigned long result = 1UL << frac_bits;

	if (n) for (;;) {
		if (n & 1) {
			result *= x;
			result += 1UL << (frac_bits - 1);
			result >>= frac_bits;
		}
		n >>= 1;
		if (!n)
			break;
		x *= x;
		x += 1UL << (frac_bits - 1);
		x >>= frac_bits;
	}

	return result;
}

/*
 * a1 = a0 * e + a * (1 - e)
 *
 * a2 = a1 * e + a * (1 - e)
 *    = (a0 * e + a * (1 - e)) * e + a * (1 - e)
 *    = a0 * e^2 + a * (1 - e) * (1 + e)
 *
 * a3 = a2 * e + a * (1 - e)
 *    = (a0 * e^2 + a * (1 - e) * (1 + e)) * e + a * (1 - e)
 *    = a0 * e^3 + a * (1 - e) * (1 + e + e^2)
 *
 *  ...
 *
 * an = a0 * e^n + a * (1 - e) * (1 + e + ... + e^n-1) [1]
 *    = a0 * e^n + a * (1 - e) * (1 - e^n)/(1 - e)
 *    = a0 * e^n + a * (1 - e^n)
 *
 * [1] application of the geometric series:
 *
 *              n         1 - x^(n+1)
 *     S_n := \Sum x^i = -------------
 *             i=0          1 - x
 */
static unsigned long
calc_load_n(unsigned long load, unsigned long exp,
	    unsigned long active, unsigned int n)
{

	return calc_load(load, fixed_power_int(exp, FSHIFT, n), active);
}

/*
 * NO_HZ can leave us missing all per-cpu ticks calling
 * calc_load_account_active(), but since an idle CPU folds its delta into
 * calc_load_tasks_idle per calc_load_account_idle(), all we need to do is fold
 * in the pending idle delta if our idle period crossed a load cycle boundary.
 *
 * Once we've updated the global active value, we need to apply the exponential
 * weights adjusted to the number of cycles missed.
 */
static void calc_global_nohz(unsigned long ticks)
{
	long delta, active, n;

	if (time_before(jiffies, calc_load_update))
		return;

	/*
	 * If we crossed a calc_load_update boundary, make sure to fold
	 * any pending idle changes, the respective CPUs might have
	 * missed the tick driven calc_load_account_active() update
	 * due to NO_HZ.
	 */
	delta = calc_load_fold_idle();
	if (delta)
		atomic_long_add(delta, &calc_load_tasks);

	/*
	 * If we were idle for multiple load cycles, apply them.
	 */
	if (ticks >= LOAD_FREQ) {
		n = ticks / LOAD_FREQ;

		active = atomic_long_read(&calc_load_tasks);
		active = active > 0 ? active * FIXED_1 : 0;

		avenrun[0] = calc_load_n(avenrun[0], EXP_1, active, n);
		avenrun[1] = calc_load_n(avenrun[1], EXP_5, active, n);
		avenrun[2] = calc_load_n(avenrun[2], EXP_15, active, n);

		calc_load_update += n * LOAD_FREQ;
	}

	/*
	 * Its possible the remainder of the above division also crosses
	 * a LOAD_FREQ period, the regular check in calc_global_load()
	 * which comes after this will take care of that.
	 *
	 * Consider us being 11 ticks before a cycle completion, and us
	 * sleeping for 4*LOAD_FREQ + 22 ticks, then the above code will
	 * age us 4 cycles, and the test in calc_global_load() will
	 * pick up the final one.
	 */
}
#else
static void calc_load_account_idle(struct rq *this_rq)
{
}

static inline long calc_load_fold_idle(void)
{
	return 0;
}

static void calc_global_nohz(unsigned long ticks)
{
}
#endif

/**
 * get_avenrun - get the load average array
 * @loads:	pointer to dest load array
 * @offset:	offset to add
 * @shift:	shift count to shift the result left
 *
 * These values are estimates at best, so no need for locking.
 */
void get_avenrun(unsigned long *loads, unsigned long offset, int shift)
{
	loads[0] = (avenrun[0] + offset) << shift;
	loads[1] = (avenrun[1] + offset) << shift;
	loads[2] = (avenrun[2] + offset) << shift;
}

/*
 * calc_load - update the avenrun load estimates 10 ticks after the
 * CPUs have updated calc_load_tasks.
 */
void calc_global_load(unsigned long ticks)
{
	long active;

	calc_global_nohz(ticks);

	if (time_before(jiffies, calc_load_update + 10))
		return;

	active = atomic_long_read(&calc_load_tasks);
	active = active > 0 ? active * FIXED_1 : 0;

	avenrun[0] = calc_load(avenrun[0], EXP_1, active);
	avenrun[1] = calc_load(avenrun[1], EXP_5, active);
	avenrun[2] = calc_load(avenrun[2], EXP_15, active);

	calc_load_update += LOAD_FREQ;
}

/*
 * Called from update_cpu_load() to periodically update this CPU's
 * active count.
 */
static void calc_load_account_active(struct rq *this_rq)
{
	long delta;

	if (time_before(jiffies, this_rq->calc_load_update))
		return;

	delta  = calc_load_fold_active(this_rq);
	delta += calc_load_fold_idle();
	if (delta)
		atomic_long_add(delta, &calc_load_tasks);

	this_rq->calc_load_update += LOAD_FREQ;
}

/*
 * The exact cpuload at various idx values, calculated at every tick would be
 * load = (2^idx - 1) / 2^idx * load + 1 / 2^idx * cur_load
 *
 * If a cpu misses updates for n-1 ticks (as it was idle) and update gets called
 * on nth tick when cpu may be busy, then we have:
 * load = ((2^idx - 1) / 2^idx)^(n-1) * load
 * load = (2^idx - 1) / 2^idx) * load + 1 / 2^idx * cur_load
 *
 * decay_load_missed() below does efficient calculation of
 * load = ((2^idx - 1) / 2^idx)^(n-1) * load
 * avoiding 0..n-1 loop doing load = ((2^idx - 1) / 2^idx) * load
 *
 * The calculation is approximated on a 128 point scale.
 * degrade_zero_ticks is the number of ticks after which load at any
 * particular idx is approximated to be zero.
 * degrade_factor is a precomputed table, a row for each load idx.
 * Each column corresponds to degradation factor for a power of two ticks,
 * based on 128 point scale.
 * Example:
 * row 2, col 3 (=12) says that the degradation at load idx 2 after
 * 8 ticks is 12/128 (which is an approximation of exact factor 3^8/4^8).
 *
 * With this power of 2 load factors, we can degrade the load n times
 * by looking at 1 bits in n and doing as many mult/shift instead of
 * n mult/shifts needed by the exact degradation.
 */
#define DEGRADE_SHIFT		7
static const unsigned char
		degrade_zero_ticks[CPU_LOAD_IDX_MAX] = {0, 8, 32, 64, 128};
static const unsigned char
		degrade_factor[CPU_LOAD_IDX_MAX][DEGRADE_SHIFT + 1] = {
					{0, 0, 0, 0, 0, 0, 0, 0},
					{64, 32, 8, 0, 0, 0, 0, 0},
					{96, 72, 40, 12, 1, 0, 0},
					{112, 98, 75, 43, 15, 1, 0},
					{120, 112, 98, 76, 45, 16, 2} };

/*
 * Update cpu_load for any missed ticks, due to tickless idle. The backlog
 * would be when CPU is idle and so we just decay the old load without
 * adding any new load.
 */
static unsigned long
decay_load_missed(unsigned long load, unsigned long missed_updates, int idx)
{
	int j = 0;

	if (!missed_updates)
		return load;

	if (missed_updates >= degrade_zero_ticks[idx])
		return 0;

	if (idx == 1)
		return load >> missed_updates;

	while (missed_updates) {
		if (missed_updates % 2)
			load = (load * degrade_factor[idx][j]) >> DEGRADE_SHIFT;

		missed_updates >>= 1;
		j++;
	}
	return load;
}

/*
 * Update rq->cpu_load[] statistics. This function is usually called every
 * scheduler tick (TICK_NSEC). With tickless idle this will not be called
 * every tick. We fix it up based on jiffies.
 */
static void update_cpu_load(struct rq *this_rq)
{
	unsigned long this_load = this_rq->load.weight;
	unsigned long curr_jiffies = jiffies;
	unsigned long pending_updates;
	int i, scale;

	this_rq->nr_load_updates++;

	/* Avoid repeated calls on same jiffy, when moving in and out of idle */
	if (curr_jiffies == this_rq->last_load_update_tick)
		return;

	pending_updates = curr_jiffies - this_rq->last_load_update_tick;
	this_rq->last_load_update_tick = curr_jiffies;

	/* Update our load: */
	this_rq->cpu_load[0] = this_load; /* Fasttrack for idx 0 */
	for (i = 1, scale = 2; i < CPU_LOAD_IDX_MAX; i++, scale += scale) {
		unsigned long old_load, new_load;

		/* scale is effectively 1 << i now, and >> i divides by scale */

		old_load = this_rq->cpu_load[i];
		old_load = decay_load_missed(old_load, pending_updates - 1, i);
		new_load = this_load;
		/*
		 * Round up the averaging division if load is increasing. This
		 * prevents us from getting stuck on 9 if the load is 10, for
		 * example.
		 */
		if (new_load > old_load)
			new_load += scale - 1;

		this_rq->cpu_load[i] = (old_load * (scale - 1) + new_load) >> i;
	}

	sched_avg_update(this_rq);
}

static void update_cpu_load_active(struct rq *this_rq)
{
	update_cpu_load(this_rq);

	calc_load_account_active(this_rq);
}

#ifdef CONFIG_SMP

/*
 * sched_exec - execve() is a valuable balancing opportunity, because at
 * this point the task has the smallest effective memory and cache footprint.
 */
void sched_exec(void)
{
	struct task_struct *p = current;
	unsigned long flags;
	int dest_cpu;

	raw_spin_lock_irqsave(&p->pi_lock, flags);
	dest_cpu = p->sched_class->select_task_rq(p, SD_BALANCE_EXEC, 0);
	if (dest_cpu == smp_processor_id())
		goto unlock;

	if (likely(cpu_active(dest_cpu))) {
		struct migration_arg arg = { p, dest_cpu };

		raw_spin_unlock_irqrestore(&p->pi_lock, flags);
		stop_one_cpu(task_cpu(p), migration_cpu_stop, &arg);
		return;
	}
unlock:
	raw_spin_unlock_irqrestore(&p->pi_lock, flags);
}

#endif

DEFINE_PER_CPU(struct kernel_stat, kstat);

EXPORT_PER_CPU_SYMBOL(kstat);

/*
 * Return any ns on the sched_clock that have not yet been accounted in
 * @p in case that task is currently running.
 *
 * Called with task_rq_lock() held on @rq.
 */
static u64 do_task_delta_exec(struct task_struct *p, struct rq *rq)
{
	u64 ns = 0;

	if (task_current(rq, p)) {
		update_rq_clock(rq);
		ns = rq->clock_task - p->se.exec_start;
		if ((s64)ns < 0)
			ns = 0;
	}

	return ns;
}

unsigned long long task_delta_exec(struct task_struct *p)
{
	unsigned long flags;
	struct rq *rq;
	u64 ns = 0;

	rq = task_rq_lock(p, &flags);
	ns = do_task_delta_exec(p, rq);
	task_rq_unlock(rq, p, &flags);

	return ns;
}

/*
 * Return accounted runtime for the task.
 * In case the task is currently running, return the runtime plus current's
 * pending runtime that have not been accounted yet.
 */
unsigned long long task_sched_runtime(struct task_struct *p)
{
	unsigned long flags;
	struct rq *rq;
	u64 ns = 0;

	rq = task_rq_lock(p, &flags);
	ns = p->se.sum_exec_runtime + do_task_delta_exec(p, rq);
	task_rq_unlock(rq, p, &flags);

	return ns;
}

/*
 * Return sum_exec_runtime for the thread group.
 * In case the task is currently running, return the sum plus current's
 * pending runtime that have not been accounted yet.
 *
 * Note that the thread group might have other running tasks as well,
 * so the return value not includes other pending runtime that other
 * running tasks might have.
 */
unsigned long long thread_group_sched_runtime(struct task_struct *p)
{
	struct task_cputime totals;
	unsigned long flags;
	struct rq *rq;
	u64 ns;

	rq = task_rq_lock(p, &flags);
	thread_group_cputime(p, &totals);
	ns = totals.sum_exec_runtime + do_task_delta_exec(p, rq);
	task_rq_unlock(rq, p, &flags);

	return ns;
}

/*
 * Account user cpu time to a process.
 * @p: the process that the cpu time gets accounted to
 * @cputime: the cpu time spent in user space since the last update
 * @cputime_scaled: cputime scaled by cpu frequency
 */
void account_user_time(struct task_struct *p, cputime_t cputime,
		       cputime_t cputime_scaled)
{
	struct cpu_usage_stat *cpustat = &kstat_this_cpu.cpustat;
	cputime64_t tmp;

	/* Add user time to process. */
	p->utime = cputime_add(p->utime, cputime);
	p->utimescaled = cputime_add(p->utimescaled, cputime_scaled);
	account_group_user_time(p, cputime);

	/* Add user time to cpustat. */
	tmp = cputime_to_cputime64(cputime);
	if (TASK_NICE(p) > 0)
		cpustat->nice = cputime64_add(cpustat->nice, tmp);
	else
		cpustat->user = cputime64_add(cpustat->user, tmp);

	cpuacct_update_stats(p, CPUACCT_STAT_USER, cputime);
	/* Account for user time used */
	acct_update_integrals(p);
}

/*
 * Account guest cpu time to a process.
 * @p: the process that the cpu time gets accounted to
 * @cputime: the cpu time spent in virtual machine since the last update
 * @cputime_scaled: cputime scaled by cpu frequency
 */
static void account_guest_time(struct task_struct *p, cputime_t cputime,
			       cputime_t cputime_scaled)
{
	cputime64_t tmp;
	struct cpu_usage_stat *cpustat = &kstat_this_cpu.cpustat;

	tmp = cputime_to_cputime64(cputime);

	/* Add guest time to process. */
	p->utime = cputime_add(p->utime, cputime);
	p->utimescaled = cputime_add(p->utimescaled, cputime_scaled);
	account_group_user_time(p, cputime);
	p->gtime = cputime_add(p->gtime, cputime);

	/* Add guest time to cpustat. */
	if (TASK_NICE(p) > 0) {
		cpustat->nice = cputime64_add(cpustat->nice, tmp);
		cpustat->guest_nice = cputime64_add(cpustat->guest_nice, tmp);
	} else {
		cpustat->user = cputime64_add(cpustat->user, tmp);
		cpustat->guest = cputime64_add(cpustat->guest, tmp);
	}
}

/*
 * Account system cpu time to a process and desired cpustat field
 * @p: the process that the cpu time gets accounted to
 * @cputime: the cpu time spent in kernel space since the last update
 * @cputime_scaled: cputime scaled by cpu frequency
 * @target_cputime64: pointer to cpustat field that has to be updated
 */
static inline
void __account_system_time(struct task_struct *p, cputime_t cputime,
			cputime_t cputime_scaled, cputime64_t *target_cputime64)
{
	cputime64_t tmp = cputime_to_cputime64(cputime);

	/* Add system time to process. */
	p->stime = cputime_add(p->stime, cputime);
	p->stimescaled = cputime_add(p->stimescaled, cputime_scaled);
	account_group_system_time(p, cputime);

	/* Add system time to cpustat. */
	*target_cputime64 = cputime64_add(*target_cputime64, tmp);
	cpuacct_update_stats(p, CPUACCT_STAT_SYSTEM, cputime);

	/* Account for system time used */
	acct_update_integrals(p);
}

/*
 * Account system cpu time to a process.
 * @p: the process that the cpu time gets accounted to
 * @hardirq_offset: the offset to subtract from hardirq_count()
 * @cputime: the cpu time spent in kernel space since the last update
 * @cputime_scaled: cputime scaled by cpu frequency
 */
void account_system_time(struct task_struct *p, int hardirq_offset,
			 cputime_t cputime, cputime_t cputime_scaled)
{
	struct cpu_usage_stat *cpustat = &kstat_this_cpu.cpustat;
	cputime64_t *target_cputime64;

	if ((p->flags & PF_VCPU) && (irq_count() - hardirq_offset == 0)) {
		account_guest_time(p, cputime, cputime_scaled);
		return;
	}

	if (hardirq_count() - hardirq_offset)
		target_cputime64 = &cpustat->irq;
	else if (in_serving_softirq())
		target_cputime64 = &cpustat->softirq;
	else
		target_cputime64 = &cpustat->system;

	__account_system_time(p, cputime, cputime_scaled, target_cputime64);
}

/*
 * Account for involuntary wait time.
 * @cputime: the cpu time spent in involuntary wait
 */
void account_steal_time(cputime_t cputime)
{
	struct cpu_usage_stat *cpustat = &kstat_this_cpu.cpustat;
	cputime64_t cputime64 = cputime_to_cputime64(cputime);

	cpustat->steal = cputime64_add(cpustat->steal, cputime64);
}

/*
 * Account for idle time.
 * @cputime: the cpu time spent in idle wait
 */
void account_idle_time(cputime_t cputime)
{
	struct cpu_usage_stat *cpustat = &kstat_this_cpu.cpustat;
	cputime64_t cputime64 = cputime_to_cputime64(cputime);
	struct rq *rq = this_rq();

	if (atomic_read(&rq->nr_iowait) > 0)
		cpustat->iowait = cputime64_add(cpustat->iowait, cputime64);
	else
		cpustat->idle = cputime64_add(cpustat->idle, cputime64);
}

static __always_inline bool steal_account_process_tick(void)
{
#ifdef CONFIG_PARAVIRT
	if (static_branch(&paravirt_steal_enabled)) {
		u64 steal, st = 0;

		steal = paravirt_steal_clock(smp_processor_id());
		steal -= this_rq()->prev_steal_time;

		st = steal_ticks(steal);
		this_rq()->prev_steal_time += st * TICK_NSEC;

		account_steal_time(st);
		return st;
	}
#endif
	return false;
}

#ifndef CONFIG_VIRT_CPU_ACCOUNTING

#ifdef CONFIG_IRQ_TIME_ACCOUNTING
/*
 * Account a tick to a process and cpustat
 * @p: the process that the cpu time gets accounted to
 * @user_tick: is the tick from userspace
 * @rq: the pointer to rq
 *
 * Tick demultiplexing follows the order
 * - pending hardirq update
 * - pending softirq update
 * - user_time
 * - idle_time
 * - system time
 *   - check for guest_time
 *   - else account as system_time
 *
 * Check for hardirq is done both for system and user time as there is
 * no timer going off while we are on hardirq and hence we may never get an
 * opportunity to update it solely in system time.
 * p->stime and friends are only updated on system time and not on irq
 * softirq as those do not count in task exec_runtime any more.
 */
static void irqtime_account_process_tick(struct task_struct *p, int user_tick,
						struct rq *rq)
{
	cputime_t one_jiffy_scaled = cputime_to_scaled(cputime_one_jiffy);
	cputime64_t tmp = cputime_to_cputime64(cputime_one_jiffy);
	struct cpu_usage_stat *cpustat = &kstat_this_cpu.cpustat;

	if (steal_account_process_tick())
		return;

	if (irqtime_account_hi_update()) {
		cpustat->irq = cputime64_add(cpustat->irq, tmp);
	} else if (irqtime_account_si_update()) {
		cpustat->softirq = cputime64_add(cpustat->softirq, tmp);
	} else if (this_cpu_ksoftirqd() == p) {
		/*
		 * ksoftirqd time do not get accounted in cpu_softirq_time.
		 * So, we have to handle it separately here.
		 * Also, p->stime needs to be updated for ksoftirqd.
		 */
		__account_system_time(p, cputime_one_jiffy, one_jiffy_scaled,
					&cpustat->softirq);
	} else if (user_tick) {
		account_user_time(p, cputime_one_jiffy, one_jiffy_scaled);
	} else if (p == rq->idle) {
		account_idle_time(cputime_one_jiffy);
	} else if (p->flags & PF_VCPU) { /* System time or guest time */
		account_guest_time(p, cputime_one_jiffy, one_jiffy_scaled);
	} else {
		__account_system_time(p, cputime_one_jiffy, one_jiffy_scaled,
					&cpustat->system);
	}
}

static void irqtime_account_idle_ticks(int ticks)
{
	int i;
	struct rq *rq = this_rq();

	for (i = 0; i < ticks; i++)
		irqtime_account_process_tick(current, 0, rq);
}
#else /* CONFIG_IRQ_TIME_ACCOUNTING */
static void irqtime_account_idle_ticks(int ticks) {}
static void irqtime_account_process_tick(struct task_struct *p, int user_tick,
						struct rq *rq) {}
#endif /* CONFIG_IRQ_TIME_ACCOUNTING */

/*
 * Account a single tick of cpu time.
 * @p: the process that the cpu time gets accounted to
 * @user_tick: indicates if the tick is a user or a system tick
 */
void account_process_tick(struct task_struct *p, int user_tick)
{
	cputime_t one_jiffy_scaled = cputime_to_scaled(cputime_one_jiffy);
	struct rq *rq = this_rq();

	if (sched_clock_irqtime) {
		irqtime_account_process_tick(p, user_tick, rq);
		return;
	}

	if (steal_account_process_tick())
		return;

	if (user_tick)
		account_user_time(p, cputime_one_jiffy, one_jiffy_scaled);
	else if ((p != rq->idle) || (irq_count() != HARDIRQ_OFFSET))
		account_system_time(p, HARDIRQ_OFFSET, cputime_one_jiffy,
				    one_jiffy_scaled);
	else
		account_idle_time(cputime_one_jiffy);
}

/*
 * Account multiple ticks of steal time.
 * @p: the process from which the cpu time has been stolen
 * @ticks: number of stolen ticks
 */
void account_steal_ticks(unsigned long ticks)
{
	account_steal_time(jiffies_to_cputime(ticks));
}

/*
 * Account multiple ticks of idle time.
 * @ticks: number of stolen ticks
 */
void account_idle_ticks(unsigned long ticks)
{

	if (sched_clock_irqtime) {
		irqtime_account_idle_ticks(ticks);
		return;
	}

	account_idle_time(jiffies_to_cputime(ticks));
}

#endif

/*
 * Use precise platform statistics if available:
 */
#ifdef CONFIG_VIRT_CPU_ACCOUNTING
void task_times(struct task_struct *p, cputime_t *ut, cputime_t *st)
{
	*ut = p->utime;
	*st = p->stime;
}

void thread_group_times(struct task_struct *p, cputime_t *ut, cputime_t *st)
{
	struct task_cputime cputime;

	thread_group_cputime(p, &cputime);

	*ut = cputime.utime;
	*st = cputime.stime;
}
#else

#ifndef nsecs_to_cputime
# define nsecs_to_cputime(__nsecs)	nsecs_to_jiffies(__nsecs)
#endif

void task_times(struct task_struct *p, cputime_t *ut, cputime_t *st)
{
	cputime_t rtime, utime = p->utime, total = cputime_add(utime, p->stime);

	/*
	 * Use CFS's precise accounting:
	 */
	rtime = nsecs_to_cputime(p->se.sum_exec_runtime);

	if (total) {
		u64 temp = rtime;

		temp *= utime;
		do_div(temp, total);
		utime = (cputime_t)temp;
	} else
		utime = rtime;

	/*
	 * Compare with previous values, to keep monotonicity:
	 */
	p->prev_utime = max(p->prev_utime, utime);
	p->prev_stime = max(p->prev_stime, cputime_sub(rtime, p->prev_utime));

	*ut = p->prev_utime;
	*st = p->prev_stime;
}

/*
 * Must be called with siglock held.
 */
void thread_group_times(struct task_struct *p, cputime_t *ut, cputime_t *st)
{
	struct signal_struct *sig = p->signal;
	struct task_cputime cputime;
	cputime_t rtime, utime, total;

	thread_group_cputime(p, &cputime);

	total = cputime_add(cputime.utime, cputime.stime);
	rtime = nsecs_to_cputime(cputime.sum_exec_runtime);

	if (total) {
		u64 temp = rtime;

		temp *= cputime.utime;
		do_div(temp, total);
		utime = (cputime_t)temp;
	} else
		utime = rtime;

	sig->prev_utime = max(sig->prev_utime, utime);
	sig->prev_stime = max(sig->prev_stime,
			      cputime_sub(rtime, sig->prev_utime));

	*ut = sig->prev_utime;
	*st = sig->prev_stime;
}
#endif

/*
 * This function gets called by the timer code, with HZ frequency.
 * We call it with interrupts disabled.
 */
void scheduler_tick(void)
{
	int cpu = smp_processor_id();
	struct rq *rq = cpu_rq(cpu);
	struct task_struct *curr = rq->curr;

	sched_clock_tick();

	raw_spin_lock(&rq->lock);
	update_rq_clock(rq);
	update_cpu_load_active(rq);
	curr->sched_class->task_tick(rq, curr, 0);
	raw_spin_unlock(&rq->lock);

	perf_event_task_tick();

#ifdef CONFIG_SMP
	rq->idle_at_tick = idle_cpu(cpu);
	trigger_load_balance(rq, cpu);
#endif
}

notrace unsigned long get_parent_ip(unsigned long addr)
{
	if (in_lock_functions(addr)) {
		addr = CALLER_ADDR2;
		if (in_lock_functions(addr))
			addr = CALLER_ADDR3;
	}
	return addr;
}

#if defined(CONFIG_PREEMPT) && (defined(CONFIG_DEBUG_PREEMPT) || \
				defined(CONFIG_PREEMPT_TRACER))

void __kprobes add_preempt_count(int val)
{
#ifdef CONFIG_DEBUG_PREEMPT
	/*
	 * Underflow?
	 */
	if (DEBUG_LOCKS_WARN_ON((preempt_count() < 0)))
		return;
#endif
	preempt_count() += val;
#ifdef CONFIG_DEBUG_PREEMPT
	/*
	 * Spinlock count overflowing soon?
	 */
	DEBUG_LOCKS_WARN_ON((preempt_count() & PREEMPT_MASK) >=
				PREEMPT_MASK - 10);
#endif
	if (preempt_count() == val)
		trace_preempt_off(CALLER_ADDR0, get_parent_ip(CALLER_ADDR1));
}
EXPORT_SYMBOL(add_preempt_count);

void __kprobes sub_preempt_count(int val)
{
#ifdef CONFIG_DEBUG_PREEMPT
	/*
	 * Underflow?
	 */
	if (DEBUG_LOCKS_WARN_ON(val > preempt_count()))
		return;
	/*
	 * Is the spinlock portion underflowing?
	 */
	if (DEBUG_LOCKS_WARN_ON((val < PREEMPT_MASK) &&
			!(preempt_count() & PREEMPT_MASK)))
		return;
#endif

	if (preempt_count() == val)
		trace_preempt_on(CALLER_ADDR0, get_parent_ip(CALLER_ADDR1));
	preempt_count() -= val;
}
EXPORT_SYMBOL(sub_preempt_count);

#endif

/*
 * Print scheduling while atomic bug:
 */
static noinline void __schedule_bug(struct task_struct *prev)
{
	struct pt_regs *regs = get_irq_regs();

	printk(KERN_ERR "BUG: scheduling while atomic: %s/%d/0x%08x\n",
		prev->comm, prev->pid, preempt_count());

	debug_show_held_locks(prev);
	print_modules();
	if (irqs_disabled())
		print_irqtrace_events(prev);

	if (regs)
		show_regs(regs);
	else
		dump_stack();
}

/*
 * Various schedule()-time debugging checks and statistics:
 */
static inline void schedule_debug(struct task_struct *prev)
{
	/*
	 * Test if we are atomic. Since do_exit() needs to call into
	 * schedule() atomically, we ignore that path for now.
	 * Otherwise, whine if we are scheduling when we should not be.
	 */
	if (unlikely(in_atomic_preempt_off() && !prev->exit_state))
		__schedule_bug(prev);

	profile_hit(SCHED_PROFILING, __builtin_return_address(0));

	schedstat_inc(this_rq(), sched_count);
}

static void put_prev_task(struct rq *rq, struct task_struct *prev)
{
	if (prev->on_rq || rq->skip_clock_update < 0)
		update_rq_clock(rq);
	prev->sched_class->put_prev_task(rq, prev);
}

/*
 * Pick up the highest-prio task:
 */
static inline struct task_struct *
pick_next_task(struct rq *rq)
{
	const struct sched_class *class;
	struct task_struct *p;

	/*
	 * Optimization: we know that if all tasks are in
	 * the fair class we can call that function directly:
	 */
	if (likely(rq->nr_running == rq->cfs.nr_running)) {
		p = fair_sched_class.pick_next_task(rq);
		if (likely(p))
			return p;
	}

	for_each_class(class) {
		p = class->pick_next_task(rq);
		if (p)
			return p;
	}

	BUG(); /* the idle class will always have a runnable task */
}

/*
 * schedule() is the main scheduler function.
 */
asmlinkage void __sched schedule(void)
{
	struct task_struct *prev, *next;
	unsigned long *switch_count;
	struct rq *rq;
	int cpu;

need_resched:
	preempt_disable();
	cpu = smp_processor_id();
	rq = cpu_rq(cpu);
	rcu_note_context_switch(cpu);
	prev = rq->curr;

	schedule_debug(prev);

	if (sched_feat(HRTICK))
		hrtick_clear(rq);

	raw_spin_lock_irq(&rq->lock);

	switch_count = &prev->nivcsw;
	if (prev->state && !(preempt_count() & PREEMPT_ACTIVE)) {
		if (unlikely(signal_pending_state(prev->state, prev))) {
			prev->state = TASK_RUNNING;
		} else {
			deactivate_task(rq, prev, DEQUEUE_SLEEP);
			prev->on_rq = 0;

			/*
			 * If a worker went to sleep, notify and ask workqueue
			 * whether it wants to wake up a task to maintain
			 * concurrency.
			 */
			if (prev->flags & PF_WQ_WORKER) {
				struct task_struct *to_wakeup;

				to_wakeup = wq_worker_sleeping(prev, cpu);
				if (to_wakeup)
					try_to_wake_up_local(to_wakeup);
			}

			/*
			 * If we are going to sleep and we have plugged IO
			 * queued, make sure to submit it to avoid deadlocks.
			 */
			if (blk_needs_flush_plug(prev)) {
				raw_spin_unlock(&rq->lock);
				blk_schedule_flush_plug(prev);
				raw_spin_lock(&rq->lock);
			}
		}
		switch_count = &prev->nvcsw;
	}

	pre_schedule(rq, prev);

	if (unlikely(!rq->nr_running))
		idle_balance(cpu, rq);

	put_prev_task(rq, prev);
	next = pick_next_task(rq);
	clear_tsk_need_resched(prev);
	rq->skip_clock_update = 0;

	if (likely(prev != next)) {
		rq->nr_switches++;
		rq->curr = next;
		++*switch_count;

		context_switch(rq, prev, next); /* unlocks the rq */
		/*
		 * The context switch have flipped the stack from under us
		 * and restored the local variables which were saved when
		 * this task called schedule() in the past. prev == current
		 * is still correct, but it can be moved to another cpu/rq.
		 */
		cpu = smp_processor_id();
		rq = cpu_rq(cpu);
	} else
		raw_spin_unlock_irq(&rq->lock);

	post_schedule(rq);

	preempt_enable_no_resched();
	if (need_resched())
		goto need_resched;
}
EXPORT_SYMBOL(schedule);

#ifdef CONFIG_MUTEX_SPIN_ON_OWNER
#include <asm/mutex.h>

#ifndef arch_cpu_is_running
#define arch_cpu_is_running(cpu) true
#endif

static inline bool owner_running(struct mutex *lock, struct task_struct *owner)
{
	if (lock->owner != owner)
		return false;

	/*
	 * Ensure we emit the owner->on_cpu, dereference _after_ checking
	 * lock->owner still matches owner, if that fails, owner might
	 * point to free()d memory, if it still matches, the rcu_read_lock()
	 * ensures the memory stays valid.
	 */
	barrier();

<<<<<<< HEAD
	ret = owner->on_cpu
	      && arch_cpu_is_running(task_thread_info(owner)->cpu);
fail:
	rcu_read_unlock();

	return ret;
=======
	return owner->on_cpu;
>>>>>>> fcb8ce5c
}

/*
 * Look out! "owner" is an entirely speculative pointer
 * access and not reliable.
 */
int mutex_spin_on_owner(struct mutex *lock, struct task_struct *owner)
{
	if (!sched_feat(OWNER_SPIN))
		return 0;

	rcu_read_lock();
	while (owner_running(lock, owner)) {
		if (need_resched())
			break;

		arch_mutex_cpu_relax();
	}
	rcu_read_unlock();

	/*
	 * We break out the loop above on need_resched() and when the
	 * owner changed, which is a sign for heavy contention. Return
	 * success only when lock->owner is NULL.
	 */
	return lock->owner == NULL;
}
#endif

#ifdef CONFIG_PREEMPT
/*
 * this is the entry point to schedule() from in-kernel preemption
 * off of preempt_enable. Kernel preemptions off return from interrupt
 * occur there and call schedule directly.
 */
asmlinkage void __sched notrace preempt_schedule(void)
{
	struct thread_info *ti = current_thread_info();

	/*
	 * If there is a non-zero preempt_count or interrupts are disabled,
	 * we do not want to preempt the current task. Just return..
	 */
	if (likely(ti->preempt_count || irqs_disabled()))
		return;

	do {
		add_preempt_count_notrace(PREEMPT_ACTIVE);
		schedule();
		sub_preempt_count_notrace(PREEMPT_ACTIVE);

		/*
		 * Check again in case we missed a preemption opportunity
		 * between schedule and now.
		 */
		barrier();
	} while (need_resched());
}
EXPORT_SYMBOL(preempt_schedule);

/*
 * this is the entry point to schedule() from kernel preemption
 * off of irq context.
 * Note, that this is called and return with irqs disabled. This will
 * protect us against recursive calling from irq.
 */
asmlinkage void __sched preempt_schedule_irq(void)
{
	struct thread_info *ti = current_thread_info();

	/* Catch callers which need to be fixed */
	BUG_ON(ti->preempt_count || !irqs_disabled());

	do {
		add_preempt_count(PREEMPT_ACTIVE);
		local_irq_enable();
		schedule();
		local_irq_disable();
		sub_preempt_count(PREEMPT_ACTIVE);

		/*
		 * Check again in case we missed a preemption opportunity
		 * between schedule and now.
		 */
		barrier();
	} while (need_resched());
}

#endif /* CONFIG_PREEMPT */

int default_wake_function(wait_queue_t *curr, unsigned mode, int wake_flags,
			  void *key)
{
	return try_to_wake_up(curr->private, mode, wake_flags);
}
EXPORT_SYMBOL(default_wake_function);

/*
 * The core wakeup function. Non-exclusive wakeups (nr_exclusive == 0) just
 * wake everything up. If it's an exclusive wakeup (nr_exclusive == small +ve
 * number) then we wake all the non-exclusive tasks and one exclusive task.
 *
 * There are circumstances in which we can try to wake a task which has already
 * started to run but is not in state TASK_RUNNING. try_to_wake_up() returns
 * zero in this (rare) case, and we handle it by continuing to scan the queue.
 */
static void __wake_up_common(wait_queue_head_t *q, unsigned int mode,
			int nr_exclusive, int wake_flags, void *key)
{
	wait_queue_t *curr, *next;

	list_for_each_entry_safe(curr, next, &q->task_list, task_list) {
		unsigned flags = curr->flags;

		if (curr->func(curr, mode, wake_flags, key) &&
				(flags & WQ_FLAG_EXCLUSIVE) && !--nr_exclusive)
			break;
	}
}

/**
 * __wake_up - wake up threads blocked on a waitqueue.
 * @q: the waitqueue
 * @mode: which threads
 * @nr_exclusive: how many wake-one or wake-many threads to wake up
 * @key: is directly passed to the wakeup function
 *
 * It may be assumed that this function implies a write memory barrier before
 * changing the task state if and only if any tasks are woken up.
 */
void __wake_up(wait_queue_head_t *q, unsigned int mode,
			int nr_exclusive, void *key)
{
	unsigned long flags;

	spin_lock_irqsave(&q->lock, flags);
	__wake_up_common(q, mode, nr_exclusive, 0, key);
	spin_unlock_irqrestore(&q->lock, flags);
}
EXPORT_SYMBOL(__wake_up);

/*
 * Same as __wake_up but called with the spinlock in wait_queue_head_t held.
 */
void __wake_up_locked(wait_queue_head_t *q, unsigned int mode)
{
	__wake_up_common(q, mode, 1, 0, NULL);
}
EXPORT_SYMBOL_GPL(__wake_up_locked);

void __wake_up_locked_key(wait_queue_head_t *q, unsigned int mode, void *key)
{
	__wake_up_common(q, mode, 1, 0, key);
}
EXPORT_SYMBOL_GPL(__wake_up_locked_key);

/**
 * __wake_up_sync_key - wake up threads blocked on a waitqueue.
 * @q: the waitqueue
 * @mode: which threads
 * @nr_exclusive: how many wake-one or wake-many threads to wake up
 * @key: opaque value to be passed to wakeup targets
 *
 * The sync wakeup differs that the waker knows that it will schedule
 * away soon, so while the target thread will be woken up, it will not
 * be migrated to another CPU - ie. the two threads are 'synchronized'
 * with each other. This can prevent needless bouncing between CPUs.
 *
 * On UP it can prevent extra preemption.
 *
 * It may be assumed that this function implies a write memory barrier before
 * changing the task state if and only if any tasks are woken up.
 */
void __wake_up_sync_key(wait_queue_head_t *q, unsigned int mode,
			int nr_exclusive, void *key)
{
	unsigned long flags;
	int wake_flags = WF_SYNC;

	if (unlikely(!q))
		return;

	if (unlikely(!nr_exclusive))
		wake_flags = 0;

	spin_lock_irqsave(&q->lock, flags);
	__wake_up_common(q, mode, nr_exclusive, wake_flags, key);
	spin_unlock_irqrestore(&q->lock, flags);
}
EXPORT_SYMBOL_GPL(__wake_up_sync_key);

/*
 * __wake_up_sync - see __wake_up_sync_key()
 */
void __wake_up_sync(wait_queue_head_t *q, unsigned int mode, int nr_exclusive)
{
	__wake_up_sync_key(q, mode, nr_exclusive, NULL);
}
EXPORT_SYMBOL_GPL(__wake_up_sync);	/* For internal use only */

/**
 * complete: - signals a single thread waiting on this completion
 * @x:  holds the state of this particular completion
 *
 * This will wake up a single thread waiting on this completion. Threads will be
 * awakened in the same order in which they were queued.
 *
 * See also complete_all(), wait_for_completion() and related routines.
 *
 * It may be assumed that this function implies a write memory barrier before
 * changing the task state if and only if any tasks are woken up.
 */
void complete(struct completion *x)
{
	unsigned long flags;

	spin_lock_irqsave(&x->wait.lock, flags);
	x->done++;
	__wake_up_common(&x->wait, TASK_NORMAL, 1, 0, NULL);
	spin_unlock_irqrestore(&x->wait.lock, flags);
}
EXPORT_SYMBOL(complete);

/**
 * complete_all: - signals all threads waiting on this completion
 * @x:  holds the state of this particular completion
 *
 * This will wake up all threads waiting on this particular completion event.
 *
 * It may be assumed that this function implies a write memory barrier before
 * changing the task state if and only if any tasks are woken up.
 */
void complete_all(struct completion *x)
{
	unsigned long flags;

	spin_lock_irqsave(&x->wait.lock, flags);
	x->done += UINT_MAX/2;
	__wake_up_common(&x->wait, TASK_NORMAL, 0, 0, NULL);
	spin_unlock_irqrestore(&x->wait.lock, flags);
}
EXPORT_SYMBOL(complete_all);

static inline long __sched
do_wait_for_common(struct completion *x, long timeout, int state)
{
	if (!x->done) {
		DECLARE_WAITQUEUE(wait, current);

		__add_wait_queue_tail_exclusive(&x->wait, &wait);
		do {
			if (signal_pending_state(state, current)) {
				timeout = -ERESTARTSYS;
				break;
			}
			__set_current_state(state);
			spin_unlock_irq(&x->wait.lock);
			timeout = schedule_timeout(timeout);
			spin_lock_irq(&x->wait.lock);
		} while (!x->done && timeout);
		__remove_wait_queue(&x->wait, &wait);
		if (!x->done)
			return timeout;
	}
	x->done--;
	return timeout ?: 1;
}

static long __sched
wait_for_common(struct completion *x, long timeout, int state)
{
	might_sleep();

	spin_lock_irq(&x->wait.lock);
	timeout = do_wait_for_common(x, timeout, state);
	spin_unlock_irq(&x->wait.lock);
	return timeout;
}

/**
 * wait_for_completion: - waits for completion of a task
 * @x:  holds the state of this particular completion
 *
 * This waits to be signaled for completion of a specific task. It is NOT
 * interruptible and there is no timeout.
 *
 * See also similar routines (i.e. wait_for_completion_timeout()) with timeout
 * and interrupt capability. Also see complete().
 */
void __sched wait_for_completion(struct completion *x)
{
	wait_for_common(x, MAX_SCHEDULE_TIMEOUT, TASK_UNINTERRUPTIBLE);
}
EXPORT_SYMBOL(wait_for_completion);

/**
 * wait_for_completion_timeout: - waits for completion of a task (w/timeout)
 * @x:  holds the state of this particular completion
 * @timeout:  timeout value in jiffies
 *
 * This waits for either a completion of a specific task to be signaled or for a
 * specified timeout to expire. The timeout is in jiffies. It is not
 * interruptible.
 */
unsigned long __sched
wait_for_completion_timeout(struct completion *x, unsigned long timeout)
{
	return wait_for_common(x, timeout, TASK_UNINTERRUPTIBLE);
}
EXPORT_SYMBOL(wait_for_completion_timeout);

/**
 * wait_for_completion_interruptible: - waits for completion of a task (w/intr)
 * @x:  holds the state of this particular completion
 *
 * This waits for completion of a specific task to be signaled. It is
 * interruptible.
 */
int __sched wait_for_completion_interruptible(struct completion *x)
{
	long t = wait_for_common(x, MAX_SCHEDULE_TIMEOUT, TASK_INTERRUPTIBLE);
	if (t == -ERESTARTSYS)
		return t;
	return 0;
}
EXPORT_SYMBOL(wait_for_completion_interruptible);

/**
 * wait_for_completion_interruptible_timeout: - waits for completion (w/(to,intr))
 * @x:  holds the state of this particular completion
 * @timeout:  timeout value in jiffies
 *
 * This waits for either a completion of a specific task to be signaled or for a
 * specified timeout to expire. It is interruptible. The timeout is in jiffies.
 */
long __sched
wait_for_completion_interruptible_timeout(struct completion *x,
					  unsigned long timeout)
{
	return wait_for_common(x, timeout, TASK_INTERRUPTIBLE);
}
EXPORT_SYMBOL(wait_for_completion_interruptible_timeout);

/**
 * wait_for_completion_killable: - waits for completion of a task (killable)
 * @x:  holds the state of this particular completion
 *
 * This waits to be signaled for completion of a specific task. It can be
 * interrupted by a kill signal.
 */
int __sched wait_for_completion_killable(struct completion *x)
{
	long t = wait_for_common(x, MAX_SCHEDULE_TIMEOUT, TASK_KILLABLE);
	if (t == -ERESTARTSYS)
		return t;
	return 0;
}
EXPORT_SYMBOL(wait_for_completion_killable);

/**
 * wait_for_completion_killable_timeout: - waits for completion of a task (w/(to,killable))
 * @x:  holds the state of this particular completion
 * @timeout:  timeout value in jiffies
 *
 * This waits for either a completion of a specific task to be
 * signaled or for a specified timeout to expire. It can be
 * interrupted by a kill signal. The timeout is in jiffies.
 */
long __sched
wait_for_completion_killable_timeout(struct completion *x,
				     unsigned long timeout)
{
	return wait_for_common(x, timeout, TASK_KILLABLE);
}
EXPORT_SYMBOL(wait_for_completion_killable_timeout);

/**
 *	try_wait_for_completion - try to decrement a completion without blocking
 *	@x:	completion structure
 *
 *	Returns: 0 if a decrement cannot be done without blocking
 *		 1 if a decrement succeeded.
 *
 *	If a completion is being used as a counting completion,
 *	attempt to decrement the counter without blocking. This
 *	enables us to avoid waiting if the resource the completion
 *	is protecting is not available.
 */
bool try_wait_for_completion(struct completion *x)
{
	unsigned long flags;
	int ret = 1;

	spin_lock_irqsave(&x->wait.lock, flags);
	if (!x->done)
		ret = 0;
	else
		x->done--;
	spin_unlock_irqrestore(&x->wait.lock, flags);
	return ret;
}
EXPORT_SYMBOL(try_wait_for_completion);

/**
 *	completion_done - Test to see if a completion has any waiters
 *	@x:	completion structure
 *
 *	Returns: 0 if there are waiters (wait_for_completion() in progress)
 *		 1 if there are no waiters.
 *
 */
bool completion_done(struct completion *x)
{
	unsigned long flags;
	int ret = 1;

	spin_lock_irqsave(&x->wait.lock, flags);
	if (!x->done)
		ret = 0;
	spin_unlock_irqrestore(&x->wait.lock, flags);
	return ret;
}
EXPORT_SYMBOL(completion_done);

static long __sched
sleep_on_common(wait_queue_head_t *q, int state, long timeout)
{
	unsigned long flags;
	wait_queue_t wait;

	init_waitqueue_entry(&wait, current);

	__set_current_state(state);

	spin_lock_irqsave(&q->lock, flags);
	__add_wait_queue(q, &wait);
	spin_unlock(&q->lock);
	timeout = schedule_timeout(timeout);
	spin_lock_irq(&q->lock);
	__remove_wait_queue(q, &wait);
	spin_unlock_irqrestore(&q->lock, flags);

	return timeout;
}

void __sched interruptible_sleep_on(wait_queue_head_t *q)
{
	sleep_on_common(q, TASK_INTERRUPTIBLE, MAX_SCHEDULE_TIMEOUT);
}
EXPORT_SYMBOL(interruptible_sleep_on);

long __sched
interruptible_sleep_on_timeout(wait_queue_head_t *q, long timeout)
{
	return sleep_on_common(q, TASK_INTERRUPTIBLE, timeout);
}
EXPORT_SYMBOL(interruptible_sleep_on_timeout);

void __sched sleep_on(wait_queue_head_t *q)
{
	sleep_on_common(q, TASK_UNINTERRUPTIBLE, MAX_SCHEDULE_TIMEOUT);
}
EXPORT_SYMBOL(sleep_on);

long __sched sleep_on_timeout(wait_queue_head_t *q, long timeout)
{
	return sleep_on_common(q, TASK_UNINTERRUPTIBLE, timeout);
}
EXPORT_SYMBOL(sleep_on_timeout);

#ifdef CONFIG_RT_MUTEXES

/*
 * rt_mutex_setprio - set the current priority of a task
 * @p: task
 * @prio: prio value (kernel-internal form)
 *
 * This function changes the 'effective' priority of a task. It does
 * not touch ->normal_prio like __setscheduler().
 *
 * Used by the rt_mutex code to implement priority inheritance logic.
 */
void rt_mutex_setprio(struct task_struct *p, int prio)
{
	int oldprio, on_rq, running;
	struct rq *rq;
	const struct sched_class *prev_class;

	BUG_ON(prio < 0 || prio > MAX_PRIO);

	rq = __task_rq_lock(p);

	trace_sched_pi_setprio(p, prio);
	oldprio = p->prio;
	prev_class = p->sched_class;
	on_rq = p->on_rq;
	running = task_current(rq, p);
	if (on_rq)
		dequeue_task(rq, p, 0);
	if (running)
		p->sched_class->put_prev_task(rq, p);

	if (rt_prio(prio))
		p->sched_class = &rt_sched_class;
	else
		p->sched_class = &fair_sched_class;

	p->prio = prio;

	if (running)
		p->sched_class->set_curr_task(rq);
	if (on_rq)
		enqueue_task(rq, p, oldprio < prio ? ENQUEUE_HEAD : 0);

	check_class_changed(rq, p, prev_class, oldprio);
	__task_rq_unlock(rq);
}

#endif

void set_user_nice(struct task_struct *p, long nice)
{
	int old_prio, delta, on_rq;
	unsigned long flags;
	struct rq *rq;

	if (TASK_NICE(p) == nice || nice < -20 || nice > 19)
		return;
	/*
	 * We have to be careful, if called from sys_setpriority(),
	 * the task might be in the middle of scheduling on another CPU.
	 */
	rq = task_rq_lock(p, &flags);
	/*
	 * The RT priorities are set via sched_setscheduler(), but we still
	 * allow the 'normal' nice value to be set - but as expected
	 * it wont have any effect on scheduling until the task is
	 * SCHED_FIFO/SCHED_RR:
	 */
	if (task_has_rt_policy(p)) {
		p->static_prio = NICE_TO_PRIO(nice);
		goto out_unlock;
	}
	on_rq = p->on_rq;
	if (on_rq)
		dequeue_task(rq, p, 0);

	p->static_prio = NICE_TO_PRIO(nice);
	set_load_weight(p);
	old_prio = p->prio;
	p->prio = effective_prio(p);
	delta = p->prio - old_prio;

	if (on_rq) {
		enqueue_task(rq, p, 0);
		/*
		 * If the task increased its priority or is running and
		 * lowered its priority, then reschedule its CPU:
		 */
		if (delta < 0 || (delta > 0 && task_running(rq, p)))
			resched_task(rq->curr);
	}
out_unlock:
	task_rq_unlock(rq, p, &flags);
}
EXPORT_SYMBOL(set_user_nice);

/*
 * can_nice - check if a task can reduce its nice value
 * @p: task
 * @nice: nice value
 */
int can_nice(const struct task_struct *p, const int nice)
{
	/* convert nice value [19,-20] to rlimit style value [1,40] */
	int nice_rlim = 20 - nice;

	return (nice_rlim <= task_rlimit(p, RLIMIT_NICE) ||
		capable(CAP_SYS_NICE));
}

#ifdef __ARCH_WANT_SYS_NICE

/*
 * sys_nice - change the priority of the current process.
 * @increment: priority increment
 *
 * sys_setpriority is a more generic, but much slower function that
 * does similar things.
 */
SYSCALL_DEFINE1(nice, int, increment)
{
	long nice, retval;

	/*
	 * Setpriority might change our priority at the same moment.
	 * We don't have to worry. Conceptually one call occurs first
	 * and we have a single winner.
	 */
	if (increment < -40)
		increment = -40;
	if (increment > 40)
		increment = 40;

	nice = TASK_NICE(current) + increment;
	if (nice < -20)
		nice = -20;
	if (nice > 19)
		nice = 19;

	if (increment < 0 && !can_nice(current, nice))
		return -EPERM;

	retval = security_task_setnice(current, nice);
	if (retval)
		return retval;

	set_user_nice(current, nice);
	return 0;
}

#endif

/**
 * task_prio - return the priority value of a given task.
 * @p: the task in question.
 *
 * This is the priority value as seen by users in /proc.
 * RT tasks are offset by -200. Normal tasks are centered
 * around 0, value goes from -16 to +15.
 */
int task_prio(const struct task_struct *p)
{
	return p->prio - MAX_RT_PRIO;
}

/**
 * task_nice - return the nice value of a given task.
 * @p: the task in question.
 */
int task_nice(const struct task_struct *p)
{
	return TASK_NICE(p);
}
EXPORT_SYMBOL(task_nice);

/**
 * idle_cpu - is a given cpu idle currently?
 * @cpu: the processor in question.
 */
int idle_cpu(int cpu)
{
	return cpu_curr(cpu) == cpu_rq(cpu)->idle;
}

/**
 * idle_task - return the idle task for a given cpu.
 * @cpu: the processor in question.
 */
struct task_struct *idle_task(int cpu)
{
	return cpu_rq(cpu)->idle;
}

/**
 * find_process_by_pid - find a process with a matching PID value.
 * @pid: the pid in question.
 */
static struct task_struct *find_process_by_pid(pid_t pid)
{
	return pid ? find_task_by_vpid(pid) : current;
}

/* Actually do priority change: must hold rq lock. */
static void
__setscheduler(struct rq *rq, struct task_struct *p, int policy, int prio)
{
	p->policy = policy;
	p->rt_priority = prio;
	p->normal_prio = normal_prio(p);
	/* we are holding p->pi_lock already */
	p->prio = rt_mutex_getprio(p);
	if (rt_prio(p->prio))
		p->sched_class = &rt_sched_class;
	else
		p->sched_class = &fair_sched_class;
	set_load_weight(p);
}

/*
 * check the target process has a UID that matches the current process's
 */
static bool check_same_owner(struct task_struct *p)
{
	const struct cred *cred = current_cred(), *pcred;
	bool match;

	rcu_read_lock();
	pcred = __task_cred(p);
	if (cred->user->user_ns == pcred->user->user_ns)
		match = (cred->euid == pcred->euid ||
			 cred->euid == pcred->uid);
	else
		match = false;
	rcu_read_unlock();
	return match;
}

static int __sched_setscheduler(struct task_struct *p, int policy,
				const struct sched_param *param, bool user)
{
	int retval, oldprio, oldpolicy = -1, on_rq, running;
	unsigned long flags;
	const struct sched_class *prev_class;
	struct rq *rq;
	int reset_on_fork;

	/* may grab non-irq protected spin_locks */
	BUG_ON(in_interrupt());
recheck:
	/* double check policy once rq lock held */
	if (policy < 0) {
		reset_on_fork = p->sched_reset_on_fork;
		policy = oldpolicy = p->policy;
	} else {
		reset_on_fork = !!(policy & SCHED_RESET_ON_FORK);
		policy &= ~SCHED_RESET_ON_FORK;

		if (policy != SCHED_FIFO && policy != SCHED_RR &&
				policy != SCHED_NORMAL && policy != SCHED_BATCH &&
				policy != SCHED_IDLE)
			return -EINVAL;
	}

	/*
	 * Valid priorities for SCHED_FIFO and SCHED_RR are
	 * 1..MAX_USER_RT_PRIO-1, valid priority for SCHED_NORMAL,
	 * SCHED_BATCH and SCHED_IDLE is 0.
	 */
	if (param->sched_priority < 0 ||
	    (p->mm && param->sched_priority > MAX_USER_RT_PRIO-1) ||
	    (!p->mm && param->sched_priority > MAX_RT_PRIO-1))
		return -EINVAL;
	if (rt_policy(policy) != (param->sched_priority != 0))
		return -EINVAL;

	/*
	 * Allow unprivileged RT tasks to decrease priority:
	 */
	if (user && !capable(CAP_SYS_NICE)) {
		if (rt_policy(policy)) {
			unsigned long rlim_rtprio =
					task_rlimit(p, RLIMIT_RTPRIO);

			/* can't set/change the rt policy */
			if (policy != p->policy && !rlim_rtprio)
				return -EPERM;

			/* can't increase priority */
			if (param->sched_priority > p->rt_priority &&
			    param->sched_priority > rlim_rtprio)
				return -EPERM;
		}

		/*
		 * Treat SCHED_IDLE as nice 20. Only allow a switch to
		 * SCHED_NORMAL if the RLIMIT_NICE would normally permit it.
		 */
		if (p->policy == SCHED_IDLE && policy != SCHED_IDLE) {
			if (!can_nice(p, TASK_NICE(p)))
				return -EPERM;
		}

		/* can't change other user's priorities */
		if (!check_same_owner(p))
			return -EPERM;

		/* Normal users shall not reset the sched_reset_on_fork flag */
		if (p->sched_reset_on_fork && !reset_on_fork)
			return -EPERM;
	}

	if (user) {
		retval = security_task_setscheduler(p);
		if (retval)
			return retval;
	}

	/*
	 * make sure no PI-waiters arrive (or leave) while we are
	 * changing the priority of the task:
	 *
	 * To be able to change p->policy safely, the appropriate
	 * runqueue lock must be held.
	 */
	rq = task_rq_lock(p, &flags);

	/*
	 * Changing the policy of the stop threads its a very bad idea
	 */
	if (p == rq->stop) {
		task_rq_unlock(rq, p, &flags);
		return -EINVAL;
	}

	/*
	 * If not changing anything there's no need to proceed further:
	 */
	if (unlikely(policy == p->policy && (!rt_policy(policy) ||
			param->sched_priority == p->rt_priority))) {

		__task_rq_unlock(rq);
		raw_spin_unlock_irqrestore(&p->pi_lock, flags);
		return 0;
	}

#ifdef CONFIG_RT_GROUP_SCHED
	if (user) {
		/*
		 * Do not allow realtime tasks into groups that have no runtime
		 * assigned.
		 */
		if (rt_bandwidth_enabled() && rt_policy(policy) &&
				task_group(p)->rt_bandwidth.rt_runtime == 0 &&
				!task_group_is_autogroup(task_group(p))) {
			task_rq_unlock(rq, p, &flags);
			return -EPERM;
		}
	}
#endif

	/* recheck policy now with rq lock held */
	if (unlikely(oldpolicy != -1 && oldpolicy != p->policy)) {
		policy = oldpolicy = -1;
		task_rq_unlock(rq, p, &flags);
		goto recheck;
	}
	on_rq = p->on_rq;
	running = task_current(rq, p);
	if (on_rq)
		deactivate_task(rq, p, 0);
	if (running)
		p->sched_class->put_prev_task(rq, p);

	p->sched_reset_on_fork = reset_on_fork;

	oldprio = p->prio;
	prev_class = p->sched_class;
	__setscheduler(rq, p, policy, param->sched_priority);

	if (running)
		p->sched_class->set_curr_task(rq);
	if (on_rq)
		activate_task(rq, p, 0);

	check_class_changed(rq, p, prev_class, oldprio);
	task_rq_unlock(rq, p, &flags);

	rt_mutex_adjust_pi(p);

	return 0;
}

/**
 * sched_setscheduler - change the scheduling policy and/or RT priority of a thread.
 * @p: the task in question.
 * @policy: new policy.
 * @param: structure containing the new RT priority.
 *
 * NOTE that the task may be already dead.
 */
int sched_setscheduler(struct task_struct *p, int policy,
		       const struct sched_param *param)
{
	return __sched_setscheduler(p, policy, param, true);
}
EXPORT_SYMBOL_GPL(sched_setscheduler);

/**
 * sched_setscheduler_nocheck - change the scheduling policy and/or RT priority of a thread from kernelspace.
 * @p: the task in question.
 * @policy: new policy.
 * @param: structure containing the new RT priority.
 *
 * Just like sched_setscheduler, only don't bother checking if the
 * current context has permission.  For example, this is needed in
 * stop_machine(): we create temporary high priority worker threads,
 * but our caller might not have that capability.
 */
int sched_setscheduler_nocheck(struct task_struct *p, int policy,
			       const struct sched_param *param)
{
	return __sched_setscheduler(p, policy, param, false);
}

static int
do_sched_setscheduler(pid_t pid, int policy, struct sched_param __user *param)
{
	struct sched_param lparam;
	struct task_struct *p;
	int retval;

	if (!param || pid < 0)
		return -EINVAL;
	if (copy_from_user(&lparam, param, sizeof(struct sched_param)))
		return -EFAULT;

	rcu_read_lock();
	retval = -ESRCH;
	p = find_process_by_pid(pid);
	if (p != NULL)
		retval = sched_setscheduler(p, policy, &lparam);
	rcu_read_unlock();

	return retval;
}

/**
 * sys_sched_setscheduler - set/change the scheduler policy and RT priority
 * @pid: the pid in question.
 * @policy: new policy.
 * @param: structure containing the new RT priority.
 */
SYSCALL_DEFINE3(sched_setscheduler, pid_t, pid, int, policy,
		struct sched_param __user *, param)
{
	/* negative values for policy are not valid */
	if (policy < 0)
		return -EINVAL;

	return do_sched_setscheduler(pid, policy, param);
}

/**
 * sys_sched_setparam - set/change the RT priority of a thread
 * @pid: the pid in question.
 * @param: structure containing the new RT priority.
 */
SYSCALL_DEFINE2(sched_setparam, pid_t, pid, struct sched_param __user *, param)
{
	return do_sched_setscheduler(pid, -1, param);
}

/**
 * sys_sched_getscheduler - get the policy (scheduling class) of a thread
 * @pid: the pid in question.
 */
SYSCALL_DEFINE1(sched_getscheduler, pid_t, pid)
{
	struct task_struct *p;
	int retval;

	if (pid < 0)
		return -EINVAL;

	retval = -ESRCH;
	rcu_read_lock();
	p = find_process_by_pid(pid);
	if (p) {
		retval = security_task_getscheduler(p);
		if (!retval)
			retval = p->policy
				| (p->sched_reset_on_fork ? SCHED_RESET_ON_FORK : 0);
	}
	rcu_read_unlock();
	return retval;
}

/**
 * sys_sched_getparam - get the RT priority of a thread
 * @pid: the pid in question.
 * @param: structure containing the RT priority.
 */
SYSCALL_DEFINE2(sched_getparam, pid_t, pid, struct sched_param __user *, param)
{
	struct sched_param lp;
	struct task_struct *p;
	int retval;

	if (!param || pid < 0)
		return -EINVAL;

	rcu_read_lock();
	p = find_process_by_pid(pid);
	retval = -ESRCH;
	if (!p)
		goto out_unlock;

	retval = security_task_getscheduler(p);
	if (retval)
		goto out_unlock;

	lp.sched_priority = p->rt_priority;
	rcu_read_unlock();

	/*
	 * This one might sleep, we cannot do it with a spinlock held ...
	 */
	retval = copy_to_user(param, &lp, sizeof(*param)) ? -EFAULT : 0;

	return retval;

out_unlock:
	rcu_read_unlock();
	return retval;
}

long sched_setaffinity(pid_t pid, const struct cpumask *in_mask)
{
	cpumask_var_t cpus_allowed, new_mask;
	struct task_struct *p;
	int retval;

	get_online_cpus();
	rcu_read_lock();

	p = find_process_by_pid(pid);
	if (!p) {
		rcu_read_unlock();
		put_online_cpus();
		return -ESRCH;
	}

	/* Prevent p going away */
	get_task_struct(p);
	rcu_read_unlock();

	if (!alloc_cpumask_var(&cpus_allowed, GFP_KERNEL)) {
		retval = -ENOMEM;
		goto out_put_task;
	}
	if (!alloc_cpumask_var(&new_mask, GFP_KERNEL)) {
		retval = -ENOMEM;
		goto out_free_cpus_allowed;
	}
	retval = -EPERM;
	if (!check_same_owner(p) && !task_ns_capable(p, CAP_SYS_NICE))
		goto out_unlock;

	retval = security_task_setscheduler(p);
	if (retval)
		goto out_unlock;

	cpuset_cpus_allowed(p, cpus_allowed);
	cpumask_and(new_mask, in_mask, cpus_allowed);
again:
	retval = set_cpus_allowed_ptr(p, new_mask);

	if (!retval) {
		cpuset_cpus_allowed(p, cpus_allowed);
		if (!cpumask_subset(new_mask, cpus_allowed)) {
			/*
			 * We must have raced with a concurrent cpuset
			 * update. Just reset the cpus_allowed to the
			 * cpuset's cpus_allowed
			 */
			cpumask_copy(new_mask, cpus_allowed);
			goto again;
		}
	}
out_unlock:
	free_cpumask_var(new_mask);
out_free_cpus_allowed:
	free_cpumask_var(cpus_allowed);
out_put_task:
	put_task_struct(p);
	put_online_cpus();
	return retval;
}

static int get_user_cpu_mask(unsigned long __user *user_mask_ptr, unsigned len,
			     struct cpumask *new_mask)
{
	if (len < cpumask_size())
		cpumask_clear(new_mask);
	else if (len > cpumask_size())
		len = cpumask_size();

	return copy_from_user(new_mask, user_mask_ptr, len) ? -EFAULT : 0;
}

/**
 * sys_sched_setaffinity - set the cpu affinity of a process
 * @pid: pid of the process
 * @len: length in bytes of the bitmask pointed to by user_mask_ptr
 * @user_mask_ptr: user-space pointer to the new cpu mask
 */
SYSCALL_DEFINE3(sched_setaffinity, pid_t, pid, unsigned int, len,
		unsigned long __user *, user_mask_ptr)
{
	cpumask_var_t new_mask;
	int retval;

	if (!alloc_cpumask_var(&new_mask, GFP_KERNEL))
		return -ENOMEM;

	retval = get_user_cpu_mask(user_mask_ptr, len, new_mask);
	if (retval == 0)
		retval = sched_setaffinity(pid, new_mask);
	free_cpumask_var(new_mask);
	return retval;
}

long sched_getaffinity(pid_t pid, struct cpumask *mask)
{
	struct task_struct *p;
	unsigned long flags;
	int retval;

	get_online_cpus();
	rcu_read_lock();

	retval = -ESRCH;
	p = find_process_by_pid(pid);
	if (!p)
		goto out_unlock;

	retval = security_task_getscheduler(p);
	if (retval)
		goto out_unlock;

	raw_spin_lock_irqsave(&p->pi_lock, flags);
	cpumask_and(mask, &p->cpus_allowed, cpu_online_mask);
	raw_spin_unlock_irqrestore(&p->pi_lock, flags);

out_unlock:
	rcu_read_unlock();
	put_online_cpus();

	return retval;
}

/**
 * sys_sched_getaffinity - get the cpu affinity of a process
 * @pid: pid of the process
 * @len: length in bytes of the bitmask pointed to by user_mask_ptr
 * @user_mask_ptr: user-space pointer to hold the current cpu mask
 */
SYSCALL_DEFINE3(sched_getaffinity, pid_t, pid, unsigned int, len,
		unsigned long __user *, user_mask_ptr)
{
	int ret;
	cpumask_var_t mask;

	if ((len * BITS_PER_BYTE) < nr_cpu_ids)
		return -EINVAL;
	if (len & (sizeof(unsigned long)-1))
		return -EINVAL;

	if (!alloc_cpumask_var(&mask, GFP_KERNEL))
		return -ENOMEM;

	ret = sched_getaffinity(pid, mask);
	if (ret == 0) {
		size_t retlen = min_t(size_t, len, cpumask_size());

		if (copy_to_user(user_mask_ptr, mask, retlen))
			ret = -EFAULT;
		else
			ret = retlen;
	}
	free_cpumask_var(mask);

	return ret;
}

/**
 * sys_sched_yield - yield the current processor to other threads.
 *
 * This function yields the current CPU to other tasks. If there are no
 * other threads running on this CPU then this function will return.
 */
SYSCALL_DEFINE0(sched_yield)
{
	struct rq *rq = this_rq_lock();

	schedstat_inc(rq, yld_count);
	current->sched_class->yield_task(rq);

	/*
	 * Since we are going to call schedule() anyway, there's
	 * no need to preempt or enable interrupts:
	 */
	__release(rq->lock);
	spin_release(&rq->lock.dep_map, 1, _THIS_IP_);
	do_raw_spin_unlock(&rq->lock);
	preempt_enable_no_resched();

	schedule();

	return 0;
}

static inline int should_resched(void)
{
	return need_resched() && !(preempt_count() & PREEMPT_ACTIVE);
}

static void __cond_resched(void)
{
	add_preempt_count(PREEMPT_ACTIVE);
	schedule();
	sub_preempt_count(PREEMPT_ACTIVE);
}

int __sched _cond_resched(void)
{
	if (should_resched()) {
		__cond_resched();
		return 1;
	}
	return 0;
}
EXPORT_SYMBOL(_cond_resched);

/*
 * __cond_resched_lock() - if a reschedule is pending, drop the given lock,
 * call schedule, and on return reacquire the lock.
 *
 * This works OK both with and without CONFIG_PREEMPT. We do strange low-level
 * operations here to prevent schedule() from being called twice (once via
 * spin_unlock(), once by hand).
 */
int __cond_resched_lock(spinlock_t *lock)
{
	int resched = should_resched();
	int ret = 0;

	lockdep_assert_held(lock);

	if (spin_needbreak(lock) || resched) {
		spin_unlock(lock);
		if (resched)
			__cond_resched();
		else
			cpu_relax();
		ret = 1;
		spin_lock(lock);
	}
	return ret;
}
EXPORT_SYMBOL(__cond_resched_lock);

int __sched __cond_resched_softirq(void)
{
	BUG_ON(!in_softirq());

	if (should_resched()) {
		local_bh_enable();
		__cond_resched();
		local_bh_disable();
		return 1;
	}
	return 0;
}
EXPORT_SYMBOL(__cond_resched_softirq);

/**
 * yield - yield the current processor to other threads.
 *
 * This is a shortcut for kernel-space yielding - it marks the
 * thread runnable and calls sys_sched_yield().
 */
void __sched yield(void)
{
	set_current_state(TASK_RUNNING);
	sys_sched_yield();
}
EXPORT_SYMBOL(yield);

/**
 * yield_to - yield the current processor to another thread in
 * your thread group, or accelerate that thread toward the
 * processor it's on.
 * @p: target task
 * @preempt: whether task preemption is allowed or not
 *
 * It's the caller's job to ensure that the target task struct
 * can't go away on us before we can do any checks.
 *
 * Returns true if we indeed boosted the target task.
 */
bool __sched yield_to(struct task_struct *p, bool preempt)
{
	struct task_struct *curr = current;
	struct rq *rq, *p_rq;
	unsigned long flags;
	bool yielded = 0;

	local_irq_save(flags);
	rq = this_rq();

again:
	p_rq = task_rq(p);
	double_rq_lock(rq, p_rq);
	while (task_rq(p) != p_rq) {
		double_rq_unlock(rq, p_rq);
		goto again;
	}

	if (!curr->sched_class->yield_to_task)
		goto out;

	if (curr->sched_class != p->sched_class)
		goto out;

	if (task_running(p_rq, p) || p->state)
		goto out;

	yielded = curr->sched_class->yield_to_task(rq, p, preempt);
	if (yielded) {
		schedstat_inc(rq, yld_count);
		/*
		 * Make p's CPU reschedule; pick_next_entity takes care of
		 * fairness.
		 */
		if (preempt && rq != p_rq)
			resched_task(p_rq->curr);
	}

out:
	double_rq_unlock(rq, p_rq);
	local_irq_restore(flags);

	if (yielded)
		schedule();

	return yielded;
}
EXPORT_SYMBOL_GPL(yield_to);

/*
 * This task is about to go to sleep on IO. Increment rq->nr_iowait so
 * that process accounting knows that this is a task in IO wait state.
 */
void __sched io_schedule(void)
{
	struct rq *rq = raw_rq();

	delayacct_blkio_start();
	atomic_inc(&rq->nr_iowait);
	blk_flush_plug(current);
	current->in_iowait = 1;
	schedule();
	current->in_iowait = 0;
	atomic_dec(&rq->nr_iowait);
	delayacct_blkio_end();
}
EXPORT_SYMBOL(io_schedule);

long __sched io_schedule_timeout(long timeout)
{
	struct rq *rq = raw_rq();
	long ret;

	delayacct_blkio_start();
	atomic_inc(&rq->nr_iowait);
	blk_flush_plug(current);
	current->in_iowait = 1;
	ret = schedule_timeout(timeout);
	current->in_iowait = 0;
	atomic_dec(&rq->nr_iowait);
	delayacct_blkio_end();
	return ret;
}

/**
 * sys_sched_get_priority_max - return maximum RT priority.
 * @policy: scheduling class.
 *
 * this syscall returns the maximum rt_priority that can be used
 * by a given scheduling class.
 */
SYSCALL_DEFINE1(sched_get_priority_max, int, policy)
{
	int ret = -EINVAL;

	switch (policy) {
	case SCHED_FIFO:
	case SCHED_RR:
		ret = MAX_USER_RT_PRIO-1;
		break;
	case SCHED_NORMAL:
	case SCHED_BATCH:
	case SCHED_IDLE:
		ret = 0;
		break;
	}
	return ret;
}

/**
 * sys_sched_get_priority_min - return minimum RT priority.
 * @policy: scheduling class.
 *
 * this syscall returns the minimum rt_priority that can be used
 * by a given scheduling class.
 */
SYSCALL_DEFINE1(sched_get_priority_min, int, policy)
{
	int ret = -EINVAL;

	switch (policy) {
	case SCHED_FIFO:
	case SCHED_RR:
		ret = 1;
		break;
	case SCHED_NORMAL:
	case SCHED_BATCH:
	case SCHED_IDLE:
		ret = 0;
	}
	return ret;
}

/**
 * sys_sched_rr_get_interval - return the default timeslice of a process.
 * @pid: pid of the process.
 * @interval: userspace pointer to the timeslice value.
 *
 * this syscall writes the default timeslice value of a given process
 * into the user-space timespec buffer. A value of '0' means infinity.
 */
SYSCALL_DEFINE2(sched_rr_get_interval, pid_t, pid,
		struct timespec __user *, interval)
{
	struct task_struct *p;
	unsigned int time_slice;
	unsigned long flags;
	struct rq *rq;
	int retval;
	struct timespec t;

	if (pid < 0)
		return -EINVAL;

	retval = -ESRCH;
	rcu_read_lock();
	p = find_process_by_pid(pid);
	if (!p)
		goto out_unlock;

	retval = security_task_getscheduler(p);
	if (retval)
		goto out_unlock;

	rq = task_rq_lock(p, &flags);
	time_slice = p->sched_class->get_rr_interval(rq, p);
	task_rq_unlock(rq, p, &flags);

	rcu_read_unlock();
	jiffies_to_timespec(time_slice, &t);
	retval = copy_to_user(interval, &t, sizeof(t)) ? -EFAULT : 0;
	return retval;

out_unlock:
	rcu_read_unlock();
	return retval;
}

static const char stat_nam[] = TASK_STATE_TO_CHAR_STR;

void sched_show_task(struct task_struct *p)
{
	unsigned long free = 0;
	unsigned state;

	state = p->state ? __ffs(p->state) + 1 : 0;
	printk(KERN_INFO "%-15.15s %c", p->comm,
		state < sizeof(stat_nam) - 1 ? stat_nam[state] : '?');
#if BITS_PER_LONG == 32
	if (state == TASK_RUNNING)
		printk(KERN_CONT " running  ");
	else
		printk(KERN_CONT " %08lx ", thread_saved_pc(p));
#else
	if (state == TASK_RUNNING)
		printk(KERN_CONT "  running task    ");
	else
		printk(KERN_CONT " %016lx ", thread_saved_pc(p));
#endif
#ifdef CONFIG_DEBUG_STACK_USAGE
	free = stack_not_used(p);
#endif
	printk(KERN_CONT "%5lu %5d %6d 0x%08lx\n", free,
		task_pid_nr(p), task_pid_nr(p->real_parent),
		(unsigned long)task_thread_info(p)->flags);

	show_stack(p, NULL);
}

void show_state_filter(unsigned long state_filter)
{
	struct task_struct *g, *p;

#if BITS_PER_LONG == 32
	printk(KERN_INFO
		"  task                PC stack   pid father\n");
#else
	printk(KERN_INFO
		"  task                        PC stack   pid father\n");
#endif
	read_lock(&tasklist_lock);
	do_each_thread(g, p) {
		/*
		 * reset the NMI-timeout, listing all files on a slow
		 * console might take a lot of time:
		 */
		touch_nmi_watchdog();
		if (!state_filter || (p->state & state_filter))
			sched_show_task(p);
	} while_each_thread(g, p);

	touch_all_softlockup_watchdogs();

#ifdef CONFIG_SCHED_DEBUG
	sysrq_sched_debug_show();
#endif
	read_unlock(&tasklist_lock);
	/*
	 * Only show locks if all tasks are dumped:
	 */
	if (!state_filter)
		debug_show_all_locks();
}

void __cpuinit init_idle_bootup_task(struct task_struct *idle)
{
	idle->sched_class = &idle_sched_class;
}

/**
 * init_idle - set up an idle thread for a given CPU
 * @idle: task in question
 * @cpu: cpu the idle task belongs to
 *
 * NOTE: this function does not set the idle thread's NEED_RESCHED
 * flag, to make booting more robust.
 */
void __cpuinit init_idle(struct task_struct *idle, int cpu)
{
	struct rq *rq = cpu_rq(cpu);
	unsigned long flags;

	raw_spin_lock_irqsave(&rq->lock, flags);

	__sched_fork(idle);
	idle->state = TASK_RUNNING;
	idle->se.exec_start = sched_clock();

	do_set_cpus_allowed(idle, cpumask_of(cpu));
	/*
	 * We're having a chicken and egg problem, even though we are
	 * holding rq->lock, the cpu isn't yet set to this cpu so the
	 * lockdep check in task_group() will fail.
	 *
	 * Similar case to sched_fork(). / Alternatively we could
	 * use task_rq_lock() here and obtain the other rq->lock.
	 *
	 * Silence PROVE_RCU
	 */
	rcu_read_lock();
	__set_task_cpu(idle, cpu);
	rcu_read_unlock();

	rq->curr = rq->idle = idle;
#if defined(CONFIG_SMP)
	idle->on_cpu = 1;
#endif
	raw_spin_unlock_irqrestore(&rq->lock, flags);

	/* Set the preempt count _outside_ the spinlocks! */
	task_thread_info(idle)->preempt_count = 0;

	/*
	 * The idle tasks have their own, simple scheduling class:
	 */
	idle->sched_class = &idle_sched_class;
	ftrace_graph_init_idle_task(idle, cpu);
}

/*
 * In a system that switches off the HZ timer nohz_cpu_mask
 * indicates which cpus entered this state. This is used
 * in the rcu update to wait only for active cpus. For system
 * which do not switch off the HZ timer nohz_cpu_mask should
 * always be CPU_BITS_NONE.
 */
cpumask_var_t nohz_cpu_mask;

/*
 * Increase the granularity value when there are more CPUs,
 * because with more CPUs the 'effective latency' as visible
 * to users decreases. But the relationship is not linear,
 * so pick a second-best guess by going with the log2 of the
 * number of CPUs.
 *
 * This idea comes from the SD scheduler of Con Kolivas:
 */
static int get_update_sysctl_factor(void)
{
	unsigned int cpus = min_t(int, num_online_cpus(), 8);
	unsigned int factor;

	switch (sysctl_sched_tunable_scaling) {
	case SCHED_TUNABLESCALING_NONE:
		factor = 1;
		break;
	case SCHED_TUNABLESCALING_LINEAR:
		factor = cpus;
		break;
	case SCHED_TUNABLESCALING_LOG:
	default:
		factor = 1 + ilog2(cpus);
		break;
	}

	return factor;
}

static void update_sysctl(void)
{
	unsigned int factor = get_update_sysctl_factor();

#define SET_SYSCTL(name) \
	(sysctl_##name = (factor) * normalized_sysctl_##name)
	SET_SYSCTL(sched_min_granularity);
	SET_SYSCTL(sched_latency);
	SET_SYSCTL(sched_wakeup_granularity);
#undef SET_SYSCTL
}

static inline void sched_init_granularity(void)
{
	update_sysctl();
}

#ifdef CONFIG_SMP
void do_set_cpus_allowed(struct task_struct *p, const struct cpumask *new_mask)
{
	if (p->sched_class && p->sched_class->set_cpus_allowed)
		p->sched_class->set_cpus_allowed(p, new_mask);
	else {
		cpumask_copy(&p->cpus_allowed, new_mask);
		p->rt.nr_cpus_allowed = cpumask_weight(new_mask);
	}
}

/*
 * This is how migration works:
 *
 * 1) we invoke migration_cpu_stop() on the target CPU using
 *    stop_one_cpu().
 * 2) stopper starts to run (implicitly forcing the migrated thread
 *    off the CPU)
 * 3) it checks whether the migrated task is still in the wrong runqueue.
 * 4) if it's in the wrong runqueue then the migration thread removes
 *    it and puts it into the right queue.
 * 5) stopper completes and stop_one_cpu() returns and the migration
 *    is done.
 */

/*
 * Change a given task's CPU affinity. Migrate the thread to a
 * proper CPU and schedule it away if the CPU it's executing on
 * is removed from the allowed bitmask.
 *
 * NOTE: the caller must have a valid reference to the task, the
 * task must not exit() & deallocate itself prematurely. The
 * call is not atomic; no spinlocks may be held.
 */
int set_cpus_allowed_ptr(struct task_struct *p, const struct cpumask *new_mask)
{
	unsigned long flags;
	struct rq *rq;
	unsigned int dest_cpu;
	int ret = 0;

	rq = task_rq_lock(p, &flags);

	if (cpumask_equal(&p->cpus_allowed, new_mask))
		goto out;

	if (!cpumask_intersects(new_mask, cpu_active_mask)) {
		ret = -EINVAL;
		goto out;
	}

	if (unlikely((p->flags & PF_THREAD_BOUND) && p != current)) {
		ret = -EINVAL;
		goto out;
	}

	do_set_cpus_allowed(p, new_mask);

	/* Can the task run on the task's current CPU? If so, we're done */
	if (cpumask_test_cpu(task_cpu(p), new_mask))
		goto out;

	dest_cpu = cpumask_any_and(cpu_active_mask, new_mask);
	if (p->on_rq) {
		struct migration_arg arg = { p, dest_cpu };
		/* Need help from migration thread: drop lock and wait. */
		task_rq_unlock(rq, p, &flags);
		stop_one_cpu(cpu_of(rq), migration_cpu_stop, &arg);
		tlb_migrate_finish(p->mm);
		return 0;
	}
out:
	task_rq_unlock(rq, p, &flags);

	return ret;
}
EXPORT_SYMBOL_GPL(set_cpus_allowed_ptr);

/*
 * Move (not current) task off this cpu, onto dest cpu. We're doing
 * this because either it can't run here any more (set_cpus_allowed()
 * away from this CPU, or CPU going down), or because we're
 * attempting to rebalance this task on exec (sched_exec).
 *
 * So we race with normal scheduler movements, but that's OK, as long
 * as the task is no longer on this CPU.
 *
 * Returns non-zero if task was successfully migrated.
 */
static int __migrate_task(struct task_struct *p, int src_cpu, int dest_cpu)
{
	struct rq *rq_dest, *rq_src;
	int ret = 0;

	if (unlikely(!cpu_active(dest_cpu)))
		return ret;

	rq_src = cpu_rq(src_cpu);
	rq_dest = cpu_rq(dest_cpu);

	raw_spin_lock(&p->pi_lock);
	double_rq_lock(rq_src, rq_dest);
	/* Already moved. */
	if (task_cpu(p) != src_cpu)
		goto done;
	/* Affinity changed (again). */
	if (!cpumask_test_cpu(dest_cpu, &p->cpus_allowed))
		goto fail;

	/*
	 * If we're not on a rq, the next wake-up will ensure we're
	 * placed properly.
	 */
	if (p->on_rq) {
		deactivate_task(rq_src, p, 0);
		set_task_cpu(p, dest_cpu);
		activate_task(rq_dest, p, 0);
		check_preempt_curr(rq_dest, p, 0);
	}
done:
	ret = 1;
fail:
	double_rq_unlock(rq_src, rq_dest);
	raw_spin_unlock(&p->pi_lock);
	return ret;
}

/*
 * migration_cpu_stop - this will be executed by a highprio stopper thread
 * and performs thread migration by bumping thread off CPU then
 * 'pushing' onto another runqueue.
 */
static int migration_cpu_stop(void *data)
{
	struct migration_arg *arg = data;

	/*
	 * The original target cpu might have gone down and we might
	 * be on another cpu but it doesn't matter.
	 */
	local_irq_disable();
	__migrate_task(arg->task, raw_smp_processor_id(), arg->dest_cpu);
	local_irq_enable();
	return 0;
}

#ifdef CONFIG_HOTPLUG_CPU

/*
 * Ensures that the idle task is using init_mm right before its cpu goes
 * offline.
 */
void idle_task_exit(void)
{
	struct mm_struct *mm = current->active_mm;

	BUG_ON(cpu_online(smp_processor_id()));

	if (mm != &init_mm)
		switch_mm(mm, &init_mm, current);
	mmdrop(mm);
}

/*
 * While a dead CPU has no uninterruptible tasks queued at this point,
 * it might still have a nonzero ->nr_uninterruptible counter, because
 * for performance reasons the counter is not stricly tracking tasks to
 * their home CPUs. So we just add the counter to another CPU's counter,
 * to keep the global sum constant after CPU-down:
 */
static void migrate_nr_uninterruptible(struct rq *rq_src)
{
	struct rq *rq_dest = cpu_rq(cpumask_any(cpu_active_mask));

	rq_dest->nr_uninterruptible += rq_src->nr_uninterruptible;
	rq_src->nr_uninterruptible = 0;
}

/*
 * remove the tasks which were accounted by rq from calc_load_tasks.
 */
static void calc_global_load_remove(struct rq *rq)
{
	atomic_long_sub(rq->calc_load_active, &calc_load_tasks);
	rq->calc_load_active = 0;
}

/*
 * Migrate all tasks from the rq, sleeping tasks will be migrated by
 * try_to_wake_up()->select_task_rq().
 *
 * Called with rq->lock held even though we'er in stop_machine() and
 * there's no concurrency possible, we hold the required locks anyway
 * because of lock validation efforts.
 */
static void migrate_tasks(unsigned int dead_cpu)
{
	struct rq *rq = cpu_rq(dead_cpu);
	struct task_struct *next, *stop = rq->stop;
	int dest_cpu;

	/*
	 * Fudge the rq selection such that the below task selection loop
	 * doesn't get stuck on the currently eligible stop task.
	 *
	 * We're currently inside stop_machine() and the rq is either stuck
	 * in the stop_machine_cpu_stop() loop, or we're executing this code,
	 * either way we should never end up calling schedule() until we're
	 * done here.
	 */
	rq->stop = NULL;

	for ( ; ; ) {
		/*
		 * There's this thread running, bail when that's the only
		 * remaining thread.
		 */
		if (rq->nr_running == 1)
			break;

		next = pick_next_task(rq);
		BUG_ON(!next);
		next->sched_class->put_prev_task(rq, next);

		/* Find suitable destination for @next, with force if needed. */
		dest_cpu = select_fallback_rq(dead_cpu, next);
		raw_spin_unlock(&rq->lock);

		__migrate_task(next, dead_cpu, dest_cpu);

		raw_spin_lock(&rq->lock);
	}

	rq->stop = stop;
}

#endif /* CONFIG_HOTPLUG_CPU */

#if defined(CONFIG_SCHED_DEBUG) && defined(CONFIG_SYSCTL)

static struct ctl_table sd_ctl_dir[] = {
	{
		.procname	= "sched_domain",
		.mode		= 0555,
	},
	{}
};

static struct ctl_table sd_ctl_root[] = {
	{
		.procname	= "kernel",
		.mode		= 0555,
		.child		= sd_ctl_dir,
	},
	{}
};

static struct ctl_table *sd_alloc_ctl_entry(int n)
{
	struct ctl_table *entry =
		kcalloc(n, sizeof(struct ctl_table), GFP_KERNEL);

	return entry;
}

static void sd_free_ctl_entry(struct ctl_table **tablep)
{
	struct ctl_table *entry;

	/*
	 * In the intermediate directories, both the child directory and
	 * procname are dynamically allocated and could fail but the mode
	 * will always be set. In the lowest directory the names are
	 * static strings and all have proc handlers.
	 */
	for (entry = *tablep; entry->mode; entry++) {
		if (entry->child)
			sd_free_ctl_entry(&entry->child);
		if (entry->proc_handler == NULL)
			kfree(entry->procname);
	}

	kfree(*tablep);
	*tablep = NULL;
}

static void
set_table_entry(struct ctl_table *entry,
		const char *procname, void *data, int maxlen,
		mode_t mode, proc_handler *proc_handler)
{
	entry->procname = procname;
	entry->data = data;
	entry->maxlen = maxlen;
	entry->mode = mode;
	entry->proc_handler = proc_handler;
}

static struct ctl_table *
sd_alloc_ctl_domain_table(struct sched_domain *sd)
{
	struct ctl_table *table = sd_alloc_ctl_entry(13);

	if (table == NULL)
		return NULL;

	set_table_entry(&table[0], "min_interval", &sd->min_interval,
		sizeof(long), 0644, proc_doulongvec_minmax);
	set_table_entry(&table[1], "max_interval", &sd->max_interval,
		sizeof(long), 0644, proc_doulongvec_minmax);
	set_table_entry(&table[2], "busy_idx", &sd->busy_idx,
		sizeof(int), 0644, proc_dointvec_minmax);
	set_table_entry(&table[3], "idle_idx", &sd->idle_idx,
		sizeof(int), 0644, proc_dointvec_minmax);
	set_table_entry(&table[4], "newidle_idx", &sd->newidle_idx,
		sizeof(int), 0644, proc_dointvec_minmax);
	set_table_entry(&table[5], "wake_idx", &sd->wake_idx,
		sizeof(int), 0644, proc_dointvec_minmax);
	set_table_entry(&table[6], "forkexec_idx", &sd->forkexec_idx,
		sizeof(int), 0644, proc_dointvec_minmax);
	set_table_entry(&table[7], "busy_factor", &sd->busy_factor,
		sizeof(int), 0644, proc_dointvec_minmax);
	set_table_entry(&table[8], "imbalance_pct", &sd->imbalance_pct,
		sizeof(int), 0644, proc_dointvec_minmax);
	set_table_entry(&table[9], "cache_nice_tries",
		&sd->cache_nice_tries,
		sizeof(int), 0644, proc_dointvec_minmax);
	set_table_entry(&table[10], "flags", &sd->flags,
		sizeof(int), 0644, proc_dointvec_minmax);
	set_table_entry(&table[11], "name", sd->name,
		CORENAME_MAX_SIZE, 0444, proc_dostring);
	/* &table[12] is terminator */

	return table;
}

static ctl_table *sd_alloc_ctl_cpu_table(int cpu)
{
	struct ctl_table *entry, *table;
	struct sched_domain *sd;
	int domain_num = 0, i;
	char buf[32];

	for_each_domain(cpu, sd)
		domain_num++;
	entry = table = sd_alloc_ctl_entry(domain_num + 1);
	if (table == NULL)
		return NULL;

	i = 0;
	for_each_domain(cpu, sd) {
		snprintf(buf, 32, "domain%d", i);
		entry->procname = kstrdup(buf, GFP_KERNEL);
		entry->mode = 0555;
		entry->child = sd_alloc_ctl_domain_table(sd);
		entry++;
		i++;
	}
	return table;
}

static struct ctl_table_header *sd_sysctl_header;
static void register_sched_domain_sysctl(void)
{
	int i, cpu_num = num_possible_cpus();
	struct ctl_table *entry = sd_alloc_ctl_entry(cpu_num + 1);
	char buf[32];

	WARN_ON(sd_ctl_dir[0].child);
	sd_ctl_dir[0].child = entry;

	if (entry == NULL)
		return;

	for_each_possible_cpu(i) {
		snprintf(buf, 32, "cpu%d", i);
		entry->procname = kstrdup(buf, GFP_KERNEL);
		entry->mode = 0555;
		entry->child = sd_alloc_ctl_cpu_table(i);
		entry++;
	}

	WARN_ON(sd_sysctl_header);
	sd_sysctl_header = register_sysctl_table(sd_ctl_root);
}

/* may be called multiple times per register */
static void unregister_sched_domain_sysctl(void)
{
	if (sd_sysctl_header)
		unregister_sysctl_table(sd_sysctl_header);
	sd_sysctl_header = NULL;
	if (sd_ctl_dir[0].child)
		sd_free_ctl_entry(&sd_ctl_dir[0].child);
}
#else
static void register_sched_domain_sysctl(void)
{
}
static void unregister_sched_domain_sysctl(void)
{
}
#endif

static void set_rq_online(struct rq *rq)
{
	if (!rq->online) {
		const struct sched_class *class;

		cpumask_set_cpu(rq->cpu, rq->rd->online);
		rq->online = 1;

		for_each_class(class) {
			if (class->rq_online)
				class->rq_online(rq);
		}
	}
}

static void set_rq_offline(struct rq *rq)
{
	if (rq->online) {
		const struct sched_class *class;

		for_each_class(class) {
			if (class->rq_offline)
				class->rq_offline(rq);
		}

		cpumask_clear_cpu(rq->cpu, rq->rd->online);
		rq->online = 0;
	}
}

/*
 * migration_call - callback that gets triggered when a CPU is added.
 * Here we can start up the necessary migration thread for the new CPU.
 */
static int __cpuinit
migration_call(struct notifier_block *nfb, unsigned long action, void *hcpu)
{
	int cpu = (long)hcpu;
	unsigned long flags;
	struct rq *rq = cpu_rq(cpu);

	switch (action & ~CPU_TASKS_FROZEN) {

	case CPU_UP_PREPARE:
		rq->calc_load_update = calc_load_update;
		break;

	case CPU_ONLINE:
		/* Update our root-domain */
		raw_spin_lock_irqsave(&rq->lock, flags);
		if (rq->rd) {
			BUG_ON(!cpumask_test_cpu(cpu, rq->rd->span));

			set_rq_online(rq);
		}
		raw_spin_unlock_irqrestore(&rq->lock, flags);
		break;

#ifdef CONFIG_HOTPLUG_CPU
	case CPU_DYING:
		sched_ttwu_pending();
		/* Update our root-domain */
		raw_spin_lock_irqsave(&rq->lock, flags);
		if (rq->rd) {
			BUG_ON(!cpumask_test_cpu(cpu, rq->rd->span));
			set_rq_offline(rq);
		}
		migrate_tasks(cpu);
		BUG_ON(rq->nr_running != 1); /* the migration thread */
		raw_spin_unlock_irqrestore(&rq->lock, flags);

		migrate_nr_uninterruptible(rq);
		calc_global_load_remove(rq);
		break;
#endif
	}

	update_max_interval();

	return NOTIFY_OK;
}

/*
 * Register at high priority so that task migration (migrate_all_tasks)
 * happens before everything else.  This has to be lower priority than
 * the notifier in the perf_event subsystem, though.
 */
static struct notifier_block __cpuinitdata migration_notifier = {
	.notifier_call = migration_call,
	.priority = CPU_PRI_MIGRATION,
};

static int __cpuinit sched_cpu_active(struct notifier_block *nfb,
				      unsigned long action, void *hcpu)
{
	switch (action & ~CPU_TASKS_FROZEN) {
	case CPU_ONLINE:
	case CPU_DOWN_FAILED:
		set_cpu_active((long)hcpu, true);
		return NOTIFY_OK;
	default:
		return NOTIFY_DONE;
	}
}

static int __cpuinit sched_cpu_inactive(struct notifier_block *nfb,
					unsigned long action, void *hcpu)
{
	switch (action & ~CPU_TASKS_FROZEN) {
	case CPU_DOWN_PREPARE:
		set_cpu_active((long)hcpu, false);
		return NOTIFY_OK;
	default:
		return NOTIFY_DONE;
	}
}

static int __init migration_init(void)
{
	void *cpu = (void *)(long)smp_processor_id();
	int err;

	/* Initialize migration for the boot CPU */
	err = migration_call(&migration_notifier, CPU_UP_PREPARE, cpu);
	BUG_ON(err == NOTIFY_BAD);
	migration_call(&migration_notifier, CPU_ONLINE, cpu);
	register_cpu_notifier(&migration_notifier);

	/* Register cpu active notifiers */
	cpu_notifier(sched_cpu_active, CPU_PRI_SCHED_ACTIVE);
	cpu_notifier(sched_cpu_inactive, CPU_PRI_SCHED_INACTIVE);

	return 0;
}
early_initcall(migration_init);
#endif

#ifdef CONFIG_SMP

static cpumask_var_t sched_domains_tmpmask; /* sched_domains_mutex */

#ifdef CONFIG_SCHED_DEBUG

static __read_mostly int sched_domain_debug_enabled;

static int __init sched_domain_debug_setup(char *str)
{
	sched_domain_debug_enabled = 1;

	return 0;
}
early_param("sched_debug", sched_domain_debug_setup);

static int sched_domain_debug_one(struct sched_domain *sd, int cpu, int level,
				  struct cpumask *groupmask)
{
	struct sched_group *group = sd->groups;
	char str[256];

	cpulist_scnprintf(str, sizeof(str), sched_domain_span(sd));
	cpumask_clear(groupmask);

	printk(KERN_DEBUG "%*s domain %d: ", level, "", level);

	if (!(sd->flags & SD_LOAD_BALANCE)) {
		printk("does not load-balance\n");
		if (sd->parent)
			printk(KERN_ERR "ERROR: !SD_LOAD_BALANCE domain"
					" has parent");
		return -1;
	}

	printk(KERN_CONT "span %s level %s\n", str, sd->name);

	if (!cpumask_test_cpu(cpu, sched_domain_span(sd))) {
		printk(KERN_ERR "ERROR: domain->span does not contain "
				"CPU%d\n", cpu);
	}
	if (!cpumask_test_cpu(cpu, sched_group_cpus(group))) {
		printk(KERN_ERR "ERROR: domain->groups does not contain"
				" CPU%d\n", cpu);
	}

	printk(KERN_DEBUG "%*s groups:", level + 1, "");
	do {
		if (!group) {
			printk("\n");
			printk(KERN_ERR "ERROR: group is NULL\n");
			break;
		}

		if (!group->sgp->power) {
			printk(KERN_CONT "\n");
			printk(KERN_ERR "ERROR: domain->cpu_power not "
					"set\n");
			break;
		}

		if (!cpumask_weight(sched_group_cpus(group))) {
			printk(KERN_CONT "\n");
			printk(KERN_ERR "ERROR: empty group\n");
			break;
		}

		if (cpumask_intersects(groupmask, sched_group_cpus(group))) {
			printk(KERN_CONT "\n");
			printk(KERN_ERR "ERROR: repeated CPUs\n");
			break;
		}

		cpumask_or(groupmask, groupmask, sched_group_cpus(group));

		cpulist_scnprintf(str, sizeof(str), sched_group_cpus(group));

		printk(KERN_CONT " %s", str);
		if (group->sgp->power != SCHED_POWER_SCALE) {
			printk(KERN_CONT " (cpu_power = %d)",
				group->sgp->power);
		}

		group = group->next;
	} while (group != sd->groups);
	printk(KERN_CONT "\n");

	if (!cpumask_equal(sched_domain_span(sd), groupmask))
		printk(KERN_ERR "ERROR: groups don't span domain->span\n");

	if (sd->parent &&
	    !cpumask_subset(groupmask, sched_domain_span(sd->parent)))
		printk(KERN_ERR "ERROR: parent span is not a superset "
			"of domain->span\n");
	return 0;
}

static void sched_domain_debug(struct sched_domain *sd, int cpu)
{
	int level = 0;

	if (!sched_domain_debug_enabled)
		return;

	if (!sd) {
		printk(KERN_DEBUG "CPU%d attaching NULL sched-domain.\n", cpu);
		return;
	}

	printk(KERN_DEBUG "CPU%d attaching sched-domain:\n", cpu);

	for (;;) {
		if (sched_domain_debug_one(sd, cpu, level, sched_domains_tmpmask))
			break;
		level++;
		sd = sd->parent;
		if (!sd)
			break;
	}
}
#else /* !CONFIG_SCHED_DEBUG */
# define sched_domain_debug(sd, cpu) do { } while (0)
#endif /* CONFIG_SCHED_DEBUG */

static int sd_degenerate(struct sched_domain *sd)
{
	if (cpumask_weight(sched_domain_span(sd)) == 1)
		return 1;

	/* Following flags need at least 2 groups */
	if (sd->flags & (SD_LOAD_BALANCE |
			 SD_BALANCE_NEWIDLE |
			 SD_BALANCE_FORK |
			 SD_BALANCE_EXEC |
			 SD_SHARE_CPUPOWER |
			 SD_SHARE_PKG_RESOURCES)) {
		if (sd->groups != sd->groups->next)
			return 0;
	}

	/* Following flags don't use groups */
	if (sd->flags & (SD_WAKE_AFFINE))
		return 0;

	return 1;
}

static int
sd_parent_degenerate(struct sched_domain *sd, struct sched_domain *parent)
{
	unsigned long cflags = sd->flags, pflags = parent->flags;

	if (sd_degenerate(parent))
		return 1;

	if (!cpumask_equal(sched_domain_span(sd), sched_domain_span(parent)))
		return 0;

	/* Flags needing groups don't count if only 1 group in parent */
	if (parent->groups == parent->groups->next) {
		pflags &= ~(SD_LOAD_BALANCE |
				SD_BALANCE_NEWIDLE |
				SD_BALANCE_FORK |
				SD_BALANCE_EXEC |
				SD_SHARE_CPUPOWER |
				SD_SHARE_PKG_RESOURCES);
		if (nr_node_ids == 1)
			pflags &= ~SD_SERIALIZE;
	}
	if (~cflags & pflags)
		return 0;

	return 1;
}

static void free_rootdomain(struct rcu_head *rcu)
{
	struct root_domain *rd = container_of(rcu, struct root_domain, rcu);

	cpupri_cleanup(&rd->cpupri);
	free_cpumask_var(rd->rto_mask);
	free_cpumask_var(rd->online);
	free_cpumask_var(rd->span);
	kfree(rd);
}

static void rq_attach_root(struct rq *rq, struct root_domain *rd)
{
	struct root_domain *old_rd = NULL;
	unsigned long flags;

	raw_spin_lock_irqsave(&rq->lock, flags);

	if (rq->rd) {
		old_rd = rq->rd;

		if (cpumask_test_cpu(rq->cpu, old_rd->online))
			set_rq_offline(rq);

		cpumask_clear_cpu(rq->cpu, old_rd->span);

		/*
		 * If we dont want to free the old_rt yet then
		 * set old_rd to NULL to skip the freeing later
		 * in this function:
		 */
		if (!atomic_dec_and_test(&old_rd->refcount))
			old_rd = NULL;
	}

	atomic_inc(&rd->refcount);
	rq->rd = rd;

	cpumask_set_cpu(rq->cpu, rd->span);
	if (cpumask_test_cpu(rq->cpu, cpu_active_mask))
		set_rq_online(rq);

	raw_spin_unlock_irqrestore(&rq->lock, flags);

	if (old_rd)
		call_rcu_sched(&old_rd->rcu, free_rootdomain);
}

static int init_rootdomain(struct root_domain *rd)
{
	memset(rd, 0, sizeof(*rd));

	if (!alloc_cpumask_var(&rd->span, GFP_KERNEL))
		goto out;
	if (!alloc_cpumask_var(&rd->online, GFP_KERNEL))
		goto free_span;
	if (!alloc_cpumask_var(&rd->rto_mask, GFP_KERNEL))
		goto free_online;

	if (cpupri_init(&rd->cpupri) != 0)
		goto free_rto_mask;
	return 0;

free_rto_mask:
	free_cpumask_var(rd->rto_mask);
free_online:
	free_cpumask_var(rd->online);
free_span:
	free_cpumask_var(rd->span);
out:
	return -ENOMEM;
}

static void init_defrootdomain(void)
{
	init_rootdomain(&def_root_domain);

	atomic_set(&def_root_domain.refcount, 1);
}

static struct root_domain *alloc_rootdomain(void)
{
	struct root_domain *rd;

	rd = kmalloc(sizeof(*rd), GFP_KERNEL);
	if (!rd)
		return NULL;

	if (init_rootdomain(rd) != 0) {
		kfree(rd);
		return NULL;
	}

	return rd;
}

static void free_sched_groups(struct sched_group *sg, int free_sgp)
{
	struct sched_group *tmp, *first;

	if (!sg)
		return;

	first = sg;
	do {
		tmp = sg->next;

		if (free_sgp && atomic_dec_and_test(&sg->sgp->ref))
			kfree(sg->sgp);

		kfree(sg);
		sg = tmp;
	} while (sg != first);
}

static void free_sched_domain(struct rcu_head *rcu)
{
	struct sched_domain *sd = container_of(rcu, struct sched_domain, rcu);

	/*
	 * If its an overlapping domain it has private groups, iterate and
	 * nuke them all.
	 */
	if (sd->flags & SD_OVERLAP) {
		free_sched_groups(sd->groups, 1);
	} else if (atomic_dec_and_test(&sd->groups->ref)) {
		kfree(sd->groups->sgp);
		kfree(sd->groups);
	}
	kfree(sd);
}

static void destroy_sched_domain(struct sched_domain *sd, int cpu)
{
	call_rcu(&sd->rcu, free_sched_domain);
}

static void destroy_sched_domains(struct sched_domain *sd, int cpu)
{
	for (; sd; sd = sd->parent)
		destroy_sched_domain(sd, cpu);
}

/*
 * Attach the domain 'sd' to 'cpu' as its base domain. Callers must
 * hold the hotplug lock.
 */
static void
cpu_attach_domain(struct sched_domain *sd, struct root_domain *rd, int cpu)
{
	struct rq *rq = cpu_rq(cpu);
	struct sched_domain *tmp;

	/* Remove the sched domains which do not contribute to scheduling. */
	for (tmp = sd; tmp; ) {
		struct sched_domain *parent = tmp->parent;
		if (!parent)
			break;

		if (sd_parent_degenerate(tmp, parent)) {
			tmp->parent = parent->parent;
			if (parent->parent)
				parent->parent->child = tmp;
			destroy_sched_domain(parent, cpu);
		} else
			tmp = tmp->parent;
	}

	if (sd && sd_degenerate(sd)) {
		tmp = sd;
		sd = sd->parent;
		destroy_sched_domain(tmp, cpu);
		if (sd)
			sd->child = NULL;
	}

	sched_domain_debug(sd, cpu);

	rq_attach_root(rq, rd);
	tmp = rq->sd;
	rcu_assign_pointer(rq->sd, sd);
	destroy_sched_domains(tmp, cpu);
}

/* cpus with isolated domains */
static cpumask_var_t cpu_isolated_map;

/* Setup the mask of cpus configured for isolated domains */
static int __init isolated_cpu_setup(char *str)
{
	alloc_bootmem_cpumask_var(&cpu_isolated_map);
	cpulist_parse(str, cpu_isolated_map);
	return 1;
}

__setup("isolcpus=", isolated_cpu_setup);

#define SD_NODES_PER_DOMAIN 16

#ifdef CONFIG_NUMA

/**
 * find_next_best_node - find the next node to include in a sched_domain
 * @node: node whose sched_domain we're building
 * @used_nodes: nodes already in the sched_domain
 *
 * Find the next node to include in a given scheduling domain. Simply
 * finds the closest node not already in the @used_nodes map.
 *
 * Should use nodemask_t.
 */
static int find_next_best_node(int node, nodemask_t *used_nodes)
{
	int i, n, val, min_val, best_node = -1;

	min_val = INT_MAX;

	for (i = 0; i < nr_node_ids; i++) {
		/* Start at @node */
		n = (node + i) % nr_node_ids;

		if (!nr_cpus_node(n))
			continue;

		/* Skip already used nodes */
		if (node_isset(n, *used_nodes))
			continue;

		/* Simple min distance search */
		val = node_distance(node, n);

		if (val < min_val) {
			min_val = val;
			best_node = n;
		}
	}

	if (best_node != -1)
		node_set(best_node, *used_nodes);
	return best_node;
}

/**
 * sched_domain_node_span - get a cpumask for a node's sched_domain
 * @node: node whose cpumask we're constructing
 * @span: resulting cpumask
 *
 * Given a node, construct a good cpumask for its sched_domain to span. It
 * should be one that prevents unnecessary balancing, but also spreads tasks
 * out optimally.
 */
static void sched_domain_node_span(int node, struct cpumask *span)
{
	nodemask_t used_nodes;
	int i;

	cpumask_clear(span);
	nodes_clear(used_nodes);

	cpumask_or(span, span, cpumask_of_node(node));
	node_set(node, used_nodes);

	for (i = 1; i < SD_NODES_PER_DOMAIN; i++) {
		int next_node = find_next_best_node(node, &used_nodes);
		if (next_node < 0)
			break;
		cpumask_or(span, span, cpumask_of_node(next_node));
	}
}

static const struct cpumask *cpu_node_mask(int cpu)
{
	lockdep_assert_held(&sched_domains_mutex);

	sched_domain_node_span(cpu_to_node(cpu), sched_domains_tmpmask);

	return sched_domains_tmpmask;
}

static const struct cpumask *cpu_allnodes_mask(int cpu)
{
	return cpu_possible_mask;
}
#endif /* CONFIG_NUMA */

static const struct cpumask *cpu_cpu_mask(int cpu)
{
	return cpumask_of_node(cpu_to_node(cpu));
}

int sched_smt_power_savings = 0, sched_mc_power_savings = 0;

struct sd_data {
	struct sched_domain **__percpu sd;
	struct sched_group **__percpu sg;
	struct sched_group_power **__percpu sgp;
};

struct s_data {
	struct sched_domain ** __percpu sd;
	struct root_domain	*rd;
};

enum s_alloc {
	sa_rootdomain,
	sa_sd,
	sa_sd_storage,
	sa_none,
};

struct sched_domain_topology_level;

typedef struct sched_domain *(*sched_domain_init_f)(struct sched_domain_topology_level *tl, int cpu);
typedef const struct cpumask *(*sched_domain_mask_f)(int cpu);

#define SDTL_OVERLAP	0x01

struct sched_domain_topology_level {
	sched_domain_init_f init;
	sched_domain_mask_f mask;
	int		    flags;
	struct sd_data      data;
};

static int
build_overlap_sched_groups(struct sched_domain *sd, int cpu)
{
	struct sched_group *first = NULL, *last = NULL, *groups = NULL, *sg;
	const struct cpumask *span = sched_domain_span(sd);
	struct cpumask *covered = sched_domains_tmpmask;
	struct sd_data *sdd = sd->private;
	struct sched_domain *child;
	int i;

	cpumask_clear(covered);

	for_each_cpu(i, span) {
		struct cpumask *sg_span;

		if (cpumask_test_cpu(i, covered))
			continue;

		sg = kzalloc_node(sizeof(struct sched_group) + cpumask_size(),
				GFP_KERNEL, cpu_to_node(i));

		if (!sg)
			goto fail;

		sg_span = sched_group_cpus(sg);

		child = *per_cpu_ptr(sdd->sd, i);
		if (child->child) {
			child = child->child;
			cpumask_copy(sg_span, sched_domain_span(child));
		} else
			cpumask_set_cpu(i, sg_span);

		cpumask_or(covered, covered, sg_span);

		sg->sgp = *per_cpu_ptr(sdd->sgp, cpumask_first(sg_span));
		atomic_inc(&sg->sgp->ref);

		if (cpumask_test_cpu(cpu, sg_span))
			groups = sg;

		if (!first)
			first = sg;
		if (last)
			last->next = sg;
		last = sg;
		last->next = first;
	}
	sd->groups = groups;

	return 0;

fail:
	free_sched_groups(first, 0);

	return -ENOMEM;
}

static int get_group(int cpu, struct sd_data *sdd, struct sched_group **sg)
{
	struct sched_domain *sd = *per_cpu_ptr(sdd->sd, cpu);
	struct sched_domain *child = sd->child;

	if (child)
		cpu = cpumask_first(sched_domain_span(child));

	if (sg) {
		*sg = *per_cpu_ptr(sdd->sg, cpu);
		(*sg)->sgp = *per_cpu_ptr(sdd->sgp, cpu);
		atomic_set(&(*sg)->sgp->ref, 1); /* for claim_allocations */
	}

	return cpu;
}

/*
 * build_sched_groups will build a circular linked list of the groups
 * covered by the given span, and will set each group's ->cpumask correctly,
 * and ->cpu_power to 0.
 *
 * Assumes the sched_domain tree is fully constructed
 */
static int
build_sched_groups(struct sched_domain *sd, int cpu)
{
	struct sched_group *first = NULL, *last = NULL;
	struct sd_data *sdd = sd->private;
	const struct cpumask *span = sched_domain_span(sd);
	struct cpumask *covered;
	int i;

	get_group(cpu, sdd, &sd->groups);
	atomic_inc(&sd->groups->ref);

	if (cpu != cpumask_first(sched_domain_span(sd)))
		return 0;

	lockdep_assert_held(&sched_domains_mutex);
	covered = sched_domains_tmpmask;

	cpumask_clear(covered);

	for_each_cpu(i, span) {
		struct sched_group *sg;
		int group = get_group(i, sdd, &sg);
		int j;

		if (cpumask_test_cpu(i, covered))
			continue;

		cpumask_clear(sched_group_cpus(sg));
		sg->sgp->power = 0;

		for_each_cpu(j, span) {
			if (get_group(j, sdd, NULL) != group)
				continue;

			cpumask_set_cpu(j, covered);
			cpumask_set_cpu(j, sched_group_cpus(sg));
		}

		if (!first)
			first = sg;
		if (last)
			last->next = sg;
		last = sg;
	}
	last->next = first;

	return 0;
}

/*
 * Initialize sched groups cpu_power.
 *
 * cpu_power indicates the capacity of sched group, which is used while
 * distributing the load between different sched groups in a sched domain.
 * Typically cpu_power for all the groups in a sched domain will be same unless
 * there are asymmetries in the topology. If there are asymmetries, group
 * having more cpu_power will pickup more load compared to the group having
 * less cpu_power.
 */
static void init_sched_groups_power(int cpu, struct sched_domain *sd)
{
	struct sched_group *sg = sd->groups;

	WARN_ON(!sd || !sg);

	do {
		sg->group_weight = cpumask_weight(sched_group_cpus(sg));
		sg = sg->next;
	} while (sg != sd->groups);

	if (cpu != group_first_cpu(sg))
		return;

	update_group_power(sd, cpu);
}

/*
 * Initializers for schedule domains
 * Non-inlined to reduce accumulated stack pressure in build_sched_domains()
 */

#ifdef CONFIG_SCHED_DEBUG
# define SD_INIT_NAME(sd, type)		sd->name = #type
#else
# define SD_INIT_NAME(sd, type)		do { } while (0)
#endif

#define SD_INIT_FUNC(type)						\
static noinline struct sched_domain *					\
sd_init_##type(struct sched_domain_topology_level *tl, int cpu) 	\
{									\
	struct sched_domain *sd = *per_cpu_ptr(tl->data.sd, cpu);	\
	*sd = SD_##type##_INIT;						\
	SD_INIT_NAME(sd, type);						\
	sd->private = &tl->data;					\
	return sd;							\
}

SD_INIT_FUNC(CPU)
#ifdef CONFIG_NUMA
 SD_INIT_FUNC(ALLNODES)
 SD_INIT_FUNC(NODE)
#endif
#ifdef CONFIG_SCHED_SMT
 SD_INIT_FUNC(SIBLING)
#endif
#ifdef CONFIG_SCHED_MC
 SD_INIT_FUNC(MC)
#endif
#ifdef CONFIG_SCHED_BOOK
 SD_INIT_FUNC(BOOK)
#endif

static int default_relax_domain_level = -1;
int sched_domain_level_max;

static int __init setup_relax_domain_level(char *str)
{
	unsigned long val;

	val = simple_strtoul(str, NULL, 0);
	if (val < sched_domain_level_max)
		default_relax_domain_level = val;

	return 1;
}
__setup("relax_domain_level=", setup_relax_domain_level);

static void set_domain_attribute(struct sched_domain *sd,
				 struct sched_domain_attr *attr)
{
	int request;

	if (!attr || attr->relax_domain_level < 0) {
		if (default_relax_domain_level < 0)
			return;
		else
			request = default_relax_domain_level;
	} else
		request = attr->relax_domain_level;
	if (request < sd->level) {
		/* turn off idle balance on this domain */
		sd->flags &= ~(SD_BALANCE_WAKE|SD_BALANCE_NEWIDLE);
	} else {
		/* turn on idle balance on this domain */
		sd->flags |= (SD_BALANCE_WAKE|SD_BALANCE_NEWIDLE);
	}
}

static void __sdt_free(const struct cpumask *cpu_map);
static int __sdt_alloc(const struct cpumask *cpu_map);

static void __free_domain_allocs(struct s_data *d, enum s_alloc what,
				 const struct cpumask *cpu_map)
{
	switch (what) {
	case sa_rootdomain:
		if (!atomic_read(&d->rd->refcount))
			free_rootdomain(&d->rd->rcu); /* fall through */
	case sa_sd:
		free_percpu(d->sd); /* fall through */
	case sa_sd_storage:
		__sdt_free(cpu_map); /* fall through */
	case sa_none:
		break;
	}
}

static enum s_alloc __visit_domain_allocation_hell(struct s_data *d,
						   const struct cpumask *cpu_map)
{
	memset(d, 0, sizeof(*d));

	if (__sdt_alloc(cpu_map))
		return sa_sd_storage;
	d->sd = alloc_percpu(struct sched_domain *);
	if (!d->sd)
		return sa_sd_storage;
	d->rd = alloc_rootdomain();
	if (!d->rd)
		return sa_sd;
	return sa_rootdomain;
}

/*
 * NULL the sd_data elements we've used to build the sched_domain and
 * sched_group structure so that the subsequent __free_domain_allocs()
 * will not free the data we're using.
 */
static void claim_allocations(int cpu, struct sched_domain *sd)
{
	struct sd_data *sdd = sd->private;

	WARN_ON_ONCE(*per_cpu_ptr(sdd->sd, cpu) != sd);
	*per_cpu_ptr(sdd->sd, cpu) = NULL;

	if (atomic_read(&(*per_cpu_ptr(sdd->sg, cpu))->ref))
		*per_cpu_ptr(sdd->sg, cpu) = NULL;

	if (atomic_read(&(*per_cpu_ptr(sdd->sgp, cpu))->ref))
		*per_cpu_ptr(sdd->sgp, cpu) = NULL;
}

#ifdef CONFIG_SCHED_SMT
static const struct cpumask *cpu_smt_mask(int cpu)
{
	return topology_thread_cpumask(cpu);
}
#endif

/*
 * Topology list, bottom-up.
 */
static struct sched_domain_topology_level default_topology[] = {
#ifdef CONFIG_SCHED_SMT
	{ sd_init_SIBLING, cpu_smt_mask, },
#endif
#ifdef CONFIG_SCHED_MC
	{ sd_init_MC, cpu_coregroup_mask, },
#endif
#ifdef CONFIG_SCHED_BOOK
	{ sd_init_BOOK, cpu_book_mask, },
#endif
	{ sd_init_CPU, cpu_cpu_mask, },
#ifdef CONFIG_NUMA
	{ sd_init_NODE, cpu_node_mask, SDTL_OVERLAP, },
	{ sd_init_ALLNODES, cpu_allnodes_mask, },
#endif
	{ NULL, },
};

static struct sched_domain_topology_level *sched_domain_topology = default_topology;

static int __sdt_alloc(const struct cpumask *cpu_map)
{
	struct sched_domain_topology_level *tl;
	int j;

	for (tl = sched_domain_topology; tl->init; tl++) {
		struct sd_data *sdd = &tl->data;

		sdd->sd = alloc_percpu(struct sched_domain *);
		if (!sdd->sd)
			return -ENOMEM;

		sdd->sg = alloc_percpu(struct sched_group *);
		if (!sdd->sg)
			return -ENOMEM;

		sdd->sgp = alloc_percpu(struct sched_group_power *);
		if (!sdd->sgp)
			return -ENOMEM;

		for_each_cpu(j, cpu_map) {
			struct sched_domain *sd;
			struct sched_group *sg;
			struct sched_group_power *sgp;

		       	sd = kzalloc_node(sizeof(struct sched_domain) + cpumask_size(),
					GFP_KERNEL, cpu_to_node(j));
			if (!sd)
				return -ENOMEM;

			*per_cpu_ptr(sdd->sd, j) = sd;

			sg = kzalloc_node(sizeof(struct sched_group) + cpumask_size(),
					GFP_KERNEL, cpu_to_node(j));
			if (!sg)
				return -ENOMEM;

			*per_cpu_ptr(sdd->sg, j) = sg;

			sgp = kzalloc_node(sizeof(struct sched_group_power),
					GFP_KERNEL, cpu_to_node(j));
			if (!sgp)
				return -ENOMEM;

			*per_cpu_ptr(sdd->sgp, j) = sgp;
		}
	}

	return 0;
}

static void __sdt_free(const struct cpumask *cpu_map)
{
	struct sched_domain_topology_level *tl;
	int j;

	for (tl = sched_domain_topology; tl->init; tl++) {
		struct sd_data *sdd = &tl->data;

		for_each_cpu(j, cpu_map) {
			struct sched_domain *sd = *per_cpu_ptr(sdd->sd, j);
			if (sd && (sd->flags & SD_OVERLAP))
				free_sched_groups(sd->groups, 0);
			kfree(*per_cpu_ptr(sdd->sg, j));
			kfree(*per_cpu_ptr(sdd->sgp, j));
		}
		free_percpu(sdd->sd);
		free_percpu(sdd->sg);
		free_percpu(sdd->sgp);
	}
}

struct sched_domain *build_sched_domain(struct sched_domain_topology_level *tl,
		struct s_data *d, const struct cpumask *cpu_map,
		struct sched_domain_attr *attr, struct sched_domain *child,
		int cpu)
{
	struct sched_domain *sd = tl->init(tl, cpu);
	if (!sd)
		return child;

	set_domain_attribute(sd, attr);
	cpumask_and(sched_domain_span(sd), cpu_map, tl->mask(cpu));
	if (child) {
		sd->level = child->level + 1;
		sched_domain_level_max = max(sched_domain_level_max, sd->level);
		child->parent = sd;
	}
	sd->child = child;

	return sd;
}

/*
 * Build sched domains for a given set of cpus and attach the sched domains
 * to the individual cpus
 */
static int build_sched_domains(const struct cpumask *cpu_map,
			       struct sched_domain_attr *attr)
{
	enum s_alloc alloc_state = sa_none;
	struct sched_domain *sd;
	struct s_data d;
	int i, ret = -ENOMEM;

	alloc_state = __visit_domain_allocation_hell(&d, cpu_map);
	if (alloc_state != sa_rootdomain)
		goto error;

	/* Set up domains for cpus specified by the cpu_map. */
	for_each_cpu(i, cpu_map) {
		struct sched_domain_topology_level *tl;

		sd = NULL;
		for (tl = sched_domain_topology; tl->init; tl++) {
			sd = build_sched_domain(tl, &d, cpu_map, attr, sd, i);
			if (tl->flags & SDTL_OVERLAP || sched_feat(FORCE_SD_OVERLAP))
				sd->flags |= SD_OVERLAP;
			if (cpumask_equal(cpu_map, sched_domain_span(sd)))
				break;
		}

		while (sd->child)
			sd = sd->child;

		*per_cpu_ptr(d.sd, i) = sd;
	}

	/* Build the groups for the domains */
	for_each_cpu(i, cpu_map) {
		for (sd = *per_cpu_ptr(d.sd, i); sd; sd = sd->parent) {
			sd->span_weight = cpumask_weight(sched_domain_span(sd));
			if (sd->flags & SD_OVERLAP) {
				if (build_overlap_sched_groups(sd, i))
					goto error;
			} else {
				if (build_sched_groups(sd, i))
					goto error;
			}
		}
	}

	/* Calculate CPU power for physical packages and nodes */
	for (i = nr_cpumask_bits-1; i >= 0; i--) {
		if (!cpumask_test_cpu(i, cpu_map))
			continue;

		for (sd = *per_cpu_ptr(d.sd, i); sd; sd = sd->parent) {
			claim_allocations(i, sd);
			init_sched_groups_power(i, sd);
		}
	}

	/* Attach the domains */
	rcu_read_lock();
	for_each_cpu(i, cpu_map) {
		sd = *per_cpu_ptr(d.sd, i);
		cpu_attach_domain(sd, d.rd, i);
	}
	rcu_read_unlock();

	ret = 0;
error:
	__free_domain_allocs(&d, alloc_state, cpu_map);
	return ret;
}

static cpumask_var_t *doms_cur;	/* current sched domains */
static int ndoms_cur;		/* number of sched domains in 'doms_cur' */
static struct sched_domain_attr *dattr_cur;
				/* attribues of custom domains in 'doms_cur' */

/*
 * Special case: If a kmalloc of a doms_cur partition (array of
 * cpumask) fails, then fallback to a single sched domain,
 * as determined by the single cpumask fallback_doms.
 */
static cpumask_var_t fallback_doms;

/*
 * arch_update_cpu_topology lets virtualized architectures update the
 * cpu core maps. It is supposed to return 1 if the topology changed
 * or 0 if it stayed the same.
 */
int __attribute__((weak)) arch_update_cpu_topology(void)
{
	return 0;
}

cpumask_var_t *alloc_sched_domains(unsigned int ndoms)
{
	int i;
	cpumask_var_t *doms;

	doms = kmalloc(sizeof(*doms) * ndoms, GFP_KERNEL);
	if (!doms)
		return NULL;
	for (i = 0; i < ndoms; i++) {
		if (!alloc_cpumask_var(&doms[i], GFP_KERNEL)) {
			free_sched_domains(doms, i);
			return NULL;
		}
	}
	return doms;
}

void free_sched_domains(cpumask_var_t doms[], unsigned int ndoms)
{
	unsigned int i;
	for (i = 0; i < ndoms; i++)
		free_cpumask_var(doms[i]);
	kfree(doms);
}

/*
 * Set up scheduler domains and groups. Callers must hold the hotplug lock.
 * For now this just excludes isolated cpus, but could be used to
 * exclude other special cases in the future.
 */
static int init_sched_domains(const struct cpumask *cpu_map)
{
	int err;

	arch_update_cpu_topology();
	ndoms_cur = 1;
	doms_cur = alloc_sched_domains(ndoms_cur);
	if (!doms_cur)
		doms_cur = &fallback_doms;
	cpumask_andnot(doms_cur[0], cpu_map, cpu_isolated_map);
	dattr_cur = NULL;
	err = build_sched_domains(doms_cur[0], NULL);
	register_sched_domain_sysctl();

	return err;
}

/*
 * Detach sched domains from a group of cpus specified in cpu_map
 * These cpus will now be attached to the NULL domain
 */
static void detach_destroy_domains(const struct cpumask *cpu_map)
{
	int i;

	rcu_read_lock();
	for_each_cpu(i, cpu_map)
		cpu_attach_domain(NULL, &def_root_domain, i);
	rcu_read_unlock();
}

/* handle null as "default" */
static int dattrs_equal(struct sched_domain_attr *cur, int idx_cur,
			struct sched_domain_attr *new, int idx_new)
{
	struct sched_domain_attr tmp;

	/* fast path */
	if (!new && !cur)
		return 1;

	tmp = SD_ATTR_INIT;
	return !memcmp(cur ? (cur + idx_cur) : &tmp,
			new ? (new + idx_new) : &tmp,
			sizeof(struct sched_domain_attr));
}

/*
 * Partition sched domains as specified by the 'ndoms_new'
 * cpumasks in the array doms_new[] of cpumasks. This compares
 * doms_new[] to the current sched domain partitioning, doms_cur[].
 * It destroys each deleted domain and builds each new domain.
 *
 * 'doms_new' is an array of cpumask_var_t's of length 'ndoms_new'.
 * The masks don't intersect (don't overlap.) We should setup one
 * sched domain for each mask. CPUs not in any of the cpumasks will
 * not be load balanced. If the same cpumask appears both in the
 * current 'doms_cur' domains and in the new 'doms_new', we can leave
 * it as it is.
 *
 * The passed in 'doms_new' should be allocated using
 * alloc_sched_domains.  This routine takes ownership of it and will
 * free_sched_domains it when done with it. If the caller failed the
 * alloc call, then it can pass in doms_new == NULL && ndoms_new == 1,
 * and partition_sched_domains() will fallback to the single partition
 * 'fallback_doms', it also forces the domains to be rebuilt.
 *
 * If doms_new == NULL it will be replaced with cpu_online_mask.
 * ndoms_new == 0 is a special case for destroying existing domains,
 * and it will not create the default domain.
 *
 * Call with hotplug lock held
 */
void partition_sched_domains(int ndoms_new, cpumask_var_t doms_new[],
			     struct sched_domain_attr *dattr_new)
{
	int i, j, n;
	int new_topology;

	mutex_lock(&sched_domains_mutex);

	/* always unregister in case we don't destroy any domains */
	unregister_sched_domain_sysctl();

	/* Let architecture update cpu core mappings. */
	new_topology = arch_update_cpu_topology();

	n = doms_new ? ndoms_new : 0;

	/* Destroy deleted domains */
	for (i = 0; i < ndoms_cur; i++) {
		for (j = 0; j < n && !new_topology; j++) {
			if (cpumask_equal(doms_cur[i], doms_new[j])
			    && dattrs_equal(dattr_cur, i, dattr_new, j))
				goto match1;
		}
		/* no match - a current sched domain not in new doms_new[] */
		detach_destroy_domains(doms_cur[i]);
match1:
		;
	}

	if (doms_new == NULL) {
		ndoms_cur = 0;
		doms_new = &fallback_doms;
		cpumask_andnot(doms_new[0], cpu_active_mask, cpu_isolated_map);
		WARN_ON_ONCE(dattr_new);
	}

	/* Build new domains */
	for (i = 0; i < ndoms_new; i++) {
		for (j = 0; j < ndoms_cur && !new_topology; j++) {
			if (cpumask_equal(doms_new[i], doms_cur[j])
			    && dattrs_equal(dattr_new, i, dattr_cur, j))
				goto match2;
		}
		/* no match - add a new doms_new */
		build_sched_domains(doms_new[i], dattr_new ? dattr_new + i : NULL);
match2:
		;
	}

	/* Remember the new sched domains */
	if (doms_cur != &fallback_doms)
		free_sched_domains(doms_cur, ndoms_cur);
	kfree(dattr_cur);	/* kfree(NULL) is safe */
	doms_cur = doms_new;
	dattr_cur = dattr_new;
	ndoms_cur = ndoms_new;

	register_sched_domain_sysctl();

	mutex_unlock(&sched_domains_mutex);
}

#if defined(CONFIG_SCHED_MC) || defined(CONFIG_SCHED_SMT)
static void reinit_sched_domains(void)
{
	get_online_cpus();

	/* Destroy domains first to force the rebuild */
	partition_sched_domains(0, NULL, NULL);

	rebuild_sched_domains();
	put_online_cpus();
}

static ssize_t sched_power_savings_store(const char *buf, size_t count, int smt)
{
	unsigned int level = 0;

	if (sscanf(buf, "%u", &level) != 1)
		return -EINVAL;

	/*
	 * level is always be positive so don't check for
	 * level < POWERSAVINGS_BALANCE_NONE which is 0
	 * What happens on 0 or 1 byte write,
	 * need to check for count as well?
	 */

	if (level >= MAX_POWERSAVINGS_BALANCE_LEVELS)
		return -EINVAL;

	if (smt)
		sched_smt_power_savings = level;
	else
		sched_mc_power_savings = level;

	reinit_sched_domains();

	return count;
}

#ifdef CONFIG_SCHED_MC
static ssize_t sched_mc_power_savings_show(struct sysdev_class *class,
					   struct sysdev_class_attribute *attr,
					   char *page)
{
	return sprintf(page, "%u\n", sched_mc_power_savings);
}
static ssize_t sched_mc_power_savings_store(struct sysdev_class *class,
					    struct sysdev_class_attribute *attr,
					    const char *buf, size_t count)
{
	return sched_power_savings_store(buf, count, 0);
}
static SYSDEV_CLASS_ATTR(sched_mc_power_savings, 0644,
			 sched_mc_power_savings_show,
			 sched_mc_power_savings_store);
#endif

#ifdef CONFIG_SCHED_SMT
static ssize_t sched_smt_power_savings_show(struct sysdev_class *dev,
					    struct sysdev_class_attribute *attr,
					    char *page)
{
	return sprintf(page, "%u\n", sched_smt_power_savings);
}
static ssize_t sched_smt_power_savings_store(struct sysdev_class *dev,
					     struct sysdev_class_attribute *attr,
					     const char *buf, size_t count)
{
	return sched_power_savings_store(buf, count, 1);
}
static SYSDEV_CLASS_ATTR(sched_smt_power_savings, 0644,
		   sched_smt_power_savings_show,
		   sched_smt_power_savings_store);
#endif

int __init sched_create_sysfs_power_savings_entries(struct sysdev_class *cls)
{
	int err = 0;

#ifdef CONFIG_SCHED_SMT
	if (smt_capable())
		err = sysfs_create_file(&cls->kset.kobj,
					&attr_sched_smt_power_savings.attr);
#endif
#ifdef CONFIG_SCHED_MC
	if (!err && mc_capable())
		err = sysfs_create_file(&cls->kset.kobj,
					&attr_sched_mc_power_savings.attr);
#endif
	return err;
}
#endif /* CONFIG_SCHED_MC || CONFIG_SCHED_SMT */

/*
 * Update cpusets according to cpu_active mask.  If cpusets are
 * disabled, cpuset_update_active_cpus() becomes a simple wrapper
 * around partition_sched_domains().
 */
static int cpuset_cpu_active(struct notifier_block *nfb, unsigned long action,
			     void *hcpu)
{
	switch (action & ~CPU_TASKS_FROZEN) {
	case CPU_ONLINE:
	case CPU_DOWN_FAILED:
		cpuset_update_active_cpus();
		return NOTIFY_OK;
	default:
		return NOTIFY_DONE;
	}
}

static int cpuset_cpu_inactive(struct notifier_block *nfb, unsigned long action,
			       void *hcpu)
{
	switch (action & ~CPU_TASKS_FROZEN) {
	case CPU_DOWN_PREPARE:
		cpuset_update_active_cpus();
		return NOTIFY_OK;
	default:
		return NOTIFY_DONE;
	}
}

static int update_runtime(struct notifier_block *nfb,
				unsigned long action, void *hcpu)
{
	int cpu = (int)(long)hcpu;

	switch (action) {
	case CPU_DOWN_PREPARE:
	case CPU_DOWN_PREPARE_FROZEN:
		disable_runtime(cpu_rq(cpu));
		return NOTIFY_OK;

	case CPU_DOWN_FAILED:
	case CPU_DOWN_FAILED_FROZEN:
	case CPU_ONLINE:
	case CPU_ONLINE_FROZEN:
		enable_runtime(cpu_rq(cpu));
		return NOTIFY_OK;

	default:
		return NOTIFY_DONE;
	}
}

void __init sched_init_smp(void)
{
	cpumask_var_t non_isolated_cpus;

	alloc_cpumask_var(&non_isolated_cpus, GFP_KERNEL);
	alloc_cpumask_var(&fallback_doms, GFP_KERNEL);

	get_online_cpus();
	mutex_lock(&sched_domains_mutex);
	init_sched_domains(cpu_active_mask);
	cpumask_andnot(non_isolated_cpus, cpu_possible_mask, cpu_isolated_map);
	if (cpumask_empty(non_isolated_cpus))
		cpumask_set_cpu(smp_processor_id(), non_isolated_cpus);
	mutex_unlock(&sched_domains_mutex);
	put_online_cpus();

	hotcpu_notifier(cpuset_cpu_active, CPU_PRI_CPUSET_ACTIVE);
	hotcpu_notifier(cpuset_cpu_inactive, CPU_PRI_CPUSET_INACTIVE);

	/* RT runtime code needs to handle some hotplug events */
	hotcpu_notifier(update_runtime, 0);

	init_hrtick();

	/* Move init over to a non-isolated CPU */
	if (set_cpus_allowed_ptr(current, non_isolated_cpus) < 0)
		BUG();
	sched_init_granularity();
	free_cpumask_var(non_isolated_cpus);

	init_sched_rt_class();
}
#else
void __init sched_init_smp(void)
{
	sched_init_granularity();
}
#endif /* CONFIG_SMP */

const_debug unsigned int sysctl_timer_migration = 1;

int in_sched_functions(unsigned long addr)
{
	return in_lock_functions(addr) ||
		(addr >= (unsigned long)__sched_text_start
		&& addr < (unsigned long)__sched_text_end);
}

static void init_cfs_rq(struct cfs_rq *cfs_rq)
{
	cfs_rq->tasks_timeline = RB_ROOT;
	INIT_LIST_HEAD(&cfs_rq->tasks);
	cfs_rq->min_vruntime = (u64)(-(1LL << 20));
#ifndef CONFIG_64BIT
	cfs_rq->min_vruntime_copy = cfs_rq->min_vruntime;
#endif
}

static void init_rt_rq(struct rt_rq *rt_rq, struct rq *rq)
{
	struct rt_prio_array *array;
	int i;

	array = &rt_rq->active;
	for (i = 0; i < MAX_RT_PRIO; i++) {
		INIT_LIST_HEAD(array->queue + i);
		__clear_bit(i, array->bitmap);
	}
	/* delimiter for bitsearch: */
	__set_bit(MAX_RT_PRIO, array->bitmap);

#if defined CONFIG_SMP
	rt_rq->highest_prio.curr = MAX_RT_PRIO;
	rt_rq->highest_prio.next = MAX_RT_PRIO;
	rt_rq->rt_nr_migratory = 0;
	rt_rq->overloaded = 0;
	plist_head_init(&rt_rq->pushable_tasks);
#endif

	rt_rq->rt_time = 0;
	rt_rq->rt_throttled = 0;
	rt_rq->rt_runtime = 0;
	raw_spin_lock_init(&rt_rq->rt_runtime_lock);
}

#ifdef CONFIG_FAIR_GROUP_SCHED
static void init_tg_cfs_entry(struct task_group *tg, struct cfs_rq *cfs_rq,
				struct sched_entity *se, int cpu,
				struct sched_entity *parent)
{
	struct rq *rq = cpu_rq(cpu);

	cfs_rq->tg = tg;
	cfs_rq->rq = rq;
#ifdef CONFIG_SMP
	/* allow initial update_cfs_load() to truncate */
	cfs_rq->load_stamp = 1;
#endif

	tg->cfs_rq[cpu] = cfs_rq;
	tg->se[cpu] = se;

	/* se could be NULL for root_task_group */
	if (!se)
		return;

	if (!parent)
		se->cfs_rq = &rq->cfs;
	else
		se->cfs_rq = parent->my_q;

	se->my_q = cfs_rq;
	update_load_set(&se->load, 0);
	se->parent = parent;
}
#endif

#ifdef CONFIG_RT_GROUP_SCHED
static void init_tg_rt_entry(struct task_group *tg, struct rt_rq *rt_rq,
		struct sched_rt_entity *rt_se, int cpu,
		struct sched_rt_entity *parent)
{
	struct rq *rq = cpu_rq(cpu);

	rt_rq->highest_prio.curr = MAX_RT_PRIO;
	rt_rq->rt_nr_boosted = 0;
	rt_rq->rq = rq;
	rt_rq->tg = tg;

	tg->rt_rq[cpu] = rt_rq;
	tg->rt_se[cpu] = rt_se;

	if (!rt_se)
		return;

	if (!parent)
		rt_se->rt_rq = &rq->rt;
	else
		rt_se->rt_rq = parent->my_q;

	rt_se->my_q = rt_rq;
	rt_se->parent = parent;
	INIT_LIST_HEAD(&rt_se->run_list);
}
#endif

void __init sched_init(void)
{
	int i, j;
	unsigned long alloc_size = 0, ptr;

#ifdef CONFIG_FAIR_GROUP_SCHED
	alloc_size += 2 * nr_cpu_ids * sizeof(void **);
#endif
#ifdef CONFIG_RT_GROUP_SCHED
	alloc_size += 2 * nr_cpu_ids * sizeof(void **);
#endif
#ifdef CONFIG_CPUMASK_OFFSTACK
	alloc_size += num_possible_cpus() * cpumask_size();
#endif
	if (alloc_size) {
		ptr = (unsigned long)kzalloc(alloc_size, GFP_NOWAIT);

#ifdef CONFIG_FAIR_GROUP_SCHED
		root_task_group.se = (struct sched_entity **)ptr;
		ptr += nr_cpu_ids * sizeof(void **);

		root_task_group.cfs_rq = (struct cfs_rq **)ptr;
		ptr += nr_cpu_ids * sizeof(void **);

#endif /* CONFIG_FAIR_GROUP_SCHED */
#ifdef CONFIG_RT_GROUP_SCHED
		root_task_group.rt_se = (struct sched_rt_entity **)ptr;
		ptr += nr_cpu_ids * sizeof(void **);

		root_task_group.rt_rq = (struct rt_rq **)ptr;
		ptr += nr_cpu_ids * sizeof(void **);

#endif /* CONFIG_RT_GROUP_SCHED */
#ifdef CONFIG_CPUMASK_OFFSTACK
		for_each_possible_cpu(i) {
			per_cpu(load_balance_tmpmask, i) = (void *)ptr;
			ptr += cpumask_size();
		}
#endif /* CONFIG_CPUMASK_OFFSTACK */
	}

#ifdef CONFIG_SMP
	init_defrootdomain();
#endif

	init_rt_bandwidth(&def_rt_bandwidth,
			global_rt_period(), global_rt_runtime());

#ifdef CONFIG_RT_GROUP_SCHED
	init_rt_bandwidth(&root_task_group.rt_bandwidth,
			global_rt_period(), global_rt_runtime());
#endif /* CONFIG_RT_GROUP_SCHED */

#ifdef CONFIG_CGROUP_SCHED
	list_add(&root_task_group.list, &task_groups);
	INIT_LIST_HEAD(&root_task_group.children);
	autogroup_init(&init_task);
#endif /* CONFIG_CGROUP_SCHED */

	for_each_possible_cpu(i) {
		struct rq *rq;

		rq = cpu_rq(i);
		raw_spin_lock_init(&rq->lock);
		rq->nr_running = 0;
		rq->calc_load_active = 0;
		rq->calc_load_update = jiffies + LOAD_FREQ;
		init_cfs_rq(&rq->cfs);
		init_rt_rq(&rq->rt, rq);
#ifdef CONFIG_FAIR_GROUP_SCHED
		root_task_group.shares = root_task_group_load;
		INIT_LIST_HEAD(&rq->leaf_cfs_rq_list);
		/*
		 * How much cpu bandwidth does root_task_group get?
		 *
		 * In case of task-groups formed thr' the cgroup filesystem, it
		 * gets 100% of the cpu resources in the system. This overall
		 * system cpu resource is divided among the tasks of
		 * root_task_group and its child task-groups in a fair manner,
		 * based on each entity's (task or task-group's) weight
		 * (se->load.weight).
		 *
		 * In other words, if root_task_group has 10 tasks of weight
		 * 1024) and two child groups A0 and A1 (of weight 1024 each),
		 * then A0's share of the cpu resource is:
		 *
		 *	A0's bandwidth = 1024 / (10*1024 + 1024 + 1024) = 8.33%
		 *
		 * We achieve this by letting root_task_group's tasks sit
		 * directly in rq->cfs (i.e root_task_group->se[] = NULL).
		 */
		init_tg_cfs_entry(&root_task_group, &rq->cfs, NULL, i, NULL);
#endif /* CONFIG_FAIR_GROUP_SCHED */

		rq->rt.rt_runtime = def_rt_bandwidth.rt_runtime;
#ifdef CONFIG_RT_GROUP_SCHED
		INIT_LIST_HEAD(&rq->leaf_rt_rq_list);
		init_tg_rt_entry(&root_task_group, &rq->rt, NULL, i, NULL);
#endif

		for (j = 0; j < CPU_LOAD_IDX_MAX; j++)
			rq->cpu_load[j] = 0;

		rq->last_load_update_tick = jiffies;

#ifdef CONFIG_SMP
		rq->sd = NULL;
		rq->rd = NULL;
		rq->cpu_power = SCHED_POWER_SCALE;
		rq->post_schedule = 0;
		rq->active_balance = 0;
		rq->next_balance = jiffies;
		rq->push_cpu = 0;
		rq->cpu = i;
		rq->online = 0;
		rq->idle_stamp = 0;
		rq->avg_idle = 2*sysctl_sched_migration_cost;
		rq_attach_root(rq, &def_root_domain);
#ifdef CONFIG_NO_HZ
		rq->nohz_balance_kick = 0;
		init_sched_softirq_csd(&per_cpu(remote_sched_softirq_cb, i));
#endif
#endif
		init_rq_hrtick(rq);
		atomic_set(&rq->nr_iowait, 0);
	}

	set_load_weight(&init_task);

#ifdef CONFIG_PREEMPT_NOTIFIERS
	INIT_HLIST_HEAD(&init_task.preempt_notifiers);
#endif

#ifdef CONFIG_SMP
	open_softirq(SCHED_SOFTIRQ, run_rebalance_domains);
#endif

#ifdef CONFIG_RT_MUTEXES
	plist_head_init(&init_task.pi_waiters);
#endif

	/*
	 * The boot idle thread does lazy MMU switching as well:
	 */
	atomic_inc(&init_mm.mm_count);
	enter_lazy_tlb(&init_mm, current);

	/*
	 * Make us the idle thread. Technically, schedule() should not be
	 * called from this thread, however somewhere below it might be,
	 * but because we are the idle thread, we just pick up running again
	 * when this runqueue becomes "idle".
	 */
	init_idle(current, smp_processor_id());

	calc_load_update = jiffies + LOAD_FREQ;

	/*
	 * During early bootup we pretend to be a normal task:
	 */
	current->sched_class = &fair_sched_class;

	/* Allocate the nohz_cpu_mask if CONFIG_CPUMASK_OFFSTACK */
	zalloc_cpumask_var(&nohz_cpu_mask, GFP_NOWAIT);
#ifdef CONFIG_SMP
	zalloc_cpumask_var(&sched_domains_tmpmask, GFP_NOWAIT);
#ifdef CONFIG_NO_HZ
	zalloc_cpumask_var(&nohz.idle_cpus_mask, GFP_NOWAIT);
	alloc_cpumask_var(&nohz.grp_idle_mask, GFP_NOWAIT);
	atomic_set(&nohz.load_balancer, nr_cpu_ids);
	atomic_set(&nohz.first_pick_cpu, nr_cpu_ids);
	atomic_set(&nohz.second_pick_cpu, nr_cpu_ids);
#endif
	/* May be allocated at isolcpus cmdline parse time */
	if (cpu_isolated_map == NULL)
		zalloc_cpumask_var(&cpu_isolated_map, GFP_NOWAIT);
#endif /* SMP */

	scheduler_running = 1;
}

#ifdef CONFIG_DEBUG_ATOMIC_SLEEP
static inline int preempt_count_equals(int preempt_offset)
{
	int nested = (preempt_count() & ~PREEMPT_ACTIVE) + rcu_preempt_depth();

	return (nested == preempt_offset);
}

void __might_sleep(const char *file, int line, int preempt_offset)
{
	static unsigned long prev_jiffy;	/* ratelimiting */

	if ((preempt_count_equals(preempt_offset) && !irqs_disabled()) ||
	    system_state != SYSTEM_RUNNING || oops_in_progress)
		return;
	if (time_before(jiffies, prev_jiffy + HZ) && prev_jiffy)
		return;
	prev_jiffy = jiffies;

	printk(KERN_ERR
		"BUG: sleeping function called from invalid context at %s:%d\n",
			file, line);
	printk(KERN_ERR
		"in_atomic(): %d, irqs_disabled(): %d, pid: %d, name: %s\n",
			in_atomic(), irqs_disabled(),
			current->pid, current->comm);

	debug_show_held_locks(current);
	if (irqs_disabled())
		print_irqtrace_events(current);
	dump_stack();
}
EXPORT_SYMBOL(__might_sleep);
#endif

#ifdef CONFIG_MAGIC_SYSRQ
static void normalize_task(struct rq *rq, struct task_struct *p)
{
	const struct sched_class *prev_class = p->sched_class;
	int old_prio = p->prio;
	int on_rq;

	on_rq = p->on_rq;
	if (on_rq)
		deactivate_task(rq, p, 0);
	__setscheduler(rq, p, SCHED_NORMAL, 0);
	if (on_rq) {
		activate_task(rq, p, 0);
		resched_task(rq->curr);
	}

	check_class_changed(rq, p, prev_class, old_prio);
}

void normalize_rt_tasks(void)
{
	struct task_struct *g, *p;
	unsigned long flags;
	struct rq *rq;

	read_lock_irqsave(&tasklist_lock, flags);
	do_each_thread(g, p) {
		/*
		 * Only normalize user tasks:
		 */
		if (!p->mm)
			continue;

		p->se.exec_start		= 0;
#ifdef CONFIG_SCHEDSTATS
		p->se.statistics.wait_start	= 0;
		p->se.statistics.sleep_start	= 0;
		p->se.statistics.block_start	= 0;
#endif

		if (!rt_task(p)) {
			/*
			 * Renice negative nice level userspace
			 * tasks back to 0:
			 */
			if (TASK_NICE(p) < 0 && p->mm)
				set_user_nice(p, 0);
			continue;
		}

		raw_spin_lock(&p->pi_lock);
		rq = __task_rq_lock(p);

		normalize_task(rq, p);

		__task_rq_unlock(rq);
		raw_spin_unlock(&p->pi_lock);
	} while_each_thread(g, p);

	read_unlock_irqrestore(&tasklist_lock, flags);
}

#endif /* CONFIG_MAGIC_SYSRQ */

#if defined(CONFIG_IA64) || defined(CONFIG_KGDB_KDB)
/*
 * These functions are only useful for the IA64 MCA handling, or kdb.
 *
 * They can only be called when the whole system has been
 * stopped - every CPU needs to be quiescent, and no scheduling
 * activity can take place. Using them for anything else would
 * be a serious bug, and as a result, they aren't even visible
 * under any other configuration.
 */

/**
 * curr_task - return the current task for a given cpu.
 * @cpu: the processor in question.
 *
 * ONLY VALID WHEN THE WHOLE SYSTEM IS STOPPED!
 */
struct task_struct *curr_task(int cpu)
{
	return cpu_curr(cpu);
}

#endif /* defined(CONFIG_IA64) || defined(CONFIG_KGDB_KDB) */

#ifdef CONFIG_IA64
/**
 * set_curr_task - set the current task for a given cpu.
 * @cpu: the processor in question.
 * @p: the task pointer to set.
 *
 * Description: This function must only be used when non-maskable interrupts
 * are serviced on a separate stack. It allows the architecture to switch the
 * notion of the current task on a cpu in a non-blocking manner. This function
 * must be called with all CPU's synchronized, and interrupts disabled, the
 * and caller must save the original value of the current task (see
 * curr_task() above) and restore that value before reenabling interrupts and
 * re-starting the system.
 *
 * ONLY VALID WHEN THE WHOLE SYSTEM IS STOPPED!
 */
void set_curr_task(int cpu, struct task_struct *p)
{
	cpu_curr(cpu) = p;
}

#endif

#ifdef CONFIG_FAIR_GROUP_SCHED
static void free_fair_sched_group(struct task_group *tg)
{
	int i;

	for_each_possible_cpu(i) {
		if (tg->cfs_rq)
			kfree(tg->cfs_rq[i]);
		if (tg->se)
			kfree(tg->se[i]);
	}

	kfree(tg->cfs_rq);
	kfree(tg->se);
}

static
int alloc_fair_sched_group(struct task_group *tg, struct task_group *parent)
{
	struct cfs_rq *cfs_rq;
	struct sched_entity *se;
	int i;

	tg->cfs_rq = kzalloc(sizeof(cfs_rq) * nr_cpu_ids, GFP_KERNEL);
	if (!tg->cfs_rq)
		goto err;
	tg->se = kzalloc(sizeof(se) * nr_cpu_ids, GFP_KERNEL);
	if (!tg->se)
		goto err;

	tg->shares = NICE_0_LOAD;

	for_each_possible_cpu(i) {
		cfs_rq = kzalloc_node(sizeof(struct cfs_rq),
				      GFP_KERNEL, cpu_to_node(i));
		if (!cfs_rq)
			goto err;

		se = kzalloc_node(sizeof(struct sched_entity),
				  GFP_KERNEL, cpu_to_node(i));
		if (!se)
			goto err_free_rq;

		init_cfs_rq(cfs_rq);
		init_tg_cfs_entry(tg, cfs_rq, se, i, parent->se[i]);
	}

	return 1;

err_free_rq:
	kfree(cfs_rq);
err:
	return 0;
}

static inline void unregister_fair_sched_group(struct task_group *tg, int cpu)
{
	struct rq *rq = cpu_rq(cpu);
	unsigned long flags;

	/*
	* Only empty task groups can be destroyed; so we can speculatively
	* check on_list without danger of it being re-added.
	*/
	if (!tg->cfs_rq[cpu]->on_list)
		return;

	raw_spin_lock_irqsave(&rq->lock, flags);
	list_del_leaf_cfs_rq(tg->cfs_rq[cpu]);
	raw_spin_unlock_irqrestore(&rq->lock, flags);
}
#else /* !CONFIG_FAIR_GROUP_SCHED */
static inline void free_fair_sched_group(struct task_group *tg)
{
}

static inline
int alloc_fair_sched_group(struct task_group *tg, struct task_group *parent)
{
	return 1;
}

static inline void unregister_fair_sched_group(struct task_group *tg, int cpu)
{
}
#endif /* CONFIG_FAIR_GROUP_SCHED */

#ifdef CONFIG_RT_GROUP_SCHED
static void free_rt_sched_group(struct task_group *tg)
{
	int i;

	if (tg->rt_se)
		destroy_rt_bandwidth(&tg->rt_bandwidth);

	for_each_possible_cpu(i) {
		if (tg->rt_rq)
			kfree(tg->rt_rq[i]);
		if (tg->rt_se)
			kfree(tg->rt_se[i]);
	}

	kfree(tg->rt_rq);
	kfree(tg->rt_se);
}

static
int alloc_rt_sched_group(struct task_group *tg, struct task_group *parent)
{
	struct rt_rq *rt_rq;
	struct sched_rt_entity *rt_se;
	int i;

	tg->rt_rq = kzalloc(sizeof(rt_rq) * nr_cpu_ids, GFP_KERNEL);
	if (!tg->rt_rq)
		goto err;
	tg->rt_se = kzalloc(sizeof(rt_se) * nr_cpu_ids, GFP_KERNEL);
	if (!tg->rt_se)
		goto err;

	init_rt_bandwidth(&tg->rt_bandwidth,
			ktime_to_ns(def_rt_bandwidth.rt_period), 0);

	for_each_possible_cpu(i) {
		rt_rq = kzalloc_node(sizeof(struct rt_rq),
				     GFP_KERNEL, cpu_to_node(i));
		if (!rt_rq)
			goto err;

		rt_se = kzalloc_node(sizeof(struct sched_rt_entity),
				     GFP_KERNEL, cpu_to_node(i));
		if (!rt_se)
			goto err_free_rq;

		init_rt_rq(rt_rq, cpu_rq(i));
		rt_rq->rt_runtime = tg->rt_bandwidth.rt_runtime;
		init_tg_rt_entry(tg, rt_rq, rt_se, i, parent->rt_se[i]);
	}

	return 1;

err_free_rq:
	kfree(rt_rq);
err:
	return 0;
}
#else /* !CONFIG_RT_GROUP_SCHED */
static inline void free_rt_sched_group(struct task_group *tg)
{
}

static inline
int alloc_rt_sched_group(struct task_group *tg, struct task_group *parent)
{
	return 1;
}
#endif /* CONFIG_RT_GROUP_SCHED */

#ifdef CONFIG_CGROUP_SCHED
static void free_sched_group(struct task_group *tg)
{
	free_fair_sched_group(tg);
	free_rt_sched_group(tg);
	autogroup_free(tg);
	kfree(tg);
}

/* allocate runqueue etc for a new task group */
struct task_group *sched_create_group(struct task_group *parent)
{
	struct task_group *tg;
	unsigned long flags;

	tg = kzalloc(sizeof(*tg), GFP_KERNEL);
	if (!tg)
		return ERR_PTR(-ENOMEM);

	if (!alloc_fair_sched_group(tg, parent))
		goto err;

	if (!alloc_rt_sched_group(tg, parent))
		goto err;

	spin_lock_irqsave(&task_group_lock, flags);
	list_add_rcu(&tg->list, &task_groups);

	WARN_ON(!parent); /* root should already exist */

	tg->parent = parent;
	INIT_LIST_HEAD(&tg->children);
	list_add_rcu(&tg->siblings, &parent->children);
	spin_unlock_irqrestore(&task_group_lock, flags);

	return tg;

err:
	free_sched_group(tg);
	return ERR_PTR(-ENOMEM);
}

/* rcu callback to free various structures associated with a task group */
static void free_sched_group_rcu(struct rcu_head *rhp)
{
	/* now it should be safe to free those cfs_rqs */
	free_sched_group(container_of(rhp, struct task_group, rcu));
}

/* Destroy runqueue etc associated with a task group */
void sched_destroy_group(struct task_group *tg)
{
	unsigned long flags;
	int i;

	/* end participation in shares distribution */
	for_each_possible_cpu(i)
		unregister_fair_sched_group(tg, i);

	spin_lock_irqsave(&task_group_lock, flags);
	list_del_rcu(&tg->list);
	list_del_rcu(&tg->siblings);
	spin_unlock_irqrestore(&task_group_lock, flags);

	/* wait for possible concurrent references to cfs_rqs complete */
	call_rcu(&tg->rcu, free_sched_group_rcu);
}

/* change task's runqueue when it moves between groups.
 *	The caller of this function should have put the task in its new group
 *	by now. This function just updates tsk->se.cfs_rq and tsk->se.parent to
 *	reflect its new group.
 */
void sched_move_task(struct task_struct *tsk)
{
	int on_rq, running;
	unsigned long flags;
	struct rq *rq;

	rq = task_rq_lock(tsk, &flags);

	running = task_current(rq, tsk);
	on_rq = tsk->on_rq;

	if (on_rq)
		dequeue_task(rq, tsk, 0);
	if (unlikely(running))
		tsk->sched_class->put_prev_task(rq, tsk);

#ifdef CONFIG_FAIR_GROUP_SCHED
	if (tsk->sched_class->task_move_group)
		tsk->sched_class->task_move_group(tsk, on_rq);
	else
#endif
		set_task_rq(tsk, task_cpu(tsk));

	if (unlikely(running))
		tsk->sched_class->set_curr_task(rq);
	if (on_rq)
		enqueue_task(rq, tsk, 0);

	task_rq_unlock(rq, tsk, &flags);
}
#endif /* CONFIG_CGROUP_SCHED */

#ifdef CONFIG_FAIR_GROUP_SCHED
static DEFINE_MUTEX(shares_mutex);

int sched_group_set_shares(struct task_group *tg, unsigned long shares)
{
	int i;
	unsigned long flags;

	/*
	 * We can't change the weight of the root cgroup.
	 */
	if (!tg->se[0])
		return -EINVAL;

	shares = clamp(shares, scale_load(MIN_SHARES), scale_load(MAX_SHARES));

	mutex_lock(&shares_mutex);
	if (tg->shares == shares)
		goto done;

	tg->shares = shares;
	for_each_possible_cpu(i) {
		struct rq *rq = cpu_rq(i);
		struct sched_entity *se;

		se = tg->se[i];
		/* Propagate contribution to hierarchy */
		raw_spin_lock_irqsave(&rq->lock, flags);
		for_each_sched_entity(se)
			update_cfs_shares(group_cfs_rq(se));
		raw_spin_unlock_irqrestore(&rq->lock, flags);
	}

done:
	mutex_unlock(&shares_mutex);
	return 0;
}

unsigned long sched_group_shares(struct task_group *tg)
{
	return tg->shares;
}
#endif

#ifdef CONFIG_RT_GROUP_SCHED
/*
 * Ensure that the real time constraints are schedulable.
 */
static DEFINE_MUTEX(rt_constraints_mutex);

static unsigned long to_ratio(u64 period, u64 runtime)
{
	if (runtime == RUNTIME_INF)
		return 1ULL << 20;

	return div64_u64(runtime << 20, period);
}

/* Must be called with tasklist_lock held */
static inline int tg_has_rt_tasks(struct task_group *tg)
{
	struct task_struct *g, *p;

	do_each_thread(g, p) {
		if (rt_task(p) && rt_rq_of_se(&p->rt)->tg == tg)
			return 1;
	} while_each_thread(g, p);

	return 0;
}

struct rt_schedulable_data {
	struct task_group *tg;
	u64 rt_period;
	u64 rt_runtime;
};

static int tg_schedulable(struct task_group *tg, void *data)
{
	struct rt_schedulable_data *d = data;
	struct task_group *child;
	unsigned long total, sum = 0;
	u64 period, runtime;

	period = ktime_to_ns(tg->rt_bandwidth.rt_period);
	runtime = tg->rt_bandwidth.rt_runtime;

	if (tg == d->tg) {
		period = d->rt_period;
		runtime = d->rt_runtime;
	}

	/*
	 * Cannot have more runtime than the period.
	 */
	if (runtime > period && runtime != RUNTIME_INF)
		return -EINVAL;

	/*
	 * Ensure we don't starve existing RT tasks.
	 */
	if (rt_bandwidth_enabled() && !runtime && tg_has_rt_tasks(tg))
		return -EBUSY;

	total = to_ratio(period, runtime);

	/*
	 * Nobody can have more than the global setting allows.
	 */
	if (total > to_ratio(global_rt_period(), global_rt_runtime()))
		return -EINVAL;

	/*
	 * The sum of our children's runtime should not exceed our own.
	 */
	list_for_each_entry_rcu(child, &tg->children, siblings) {
		period = ktime_to_ns(child->rt_bandwidth.rt_period);
		runtime = child->rt_bandwidth.rt_runtime;

		if (child == d->tg) {
			period = d->rt_period;
			runtime = d->rt_runtime;
		}

		sum += to_ratio(period, runtime);
	}

	if (sum > total)
		return -EINVAL;

	return 0;
}

static int __rt_schedulable(struct task_group *tg, u64 period, u64 runtime)
{
	struct rt_schedulable_data data = {
		.tg = tg,
		.rt_period = period,
		.rt_runtime = runtime,
	};

	return walk_tg_tree(tg_schedulable, tg_nop, &data);
}

static int tg_set_bandwidth(struct task_group *tg,
		u64 rt_period, u64 rt_runtime)
{
	int i, err = 0;

	mutex_lock(&rt_constraints_mutex);
	read_lock(&tasklist_lock);
	err = __rt_schedulable(tg, rt_period, rt_runtime);
	if (err)
		goto unlock;

	raw_spin_lock_irq(&tg->rt_bandwidth.rt_runtime_lock);
	tg->rt_bandwidth.rt_period = ns_to_ktime(rt_period);
	tg->rt_bandwidth.rt_runtime = rt_runtime;

	for_each_possible_cpu(i) {
		struct rt_rq *rt_rq = tg->rt_rq[i];

		raw_spin_lock(&rt_rq->rt_runtime_lock);
		rt_rq->rt_runtime = rt_runtime;
		raw_spin_unlock(&rt_rq->rt_runtime_lock);
	}
	raw_spin_unlock_irq(&tg->rt_bandwidth.rt_runtime_lock);
unlock:
	read_unlock(&tasklist_lock);
	mutex_unlock(&rt_constraints_mutex);

	return err;
}

int sched_group_set_rt_runtime(struct task_group *tg, long rt_runtime_us)
{
	u64 rt_runtime, rt_period;

	rt_period = ktime_to_ns(tg->rt_bandwidth.rt_period);
	rt_runtime = (u64)rt_runtime_us * NSEC_PER_USEC;
	if (rt_runtime_us < 0)
		rt_runtime = RUNTIME_INF;

	return tg_set_bandwidth(tg, rt_period, rt_runtime);
}

long sched_group_rt_runtime(struct task_group *tg)
{
	u64 rt_runtime_us;

	if (tg->rt_bandwidth.rt_runtime == RUNTIME_INF)
		return -1;

	rt_runtime_us = tg->rt_bandwidth.rt_runtime;
	do_div(rt_runtime_us, NSEC_PER_USEC);
	return rt_runtime_us;
}

int sched_group_set_rt_period(struct task_group *tg, long rt_period_us)
{
	u64 rt_runtime, rt_period;

	rt_period = (u64)rt_period_us * NSEC_PER_USEC;
	rt_runtime = tg->rt_bandwidth.rt_runtime;

	if (rt_period == 0)
		return -EINVAL;

	return tg_set_bandwidth(tg, rt_period, rt_runtime);
}

long sched_group_rt_period(struct task_group *tg)
{
	u64 rt_period_us;

	rt_period_us = ktime_to_ns(tg->rt_bandwidth.rt_period);
	do_div(rt_period_us, NSEC_PER_USEC);
	return rt_period_us;
}

static int sched_rt_global_constraints(void)
{
	u64 runtime, period;
	int ret = 0;

	if (sysctl_sched_rt_period <= 0)
		return -EINVAL;

	runtime = global_rt_runtime();
	period = global_rt_period();

	/*
	 * Sanity check on the sysctl variables.
	 */
	if (runtime > period && runtime != RUNTIME_INF)
		return -EINVAL;

	mutex_lock(&rt_constraints_mutex);
	read_lock(&tasklist_lock);
	ret = __rt_schedulable(NULL, 0, 0);
	read_unlock(&tasklist_lock);
	mutex_unlock(&rt_constraints_mutex);

	return ret;
}

int sched_rt_can_attach(struct task_group *tg, struct task_struct *tsk)
{
	/* Don't accept realtime tasks when there is no way for them to run */
	if (rt_task(tsk) && tg->rt_bandwidth.rt_runtime == 0)
		return 0;

	return 1;
}

#else /* !CONFIG_RT_GROUP_SCHED */
static int sched_rt_global_constraints(void)
{
	unsigned long flags;
	int i;

	if (sysctl_sched_rt_period <= 0)
		return -EINVAL;

	/*
	 * There's always some RT tasks in the root group
	 * -- migration, kstopmachine etc..
	 */
	if (sysctl_sched_rt_runtime == 0)
		return -EBUSY;

	raw_spin_lock_irqsave(&def_rt_bandwidth.rt_runtime_lock, flags);
	for_each_possible_cpu(i) {
		struct rt_rq *rt_rq = &cpu_rq(i)->rt;

		raw_spin_lock(&rt_rq->rt_runtime_lock);
		rt_rq->rt_runtime = global_rt_runtime();
		raw_spin_unlock(&rt_rq->rt_runtime_lock);
	}
	raw_spin_unlock_irqrestore(&def_rt_bandwidth.rt_runtime_lock, flags);

	return 0;
}
#endif /* CONFIG_RT_GROUP_SCHED */

int sched_rt_handler(struct ctl_table *table, int write,
		void __user *buffer, size_t *lenp,
		loff_t *ppos)
{
	int ret;
	int old_period, old_runtime;
	static DEFINE_MUTEX(mutex);

	mutex_lock(&mutex);
	old_period = sysctl_sched_rt_period;
	old_runtime = sysctl_sched_rt_runtime;

	ret = proc_dointvec(table, write, buffer, lenp, ppos);

	if (!ret && write) {
		ret = sched_rt_global_constraints();
		if (ret) {
			sysctl_sched_rt_period = old_period;
			sysctl_sched_rt_runtime = old_runtime;
		} else {
			def_rt_bandwidth.rt_runtime = global_rt_runtime();
			def_rt_bandwidth.rt_period =
				ns_to_ktime(global_rt_period());
		}
	}
	mutex_unlock(&mutex);

	return ret;
}

#ifdef CONFIG_CGROUP_SCHED

/* return corresponding task_group object of a cgroup */
static inline struct task_group *cgroup_tg(struct cgroup *cgrp)
{
	return container_of(cgroup_subsys_state(cgrp, cpu_cgroup_subsys_id),
			    struct task_group, css);
}

static struct cgroup_subsys_state *
cpu_cgroup_create(struct cgroup_subsys *ss, struct cgroup *cgrp)
{
	struct task_group *tg, *parent;

	if (!cgrp->parent) {
		/* This is early initialization for the top cgroup */
		return &root_task_group.css;
	}

	parent = cgroup_tg(cgrp->parent);
	tg = sched_create_group(parent);
	if (IS_ERR(tg))
		return ERR_PTR(-ENOMEM);

	return &tg->css;
}

static void
cpu_cgroup_destroy(struct cgroup_subsys *ss, struct cgroup *cgrp)
{
	struct task_group *tg = cgroup_tg(cgrp);

	sched_destroy_group(tg);
}

static int
cpu_cgroup_can_attach_task(struct cgroup *cgrp, struct task_struct *tsk)
{
#ifdef CONFIG_RT_GROUP_SCHED
	if (!sched_rt_can_attach(cgroup_tg(cgrp), tsk))
		return -EINVAL;
#else
	/* We don't support RT-tasks being in separate groups */
	if (tsk->sched_class != &fair_sched_class)
		return -EINVAL;
#endif
	return 0;
}

static void
cpu_cgroup_attach_task(struct cgroup *cgrp, struct task_struct *tsk)
{
	sched_move_task(tsk);
}

static void
cpu_cgroup_exit(struct cgroup_subsys *ss, struct cgroup *cgrp,
		struct cgroup *old_cgrp, struct task_struct *task)
{
	/*
	 * cgroup_exit() is called in the copy_process() failure path.
	 * Ignore this case since the task hasn't ran yet, this avoids
	 * trying to poke a half freed task state from generic code.
	 */
	if (!(task->flags & PF_EXITING))
		return;

	sched_move_task(task);
}

#ifdef CONFIG_FAIR_GROUP_SCHED
static int cpu_shares_write_u64(struct cgroup *cgrp, struct cftype *cftype,
				u64 shareval)
{
	return sched_group_set_shares(cgroup_tg(cgrp), scale_load(shareval));
}

static u64 cpu_shares_read_u64(struct cgroup *cgrp, struct cftype *cft)
{
	struct task_group *tg = cgroup_tg(cgrp);

	return (u64) scale_load_down(tg->shares);
}
#endif /* CONFIG_FAIR_GROUP_SCHED */

#ifdef CONFIG_RT_GROUP_SCHED
static int cpu_rt_runtime_write(struct cgroup *cgrp, struct cftype *cft,
				s64 val)
{
	return sched_group_set_rt_runtime(cgroup_tg(cgrp), val);
}

static s64 cpu_rt_runtime_read(struct cgroup *cgrp, struct cftype *cft)
{
	return sched_group_rt_runtime(cgroup_tg(cgrp));
}

static int cpu_rt_period_write_uint(struct cgroup *cgrp, struct cftype *cftype,
		u64 rt_period_us)
{
	return sched_group_set_rt_period(cgroup_tg(cgrp), rt_period_us);
}

static u64 cpu_rt_period_read_uint(struct cgroup *cgrp, struct cftype *cft)
{
	return sched_group_rt_period(cgroup_tg(cgrp));
}
#endif /* CONFIG_RT_GROUP_SCHED */

static struct cftype cpu_files[] = {
#ifdef CONFIG_FAIR_GROUP_SCHED
	{
		.name = "shares",
		.read_u64 = cpu_shares_read_u64,
		.write_u64 = cpu_shares_write_u64,
	},
#endif
#ifdef CONFIG_RT_GROUP_SCHED
	{
		.name = "rt_runtime_us",
		.read_s64 = cpu_rt_runtime_read,
		.write_s64 = cpu_rt_runtime_write,
	},
	{
		.name = "rt_period_us",
		.read_u64 = cpu_rt_period_read_uint,
		.write_u64 = cpu_rt_period_write_uint,
	},
#endif
};

static int cpu_cgroup_populate(struct cgroup_subsys *ss, struct cgroup *cont)
{
	return cgroup_add_files(cont, ss, cpu_files, ARRAY_SIZE(cpu_files));
}

struct cgroup_subsys cpu_cgroup_subsys = {
	.name		= "cpu",
	.create		= cpu_cgroup_create,
	.destroy	= cpu_cgroup_destroy,
	.can_attach_task = cpu_cgroup_can_attach_task,
	.attach_task	= cpu_cgroup_attach_task,
	.exit		= cpu_cgroup_exit,
	.populate	= cpu_cgroup_populate,
	.subsys_id	= cpu_cgroup_subsys_id,
	.early_init	= 1,
};

#endif	/* CONFIG_CGROUP_SCHED */

#ifdef CONFIG_CGROUP_CPUACCT

/*
 * CPU accounting code for task groups.
 *
 * Based on the work by Paul Menage (menage@google.com) and Balbir Singh
 * (balbir@in.ibm.com).
 */

/* track cpu usage of a group of tasks and its child groups */
struct cpuacct {
	struct cgroup_subsys_state css;
	/* cpuusage holds pointer to a u64-type object on every cpu */
	u64 __percpu *cpuusage;
	struct percpu_counter cpustat[CPUACCT_STAT_NSTATS];
	struct cpuacct *parent;
};

struct cgroup_subsys cpuacct_subsys;

/* return cpu accounting group corresponding to this container */
static inline struct cpuacct *cgroup_ca(struct cgroup *cgrp)
{
	return container_of(cgroup_subsys_state(cgrp, cpuacct_subsys_id),
			    struct cpuacct, css);
}

/* return cpu accounting group to which this task belongs */
static inline struct cpuacct *task_ca(struct task_struct *tsk)
{
	return container_of(task_subsys_state(tsk, cpuacct_subsys_id),
			    struct cpuacct, css);
}

/* create a new cpu accounting group */
static struct cgroup_subsys_state *cpuacct_create(
	struct cgroup_subsys *ss, struct cgroup *cgrp)
{
	struct cpuacct *ca = kzalloc(sizeof(*ca), GFP_KERNEL);
	int i;

	if (!ca)
		goto out;

	ca->cpuusage = alloc_percpu(u64);
	if (!ca->cpuusage)
		goto out_free_ca;

	for (i = 0; i < CPUACCT_STAT_NSTATS; i++)
		if (percpu_counter_init(&ca->cpustat[i], 0))
			goto out_free_counters;

	if (cgrp->parent)
		ca->parent = cgroup_ca(cgrp->parent);

	return &ca->css;

out_free_counters:
	while (--i >= 0)
		percpu_counter_destroy(&ca->cpustat[i]);
	free_percpu(ca->cpuusage);
out_free_ca:
	kfree(ca);
out:
	return ERR_PTR(-ENOMEM);
}

/* destroy an existing cpu accounting group */
static void
cpuacct_destroy(struct cgroup_subsys *ss, struct cgroup *cgrp)
{
	struct cpuacct *ca = cgroup_ca(cgrp);
	int i;

	for (i = 0; i < CPUACCT_STAT_NSTATS; i++)
		percpu_counter_destroy(&ca->cpustat[i]);
	free_percpu(ca->cpuusage);
	kfree(ca);
}

static u64 cpuacct_cpuusage_read(struct cpuacct *ca, int cpu)
{
	u64 *cpuusage = per_cpu_ptr(ca->cpuusage, cpu);
	u64 data;

#ifndef CONFIG_64BIT
	/*
	 * Take rq->lock to make 64-bit read safe on 32-bit platforms.
	 */
	raw_spin_lock_irq(&cpu_rq(cpu)->lock);
	data = *cpuusage;
	raw_spin_unlock_irq(&cpu_rq(cpu)->lock);
#else
	data = *cpuusage;
#endif

	return data;
}

static void cpuacct_cpuusage_write(struct cpuacct *ca, int cpu, u64 val)
{
	u64 *cpuusage = per_cpu_ptr(ca->cpuusage, cpu);

#ifndef CONFIG_64BIT
	/*
	 * Take rq->lock to make 64-bit write safe on 32-bit platforms.
	 */
	raw_spin_lock_irq(&cpu_rq(cpu)->lock);
	*cpuusage = val;
	raw_spin_unlock_irq(&cpu_rq(cpu)->lock);
#else
	*cpuusage = val;
#endif
}

/* return total cpu usage (in nanoseconds) of a group */
static u64 cpuusage_read(struct cgroup *cgrp, struct cftype *cft)
{
	struct cpuacct *ca = cgroup_ca(cgrp);
	u64 totalcpuusage = 0;
	int i;

	for_each_present_cpu(i)
		totalcpuusage += cpuacct_cpuusage_read(ca, i);

	return totalcpuusage;
}

static int cpuusage_write(struct cgroup *cgrp, struct cftype *cftype,
								u64 reset)
{
	struct cpuacct *ca = cgroup_ca(cgrp);
	int err = 0;
	int i;

	if (reset) {
		err = -EINVAL;
		goto out;
	}

	for_each_present_cpu(i)
		cpuacct_cpuusage_write(ca, i, 0);

out:
	return err;
}

static int cpuacct_percpu_seq_read(struct cgroup *cgroup, struct cftype *cft,
				   struct seq_file *m)
{
	struct cpuacct *ca = cgroup_ca(cgroup);
	u64 percpu;
	int i;

	for_each_present_cpu(i) {
		percpu = cpuacct_cpuusage_read(ca, i);
		seq_printf(m, "%llu ", (unsigned long long) percpu);
	}
	seq_printf(m, "\n");
	return 0;
}

static const char *cpuacct_stat_desc[] = {
	[CPUACCT_STAT_USER] = "user",
	[CPUACCT_STAT_SYSTEM] = "system",
};

static int cpuacct_stats_show(struct cgroup *cgrp, struct cftype *cft,
		struct cgroup_map_cb *cb)
{
	struct cpuacct *ca = cgroup_ca(cgrp);
	int i;

	for (i = 0; i < CPUACCT_STAT_NSTATS; i++) {
		s64 val = percpu_counter_read(&ca->cpustat[i]);
		val = cputime64_to_clock_t(val);
		cb->fill(cb, cpuacct_stat_desc[i], val);
	}
	return 0;
}

static struct cftype files[] = {
	{
		.name = "usage",
		.read_u64 = cpuusage_read,
		.write_u64 = cpuusage_write,
	},
	{
		.name = "usage_percpu",
		.read_seq_string = cpuacct_percpu_seq_read,
	},
	{
		.name = "stat",
		.read_map = cpuacct_stats_show,
	},
};

static int cpuacct_populate(struct cgroup_subsys *ss, struct cgroup *cgrp)
{
	return cgroup_add_files(cgrp, ss, files, ARRAY_SIZE(files));
}

/*
 * charge this task's execution time to its accounting group.
 *
 * called with rq->lock held.
 */
static void cpuacct_charge(struct task_struct *tsk, u64 cputime)
{
	struct cpuacct *ca;
	int cpu;

	if (unlikely(!cpuacct_subsys.active))
		return;

	cpu = task_cpu(tsk);

	rcu_read_lock();

	ca = task_ca(tsk);

	for (; ca; ca = ca->parent) {
		u64 *cpuusage = per_cpu_ptr(ca->cpuusage, cpu);
		*cpuusage += cputime;
	}

	rcu_read_unlock();
}

/*
 * When CONFIG_VIRT_CPU_ACCOUNTING is enabled one jiffy can be very large
 * in cputime_t units. As a result, cpuacct_update_stats calls
 * percpu_counter_add with values large enough to always overflow the
 * per cpu batch limit causing bad SMP scalability.
 *
 * To fix this we scale percpu_counter_batch by cputime_one_jiffy so we
 * batch the same amount of time with CONFIG_VIRT_CPU_ACCOUNTING disabled
 * and enabled. We cap it at INT_MAX which is the largest allowed batch value.
 */
#ifdef CONFIG_SMP
#define CPUACCT_BATCH	\
	min_t(long, percpu_counter_batch * cputime_one_jiffy, INT_MAX)
#else
#define CPUACCT_BATCH	0
#endif

/*
 * Charge the system/user time to the task's accounting group.
 */
static void cpuacct_update_stats(struct task_struct *tsk,
		enum cpuacct_stat_index idx, cputime_t val)
{
	struct cpuacct *ca;
	int batch = CPUACCT_BATCH;

	if (unlikely(!cpuacct_subsys.active))
		return;

	rcu_read_lock();
	ca = task_ca(tsk);

	do {
		__percpu_counter_add(&ca->cpustat[idx], val, batch);
		ca = ca->parent;
	} while (ca);
	rcu_read_unlock();
}

struct cgroup_subsys cpuacct_subsys = {
	.name = "cpuacct",
	.create = cpuacct_create,
	.destroy = cpuacct_destroy,
	.populate = cpuacct_populate,
	.subsys_id = cpuacct_subsys_id,
};
#endif	/* CONFIG_CGROUP_CPUACCT */
<|MERGE_RESOLUTION|>--- conflicted
+++ resolved
@@ -4372,11 +4372,6 @@
 EXPORT_SYMBOL(schedule);
 
 #ifdef CONFIG_MUTEX_SPIN_ON_OWNER
-#include <asm/mutex.h>
-
-#ifndef arch_cpu_is_running
-#define arch_cpu_is_running(cpu) true
-#endif
 
 static inline bool owner_running(struct mutex *lock, struct task_struct *owner)
 {
@@ -4391,16 +4386,7 @@
 	 */
 	barrier();
 
-<<<<<<< HEAD
-	ret = owner->on_cpu
-	      && arch_cpu_is_running(task_thread_info(owner)->cpu);
-fail:
-	rcu_read_unlock();
-
-	return ret;
-=======
 	return owner->on_cpu;
->>>>>>> fcb8ce5c
 }
 
 /*
