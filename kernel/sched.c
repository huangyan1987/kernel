--- conflicted
+++ resolved
@@ -99,13 +99,8 @@
 /*
  * Some helpers for converting nanosecond timing to jiffy resolution
  */
-<<<<<<< HEAD
-#define NS_TO_JIFFIES(TIME)	((unsigned long)(TIME) / (1000000000 / HZ))
-#define JIFFIES_TO_NS(TIME)	((TIME) * (1000000000 / HZ))
-=======
 #define NS_TO_JIFFIES(TIME)	((unsigned long)(TIME) / (NSEC_PER_SEC / HZ))
 #define JIFFIES_TO_NS(TIME)	((TIME) * (NSEC_PER_SEC / HZ))
->>>>>>> 9418d5dc
 
 #define NICE_0_LOAD		SCHED_LOAD_SCALE
 #define NICE_0_SHIFT		SCHED_LOAD_SHIFT
@@ -465,10 +460,6 @@
 	SCHED_FEAT_TREE_AVG             = 4,
 	SCHED_FEAT_APPROX_AVG           = 8,
 	SCHED_FEAT_WAKEUP_PREEMPT	= 16,
-<<<<<<< HEAD
-	SCHED_FEAT_PREEMPT_RESTRICT	= 32,
-=======
->>>>>>> 9418d5dc
 };
 
 const_debug unsigned int sysctl_sched_features =
@@ -476,25 +467,17 @@
 		SCHED_FEAT_START_DEBIT		* 1 |
 		SCHED_FEAT_TREE_AVG		* 0 |
 		SCHED_FEAT_APPROX_AVG		* 0 |
-<<<<<<< HEAD
-		SCHED_FEAT_WAKEUP_PREEMPT	* 1 |
-		SCHED_FEAT_PREEMPT_RESTRICT	* 1;
-=======
 		SCHED_FEAT_WAKEUP_PREEMPT	* 1;
->>>>>>> 9418d5dc
 
 #define sched_feat(x) (sysctl_sched_features & SCHED_FEAT_##x)
 
 /*
-<<<<<<< HEAD
-=======
  * Number of tasks to iterate in a single balance run.
  * Limited because this is done with IRQs disabled.
  */
 const_debug unsigned int sysctl_sched_nr_migrate = 32;
 
 /*
->>>>>>> 9418d5dc
  * For kernel-internal use: high-speed (but slightly incorrect) per-cpu
  * clock constructed from sched_clock():
  */
@@ -5040,8 +5023,6 @@
  */
 cpumask_t nohz_cpu_mask = CPU_MASK_NONE;
 
-<<<<<<< HEAD
-=======
 /*
  * Increase the granularity value when there are more CPUs,
  * because with more CPUs the 'effective latency' as visible
@@ -5068,7 +5049,6 @@
 	sysctl_sched_batch_wakeup_granularity *= factor;
 }
 
->>>>>>> 9418d5dc
 #ifdef CONFIG_SMP
 /*
  * This is how migration works:
@@ -5739,7 +5719,6 @@
 	}
 
 	printk(KERN_CONT "span %s\n", str);
-<<<<<<< HEAD
 
 	if (!cpu_isset(cpu, sd->span)) {
 		printk(KERN_ERR "ERROR: domain->span does not contain "
@@ -5750,18 +5729,6 @@
 				" CPU%d\n", cpu);
 	}
 
-=======
-
-	if (!cpu_isset(cpu, sd->span)) {
-		printk(KERN_ERR "ERROR: domain->span does not contain "
-				"CPU%d\n", cpu);
-	}
-	if (!cpu_isset(cpu, group->cpumask)) {
-		printk(KERN_ERR "ERROR: domain->groups does not contain"
-				" CPU%d\n", cpu);
-	}
-
->>>>>>> 9418d5dc
 	printk(KERN_DEBUG "%*s groups:", level + 1, "");
 	do {
 		if (!group) {
@@ -6776,10 +6743,12 @@
 	/* Move init over to a non-isolated CPU */
 	if (set_cpus_allowed(current, non_isolated_cpus) < 0)
 		BUG();
+	sched_init_granularity();
 }
 #else
 void __init sched_init_smp(void)
 {
+	sched_init_granularity();
 }
 #endif /* CONFIG_SMP */
 
@@ -7316,11 +7285,7 @@
 		spin_unlock_irqrestore(&cpu_rq(i)->lock, flags);
 	}
 	/* Convert from ns to ms */
-<<<<<<< HEAD
-	do_div(res, 1000000);
-=======
 	do_div(res, NSEC_PER_MSEC);
->>>>>>> 9418d5dc
 
 	return res;
 }
@@ -7353,7 +7318,6 @@
 	.early_init	= 1,
 };
 
-<<<<<<< HEAD
 #endif	/* CONFIG_FAIR_CGROUP_SCHED */
 
 #ifdef	CONFIG_KDB
@@ -7430,7 +7394,4 @@
 }
 EXPORT_SYMBOL(kdb_runqueue);
 
-#endif	/* CONFIG_KDB */
-=======
-#endif	/* CONFIG_FAIR_CGROUP_SCHED */
->>>>>>> 9418d5dc
+#endif	/* CONFIG_KDB */