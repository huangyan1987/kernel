/*
 * kernel/workqueue.c - generic async execution with shared worker pool
 *
 * Copyright (C) 2002		Ingo Molnar
 *
 *   Derived from the taskqueue/keventd code by:
 *     David Woodhouse <dwmw2@infradead.org>
 *     Andrew Morton
 *     Kai Petzke <wpp@marie.physik.tu-berlin.de>
 *     Theodore Ts'o <tytso@mit.edu>
 *
 * Made to use alloc_percpu by Christoph Lameter.
 *
 * Copyright (C) 2010		SUSE Linux Products GmbH
 * Copyright (C) 2010		Tejun Heo <tj@kernel.org>
 *
 * This is the generic async execution mechanism.  Work items as are
 * executed in process context.  The worker pool is shared and
 * automatically managed.  There are two worker pools for each CPU (one for
 * normal work items and the other for high priority ones) and some extra
 * pools for workqueues which are not bound to any specific CPU - the
 * number of these backing pools is dynamic.
 *
 * Please read Documentation/workqueue.txt for details.
 */

#include <linux/export.h>
#include <linux/kernel.h>
#include <linux/sched.h>
#include <linux/init.h>
#include <linux/signal.h>
#include <linux/completion.h>
#include <linux/workqueue.h>
#include <linux/slab.h>
#include <linux/cpu.h>
#include <linux/notifier.h>
#include <linux/kthread.h>
#include <linux/hardirq.h>
#include <linux/mempolicy.h>
#include <linux/freezer.h>
#include <linux/kallsyms.h>
#include <linux/debug_locks.h>
#include <linux/lockdep.h>
#include <linux/idr.h>
#include <linux/jhash.h>
#include <linux/hashtable.h>
#include <linux/rculist.h>
#include <linux/nodemask.h>
#include <linux/moduleparam.h>
#include <linux/uaccess.h>
#include <linux/nmi.h>
#include <linux/locallock.h>
#include <linux/delay.h>
#include <uapi/linux/sched/types.h>

#include "workqueue_internal.h"

enum {
	/*
	 * worker_pool flags
	 *
	 * A bound pool is either associated or disassociated with its CPU.
	 * While associated (!DISASSOCIATED), all workers are bound to the
	 * CPU and none has %WORKER_UNBOUND set and concurrency management
	 * is in effect.
	 *
	 * While DISASSOCIATED, the cpu may be offline and all workers have
	 * %WORKER_UNBOUND set and concurrency management disabled, and may
	 * be executing on any CPU.  The pool behaves as an unbound one.
	 *
	 * Note that DISASSOCIATED should be flipped only while holding
	 * attach_mutex to avoid changing binding state while
	 * worker_attach_to_pool() is in progress.
	 */
	POOL_MANAGER_ACTIVE	= 1 << 0,	/* being managed */
	POOL_DISASSOCIATED	= 1 << 2,	/* cpu can't serve workers */

	/* worker flags */
	WORKER_DIE		= 1 << 1,	/* die die die */
	WORKER_IDLE		= 1 << 2,	/* is idle */
	WORKER_PREP		= 1 << 3,	/* preparing to run works */
	WORKER_CPU_INTENSIVE	= 1 << 6,	/* cpu intensive */
	WORKER_UNBOUND		= 1 << 7,	/* worker is unbound */
	WORKER_REBOUND		= 1 << 8,	/* worker was rebound */

	WORKER_NOT_RUNNING	= WORKER_PREP | WORKER_CPU_INTENSIVE |
				  WORKER_UNBOUND | WORKER_REBOUND,

	NR_STD_WORKER_POOLS	= 2,		/* # standard pools per cpu */

	UNBOUND_POOL_HASH_ORDER	= 6,		/* hashed by pool->attrs */
	BUSY_WORKER_HASH_ORDER	= 6,		/* 64 pointers */

	MAX_IDLE_WORKERS_RATIO	= 4,		/* 1/4 of busy can be idle */
	IDLE_WORKER_TIMEOUT	= 300 * HZ,	/* keep idle ones for 5 mins */

	MAYDAY_INITIAL_TIMEOUT  = HZ / 100 >= 2 ? HZ / 100 : 2,
						/* call for help after 10ms
						   (min two ticks) */
	MAYDAY_INTERVAL		= HZ / 10,	/* and then every 100ms */
	CREATE_COOLDOWN		= HZ,		/* time to breath after fail */

	/*
	 * Rescue workers are used only on emergencies and shared by
	 * all cpus.  Give MIN_NICE.
	 */
	RESCUER_NICE_LEVEL	= MIN_NICE,
	HIGHPRI_NICE_LEVEL	= MIN_NICE,

	WQ_NAME_LEN		= 24,
};

/*
 * Structure fields follow one of the following exclusion rules.
 *
 * I: Modifiable by initialization/destruction paths and read-only for
 *    everyone else.
 *
 * P: Preemption protected.  Disabling preemption is enough and should
 *    only be modified and accessed from the local cpu.
 *
 * L: pool->lock protected.  Access with pool->lock held.
 *
 * X: During normal operation, modification requires pool->lock and should
 *    be done only from local cpu.  Either disabling preemption on local
 *    cpu or grabbing pool->lock is enough for read access.  If
 *    POOL_DISASSOCIATED is set, it's identical to L.
 *
 *    On RT we need the extra protection via rt_lock_idle_list() for
 *    the list manipulations against read access from
 *    wq_worker_sleeping(). All other places are nicely serialized via
 *    pool->lock.
 *
 * A: pool->attach_mutex protected.
 *
 * PL: wq_pool_mutex protected.
 *
 * PR: wq_pool_mutex protected for writes.  RCU protected for reads.
 *
 * PW: wq_pool_mutex and wq->mutex protected for writes.  Either for reads.
 *
 * PWR: wq_pool_mutex and wq->mutex protected for writes.  Either or
 *      sched-RCU for reads.
 *
 * WQ: wq->mutex protected.
 *
 * WR: wq->mutex protected for writes.  RCU protected for reads.
 *
 * MD: wq_mayday_lock protected.
 */

/* struct worker is defined in workqueue_internal.h */

struct worker_pool {
	spinlock_t		lock;		/* the pool lock */
	int			cpu;		/* I: the associated cpu */
	int			node;		/* I: the associated node ID */
	int			id;		/* I: pool ID */
	unsigned int		flags;		/* X: flags */

	unsigned long		watchdog_ts;	/* L: watchdog timestamp */

	struct list_head	worklist;	/* L: list of pending works */
	int			nr_workers;	/* L: total number of workers */

	/* nr_idle includes the ones off idle_list for rebinding */
	int			nr_idle;	/* L: currently idle ones */

	struct list_head	idle_list;	/* X: list of idle workers */
	struct timer_list	idle_timer;	/* L: worker idle timeout */
	struct timer_list	mayday_timer;	/* L: SOS timer for workers */

	/* a workers is either on busy_hash or idle_list, or the manager */
	DECLARE_HASHTABLE(busy_hash, BUSY_WORKER_HASH_ORDER);
						/* L: hash of busy workers */

	/* see manage_workers() for details on the two manager mutexes */
	struct worker		*manager;	/* L: purely informational */
	struct mutex		attach_mutex;	/* attach/detach exclusion */
	struct list_head	workers;	/* A: attached workers */
	struct completion	*detach_completion; /* all workers detached */

	struct ida		worker_ida;	/* worker IDs for task name */

	struct workqueue_attrs	*attrs;		/* I: worker attributes */
	struct hlist_node	hash_node;	/* PL: unbound_pool_hash node */
	int			refcnt;		/* PL: refcnt for unbound pools */

	/*
	 * The current concurrency level.  As it's likely to be accessed
	 * from other CPUs during try_to_wake_up(), put it in a separate
	 * cacheline.
	 */
	atomic_t		nr_running ____cacheline_aligned_in_smp;

	/*
	 * Destruction of pool is RCU protected to allow dereferences
	 * from get_work_pool().
	 */
	struct rcu_head		rcu;
} ____cacheline_aligned_in_smp;

/*
 * The per-pool workqueue.  While queued, the lower WORK_STRUCT_FLAG_BITS
 * of work_struct->data are used for flags and the remaining high bits
 * point to the pwq; thus, pwqs need to be aligned at two's power of the
 * number of flag bits.
 */
struct pool_workqueue {
	struct worker_pool	*pool;		/* I: the associated pool */
	struct workqueue_struct *wq;		/* I: the owning workqueue */
	int			work_color;	/* L: current color */
	int			flush_color;	/* L: flushing color */
	int			refcnt;		/* L: reference count */
	int			nr_in_flight[WORK_NR_COLORS];
						/* L: nr of in_flight works */
	int			nr_active;	/* L: nr of active works */
	int			max_active;	/* L: max active works */
	struct list_head	delayed_works;	/* L: delayed works */
	struct list_head	pwqs_node;	/* WR: node on wq->pwqs */
	struct list_head	mayday_node;	/* MD: node on wq->maydays */

	/*
	 * Release of unbound pwq is punted to system_wq.  See put_pwq()
	 * and pwq_unbound_release_workfn() for details.  pool_workqueue
	 * itself is also RCU protected so that the first pwq can be
	 * determined without grabbing wq->mutex.
	 */
	struct work_struct	unbound_release_work;
	struct rcu_head		rcu;
} __aligned(1 << WORK_STRUCT_FLAG_BITS);

/*
 * Structure used to wait for workqueue flush.
 */
struct wq_flusher {
	struct list_head	list;		/* WQ: list of flushers */
	int			flush_color;	/* WQ: flush color waiting for */
	struct completion	done;		/* flush completion */
};

struct wq_device;

/*
 * The externally visible workqueue.  It relays the issued work items to
 * the appropriate worker_pool through its pool_workqueues.
 */
struct workqueue_struct {
	struct list_head	pwqs;		/* WR: all pwqs of this wq */
	struct list_head	list;		/* PR: list of all workqueues */

	struct mutex		mutex;		/* protects this wq */
	int			work_color;	/* WQ: current work color */
	int			flush_color;	/* WQ: current flush color */
	atomic_t		nr_pwqs_to_flush; /* flush in progress */
	struct wq_flusher	*first_flusher;	/* WQ: first flusher */
	struct list_head	flusher_queue;	/* WQ: flush waiters */
	struct list_head	flusher_overflow; /* WQ: flush overflow list */

	struct list_head	maydays;	/* MD: pwqs requesting rescue */
	struct worker		*rescuer;	/* I: rescue worker */

	int			nr_drainers;	/* WQ: drain in progress */
	int			saved_max_active; /* WQ: saved pwq max_active */

	struct workqueue_attrs	*unbound_attrs;	/* PW: only for unbound wqs */
	struct pool_workqueue	*dfl_pwq;	/* PW: only for unbound wqs */

#ifdef CONFIG_SYSFS
	struct wq_device	*wq_dev;	/* I: for sysfs interface */
#endif
#ifdef CONFIG_LOCKDEP
	struct lockdep_map	lockdep_map;
#endif
	char			name[WQ_NAME_LEN]; /* I: workqueue name */

	/*
	 * Destruction of workqueue_struct is sched-RCU protected to allow
	 * walking the workqueues list without grabbing wq_pool_mutex.
	 * This is used to dump all workqueues from sysrq.
	 */
	struct rcu_head		rcu;

	/* hot fields used during command issue, aligned to cacheline */
	unsigned int		flags ____cacheline_aligned; /* WQ: WQ_* flags */
	struct pool_workqueue __percpu *cpu_pwqs; /* I: per-cpu pwqs */
	struct pool_workqueue __rcu *numa_pwq_tbl[]; /* PWR: unbound pwqs indexed by node */
};

static struct kmem_cache *pwq_cache;

static cpumask_var_t *wq_numa_possible_cpumask;
					/* possible CPUs of each node */

static bool wq_disable_numa;
module_param_named(disable_numa, wq_disable_numa, bool, 0444);

/* see the comment above the definition of WQ_POWER_EFFICIENT */
static bool wq_power_efficient = IS_ENABLED(CONFIG_WQ_POWER_EFFICIENT_DEFAULT);
module_param_named(power_efficient, wq_power_efficient, bool, 0444);

static bool wq_online;			/* can kworkers be created yet? */

static bool wq_numa_enabled;		/* unbound NUMA affinity enabled */

/* buf for wq_update_unbound_numa_attrs(), protected by CPU hotplug exclusion */
static struct workqueue_attrs *wq_update_unbound_numa_attrs_buf;

static DEFINE_MUTEX(wq_pool_mutex);	/* protects pools and workqueues list */
static DEFINE_SPINLOCK(wq_mayday_lock);	/* protects wq->maydays list */
static DECLARE_WAIT_QUEUE_HEAD(wq_manager_wait); /* wait for manager to go away */

static LIST_HEAD(workqueues);		/* PR: list of all workqueues */
static bool workqueue_freezing;		/* PL: have wqs started freezing? */

/* PL: allowable cpus for unbound wqs and work items */
static cpumask_var_t wq_unbound_cpumask;

/* CPU where unbound work was last round robin scheduled from this CPU */
static DEFINE_PER_CPU(int, wq_rr_cpu_last);

/*
 * Local execution of unbound work items is no longer guaranteed.  The
 * following always forces round-robin CPU selection on unbound work items
 * to uncover usages which depend on it.
 */
#ifdef CONFIG_DEBUG_WQ_FORCE_RR_CPU
static bool wq_debug_force_rr_cpu = true;
#else
static bool wq_debug_force_rr_cpu = false;
#endif
module_param_named(debug_force_rr_cpu, wq_debug_force_rr_cpu, bool, 0644);

/* the per-cpu worker pools */
static DEFINE_PER_CPU_SHARED_ALIGNED(struct worker_pool [NR_STD_WORKER_POOLS], cpu_worker_pools);

static DEFINE_IDR(worker_pool_idr);	/* PR: idr of all pools */

/* PL: hash of all unbound pools keyed by pool->attrs */
static DEFINE_HASHTABLE(unbound_pool_hash, UNBOUND_POOL_HASH_ORDER);

/* I: attributes used when instantiating standard unbound pools on demand */
static struct workqueue_attrs *unbound_std_wq_attrs[NR_STD_WORKER_POOLS];

/* I: attributes used when instantiating ordered pools on demand */
static struct workqueue_attrs *ordered_wq_attrs[NR_STD_WORKER_POOLS];

struct workqueue_struct *system_wq __read_mostly;
EXPORT_SYMBOL(system_wq);
struct workqueue_struct *system_highpri_wq __read_mostly;
EXPORT_SYMBOL_GPL(system_highpri_wq);
struct workqueue_struct *system_long_wq __read_mostly;
EXPORT_SYMBOL_GPL(system_long_wq);
struct workqueue_struct *system_unbound_wq __read_mostly;
EXPORT_SYMBOL_GPL(system_unbound_wq);
struct workqueue_struct *system_freezable_wq __read_mostly;
EXPORT_SYMBOL_GPL(system_freezable_wq);
struct workqueue_struct *system_power_efficient_wq __read_mostly;
EXPORT_SYMBOL_GPL(system_power_efficient_wq);
struct workqueue_struct *system_freezable_power_efficient_wq __read_mostly;
EXPORT_SYMBOL_GPL(system_freezable_power_efficient_wq);

static DEFINE_LOCAL_IRQ_LOCK(pendingb_lock);

static int worker_thread(void *__worker);
static void workqueue_sysfs_unregister(struct workqueue_struct *wq);

#define CREATE_TRACE_POINTS
#include <trace/events/workqueue.h>

#define assert_rcu_or_pool_mutex()					\
	RCU_LOCKDEP_WARN(!rcu_read_lock_held() &&			\
			 !lockdep_is_held(&wq_pool_mutex),		\
			 "RCU or wq_pool_mutex should be held")

#define assert_rcu_or_wq_mutex(wq)					\
	RCU_LOCKDEP_WARN(!rcu_read_lock_held() &&			\
			 !lockdep_is_held(&wq->mutex),			\
			 "RCU or wq->mutex should be held")

#define assert_rcu_or_wq_mutex_or_pool_mutex(wq)			\
	RCU_LOCKDEP_WARN(!rcu_read_lock_held() &&			\
			 !lockdep_is_held(&wq->mutex) &&		\
			 !lockdep_is_held(&wq_pool_mutex),		\
			 "RCU, wq->mutex or wq_pool_mutex should be held")

#define for_each_cpu_worker_pool(pool, cpu)				\
	for ((pool) = &per_cpu(cpu_worker_pools, cpu)[0];		\
	     (pool) < &per_cpu(cpu_worker_pools, cpu)[NR_STD_WORKER_POOLS]; \
	     (pool)++)

/**
 * for_each_pool - iterate through all worker_pools in the system
 * @pool: iteration cursor
 * @pi: integer used for iteration
 *
 * This must be called either with wq_pool_mutex held or RCU read
 * locked.  If the pool needs to be used beyond the locking in effect, the
 * caller is responsible for guaranteeing that the pool stays online.
 *
 * The if/else clause exists only for the lockdep assertion and can be
 * ignored.
 */
#define for_each_pool(pool, pi)						\
	idr_for_each_entry(&worker_pool_idr, pool, pi)			\
		if (({ assert_rcu_or_pool_mutex(); false; })) { }	\
		else

/**
 * for_each_pool_worker - iterate through all workers of a worker_pool
 * @worker: iteration cursor
 * @pool: worker_pool to iterate workers of
 *
 * This must be called with @pool->attach_mutex.
 *
 * The if/else clause exists only for the lockdep assertion and can be
 * ignored.
 */
#define for_each_pool_worker(worker, pool)				\
	list_for_each_entry((worker), &(pool)->workers, node)		\
		if (({ lockdep_assert_held(&pool->attach_mutex); false; })) { } \
		else

/**
 * for_each_pwq - iterate through all pool_workqueues of the specified workqueue
 * @pwq: iteration cursor
 * @wq: the target workqueue
 *
 * This must be called either with wq->mutex held or RCU read locked.
 * If the pwq needs to be used beyond the locking in effect, the caller is
 * responsible for guaranteeing that the pwq stays online.
 *
 * The if/else clause exists only for the lockdep assertion and can be
 * ignored.
 */
#define for_each_pwq(pwq, wq)						\
	list_for_each_entry_rcu((pwq), &(wq)->pwqs, pwqs_node)		\
		if (({ assert_rcu_or_wq_mutex(wq); false; })) { }	\
		else

#ifdef CONFIG_PREEMPT_RT_BASE
static inline void rt_lock_idle_list(struct worker_pool *pool)
{
	preempt_disable();
}
static inline void rt_unlock_idle_list(struct worker_pool *pool)
{
	preempt_enable();
}
static inline void sched_lock_idle_list(struct worker_pool *pool) { }
static inline void sched_unlock_idle_list(struct worker_pool *pool) { }
#else
static inline void rt_lock_idle_list(struct worker_pool *pool) { }
static inline void rt_unlock_idle_list(struct worker_pool *pool) { }
static inline void sched_lock_idle_list(struct worker_pool *pool)
{
	spin_lock_irq(&pool->lock);
}
static inline void sched_unlock_idle_list(struct worker_pool *pool)
{
	spin_unlock_irq(&pool->lock);
}
#endif


#ifdef CONFIG_DEBUG_OBJECTS_WORK

static struct debug_obj_descr work_debug_descr;

static void *work_debug_hint(void *addr)
{
	return ((struct work_struct *) addr)->func;
}

static bool work_is_static_object(void *addr)
{
	struct work_struct *work = addr;

	return test_bit(WORK_STRUCT_STATIC_BIT, work_data_bits(work));
}

/*
 * fixup_init is called when:
 * - an active object is initialized
 */
static bool work_fixup_init(void *addr, enum debug_obj_state state)
{
	struct work_struct *work = addr;

	switch (state) {
	case ODEBUG_STATE_ACTIVE:
		cancel_work_sync(work);
		debug_object_init(work, &work_debug_descr);
		return true;
	default:
		return false;
	}
}

/*
 * fixup_free is called when:
 * - an active object is freed
 */
static bool work_fixup_free(void *addr, enum debug_obj_state state)
{
	struct work_struct *work = addr;

	switch (state) {
	case ODEBUG_STATE_ACTIVE:
		cancel_work_sync(work);
		debug_object_free(work, &work_debug_descr);
		return true;
	default:
		return false;
	}
}

static struct debug_obj_descr work_debug_descr = {
	.name		= "work_struct",
	.debug_hint	= work_debug_hint,
	.is_static_object = work_is_static_object,
	.fixup_init	= work_fixup_init,
	.fixup_free	= work_fixup_free,
};

static inline void debug_work_activate(struct work_struct *work)
{
	debug_object_activate(work, &work_debug_descr);
}

static inline void debug_work_deactivate(struct work_struct *work)
{
	debug_object_deactivate(work, &work_debug_descr);
}

void __init_work(struct work_struct *work, int onstack)
{
	if (onstack)
		debug_object_init_on_stack(work, &work_debug_descr);
	else
		debug_object_init(work, &work_debug_descr);
}
EXPORT_SYMBOL_GPL(__init_work);

void destroy_work_on_stack(struct work_struct *work)
{
	debug_object_free(work, &work_debug_descr);
}
EXPORT_SYMBOL_GPL(destroy_work_on_stack);

void destroy_delayed_work_on_stack(struct delayed_work *work)
{
	destroy_timer_on_stack(&work->timer);
	debug_object_free(&work->work, &work_debug_descr);
}
EXPORT_SYMBOL_GPL(destroy_delayed_work_on_stack);

#else
static inline void debug_work_activate(struct work_struct *work) { }
static inline void debug_work_deactivate(struct work_struct *work) { }
#endif

/**
 * worker_pool_assign_id - allocate ID and assing it to @pool
 * @pool: the pool pointer of interest
 *
 * Returns 0 if ID in [0, WORK_OFFQ_POOL_NONE) is allocated and assigned
 * successfully, -errno on failure.
 */
static int worker_pool_assign_id(struct worker_pool *pool)
{
	int ret;

	lockdep_assert_held(&wq_pool_mutex);

	ret = idr_alloc(&worker_pool_idr, pool, 0, WORK_OFFQ_POOL_NONE,
			GFP_KERNEL);
	if (ret >= 0) {
		pool->id = ret;
		return 0;
	}
	return ret;
}

/**
 * unbound_pwq_by_node - return the unbound pool_workqueue for the given node
 * @wq: the target workqueue
 * @node: the node ID
 *
 * This must be called with any of wq_pool_mutex, wq->mutex or RCU
 * read locked.
 * If the pwq needs to be used beyond the locking in effect, the caller is
 * responsible for guaranteeing that the pwq stays online.
 *
 * Return: The unbound pool_workqueue for @node.
 */
static struct pool_workqueue *unbound_pwq_by_node(struct workqueue_struct *wq,
						  int node)
{
	assert_rcu_or_wq_mutex_or_pool_mutex(wq);

	/*
	 * XXX: @node can be NUMA_NO_NODE if CPU goes offline while a
	 * delayed item is pending.  The plan is to keep CPU -> NODE
	 * mapping valid and stable across CPU on/offlines.  Once that
	 * happens, this workaround can be removed.
	 */
	if (unlikely(node == NUMA_NO_NODE))
		return wq->dfl_pwq;

	return rcu_dereference_raw(wq->numa_pwq_tbl[node]);
}

static unsigned int work_color_to_flags(int color)
{
	return color << WORK_STRUCT_COLOR_SHIFT;
}

static int get_work_color(struct work_struct *work)
{
	return (*work_data_bits(work) >> WORK_STRUCT_COLOR_SHIFT) &
		((1 << WORK_STRUCT_COLOR_BITS) - 1);
}

static int work_next_color(int color)
{
	return (color + 1) % WORK_NR_COLORS;
}

/*
 * While queued, %WORK_STRUCT_PWQ is set and non flag bits of a work's data
 * contain the pointer to the queued pwq.  Once execution starts, the flag
 * is cleared and the high bits contain OFFQ flags and pool ID.
 *
 * set_work_pwq(), set_work_pool_and_clear_pending(), mark_work_canceling()
 * and clear_work_data() can be used to set the pwq, pool or clear
 * work->data.  These functions should only be called while the work is
 * owned - ie. while the PENDING bit is set.
 *
 * get_work_pool() and get_work_pwq() can be used to obtain the pool or pwq
 * corresponding to a work.  Pool is available once the work has been
 * queued anywhere after initialization until it is sync canceled.  pwq is
 * available only while the work item is queued.
 *
 * %WORK_OFFQ_CANCELING is used to mark a work item which is being
 * canceled.  While being canceled, a work item may have its PENDING set
 * but stay off timer and worklist for arbitrarily long and nobody should
 * try to steal the PENDING bit.
 */
static inline void set_work_data(struct work_struct *work, unsigned long data,
				 unsigned long flags)
{
	WARN_ON_ONCE(!work_pending(work));
	atomic_long_set(&work->data, data | flags | work_static(work));
}

static void set_work_pwq(struct work_struct *work, struct pool_workqueue *pwq,
			 unsigned long extra_flags)
{
	set_work_data(work, (unsigned long)pwq,
		      WORK_STRUCT_PENDING | WORK_STRUCT_PWQ | extra_flags);
}

static void set_work_pool_and_keep_pending(struct work_struct *work,
					   int pool_id)
{
	set_work_data(work, (unsigned long)pool_id << WORK_OFFQ_POOL_SHIFT,
		      WORK_STRUCT_PENDING);
}

static void set_work_pool_and_clear_pending(struct work_struct *work,
					    int pool_id)
{
	/*
	 * The following wmb is paired with the implied mb in
	 * test_and_set_bit(PENDING) and ensures all updates to @work made
	 * here are visible to and precede any updates by the next PENDING
	 * owner.
	 */
	smp_wmb();
	set_work_data(work, (unsigned long)pool_id << WORK_OFFQ_POOL_SHIFT, 0);
	/*
	 * The following mb guarantees that previous clear of a PENDING bit
	 * will not be reordered with any speculative LOADS or STORES from
	 * work->current_func, which is executed afterwards.  This possible
	 * reordering can lead to a missed execution on attempt to qeueue
	 * the same @work.  E.g. consider this case:
	 *
	 *   CPU#0                         CPU#1
	 *   ----------------------------  --------------------------------
	 *
	 * 1  STORE event_indicated
	 * 2  queue_work_on() {
	 * 3    test_and_set_bit(PENDING)
	 * 4 }                             set_..._and_clear_pending() {
	 * 5                                 set_work_data() # clear bit
	 * 6                                 smp_mb()
	 * 7                               work->current_func() {
	 * 8				      LOAD event_indicated
	 *				   }
	 *
	 * Without an explicit full barrier speculative LOAD on line 8 can
	 * be executed before CPU#0 does STORE on line 1.  If that happens,
	 * CPU#0 observes the PENDING bit is still set and new execution of
	 * a @work is not queued in a hope, that CPU#1 will eventually
	 * finish the queued @work.  Meanwhile CPU#1 does not see
	 * event_indicated is set, because speculative LOAD was executed
	 * before actual STORE.
	 */
	smp_mb();
}

static void clear_work_data(struct work_struct *work)
{
	smp_wmb();	/* see set_work_pool_and_clear_pending() */
	set_work_data(work, WORK_STRUCT_NO_POOL, 0);
}

static struct pool_workqueue *get_work_pwq(struct work_struct *work)
{
	unsigned long data = atomic_long_read(&work->data);

	if (data & WORK_STRUCT_PWQ)
		return (void *)(data & WORK_STRUCT_WQ_DATA_MASK);
	else
		return NULL;
}

/**
 * get_work_pool - return the worker_pool a given work was associated with
 * @work: the work item of interest
 *
 * Pools are created and destroyed under wq_pool_mutex, and allows read
 * access under RCU read lock.  As such, this function should be
 * called under wq_pool_mutex or inside of a rcu_read_lock() region.
 *
 * All fields of the returned pool are accessible as long as the above
 * mentioned locking is in effect.  If the returned pool needs to be used
 * beyond the critical section, the caller is responsible for ensuring the
 * returned pool is and stays online.
 *
 * Return: The worker_pool @work was last associated with.  %NULL if none.
 */
static struct worker_pool *get_work_pool(struct work_struct *work)
{
	unsigned long data = atomic_long_read(&work->data);
	int pool_id;

	assert_rcu_or_pool_mutex();

	if (data & WORK_STRUCT_PWQ)
		return ((struct pool_workqueue *)
			(data & WORK_STRUCT_WQ_DATA_MASK))->pool;

	pool_id = data >> WORK_OFFQ_POOL_SHIFT;
	if (pool_id == WORK_OFFQ_POOL_NONE)
		return NULL;

	return idr_find(&worker_pool_idr, pool_id);
}

/**
 * get_work_pool_id - return the worker pool ID a given work is associated with
 * @work: the work item of interest
 *
 * Return: The worker_pool ID @work was last associated with.
 * %WORK_OFFQ_POOL_NONE if none.
 */
static int get_work_pool_id(struct work_struct *work)
{
	unsigned long data = atomic_long_read(&work->data);

	if (data & WORK_STRUCT_PWQ)
		return ((struct pool_workqueue *)
			(data & WORK_STRUCT_WQ_DATA_MASK))->pool->id;

	return data >> WORK_OFFQ_POOL_SHIFT;
}

static void mark_work_canceling(struct work_struct *work)
{
	unsigned long pool_id = get_work_pool_id(work);

	pool_id <<= WORK_OFFQ_POOL_SHIFT;
	set_work_data(work, pool_id | WORK_OFFQ_CANCELING, WORK_STRUCT_PENDING);
}

static bool work_is_canceling(struct work_struct *work)
{
	unsigned long data = atomic_long_read(&work->data);

	return !(data & WORK_STRUCT_PWQ) && (data & WORK_OFFQ_CANCELING);
}

/*
 * Policy functions.  These define the policies on how the global worker
 * pools are managed.  Unless noted otherwise, these functions assume that
 * they're being called with pool->lock held.
 */

static bool __need_more_worker(struct worker_pool *pool)
{
	return !atomic_read(&pool->nr_running);
}

/*
 * Need to wake up a worker?  Called from anything but currently
 * running workers.
 *
 * Note that, because unbound workers never contribute to nr_running, this
 * function will always return %true for unbound pools as long as the
 * worklist isn't empty.
 */
static bool need_more_worker(struct worker_pool *pool)
{
	return !list_empty(&pool->worklist) && __need_more_worker(pool);
}

/* Can I start working?  Called from busy but !running workers. */
static bool may_start_working(struct worker_pool *pool)
{
	return pool->nr_idle;
}

/* Do I need to keep working?  Called from currently running workers. */
static bool keep_working(struct worker_pool *pool)
{
	return !list_empty(&pool->worklist) &&
		atomic_read(&pool->nr_running) <= 1;
}

/* Do we need a new worker?  Called from manager. */
static bool need_to_create_worker(struct worker_pool *pool)
{
	return need_more_worker(pool) && !may_start_working(pool);
}

/* Do we have too many workers and should some go away? */
static bool too_many_workers(struct worker_pool *pool)
{
	bool managing = pool->flags & POOL_MANAGER_ACTIVE;
	int nr_idle = pool->nr_idle + managing; /* manager is considered idle */
	int nr_busy = pool->nr_workers - nr_idle;

	return nr_idle > 2 && (nr_idle - 2) * MAX_IDLE_WORKERS_RATIO >= nr_busy;
}

/*
 * Wake up functions.
 */

/* Return the first idle worker.  Safe with preemption disabled */
static struct worker *first_idle_worker(struct worker_pool *pool)
{
	if (unlikely(list_empty(&pool->idle_list)))
		return NULL;

	return list_first_entry(&pool->idle_list, struct worker, entry);
}

/**
 * wake_up_worker - wake up an idle worker
 * @pool: worker pool to wake worker from
 *
 * Wake up the first idle worker of @pool.
 *
 * CONTEXT:
 * spin_lock_irq(pool->lock).
 */
static void wake_up_worker(struct worker_pool *pool)
{
	struct worker *worker;

	rt_lock_idle_list(pool);

	worker = first_idle_worker(pool);

	if (likely(worker))
		wake_up_process(worker->task);

	rt_unlock_idle_list(pool);
}

/**
 * wq_worker_running - a worker is running again
 * @task: task waking up
 *
 * This function is called when a worker returns from schedule()
 */
void wq_worker_running(struct task_struct *task)
{
	struct worker *worker = kthread_data(task);

	if (!worker->sleeping)
		return;
	if (!(worker->flags & WORKER_NOT_RUNNING))
		atomic_inc(&worker->pool->nr_running);
	worker->sleeping = 0;
}

/**
 * wq_worker_sleeping - a worker is going to sleep
 * @task: task going to sleep
 *
 * This function is called from schedule() when a busy worker is
 * going to sleep.
 */
void wq_worker_sleeping(struct task_struct *task)
{
	struct worker *worker = kthread_data(task);
	struct worker_pool *pool;

	/*
	 * Rescuers, which may not have all the fields set up like normal
	 * workers, also reach here, let's not access anything before
	 * checking NOT_RUNNING.
	 */
	if (worker->flags & WORKER_NOT_RUNNING)
		return;

	pool = worker->pool;

	if (WARN_ON_ONCE(worker->sleeping))
		return;

	worker->sleeping = 1;

	/*
	 * The counterpart of the following dec_and_test, implied mb,
	 * worklist not empty test sequence is in insert_work().
	 * Please read comment there.
	 */
	if (atomic_dec_and_test(&pool->nr_running) &&
	    !list_empty(&pool->worklist)) {
		sched_lock_idle_list(pool);
		wake_up_worker(pool);
		sched_unlock_idle_list(pool);
	}
}

/**
 * worker_set_flags - set worker flags and adjust nr_running accordingly
 * @worker: self
 * @flags: flags to set
 *
 * Set @flags in @worker->flags and adjust nr_running accordingly.
 *
 * CONTEXT:
 * spin_lock_irq(pool->lock)
 */
static inline void worker_set_flags(struct worker *worker, unsigned int flags)
{
	struct worker_pool *pool = worker->pool;

	WARN_ON_ONCE(worker->task != current);

	/* If transitioning into NOT_RUNNING, adjust nr_running. */
	if ((flags & WORKER_NOT_RUNNING) &&
	    !(worker->flags & WORKER_NOT_RUNNING)) {
		atomic_dec(&pool->nr_running);
	}

	worker->flags |= flags;
}

/**
 * worker_clr_flags - clear worker flags and adjust nr_running accordingly
 * @worker: self
 * @flags: flags to clear
 *
 * Clear @flags in @worker->flags and adjust nr_running accordingly.
 *
 * CONTEXT:
 * spin_lock_irq(pool->lock)
 */
static inline void worker_clr_flags(struct worker *worker, unsigned int flags)
{
	struct worker_pool *pool = worker->pool;
	unsigned int oflags = worker->flags;

	WARN_ON_ONCE(worker->task != current);

	worker->flags &= ~flags;

	/*
	 * If transitioning out of NOT_RUNNING, increment nr_running.  Note
	 * that the nested NOT_RUNNING is not a noop.  NOT_RUNNING is mask
	 * of multiple flags, not a single flag.
	 */
	if ((flags & WORKER_NOT_RUNNING) && (oflags & WORKER_NOT_RUNNING))
		if (!(worker->flags & WORKER_NOT_RUNNING))
			atomic_inc(&pool->nr_running);
}

/**
 * find_worker_executing_work - find worker which is executing a work
 * @pool: pool of interest
 * @work: work to find worker for
 *
 * Find a worker which is executing @work on @pool by searching
 * @pool->busy_hash which is keyed by the address of @work.  For a worker
 * to match, its current execution should match the address of @work and
 * its work function.  This is to avoid unwanted dependency between
 * unrelated work executions through a work item being recycled while still
 * being executed.
 *
 * This is a bit tricky.  A work item may be freed once its execution
 * starts and nothing prevents the freed area from being recycled for
 * another work item.  If the same work item address ends up being reused
 * before the original execution finishes, workqueue will identify the
 * recycled work item as currently executing and make it wait until the
 * current execution finishes, introducing an unwanted dependency.
 *
 * This function checks the work item address and work function to avoid
 * false positives.  Note that this isn't complete as one may construct a
 * work function which can introduce dependency onto itself through a
 * recycled work item.  Well, if somebody wants to shoot oneself in the
 * foot that badly, there's only so much we can do, and if such deadlock
 * actually occurs, it should be easy to locate the culprit work function.
 *
 * CONTEXT:
 * spin_lock_irq(pool->lock).
 *
 * Return:
 * Pointer to worker which is executing @work if found, %NULL
 * otherwise.
 */
static struct worker *find_worker_executing_work(struct worker_pool *pool,
						 struct work_struct *work)
{
	struct worker *worker;

	hash_for_each_possible(pool->busy_hash, worker, hentry,
			       (unsigned long)work)
		if (worker->current_work == work &&
		    worker->current_func == work->func)
			return worker;

	return NULL;
}

/**
 * move_linked_works - move linked works to a list
 * @work: start of series of works to be scheduled
 * @head: target list to append @work to
 * @nextp: out parameter for nested worklist walking
 *
 * Schedule linked works starting from @work to @head.  Work series to
 * be scheduled starts at @work and includes any consecutive work with
 * WORK_STRUCT_LINKED set in its predecessor.
 *
 * If @nextp is not NULL, it's updated to point to the next work of
 * the last scheduled work.  This allows move_linked_works() to be
 * nested inside outer list_for_each_entry_safe().
 *
 * CONTEXT:
 * spin_lock_irq(pool->lock).
 */
static void move_linked_works(struct work_struct *work, struct list_head *head,
			      struct work_struct **nextp)
{
	struct work_struct *n;

	/*
	 * Linked worklist will always end before the end of the list,
	 * use NULL for list head.
	 */
	list_for_each_entry_safe_from(work, n, NULL, entry) {
		list_move_tail(&work->entry, head);
		if (!(*work_data_bits(work) & WORK_STRUCT_LINKED))
			break;
	}

	/*
	 * If we're already inside safe list traversal and have moved
	 * multiple works to the scheduled queue, the next position
	 * needs to be updated.
	 */
	if (nextp)
		*nextp = n;
}

/**
 * get_pwq - get an extra reference on the specified pool_workqueue
 * @pwq: pool_workqueue to get
 *
 * Obtain an extra reference on @pwq.  The caller should guarantee that
 * @pwq has positive refcnt and be holding the matching pool->lock.
 */
static void get_pwq(struct pool_workqueue *pwq)
{
	lockdep_assert_held(&pwq->pool->lock);
	WARN_ON_ONCE(pwq->refcnt <= 0);
	pwq->refcnt++;
}

/**
 * put_pwq - put a pool_workqueue reference
 * @pwq: pool_workqueue to put
 *
 * Drop a reference of @pwq.  If its refcnt reaches zero, schedule its
 * destruction.  The caller should be holding the matching pool->lock.
 */
static void put_pwq(struct pool_workqueue *pwq)
{
	lockdep_assert_held(&pwq->pool->lock);
	if (likely(--pwq->refcnt))
		return;
	if (WARN_ON_ONCE(!(pwq->wq->flags & WQ_UNBOUND)))
		return;
	/*
	 * @pwq can't be released under pool->lock, bounce to
	 * pwq_unbound_release_workfn().  This never recurses on the same
	 * pool->lock as this path is taken only for unbound workqueues and
	 * the release work item is scheduled on a per-cpu workqueue.  To
	 * avoid lockdep warning, unbound pool->locks are given lockdep
	 * subclass of 1 in get_unbound_pool().
	 */
	schedule_work(&pwq->unbound_release_work);
}

/**
 * put_pwq_unlocked - put_pwq() with surrounding pool lock/unlock
 * @pwq: pool_workqueue to put (can be %NULL)
 *
 * put_pwq() with locking.  This function also allows %NULL @pwq.
 */
static void put_pwq_unlocked(struct pool_workqueue *pwq)
{
	if (pwq) {
		/*
		 * As both pwqs and pools are RCU protected, the
		 * following lock operations are safe.
		 */
		rcu_read_lock();
		local_spin_lock_irq(pendingb_lock, &pwq->pool->lock);
		put_pwq(pwq);
		local_spin_unlock_irq(pendingb_lock, &pwq->pool->lock);
		rcu_read_unlock();
	}
}

static void pwq_activate_delayed_work(struct work_struct *work)
{
	struct pool_workqueue *pwq = get_work_pwq(work);

	trace_workqueue_activate_work(work);
	if (list_empty(&pwq->pool->worklist))
		pwq->pool->watchdog_ts = jiffies;
	move_linked_works(work, &pwq->pool->worklist, NULL);
	__clear_bit(WORK_STRUCT_DELAYED_BIT, work_data_bits(work));
	pwq->nr_active++;
}

static void pwq_activate_first_delayed(struct pool_workqueue *pwq)
{
	struct work_struct *work = list_first_entry(&pwq->delayed_works,
						    struct work_struct, entry);

	pwq_activate_delayed_work(work);
}

/**
 * pwq_dec_nr_in_flight - decrement pwq's nr_in_flight
 * @pwq: pwq of interest
 * @color: color of work which left the queue
 *
 * A work either has completed or is removed from pending queue,
 * decrement nr_in_flight of its pwq and handle workqueue flushing.
 *
 * CONTEXT:
 * spin_lock_irq(pool->lock).
 */
static void pwq_dec_nr_in_flight(struct pool_workqueue *pwq, int color)
{
	/* uncolored work items don't participate in flushing or nr_active */
	if (color == WORK_NO_COLOR)
		goto out_put;

	pwq->nr_in_flight[color]--;

	pwq->nr_active--;
	if (!list_empty(&pwq->delayed_works)) {
		/* one down, submit a delayed one */
		if (pwq->nr_active < pwq->max_active)
			pwq_activate_first_delayed(pwq);
	}

	/* is flush in progress and are we at the flushing tip? */
	if (likely(pwq->flush_color != color))
		goto out_put;

	/* are there still in-flight works? */
	if (pwq->nr_in_flight[color])
		goto out_put;

	/* this pwq is done, clear flush_color */
	pwq->flush_color = -1;

	/*
	 * If this was the last pwq, wake up the first flusher.  It
	 * will handle the rest.
	 */
	if (atomic_dec_and_test(&pwq->wq->nr_pwqs_to_flush))
		complete(&pwq->wq->first_flusher->done);
out_put:
	put_pwq(pwq);
}

/**
 * try_to_grab_pending - steal work item from worklist and disable irq
 * @work: work item to steal
 * @is_dwork: @work is a delayed_work
 * @flags: place to store irq state
 *
 * Try to grab PENDING bit of @work.  This function can handle @work in any
 * stable state - idle, on timer or on worklist.
 *
 * Return:
 *  1		if @work was pending and we successfully stole PENDING
 *  0		if @work was idle and we claimed PENDING
 *  -EAGAIN	if PENDING couldn't be grabbed at the moment, safe to busy-retry
 *  -ENOENT	if someone else is canceling @work, this state may persist
 *		for arbitrarily long
 *
 * Note:
 * On >= 0 return, the caller owns @work's PENDING bit.  To avoid getting
 * interrupted while holding PENDING and @work off queue, irq must be
 * disabled on entry.  This, combined with delayed_work->timer being
 * irqsafe, ensures that we return -EAGAIN for finite short period of time.
 *
 * On successful return, >= 0, irq is disabled and the caller is
 * responsible for releasing it using local_irq_restore(*@flags).
 *
 * This function is safe to call from any context including IRQ handler.
 */
static int try_to_grab_pending(struct work_struct *work, bool is_dwork,
			       unsigned long *flags)
{
	struct worker_pool *pool;
	struct pool_workqueue *pwq;

	local_lock_irqsave(pendingb_lock, *flags);

	/* try to steal the timer if it exists */
	if (is_dwork) {
		struct delayed_work *dwork = to_delayed_work(work);

		/*
		 * dwork->timer is irqsafe.  If del_timer() fails, it's
		 * guaranteed that the timer is not queued anywhere and not
		 * running on the local CPU.
		 */
		if (likely(del_timer(&dwork->timer)))
			return 1;
	}

	/* try to claim PENDING the normal way */
	if (!test_and_set_bit(WORK_STRUCT_PENDING_BIT, work_data_bits(work)))
		return 0;

	rcu_read_lock();
	/*
	 * The queueing is in progress, or it is already queued. Try to
	 * steal it from ->worklist without clearing WORK_STRUCT_PENDING.
	 */
	pool = get_work_pool(work);
	if (!pool)
		goto fail;

	spin_lock(&pool->lock);
	/*
	 * work->data is guaranteed to point to pwq only while the work
	 * item is queued on pwq->wq, and both updating work->data to point
	 * to pwq on queueing and to pool on dequeueing are done under
	 * pwq->pool->lock.  This in turn guarantees that, if work->data
	 * points to pwq which is associated with a locked pool, the work
	 * item is currently queued on that pool.
	 */
	pwq = get_work_pwq(work);
	if (pwq && pwq->pool == pool) {
		debug_work_deactivate(work);

		/*
		 * A delayed work item cannot be grabbed directly because
		 * it might have linked NO_COLOR work items which, if left
		 * on the delayed_list, will confuse pwq->nr_active
		 * management later on and cause stall.  Make sure the work
		 * item is activated before grabbing.
		 */
		if (*work_data_bits(work) & WORK_STRUCT_DELAYED)
			pwq_activate_delayed_work(work);

		list_del_init(&work->entry);
		pwq_dec_nr_in_flight(pwq, get_work_color(work));

		/* work->data points to pwq iff queued, point to pool */
		set_work_pool_and_keep_pending(work, pool->id);

		spin_unlock(&pool->lock);
		rcu_read_unlock();
		return 1;
	}
	spin_unlock(&pool->lock);
fail:
	rcu_read_unlock();
	local_unlock_irqrestore(pendingb_lock, *flags);
	if (work_is_canceling(work))
		return -ENOENT;
	cpu_chill();
	return -EAGAIN;
}

/**
 * insert_work - insert a work into a pool
 * @pwq: pwq @work belongs to
 * @work: work to insert
 * @head: insertion point
 * @extra_flags: extra WORK_STRUCT_* flags to set
 *
 * Insert @work which belongs to @pwq after @head.  @extra_flags is or'd to
 * work_struct flags.
 *
 * CONTEXT:
 * spin_lock_irq(pool->lock).
 */
static void insert_work(struct pool_workqueue *pwq, struct work_struct *work,
			struct list_head *head, unsigned int extra_flags)
{
	struct worker_pool *pool = pwq->pool;

	/* we own @work, set data and link */
	set_work_pwq(work, pwq, extra_flags);
	list_add_tail(&work->entry, head);
	get_pwq(pwq);

	/*
	 * Ensure either wq_worker_sleeping() sees the above
	 * list_add_tail() or we see zero nr_running to avoid workers lying
	 * around lazily while there are works to be processed.
	 */
	smp_mb();

	if (__need_more_worker(pool))
		wake_up_worker(pool);
}

/*
 * Test whether @work is being queued from another work executing on the
 * same workqueue.
 */
static bool is_chained_work(struct workqueue_struct *wq)
{
	struct worker *worker;

	worker = current_wq_worker();
	/*
	 * Return %true iff I'm a worker execuing a work item on @wq.  If
	 * I'm @worker, it's safe to dereference it without locking.
	 */
	return worker && worker->current_pwq->wq == wq;
}

/*
 * When queueing an unbound work item to a wq, prefer local CPU if allowed
 * by wq_unbound_cpumask.  Otherwise, round robin among the allowed ones to
 * avoid perturbing sensitive tasks.
 */
static int wq_select_unbound_cpu(int cpu)
{
	static bool printed_dbg_warning;
	int new_cpu;

	if (likely(!wq_debug_force_rr_cpu)) {
		if (cpumask_test_cpu(cpu, wq_unbound_cpumask))
			return cpu;
	} else if (!printed_dbg_warning) {
		pr_warn("workqueue: round-robin CPU selection forced, expect performance impact\n");
		printed_dbg_warning = true;
	}

	if (cpumask_empty(wq_unbound_cpumask))
		return cpu;

	new_cpu = __this_cpu_read(wq_rr_cpu_last);
	new_cpu = cpumask_next_and(new_cpu, wq_unbound_cpumask, cpu_online_mask);
	if (unlikely(new_cpu >= nr_cpu_ids)) {
		new_cpu = cpumask_first_and(wq_unbound_cpumask, cpu_online_mask);
		if (unlikely(new_cpu >= nr_cpu_ids))
			return cpu;
	}
	__this_cpu_write(wq_rr_cpu_last, new_cpu);

	return new_cpu;
}

static void __queue_work(int cpu, struct workqueue_struct *wq,
			 struct work_struct *work)
{
	struct pool_workqueue *pwq;
	struct worker_pool *last_pool;
	struct list_head *worklist;
	unsigned int work_flags;
	unsigned int req_cpu = cpu;

	/*
	 * While a work item is PENDING && off queue, a task trying to
	 * steal the PENDING will busy-loop waiting for it to either get
	 * queued or lose PENDING.  Grabbing PENDING and queueing should
	 * happen with IRQ disabled.
	 */
	lockdep_assert_irqs_disabled_nonrt();

	debug_work_activate(work);

	/* if draining, only works from the same workqueue are allowed */
	if (unlikely(wq->flags & __WQ_DRAINING) &&
	    WARN_ON_ONCE(!is_chained_work(wq)))
		return;
	rcu_read_lock();
retry:
	/* pwq which will be used unless @work is executing elsewhere */
	if (wq->flags & WQ_UNBOUND) {
		if (req_cpu == WORK_CPU_UNBOUND)
			cpu = wq_select_unbound_cpu(raw_smp_processor_id());
		pwq = unbound_pwq_by_node(wq, cpu_to_node(cpu));
	} else {
		if (req_cpu == WORK_CPU_UNBOUND)
			cpu = raw_smp_processor_id();
		pwq = per_cpu_ptr(wq->cpu_pwqs, cpu);
	}

	/*
	 * If @work was previously on a different pool, it might still be
	 * running there, in which case the work needs to be queued on that
	 * pool to guarantee non-reentrancy.
	 *
	 * pwqs are guaranteed active orderly for ordered workqueue, and
	 * it guarantees non-reentrancy for works. So any work doesn't need
	 * to be queued on previous pool. And the works shouldn't be queued
	 * on previous pool, since we need to guarantee the prevous pwq
	 * releasable to avoid work-stavation on the newest pool.
	 */
	last_pool = wq->flags & __WQ_ORDERED ? NULL : get_work_pool(work);
	if (last_pool && last_pool != pwq->pool) {
		struct worker *worker;

		spin_lock(&last_pool->lock);

		worker = find_worker_executing_work(last_pool, work);

		if (worker && worker->current_pwq->wq == wq) {
			pwq = worker->current_pwq;
		} else {
			/* meh... not running there, queue here */
			spin_unlock(&last_pool->lock);
			spin_lock(&pwq->pool->lock);
		}
	} else {
		spin_lock(&pwq->pool->lock);
	}

	/*
	 * pwq is determined and locked.  For unbound pools, we could have
	 * raced with pwq release and it could already be dead.  If its
	 * refcnt is zero, repeat pwq selection.  Note that pwqs never die
	 * without another pwq replacing it in the numa_pwq_tbl or while
	 * work items are executing on it, so the retrying is guaranteed to
	 * make forward-progress.
	 */
	if (unlikely(!pwq->refcnt)) {
		if (wq->flags & WQ_UNBOUND) {
			spin_unlock(&pwq->pool->lock);
			cpu_relax();
			goto retry;
		}
		/* oops */
		WARN_ONCE(true, "workqueue: per-cpu pwq for %s on cpu%d has 0 refcnt",
			  wq->name, cpu);
	}

	/* pwq determined, queue */
	trace_workqueue_queue_work(req_cpu, pwq, work);

	if (WARN_ON(!list_empty(&work->entry)))
		goto out;

	pwq->nr_in_flight[pwq->work_color]++;
	work_flags = work_color_to_flags(pwq->work_color);

	if (likely(pwq->nr_active < pwq->max_active)) {
		trace_workqueue_activate_work(work);
		pwq->nr_active++;
		worklist = &pwq->pool->worklist;
		if (list_empty(worklist))
			pwq->pool->watchdog_ts = jiffies;
	} else {
		work_flags |= WORK_STRUCT_DELAYED;
		worklist = &pwq->delayed_works;
	}

	insert_work(pwq, work, worklist, work_flags);

out:
	spin_unlock(&pwq->pool->lock);
	rcu_read_unlock();
}

/**
 * queue_work_on - queue work on specific cpu
 * @cpu: CPU number to execute work on
 * @wq: workqueue to use
 * @work: work to queue
 *
 * We queue the work to a specific CPU, the caller must ensure it
 * can't go away.
 *
 * Return: %false if @work was already on a queue, %true otherwise.
 */
bool queue_work_on(int cpu, struct workqueue_struct *wq,
		   struct work_struct *work)
{
	bool ret = false;
	unsigned long flags;

	local_lock_irqsave(pendingb_lock,flags);

	if (!test_and_set_bit(WORK_STRUCT_PENDING_BIT, work_data_bits(work))) {
		__queue_work(cpu, wq, work);
		ret = true;
	}

	local_unlock_irqrestore(pendingb_lock, flags);
	return ret;
}
EXPORT_SYMBOL(queue_work_on);

void delayed_work_timer_fn(unsigned long __data)
{
	struct delayed_work *dwork = (struct delayed_work *)__data;

	/* XXX */
	/* local_lock(pendingb_lock); */
	/* should have been called from irqsafe timer with irq already off */
	__queue_work(dwork->cpu, dwork->wq, &dwork->work);
	/* local_unlock(pendingb_lock); */
}
EXPORT_SYMBOL(delayed_work_timer_fn);

static void __queue_delayed_work(int cpu, struct workqueue_struct *wq,
				struct delayed_work *dwork, unsigned long delay)
{
	struct timer_list *timer = &dwork->timer;
	struct work_struct *work = &dwork->work;

	WARN_ON_ONCE(!wq);
	WARN_ON_ONCE(timer->function != delayed_work_timer_fn ||
		     timer->data != (unsigned long)dwork);
	WARN_ON_ONCE(timer_pending(timer));
	WARN_ON_ONCE(!list_empty(&work->entry));

	/*
	 * If @delay is 0, queue @dwork->work immediately.  This is for
	 * both optimization and correctness.  The earliest @timer can
	 * expire is on the closest next tick and delayed_work users depend
	 * on that there's no such delay when @delay is 0.
	 */
	if (!delay) {
		__queue_work(cpu, wq, &dwork->work);
		return;
	}

	dwork->wq = wq;
	dwork->cpu = cpu;
	timer->expires = jiffies + delay;

	if (unlikely(cpu != WORK_CPU_UNBOUND))
		add_timer_on(timer, cpu);
	else
		add_timer(timer);
}

/**
 * queue_delayed_work_on - queue work on specific CPU after delay
 * @cpu: CPU number to execute work on
 * @wq: workqueue to use
 * @dwork: work to queue
 * @delay: number of jiffies to wait before queueing
 *
 * Return: %false if @work was already on a queue, %true otherwise.  If
 * @delay is zero and @dwork is idle, it will be scheduled for immediate
 * execution.
 */
bool queue_delayed_work_on(int cpu, struct workqueue_struct *wq,
			   struct delayed_work *dwork, unsigned long delay)
{
	struct work_struct *work = &dwork->work;
	bool ret = false;
	unsigned long flags;

	/* read the comment in __queue_work() */
	local_lock_irqsave(pendingb_lock, flags);

	if (!test_and_set_bit(WORK_STRUCT_PENDING_BIT, work_data_bits(work))) {
		__queue_delayed_work(cpu, wq, dwork, delay);
		ret = true;
	}

	local_unlock_irqrestore(pendingb_lock, flags);
	return ret;
}
EXPORT_SYMBOL(queue_delayed_work_on);

/**
 * mod_delayed_work_on - modify delay of or queue a delayed work on specific CPU
 * @cpu: CPU number to execute work on
 * @wq: workqueue to use
 * @dwork: work to queue
 * @delay: number of jiffies to wait before queueing
 *
 * If @dwork is idle, equivalent to queue_delayed_work_on(); otherwise,
 * modify @dwork's timer so that it expires after @delay.  If @delay is
 * zero, @work is guaranteed to be scheduled immediately regardless of its
 * current state.
 *
 * Return: %false if @dwork was idle and queued, %true if @dwork was
 * pending and its timer was modified.
 *
 * This function is safe to call from any context including IRQ handler.
 * See try_to_grab_pending() for details.
 */
bool mod_delayed_work_on(int cpu, struct workqueue_struct *wq,
			 struct delayed_work *dwork, unsigned long delay)
{
	unsigned long flags;
	int ret;

	do {
		ret = try_to_grab_pending(&dwork->work, true, &flags);
	} while (unlikely(ret == -EAGAIN));

	if (likely(ret >= 0)) {
		__queue_delayed_work(cpu, wq, dwork, delay);
		local_unlock_irqrestore(pendingb_lock, flags);
	}

	/* -ENOENT from try_to_grab_pending() becomes %true */
	return ret;
}
EXPORT_SYMBOL_GPL(mod_delayed_work_on);

static void rcu_work_rcufn(struct rcu_head *rcu)
{
	struct rcu_work *rwork = container_of(rcu, struct rcu_work, rcu);

	/* read the comment in __queue_work() */
	local_irq_disable();
	__queue_work(WORK_CPU_UNBOUND, rwork->wq, &rwork->work);
	local_irq_enable();
}

/**
 * queue_rcu_work - queue work after a RCU grace period
 * @wq: workqueue to use
 * @rwork: work to queue
 *
 * Return: %false if @rwork was already pending, %true otherwise.  Note
 * that a full RCU grace period is guaranteed only after a %true return.
 * While @rwork is guarnateed to be executed after a %false return, the
 * execution may happen before a full RCU grace period has passed.
 */
bool queue_rcu_work(struct workqueue_struct *wq, struct rcu_work *rwork)
{
	struct work_struct *work = &rwork->work;

	if (!test_and_set_bit(WORK_STRUCT_PENDING_BIT, work_data_bits(work))) {
		rwork->wq = wq;
		call_rcu(&rwork->rcu, rcu_work_rcufn);
		return true;
	}

	return false;
}
EXPORT_SYMBOL(queue_rcu_work);

/**
 * worker_enter_idle - enter idle state
 * @worker: worker which is entering idle state
 *
 * @worker is entering idle state.  Update stats and idle timer if
 * necessary.
 *
 * LOCKING:
 * spin_lock_irq(pool->lock).
 */
static void worker_enter_idle(struct worker *worker)
{
	struct worker_pool *pool = worker->pool;

	if (WARN_ON_ONCE(worker->flags & WORKER_IDLE) ||
	    WARN_ON_ONCE(!list_empty(&worker->entry) &&
			 (worker->hentry.next || worker->hentry.pprev)))
		return;

	/* can't use worker_set_flags(), also called from create_worker() */
	worker->flags |= WORKER_IDLE;
	pool->nr_idle++;
	worker->last_active = jiffies;

	/* idle_list is LIFO */
	rt_lock_idle_list(pool);
	list_add(&worker->entry, &pool->idle_list);
	rt_unlock_idle_list(pool);

	if (too_many_workers(pool) && !timer_pending(&pool->idle_timer))
		mod_timer(&pool->idle_timer, jiffies + IDLE_WORKER_TIMEOUT);

	/*
	 * Sanity check nr_running.  Because wq_unbind_fn() releases
	 * pool->lock between setting %WORKER_UNBOUND and zapping
	 * nr_running, the warning may trigger spuriously.  Check iff
	 * unbind is not in progress.
	 */
	WARN_ON_ONCE(!(pool->flags & POOL_DISASSOCIATED) &&
		     pool->nr_workers == pool->nr_idle &&
		     atomic_read(&pool->nr_running));
}

/**
 * worker_leave_idle - leave idle state
 * @worker: worker which is leaving idle state
 *
 * @worker is leaving idle state.  Update stats.
 *
 * LOCKING:
 * spin_lock_irq(pool->lock).
 */
static void worker_leave_idle(struct worker *worker)
{
	struct worker_pool *pool = worker->pool;

	if (WARN_ON_ONCE(!(worker->flags & WORKER_IDLE)))
		return;
	worker_clr_flags(worker, WORKER_IDLE);
	pool->nr_idle--;
	rt_lock_idle_list(pool);
	list_del_init(&worker->entry);
	rt_unlock_idle_list(pool);
}

static struct worker *alloc_worker(int node)
{
	struct worker *worker;

	worker = kzalloc_node(sizeof(*worker), GFP_KERNEL, node);
	if (worker) {
		INIT_LIST_HEAD(&worker->entry);
		INIT_LIST_HEAD(&worker->scheduled);
		INIT_LIST_HEAD(&worker->node);
		/* on creation a worker is in !idle && prep state */
		worker->flags = WORKER_PREP;
	}
	return worker;
}

static struct sched_param fifo_param;

static void kworker_set_sched_params(struct task_struct *worker)
{
	if (!fifo_param.sched_priority)
		return;
	sched_setscheduler_nocheck(worker, SCHED_FIFO, &fifo_param);
}

/**
 * worker_attach_to_pool() - attach a worker to a pool
 * @worker: worker to be attached
 * @pool: the target pool
 *
 * Attach @worker to @pool.  Once attached, the %WORKER_UNBOUND flag and
 * cpu-binding of @worker are kept coordinated with the pool across
 * cpu-[un]hotplugs.
 */
static void worker_attach_to_pool(struct worker *worker,
				   struct worker_pool *pool)
{
	mutex_lock(&pool->attach_mutex);

	/*
	 * set_cpus_allowed_ptr() will fail if the cpumask doesn't have any
	 * online CPUs.  It'll be re-applied when any of the CPUs come up.
	 */
	set_cpus_allowed_ptr(worker->task, pool->attrs->cpumask);

	/*
	 * The pool->attach_mutex ensures %POOL_DISASSOCIATED remains
	 * stable across this function.  See the comments above the
	 * flag definition for details.
	 */
	if (pool->flags & POOL_DISASSOCIATED)
		worker->flags |= WORKER_UNBOUND;

	list_add_tail(&worker->node, &pool->workers);

	mutex_unlock(&pool->attach_mutex);
}

/**
 * worker_detach_from_pool() - detach a worker from its pool
 * @worker: worker which is attached to its pool
 * @pool: the pool @worker is attached to
 *
 * Undo the attaching which had been done in worker_attach_to_pool().  The
 * caller worker shouldn't access to the pool after detached except it has
 * other reference to the pool.
 */
static void worker_detach_from_pool(struct worker *worker,
				    struct worker_pool *pool)
{
	struct completion *detach_completion = NULL;

	mutex_lock(&pool->attach_mutex);
	list_del(&worker->node);
	if (list_empty(&pool->workers))
		detach_completion = pool->detach_completion;
	mutex_unlock(&pool->attach_mutex);

	/* clear leftover flags without pool->lock after it is detached */
	worker->flags &= ~(WORKER_UNBOUND | WORKER_REBOUND);

	if (detach_completion)
		complete(detach_completion);
}

/**
 * create_worker - create a new workqueue worker
 * @pool: pool the new worker will belong to
 *
 * Create and start a new worker which is attached to @pool.
 *
 * CONTEXT:
 * Might sleep.  Does GFP_KERNEL allocations.
 *
 * Return:
 * Pointer to the newly created worker.
 */
static struct worker *create_worker(struct worker_pool *pool)
{
	struct worker *worker = NULL;
	int id = -1;
	char id_buf[16];

	/* ID is needed to determine kthread name */
	id = ida_simple_get(&pool->worker_ida, 0, 0, GFP_KERNEL);
	if (id < 0)
		goto fail;

	worker = alloc_worker(pool->node);
	if (!worker)
		goto fail;

	worker->pool = pool;
	worker->id = id;

	if (pool->cpu >= 0)
		snprintf(id_buf, sizeof(id_buf), "%d:%d%s", pool->cpu, id,
			 pool->attrs->nice < 0  ? "H" : "");
	else
		snprintf(id_buf, sizeof(id_buf), "u%d:%d", pool->id, id);

	worker->task = kthread_create_on_node(worker_thread, worker, pool->node,
					      "kworker/%s", id_buf);
	if (IS_ERR(worker->task))
		goto fail;

	set_user_nice(worker->task, pool->attrs->nice);
	kthread_bind_mask(worker->task, pool->attrs->cpumask);

	/* successful, attach the worker to the pool */
	worker_attach_to_pool(worker, pool);

	/* start the newly created worker */
	spin_lock_irq(&pool->lock);
	worker->pool->nr_workers++;
	worker_enter_idle(worker);
	kworker_set_sched_params(worker->task);
	wake_up_process(worker->task);
	spin_unlock_irq(&pool->lock);

	return worker;

fail:
	if (id >= 0)
		ida_simple_remove(&pool->worker_ida, id);
	kfree(worker);
	return NULL;
}

/**
 * destroy_worker - destroy a workqueue worker
 * @worker: worker to be destroyed
 *
 * Destroy @worker and adjust @pool stats accordingly.  The worker should
 * be idle.
 *
 * CONTEXT:
 * spin_lock_irq(pool->lock).
 */
static void destroy_worker(struct worker *worker)
{
	struct worker_pool *pool = worker->pool;

	lockdep_assert_held(&pool->lock);

	/* sanity check frenzy */
	if (WARN_ON(worker->current_work) ||
	    WARN_ON(!list_empty(&worker->scheduled)) ||
	    WARN_ON(!(worker->flags & WORKER_IDLE)))
		return;

	pool->nr_workers--;
	pool->nr_idle--;

	rt_lock_idle_list(pool);
	list_del_init(&worker->entry);
	rt_unlock_idle_list(pool);
	worker->flags |= WORKER_DIE;
	wake_up_process(worker->task);
}

static void idle_worker_timeout(unsigned long __pool)
{
	struct worker_pool *pool = (void *)__pool;

	spin_lock_irq(&pool->lock);

	while (too_many_workers(pool)) {
		struct worker *worker;
		unsigned long expires;

		/* idle_list is kept in LIFO order, check the last one */
		worker = list_entry(pool->idle_list.prev, struct worker, entry);
		expires = worker->last_active + IDLE_WORKER_TIMEOUT;

		if (time_before(jiffies, expires)) {
			mod_timer(&pool->idle_timer, expires);
			break;
		}

		destroy_worker(worker);
	}

	spin_unlock_irq(&pool->lock);
}

static void send_mayday(struct work_struct *work)
{
	struct pool_workqueue *pwq = get_work_pwq(work);
	struct workqueue_struct *wq = pwq->wq;

	lockdep_assert_held(&wq_mayday_lock);

	if (!wq->rescuer)
		return;

	/* mayday mayday mayday */
	if (list_empty(&pwq->mayday_node)) {
		/*
		 * If @pwq is for an unbound wq, its base ref may be put at
		 * any time due to an attribute change.  Pin @pwq until the
		 * rescuer is done with it.
		 */
		get_pwq(pwq);
		list_add_tail(&pwq->mayday_node, &wq->maydays);
		wake_up_process(wq->rescuer->task);
	}
}

static void pool_mayday_timeout(unsigned long __pool)
{
	struct worker_pool *pool = (void *)__pool;
	struct work_struct *work;

	spin_lock_irq(&pool->lock);
	spin_lock(&wq_mayday_lock);		/* for wq->maydays */

	if (need_to_create_worker(pool)) {
		/*
		 * We've been trying to create a new worker but
		 * haven't been successful.  We might be hitting an
		 * allocation deadlock.  Send distress signals to
		 * rescuers.
		 */
		list_for_each_entry(work, &pool->worklist, entry)
			send_mayday(work);
	}

	spin_unlock(&wq_mayday_lock);
	spin_unlock_irq(&pool->lock);

	mod_timer(&pool->mayday_timer, jiffies + MAYDAY_INTERVAL);
}

/**
 * maybe_create_worker - create a new worker if necessary
 * @pool: pool to create a new worker for
 *
 * Create a new worker for @pool if necessary.  @pool is guaranteed to
 * have at least one idle worker on return from this function.  If
 * creating a new worker takes longer than MAYDAY_INTERVAL, mayday is
 * sent to all rescuers with works scheduled on @pool to resolve
 * possible allocation deadlock.
 *
 * On return, need_to_create_worker() is guaranteed to be %false and
 * may_start_working() %true.
 *
 * LOCKING:
 * spin_lock_irq(pool->lock) which may be released and regrabbed
 * multiple times.  Does GFP_KERNEL allocations.  Called only from
 * manager.
 */
static void maybe_create_worker(struct worker_pool *pool)
__releases(&pool->lock)
__acquires(&pool->lock)
{
restart:
	spin_unlock_irq(&pool->lock);

	/* if we don't make progress in MAYDAY_INITIAL_TIMEOUT, call for help */
	mod_timer(&pool->mayday_timer, jiffies + MAYDAY_INITIAL_TIMEOUT);

	while (true) {
		if (create_worker(pool) || !need_to_create_worker(pool))
			break;

		schedule_timeout_interruptible(CREATE_COOLDOWN);

		if (!need_to_create_worker(pool))
			break;
	}

	del_timer_sync(&pool->mayday_timer);
	spin_lock_irq(&pool->lock);
	/*
	 * This is necessary even after a new worker was just successfully
	 * created as @pool->lock was dropped and the new worker might have
	 * already become busy.
	 */
	if (need_to_create_worker(pool))
		goto restart;
}

/**
 * manage_workers - manage worker pool
 * @worker: self
 *
 * Assume the manager role and manage the worker pool @worker belongs
 * to.  At any given time, there can be only zero or one manager per
 * pool.  The exclusion is handled automatically by this function.
 *
 * The caller can safely start processing works on false return.  On
 * true return, it's guaranteed that need_to_create_worker() is false
 * and may_start_working() is true.
 *
 * CONTEXT:
 * spin_lock_irq(pool->lock) which may be released and regrabbed
 * multiple times.  Does GFP_KERNEL allocations.
 *
 * Return:
 * %false if the pool doesn't need management and the caller can safely
 * start processing works, %true if management function was performed and
 * the conditions that the caller verified before calling the function may
 * no longer be true.
 */
static bool manage_workers(struct worker *worker)
{
	struct worker_pool *pool = worker->pool;

	if (pool->flags & POOL_MANAGER_ACTIVE)
		return false;

	pool->flags |= POOL_MANAGER_ACTIVE;
	pool->manager = worker;

	maybe_create_worker(pool);

	pool->manager = NULL;
	pool->flags &= ~POOL_MANAGER_ACTIVE;
	wake_up(&wq_manager_wait);
	return true;
}

/**
 * process_one_work - process single work
 * @worker: self
 * @work: work to process
 *
 * Process @work.  This function contains all the logics necessary to
 * process a single work including synchronization against and
 * interaction with other workers on the same cpu, queueing and
 * flushing.  As long as context requirement is met, any worker can
 * call this function to process a work.
 *
 * CONTEXT:
 * spin_lock_irq(pool->lock) which is released and regrabbed.
 */
static void process_one_work(struct worker *worker, struct work_struct *work)
__releases(&pool->lock)
__acquires(&pool->lock)
{
	struct pool_workqueue *pwq = get_work_pwq(work);
	struct worker_pool *pool = worker->pool;
	bool cpu_intensive = pwq->wq->flags & WQ_CPU_INTENSIVE;
	int work_color;
	struct worker *collision;
#ifdef CONFIG_LOCKDEP
	/*
	 * It is permissible to free the struct work_struct from
	 * inside the function that is called from it, this we need to
	 * take into account for lockdep too.  To avoid bogus "held
	 * lock freed" warnings as well as problems when looking into
	 * work->lockdep_map, make a copy and use that here.
	 */
	struct lockdep_map lockdep_map;

	lockdep_copy_map(&lockdep_map, &work->lockdep_map);
#endif
	/* ensure we're on the correct CPU */
	WARN_ON_ONCE(!(pool->flags & POOL_DISASSOCIATED) &&
		     raw_smp_processor_id() != pool->cpu);

	/*
	 * A single work shouldn't be executed concurrently by
	 * multiple workers on a single cpu.  Check whether anyone is
	 * already processing the work.  If so, defer the work to the
	 * currently executing one.
	 */
	collision = find_worker_executing_work(pool, work);
	if (unlikely(collision)) {
		move_linked_works(work, &collision->scheduled, NULL);
		return;
	}

	/* claim and dequeue */
	debug_work_deactivate(work);
	hash_add(pool->busy_hash, &worker->hentry, (unsigned long)work);
	worker->current_work = work;
	worker->current_func = work->func;
	worker->current_pwq = pwq;
	work_color = get_work_color(work);

	list_del_init(&work->entry);

	/*
	 * CPU intensive works don't participate in concurrency management.
	 * They're the scheduler's responsibility.  This takes @worker out
	 * of concurrency management and the next code block will chain
	 * execution of the pending work items.
	 */
	if (unlikely(cpu_intensive))
		worker_set_flags(worker, WORKER_CPU_INTENSIVE);

	/*
	 * Wake up another worker if necessary.  The condition is always
	 * false for normal per-cpu workers since nr_running would always
	 * be >= 1 at this point.  This is used to chain execution of the
	 * pending work items for WORKER_NOT_RUNNING workers such as the
	 * UNBOUND and CPU_INTENSIVE ones.
	 */
	if (need_more_worker(pool))
		wake_up_worker(pool);

	/*
	 * Record the last pool and clear PENDING which should be the last
	 * update to @work.  Also, do this inside @pool->lock so that
	 * PENDING and queued state changes happen together while IRQ is
	 * disabled.
	 */
	set_work_pool_and_clear_pending(work, pool->id);

	spin_unlock_irq(&pool->lock);

	lock_map_acquire_read(&pwq->wq->lockdep_map);
	lock_map_acquire(&lockdep_map);
	trace_workqueue_execute_start(work);
	worker->current_func(work);
	/*
	 * While we must be careful to not use "work" after this, the trace
	 * point will only record its address.
	 */
	trace_workqueue_execute_end(work);
	lock_map_release(&lockdep_map);
	lock_map_release(&pwq->wq->lockdep_map);

	if (unlikely(in_atomic() || lockdep_depth(current) > 0)) {
		pr_err("BUG: workqueue leaked lock or atomic: %s/0x%08x/%d\n"
		       "     last function: %pf\n",
		       current->comm, preempt_count(), task_pid_nr(current),
		       worker->current_func);
		debug_show_held_locks(current);
		dump_stack();
	}

	/*
	 * The following prevents a kworker from hogging CPU on !PREEMPT
	 * kernels, where a requeueing work item waiting for something to
	 * happen could deadlock with stop_machine as such work item could
	 * indefinitely requeue itself while all other CPUs are trapped in
	 * stop_machine. At the same time, report a quiescent RCU state so
	 * the same condition doesn't freeze RCU.
	 */
	cond_resched_rcu_qs();

	spin_lock_irq(&pool->lock);

	/* clear cpu intensive status */
	if (unlikely(cpu_intensive))
		worker_clr_flags(worker, WORKER_CPU_INTENSIVE);

	/* we're done with it, release */
	hash_del(&worker->hentry);
	worker->current_work = NULL;
	worker->current_func = NULL;
	worker->current_pwq = NULL;
	worker->desc_valid = false;
	pwq_dec_nr_in_flight(pwq, work_color);
}

/**
 * process_scheduled_works - process scheduled works
 * @worker: self
 *
 * Process all scheduled works.  Please note that the scheduled list
 * may change while processing a work, so this function repeatedly
 * fetches a work from the top and executes it.
 *
 * CONTEXT:
 * spin_lock_irq(pool->lock) which may be released and regrabbed
 * multiple times.
 */
static void process_scheduled_works(struct worker *worker)
{
	while (!list_empty(&worker->scheduled)) {
		struct work_struct *work = list_first_entry(&worker->scheduled,
						struct work_struct, entry);
		process_one_work(worker, work);
	}
}

/**
 * worker_thread - the worker thread function
 * @__worker: self
 *
 * The worker thread function.  All workers belong to a worker_pool -
 * either a per-cpu one or dynamic unbound one.  These workers process all
 * work items regardless of their specific target workqueue.  The only
 * exception is work items which belong to workqueues with a rescuer which
 * will be explained in rescuer_thread().
 *
 * Return: 0
 */
static int worker_thread(void *__worker)
{
	struct worker *worker = __worker;
	struct worker_pool *pool = worker->pool;

	/* tell the scheduler that this is a workqueue worker */
	worker->task->flags |= PF_WQ_WORKER;
woke_up:
	spin_lock_irq(&pool->lock);

	/* am I supposed to die? */
	if (unlikely(worker->flags & WORKER_DIE)) {
		spin_unlock_irq(&pool->lock);
		WARN_ON_ONCE(!list_empty(&worker->entry));
		worker->task->flags &= ~PF_WQ_WORKER;

		set_task_comm(worker->task, "kworker/dying");
		ida_simple_remove(&pool->worker_ida, worker->id);
		worker_detach_from_pool(worker, pool);
		kfree(worker);
		return 0;
	}

	worker_leave_idle(worker);
recheck:
	/* no more worker necessary? */
	if (!need_more_worker(pool))
		goto sleep;

	/* do we need to manage? */
	if (unlikely(!may_start_working(pool)) && manage_workers(worker))
		goto recheck;

	/*
	 * ->scheduled list can only be filled while a worker is
	 * preparing to process a work or actually processing it.
	 * Make sure nobody diddled with it while I was sleeping.
	 */
	WARN_ON_ONCE(!list_empty(&worker->scheduled));

	/*
	 * Finish PREP stage.  We're guaranteed to have at least one idle
	 * worker or that someone else has already assumed the manager
	 * role.  This is where @worker starts participating in concurrency
	 * management if applicable and concurrency management is restored
	 * after being rebound.  See rebind_workers() for details.
	 */
	worker_clr_flags(worker, WORKER_PREP | WORKER_REBOUND);

	do {
		struct work_struct *work =
			list_first_entry(&pool->worklist,
					 struct work_struct, entry);

		pool->watchdog_ts = jiffies;

		if (likely(!(*work_data_bits(work) & WORK_STRUCT_LINKED))) {
			/* optimization path, not strictly necessary */
			process_one_work(worker, work);
			if (unlikely(!list_empty(&worker->scheduled)))
				process_scheduled_works(worker);
		} else {
			move_linked_works(work, &worker->scheduled, NULL);
			process_scheduled_works(worker);
		}
	} while (keep_working(pool));

	worker_set_flags(worker, WORKER_PREP);
sleep:
	/*
	 * pool->lock is held and there's no work to process and no need to
	 * manage, sleep.  Workers are woken up only while holding
	 * pool->lock or from local cpu, so setting the current state
	 * before releasing pool->lock is enough to prevent losing any
	 * event.
	 */
	worker_enter_idle(worker);
	__set_current_state(TASK_INTERRUPTIBLE);
	spin_unlock_irq(&pool->lock);
	schedule();
	goto woke_up;
}

/**
 * rescuer_thread - the rescuer thread function
 * @__rescuer: self
 *
 * Workqueue rescuer thread function.  There's one rescuer for each
 * workqueue which has WQ_MEM_RECLAIM set.
 *
 * Regular work processing on a pool may block trying to create a new
 * worker which uses GFP_KERNEL allocation which has slight chance of
 * developing into deadlock if some works currently on the same queue
 * need to be processed to satisfy the GFP_KERNEL allocation.  This is
 * the problem rescuer solves.
 *
 * When such condition is possible, the pool summons rescuers of all
 * workqueues which have works queued on the pool and let them process
 * those works so that forward progress can be guaranteed.
 *
 * This should happen rarely.
 *
 * Return: 0
 */
static int rescuer_thread(void *__rescuer)
{
	struct worker *rescuer = __rescuer;
	struct workqueue_struct *wq = rescuer->rescue_wq;
	struct list_head *scheduled = &rescuer->scheduled;
	bool should_stop;

	set_user_nice(current, RESCUER_NICE_LEVEL);

	/*
	 * Mark rescuer as worker too.  As WORKER_PREP is never cleared, it
	 * doesn't participate in concurrency management.
	 */
	rescuer->task->flags |= PF_WQ_WORKER;
repeat:
	set_current_state(TASK_INTERRUPTIBLE);

	/*
	 * By the time the rescuer is requested to stop, the workqueue
	 * shouldn't have any work pending, but @wq->maydays may still have
	 * pwq(s) queued.  This can happen by non-rescuer workers consuming
	 * all the work items before the rescuer got to them.  Go through
	 * @wq->maydays processing before acting on should_stop so that the
	 * list is always empty on exit.
	 */
	should_stop = kthread_should_stop();

	/* see whether any pwq is asking for help */
	spin_lock_irq(&wq_mayday_lock);

	while (!list_empty(&wq->maydays)) {
		struct pool_workqueue *pwq = list_first_entry(&wq->maydays,
					struct pool_workqueue, mayday_node);
		struct worker_pool *pool = pwq->pool;
		struct work_struct *work, *n;
		bool first = true;

		__set_current_state(TASK_RUNNING);
		list_del_init(&pwq->mayday_node);

		spin_unlock_irq(&wq_mayday_lock);

		worker_attach_to_pool(rescuer, pool);

		spin_lock_irq(&pool->lock);
		rescuer->pool = pool;

		/*
		 * Slurp in all works issued via this workqueue and
		 * process'em.
		 */
		WARN_ON_ONCE(!list_empty(scheduled));
		list_for_each_entry_safe(work, n, &pool->worklist, entry) {
			if (get_work_pwq(work) == pwq) {
				if (first)
					pool->watchdog_ts = jiffies;
				move_linked_works(work, scheduled, &n);
			}
			first = false;
		}

		if (!list_empty(scheduled)) {
			process_scheduled_works(rescuer);

			/*
			 * The above execution of rescued work items could
			 * have created more to rescue through
			 * pwq_activate_first_delayed() or chained
			 * queueing.  Let's put @pwq back on mayday list so
			 * that such back-to-back work items, which may be
			 * being used to relieve memory pressure, don't
			 * incur MAYDAY_INTERVAL delay inbetween.
			 */
			if (need_to_create_worker(pool)) {
				spin_lock(&wq_mayday_lock);
				/*
				 * Queue iff we aren't racing destruction
				 * and somebody else hasn't queued it already.
				 */
				if (wq->rescuer && list_empty(&pwq->mayday_node)) {
					get_pwq(pwq);
					list_add_tail(&pwq->mayday_node, &wq->maydays);
				}
				spin_unlock(&wq_mayday_lock);
			}
		}

		/*
		 * Put the reference grabbed by send_mayday().  @pool won't
		 * go away while we're still attached to it.
		 */
		put_pwq(pwq);

		/*
		 * Leave this pool.  If need_more_worker() is %true, notify a
		 * regular worker; otherwise, we end up with 0 concurrency
		 * and stalling the execution.
		 */
		if (need_more_worker(pool))
			wake_up_worker(pool);

		rescuer->pool = NULL;
		spin_unlock_irq(&pool->lock);

		worker_detach_from_pool(rescuer, pool);

		spin_lock_irq(&wq_mayday_lock);
	}

	spin_unlock_irq(&wq_mayday_lock);

	if (should_stop) {
		__set_current_state(TASK_RUNNING);
		rescuer->task->flags &= ~PF_WQ_WORKER;
		return 0;
	}

	/* rescuers should never participate in concurrency management */
	WARN_ON_ONCE(!(rescuer->flags & WORKER_NOT_RUNNING));
	schedule();
	goto repeat;
}

/**
 * check_flush_dependency - check for flush dependency sanity
 * @target_wq: workqueue being flushed
 * @target_work: work item being flushed (NULL for workqueue flushes)
 *
 * %current is trying to flush the whole @target_wq or @target_work on it.
 * If @target_wq doesn't have %WQ_MEM_RECLAIM, verify that %current is not
 * reclaiming memory or running on a workqueue which doesn't have
 * %WQ_MEM_RECLAIM as that can break forward-progress guarantee leading to
 * a deadlock.
 */
static void check_flush_dependency(struct workqueue_struct *target_wq,
				   struct work_struct *target_work)
{
	work_func_t target_func = target_work ? target_work->func : NULL;
	struct worker *worker;

	if (target_wq->flags & WQ_MEM_RECLAIM)
		return;

	worker = current_wq_worker();

	WARN_ONCE(current->flags & PF_MEMALLOC,
		  "workqueue: PF_MEMALLOC task %d(%s) is flushing !WQ_MEM_RECLAIM %s:%pf",
		  current->pid, current->comm, target_wq->name, target_func);
	WARN_ONCE(worker && ((worker->current_pwq->wq->flags &
			      (WQ_MEM_RECLAIM | __WQ_LEGACY)) == WQ_MEM_RECLAIM),
		  "workqueue: WQ_MEM_RECLAIM %s:%pf is flushing !WQ_MEM_RECLAIM %s:%pf",
		  worker->current_pwq->wq->name, worker->current_func,
		  target_wq->name, target_func);
}

struct wq_barrier {
	struct work_struct	work;
	struct completion	done;
	struct task_struct	*task;	/* purely informational */
};

static void wq_barrier_func(struct work_struct *work)
{
	struct wq_barrier *barr = container_of(work, struct wq_barrier, work);
	complete(&barr->done);
}

/**
 * insert_wq_barrier - insert a barrier work
 * @pwq: pwq to insert barrier into
 * @barr: wq_barrier to insert
 * @target: target work to attach @barr to
 * @worker: worker currently executing @target, NULL if @target is not executing
 *
 * @barr is linked to @target such that @barr is completed only after
 * @target finishes execution.  Please note that the ordering
 * guarantee is observed only with respect to @target and on the local
 * cpu.
 *
 * Currently, a queued barrier can't be canceled.  This is because
 * try_to_grab_pending() can't determine whether the work to be
 * grabbed is at the head of the queue and thus can't clear LINKED
 * flag of the previous work while there must be a valid next work
 * after a work with LINKED flag set.
 *
 * Note that when @worker is non-NULL, @target may be modified
 * underneath us, so we can't reliably determine pwq from @target.
 *
 * CONTEXT:
 * spin_lock_irq(pool->lock).
 */
static void insert_wq_barrier(struct pool_workqueue *pwq,
			      struct wq_barrier *barr,
			      struct work_struct *target, struct worker *worker)
{
	struct list_head *head;
	unsigned int linked = 0;

	/*
	 * debugobject calls are safe here even with pool->lock locked
	 * as we know for sure that this will not trigger any of the
	 * checks and call back into the fixup functions where we
	 * might deadlock.
	 */
	INIT_WORK_ONSTACK(&barr->work, wq_barrier_func);
	__set_bit(WORK_STRUCT_PENDING_BIT, work_data_bits(&barr->work));
	init_completion(&barr->done);
	barr->task = current;

	/*
	 * If @target is currently being executed, schedule the
	 * barrier to the worker; otherwise, put it after @target.
	 */
	if (worker)
		head = worker->scheduled.next;
	else {
		unsigned long *bits = work_data_bits(target);

		head = target->entry.next;
		/* there can already be other linked works, inherit and set */
		linked = *bits & WORK_STRUCT_LINKED;
		__set_bit(WORK_STRUCT_LINKED_BIT, bits);
	}

	debug_work_activate(&barr->work);
	insert_work(pwq, &barr->work, head,
		    work_color_to_flags(WORK_NO_COLOR) | linked);
}

/**
 * flush_workqueue_prep_pwqs - prepare pwqs for workqueue flushing
 * @wq: workqueue being flushed
 * @flush_color: new flush color, < 0 for no-op
 * @work_color: new work color, < 0 for no-op
 *
 * Prepare pwqs for workqueue flushing.
 *
 * If @flush_color is non-negative, flush_color on all pwqs should be
 * -1.  If no pwq has in-flight commands at the specified color, all
 * pwq->flush_color's stay at -1 and %false is returned.  If any pwq
 * has in flight commands, its pwq->flush_color is set to
 * @flush_color, @wq->nr_pwqs_to_flush is updated accordingly, pwq
 * wakeup logic is armed and %true is returned.
 *
 * The caller should have initialized @wq->first_flusher prior to
 * calling this function with non-negative @flush_color.  If
 * @flush_color is negative, no flush color update is done and %false
 * is returned.
 *
 * If @work_color is non-negative, all pwqs should have the same
 * work_color which is previous to @work_color and all will be
 * advanced to @work_color.
 *
 * CONTEXT:
 * mutex_lock(wq->mutex).
 *
 * Return:
 * %true if @flush_color >= 0 and there's something to flush.  %false
 * otherwise.
 */
static bool flush_workqueue_prep_pwqs(struct workqueue_struct *wq,
				      int flush_color, int work_color)
{
	bool wait = false;
	struct pool_workqueue *pwq;

	if (flush_color >= 0) {
		WARN_ON_ONCE(atomic_read(&wq->nr_pwqs_to_flush));
		atomic_set(&wq->nr_pwqs_to_flush, 1);
	}

	for_each_pwq(pwq, wq) {
		struct worker_pool *pool = pwq->pool;

		spin_lock_irq(&pool->lock);

		if (flush_color >= 0) {
			WARN_ON_ONCE(pwq->flush_color != -1);

			if (pwq->nr_in_flight[flush_color]) {
				pwq->flush_color = flush_color;
				atomic_inc(&wq->nr_pwqs_to_flush);
				wait = true;
			}
		}

		if (work_color >= 0) {
			WARN_ON_ONCE(work_color != work_next_color(pwq->work_color));
			pwq->work_color = work_color;
		}

		spin_unlock_irq(&pool->lock);
	}

	if (flush_color >= 0 && atomic_dec_and_test(&wq->nr_pwqs_to_flush))
		complete(&wq->first_flusher->done);

	return wait;
}

/**
 * flush_workqueue - ensure that any scheduled work has run to completion.
 * @wq: workqueue to flush
 *
 * This function sleeps until all work items which were queued on entry
 * have finished execution, but it is not livelocked by new incoming ones.
 */
void flush_workqueue(struct workqueue_struct *wq)
{
	struct wq_flusher this_flusher = {
		.list = LIST_HEAD_INIT(this_flusher.list),
		.flush_color = -1,
		.done = COMPLETION_INITIALIZER_ONSTACK(this_flusher.done),
	};
	int next_color;

	if (WARN_ON(!wq_online))
		return;

	lock_map_acquire(&wq->lockdep_map);
	lock_map_release(&wq->lockdep_map);

	mutex_lock(&wq->mutex);

	/*
	 * Start-to-wait phase
	 */
	next_color = work_next_color(wq->work_color);

	if (next_color != wq->flush_color) {
		/*
		 * Color space is not full.  The current work_color
		 * becomes our flush_color and work_color is advanced
		 * by one.
		 */
		WARN_ON_ONCE(!list_empty(&wq->flusher_overflow));
		this_flusher.flush_color = wq->work_color;
		wq->work_color = next_color;

		if (!wq->first_flusher) {
			/* no flush in progress, become the first flusher */
			WARN_ON_ONCE(wq->flush_color != this_flusher.flush_color);

			wq->first_flusher = &this_flusher;

			if (!flush_workqueue_prep_pwqs(wq, wq->flush_color,
						       wq->work_color)) {
				/* nothing to flush, done */
				wq->flush_color = next_color;
				wq->first_flusher = NULL;
				goto out_unlock;
			}
		} else {
			/* wait in queue */
			WARN_ON_ONCE(wq->flush_color == this_flusher.flush_color);
			list_add_tail(&this_flusher.list, &wq->flusher_queue);
			flush_workqueue_prep_pwqs(wq, -1, wq->work_color);
		}
	} else {
		/*
		 * Oops, color space is full, wait on overflow queue.
		 * The next flush completion will assign us
		 * flush_color and transfer to flusher_queue.
		 */
		list_add_tail(&this_flusher.list, &wq->flusher_overflow);
	}

	check_flush_dependency(wq, NULL);

	mutex_unlock(&wq->mutex);

	wait_for_completion(&this_flusher.done);

	/*
	 * Wake-up-and-cascade phase
	 *
	 * First flushers are responsible for cascading flushes and
	 * handling overflow.  Non-first flushers can simply return.
	 */
	if (wq->first_flusher != &this_flusher)
		return;

	mutex_lock(&wq->mutex);

	/* we might have raced, check again with mutex held */
	if (wq->first_flusher != &this_flusher)
		goto out_unlock;

	wq->first_flusher = NULL;

	WARN_ON_ONCE(!list_empty(&this_flusher.list));
	WARN_ON_ONCE(wq->flush_color != this_flusher.flush_color);

	while (true) {
		struct wq_flusher *next, *tmp;

		/* complete all the flushers sharing the current flush color */
		list_for_each_entry_safe(next, tmp, &wq->flusher_queue, list) {
			if (next->flush_color != wq->flush_color)
				break;
			list_del_init(&next->list);
			complete(&next->done);
		}

		WARN_ON_ONCE(!list_empty(&wq->flusher_overflow) &&
			     wq->flush_color != work_next_color(wq->work_color));

		/* this flush_color is finished, advance by one */
		wq->flush_color = work_next_color(wq->flush_color);

		/* one color has been freed, handle overflow queue */
		if (!list_empty(&wq->flusher_overflow)) {
			/*
			 * Assign the same color to all overflowed
			 * flushers, advance work_color and append to
			 * flusher_queue.  This is the start-to-wait
			 * phase for these overflowed flushers.
			 */
			list_for_each_entry(tmp, &wq->flusher_overflow, list)
				tmp->flush_color = wq->work_color;

			wq->work_color = work_next_color(wq->work_color);

			list_splice_tail_init(&wq->flusher_overflow,
					      &wq->flusher_queue);
			flush_workqueue_prep_pwqs(wq, -1, wq->work_color);
		}

		if (list_empty(&wq->flusher_queue)) {
			WARN_ON_ONCE(wq->flush_color != wq->work_color);
			break;
		}

		/*
		 * Need to flush more colors.  Make the next flusher
		 * the new first flusher and arm pwqs.
		 */
		WARN_ON_ONCE(wq->flush_color == wq->work_color);
		WARN_ON_ONCE(wq->flush_color != next->flush_color);

		list_del_init(&next->list);
		wq->first_flusher = next;

		if (flush_workqueue_prep_pwqs(wq, wq->flush_color, -1))
			break;

		/*
		 * Meh... this color is already done, clear first
		 * flusher and repeat cascading.
		 */
		wq->first_flusher = NULL;
	}

out_unlock:
	mutex_unlock(&wq->mutex);
}
EXPORT_SYMBOL(flush_workqueue);

/**
 * drain_workqueue - drain a workqueue
 * @wq: workqueue to drain
 *
 * Wait until the workqueue becomes empty.  While draining is in progress,
 * only chain queueing is allowed.  IOW, only currently pending or running
 * work items on @wq can queue further work items on it.  @wq is flushed
 * repeatedly until it becomes empty.  The number of flushing is determined
 * by the depth of chaining and should be relatively short.  Whine if it
 * takes too long.
 */
void drain_workqueue(struct workqueue_struct *wq)
{
	unsigned int flush_cnt = 0;
	struct pool_workqueue *pwq;

	/*
	 * __queue_work() needs to test whether there are drainers, is much
	 * hotter than drain_workqueue() and already looks at @wq->flags.
	 * Use __WQ_DRAINING so that queue doesn't have to check nr_drainers.
	 */
	mutex_lock(&wq->mutex);
	if (!wq->nr_drainers++)
		wq->flags |= __WQ_DRAINING;
	mutex_unlock(&wq->mutex);
reflush:
	flush_workqueue(wq);

	mutex_lock(&wq->mutex);

	for_each_pwq(pwq, wq) {
		bool drained;

		spin_lock_irq(&pwq->pool->lock);
		drained = !pwq->nr_active && list_empty(&pwq->delayed_works);
		spin_unlock_irq(&pwq->pool->lock);

		if (drained)
			continue;

		if (++flush_cnt == 10 ||
		    (flush_cnt % 100 == 0 && flush_cnt <= 1000))
			pr_warn("workqueue %s: drain_workqueue() isn't complete after %u tries\n",
				wq->name, flush_cnt);

		mutex_unlock(&wq->mutex);
		goto reflush;
	}

	if (!--wq->nr_drainers)
		wq->flags &= ~__WQ_DRAINING;
	mutex_unlock(&wq->mutex);
}
EXPORT_SYMBOL_GPL(drain_workqueue);

static bool start_flush_work(struct work_struct *work, struct wq_barrier *barr)
{
	struct worker *worker = NULL;
	struct worker_pool *pool;
	struct pool_workqueue *pwq;

	might_sleep();

	rcu_read_lock();
	pool = get_work_pool(work);
	if (!pool) {
		rcu_read_unlock();
		return false;
	}

	spin_lock_irq(&pool->lock);
	/* see the comment in try_to_grab_pending() with the same code */
	pwq = get_work_pwq(work);
	if (pwq) {
		if (unlikely(pwq->pool != pool))
			goto already_gone;
	} else {
		worker = find_worker_executing_work(pool, work);
		if (!worker)
			goto already_gone;
		pwq = worker->current_pwq;
	}

	check_flush_dependency(pwq->wq, work);

	insert_wq_barrier(pwq, barr, work, worker);
	spin_unlock_irq(&pool->lock);

	/*
	 * If @max_active is 1 or rescuer is in use, flushing another work
	 * item on the same workqueue may lead to deadlock.  Make sure the
	 * flusher is not running on the same workqueue by verifying write
	 * access.
	 */
	if (pwq->wq->saved_max_active == 1 || pwq->wq->rescuer)
		lock_map_acquire(&pwq->wq->lockdep_map);
	else
		lock_map_acquire_read(&pwq->wq->lockdep_map);
	lock_map_release(&pwq->wq->lockdep_map);
	rcu_read_unlock();
	return true;
already_gone:
	spin_unlock_irq(&pool->lock);
	rcu_read_unlock();
	return false;
}

/**
 * flush_work - wait for a work to finish executing the last queueing instance
 * @work: the work to flush
 *
 * Wait until @work has finished execution.  @work is guaranteed to be idle
 * on return if it hasn't been requeued since flush started.
 *
 * Return:
 * %true if flush_work() waited for the work to finish execution,
 * %false if it was already idle.
 */
bool flush_work(struct work_struct *work)
{
	struct wq_barrier barr;

	if (WARN_ON(!wq_online))
		return false;

	lock_map_acquire(&work->lockdep_map);
	lock_map_release(&work->lockdep_map);

	if (start_flush_work(work, &barr)) {
		wait_for_completion(&barr.done);
		destroy_work_on_stack(&barr.work);
		return true;
	} else {
		return false;
	}
}
EXPORT_SYMBOL_GPL(flush_work);

struct cwt_wait {
	wait_queue_entry_t		wait;
	struct work_struct	*work;
};

static int cwt_wakefn(wait_queue_entry_t *wait, unsigned mode, int sync, void *key)
{
	struct cwt_wait *cwait = container_of(wait, struct cwt_wait, wait);

	if (cwait->work != key)
		return 0;
	return autoremove_wake_function(wait, mode, sync, key);
}

static bool __cancel_work_timer(struct work_struct *work, bool is_dwork)
{
	static DECLARE_WAIT_QUEUE_HEAD(cancel_waitq);
	unsigned long flags;
	int ret;

	do {
		ret = try_to_grab_pending(work, is_dwork, &flags);
		/*
		 * If someone else is already canceling, wait for it to
		 * finish.  flush_work() doesn't work for PREEMPT_NONE
		 * because we may get scheduled between @work's completion
		 * and the other canceling task resuming and clearing
		 * CANCELING - flush_work() will return false immediately
		 * as @work is no longer busy, try_to_grab_pending() will
		 * return -ENOENT as @work is still being canceled and the
		 * other canceling task won't be able to clear CANCELING as
		 * we're hogging the CPU.
		 *
		 * Let's wait for completion using a waitqueue.  As this
		 * may lead to the thundering herd problem, use a custom
		 * wake function which matches @work along with exclusive
		 * wait and wakeup.
		 */
		if (unlikely(ret == -ENOENT)) {
			struct cwt_wait cwait;

			init_wait(&cwait.wait);
			cwait.wait.func = cwt_wakefn;
			cwait.work = work;

			prepare_to_wait_exclusive(&cancel_waitq, &cwait.wait,
						  TASK_UNINTERRUPTIBLE);
			if (work_is_canceling(work))
				schedule();
			finish_wait(&cancel_waitq, &cwait.wait);
		}
	} while (unlikely(ret < 0));

	/* tell other tasks trying to grab @work to back off */
	mark_work_canceling(work);
	local_unlock_irqrestore(pendingb_lock, flags);

	/*
	 * This allows canceling during early boot.  We know that @work
	 * isn't executing.
	 */
	if (wq_online)
		flush_work(work);

	clear_work_data(work);

	/*
	 * Paired with prepare_to_wait() above so that either
	 * waitqueue_active() is visible here or !work_is_canceling() is
	 * visible there.
	 */
	smp_mb();
	if (waitqueue_active(&cancel_waitq))
		__wake_up(&cancel_waitq, TASK_NORMAL, 1, work);

	return ret;
}

/**
 * cancel_work_sync - cancel a work and wait for it to finish
 * @work: the work to cancel
 *
 * Cancel @work and wait for its execution to finish.  This function
 * can be used even if the work re-queues itself or migrates to
 * another workqueue.  On return from this function, @work is
 * guaranteed to be not pending or executing on any CPU.
 *
 * cancel_work_sync(&delayed_work->work) must not be used for
 * delayed_work's.  Use cancel_delayed_work_sync() instead.
 *
 * The caller must ensure that the workqueue on which @work was last
 * queued can't be destroyed before this function returns.
 *
 * Return:
 * %true if @work was pending, %false otherwise.
 */
bool cancel_work_sync(struct work_struct *work)
{
	return __cancel_work_timer(work, false);
}
EXPORT_SYMBOL_GPL(cancel_work_sync);

/**
 * flush_delayed_work - wait for a dwork to finish executing the last queueing
 * @dwork: the delayed work to flush
 *
 * Delayed timer is cancelled and the pending work is queued for
 * immediate execution.  Like flush_work(), this function only
 * considers the last queueing instance of @dwork.
 *
 * Return:
 * %true if flush_work() waited for the work to finish execution,
 * %false if it was already idle.
 */
bool flush_delayed_work(struct delayed_work *dwork)
{
	local_lock_irq(pendingb_lock);
	if (del_timer_sync(&dwork->timer))
		__queue_work(dwork->cpu, dwork->wq, &dwork->work);
	local_unlock_irq(pendingb_lock);
	return flush_work(&dwork->work);
}
EXPORT_SYMBOL(flush_delayed_work);

/**
 * flush_rcu_work - wait for a rwork to finish executing the last queueing
 * @rwork: the rcu work to flush
 *
 * Return:
 * %true if flush_rcu_work() waited for the work to finish execution,
 * %false if it was already idle.
 */
bool flush_rcu_work(struct rcu_work *rwork)
{
	if (test_bit(WORK_STRUCT_PENDING_BIT, work_data_bits(&rwork->work))) {
		rcu_barrier();
		flush_work(&rwork->work);
		return true;
	} else {
		return flush_work(&rwork->work);
	}
}
EXPORT_SYMBOL(flush_rcu_work);

static bool __cancel_work(struct work_struct *work, bool is_dwork)
{
	unsigned long flags;
	int ret;

	do {
		ret = try_to_grab_pending(work, is_dwork, &flags);
	} while (unlikely(ret == -EAGAIN));

	if (unlikely(ret < 0))
		return false;

	set_work_pool_and_clear_pending(work, get_work_pool_id(work));
	local_unlock_irqrestore(pendingb_lock, flags);
	return ret;
}

/*
 * See cancel_delayed_work()
 */
bool cancel_work(struct work_struct *work)
{
	return __cancel_work(work, false);
}

/**
 * cancel_delayed_work - cancel a delayed work
 * @dwork: delayed_work to cancel
 *
 * Kill off a pending delayed_work.
 *
 * Return: %true if @dwork was pending and canceled; %false if it wasn't
 * pending.
 *
 * Note:
 * The work callback function may still be running on return, unless
 * it returns %true and the work doesn't re-arm itself.  Explicitly flush or
 * use cancel_delayed_work_sync() to wait on it.
 *
 * This function is safe to call from any context including IRQ handler.
 */
bool cancel_delayed_work(struct delayed_work *dwork)
{
	return __cancel_work(&dwork->work, true);
}
EXPORT_SYMBOL(cancel_delayed_work);

/**
 * cancel_delayed_work_sync - cancel a delayed work and wait for it to finish
 * @dwork: the delayed work cancel
 *
 * This is cancel_work_sync() for delayed works.
 *
 * Return:
 * %true if @dwork was pending, %false otherwise.
 */
bool cancel_delayed_work_sync(struct delayed_work *dwork)
{
	return __cancel_work_timer(&dwork->work, true);
}
EXPORT_SYMBOL(cancel_delayed_work_sync);

/**
 * schedule_on_each_cpu - execute a function synchronously on each online CPU
 * @func: the function to call
 *
 * schedule_on_each_cpu() executes @func on each online CPU using the
 * system workqueue and blocks until all CPUs have completed.
 * schedule_on_each_cpu() is very slow.
 *
 * Return:
 * 0 on success, -errno on failure.
 */
int schedule_on_each_cpu(work_func_t func)
{
	int cpu;
	struct work_struct __percpu *works;

	works = alloc_percpu(struct work_struct);
	if (!works)
		return -ENOMEM;

	get_online_cpus();

	for_each_online_cpu(cpu) {
		struct work_struct *work = per_cpu_ptr(works, cpu);

		INIT_WORK(work, func);
		schedule_work_on(cpu, work);
	}

	for_each_online_cpu(cpu)
		flush_work(per_cpu_ptr(works, cpu));

	put_online_cpus();
	free_percpu(works);
	return 0;
}

/**
 * execute_in_process_context - reliably execute the routine with user context
 * @fn:		the function to execute
 * @ew:		guaranteed storage for the execute work structure (must
 *		be available when the work executes)
 *
 * Executes the function immediately if process context is available,
 * otherwise schedules the function for delayed execution.
 *
 * Return:	0 - function was executed
 *		1 - function was scheduled for execution
 */
int execute_in_process_context(work_func_t fn, struct execute_work *ew)
{
	if (!in_interrupt()) {
		fn(&ew->work);
		return 0;
	}

	INIT_WORK(&ew->work, fn);
	schedule_work(&ew->work);

	return 1;
}
EXPORT_SYMBOL_GPL(execute_in_process_context);

/**
 * free_workqueue_attrs - free a workqueue_attrs
 * @attrs: workqueue_attrs to free
 *
 * Undo alloc_workqueue_attrs().
 */
void free_workqueue_attrs(struct workqueue_attrs *attrs)
{
	if (attrs) {
		free_cpumask_var(attrs->cpumask);
		kfree(attrs);
	}
}

/**
 * alloc_workqueue_attrs - allocate a workqueue_attrs
 * @gfp_mask: allocation mask to use
 *
 * Allocate a new workqueue_attrs, initialize with default settings and
 * return it.
 *
 * Return: The allocated new workqueue_attr on success. %NULL on failure.
 */
struct workqueue_attrs *alloc_workqueue_attrs(gfp_t gfp_mask)
{
	struct workqueue_attrs *attrs;

	attrs = kzalloc(sizeof(*attrs), gfp_mask);
	if (!attrs)
		goto fail;
	if (!alloc_cpumask_var(&attrs->cpumask, gfp_mask))
		goto fail;

	cpumask_copy(attrs->cpumask, cpu_possible_mask);
	return attrs;
fail:
	free_workqueue_attrs(attrs);
	return NULL;
}

static void copy_workqueue_attrs(struct workqueue_attrs *to,
				 const struct workqueue_attrs *from)
{
	to->nice = from->nice;
	cpumask_copy(to->cpumask, from->cpumask);
	/*
	 * Unlike hash and equality test, this function doesn't ignore
	 * ->no_numa as it is used for both pool and wq attrs.  Instead,
	 * get_unbound_pool() explicitly clears ->no_numa after copying.
	 */
	to->no_numa = from->no_numa;
}

/* hash value of the content of @attr */
static u32 wqattrs_hash(const struct workqueue_attrs *attrs)
{
	u32 hash = 0;

	hash = jhash_1word(attrs->nice, hash);
	hash = jhash(cpumask_bits(attrs->cpumask),
		     BITS_TO_LONGS(nr_cpumask_bits) * sizeof(long), hash);
	return hash;
}

/* content equality test */
static bool wqattrs_equal(const struct workqueue_attrs *a,
			  const struct workqueue_attrs *b)
{
	if (a->nice != b->nice)
		return false;
	if (!cpumask_equal(a->cpumask, b->cpumask))
		return false;
	return true;
}

/**
 * init_worker_pool - initialize a newly zalloc'd worker_pool
 * @pool: worker_pool to initialize
 *
 * Initialize a newly zalloc'd @pool.  It also allocates @pool->attrs.
 *
 * Return: 0 on success, -errno on failure.  Even on failure, all fields
 * inside @pool proper are initialized and put_unbound_pool() can be called
 * on @pool safely to release it.
 */
static int init_worker_pool(struct worker_pool *pool)
{
	spin_lock_init(&pool->lock);
	pool->id = -1;
	pool->cpu = -1;
	pool->node = NUMA_NO_NODE;
	pool->flags |= POOL_DISASSOCIATED;
	pool->watchdog_ts = jiffies;
	INIT_LIST_HEAD(&pool->worklist);
	INIT_LIST_HEAD(&pool->idle_list);
	hash_init(pool->busy_hash);

	setup_deferrable_timer(&pool->idle_timer, idle_worker_timeout,
			       (unsigned long)pool);

	setup_timer(&pool->mayday_timer, pool_mayday_timeout,
		    (unsigned long)pool);

	mutex_init(&pool->attach_mutex);
	INIT_LIST_HEAD(&pool->workers);

	ida_init(&pool->worker_ida);
	INIT_HLIST_NODE(&pool->hash_node);
	pool->refcnt = 1;

	/* shouldn't fail above this point */
	pool->attrs = alloc_workqueue_attrs(GFP_KERNEL);
	if (!pool->attrs)
		return -ENOMEM;
	return 0;
}

static void rcu_free_wq(struct rcu_head *rcu)
{
	struct workqueue_struct *wq =
		container_of(rcu, struct workqueue_struct, rcu);

	if (!(wq->flags & WQ_UNBOUND))
		free_percpu(wq->cpu_pwqs);
	else
		free_workqueue_attrs(wq->unbound_attrs);

	kfree(wq->rescuer);
	kfree(wq);
}

static void rcu_free_pool(struct rcu_head *rcu)
{
	struct worker_pool *pool = container_of(rcu, struct worker_pool, rcu);

	ida_destroy(&pool->worker_ida);
	free_workqueue_attrs(pool->attrs);
	kfree(pool);
}

/**
 * put_unbound_pool - put a worker_pool
 * @pool: worker_pool to put
 *
 * Put @pool.  If its refcnt reaches zero, it gets destroyed in RCU
 * safe manner.  get_unbound_pool() calls this function on its failure path
 * and this function should be able to release pools which went through,
 * successfully or not, init_worker_pool().
 *
 * Should be called with wq_pool_mutex held.
 */
static void put_unbound_pool(struct worker_pool *pool)
{
	DECLARE_COMPLETION_ONSTACK(detach_completion);
	struct worker *worker;

	lockdep_assert_held(&wq_pool_mutex);

	if (--pool->refcnt)
		return;

	/* sanity checks */
	if (WARN_ON(!(pool->cpu < 0)) ||
	    WARN_ON(!list_empty(&pool->worklist)))
		return;

	/* release id and unhash */
	if (pool->id >= 0)
		idr_remove(&worker_pool_idr, pool->id);
	hash_del(&pool->hash_node);

	/*
	 * Become the manager and destroy all workers.  This prevents
	 * @pool's workers from blocking on attach_mutex.  We're the last
	 * manager and @pool gets freed with the flag set.
	 */
	spin_lock_irq(&pool->lock);
	wait_event_lock_irq(wq_manager_wait,
			    !(pool->flags & POOL_MANAGER_ACTIVE), pool->lock);
	pool->flags |= POOL_MANAGER_ACTIVE;

	while ((worker = first_idle_worker(pool)))
		destroy_worker(worker);
	WARN_ON(pool->nr_workers || pool->nr_idle);
	spin_unlock_irq(&pool->lock);

	mutex_lock(&pool->attach_mutex);
	if (!list_empty(&pool->workers))
		pool->detach_completion = &detach_completion;
	mutex_unlock(&pool->attach_mutex);

	if (pool->detach_completion)
		wait_for_completion(pool->detach_completion);

	/* shut down the timers */
	del_timer_sync(&pool->idle_timer);
	del_timer_sync(&pool->mayday_timer);

	/* RCU protected to allow dereferences from get_work_pool() */
	call_rcu(&pool->rcu, rcu_free_pool);
}

/**
 * get_unbound_pool - get a worker_pool with the specified attributes
 * @attrs: the attributes of the worker_pool to get
 *
 * Obtain a worker_pool which has the same attributes as @attrs, bump the
 * reference count and return it.  If there already is a matching
 * worker_pool, it will be used; otherwise, this function attempts to
 * create a new one.
 *
 * Should be called with wq_pool_mutex held.
 *
 * Return: On success, a worker_pool with the same attributes as @attrs.
 * On failure, %NULL.
 */
static struct worker_pool *get_unbound_pool(const struct workqueue_attrs *attrs)
{
	u32 hash = wqattrs_hash(attrs);
	struct worker_pool *pool;
	int node;
	int target_node = NUMA_NO_NODE;

	lockdep_assert_held(&wq_pool_mutex);

	/* do we already have a matching pool? */
	hash_for_each_possible(unbound_pool_hash, pool, hash_node, hash) {
		if (wqattrs_equal(pool->attrs, attrs)) {
			pool->refcnt++;
			return pool;
		}
	}

	/* if cpumask is contained inside a NUMA node, we belong to that node */
	if (wq_numa_enabled) {
		for_each_node(node) {
			if (cpumask_subset(attrs->cpumask,
					   wq_numa_possible_cpumask[node])) {
				target_node = node;
				break;
			}
		}
	}

	/* nope, create a new one */
	pool = kzalloc_node(sizeof(*pool), GFP_KERNEL, target_node);
	if (!pool || init_worker_pool(pool) < 0)
		goto fail;

	lockdep_set_subclass(&pool->lock, 1);	/* see put_pwq() */
	copy_workqueue_attrs(pool->attrs, attrs);
	pool->node = target_node;

	/*
	 * no_numa isn't a worker_pool attribute, always clear it.  See
	 * 'struct workqueue_attrs' comments for detail.
	 */
	pool->attrs->no_numa = false;

	if (worker_pool_assign_id(pool) < 0)
		goto fail;

	/* create and start the initial worker */
	if (wq_online && !create_worker(pool))
		goto fail;

	/* install */
	hash_add(unbound_pool_hash, &pool->hash_node, hash);

	return pool;
fail:
	if (pool)
		put_unbound_pool(pool);
	return NULL;
}

static void rcu_free_pwq(struct rcu_head *rcu)
{
	kmem_cache_free(pwq_cache,
			container_of(rcu, struct pool_workqueue, rcu));
}

static struct pool_workqueue *oldest_pwq(struct workqueue_struct *wq)
{
	return list_last_entry(&wq->pwqs, struct pool_workqueue, pwqs_node);
}

static void pwq_adjust_max_active(struct pool_workqueue *pwq);

/*
 * Scheduled on system_wq by put_pwq() when an unbound pwq hits zero refcnt
 * and needs to be destroyed.
 */
static void pwq_unbound_release_workfn(struct work_struct *work)
{
	struct pool_workqueue *pwq = container_of(work, struct pool_workqueue,
						  unbound_release_work);
	struct workqueue_struct *wq = pwq->wq;
	struct worker_pool *pool = pwq->pool;
	bool is_last = false;

	/*
	 * when @pwq is not linked, it doesn't hold any reference to the
	 * @wq, and @wq is invalid to access.
	 */
	if (!list_empty(&pwq->pwqs_node)) {
		if (WARN_ON_ONCE(!(wq->flags & WQ_UNBOUND)))
			return;

<<<<<<< HEAD
	mutex_lock(&wq->mutex);
	list_del_rcu(&pwq->pwqs_node);
	is_last = list_empty(&wq->pwqs);
	/* try to active the oldest pwq when needed */
	if (!is_last && (wq->flags & __WQ_ORDERED))
		pwq_adjust_max_active(oldest_pwq(wq));
	mutex_unlock(&wq->mutex);
=======
		mutex_lock(&wq->mutex);
		list_del_rcu(&pwq->pwqs_node);
		is_last = list_empty(&wq->pwqs);
		mutex_unlock(&wq->mutex);
	}
>>>>>>> cc00b28a

	mutex_lock(&wq_pool_mutex);
	put_unbound_pool(pool);
	mutex_unlock(&wq_pool_mutex);

	call_rcu(&pwq->rcu, rcu_free_pwq);

	/*
	 * If we're the last pwq going away, @wq is already dead and no one
	 * is gonna access it anymore.  Schedule RCU free.
	 */
	if (is_last)
		call_rcu(&wq->rcu, rcu_free_wq);
}

static bool pwq_active(struct pool_workqueue *pwq)
{
	/* Only the oldest pwq is active in the ordered wq */
	if (pwq->wq->flags & __WQ_ORDERED)
		return pwq == oldest_pwq(pwq->wq);

	/* All pwqs in the non-ordered wq are active */
	return true;
}

/**
 * pwq_adjust_max_active - update a pwq's max_active to the current setting
 * @pwq: target pool_workqueue
 *
 * If @pwq isn't freezing, set @pwq->max_active to the associated
 * workqueue's saved_max_active and activate delayed work items
 * accordingly.  If @pwq is freezing, clear @pwq->max_active to zero.
 */
static void pwq_adjust_max_active(struct pool_workqueue *pwq)
{
	struct workqueue_struct *wq = pwq->wq;
	bool freezable = wq->flags & WQ_FREEZABLE;
	unsigned long flags;

	/* for @wq->saved_max_active */
	lockdep_assert_held(&wq->mutex);

	/* fast exit for non-freezable wqs */
	if (!freezable && pwq->max_active == wq->saved_max_active)
		return;

	/* this function can be called during early boot w/ irq disabled */
	spin_lock_irqsave(&pwq->pool->lock, flags);

	/*
	 * During [un]freezing, the caller is responsible for ensuring that
	 * this function is called at least once after @workqueue_freezing
	 * is updated and visible.
	 */
	if ((!freezable || !workqueue_freezing) && pwq_active(pwq)) {
		pwq->max_active = wq->saved_max_active;

		while (!list_empty(&pwq->delayed_works) &&
		       pwq->nr_active < pwq->max_active)
			pwq_activate_first_delayed(pwq);

		/*
		 * Need to kick a worker after thawed or an unbound wq's
		 * max_active is bumped.  It's a slow path.  Do it always.
		 */
		wake_up_worker(pwq->pool);
	} else {
		pwq->max_active = 0;
	}

	spin_unlock_irqrestore(&pwq->pool->lock, flags);
}

/* initialize newly alloced @pwq which is associated with @wq and @pool */
static void init_pwq(struct pool_workqueue *pwq, struct workqueue_struct *wq,
		     struct worker_pool *pool)
{
	BUG_ON((unsigned long)pwq & WORK_STRUCT_FLAG_MASK);

	memset(pwq, 0, sizeof(*pwq));

	pwq->pool = pool;
	pwq->wq = wq;
	pwq->flush_color = -1;
	pwq->refcnt = 1;
	INIT_LIST_HEAD(&pwq->delayed_works);
	INIT_LIST_HEAD(&pwq->pwqs_node);
	INIT_LIST_HEAD(&pwq->mayday_node);
	INIT_WORK(&pwq->unbound_release_work, pwq_unbound_release_workfn);
}

/* sync @pwq with the current state of its associated wq and link it */
static void link_pwq(struct pool_workqueue *pwq)
{
	struct workqueue_struct *wq = pwq->wq;

	lockdep_assert_held(&wq->mutex);

	/* may be called multiple times, ignore if already linked */
	if (!list_empty(&pwq->pwqs_node))
		return;

	/* set the matching work_color */
	pwq->work_color = wq->work_color;

	/* link in @pwq on the head of &wq->pwqs */
	list_add_rcu(&pwq->pwqs_node, &wq->pwqs);

	/* sync max_active to the current setting */
	pwq_adjust_max_active(pwq);
}

/* obtain a pool matching @attr and create a pwq associating the pool and @wq */
static struct pool_workqueue *alloc_unbound_pwq(struct workqueue_struct *wq,
					const struct workqueue_attrs *attrs)
{
	struct worker_pool *pool;
	struct pool_workqueue *pwq;

	lockdep_assert_held(&wq_pool_mutex);

	pool = get_unbound_pool(attrs);
	if (!pool)
		return NULL;

	pwq = kmem_cache_alloc_node(pwq_cache, GFP_KERNEL, pool->node);
	if (!pwq) {
		put_unbound_pool(pool);
		return NULL;
	}

	init_pwq(pwq, wq, pool);
	return pwq;
}

/**
 * wq_calc_node_cpumask - calculate a wq_attrs' cpumask for the specified node
 * @attrs: the wq_attrs of the default pwq of the target workqueue
 * @node: the target NUMA node
 * @cpu_going_down: if >= 0, the CPU to consider as offline
 * @cpumask: outarg, the resulting cpumask
 *
 * Calculate the cpumask a workqueue with @attrs should use on @node.  If
 * @cpu_going_down is >= 0, that cpu is considered offline during
 * calculation.  The result is stored in @cpumask.
 *
 * If NUMA affinity is not enabled, @attrs->cpumask is always used.  If
 * enabled and @node has online CPUs requested by @attrs, the returned
 * cpumask is the intersection of the possible CPUs of @node and
 * @attrs->cpumask.
 *
 * The caller is responsible for ensuring that the cpumask of @node stays
 * stable.
 *
 * Return: %true if the resulting @cpumask is different from @attrs->cpumask,
 * %false if equal.
 */
static bool wq_calc_node_cpumask(const struct workqueue_attrs *attrs, int node,
				 int cpu_going_down, cpumask_t *cpumask)
{
	if (!wq_numa_enabled || attrs->no_numa)
		goto use_dfl;

	/* does @node have any online CPUs @attrs wants? */
	cpumask_and(cpumask, cpumask_of_node(node), attrs->cpumask);
	if (cpu_going_down >= 0)
		cpumask_clear_cpu(cpu_going_down, cpumask);

	if (cpumask_empty(cpumask))
		goto use_dfl;

	/* yeap, return possible CPUs in @node that @attrs wants */
	cpumask_and(cpumask, attrs->cpumask, wq_numa_possible_cpumask[node]);

	if (cpumask_empty(cpumask)) {
		pr_warn_once("WARNING: workqueue cpumask: online intersect > "
				"possible intersect\n");
		return false;
	}

	return !cpumask_equal(cpumask, attrs->cpumask);

use_dfl:
	cpumask_copy(cpumask, attrs->cpumask);
	return false;
}

/* install @pwq into @wq's numa_pwq_tbl[] for @node and return the old pwq */
static struct pool_workqueue *numa_pwq_tbl_install(struct workqueue_struct *wq,
						   int node,
						   struct pool_workqueue *pwq)
{
	struct pool_workqueue *old_pwq;

	lockdep_assert_held(&wq_pool_mutex);
	lockdep_assert_held(&wq->mutex);

	/* link_pwq() can handle duplicate calls */
	link_pwq(pwq);

	old_pwq = rcu_access_pointer(wq->numa_pwq_tbl[node]);
	rcu_assign_pointer(wq->numa_pwq_tbl[node], pwq);
	return old_pwq;
}

/* context to store the prepared attrs & pwqs before applying */
struct apply_wqattrs_ctx {
	struct workqueue_struct	*wq;		/* target workqueue */
	struct workqueue_attrs	*attrs;		/* attrs to apply */
	struct list_head	list;		/* queued for batching commit */
	struct pool_workqueue	*dfl_pwq;
	struct pool_workqueue	*pwq_tbl[];
};

/* free the resources after success or abort */
static void apply_wqattrs_cleanup(struct apply_wqattrs_ctx *ctx)
{
	if (ctx) {
		int node;

		for_each_node(node)
			put_pwq_unlocked(ctx->pwq_tbl[node]);
		put_pwq_unlocked(ctx->dfl_pwq);

		free_workqueue_attrs(ctx->attrs);

		kfree(ctx);
	}
}

/* allocate the attrs and pwqs for later installation */
static struct apply_wqattrs_ctx *
apply_wqattrs_prepare(struct workqueue_struct *wq,
		      const struct workqueue_attrs *attrs)
{
	struct apply_wqattrs_ctx *ctx;
	struct workqueue_attrs *new_attrs, *tmp_attrs;
	int node;

	lockdep_assert_held(&wq_pool_mutex);

	ctx = kzalloc(sizeof(*ctx) + nr_node_ids * sizeof(ctx->pwq_tbl[0]),
		      GFP_KERNEL);

	new_attrs = alloc_workqueue_attrs(GFP_KERNEL);
	tmp_attrs = alloc_workqueue_attrs(GFP_KERNEL);
	if (!ctx || !new_attrs || !tmp_attrs)
		goto out_free;

	/*
	 * Calculate the attrs of the default pwq.
	 * If the user configured cpumask doesn't overlap with the
	 * wq_unbound_cpumask, we fallback to the wq_unbound_cpumask.
	 */
	copy_workqueue_attrs(new_attrs, attrs);
	cpumask_and(new_attrs->cpumask, new_attrs->cpumask, wq_unbound_cpumask);
	if (unlikely(cpumask_empty(new_attrs->cpumask)))
		cpumask_copy(new_attrs->cpumask, wq_unbound_cpumask);

	/*
	 * We may create multiple pwqs with differing cpumasks.  Make a
	 * copy of @new_attrs which will be modified and used to obtain
	 * pools.
	 */
	copy_workqueue_attrs(tmp_attrs, new_attrs);

	/*
	 * If something goes wrong during CPU up/down, we'll fall back to
	 * the default pwq covering whole @attrs->cpumask.  Always create
	 * it even if we don't use it immediately.
	 */
	ctx->dfl_pwq = alloc_unbound_pwq(wq, new_attrs);
	if (!ctx->dfl_pwq)
		goto out_free;

	for_each_node(node) {
		if (wq_calc_node_cpumask(new_attrs, node, -1, tmp_attrs->cpumask)) {
			ctx->pwq_tbl[node] = alloc_unbound_pwq(wq, tmp_attrs);
			if (!ctx->pwq_tbl[node])
				goto out_free;
		} else {
			ctx->dfl_pwq->refcnt++;
			ctx->pwq_tbl[node] = ctx->dfl_pwq;
		}
	}

	/* save the user configured attrs and sanitize it. */
	copy_workqueue_attrs(new_attrs, attrs);
	cpumask_and(new_attrs->cpumask, new_attrs->cpumask, cpu_possible_mask);
	ctx->attrs = new_attrs;

	ctx->wq = wq;
	free_workqueue_attrs(tmp_attrs);
	return ctx;

out_free:
	free_workqueue_attrs(tmp_attrs);
	free_workqueue_attrs(new_attrs);
	apply_wqattrs_cleanup(ctx);
	return NULL;
}

/* set attrs and install prepared pwqs, @ctx points to old pwqs on return */
static void apply_wqattrs_commit(struct apply_wqattrs_ctx *ctx)
{
	int node;

	/* all pwqs have been created successfully, let's install'em */
	mutex_lock(&ctx->wq->mutex);

	copy_workqueue_attrs(ctx->wq->unbound_attrs, ctx->attrs);

	/* save the previous pwq and install the new one */
	for_each_node(node)
		ctx->pwq_tbl[node] = numa_pwq_tbl_install(ctx->wq, node,
							  ctx->pwq_tbl[node]);

	/* @dfl_pwq might not have been used, ensure it's linked */
	link_pwq(ctx->dfl_pwq);
	swap(ctx->wq->dfl_pwq, ctx->dfl_pwq);

	mutex_unlock(&ctx->wq->mutex);
}

static void apply_wqattrs_lock(void)
{
	/* CPUs should stay stable across pwq creations and installations */
	get_online_cpus();
	mutex_lock(&wq_pool_mutex);
}

static void apply_wqattrs_unlock(void)
{
	mutex_unlock(&wq_pool_mutex);
	put_online_cpus();
}

static int apply_workqueue_attrs_locked(struct workqueue_struct *wq,
					const struct workqueue_attrs *attrs)
{
	struct apply_wqattrs_ctx *ctx;

	/* only unbound workqueues can change attributes */
	if (WARN_ON(!(wq->flags & WQ_UNBOUND)))
		return -EINVAL;

	/* creating multiple per-node pwqs breaks ordering guarantee */
	if (!attrs->no_numa) {
		if (WARN_ON(wq->flags & __WQ_ORDERED_EXPLICIT))
			return -EINVAL;

		wq->flags &= ~__WQ_ORDERED;
	}

	ctx = apply_wqattrs_prepare(wq, attrs);
	if (!ctx)
		return -ENOMEM;

	/* the ctx has been prepared successfully, let's commit it */
	apply_wqattrs_commit(ctx);
	apply_wqattrs_cleanup(ctx);

	return 0;
}

/**
 * apply_workqueue_attrs - apply new workqueue_attrs to an unbound workqueue
 * @wq: the target workqueue
 * @attrs: the workqueue_attrs to apply, allocated with alloc_workqueue_attrs()
 *
 * Apply @attrs to an unbound workqueue @wq.  Unless disabled, on NUMA
 * machines, this function maps a separate pwq to each NUMA node with
 * possibles CPUs in @attrs->cpumask so that work items are affine to the
 * NUMA node it was issued on.  Older pwqs are released as in-flight work
 * items finish.  Note that a work item which repeatedly requeues itself
 * back-to-back will stay on its current pwq.
 *
 * Performs GFP_KERNEL allocations.
 *
 * Return: 0 on success and -errno on failure.
 */
int apply_workqueue_attrs(struct workqueue_struct *wq,
			  const struct workqueue_attrs *attrs)
{
	int ret;

	apply_wqattrs_lock();
	ret = apply_workqueue_attrs_locked(wq, attrs);
	apply_wqattrs_unlock();

	return ret;
}

/**
 * wq_update_unbound_numa - update NUMA affinity of a wq for CPU hot[un]plug
 * @wq: the target workqueue
 * @cpu: the CPU coming up or going down
 * @online: whether @cpu is coming up or going down
 *
 * This function is to be called from %CPU_DOWN_PREPARE, %CPU_ONLINE and
 * %CPU_DOWN_FAILED.  @cpu is being hot[un]plugged, update NUMA affinity of
 * @wq accordingly.
 *
 * If NUMA affinity can't be adjusted due to memory allocation failure, it
 * falls back to @wq->dfl_pwq which may not be optimal but is always
 * correct.
 *
 * Note that when the last allowed CPU of a NUMA node goes offline for a
 * workqueue with a cpumask spanning multiple nodes, the workers which were
 * already executing the work items for the workqueue will lose their CPU
 * affinity and may execute on any CPU.  This is similar to how per-cpu
 * workqueues behave on CPU_DOWN.  If a workqueue user wants strict
 * affinity, it's the user's responsibility to flush the work item from
 * CPU_DOWN_PREPARE.
 */
static void wq_update_unbound_numa(struct workqueue_struct *wq, int cpu,
				   bool online)
{
	int node = cpu_to_node(cpu);
	int cpu_off = online ? -1 : cpu;
	struct pool_workqueue *old_pwq = NULL, *pwq;
	struct workqueue_attrs *target_attrs;
	cpumask_t *cpumask;

	lockdep_assert_held(&wq_pool_mutex);

	if (!wq_numa_enabled || !(wq->flags & WQ_UNBOUND) ||
	    wq->unbound_attrs->no_numa)
		return;

	/*
	 * We don't wanna alloc/free wq_attrs for each wq for each CPU.
	 * Let's use a preallocated one.  The following buf is protected by
	 * CPU hotplug exclusion.
	 */
	target_attrs = wq_update_unbound_numa_attrs_buf;
	cpumask = target_attrs->cpumask;

	copy_workqueue_attrs(target_attrs, wq->unbound_attrs);
	pwq = unbound_pwq_by_node(wq, node);

	/*
	 * Let's determine what needs to be done.  If the target cpumask is
	 * different from the default pwq's, we need to compare it to @pwq's
	 * and create a new one if they don't match.  If the target cpumask
	 * equals the default pwq's, the default pwq should be used.
	 */
	if (wq_calc_node_cpumask(wq->dfl_pwq->pool->attrs, node, cpu_off, cpumask)) {
		if (cpumask_equal(cpumask, pwq->pool->attrs->cpumask))
			return;
	} else {
		goto use_dfl_pwq;
	}

	/* create a new pwq */
	pwq = alloc_unbound_pwq(wq, target_attrs);
	if (!pwq) {
		pr_warn("workqueue: allocation failed while updating NUMA affinity of \"%s\"\n",
			wq->name);
		goto use_dfl_pwq;
	}

	/* Install the new pwq. */
	mutex_lock(&wq->mutex);
	old_pwq = numa_pwq_tbl_install(wq, node, pwq);
	goto out_unlock;

use_dfl_pwq:
	mutex_lock(&wq->mutex);
	spin_lock_irq(&wq->dfl_pwq->pool->lock);
	get_pwq(wq->dfl_pwq);
	spin_unlock_irq(&wq->dfl_pwq->pool->lock);
	old_pwq = numa_pwq_tbl_install(wq, node, wq->dfl_pwq);
out_unlock:
	mutex_unlock(&wq->mutex);
	put_pwq_unlocked(old_pwq);
}

static int alloc_and_link_pwqs(struct workqueue_struct *wq)
{
	bool highpri = wq->flags & WQ_HIGHPRI;
	int cpu;

	if (!(wq->flags & WQ_UNBOUND)) {
		wq->cpu_pwqs = alloc_percpu(struct pool_workqueue);
		if (!wq->cpu_pwqs)
			return -ENOMEM;

		for_each_possible_cpu(cpu) {
			struct pool_workqueue *pwq =
				per_cpu_ptr(wq->cpu_pwqs, cpu);
			struct worker_pool *cpu_pools =
				per_cpu(cpu_worker_pools, cpu);

			init_pwq(pwq, wq, &cpu_pools[highpri]);

			mutex_lock(&wq->mutex);
			link_pwq(pwq);
			mutex_unlock(&wq->mutex);
		}
		return 0;
	} else if (wq->flags & __WQ_ORDERED) {
		return apply_workqueue_attrs(wq, ordered_wq_attrs[highpri]);
	} else {
		return apply_workqueue_attrs(wq, unbound_std_wq_attrs[highpri]);
	}
}

static int wq_clamp_max_active(int max_active, unsigned int flags,
			       const char *name)
{
	int lim = flags & WQ_UNBOUND ? WQ_UNBOUND_MAX_ACTIVE : WQ_MAX_ACTIVE;

	if (max_active < 1 || max_active > lim)
		pr_warn("workqueue: max_active %d requested for %s is out of range, clamping between %d and %d\n",
			max_active, name, 1, lim);

	return clamp_val(max_active, 1, lim);
}

struct workqueue_struct *__alloc_workqueue_key(const char *fmt,
					       unsigned int flags,
					       int max_active,
					       struct lock_class_key *key,
					       const char *lock_name, ...)
{
	size_t tbl_size = 0;
	va_list args;
	struct workqueue_struct *wq;
	struct pool_workqueue *pwq;

	/*
	 * Unbound && max_active == 1 used to imply ordered, which is no
	 * longer the case on NUMA machines due to per-node pools.  While
	 * alloc_ordered_workqueue() is the right way to create an ordered
	 * workqueue, keep the previous behavior to avoid subtle breakages
	 * on NUMA.
	 */
	if ((flags & WQ_UNBOUND) && max_active == 1)
		flags |= __WQ_ORDERED;

	/* see the comment above the definition of WQ_POWER_EFFICIENT */
	if ((flags & WQ_POWER_EFFICIENT) && wq_power_efficient)
		flags |= WQ_UNBOUND;

	/* allocate wq and format name */
	if (flags & WQ_UNBOUND)
		tbl_size = nr_node_ids * sizeof(wq->numa_pwq_tbl[0]);

	wq = kzalloc(sizeof(*wq) + tbl_size, GFP_KERNEL);
	if (!wq)
		return NULL;

	if (flags & WQ_UNBOUND) {
		wq->unbound_attrs = alloc_workqueue_attrs(GFP_KERNEL);
		if (!wq->unbound_attrs)
			goto err_free_wq;
	}

	va_start(args, lock_name);
	vsnprintf(wq->name, sizeof(wq->name), fmt, args);
	va_end(args);

	max_active = max_active ?: WQ_DFL_ACTIVE;
	max_active = wq_clamp_max_active(max_active, flags, wq->name);

	/* init wq */
	wq->flags = flags;
	wq->saved_max_active = max_active;
	mutex_init(&wq->mutex);
	atomic_set(&wq->nr_pwqs_to_flush, 0);
	INIT_LIST_HEAD(&wq->pwqs);
	INIT_LIST_HEAD(&wq->flusher_queue);
	INIT_LIST_HEAD(&wq->flusher_overflow);
	INIT_LIST_HEAD(&wq->maydays);

	lockdep_init_map(&wq->lockdep_map, lock_name, key, 0);
	INIT_LIST_HEAD(&wq->list);

	if (alloc_and_link_pwqs(wq) < 0)
		goto err_free_wq;

	/*
	 * Workqueues which may be used during memory reclaim should
	 * have a rescuer to guarantee forward progress.
	 */
	if (flags & WQ_MEM_RECLAIM) {
		struct worker *rescuer;

		rescuer = alloc_worker(NUMA_NO_NODE);
		if (!rescuer)
			goto err_destroy;

		rescuer->rescue_wq = wq;
		rescuer->task = kthread_create(rescuer_thread, rescuer, "%s",
					       wq->name);
		if (IS_ERR(rescuer->task)) {
			kfree(rescuer);
			goto err_destroy;
		}

		wq->rescuer = rescuer;
		kthread_bind_mask(rescuer->task, cpu_possible_mask);
		kworker_set_sched_params(rescuer->task);
		wake_up_process(rescuer->task);
	}

	if ((wq->flags & WQ_SYSFS) && workqueue_sysfs_register(wq))
		goto err_destroy;

	/*
	 * wq_pool_mutex protects global freeze state and workqueues list.
	 * Grab it, adjust max_active and add the new @wq to workqueues
	 * list.
	 */
	mutex_lock(&wq_pool_mutex);

	mutex_lock(&wq->mutex);
	for_each_pwq(pwq, wq)
		pwq_adjust_max_active(pwq);
	mutex_unlock(&wq->mutex);

	list_add_tail_rcu(&wq->list, &workqueues);

	mutex_unlock(&wq_pool_mutex);

	return wq;

err_free_wq:
	free_workqueue_attrs(wq->unbound_attrs);
	kfree(wq);
	return NULL;
err_destroy:
	destroy_workqueue(wq);
	return NULL;
}
EXPORT_SYMBOL_GPL(__alloc_workqueue_key);

/**
 * destroy_workqueue - safely terminate a workqueue
 * @wq: target workqueue
 *
 * Safely destroy a workqueue. All work currently pending will be done first.
 */
void destroy_workqueue(struct workqueue_struct *wq)
{
	struct pool_workqueue *pwq;
	int node;

	/* drain it before proceeding with destruction */
	drain_workqueue(wq);

	/* sanity checks */
	mutex_lock(&wq->mutex);
	for_each_pwq(pwq, wq) {
		int i;

		for (i = 0; i < WORK_NR_COLORS; i++) {
			if (WARN_ON(pwq->nr_in_flight[i])) {
				mutex_unlock(&wq->mutex);
				show_workqueue_state();
				return;
			}
		}

		if (WARN_ON((pwq != wq->dfl_pwq) && (pwq->refcnt > 1)) ||
		    WARN_ON(pwq->nr_active) ||
		    WARN_ON(!list_empty(&pwq->delayed_works))) {
			mutex_unlock(&wq->mutex);
			show_workqueue_state();
			return;
		}
	}
	mutex_unlock(&wq->mutex);

	/*
	 * wq list is used to freeze wq, remove from list after
	 * flushing is complete in case freeze races us.
	 */
	mutex_lock(&wq_pool_mutex);
	list_del_rcu(&wq->list);
	mutex_unlock(&wq_pool_mutex);

	workqueue_sysfs_unregister(wq);

	if (wq->rescuer)
		kthread_stop(wq->rescuer->task);

	if (!(wq->flags & WQ_UNBOUND)) {
		/*
		 * The base ref is never dropped on per-cpu pwqs.  Directly
		 * schedule RCU free.
		 */
		call_rcu(&wq->rcu, rcu_free_wq);
	} else {
		/*
		 * We're the sole accessor of @wq at this point.  Directly
		 * access numa_pwq_tbl[] and dfl_pwq to put the base refs.
		 * @wq will be freed when the last pwq is released.
		 */
		for_each_node(node) {
			pwq = rcu_access_pointer(wq->numa_pwq_tbl[node]);
			RCU_INIT_POINTER(wq->numa_pwq_tbl[node], NULL);
			put_pwq_unlocked(pwq);
		}

		/*
		 * Put dfl_pwq.  @wq may be freed any time after dfl_pwq is
		 * put.  Don't access it afterwards.
		 */
		pwq = wq->dfl_pwq;
		wq->dfl_pwq = NULL;
		put_pwq_unlocked(pwq);
	}
}
EXPORT_SYMBOL_GPL(destroy_workqueue);

/**
 * workqueue_set_max_active - adjust max_active of a workqueue
 * @wq: target workqueue
 * @max_active: new max_active value.
 *
 * Set max_active of @wq to @max_active.
 *
 * CONTEXT:
 * Don't call from IRQ context.
 */
void workqueue_set_max_active(struct workqueue_struct *wq, int max_active)
{
	struct pool_workqueue *pwq;

	/* disallow meddling with max_active for ordered workqueues */
	if (WARN_ON(wq->flags & __WQ_ORDERED_EXPLICIT))
		return;

	max_active = wq_clamp_max_active(max_active, wq->flags, wq->name);

	mutex_lock(&wq->mutex);

	wq->flags &= ~__WQ_ORDERED;
	wq->saved_max_active = max_active;

	for_each_pwq(pwq, wq)
		pwq_adjust_max_active(pwq);

	mutex_unlock(&wq->mutex);
}
EXPORT_SYMBOL_GPL(workqueue_set_max_active);

/**
 * current_work - retrieve %current task's work struct
 *
 * Determine if %current task is a workqueue worker and what it's working on.
 * Useful to find out the context that the %current task is running in.
 *
 * Return: work struct if %current task is a workqueue worker, %NULL otherwise.
 */
struct work_struct *current_work(void)
{
	struct worker *worker = current_wq_worker();

	return worker ? worker->current_work : NULL;
}
EXPORT_SYMBOL(current_work);

/**
 * current_is_workqueue_rescuer - is %current workqueue rescuer?
 *
 * Determine whether %current is a workqueue rescuer.  Can be used from
 * work functions to determine whether it's being run off the rescuer task.
 *
 * Return: %true if %current is a workqueue rescuer. %false otherwise.
 */
bool current_is_workqueue_rescuer(void)
{
	struct worker *worker = current_wq_worker();

	return worker && worker->rescue_wq;
}

/**
 * workqueue_congested - test whether a workqueue is congested
 * @cpu: CPU in question
 * @wq: target workqueue
 *
 * Test whether @wq's cpu workqueue for @cpu is congested.  There is
 * no synchronization around this function and the test result is
 * unreliable and only useful as advisory hints or for debugging.
 *
 * If @cpu is WORK_CPU_UNBOUND, the test is performed on the local CPU.
 * Note that both per-cpu and unbound workqueues may be associated with
 * multiple pool_workqueues which have separate congested states.  A
 * workqueue being congested on one CPU doesn't mean the workqueue is also
 * contested on other CPUs / NUMA nodes.
 *
 * Return:
 * %true if congested, %false otherwise.
 */
bool workqueue_congested(int cpu, struct workqueue_struct *wq)
{
	struct pool_workqueue *pwq;
	bool ret;

	rcu_read_lock();
	preempt_disable();

	if (cpu == WORK_CPU_UNBOUND)
		cpu = smp_processor_id();

	if (!(wq->flags & WQ_UNBOUND))
		pwq = per_cpu_ptr(wq->cpu_pwqs, cpu);
	else
		pwq = unbound_pwq_by_node(wq, cpu_to_node(cpu));

	ret = !list_empty(&pwq->delayed_works);
	preempt_enable();
	rcu_read_unlock();

	return ret;
}
EXPORT_SYMBOL_GPL(workqueue_congested);

/**
 * work_busy - test whether a work is currently pending or running
 * @work: the work to be tested
 *
 * Test whether @work is currently pending or running.  There is no
 * synchronization around this function and the test result is
 * unreliable and only useful as advisory hints or for debugging.
 *
 * Return:
 * OR'd bitmask of WORK_BUSY_* bits.
 */
unsigned int work_busy(struct work_struct *work)
{
	struct worker_pool *pool;
	unsigned long flags;
	unsigned int ret = 0;

	if (work_pending(work))
		ret |= WORK_BUSY_PENDING;

	rcu_read_lock();
	pool = get_work_pool(work);
	if (pool) {
		spin_lock_irqsave(&pool->lock, flags);
		if (find_worker_executing_work(pool, work))
			ret |= WORK_BUSY_RUNNING;
		spin_unlock_irqrestore(&pool->lock, flags);
	}
	rcu_read_unlock();

	return ret;
}
EXPORT_SYMBOL_GPL(work_busy);

/**
 * set_worker_desc - set description for the current work item
 * @fmt: printf-style format string
 * @...: arguments for the format string
 *
 * This function can be called by a running work function to describe what
 * the work item is about.  If the worker task gets dumped, this
 * information will be printed out together to help debugging.  The
 * description can be at most WORKER_DESC_LEN including the trailing '\0'.
 */
void set_worker_desc(const char *fmt, ...)
{
	struct worker *worker = current_wq_worker();
	va_list args;

	if (worker) {
		va_start(args, fmt);
		vsnprintf(worker->desc, sizeof(worker->desc), fmt, args);
		va_end(args);
		worker->desc_valid = true;
	}
}

/**
 * print_worker_info - print out worker information and description
 * @log_lvl: the log level to use when printing
 * @task: target task
 *
 * If @task is a worker and currently executing a work item, print out the
 * name of the workqueue being serviced and worker description set with
 * set_worker_desc() by the currently executing work item.
 *
 * This function can be safely called on any task as long as the
 * task_struct itself is accessible.  While safe, this function isn't
 * synchronized and may print out mixups or garbages of limited length.
 */
void print_worker_info(const char *log_lvl, struct task_struct *task)
{
	work_func_t *fn = NULL;
	char name[WQ_NAME_LEN] = { };
	char desc[WORKER_DESC_LEN] = { };
	struct pool_workqueue *pwq = NULL;
	struct workqueue_struct *wq = NULL;
	bool desc_valid = false;
	struct worker *worker;

	if (!(task->flags & PF_WQ_WORKER))
		return;

	/*
	 * This function is called without any synchronization and @task
	 * could be in any state.  Be careful with dereferences.
	 */
	worker = kthread_probe_data(task);

	/*
	 * Carefully copy the associated workqueue's workfn and name.  Keep
	 * the original last '\0' in case the original contains garbage.
	 */
	probe_kernel_read(&fn, &worker->current_func, sizeof(fn));
	probe_kernel_read(&pwq, &worker->current_pwq, sizeof(pwq));
	probe_kernel_read(&wq, &pwq->wq, sizeof(wq));
	probe_kernel_read(name, wq->name, sizeof(name) - 1);

	/* copy worker description */
	probe_kernel_read(&desc_valid, &worker->desc_valid, sizeof(desc_valid));
	if (desc_valid)
		probe_kernel_read(desc, worker->desc, sizeof(desc) - 1);

	if (fn || name[0] || desc[0]) {
		printk("%sWorkqueue: %s %pf", log_lvl, name, fn);
		if (desc[0])
			pr_cont(" (%s)", desc);
		pr_cont("\n");
	}
}

static void pr_cont_pool_info(struct worker_pool *pool)
{
	pr_cont(" cpus=%*pbl", nr_cpumask_bits, pool->attrs->cpumask);
	if (pool->node != NUMA_NO_NODE)
		pr_cont(" node=%d", pool->node);
	pr_cont(" flags=0x%x nice=%d", pool->flags, pool->attrs->nice);
}

static void pr_cont_work(bool comma, struct work_struct *work)
{
	if (work->func == wq_barrier_func) {
		struct wq_barrier *barr;

		barr = container_of(work, struct wq_barrier, work);

		pr_cont("%s BAR(%d)", comma ? "," : "",
			task_pid_nr(barr->task));
	} else {
		pr_cont("%s %pf", comma ? "," : "", work->func);
	}
}

static void show_pwq(struct pool_workqueue *pwq)
{
	struct worker_pool *pool = pwq->pool;
	struct work_struct *work;
	struct worker *worker;
	bool has_in_flight = false, has_pending = false;
	int bkt;

	pr_info("  pwq %d:", pool->id);
	pr_cont_pool_info(pool);

	pr_cont(" active=%d/%d refcnt=%d%s\n",
		pwq->nr_active, pwq->max_active, pwq->refcnt,
		!list_empty(&pwq->mayday_node) ? " MAYDAY" : "");

	hash_for_each(pool->busy_hash, bkt, worker, hentry) {
		if (worker->current_pwq == pwq) {
			has_in_flight = true;
			break;
		}
	}
	if (has_in_flight) {
		bool comma = false;

		pr_info("    in-flight:");
		hash_for_each(pool->busy_hash, bkt, worker, hentry) {
			if (worker->current_pwq != pwq)
				continue;

			pr_cont("%s %d%s:%pf", comma ? "," : "",
				task_pid_nr(worker->task),
				worker == pwq->wq->rescuer ? "(RESCUER)" : "",
				worker->current_func);
			list_for_each_entry(work, &worker->scheduled, entry)
				pr_cont_work(false, work);
			comma = true;
		}
		pr_cont("\n");
	}

	list_for_each_entry(work, &pool->worklist, entry) {
		if (get_work_pwq(work) == pwq) {
			has_pending = true;
			break;
		}
	}
	if (has_pending) {
		bool comma = false;

		pr_info("    pending:");
		list_for_each_entry(work, &pool->worklist, entry) {
			if (get_work_pwq(work) != pwq)
				continue;

			pr_cont_work(comma, work);
			comma = !(*work_data_bits(work) & WORK_STRUCT_LINKED);
		}
		pr_cont("\n");
	}

	if (!list_empty(&pwq->delayed_works)) {
		bool comma = false;

		pr_info("    delayed:");
		list_for_each_entry(work, &pwq->delayed_works, entry) {
			pr_cont_work(comma, work);
			comma = !(*work_data_bits(work) & WORK_STRUCT_LINKED);
		}
		pr_cont("\n");
	}
}

/**
 * show_workqueue_state - dump workqueue state
 *
 * Called from a sysrq handler or try_to_freeze_tasks() and prints out
 * all busy workqueues and pools.
 */
void show_workqueue_state(void)
{
	struct workqueue_struct *wq;
	struct worker_pool *pool;
	unsigned long flags;
	int pi;

	rcu_read_lock();

	pr_info("Showing busy workqueues and worker pools:\n");

	list_for_each_entry_rcu(wq, &workqueues, list) {
		struct pool_workqueue *pwq;
		bool idle = true;

		for_each_pwq(pwq, wq) {
			if (pwq->nr_active || !list_empty(&pwq->delayed_works)) {
				idle = false;
				break;
			}
		}
		if (idle)
			continue;

		pr_info("workqueue %s: flags=0x%x\n", wq->name, wq->flags);

		for_each_pwq(pwq, wq) {
			spin_lock_irqsave(&pwq->pool->lock, flags);
			if (pwq->nr_active || !list_empty(&pwq->delayed_works))
				show_pwq(pwq);
			spin_unlock_irqrestore(&pwq->pool->lock, flags);
			/*
			 * We could be printing a lot from atomic context, e.g.
			 * sysrq-t -> show_workqueue_state(). Avoid triggering
			 * hard lockup.
			 */
			touch_nmi_watchdog();
		}
	}

	for_each_pool(pool, pi) {
		struct worker *worker;
		bool first = true;

		spin_lock_irqsave(&pool->lock, flags);
		if (pool->nr_workers == pool->nr_idle)
			goto next_pool;

		pr_info("pool %d:", pool->id);
		pr_cont_pool_info(pool);
		pr_cont(" hung=%us workers=%d",
			jiffies_to_msecs(jiffies - pool->watchdog_ts) / 1000,
			pool->nr_workers);
		if (pool->manager)
			pr_cont(" manager: %d",
				task_pid_nr(pool->manager->task));
		list_for_each_entry(worker, &pool->idle_list, entry) {
			pr_cont(" %s%d", first ? "idle: " : "",
				task_pid_nr(worker->task));
			first = false;
		}
		pr_cont("\n");
	next_pool:
		spin_unlock_irqrestore(&pool->lock, flags);
		/*
		 * We could be printing a lot from atomic context, e.g.
		 * sysrq-t -> show_workqueue_state(). Avoid triggering
		 * hard lockup.
		 */
		touch_nmi_watchdog();
	}

	rcu_read_unlock();
}

/*
 * CPU hotplug.
 *
 * There are two challenges in supporting CPU hotplug.  Firstly, there
 * are a lot of assumptions on strong associations among work, pwq and
 * pool which make migrating pending and scheduled works very
 * difficult to implement without impacting hot paths.  Secondly,
 * worker pools serve mix of short, long and very long running works making
 * blocked draining impractical.
 *
 * This is solved by allowing the pools to be disassociated from the CPU
 * running as an unbound one and allowing it to be reattached later if the
 * cpu comes back online.
 */

static void wq_unbind_fn(struct work_struct *work)
{
	int cpu = smp_processor_id();
	struct worker_pool *pool;
	struct worker *worker;

	for_each_cpu_worker_pool(pool, cpu) {
		mutex_lock(&pool->attach_mutex);
		spin_lock_irq(&pool->lock);

		/*
		 * We've blocked all attach/detach operations. Make all workers
		 * unbound and set DISASSOCIATED.  Before this, all workers
		 * except for the ones which are still executing works from
		 * before the last CPU down must be on the cpu.  After
		 * this, they may become diasporas.
		 */
		for_each_pool_worker(worker, pool)
			worker->flags |= WORKER_UNBOUND;

		pool->flags |= POOL_DISASSOCIATED;

		spin_unlock_irq(&pool->lock);
		mutex_unlock(&pool->attach_mutex);

		/*
		 * Call schedule() so that we cross rq->lock and thus can
		 * guarantee sched callbacks see the %WORKER_UNBOUND flag.
		 * This is necessary as scheduler callbacks may be invoked
		 * from other cpus.
		 */
		schedule();

		/*
		 * Sched callbacks are disabled now.  Zap nr_running.
		 * After this, nr_running stays zero and need_more_worker()
		 * and keep_working() are always true as long as the
		 * worklist is not empty.  This pool now behaves as an
		 * unbound (in terms of concurrency management) pool which
		 * are served by workers tied to the pool.
		 */
		atomic_set(&pool->nr_running, 0);

		/*
		 * With concurrency management just turned off, a busy
		 * worker blocking could lead to lengthy stalls.  Kick off
		 * unbound chain execution of currently pending work items.
		 */
		spin_lock_irq(&pool->lock);
		wake_up_worker(pool);
		spin_unlock_irq(&pool->lock);
	}
}

/**
 * rebind_workers - rebind all workers of a pool to the associated CPU
 * @pool: pool of interest
 *
 * @pool->cpu is coming online.  Rebind all workers to the CPU.
 */
static void rebind_workers(struct worker_pool *pool)
{
	struct worker *worker;

	lockdep_assert_held(&pool->attach_mutex);

	/*
	 * Restore CPU affinity of all workers.  As all idle workers should
	 * be on the run-queue of the associated CPU before any local
	 * wake-ups for concurrency management happen, restore CPU affinity
	 * of all workers first and then clear UNBOUND.  As we're called
	 * from CPU_ONLINE, the following shouldn't fail.
	 */
	for_each_pool_worker(worker, pool)
		WARN_ON_ONCE(set_cpus_allowed_ptr(worker->task,
						  pool->attrs->cpumask) < 0);

	spin_lock_irq(&pool->lock);

	/*
	 * XXX: CPU hotplug notifiers are weird and can call DOWN_FAILED
	 * w/o preceding DOWN_PREPARE.  Work around it.  CPU hotplug is
	 * being reworked and this can go away in time.
	 */
	if (!(pool->flags & POOL_DISASSOCIATED)) {
		spin_unlock_irq(&pool->lock);
		return;
	}

	pool->flags &= ~POOL_DISASSOCIATED;

	for_each_pool_worker(worker, pool) {
		unsigned int worker_flags = worker->flags;

		/*
		 * A bound idle worker should actually be on the runqueue
		 * of the associated CPU for local wake-ups targeting it to
		 * work.  Kick all idle workers so that they migrate to the
		 * associated CPU.  Doing this in the same loop as
		 * replacing UNBOUND with REBOUND is safe as no worker will
		 * be bound before @pool->lock is released.
		 */
		if (worker_flags & WORKER_IDLE)
			wake_up_process(worker->task);

		/*
		 * We want to clear UNBOUND but can't directly call
		 * worker_clr_flags() or adjust nr_running.  Atomically
		 * replace UNBOUND with another NOT_RUNNING flag REBOUND.
		 * @worker will clear REBOUND using worker_clr_flags() when
		 * it initiates the next execution cycle thus restoring
		 * concurrency management.  Note that when or whether
		 * @worker clears REBOUND doesn't affect correctness.
		 *
		 * ACCESS_ONCE() is necessary because @worker->flags may be
		 * tested without holding any lock in
		 * wq_worker_waking_up().  Without it, NOT_RUNNING test may
		 * fail incorrectly leading to premature concurrency
		 * management operations.
		 */
		WARN_ON_ONCE(!(worker_flags & WORKER_UNBOUND));
		worker_flags |= WORKER_REBOUND;
		worker_flags &= ~WORKER_UNBOUND;
		ACCESS_ONCE(worker->flags) = worker_flags;
	}

	spin_unlock_irq(&pool->lock);
}

/**
 * restore_unbound_workers_cpumask - restore cpumask of unbound workers
 * @pool: unbound pool of interest
 * @cpu: the CPU which is coming up
 *
 * An unbound pool may end up with a cpumask which doesn't have any online
 * CPUs.  When a worker of such pool get scheduled, the scheduler resets
 * its cpus_allowed.  If @cpu is in @pool's cpumask which didn't have any
 * online CPU before, cpus_allowed of all its workers should be restored.
 */
static void restore_unbound_workers_cpumask(struct worker_pool *pool, int cpu)
{
	static cpumask_t cpumask;
	struct worker *worker;

	lockdep_assert_held(&pool->attach_mutex);

	/* is @cpu allowed for @pool? */
	if (!cpumask_test_cpu(cpu, pool->attrs->cpumask))
		return;

	cpumask_and(&cpumask, pool->attrs->cpumask, cpu_online_mask);

	/* as we're called from CPU_ONLINE, the following shouldn't fail */
	for_each_pool_worker(worker, pool)
		WARN_ON_ONCE(set_cpus_allowed_ptr(worker->task, &cpumask) < 0);
}

int workqueue_prepare_cpu(unsigned int cpu)
{
	struct worker_pool *pool;

	for_each_cpu_worker_pool(pool, cpu) {
		if (pool->nr_workers)
			continue;
		if (!create_worker(pool))
			return -ENOMEM;
	}
	return 0;
}

int workqueue_online_cpu(unsigned int cpu)
{
	struct worker_pool *pool;
	struct workqueue_struct *wq;
	int pi;

	mutex_lock(&wq_pool_mutex);

	for_each_pool(pool, pi) {
		mutex_lock(&pool->attach_mutex);

		if (pool->cpu == cpu)
			rebind_workers(pool);
		else if (pool->cpu < 0)
			restore_unbound_workers_cpumask(pool, cpu);

		mutex_unlock(&pool->attach_mutex);
	}

	/* update NUMA affinity of unbound workqueues */
	list_for_each_entry(wq, &workqueues, list)
		wq_update_unbound_numa(wq, cpu, true);

	mutex_unlock(&wq_pool_mutex);
	return 0;
}

int workqueue_offline_cpu(unsigned int cpu)
{
	struct work_struct unbind_work;
	struct workqueue_struct *wq;

	/* unbinding per-cpu workers should happen on the local CPU */
	INIT_WORK_ONSTACK(&unbind_work, wq_unbind_fn);
	queue_work_on(cpu, system_highpri_wq, &unbind_work);

	/* update NUMA affinity of unbound workqueues */
	mutex_lock(&wq_pool_mutex);
	list_for_each_entry(wq, &workqueues, list)
		wq_update_unbound_numa(wq, cpu, false);
	mutex_unlock(&wq_pool_mutex);

	/* wait for per-cpu unbinding to finish */
	flush_work(&unbind_work);
	destroy_work_on_stack(&unbind_work);
	return 0;
}

#ifdef CONFIG_SMP

struct work_for_cpu {
	struct work_struct work;
	long (*fn)(void *);
	void *arg;
	long ret;
};

static void work_for_cpu_fn(struct work_struct *work)
{
	struct work_for_cpu *wfc = container_of(work, struct work_for_cpu, work);

	wfc->ret = wfc->fn(wfc->arg);
}

/**
 * work_on_cpu - run a function in thread context on a particular cpu
 * @cpu: the cpu to run on
 * @fn: the function to run
 * @arg: the function arg
 *
 * It is up to the caller to ensure that the cpu doesn't go offline.
 * The caller must not hold any locks which would prevent @fn from completing.
 *
 * Return: The value @fn returns.
 */
long work_on_cpu(int cpu, long (*fn)(void *), void *arg)
{
	struct work_for_cpu wfc = { .fn = fn, .arg = arg };

	INIT_WORK_ONSTACK(&wfc.work, work_for_cpu_fn);
	schedule_work_on(cpu, &wfc.work);
	flush_work(&wfc.work);
	destroy_work_on_stack(&wfc.work);
	return wfc.ret;
}
EXPORT_SYMBOL_GPL(work_on_cpu);

/**
 * work_on_cpu_safe - run a function in thread context on a particular cpu
 * @cpu: the cpu to run on
 * @fn:  the function to run
 * @arg: the function argument
 *
 * Disables CPU hotplug and calls work_on_cpu(). The caller must not hold
 * any locks which would prevent @fn from completing.
 *
 * Return: The value @fn returns.
 */
long work_on_cpu_safe(int cpu, long (*fn)(void *), void *arg)
{
	long ret = -ENODEV;

	get_online_cpus();
	if (cpu_online(cpu))
		ret = work_on_cpu(cpu, fn, arg);
	put_online_cpus();
	return ret;
}
EXPORT_SYMBOL_GPL(work_on_cpu_safe);
#endif /* CONFIG_SMP */

#ifdef CONFIG_FREEZER

/**
 * freeze_workqueues_begin - begin freezing workqueues
 *
 * Start freezing workqueues.  After this function returns, all freezable
 * workqueues will queue new works to their delayed_works list instead of
 * pool->worklist.
 *
 * CONTEXT:
 * Grabs and releases wq_pool_mutex, wq->mutex and pool->lock's.
 */
void freeze_workqueues_begin(void)
{
	struct workqueue_struct *wq;
	struct pool_workqueue *pwq;

	mutex_lock(&wq_pool_mutex);

	WARN_ON_ONCE(workqueue_freezing);
	workqueue_freezing = true;

	list_for_each_entry(wq, &workqueues, list) {
		mutex_lock(&wq->mutex);
		for_each_pwq(pwq, wq)
			pwq_adjust_max_active(pwq);
		mutex_unlock(&wq->mutex);
	}

	mutex_unlock(&wq_pool_mutex);
}

/**
 * freeze_workqueues_busy - are freezable workqueues still busy?
 *
 * Check whether freezing is complete.  This function must be called
 * between freeze_workqueues_begin() and thaw_workqueues().
 *
 * CONTEXT:
 * Grabs and releases wq_pool_mutex.
 *
 * Return:
 * %true if some freezable workqueues are still busy.  %false if freezing
 * is complete.
 */
bool freeze_workqueues_busy(void)
{
	bool busy = false;
	struct workqueue_struct *wq;
	struct pool_workqueue *pwq;

	mutex_lock(&wq_pool_mutex);

	WARN_ON_ONCE(!workqueue_freezing);

	list_for_each_entry(wq, &workqueues, list) {
		if (!(wq->flags & WQ_FREEZABLE))
			continue;
		/*
		 * nr_active is monotonically decreasing.  It's safe
		 * to peek without lock.
		 */
		rcu_read_lock();
		for_each_pwq(pwq, wq) {
			WARN_ON_ONCE(pwq->nr_active < 0);
			if (pwq->nr_active) {
				busy = true;
				rcu_read_unlock();
				goto out_unlock;
			}
		}
		rcu_read_unlock();
	}
out_unlock:
	mutex_unlock(&wq_pool_mutex);
	return busy;
}

/**
 * thaw_workqueues - thaw workqueues
 *
 * Thaw workqueues.  Normal queueing is restored and all collected
 * frozen works are transferred to their respective pool worklists.
 *
 * CONTEXT:
 * Grabs and releases wq_pool_mutex, wq->mutex and pool->lock's.
 */
void thaw_workqueues(void)
{
	struct workqueue_struct *wq;
	struct pool_workqueue *pwq;

	mutex_lock(&wq_pool_mutex);

	if (!workqueue_freezing)
		goto out_unlock;

	workqueue_freezing = false;

	/* restore max_active and repopulate worklist */
	list_for_each_entry(wq, &workqueues, list) {
		mutex_lock(&wq->mutex);
		for_each_pwq(pwq, wq)
			pwq_adjust_max_active(pwq);
		mutex_unlock(&wq->mutex);
	}

out_unlock:
	mutex_unlock(&wq_pool_mutex);
}
#endif /* CONFIG_FREEZER */

static int workqueue_apply_unbound_cpumask(void)
{
	LIST_HEAD(ctxs);
	int ret = 0;
	struct workqueue_struct *wq;
	struct apply_wqattrs_ctx *ctx, *n;

	lockdep_assert_held(&wq_pool_mutex);

	list_for_each_entry(wq, &workqueues, list) {
		if (!(wq->flags & WQ_UNBOUND))
			continue;
		/* creating multiple pwqs breaks ordering guarantee */
		if (wq->flags & __WQ_ORDERED)
			continue;

		ctx = apply_wqattrs_prepare(wq, wq->unbound_attrs);
		if (!ctx) {
			ret = -ENOMEM;
			break;
		}

		list_add_tail(&ctx->list, &ctxs);
	}

	list_for_each_entry_safe(ctx, n, &ctxs, list) {
		if (!ret)
			apply_wqattrs_commit(ctx);
		apply_wqattrs_cleanup(ctx);
	}

	return ret;
}

/**
 *  workqueue_set_unbound_cpumask - Set the low-level unbound cpumask
 *  @cpumask: the cpumask to set
 *
 *  The low-level workqueues cpumask is a global cpumask that limits
 *  the affinity of all unbound workqueues.  This function check the @cpumask
 *  and apply it to all unbound workqueues and updates all pwqs of them.
 *
 *  Retun:	0	- Success
 *  		-EINVAL	- Invalid @cpumask
 *  		-ENOMEM	- Failed to allocate memory for attrs or pwqs.
 */
int workqueue_set_unbound_cpumask(cpumask_var_t cpumask)
{
	int ret = -EINVAL;
	cpumask_var_t saved_cpumask;

	if (!zalloc_cpumask_var(&saved_cpumask, GFP_KERNEL))
		return -ENOMEM;

	cpumask_and(cpumask, cpumask, cpu_possible_mask);
	if (!cpumask_empty(cpumask)) {
		apply_wqattrs_lock();

		/* save the old wq_unbound_cpumask. */
		cpumask_copy(saved_cpumask, wq_unbound_cpumask);

		/* update wq_unbound_cpumask at first and apply it to wqs. */
		cpumask_copy(wq_unbound_cpumask, cpumask);
		ret = workqueue_apply_unbound_cpumask();

		/* restore the wq_unbound_cpumask when failed. */
		if (ret < 0)
			cpumask_copy(wq_unbound_cpumask, saved_cpumask);

		apply_wqattrs_unlock();
	}

	free_cpumask_var(saved_cpumask);
	return ret;
}

#ifdef CONFIG_SYSFS
/*
 * Workqueues with WQ_SYSFS flag set is visible to userland via
 * /sys/bus/workqueue/devices/WQ_NAME.  All visible workqueues have the
 * following attributes.
 *
 *  per_cpu	RO bool	: whether the workqueue is per-cpu or unbound
 *  max_active	RW int	: maximum number of in-flight work items
 *
 * Unbound workqueues have the following extra attributes.
 *
 *  id		RO int	: the associated pool ID
 *  nice	RW int	: nice value of the workers
 *  cpumask	RW mask	: bitmask of allowed CPUs for the workers
 */
struct wq_device {
	struct workqueue_struct		*wq;
	struct device			dev;
};

static struct workqueue_struct *dev_to_wq(struct device *dev)
{
	struct wq_device *wq_dev = container_of(dev, struct wq_device, dev);

	return wq_dev->wq;
}

static ssize_t per_cpu_show(struct device *dev, struct device_attribute *attr,
			    char *buf)
{
	struct workqueue_struct *wq = dev_to_wq(dev);

	return scnprintf(buf, PAGE_SIZE, "%d\n", (bool)!(wq->flags & WQ_UNBOUND));
}
static DEVICE_ATTR_RO(per_cpu);

static ssize_t max_active_show(struct device *dev,
			       struct device_attribute *attr, char *buf)
{
	struct workqueue_struct *wq = dev_to_wq(dev);

	return scnprintf(buf, PAGE_SIZE, "%d\n", wq->saved_max_active);
}

static ssize_t max_active_store(struct device *dev,
				struct device_attribute *attr, const char *buf,
				size_t count)
{
	struct workqueue_struct *wq = dev_to_wq(dev);
	int val;

	if (sscanf(buf, "%d", &val) != 1 || val <= 0)
		return -EINVAL;

	workqueue_set_max_active(wq, val);
	return count;
}
static DEVICE_ATTR_RW(max_active);

static struct attribute *wq_sysfs_attrs[] = {
	&dev_attr_per_cpu.attr,
	&dev_attr_max_active.attr,
	NULL,
};
ATTRIBUTE_GROUPS(wq_sysfs);

static ssize_t wq_pool_ids_show(struct device *dev,
				struct device_attribute *attr, char *buf)
{
	struct workqueue_struct *wq = dev_to_wq(dev);
	const char *delim = "";
	int node, written = 0;

	get_online_cpus();
	rcu_read_lock();
	for_each_node(node) {
		written += scnprintf(buf + written, PAGE_SIZE - written,
				     "%s%d:%d", delim, node,
				     unbound_pwq_by_node(wq, node)->pool->id);
		delim = " ";
	}
	written += scnprintf(buf + written, PAGE_SIZE - written, "\n");
	rcu_read_unlock();
	put_online_cpus();

	return written;
}

static ssize_t wq_nice_show(struct device *dev, struct device_attribute *attr,
			    char *buf)
{
	struct workqueue_struct *wq = dev_to_wq(dev);
	int written;

	mutex_lock(&wq->mutex);
	written = scnprintf(buf, PAGE_SIZE, "%d\n", wq->unbound_attrs->nice);
	mutex_unlock(&wq->mutex);

	return written;
}

/* prepare workqueue_attrs for sysfs store operations */
static struct workqueue_attrs *wq_sysfs_prep_attrs(struct workqueue_struct *wq)
{
	struct workqueue_attrs *attrs;

	lockdep_assert_held(&wq_pool_mutex);

	attrs = alloc_workqueue_attrs(GFP_KERNEL);
	if (!attrs)
		return NULL;

	copy_workqueue_attrs(attrs, wq->unbound_attrs);
	return attrs;
}

static ssize_t wq_nice_store(struct device *dev, struct device_attribute *attr,
			     const char *buf, size_t count)
{
	struct workqueue_struct *wq = dev_to_wq(dev);
	struct workqueue_attrs *attrs;
	int ret = -ENOMEM;

	apply_wqattrs_lock();

	attrs = wq_sysfs_prep_attrs(wq);
	if (!attrs)
		goto out_unlock;

	if (sscanf(buf, "%d", &attrs->nice) == 1 &&
	    attrs->nice >= MIN_NICE && attrs->nice <= MAX_NICE)
		ret = apply_workqueue_attrs_locked(wq, attrs);
	else
		ret = -EINVAL;

out_unlock:
	apply_wqattrs_unlock();
	free_workqueue_attrs(attrs);
	return ret ?: count;
}

static ssize_t wq_cpumask_show(struct device *dev,
			       struct device_attribute *attr, char *buf)
{
	struct workqueue_struct *wq = dev_to_wq(dev);
	int written;

	mutex_lock(&wq->mutex);
	written = scnprintf(buf, PAGE_SIZE, "%*pb\n",
			    cpumask_pr_args(wq->unbound_attrs->cpumask));
	mutex_unlock(&wq->mutex);
	return written;
}

static ssize_t wq_cpumask_store(struct device *dev,
				struct device_attribute *attr,
				const char *buf, size_t count)
{
	struct workqueue_struct *wq = dev_to_wq(dev);
	struct workqueue_attrs *attrs;
	int ret = -ENOMEM;

	apply_wqattrs_lock();

	attrs = wq_sysfs_prep_attrs(wq);
	if (!attrs)
		goto out_unlock;

	ret = cpumask_parse(buf, attrs->cpumask);
	if (!ret)
		ret = apply_workqueue_attrs_locked(wq, attrs);

out_unlock:
	apply_wqattrs_unlock();
	free_workqueue_attrs(attrs);
	return ret ?: count;
}

static ssize_t wq_numa_show(struct device *dev, struct device_attribute *attr,
			    char *buf)
{
	struct workqueue_struct *wq = dev_to_wq(dev);
	int written;

	mutex_lock(&wq->mutex);
	written = scnprintf(buf, PAGE_SIZE, "%d\n",
			    !wq->unbound_attrs->no_numa);
	mutex_unlock(&wq->mutex);

	return written;
}

static ssize_t wq_numa_store(struct device *dev, struct device_attribute *attr,
			     const char *buf, size_t count)
{
	struct workqueue_struct *wq = dev_to_wq(dev);
	struct workqueue_attrs *attrs = NULL;
	int v, ret = -ENOMEM;

	apply_wqattrs_lock();

	/* Creating per-node pwqs breaks ordering guarantee. Keep no_numa = 1 */
	if (WARN_ON(wq->flags & __WQ_ORDERED)) {
		ret = -EINVAL;
		goto out_unlock;
	}

	attrs = wq_sysfs_prep_attrs(wq);
	if (!attrs)
		goto out_unlock;

	ret = -EINVAL;
	if (sscanf(buf, "%d", &v) == 1) {
		attrs->no_numa = !v;
		ret = apply_workqueue_attrs_locked(wq, attrs);
	}

out_unlock:
	apply_wqattrs_unlock();
	free_workqueue_attrs(attrs);
	return ret ?: count;
}

static struct device_attribute wq_sysfs_unbound_attrs[] = {
	__ATTR(pool_ids, 0444, wq_pool_ids_show, NULL),
	__ATTR(nice, 0644, wq_nice_show, wq_nice_store),
	__ATTR(cpumask, 0644, wq_cpumask_show, wq_cpumask_store),
	__ATTR(numa, 0644, wq_numa_show, wq_numa_store),
	__ATTR_NULL,
};

static struct bus_type wq_subsys = {
	.name				= "workqueue",
	.dev_groups			= wq_sysfs_groups,
};

static ssize_t wq_unbound_cpumask_show(struct device *dev,
		struct device_attribute *attr, char *buf)
{
	int written;

	mutex_lock(&wq_pool_mutex);
	written = scnprintf(buf, PAGE_SIZE, "%*pb\n",
			    cpumask_pr_args(wq_unbound_cpumask));
	mutex_unlock(&wq_pool_mutex);

	return written;
}

static ssize_t wq_unbound_cpumask_store(struct device *dev,
		struct device_attribute *attr, const char *buf, size_t count)
{
	cpumask_var_t cpumask;
	int ret;

	if (!zalloc_cpumask_var(&cpumask, GFP_KERNEL))
		return -ENOMEM;

	ret = cpumask_parse(buf, cpumask);
	if (!ret)
		ret = workqueue_set_unbound_cpumask(cpumask);

	free_cpumask_var(cpumask);
	return ret ? ret : count;
}

static struct device_attribute wq_sysfs_cpumask_attr =
	__ATTR(cpumask, 0644, wq_unbound_cpumask_show,
	       wq_unbound_cpumask_store);

static int __init wq_sysfs_init(void)
{
	int err;

	err = subsys_virtual_register(&wq_subsys, NULL);
	if (err)
		return err;

	return device_create_file(wq_subsys.dev_root, &wq_sysfs_cpumask_attr);
}
core_initcall(wq_sysfs_init);

static void wq_device_release(struct device *dev)
{
	struct wq_device *wq_dev = container_of(dev, struct wq_device, dev);

	kfree(wq_dev);
}

/**
 * workqueue_sysfs_register - make a workqueue visible in sysfs
 * @wq: the workqueue to register
 *
 * Expose @wq in sysfs under /sys/bus/workqueue/devices.
 * alloc_workqueue*() automatically calls this function if WQ_SYSFS is set
 * which is the preferred method.
 *
 * Workqueue user should use this function directly iff it wants to apply
 * workqueue_attrs before making the workqueue visible in sysfs; otherwise,
 * apply_workqueue_attrs() may race against userland updating the
 * attributes.
 *
 * Return: 0 on success, -errno on failure.
 */
int workqueue_sysfs_register(struct workqueue_struct *wq)
{
	struct wq_device *wq_dev;
	int ret;

	wq->wq_dev = wq_dev = kzalloc(sizeof(*wq_dev), GFP_KERNEL);
	if (!wq_dev)
		return -ENOMEM;

	wq_dev->wq = wq;
	wq_dev->dev.bus = &wq_subsys;
	wq_dev->dev.release = wq_device_release;
	dev_set_name(&wq_dev->dev, "%s", wq->name);

	/*
	 * unbound_attrs are created separately.  Suppress uevent until
	 * everything is ready.
	 */
	dev_set_uevent_suppress(&wq_dev->dev, true);

	ret = device_register(&wq_dev->dev);
	if (ret) {
		put_device(&wq_dev->dev);
		wq->wq_dev = NULL;
		return ret;
	}

	if (wq->flags & WQ_UNBOUND) {
		struct device_attribute *attr;

		for (attr = wq_sysfs_unbound_attrs; attr->attr.name; attr++) {
			ret = device_create_file(&wq_dev->dev, attr);
			if (ret) {
				device_unregister(&wq_dev->dev);
				wq->wq_dev = NULL;
				return ret;
			}
		}
	}

	dev_set_uevent_suppress(&wq_dev->dev, false);
	kobject_uevent(&wq_dev->dev.kobj, KOBJ_ADD);
	return 0;
}

/**
 * workqueue_sysfs_unregister - undo workqueue_sysfs_register()
 * @wq: the workqueue to unregister
 *
 * If @wq is registered to sysfs by workqueue_sysfs_register(), unregister.
 */
static void workqueue_sysfs_unregister(struct workqueue_struct *wq)
{
	struct wq_device *wq_dev = wq->wq_dev;

	if (!wq->wq_dev)
		return;

	wq->wq_dev = NULL;
	device_unregister(&wq_dev->dev);
}
#else	/* CONFIG_SYSFS */
static void workqueue_sysfs_unregister(struct workqueue_struct *wq)	{ }
#endif	/* CONFIG_SYSFS */

/*
 * Workqueue watchdog.
 *
 * Stall may be caused by various bugs - missing WQ_MEM_RECLAIM, illegal
 * flush dependency, a concurrency managed work item which stays RUNNING
 * indefinitely.  Workqueue stalls can be very difficult to debug as the
 * usual warning mechanisms don't trigger and internal workqueue state is
 * largely opaque.
 *
 * Workqueue watchdog monitors all worker pools periodically and dumps
 * state if some pools failed to make forward progress for a while where
 * forward progress is defined as the first item on ->worklist changing.
 *
 * This mechanism is controlled through the kernel parameter
 * "workqueue.watchdog_thresh" which can be updated at runtime through the
 * corresponding sysfs parameter file.
 */
#ifdef CONFIG_WQ_WATCHDOG

static void wq_watchdog_timer_fn(unsigned long data);

static unsigned long wq_watchdog_thresh = 30;
static struct timer_list wq_watchdog_timer =
	TIMER_DEFERRED_INITIALIZER(wq_watchdog_timer_fn, 0, 0);

static unsigned long wq_watchdog_touched = INITIAL_JIFFIES;
static DEFINE_PER_CPU(unsigned long, wq_watchdog_touched_cpu) = INITIAL_JIFFIES;

static void wq_watchdog_reset_touched(void)
{
	int cpu;

	wq_watchdog_touched = jiffies;
	for_each_possible_cpu(cpu)
		per_cpu(wq_watchdog_touched_cpu, cpu) = jiffies;
}

static void wq_watchdog_timer_fn(unsigned long data)
{
	unsigned long thresh = READ_ONCE(wq_watchdog_thresh) * HZ;
	bool lockup_detected = false;
	struct worker_pool *pool;
	int pi;

	if (!thresh)
		return;

	rcu_read_lock();

	for_each_pool(pool, pi) {
		unsigned long pool_ts, touched, ts;

		if (list_empty(&pool->worklist))
			continue;

		/* get the latest of pool and touched timestamps */
		pool_ts = READ_ONCE(pool->watchdog_ts);
		touched = READ_ONCE(wq_watchdog_touched);

		if (time_after(pool_ts, touched))
			ts = pool_ts;
		else
			ts = touched;

		if (pool->cpu >= 0) {
			unsigned long cpu_touched =
				READ_ONCE(per_cpu(wq_watchdog_touched_cpu,
						  pool->cpu));
			if (time_after(cpu_touched, ts))
				ts = cpu_touched;
		}

		/* did we stall? */
		if (time_after(jiffies, ts + thresh)) {
			lockup_detected = true;
			pr_emerg("BUG: workqueue lockup - pool");
			pr_cont_pool_info(pool);
			pr_cont(" stuck for %us!\n",
				jiffies_to_msecs(jiffies - pool_ts) / 1000);
		}
	}

	rcu_read_unlock();

	if (lockup_detected)
		show_workqueue_state();

	wq_watchdog_reset_touched();
	mod_timer(&wq_watchdog_timer, jiffies + thresh);
}

notrace void wq_watchdog_touch(int cpu)
{
	if (cpu >= 0)
		per_cpu(wq_watchdog_touched_cpu, cpu) = jiffies;
	else
		wq_watchdog_touched = jiffies;
}

static void wq_watchdog_set_thresh(unsigned long thresh)
{
	wq_watchdog_thresh = 0;
	del_timer_sync(&wq_watchdog_timer);

	if (thresh) {
		wq_watchdog_thresh = thresh;
		wq_watchdog_reset_touched();
		mod_timer(&wq_watchdog_timer, jiffies + thresh * HZ);
	}
}

static int wq_watchdog_param_set_thresh(const char *val,
					const struct kernel_param *kp)
{
	unsigned long thresh;
	int ret;

	ret = kstrtoul(val, 0, &thresh);
	if (ret)
		return ret;

	if (system_wq)
		wq_watchdog_set_thresh(thresh);
	else
		wq_watchdog_thresh = thresh;

	return 0;
}

static const struct kernel_param_ops wq_watchdog_thresh_ops = {
	.set	= wq_watchdog_param_set_thresh,
	.get	= param_get_ulong,
};

module_param_cb(watchdog_thresh, &wq_watchdog_thresh_ops, &wq_watchdog_thresh,
		0644);

static void wq_watchdog_init(void)
{
	wq_watchdog_set_thresh(wq_watchdog_thresh);
}

#else	/* CONFIG_WQ_WATCHDOG */

static inline void wq_watchdog_init(void) { }

#endif	/* CONFIG_WQ_WATCHDOG */

static void __init wq_numa_init(void)
{
	cpumask_var_t *tbl;
	int node, cpu;

	if (num_possible_nodes() <= 1)
		return;

	if (wq_disable_numa) {
		pr_info("workqueue: NUMA affinity support disabled\n");
		return;
	}

	wq_update_unbound_numa_attrs_buf = alloc_workqueue_attrs(GFP_KERNEL);
	BUG_ON(!wq_update_unbound_numa_attrs_buf);

	/*
	 * We want masks of possible CPUs of each node which isn't readily
	 * available.  Build one from cpu_to_node() which should have been
	 * fully initialized by now.
	 */
	tbl = kzalloc(nr_node_ids * sizeof(tbl[0]), GFP_KERNEL);
	BUG_ON(!tbl);

	for_each_node(node)
		BUG_ON(!zalloc_cpumask_var_node(&tbl[node], GFP_KERNEL,
				node_online(node) ? node : NUMA_NO_NODE));

	for_each_possible_cpu(cpu) {
		node = cpu_to_node(cpu);
		if (WARN_ON(node == NUMA_NO_NODE)) {
			pr_warn("workqueue: NUMA node mapping not available for cpu%d, disabling NUMA support\n", cpu);
			/* happens iff arch is bonkers, let's just proceed */
			return;
		}
		cpumask_set_cpu(cpu, tbl[node]);
	}

	wq_numa_possible_cpumask = tbl;
	wq_numa_enabled = true;
}

/**
 * workqueue_init_early - early init for workqueue subsystem
 *
 * This is the first half of two-staged workqueue subsystem initialization
 * and invoked as soon as the bare basics - memory allocation, cpumasks and
 * idr are up.  It sets up all the data structures and system workqueues
 * and allows early boot code to create workqueues and queue/cancel work
 * items.  Actual work item execution starts only after kthreads can be
 * created and scheduled right before early initcalls.
 */
int __init workqueue_init_early(void)
{
	int std_nice[NR_STD_WORKER_POOLS] = { 0, HIGHPRI_NICE_LEVEL };
	int i, cpu;

	WARN_ON(__alignof__(struct pool_workqueue) < __alignof__(long long));

	BUG_ON(!alloc_cpumask_var(&wq_unbound_cpumask, GFP_KERNEL));
	cpumask_copy(wq_unbound_cpumask, cpu_possible_mask);

	pwq_cache = KMEM_CACHE(pool_workqueue, SLAB_PANIC);

	/* initialize CPU pools */
	for_each_possible_cpu(cpu) {
		struct worker_pool *pool;

		i = 0;
		for_each_cpu_worker_pool(pool, cpu) {
			BUG_ON(init_worker_pool(pool));
			pool->cpu = cpu;
			cpumask_copy(pool->attrs->cpumask, cpumask_of(cpu));
			pool->attrs->nice = std_nice[i++];
			pool->node = cpu_to_node(cpu);

			/* alloc pool ID */
			mutex_lock(&wq_pool_mutex);
			BUG_ON(worker_pool_assign_id(pool));
			mutex_unlock(&wq_pool_mutex);
		}
	}

	/* create default unbound and ordered wq attrs */
	for (i = 0; i < NR_STD_WORKER_POOLS; i++) {
		struct workqueue_attrs *attrs;

		BUG_ON(!(attrs = alloc_workqueue_attrs(GFP_KERNEL)));
		attrs->nice = std_nice[i];
		unbound_std_wq_attrs[i] = attrs;

		/*
		 * An ordered wq should have only one pwq as ordering is
		 * guaranteed by max_active which is enforced by pwqs.
		 * Turn off NUMA so that dfl_pwq is used for all nodes.
		 */
		BUG_ON(!(attrs = alloc_workqueue_attrs(GFP_KERNEL)));
		attrs->nice = std_nice[i];
		attrs->no_numa = true;
		ordered_wq_attrs[i] = attrs;
	}

	system_wq = alloc_workqueue("events", 0, 0);
	system_highpri_wq = alloc_workqueue("events_highpri", WQ_HIGHPRI, 0);
	system_long_wq = alloc_workqueue("events_long", 0, 0);
	system_unbound_wq = alloc_workqueue("events_unbound", WQ_UNBOUND,
					    WQ_UNBOUND_MAX_ACTIVE);
	system_freezable_wq = alloc_workqueue("events_freezable",
					      WQ_FREEZABLE, 0);
	system_power_efficient_wq = alloc_workqueue("events_power_efficient",
					      WQ_POWER_EFFICIENT, 0);
	system_freezable_power_efficient_wq = alloc_workqueue("events_freezable_power_efficient",
					      WQ_FREEZABLE | WQ_POWER_EFFICIENT,
					      0);
	BUG_ON(!system_wq || !system_highpri_wq || !system_long_wq ||
	       !system_unbound_wq || !system_freezable_wq ||
	       !system_power_efficient_wq ||
	       !system_freezable_power_efficient_wq);

	return 0;
}

/**
 * workqueue_init - bring workqueue subsystem fully online
 *
 * This is the latter half of two-staged workqueue subsystem initialization
 * and invoked as soon as kthreads can be created and scheduled.
 * Workqueues have been created and work items queued on them, but there
 * are no kworkers executing the work items yet.  Populate the worker pools
 * with the initial workers and enable future kworker creations.
 */
int __init workqueue_init(void)
{
	struct workqueue_struct *wq;
	struct worker_pool *pool;
	int cpu, bkt;

	/*
	 * It'd be simpler to initialize NUMA in workqueue_init_early() but
	 * CPU to node mapping may not be available that early on some
	 * archs such as power and arm64.  As per-cpu pools created
	 * previously could be missing node hint and unbound pools NUMA
	 * affinity, fix them up.
	 */
	wq_numa_init();

	mutex_lock(&wq_pool_mutex);

	for_each_possible_cpu(cpu) {
		for_each_cpu_worker_pool(pool, cpu) {
			pool->node = cpu_to_node(cpu);
		}
	}

	list_for_each_entry(wq, &workqueues, list)
		wq_update_unbound_numa(wq, smp_processor_id(), true);

	mutex_unlock(&wq_pool_mutex);

	/* create the initial workers */
	for_each_online_cpu(cpu) {
		for_each_cpu_worker_pool(pool, cpu) {
			pool->flags &= ~POOL_DISASSOCIATED;
			BUG_ON(!create_worker(pool));
		}
	}

	hash_for_each(unbound_pool_hash, bkt, pool, hash_node)
		BUG_ON(!create_worker(pool));

	wq_online = true;
	wq_watchdog_init();

	return 0;
}

static int __init setup_rtworkqueues(char *str)
{
	int prio;

	if (kstrtoint(str, 0, &prio) || prio < 1 || prio > 99) {
		prio = 0;
		pr_warn("Unable to set kworker default priority\n");
	}
	fifo_param.sched_priority = prio;

        return 1;
}
__setup("rtworkqueues=", setup_rtworkqueues);<|MERGE_RESOLUTION|>--- conflicted
+++ resolved
@@ -3537,21 +3537,14 @@
 		if (WARN_ON_ONCE(!(wq->flags & WQ_UNBOUND)))
 			return;
 
-<<<<<<< HEAD
-	mutex_lock(&wq->mutex);
-	list_del_rcu(&pwq->pwqs_node);
-	is_last = list_empty(&wq->pwqs);
-	/* try to active the oldest pwq when needed */
-	if (!is_last && (wq->flags & __WQ_ORDERED))
-		pwq_adjust_max_active(oldest_pwq(wq));
-	mutex_unlock(&wq->mutex);
-=======
 		mutex_lock(&wq->mutex);
 		list_del_rcu(&pwq->pwqs_node);
 		is_last = list_empty(&wq->pwqs);
+		/* try to active the oldest pwq when needed */
+		if (!is_last && (wq->flags & __WQ_ORDERED))
+			pwq_adjust_max_active(oldest_pwq(wq));
 		mutex_unlock(&wq->mutex);
 	}
->>>>>>> cc00b28a
 
 	mutex_lock(&wq_pool_mutex);
 	put_unbound_pool(pool);
