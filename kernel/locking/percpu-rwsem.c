--- conflicted
+++ resolved
@@ -45,7 +45,7 @@
 
 static bool __percpu_down_read_trylock(struct percpu_rw_semaphore *sem)
 {
-	__this_cpu_inc(*sem->read_count);
+	this_cpu_inc(*sem->read_count);
 
 	/*
 	 * Due to having preemption disabled the decrement happens on
@@ -71,7 +71,7 @@
 	if (likely(!atomic_read_acquire(&sem->block)))
 		return true;
 
-	__this_cpu_dec(*sem->read_count);
+	this_cpu_dec(*sem->read_count);
 
 	/* Prod writer to re-evaluate readers_active_check() */
 	rcuwait_wake_up(&sem->writer);
@@ -164,18 +164,8 @@
 
 bool __percpu_down_read(struct percpu_rw_semaphore *sem, bool try)
 {
-<<<<<<< HEAD
 	if (__percpu_down_read_trylock(sem))
 		return true;
-=======
-	smp_mb(); /* B matches C */
-	/*
-	 * In other words, if they see our decrement (presumably to aggregate
-	 * zero, as that is the only time it matters) they will also see our
-	 * critical section.
-	 */
-	this_cpu_dec(*sem->read_count);
->>>>>>> 1aecf7e5
 
 	if (try)
 		return false;
