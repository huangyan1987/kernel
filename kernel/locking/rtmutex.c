--- conflicted
+++ resolved
@@ -1431,70 +1431,10 @@
  */
 int __sched rt_mutex_lock_interruptible(struct rt_mutex *lock)
 {
-<<<<<<< HEAD
-	int ret;
-
-	might_sleep();
-
-	mutex_acquire(&lock->dep_map, 0, 0, _RET_IP_);
-	ret = rt_mutex_fastlock(lock, TASK_INTERRUPTIBLE, rt_mutex_slowlock);
-	if (ret)
-		mutex_release(&lock->dep_map, _RET_IP_);
-
-	return ret;
+	return __rt_mutex_lock(lock, TASK_INTERRUPTIBLE, 0);
 }
 EXPORT_SYMBOL_GPL(rt_mutex_lock_interruptible);
 
-/*
- * Futex variant, must not use fastpath.
- */
-int __sched rt_mutex_futex_trylock(struct rt_mutex *lock)
-{
-	return rt_mutex_slowtrylock(lock);
-}
-
-int __sched __rt_mutex_futex_trylock(struct rt_mutex *lock)
-{
-	return __rt_mutex_slowtrylock(lock);
-}
-
-/**
- * rt_mutex_timed_lock - lock a rt_mutex interruptible
- *			the timeout structure is provided
- *			by the caller
- *
- * @lock:		the rt_mutex to be locked
- * @timeout:		timeout structure or NULL (no timeout)
- *
- * Returns:
- *  0		on success
- * -EINTR	when interrupted by a signal
- * -ETIMEDOUT	when the timeout expired
- */
-int
-rt_mutex_timed_lock(struct rt_mutex *lock, struct hrtimer_sleeper *timeout)
-{
-	int ret;
-
-	might_sleep();
-
-	mutex_acquire(&lock->dep_map, 0, 0, _RET_IP_);
-	ret = rt_mutex_timed_fastlock(lock, TASK_INTERRUPTIBLE, timeout,
-				       RT_MUTEX_MIN_CHAINWALK,
-				       rt_mutex_slowlock);
-	if (ret)
-		mutex_release(&lock->dep_map, _RET_IP_);
-
-	return ret;
-}
-EXPORT_SYMBOL_GPL(rt_mutex_timed_lock);
-
-=======
-	return __rt_mutex_lock(lock, TASK_INTERRUPTIBLE, 0);
-}
-EXPORT_SYMBOL_GPL(rt_mutex_lock_interruptible);
-
->>>>>>> 7d2a07b7
 /**
  * rt_mutex_trylock - try to lock a rt_mutex
  *
@@ -1537,14 +1477,10 @@
 void __sched rt_mutex_unlock(struct rt_mutex *lock)
 {
 	mutex_release(&lock->dep_map, _RET_IP_);
-<<<<<<< HEAD
-	rt_mutex_fastunlock(lock, rt_mutex_slowunlock);
-=======
 	if (likely(rt_mutex_cmpxchg_release(lock, current, NULL)))
 		return;
 
 	rt_mutex_slowunlock(lock);
->>>>>>> 7d2a07b7
 }
 EXPORT_SYMBOL_GPL(rt_mutex_unlock);
 
@@ -1659,11 +1595,7 @@
  * possible because it belongs to the pi_state which is about to be freed
  * and it is not longer visible to other tasks.
  */
-<<<<<<< HEAD
-void rt_mutex_proxy_unlock(struct rt_mutex *lock)
-=======
 void __sched rt_mutex_proxy_unlock(struct rt_mutex *lock)
->>>>>>> 7d2a07b7
 {
 	debug_rt_mutex_proxy_unlock(lock);
 	rt_mutex_set_owner(lock, NULL);
