--- conflicted
+++ resolved
@@ -6314,116 +6314,6 @@
 			const u8 code_sub = BPF_ALU64 | BPF_SUB | BPF_X;
 			struct bpf_insn insn_buf[16];
 			struct bpf_insn *patch = &insn_buf[0];
-			bool issrc, isneg;
-			u32 off_reg;
-
-			aux = &env->insn_aux_data[i + delta];
-			if (!aux->alu_state ||
-			    aux->alu_state == BPF_ALU_NON_POINTER)
-				continue;
-
-			isneg = aux->alu_state & BPF_ALU_NEG_VALUE;
-			issrc = (aux->alu_state & BPF_ALU_SANITIZE) ==
-				BPF_ALU_SANITIZE_SRC;
-
-			off_reg = issrc ? insn->src_reg : insn->dst_reg;
-			if (isneg)
-				*patch++ = BPF_ALU64_IMM(BPF_MUL, off_reg, -1);
-			*patch++ = BPF_MOV32_IMM(BPF_REG_AX, aux->alu_limit);
-			*patch++ = BPF_ALU64_REG(BPF_SUB, BPF_REG_AX, off_reg);
-			*patch++ = BPF_ALU64_REG(BPF_OR, BPF_REG_AX, off_reg);
-			*patch++ = BPF_ALU64_IMM(BPF_NEG, BPF_REG_AX, 0);
-			*patch++ = BPF_ALU64_IMM(BPF_ARSH, BPF_REG_AX, 63);
-			*patch++ = BPF_ALU64_REG(BPF_AND, BPF_REG_AX, off_reg);
-			if (!issrc)
-				*patch++ = BPF_MOV64_REG(insn->dst_reg, insn->src_reg);
-			insn->src_reg = BPF_REG_AX;
-			if (isneg)
-				insn->code = insn->code == code_add ?
-					     code_sub : code_add;
-			*patch++ = *insn;
-			if (issrc && isneg)
-				*patch++ = BPF_ALU64_IMM(BPF_MUL, off_reg, -1);
-			cnt = patch - insn_buf;
-
-			new_prog = bpf_patch_insn_data(env, i + delta, insn_buf, cnt);
-			if (!new_prog)
-				return -ENOMEM;
-
-			delta    += cnt - 1;
-			env->prog = prog = new_prog;
-			insn      = new_prog->insnsi + i + delta;
-			continue;
-		}
-
-		if (insn->code != (BPF_JMP | BPF_CALL))
-			continue;
-		if (insn->src_reg == BPF_PSEUDO_CALL)
-			continue;
-
-		if (insn->imm == BPF_FUNC_get_route_realm)
-			prog->dst_needed = 1;
-		if (insn->imm == BPF_FUNC_get_prandom_u32)
-			bpf_user_rnd_init_once();
-		if (insn->imm == BPF_FUNC_tail_call) {
-			/* If we tail call into other programs, we
-			 * cannot make any assumptions since they can
-			 * be replaced dynamically during runtime in
-			 * the program array.
-			 */
-			prog->cb_access = 1;
-			env->prog->aux->stack_depth = MAX_BPF_STACK;
-
-			/* mark bpf_tail_call as different opcode to avoid
-			 * conditional branch in the interpeter for every normal
-			 * call and to prevent accidental JITing by JIT compiler
-			 * that doesn't support bpf_tail_call yet
-			 */
-			insn->imm = 0;
-			insn->code = BPF_JMP | BPF_TAIL_CALL;
-
-			aux = &env->insn_aux_data[i + delta];
-			if (!bpf_map_ptr_unpriv(aux))
-				continue;
-
-			/* instead of changing every JIT dealing with tail_call
-			 * emit two extra insns:
-			 * if (index >= max_entries) goto out;
-			 * index &= array->index_mask;
-			 * to avoid out-of-bounds cpu speculation
-			 */
-			if (bpf_map_ptr_poisoned(aux)) {
-				verbose(env, "tail_call abusing map_ptr\n");
-				return -EINVAL;
-			}
-
-			map_ptr = BPF_MAP_PTR(aux->map_state);
-			insn_buf[0] = BPF_JMP_IMM(BPF_JGE, BPF_REG_3,
-						  map_ptr->max_entries, 2);
-			insn_buf[1] = BPF_ALU32_IMM(BPF_AND, BPF_REG_3,
-						    container_of(map_ptr,
-								 struct bpf_array,
-								 map)->index_mask);
-			insn_buf[2] = *insn;
-			cnt = 3;
-			new_prog = bpf_patch_insn_data(env, i + delta, insn_buf, cnt);
-			if (!new_prog)
-				return -ENOMEM;
-
-			delta    += cnt - 1;
-			env->prog = prog = new_prog;
-			insn      = new_prog->insnsi + i + delta;
-			continue;
-		}
-
-<<<<<<< HEAD
-=======
-		if (insn->code == (BPF_ALU64 | BPF_ADD | BPF_X) ||
-		    insn->code == (BPF_ALU64 | BPF_SUB | BPF_X)) {
-			const u8 code_add = BPF_ALU64 | BPF_ADD | BPF_X;
-			const u8 code_sub = BPF_ALU64 | BPF_SUB | BPF_X;
-			struct bpf_insn insn_buf[16];
-			struct bpf_insn *patch = &insn_buf[0];
 			bool issrc, isneg, isimm;
 			u32 off_reg;
 
@@ -6471,7 +6361,66 @@
 			continue;
 		}
 
->>>>>>> 0f545370
+		if (insn->code != (BPF_JMP | BPF_CALL))
+			continue;
+		if (insn->src_reg == BPF_PSEUDO_CALL)
+			continue;
+
+		if (insn->imm == BPF_FUNC_get_route_realm)
+			prog->dst_needed = 1;
+		if (insn->imm == BPF_FUNC_get_prandom_u32)
+			bpf_user_rnd_init_once();
+		if (insn->imm == BPF_FUNC_tail_call) {
+			/* If we tail call into other programs, we
+			 * cannot make any assumptions since they can
+			 * be replaced dynamically during runtime in
+			 * the program array.
+			 */
+			prog->cb_access = 1;
+			env->prog->aux->stack_depth = MAX_BPF_STACK;
+
+			/* mark bpf_tail_call as different opcode to avoid
+			 * conditional branch in the interpeter for every normal
+			 * call and to prevent accidental JITing by JIT compiler
+			 * that doesn't support bpf_tail_call yet
+			 */
+			insn->imm = 0;
+			insn->code = BPF_JMP | BPF_TAIL_CALL;
+
+			aux = &env->insn_aux_data[i + delta];
+			if (!bpf_map_ptr_unpriv(aux))
+				continue;
+
+			/* instead of changing every JIT dealing with tail_call
+			 * emit two extra insns:
+			 * if (index >= max_entries) goto out;
+			 * index &= array->index_mask;
+			 * to avoid out-of-bounds cpu speculation
+			 */
+			if (bpf_map_ptr_poisoned(aux)) {
+				verbose(env, "tail_call abusing map_ptr\n");
+				return -EINVAL;
+			}
+
+			map_ptr = BPF_MAP_PTR(aux->map_state);
+			insn_buf[0] = BPF_JMP_IMM(BPF_JGE, BPF_REG_3,
+						  map_ptr->max_entries, 2);
+			insn_buf[1] = BPF_ALU32_IMM(BPF_AND, BPF_REG_3,
+						    container_of(map_ptr,
+								 struct bpf_array,
+								 map)->index_mask);
+			insn_buf[2] = *insn;
+			cnt = 3;
+			new_prog = bpf_patch_insn_data(env, i + delta, insn_buf, cnt);
+			if (!new_prog)
+				return -ENOMEM;
+
+			delta    += cnt - 1;
+			env->prog = prog = new_prog;
+			insn      = new_prog->insnsi + i + delta;
+			continue;
+		}
+
 		/* BPF_EMIT_CALL() assumptions in some of the map_gen_lookup
 		 * and other inlining handlers are currently limited to 64 bit
 		 * only.
