/* Copyright (c) 2011-2014 PLUMgrid, http://plumgrid.com
 * Copyright (c) 2016 Facebook
 *
 * This program is free software; you can redistribute it and/or
 * modify it under the terms of version 2 of the GNU General Public
 * License as published by the Free Software Foundation.
 *
 * This program is distributed in the hope that it will be useful, but
 * WITHOUT ANY WARRANTY; without even the implied warranty of
 * MERCHANTABILITY or FITNESS FOR A PARTICULAR PURPOSE. See the GNU
 * General Public License for more details.
 */
#include <linux/kernel.h>
#include <linux/types.h>
#include <linux/slab.h>
#include <linux/bpf.h>
#include <linux/bpf_verifier.h>
#include <linux/filter.h>
#include <net/netlink.h>
#include <linux/file.h>
#include <linux/vmalloc.h>
#include <linux/stringify.h>
#include <linux/bsearch.h>
#include <linux/sort.h>
#include <linux/perf_event.h>

#include "disasm.h"

static const struct bpf_verifier_ops * const bpf_verifier_ops[] = {
#define BPF_PROG_TYPE(_id, _name) \
	[_id] = & _name ## _verifier_ops,
#define BPF_MAP_TYPE(_id, _ops)
#include <linux/bpf_types.h>
#undef BPF_PROG_TYPE
#undef BPF_MAP_TYPE
};

/* bpf_check() is a static code analyzer that walks eBPF program
 * instruction by instruction and updates register/stack state.
 * All paths of conditional branches are analyzed until 'bpf_exit' insn.
 *
 * The first pass is depth-first-search to check that the program is a DAG.
 * It rejects the following programs:
 * - larger than BPF_MAXINSNS insns
 * - if loop is present (detected via back-edge)
 * - unreachable insns exist (shouldn't be a forest. program = one function)
 * - out of bounds or malformed jumps
 * The second pass is all possible path descent from the 1st insn.
 * Since it's analyzing all pathes through the program, the length of the
 * analysis is limited to 64k insn, which may be hit even if total number of
 * insn is less then 4K, but there are too many branches that change stack/regs.
 * Number of 'branches to be analyzed' is limited to 1k
 *
 * On entry to each instruction, each register has a type, and the instruction
 * changes the types of the registers depending on instruction semantics.
 * If instruction is BPF_MOV64_REG(BPF_REG_1, BPF_REG_5), then type of R5 is
 * copied to R1.
 *
 * All registers are 64-bit.
 * R0 - return register
 * R1-R5 argument passing registers
 * R6-R9 callee saved registers
 * R10 - frame pointer read-only
 *
 * At the start of BPF program the register R1 contains a pointer to bpf_context
 * and has type PTR_TO_CTX.
 *
 * Verifier tracks arithmetic operations on pointers in case:
 *    BPF_MOV64_REG(BPF_REG_1, BPF_REG_10),
 *    BPF_ALU64_IMM(BPF_ADD, BPF_REG_1, -20),
 * 1st insn copies R10 (which has FRAME_PTR) type into R1
 * and 2nd arithmetic instruction is pattern matched to recognize
 * that it wants to construct a pointer to some element within stack.
 * So after 2nd insn, the register R1 has type PTR_TO_STACK
 * (and -20 constant is saved for further stack bounds checking).
 * Meaning that this reg is a pointer to stack plus known immediate constant.
 *
 * Most of the time the registers have SCALAR_VALUE type, which
 * means the register has some value, but it's not a valid pointer.
 * (like pointer plus pointer becomes SCALAR_VALUE type)
 *
 * When verifier sees load or store instructions the type of base register
 * can be: PTR_TO_MAP_VALUE, PTR_TO_CTX, PTR_TO_STACK. These are three pointer
 * types recognized by check_mem_access() function.
 *
 * PTR_TO_MAP_VALUE means that this register is pointing to 'map element value'
 * and the range of [ptr, ptr + map's value_size) is accessible.
 *
 * registers used to pass values to function calls are checked against
 * function argument constraints.
 *
 * ARG_PTR_TO_MAP_KEY is one of such argument constraints.
 * It means that the register type passed to this function must be
 * PTR_TO_STACK and it will be used inside the function as
 * 'pointer to map element key'
 *
 * For example the argument constraints for bpf_map_lookup_elem():
 *   .ret_type = RET_PTR_TO_MAP_VALUE_OR_NULL,
 *   .arg1_type = ARG_CONST_MAP_PTR,
 *   .arg2_type = ARG_PTR_TO_MAP_KEY,
 *
 * ret_type says that this function returns 'pointer to map elem value or null'
 * function expects 1st argument to be a const pointer to 'struct bpf_map' and
 * 2nd argument should be a pointer to stack, which will be used inside
 * the helper function as a pointer to map element key.
 *
 * On the kernel side the helper function looks like:
 * u64 bpf_map_lookup_elem(u64 r1, u64 r2, u64 r3, u64 r4, u64 r5)
 * {
 *    struct bpf_map *map = (struct bpf_map *) (unsigned long) r1;
 *    void *key = (void *) (unsigned long) r2;
 *    void *value;
 *
 *    here kernel can access 'key' and 'map' pointers safely, knowing that
 *    [key, key + map->key_size) bytes are valid and were initialized on
 *    the stack of eBPF program.
 * }
 *
 * Corresponding eBPF program may look like:
 *    BPF_MOV64_REG(BPF_REG_2, BPF_REG_10),  // after this insn R2 type is FRAME_PTR
 *    BPF_ALU64_IMM(BPF_ADD, BPF_REG_2, -4), // after this insn R2 type is PTR_TO_STACK
 *    BPF_LD_MAP_FD(BPF_REG_1, map_fd),      // after this insn R1 type is CONST_PTR_TO_MAP
 *    BPF_RAW_INSN(BPF_JMP | BPF_CALL, 0, 0, 0, BPF_FUNC_map_lookup_elem),
 * here verifier looks at prototype of map_lookup_elem() and sees:
 * .arg1_type == ARG_CONST_MAP_PTR and R1->type == CONST_PTR_TO_MAP, which is ok,
 * Now verifier knows that this map has key of R1->map_ptr->key_size bytes
 *
 * Then .arg2_type == ARG_PTR_TO_MAP_KEY and R2->type == PTR_TO_STACK, ok so far,
 * Now verifier checks that [R2, R2 + map's key_size) are within stack limits
 * and were initialized prior to this call.
 * If it's ok, then verifier allows this BPF_CALL insn and looks at
 * .ret_type which is RET_PTR_TO_MAP_VALUE_OR_NULL, so it sets
 * R0->type = PTR_TO_MAP_VALUE_OR_NULL which means bpf_map_lookup_elem() function
 * returns ether pointer to map value or NULL.
 *
 * When type PTR_TO_MAP_VALUE_OR_NULL passes through 'if (reg != 0) goto +off'
 * insn, the register holding that pointer in the true branch changes state to
 * PTR_TO_MAP_VALUE and the same register changes state to CONST_IMM in the false
 * branch. See check_cond_jmp_op().
 *
 * After the call R0 is set to return type of the function and registers R1-R5
 * are set to NOT_INIT to indicate that they are no longer readable.
 */

/* verifier_state + insn_idx are pushed to stack when branch is encountered */
struct bpf_verifier_stack_elem {
	/* verifer state is 'st'
	 * before processing instruction 'insn_idx'
	 * and after processing instruction 'prev_insn_idx'
	 */
	struct bpf_verifier_state st;
	int insn_idx;
	int prev_insn_idx;
	struct bpf_verifier_stack_elem *next;
};

#define BPF_COMPLEXITY_LIMIT_STACK	1024
#define BPF_COMPLEXITY_LIMIT_STATES	64

#define BPF_MAP_PTR_UNPRIV	1UL
#define BPF_MAP_PTR_POISON	((void *)((0xeB9FUL << 1) +	\
					  POISON_POINTER_DELTA))
#define BPF_MAP_PTR(X)		((struct bpf_map *)((X) & ~BPF_MAP_PTR_UNPRIV))

static bool bpf_map_ptr_poisoned(const struct bpf_insn_aux_data *aux)
{
	return BPF_MAP_PTR(aux->map_state) == BPF_MAP_PTR_POISON;
}

static bool bpf_map_ptr_unpriv(const struct bpf_insn_aux_data *aux)
{
	return aux->map_state & BPF_MAP_PTR_UNPRIV;
}

static void bpf_map_ptr_store(struct bpf_insn_aux_data *aux,
			      const struct bpf_map *map, bool unpriv)
{
	BUILD_BUG_ON((unsigned long)BPF_MAP_PTR_POISON & BPF_MAP_PTR_UNPRIV);
	unpriv |= bpf_map_ptr_unpriv(aux);
	aux->map_state = (unsigned long)map |
			 (unpriv ? BPF_MAP_PTR_UNPRIV : 0UL);
}

struct bpf_call_arg_meta {
	struct bpf_map *map_ptr;
	bool raw_mode;
	bool pkt_access;
	int regno;
	int access_size;
	s64 msize_smax_value;
	u64 msize_umax_value;
};

static DEFINE_MUTEX(bpf_verifier_lock);

void bpf_verifier_vlog(struct bpf_verifier_log *log, const char *fmt,
		       va_list args)
{
	unsigned int n;

	n = vscnprintf(log->kbuf, BPF_VERIFIER_TMP_LOG_SIZE, fmt, args);

	WARN_ONCE(n >= BPF_VERIFIER_TMP_LOG_SIZE - 1,
		  "verifier log line truncated - local buffer too short\n");

	n = min(log->len_total - log->len_used - 1, n);
	log->kbuf[n] = '\0';

	if (!copy_to_user(log->ubuf + log->len_used, log->kbuf, n + 1))
		log->len_used += n;
	else
		log->ubuf = NULL;
}

/* log_level controls verbosity level of eBPF verifier.
 * bpf_verifier_log_write() is used to dump the verification trace to the log,
 * so the user can figure out what's wrong with the program
 */
__printf(2, 3) void bpf_verifier_log_write(struct bpf_verifier_env *env,
					   const char *fmt, ...)
{
	va_list args;

	if (!bpf_verifier_log_needed(&env->log))
		return;

	va_start(args, fmt);
	bpf_verifier_vlog(&env->log, fmt, args);
	va_end(args);
}
EXPORT_SYMBOL_GPL(bpf_verifier_log_write);

__printf(2, 3) static void verbose(void *private_data, const char *fmt, ...)
{
	struct bpf_verifier_env *env = private_data;
	va_list args;

	if (!bpf_verifier_log_needed(&env->log))
		return;

	va_start(args, fmt);
	bpf_verifier_vlog(&env->log, fmt, args);
	va_end(args);
}

static bool type_is_pkt_pointer(enum bpf_reg_type type)
{
	return type == PTR_TO_PACKET ||
	       type == PTR_TO_PACKET_META;
}

static bool reg_type_may_be_null(enum bpf_reg_type type)
{
	return type == PTR_TO_MAP_VALUE_OR_NULL;
}

/* string representation of 'enum bpf_reg_type' */
static const char * const reg_type_str[] = {
	[NOT_INIT]		= "?",
	[SCALAR_VALUE]		= "inv",
	[PTR_TO_CTX]		= "ctx",
	[CONST_PTR_TO_MAP]	= "map_ptr",
	[PTR_TO_MAP_VALUE]	= "map_value",
	[PTR_TO_MAP_VALUE_OR_NULL] = "map_value_or_null",
	[PTR_TO_STACK]		= "fp",
	[PTR_TO_PACKET]		= "pkt",
	[PTR_TO_PACKET_META]	= "pkt_meta",
	[PTR_TO_PACKET_END]	= "pkt_end",
};

static char slot_type_char[] = {
	[STACK_INVALID]	= '?',
	[STACK_SPILL]	= 'r',
	[STACK_MISC]	= 'm',
	[STACK_ZERO]	= '0',
};

static void print_liveness(struct bpf_verifier_env *env,
			   enum bpf_reg_liveness live)
{
	if (live & (REG_LIVE_READ | REG_LIVE_WRITTEN | REG_LIVE_DONE))
	    verbose(env, "_");
	if (live & REG_LIVE_READ)
		verbose(env, "r");
	if (live & REG_LIVE_WRITTEN)
		verbose(env, "w");
	if (live & REG_LIVE_DONE)
		verbose(env, "D");
}

static struct bpf_func_state *func(struct bpf_verifier_env *env,
				   const struct bpf_reg_state *reg)
{
	struct bpf_verifier_state *cur = env->cur_state;

	return cur->frame[reg->frameno];
}

static void print_verifier_state(struct bpf_verifier_env *env,
				 const struct bpf_func_state *state)
{
	const struct bpf_reg_state *reg;
	enum bpf_reg_type t;
	int i;

	if (state->frameno)
		verbose(env, " frame%d:", state->frameno);
	for (i = 0; i < MAX_BPF_REG; i++) {
		reg = &state->regs[i];
		t = reg->type;
		if (t == NOT_INIT)
			continue;
		verbose(env, " R%d", i);
		print_liveness(env, reg->live);
		verbose(env, "=%s", reg_type_str[t]);
		if ((t == SCALAR_VALUE || t == PTR_TO_STACK) &&
		    tnum_is_const(reg->var_off)) {
			/* reg->off should be 0 for SCALAR_VALUE */
			verbose(env, "%lld", reg->var_off.value + reg->off);
			if (t == PTR_TO_STACK)
				verbose(env, ",call_%d", func(env, reg)->callsite);
		} else {
			verbose(env, "(id=%d", reg->id);
			if (t != SCALAR_VALUE)
				verbose(env, ",off=%d", reg->off);
			if (type_is_pkt_pointer(t))
				verbose(env, ",r=%d", reg->range);
			else if (t == CONST_PTR_TO_MAP ||
				 t == PTR_TO_MAP_VALUE ||
				 t == PTR_TO_MAP_VALUE_OR_NULL)
				verbose(env, ",ks=%d,vs=%d",
					reg->map_ptr->key_size,
					reg->map_ptr->value_size);
			if (tnum_is_const(reg->var_off)) {
				/* Typically an immediate SCALAR_VALUE, but
				 * could be a pointer whose offset is too big
				 * for reg->off
				 */
				verbose(env, ",imm=%llx", reg->var_off.value);
			} else {
				if (reg->smin_value != reg->umin_value &&
				    reg->smin_value != S64_MIN)
					verbose(env, ",smin_value=%lld",
						(long long)reg->smin_value);
				if (reg->smax_value != reg->umax_value &&
				    reg->smax_value != S64_MAX)
					verbose(env, ",smax_value=%lld",
						(long long)reg->smax_value);
				if (reg->umin_value != 0)
					verbose(env, ",umin_value=%llu",
						(unsigned long long)reg->umin_value);
				if (reg->umax_value != U64_MAX)
					verbose(env, ",umax_value=%llu",
						(unsigned long long)reg->umax_value);
				if (!tnum_is_unknown(reg->var_off)) {
					char tn_buf[48];

					tnum_strn(tn_buf, sizeof(tn_buf), reg->var_off);
					verbose(env, ",var_off=%s", tn_buf);
				}
			}
			verbose(env, ")");
		}
	}
	for (i = 0; i < state->allocated_stack / BPF_REG_SIZE; i++) {
		char types_buf[BPF_REG_SIZE + 1];
		bool valid = false;
		int j;

		for (j = 0; j < BPF_REG_SIZE; j++) {
			if (state->stack[i].slot_type[j] != STACK_INVALID)
				valid = true;
			types_buf[j] = slot_type_char[
					state->stack[i].slot_type[j]];
		}
		types_buf[BPF_REG_SIZE] = 0;
		if (!valid)
			continue;
		verbose(env, " fp%d", (-i - 1) * BPF_REG_SIZE);
		print_liveness(env, state->stack[i].spilled_ptr.live);
		if (state->stack[i].slot_type[0] == STACK_SPILL)
			verbose(env, "=%s",
				reg_type_str[state->stack[i].spilled_ptr.type]);
		else
			verbose(env, "=%s", types_buf);
	}
	verbose(env, "\n");
}

static int copy_stack_state(struct bpf_func_state *dst,
			    const struct bpf_func_state *src)
{
	if (!src->stack)
		return 0;
	if (WARN_ON_ONCE(dst->allocated_stack < src->allocated_stack)) {
		/* internal bug, make state invalid to reject the program */
		memset(dst, 0, sizeof(*dst));
		return -EFAULT;
	}
	memcpy(dst->stack, src->stack,
	       sizeof(*src->stack) * (src->allocated_stack / BPF_REG_SIZE));
	return 0;
}

/* do_check() starts with zero-sized stack in struct bpf_verifier_state to
 * make it consume minimal amount of memory. check_stack_write() access from
 * the program calls into realloc_func_state() to grow the stack size.
 * Note there is a non-zero parent pointer inside each reg of bpf_verifier_state
 * which this function copies over. It points to corresponding reg in previous
 * bpf_verifier_state which is never reallocated
 */
static int realloc_func_state(struct bpf_func_state *state, int size,
			      bool copy_old)
{
	u32 old_size = state->allocated_stack;
	struct bpf_stack_state *new_stack;
	int slot = size / BPF_REG_SIZE;

	if (size <= old_size || !size) {
		if (copy_old)
			return 0;
		state->allocated_stack = slot * BPF_REG_SIZE;
		if (!size && old_size) {
			kfree(state->stack);
			state->stack = NULL;
		}
		return 0;
	}
	new_stack = kmalloc_array(slot, sizeof(struct bpf_stack_state),
				  GFP_KERNEL);
	if (!new_stack)
		return -ENOMEM;
	if (copy_old) {
		if (state->stack)
			memcpy(new_stack, state->stack,
			       sizeof(*new_stack) * (old_size / BPF_REG_SIZE));
		memset(new_stack + old_size / BPF_REG_SIZE, 0,
		       sizeof(*new_stack) * (size - old_size) / BPF_REG_SIZE);
	}
	state->allocated_stack = slot * BPF_REG_SIZE;
	kfree(state->stack);
	state->stack = new_stack;
	return 0;
}

static void free_func_state(struct bpf_func_state *state)
{
	if (!state)
		return;
	kfree(state->stack);
	kfree(state);
}

static void free_verifier_state(struct bpf_verifier_state *state,
				bool free_self)
{
	int i;

	for (i = 0; i <= state->curframe; i++) {
		free_func_state(state->frame[i]);
		state->frame[i] = NULL;
	}
	if (free_self)
		kfree(state);
}

/* copy verifier state from src to dst growing dst stack space
 * when necessary to accommodate larger src stack
 */
static int copy_func_state(struct bpf_func_state *dst,
			   const struct bpf_func_state *src)
{
	int err;

	err = realloc_func_state(dst, src->allocated_stack, false);
	if (err)
		return err;
	memcpy(dst, src, offsetof(struct bpf_func_state, allocated_stack));
	return copy_stack_state(dst, src);
}

static int copy_verifier_state(struct bpf_verifier_state *dst_state,
			       const struct bpf_verifier_state *src)
{
	struct bpf_func_state *dst;
	int i, err;

	/* if dst has more stack frames then src frame, free them */
	for (i = src->curframe + 1; i <= dst_state->curframe; i++) {
		free_func_state(dst_state->frame[i]);
		dst_state->frame[i] = NULL;
	}
	dst_state->speculative = src->speculative;
	dst_state->curframe = src->curframe;
	for (i = 0; i <= src->curframe; i++) {
		dst = dst_state->frame[i];
		if (!dst) {
			dst = kzalloc(sizeof(*dst), GFP_KERNEL);
			if (!dst)
				return -ENOMEM;
			dst_state->frame[i] = dst;
		}
		err = copy_func_state(dst, src->frame[i]);
		if (err)
			return err;
	}
	return 0;
}

static int pop_stack(struct bpf_verifier_env *env, int *prev_insn_idx,
		     int *insn_idx)
{
	struct bpf_verifier_state *cur = env->cur_state;
	struct bpf_verifier_stack_elem *elem, *head = env->head;
	int err;

	if (env->head == NULL)
		return -ENOENT;

	if (cur) {
		err = copy_verifier_state(cur, &head->st);
		if (err)
			return err;
	}
	if (insn_idx)
		*insn_idx = head->insn_idx;
	if (prev_insn_idx)
		*prev_insn_idx = head->prev_insn_idx;
	elem = head->next;
	free_verifier_state(&head->st, false);
	kfree(head);
	env->head = elem;
	env->stack_size--;
	return 0;
}

static struct bpf_verifier_state *push_stack(struct bpf_verifier_env *env,
					     int insn_idx, int prev_insn_idx,
					     bool speculative)
{
	struct bpf_verifier_state *cur = env->cur_state;
	struct bpf_verifier_stack_elem *elem;
	int err;

	elem = kzalloc(sizeof(struct bpf_verifier_stack_elem), GFP_KERNEL);
	if (!elem)
		goto err;

	elem->insn_idx = insn_idx;
	elem->prev_insn_idx = prev_insn_idx;
	elem->next = env->head;
	env->head = elem;
	env->stack_size++;
	err = copy_verifier_state(&elem->st, cur);
	if (err)
		goto err;
	elem->st.speculative |= speculative;
	if (env->stack_size > BPF_COMPLEXITY_LIMIT_STACK) {
		verbose(env, "BPF program is too complex\n");
		goto err;
	}
	return &elem->st;
err:
	free_verifier_state(env->cur_state, true);
	env->cur_state = NULL;
	/* pop all elements and return */
	while (!pop_stack(env, NULL, NULL));
	return NULL;
}

#define CALLER_SAVED_REGS 6
static const int caller_saved[CALLER_SAVED_REGS] = {
	BPF_REG_0, BPF_REG_1, BPF_REG_2, BPF_REG_3, BPF_REG_4, BPF_REG_5
};

static void __mark_reg_not_init(struct bpf_reg_state *reg);

/* Mark the unknown part of a register (variable offset or scalar value) as
 * known to have the value @imm.
 */
static void __mark_reg_known(struct bpf_reg_state *reg, u64 imm)
{
	/* Clear id, off, and union(map_ptr, range) */
	memset(((u8 *)reg) + sizeof(reg->type), 0,
	       offsetof(struct bpf_reg_state, var_off) - sizeof(reg->type));
	reg->var_off = tnum_const(imm);
	reg->smin_value = (s64)imm;
	reg->smax_value = (s64)imm;
	reg->umin_value = imm;
	reg->umax_value = imm;
}

/* Mark the 'variable offset' part of a register as zero.  This should be
 * used only on registers holding a pointer type.
 */
static void __mark_reg_known_zero(struct bpf_reg_state *reg)
{
	__mark_reg_known(reg, 0);
}

static void __mark_reg_const_zero(struct bpf_reg_state *reg)
{
	__mark_reg_known(reg, 0);
	reg->type = SCALAR_VALUE;
}

static void mark_reg_known_zero(struct bpf_verifier_env *env,
				struct bpf_reg_state *regs, u32 regno)
{
	if (WARN_ON(regno >= MAX_BPF_REG)) {
		verbose(env, "mark_reg_known_zero(regs, %u)\n", regno);
		/* Something bad happened, let's kill all regs */
		for (regno = 0; regno < MAX_BPF_REG; regno++)
			__mark_reg_not_init(regs + regno);
		return;
	}
	__mark_reg_known_zero(regs + regno);
}

static bool reg_is_pkt_pointer(const struct bpf_reg_state *reg)
{
	return type_is_pkt_pointer(reg->type);
}

static bool reg_is_pkt_pointer_any(const struct bpf_reg_state *reg)
{
	return reg_is_pkt_pointer(reg) ||
	       reg->type == PTR_TO_PACKET_END;
}

/* Unmodified PTR_TO_PACKET[_META,_END] register from ctx access. */
static bool reg_is_init_pkt_pointer(const struct bpf_reg_state *reg,
				    enum bpf_reg_type which)
{
	/* The register can already have a range from prior markings.
	 * This is fine as long as it hasn't been advanced from its
	 * origin.
	 */
	return reg->type == which &&
	       reg->id == 0 &&
	       reg->off == 0 &&
	       tnum_equals_const(reg->var_off, 0);
}

/* Attempts to improve min/max values based on var_off information */
static void __update_reg_bounds(struct bpf_reg_state *reg)
{
	/* min signed is max(sign bit) | min(other bits) */
	reg->smin_value = max_t(s64, reg->smin_value,
				reg->var_off.value | (reg->var_off.mask & S64_MIN));
	/* max signed is min(sign bit) | max(other bits) */
	reg->smax_value = min_t(s64, reg->smax_value,
				reg->var_off.value | (reg->var_off.mask & S64_MAX));
	reg->umin_value = max(reg->umin_value, reg->var_off.value);
	reg->umax_value = min(reg->umax_value,
			      reg->var_off.value | reg->var_off.mask);
}

/* Uses signed min/max values to inform unsigned, and vice-versa */
static void __reg_deduce_bounds(struct bpf_reg_state *reg)
{
	/* Learn sign from signed bounds.
	 * If we cannot cross the sign boundary, then signed and unsigned bounds
	 * are the same, so combine.  This works even in the negative case, e.g.
	 * -3 s<= x s<= -1 implies 0xf...fd u<= x u<= 0xf...ff.
	 */
	if (reg->smin_value >= 0 || reg->smax_value < 0) {
		reg->smin_value = reg->umin_value = max_t(u64, reg->smin_value,
							  reg->umin_value);
		reg->smax_value = reg->umax_value = min_t(u64, reg->smax_value,
							  reg->umax_value);
		return;
	}
	/* Learn sign from unsigned bounds.  Signed bounds cross the sign
	 * boundary, so we must be careful.
	 */
	if ((s64)reg->umax_value >= 0) {
		/* Positive.  We can't learn anything from the smin, but smax
		 * is positive, hence safe.
		 */
		reg->smin_value = reg->umin_value;
		reg->smax_value = reg->umax_value = min_t(u64, reg->smax_value,
							  reg->umax_value);
	} else if ((s64)reg->umin_value < 0) {
		/* Negative.  We can't learn anything from the smax, but smin
		 * is negative, hence safe.
		 */
		reg->smin_value = reg->umin_value = max_t(u64, reg->smin_value,
							  reg->umin_value);
		reg->smax_value = reg->umax_value;
	}
}

/* Attempts to improve var_off based on unsigned min/max information */
static void __reg_bound_offset(struct bpf_reg_state *reg)
{
	reg->var_off = tnum_intersect(reg->var_off,
				      tnum_range(reg->umin_value,
						 reg->umax_value));
}

/* Reset the min/max bounds of a register */
static void __mark_reg_unbounded(struct bpf_reg_state *reg)
{
	reg->smin_value = S64_MIN;
	reg->smax_value = S64_MAX;
	reg->umin_value = 0;
	reg->umax_value = U64_MAX;
}

/* Mark a register as having a completely unknown (scalar) value. */
static void __mark_reg_unknown(struct bpf_reg_state *reg)
{
	/*
	 * Clear type, id, off, and union(map_ptr, range) and
	 * padding between 'type' and union
	 */
	memset(reg, 0, offsetof(struct bpf_reg_state, var_off));
	reg->type = SCALAR_VALUE;
	reg->var_off = tnum_unknown;
	reg->frameno = 0;
	__mark_reg_unbounded(reg);
}

static void mark_reg_unknown(struct bpf_verifier_env *env,
			     struct bpf_reg_state *regs, u32 regno)
{
	if (WARN_ON(regno >= MAX_BPF_REG)) {
		verbose(env, "mark_reg_unknown(regs, %u)\n", regno);
		/* Something bad happened, let's kill all regs except FP */
		for (regno = 0; regno < BPF_REG_FP; regno++)
			__mark_reg_not_init(regs + regno);
		return;
	}
	__mark_reg_unknown(regs + regno);
}

static void __mark_reg_not_init(struct bpf_reg_state *reg)
{
	__mark_reg_unknown(reg);
	reg->type = NOT_INIT;
}

static void mark_reg_not_init(struct bpf_verifier_env *env,
			      struct bpf_reg_state *regs, u32 regno)
{
	if (WARN_ON(regno >= MAX_BPF_REG)) {
		verbose(env, "mark_reg_not_init(regs, %u)\n", regno);
		/* Something bad happened, let's kill all regs except FP */
		for (regno = 0; regno < BPF_REG_FP; regno++)
			__mark_reg_not_init(regs + regno);
		return;
	}
	__mark_reg_not_init(regs + regno);
}

static void init_reg_state(struct bpf_verifier_env *env,
			   struct bpf_func_state *state)
{
	struct bpf_reg_state *regs = state->regs;
	int i;

	for (i = 0; i < MAX_BPF_REG; i++) {
		mark_reg_not_init(env, regs, i);
		regs[i].live = REG_LIVE_NONE;
		regs[i].parent = NULL;
	}

	/* frame pointer */
	regs[BPF_REG_FP].type = PTR_TO_STACK;
	mark_reg_known_zero(env, regs, BPF_REG_FP);
	regs[BPF_REG_FP].frameno = state->frameno;

	/* 1st arg to a function */
	regs[BPF_REG_1].type = PTR_TO_CTX;
	mark_reg_known_zero(env, regs, BPF_REG_1);
}

#define BPF_MAIN_FUNC (-1)
static void init_func_state(struct bpf_verifier_env *env,
			    struct bpf_func_state *state,
			    int callsite, int frameno, int subprogno)
{
	state->callsite = callsite;
	state->frameno = frameno;
	state->subprogno = subprogno;
	init_reg_state(env, state);
}

enum reg_arg_type {
	SRC_OP,		/* register is used as source operand */
	DST_OP,		/* register is used as destination operand */
	DST_OP_NO_MARK	/* same as above, check only, don't mark */
};

static int cmp_subprogs(const void *a, const void *b)
{
	return ((struct bpf_subprog_info *)a)->start -
	       ((struct bpf_subprog_info *)b)->start;
}

static int find_subprog(struct bpf_verifier_env *env, int off)
{
	struct bpf_subprog_info *p;

	p = bsearch(&off, env->subprog_info, env->subprog_cnt,
		    sizeof(env->subprog_info[0]), cmp_subprogs);
	if (!p)
		return -ENOENT;
	return p - env->subprog_info;

}

static int add_subprog(struct bpf_verifier_env *env, int off)
{
	int insn_cnt = env->prog->len;
	int ret;

	if (off >= insn_cnt || off < 0) {
		verbose(env, "call to invalid destination\n");
		return -EINVAL;
	}
	ret = find_subprog(env, off);
	if (ret >= 0)
		return 0;
	if (env->subprog_cnt >= BPF_MAX_SUBPROGS) {
		verbose(env, "too many subprograms\n");
		return -E2BIG;
	}
	env->subprog_info[env->subprog_cnt++].start = off;
	sort(env->subprog_info, env->subprog_cnt,
	     sizeof(env->subprog_info[0]), cmp_subprogs, NULL);
	return 0;
}

static int check_subprogs(struct bpf_verifier_env *env)
{
	int i, ret, subprog_start, subprog_end, off, cur_subprog = 0;
	struct bpf_subprog_info *subprog = env->subprog_info;
	struct bpf_insn *insn = env->prog->insnsi;
	int insn_cnt = env->prog->len;

	/* Add entry function. */
	ret = add_subprog(env, 0);
	if (ret < 0)
		return ret;

	/* determine subprog starts. The end is one before the next starts */
	for (i = 0; i < insn_cnt; i++) {
		if (insn[i].code != (BPF_JMP | BPF_CALL))
			continue;
		if (insn[i].src_reg != BPF_PSEUDO_CALL)
			continue;
		if (!env->allow_ptr_leaks) {
			verbose(env, "function calls to other bpf functions are allowed for root only\n");
			return -EPERM;
		}
		ret = add_subprog(env, i + insn[i].imm + 1);
		if (ret < 0)
			return ret;
	}

	/* Add a fake 'exit' subprog which could simplify subprog iteration
	 * logic. 'subprog_cnt' should not be increased.
	 */
	subprog[env->subprog_cnt].start = insn_cnt;

	if (env->log.level & BPF_LOG_LEVEL2)
		for (i = 0; i < env->subprog_cnt; i++)
			verbose(env, "func#%d @%d\n", i, subprog[i].start);

	/* now check that all jumps are within the same subprog */
	subprog_start = subprog[cur_subprog].start;
	subprog_end = subprog[cur_subprog + 1].start;
	for (i = 0; i < insn_cnt; i++) {
		u8 code = insn[i].code;

		if (BPF_CLASS(code) != BPF_JMP)
			goto next;
		if (BPF_OP(code) == BPF_EXIT || BPF_OP(code) == BPF_CALL)
			goto next;
		off = i + insn[i].off + 1;
		if (off < subprog_start || off >= subprog_end) {
			verbose(env, "jump out of range from insn %d to %d\n", i, off);
			return -EINVAL;
		}
next:
		if (i == subprog_end - 1) {
			/* to avoid fall-through from one subprog into another
			 * the last insn of the subprog should be either exit
			 * or unconditional jump back
			 */
			if (code != (BPF_JMP | BPF_EXIT) &&
			    code != (BPF_JMP | BPF_JA)) {
				verbose(env, "last insn is not an exit or jmp\n");
				return -EINVAL;
			}
			subprog_start = subprog_end;
			cur_subprog++;
			if (cur_subprog < env->subprog_cnt)
				subprog_end = subprog[cur_subprog + 1].start;
		}
	}
	return 0;
}

/* Parentage chain of this register (or stack slot) should take care of all
 * issues like callee-saved registers, stack slot allocation time, etc.
 */
static int mark_reg_read(struct bpf_verifier_env *env,
			 const struct bpf_reg_state *state,
			 struct bpf_reg_state *parent)
{
	bool writes = parent == state->parent; /* Observe write marks */
	int cnt = 0;

	while (parent) {
		/* if read wasn't screened by an earlier write ... */
		if (writes && state->live & REG_LIVE_WRITTEN)
			break;
		if (parent->live & REG_LIVE_DONE) {
			verbose(env, "verifier BUG type %s var_off %lld off %d\n",
				reg_type_str[parent->type],
				parent->var_off.value, parent->off);
			return -EFAULT;
		}
		if (parent->live & REG_LIVE_READ)
			/* The parentage chain never changes and
			 * this parent was already marked as LIVE_READ.
			 * There is no need to keep walking the chain again and
			 * keep re-marking all parents as LIVE_READ.
			 * This case happens when the same register is read
			 * multiple times without writes into it in-between.
			 */
			break;
		/* ... then we depend on parent's value */
		parent->live |= REG_LIVE_READ;
		state = parent;
		parent = state->parent;
		writes = true;
		cnt++;
	}

	if (env->longest_mark_read_walk < cnt)
		env->longest_mark_read_walk = cnt;
	return 0;
}

static int check_reg_arg(struct bpf_verifier_env *env, u32 regno,
			 enum reg_arg_type t)
{
	struct bpf_verifier_state *vstate = env->cur_state;
	struct bpf_func_state *state = vstate->frame[vstate->curframe];
	struct bpf_reg_state *regs = state->regs;

	if (regno >= MAX_BPF_REG) {
		verbose(env, "R%d is invalid\n", regno);
		return -EINVAL;
	}

	if (t == SRC_OP) {
		/* check whether register used as source operand can be read */
		if (regs[regno].type == NOT_INIT) {
			verbose(env, "R%d !read_ok\n", regno);
			return -EACCES;
		}
		/* We don't need to worry about FP liveness because it's read-only */
		if (regno != BPF_REG_FP)
			return mark_reg_read(env, &regs[regno],
					     regs[regno].parent);
	} else {
		/* check whether register used as dest operand can be written to */
		if (regno == BPF_REG_FP) {
			verbose(env, "frame pointer is read only\n");
			return -EACCES;
		}
		regs[regno].live |= REG_LIVE_WRITTEN;
		if (t == DST_OP)
			mark_reg_unknown(env, regs, regno);
	}
	return 0;
}

static bool is_spillable_regtype(enum bpf_reg_type type)
{
	switch (type) {
	case PTR_TO_MAP_VALUE:
	case PTR_TO_MAP_VALUE_OR_NULL:
	case PTR_TO_STACK:
	case PTR_TO_CTX:
	case PTR_TO_PACKET:
	case PTR_TO_PACKET_META:
	case PTR_TO_PACKET_END:
	case CONST_PTR_TO_MAP:
		return true;
	default:
		return false;
	}
}

/* Does this register contain a constant zero? */
static bool register_is_null(struct bpf_reg_state *reg)
{
	return reg->type == SCALAR_VALUE && tnum_equals_const(reg->var_off, 0);
}

static bool __is_pointer_value(bool allow_ptr_leaks,
			       const struct bpf_reg_state *reg)
{
	if (allow_ptr_leaks)
		return false;

	return reg->type != SCALAR_VALUE;
}

/* check_stack_read/write functions track spill/fill of registers,
 * stack boundary and alignment are checked in check_mem_access()
 */
static int check_stack_write(struct bpf_verifier_env *env,
			     struct bpf_func_state *state, /* func where register points to */
			     int off, int size, int value_regno, int insn_idx)
{
	struct bpf_func_state *cur; /* state of the current function */
	int i, slot = -off - 1, spi = slot / BPF_REG_SIZE, err;
	enum bpf_reg_type type;

	err = realloc_func_state(state, round_up(slot + 1, BPF_REG_SIZE),
				 true);
	if (err)
		return err;
	/* caller checked that off % size == 0 and -MAX_BPF_STACK <= off < 0,
	 * so it's aligned access and [off, off + size) are within stack limits
	 */
	if (!env->allow_ptr_leaks &&
	    state->stack[spi].slot_type[0] == STACK_SPILL &&
	    size != BPF_REG_SIZE) {
		verbose(env, "attempt to corrupt spilled pointer on stack\n");
		return -EACCES;
	}

	cur = env->cur_state->frame[env->cur_state->curframe];
	if (value_regno >= 0 &&
	    is_spillable_regtype((type = cur->regs[value_regno].type))) {

		/* register containing pointer is being spilled into stack */
		if (size != BPF_REG_SIZE) {
			verbose(env, "invalid size of register spill\n");
			return -EACCES;
		}

		if (state != cur && type == PTR_TO_STACK) {
			verbose(env, "cannot spill pointers to stack into stack frame of the caller\n");
			return -EINVAL;
		}

		/* save register state */
		state->stack[spi].spilled_ptr = cur->regs[value_regno];
		state->stack[spi].spilled_ptr.live |= REG_LIVE_WRITTEN;

		for (i = 0; i < BPF_REG_SIZE; i++) {
			if (state->stack[spi].slot_type[i] == STACK_MISC &&
			    !env->allow_ptr_leaks) {
				int *poff = &env->insn_aux_data[insn_idx].sanitize_stack_off;
				int soff = (-spi - 1) * BPF_REG_SIZE;

				/* detected reuse of integer stack slot with a pointer
				 * which means either llvm is reusing stack slot or
				 * an attacker is trying to exploit CVE-2018-3639
				 * (speculative store bypass)
				 * Have to sanitize that slot with preemptive
				 * store of zero.
				 */
				if (*poff && *poff != soff) {
					/* disallow programs where single insn stores
					 * into two different stack slots, since verifier
					 * cannot sanitize them
					 */
					verbose(env,
						"insn %d cannot access two stack slots fp%d and fp%d",
						insn_idx, *poff, soff);
					return -EINVAL;
				}
				*poff = soff;
			}
			state->stack[spi].slot_type[i] = STACK_SPILL;
		}
	} else {
		u8 type = STACK_MISC;

		/* regular write of data into stack destroys any spilled ptr */
		state->stack[spi].spilled_ptr.type = NOT_INIT;

		/* only mark the slot as written if all 8 bytes were written
		 * otherwise read propagation may incorrectly stop too soon
		 * when stack slots are partially written.
		 * This heuristic means that read propagation will be
		 * conservative, since it will add reg_live_read marks
		 * to stack slots all the way to first state when programs
		 * writes+reads less than 8 bytes
		 */
		if (size == BPF_REG_SIZE)
			state->stack[spi].spilled_ptr.live |= REG_LIVE_WRITTEN;

		/* when we zero initialize stack slots mark them as such */
		if (value_regno >= 0 &&
		    register_is_null(&cur->regs[value_regno]))
			type = STACK_ZERO;

		for (i = 0; i < size; i++)
			state->stack[spi].slot_type[(slot - i) % BPF_REG_SIZE] =
				type;
	}
	return 0;
}

static int check_stack_read(struct bpf_verifier_env *env,
			    struct bpf_func_state *reg_state /* func where register points to */,
			    int off, int size, int value_regno)
{
	struct bpf_verifier_state *vstate = env->cur_state;
	struct bpf_func_state *state = vstate->frame[vstate->curframe];
	int i, slot = -off - 1, spi = slot / BPF_REG_SIZE;
	u8 *stype;

	if (reg_state->allocated_stack <= slot) {
		verbose(env, "invalid read from stack off %d+0 size %d\n",
			off, size);
		return -EACCES;
	}
	stype = reg_state->stack[spi].slot_type;

	if (stype[0] == STACK_SPILL) {
		if (size != BPF_REG_SIZE) {
			verbose(env, "invalid size of register spill\n");
			return -EACCES;
		}
		for (i = 1; i < BPF_REG_SIZE; i++) {
			if (stype[(slot - i) % BPF_REG_SIZE] != STACK_SPILL) {
				verbose(env, "corrupted spill memory\n");
				return -EACCES;
			}
		}

		if (value_regno >= 0) {
			/* restore register state from stack */
			state->regs[value_regno] = reg_state->stack[spi].spilled_ptr;
			/* mark reg as written since spilled pointer state likely
			 * has its liveness marks cleared by is_state_visited()
			 * which resets stack/reg liveness for state transitions
			 */
			state->regs[value_regno].live |= REG_LIVE_WRITTEN;
		}
		mark_reg_read(env, &reg_state->stack[spi].spilled_ptr,
			      reg_state->stack[spi].spilled_ptr.parent);
		return 0;
	} else {
		int zeros = 0;

		for (i = 0; i < size; i++) {
			if (stype[(slot - i) % BPF_REG_SIZE] == STACK_MISC)
				continue;
			if (stype[(slot - i) % BPF_REG_SIZE] == STACK_ZERO) {
				zeros++;
				continue;
			}
			verbose(env, "invalid read from stack off %d+%d size %d\n",
				off, i, size);
			return -EACCES;
		}
		mark_reg_read(env, &reg_state->stack[spi].spilled_ptr,
			      reg_state->stack[spi].spilled_ptr.parent);
		if (value_regno >= 0) {
			if (zeros == size) {
				/* any size read into register is zero extended,
				 * so the whole register == const_zero
				 */
				__mark_reg_const_zero(&state->regs[value_regno]);
			} else {
				/* have read misc data from the stack */
				mark_reg_unknown(env, state->regs, value_regno);
			}
			state->regs[value_regno].live |= REG_LIVE_WRITTEN;
		} else if (__is_pointer_value(env->allow_ptr_leaks,
	                                      &reg_state->stack[spi].spilled_ptr)){
			/* If value_regno==-1, the caller is asking us whether
			 * it is acceptable to use this value as a SCALAR_VALUE
			 * (e.g. for XADD).
			 * We must not allow unprivileged callers to do that
			 * with spilled pointers.
			 */
			verbose(env, "leaking pointer from stack off %d\n",
				off);
			return -EACCES;
		}
		return 0;
	}
}

static int check_stack_access(struct bpf_verifier_env *env,
			      const struct bpf_reg_state *reg,
			      int off, int size)
{
	/* Stack accesses must be at a fixed offset, so that we
	 * can determine what type of data were returned. See
	 * check_stack_read().
	 */
	if (!tnum_is_const(reg->var_off)) {
		char tn_buf[48];

		tnum_strn(tn_buf, sizeof(tn_buf), reg->var_off);
		verbose(env, "variable stack access var_off=%s off=%d size=%d\n",
			tn_buf, off, size);
		return -EACCES;
	}

	if (off >= 0 || off < -MAX_BPF_STACK) {
		verbose(env, "invalid stack off=%d size=%d\n", off, size);
		return -EACCES;
	}

	return 0;
}

/* check read/write into map element returned by bpf_map_lookup_elem() */
static int __check_map_access(struct bpf_verifier_env *env, u32 regno, int off,
			      int size, bool zero_size_allowed)
{
	struct bpf_reg_state *regs = cur_regs(env);
	struct bpf_map *map = regs[regno].map_ptr;

	if (off < 0 || size < 0 || (size == 0 && !zero_size_allowed) ||
	    off + size > map->value_size) {
		verbose(env, "invalid access to map value, value_size=%d off=%d size=%d\n",
			map->value_size, off, size);
		return -EACCES;
	}
	return 0;
}

/* check read/write into a map element with possible variable offset */
static int check_map_access(struct bpf_verifier_env *env, u32 regno,
			    int off, int size, bool zero_size_allowed)
{
	struct bpf_verifier_state *vstate = env->cur_state;
	struct bpf_func_state *state = vstate->frame[vstate->curframe];
	struct bpf_reg_state *reg = &state->regs[regno];
	int err;

	/* We may have adjusted the register to this map value, so we
	 * need to try adding each of min_value and max_value to off
	 * to make sure our theoretical access will be safe.
	 */
	if (env->log.level & BPF_LOG_LEVEL)
		print_verifier_state(env, state);

	/* The minimum value is only important with signed
	 * comparisons where we can't assume the floor of a
	 * value is 0.  If we are using signed variables for our
	 * index'es we need to make sure that whatever we use
	 * will have a set floor within our range.
	 */
	if (reg->smin_value < 0 &&
	    (reg->smin_value == S64_MIN ||
	     (off + reg->smin_value != (s64)(s32)(off + reg->smin_value)) ||
	      reg->smin_value + off < 0)) {
		verbose(env, "R%d min value is negative, either use unsigned index or do a if (index >=0) check.\n",
			regno);
		return -EACCES;
	}
	err = __check_map_access(env, regno, reg->smin_value + off, size,
				 zero_size_allowed);
	if (err) {
		verbose(env, "R%d min value is outside of the array range\n",
			regno);
		return err;
	}

	/* If we haven't set a max value then we need to bail since we can't be
	 * sure we won't do bad things.
	 * If reg->umax_value + off could overflow, treat that as unbounded too.
	 */
	if (reg->umax_value >= BPF_MAX_VAR_OFF) {
		verbose(env, "R%d unbounded memory access, make sure to bounds check any array access into a map\n",
			regno);
		return -EACCES;
	}
	err = __check_map_access(env, regno, reg->umax_value + off, size,
				 zero_size_allowed);
	if (err)
		verbose(env, "R%d max value is outside of the array range\n",
			regno);
	return err;
}

#define MAX_PACKET_OFF 0xffff

static bool may_access_direct_pkt_data(struct bpf_verifier_env *env,
				       const struct bpf_call_arg_meta *meta,
				       enum bpf_access_type t)
{
	switch (env->prog->type) {
	case BPF_PROG_TYPE_LWT_IN:
	case BPF_PROG_TYPE_LWT_OUT:
		/* dst_input() and dst_output() can't write for now */
		if (t == BPF_WRITE)
			return false;
		/* fallthrough */
	case BPF_PROG_TYPE_SCHED_CLS:
	case BPF_PROG_TYPE_SCHED_ACT:
	case BPF_PROG_TYPE_XDP:
	case BPF_PROG_TYPE_LWT_XMIT:
	case BPF_PROG_TYPE_SK_SKB:
	case BPF_PROG_TYPE_SK_MSG:
		if (meta)
			return meta->pkt_access;

		env->seen_direct_write = true;
		return true;
	default:
		return false;
	}
}

static int __check_packet_access(struct bpf_verifier_env *env, u32 regno,
				 int off, int size, bool zero_size_allowed)
{
	struct bpf_reg_state *regs = cur_regs(env);
	struct bpf_reg_state *reg = &regs[regno];

	if (off < 0 || size < 0 || (size == 0 && !zero_size_allowed) ||
	    (u64)off + size > reg->range) {
		verbose(env, "invalid access to packet, off=%d size=%d, R%d(id=%d,off=%d,r=%d)\n",
			off, size, regno, reg->id, reg->off, reg->range);
		return -EACCES;
	}
	return 0;
}

static int check_packet_access(struct bpf_verifier_env *env, u32 regno, int off,
			       int size, bool zero_size_allowed)
{
	struct bpf_reg_state *regs = cur_regs(env);
	struct bpf_reg_state *reg = &regs[regno];
	int err;

	/* We may have added a variable offset to the packet pointer; but any
	 * reg->range we have comes after that.  We are only checking the fixed
	 * offset.
	 */

	/* We don't allow negative numbers, because we aren't tracking enough
	 * detail to prove they're safe.
	 */
	if (reg->smin_value < 0) {
		verbose(env, "R%d min value is negative, either use unsigned index or do a if (index >=0) check.\n",
			regno);
		return -EACCES;
	}
	err = __check_packet_access(env, regno, off, size, zero_size_allowed);
	if (err) {
		verbose(env, "R%d offset is outside of the packet\n", regno);
		return err;
	}
	return err;
}

/* check access to 'struct bpf_context' fields.  Supports fixed offsets only */
static int check_ctx_access(struct bpf_verifier_env *env, int insn_idx, int off, int size,
			    enum bpf_access_type t, enum bpf_reg_type *reg_type)
{
	struct bpf_insn_access_aux info = {
		.reg_type = *reg_type,
	};

	if (env->ops->is_valid_access &&
	    env->ops->is_valid_access(off, size, t, env->prog, &info)) {
		/* A non zero info.ctx_field_size indicates that this field is a
		 * candidate for later verifier transformation to load the whole
		 * field and then apply a mask when accessed with a narrower
		 * access than actual ctx access size. A zero info.ctx_field_size
		 * will only allow for whole field access and rejects any other
		 * type of narrower access.
		 */
		*reg_type = info.reg_type;

		env->insn_aux_data[insn_idx].ctx_field_size = info.ctx_field_size;
		/* remember the offset of last byte accessed in ctx */
		if (env->prog->aux->max_ctx_offset < off + size)
			env->prog->aux->max_ctx_offset = off + size;
		return 0;
	}

	verbose(env, "invalid bpf_context access off=%d size=%d\n", off, size);
	return -EACCES;
}

static struct bpf_reg_state *reg_state(struct bpf_verifier_env *env, int regno)
{
	return cur_regs(env) + regno;
}

static bool is_pointer_value(struct bpf_verifier_env *env, int regno)
{
	return __is_pointer_value(env->allow_ptr_leaks, reg_state(env, regno));
}

static bool is_ctx_reg(struct bpf_verifier_env *env, int regno)
{
	const struct bpf_reg_state *reg = reg_state(env, regno);

	return reg->type == PTR_TO_CTX;
}

static bool is_pkt_reg(struct bpf_verifier_env *env, int regno)
{
	const struct bpf_reg_state *reg = reg_state(env, regno);

	return reg->type == PTR_TO_PACKET;
}

static int check_pkt_ptr_alignment(struct bpf_verifier_env *env,
				   const struct bpf_reg_state *reg,
				   int off, int size, bool strict)
{
	struct tnum reg_off;
	int ip_align;

	/* Byte size accesses are always allowed. */
	if (!strict || size == 1)
		return 0;

	/* For platforms that do not have a Kconfig enabling
	 * CONFIG_HAVE_EFFICIENT_UNALIGNED_ACCESS the value of
	 * NET_IP_ALIGN is universally set to '2'.  And on platforms
	 * that do set CONFIG_HAVE_EFFICIENT_UNALIGNED_ACCESS, we get
	 * to this code only in strict mode where we want to emulate
	 * the NET_IP_ALIGN==2 checking.  Therefore use an
	 * unconditional IP align value of '2'.
	 */
	ip_align = 2;

	reg_off = tnum_add(reg->var_off, tnum_const(ip_align + reg->off + off));
	if (!tnum_is_aligned(reg_off, size)) {
		char tn_buf[48];

		tnum_strn(tn_buf, sizeof(tn_buf), reg->var_off);
		verbose(env,
			"misaligned packet access off %d+%s+%d+%d size %d\n",
			ip_align, tn_buf, reg->off, off, size);
		return -EACCES;
	}

	return 0;
}

static int check_generic_ptr_alignment(struct bpf_verifier_env *env,
				       const struct bpf_reg_state *reg,
				       const char *pointer_desc,
				       int off, int size, bool strict)
{
	struct tnum reg_off;

	/* Byte size accesses are always allowed. */
	if (!strict || size == 1)
		return 0;

	reg_off = tnum_add(reg->var_off, tnum_const(reg->off + off));
	if (!tnum_is_aligned(reg_off, size)) {
		char tn_buf[48];

		tnum_strn(tn_buf, sizeof(tn_buf), reg->var_off);
		verbose(env, "misaligned %saccess off %s+%d+%d size %d\n",
			pointer_desc, tn_buf, reg->off, off, size);
		return -EACCES;
	}

	return 0;
}

static int check_ptr_alignment(struct bpf_verifier_env *env,
			       const struct bpf_reg_state *reg, int off,
			       int size, bool strict_alignment_once)
{
	bool strict = env->strict_alignment || strict_alignment_once;
	const char *pointer_desc = "";

	switch (reg->type) {
	case PTR_TO_PACKET:
	case PTR_TO_PACKET_META:
		/* Special case, because of NET_IP_ALIGN. Given metadata sits
		 * right in front, treat it the very same way.
		 */
		return check_pkt_ptr_alignment(env, reg, off, size, strict);
	case PTR_TO_MAP_VALUE:
		pointer_desc = "value ";
		break;
	case PTR_TO_CTX:
		pointer_desc = "context ";
		break;
	case PTR_TO_STACK:
		pointer_desc = "stack ";
		/* The stack spill tracking logic in check_stack_write()
		 * and check_stack_read() relies on stack accesses being
		 * aligned.
		 */
		strict = true;
		break;
	default:
		break;
	}
	return check_generic_ptr_alignment(env, reg, pointer_desc, off, size,
					   strict);
}

static int check_ctx_reg(struct bpf_verifier_env *env,
			 const struct bpf_reg_state *reg, int regno)
{
	/* Access to ctx or passing it to a helper is only allowed in
	 * its original, unmodified form.
	 */

	if (reg->off) {
		verbose(env, "dereference of modified ctx ptr R%d off=%d disallowed\n",
			regno, reg->off);
		return -EACCES;
	}

	if (!tnum_is_const(reg->var_off) || reg->var_off.value) {
		char tn_buf[48];

		tnum_strn(tn_buf, sizeof(tn_buf), reg->var_off);
		verbose(env, "variable ctx access var_off=%s disallowed\n", tn_buf);
		return -EACCES;
	}

	return 0;
}

/* truncate register to smaller size (in bytes)
 * must be called with size < BPF_REG_SIZE
 */
static void coerce_reg_to_size(struct bpf_reg_state *reg, int size)
{
	u64 mask;

	/* clear high bits in bit representation */
	reg->var_off = tnum_cast(reg->var_off, size);

	/* fix arithmetic bounds */
	mask = ((u64)1 << (size * 8)) - 1;
	if ((reg->umin_value & ~mask) == (reg->umax_value & ~mask)) {
		reg->umin_value &= mask;
		reg->umax_value &= mask;
	} else {
		reg->umin_value = 0;
		reg->umax_value = mask;
	}
	reg->smin_value = reg->umin_value;
	reg->smax_value = reg->umax_value;
}

static int update_stack_depth(struct bpf_verifier_env *env,
			      const struct bpf_func_state *func,
			      int off)
{
	u16 stack = env->subprog_info[func->subprogno].stack_depth;

	if (stack >= -off)
		return 0;

	/* update known max for given subprogram */
	env->subprog_info[func->subprogno].stack_depth = -off;
	return 0;
}

/* starting from main bpf function walk all instructions of the function
 * and recursively walk all callees that given function can call.
 * Ignore jump and exit insns.
 * Since recursion is prevented by check_cfg() this algorithm
 * only needs a local stack of MAX_CALL_FRAMES to remember callsites
 */
static int check_max_stack_depth(struct bpf_verifier_env *env)
{
	int depth = 0, frame = 0, idx = 0, i = 0, subprog_end;
	struct bpf_subprog_info *subprog = env->subprog_info;
	struct bpf_insn *insn = env->prog->insnsi;
	int ret_insn[MAX_CALL_FRAMES];
	int ret_prog[MAX_CALL_FRAMES];

process_func:
	/* round up to 32-bytes, since this is granularity
	 * of interpreter stack size
	 */
	depth += round_up(max_t(u32, subprog[idx].stack_depth, 1), 32);
	if (depth > MAX_BPF_STACK) {
		verbose(env, "combined stack size of %d calls is %d. Too large\n",
			frame + 1, depth);
		return -EACCES;
	}
continue_func:
	subprog_end = subprog[idx + 1].start;
	for (; i < subprog_end; i++) {
		if (insn[i].code != (BPF_JMP | BPF_CALL))
			continue;
		if (insn[i].src_reg != BPF_PSEUDO_CALL)
			continue;
		/* remember insn and function to return to */
		ret_insn[frame] = i + 1;
		ret_prog[frame] = idx;

		/* find the callee */
		i = i + insn[i].imm + 1;
		idx = find_subprog(env, i);
		if (idx < 0) {
			WARN_ONCE(1, "verifier bug. No program starts at insn %d\n",
				  i);
			return -EFAULT;
		}
		frame++;
		if (frame >= MAX_CALL_FRAMES) {
			WARN_ONCE(1, "verifier bug. Call stack is too deep\n");
			return -EFAULT;
		}
		goto process_func;
	}
	/* end of for() loop means the last insn of the 'subprog'
	 * was reached. Doesn't matter whether it was JA or EXIT
	 */
	if (frame == 0)
		return 0;
	depth -= round_up(max_t(u32, subprog[idx].stack_depth, 1), 32);
	frame--;
	i = ret_insn[frame];
	idx = ret_prog[frame];
	goto continue_func;
}

#ifndef CONFIG_BPF_JIT_ALWAYS_ON
static int get_callee_stack_depth(struct bpf_verifier_env *env,
				  const struct bpf_insn *insn, int idx)
{
	int start = idx + insn->imm + 1, subprog;

	subprog = find_subprog(env, start);
	if (subprog < 0) {
		WARN_ONCE(1, "verifier bug. No program starts at insn %d\n",
			  start);
		return -EFAULT;
	}
	return env->subprog_info[subprog].stack_depth;
}
#endif

/* check whether memory at (regno + off) is accessible for t = (read | write)
 * if t==write, value_regno is a register which value is stored into memory
 * if t==read, value_regno is a register which will receive the value from memory
 * if t==write && value_regno==-1, some unknown value is stored into memory
 * if t==read && value_regno==-1, don't care what we read from memory
 */
static int check_mem_access(struct bpf_verifier_env *env, int insn_idx, u32 regno,
			    int off, int bpf_size, enum bpf_access_type t,
			    int value_regno, bool strict_alignment_once)
{
	struct bpf_reg_state *regs = cur_regs(env);
	struct bpf_reg_state *reg = regs + regno;
	struct bpf_func_state *state;
	int size, err = 0;

	size = bpf_size_to_bytes(bpf_size);
	if (size < 0)
		return size;

	/* alignment checks will add in reg->off themselves */
	err = check_ptr_alignment(env, reg, off, size, strict_alignment_once);
	if (err)
		return err;

	/* for access checks, reg->off is just part of off */
	off += reg->off;

	if (reg->type == PTR_TO_MAP_VALUE) {
		if (t == BPF_WRITE && value_regno >= 0 &&
		    is_pointer_value(env, value_regno)) {
			verbose(env, "R%d leaks addr into map\n", value_regno);
			return -EACCES;
		}

		err = check_map_access(env, regno, off, size, false);
		if (!err && t == BPF_READ && value_regno >= 0)
			mark_reg_unknown(env, regs, value_regno);

	} else if (reg->type == PTR_TO_CTX) {
		enum bpf_reg_type reg_type = SCALAR_VALUE;

		if (t == BPF_WRITE && value_regno >= 0 &&
		    is_pointer_value(env, value_regno)) {
			verbose(env, "R%d leaks addr into ctx\n", value_regno);
			return -EACCES;
		}

		err = check_ctx_reg(env, reg, regno);
		if (err < 0)
			return err;

		err = check_ctx_access(env, insn_idx, off, size, t, &reg_type);
		if (!err && t == BPF_READ && value_regno >= 0) {
			/* ctx access returns either a scalar, or a
			 * PTR_TO_PACKET[_META,_END]. In the latter
			 * case, we know the offset is zero.
			 */
			if (reg_type == SCALAR_VALUE)
				mark_reg_unknown(env, regs, value_regno);
			else
				mark_reg_known_zero(env, regs,
						    value_regno);
			regs[value_regno].type = reg_type;
		}

	} else if (reg->type == PTR_TO_STACK) {
		off += reg->var_off.value;
		err = check_stack_access(env, reg, off, size);
		if (err)
			return err;

		state = func(env, reg);
		err = update_stack_depth(env, state, off);
		if (err)
			return err;

		if (t == BPF_WRITE)
			err = check_stack_write(env, state, off, size,
						value_regno, insn_idx);
		else
			err = check_stack_read(env, state, off, size,
					       value_regno);
	} else if (reg_is_pkt_pointer(reg)) {
		if (t == BPF_WRITE && !may_access_direct_pkt_data(env, NULL, t)) {
			verbose(env, "cannot write into packet\n");
			return -EACCES;
		}
		if (t == BPF_WRITE && value_regno >= 0 &&
		    is_pointer_value(env, value_regno)) {
			verbose(env, "R%d leaks addr into packet\n",
				value_regno);
			return -EACCES;
		}
		err = check_packet_access(env, regno, off, size, false);
		if (!err && t == BPF_READ && value_regno >= 0)
			mark_reg_unknown(env, regs, value_regno);
	} else {
		verbose(env, "R%d invalid mem access '%s'\n", regno,
			reg_type_str[reg->type]);
		return -EACCES;
	}

	if (!err && size < BPF_REG_SIZE && value_regno >= 0 && t == BPF_READ &&
	    regs[value_regno].type == SCALAR_VALUE) {
		/* b/h/w load zero-extends, mark upper bits as known 0 */
		coerce_reg_to_size(&regs[value_regno], size);
	}
	return err;
}

static int check_xadd(struct bpf_verifier_env *env, int insn_idx, struct bpf_insn *insn)
{
	int err;

	if ((BPF_SIZE(insn->code) != BPF_W && BPF_SIZE(insn->code) != BPF_DW) ||
	    insn->imm != 0) {
		verbose(env, "BPF_XADD uses reserved fields\n");
		return -EINVAL;
	}

	/* check src1 operand */
	err = check_reg_arg(env, insn->src_reg, SRC_OP);
	if (err)
		return err;

	/* check src2 operand */
	err = check_reg_arg(env, insn->dst_reg, SRC_OP);
	if (err)
		return err;

	if (is_pointer_value(env, insn->src_reg)) {
		verbose(env, "R%d leaks addr into mem\n", insn->src_reg);
		return -EACCES;
	}

	if (is_ctx_reg(env, insn->dst_reg) ||
	    is_pkt_reg(env, insn->dst_reg)) {
		verbose(env, "BPF_XADD stores into R%d %s is not allowed\n",
			insn->dst_reg,
			reg_type_str[reg_state(env, insn->dst_reg)->type]);
		return -EACCES;
	}

	/* check whether atomic_add can read the memory */
	err = check_mem_access(env, insn_idx, insn->dst_reg, insn->off,
			       BPF_SIZE(insn->code), BPF_READ, -1, true);
	if (err)
		return err;

	/* check whether atomic_add can write into the same memory */
	return check_mem_access(env, insn_idx, insn->dst_reg, insn->off,
				BPF_SIZE(insn->code), BPF_WRITE, -1, true);
}

static int __check_stack_boundary(struct bpf_verifier_env *env, u32 regno,
				  int off, int access_size,
				  bool zero_size_allowed)
{
	struct bpf_reg_state *reg = reg_state(env, regno);

	if (off >= 0 || off < -MAX_BPF_STACK || off + access_size > 0 ||
	    access_size < 0 || (access_size == 0 && !zero_size_allowed)) {
		if (tnum_is_const(reg->var_off)) {
			verbose(env, "invalid stack type R%d off=%d access_size=%d\n",
				regno, off, access_size);
		} else {
			char tn_buf[48];

			tnum_strn(tn_buf, sizeof(tn_buf), reg->var_off);
			verbose(env, "invalid stack type R%d var_off=%s access_size=%d\n",
				regno, tn_buf, access_size);
		}
		return -EACCES;
	}
	return 0;
}

/* when register 'regno' is passed into function that will read 'access_size'
 * bytes from that pointer, make sure that it's within stack boundary
 * and all elements of stack are initialized.
 * Unlike most pointer bounds-checking functions, this one doesn't take an
 * 'off' argument, so it has to add in reg->off itself.
 */
static int check_stack_boundary(struct bpf_verifier_env *env, int regno,
				int access_size, bool zero_size_allowed,
				struct bpf_call_arg_meta *meta)
{
	struct bpf_reg_state *reg = reg_state(env, regno);
	struct bpf_func_state *state = func(env, reg);
	int err, min_off, max_off, i, slot, spi;

	if (reg->type != PTR_TO_STACK) {
		/* Allow zero-byte read from NULL, regardless of pointer type */
		if (zero_size_allowed && access_size == 0 &&
		    register_is_null(reg))
			return 0;

		verbose(env, "R%d type=%s expected=%s\n", regno,
			reg_type_str[reg->type],
			reg_type_str[PTR_TO_STACK]);
		return -EACCES;
	}

	if (tnum_is_const(reg->var_off)) {
		min_off = max_off = reg->var_off.value + reg->off;
		err = __check_stack_boundary(env, regno, min_off, access_size,
					     zero_size_allowed);
		if (err)
			return err;
	} else {
		/* Variable offset is prohibited for unprivileged mode for
		 * simplicity since it requires corresponding support in
		 * Spectre masking for stack ALU.
		 * See also retrieve_ptr_limit().
		 */
		if (!env->allow_ptr_leaks) {
			char tn_buf[48];

			tnum_strn(tn_buf, sizeof(tn_buf), reg->var_off);
			verbose(env, "R%d indirect variable offset stack access prohibited for !root, var_off=%s\n",
				regno, tn_buf);
			return -EACCES;
		}
		/* Only initialized buffer on stack is allowed to be accessed
		 * with variable offset. With uninitialized buffer it's hard to
		 * guarantee that whole memory is marked as initialized on
		 * helper return since specific bounds are unknown what may
		 * cause uninitialized stack leaking.
		 */
		if (meta && meta->raw_mode)
			meta = NULL;

		if (reg->smax_value >= BPF_MAX_VAR_OFF ||
		    reg->smax_value <= -BPF_MAX_VAR_OFF) {
			verbose(env, "R%d unbounded indirect variable offset stack access\n",
				regno);
			return -EACCES;
		}
		min_off = reg->smin_value + reg->off;
		max_off = reg->smax_value + reg->off;
		err = __check_stack_boundary(env, regno, min_off, access_size,
					     zero_size_allowed);
		if (err) {
			verbose(env, "R%d min value is outside of stack bound\n",
				regno);
			return err;
		}
		err = __check_stack_boundary(env, regno, max_off, access_size,
					     zero_size_allowed);
		if (err) {
			verbose(env, "R%d max value is outside of stack bound\n",
				regno);
			return err;
		}
	}

	if (meta && meta->raw_mode) {
		meta->access_size = access_size;
		meta->regno = regno;
		return 0;
	}

	for (i = min_off; i < max_off + access_size; i++) {
		u8 *stype;

		slot = -i - 1;
		spi = slot / BPF_REG_SIZE;
		if (state->allocated_stack <= slot)
			goto err;
		stype = &state->stack[spi].slot_type[slot % BPF_REG_SIZE];
		if (*stype == STACK_MISC)
			goto mark;
		if (*stype == STACK_ZERO) {
			/* helper can write anything into the stack */
			*stype = STACK_MISC;
			goto mark;
		}
err:
		if (tnum_is_const(reg->var_off)) {
			verbose(env, "invalid indirect read from stack off %d+%d size %d\n",
				min_off, i - min_off, access_size);
		} else {
			char tn_buf[48];

			tnum_strn(tn_buf, sizeof(tn_buf), reg->var_off);
			verbose(env, "invalid indirect read from stack var_off %s+%d size %d\n",
				tn_buf, i - min_off, access_size);
		}
		return -EACCES;
mark:
		/* reading any byte out of 8-byte 'spill_slot' will cause
		 * the whole slot to be marked as 'read'
		 */
		mark_reg_read(env, &state->stack[spi].spilled_ptr,
			      state->stack[spi].spilled_ptr.parent);
	}
	return update_stack_depth(env, state, min_off);
}

static int check_helper_mem_access(struct bpf_verifier_env *env, int regno,
				   int access_size, bool zero_size_allowed,
				   struct bpf_call_arg_meta *meta)
{
	struct bpf_reg_state *regs = cur_regs(env), *reg = &regs[regno];

	switch (reg->type) {
	case PTR_TO_PACKET:
	case PTR_TO_PACKET_META:
		return check_packet_access(env, regno, reg->off, access_size,
					   zero_size_allowed);
	case PTR_TO_MAP_VALUE:
		return check_map_access(env, regno, reg->off, access_size,
					zero_size_allowed);
	default: /* scalar_value|ptr_to_stack or invalid ptr */
		return check_stack_boundary(env, regno, access_size,
					    zero_size_allowed, meta);
	}
}

static bool arg_type_is_mem_ptr(enum bpf_arg_type type)
{
	return type == ARG_PTR_TO_MEM ||
	       type == ARG_PTR_TO_MEM_OR_NULL ||
	       type == ARG_PTR_TO_UNINIT_MEM;
}

static bool arg_type_is_mem_size(enum bpf_arg_type type)
{
	return type == ARG_CONST_SIZE ||
	       type == ARG_CONST_SIZE_OR_ZERO;
}

static int check_func_arg(struct bpf_verifier_env *env, u32 regno,
			  enum bpf_arg_type arg_type,
			  struct bpf_call_arg_meta *meta)
{
	struct bpf_reg_state *regs = cur_regs(env), *reg = &regs[regno];
	enum bpf_reg_type expected_type, type = reg->type;
	int err = 0;

	if (arg_type == ARG_DONTCARE)
		return 0;

	err = check_reg_arg(env, regno, SRC_OP);
	if (err)
		return err;

	if (arg_type == ARG_ANYTHING) {
		if (is_pointer_value(env, regno)) {
			verbose(env, "R%d leaks addr into helper function\n",
				regno);
			return -EACCES;
		}
		return 0;
	}

	if (type_is_pkt_pointer(type) &&
	    !may_access_direct_pkt_data(env, meta, BPF_READ)) {
		verbose(env, "helper access to the packet is not allowed\n");
		return -EACCES;
	}

	if (arg_type == ARG_PTR_TO_MAP_KEY ||
	    arg_type == ARG_PTR_TO_MAP_VALUE) {
		expected_type = PTR_TO_STACK;
		if (!type_is_pkt_pointer(type) && type != PTR_TO_MAP_VALUE &&
		    type != expected_type)
			goto err_type;
	} else if (arg_type == ARG_CONST_SIZE ||
		   arg_type == ARG_CONST_SIZE_OR_ZERO) {
		expected_type = SCALAR_VALUE;
		if (type != expected_type)
			goto err_type;
	} else if (arg_type == ARG_CONST_MAP_PTR) {
		expected_type = CONST_PTR_TO_MAP;
		if (type != expected_type)
			goto err_type;
	} else if (arg_type == ARG_PTR_TO_CTX) {
		expected_type = PTR_TO_CTX;
		if (type != expected_type)
			goto err_type;
		err = check_ctx_reg(env, reg, regno);
		if (err < 0)
			return err;
	} else if (arg_type_is_mem_ptr(arg_type)) {
		expected_type = PTR_TO_STACK;
		/* One exception here. In case function allows for NULL to be
		 * passed in as argument, it's a SCALAR_VALUE type. Final test
		 * happens during stack boundary checking.
		 */
		if (register_is_null(reg) &&
		    arg_type == ARG_PTR_TO_MEM_OR_NULL)
			/* final test in check_stack_boundary() */;
		else if (!type_is_pkt_pointer(type) &&
			 type != PTR_TO_MAP_VALUE &&
			 type != expected_type)
			goto err_type;
		meta->raw_mode = arg_type == ARG_PTR_TO_UNINIT_MEM;
	} else {
		verbose(env, "unsupported arg_type %d\n", arg_type);
		return -EFAULT;
	}

	if (arg_type == ARG_CONST_MAP_PTR) {
		/* bpf_map_xxx(map_ptr) call: remember that map_ptr */
		meta->map_ptr = reg->map_ptr;
	} else if (arg_type == ARG_PTR_TO_MAP_KEY) {
		/* bpf_map_xxx(..., map_ptr, ..., key) call:
		 * check that [key, key + map->key_size) are within
		 * stack limits and initialized
		 */
		if (!meta->map_ptr) {
			/* in function declaration map_ptr must come before
			 * map_key, so that it's verified and known before
			 * we have to check map_key here. Otherwise it means
			 * that kernel subsystem misconfigured verifier
			 */
			verbose(env, "invalid map_ptr to access map->key\n");
			return -EACCES;
		}
		err = check_helper_mem_access(env, regno,
					      meta->map_ptr->key_size, false,
					      NULL);
	} else if (arg_type == ARG_PTR_TO_MAP_VALUE) {
		/* bpf_map_xxx(..., map_ptr, ..., value) call:
		 * check [value, value + map->value_size) validity
		 */
		if (!meta->map_ptr) {
			/* kernel subsystem misconfigured verifier */
			verbose(env, "invalid map_ptr to access map->value\n");
			return -EACCES;
		}
		err = check_helper_mem_access(env, regno,
					      meta->map_ptr->value_size, false,
					      NULL);
	} else if (arg_type_is_mem_size(arg_type)) {
		bool zero_size_allowed = (arg_type == ARG_CONST_SIZE_OR_ZERO);

		/* remember the mem_size which may be used later
		 * to refine return values.
		 */
		meta->msize_smax_value = reg->smax_value;
		meta->msize_umax_value = reg->umax_value;

		/* The register is SCALAR_VALUE; the access check
		 * happens using its boundaries.
		 */
		if (!tnum_is_const(reg->var_off))
			/* For unprivileged variable accesses, disable raw
			 * mode so that the program is required to
			 * initialize all the memory that the helper could
			 * just partially fill up.
			 */
			meta = NULL;

		if (reg->smin_value < 0) {
			verbose(env, "R%d min value is negative, either use unsigned or 'var &= const'\n",
				regno);
			return -EACCES;
		}

		if (reg->umin_value == 0) {
			err = check_helper_mem_access(env, regno - 1, 0,
						      zero_size_allowed,
						      meta);
			if (err)
				return err;
		}

		if (reg->umax_value >= BPF_MAX_VAR_SIZ) {
			verbose(env, "R%d unbounded memory access, use 'var &= const' or 'if (var < const)'\n",
				regno);
			return -EACCES;
		}
		err = check_helper_mem_access(env, regno - 1,
					      reg->umax_value,
					      zero_size_allowed, meta);
	}

	return err;
err_type:
	verbose(env, "R%d type=%s expected=%s\n", regno,
		reg_type_str[type], reg_type_str[expected_type]);
	return -EACCES;
}

static int check_map_func_compatibility(struct bpf_verifier_env *env,
					struct bpf_map *map, int func_id)
{
	if (!map)
		return 0;

	/* We need a two way check, first is from map perspective ... */
	switch (map->map_type) {
	case BPF_MAP_TYPE_PROG_ARRAY:
		if (func_id != BPF_FUNC_tail_call)
			goto error;
		break;
	case BPF_MAP_TYPE_PERF_EVENT_ARRAY:
		if (func_id != BPF_FUNC_perf_event_read &&
		    func_id != BPF_FUNC_perf_event_output &&
		    func_id != BPF_FUNC_perf_event_read_value)
			goto error;
		break;
	case BPF_MAP_TYPE_STACK_TRACE:
		if (func_id != BPF_FUNC_get_stackid)
			goto error;
		break;
	case BPF_MAP_TYPE_CGROUP_ARRAY:
		if (func_id != BPF_FUNC_skb_under_cgroup &&
		    func_id != BPF_FUNC_current_task_under_cgroup)
			goto error;
		break;
	case BPF_MAP_TYPE_CGROUP_STORAGE:
		if (func_id != BPF_FUNC_get_local_storage)
			goto error;
		break;
	/* devmap returns a pointer to a live net_device ifindex that we cannot
	 * allow to be modified from bpf side. So do not allow lookup elements
	 * for now.
	 */
	case BPF_MAP_TYPE_DEVMAP:
		if (func_id != BPF_FUNC_redirect_map)
			goto error;
		break;
	/* Restrict bpf side of cpumap and xskmap, open when use-cases
	 * appear.
	 */
	case BPF_MAP_TYPE_CPUMAP:
	case BPF_MAP_TYPE_XSKMAP:
		if (func_id != BPF_FUNC_redirect_map)
			goto error;
		break;
	case BPF_MAP_TYPE_ARRAY_OF_MAPS:
	case BPF_MAP_TYPE_HASH_OF_MAPS:
		if (func_id != BPF_FUNC_map_lookup_elem)
			goto error;
		break;
	case BPF_MAP_TYPE_SOCKMAP:
		if (func_id != BPF_FUNC_sk_redirect_map &&
		    func_id != BPF_FUNC_sock_map_update &&
		    func_id != BPF_FUNC_map_delete_elem &&
		    func_id != BPF_FUNC_msg_redirect_map)
			goto error;
		break;
	case BPF_MAP_TYPE_SOCKHASH:
		if (func_id != BPF_FUNC_sk_redirect_hash &&
		    func_id != BPF_FUNC_sock_hash_update &&
		    func_id != BPF_FUNC_map_delete_elem &&
		    func_id != BPF_FUNC_msg_redirect_hash)
			goto error;
		break;
	default:
		break;
	}

	/* ... and second from the function itself. */
	switch (func_id) {
	case BPF_FUNC_tail_call:
		if (map->map_type != BPF_MAP_TYPE_PROG_ARRAY)
			goto error;
		if (env->subprog_cnt > 1) {
			verbose(env, "tail_calls are not allowed in programs with bpf-to-bpf calls\n");
			return -EINVAL;
		}
		break;
	case BPF_FUNC_perf_event_read:
	case BPF_FUNC_perf_event_output:
	case BPF_FUNC_perf_event_read_value:
		if (map->map_type != BPF_MAP_TYPE_PERF_EVENT_ARRAY)
			goto error;
		break;
	case BPF_FUNC_get_stackid:
		if (map->map_type != BPF_MAP_TYPE_STACK_TRACE)
			goto error;
		break;
	case BPF_FUNC_current_task_under_cgroup:
	case BPF_FUNC_skb_under_cgroup:
		if (map->map_type != BPF_MAP_TYPE_CGROUP_ARRAY)
			goto error;
		break;
	case BPF_FUNC_redirect_map:
		if (map->map_type != BPF_MAP_TYPE_DEVMAP &&
		    map->map_type != BPF_MAP_TYPE_CPUMAP &&
		    map->map_type != BPF_MAP_TYPE_XSKMAP)
			goto error;
		break;
	case BPF_FUNC_sk_redirect_map:
	case BPF_FUNC_msg_redirect_map:
	case BPF_FUNC_sock_map_update:
		if (map->map_type != BPF_MAP_TYPE_SOCKMAP)
			goto error;
		break;
	case BPF_FUNC_sk_redirect_hash:
	case BPF_FUNC_msg_redirect_hash:
	case BPF_FUNC_sock_hash_update:
		if (map->map_type != BPF_MAP_TYPE_SOCKHASH)
			goto error;
		break;
	case BPF_FUNC_get_local_storage:
		if (map->map_type != BPF_MAP_TYPE_CGROUP_STORAGE)
			goto error;
		break;
	default:
		break;
	}

	return 0;
error:
	verbose(env, "cannot pass map_type %d into func %s#%d\n",
		map->map_type, func_id_name(func_id), func_id);
	return -EINVAL;
}

static bool check_raw_mode_ok(const struct bpf_func_proto *fn)
{
	int count = 0;

	if (fn->arg1_type == ARG_PTR_TO_UNINIT_MEM)
		count++;
	if (fn->arg2_type == ARG_PTR_TO_UNINIT_MEM)
		count++;
	if (fn->arg3_type == ARG_PTR_TO_UNINIT_MEM)
		count++;
	if (fn->arg4_type == ARG_PTR_TO_UNINIT_MEM)
		count++;
	if (fn->arg5_type == ARG_PTR_TO_UNINIT_MEM)
		count++;

	/* We only support one arg being in raw mode at the moment,
	 * which is sufficient for the helper functions we have
	 * right now.
	 */
	return count <= 1;
}

static bool check_args_pair_invalid(enum bpf_arg_type arg_curr,
				    enum bpf_arg_type arg_next)
{
	return (arg_type_is_mem_ptr(arg_curr) &&
	        !arg_type_is_mem_size(arg_next)) ||
	       (!arg_type_is_mem_ptr(arg_curr) &&
		arg_type_is_mem_size(arg_next));
}

static bool check_arg_pair_ok(const struct bpf_func_proto *fn)
{
	/* bpf_xxx(..., buf, len) call will access 'len'
	 * bytes from memory 'buf'. Both arg types need
	 * to be paired, so make sure there's no buggy
	 * helper function specification.
	 */
	if (arg_type_is_mem_size(fn->arg1_type) ||
	    arg_type_is_mem_ptr(fn->arg5_type)  ||
	    check_args_pair_invalid(fn->arg1_type, fn->arg2_type) ||
	    check_args_pair_invalid(fn->arg2_type, fn->arg3_type) ||
	    check_args_pair_invalid(fn->arg3_type, fn->arg4_type) ||
	    check_args_pair_invalid(fn->arg4_type, fn->arg5_type))
		return false;

	return true;
}

static int check_func_proto(const struct bpf_func_proto *fn)
{
	return check_raw_mode_ok(fn) &&
	       check_arg_pair_ok(fn) ? 0 : -EINVAL;
}

/* Packet data might have moved, any old PTR_TO_PACKET[_META,_END]
 * are now invalid, so turn them into unknown SCALAR_VALUE.
 */
static void __clear_all_pkt_pointers(struct bpf_verifier_env *env,
				     struct bpf_func_state *state)
{
	struct bpf_reg_state *regs = state->regs, *reg;
	int i;

	for (i = 0; i < MAX_BPF_REG; i++)
		if (reg_is_pkt_pointer_any(&regs[i]))
			mark_reg_unknown(env, regs, i);

	bpf_for_each_spilled_reg(i, state, reg) {
		if (!reg)
			continue;
		if (reg_is_pkt_pointer_any(reg))
			__mark_reg_unknown(reg);
	}
}

static void clear_all_pkt_pointers(struct bpf_verifier_env *env)
{
	struct bpf_verifier_state *vstate = env->cur_state;
	int i;

	for (i = 0; i <= vstate->curframe; i++)
		__clear_all_pkt_pointers(env, vstate->frame[i]);
}

static int check_func_call(struct bpf_verifier_env *env, struct bpf_insn *insn,
			   int *insn_idx)
{
	struct bpf_verifier_state *state = env->cur_state;
	struct bpf_func_state *caller, *callee;
	int i, subprog, target_insn;

	if (state->curframe + 1 >= MAX_CALL_FRAMES) {
		verbose(env, "the call stack of %d frames is too deep\n",
			state->curframe + 2);
		return -E2BIG;
	}

	target_insn = *insn_idx + insn->imm;
	subprog = find_subprog(env, target_insn + 1);
	if (subprog < 0) {
		verbose(env, "verifier bug. No program starts at insn %d\n",
			target_insn + 1);
		return -EFAULT;
	}

	caller = state->frame[state->curframe];
	if (state->frame[state->curframe + 1]) {
		verbose(env, "verifier bug. Frame %d already allocated\n",
			state->curframe + 1);
		return -EFAULT;
	}

	callee = kzalloc(sizeof(*callee), GFP_KERNEL);
	if (!callee)
		return -ENOMEM;
	state->frame[state->curframe + 1] = callee;

	/* callee cannot access r0, r6 - r9 for reading and has to write
	 * into its own stack before reading from it.
	 * callee can read/write into caller's stack
	 */
	init_func_state(env, callee,
			/* remember the callsite, it will be used by bpf_exit */
			*insn_idx /* callsite */,
			state->curframe + 1 /* frameno within this callchain */,
			subprog /* subprog number within this prog */);

	/* copy r1 - r5 args that callee can access.  The copy includes parent
	 * pointers, which connects us up to the liveness chain
	 */
	for (i = BPF_REG_1; i <= BPF_REG_5; i++)
		callee->regs[i] = caller->regs[i];

	/* after the call registers r0 - r5 were scratched */
	for (i = 0; i < CALLER_SAVED_REGS; i++) {
		mark_reg_not_init(env, caller->regs, caller_saved[i]);
		check_reg_arg(env, caller_saved[i], DST_OP_NO_MARK);
	}

	/* only increment it after check_reg_arg() finished */
	state->curframe++;

	/* and go analyze first insn of the callee */
	*insn_idx = target_insn;

	if (env->log.level & BPF_LOG_LEVEL) {
		verbose(env, "caller:\n");
		print_verifier_state(env, caller);
		verbose(env, "callee:\n");
		print_verifier_state(env, callee);
	}
	return 0;
}

static int prepare_func_exit(struct bpf_verifier_env *env, int *insn_idx)
{
	struct bpf_verifier_state *state = env->cur_state;
	struct bpf_func_state *caller, *callee;
	struct bpf_reg_state *r0;

	callee = state->frame[state->curframe];
	r0 = &callee->regs[BPF_REG_0];
	if (r0->type == PTR_TO_STACK) {
		/* technically it's ok to return caller's stack pointer
		 * (or caller's caller's pointer) back to the caller,
		 * since these pointers are valid. Only current stack
		 * pointer will be invalid as soon as function exits,
		 * but let's be conservative
		 */
		verbose(env, "cannot return stack pointer to the caller\n");
		return -EINVAL;
	}

	state->curframe--;
	caller = state->frame[state->curframe];
	/* return to the caller whatever r0 had in the callee */
	caller->regs[BPF_REG_0] = *r0;

	*insn_idx = callee->callsite + 1;
	if (env->log.level & BPF_LOG_LEVEL) {
		verbose(env, "returning from callee:\n");
		print_verifier_state(env, callee);
		verbose(env, "to caller at %d:\n", *insn_idx);
		print_verifier_state(env, caller);
	}
	/* clear everything in the callee */
	free_func_state(callee);
	state->frame[state->curframe + 1] = NULL;
	return 0;
}

static int
record_func_map(struct bpf_verifier_env *env, struct bpf_call_arg_meta *meta,
		int func_id, int insn_idx)
{
	struct bpf_insn_aux_data *aux = &env->insn_aux_data[insn_idx];

	if (func_id != BPF_FUNC_tail_call &&
	    func_id != BPF_FUNC_map_lookup_elem &&
	    func_id != BPF_FUNC_map_update_elem &&
	    func_id != BPF_FUNC_map_delete_elem)
		return 0;

	if (meta->map_ptr == NULL) {
		verbose(env, "kernel subsystem misconfigured verifier\n");
		return -EINVAL;
	}

	if (!BPF_MAP_PTR(aux->map_state))
		bpf_map_ptr_store(aux, meta->map_ptr,
				  meta->map_ptr->unpriv_array);
	else if (BPF_MAP_PTR(aux->map_state) != meta->map_ptr)
		bpf_map_ptr_store(aux, BPF_MAP_PTR_POISON,
				  meta->map_ptr->unpriv_array);
	return 0;
}

static void do_refine_retval_range(struct bpf_reg_state *regs, int ret_type,
				   int func_id,
				   struct bpf_call_arg_meta *meta)
{
	struct bpf_reg_state *ret_reg = &regs[BPF_REG_0];

	if (ret_type != RET_INTEGER ||
	    (func_id != BPF_FUNC_get_stack &&
	     func_id != BPF_FUNC_probe_read_str))
		return;

	ret_reg->smax_value = meta->msize_smax_value;
	ret_reg->umax_value = meta->msize_umax_value;
	__reg_deduce_bounds(ret_reg);
	__reg_bound_offset(ret_reg);
}

static int check_helper_call(struct bpf_verifier_env *env, int func_id, int insn_idx)
{
	const struct bpf_func_proto *fn = NULL;
	struct bpf_reg_state *regs;
	struct bpf_call_arg_meta meta;
	bool changes_data;
	int i, err;

	/* find function prototype */
	if (func_id < 0 || func_id >= __BPF_FUNC_MAX_ID) {
		verbose(env, "invalid func %s#%d\n", func_id_name(func_id),
			func_id);
		return -EINVAL;
	}

	if (env->ops->get_func_proto)
		fn = env->ops->get_func_proto(func_id, env->prog);
	if (!fn) {
		verbose(env, "unknown func %s#%d\n", func_id_name(func_id),
			func_id);
		return -EINVAL;
	}

	/* eBPF programs must be GPL compatible to use GPL-ed functions */
	if (!env->prog->gpl_compatible && fn->gpl_only) {
		verbose(env, "cannot call GPL-restricted function from non-GPL compatible program\n");
		return -EINVAL;
	}

	/* With LD_ABS/IND some JITs save/restore skb from r1. */
	changes_data = bpf_helper_changes_pkt_data(fn->func);
	if (changes_data && fn->arg1_type != ARG_PTR_TO_CTX) {
		verbose(env, "kernel subsystem misconfigured func %s#%d: r1 != ctx\n",
			func_id_name(func_id), func_id);
		return -EINVAL;
	}

	memset(&meta, 0, sizeof(meta));
	meta.pkt_access = fn->pkt_access;

	err = check_func_proto(fn);
	if (err) {
		verbose(env, "kernel subsystem misconfigured func %s#%d\n",
			func_id_name(func_id), func_id);
		return err;
	}

	/* check args */
	err = check_func_arg(env, BPF_REG_1, fn->arg1_type, &meta);
	if (err)
		return err;
	err = check_func_arg(env, BPF_REG_2, fn->arg2_type, &meta);
	if (err)
		return err;
	err = check_func_arg(env, BPF_REG_3, fn->arg3_type, &meta);
	if (err)
		return err;
	err = check_func_arg(env, BPF_REG_4, fn->arg4_type, &meta);
	if (err)
		return err;
	err = check_func_arg(env, BPF_REG_5, fn->arg5_type, &meta);
	if (err)
		return err;

	err = record_func_map(env, &meta, func_id, insn_idx);
	if (err)
		return err;

	/* Mark slots with STACK_MISC in case of raw mode, stack offset
	 * is inferred from register state.
	 */
	for (i = 0; i < meta.access_size; i++) {
		err = check_mem_access(env, insn_idx, meta.regno, i, BPF_B,
				       BPF_WRITE, -1, false);
		if (err)
			return err;
	}

	regs = cur_regs(env);

	/* check that flags argument in get_local_storage(map, flags) is 0,
	 * this is required because get_local_storage() can't return an error.
	 */
	if (func_id == BPF_FUNC_get_local_storage &&
	    !register_is_null(&regs[BPF_REG_2])) {
		verbose(env, "get_local_storage() doesn't support non-zero flags\n");
		return -EINVAL;
	}

	/* reset caller saved regs */
	for (i = 0; i < CALLER_SAVED_REGS; i++) {
		mark_reg_not_init(env, regs, caller_saved[i]);
		check_reg_arg(env, caller_saved[i], DST_OP_NO_MARK);
	}

	/* update return register (already marked as written above) */
	if (fn->ret_type == RET_INTEGER) {
		/* sets type to SCALAR_VALUE */
		mark_reg_unknown(env, regs, BPF_REG_0);
	} else if (fn->ret_type == RET_VOID) {
		regs[BPF_REG_0].type = NOT_INIT;
	} else if (fn->ret_type == RET_PTR_TO_MAP_VALUE_OR_NULL ||
		   fn->ret_type == RET_PTR_TO_MAP_VALUE) {
		/* There is no offset yet applied, variable or fixed */
		mark_reg_known_zero(env, regs, BPF_REG_0);
		/* remember map_ptr, so that check_map_access()
		 * can check 'value_size' boundary of memory access
		 * to map element returned from bpf_map_lookup_elem()
		 */
		if (meta.map_ptr == NULL) {
			verbose(env,
				"kernel subsystem misconfigured verifier\n");
			return -EINVAL;
		}
		regs[BPF_REG_0].map_ptr = meta.map_ptr;
		if (fn->ret_type == RET_PTR_TO_MAP_VALUE) {
			regs[BPF_REG_0].type = PTR_TO_MAP_VALUE;
		} else {
			regs[BPF_REG_0].type = PTR_TO_MAP_VALUE_OR_NULL;
			regs[BPF_REG_0].id = ++env->id_gen;
		}
	} else {
		verbose(env, "unknown return type %d of func %s#%d\n",
			fn->ret_type, func_id_name(func_id), func_id);
		return -EINVAL;
	}

	do_refine_retval_range(regs, fn->ret_type, func_id, &meta);

	err = check_map_func_compatibility(env, meta.map_ptr, func_id);
	if (err)
		return err;

	if (func_id == BPF_FUNC_get_stack && !env->prog->has_callchain_buf) {
		const char *err_str;

#ifdef CONFIG_PERF_EVENTS
		err = get_callchain_buffers(sysctl_perf_event_max_stack);
		err_str = "cannot get callchain buffer for func %s#%d\n";
#else
		err = -ENOTSUPP;
		err_str = "func %s#%d not supported without CONFIG_PERF_EVENTS\n";
#endif
		if (err) {
			verbose(env, err_str, func_id_name(func_id), func_id);
			return err;
		}

		env->prog->has_callchain_buf = true;
	}

	if (changes_data)
		clear_all_pkt_pointers(env);
	return 0;
}

static bool signed_add_overflows(s64 a, s64 b)
{
	/* Do the add in u64, where overflow is well-defined */
	s64 res = (s64)((u64)a + (u64)b);

	if (b < 0)
		return res > a;
	return res < a;
}

static bool signed_sub_overflows(s64 a, s64 b)
{
	/* Do the sub in u64, where overflow is well-defined */
	s64 res = (s64)((u64)a - (u64)b);

	if (b < 0)
		return res < a;
	return res > a;
}

static bool check_reg_sane_offset(struct bpf_verifier_env *env,
				  const struct bpf_reg_state *reg,
				  enum bpf_reg_type type)
{
	bool known = tnum_is_const(reg->var_off);
	s64 val = reg->var_off.value;
	s64 smin = reg->smin_value;

	if (known && (val >= BPF_MAX_VAR_OFF || val <= -BPF_MAX_VAR_OFF)) {
		verbose(env, "math between %s pointer and %lld is not allowed\n",
			reg_type_str[type], val);
		return false;
	}

	if (reg->off >= BPF_MAX_VAR_OFF || reg->off <= -BPF_MAX_VAR_OFF) {
		verbose(env, "%s pointer offset %d is not allowed\n",
			reg_type_str[type], reg->off);
		return false;
	}

	if (smin == S64_MIN) {
		verbose(env, "math between %s pointer and register with unbounded min value is not allowed\n",
			reg_type_str[type]);
		return false;
	}

	if (smin >= BPF_MAX_VAR_OFF || smin <= -BPF_MAX_VAR_OFF) {
		verbose(env, "value %lld makes %s pointer be out of bounds\n",
			smin, reg_type_str[type]);
		return false;
	}

	return true;
}

static struct bpf_insn_aux_data *cur_aux(struct bpf_verifier_env *env)
{
	return &env->insn_aux_data[env->insn_idx];
}

enum {
	REASON_BOUNDS	= -1,
	REASON_TYPE	= -2,
	REASON_PATHS	= -3,
	REASON_LIMIT	= -4,
	REASON_STACK	= -5,
};

static int retrieve_ptr_limit(const struct bpf_reg_state *ptr_reg,
			      u32 *alu_limit, bool mask_to_left)
{
	u32 max = 0, ptr_limit = 0;

	switch (ptr_reg->type) {
	case PTR_TO_STACK:
		/* Indirect variable offset stack access is prohibited in
		 * unprivileged mode so it's not handled here.
		 *
		 * Offset 0 is out-of-bounds, but acceptable start for the
		 * left direction, see BPF_REG_FP. Also, unknown scalar
		 * offset where we would need to deal with min/max bounds is
		 * currently prohibited for unprivileged.
		 */
		max = MAX_BPF_STACK + mask_to_left;
		ptr_limit = -(ptr_reg->var_off.value + ptr_reg->off);
		break;
	case PTR_TO_MAP_VALUE:
		max = ptr_reg->map_ptr->value_size;
		ptr_limit = (mask_to_left ?
			     ptr_reg->smin_value :
			     ptr_reg->umax_value) + ptr_reg->off;
		break;
	default:
		return REASON_TYPE;
	}

	if (ptr_limit >= max)
		return REASON_LIMIT;
	*alu_limit = ptr_limit;
	return 0;
}

static bool can_skip_alu_sanitation(const struct bpf_verifier_env *env,
				    const struct bpf_insn *insn)
{
	return env->allow_ptr_leaks || BPF_SRC(insn->code) == BPF_K;
}

static int update_alu_sanitation_state(struct bpf_insn_aux_data *aux,
				       u32 alu_state, u32 alu_limit)
{
	/* If we arrived here from different branches with different
	 * state or limits to sanitize, then this won't work.
	 */
	if (aux->alu_state &&
	    (aux->alu_state != alu_state ||
	     aux->alu_limit != alu_limit))
		return REASON_PATHS;

	/* Corresponding fixup done in fixup_bpf_calls(). */
	aux->alu_state = alu_state;
	aux->alu_limit = alu_limit;
	return 0;
}

static int sanitize_val_alu(struct bpf_verifier_env *env,
			    struct bpf_insn *insn)
{
	struct bpf_insn_aux_data *aux = cur_aux(env);

	if (can_skip_alu_sanitation(env, insn))
		return 0;

	return update_alu_sanitation_state(aux, BPF_ALU_NON_POINTER, 0);
}

static bool sanitize_needed(u8 opcode)
{
	return opcode == BPF_ADD || opcode == BPF_SUB;
}

struct bpf_sanitize_info {
	struct bpf_insn_aux_data aux;
	bool mask_to_left;
};

static struct bpf_verifier_state *
sanitize_speculative_path(struct bpf_verifier_env *env,
			  const struct bpf_insn *insn,
			  u32 next_idx, u32 curr_idx)
{
	struct bpf_verifier_state *branch;
	struct bpf_reg_state *regs;

	branch = push_stack(env, next_idx, curr_idx, true);
	if (branch && insn) {
		regs = branch->regs;
		if (BPF_SRC(insn->code) == BPF_K) {
			mark_reg_unknown(env, regs, insn->dst_reg);
		} else if (BPF_SRC(insn->code) == BPF_X) {
			mark_reg_unknown(env, regs, insn->dst_reg);
			mark_reg_unknown(env, regs, insn->src_reg);
		}
	}
	return branch;
}

static int sanitize_ptr_alu(struct bpf_verifier_env *env,
			    struct bpf_insn *insn,
			    const struct bpf_reg_state *ptr_reg,
			    const struct bpf_reg_state *off_reg,
			    struct bpf_reg_state *dst_reg,
			    struct bpf_sanitize_info *info,
			    const bool commit_window)
{
	struct bpf_insn_aux_data *aux = commit_window ? cur_aux(env) : &info->aux;
	struct bpf_verifier_state *vstate = env->cur_state;
	bool off_is_imm = tnum_is_const(off_reg->var_off);
	bool off_is_neg = off_reg->smin_value < 0;
	bool ptr_is_dst_reg = ptr_reg == dst_reg;
	u8 opcode = BPF_OP(insn->code);
	u32 alu_state, alu_limit;
	struct bpf_reg_state tmp;
	bool ret;
	int err;

	if (can_skip_alu_sanitation(env, insn))
		return 0;

	/* We already marked aux for masking from non-speculative
	 * paths, thus we got here in the first place. We only care
	 * to explore bad access from here.
	 */
	if (vstate->speculative)
		goto do_sim;

	if (!commit_window) {
		if (!tnum_is_const(off_reg->var_off) &&
		    (off_reg->smin_value < 0) != (off_reg->smax_value < 0))
			return REASON_BOUNDS;

		info->mask_to_left = (opcode == BPF_ADD &&  off_is_neg) ||
				     (opcode == BPF_SUB && !off_is_neg);
	}

	err = retrieve_ptr_limit(ptr_reg, &alu_limit, info->mask_to_left);
	if (err < 0)
		return err;

	if (commit_window) {
		/* In commit phase we narrow the masking window based on
		 * the observed pointer move after the simulated operation.
		 */
		alu_state = info->aux.alu_state;
		alu_limit = abs(info->aux.alu_limit - alu_limit);
	} else {
		alu_state  = off_is_neg ? BPF_ALU_NEG_VALUE : 0;
		alu_state |= off_is_imm ? BPF_ALU_IMMEDIATE : 0;
		alu_state |= ptr_is_dst_reg ?
			     BPF_ALU_SANITIZE_SRC : BPF_ALU_SANITIZE_DST;
	}

	err = update_alu_sanitation_state(aux, alu_state, alu_limit);
	if (err < 0)
		return err;
do_sim:
	/* If we're in commit phase, we're done here given we already
	 * pushed the truncated dst_reg into the speculative verification
	 * stack.
	 *
	 * Also, when register is a known constant, we rewrite register-based
	 * operation to immediate-based, and thus do not need masking (and as
	 * a consequence, do not need to simulate the zero-truncation either).
	 */
	if (commit_window || off_is_imm)
		return 0;

	/* Simulate and find potential out-of-bounds access under
	 * speculative execution from truncation as a result of
	 * masking when off was not within expected range. If off
	 * sits in dst, then we temporarily need to move ptr there
	 * to simulate dst (== 0) +/-= ptr. Needed, for example,
	 * for cases where we use K-based arithmetic in one direction
	 * and truncated reg-based in the other in order to explore
	 * bad access.
	 */
	if (!ptr_is_dst_reg) {
		tmp = *dst_reg;
		*dst_reg = *ptr_reg;
	}
	ret = sanitize_speculative_path(env, NULL, env->insn_idx + 1,
					env->insn_idx);
	if (!ptr_is_dst_reg && ret)
		*dst_reg = tmp;
	return !ret ? REASON_STACK : 0;
}

static int sanitize_err(struct bpf_verifier_env *env,
			const struct bpf_insn *insn, int reason,
			const struct bpf_reg_state *off_reg,
			const struct bpf_reg_state *dst_reg)
{
	static const char *err = "pointer arithmetic with it prohibited for !root";
	const char *op = BPF_OP(insn->code) == BPF_ADD ? "add" : "sub";
	u32 dst = insn->dst_reg, src = insn->src_reg;

	switch (reason) {
	case REASON_BOUNDS:
		verbose(env, "R%d has unknown scalar with mixed signed bounds, %s\n",
			off_reg == dst_reg ? dst : src, err);
		break;
	case REASON_TYPE:
		verbose(env, "R%d has pointer with unsupported alu operation, %s\n",
			off_reg == dst_reg ? src : dst, err);
		break;
	case REASON_PATHS:
		verbose(env, "R%d tried to %s from different maps, paths or scalars, %s\n",
			dst, op, err);
		break;
	case REASON_LIMIT:
		verbose(env, "R%d tried to %s beyond pointer bounds, %s\n",
			dst, op, err);
		break;
	case REASON_STACK:
		verbose(env, "R%d could not be pushed for speculative verification, %s\n",
			dst, err);
		break;
	default:
		verbose(env, "verifier internal error: unknown reason (%d)\n",
			reason);
		break;
	}

	return -EACCES;
}

static int sanitize_check_bounds(struct bpf_verifier_env *env,
				 const struct bpf_insn *insn,
				 const struct bpf_reg_state *dst_reg)
{
	u32 dst = insn->dst_reg;

	/* For unprivileged we require that resulting offset must be in bounds
	 * in order to be able to sanitize access later on.
	 */
	if (env->allow_ptr_leaks)
		return 0;

	switch (dst_reg->type) {
	case PTR_TO_STACK:
		if (check_stack_access(env, dst_reg,
				       dst_reg->off + dst_reg->var_off.value, 1)) {
			verbose(env, "R%d stack pointer arithmetic goes out of range, "
				"prohibited for !root\n", dst);
			return -EACCES;
		}
		break;
	case PTR_TO_MAP_VALUE:
		if (check_map_access(env, dst, dst_reg->off, 1, false)) {
			verbose(env, "R%d pointer arithmetic of map value goes out of range, "
				"prohibited for !root\n", dst);
			return -EACCES;
		}
		break;
	default:
		break;
	}

	return 0;
}

/* Handles arithmetic on a pointer and a scalar: computes new min/max and var_off.
 * Caller should also handle BPF_MOV case separately.
 * If we return -EACCES, caller may want to try again treating pointer as a
 * scalar.  So we only emit a diagnostic if !env->allow_ptr_leaks.
 */
static int adjust_ptr_min_max_vals(struct bpf_verifier_env *env,
				   struct bpf_insn *insn,
				   const struct bpf_reg_state *ptr_reg,
				   const struct bpf_reg_state *off_reg)
{
	struct bpf_verifier_state *vstate = env->cur_state;
	struct bpf_func_state *state = vstate->frame[vstate->curframe];
	struct bpf_reg_state *regs = state->regs, *dst_reg;
	bool known = tnum_is_const(off_reg->var_off);
	s64 smin_val = off_reg->smin_value, smax_val = off_reg->smax_value,
	    smin_ptr = ptr_reg->smin_value, smax_ptr = ptr_reg->smax_value;
	u64 umin_val = off_reg->umin_value, umax_val = off_reg->umax_value,
	    umin_ptr = ptr_reg->umin_value, umax_ptr = ptr_reg->umax_value;
	struct bpf_sanitize_info info = {};
	u8 opcode = BPF_OP(insn->code);
	u32 dst = insn->dst_reg;
	int ret;

	dst_reg = &regs[dst];

	if ((known && (smin_val != smax_val || umin_val != umax_val)) ||
	    smin_val > smax_val || umin_val > umax_val) {
		/* Taint dst register if offset had invalid bounds derived from
		 * e.g. dead branches.
		 */
		__mark_reg_unknown(dst_reg);
		return 0;
	}

	if (BPF_CLASS(insn->code) != BPF_ALU64) {
		/* 32-bit ALU ops on pointers produce (meaningless) scalars */
		verbose(env,
			"R%d 32-bit pointer arithmetic prohibited\n",
			dst);
		return -EACCES;
	}

	switch (ptr_reg->type) {
	case PTR_TO_MAP_VALUE_OR_NULL:
		verbose(env, "R%d pointer arithmetic on %s prohibited, null-check it first\n",
			dst, reg_type_str[ptr_reg->type]);
		return -EACCES;
	case CONST_PTR_TO_MAP:
	case PTR_TO_PACKET_END:
		verbose(env, "R%d pointer arithmetic on %s prohibited\n",
			dst, reg_type_str[ptr_reg->type]);
		return -EACCES;
	default:
		break;
	}

	/* In case of 'scalar += pointer', dst_reg inherits pointer type and id.
	 * The id may be overwritten later if we create a new variable offset.
	 */
	dst_reg->type = ptr_reg->type;
	dst_reg->id = ptr_reg->id;

	if (!check_reg_sane_offset(env, off_reg, ptr_reg->type) ||
	    !check_reg_sane_offset(env, ptr_reg, ptr_reg->type))
		return -EINVAL;

	if (sanitize_needed(opcode)) {
		ret = sanitize_ptr_alu(env, insn, ptr_reg, off_reg, dst_reg,
				       &info, false);
		if (ret < 0)
			return sanitize_err(env, insn, ret, off_reg, dst_reg);
	}

	switch (opcode) {
	case BPF_ADD:
		/* We can take a fixed offset as long as it doesn't overflow
		 * the s32 'off' field
		 */
		if (known && (ptr_reg->off + smin_val ==
			      (s64)(s32)(ptr_reg->off + smin_val))) {
			/* pointer += K.  Accumulate it into fixed offset */
			dst_reg->smin_value = smin_ptr;
			dst_reg->smax_value = smax_ptr;
			dst_reg->umin_value = umin_ptr;
			dst_reg->umax_value = umax_ptr;
			dst_reg->var_off = ptr_reg->var_off;
			dst_reg->off = ptr_reg->off + smin_val;
			dst_reg->raw = ptr_reg->raw;
			break;
		}
		/* A new variable offset is created.  Note that off_reg->off
		 * == 0, since it's a scalar.
		 * dst_reg gets the pointer type and since some positive
		 * integer value was added to the pointer, give it a new 'id'
		 * if it's a PTR_TO_PACKET.
		 * this creates a new 'base' pointer, off_reg (variable) gets
		 * added into the variable offset, and we copy the fixed offset
		 * from ptr_reg.
		 */
		if (signed_add_overflows(smin_ptr, smin_val) ||
		    signed_add_overflows(smax_ptr, smax_val)) {
			dst_reg->smin_value = S64_MIN;
			dst_reg->smax_value = S64_MAX;
		} else {
			dst_reg->smin_value = smin_ptr + smin_val;
			dst_reg->smax_value = smax_ptr + smax_val;
		}
		if (umin_ptr + umin_val < umin_ptr ||
		    umax_ptr + umax_val < umax_ptr) {
			dst_reg->umin_value = 0;
			dst_reg->umax_value = U64_MAX;
		} else {
			dst_reg->umin_value = umin_ptr + umin_val;
			dst_reg->umax_value = umax_ptr + umax_val;
		}
		dst_reg->var_off = tnum_add(ptr_reg->var_off, off_reg->var_off);
		dst_reg->off = ptr_reg->off;
		dst_reg->raw = ptr_reg->raw;
		if (reg_is_pkt_pointer(ptr_reg)) {
			dst_reg->id = ++env->id_gen;
			/* something was added to pkt_ptr, set range to zero */
			dst_reg->raw = 0;
		}
		break;
	case BPF_SUB:
		if (dst_reg == off_reg) {
			/* scalar -= pointer.  Creates an unknown scalar */
			verbose(env, "R%d tried to subtract pointer from scalar\n",
				dst);
			return -EACCES;
		}
		/* We don't allow subtraction from FP, because (according to
		 * test_verifier.c test "invalid fp arithmetic", JITs might not
		 * be able to deal with it.
		 */
		if (ptr_reg->type == PTR_TO_STACK) {
			verbose(env, "R%d subtraction from stack pointer prohibited\n",
				dst);
			return -EACCES;
		}
		if (known && (ptr_reg->off - smin_val ==
			      (s64)(s32)(ptr_reg->off - smin_val))) {
			/* pointer -= K.  Subtract it from fixed offset */
			dst_reg->smin_value = smin_ptr;
			dst_reg->smax_value = smax_ptr;
			dst_reg->umin_value = umin_ptr;
			dst_reg->umax_value = umax_ptr;
			dst_reg->var_off = ptr_reg->var_off;
			dst_reg->id = ptr_reg->id;
			dst_reg->off = ptr_reg->off - smin_val;
			dst_reg->raw = ptr_reg->raw;
			break;
		}
		/* A new variable offset is created.  If the subtrahend is known
		 * nonnegative, then any reg->range we had before is still good.
		 */
		if (signed_sub_overflows(smin_ptr, smax_val) ||
		    signed_sub_overflows(smax_ptr, smin_val)) {
			/* Overflow possible, we know nothing */
			dst_reg->smin_value = S64_MIN;
			dst_reg->smax_value = S64_MAX;
		} else {
			dst_reg->smin_value = smin_ptr - smax_val;
			dst_reg->smax_value = smax_ptr - smin_val;
		}
		if (umin_ptr < umax_val) {
			/* Overflow possible, we know nothing */
			dst_reg->umin_value = 0;
			dst_reg->umax_value = U64_MAX;
		} else {
			/* Cannot overflow (as long as bounds are consistent) */
			dst_reg->umin_value = umin_ptr - umax_val;
			dst_reg->umax_value = umax_ptr - umin_val;
		}
		dst_reg->var_off = tnum_sub(ptr_reg->var_off, off_reg->var_off);
		dst_reg->off = ptr_reg->off;
		dst_reg->raw = ptr_reg->raw;
		if (reg_is_pkt_pointer(ptr_reg)) {
			dst_reg->id = ++env->id_gen;
			/* something was added to pkt_ptr, set range to zero */
			if (smin_val < 0)
				dst_reg->raw = 0;
		}
		break;
	case BPF_AND:
	case BPF_OR:
	case BPF_XOR:
		/* bitwise ops on pointers are troublesome, prohibit. */
		verbose(env, "R%d bitwise operator %s on pointer prohibited\n",
			dst, bpf_alu_string[opcode >> 4]);
		return -EACCES;
	default:
		/* other operators (e.g. MUL,LSH) produce non-pointer results */
		verbose(env, "R%d pointer arithmetic with %s operator prohibited\n",
			dst, bpf_alu_string[opcode >> 4]);
		return -EACCES;
	}

	if (!check_reg_sane_offset(env, dst_reg, ptr_reg->type))
		return -EINVAL;

	__update_reg_bounds(dst_reg);
	__reg_deduce_bounds(dst_reg);
	__reg_bound_offset(dst_reg);

	if (sanitize_check_bounds(env, insn, dst_reg) < 0)
		return -EACCES;
	if (sanitize_needed(opcode)) {
		ret = sanitize_ptr_alu(env, insn, dst_reg, off_reg, dst_reg,
				       &info, true);
		if (ret < 0)
			return sanitize_err(env, insn, ret, off_reg, dst_reg);
	}

	return 0;
}

/* WARNING: This function does calculations on 64-bit values, but the actual
 * execution may occur on 32-bit values. Therefore, things like bitshifts
 * need extra checks in the 32-bit case.
 */
static int adjust_scalar_min_max_vals(struct bpf_verifier_env *env,
				      struct bpf_insn *insn,
				      struct bpf_reg_state *dst_reg,
				      struct bpf_reg_state src_reg)
{
	struct bpf_reg_state *regs = cur_regs(env);
	u8 opcode = BPF_OP(insn->code);
	bool src_known, dst_known;
	s64 smin_val, smax_val;
	u64 umin_val, umax_val;
	u64 insn_bitness = (BPF_CLASS(insn->code) == BPF_ALU64) ? 64 : 32;
	int ret;

	if (insn_bitness == 32) {
		/* Relevant for 32-bit RSH: Information can propagate towards
		 * LSB, so it isn't sufficient to only truncate the output to
		 * 32 bits.
		 */
		coerce_reg_to_size(dst_reg, 4);
		coerce_reg_to_size(&src_reg, 4);
	}

	smin_val = src_reg.smin_value;
	smax_val = src_reg.smax_value;
	umin_val = src_reg.umin_value;
	umax_val = src_reg.umax_value;
	src_known = tnum_is_const(src_reg.var_off);
	dst_known = tnum_is_const(dst_reg->var_off);

	if ((src_known && (smin_val != smax_val || umin_val != umax_val)) ||
	    smin_val > smax_val || umin_val > umax_val) {
		/* Taint dst register if offset had invalid bounds derived from
		 * e.g. dead branches.
		 */
		__mark_reg_unknown(dst_reg);
		return 0;
	}

	if (!src_known &&
	    opcode != BPF_ADD && opcode != BPF_SUB && opcode != BPF_AND) {
		__mark_reg_unknown(dst_reg);
		return 0;
	}

	if (sanitize_needed(opcode)) {
		ret = sanitize_val_alu(env, insn);
		if (ret < 0)
			return sanitize_err(env, insn, ret, NULL, NULL);
	}

	switch (opcode) {
	case BPF_ADD:
		if (signed_add_overflows(dst_reg->smin_value, smin_val) ||
		    signed_add_overflows(dst_reg->smax_value, smax_val)) {
			dst_reg->smin_value = S64_MIN;
			dst_reg->smax_value = S64_MAX;
		} else {
			dst_reg->smin_value += smin_val;
			dst_reg->smax_value += smax_val;
		}
		if (dst_reg->umin_value + umin_val < umin_val ||
		    dst_reg->umax_value + umax_val < umax_val) {
			dst_reg->umin_value = 0;
			dst_reg->umax_value = U64_MAX;
		} else {
			dst_reg->umin_value += umin_val;
			dst_reg->umax_value += umax_val;
		}
		dst_reg->var_off = tnum_add(dst_reg->var_off, src_reg.var_off);
		break;
	case BPF_SUB:
		if (signed_sub_overflows(dst_reg->smin_value, smax_val) ||
		    signed_sub_overflows(dst_reg->smax_value, smin_val)) {
			/* Overflow possible, we know nothing */
			dst_reg->smin_value = S64_MIN;
			dst_reg->smax_value = S64_MAX;
		} else {
			dst_reg->smin_value -= smax_val;
			dst_reg->smax_value -= smin_val;
		}
		if (dst_reg->umin_value < umax_val) {
			/* Overflow possible, we know nothing */
			dst_reg->umin_value = 0;
			dst_reg->umax_value = U64_MAX;
		} else {
			/* Cannot overflow (as long as bounds are consistent) */
			dst_reg->umin_value -= umax_val;
			dst_reg->umax_value -= umin_val;
		}
		dst_reg->var_off = tnum_sub(dst_reg->var_off, src_reg.var_off);
		break;
	case BPF_MUL:
		dst_reg->var_off = tnum_mul(dst_reg->var_off, src_reg.var_off);
		if (smin_val < 0 || dst_reg->smin_value < 0) {
			/* Ain't nobody got time to multiply that sign */
			__mark_reg_unbounded(dst_reg);
			__update_reg_bounds(dst_reg);
			break;
		}
		/* Both values are positive, so we can work with unsigned and
		 * copy the result to signed (unless it exceeds S64_MAX).
		 */
		if (umax_val > U32_MAX || dst_reg->umax_value > U32_MAX) {
			/* Potential overflow, we know nothing */
			__mark_reg_unbounded(dst_reg);
			/* (except what we can learn from the var_off) */
			__update_reg_bounds(dst_reg);
			break;
		}
		dst_reg->umin_value *= umin_val;
		dst_reg->umax_value *= umax_val;
		if (dst_reg->umax_value > S64_MAX) {
			/* Overflow possible, we know nothing */
			dst_reg->smin_value = S64_MIN;
			dst_reg->smax_value = S64_MAX;
		} else {
			dst_reg->smin_value = dst_reg->umin_value;
			dst_reg->smax_value = dst_reg->umax_value;
		}
		break;
	case BPF_AND:
		if (src_known && dst_known) {
			__mark_reg_known(dst_reg, dst_reg->var_off.value &
						  src_reg.var_off.value);
			break;
		}
		/* We get our minimum from the var_off, since that's inherently
		 * bitwise.  Our maximum is the minimum of the operands' maxima.
		 */
		dst_reg->var_off = tnum_and(dst_reg->var_off, src_reg.var_off);
		dst_reg->umin_value = dst_reg->var_off.value;
		dst_reg->umax_value = min(dst_reg->umax_value, umax_val);
		if (dst_reg->smin_value < 0 || smin_val < 0) {
			/* Lose signed bounds when ANDing negative numbers,
			 * ain't nobody got time for that.
			 */
			dst_reg->smin_value = S64_MIN;
			dst_reg->smax_value = S64_MAX;
		} else {
			/* ANDing two positives gives a positive, so safe to
			 * cast result into s64.
			 */
			dst_reg->smin_value = dst_reg->umin_value;
			dst_reg->smax_value = dst_reg->umax_value;
		}
		/* We may learn something more from the var_off */
		__update_reg_bounds(dst_reg);
		break;
	case BPF_OR:
		if (src_known && dst_known) {
			__mark_reg_known(dst_reg, dst_reg->var_off.value |
						  src_reg.var_off.value);
			break;
		}
		/* We get our maximum from the var_off, and our minimum is the
		 * maximum of the operands' minima
		 */
		dst_reg->var_off = tnum_or(dst_reg->var_off, src_reg.var_off);
		dst_reg->umin_value = max(dst_reg->umin_value, umin_val);
		dst_reg->umax_value = dst_reg->var_off.value |
				      dst_reg->var_off.mask;
		if (dst_reg->smin_value < 0 || smin_val < 0) {
			/* Lose signed bounds when ORing negative numbers,
			 * ain't nobody got time for that.
			 */
			dst_reg->smin_value = S64_MIN;
			dst_reg->smax_value = S64_MAX;
		} else {
			/* ORing two positives gives a positive, so safe to
			 * cast result into s64.
			 */
			dst_reg->smin_value = dst_reg->umin_value;
			dst_reg->smax_value = dst_reg->umax_value;
		}
		/* We may learn something more from the var_off */
		__update_reg_bounds(dst_reg);
		break;
	case BPF_LSH:
		if (umax_val >= insn_bitness) {
			/* Shifts greater than 31 or 63 are undefined.
			 * This includes shifts by a negative number.
			 */
			mark_reg_unknown(env, regs, insn->dst_reg);
			break;
		}
		/* We lose all sign bit information (except what we can pick
		 * up from var_off)
		 */
		dst_reg->smin_value = S64_MIN;
		dst_reg->smax_value = S64_MAX;
		/* If we might shift our top bit out, then we know nothing */
		if (dst_reg->umax_value > 1ULL << (63 - umax_val)) {
			dst_reg->umin_value = 0;
			dst_reg->umax_value = U64_MAX;
		} else {
			dst_reg->umin_value <<= umin_val;
			dst_reg->umax_value <<= umax_val;
		}
		dst_reg->var_off = tnum_lshift(dst_reg->var_off, umin_val);
		/* We may learn something more from the var_off */
		__update_reg_bounds(dst_reg);
		break;
	case BPF_RSH:
		if (umax_val >= insn_bitness) {
			/* Shifts greater than 31 or 63 are undefined.
			 * This includes shifts by a negative number.
			 */
			mark_reg_unknown(env, regs, insn->dst_reg);
			break;
		}
		/* BPF_RSH is an unsigned shift.  If the value in dst_reg might
		 * be negative, then either:
		 * 1) src_reg might be zero, so the sign bit of the result is
		 *    unknown, so we lose our signed bounds
		 * 2) it's known negative, thus the unsigned bounds capture the
		 *    signed bounds
		 * 3) the signed bounds cross zero, so they tell us nothing
		 *    about the result
		 * If the value in dst_reg is known nonnegative, then again the
		 * unsigned bounts capture the signed bounds.
		 * Thus, in all cases it suffices to blow away our signed bounds
		 * and rely on inferring new ones from the unsigned bounds and
		 * var_off of the result.
		 */
		dst_reg->smin_value = S64_MIN;
		dst_reg->smax_value = S64_MAX;
		dst_reg->var_off = tnum_rshift(dst_reg->var_off, umin_val);
		dst_reg->umin_value >>= umax_val;
		dst_reg->umax_value >>= umin_val;
		/* We may learn something more from the var_off */
		__update_reg_bounds(dst_reg);
		break;
	case BPF_ARSH:
		if (umax_val >= insn_bitness) {
			/* Shifts greater than 31 or 63 are undefined.
			 * This includes shifts by a negative number.
			 */
			mark_reg_unknown(env, regs, insn->dst_reg);
			break;
		}

		/* Upon reaching here, src_known is true and
		 * umax_val is equal to umin_val.
		 */
		if (insn_bitness == 32) {
			dst_reg->smin_value = (u32)(((s32)dst_reg->smin_value) >> umin_val);
			dst_reg->smax_value = (u32)(((s32)dst_reg->smax_value) >> umin_val);
		} else {
			dst_reg->smin_value >>= umin_val;
			dst_reg->smax_value >>= umin_val;
		}

		dst_reg->var_off = tnum_arshift(dst_reg->var_off, umin_val,
						insn_bitness);

		/* blow away the dst_reg umin_value/umax_value and rely on
		 * dst_reg var_off to refine the result.
		 */
		dst_reg->umin_value = 0;
		dst_reg->umax_value = U64_MAX;
		__update_reg_bounds(dst_reg);
		break;
	default:
		mark_reg_unknown(env, regs, insn->dst_reg);
		break;
	}

	if (BPF_CLASS(insn->code) != BPF_ALU64) {
		/* 32-bit ALU ops are (32,32)->32 */
		coerce_reg_to_size(dst_reg, 4);
	}

	__reg_deduce_bounds(dst_reg);
	__reg_bound_offset(dst_reg);
	return 0;
}

/* Handles ALU ops other than BPF_END, BPF_NEG and BPF_MOV: computes new min/max
 * and var_off.
 */
static int adjust_reg_min_max_vals(struct bpf_verifier_env *env,
				   struct bpf_insn *insn)
{
	struct bpf_verifier_state *vstate = env->cur_state;
	struct bpf_func_state *state = vstate->frame[vstate->curframe];
	struct bpf_reg_state *regs = state->regs, *dst_reg, *src_reg;
	struct bpf_reg_state *ptr_reg = NULL, off_reg = {0};
	u8 opcode = BPF_OP(insn->code);

	dst_reg = &regs[insn->dst_reg];
	src_reg = NULL;
	if (dst_reg->type != SCALAR_VALUE)
		ptr_reg = dst_reg;
	if (BPF_SRC(insn->code) == BPF_X) {
		src_reg = &regs[insn->src_reg];
		if (src_reg->type != SCALAR_VALUE) {
			if (dst_reg->type != SCALAR_VALUE) {
				/* Combining two pointers by any ALU op yields
				 * an arbitrary scalar. Disallow all math except
				 * pointer subtraction
				 */
				if (opcode == BPF_SUB && env->allow_ptr_leaks) {
					mark_reg_unknown(env, regs, insn->dst_reg);
					return 0;
				}
				verbose(env, "R%d pointer %s pointer prohibited\n",
					insn->dst_reg,
					bpf_alu_string[opcode >> 4]);
				return -EACCES;
			} else {
				/* scalar += pointer
				 * This is legal, but we have to reverse our
				 * src/dest handling in computing the range
				 */
				return adjust_ptr_min_max_vals(env, insn,
							       src_reg, dst_reg);
			}
		} else if (ptr_reg) {
			/* pointer += scalar */
			return adjust_ptr_min_max_vals(env, insn,
						       dst_reg, src_reg);
		}
	} else {
		/* Pretend the src is a reg with a known value, since we only
		 * need to be able to read from this state.
		 */
		off_reg.type = SCALAR_VALUE;
		__mark_reg_known(&off_reg, insn->imm);
		src_reg = &off_reg;
		if (ptr_reg) /* pointer += K */
			return adjust_ptr_min_max_vals(env, insn,
						       ptr_reg, src_reg);
	}

	/* Got here implies adding two SCALAR_VALUEs */
	if (WARN_ON_ONCE(ptr_reg)) {
		print_verifier_state(env, state);
		verbose(env, "verifier internal error: unexpected ptr_reg\n");
		return -EINVAL;
	}
	if (WARN_ON(!src_reg)) {
		print_verifier_state(env, state);
		verbose(env, "verifier internal error: no src_reg\n");
		return -EINVAL;
	}
	return adjust_scalar_min_max_vals(env, insn, dst_reg, *src_reg);
}

/* check validity of 32-bit and 64-bit arithmetic operations */
static int check_alu_op(struct bpf_verifier_env *env, struct bpf_insn *insn)
{
	struct bpf_reg_state *regs = cur_regs(env);
	u8 opcode = BPF_OP(insn->code);
	int err;

	if (opcode == BPF_END || opcode == BPF_NEG) {
		if (opcode == BPF_NEG) {
			if (BPF_SRC(insn->code) != 0 ||
			    insn->src_reg != BPF_REG_0 ||
			    insn->off != 0 || insn->imm != 0) {
				verbose(env, "BPF_NEG uses reserved fields\n");
				return -EINVAL;
			}
		} else {
			if (insn->src_reg != BPF_REG_0 || insn->off != 0 ||
			    (insn->imm != 16 && insn->imm != 32 && insn->imm != 64) ||
			    BPF_CLASS(insn->code) == BPF_ALU64) {
				verbose(env, "BPF_END uses reserved fields\n");
				return -EINVAL;
			}
		}

		/* check src operand */
		err = check_reg_arg(env, insn->dst_reg, SRC_OP);
		if (err)
			return err;

		if (is_pointer_value(env, insn->dst_reg)) {
			verbose(env, "R%d pointer arithmetic prohibited\n",
				insn->dst_reg);
			return -EACCES;
		}

		/* check dest operand */
		err = check_reg_arg(env, insn->dst_reg, DST_OP);
		if (err)
			return err;

	} else if (opcode == BPF_MOV) {

		if (BPF_SRC(insn->code) == BPF_X) {
			if (insn->imm != 0 || insn->off != 0) {
				verbose(env, "BPF_MOV uses reserved fields\n");
				return -EINVAL;
			}

			/* check src operand */
			err = check_reg_arg(env, insn->src_reg, SRC_OP);
			if (err)
				return err;
		} else {
			if (insn->src_reg != BPF_REG_0 || insn->off != 0) {
				verbose(env, "BPF_MOV uses reserved fields\n");
				return -EINVAL;
			}
		}

		/* check dest operand, mark as required later */
		err = check_reg_arg(env, insn->dst_reg, DST_OP_NO_MARK);
		if (err)
			return err;

		if (BPF_SRC(insn->code) == BPF_X) {
			if (BPF_CLASS(insn->code) == BPF_ALU64) {
				/* case: R1 = R2
				 * copy register state to dest reg
				 */
				regs[insn->dst_reg] = regs[insn->src_reg];
				regs[insn->dst_reg].live |= REG_LIVE_WRITTEN;
			} else {
				/* R1 = (u32) R2 */
				if (is_pointer_value(env, insn->src_reg)) {
					verbose(env,
						"R%d partial copy of pointer\n",
						insn->src_reg);
					return -EACCES;
				}
				mark_reg_unknown(env, regs, insn->dst_reg);
				coerce_reg_to_size(&regs[insn->dst_reg], 4);
			}
		} else {
			/* case: R = imm
			 * remember the value we stored into this reg
			 */
			/* clear any state __mark_reg_known doesn't set */
			mark_reg_unknown(env, regs, insn->dst_reg);
			regs[insn->dst_reg].type = SCALAR_VALUE;
			if (BPF_CLASS(insn->code) == BPF_ALU64) {
				__mark_reg_known(regs + insn->dst_reg,
						 insn->imm);
			} else {
				__mark_reg_known(regs + insn->dst_reg,
						 (u32)insn->imm);
			}
		}

	} else if (opcode > BPF_END) {
		verbose(env, "invalid BPF_ALU opcode %x\n", opcode);
		return -EINVAL;

	} else {	/* all other ALU ops: and, sub, xor, add, ... */

		if (BPF_SRC(insn->code) == BPF_X) {
			if (insn->imm != 0 || insn->off != 0) {
				verbose(env, "BPF_ALU uses reserved fields\n");
				return -EINVAL;
			}
			/* check src1 operand */
			err = check_reg_arg(env, insn->src_reg, SRC_OP);
			if (err)
				return err;
		} else {
			if (insn->src_reg != BPF_REG_0 || insn->off != 0) {
				verbose(env, "BPF_ALU uses reserved fields\n");
				return -EINVAL;
			}
		}

		/* check src2 operand */
		err = check_reg_arg(env, insn->dst_reg, SRC_OP);
		if (err)
			return err;

		if ((opcode == BPF_MOD || opcode == BPF_DIV) &&
		    BPF_SRC(insn->code) == BPF_K && insn->imm == 0) {
			verbose(env, "div by zero\n");
			return -EINVAL;
		}

		if (opcode == BPF_ARSH && BPF_CLASS(insn->code) != BPF_ALU64) {
			verbose(env, "BPF_ARSH not supported for 32 bit ALU\n");
			return -EINVAL;
		}

		if ((opcode == BPF_LSH || opcode == BPF_RSH ||
		     opcode == BPF_ARSH) && BPF_SRC(insn->code) == BPF_K) {
			int size = BPF_CLASS(insn->code) == BPF_ALU64 ? 64 : 32;

			if (insn->imm < 0 || insn->imm >= size) {
				verbose(env, "invalid shift %d\n", insn->imm);
				return -EINVAL;
			}
		}

		/* check dest operand */
		err = check_reg_arg(env, insn->dst_reg, DST_OP_NO_MARK);
		if (err)
			return err;

		return adjust_reg_min_max_vals(env, insn);
	}

	return 0;
}

static void find_good_pkt_pointers(struct bpf_verifier_state *vstate,
				   struct bpf_reg_state *dst_reg,
				   enum bpf_reg_type type,
				   bool range_right_open)
{
	struct bpf_func_state *state = vstate->frame[vstate->curframe];
	struct bpf_reg_state *regs = state->regs, *reg;
	u16 new_range;
	int i, j;

	if (dst_reg->off < 0 ||
	    (dst_reg->off == 0 && range_right_open))
		/* This doesn't give us any range */
		return;

	if (dst_reg->umax_value > MAX_PACKET_OFF ||
	    dst_reg->umax_value + dst_reg->off > MAX_PACKET_OFF)
		/* Risk of overflow.  For instance, ptr + (1<<63) may be less
		 * than pkt_end, but that's because it's also less than pkt.
		 */
		return;

	new_range = dst_reg->off;
	if (range_right_open)
		new_range--;

	/* Examples for register markings:
	 *
	 * pkt_data in dst register:
	 *
	 *   r2 = r3;
	 *   r2 += 8;
	 *   if (r2 > pkt_end) goto <handle exception>
	 *   <access okay>
	 *
	 *   r2 = r3;
	 *   r2 += 8;
	 *   if (r2 < pkt_end) goto <access okay>
	 *   <handle exception>
	 *
	 *   Where:
	 *     r2 == dst_reg, pkt_end == src_reg
	 *     r2=pkt(id=n,off=8,r=0)
	 *     r3=pkt(id=n,off=0,r=0)
	 *
	 * pkt_data in src register:
	 *
	 *   r2 = r3;
	 *   r2 += 8;
	 *   if (pkt_end >= r2) goto <access okay>
	 *   <handle exception>
	 *
	 *   r2 = r3;
	 *   r2 += 8;
	 *   if (pkt_end <= r2) goto <handle exception>
	 *   <access okay>
	 *
	 *   Where:
	 *     pkt_end == dst_reg, r2 == src_reg
	 *     r2=pkt(id=n,off=8,r=0)
	 *     r3=pkt(id=n,off=0,r=0)
	 *
	 * Find register r3 and mark its range as r3=pkt(id=n,off=0,r=8)
	 * or r3=pkt(id=n,off=0,r=8-1), so that range of bytes [r3, r3 + 8)
	 * and [r3, r3 + 8-1) respectively is safe to access depending on
	 * the check.
	 */

	/* If our ids match, then we must have the same max_value.  And we
	 * don't care about the other reg's fixed offset, since if it's too big
	 * the range won't allow anything.
	 * dst_reg->off is known < MAX_PACKET_OFF, therefore it fits in a u16.
	 */
	for (i = 0; i < MAX_BPF_REG; i++)
		if (regs[i].type == type && regs[i].id == dst_reg->id)
			/* keep the maximum range already checked */
			regs[i].range = max(regs[i].range, new_range);

	for (j = 0; j <= vstate->curframe; j++) {
		state = vstate->frame[j];
		bpf_for_each_spilled_reg(i, state, reg) {
			if (!reg)
				continue;
			if (reg->type == type && reg->id == dst_reg->id)
				reg->range = max(reg->range, new_range);
		}
	}
}

/* compute branch direction of the expression "if (reg opcode val) goto target;"
 * and return:
 *  1 - branch will be taken and "goto target" will be executed
 *  0 - branch will not be taken and fall-through to next insn
 * -1 - unknown. Example: "if (reg < 5)" is unknown when register value range [0,10]
 */
static int is_branch_taken(struct bpf_reg_state *reg, u64 val, u8 opcode)
{
	if (__is_pointer_value(false, reg))
		return -1;

	switch (opcode) {
	case BPF_JEQ:
		if (tnum_is_const(reg->var_off))
			return !!tnum_equals_const(reg->var_off, val);
		break;
	case BPF_JNE:
		if (tnum_is_const(reg->var_off))
			return !tnum_equals_const(reg->var_off, val);
		break;
	case BPF_JSET:
		if ((~reg->var_off.mask & reg->var_off.value) & val)
			return 1;
		if (!((reg->var_off.mask | reg->var_off.value) & val))
			return 0;
		break;
	case BPF_JGT:
		if (reg->umin_value > val)
			return 1;
		else if (reg->umax_value <= val)
			return 0;
		break;
	case BPF_JSGT:
		if (reg->smin_value > (s64)val)
			return 1;
		else if (reg->smax_value < (s64)val)
			return 0;
		break;
	case BPF_JLT:
		if (reg->umax_value < val)
			return 1;
		else if (reg->umin_value >= val)
			return 0;
		break;
	case BPF_JSLT:
		if (reg->smax_value < (s64)val)
			return 1;
		else if (reg->smin_value >= (s64)val)
			return 0;
		break;
	case BPF_JGE:
		if (reg->umin_value >= val)
			return 1;
		else if (reg->umax_value < val)
			return 0;
		break;
	case BPF_JSGE:
		if (reg->smin_value >= (s64)val)
			return 1;
		else if (reg->smax_value < (s64)val)
			return 0;
		break;
	case BPF_JLE:
		if (reg->umax_value <= val)
			return 1;
		else if (reg->umin_value > val)
			return 0;
		break;
	case BPF_JSLE:
		if (reg->smax_value <= (s64)val)
			return 1;
		else if (reg->smin_value > (s64)val)
			return 0;
		break;
	}

	return -1;
}

/* Adjusts the register min/max values in the case that the dst_reg is the
 * variable register that we are working on, and src_reg is a constant or we're
 * simply doing a BPF_K check.
 * In JEQ/JNE cases we also adjust the var_off values.
 */
static void reg_set_min_max(struct bpf_reg_state *true_reg,
			    struct bpf_reg_state *false_reg, u64 val,
			    u8 opcode)
{
	/* If the dst_reg is a pointer, we can't learn anything about its
	 * variable offset from the compare (unless src_reg were a pointer into
	 * the same object, but we don't bother with that.
	 * Since false_reg and true_reg have the same type by construction, we
	 * only need to check one of them for pointerness.
	 */
	if (__is_pointer_value(false, false_reg))
		return;

	switch (opcode) {
	case BPF_JEQ:
		/* If this is false then we know nothing Jon Snow, but if it is
		 * true then we know for sure.
		 */
		__mark_reg_known(true_reg, val);
		break;
	case BPF_JNE:
		/* If this is true we know nothing Jon Snow, but if it is false
		 * we know the value for sure;
		 */
		__mark_reg_known(false_reg, val);
		break;
	case BPF_JSET:
		false_reg->var_off = tnum_and(false_reg->var_off,
					      tnum_const(~val));
		if (is_power_of_2(val))
			true_reg->var_off = tnum_or(true_reg->var_off,
						    tnum_const(val));
		break;
	case BPF_JGT:
		false_reg->umax_value = min(false_reg->umax_value, val);
		true_reg->umin_value = max(true_reg->umin_value, val + 1);
		break;
	case BPF_JSGT:
		false_reg->smax_value = min_t(s64, false_reg->smax_value, val);
		true_reg->smin_value = max_t(s64, true_reg->smin_value, val + 1);
		break;
	case BPF_JLT:
		false_reg->umin_value = max(false_reg->umin_value, val);
		true_reg->umax_value = min(true_reg->umax_value, val - 1);
		break;
	case BPF_JSLT:
		false_reg->smin_value = max_t(s64, false_reg->smin_value, val);
		true_reg->smax_value = min_t(s64, true_reg->smax_value, val - 1);
		break;
	case BPF_JGE:
		false_reg->umax_value = min(false_reg->umax_value, val - 1);
		true_reg->umin_value = max(true_reg->umin_value, val);
		break;
	case BPF_JSGE:
		false_reg->smax_value = min_t(s64, false_reg->smax_value, val - 1);
		true_reg->smin_value = max_t(s64, true_reg->smin_value, val);
		break;
	case BPF_JLE:
		false_reg->umin_value = max(false_reg->umin_value, val + 1);
		true_reg->umax_value = min(true_reg->umax_value, val);
		break;
	case BPF_JSLE:
		false_reg->smin_value = max_t(s64, false_reg->smin_value, val + 1);
		true_reg->smax_value = min_t(s64, true_reg->smax_value, val);
		break;
	default:
		break;
	}

	__reg_deduce_bounds(false_reg);
	__reg_deduce_bounds(true_reg);
	/* We might have learned some bits from the bounds. */
	__reg_bound_offset(false_reg);
	__reg_bound_offset(true_reg);
	/* Intersecting with the old var_off might have improved our bounds
	 * slightly.  e.g. if umax was 0x7f...f and var_off was (0; 0xf...fc),
	 * then new var_off is (0; 0x7f...fc) which improves our umax.
	 */
	__update_reg_bounds(false_reg);
	__update_reg_bounds(true_reg);
}

/* Same as above, but for the case that dst_reg holds a constant and src_reg is
 * the variable reg.
 */
static void reg_set_min_max_inv(struct bpf_reg_state *true_reg,
				struct bpf_reg_state *false_reg, u64 val,
				u8 opcode)
{
	if (__is_pointer_value(false, false_reg))
		return;

	switch (opcode) {
	case BPF_JEQ:
		/* If this is false then we know nothing Jon Snow, but if it is
		 * true then we know for sure.
		 */
		__mark_reg_known(true_reg, val);
		break;
	case BPF_JNE:
		/* If this is true we know nothing Jon Snow, but if it is false
		 * we know the value for sure;
		 */
		__mark_reg_known(false_reg, val);
		break;
	case BPF_JSET:
		false_reg->var_off = tnum_and(false_reg->var_off,
					      tnum_const(~val));
		if (is_power_of_2(val))
			true_reg->var_off = tnum_or(true_reg->var_off,
						    tnum_const(val));
		break;
	case BPF_JGT:
		true_reg->umax_value = min(true_reg->umax_value, val - 1);
		false_reg->umin_value = max(false_reg->umin_value, val);
		break;
	case BPF_JSGT:
		true_reg->smax_value = min_t(s64, true_reg->smax_value, val - 1);
		false_reg->smin_value = max_t(s64, false_reg->smin_value, val);
		break;
	case BPF_JLT:
		true_reg->umin_value = max(true_reg->umin_value, val + 1);
		false_reg->umax_value = min(false_reg->umax_value, val);
		break;
	case BPF_JSLT:
		true_reg->smin_value = max_t(s64, true_reg->smin_value, val + 1);
		false_reg->smax_value = min_t(s64, false_reg->smax_value, val);
		break;
	case BPF_JGE:
		true_reg->umax_value = min(true_reg->umax_value, val);
		false_reg->umin_value = max(false_reg->umin_value, val + 1);
		break;
	case BPF_JSGE:
		true_reg->smax_value = min_t(s64, true_reg->smax_value, val);
		false_reg->smin_value = max_t(s64, false_reg->smin_value, val + 1);
		break;
	case BPF_JLE:
		true_reg->umin_value = max(true_reg->umin_value, val);
		false_reg->umax_value = min(false_reg->umax_value, val - 1);
		break;
	case BPF_JSLE:
		true_reg->smin_value = max_t(s64, true_reg->smin_value, val);
		false_reg->smax_value = min_t(s64, false_reg->smax_value, val - 1);
		break;
	default:
		break;
	}

	__reg_deduce_bounds(false_reg);
	__reg_deduce_bounds(true_reg);
	/* We might have learned some bits from the bounds. */
	__reg_bound_offset(false_reg);
	__reg_bound_offset(true_reg);
	/* Intersecting with the old var_off might have improved our bounds
	 * slightly.  e.g. if umax was 0x7f...f and var_off was (0; 0xf...fc),
	 * then new var_off is (0; 0x7f...fc) which improves our umax.
	 */
	__update_reg_bounds(false_reg);
	__update_reg_bounds(true_reg);
}

/* Regs are known to be equal, so intersect their min/max/var_off */
static void __reg_combine_min_max(struct bpf_reg_state *src_reg,
				  struct bpf_reg_state *dst_reg)
{
	src_reg->umin_value = dst_reg->umin_value = max(src_reg->umin_value,
							dst_reg->umin_value);
	src_reg->umax_value = dst_reg->umax_value = min(src_reg->umax_value,
							dst_reg->umax_value);
	src_reg->smin_value = dst_reg->smin_value = max(src_reg->smin_value,
							dst_reg->smin_value);
	src_reg->smax_value = dst_reg->smax_value = min(src_reg->smax_value,
							dst_reg->smax_value);
	src_reg->var_off = dst_reg->var_off = tnum_intersect(src_reg->var_off,
							     dst_reg->var_off);
	/* We might have learned new bounds from the var_off. */
	__update_reg_bounds(src_reg);
	__update_reg_bounds(dst_reg);
	/* We might have learned something about the sign bit. */
	__reg_deduce_bounds(src_reg);
	__reg_deduce_bounds(dst_reg);
	/* We might have learned some bits from the bounds. */
	__reg_bound_offset(src_reg);
	__reg_bound_offset(dst_reg);
	/* Intersecting with the old var_off might have improved our bounds
	 * slightly.  e.g. if umax was 0x7f...f and var_off was (0; 0xf...fc),
	 * then new var_off is (0; 0x7f...fc) which improves our umax.
	 */
	__update_reg_bounds(src_reg);
	__update_reg_bounds(dst_reg);
}

static void reg_combine_min_max(struct bpf_reg_state *true_src,
				struct bpf_reg_state *true_dst,
				struct bpf_reg_state *false_src,
				struct bpf_reg_state *false_dst,
				u8 opcode)
{
	switch (opcode) {
	case BPF_JEQ:
		__reg_combine_min_max(true_src, true_dst);
		break;
	case BPF_JNE:
		__reg_combine_min_max(false_src, false_dst);
		break;
	}
}

static void mark_ptr_or_null_reg(struct bpf_reg_state *reg, u32 id,
				 bool is_null)
{
	if (reg_type_may_be_null(reg->type) && reg->id == id) {
		/* Old offset (both fixed and variable parts) should
		 * have been known-zero, because we don't allow pointer
		 * arithmetic on pointers that might be NULL.
		 */
		if (WARN_ON_ONCE(reg->smin_value || reg->smax_value ||
				 !tnum_equals_const(reg->var_off, 0) ||
				 reg->off)) {
			__mark_reg_known_zero(reg);
			reg->off = 0;
		}
		if (is_null) {
			reg->type = SCALAR_VALUE;
		} else if (reg->type == PTR_TO_MAP_VALUE_OR_NULL) {
			if (reg->map_ptr->inner_map_meta) {
				reg->type = CONST_PTR_TO_MAP;
				reg->map_ptr = reg->map_ptr->inner_map_meta;
			} else {
				reg->type = PTR_TO_MAP_VALUE;
			}
		}
		/* We don't need id from this point onwards anymore, thus we
		 * should better reset it, so that state pruning has chances
		 * to take effect.
		 */
		reg->id = 0;
	}
}

/* The logic is similar to find_good_pkt_pointers(), both could eventually
 * be folded together at some point.
 */
static void mark_ptr_or_null_regs(struct bpf_verifier_state *vstate, u32 regno,
				  bool is_null)
{
	struct bpf_func_state *state = vstate->frame[vstate->curframe];
	struct bpf_reg_state *reg, *regs = state->regs;
	u32 id = regs[regno].id;
	int i, j;

	for (i = 0; i < MAX_BPF_REG; i++)
		mark_ptr_or_null_reg(&regs[i], id, is_null);

	for (j = 0; j <= vstate->curframe; j++) {
		state = vstate->frame[j];
		bpf_for_each_spilled_reg(i, state, reg) {
			if (!reg)
				continue;
			mark_ptr_or_null_reg(reg, id, is_null);
		}
	}
}

static bool try_match_pkt_pointers(const struct bpf_insn *insn,
				   struct bpf_reg_state *dst_reg,
				   struct bpf_reg_state *src_reg,
				   struct bpf_verifier_state *this_branch,
				   struct bpf_verifier_state *other_branch)
{
	if (BPF_SRC(insn->code) != BPF_X)
		return false;

	switch (BPF_OP(insn->code)) {
	case BPF_JGT:
		if ((dst_reg->type == PTR_TO_PACKET &&
		     src_reg->type == PTR_TO_PACKET_END) ||
		    (dst_reg->type == PTR_TO_PACKET_META &&
		     reg_is_init_pkt_pointer(src_reg, PTR_TO_PACKET))) {
			/* pkt_data' > pkt_end, pkt_meta' > pkt_data */
			find_good_pkt_pointers(this_branch, dst_reg,
					       dst_reg->type, false);
		} else if ((dst_reg->type == PTR_TO_PACKET_END &&
			    src_reg->type == PTR_TO_PACKET) ||
			   (reg_is_init_pkt_pointer(dst_reg, PTR_TO_PACKET) &&
			    src_reg->type == PTR_TO_PACKET_META)) {
			/* pkt_end > pkt_data', pkt_data > pkt_meta' */
			find_good_pkt_pointers(other_branch, src_reg,
					       src_reg->type, true);
		} else {
			return false;
		}
		break;
	case BPF_JLT:
		if ((dst_reg->type == PTR_TO_PACKET &&
		     src_reg->type == PTR_TO_PACKET_END) ||
		    (dst_reg->type == PTR_TO_PACKET_META &&
		     reg_is_init_pkt_pointer(src_reg, PTR_TO_PACKET))) {
			/* pkt_data' < pkt_end, pkt_meta' < pkt_data */
			find_good_pkt_pointers(other_branch, dst_reg,
					       dst_reg->type, true);
		} else if ((dst_reg->type == PTR_TO_PACKET_END &&
			    src_reg->type == PTR_TO_PACKET) ||
			   (reg_is_init_pkt_pointer(dst_reg, PTR_TO_PACKET) &&
			    src_reg->type == PTR_TO_PACKET_META)) {
			/* pkt_end < pkt_data', pkt_data > pkt_meta' */
			find_good_pkt_pointers(this_branch, src_reg,
					       src_reg->type, false);
		} else {
			return false;
		}
		break;
	case BPF_JGE:
		if ((dst_reg->type == PTR_TO_PACKET &&
		     src_reg->type == PTR_TO_PACKET_END) ||
		    (dst_reg->type == PTR_TO_PACKET_META &&
		     reg_is_init_pkt_pointer(src_reg, PTR_TO_PACKET))) {
			/* pkt_data' >= pkt_end, pkt_meta' >= pkt_data */
			find_good_pkt_pointers(this_branch, dst_reg,
					       dst_reg->type, true);
		} else if ((dst_reg->type == PTR_TO_PACKET_END &&
			    src_reg->type == PTR_TO_PACKET) ||
			   (reg_is_init_pkt_pointer(dst_reg, PTR_TO_PACKET) &&
			    src_reg->type == PTR_TO_PACKET_META)) {
			/* pkt_end >= pkt_data', pkt_data >= pkt_meta' */
			find_good_pkt_pointers(other_branch, src_reg,
					       src_reg->type, false);
		} else {
			return false;
		}
		break;
	case BPF_JLE:
		if ((dst_reg->type == PTR_TO_PACKET &&
		     src_reg->type == PTR_TO_PACKET_END) ||
		    (dst_reg->type == PTR_TO_PACKET_META &&
		     reg_is_init_pkt_pointer(src_reg, PTR_TO_PACKET))) {
			/* pkt_data' <= pkt_end, pkt_meta' <= pkt_data */
			find_good_pkt_pointers(other_branch, dst_reg,
					       dst_reg->type, false);
		} else if ((dst_reg->type == PTR_TO_PACKET_END &&
			    src_reg->type == PTR_TO_PACKET) ||
			   (reg_is_init_pkt_pointer(dst_reg, PTR_TO_PACKET) &&
			    src_reg->type == PTR_TO_PACKET_META)) {
			/* pkt_end <= pkt_data', pkt_data <= pkt_meta' */
			find_good_pkt_pointers(this_branch, src_reg,
					       src_reg->type, true);
		} else {
			return false;
		}
		break;
	default:
		return false;
	}

	return true;
}

static int check_cond_jmp_op(struct bpf_verifier_env *env,
			     struct bpf_insn *insn, int *insn_idx)
{
	struct bpf_verifier_state *this_branch = env->cur_state;
	struct bpf_verifier_state *other_branch;
	struct bpf_reg_state *regs = this_branch->frame[this_branch->curframe]->regs;
	struct bpf_reg_state *dst_reg, *other_branch_regs;
	u8 opcode = BPF_OP(insn->code);
	int err;

	if (opcode > BPF_JSLE) {
		verbose(env, "invalid BPF_JMP opcode %x\n", opcode);
		return -EINVAL;
	}

	if (BPF_SRC(insn->code) == BPF_X) {
		if (insn->imm != 0) {
			verbose(env, "BPF_JMP uses reserved fields\n");
			return -EINVAL;
		}

		/* check src1 operand */
		err = check_reg_arg(env, insn->src_reg, SRC_OP);
		if (err)
			return err;

		if (is_pointer_value(env, insn->src_reg)) {
			verbose(env, "R%d pointer comparison prohibited\n",
				insn->src_reg);
			return -EACCES;
		}
	} else {
		if (insn->src_reg != BPF_REG_0) {
			verbose(env, "BPF_JMP uses reserved fields\n");
			return -EINVAL;
		}
	}

	/* check src2 operand */
	err = check_reg_arg(env, insn->dst_reg, SRC_OP);
	if (err)
		return err;

	dst_reg = &regs[insn->dst_reg];

<<<<<<< HEAD
	if (BPF_SRC(insn->code) == BPF_K) {
		int pred = is_branch_taken(dst_reg, insn->imm, opcode);

		if (pred == 1) {
			 /* only follow the goto, ignore fall-through */
			*insn_idx += insn->off;
			return 0;
		} else if (pred == 0) {
			/* only follow fall-through branch, since
			 * that's where the program will go
=======
	/* detect if R == 0 where R was initialized to zero earlier */
	if (BPF_SRC(insn->code) == BPF_K &&
	    (opcode == BPF_JEQ || opcode == BPF_JNE) &&
	    dst_reg->type == SCALAR_VALUE &&
	    tnum_equals_const(dst_reg->var_off, insn->imm)) {
		if (opcode == BPF_JEQ) {
			/* if (imm == imm) goto pc+off;
			 * Only follow the goto, ignore fall-through. If needed, push
			 * the fall-through branch for simulation under speculative
			 * execution.
			 */
			if (!env->allow_ptr_leaks &&
			    !sanitize_speculative_path(env, insn, *insn_idx + 1,
						       *insn_idx))
				return -EFAULT;
			*insn_idx += insn->off;
			return 0;
		} else {
			/* if (imm != imm) goto pc+off;
			 * Only follow the fall-through branch, since that's where the
			 * program will go. If needed, push the goto branch for
			 * simulation under speculative execution.
>>>>>>> 8e13fdae
			 */
			if (!env->allow_ptr_leaks &&
			    !sanitize_speculative_path(env, insn,
						       *insn_idx + insn->off + 1,
					       *insn_idx))
				return -EFAULT;
			return 0;
		}
	}

	other_branch = push_stack(env, *insn_idx + insn->off + 1, *insn_idx,
				  false);
	if (!other_branch)
		return -EFAULT;
	other_branch_regs = other_branch->frame[other_branch->curframe]->regs;

	/* detect if we are comparing against a constant value so we can adjust
	 * our min/max values for our dst register.
	 * this is only legit if both are scalars (or pointers to the same
	 * object, I suppose, but we don't support that right now), because
	 * otherwise the different base pointers mean the offsets aren't
	 * comparable.
	 */
	if (BPF_SRC(insn->code) == BPF_X) {
		if (dst_reg->type == SCALAR_VALUE &&
		    regs[insn->src_reg].type == SCALAR_VALUE) {
			if (tnum_is_const(regs[insn->src_reg].var_off))
				reg_set_min_max(&other_branch_regs[insn->dst_reg],
						dst_reg, regs[insn->src_reg].var_off.value,
						opcode);
			else if (tnum_is_const(dst_reg->var_off))
				reg_set_min_max_inv(&other_branch_regs[insn->src_reg],
						    &regs[insn->src_reg],
						    dst_reg->var_off.value, opcode);
			else if (opcode == BPF_JEQ || opcode == BPF_JNE)
				/* Comparing for equality, we can combine knowledge */
				reg_combine_min_max(&other_branch_regs[insn->src_reg],
						    &other_branch_regs[insn->dst_reg],
						    &regs[insn->src_reg],
						    &regs[insn->dst_reg], opcode);
		}
	} else if (dst_reg->type == SCALAR_VALUE) {
		reg_set_min_max(&other_branch_regs[insn->dst_reg],
					dst_reg, insn->imm, opcode);
	}

	/* detect if R == 0 where R is returned from bpf_map_lookup_elem() */
	if (BPF_SRC(insn->code) == BPF_K &&
	    insn->imm == 0 && (opcode == BPF_JEQ || opcode == BPF_JNE) &&
	    reg_type_may_be_null(dst_reg->type)) {
		/* Mark all identical registers in each branch as either
		 * safe or unknown depending R == 0 or R != 0 conditional.
		 */
		mark_ptr_or_null_regs(this_branch, insn->dst_reg,
				      opcode == BPF_JNE);
		mark_ptr_or_null_regs(other_branch, insn->dst_reg,
				      opcode == BPF_JEQ);
	} else if (!try_match_pkt_pointers(insn, dst_reg, &regs[insn->src_reg],
					   this_branch, other_branch) &&
		   is_pointer_value(env, insn->dst_reg)) {
		verbose(env, "R%d pointer comparison prohibited\n",
			insn->dst_reg);
		return -EACCES;
	}
	if (env->log.level & BPF_LOG_LEVEL)
		print_verifier_state(env, this_branch->frame[this_branch->curframe]);
	return 0;
}

/* return the map pointer stored inside BPF_LD_IMM64 instruction */
static struct bpf_map *ld_imm64_to_map_ptr(struct bpf_insn *insn)
{
	u64 imm64 = ((u64) (u32) insn[0].imm) | ((u64) (u32) insn[1].imm) << 32;

	return (struct bpf_map *) (unsigned long) imm64;
}

/* verify BPF_LD_IMM64 instruction */
static int check_ld_imm(struct bpf_verifier_env *env, struct bpf_insn *insn)
{
	struct bpf_reg_state *regs = cur_regs(env);
	int err;

	if (BPF_SIZE(insn->code) != BPF_DW) {
		verbose(env, "invalid BPF_LD_IMM insn\n");
		return -EINVAL;
	}
	if (insn->off != 0) {
		verbose(env, "BPF_LD_IMM64 uses reserved fields\n");
		return -EINVAL;
	}

	err = check_reg_arg(env, insn->dst_reg, DST_OP);
	if (err)
		return err;

	if (insn->src_reg == 0) {
		u64 imm = ((u64)(insn + 1)->imm << 32) | (u32)insn->imm;

		regs[insn->dst_reg].type = SCALAR_VALUE;
		__mark_reg_known(&regs[insn->dst_reg], imm);
		return 0;
	}

	/* replace_map_fd_with_map_ptr() should have caught bad ld_imm64 */
	BUG_ON(insn->src_reg != BPF_PSEUDO_MAP_FD);

	regs[insn->dst_reg].type = CONST_PTR_TO_MAP;
	regs[insn->dst_reg].map_ptr = ld_imm64_to_map_ptr(insn);
	return 0;
}

static bool may_access_skb(enum bpf_prog_type type)
{
	switch (type) {
	case BPF_PROG_TYPE_SOCKET_FILTER:
	case BPF_PROG_TYPE_SCHED_CLS:
	case BPF_PROG_TYPE_SCHED_ACT:
		return true;
	default:
		return false;
	}
}

/* verify safety of LD_ABS|LD_IND instructions:
 * - they can only appear in the programs where ctx == skb
 * - since they are wrappers of function calls, they scratch R1-R5 registers,
 *   preserve R6-R9, and store return value into R0
 *
 * Implicit input:
 *   ctx == skb == R6 == CTX
 *
 * Explicit input:
 *   SRC == any register
 *   IMM == 32-bit immediate
 *
 * Output:
 *   R0 - 8/16/32-bit skb data converted to cpu endianness
 */
static int check_ld_abs(struct bpf_verifier_env *env, struct bpf_insn *insn)
{
	struct bpf_reg_state *regs = cur_regs(env);
	u8 mode = BPF_MODE(insn->code);
	int i, err;

	if (!may_access_skb(env->prog->type)) {
		verbose(env, "BPF_LD_[ABS|IND] instructions not allowed for this program type\n");
		return -EINVAL;
	}

	if (!env->ops->gen_ld_abs) {
		verbose(env, "bpf verifier is misconfigured\n");
		return -EINVAL;
	}

	if (env->subprog_cnt > 1) {
		/* when program has LD_ABS insn JITs and interpreter assume
		 * that r1 == ctx == skb which is not the case for callees
		 * that can have arbitrary arguments. It's problematic
		 * for main prog as well since JITs would need to analyze
		 * all functions in order to make proper register save/restore
		 * decisions in the main prog. Hence disallow LD_ABS with calls
		 */
		verbose(env, "BPF_LD_[ABS|IND] instructions cannot be mixed with bpf-to-bpf calls\n");
		return -EINVAL;
	}

	if (insn->dst_reg != BPF_REG_0 || insn->off != 0 ||
	    BPF_SIZE(insn->code) == BPF_DW ||
	    (mode == BPF_ABS && insn->src_reg != BPF_REG_0)) {
		verbose(env, "BPF_LD_[ABS|IND] uses reserved fields\n");
		return -EINVAL;
	}

	/* check whether implicit source operand (register R6) is readable */
	err = check_reg_arg(env, BPF_REG_6, SRC_OP);
	if (err)
		return err;

	if (regs[BPF_REG_6].type != PTR_TO_CTX) {
		verbose(env,
			"at the time of BPF_LD_ABS|IND R6 != pointer to skb\n");
		return -EINVAL;
	}

	if (mode == BPF_IND) {
		/* check explicit source operand */
		err = check_reg_arg(env, insn->src_reg, SRC_OP);
		if (err)
			return err;
	}

	/* reset caller saved regs to unreadable */
	for (i = 0; i < CALLER_SAVED_REGS; i++) {
		mark_reg_not_init(env, regs, caller_saved[i]);
		check_reg_arg(env, caller_saved[i], DST_OP_NO_MARK);
	}

	/* mark destination R0 register as readable, since it contains
	 * the value fetched from the packet.
	 * Already marked as written above.
	 */
	mark_reg_unknown(env, regs, BPF_REG_0);
	return 0;
}

static int check_return_code(struct bpf_verifier_env *env)
{
	struct bpf_reg_state *reg;
	struct tnum range = tnum_range(0, 1);

	switch (env->prog->type) {
	case BPF_PROG_TYPE_CGROUP_SKB:
	case BPF_PROG_TYPE_CGROUP_SOCK:
	case BPF_PROG_TYPE_CGROUP_SOCK_ADDR:
	case BPF_PROG_TYPE_SOCK_OPS:
	case BPF_PROG_TYPE_CGROUP_DEVICE:
		break;
	default:
		return 0;
	}

	reg = cur_regs(env) + BPF_REG_0;
	if (reg->type != SCALAR_VALUE) {
		verbose(env, "At program exit the register R0 is not a known value (%s)\n",
			reg_type_str[reg->type]);
		return -EINVAL;
	}

	if (!tnum_in(range, reg->var_off)) {
		verbose(env, "At program exit the register R0 ");
		if (!tnum_is_unknown(reg->var_off)) {
			char tn_buf[48];

			tnum_strn(tn_buf, sizeof(tn_buf), reg->var_off);
			verbose(env, "has value %s", tn_buf);
		} else {
			verbose(env, "has unknown scalar value");
		}
		verbose(env, " should have been 0 or 1\n");
		return -EINVAL;
	}
	return 0;
}

/* non-recursive DFS pseudo code
 * 1  procedure DFS-iterative(G,v):
 * 2      label v as discovered
 * 3      let S be a stack
 * 4      S.push(v)
 * 5      while S is not empty
 * 6            t <- S.pop()
 * 7            if t is what we're looking for:
 * 8                return t
 * 9            for all edges e in G.adjacentEdges(t) do
 * 10               if edge e is already labelled
 * 11                   continue with the next edge
 * 12               w <- G.adjacentVertex(t,e)
 * 13               if vertex w is not discovered and not explored
 * 14                   label e as tree-edge
 * 15                   label w as discovered
 * 16                   S.push(w)
 * 17                   continue at 5
 * 18               else if vertex w is discovered
 * 19                   label e as back-edge
 * 20               else
 * 21                   // vertex w is explored
 * 22                   label e as forward- or cross-edge
 * 23           label t as explored
 * 24           S.pop()
 *
 * convention:
 * 0x10 - discovered
 * 0x11 - discovered and fall-through edge labelled
 * 0x12 - discovered and fall-through and branch edges labelled
 * 0x20 - explored
 */

enum {
	DISCOVERED = 0x10,
	EXPLORED = 0x20,
	FALLTHROUGH = 1,
	BRANCH = 2,
};

#define STATE_LIST_MARK ((struct bpf_verifier_state_list *) -1L)

static int *insn_stack;	/* stack of insns to process */
static int cur_stack;	/* current stack index */
static int *insn_state;

/* t, w, e - match pseudo-code above:
 * t - index of current instruction
 * w - next instruction
 * e - edge
 */
static int push_insn(int t, int w, int e, struct bpf_verifier_env *env)
{
	if (e == FALLTHROUGH && insn_state[t] >= (DISCOVERED | FALLTHROUGH))
		return 0;

	if (e == BRANCH && insn_state[t] >= (DISCOVERED | BRANCH))
		return 0;

	if (w < 0 || w >= env->prog->len) {
		verbose(env, "jump out of range from insn %d to %d\n", t, w);
		return -EINVAL;
	}

	if (e == BRANCH)
		/* mark branch target for state pruning */
		env->explored_states[w] = STATE_LIST_MARK;

	if (insn_state[w] == 0) {
		/* tree-edge */
		insn_state[t] = DISCOVERED | e;
		insn_state[w] = DISCOVERED;
		if (cur_stack >= env->prog->len)
			return -E2BIG;
		insn_stack[cur_stack++] = w;
		return 1;
	} else if ((insn_state[w] & 0xF0) == DISCOVERED) {
		verbose(env, "back-edge from insn %d to %d\n", t, w);
		return -EINVAL;
	} else if (insn_state[w] == EXPLORED) {
		/* forward- or cross-edge */
		insn_state[t] = DISCOVERED | e;
	} else {
		verbose(env, "insn state internal bug\n");
		return -EFAULT;
	}
	return 0;
}

/* non-recursive depth-first-search to detect loops in BPF program
 * loop == back-edge in directed graph
 */
static int check_cfg(struct bpf_verifier_env *env)
{
	struct bpf_insn *insns = env->prog->insnsi;
	int insn_cnt = env->prog->len;
	int ret = 0;
	int i, t;

	ret = check_subprogs(env);
	if (ret < 0)
		return ret;

	insn_state = kcalloc(insn_cnt, sizeof(int), GFP_KERNEL);
	if (!insn_state)
		return -ENOMEM;

	insn_stack = kcalloc(insn_cnt, sizeof(int), GFP_KERNEL);
	if (!insn_stack) {
		kfree(insn_state);
		return -ENOMEM;
	}

	insn_state[0] = DISCOVERED; /* mark 1st insn as discovered */
	insn_stack[0] = 0; /* 0 is the first instruction */
	cur_stack = 1;

peek_stack:
	if (cur_stack == 0)
		goto check_state;
	t = insn_stack[cur_stack - 1];

	if (BPF_CLASS(insns[t].code) == BPF_JMP) {
		u8 opcode = BPF_OP(insns[t].code);

		if (opcode == BPF_EXIT) {
			goto mark_explored;
		} else if (opcode == BPF_CALL) {
			ret = push_insn(t, t + 1, FALLTHROUGH, env);
			if (ret == 1)
				goto peek_stack;
			else if (ret < 0)
				goto err_free;
			if (t + 1 < insn_cnt)
				env->explored_states[t + 1] = STATE_LIST_MARK;
			if (insns[t].src_reg == BPF_PSEUDO_CALL) {
				env->explored_states[t] = STATE_LIST_MARK;
				ret = push_insn(t, t + insns[t].imm + 1, BRANCH, env);
				if (ret == 1)
					goto peek_stack;
				else if (ret < 0)
					goto err_free;
			}
		} else if (opcode == BPF_JA) {
			if (BPF_SRC(insns[t].code) != BPF_K) {
				ret = -EINVAL;
				goto err_free;
			}
			/* unconditional jump with single edge */
			ret = push_insn(t, t + insns[t].off + 1,
					FALLTHROUGH, env);
			if (ret == 1)
				goto peek_stack;
			else if (ret < 0)
				goto err_free;
			/* tell verifier to check for equivalent states
			 * after every call and jump
			 */
			if (t + 1 < insn_cnt)
				env->explored_states[t + 1] = STATE_LIST_MARK;
		} else {
			/* conditional jump with two edges */
			env->explored_states[t] = STATE_LIST_MARK;
			ret = push_insn(t, t + 1, FALLTHROUGH, env);
			if (ret == 1)
				goto peek_stack;
			else if (ret < 0)
				goto err_free;

			ret = push_insn(t, t + insns[t].off + 1, BRANCH, env);
			if (ret == 1)
				goto peek_stack;
			else if (ret < 0)
				goto err_free;
		}
	} else {
		/* all other non-branch instructions with single
		 * fall-through edge
		 */
		ret = push_insn(t, t + 1, FALLTHROUGH, env);
		if (ret == 1)
			goto peek_stack;
		else if (ret < 0)
			goto err_free;
	}

mark_explored:
	insn_state[t] = EXPLORED;
	if (cur_stack-- <= 0) {
		verbose(env, "pop stack internal bug\n");
		ret = -EFAULT;
		goto err_free;
	}
	goto peek_stack;

check_state:
	for (i = 0; i < insn_cnt; i++) {
		if (insn_state[i] != EXPLORED) {
			verbose(env, "unreachable insn %d\n", i);
			ret = -EINVAL;
			goto err_free;
		}
	}
	ret = 0; /* cfg looks good */

err_free:
	kfree(insn_state);
	kfree(insn_stack);
	return ret;
}

/* check %cur's range satisfies %old's */
static bool range_within(struct bpf_reg_state *old,
			 struct bpf_reg_state *cur)
{
	return old->umin_value <= cur->umin_value &&
	       old->umax_value >= cur->umax_value &&
	       old->smin_value <= cur->smin_value &&
	       old->smax_value >= cur->smax_value;
}

/* Maximum number of register states that can exist at once */
#define ID_MAP_SIZE	(MAX_BPF_REG + MAX_BPF_STACK / BPF_REG_SIZE)
struct idpair {
	u32 old;
	u32 cur;
};

/* If in the old state two registers had the same id, then they need to have
 * the same id in the new state as well.  But that id could be different from
 * the old state, so we need to track the mapping from old to new ids.
 * Once we have seen that, say, a reg with old id 5 had new id 9, any subsequent
 * regs with old id 5 must also have new id 9 for the new state to be safe.  But
 * regs with a different old id could still have new id 9, we don't care about
 * that.
 * So we look through our idmap to see if this old id has been seen before.  If
 * so, we require the new id to match; otherwise, we add the id pair to the map.
 */
static bool check_ids(u32 old_id, u32 cur_id, struct idpair *idmap)
{
	unsigned int i;

	for (i = 0; i < ID_MAP_SIZE; i++) {
		if (!idmap[i].old) {
			/* Reached an empty slot; haven't seen this id before */
			idmap[i].old = old_id;
			idmap[i].cur = cur_id;
			return true;
		}
		if (idmap[i].old == old_id)
			return idmap[i].cur == cur_id;
	}
	/* We ran out of idmap slots, which should be impossible */
	WARN_ON_ONCE(1);
	return false;
}

static void clean_func_state(struct bpf_verifier_env *env,
			     struct bpf_func_state *st)
{
	enum bpf_reg_liveness live;
	int i, j;

	for (i = 0; i < BPF_REG_FP; i++) {
		live = st->regs[i].live;
		/* liveness must not touch this register anymore */
		st->regs[i].live |= REG_LIVE_DONE;
		if (!(live & REG_LIVE_READ))
			/* since the register is unused, clear its state
			 * to make further comparison simpler
			 */
			__mark_reg_not_init(&st->regs[i]);
	}

	for (i = 0; i < st->allocated_stack / BPF_REG_SIZE; i++) {
		live = st->stack[i].spilled_ptr.live;
		/* liveness must not touch this stack slot anymore */
		st->stack[i].spilled_ptr.live |= REG_LIVE_DONE;
		if (!(live & REG_LIVE_READ)) {
			__mark_reg_not_init(&st->stack[i].spilled_ptr);
			for (j = 0; j < BPF_REG_SIZE; j++)
				st->stack[i].slot_type[j] = STACK_INVALID;
		}
	}
}

static void clean_verifier_state(struct bpf_verifier_env *env,
				 struct bpf_verifier_state *st)
{
	int i;

	if (st->frame[0]->regs[0].live & REG_LIVE_DONE)
		/* all regs in this state in all frames were already marked */
		return;

	for (i = 0; i <= st->curframe; i++)
		clean_func_state(env, st->frame[i]);
}

/* the parentage chains form a tree.
 * the verifier states are added to state lists at given insn and
 * pushed into state stack for future exploration.
 * when the verifier reaches bpf_exit insn some of the verifer states
 * stored in the state lists have their final liveness state already,
 * but a lot of states will get revised from liveness point of view when
 * the verifier explores other branches.
 * Example:
 * 1: r0 = 1
 * 2: if r1 == 100 goto pc+1
 * 3: r0 = 2
 * 4: exit
 * when the verifier reaches exit insn the register r0 in the state list of
 * insn 2 will be seen as !REG_LIVE_READ. Then the verifier pops the other_branch
 * of insn 2 and goes exploring further. At the insn 4 it will walk the
 * parentage chain from insn 4 into insn 2 and will mark r0 as REG_LIVE_READ.
 *
 * Since the verifier pushes the branch states as it sees them while exploring
 * the program the condition of walking the branch instruction for the second
 * time means that all states below this branch were already explored and
 * their final liveness markes are already propagated.
 * Hence when the verifier completes the search of state list in is_state_visited()
 * we can call this clean_live_states() function to mark all liveness states
 * as REG_LIVE_DONE to indicate that 'parent' pointers of 'struct bpf_reg_state'
 * will not be used.
 * This function also clears the registers and stack for states that !READ
 * to simplify state merging.
 *
 * Important note here that walking the same branch instruction in the callee
 * doesn't meant that the states are DONE. The verifier has to compare
 * the callsites
 */
static void clean_live_states(struct bpf_verifier_env *env, int insn,
			      struct bpf_verifier_state *cur)
{
	struct bpf_verifier_state_list *sl;
	int i;

	sl = env->explored_states[insn];
	if (!sl)
		return;

	while (sl != STATE_LIST_MARK) {
		if (sl->state.curframe != cur->curframe)
			goto next;
		for (i = 0; i <= cur->curframe; i++)
			if (sl->state.frame[i]->callsite != cur->frame[i]->callsite)
				goto next;
		clean_verifier_state(env, &sl->state);
next:
		sl = sl->next;
	}
}

/* Returns true if (rold safe implies rcur safe) */
static bool regsafe(struct bpf_reg_state *rold, struct bpf_reg_state *rcur,
		    struct idpair *idmap)
{
	bool equal;

	if (!(rold->live & REG_LIVE_READ))
		/* explored state didn't use this */
		return true;

	equal = memcmp(rold, rcur, offsetof(struct bpf_reg_state, parent)) == 0;

	if (rold->type == PTR_TO_STACK)
		/* two stack pointers are equal only if they're pointing to
		 * the same stack frame, since fp-8 in foo != fp-8 in bar
		 */
		return equal && rold->frameno == rcur->frameno;

	if (equal)
		return true;

	if (rold->type == NOT_INIT)
		/* explored state can't have used this */
		return true;
	if (rcur->type == NOT_INIT)
		return false;
	switch (rold->type) {
	case SCALAR_VALUE:
		if (rcur->type == SCALAR_VALUE) {
			/* new val must satisfy old val knowledge */
			return range_within(rold, rcur) &&
			       tnum_in(rold->var_off, rcur->var_off);
		} else {
			/* We're trying to use a pointer in place of a scalar.
			 * Even if the scalar was unbounded, this could lead to
			 * pointer leaks because scalars are allowed to leak
			 * while pointers are not. We could make this safe in
			 * special cases if root is calling us, but it's
			 * probably not worth the hassle.
			 */
			return false;
		}
	case PTR_TO_MAP_VALUE:
		/* If the new min/max/var_off satisfy the old ones and
		 * everything else matches, we are OK.
		 * We don't care about the 'id' value, because nothing
		 * uses it for PTR_TO_MAP_VALUE (only for ..._OR_NULL)
		 */
		return memcmp(rold, rcur, offsetof(struct bpf_reg_state, id)) == 0 &&
		       range_within(rold, rcur) &&
		       tnum_in(rold->var_off, rcur->var_off);
	case PTR_TO_MAP_VALUE_OR_NULL:
		/* a PTR_TO_MAP_VALUE could be safe to use as a
		 * PTR_TO_MAP_VALUE_OR_NULL into the same map.
		 * However, if the old PTR_TO_MAP_VALUE_OR_NULL then got NULL-
		 * checked, doing so could have affected others with the same
		 * id, and we can't check for that because we lost the id when
		 * we converted to a PTR_TO_MAP_VALUE.
		 */
		if (rcur->type != PTR_TO_MAP_VALUE_OR_NULL)
			return false;
		if (memcmp(rold, rcur, offsetof(struct bpf_reg_state, id)))
			return false;
		/* Check our ids match any regs they're supposed to */
		return check_ids(rold->id, rcur->id, idmap);
	case PTR_TO_PACKET_META:
	case PTR_TO_PACKET:
		if (rcur->type != rold->type)
			return false;
		/* We must have at least as much range as the old ptr
		 * did, so that any accesses which were safe before are
		 * still safe.  This is true even if old range < old off,
		 * since someone could have accessed through (ptr - k), or
		 * even done ptr -= k in a register, to get a safe access.
		 */
		if (rold->range > rcur->range)
			return false;
		/* If the offsets don't match, we can't trust our alignment;
		 * nor can we be sure that we won't fall out of range.
		 */
		if (rold->off != rcur->off)
			return false;
		/* id relations must be preserved */
		if (rold->id && !check_ids(rold->id, rcur->id, idmap))
			return false;
		/* new val must satisfy old val knowledge */
		return range_within(rold, rcur) &&
		       tnum_in(rold->var_off, rcur->var_off);
	case PTR_TO_CTX:
	case CONST_PTR_TO_MAP:
	case PTR_TO_PACKET_END:
		/* Only valid matches are exact, which memcmp() above
		 * would have accepted
		 */
	default:
		/* Don't know what's going on, just say it's not safe */
		return false;
	}

	/* Shouldn't get here; if we do, say it's not safe */
	WARN_ON_ONCE(1);
	return false;
}

static bool stacksafe(struct bpf_func_state *old,
		      struct bpf_func_state *cur,
		      struct idpair *idmap)
{
	int i, spi;

	/* walk slots of the explored stack and ignore any additional
	 * slots in the current stack, since explored(safe) state
	 * didn't use them
	 */
	for (i = 0; i < old->allocated_stack; i++) {
		spi = i / BPF_REG_SIZE;

		if (!(old->stack[spi].spilled_ptr.live & REG_LIVE_READ)) {
			i += BPF_REG_SIZE - 1;
			/* explored state didn't use this */
			continue;
		}

		if (old->stack[spi].slot_type[i % BPF_REG_SIZE] == STACK_INVALID)
			continue;

		/* explored stack has more populated slots than current stack
		 * and these slots were used
		 */
		if (i >= cur->allocated_stack)
			return false;

		/* if old state was safe with misc data in the stack
		 * it will be safe with zero-initialized stack.
		 * The opposite is not true
		 */
		if (old->stack[spi].slot_type[i % BPF_REG_SIZE] == STACK_MISC &&
		    cur->stack[spi].slot_type[i % BPF_REG_SIZE] == STACK_ZERO)
			continue;
		if (old->stack[spi].slot_type[i % BPF_REG_SIZE] !=
		    cur->stack[spi].slot_type[i % BPF_REG_SIZE])
			/* Ex: old explored (safe) state has STACK_SPILL in
			 * this stack slot, but current has has STACK_MISC ->
			 * this verifier states are not equivalent,
			 * return false to continue verification of this path
			 */
			return false;
		if (i % BPF_REG_SIZE)
			continue;
		if (old->stack[spi].slot_type[0] != STACK_SPILL)
			continue;
		if (!regsafe(&old->stack[spi].spilled_ptr,
			     &cur->stack[spi].spilled_ptr,
			     idmap))
			/* when explored and current stack slot are both storing
			 * spilled registers, check that stored pointers types
			 * are the same as well.
			 * Ex: explored safe path could have stored
			 * (bpf_reg_state) {.type = PTR_TO_STACK, .off = -8}
			 * but current path has stored:
			 * (bpf_reg_state) {.type = PTR_TO_STACK, .off = -16}
			 * such verifier states are not equivalent.
			 * return false to continue verification of this path
			 */
			return false;
	}
	return true;
}

/* compare two verifier states
 *
 * all states stored in state_list are known to be valid, since
 * verifier reached 'bpf_exit' instruction through them
 *
 * this function is called when verifier exploring different branches of
 * execution popped from the state stack. If it sees an old state that has
 * more strict register state and more strict stack state then this execution
 * branch doesn't need to be explored further, since verifier already
 * concluded that more strict state leads to valid finish.
 *
 * Therefore two states are equivalent if register state is more conservative
 * and explored stack state is more conservative than the current one.
 * Example:
 *       explored                   current
 * (slot1=INV slot2=MISC) == (slot1=MISC slot2=MISC)
 * (slot1=MISC slot2=MISC) != (slot1=INV slot2=MISC)
 *
 * In other words if current stack state (one being explored) has more
 * valid slots than old one that already passed validation, it means
 * the verifier can stop exploring and conclude that current state is valid too
 *
 * Similarly with registers. If explored state has register type as invalid
 * whereas register type in current state is meaningful, it means that
 * the current state will reach 'bpf_exit' instruction safely
 */
static bool func_states_equal(struct bpf_func_state *old,
			      struct bpf_func_state *cur)
{
	struct idpair *idmap;
	bool ret = false;
	int i;

	idmap = kcalloc(ID_MAP_SIZE, sizeof(struct idpair), GFP_KERNEL);
	/* If we failed to allocate the idmap, just say it's not safe */
	if (!idmap)
		return false;

	for (i = 0; i < MAX_BPF_REG; i++) {
		if (!regsafe(&old->regs[i], &cur->regs[i], idmap))
			goto out_free;
	}

	if (!stacksafe(old, cur, idmap))
		goto out_free;
	ret = true;
out_free:
	kfree(idmap);
	return ret;
}

static bool states_equal(struct bpf_verifier_env *env,
			 struct bpf_verifier_state *old,
			 struct bpf_verifier_state *cur)
{
	int i;

	if (old->curframe != cur->curframe)
		return false;

	/* Verification state from speculative execution simulation
	 * must never prune a non-speculative execution one.
	 */
	if (old->speculative && !cur->speculative)
		return false;

	/* for states to be equal callsites have to be the same
	 * and all frame states need to be equivalent
	 */
	for (i = 0; i <= old->curframe; i++) {
		if (old->frame[i]->callsite != cur->frame[i]->callsite)
			return false;
		if (!func_states_equal(old->frame[i], cur->frame[i]))
			return false;
	}
	return true;
}

/* A write screens off any subsequent reads; but write marks come from the
 * straight-line code between a state and its parent.  When we arrive at an
 * equivalent state (jump target or such) we didn't arrive by the straight-line
 * code, so read marks in the state must propagate to the parent regardless
 * of the state's write marks. That's what 'parent == state->parent' comparison
 * in mark_reg_read() is for.
 */
static int propagate_liveness(struct bpf_verifier_env *env,
			      const struct bpf_verifier_state *vstate,
			      struct bpf_verifier_state *vparent)
{
	int i, frame, err = 0;
	struct bpf_func_state *state, *parent;

	if (vparent->curframe != vstate->curframe) {
		WARN(1, "propagate_live: parent frame %d current frame %d\n",
		     vparent->curframe, vstate->curframe);
		return -EFAULT;
	}
	/* Propagate read liveness of registers... */
	BUILD_BUG_ON(BPF_REG_FP + 1 != MAX_BPF_REG);
	for (frame = 0; frame <= vstate->curframe; frame++) {
		/* We don't need to worry about FP liveness, it's read-only */
		for (i = frame < vstate->curframe ? BPF_REG_6 : 0; i < BPF_REG_FP; i++) {
			if (vparent->frame[frame]->regs[i].live & REG_LIVE_READ)
				continue;
			if (vstate->frame[frame]->regs[i].live & REG_LIVE_READ) {
				err = mark_reg_read(env, &vstate->frame[frame]->regs[i],
						    &vparent->frame[frame]->regs[i]);
				if (err)
					return err;
			}
		}
	}

	/* ... and stack slots */
	for (frame = 0; frame <= vstate->curframe; frame++) {
		state = vstate->frame[frame];
		parent = vparent->frame[frame];
		for (i = 0; i < state->allocated_stack / BPF_REG_SIZE &&
			    i < parent->allocated_stack / BPF_REG_SIZE; i++) {
			if (parent->stack[i].spilled_ptr.live & REG_LIVE_READ)
				continue;
			if (state->stack[i].spilled_ptr.live & REG_LIVE_READ)
				mark_reg_read(env, &state->stack[i].spilled_ptr,
					      &parent->stack[i].spilled_ptr);
		}
	}
	return err;
}

static int is_state_visited(struct bpf_verifier_env *env, int insn_idx)
{
	struct bpf_verifier_state_list *new_sl;
	struct bpf_verifier_state_list *sl, **pprev;
	struct bpf_verifier_state *cur = env->cur_state, *new;
	int i, j, err, states_cnt = 0;

	pprev = &env->explored_states[insn_idx];
	sl = *pprev;

	if (!sl)
		/* this 'insn_idx' instruction wasn't marked, so we will not
		 * be doing state search here
		 */
		return 0;

	clean_live_states(env, insn_idx, cur);

	while (sl != STATE_LIST_MARK) {
		if (states_equal(env, &sl->state, cur)) {
			sl->hit_cnt++;
			/* reached equivalent register/stack state,
			 * prune the search.
			 * Registers read by the continuation are read by us.
			 * If we have any write marks in env->cur_state, they
			 * will prevent corresponding reads in the continuation
			 * from reaching our parent (an explored_state).  Our
			 * own state will get the read marks recorded, but
			 * they'll be immediately forgotten as we're pruning
			 * this state and will pop a new one.
			 */
			err = propagate_liveness(env, &sl->state, cur);
			if (err)
				return err;
			return 1;
		}
		states_cnt++;
		sl->miss_cnt++;
		/* heuristic to determine whether this state is beneficial
		 * to keep checking from state equivalence point of view.
		 * Higher numbers increase max_states_per_insn and verification time,
		 * but do not meaningfully decrease insn_processed.
		 */
		if (sl->miss_cnt > sl->hit_cnt * 3 + 3) {
			/* the state is unlikely to be useful. Remove it to
			 * speed up verification
			 */
			*pprev = sl->next;
			if (sl->state.frame[0]->regs[0].live & REG_LIVE_DONE) {
				free_verifier_state(&sl->state, false);
				kfree(sl);
				env->peak_states--;
			} else {
				/* cannot free this state, since parentage chain may
				 * walk it later. Add it for free_list instead to
				 * be freed at the end of verification
				 */
				sl->next = env->free_list;
				env->free_list = sl;
			}
			sl = *pprev;
			continue;
		}
		pprev = &sl->next;
		sl = *pprev;
	}

	if (env->max_states_per_insn < states_cnt)
		env->max_states_per_insn = states_cnt;

	if (!env->allow_ptr_leaks && states_cnt > BPF_COMPLEXITY_LIMIT_STATES)
		return 0;

	/* there were no equivalent states, remember current one.
	 * technically the current state is not proven to be safe yet,
	 * but it will either reach outer most bpf_exit (which means it's safe)
	 * or it will be rejected. Since there are no loops, we won't be
	 * seeing this tuple (frame[0].callsite, frame[1].callsite, .. insn_idx)
	 * again on the way to bpf_exit
	 */
	new_sl = kzalloc(sizeof(struct bpf_verifier_state_list), GFP_KERNEL);
	if (!new_sl)
		return -ENOMEM;
	env->total_states++;
	env->peak_states++;

	/* add new state to the head of linked list */
	new = &new_sl->state;
	err = copy_verifier_state(new, cur);
	if (err) {
		free_verifier_state(new, false);
		kfree(new_sl);
		return err;
	}
	new_sl->next = env->explored_states[insn_idx];
	env->explored_states[insn_idx] = new_sl;
	/* connect new state to parentage chain. Current frame needs all
	 * registers connected. Only r6 - r9 of the callers are alive (pushed
	 * to the stack implicitly by JITs) so in callers' frames connect just
	 * r6 - r9 as an optimization. Callers will have r1 - r5 connected to
	 * the state of the call instruction (with WRITTEN set), and r0 comes
	 * from callee with its full parentage chain, anyway.
	 */
	/* clear write marks in current state: the writes we did are not writes
	 * our child did, so they don't screen off its reads from us.
	 * (There are no read marks in current state, because reads always mark
	 * their parent and current state never has children yet.  Only
	 * explored_states can get read marks.)
	 */
	for (j = 0; j <= cur->curframe; j++) {
		for (i = j < cur->curframe ? BPF_REG_6 : 0; i < BPF_REG_FP; i++)
			cur->frame[j]->regs[i].parent = &new->frame[j]->regs[i];
		for (i = 0; i < BPF_REG_FP; i++)
			cur->frame[j]->regs[i].live = REG_LIVE_NONE;
	}

	/* all stack frames are accessible from callee, clear them all */
	for (j = 0; j <= cur->curframe; j++) {
		struct bpf_func_state *frame = cur->frame[j];
		struct bpf_func_state *newframe = new->frame[j];

		for (i = 0; i < frame->allocated_stack / BPF_REG_SIZE; i++) {
			frame->stack[i].spilled_ptr.live = REG_LIVE_NONE;
			frame->stack[i].spilled_ptr.parent =
						&newframe->stack[i].spilled_ptr;
		}
	}
	return 0;
}

static int do_check(struct bpf_verifier_env *env)
{
	struct bpf_verifier_state *state;
	struct bpf_insn *insns = env->prog->insnsi;
	struct bpf_reg_state *regs;
	int insn_cnt = env->prog->len;
	bool do_print_state = false;

	state = kzalloc(sizeof(struct bpf_verifier_state), GFP_KERNEL);
	if (!state)
		return -ENOMEM;
	state->curframe = 0;
	state->speculative = false;
	state->frame[0] = kzalloc(sizeof(struct bpf_func_state), GFP_KERNEL);
	if (!state->frame[0]) {
		kfree(state);
		return -ENOMEM;
	}
	env->cur_state = state;
	init_func_state(env, state->frame[0],
			BPF_MAIN_FUNC /* callsite */,
			0 /* frameno */,
			0 /* subprogno, zero == main subprog */);

	for (;;) {
		struct bpf_insn *insn;
		u8 class;
		int err;

		if (env->insn_idx >= insn_cnt) {
			verbose(env, "invalid insn idx %d insn_cnt %d\n",
				env->insn_idx, insn_cnt);
			return -EFAULT;
		}

		insn = &insns[env->insn_idx];
		class = BPF_CLASS(insn->code);

		if (++env->insn_processed > BPF_COMPLEXITY_LIMIT_INSNS) {
			verbose(env,
				"BPF program is too large. Processed %d insn\n",
				env->insn_processed);
			return -E2BIG;
		}

		err = is_state_visited(env, env->insn_idx);
		if (err < 0)
			return err;
		if (err == 1) {
			/* found equivalent state, can prune the search */
			if (env->log.level & BPF_LOG_LEVEL) {
				if (do_print_state)
					verbose(env, "\nfrom %d to %d%s: safe\n",
						env->prev_insn_idx, env->insn_idx,
						env->cur_state->speculative ?
						" (speculative execution)" : "");
				else
					verbose(env, "%d: safe\n", env->insn_idx);
			}
			goto process_bpf_exit;
		}

		if (signal_pending(current))
			return -EAGAIN;

		if (need_resched())
			cond_resched();

		if (env->log.level & BPF_LOG_LEVEL2 ||
		    (env->log.level & BPF_LOG_LEVEL && do_print_state)) {
			if (env->log.level & BPF_LOG_LEVEL2)
				verbose(env, "%d:", env->insn_idx);
			else
				verbose(env, "\nfrom %d to %d%s:",
					env->prev_insn_idx, env->insn_idx,
					env->cur_state->speculative ?
					" (speculative execution)" : "");
			print_verifier_state(env, state->frame[state->curframe]);
			do_print_state = false;
		}

		if (env->log.level & BPF_LOG_LEVEL) {
			const struct bpf_insn_cbs cbs = {
				.cb_print	= verbose,
				.private_data	= env,
			};

			verbose(env, "%d: ", env->insn_idx);
			print_bpf_insn(&cbs, insn, env->allow_ptr_leaks);
		}

		if (bpf_prog_is_dev_bound(env->prog->aux)) {
			err = bpf_prog_offload_verify_insn(env, env->insn_idx,
							   env->prev_insn_idx);
			if (err)
				return err;
		}

		regs = cur_regs(env);
		env->insn_aux_data[env->insn_idx].seen = true;
		if (class == BPF_ALU || class == BPF_ALU64) {
			err = check_alu_op(env, insn);
			if (err)
				return err;

		} else if (class == BPF_LDX) {
			enum bpf_reg_type *prev_src_type, src_reg_type;

			/* check for reserved fields is already done */

			/* check src operand */
			err = check_reg_arg(env, insn->src_reg, SRC_OP);
			if (err)
				return err;

			err = check_reg_arg(env, insn->dst_reg, DST_OP_NO_MARK);
			if (err)
				return err;

			src_reg_type = regs[insn->src_reg].type;

			/* check that memory (src_reg + off) is readable,
			 * the state of dst_reg will be updated by this func
			 */
			err = check_mem_access(env, env->insn_idx, insn->src_reg,
					       insn->off, BPF_SIZE(insn->code),
					       BPF_READ, insn->dst_reg, false);
			if (err)
				return err;

			prev_src_type = &env->insn_aux_data[env->insn_idx].ptr_type;

			if (*prev_src_type == NOT_INIT) {
				/* saw a valid insn
				 * dst_reg = *(u32 *)(src_reg + off)
				 * save type to validate intersecting paths
				 */
				*prev_src_type = src_reg_type;

			} else if (src_reg_type != *prev_src_type &&
				   (src_reg_type == PTR_TO_CTX ||
				    *prev_src_type == PTR_TO_CTX)) {
				/* ABuser program is trying to use the same insn
				 * dst_reg = *(u32*) (src_reg + off)
				 * with different pointer types:
				 * src_reg == ctx in one branch and
				 * src_reg == stack|map in some other branch.
				 * Reject it.
				 */
				verbose(env, "same insn cannot be used with different pointers\n");
				return -EINVAL;
			}

		} else if (class == BPF_STX) {
			enum bpf_reg_type *prev_dst_type, dst_reg_type;

			if (BPF_MODE(insn->code) == BPF_XADD) {
				err = check_xadd(env, env->insn_idx, insn);
				if (err)
					return err;
				env->insn_idx++;
				continue;
			}

			/* check src1 operand */
			err = check_reg_arg(env, insn->src_reg, SRC_OP);
			if (err)
				return err;
			/* check src2 operand */
			err = check_reg_arg(env, insn->dst_reg, SRC_OP);
			if (err)
				return err;

			dst_reg_type = regs[insn->dst_reg].type;

			/* check that memory (dst_reg + off) is writeable */
			err = check_mem_access(env, env->insn_idx, insn->dst_reg,
					       insn->off, BPF_SIZE(insn->code),
					       BPF_WRITE, insn->src_reg, false);
			if (err)
				return err;

			prev_dst_type = &env->insn_aux_data[env->insn_idx].ptr_type;

			if (*prev_dst_type == NOT_INIT) {
				*prev_dst_type = dst_reg_type;
			} else if (dst_reg_type != *prev_dst_type &&
				   (dst_reg_type == PTR_TO_CTX ||
				    *prev_dst_type == PTR_TO_CTX)) {
				verbose(env, "same insn cannot be used with different pointers\n");
				return -EINVAL;
			}

		} else if (class == BPF_ST) {
			if (BPF_MODE(insn->code) != BPF_MEM ||
			    insn->src_reg != BPF_REG_0) {
				verbose(env, "BPF_ST uses reserved fields\n");
				return -EINVAL;
			}
			/* check src operand */
			err = check_reg_arg(env, insn->dst_reg, SRC_OP);
			if (err)
				return err;

			if (is_ctx_reg(env, insn->dst_reg)) {
				verbose(env, "BPF_ST stores into R%d %s is not allowed\n",
					insn->dst_reg,
					reg_type_str[reg_state(env, insn->dst_reg)->type]);
				return -EACCES;
			}

			/* check that memory (dst_reg + off) is writeable */
			err = check_mem_access(env, env->insn_idx, insn->dst_reg,
					       insn->off, BPF_SIZE(insn->code),
					       BPF_WRITE, -1, false);
			if (err)
				return err;

		} else if (class == BPF_JMP) {
			u8 opcode = BPF_OP(insn->code);

			if (opcode == BPF_CALL) {
				if (BPF_SRC(insn->code) != BPF_K ||
				    insn->off != 0 ||
				    (insn->src_reg != BPF_REG_0 &&
				     insn->src_reg != BPF_PSEUDO_CALL) ||
				    insn->dst_reg != BPF_REG_0) {
					verbose(env, "BPF_CALL uses reserved fields\n");
					return -EINVAL;
				}

				if (insn->src_reg == BPF_PSEUDO_CALL)
					err = check_func_call(env, insn, &env->insn_idx);
				else
					err = check_helper_call(env, insn->imm, env->insn_idx);
				if (err)
					return err;

			} else if (opcode == BPF_JA) {
				if (BPF_SRC(insn->code) != BPF_K ||
				    insn->imm != 0 ||
				    insn->src_reg != BPF_REG_0 ||
				    insn->dst_reg != BPF_REG_0) {
					verbose(env, "BPF_JA uses reserved fields\n");
					return -EINVAL;
				}

				env->insn_idx += insn->off + 1;
				continue;

			} else if (opcode == BPF_EXIT) {
				if (BPF_SRC(insn->code) != BPF_K ||
				    insn->imm != 0 ||
				    insn->src_reg != BPF_REG_0 ||
				    insn->dst_reg != BPF_REG_0) {
					verbose(env, "BPF_EXIT uses reserved fields\n");
					return -EINVAL;
				}

				if (state->curframe) {
					/* exit from nested function */
					env->prev_insn_idx = env->insn_idx;
					err = prepare_func_exit(env, &env->insn_idx);
					if (err)
						return err;
					do_print_state = true;
					continue;
				}

				/* eBPF calling convetion is such that R0 is used
				 * to return the value from eBPF program.
				 * Make sure that it's readable at this time
				 * of bpf_exit, which means that program wrote
				 * something into it earlier
				 */
				err = check_reg_arg(env, BPF_REG_0, SRC_OP);
				if (err)
					return err;

				if (is_pointer_value(env, BPF_REG_0)) {
					verbose(env, "R0 leaks addr as return value\n");
					return -EACCES;
				}

				err = check_return_code(env);
				if (err)
					return err;
process_bpf_exit:
				err = pop_stack(env, &env->prev_insn_idx,
						&env->insn_idx);
				if (err < 0) {
					if (err != -ENOENT)
						return err;
					break;
				} else {
					do_print_state = true;
					continue;
				}
			} else {
				err = check_cond_jmp_op(env, insn, &env->insn_idx);
				if (err)
					return err;
			}
		} else if (class == BPF_LD) {
			u8 mode = BPF_MODE(insn->code);

			if (mode == BPF_ABS || mode == BPF_IND) {
				err = check_ld_abs(env, insn);
				if (err)
					return err;

			} else if (mode == BPF_IMM) {
				err = check_ld_imm(env, insn);
				if (err)
					return err;

				env->insn_idx++;
				env->insn_aux_data[env->insn_idx].seen = true;
			} else {
				verbose(env, "invalid BPF_LD mode\n");
				return -EINVAL;
			}
		} else {
			verbose(env, "unknown insn class %d\n", class);
			return -EINVAL;
		}

		env->insn_idx++;
	}

	env->prog->aux->stack_depth = env->subprog_info[0].stack_depth;
	return 0;
}

static int check_map_prealloc(struct bpf_map *map)
{
	return (map->map_type != BPF_MAP_TYPE_HASH &&
		map->map_type != BPF_MAP_TYPE_PERCPU_HASH &&
		map->map_type != BPF_MAP_TYPE_HASH_OF_MAPS) ||
		!(map->map_flags & BPF_F_NO_PREALLOC);
}

static int check_map_prog_compatibility(struct bpf_verifier_env *env,
					struct bpf_map *map,
					struct bpf_prog *prog)

{
	/* Make sure that BPF_PROG_TYPE_PERF_EVENT programs only use
	 * preallocated hash maps, since doing memory allocation
	 * in overflow_handler can crash depending on where nmi got
	 * triggered.
	 */
	if (prog->type == BPF_PROG_TYPE_PERF_EVENT) {
		if (!check_map_prealloc(map)) {
			verbose(env, "perf_event programs can only use preallocated hash map\n");
			return -EINVAL;
		}
		if (map->inner_map_meta &&
		    !check_map_prealloc(map->inner_map_meta)) {
			verbose(env, "perf_event programs can only use preallocated inner hash map\n");
			return -EINVAL;
		}
	}

	if ((bpf_prog_is_dev_bound(prog->aux) || bpf_map_is_dev_bound(map)) &&
	    !bpf_offload_prog_map_match(prog, map)) {
		verbose(env, "offload device mismatch between prog and map\n");
		return -EINVAL;
	}

	return 0;
}

/* look for pseudo eBPF instructions that access map FDs and
 * replace them with actual map pointers
 */
static int replace_map_fd_with_map_ptr(struct bpf_verifier_env *env)
{
	struct bpf_insn *insn = env->prog->insnsi;
	int insn_cnt = env->prog->len;
	int i, j, err;

	err = bpf_prog_calc_tag(env->prog);
	if (err)
		return err;

	for (i = 0; i < insn_cnt; i++, insn++) {
		if (BPF_CLASS(insn->code) == BPF_LDX &&
		    (BPF_MODE(insn->code) != BPF_MEM || insn->imm != 0)) {
			verbose(env, "BPF_LDX uses reserved fields\n");
			return -EINVAL;
		}

		if (BPF_CLASS(insn->code) == BPF_STX &&
		    ((BPF_MODE(insn->code) != BPF_MEM &&
		      BPF_MODE(insn->code) != BPF_XADD) || insn->imm != 0)) {
			verbose(env, "BPF_STX uses reserved fields\n");
			return -EINVAL;
		}

		if (insn[0].code == (BPF_LD | BPF_IMM | BPF_DW)) {
			struct bpf_map *map;
			struct fd f;

			if (i == insn_cnt - 1 || insn[1].code != 0 ||
			    insn[1].dst_reg != 0 || insn[1].src_reg != 0 ||
			    insn[1].off != 0) {
				verbose(env, "invalid bpf_ld_imm64 insn\n");
				return -EINVAL;
			}

			if (insn->src_reg == 0)
				/* valid generic load 64-bit imm */
				goto next_insn;

			if (insn[0].src_reg != BPF_PSEUDO_MAP_FD ||
			    insn[1].imm != 0) {
				verbose(env, "unrecognized bpf_ld_imm64 insn\n");
				return -EINVAL;
			}

			f = fdget(insn[0].imm);
			map = __bpf_map_get(f);
			if (IS_ERR(map)) {
				verbose(env, "fd %d is not pointing to valid bpf_map\n",
					insn[0].imm);
				return PTR_ERR(map);
			}

			err = check_map_prog_compatibility(env, map, env->prog);
			if (err) {
				fdput(f);
				return err;
			}

			/* store map pointer inside BPF_LD_IMM64 instruction */
			insn[0].imm = (u32) (unsigned long) map;
			insn[1].imm = ((u64) (unsigned long) map) >> 32;

			/* check whether we recorded this map already */
			for (j = 0; j < env->used_map_cnt; j++)
				if (env->used_maps[j] == map) {
					fdput(f);
					goto next_insn;
				}

			if (env->used_map_cnt >= MAX_USED_MAPS) {
				fdput(f);
				return -E2BIG;
			}

			/* hold the map. If the program is rejected by verifier,
			 * the map will be released by release_maps() or it
			 * will be used by the valid program until it's unloaded
			 * and all maps are released in free_used_maps()
			 */
			map = bpf_map_inc(map, false);
			if (IS_ERR(map)) {
				fdput(f);
				return PTR_ERR(map);
			}
			env->used_maps[env->used_map_cnt++] = map;

			if (map->map_type == BPF_MAP_TYPE_CGROUP_STORAGE &&
			    bpf_cgroup_storage_assign(env->prog, map)) {
				verbose(env,
					"only one cgroup storage is allowed\n");
				fdput(f);
				return -EBUSY;
			}

			fdput(f);
next_insn:
			insn++;
			i++;
			continue;
		}

		/* Basic sanity check before we invest more work here. */
		if (!bpf_opcode_in_insntable(insn->code)) {
			verbose(env, "unknown opcode %02x\n", insn->code);
			return -EINVAL;
		}
	}

	/* now all pseudo BPF_LD_IMM64 instructions load valid
	 * 'struct bpf_map *' into a register instead of user map_fd.
	 * These pointers will be used later by verifier to validate map access.
	 */
	return 0;
}

/* drop refcnt of maps used by the rejected program */
static void release_maps(struct bpf_verifier_env *env)
{
	int i;

	if (env->prog->aux->cgroup_storage)
		bpf_cgroup_storage_release(env->prog,
					   env->prog->aux->cgroup_storage);

	for (i = 0; i < env->used_map_cnt; i++)
		bpf_map_put(env->used_maps[i]);
}

/* convert pseudo BPF_LD_IMM64 into generic BPF_LD_IMM64 */
static void convert_pseudo_ld_imm64(struct bpf_verifier_env *env)
{
	struct bpf_insn *insn = env->prog->insnsi;
	int insn_cnt = env->prog->len;
	int i;

	for (i = 0; i < insn_cnt; i++, insn++)
		if (insn->code == (BPF_LD | BPF_IMM | BPF_DW))
			insn->src_reg = 0;
}

/* single env->prog->insni[off] instruction was replaced with the range
 * insni[off, off + cnt).  Adjust corresponding insn_aux_data by copying
 * [0, off) and [off, end) to new locations, so the patched range stays zero
 */
static int adjust_insn_aux_data(struct bpf_verifier_env *env, u32 prog_len,
				u32 off, u32 cnt)
{
	struct bpf_insn_aux_data *new_data, *old_data = env->insn_aux_data;
	int i;

	if (cnt == 1)
		return 0;
	new_data = vzalloc(sizeof(struct bpf_insn_aux_data) * prog_len);
	if (!new_data)
		return -ENOMEM;
	memcpy(new_data, old_data, sizeof(struct bpf_insn_aux_data) * off);
	memcpy(new_data + off + cnt - 1, old_data + off,
	       sizeof(struct bpf_insn_aux_data) * (prog_len - off - cnt + 1));
	for (i = off; i < off + cnt - 1; i++)
		new_data[i].seen = true;
	env->insn_aux_data = new_data;
	vfree(old_data);
	return 0;
}

static void adjust_subprog_starts(struct bpf_verifier_env *env, u32 off, u32 len)
{
	int i;

	if (len == 1)
		return;
	/* NOTE: fake 'exit' subprog should be updated as well. */
	for (i = 0; i <= env->subprog_cnt; i++) {
		if (env->subprog_info[i].start <= off)
			continue;
		env->subprog_info[i].start += len - 1;
	}
}

static struct bpf_prog *bpf_patch_insn_data(struct bpf_verifier_env *env, u32 off,
					    const struct bpf_insn *patch, u32 len)
{
	struct bpf_prog *new_prog;

	new_prog = bpf_patch_insn_single(env->prog, off, patch, len);
	if (!new_prog)
		return NULL;
	if (adjust_insn_aux_data(env, new_prog->len, off, len))
		return NULL;
	adjust_subprog_starts(env, off, len);
	return new_prog;
}

/* The verifier does more data flow analysis than llvm and will not
 * explore branches that are dead at run time. Malicious programs can
 * have dead code too. Therefore replace all dead at-run-time code
 * with 'ja -1'.
 *
 * Just nops are not optimal, e.g. if they would sit at the end of the
 * program and through another bug we would manage to jump there, then
 * we'd execute beyond program memory otherwise. Returning exception
 * code also wouldn't work since we can have subprogs where the dead
 * code could be located.
 */
static void sanitize_dead_code(struct bpf_verifier_env *env)
{
	struct bpf_insn_aux_data *aux_data = env->insn_aux_data;
	struct bpf_insn trap = BPF_JMP_IMM(BPF_JA, 0, 0, -1);
	struct bpf_insn *insn = env->prog->insnsi;
	const int insn_cnt = env->prog->len;
	int i;

	for (i = 0; i < insn_cnt; i++) {
		if (aux_data[i].seen)
			continue;
		memcpy(insn + i, &trap, sizeof(trap));
	}
}

/* convert load instructions that access fields of 'struct __sk_buff'
 * into sequence of instructions that access fields of 'struct sk_buff'
 */
static int convert_ctx_accesses(struct bpf_verifier_env *env)
{
	const struct bpf_verifier_ops *ops = env->ops;
	int i, cnt, size, ctx_field_size, delta = 0;
	const int insn_cnt = env->prog->len;
	struct bpf_insn insn_buf[16], *insn;
	struct bpf_prog *new_prog;
	enum bpf_access_type type;
	bool is_narrower_load;
	u32 target_size;

	if (ops->gen_prologue || env->seen_direct_write) {
		if (!ops->gen_prologue) {
			verbose(env, "bpf verifier is misconfigured\n");
			return -EINVAL;
		}
		cnt = ops->gen_prologue(insn_buf, env->seen_direct_write,
					env->prog);
		if (cnt >= ARRAY_SIZE(insn_buf)) {
			verbose(env, "bpf verifier is misconfigured\n");
			return -EINVAL;
		} else if (cnt) {
			new_prog = bpf_patch_insn_data(env, 0, insn_buf, cnt);
			if (!new_prog)
				return -ENOMEM;

			env->prog = new_prog;
			delta += cnt - 1;
		}
	}

	if (!ops->convert_ctx_access || bpf_prog_is_dev_bound(env->prog->aux))
		return 0;

	insn = env->prog->insnsi + delta;

	for (i = 0; i < insn_cnt; i++, insn++) {
		if (insn->code == (BPF_LDX | BPF_MEM | BPF_B) ||
		    insn->code == (BPF_LDX | BPF_MEM | BPF_H) ||
		    insn->code == (BPF_LDX | BPF_MEM | BPF_W) ||
		    insn->code == (BPF_LDX | BPF_MEM | BPF_DW))
			type = BPF_READ;
		else if (insn->code == (BPF_STX | BPF_MEM | BPF_B) ||
			 insn->code == (BPF_STX | BPF_MEM | BPF_H) ||
			 insn->code == (BPF_STX | BPF_MEM | BPF_W) ||
			 insn->code == (BPF_STX | BPF_MEM | BPF_DW))
			type = BPF_WRITE;
		else
			continue;

		if (type == BPF_WRITE &&
		    env->insn_aux_data[i + delta].sanitize_stack_off) {
			struct bpf_insn patch[] = {
				/* Sanitize suspicious stack slot with zero.
				 * There are no memory dependencies for this store,
				 * since it's only using frame pointer and immediate
				 * constant of zero
				 */
				BPF_ST_MEM(BPF_DW, BPF_REG_FP,
					   env->insn_aux_data[i + delta].sanitize_stack_off,
					   0),
				/* the original STX instruction will immediately
				 * overwrite the same stack slot with appropriate value
				 */
				*insn,
			};

			cnt = ARRAY_SIZE(patch);
			new_prog = bpf_patch_insn_data(env, i + delta, patch, cnt);
			if (!new_prog)
				return -ENOMEM;

			delta    += cnt - 1;
			env->prog = new_prog;
			insn      = new_prog->insnsi + i + delta;
			continue;
		}

		if (env->insn_aux_data[i + delta].ptr_type != PTR_TO_CTX)
			continue;

		ctx_field_size = env->insn_aux_data[i + delta].ctx_field_size;
		size = BPF_LDST_BYTES(insn);

		/* If the read access is a narrower load of the field,
		 * convert to a 4/8-byte load, to minimum program type specific
		 * convert_ctx_access changes. If conversion is successful,
		 * we will apply proper mask to the result.
		 */
		is_narrower_load = size < ctx_field_size;
		if (is_narrower_load) {
			u32 size_default = bpf_ctx_off_adjust_machine(ctx_field_size);
			u32 off = insn->off;
			u8 size_code;

			if (type == BPF_WRITE) {
				verbose(env,
					"bpf verifier narrow ctx access misconfigured\n");
				return -EINVAL;
			}

			size_code = BPF_H;
			if (ctx_field_size == 4)
				size_code = BPF_W;
			else if (ctx_field_size == 8)
				size_code = BPF_DW;

			insn->off = off & ~(size_default - 1);
			insn->code = BPF_LDX | BPF_MEM | size_code;
		}

		target_size = 0;
		cnt = ops->convert_ctx_access(type, insn, insn_buf, env->prog,
					      &target_size);
		if (cnt == 0 || cnt >= ARRAY_SIZE(insn_buf) ||
		    (ctx_field_size && !target_size)) {
			verbose(env, "bpf verifier is misconfigured\n");
			return -EINVAL;
		}

		if (is_narrower_load && size < target_size) {
			if (ctx_field_size <= 4)
				insn_buf[cnt++] = BPF_ALU32_IMM(BPF_AND, insn->dst_reg,
								(1 << size * 8) - 1);
			else
				insn_buf[cnt++] = BPF_ALU64_IMM(BPF_AND, insn->dst_reg,
								(1 << size * 8) - 1);
		}

		new_prog = bpf_patch_insn_data(env, i + delta, insn_buf, cnt);
		if (!new_prog)
			return -ENOMEM;

		delta += cnt - 1;

		/* keep walking new program and skip insns we just inserted */
		env->prog = new_prog;
		insn      = new_prog->insnsi + i + delta;
	}

	return 0;
}

static int jit_subprogs(struct bpf_verifier_env *env)
{
	struct bpf_prog *prog = env->prog, **func, *tmp;
	int i, j, subprog_start, subprog_end = 0, len, subprog;
	struct bpf_insn *insn;
	void *old_bpf_func;
	int err = -ENOMEM;

	if (env->subprog_cnt <= 1)
		return 0;

	for (i = 0, insn = prog->insnsi; i < prog->len; i++, insn++) {
		if (insn->code != (BPF_JMP | BPF_CALL) ||
		    insn->src_reg != BPF_PSEUDO_CALL)
			continue;
		/* Upon error here we cannot fall back to interpreter but
		 * need a hard reject of the program. Thus -EFAULT is
		 * propagated in any case.
		 */
		subprog = find_subprog(env, i + insn->imm + 1);
		if (subprog < 0) {
			WARN_ONCE(1, "verifier bug. No program starts at insn %d\n",
				  i + insn->imm + 1);
			return -EFAULT;
		}
		/* temporarily remember subprog id inside insn instead of
		 * aux_data, since next loop will split up all insns into funcs
		 */
		insn->off = subprog;
		/* remember original imm in case JIT fails and fallback
		 * to interpreter will be needed
		 */
		env->insn_aux_data[i].call_imm = insn->imm;
		/* point imm to __bpf_call_base+1 from JITs point of view */
		insn->imm = 1;
	}

	func = kzalloc(sizeof(prog) * env->subprog_cnt, GFP_KERNEL);
	if (!func)
		goto out_undo_insn;

	for (i = 0; i < env->subprog_cnt; i++) {
		subprog_start = subprog_end;
		subprog_end = env->subprog_info[i + 1].start;

		len = subprog_end - subprog_start;
		func[i] = bpf_prog_alloc(bpf_prog_size(len), GFP_USER);
		if (!func[i])
			goto out_free;
		memcpy(func[i]->insnsi, &prog->insnsi[subprog_start],
		       len * sizeof(struct bpf_insn));
		func[i]->type = prog->type;
		func[i]->len = len;
		if (bpf_prog_calc_tag(func[i]))
			goto out_free;
		func[i]->is_func = 1;
		/* Use bpf_prog_F_tag to indicate functions in stack traces.
		 * Long term would need debug info to populate names
		 */
		func[i]->aux->name[0] = 'F';
		func[i]->aux->stack_depth = env->subprog_info[i].stack_depth;
		func[i]->jit_requested = 1;
		func[i] = bpf_int_jit_compile(func[i]);
		if (!func[i]->jited) {
			err = -ENOTSUPP;
			goto out_free;
		}
		cond_resched();
	}
	/* at this point all bpf functions were successfully JITed
	 * now populate all bpf_calls with correct addresses and
	 * run last pass of JIT
	 */
	for (i = 0; i < env->subprog_cnt; i++) {
		insn = func[i]->insnsi;
		for (j = 0; j < func[i]->len; j++, insn++) {
			if (insn->code != (BPF_JMP | BPF_CALL) ||
			    insn->src_reg != BPF_PSEUDO_CALL)
				continue;
			subprog = insn->off;
			insn->imm = (u64 (*)(u64, u64, u64, u64, u64))
				func[subprog]->bpf_func -
				__bpf_call_base;
		}

		/* we use the aux data to keep a list of the start addresses
		 * of the JITed images for each function in the program
		 *
		 * for some architectures, such as powerpc64, the imm field
		 * might not be large enough to hold the offset of the start
		 * address of the callee's JITed image from __bpf_call_base
		 *
		 * in such cases, we can lookup the start address of a callee
		 * by using its subprog id, available from the off field of
		 * the call instruction, as an index for this list
		 */
		func[i]->aux->func = func;
		func[i]->aux->func_cnt = env->subprog_cnt;
	}
	for (i = 0; i < env->subprog_cnt; i++) {
		old_bpf_func = func[i]->bpf_func;
		tmp = bpf_int_jit_compile(func[i]);
		if (tmp != func[i] || func[i]->bpf_func != old_bpf_func) {
			verbose(env, "JIT doesn't support bpf-to-bpf calls\n");
			err = -ENOTSUPP;
			goto out_free;
		}
		cond_resched();
	}

	/* finally lock prog and jit images for all functions and
	 * populate kallsysm
	 */
	for (i = 0; i < env->subprog_cnt; i++) {
		bpf_prog_lock_ro(func[i]);
		bpf_prog_kallsyms_add(func[i]);
	}

	/* Last step: make now unused interpreter insns from main
	 * prog consistent for later dump requests, so they can
	 * later look the same as if they were interpreted only.
	 */
	for (i = 0, insn = prog->insnsi; i < prog->len; i++, insn++) {
		if (insn->code != (BPF_JMP | BPF_CALL) ||
		    insn->src_reg != BPF_PSEUDO_CALL)
			continue;
		insn->off = env->insn_aux_data[i].call_imm;
		subprog = find_subprog(env, i + insn->off + 1);
		insn->imm = subprog;
	}

	prog->jited = 1;
	prog->bpf_func = func[0]->bpf_func;
	prog->aux->func = func;
	prog->aux->func_cnt = env->subprog_cnt;
	return 0;
out_free:
	for (i = 0; i < env->subprog_cnt; i++)
		if (func[i])
			bpf_jit_free(func[i]);
	kfree(func);
out_undo_insn:
	/* cleanup main prog to be interpreted */
	prog->jit_requested = 0;
	for (i = 0, insn = prog->insnsi; i < prog->len; i++, insn++) {
		if (insn->code != (BPF_JMP | BPF_CALL) ||
		    insn->src_reg != BPF_PSEUDO_CALL)
			continue;
		insn->off = 0;
		insn->imm = env->insn_aux_data[i].call_imm;
	}
	return err;
}

static int fixup_call_args(struct bpf_verifier_env *env)
{
#ifndef CONFIG_BPF_JIT_ALWAYS_ON
	struct bpf_prog *prog = env->prog;
	struct bpf_insn *insn = prog->insnsi;
	int i, depth;
#endif
	int err = 0;

	if (env->prog->jit_requested &&
	    !bpf_prog_is_dev_bound(env->prog->aux)) {
		err = jit_subprogs(env);
		if (err == 0)
			return 0;
		if (err == -EFAULT)
			return err;
	}
#ifndef CONFIG_BPF_JIT_ALWAYS_ON
	for (i = 0; i < prog->len; i++, insn++) {
		if (insn->code != (BPF_JMP | BPF_CALL) ||
		    insn->src_reg != BPF_PSEUDO_CALL)
			continue;
		depth = get_callee_stack_depth(env, insn, i);
		if (depth < 0)
			return depth;
		bpf_patch_call_args(insn, depth);
	}
	err = 0;
#endif
	return err;
}

/* fixup insn->imm field of bpf_call instructions
 * and inline eligible helpers as explicit sequence of BPF instructions
 *
 * this function is called after eBPF program passed verification
 */
static int fixup_bpf_calls(struct bpf_verifier_env *env)
{
	struct bpf_prog *prog = env->prog;
	struct bpf_insn *insn = prog->insnsi;
	const struct bpf_func_proto *fn;
	const int insn_cnt = prog->len;
	const struct bpf_map_ops *ops;
	struct bpf_insn_aux_data *aux;
	struct bpf_insn insn_buf[16];
	struct bpf_prog *new_prog;
	struct bpf_map *map_ptr;
	int i, cnt, delta = 0;

	for (i = 0; i < insn_cnt; i++, insn++) {
		if (insn->code == (BPF_ALU64 | BPF_MOD | BPF_X) ||
		    insn->code == (BPF_ALU64 | BPF_DIV | BPF_X) ||
		    insn->code == (BPF_ALU | BPF_MOD | BPF_X) ||
		    insn->code == (BPF_ALU | BPF_DIV | BPF_X)) {
			bool is64 = BPF_CLASS(insn->code) == BPF_ALU64;
			bool isdiv = BPF_OP(insn->code) == BPF_DIV;
			struct bpf_insn *patchlet;
			struct bpf_insn chk_and_div[] = {
				/* [R,W]x div 0 -> 0 */
				BPF_RAW_INSN((is64 ? BPF_ALU64 : BPF_ALU) |
					     BPF_MOV | BPF_X,
					     BPF_REG_AX, insn->src_reg,
					     0, 0),
				BPF_JMP_IMM(BPF_JNE, BPF_REG_AX, 0, 2),
				BPF_ALU32_REG(BPF_XOR, insn->dst_reg, insn->dst_reg),
				BPF_JMP_IMM(BPF_JA, 0, 0, 1),
				*insn,
			};
			struct bpf_insn chk_and_mod[] = {
				/* [R,W]x mod 0 -> [R,W]x */
				BPF_RAW_INSN((is64 ? BPF_ALU64 : BPF_ALU) |
					     BPF_MOV | BPF_X,
					     BPF_REG_AX, insn->src_reg,
					     0, 0),
				BPF_JMP_IMM(BPF_JEQ, BPF_REG_AX, 0,
					    1 + (is64 ? 0 : 1)),
				*insn,
				BPF_JMP_IMM(BPF_JA, 0, 0, 1),
				BPF_MOV32_REG(insn->dst_reg, insn->dst_reg),
			};

			patchlet = isdiv ? chk_and_div : chk_and_mod;
			cnt = isdiv ? ARRAY_SIZE(chk_and_div) :
				      ARRAY_SIZE(chk_and_mod) - (is64 ? 2 : 0);

			new_prog = bpf_patch_insn_data(env, i + delta, patchlet, cnt);
			if (!new_prog)
				return -ENOMEM;

			delta    += cnt - 1;
			env->prog = prog = new_prog;
			insn      = new_prog->insnsi + i + delta;
			continue;
		}

<<<<<<< HEAD
		if (BPF_CLASS(insn->code) == BPF_LD &&
		    (BPF_MODE(insn->code) == BPF_ABS ||
		     BPF_MODE(insn->code) == BPF_IND)) {
			cnt = env->ops->gen_ld_abs(insn, insn_buf);
			if (cnt == 0 || cnt >= ARRAY_SIZE(insn_buf)) {
				verbose(env, "bpf verifier is misconfigured\n");
=======
		if (insn->code == (BPF_ALU64 | BPF_ADD | BPF_X) ||
		    insn->code == (BPF_ALU64 | BPF_SUB | BPF_X)) {
			const u8 code_add = BPF_ALU64 | BPF_ADD | BPF_X;
			const u8 code_sub = BPF_ALU64 | BPF_SUB | BPF_X;
			struct bpf_insn insn_buf[16];
			struct bpf_insn *patch = &insn_buf[0];
			bool issrc, isneg, isimm;
			u32 off_reg;

			aux = &env->insn_aux_data[i + delta];
			if (!aux->alu_state ||
			    aux->alu_state == BPF_ALU_NON_POINTER)
				continue;

			isneg = aux->alu_state & BPF_ALU_NEG_VALUE;
			issrc = (aux->alu_state & BPF_ALU_SANITIZE) ==
				BPF_ALU_SANITIZE_SRC;
			isimm = aux->alu_state & BPF_ALU_IMMEDIATE;

			off_reg = issrc ? insn->src_reg : insn->dst_reg;
			if (isimm) {
				*patch++ = BPF_MOV32_IMM(BPF_REG_AX, aux->alu_limit);
			} else {
				if (isneg)
					*patch++ = BPF_ALU64_IMM(BPF_MUL, off_reg, -1);
				*patch++ = BPF_MOV32_IMM(BPF_REG_AX, aux->alu_limit);
				*patch++ = BPF_ALU64_REG(BPF_SUB, BPF_REG_AX, off_reg);
				*patch++ = BPF_ALU64_REG(BPF_OR, BPF_REG_AX, off_reg);
				*patch++ = BPF_ALU64_IMM(BPF_NEG, BPF_REG_AX, 0);
				*patch++ = BPF_ALU64_IMM(BPF_ARSH, BPF_REG_AX, 63);
				*patch++ = BPF_ALU64_REG(BPF_AND, BPF_REG_AX, off_reg);
			}
			if (!issrc)
				*patch++ = BPF_MOV64_REG(insn->dst_reg, insn->src_reg);
			insn->src_reg = BPF_REG_AX;
			if (isneg)
				insn->code = insn->code == code_add ?
					     code_sub : code_add;
			*patch++ = *insn;
			if (issrc && isneg && !isimm)
				*patch++ = BPF_ALU64_IMM(BPF_MUL, off_reg, -1);
			cnt = patch - insn_buf;

			new_prog = bpf_patch_insn_data(env, i + delta, insn_buf, cnt);
			if (!new_prog)
				return -ENOMEM;

			delta    += cnt - 1;
			env->prog = prog = new_prog;
			insn      = new_prog->insnsi + i + delta;
			continue;
		}

		if (insn->code != (BPF_JMP | BPF_CALL))
			continue;

		if (insn->imm == BPF_FUNC_get_route_realm)
			prog->dst_needed = 1;
		if (insn->imm == BPF_FUNC_get_prandom_u32)
			bpf_user_rnd_init_once();
		if (insn->imm == BPF_FUNC_tail_call) {
			/* If we tail call into other programs, we
			 * cannot make any assumptions since they can
			 * be replaced dynamically during runtime in
			 * the program array.
			 */
			prog->cb_access = 1;
			env->prog->aux->stack_depth = MAX_BPF_STACK;

			/* mark bpf_tail_call as different opcode to avoid
			 * conditional branch in the interpeter for every normal
			 * call and to prevent accidental JITing by JIT compiler
			 * that doesn't support bpf_tail_call yet
			 */
			insn->imm = 0;
			insn->code = BPF_JMP | BPF_TAIL_CALL;

			aux = &env->insn_aux_data[i + delta];
			if (!bpf_map_ptr_unpriv(aux))
				continue;

			/* instead of changing every JIT dealing with tail_call
			 * emit two extra insns:
			 * if (index >= max_entries) goto out;
			 * index &= array->index_mask;
			 * to avoid out-of-bounds cpu speculation
			 */
			if (bpf_map_ptr_poisoned(aux)) {
				verbose(env, "tail_call abusing map_ptr\n");
>>>>>>> 8e13fdae
				return -EINVAL;
			}

			new_prog = bpf_patch_insn_data(env, i + delta, insn_buf, cnt);
			if (!new_prog)
				return -ENOMEM;

			delta    += cnt - 1;
			env->prog = prog = new_prog;
			insn      = new_prog->insnsi + i + delta;
			continue;
		}

<<<<<<< HEAD
		if (insn->code == (BPF_ALU64 | BPF_ADD | BPF_X) ||
		    insn->code == (BPF_ALU64 | BPF_SUB | BPF_X)) {
			const u8 code_add = BPF_ALU64 | BPF_ADD | BPF_X;
			const u8 code_sub = BPF_ALU64 | BPF_SUB | BPF_X;
			struct bpf_insn insn_buf[16];
			struct bpf_insn *patch = &insn_buf[0];
			bool issrc, isneg, isimm;
			u32 off_reg;

			aux = &env->insn_aux_data[i + delta];
			if (!aux->alu_state ||
			    aux->alu_state == BPF_ALU_NON_POINTER)
				continue;

			isneg = aux->alu_state & BPF_ALU_NEG_VALUE;
			issrc = (aux->alu_state & BPF_ALU_SANITIZE) ==
				BPF_ALU_SANITIZE_SRC;
			isimm = aux->alu_state & BPF_ALU_IMMEDIATE;

			off_reg = issrc ? insn->src_reg : insn->dst_reg;
			if (isimm) {
				*patch++ = BPF_MOV32_IMM(BPF_REG_AX, aux->alu_limit);
			} else {
				if (isneg)
					*patch++ = BPF_ALU64_IMM(BPF_MUL, off_reg, -1);
				*patch++ = BPF_MOV32_IMM(BPF_REG_AX, aux->alu_limit);
				*patch++ = BPF_ALU64_REG(BPF_SUB, BPF_REG_AX, off_reg);
				*patch++ = BPF_ALU64_REG(BPF_OR, BPF_REG_AX, off_reg);
				*patch++ = BPF_ALU64_IMM(BPF_NEG, BPF_REG_AX, 0);
				*patch++ = BPF_ALU64_IMM(BPF_ARSH, BPF_REG_AX, 63);
				*patch++ = BPF_ALU64_REG(BPF_AND, BPF_REG_AX, off_reg);
			}
			if (!issrc)
				*patch++ = BPF_MOV64_REG(insn->dst_reg, insn->src_reg);
			insn->src_reg = BPF_REG_AX;
			if (isneg)
				insn->code = insn->code == code_add ?
					     code_sub : code_add;
			*patch++ = *insn;
			if (issrc && isneg && !isimm)
				*patch++ = BPF_ALU64_IMM(BPF_MUL, off_reg, -1);
			cnt = patch - insn_buf;

			new_prog = bpf_patch_insn_data(env, i + delta, insn_buf, cnt);
			if (!new_prog)
				return -ENOMEM;

			delta    += cnt - 1;
			env->prog = prog = new_prog;
			insn      = new_prog->insnsi + i + delta;
			continue;
		}

		if (insn->code != (BPF_JMP | BPF_CALL))
			continue;
		if (insn->src_reg == BPF_PSEUDO_CALL)
			continue;
=======
		/* BPF_EMIT_CALL() assumptions in some of the map_gen_lookup
		 * handlers are currently limited to 64 bit only.
		 */
		if (ebpf_jit_enabled() && BITS_PER_LONG == 64 &&
		    insn->imm == BPF_FUNC_map_lookup_elem) {
			aux = &env->insn_aux_data[i + delta];
			if (bpf_map_ptr_poisoned(aux))
				goto patch_call_imm;
>>>>>>> 8e13fdae

		if (insn->imm == BPF_FUNC_get_route_realm)
			prog->dst_needed = 1;
		if (insn->imm == BPF_FUNC_get_prandom_u32)
			bpf_user_rnd_init_once();
		if (insn->imm == BPF_FUNC_tail_call) {
			/* If we tail call into other programs, we
			 * cannot make any assumptions since they can
			 * be replaced dynamically during runtime in
			 * the program array.
			 */
			prog->cb_access = 1;
			env->prog->aux->stack_depth = MAX_BPF_STACK;

			/* mark bpf_tail_call as different opcode to avoid
			 * conditional branch in the interpeter for every normal
			 * call and to prevent accidental JITing by JIT compiler
			 * that doesn't support bpf_tail_call yet
			 */
			insn->imm = 0;
			insn->code = BPF_JMP | BPF_TAIL_CALL;

			aux = &env->insn_aux_data[i + delta];
			if (!bpf_map_ptr_unpriv(aux))
				continue;

			/* instead of changing every JIT dealing with tail_call
			 * emit two extra insns:
			 * if (index >= max_entries) goto out;
			 * index &= array->index_mask;
			 * to avoid out-of-bounds cpu speculation
			 */
			if (bpf_map_ptr_poisoned(aux)) {
				verbose(env, "tail_call abusing map_ptr\n");
				return -EINVAL;
			}

			map_ptr = BPF_MAP_PTR(aux->map_state);
			insn_buf[0] = BPF_JMP_IMM(BPF_JGE, BPF_REG_3,
						  map_ptr->max_entries, 2);
			insn_buf[1] = BPF_ALU32_IMM(BPF_AND, BPF_REG_3,
						    container_of(map_ptr,
								 struct bpf_array,
								 map)->index_mask);
			insn_buf[2] = *insn;
			cnt = 3;
			new_prog = bpf_patch_insn_data(env, i + delta, insn_buf, cnt);
			if (!new_prog)
				return -ENOMEM;

			delta    += cnt - 1;
			env->prog = prog = new_prog;
			insn      = new_prog->insnsi + i + delta;
			continue;
		}

		/* BPF_EMIT_CALL() assumptions in some of the map_gen_lookup
		 * and other inlining handlers are currently limited to 64 bit
		 * only.
		 */
		if (prog->jit_requested && BITS_PER_LONG == 64 &&
		    (insn->imm == BPF_FUNC_map_lookup_elem ||
		     insn->imm == BPF_FUNC_map_update_elem ||
		     insn->imm == BPF_FUNC_map_delete_elem)) {
			aux = &env->insn_aux_data[i + delta];
			if (bpf_map_ptr_poisoned(aux))
				goto patch_call_imm;

			map_ptr = BPF_MAP_PTR(aux->map_state);
			ops = map_ptr->ops;
			if (insn->imm == BPF_FUNC_map_lookup_elem &&
			    ops->map_gen_lookup) {
				cnt = ops->map_gen_lookup(map_ptr, insn_buf);
				if (cnt == 0 || cnt >= ARRAY_SIZE(insn_buf)) {
					verbose(env, "bpf verifier is misconfigured\n");
					return -EINVAL;
				}

				new_prog = bpf_patch_insn_data(env, i + delta,
							       insn_buf, cnt);
				if (!new_prog)
					return -ENOMEM;

				delta    += cnt - 1;
				env->prog = prog = new_prog;
				insn      = new_prog->insnsi + i + delta;
				continue;
			}

			BUILD_BUG_ON(!__same_type(ops->map_lookup_elem,
				     (void *(*)(struct bpf_map *map, void *key))NULL));
			BUILD_BUG_ON(!__same_type(ops->map_delete_elem,
				     (int (*)(struct bpf_map *map, void *key))NULL));
			BUILD_BUG_ON(!__same_type(ops->map_update_elem,
				     (int (*)(struct bpf_map *map, void *key, void *value,
					      u64 flags))NULL));
			switch (insn->imm) {
			case BPF_FUNC_map_lookup_elem:
				insn->imm = BPF_CAST_CALL(ops->map_lookup_elem) -
					    __bpf_call_base;
				continue;
			case BPF_FUNC_map_update_elem:
				insn->imm = BPF_CAST_CALL(ops->map_update_elem) -
					    __bpf_call_base;
				continue;
			case BPF_FUNC_map_delete_elem:
				insn->imm = BPF_CAST_CALL(ops->map_delete_elem) -
					    __bpf_call_base;
				continue;
			}

			goto patch_call_imm;
		}

patch_call_imm:
		fn = env->ops->get_func_proto(insn->imm, env->prog);
		/* all functions that have prototype and verifier allowed
		 * programs to call them, must be real in-kernel functions
		 */
		if (!fn->func) {
			verbose(env,
				"kernel subsystem misconfigured func %s#%d\n",
				func_id_name(insn->imm), insn->imm);
			return -EFAULT;
		}
		insn->imm = fn->func - __bpf_call_base;
	}

	return 0;
}

static void free_states(struct bpf_verifier_env *env)
{
	struct bpf_verifier_state_list *sl, *sln;
	int i;

	sl = env->free_list;
	while (sl) {
		sln = sl->next;
		free_verifier_state(&sl->state, false);
		kfree(sl);
		sl = sln;
	}

	if (!env->explored_states)
		return;

	for (i = 0; i < env->prog->len; i++) {
		sl = env->explored_states[i];

		if (sl)
			while (sl != STATE_LIST_MARK) {
				sln = sl->next;
				free_verifier_state(&sl->state, false);
				kfree(sl);
				sl = sln;
			}
	}

	kfree(env->explored_states);
}

static void print_verification_stats(struct bpf_verifier_env *env)
{
	int i;

	if (env->log.level & BPF_LOG_STATS) {
		verbose(env, "verification time %lld usec\n",
			div_u64(env->verification_time, 1000));
		verbose(env, "stack depth ");
		for (i = 0; i < env->subprog_cnt; i++) {
			u32 depth = env->subprog_info[i].stack_depth;

			verbose(env, "%d", depth);
			if (i + 1 < env->subprog_cnt)
				verbose(env, "+");
		}
		verbose(env, "\n");
	}
	verbose(env, "processed %d insns (limit %d) max_states_per_insn %d "
		"total_states %d peak_states %d mark_read %d\n",
		env->insn_processed, BPF_COMPLEXITY_LIMIT_INSNS,
		env->max_states_per_insn, env->total_states,
		env->peak_states, env->longest_mark_read_walk);
}

int bpf_check(struct bpf_prog **prog, union bpf_attr *attr)
{
	u64 start_time = ktime_get_ns();
	struct bpf_verifier_env *env;
	struct bpf_verifier_log *log;
	int ret = -EINVAL;

	/* no program is valid */
	if (ARRAY_SIZE(bpf_verifier_ops) == 0)
		return -EINVAL;

	/* 'struct bpf_verifier_env' can be global, but since it's not small,
	 * allocate/free it every time bpf_check() is called
	 */
	env = kzalloc(sizeof(struct bpf_verifier_env), GFP_KERNEL);
	if (!env)
		return -ENOMEM;
	log = &env->log;

	env->insn_aux_data = vzalloc(sizeof(struct bpf_insn_aux_data) *
				     (*prog)->len);
	ret = -ENOMEM;
	if (!env->insn_aux_data)
		goto err_free_env;
	env->prog = *prog;
	env->ops = bpf_verifier_ops[env->prog->type];

	/* grab the mutex to protect few globals used by verifier */
	mutex_lock(&bpf_verifier_lock);

	if (attr->log_level || attr->log_buf || attr->log_size) {
		/* user requested verbose verifier output
		 * and supplied buffer to store the verification trace
		 */
		log->level = attr->log_level;
		log->ubuf = (char __user *) (unsigned long) attr->log_buf;
		log->len_total = attr->log_size;

		ret = -EINVAL;
		/* log attributes have to be sane */
		if (log->len_total < 128 || log->len_total > UINT_MAX >> 2 ||
		    !log->level || !log->ubuf || log->level & ~BPF_LOG_MASK)
			goto err_unlock;
	}

	env->strict_alignment = !!(attr->prog_flags & BPF_F_STRICT_ALIGNMENT);
	if (!IS_ENABLED(CONFIG_HAVE_EFFICIENT_UNALIGNED_ACCESS))
		env->strict_alignment = true;

	ret = replace_map_fd_with_map_ptr(env);
	if (ret < 0)
		goto skip_full_check;

	if (bpf_prog_is_dev_bound(env->prog->aux)) {
		ret = bpf_prog_offload_verifier_prep(env);
		if (ret)
			goto skip_full_check;
	}

	env->explored_states = kcalloc(env->prog->len,
				       sizeof(struct bpf_verifier_state_list *),
				       GFP_USER);
	ret = -ENOMEM;
	if (!env->explored_states)
		goto skip_full_check;

	env->allow_ptr_leaks = capable(CAP_SYS_ADMIN);

	ret = check_cfg(env);
	if (ret < 0)
		goto skip_full_check;

	ret = do_check(env);
	if (env->cur_state) {
		free_verifier_state(env->cur_state, true);
		env->cur_state = NULL;
	}

	if (ret == 0 && bpf_prog_is_dev_bound(env->prog->aux))
		ret = bpf_prog_offload_finalize(env);

skip_full_check:
	while (!pop_stack(env, NULL, NULL));
	free_states(env);

	if (ret == 0)
		sanitize_dead_code(env);

	if (ret == 0)
		ret = check_max_stack_depth(env);

	if (ret == 0)
		/* program is valid, convert *(u32*)(ctx + off) accesses */
		ret = convert_ctx_accesses(env);

	if (ret == 0)
		ret = fixup_bpf_calls(env);

	if (ret == 0)
		ret = fixup_call_args(env);

	env->verification_time = ktime_get_ns() - start_time;
	print_verification_stats(env);

	if (log->level && bpf_verifier_log_full(log))
		ret = -ENOSPC;
	if (log->level && !log->ubuf) {
		ret = -EFAULT;
		goto err_release_maps;
	}

	if (ret == 0 && env->used_map_cnt) {
		/* if program passed verifier, update used_maps in bpf_prog_info */
		env->prog->aux->used_maps = kmalloc_array(env->used_map_cnt,
							  sizeof(env->used_maps[0]),
							  GFP_KERNEL);

		if (!env->prog->aux->used_maps) {
			ret = -ENOMEM;
			goto err_release_maps;
		}

		memcpy(env->prog->aux->used_maps, env->used_maps,
		       sizeof(env->used_maps[0]) * env->used_map_cnt);
		env->prog->aux->used_map_cnt = env->used_map_cnt;

		/* program is valid. Convert pseudo bpf_ld_imm64 into generic
		 * bpf_ld_imm64 instructions
		 */
		convert_pseudo_ld_imm64(env);
	}

err_release_maps:
	if (!env->prog->aux->used_maps)
		/* if we didn't copy map pointers into bpf_prog_info, release
		 * them now. Otherwise free_used_maps() will release them.
		 */
		release_maps(env);
	*prog = env->prog;
err_unlock:
	mutex_unlock(&bpf_verifier_lock);
	vfree(env->insn_aux_data);
err_free_env:
	kfree(env);
	return ret;
}<|MERGE_RESOLUTION|>--- conflicted
+++ resolved
@@ -2804,23 +2804,23 @@
 
 static struct bpf_verifier_state *
 sanitize_speculative_path(struct bpf_verifier_env *env,
-			  const struct bpf_insn *insn,
-			  u32 next_idx, u32 curr_idx)
-{
-	struct bpf_verifier_state *branch;
-	struct bpf_reg_state *regs;
-
-	branch = push_stack(env, next_idx, curr_idx, true);
-	if (branch && insn) {
-		regs = branch->regs;
-		if (BPF_SRC(insn->code) == BPF_K) {
-			mark_reg_unknown(env, regs, insn->dst_reg);
-		} else if (BPF_SRC(insn->code) == BPF_X) {
-			mark_reg_unknown(env, regs, insn->dst_reg);
-			mark_reg_unknown(env, regs, insn->src_reg);
-		}
-	}
-	return branch;
+                         const struct bpf_insn *insn,
+                         u32 next_idx, u32 curr_idx)
+{
+       struct bpf_verifier_state *branch;
+       struct bpf_reg_state *regs;
+
+       branch = push_stack(env, next_idx, curr_idx, true);
+       if (branch && insn) {
+               regs = branch->frame[branch->curframe]->regs;
+               if (BPF_SRC(insn->code) == BPF_K) {
+                       mark_reg_unknown(env, regs, insn->dst_reg);
+               } else if (BPF_SRC(insn->code) == BPF_X) {
+                       mark_reg_unknown(env, regs, insn->dst_reg);
+                       mark_reg_unknown(env, regs, insn->src_reg);
+               }
+       }
+       return branch;
 }
 
 static int sanitize_ptr_alu(struct bpf_verifier_env *env,
@@ -4288,46 +4288,29 @@
 
 	dst_reg = &regs[insn->dst_reg];
 
-<<<<<<< HEAD
 	if (BPF_SRC(insn->code) == BPF_K) {
 		int pred = is_branch_taken(dst_reg, insn->imm, opcode);
 
 		if (pred == 1) {
-			 /* only follow the goto, ignore fall-through */
+			 /* Only follow the goto, ignore fall-through. If needed, push
+			  * the fall-through branch for simulation under speculative
+			  * execution.
+			  */
+			if (!env->allow_ptr_leaks &&
+			    !sanitize_speculative_path(env, insn, *insn_idx + 1,
+				    		       *insn_idx))
+				return -EFAULT;
 			*insn_idx += insn->off;
 			return 0;
 		} else if (pred == 0) {
-			/* only follow fall-through branch, since
-			 * that's where the program will go
-=======
-	/* detect if R == 0 where R was initialized to zero earlier */
-	if (BPF_SRC(insn->code) == BPF_K &&
-	    (opcode == BPF_JEQ || opcode == BPF_JNE) &&
-	    dst_reg->type == SCALAR_VALUE &&
-	    tnum_equals_const(dst_reg->var_off, insn->imm)) {
-		if (opcode == BPF_JEQ) {
-			/* if (imm == imm) goto pc+off;
-			 * Only follow the goto, ignore fall-through. If needed, push
-			 * the fall-through branch for simulation under speculative
-			 * execution.
-			 */
-			if (!env->allow_ptr_leaks &&
-			    !sanitize_speculative_path(env, insn, *insn_idx + 1,
-						       *insn_idx))
-				return -EFAULT;
-			*insn_idx += insn->off;
-			return 0;
-		} else {
-			/* if (imm != imm) goto pc+off;
-			 * Only follow the fall-through branch, since that's where the
+			/* Only follow the fall-through branch, since that's where the
 			 * program will go. If needed, push the goto branch for
 			 * simulation under speculative execution.
->>>>>>> 8e13fdae
 			 */
 			if (!env->allow_ptr_leaks &&
 			    !sanitize_speculative_path(env, insn,
-						       *insn_idx + insn->off + 1,
-					       *insn_idx))
+				    		       *insn_idx + insn->off + 1,
+						       *insn_idx))
 				return -EFAULT;
 			return 0;
 		}
@@ -6341,14 +6324,25 @@
 			continue;
 		}
 
-<<<<<<< HEAD
 		if (BPF_CLASS(insn->code) == BPF_LD &&
 		    (BPF_MODE(insn->code) == BPF_ABS ||
 		     BPF_MODE(insn->code) == BPF_IND)) {
 			cnt = env->ops->gen_ld_abs(insn, insn_buf);
 			if (cnt == 0 || cnt >= ARRAY_SIZE(insn_buf)) {
 				verbose(env, "bpf verifier is misconfigured\n");
-=======
+				return -EINVAL;
+			}
+
+			new_prog = bpf_patch_insn_data(env, i + delta, insn_buf, cnt);
+			if (!new_prog)
+				return -ENOMEM;
+
+			delta    += cnt - 1;
+			env->prog = prog = new_prog;
+			insn      = new_prog->insnsi + i + delta;
+			continue;
+		}
+
 		if (insn->code == (BPF_ALU64 | BPF_ADD | BPF_X) ||
 		    insn->code == (BPF_ALU64 | BPF_SUB | BPF_X)) {
 			const u8 code_add = BPF_ALU64 | BPF_ADD | BPF_X;
@@ -6404,122 +6398,8 @@
 
 		if (insn->code != (BPF_JMP | BPF_CALL))
 			continue;
-
-		if (insn->imm == BPF_FUNC_get_route_realm)
-			prog->dst_needed = 1;
-		if (insn->imm == BPF_FUNC_get_prandom_u32)
-			bpf_user_rnd_init_once();
-		if (insn->imm == BPF_FUNC_tail_call) {
-			/* If we tail call into other programs, we
-			 * cannot make any assumptions since they can
-			 * be replaced dynamically during runtime in
-			 * the program array.
-			 */
-			prog->cb_access = 1;
-			env->prog->aux->stack_depth = MAX_BPF_STACK;
-
-			/* mark bpf_tail_call as different opcode to avoid
-			 * conditional branch in the interpeter for every normal
-			 * call and to prevent accidental JITing by JIT compiler
-			 * that doesn't support bpf_tail_call yet
-			 */
-			insn->imm = 0;
-			insn->code = BPF_JMP | BPF_TAIL_CALL;
-
-			aux = &env->insn_aux_data[i + delta];
-			if (!bpf_map_ptr_unpriv(aux))
-				continue;
-
-			/* instead of changing every JIT dealing with tail_call
-			 * emit two extra insns:
-			 * if (index >= max_entries) goto out;
-			 * index &= array->index_mask;
-			 * to avoid out-of-bounds cpu speculation
-			 */
-			if (bpf_map_ptr_poisoned(aux)) {
-				verbose(env, "tail_call abusing map_ptr\n");
->>>>>>> 8e13fdae
-				return -EINVAL;
-			}
-
-			new_prog = bpf_patch_insn_data(env, i + delta, insn_buf, cnt);
-			if (!new_prog)
-				return -ENOMEM;
-
-			delta    += cnt - 1;
-			env->prog = prog = new_prog;
-			insn      = new_prog->insnsi + i + delta;
-			continue;
-		}
-
-<<<<<<< HEAD
-		if (insn->code == (BPF_ALU64 | BPF_ADD | BPF_X) ||
-		    insn->code == (BPF_ALU64 | BPF_SUB | BPF_X)) {
-			const u8 code_add = BPF_ALU64 | BPF_ADD | BPF_X;
-			const u8 code_sub = BPF_ALU64 | BPF_SUB | BPF_X;
-			struct bpf_insn insn_buf[16];
-			struct bpf_insn *patch = &insn_buf[0];
-			bool issrc, isneg, isimm;
-			u32 off_reg;
-
-			aux = &env->insn_aux_data[i + delta];
-			if (!aux->alu_state ||
-			    aux->alu_state == BPF_ALU_NON_POINTER)
-				continue;
-
-			isneg = aux->alu_state & BPF_ALU_NEG_VALUE;
-			issrc = (aux->alu_state & BPF_ALU_SANITIZE) ==
-				BPF_ALU_SANITIZE_SRC;
-			isimm = aux->alu_state & BPF_ALU_IMMEDIATE;
-
-			off_reg = issrc ? insn->src_reg : insn->dst_reg;
-			if (isimm) {
-				*patch++ = BPF_MOV32_IMM(BPF_REG_AX, aux->alu_limit);
-			} else {
-				if (isneg)
-					*patch++ = BPF_ALU64_IMM(BPF_MUL, off_reg, -1);
-				*patch++ = BPF_MOV32_IMM(BPF_REG_AX, aux->alu_limit);
-				*patch++ = BPF_ALU64_REG(BPF_SUB, BPF_REG_AX, off_reg);
-				*patch++ = BPF_ALU64_REG(BPF_OR, BPF_REG_AX, off_reg);
-				*patch++ = BPF_ALU64_IMM(BPF_NEG, BPF_REG_AX, 0);
-				*patch++ = BPF_ALU64_IMM(BPF_ARSH, BPF_REG_AX, 63);
-				*patch++ = BPF_ALU64_REG(BPF_AND, BPF_REG_AX, off_reg);
-			}
-			if (!issrc)
-				*patch++ = BPF_MOV64_REG(insn->dst_reg, insn->src_reg);
-			insn->src_reg = BPF_REG_AX;
-			if (isneg)
-				insn->code = insn->code == code_add ?
-					     code_sub : code_add;
-			*patch++ = *insn;
-			if (issrc && isneg && !isimm)
-				*patch++ = BPF_ALU64_IMM(BPF_MUL, off_reg, -1);
-			cnt = patch - insn_buf;
-
-			new_prog = bpf_patch_insn_data(env, i + delta, insn_buf, cnt);
-			if (!new_prog)
-				return -ENOMEM;
-
-			delta    += cnt - 1;
-			env->prog = prog = new_prog;
-			insn      = new_prog->insnsi + i + delta;
-			continue;
-		}
-
-		if (insn->code != (BPF_JMP | BPF_CALL))
-			continue;
 		if (insn->src_reg == BPF_PSEUDO_CALL)
 			continue;
-=======
-		/* BPF_EMIT_CALL() assumptions in some of the map_gen_lookup
-		 * handlers are currently limited to 64 bit only.
-		 */
-		if (ebpf_jit_enabled() && BITS_PER_LONG == 64 &&
-		    insn->imm == BPF_FUNC_map_lookup_elem) {
-			aux = &env->insn_aux_data[i + delta];
-			if (bpf_map_ptr_poisoned(aux))
-				goto patch_call_imm;
->>>>>>> 8e13fdae
 
 		if (insn->imm == BPF_FUNC_get_route_realm)
 			prog->dst_needed = 1;
