--- conflicted
+++ resolved
@@ -1038,9 +1038,7 @@
 		return -EACCES;
 	}
 
-<<<<<<< HEAD
 	cur = env->cur_state->frame[env->cur_state->curframe];
-=======
 	if (!env->allow_ptr_leaks) {
 		bool sanitize = value_regno >= 0 && is_spillable_regtype(state->regs[value_regno].type);
 
@@ -1055,7 +1053,6 @@
 			env->insn_aux_data[insn_idx].sanitize_stack_spill = true;
 	}
 
->>>>>>> 6bbd0e05
 	if (value_regno >= 0 &&
 	    is_spillable_regtype((type = cur->regs[value_regno].type))) {
 
