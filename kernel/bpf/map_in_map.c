--- conflicted
+++ resolved
@@ -17,20 +17,6 @@
 	if (IS_ERR(inner_map))
 		return inner_map;
 
-<<<<<<< HEAD
-	/* prog_array->aux->{type,jited} is a runtime binding.
-	 * Doing static check alone in the verifier is not enough.
-	 */
-	if (inner_map->map_type == BPF_MAP_TYPE_PROG_ARRAY ||
-	    inner_map->map_type == BPF_MAP_TYPE_CGROUP_STORAGE ||
-	    inner_map->map_type == BPF_MAP_TYPE_PERCPU_CGROUP_STORAGE ||
-	    inner_map->map_type == BPF_MAP_TYPE_STRUCT_OPS) {
-		fdput(f);
-		return ERR_PTR(-ENOTSUPP);
-	}
-
-=======
->>>>>>> 7d2a07b7
 	/* Does not support >1 level map-in-map */
 	if (inner_map->inner_map_meta) {
 		fdput(f);
@@ -104,12 +90,8 @@
 	if (IS_ERR(inner_map))
 		return inner_map;
 
-<<<<<<< HEAD
-	if (bpf_map_meta_equal(map->inner_map_meta, inner_map))
-=======
 	inner_map_meta = map->inner_map_meta;
 	if (inner_map_meta->ops->map_meta_equal(inner_map_meta, inner_map))
->>>>>>> 7d2a07b7
 		bpf_map_inc(inner_map);
 	else
 		inner_map = ERR_PTR(-EINVAL);
