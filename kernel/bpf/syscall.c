--- conflicted
+++ resolved
@@ -1407,8 +1407,8 @@
 	 * rip everything out. Hence, below notifications must
 	 * happen before bpf_prog_new_fd().
 	 *
-	 * Also, any failure handling from this point onwards must
-	 * be using bpf_prog_put() given the program is exposed.
+	 *  Also, any failure handling from this point onwards must
+	 *  be using bpf_prog_put() given the program is exposed.
 	 */
 	bpf_prog_kallsyms_add(prog);
 
@@ -1416,11 +1416,6 @@
 	if (err < 0)
 		bpf_prog_put(prog);
 
-<<<<<<< HEAD
-	bpf_prog_kallsyms_add(prog);
-=======
-	trace_bpf_prog_load(prog, err);
->>>>>>> 1a4a0188
 	return err;
 
 free_used_maps:
