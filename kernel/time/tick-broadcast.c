/*
 * linux/kernel/time/tick-broadcast.c
 *
 * This file contains functions which emulate a local clock-event
 * device via a broadcast event source.
 *
 * Copyright(C) 2005-2006, Thomas Gleixner <tglx@linutronix.de>
 * Copyright(C) 2005-2007, Red Hat, Inc., Ingo Molnar
 * Copyright(C) 2006-2007, Timesys Corp., Thomas Gleixner
 *
 * This code is licenced under the GPL version 2. For details see
 * kernel-base/COPYING.
 */
#include <linux/cpu.h>
#include <linux/err.h>
#include <linux/hrtimer.h>
#include <linux/interrupt.h>
#include <linux/percpu.h>
#include <linux/profile.h>
#include <linux/sched.h>
#include <linux/tick.h>

#include "tick-internal.h"

/*
 * Broadcast support for broken x86 hardware, where the local apic
 * timer stops in C3 state.
 */

static struct tick_device tick_broadcast_device;
/* FIXME: Use cpumask_var_t. */
static DECLARE_BITMAP(tick_broadcast_mask, NR_CPUS);
static DECLARE_BITMAP(tmpmask, NR_CPUS);
<<<<<<< HEAD
static DEFINE_ATOMIC_SPINLOCK(tick_broadcast_lock);
=======
static DEFINE_RAW_SPINLOCK(tick_broadcast_lock);
>>>>>>> 4ec62b2b
static int tick_broadcast_force;

#ifdef CONFIG_TICK_ONESHOT
static void tick_broadcast_clear_oneshot(int cpu);
#else
static inline void tick_broadcast_clear_oneshot(int cpu) { }
#endif

/*
 * Debugging: see timer_list.c
 */
struct tick_device *tick_get_broadcast_device(void)
{
	return &tick_broadcast_device;
}

struct cpumask *tick_get_broadcast_mask(void)
{
	return to_cpumask(tick_broadcast_mask);
}

/*
 * Start the device in periodic mode
 */
static void tick_broadcast_start_periodic(struct clock_event_device *bc)
{
	if (bc)
		tick_setup_periodic(bc, 1);
}

/*
 * Check, if the device can be utilized as broadcast device:
 */
int tick_check_broadcast_device(struct clock_event_device *dev)
{
	if ((tick_broadcast_device.evtdev &&
	     tick_broadcast_device.evtdev->rating >= dev->rating) ||
	     (dev->features & CLOCK_EVT_FEAT_C3STOP))
		return 0;

	clockevents_exchange_device(NULL, dev);
	tick_broadcast_device.evtdev = dev;
	if (!cpumask_empty(tick_get_broadcast_mask()))
		tick_broadcast_start_periodic(dev);
	return 1;
}

/*
 * Check, if the device is the broadcast device
 */
int tick_is_broadcast_device(struct clock_event_device *dev)
{
	return (dev && tick_broadcast_device.evtdev == dev);
}

/*
 * Check, if the device is disfunctional and a place holder, which
 * needs to be handled by the broadcast device.
 */
int tick_device_uses_broadcast(struct clock_event_device *dev, int cpu)
{
	unsigned long flags;
	int ret = 0;

<<<<<<< HEAD
	atomic_spin_lock_irqsave(&tick_broadcast_lock, flags);
=======
	raw_spin_lock_irqsave(&tick_broadcast_lock, flags);
>>>>>>> 4ec62b2b

	/*
	 * Devices might be registered with both periodic and oneshot
	 * mode disabled. This signals, that the device needs to be
	 * operated from the broadcast device and is a placeholder for
	 * the cpu local device.
	 */
	if (!tick_device_is_functional(dev)) {
		dev->event_handler = tick_handle_periodic;
		cpumask_set_cpu(cpu, tick_get_broadcast_mask());
		tick_broadcast_start_periodic(tick_broadcast_device.evtdev);
		ret = 1;
	} else {
		/*
		 * When the new device is not affected by the stop
		 * feature and the cpu is marked in the broadcast mask
		 * then clear the broadcast bit.
		 */
		if (!(dev->features & CLOCK_EVT_FEAT_C3STOP)) {
			int cpu = smp_processor_id();

			cpumask_clear_cpu(cpu, tick_get_broadcast_mask());
			tick_broadcast_clear_oneshot(cpu);
		}
	}
<<<<<<< HEAD
	atomic_spin_unlock_irqrestore(&tick_broadcast_lock, flags);
=======
	raw_spin_unlock_irqrestore(&tick_broadcast_lock, flags);
>>>>>>> 4ec62b2b
	return ret;
}

/*
 * Broadcast the event to the cpus, which are set in the mask (mangled).
 */
static void tick_do_broadcast(struct cpumask *mask)
{
	int cpu = smp_processor_id();
	struct tick_device *td;

	/*
	 * Check, if the current cpu is in the mask
	 */
	if (cpumask_test_cpu(cpu, mask)) {
		cpumask_clear_cpu(cpu, mask);
		td = &per_cpu(tick_cpu_device, cpu);
		td->evtdev->event_handler(td->evtdev);
	}

	if (!cpumask_empty(mask)) {
		/*
		 * It might be necessary to actually check whether the devices
		 * have different broadcast functions. For now, just use the
		 * one of the first device. This works as long as we have this
		 * misfeature only on x86 (lapic)
		 */
		td = &per_cpu(tick_cpu_device, cpumask_first(mask));
		td->evtdev->broadcast(mask);
	}
}

/*
 * Periodic broadcast:
 * - invoke the broadcast handlers
 */
static void tick_do_periodic_broadcast(void)
{
<<<<<<< HEAD
	atomic_spin_lock(&tick_broadcast_lock);
=======
	raw_spin_lock(&tick_broadcast_lock);
>>>>>>> 4ec62b2b

	cpumask_and(to_cpumask(tmpmask),
		    cpu_online_mask, tick_get_broadcast_mask());
	tick_do_broadcast(to_cpumask(tmpmask));

<<<<<<< HEAD
	atomic_spin_unlock(&tick_broadcast_lock);
=======
	raw_spin_unlock(&tick_broadcast_lock);
>>>>>>> 4ec62b2b
}

/*
 * Event handler for periodic broadcast ticks
 */
static void tick_handle_periodic_broadcast(struct clock_event_device *dev)
{
	ktime_t next;

	tick_do_periodic_broadcast();

	/*
	 * The device is in periodic mode. No reprogramming necessary:
	 */
	if (dev->mode == CLOCK_EVT_MODE_PERIODIC)
		return;

	/*
	 * Setup the next period for devices, which do not have
	 * periodic mode. We read dev->next_event first and add to it
	 * when the event alrady expired. clockevents_program_event()
	 * sets dev->next_event only when the event is really
	 * programmed to the device.
	 */
	for (next = dev->next_event; ;) {
		next = ktime_add(next, tick_period);

		if (!clockevents_program_event(dev, next, ktime_get()))
			return;
		tick_do_periodic_broadcast();
	}
}

/*
 * Powerstate information: The system enters/leaves a state, where
 * affected devices might stop
 */
static void tick_do_broadcast_on_off(unsigned long *reason)
{
	struct clock_event_device *bc, *dev;
	struct tick_device *td;
	unsigned long flags;
	int cpu, bc_stopped;

<<<<<<< HEAD
	atomic_spin_lock_irqsave(&tick_broadcast_lock, flags);
=======
	raw_spin_lock_irqsave(&tick_broadcast_lock, flags);
>>>>>>> 4ec62b2b

	cpu = smp_processor_id();
	td = &per_cpu(tick_cpu_device, cpu);
	dev = td->evtdev;
	bc = tick_broadcast_device.evtdev;

	/*
	 * Is the device not affected by the powerstate ?
	 */
	if (!dev || !(dev->features & CLOCK_EVT_FEAT_C3STOP))
		goto out;

	if (!tick_device_is_functional(dev))
		goto out;

	bc_stopped = cpumask_empty(tick_get_broadcast_mask());

	switch (*reason) {
	case CLOCK_EVT_NOTIFY_BROADCAST_ON:
	case CLOCK_EVT_NOTIFY_BROADCAST_FORCE:
		if (!cpumask_test_cpu(cpu, tick_get_broadcast_mask())) {
			cpumask_set_cpu(cpu, tick_get_broadcast_mask());
			if (tick_broadcast_device.mode ==
			    TICKDEV_MODE_PERIODIC)
				clockevents_shutdown(dev);
		}
		if (*reason == CLOCK_EVT_NOTIFY_BROADCAST_FORCE)
			tick_broadcast_force = 1;
		break;
	case CLOCK_EVT_NOTIFY_BROADCAST_OFF:
		if (!tick_broadcast_force &&
		    cpumask_test_cpu(cpu, tick_get_broadcast_mask())) {
			cpumask_clear_cpu(cpu, tick_get_broadcast_mask());
			if (tick_broadcast_device.mode ==
			    TICKDEV_MODE_PERIODIC)
				tick_setup_periodic(dev, 0);
		}
		break;
	}

	if (cpumask_empty(tick_get_broadcast_mask())) {
		if (!bc_stopped)
			clockevents_shutdown(bc);
	} else if (bc_stopped) {
		if (tick_broadcast_device.mode == TICKDEV_MODE_PERIODIC)
			tick_broadcast_start_periodic(bc);
		else
			tick_broadcast_setup_oneshot(bc);
	}
out:
<<<<<<< HEAD
	atomic_spin_unlock_irqrestore(&tick_broadcast_lock, flags);
=======
	raw_spin_unlock_irqrestore(&tick_broadcast_lock, flags);
>>>>>>> 4ec62b2b
}

/*
 * Powerstate information: The system enters/leaves a state, where
 * affected devices might stop.
 */
void tick_broadcast_on_off(unsigned long reason, int *oncpu)
{
	if (!cpumask_test_cpu(*oncpu, cpu_online_mask))
		printk(KERN_ERR "tick-broadcast: ignoring broadcast for "
		       "offline CPU #%d\n", *oncpu);
	else
		tick_do_broadcast_on_off(&reason);
}

/*
 * Set the periodic handler depending on broadcast on/off
 */
void tick_set_periodic_handler(struct clock_event_device *dev, int broadcast)
{
	if (!broadcast)
		dev->event_handler = tick_handle_periodic;
	else
		dev->event_handler = tick_handle_periodic_broadcast;
}

/*
 * Remove a CPU from broadcasting
 */
void tick_shutdown_broadcast(unsigned int *cpup)
{
	struct clock_event_device *bc;
	unsigned long flags;
	unsigned int cpu = *cpup;

<<<<<<< HEAD
	atomic_spin_lock_irqsave(&tick_broadcast_lock, flags);
=======
	raw_spin_lock_irqsave(&tick_broadcast_lock, flags);
>>>>>>> 4ec62b2b

	bc = tick_broadcast_device.evtdev;
	cpumask_clear_cpu(cpu, tick_get_broadcast_mask());

	if (tick_broadcast_device.mode == TICKDEV_MODE_PERIODIC) {
		if (bc && cpumask_empty(tick_get_broadcast_mask()))
			clockevents_shutdown(bc);
	}

<<<<<<< HEAD
	atomic_spin_unlock_irqrestore(&tick_broadcast_lock, flags);
=======
	raw_spin_unlock_irqrestore(&tick_broadcast_lock, flags);
>>>>>>> 4ec62b2b
}

void tick_suspend_broadcast(void)
{
	struct clock_event_device *bc;
	unsigned long flags;

<<<<<<< HEAD
	atomic_spin_lock_irqsave(&tick_broadcast_lock, flags);
=======
	raw_spin_lock_irqsave(&tick_broadcast_lock, flags);
>>>>>>> 4ec62b2b

	bc = tick_broadcast_device.evtdev;
	if (bc)
		clockevents_shutdown(bc);

<<<<<<< HEAD
	atomic_spin_unlock_irqrestore(&tick_broadcast_lock, flags);
=======
	raw_spin_unlock_irqrestore(&tick_broadcast_lock, flags);
>>>>>>> 4ec62b2b
}

int tick_resume_broadcast(void)
{
	struct clock_event_device *bc;
	unsigned long flags;
	int broadcast = 0;

<<<<<<< HEAD
	atomic_spin_lock_irqsave(&tick_broadcast_lock, flags);
=======
	raw_spin_lock_irqsave(&tick_broadcast_lock, flags);
>>>>>>> 4ec62b2b

	bc = tick_broadcast_device.evtdev;

	if (bc) {
		clockevents_set_mode(bc, CLOCK_EVT_MODE_RESUME);

		switch (tick_broadcast_device.mode) {
		case TICKDEV_MODE_PERIODIC:
			if (!cpumask_empty(tick_get_broadcast_mask()))
				tick_broadcast_start_periodic(bc);
			broadcast = cpumask_test_cpu(smp_processor_id(),
						     tick_get_broadcast_mask());
			break;
		case TICKDEV_MODE_ONESHOT:
			broadcast = tick_resume_broadcast_oneshot(bc);
			break;
		}
	}
<<<<<<< HEAD
	atomic_spin_unlock_irqrestore(&tick_broadcast_lock, flags);
=======
	raw_spin_unlock_irqrestore(&tick_broadcast_lock, flags);
>>>>>>> 4ec62b2b

	return broadcast;
}


#ifdef CONFIG_TICK_ONESHOT

/* FIXME: use cpumask_var_t. */
static DECLARE_BITMAP(tick_broadcast_oneshot_mask, NR_CPUS);

/*
 * Exposed for debugging: see timer_list.c
 */
struct cpumask *tick_get_broadcast_oneshot_mask(void)
{
	return to_cpumask(tick_broadcast_oneshot_mask);
}

static int tick_broadcast_set_event(ktime_t expires, int force)
{
	struct clock_event_device *bc = tick_broadcast_device.evtdev;

	return tick_dev_program_event(bc, expires, force);
}

int tick_resume_broadcast_oneshot(struct clock_event_device *bc)
{
	clockevents_set_mode(bc, CLOCK_EVT_MODE_ONESHOT);
	return 0;
}

/*
 * Called from irq_enter() when idle was interrupted to reenable the
 * per cpu device.
 */
void tick_check_oneshot_broadcast(int cpu)
{
	if (cpumask_test_cpu(cpu, to_cpumask(tick_broadcast_oneshot_mask))) {
		struct tick_device *td = &per_cpu(tick_cpu_device, cpu);

		clockevents_set_mode(td->evtdev, CLOCK_EVT_MODE_ONESHOT);
	}
}

/*
 * Handle oneshot mode broadcasting
 */
static void tick_handle_oneshot_broadcast(struct clock_event_device *dev)
{
	struct tick_device *td;
	ktime_t now, next_event;
	int cpu;

<<<<<<< HEAD
	atomic_spin_lock(&tick_broadcast_lock);
=======
	raw_spin_lock(&tick_broadcast_lock);
>>>>>>> 4ec62b2b
again:
	dev->next_event.tv64 = KTIME_MAX;
	next_event.tv64 = KTIME_MAX;
	cpumask_clear(to_cpumask(tmpmask));
	now = ktime_get();
	/* Find all expired events */
	for_each_cpu(cpu, tick_get_broadcast_oneshot_mask()) {
		td = &per_cpu(tick_cpu_device, cpu);
		if (td->evtdev->next_event.tv64 <= now.tv64)
			cpumask_set_cpu(cpu, to_cpumask(tmpmask));
		else if (td->evtdev->next_event.tv64 < next_event.tv64)
			next_event.tv64 = td->evtdev->next_event.tv64;
	}

	/*
	 * Wakeup the cpus which have an expired event.
	 */
	tick_do_broadcast(to_cpumask(tmpmask));

	/*
	 * Two reasons for reprogram:
	 *
	 * - The global event did not expire any CPU local
	 * events. This happens in dyntick mode, as the maximum PIT
	 * delta is quite small.
	 *
	 * - There are pending events on sleeping CPUs which were not
	 * in the event mask
	 */
	if (next_event.tv64 != KTIME_MAX) {
		/*
		 * Rearm the broadcast device. If event expired,
		 * repeat the above
		 */
		if (tick_broadcast_set_event(next_event, 0))
			goto again;
	}
<<<<<<< HEAD
	atomic_spin_unlock(&tick_broadcast_lock);
=======
	raw_spin_unlock(&tick_broadcast_lock);
>>>>>>> 4ec62b2b
}

/*
 * Powerstate information: The system enters/leaves a state, where
 * affected devices might stop
 */
void tick_broadcast_oneshot_control(unsigned long reason)
{
	struct clock_event_device *bc, *dev;
	struct tick_device *td;
	unsigned long flags;
	int cpu;

<<<<<<< HEAD
	atomic_spin_lock_irqsave(&tick_broadcast_lock, flags);
=======
	raw_spin_lock_irqsave(&tick_broadcast_lock, flags);
>>>>>>> 4ec62b2b

	/*
	 * Periodic mode does not care about the enter/exit of power
	 * states
	 */
	if (tick_broadcast_device.mode == TICKDEV_MODE_PERIODIC)
		goto out;

	bc = tick_broadcast_device.evtdev;
	cpu = smp_processor_id();
	td = &per_cpu(tick_cpu_device, cpu);
	dev = td->evtdev;

	if (!(dev->features & CLOCK_EVT_FEAT_C3STOP))
		goto out;

	if (reason == CLOCK_EVT_NOTIFY_BROADCAST_ENTER) {
		if (!cpumask_test_cpu(cpu, tick_get_broadcast_oneshot_mask())) {
			cpumask_set_cpu(cpu, tick_get_broadcast_oneshot_mask());
			clockevents_set_mode(dev, CLOCK_EVT_MODE_SHUTDOWN);
			if (dev->next_event.tv64 < bc->next_event.tv64)
				tick_broadcast_set_event(dev->next_event, 1);
		}
	} else {
		if (cpumask_test_cpu(cpu, tick_get_broadcast_oneshot_mask())) {
			cpumask_clear_cpu(cpu,
					  tick_get_broadcast_oneshot_mask());
			clockevents_set_mode(dev, CLOCK_EVT_MODE_ONESHOT);
			if (dev->next_event.tv64 != KTIME_MAX)
				tick_program_event(dev->next_event, 1);
		}
	}

out:
<<<<<<< HEAD
	atomic_spin_unlock_irqrestore(&tick_broadcast_lock, flags);
=======
	raw_spin_unlock_irqrestore(&tick_broadcast_lock, flags);
>>>>>>> 4ec62b2b
}

/*
 * Reset the one shot broadcast for a cpu
 *
 * Called with tick_broadcast_lock held
 */
static void tick_broadcast_clear_oneshot(int cpu)
{
	cpumask_clear_cpu(cpu, tick_get_broadcast_oneshot_mask());
}

static void tick_broadcast_init_next_event(struct cpumask *mask,
					   ktime_t expires)
{
	struct tick_device *td;
	int cpu;

	for_each_cpu(cpu, mask) {
		td = &per_cpu(tick_cpu_device, cpu);
		if (td->evtdev)
			td->evtdev->next_event = expires;
	}
}

/**
 * tick_broadcast_setup_oneshot - setup the broadcast device
 */
void tick_broadcast_setup_oneshot(struct clock_event_device *bc)
{
	/* Set it up only once ! */
	if (bc->event_handler != tick_handle_oneshot_broadcast) {
		int was_periodic = bc->mode == CLOCK_EVT_MODE_PERIODIC;
		int cpu = smp_processor_id();

		bc->event_handler = tick_handle_oneshot_broadcast;
		clockevents_set_mode(bc, CLOCK_EVT_MODE_ONESHOT);

		/* Take the do_timer update */
		tick_do_timer_cpu = cpu;

		/*
		 * We must be careful here. There might be other CPUs
		 * waiting for periodic broadcast. We need to set the
		 * oneshot_mask bits for those and program the
		 * broadcast device to fire.
		 */
		cpumask_copy(to_cpumask(tmpmask), tick_get_broadcast_mask());
		cpumask_clear_cpu(cpu, to_cpumask(tmpmask));
		cpumask_or(tick_get_broadcast_oneshot_mask(),
			   tick_get_broadcast_oneshot_mask(),
			   to_cpumask(tmpmask));

		if (was_periodic && !cpumask_empty(to_cpumask(tmpmask))) {
			tick_broadcast_init_next_event(to_cpumask(tmpmask),
						       tick_next_period);
			tick_broadcast_set_event(tick_next_period, 1);
		} else
			bc->next_event.tv64 = KTIME_MAX;
	}
}

/*
 * Select oneshot operating mode for the broadcast device
 */
void tick_broadcast_switch_to_oneshot(void)
{
	struct clock_event_device *bc;
	unsigned long flags;

<<<<<<< HEAD
	atomic_spin_lock_irqsave(&tick_broadcast_lock, flags);
=======
	raw_spin_lock_irqsave(&tick_broadcast_lock, flags);
>>>>>>> 4ec62b2b

	tick_broadcast_device.mode = TICKDEV_MODE_ONESHOT;
	bc = tick_broadcast_device.evtdev;
	if (bc)
		tick_broadcast_setup_oneshot(bc);
<<<<<<< HEAD
	atomic_spin_unlock_irqrestore(&tick_broadcast_lock, flags);
=======
	raw_spin_unlock_irqrestore(&tick_broadcast_lock, flags);
>>>>>>> 4ec62b2b
}


/*
 * Remove a dead CPU from broadcasting
 */
void tick_shutdown_broadcast_oneshot(unsigned int *cpup)
{
	unsigned long flags;
	unsigned int cpu = *cpup;

<<<<<<< HEAD
	atomic_spin_lock_irqsave(&tick_broadcast_lock, flags);
=======
	raw_spin_lock_irqsave(&tick_broadcast_lock, flags);
>>>>>>> 4ec62b2b

	/*
	 * Clear the broadcast mask flag for the dead cpu, but do not
	 * stop the broadcast device!
	 */
	cpumask_clear_cpu(cpu, tick_get_broadcast_oneshot_mask());

<<<<<<< HEAD
	atomic_spin_unlock_irqrestore(&tick_broadcast_lock, flags);
=======
	raw_spin_unlock_irqrestore(&tick_broadcast_lock, flags);
>>>>>>> 4ec62b2b
}

/*
 * Check, whether the broadcast device is in one shot mode
 */
int tick_broadcast_oneshot_active(void)
{
	return tick_broadcast_device.mode == TICKDEV_MODE_ONESHOT;
}

#endif<|MERGE_RESOLUTION|>--- conflicted
+++ resolved
@@ -31,11 +31,7 @@
 /* FIXME: Use cpumask_var_t. */
 static DECLARE_BITMAP(tick_broadcast_mask, NR_CPUS);
 static DECLARE_BITMAP(tmpmask, NR_CPUS);
-<<<<<<< HEAD
-static DEFINE_ATOMIC_SPINLOCK(tick_broadcast_lock);
-=======
 static DEFINE_RAW_SPINLOCK(tick_broadcast_lock);
->>>>>>> 4ec62b2b
 static int tick_broadcast_force;
 
 #ifdef CONFIG_TICK_ONESHOT
@@ -100,11 +96,7 @@
 	unsigned long flags;
 	int ret = 0;
 
-<<<<<<< HEAD
-	atomic_spin_lock_irqsave(&tick_broadcast_lock, flags);
-=======
-	raw_spin_lock_irqsave(&tick_broadcast_lock, flags);
->>>>>>> 4ec62b2b
+	raw_spin_lock_irqsave(&tick_broadcast_lock, flags);
 
 	/*
 	 * Devices might be registered with both periodic and oneshot
@@ -130,11 +122,7 @@
 			tick_broadcast_clear_oneshot(cpu);
 		}
 	}
-<<<<<<< HEAD
-	atomic_spin_unlock_irqrestore(&tick_broadcast_lock, flags);
-=======
-	raw_spin_unlock_irqrestore(&tick_broadcast_lock, flags);
->>>>>>> 4ec62b2b
+	raw_spin_unlock_irqrestore(&tick_broadcast_lock, flags);
 	return ret;
 }
 
@@ -173,21 +161,13 @@
  */
 static void tick_do_periodic_broadcast(void)
 {
-<<<<<<< HEAD
-	atomic_spin_lock(&tick_broadcast_lock);
-=======
 	raw_spin_lock(&tick_broadcast_lock);
->>>>>>> 4ec62b2b
 
 	cpumask_and(to_cpumask(tmpmask),
 		    cpu_online_mask, tick_get_broadcast_mask());
 	tick_do_broadcast(to_cpumask(tmpmask));
 
-<<<<<<< HEAD
-	atomic_spin_unlock(&tick_broadcast_lock);
-=======
 	raw_spin_unlock(&tick_broadcast_lock);
->>>>>>> 4ec62b2b
 }
 
 /*
@@ -232,11 +212,7 @@
 	unsigned long flags;
 	int cpu, bc_stopped;
 
-<<<<<<< HEAD
-	atomic_spin_lock_irqsave(&tick_broadcast_lock, flags);
-=======
-	raw_spin_lock_irqsave(&tick_broadcast_lock, flags);
->>>>>>> 4ec62b2b
+	raw_spin_lock_irqsave(&tick_broadcast_lock, flags);
 
 	cpu = smp_processor_id();
 	td = &per_cpu(tick_cpu_device, cpu);
@@ -287,11 +263,7 @@
 			tick_broadcast_setup_oneshot(bc);
 	}
 out:
-<<<<<<< HEAD
-	atomic_spin_unlock_irqrestore(&tick_broadcast_lock, flags);
-=======
-	raw_spin_unlock_irqrestore(&tick_broadcast_lock, flags);
->>>>>>> 4ec62b2b
+	raw_spin_unlock_irqrestore(&tick_broadcast_lock, flags);
 }
 
 /*
@@ -327,11 +299,7 @@
 	unsigned long flags;
 	unsigned int cpu = *cpup;
 
-<<<<<<< HEAD
-	atomic_spin_lock_irqsave(&tick_broadcast_lock, flags);
-=======
-	raw_spin_lock_irqsave(&tick_broadcast_lock, flags);
->>>>>>> 4ec62b2b
+	raw_spin_lock_irqsave(&tick_broadcast_lock, flags);
 
 	bc = tick_broadcast_device.evtdev;
 	cpumask_clear_cpu(cpu, tick_get_broadcast_mask());
@@ -341,11 +309,7 @@
 			clockevents_shutdown(bc);
 	}
 
-<<<<<<< HEAD
-	atomic_spin_unlock_irqrestore(&tick_broadcast_lock, flags);
-=======
-	raw_spin_unlock_irqrestore(&tick_broadcast_lock, flags);
->>>>>>> 4ec62b2b
+	raw_spin_unlock_irqrestore(&tick_broadcast_lock, flags);
 }
 
 void tick_suspend_broadcast(void)
@@ -353,21 +317,13 @@
 	struct clock_event_device *bc;
 	unsigned long flags;
 
-<<<<<<< HEAD
-	atomic_spin_lock_irqsave(&tick_broadcast_lock, flags);
-=======
-	raw_spin_lock_irqsave(&tick_broadcast_lock, flags);
->>>>>>> 4ec62b2b
+	raw_spin_lock_irqsave(&tick_broadcast_lock, flags);
 
 	bc = tick_broadcast_device.evtdev;
 	if (bc)
 		clockevents_shutdown(bc);
 
-<<<<<<< HEAD
-	atomic_spin_unlock_irqrestore(&tick_broadcast_lock, flags);
-=======
-	raw_spin_unlock_irqrestore(&tick_broadcast_lock, flags);
->>>>>>> 4ec62b2b
+	raw_spin_unlock_irqrestore(&tick_broadcast_lock, flags);
 }
 
 int tick_resume_broadcast(void)
@@ -376,11 +332,7 @@
 	unsigned long flags;
 	int broadcast = 0;
 
-<<<<<<< HEAD
-	atomic_spin_lock_irqsave(&tick_broadcast_lock, flags);
-=======
-	raw_spin_lock_irqsave(&tick_broadcast_lock, flags);
->>>>>>> 4ec62b2b
+	raw_spin_lock_irqsave(&tick_broadcast_lock, flags);
 
 	bc = tick_broadcast_device.evtdev;
 
@@ -399,11 +351,7 @@
 			break;
 		}
 	}
-<<<<<<< HEAD
-	atomic_spin_unlock_irqrestore(&tick_broadcast_lock, flags);
-=======
-	raw_spin_unlock_irqrestore(&tick_broadcast_lock, flags);
->>>>>>> 4ec62b2b
+	raw_spin_unlock_irqrestore(&tick_broadcast_lock, flags);
 
 	return broadcast;
 }
@@ -457,11 +405,7 @@
 	ktime_t now, next_event;
 	int cpu;
 
-<<<<<<< HEAD
-	atomic_spin_lock(&tick_broadcast_lock);
-=======
 	raw_spin_lock(&tick_broadcast_lock);
->>>>>>> 4ec62b2b
 again:
 	dev->next_event.tv64 = KTIME_MAX;
 	next_event.tv64 = KTIME_MAX;
@@ -499,11 +443,7 @@
 		if (tick_broadcast_set_event(next_event, 0))
 			goto again;
 	}
-<<<<<<< HEAD
-	atomic_spin_unlock(&tick_broadcast_lock);
-=======
 	raw_spin_unlock(&tick_broadcast_lock);
->>>>>>> 4ec62b2b
 }
 
 /*
@@ -517,11 +457,7 @@
 	unsigned long flags;
 	int cpu;
 
-<<<<<<< HEAD
-	atomic_spin_lock_irqsave(&tick_broadcast_lock, flags);
-=======
-	raw_spin_lock_irqsave(&tick_broadcast_lock, flags);
->>>>>>> 4ec62b2b
+	raw_spin_lock_irqsave(&tick_broadcast_lock, flags);
 
 	/*
 	 * Periodic mode does not care about the enter/exit of power
@@ -556,11 +492,7 @@
 	}
 
 out:
-<<<<<<< HEAD
-	atomic_spin_unlock_irqrestore(&tick_broadcast_lock, flags);
-=======
-	raw_spin_unlock_irqrestore(&tick_broadcast_lock, flags);
->>>>>>> 4ec62b2b
+	raw_spin_unlock_irqrestore(&tick_broadcast_lock, flags);
 }
 
 /*
@@ -631,21 +563,13 @@
 	struct clock_event_device *bc;
 	unsigned long flags;
 
-<<<<<<< HEAD
-	atomic_spin_lock_irqsave(&tick_broadcast_lock, flags);
-=======
-	raw_spin_lock_irqsave(&tick_broadcast_lock, flags);
->>>>>>> 4ec62b2b
+	raw_spin_lock_irqsave(&tick_broadcast_lock, flags);
 
 	tick_broadcast_device.mode = TICKDEV_MODE_ONESHOT;
 	bc = tick_broadcast_device.evtdev;
 	if (bc)
 		tick_broadcast_setup_oneshot(bc);
-<<<<<<< HEAD
-	atomic_spin_unlock_irqrestore(&tick_broadcast_lock, flags);
-=======
-	raw_spin_unlock_irqrestore(&tick_broadcast_lock, flags);
->>>>>>> 4ec62b2b
+	raw_spin_unlock_irqrestore(&tick_broadcast_lock, flags);
 }
 
 
@@ -657,11 +581,7 @@
 	unsigned long flags;
 	unsigned int cpu = *cpup;
 
-<<<<<<< HEAD
-	atomic_spin_lock_irqsave(&tick_broadcast_lock, flags);
-=======
-	raw_spin_lock_irqsave(&tick_broadcast_lock, flags);
->>>>>>> 4ec62b2b
+	raw_spin_lock_irqsave(&tick_broadcast_lock, flags);
 
 	/*
 	 * Clear the broadcast mask flag for the dead cpu, but do not
@@ -669,11 +589,7 @@
 	 */
 	cpumask_clear_cpu(cpu, tick_get_broadcast_oneshot_mask());
 
-<<<<<<< HEAD
-	atomic_spin_unlock_irqrestore(&tick_broadcast_lock, flags);
-=======
-	raw_spin_unlock_irqrestore(&tick_broadcast_lock, flags);
->>>>>>> 4ec62b2b
+	raw_spin_unlock_irqrestore(&tick_broadcast_lock, flags);
 }
 
 /*
