// SPDX-License-Identifier: GPL-2.0
/*
 *  Kernel internal timers
 *
 *  Copyright (C) 1991, 1992  Linus Torvalds
 *
 *  1997-01-28  Modified by Finn Arne Gangstad to make timers scale better.
 *
 *  1997-09-10  Updated NTP code according to technical memorandum Jan '96
 *              "A Kernel Model for Precision Timekeeping" by Dave Mills
 *  1998-12-24  Fixed a xtime SMP race (we need the xtime_lock rw spinlock to
 *              serialize accesses to xtime/lost_ticks).
 *                              Copyright (C) 1998  Andrea Arcangeli
 *  1999-03-10  Improved NTP compatibility by Ulrich Windl
 *  2002-05-31	Move sys_sysinfo here and make its locking sane, Robert Love
 *  2000-10-05  Implemented scalable SMP per-CPU timer handling.
 *                              Copyright (C) 2000, 2001, 2002  Ingo Molnar
 *              Designed by David S. Miller, Alexey Kuznetsov and Ingo Molnar
 */

#include <linux/kernel_stat.h>
#include <linux/export.h>
#include <linux/interrupt.h>
#include <linux/percpu.h>
#include <linux/init.h>
#include <linux/mm.h>
#include <linux/swap.h>
#include <linux/pid_namespace.h>
#include <linux/notifier.h>
#include <linux/thread_info.h>
#include <linux/time.h>
#include <linux/jiffies.h>
#include <linux/posix-timers.h>
#include <linux/cpu.h>
#include <linux/syscalls.h>
#include <linux/delay.h>
#include <linux/tick.h>
#include <linux/kallsyms.h>
#include <linux/irq_work.h>
#include <linux/sched/signal.h>
#include <linux/sched/sysctl.h>
#include <linux/sched/nohz.h>
#include <linux/sched/debug.h>
#include <linux/slab.h>
#include <linux/compat.h>
#include <linux/random.h>

#include <linux/uaccess.h>
#include <asm/unistd.h>
#include <asm/div64.h>
#include <asm/timex.h>
#include <asm/io.h>

#include "tick-internal.h"

#define CREATE_TRACE_POINTS
#include <trace/events/timer.h>

__visible u64 jiffies_64 __cacheline_aligned_in_smp = INITIAL_JIFFIES;

EXPORT_SYMBOL(jiffies_64);

/*
 * The timer wheel has LVL_DEPTH array levels. Each level provides an array of
 * LVL_SIZE buckets. Each level is driven by its own clock and therefor each
 * level has a different granularity.
 *
 * The level granularity is:		LVL_CLK_DIV ^ lvl
 * The level clock frequency is:	HZ / (LVL_CLK_DIV ^ level)
 *
 * The array level of a newly armed timer depends on the relative expiry
 * time. The farther the expiry time is away the higher the array level and
 * therefor the granularity becomes.
 *
 * Contrary to the original timer wheel implementation, which aims for 'exact'
 * expiry of the timers, this implementation removes the need for recascading
 * the timers into the lower array levels. The previous 'classic' timer wheel
 * implementation of the kernel already violated the 'exact' expiry by adding
 * slack to the expiry time to provide batched expiration. The granularity
 * levels provide implicit batching.
 *
 * This is an optimization of the original timer wheel implementation for the
 * majority of the timer wheel use cases: timeouts. The vast majority of
 * timeout timers (networking, disk I/O ...) are canceled before expiry. If
 * the timeout expires it indicates that normal operation is disturbed, so it
 * does not matter much whether the timeout comes with a slight delay.
 *
 * The only exception to this are networking timers with a small expiry
 * time. They rely on the granularity. Those fit into the first wheel level,
 * which has HZ granularity.
 *
 * We don't have cascading anymore. timers with a expiry time above the
 * capacity of the last wheel level are force expired at the maximum timeout
 * value of the last wheel level. From data sampling we know that the maximum
 * value observed is 5 days (network connection tracking), so this should not
 * be an issue.
 *
 * The currently chosen array constants values are a good compromise between
 * array size and granularity.
 *
 * This results in the following granularity and range levels:
 *
 * HZ 1000 steps
 * Level Offset  Granularity            Range
 *  0      0         1 ms                0 ms -         63 ms
 *  1     64         8 ms               64 ms -        511 ms
 *  2    128        64 ms              512 ms -       4095 ms (512ms - ~4s)
 *  3    192       512 ms             4096 ms -      32767 ms (~4s - ~32s)
 *  4    256      4096 ms (~4s)      32768 ms -     262143 ms (~32s - ~4m)
 *  5    320     32768 ms (~32s)    262144 ms -    2097151 ms (~4m - ~34m)
 *  6    384    262144 ms (~4m)    2097152 ms -   16777215 ms (~34m - ~4h)
 *  7    448   2097152 ms (~34m)  16777216 ms -  134217727 ms (~4h - ~1d)
 *  8    512  16777216 ms (~4h)  134217728 ms - 1073741822 ms (~1d - ~12d)
 *
 * HZ  300
 * Level Offset  Granularity            Range
 *  0	   0         3 ms                0 ms -        210 ms
 *  1	  64        26 ms              213 ms -       1703 ms (213ms - ~1s)
 *  2	 128       213 ms             1706 ms -      13650 ms (~1s - ~13s)
 *  3	 192      1706 ms (~1s)      13653 ms -     109223 ms (~13s - ~1m)
 *  4	 256     13653 ms (~13s)    109226 ms -     873810 ms (~1m - ~14m)
 *  5	 320    109226 ms (~1m)     873813 ms -    6990503 ms (~14m - ~1h)
 *  6	 384    873813 ms (~14m)   6990506 ms -   55924050 ms (~1h - ~15h)
 *  7	 448   6990506 ms (~1h)   55924053 ms -  447392423 ms (~15h - ~5d)
 *  8    512  55924053 ms (~15h) 447392426 ms - 3579139406 ms (~5d - ~41d)
 *
 * HZ  250
 * Level Offset  Granularity            Range
 *  0	   0         4 ms                0 ms -        255 ms
 *  1	  64        32 ms              256 ms -       2047 ms (256ms - ~2s)
 *  2	 128       256 ms             2048 ms -      16383 ms (~2s - ~16s)
 *  3	 192      2048 ms (~2s)      16384 ms -     131071 ms (~16s - ~2m)
 *  4	 256     16384 ms (~16s)    131072 ms -    1048575 ms (~2m - ~17m)
 *  5	 320    131072 ms (~2m)    1048576 ms -    8388607 ms (~17m - ~2h)
 *  6	 384   1048576 ms (~17m)   8388608 ms -   67108863 ms (~2h - ~18h)
 *  7	 448   8388608 ms (~2h)   67108864 ms -  536870911 ms (~18h - ~6d)
 *  8    512  67108864 ms (~18h) 536870912 ms - 4294967288 ms (~6d - ~49d)
 *
 * HZ  100
 * Level Offset  Granularity            Range
 *  0	   0         10 ms               0 ms -        630 ms
 *  1	  64         80 ms             640 ms -       5110 ms (640ms - ~5s)
 *  2	 128        640 ms            5120 ms -      40950 ms (~5s - ~40s)
 *  3	 192       5120 ms (~5s)     40960 ms -     327670 ms (~40s - ~5m)
 *  4	 256      40960 ms (~40s)   327680 ms -    2621430 ms (~5m - ~43m)
 *  5	 320     327680 ms (~5m)   2621440 ms -   20971510 ms (~43m - ~5h)
 *  6	 384    2621440 ms (~43m) 20971520 ms -  167772150 ms (~5h - ~1d)
 *  7	 448   20971520 ms (~5h) 167772160 ms - 1342177270 ms (~1d - ~15d)
 */

/* Clock divisor for the next level */
#define LVL_CLK_SHIFT	3
#define LVL_CLK_DIV	(1UL << LVL_CLK_SHIFT)
#define LVL_CLK_MASK	(LVL_CLK_DIV - 1)
#define LVL_SHIFT(n)	((n) * LVL_CLK_SHIFT)
#define LVL_GRAN(n)	(1UL << LVL_SHIFT(n))

/*
 * The time start value for each level to select the bucket at enqueue
 * time.
 */
#define LVL_START(n)	((LVL_SIZE - 1) << (((n) - 1) * LVL_CLK_SHIFT))

/* Size of each clock level */
#define LVL_BITS	6
#define LVL_SIZE	(1UL << LVL_BITS)
#define LVL_MASK	(LVL_SIZE - 1)
#define LVL_OFFS(n)	((n) * LVL_SIZE)

/* Level depth */
#if HZ > 100
# define LVL_DEPTH	9
# else
# define LVL_DEPTH	8
#endif

/* The cutoff (max. capacity of the wheel) */
#define WHEEL_TIMEOUT_CUTOFF	(LVL_START(LVL_DEPTH))
#define WHEEL_TIMEOUT_MAX	(WHEEL_TIMEOUT_CUTOFF - LVL_GRAN(LVL_DEPTH - 1))

/*
 * The resulting wheel size. If NOHZ is configured we allocate two
 * wheels so we have a separate storage for the deferrable timers.
 */
#define WHEEL_SIZE	(LVL_SIZE * LVL_DEPTH)

#ifdef CONFIG_NO_HZ_COMMON
# define NR_BASES	2
# define BASE_STD	0
# define BASE_DEF	1
#else
# define NR_BASES	1
# define BASE_STD	0
# define BASE_DEF	0
#endif

struct timer_base {
	raw_spinlock_t		lock;
	struct timer_list	*running_timer;
#ifdef CONFIG_PREEMPT_RT
	spinlock_t		expiry_lock;
	atomic_t		timer_waiters;
#endif
	unsigned long		clk;
	unsigned long		next_expiry;
	unsigned int		cpu;
	bool			is_idle;
	bool			must_forward_clk;
	DECLARE_BITMAP(pending_map, WHEEL_SIZE);
	struct hlist_head	vectors[WHEEL_SIZE];
} ____cacheline_aligned;

static DEFINE_PER_CPU(struct timer_base, timer_bases[NR_BASES]);

#ifdef CONFIG_NO_HZ_COMMON

static DEFINE_STATIC_KEY_FALSE(timers_nohz_active);
static DEFINE_MUTEX(timer_keys_mutex);

static void timer_update_keys(struct work_struct *work);
static DECLARE_WORK(timer_update_work, timer_update_keys);

#ifdef CONFIG_SMP
unsigned int sysctl_timer_migration = 1;

DEFINE_STATIC_KEY_FALSE(timers_migration_enabled);

static void timers_update_migration(void)
{
	if (sysctl_timer_migration && tick_nohz_active)
		static_branch_enable(&timers_migration_enabled);
	else
		static_branch_disable(&timers_migration_enabled);
}
#else
static inline void timers_update_migration(void) { }
#endif /* !CONFIG_SMP */

static void timer_update_keys(struct work_struct *work)
{
	mutex_lock(&timer_keys_mutex);
	timers_update_migration();
	static_branch_enable(&timers_nohz_active);
	mutex_unlock(&timer_keys_mutex);
}

void timers_update_nohz(void)
{
	schedule_work(&timer_update_work);
}

int timer_migration_handler(struct ctl_table *table, int write,
			    void __user *buffer, size_t *lenp,
			    loff_t *ppos)
{
	int ret;

	mutex_lock(&timer_keys_mutex);
	ret = proc_dointvec_minmax(table, write, buffer, lenp, ppos);
	if (!ret && write)
		timers_update_migration();
	mutex_unlock(&timer_keys_mutex);
	return ret;
}

static inline bool is_timers_nohz_active(void)
{
	return static_branch_unlikely(&timers_nohz_active);
}
#else
static inline bool is_timers_nohz_active(void) { return false; }
#endif /* NO_HZ_COMMON */

static unsigned long round_jiffies_common(unsigned long j, int cpu,
		bool force_up)
{
	int rem;
	unsigned long original = j;

	/*
	 * We don't want all cpus firing their timers at once hitting the
	 * same lock or cachelines, so we skew each extra cpu with an extra
	 * 3 jiffies. This 3 jiffies came originally from the mm/ code which
	 * already did this.
	 * The skew is done by adding 3*cpunr, then round, then subtract this
	 * extra offset again.
	 */
	j += cpu * 3;

	rem = j % HZ;

	/*
	 * If the target jiffie is just after a whole second (which can happen
	 * due to delays of the timer irq, long irq off times etc etc) then
	 * we should round down to the whole second, not up. Use 1/4th second
	 * as cutoff for this rounding as an extreme upper bound for this.
	 * But never round down if @force_up is set.
	 */
	if (rem < HZ/4 && !force_up) /* round down */
		j = j - rem;
	else /* round up */
		j = j - rem + HZ;

	/* now that we have rounded, subtract the extra skew again */
	j -= cpu * 3;

	/*
	 * Make sure j is still in the future. Otherwise return the
	 * unmodified value.
	 */
	return time_is_after_jiffies(j) ? j : original;
}

/**
 * __round_jiffies - function to round jiffies to a full second
 * @j: the time in (absolute) jiffies that should be rounded
 * @cpu: the processor number on which the timeout will happen
 *
 * __round_jiffies() rounds an absolute time in the future (in jiffies)
 * up or down to (approximately) full seconds. This is useful for timers
 * for which the exact time they fire does not matter too much, as long as
 * they fire approximately every X seconds.
 *
 * By rounding these timers to whole seconds, all such timers will fire
 * at the same time, rather than at various times spread out. The goal
 * of this is to have the CPU wake up less, which saves power.
 *
 * The exact rounding is skewed for each processor to avoid all
 * processors firing at the exact same time, which could lead
 * to lock contention or spurious cache line bouncing.
 *
 * The return value is the rounded version of the @j parameter.
 */
unsigned long __round_jiffies(unsigned long j, int cpu)
{
	return round_jiffies_common(j, cpu, false);
}
EXPORT_SYMBOL_GPL(__round_jiffies);

/**
 * __round_jiffies_relative - function to round jiffies to a full second
 * @j: the time in (relative) jiffies that should be rounded
 * @cpu: the processor number on which the timeout will happen
 *
 * __round_jiffies_relative() rounds a time delta  in the future (in jiffies)
 * up or down to (approximately) full seconds. This is useful for timers
 * for which the exact time they fire does not matter too much, as long as
 * they fire approximately every X seconds.
 *
 * By rounding these timers to whole seconds, all such timers will fire
 * at the same time, rather than at various times spread out. The goal
 * of this is to have the CPU wake up less, which saves power.
 *
 * The exact rounding is skewed for each processor to avoid all
 * processors firing at the exact same time, which could lead
 * to lock contention or spurious cache line bouncing.
 *
 * The return value is the rounded version of the @j parameter.
 */
unsigned long __round_jiffies_relative(unsigned long j, int cpu)
{
	unsigned long j0 = jiffies;

	/* Use j0 because jiffies might change while we run */
	return round_jiffies_common(j + j0, cpu, false) - j0;
}
EXPORT_SYMBOL_GPL(__round_jiffies_relative);

/**
 * round_jiffies - function to round jiffies to a full second
 * @j: the time in (absolute) jiffies that should be rounded
 *
 * round_jiffies() rounds an absolute time in the future (in jiffies)
 * up or down to (approximately) full seconds. This is useful for timers
 * for which the exact time they fire does not matter too much, as long as
 * they fire approximately every X seconds.
 *
 * By rounding these timers to whole seconds, all such timers will fire
 * at the same time, rather than at various times spread out. The goal
 * of this is to have the CPU wake up less, which saves power.
 *
 * The return value is the rounded version of the @j parameter.
 */
unsigned long round_jiffies(unsigned long j)
{
	return round_jiffies_common(j, raw_smp_processor_id(), false);
}
EXPORT_SYMBOL_GPL(round_jiffies);

/**
 * round_jiffies_relative - function to round jiffies to a full second
 * @j: the time in (relative) jiffies that should be rounded
 *
 * round_jiffies_relative() rounds a time delta  in the future (in jiffies)
 * up or down to (approximately) full seconds. This is useful for timers
 * for which the exact time they fire does not matter too much, as long as
 * they fire approximately every X seconds.
 *
 * By rounding these timers to whole seconds, all such timers will fire
 * at the same time, rather than at various times spread out. The goal
 * of this is to have the CPU wake up less, which saves power.
 *
 * The return value is the rounded version of the @j parameter.
 */
unsigned long round_jiffies_relative(unsigned long j)
{
	return __round_jiffies_relative(j, raw_smp_processor_id());
}
EXPORT_SYMBOL_GPL(round_jiffies_relative);

/**
 * __round_jiffies_up - function to round jiffies up to a full second
 * @j: the time in (absolute) jiffies that should be rounded
 * @cpu: the processor number on which the timeout will happen
 *
 * This is the same as __round_jiffies() except that it will never
 * round down.  This is useful for timeouts for which the exact time
 * of firing does not matter too much, as long as they don't fire too
 * early.
 */
unsigned long __round_jiffies_up(unsigned long j, int cpu)
{
	return round_jiffies_common(j, cpu, true);
}
EXPORT_SYMBOL_GPL(__round_jiffies_up);

/**
 * __round_jiffies_up_relative - function to round jiffies up to a full second
 * @j: the time in (relative) jiffies that should be rounded
 * @cpu: the processor number on which the timeout will happen
 *
 * This is the same as __round_jiffies_relative() except that it will never
 * round down.  This is useful for timeouts for which the exact time
 * of firing does not matter too much, as long as they don't fire too
 * early.
 */
unsigned long __round_jiffies_up_relative(unsigned long j, int cpu)
{
	unsigned long j0 = jiffies;

	/* Use j0 because jiffies might change while we run */
	return round_jiffies_common(j + j0, cpu, true) - j0;
}
EXPORT_SYMBOL_GPL(__round_jiffies_up_relative);

/**
 * round_jiffies_up - function to round jiffies up to a full second
 * @j: the time in (absolute) jiffies that should be rounded
 *
 * This is the same as round_jiffies() except that it will never
 * round down.  This is useful for timeouts for which the exact time
 * of firing does not matter too much, as long as they don't fire too
 * early.
 */
unsigned long round_jiffies_up(unsigned long j)
{
	return round_jiffies_common(j, raw_smp_processor_id(), true);
}
EXPORT_SYMBOL_GPL(round_jiffies_up);

/**
 * round_jiffies_up_relative - function to round jiffies up to a full second
 * @j: the time in (relative) jiffies that should be rounded
 *
 * This is the same as round_jiffies_relative() except that it will never
 * round down.  This is useful for timeouts for which the exact time
 * of firing does not matter too much, as long as they don't fire too
 * early.
 */
unsigned long round_jiffies_up_relative(unsigned long j)
{
	return __round_jiffies_up_relative(j, raw_smp_processor_id());
}
EXPORT_SYMBOL_GPL(round_jiffies_up_relative);


static inline unsigned int timer_get_idx(struct timer_list *timer)
{
	return (timer->flags & TIMER_ARRAYMASK) >> TIMER_ARRAYSHIFT;
}

static inline void timer_set_idx(struct timer_list *timer, unsigned int idx)
{
	timer->flags = (timer->flags & ~TIMER_ARRAYMASK) |
			idx << TIMER_ARRAYSHIFT;
}

/*
 * Helper function to calculate the array index for a given expiry
 * time.
 */
static inline unsigned calc_index(unsigned expires, unsigned lvl)
{
	expires = (expires + LVL_GRAN(lvl)) >> LVL_SHIFT(lvl);
	return LVL_OFFS(lvl) + (expires & LVL_MASK);
}

static int calc_wheel_index(unsigned long expires, unsigned long clk)
{
	unsigned long delta = expires - clk;
	unsigned int idx;

	if (delta < LVL_START(1)) {
		idx = calc_index(expires, 0);
	} else if (delta < LVL_START(2)) {
		idx = calc_index(expires, 1);
	} else if (delta < LVL_START(3)) {
		idx = calc_index(expires, 2);
	} else if (delta < LVL_START(4)) {
		idx = calc_index(expires, 3);
	} else if (delta < LVL_START(5)) {
		idx = calc_index(expires, 4);
	} else if (delta < LVL_START(6)) {
		idx = calc_index(expires, 5);
	} else if (delta < LVL_START(7)) {
		idx = calc_index(expires, 6);
	} else if (LVL_DEPTH > 8 && delta < LVL_START(8)) {
		idx = calc_index(expires, 7);
	} else if ((long) delta < 0) {
		idx = clk & LVL_MASK;
	} else {
		/*
		 * Force expire obscene large timeouts to expire at the
		 * capacity limit of the wheel.
		 */
		if (expires >= WHEEL_TIMEOUT_CUTOFF)
			expires = WHEEL_TIMEOUT_MAX;

		idx = calc_index(expires, LVL_DEPTH - 1);
	}
	return idx;
}

/*
 * Enqueue the timer into the hash bucket, mark it pending in
 * the bitmap and store the index in the timer flags.
 */
static void enqueue_timer(struct timer_base *base, struct timer_list *timer,
			  unsigned int idx)
{
	hlist_add_head(&timer->entry, base->vectors + idx);
	__set_bit(idx, base->pending_map);
	timer_set_idx(timer, idx);

	trace_timer_start(timer, timer->expires, timer->flags);
}

static void
__internal_add_timer(struct timer_base *base, struct timer_list *timer)
{
	unsigned int idx;

	idx = calc_wheel_index(timer->expires, base->clk);
	enqueue_timer(base, timer, idx);
}

static void
trigger_dyntick_cpu(struct timer_base *base, struct timer_list *timer)
{
	if (!is_timers_nohz_active())
		return;

	/*
	 * TODO: This wants some optimizing similar to the code below, but we
	 * will do that when we switch from push to pull for deferrable timers.
	 */
	if (timer->flags & TIMER_DEFERRABLE) {
		if (tick_nohz_full_cpu(base->cpu))
			wake_up_nohz_cpu(base->cpu);
		return;
	}

	/*
	 * We might have to IPI the remote CPU if the base is idle and the
	 * timer is not deferrable. If the other CPU is on the way to idle
	 * then it can't set base->is_idle as we hold the base lock:
	 */
	if (!base->is_idle)
		return;

	/* Check whether this is the new first expiring timer: */
	if (time_after_eq(timer->expires, base->next_expiry))
		return;

	/*
	 * Set the next expiry time and kick the CPU so it can reevaluate the
	 * wheel:
	 */
	base->next_expiry = timer->expires;
	wake_up_nohz_cpu(base->cpu);
}

static void
internal_add_timer(struct timer_base *base, struct timer_list *timer)
{
	__internal_add_timer(base, timer);
	trigger_dyntick_cpu(base, timer);
}

#ifdef CONFIG_DEBUG_OBJECTS_TIMERS

static struct debug_obj_descr timer_debug_descr;

static void *timer_debug_hint(void *addr)
{
	return ((struct timer_list *) addr)->function;
}

static bool timer_is_static_object(void *addr)
{
	struct timer_list *timer = addr;

	return (timer->entry.pprev == NULL &&
		timer->entry.next == TIMER_ENTRY_STATIC);
}

/*
 * fixup_init is called when:
 * - an active object is initialized
 */
static bool timer_fixup_init(void *addr, enum debug_obj_state state)
{
	struct timer_list *timer = addr;

	switch (state) {
	case ODEBUG_STATE_ACTIVE:
		del_timer_sync(timer);
		debug_object_init(timer, &timer_debug_descr);
		return true;
	default:
		return false;
	}
}

/* Stub timer callback for improperly used timers. */
static void stub_timer(struct timer_list *unused)
{
	WARN_ON(1);
}

/*
 * fixup_activate is called when:
 * - an active object is activated
 * - an unknown non-static object is activated
 */
static bool timer_fixup_activate(void *addr, enum debug_obj_state state)
{
	struct timer_list *timer = addr;

	switch (state) {
	case ODEBUG_STATE_NOTAVAILABLE:
		timer_setup(timer, stub_timer, 0);
		return true;

	case ODEBUG_STATE_ACTIVE:
		WARN_ON(1);
		/* fall through */
	default:
		return false;
	}
}

/*
 * fixup_free is called when:
 * - an active object is freed
 */
static bool timer_fixup_free(void *addr, enum debug_obj_state state)
{
	struct timer_list *timer = addr;

	switch (state) {
	case ODEBUG_STATE_ACTIVE:
		del_timer_sync(timer);
		debug_object_free(timer, &timer_debug_descr);
		return true;
	default:
		return false;
	}
}

/*
 * fixup_assert_init is called when:
 * - an untracked/uninit-ed object is found
 */
static bool timer_fixup_assert_init(void *addr, enum debug_obj_state state)
{
	struct timer_list *timer = addr;

	switch (state) {
	case ODEBUG_STATE_NOTAVAILABLE:
		timer_setup(timer, stub_timer, 0);
		return true;
	default:
		return false;
	}
}

static struct debug_obj_descr timer_debug_descr = {
	.name			= "timer_list",
	.debug_hint		= timer_debug_hint,
	.is_static_object	= timer_is_static_object,
	.fixup_init		= timer_fixup_init,
	.fixup_activate		= timer_fixup_activate,
	.fixup_free		= timer_fixup_free,
	.fixup_assert_init	= timer_fixup_assert_init,
};

static inline void debug_timer_init(struct timer_list *timer)
{
	debug_object_init(timer, &timer_debug_descr);
}

static inline void debug_timer_activate(struct timer_list *timer)
{
	debug_object_activate(timer, &timer_debug_descr);
}

static inline void debug_timer_deactivate(struct timer_list *timer)
{
	debug_object_deactivate(timer, &timer_debug_descr);
}

static inline void debug_timer_free(struct timer_list *timer)
{
	debug_object_free(timer, &timer_debug_descr);
}

static inline void debug_timer_assert_init(struct timer_list *timer)
{
	debug_object_assert_init(timer, &timer_debug_descr);
}

static void do_init_timer(struct timer_list *timer,
			  void (*func)(struct timer_list *),
			  unsigned int flags,
			  const char *name, struct lock_class_key *key);

void init_timer_on_stack_key(struct timer_list *timer,
			     void (*func)(struct timer_list *),
			     unsigned int flags,
			     const char *name, struct lock_class_key *key)
{
	debug_object_init_on_stack(timer, &timer_debug_descr);
	do_init_timer(timer, func, flags, name, key);
}
EXPORT_SYMBOL_GPL(init_timer_on_stack_key);

void destroy_timer_on_stack(struct timer_list *timer)
{
	debug_object_free(timer, &timer_debug_descr);
}
EXPORT_SYMBOL_GPL(destroy_timer_on_stack);

#else
static inline void debug_timer_init(struct timer_list *timer) { }
static inline void debug_timer_activate(struct timer_list *timer) { }
static inline void debug_timer_deactivate(struct timer_list *timer) { }
static inline void debug_timer_assert_init(struct timer_list *timer) { }
#endif

static inline void debug_init(struct timer_list *timer)
{
	debug_timer_init(timer);
	trace_timer_init(timer);
}

static inline void debug_deactivate(struct timer_list *timer)
{
	debug_timer_deactivate(timer);
	trace_timer_cancel(timer);
}

static inline void debug_assert_init(struct timer_list *timer)
{
	debug_timer_assert_init(timer);
}

static void do_init_timer(struct timer_list *timer,
			  void (*func)(struct timer_list *),
			  unsigned int flags,
			  const char *name, struct lock_class_key *key)
{
	timer->entry.pprev = NULL;
	timer->function = func;
	timer->flags = flags | raw_smp_processor_id();
	lockdep_init_map(&timer->lockdep_map, name, key, 0);
}

/**
 * init_timer_key - initialize a timer
 * @timer: the timer to be initialized
 * @func: timer callback function
 * @flags: timer flags
 * @name: name of the timer
 * @key: lockdep class key of the fake lock used for tracking timer
 *       sync lock dependencies
 *
 * init_timer_key() must be done to a timer prior calling *any* of the
 * other timer functions.
 */
void init_timer_key(struct timer_list *timer,
		    void (*func)(struct timer_list *), unsigned int flags,
		    const char *name, struct lock_class_key *key)
{
	debug_init(timer);
	do_init_timer(timer, func, flags, name, key);
}
EXPORT_SYMBOL(init_timer_key);

static inline void detach_timer(struct timer_list *timer, bool clear_pending)
{
	struct hlist_node *entry = &timer->entry;

	debug_deactivate(timer);

	__hlist_del(entry);
	if (clear_pending)
		entry->pprev = NULL;
	entry->next = LIST_POISON2;
}

static int detach_if_pending(struct timer_list *timer, struct timer_base *base,
			     bool clear_pending)
{
	unsigned idx = timer_get_idx(timer);

	if (!timer_pending(timer))
		return 0;

	if (hlist_is_singular_node(&timer->entry, base->vectors + idx))
		__clear_bit(idx, base->pending_map);

	detach_timer(timer, clear_pending);
	return 1;
}

static inline struct timer_base *get_timer_cpu_base(u32 tflags, u32 cpu)
{
	struct timer_base *base = per_cpu_ptr(&timer_bases[BASE_STD], cpu);

	/*
	 * If the timer is deferrable and NO_HZ_COMMON is set then we need
	 * to use the deferrable base.
	 */
	if (IS_ENABLED(CONFIG_NO_HZ_COMMON) && (tflags & TIMER_DEFERRABLE))
		base = per_cpu_ptr(&timer_bases[BASE_DEF], cpu);
	return base;
}

static inline struct timer_base *get_timer_this_cpu_base(u32 tflags)
{
	struct timer_base *base = this_cpu_ptr(&timer_bases[BASE_STD]);

	/*
	 * If the timer is deferrable and NO_HZ_COMMON is set then we need
	 * to use the deferrable base.
	 */
	if (IS_ENABLED(CONFIG_NO_HZ_COMMON) && (tflags & TIMER_DEFERRABLE))
		base = this_cpu_ptr(&timer_bases[BASE_DEF]);
	return base;
}

static inline struct timer_base *get_timer_base(u32 tflags)
{
	return get_timer_cpu_base(tflags, tflags & TIMER_CPUMASK);
}

static inline struct timer_base *
get_target_base(struct timer_base *base, unsigned tflags)
{
#if defined(CONFIG_SMP) && defined(CONFIG_NO_HZ_COMMON)
	if (static_branch_likely(&timers_migration_enabled) &&
	    !(tflags & TIMER_PINNED))
		return get_timer_cpu_base(tflags, get_nohz_timer_target());
#endif
	return get_timer_this_cpu_base(tflags);
}

static inline void forward_timer_base(struct timer_base *base)
{
#ifdef CONFIG_NO_HZ_COMMON
	unsigned long jnow;

	/*
	 * We only forward the base when we are idle or have just come out of
	 * idle (must_forward_clk logic), and have a delta between base clock
	 * and jiffies. In the common case, run_timers will take care of it.
	 */
	if (likely(!base->must_forward_clk))
		return;

	jnow = READ_ONCE(jiffies);
	base->must_forward_clk = base->is_idle;
	if ((long)(jnow - base->clk) < 2)
		return;

	/*
	 * If the next expiry value is > jiffies, then we fast forward to
	 * jiffies otherwise we forward to the next expiry value.
	 */
	if (time_after(base->next_expiry, jnow))
		base->clk = jnow;
	else
		base->clk = base->next_expiry;
#endif
}


/*
 * We are using hashed locking: Holding per_cpu(timer_bases[x]).lock means
 * that all timers which are tied to this base are locked, and the base itself
 * is locked too.
 *
 * So __run_timers/migrate_timers can safely modify all timers which could
 * be found in the base->vectors array.
 *
 * When a timer is migrating then the TIMER_MIGRATING flag is set and we need
 * to wait until the migration is done.
 */
static struct timer_base *lock_timer_base(struct timer_list *timer,
					  unsigned long *flags)
	__acquires(timer->base->lock)
{
	for (;;) {
		struct timer_base *base;
		u32 tf;

		/*
		 * We need to use READ_ONCE() here, otherwise the compiler
		 * might re-read @tf between the check for TIMER_MIGRATING
		 * and spin_lock().
		 */
		tf = READ_ONCE(timer->flags);

		if (!(tf & TIMER_MIGRATING)) {
			base = get_timer_base(tf);
			raw_spin_lock_irqsave(&base->lock, *flags);
			if (timer->flags == tf)
				return base;
			raw_spin_unlock_irqrestore(&base->lock, *flags);
		}
		cpu_relax();
	}
}

#define MOD_TIMER_PENDING_ONLY		0x01
#define MOD_TIMER_REDUCE		0x02
#define MOD_TIMER_NOTPENDING		0x04

static inline int
__mod_timer(struct timer_list *timer, unsigned long expires, unsigned int options)
{
	struct timer_base *base, *new_base;
	unsigned int idx = UINT_MAX;
	unsigned long clk = 0, flags;
	int ret = 0;

	BUG_ON(!timer->function);

	/*
	 * This is a common optimization triggered by the networking code - if
	 * the timer is re-modified to have the same timeout or ends up in the
	 * same array bucket then just return:
	 */
	if (!(options & MOD_TIMER_NOTPENDING) && timer_pending(timer)) {
		/*
		 * The downside of this optimization is that it can result in
		 * larger granularity than you would get from adding a new
		 * timer with this expiry.
		 */
		long diff = timer->expires - expires;

		if (!diff)
			return 1;
		if (options & MOD_TIMER_REDUCE && diff <= 0)
			return 1;

		/*
		 * We lock timer base and calculate the bucket index right
		 * here. If the timer ends up in the same bucket, then we
		 * just update the expiry time and avoid the whole
		 * dequeue/enqueue dance.
		 */
		base = lock_timer_base(timer, &flags);
		forward_timer_base(base);

		if (timer_pending(timer) && (options & MOD_TIMER_REDUCE) &&
		    time_before_eq(timer->expires, expires)) {
			ret = 1;
			goto out_unlock;
		}

		clk = base->clk;
		idx = calc_wheel_index(expires, clk);

		/*
		 * Retrieve and compare the array index of the pending
		 * timer. If it matches set the expiry to the new value so a
		 * subsequent call will exit in the expires check above.
		 */
		if (idx == timer_get_idx(timer)) {
			if (!(options & MOD_TIMER_REDUCE))
				timer->expires = expires;
			else if (time_after(timer->expires, expires))
				timer->expires = expires;
			ret = 1;
			goto out_unlock;
		}
	} else {
		base = lock_timer_base(timer, &flags);
		forward_timer_base(base);
	}

	ret = detach_if_pending(timer, base, false);
	if (!ret && (options & MOD_TIMER_PENDING_ONLY))
		goto out_unlock;

	new_base = get_target_base(base, timer->flags);

	if (base != new_base) {
		/*
		 * We are trying to schedule the timer on the new base.
		 * However we can't change timer's base while it is running,
		 * otherwise del_timer_sync() can't detect that the timer's
		 * handler yet has not finished. This also guarantees that the
		 * timer is serialized wrt itself.
		 */
		if (likely(base->running_timer != timer)) {
			/* See the comment in lock_timer_base() */
			timer->flags |= TIMER_MIGRATING;

			raw_spin_unlock(&base->lock);
			base = new_base;
			raw_spin_lock(&base->lock);
			WRITE_ONCE(timer->flags,
				   (timer->flags & ~TIMER_BASEMASK) | base->cpu);
			forward_timer_base(base);
		}
	}

	debug_timer_activate(timer);

	timer->expires = expires;
	/*
	 * If 'idx' was calculated above and the base time did not advance
	 * between calculating 'idx' and possibly switching the base, only
	 * enqueue_timer() and trigger_dyntick_cpu() is required. Otherwise
	 * we need to (re)calculate the wheel index via
	 * internal_add_timer().
	 */
	if (idx != UINT_MAX && clk == base->clk) {
		enqueue_timer(base, timer, idx);
		trigger_dyntick_cpu(base, timer);
	} else {
		internal_add_timer(base, timer);
	}

out_unlock:
	raw_spin_unlock_irqrestore(&base->lock, flags);

	return ret;
}

/**
 * mod_timer_pending - modify a pending timer's timeout
 * @timer: the pending timer to be modified
 * @expires: new timeout in jiffies
 *
 * mod_timer_pending() is the same for pending timers as mod_timer(),
 * but will not re-activate and modify already deleted timers.
 *
 * It is useful for unserialized use of timers.
 */
int mod_timer_pending(struct timer_list *timer, unsigned long expires)
{
	return __mod_timer(timer, expires, MOD_TIMER_PENDING_ONLY);
}
EXPORT_SYMBOL(mod_timer_pending);

/**
 * mod_timer - modify a timer's timeout
 * @timer: the timer to be modified
 * @expires: new timeout in jiffies
 *
 * mod_timer() is a more efficient way to update the expire field of an
 * active timer (if the timer is inactive it will be activated)
 *
 * mod_timer(timer, expires) is equivalent to:
 *
 *     del_timer(timer); timer->expires = expires; add_timer(timer);
 *
 * Note that if there are multiple unserialized concurrent users of the
 * same timer, then mod_timer() is the only safe way to modify the timeout,
 * since add_timer() cannot modify an already running timer.
 *
 * The function returns whether it has modified a pending timer or not.
 * (ie. mod_timer() of an inactive timer returns 0, mod_timer() of an
 * active timer returns 1.)
 */
int mod_timer(struct timer_list *timer, unsigned long expires)
{
	return __mod_timer(timer, expires, 0);
}
EXPORT_SYMBOL(mod_timer);

/**
 * timer_reduce - Modify a timer's timeout if it would reduce the timeout
 * @timer:	The timer to be modified
 * @expires:	New timeout in jiffies
 *
 * timer_reduce() is very similar to mod_timer(), except that it will only
 * modify a running timer if that would reduce the expiration time (it will
 * start a timer that isn't running).
 */
int timer_reduce(struct timer_list *timer, unsigned long expires)
{
	return __mod_timer(timer, expires, MOD_TIMER_REDUCE);
}
EXPORT_SYMBOL(timer_reduce);

/**
 * add_timer - start a timer
 * @timer: the timer to be added
 *
 * The kernel will do a ->function(@timer) callback from the
 * timer interrupt at the ->expires point in the future. The
 * current time is 'jiffies'.
 *
 * The timer's ->expires, ->function fields must be set prior calling this
 * function.
 *
 * Timers with an ->expires field in the past will be executed in the next
 * timer tick.
 */
void add_timer(struct timer_list *timer)
{
	BUG_ON(timer_pending(timer));
	__mod_timer(timer, timer->expires, MOD_TIMER_NOTPENDING);
}
EXPORT_SYMBOL(add_timer);

/**
 * add_timer_on - start a timer on a particular CPU
 * @timer: the timer to be added
 * @cpu: the CPU to start it on
 *
 * This is not very scalable on SMP. Double adds are not possible.
 */
void add_timer_on(struct timer_list *timer, int cpu)
{
	struct timer_base *new_base, *base;
	unsigned long flags;

	BUG_ON(timer_pending(timer) || !timer->function);

	new_base = get_timer_cpu_base(timer->flags, cpu);

	/*
	 * If @timer was on a different CPU, it should be migrated with the
	 * old base locked to prevent other operations proceeding with the
	 * wrong base locked.  See lock_timer_base().
	 */
	base = lock_timer_base(timer, &flags);
	if (base != new_base) {
		timer->flags |= TIMER_MIGRATING;

		raw_spin_unlock(&base->lock);
		base = new_base;
		raw_spin_lock(&base->lock);
		WRITE_ONCE(timer->flags,
			   (timer->flags & ~TIMER_BASEMASK) | cpu);
	}
	forward_timer_base(base);

	debug_timer_activate(timer);
	internal_add_timer(base, timer);
	raw_spin_unlock_irqrestore(&base->lock, flags);
}
EXPORT_SYMBOL_GPL(add_timer_on);

/**
 * del_timer - deactivate a timer.
 * @timer: the timer to be deactivated
 *
 * del_timer() deactivates a timer - this works on both active and inactive
 * timers.
 *
 * The function returns whether it has deactivated a pending timer or not.
 * (ie. del_timer() of an inactive timer returns 0, del_timer() of an
 * active timer returns 1.)
 */
int del_timer(struct timer_list *timer)
{
	struct timer_base *base;
	unsigned long flags;
	int ret = 0;

	debug_assert_init(timer);

	if (timer_pending(timer)) {
		base = lock_timer_base(timer, &flags);
		ret = detach_if_pending(timer, base, true);
		raw_spin_unlock_irqrestore(&base->lock, flags);
	}

	return ret;
}
EXPORT_SYMBOL(del_timer);

/**
 * try_to_del_timer_sync - Try to deactivate a timer
 * @timer: timer to delete
 *
 * This function tries to deactivate a timer. Upon successful (ret >= 0)
 * exit the timer is not queued and the handler is not running on any CPU.
 */
int try_to_del_timer_sync(struct timer_list *timer)
{
	struct timer_base *base;
	unsigned long flags;
	int ret = -1;

	debug_assert_init(timer);

	base = lock_timer_base(timer, &flags);

	if (base->running_timer != timer)
		ret = detach_if_pending(timer, base, true);

	raw_spin_unlock_irqrestore(&base->lock, flags);

	return ret;
}
EXPORT_SYMBOL(try_to_del_timer_sync);

#ifdef CONFIG_PREEMPT_RT
static __init void timer_base_init_expiry_lock(struct timer_base *base)
{
	spin_lock_init(&base->expiry_lock);
}

static inline void timer_base_lock_expiry(struct timer_base *base)
{
	spin_lock(&base->expiry_lock);
}

static inline void timer_base_unlock_expiry(struct timer_base *base)
{
	spin_unlock(&base->expiry_lock);
}

/*
 * The counterpart to del_timer_wait_running().
 *
 * If there is a waiter for base->expiry_lock, then it was waiting for the
 * timer callback to finish. Drop expiry_lock and reaquire it. That allows
 * the waiter to acquire the lock and make progress.
 */
static void timer_sync_wait_running(struct timer_base *base)
{
	if (atomic_read(&base->timer_waiters)) {
		spin_unlock(&base->expiry_lock);
		spin_lock(&base->expiry_lock);
	}
}

/*
 * This function is called on PREEMPT_RT kernels when the fast path
 * deletion of a timer failed because the timer callback function was
 * running.
 *
 * This prevents priority inversion, if the softirq thread on a remote CPU
 * got preempted, and it prevents a life lock when the task which tries to
 * delete a timer preempted the softirq thread running the timer callback
 * function.
 */
static void del_timer_wait_running(struct timer_list *timer)
{
	u32 tf;

	tf = READ_ONCE(timer->flags);
	if (!(tf & TIMER_MIGRATING)) {
		struct timer_base *base = get_timer_base(tf);

		/*
		 * Mark the base as contended and grab the expiry lock,
		 * which is held by the softirq across the timer
		 * callback. Drop the lock immediately so the softirq can
		 * expire the next timer. In theory the timer could already
		 * be running again, but that's more than unlikely and just
		 * causes another wait loop.
		 */
		atomic_inc(&base->timer_waiters);
		spin_lock_bh(&base->expiry_lock);
		atomic_dec(&base->timer_waiters);
		spin_unlock_bh(&base->expiry_lock);
	}
}
#else
static inline void timer_base_init_expiry_lock(struct timer_base *base) { }
static inline void timer_base_lock_expiry(struct timer_base *base) { }
static inline void timer_base_unlock_expiry(struct timer_base *base) { }
static inline void timer_sync_wait_running(struct timer_base *base) { }
static inline void del_timer_wait_running(struct timer_list *timer) { }
#endif

#if defined(CONFIG_SMP) || defined(CONFIG_PREEMPT_RT)
/**
 * del_timer_sync - deactivate a timer and wait for the handler to finish.
 * @timer: the timer to be deactivated
 *
 * This function only differs from del_timer() on SMP: besides deactivating
 * the timer it also makes sure the handler has finished executing on other
 * CPUs.
 *
 * Synchronization rules: Callers must prevent restarting of the timer,
 * otherwise this function is meaningless. It must not be called from
 * interrupt contexts unless the timer is an irqsafe one. The caller must
 * not hold locks which would prevent completion of the timer's
 * handler. The timer's handler must not call add_timer_on(). Upon exit the
 * timer is not queued and the handler is not running on any CPU.
 *
 * Note: For !irqsafe timers, you must not hold locks that are held in
 *   interrupt context while calling this function. Even if the lock has
 *   nothing to do with the timer in question.  Here's why::
 *
 *    CPU0                             CPU1
 *    ----                             ----
 *                                     <SOFTIRQ>
 *                                       call_timer_fn();
 *                                       base->running_timer = mytimer;
 *    spin_lock_irq(somelock);
 *                                     <IRQ>
 *                                        spin_lock(somelock);
 *    del_timer_sync(mytimer);
 *    while (base->running_timer == mytimer);
 *
 * Now del_timer_sync() will never return and never release somelock.
 * The interrupt on the other CPU is waiting to grab somelock but
 * it has interrupted the softirq that CPU0 is waiting to finish.
 *
 * The function returns whether it has deactivated a pending timer or not.
 */
int del_timer_sync(struct timer_list *timer)
{
	int ret;

#ifdef CONFIG_LOCKDEP
	unsigned long flags;

	/*
	 * If lockdep gives a backtrace here, please reference
	 * the synchronization rules above.
	 */
	local_irq_save(flags);
	lock_map_acquire(&timer->lockdep_map);
	lock_map_release(&timer->lockdep_map);
	local_irq_restore(flags);
#endif
	/*
	 * don't use it in hardirq context, because it
	 * could lead to deadlock.
	 */
	WARN_ON(in_irq() && !(timer->flags & TIMER_IRQSAFE));

	do {
		ret = try_to_del_timer_sync(timer);

		if (unlikely(ret < 0)) {
			del_timer_wait_running(timer);
			cpu_relax();
		}
	} while (ret < 0);

	return ret;
}
EXPORT_SYMBOL(del_timer_sync);
#endif

static void call_timer_fn(struct timer_list *timer,
			  void (*fn)(struct timer_list *),
			  unsigned long baseclk)
{
	int count = preempt_count();

#ifdef CONFIG_LOCKDEP
	/*
	 * It is permissible to free the timer from inside the
	 * function that is called from it, this we need to take into
	 * account for lockdep too. To avoid bogus "held lock freed"
	 * warnings as well as problems when looking into
	 * timer->lockdep_map, make a copy and use that here.
	 */
	struct lockdep_map lockdep_map;

	lockdep_copy_map(&lockdep_map, &timer->lockdep_map);
#endif
	/*
	 * Couple the lock chain with the lock chain at
	 * del_timer_sync() by acquiring the lock_map around the fn()
	 * call here and in del_timer_sync().
	 */
	lock_map_acquire(&lockdep_map);

	trace_timer_expire_entry(timer, baseclk);
	fn(timer);
	trace_timer_expire_exit(timer);

	lock_map_release(&lockdep_map);

	if (count != preempt_count()) {
		WARN_ONCE(1, "timer: %pS preempt leak: %08x -> %08x\n",
			  fn, count, preempt_count());
		/*
		 * Restore the preempt count. That gives us a decent
		 * chance to survive and extract information. If the
		 * callback kept a lock held, bad luck, but not worse
		 * than the BUG() we had.
		 */
		preempt_count_set(count);
	}
}

static void expire_timers(struct timer_base *base, struct hlist_head *head)
{
	/*
	 * This value is required only for tracing. base->clk was
	 * incremented directly before expire_timers was called. But expiry
	 * is related to the old base->clk value.
	 */
	unsigned long baseclk = base->clk - 1;

	while (!hlist_empty(head)) {
		struct timer_list *timer;
		void (*fn)(struct timer_list *);

		timer = hlist_entry(head->first, struct timer_list, entry);

		base->running_timer = timer;
		detach_timer(timer, true);

		fn = timer->function;

		if (timer->flags & TIMER_IRQSAFE) {
			raw_spin_unlock(&base->lock);
			call_timer_fn(timer, fn, baseclk);
			base->running_timer = NULL;
			raw_spin_lock(&base->lock);
		} else {
			raw_spin_unlock_irq(&base->lock);
			call_timer_fn(timer, fn, baseclk);
			base->running_timer = NULL;
			timer_sync_wait_running(base);
			raw_spin_lock_irq(&base->lock);
		}
	}
}

static int __collect_expired_timers(struct timer_base *base,
				    struct hlist_head *heads)
{
	unsigned long clk = base->clk;
	struct hlist_head *vec;
	int i, levels = 0;
	unsigned int idx;

	for (i = 0; i < LVL_DEPTH; i++) {
		idx = (clk & LVL_MASK) + i * LVL_SIZE;

		if (__test_and_clear_bit(idx, base->pending_map)) {
			vec = base->vectors + idx;
			hlist_move_list(vec, heads++);
			levels++;
		}
		/* Is it time to look at the next level? */
		if (clk & LVL_CLK_MASK)
			break;
		/* Shift clock for the next level granularity */
		clk >>= LVL_CLK_SHIFT;
	}
	return levels;
}

#ifdef CONFIG_NO_HZ_COMMON
/*
 * Find the next pending bucket of a level. Search from level start (@offset)
 * + @clk upwards and if nothing there, search from start of the level
 * (@offset) up to @offset + clk.
 */
static int next_pending_bucket(struct timer_base *base, unsigned offset,
			       unsigned clk)
{
	unsigned pos, start = offset + clk;
	unsigned end = offset + LVL_SIZE;

	pos = find_next_bit(base->pending_map, end, start);
	if (pos < end)
		return pos - start;

	pos = find_next_bit(base->pending_map, start, offset);
	return pos < start ? pos + LVL_SIZE - start : -1;
}

/*
 * Search the first expiring timer in the various clock levels. Caller must
 * hold base->lock.
 */
static unsigned long __next_timer_interrupt(struct timer_base *base)
{
	unsigned long clk, next, adj;
	unsigned lvl, offset = 0;

	next = base->clk + NEXT_TIMER_MAX_DELTA;
	clk = base->clk;
	for (lvl = 0; lvl < LVL_DEPTH; lvl++, offset += LVL_SIZE) {
		int pos = next_pending_bucket(base, offset, clk & LVL_MASK);

		if (pos >= 0) {
			unsigned long tmp = clk + (unsigned long) pos;

			tmp <<= LVL_SHIFT(lvl);
			if (time_before(tmp, next))
				next = tmp;
		}
		/*
		 * Clock for the next level. If the current level clock lower
		 * bits are zero, we look at the next level as is. If not we
		 * need to advance it by one because that's going to be the
		 * next expiring bucket in that level. base->clk is the next
		 * expiring jiffie. So in case of:
		 *
		 * LVL5 LVL4 LVL3 LVL2 LVL1 LVL0
		 *  0    0    0    0    0    0
		 *
		 * we have to look at all levels @index 0. With
		 *
		 * LVL5 LVL4 LVL3 LVL2 LVL1 LVL0
		 *  0    0    0    0    0    2
		 *
		 * LVL0 has the next expiring bucket @index 2. The upper
		 * levels have the next expiring bucket @index 1.
		 *
		 * In case that the propagation wraps the next level the same
		 * rules apply:
		 *
		 * LVL5 LVL4 LVL3 LVL2 LVL1 LVL0
		 *  0    0    0    0    F    2
		 *
		 * So after looking at LVL0 we get:
		 *
		 * LVL5 LVL4 LVL3 LVL2 LVL1
		 *  0    0    0    1    0
		 *
		 * So no propagation from LVL1 to LVL2 because that happened
		 * with the add already, but then we need to propagate further
		 * from LVL2 to LVL3.
		 *
		 * So the simple check whether the lower bits of the current
		 * level are 0 or not is sufficient for all cases.
		 */
		adj = clk & LVL_CLK_MASK ? 1 : 0;
		clk >>= LVL_CLK_SHIFT;
		clk += adj;
	}
	return next;
}

/*
 * Check, if the next hrtimer event is before the next timer wheel
 * event:
 */
static u64 cmp_next_hrtimer_event(u64 basem, u64 expires)
{
	u64 nextevt = hrtimer_get_next_event();

	/*
	 * If high resolution timers are enabled
	 * hrtimer_get_next_event() returns KTIME_MAX.
	 */
	if (expires <= nextevt)
		return expires;

	/*
	 * If the next timer is already expired, return the tick base
	 * time so the tick is fired immediately.
	 */
	if (nextevt <= basem)
		return basem;

	/*
	 * Round up to the next jiffie. High resolution timers are
	 * off, so the hrtimers are expired in the tick and we need to
	 * make sure that this tick really expires the timer to avoid
	 * a ping pong of the nohz stop code.
	 *
	 * Use DIV_ROUND_UP_ULL to prevent gcc calling __divdi3
	 */
	return DIV_ROUND_UP_ULL(nextevt, TICK_NSEC) * TICK_NSEC;
}

/**
 * get_next_timer_interrupt - return the time (clock mono) of the next timer
 * @basej:	base time jiffies
 * @basem:	base time clock monotonic
 *
 * Returns the tick aligned clock monotonic time of the next pending
 * timer or KTIME_MAX if no timer is pending.
 */
u64 get_next_timer_interrupt(unsigned long basej, u64 basem)
{
	struct timer_base *base = this_cpu_ptr(&timer_bases[BASE_STD]);
	u64 expires = KTIME_MAX;
	unsigned long nextevt;
	bool is_max_delta;

	/*
	 * Pretend that there is no timer pending if the cpu is offline.
	 * Possible pending timers will be migrated later to an active cpu.
	 */
	if (cpu_is_offline(smp_processor_id()))
		return expires;

	raw_spin_lock(&base->lock);
	nextevt = __next_timer_interrupt(base);
	is_max_delta = (nextevt == base->clk + NEXT_TIMER_MAX_DELTA);
	base->next_expiry = nextevt;
	/*
	 * We have a fresh next event. Check whether we can forward the
	 * base. We can only do that when @basej is past base->clk
	 * otherwise we might rewind base->clk.
	 */
	if (time_after(basej, base->clk)) {
		if (time_after(nextevt, basej))
			base->clk = basej;
		else if (time_after(nextevt, base->clk))
			base->clk = nextevt;
	}

	if (time_before_eq(nextevt, basej)) {
		expires = basem;
		base->is_idle = false;
	} else {
		if (!is_max_delta)
			expires = basem + (u64)(nextevt - basej) * TICK_NSEC;
		/*
		 * If we expect to sleep more than a tick, mark the base idle.
		 * Also the tick is stopped so any added timer must forward
		 * the base clk itself to keep granularity small. This idle
		 * logic is only maintained for the BASE_STD base, deferrable
		 * timers may still see large granularity skew (by design).
		 */
		if ((expires - basem) > TICK_NSEC) {
			base->must_forward_clk = true;
			base->is_idle = true;
		}
	}
	raw_spin_unlock(&base->lock);

	return cmp_next_hrtimer_event(basem, expires);
}

/**
 * timer_clear_idle - Clear the idle state of the timer base
 *
 * Called with interrupts disabled
 */
void timer_clear_idle(void)
{
	struct timer_base *base = this_cpu_ptr(&timer_bases[BASE_STD]);

	/*
	 * We do this unlocked. The worst outcome is a remote enqueue sending
	 * a pointless IPI, but taking the lock would just make the window for
	 * sending the IPI a few instructions smaller for the cost of taking
	 * the lock in the exit from idle path.
	 */
	base->is_idle = false;
}

static int collect_expired_timers(struct timer_base *base,
				  struct hlist_head *heads)
{
	unsigned long now = READ_ONCE(jiffies);

	/*
	 * NOHZ optimization. After a long idle sleep we need to forward the
	 * base to current jiffies. Avoid a loop by searching the bitfield for
	 * the next expiring timer.
	 */
	if ((long)(now - base->clk) > 2) {
		unsigned long next = __next_timer_interrupt(base);

		/*
		 * If the next timer is ahead of time forward to current
		 * jiffies, otherwise forward to the next expiry time:
		 */
		if (time_after(next, now)) {
			/*
			 * The call site will increment base->clk and then
			 * terminate the expiry loop immediately.
			 */
			base->clk = now;
			return 0;
		}
		base->clk = next;
	}
	return __collect_expired_timers(base, heads);
}
#else
static inline int collect_expired_timers(struct timer_base *base,
					 struct hlist_head *heads)
{
	return __collect_expired_timers(base, heads);
}
#endif

/*
 * Called from the timer interrupt handler to charge one tick to the current
 * process.  user_tick is 1 if the tick is user time, 0 for system.
 */
void update_process_times(int user_tick)
{
	struct task_struct *p = current;

	/* Note: this timer irq context must be accounted for as well. */
	account_process_tick(p, user_tick);
	run_local_timers();
	rcu_sched_clock_irq(user_tick);
#ifdef CONFIG_IRQ_WORK
	if (in_irq())
		irq_work_tick();
#endif
	scheduler_tick();
	if (IS_ENABLED(CONFIG_POSIX_TIMERS))
<<<<<<< HEAD
		run_posix_cpu_timers();
=======
		run_posix_cpu_timers(p);

	/* The current CPU might make use of net randoms without receiving IRQs
	 * to renew them often enough. Let's update the net_rand_state from a
	 * non-constant value that's not affine to the number of calls to make
	 * sure it's updated when there's some activity (we don't care in idle).
	 */
	this_cpu_add(net_rand_state.s1, rol32(jiffies, 24) + user_tick);
>>>>>>> 13ed3c5e
}

/**
 * __run_timers - run all expired timers (if any) on this CPU.
 * @base: the timer vector to be processed.
 */
static inline void __run_timers(struct timer_base *base)
{
	struct hlist_head heads[LVL_DEPTH];
	int levels;

	if (!time_after_eq(jiffies, base->clk))
		return;

	timer_base_lock_expiry(base);
	raw_spin_lock_irq(&base->lock);

	/*
	 * timer_base::must_forward_clk must be cleared before running
	 * timers so that any timer functions that call mod_timer() will
	 * not try to forward the base. Idle tracking / clock forwarding
	 * logic is only used with BASE_STD timers.
	 *
	 * The must_forward_clk flag is cleared unconditionally also for
	 * the deferrable base. The deferrable base is not affected by idle
	 * tracking and never forwarded, so clearing the flag is a NOOP.
	 *
	 * The fact that the deferrable base is never forwarded can cause
	 * large variations in granularity for deferrable timers, but they
	 * can be deferred for long periods due to idle anyway.
	 */
	base->must_forward_clk = false;

	while (time_after_eq(jiffies, base->clk)) {

		levels = collect_expired_timers(base, heads);
		base->clk++;

		while (levels--)
			expire_timers(base, heads + levels);
	}
	raw_spin_unlock_irq(&base->lock);
	timer_base_unlock_expiry(base);
}

/*
 * This function runs timers and the timer-tq in bottom half context.
 */
static __latent_entropy void run_timer_softirq(struct softirq_action *h)
{
	struct timer_base *base = this_cpu_ptr(&timer_bases[BASE_STD]);

	irq_work_tick_soft();

	__run_timers(base);
	if (IS_ENABLED(CONFIG_NO_HZ_COMMON))
		__run_timers(this_cpu_ptr(&timer_bases[BASE_DEF]));
}

/*
 * Called by the local, per-CPU timer interrupt on SMP.
 */
void run_local_timers(void)
{
	struct timer_base *base = this_cpu_ptr(&timer_bases[BASE_STD]);

	hrtimer_run_queues();
	/* Raise the softirq only if required. */
	if (time_before(jiffies, base->clk)) {
		if (!IS_ENABLED(CONFIG_NO_HZ_COMMON))
			return;
		/* CPU is awake, so check the deferrable base. */
		base++;
		if (time_before(jiffies, base->clk))
			return;
	}
	raise_softirq(TIMER_SOFTIRQ);
}

/*
 * Since schedule_timeout()'s timer is defined on the stack, it must store
 * the target task on the stack as well.
 */
struct process_timer {
	struct timer_list timer;
	struct task_struct *task;
};

static void process_timeout(struct timer_list *t)
{
	struct process_timer *timeout = from_timer(timeout, t, timer);

	wake_up_process(timeout->task);
}

/**
 * schedule_timeout - sleep until timeout
 * @timeout: timeout value in jiffies
 *
 * Make the current task sleep until @timeout jiffies have
 * elapsed. The routine will return immediately unless
 * the current task state has been set (see set_current_state()).
 *
 * You can set the task state as follows -
 *
 * %TASK_UNINTERRUPTIBLE - at least @timeout jiffies are guaranteed to
 * pass before the routine returns unless the current task is explicitly
 * woken up, (e.g. by wake_up_process())".
 *
 * %TASK_INTERRUPTIBLE - the routine may return early if a signal is
 * delivered to the current task or the current task is explicitly woken
 * up.
 *
 * The current task state is guaranteed to be TASK_RUNNING when this
 * routine returns.
 *
 * Specifying a @timeout value of %MAX_SCHEDULE_TIMEOUT will schedule
 * the CPU away without a bound on the timeout. In this case the return
 * value will be %MAX_SCHEDULE_TIMEOUT.
 *
 * Returns 0 when the timer has expired otherwise the remaining time in
 * jiffies will be returned.  In all cases the return value is guaranteed
 * to be non-negative.
 */
signed long __sched schedule_timeout(signed long timeout)
{
	struct process_timer timer;
	unsigned long expire;

	switch (timeout)
	{
	case MAX_SCHEDULE_TIMEOUT:
		/*
		 * These two special cases are useful to be comfortable
		 * in the caller. Nothing more. We could take
		 * MAX_SCHEDULE_TIMEOUT from one of the negative value
		 * but I' d like to return a valid offset (>=0) to allow
		 * the caller to do everything it want with the retval.
		 */
		schedule();
		goto out;
	default:
		/*
		 * Another bit of PARANOID. Note that the retval will be
		 * 0 since no piece of kernel is supposed to do a check
		 * for a negative retval of schedule_timeout() (since it
		 * should never happens anyway). You just have the printk()
		 * that will tell you if something is gone wrong and where.
		 */
		if (timeout < 0) {
			printk(KERN_ERR "schedule_timeout: wrong timeout "
				"value %lx\n", timeout);
			dump_stack();
			current->state = TASK_RUNNING;
			goto out;
		}
	}

	expire = timeout + jiffies;

	timer.task = current;
	timer_setup_on_stack(&timer.timer, process_timeout, 0);
	__mod_timer(&timer.timer, expire, MOD_TIMER_NOTPENDING);
	schedule();
	del_singleshot_timer_sync(&timer.timer);

	/* Remove the timer from the object tracker */
	destroy_timer_on_stack(&timer.timer);

	timeout = expire - jiffies;

 out:
	return timeout < 0 ? 0 : timeout;
}
EXPORT_SYMBOL(schedule_timeout);

/*
 * We can use __set_current_state() here because schedule_timeout() calls
 * schedule() unconditionally.
 */
signed long __sched schedule_timeout_interruptible(signed long timeout)
{
	__set_current_state(TASK_INTERRUPTIBLE);
	return schedule_timeout(timeout);
}
EXPORT_SYMBOL(schedule_timeout_interruptible);

signed long __sched schedule_timeout_killable(signed long timeout)
{
	__set_current_state(TASK_KILLABLE);
	return schedule_timeout(timeout);
}
EXPORT_SYMBOL(schedule_timeout_killable);

signed long __sched schedule_timeout_uninterruptible(signed long timeout)
{
	__set_current_state(TASK_UNINTERRUPTIBLE);
	return schedule_timeout(timeout);
}
EXPORT_SYMBOL(schedule_timeout_uninterruptible);

/*
 * Like schedule_timeout_uninterruptible(), except this task will not contribute
 * to load average.
 */
signed long __sched schedule_timeout_idle(signed long timeout)
{
	__set_current_state(TASK_IDLE);
	return schedule_timeout(timeout);
}
EXPORT_SYMBOL(schedule_timeout_idle);

#ifdef CONFIG_HOTPLUG_CPU
static void migrate_timer_list(struct timer_base *new_base, struct hlist_head *head)
{
	struct timer_list *timer;
	int cpu = new_base->cpu;

	while (!hlist_empty(head)) {
		timer = hlist_entry(head->first, struct timer_list, entry);
		detach_timer(timer, false);
		timer->flags = (timer->flags & ~TIMER_BASEMASK) | cpu;
		internal_add_timer(new_base, timer);
	}
}

int timers_prepare_cpu(unsigned int cpu)
{
	struct timer_base *base;
	int b;

	for (b = 0; b < NR_BASES; b++) {
		base = per_cpu_ptr(&timer_bases[b], cpu);
		base->clk = jiffies;
		base->next_expiry = base->clk + NEXT_TIMER_MAX_DELTA;
		base->is_idle = false;
		base->must_forward_clk = true;
	}
	return 0;
}

int timers_dead_cpu(unsigned int cpu)
{
	struct timer_base *old_base;
	struct timer_base *new_base;
	int b, i;

	BUG_ON(cpu_online(cpu));

	for (b = 0; b < NR_BASES; b++) {
		old_base = per_cpu_ptr(&timer_bases[b], cpu);
		new_base = get_cpu_ptr(&timer_bases[b]);
		/*
		 * The caller is globally serialized and nobody else
		 * takes two locks at once, deadlock is not possible.
		 */
		raw_spin_lock_irq(&new_base->lock);
		raw_spin_lock_nested(&old_base->lock, SINGLE_DEPTH_NESTING);

		/*
		 * The current CPUs base clock might be stale. Update it
		 * before moving the timers over.
		 */
		forward_timer_base(new_base);

		BUG_ON(old_base->running_timer);

		for (i = 0; i < WHEEL_SIZE; i++)
			migrate_timer_list(new_base, old_base->vectors + i);

		raw_spin_unlock(&old_base->lock);
		raw_spin_unlock_irq(&new_base->lock);
		put_cpu_ptr(&timer_bases);
	}
	return 0;
}

#endif /* CONFIG_HOTPLUG_CPU */

static void __init init_timer_cpu(int cpu)
{
	struct timer_base *base;
	int i;

	for (i = 0; i < NR_BASES; i++) {
		base = per_cpu_ptr(&timer_bases[i], cpu);
		base->cpu = cpu;
		raw_spin_lock_init(&base->lock);
		base->clk = jiffies;
		timer_base_init_expiry_lock(base);
	}
}

static void __init init_timer_cpus(void)
{
	int cpu;

	for_each_possible_cpu(cpu)
		init_timer_cpu(cpu);
}

void __init init_timers(void)
{
	init_timer_cpus();
	open_softirq(TIMER_SOFTIRQ, run_timer_softirq);
}

/**
 * msleep - sleep safely even with waitqueue interruptions
 * @msecs: Time in milliseconds to sleep for
 */
void msleep(unsigned int msecs)
{
	unsigned long timeout = msecs_to_jiffies(msecs) + 1;

	while (timeout)
		timeout = schedule_timeout_uninterruptible(timeout);
}

EXPORT_SYMBOL(msleep);

/**
 * msleep_interruptible - sleep waiting for signals
 * @msecs: Time in milliseconds to sleep for
 */
unsigned long msleep_interruptible(unsigned int msecs)
{
	unsigned long timeout = msecs_to_jiffies(msecs) + 1;

	while (timeout && !signal_pending(current))
		timeout = schedule_timeout_interruptible(timeout);
	return jiffies_to_msecs(timeout);
}

EXPORT_SYMBOL(msleep_interruptible);

/**
 * usleep_range - Sleep for an approximate time
 * @min: Minimum time in usecs to sleep
 * @max: Maximum time in usecs to sleep
 *
 * In non-atomic context where the exact wakeup time is flexible, use
 * usleep_range() instead of udelay().  The sleep improves responsiveness
 * by avoiding the CPU-hogging busy-wait of udelay(), and the range reduces
 * power usage by allowing hrtimers to take advantage of an already-
 * scheduled interrupt instead of scheduling a new one just for this sleep.
 */
void __sched usleep_range(unsigned long min, unsigned long max)
{
	ktime_t exp = ktime_add_us(ktime_get(), min);
	u64 delta = (u64)(max - min) * NSEC_PER_USEC;

	for (;;) {
		__set_current_state(TASK_UNINTERRUPTIBLE);
		/* Do not return before the requested sleep time has elapsed */
		if (!schedule_hrtimeout_range(&exp, delta, HRTIMER_MODE_ABS))
			break;
	}
}
EXPORT_SYMBOL(usleep_range);<|MERGE_RESOLUTION|>--- conflicted
+++ resolved
@@ -1732,10 +1732,7 @@
 #endif
 	scheduler_tick();
 	if (IS_ENABLED(CONFIG_POSIX_TIMERS))
-<<<<<<< HEAD
 		run_posix_cpu_timers();
-=======
-		run_posix_cpu_timers(p);
 
 	/* The current CPU might make use of net randoms without receiving IRQs
 	 * to renew them often enough. Let's update the net_rand_state from a
@@ -1743,7 +1740,6 @@
 	 * sure it's updated when there's some activity (we don't care in idle).
 	 */
 	this_cpu_add(net_rand_state.s1, rol32(jiffies, 24) + user_tick);
->>>>>>> 13ed3c5e
 }
 
 /**
