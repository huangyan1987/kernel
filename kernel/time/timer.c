--- conflicted
+++ resolved
@@ -2002,11 +2002,8 @@
 		base->cpu = cpu;
 		raw_spin_lock_init(&base->lock);
 		base->clk = jiffies;
-<<<<<<< HEAD
+		base->next_expiry = base->clk + NEXT_TIMER_MAX_DELTA;
 		timer_base_init_expiry_lock(base);
-=======
-		base->next_expiry = base->clk + NEXT_TIMER_MAX_DELTA;
->>>>>>> 62969953
 	}
 }
 
