/*
 *  linux/kernel/time/timekeeping.c
 *
 *  Kernel timekeeping code and accessor functions
 *
 *  This code was moved from linux/kernel/timer.c.
 *  Please see that file for copyright and history logs.
 *
 */

#include <linux/module.h>
#include <linux/interrupt.h>
#include <linux/percpu.h>
#include <linux/init.h>
#include <linux/mm.h>
#include <linux/sysdev.h>
#include <linux/clocksource.h>
#include <linux/jiffies.h>
#include <linux/time.h>
#include <linux/tick.h>


/*
 * This read-write spinlock protects us from races in SMP while
 * playing with xtime and avenrun.
 */
__cacheline_aligned_in_smp DEFINE_SEQLOCK(xtime_lock);


/*
 * The current time
 * wall_to_monotonic is what we need to add to xtime (or xtime corrected
 * for sub jiffie times) to get to monotonic time.  Monotonic is pegged
 * at zero at system boot time, so wall_to_monotonic will be negative,
 * however, we will ALWAYS keep the tv_nsec part positive so we can use
 * the usual normalization.
 *
 * wall_to_monotonic is moved after resume from suspend for the monotonic
 * time not to jump. We need to add total_sleep_time to wall_to_monotonic
 * to get the real boot based time offset.
 *
 * - wall_to_monotonic is no longer the boot time, getboottime must be
 * used instead.
 */
struct timespec xtime __attribute__ ((aligned (16)));
struct timespec wall_to_monotonic __attribute__ ((aligned (16)));
static unsigned long total_sleep_time;		/* seconds */

/* flag for if timekeeping is suspended */
int __read_mostly timekeeping_suspended;

static struct timespec xtime_cache __attribute__ ((aligned (16)));
void update_xtime_cache(u64 nsec)
{
	xtime_cache = xtime;
	timespec_add_ns(&xtime_cache, nsec);
}

struct clocksource *clock;


#ifdef CONFIG_GENERIC_TIME
/**
 * clocksource_forward_now - update clock to the current time
 *
 * Forward the current clock to update its state since the last call to
 * update_wall_time(). This is useful before significant clock changes,
 * as it avoids having to deal with this time offset explicitly.
 */
static void clocksource_forward_now(void)
{
	cycle_t cycle_now, cycle_delta;
	s64 nsec;

	cycle_now = clocksource_read(clock);
	cycle_delta = (cycle_now - clock->cycle_last) & clock->mask;
	clock->cycle_last = cycle_now;

	nsec = cyc2ns(clock, cycle_delta);
	timespec_add_ns(&xtime, nsec);
<<<<<<< HEAD
=======

	nsec = ((s64)cycle_delta * clock->mult_orig) >> clock->shift;
	clock->raw_time.tv_nsec += nsec;
>>>>>>> 18e352e4
}

/**
 * getnstimeofday - Returns the time of day in a timespec
 * @ts:		pointer to the timespec to be set
 *
 * Returns the time of day in a timespec.
 */
void getnstimeofday(struct timespec *ts)
{
	cycle_t cycle_now, cycle_delta;
	unsigned long seq;
	s64 nsecs;

	WARN_ON(timekeeping_suspended);

	do {
		seq = read_seqbegin(&xtime_lock);

		*ts = xtime;

		/* read clocksource: */
		cycle_now = clocksource_read(clock);

		/* calculate the delta since the last update_wall_time: */
		cycle_delta = (cycle_now - clock->cycle_last) & clock->mask;

		/* convert to nanoseconds: */
		nsecs = cyc2ns(clock, cycle_delta);

	} while (read_seqretry(&xtime_lock, seq));

	timespec_add_ns(ts, nsecs);
}

EXPORT_SYMBOL(getnstimeofday);

/**
 * do_gettimeofday - Returns the time of day in a timeval
 * @tv:		pointer to the timeval to be set
 *
 * NOTE: Users should be converted to using getnstimeofday()
 */
void do_gettimeofday(struct timeval *tv)
{
	struct timespec now;

	getnstimeofday(&now);
	tv->tv_sec = now.tv_sec;
	tv->tv_usec = now.tv_nsec/1000;
}

EXPORT_SYMBOL(do_gettimeofday);
/**
 * do_settimeofday - Sets the time of day
 * @tv:		pointer to the timespec variable containing the new time
 *
 * Sets the time of day to the new time and update NTP and notify hrtimers
 */
int do_settimeofday(struct timespec *tv)
{
	struct timespec ts_delta;
	unsigned long flags;

	if ((unsigned long)tv->tv_nsec >= NSEC_PER_SEC)
		return -EINVAL;

	write_seqlock_irqsave(&xtime_lock, flags);

	clocksource_forward_now();

	ts_delta.tv_sec = tv->tv_sec - xtime.tv_sec;
	ts_delta.tv_nsec = tv->tv_nsec - xtime.tv_nsec;
	wall_to_monotonic = timespec_sub(wall_to_monotonic, ts_delta);

	xtime = *tv;

	update_xtime_cache(0);

	clock->error = 0;
	ntp_clear();

	update_vsyscall(&xtime, clock);

	write_sequnlock_irqrestore(&xtime_lock, flags);

	/* signal hrtimers about time change */
	clock_was_set();

	return 0;
}

EXPORT_SYMBOL(do_settimeofday);

/**
 * change_clocksource - Swaps clocksources if a new one is available
 *
 * Accumulates current time interval and initializes new clocksource
 */
static void change_clocksource(void)
{
	struct clocksource *new;

	new = clocksource_get_next();

	if (clock == new)
		return;

	clocksource_forward_now();

<<<<<<< HEAD
=======
	new->raw_time = clock->raw_time;

>>>>>>> 18e352e4
	clock = new;
	clock->cycle_last = 0;
	clock->cycle_last = clocksource_read(new);
	clock->error = 0;
	clock->xtime_nsec = 0;
	clocksource_calculate_interval(clock, NTP_INTERVAL_LENGTH);

	tick_clock_notify();

	/*
	 * We're holding xtime lock and waking up klogd would deadlock
	 * us on enqueue.  So no printing!
	printk(KERN_INFO "Time: %s clocksource has been installed.\n",
	       clock->name);
	 */
}
#else
static inline void clocksource_forward_now(void) { }
static inline void change_clocksource(void) { }
#endif

/**
 * getrawmonotonic - Returns the raw monotonic time in a timespec
 * @ts:		pointer to the timespec to be set
 *
 * Returns the raw monotonic time (completely un-modified by ntp)
 */
void getrawmonotonic(struct timespec *ts)
{
	unsigned long seq;
	s64 nsecs;
	cycle_t cycle_now, cycle_delta;

	do {
		seq = read_seqbegin(&xtime_lock);

		/* read clocksource: */
		cycle_now = clocksource_read(clock);

		/* calculate the delta since the last update_wall_time: */
		cycle_delta = (cycle_now - clock->cycle_last) & clock->mask;

		/* convert to nanoseconds: */
		nsecs = ((s64)cycle_delta * clock->mult_orig) >> clock->shift;

		*ts = clock->raw_time;

	} while (read_seqretry(&xtime_lock, seq));

	timespec_add_ns(ts, nsecs);
}
EXPORT_SYMBOL(getrawmonotonic);


/**
 * timekeeping_valid_for_hres - Check if timekeeping is suitable for hres
 */
int timekeeping_valid_for_hres(void)
{
	unsigned long seq;
	int ret;

	do {
		seq = read_seqbegin(&xtime_lock);

		ret = clock->flags & CLOCK_SOURCE_VALID_FOR_HRES;

	} while (read_seqretry(&xtime_lock, seq));

	return ret;
}

/**
 * read_persistent_clock -  Return time in seconds from the persistent clock.
 *
 * Weak dummy function for arches that do not yet support it.
 * Returns seconds from epoch using the battery backed persistent clock.
 * Returns zero if unsupported.
 *
 *  XXX - Do be sure to remove it once all arches implement it.
 */
unsigned long __attribute__((weak)) read_persistent_clock(void)
{
	return 0;
}

/*
 * timekeeping_init - Initializes the clocksource and common timekeeping values
 */
void __init timekeeping_init(void)
{
	unsigned long flags;
	unsigned long sec = read_persistent_clock();

	write_seqlock_irqsave(&xtime_lock, flags);

	ntp_init();

	clock = clocksource_get_next();
	clocksource_calculate_interval(clock, NTP_INTERVAL_LENGTH);
	clock->cycle_last = clocksource_read(clock);

	xtime.tv_sec = sec;
	xtime.tv_nsec = 0;
	set_normalized_timespec(&wall_to_monotonic,
		-xtime.tv_sec, -xtime.tv_nsec);
	update_xtime_cache(0);
	total_sleep_time = 0;
	write_sequnlock_irqrestore(&xtime_lock, flags);
}

/* time in seconds when suspend began */
static unsigned long timekeeping_suspend_time;

/**
 * timekeeping_resume - Resumes the generic timekeeping subsystem.
 * @dev:	unused
 *
 * This is for the generic clocksource timekeeping.
 * xtime/wall_to_monotonic/jiffies/etc are
 * still managed by arch specific suspend/resume code.
 */
static int timekeeping_resume(struct sys_device *dev)
{
	unsigned long flags;
	unsigned long now = read_persistent_clock();

	clocksource_resume();

	write_seqlock_irqsave(&xtime_lock, flags);

	if (now && (now > timekeeping_suspend_time)) {
		unsigned long sleep_length = now - timekeeping_suspend_time;

		xtime.tv_sec += sleep_length;
		wall_to_monotonic.tv_sec -= sleep_length;
		total_sleep_time += sleep_length;
	}
	update_xtime_cache(0);
	/* re-base the last cycle value */
	clock->cycle_last = 0;
	clock->cycle_last = clocksource_read(clock);
	clock->error = 0;
	timekeeping_suspended = 0;
	write_sequnlock_irqrestore(&xtime_lock, flags);

	touch_softlockup_watchdog();

	clockevents_notify(CLOCK_EVT_NOTIFY_RESUME, NULL);

	/* Resume hrtimers */
	hres_timers_resume();

	return 0;
}

static int timekeeping_suspend(struct sys_device *dev, pm_message_t state)
{
	unsigned long flags;

	timekeeping_suspend_time = read_persistent_clock();

	write_seqlock_irqsave(&xtime_lock, flags);
	clocksource_forward_now();
	timekeeping_suspended = 1;
	write_sequnlock_irqrestore(&xtime_lock, flags);

	clockevents_notify(CLOCK_EVT_NOTIFY_SUSPEND, NULL);

	return 0;
}

/* sysfs resume/suspend bits for timekeeping */
static struct sysdev_class timekeeping_sysclass = {
	.name		= "timekeeping",
	.resume		= timekeeping_resume,
	.suspend	= timekeeping_suspend,
};

static struct sys_device device_timer = {
	.id		= 0,
	.cls		= &timekeeping_sysclass,
};

static int __init timekeeping_init_device(void)
{
	int error = sysdev_class_register(&timekeeping_sysclass);
	if (!error)
		error = sysdev_register(&device_timer);
	return error;
}

device_initcall(timekeeping_init_device);

/*
 * If the error is already larger, we look ahead even further
 * to compensate for late or lost adjustments.
 */
static __always_inline int clocksource_bigadjust(s64 error, s64 *interval,
						 s64 *offset)
{
	s64 tick_error, i;
	u32 look_ahead, adj;
	s32 error2, mult;

	/*
	 * Use the current error value to determine how much to look ahead.
	 * The larger the error the slower we adjust for it to avoid problems
	 * with losing too many ticks, otherwise we would overadjust and
	 * produce an even larger error.  The smaller the adjustment the
	 * faster we try to adjust for it, as lost ticks can do less harm
	 * here.  This is tuned so that an error of about 1 msec is adjusted
	 * within about 1 sec (or 2^20 nsec in 2^SHIFT_HZ ticks).
	 */
	error2 = clock->error >> (NTP_SCALE_SHIFT + 22 - 2 * SHIFT_HZ);
	error2 = abs(error2);
	for (look_ahead = 0; error2 > 0; look_ahead++)
		error2 >>= 2;

	/*
	 * Now calculate the error in (1 << look_ahead) ticks, but first
	 * remove the single look ahead already included in the error.
	 */
	tick_error = tick_length >> (NTP_SCALE_SHIFT - clock->shift + 1);
	tick_error -= clock->xtime_interval >> 1;
	error = ((error - tick_error) >> look_ahead) + tick_error;

	/* Finally calculate the adjustment shift value.  */
	i = *interval;
	mult = 1;
	if (error < 0) {
		error = -error;
		*interval = -*interval;
		*offset = -*offset;
		mult = -1;
	}
	for (adj = 0; error > i; adj++)
		error >>= 1;

	*interval <<= adj;
	*offset <<= adj;
	return mult << adj;
}

/*
 * Adjust the multiplier to reduce the error value,
 * this is optimized for the most common adjustments of -1,0,1,
 * for other values we can do a bit more work.
 */
static void clocksource_adjust(s64 offset)
{
	s64 error, interval = clock->cycle_interval;
	int adj;

	error = clock->error >> (NTP_SCALE_SHIFT - clock->shift - 1);
	if (error > interval) {
		error >>= 2;
		if (likely(error <= interval))
			adj = 1;
		else
			adj = clocksource_bigadjust(error, &interval, &offset);
	} else if (error < -interval) {
		error >>= 2;
		if (likely(error >= -interval)) {
			adj = -1;
			interval = -interval;
			offset = -offset;
		} else
			adj = clocksource_bigadjust(error, &interval, &offset);
	} else
		return;

	clock->mult += adj;
	clock->xtime_interval += interval;
	clock->xtime_nsec -= offset;
	clock->error -= (interval - offset) <<
			(NTP_SCALE_SHIFT - clock->shift);
}

/**
 * update_wall_time - Uses the current clocksource to increment the wall time
 *
 * Called from the timer interrupt, must hold a write on xtime_lock.
 */
void update_wall_time(void)
{
	cycle_t offset;

	/* Make sure we're fully resumed: */
	if (unlikely(timekeeping_suspended))
		return;

#ifdef CONFIG_GENERIC_TIME
	offset = (clocksource_read(clock) - clock->cycle_last) & clock->mask;
#else
	offset = clock->cycle_interval;
#endif
	clock->xtime_nsec = (s64)xtime.tv_nsec << clock->shift;

	/* normally this loop will run just once, however in the
	 * case of lost or late ticks, it will accumulate correctly.
	 */
	while (offset >= clock->cycle_interval) {
		/* accumulate one interval */
		offset -= clock->cycle_interval;
		clock->cycle_last += clock->cycle_interval;

		clock->xtime_nsec += clock->xtime_interval;
		if (clock->xtime_nsec >= (u64)NSEC_PER_SEC << clock->shift) {
			clock->xtime_nsec -= (u64)NSEC_PER_SEC << clock->shift;
			xtime.tv_sec++;
			second_overflow();
		}

		clock->raw_time.tv_nsec += clock->raw_interval;
		if (clock->raw_time.tv_nsec >= NSEC_PER_SEC) {
			clock->raw_time.tv_nsec -= NSEC_PER_SEC;
			clock->raw_time.tv_sec++;
		}

		/* accumulate error between NTP and clock interval */
		clock->error += tick_length;
		clock->error -= clock->xtime_interval << (NTP_SCALE_SHIFT - clock->shift);
	}

	/* correct the clock when NTP error is too big */
	clocksource_adjust(offset);

	/*
	 * Since in the loop above, we accumulate any amount of time
	 * in xtime_nsec over a second into xtime.tv_sec, its possible for
	 * xtime_nsec to be fairly small after the loop. Further, if we're
	 * slightly speeding the clocksource up in clocksource_adjust(),
	 * its possible the required corrective factor to xtime_nsec could
	 * cause it to underflow.
	 *
	 * Now, we cannot simply roll the accumulated second back, since
	 * the NTP subsystem has been notified via second_overflow. So
	 * instead we push xtime_nsec forward by the amount we underflowed,
	 * and add that amount into the error.
	 *
	 * We'll correct this error next time through this function, when
	 * xtime_nsec is not as small.
	 */
	if (unlikely((s64)clock->xtime_nsec < 0)) {
		s64 neg = -(s64)clock->xtime_nsec;
		clock->xtime_nsec = 0;
		clock->error += neg << (NTP_SCALE_SHIFT - clock->shift);
	}

	/* store full nanoseconds into xtime after rounding it up and
	 * add the remainder to the error difference.
	 */
	xtime.tv_nsec = ((s64)clock->xtime_nsec >> clock->shift) + 1;
	clock->xtime_nsec -= (s64)xtime.tv_nsec << clock->shift;
	clock->error += clock->xtime_nsec << (NTP_SCALE_SHIFT - clock->shift);

	update_xtime_cache(cyc2ns(clock, offset));

	/* check to see if there is a new clocksource to use */
	change_clocksource();
	update_vsyscall(&xtime, clock);
}

/**
 * getboottime - Return the real time of system boot.
 * @ts:		pointer to the timespec to be set
 *
 * Returns the time of day in a timespec.
 *
 * This is based on the wall_to_monotonic offset and the total suspend
 * time. Calls to settimeofday will affect the value returned (which
 * basically means that however wrong your real time clock is at boot time,
 * you get the right time here).
 */
void getboottime(struct timespec *ts)
{
	set_normalized_timespec(ts,
		- (wall_to_monotonic.tv_sec + total_sleep_time),
		- wall_to_monotonic.tv_nsec);
}

/**
 * monotonic_to_bootbased - Convert the monotonic time to boot based.
 * @ts:		pointer to the timespec to be converted
 */
void monotonic_to_bootbased(struct timespec *ts)
{
	ts->tv_sec += total_sleep_time;
}

unsigned long get_seconds(void)
{
	return xtime_cache.tv_sec;
}
EXPORT_SYMBOL(get_seconds);


struct timespec current_kernel_time(void)
{
	struct timespec now;
	unsigned long seq;

	do {
		seq = read_seqbegin(&xtime_lock);

		now = xtime_cache;
	} while (read_seqretry(&xtime_lock, seq));

	return now;
}
EXPORT_SYMBOL(current_kernel_time);<|MERGE_RESOLUTION|>--- conflicted
+++ resolved
@@ -78,12 +78,9 @@
 
 	nsec = cyc2ns(clock, cycle_delta);
 	timespec_add_ns(&xtime, nsec);
-<<<<<<< HEAD
-=======
 
 	nsec = ((s64)cycle_delta * clock->mult_orig) >> clock->shift;
 	clock->raw_time.tv_nsec += nsec;
->>>>>>> 18e352e4
 }
 
 /**
@@ -194,11 +191,8 @@
 
 	clocksource_forward_now();
 
-<<<<<<< HEAD
-=======
 	new->raw_time = clock->raw_time;
 
->>>>>>> 18e352e4
 	clock = new;
 	clock->cycle_last = 0;
 	clock->cycle_last = clocksource_read(new);
