--- conflicted
+++ resolved
@@ -347,8 +347,6 @@
 	.read		= seq_read,
 	.llseek		= seq_lseek,
 	.release	= single_release,
-<<<<<<< HEAD
-=======
 };
 
 #ifdef CONFIG_LOCK_STAT
@@ -362,7 +360,6 @@
 	struct lock_stat_data *iter;
 	struct lock_stat_data *iter_end;
 	struct lock_stat_data stats[MAX_LOCKDEP_KEYS];
->>>>>>> 4367388f
 };
 
 /*
