--- conflicted
+++ resolved
@@ -27,17 +27,8 @@
 	raw_spinlock_t *cpu_lock = per_cpu_ptr(&cgroup_rstat_cpu_lock, cpu);
 	unsigned long flags;
 
-<<<<<<< HEAD
-	/* nothing to do for root */
-	if (!cgroup_parent(cgrp))
-		return;
-
-	/*
-	 * Speculative already-on-list test.  This may race leading to
-=======
 	/*
 	 * Speculative already-on-list test. This may race leading to
->>>>>>> 7d2a07b7
 	 * temporary inaccuracies, which is fine.
 	 *
 	 * Because @parent's updated_children is terminated with @parent
@@ -146,10 +137,6 @@
 		}
 
 		rstatc->updated_next = NULL;
-<<<<<<< HEAD
-
-=======
->>>>>>> 7d2a07b7
 		return pos;
 	}
 
