--- conflicted
+++ resolved
@@ -334,8 +334,6 @@
  */
 
 DEFINE_STATIC_PERCPU_RWSEM(cpuset_rwsem);
-<<<<<<< HEAD
-=======
 
 void cpuset_read_lock(void)
 {
@@ -347,7 +345,6 @@
 	percpu_up_read(&cpuset_rwsem);
 }
 
->>>>>>> 7d2a07b7
 static DEFINE_SPINLOCK(callback_lock);
 
 static struct workqueue_struct *cpuset_migrate_mm_wq;
@@ -936,11 +933,6 @@
 	lockdep_assert_cpus_held();
 	lockdep_assert_held(&sched_domains_mutex);
 
-<<<<<<< HEAD
-	cgroup_enable_task_cg_lists();
-
-=======
->>>>>>> 7d2a07b7
 	rcu_read_lock();
 
 	/*
@@ -997,13 +989,8 @@
 	struct cpuset *cs;
 	int ndoms;
 
-<<<<<<< HEAD
-	percpu_rwsem_assert_held(&cpuset_rwsem);
-	get_online_cpus();
-=======
 	lockdep_assert_cpus_held();
 	percpu_rwsem_assert_held(&cpuset_rwsem);
->>>>>>> 7d2a07b7
 
 	/*
 	 * If we have raced with CPU hotplug, return early to avoid
@@ -1033,11 +1020,7 @@
 			if (!cpumask_subset(cs->effective_cpus,
 					    cpu_active_mask)) {
 				rcu_read_unlock();
-<<<<<<< HEAD
-				goto out;
-=======
 				return;
->>>>>>> 7d2a07b7
 			}
 		}
 		rcu_read_unlock();
@@ -1048,11 +1031,6 @@
 
 	/* Have scheduler rebuild the domains */
 	partition_and_rebuild_sched_domains(ndoms, doms, attr);
-<<<<<<< HEAD
-out:
-	put_online_cpus();
-=======
->>>>>>> 7d2a07b7
 }
 #else /* !CONFIG_SMP */
 static void rebuild_sched_domains_locked(void)
@@ -1062,17 +1040,11 @@
 
 void rebuild_sched_domains(void)
 {
-<<<<<<< HEAD
-	percpu_down_write(&cpuset_rwsem);
-	rebuild_sched_domains_locked();
-	percpu_up_write(&cpuset_rwsem);
-=======
 	get_online_cpus();
 	percpu_down_write(&cpuset_rwsem);
 	rebuild_sched_domains_locked();
 	percpu_up_write(&cpuset_rwsem);
 	put_online_cpus();
->>>>>>> 7d2a07b7
 }
 
 /**
@@ -2310,10 +2282,7 @@
 	cpuset_filetype_t type = cft->private;
 	int retval = 0;
 
-<<<<<<< HEAD
-=======
 	get_online_cpus();
->>>>>>> 7d2a07b7
 	percpu_down_write(&cpuset_rwsem);
 	if (!is_cpuset_online(cs)) {
 		retval = -ENODEV;
@@ -2351,10 +2320,7 @@
 	}
 out_unlock:
 	percpu_up_write(&cpuset_rwsem);
-<<<<<<< HEAD
-=======
 	put_online_cpus();
->>>>>>> 7d2a07b7
 	return retval;
 }
 
@@ -2365,10 +2331,7 @@
 	cpuset_filetype_t type = cft->private;
 	int retval = -ENODEV;
 
-<<<<<<< HEAD
-=======
 	get_online_cpus();
->>>>>>> 7d2a07b7
 	percpu_down_write(&cpuset_rwsem);
 	if (!is_cpuset_online(cs))
 		goto out_unlock;
@@ -2383,10 +2346,7 @@
 	}
 out_unlock:
 	percpu_up_write(&cpuset_rwsem);
-<<<<<<< HEAD
-=======
 	put_online_cpus();
->>>>>>> 7d2a07b7
 	return retval;
 }
 
@@ -2425,10 +2385,7 @@
 	kernfs_break_active_protection(of->kn);
 	flush_work(&cpuset_hotplug_work);
 
-<<<<<<< HEAD
-=======
 	get_online_cpus();
->>>>>>> 7d2a07b7
 	percpu_down_write(&cpuset_rwsem);
 	if (!is_cpuset_online(cs))
 		goto out_unlock;
@@ -2454,10 +2411,7 @@
 	free_cpuset(trialcs);
 out_unlock:
 	percpu_up_write(&cpuset_rwsem);
-<<<<<<< HEAD
-=======
 	put_online_cpus();
->>>>>>> 7d2a07b7
 	kernfs_unbreak_active_protection(of->kn);
 	css_put(&cs->css);
 	flush_workqueue(cpuset_migrate_mm_wq);
@@ -2588,10 +2542,7 @@
 		return -EINVAL;
 
 	css_get(&cs->css);
-<<<<<<< HEAD
-=======
 	get_online_cpus();
->>>>>>> 7d2a07b7
 	percpu_down_write(&cpuset_rwsem);
 	if (!is_cpuset_online(cs))
 		goto out_unlock;
@@ -2599,10 +2550,7 @@
 	retval = update_prstate(cs, val);
 out_unlock:
 	percpu_up_write(&cpuset_rwsem);
-<<<<<<< HEAD
-=======
 	put_online_cpus();
->>>>>>> 7d2a07b7
 	css_put(&cs->css);
 	return retval ?: nbytes;
 }
@@ -2808,10 +2756,7 @@
 	if (!parent)
 		return 0;
 
-<<<<<<< HEAD
-=======
 	get_online_cpus();
->>>>>>> 7d2a07b7
 	percpu_down_write(&cpuset_rwsem);
 
 	set_bit(CS_ONLINE, &cs->flags);
@@ -2864,10 +2809,7 @@
 	spin_unlock_irq(&callback_lock);
 out_unlock:
 	percpu_up_write(&cpuset_rwsem);
-<<<<<<< HEAD
-=======
 	put_online_cpus();
->>>>>>> 7d2a07b7
 	return 0;
 }
 
@@ -2886,10 +2828,7 @@
 {
 	struct cpuset *cs = css_cs(css);
 
-<<<<<<< HEAD
-=======
 	get_online_cpus();
->>>>>>> 7d2a07b7
 	percpu_down_write(&cpuset_rwsem);
 
 	if (is_partition_root(cs))
@@ -2910,10 +2849,7 @@
 	clear_bit(CS_ONLINE, &cs->flags);
 
 	percpu_up_write(&cpuset_rwsem);
-<<<<<<< HEAD
-=======
 	put_online_cpus();
->>>>>>> 7d2a07b7
 }
 
 static void cpuset_css_free(struct cgroup_subsys_state *css)
