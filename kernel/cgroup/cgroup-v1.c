--- conflicted
+++ resolved
@@ -911,30 +911,16 @@
 
 	opt = fs_parse(fc, cgroup1_fs_parameters, param, &result);
 	if (opt == -ENOPARAM) {
-<<<<<<< HEAD
-		if (strcmp(param->key, "source") == 0) {
-			if (fc->source)
-				return cg_invalf(fc, "Multiple sources not supported");
-			fc->source = param->string;
-			param->string = NULL;
-			return 0;
-		}
-=======
 		int ret;
 
 		ret = vfs_parse_fs_param_source(fc, param);
 		if (ret != -ENOPARAM)
 			return ret;
->>>>>>> 7d2a07b7
 		for_each_subsys(ss, i) {
 			if (strcmp(param->key, ss->legacy_name))
 				continue;
 			if (!cgroup_ssid_enabled(i) || cgroup1_ssid_disabled(i))
-<<<<<<< HEAD
-				return cg_invalf(fc, "Disabled controller '%s'",
-=======
 				return invalfc(fc, "Disabled controller '%s'",
->>>>>>> 7d2a07b7
 					       param->key);
 			ctx->subsys_mask |= (1 << i);
 			return 0;
