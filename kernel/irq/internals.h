--- conflicted
+++ resolved
@@ -44,17 +44,6 @@
 
 extern void irq_set_thread_affinity(struct irq_desc *desc);
 
-<<<<<<< HEAD
-#ifdef CONFIG_PREEMPT_HARDIRQS
-extern irqreturn_t handle_irq_action(unsigned int irq,struct irqaction *action);
-#else
-static inline irqreturn_t
-handle_irq_action(unsigned int irq, struct irqaction *action)
-{
-	return action->handler(irq, action->dev_id);
-}
-#endif
-=======
 /* Inline functions for support of irq chips on slow busses */
 static inline void chip_bus_lock(unsigned int irq, struct irq_desc *desc)
 {
@@ -67,7 +56,6 @@
 	if (unlikely(desc->chip->bus_sync_unlock))
 		desc->chip->bus_sync_unlock(irq);
 }
->>>>>>> 4eec1a1e
 
 /*
  * Debugging printout:
