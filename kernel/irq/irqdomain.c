--- conflicted
+++ resolved
@@ -139,10 +139,7 @@
 		switch (fwid->type) {
 		case IRQCHIP_FWNODE_NAMED:
 		case IRQCHIP_FWNODE_NAMED_ID:
-<<<<<<< HEAD
-=======
 			domain->fwnode = fwnode;
->>>>>>> 17d93760
 			domain->name = kstrdup(fwid->name, GFP_KERNEL);
 			if (!domain->name) {
 				kfree(domain);
