// SPDX-License-Identifier: GPL-2.0-only
/*
 * Generic helpers for smp ipi calls
 *
 * (C) Jens Axboe <jens.axboe@oracle.com> 2008
 */

#define pr_fmt(fmt) KBUILD_MODNAME ": " fmt

#include <linux/irq_work.h>
#include <linux/rcupdate.h>
#include <linux/rculist.h>
#include <linux/kernel.h>
#include <linux/export.h>
#include <linux/percpu.h>
#include <linux/init.h>
#include <linux/interrupt.h>
#include <linux/gfp.h>
#include <linux/smp.h>
#include <linux/cpu.h>
#include <linux/sched.h>
#include <linux/sched/idle.h>
#include <linux/hypervisor.h>
#include <linux/sched/clock.h>
#include <linux/nmi.h>
#include <linux/sched/debug.h>
#include <linux/jump_label.h>
<<<<<<< HEAD
#include <linux/moduleparam.h>
=======
>>>>>>> 7d2a07b7

#include "smpboot.h"
#include "sched/smp.h"

#define CSD_TYPE(_csd)	((_csd)->node.u_flags & CSD_FLAG_TYPE_MASK)

#ifdef CONFIG_CSD_LOCK_WAIT_DEBUG
union cfd_seq_cnt {
	u64		val;
	struct {
		u64	src:16;
		u64	dst:16;
#define CFD_SEQ_NOCPU	0xffff
		u64	type:4;
#define CFD_SEQ_QUEUE	0
#define CFD_SEQ_IPI	1
#define CFD_SEQ_NOIPI	2
#define CFD_SEQ_PING	3
#define CFD_SEQ_PINGED	4
#define CFD_SEQ_HANDLE	5
#define CFD_SEQ_DEQUEUE	6
#define CFD_SEQ_IDLE	7
#define CFD_SEQ_GOTIPI	8
#define CFD_SEQ_HDLEND	9
		u64	cnt:28;
	}		u;
};

static char *seq_type[] = {
	[CFD_SEQ_QUEUE]		= "queue",
	[CFD_SEQ_IPI]		= "ipi",
	[CFD_SEQ_NOIPI]		= "noipi",
	[CFD_SEQ_PING]		= "ping",
	[CFD_SEQ_PINGED]	= "pinged",
	[CFD_SEQ_HANDLE]	= "handle",
	[CFD_SEQ_DEQUEUE]	= "dequeue (src CPU 0 == empty)",
	[CFD_SEQ_IDLE]		= "idle",
	[CFD_SEQ_GOTIPI]	= "gotipi",
	[CFD_SEQ_HDLEND]	= "hdlend (src CPU 0 == early)",
};

struct cfd_seq_local {
	u64	ping;
	u64	pinged;
	u64	handle;
	u64	dequeue;
	u64	idle;
	u64	gotipi;
	u64	hdlend;
};
#endif

struct cfd_percpu {
	call_single_data_t	csd;
#ifdef CONFIG_CSD_LOCK_WAIT_DEBUG
	u64	seq_queue;
	u64	seq_ipi;
	u64	seq_noipi;
#endif
};

#ifdef CONFIG_CSD_LOCK_WAIT_DEBUG
union cfd_seq_cnt {
	u64		val;
	struct {
		u64	src:16;
		u64	dst:16;
#define CFD_SEQ_NOCPU	0xffff
		u64	type:4;
#define CFD_SEQ_QUEUE	0
#define CFD_SEQ_IPI	1
#define CFD_SEQ_NOIPI	2
#define CFD_SEQ_PING	3
#define CFD_SEQ_PINGED	4
#define CFD_SEQ_HANDLE	5
#define CFD_SEQ_DEQUEUE	6
#define CFD_SEQ_IDLE	7
#define CFD_SEQ_GOTIPI	8
#define CFD_SEQ_HDLEND	9
		u64	cnt:28;
	}		u;
};

static char *seq_type[] = {
	[CFD_SEQ_QUEUE]		= "queue",
	[CFD_SEQ_IPI]		= "ipi",
	[CFD_SEQ_NOIPI]		= "noipi",
	[CFD_SEQ_PING]		= "ping",
	[CFD_SEQ_PINGED]	= "pinged",
	[CFD_SEQ_HANDLE]	= "handle",
	[CFD_SEQ_DEQUEUE]	= "dequeue (src cpu 0 == empty)",
	[CFD_SEQ_IDLE]		= "idle",
	[CFD_SEQ_GOTIPI]	= "gotipi",
	[CFD_SEQ_HDLEND]	= "hdlend (src cpu 0 == early)",
};

struct cfd_seq_local {
	u64	ping;
	u64	pinged;
	u64	handle;
	u64	dequeue;
	u64	idle;
	u64	gotipi;
	u64	hdlend;
};
#endif

struct cfd_percpu {
	call_single_data_t	csd;
#ifdef CONFIG_CSD_LOCK_WAIT_DEBUG
	u64	seq_queue;
	u64	seq_ipi;
	u64	seq_noipi;
#endif
};

struct call_function_data {
	struct cfd_percpu	__percpu *pcpu;
	cpumask_var_t		cpumask;
	cpumask_var_t		cpumask_ipi;
};

static DEFINE_PER_CPU_ALIGNED(struct call_function_data, cfd_data);

static DEFINE_PER_CPU_SHARED_ALIGNED(struct llist_head, call_single_queue);

static void flush_smp_call_function_queue(bool warn_cpu_offline);

int smpcfd_prepare_cpu(unsigned int cpu)
{
	struct call_function_data *cfd = &per_cpu(cfd_data, cpu);

	if (!zalloc_cpumask_var_node(&cfd->cpumask, GFP_KERNEL,
				     cpu_to_node(cpu)))
		return -ENOMEM;
	if (!zalloc_cpumask_var_node(&cfd->cpumask_ipi, GFP_KERNEL,
				     cpu_to_node(cpu))) {
		free_cpumask_var(cfd->cpumask);
		return -ENOMEM;
	}
	cfd->pcpu = alloc_percpu(struct cfd_percpu);
	if (!cfd->pcpu) {
		free_cpumask_var(cfd->cpumask);
		free_cpumask_var(cfd->cpumask_ipi);
		return -ENOMEM;
	}

	return 0;
}

int smpcfd_dead_cpu(unsigned int cpu)
{
	struct call_function_data *cfd = &per_cpu(cfd_data, cpu);

	free_cpumask_var(cfd->cpumask);
	free_cpumask_var(cfd->cpumask_ipi);
	free_percpu(cfd->pcpu);
	return 0;
}

int smpcfd_dying_cpu(unsigned int cpu)
{
	/*
	 * The IPIs for the smp-call-function callbacks queued by other
	 * CPUs might arrive late, either due to hardware latencies or
	 * because this CPU disabled interrupts (inside stop-machine)
	 * before the IPIs were sent. So flush out any pending callbacks
	 * explicitly (without waiting for the IPIs to arrive), to
	 * ensure that the outgoing CPU doesn't go offline with work
	 * still pending.
	 */
	flush_smp_call_function_queue(false);
	irq_work_run();
	return 0;
}

void __init call_function_init(void)
{
	int i;

	for_each_possible_cpu(i)
		init_llist_head(&per_cpu(call_single_queue, i));

	smpcfd_prepare_cpu(smp_processor_id());
}

#ifdef CONFIG_CSD_LOCK_WAIT_DEBUG

static DEFINE_STATIC_KEY_FALSE(csdlock_debug_enabled);
static DEFINE_STATIC_KEY_FALSE(csdlock_debug_extended);

static int __init csdlock_debug(char *str)
{
	unsigned int val = 0;

	if (str && !strcmp(str, "ext")) {
		val = 1;
		static_branch_enable(&csdlock_debug_extended);
	} else
		get_option(&str, &val);

	if (val)
		static_branch_enable(&csdlock_debug_enabled);

	return 0;
}
early_param("csdlock_debug", csdlock_debug);

<<<<<<< HEAD
static int csdlock_timeout = 5000;
core_param(csdlock_timeout, csdlock_timeout, int, 0644);

=======
>>>>>>> 7d2a07b7
static DEFINE_PER_CPU(call_single_data_t *, cur_csd);
static DEFINE_PER_CPU(smp_call_func_t, cur_csd_func);
static DEFINE_PER_CPU(void *, cur_csd_info);
static DEFINE_PER_CPU(struct cfd_seq_local, cfd_seq_local);

<<<<<<< HEAD
atomic_t csd_bug_count = ATOMIC_INIT(0);
=======
#define CSD_LOCK_TIMEOUT (5ULL * NSEC_PER_SEC)
static atomic_t csd_bug_count = ATOMIC_INIT(0);
>>>>>>> 7d2a07b7
static u64 cfd_seq;

#define CFD_SEQ(s, d, t, c)	\
	(union cfd_seq_cnt){ .u.src = s, .u.dst = d, .u.type = t, .u.cnt = c }

static u64 cfd_seq_inc(unsigned int src, unsigned int dst, unsigned int type)
{
	union cfd_seq_cnt new, old;

	new = CFD_SEQ(src, dst, type, 0);

	do {
		old.val = READ_ONCE(cfd_seq);
		new.u.cnt = old.u.cnt + 1;
	} while (cmpxchg(&cfd_seq, old.val, new.val) != old.val);

	return old.val;
}

#define cfd_seq_store(var, src, dst, type)				\
	do {								\
		if (static_branch_unlikely(&csdlock_debug_extended))	\
			var = cfd_seq_inc(src, dst, type);		\
	} while (0)

/* Record current CSD work for current CPU, NULL to erase. */
<<<<<<< HEAD
static void __csd_lock_record(call_single_data_t *csd)
=======
static void __csd_lock_record(struct __call_single_data *csd)
>>>>>>> 7d2a07b7
{
	if (!csd) {
		smp_mb(); /* NULL cur_csd after unlock. */
		__this_cpu_write(cur_csd, NULL);
		return;
	}
	__this_cpu_write(cur_csd_func, csd->func);
	__this_cpu_write(cur_csd_info, csd->info);
	smp_wmb(); /* func and info before csd. */
	__this_cpu_write(cur_csd, csd);
	smp_mb(); /* Update cur_csd before function call. */
		  /* Or before unlock, as the case may be. */
}

<<<<<<< HEAD
static __always_inline void csd_lock_record(call_single_data_t *csd)
=======
static __always_inline void csd_lock_record(struct __call_single_data *csd)
>>>>>>> 7d2a07b7
{
	if (static_branch_unlikely(&csdlock_debug_enabled))
		__csd_lock_record(csd);
}

<<<<<<< HEAD
=======
static int csd_lock_wait_getcpu(struct __call_single_data *csd)
{
	unsigned int csd_type;

	csd_type = CSD_TYPE(csd);
	if (csd_type == CSD_TYPE_ASYNC || csd_type == CSD_TYPE_SYNC)
		return csd->node.dst; /* Other CSD_TYPE_ values might not have ->dst. */
	return -1;
}

>>>>>>> 7d2a07b7
static void cfd_seq_data_add(u64 val, unsigned int src, unsigned int dst,
			     unsigned int type, union cfd_seq_cnt *data,
			     unsigned int *n_data, unsigned int now)
{
	union cfd_seq_cnt new[2];
	unsigned int i, j, k;

	new[0].val = val;
	new[1] = CFD_SEQ(src, dst, type, new[0].u.cnt + 1);

	for (i = 0; i < 2; i++) {
		if (new[i].u.cnt <= now)
			new[i].u.cnt |= 0x80000000U;
		for (j = 0; j < *n_data; j++) {
			if (new[i].u.cnt == data[j].u.cnt) {
				/* Direct read value trumps generated one. */
				if (i == 0)
					data[j].val = new[i].val;
				break;
			}
			if (new[i].u.cnt < data[j].u.cnt) {
				for (k = *n_data; k > j; k--)
					data[k].val = data[k - 1].val;
				data[j].val = new[i].val;
				(*n_data)++;
				break;
			}
		}
		if (j == *n_data) {
			data[j].val = new[i].val;
			(*n_data)++;
		}
	}
}

static const char *csd_lock_get_type(unsigned int type)
{
	return (type >= ARRAY_SIZE(seq_type)) ? "?" : seq_type[type];
}

<<<<<<< HEAD
static void csd_lock_print_extended(call_single_data_t *csd, int cpu)
{
	struct cfd_seq_local *seq = &per_cpu(cfd_seq_local, cpu);
	unsigned int srccpu = csd->src;
=======
static void csd_lock_print_extended(struct __call_single_data *csd, int cpu)
{
	struct cfd_seq_local *seq = &per_cpu(cfd_seq_local, cpu);
	unsigned int srccpu = csd->node.src;
>>>>>>> 7d2a07b7
	struct call_function_data *cfd = per_cpu_ptr(&cfd_data, srccpu);
	struct cfd_percpu *pcpu = per_cpu_ptr(cfd->pcpu, cpu);
	unsigned int now;
	union cfd_seq_cnt data[2 * ARRAY_SIZE(seq_type)];
	unsigned int n_data = 0, i;

	data[0].val = READ_ONCE(cfd_seq);
	now = data[0].u.cnt;

<<<<<<< HEAD
	cfd_seq_data_add(pcpu->seq_queue, srccpu, cpu,
			 CFD_SEQ_QUEUE, data, &n_data, now);
	cfd_seq_data_add(pcpu->seq_ipi, srccpu, cpu,
			 CFD_SEQ_IPI, data, &n_data, now);
	cfd_seq_data_add(pcpu->seq_noipi, srccpu, cpu,
			 CFD_SEQ_NOIPI, data, &n_data, now);
	cfd_seq_data_add(per_cpu(cfd_seq_local.ping, srccpu), srccpu,
			 CFD_SEQ_NOCPU, CFD_SEQ_PING, data, &n_data, now);
	cfd_seq_data_add(per_cpu(cfd_seq_local.pinged, srccpu), srccpu,
			 CFD_SEQ_NOCPU, CFD_SEQ_PINGED, data, &n_data, now);
	cfd_seq_data_add(seq->idle, CFD_SEQ_NOCPU, cpu,
			 CFD_SEQ_IDLE, data, &n_data, now);
	cfd_seq_data_add(seq->gotipi, CFD_SEQ_NOCPU, cpu,
			 CFD_SEQ_GOTIPI, data, &n_data, now);
	cfd_seq_data_add(seq->handle, CFD_SEQ_NOCPU, cpu,
			 CFD_SEQ_HANDLE, data, &n_data, now);
	cfd_seq_data_add(seq->dequeue, CFD_SEQ_NOCPU, cpu,
			 CFD_SEQ_DEQUEUE, data, &n_data, now);
	cfd_seq_data_add(seq->hdlend, CFD_SEQ_NOCPU, cpu,
			 CFD_SEQ_HDLEND, data, &n_data, now);
=======
	cfd_seq_data_add(pcpu->seq_queue,			srccpu, cpu,	       CFD_SEQ_QUEUE,  data, &n_data, now);
	cfd_seq_data_add(pcpu->seq_ipi,				srccpu, cpu,	       CFD_SEQ_IPI,    data, &n_data, now);
	cfd_seq_data_add(pcpu->seq_noipi,			srccpu, cpu,	       CFD_SEQ_NOIPI,  data, &n_data, now);

	cfd_seq_data_add(per_cpu(cfd_seq_local.ping, srccpu),	srccpu, CFD_SEQ_NOCPU, CFD_SEQ_PING,   data, &n_data, now);
	cfd_seq_data_add(per_cpu(cfd_seq_local.pinged, srccpu), srccpu, CFD_SEQ_NOCPU, CFD_SEQ_PINGED, data, &n_data, now);

	cfd_seq_data_add(seq->idle,    CFD_SEQ_NOCPU, cpu, CFD_SEQ_IDLE,    data, &n_data, now);
	cfd_seq_data_add(seq->gotipi,  CFD_SEQ_NOCPU, cpu, CFD_SEQ_GOTIPI,  data, &n_data, now);
	cfd_seq_data_add(seq->handle,  CFD_SEQ_NOCPU, cpu, CFD_SEQ_HANDLE,  data, &n_data, now);
	cfd_seq_data_add(seq->dequeue, CFD_SEQ_NOCPU, cpu, CFD_SEQ_DEQUEUE, data, &n_data, now);
	cfd_seq_data_add(seq->hdlend,  CFD_SEQ_NOCPU, cpu, CFD_SEQ_HDLEND,  data, &n_data, now);
>>>>>>> 7d2a07b7

	for (i = 0; i < n_data; i++) {
		pr_alert("\tcsd: cnt(%07x): %04x->%04x %s\n",
			 data[i].u.cnt & ~0x80000000U, data[i].u.src,
			 data[i].u.dst, csd_lock_get_type(data[i].u.type));
	}
	pr_alert("\tcsd: cnt now: %07x\n", now);
}

/*
<<<<<<< HEAD
 * Complain if too much time spent waiting.
 */
static bool csd_lock_wait_toolong(call_single_data_t *csd, u64 ts0, u64 *ts1, int *bug_id)
=======
 * Complain if too much time spent waiting.  Note that only
 * the CSD_TYPE_SYNC/ASYNC types provide the destination CPU,
 * so waiting on other types gets much less information.
 */
static bool csd_lock_wait_toolong(struct __call_single_data *csd, u64 ts0, u64 *ts1, int *bug_id)
>>>>>>> 7d2a07b7
{
	int cpu = -1;
	int cpux;
	bool firsttime;
	u64 ts2, ts_delta;
	call_single_data_t *cpu_cur_csd;
<<<<<<< HEAD
	unsigned int flags = READ_ONCE(csd->flags);
=======
	unsigned int flags = READ_ONCE(csd->node.u_flags);
>>>>>>> 7d2a07b7

	if (!(flags & CSD_FLAG_LOCK)) {
		if (!unlikely(*bug_id))
			return true;
<<<<<<< HEAD
		pr_alert("csd: CSD lock (#%d) got unstuck on CPU#%02d, CPU#%02d released the lock.\n",
			 *bug_id, raw_smp_processor_id(), csd->dst);
=======
		cpu = csd_lock_wait_getcpu(csd);
		pr_alert("csd: CSD lock (#%d) got unstuck on CPU#%02d, CPU#%02d released the lock.\n",
			 *bug_id, raw_smp_processor_id(), cpu);
>>>>>>> 7d2a07b7
		return true;
	}

	ts2 = sched_clock();
	ts_delta = ts2 - *ts1;
<<<<<<< HEAD
	if (likely(ts_delta <= (u64)csdlock_timeout * NSEC_PER_MSEC))
=======
	if (likely(ts_delta <= CSD_LOCK_TIMEOUT))
>>>>>>> 7d2a07b7
		return false;

	firsttime = !*bug_id;
	if (firsttime)
		*bug_id = atomic_inc_return(&csd_bug_count);
<<<<<<< HEAD
	cpu = csd->dst;
=======
	cpu = csd_lock_wait_getcpu(csd);
>>>>>>> 7d2a07b7
	if (WARN_ONCE(cpu < 0 || cpu >= nr_cpu_ids, "%s: cpu = %d\n", __func__, cpu))
		cpux = 0;
	else
		cpux = cpu;
	cpu_cur_csd = smp_load_acquire(&per_cpu(cur_csd, cpux)); /* Before func and info. */
	pr_alert("csd: %s non-responsive CSD lock (#%d) on CPU#%d, waiting %llu ns for CPU#%02d %pS(%ps).\n",
		 firsttime ? "Detected" : "Continued", *bug_id, raw_smp_processor_id(), ts2 - ts0,
		 cpu, csd->func, csd->info);
	if (cpu_cur_csd && csd != cpu_cur_csd) {
		pr_alert("\tcsd: CSD lock (#%d) handling prior %pS(%ps) request.\n",
			 *bug_id, READ_ONCE(per_cpu(cur_csd_func, cpux)),
			 READ_ONCE(per_cpu(cur_csd_info, cpux)));
	} else {
		pr_alert("\tcsd: CSD lock (#%d) %s.\n",
			 *bug_id, !cpu_cur_csd ? "unresponsive" : "handling this request");
	}
	if (cpu >= 0) {
		if (static_branch_unlikely(&csdlock_debug_extended))
			csd_lock_print_extended(csd, cpu);
		if (!trigger_single_cpu_backtrace(cpu))
			dump_cpu_task(cpu);
		if (!cpu_cur_csd) {
			pr_alert("csd: Re-sending CSD lock (#%d) IPI from CPU#%02d to CPU#%02d\n", *bug_id, raw_smp_processor_id(), cpu);
			arch_send_call_function_single_ipi(cpu);
		}
	}
	dump_stack();
	*ts1 = ts2;

	return false;
}

/*
 * csd_lock/csd_unlock used to serialize access to per-cpu csd resources
 *
 * For non-synchronous ipi calls the csd can still be in use by the
 * previous function call. For multi-cpu calls its even more interesting
 * as we'll have to ensure no other cpu is observing our csd.
 */
<<<<<<< HEAD
static void __csd_lock_wait(call_single_data_t *csd)
{
	int bug_id = 0;
	u64 ts0, ts1;

	ts1 = ts0 = sched_clock();
	for (;;) {
		if (csd_lock_wait_toolong(csd, ts0, &ts1, &bug_id))
			break;
		cpu_relax();
	}
	smp_acquire__after_ctrl_dep();
}

static __always_inline void csd_lock_wait(call_single_data_t *csd)
{
	if (static_branch_unlikely(&csdlock_debug_enabled)) {
		__csd_lock_wait(csd);
		return;
	}

	smp_cond_load_acquire(&csd->flags, !(VAL & CSD_FLAG_LOCK));
}

static void __smp_call_single_queue_debug(int cpu, struct llist_node *node)
{
	unsigned int this_cpu = smp_processor_id();
	struct cfd_seq_local *seq = this_cpu_ptr(&cfd_seq_local);
	struct call_function_data *cfd = this_cpu_ptr(&cfd_data);
	struct cfd_percpu *pcpu = per_cpu_ptr(cfd->pcpu, cpu);

	cfd_seq_store(pcpu->seq_queue, this_cpu, cpu, CFD_SEQ_QUEUE);
	if (llist_add(node, &per_cpu(call_single_queue, cpu))) {
		cfd_seq_store(pcpu->seq_ipi, this_cpu, cpu, CFD_SEQ_IPI);
		cfd_seq_store(seq->ping, this_cpu, cpu, CFD_SEQ_PING);
		arch_send_call_function_single_ipi(cpu);
		cfd_seq_store(seq->pinged, this_cpu, cpu, CFD_SEQ_PINGED);
	} else {
		cfd_seq_store(pcpu->seq_noipi, this_cpu, cpu, CFD_SEQ_NOIPI);
	}
}
#else
#define cfd_seq_store(var, src, dst, type)

static void csd_lock_record(call_single_data_t *csd)
{
}

static __always_inline void csd_lock_wait(call_single_data_t *csd)
=======
static void __csd_lock_wait(struct __call_single_data *csd)
>>>>>>> 7d2a07b7
{
	int bug_id = 0;
	u64 ts0, ts1;

	ts1 = ts0 = sched_clock();
	for (;;) {
		if (csd_lock_wait_toolong(csd, ts0, &ts1, &bug_id))
			break;
		cpu_relax();
	}
	smp_acquire__after_ctrl_dep();
}
#endif

static __always_inline void csd_lock_wait(struct __call_single_data *csd)
{
	if (static_branch_unlikely(&csdlock_debug_enabled)) {
		__csd_lock_wait(csd);
		return;
	}

	smp_cond_load_acquire(&csd->node.u_flags, !(VAL & CSD_FLAG_LOCK));
}

static void __smp_call_single_queue_debug(int cpu, struct llist_node *node)
{
	unsigned int this_cpu = smp_processor_id();
	struct cfd_seq_local *seq = this_cpu_ptr(&cfd_seq_local);
	struct call_function_data *cfd = this_cpu_ptr(&cfd_data);
	struct cfd_percpu *pcpu = per_cpu_ptr(cfd->pcpu, cpu);

	cfd_seq_store(pcpu->seq_queue, this_cpu, cpu, CFD_SEQ_QUEUE);
	if (llist_add(node, &per_cpu(call_single_queue, cpu))) {
		cfd_seq_store(pcpu->seq_ipi, this_cpu, cpu, CFD_SEQ_IPI);
		cfd_seq_store(seq->ping, this_cpu, cpu, CFD_SEQ_PING);
		send_call_function_single_ipi(cpu);
		cfd_seq_store(seq->pinged, this_cpu, cpu, CFD_SEQ_PINGED);
	} else {
		cfd_seq_store(pcpu->seq_noipi, this_cpu, cpu, CFD_SEQ_NOIPI);
	}
}
#else
#define cfd_seq_store(var, src, dst, type)

static void csd_lock_record(struct __call_single_data *csd)
{
}

static __always_inline void csd_lock_wait(struct __call_single_data *csd)
{
	smp_cond_load_acquire(&csd->node.u_flags, !(VAL & CSD_FLAG_LOCK));
}
#endif

static __always_inline void csd_lock(struct __call_single_data *csd)
{
	csd_lock_wait(csd);
	csd->node.u_flags |= CSD_FLAG_LOCK;

	/*
	 * prevent CPU from reordering the above assignment
	 * to ->flags with any subsequent assignments to other
	 * fields of the specified call_single_data_t structure:
	 */
	smp_wmb();
}

static __always_inline void csd_unlock(struct __call_single_data *csd)
{
	WARN_ON(!(csd->node.u_flags & CSD_FLAG_LOCK));

	/*
	 * ensure we're all done before releasing data:
	 */
	smp_store_release(&csd->node.u_flags, 0);
}

static DEFINE_PER_CPU_SHARED_ALIGNED(call_single_data_t, csd_data);

void __smp_call_single_queue(int cpu, struct llist_node *node)
{
#ifdef CONFIG_CSD_LOCK_WAIT_DEBUG
	if (static_branch_unlikely(&csdlock_debug_extended)) {
		unsigned int type;

		type = CSD_TYPE(container_of(node, call_single_data_t,
					     node.llist));
		if (type == CSD_TYPE_SYNC || type == CSD_TYPE_ASYNC) {
			__smp_call_single_queue_debug(cpu, node);
			return;
		}
	}
#endif

	/*
	 * The list addition should be visible before sending the IPI
	 * handler locks the list to pull the entry off it because of
	 * normal cache coherency rules implied by spinlocks.
	 *
	 * If IPIs can go out of order to the cache coherency protocol
	 * in an architecture, sufficient synchronisation should be added
	 * to arch code to make it appear to obey cache coherency WRT
	 * locking and barrier primitives. Generic code isn't really
	 * equipped to do the right thing...
	 */
	if (llist_add(node, &per_cpu(call_single_queue, cpu)))
		send_call_function_single_ipi(cpu);
}

/*
 * Insert a previously allocated call_single_data_t element
 * for execution on the given CPU. data must already have
 * ->func, ->info, and ->flags set.
 */
static int generic_exec_single(int cpu, struct __call_single_data *csd)
{
	if (cpu == smp_processor_id()) {
		smp_call_func_t func = csd->func;
		void *info = csd->info;
		unsigned long flags;

		/*
		 * We can unlock early even for the synchronous on-stack case,
		 * since we're doing this from the same CPU..
		 */
		csd_lock_record(csd);
		csd_unlock(csd);
		local_irq_save(flags);
		func(info);
		csd_lock_record(NULL);
		local_irq_restore(flags);
		return 0;
	}

	if ((unsigned)cpu >= nr_cpu_ids || !cpu_online(cpu)) {
		csd_unlock(csd);
		return -ENXIO;
	}

<<<<<<< HEAD
	csd->func = func;
	csd->info = info;
#ifdef CONFIG_CSD_LOCK_WAIT_DEBUG
	csd->src = smp_processor_id();
	csd->dst = cpu;
#endif

#ifdef CONFIG_CSD_LOCK_WAIT_DEBUG
	if (static_branch_unlikely(&csdlock_debug_extended)) {
		__smp_call_single_queue_debug(cpu, &csd->llist);
		return 0;
	}
#endif

	/*
	 * The list addition should be visible before sending the IPI
	 * handler locks the list to pull the entry off it because of
	 * normal cache coherency rules implied by spinlocks.
	 *
	 * If IPIs can go out of order to the cache coherency protocol
	 * in an architecture, sufficient synchronisation should be added
	 * to arch code to make it appear to obey cache coherency WRT
	 * locking and barrier primitives. Generic code isn't really
	 * equipped to do the right thing...
	 */
	if (llist_add(&csd->llist, &per_cpu(call_single_queue, cpu)))
		arch_send_call_function_single_ipi(cpu);
=======
	__smp_call_single_queue(cpu, &csd->node.llist);
>>>>>>> 7d2a07b7

	return 0;
}

/**
 * generic_smp_call_function_single_interrupt - Execute SMP IPI callbacks
 *
 * Invoked by arch to handle an IPI for call function single.
 * Must be called with interrupts disabled.
 */
void generic_smp_call_function_single_interrupt(void)
{
	cfd_seq_store(this_cpu_ptr(&cfd_seq_local)->gotipi, CFD_SEQ_NOCPU,
		      smp_processor_id(), CFD_SEQ_GOTIPI);
	flush_smp_call_function_queue(true);
}

/**
 * flush_smp_call_function_queue - Flush pending smp-call-function callbacks
 *
 * @warn_cpu_offline: If set to 'true', warn if callbacks were queued on an
 *		      offline CPU. Skip this check if set to 'false'.
 *
 * Flush any pending smp-call-function callbacks queued on this CPU. This is
 * invoked by the generic IPI handler, as well as by a CPU about to go offline,
 * to ensure that all pending IPI callbacks are run before it goes completely
 * offline.
 *
 * Loop through the call_single_queue and run all the queued callbacks.
 * Must be called with interrupts disabled.
 */
static void flush_smp_call_function_queue(bool warn_cpu_offline)
{
	call_single_data_t *csd, *csd_next;
	struct llist_node *entry, *prev;
	struct llist_head *head;
	static bool warned;

	lockdep_assert_irqs_disabled();

	head = this_cpu_ptr(&call_single_queue);
	cfd_seq_store(this_cpu_ptr(&cfd_seq_local)->handle, CFD_SEQ_NOCPU,
		      smp_processor_id(), CFD_SEQ_HANDLE);
	entry = llist_del_all(head);
	cfd_seq_store(this_cpu_ptr(&cfd_seq_local)->dequeue,
		      /* Special meaning of source cpu: 0 == queue empty */
		      entry ? CFD_SEQ_NOCPU : 0,
		      smp_processor_id(), CFD_SEQ_DEQUEUE);
	entry = llist_reverse_order(entry);

	/* There shouldn't be any pending callbacks on an offline CPU. */
	if (unlikely(warn_cpu_offline && !cpu_online(smp_processor_id()) &&
		     !warned && !llist_empty(head))) {
		warned = true;
		WARN(1, "IPI on offline CPU %d\n", smp_processor_id());

		/*
		 * We don't have to use the _safe() variant here
		 * because we are not invoking the IPI handlers yet.
		 */
		llist_for_each_entry(csd, entry, node.llist) {
			switch (CSD_TYPE(csd)) {
			case CSD_TYPE_ASYNC:
			case CSD_TYPE_SYNC:
			case CSD_TYPE_IRQ_WORK:
				pr_warn("IPI callback %pS sent to offline CPU\n",
					csd->func);
				break;

			case CSD_TYPE_TTWU:
				pr_warn("IPI task-wakeup sent to offline CPU\n");
				break;

			default:
				pr_warn("IPI callback, unknown type %d, sent to offline CPU\n",
					CSD_TYPE(csd));
				break;
			}
		}
	}

<<<<<<< HEAD
	llist_for_each_entry_safe(csd, csd_next, entry, llist) {
		smp_call_func_t func = csd->func;
		void *info = csd->info;

		csd_lock_record(csd);
=======
	/*
	 * First; run all SYNC callbacks, people are waiting for us.
	 */
	prev = NULL;
	llist_for_each_entry_safe(csd, csd_next, entry, node.llist) {
>>>>>>> 7d2a07b7
		/* Do we wait until *after* callback? */
		if (CSD_TYPE(csd) == CSD_TYPE_SYNC) {
			smp_call_func_t func = csd->func;
			void *info = csd->info;

			if (prev) {
				prev->next = &csd_next->node.llist;
			} else {
				entry = &csd_next->node.llist;
			}

			csd_lock_record(csd);
			func(info);
			csd_unlock(csd);
			csd_lock_record(NULL);
		} else {
			prev = &csd->node.llist;
		}
		csd_lock_record(NULL);
	}

	if (!entry) {
		cfd_seq_store(this_cpu_ptr(&cfd_seq_local)->hdlend,
			      0, smp_processor_id(),
			      CFD_SEQ_HDLEND);
		return;
	}

	/*
	 * Second; run all !SYNC callbacks.
	 */
<<<<<<< HEAD
	irq_work_run();

	cfd_seq_store(this_cpu_ptr(&cfd_seq_local)->hdlend, CFD_SEQ_NOCPU,
		      smp_processor_id(), CFD_SEQ_HDLEND);
=======
	prev = NULL;
	llist_for_each_entry_safe(csd, csd_next, entry, node.llist) {
		int type = CSD_TYPE(csd);

		if (type != CSD_TYPE_TTWU) {
			if (prev) {
				prev->next = &csd_next->node.llist;
			} else {
				entry = &csd_next->node.llist;
			}

			if (type == CSD_TYPE_ASYNC) {
				smp_call_func_t func = csd->func;
				void *info = csd->info;

				csd_lock_record(csd);
				csd_unlock(csd);
				func(info);
				csd_lock_record(NULL);
			} else if (type == CSD_TYPE_IRQ_WORK) {
				irq_work_single(csd);
			}

		} else {
			prev = &csd->node.llist;
		}
	}

	/*
	 * Third; only CSD_TYPE_TTWU is left, issue those.
	 */
	if (entry)
		sched_ttwu_pending(entry);

	cfd_seq_store(this_cpu_ptr(&cfd_seq_local)->hdlend, CFD_SEQ_NOCPU,
		      smp_processor_id(), CFD_SEQ_HDLEND);
}

void flush_smp_call_function_from_idle(void)
{
	unsigned long flags;

	if (llist_empty(this_cpu_ptr(&call_single_queue)))
		return;

	cfd_seq_store(this_cpu_ptr(&cfd_seq_local)->idle, CFD_SEQ_NOCPU,
		      smp_processor_id(), CFD_SEQ_IDLE);
	local_irq_save(flags);
	flush_smp_call_function_queue(true);
	if (local_softirq_pending())
		do_softirq();

	local_irq_restore(flags);
>>>>>>> 7d2a07b7
}

/*
 * smp_call_function_single - Run a function on a specific CPU
 * @func: The function to run. This must be fast and non-blocking.
 * @info: An arbitrary pointer to pass to the function.
 * @wait: If true, wait until function has completed on other CPUs.
 *
 * Returns 0 on success, else a negative status code.
 */
int smp_call_function_single(int cpu, smp_call_func_t func, void *info,
			     int wait)
{
	call_single_data_t *csd;
	call_single_data_t csd_stack = {
		.node = { .u_flags = CSD_FLAG_LOCK | CSD_TYPE_SYNC, },
	};
	int this_cpu;
	int err;

	/*
	 * prevent preemption and reschedule on another processor,
	 * as well as CPU removal
	 */
	this_cpu = get_cpu();

	/*
	 * Can deadlock when called with interrupts disabled.
	 * We allow cpu's that are not yet online though, as no one else can
	 * send smp call function interrupt to this cpu and as such deadlocks
	 * can't happen.
	 */
	WARN_ON_ONCE(cpu_online(this_cpu) && irqs_disabled()
		     && !oops_in_progress);

	/*
	 * When @wait we can deadlock when we interrupt between llist_add() and
	 * arch_send_call_function_ipi*(); when !@wait we can deadlock due to
	 * csd_lock() on because the interrupt context uses the same csd
	 * storage.
	 */
	WARN_ON_ONCE(!in_task());

	csd = &csd_stack;
	if (!wait) {
		csd = this_cpu_ptr(&csd_data);
		csd_lock(csd);
	}

	csd->func = func;
	csd->info = info;
#ifdef CONFIG_CSD_LOCK_WAIT_DEBUG
	csd->node.src = smp_processor_id();
	csd->node.dst = cpu;
#endif

	err = generic_exec_single(cpu, csd);

	if (wait)
		csd_lock_wait(csd);

	put_cpu();

	return err;
}
EXPORT_SYMBOL(smp_call_function_single);

/**
 * smp_call_function_single_async(): Run an asynchronous function on a
 * 			         specific CPU.
 * @cpu: The CPU to run on.
 * @csd: Pre-allocated and setup data structure
 *
 * Like smp_call_function_single(), but the call is asynchonous and
 * can thus be done from contexts with disabled interrupts.
 *
 * The caller passes his own pre-allocated data structure
 * (ie: embedded in an object) and is responsible for synchronizing it
 * such that the IPIs performed on the @csd are strictly serialized.
 *
 * If the function is called with one csd which has not yet been
 * processed by previous call to smp_call_function_single_async(), the
 * function will return immediately with -EBUSY showing that the csd
 * object is still in progress.
 *
 * NOTE: Be careful, there is unfortunately no current debugging facility to
 * validate the correctness of this serialization.
 */
int smp_call_function_single_async(int cpu, struct __call_single_data *csd)
{
	int err = 0;

	preempt_disable();

	if (csd->node.u_flags & CSD_FLAG_LOCK) {
		err = -EBUSY;
		goto out;
	}

	csd->node.u_flags = CSD_FLAG_LOCK;
	smp_wmb();

	err = generic_exec_single(cpu, csd);

out:
	preempt_enable();

	return err;
}
EXPORT_SYMBOL_GPL(smp_call_function_single_async);

/*
 * smp_call_function_any - Run a function on any of the given cpus
 * @mask: The mask of cpus it can run on.
 * @func: The function to run. This must be fast and non-blocking.
 * @info: An arbitrary pointer to pass to the function.
 * @wait: If true, wait until function has completed.
 *
 * Returns 0 on success, else a negative status code (if no cpus were online).
 *
 * Selection preference:
 *	1) current cpu if in @mask
 *	2) any cpu of current node if in @mask
 *	3) any other online cpu in @mask
 */
int smp_call_function_any(const struct cpumask *mask,
			  smp_call_func_t func, void *info, int wait)
{
	unsigned int cpu;
	const struct cpumask *nodemask;
	int ret;

	/* Try for same CPU (cheapest) */
	cpu = get_cpu();
	if (cpumask_test_cpu(cpu, mask))
		goto call;

	/* Try for same node. */
	nodemask = cpumask_of_node(cpu_to_node(cpu));
	for (cpu = cpumask_first_and(nodemask, mask); cpu < nr_cpu_ids;
	     cpu = cpumask_next_and(cpu, nodemask, mask)) {
		if (cpu_online(cpu))
			goto call;
	}

	/* Any online will do: smp_call_function_single handles nr_cpu_ids. */
	cpu = cpumask_any_and(mask, cpu_online_mask);
call:
	ret = smp_call_function_single(cpu, func, info, wait);
	put_cpu();
	return ret;
}
EXPORT_SYMBOL_GPL(smp_call_function_any);

/*
 * Flags to be used as scf_flags argument of smp_call_function_many_cond().
 *
 * %SCF_WAIT:		Wait until function execution is completed
 * %SCF_RUN_LOCAL:	Run also locally if local cpu is set in cpumask
 */
#define SCF_WAIT	(1U << 0)
#define SCF_RUN_LOCAL	(1U << 1)

static void smp_call_function_many_cond(const struct cpumask *mask,
					smp_call_func_t func, void *info,
					unsigned int scf_flags,
					smp_cond_func_t cond_func)
{
	int cpu, last_cpu, this_cpu = smp_processor_id();
	struct call_function_data *cfd;
	bool wait = scf_flags & SCF_WAIT;
	bool run_remote = false;
	bool run_local = false;
	int nr_cpus = 0;

	lockdep_assert_preemption_disabled();

	/*
	 * Can deadlock when called with interrupts disabled.
	 * We allow cpu's that are not yet online though, as no one else can
	 * send smp call function interrupt to this cpu and as such deadlocks
	 * can't happen.
	 */
	if (cpu_online(this_cpu) && !oops_in_progress &&
	    !early_boot_irqs_disabled)
		lockdep_assert_irqs_enabled();

	/*
	 * When @wait we can deadlock when we interrupt between llist_add() and
	 * arch_send_call_function_ipi*(); when !@wait we can deadlock due to
	 * csd_lock() on because the interrupt context uses the same csd
	 * storage.
	 */
	WARN_ON_ONCE(!in_task());

	/* Check if we need local execution. */
	if ((scf_flags & SCF_RUN_LOCAL) && cpumask_test_cpu(this_cpu, mask))
		run_local = true;

	/* Check if we need remote execution, i.e., any CPU excluding this one. */
	cpu = cpumask_first_and(mask, cpu_online_mask);
	if (cpu == this_cpu)
		cpu = cpumask_next_and(cpu, mask, cpu_online_mask);
	if (cpu < nr_cpu_ids)
		run_remote = true;

	if (run_remote) {
		cfd = this_cpu_ptr(&cfd_data);
		cpumask_and(cfd->cpumask, mask, cpu_online_mask);
		__cpumask_clear_cpu(this_cpu, cfd->cpumask);

		cpumask_clear(cfd->cpumask_ipi);
		for_each_cpu(cpu, cfd->cpumask) {
			struct cfd_percpu *pcpu = per_cpu_ptr(cfd->pcpu, cpu);
			call_single_data_t *csd = &pcpu->csd;

			if (cond_func && !cond_func(cpu, info))
				continue;

			csd_lock(csd);
			if (wait)
				csd->node.u_flags |= CSD_TYPE_SYNC;
			csd->func = func;
			csd->info = info;
#ifdef CONFIG_CSD_LOCK_WAIT_DEBUG
			csd->node.src = smp_processor_id();
			csd->node.dst = cpu;
#endif
			cfd_seq_store(pcpu->seq_queue, this_cpu, cpu, CFD_SEQ_QUEUE);
			if (llist_add(&csd->node.llist, &per_cpu(call_single_queue, cpu))) {
				__cpumask_set_cpu(cpu, cfd->cpumask_ipi);
				nr_cpus++;
				last_cpu = cpu;

				cfd_seq_store(pcpu->seq_ipi, this_cpu, cpu, CFD_SEQ_IPI);
			} else {
				cfd_seq_store(pcpu->seq_noipi, this_cpu, cpu, CFD_SEQ_NOIPI);
			}
		}

		cfd_seq_store(this_cpu_ptr(&cfd_seq_local)->ping, this_cpu, CFD_SEQ_NOCPU, CFD_SEQ_PING);

		/*
		 * Choose the most efficient way to send an IPI. Note that the
		 * number of CPUs might be zero due to concurrent changes to the
		 * provided mask.
		 */
		if (nr_cpus == 1)
			send_call_function_single_ipi(last_cpu);
		else if (likely(nr_cpus > 1))
			arch_send_call_function_ipi_mask(cfd->cpumask_ipi);

		cfd_seq_store(this_cpu_ptr(&cfd_seq_local)->pinged, this_cpu, CFD_SEQ_NOCPU, CFD_SEQ_PINGED);
	}

<<<<<<< HEAD
	cpumask_clear(cfd->cpumask_ipi);
	for_each_cpu(cpu, cfd->cpumask) {
		struct cfd_percpu *pcpu = per_cpu_ptr(cfd->pcpu, cpu);
		call_single_data_t *csd = &pcpu->csd;

		csd_lock(csd);
		if (wait)
			csd->flags |= CSD_FLAG_SYNCHRONOUS;
		csd->func = func;
		csd->info = info;
#ifdef CONFIG_CSD_LOCK_WAIT_DEBUG
		csd->src = smp_processor_id();
		csd->dst = cpu;
#endif
		cfd_seq_store(pcpu->seq_queue, this_cpu, cpu, CFD_SEQ_QUEUE);
		if (llist_add(&csd->llist, &per_cpu(call_single_queue, cpu))) {
			__cpumask_set_cpu(cpu, cfd->cpumask_ipi);
			cfd_seq_store(pcpu->seq_ipi, this_cpu, cpu, CFD_SEQ_IPI);
		} else {
			cfd_seq_store(pcpu->seq_noipi, this_cpu, cpu, CFD_SEQ_NOIPI);
		}
	}

	/* Send a message to all CPUs in the map */
	cfd_seq_store(this_cpu_ptr(&cfd_seq_local)->ping, this_cpu,
		      CFD_SEQ_NOCPU, CFD_SEQ_PING);
	arch_send_call_function_ipi_mask(cfd->cpumask_ipi);
	cfd_seq_store(this_cpu_ptr(&cfd_seq_local)->pinged, this_cpu,
		      CFD_SEQ_NOCPU, CFD_SEQ_PINGED);

	if (wait) {
=======
	if (run_local && (!cond_func || cond_func(this_cpu, info))) {
		unsigned long flags;

		local_irq_save(flags);
		func(info);
		local_irq_restore(flags);
	}

	if (run_remote && wait) {
>>>>>>> 7d2a07b7
		for_each_cpu(cpu, cfd->cpumask) {
			call_single_data_t *csd;

			csd = &per_cpu_ptr(cfd->pcpu, cpu)->csd;
			csd_lock_wait(csd);
		}
	}
}

/**
 * smp_call_function_many(): Run a function on a set of CPUs.
 * @mask: The set of cpus to run on (only runs on online subset).
 * @func: The function to run. This must be fast and non-blocking.
 * @info: An arbitrary pointer to pass to the function.
 * @flags: Bitmask that controls the operation. If %SCF_WAIT is set, wait
 *        (atomically) until function has completed on other CPUs. If
 *        %SCF_RUN_LOCAL is set, the function will also be run locally
 *        if the local CPU is set in the @cpumask.
 *
 * If @wait is true, then returns once @func has returned.
 *
 * You must not call this function with disabled interrupts or from a
 * hardware interrupt handler or from a bottom half handler. Preemption
 * must be disabled when calling this function.
 */
void smp_call_function_many(const struct cpumask *mask,
			    smp_call_func_t func, void *info, bool wait)
{
	smp_call_function_many_cond(mask, func, info, wait * SCF_WAIT, NULL);
}
EXPORT_SYMBOL(smp_call_function_many);

/**
 * smp_call_function(): Run a function on all other CPUs.
 * @func: The function to run. This must be fast and non-blocking.
 * @info: An arbitrary pointer to pass to the function.
 * @wait: If true, wait (atomically) until function has completed
 *        on other CPUs.
 *
 * Returns 0.
 *
 * If @wait is true, then returns once @func has returned; otherwise
 * it returns just before the target cpu calls @func.
 *
 * You must not call this function with disabled interrupts or from a
 * hardware interrupt handler or from a bottom half handler.
 */
void smp_call_function(smp_call_func_t func, void *info, int wait)
{
	preempt_disable();
	smp_call_function_many(cpu_online_mask, func, info, wait);
	preempt_enable();
}
EXPORT_SYMBOL(smp_call_function);

/* Setup configured maximum number of CPUs to activate */
unsigned int setup_max_cpus = NR_CPUS;
EXPORT_SYMBOL(setup_max_cpus);


/*
 * Setup routine for controlling SMP activation
 *
 * Command-line option of "nosmp" or "maxcpus=0" will disable SMP
 * activation entirely (the MPS table probe still happens, though).
 *
 * Command-line option of "maxcpus=<NUM>", where <NUM> is an integer
 * greater than 0, limits the maximum number of CPUs activated in
 * SMP mode to <NUM>.
 */

void __weak arch_disable_smp_support(void) { }

static int __init nosmp(char *str)
{
	setup_max_cpus = 0;
	arch_disable_smp_support();

	return 0;
}

early_param("nosmp", nosmp);

/* this is hard limit */
static int __init nrcpus(char *str)
{
	int nr_cpus;

	if (get_option(&str, &nr_cpus) && nr_cpus > 0 && nr_cpus < nr_cpu_ids)
		nr_cpu_ids = nr_cpus;

	return 0;
}

early_param("nr_cpus", nrcpus);

static int __init maxcpus(char *str)
{
	get_option(&str, &setup_max_cpus);
	if (setup_max_cpus == 0)
		arch_disable_smp_support();

	return 0;
}

early_param("maxcpus", maxcpus);

/* Setup number of possible processor ids */
unsigned int nr_cpu_ids __read_mostly = NR_CPUS;
EXPORT_SYMBOL(nr_cpu_ids);

/* An arch may set nr_cpu_ids earlier if needed, so this would be redundant */
void __init setup_nr_cpu_ids(void)
{
	nr_cpu_ids = find_last_bit(cpumask_bits(cpu_possible_mask),NR_CPUS) + 1;
}

/* Called by boot processor to activate the rest. */
void __init smp_init(void)
{
	int num_nodes, num_cpus;

	idle_threads_init();
	cpuhp_threads_init();

	pr_info("Bringing up secondary CPUs ...\n");

	bringup_nonboot_cpus(setup_max_cpus);

	num_nodes = num_online_nodes();
	num_cpus  = num_online_cpus();
	pr_info("Brought up %d node%s, %d CPU%s\n",
		num_nodes, (num_nodes > 1 ? "s" : ""),
		num_cpus,  (num_cpus  > 1 ? "s" : ""));

	/* Any cleanup work */
	smp_cpus_done(setup_max_cpus);
}

/*
 * on_each_cpu_cond(): Call a function on each processor for which
 * the supplied function cond_func returns true, optionally waiting
 * for all the required CPUs to finish. This may include the local
 * processor.
 * @cond_func:	A callback function that is passed a cpu id and
 *		the info parameter. The function is called
 *		with preemption disabled. The function should
 *		return a blooean value indicating whether to IPI
 *		the specified CPU.
 * @func:	The function to run on all applicable CPUs.
 *		This must be fast and non-blocking.
 * @info:	An arbitrary pointer to pass to both functions.
 * @wait:	If true, wait (atomically) until function has
 *		completed on other CPUs.
 *
 * Preemption is disabled to protect against CPUs going offline but not online.
 * CPUs going online during the call will not be seen or sent an IPI.
 *
 * You must not call this function with disabled interrupts or
 * from a hardware interrupt handler or from a bottom half handler.
 */
void on_each_cpu_cond_mask(smp_cond_func_t cond_func, smp_call_func_t func,
			   void *info, bool wait, const struct cpumask *mask)
{
	unsigned int scf_flags = SCF_RUN_LOCAL;

	if (wait)
		scf_flags |= SCF_WAIT;

	preempt_disable();
	smp_call_function_many_cond(mask, func, info, scf_flags, cond_func);
	preempt_enable();
}
EXPORT_SYMBOL(on_each_cpu_cond_mask);

static void do_nothing(void *unused)
{
}

/**
 * kick_all_cpus_sync - Force all cpus out of idle
 *
 * Used to synchronize the update of pm_idle function pointer. It's
 * called after the pointer is updated and returns after the dummy
 * callback function has been executed on all cpus. The execution of
 * the function can only happen on the remote cpus after they have
 * left the idle function which had been called via pm_idle function
 * pointer. So it's guaranteed that nothing uses the previous pointer
 * anymore.
 */
void kick_all_cpus_sync(void)
{
	/* Make sure the change is visible before we kick the cpus */
	smp_mb();
	smp_call_function(do_nothing, NULL, 1);
}
EXPORT_SYMBOL_GPL(kick_all_cpus_sync);

/**
 * wake_up_all_idle_cpus - break all cpus out of idle
 * wake_up_all_idle_cpus try to break all cpus which is in idle state even
 * including idle polling cpus, for non-idle cpus, we will do nothing
 * for them.
 */
void wake_up_all_idle_cpus(void)
{
	int cpu;

	preempt_disable();
	for_each_online_cpu(cpu) {
		if (cpu == smp_processor_id())
			continue;

		wake_up_if_idle(cpu);
	}
	preempt_enable();
}
EXPORT_SYMBOL_GPL(wake_up_all_idle_cpus);

/**
 * smp_call_on_cpu - Call a function on a specific cpu
 *
 * Used to call a function on a specific cpu and wait for it to return.
 * Optionally make sure the call is done on a specified physical cpu via vcpu
 * pinning in order to support virtualized environments.
 */
struct smp_call_on_cpu_struct {
	struct work_struct	work;
	struct completion	done;
	int			(*func)(void *);
	void			*data;
	int			ret;
	int			cpu;
};

static void smp_call_on_cpu_callback(struct work_struct *work)
{
	struct smp_call_on_cpu_struct *sscs;

	sscs = container_of(work, struct smp_call_on_cpu_struct, work);
	if (sscs->cpu >= 0)
		hypervisor_pin_vcpu(sscs->cpu);
	sscs->ret = sscs->func(sscs->data);
	if (sscs->cpu >= 0)
		hypervisor_pin_vcpu(-1);

	complete(&sscs->done);
}

int smp_call_on_cpu(unsigned int cpu, int (*func)(void *), void *par, bool phys)
{
	struct smp_call_on_cpu_struct sscs = {
		.done = COMPLETION_INITIALIZER_ONSTACK(sscs.done),
		.func = func,
		.data = par,
		.cpu  = phys ? cpu : -1,
	};

	INIT_WORK_ONSTACK(&sscs.work, smp_call_on_cpu_callback);

	if (cpu >= nr_cpu_ids || !cpu_online(cpu))
		return -ENXIO;

	queue_work_on(cpu, system_wq, &sscs.work);
	wait_for_completion(&sscs.done);

	return sscs.ret;
}
EXPORT_SYMBOL_GPL(smp_call_on_cpu);<|MERGE_RESOLUTION|>--- conflicted
+++ resolved
@@ -25,10 +25,6 @@
 #include <linux/nmi.h>
 #include <linux/sched/debug.h>
 #include <linux/jump_label.h>
-<<<<<<< HEAD
-#include <linux/moduleparam.h>
-=======
->>>>>>> 7d2a07b7
 
 #include "smpboot.h"
 #include "sched/smp.h"
@@ -90,61 +86,6 @@
 #endif
 };
 
-#ifdef CONFIG_CSD_LOCK_WAIT_DEBUG
-union cfd_seq_cnt {
-	u64		val;
-	struct {
-		u64	src:16;
-		u64	dst:16;
-#define CFD_SEQ_NOCPU	0xffff
-		u64	type:4;
-#define CFD_SEQ_QUEUE	0
-#define CFD_SEQ_IPI	1
-#define CFD_SEQ_NOIPI	2
-#define CFD_SEQ_PING	3
-#define CFD_SEQ_PINGED	4
-#define CFD_SEQ_HANDLE	5
-#define CFD_SEQ_DEQUEUE	6
-#define CFD_SEQ_IDLE	7
-#define CFD_SEQ_GOTIPI	8
-#define CFD_SEQ_HDLEND	9
-		u64	cnt:28;
-	}		u;
-};
-
-static char *seq_type[] = {
-	[CFD_SEQ_QUEUE]		= "queue",
-	[CFD_SEQ_IPI]		= "ipi",
-	[CFD_SEQ_NOIPI]		= "noipi",
-	[CFD_SEQ_PING]		= "ping",
-	[CFD_SEQ_PINGED]	= "pinged",
-	[CFD_SEQ_HANDLE]	= "handle",
-	[CFD_SEQ_DEQUEUE]	= "dequeue (src cpu 0 == empty)",
-	[CFD_SEQ_IDLE]		= "idle",
-	[CFD_SEQ_GOTIPI]	= "gotipi",
-	[CFD_SEQ_HDLEND]	= "hdlend (src cpu 0 == early)",
-};
-
-struct cfd_seq_local {
-	u64	ping;
-	u64	pinged;
-	u64	handle;
-	u64	dequeue;
-	u64	idle;
-	u64	gotipi;
-	u64	hdlend;
-};
-#endif
-
-struct cfd_percpu {
-	call_single_data_t	csd;
-#ifdef CONFIG_CSD_LOCK_WAIT_DEBUG
-	u64	seq_queue;
-	u64	seq_ipi;
-	u64	seq_noipi;
-#endif
-};
-
 struct call_function_data {
 	struct cfd_percpu	__percpu *pcpu;
 	cpumask_var_t		cpumask;
@@ -237,23 +178,13 @@
 }
 early_param("csdlock_debug", csdlock_debug);
 
-<<<<<<< HEAD
-static int csdlock_timeout = 5000;
-core_param(csdlock_timeout, csdlock_timeout, int, 0644);
-
-=======
->>>>>>> 7d2a07b7
 static DEFINE_PER_CPU(call_single_data_t *, cur_csd);
 static DEFINE_PER_CPU(smp_call_func_t, cur_csd_func);
 static DEFINE_PER_CPU(void *, cur_csd_info);
 static DEFINE_PER_CPU(struct cfd_seq_local, cfd_seq_local);
 
-<<<<<<< HEAD
-atomic_t csd_bug_count = ATOMIC_INIT(0);
-=======
 #define CSD_LOCK_TIMEOUT (5ULL * NSEC_PER_SEC)
 static atomic_t csd_bug_count = ATOMIC_INIT(0);
->>>>>>> 7d2a07b7
 static u64 cfd_seq;
 
 #define CFD_SEQ(s, d, t, c)	\
@@ -280,11 +211,7 @@
 	} while (0)
 
 /* Record current CSD work for current CPU, NULL to erase. */
-<<<<<<< HEAD
-static void __csd_lock_record(call_single_data_t *csd)
-=======
 static void __csd_lock_record(struct __call_single_data *csd)
->>>>>>> 7d2a07b7
 {
 	if (!csd) {
 		smp_mb(); /* NULL cur_csd after unlock. */
@@ -299,18 +226,12 @@
 		  /* Or before unlock, as the case may be. */
 }
 
-<<<<<<< HEAD
-static __always_inline void csd_lock_record(call_single_data_t *csd)
-=======
 static __always_inline void csd_lock_record(struct __call_single_data *csd)
->>>>>>> 7d2a07b7
 {
 	if (static_branch_unlikely(&csdlock_debug_enabled))
 		__csd_lock_record(csd);
 }
 
-<<<<<<< HEAD
-=======
 static int csd_lock_wait_getcpu(struct __call_single_data *csd)
 {
 	unsigned int csd_type;
@@ -321,7 +242,6 @@
 	return -1;
 }
 
->>>>>>> 7d2a07b7
 static void cfd_seq_data_add(u64 val, unsigned int src, unsigned int dst,
 			     unsigned int type, union cfd_seq_cnt *data,
 			     unsigned int *n_data, unsigned int now)
@@ -362,17 +282,10 @@
 	return (type >= ARRAY_SIZE(seq_type)) ? "?" : seq_type[type];
 }
 
-<<<<<<< HEAD
-static void csd_lock_print_extended(call_single_data_t *csd, int cpu)
-{
-	struct cfd_seq_local *seq = &per_cpu(cfd_seq_local, cpu);
-	unsigned int srccpu = csd->src;
-=======
 static void csd_lock_print_extended(struct __call_single_data *csd, int cpu)
 {
 	struct cfd_seq_local *seq = &per_cpu(cfd_seq_local, cpu);
 	unsigned int srccpu = csd->node.src;
->>>>>>> 7d2a07b7
 	struct call_function_data *cfd = per_cpu_ptr(&cfd_data, srccpu);
 	struct cfd_percpu *pcpu = per_cpu_ptr(cfd->pcpu, cpu);
 	unsigned int now;
@@ -382,28 +295,6 @@
 	data[0].val = READ_ONCE(cfd_seq);
 	now = data[0].u.cnt;
 
-<<<<<<< HEAD
-	cfd_seq_data_add(pcpu->seq_queue, srccpu, cpu,
-			 CFD_SEQ_QUEUE, data, &n_data, now);
-	cfd_seq_data_add(pcpu->seq_ipi, srccpu, cpu,
-			 CFD_SEQ_IPI, data, &n_data, now);
-	cfd_seq_data_add(pcpu->seq_noipi, srccpu, cpu,
-			 CFD_SEQ_NOIPI, data, &n_data, now);
-	cfd_seq_data_add(per_cpu(cfd_seq_local.ping, srccpu), srccpu,
-			 CFD_SEQ_NOCPU, CFD_SEQ_PING, data, &n_data, now);
-	cfd_seq_data_add(per_cpu(cfd_seq_local.pinged, srccpu), srccpu,
-			 CFD_SEQ_NOCPU, CFD_SEQ_PINGED, data, &n_data, now);
-	cfd_seq_data_add(seq->idle, CFD_SEQ_NOCPU, cpu,
-			 CFD_SEQ_IDLE, data, &n_data, now);
-	cfd_seq_data_add(seq->gotipi, CFD_SEQ_NOCPU, cpu,
-			 CFD_SEQ_GOTIPI, data, &n_data, now);
-	cfd_seq_data_add(seq->handle, CFD_SEQ_NOCPU, cpu,
-			 CFD_SEQ_HANDLE, data, &n_data, now);
-	cfd_seq_data_add(seq->dequeue, CFD_SEQ_NOCPU, cpu,
-			 CFD_SEQ_DEQUEUE, data, &n_data, now);
-	cfd_seq_data_add(seq->hdlend, CFD_SEQ_NOCPU, cpu,
-			 CFD_SEQ_HDLEND, data, &n_data, now);
-=======
 	cfd_seq_data_add(pcpu->seq_queue,			srccpu, cpu,	       CFD_SEQ_QUEUE,  data, &n_data, now);
 	cfd_seq_data_add(pcpu->seq_ipi,				srccpu, cpu,	       CFD_SEQ_IPI,    data, &n_data, now);
 	cfd_seq_data_add(pcpu->seq_noipi,			srccpu, cpu,	       CFD_SEQ_NOIPI,  data, &n_data, now);
@@ -416,7 +307,6 @@
 	cfd_seq_data_add(seq->handle,  CFD_SEQ_NOCPU, cpu, CFD_SEQ_HANDLE,  data, &n_data, now);
 	cfd_seq_data_add(seq->dequeue, CFD_SEQ_NOCPU, cpu, CFD_SEQ_DEQUEUE, data, &n_data, now);
 	cfd_seq_data_add(seq->hdlend,  CFD_SEQ_NOCPU, cpu, CFD_SEQ_HDLEND,  data, &n_data, now);
->>>>>>> 7d2a07b7
 
 	for (i = 0; i < n_data; i++) {
 		pr_alert("\tcsd: cnt(%07x): %04x->%04x %s\n",
@@ -427,60 +317,37 @@
 }
 
 /*
-<<<<<<< HEAD
- * Complain if too much time spent waiting.
- */
-static bool csd_lock_wait_toolong(call_single_data_t *csd, u64 ts0, u64 *ts1, int *bug_id)
-=======
  * Complain if too much time spent waiting.  Note that only
  * the CSD_TYPE_SYNC/ASYNC types provide the destination CPU,
  * so waiting on other types gets much less information.
  */
 static bool csd_lock_wait_toolong(struct __call_single_data *csd, u64 ts0, u64 *ts1, int *bug_id)
->>>>>>> 7d2a07b7
 {
 	int cpu = -1;
 	int cpux;
 	bool firsttime;
 	u64 ts2, ts_delta;
 	call_single_data_t *cpu_cur_csd;
-<<<<<<< HEAD
-	unsigned int flags = READ_ONCE(csd->flags);
-=======
 	unsigned int flags = READ_ONCE(csd->node.u_flags);
->>>>>>> 7d2a07b7
 
 	if (!(flags & CSD_FLAG_LOCK)) {
 		if (!unlikely(*bug_id))
 			return true;
-<<<<<<< HEAD
-		pr_alert("csd: CSD lock (#%d) got unstuck on CPU#%02d, CPU#%02d released the lock.\n",
-			 *bug_id, raw_smp_processor_id(), csd->dst);
-=======
 		cpu = csd_lock_wait_getcpu(csd);
 		pr_alert("csd: CSD lock (#%d) got unstuck on CPU#%02d, CPU#%02d released the lock.\n",
 			 *bug_id, raw_smp_processor_id(), cpu);
->>>>>>> 7d2a07b7
 		return true;
 	}
 
 	ts2 = sched_clock();
 	ts_delta = ts2 - *ts1;
-<<<<<<< HEAD
-	if (likely(ts_delta <= (u64)csdlock_timeout * NSEC_PER_MSEC))
-=======
 	if (likely(ts_delta <= CSD_LOCK_TIMEOUT))
->>>>>>> 7d2a07b7
 		return false;
 
 	firsttime = !*bug_id;
 	if (firsttime)
 		*bug_id = atomic_inc_return(&csd_bug_count);
-<<<<<<< HEAD
-	cpu = csd->dst;
-=======
 	cpu = csd_lock_wait_getcpu(csd);
->>>>>>> 7d2a07b7
 	if (WARN_ONCE(cpu < 0 || cpu >= nr_cpu_ids, "%s: cpu = %d\n", __func__, cpu))
 		cpux = 0;
 	else
@@ -520,8 +387,7 @@
  * previous function call. For multi-cpu calls its even more interesting
  * as we'll have to ensure no other cpu is observing our csd.
  */
-<<<<<<< HEAD
-static void __csd_lock_wait(call_single_data_t *csd)
+static void __csd_lock_wait(struct __call_single_data *csd)
 {
 	int bug_id = 0;
 	u64 ts0, ts1;
@@ -534,58 +400,6 @@
 	}
 	smp_acquire__after_ctrl_dep();
 }
-
-static __always_inline void csd_lock_wait(call_single_data_t *csd)
-{
-	if (static_branch_unlikely(&csdlock_debug_enabled)) {
-		__csd_lock_wait(csd);
-		return;
-	}
-
-	smp_cond_load_acquire(&csd->flags, !(VAL & CSD_FLAG_LOCK));
-}
-
-static void __smp_call_single_queue_debug(int cpu, struct llist_node *node)
-{
-	unsigned int this_cpu = smp_processor_id();
-	struct cfd_seq_local *seq = this_cpu_ptr(&cfd_seq_local);
-	struct call_function_data *cfd = this_cpu_ptr(&cfd_data);
-	struct cfd_percpu *pcpu = per_cpu_ptr(cfd->pcpu, cpu);
-
-	cfd_seq_store(pcpu->seq_queue, this_cpu, cpu, CFD_SEQ_QUEUE);
-	if (llist_add(node, &per_cpu(call_single_queue, cpu))) {
-		cfd_seq_store(pcpu->seq_ipi, this_cpu, cpu, CFD_SEQ_IPI);
-		cfd_seq_store(seq->ping, this_cpu, cpu, CFD_SEQ_PING);
-		arch_send_call_function_single_ipi(cpu);
-		cfd_seq_store(seq->pinged, this_cpu, cpu, CFD_SEQ_PINGED);
-	} else {
-		cfd_seq_store(pcpu->seq_noipi, this_cpu, cpu, CFD_SEQ_NOIPI);
-	}
-}
-#else
-#define cfd_seq_store(var, src, dst, type)
-
-static void csd_lock_record(call_single_data_t *csd)
-{
-}
-
-static __always_inline void csd_lock_wait(call_single_data_t *csd)
-=======
-static void __csd_lock_wait(struct __call_single_data *csd)
->>>>>>> 7d2a07b7
-{
-	int bug_id = 0;
-	u64 ts0, ts1;
-
-	ts1 = ts0 = sched_clock();
-	for (;;) {
-		if (csd_lock_wait_toolong(csd, ts0, &ts1, &bug_id))
-			break;
-		cpu_relax();
-	}
-	smp_acquire__after_ctrl_dep();
-}
-#endif
 
 static __always_inline void csd_lock_wait(struct __call_single_data *csd)
 {
@@ -712,37 +526,7 @@
 		return -ENXIO;
 	}
 
-<<<<<<< HEAD
-	csd->func = func;
-	csd->info = info;
-#ifdef CONFIG_CSD_LOCK_WAIT_DEBUG
-	csd->src = smp_processor_id();
-	csd->dst = cpu;
-#endif
-
-#ifdef CONFIG_CSD_LOCK_WAIT_DEBUG
-	if (static_branch_unlikely(&csdlock_debug_extended)) {
-		__smp_call_single_queue_debug(cpu, &csd->llist);
-		return 0;
-	}
-#endif
-
-	/*
-	 * The list addition should be visible before sending the IPI
-	 * handler locks the list to pull the entry off it because of
-	 * normal cache coherency rules implied by spinlocks.
-	 *
-	 * If IPIs can go out of order to the cache coherency protocol
-	 * in an architecture, sufficient synchronisation should be added
-	 * to arch code to make it appear to obey cache coherency WRT
-	 * locking and barrier primitives. Generic code isn't really
-	 * equipped to do the right thing...
-	 */
-	if (llist_add(&csd->llist, &per_cpu(call_single_queue, cpu)))
-		arch_send_call_function_single_ipi(cpu);
-=======
 	__smp_call_single_queue(cpu, &csd->node.llist);
->>>>>>> 7d2a07b7
 
 	return 0;
 }
@@ -824,19 +608,11 @@
 		}
 	}
 
-<<<<<<< HEAD
-	llist_for_each_entry_safe(csd, csd_next, entry, llist) {
-		smp_call_func_t func = csd->func;
-		void *info = csd->info;
-
-		csd_lock_record(csd);
-=======
 	/*
 	 * First; run all SYNC callbacks, people are waiting for us.
 	 */
 	prev = NULL;
 	llist_for_each_entry_safe(csd, csd_next, entry, node.llist) {
->>>>>>> 7d2a07b7
 		/* Do we wait until *after* callback? */
 		if (CSD_TYPE(csd) == CSD_TYPE_SYNC) {
 			smp_call_func_t func = csd->func;
@@ -855,7 +631,6 @@
 		} else {
 			prev = &csd->node.llist;
 		}
-		csd_lock_record(NULL);
 	}
 
 	if (!entry) {
@@ -868,12 +643,6 @@
 	/*
 	 * Second; run all !SYNC callbacks.
 	 */
-<<<<<<< HEAD
-	irq_work_run();
-
-	cfd_seq_store(this_cpu_ptr(&cfd_seq_local)->hdlend, CFD_SEQ_NOCPU,
-		      smp_processor_id(), CFD_SEQ_HDLEND);
-=======
 	prev = NULL;
 	llist_for_each_entry_safe(csd, csd_next, entry, node.llist) {
 		int type = CSD_TYPE(csd);
@@ -927,7 +696,6 @@
 		do_softirq();
 
 	local_irq_restore(flags);
->>>>>>> 7d2a07b7
 }
 
 /*
@@ -1183,39 +951,6 @@
 		cfd_seq_store(this_cpu_ptr(&cfd_seq_local)->pinged, this_cpu, CFD_SEQ_NOCPU, CFD_SEQ_PINGED);
 	}
 
-<<<<<<< HEAD
-	cpumask_clear(cfd->cpumask_ipi);
-	for_each_cpu(cpu, cfd->cpumask) {
-		struct cfd_percpu *pcpu = per_cpu_ptr(cfd->pcpu, cpu);
-		call_single_data_t *csd = &pcpu->csd;
-
-		csd_lock(csd);
-		if (wait)
-			csd->flags |= CSD_FLAG_SYNCHRONOUS;
-		csd->func = func;
-		csd->info = info;
-#ifdef CONFIG_CSD_LOCK_WAIT_DEBUG
-		csd->src = smp_processor_id();
-		csd->dst = cpu;
-#endif
-		cfd_seq_store(pcpu->seq_queue, this_cpu, cpu, CFD_SEQ_QUEUE);
-		if (llist_add(&csd->llist, &per_cpu(call_single_queue, cpu))) {
-			__cpumask_set_cpu(cpu, cfd->cpumask_ipi);
-			cfd_seq_store(pcpu->seq_ipi, this_cpu, cpu, CFD_SEQ_IPI);
-		} else {
-			cfd_seq_store(pcpu->seq_noipi, this_cpu, cpu, CFD_SEQ_NOIPI);
-		}
-	}
-
-	/* Send a message to all CPUs in the map */
-	cfd_seq_store(this_cpu_ptr(&cfd_seq_local)->ping, this_cpu,
-		      CFD_SEQ_NOCPU, CFD_SEQ_PING);
-	arch_send_call_function_ipi_mask(cfd->cpumask_ipi);
-	cfd_seq_store(this_cpu_ptr(&cfd_seq_local)->pinged, this_cpu,
-		      CFD_SEQ_NOCPU, CFD_SEQ_PINGED);
-
-	if (wait) {
-=======
 	if (run_local && (!cond_func || cond_func(this_cpu, info))) {
 		unsigned long flags;
 
@@ -1225,7 +960,6 @@
 	}
 
 	if (run_remote && wait) {
->>>>>>> 7d2a07b7
 		for_each_cpu(cpu, cfd->cpumask) {
 			call_single_data_t *csd;
 
