--- conflicted
+++ resolved
@@ -944,16 +944,12 @@
 	return allowed;
 }
 
-<<<<<<< HEAD
-static void *userns_get(struct task_struct *task)
-=======
 static inline struct user_namespace *to_user_ns(struct ns_common *ns)
 {
 	return container_of(ns, struct user_namespace, ns);
 }
 
 static struct ns_common *userns_get(struct task_struct *task)
->>>>>>> 07f0dc60
 {
 	struct user_namespace *user_ns;
 
