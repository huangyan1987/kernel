// SPDX-License-Identifier: GPL-2.0-only
/*
 * jump label support
 *
 * Copyright (C) 2009 Jason Baron <jbaron@redhat.com>
 * Copyright (C) 2011 Peter Zijlstra
 *
 */
#include <linux/memory.h>
#include <linux/uaccess.h>
#include <linux/module.h>
#include <linux/list.h>
#include <linux/slab.h>
#include <linux/sort.h>
#include <linux/err.h>
#include <linux/static_key.h>
#include <linux/jump_label_ratelimit.h>
#include <linux/bug.h>
#include <linux/cpu.h>
#include <asm/sections.h>

/* mutex to protect coming/going of the the jump_label table */
static DEFINE_MUTEX(jump_label_mutex);

void jump_label_lock(void)
{
	mutex_lock(&jump_label_mutex);
}

void jump_label_unlock(void)
{
	mutex_unlock(&jump_label_mutex);
}

static int jump_label_cmp(const void *a, const void *b)
{
	const struct jump_entry *jea = a;
	const struct jump_entry *jeb = b;

	if (jump_entry_key(jea) < jump_entry_key(jeb))
		return -1;

	if (jump_entry_key(jea) > jump_entry_key(jeb))
		return 1;

	return 0;
}

static void jump_label_swap(void *a, void *b, int size)
{
	long delta = (unsigned long)a - (unsigned long)b;
	struct jump_entry *jea = a;
	struct jump_entry *jeb = b;
	struct jump_entry tmp = *jea;

	jea->code	= jeb->code - delta;
	jea->target	= jeb->target - delta;
	jea->key	= jeb->key - delta;

	jeb->code	= tmp.code + delta;
	jeb->target	= tmp.target + delta;
	jeb->key	= tmp.key + delta;
}

static void
jump_label_sort_entries(struct jump_entry *start, struct jump_entry *stop)
{
	unsigned long size;
	void *swapfn = NULL;

	if (IS_ENABLED(CONFIG_HAVE_ARCH_JUMP_LABEL_RELATIVE))
		swapfn = jump_label_swap;

	size = (((unsigned long)stop - (unsigned long)start)
					/ sizeof(struct jump_entry));
	sort(start, size, sizeof(struct jump_entry), jump_label_cmp, swapfn);
}

static void jump_label_update(struct static_key *key);

/*
 * There are similar definitions for the !CONFIG_JUMP_LABEL case in jump_label.h.
 * The use of 'atomic_read()' requires atomic.h and its problematic for some
 * kernel headers such as kernel.h and others. Since static_key_count() is not
 * used in the branch statements as it is for the !CONFIG_JUMP_LABEL case its ok
 * to have it be a function here. Similarly, for 'static_key_enable()' and
 * 'static_key_disable()', which require bug.h. This should allow jump_label.h
 * to be included from most/all places for CONFIG_JUMP_LABEL.
 */
int static_key_count(struct static_key *key)
{
	/*
	 * -1 means the first static_key_slow_inc() is in progress.
	 *  static_key_enabled() must return true, so return 1 here.
	 */
	int n = atomic_read(&key->enabled);

	return n >= 0 ? n : 1;
}
EXPORT_SYMBOL_GPL(static_key_count);

void static_key_slow_inc_cpuslocked(struct static_key *key)
{
	int v, v1;

	STATIC_KEY_CHECK_USE(key);
	lockdep_assert_cpus_held();

	/*
	 * Careful if we get concurrent static_key_slow_inc() calls;
	 * later calls must wait for the first one to _finish_ the
	 * jump_label_update() process.  At the same time, however,
	 * the jump_label_update() call below wants to see
	 * static_key_enabled(&key) for jumps to be updated properly.
	 *
	 * So give a special meaning to negative key->enabled: it sends
	 * static_key_slow_inc() down the slow path, and it is non-zero
	 * so it counts as "enabled" in jump_label_update().  Note that
	 * atomic_inc_unless_negative() checks >= 0, so roll our own.
	 */
	for (v = atomic_read(&key->enabled); v > 0; v = v1) {
		v1 = atomic_cmpxchg(&key->enabled, v, v + 1);
		if (likely(v1 == v))
			return;
	}

	jump_label_lock();
	if (atomic_read(&key->enabled) == 0) {
		atomic_set(&key->enabled, -1);
		jump_label_update(key);
		/*
		 * Ensure that if the above cmpxchg loop observes our positive
		 * value, it must also observe all the text changes.
		 */
		atomic_set_release(&key->enabled, 1);
	} else {
		atomic_inc(&key->enabled);
	}
	jump_label_unlock();
}

void static_key_slow_inc(struct static_key *key)
{
	cpus_read_lock();
	static_key_slow_inc_cpuslocked(key);
	cpus_read_unlock();
}
EXPORT_SYMBOL_GPL(static_key_slow_inc);

void static_key_enable_cpuslocked(struct static_key *key)
{
	STATIC_KEY_CHECK_USE(key);
	lockdep_assert_cpus_held();

	if (atomic_read(&key->enabled) > 0) {
		WARN_ON_ONCE(atomic_read(&key->enabled) != 1);
		return;
	}

	jump_label_lock();
	if (atomic_read(&key->enabled) == 0) {
		atomic_set(&key->enabled, -1);
		jump_label_update(key);
		/*
		 * See static_key_slow_inc().
		 */
		atomic_set_release(&key->enabled, 1);
	}
	jump_label_unlock();
}
EXPORT_SYMBOL_GPL(static_key_enable_cpuslocked);

void static_key_enable(struct static_key *key)
{
	cpus_read_lock();
	static_key_enable_cpuslocked(key);
	cpus_read_unlock();
}
EXPORT_SYMBOL_GPL(static_key_enable);

void static_key_disable_cpuslocked(struct static_key *key)
{
	STATIC_KEY_CHECK_USE(key);
	lockdep_assert_cpus_held();

	if (atomic_read(&key->enabled) != 1) {
		WARN_ON_ONCE(atomic_read(&key->enabled) != 0);
		return;
	}

	jump_label_lock();
	if (atomic_cmpxchg(&key->enabled, 1, 0))
		jump_label_update(key);
	jump_label_unlock();
}
EXPORT_SYMBOL_GPL(static_key_disable_cpuslocked);

void static_key_disable(struct static_key *key)
{
	cpus_read_lock();
	static_key_disable_cpuslocked(key);
	cpus_read_unlock();
}
EXPORT_SYMBOL_GPL(static_key_disable);

static bool static_key_slow_try_dec(struct static_key *key)
{
	int val;

<<<<<<< HEAD
	lockdep_assert_cpus_held();
=======
	val = atomic_fetch_add_unless(&key->enabled, -1, 1);
	if (val == 1)
		return false;
>>>>>>> c59c1e66

	/*
	 * The negative count check is valid even when a negative
	 * key->enabled is in use by static_key_slow_inc(); a
	 * __static_key_slow_dec() before the first static_key_slow_inc()
	 * returns is unbalanced, because all other static_key_slow_inc()
	 * instances block while the update is in progress.
	 */
<<<<<<< HEAD
	val = atomic_fetch_add_unless(&key->enabled, -1, 1);
	if (val != 1) {
		WARN(val < 0, "jump label: negative count!\n");
=======
	WARN(val < 0, "jump label: negative count!\n");
	return true;
}

static void __static_key_slow_dec_cpuslocked(struct static_key *key)
{
	lockdep_assert_cpus_held();

	if (static_key_slow_try_dec(key))
>>>>>>> c59c1e66
		return;

	jump_label_lock();
<<<<<<< HEAD
	if (atomic_dec_and_test(&key->enabled)) {
		if (rate_limit) {
			atomic_inc(&key->enabled);
			schedule_delayed_work(work, rate_limit);
		} else {
			jump_label_update(key);
		}
	}
=======
	if (atomic_dec_and_test(&key->enabled))
		jump_label_update(key);
>>>>>>> c59c1e66
	jump_label_unlock();
}

static void __static_key_slow_dec(struct static_key *key)
{
	cpus_read_lock();
	__static_key_slow_dec_cpuslocked(key);
	cpus_read_unlock();
}

void jump_label_update_timeout(struct work_struct *work)
{
	struct static_key_deferred *key =
		container_of(work, struct static_key_deferred, work.work);
	__static_key_slow_dec(&key->key);
}
EXPORT_SYMBOL_GPL(jump_label_update_timeout);

void static_key_slow_dec(struct static_key *key)
{
	STATIC_KEY_CHECK_USE(key);
	__static_key_slow_dec(key);
}
EXPORT_SYMBOL_GPL(static_key_slow_dec);

void static_key_slow_dec_cpuslocked(struct static_key *key)
{
	STATIC_KEY_CHECK_USE(key);
	__static_key_slow_dec_cpuslocked(key);
}

void __static_key_slow_dec_deferred(struct static_key *key,
				    struct delayed_work *work,
				    unsigned long timeout)
{
	STATIC_KEY_CHECK_USE(key);

	if (static_key_slow_try_dec(key))
		return;

	schedule_delayed_work(work, timeout);
}
EXPORT_SYMBOL_GPL(__static_key_slow_dec_deferred);

void __static_key_deferred_flush(void *key, struct delayed_work *work)
{
	STATIC_KEY_CHECK_USE(key);
	flush_delayed_work(work);
}
EXPORT_SYMBOL_GPL(__static_key_deferred_flush);

void jump_label_rate_limit(struct static_key_deferred *key,
		unsigned long rl)
{
	STATIC_KEY_CHECK_USE(key);
	key->timeout = rl;
	INIT_DELAYED_WORK(&key->work, jump_label_update_timeout);
}
EXPORT_SYMBOL_GPL(jump_label_rate_limit);

static int addr_conflict(struct jump_entry *entry, void *start, void *end)
{
	if (jump_entry_code(entry) <= (unsigned long)end &&
	    jump_entry_code(entry) + JUMP_LABEL_NOP_SIZE > (unsigned long)start)
		return 1;

	return 0;
}

static int __jump_label_text_reserved(struct jump_entry *iter_start,
		struct jump_entry *iter_stop, void *start, void *end)
{
	struct jump_entry *iter;

	iter = iter_start;
	while (iter < iter_stop) {
		if (addr_conflict(iter, start, end))
			return 1;
		iter++;
	}

	return 0;
}

/*
 * Update code which is definitely not currently executing.
 * Architectures which need heavyweight synchronization to modify
 * running code can override this to make the non-live update case
 * cheaper.
 */
void __weak __init_or_module arch_jump_label_transform_static(struct jump_entry *entry,
					    enum jump_label_type type)
{
	arch_jump_label_transform(entry, type);
}

static inline struct jump_entry *static_key_entries(struct static_key *key)
{
	WARN_ON_ONCE(key->type & JUMP_TYPE_LINKED);
	return (struct jump_entry *)(key->type & ~JUMP_TYPE_MASK);
}

static inline bool static_key_type(struct static_key *key)
{
	return key->type & JUMP_TYPE_TRUE;
}

static inline bool static_key_linked(struct static_key *key)
{
	return key->type & JUMP_TYPE_LINKED;
}

static inline void static_key_clear_linked(struct static_key *key)
{
	key->type &= ~JUMP_TYPE_LINKED;
}

static inline void static_key_set_linked(struct static_key *key)
{
	key->type |= JUMP_TYPE_LINKED;
}

/***
 * A 'struct static_key' uses a union such that it either points directly
 * to a table of 'struct jump_entry' or to a linked list of modules which in
 * turn point to 'struct jump_entry' tables.
 *
 * The two lower bits of the pointer are used to keep track of which pointer
 * type is in use and to store the initial branch direction, we use an access
 * function which preserves these bits.
 */
static void static_key_set_entries(struct static_key *key,
				   struct jump_entry *entries)
{
	unsigned long type;

	WARN_ON_ONCE((unsigned long)entries & JUMP_TYPE_MASK);
	type = key->type & JUMP_TYPE_MASK;
	key->entries = entries;
	key->type |= type;
}

static enum jump_label_type jump_label_type(struct jump_entry *entry)
{
	struct static_key *key = jump_entry_key(entry);
	bool enabled = static_key_enabled(key);
	bool branch = jump_entry_is_branch(entry);

	/* See the comment in linux/jump_label.h */
	return enabled ^ branch;
}

static void __jump_label_update(struct static_key *key,
				struct jump_entry *entry,
				struct jump_entry *stop,
				bool init)
{
	for (; (entry < stop) && (jump_entry_key(entry) == key); entry++) {
		/*
		 * An entry->code of 0 indicates an entry which has been
		 * disabled because it was in an init text area.
		 */
		if (init || !jump_entry_is_init(entry)) {
			if (kernel_text_address(jump_entry_code(entry)))
				arch_jump_label_transform(entry, jump_label_type(entry));
			else
				WARN_ONCE(1, "can't patch jump_label at %pS",
					  (void *)jump_entry_code(entry));
		}
	}
}

void __init jump_label_init(void)
{
	struct jump_entry *iter_start = __start___jump_table;
	struct jump_entry *iter_stop = __stop___jump_table;
	struct static_key *key = NULL;
	struct jump_entry *iter;

	/*
	 * Since we are initializing the static_key.enabled field with
	 * with the 'raw' int values (to avoid pulling in atomic.h) in
	 * jump_label.h, let's make sure that is safe. There are only two
	 * cases to check since we initialize to 0 or 1.
	 */
	BUILD_BUG_ON((int)ATOMIC_INIT(0) != 0);
	BUILD_BUG_ON((int)ATOMIC_INIT(1) != 1);

	if (static_key_initialized)
		return;

	cpus_read_lock();
	jump_label_lock();
	jump_label_sort_entries(iter_start, iter_stop);

	for (iter = iter_start; iter < iter_stop; iter++) {
		struct static_key *iterk;

		/* rewrite NOPs */
		if (jump_label_type(iter) == JUMP_LABEL_NOP)
			arch_jump_label_transform_static(iter, JUMP_LABEL_NOP);

		if (init_section_contains((void *)jump_entry_code(iter), 1))
			jump_entry_set_init(iter);

		iterk = jump_entry_key(iter);
		if (iterk == key)
			continue;

		key = iterk;
		static_key_set_entries(key, iter);
	}
	static_key_initialized = true;
	jump_label_unlock();
	cpus_read_unlock();
}

#ifdef CONFIG_MODULES

static enum jump_label_type jump_label_init_type(struct jump_entry *entry)
{
	struct static_key *key = jump_entry_key(entry);
	bool type = static_key_type(key);
	bool branch = jump_entry_is_branch(entry);

	/* See the comment in linux/jump_label.h */
	return type ^ branch;
}

struct static_key_mod {
	struct static_key_mod *next;
	struct jump_entry *entries;
	struct module *mod;
};

static inline struct static_key_mod *static_key_mod(struct static_key *key)
{
	WARN_ON_ONCE(!static_key_linked(key));
	return (struct static_key_mod *)(key->type & ~JUMP_TYPE_MASK);
}

/***
 * key->type and key->next are the same via union.
 * This sets key->next and preserves the type bits.
 *
 * See additional comments above static_key_set_entries().
 */
static void static_key_set_mod(struct static_key *key,
			       struct static_key_mod *mod)
{
	unsigned long type;

	WARN_ON_ONCE((unsigned long)mod & JUMP_TYPE_MASK);
	type = key->type & JUMP_TYPE_MASK;
	key->next = mod;
	key->type |= type;
}

static int __jump_label_mod_text_reserved(void *start, void *end)
{
	struct module *mod;

	preempt_disable();
	mod = __module_text_address((unsigned long)start);
	WARN_ON_ONCE(__module_text_address((unsigned long)end) != mod);
	preempt_enable();

	if (!mod)
		return 0;


	return __jump_label_text_reserved(mod->jump_entries,
				mod->jump_entries + mod->num_jump_entries,
				start, end);
}

static void __jump_label_mod_update(struct static_key *key)
{
	struct static_key_mod *mod;

	for (mod = static_key_mod(key); mod; mod = mod->next) {
		struct jump_entry *stop;
		struct module *m;

		/*
		 * NULL if the static_key is defined in a module
		 * that does not use it
		 */
		if (!mod->entries)
			continue;

		m = mod->mod;
		if (!m)
			stop = __stop___jump_table;
		else
			stop = m->jump_entries + m->num_jump_entries;
		__jump_label_update(key, mod->entries, stop,
				    m && m->state == MODULE_STATE_COMING);
	}
}

/***
 * apply_jump_label_nops - patch module jump labels with arch_get_jump_label_nop()
 * @mod: module to patch
 *
 * Allow for run-time selection of the optimal nops. Before the module
 * loads patch these with arch_get_jump_label_nop(), which is specified by
 * the arch specific jump label code.
 */
void jump_label_apply_nops(struct module *mod)
{
	struct jump_entry *iter_start = mod->jump_entries;
	struct jump_entry *iter_stop = iter_start + mod->num_jump_entries;
	struct jump_entry *iter;

	/* if the module doesn't have jump label entries, just return */
	if (iter_start == iter_stop)
		return;

	for (iter = iter_start; iter < iter_stop; iter++) {
		/* Only write NOPs for arch_branch_static(). */
		if (jump_label_init_type(iter) == JUMP_LABEL_NOP)
			arch_jump_label_transform_static(iter, JUMP_LABEL_NOP);
	}
}

static int jump_label_add_module(struct module *mod)
{
	struct jump_entry *iter_start = mod->jump_entries;
	struct jump_entry *iter_stop = iter_start + mod->num_jump_entries;
	struct jump_entry *iter;
	struct static_key *key = NULL;
	struct static_key_mod *jlm, *jlm2;

	/* if the module doesn't have jump label entries, just return */
	if (iter_start == iter_stop)
		return 0;

	jump_label_sort_entries(iter_start, iter_stop);

	for (iter = iter_start; iter < iter_stop; iter++) {
		struct static_key *iterk;

		if (within_module_init(jump_entry_code(iter), mod))
			jump_entry_set_init(iter);

		iterk = jump_entry_key(iter);
		if (iterk == key)
			continue;

		key = iterk;
		if (within_module((unsigned long)key, mod)) {
			static_key_set_entries(key, iter);
			continue;
		}
		jlm = kzalloc(sizeof(struct static_key_mod), GFP_KERNEL);
		if (!jlm)
			return -ENOMEM;
		if (!static_key_linked(key)) {
			jlm2 = kzalloc(sizeof(struct static_key_mod),
				       GFP_KERNEL);
			if (!jlm2) {
				kfree(jlm);
				return -ENOMEM;
			}
			preempt_disable();
			jlm2->mod = __module_address((unsigned long)key);
			preempt_enable();
			jlm2->entries = static_key_entries(key);
			jlm2->next = NULL;
			static_key_set_mod(key, jlm2);
			static_key_set_linked(key);
		}
		jlm->mod = mod;
		jlm->entries = iter;
		jlm->next = static_key_mod(key);
		static_key_set_mod(key, jlm);
		static_key_set_linked(key);

		/* Only update if we've changed from our initial state */
		if (jump_label_type(iter) != jump_label_init_type(iter))
			__jump_label_update(key, iter, iter_stop, true);
	}

	return 0;
}

static void jump_label_del_module(struct module *mod)
{
	struct jump_entry *iter_start = mod->jump_entries;
	struct jump_entry *iter_stop = iter_start + mod->num_jump_entries;
	struct jump_entry *iter;
	struct static_key *key = NULL;
	struct static_key_mod *jlm, **prev;

	for (iter = iter_start; iter < iter_stop; iter++) {
		if (jump_entry_key(iter) == key)
			continue;

		key = jump_entry_key(iter);

		if (within_module((unsigned long)key, mod))
			continue;

		/* No memory during module load */
		if (WARN_ON(!static_key_linked(key)))
			continue;

		prev = &key->next;
		jlm = static_key_mod(key);

		while (jlm && jlm->mod != mod) {
			prev = &jlm->next;
			jlm = jlm->next;
		}

		/* No memory during module load */
		if (WARN_ON(!jlm))
			continue;

		if (prev == &key->next)
			static_key_set_mod(key, jlm->next);
		else
			*prev = jlm->next;

		kfree(jlm);

		jlm = static_key_mod(key);
		/* if only one etry is left, fold it back into the static_key */
		if (jlm->next == NULL) {
			static_key_set_entries(key, jlm->entries);
			static_key_clear_linked(key);
			kfree(jlm);
		}
	}
}

static int
jump_label_module_notify(struct notifier_block *self, unsigned long val,
			 void *data)
{
	struct module *mod = data;
	int ret = 0;

	cpus_read_lock();
	jump_label_lock();

	switch (val) {
	case MODULE_STATE_COMING:
		ret = jump_label_add_module(mod);
		if (ret) {
			WARN(1, "Failed to allocate memory: jump_label may not work properly.\n");
			jump_label_del_module(mod);
		}
		break;
	case MODULE_STATE_GOING:
		jump_label_del_module(mod);
		break;
	}

	jump_label_unlock();
	cpus_read_unlock();

	return notifier_from_errno(ret);
}

static struct notifier_block jump_label_module_nb = {
	.notifier_call = jump_label_module_notify,
	.priority = 1, /* higher than tracepoints */
};

static __init int jump_label_init_module(void)
{
	return register_module_notifier(&jump_label_module_nb);
}
early_initcall(jump_label_init_module);

#endif /* CONFIG_MODULES */

/***
 * jump_label_text_reserved - check if addr range is reserved
 * @start: start text addr
 * @end: end text addr
 *
 * checks if the text addr located between @start and @end
 * overlaps with any of the jump label patch addresses. Code
 * that wants to modify kernel text should first verify that
 * it does not overlap with any of the jump label addresses.
 * Caller must hold jump_label_mutex.
 *
 * returns 1 if there is an overlap, 0 otherwise
 */
int jump_label_text_reserved(void *start, void *end)
{
	int ret = __jump_label_text_reserved(__start___jump_table,
			__stop___jump_table, start, end);

	if (ret)
		return ret;

#ifdef CONFIG_MODULES
	ret = __jump_label_mod_text_reserved(start, end);
#endif
	return ret;
}

static void jump_label_update(struct static_key *key)
{
	struct jump_entry *stop = __stop___jump_table;
	struct jump_entry *entry;
#ifdef CONFIG_MODULES
	struct module *mod;

	if (static_key_linked(key)) {
		__jump_label_mod_update(key);
		return;
	}

	preempt_disable();
	mod = __module_address((unsigned long)key);
	if (mod)
		stop = mod->jump_entries + mod->num_jump_entries;
	preempt_enable();
#endif
	entry = static_key_entries(key);
	/* if there are no users, entry can be NULL */
	if (entry)
		__jump_label_update(key, entry, stop,
				    system_state < SYSTEM_RUNNING);
}

#ifdef CONFIG_STATIC_KEYS_SELFTEST
static DEFINE_STATIC_KEY_TRUE(sk_true);
static DEFINE_STATIC_KEY_FALSE(sk_false);

static __init int jump_label_test(void)
{
	int i;

	for (i = 0; i < 2; i++) {
		WARN_ON(static_key_enabled(&sk_true.key) != true);
		WARN_ON(static_key_enabled(&sk_false.key) != false);

		WARN_ON(!static_branch_likely(&sk_true));
		WARN_ON(!static_branch_unlikely(&sk_true));
		WARN_ON(static_branch_likely(&sk_false));
		WARN_ON(static_branch_unlikely(&sk_false));

		static_branch_disable(&sk_true);
		static_branch_enable(&sk_false);

		WARN_ON(static_key_enabled(&sk_true.key) == true);
		WARN_ON(static_key_enabled(&sk_false.key) == false);

		WARN_ON(static_branch_likely(&sk_true));
		WARN_ON(static_branch_unlikely(&sk_true));
		WARN_ON(!static_branch_likely(&sk_false));
		WARN_ON(!static_branch_unlikely(&sk_false));

		static_branch_enable(&sk_true);
		static_branch_disable(&sk_false);
	}

	return 0;
}
early_initcall(jump_label_test);
#endif /* STATIC_KEYS_SELFTEST */<|MERGE_RESOLUTION|>--- conflicted
+++ resolved
@@ -207,13 +207,9 @@
 {
 	int val;
 
-<<<<<<< HEAD
-	lockdep_assert_cpus_held();
-=======
 	val = atomic_fetch_add_unless(&key->enabled, -1, 1);
 	if (val == 1)
 		return false;
->>>>>>> c59c1e66
 
 	/*
 	 * The negative count check is valid even when a negative
@@ -222,11 +218,6 @@
 	 * returns is unbalanced, because all other static_key_slow_inc()
 	 * instances block while the update is in progress.
 	 */
-<<<<<<< HEAD
-	val = atomic_fetch_add_unless(&key->enabled, -1, 1);
-	if (val != 1) {
-		WARN(val < 0, "jump label: negative count!\n");
-=======
 	WARN(val < 0, "jump label: negative count!\n");
 	return true;
 }
@@ -236,23 +227,11 @@
 	lockdep_assert_cpus_held();
 
 	if (static_key_slow_try_dec(key))
->>>>>>> c59c1e66
 		return;
 
 	jump_label_lock();
-<<<<<<< HEAD
-	if (atomic_dec_and_test(&key->enabled)) {
-		if (rate_limit) {
-			atomic_inc(&key->enabled);
-			schedule_delayed_work(work, rate_limit);
-		} else {
-			jump_label_update(key);
-		}
-	}
-=======
 	if (atomic_dec_and_test(&key->enabled))
 		jump_label_update(key);
->>>>>>> c59c1e66
 	jump_label_unlock();
 }
 
