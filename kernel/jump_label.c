// SPDX-License-Identifier: GPL-2.0-only
/*
 * jump label support
 *
 * Copyright (C) 2009 Jason Baron <jbaron@redhat.com>
 * Copyright (C) 2011 Peter Zijlstra
 *
 */
#include <linux/memory.h>
#include <linux/uaccess.h>
#include <linux/module.h>
#include <linux/list.h>
#include <linux/slab.h>
#include <linux/sort.h>
#include <linux/err.h>
#include <linux/static_key.h>
#include <linux/jump_label_ratelimit.h>
#include <linux/bug.h>
#include <linux/cpu.h>
#include <asm/sections.h>

/* mutex to protect coming/going of the jump_label table */
static DEFINE_MUTEX(jump_label_mutex);

void jump_label_lock(void)
{
	mutex_lock(&jump_label_mutex);
}

void jump_label_unlock(void)
{
	mutex_unlock(&jump_label_mutex);
}

static int jump_label_cmp(const void *a, const void *b)
{
	const struct jump_entry *jea = a;
	const struct jump_entry *jeb = b;

	/*
	 * Entrires are sorted by key.
	 */
	if (jump_entry_key(jea) < jump_entry_key(jeb))
		return -1;

	if (jump_entry_key(jea) > jump_entry_key(jeb))
		return 1;

	/*
	 * In the batching mode, entries should also be sorted by the code
	 * inside the already sorted list of entries, enabling a bsearch in
	 * the vector.
	 */
	if (jump_entry_code(jea) < jump_entry_code(jeb))
		return -1;

	if (jump_entry_code(jea) > jump_entry_code(jeb))
		return 1;

	return 0;
}

static void jump_label_swap(void *a, void *b, int size)
{
	long delta = (unsigned long)a - (unsigned long)b;
	struct jump_entry *jea = a;
	struct jump_entry *jeb = b;
	struct jump_entry tmp = *jea;

	jea->code	= jeb->code - delta;
	jea->target	= jeb->target - delta;
	jea->key	= jeb->key - delta;

	jeb->code	= tmp.code + delta;
	jeb->target	= tmp.target + delta;
	jeb->key	= tmp.key + delta;
}

static void
jump_label_sort_entries(struct jump_entry *start, struct jump_entry *stop)
{
	unsigned long size;
	void *swapfn = NULL;

	if (IS_ENABLED(CONFIG_HAVE_ARCH_JUMP_LABEL_RELATIVE))
		swapfn = jump_label_swap;

	size = (((unsigned long)stop - (unsigned long)start)
					/ sizeof(struct jump_entry));
	sort(start, size, sizeof(struct jump_entry), jump_label_cmp, swapfn);
}

static void jump_label_update(struct static_key *key);

/*
 * There are similar definitions for the !CONFIG_JUMP_LABEL case in jump_label.h.
 * The use of 'atomic_read()' requires atomic.h and its problematic for some
 * kernel headers such as kernel.h and others. Since static_key_count() is not
 * used in the branch statements as it is for the !CONFIG_JUMP_LABEL case its ok
 * to have it be a function here. Similarly, for 'static_key_enable()' and
 * 'static_key_disable()', which require bug.h. This should allow jump_label.h
 * to be included from most/all places for CONFIG_JUMP_LABEL.
 */
int static_key_count(struct static_key *key)
{
	/*
	 * -1 means the first static_key_slow_inc() is in progress.
	 *  static_key_enabled() must return true, so return 1 here.
	 */
	int n = atomic_read(&key->enabled);

	return n >= 0 ? n : 1;
}
EXPORT_SYMBOL_GPL(static_key_count);

void static_key_slow_inc_cpuslocked(struct static_key *key)
{
	int v, v1;

	STATIC_KEY_CHECK_USE(key);
	lockdep_assert_cpus_held();

	/*
	 * Careful if we get concurrent static_key_slow_inc() calls;
	 * later calls must wait for the first one to _finish_ the
	 * jump_label_update() process.  At the same time, however,
	 * the jump_label_update() call below wants to see
	 * static_key_enabled(&key) for jumps to be updated properly.
	 *
	 * So give a special meaning to negative key->enabled: it sends
	 * static_key_slow_inc() down the slow path, and it is non-zero
	 * so it counts as "enabled" in jump_label_update().  Note that
	 * atomic_inc_unless_negative() checks >= 0, so roll our own.
	 */
	for (v = atomic_read(&key->enabled); v > 0; v = v1) {
		v1 = atomic_cmpxchg(&key->enabled, v, v + 1);
		if (likely(v1 == v))
			return;
	}

	jump_label_lock();
	if (atomic_read(&key->enabled) == 0) {
		atomic_set(&key->enabled, -1);
		jump_label_update(key);
		/*
		 * Ensure that if the above cmpxchg loop observes our positive
		 * value, it must also observe all the text changes.
		 */
		atomic_set_release(&key->enabled, 1);
	} else {
		atomic_inc(&key->enabled);
	}
	jump_label_unlock();
}

void static_key_slow_inc(struct static_key *key)
{
	cpus_read_lock();
	static_key_slow_inc_cpuslocked(key);
	cpus_read_unlock();
}
EXPORT_SYMBOL_GPL(static_key_slow_inc);

void static_key_enable_cpuslocked(struct static_key *key)
{
	STATIC_KEY_CHECK_USE(key);
	lockdep_assert_cpus_held();

	if (atomic_read(&key->enabled) > 0) {
		WARN_ON_ONCE(atomic_read(&key->enabled) != 1);
		return;
	}

	jump_label_lock();
	if (atomic_read(&key->enabled) == 0) {
		atomic_set(&key->enabled, -1);
		jump_label_update(key);
		/*
		 * See static_key_slow_inc().
		 */
		atomic_set_release(&key->enabled, 1);
	}
	jump_label_unlock();
}
EXPORT_SYMBOL_GPL(static_key_enable_cpuslocked);

void static_key_enable(struct static_key *key)
{
	cpus_read_lock();
	static_key_enable_cpuslocked(key);
	cpus_read_unlock();
}
EXPORT_SYMBOL_GPL(static_key_enable);

void static_key_disable_cpuslocked(struct static_key *key)
{
	STATIC_KEY_CHECK_USE(key);
	lockdep_assert_cpus_held();

	if (atomic_read(&key->enabled) != 1) {
		WARN_ON_ONCE(atomic_read(&key->enabled) != 0);
		return;
	}

	jump_label_lock();
	if (atomic_cmpxchg(&key->enabled, 1, 0))
		jump_label_update(key);
	jump_label_unlock();
}
EXPORT_SYMBOL_GPL(static_key_disable_cpuslocked);

void static_key_disable(struct static_key *key)
{
	cpus_read_lock();
	static_key_disable_cpuslocked(key);
	cpus_read_unlock();
}
EXPORT_SYMBOL_GPL(static_key_disable);

static bool static_key_slow_try_dec(struct static_key *key)
{
	int val;

	val = atomic_fetch_add_unless(&key->enabled, -1, 1);
	if (val == 1)
		return false;

	/*
	 * The negative count check is valid even when a negative
	 * key->enabled is in use by static_key_slow_inc(); a
	 * __static_key_slow_dec() before the first static_key_slow_inc()
	 * returns is unbalanced, because all other static_key_slow_inc()
	 * instances block while the update is in progress.
	 */
	WARN(val < 0, "jump label: negative count!\n");
	return true;
}

static void __static_key_slow_dec_cpuslocked(struct static_key *key)
{
	lockdep_assert_cpus_held();

	if (static_key_slow_try_dec(key))
		return;

	jump_label_lock();
	if (atomic_dec_and_test(&key->enabled))
		jump_label_update(key);
	jump_label_unlock();
}

static void __static_key_slow_dec(struct static_key *key)
{
	cpus_read_lock();
	__static_key_slow_dec_cpuslocked(key);
	cpus_read_unlock();
}

void jump_label_update_timeout(struct work_struct *work)
{
	struct static_key_deferred *key =
		container_of(work, struct static_key_deferred, work.work);
	__static_key_slow_dec(&key->key);
}
EXPORT_SYMBOL_GPL(jump_label_update_timeout);

void static_key_slow_dec(struct static_key *key)
{
	STATIC_KEY_CHECK_USE(key);
	__static_key_slow_dec(key);
}
EXPORT_SYMBOL_GPL(static_key_slow_dec);

void static_key_slow_dec_cpuslocked(struct static_key *key)
{
	STATIC_KEY_CHECK_USE(key);
	__static_key_slow_dec_cpuslocked(key);
}

void __static_key_slow_dec_deferred(struct static_key *key,
				    struct delayed_work *work,
				    unsigned long timeout)
{
	STATIC_KEY_CHECK_USE(key);

	if (static_key_slow_try_dec(key))
		return;

	schedule_delayed_work(work, timeout);
}
EXPORT_SYMBOL_GPL(__static_key_slow_dec_deferred);

void __static_key_deferred_flush(void *key, struct delayed_work *work)
{
	STATIC_KEY_CHECK_USE(key);
	flush_delayed_work(work);
}
EXPORT_SYMBOL_GPL(__static_key_deferred_flush);

void jump_label_rate_limit(struct static_key_deferred *key,
		unsigned long rl)
{
	STATIC_KEY_CHECK_USE(key);
	key->timeout = rl;
	INIT_DELAYED_WORK(&key->work, jump_label_update_timeout);
}
EXPORT_SYMBOL_GPL(jump_label_rate_limit);

static int addr_conflict(struct jump_entry *entry, void *start, void *end)
{
	if (jump_entry_code(entry) <= (unsigned long)end &&
	    jump_entry_code(entry) + jump_entry_size(entry) > (unsigned long)start)
		return 1;

	return 0;
}

static int __jump_label_text_reserved(struct jump_entry *iter_start,
		struct jump_entry *iter_stop, void *start, void *end, bool init)
{
	struct jump_entry *iter;

	iter = iter_start;
	while (iter < iter_stop) {
		if (init || !jump_entry_is_init(iter)) {
			if (addr_conflict(iter, start, end))
				return 1;
		}
		iter++;
	}

	return 0;
}

/*
 * Update code which is definitely not currently executing.
 * Architectures which need heavyweight synchronization to modify
 * running code can override this to make the non-live update case
 * cheaper.
 */
void __weak __init_or_module arch_jump_label_transform_static(struct jump_entry *entry,
					    enum jump_label_type type)
{
	arch_jump_label_transform(entry, type);
}

static inline struct jump_entry *static_key_entries(struct static_key *key)
{
	WARN_ON_ONCE(key->type & JUMP_TYPE_LINKED);
	return (struct jump_entry *)(key->type & ~JUMP_TYPE_MASK);
}

static inline bool static_key_type(struct static_key *key)
{
	return key->type & JUMP_TYPE_TRUE;
}

static inline bool static_key_linked(struct static_key *key)
{
	return key->type & JUMP_TYPE_LINKED;
}

static inline void static_key_clear_linked(struct static_key *key)
{
	key->type &= ~JUMP_TYPE_LINKED;
}

static inline void static_key_set_linked(struct static_key *key)
{
	key->type |= JUMP_TYPE_LINKED;
}

/***
 * A 'struct static_key' uses a union such that it either points directly
 * to a table of 'struct jump_entry' or to a linked list of modules which in
 * turn point to 'struct jump_entry' tables.
 *
 * The two lower bits of the pointer are used to keep track of which pointer
 * type is in use and to store the initial branch direction, we use an access
 * function which preserves these bits.
 */
static void static_key_set_entries(struct static_key *key,
				   struct jump_entry *entries)
{
	unsigned long type;

	WARN_ON_ONCE((unsigned long)entries & JUMP_TYPE_MASK);
	type = key->type & JUMP_TYPE_MASK;
	key->entries = entries;
	key->type |= type;
}

static enum jump_label_type jump_label_type(struct jump_entry *entry)
{
	struct static_key *key = jump_entry_key(entry);
	bool enabled = static_key_enabled(key);
	bool branch = jump_entry_is_branch(entry);

	/* See the comment in linux/jump_label.h */
	return enabled ^ branch;
}

static bool jump_label_can_update(struct jump_entry *entry, bool init)
{
	/*
	 * Cannot update code that was in an init text area.
	 */
	if (!init && jump_entry_is_init(entry))
		return false;

	if (!kernel_text_address(jump_entry_code(entry))) {
<<<<<<< HEAD
=======
		/*
		 * This skips patching built-in __exit, which
		 * is part of init_section_contains() but is
		 * not part of kernel_text_address().
		 *
		 * Skipping built-in __exit is fine since it
		 * will never be executed.
		 */
>>>>>>> 7d2a07b7
		WARN_ONCE(!jump_entry_is_init(entry),
			  "can't patch jump_label at %pS",
			  (void *)jump_entry_code(entry));
		return false;
	}

	return true;
}

#ifndef HAVE_JUMP_LABEL_BATCH
static void __jump_label_update(struct static_key *key,
				struct jump_entry *entry,
				struct jump_entry *stop,
				bool init)
{
	for (; (entry < stop) && (jump_entry_key(entry) == key); entry++) {
		if (jump_label_can_update(entry, init))
			arch_jump_label_transform(entry, jump_label_type(entry));
	}
}
#else
static void __jump_label_update(struct static_key *key,
				struct jump_entry *entry,
				struct jump_entry *stop,
				bool init)
{
	for (; (entry < stop) && (jump_entry_key(entry) == key); entry++) {

		if (!jump_label_can_update(entry, init))
			continue;

		if (!arch_jump_label_transform_queue(entry, jump_label_type(entry))) {
			/*
			 * Queue is full: Apply the current queue and try again.
			 */
			arch_jump_label_transform_apply();
			BUG_ON(!arch_jump_label_transform_queue(entry, jump_label_type(entry)));
		}
	}
	arch_jump_label_transform_apply();
}
#endif

void __init jump_label_init(void)
{
	struct jump_entry *iter_start = __start___jump_table;
	struct jump_entry *iter_stop = __stop___jump_table;
	struct static_key *key = NULL;
	struct jump_entry *iter;

	/*
	 * Since we are initializing the static_key.enabled field with
	 * with the 'raw' int values (to avoid pulling in atomic.h) in
	 * jump_label.h, let's make sure that is safe. There are only two
	 * cases to check since we initialize to 0 or 1.
	 */
	BUILD_BUG_ON((int)ATOMIC_INIT(0) != 0);
	BUILD_BUG_ON((int)ATOMIC_INIT(1) != 1);

	if (static_key_initialized)
		return;

	cpus_read_lock();
	jump_label_lock();
	jump_label_sort_entries(iter_start, iter_stop);

	for (iter = iter_start; iter < iter_stop; iter++) {
		struct static_key *iterk;
		bool in_init;

		/* rewrite NOPs */
		if (jump_label_type(iter) == JUMP_LABEL_NOP)
			arch_jump_label_transform_static(iter, JUMP_LABEL_NOP);

		in_init = init_section_contains((void *)jump_entry_code(iter), 1);
		jump_entry_set_init(iter, in_init);

		iterk = jump_entry_key(iter);
		if (iterk == key)
			continue;

		key = iterk;
		static_key_set_entries(key, iter);
	}
	static_key_initialized = true;
	jump_label_unlock();
	cpus_read_unlock();
}

#ifdef CONFIG_MODULES

static enum jump_label_type jump_label_init_type(struct jump_entry *entry)
{
	struct static_key *key = jump_entry_key(entry);
	bool type = static_key_type(key);
	bool branch = jump_entry_is_branch(entry);

	/* See the comment in linux/jump_label.h */
	return type ^ branch;
}

struct static_key_mod {
	struct static_key_mod *next;
	struct jump_entry *entries;
	struct module *mod;
};

static inline struct static_key_mod *static_key_mod(struct static_key *key)
{
	WARN_ON_ONCE(!static_key_linked(key));
	return (struct static_key_mod *)(key->type & ~JUMP_TYPE_MASK);
}

/***
 * key->type and key->next are the same via union.
 * This sets key->next and preserves the type bits.
 *
 * See additional comments above static_key_set_entries().
 */
static void static_key_set_mod(struct static_key *key,
			       struct static_key_mod *mod)
{
	unsigned long type;

	WARN_ON_ONCE((unsigned long)mod & JUMP_TYPE_MASK);
	type = key->type & JUMP_TYPE_MASK;
	key->next = mod;
	key->type |= type;
}

static int __jump_label_mod_text_reserved(void *start, void *end)
{
	struct module *mod;
	int ret;

	preempt_disable();
	mod = __module_text_address((unsigned long)start);
	WARN_ON_ONCE(__module_text_address((unsigned long)end) != mod);
	if (!try_module_get(mod))
		mod = NULL;
	preempt_enable();

	if (!mod)
		return 0;

	ret = __jump_label_text_reserved(mod->jump_entries,
				mod->jump_entries + mod->num_jump_entries,
				start, end, mod->state == MODULE_STATE_COMING);

	module_put(mod);

	return ret;
}

static void __jump_label_mod_update(struct static_key *key)
{
	struct static_key_mod *mod;

	for (mod = static_key_mod(key); mod; mod = mod->next) {
		struct jump_entry *stop;
		struct module *m;

		/*
		 * NULL if the static_key is defined in a module
		 * that does not use it
		 */
		if (!mod->entries)
			continue;

		m = mod->mod;
		if (!m)
			stop = __stop___jump_table;
		else
			stop = m->jump_entries + m->num_jump_entries;
		__jump_label_update(key, mod->entries, stop,
				    m && m->state == MODULE_STATE_COMING);
	}
}

/***
 * apply_jump_label_nops - patch module jump labels with arch_get_jump_label_nop()
 * @mod: module to patch
 *
 * Allow for run-time selection of the optimal nops. Before the module
 * loads patch these with arch_get_jump_label_nop(), which is specified by
 * the arch specific jump label code.
 */
void jump_label_apply_nops(struct module *mod)
{
	struct jump_entry *iter_start = mod->jump_entries;
	struct jump_entry *iter_stop = iter_start + mod->num_jump_entries;
	struct jump_entry *iter;

	/* if the module doesn't have jump label entries, just return */
	if (iter_start == iter_stop)
		return;

	for (iter = iter_start; iter < iter_stop; iter++) {
		/* Only write NOPs for arch_branch_static(). */
		if (jump_label_init_type(iter) == JUMP_LABEL_NOP)
			arch_jump_label_transform_static(iter, JUMP_LABEL_NOP);
	}
}

static int jump_label_add_module(struct module *mod)
{
	struct jump_entry *iter_start = mod->jump_entries;
	struct jump_entry *iter_stop = iter_start + mod->num_jump_entries;
	struct jump_entry *iter;
	struct static_key *key = NULL;
	struct static_key_mod *jlm, *jlm2;

	/* if the module doesn't have jump label entries, just return */
	if (iter_start == iter_stop)
		return 0;

	jump_label_sort_entries(iter_start, iter_stop);

	for (iter = iter_start; iter < iter_stop; iter++) {
		struct static_key *iterk;
		bool in_init;

		in_init = within_module_init(jump_entry_code(iter), mod);
		jump_entry_set_init(iter, in_init);

		iterk = jump_entry_key(iter);
		if (iterk == key)
			continue;

		key = iterk;
		if (within_module((unsigned long)key, mod)) {
			static_key_set_entries(key, iter);
			continue;
		}
		jlm = kzalloc(sizeof(struct static_key_mod), GFP_KERNEL);
		if (!jlm)
			return -ENOMEM;
		if (!static_key_linked(key)) {
			jlm2 = kzalloc(sizeof(struct static_key_mod),
				       GFP_KERNEL);
			if (!jlm2) {
				kfree(jlm);
				return -ENOMEM;
			}
			preempt_disable();
			jlm2->mod = __module_address((unsigned long)key);
			preempt_enable();
			jlm2->entries = static_key_entries(key);
			jlm2->next = NULL;
			static_key_set_mod(key, jlm2);
			static_key_set_linked(key);
		}
		jlm->mod = mod;
		jlm->entries = iter;
		jlm->next = static_key_mod(key);
		static_key_set_mod(key, jlm);
		static_key_set_linked(key);

		/* Only update if we've changed from our initial state */
		if (jump_label_type(iter) != jump_label_init_type(iter))
			__jump_label_update(key, iter, iter_stop, true);
	}

	return 0;
}

static void jump_label_del_module(struct module *mod)
{
	struct jump_entry *iter_start = mod->jump_entries;
	struct jump_entry *iter_stop = iter_start + mod->num_jump_entries;
	struct jump_entry *iter;
	struct static_key *key = NULL;
	struct static_key_mod *jlm, **prev;

	for (iter = iter_start; iter < iter_stop; iter++) {
		if (jump_entry_key(iter) == key)
			continue;

		key = jump_entry_key(iter);

		if (within_module((unsigned long)key, mod))
			continue;

		/* No memory during module load */
		if (WARN_ON(!static_key_linked(key)))
			continue;

		prev = &key->next;
		jlm = static_key_mod(key);

		while (jlm && jlm->mod != mod) {
			prev = &jlm->next;
			jlm = jlm->next;
		}

		/* No memory during module load */
		if (WARN_ON(!jlm))
			continue;

		if (prev == &key->next)
			static_key_set_mod(key, jlm->next);
		else
			*prev = jlm->next;

		kfree(jlm);

		jlm = static_key_mod(key);
		/* if only one etry is left, fold it back into the static_key */
		if (jlm->next == NULL) {
			static_key_set_entries(key, jlm->entries);
			static_key_clear_linked(key);
			kfree(jlm);
		}
	}
}

static int
jump_label_module_notify(struct notifier_block *self, unsigned long val,
			 void *data)
{
	struct module *mod = data;
	int ret = 0;

	cpus_read_lock();
	jump_label_lock();

	switch (val) {
	case MODULE_STATE_COMING:
		ret = jump_label_add_module(mod);
		if (ret) {
			WARN(1, "Failed to allocate memory: jump_label may not work properly.\n");
			jump_label_del_module(mod);
		}
		break;
	case MODULE_STATE_GOING:
		jump_label_del_module(mod);
		break;
	}

	jump_label_unlock();
	cpus_read_unlock();

	return notifier_from_errno(ret);
}

static struct notifier_block jump_label_module_nb = {
	.notifier_call = jump_label_module_notify,
	.priority = 1, /* higher than tracepoints */
};

static __init int jump_label_init_module(void)
{
	return register_module_notifier(&jump_label_module_nb);
}
early_initcall(jump_label_init_module);

#endif /* CONFIG_MODULES */

/***
 * jump_label_text_reserved - check if addr range is reserved
 * @start: start text addr
 * @end: end text addr
 *
 * checks if the text addr located between @start and @end
 * overlaps with any of the jump label patch addresses. Code
 * that wants to modify kernel text should first verify that
 * it does not overlap with any of the jump label addresses.
 * Caller must hold jump_label_mutex.
 *
 * returns 1 if there is an overlap, 0 otherwise
 */
int jump_label_text_reserved(void *start, void *end)
{
	bool init = system_state < SYSTEM_RUNNING;
	int ret = __jump_label_text_reserved(__start___jump_table,
			__stop___jump_table, start, end, init);

	if (ret)
		return ret;

#ifdef CONFIG_MODULES
	ret = __jump_label_mod_text_reserved(start, end);
#endif
	return ret;
}

static void jump_label_update(struct static_key *key)
{
	struct jump_entry *stop = __stop___jump_table;
	bool init = system_state < SYSTEM_RUNNING;
	struct jump_entry *entry;
#ifdef CONFIG_MODULES
	struct module *mod;

	if (static_key_linked(key)) {
		__jump_label_mod_update(key);
		return;
	}

	preempt_disable();
	mod = __module_address((unsigned long)key);
	if (mod) {
		stop = mod->jump_entries + mod->num_jump_entries;
		init = mod->state == MODULE_STATE_COMING;
	}
	preempt_enable();
#endif
	entry = static_key_entries(key);
	/* if there are no users, entry can be NULL */
	if (entry)
		__jump_label_update(key, entry, stop, init);
}

#ifdef CONFIG_STATIC_KEYS_SELFTEST
static DEFINE_STATIC_KEY_TRUE(sk_true);
static DEFINE_STATIC_KEY_FALSE(sk_false);

static __init int jump_label_test(void)
{
	int i;

	for (i = 0; i < 2; i++) {
		WARN_ON(static_key_enabled(&sk_true.key) != true);
		WARN_ON(static_key_enabled(&sk_false.key) != false);

		WARN_ON(!static_branch_likely(&sk_true));
		WARN_ON(!static_branch_unlikely(&sk_true));
		WARN_ON(static_branch_likely(&sk_false));
		WARN_ON(static_branch_unlikely(&sk_false));

		static_branch_disable(&sk_true);
		static_branch_enable(&sk_false);

		WARN_ON(static_key_enabled(&sk_true.key) == true);
		WARN_ON(static_key_enabled(&sk_false.key) == false);

		WARN_ON(static_branch_likely(&sk_true));
		WARN_ON(static_branch_unlikely(&sk_true));
		WARN_ON(!static_branch_likely(&sk_false));
		WARN_ON(!static_branch_unlikely(&sk_false));

		static_branch_enable(&sk_true);
		static_branch_disable(&sk_false);
	}

	return 0;
}
early_initcall(jump_label_test);
#endif /* STATIC_KEYS_SELFTEST */<|MERGE_RESOLUTION|>--- conflicted
+++ resolved
@@ -409,8 +409,6 @@
 		return false;
 
 	if (!kernel_text_address(jump_entry_code(entry))) {
-<<<<<<< HEAD
-=======
 		/*
 		 * This skips patching built-in __exit, which
 		 * is part of init_section_contains() but is
@@ -419,7 +417,6 @@
 		 * Skipping built-in __exit is fine since it
 		 * will never be executed.
 		 */
->>>>>>> 7d2a07b7
 		WARN_ONCE(!jump_entry_is_init(entry),
 			  "can't patch jump_label at %pS",
 			  (void *)jump_entry_code(entry));
