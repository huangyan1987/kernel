--- conflicted
+++ resolved
@@ -650,13 +650,10 @@
 
  Thaw:
 	thaw_processes();
-<<<<<<< HEAD
-=======
 
 	/* Don't bother checking whether freezer_test_done is true */
 	freezer_test_done = false;
 
->>>>>>> b0b9e5c5
  Free_bitmaps:
 	free_basic_memory_bitmaps();
  Exit:
