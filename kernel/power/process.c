--- conflicted
+++ resolved
@@ -209,17 +209,4 @@
 
 	schedule();
 	printk("done.\n");
-<<<<<<< HEAD
-}
-
-void thaw_kernel_threads(void)
-{
-	printk("Restarting kernel threads ... ");
-	thaw_workqueues();
-	thaw_tasks(true);
-	schedule();
-	printk("done.\n");
-}
-=======
-}
->>>>>>> 6f5c871d
+}