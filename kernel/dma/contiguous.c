--- conflicted
+++ resolved
@@ -50,7 +50,6 @@
 #include <linux/sizes.h>
 #include <linux/dma-map-ops.h>
 #include <linux/cma.h>
-#include <linux/of_fdt.h>
 
 #ifdef CONFIG_CMA_SIZE_MBYTES
 #define CMA_SIZE_MBYTES CONFIG_CMA_SIZE_MBYTES
@@ -174,15 +173,6 @@
 
 	pr_debug("%s(limit %08lx)\n", __func__, (unsigned long)limit);
 
-#ifdef CONFIG_OF_EARLY_FLATTREE
-	if (size_cmdline == -1) {
-		/* bsc#1123536: Reserve 64 MiB of CMA for RPi3's VC4. */
-		static const char model_name[] = "Raspberry Pi 3";
-		const char* model = of_flat_dt_get_machine_name();
-		if (model && !strncmp(model, model_name, strlen(model_name)))
-			size_cmdline = 64 << 20;
-	}
-#endif
 	if (size_cmdline != -1) {
 		selected_size = size_cmdline;
 		selected_base = base_cmdline;
@@ -302,15 +292,9 @@
  * @size:  Requested allocation size.
  * @gfp:   Allocation flags.
  *
-<<<<<<< HEAD
- * This function allocates contiguous memory buffer for specified device. It
- * tries to use device specific contiguous memory area if available, or the
- * default global one.
-=======
  * tries to use device specific contiguous memory area if available, or it
  * tries to use per-numa cma, if the allocation fails, it will fallback to
  * try default global one.
->>>>>>> 7d2a07b7
  *
  * Note that it bypass one-page size of allocations from the per-numa and
  * global area as the addresses within one page are always contiguous, so
@@ -319,22 +303,15 @@
  */
 struct page *dma_alloc_contiguous(struct device *dev, size_t size, gfp_t gfp)
 {
-<<<<<<< HEAD
-=======
 #ifdef CONFIG_DMA_PERNUMA_CMA
 	int nid = dev_to_node(dev);
 #endif
 
->>>>>>> 7d2a07b7
 	/* CMA can be used only in the context which permits sleeping */
 	if (!gfpflags_allow_blocking(gfp))
 		return NULL;
 	if (dev->cma_area)
 		return cma_alloc_aligned(dev->cma_area, size, gfp);
-<<<<<<< HEAD
-	if (size <= PAGE_SIZE || !dma_contiguous_default_area)
-		return NULL;
-=======
 	if (size <= PAGE_SIZE)
 		return NULL;
 
@@ -353,7 +330,6 @@
 	if (!dma_contiguous_default_area)
 		return NULL;
 
->>>>>>> 7d2a07b7
 	return cma_alloc_aligned(dma_contiguous_default_area, size, gfp);
 }
 
@@ -454,11 +430,7 @@
 	dma_contiguous_early_fixup(rmem->base, rmem->size);
 
 	if (default_cma)
-<<<<<<< HEAD
-		dma_contiguous_set_default(cma);
-=======
 		dma_contiguous_default_area = cma;
->>>>>>> 7d2a07b7
 
 	rmem->ops = &rmem_cma_ops;
 	rmem->priv = cma;
