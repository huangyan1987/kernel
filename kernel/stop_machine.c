/*
 * kernel/stop_machine.c
 *
 * Copyright (C) 2008, 2005	IBM Corporation.
 * Copyright (C) 2008, 2005	Rusty Russell rusty@rustcorp.com.au
 * Copyright (C) 2010		SUSE Linux Products GmbH
 * Copyright (C) 2010		Tejun Heo <tj@kernel.org>
 *
 * This file is released under the GPLv2 and any later version.
 */
#include <linux/completion.h>
#include <linux/cpu.h>
#include <linux/init.h>
#include <linux/kthread.h>
#include <linux/module.h>
#include <linux/percpu.h>
#include <linux/sched.h>
#include <linux/stop_machine.h>
#include <linux/interrupt.h>
#include <linux/kallsyms.h>

#include <linux/atomic.h>

/*
 * Structure to determine completion condition and record errors.  May
 * be shared by works on different cpus.
 */
struct cpu_stop_done {
	atomic_t		nr_todo;	/* nr left to execute */
	bool			executed;	/* actually executed? */
	int			ret;		/* collected return value */
	struct completion	completion;	/* fired if nr_todo reaches 0 */
};

/* the actual stopper, one per every possible cpu, enabled on online cpus */
struct cpu_stopper {
	spinlock_t		lock;
	bool			enabled;	/* is this stopper enabled? */
	struct list_head	works;		/* list of pending works */
	struct task_struct	*thread;	/* stopper thread */
};

static DEFINE_PER_CPU(struct cpu_stopper, cpu_stopper);

static void cpu_stop_init_done(struct cpu_stop_done *done, unsigned int nr_todo)
{
	memset(done, 0, sizeof(*done));
	atomic_set(&done->nr_todo, nr_todo);
	init_completion(&done->completion);
}

/* signal completion unless @done is NULL */
static void cpu_stop_signal_done(struct cpu_stop_done *done, bool executed)
{
	if (done) {
		if (executed)
			done->executed = true;
		if (atomic_dec_and_test(&done->nr_todo))
			complete(&done->completion);
	}
}

/* queue @work to @stopper.  if offline, @work is completed immediately */
static void cpu_stop_queue_work(struct cpu_stopper *stopper,
				struct cpu_stop_work *work)
{
	unsigned long flags;

	spin_lock_irqsave(&stopper->lock, flags);

	if (stopper->enabled) {
		list_add_tail(&work->list, &stopper->works);
		wake_up_process(stopper->thread);
	} else
		cpu_stop_signal_done(work->done, false);

	spin_unlock_irqrestore(&stopper->lock, flags);
}

/**
 * stop_one_cpu - stop a cpu
 * @cpu: cpu to stop
 * @fn: function to execute
 * @arg: argument to @fn
 *
 * Execute @fn(@arg) on @cpu.  @fn is run in a process context with
 * the highest priority preempting any task on the cpu and
 * monopolizing it.  This function returns after the execution is
 * complete.
 *
 * This function doesn't guarantee @cpu stays online till @fn
 * completes.  If @cpu goes down in the middle, execution may happen
 * partially or fully on different cpus.  @fn should either be ready
 * for that or the caller should ensure that @cpu stays online until
 * this function completes.
 *
 * CONTEXT:
 * Might sleep.
 *
 * RETURNS:
 * -ENOENT if @fn(@arg) was not executed because @cpu was offline;
 * otherwise, the return value of @fn.
 */
int stop_one_cpu(unsigned int cpu, cpu_stop_fn_t fn, void *arg)
{
	struct cpu_stop_done done;
	struct cpu_stop_work work = { .fn = fn, .arg = arg, .done = &done };

	cpu_stop_init_done(&done, 1);
	cpu_stop_queue_work(&per_cpu(cpu_stopper, cpu), &work);
	wait_for_completion(&done.completion);
	return done.executed ? done.ret : -ENOENT;
}

/**
 * stop_one_cpu_nowait - stop a cpu but don't wait for completion
 * @cpu: cpu to stop
 * @fn: function to execute
 * @arg: argument to @fn
 *
 * Similar to stop_one_cpu() but doesn't wait for completion.  The
 * caller is responsible for ensuring @work_buf is currently unused
 * and will remain untouched until stopper starts executing @fn.
 *
 * CONTEXT:
 * Don't care.
 */
void stop_one_cpu_nowait(unsigned int cpu, cpu_stop_fn_t fn, void *arg,
			struct cpu_stop_work *work_buf)
{
	*work_buf = (struct cpu_stop_work){ .fn = fn, .arg = arg, };
	cpu_stop_queue_work(&per_cpu(cpu_stopper, cpu), work_buf);
}

/* static data for stop_cpus */
static DEFINE_MUTEX(stop_cpus_mutex);
static DEFINE_PER_CPU(struct cpu_stop_work, stop_cpus_work);

static void queue_stop_cpus_work(const struct cpumask *cpumask,
				 cpu_stop_fn_t fn, void *arg,
				 struct cpu_stop_done *done)
{
	struct cpu_stop_work *work;
	unsigned int cpu;

	/* initialize works and done */
	for_each_cpu(cpu, cpumask) {
		work = &per_cpu(stop_cpus_work, cpu);
		work->fn = fn;
		work->arg = arg;
		work->done = done;
	}

	/*
	 * Disable preemption while queueing to avoid getting
	 * preempted by a stopper which might wait for other stoppers
	 * to enter @fn which can lead to deadlock.
	 */
	preempt_disable();
	for_each_cpu(cpu, cpumask)
		cpu_stop_queue_work(&per_cpu(cpu_stopper, cpu),
				    &per_cpu(stop_cpus_work, cpu));
	preempt_enable();
}

static int __stop_cpus(const struct cpumask *cpumask,
		       cpu_stop_fn_t fn, void *arg)
{
	struct cpu_stop_done done;

	cpu_stop_init_done(&done, cpumask_weight(cpumask));
	queue_stop_cpus_work(cpumask, fn, arg, &done);
	wait_for_completion(&done.completion);
	return done.executed ? done.ret : -ENOENT;
}

/**
 * stop_cpus - stop multiple cpus
 * @cpumask: cpus to stop
 * @fn: function to execute
 * @arg: argument to @fn
 *
 * Execute @fn(@arg) on online cpus in @cpumask.  On each target cpu,
 * @fn is run in a process context with the highest priority
 * preempting any task on the cpu and monopolizing it.  This function
 * returns after all executions are complete.
 *
 * This function doesn't guarantee the cpus in @cpumask stay online
 * till @fn completes.  If some cpus go down in the middle, execution
 * on the cpu may happen partially or fully on different cpus.  @fn
 * should either be ready for that or the caller should ensure that
 * the cpus stay online until this function completes.
 *
 * All stop_cpus() calls are serialized making it safe for @fn to wait
 * for all cpus to start executing it.
 *
 * CONTEXT:
 * Might sleep.
 *
 * RETURNS:
 * -ENOENT if @fn(@arg) was not executed at all because all cpus in
 * @cpumask were offline; otherwise, 0 if all executions of @fn
 * returned 0, any non zero return value if any returned non zero.
 */
int stop_cpus(const struct cpumask *cpumask, cpu_stop_fn_t fn, void *arg)
{
	int ret;

	/* static works are used, process one request at a time */
	mutex_lock(&stop_cpus_mutex);
	ret = __stop_cpus(cpumask, fn, arg);
	mutex_unlock(&stop_cpus_mutex);
	return ret;
}

/**
 * try_stop_cpus - try to stop multiple cpus
 * @cpumask: cpus to stop
 * @fn: function to execute
 * @arg: argument to @fn
 *
 * Identical to stop_cpus() except that it fails with -EAGAIN if
 * someone else is already using the facility.
 *
 * CONTEXT:
 * Might sleep.
 *
 * RETURNS:
 * -EAGAIN if someone else is already stopping cpus, -ENOENT if
 * @fn(@arg) was not executed at all because all cpus in @cpumask were
 * offline; otherwise, 0 if all executions of @fn returned 0, any non
 * zero return value if any returned non zero.
 */
int try_stop_cpus(const struct cpumask *cpumask, cpu_stop_fn_t fn, void *arg)
{
	int ret;

	/* static works are used, process one request at a time */
	if (!mutex_trylock(&stop_cpus_mutex))
		return -EAGAIN;
	ret = __stop_cpus(cpumask, fn, arg);
	mutex_unlock(&stop_cpus_mutex);
	return ret;
}

static int cpu_stopper_thread(void *data)
{
	struct cpu_stopper *stopper = data;
	struct cpu_stop_work *work;
	int ret;

repeat:
	set_current_state(TASK_INTERRUPTIBLE);	/* mb paired w/ kthread_stop */

	if (kthread_should_stop()) {
		__set_current_state(TASK_RUNNING);
		return 0;
	}

	work = NULL;
	spin_lock_irq(&stopper->lock);
	if (!list_empty(&stopper->works)) {
		work = list_first_entry(&stopper->works,
					struct cpu_stop_work, list);
		list_del_init(&work->list);
	}
	spin_unlock_irq(&stopper->lock);

	if (work) {
		cpu_stop_fn_t fn = work->fn;
		void *arg = work->arg;
		struct cpu_stop_done *done = work->done;
		char ksym_buf[KSYM_NAME_LEN] __maybe_unused;

		__set_current_state(TASK_RUNNING);

		/* cpu stop callbacks are not allowed to sleep */
		preempt_disable();

		ret = fn(arg);
		if (ret)
			done->ret = ret;

		/* restore preemption and check it's still balanced */
		preempt_enable();
		WARN_ONCE(preempt_count(),
			  "cpu_stop: %s(%p) leaked preempt count\n",
			  kallsyms_lookup((unsigned long)fn, NULL, NULL, NULL,
					  ksym_buf), arg);

		cpu_stop_signal_done(done, true);
	} else
		schedule();

	goto repeat;
}

extern void sched_set_stop_task(int cpu, struct task_struct *stop);

/* manage stopper for a cpu, mostly lifted from sched migration thread mgmt */
static int __cpuinit cpu_stop_cpu_callback(struct notifier_block *nfb,
					   unsigned long action, void *hcpu)
{
	unsigned int cpu = (unsigned long)hcpu;
	struct cpu_stopper *stopper = &per_cpu(cpu_stopper, cpu);
	struct task_struct *p;

	switch (action & ~CPU_TASKS_FROZEN) {
	case CPU_UP_PREPARE:
		BUG_ON(stopper->thread || stopper->enabled ||
		       !list_empty(&stopper->works));
		p = kthread_create_on_node(cpu_stopper_thread,
					   stopper,
					   cpu_to_node(cpu),
					   "migration/%d", cpu);
		if (IS_ERR(p))
			return notifier_from_errno(PTR_ERR(p));
		get_task_struct(p);
		kthread_bind(p, cpu);
		sched_set_stop_task(cpu, p);
		stopper->thread = p;
		break;

	case CPU_ONLINE:
		/* strictly unnecessary, as first user will wake it */
		wake_up_process(stopper->thread);
		/* mark enabled */
		spin_lock_irq(&stopper->lock);
		stopper->enabled = true;
		spin_unlock_irq(&stopper->lock);
		break;

#ifdef CONFIG_HOTPLUG_CPU
	case CPU_UP_CANCELED:
	case CPU_POST_DEAD:
	{
		struct cpu_stop_work *work;

		sched_set_stop_task(cpu, NULL);
		/* kill the stopper */
		kthread_stop(stopper->thread);
		/* drain remaining works */
		spin_lock_irq(&stopper->lock);
		list_for_each_entry(work, &stopper->works, list)
			cpu_stop_signal_done(work->done, false);
		stopper->enabled = false;
		spin_unlock_irq(&stopper->lock);
		/* release the stopper */
		put_task_struct(stopper->thread);
		stopper->thread = NULL;
		break;
	}
#endif
	}

	return NOTIFY_OK;
}

/*
 * Give it a higher priority so that cpu stopper is available to other
 * cpu notifiers.  It currently shares the same priority as sched
 * migration_notifier.
 */
static struct notifier_block __cpuinitdata cpu_stop_cpu_notifier = {
	.notifier_call	= cpu_stop_cpu_callback,
	.priority	= 10,
};

static int __init cpu_stop_init(void)
{
	void *bcpu = (void *)(long)smp_processor_id();
	unsigned int cpu;
	int err;

	for_each_possible_cpu(cpu) {
		struct cpu_stopper *stopper = &per_cpu(cpu_stopper, cpu);

		spin_lock_init(&stopper->lock);
		INIT_LIST_HEAD(&stopper->works);
	}

	/* start one for the boot cpu */
	err = cpu_stop_cpu_callback(&cpu_stop_cpu_notifier, CPU_UP_PREPARE,
				    bcpu);
	BUG_ON(err != NOTIFY_OK);
	cpu_stop_cpu_callback(&cpu_stop_cpu_notifier, CPU_ONLINE, bcpu);
	register_cpu_notifier(&cpu_stop_cpu_notifier);

	return 0;
}
early_initcall(cpu_stop_init);

#ifdef CONFIG_STOP_MACHINE

/* This controls the threads on each CPU. */
enum stopmachine_state {
	/* Dummy starting state for thread. */
	STOPMACHINE_NONE,
	/* Awaiting everyone to be scheduled. */
	STOPMACHINE_PREPARE,
	/* Disable interrupts. */
	STOPMACHINE_DISABLE_IRQ,
	/* Run the function */
	STOPMACHINE_RUN,
	/* Exit */
	STOPMACHINE_EXIT,
};

struct stop_machine_data {
	int			(*fn)(void *);
	void			*data;
	/* Like num_online_cpus(), but hotplug cpu uses us, so we need this. */
	unsigned int		num_threads;
	const struct cpumask	*active_cpus;

	enum stopmachine_state	state;
	atomic_t		thread_ack;
};

static void set_state(struct stop_machine_data *smdata,
		      enum stopmachine_state newstate)
{
	/* Reset ack counter. */
	atomic_set(&smdata->thread_ack, smdata->num_threads);
	smp_wmb();
	smdata->state = newstate;
}

/* Last one to ack a state moves to the next state. */
static void ack_state(struct stop_machine_data *smdata)
{
	if (atomic_dec_and_test(&smdata->thread_ack))
		set_state(smdata, smdata->state + 1);
}

/* This is the cpu_stop function which stops the CPU. */
static int stop_machine_cpu_stop(void *data)
{
	struct stop_machine_data *smdata = data;
	enum stopmachine_state curstate = STOPMACHINE_NONE;
	int cpu = smp_processor_id(), err = 0;
	unsigned long flags;
	bool is_active;

	/*
<<<<<<< HEAD
	 * When called from stop_machine_from_offline_cpu(), irq might
=======
	 * When called from stop_machine_from_inactive_cpu(), irq might
>>>>>>> fcb8ce5c
	 * already be disabled.  Save the state and restore it on exit.
	 */
	local_save_flags(flags);

	if (!smdata->active_cpus)
		is_active = cpu == cpumask_first(cpu_online_mask);
	else
		is_active = cpumask_test_cpu(cpu, smdata->active_cpus);

	/* Simple state machine */
	do {
		/* Chill out and ensure we re-read stopmachine_state. */
		cpu_relax();
		if (smdata->state != curstate) {
			curstate = smdata->state;
			switch (curstate) {
			case STOPMACHINE_DISABLE_IRQ:
				local_irq_disable();
				hard_irq_disable();
				break;
			case STOPMACHINE_RUN:
				if (is_active)
					err = smdata->fn(smdata->data);
				break;
			default:
				break;
			}
			ack_state(smdata);
		}
	} while (curstate != STOPMACHINE_EXIT);

	local_irq_restore(flags);
	return err;
}

/**
 * stop_machine - freeze the machine on all online CPUs and run this function
 * @fn: the function to run
 * @data: the data ptr for the @fn()
 * @cpus: the cpus to run the @fn() on (NULL = any online cpu)
 *
 * This causes a thread to be scheduled on every cpu, each of which
 * disables interrupts.  The result is that no one is holding a spinlock or
 * inside any other preempt-disabled region when @fn() runs.
 *
 * This can be thought of as a very heavy write lock, equivalent to
 * grabbing every spinlock in the kernel.
 *
 * CONTEXT:
 * Might sleep.  Temporarily stops all online CPUs.
 *
 * RETURNS:
 * 0 if all executions of @fn returned 0, any non zero return value if any
 * returned non zero.
 */
int stop_machine(int (*fn)(void *), void *data, const struct cpumask *cpus)
{
	struct stop_machine_data smdata = { .fn = fn, .data = data,
					    .active_cpus = cpus };
	int ret;

	/* No CPUs can come up or down during this. */
	get_online_cpus();
	smdata.num_threads = num_online_cpus(),

	/* Set the initial state and stop all online cpus. */
	set_state(&smdata, STOPMACHINE_PREPARE);
	ret = stop_cpus(cpu_online_mask, stop_machine_cpu_stop, &smdata);

	put_online_cpus();
	return ret;
}
EXPORT_SYMBOL_GPL(stop_machine);

/**
 * stop_machine_from_offline_cpu - stop_machine() from offline CPU
 * @fn: the function to run
 * @data: the data ptr for the @fn()
 * @cpus: the cpus to run the @fn() on (NULL = any online cpu)
 *
 * This is identical to stop_machine() but can be called from a CPU which
 * isn't online.  The local CPU is in the process of hotplug (so no other
 * CPU hotplug can start) and not marked online and doesn't have enough
 * context to sleep.
 *
 * This function provides stop_machine() functionality for such state by
 * using busy-wait for synchronization and executing @fn directly for local
 * CPU.
 *
 * CONTEXT:
 * Local CPU is offline.  Temporarily stops all online CPUs.
 *
 * RETURNS:
 * 0 if all executions of @fn returned 0, any non zero return value if any
 * returned non zero.
 */
int stop_machine_from_offline_cpu(int (*fn)(void *), void *data,
				  const struct cpumask *cpus)
{
	struct stop_machine_data smdata = { .fn = fn, .data = data,
					    .active_cpus = cpus };
	struct cpu_stop_done done;
	int ret;

	/* Local CPU must be offline and CPU hotplug in progress. */
	BUG_ON(cpu_online(raw_smp_processor_id()));
	smdata.num_threads = num_online_cpus() + 1;	/* +1 for local */

	/* No proper task established and can't sleep - busy wait for lock. */
	while (!mutex_trylock(&stop_cpus_mutex))
		cpu_relax();

	/* Schedule work on other CPUs and execute directly for local CPU */
	set_state(&smdata, STOPMACHINE_PREPARE);
	cpu_stop_init_done(&done, num_online_cpus());
	queue_stop_cpus_work(cpu_online_mask, stop_machine_cpu_stop, &smdata,
			     &done);
	ret = stop_machine_cpu_stop(&smdata);

	/* Busy wait for completion. */
	while (!completion_done(&done.completion))
		cpu_relax();

	mutex_unlock(&stop_cpus_mutex);
	return ret ?: done.ret;
}

/**
 * stop_machine_from_inactive_cpu - stop_machine() from inactive CPU
 * @fn: the function to run
 * @data: the data ptr for the @fn()
 * @cpus: the cpus to run the @fn() on (NULL = any online cpu)
 *
 * This is identical to stop_machine() but can be called from a CPU which
 * is not active.  The local CPU is in the process of hotplug (so no other
 * CPU hotplug can start) and not marked active and doesn't have enough
 * context to sleep.
 *
 * This function provides stop_machine() functionality for such state by
 * using busy-wait for synchronization and executing @fn directly for local
 * CPU.
 *
 * CONTEXT:
 * Local CPU is inactive.  Temporarily stops all active CPUs.
 *
 * RETURNS:
 * 0 if all executions of @fn returned 0, any non zero return value if any
 * returned non zero.
 */
int stop_machine_from_inactive_cpu(int (*fn)(void *), void *data,
				  const struct cpumask *cpus)
{
	struct stop_machine_data smdata = { .fn = fn, .data = data,
					    .active_cpus = cpus };
	struct cpu_stop_done done;
	int ret;

	/* Local CPU must be inactive and CPU hotplug in progress. */
	BUG_ON(cpu_active(raw_smp_processor_id()));
	smdata.num_threads = num_active_cpus() + 1;	/* +1 for local */

	/* No proper task established and can't sleep - busy wait for lock. */
	while (!mutex_trylock(&stop_cpus_mutex))
		cpu_relax();

	/* Schedule work on other CPUs and execute directly for local CPU */
	set_state(&smdata, STOPMACHINE_PREPARE);
	cpu_stop_init_done(&done, num_active_cpus());
	queue_stop_cpus_work(cpu_active_mask, stop_machine_cpu_stop, &smdata,
			     &done);
	ret = stop_machine_cpu_stop(&smdata);

	/* Busy wait for completion. */
	while (!completion_done(&done.completion))
		cpu_relax();

	mutex_unlock(&stop_cpus_mutex);
	return ret ?: done.ret;
}

#endif	/* CONFIG_STOP_MACHINE */<|MERGE_RESOLUTION|>--- conflicted
+++ resolved
@@ -443,11 +443,7 @@
 	bool is_active;
 
 	/*
-<<<<<<< HEAD
-	 * When called from stop_machine_from_offline_cpu(), irq might
-=======
 	 * When called from stop_machine_from_inactive_cpu(), irq might
->>>>>>> fcb8ce5c
 	 * already be disabled.  Save the state and restore it on exit.
 	 */
 	local_save_flags(flags);
@@ -483,97 +479,28 @@
 	return err;
 }
 
-/**
- * stop_machine - freeze the machine on all online CPUs and run this function
- * @fn: the function to run
- * @data: the data ptr for the @fn()
- * @cpus: the cpus to run the @fn() on (NULL = any online cpu)
- *
- * This causes a thread to be scheduled on every cpu, each of which
- * disables interrupts.  The result is that no one is holding a spinlock or
- * inside any other preempt-disabled region when @fn() runs.
- *
- * This can be thought of as a very heavy write lock, equivalent to
- * grabbing every spinlock in the kernel.
- *
- * CONTEXT:
- * Might sleep.  Temporarily stops all online CPUs.
- *
- * RETURNS:
- * 0 if all executions of @fn returned 0, any non zero return value if any
- * returned non zero.
- */
+int __stop_machine(int (*fn)(void *), void *data, const struct cpumask *cpus)
+{
+	struct stop_machine_data smdata = { .fn = fn, .data = data,
+					    .num_threads = num_online_cpus(),
+					    .active_cpus = cpus };
+
+	/* Set the initial state and stop all online cpus. */
+	set_state(&smdata, STOPMACHINE_PREPARE);
+	return stop_cpus(cpu_online_mask, stop_machine_cpu_stop, &smdata);
+}
+
 int stop_machine(int (*fn)(void *), void *data, const struct cpumask *cpus)
 {
-	struct stop_machine_data smdata = { .fn = fn, .data = data,
-					    .active_cpus = cpus };
 	int ret;
 
 	/* No CPUs can come up or down during this. */
 	get_online_cpus();
-	smdata.num_threads = num_online_cpus(),
-
-	/* Set the initial state and stop all online cpus. */
-	set_state(&smdata, STOPMACHINE_PREPARE);
-	ret = stop_cpus(cpu_online_mask, stop_machine_cpu_stop, &smdata);
-
+	ret = __stop_machine(fn, data, cpus);
 	put_online_cpus();
 	return ret;
 }
 EXPORT_SYMBOL_GPL(stop_machine);
-
-/**
- * stop_machine_from_offline_cpu - stop_machine() from offline CPU
- * @fn: the function to run
- * @data: the data ptr for the @fn()
- * @cpus: the cpus to run the @fn() on (NULL = any online cpu)
- *
- * This is identical to stop_machine() but can be called from a CPU which
- * isn't online.  The local CPU is in the process of hotplug (so no other
- * CPU hotplug can start) and not marked online and doesn't have enough
- * context to sleep.
- *
- * This function provides stop_machine() functionality for such state by
- * using busy-wait for synchronization and executing @fn directly for local
- * CPU.
- *
- * CONTEXT:
- * Local CPU is offline.  Temporarily stops all online CPUs.
- *
- * RETURNS:
- * 0 if all executions of @fn returned 0, any non zero return value if any
- * returned non zero.
- */
-int stop_machine_from_offline_cpu(int (*fn)(void *), void *data,
-				  const struct cpumask *cpus)
-{
-	struct stop_machine_data smdata = { .fn = fn, .data = data,
-					    .active_cpus = cpus };
-	struct cpu_stop_done done;
-	int ret;
-
-	/* Local CPU must be offline and CPU hotplug in progress. */
-	BUG_ON(cpu_online(raw_smp_processor_id()));
-	smdata.num_threads = num_online_cpus() + 1;	/* +1 for local */
-
-	/* No proper task established and can't sleep - busy wait for lock. */
-	while (!mutex_trylock(&stop_cpus_mutex))
-		cpu_relax();
-
-	/* Schedule work on other CPUs and execute directly for local CPU */
-	set_state(&smdata, STOPMACHINE_PREPARE);
-	cpu_stop_init_done(&done, num_online_cpus());
-	queue_stop_cpus_work(cpu_online_mask, stop_machine_cpu_stop, &smdata,
-			     &done);
-	ret = stop_machine_cpu_stop(&smdata);
-
-	/* Busy wait for completion. */
-	while (!completion_done(&done.completion))
-		cpu_relax();
-
-	mutex_unlock(&stop_cpus_mutex);
-	return ret ?: done.ret;
-}
 
 /**
  * stop_machine_from_inactive_cpu - stop_machine() from inactive CPU
