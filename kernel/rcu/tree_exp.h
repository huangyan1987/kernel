--- conflicted
+++ resolved
@@ -240,8 +240,6 @@
 		return;
 	}
 	WRITE_ONCE(rnp->expmask, rnp->expmask & ~mask);
-<<<<<<< HEAD
-=======
 	for_each_leaf_node_cpu_mask(rnp, cpu, mask) {
 		rdp = per_cpu_ptr(&rcu_data, cpu);
 		if (!IS_ENABLED(CONFIG_NO_HZ_FULL) || !rdp->rcu_forced_tick_exp)
@@ -249,7 +247,6 @@
 		rdp->rcu_forced_tick_exp = false;
 		tick_dep_clear_cpu(cpu, TICK_DEP_BIT_RCU_EXP);
 	}
->>>>>>> 7d2a07b7
 	__rcu_report_exp_rnp(rnp, wake, flags); /* Releases rnp->lock. */
 }
 
@@ -381,10 +378,6 @@
 
 	/* IPI the remaining CPUs for expedited quiescent state. */
 	for_each_leaf_node_cpu_mask(rnp, cpu, mask_ofl_ipi) {
-<<<<<<< HEAD
-		unsigned long mask = leaf_node_cpu_bit(rnp, cpu);
-=======
->>>>>>> 7d2a07b7
 		struct rcu_data *rdp = per_cpu_ptr(&rcu_data, cpu);
 		unsigned long mask = rdp->grpmask;
 
@@ -550,13 +543,8 @@
 		}
 		pr_cont(" } %lu jiffies s: %lu root: %#lx/%c\n",
 			jiffies - jiffies_start, rcu_state.expedited_sequence,
-<<<<<<< HEAD
-			READ_ONCE(rnp_root->expmask),
-			".T"[!!rnp_root->exp_tasks]);
-=======
 			data_race(rnp_root->expmask),
 			".T"[!!data_race(rnp_root->exp_tasks)]);
->>>>>>> 7d2a07b7
 		if (ndetected) {
 			pr_err("blocking rcu_node structures (internal RCU debug):");
 			rcu_for_each_node_breadth_first(rnp) {
@@ -566,13 +554,8 @@
 					continue;
 				pr_cont(" l=%u:%d-%d:%#lx/%c",
 					rnp->level, rnp->grplo, rnp->grphi,
-<<<<<<< HEAD
-					READ_ONCE(rnp->expmask),
-					".T"[!!rnp->exp_tasks]);
-=======
 					data_race(rnp->expmask),
 					".T"[!!data_race(rnp->exp_tasks)]);
->>>>>>> 7d2a07b7
 			}
 			pr_cont("\n");
 		}
@@ -598,11 +581,7 @@
 {
 	struct rcu_node *rnp;
 
-<<<<<<< HEAD
-	synchronize_sched_expedited_wait();
-=======
 	synchronize_rcu_expedited_wait();
->>>>>>> 7d2a07b7
 
 	// Switch over to wakeup mode, allowing the next GP to proceed.
 	// End the previous grace period only after acquiring the mutex
