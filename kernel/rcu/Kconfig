# SPDX-License-Identifier: GPL-2.0-only
#
# RCU-related configuration options
#

menu "RCU Subsystem"

config TREE_RCU
	bool
<<<<<<< HEAD
	default y if !PREEMPTION && SMP
=======
	default y if SMP
>>>>>>> 7d2a07b7
	help
	  This option selects the RCU implementation that is
	  designed for very large SMP system with hundreds or
	  thousands of CPUs.  It also scales down nicely to
	  smaller systems.

config PREEMPT_RCU
	bool
	default y if PREEMPTION
<<<<<<< HEAD
=======
	select TREE_RCU
>>>>>>> 7d2a07b7
	help
	  This option selects the RCU implementation that is
	  designed for very large SMP systems with hundreds or
	  thousands of CPUs, but for which real-time response
	  is also required.  It also scales down nicely to
	  smaller systems.

	  Select this option if you are unsure.

config TINY_RCU
	bool
	default y if !PREEMPTION && !SMP
	help
	  This option selects the RCU implementation that is
	  designed for UP systems from which real-time response
	  is not required.  This option greatly reduces the
	  memory footprint of RCU.

config RCU_EXPERT
	bool "Make expert-level adjustments to RCU configuration"
	default n
	help
	  This option needs to be enabled if you wish to make
	  expert-level adjustments to RCU configuration.  By default,
	  no such adjustments can be made, which has the often-beneficial
	  side-effect of preventing "make oldconfig" from asking you all
	  sorts of detailed questions about how you would like numerous
	  obscure RCU options to be set up.

	  Say Y if you need to make expert-level adjustments to RCU.

	  Say N if you are unsure.

config SRCU
	bool
	help
	  This option selects the sleepable version of RCU. This version
	  permits arbitrary sleeping or blocking within RCU read-side critical
	  sections.

config TINY_SRCU
	bool
	default y if SRCU && TINY_RCU
	help
	  This option selects the single-CPU non-preemptible version of SRCU.

config TREE_SRCU
	bool
	default y if SRCU && !TINY_RCU
	help
	  This option selects the full-fledged version of SRCU.

<<<<<<< HEAD
config TASKS_RCU
	def_bool PREEMPTION
=======
config TASKS_RCU_GENERIC
	def_bool TASKS_RCU || TASKS_RUDE_RCU || TASKS_TRACE_RCU
>>>>>>> 7d2a07b7
	select SRCU
	help
	  This option enables generic infrastructure code supporting
	  task-based RCU implementations.  Not for manual selection.

config TASKS_RCU
	def_bool PREEMPTION
	help
	  This option enables a task-based RCU implementation that uses
	  only voluntary context switch (not preemption!), idle, and
	  user-mode execution as quiescent states.  Not for manual selection.

config TASKS_RUDE_RCU
	def_bool 0
	help
	  This option enables a task-based RCU implementation that uses
	  only context switch (including preemption) and user-mode
	  execution as quiescent states.  It forces IPIs and context
	  switches on all online CPUs, including idle ones, so use
	  with caution.

config TASKS_TRACE_RCU
	def_bool 0
	select IRQ_WORK
	help
	  This option enables a task-based RCU implementation that uses
	  explicit rcu_read_lock_trace() read-side markers, and allows
	  these readers to appear in the idle loop as well as on the CPU
	  hotplug code paths.  It can force IPIs on online CPUs, including
	  idle ones, so use with caution.

config RCU_STALL_COMMON
	def_bool TREE_RCU
	help
	  This option enables RCU CPU stall code that is common between
	  the TINY and TREE variants of RCU.  The purpose is to allow
	  the tiny variants to disable RCU CPU stall warnings, while
	  making these warnings mandatory for the tree variants.

config RCU_NEED_SEGCBLIST
	def_bool ( TREE_RCU || TREE_SRCU )

config RCU_FANOUT
	int "Tree-based hierarchical RCU fanout value"
	range 2 64 if 64BIT
	range 2 32 if !64BIT
	depends on TREE_RCU && RCU_EXPERT
	default 64 if 64BIT
	default 32 if !64BIT
	help
	  This option controls the fanout of hierarchical implementations
	  of RCU, allowing RCU to work efficiently on machines with
	  large numbers of CPUs.  This value must be at least the fourth
	  root of NR_CPUS, which allows NR_CPUS to be insanely large.
	  The default value of RCU_FANOUT should be used for production
	  systems, but if you are stress-testing the RCU implementation
	  itself, small RCU_FANOUT values allow you to test large-system
	  code paths on small(er) systems.

	  Select a specific number if testing RCU itself.
	  Take the default if unsure.

config RCU_FANOUT_LEAF
	int "Tree-based hierarchical RCU leaf-level fanout value"
	range 2 64 if 64BIT && !RCU_STRICT_GRACE_PERIOD
	range 2 32 if !64BIT && !RCU_STRICT_GRACE_PERIOD
	range 2 3 if RCU_STRICT_GRACE_PERIOD
	depends on TREE_RCU && RCU_EXPERT
	default 16 if !RCU_STRICT_GRACE_PERIOD
	default 2 if RCU_STRICT_GRACE_PERIOD
	help
	  This option controls the leaf-level fanout of hierarchical
	  implementations of RCU, and allows trading off cache misses
	  against lock contention.  Systems that synchronize their
	  scheduling-clock interrupts for energy-efficiency reasons will
	  want the default because the smaller leaf-level fanout keeps
	  lock contention levels acceptably low.  Very large systems
	  (hundreds or thousands of CPUs) will instead want to set this
	  value to the maximum value possible in order to reduce the
	  number of cache misses incurred during RCU's grace-period
	  initialization.  These systems tend to run CPU-bound, and thus
	  are not helped by synchronized interrupts, and thus tend to
	  skew them, which reduces lock contention enough that large
	  leaf-level fanouts work well.  That said, setting leaf-level
	  fanout to a large number will likely cause problematic
	  lock contention on the leaf-level rcu_node structures unless
	  you boot with the skew_tick kernel parameter.

	  Select a specific number if testing RCU itself.

	  Select the maximum permissible value for large systems, but
	  please understand that you may also need to set the skew_tick
	  kernel boot parameter to avoid contention on the rcu_node
	  structure's locks.

	  Take the default if unsure.

config RCU_FAST_NO_HZ
	bool "Accelerate last non-dyntick-idle CPU's grace periods"
	depends on NO_HZ_COMMON && SMP && RCU_EXPERT
	default n
	help
	  This option permits CPUs to enter dynticks-idle state even if
	  they have RCU callbacks queued, and prevents RCU from waking
	  these CPUs up more than roughly once every four jiffies (by
	  default, you can adjust this using the rcutree.rcu_idle_gp_delay
	  parameter), thus improving energy efficiency.  On the other
	  hand, this option increases the duration of RCU grace periods,
	  for example, slowing down synchronize_rcu().

	  Say Y if energy efficiency is critically important, and you
	  	don't care about increased grace-period durations.

	  Say N if you are unsure.

config RCU_BOOST
	bool "Enable RCU priority boosting"
	depends on (RT_MUTEXES && PREEMPT_RCU && RCU_EXPERT) || PREEMPT_RT
	default y if PREEMPT_RT
	help
	  This option boosts the priority of preempted RCU readers that
	  block the current preemptible RCU grace period for too long.
	  This option also prevents heavy loads from blocking RCU
	  callback invocation.

	  Say Y here if you are working with real-time apps or heavy loads
	  Say N here if you are unsure.

config RCU_BOOST_DELAY
	int "Milliseconds to delay boosting after RCU grace-period start"
	range 0 3000
	depends on RCU_BOOST
	default 500
	help
	  This option specifies the time to wait after the beginning of
	  a given grace period before priority-boosting preempted RCU
	  readers blocking that grace period.  Note that any RCU reader
	  blocking an expedited RCU grace period is boosted immediately.

	  Accept the default if unsure.

config RCU_NOCB_CPU
	bool "Offload RCU callback processing from boot-selected CPUs"
	depends on TREE_RCU
	depends on RCU_EXPERT || NO_HZ_FULL
	default n
	help
	  Use this option to reduce OS jitter for aggressive HPC or
	  real-time workloads.	It can also be used to offload RCU
	  callback invocation to energy-efficient CPUs in battery-powered
	  asymmetric multiprocessors.  The price of this reduced jitter
	  is that the overhead of call_rcu() increases and that some
	  workloads will incur significant increases in context-switch
	  rates.

	  This option offloads callback invocation from the set of CPUs
	  specified at boot time by the rcu_nocbs parameter.  For each
	  such CPU, a kthread ("rcuox/N") will be created to invoke
	  callbacks, where the "N" is the CPU being offloaded, and where
<<<<<<< HEAD
	  the "p" for RCU-preempt (PREEMPTION kernels) and "s" for RCU-sched
	  (!PREEMPTION kernels).  Nothing prevents this kthread from running
	  on the specified CPUs, but (1) the kthreads may be preempted
	  between each callback, and (2) affinity or cgroups can be used
	  to force the kthreads to run on whatever set of CPUs is desired.
=======
	  the "x" is "p" for RCU-preempt (PREEMPTION kernels) and "s" for
	  RCU-sched (!PREEMPTION kernels).  Nothing prevents this kthread
	  from running on the specified CPUs, but (1) the kthreads may be
	  preempted between each callback, and (2) affinity or cgroups can
	  be used to force the kthreads to run on whatever set of CPUs is
	  desired.
>>>>>>> 7d2a07b7

	  Say Y here if you need reduced OS jitter, despite added overhead.
	  Say N here if you are unsure.

config TASKS_TRACE_RCU_READ_MB
	bool "Tasks Trace RCU readers use memory barriers in user and idle"
	depends on RCU_EXPERT
	default PREEMPT_RT || NR_CPUS < 8
	help
	  Use this option to further reduce the number of IPIs sent
	  to CPUs executing in userspace or idle during tasks trace
	  RCU grace periods.  Given that a reasonable setting of
	  the rcupdate.rcu_task_ipi_delay kernel boot parameter
	  eliminates such IPIs for many workloads, proper setting
	  of this Kconfig option is important mostly for aggressive
	  real-time installations and for battery-powered devices,
	  hence the default chosen above.

	  Say Y here if you hate IPIs.
	  Say N here if you hate read-side memory barriers.
	  Take the default if you are unsure.

endmenu # "RCU Subsystem"<|MERGE_RESOLUTION|>--- conflicted
+++ resolved
@@ -7,11 +7,7 @@
 
 config TREE_RCU
 	bool
-<<<<<<< HEAD
-	default y if !PREEMPTION && SMP
-=======
 	default y if SMP
->>>>>>> 7d2a07b7
 	help
 	  This option selects the RCU implementation that is
 	  designed for very large SMP system with hundreds or
@@ -21,10 +17,7 @@
 config PREEMPT_RCU
 	bool
 	default y if PREEMPTION
-<<<<<<< HEAD
-=======
 	select TREE_RCU
->>>>>>> 7d2a07b7
 	help
 	  This option selects the RCU implementation that is
 	  designed for very large SMP systems with hundreds or
@@ -77,13 +70,8 @@
 	help
 	  This option selects the full-fledged version of SRCU.
 
-<<<<<<< HEAD
-config TASKS_RCU
-	def_bool PREEMPTION
-=======
 config TASKS_RCU_GENERIC
 	def_bool TASKS_RCU || TASKS_RUDE_RCU || TASKS_TRACE_RCU
->>>>>>> 7d2a07b7
 	select SRCU
 	help
 	  This option enables generic infrastructure code supporting
@@ -243,20 +231,12 @@
 	  specified at boot time by the rcu_nocbs parameter.  For each
 	  such CPU, a kthread ("rcuox/N") will be created to invoke
 	  callbacks, where the "N" is the CPU being offloaded, and where
-<<<<<<< HEAD
-	  the "p" for RCU-preempt (PREEMPTION kernels) and "s" for RCU-sched
-	  (!PREEMPTION kernels).  Nothing prevents this kthread from running
-	  on the specified CPUs, but (1) the kthreads may be preempted
-	  between each callback, and (2) affinity or cgroups can be used
-	  to force the kthreads to run on whatever set of CPUs is desired.
-=======
 	  the "x" is "p" for RCU-preempt (PREEMPTION kernels) and "s" for
 	  RCU-sched (!PREEMPTION kernels).  Nothing prevents this kthread
 	  from running on the specified CPUs, but (1) the kthreads may be
 	  preempted between each callback, and (2) affinity or cgroups can
 	  be used to force the kthreads to run on whatever set of CPUs is
 	  desired.
->>>>>>> 7d2a07b7
 
 	  Say Y here if you need reduced OS jitter, despite added overhead.
 	  Say N here if you are unsure.
