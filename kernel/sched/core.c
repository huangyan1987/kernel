--- conflicted
+++ resolved
@@ -4165,15 +4165,9 @@
 
 			/*
 			 * __schedule()			ttwu()
-<<<<<<< HEAD
-			 *   if (prev_state)		  if (p->on_rq && ...)
-			 *     p->on_rq = 0;		    goto out;
-			 *				  smp_acquire__after_ctrl_dep();
-=======
 			 *   prev_state = prev->state;    if (p->on_rq && ...)
 			 *   if (prev_state)		    goto out;
 			 *     p->on_rq = 0;		  smp_acquire__after_ctrl_dep();
->>>>>>> 92ed3019
 			 *				  p->state = TASK_WAKING
 			 *
 			 * Where __schedule() and ttwu() have matching control dependencies.
