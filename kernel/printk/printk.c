--- conflicted
+++ resolved
@@ -1774,9 +1774,6 @@
 	if (console_trylock())
 		return 1;
 
-<<<<<<< HEAD
-	if (IS_ENABLED(CONFIG_PREEMPT_RT_FULL))
-=======
 	/*
 	 * It's unsafe to spin once a panic has begun. If we are the
 	 * panic CPU, we may have already halted the owner of the
@@ -1785,7 +1782,9 @@
 	 * chance of cleanly acquiring it later.
 	 */
 	if (panic_in_progress())
->>>>>>> 7a1620ae
+		return 0;
+
+	if (IS_ENABLED(CONFIG_PREEMPT_RT_FULL))
 		return 0;
 
 	printk_safe_enter_irqsave(flags);
