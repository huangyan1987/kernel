--- conflicted
+++ resolved
@@ -200,11 +200,7 @@
 			if (tid != 1 && !tmp->child_reaper)
 				goto out_free;
 			retval = -EPERM;
-<<<<<<< HEAD
-			if (!ns_capable(tmp->user_ns, CAP_SYS_ADMIN))
-=======
 			if (!checkpoint_restore_ns_capable(tmp->user_ns))
->>>>>>> 7d2a07b7
 				goto out_free;
 			set_tid_size--;
 		}
@@ -250,14 +246,6 @@
 		tmp = tmp->parent;
 	}
 
-<<<<<<< HEAD
-	retval = -ENOMEM;
-
-	if (unlikely(is_child_reaper(pid))) {
-		if (pid_ns_prepare_proc(ns))
-			goto out_free;
-	}
-=======
 	/*
 	 * ENOMEM is not the most obvious choice especially for the case
 	 * where the child subreaper has already exited and the pid
@@ -267,7 +255,6 @@
 	 * change it even if there were an error code better suited.
 	 */
 	retval = -ENOMEM;
->>>>>>> 7d2a07b7
 
 	get_pid_ns(ns);
 	refcount_set(&pid->count, 1);
