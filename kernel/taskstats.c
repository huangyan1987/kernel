--- conflicted
+++ resolved
@@ -493,14 +493,10 @@
 	} else
 		goto err;
 
-<<<<<<< HEAD
 #ifdef CONFIG_IA64
 	memcpy(stats, &statn, sizeof(statn));
 #endif
-	return send_reply(rep_skb, info->snd_pid);
-=======
 	return send_reply(rep_skb, info);
->>>>>>> 17d857be
 err:
 	nlmsg_free(rep_skb);
 	return rc;
