/*
 * taskstats.c - Export per-task statistics to userland
 *
 * Copyright (C) Shailabh Nagar, IBM Corp. 2006
 *           (C) Balbir Singh,   IBM Corp. 2006
 *
 * This program is free software; you can redistribute it and/or modify
 * it under the terms of the GNU General Public License as published by
 * the Free Software Foundation; either version 2 of the License, or
 * (at your option) any later version.
 *
 * This program is distributed in the hope that it will be useful,
 * but WITHOUT ANY WARRANTY; without even the implied warranty of
 * MERCHANTABILITY or FITNESS FOR A PARTICULAR PURPOSE.  See the
 * GNU General Public License for more details.
 *
 */

#include <linux/kernel.h>
#include <linux/taskstats_kern.h>
#include <linux/tsacct_kern.h>
#include <linux/delayacct.h>
#include <linux/cpumask.h>
#include <linux/percpu.h>
#include <linux/cgroupstats.h>
#include <linux/cgroup.h>
#include <linux/fs.h>
#include <linux/file.h>
#include <net/genetlink.h>
#include <asm/atomic.h>

/*
 * Maximum length of a cpumask that can be specified in
 * the TASKSTATS_CMD_ATTR_REGISTER/DEREGISTER_CPUMASK attribute
 */
#define TASKSTATS_CPUMASK_MAXLEN	(100+6*NR_CPUS)

static DEFINE_PER_CPU(__u32, taskstats_seqnum);
static int family_registered;
struct kmem_cache *taskstats_cache;

static struct genl_family family = {
	.id		= GENL_ID_GENERATE,
	.name		= TASKSTATS_GENL_NAME,
	.version	= TASKSTATS_GENL_VERSION,
	.maxattr	= TASKSTATS_CMD_ATTR_MAX,
};

static struct nla_policy taskstats_cmd_get_policy[TASKSTATS_CMD_ATTR_MAX+1]
__read_mostly = {
	[TASKSTATS_CMD_ATTR_PID]  = { .type = NLA_U32 },
	[TASKSTATS_CMD_ATTR_TGID] = { .type = NLA_U32 },
	[TASKSTATS_CMD_ATTR_REGISTER_CPUMASK] = { .type = NLA_STRING },
	[TASKSTATS_CMD_ATTR_DEREGISTER_CPUMASK] = { .type = NLA_STRING },};

static struct nla_policy
cgroupstats_cmd_get_policy[CGROUPSTATS_CMD_ATTR_MAX+1] __read_mostly = {
	[CGROUPSTATS_CMD_ATTR_FD] = { .type = NLA_U32 },
};

struct listener {
	struct list_head list;
	pid_t pid;
	char valid;
};

struct listener_list {
	struct rw_semaphore sem;
	struct list_head list;
};
static DEFINE_PER_CPU(struct listener_list, listener_array);

enum actions {
	REGISTER,
	DEREGISTER,
	CPU_DONT_CARE
};

static int prepare_reply(struct genl_info *info, u8 cmd, struct sk_buff **skbp,
				size_t size)
{
	struct sk_buff *skb;
	void *reply;

	/*
	 * If new attributes are added, please revisit this allocation
	 */
	skb = genlmsg_new(size, GFP_KERNEL);
	if (!skb)
		return -ENOMEM;

	if (!info) {
		int seq = get_cpu_var(taskstats_seqnum)++;
		put_cpu_var(taskstats_seqnum);

		reply = genlmsg_put(skb, 0, seq, &family, 0, cmd);
	} else
		reply = genlmsg_put_reply(skb, info, &family, 0, cmd);
	if (reply == NULL) {
		nlmsg_free(skb);
		return -EINVAL;
	}

	*skbp = skb;
	return 0;
}

/*
 * Send taskstats data in @skb to listener with nl_pid @pid
 */
static int send_reply(struct sk_buff *skb, pid_t pid)
{
	struct genlmsghdr *genlhdr = nlmsg_data(nlmsg_hdr(skb));
	void *reply = genlmsg_data(genlhdr);
	int rc;

	rc = genlmsg_end(skb, reply);
	if (rc < 0) {
		nlmsg_free(skb);
		return rc;
	}

	return genlmsg_unicast(skb, pid);
}

/*
 * Send taskstats data in @skb to listeners registered for @cpu's exit data
 */
static void send_cpu_listeners(struct sk_buff *skb,
					struct listener_list *listeners)
{
	struct genlmsghdr *genlhdr = nlmsg_data(nlmsg_hdr(skb));
	struct listener *s, *tmp;
	struct sk_buff *skb_next, *skb_cur = skb;
	void *reply = genlmsg_data(genlhdr);
	int rc, delcount = 0;

	rc = genlmsg_end(skb, reply);
	if (rc < 0) {
		nlmsg_free(skb);
		return;
	}

	rc = 0;
	down_read(&listeners->sem);
	list_for_each_entry(s, &listeners->list, list) {
		skb_next = NULL;
		if (!list_is_last(&s->list, &listeners->list)) {
			skb_next = skb_clone(skb_cur, GFP_KERNEL);
			if (!skb_next)
				break;
		}
		rc = genlmsg_unicast(skb_cur, s->pid);
		if (rc == -ECONNREFUSED) {
			s->valid = 0;
			delcount++;
		}
		skb_cur = skb_next;
	}
	up_read(&listeners->sem);

	if (skb_cur)
		nlmsg_free(skb_cur);

	if (!delcount)
		return;

	/* Delete invalidated entries */
	down_write(&listeners->sem);
	list_for_each_entry_safe(s, tmp, &listeners->list, list) {
		if (!s->valid) {
			list_del(&s->list);
			kfree(s);
		}
	}
	up_write(&listeners->sem);
}

static int fill_pid(pid_t pid, struct task_struct *tsk,
		struct taskstats *stats)
{
	int rc = 0;

	if (!tsk) {
		rcu_read_lock();
		tsk = find_task_by_vpid(pid);
		if (tsk)
			get_task_struct(tsk);
		rcu_read_unlock();
		if (!tsk)
			return -ESRCH;
	} else
		get_task_struct(tsk);

	memset(stats, 0, sizeof(*stats));
	/*
	 * Each accounting subsystem adds calls to its functions to
	 * fill in relevant parts of struct taskstsats as follows
	 *
	 *	per-task-foo(stats, tsk);
	 */

	delayacct_add_tsk(stats, tsk);

	/* fill in basic acct fields */
	stats->version = TASKSTATS_VERSION;
	stats->nvcsw = tsk->nvcsw;
	stats->nivcsw = tsk->nivcsw;
	bacct_add_tsk(stats, tsk);

	/* fill in extended acct fields */
	xacct_add_tsk(stats, tsk);

	/* Define err: label here if needed */
	put_task_struct(tsk);
	return rc;

}

static int fill_tgid(pid_t tgid, struct task_struct *first,
		struct taskstats *stats)
{
	struct task_struct *tsk;
	unsigned long flags;
	int rc = -ESRCH;

	/*
	 * Add additional stats from live tasks except zombie thread group
	 * leaders who are already counted with the dead tasks
	 */
	rcu_read_lock();
	if (!first)
		first = find_task_by_vpid(tgid);

	if (!first || !lock_task_sighand(first, &flags))
		goto out;

	if (first->signal->stats)
		memcpy(stats, first->signal->stats, sizeof(*stats));
	else
		memset(stats, 0, sizeof(*stats));

	tsk = first;
	do {
		if (tsk->exit_state)
			continue;
		/*
		 * Accounting subsystem can call its functions here to
		 * fill in relevant parts of struct taskstsats as follows
		 *
		 *	per-task-foo(stats, tsk);
		 */
		delayacct_add_tsk(stats, tsk);

		stats->nvcsw += tsk->nvcsw;
		stats->nivcsw += tsk->nivcsw;
	} while_each_thread(first, tsk);

	unlock_task_sighand(first, &flags);
	rc = 0;
out:
	rcu_read_unlock();

	stats->version = TASKSTATS_VERSION;
	/*
	 * Accounting subsystems can also add calls here to modify
	 * fields of taskstats.
	 */
	return rc;
}


static void fill_tgid_exit(struct task_struct *tsk)
{
	unsigned long flags;

	spin_lock_irqsave(&tsk->sighand->siglock, flags);
	if (!tsk->signal->stats)
		goto ret;

	/*
	 * Each accounting subsystem calls its functions here to
	 * accumalate its per-task stats for tsk, into the per-tgid structure
	 *
	 *	per-task-foo(tsk->signal->stats, tsk);
	 */
	delayacct_add_tsk(tsk->signal->stats, tsk);
ret:
	spin_unlock_irqrestore(&tsk->sighand->siglock, flags);
	return;
}

static int add_del_listener(pid_t pid, const struct cpumask *mask, int isadd)
{
	struct listener_list *listeners;
	struct listener *s, *tmp;
	unsigned int cpu;

	if (!cpumask_subset(mask, cpu_possible_mask))
		return -EINVAL;

	if (isadd == REGISTER) {
		for_each_cpu(cpu, mask) {
			s = kmalloc_node(sizeof(struct listener), GFP_KERNEL,
					 cpu_to_node(cpu));
			if (!s)
				goto cleanup;
			s->pid = pid;
			INIT_LIST_HEAD(&s->list);
			s->valid = 1;

			listeners = &per_cpu(listener_array, cpu);
			down_write(&listeners->sem);
			list_add(&s->list, &listeners->list);
			up_write(&listeners->sem);
		}
		return 0;
	}

	/* Deregister or cleanup */
cleanup:
	for_each_cpu(cpu, mask) {
		listeners = &per_cpu(listener_array, cpu);
		down_write(&listeners->sem);
		list_for_each_entry_safe(s, tmp, &listeners->list, list) {
			if (s->pid == pid) {
				list_del(&s->list);
				kfree(s);
				break;
			}
		}
		up_write(&listeners->sem);
	}
	return 0;
}

static int parse(struct nlattr *na, struct cpumask *mask)
{
	char *data;
	int len;
	int ret;

	if (na == NULL)
		return 1;
	len = nla_len(na);
	if (len > TASKSTATS_CPUMASK_MAXLEN)
		return -E2BIG;
	if (len < 1)
		return -EINVAL;
	data = kmalloc(len, GFP_KERNEL);
	if (!data)
		return -ENOMEM;
	nla_strlcpy(data, na, len);
	ret = cpulist_parse(data, mask);
	kfree(data);
	return ret;
}

static struct taskstats *mk_reply(struct sk_buff *skb, int type, u32 pid)
{
	struct nlattr *na, *ret;
	int aggr;

	aggr = (type == TASKSTATS_TYPE_PID)
			? TASKSTATS_TYPE_AGGR_PID
			: TASKSTATS_TYPE_AGGR_TGID;

	na = nla_nest_start(skb, aggr);
	if (!na)
		goto err;
	if (nla_put(skb, type, sizeof(pid), &pid) < 0)
		goto err;
	ret = nla_reserve(skb, TASKSTATS_TYPE_STATS, sizeof(struct taskstats));
	if (!ret)
		goto err;
	nla_nest_end(skb, na);

	return nla_data(ret);
err:
	return NULL;
}

static int cgroupstats_user_cmd(struct sk_buff *skb, struct genl_info *info)
{
	int rc = 0;
	struct sk_buff *rep_skb;
	struct cgroupstats *stats;
	struct nlattr *na;
	size_t size;
	u32 fd;
	struct file *file;
	int fput_needed;

	na = info->attrs[CGROUPSTATS_CMD_ATTR_FD];
	if (!na)
		return -EINVAL;

	fd = nla_get_u32(info->attrs[CGROUPSTATS_CMD_ATTR_FD]);
	file = fget_light(fd, &fput_needed);
	if (!file)
		return 0;

	size = nla_total_size(sizeof(struct cgroupstats));

	rc = prepare_reply(info, CGROUPSTATS_CMD_NEW, &rep_skb,
				size);
	if (rc < 0)
		goto err;

	na = nla_reserve(rep_skb, CGROUPSTATS_TYPE_CGROUP_STATS,
				sizeof(struct cgroupstats));
	stats = nla_data(na);
	memset(stats, 0, sizeof(*stats));

	rc = cgroupstats_build(stats, file->f_dentry);
	if (rc < 0) {
		nlmsg_free(rep_skb);
		goto err;
	}

	rc = send_reply(rep_skb, info->snd_pid);

err:
	fput_light(file, fput_needed);
	return rc;
}

static int taskstats_user_cmd(struct sk_buff *skb, struct genl_info *info)
{
	int rc;
	struct sk_buff *rep_skb;
	struct taskstats *stats;
	size_t size;
<<<<<<< HEAD
	cpumask_t mask;
#ifdef CONFIG_IA64
	struct taskstats statn;
#define statf	&statn
#else
#define statf	stats
#endif
=======
	cpumask_var_t mask;

	if (!alloc_cpumask_var(&mask, GFP_KERNEL))
		return -ENOMEM;
>>>>>>> 18e352e4

	rc = parse(info->attrs[TASKSTATS_CMD_ATTR_REGISTER_CPUMASK], mask);
	if (rc < 0)
		goto free_return_rc;
	if (rc == 0) {
		rc = add_del_listener(info->snd_pid, mask, REGISTER);
		goto free_return_rc;
	}

	rc = parse(info->attrs[TASKSTATS_CMD_ATTR_DEREGISTER_CPUMASK], mask);
	if (rc < 0)
		goto free_return_rc;
	if (rc == 0) {
		rc = add_del_listener(info->snd_pid, mask, DEREGISTER);
free_return_rc:
		free_cpumask_var(mask);
		return rc;
	}
	free_cpumask_var(mask);

	/*
	 * Size includes space for nested attributes
	 */
	size = nla_total_size(sizeof(u32)) +
		nla_total_size(sizeof(struct taskstats)) + nla_total_size(0);

	rc = prepare_reply(info, TASKSTATS_CMD_NEW, &rep_skb, size);
	if (rc < 0)
		return rc;

	rc = -EINVAL;
	if (info->attrs[TASKSTATS_CMD_ATTR_PID]) {
		u32 pid = nla_get_u32(info->attrs[TASKSTATS_CMD_ATTR_PID]);
		stats = mk_reply(rep_skb, TASKSTATS_TYPE_PID, pid);
		if (!stats)
			goto err;

		rc = fill_pid(pid, NULL, statf);
		if (rc < 0)
			goto err;
	} else if (info->attrs[TASKSTATS_CMD_ATTR_TGID]) {
		u32 tgid = nla_get_u32(info->attrs[TASKSTATS_CMD_ATTR_TGID]);
		stats = mk_reply(rep_skb, TASKSTATS_TYPE_TGID, tgid);
		if (!stats)
			goto err;

		rc = fill_tgid(tgid, NULL, statf);
		if (rc < 0)
			goto err;
	} else
		goto err;

#ifdef CONFIG_IA64
	memcpy(stats, &statn, sizeof(statn));
#endif
	return send_reply(rep_skb, info->snd_pid);
err:
	nlmsg_free(rep_skb);
	return rc;
}

static struct taskstats *taskstats_tgid_alloc(struct task_struct *tsk)
{
	struct signal_struct *sig = tsk->signal;
	struct taskstats *stats;

	if (sig->stats || thread_group_empty(tsk))
		goto ret;

	/* No problem if kmem_cache_zalloc() fails */
	stats = kmem_cache_zalloc(taskstats_cache, GFP_KERNEL);

	spin_lock_irq(&tsk->sighand->siglock);
	if (!sig->stats) {
		sig->stats = stats;
		stats = NULL;
	}
	spin_unlock_irq(&tsk->sighand->siglock);

	if (stats)
		kmem_cache_free(taskstats_cache, stats);
ret:
	return sig->stats;
}

/* Send pid data out on exit */
void taskstats_exit(struct task_struct *tsk, int group_dead)
{
	int rc;
	struct listener_list *listeners;
	struct taskstats *stats;
	struct sk_buff *rep_skb;
	size_t size;
	int is_thread_group;

	if (!family_registered)
		return;

	/*
	 * Size includes space for nested attributes
	 */
	size = nla_total_size(sizeof(u32)) +
		nla_total_size(sizeof(struct taskstats)) + nla_total_size(0);

	is_thread_group = !!taskstats_tgid_alloc(tsk);
	if (is_thread_group) {
		/* PID + STATS + TGID + STATS */
		size = 2 * size;
		/* fill the tsk->signal->stats structure */
		fill_tgid_exit(tsk);
	}

	listeners = &__raw_get_cpu_var(listener_array);
	if (list_empty(&listeners->list))
		return;

	rc = prepare_reply(NULL, TASKSTATS_CMD_NEW, &rep_skb, size);
	if (rc < 0)
		return;

	stats = mk_reply(rep_skb, TASKSTATS_TYPE_PID, tsk->pid);
	if (!stats)
		goto err;

	rc = fill_pid(-1, tsk, stats);
	if (rc < 0)
		goto err;

	/*
	 * Doesn't matter if tsk is the leader or the last group member leaving
	 */
	if (!is_thread_group || !group_dead)
		goto send;

	stats = mk_reply(rep_skb, TASKSTATS_TYPE_TGID, tsk->tgid);
	if (!stats)
		goto err;

	memcpy(stats, tsk->signal->stats, sizeof(*stats));

send:
	send_cpu_listeners(rep_skb, listeners);
	return;
err:
	nlmsg_free(rep_skb);
}

static struct genl_ops taskstats_ops = {
	.cmd		= TASKSTATS_CMD_GET,
	.doit		= taskstats_user_cmd,
	.policy		= taskstats_cmd_get_policy,
};

static struct genl_ops cgroupstats_ops = {
	.cmd		= CGROUPSTATS_CMD_GET,
	.doit		= cgroupstats_user_cmd,
	.policy		= cgroupstats_cmd_get_policy,
};

/* Needed early in initialization */
void __init taskstats_init_early(void)
{
	unsigned int i;

	taskstats_cache = KMEM_CACHE(taskstats, SLAB_PANIC);
	for_each_possible_cpu(i) {
		INIT_LIST_HEAD(&(per_cpu(listener_array, i).list));
		init_rwsem(&(per_cpu(listener_array, i).sem));
	}
}

static int __init taskstats_init(void)
{
	int rc;

	rc = genl_register_family(&family);
	if (rc)
		return rc;

	rc = genl_register_ops(&family, &taskstats_ops);
	if (rc < 0)
		goto err;

	rc = genl_register_ops(&family, &cgroupstats_ops);
	if (rc < 0)
		goto err_cgroup_ops;

	family_registered = 1;
	printk("registered taskstats version %d\n", TASKSTATS_GENL_VERSION);
	return 0;
err_cgroup_ops:
	genl_unregister_ops(&family, &taskstats_ops);
err:
	genl_unregister_family(&family);
	return rc;
}

/*
 * late initcall ensures initialization of statistics collection
 * mechanisms precedes initialization of the taskstats interface
 */
late_initcall(taskstats_init);<|MERGE_RESOLUTION|>--- conflicted
+++ resolved
@@ -431,20 +431,16 @@
 	struct sk_buff *rep_skb;
 	struct taskstats *stats;
 	size_t size;
-<<<<<<< HEAD
-	cpumask_t mask;
+	cpumask_var_t mask;
 #ifdef CONFIG_IA64
 	struct taskstats statn;
 #define statf	&statn
 #else
 #define statf	stats
 #endif
-=======
-	cpumask_var_t mask;
 
 	if (!alloc_cpumask_var(&mask, GFP_KERNEL))
 		return -ENOMEM;
->>>>>>> 18e352e4
 
 	rc = parse(info->attrs[TASKSTATS_CMD_ATTR_REGISTER_CPUMASK], mask);
 	if (rc < 0)
