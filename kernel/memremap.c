--- conflicted
+++ resolved
@@ -247,17 +247,9 @@
 	align_start = res->start & ~(SECTION_SIZE - 1);
 	align_size = ALIGN(resource_size(res), SECTION_SIZE);
 
-<<<<<<< HEAD
-	lock_device_hotplug();
 	mem_hotplug_begin();
 	arch_remove_memory(align_start, align_size);
 	mem_hotplug_done();
-	unlock_device_hotplug();
-=======
-	mem_hotplug_begin();
-	arch_remove_memory(align_start, align_size);
-	mem_hotplug_done();
->>>>>>> f2e5fa84
 
 	untrack_pfn(NULL, PHYS_PFN(align_start), align_size);
 	pgmap_radix_release(res);
@@ -370,11 +362,9 @@
 	if (error)
 		goto err_pfn_remap;
 
-	lock_device_hotplug();
 	mem_hotplug_begin();
 	error = arch_add_memory(nid, align_start, align_size, true);
 	mem_hotplug_done();
-	unlock_device_hotplug();
 	if (error)
 		goto err_add_memory;
 
