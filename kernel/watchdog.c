// SPDX-License-Identifier: GPL-2.0
/*
 * Detect hard and soft lockups on a system
 *
 * started by Don Zickus, Copyright (C) 2010 Red Hat, Inc.
 *
 * Note: Most of this code is borrowed heavily from the original softlockup
 * detector, so thanks to Ingo for the initial implementation.
 * Some chunks also taken from the old x86-specific nmi watchdog code, thanks
 * to those contributors as well.
 */

#define pr_fmt(fmt) "watchdog: " fmt

#include <linux/mm.h>
#include <linux/cpu.h>
#include <linux/nmi.h>
#include <linux/init.h>
#include <linux/module.h>
#include <linux/sysctl.h>
#include <linux/tick.h>
#include <linux/sched/clock.h>
#include <linux/sched/debug.h>
#include <linux/sched/isolation.h>
#include <linux/stop_machine.h>

#include <asm/irq_regs.h>
#include <linux/kvm_para.h>

static DEFINE_MUTEX(watchdog_mutex);

#if defined(CONFIG_HARDLOCKUP_DETECTOR) || defined(CONFIG_HAVE_NMI_WATCHDOG)
# define WATCHDOG_DEFAULT	(SOFT_WATCHDOG_ENABLED | NMI_WATCHDOG_ENABLED)
# define NMI_WATCHDOG_DEFAULT	1
#else
# define WATCHDOG_DEFAULT	(SOFT_WATCHDOG_ENABLED)
# define NMI_WATCHDOG_DEFAULT	0
#endif

unsigned long __read_mostly watchdog_enabled;
int __read_mostly watchdog_user_enabled = 1;
int __read_mostly nmi_watchdog_user_enabled = NMI_WATCHDOG_DEFAULT;
int __read_mostly soft_watchdog_user_enabled = 1;
int __read_mostly watchdog_thresh = 10;
static int __read_mostly nmi_watchdog_available;

struct cpumask watchdog_cpumask __read_mostly;
unsigned long *watchdog_cpumask_bits = cpumask_bits(&watchdog_cpumask);

#ifdef CONFIG_HARDLOCKUP_DETECTOR

# ifdef CONFIG_SMP
int __read_mostly sysctl_hardlockup_all_cpu_backtrace;
# endif /* CONFIG_SMP */

/*
 * Should we panic when a soft-lockup or hard-lockup occurs:
 */
unsigned int __read_mostly hardlockup_panic =
			CONFIG_BOOTPARAM_HARDLOCKUP_PANIC_VALUE;
/*
 * We may not want to enable hard lockup detection by default in all cases,
 * for example when running the kernel as a guest on a hypervisor. In these
 * cases this function can be called to disable hard lockup detection. This
 * function should only be executed once by the boot processor before the
 * kernel command line parameters are parsed, because otherwise it is not
 * possible to override this in hardlockup_panic_setup().
 */
void __init hardlockup_detector_disable(void)
{
	nmi_watchdog_user_enabled = 0;
}

static int __init hardlockup_panic_setup(char *str)
{
	if (!strncmp(str, "panic", 5))
		hardlockup_panic = 1;
	else if (!strncmp(str, "nopanic", 7))
		hardlockup_panic = 0;
	else if (!strncmp(str, "0", 1))
		nmi_watchdog_user_enabled = 0;
	else if (!strncmp(str, "1", 1))
		nmi_watchdog_user_enabled = 1;
	return 1;
}
__setup("nmi_watchdog=", hardlockup_panic_setup);

#endif /* CONFIG_HARDLOCKUP_DETECTOR */

/*
 * These functions can be overridden if an architecture implements its
 * own hardlockup detector.
 *
 * watchdog_nmi_enable/disable can be implemented to start and stop when
 * softlockup watchdog start and stop. The arch must select the
 * SOFTLOCKUP_DETECTOR Kconfig.
 */
int __weak watchdog_nmi_enable(unsigned int cpu)
{
	hardlockup_detector_perf_enable();
	return 0;
}

void __weak watchdog_nmi_disable(unsigned int cpu)
{
	hardlockup_detector_perf_disable();
}

/* Return 0, if a NMI watchdog is available. Error code otherwise */
int __weak __init watchdog_nmi_probe(void)
{
	return hardlockup_detector_perf_init();
}

/**
 * watchdog_nmi_stop - Stop the watchdog for reconfiguration
 *
 * The reconfiguration steps are:
 * watchdog_nmi_stop();
 * update_variables();
 * watchdog_nmi_start();
 */
void __weak watchdog_nmi_stop(void) { }

/**
 * watchdog_nmi_start - Start the watchdog after reconfiguration
 *
 * Counterpart to watchdog_nmi_stop().
 *
 * The following variables have been updated in update_variables() and
 * contain the currently valid configuration:
 * - watchdog_enabled
 * - watchdog_thresh
 * - watchdog_cpumask
 */
void __weak watchdog_nmi_start(void) { }

/**
 * lockup_detector_update_enable - Update the sysctl enable bit
 *
 * Caller needs to make sure that the NMI/perf watchdogs are off, so this
 * can't race with watchdog_nmi_disable().
 */
static void lockup_detector_update_enable(void)
{
	watchdog_enabled = 0;
	if (!watchdog_user_enabled)
		return;
	if (nmi_watchdog_available && nmi_watchdog_user_enabled)
		watchdog_enabled |= NMI_WATCHDOG_ENABLED;
	if (soft_watchdog_user_enabled)
		watchdog_enabled |= SOFT_WATCHDOG_ENABLED;
}

#ifdef CONFIG_SOFTLOCKUP_DETECTOR

/*
 * Delay the soflockup report when running a known slow code.
 * It does _not_ affect the timestamp of the last successdul reschedule.
 */
#define SOFTLOCKUP_DELAY_REPORT	ULONG_MAX

<<<<<<< HEAD
=======
#ifdef CONFIG_SMP
int __read_mostly sysctl_softlockup_all_cpu_backtrace;
#endif

>>>>>>> 7d2a07b7
static struct cpumask watchdog_allowed_mask __read_mostly;

/* Global variables, exported for sysctl */
unsigned int __read_mostly softlockup_panic =
			CONFIG_BOOTPARAM_SOFTLOCKUP_PANIC_VALUE;

static bool softlockup_initialized __read_mostly;
static u64 __read_mostly sample_period;

/* Timestamp taken after the last successful reschedule. */
static DEFINE_PER_CPU(unsigned long, watchdog_touch_ts);
/* Timestamp of the last softlockup report. */
static DEFINE_PER_CPU(unsigned long, watchdog_report_ts);
static DEFINE_PER_CPU(struct hrtimer, watchdog_hrtimer);
static DEFINE_PER_CPU(bool, softlockup_touch_sync);
static DEFINE_PER_CPU(unsigned long, hrtimer_interrupts);
<<<<<<< HEAD
static DEFINE_PER_CPU(unsigned long, soft_lockup_hrtimer_cnt);
=======
>>>>>>> 7d2a07b7
static DEFINE_PER_CPU(unsigned long, hrtimer_interrupts_saved);
static unsigned long soft_lockup_nmi_warn;

static int __init nowatchdog_setup(char *str)
{
	watchdog_user_enabled = 0;
	return 1;
}
__setup("nowatchdog", nowatchdog_setup);

static int __init nosoftlockup_setup(char *str)
{
	soft_watchdog_user_enabled = 0;
	return 1;
}
__setup("nosoftlockup", nosoftlockup_setup);

static int __init watchdog_thresh_setup(char *str)
{
	get_option(&str, &watchdog_thresh);
	return 1;
}
__setup("watchdog_thresh=", watchdog_thresh_setup);

static void __lockup_detector_cleanup(void);

/*
 * Hard-lockup warnings should be triggered after just a few seconds. Soft-
 * lockups can have false positives under extreme conditions. So we generally
 * want a higher threshold for soft lockups than for hard lockups. So we couple
 * the thresholds with a factor: we make the soft threshold twice the amount of
 * time the hard threshold is.
 */
static int get_softlockup_thresh(void)
{
	return watchdog_thresh * 2;
}

/*
 * Returns seconds, approximately.  We don't need nanosecond
 * resolution, and we don't need to waste time with a big divide when
 * 2^30ns == 1.074s.
 */
static unsigned long get_timestamp(void)
{
	return running_clock() >> 30LL;  /* 2^30 ~= 10^9 */
}

static void set_sample_period(void)
{
	/*
	 * convert watchdog_thresh from seconds to ns
	 * the divide by 5 is to give hrtimer several chances (two
	 * or three with the current relation between the soft
	 * and hard thresholds) to increment before the
	 * hardlockup detector generates a warning
	 */
	sample_period = get_softlockup_thresh() * ((u64)NSEC_PER_SEC / 5);
	watchdog_update_hrtimer_threshold(sample_period);
}

static void update_report_ts(void)
{
	__this_cpu_write(watchdog_report_ts, get_timestamp());
}

/* Commands for resetting the watchdog */
static void update_touch_ts(void)
{
	__this_cpu_write(watchdog_touch_ts, get_timestamp());
	update_report_ts();
}

/**
 * touch_softlockup_watchdog_sched - touch watchdog on scheduler stalls
 *
 * Call when the scheduler may have stalled for legitimate reasons
 * preventing the watchdog task from executing - e.g. the scheduler
 * entering idle state.  This should only be used for scheduler events.
 * Use touch_softlockup_watchdog() for everything else.
 */
notrace void touch_softlockup_watchdog_sched(void)
{
	/*
	 * Preemption can be enabled.  It doesn't matter which CPU's watchdog
	 * report period gets restarted here, so use the raw_ operation.
	 */
	raw_cpu_write(watchdog_report_ts, SOFTLOCKUP_DELAY_REPORT);
}

notrace void touch_softlockup_watchdog(void)
{
	touch_softlockup_watchdog_sched();
	wq_watchdog_touch(raw_smp_processor_id());
}
EXPORT_SYMBOL(touch_softlockup_watchdog);

void touch_all_softlockup_watchdogs(void)
{
	int cpu;

	/*
	 * watchdog_mutex cannpt be taken here, as this might be called
	 * from (soft)interrupt context, so the access to
	 * watchdog_allowed_cpumask might race with a concurrent update.
	 *
	 * The watchdog time stamp can race against a concurrent real
	 * update as well, the only side effect might be a cycle delay for
	 * the softlockup check.
	 */
<<<<<<< HEAD
	for_each_cpu(cpu, &watchdog_allowed_mask)
		per_cpu(watchdog_report_ts, cpu) = SOFTLOCKUP_DELAY_REPORT;
	wq_watchdog_touch(-1);
=======
	for_each_cpu(cpu, &watchdog_allowed_mask) {
		per_cpu(watchdog_report_ts, cpu) = SOFTLOCKUP_DELAY_REPORT;
		wq_watchdog_touch(cpu);
	}
>>>>>>> 7d2a07b7
}

void touch_softlockup_watchdog_sync(void)
{
	__this_cpu_write(softlockup_touch_sync, true);
	__this_cpu_write(watchdog_report_ts, SOFTLOCKUP_DELAY_REPORT);
}

<<<<<<< HEAD
static int is_softlockup(unsigned long touch_ts, unsigned long period_ts)
=======
static int is_softlockup(unsigned long touch_ts,
			 unsigned long period_ts,
			 unsigned long now)
>>>>>>> 7d2a07b7
{
	if ((watchdog_enabled & SOFT_WATCHDOG_ENABLED) && watchdog_thresh){
		/* Warn about unreasonable delays. */
		if (time_after(now, period_ts + get_softlockup_thresh()))
			return now - touch_ts;
	}
	return 0;
}

/* watchdog detector functions */
bool is_hardlockup(void)
{
	unsigned long hrint = __this_cpu_read(hrtimer_interrupts);

	if (__this_cpu_read(hrtimer_interrupts_saved) == hrint)
		return true;

	__this_cpu_write(hrtimer_interrupts_saved, hrint);
	return false;
}

static void watchdog_interrupt_count(void)
{
	__this_cpu_inc(hrtimer_interrupts);
}

static DEFINE_PER_CPU(struct completion, softlockup_completion);
static DEFINE_PER_CPU(struct cpu_stop_work, softlockup_stop_work);

/*
 * The watchdog feed function - touches the timestamp.
 *
 * It only runs once every sample_period seconds (4 seconds by
 * default) to reset the softlockup timestamp. If this gets delayed
 * for more than 2*watchdog_thresh seconds then the debug-printout
 * triggers in watchdog_timer_fn().
 */
static int softlockup_fn(void *data)
{
<<<<<<< HEAD
	__this_cpu_write(soft_lockup_hrtimer_cnt,
			 __this_cpu_read(hrtimer_interrupts));
=======
>>>>>>> 7d2a07b7
	update_touch_ts();
	complete(this_cpu_ptr(&softlockup_completion));

	return 0;
}

/* watchdog kicker functions */
static enum hrtimer_restart watchdog_timer_fn(struct hrtimer *hrtimer)
{
<<<<<<< HEAD
	unsigned long touch_ts = __this_cpu_read(watchdog_touch_ts);
	unsigned long period_ts = __this_cpu_read(watchdog_report_ts);
=======
	unsigned long touch_ts, period_ts, now;
>>>>>>> 7d2a07b7
	struct pt_regs *regs = get_irq_regs();
	int duration;
	int softlockup_all_cpu_backtrace = sysctl_softlockup_all_cpu_backtrace;

	if (!watchdog_enabled)
		return HRTIMER_NORESTART;

	/* kick the hardlockup detector */
	watchdog_interrupt_count();

	/* kick the softlockup detector */
	if (completion_done(this_cpu_ptr(&softlockup_completion))) {
		reinit_completion(this_cpu_ptr(&softlockup_completion));
		stop_one_cpu_nowait(smp_processor_id(),
				softlockup_fn, NULL,
				this_cpu_ptr(&softlockup_stop_work));
	}

	/* .. and repeat */
	hrtimer_forward_now(hrtimer, ns_to_ktime(sample_period));

<<<<<<< HEAD
	/* Reset the interval when touched externally by a known slow code. */
=======
	/*
	 * Read the current timestamp first. It might become invalid anytime
	 * when a virtual machine is stopped by the host or when the watchog
	 * is touched from NMI.
	 */
	now = get_timestamp();
	/*
	 * If a virtual machine is stopped by the host it can look to
	 * the watchdog like a soft lockup. This function touches the watchdog.
	 */
	kvm_check_and_clear_guest_paused();
	/*
	 * The stored timestamp is comparable with @now only when not touched.
	 * It might get touched anytime from NMI. Make sure that is_softlockup()
	 * uses the same (valid) value.
	 */
	period_ts = READ_ONCE(*this_cpu_ptr(&watchdog_report_ts));

	/* Reset the interval when touched by known problematic code. */
>>>>>>> 7d2a07b7
	if (period_ts == SOFTLOCKUP_DELAY_REPORT) {
		if (unlikely(__this_cpu_read(softlockup_touch_sync))) {
			/*
			 * If the time stamp was touched atomically
			 * make sure the scheduler tick is up to date.
			 */
			__this_cpu_write(softlockup_touch_sync, false);
			sched_clock_tick();
		}

<<<<<<< HEAD
		/* Clear the guest paused flag on watchdog reset */
		kvm_check_and_clear_guest_paused();
		update_report_ts();

		return HRTIMER_RESTART;
	}

	/* check for a softlockup
	 * This is done by making sure a high priority task is
	 * being scheduled.  The task touches the watchdog to
	 * indicate it is getting cpu time.  If it hasn't then
	 * this is a good indication some task is hogging the cpu
	 */
	duration = is_softlockup(touch_ts, period_ts);
=======
		update_report_ts();
		return HRTIMER_RESTART;
	}

	/* Check for a softlockup. */
	touch_ts = __this_cpu_read(watchdog_touch_ts);
	duration = is_softlockup(touch_ts, period_ts, now);
>>>>>>> 7d2a07b7
	if (unlikely(duration)) {
		/*
		 * Prevent multiple soft-lockup reports if one cpu is already
		 * engaged in dumping all cpu back traces.
		 */
<<<<<<< HEAD
		if (kvm_check_and_clear_guest_paused())
			return HRTIMER_RESTART;

		/* only warn once */
		if (__this_cpu_read(soft_watchdog_warn) == true)
			return HRTIMER_RESTART;

=======
>>>>>>> 7d2a07b7
		if (softlockup_all_cpu_backtrace) {
			if (test_and_set_bit_lock(0, &soft_lockup_nmi_warn))
				return HRTIMER_RESTART;
		}

		/* Start period for the next softlockup warning. */
		update_report_ts();

		pr_emerg("BUG: soft lockup - CPU#%d stuck for %us! [%s:%d]\n",
			smp_processor_id(), duration,
			current->comm, task_pid_nr(current));
		print_modules();
		print_irqtrace_events(current);
		if (regs)
			show_regs(regs);
		else
			dump_stack();

		if (softlockup_all_cpu_backtrace) {
			trigger_allbutself_cpu_backtrace();
			clear_bit_unlock(0, &soft_lockup_nmi_warn);
		}

		add_taint(TAINT_SOFTLOCKUP, LOCKDEP_STILL_OK);
		if (softlockup_panic)
			panic("softlockup: hung tasks");
	}

	return HRTIMER_RESTART;
}

static void watchdog_enable(unsigned int cpu)
{
	struct hrtimer *hrtimer = this_cpu_ptr(&watchdog_hrtimer);
	struct completion *done = this_cpu_ptr(&softlockup_completion);

	WARN_ON_ONCE(cpu != smp_processor_id());

	init_completion(done);
	complete(done);

	/*
	 * Start the timer first to prevent the NMI watchdog triggering
	 * before the timer has a chance to fire.
	 */
	hrtimer_init(hrtimer, CLOCK_MONOTONIC, HRTIMER_MODE_REL_HARD);
	hrtimer->function = watchdog_timer_fn;
	hrtimer_start(hrtimer, ns_to_ktime(sample_period),
		      HRTIMER_MODE_REL_PINNED_HARD);

	/* Initialize timestamp */
	update_touch_ts();
	/* Enable the perf event */
	if (watchdog_enabled & NMI_WATCHDOG_ENABLED)
		watchdog_nmi_enable(cpu);
}

static void watchdog_disable(unsigned int cpu)
{
	struct hrtimer *hrtimer = this_cpu_ptr(&watchdog_hrtimer);

	WARN_ON_ONCE(cpu != smp_processor_id());

	/*
	 * Disable the perf event first. That prevents that a large delay
	 * between disabling the timer and disabling the perf event causes
	 * the perf NMI to detect a false positive.
	 */
	watchdog_nmi_disable(cpu);
	hrtimer_cancel(hrtimer);
	wait_for_completion(this_cpu_ptr(&softlockup_completion));
}

static int softlockup_stop_fn(void *data)
{
	watchdog_disable(smp_processor_id());
	return 0;
}

static void softlockup_stop_all(void)
{
	int cpu;

	if (!softlockup_initialized)
		return;

	for_each_cpu(cpu, &watchdog_allowed_mask)
		smp_call_on_cpu(cpu, softlockup_stop_fn, NULL, false);

	cpumask_clear(&watchdog_allowed_mask);
}

static int softlockup_start_fn(void *data)
{
	watchdog_enable(smp_processor_id());
	return 0;
}

static void softlockup_start_all(void)
{
	int cpu;

	cpumask_copy(&watchdog_allowed_mask, &watchdog_cpumask);
	for_each_cpu(cpu, &watchdog_allowed_mask)
		smp_call_on_cpu(cpu, softlockup_start_fn, NULL, false);
}

int lockup_detector_online_cpu(unsigned int cpu)
{
	if (cpumask_test_cpu(cpu, &watchdog_allowed_mask))
		watchdog_enable(cpu);
	return 0;
}

int lockup_detector_offline_cpu(unsigned int cpu)
{
	if (cpumask_test_cpu(cpu, &watchdog_allowed_mask))
		watchdog_disable(cpu);
	return 0;
}

static void lockup_detector_reconfigure(void)
{
	cpus_read_lock();
	watchdog_nmi_stop();

	softlockup_stop_all();
	set_sample_period();
	lockup_detector_update_enable();
	if (watchdog_enabled && watchdog_thresh)
		softlockup_start_all();

	watchdog_nmi_start();
	cpus_read_unlock();
	/*
	 * Must be called outside the cpus locked section to prevent
	 * recursive locking in the perf code.
	 */
	__lockup_detector_cleanup();
}

/*
 * Create the watchdog infrastructure and configure the detector(s).
 */
static __init void lockup_detector_setup(void)
{
	/*
	 * If sysctl is off and watchdog got disabled on the command line,
	 * nothing to do here.
	 */
	lockup_detector_update_enable();

	if (!IS_ENABLED(CONFIG_SYSCTL) &&
	    !(watchdog_enabled && watchdog_thresh))
		return;

	mutex_lock(&watchdog_mutex);
	lockup_detector_reconfigure();
	softlockup_initialized = true;
	mutex_unlock(&watchdog_mutex);
}

#else /* CONFIG_SOFTLOCKUP_DETECTOR */
static void lockup_detector_reconfigure(void)
{
	cpus_read_lock();
	watchdog_nmi_stop();
	lockup_detector_update_enable();
	watchdog_nmi_start();
	cpus_read_unlock();
}
static inline void lockup_detector_setup(void)
{
	lockup_detector_reconfigure();
}
#endif /* !CONFIG_SOFTLOCKUP_DETECTOR */

static void __lockup_detector_cleanup(void)
{
	lockdep_assert_held(&watchdog_mutex);
	hardlockup_detector_perf_cleanup();
}

/**
 * lockup_detector_cleanup - Cleanup after cpu hotplug or sysctl changes
 *
 * Caller must not hold the cpu hotplug rwsem.
 */
void lockup_detector_cleanup(void)
{
	mutex_lock(&watchdog_mutex);
	__lockup_detector_cleanup();
	mutex_unlock(&watchdog_mutex);
}

/**
 * lockup_detector_soft_poweroff - Interface to stop lockup detector(s)
 *
 * Special interface for parisc. It prevents lockup detector warnings from
 * the default pm_poweroff() function which busy loops forever.
 */
void lockup_detector_soft_poweroff(void)
{
	watchdog_enabled = 0;
}

#ifdef CONFIG_SYSCTL

/* Propagate any changes to the watchdog infrastructure */
static void proc_watchdog_update(void)
{
	/* Remove impossible cpus to keep sysctl output clean. */
	cpumask_and(&watchdog_cpumask, &watchdog_cpumask, cpu_possible_mask);
	lockup_detector_reconfigure();
}

/*
 * common function for watchdog, nmi_watchdog and soft_watchdog parameter
 *
 * caller             | table->data points to      | 'which'
 * -------------------|----------------------------|--------------------------
 * proc_watchdog      | watchdog_user_enabled      | NMI_WATCHDOG_ENABLED |
 *                    |                            | SOFT_WATCHDOG_ENABLED
 * -------------------|----------------------------|--------------------------
 * proc_nmi_watchdog  | nmi_watchdog_user_enabled  | NMI_WATCHDOG_ENABLED
 * -------------------|----------------------------|--------------------------
 * proc_soft_watchdog | soft_watchdog_user_enabled | SOFT_WATCHDOG_ENABLED
 */
static int proc_watchdog_common(int which, struct ctl_table *table, int write,
				void *buffer, size_t *lenp, loff_t *ppos)
{
	int err, old, *param = table->data;

	mutex_lock(&watchdog_mutex);

	if (!write) {
		/*
		 * On read synchronize the userspace interface. This is a
		 * racy snapshot.
		 */
		*param = (watchdog_enabled & which) != 0;
		err = proc_dointvec_minmax(table, write, buffer, lenp, ppos);
	} else {
		old = READ_ONCE(*param);
		err = proc_dointvec_minmax(table, write, buffer, lenp, ppos);
		if (!err && old != READ_ONCE(*param))
			proc_watchdog_update();
	}
	mutex_unlock(&watchdog_mutex);
	return err;
}

/*
 * /proc/sys/kernel/watchdog
 */
int proc_watchdog(struct ctl_table *table, int write,
		  void *buffer, size_t *lenp, loff_t *ppos)
{
	return proc_watchdog_common(NMI_WATCHDOG_ENABLED|SOFT_WATCHDOG_ENABLED,
				    table, write, buffer, lenp, ppos);
}

/*
 * /proc/sys/kernel/nmi_watchdog
 */
int proc_nmi_watchdog(struct ctl_table *table, int write,
		      void *buffer, size_t *lenp, loff_t *ppos)
{
	if (!nmi_watchdog_available && write)
		return -ENOTSUPP;
	return proc_watchdog_common(NMI_WATCHDOG_ENABLED,
				    table, write, buffer, lenp, ppos);
}

/*
 * /proc/sys/kernel/soft_watchdog
 */
int proc_soft_watchdog(struct ctl_table *table, int write,
			void *buffer, size_t *lenp, loff_t *ppos)
{
	return proc_watchdog_common(SOFT_WATCHDOG_ENABLED,
				    table, write, buffer, lenp, ppos);
}

/*
 * /proc/sys/kernel/watchdog_thresh
 */
int proc_watchdog_thresh(struct ctl_table *table, int write,
			 void *buffer, size_t *lenp, loff_t *ppos)
{
	int err, old;

	mutex_lock(&watchdog_mutex);

	old = READ_ONCE(watchdog_thresh);
	err = proc_dointvec_minmax(table, write, buffer, lenp, ppos);

	if (!err && write && old != READ_ONCE(watchdog_thresh))
		proc_watchdog_update();

	mutex_unlock(&watchdog_mutex);
	return err;
}

/*
 * The cpumask is the mask of possible cpus that the watchdog can run
 * on, not the mask of cpus it is actually running on.  This allows the
 * user to specify a mask that will include cpus that have not yet
 * been brought online, if desired.
 */
int proc_watchdog_cpumask(struct ctl_table *table, int write,
			  void *buffer, size_t *lenp, loff_t *ppos)
{
	int err;

	mutex_lock(&watchdog_mutex);

	err = proc_do_large_bitmap(table, write, buffer, lenp, ppos);
	if (!err && write)
		proc_watchdog_update();

	mutex_unlock(&watchdog_mutex);
	return err;
}
#endif /* CONFIG_SYSCTL */

void __init lockup_detector_init(void)
{
	if (tick_nohz_full_enabled())
		pr_info("Disabling watchdog on nohz_full cores by default\n");

	cpumask_copy(&watchdog_cpumask,
		     housekeeping_cpumask(HK_FLAG_TIMER));

	if (!watchdog_nmi_probe())
		nmi_watchdog_available = true;
	lockup_detector_setup();
}<|MERGE_RESOLUTION|>--- conflicted
+++ resolved
@@ -160,13 +160,10 @@
  */
 #define SOFTLOCKUP_DELAY_REPORT	ULONG_MAX
 
-<<<<<<< HEAD
-=======
 #ifdef CONFIG_SMP
 int __read_mostly sysctl_softlockup_all_cpu_backtrace;
 #endif
 
->>>>>>> 7d2a07b7
 static struct cpumask watchdog_allowed_mask __read_mostly;
 
 /* Global variables, exported for sysctl */
@@ -183,10 +180,6 @@
 static DEFINE_PER_CPU(struct hrtimer, watchdog_hrtimer);
 static DEFINE_PER_CPU(bool, softlockup_touch_sync);
 static DEFINE_PER_CPU(unsigned long, hrtimer_interrupts);
-<<<<<<< HEAD
-static DEFINE_PER_CPU(unsigned long, soft_lockup_hrtimer_cnt);
-=======
->>>>>>> 7d2a07b7
 static DEFINE_PER_CPU(unsigned long, hrtimer_interrupts_saved);
 static unsigned long soft_lockup_nmi_warn;
 
@@ -297,16 +290,10 @@
 	 * update as well, the only side effect might be a cycle delay for
 	 * the softlockup check.
 	 */
-<<<<<<< HEAD
-	for_each_cpu(cpu, &watchdog_allowed_mask)
-		per_cpu(watchdog_report_ts, cpu) = SOFTLOCKUP_DELAY_REPORT;
-	wq_watchdog_touch(-1);
-=======
 	for_each_cpu(cpu, &watchdog_allowed_mask) {
 		per_cpu(watchdog_report_ts, cpu) = SOFTLOCKUP_DELAY_REPORT;
 		wq_watchdog_touch(cpu);
 	}
->>>>>>> 7d2a07b7
 }
 
 void touch_softlockup_watchdog_sync(void)
@@ -315,13 +302,9 @@
 	__this_cpu_write(watchdog_report_ts, SOFTLOCKUP_DELAY_REPORT);
 }
 
-<<<<<<< HEAD
-static int is_softlockup(unsigned long touch_ts, unsigned long period_ts)
-=======
 static int is_softlockup(unsigned long touch_ts,
 			 unsigned long period_ts,
 			 unsigned long now)
->>>>>>> 7d2a07b7
 {
 	if ((watchdog_enabled & SOFT_WATCHDOG_ENABLED) && watchdog_thresh){
 		/* Warn about unreasonable delays. */
@@ -361,11 +344,6 @@
  */
 static int softlockup_fn(void *data)
 {
-<<<<<<< HEAD
-	__this_cpu_write(soft_lockup_hrtimer_cnt,
-			 __this_cpu_read(hrtimer_interrupts));
-=======
->>>>>>> 7d2a07b7
 	update_touch_ts();
 	complete(this_cpu_ptr(&softlockup_completion));
 
@@ -375,12 +353,7 @@
 /* watchdog kicker functions */
 static enum hrtimer_restart watchdog_timer_fn(struct hrtimer *hrtimer)
 {
-<<<<<<< HEAD
-	unsigned long touch_ts = __this_cpu_read(watchdog_touch_ts);
-	unsigned long period_ts = __this_cpu_read(watchdog_report_ts);
-=======
 	unsigned long touch_ts, period_ts, now;
->>>>>>> 7d2a07b7
 	struct pt_regs *regs = get_irq_regs();
 	int duration;
 	int softlockup_all_cpu_backtrace = sysctl_softlockup_all_cpu_backtrace;
@@ -402,9 +375,6 @@
 	/* .. and repeat */
 	hrtimer_forward_now(hrtimer, ns_to_ktime(sample_period));
 
-<<<<<<< HEAD
-	/* Reset the interval when touched externally by a known slow code. */
-=======
 	/*
 	 * Read the current timestamp first. It might become invalid anytime
 	 * when a virtual machine is stopped by the host or when the watchog
@@ -424,7 +394,6 @@
 	period_ts = READ_ONCE(*this_cpu_ptr(&watchdog_report_ts));
 
 	/* Reset the interval when touched by known problematic code. */
->>>>>>> 7d2a07b7
 	if (period_ts == SOFTLOCKUP_DELAY_REPORT) {
 		if (unlikely(__this_cpu_read(softlockup_touch_sync))) {
 			/*
@@ -435,22 +404,6 @@
 			sched_clock_tick();
 		}
 
-<<<<<<< HEAD
-		/* Clear the guest paused flag on watchdog reset */
-		kvm_check_and_clear_guest_paused();
-		update_report_ts();
-
-		return HRTIMER_RESTART;
-	}
-
-	/* check for a softlockup
-	 * This is done by making sure a high priority task is
-	 * being scheduled.  The task touches the watchdog to
-	 * indicate it is getting cpu time.  If it hasn't then
-	 * this is a good indication some task is hogging the cpu
-	 */
-	duration = is_softlockup(touch_ts, period_ts);
-=======
 		update_report_ts();
 		return HRTIMER_RESTART;
 	}
@@ -458,22 +411,11 @@
 	/* Check for a softlockup. */
 	touch_ts = __this_cpu_read(watchdog_touch_ts);
 	duration = is_softlockup(touch_ts, period_ts, now);
->>>>>>> 7d2a07b7
 	if (unlikely(duration)) {
 		/*
 		 * Prevent multiple soft-lockup reports if one cpu is already
 		 * engaged in dumping all cpu back traces.
 		 */
-<<<<<<< HEAD
-		if (kvm_check_and_clear_guest_paused())
-			return HRTIMER_RESTART;
-
-		/* only warn once */
-		if (__this_cpu_read(soft_watchdog_warn) == true)
-			return HRTIMER_RESTART;
-
-=======
->>>>>>> 7d2a07b7
 		if (softlockup_all_cpu_backtrace) {
 			if (test_and_set_bit_lock(0, &soft_lockup_nmi_warn))
 				return HRTIMER_RESTART;
