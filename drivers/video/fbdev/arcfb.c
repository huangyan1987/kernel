/*
 * linux/drivers/video/arcfb.c -- FB driver for Arc monochrome LCD board
 *
 * Copyright (C) 2005, Jaya Kumar <jayalk@intworks.biz>
 *
 * This file is subject to the terms and conditions of the GNU General Public
 * License. See the file COPYING in the main directory of this archive for
 * more details.
 *
 * Layout is based on skeletonfb.c by James Simmons and Geert Uytterhoeven.
 *
 * This driver was written to be used with the Arc LCD board. Arc uses a
 * set of KS108 chips that control individual 64x64 LCD matrices. The board
 * can be paneled in a variety of setups such as 2x1=128x64, 4x4=256x256 and
 * so on. The interface between the board and the host is TTL based GPIO. The
 * GPIO requirements are 8 writable data lines and 4+n lines for control. On a
 * GPIO-less system, the board can be tested by connecting the respective sigs
 * up to a parallel port connector. The driver requires the IO addresses for
 * data and control GPIO at load time. It is unable to probe for the
 * existence of the LCD so it must be told at load time whether it should
 * be enabled or not.
 *
 * Todo:
 * - testing with 4x4
 * - testing with interrupt hw
 *
 * General notes:
 * - User must set tuhold. It's in microseconds. According to the 108 spec,
 *   the hold time is supposed to be at least 1 microsecond.
 * - User must set num_cols=x num_rows=y, eg: x=2 means 128
 * - User must set arcfb_enable=1 to enable it
 * - User must set dio_addr=0xIOADDR cio_addr=0xIOADDR
 *
 */

#include <linux/module.h>
#include <linux/kernel.h>
#include <linux/errno.h>
#include <linux/string.h>
#include <linux/mm.h>
#include <linux/vmalloc.h>
#include <linux/delay.h>
#include <linux/interrupt.h>
#include <linux/fb.h>
#include <linux/init.h>
#include <linux/arcfb.h>
#include <linux/platform_device.h>

#include <linux/uaccess.h>

#define floor8(a) (a&(~0x07))
#define floorXres(a,xres) (a&(~(xres - 1)))
#define iceil8(a) (((int)((a+7)/8))*8)
#define ceil64(a) (a|0x3F)
#define ceilXres(a,xres) (a|(xres - 1))

/* ks108 chipset specific defines and code */

#define KS_SET_DPY_START_LINE 	0xC0
#define KS_SET_PAGE_NUM 	0xB8
#define KS_SET_X 		0x40
#define KS_CEHI 		0x01
#define KS_CELO 		0x00
#define KS_SEL_CMD 		0x08
#define KS_SEL_DATA 		0x00
#define KS_DPY_ON 		0x3F
#define KS_DPY_OFF 		0x3E
#define KS_INTACK 		0x40
#define KS_CLRINT		0x02

struct arcfb_par {
	unsigned long dio_addr;
	unsigned long cio_addr;
	unsigned long c2io_addr;
	atomic_t ref_count;
	unsigned char cslut[9];
	struct fb_info *info;
	unsigned int irq;
	spinlock_t lock;
};

static const struct fb_fix_screeninfo arcfb_fix = {
	.id =		"arcfb",
	.type =		FB_TYPE_PACKED_PIXELS,
	.visual =	FB_VISUAL_MONO01,
	.xpanstep =	0,
	.ypanstep =	1,
	.ywrapstep =	0,
	.accel =	FB_ACCEL_NONE,
};

static const struct fb_var_screeninfo arcfb_var = {
	.xres		= 128,
	.yres		= 64,
	.xres_virtual	= 128,
	.yres_virtual	= 64,
	.bits_per_pixel	= 1,
	.nonstd		= 1,
};

static unsigned long num_cols;
static unsigned long num_rows;
static unsigned long dio_addr;
static unsigned long cio_addr;
static unsigned long c2io_addr;
static unsigned long splashval;
static unsigned long tuhold;
static unsigned int nosplash;
static unsigned int arcfb_enable;
static unsigned int irq;

static DECLARE_WAIT_QUEUE_HEAD(arcfb_waitq);

static void ks108_writeb_ctl(struct arcfb_par *par,
				unsigned int chipindex, unsigned char value)
{
	unsigned char chipselval = par->cslut[chipindex];

	outb(chipselval|KS_CEHI|KS_SEL_CMD, par->cio_addr);
	outb(value, par->dio_addr);
	udelay(tuhold);
	outb(chipselval|KS_CELO|KS_SEL_CMD, par->cio_addr);
}

static void ks108_writeb_mainctl(struct arcfb_par *par, unsigned char value)
{

	outb(value, par->cio_addr);
	udelay(tuhold);
}

static unsigned char ks108_readb_ctl2(struct arcfb_par *par)
{
	return inb(par->c2io_addr);
}

static void ks108_writeb_data(struct arcfb_par *par,
				unsigned int chipindex, unsigned char value)
{
	unsigned char chipselval = par->cslut[chipindex];

	outb(chipselval|KS_CEHI|KS_SEL_DATA, par->cio_addr);
	outb(value, par->dio_addr);
	udelay(tuhold);
	outb(chipselval|KS_CELO|KS_SEL_DATA, par->cio_addr);
}

static void ks108_set_start_line(struct arcfb_par *par,
				unsigned int chipindex, unsigned char y)
{
	ks108_writeb_ctl(par, chipindex, KS_SET_DPY_START_LINE|y);
}

static void ks108_set_yaddr(struct arcfb_par *par,
				unsigned int chipindex, unsigned char y)
{
	ks108_writeb_ctl(par, chipindex, KS_SET_PAGE_NUM|y);
}

static void ks108_set_xaddr(struct arcfb_par *par,
				unsigned int chipindex, unsigned char x)
{
	ks108_writeb_ctl(par, chipindex, KS_SET_X|x);
}

static void ks108_clear_lcd(struct arcfb_par *par, unsigned int chipindex)
{
	int i,j;

	for (i = 0; i <= 8; i++) {
		ks108_set_yaddr(par, chipindex, i);
		ks108_set_xaddr(par, chipindex, 0);
		for (j = 0; j < 64; j++) {
			ks108_writeb_data(par, chipindex,
				(unsigned char) splashval);
		}
	}
}

/* main arcfb functions */

static int arcfb_open(struct fb_info *info, int user)
{
	struct arcfb_par *par = info->par;

	atomic_inc(&par->ref_count);
	return 0;
}

static int arcfb_release(struct fb_info *info, int user)
{
	struct arcfb_par *par = info->par;
	int count = atomic_read(&par->ref_count);

	if (!count)
		return -EINVAL;
	atomic_dec(&par->ref_count);
	return 0;
}

static int arcfb_pan_display(struct fb_var_screeninfo *var,
				struct fb_info *info)
{
	int i;
	struct arcfb_par *par = info->par;

	if ((var->vmode & FB_VMODE_YWRAP) && (var->yoffset < 64)
		&& (info->var.yres <= 64)) {
		for (i = 0; i < num_cols; i++) {
			ks108_set_start_line(par, i, var->yoffset);
		}
		info->var.yoffset = var->yoffset;
		return 0;
	}

	return -EINVAL;
}

static irqreturn_t arcfb_interrupt(int vec, void *dev_instance)
{
	struct fb_info *info = dev_instance;
	unsigned char ctl2status;
	struct arcfb_par *par = info->par;

	ctl2status = ks108_readb_ctl2(par);

	if (!(ctl2status & KS_INTACK)) /* not arc generated interrupt */
		return IRQ_NONE;

	ks108_writeb_mainctl(par, KS_CLRINT);

	spin_lock(&par->lock);
        if (waitqueue_active(&arcfb_waitq)) {
                wake_up(&arcfb_waitq);
        }
	spin_unlock(&par->lock);

	return IRQ_HANDLED;
}

/*
 * here we handle a specific page on the lcd. the complexity comes from
 * the fact that the fb is laidout in 8xX vertical columns. we extract
 * each write of 8 vertical pixels. then we shift out as we move along
 * X. That's what rightshift does. bitmask selects the desired input bit.
 */
static void arcfb_lcd_update_page(struct arcfb_par *par, unsigned int upper,
		unsigned int left, unsigned int right, unsigned int distance)
{
	unsigned char *src;
	unsigned int xindex, yindex, chipindex, linesize;
	int i;
	unsigned char val;
	unsigned char bitmask, rightshift;

	xindex = left >> 6;
	yindex = upper >> 6;
	chipindex = (xindex + (yindex*num_cols));

	ks108_set_yaddr(par, chipindex, upper/8);

	linesize = par->info->var.xres/8;
	src = (unsigned char __force *) par->info->screen_base + (left/8) +
		(upper * linesize);
	ks108_set_xaddr(par, chipindex, left);

	bitmask=1;
	rightshift=0;
	while (left <= right) {
		val = 0;
		for (i = 0; i < 8; i++) {
			if ( i > rightshift) {
				val |= (*(src + (i*linesize)) & bitmask)
						<< (i - rightshift);
			} else {
				val |= (*(src + (i*linesize)) & bitmask)
						 >> (rightshift - i);
			}
		}
		ks108_writeb_data(par, chipindex, val);
		left++;
		if (bitmask == 0x80) {
			bitmask = 1;
			src++;
			rightshift=0;
		} else {
			bitmask <<= 1;
			rightshift++;
		}
	}
}

/*
 * here we handle the entire vertical page of the update. we write across
 * lcd chips. update_page uses the upper/left values to decide which
 * chip to select for the right. upper is needed for setting the page
 * desired for the write.
 */
static void arcfb_lcd_update_vert(struct arcfb_par *par, unsigned int top,
		unsigned int bottom, unsigned int left, unsigned int right)
{
	unsigned int distance, upper, lower;

	distance = (bottom - top) + 1;
	upper = top;
	lower = top + 7;

	while (distance > 0) {
		distance -= 8;
		arcfb_lcd_update_page(par, upper, left, right, 8);
		upper = lower + 1;
		lower = upper + 7;
	}
}

/*
 * here we handle horizontal blocks for the update. update_vert will
 * handle spaning multiple pages. we break out each horizontal
 * block in to individual blocks no taller than 64 pixels.
 */
static void arcfb_lcd_update_horiz(struct arcfb_par *par, unsigned int left,
			unsigned int right, unsigned int top, unsigned int h)
{
	unsigned int distance, upper, lower;

	distance = h;
	upper = floor8(top);
	lower = min(upper + distance - 1, ceil64(upper));

	while (distance > 0) {
		distance -= ((lower - upper) + 1 );
		arcfb_lcd_update_vert(par, upper, lower, left, right);
		upper = lower + 1;
		lower = min(upper + distance - 1, ceil64(upper));
	}
}

/*
 * here we start the process of splitting out the fb update into
 * individual blocks of pixels. we end up splitting into 64x64 blocks
 * and finally down to 64x8 pages.
 */
static void arcfb_lcd_update(struct arcfb_par *par, unsigned int dx,
			unsigned int dy, unsigned int w, unsigned int h)
{
	unsigned int left, right, distance, y;

	/* align the request first */
	y = floor8(dy);
	h += dy - y;
	h = iceil8(h);

	distance = w;
	left = dx;
	right = min(left + w - 1, ceil64(left));

	while (distance > 0) {
		arcfb_lcd_update_horiz(par, left, right, y, h);
		distance -= ((right - left) + 1);
		left = right + 1;
		right = min(left + distance - 1, ceil64(left));
	}
}

static void arcfb_fillrect(struct fb_info *info,
			   const struct fb_fillrect *rect)
{
	struct arcfb_par *par = info->par;

	sys_fillrect(info, rect);

	/* update the physical lcd */
	arcfb_lcd_update(par, rect->dx, rect->dy, rect->width, rect->height);
}

static void arcfb_copyarea(struct fb_info *info,
			   const struct fb_copyarea *area)
{
	struct arcfb_par *par = info->par;

	sys_copyarea(info, area);

	/* update the physical lcd */
	arcfb_lcd_update(par, area->dx, area->dy, area->width, area->height);
}

static void arcfb_imageblit(struct fb_info *info, const struct fb_image *image)
{
	struct arcfb_par *par = info->par;

	sys_imageblit(info, image);

	/* update the physical lcd */
	arcfb_lcd_update(par, image->dx, image->dy, image->width,
				image->height);
}

static int arcfb_ioctl(struct fb_info *info,
			  unsigned int cmd, unsigned long arg)
{
	void __user *argp = (void __user *)arg;
	struct arcfb_par *par = info->par;
	unsigned long flags;

	switch (cmd) {
		case FBIO_WAITEVENT:
		{
			DEFINE_WAIT(wait);
			/* illegal to wait on arc if no irq will occur */
			if (!par->irq)
				return -EINVAL;

			/* wait until the Arc has generated an interrupt
			 * which will wake us up */
			spin_lock_irqsave(&par->lock, flags);
			prepare_to_wait(&arcfb_waitq, &wait,
					TASK_INTERRUPTIBLE);
			spin_unlock_irqrestore(&par->lock, flags);
			schedule();
			finish_wait(&arcfb_waitq, &wait);
		}
<<<<<<< HEAD
			fallthrough;
=======
		fallthrough;
>>>>>>> 640eee06

		case FBIO_GETCONTROL2:
		{
			unsigned char ctl2;

			ctl2 = ks108_readb_ctl2(info->par);
			if (copy_to_user(argp, &ctl2, sizeof(ctl2)))
				return -EFAULT;
			return 0;
		}
		default:
			return -EINVAL;
	}
}

/*
 * this is the access path from userspace. they can seek and write to
 * the fb. it's inefficient for them to do anything less than 64*8
 * writes since we update the lcd in each write() anyway.
 */
static ssize_t arcfb_write(struct fb_info *info, const char __user *buf,
			   size_t count, loff_t *ppos)
{
	/* modded from epson 1355 */

	unsigned long p;
	int err=-EINVAL;
	unsigned int fbmemlength,x,y,w,h, bitppos, startpos, endpos, bitcount;
	struct arcfb_par *par;
	unsigned int xres;

	p = *ppos;
	par = info->par;
	xres = info->var.xres;
	fbmemlength = (xres * info->var.yres)/8;

	if (p > fbmemlength)
		return -ENOSPC;

	err = 0;
	if ((count + p) > fbmemlength) {
		count = fbmemlength - p;
		err = -ENOSPC;
	}

	if (count) {
		char *base_addr;

		base_addr = (char __force *)info->screen_base;
		count -= copy_from_user(base_addr + p, buf, count);
		*ppos += count;
		err = -EFAULT;
	}


	bitppos = p*8;
	startpos = floorXres(bitppos, xres);
	endpos = ceilXres((bitppos + (count*8)), xres);
	bitcount = endpos - startpos;

	x = startpos % xres;
	y = startpos / xres;
	w = xres;
	h = bitcount / xres;
	arcfb_lcd_update(par, x, y, w, h);

	if (count)
		return count;
	return err;
}

static const struct fb_ops arcfb_ops = {
	.owner		= THIS_MODULE,
	.fb_open	= arcfb_open,
	.fb_read        = fb_sys_read,
	.fb_write	= arcfb_write,
	.fb_release	= arcfb_release,
	.fb_pan_display	= arcfb_pan_display,
	.fb_fillrect	= arcfb_fillrect,
	.fb_copyarea	= arcfb_copyarea,
	.fb_imageblit	= arcfb_imageblit,
	.fb_ioctl 	= arcfb_ioctl,
};

static int arcfb_probe(struct platform_device *dev)
{
	struct fb_info *info;
	int retval = -ENOMEM;
	int videomemorysize;
	unsigned char *videomemory;
	struct arcfb_par *par;
	int i;

	videomemorysize = (((64*64)*num_cols)*num_rows)/8;

	/* We need a flat backing store for the Arc's
	   less-flat actual paged framebuffer */
	videomemory = vzalloc(videomemorysize);
	if (!videomemory)
		return retval;

	info = framebuffer_alloc(sizeof(struct arcfb_par), &dev->dev);
	if (!info)
		goto err;

	info->screen_base = (char __iomem *)videomemory;
	info->fbops = &arcfb_ops;

	info->var = arcfb_var;
	info->fix = arcfb_fix;
	par = info->par;
	par->info = info;

	if (!dio_addr || !cio_addr || !c2io_addr) {
		printk(KERN_WARNING "no IO addresses supplied\n");
		goto err1;
	}
	par->dio_addr = dio_addr;
	par->cio_addr = cio_addr;
	par->c2io_addr = c2io_addr;
	par->cslut[0] = 0x00;
	par->cslut[1] = 0x06;
	info->flags = FBINFO_FLAG_DEFAULT;
	spin_lock_init(&par->lock);
	if (irq) {
		par->irq = irq;
		if (request_irq(par->irq, &arcfb_interrupt, IRQF_SHARED,
				"arcfb", info)) {
			printk(KERN_INFO
				"arcfb: Failed req IRQ %d\n", par->irq);
			retval = -EBUSY;
			goto err1;
		}
	}
	retval = register_framebuffer(info);
	if (retval < 0)
		goto err1;
	platform_set_drvdata(dev, info);
	fb_info(info, "Arc frame buffer device, using %dK of video memory\n",
		videomemorysize >> 10);

	/* this inits the lcd but doesn't clear dirty pixels */
	for (i = 0; i < num_cols * num_rows; i++) {
		ks108_writeb_ctl(par, i, KS_DPY_OFF);
		ks108_set_start_line(par, i, 0);
		ks108_set_yaddr(par, i, 0);
		ks108_set_xaddr(par, i, 0);
		ks108_writeb_ctl(par, i, KS_DPY_ON);
	}

	/* if we were told to splash the screen, we just clear it */
	if (!nosplash) {
		for (i = 0; i < num_cols * num_rows; i++) {
			fb_info(info, "splashing lcd %d\n", i);
			ks108_set_start_line(par, i, 0);
			ks108_clear_lcd(par, i);
		}
	}

	return 0;
err1:
	framebuffer_release(info);
err:
	vfree(videomemory);
	return retval;
}

static int arcfb_remove(struct platform_device *dev)
{
	struct fb_info *info = platform_get_drvdata(dev);

	if (info) {
		unregister_framebuffer(info);
		if (irq)
			free_irq(((struct arcfb_par *)(info->par))->irq, info);
		vfree((void __force *)info->screen_base);
		framebuffer_release(info);
	}
	return 0;
}

static struct platform_driver arcfb_driver = {
	.probe	= arcfb_probe,
	.remove = arcfb_remove,
	.driver	= {
		.name	= "arcfb",
	},
};

static struct platform_device *arcfb_device;

static int __init arcfb_init(void)
{
	int ret;

	if (!arcfb_enable)
		return -ENXIO;

	ret = platform_driver_register(&arcfb_driver);
	if (!ret) {
		arcfb_device = platform_device_alloc("arcfb", 0);
		if (arcfb_device) {
			ret = platform_device_add(arcfb_device);
		} else {
			ret = -ENOMEM;
		}
		if (ret) {
			platform_device_put(arcfb_device);
			platform_driver_unregister(&arcfb_driver);
		}
	}
	return ret;

}

static void __exit arcfb_exit(void)
{
	platform_device_unregister(arcfb_device);
	platform_driver_unregister(&arcfb_driver);
}

module_param(num_cols, ulong, 0);
MODULE_PARM_DESC(num_cols, "Num horiz panels, eg: 2 = 128 bit wide");
module_param(num_rows, ulong, 0);
MODULE_PARM_DESC(num_rows, "Num vert panels, eg: 1 = 64 bit high");
module_param(nosplash, uint, 0);
MODULE_PARM_DESC(nosplash, "Disable doing the splash screen");
module_param(arcfb_enable, uint, 0);
MODULE_PARM_DESC(arcfb_enable, "Enable communication with Arc board");
module_param_hw(dio_addr, ulong, ioport, 0);
MODULE_PARM_DESC(dio_addr, "IO address for data, eg: 0x480");
module_param_hw(cio_addr, ulong, ioport, 0);
MODULE_PARM_DESC(cio_addr, "IO address for control, eg: 0x400");
module_param_hw(c2io_addr, ulong, ioport, 0);
MODULE_PARM_DESC(c2io_addr, "IO address for secondary control, eg: 0x408");
module_param(splashval, ulong, 0);
MODULE_PARM_DESC(splashval, "Splash pattern: 0xFF is black, 0x00 is green");
module_param(tuhold, ulong, 0);
MODULE_PARM_DESC(tuhold, "Time to hold between strobing data to Arc board");
module_param_hw(irq, uint, irq, 0);
MODULE_PARM_DESC(irq, "IRQ for the Arc board");

module_init(arcfb_init);
module_exit(arcfb_exit);

MODULE_DESCRIPTION("fbdev driver for Arc monochrome LCD board");
MODULE_AUTHOR("Jaya Kumar");
MODULE_LICENSE("GPL");
<|MERGE_RESOLUTION|>--- conflicted
+++ resolved
@@ -419,11 +419,7 @@
 			schedule();
 			finish_wait(&arcfb_waitq, &wait);
 		}
-<<<<<<< HEAD
-			fallthrough;
-=======
 		fallthrough;
->>>>>>> 640eee06
 
 		case FBIO_GETCONTROL2:
 		{
