/*
 *  linux/drivers/video/modedb.c -- Standard video mode database management
 *
 *	Copyright (C) 1999 Geert Uytterhoeven
 *
 *	2001 - Documented with DocBook
 *	- Brad Douglas <brad@neruo.com>
 *
 *  This file is subject to the terms and conditions of the GNU General Public
 *  License. See the file COPYING in the main directory of this archive for
 *  more details.
 */

#include <linux/module.h>
#include <linux/slab.h>
#include <linux/fb.h>
#include <linux/kernel.h>

#undef DEBUG

#define name_matches(v, s, l) \
    ((v).name && !strncmp((s), (v).name, (l)) && strlen((v).name) == (l))
#define res_matches(v, x, y) \
    ((v).xres == (x) && (v).yres == (y))

#ifdef DEBUG
#define DPRINTK(fmt, args...)	printk("modedb %s: " fmt, __func__ , ## args)
#else
#define DPRINTK(fmt, args...)
#endif

/*
 *  Standard video mode definitions (taken from XFree86)
 */

static const struct fb_videomode modedb[] = {

	/* 640x400 @ 70 Hz, 31.5 kHz hsync */
	{ NULL, 70, 640, 400, 39721, 40, 24, 39, 9, 96, 2, 0,
		FB_VMODE_NONINTERLACED },

	/* 640x480 @ 60 Hz, 31.5 kHz hsync */
	{ NULL, 60, 640, 480, 39721, 40, 24, 32, 11, 96, 2,	0,
		FB_VMODE_NONINTERLACED },

	/* 800x600 @ 56 Hz, 35.15 kHz hsync */
	{ NULL, 56, 800, 600, 27777, 128, 24, 22, 1, 72, 2,	0,
		FB_VMODE_NONINTERLACED },

	/* 1024x768 @ 87 Hz interlaced, 35.5 kHz hsync */
	{ NULL, 87, 1024, 768, 22271, 56, 24, 33, 8, 160, 8, 0,
		FB_VMODE_INTERLACED },

	/* 640x400 @ 85 Hz, 37.86 kHz hsync */
	{ NULL, 85, 640, 400, 31746, 96, 32, 41, 1, 64, 3,
		FB_SYNC_VERT_HIGH_ACT, FB_VMODE_NONINTERLACED },

	/* 640x480 @ 72 Hz, 36.5 kHz hsync */
	{ NULL, 72, 640, 480, 31746, 144, 40, 30, 8, 40, 3, 0,
		FB_VMODE_NONINTERLACED },

	/* 640x480 @ 75 Hz, 37.50 kHz hsync */
	{ NULL, 75, 640, 480, 31746, 120, 16, 16, 1, 64, 3,	0,
		FB_VMODE_NONINTERLACED },

	/* 800x600 @ 60 Hz, 37.8 kHz hsync */
	{ NULL, 60, 800, 600, 25000, 88, 40, 23, 1, 128, 4,
		FB_SYNC_HOR_HIGH_ACT | FB_SYNC_VERT_HIGH_ACT,
		FB_VMODE_NONINTERLACED },

	/* 640x480 @ 85 Hz, 43.27 kHz hsync */
	{ NULL, 85, 640, 480, 27777, 80, 56, 25, 1, 56, 3, 0,
		FB_VMODE_NONINTERLACED },

	/* 1152x864 @ 89 Hz interlaced, 44 kHz hsync */
	{ NULL, 89, 1152, 864, 15384, 96, 16, 110, 1, 216, 10, 0,
		FB_VMODE_INTERLACED },
	/* 800x600 @ 72 Hz, 48.0 kHz hsync */
	{ NULL, 72, 800, 600, 20000, 64, 56, 23, 37, 120, 6,
		FB_SYNC_HOR_HIGH_ACT | FB_SYNC_VERT_HIGH_ACT,
		FB_VMODE_NONINTERLACED },

	/* 1024x768 @ 60 Hz, 48.4 kHz hsync */
	{ NULL, 60, 1024, 768, 15384, 168, 8, 29, 3, 144, 6, 0,
		FB_VMODE_NONINTERLACED },

	/* 640x480 @ 100 Hz, 53.01 kHz hsync */
	{ NULL, 100, 640, 480, 21834, 96, 32, 36, 8, 96, 6,	0,
		FB_VMODE_NONINTERLACED },

	/* 1152x864 @ 60 Hz, 53.5 kHz hsync */
	{ NULL, 60, 1152, 864, 11123, 208, 64, 16, 4, 256, 8, 0,
		FB_VMODE_NONINTERLACED },

	/* 800x600 @ 85 Hz, 55.84 kHz hsync */
	{ NULL, 85, 800, 600, 16460, 160, 64, 36, 16, 64, 5, 0,
		FB_VMODE_NONINTERLACED },

	/* 1024x768 @ 70 Hz, 56.5 kHz hsync */
	{ NULL, 70, 1024, 768, 13333, 144, 24, 29, 3, 136, 6, 0,
		FB_VMODE_NONINTERLACED },

	/* 1280x1024 @ 87 Hz interlaced, 51 kHz hsync */
	{ NULL, 87, 1280, 1024, 12500, 56, 16, 128, 1, 216, 12,	0,
		FB_VMODE_INTERLACED },

	/* 800x600 @ 100 Hz, 64.02 kHz hsync */
	{ NULL, 100, 800, 600, 14357, 160, 64, 30, 4, 64, 6, 0,
		FB_VMODE_NONINTERLACED },

	/* 1024x768 @ 76 Hz, 62.5 kHz hsync */
	{ NULL, 76, 1024, 768, 11764, 208, 8, 36, 16, 120, 3, 0,
		FB_VMODE_NONINTERLACED },

	/* 1152x864 @ 70 Hz, 62.4 kHz hsync */
	{ NULL, 70, 1152, 864, 10869, 106, 56, 20, 1, 160, 10, 0,
		FB_VMODE_NONINTERLACED },

	/* 1280x1024 @ 61 Hz, 64.2 kHz hsync */
	{ NULL, 61, 1280, 1024, 9090, 200, 48, 26, 1, 184, 3, 0,
		FB_VMODE_NONINTERLACED },

	/* 1400x1050 @ 60Hz, 63.9 kHz hsync */
	{ NULL, 60, 1400, 1050, 9259, 136, 40, 13, 1, 112, 3, 0,
		FB_VMODE_NONINTERLACED },

	/* 1400x1050 @ 75,107 Hz, 82,392 kHz +hsync +vsync*/
	{ NULL, 75, 1400, 1050, 7190, 120, 56, 23, 10, 112, 13,
		FB_SYNC_HOR_HIGH_ACT | FB_SYNC_VERT_HIGH_ACT,
		FB_VMODE_NONINTERLACED },

	/* 1400x1050 @ 60 Hz, ? kHz +hsync +vsync*/
	{ NULL, 60, 1400, 1050, 9259, 128, 40, 12, 0, 112, 3,
		FB_SYNC_HOR_HIGH_ACT | FB_SYNC_VERT_HIGH_ACT,
		FB_VMODE_NONINTERLACED },

	/* 1024x768 @ 85 Hz, 70.24 kHz hsync */
	{ NULL, 85, 1024, 768, 10111, 192, 32, 34, 14, 160, 6, 0,
		FB_VMODE_NONINTERLACED },

	/* 1152x864 @ 78 Hz, 70.8 kHz hsync */
	{ NULL, 78, 1152, 864, 9090, 228, 88, 32, 0, 84, 12, 0,
		FB_VMODE_NONINTERLACED },

	/* 1280x1024 @ 70 Hz, 74.59 kHz hsync */
	{ NULL, 70, 1280, 1024, 7905, 224, 32, 28, 8, 160, 8, 0,
		FB_VMODE_NONINTERLACED },

	/* 1600x1200 @ 60Hz, 75.00 kHz hsync */
	{ NULL, 60, 1600, 1200, 6172, 304, 64, 46, 1, 192, 3,
		FB_SYNC_HOR_HIGH_ACT | FB_SYNC_VERT_HIGH_ACT,
		FB_VMODE_NONINTERLACED },

	/* 1152x864 @ 84 Hz, 76.0 kHz hsync */
	{ NULL, 84, 1152, 864, 7407, 184, 312, 32, 0, 128, 12, 0,
		FB_VMODE_NONINTERLACED },

	/* 1280x1024 @ 74 Hz, 78.85 kHz hsync */
	{ NULL, 74, 1280, 1024, 7407, 256, 32, 34, 3, 144, 3, 0,
		FB_VMODE_NONINTERLACED },

	/* 1024x768 @ 100Hz, 80.21 kHz hsync */
	{ NULL, 100, 1024, 768, 8658, 192, 32, 21, 3, 192, 10, 0,
		FB_VMODE_NONINTERLACED },

	/* 1280x1024 @ 76 Hz, 81.13 kHz hsync */
	{ NULL, 76, 1280, 1024, 7407, 248, 32, 34, 3, 104, 3, 0,
		FB_VMODE_NONINTERLACED },

	/* 1600x1200 @ 70 Hz, 87.50 kHz hsync */
	{ NULL, 70, 1600, 1200, 5291, 304, 64, 46, 1, 192, 3, 0,
		FB_VMODE_NONINTERLACED },

	/* 1152x864 @ 100 Hz, 89.62 kHz hsync */
	{ NULL, 100, 1152, 864, 7264, 224, 32, 17, 2, 128, 19, 0,
		FB_VMODE_NONINTERLACED },

	/* 1280x1024 @ 85 Hz, 91.15 kHz hsync */
	{ NULL, 85, 1280, 1024, 6349, 224, 64, 44, 1, 160, 3,
		FB_SYNC_HOR_HIGH_ACT | FB_SYNC_VERT_HIGH_ACT,
		FB_VMODE_NONINTERLACED },

	/* 1600x1200 @ 75 Hz, 93.75 kHz hsync */
	{ NULL, 75, 1600, 1200, 4938, 304, 64, 46, 1, 192, 3,
		FB_SYNC_HOR_HIGH_ACT | FB_SYNC_VERT_HIGH_ACT,
		FB_VMODE_NONINTERLACED },

	/* 1680x1050 @ 60 Hz, 65.191 kHz hsync */
	{ NULL, 60, 1680, 1050, 6848, 280, 104, 30, 3, 176, 6,
		FB_SYNC_HOR_HIGH_ACT | FB_SYNC_VERT_HIGH_ACT,
		FB_VMODE_NONINTERLACED },

	/* 1600x1200 @ 85 Hz, 105.77 kHz hsync */
	{ NULL, 85, 1600, 1200, 4545, 272, 16, 37, 4, 192, 3,
		FB_SYNC_HOR_HIGH_ACT | FB_SYNC_VERT_HIGH_ACT,
		FB_VMODE_NONINTERLACED },

	/* 1280x1024 @ 100 Hz, 107.16 kHz hsync */
	{ NULL, 100, 1280, 1024, 5502, 256, 32, 26, 7, 128, 15, 0,
		FB_VMODE_NONINTERLACED },

	/* 1800x1440 @ 64Hz, 96.15 kHz hsync  */
	{ NULL, 64, 1800, 1440, 4347, 304, 96, 46, 1, 192, 3,
		FB_SYNC_HOR_HIGH_ACT | FB_SYNC_VERT_HIGH_ACT,
		FB_VMODE_NONINTERLACED },

	/* 1800x1440 @ 70Hz, 104.52 kHz hsync  */
	{ NULL, 70, 1800, 1440, 4000, 304, 96, 46, 1, 192, 3,
		FB_SYNC_HOR_HIGH_ACT | FB_SYNC_VERT_HIGH_ACT,
		FB_VMODE_NONINTERLACED },

	/* 512x384 @ 78 Hz, 31.50 kHz hsync */
	{ NULL, 78, 512, 384, 49603, 48, 16, 16, 1, 64, 3, 0,
		FB_VMODE_NONINTERLACED },

	/* 512x384 @ 85 Hz, 34.38 kHz hsync */
	{ NULL, 85, 512, 384, 45454, 48, 16, 16, 1, 64, 3, 0,
		FB_VMODE_NONINTERLACED },

	/* 320x200 @ 70 Hz, 31.5 kHz hsync, 8:5 aspect ratio */
	{ NULL, 70, 320, 200, 79440, 16, 16, 20, 4, 48, 1, 0,
		FB_VMODE_DOUBLE },

	/* 320x240 @ 60 Hz, 31.5 kHz hsync, 4:3 aspect ratio */
	{ NULL, 60, 320, 240, 79440, 16, 16, 16, 5, 48, 1, 0,
		FB_VMODE_DOUBLE },

	/* 320x240 @ 72 Hz, 36.5 kHz hsync */
	{ NULL, 72, 320, 240, 63492, 16, 16, 16, 4, 48, 2, 0,
		FB_VMODE_DOUBLE },

	/* 400x300 @ 56 Hz, 35.2 kHz hsync, 4:3 aspect ratio */
	{ NULL, 56, 400, 300, 55555, 64, 16, 10, 1, 32, 1, 0,
		FB_VMODE_DOUBLE },

	/* 400x300 @ 60 Hz, 37.8 kHz hsync */
	{ NULL, 60, 400, 300, 50000, 48, 16, 11, 1, 64, 2, 0,
		FB_VMODE_DOUBLE },

	/* 400x300 @ 72 Hz, 48.0 kHz hsync */
	{ NULL, 72, 400, 300, 40000, 32, 24, 11, 19, 64, 3,	0,
		FB_VMODE_DOUBLE },

	/* 480x300 @ 56 Hz, 35.2 kHz hsync, 8:5 aspect ratio */
	{ NULL, 56, 480, 300, 46176, 80, 16, 10, 1, 40, 1, 0,
		FB_VMODE_DOUBLE },

	/* 480x300 @ 60 Hz, 37.8 kHz hsync */
	{ NULL, 60, 480, 300, 41858, 56, 16, 11, 1, 80, 2, 0,
		FB_VMODE_DOUBLE },

	/* 480x300 @ 63 Hz, 39.6 kHz hsync */
	{ NULL, 63, 480, 300, 40000, 56, 16, 11, 1, 80, 2, 0,
		FB_VMODE_DOUBLE },

	/* 480x300 @ 72 Hz, 48.0 kHz hsync */
	{ NULL, 72, 480, 300, 33386, 40, 24, 11, 19, 80, 3, 0,
		FB_VMODE_DOUBLE },

	/* 1920x1200 @ 60 Hz, 74.5 Khz hsync */
	{ NULL, 60, 1920, 1200, 5177, 128, 336, 1, 38, 208, 3,
		FB_SYNC_HOR_HIGH_ACT | FB_SYNC_VERT_HIGH_ACT,
		FB_VMODE_NONINTERLACED },

	/* 1152x768, 60 Hz, PowerBook G4 Titanium I and II */
	{ NULL, 60, 1152, 768, 14047, 158, 26, 29, 3, 136, 6,
		FB_SYNC_HOR_HIGH_ACT | FB_SYNC_VERT_HIGH_ACT,
		FB_VMODE_NONINTERLACED },

	/* 1366x768, 60 Hz, 47.403 kHz hsync, WXGA 16:9 aspect ratio */
	{ NULL, 60, 1366, 768, 13806, 120, 10, 14, 3, 32, 5, 0,
		FB_VMODE_NONINTERLACED },

	/* 1280x800, 60 Hz, 47.403 kHz hsync, WXGA 16:10 aspect ratio */
	{ NULL, 60, 1280, 800, 12048, 200, 64, 24, 1, 136, 3, 0,
		FB_VMODE_NONINTERLACED },

	/* 720x576i @ 50 Hz, 15.625 kHz hsync (PAL RGB) */
	{ NULL, 50, 720, 576, 74074, 64, 16, 39, 5, 64, 5, 0,
		FB_VMODE_INTERLACED },

	/* 800x520i @ 50 Hz, 15.625 kHz hsync (PAL RGB) */
	{ NULL, 50, 800, 520, 58823, 144, 64, 72, 28, 80, 5, 0,
		FB_VMODE_INTERLACED },

	/* 864x480 @ 60 Hz, 35.15 kHz hsync */
	{ NULL, 60, 864, 480, 27777, 1, 1, 1, 1, 0, 0,
		0, FB_VMODE_NONINTERLACED },
};

#ifdef CONFIG_FB_MODE_HELPERS
const struct fb_videomode cea_modes[65] = {
	/* #1: 640x480p@59.94/60Hz */
	[1] = {
		NULL, 60, 640, 480, 39722, 48, 16, 33, 10, 96, 2, 0,
		FB_VMODE_NONINTERLACED, 0,
	},
	/* #3: 720x480p@59.94/60Hz */
	[3] = {
		NULL, 60, 720, 480, 37037, 60, 16, 30, 9, 62, 6, 0,
		FB_VMODE_NONINTERLACED, 0,
	},
	/* #5: 1920x1080i@59.94/60Hz */
	[5] = {
		NULL, 60, 1920, 1080, 13763, 148, 88, 15, 2, 44, 5,
		FB_SYNC_HOR_HIGH_ACT | FB_SYNC_VERT_HIGH_ACT,
		FB_VMODE_INTERLACED, 0,
	},
	/* #7: 720(1440)x480iH@59.94/60Hz */
	[7] = {
		NULL, 60, 1440, 480, 18554/*37108*/, 114, 38, 15, 4, 124, 3, 0,
		FB_VMODE_INTERLACED, 0,
	},
	/* #9: 720(1440)x240pH@59.94/60Hz */
	[9] = {
		NULL, 60, 1440, 240, 18554, 114, 38, 16, 4, 124, 3, 0,
		FB_VMODE_NONINTERLACED, 0,
	},
	/* #18: 720x576pH@50Hz */
	[18] = {
		NULL, 50, 720, 576, 37037, 68, 12, 39, 5, 64, 5, 0,
		FB_VMODE_NONINTERLACED, 0,
	},
	/* #19: 1280x720p@50Hz */
	[19] = {
		NULL, 50, 1280, 720, 13468, 220, 440, 20, 5, 40, 5,
		FB_SYNC_HOR_HIGH_ACT | FB_SYNC_VERT_HIGH_ACT,
		FB_VMODE_NONINTERLACED, 0,
	},
	/* #20: 1920x1080i@50Hz */
	[20] = {
		NULL, 50, 1920, 1080, 13480, 148, 528, 15, 5, 528, 5,
		FB_SYNC_HOR_HIGH_ACT | FB_SYNC_VERT_HIGH_ACT,
		FB_VMODE_INTERLACED, 0,
	},
	/* #32: 1920x1080p@23.98/24Hz */
	[32] = {
		NULL, 24, 1920, 1080, 13468, 148, 638, 36, 4, 44, 5,
		FB_SYNC_HOR_HIGH_ACT | FB_SYNC_VERT_HIGH_ACT,
		FB_VMODE_NONINTERLACED, 0,
	},
	/* #35: (2880)x480p4x@59.94/60Hz */
	[35] = {
		NULL, 60, 2880, 480, 9250, 240, 64, 30, 9, 248, 6, 0,
		FB_VMODE_NONINTERLACED, 0,
	},
};

const struct fb_videomode vesa_modes[] = {
	/* 0 640x350-85 VESA */
	{ NULL, 85, 640, 350, 31746,  96, 32, 60, 32, 64, 3,
	  FB_SYNC_HOR_HIGH_ACT, FB_VMODE_NONINTERLACED, FB_MODE_IS_VESA},
	/* 1 640x400-85 VESA */
	{ NULL, 85, 640, 400, 31746,  96, 32, 41, 01, 64, 3,
	  FB_SYNC_VERT_HIGH_ACT, FB_VMODE_NONINTERLACED, FB_MODE_IS_VESA },
	/* 2 720x400-85 VESA */
	{ NULL, 85, 721, 400, 28169, 108, 36, 42, 01, 72, 3,
	  FB_SYNC_VERT_HIGH_ACT, FB_VMODE_NONINTERLACED, FB_MODE_IS_VESA },
	/* 3 640x480-60 VESA */
	{ NULL, 60, 640, 480, 39682,  48, 16, 33, 10, 96, 2,
	  0, FB_VMODE_NONINTERLACED, FB_MODE_IS_VESA },
	/* 4 640x480-72 VESA */
	{ NULL, 72, 640, 480, 31746, 128, 24, 29, 9, 40, 2,
	  0, FB_VMODE_NONINTERLACED, FB_MODE_IS_VESA },
	/* 5 640x480-75 VESA */
	{ NULL, 75, 640, 480, 31746, 120, 16, 16, 01, 64, 3,
	  0, FB_VMODE_NONINTERLACED, FB_MODE_IS_VESA },
	/* 6 640x480-85 VESA */
	{ NULL, 85, 640, 480, 27777, 80, 56, 25, 01, 56, 3,
	  0, FB_VMODE_NONINTERLACED, FB_MODE_IS_VESA },
	/* 7 800x600-56 VESA */
	{ NULL, 56, 800, 600, 27777, 128, 24, 22, 01, 72, 2,
	  FB_SYNC_HOR_HIGH_ACT | FB_SYNC_VERT_HIGH_ACT,
	  FB_VMODE_NONINTERLACED, FB_MODE_IS_VESA },
	/* 8 800x600-60 VESA */
	{ NULL, 60, 800, 600, 25000, 88, 40, 23, 01, 128, 4,
	  FB_SYNC_HOR_HIGH_ACT | FB_SYNC_VERT_HIGH_ACT,
	  FB_VMODE_NONINTERLACED, FB_MODE_IS_VESA },
	/* 9 800x600-72 VESA */
	{ NULL, 72, 800, 600, 20000, 64, 56, 23, 37, 120, 6,
	  FB_SYNC_HOR_HIGH_ACT | FB_SYNC_VERT_HIGH_ACT,
	  FB_VMODE_NONINTERLACED, FB_MODE_IS_VESA },
	/* 10 800x600-75 VESA */
	{ NULL, 75, 800, 600, 20202, 160, 16, 21, 01, 80, 3,
	  FB_SYNC_HOR_HIGH_ACT | FB_SYNC_VERT_HIGH_ACT,
	  FB_VMODE_NONINTERLACED, FB_MODE_IS_VESA },
	/* 11 800x600-85 VESA */
	{ NULL, 85, 800, 600, 17761, 152, 32, 27, 01, 64, 3,
	  FB_SYNC_HOR_HIGH_ACT | FB_SYNC_VERT_HIGH_ACT,
	  FB_VMODE_NONINTERLACED, FB_MODE_IS_VESA },
        /* 12 1024x768i-43 VESA */
	{ NULL, 43, 1024, 768, 22271, 56, 8, 41, 0, 176, 8,
	  FB_SYNC_HOR_HIGH_ACT | FB_SYNC_VERT_HIGH_ACT,
	  FB_VMODE_INTERLACED, FB_MODE_IS_VESA },
	/* 13 1024x768-60 VESA */
	{ NULL, 60, 1024, 768, 15384, 160, 24, 29, 3, 136, 6,
	  0, FB_VMODE_NONINTERLACED, FB_MODE_IS_VESA },
	/* 14 1024x768-70 VESA */
	{ NULL, 70, 1024, 768, 13333, 144, 24, 29, 3, 136, 6,
	  0, FB_VMODE_NONINTERLACED, FB_MODE_IS_VESA },
	/* 15 1024x768-75 VESA */
	{ NULL, 75, 1024, 768, 12690, 176, 16, 28, 1, 96, 3,
	  FB_SYNC_HOR_HIGH_ACT | FB_SYNC_VERT_HIGH_ACT,
	  FB_VMODE_NONINTERLACED, FB_MODE_IS_VESA },
	/* 16 1024x768-85 VESA */
	{ NULL, 85, 1024, 768, 10582, 208, 48, 36, 1, 96, 3,
	  FB_SYNC_HOR_HIGH_ACT | FB_SYNC_VERT_HIGH_ACT,
	  FB_VMODE_NONINTERLACED, FB_MODE_IS_VESA },
	/* 17 1152x864-75 VESA */
	{ NULL, 75, 1152, 864, 9259, 256, 64, 32, 1, 128, 3,
	  FB_SYNC_HOR_HIGH_ACT | FB_SYNC_VERT_HIGH_ACT,
	  FB_VMODE_NONINTERLACED, FB_MODE_IS_VESA },
	/* 18 1280x960-60 VESA */
	{ NULL, 60, 1280, 960, 9259, 312, 96, 36, 1, 112, 3,
	  FB_SYNC_HOR_HIGH_ACT | FB_SYNC_VERT_HIGH_ACT,
	  FB_VMODE_NONINTERLACED, FB_MODE_IS_VESA },
	/* 19 1280x960-85 VESA */
	{ NULL, 85, 1280, 960, 6734, 224, 64, 47, 1, 160, 3,
	  FB_SYNC_HOR_HIGH_ACT | FB_SYNC_VERT_HIGH_ACT,
	  FB_VMODE_NONINTERLACED, FB_MODE_IS_VESA },
	/* 20 1280x1024-60 VESA */
	{ NULL, 60, 1280, 1024, 9259, 248, 48, 38, 1, 112, 3,
	  FB_SYNC_HOR_HIGH_ACT | FB_SYNC_VERT_HIGH_ACT,
	  FB_VMODE_NONINTERLACED, FB_MODE_IS_VESA },
	/* 21 1280x1024-75 VESA */
	{ NULL, 75, 1280, 1024, 7407, 248, 16, 38, 1, 144, 3,
	  FB_SYNC_HOR_HIGH_ACT | FB_SYNC_VERT_HIGH_ACT,
	  FB_VMODE_NONINTERLACED, FB_MODE_IS_VESA },
	/* 22 1280x1024-85 VESA */
	{ NULL, 85, 1280, 1024, 6349, 224, 64, 44, 1, 160, 3,
	  FB_SYNC_HOR_HIGH_ACT | FB_SYNC_VERT_HIGH_ACT,
	  FB_VMODE_NONINTERLACED, FB_MODE_IS_VESA },
	/* 23 1600x1200-60 VESA */
	{ NULL, 60, 1600, 1200, 6172, 304, 64, 46, 1, 192, 3,
	  FB_SYNC_HOR_HIGH_ACT | FB_SYNC_VERT_HIGH_ACT,
	  FB_VMODE_NONINTERLACED, FB_MODE_IS_VESA },
	/* 24 1600x1200-65 VESA */
	{ NULL, 65, 1600, 1200, 5698, 304,  64, 46, 1, 192, 3,
	  FB_SYNC_HOR_HIGH_ACT | FB_SYNC_VERT_HIGH_ACT,
	  FB_VMODE_NONINTERLACED, FB_MODE_IS_VESA },
	/* 25 1600x1200-70 VESA */
	{ NULL, 70, 1600, 1200, 5291, 304, 64, 46, 1, 192, 3,
	  FB_SYNC_HOR_HIGH_ACT | FB_SYNC_VERT_HIGH_ACT,
	  FB_VMODE_NONINTERLACED, FB_MODE_IS_VESA },
	/* 26 1600x1200-75 VESA */
	{ NULL, 75, 1600, 1200, 4938, 304, 64, 46, 1, 192, 3,
	  FB_SYNC_HOR_HIGH_ACT | FB_SYNC_VERT_HIGH_ACT,
	  FB_VMODE_NONINTERLACED, FB_MODE_IS_VESA },
	/* 27 1600x1200-85 VESA */
	{ NULL, 85, 1600, 1200, 4357, 304, 64, 46, 1, 192, 3,
	  FB_SYNC_HOR_HIGH_ACT | FB_SYNC_VERT_HIGH_ACT,
	  FB_VMODE_NONINTERLACED, FB_MODE_IS_VESA },
	/* 28 1792x1344-60 VESA */
	{ NULL, 60, 1792, 1344, 4882, 328, 128, 46, 1, 200, 3,
	  FB_SYNC_VERT_HIGH_ACT, FB_VMODE_NONINTERLACED, FB_MODE_IS_VESA },
	/* 29 1792x1344-75 VESA */
	{ NULL, 75, 1792, 1344, 3831, 352, 96, 69, 1, 216, 3,
	  FB_SYNC_VERT_HIGH_ACT, FB_VMODE_NONINTERLACED, FB_MODE_IS_VESA },
	/* 30 1856x1392-60 VESA */
	{ NULL, 60, 1856, 1392, 4580, 352, 96, 43, 1, 224, 3,
	  FB_SYNC_VERT_HIGH_ACT, FB_VMODE_NONINTERLACED, FB_MODE_IS_VESA },
	/* 31 1856x1392-75 VESA */
	{ NULL, 75, 1856, 1392, 3472, 352, 128, 104, 1, 224, 3,
	  FB_SYNC_VERT_HIGH_ACT, FB_VMODE_NONINTERLACED, FB_MODE_IS_VESA },
	/* 32 1920x1440-60 VESA */
	{ NULL, 60, 1920, 1440, 4273, 344, 128, 56, 1, 200, 3,
	  FB_SYNC_VERT_HIGH_ACT, FB_VMODE_NONINTERLACED, FB_MODE_IS_VESA },
	/* 33 1920x1440-75 VESA */
	{ NULL, 75, 1920, 1440, 3367, 352, 144, 56, 1, 224, 3,
	  FB_SYNC_VERT_HIGH_ACT, FB_VMODE_NONINTERLACED, FB_MODE_IS_VESA },
	/* 34 1920x1200-60 RB VESA */
	{ NULL, 60, 1920, 1200, 6493, 80, 48, 26, 3, 32, 6,
	  FB_SYNC_VERT_HIGH_ACT, FB_VMODE_NONINTERLACED, FB_MODE_IS_VESA },
	/* 35 1920x1200-60 VESA */
	{ NULL, 60, 1920, 1200, 5174, 336, 136, 36, 3, 200, 6,
	  FB_SYNC_VERT_HIGH_ACT, FB_VMODE_NONINTERLACED, FB_MODE_IS_VESA },
	/* 36 1920x1200-75 VESA */
	{ NULL, 75, 1920, 1200, 4077, 344, 136, 46, 3, 208, 6,
	  FB_SYNC_VERT_HIGH_ACT, FB_VMODE_NONINTERLACED, FB_MODE_IS_VESA },
	/* 37 1920x1200-85 VESA */
	{ NULL, 85, 1920, 1200, 3555, 352, 144, 53, 3, 208, 6,
	  FB_SYNC_VERT_HIGH_ACT, FB_VMODE_NONINTERLACED, FB_MODE_IS_VESA },
	/* 38 2560x1600-60 RB VESA */
	{ NULL, 60, 2560, 1600, 3724, 80, 48, 37, 3, 32, 6,
	  FB_SYNC_HOR_HIGH_ACT, FB_VMODE_NONINTERLACED, FB_MODE_IS_VESA },
	/* 39 2560x1600-60 VESA */
	{ NULL, 60, 2560, 1600, 2869, 472, 192, 49, 3, 280, 6,
	  FB_SYNC_VERT_HIGH_ACT, FB_VMODE_NONINTERLACED, FB_MODE_IS_VESA },
	/* 40 2560x1600-75 VESA */
	{ NULL, 75, 2560, 1600, 2256, 488, 208, 63, 3, 280, 6,
	  FB_SYNC_VERT_HIGH_ACT, FB_VMODE_NONINTERLACED, FB_MODE_IS_VESA },
	/* 41 2560x1600-85 VESA */
	{ NULL, 85, 2560, 1600, 1979, 488, 208, 73, 3, 280, 6,
	  FB_SYNC_VERT_HIGH_ACT, FB_VMODE_NONINTERLACED, FB_MODE_IS_VESA },
	/* 42 2560x1600-120 RB VESA */
	{ NULL, 120, 2560, 1600, 1809, 80, 48, 85, 3, 32, 6,
	  FB_SYNC_HOR_HIGH_ACT, FB_VMODE_NONINTERLACED, FB_MODE_IS_VESA },
};
EXPORT_SYMBOL(vesa_modes);

const struct dmt_videomode dmt_modes[DMT_SIZE] = {
	{ 0x01, 0x0000, 0x000000, &vesa_modes[0] },
	{ 0x02, 0x3119, 0x000000, &vesa_modes[1] },
	{ 0x03, 0x0000, 0x000000, &vesa_modes[2] },
	{ 0x04, 0x3140, 0x000000, &vesa_modes[3] },
	{ 0x05, 0x314c, 0x000000, &vesa_modes[4] },
	{ 0x06, 0x314f, 0x000000, &vesa_modes[5] },
	{ 0x07, 0x3159, 0x000000, &vesa_modes[6] },
	{ 0x08, 0x0000, 0x000000, &vesa_modes[7] },
	{ 0x09, 0x4540, 0x000000, &vesa_modes[8] },
	{ 0x0a, 0x454c, 0x000000, &vesa_modes[9] },
	{ 0x0b, 0x454f, 0x000000, &vesa_modes[10] },
	{ 0x0c, 0x4559, 0x000000, &vesa_modes[11] },
	{ 0x0d, 0x0000, 0x000000, NULL },
	{ 0x0e, 0x0000, 0x000000, NULL },
	{ 0x0f, 0x0000, 0x000000, &vesa_modes[12] },
	{ 0x10, 0x6140, 0x000000, &vesa_modes[13] },
	{ 0x11, 0x614a, 0x000000, &vesa_modes[14] },
	{ 0x12, 0x614f, 0x000000, &vesa_modes[15] },
	{ 0x13, 0x6159, 0x000000, &vesa_modes[16] },
	{ 0x14, 0x0000, 0x000000, NULL },
	{ 0x15, 0x714f, 0x000000, &vesa_modes[17] },
	{ 0x16, 0x0000, 0x7f1c21, NULL },
	{ 0x17, 0x0000, 0x7f1c28, NULL },
	{ 0x18, 0x0000, 0x7f1c44, NULL },
	{ 0x19, 0x0000, 0x7f1c62, NULL },
	{ 0x1a, 0x0000, 0x000000, NULL },
	{ 0x1b, 0x0000, 0x8f1821, NULL },
	{ 0x1c, 0x8100, 0x8f1828, NULL },
	{ 0x1d, 0x810f, 0x8f1844, NULL },
	{ 0x1e, 0x8119, 0x8f1862, NULL },
	{ 0x1f, 0x0000, 0x000000, NULL },
	{ 0x20, 0x8140, 0x000000, &vesa_modes[18] },
	{ 0x21, 0x8159, 0x000000, &vesa_modes[19] },
	{ 0x22, 0x0000, 0x000000, NULL },
	{ 0x23, 0x8180, 0x000000, &vesa_modes[20] },
	{ 0x24, 0x818f, 0x000000, &vesa_modes[21] },
	{ 0x25, 0x8199, 0x000000, &vesa_modes[22] },
	{ 0x26, 0x0000, 0x000000, NULL },
	{ 0x27, 0x0000, 0x000000, NULL },
	{ 0x28, 0x0000, 0x000000, NULL },
	{ 0x29, 0x0000, 0x0c2021, NULL },
	{ 0x2a, 0x9040, 0x0c2028, NULL },
	{ 0x2b, 0x904f, 0x0c2044, NULL },
	{ 0x2c, 0x9059, 0x0c2062, NULL },
	{ 0x2d, 0x0000, 0x000000, NULL },
	{ 0x2e, 0x9500, 0xc11821, NULL },
	{ 0x2f, 0x9500, 0xc11828, NULL },
	{ 0x30, 0x950f, 0xc11844, NULL },
	{ 0x31, 0x9519, 0xc11868, NULL },
	{ 0x32, 0x0000, 0x000000, NULL },
	{ 0x33, 0xa940, 0x000000, &vesa_modes[23] },
	{ 0x34, 0xa945, 0x000000, &vesa_modes[24] },
	{ 0x35, 0xa94a, 0x000000, &vesa_modes[25] },
	{ 0x36, 0xa94f, 0x000000, &vesa_modes[26] },
	{ 0x37, 0xa959, 0x000000, &vesa_modes[27] },
	{ 0x38, 0x0000, 0x000000, NULL },
	{ 0x39, 0x0000, 0x0c2821, NULL },
	{ 0x3a, 0xb300, 0x0c2828, NULL },
	{ 0x3b, 0xb30f, 0x0c2844, NULL },
	{ 0x3c, 0xb319, 0x0c2868, NULL },
	{ 0x3d, 0x0000, 0x000000, NULL },
	{ 0x3e, 0xc140, 0x000000, &vesa_modes[28] },
	{ 0x3f, 0xc14f, 0x000000, &vesa_modes[29] },
	{ 0x40, 0x0000, 0x000000, NULL},
	{ 0x41, 0xc940, 0x000000, &vesa_modes[30] },
	{ 0x42, 0xc94f, 0x000000, &vesa_modes[31] },
	{ 0x43, 0x0000, 0x000000, NULL },
	{ 0x44, 0x0000, 0x572821, &vesa_modes[34] },
	{ 0x45, 0xd100, 0x572828, &vesa_modes[35] },
	{ 0x46, 0xd10f, 0x572844, &vesa_modes[36] },
	{ 0x47, 0xd119, 0x572862, &vesa_modes[37] },
	{ 0x48, 0x0000, 0x000000, NULL },
	{ 0x49, 0xd140, 0x000000, &vesa_modes[32] },
	{ 0x4a, 0xd14f, 0x000000, &vesa_modes[33] },
	{ 0x4b, 0x0000, 0x000000, NULL },
	{ 0x4c, 0x0000, 0x1f3821, &vesa_modes[38] },
	{ 0x4d, 0x0000, 0x1f3828, &vesa_modes[39] },
	{ 0x4e, 0x0000, 0x1f3844, &vesa_modes[40] },
	{ 0x4f, 0x0000, 0x1f3862, &vesa_modes[41] },
	{ 0x50, 0x0000, 0x000000, &vesa_modes[42] },
};
EXPORT_SYMBOL(dmt_modes);
#endif /* CONFIG_FB_MODE_HELPERS */

/**
 *	fb_try_mode - test a video mode
 *	@var: frame buffer user defined part of display
 *	@info: frame buffer info structure
 *	@mode: frame buffer video mode structure
 *	@bpp: color depth in bits per pixel
 *
 *	Tries a video mode to test it's validity for device @info.
 *
 *	Returns 1 on success.
 *
 */

static int fb_try_mode(struct fb_var_screeninfo *var, struct fb_info *info,
		       const struct fb_videomode *mode, unsigned int bpp)
{
	int err = 0;

	DPRINTK("Trying mode %s %dx%d-%d@%d\n",
		mode->name ? mode->name : "noname",
		mode->xres, mode->yres, bpp, mode->refresh);
	var->xres = mode->xres;
	var->yres = mode->yres;
	var->xres_virtual = mode->xres;
	var->yres_virtual = mode->yres;
	var->xoffset = 0;
	var->yoffset = 0;
	var->bits_per_pixel = bpp;
	var->activate |= FB_ACTIVATE_TEST;
	var->pixclock = mode->pixclock;
	var->left_margin = mode->left_margin;
	var->right_margin = mode->right_margin;
	var->upper_margin = mode->upper_margin;
	var->lower_margin = mode->lower_margin;
	var->hsync_len = mode->hsync_len;
	var->vsync_len = mode->vsync_len;
	var->sync = mode->sync;
	var->vmode = mode->vmode;
	if (info->fbops->fb_check_var)
		err = info->fbops->fb_check_var(var, info);
	var->activate &= ~FB_ACTIVATE_TEST;
	return err;
}

/**
 * fb_find_mode - finds a valid video mode
 * @var: frame buffer user defined part of display
 * @info: frame buffer info structure
 * @mode_option: string video mode to find
 * @db: video mode database
 * @dbsize: size of @db
 * @default_mode: default video mode to fall back to
 * @default_bpp: default color depth in bits per pixel
 *
 * Finds a suitable video mode, starting with the specified mode
 * in @mode_option with fallback to @default_mode.  If
 * @default_mode fails, all modes in the video mode database will
 * be tried.
 *
 * Valid mode specifiers for @mode_option::
 *
<<<<<<< HEAD
 *     <xres>x<yres>[M][R][-<bpp>][@<refresh>][i][p][m] or
 *     <name>[-<bpp>][@<refresh>]
=======
 *     <xres>x<yres>[M][R][-<bpp>][@<refresh>][i][p][m]
 *
 * or ::
>>>>>>> 8e6fbfc0
 *
 *     <name>[-<bpp>][@<refresh>]
 *
<<<<<<< HEAD
 *      If 'M' is present after yres (and before refresh/bpp if present),
 *      the function will compute the timings using VESA(tm) Coordinated
 *      Video Timings (CVT).  If 'R' is present after 'M', will compute with
 *      reduced blanking (for flatpanels).  If 'i' or 'p' are present, compute
 *      interlaced or progressive mode.  If 'm' is present, add margins equal
 *      to 1.8% of xres rounded down to 8 pixels, and 1.8% of yres. The chars
 *      'i', 'p' and 'm' must be after 'M' and 'R'. Example:
=======
 * with <xres>, <yres>, <bpp> and <refresh> decimal numbers and
 * <name> a string.
>>>>>>> 8e6fbfc0
 *
 * If 'M' is present after yres (and before refresh/bpp if present),
 * the function will compute the timings using VESA(tm) Coordinated
 * Video Timings (CVT).  If 'R' is present after 'M', will compute with
 * reduced blanking (for flatpanels).  If 'i' or 'p' are present, compute
 * interlaced or progressive mode.  If 'm' is present, add margins equal
 * to 1.8% of xres rounded down to 8 pixels, and 1.8% of yres. The char
 * 'i', 'p' and 'm' must be after 'M' and 'R'. Example::
 *
 *     1024x768MR-8@60m - Reduced blank with margins at 60Hz.
 *
 * NOTE: The passed struct @var is _not_ cleared!  This allows you
 * to supply values for e.g. the grayscale and accel_flags fields.
 *
 * Returns zero for failure, 1 if using specified @mode_option,
 * 2 if using specified @mode_option with an ignored refresh rate,
 * 3 if default mode is used, 4 if fall back to any valid mode.
 */

int fb_find_mode(struct fb_var_screeninfo *var,
		 struct fb_info *info, const char *mode_option,
		 const struct fb_videomode *db, unsigned int dbsize,
		 const struct fb_videomode *default_mode,
		 unsigned int default_bpp)
{
	int i;

	/* Set up defaults */
	if (!db) {
		db = modedb;
		dbsize = ARRAY_SIZE(modedb);
	}

	if (!default_mode)
		default_mode = &db[0];

	if (!default_bpp)
		default_bpp = 8;

	/* Did the user specify a video mode? */
	if (!mode_option)
		mode_option = fb_mode_option;
	if (mode_option) {
		const char *name = mode_option;
		unsigned int namelen = strlen(name);
		int res_specified = 0, bpp_specified = 0, refresh_specified = 0;
		unsigned int xres = 0, yres = 0, bpp = default_bpp, refresh = 0;
		int yres_specified = 0, cvt = 0, rb = 0;
		int interlace_specified = 0, interlace = 0;
		int margins = 0;
		u32 best, diff, tdiff;

		for (i = namelen-1; i >= 0; i--) {
			switch (name[i]) {
			case '@':
				namelen = i;
				if (!refresh_specified && !bpp_specified &&
				    !yres_specified) {
					refresh = simple_strtol(&name[i+1], NULL,
								10);
					refresh_specified = 1;
					if (cvt || rb)
						cvt = 0;
				} else
					goto done;
				break;
			case '-':
				namelen = i;
				if (!bpp_specified && !yres_specified) {
					bpp = simple_strtol(&name[i+1], NULL,
							    10);
					bpp_specified = 1;
					if (cvt || rb)
						cvt = 0;
				} else
					goto done;
				break;
			case 'x':
				if (!yres_specified) {
					yres = simple_strtol(&name[i+1], NULL,
							     10);
					yres_specified = 1;
				} else
					goto done;
				break;
			case '0' ... '9':
				break;
			case 'M':
				if (!yres_specified)
					cvt = 1;
				break;
			case 'R':
				if (!cvt)
					rb = 1;
				break;
			case 'm':
				if (!cvt)
					margins = 1;
				break;
			case 'p':
				if (!cvt) {
					interlace = 0;
					interlace_specified = 1;
				}
				break;
			case 'i':
				if (!cvt) {
					interlace = 1;
					interlace_specified = 1;
				}
				break;
			default:
				goto done;
			}
		}
		if (i < 0 && yres_specified) {
			xres = simple_strtol(name, NULL, 10);
			res_specified = 1;
		}
done:
		if (cvt) {
			struct fb_videomode cvt_mode;
			int ret;

			DPRINTK("CVT mode %dx%d@%dHz%s%s%s\n", xres, yres,
				(refresh) ? refresh : 60,
				(rb) ? " reduced blanking" : "",
				(margins) ? " with margins" : "",
				(interlace) ? " interlaced" : "");

			memset(&cvt_mode, 0, sizeof(cvt_mode));
			cvt_mode.xres = xres;
			cvt_mode.yres = yres;
			cvt_mode.refresh = (refresh) ? refresh : 60;

			if (interlace)
				cvt_mode.vmode |= FB_VMODE_INTERLACED;
			else
				cvt_mode.vmode &= ~FB_VMODE_INTERLACED;

			ret = fb_find_mode_cvt(&cvt_mode, margins, rb);

			if (!ret && !fb_try_mode(var, info, &cvt_mode, bpp)) {
				DPRINTK("modedb CVT: CVT mode ok\n");
				return 1;
			}

			DPRINTK("CVT mode invalid, getting mode from database\n");
		}

		DPRINTK("Trying specified video mode%s %ix%i\n",
			refresh_specified ? "" : " (ignoring refresh rate)",
			xres, yres);

		if (!refresh_specified) {
			/*
			 * If the caller has provided a custom mode database and
			 * a valid monspecs structure, we look for the mode with
			 * the highest refresh rate.  Otherwise we play it safe
			 * it and try to find a mode with a refresh rate closest
			 * to the standard 60 Hz.
			 */
			if (db != modedb &&
			    info->monspecs.vfmin && info->monspecs.vfmax &&
			    info->monspecs.hfmin && info->monspecs.hfmax &&
			    info->monspecs.dclkmax) {
				refresh = 1000;
			} else {
				refresh = 60;
			}
		}

		diff = -1;
		best = -1;
		for (i = 0; i < dbsize; i++) {
			if ((name_matches(db[i], name, namelen) ||
			     (res_specified && res_matches(db[i], xres, yres))) &&
			    !fb_try_mode(var, info, &db[i], bpp)) {
				const int db_interlace = (db[i].vmode &
					FB_VMODE_INTERLACED ? 1 : 0);
				int score = abs(db[i].refresh - refresh);

				if (interlace_specified)
					score += abs(db_interlace - interlace);

				if (!interlace_specified ||
				    db_interlace == interlace)
					if (refresh_specified &&
					    db[i].refresh == refresh)
						return 1;

				if (score < diff) {
					diff = score;
					best = i;
				}
			}
		}
		if (best != -1) {
			fb_try_mode(var, info, &db[best], bpp);
			return (refresh_specified) ? 2 : 1;
		}

		diff = 2 * (xres + yres);
		best = -1;
		DPRINTK("Trying best-fit modes\n");
		for (i = 0; i < dbsize; i++) {
			DPRINTK("Trying %ix%i\n", db[i].xres, db[i].yres);
			if (!fb_try_mode(var, info, &db[i], bpp)) {
				tdiff = abs(db[i].xres - xres) +
					abs(db[i].yres - yres);

				/*
				 * Penalize modes with resolutions smaller
				 * than requested.
				 */
				if (xres > db[i].xres || yres > db[i].yres)
					tdiff += xres + yres;

				if (diff > tdiff) {
					diff = tdiff;
					best = i;
				}
			}
		}
		if (best != -1) {
			fb_try_mode(var, info, &db[best], bpp);
			return 5;
		}
	}

	DPRINTK("Trying default video mode\n");
	if (!fb_try_mode(var, info, default_mode, default_bpp))
		return 3;

	DPRINTK("Trying all modes\n");
	for (i = 0; i < dbsize; i++)
		if (!fb_try_mode(var, info, &db[i], default_bpp))
			return 4;

	DPRINTK("No valid mode found\n");
	return 0;
}

/**
 * fb_var_to_videomode - convert fb_var_screeninfo to fb_videomode
 * @mode: pointer to struct fb_videomode
 * @var: pointer to struct fb_var_screeninfo
 */
void fb_var_to_videomode(struct fb_videomode *mode,
			 const struct fb_var_screeninfo *var)
{
	u32 pixclock, hfreq, htotal, vtotal;

	mode->name = NULL;
	mode->xres = var->xres;
	mode->yres = var->yres;
	mode->pixclock = var->pixclock;
	mode->hsync_len = var->hsync_len;
	mode->vsync_len = var->vsync_len;
	mode->left_margin = var->left_margin;
	mode->right_margin = var->right_margin;
	mode->upper_margin = var->upper_margin;
	mode->lower_margin = var->lower_margin;
	mode->sync = var->sync;
	mode->vmode = var->vmode & FB_VMODE_MASK;
	mode->flag = FB_MODE_IS_FROM_VAR;
	mode->refresh = 0;

	if (!var->pixclock)
		return;

	pixclock = PICOS2KHZ(var->pixclock) * 1000;

	htotal = var->xres + var->right_margin + var->hsync_len +
		var->left_margin;
	vtotal = var->yres + var->lower_margin + var->vsync_len +
		var->upper_margin;

	if (var->vmode & FB_VMODE_INTERLACED)
		vtotal /= 2;
	if (var->vmode & FB_VMODE_DOUBLE)
		vtotal *= 2;

	hfreq = pixclock/htotal;
	mode->refresh = hfreq/vtotal;
}

/**
 * fb_videomode_to_var - convert fb_videomode to fb_var_screeninfo
 * @var: pointer to struct fb_var_screeninfo
 * @mode: pointer to struct fb_videomode
 */
void fb_videomode_to_var(struct fb_var_screeninfo *var,
			 const struct fb_videomode *mode)
{
	var->xres = mode->xres;
	var->yres = mode->yres;
	var->xres_virtual = mode->xres;
	var->yres_virtual = mode->yres;
	var->xoffset = 0;
	var->yoffset = 0;
	var->pixclock = mode->pixclock;
	var->left_margin = mode->left_margin;
	var->right_margin = mode->right_margin;
	var->upper_margin = mode->upper_margin;
	var->lower_margin = mode->lower_margin;
	var->hsync_len = mode->hsync_len;
	var->vsync_len = mode->vsync_len;
	var->sync = mode->sync;
	var->vmode = mode->vmode & FB_VMODE_MASK;
}

/**
 * fb_mode_is_equal - compare 2 videomodes
 * @mode1: first videomode
 * @mode2: second videomode
 *
 * RETURNS:
 * 1 if equal, 0 if not
 */
int fb_mode_is_equal(const struct fb_videomode *mode1,
		     const struct fb_videomode *mode2)
{
	return (mode1->xres         == mode2->xres &&
		mode1->yres         == mode2->yres &&
		mode1->pixclock     == mode2->pixclock &&
		mode1->hsync_len    == mode2->hsync_len &&
		mode1->vsync_len    == mode2->vsync_len &&
		mode1->left_margin  == mode2->left_margin &&
		mode1->right_margin == mode2->right_margin &&
		mode1->upper_margin == mode2->upper_margin &&
		mode1->lower_margin == mode2->lower_margin &&
		mode1->sync         == mode2->sync &&
		mode1->vmode        == mode2->vmode);
}

/**
 * fb_find_best_mode - find best matching videomode
 * @var: pointer to struct fb_var_screeninfo
 * @head: pointer to struct list_head of modelist
 *
 * RETURNS:
 * struct fb_videomode, NULL if none found
 *
 * IMPORTANT:
 * This function assumes that all modelist entries in
 * info->modelist are valid.
 *
 * NOTES:
 * Finds best matching videomode which has an equal or greater dimension than
 * var->xres and var->yres.  If more than 1 videomode is found, will return
 * the videomode with the highest refresh rate
 */
const struct fb_videomode *fb_find_best_mode(const struct fb_var_screeninfo *var,
					     struct list_head *head)
{
	struct list_head *pos;
	struct fb_modelist *modelist;
	struct fb_videomode *mode, *best = NULL;
	u32 diff = -1;

	list_for_each(pos, head) {
		u32 d;

		modelist = list_entry(pos, struct fb_modelist, list);
		mode = &modelist->mode;

		if (mode->xres >= var->xres && mode->yres >= var->yres) {
			d = (mode->xres - var->xres) +
				(mode->yres - var->yres);
			if (diff > d) {
				diff = d;
				best = mode;
			} else if (diff == d && best &&
				   mode->refresh > best->refresh)
				best = mode;
		}
	}
	return best;
}

/**
 * fb_find_nearest_mode - find closest videomode
 *
 * @mode: pointer to struct fb_videomode
 * @head: pointer to modelist
 *
 * Finds best matching videomode, smaller or greater in dimension.
 * If more than 1 videomode is found, will return the videomode with
 * the closest refresh rate.
 */
const struct fb_videomode *fb_find_nearest_mode(const struct fb_videomode *mode,
					        struct list_head *head)
{
	struct list_head *pos;
	struct fb_modelist *modelist;
	struct fb_videomode *cmode, *best = NULL;
	u32 diff = -1, diff_refresh = -1;

	list_for_each(pos, head) {
		u32 d;

		modelist = list_entry(pos, struct fb_modelist, list);
		cmode = &modelist->mode;

		d = abs(cmode->xres - mode->xres) +
			abs(cmode->yres - mode->yres);
		if (diff > d) {
			diff = d;
			diff_refresh = abs(cmode->refresh - mode->refresh);
			best = cmode;
		} else if (diff == d) {
			d = abs(cmode->refresh - mode->refresh);
			if (diff_refresh > d) {
				diff_refresh = d;
				best = cmode;
			}
		}
	}

	return best;
}

/**
 * fb_match_mode - find a videomode which exactly matches the timings in var
 * @var: pointer to struct fb_var_screeninfo
 * @head: pointer to struct list_head of modelist
 *
 * RETURNS:
 * struct fb_videomode, NULL if none found
 */
const struct fb_videomode *fb_match_mode(const struct fb_var_screeninfo *var,
					 struct list_head *head)
{
	struct list_head *pos;
	struct fb_modelist *modelist;
	struct fb_videomode *m, mode;

	fb_var_to_videomode(&mode, var);
	list_for_each(pos, head) {
		modelist = list_entry(pos, struct fb_modelist, list);
		m = &modelist->mode;
		if (fb_mode_is_equal(m, &mode))
			return m;
	}
	return NULL;
}

/**
 * fb_add_videomode - adds videomode entry to modelist
 * @mode: videomode to add
 * @head: struct list_head of modelist
 *
 * NOTES:
 * Will only add unmatched mode entries
 */
int fb_add_videomode(const struct fb_videomode *mode, struct list_head *head)
{
	struct list_head *pos;
	struct fb_modelist *modelist;
	struct fb_videomode *m;
	int found = 0;

	list_for_each(pos, head) {
		modelist = list_entry(pos, struct fb_modelist, list);
		m = &modelist->mode;
		if (fb_mode_is_equal(m, mode)) {
			found = 1;
			break;
		}
	}
	if (!found) {
		modelist = kmalloc(sizeof(struct fb_modelist),
						  GFP_KERNEL);

		if (!modelist)
			return -ENOMEM;
		modelist->mode = *mode;
		list_add(&modelist->list, head);
	}
	return 0;
}

/**
 * fb_delete_videomode - removed videomode entry from modelist
 * @mode: videomode to remove
 * @head: struct list_head of modelist
 *
 * NOTES:
 * Will remove all matching mode entries
 */
void fb_delete_videomode(const struct fb_videomode *mode,
			 struct list_head *head)
{
	struct list_head *pos, *n;
	struct fb_modelist *modelist;
	struct fb_videomode *m;

	list_for_each_safe(pos, n, head) {
		modelist = list_entry(pos, struct fb_modelist, list);
		m = &modelist->mode;
		if (fb_mode_is_equal(m, mode)) {
			list_del(pos);
			kfree(pos);
		}
	}
}

/**
 * fb_destroy_modelist - destroy modelist
 * @head: struct list_head of modelist
 */
void fb_destroy_modelist(struct list_head *head)
{
	struct list_head *pos, *n;

	list_for_each_safe(pos, n, head) {
		list_del(pos);
		kfree(pos);
	}
}
EXPORT_SYMBOL_GPL(fb_destroy_modelist);

/**
 * fb_videomode_to_modelist - convert mode array to mode list
 * @modedb: array of struct fb_videomode
 * @num: number of entries in array
 * @head: struct list_head of modelist
 */
void fb_videomode_to_modelist(const struct fb_videomode *modedb, int num,
			      struct list_head *head)
{
	int i;

	INIT_LIST_HEAD(head);

	for (i = 0; i < num; i++) {
		if (fb_add_videomode(&modedb[i], head))
			return;
	}
}

const struct fb_videomode *fb_find_best_display(const struct fb_monspecs *specs,
					        struct list_head *head)
{
	struct list_head *pos;
	struct fb_modelist *modelist;
	const struct fb_videomode *m, *m1 = NULL, *md = NULL, *best = NULL;
	int first = 0;

	if (!head->prev || !head->next || list_empty(head))
		goto finished;

	/* get the first detailed mode and the very first mode */
	list_for_each(pos, head) {
		modelist = list_entry(pos, struct fb_modelist, list);
		m = &modelist->mode;

		if (!first) {
			m1 = m;
			first = 1;
		}

		if (m->flag & FB_MODE_IS_FIRST) {
 			md = m;
			break;
		}
	}

	/* first detailed timing is preferred */
	if (specs->misc & FB_MISC_1ST_DETAIL) {
		best = md;
		goto finished;
	}

	/* find best mode based on display width and height */
	if (specs->max_x && specs->max_y) {
		struct fb_var_screeninfo var;

		memset(&var, 0, sizeof(struct fb_var_screeninfo));
		var.xres = (specs->max_x * 7200)/254;
		var.yres = (specs->max_y * 7200)/254;
		m = fb_find_best_mode(&var, head);
		if (m) {
			best = m;
			goto finished;
		}
	}

	/* use first detailed mode */
	if (md) {
		best = md;
		goto finished;
	}

	/* last resort, use the very first mode */
	best = m1;
finished:
	return best;
}
EXPORT_SYMBOL(fb_find_best_display);

EXPORT_SYMBOL(fb_videomode_to_var);
EXPORT_SYMBOL(fb_var_to_videomode);
EXPORT_SYMBOL(fb_mode_is_equal);
EXPORT_SYMBOL(fb_add_videomode);
EXPORT_SYMBOL(fb_match_mode);
EXPORT_SYMBOL(fb_find_best_mode);
EXPORT_SYMBOL(fb_find_nearest_mode);
EXPORT_SYMBOL(fb_videomode_to_modelist);
EXPORT_SYMBOL(fb_find_mode);
EXPORT_SYMBOL(fb_find_mode_cvt);<|MERGE_RESOLUTION|>--- conflicted
+++ resolved
@@ -644,29 +644,14 @@
  *
  * Valid mode specifiers for @mode_option::
  *
-<<<<<<< HEAD
- *     <xres>x<yres>[M][R][-<bpp>][@<refresh>][i][p][m] or
+ *     <xres>x<yres>[M][R][-<bpp>][@<refresh>][i][p][m]
+ *
+ * or ::
+ *
  *     <name>[-<bpp>][@<refresh>]
-=======
- *     <xres>x<yres>[M][R][-<bpp>][@<refresh>][i][p][m]
- *
- * or ::
->>>>>>> 8e6fbfc0
- *
- *     <name>[-<bpp>][@<refresh>]
- *
-<<<<<<< HEAD
- *      If 'M' is present after yres (and before refresh/bpp if present),
- *      the function will compute the timings using VESA(tm) Coordinated
- *      Video Timings (CVT).  If 'R' is present after 'M', will compute with
- *      reduced blanking (for flatpanels).  If 'i' or 'p' are present, compute
- *      interlaced or progressive mode.  If 'm' is present, add margins equal
- *      to 1.8% of xres rounded down to 8 pixels, and 1.8% of yres. The chars
- *      'i', 'p' and 'm' must be after 'M' and 'R'. Example:
-=======
+ *
  * with <xres>, <yres>, <bpp> and <refresh> decimal numbers and
  * <name> a string.
->>>>>>> 8e6fbfc0
  *
  * If 'M' is present after yres (and before refresh/bpp if present),
  * the function will compute the timings using VESA(tm) Coordinated
