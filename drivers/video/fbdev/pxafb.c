/*
 *  linux/drivers/video/pxafb.c
 *
 *  Copyright (C) 1999 Eric A. Thomas.
 *  Copyright (C) 2004 Jean-Frederic Clere.
 *  Copyright (C) 2004 Ian Campbell.
 *  Copyright (C) 2004 Jeff Lackey.
 *   Based on sa1100fb.c Copyright (C) 1999 Eric A. Thomas
 *  which in turn is
 *   Based on acornfb.c Copyright (C) Russell King.
 *
 * This file is subject to the terms and conditions of the GNU General Public
 * License.  See the file COPYING in the main directory of this archive for
 * more details.
 *
 *	        Intel PXA250/210 LCD Controller Frame Buffer Driver
 *
 * Please direct your questions and comments on this driver to the following
 * email address:
 *
 *	linux-arm-kernel@lists.arm.linux.org.uk
 *
 * Add support for overlay1 and overlay2 based on pxafb_overlay.c:
 *
 *   Copyright (C) 2004, Intel Corporation
 *
 *     2003/08/27: <yu.tang@intel.com>
 *     2004/03/10: <stanley.cai@intel.com>
 *     2004/10/28: <yan.yin@intel.com>
 *
 *   Copyright (C) 2006-2008 Marvell International Ltd.
 *   All Rights Reserved
 */

#include <linux/module.h>
#include <linux/moduleparam.h>
#include <linux/kernel.h>
#include <linux/sched.h>
#include <linux/errno.h>
#include <linux/string.h>
#include <linux/interrupt.h>
#include <linux/slab.h>
#include <linux/mm.h>
#include <linux/fb.h>
#include <linux/delay.h>
#include <linux/init.h>
#include <linux/ioport.h>
#include <linux/cpufreq.h>
#include <linux/platform_device.h>
#include <linux/dma-mapping.h>
#include <linux/clk.h>
#include <linux/err.h>
#include <linux/completion.h>
#include <linux/mutex.h>
#include <linux/kthread.h>
#include <linux/freezer.h>
#include <linux/console.h>
#include <linux/of_graph.h>
#include <linux/regulator/consumer.h>
#include <video/of_display_timing.h>
#include <video/videomode.h>

#include <mach/hardware.h>
#include <asm/io.h>
#include <asm/irq.h>
#include <asm/div64.h>
#include <mach/bitfield.h>
#include <linux/platform_data/video-pxafb.h>

/*
 * Complain if VAR is out of range.
 */
#define DEBUG_VAR 1

#include "pxafb.h"

/* Bits which should not be set in machine configuration structures */
#define LCCR0_INVALID_CONFIG_MASK	(LCCR0_OUM | LCCR0_BM | LCCR0_QDM |\
					 LCCR0_DIS | LCCR0_EFM | LCCR0_IUM |\
					 LCCR0_SFM | LCCR0_LDM | LCCR0_ENB)

#define LCCR3_INVALID_CONFIG_MASK	(LCCR3_HSP | LCCR3_VSP |\
					 LCCR3_PCD | LCCR3_BPP(0xf))

static int pxafb_activate_var(struct fb_var_screeninfo *var,
				struct pxafb_info *);
static void set_ctrlr_state(struct pxafb_info *fbi, u_int state);
static void setup_base_frame(struct pxafb_info *fbi,
                             struct fb_var_screeninfo *var, int branch);
static int setup_frame_dma(struct pxafb_info *fbi, int dma, int pal,
			   unsigned long offset, size_t size);

static unsigned long video_mem_size = 0;

static inline unsigned long
lcd_readl(struct pxafb_info *fbi, unsigned int off)
{
	return __raw_readl(fbi->mmio_base + off);
}

static inline void
lcd_writel(struct pxafb_info *fbi, unsigned int off, unsigned long val)
{
	__raw_writel(val, fbi->mmio_base + off);
}

static inline void pxafb_schedule_work(struct pxafb_info *fbi, u_int state)
{
	unsigned long flags;

	local_irq_save(flags);
	/*
	 * We need to handle two requests being made at the same time.
	 * There are two important cases:
	 *  1. When we are changing VT (C_REENABLE) while unblanking
	 *     (C_ENABLE) We must perform the unblanking, which will
	 *     do our REENABLE for us.
	 *  2. When we are blanking, but immediately unblank before
	 *     we have blanked.  We do the "REENABLE" thing here as
	 *     well, just to be sure.
	 */
	if (fbi->task_state == C_ENABLE && state == C_REENABLE)
		state = (u_int) -1;
	if (fbi->task_state == C_DISABLE && state == C_ENABLE)
		state = C_REENABLE;

	if (state != (u_int)-1) {
		fbi->task_state = state;
		schedule_work(&fbi->task);
	}
	local_irq_restore(flags);
}

static inline u_int chan_to_field(u_int chan, struct fb_bitfield *bf)
{
	chan &= 0xffff;
	chan >>= 16 - bf->length;
	return chan << bf->offset;
}

static int
pxafb_setpalettereg(u_int regno, u_int red, u_int green, u_int blue,
		       u_int trans, struct fb_info *info)
{
	struct pxafb_info *fbi = container_of(info, struct pxafb_info, fb);
	u_int val;

	if (regno >= fbi->palette_size)
		return 1;

	if (fbi->fb.var.grayscale) {
		fbi->palette_cpu[regno] = ((blue >> 8) & 0x00ff);
		return 0;
	}

	switch (fbi->lccr4 & LCCR4_PAL_FOR_MASK) {
	case LCCR4_PAL_FOR_0:
		val  = ((red   >>  0) & 0xf800);
		val |= ((green >>  5) & 0x07e0);
		val |= ((blue  >> 11) & 0x001f);
		fbi->palette_cpu[regno] = val;
		break;
	case LCCR4_PAL_FOR_1:
		val  = ((red   << 8) & 0x00f80000);
		val |= ((green >> 0) & 0x0000fc00);
		val |= ((blue  >> 8) & 0x000000f8);
		((u32 *)(fbi->palette_cpu))[regno] = val;
		break;
	case LCCR4_PAL_FOR_2:
		val  = ((red   << 8) & 0x00fc0000);
		val |= ((green >> 0) & 0x0000fc00);
		val |= ((blue  >> 8) & 0x000000fc);
		((u32 *)(fbi->palette_cpu))[regno] = val;
		break;
	case LCCR4_PAL_FOR_3:
		val  = ((red   << 8) & 0x00ff0000);
		val |= ((green >> 0) & 0x0000ff00);
		val |= ((blue  >> 8) & 0x000000ff);
		((u32 *)(fbi->palette_cpu))[regno] = val;
		break;
	}

	return 0;
}

static int
pxafb_setcolreg(u_int regno, u_int red, u_int green, u_int blue,
		   u_int trans, struct fb_info *info)
{
	struct pxafb_info *fbi = container_of(info, struct pxafb_info, fb);
	unsigned int val;
	int ret = 1;

	/*
	 * If inverse mode was selected, invert all the colours
	 * rather than the register number.  The register number
	 * is what you poke into the framebuffer to produce the
	 * colour you requested.
	 */
	if (fbi->cmap_inverse) {
		red   = 0xffff - red;
		green = 0xffff - green;
		blue  = 0xffff - blue;
	}

	/*
	 * If greyscale is true, then we convert the RGB value
	 * to greyscale no matter what visual we are using.
	 */
	if (fbi->fb.var.grayscale)
		red = green = blue = (19595 * red + 38470 * green +
					7471 * blue) >> 16;

	switch (fbi->fb.fix.visual) {
	case FB_VISUAL_TRUECOLOR:
		/*
		 * 16-bit True Colour.  We encode the RGB value
		 * according to the RGB bitfield information.
		 */
		if (regno < 16) {
			u32 *pal = fbi->fb.pseudo_palette;

			val  = chan_to_field(red, &fbi->fb.var.red);
			val |= chan_to_field(green, &fbi->fb.var.green);
			val |= chan_to_field(blue, &fbi->fb.var.blue);

			pal[regno] = val;
			ret = 0;
		}
		break;

	case FB_VISUAL_STATIC_PSEUDOCOLOR:
	case FB_VISUAL_PSEUDOCOLOR:
		ret = pxafb_setpalettereg(regno, red, green, blue, trans, info);
		break;
	}

	return ret;
}

/* calculate pixel depth, transparency bit included, >=16bpp formats _only_ */
static inline int var_to_depth(struct fb_var_screeninfo *var)
{
	return var->red.length + var->green.length +
		var->blue.length + var->transp.length;
}

/* calculate 4-bit BPP value for LCCR3 and OVLxC1 */
static int pxafb_var_to_bpp(struct fb_var_screeninfo *var)
{
	int bpp = -EINVAL;

	switch (var->bits_per_pixel) {
	case 1:  bpp = 0; break;
	case 2:  bpp = 1; break;
	case 4:  bpp = 2; break;
	case 8:  bpp = 3; break;
	case 16: bpp = 4; break;
	case 24:
		switch (var_to_depth(var)) {
		case 18: bpp = 6; break; /* 18-bits/pixel packed */
		case 19: bpp = 8; break; /* 19-bits/pixel packed */
		case 24: bpp = 9; break;
		}
		break;
	case 32:
		switch (var_to_depth(var)) {
		case 18: bpp = 5; break; /* 18-bits/pixel unpacked */
		case 19: bpp = 7; break; /* 19-bits/pixel unpacked */
		case 25: bpp = 10; break;
		}
		break;
	}
	return bpp;
}

/*
 *  pxafb_var_to_lccr3():
 *    Convert a bits per pixel value to the correct bit pattern for LCCR3
 *
 *  NOTE: for PXA27x with overlays support, the LCCR3_PDFOR_x bits have an
 *  implication of the acutal use of transparency bit,  which we handle it
 *  here separatedly. See PXA27x Developer's Manual, Section <<7.4.6 Pixel
 *  Formats>> for the valid combination of PDFOR, PAL_FOR for various BPP.
 *
 *  Transparency for palette pixel formats is not supported at the moment.
 */
static uint32_t pxafb_var_to_lccr3(struct fb_var_screeninfo *var)
{
	int bpp = pxafb_var_to_bpp(var);
	uint32_t lccr3;

	if (bpp < 0)
		return 0;

	lccr3 = LCCR3_BPP(bpp);

	switch (var_to_depth(var)) {
	case 16: lccr3 |= var->transp.length ? LCCR3_PDFOR_3 : 0; break;
	case 18: lccr3 |= LCCR3_PDFOR_3; break;
	case 24: lccr3 |= var->transp.length ? LCCR3_PDFOR_2 : LCCR3_PDFOR_3;
		 break;
	case 19:
	case 25: lccr3 |= LCCR3_PDFOR_0; break;
	}
	return lccr3;
}

#define SET_PIXFMT(v, r, g, b, t)				\
({								\
	(v)->transp.offset = (t) ? (r) + (g) + (b) : 0;		\
	(v)->transp.length = (t) ? (t) : 0;			\
	(v)->blue.length   = (b); (v)->blue.offset = 0;		\
	(v)->green.length  = (g); (v)->green.offset = (b);	\
	(v)->red.length    = (r); (v)->red.offset = (b) + (g);	\
})

/* set the RGBT bitfields of fb_var_screeninf according to
 * var->bits_per_pixel and given depth
 */
static void pxafb_set_pixfmt(struct fb_var_screeninfo *var, int depth)
{
	if (depth == 0)
		depth = var->bits_per_pixel;

	if (var->bits_per_pixel < 16) {
		/* indexed pixel formats */
		var->red.offset    = 0; var->red.length    = 8;
		var->green.offset  = 0; var->green.length  = 8;
		var->blue.offset   = 0; var->blue.length   = 8;
		var->transp.offset = 0; var->transp.length = 8;
	}

	switch (depth) {
	case 16: var->transp.length ?
		 SET_PIXFMT(var, 5, 5, 5, 1) :		/* RGBT555 */
		 SET_PIXFMT(var, 5, 6, 5, 0); break;	/* RGB565 */
	case 18: SET_PIXFMT(var, 6, 6, 6, 0); break;	/* RGB666 */
	case 19: SET_PIXFMT(var, 6, 6, 6, 1); break;	/* RGBT666 */
	case 24: var->transp.length ?
		 SET_PIXFMT(var, 8, 8, 7, 1) :		/* RGBT887 */
		 SET_PIXFMT(var, 8, 8, 8, 0); break;	/* RGB888 */
	case 25: SET_PIXFMT(var, 8, 8, 8, 1); break;	/* RGBT888 */
	}
}

#ifdef CONFIG_CPU_FREQ
/*
 *  pxafb_display_dma_period()
 *    Calculate the minimum period (in picoseconds) between two DMA
 *    requests for the LCD controller.  If we hit this, it means we're
 *    doing nothing but LCD DMA.
 */
static unsigned int pxafb_display_dma_period(struct fb_var_screeninfo *var)
{
	/*
	 * Period = pixclock * bits_per_byte * bytes_per_transfer
	 *              / memory_bits_per_pixel;
	 */
	return var->pixclock * 8 * 16 / var->bits_per_pixel;
}
#endif

/*
 * Select the smallest mode that allows the desired resolution to be
 * displayed. If desired parameters can be rounded up.
 */
static struct pxafb_mode_info *pxafb_getmode(struct pxafb_mach_info *mach,
					     struct fb_var_screeninfo *var)
{
	struct pxafb_mode_info *mode = NULL;
	struct pxafb_mode_info *modelist = mach->modes;
	unsigned int best_x = 0xffffffff, best_y = 0xffffffff;
	unsigned int i;

	for (i = 0; i < mach->num_modes; i++) {
		if (modelist[i].xres >= var->xres &&
		    modelist[i].yres >= var->yres &&
		    modelist[i].xres < best_x &&
		    modelist[i].yres < best_y &&
		    modelist[i].bpp >= var->bits_per_pixel) {
			best_x = modelist[i].xres;
			best_y = modelist[i].yres;
			mode = &modelist[i];
		}
	}

	return mode;
}

static void pxafb_setmode(struct fb_var_screeninfo *var,
			  struct pxafb_mode_info *mode)
{
	var->xres		= mode->xres;
	var->yres		= mode->yres;
	var->bits_per_pixel	= mode->bpp;
	var->pixclock		= mode->pixclock;
	var->hsync_len		= mode->hsync_len;
	var->left_margin	= mode->left_margin;
	var->right_margin	= mode->right_margin;
	var->vsync_len		= mode->vsync_len;
	var->upper_margin	= mode->upper_margin;
	var->lower_margin	= mode->lower_margin;
	var->sync		= mode->sync;
	var->grayscale		= mode->cmap_greyscale;
	var->transp.length	= mode->transparency;

	/* set the initial RGBA bitfields */
	pxafb_set_pixfmt(var, mode->depth);
}

static int pxafb_adjust_timing(struct pxafb_info *fbi,
			       struct fb_var_screeninfo *var)
{
	int line_length;

	var->xres = max_t(int, var->xres, MIN_XRES);
	var->yres = max_t(int, var->yres, MIN_YRES);

	if (!(fbi->lccr0 & LCCR0_LCDT)) {
		clamp_val(var->hsync_len, 1, 64);
		clamp_val(var->vsync_len, 1, 64);
		clamp_val(var->left_margin,  1, 255);
		clamp_val(var->right_margin, 1, 255);
		clamp_val(var->upper_margin, 1, 255);
		clamp_val(var->lower_margin, 1, 255);
	}

	/* make sure each line is aligned on word boundary */
	line_length = var->xres * var->bits_per_pixel / 8;
	line_length = ALIGN(line_length, 4);
	var->xres = line_length * 8 / var->bits_per_pixel;

	/* we don't support xpan, force xres_virtual to be equal to xres */
	var->xres_virtual = var->xres;

	if (var->accel_flags & FB_ACCELF_TEXT)
		var->yres_virtual = fbi->fb.fix.smem_len / line_length;
	else
		var->yres_virtual = max(var->yres_virtual, var->yres);

	/* check for limits */
	if (var->xres > MAX_XRES || var->yres > MAX_YRES)
		return -EINVAL;

	if (var->yres > var->yres_virtual)
		return -EINVAL;

	return 0;
}

/*
 *  pxafb_check_var():
 *    Get the video params out of 'var'. If a value doesn't fit, round it up,
 *    if it's too big, return -EINVAL.
 *
 *    Round up in the following order: bits_per_pixel, xres,
 *    yres, xres_virtual, yres_virtual, xoffset, yoffset, grayscale,
 *    bitfields, horizontal timing, vertical timing.
 */
static int pxafb_check_var(struct fb_var_screeninfo *var, struct fb_info *info)
{
	struct pxafb_info *fbi = container_of(info, struct pxafb_info, fb);
	struct pxafb_mach_info *inf = fbi->inf;
	int err;

	if (inf->fixed_modes) {
		struct pxafb_mode_info *mode;

		mode = pxafb_getmode(inf, var);
		if (!mode)
			return -EINVAL;
		pxafb_setmode(var, mode);
	}

	/* do a test conversion to BPP fields to check the color formats */
	err = pxafb_var_to_bpp(var);
	if (err < 0)
		return err;

	pxafb_set_pixfmt(var, var_to_depth(var));

	err = pxafb_adjust_timing(fbi, var);
	if (err)
		return err;

#ifdef CONFIG_CPU_FREQ
	pr_debug("pxafb: dma period = %d ps\n",
		 pxafb_display_dma_period(var));
#endif

	return 0;
}

/*
 * pxafb_set_par():
 *	Set the user defined part of the display for the specified console
 */
static int pxafb_set_par(struct fb_info *info)
{
	struct pxafb_info *fbi = container_of(info, struct pxafb_info, fb);
	struct fb_var_screeninfo *var = &info->var;

	if (var->bits_per_pixel >= 16)
		fbi->fb.fix.visual = FB_VISUAL_TRUECOLOR;
	else if (!fbi->cmap_static)
		fbi->fb.fix.visual = FB_VISUAL_PSEUDOCOLOR;
	else {
		/*
		 * Some people have weird ideas about wanting static
		 * pseudocolor maps.  I suspect their user space
		 * applications are broken.
		 */
		fbi->fb.fix.visual = FB_VISUAL_STATIC_PSEUDOCOLOR;
	}

	fbi->fb.fix.line_length = var->xres_virtual *
				  var->bits_per_pixel / 8;
	if (var->bits_per_pixel >= 16)
		fbi->palette_size = 0;
	else
		fbi->palette_size = var->bits_per_pixel == 1 ?
					4 : 1 << var->bits_per_pixel;

	fbi->palette_cpu = (u16 *)&fbi->dma_buff->palette[0];

	if (fbi->fb.var.bits_per_pixel >= 16)
		fb_dealloc_cmap(&fbi->fb.cmap);
	else
		fb_alloc_cmap(&fbi->fb.cmap, 1<<fbi->fb.var.bits_per_pixel, 0);

	pxafb_activate_var(var, fbi);

	return 0;
}

static int pxafb_pan_display(struct fb_var_screeninfo *var,
			     struct fb_info *info)
{
	struct pxafb_info *fbi = container_of(info, struct pxafb_info, fb);
	struct fb_var_screeninfo newvar;
	int dma = DMA_MAX + DMA_BASE;

	if (fbi->state != C_ENABLE)
		return 0;

	/* Only take .xoffset, .yoffset and .vmode & FB_VMODE_YWRAP from what
	 * was passed in and copy the rest from the old screeninfo.
	 */
	memcpy(&newvar, &fbi->fb.var, sizeof(newvar));
	newvar.xoffset = var->xoffset;
	newvar.yoffset = var->yoffset;
	newvar.vmode &= ~FB_VMODE_YWRAP;
	newvar.vmode |= var->vmode & FB_VMODE_YWRAP;

	setup_base_frame(fbi, &newvar, 1);

	if (fbi->lccr0 & LCCR0_SDS)
		lcd_writel(fbi, FBR1, fbi->fdadr[dma + 1] | 0x1);

	lcd_writel(fbi, FBR0, fbi->fdadr[dma] | 0x1);
	return 0;
}

/*
 * pxafb_blank():
 *	Blank the display by setting all palette values to zero.  Note, the
 * 	16 bpp mode does not really use the palette, so this will not
 *      blank the display in all modes.
 */
static int pxafb_blank(int blank, struct fb_info *info)
{
	struct pxafb_info *fbi = container_of(info, struct pxafb_info, fb);
	int i;

	switch (blank) {
	case FB_BLANK_POWERDOWN:
	case FB_BLANK_VSYNC_SUSPEND:
	case FB_BLANK_HSYNC_SUSPEND:
	case FB_BLANK_NORMAL:
		if (fbi->fb.fix.visual == FB_VISUAL_PSEUDOCOLOR ||
		    fbi->fb.fix.visual == FB_VISUAL_STATIC_PSEUDOCOLOR)
			for (i = 0; i < fbi->palette_size; i++)
				pxafb_setpalettereg(i, 0, 0, 0, 0, info);

		pxafb_schedule_work(fbi, C_DISABLE);
		/* TODO if (pxafb_blank_helper) pxafb_blank_helper(blank); */
		break;

	case FB_BLANK_UNBLANK:
		/* TODO if (pxafb_blank_helper) pxafb_blank_helper(blank); */
		if (fbi->fb.fix.visual == FB_VISUAL_PSEUDOCOLOR ||
		    fbi->fb.fix.visual == FB_VISUAL_STATIC_PSEUDOCOLOR)
			fb_set_cmap(&fbi->fb.cmap, info);
		pxafb_schedule_work(fbi, C_ENABLE);
	}
	return 0;
}

static struct fb_ops pxafb_ops = {
	.owner		= THIS_MODULE,
	.fb_check_var	= pxafb_check_var,
	.fb_set_par	= pxafb_set_par,
	.fb_pan_display	= pxafb_pan_display,
	.fb_setcolreg	= pxafb_setcolreg,
	.fb_fillrect	= cfb_fillrect,
	.fb_copyarea	= cfb_copyarea,
	.fb_imageblit	= cfb_imageblit,
	.fb_blank	= pxafb_blank,
};

#ifdef CONFIG_FB_PXA_OVERLAY
static void overlay1fb_setup(struct pxafb_layer *ofb)
{
	int size = ofb->fb.fix.line_length * ofb->fb.var.yres_virtual;
	unsigned long start = ofb->video_mem_phys;
	setup_frame_dma(ofb->fbi, DMA_OV1, PAL_NONE, start, size);
}

/* Depending on the enable status of overlay1/2, the DMA should be
 * updated from FDADRx (when disabled) or FBRx (when enabled).
 */
static void overlay1fb_enable(struct pxafb_layer *ofb)
{
	int enabled = lcd_readl(ofb->fbi, OVL1C1) & OVLxC1_OEN;
	uint32_t fdadr1 = ofb->fbi->fdadr[DMA_OV1] | (enabled ? 0x1 : 0);

	lcd_writel(ofb->fbi, enabled ? FBR1 : FDADR1, fdadr1);
	lcd_writel(ofb->fbi, OVL1C2, ofb->control[1]);
	lcd_writel(ofb->fbi, OVL1C1, ofb->control[0] | OVLxC1_OEN);
}

static void overlay1fb_disable(struct pxafb_layer *ofb)
{
	uint32_t lccr5;

	if (!(lcd_readl(ofb->fbi, OVL1C1) & OVLxC1_OEN))
		return;

	lccr5 = lcd_readl(ofb->fbi, LCCR5);

	lcd_writel(ofb->fbi, OVL1C1, ofb->control[0] & ~OVLxC1_OEN);

	lcd_writel(ofb->fbi, LCSR1, LCSR1_BS(1));
	lcd_writel(ofb->fbi, LCCR5, lccr5 & ~LCSR1_BS(1));
	lcd_writel(ofb->fbi, FBR1, ofb->fbi->fdadr[DMA_OV1] | 0x3);

	if (wait_for_completion_timeout(&ofb->branch_done, 1 * HZ) == 0)
		pr_warn("%s: timeout disabling overlay1\n", __func__);

	lcd_writel(ofb->fbi, LCCR5, lccr5);
}

static void overlay2fb_setup(struct pxafb_layer *ofb)
{
	int size, div = 1, pfor = NONSTD_TO_PFOR(ofb->fb.var.nonstd);
	unsigned long start[3] = { ofb->video_mem_phys, 0, 0 };

	if (pfor == OVERLAY_FORMAT_RGB || pfor == OVERLAY_FORMAT_YUV444_PACKED) {
		size = ofb->fb.fix.line_length * ofb->fb.var.yres_virtual;
		setup_frame_dma(ofb->fbi, DMA_OV2_Y, -1, start[0], size);
	} else {
		size = ofb->fb.var.xres_virtual * ofb->fb.var.yres_virtual;
		switch (pfor) {
		case OVERLAY_FORMAT_YUV444_PLANAR: div = 1; break;
		case OVERLAY_FORMAT_YUV422_PLANAR: div = 2; break;
		case OVERLAY_FORMAT_YUV420_PLANAR: div = 4; break;
		}
		start[1] = start[0] + size;
		start[2] = start[1] + size / div;
		setup_frame_dma(ofb->fbi, DMA_OV2_Y,  -1, start[0], size);
		setup_frame_dma(ofb->fbi, DMA_OV2_Cb, -1, start[1], size / div);
		setup_frame_dma(ofb->fbi, DMA_OV2_Cr, -1, start[2], size / div);
	}
}

static void overlay2fb_enable(struct pxafb_layer *ofb)
{
	int pfor = NONSTD_TO_PFOR(ofb->fb.var.nonstd);
	int enabled = lcd_readl(ofb->fbi, OVL2C1) & OVLxC1_OEN;
	uint32_t fdadr2 = ofb->fbi->fdadr[DMA_OV2_Y]  | (enabled ? 0x1 : 0);
	uint32_t fdadr3 = ofb->fbi->fdadr[DMA_OV2_Cb] | (enabled ? 0x1 : 0);
	uint32_t fdadr4 = ofb->fbi->fdadr[DMA_OV2_Cr] | (enabled ? 0x1 : 0);

	if (pfor == OVERLAY_FORMAT_RGB || pfor == OVERLAY_FORMAT_YUV444_PACKED)
		lcd_writel(ofb->fbi, enabled ? FBR2 : FDADR2, fdadr2);
	else {
		lcd_writel(ofb->fbi, enabled ? FBR2 : FDADR2, fdadr2);
		lcd_writel(ofb->fbi, enabled ? FBR3 : FDADR3, fdadr3);
		lcd_writel(ofb->fbi, enabled ? FBR4 : FDADR4, fdadr4);
	}
	lcd_writel(ofb->fbi, OVL2C2, ofb->control[1]);
	lcd_writel(ofb->fbi, OVL2C1, ofb->control[0] | OVLxC1_OEN);
}

static void overlay2fb_disable(struct pxafb_layer *ofb)
{
	uint32_t lccr5;

	if (!(lcd_readl(ofb->fbi, OVL2C1) & OVLxC1_OEN))
		return;

	lccr5 = lcd_readl(ofb->fbi, LCCR5);

	lcd_writel(ofb->fbi, OVL2C1, ofb->control[0] & ~OVLxC1_OEN);

	lcd_writel(ofb->fbi, LCSR1, LCSR1_BS(2));
	lcd_writel(ofb->fbi, LCCR5, lccr5 & ~LCSR1_BS(2));
	lcd_writel(ofb->fbi, FBR2, ofb->fbi->fdadr[DMA_OV2_Y]  | 0x3);
	lcd_writel(ofb->fbi, FBR3, ofb->fbi->fdadr[DMA_OV2_Cb] | 0x3);
	lcd_writel(ofb->fbi, FBR4, ofb->fbi->fdadr[DMA_OV2_Cr] | 0x3);

	if (wait_for_completion_timeout(&ofb->branch_done, 1 * HZ) == 0)
		pr_warn("%s: timeout disabling overlay2\n", __func__);
}

static struct pxafb_layer_ops ofb_ops[] = {
	[0] = {
		.enable		= overlay1fb_enable,
		.disable	= overlay1fb_disable,
		.setup		= overlay1fb_setup,
	},
	[1] = {
		.enable		= overlay2fb_enable,
		.disable	= overlay2fb_disable,
		.setup		= overlay2fb_setup,
	},
};

static int overlayfb_open(struct fb_info *info, int user)
{
	struct pxafb_layer *ofb = container_of(info, struct pxafb_layer, fb);

	/* no support for framebuffer console on overlay */
	if (user == 0)
		return -ENODEV;

	if (ofb->usage++ == 0) {
		/* unblank the base framebuffer */
		console_lock();
		fb_blank(&ofb->fbi->fb, FB_BLANK_UNBLANK);
		console_unlock();
	}

	return 0;
}

static int overlayfb_release(struct fb_info *info, int user)
{
	struct pxafb_layer *ofb = container_of(info, struct pxafb_layer, fb);

	if (ofb->usage == 1) {
		ofb->ops->disable(ofb);
		ofb->fb.var.height	= -1;
		ofb->fb.var.width	= -1;
		ofb->fb.var.xres = ofb->fb.var.xres_virtual = 0;
		ofb->fb.var.yres = ofb->fb.var.yres_virtual = 0;

		ofb->usage--;
	}
	return 0;
}

static int overlayfb_check_var(struct fb_var_screeninfo *var,
			       struct fb_info *info)
{
	struct pxafb_layer *ofb = container_of(info, struct pxafb_layer, fb);
	struct fb_var_screeninfo *base_var = &ofb->fbi->fb.var;
	int xpos, ypos, pfor, bpp;

	xpos = NONSTD_TO_XPOS(var->nonstd);
	ypos = NONSTD_TO_YPOS(var->nonstd);
	pfor = NONSTD_TO_PFOR(var->nonstd);

	bpp = pxafb_var_to_bpp(var);
	if (bpp < 0)
		return -EINVAL;

	/* no support for YUV format on overlay1 */
	if (ofb->id == OVERLAY1 && pfor != 0)
		return -EINVAL;

	/* for YUV packed formats, bpp = 'minimum bpp of YUV components' */
	switch (pfor) {
	case OVERLAY_FORMAT_RGB:
		bpp = pxafb_var_to_bpp(var);
		if (bpp < 0)
			return -EINVAL;

		pxafb_set_pixfmt(var, var_to_depth(var));
		break;
	case OVERLAY_FORMAT_YUV444_PACKED: bpp = 24; break;
	case OVERLAY_FORMAT_YUV444_PLANAR: bpp = 8; break;
	case OVERLAY_FORMAT_YUV422_PLANAR: bpp = 4; break;
	case OVERLAY_FORMAT_YUV420_PLANAR: bpp = 2; break;
	default:
		return -EINVAL;
	}

	/* each line must start at a 32-bit word boundary */
	if ((xpos * bpp) % 32)
		return -EINVAL;

	/* xres must align on 32-bit word boundary */
	var->xres = roundup(var->xres * bpp, 32) / bpp;

	if ((xpos + var->xres > base_var->xres) ||
	    (ypos + var->yres > base_var->yres))
		return -EINVAL;

	var->xres_virtual = var->xres;
	var->yres_virtual = max(var->yres, var->yres_virtual);
	return 0;
}

static int overlayfb_check_video_memory(struct pxafb_layer *ofb)
{
	struct fb_var_screeninfo *var = &ofb->fb.var;
	int pfor = NONSTD_TO_PFOR(var->nonstd);
	int size, bpp = 0;

	switch (pfor) {
	case OVERLAY_FORMAT_RGB: bpp = var->bits_per_pixel; break;
	case OVERLAY_FORMAT_YUV444_PACKED: bpp = 24; break;
	case OVERLAY_FORMAT_YUV444_PLANAR: bpp = 24; break;
	case OVERLAY_FORMAT_YUV422_PLANAR: bpp = 16; break;
	case OVERLAY_FORMAT_YUV420_PLANAR: bpp = 12; break;
	}

	ofb->fb.fix.line_length = var->xres_virtual * bpp / 8;

	size = PAGE_ALIGN(ofb->fb.fix.line_length * var->yres_virtual);

	if (ofb->video_mem) {
		if (ofb->video_mem_size >= size)
			return 0;
	}
	return -EINVAL;
}

static int overlayfb_set_par(struct fb_info *info)
{
	struct pxafb_layer *ofb = container_of(info, struct pxafb_layer, fb);
	struct fb_var_screeninfo *var = &info->var;
	int xpos, ypos, pfor, bpp, ret;

	ret = overlayfb_check_video_memory(ofb);
	if (ret)
		return ret;

	bpp  = pxafb_var_to_bpp(var);
	xpos = NONSTD_TO_XPOS(var->nonstd);
	ypos = NONSTD_TO_YPOS(var->nonstd);
	pfor = NONSTD_TO_PFOR(var->nonstd);

	ofb->control[0] = OVLxC1_PPL(var->xres) | OVLxC1_LPO(var->yres) |
			  OVLxC1_BPP(bpp);
	ofb->control[1] = OVLxC2_XPOS(xpos) | OVLxC2_YPOS(ypos);

	if (ofb->id == OVERLAY2)
		ofb->control[1] |= OVL2C2_PFOR(pfor);

	ofb->ops->setup(ofb);
	ofb->ops->enable(ofb);
	return 0;
}

static struct fb_ops overlay_fb_ops = {
	.owner			= THIS_MODULE,
	.fb_open		= overlayfb_open,
	.fb_release		= overlayfb_release,
	.fb_check_var 		= overlayfb_check_var,
	.fb_set_par		= overlayfb_set_par,
};

static void init_pxafb_overlay(struct pxafb_info *fbi, struct pxafb_layer *ofb,
			       int id)
{
	sprintf(ofb->fb.fix.id, "overlay%d", id + 1);

	ofb->fb.fix.type		= FB_TYPE_PACKED_PIXELS;
	ofb->fb.fix.xpanstep		= 0;
	ofb->fb.fix.ypanstep		= 1;

	ofb->fb.var.activate		= FB_ACTIVATE_NOW;
	ofb->fb.var.height		= -1;
	ofb->fb.var.width		= -1;
	ofb->fb.var.vmode		= FB_VMODE_NONINTERLACED;

	ofb->fb.fbops			= &overlay_fb_ops;
	ofb->fb.flags			= FBINFO_FLAG_DEFAULT;
	ofb->fb.node			= -1;
	ofb->fb.pseudo_palette		= NULL;

	ofb->id = id;
	ofb->ops = &ofb_ops[id];
	ofb->usage = 0;
	ofb->fbi = fbi;
	init_completion(&ofb->branch_done);
}

static inline int pxafb_overlay_supported(void)
{
	if (cpu_is_pxa27x() || cpu_is_pxa3xx())
		return 1;

	return 0;
}

static int pxafb_overlay_map_video_memory(struct pxafb_info *pxafb,
					  struct pxafb_layer *ofb)
{
	/* We assume that user will use at most video_mem_size for overlay fb,
	 * anyway, it's useless to use 16bpp main plane and 24bpp overlay
	 */
	ofb->video_mem = alloc_pages_exact(PAGE_ALIGN(pxafb->video_mem_size),
		GFP_KERNEL | __GFP_ZERO);
	if (ofb->video_mem == NULL)
		return -ENOMEM;

	ofb->video_mem_phys = virt_to_phys(ofb->video_mem);
	ofb->video_mem_size = PAGE_ALIGN(pxafb->video_mem_size);

	mutex_lock(&ofb->fb.mm_lock);
	ofb->fb.fix.smem_start	= ofb->video_mem_phys;
	ofb->fb.fix.smem_len	= pxafb->video_mem_size;
	mutex_unlock(&ofb->fb.mm_lock);

	ofb->fb.screen_base	= ofb->video_mem;

	return 0;
}

static void pxafb_overlay_init(struct pxafb_info *fbi)
{
	int i, ret;

	if (!pxafb_overlay_supported())
		return;

	for (i = 0; i < 2; i++) {
		struct pxafb_layer *ofb = &fbi->overlay[i];
		init_pxafb_overlay(fbi, ofb, i);
		ret = register_framebuffer(&ofb->fb);
		if (ret) {
			dev_err(fbi->dev, "failed to register overlay %d\n", i);
			continue;
		}
		ret = pxafb_overlay_map_video_memory(fbi, ofb);
		if (ret) {
			dev_err(fbi->dev,
				"failed to map video memory for overlay %d\n",
				i);
			unregister_framebuffer(&ofb->fb);
			continue;
		}
		ofb->registered = 1;
	}

	/* mask all IU/BS/EOF/SOF interrupts */
	lcd_writel(fbi, LCCR5, ~0);

	pr_info("PXA Overlay driver loaded successfully!\n");
}

static void pxafb_overlay_exit(struct pxafb_info *fbi)
{
	int i;

	if (!pxafb_overlay_supported())
		return;

	for (i = 0; i < 2; i++) {
		struct pxafb_layer *ofb = &fbi->overlay[i];
		if (ofb->registered) {
			if (ofb->video_mem)
				free_pages_exact(ofb->video_mem,
					ofb->video_mem_size);
			unregister_framebuffer(&ofb->fb);
		}
	}
}
#else
static inline void pxafb_overlay_init(struct pxafb_info *fbi) {}
static inline void pxafb_overlay_exit(struct pxafb_info *fbi) {}
#endif /* CONFIG_FB_PXA_OVERLAY */

/*
 * Calculate the PCD value from the clock rate (in picoseconds).
 * We take account of the PPCR clock setting.
 * From PXA Developer's Manual:
 *
 *   PixelClock =      LCLK
 *                -------------
 *                2 ( PCD + 1 )
 *
 *   PCD =      LCLK
 *         ------------- - 1
 *         2(PixelClock)
 *
 * Where:
 *   LCLK = LCD/Memory Clock
 *   PCD = LCCR3[7:0]
 *
 * PixelClock here is in Hz while the pixclock argument given is the
 * period in picoseconds. Hence PixelClock = 1 / ( pixclock * 10^-12 )
 *
 * The function get_lclk_frequency_10khz returns LCLK in units of
 * 10khz. Calling the result of this function lclk gives us the
 * following
 *
 *    PCD = (lclk * 10^4 ) * ( pixclock * 10^-12 )
 *          -------------------------------------- - 1
 *                          2
 *
 * Factoring the 10^4 and 10^-12 out gives 10^-8 == 1 / 100000000 as used below.
 */
static inline unsigned int get_pcd(struct pxafb_info *fbi,
				   unsigned int pixclock)
{
	unsigned long long pcd;

	/* FIXME: Need to take into account Double Pixel Clock mode
	 * (DPC) bit? or perhaps set it based on the various clock
	 * speeds */
	pcd = (unsigned long long)(clk_get_rate(fbi->clk) / 10000);
	pcd *= pixclock;
	do_div(pcd, 100000000 * 2);
	/* no need for this, since we should subtract 1 anyway. they cancel */
	/* pcd += 1; */ /* make up for integer math truncations */
	return (unsigned int)pcd;
}

/*
 * Some touchscreens need hsync information from the video driver to
 * function correctly. We export it here.  Note that 'hsync_time' and
 * the value returned from pxafb_get_hsync_time() is the *reciprocal*
 * of the hsync period in seconds.
 */
static inline void set_hsync_time(struct pxafb_info *fbi, unsigned int pcd)
{
	unsigned long htime;

	if ((pcd == 0) || (fbi->fb.var.hsync_len == 0)) {
		fbi->hsync_time = 0;
		return;
	}

	htime = clk_get_rate(fbi->clk) / (pcd * fbi->fb.var.hsync_len);

	fbi->hsync_time = htime;
}

unsigned long pxafb_get_hsync_time(struct device *dev)
{
	struct pxafb_info *fbi = dev_get_drvdata(dev);

	/* If display is blanked/suspended, hsync isn't active */
	if (!fbi || (fbi->state != C_ENABLE))
		return 0;

	return fbi->hsync_time;
}
EXPORT_SYMBOL(pxafb_get_hsync_time);

static int setup_frame_dma(struct pxafb_info *fbi, int dma, int pal,
			   unsigned long start, size_t size)
{
	struct pxafb_dma_descriptor *dma_desc, *pal_desc;
	unsigned int dma_desc_off, pal_desc_off;

	if (dma < 0 || dma >= DMA_MAX * 2)
		return -EINVAL;

	dma_desc = &fbi->dma_buff->dma_desc[dma];
	dma_desc_off = offsetof(struct pxafb_dma_buff, dma_desc[dma]);

	dma_desc->fsadr = start;
	dma_desc->fidr  = 0;
	dma_desc->ldcmd = size;

	if (pal < 0 || pal >= PAL_MAX * 2) {
		dma_desc->fdadr = fbi->dma_buff_phys + dma_desc_off;
		fbi->fdadr[dma] = fbi->dma_buff_phys + dma_desc_off;
	} else {
		pal_desc = &fbi->dma_buff->pal_desc[pal];
		pal_desc_off = offsetof(struct pxafb_dma_buff, pal_desc[pal]);

		pal_desc->fsadr = fbi->dma_buff_phys + pal * PALETTE_SIZE;
		pal_desc->fidr  = 0;

		if ((fbi->lccr4 & LCCR4_PAL_FOR_MASK) == LCCR4_PAL_FOR_0)
			pal_desc->ldcmd = fbi->palette_size * sizeof(u16);
		else
			pal_desc->ldcmd = fbi->palette_size * sizeof(u32);

		pal_desc->ldcmd |= LDCMD_PAL;

		/* flip back and forth between palette and frame buffer */
		pal_desc->fdadr = fbi->dma_buff_phys + dma_desc_off;
		dma_desc->fdadr = fbi->dma_buff_phys + pal_desc_off;
		fbi->fdadr[dma] = fbi->dma_buff_phys + dma_desc_off;
	}

	return 0;
}

static void setup_base_frame(struct pxafb_info *fbi,
                             struct fb_var_screeninfo *var,
                             int branch)
{
	struct fb_fix_screeninfo *fix = &fbi->fb.fix;
	int nbytes, dma, pal, bpp = var->bits_per_pixel;
	unsigned long offset;

	dma = DMA_BASE + (branch ? DMA_MAX : 0);
	pal = (bpp >= 16) ? PAL_NONE : PAL_BASE + (branch ? PAL_MAX : 0);

	nbytes = fix->line_length * var->yres;
	offset = fix->line_length * var->yoffset + fbi->video_mem_phys;

	if (fbi->lccr0 & LCCR0_SDS) {
		nbytes = nbytes / 2;
		setup_frame_dma(fbi, dma + 1, PAL_NONE, offset + nbytes, nbytes);
	}

	setup_frame_dma(fbi, dma, pal, offset, nbytes);
}

#ifdef CONFIG_FB_PXA_SMARTPANEL
static int setup_smart_dma(struct pxafb_info *fbi)
{
	struct pxafb_dma_descriptor *dma_desc;
	unsigned long dma_desc_off, cmd_buff_off;

	dma_desc = &fbi->dma_buff->dma_desc[DMA_CMD];
	dma_desc_off = offsetof(struct pxafb_dma_buff, dma_desc[DMA_CMD]);
	cmd_buff_off = offsetof(struct pxafb_dma_buff, cmd_buff);

	dma_desc->fdadr = fbi->dma_buff_phys + dma_desc_off;
	dma_desc->fsadr = fbi->dma_buff_phys + cmd_buff_off;
	dma_desc->fidr  = 0;
	dma_desc->ldcmd = fbi->n_smart_cmds * sizeof(uint16_t);

	fbi->fdadr[DMA_CMD] = dma_desc->fdadr;
	return 0;
}

int pxafb_smart_flush(struct fb_info *info)
{
	struct pxafb_info *fbi = container_of(info, struct pxafb_info, fb);
	uint32_t prsr;
	int ret = 0;

	/* disable controller until all registers are set up */
	lcd_writel(fbi, LCCR0, fbi->reg_lccr0 & ~LCCR0_ENB);

	/* 1. make it an even number of commands to align on 32-bit boundary
	 * 2. add the interrupt command to the end of the chain so we can
	 *    keep track of the end of the transfer
	 */

	while (fbi->n_smart_cmds & 1)
		fbi->smart_cmds[fbi->n_smart_cmds++] = SMART_CMD_NOOP;

	fbi->smart_cmds[fbi->n_smart_cmds++] = SMART_CMD_INTERRUPT;
	fbi->smart_cmds[fbi->n_smart_cmds++] = SMART_CMD_WAIT_FOR_VSYNC;
	setup_smart_dma(fbi);

	/* continue to execute next command */
	prsr = lcd_readl(fbi, PRSR) | PRSR_ST_OK | PRSR_CON_NT;
	lcd_writel(fbi, PRSR, prsr);

	/* stop the processor in case it executed "wait for sync" cmd */
	lcd_writel(fbi, CMDCR, 0x0001);

	/* don't send interrupts for fifo underruns on channel 6 */
	lcd_writel(fbi, LCCR5, LCCR5_IUM(6));

	lcd_writel(fbi, LCCR1, fbi->reg_lccr1);
	lcd_writel(fbi, LCCR2, fbi->reg_lccr2);
	lcd_writel(fbi, LCCR3, fbi->reg_lccr3);
	lcd_writel(fbi, LCCR4, fbi->reg_lccr4);
	lcd_writel(fbi, FDADR0, fbi->fdadr[0]);
	lcd_writel(fbi, FDADR6, fbi->fdadr[6]);

	/* begin sending */
	lcd_writel(fbi, LCCR0, fbi->reg_lccr0 | LCCR0_ENB);

	if (wait_for_completion_timeout(&fbi->command_done, HZ/2) == 0) {
		pr_warn("%s: timeout waiting for command done\n", __func__);
		ret = -ETIMEDOUT;
	}

	/* quick disable */
	prsr = lcd_readl(fbi, PRSR) & ~(PRSR_ST_OK | PRSR_CON_NT);
	lcd_writel(fbi, PRSR, prsr);
	lcd_writel(fbi, LCCR0, fbi->reg_lccr0 & ~LCCR0_ENB);
	lcd_writel(fbi, FDADR6, 0);
	fbi->n_smart_cmds = 0;
	return ret;
}

int pxafb_smart_queue(struct fb_info *info, uint16_t *cmds, int n_cmds)
{
	int i;
	struct pxafb_info *fbi = container_of(info, struct pxafb_info, fb);

	for (i = 0; i < n_cmds; i++, cmds++) {
		/* if it is a software delay, flush and delay */
		if ((*cmds & 0xff00) == SMART_CMD_DELAY) {
			pxafb_smart_flush(info);
			mdelay(*cmds & 0xff);
			continue;
		}

		/* leave 2 commands for INTERRUPT and WAIT_FOR_SYNC */
		if (fbi->n_smart_cmds == CMD_BUFF_SIZE - 8)
			pxafb_smart_flush(info);

		fbi->smart_cmds[fbi->n_smart_cmds++] = *cmds;
	}

	return 0;
}

static unsigned int __smart_timing(unsigned time_ns, unsigned long lcd_clk)
{
	unsigned int t = (time_ns * (lcd_clk / 1000000) / 1000);
	return (t == 0) ? 1 : t;
}

static void setup_smart_timing(struct pxafb_info *fbi,
				struct fb_var_screeninfo *var)
{
	struct pxafb_mach_info *inf = fbi->inf;
	struct pxafb_mode_info *mode = &inf->modes[0];
	unsigned long lclk = clk_get_rate(fbi->clk);
	unsigned t1, t2, t3, t4;

	t1 = max(mode->a0csrd_set_hld, mode->a0cswr_set_hld);
	t2 = max(mode->rd_pulse_width, mode->wr_pulse_width);
	t3 = mode->op_hold_time;
	t4 = mode->cmd_inh_time;

	fbi->reg_lccr1 =
		LCCR1_DisWdth(var->xres) |
		LCCR1_BegLnDel(__smart_timing(t1, lclk)) |
		LCCR1_EndLnDel(__smart_timing(t2, lclk)) |
		LCCR1_HorSnchWdth(__smart_timing(t3, lclk));

	fbi->reg_lccr2 = LCCR2_DisHght(var->yres);
	fbi->reg_lccr3 = fbi->lccr3 | LCCR3_PixClkDiv(__smart_timing(t4, lclk));
	fbi->reg_lccr3 |= (var->sync & FB_SYNC_HOR_HIGH_ACT) ? LCCR3_HSP : 0;
	fbi->reg_lccr3 |= (var->sync & FB_SYNC_VERT_HIGH_ACT) ? LCCR3_VSP : 0;

	/* FIXME: make this configurable */
	fbi->reg_cmdcr = 1;
}

static int pxafb_smart_thread(void *arg)
{
	struct pxafb_info *fbi = arg;
	struct pxafb_mach_info *inf = fbi->inf;

	if (!inf->smart_update) {
		pr_err("%s: not properly initialized, thread terminated\n",
				__func__);
		return -EINVAL;
	}

	pr_debug("%s(): task starting\n", __func__);

	set_freezable();
	while (!kthread_should_stop()) {

		if (try_to_freeze())
			continue;

		mutex_lock(&fbi->ctrlr_lock);

		if (fbi->state == C_ENABLE) {
			inf->smart_update(&fbi->fb);
			complete(&fbi->refresh_done);
		}

		mutex_unlock(&fbi->ctrlr_lock);

		set_current_state(TASK_INTERRUPTIBLE);
		schedule_timeout(msecs_to_jiffies(30));
	}

	pr_debug("%s(): task ending\n", __func__);
	return 0;
}

static int pxafb_smart_init(struct pxafb_info *fbi)
{
	if (!(fbi->lccr0 & LCCR0_LCDT))
		return 0;

	fbi->smart_cmds = (uint16_t *) fbi->dma_buff->cmd_buff;
	fbi->n_smart_cmds = 0;

	init_completion(&fbi->command_done);
	init_completion(&fbi->refresh_done);

	fbi->smart_thread = kthread_run(pxafb_smart_thread, fbi,
					"lcd_refresh");
	if (IS_ERR(fbi->smart_thread)) {
		pr_err("%s: unable to create kernel thread\n", __func__);
		return PTR_ERR(fbi->smart_thread);
	}

	return 0;
}
#else
static inline int pxafb_smart_init(struct pxafb_info *fbi) { return 0; }
#endif /* CONFIG_FB_PXA_SMARTPANEL */

static void setup_parallel_timing(struct pxafb_info *fbi,
				  struct fb_var_screeninfo *var)
{
	unsigned int lines_per_panel, pcd = get_pcd(fbi, var->pixclock);

	fbi->reg_lccr1 =
		LCCR1_DisWdth(var->xres) +
		LCCR1_HorSnchWdth(var->hsync_len) +
		LCCR1_BegLnDel(var->left_margin) +
		LCCR1_EndLnDel(var->right_margin);

	/*
	 * If we have a dual scan LCD, we need to halve
	 * the YRES parameter.
	 */
	lines_per_panel = var->yres;
	if ((fbi->lccr0 & LCCR0_SDS) == LCCR0_Dual)
		lines_per_panel /= 2;

	fbi->reg_lccr2 =
		LCCR2_DisHght(lines_per_panel) +
		LCCR2_VrtSnchWdth(var->vsync_len) +
		LCCR2_BegFrmDel(var->upper_margin) +
		LCCR2_EndFrmDel(var->lower_margin);

	fbi->reg_lccr3 = fbi->lccr3 |
		(var->sync & FB_SYNC_HOR_HIGH_ACT ?
		 LCCR3_HorSnchH : LCCR3_HorSnchL) |
		(var->sync & FB_SYNC_VERT_HIGH_ACT ?
		 LCCR3_VrtSnchH : LCCR3_VrtSnchL);

	if (pcd) {
		fbi->reg_lccr3 |= LCCR3_PixClkDiv(pcd);
		set_hsync_time(fbi, pcd);
	}
}

/*
 * pxafb_activate_var():
 *	Configures LCD Controller based on entries in var parameter.
 *	Settings are only written to the controller if changes were made.
 */
static int pxafb_activate_var(struct fb_var_screeninfo *var,
			      struct pxafb_info *fbi)
{
	u_long flags;

	/* Update shadow copy atomically */
	local_irq_save(flags);

#ifdef CONFIG_FB_PXA_SMARTPANEL
	if (fbi->lccr0 & LCCR0_LCDT)
		setup_smart_timing(fbi, var);
	else
#endif
		setup_parallel_timing(fbi, var);

	setup_base_frame(fbi, var, 0);

	fbi->reg_lccr0 = fbi->lccr0 |
		(LCCR0_LDM | LCCR0_SFM | LCCR0_IUM | LCCR0_EFM |
		 LCCR0_QDM | LCCR0_BM  | LCCR0_OUM);

	fbi->reg_lccr3 |= pxafb_var_to_lccr3(var);

	fbi->reg_lccr4 = lcd_readl(fbi, LCCR4) & ~LCCR4_PAL_FOR_MASK;
	fbi->reg_lccr4 |= (fbi->lccr4 & LCCR4_PAL_FOR_MASK);
	local_irq_restore(flags);

	/*
	 * Only update the registers if the controller is enabled
	 * and something has changed.
	 */
	if ((lcd_readl(fbi, LCCR0) != fbi->reg_lccr0) ||
	    (lcd_readl(fbi, LCCR1) != fbi->reg_lccr1) ||
	    (lcd_readl(fbi, LCCR2) != fbi->reg_lccr2) ||
	    (lcd_readl(fbi, LCCR3) != fbi->reg_lccr3) ||
	    (lcd_readl(fbi, LCCR4) != fbi->reg_lccr4) ||
	    (lcd_readl(fbi, FDADR0) != fbi->fdadr[0]) ||
	    ((fbi->lccr0 & LCCR0_SDS) &&
	    (lcd_readl(fbi, FDADR1) != fbi->fdadr[1])))
		pxafb_schedule_work(fbi, C_REENABLE);

	return 0;
}

/*
 * NOTE!  The following functions are purely helpers for set_ctrlr_state.
 * Do not call them directly; set_ctrlr_state does the correct serialisation
 * to ensure that things happen in the right way 100% of time time.
 *	-- rmk
 */
static inline void __pxafb_backlight_power(struct pxafb_info *fbi, int on)
{
	pr_debug("pxafb: backlight o%s\n", on ? "n" : "ff");

	if (fbi->backlight_power)
		fbi->backlight_power(on);
}

static inline void __pxafb_lcd_power(struct pxafb_info *fbi, int on)
{
	pr_debug("pxafb: LCD power o%s\n", on ? "n" : "ff");

	if (fbi->lcd_power)
		fbi->lcd_power(on, &fbi->fb.var);

	if (fbi->lcd_supply && fbi->lcd_supply_enabled != on) {
		int ret;

		if (on)
			ret = regulator_enable(fbi->lcd_supply);
		else
			ret = regulator_disable(fbi->lcd_supply);

		if (ret < 0)
			pr_warn("Unable to %s LCD supply regulator: %d\n",
				on ? "enable" : "disable", ret);
		else
			fbi->lcd_supply_enabled = on;
	}
}

static void pxafb_enable_controller(struct pxafb_info *fbi)
{
	pr_debug("pxafb: Enabling LCD controller\n");
	pr_debug("fdadr0 0x%08x\n", (unsigned int) fbi->fdadr[0]);
	pr_debug("fdadr1 0x%08x\n", (unsigned int) fbi->fdadr[1]);
	pr_debug("reg_lccr0 0x%08x\n", (unsigned int) fbi->reg_lccr0);
	pr_debug("reg_lccr1 0x%08x\n", (unsigned int) fbi->reg_lccr1);
	pr_debug("reg_lccr2 0x%08x\n", (unsigned int) fbi->reg_lccr2);
	pr_debug("reg_lccr3 0x%08x\n", (unsigned int) fbi->reg_lccr3);

	/* enable LCD controller clock */
	if (clk_prepare_enable(fbi->clk)) {
		pr_err("%s: Failed to prepare clock\n", __func__);
		return;
	}

	if (fbi->lccr0 & LCCR0_LCDT)
		return;

	/* Sequence from 11.7.10 */
	lcd_writel(fbi, LCCR4, fbi->reg_lccr4);
	lcd_writel(fbi, LCCR3, fbi->reg_lccr3);
	lcd_writel(fbi, LCCR2, fbi->reg_lccr2);
	lcd_writel(fbi, LCCR1, fbi->reg_lccr1);
	lcd_writel(fbi, LCCR0, fbi->reg_lccr0 & ~LCCR0_ENB);

	lcd_writel(fbi, FDADR0, fbi->fdadr[0]);
	if (fbi->lccr0 & LCCR0_SDS)
		lcd_writel(fbi, FDADR1, fbi->fdadr[1]);
	lcd_writel(fbi, LCCR0, fbi->reg_lccr0 | LCCR0_ENB);
}

static void pxafb_disable_controller(struct pxafb_info *fbi)
{
	uint32_t lccr0;

#ifdef CONFIG_FB_PXA_SMARTPANEL
	if (fbi->lccr0 & LCCR0_LCDT) {
		wait_for_completion_timeout(&fbi->refresh_done,
				msecs_to_jiffies(200));
		return;
	}
#endif

	/* Clear LCD Status Register */
	lcd_writel(fbi, LCSR, 0xffffffff);

	lccr0 = lcd_readl(fbi, LCCR0) & ~LCCR0_LDM;
	lcd_writel(fbi, LCCR0, lccr0);
	lcd_writel(fbi, LCCR0, lccr0 | LCCR0_DIS);

	wait_for_completion_timeout(&fbi->disable_done, msecs_to_jiffies(200));

	/* disable LCD controller clock */
	clk_disable_unprepare(fbi->clk);
}

/*
 *  pxafb_handle_irq: Handle 'LCD DONE' interrupts.
 */
static irqreturn_t pxafb_handle_irq(int irq, void *dev_id)
{
	struct pxafb_info *fbi = dev_id;
	unsigned int lccr0, lcsr;

	lcsr = lcd_readl(fbi, LCSR);
	if (lcsr & LCSR_LDD) {
		lccr0 = lcd_readl(fbi, LCCR0);
		lcd_writel(fbi, LCCR0, lccr0 | LCCR0_LDM);
		complete(&fbi->disable_done);
	}

#ifdef CONFIG_FB_PXA_SMARTPANEL
	if (lcsr & LCSR_CMD_INT)
		complete(&fbi->command_done);
#endif
	lcd_writel(fbi, LCSR, lcsr);

#ifdef CONFIG_FB_PXA_OVERLAY
	{
		unsigned int lcsr1 = lcd_readl(fbi, LCSR1);
		if (lcsr1 & LCSR1_BS(1))
			complete(&fbi->overlay[0].branch_done);

		if (lcsr1 & LCSR1_BS(2))
			complete(&fbi->overlay[1].branch_done);

		lcd_writel(fbi, LCSR1, lcsr1);
	}
#endif
	return IRQ_HANDLED;
}

/*
 * This function must be called from task context only, since it will
 * sleep when disabling the LCD controller, or if we get two contending
 * processes trying to alter state.
 */
static void set_ctrlr_state(struct pxafb_info *fbi, u_int state)
{
	u_int old_state;

	mutex_lock(&fbi->ctrlr_lock);

	old_state = fbi->state;

	/*
	 * Hack around fbcon initialisation.
	 */
	if (old_state == C_STARTUP && state == C_REENABLE)
		state = C_ENABLE;

	switch (state) {
	case C_DISABLE_CLKCHANGE:
		/*
		 * Disable controller for clock change.  If the
		 * controller is already disabled, then do nothing.
		 */
		if (old_state != C_DISABLE && old_state != C_DISABLE_PM) {
			fbi->state = state;
			/* TODO __pxafb_lcd_power(fbi, 0); */
			pxafb_disable_controller(fbi);
		}
		break;

	case C_DISABLE_PM:
	case C_DISABLE:
		/*
		 * Disable controller
		 */
		if (old_state != C_DISABLE) {
			fbi->state = state;
			__pxafb_backlight_power(fbi, 0);
			__pxafb_lcd_power(fbi, 0);
			if (old_state != C_DISABLE_CLKCHANGE)
				pxafb_disable_controller(fbi);
		}
		break;

	case C_ENABLE_CLKCHANGE:
		/*
		 * Enable the controller after clock change.  Only
		 * do this if we were disabled for the clock change.
		 */
		if (old_state == C_DISABLE_CLKCHANGE) {
			fbi->state = C_ENABLE;
			pxafb_enable_controller(fbi);
			/* TODO __pxafb_lcd_power(fbi, 1); */
		}
		break;

	case C_REENABLE:
		/*
		 * Re-enable the controller only if it was already
		 * enabled.  This is so we reprogram the control
		 * registers.
		 */
		if (old_state == C_ENABLE) {
			__pxafb_lcd_power(fbi, 0);
			pxafb_disable_controller(fbi);
			pxafb_enable_controller(fbi);
			__pxafb_lcd_power(fbi, 1);
		}
		break;

	case C_ENABLE_PM:
		/*
		 * Re-enable the controller after PM.  This is not
		 * perfect - think about the case where we were doing
		 * a clock change, and we suspended half-way through.
		 */
		if (old_state != C_DISABLE_PM)
			break;
		/* fall through */

	case C_ENABLE:
		/*
		 * Power up the LCD screen, enable controller, and
		 * turn on the backlight.
		 */
		if (old_state != C_ENABLE) {
			fbi->state = C_ENABLE;
			pxafb_enable_controller(fbi);
			__pxafb_lcd_power(fbi, 1);
			__pxafb_backlight_power(fbi, 1);
		}
		break;
	}
	mutex_unlock(&fbi->ctrlr_lock);
}

/*
 * Our LCD controller task (which is called when we blank or unblank)
 * via keventd.
 */
static void pxafb_task(struct work_struct *work)
{
	struct pxafb_info *fbi =
		container_of(work, struct pxafb_info, task);
	u_int state = xchg(&fbi->task_state, -1);

	set_ctrlr_state(fbi, state);
}

#ifdef CONFIG_CPU_FREQ
/*
 * CPU clock speed change handler.  We need to adjust the LCD timing
 * parameters when the CPU clock is adjusted by the power management
 * subsystem.
 *
 * TODO: Determine why f->new != 10*get_lclk_frequency_10khz()
 */
static int
pxafb_freq_transition(struct notifier_block *nb, unsigned long val, void *data)
{
	struct pxafb_info *fbi = TO_INF(nb, freq_transition);
	/* TODO struct cpufreq_freqs *f = data; */
	u_int pcd;

	switch (val) {
	case CPUFREQ_PRECHANGE:
#ifdef CONFIG_FB_PXA_OVERLAY
		if (!(fbi->overlay[0].usage || fbi->overlay[1].usage))
#endif
			set_ctrlr_state(fbi, C_DISABLE_CLKCHANGE);
		break;

	case CPUFREQ_POSTCHANGE:
		pcd = get_pcd(fbi, fbi->fb.var.pixclock);
		set_hsync_time(fbi, pcd);
		fbi->reg_lccr3 = (fbi->reg_lccr3 & ~0xff) |
				  LCCR3_PixClkDiv(pcd);
		set_ctrlr_state(fbi, C_ENABLE_CLKCHANGE);
		break;
	}
	return 0;
}

static int
pxafb_freq_policy(struct notifier_block *nb, unsigned long val, void *data)
{
	struct pxafb_info *fbi = TO_INF(nb, freq_policy);
	struct fb_var_screeninfo *var = &fbi->fb.var;
	struct cpufreq_policy *policy = data;

	switch (val) {
	case CPUFREQ_ADJUST:
		pr_debug("min dma period: %d ps, "
			"new clock %d kHz\n", pxafb_display_dma_period(var),
			policy->max);
		/* TODO: fill in min/max values */
		break;
	}
	return 0;
}
#endif

#ifdef CONFIG_PM
/*
 * Power management hooks.  Note that we won't be called from IRQ context,
 * unlike the blank functions above, so we may sleep.
 */
static int pxafb_suspend(struct device *dev)
{
	struct pxafb_info *fbi = dev_get_drvdata(dev);

	set_ctrlr_state(fbi, C_DISABLE_PM);
	return 0;
}

static int pxafb_resume(struct device *dev)
{
	struct pxafb_info *fbi = dev_get_drvdata(dev);

	set_ctrlr_state(fbi, C_ENABLE_PM);
	return 0;
}

static const struct dev_pm_ops pxafb_pm_ops = {
	.suspend	= pxafb_suspend,
	.resume		= pxafb_resume,
};
#endif

static int pxafb_init_video_memory(struct pxafb_info *fbi)
{
	int size = PAGE_ALIGN(fbi->video_mem_size);

	fbi->video_mem = alloc_pages_exact(size, GFP_KERNEL | __GFP_ZERO);
	if (fbi->video_mem == NULL)
		return -ENOMEM;

	fbi->video_mem_phys = virt_to_phys(fbi->video_mem);
	fbi->video_mem_size = size;

	fbi->fb.fix.smem_start	= fbi->video_mem_phys;
	fbi->fb.fix.smem_len	= fbi->video_mem_size;
	fbi->fb.screen_base	= fbi->video_mem;

	return fbi->video_mem ? 0 : -ENOMEM;
}

static void pxafb_decode_mach_info(struct pxafb_info *fbi,
				   struct pxafb_mach_info *inf)
{
	unsigned int lcd_conn = inf->lcd_conn;
	struct pxafb_mode_info *m;
	int i;

	fbi->cmap_inverse	= inf->cmap_inverse;
	fbi->cmap_static	= inf->cmap_static;
	fbi->lccr4 		= inf->lccr4;

	switch (lcd_conn & LCD_TYPE_MASK) {
	case LCD_TYPE_MONO_STN:
		fbi->lccr0 = LCCR0_CMS;
		break;
	case LCD_TYPE_MONO_DSTN:
		fbi->lccr0 = LCCR0_CMS | LCCR0_SDS;
		break;
	case LCD_TYPE_COLOR_STN:
		fbi->lccr0 = 0;
		break;
	case LCD_TYPE_COLOR_DSTN:
		fbi->lccr0 = LCCR0_SDS;
		break;
	case LCD_TYPE_COLOR_TFT:
		fbi->lccr0 = LCCR0_PAS;
		break;
	case LCD_TYPE_SMART_PANEL:
		fbi->lccr0 = LCCR0_LCDT | LCCR0_PAS;
		break;
	default:
		/* fall back to backward compatibility way */
		fbi->lccr0 = inf->lccr0;
		fbi->lccr3 = inf->lccr3;
		goto decode_mode;
	}

	if (lcd_conn == LCD_MONO_STN_8BPP)
		fbi->lccr0 |= LCCR0_DPD;

	fbi->lccr0 |= (lcd_conn & LCD_ALTERNATE_MAPPING) ? LCCR0_LDDALT : 0;

	fbi->lccr3 = LCCR3_Acb((inf->lcd_conn >> 10) & 0xff);
	fbi->lccr3 |= (lcd_conn & LCD_BIAS_ACTIVE_LOW) ? LCCR3_OEP : 0;
	fbi->lccr3 |= (lcd_conn & LCD_PCLK_EDGE_FALL)  ? LCCR3_PCP : 0;

decode_mode:
	pxafb_setmode(&fbi->fb.var, &inf->modes[0]);

	/* decide video memory size as follows:
	 * 1. default to mode of maximum resolution
	 * 2. allow platform to override
	 * 3. allow module parameter to override
	 */
	for (i = 0, m = &inf->modes[0]; i < inf->num_modes; i++, m++)
		fbi->video_mem_size = max_t(size_t, fbi->video_mem_size,
				m->xres * m->yres * m->bpp / 8);

	if (inf->video_mem_size > fbi->video_mem_size)
		fbi->video_mem_size = inf->video_mem_size;

	if (video_mem_size > fbi->video_mem_size)
		fbi->video_mem_size = video_mem_size;
}

static struct pxafb_info *pxafb_init_fbinfo(struct device *dev,
					    struct pxafb_mach_info *inf)
{
	struct pxafb_info *fbi;
	void *addr;

	/* Alloc the pxafb_info and pseudo_palette in one step */
	fbi = devm_kzalloc(dev, sizeof(struct pxafb_info) + sizeof(u32) * 16,
			   GFP_KERNEL);
	if (!fbi)
		return ERR_PTR(-ENOMEM);

	fbi->dev = dev;
	fbi->inf = inf;

	fbi->clk = devm_clk_get(dev, NULL);
	if (IS_ERR(fbi->clk))
		return ERR_CAST(fbi->clk);

	strcpy(fbi->fb.fix.id, PXA_NAME);

	fbi->fb.fix.type	= FB_TYPE_PACKED_PIXELS;
	fbi->fb.fix.type_aux	= 0;
	fbi->fb.fix.xpanstep	= 0;
	fbi->fb.fix.ypanstep	= 1;
	fbi->fb.fix.ywrapstep	= 0;
	fbi->fb.fix.accel	= FB_ACCEL_NONE;

	fbi->fb.var.nonstd	= 0;
	fbi->fb.var.activate	= FB_ACTIVATE_NOW;
	fbi->fb.var.height	= -1;
	fbi->fb.var.width	= -1;
	fbi->fb.var.accel_flags	= FB_ACCELF_TEXT;
	fbi->fb.var.vmode	= FB_VMODE_NONINTERLACED;

	fbi->fb.fbops		= &pxafb_ops;
	fbi->fb.flags		= FBINFO_DEFAULT;
	fbi->fb.node		= -1;

	addr = fbi;
	addr = addr + sizeof(struct pxafb_info);
	fbi->fb.pseudo_palette	= addr;

	fbi->state		= C_STARTUP;
	fbi->task_state		= (u_char)-1;

	pxafb_decode_mach_info(fbi, inf);

#ifdef CONFIG_FB_PXA_OVERLAY
	/* place overlay(s) on top of base */
	if (pxafb_overlay_supported())
		fbi->lccr0 |= LCCR0_OUC;
#endif

	init_waitqueue_head(&fbi->ctrlr_wait);
	INIT_WORK(&fbi->task, pxafb_task);
	mutex_init(&fbi->ctrlr_lock);
	init_completion(&fbi->disable_done);

	return fbi;
}

#ifdef CONFIG_FB_PXA_PARAMETERS
static int parse_opt_mode(struct device *dev, const char *this_opt,
			  struct pxafb_mach_info *inf)
{
	const char *name = this_opt+5;
	unsigned int namelen = strlen(name);
	int res_specified = 0, bpp_specified = 0;
	unsigned int xres = 0, yres = 0, bpp = 0;
	int yres_specified = 0;
	int i;
	for (i = namelen-1; i >= 0; i--) {
		switch (name[i]) {
		case '-':
			namelen = i;
			if (!bpp_specified && !yres_specified) {
				bpp = simple_strtoul(&name[i+1], NULL, 0);
				bpp_specified = 1;
			} else
				goto done;
			break;
		case 'x':
			if (!yres_specified) {
				yres = simple_strtoul(&name[i+1], NULL, 0);
				yres_specified = 1;
			} else
				goto done;
			break;
		case '0' ... '9':
			break;
		default:
			goto done;
		}
	}
	if (i < 0 && yres_specified) {
		xres = simple_strtoul(name, NULL, 0);
		res_specified = 1;
	}
done:
	if (res_specified) {
		dev_info(dev, "overriding resolution: %dx%d\n", xres, yres);
		inf->modes[0].xres = xres; inf->modes[0].yres = yres;
	}
	if (bpp_specified)
		switch (bpp) {
		case 1:
		case 2:
		case 4:
		case 8:
		case 16:
			inf->modes[0].bpp = bpp;
			dev_info(dev, "overriding bit depth: %d\n", bpp);
			break;
		default:
			dev_err(dev, "Depth %d is not valid\n", bpp);
			return -EINVAL;
		}
	return 0;
}

static int parse_opt(struct device *dev, char *this_opt,
		     struct pxafb_mach_info *inf)
{
	struct pxafb_mode_info *mode = &inf->modes[0];
	char s[64];

	s[0] = '\0';

	if (!strncmp(this_opt, "vmem:", 5)) {
		video_mem_size = memparse(this_opt + 5, NULL);
	} else if (!strncmp(this_opt, "mode:", 5)) {
		return parse_opt_mode(dev, this_opt, inf);
	} else if (!strncmp(this_opt, "pixclock:", 9)) {
		mode->pixclock = simple_strtoul(this_opt+9, NULL, 0);
		sprintf(s, "pixclock: %ld\n", mode->pixclock);
	} else if (!strncmp(this_opt, "left:", 5)) {
		mode->left_margin = simple_strtoul(this_opt+5, NULL, 0);
		sprintf(s, "left: %u\n", mode->left_margin);
	} else if (!strncmp(this_opt, "right:", 6)) {
		mode->right_margin = simple_strtoul(this_opt+6, NULL, 0);
		sprintf(s, "right: %u\n", mode->right_margin);
	} else if (!strncmp(this_opt, "upper:", 6)) {
		mode->upper_margin = simple_strtoul(this_opt+6, NULL, 0);
		sprintf(s, "upper: %u\n", mode->upper_margin);
	} else if (!strncmp(this_opt, "lower:", 6)) {
		mode->lower_margin = simple_strtoul(this_opt+6, NULL, 0);
		sprintf(s, "lower: %u\n", mode->lower_margin);
	} else if (!strncmp(this_opt, "hsynclen:", 9)) {
		mode->hsync_len = simple_strtoul(this_opt+9, NULL, 0);
		sprintf(s, "hsynclen: %u\n", mode->hsync_len);
	} else if (!strncmp(this_opt, "vsynclen:", 9)) {
		mode->vsync_len = simple_strtoul(this_opt+9, NULL, 0);
		sprintf(s, "vsynclen: %u\n", mode->vsync_len);
	} else if (!strncmp(this_opt, "hsync:", 6)) {
		if (simple_strtoul(this_opt+6, NULL, 0) == 0) {
			sprintf(s, "hsync: Active Low\n");
			mode->sync &= ~FB_SYNC_HOR_HIGH_ACT;
		} else {
			sprintf(s, "hsync: Active High\n");
			mode->sync |= FB_SYNC_HOR_HIGH_ACT;
		}
	} else if (!strncmp(this_opt, "vsync:", 6)) {
		if (simple_strtoul(this_opt+6, NULL, 0) == 0) {
			sprintf(s, "vsync: Active Low\n");
			mode->sync &= ~FB_SYNC_VERT_HIGH_ACT;
		} else {
			sprintf(s, "vsync: Active High\n");
			mode->sync |= FB_SYNC_VERT_HIGH_ACT;
		}
	} else if (!strncmp(this_opt, "dpc:", 4)) {
		if (simple_strtoul(this_opt+4, NULL, 0) == 0) {
			sprintf(s, "double pixel clock: false\n");
			inf->lccr3 &= ~LCCR3_DPC;
		} else {
			sprintf(s, "double pixel clock: true\n");
			inf->lccr3 |= LCCR3_DPC;
		}
	} else if (!strncmp(this_opt, "outputen:", 9)) {
		if (simple_strtoul(this_opt+9, NULL, 0) == 0) {
			sprintf(s, "output enable: active low\n");
			inf->lccr3 = (inf->lccr3 & ~LCCR3_OEP) | LCCR3_OutEnL;
		} else {
			sprintf(s, "output enable: active high\n");
			inf->lccr3 = (inf->lccr3 & ~LCCR3_OEP) | LCCR3_OutEnH;
		}
	} else if (!strncmp(this_opt, "pixclockpol:", 12)) {
		if (simple_strtoul(this_opt+12, NULL, 0) == 0) {
			sprintf(s, "pixel clock polarity: falling edge\n");
			inf->lccr3 = (inf->lccr3 & ~LCCR3_PCP) | LCCR3_PixFlEdg;
		} else {
			sprintf(s, "pixel clock polarity: rising edge\n");
			inf->lccr3 = (inf->lccr3 & ~LCCR3_PCP) | LCCR3_PixRsEdg;
		}
	} else if (!strncmp(this_opt, "color", 5)) {
		inf->lccr0 = (inf->lccr0 & ~LCCR0_CMS) | LCCR0_Color;
	} else if (!strncmp(this_opt, "mono", 4)) {
		inf->lccr0 = (inf->lccr0 & ~LCCR0_CMS) | LCCR0_Mono;
	} else if (!strncmp(this_opt, "active", 6)) {
		inf->lccr0 = (inf->lccr0 & ~LCCR0_PAS) | LCCR0_Act;
	} else if (!strncmp(this_opt, "passive", 7)) {
		inf->lccr0 = (inf->lccr0 & ~LCCR0_PAS) | LCCR0_Pas;
	} else if (!strncmp(this_opt, "single", 6)) {
		inf->lccr0 = (inf->lccr0 & ~LCCR0_SDS) | LCCR0_Sngl;
	} else if (!strncmp(this_opt, "dual", 4)) {
		inf->lccr0 = (inf->lccr0 & ~LCCR0_SDS) | LCCR0_Dual;
	} else if (!strncmp(this_opt, "4pix", 4)) {
		inf->lccr0 = (inf->lccr0 & ~LCCR0_DPD) | LCCR0_4PixMono;
	} else if (!strncmp(this_opt, "8pix", 4)) {
		inf->lccr0 = (inf->lccr0 & ~LCCR0_DPD) | LCCR0_8PixMono;
	} else {
		dev_err(dev, "unknown option: %s\n", this_opt);
		return -EINVAL;
	}

	if (s[0] != '\0')
		dev_info(dev, "override %s", s);

	return 0;
}

static int pxafb_parse_options(struct device *dev, char *options,
			       struct pxafb_mach_info *inf)
{
	char *this_opt;
	int ret;

	if (!options || !*options)
		return 0;

	dev_dbg(dev, "options are \"%s\"\n", options ? options : "null");

	/* could be made table driven or similar?... */
	while ((this_opt = strsep(&options, ",")) != NULL) {
		ret = parse_opt(dev, this_opt, inf);
		if (ret)
			return ret;
	}
	return 0;
}

static char g_options[256] = "";

#ifndef MODULE
static int __init pxafb_setup_options(void)
{
	char *options = NULL;

	if (fb_get_options("pxafb", &options))
		return -ENODEV;

	if (options)
		strlcpy(g_options, options, sizeof(g_options));

	return 0;
}
#else
#define pxafb_setup_options()		(0)

module_param_string(options, g_options, sizeof(g_options), 0);
MODULE_PARM_DESC(options, "LCD parameters (see Documentation/fb/pxafb.txt)");
#endif

#else
#define pxafb_parse_options(...)	(0)
#define pxafb_setup_options()		(0)
#endif

#ifdef DEBUG_VAR
/* Check for various illegal bit-combinations. Currently only
 * a warning is given. */
static void pxafb_check_options(struct device *dev, struct pxafb_mach_info *inf)
{
	if (inf->lcd_conn)
		return;

	if (inf->lccr0 & LCCR0_INVALID_CONFIG_MASK)
		dev_warn(dev, "machine LCCR0 setting contains "
				"illegal bits: %08x\n",
			inf->lccr0 & LCCR0_INVALID_CONFIG_MASK);
	if (inf->lccr3 & LCCR3_INVALID_CONFIG_MASK)
		dev_warn(dev, "machine LCCR3 setting contains "
				"illegal bits: %08x\n",
			inf->lccr3 & LCCR3_INVALID_CONFIG_MASK);
	if (inf->lccr0 & LCCR0_DPD &&
	    ((inf->lccr0 & LCCR0_PAS) != LCCR0_Pas ||
	     (inf->lccr0 & LCCR0_SDS) != LCCR0_Sngl ||
	     (inf->lccr0 & LCCR0_CMS) != LCCR0_Mono))
		dev_warn(dev, "Double Pixel Data (DPD) mode is "
				"only valid in passive mono"
				" single panel mode\n");
	if ((inf->lccr0 & LCCR0_PAS) == LCCR0_Act &&
	    (inf->lccr0 & LCCR0_SDS) == LCCR0_Dual)
		dev_warn(dev, "Dual panel only valid in passive mode\n");
	if ((inf->lccr0 & LCCR0_PAS) == LCCR0_Pas &&
	     (inf->modes->upper_margin || inf->modes->lower_margin))
		dev_warn(dev, "Upper and lower margins must be 0 in "
				"passive mode\n");
}
#else
#define pxafb_check_options(...)	do {} while (0)
#endif

#if defined(CONFIG_OF)
static const char * const lcd_types[] = {
	"unknown", "mono-stn", "mono-dstn", "color-stn", "color-dstn",
	"color-tft", "smart-panel", NULL
};

static int of_get_pxafb_display(struct device *dev, struct device_node *disp,
				struct pxafb_mach_info *info, u32 bus_width)
{
	struct display_timings *timings;
	struct videomode vm;
	int i, ret = -EINVAL;
	const char *s;

	ret = of_property_read_string(disp, "lcd-type", &s);
	if (ret)
		s = "color-tft";

	i = match_string(lcd_types, -1, s);
	if (i < 0) {
		dev_err(dev, "lcd-type %s is unknown\n", s);
		return i;
	}
	info->lcd_conn |= LCD_CONN_TYPE(i);
	info->lcd_conn |= LCD_CONN_WIDTH(bus_width);

	timings = of_get_display_timings(disp);
	if (!timings)
		return -EINVAL;

	ret = -ENOMEM;
<<<<<<< HEAD
	info->modes = kcalloc(timings->num_timings, sizeof(info->modes[0]),
			      GFP_KERNEL);
=======
	info->modes = devm_kcalloc(dev, timings->num_timings,
				   sizeof(info->modes[0]),
				   GFP_KERNEL);
>>>>>>> 8e6fbfc0
	if (!info->modes)
		goto out;
	info->num_modes = timings->num_timings;

	for (i = 0; i < timings->num_timings; i++) {
		ret = videomode_from_timings(timings, &vm, i);
		if (ret) {
			dev_err(dev, "videomode_from_timings %d failed: %d\n",
				i, ret);
			goto out;
		}
		if (vm.flags & DISPLAY_FLAGS_PIXDATA_POSEDGE)
			info->lcd_conn |= LCD_PCLK_EDGE_RISE;
		if (vm.flags & DISPLAY_FLAGS_PIXDATA_NEGEDGE)
			info->lcd_conn |= LCD_PCLK_EDGE_FALL;
		if (vm.flags & DISPLAY_FLAGS_DE_HIGH)
			info->lcd_conn |= LCD_BIAS_ACTIVE_HIGH;
		if (vm.flags & DISPLAY_FLAGS_DE_LOW)
			info->lcd_conn |= LCD_BIAS_ACTIVE_LOW;
		if (vm.flags & DISPLAY_FLAGS_HSYNC_HIGH)
			info->modes[i].sync |= FB_SYNC_HOR_HIGH_ACT;
		if (vm.flags & DISPLAY_FLAGS_VSYNC_HIGH)
			info->modes[i].sync |= FB_SYNC_VERT_HIGH_ACT;

		info->modes[i].pixclock = 1000000000UL / (vm.pixelclock / 1000);
		info->modes[i].xres = vm.hactive;
		info->modes[i].yres = vm.vactive;
		info->modes[i].hsync_len = vm.hsync_len;
		info->modes[i].left_margin = vm.hback_porch;
		info->modes[i].right_margin = vm.hfront_porch;
		info->modes[i].vsync_len = vm.vsync_len;
		info->modes[i].upper_margin = vm.vback_porch;
		info->modes[i].lower_margin = vm.vfront_porch;
	}
	ret = 0;

out:
	display_timings_release(timings);
	return ret;
}

static int of_get_pxafb_mode_info(struct device *dev,
				  struct pxafb_mach_info *info)
{
	struct device_node *display, *np;
	u32 bus_width;
	int ret, i;

	np = of_graph_get_next_endpoint(dev->of_node, NULL);
	if (!np) {
		dev_err(dev, "could not find endpoint\n");
		return -EINVAL;
	}
	ret = of_property_read_u32(np, "bus-width", &bus_width);
	if (ret) {
		dev_err(dev, "no bus-width specified: %d\n", ret);
		of_node_put(np);
		return ret;
	}

	display = of_graph_get_remote_port_parent(np);
	of_node_put(np);
	if (!display) {
		dev_err(dev, "no display defined\n");
		return -EINVAL;
	}

	ret = of_get_pxafb_display(dev, display, info, bus_width);
	of_node_put(display);
	if (ret)
		return ret;

	for (i = 0; i < info->num_modes; i++)
		info->modes[i].bpp = bus_width;

	return 0;
}

static struct pxafb_mach_info *of_pxafb_of_mach_info(struct device *dev)
{
	int ret;
	struct pxafb_mach_info *info;

	if (!dev->of_node)
		return NULL;
	info = devm_kzalloc(dev, sizeof(*info), GFP_KERNEL);
	if (!info)
		return ERR_PTR(-ENOMEM);
	ret = of_get_pxafb_mode_info(dev, info);
	if (ret) {
		kfree(info->modes);
		return ERR_PTR(ret);
	}

	/*
	 * On purpose, neither lccrX registers nor video memory size can be
	 * specified through device-tree, they are considered more a debug hack
	 * available through command line.
	 */
	return info;
}
#else
static struct pxafb_mach_info *of_pxafb_of_mach_info(struct device *dev)
{
	return NULL;
}
#endif

static int pxafb_probe(struct platform_device *dev)
{
	struct pxafb_info *fbi;
	struct pxafb_mach_info *inf, *pdata;
	struct resource *r;
	int i, irq, ret;

	dev_dbg(&dev->dev, "pxafb_probe\n");

	ret = -ENOMEM;
	pdata = dev_get_platdata(&dev->dev);
	inf = devm_kmalloc(&dev->dev, sizeof(*inf), GFP_KERNEL);
	if (!inf)
		goto failed;

	if (pdata) {
		*inf = *pdata;
		inf->modes =
			devm_kmalloc_array(&dev->dev, pdata->num_modes,
					   sizeof(inf->modes[0]), GFP_KERNEL);
		if (!inf->modes)
			goto failed;
		for (i = 0; i < inf->num_modes; i++)
			inf->modes[i] = pdata->modes[i];
	}

	if (!pdata)
		inf = of_pxafb_of_mach_info(&dev->dev);
	if (IS_ERR_OR_NULL(inf))
		goto failed;

	ret = pxafb_parse_options(&dev->dev, g_options, inf);
	if (ret < 0)
		goto failed;

	pxafb_check_options(&dev->dev, inf);

	dev_dbg(&dev->dev, "got a %dx%dx%d LCD\n",
			inf->modes->xres,
			inf->modes->yres,
			inf->modes->bpp);
	if (inf->modes->xres == 0 ||
	    inf->modes->yres == 0 ||
	    inf->modes->bpp == 0) {
		dev_err(&dev->dev, "Invalid resolution or bit depth\n");
		ret = -EINVAL;
		goto failed;
	}

	fbi = pxafb_init_fbinfo(&dev->dev, inf);
	if (IS_ERR(fbi)) {
		dev_err(&dev->dev, "Failed to initialize framebuffer device\n");
		ret = PTR_ERR(fbi);
		goto failed;
	}

	if (cpu_is_pxa3xx() && inf->acceleration_enabled)
		fbi->fb.fix.accel = FB_ACCEL_PXA3XX;

	fbi->backlight_power = inf->pxafb_backlight_power;
	fbi->lcd_power = inf->pxafb_lcd_power;

	fbi->lcd_supply = devm_regulator_get_optional(&dev->dev, "lcd");
	if (IS_ERR(fbi->lcd_supply)) {
		if (PTR_ERR(fbi->lcd_supply) == -EPROBE_DEFER)
			return -EPROBE_DEFER;

		fbi->lcd_supply = NULL;
	}

	r = platform_get_resource(dev, IORESOURCE_MEM, 0);
	if (r == NULL) {
		dev_err(&dev->dev, "no I/O memory resource defined\n");
		ret = -ENODEV;
		goto failed;
	}

	fbi->mmio_base = devm_ioremap_resource(&dev->dev, r);
	if (IS_ERR(fbi->mmio_base)) {
		dev_err(&dev->dev, "failed to get I/O memory\n");
		ret = -EBUSY;
		goto failed;
	}

	fbi->dma_buff_size = PAGE_ALIGN(sizeof(struct pxafb_dma_buff));
	fbi->dma_buff = dma_alloc_coherent(fbi->dev, fbi->dma_buff_size,
				&fbi->dma_buff_phys, GFP_KERNEL);
	if (fbi->dma_buff == NULL) {
		dev_err(&dev->dev, "failed to allocate memory for DMA\n");
		ret = -ENOMEM;
		goto failed;
	}

	ret = pxafb_init_video_memory(fbi);
	if (ret) {
		dev_err(&dev->dev, "Failed to allocate video RAM: %d\n", ret);
		ret = -ENOMEM;
		goto failed_free_dma;
	}

	irq = platform_get_irq(dev, 0);
	if (irq < 0) {
		dev_err(&dev->dev, "no IRQ defined\n");
		ret = -ENODEV;
		goto failed_free_mem;
	}

	ret = devm_request_irq(&dev->dev, irq, pxafb_handle_irq, 0, "LCD", fbi);
	if (ret) {
		dev_err(&dev->dev, "request_irq failed: %d\n", ret);
		ret = -EBUSY;
		goto failed_free_mem;
	}

	ret = pxafb_smart_init(fbi);
	if (ret) {
		dev_err(&dev->dev, "failed to initialize smartpanel\n");
		goto failed_free_mem;
	}

	/*
	 * This makes sure that our colour bitfield
	 * descriptors are correctly initialised.
	 */
	ret = pxafb_check_var(&fbi->fb.var, &fbi->fb);
	if (ret) {
		dev_err(&dev->dev, "failed to get suitable mode\n");
		goto failed_free_mem;
	}

	ret = pxafb_set_par(&fbi->fb);
	if (ret) {
		dev_err(&dev->dev, "Failed to set parameters\n");
		goto failed_free_mem;
	}

	platform_set_drvdata(dev, fbi);

	ret = register_framebuffer(&fbi->fb);
	if (ret < 0) {
		dev_err(&dev->dev,
			"Failed to register framebuffer device: %d\n", ret);
		goto failed_free_cmap;
	}

	pxafb_overlay_init(fbi);

#ifdef CONFIG_CPU_FREQ
	fbi->freq_transition.notifier_call = pxafb_freq_transition;
	fbi->freq_policy.notifier_call = pxafb_freq_policy;
	cpufreq_register_notifier(&fbi->freq_transition,
				CPUFREQ_TRANSITION_NOTIFIER);
	cpufreq_register_notifier(&fbi->freq_policy,
				CPUFREQ_POLICY_NOTIFIER);
#endif

	/*
	 * Ok, now enable the LCD controller
	 */
	set_ctrlr_state(fbi, C_ENABLE);

	return 0;

failed_free_cmap:
	if (fbi->fb.cmap.len)
		fb_dealloc_cmap(&fbi->fb.cmap);
failed_free_mem:
	free_pages_exact(fbi->video_mem, fbi->video_mem_size);
failed_free_dma:
	dma_free_coherent(&dev->dev, fbi->dma_buff_size,
			fbi->dma_buff, fbi->dma_buff_phys);
failed:
	return ret;
}

static int pxafb_remove(struct platform_device *dev)
{
	struct pxafb_info *fbi = platform_get_drvdata(dev);
	struct fb_info *info;

	if (!fbi)
		return 0;

	info = &fbi->fb;

	pxafb_overlay_exit(fbi);
	unregister_framebuffer(info);

	pxafb_disable_controller(fbi);

	if (fbi->fb.cmap.len)
		fb_dealloc_cmap(&fbi->fb.cmap);

	free_pages_exact(fbi->video_mem, fbi->video_mem_size);

	dma_free_wc(&dev->dev, fbi->dma_buff_size, fbi->dma_buff,
		    fbi->dma_buff_phys);

	return 0;
}

static const struct of_device_id pxafb_of_dev_id[] = {
	{ .compatible = "marvell,pxa270-lcdc", },
	{ .compatible = "marvell,pxa300-lcdc", },
	{ .compatible = "marvell,pxa2xx-lcdc", },
	{ /* sentinel */ }
};
MODULE_DEVICE_TABLE(of, pxafb_of_dev_id);

static struct platform_driver pxafb_driver = {
	.probe		= pxafb_probe,
	.remove 	= pxafb_remove,
	.driver		= {
		.name	= "pxa2xx-fb",
		.of_match_table = pxafb_of_dev_id,
#ifdef CONFIG_PM
		.pm	= &pxafb_pm_ops,
#endif
	},
};

static int __init pxafb_init(void)
{
	if (pxafb_setup_options())
		return -EINVAL;

	return platform_driver_register(&pxafb_driver);
}

static void __exit pxafb_exit(void)
{
	platform_driver_unregister(&pxafb_driver);
}

module_init(pxafb_init);
module_exit(pxafb_exit);

MODULE_DESCRIPTION("loadable framebuffer driver for PXA");
MODULE_LICENSE("GPL");<|MERGE_RESOLUTION|>--- conflicted
+++ resolved
@@ -2142,14 +2142,9 @@
 		return -EINVAL;
 
 	ret = -ENOMEM;
-<<<<<<< HEAD
-	info->modes = kcalloc(timings->num_timings, sizeof(info->modes[0]),
-			      GFP_KERNEL);
-=======
 	info->modes = devm_kcalloc(dev, timings->num_timings,
 				   sizeof(info->modes[0]),
 				   GFP_KERNEL);
->>>>>>> 8e6fbfc0
 	if (!info->modes)
 		goto out;
 	info->num_modes = timings->num_timings;
