// SPDX-License-Identifier: GPL-2.0-only
/*
 * lms283gf05.c -- support for Samsung LMS283GF05 LCD
 *
 * Copyright (c) 2009 Marek Vasut <marek.vasut@gmail.com>
 */

#include <linux/device.h>
#include <linux/kernel.h>
#include <linux/delay.h>
#include <linux/slab.h>
#include <linux/gpio/consumer.h>
#include <linux/lcd.h>

#include <linux/spi/spi.h>
#include <linux/module.h>

struct lms283gf05_state {
	struct spi_device	*spi;
	struct lcd_device	*ld;
	struct gpio_desc	*reset;
};

struct lms283gf05_seq {
	unsigned char		reg;
	unsigned short		value;
	unsigned char		delay;
};

/* Magic sequences supplied by manufacturer, for details refer to datasheet */
static const struct lms283gf05_seq disp_initseq[] = {
	/* REG, VALUE, DELAY */
	{ 0x07, 0x0000, 0 },
	{ 0x13, 0x0000, 10 },

	{ 0x11, 0x3004, 0 },
	{ 0x14, 0x200F, 0 },
	{ 0x10, 0x1a20, 0 },
	{ 0x13, 0x0040, 50 },

	{ 0x13, 0x0060, 0 },
	{ 0x13, 0x0070, 200 },

	{ 0x01, 0x0127, 0 },
	{ 0x02,	0x0700, 0 },
	{ 0x03, 0x1030, 0 },
	{ 0x08, 0x0208, 0 },
	{ 0x0B, 0x0620, 0 },
	{ 0x0C, 0x0110, 0 },
	{ 0x30, 0x0120, 0 },
	{ 0x31, 0x0127, 0 },
	{ 0x32, 0x0000, 0 },
	{ 0x33, 0x0503, 0 },
	{ 0x34, 0x0727, 0 },
	{ 0x35, 0x0124, 0 },
	{ 0x36, 0x0706, 0 },
	{ 0x37, 0x0701, 0 },
	{ 0x38, 0x0F00, 0 },
	{ 0x39, 0x0F00, 0 },
	{ 0x40, 0x0000, 0 },
	{ 0x41, 0x0000, 0 },
	{ 0x42, 0x013f, 0 },
	{ 0x43, 0x0000, 0 },
	{ 0x44, 0x013f, 0 },
	{ 0x45, 0x0000, 0 },
	{ 0x46, 0xef00, 0 },
	{ 0x47, 0x013f, 0 },
	{ 0x48, 0x0000, 0 },
	{ 0x07, 0x0015, 30 },

	{ 0x07, 0x0017, 0 },

	{ 0x20, 0x0000, 0 },
	{ 0x21, 0x0000, 0 },
	{ 0x22, 0x0000, 0 }
};

static const struct lms283gf05_seq disp_pdwnseq[] = {
	{ 0x07, 0x0016, 30 },

	{ 0x07, 0x0004, 0 },
	{ 0x10, 0x0220, 20 },

	{ 0x13, 0x0060, 50 },

	{ 0x13, 0x0040, 50 },

	{ 0x13, 0x0000, 0 },
	{ 0x10, 0x0000, 0 }
};


static void lms283gf05_reset(struct gpio_desc *gpiod)
{
	gpiod_set_value(gpiod, 0); /* De-asserted */
	mdelay(100);
	gpiod_set_value(gpiod, 1); /* Asserted */
	mdelay(20);
	gpiod_set_value(gpiod, 0); /* De-asserted */
	mdelay(20);
}

static void lms283gf05_toggle(struct spi_device *spi,
				const struct lms283gf05_seq *seq, int sz)
{
	char buf[3];
	int i;

	for (i = 0; i < sz; i++) {
		buf[0] = 0x74;
		buf[1] = 0x00;
		buf[2] = seq[i].reg;
		spi_write(spi, buf, 3);

		buf[0] = 0x76;
		buf[1] = seq[i].value >> 8;
		buf[2] = seq[i].value & 0xff;
		spi_write(spi, buf, 3);

		mdelay(seq[i].delay);
	}
}

static int lms283gf05_power_set(struct lcd_device *ld, int power)
{
	struct lms283gf05_state *st = lcd_get_data(ld);
	struct spi_device *spi = st->spi;

	if (power <= FB_BLANK_NORMAL) {
		if (st->reset)
			lms283gf05_reset(st->reset);
		lms283gf05_toggle(spi, disp_initseq, ARRAY_SIZE(disp_initseq));
	} else {
		lms283gf05_toggle(spi, disp_pdwnseq, ARRAY_SIZE(disp_pdwnseq));
		if (st->reset)
			gpiod_set_value(st->reset, 1); /* Asserted */
	}

	return 0;
}

static struct lcd_ops lms_ops = {
	.set_power	= lms283gf05_power_set,
	.get_power	= NULL,
};

static int lms283gf05_probe(struct spi_device *spi)
{
	struct lms283gf05_state *st;
	struct lcd_device *ld;
<<<<<<< HEAD
	int ret = 0;

	if (pdata != NULL) {
		ret = devm_gpio_request_one(&spi->dev, pdata->reset_gpio,
				GPIOF_DIR_OUT | (!pdata->reset_inverted ?
				GPIOF_INIT_HIGH : GPIOF_INIT_LOW),
				"LMS283GF05 RESET");
		if (ret)
			return ret;
	}
=======
>>>>>>> 7d2a07b7

	st = devm_kzalloc(&spi->dev, sizeof(struct lms283gf05_state),
				GFP_KERNEL);
	if (st == NULL)
		return -ENOMEM;

	st->reset = gpiod_get_optional(&spi->dev, "reset", GPIOD_OUT_LOW);
	if (IS_ERR(st->reset))
		return PTR_ERR(st->reset);
	gpiod_set_consumer_name(st->reset, "LMS283GF05 RESET");

	ld = devm_lcd_device_register(&spi->dev, "lms283gf05", &spi->dev, st,
					&lms_ops);
	if (IS_ERR(ld))
		return PTR_ERR(ld);

	st->spi = spi;
	st->ld = ld;

	spi_set_drvdata(spi, st);

	/* kick in the LCD */
	if (st->reset)
		lms283gf05_reset(st->reset);
	lms283gf05_toggle(spi, disp_initseq, ARRAY_SIZE(disp_initseq));

	return 0;
}

static struct spi_driver lms283gf05_driver = {
	.driver = {
		.name	= "lms283gf05",
	},
	.probe		= lms283gf05_probe,
};

module_spi_driver(lms283gf05_driver);

MODULE_AUTHOR("Marek Vasut <marek.vasut@gmail.com>");
MODULE_DESCRIPTION("LCD283GF05 LCD");
MODULE_LICENSE("GPL v2");<|MERGE_RESOLUTION|>--- conflicted
+++ resolved
@@ -148,19 +148,6 @@
 {
 	struct lms283gf05_state *st;
 	struct lcd_device *ld;
-<<<<<<< HEAD
-	int ret = 0;
-
-	if (pdata != NULL) {
-		ret = devm_gpio_request_one(&spi->dev, pdata->reset_gpio,
-				GPIOF_DIR_OUT | (!pdata->reset_inverted ?
-				GPIOF_INIT_HIGH : GPIOF_INIT_LOW),
-				"LMS283GF05 RESET");
-		if (ret)
-			return ret;
-	}
-=======
->>>>>>> 7d2a07b7
 
 	st = devm_kzalloc(&spi->dev, sizeof(struct lms283gf05_state),
 				GFP_KERNEL);
