--- conflicted
+++ resolved
@@ -948,27 +948,16 @@
 	case 3500000:
 		mul = 0x3345;
 		ps = 0xC;
-<<<<<<< HEAD
-		quot = 1;
-		break;
-	case 18432000:
-=======
 		break;
 	case 1843200:
->>>>>>> 08eab940
 		mul = 0x2400;
 		break;
 	case 3000000:
 	case 2500000:
 	case 2000000:
 	case 1500000:
-<<<<<<< HEAD
- 	case 1000000:
- 	case 500000:
-=======
 	case 1000000:
 	case 500000:
->>>>>>> 08eab940
 		/* mul/ps/quot = 0x9C4/0x10/0x1 will make a 500000 bps */
 		mul = baud / 500000 * 0x9C4;
 		break;
