// SPDX-License-Identifier: GPL-2.0-only
/*
 * GHES/EDAC Linux driver
 *
 * Copyright (c) 2013 by Mauro Carvalho Chehab
 *
 * Red Hat Inc. https://www.redhat.com
 */

#define pr_fmt(fmt) KBUILD_MODNAME ": " fmt

#include <acpi/ghes.h>
#include <linux/edac.h>
#include <linux/dmi.h>
#include "edac_module.h"
#include <ras/ras_event.h>

struct ghes_pvt {
	struct mem_ctl_info *mci;

	/* Buffers for the error handling routine */
	char other_detail[400];
	char msg[80];
};

static refcount_t ghes_refcount = REFCOUNT_INIT(0);

/*
 * Access to ghes_pvt must be protected by ghes_lock. The spinlock
 * also provides the necessary (implicit) memory barrier for the SMP
 * case to make the pointer visible on another CPU.
 */
<<<<<<< HEAD
static struct ghes_edac_pvt *ghes_pvt;
=======
static struct ghes_pvt *ghes_pvt;

/*
 * This driver's representation of the system hardware, as collected
 * from DMI.
 */
struct ghes_hw_desc {
	int num_dimms;
	struct dimm_info *dimms;
} ghes_hw;

/* GHES registration mutex */
static DEFINE_MUTEX(ghes_reg_mutex);
>>>>>>> 7d2a07b7

/* GHES registration mutex */
static DEFINE_MUTEX(ghes_reg_mutex);

/*
 * Sync with other, potentially concurrent callers of
 * ghes_edac_report_mem_error(). We don't know what the
 * "inventive" firmware would do.
 */
static DEFINE_SPINLOCK(ghes_lock);

/* "ghes_edac.force_load=1" skips the platform check */
static bool __read_mostly force_load;
module_param(force_load, bool, 0);

static bool system_scanned;

/* Memory Device - Type 17 of SMBIOS spec */
struct memdev_dmi_entry {
	u8 type;
	u8 length;
	u16 handle;
	u16 phys_mem_array_handle;
	u16 mem_err_info_handle;
	u16 total_width;
	u16 data_width;
	u16 size;
	u8 form_factor;
	u8 device_set;
	u8 device_locator;
	u8 bank_locator;
	u8 memory_type;
	u16 type_detail;
	u16 speed;
	u8 manufacturer;
	u8 serial_number;
	u8 asset_tag;
	u8 part_number;
	u8 attributes;
	u32 extended_size;
	u16 conf_mem_clk_speed;
} __attribute__((__packed__));

<<<<<<< HEAD
struct ghes_edac_dimm_fill {
	struct mem_ctl_info *mci;
	unsigned int count;
};
=======
static struct dimm_info *find_dimm_by_handle(struct mem_ctl_info *mci, u16 handle)
{
	struct dimm_info *dimm;
>>>>>>> 7d2a07b7

	mci_for_each_dimm(mci, dimm) {
		if (dimm->smbios_handle == handle)
			return dimm;
	}

	return NULL;
}

static void dimm_setup_label(struct dimm_info *dimm, u16 handle)
{
	const char *bank = NULL, *device = NULL;

	dmi_memdev_name(handle, &bank, &device);

	/* both strings must be non-zero */
	if (bank && *bank && device && *device)
		snprintf(dimm->label, sizeof(dimm->label), "%s %s", bank, device);
}

<<<<<<< HEAD
static struct dimm_info *find_dimm_by_handle(struct mem_ctl_info *mci, u16 handle)
{
	struct dimm_info *dimm;

	mci_for_each_dimm(mci, dimm) {
		if (dimm->smbios_handle == handle)
			return dimm;
	}

	return NULL;
}

static void dimm_setup_label(struct dimm_info *dimm, u16 handle)
{
	const char *bank = NULL, *device = NULL;

	dmi_memdev_name(handle, &bank, &device);

	/* both strings must be non-zero */
	if (bank && *bank && device && *device)
		snprintf(dimm->label, sizeof(dimm->label), "%s %s", bank, device);
=======
static void assign_dmi_dimm_info(struct dimm_info *dimm, struct memdev_dmi_entry *entry)
{
	u16 rdr_mask = BIT(7) | BIT(13);

	if (entry->size == 0xffff) {
		pr_info("Can't get DIMM%i size\n", dimm->idx);
		dimm->nr_pages = MiB_TO_PAGES(32);/* Unknown */
	} else if (entry->size == 0x7fff) {
		dimm->nr_pages = MiB_TO_PAGES(entry->extended_size);
	} else {
		if (entry->size & BIT(15))
			dimm->nr_pages = MiB_TO_PAGES((entry->size & 0x7fff) << 10);
		else
			dimm->nr_pages = MiB_TO_PAGES(entry->size);
	}

	switch (entry->memory_type) {
	case 0x12:
		if (entry->type_detail & BIT(13))
			dimm->mtype = MEM_RDDR;
		else
			dimm->mtype = MEM_DDR;
		break;
	case 0x13:
		if (entry->type_detail & BIT(13))
			dimm->mtype = MEM_RDDR2;
		else
			dimm->mtype = MEM_DDR2;
		break;
	case 0x14:
		dimm->mtype = MEM_FB_DDR2;
		break;
	case 0x18:
		if (entry->type_detail & BIT(12))
			dimm->mtype = MEM_NVDIMM;
		else if (entry->type_detail & BIT(13))
			dimm->mtype = MEM_RDDR3;
		else
			dimm->mtype = MEM_DDR3;
		break;
	case 0x1a:
		if (entry->type_detail & BIT(12))
			dimm->mtype = MEM_NVDIMM;
		else if (entry->type_detail & BIT(13))
			dimm->mtype = MEM_RDDR4;
		else
			dimm->mtype = MEM_DDR4;
		break;
	default:
		if (entry->type_detail & BIT(6))
			dimm->mtype = MEM_RMBS;
		else if ((entry->type_detail & rdr_mask) == rdr_mask)
			dimm->mtype = MEM_RDR;
		else if (entry->type_detail & BIT(7))
			dimm->mtype = MEM_SDR;
		else if (entry->type_detail & BIT(9))
			dimm->mtype = MEM_EDO;
		else
			dimm->mtype = MEM_UNKNOWN;
	}

	/*
	 * Actually, we can only detect if the memory has bits for
	 * checksum or not
	 */
	if (entry->total_width == entry->data_width)
		dimm->edac_mode = EDAC_NONE;
	else
		dimm->edac_mode = EDAC_SECDED;

	dimm->dtype = DEV_UNKNOWN;
	dimm->grain = 128;		/* Likely, worse case */

	dimm_setup_label(dimm, entry->handle);

	if (dimm->nr_pages) {
		edac_dbg(1, "DIMM%i: %s size = %d MB%s\n",
			dimm->idx, edac_mem_types[dimm->mtype],
			PAGES_TO_MiB(dimm->nr_pages),
			(dimm->edac_mode != EDAC_NONE) ? "(ECC)" : "");
		edac_dbg(2, "\ttype %d, detail 0x%02x, width %d(total %d)\n",
			entry->memory_type, entry->type_detail,
			entry->total_width, entry->data_width);
	}

	dimm->smbios_handle = entry->handle;
>>>>>>> 7d2a07b7
}

static void enumerate_dimms(const struct dmi_header *dh, void *arg)
{
<<<<<<< HEAD
	struct ghes_edac_dimm_fill *dimm_fill = arg;
	struct mem_ctl_info *mci = dimm_fill->mci;

	if (dh->type == DMI_ENTRY_MEM_DEVICE) {
		struct memdev_dmi_entry *entry = (struct memdev_dmi_entry *)dh;
		struct dimm_info *dimm = edac_get_dimm(mci, dimm_fill->count, 0, 0);
		u16 rdr_mask = BIT(7) | BIT(13);

		if (entry->size == 0xffff) {
			pr_info("Can't get DIMM%i size\n",
				dimm_fill->count);
			dimm->nr_pages = MiB_TO_PAGES(32);/* Unknown */
		} else if (entry->size == 0x7fff) {
			dimm->nr_pages = MiB_TO_PAGES(entry->extended_size);
		} else {
			if (entry->size & BIT(15))
				dimm->nr_pages = MiB_TO_PAGES((entry->size & 0x7fff) << 10);
			else
				dimm->nr_pages = MiB_TO_PAGES(entry->size);
		}
=======
	struct memdev_dmi_entry *entry = (struct memdev_dmi_entry *)dh;
	struct ghes_hw_desc *hw = (struct ghes_hw_desc *)arg;
	struct dimm_info *d;
>>>>>>> 7d2a07b7

	if (dh->type != DMI_ENTRY_MEM_DEVICE)
		return;

	/* Enlarge the array with additional 16 */
	if (!hw->num_dimms || !(hw->num_dimms % 16)) {
		struct dimm_info *new;

<<<<<<< HEAD
		dimm->dtype = DEV_UNKNOWN;
		dimm->grain = 128;		/* Likely, worse case */

		dimm_setup_label(dimm, entry->handle);

		if (dimm->nr_pages) {
			edac_dbg(1, "DIMM%i: %s size = %d MB%s\n",
				dimm_fill->count, edac_mem_types[dimm->mtype],
				PAGES_TO_MiB(dimm->nr_pages),
				(dimm->edac_mode != EDAC_NONE) ? "(ECC)" : "");
			edac_dbg(2, "\ttype %d, detail 0x%02x, width %d(total %d)\n",
				entry->memory_type, entry->type_detail,
				entry->total_width, entry->data_width);
=======
		new = krealloc_array(hw->dimms, hw->num_dimms + 16,
				     sizeof(struct dimm_info), GFP_KERNEL);
		if (!new) {
			WARN_ON_ONCE(1);
			return;
>>>>>>> 7d2a07b7
		}

		hw->dimms = new;
	}

	d = &hw->dimms[hw->num_dimms];
	d->idx = hw->num_dimms;

	assign_dmi_dimm_info(d, entry);

	hw->num_dimms++;
}

static void ghes_scan_system(void)
{
	if (system_scanned)
		return;

	dmi_walk(enumerate_dimms, &ghes_hw);

	system_scanned = true;
}

void ghes_edac_report_mem_error(int sev, struct cper_sec_mem_err *mem_err)
{
	struct edac_raw_error_desc *e;
	struct mem_ctl_info *mci;
<<<<<<< HEAD
	struct ghes_edac_pvt *pvt;
=======
	struct ghes_pvt *pvt;
>>>>>>> 7d2a07b7
	unsigned long flags;
	char *p;

	/*
	 * We can do the locking below because GHES defers error processing
	 * from NMI to IRQ context. Whenever that changes, we'd at least
	 * know.
	 */
	if (WARN_ON_ONCE(in_nmi()))
		return;

	spin_lock_irqsave(&ghes_lock, flags);

	pvt = ghes_pvt;
	if (!pvt)
		goto unlock;

	mci = pvt->mci;
	e = &mci->error_desc;

	/* Cleans the error report buffer */
	memset(e, 0, sizeof (*e));
	e->error_count = 1;
	e->grain = 1;
	e->msg = pvt->msg;
	e->other_detail = pvt->other_detail;
	e->top_layer = -1;
	e->mid_layer = -1;
	e->low_layer = -1;
	*pvt->other_detail = '\0';
	*pvt->msg = '\0';

	switch (sev) {
	case GHES_SEV_CORRECTED:
		e->type = HW_EVENT_ERR_CORRECTED;
		break;
	case GHES_SEV_RECOVERABLE:
		e->type = HW_EVENT_ERR_UNCORRECTED;
		break;
	case GHES_SEV_PANIC:
		e->type = HW_EVENT_ERR_FATAL;
		break;
	default:
	case GHES_SEV_NO:
		e->type = HW_EVENT_ERR_INFO;
	}

	edac_dbg(1, "error validation_bits: 0x%08llx\n",
		 (long long)mem_err->validation_bits);

	/* Error type, mapped on e->msg */
	if (mem_err->validation_bits & CPER_MEM_VALID_ERROR_TYPE) {
		p = pvt->msg;
		switch (mem_err->error_type) {
		case 0:
			p += sprintf(p, "Unknown");
			break;
		case 1:
			p += sprintf(p, "No error");
			break;
		case 2:
			p += sprintf(p, "Single-bit ECC");
			break;
		case 3:
			p += sprintf(p, "Multi-bit ECC");
			break;
		case 4:
			p += sprintf(p, "Single-symbol ChipKill ECC");
			break;
		case 5:
			p += sprintf(p, "Multi-symbol ChipKill ECC");
			break;
		case 6:
			p += sprintf(p, "Master abort");
			break;
		case 7:
			p += sprintf(p, "Target abort");
			break;
		case 8:
			p += sprintf(p, "Parity Error");
			break;
		case 9:
			p += sprintf(p, "Watchdog timeout");
			break;
		case 10:
			p += sprintf(p, "Invalid address");
			break;
		case 11:
			p += sprintf(p, "Mirror Broken");
			break;
		case 12:
			p += sprintf(p, "Memory Sparing");
			break;
		case 13:
			p += sprintf(p, "Scrub corrected error");
			break;
		case 14:
			p += sprintf(p, "Scrub uncorrected error");
			break;
		case 15:
			p += sprintf(p, "Physical Memory Map-out event");
			break;
		default:
			p += sprintf(p, "reserved error (%d)",
				     mem_err->error_type);
		}
	} else {
		strcpy(pvt->msg, "unknown error");
	}

	/* Error address */
	if (mem_err->validation_bits & CPER_MEM_VALID_PA) {
		e->page_frame_number = PHYS_PFN(mem_err->physical_addr);
		e->offset_in_page = offset_in_page(mem_err->physical_addr);
	}

	/* Error grain */
	if (mem_err->validation_bits & CPER_MEM_VALID_PA_MASK)
		e->grain = ~mem_err->physical_addr_mask + 1;

	/* Memory error location, mapped on e->location */
	p = e->location;
	if (mem_err->validation_bits & CPER_MEM_VALID_NODE)
		p += sprintf(p, "node:%d ", mem_err->node);
	if (mem_err->validation_bits & CPER_MEM_VALID_CARD)
		p += sprintf(p, "card:%d ", mem_err->card);
	if (mem_err->validation_bits & CPER_MEM_VALID_MODULE)
		p += sprintf(p, "module:%d ", mem_err->module);
	if (mem_err->validation_bits & CPER_MEM_VALID_RANK_NUMBER)
		p += sprintf(p, "rank:%d ", mem_err->rank);
	if (mem_err->validation_bits & CPER_MEM_VALID_BANK)
		p += sprintf(p, "bank:%d ", mem_err->bank);
	if (mem_err->validation_bits & CPER_MEM_VALID_BANK_GROUP)
		p += sprintf(p, "bank_group:%d ",
			     mem_err->bank >> CPER_MEM_BANK_GROUP_SHIFT);
	if (mem_err->validation_bits & CPER_MEM_VALID_BANK_ADDRESS)
		p += sprintf(p, "bank_address:%d ",
			     mem_err->bank & CPER_MEM_BANK_ADDRESS_MASK);
	if (mem_err->validation_bits & (CPER_MEM_VALID_ROW | CPER_MEM_VALID_ROW_EXT)) {
		u32 row = mem_err->row;

		row |= cper_get_mem_extension(mem_err->validation_bits, mem_err->extended);
		p += sprintf(p, "row:%d ", row);
	}
	if (mem_err->validation_bits & CPER_MEM_VALID_COLUMN)
		p += sprintf(p, "col:%d ", mem_err->column);
	if (mem_err->validation_bits & CPER_MEM_VALID_BIT_POSITION)
		p += sprintf(p, "bit_pos:%d ", mem_err->bit_pos);
	if (mem_err->validation_bits & CPER_MEM_VALID_MODULE_HANDLE) {
		const char *bank = NULL, *device = NULL;
		struct dimm_info *dimm;

		dmi_memdev_name(mem_err->mem_dev_handle, &bank, &device);
		if (bank != NULL && device != NULL)
			p += sprintf(p, "DIMM location:%s %s ", bank, device);
		else
			p += sprintf(p, "DIMM DMI handle: 0x%.4x ",
				     mem_err->mem_dev_handle);

		dimm = find_dimm_by_handle(mci, mem_err->mem_dev_handle);
		if (dimm) {
			e->top_layer = dimm->idx;
			strcpy(e->label, dimm->label);
		}
	}
	if (mem_err->validation_bits & CPER_MEM_VALID_CHIP_ID)
		p += sprintf(p, "chipID: %d ",
			     mem_err->extended >> CPER_MEM_CHIP_ID_SHIFT);
	if (p > e->location)
		*(p - 1) = '\0';

	if (!*e->label)
		strcpy(e->label, "unknown memory");

	/* All other fields are mapped on e->other_detail */
	p = pvt->other_detail;
	p += snprintf(p, sizeof(pvt->other_detail),
		"APEI location: %s ", e->location);
	if (mem_err->validation_bits & CPER_MEM_VALID_ERROR_STATUS) {
		u64 status = mem_err->error_status;

		p += sprintf(p, "status(0x%016llx): ", (long long)status);
		switch ((status >> 8) & 0xff) {
		case 1:
			p += sprintf(p, "Error detected internal to the component ");
			break;
		case 16:
			p += sprintf(p, "Error detected in the bus ");
			break;
		case 4:
			p += sprintf(p, "Storage error in DRAM memory ");
			break;
		case 5:
			p += sprintf(p, "Storage error in TLB ");
			break;
		case 6:
			p += sprintf(p, "Storage error in cache ");
			break;
		case 7:
			p += sprintf(p, "Error in one or more functional units ");
			break;
		case 8:
			p += sprintf(p, "component failed self test ");
			break;
		case 9:
			p += sprintf(p, "Overflow or undervalue of internal queue ");
			break;
		case 17:
			p += sprintf(p, "Virtual address not found on IO-TLB or IO-PDIR ");
			break;
		case 18:
			p += sprintf(p, "Improper access error ");
			break;
		case 19:
			p += sprintf(p, "Access to a memory address which is not mapped to any component ");
			break;
		case 20:
			p += sprintf(p, "Loss of Lockstep ");
			break;
		case 21:
			p += sprintf(p, "Response not associated with a request ");
			break;
		case 22:
			p += sprintf(p, "Bus parity error - must also set the A, C, or D Bits ");
			break;
		case 23:
			p += sprintf(p, "Detection of a PATH_ERROR ");
			break;
		case 25:
			p += sprintf(p, "Bus operation timeout ");
			break;
		case 26:
			p += sprintf(p, "A read was issued to data that has been poisoned ");
			break;
		default:
			p += sprintf(p, "reserved ");
			break;
		}
	}
	if (mem_err->validation_bits & CPER_MEM_VALID_REQUESTOR_ID)
		p += sprintf(p, "requestorID: 0x%016llx ",
			     (long long)mem_err->requestor_id);
	if (mem_err->validation_bits & CPER_MEM_VALID_RESPONDER_ID)
		p += sprintf(p, "responderID: 0x%016llx ",
			     (long long)mem_err->responder_id);
	if (mem_err->validation_bits & CPER_MEM_VALID_TARGET_ID)
		p += sprintf(p, "targetID: 0x%016llx ",
			     (long long)mem_err->responder_id);
	if (p > pvt->other_detail)
		*(p - 1) = '\0';

	edac_raw_mc_handle_error(e);

unlock:
	spin_unlock_irqrestore(&ghes_lock, flags);
}

/*
 * Known systems that are safe to enable this module.
 */
static struct acpi_platform_list plat_list[] = {
	{"HPE   ", "Server  ", 0, ACPI_SIG_FADT, all_versions},
	{ } /* End */
};

int ghes_edac_register(struct ghes *ghes, struct device *dev)
{
	bool fake = false;
<<<<<<< HEAD
	int rc = 0, num_dimm = 0;
	struct mem_ctl_info *mci;
	struct ghes_edac_pvt *pvt;
	struct edac_mc_layer layers[1];
	struct ghes_edac_dimm_fill dimm_fill;
=======
	struct mem_ctl_info *mci;
	struct ghes_pvt *pvt;
	struct edac_mc_layer layers[1];
>>>>>>> 7d2a07b7
	unsigned long flags;
	int idx = -1;
	int rc = 0;

	if (IS_ENABLED(CONFIG_X86)) {
		/* Check if safe to enable on this system */
		idx = acpi_match_platform_list(plat_list);
		if (!force_load && idx < 0)
			return -ENODEV;
	} else {
		force_load = true;
		idx = 0;
	}

	/* finish another registration/unregistration instance first */
	mutex_lock(&ghes_reg_mutex);

	/*
	 * We have only one logical memory controller to which all DIMMs belong.
	 */
	if (refcount_inc_not_zero(&ghes_refcount))
		goto unlock;

	ghes_scan_system();

	/* Check if we've got a bogus BIOS */
	if (!ghes_hw.num_dimms) {
		fake = true;
		ghes_hw.num_dimms = 1;
	}

	layers[0].type = EDAC_MC_LAYER_ALL_MEM;
	layers[0].size = ghes_hw.num_dimms;
	layers[0].is_virt_csrow = true;

	mci = edac_mc_alloc(0, ARRAY_SIZE(layers), layers, sizeof(struct ghes_pvt));
	if (!mci) {
		pr_info("Can't allocate memory for EDAC data\n");
		rc = -ENOMEM;
		goto unlock;
	}

	pvt		= mci->pvt_info;
<<<<<<< HEAD
	pvt->ghes	= ghes;
=======
>>>>>>> 7d2a07b7
	pvt->mci	= mci;

	mci->pdev = dev;
	mci->mtype_cap = MEM_FLAG_EMPTY;
	mci->edac_ctl_cap = EDAC_FLAG_NONE;
	mci->edac_cap = EDAC_FLAG_NONE;
	mci->mod_name = "ghes_edac.c";
	mci->ctl_name = "ghes_edac";
	mci->dev_name = "ghes";

	if (fake) {
		pr_info("This system has a very crappy BIOS: It doesn't even list the DIMMS.\n");
		pr_info("Its SMBIOS info is wrong. It is doubtful that the error report would\n");
		pr_info("work on such system. Use this driver with caution\n");
	} else if (idx < 0) {
		pr_info("This EDAC driver relies on BIOS to enumerate memory and get error reports.\n");
		pr_info("Unfortunately, not all BIOSes reflect the memory layout correctly.\n");
		pr_info("So, the end result of using this driver varies from vendor to vendor.\n");
		pr_info("If you find incorrect reports, please contact your hardware vendor\n");
		pr_info("to correct its BIOS.\n");
		pr_info("This system has %d DIMM sockets.\n", ghes_hw.num_dimms);
	}

	if (!fake) {
		struct dimm_info *src, *dst;
		int i = 0;

		mci_for_each_dimm(mci, dst) {
			src = &ghes_hw.dimms[i];

			dst->idx	   = src->idx;
			dst->smbios_handle = src->smbios_handle;
			dst->nr_pages	   = src->nr_pages;
			dst->mtype	   = src->mtype;
			dst->edac_mode	   = src->edac_mode;
			dst->dtype	   = src->dtype;
			dst->grain	   = src->grain;

			/*
			 * If no src->label, preserve default label assigned
			 * from EDAC core.
			 */
			if (strlen(src->label))
				memcpy(dst->label, src->label, sizeof(src->label));

			i++;
		}

	} else {
		struct dimm_info *dimm = edac_get_dimm(mci, 0, 0, 0);

		dimm->nr_pages = 1;
		dimm->grain = 128;
		dimm->mtype = MEM_UNKNOWN;
		dimm->dtype = DEV_UNKNOWN;
		dimm->edac_mode = EDAC_SECDED;
	}

	rc = edac_mc_add_mc(mci);
	if (rc < 0) {
		pr_info("Can't register with the EDAC core\n");
		edac_mc_free(mci);
		rc = -ENODEV;
		goto unlock;
	}

	spin_lock_irqsave(&ghes_lock, flags);
	ghes_pvt = pvt;
	spin_unlock_irqrestore(&ghes_lock, flags);

	/* only set on success */
	refcount_set(&ghes_refcount, 1);

unlock:
<<<<<<< HEAD
=======

	/* Not needed anymore */
	kfree(ghes_hw.dimms);
	ghes_hw.dimms = NULL;

>>>>>>> 7d2a07b7
	mutex_unlock(&ghes_reg_mutex);

	return rc;
}

void ghes_edac_unregister(struct ghes *ghes)
{
	struct mem_ctl_info *mci;
	unsigned long flags;

<<<<<<< HEAD
	mutex_lock(&ghes_reg_mutex);

	if (!refcount_dec_and_test(&ghes_refcount))
		goto unlock;

	/*
	 * Wait for the irq handler being finished.
	 */
	spin_lock_irqsave(&ghes_lock, flags);
	mci = ghes_pvt ? ghes_pvt->mci : NULL;
	ghes_pvt = NULL;
	spin_unlock_irqrestore(&ghes_lock, flags);

	if (!mci)
		goto unlock;

	mci = edac_mc_del_mc(mci->pdev);
	if (mci)
		edac_mc_free(mci);

=======
	if (!force_load)
		return;

	mutex_lock(&ghes_reg_mutex);

	system_scanned = false;
	memset(&ghes_hw, 0, sizeof(struct ghes_hw_desc));

	if (!refcount_dec_and_test(&ghes_refcount))
		goto unlock;

	/*
	 * Wait for the irq handler being finished.
	 */
	spin_lock_irqsave(&ghes_lock, flags);
	mci = ghes_pvt ? ghes_pvt->mci : NULL;
	ghes_pvt = NULL;
	spin_unlock_irqrestore(&ghes_lock, flags);

	if (!mci)
		goto unlock;

	mci = edac_mc_del_mc(mci->pdev);
	if (mci)
		edac_mc_free(mci);

>>>>>>> 7d2a07b7
unlock:
	mutex_unlock(&ghes_reg_mutex);
}<|MERGE_RESOLUTION|>--- conflicted
+++ resolved
@@ -30,9 +30,6 @@
  * also provides the necessary (implicit) memory barrier for the SMP
  * case to make the pointer visible on another CPU.
  */
-<<<<<<< HEAD
-static struct ghes_edac_pvt *ghes_pvt;
-=======
 static struct ghes_pvt *ghes_pvt;
 
 /*
@@ -43,10 +40,6 @@
 	int num_dimms;
 	struct dimm_info *dimms;
 } ghes_hw;
-
-/* GHES registration mutex */
-static DEFINE_MUTEX(ghes_reg_mutex);
->>>>>>> 7d2a07b7
 
 /* GHES registration mutex */
 static DEFINE_MUTEX(ghes_reg_mutex);
@@ -90,16 +83,9 @@
 	u16 conf_mem_clk_speed;
 } __attribute__((__packed__));
 
-<<<<<<< HEAD
-struct ghes_edac_dimm_fill {
-	struct mem_ctl_info *mci;
-	unsigned int count;
-};
-=======
 static struct dimm_info *find_dimm_by_handle(struct mem_ctl_info *mci, u16 handle)
 {
 	struct dimm_info *dimm;
->>>>>>> 7d2a07b7
 
 	mci_for_each_dimm(mci, dimm) {
 		if (dimm->smbios_handle == handle)
@@ -120,29 +106,6 @@
 		snprintf(dimm->label, sizeof(dimm->label), "%s %s", bank, device);
 }
 
-<<<<<<< HEAD
-static struct dimm_info *find_dimm_by_handle(struct mem_ctl_info *mci, u16 handle)
-{
-	struct dimm_info *dimm;
-
-	mci_for_each_dimm(mci, dimm) {
-		if (dimm->smbios_handle == handle)
-			return dimm;
-	}
-
-	return NULL;
-}
-
-static void dimm_setup_label(struct dimm_info *dimm, u16 handle)
-{
-	const char *bank = NULL, *device = NULL;
-
-	dmi_memdev_name(handle, &bank, &device);
-
-	/* both strings must be non-zero */
-	if (bank && *bank && device && *device)
-		snprintf(dimm->label, sizeof(dimm->label), "%s %s", bank, device);
-=======
 static void assign_dmi_dimm_info(struct dimm_info *dimm, struct memdev_dmi_entry *entry)
 {
 	u16 rdr_mask = BIT(7) | BIT(13);
@@ -229,37 +192,13 @@
 	}
 
 	dimm->smbios_handle = entry->handle;
->>>>>>> 7d2a07b7
 }
 
 static void enumerate_dimms(const struct dmi_header *dh, void *arg)
 {
-<<<<<<< HEAD
-	struct ghes_edac_dimm_fill *dimm_fill = arg;
-	struct mem_ctl_info *mci = dimm_fill->mci;
-
-	if (dh->type == DMI_ENTRY_MEM_DEVICE) {
-		struct memdev_dmi_entry *entry = (struct memdev_dmi_entry *)dh;
-		struct dimm_info *dimm = edac_get_dimm(mci, dimm_fill->count, 0, 0);
-		u16 rdr_mask = BIT(7) | BIT(13);
-
-		if (entry->size == 0xffff) {
-			pr_info("Can't get DIMM%i size\n",
-				dimm_fill->count);
-			dimm->nr_pages = MiB_TO_PAGES(32);/* Unknown */
-		} else if (entry->size == 0x7fff) {
-			dimm->nr_pages = MiB_TO_PAGES(entry->extended_size);
-		} else {
-			if (entry->size & BIT(15))
-				dimm->nr_pages = MiB_TO_PAGES((entry->size & 0x7fff) << 10);
-			else
-				dimm->nr_pages = MiB_TO_PAGES(entry->size);
-		}
-=======
 	struct memdev_dmi_entry *entry = (struct memdev_dmi_entry *)dh;
 	struct ghes_hw_desc *hw = (struct ghes_hw_desc *)arg;
 	struct dimm_info *d;
->>>>>>> 7d2a07b7
 
 	if (dh->type != DMI_ENTRY_MEM_DEVICE)
 		return;
@@ -268,27 +207,11 @@
 	if (!hw->num_dimms || !(hw->num_dimms % 16)) {
 		struct dimm_info *new;
 
-<<<<<<< HEAD
-		dimm->dtype = DEV_UNKNOWN;
-		dimm->grain = 128;		/* Likely, worse case */
-
-		dimm_setup_label(dimm, entry->handle);
-
-		if (dimm->nr_pages) {
-			edac_dbg(1, "DIMM%i: %s size = %d MB%s\n",
-				dimm_fill->count, edac_mem_types[dimm->mtype],
-				PAGES_TO_MiB(dimm->nr_pages),
-				(dimm->edac_mode != EDAC_NONE) ? "(ECC)" : "");
-			edac_dbg(2, "\ttype %d, detail 0x%02x, width %d(total %d)\n",
-				entry->memory_type, entry->type_detail,
-				entry->total_width, entry->data_width);
-=======
 		new = krealloc_array(hw->dimms, hw->num_dimms + 16,
 				     sizeof(struct dimm_info), GFP_KERNEL);
 		if (!new) {
 			WARN_ON_ONCE(1);
 			return;
->>>>>>> 7d2a07b7
 		}
 
 		hw->dimms = new;
@@ -316,11 +239,7 @@
 {
 	struct edac_raw_error_desc *e;
 	struct mem_ctl_info *mci;
-<<<<<<< HEAD
-	struct ghes_edac_pvt *pvt;
-=======
 	struct ghes_pvt *pvt;
->>>>>>> 7d2a07b7
 	unsigned long flags;
 	char *p;
 
@@ -589,17 +508,9 @@
 int ghes_edac_register(struct ghes *ghes, struct device *dev)
 {
 	bool fake = false;
-<<<<<<< HEAD
-	int rc = 0, num_dimm = 0;
-	struct mem_ctl_info *mci;
-	struct ghes_edac_pvt *pvt;
-	struct edac_mc_layer layers[1];
-	struct ghes_edac_dimm_fill dimm_fill;
-=======
 	struct mem_ctl_info *mci;
 	struct ghes_pvt *pvt;
 	struct edac_mc_layer layers[1];
->>>>>>> 7d2a07b7
 	unsigned long flags;
 	int idx = -1;
 	int rc = 0;
@@ -643,10 +554,6 @@
 	}
 
 	pvt		= mci->pvt_info;
-<<<<<<< HEAD
-	pvt->ghes	= ghes;
-=======
->>>>>>> 7d2a07b7
 	pvt->mci	= mci;
 
 	mci->pdev = dev;
@@ -721,14 +628,11 @@
 	refcount_set(&ghes_refcount, 1);
 
 unlock:
-<<<<<<< HEAD
-=======
 
 	/* Not needed anymore */
 	kfree(ghes_hw.dimms);
 	ghes_hw.dimms = NULL;
 
->>>>>>> 7d2a07b7
 	mutex_unlock(&ghes_reg_mutex);
 
 	return rc;
@@ -739,8 +643,13 @@
 	struct mem_ctl_info *mci;
 	unsigned long flags;
 
-<<<<<<< HEAD
+	if (!force_load)
+		return;
+
 	mutex_lock(&ghes_reg_mutex);
+
+	system_scanned = false;
+	memset(&ghes_hw, 0, sizeof(struct ghes_hw_desc));
 
 	if (!refcount_dec_and_test(&ghes_refcount))
 		goto unlock;
@@ -760,34 +669,6 @@
 	if (mci)
 		edac_mc_free(mci);
 
-=======
-	if (!force_load)
-		return;
-
-	mutex_lock(&ghes_reg_mutex);
-
-	system_scanned = false;
-	memset(&ghes_hw, 0, sizeof(struct ghes_hw_desc));
-
-	if (!refcount_dec_and_test(&ghes_refcount))
-		goto unlock;
-
-	/*
-	 * Wait for the irq handler being finished.
-	 */
-	spin_lock_irqsave(&ghes_lock, flags);
-	mci = ghes_pvt ? ghes_pvt->mci : NULL;
-	ghes_pvt = NULL;
-	spin_unlock_irqrestore(&ghes_lock, flags);
-
-	if (!mci)
-		goto unlock;
-
-	mci = edac_mc_del_mc(mci->pdev);
-	if (mci)
-		edac_mc_free(mci);
-
->>>>>>> 7d2a07b7
 unlock:
 	mutex_unlock(&ghes_reg_mutex);
 }