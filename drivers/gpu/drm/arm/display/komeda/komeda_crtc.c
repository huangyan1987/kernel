--- conflicted
+++ resolved
@@ -277,11 +277,8 @@
 komeda_crtc_atomic_enable(struct drm_crtc *crtc,
 			  struct drm_atomic_state *state)
 {
-<<<<<<< HEAD
-=======
 	struct drm_crtc_state *old = drm_atomic_get_old_crtc_state(state,
 								   crtc);
->>>>>>> 7d2a07b7
 	pm_runtime_get_sync(crtc->dev->dev);
 	komeda_crtc_prepare(to_kcrtc(crtc));
 	drm_crtc_vblank_on(crtc);
