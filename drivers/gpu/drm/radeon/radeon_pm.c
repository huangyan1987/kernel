/*
 * Permission is hereby granted, free of charge, to any person obtaining a
 * copy of this software and associated documentation files (the "Software"),
 * to deal in the Software without restriction, including without limitation
 * the rights to use, copy, modify, merge, publish, distribute, sublicense,
 * and/or sell copies of the Software, and to permit persons to whom the
 * Software is furnished to do so, subject to the following conditions:
 *
 * The above copyright notice and this permission notice shall be included in
 * all copies or substantial portions of the Software.
 *
 * THE SOFTWARE IS PROVIDED "AS IS", WITHOUT WARRANTY OF ANY KIND, EXPRESS OR
 * IMPLIED, INCLUDING BUT NOT LIMITED TO THE WARRANTIES OF MERCHANTABILITY,
 * FITNESS FOR A PARTICULAR PURPOSE AND NONINFRINGEMENT.  IN NO EVENT SHALL
 * THE COPYRIGHT HOLDER(S) OR AUTHOR(S) BE LIABLE FOR ANY CLAIM, DAMAGES OR
 * OTHER LIABILITY, WHETHER IN AN ACTION OF CONTRACT, TORT OR OTHERWISE,
 * ARISING FROM, OUT OF OR IN CONNECTION WITH THE SOFTWARE OR THE USE OR
 * OTHER DEALINGS IN THE SOFTWARE.
 *
 * Authors: Rafał Miłecki <zajec5@gmail.com>
 *          Alex Deucher <alexdeucher@gmail.com>
 */
#include <drm/drmP.h>
#include "radeon.h"
#include "avivod.h"
#include "atom.h"
#include "r600_dpm.h"
#include <linux/power_supply.h>
#include <linux/hwmon.h>
#include <linux/hwmon-sysfs.h>

#define RADEON_IDLE_LOOP_MS 100
#define RADEON_RECLOCK_DELAY_MS 200
#define RADEON_WAIT_VBLANK_TIMEOUT 200

static const char *radeon_pm_state_type_name[5] = {
	"",
	"Powersave",
	"Battery",
	"Balanced",
	"Performance",
};

static void radeon_dynpm_idle_work_handler(struct work_struct *work);
static int radeon_debugfs_pm_init(struct radeon_device *rdev);
static bool radeon_pm_in_vbl(struct radeon_device *rdev);
static bool radeon_pm_debug_check_in_vbl(struct radeon_device *rdev, bool finish);
static void radeon_pm_update_profile(struct radeon_device *rdev);
static void radeon_pm_set_clocks(struct radeon_device *rdev);

int radeon_pm_get_type_index(struct radeon_device *rdev,
			     enum radeon_pm_state_type ps_type,
			     int instance)
{
	int i;
	int found_instance = -1;

	for (i = 0; i < rdev->pm.num_power_states; i++) {
		if (rdev->pm.power_state[i].type == ps_type) {
			found_instance++;
			if (found_instance == instance)
				return i;
		}
	}
	/* return default if no match */
	return rdev->pm.default_power_state_index;
}

void radeon_pm_acpi_event_handler(struct radeon_device *rdev)
{
	if ((rdev->pm.pm_method == PM_METHOD_DPM) && rdev->pm.dpm_enabled) {
		mutex_lock(&rdev->pm.mutex);
		if (power_supply_is_system_supplied() > 0)
			rdev->pm.dpm.ac_power = true;
		else
			rdev->pm.dpm.ac_power = false;
		if (rdev->family == CHIP_ARUBA) {
			if (rdev->asic->dpm.enable_bapm)
				radeon_dpm_enable_bapm(rdev, rdev->pm.dpm.ac_power);
		}
		mutex_unlock(&rdev->pm.mutex);
        } else if (rdev->pm.pm_method == PM_METHOD_PROFILE) {
		if (rdev->pm.profile == PM_PROFILE_AUTO) {
			mutex_lock(&rdev->pm.mutex);
			radeon_pm_update_profile(rdev);
			radeon_pm_set_clocks(rdev);
			mutex_unlock(&rdev->pm.mutex);
		}
	}
}

static void radeon_pm_update_profile(struct radeon_device *rdev)
{
	switch (rdev->pm.profile) {
	case PM_PROFILE_DEFAULT:
		rdev->pm.profile_index = PM_PROFILE_DEFAULT_IDX;
		break;
	case PM_PROFILE_AUTO:
		if (power_supply_is_system_supplied() > 0) {
			if (rdev->pm.active_crtc_count > 1)
				rdev->pm.profile_index = PM_PROFILE_HIGH_MH_IDX;
			else
				rdev->pm.profile_index = PM_PROFILE_HIGH_SH_IDX;
		} else {
			if (rdev->pm.active_crtc_count > 1)
				rdev->pm.profile_index = PM_PROFILE_MID_MH_IDX;
			else
				rdev->pm.profile_index = PM_PROFILE_MID_SH_IDX;
		}
		break;
	case PM_PROFILE_LOW:
		if (rdev->pm.active_crtc_count > 1)
			rdev->pm.profile_index = PM_PROFILE_LOW_MH_IDX;
		else
			rdev->pm.profile_index = PM_PROFILE_LOW_SH_IDX;
		break;
	case PM_PROFILE_MID:
		if (rdev->pm.active_crtc_count > 1)
			rdev->pm.profile_index = PM_PROFILE_MID_MH_IDX;
		else
			rdev->pm.profile_index = PM_PROFILE_MID_SH_IDX;
		break;
	case PM_PROFILE_HIGH:
		if (rdev->pm.active_crtc_count > 1)
			rdev->pm.profile_index = PM_PROFILE_HIGH_MH_IDX;
		else
			rdev->pm.profile_index = PM_PROFILE_HIGH_SH_IDX;
		break;
	}

	if (rdev->pm.active_crtc_count == 0) {
		rdev->pm.requested_power_state_index =
			rdev->pm.profiles[rdev->pm.profile_index].dpms_off_ps_idx;
		rdev->pm.requested_clock_mode_index =
			rdev->pm.profiles[rdev->pm.profile_index].dpms_off_cm_idx;
	} else {
		rdev->pm.requested_power_state_index =
			rdev->pm.profiles[rdev->pm.profile_index].dpms_on_ps_idx;
		rdev->pm.requested_clock_mode_index =
			rdev->pm.profiles[rdev->pm.profile_index].dpms_on_cm_idx;
	}
}

static void radeon_unmap_vram_bos(struct radeon_device *rdev)
{
	struct radeon_bo *bo, *n;

	if (list_empty(&rdev->gem.objects))
		return;

	list_for_each_entry_safe(bo, n, &rdev->gem.objects, list) {
		if (bo->tbo.mem.mem_type == TTM_PL_VRAM)
			ttm_bo_unmap_virtual(&bo->tbo);
	}
}

static void radeon_sync_with_vblank(struct radeon_device *rdev)
{
	if (rdev->pm.active_crtcs) {
		rdev->pm.vblank_sync = false;
		wait_event_timeout(
			rdev->irq.vblank_queue, rdev->pm.vblank_sync,
			msecs_to_jiffies(RADEON_WAIT_VBLANK_TIMEOUT));
	}
}

static void radeon_set_power_state(struct radeon_device *rdev)
{
	u32 sclk, mclk;
	bool misc_after = false;

	if ((rdev->pm.requested_clock_mode_index == rdev->pm.current_clock_mode_index) &&
	    (rdev->pm.requested_power_state_index == rdev->pm.current_power_state_index))
		return;

	if (radeon_gui_idle(rdev)) {
		sclk = rdev->pm.power_state[rdev->pm.requested_power_state_index].
			clock_info[rdev->pm.requested_clock_mode_index].sclk;
		if (sclk > rdev->pm.default_sclk)
			sclk = rdev->pm.default_sclk;

		/* starting with BTC, there is one state that is used for both
		 * MH and SH.  Difference is that we always use the high clock index for
		 * mclk and vddci.
		 */
		if ((rdev->pm.pm_method == PM_METHOD_PROFILE) &&
		    (rdev->family >= CHIP_BARTS) &&
		    rdev->pm.active_crtc_count &&
		    ((rdev->pm.profile_index == PM_PROFILE_MID_MH_IDX) ||
		     (rdev->pm.profile_index == PM_PROFILE_LOW_MH_IDX)))
			mclk = rdev->pm.power_state[rdev->pm.requested_power_state_index].
				clock_info[rdev->pm.profiles[PM_PROFILE_HIGH_MH_IDX].dpms_on_cm_idx].mclk;
		else
			mclk = rdev->pm.power_state[rdev->pm.requested_power_state_index].
				clock_info[rdev->pm.requested_clock_mode_index].mclk;

		if (mclk > rdev->pm.default_mclk)
			mclk = rdev->pm.default_mclk;

		/* upvolt before raising clocks, downvolt after lowering clocks */
		if (sclk < rdev->pm.current_sclk)
			misc_after = true;

		radeon_sync_with_vblank(rdev);

		if (rdev->pm.pm_method == PM_METHOD_DYNPM) {
			if (!radeon_pm_in_vbl(rdev))
				return;
		}

		radeon_pm_prepare(rdev);

		if (!misc_after)
			/* voltage, pcie lanes, etc.*/
			radeon_pm_misc(rdev);

		/* set engine clock */
		if (sclk != rdev->pm.current_sclk) {
			radeon_pm_debug_check_in_vbl(rdev, false);
			radeon_set_engine_clock(rdev, sclk);
			radeon_pm_debug_check_in_vbl(rdev, true);
			rdev->pm.current_sclk = sclk;
			DRM_DEBUG_DRIVER("Setting: e: %d\n", sclk);
		}

		/* set memory clock */
		if (rdev->asic->pm.set_memory_clock && (mclk != rdev->pm.current_mclk)) {
			radeon_pm_debug_check_in_vbl(rdev, false);
			radeon_set_memory_clock(rdev, mclk);
			radeon_pm_debug_check_in_vbl(rdev, true);
			rdev->pm.current_mclk = mclk;
			DRM_DEBUG_DRIVER("Setting: m: %d\n", mclk);
		}

		if (misc_after)
			/* voltage, pcie lanes, etc.*/
			radeon_pm_misc(rdev);

		radeon_pm_finish(rdev);

		rdev->pm.current_power_state_index = rdev->pm.requested_power_state_index;
		rdev->pm.current_clock_mode_index = rdev->pm.requested_clock_mode_index;
	} else
		DRM_DEBUG_DRIVER("pm: GUI not idle!!!\n");
}

static void radeon_pm_set_clocks(struct radeon_device *rdev)
{
	int i, r;

	/* no need to take locks, etc. if nothing's going to change */
	if ((rdev->pm.requested_clock_mode_index == rdev->pm.current_clock_mode_index) &&
	    (rdev->pm.requested_power_state_index == rdev->pm.current_power_state_index))
		return;

	down_write(&rdev->pm.mclk_lock);
	mutex_lock(&rdev->ring_lock);

	/* wait for the rings to drain */
	for (i = 0; i < RADEON_NUM_RINGS; i++) {
		struct radeon_ring *ring = &rdev->ring[i];
		if (!ring->ready) {
			continue;
		}
		r = radeon_fence_wait_empty(rdev, i);
		if (r) {
			/* needs a GPU reset dont reset here */
			mutex_unlock(&rdev->ring_lock);
			up_write(&rdev->pm.mclk_lock);
			return;
		}
	}

	radeon_unmap_vram_bos(rdev);

	if (rdev->irq.installed) {
		for (i = 0; i < rdev->num_crtc; i++) {
			if (rdev->pm.active_crtcs & (1 << i)) {
				rdev->pm.req_vblank |= (1 << i);
				drm_vblank_get(rdev->ddev, i);
			}
		}
	}

	radeon_set_power_state(rdev);

	if (rdev->irq.installed) {
		for (i = 0; i < rdev->num_crtc; i++) {
			if (rdev->pm.req_vblank & (1 << i)) {
				rdev->pm.req_vblank &= ~(1 << i);
				drm_vblank_put(rdev->ddev, i);
			}
		}
	}

	/* update display watermarks based on new power state */
	radeon_update_bandwidth_info(rdev);
	if (rdev->pm.active_crtc_count)
		radeon_bandwidth_update(rdev);

	rdev->pm.dynpm_planned_action = DYNPM_ACTION_NONE;

	mutex_unlock(&rdev->ring_lock);
	up_write(&rdev->pm.mclk_lock);
}

static void radeon_pm_print_states(struct radeon_device *rdev)
{
	int i, j;
	struct radeon_power_state *power_state;
	struct radeon_pm_clock_info *clock_info;

	DRM_DEBUG_DRIVER("%d Power State(s)\n", rdev->pm.num_power_states);
	for (i = 0; i < rdev->pm.num_power_states; i++) {
		power_state = &rdev->pm.power_state[i];
		DRM_DEBUG_DRIVER("State %d: %s\n", i,
			radeon_pm_state_type_name[power_state->type]);
		if (i == rdev->pm.default_power_state_index)
			DRM_DEBUG_DRIVER("\tDefault");
		if ((rdev->flags & RADEON_IS_PCIE) && !(rdev->flags & RADEON_IS_IGP))
			DRM_DEBUG_DRIVER("\t%d PCIE Lanes\n", power_state->pcie_lanes);
		if (power_state->flags & RADEON_PM_STATE_SINGLE_DISPLAY_ONLY)
			DRM_DEBUG_DRIVER("\tSingle display only\n");
		DRM_DEBUG_DRIVER("\t%d Clock Mode(s)\n", power_state->num_clock_modes);
		for (j = 0; j < power_state->num_clock_modes; j++) {
			clock_info = &(power_state->clock_info[j]);
			if (rdev->flags & RADEON_IS_IGP)
				DRM_DEBUG_DRIVER("\t\t%d e: %d\n",
						 j,
						 clock_info->sclk * 10);
			else
				DRM_DEBUG_DRIVER("\t\t%d e: %d\tm: %d\tv: %d\n",
						 j,
						 clock_info->sclk * 10,
						 clock_info->mclk * 10,
						 clock_info->voltage.voltage);
		}
	}
}

static ssize_t radeon_get_pm_profile(struct device *dev,
				     struct device_attribute *attr,
				     char *buf)
{
	struct drm_device *ddev = dev_get_drvdata(dev);
	struct radeon_device *rdev = ddev->dev_private;
	int cp = rdev->pm.profile;

	return snprintf(buf, PAGE_SIZE, "%s\n",
			(cp == PM_PROFILE_AUTO) ? "auto" :
			(cp == PM_PROFILE_LOW) ? "low" :
			(cp == PM_PROFILE_MID) ? "mid" :
			(cp == PM_PROFILE_HIGH) ? "high" : "default");
}

static ssize_t radeon_set_pm_profile(struct device *dev,
				     struct device_attribute *attr,
				     const char *buf,
				     size_t count)
{
	struct drm_device *ddev = dev_get_drvdata(dev);
	struct radeon_device *rdev = ddev->dev_private;

	/* Can't set profile when the card is off */
	if  ((rdev->flags & RADEON_IS_PX) &&
	     (ddev->switch_power_state != DRM_SWITCH_POWER_ON))
		return -EINVAL;

	mutex_lock(&rdev->pm.mutex);
	if (rdev->pm.pm_method == PM_METHOD_PROFILE) {
		if (strncmp("default", buf, strlen("default")) == 0)
			rdev->pm.profile = PM_PROFILE_DEFAULT;
		else if (strncmp("auto", buf, strlen("auto")) == 0)
			rdev->pm.profile = PM_PROFILE_AUTO;
		else if (strncmp("low", buf, strlen("low")) == 0)
			rdev->pm.profile = PM_PROFILE_LOW;
		else if (strncmp("mid", buf, strlen("mid")) == 0)
			rdev->pm.profile = PM_PROFILE_MID;
		else if (strncmp("high", buf, strlen("high")) == 0)
			rdev->pm.profile = PM_PROFILE_HIGH;
		else {
			count = -EINVAL;
			goto fail;
		}
		radeon_pm_update_profile(rdev);
		radeon_pm_set_clocks(rdev);
	} else
		count = -EINVAL;

fail:
	mutex_unlock(&rdev->pm.mutex);

	return count;
}

static ssize_t radeon_get_pm_method(struct device *dev,
				    struct device_attribute *attr,
				    char *buf)
{
	struct drm_device *ddev = dev_get_drvdata(dev);
	struct radeon_device *rdev = ddev->dev_private;
	int pm = rdev->pm.pm_method;

	return snprintf(buf, PAGE_SIZE, "%s\n",
			(pm == PM_METHOD_DYNPM) ? "dynpm" :
			(pm == PM_METHOD_PROFILE) ? "profile" : "dpm");
}

static ssize_t radeon_set_pm_method(struct device *dev,
				    struct device_attribute *attr,
				    const char *buf,
				    size_t count)
{
	struct drm_device *ddev = dev_get_drvdata(dev);
	struct radeon_device *rdev = ddev->dev_private;

	/* Can't set method when the card is off */
	if  ((rdev->flags & RADEON_IS_PX) &&
	     (ddev->switch_power_state != DRM_SWITCH_POWER_ON)) {
		count = -EINVAL;
		goto fail;
	}

	/* we don't support the legacy modes with dpm */
	if (rdev->pm.pm_method == PM_METHOD_DPM) {
		count = -EINVAL;
		goto fail;
	}

	if (strncmp("dynpm", buf, strlen("dynpm")) == 0) {
		mutex_lock(&rdev->pm.mutex);
		rdev->pm.pm_method = PM_METHOD_DYNPM;
		rdev->pm.dynpm_state = DYNPM_STATE_PAUSED;
		rdev->pm.dynpm_planned_action = DYNPM_ACTION_DEFAULT;
		mutex_unlock(&rdev->pm.mutex);
	} else if (strncmp("profile", buf, strlen("profile")) == 0) {
		mutex_lock(&rdev->pm.mutex);
		/* disable dynpm */
		rdev->pm.dynpm_state = DYNPM_STATE_DISABLED;
		rdev->pm.dynpm_planned_action = DYNPM_ACTION_NONE;
		rdev->pm.pm_method = PM_METHOD_PROFILE;
		mutex_unlock(&rdev->pm.mutex);
		cancel_delayed_work_sync(&rdev->pm.dynpm_idle_work);
	} else {
		count = -EINVAL;
		goto fail;
	}
	radeon_pm_compute_clocks(rdev);
fail:
	return count;
}

static ssize_t radeon_get_dpm_state(struct device *dev,
				    struct device_attribute *attr,
				    char *buf)
{
	struct drm_device *ddev = dev_get_drvdata(dev);
	struct radeon_device *rdev = ddev->dev_private;
	enum radeon_pm_state_type pm = rdev->pm.dpm.user_state;

	return snprintf(buf, PAGE_SIZE, "%s\n",
			(pm == POWER_STATE_TYPE_BATTERY) ? "battery" :
			(pm == POWER_STATE_TYPE_BALANCED) ? "balanced" : "performance");
}

static ssize_t radeon_set_dpm_state(struct device *dev,
				    struct device_attribute *attr,
				    const char *buf,
				    size_t count)
{
	struct drm_device *ddev = dev_get_drvdata(dev);
	struct radeon_device *rdev = ddev->dev_private;

	mutex_lock(&rdev->pm.mutex);
	if (strncmp("battery", buf, strlen("battery")) == 0)
		rdev->pm.dpm.user_state = POWER_STATE_TYPE_BATTERY;
	else if (strncmp("balanced", buf, strlen("balanced")) == 0)
		rdev->pm.dpm.user_state = POWER_STATE_TYPE_BALANCED;
	else if (strncmp("performance", buf, strlen("performance")) == 0)
		rdev->pm.dpm.user_state = POWER_STATE_TYPE_PERFORMANCE;
	else {
		mutex_unlock(&rdev->pm.mutex);
		count = -EINVAL;
		goto fail;
	}
	mutex_unlock(&rdev->pm.mutex);

	/* Can't set dpm state when the card is off */
	if (!(rdev->flags & RADEON_IS_PX) ||
	    (ddev->switch_power_state == DRM_SWITCH_POWER_ON))
		radeon_pm_compute_clocks(rdev);

fail:
	return count;
}

static ssize_t radeon_get_dpm_forced_performance_level(struct device *dev,
						       struct device_attribute *attr,
						       char *buf)
{
	struct drm_device *ddev = dev_get_drvdata(dev);
	struct radeon_device *rdev = ddev->dev_private;
	enum radeon_dpm_forced_level level = rdev->pm.dpm.forced_level;

	if  ((rdev->flags & RADEON_IS_PX) &&
	     (ddev->switch_power_state != DRM_SWITCH_POWER_ON))
		return snprintf(buf, PAGE_SIZE, "off\n");

	return snprintf(buf, PAGE_SIZE, "%s\n",
			(level == RADEON_DPM_FORCED_LEVEL_AUTO) ? "auto" :
			(level == RADEON_DPM_FORCED_LEVEL_LOW) ? "low" : "high");
}

static ssize_t radeon_set_dpm_forced_performance_level(struct device *dev,
						       struct device_attribute *attr,
						       const char *buf,
						       size_t count)
{
	struct drm_device *ddev = dev_get_drvdata(dev);
	struct radeon_device *rdev = ddev->dev_private;
	enum radeon_dpm_forced_level level;
	int ret = 0;

	/* Can't force performance level when the card is off */
	if  ((rdev->flags & RADEON_IS_PX) &&
	     (ddev->switch_power_state != DRM_SWITCH_POWER_ON))
		return -EINVAL;

	mutex_lock(&rdev->pm.mutex);
	if (strncmp("low", buf, strlen("low")) == 0) {
		level = RADEON_DPM_FORCED_LEVEL_LOW;
	} else if (strncmp("high", buf, strlen("high")) == 0) {
		level = RADEON_DPM_FORCED_LEVEL_HIGH;
	} else if (strncmp("auto", buf, strlen("auto")) == 0) {
		level = RADEON_DPM_FORCED_LEVEL_AUTO;
	} else {
		count = -EINVAL;
		goto fail;
	}
	if (rdev->asic->dpm.force_performance_level) {
		if (rdev->pm.dpm.thermal_active) {
			count = -EINVAL;
			goto fail;
		}
		ret = radeon_dpm_force_performance_level(rdev, level);
		if (ret)
			count = -EINVAL;
	}
fail:
	mutex_unlock(&rdev->pm.mutex);

	return count;
}

static ssize_t radeon_hwmon_get_pwm1_enable(struct device *dev,
					    struct device_attribute *attr,
					    char *buf)
{
	struct radeon_device *rdev = dev_get_drvdata(dev);
	u32 pwm_mode = 0;

	if (rdev->asic->dpm.fan_ctrl_get_mode)
		pwm_mode = rdev->asic->dpm.fan_ctrl_get_mode(rdev);

	/* never 0 (full-speed), fuse or smc-controlled always */
	return sprintf(buf, "%i\n", pwm_mode == FDO_PWM_MODE_STATIC ? 1 : 2);
}

static ssize_t radeon_hwmon_set_pwm1_enable(struct device *dev,
					    struct device_attribute *attr,
					    const char *buf,
					    size_t count)
{
	struct radeon_device *rdev = dev_get_drvdata(dev);
	int err;
	int value;

	if(!rdev->asic->dpm.fan_ctrl_set_mode)
		return -EINVAL;

	err = kstrtoint(buf, 10, &value);
	if (err)
		return err;

	switch (value) {
	case 1: /* manual, percent-based */
		rdev->asic->dpm.fan_ctrl_set_mode(rdev, FDO_PWM_MODE_STATIC);
		break;
	default: /* disable */
		rdev->asic->dpm.fan_ctrl_set_mode(rdev, 0);
		break;
	}

	return count;
}

static ssize_t radeon_hwmon_get_pwm1_min(struct device *dev,
					 struct device_attribute *attr,
					 char *buf)
{
	return sprintf(buf, "%i\n", 0);
}

static ssize_t radeon_hwmon_get_pwm1_max(struct device *dev,
					 struct device_attribute *attr,
					 char *buf)
{
	return sprintf(buf, "%i\n", 255);
}

static ssize_t radeon_hwmon_set_pwm1(struct device *dev,
				     struct device_attribute *attr,
				     const char *buf, size_t count)
{
	struct radeon_device *rdev = dev_get_drvdata(dev);
	int err;
	u32 value;

	err = kstrtou32(buf, 10, &value);
	if (err)
		return err;

	value = (value * 100) / 255;

	err = rdev->asic->dpm.set_fan_speed_percent(rdev, value);
	if (err)
		return err;

	return count;
}

static ssize_t radeon_hwmon_get_pwm1(struct device *dev,
				     struct device_attribute *attr,
				     char *buf)
{
	struct radeon_device *rdev = dev_get_drvdata(dev);
	int err;
	u32 speed;

	err = rdev->asic->dpm.get_fan_speed_percent(rdev, &speed);
	if (err)
		return err;

	speed = (speed * 255) / 100;

	return sprintf(buf, "%i\n", speed);
}

static DEVICE_ATTR(power_profile, S_IRUGO | S_IWUSR, radeon_get_pm_profile, radeon_set_pm_profile);
static DEVICE_ATTR(power_method, S_IRUGO | S_IWUSR, radeon_get_pm_method, radeon_set_pm_method);
static DEVICE_ATTR(power_dpm_state, S_IRUGO | S_IWUSR, radeon_get_dpm_state, radeon_set_dpm_state);
static DEVICE_ATTR(power_dpm_force_performance_level, S_IRUGO | S_IWUSR,
		   radeon_get_dpm_forced_performance_level,
		   radeon_set_dpm_forced_performance_level);

static ssize_t radeon_hwmon_show_temp(struct device *dev,
				      struct device_attribute *attr,
				      char *buf)
{
	struct radeon_device *rdev = dev_get_drvdata(dev);
	struct drm_device *ddev = rdev->ddev;
	int temp;

	/* Can't get temperature when the card is off */
	if  ((rdev->flags & RADEON_IS_PX) &&
	     (ddev->switch_power_state != DRM_SWITCH_POWER_ON))
		return -EINVAL;

	if (rdev->asic->pm.get_temperature)
		temp = radeon_get_temperature(rdev);
	else
		temp = 0;

	return snprintf(buf, PAGE_SIZE, "%d\n", temp);
}

static ssize_t radeon_hwmon_show_temp_thresh(struct device *dev,
					     struct device_attribute *attr,
					     char *buf)
{
	struct radeon_device *rdev = dev_get_drvdata(dev);
	int hyst = to_sensor_dev_attr(attr)->index;
	int temp;

	if (hyst)
		temp = rdev->pm.dpm.thermal.min_temp;
	else
		temp = rdev->pm.dpm.thermal.max_temp;

	return snprintf(buf, PAGE_SIZE, "%d\n", temp);
}

static SENSOR_DEVICE_ATTR(temp1_input, S_IRUGO, radeon_hwmon_show_temp, NULL, 0);
static SENSOR_DEVICE_ATTR(temp1_crit, S_IRUGO, radeon_hwmon_show_temp_thresh, NULL, 0);
static SENSOR_DEVICE_ATTR(temp1_crit_hyst, S_IRUGO, radeon_hwmon_show_temp_thresh, NULL, 1);
static SENSOR_DEVICE_ATTR(pwm1, S_IRUGO | S_IWUSR, radeon_hwmon_get_pwm1, radeon_hwmon_set_pwm1, 0);
static SENSOR_DEVICE_ATTR(pwm1_enable, S_IRUGO | S_IWUSR, radeon_hwmon_get_pwm1_enable, radeon_hwmon_set_pwm1_enable, 0);
static SENSOR_DEVICE_ATTR(pwm1_min, S_IRUGO, radeon_hwmon_get_pwm1_min, NULL, 0);
static SENSOR_DEVICE_ATTR(pwm1_max, S_IRUGO, radeon_hwmon_get_pwm1_max, NULL, 0);


static struct attribute *hwmon_attributes[] = {
	&sensor_dev_attr_temp1_input.dev_attr.attr,
	&sensor_dev_attr_temp1_crit.dev_attr.attr,
	&sensor_dev_attr_temp1_crit_hyst.dev_attr.attr,
	&sensor_dev_attr_pwm1.dev_attr.attr,
	&sensor_dev_attr_pwm1_enable.dev_attr.attr,
	&sensor_dev_attr_pwm1_min.dev_attr.attr,
	&sensor_dev_attr_pwm1_max.dev_attr.attr,
	NULL
};

static umode_t hwmon_attributes_visible(struct kobject *kobj,
					struct attribute *attr, int index)
{
	struct device *dev = container_of(kobj, struct device, kobj);
	struct radeon_device *rdev = dev_get_drvdata(dev);
	umode_t effective_mode = attr->mode;

	/* Skip attributes if DPM is not enabled */
	if (rdev->pm.pm_method != PM_METHOD_DPM &&
	    (attr == &sensor_dev_attr_temp1_crit.dev_attr.attr ||
	     attr == &sensor_dev_attr_temp1_crit_hyst.dev_attr.attr ||
	     attr == &sensor_dev_attr_pwm1.dev_attr.attr ||
	     attr == &sensor_dev_attr_pwm1_enable.dev_attr.attr ||
	     attr == &sensor_dev_attr_pwm1_max.dev_attr.attr ||
	     attr == &sensor_dev_attr_pwm1_min.dev_attr.attr))
		return 0;

	/* Skip fan attributes if fan is not present */
	if (rdev->pm.no_fan &&
	    (attr == &sensor_dev_attr_pwm1.dev_attr.attr ||
	     attr == &sensor_dev_attr_pwm1_enable.dev_attr.attr ||
	     attr == &sensor_dev_attr_pwm1_max.dev_attr.attr ||
	     attr == &sensor_dev_attr_pwm1_min.dev_attr.attr))
		return 0;

	/* mask fan attributes if we have no bindings for this asic to expose */
	if ((!rdev->asic->dpm.get_fan_speed_percent &&
	     attr == &sensor_dev_attr_pwm1.dev_attr.attr) || /* can't query fan */
	    (!rdev->asic->dpm.fan_ctrl_get_mode &&
	     attr == &sensor_dev_attr_pwm1_enable.dev_attr.attr)) /* can't query state */
		effective_mode &= ~S_IRUGO;

	if ((!rdev->asic->dpm.set_fan_speed_percent &&
	     attr == &sensor_dev_attr_pwm1.dev_attr.attr) || /* can't manage fan */
	    (!rdev->asic->dpm.fan_ctrl_set_mode &&
	     attr == &sensor_dev_attr_pwm1_enable.dev_attr.attr)) /* can't manage state */
		effective_mode &= ~S_IWUSR;

	/* hide max/min values if we can't both query and manage the fan */
	if ((!rdev->asic->dpm.set_fan_speed_percent &&
	     !rdev->asic->dpm.get_fan_speed_percent) &&
	    (attr == &sensor_dev_attr_pwm1_max.dev_attr.attr ||
	     attr == &sensor_dev_attr_pwm1_min.dev_attr.attr))
		return 0;

	return effective_mode;
}

static const struct attribute_group hwmon_attrgroup = {
	.attrs = hwmon_attributes,
	.is_visible = hwmon_attributes_visible,
};

static const struct attribute_group *hwmon_groups[] = {
	&hwmon_attrgroup,
	NULL
};

static int radeon_hwmon_init(struct radeon_device *rdev)
{
	int err = 0;

	switch (rdev->pm.int_thermal_type) {
	case THERMAL_TYPE_RV6XX:
	case THERMAL_TYPE_RV770:
	case THERMAL_TYPE_EVERGREEN:
	case THERMAL_TYPE_NI:
	case THERMAL_TYPE_SUMO:
	case THERMAL_TYPE_SI:
	case THERMAL_TYPE_CI:
	case THERMAL_TYPE_KV:
		if (rdev->asic->pm.get_temperature == NULL)
			return err;
		rdev->pm.int_hwmon_dev = hwmon_device_register_with_groups(rdev->dev,
									   "radeon", rdev,
									   hwmon_groups);
		if (IS_ERR(rdev->pm.int_hwmon_dev)) {
			err = PTR_ERR(rdev->pm.int_hwmon_dev);
			dev_err(rdev->dev,
				"Unable to register hwmon device: %d\n", err);
		}
		break;
	default:
		break;
	}

	return err;
}

static void radeon_hwmon_fini(struct radeon_device *rdev)
{
	if (rdev->pm.int_hwmon_dev)
		hwmon_device_unregister(rdev->pm.int_hwmon_dev);
}

static void radeon_dpm_thermal_work_handler(struct work_struct *work)
{
	struct radeon_device *rdev =
		container_of(work, struct radeon_device,
			     pm.dpm.thermal.work);
	/* switch to the thermal state */
	enum radeon_pm_state_type dpm_state = POWER_STATE_TYPE_INTERNAL_THERMAL;

	if (!rdev->pm.dpm_enabled)
		return;

	if (rdev->asic->pm.get_temperature) {
		int temp = radeon_get_temperature(rdev);

		if (temp < rdev->pm.dpm.thermal.min_temp)
			/* switch back the user state */
			dpm_state = rdev->pm.dpm.user_state;
	} else {
		if (rdev->pm.dpm.thermal.high_to_low)
			/* switch back the user state */
			dpm_state = rdev->pm.dpm.user_state;
	}
	mutex_lock(&rdev->pm.mutex);
	if (dpm_state == POWER_STATE_TYPE_INTERNAL_THERMAL)
		rdev->pm.dpm.thermal_active = true;
	else
		rdev->pm.dpm.thermal_active = false;
	rdev->pm.dpm.state = dpm_state;
	mutex_unlock(&rdev->pm.mutex);

	radeon_pm_compute_clocks(rdev);
}

static bool radeon_dpm_single_display(struct radeon_device *rdev)
{
	bool single_display = (rdev->pm.dpm.new_active_crtc_count < 2) ?
		true : false;

	/* check if the vblank period is too short to adjust the mclk */
	if (single_display && rdev->asic->dpm.vblank_too_short) {
		if (radeon_dpm_vblank_too_short(rdev))
			single_display = false;
	}

	/* 120hz tends to be problematic even if they are under the
	 * vblank limit.
	 */
	if (single_display && (r600_dpm_get_vrefresh(rdev) >= 120))
		single_display = false;

	return single_display;
}

static struct radeon_ps *radeon_dpm_pick_power_state(struct radeon_device *rdev,
						     enum radeon_pm_state_type dpm_state)
{
	int i;
	struct radeon_ps *ps;
	u32 ui_class;
	bool single_display = radeon_dpm_single_display(rdev);

	/* certain older asics have a separare 3D performance state,
	 * so try that first if the user selected performance
	 */
	if (dpm_state == POWER_STATE_TYPE_PERFORMANCE)
		dpm_state = POWER_STATE_TYPE_INTERNAL_3DPERF;
	/* balanced states don't exist at the moment */
	if (dpm_state == POWER_STATE_TYPE_BALANCED)
		dpm_state = POWER_STATE_TYPE_PERFORMANCE;

restart_search:
	/* Pick the best power state based on current conditions */
	for (i = 0; i < rdev->pm.dpm.num_ps; i++) {
		ps = &rdev->pm.dpm.ps[i];
		ui_class = ps->class & ATOM_PPLIB_CLASSIFICATION_UI_MASK;
		switch (dpm_state) {
		/* user states */
		case POWER_STATE_TYPE_BATTERY:
			if (ui_class == ATOM_PPLIB_CLASSIFICATION_UI_BATTERY) {
				if (ps->caps & ATOM_PPLIB_SINGLE_DISPLAY_ONLY) {
					if (single_display)
						return ps;
				} else
					return ps;
			}
			break;
		case POWER_STATE_TYPE_BALANCED:
			if (ui_class == ATOM_PPLIB_CLASSIFICATION_UI_BALANCED) {
				if (ps->caps & ATOM_PPLIB_SINGLE_DISPLAY_ONLY) {
					if (single_display)
						return ps;
				} else
					return ps;
			}
			break;
		case POWER_STATE_TYPE_PERFORMANCE:
			if (ui_class == ATOM_PPLIB_CLASSIFICATION_UI_PERFORMANCE) {
				if (ps->caps & ATOM_PPLIB_SINGLE_DISPLAY_ONLY) {
					if (single_display)
						return ps;
				} else
					return ps;
			}
			break;
		/* internal states */
		case POWER_STATE_TYPE_INTERNAL_UVD:
			if (rdev->pm.dpm.uvd_ps)
				return rdev->pm.dpm.uvd_ps;
			else
				break;
		case POWER_STATE_TYPE_INTERNAL_UVD_SD:
			if (ps->class & ATOM_PPLIB_CLASSIFICATION_SDSTATE)
				return ps;
			break;
		case POWER_STATE_TYPE_INTERNAL_UVD_HD:
			if (ps->class & ATOM_PPLIB_CLASSIFICATION_HDSTATE)
				return ps;
			break;
		case POWER_STATE_TYPE_INTERNAL_UVD_HD2:
			if (ps->class & ATOM_PPLIB_CLASSIFICATION_HD2STATE)
				return ps;
			break;
		case POWER_STATE_TYPE_INTERNAL_UVD_MVC:
			if (ps->class2 & ATOM_PPLIB_CLASSIFICATION2_MVC)
				return ps;
			break;
		case POWER_STATE_TYPE_INTERNAL_BOOT:
			return rdev->pm.dpm.boot_ps;
		case POWER_STATE_TYPE_INTERNAL_THERMAL:
			if (ps->class & ATOM_PPLIB_CLASSIFICATION_THERMAL)
				return ps;
			break;
		case POWER_STATE_TYPE_INTERNAL_ACPI:
			if (ps->class & ATOM_PPLIB_CLASSIFICATION_ACPI)
				return ps;
			break;
		case POWER_STATE_TYPE_INTERNAL_ULV:
			if (ps->class2 & ATOM_PPLIB_CLASSIFICATION2_ULV)
				return ps;
			break;
		case POWER_STATE_TYPE_INTERNAL_3DPERF:
			if (ps->class & ATOM_PPLIB_CLASSIFICATION_3DPERFORMANCE)
				return ps;
			break;
		default:
			break;
		}
	}
	/* use a fallback state if we didn't match */
	switch (dpm_state) {
	case POWER_STATE_TYPE_INTERNAL_UVD_SD:
		dpm_state = POWER_STATE_TYPE_INTERNAL_UVD_HD;
		goto restart_search;
	case POWER_STATE_TYPE_INTERNAL_UVD_HD:
	case POWER_STATE_TYPE_INTERNAL_UVD_HD2:
	case POWER_STATE_TYPE_INTERNAL_UVD_MVC:
		if (rdev->pm.dpm.uvd_ps) {
			return rdev->pm.dpm.uvd_ps;
		} else {
			dpm_state = POWER_STATE_TYPE_PERFORMANCE;
			goto restart_search;
		}
	case POWER_STATE_TYPE_INTERNAL_THERMAL:
		dpm_state = POWER_STATE_TYPE_INTERNAL_ACPI;
		goto restart_search;
	case POWER_STATE_TYPE_INTERNAL_ACPI:
		dpm_state = POWER_STATE_TYPE_BATTERY;
		goto restart_search;
	case POWER_STATE_TYPE_BATTERY:
	case POWER_STATE_TYPE_BALANCED:
	case POWER_STATE_TYPE_INTERNAL_3DPERF:
		dpm_state = POWER_STATE_TYPE_PERFORMANCE;
		goto restart_search;
	default:
		break;
	}

	return NULL;
}

static void radeon_dpm_change_power_state_locked(struct radeon_device *rdev)
{
	int i;
	struct radeon_ps *ps;
	enum radeon_pm_state_type dpm_state;
	int ret;
	bool single_display = radeon_dpm_single_display(rdev);

	/* if dpm init failed */
	if (!rdev->pm.dpm_enabled)
		return;

	if (rdev->pm.dpm.user_state != rdev->pm.dpm.state) {
		/* add other state override checks here */
		if ((!rdev->pm.dpm.thermal_active) &&
		    (!rdev->pm.dpm.uvd_active))
			rdev->pm.dpm.state = rdev->pm.dpm.user_state;
	}
	dpm_state = rdev->pm.dpm.state;

	ps = radeon_dpm_pick_power_state(rdev, dpm_state);
	if (ps)
		rdev->pm.dpm.requested_ps = ps;
	else
		return;

	/* no need to reprogram if nothing changed unless we are on BTC+ */
	if (rdev->pm.dpm.current_ps == rdev->pm.dpm.requested_ps) {
		/* vce just modifies an existing state so force a change */
		if (ps->vce_active != rdev->pm.dpm.vce_active)
			goto force;
		/* user has made a display change (such as timing) */
		if (rdev->pm.dpm.single_display != single_display)
			goto force;
		if ((rdev->family < CHIP_BARTS) || (rdev->flags & RADEON_IS_IGP)) {
			/* for pre-BTC and APUs if the num crtcs changed but state is the same,
			 * all we need to do is update the display configuration.
			 */
			if (rdev->pm.dpm.new_active_crtcs != rdev->pm.dpm.current_active_crtcs) {
				/* update display watermarks based on new power state */
				radeon_bandwidth_update(rdev);
				/* update displays */
				radeon_dpm_display_configuration_changed(rdev);
				rdev->pm.dpm.current_active_crtcs = rdev->pm.dpm.new_active_crtcs;
				rdev->pm.dpm.current_active_crtc_count = rdev->pm.dpm.new_active_crtc_count;
			}
			return;
		} else {
			/* for BTC+ if the num crtcs hasn't changed and state is the same,
			 * nothing to do, if the num crtcs is > 1 and state is the same,
			 * update display configuration.
			 */
			if (rdev->pm.dpm.new_active_crtcs ==
			    rdev->pm.dpm.current_active_crtcs) {
				return;
			} else {
				if ((rdev->pm.dpm.current_active_crtc_count > 1) &&
				    (rdev->pm.dpm.new_active_crtc_count > 1)) {
					/* update display watermarks based on new power state */
					radeon_bandwidth_update(rdev);
					/* update displays */
					radeon_dpm_display_configuration_changed(rdev);
					rdev->pm.dpm.current_active_crtcs = rdev->pm.dpm.new_active_crtcs;
					rdev->pm.dpm.current_active_crtc_count = rdev->pm.dpm.new_active_crtc_count;
					return;
				}
			}
		}
	}

force:
	if (radeon_dpm == 1) {
		printk("switching from power state:\n");
		radeon_dpm_print_power_state(rdev, rdev->pm.dpm.current_ps);
		printk("switching to power state:\n");
		radeon_dpm_print_power_state(rdev, rdev->pm.dpm.requested_ps);
	}

	down_write(&rdev->pm.mclk_lock);
	mutex_lock(&rdev->ring_lock);

	/* update whether vce is active */
	ps->vce_active = rdev->pm.dpm.vce_active;

	ret = radeon_dpm_pre_set_power_state(rdev);
	if (ret)
		goto done;

	/* update display watermarks based on new power state */
	radeon_bandwidth_update(rdev);
	/* update displays */
	radeon_dpm_display_configuration_changed(rdev);

	rdev->pm.dpm.current_active_crtcs = rdev->pm.dpm.new_active_crtcs;
	rdev->pm.dpm.current_active_crtc_count = rdev->pm.dpm.new_active_crtc_count;
	rdev->pm.dpm.single_display = single_display;

	/* wait for the rings to drain */
	for (i = 0; i < RADEON_NUM_RINGS; i++) {
		struct radeon_ring *ring = &rdev->ring[i];
		if (ring->ready)
			radeon_fence_wait_empty(rdev, i);
	}

	/* program the new power state */
	radeon_dpm_set_power_state(rdev);

	/* update current power state */
	rdev->pm.dpm.current_ps = rdev->pm.dpm.requested_ps;

	radeon_dpm_post_set_power_state(rdev);

	if (rdev->asic->dpm.force_performance_level) {
		if (rdev->pm.dpm.thermal_active) {
			enum radeon_dpm_forced_level level = rdev->pm.dpm.forced_level;
			/* force low perf level for thermal */
			radeon_dpm_force_performance_level(rdev, RADEON_DPM_FORCED_LEVEL_LOW);
			/* save the user's level */
			rdev->pm.dpm.forced_level = level;
		} else {
			/* otherwise, user selected level */
			radeon_dpm_force_performance_level(rdev, rdev->pm.dpm.forced_level);
		}
	}

done:
	mutex_unlock(&rdev->ring_lock);
	up_write(&rdev->pm.mclk_lock);
}

void radeon_dpm_enable_uvd(struct radeon_device *rdev, bool enable)
{
	enum radeon_pm_state_type dpm_state;

	if (rdev->asic->dpm.powergate_uvd) {
		mutex_lock(&rdev->pm.mutex);
		/* don't powergate anything if we
		   have active but pause streams */
		enable |= rdev->pm.dpm.sd > 0;
		enable |= rdev->pm.dpm.hd > 0;
		/* enable/disable UVD */
		radeon_dpm_powergate_uvd(rdev, !enable);
		mutex_unlock(&rdev->pm.mutex);
	} else {
		if (enable) {
			mutex_lock(&rdev->pm.mutex);
			rdev->pm.dpm.uvd_active = true;
			/* disable this for now */
#if 0
			if ((rdev->pm.dpm.sd == 1) && (rdev->pm.dpm.hd == 0))
				dpm_state = POWER_STATE_TYPE_INTERNAL_UVD_SD;
			else if ((rdev->pm.dpm.sd == 2) && (rdev->pm.dpm.hd == 0))
				dpm_state = POWER_STATE_TYPE_INTERNAL_UVD_HD;
			else if ((rdev->pm.dpm.sd == 0) && (rdev->pm.dpm.hd == 1))
				dpm_state = POWER_STATE_TYPE_INTERNAL_UVD_HD;
			else if ((rdev->pm.dpm.sd == 0) && (rdev->pm.dpm.hd == 2))
				dpm_state = POWER_STATE_TYPE_INTERNAL_UVD_HD2;
			else
#endif
				dpm_state = POWER_STATE_TYPE_INTERNAL_UVD;
			rdev->pm.dpm.state = dpm_state;
			mutex_unlock(&rdev->pm.mutex);
		} else {
			mutex_lock(&rdev->pm.mutex);
			rdev->pm.dpm.uvd_active = false;
			mutex_unlock(&rdev->pm.mutex);
		}

		radeon_pm_compute_clocks(rdev);
	}
}

void radeon_dpm_enable_vce(struct radeon_device *rdev, bool enable)
{
	if (enable) {
		mutex_lock(&rdev->pm.mutex);
		rdev->pm.dpm.vce_active = true;
		/* XXX select vce level based on ring/task */
		rdev->pm.dpm.vce_level = RADEON_VCE_LEVEL_AC_ALL;
		mutex_unlock(&rdev->pm.mutex);
	} else {
		mutex_lock(&rdev->pm.mutex);
		rdev->pm.dpm.vce_active = false;
		mutex_unlock(&rdev->pm.mutex);
	}

	radeon_pm_compute_clocks(rdev);
}

static void radeon_pm_suspend_old(struct radeon_device *rdev)
{
	mutex_lock(&rdev->pm.mutex);
	if (rdev->pm.pm_method == PM_METHOD_DYNPM) {
		if (rdev->pm.dynpm_state == DYNPM_STATE_ACTIVE)
			rdev->pm.dynpm_state = DYNPM_STATE_SUSPENDED;
	}
	mutex_unlock(&rdev->pm.mutex);

	cancel_delayed_work_sync(&rdev->pm.dynpm_idle_work);
}

static void radeon_pm_suspend_dpm(struct radeon_device *rdev)
{
	mutex_lock(&rdev->pm.mutex);
	/* disable dpm */
	radeon_dpm_disable(rdev);
	/* reset the power state */
	rdev->pm.dpm.current_ps = rdev->pm.dpm.requested_ps = rdev->pm.dpm.boot_ps;
	rdev->pm.dpm_enabled = false;
	mutex_unlock(&rdev->pm.mutex);
}

void radeon_pm_suspend(struct radeon_device *rdev)
{
	if (rdev->pm.pm_method == PM_METHOD_DPM)
		radeon_pm_suspend_dpm(rdev);
	else
		radeon_pm_suspend_old(rdev);
}

static void radeon_pm_resume_old(struct radeon_device *rdev)
{
	/* set up the default clocks if the MC ucode is loaded */
	if ((rdev->family >= CHIP_BARTS) &&
	    (rdev->family <= CHIP_CAYMAN) &&
	    rdev->mc_fw) {
		if (rdev->pm.default_vddc)
			radeon_atom_set_voltage(rdev, rdev->pm.default_vddc,
						SET_VOLTAGE_TYPE_ASIC_VDDC);
		if (rdev->pm.default_vddci)
			radeon_atom_set_voltage(rdev, rdev->pm.default_vddci,
						SET_VOLTAGE_TYPE_ASIC_VDDCI);
		if (rdev->pm.default_sclk)
			radeon_set_engine_clock(rdev, rdev->pm.default_sclk);
		if (rdev->pm.default_mclk)
			radeon_set_memory_clock(rdev, rdev->pm.default_mclk);
	}
	/* asic init will reset the default power state */
	mutex_lock(&rdev->pm.mutex);
	rdev->pm.current_power_state_index = rdev->pm.default_power_state_index;
	rdev->pm.current_clock_mode_index = 0;
	rdev->pm.current_sclk = rdev->pm.default_sclk;
	rdev->pm.current_mclk = rdev->pm.default_mclk;
	if (rdev->pm.power_state) {
		rdev->pm.current_vddc = rdev->pm.power_state[rdev->pm.default_power_state_index].clock_info[0].voltage.voltage;
		rdev->pm.current_vddci = rdev->pm.power_state[rdev->pm.default_power_state_index].clock_info[0].voltage.vddci;
	}
	if (rdev->pm.pm_method == PM_METHOD_DYNPM
	    && rdev->pm.dynpm_state == DYNPM_STATE_SUSPENDED) {
		rdev->pm.dynpm_state = DYNPM_STATE_ACTIVE;
		schedule_delayed_work(&rdev->pm.dynpm_idle_work,
				      msecs_to_jiffies(RADEON_IDLE_LOOP_MS));
	}
	mutex_unlock(&rdev->pm.mutex);
	radeon_pm_compute_clocks(rdev);
}

static void radeon_pm_resume_dpm(struct radeon_device *rdev)
{
	int ret;

	/* asic init will reset to the boot state */
	mutex_lock(&rdev->pm.mutex);
	rdev->pm.dpm.current_ps = rdev->pm.dpm.requested_ps = rdev->pm.dpm.boot_ps;
	radeon_dpm_setup_asic(rdev);
	ret = radeon_dpm_enable(rdev);
	mutex_unlock(&rdev->pm.mutex);
	if (ret)
		goto dpm_resume_fail;
	rdev->pm.dpm_enabled = true;
	return;

dpm_resume_fail:
	DRM_ERROR("radeon: dpm resume failed\n");
	if ((rdev->family >= CHIP_BARTS) &&
	    (rdev->family <= CHIP_CAYMAN) &&
	    rdev->mc_fw) {
		if (rdev->pm.default_vddc)
			radeon_atom_set_voltage(rdev, rdev->pm.default_vddc,
						SET_VOLTAGE_TYPE_ASIC_VDDC);
		if (rdev->pm.default_vddci)
			radeon_atom_set_voltage(rdev, rdev->pm.default_vddci,
						SET_VOLTAGE_TYPE_ASIC_VDDCI);
		if (rdev->pm.default_sclk)
			radeon_set_engine_clock(rdev, rdev->pm.default_sclk);
		if (rdev->pm.default_mclk)
			radeon_set_memory_clock(rdev, rdev->pm.default_mclk);
	}
}

void radeon_pm_resume(struct radeon_device *rdev)
{
	if (rdev->pm.pm_method == PM_METHOD_DPM)
		radeon_pm_resume_dpm(rdev);
	else
		radeon_pm_resume_old(rdev);
}

static int radeon_pm_init_old(struct radeon_device *rdev)
{
	int ret;

	rdev->pm.profile = PM_PROFILE_DEFAULT;
	rdev->pm.dynpm_state = DYNPM_STATE_DISABLED;
	rdev->pm.dynpm_planned_action = DYNPM_ACTION_NONE;
	rdev->pm.dynpm_can_upclock = true;
	rdev->pm.dynpm_can_downclock = true;
	rdev->pm.default_sclk = rdev->clock.default_sclk;
	rdev->pm.default_mclk = rdev->clock.default_mclk;
	rdev->pm.current_sclk = rdev->clock.default_sclk;
	rdev->pm.current_mclk = rdev->clock.default_mclk;
	rdev->pm.int_thermal_type = THERMAL_TYPE_NONE;

	if (rdev->bios) {
		if (rdev->is_atom_bios)
			radeon_atombios_get_power_modes(rdev);
		else
			radeon_combios_get_power_modes(rdev);
		radeon_pm_print_states(rdev);
		radeon_pm_init_profile(rdev);
		/* set up the default clocks if the MC ucode is loaded */
		if ((rdev->family >= CHIP_BARTS) &&
		    (rdev->family <= CHIP_CAYMAN) &&
		    rdev->mc_fw) {
			if (rdev->pm.default_vddc)
				radeon_atom_set_voltage(rdev, rdev->pm.default_vddc,
							SET_VOLTAGE_TYPE_ASIC_VDDC);
			if (rdev->pm.default_vddci)
				radeon_atom_set_voltage(rdev, rdev->pm.default_vddci,
							SET_VOLTAGE_TYPE_ASIC_VDDCI);
			if (rdev->pm.default_sclk)
				radeon_set_engine_clock(rdev, rdev->pm.default_sclk);
			if (rdev->pm.default_mclk)
				radeon_set_memory_clock(rdev, rdev->pm.default_mclk);
		}
	}

	/* set up the internal thermal sensor if applicable */
	ret = radeon_hwmon_init(rdev);
	if (ret)
		return ret;

	INIT_DELAYED_WORK(&rdev->pm.dynpm_idle_work, radeon_dynpm_idle_work_handler);

	if (rdev->pm.num_power_states > 1) {
		if (radeon_debugfs_pm_init(rdev)) {
			DRM_ERROR("Failed to register debugfs file for PM!\n");
		}

		DRM_INFO("radeon: power management initialized\n");
	}

	return 0;
}

static void radeon_dpm_print_power_states(struct radeon_device *rdev)
{
	int i;

	for (i = 0; i < rdev->pm.dpm.num_ps; i++) {
		printk("== power state %d ==\n", i);
		radeon_dpm_print_power_state(rdev, &rdev->pm.dpm.ps[i]);
	}
}

static int radeon_pm_init_dpm(struct radeon_device *rdev)
{
	int ret;

	/* default to balanced state */
	rdev->pm.dpm.state = POWER_STATE_TYPE_BALANCED;
	rdev->pm.dpm.user_state = POWER_STATE_TYPE_BALANCED;
	rdev->pm.dpm.forced_level = RADEON_DPM_FORCED_LEVEL_AUTO;
	rdev->pm.default_sclk = rdev->clock.default_sclk;
	rdev->pm.default_mclk = rdev->clock.default_mclk;
	rdev->pm.current_sclk = rdev->clock.default_sclk;
	rdev->pm.current_mclk = rdev->clock.default_mclk;
	rdev->pm.int_thermal_type = THERMAL_TYPE_NONE;

	if (rdev->bios && rdev->is_atom_bios)
		radeon_atombios_get_power_modes(rdev);
	else
		return -EINVAL;

	/* set up the internal thermal sensor if applicable */
	ret = radeon_hwmon_init(rdev);
	if (ret)
		return ret;

	INIT_WORK(&rdev->pm.dpm.thermal.work, radeon_dpm_thermal_work_handler);
	mutex_lock(&rdev->pm.mutex);
	radeon_dpm_init(rdev);
	rdev->pm.dpm.current_ps = rdev->pm.dpm.requested_ps = rdev->pm.dpm.boot_ps;
	if (radeon_dpm == 1)
		radeon_dpm_print_power_states(rdev);
	radeon_dpm_setup_asic(rdev);
	ret = radeon_dpm_enable(rdev);
	mutex_unlock(&rdev->pm.mutex);
	if (ret)
		goto dpm_failed;
	rdev->pm.dpm_enabled = true;

	if (radeon_debugfs_pm_init(rdev)) {
		DRM_ERROR("Failed to register debugfs file for dpm!\n");
	}

	DRM_INFO("radeon: dpm initialized\n");

	return 0;

dpm_failed:
	rdev->pm.dpm_enabled = false;
	if ((rdev->family >= CHIP_BARTS) &&
	    (rdev->family <= CHIP_CAYMAN) &&
	    rdev->mc_fw) {
		if (rdev->pm.default_vddc)
			radeon_atom_set_voltage(rdev, rdev->pm.default_vddc,
						SET_VOLTAGE_TYPE_ASIC_VDDC);
		if (rdev->pm.default_vddci)
			radeon_atom_set_voltage(rdev, rdev->pm.default_vddci,
						SET_VOLTAGE_TYPE_ASIC_VDDCI);
		if (rdev->pm.default_sclk)
			radeon_set_engine_clock(rdev, rdev->pm.default_sclk);
		if (rdev->pm.default_mclk)
			radeon_set_memory_clock(rdev, rdev->pm.default_mclk);
	}
	DRM_ERROR("radeon: dpm initialization failed\n");
	return ret;
}

struct radeon_dpm_quirk {
	u32 chip_vendor;
	u32 chip_device;
	u32 subsys_vendor;
	u32 subsys_device;
};

/* cards with dpm stability problems */
static struct radeon_dpm_quirk radeon_dpm_quirk_list[] = {
	/* TURKS - https://bugs.launchpad.net/ubuntu/+source/linux/+bug/1386534 */
	{ PCI_VENDOR_ID_ATI, 0x6759, 0x1682, 0x3195 },
	/* TURKS - https://bugzilla.kernel.org/show_bug.cgi?id=83731 */
	{ PCI_VENDOR_ID_ATI, 0x6840, 0x1179, 0xfb81 },
	{ 0, 0, 0, 0 },
};

int radeon_pm_init(struct radeon_device *rdev)
{
	struct radeon_dpm_quirk *p = radeon_dpm_quirk_list;
	bool disable_dpm = false;

	/* Apply dpm quirks */
	while (p && p->chip_device != 0) {
		if (rdev->pdev->vendor == p->chip_vendor &&
		    rdev->pdev->device == p->chip_device &&
		    rdev->pdev->subsystem_vendor == p->subsys_vendor &&
		    rdev->pdev->subsystem_device == p->subsys_device) {
			disable_dpm = true;
			break;
		}
		++p;
	}

	/* enable dpm on rv6xx+ */
	switch (rdev->family) {
	case CHIP_RV610:
	case CHIP_RV630:
	case CHIP_RV620:
	case CHIP_RV635:
	case CHIP_RV670:
	case CHIP_RS780:
	case CHIP_RS880:
	case CHIP_RV770:
		/* DPM requires the RLC, RV770+ dGPU requires SMC */
		if (!rdev->rlc_fw)
			rdev->pm.pm_method = PM_METHOD_PROFILE;
		else if ((rdev->family >= CHIP_RV770) &&
			 (!(rdev->flags & RADEON_IS_IGP)) &&
			 (!rdev->smc_fw))
			rdev->pm.pm_method = PM_METHOD_PROFILE;
		else if (radeon_dpm == 1)
			rdev->pm.pm_method = PM_METHOD_DPM;
		else
			rdev->pm.pm_method = PM_METHOD_PROFILE;
		break;
	case CHIP_RV730:
	case CHIP_RV710:
	case CHIP_RV740:
	case CHIP_CEDAR:
	case CHIP_REDWOOD:
	case CHIP_JUNIPER:
	case CHIP_CYPRESS:
	case CHIP_HEMLOCK:
	case CHIP_PALM:
	case CHIP_SUMO:
	case CHIP_SUMO2:
	case CHIP_BARTS:
	case CHIP_TURKS:
	case CHIP_CAICOS:
	case CHIP_CAYMAN:
	case CHIP_ARUBA:
	case CHIP_TAHITI:
	case CHIP_PITCAIRN:
	case CHIP_VERDE:
	case CHIP_OLAND:
	case CHIP_HAINAN:
	case CHIP_BONAIRE:
	case CHIP_KABINI:
	case CHIP_KAVERI:
	case CHIP_HAWAII:
	case CHIP_MULLINS:
		/* DPM requires the RLC, RV770+ dGPU requires SMC */
		if (!rdev->rlc_fw)
			rdev->pm.pm_method = PM_METHOD_PROFILE;
		else if ((rdev->family >= CHIP_RV770) &&
			 (!(rdev->flags & RADEON_IS_IGP)) &&
			 (!rdev->smc_fw))
			rdev->pm.pm_method = PM_METHOD_PROFILE;
		else if (disable_dpm && (radeon_dpm == -1))
			rdev->pm.pm_method = PM_METHOD_PROFILE;
		else if (radeon_dpm == 0)
			rdev->pm.pm_method = PM_METHOD_PROFILE;
		else
			rdev->pm.pm_method = PM_METHOD_DPM;
		break;
	default:
		/* default to profile method */
		rdev->pm.pm_method = PM_METHOD_PROFILE;
		break;
	}

	if (rdev->pm.pm_method == PM_METHOD_DPM)
		return radeon_pm_init_dpm(rdev);
	else
		return radeon_pm_init_old(rdev);
}

int radeon_pm_late_init(struct radeon_device *rdev)
{
	int ret = 0;

	if (rdev->pm.pm_method == PM_METHOD_DPM) {
		if (rdev->pm.dpm_enabled) {
<<<<<<< HEAD
			ret = device_create_file(rdev->dev, &dev_attr_power_dpm_state);
			if (ret)
				DRM_ERROR("failed to create device file for dpm state\n");
			ret = device_create_file(rdev->dev, &dev_attr_power_dpm_force_performance_level);
			if (ret)
				DRM_ERROR("failed to create device file for dpm state\n");
			/* XXX: these are noops for dpm but are here for backwards compat */
			ret = device_create_file(rdev->dev, &dev_attr_power_profile);
			if (ret)
				DRM_ERROR("failed to create device file for power profile\n");
			ret = device_create_file(rdev->dev, &dev_attr_power_method);
			if (ret)
				DRM_ERROR("failed to create device file for power method\n");
=======
			if (!rdev->pm.sysfs_initialized) {
				ret = device_create_file(rdev->dev, &dev_attr_power_dpm_state);
				if (ret)
					DRM_ERROR("failed to create device file for dpm state\n");
				ret = device_create_file(rdev->dev, &dev_attr_power_dpm_force_performance_level);
				if (ret)
					DRM_ERROR("failed to create device file for dpm state\n");
				/* XXX: these are noops for dpm but are here for backwards compat */
				ret = device_create_file(rdev->dev, &dev_attr_power_profile);
				if (ret)
					DRM_ERROR("failed to create device file for power profile\n");
				ret = device_create_file(rdev->dev, &dev_attr_power_method);
				if (ret)
					DRM_ERROR("failed to create device file for power method\n");
				if (!ret)
					rdev->pm.sysfs_initialized = true;
			}
>>>>>>> 61328de2

			mutex_lock(&rdev->pm.mutex);
			ret = radeon_dpm_late_enable(rdev);
			mutex_unlock(&rdev->pm.mutex);
			if (ret) {
				rdev->pm.dpm_enabled = false;
				DRM_ERROR("radeon_pm_late_init failed, disabling dpm\n");
			} else {
				/* set the dpm state for PX since there won't be
				 * a modeset to call this.
				 */
				radeon_pm_compute_clocks(rdev);
			}
		}
	} else {
<<<<<<< HEAD
		if (rdev->pm.num_power_states > 1) {
=======
		if ((rdev->pm.num_power_states > 1) &&
		    (!rdev->pm.sysfs_initialized)) {
>>>>>>> 61328de2
			/* where's the best place to put these? */
			ret = device_create_file(rdev->dev, &dev_attr_power_profile);
			if (ret)
				DRM_ERROR("failed to create device file for power profile\n");
			ret = device_create_file(rdev->dev, &dev_attr_power_method);
			if (ret)
				DRM_ERROR("failed to create device file for power method\n");
<<<<<<< HEAD
=======
			if (!ret)
				rdev->pm.sysfs_initialized = true;
>>>>>>> 61328de2
		}
	}
	return ret;
}

static void radeon_pm_fini_old(struct radeon_device *rdev)
{
	if (rdev->pm.num_power_states > 1) {
		mutex_lock(&rdev->pm.mutex);
		if (rdev->pm.pm_method == PM_METHOD_PROFILE) {
			rdev->pm.profile = PM_PROFILE_DEFAULT;
			radeon_pm_update_profile(rdev);
			radeon_pm_set_clocks(rdev);
		} else if (rdev->pm.pm_method == PM_METHOD_DYNPM) {
			/* reset default clocks */
			rdev->pm.dynpm_state = DYNPM_STATE_DISABLED;
			rdev->pm.dynpm_planned_action = DYNPM_ACTION_DEFAULT;
			radeon_pm_set_clocks(rdev);
		}
		mutex_unlock(&rdev->pm.mutex);

		cancel_delayed_work_sync(&rdev->pm.dynpm_idle_work);

		device_remove_file(rdev->dev, &dev_attr_power_profile);
		device_remove_file(rdev->dev, &dev_attr_power_method);
	}

	radeon_hwmon_fini(rdev);
	kfree(rdev->pm.power_state);
}

static void radeon_pm_fini_dpm(struct radeon_device *rdev)
{
	if (rdev->pm.num_power_states > 1) {
		mutex_lock(&rdev->pm.mutex);
		radeon_dpm_disable(rdev);
		mutex_unlock(&rdev->pm.mutex);

		device_remove_file(rdev->dev, &dev_attr_power_dpm_state);
		device_remove_file(rdev->dev, &dev_attr_power_dpm_force_performance_level);
		/* XXX backwards compat */
		device_remove_file(rdev->dev, &dev_attr_power_profile);
		device_remove_file(rdev->dev, &dev_attr_power_method);
	}
	radeon_dpm_fini(rdev);

	radeon_hwmon_fini(rdev);
	kfree(rdev->pm.power_state);
}

void radeon_pm_fini(struct radeon_device *rdev)
{
	if (rdev->pm.pm_method == PM_METHOD_DPM)
		radeon_pm_fini_dpm(rdev);
	else
		radeon_pm_fini_old(rdev);
}

static void radeon_pm_compute_clocks_old(struct radeon_device *rdev)
{
	struct drm_device *ddev = rdev->ddev;
	struct drm_crtc *crtc;
	struct radeon_crtc *radeon_crtc;

	if (rdev->pm.num_power_states < 2)
		return;

	mutex_lock(&rdev->pm.mutex);

	rdev->pm.active_crtcs = 0;
	rdev->pm.active_crtc_count = 0;
	if (rdev->num_crtc && rdev->mode_info.mode_config_initialized) {
		list_for_each_entry(crtc,
				    &ddev->mode_config.crtc_list, head) {
			radeon_crtc = to_radeon_crtc(crtc);
			if (radeon_crtc->enabled) {
				rdev->pm.active_crtcs |= (1 << radeon_crtc->crtc_id);
				rdev->pm.active_crtc_count++;
			}
		}
	}

	if (rdev->pm.pm_method == PM_METHOD_PROFILE) {
		radeon_pm_update_profile(rdev);
		radeon_pm_set_clocks(rdev);
	} else if (rdev->pm.pm_method == PM_METHOD_DYNPM) {
		if (rdev->pm.dynpm_state != DYNPM_STATE_DISABLED) {
			if (rdev->pm.active_crtc_count > 1) {
				if (rdev->pm.dynpm_state == DYNPM_STATE_ACTIVE) {
					cancel_delayed_work(&rdev->pm.dynpm_idle_work);

					rdev->pm.dynpm_state = DYNPM_STATE_PAUSED;
					rdev->pm.dynpm_planned_action = DYNPM_ACTION_DEFAULT;
					radeon_pm_get_dynpm_state(rdev);
					radeon_pm_set_clocks(rdev);

					DRM_DEBUG_DRIVER("radeon: dynamic power management deactivated\n");
				}
			} else if (rdev->pm.active_crtc_count == 1) {
				/* TODO: Increase clocks if needed for current mode */

				if (rdev->pm.dynpm_state == DYNPM_STATE_MINIMUM) {
					rdev->pm.dynpm_state = DYNPM_STATE_ACTIVE;
					rdev->pm.dynpm_planned_action = DYNPM_ACTION_UPCLOCK;
					radeon_pm_get_dynpm_state(rdev);
					radeon_pm_set_clocks(rdev);

					schedule_delayed_work(&rdev->pm.dynpm_idle_work,
							      msecs_to_jiffies(RADEON_IDLE_LOOP_MS));
				} else if (rdev->pm.dynpm_state == DYNPM_STATE_PAUSED) {
					rdev->pm.dynpm_state = DYNPM_STATE_ACTIVE;
					schedule_delayed_work(&rdev->pm.dynpm_idle_work,
							      msecs_to_jiffies(RADEON_IDLE_LOOP_MS));
					DRM_DEBUG_DRIVER("radeon: dynamic power management activated\n");
				}
			} else { /* count == 0 */
				if (rdev->pm.dynpm_state != DYNPM_STATE_MINIMUM) {
					cancel_delayed_work(&rdev->pm.dynpm_idle_work);

					rdev->pm.dynpm_state = DYNPM_STATE_MINIMUM;
					rdev->pm.dynpm_planned_action = DYNPM_ACTION_MINIMUM;
					radeon_pm_get_dynpm_state(rdev);
					radeon_pm_set_clocks(rdev);
				}
			}
		}
	}

	mutex_unlock(&rdev->pm.mutex);
}

static void radeon_pm_compute_clocks_dpm(struct radeon_device *rdev)
{
	struct drm_device *ddev = rdev->ddev;
	struct drm_crtc *crtc;
	struct radeon_crtc *radeon_crtc;

	if (!rdev->pm.dpm_enabled)
		return;

	mutex_lock(&rdev->pm.mutex);

	/* update active crtc counts */
	rdev->pm.dpm.new_active_crtcs = 0;
	rdev->pm.dpm.new_active_crtc_count = 0;
	if (rdev->num_crtc && rdev->mode_info.mode_config_initialized) {
		list_for_each_entry(crtc,
				    &ddev->mode_config.crtc_list, head) {
			radeon_crtc = to_radeon_crtc(crtc);
			if (crtc->enabled) {
				rdev->pm.dpm.new_active_crtcs |= (1 << radeon_crtc->crtc_id);
				rdev->pm.dpm.new_active_crtc_count++;
			}
		}
	}

	/* update battery/ac status */
	if (power_supply_is_system_supplied() > 0)
		rdev->pm.dpm.ac_power = true;
	else
		rdev->pm.dpm.ac_power = false;

	radeon_dpm_change_power_state_locked(rdev);

	mutex_unlock(&rdev->pm.mutex);

}

void radeon_pm_compute_clocks(struct radeon_device *rdev)
{
	if (rdev->pm.pm_method == PM_METHOD_DPM)
		radeon_pm_compute_clocks_dpm(rdev);
	else
		radeon_pm_compute_clocks_old(rdev);
}

static bool radeon_pm_in_vbl(struct radeon_device *rdev)
{
	int  crtc, vpos, hpos, vbl_status;
	bool in_vbl = true;

	/* Iterate over all active crtc's. All crtc's must be in vblank,
	 * otherwise return in_vbl == false.
	 */
	for (crtc = 0; (crtc < rdev->num_crtc) && in_vbl; crtc++) {
		if (rdev->pm.active_crtcs & (1 << crtc)) {
			vbl_status = radeon_get_crtc_scanoutpos(rdev->ddev, crtc, 0, &vpos, &hpos, NULL, NULL);
			if ((vbl_status & DRM_SCANOUTPOS_VALID) &&
			    !(vbl_status & DRM_SCANOUTPOS_IN_VBLANK))
				in_vbl = false;
		}
	}

	return in_vbl;
}

static bool radeon_pm_debug_check_in_vbl(struct radeon_device *rdev, bool finish)
{
	u32 stat_crtc = 0;
	bool in_vbl = radeon_pm_in_vbl(rdev);

	if (in_vbl == false)
		DRM_DEBUG_DRIVER("not in vbl for pm change %08x at %s\n", stat_crtc,
			 finish ? "exit" : "entry");
	return in_vbl;
}

static void radeon_dynpm_idle_work_handler(struct work_struct *work)
{
	struct radeon_device *rdev;
	int resched;
	rdev = container_of(work, struct radeon_device,
				pm.dynpm_idle_work.work);

	resched = ttm_bo_lock_delayed_workqueue(&rdev->mman.bdev);
	mutex_lock(&rdev->pm.mutex);
	if (rdev->pm.dynpm_state == DYNPM_STATE_ACTIVE) {
		int not_processed = 0;
		int i;

		for (i = 0; i < RADEON_NUM_RINGS; ++i) {
			struct radeon_ring *ring = &rdev->ring[i];

			if (ring->ready) {
				not_processed += radeon_fence_count_emitted(rdev, i);
				if (not_processed >= 3)
					break;
			}
		}

		if (not_processed >= 3) { /* should upclock */
			if (rdev->pm.dynpm_planned_action == DYNPM_ACTION_DOWNCLOCK) {
				rdev->pm.dynpm_planned_action = DYNPM_ACTION_NONE;
			} else if (rdev->pm.dynpm_planned_action == DYNPM_ACTION_NONE &&
				   rdev->pm.dynpm_can_upclock) {
				rdev->pm.dynpm_planned_action =
					DYNPM_ACTION_UPCLOCK;
				rdev->pm.dynpm_action_timeout = jiffies +
				msecs_to_jiffies(RADEON_RECLOCK_DELAY_MS);
			}
		} else if (not_processed == 0) { /* should downclock */
			if (rdev->pm.dynpm_planned_action == DYNPM_ACTION_UPCLOCK) {
				rdev->pm.dynpm_planned_action = DYNPM_ACTION_NONE;
			} else if (rdev->pm.dynpm_planned_action == DYNPM_ACTION_NONE &&
				   rdev->pm.dynpm_can_downclock) {
				rdev->pm.dynpm_planned_action =
					DYNPM_ACTION_DOWNCLOCK;
				rdev->pm.dynpm_action_timeout = jiffies +
				msecs_to_jiffies(RADEON_RECLOCK_DELAY_MS);
			}
		}

		/* Note, radeon_pm_set_clocks is called with static_switch set
		 * to false since we want to wait for vbl to avoid flicker.
		 */
		if (rdev->pm.dynpm_planned_action != DYNPM_ACTION_NONE &&
		    jiffies > rdev->pm.dynpm_action_timeout) {
			radeon_pm_get_dynpm_state(rdev);
			radeon_pm_set_clocks(rdev);
		}

		schedule_delayed_work(&rdev->pm.dynpm_idle_work,
				      msecs_to_jiffies(RADEON_IDLE_LOOP_MS));
	}
	mutex_unlock(&rdev->pm.mutex);
	ttm_bo_unlock_delayed_workqueue(&rdev->mman.bdev, resched);
}

/*
 * Debugfs info
 */
#if defined(CONFIG_DEBUG_FS)

static int radeon_debugfs_pm_info(struct seq_file *m, void *data)
{
	struct drm_info_node *node = (struct drm_info_node *) m->private;
	struct drm_device *dev = node->minor->dev;
	struct radeon_device *rdev = dev->dev_private;
	struct drm_device *ddev = rdev->ddev;

	if  ((rdev->flags & RADEON_IS_PX) &&
	     (ddev->switch_power_state != DRM_SWITCH_POWER_ON)) {
		seq_printf(m, "PX asic powered off\n");
	} else if (rdev->pm.dpm_enabled) {
		mutex_lock(&rdev->pm.mutex);
		if (rdev->asic->dpm.debugfs_print_current_performance_level)
			radeon_dpm_debugfs_print_current_performance_level(rdev, m);
		else
			seq_printf(m, "Debugfs support not implemented for this asic\n");
		mutex_unlock(&rdev->pm.mutex);
	} else {
		seq_printf(m, "default engine clock: %u0 kHz\n", rdev->pm.default_sclk);
		/* radeon_get_engine_clock is not reliable on APUs so just print the current clock */
		if ((rdev->family >= CHIP_PALM) && (rdev->flags & RADEON_IS_IGP))
			seq_printf(m, "current engine clock: %u0 kHz\n", rdev->pm.current_sclk);
		else
			seq_printf(m, "current engine clock: %u0 kHz\n", radeon_get_engine_clock(rdev));
		seq_printf(m, "default memory clock: %u0 kHz\n", rdev->pm.default_mclk);
		if (rdev->asic->pm.get_memory_clock)
			seq_printf(m, "current memory clock: %u0 kHz\n", radeon_get_memory_clock(rdev));
		if (rdev->pm.current_vddc)
			seq_printf(m, "voltage: %u mV\n", rdev->pm.current_vddc);
		if (rdev->asic->pm.get_pcie_lanes)
			seq_printf(m, "PCIE lanes: %d\n", radeon_get_pcie_lanes(rdev));
	}

	return 0;
}

static struct drm_info_list radeon_pm_info_list[] = {
	{"radeon_pm_info", radeon_debugfs_pm_info, 0, NULL},
};
#endif

static int radeon_debugfs_pm_init(struct radeon_device *rdev)
{
#if defined(CONFIG_DEBUG_FS)
	return radeon_debugfs_add_files(rdev, radeon_pm_info_list, ARRAY_SIZE(radeon_pm_info_list));
#else
	return 0;
#endif
}<|MERGE_RESOLUTION|>--- conflicted
+++ resolved
@@ -1528,21 +1528,6 @@
 
 	if (rdev->pm.pm_method == PM_METHOD_DPM) {
 		if (rdev->pm.dpm_enabled) {
-<<<<<<< HEAD
-			ret = device_create_file(rdev->dev, &dev_attr_power_dpm_state);
-			if (ret)
-				DRM_ERROR("failed to create device file for dpm state\n");
-			ret = device_create_file(rdev->dev, &dev_attr_power_dpm_force_performance_level);
-			if (ret)
-				DRM_ERROR("failed to create device file for dpm state\n");
-			/* XXX: these are noops for dpm but are here for backwards compat */
-			ret = device_create_file(rdev->dev, &dev_attr_power_profile);
-			if (ret)
-				DRM_ERROR("failed to create device file for power profile\n");
-			ret = device_create_file(rdev->dev, &dev_attr_power_method);
-			if (ret)
-				DRM_ERROR("failed to create device file for power method\n");
-=======
 			if (!rdev->pm.sysfs_initialized) {
 				ret = device_create_file(rdev->dev, &dev_attr_power_dpm_state);
 				if (ret)
@@ -1560,7 +1545,6 @@
 				if (!ret)
 					rdev->pm.sysfs_initialized = true;
 			}
->>>>>>> 61328de2
 
 			mutex_lock(&rdev->pm.mutex);
 			ret = radeon_dpm_late_enable(rdev);
@@ -1576,12 +1560,8 @@
 			}
 		}
 	} else {
-<<<<<<< HEAD
-		if (rdev->pm.num_power_states > 1) {
-=======
 		if ((rdev->pm.num_power_states > 1) &&
 		    (!rdev->pm.sysfs_initialized)) {
->>>>>>> 61328de2
 			/* where's the best place to put these? */
 			ret = device_create_file(rdev->dev, &dev_attr_power_profile);
 			if (ret)
@@ -1589,11 +1569,8 @@
 			ret = device_create_file(rdev->dev, &dev_attr_power_method);
 			if (ret)
 				DRM_ERROR("failed to create device file for power method\n");
-<<<<<<< HEAD
-=======
 			if (!ret)
 				rdev->pm.sysfs_initialized = true;
->>>>>>> 61328de2
 		}
 	}
 	return ret;
