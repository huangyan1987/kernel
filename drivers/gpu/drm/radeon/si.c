--- conflicted
+++ resolved
@@ -6417,14 +6417,11 @@
 	struct radeon_ring *ring;
 	int r;
 
-<<<<<<< HEAD
-=======
 	/* enable pcie gen2/3 link */
 	si_pcie_gen3_enable(rdev);
 	/* enable aspm */
 	si_program_aspm(rdev);
 
->>>>>>> 69a2d10c
 	si_mc_program(rdev);
 
 	if (!rdev->me_fw || !rdev->pfp_fw || !rdev->ce_fw ||
