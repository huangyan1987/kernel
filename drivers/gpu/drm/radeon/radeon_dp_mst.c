--- conflicted
+++ resolved
@@ -533,22 +533,11 @@
 
 
 	drm_mode_set_crtcinfo(adjusted_mode, 0);
-<<<<<<< HEAD
-	{
-	  struct radeon_connector_atom_dig *dig_connector;
-	  dig_connector = mst_enc->connector->con_priv;
-	  dig_connector->dp_lane_count = drm_dp_max_lane_count(dig_connector->dpcd);
-	  dig_connector->dp_clock = drm_dp_max_link_rate(dig_connector->dpcd);
-	  DRM_DEBUG_KMS("dig clock %p %d %d\n", dig_connector,
-			dig_connector->dp_lane_count, dig_connector->dp_clock);
-	}
-=======
 	dig_connector = mst_enc->connector->con_priv;
 	dig_connector->dp_lane_count = drm_dp_max_lane_count(dig_connector->dpcd);
 	dig_connector->dp_clock = drm_dp_max_link_rate(dig_connector->dpcd);
 	DRM_DEBUG_KMS("dig clock %p %d %d\n", dig_connector,
 		      dig_connector->dp_lane_count, dig_connector->dp_clock);
->>>>>>> 1d3cce07
 	return true;
 }
 
