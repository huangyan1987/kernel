--- conflicted
+++ resolved
@@ -404,22 +404,6 @@
 
 	drm_plane_helper_add(primary, &vmw_ldu_primary_plane_helper_funcs);
 
-<<<<<<< HEAD
-	/* Initialize cursor plane */
-	ret = drm_universal_plane_init(dev, &ldu->base.cursor,
-			0, &vmw_ldu_cursor_funcs,
-			vmw_cursor_plane_formats,
-			ARRAY_SIZE(vmw_cursor_plane_formats),
-			NULL, DRM_PLANE_TYPE_CURSOR, NULL);
-	if (ret) {
-		DRM_ERROR("Failed to initialize cursor plane");
-		drm_plane_cleanup(&ldu->base.primary);
-		goto err_free;
-	}
-
-	drm_plane_helper_add(cursor, &vmw_ldu_cursor_plane_helper_funcs);
-
-=======
 	/*
 	 * We're going to be using traces and software cursors
 	 */
@@ -439,7 +423,6 @@
 		drm_plane_helper_add(cursor, &vmw_ldu_cursor_plane_helper_funcs);
 	}
 
->>>>>>> 7d2a07b7
 	ret = drm_connector_init(dev, connector, &vmw_legacy_connector_funcs,
 				 DRM_MODE_CONNECTOR_VIRTUAL);
 	if (ret) {
@@ -467,16 +450,10 @@
 		goto err_free_encoder;
 	}
 
-<<<<<<< HEAD
-	ret = drm_crtc_init_with_planes(dev, crtc, &ldu->base.primary,
-					&ldu->base.cursor,
-					&vmw_legacy_crtc_funcs, NULL);
-=======
 	ret = drm_crtc_init_with_planes(
 		      dev, crtc, &ldu->base.primary,
 		      vmw_cmd_supported(dev_priv) ? &ldu->base.cursor : NULL,
 		      &vmw_legacy_crtc_funcs, NULL);
->>>>>>> 7d2a07b7
 	if (ret) {
 		DRM_ERROR("Failed to initialize CRTC\n");
 		goto err_free_unregister;
