/**************************************************************************
 *
 * Copyright © 2009-2015 VMware, Inc., Palo Alto, CA., USA
 * All Rights Reserved.
 *
 * Permission is hereby granted, free of charge, to any person obtaining a
 * copy of this software and associated documentation files (the
 * "Software"), to deal in the Software without restriction, including
 * without limitation the rights to use, copy, modify, merge, publish,
 * distribute, sub license, and/or sell copies of the Software, and to
 * permit persons to whom the Software is furnished to do so, subject to
 * the following conditions:
 *
 * The above copyright notice and this permission notice (including the
 * next paragraph) shall be included in all copies or substantial portions
 * of the Software.
 *
 * THE SOFTWARE IS PROVIDED "AS IS", WITHOUT WARRANTY OF ANY KIND, EXPRESS OR
 * IMPLIED, INCLUDING BUT NOT LIMITED TO THE WARRANTIES OF MERCHANTABILITY,
 * FITNESS FOR A PARTICULAR PURPOSE AND NON-INFRINGEMENT. IN NO EVENT SHALL
 * THE COPYRIGHT HOLDERS, AUTHORS AND/OR ITS SUPPLIERS BE LIABLE FOR ANY CLAIM,
 * DAMAGES OR OTHER LIABILITY, WHETHER IN AN ACTION OF CONTRACT, TORT OR
 * OTHERWISE, ARISING FROM, OUT OF OR IN CONNECTION WITH THE SOFTWARE OR THE
 * USE OR OTHER DEALINGS IN THE SOFTWARE.
 *
 **************************************************************************/

#include "vmwgfx_kms.h"
#include <drm/drm_plane_helper.h>


#define vmw_crtc_to_ldu(x) \
	container_of(x, struct vmw_legacy_display_unit, base.crtc)
#define vmw_encoder_to_ldu(x) \
	container_of(x, struct vmw_legacy_display_unit, base.encoder)
#define vmw_connector_to_ldu(x) \
	container_of(x, struct vmw_legacy_display_unit, base.connector)

struct vmw_legacy_display {
	struct list_head active;

	unsigned num_active;
	unsigned last_num_active;

	struct vmw_framebuffer *fb;
};

/**
 * Display unit using the legacy register interface.
 */
struct vmw_legacy_display_unit {
	struct vmw_display_unit base;

	struct list_head active;
};

static void vmw_ldu_destroy(struct vmw_legacy_display_unit *ldu)
{
	list_del_init(&ldu->active);
	vmw_du_cleanup(&ldu->base);
	kfree(ldu);
}


/*
 * Legacy Display Unit CRTC functions
 */

static void vmw_ldu_crtc_destroy(struct drm_crtc *crtc)
{
	vmw_ldu_destroy(vmw_crtc_to_ldu(crtc));
}

static int vmw_ldu_commit_list(struct vmw_private *dev_priv)
{
	struct vmw_legacy_display *lds = dev_priv->ldu_priv;
	struct vmw_legacy_display_unit *entry;
	struct vmw_display_unit *du = NULL;
	struct drm_framebuffer *fb = NULL;
	struct drm_crtc *crtc = NULL;
	int i = 0, ret;

	/* If there is no display topology the host just assumes
	 * that the guest will set the same layout as the host.
	 */
	if (!(dev_priv->capabilities & SVGA_CAP_DISPLAY_TOPOLOGY)) {
		int w = 0, h = 0;
		list_for_each_entry(entry, &lds->active, active) {
			crtc = &entry->base.crtc;
			w = max(w, crtc->x + crtc->mode.hdisplay);
			h = max(h, crtc->y + crtc->mode.vdisplay);
			i++;
		}

		if (crtc == NULL)
			return 0;
		fb = entry->base.crtc.primary->fb;

		return vmw_kms_write_svga(dev_priv, w, h, fb->pitches[0],
					  fb->bits_per_pixel, fb->depth);
	}

	if (!list_empty(&lds->active)) {
		entry = list_entry(lds->active.next, typeof(*entry), active);
		fb = entry->base.crtc.primary->fb;

		vmw_kms_write_svga(dev_priv, fb->width, fb->height, fb->pitches[0],
				   fb->bits_per_pixel, fb->depth);
	}

	/* Make sure we always show something. */
	vmw_write(dev_priv, SVGA_REG_NUM_GUEST_DISPLAYS,
		  lds->num_active ? lds->num_active : 1);

	i = 0;
	list_for_each_entry(entry, &lds->active, active) {
		crtc = &entry->base.crtc;

		vmw_write(dev_priv, SVGA_REG_DISPLAY_ID, i);
		vmw_write(dev_priv, SVGA_REG_DISPLAY_IS_PRIMARY, !i);
		vmw_write(dev_priv, SVGA_REG_DISPLAY_POSITION_X, crtc->x);
		vmw_write(dev_priv, SVGA_REG_DISPLAY_POSITION_Y, crtc->y);
		vmw_write(dev_priv, SVGA_REG_DISPLAY_WIDTH, crtc->mode.hdisplay);
		vmw_write(dev_priv, SVGA_REG_DISPLAY_HEIGHT, crtc->mode.vdisplay);
		vmw_write(dev_priv, SVGA_REG_DISPLAY_ID, SVGA_ID_INVALID);

		i++;
	}

	BUG_ON(i != lds->num_active);

	lds->last_num_active = lds->num_active;


	/* Find the first du with a cursor. */
	list_for_each_entry(entry, &lds->active, active) {
		du = &entry->base;

		if (!du->cursor_dmabuf)
			continue;

		ret = vmw_cursor_update_dmabuf(dev_priv,
					       du->cursor_dmabuf,
					       64, 64,
					       du->hotspot_x,
					       du->hotspot_y);
		if (ret == 0)
			break;

		DRM_ERROR("Could not update cursor image\n");
	}

	return 0;
}

static int vmw_ldu_del_active(struct vmw_private *vmw_priv,
			      struct vmw_legacy_display_unit *ldu)
{
	struct vmw_legacy_display *ld = vmw_priv->ldu_priv;
	if (list_empty(&ldu->active))
		return 0;

	/* Must init otherwise list_empty(&ldu->active) will not work. */
	list_del_init(&ldu->active);
	if (--(ld->num_active) == 0) {
		BUG_ON(!ld->fb);
		if (ld->fb->unpin)
			ld->fb->unpin(ld->fb);
		ld->fb = NULL;
	}

	return 0;
}

static int vmw_ldu_add_active(struct vmw_private *vmw_priv,
			      struct vmw_legacy_display_unit *ldu,
			      struct vmw_framebuffer *vfb)
{
	struct vmw_legacy_display *ld = vmw_priv->ldu_priv;
	struct vmw_legacy_display_unit *entry;
	struct list_head *at;

	BUG_ON(!ld->num_active && ld->fb);
	if (vfb != ld->fb) {
		if (ld->fb && ld->fb->unpin)
			ld->fb->unpin(ld->fb);
		if (vfb->pin)
			vfb->pin(vfb);
		ld->fb = vfb;
	}

	if (!list_empty(&ldu->active))
		return 0;

	at = &ld->active;
	list_for_each_entry(entry, &ld->active, active) {
		if (entry->base.unit > ldu->base.unit)
			break;

		at = &entry->active;
	}

	list_add(&ldu->active, at);

	ld->num_active++;

	return 0;
}

static int vmw_ldu_crtc_set_config(struct drm_mode_set *set)
{
	struct vmw_private *dev_priv;
	struct vmw_legacy_display_unit *ldu;
	struct drm_connector *connector;
	struct drm_display_mode *mode;
	struct drm_encoder *encoder;
	struct vmw_framebuffer *vfb;
	struct drm_framebuffer *fb;
	struct drm_crtc *crtc;

	if (!set)
		return -EINVAL;

	if (!set->crtc)
		return -EINVAL;

	/* get the ldu */
	crtc = set->crtc;
	ldu = vmw_crtc_to_ldu(crtc);
	vfb = set->fb ? vmw_framebuffer_to_vfb(set->fb) : NULL;
	dev_priv = vmw_priv(crtc->dev);

	if (set->num_connectors > 1) {
		DRM_ERROR("to many connectors\n");
		return -EINVAL;
	}

	if (set->num_connectors == 1 &&
	    set->connectors[0] != &ldu->base.connector) {
		DRM_ERROR("connector doesn't match %p %p\n",
			set->connectors[0], &ldu->base.connector);
		return -EINVAL;
	}

	/* ldu only supports one fb active at the time */
	if (dev_priv->ldu_priv->fb && vfb &&
	    !(dev_priv->ldu_priv->num_active == 1 &&
	      !list_empty(&ldu->active)) &&
	    dev_priv->ldu_priv->fb != vfb) {
		DRM_ERROR("Multiple framebuffers not supported\n");
		return -EINVAL;
	}

	/* since they always map one to one these are safe */
	connector = &ldu->base.connector;
	encoder = &ldu->base.encoder;

	/* should we turn the crtc off? */
	if (set->num_connectors == 0 || !set->mode || !set->fb) {

		connector->encoder = NULL;
		encoder->crtc = NULL;
		crtc->primary->fb = NULL;
		crtc->enabled = false;

		vmw_ldu_del_active(dev_priv, ldu);

		return vmw_ldu_commit_list(dev_priv);
	}


	/* we now know we want to set a mode */
	mode = set->mode;
	fb = set->fb;

	if (set->x + mode->hdisplay > fb->width ||
	    set->y + mode->vdisplay > fb->height) {
		DRM_ERROR("set outside of framebuffer\n");
		return -EINVAL;
	}

<<<<<<< HEAD
	vmw_fb_off(dev_priv);
=======
>>>>>>> 25cb62b7
	vmw_svga_enable(dev_priv);

	crtc->primary->fb = fb;
	encoder->crtc = crtc;
	connector->encoder = encoder;
	crtc->x = set->x;
	crtc->y = set->y;
	crtc->mode = *mode;
	crtc->enabled = true;

	vmw_ldu_add_active(dev_priv, ldu, vfb);

	return vmw_ldu_commit_list(dev_priv);
}

static struct drm_crtc_funcs vmw_legacy_crtc_funcs = {
	.save = vmw_du_crtc_save,
	.restore = vmw_du_crtc_restore,
	.cursor_set = vmw_du_crtc_cursor_set,
	.cursor_move = vmw_du_crtc_cursor_move,
	.gamma_set = vmw_du_crtc_gamma_set,
	.destroy = vmw_ldu_crtc_destroy,
	.set_config = vmw_ldu_crtc_set_config,
};


/*
 * Legacy Display Unit encoder functions
 */

static void vmw_ldu_encoder_destroy(struct drm_encoder *encoder)
{
	vmw_ldu_destroy(vmw_encoder_to_ldu(encoder));
}

static struct drm_encoder_funcs vmw_legacy_encoder_funcs = {
	.destroy = vmw_ldu_encoder_destroy,
};

/*
 * Legacy Display Unit connector functions
 */

static void vmw_ldu_connector_destroy(struct drm_connector *connector)
{
	vmw_ldu_destroy(vmw_connector_to_ldu(connector));
}

static struct drm_connector_funcs vmw_legacy_connector_funcs = {
	.dpms = vmw_du_connector_dpms,
	.save = vmw_du_connector_save,
	.restore = vmw_du_connector_restore,
	.detect = vmw_du_connector_detect,
	.fill_modes = vmw_du_connector_fill_modes,
	.set_property = vmw_du_connector_set_property,
	.destroy = vmw_ldu_connector_destroy,
};

static int vmw_ldu_init(struct vmw_private *dev_priv, unsigned unit)
{
	struct vmw_legacy_display_unit *ldu;
	struct drm_device *dev = dev_priv->dev;
	struct drm_connector *connector;
	struct drm_encoder *encoder;
	struct drm_crtc *crtc;

	ldu = kzalloc(sizeof(*ldu), GFP_KERNEL);
	if (!ldu)
		return -ENOMEM;

	ldu->base.unit = unit;
	crtc = &ldu->base.crtc;
	encoder = &ldu->base.encoder;
	connector = &ldu->base.connector;

	INIT_LIST_HEAD(&ldu->active);

	ldu->base.pref_active = (unit == 0);
	ldu->base.pref_width = dev_priv->initial_width;
	ldu->base.pref_height = dev_priv->initial_height;
	ldu->base.pref_mode = NULL;
	ldu->base.is_implicit = true;

	drm_connector_init(dev, connector, &vmw_legacy_connector_funcs,
			   DRM_MODE_CONNECTOR_VIRTUAL);
	connector->status = vmw_du_connector_detect(connector, true);

	drm_encoder_init(dev, encoder, &vmw_legacy_encoder_funcs,
			 DRM_MODE_ENCODER_VIRTUAL);
	drm_mode_connector_attach_encoder(connector, encoder);
	encoder->possible_crtcs = (1 << unit);
	encoder->possible_clones = 0;

	(void) drm_connector_register(connector);

	drm_crtc_init(dev, crtc, &vmw_legacy_crtc_funcs);

	drm_mode_crtc_set_gamma_size(crtc, 256);

	drm_object_attach_property(&connector->base,
				      dev->mode_config.dirty_info_property,
				      1);

	return 0;
}

int vmw_kms_ldu_init_display(struct vmw_private *dev_priv)
{
	struct drm_device *dev = dev_priv->dev;
	int i, ret;

	if (dev_priv->ldu_priv) {
		DRM_INFO("ldu system already on\n");
		return -EINVAL;
	}

	dev_priv->ldu_priv = kmalloc(sizeof(*dev_priv->ldu_priv), GFP_KERNEL);
	if (!dev_priv->ldu_priv)
		return -ENOMEM;

	INIT_LIST_HEAD(&dev_priv->ldu_priv->active);
	dev_priv->ldu_priv->num_active = 0;
	dev_priv->ldu_priv->last_num_active = 0;
	dev_priv->ldu_priv->fb = NULL;

	/* for old hardware without multimon only enable one display */
	if (dev_priv->capabilities & SVGA_CAP_MULTIMON)
		ret = drm_vblank_init(dev, VMWGFX_NUM_DISPLAY_UNITS);
	else
		ret = drm_vblank_init(dev, 1);
	if (ret != 0)
		goto err_free;

	ret = drm_mode_create_dirty_info_property(dev);
	if (ret != 0)
		goto err_vblank_cleanup;

	if (dev_priv->capabilities & SVGA_CAP_MULTIMON)
		for (i = 0; i < VMWGFX_NUM_DISPLAY_UNITS; ++i)
			vmw_ldu_init(dev_priv, i);
	else
		vmw_ldu_init(dev_priv, 0);

	dev_priv->active_display_unit = vmw_du_legacy;

	DRM_INFO("Legacy Display Unit initialized\n");

	return 0;

err_vblank_cleanup:
	drm_vblank_cleanup(dev);
err_free:
	kfree(dev_priv->ldu_priv);
	dev_priv->ldu_priv = NULL;
	return ret;
}

int vmw_kms_ldu_close_display(struct vmw_private *dev_priv)
{
	struct drm_device *dev = dev_priv->dev;

	if (!dev_priv->ldu_priv)
		return -ENOSYS;

	drm_vblank_cleanup(dev);

	BUG_ON(!list_empty(&dev_priv->ldu_priv->active));

	kfree(dev_priv->ldu_priv);

	return 0;
}


int vmw_kms_ldu_do_dmabuf_dirty(struct vmw_private *dev_priv,
				struct vmw_framebuffer *framebuffer,
				unsigned flags, unsigned color,
				struct drm_clip_rect *clips,
				unsigned num_clips, int increment)
{
	size_t fifo_size;
	int i;

	struct {
		uint32_t header;
		SVGAFifoCmdUpdate body;
	} *cmd;

	fifo_size = sizeof(*cmd) * num_clips;
	cmd = vmw_fifo_reserve(dev_priv, fifo_size);
	if (unlikely(cmd == NULL)) {
		DRM_ERROR("Fifo reserve failed.\n");
		return -ENOMEM;
	}

	memset(cmd, 0, fifo_size);
	for (i = 0; i < num_clips; i++, clips += increment) {
		cmd[i].header = SVGA_CMD_UPDATE;
		cmd[i].body.x = clips->x1;
		cmd[i].body.y = clips->y1;
		cmd[i].body.width = clips->x2 - clips->x1;
		cmd[i].body.height = clips->y2 - clips->y1;
	}

	vmw_fifo_commit(dev_priv, fifo_size);
	return 0;
}<|MERGE_RESOLUTION|>--- conflicted
+++ resolved
@@ -279,10 +279,6 @@
 		return -EINVAL;
 	}
 
-<<<<<<< HEAD
-	vmw_fb_off(dev_priv);
-=======
->>>>>>> 25cb62b7
 	vmw_svga_enable(dev_priv);
 
 	crtc->primary->fb = fb;
