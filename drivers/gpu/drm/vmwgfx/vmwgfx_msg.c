--- conflicted
+++ resolved
@@ -389,14 +389,8 @@
 		break;
 	}
 
-<<<<<<< HEAD
-	if (retries == RETRIES) {
-		kfree(reply);
-=======
 	if (!reply)
->>>>>>> f95f0722
 		return -EINVAL;
-	}
 
 	*msg_len = reply_len;
 	*msg     = reply;
