--- conflicted
+++ resolved
@@ -342,8 +342,6 @@
 	mutex_unlock(&dev_priv->binding_mutex);
 	vmw_resource_release_id(res);
 	vmw_fifo_resource_dec(dev_priv);
-<<<<<<< HEAD
-=======
 
 	return 0;
 }
@@ -508,7 +506,6 @@
 	vmw_fifo_commit(dev_priv, sizeof(*cmd));
 	res->id = -1;
 	list_del_init(&shader->cotable_head);
->>>>>>> 25cb62b7
 
 	return 0;
 }
