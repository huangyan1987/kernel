--- conflicted
+++ resolved
@@ -33,24 +33,6 @@
 #include "vmwgfx_binding.h"
 
 #define VMW_RES_HT_ORDER 12
-
- /**
- * enum vmw_resource_relocation_type - Relocation type for resources
- *
- * @vmw_res_rel_normal: Traditional relocation. The resource id in the
- * command stream is replaced with the actual id after validation.
- * @vmw_res_rel_nop: NOP relocation. The command is unconditionally replaced
- * with a NOP.
- * @vmw_res_rel_cond_nop: Conditional NOP relocation. If the resource id
- * after validation is -1, the command is replaced with a NOP. Otherwise no
- * action.
- */
-enum vmw_resource_relocation_type {
-	vmw_res_rel_normal,
-	vmw_res_rel_nop,
-	vmw_res_rel_cond_nop,
-	vmw_res_rel_max
-};
 
 /**
  * enum vmw_resource_relocation_type - Relocation type for resources
@@ -458,11 +440,7 @@
  * @list: Pointer to head of relocation list.
  * @res: The resource.
  * @offset: Offset into the command buffer currently being parsed where the
-<<<<<<< HEAD
- * id that needs fixup is located. Granularity is 4 bytes.
-=======
  * id that needs fixup is located. Granularity is one byte.
->>>>>>> 2cfef0c3
  * @rel_type: Relocation type.
  */
 static int vmw_resource_relocation_add(struct list_head *list,
@@ -521,18 +499,6 @@
 	BUILD_BUG_ON(vmw_res_rel_max >= (1 << 3));
 
 	list_for_each_entry(rel, list, head) {
-<<<<<<< HEAD
-		switch (rel->rel_type) {
-		case vmw_res_rel_normal:
-			cb[rel->offset] = rel->res->id;
-			break;
-		case vmw_res_rel_nop:
-			cb[rel->offset] = SVGA_3D_CMD_NOP;
-			break;
-		default:
-			if (rel->res->id == -1)
-				cb[rel->offset] = SVGA_3D_CMD_NOP;
-=======
 		u32 *addr = (u32 *)((unsigned long) cb + rel->offset);
 		switch (rel->rel_type) {
 		case vmw_res_rel_normal:
@@ -544,7 +510,6 @@
 		default:
 			if (rel->res->id == -1)
 				*addr = SVGA_3D_CMD_NOP;
->>>>>>> 2cfef0c3
 			break;
 		}
 	}
@@ -738,12 +703,8 @@
 	*p_val = NULL;
 	ret = vmw_resource_relocation_add(&sw_context->res_relocations,
 					  res,
-<<<<<<< HEAD
-					  id_loc - sw_context->buf_start,
-=======
 					  vmw_ptr_diff(sw_context->buf_start,
 						       id_loc),
->>>>>>> 2cfef0c3
 					  vmw_res_rel_normal);
 	if (unlikely(ret != 0))
 		return ret;
@@ -810,11 +771,7 @@
 
 		return vmw_resource_relocation_add
 			(&sw_context->res_relocations, res,
-<<<<<<< HEAD
-			 id_loc - sw_context->buf_start,
-=======
 			 vmw_ptr_diff(sw_context->buf_start, id_loc),
->>>>>>> 2cfef0c3
 			 vmw_res_rel_normal);
 	}
 
@@ -2237,18 +2194,10 @@
 		return ret;
 
 	return vmw_resource_relocation_add(&sw_context->res_relocations,
-<<<<<<< HEAD
-					   NULL, &cmd->header.id -
-					   sw_context->buf_start,
-					   vmw_res_rel_nop);
-
-	return 0;
-=======
 					   NULL,
 					   vmw_ptr_diff(sw_context->buf_start,
 							&cmd->header.id),
 					   vmw_res_rel_nop);
->>>>>>> 2cfef0c3
 }
 
 /**
@@ -2290,18 +2239,10 @@
 		return ret;
 
 	return vmw_resource_relocation_add(&sw_context->res_relocations,
-<<<<<<< HEAD
-					   NULL, &cmd->header.id -
-					   sw_context->buf_start,
-					   vmw_res_rel_nop);
-
-	return 0;
-=======
 					   NULL,
 					   vmw_ptr_diff(sw_context->buf_start,
 							&cmd->header.id),
 					   vmw_res_rel_nop);
->>>>>>> 2cfef0c3
 }
 
 /**
@@ -2993,12 +2934,8 @@
 	 */
 	return vmw_resource_relocation_add(&sw_context->res_relocations,
 					   view,
-<<<<<<< HEAD
-					   &cmd->header.id - sw_context->buf_start,
-=======
 					   vmw_ptr_diff(sw_context->buf_start,
 							&cmd->header.id),
->>>>>>> 2cfef0c3
 					   vmw_res_rel_cond_nop);
 }
 
