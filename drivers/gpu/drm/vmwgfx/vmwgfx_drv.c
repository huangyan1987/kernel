// SPDX-License-Identifier: GPL-2.0 OR MIT
/**************************************************************************
 *
 * Copyright 2009-2016 VMware, Inc., Palo Alto, CA., USA
 *
 * Permission is hereby granted, free of charge, to any person obtaining a
 * copy of this software and associated documentation files (the
 * "Software"), to deal in the Software without restriction, including
 * without limitation the rights to use, copy, modify, merge, publish,
 * distribute, sub license, and/or sell copies of the Software, and to
 * permit persons to whom the Software is furnished to do so, subject to
 * the following conditions:
 *
 * The above copyright notice and this permission notice (including the
 * next paragraph) shall be included in all copies or substantial portions
 * of the Software.
 *
 * THE SOFTWARE IS PROVIDED "AS IS", WITHOUT WARRANTY OF ANY KIND, EXPRESS OR
 * IMPLIED, INCLUDING BUT NOT LIMITED TO THE WARRANTIES OF MERCHANTABILITY,
 * FITNESS FOR A PARTICULAR PURPOSE AND NON-INFRINGEMENT. IN NO EVENT SHALL
 * THE COPYRIGHT HOLDERS, AUTHORS AND/OR ITS SUPPLIERS BE LIABLE FOR ANY CLAIM,
 * DAMAGES OR OTHER LIABILITY, WHETHER IN AN ACTION OF CONTRACT, TORT OR
 * OTHERWISE, ARISING FROM, OUT OF OR IN CONNECTION WITH THE SOFTWARE OR THE
 * USE OR OTHER DEALINGS IN THE SOFTWARE.
 *
 **************************************************************************/
#include <linux/module.h>
#include <linux/console.h>
#include <linux/dma-mapping.h>

#include <drm/drmP.h>
#include "vmwgfx_drv.h"
#include "vmwgfx_binding.h"
#include "ttm_object.h"
#include <drm/ttm/ttm_placement.h>
#include <drm/ttm/ttm_bo_driver.h>
#include <drm/ttm/ttm_module.h>

#define VMWGFX_DRIVER_DESC "Linux drm driver for VMware graphics devices"
#define VMWGFX_CHIP_SVGAII 0
#define VMW_FB_RESERVATION 0

#define VMW_MIN_INITIAL_WIDTH 800
#define VMW_MIN_INITIAL_HEIGHT 600

#ifndef VMWGFX_GIT_VERSION
#define VMWGFX_GIT_VERSION "Unknown"
#endif

#define VMWGFX_REPO "In Tree"

#define VMWGFX_VALIDATION_MEM_GRAN (16*PAGE_SIZE)


/**
 * Fully encoded drm commands. Might move to vmw_drm.h
 */

#define DRM_IOCTL_VMW_GET_PARAM					\
	DRM_IOWR(DRM_COMMAND_BASE + DRM_VMW_GET_PARAM,		\
		 struct drm_vmw_getparam_arg)
#define DRM_IOCTL_VMW_ALLOC_DMABUF				\
	DRM_IOWR(DRM_COMMAND_BASE + DRM_VMW_ALLOC_DMABUF,	\
		union drm_vmw_alloc_dmabuf_arg)
#define DRM_IOCTL_VMW_UNREF_DMABUF				\
	DRM_IOW(DRM_COMMAND_BASE + DRM_VMW_UNREF_DMABUF,	\
		struct drm_vmw_unref_dmabuf_arg)
#define DRM_IOCTL_VMW_CURSOR_BYPASS				\
	DRM_IOW(DRM_COMMAND_BASE + DRM_VMW_CURSOR_BYPASS,	\
		 struct drm_vmw_cursor_bypass_arg)

#define DRM_IOCTL_VMW_CONTROL_STREAM				\
	DRM_IOW(DRM_COMMAND_BASE + DRM_VMW_CONTROL_STREAM,	\
		 struct drm_vmw_control_stream_arg)
#define DRM_IOCTL_VMW_CLAIM_STREAM				\
	DRM_IOR(DRM_COMMAND_BASE + DRM_VMW_CLAIM_STREAM,	\
		 struct drm_vmw_stream_arg)
#define DRM_IOCTL_VMW_UNREF_STREAM				\
	DRM_IOW(DRM_COMMAND_BASE + DRM_VMW_UNREF_STREAM,	\
		 struct drm_vmw_stream_arg)

#define DRM_IOCTL_VMW_CREATE_CONTEXT				\
	DRM_IOR(DRM_COMMAND_BASE + DRM_VMW_CREATE_CONTEXT,	\
		struct drm_vmw_context_arg)
#define DRM_IOCTL_VMW_UNREF_CONTEXT				\
	DRM_IOW(DRM_COMMAND_BASE + DRM_VMW_UNREF_CONTEXT,	\
		struct drm_vmw_context_arg)
#define DRM_IOCTL_VMW_CREATE_SURFACE				\
	DRM_IOWR(DRM_COMMAND_BASE + DRM_VMW_CREATE_SURFACE,	\
		 union drm_vmw_surface_create_arg)
#define DRM_IOCTL_VMW_UNREF_SURFACE				\
	DRM_IOW(DRM_COMMAND_BASE + DRM_VMW_UNREF_SURFACE,	\
		 struct drm_vmw_surface_arg)
#define DRM_IOCTL_VMW_REF_SURFACE				\
	DRM_IOWR(DRM_COMMAND_BASE + DRM_VMW_REF_SURFACE,	\
		 union drm_vmw_surface_reference_arg)
#define DRM_IOCTL_VMW_EXECBUF					\
	DRM_IOW(DRM_COMMAND_BASE + DRM_VMW_EXECBUF,		\
		struct drm_vmw_execbuf_arg)
#define DRM_IOCTL_VMW_GET_3D_CAP				\
	DRM_IOW(DRM_COMMAND_BASE + DRM_VMW_GET_3D_CAP,		\
		 struct drm_vmw_get_3d_cap_arg)
#define DRM_IOCTL_VMW_FENCE_WAIT				\
	DRM_IOWR(DRM_COMMAND_BASE + DRM_VMW_FENCE_WAIT,		\
		 struct drm_vmw_fence_wait_arg)
#define DRM_IOCTL_VMW_FENCE_SIGNALED				\
	DRM_IOWR(DRM_COMMAND_BASE + DRM_VMW_FENCE_SIGNALED,	\
		 struct drm_vmw_fence_signaled_arg)
#define DRM_IOCTL_VMW_FENCE_UNREF				\
	DRM_IOW(DRM_COMMAND_BASE + DRM_VMW_FENCE_UNREF,		\
		 struct drm_vmw_fence_arg)
#define DRM_IOCTL_VMW_FENCE_EVENT				\
	DRM_IOW(DRM_COMMAND_BASE + DRM_VMW_FENCE_EVENT,		\
		 struct drm_vmw_fence_event_arg)
#define DRM_IOCTL_VMW_PRESENT					\
	DRM_IOW(DRM_COMMAND_BASE + DRM_VMW_PRESENT,		\
		 struct drm_vmw_present_arg)
#define DRM_IOCTL_VMW_PRESENT_READBACK				\
	DRM_IOW(DRM_COMMAND_BASE + DRM_VMW_PRESENT_READBACK,	\
		 struct drm_vmw_present_readback_arg)
#define DRM_IOCTL_VMW_UPDATE_LAYOUT				\
	DRM_IOW(DRM_COMMAND_BASE + DRM_VMW_UPDATE_LAYOUT,	\
		 struct drm_vmw_update_layout_arg)
#define DRM_IOCTL_VMW_CREATE_SHADER				\
	DRM_IOWR(DRM_COMMAND_BASE + DRM_VMW_CREATE_SHADER,	\
		 struct drm_vmw_shader_create_arg)
#define DRM_IOCTL_VMW_UNREF_SHADER				\
	DRM_IOW(DRM_COMMAND_BASE + DRM_VMW_UNREF_SHADER,	\
		 struct drm_vmw_shader_arg)
#define DRM_IOCTL_VMW_GB_SURFACE_CREATE				\
	DRM_IOWR(DRM_COMMAND_BASE + DRM_VMW_GB_SURFACE_CREATE,	\
		 union drm_vmw_gb_surface_create_arg)
#define DRM_IOCTL_VMW_GB_SURFACE_REF				\
	DRM_IOWR(DRM_COMMAND_BASE + DRM_VMW_GB_SURFACE_REF,	\
		 union drm_vmw_gb_surface_reference_arg)
#define DRM_IOCTL_VMW_SYNCCPU					\
	DRM_IOW(DRM_COMMAND_BASE + DRM_VMW_SYNCCPU,		\
		 struct drm_vmw_synccpu_arg)
#define DRM_IOCTL_VMW_CREATE_EXTENDED_CONTEXT			\
	DRM_IOWR(DRM_COMMAND_BASE + DRM_VMW_CREATE_EXTENDED_CONTEXT,	\
		struct drm_vmw_context_arg)
#define DRM_IOCTL_VMW_GB_SURFACE_CREATE_EXT				\
	DRM_IOWR(DRM_COMMAND_BASE + DRM_VMW_GB_SURFACE_CREATE_EXT,	\
		union drm_vmw_gb_surface_create_ext_arg)
#define DRM_IOCTL_VMW_GB_SURFACE_REF_EXT				\
	DRM_IOWR(DRM_COMMAND_BASE + DRM_VMW_GB_SURFACE_REF_EXT,		\
		union drm_vmw_gb_surface_reference_ext_arg)

/**
 * The core DRM version of this macro doesn't account for
 * DRM_COMMAND_BASE.
 */

#define VMW_IOCTL_DEF(ioctl, func, flags) \
  [DRM_IOCTL_NR(DRM_IOCTL_##ioctl) - DRM_COMMAND_BASE] = {DRM_IOCTL_##ioctl, flags, func}

/**
 * Ioctl definitions.
 */

static const struct drm_ioctl_desc vmw_ioctls[] = {
	VMW_IOCTL_DEF(VMW_GET_PARAM, vmw_getparam_ioctl,
		      DRM_AUTH | DRM_RENDER_ALLOW),
	VMW_IOCTL_DEF(VMW_ALLOC_DMABUF, vmw_bo_alloc_ioctl,
		      DRM_AUTH | DRM_RENDER_ALLOW),
	VMW_IOCTL_DEF(VMW_UNREF_DMABUF, vmw_bo_unref_ioctl,
		      DRM_RENDER_ALLOW),
	VMW_IOCTL_DEF(VMW_CURSOR_BYPASS,
		      vmw_kms_cursor_bypass_ioctl,
		      DRM_MASTER),

	VMW_IOCTL_DEF(VMW_CONTROL_STREAM, vmw_overlay_ioctl,
		      DRM_MASTER),
	VMW_IOCTL_DEF(VMW_CLAIM_STREAM, vmw_stream_claim_ioctl,
		      DRM_MASTER),
	VMW_IOCTL_DEF(VMW_UNREF_STREAM, vmw_stream_unref_ioctl,
		      DRM_MASTER),

	VMW_IOCTL_DEF(VMW_CREATE_CONTEXT, vmw_context_define_ioctl,
		      DRM_AUTH | DRM_RENDER_ALLOW),
	VMW_IOCTL_DEF(VMW_UNREF_CONTEXT, vmw_context_destroy_ioctl,
		      DRM_RENDER_ALLOW),
	VMW_IOCTL_DEF(VMW_CREATE_SURFACE, vmw_surface_define_ioctl,
		      DRM_AUTH | DRM_RENDER_ALLOW),
	VMW_IOCTL_DEF(VMW_UNREF_SURFACE, vmw_surface_destroy_ioctl,
		      DRM_RENDER_ALLOW),
	VMW_IOCTL_DEF(VMW_REF_SURFACE, vmw_surface_reference_ioctl,
		      DRM_AUTH | DRM_RENDER_ALLOW),
	VMW_IOCTL_DEF(VMW_EXECBUF, NULL, DRM_AUTH |
		      DRM_RENDER_ALLOW),
	VMW_IOCTL_DEF(VMW_FENCE_WAIT, vmw_fence_obj_wait_ioctl,
		      DRM_RENDER_ALLOW),
	VMW_IOCTL_DEF(VMW_FENCE_SIGNALED,
		      vmw_fence_obj_signaled_ioctl,
		      DRM_RENDER_ALLOW),
	VMW_IOCTL_DEF(VMW_FENCE_UNREF, vmw_fence_obj_unref_ioctl,
		      DRM_RENDER_ALLOW),
	VMW_IOCTL_DEF(VMW_FENCE_EVENT, vmw_fence_event_ioctl,
		      DRM_AUTH | DRM_RENDER_ALLOW),
	VMW_IOCTL_DEF(VMW_GET_3D_CAP, vmw_get_cap_3d_ioctl,
		      DRM_AUTH | DRM_RENDER_ALLOW),

	/* these allow direct access to the framebuffers mark as master only */
	VMW_IOCTL_DEF(VMW_PRESENT, vmw_present_ioctl,
		      DRM_MASTER | DRM_AUTH),
	VMW_IOCTL_DEF(VMW_PRESENT_READBACK,
		      vmw_present_readback_ioctl,
		      DRM_MASTER | DRM_AUTH),
	/*
	 * The permissions of the below ioctl are overridden in
	 * vmw_generic_ioctl(). We require either
	 * DRM_MASTER or capable(CAP_SYS_ADMIN).
	 */
	VMW_IOCTL_DEF(VMW_UPDATE_LAYOUT,
		      vmw_kms_update_layout_ioctl,
		      DRM_RENDER_ALLOW),
	VMW_IOCTL_DEF(VMW_CREATE_SHADER,
		      vmw_shader_define_ioctl,
		      DRM_AUTH | DRM_RENDER_ALLOW),
	VMW_IOCTL_DEF(VMW_UNREF_SHADER,
		      vmw_shader_destroy_ioctl,
		      DRM_RENDER_ALLOW),
	VMW_IOCTL_DEF(VMW_GB_SURFACE_CREATE,
		      vmw_gb_surface_define_ioctl,
		      DRM_AUTH | DRM_RENDER_ALLOW),
	VMW_IOCTL_DEF(VMW_GB_SURFACE_REF,
		      vmw_gb_surface_reference_ioctl,
		      DRM_AUTH | DRM_RENDER_ALLOW),
	VMW_IOCTL_DEF(VMW_SYNCCPU,
		      vmw_user_bo_synccpu_ioctl,
		      DRM_RENDER_ALLOW),
	VMW_IOCTL_DEF(VMW_CREATE_EXTENDED_CONTEXT,
		      vmw_extended_context_define_ioctl,
		      DRM_AUTH | DRM_RENDER_ALLOW),
	VMW_IOCTL_DEF(VMW_GB_SURFACE_CREATE_EXT,
		      vmw_gb_surface_define_ext_ioctl,
		      DRM_AUTH | DRM_RENDER_ALLOW),
	VMW_IOCTL_DEF(VMW_GB_SURFACE_REF_EXT,
		      vmw_gb_surface_reference_ext_ioctl,
		      DRM_AUTH | DRM_RENDER_ALLOW),
};

static const struct pci_device_id vmw_pci_id_list[] = {
	{0x15ad, 0x0405, PCI_ANY_ID, PCI_ANY_ID, 0, 0, VMWGFX_CHIP_SVGAII},
	{0, 0, 0}
};
MODULE_DEVICE_TABLE(pci, vmw_pci_id_list);

static int enable_fbdev = IS_ENABLED(CONFIG_DRM_VMWGFX_FBCON);
static int vmw_force_iommu;
static int vmw_restrict_iommu;
static int vmw_force_coherent;
static int vmw_restrict_dma_mask;
static int vmw_assume_16bpp;

static int vmw_probe(struct pci_dev *, const struct pci_device_id *);
static void vmw_master_init(struct vmw_master *);
static int vmwgfx_pm_notifier(struct notifier_block *nb, unsigned long val,
			      void *ptr);

MODULE_PARM_DESC(enable_fbdev, "Enable vmwgfx fbdev");
module_param_named(enable_fbdev, enable_fbdev, int, 0600);
MODULE_PARM_DESC(force_dma_api, "Force using the DMA API for TTM pages");
module_param_named(force_dma_api, vmw_force_iommu, int, 0600);
MODULE_PARM_DESC(restrict_iommu, "Try to limit IOMMU usage for TTM pages");
module_param_named(restrict_iommu, vmw_restrict_iommu, int, 0600);
MODULE_PARM_DESC(force_coherent, "Force coherent TTM pages");
module_param_named(force_coherent, vmw_force_coherent, int, 0600);
MODULE_PARM_DESC(restrict_dma_mask, "Restrict DMA mask to 44 bits with IOMMU");
module_param_named(restrict_dma_mask, vmw_restrict_dma_mask, int, 0600);
MODULE_PARM_DESC(assume_16bpp, "Assume 16-bpp when filtering modes");
module_param_named(assume_16bpp, vmw_assume_16bpp, int, 0600);


static void vmw_print_capabilities2(uint32_t capabilities2)
{
	DRM_INFO("Capabilities2:\n");
	if (capabilities2 & SVGA_CAP2_GROW_OTABLE)
		DRM_INFO("  Grow oTable.\n");
	if (capabilities2 & SVGA_CAP2_INTRA_SURFACE_COPY)
		DRM_INFO("  IntraSurface copy.\n");
}

static void vmw_print_capabilities(uint32_t capabilities)
{
	DRM_INFO("Capabilities:\n");
	if (capabilities & SVGA_CAP_RECT_COPY)
		DRM_INFO("  Rect copy.\n");
	if (capabilities & SVGA_CAP_CURSOR)
		DRM_INFO("  Cursor.\n");
	if (capabilities & SVGA_CAP_CURSOR_BYPASS)
		DRM_INFO("  Cursor bypass.\n");
	if (capabilities & SVGA_CAP_CURSOR_BYPASS_2)
		DRM_INFO("  Cursor bypass 2.\n");
	if (capabilities & SVGA_CAP_8BIT_EMULATION)
		DRM_INFO("  8bit emulation.\n");
	if (capabilities & SVGA_CAP_ALPHA_CURSOR)
		DRM_INFO("  Alpha cursor.\n");
	if (capabilities & SVGA_CAP_3D)
		DRM_INFO("  3D.\n");
	if (capabilities & SVGA_CAP_EXTENDED_FIFO)
		DRM_INFO("  Extended Fifo.\n");
	if (capabilities & SVGA_CAP_MULTIMON)
		DRM_INFO("  Multimon.\n");
	if (capabilities & SVGA_CAP_PITCHLOCK)
		DRM_INFO("  Pitchlock.\n");
	if (capabilities & SVGA_CAP_IRQMASK)
		DRM_INFO("  Irq mask.\n");
	if (capabilities & SVGA_CAP_DISPLAY_TOPOLOGY)
		DRM_INFO("  Display Topology.\n");
	if (capabilities & SVGA_CAP_GMR)
		DRM_INFO("  GMR.\n");
	if (capabilities & SVGA_CAP_TRACES)
		DRM_INFO("  Traces.\n");
	if (capabilities & SVGA_CAP_GMR2)
		DRM_INFO("  GMR2.\n");
	if (capabilities & SVGA_CAP_SCREEN_OBJECT_2)
		DRM_INFO("  Screen Object 2.\n");
	if (capabilities & SVGA_CAP_COMMAND_BUFFERS)
		DRM_INFO("  Command Buffers.\n");
	if (capabilities & SVGA_CAP_CMD_BUFFERS_2)
		DRM_INFO("  Command Buffers 2.\n");
	if (capabilities & SVGA_CAP_GBOBJECTS)
		DRM_INFO("  Guest Backed Resources.\n");
	if (capabilities & SVGA_CAP_DX)
		DRM_INFO("  DX Features.\n");
	if (capabilities & SVGA_CAP_HP_CMD_QUEUE)
		DRM_INFO("  HP Command Queue.\n");
}

/**
 * vmw_dummy_query_bo_create - create a bo to hold a dummy query result
 *
 * @dev_priv: A device private structure.
 *
 * This function creates a small buffer object that holds the query
 * result for dummy queries emitted as query barriers.
 * The function will then map the first page and initialize a pending
 * occlusion query result structure, Finally it will unmap the buffer.
 * No interruptible waits are done within this function.
 *
 * Returns an error if bo creation or initialization fails.
 */
static int vmw_dummy_query_bo_create(struct vmw_private *dev_priv)
{
	int ret;
	struct vmw_buffer_object *vbo;
	struct ttm_bo_kmap_obj map;
	volatile SVGA3dQueryResult *result;
	bool dummy;

	/*
	 * Create the vbo as pinned, so that a tryreserve will
	 * immediately succeed. This is because we're the only
	 * user of the bo currently.
	 */
	vbo = kzalloc(sizeof(*vbo), GFP_KERNEL);
	if (!vbo)
		return -ENOMEM;

	ret = vmw_bo_init(dev_priv, vbo, PAGE_SIZE,
			  &vmw_sys_ne_placement, false,
			  &vmw_bo_bo_free);
	if (unlikely(ret != 0))
		return ret;

	ret = ttm_bo_reserve(&vbo->base, false, true, NULL);
	BUG_ON(ret != 0);
	vmw_bo_pin_reserved(vbo, true);

	ret = ttm_bo_kmap(&vbo->base, 0, 1, &map);
	if (likely(ret == 0)) {
		result = ttm_kmap_obj_virtual(&map, &dummy);
		result->totalSize = sizeof(*result);
		result->state = SVGA3D_QUERYSTATE_PENDING;
		result->result32 = 0xff;
		ttm_bo_kunmap(&map);
	}
	vmw_bo_pin_reserved(vbo, false);
	ttm_bo_unreserve(&vbo->base);

	if (unlikely(ret != 0)) {
		DRM_ERROR("Dummy query buffer map failed.\n");
		vmw_bo_unreference(&vbo);
	} else
		dev_priv->dummy_query_bo = vbo;

	return ret;
}

/**
 * vmw_request_device_late - Perform late device setup
 *
 * @dev_priv: Pointer to device private.
 *
 * This function performs setup of otables and enables large command
 * buffer submission. These tasks are split out to a separate function
 * because it reverts vmw_release_device_early and is intended to be used
 * by an error path in the hibernation code.
 */
static int vmw_request_device_late(struct vmw_private *dev_priv)
{
	int ret;

	if (dev_priv->has_mob) {
		ret = vmw_otables_setup(dev_priv);
		if (unlikely(ret != 0)) {
			DRM_ERROR("Unable to initialize "
				  "guest Memory OBjects.\n");
			return ret;
		}
	}

	if (dev_priv->cman) {
		ret = vmw_cmdbuf_set_pool_size(dev_priv->cman,
					       256*4096, 2*4096);
		if (ret) {
			struct vmw_cmdbuf_man *man = dev_priv->cman;

			dev_priv->cman = NULL;
			vmw_cmdbuf_man_destroy(man);
		}
	}

	return 0;
}

static int vmw_request_device(struct vmw_private *dev_priv)
{
	int ret;

	ret = vmw_fifo_init(dev_priv, &dev_priv->fifo);
	if (unlikely(ret != 0)) {
		DRM_ERROR("Unable to initialize FIFO.\n");
		return ret;
	}
	vmw_fence_fifo_up(dev_priv->fman);
	dev_priv->cman = vmw_cmdbuf_man_create(dev_priv);
	if (IS_ERR(dev_priv->cman)) {
		dev_priv->cman = NULL;
		dev_priv->has_dx = false;
	}

	ret = vmw_request_device_late(dev_priv);
	if (ret)
		goto out_no_mob;

	ret = vmw_dummy_query_bo_create(dev_priv);
	if (unlikely(ret != 0))
		goto out_no_query_bo;

	return 0;

out_no_query_bo:
	if (dev_priv->cman)
		vmw_cmdbuf_remove_pool(dev_priv->cman);
	if (dev_priv->has_mob) {
		(void) ttm_bo_evict_mm(&dev_priv->bdev, VMW_PL_MOB);
		vmw_otables_takedown(dev_priv);
	}
	if (dev_priv->cman)
		vmw_cmdbuf_man_destroy(dev_priv->cman);
out_no_mob:
	vmw_fence_fifo_down(dev_priv->fman);
	vmw_fifo_release(dev_priv, &dev_priv->fifo);
	return ret;
}

/**
 * vmw_release_device_early - Early part of fifo takedown.
 *
 * @dev_priv: Pointer to device private struct.
 *
 * This is the first part of command submission takedown, to be called before
 * buffer management is taken down.
 */
static void vmw_release_device_early(struct vmw_private *dev_priv)
{
	/*
	 * Previous destructions should've released
	 * the pinned bo.
	 */

	BUG_ON(dev_priv->pinned_bo != NULL);

	vmw_bo_unreference(&dev_priv->dummy_query_bo);
	if (dev_priv->cman)
		vmw_cmdbuf_remove_pool(dev_priv->cman);

	if (dev_priv->has_mob) {
		ttm_bo_evict_mm(&dev_priv->bdev, VMW_PL_MOB);
		vmw_otables_takedown(dev_priv);
	}
}

/**
 * vmw_release_device_late - Late part of fifo takedown.
 *
 * @dev_priv: Pointer to device private struct.
 *
 * This is the last part of the command submission takedown, to be called when
 * command submission is no longer needed. It may wait on pending fences.
 */
static void vmw_release_device_late(struct vmw_private *dev_priv)
{
	vmw_fence_fifo_down(dev_priv->fman);
	if (dev_priv->cman)
		vmw_cmdbuf_man_destroy(dev_priv->cman);

	vmw_fifo_release(dev_priv, &dev_priv->fifo);
}

/**
 * Sets the initial_[width|height] fields on the given vmw_private.
 *
 * It does so by reading SVGA_REG_[WIDTH|HEIGHT] regs and then
 * clamping the value to fb_max_[width|height] fields and the
 * VMW_MIN_INITIAL_[WIDTH|HEIGHT].
 * If the values appear to be invalid, set them to
 * VMW_MIN_INITIAL_[WIDTH|HEIGHT].
 */
static void vmw_get_initial_size(struct vmw_private *dev_priv)
{
	uint32_t width;
	uint32_t height;

	width = vmw_read(dev_priv, SVGA_REG_WIDTH);
	height = vmw_read(dev_priv, SVGA_REG_HEIGHT);

	width = max_t(uint32_t, width, VMW_MIN_INITIAL_WIDTH);
	height = max_t(uint32_t, height, VMW_MIN_INITIAL_HEIGHT);

	if (width > dev_priv->fb_max_width ||
	    height > dev_priv->fb_max_height) {

		/*
		 * This is a host error and shouldn't occur.
		 */

		width = VMW_MIN_INITIAL_WIDTH;
		height = VMW_MIN_INITIAL_HEIGHT;
	}

	dev_priv->initial_width = width;
	dev_priv->initial_height = height;
}

/**
 * vmw_assume_iommu - Figure out whether coherent dma-remapping might be
 * taking place.
 * @dev: Pointer to the struct drm_device.
 *
 * Return: true if iommu present, false otherwise.
 */
static bool vmw_assume_iommu(struct drm_device *dev)
{
	const struct dma_map_ops *ops = get_dma_ops(dev->dev);

	return !dma_is_direct(ops) && ops &&
		ops->map_page != dma_direct_map_page;
}

/**
 * vmw_dma_select_mode - Determine how DMA mappings should be set up for this
 * system.
 *
 * @dev_priv: Pointer to a struct vmw_private
 *
 * This functions tries to determine the IOMMU setup and what actions
 * need to be taken by the driver to make system pages visible to the
 * device.
 * If this function decides that DMA is not possible, it returns -EINVAL.
 * The driver may then try to disable features of the device that require
 * DMA.
 */
static int vmw_dma_select_mode(struct vmw_private *dev_priv)
{
	static const char *names[vmw_dma_map_max] = {
		[vmw_dma_phys] = "Using physical TTM page addresses.",
		[vmw_dma_alloc_coherent] = "Using coherent TTM pages.",
		[vmw_dma_map_populate] = "Keeping DMA mappings.",
		[vmw_dma_map_bind] = "Giving up DMA mappings early."};

	if (vmw_force_coherent)
		dev_priv->map_mode = vmw_dma_alloc_coherent;
	else if (vmw_assume_iommu(dev_priv->dev))
		dev_priv->map_mode = vmw_dma_map_populate;
	else if (!vmw_force_iommu)
		dev_priv->map_mode = vmw_dma_phys;
	else if (IS_ENABLED(CONFIG_SWIOTLB) && swiotlb_nr_tbl())
		dev_priv->map_mode = vmw_dma_alloc_coherent;
	else
		dev_priv->map_mode = vmw_dma_map_populate;

	if (dev_priv->map_mode == vmw_dma_map_populate && vmw_restrict_iommu)
		dev_priv->map_mode = vmw_dma_map_bind;

	/* No TTM coherent page pool? FIXME: Ask TTM instead! */
        if (!(IS_ENABLED(CONFIG_SWIOTLB) || IS_ENABLED(CONFIG_INTEL_IOMMU)) &&
	    (dev_priv->map_mode == vmw_dma_alloc_coherent))
		return -EINVAL;

	DRM_INFO("DMA map mode: %s\n", names[dev_priv->map_mode]);
	return 0;
}

/**
 * vmw_dma_masks - set required page- and dma masks
 *
 * @dev: Pointer to struct drm-device
 *
 * With 32-bit we can only handle 32 bit PFNs. Optionally set that
 * restriction also for 64-bit systems.
 */
static int vmw_dma_masks(struct vmw_private *dev_priv)
{
	struct drm_device *dev = dev_priv->dev;
	int ret = 0;

	ret = dma_set_mask_and_coherent(dev->dev, DMA_BIT_MASK(64));
	if (dev_priv->map_mode != vmw_dma_phys &&
	    (sizeof(unsigned long) == 4 || vmw_restrict_dma_mask)) {
		DRM_INFO("Restricting DMA addresses to 44 bits.\n");
		return dma_set_mask_and_coherent(dev->dev, DMA_BIT_MASK(44));
	}

	return ret;
<<<<<<< HEAD
}
#else
static int vmw_dma_masks(struct vmw_private *dev_priv)
{
	return 0;
=======
>>>>>>> 8ccc0d69
}

static int vmw_driver_load(struct drm_device *dev, unsigned long chipset)
{
	struct vmw_private *dev_priv;
	int ret;
	uint32_t svga_id;
	enum vmw_res_type i;
	bool refuse_dma = false;
	char host_log[100] = {0};

	dev_priv = kzalloc(sizeof(*dev_priv), GFP_KERNEL);
	if (unlikely(!dev_priv)) {
		DRM_ERROR("Failed allocating a device private struct.\n");
		return -ENOMEM;
	}

	pci_set_master(dev->pdev);

	dev_priv->dev = dev;
	dev_priv->vmw_chipset = chipset;
	dev_priv->last_read_seqno = (uint32_t) -100;
	mutex_init(&dev_priv->cmdbuf_mutex);
	mutex_init(&dev_priv->release_mutex);
	mutex_init(&dev_priv->binding_mutex);
	mutex_init(&dev_priv->global_kms_state_mutex);
	ttm_lock_init(&dev_priv->reservation_sem);
	spin_lock_init(&dev_priv->resource_lock);
	spin_lock_init(&dev_priv->hw_lock);
	spin_lock_init(&dev_priv->waiter_lock);
	spin_lock_init(&dev_priv->cap_lock);
	spin_lock_init(&dev_priv->svga_lock);
	spin_lock_init(&dev_priv->cursor_lock);

	for (i = vmw_res_context; i < vmw_res_max; ++i) {
		idr_init(&dev_priv->res_idr[i]);
		INIT_LIST_HEAD(&dev_priv->res_lru[i]);
	}

	mutex_init(&dev_priv->init_mutex);
	init_waitqueue_head(&dev_priv->fence_queue);
	init_waitqueue_head(&dev_priv->fifo_queue);
	dev_priv->fence_queue_waiters = 0;
	dev_priv->fifo_queue_waiters = 0;

	dev_priv->used_memory_size = 0;

	dev_priv->io_start = pci_resource_start(dev->pdev, 0);
	dev_priv->vram_start = pci_resource_start(dev->pdev, 1);
	dev_priv->mmio_start = pci_resource_start(dev->pdev, 2);

	dev_priv->assume_16bpp = !!vmw_assume_16bpp;

	dev_priv->enable_fb = enable_fbdev;

	vmw_write(dev_priv, SVGA_REG_ID, SVGA_ID_2);
	svga_id = vmw_read(dev_priv, SVGA_REG_ID);
	if (svga_id != SVGA_ID_2) {
		ret = -ENOSYS;
		DRM_ERROR("Unsupported SVGA ID 0x%x\n", svga_id);
		goto out_err0;
	}

	dev_priv->capabilities = vmw_read(dev_priv, SVGA_REG_CAPABILITIES);

	if (dev_priv->capabilities & SVGA_CAP_CAP2_REGISTER) {
		dev_priv->capabilities2 = vmw_read(dev_priv, SVGA_REG_CAP2);
	}


	ret = vmw_dma_select_mode(dev_priv);
	if (unlikely(ret != 0)) {
		DRM_INFO("Restricting capabilities due to IOMMU setup.\n");
		refuse_dma = true;
	}

	dev_priv->vram_size = vmw_read(dev_priv, SVGA_REG_VRAM_SIZE);
	dev_priv->mmio_size = vmw_read(dev_priv, SVGA_REG_MEM_SIZE);
	dev_priv->fb_max_width = vmw_read(dev_priv, SVGA_REG_MAX_WIDTH);
	dev_priv->fb_max_height = vmw_read(dev_priv, SVGA_REG_MAX_HEIGHT);

	vmw_get_initial_size(dev_priv);

	if (dev_priv->capabilities & SVGA_CAP_GMR2) {
		dev_priv->max_gmr_ids =
			vmw_read(dev_priv, SVGA_REG_GMR_MAX_IDS);
		dev_priv->max_gmr_pages =
			vmw_read(dev_priv, SVGA_REG_GMRS_MAX_PAGES);
		dev_priv->memory_size =
			vmw_read(dev_priv, SVGA_REG_MEMORY_SIZE);
		dev_priv->memory_size -= dev_priv->vram_size;
	} else {
		/*
		 * An arbitrary limit of 512MiB on surface
		 * memory. But all HWV8 hardware supports GMR2.
		 */
		dev_priv->memory_size = 512*1024*1024;
	}
	dev_priv->max_mob_pages = 0;
	dev_priv->max_mob_size = 0;
	if (dev_priv->capabilities & SVGA_CAP_GBOBJECTS) {
		uint64_t mem_size =
			vmw_read(dev_priv,
				 SVGA_REG_SUGGESTED_GBOBJECT_MEM_SIZE_KB);

		/*
		 * Workaround for low memory 2D VMs to compensate for the
		 * allocation taken by fbdev
		 */
		if (!(dev_priv->capabilities & SVGA_CAP_3D))
			mem_size *= 3;

		dev_priv->max_mob_pages = mem_size * 1024 / PAGE_SIZE;
		dev_priv->prim_bb_mem =
			vmw_read(dev_priv,
				 SVGA_REG_MAX_PRIMARY_BOUNDING_BOX_MEM);
		dev_priv->max_mob_size =
			vmw_read(dev_priv, SVGA_REG_MOB_MAX_SIZE);
		dev_priv->stdu_max_width =
			vmw_read(dev_priv, SVGA_REG_SCREENTARGET_MAX_WIDTH);
		dev_priv->stdu_max_height =
			vmw_read(dev_priv, SVGA_REG_SCREENTARGET_MAX_HEIGHT);

		vmw_write(dev_priv, SVGA_REG_DEV_CAP,
			  SVGA3D_DEVCAP_MAX_TEXTURE_WIDTH);
		dev_priv->texture_max_width = vmw_read(dev_priv,
						       SVGA_REG_DEV_CAP);
		vmw_write(dev_priv, SVGA_REG_DEV_CAP,
			  SVGA3D_DEVCAP_MAX_TEXTURE_HEIGHT);
		dev_priv->texture_max_height = vmw_read(dev_priv,
							SVGA_REG_DEV_CAP);
	} else {
		dev_priv->texture_max_width = 8192;
		dev_priv->texture_max_height = 8192;
		dev_priv->prim_bb_mem = dev_priv->vram_size;
	}

	vmw_print_capabilities(dev_priv->capabilities);
	if (dev_priv->capabilities & SVGA_CAP_CAP2_REGISTER)
		vmw_print_capabilities2(dev_priv->capabilities2);

	ret = vmw_dma_masks(dev_priv);
	if (unlikely(ret != 0))
		goto out_err0;

	if (dev_priv->capabilities & SVGA_CAP_GMR2) {
		DRM_INFO("Max GMR ids is %u\n",
			 (unsigned)dev_priv->max_gmr_ids);
		DRM_INFO("Max number of GMR pages is %u\n",
			 (unsigned)dev_priv->max_gmr_pages);
		DRM_INFO("Max dedicated hypervisor surface memory is %u kiB\n",
			 (unsigned)dev_priv->memory_size / 1024);
	}
	DRM_INFO("Maximum display memory size is %u kiB\n",
		 dev_priv->prim_bb_mem / 1024);
	DRM_INFO("VRAM at 0x%08x size is %u kiB\n",
		 dev_priv->vram_start, dev_priv->vram_size / 1024);
	DRM_INFO("MMIO at 0x%08x size is %u kiB\n",
		 dev_priv->mmio_start, dev_priv->mmio_size / 1024);

	vmw_master_init(&dev_priv->fbdev_master);
	ttm_lock_set_kill(&dev_priv->fbdev_master.lock, false, SIGTERM);
	dev_priv->active_master = &dev_priv->fbdev_master;

	dev_priv->mmio_virt = memremap(dev_priv->mmio_start,
				       dev_priv->mmio_size, MEMREMAP_WB);

	if (unlikely(dev_priv->mmio_virt == NULL)) {
		ret = -ENOMEM;
		DRM_ERROR("Failed mapping MMIO.\n");
		goto out_err0;
	}

	/* Need mmio memory to check for fifo pitchlock cap. */
	if (!(dev_priv->capabilities & SVGA_CAP_DISPLAY_TOPOLOGY) &&
	    !(dev_priv->capabilities & SVGA_CAP_PITCHLOCK) &&
	    !vmw_fifo_have_pitchlock(dev_priv)) {
		ret = -ENOSYS;
		DRM_ERROR("Hardware has no pitchlock\n");
		goto out_err4;
	}

	dev_priv->tdev = ttm_object_device_init(&ttm_mem_glob, 12,
						&vmw_prime_dmabuf_ops);

	if (unlikely(dev_priv->tdev == NULL)) {
		DRM_ERROR("Unable to initialize TTM object management.\n");
		ret = -ENOMEM;
		goto out_err4;
	}

	dev->dev_private = dev_priv;

	ret = pci_request_regions(dev->pdev, "vmwgfx probe");
	dev_priv->stealth = (ret != 0);
	if (dev_priv->stealth) {
		/**
		 * Request at least the mmio PCI resource.
		 */

		DRM_INFO("It appears like vesafb is loaded. "
			 "Ignore above error if any.\n");
		ret = pci_request_region(dev->pdev, 2, "vmwgfx stealth probe");
		if (unlikely(ret != 0)) {
			DRM_ERROR("Failed reserving the SVGA MMIO resource.\n");
			goto out_no_device;
		}
	}

	if (dev_priv->capabilities & SVGA_CAP_IRQMASK) {
		ret = vmw_irq_install(dev, dev->pdev->irq);
		if (ret != 0) {
			DRM_ERROR("Failed installing irq: %d\n", ret);
			goto out_no_irq;
		}
	}

	dev_priv->fman = vmw_fence_manager_init(dev_priv);
	if (unlikely(dev_priv->fman == NULL)) {
		ret = -ENOMEM;
		goto out_no_fman;
	}

	ret = ttm_bo_device_init(&dev_priv->bdev,
				 &vmw_bo_driver,
				 dev->anon_inode->i_mapping,
				 VMWGFX_FILE_PAGE_OFFSET,
				 false);
	if (unlikely(ret != 0)) {
		DRM_ERROR("Failed initializing TTM buffer object driver.\n");
		goto out_no_bdev;
	}

	/*
	 * Enable VRAM, but initially don't use it until SVGA is enabled and
	 * unhidden.
	 */
	ret = ttm_bo_init_mm(&dev_priv->bdev, TTM_PL_VRAM,
			     (dev_priv->vram_size >> PAGE_SHIFT));
	if (unlikely(ret != 0)) {
		DRM_ERROR("Failed initializing memory manager for VRAM.\n");
		goto out_no_vram;
	}
	dev_priv->bdev.man[TTM_PL_VRAM].use_type = false;

	dev_priv->has_gmr = true;
	if (((dev_priv->capabilities & (SVGA_CAP_GMR | SVGA_CAP_GMR2)) == 0) ||
	    refuse_dma || ttm_bo_init_mm(&dev_priv->bdev, VMW_PL_GMR,
					 VMW_PL_GMR) != 0) {
		DRM_INFO("No GMR memory available. "
			 "Graphics memory resources are very limited.\n");
		dev_priv->has_gmr = false;
	}

	if (dev_priv->capabilities & SVGA_CAP_GBOBJECTS) {
		dev_priv->has_mob = true;
		if (ttm_bo_init_mm(&dev_priv->bdev, VMW_PL_MOB,
				   VMW_PL_MOB) != 0) {
			DRM_INFO("No MOB memory available. "
				 "3D will be disabled.\n");
			dev_priv->has_mob = false;
		}
	}

	if (dev_priv->has_mob) {
		spin_lock(&dev_priv->cap_lock);
		vmw_write(dev_priv, SVGA_REG_DEV_CAP, SVGA3D_DEVCAP_DXCONTEXT);
		dev_priv->has_dx = !!vmw_read(dev_priv, SVGA_REG_DEV_CAP);
		spin_unlock(&dev_priv->cap_lock);
	}

	vmw_validation_mem_init_ttm(dev_priv, VMWGFX_VALIDATION_MEM_GRAN);
	ret = vmw_kms_init(dev_priv);
	if (unlikely(ret != 0))
		goto out_no_kms;
	vmw_overlay_init(dev_priv);

	ret = vmw_request_device(dev_priv);
	if (ret)
		goto out_no_fifo;

	if (dev_priv->has_dx) {
		/*
		 * SVGA_CAP2_DX2 (DefineGBSurface_v3) is needed for SM4_1
		 * support
		 */
		if ((dev_priv->capabilities2 & SVGA_CAP2_DX2) != 0) {
			vmw_write(dev_priv, SVGA_REG_DEV_CAP,
					SVGA3D_DEVCAP_SM41);
			dev_priv->has_sm4_1 = vmw_read(dev_priv,
							SVGA_REG_DEV_CAP);
		}
	}

	DRM_INFO("DX: %s\n", dev_priv->has_dx ? "yes." : "no.");
	DRM_INFO("Atomic: %s\n", (dev->driver->driver_features & DRIVER_ATOMIC)
		 ? "yes." : "no.");
	DRM_INFO("SM4_1: %s\n", dev_priv->has_sm4_1 ? "yes." : "no.");

	snprintf(host_log, sizeof(host_log), "vmwgfx: %s-%s",
		VMWGFX_REPO, VMWGFX_GIT_VERSION);
	vmw_host_log(host_log);

	memset(host_log, 0, sizeof(host_log));
	snprintf(host_log, sizeof(host_log), "vmwgfx: Module Version: %d.%d.%d",
		VMWGFX_DRIVER_MAJOR, VMWGFX_DRIVER_MINOR,
		VMWGFX_DRIVER_PATCHLEVEL);
	vmw_host_log(host_log);

	if (dev_priv->enable_fb) {
		vmw_fifo_resource_inc(dev_priv);
		vmw_svga_enable(dev_priv);
		vmw_fb_init(dev_priv);
	}

	dev_priv->pm_nb.notifier_call = vmwgfx_pm_notifier;
	register_pm_notifier(&dev_priv->pm_nb);

	return 0;

out_no_fifo:
	vmw_overlay_close(dev_priv);
	vmw_kms_close(dev_priv);
out_no_kms:
	if (dev_priv->has_mob)
		(void) ttm_bo_clean_mm(&dev_priv->bdev, VMW_PL_MOB);
	if (dev_priv->has_gmr)
		(void) ttm_bo_clean_mm(&dev_priv->bdev, VMW_PL_GMR);
	(void)ttm_bo_clean_mm(&dev_priv->bdev, TTM_PL_VRAM);
out_no_vram:
	(void)ttm_bo_device_release(&dev_priv->bdev);
out_no_bdev:
	vmw_fence_manager_takedown(dev_priv->fman);
out_no_fman:
	if (dev_priv->capabilities & SVGA_CAP_IRQMASK)
		vmw_irq_uninstall(dev_priv->dev);
out_no_irq:
	if (dev_priv->stealth)
		pci_release_region(dev->pdev, 2);
	else
		pci_release_regions(dev->pdev);
out_no_device:
	ttm_object_device_release(&dev_priv->tdev);
out_err4:
	memunmap(dev_priv->mmio_virt);
out_err0:
	for (i = vmw_res_context; i < vmw_res_max; ++i)
		idr_destroy(&dev_priv->res_idr[i]);

	if (dev_priv->ctx.staged_bindings)
		vmw_binding_state_free(dev_priv->ctx.staged_bindings);
	kfree(dev_priv);
	return ret;
}

static void vmw_driver_unload(struct drm_device *dev)
{
	struct vmw_private *dev_priv = vmw_priv(dev);
	enum vmw_res_type i;

	unregister_pm_notifier(&dev_priv->pm_nb);

	if (dev_priv->ctx.res_ht_initialized)
		drm_ht_remove(&dev_priv->ctx.res_ht);
	vfree(dev_priv->ctx.cmd_bounce);
	if (dev_priv->enable_fb) {
		vmw_fb_off(dev_priv);
		vmw_fb_close(dev_priv);
		vmw_fifo_resource_dec(dev_priv);
		vmw_svga_disable(dev_priv);
	}

	vmw_kms_close(dev_priv);
	vmw_overlay_close(dev_priv);

	if (dev_priv->has_gmr)
		(void)ttm_bo_clean_mm(&dev_priv->bdev, VMW_PL_GMR);
	(void)ttm_bo_clean_mm(&dev_priv->bdev, TTM_PL_VRAM);

	vmw_release_device_early(dev_priv);
	if (dev_priv->has_mob)
		(void) ttm_bo_clean_mm(&dev_priv->bdev, VMW_PL_MOB);
	(void) ttm_bo_device_release(&dev_priv->bdev);
	vmw_release_device_late(dev_priv);
	vmw_fence_manager_takedown(dev_priv->fman);
	if (dev_priv->capabilities & SVGA_CAP_IRQMASK)
		vmw_irq_uninstall(dev_priv->dev);
	if (dev_priv->stealth)
		pci_release_region(dev->pdev, 2);
	else
		pci_release_regions(dev->pdev);

	ttm_object_device_release(&dev_priv->tdev);
	memunmap(dev_priv->mmio_virt);
	if (dev_priv->ctx.staged_bindings)
		vmw_binding_state_free(dev_priv->ctx.staged_bindings);

	for (i = vmw_res_context; i < vmw_res_max; ++i)
		idr_destroy(&dev_priv->res_idr[i]);

	kfree(dev_priv);
}

static void vmw_postclose(struct drm_device *dev,
			 struct drm_file *file_priv)
{
	struct vmw_fpriv *vmw_fp;

	vmw_fp = vmw_fpriv(file_priv);

	if (vmw_fp->locked_master) {
		struct vmw_master *vmaster =
			vmw_master(vmw_fp->locked_master);

		ttm_lock_set_kill(&vmaster->lock, true, SIGTERM);
		ttm_vt_unlock(&vmaster->lock);
		drm_master_put(&vmw_fp->locked_master);
	}

	ttm_object_file_release(&vmw_fp->tfile);
	kfree(vmw_fp);
}

static int vmw_driver_open(struct drm_device *dev, struct drm_file *file_priv)
{
	struct vmw_private *dev_priv = vmw_priv(dev);
	struct vmw_fpriv *vmw_fp;
	int ret = -ENOMEM;

	vmw_fp = kzalloc(sizeof(*vmw_fp), GFP_KERNEL);
	if (unlikely(!vmw_fp))
		return ret;

	vmw_fp->tfile = ttm_object_file_init(dev_priv->tdev, 10);
	if (unlikely(vmw_fp->tfile == NULL))
		goto out_no_tfile;

	file_priv->driver_priv = vmw_fp;

	return 0;

out_no_tfile:
	kfree(vmw_fp);
	return ret;
}

static struct vmw_master *vmw_master_check(struct drm_device *dev,
					   struct drm_file *file_priv,
					   unsigned int flags)
{
	int ret;
	struct vmw_fpriv *vmw_fp = vmw_fpriv(file_priv);
	struct vmw_master *vmaster;

	if (!drm_is_primary_client(file_priv) || !(flags & DRM_AUTH))
		return NULL;

	ret = mutex_lock_interruptible(&dev->master_mutex);
	if (unlikely(ret != 0))
		return ERR_PTR(-ERESTARTSYS);

	if (drm_is_current_master(file_priv)) {
		mutex_unlock(&dev->master_mutex);
		return NULL;
	}

	/*
	 * Check if we were previously master, but now dropped. In that
	 * case, allow at least render node functionality.
	 */
	if (vmw_fp->locked_master) {
		mutex_unlock(&dev->master_mutex);

		if (flags & DRM_RENDER_ALLOW)
			return NULL;

		DRM_ERROR("Dropped master trying to access ioctl that "
			  "requires authentication.\n");
		return ERR_PTR(-EACCES);
	}
	mutex_unlock(&dev->master_mutex);

	/*
	 * Take the TTM lock. Possibly sleep waiting for the authenticating
	 * master to become master again, or for a SIGTERM if the
	 * authenticating master exits.
	 */
	vmaster = vmw_master(file_priv->master);
	ret = ttm_read_lock(&vmaster->lock, true);
	if (unlikely(ret != 0))
		vmaster = ERR_PTR(ret);

	return vmaster;
}

static long vmw_generic_ioctl(struct file *filp, unsigned int cmd,
			      unsigned long arg,
			      long (*ioctl_func)(struct file *, unsigned int,
						 unsigned long))
{
	struct drm_file *file_priv = filp->private_data;
	struct drm_device *dev = file_priv->minor->dev;
	unsigned int nr = DRM_IOCTL_NR(cmd);
	struct vmw_master *vmaster;
	unsigned int flags;
	long ret;

	/*
	 * Do extra checking on driver private ioctls.
	 */

	if ((nr >= DRM_COMMAND_BASE) && (nr < DRM_COMMAND_END)
	    && (nr < DRM_COMMAND_BASE + dev->driver->num_ioctls)) {
		const struct drm_ioctl_desc *ioctl =
			&vmw_ioctls[nr - DRM_COMMAND_BASE];

		if (nr == DRM_COMMAND_BASE + DRM_VMW_EXECBUF) {
			ret = (long) drm_ioctl_permit(ioctl->flags, file_priv);
			if (unlikely(ret != 0))
				return ret;

			if (unlikely((cmd & (IOC_IN | IOC_OUT)) != IOC_IN))
				goto out_io_encoding;

			return (long) vmw_execbuf_ioctl(dev, arg, file_priv,
							_IOC_SIZE(cmd));
		} else if (nr == DRM_COMMAND_BASE + DRM_VMW_UPDATE_LAYOUT) {
			if (!drm_is_current_master(file_priv) &&
			    !capable(CAP_SYS_ADMIN))
				return -EACCES;
		}

		if (unlikely(ioctl->cmd != cmd))
			goto out_io_encoding;

		flags = ioctl->flags;
	} else if (!drm_ioctl_flags(nr, &flags))
		return -EINVAL;

	vmaster = vmw_master_check(dev, file_priv, flags);
	if (IS_ERR(vmaster)) {
		ret = PTR_ERR(vmaster);

		if (ret != -ERESTARTSYS)
			DRM_INFO("IOCTL ERROR Command %d, Error %ld.\n",
				 nr, ret);
		return ret;
	}

	ret = ioctl_func(filp, cmd, arg);
	if (vmaster)
		ttm_read_unlock(&vmaster->lock);

	return ret;

out_io_encoding:
	DRM_ERROR("Invalid command format, ioctl %d\n",
		  nr - DRM_COMMAND_BASE);

	return -EINVAL;
}

static long vmw_unlocked_ioctl(struct file *filp, unsigned int cmd,
			       unsigned long arg)
{
	return vmw_generic_ioctl(filp, cmd, arg, &drm_ioctl);
}

#ifdef CONFIG_COMPAT
static long vmw_compat_ioctl(struct file *filp, unsigned int cmd,
			     unsigned long arg)
{
	return vmw_generic_ioctl(filp, cmd, arg, &drm_compat_ioctl);
}
#endif

static void vmw_lastclose(struct drm_device *dev)
{
}

static void vmw_master_init(struct vmw_master *vmaster)
{
	ttm_lock_init(&vmaster->lock);
}

static int vmw_master_create(struct drm_device *dev,
			     struct drm_master *master)
{
	struct vmw_master *vmaster;

	vmaster = kzalloc(sizeof(*vmaster), GFP_KERNEL);
	if (unlikely(!vmaster))
		return -ENOMEM;

	vmw_master_init(vmaster);
	ttm_lock_set_kill(&vmaster->lock, true, SIGTERM);
	master->driver_priv = vmaster;

	return 0;
}

static void vmw_master_destroy(struct drm_device *dev,
			       struct drm_master *master)
{
	struct vmw_master *vmaster = vmw_master(master);

	master->driver_priv = NULL;
	kfree(vmaster);
}

static int vmw_master_set(struct drm_device *dev,
			  struct drm_file *file_priv,
			  bool from_open)
{
	struct vmw_private *dev_priv = vmw_priv(dev);
	struct vmw_fpriv *vmw_fp = vmw_fpriv(file_priv);
	struct vmw_master *active = dev_priv->active_master;
	struct vmw_master *vmaster = vmw_master(file_priv->master);
	int ret = 0;

	if (active) {
		BUG_ON(active != &dev_priv->fbdev_master);
		ret = ttm_vt_lock(&active->lock, false, vmw_fp->tfile);
		if (unlikely(ret != 0))
			return ret;

		ttm_lock_set_kill(&active->lock, true, SIGTERM);
		dev_priv->active_master = NULL;
	}

	ttm_lock_set_kill(&vmaster->lock, false, SIGTERM);
	if (!from_open) {
		ttm_vt_unlock(&vmaster->lock);
		BUG_ON(vmw_fp->locked_master != file_priv->master);
		drm_master_put(&vmw_fp->locked_master);
	}

	dev_priv->active_master = vmaster;
	drm_sysfs_hotplug_event(dev);

	return 0;
}

static void vmw_master_drop(struct drm_device *dev,
			    struct drm_file *file_priv)
{
	struct vmw_private *dev_priv = vmw_priv(dev);
	struct vmw_fpriv *vmw_fp = vmw_fpriv(file_priv);
	struct vmw_master *vmaster = vmw_master(file_priv->master);
	int ret;

	/**
	 * Make sure the master doesn't disappear while we have
	 * it locked.
	 */

	vmw_fp->locked_master = drm_master_get(file_priv->master);
	ret = ttm_vt_lock(&vmaster->lock, false, vmw_fp->tfile);
	vmw_kms_legacy_hotspot_clear(dev_priv);
	if (unlikely((ret != 0))) {
		DRM_ERROR("Unable to lock TTM at VT switch.\n");
		drm_master_put(&vmw_fp->locked_master);
	}

	ttm_lock_set_kill(&vmaster->lock, false, SIGTERM);

	if (!dev_priv->enable_fb)
		vmw_svga_disable(dev_priv);

	dev_priv->active_master = &dev_priv->fbdev_master;
	ttm_lock_set_kill(&dev_priv->fbdev_master.lock, false, SIGTERM);
	ttm_vt_unlock(&dev_priv->fbdev_master.lock);
}

/**
 * __vmw_svga_enable - Enable SVGA mode, FIFO and use of VRAM.
 *
 * @dev_priv: Pointer to device private struct.
 * Needs the reservation sem to be held in non-exclusive mode.
 */
static void __vmw_svga_enable(struct vmw_private *dev_priv)
{
	spin_lock(&dev_priv->svga_lock);
	if (!dev_priv->bdev.man[TTM_PL_VRAM].use_type) {
		vmw_write(dev_priv, SVGA_REG_ENABLE, SVGA_REG_ENABLE);
		dev_priv->bdev.man[TTM_PL_VRAM].use_type = true;
	}
	spin_unlock(&dev_priv->svga_lock);
}

/**
 * vmw_svga_enable - Enable SVGA mode, FIFO and use of VRAM.
 *
 * @dev_priv: Pointer to device private struct.
 */
void vmw_svga_enable(struct vmw_private *dev_priv)
{
	(void) ttm_read_lock(&dev_priv->reservation_sem, false);
	__vmw_svga_enable(dev_priv);
	ttm_read_unlock(&dev_priv->reservation_sem);
}

/**
 * __vmw_svga_disable - Disable SVGA mode and use of VRAM.
 *
 * @dev_priv: Pointer to device private struct.
 * Needs the reservation sem to be held in exclusive mode.
 * Will not empty VRAM. VRAM must be emptied by caller.
 */
static void __vmw_svga_disable(struct vmw_private *dev_priv)
{
	spin_lock(&dev_priv->svga_lock);
	if (dev_priv->bdev.man[TTM_PL_VRAM].use_type) {
		dev_priv->bdev.man[TTM_PL_VRAM].use_type = false;
		vmw_write(dev_priv, SVGA_REG_ENABLE,
			  SVGA_REG_ENABLE_HIDE |
			  SVGA_REG_ENABLE_ENABLE);
	}
	spin_unlock(&dev_priv->svga_lock);
}

/**
 * vmw_svga_disable - Disable SVGA_MODE, and use of VRAM. Keep the fifo
 * running.
 *
 * @dev_priv: Pointer to device private struct.
 * Will empty VRAM.
 */
void vmw_svga_disable(struct vmw_private *dev_priv)
{
	/*
	 * Disabling SVGA will turn off device modesetting capabilities, so
	 * notify KMS about that so that it doesn't cache atomic state that
	 * isn't valid anymore, for example crtcs turned on.
	 * Strictly we'd want to do this under the SVGA lock (or an SVGA mutex),
	 * but vmw_kms_lost_device() takes the reservation sem and thus we'll
	 * end up with lock order reversal. Thus, a master may actually perform
	 * a new modeset just after we call vmw_kms_lost_device() and race with
	 * vmw_svga_disable(), but that should at worst cause atomic KMS state
	 * to be inconsistent with the device, causing modesetting problems.
	 *
	 */
	vmw_kms_lost_device(dev_priv->dev);
	ttm_write_lock(&dev_priv->reservation_sem, false);
	spin_lock(&dev_priv->svga_lock);
	if (dev_priv->bdev.man[TTM_PL_VRAM].use_type) {
		dev_priv->bdev.man[TTM_PL_VRAM].use_type = false;
		spin_unlock(&dev_priv->svga_lock);
		if (ttm_bo_evict_mm(&dev_priv->bdev, TTM_PL_VRAM))
			DRM_ERROR("Failed evicting VRAM buffers.\n");
		vmw_write(dev_priv, SVGA_REG_ENABLE,
			  SVGA_REG_ENABLE_HIDE |
			  SVGA_REG_ENABLE_ENABLE);
	} else
		spin_unlock(&dev_priv->svga_lock);
	ttm_write_unlock(&dev_priv->reservation_sem);
}

static void vmw_remove(struct pci_dev *pdev)
{
	struct drm_device *dev = pci_get_drvdata(pdev);

	pci_disable_device(pdev);
	drm_put_dev(dev);
}

static int vmwgfx_pm_notifier(struct notifier_block *nb, unsigned long val,
			      void *ptr)
{
	struct vmw_private *dev_priv =
		container_of(nb, struct vmw_private, pm_nb);

	switch (val) {
	case PM_HIBERNATION_PREPARE:
		/*
		 * Take the reservation sem in write mode, which will make sure
		 * there are no other processes holding a buffer object
		 * reservation, meaning we should be able to evict all buffer
		 * objects if needed.
		 * Once user-space processes have been frozen, we can release
		 * the lock again.
		 */
		ttm_suspend_lock(&dev_priv->reservation_sem);
		dev_priv->suspend_locked = true;
		break;
	case PM_POST_HIBERNATION:
	case PM_POST_RESTORE:
		if (READ_ONCE(dev_priv->suspend_locked)) {
			dev_priv->suspend_locked = false;
			ttm_suspend_unlock(&dev_priv->reservation_sem);
		}
		break;
	default:
		break;
	}
	return 0;
}

static int vmw_pci_suspend(struct pci_dev *pdev, pm_message_t state)
{
	struct drm_device *dev = pci_get_drvdata(pdev);
	struct vmw_private *dev_priv = vmw_priv(dev);

	if (dev_priv->refuse_hibernation)
		return -EBUSY;

	pci_save_state(pdev);
	pci_disable_device(pdev);
	pci_set_power_state(pdev, PCI_D3hot);
	return 0;
}

static int vmw_pci_resume(struct pci_dev *pdev)
{
	pci_set_power_state(pdev, PCI_D0);
	pci_restore_state(pdev);
	return pci_enable_device(pdev);
}

static int vmw_pm_suspend(struct device *kdev)
{
	struct pci_dev *pdev = to_pci_dev(kdev);
	struct pm_message dummy;

	dummy.event = 0;

	return vmw_pci_suspend(pdev, dummy);
}

static int vmw_pm_resume(struct device *kdev)
{
	struct pci_dev *pdev = to_pci_dev(kdev);

	return vmw_pci_resume(pdev);
}

static int vmw_pm_freeze(struct device *kdev)
{
	struct pci_dev *pdev = to_pci_dev(kdev);
	struct drm_device *dev = pci_get_drvdata(pdev);
	struct vmw_private *dev_priv = vmw_priv(dev);
	int ret;

	/*
	 * Unlock for vmw_kms_suspend.
	 * No user-space processes should be running now.
	 */
	ttm_suspend_unlock(&dev_priv->reservation_sem);
	ret = vmw_kms_suspend(dev_priv->dev);
	if (ret) {
		ttm_suspend_lock(&dev_priv->reservation_sem);
		DRM_ERROR("Failed to freeze modesetting.\n");
		return ret;
	}
	if (dev_priv->enable_fb)
		vmw_fb_off(dev_priv);

	ttm_suspend_lock(&dev_priv->reservation_sem);
	vmw_execbuf_release_pinned_bo(dev_priv);
	vmw_resource_evict_all(dev_priv);
	vmw_release_device_early(dev_priv);
	ttm_bo_swapout_all(&dev_priv->bdev);
	if (dev_priv->enable_fb)
		vmw_fifo_resource_dec(dev_priv);
	if (atomic_read(&dev_priv->num_fifo_resources) != 0) {
		DRM_ERROR("Can't hibernate while 3D resources are active.\n");
		if (dev_priv->enable_fb)
			vmw_fifo_resource_inc(dev_priv);
		WARN_ON(vmw_request_device_late(dev_priv));
		dev_priv->suspend_locked = false;
		ttm_suspend_unlock(&dev_priv->reservation_sem);
		if (dev_priv->suspend_state)
			vmw_kms_resume(dev);
		if (dev_priv->enable_fb)
			vmw_fb_on(dev_priv);
		return -EBUSY;
	}

	vmw_fence_fifo_down(dev_priv->fman);
	__vmw_svga_disable(dev_priv);
	
	vmw_release_device_late(dev_priv);
	return 0;
}

static int vmw_pm_restore(struct device *kdev)
{
	struct pci_dev *pdev = to_pci_dev(kdev);
	struct drm_device *dev = pci_get_drvdata(pdev);
	struct vmw_private *dev_priv = vmw_priv(dev);
	int ret;

	vmw_write(dev_priv, SVGA_REG_ID, SVGA_ID_2);
	(void) vmw_read(dev_priv, SVGA_REG_ID);

	if (dev_priv->enable_fb)
		vmw_fifo_resource_inc(dev_priv);

	ret = vmw_request_device(dev_priv);
	if (ret)
		return ret;

	if (dev_priv->enable_fb)
		__vmw_svga_enable(dev_priv);

	vmw_fence_fifo_up(dev_priv->fman);
	dev_priv->suspend_locked = false;
	ttm_suspend_unlock(&dev_priv->reservation_sem);
	if (dev_priv->suspend_state)
		vmw_kms_resume(dev_priv->dev);

	if (dev_priv->enable_fb)
		vmw_fb_on(dev_priv);

	return 0;
}

static const struct dev_pm_ops vmw_pm_ops = {
	.freeze = vmw_pm_freeze,
	.thaw = vmw_pm_restore,
	.restore = vmw_pm_restore,
	.suspend = vmw_pm_suspend,
	.resume = vmw_pm_resume,
};

static const struct file_operations vmwgfx_driver_fops = {
	.owner = THIS_MODULE,
	.open = drm_open,
	.release = drm_release,
	.unlocked_ioctl = vmw_unlocked_ioctl,
	.mmap = vmw_mmap,
	.poll = vmw_fops_poll,
	.read = vmw_fops_read,
#if defined(CONFIG_COMPAT)
	.compat_ioctl = vmw_compat_ioctl,
#endif
	.llseek = noop_llseek,
};

static struct drm_driver driver = {
	.driver_features = DRIVER_HAVE_IRQ | DRIVER_IRQ_SHARED |
	DRIVER_MODESET | DRIVER_PRIME | DRIVER_RENDER | DRIVER_ATOMIC,
	.load = vmw_driver_load,
	.unload = vmw_driver_unload,
	.lastclose = vmw_lastclose,
	.get_vblank_counter = vmw_get_vblank_counter,
	.enable_vblank = vmw_enable_vblank,
	.disable_vblank = vmw_disable_vblank,
	.ioctls = vmw_ioctls,
	.num_ioctls = ARRAY_SIZE(vmw_ioctls),
	.master_create = vmw_master_create,
	.master_destroy = vmw_master_destroy,
	.master_set = vmw_master_set,
	.master_drop = vmw_master_drop,
	.open = vmw_driver_open,
	.postclose = vmw_postclose,

	.dumb_create = vmw_dumb_create,
	.dumb_map_offset = vmw_dumb_map_offset,
	.dumb_destroy = vmw_dumb_destroy,

	.prime_fd_to_handle = vmw_prime_fd_to_handle,
	.prime_handle_to_fd = vmw_prime_handle_to_fd,

	.fops = &vmwgfx_driver_fops,
	.name = VMWGFX_DRIVER_NAME,
	.desc = VMWGFX_DRIVER_DESC,
	.date = VMWGFX_DRIVER_DATE,
	.major = VMWGFX_DRIVER_MAJOR,
	.minor = VMWGFX_DRIVER_MINOR,
	.patchlevel = VMWGFX_DRIVER_PATCHLEVEL
};

static struct pci_driver vmw_pci_driver = {
	.name = VMWGFX_DRIVER_NAME,
	.id_table = vmw_pci_id_list,
	.probe = vmw_probe,
	.remove = vmw_remove,
	.driver = {
		.pm = &vmw_pm_ops
	}
};

static int vmw_probe(struct pci_dev *pdev, const struct pci_device_id *ent)
{
	return drm_get_pci_dev(pdev, ent, &driver);
}

static int __init vmwgfx_init(void)
{
	int ret;

	if (vgacon_text_force())
		return -EINVAL;

	ret = pci_register_driver(&vmw_pci_driver);
	if (ret)
		DRM_ERROR("Failed initializing DRM.\n");
	return ret;
}

static void __exit vmwgfx_exit(void)
{
	pci_unregister_driver(&vmw_pci_driver);
}

module_init(vmwgfx_init);
module_exit(vmwgfx_exit);

MODULE_AUTHOR("VMware Inc. and others");
MODULE_DESCRIPTION("Standalone drm driver for the VMware SVGA device");
MODULE_LICENSE("GPL and additional rights");
MODULE_VERSION(__stringify(VMWGFX_DRIVER_MAJOR) "."
	       __stringify(VMWGFX_DRIVER_MINOR) "."
	       __stringify(VMWGFX_DRIVER_PATCHLEVEL) "."
	       "0");<|MERGE_RESOLUTION|>--- conflicted
+++ resolved
@@ -625,14 +625,6 @@
 	}
 
 	return ret;
-<<<<<<< HEAD
-}
-#else
-static int vmw_dma_masks(struct vmw_private *dev_priv)
-{
-	return 0;
-=======
->>>>>>> 8ccc0d69
 }
 
 static int vmw_driver_load(struct drm_device *dev, unsigned long chipset)
