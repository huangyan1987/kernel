--- conflicted
+++ resolved
@@ -1404,12 +1404,8 @@
 	VOP_INTR_SET_TYPE(vop, clear, INTR_MASK, 1);
 	VOP_INTR_SET_TYPE(vop, enable, INTR_MASK, 0);
 
-<<<<<<< HEAD
-	memcpy(vop->regsbak, vop->regs, vop->len);
-=======
 	for (i = 0; i < vop->len; i += sizeof(u32))
 		vop->regsbak[i / 4] = readl_relaxed(vop->regs + i);
->>>>>>> 144482d4
 
 	VOP_REG_SET(vop, misc, global_regdone_en, 1);
 	VOP_REG_SET(vop, common, dsp_blank, 0);
@@ -1570,12 +1566,7 @@
 
 	spin_lock_init(&vop->reg_lock);
 	spin_lock_init(&vop->irq_lock);
-<<<<<<< HEAD
-
-	mutex_init(&vop->vsync_mutex);
-=======
 	mutex_init(&vop->vop_lock);
->>>>>>> 144482d4
 
 	ret = vop_create_crtc(vop);
 	if (ret)
