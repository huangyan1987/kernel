--- conflicted
+++ resolved
@@ -25,13 +25,9 @@
 
 #include <linux/crc32.h>
 #include <linux/delay.h>
-<<<<<<< HEAD
-
-=======
 #include <linux/dma-buf-map.h>
 
 #include <drm/drm_drv.h>
->>>>>>> 7d2a07b7
 #include <drm/drm_atomic.h>
 #include <drm/drm_atomic_helper.h>
 #include <drm/drm_gem_framebuffer_helper.h>
@@ -470,11 +466,8 @@
 static int qxl_primary_atomic_check(struct drm_plane *plane,
 				    struct drm_atomic_state *state)
 {
-<<<<<<< HEAD
-=======
 	struct drm_plane_state *new_plane_state = drm_atomic_get_new_plane_state(state,
 										 plane);
->>>>>>> 7d2a07b7
 	struct qxl_device *qdev = to_qxl(plane->dev);
 	struct qxl_bo *bo;
 
@@ -489,15 +482,8 @@
 static int qxl_primary_apply_cursor(struct qxl_device *qdev,
 				    struct drm_plane_state *plane_state)
 {
-<<<<<<< HEAD
-	struct drm_device *dev = plane->dev;
-	struct qxl_device *qdev = to_qxl(dev);
-	struct drm_framebuffer *fb = plane->state->fb;
-	struct qxl_crtc *qcrtc = to_qxl_crtc(plane->state->crtc);
-=======
 	struct drm_framebuffer *fb = plane_state->fb;
 	struct qxl_crtc *qcrtc = to_qxl_crtc(plane_state->crtc);
->>>>>>> 7d2a07b7
 	struct qxl_cursor_cmd *cmd;
 	struct qxl_release *release;
 	int ret = 0;
@@ -649,15 +635,10 @@
 static void qxl_primary_atomic_update(struct drm_plane *plane,
 				      struct drm_atomic_state *state)
 {
-<<<<<<< HEAD
-	struct qxl_device *qdev = to_qxl(plane->dev);
-	struct qxl_bo *bo = gem_to_qxl_bo(plane->state->fb->obj[0]);
-=======
 	struct drm_plane_state *new_state = drm_atomic_get_new_plane_state(state,
 									   plane);
 	struct qxl_device *qdev = to_qxl(plane->dev);
 	struct qxl_bo *bo = gem_to_qxl_bo(new_state->fb->obj[0]);
->>>>>>> 7d2a07b7
 	struct qxl_bo *primary;
 	struct drm_clip_rect norect = {
 	    .x1 = 0,
@@ -687,11 +668,8 @@
 static void qxl_primary_atomic_disable(struct drm_plane *plane,
 				       struct drm_atomic_state *state)
 {
-<<<<<<< HEAD
-=======
 	struct drm_plane_state *old_state = drm_atomic_get_old_plane_state(state,
 									   plane);
->>>>>>> 7d2a07b7
 	struct qxl_device *qdev = to_qxl(plane->dev);
 
 	if (old_state->fb) {
@@ -707,82 +685,27 @@
 static void qxl_cursor_atomic_update(struct drm_plane *plane,
 				     struct drm_atomic_state *state)
 {
-<<<<<<< HEAD
-	struct drm_device *dev = plane->dev;
-	struct qxl_device *qdev = to_qxl(dev);
-	struct drm_framebuffer *fb = plane->state->fb;
-	struct qxl_crtc *qcrtc = to_qxl_crtc(plane->state->crtc);
-	struct qxl_release *release;
-	struct qxl_cursor_cmd *cmd;
-	struct qxl_cursor *cursor;
-	struct drm_gem_object *obj;
-	struct qxl_bo *cursor_bo = NULL, *user_bo = NULL, *old_cursor_bo = NULL;
-	int ret;
-	void *user_ptr;
-	int size = 64*64*4;
-
-	ret = qxl_alloc_release_reserved(qdev, sizeof(*cmd),
-					 QXL_RELEASE_CURSOR_CMD,
-					 &release, NULL);
-	if (ret)
-		return;
-=======
 	struct drm_plane_state *old_state = drm_atomic_get_old_plane_state(state,
 									   plane);
 	struct drm_plane_state *new_state = drm_atomic_get_new_plane_state(state,
 									   plane);
 	struct qxl_device *qdev = to_qxl(plane->dev);
 	struct drm_framebuffer *fb = new_state->fb;
->>>>>>> 7d2a07b7
 
 	if (fb != old_state->fb) {
 		qxl_primary_apply_cursor(qdev, new_state);
 	} else {
 		qxl_primary_move_cursor(qdev, new_state);
 	}
-<<<<<<< HEAD
-
-	cmd->u.position.x = plane->state->crtc_x + fb->hot_x;
-	cmd->u.position.y = plane->state->crtc_y + fb->hot_y;
-
-	qxl_release_unmap(qdev, release, &cmd->release_info);
-	qxl_release_fence_buffer_objects(release);
-	qxl_push_cursor_ring_release(qdev, release, QXL_CMD_CURSOR, false);
-
-	if (old_cursor_bo != NULL)
-		qxl_bo_unpin(old_cursor_bo);
-	qxl_bo_unref(&old_cursor_bo);
-	qxl_bo_unref(&cursor_bo);
-
-	return;
-
-out_backoff:
-	qxl_release_backoff_reserve_list(release);
-out_unpin:
-	qxl_bo_unpin(cursor_bo);
-out_free_bo:
-	qxl_bo_unref(&cursor_bo);
-out_kunmap:
-	qxl_bo_kunmap(user_bo);
-out_free_release:
-	qxl_release_free(qdev, release);
-	return;
-
-=======
->>>>>>> 7d2a07b7
 }
 
 static void qxl_cursor_atomic_disable(struct drm_plane *plane,
 				      struct drm_atomic_state *state)
 {
-<<<<<<< HEAD
-	struct qxl_device *qdev = to_qxl(plane->dev);
-=======
 	struct drm_plane_state *old_state = drm_atomic_get_old_plane_state(state,
 									   plane);
 	struct qxl_device *qdev = to_qxl(plane->dev);
 	struct qxl_crtc *qcrtc;
->>>>>>> 7d2a07b7
 	struct qxl_release *release;
 	struct qxl_cursor_cmd *cmd;
 	int ret;
@@ -805,13 +728,10 @@
 
 	qxl_release_fence_buffer_objects(release);
 	qxl_push_cursor_ring_release(qdev, release, QXL_CMD_CURSOR, false);
-<<<<<<< HEAD
-=======
 
 	qcrtc = to_qxl_crtc(old_state->crtc);
 	qxl_free_cursor(qcrtc->cursor_bo);
 	qcrtc->cursor_bo = NULL;
->>>>>>> 7d2a07b7
 }
 
 static void qxl_update_dumb_head(struct qxl_device *qdev,
@@ -918,34 +838,7 @@
 
 	if (plane->type == DRM_PLANE_TYPE_PRIMARY &&
 	    user_bo->is_dumb) {
-<<<<<<< HEAD
-		qxl_update_dumb_head(qdev, new_state->crtc->index,
-				     user_bo);
-		qxl_calc_dumb_shadow(qdev, &surf);
-		if (!qdev->dumb_shadow_bo ||
-		    qdev->dumb_shadow_bo->surf.width  != surf.width ||
-		    qdev->dumb_shadow_bo->surf.height != surf.height) {
-			if (qdev->dumb_shadow_bo) {
-				drm_gem_object_put
-					(&qdev->dumb_shadow_bo->tbo.base);
-				qdev->dumb_shadow_bo = NULL;
-			}
-			qxl_bo_create(qdev, surf.height * surf.stride,
-				      true, true, QXL_GEM_DOMAIN_SURFACE, &surf,
-				      &qdev->dumb_shadow_bo);
-		}
-		if (user_bo->shadow != qdev->dumb_shadow_bo) {
-			if (user_bo->shadow) {
-				drm_gem_object_put
-					(&user_bo->shadow->tbo.base);
-				user_bo->shadow = NULL;
-			}
-			drm_gem_object_get(&qdev->dumb_shadow_bo->tbo.base);
-			user_bo->shadow = qdev->dumb_shadow_bo;
-		}
-=======
 		qxl_prepare_shadow(qdev, user_bo, new_state->crtc->index);
->>>>>>> 7d2a07b7
 	}
 
 	if (plane->type == DRM_PLANE_TYPE_CURSOR &&
@@ -981,10 +874,7 @@
 	qxl_bo_unpin(user_bo);
 
 	if (old_state->fb != plane->state->fb && user_bo->shadow) {
-<<<<<<< HEAD
-=======
 		qxl_bo_unpin(user_bo->shadow);
->>>>>>> 7d2a07b7
 		drm_gem_object_put(&user_bo->shadow->tbo.base);
 		user_bo->shadow = NULL;
 	}
