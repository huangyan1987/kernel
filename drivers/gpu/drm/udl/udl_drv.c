--- conflicted
+++ resolved
@@ -51,11 +51,7 @@
 	.driver_features = DRIVER_MODESET | DRIVER_GEM | DRIVER_PRIME,
 	.load = udl_driver_load,
 	.unload = udl_driver_unload,
-<<<<<<< HEAD
-=======
-	.set_busid = udl_driver_set_busid,
 	.release = udl_driver_release,
->>>>>>> af98f01d
 
 	/* gem hooks */
 	.gem_free_object_unlocked = udl_gem_free_object,
