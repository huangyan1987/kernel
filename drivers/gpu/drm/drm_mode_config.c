/*
 * Copyright (c) 2016 Intel Corporation
 *
 * Permission to use, copy, modify, distribute, and sell this software and its
 * documentation for any purpose is hereby granted without fee, provided that
 * the above copyright notice appear in all copies and that both that copyright
 * notice and this permission notice appear in supporting documentation, and
 * that the name of the copyright holders not be used in advertising or
 * publicity pertaining to distribution of the software without specific,
 * written prior permission.  The copyright holders make no representations
 * about the suitability of this software for any purpose.  It is provided "as
 * is" without express or implied warranty.
 *
 * THE COPYRIGHT HOLDERS DISCLAIM ALL WARRANTIES WITH REGARD TO THIS SOFTWARE,
 * INCLUDING ALL IMPLIED WARRANTIES OF MERCHANTABILITY AND FITNESS, IN NO
 * EVENT SHALL THE COPYRIGHT HOLDERS BE LIABLE FOR ANY SPECIAL, INDIRECT OR
 * CONSEQUENTIAL DAMAGES OR ANY DAMAGES WHATSOEVER RESULTING FROM LOSS OF USE,
 * DATA OR PROFITS, WHETHER IN AN ACTION OF CONTRACT, NEGLIGENCE OR OTHER
 * TORTIOUS ACTION, ARISING OUT OF OR IN CONNECTION WITH THE USE OR PERFORMANCE
 * OF THIS SOFTWARE.
 */

#include <linux/uaccess.h>

#include <drm/drm_drv.h>
#include <drm/drm_encoder.h>
#include <drm/drm_file.h>
#include <drm/drm_managed.h>
#include <drm/drm_mode_config.h>
#include <drm/drm_print.h>
#include <linux/dma-resv.h>

#include "drm_crtc_internal.h"
#include "drm_internal.h"

int drm_modeset_register_all(struct drm_device *dev)
{
	int ret;

	ret = drm_plane_register_all(dev);
	if (ret)
		goto err_plane;

	ret = drm_crtc_register_all(dev);
	if  (ret)
		goto err_crtc;

	ret = drm_encoder_register_all(dev);
	if (ret)
		goto err_encoder;

	ret = drm_connector_register_all(dev);
	if (ret)
		goto err_connector;

	return 0;

err_connector:
	drm_encoder_unregister_all(dev);
err_encoder:
	drm_crtc_unregister_all(dev);
err_crtc:
	drm_plane_unregister_all(dev);
err_plane:
	return ret;
}

void drm_modeset_unregister_all(struct drm_device *dev)
{
	drm_connector_unregister_all(dev);
	drm_encoder_unregister_all(dev);
	drm_crtc_unregister_all(dev);
	drm_plane_unregister_all(dev);
}

/**
 * drm_mode_getresources - get graphics configuration
 * @dev: drm device for the ioctl
 * @data: data pointer for the ioctl
 * @file_priv: drm file for the ioctl call
 *
 * Construct a set of configuration description structures and return
 * them to the user, including CRTC, connector and framebuffer configuration.
 *
 * Called by the user via ioctl.
 *
 * Returns:
 * Zero on success, negative errno on failure.
 */
int drm_mode_getresources(struct drm_device *dev, void *data,
			  struct drm_file *file_priv)
{
	struct drm_mode_card_res *card_res = data;
	struct drm_framebuffer *fb;
	struct drm_connector *connector;
	struct drm_crtc *crtc;
	struct drm_encoder *encoder;
	int count, ret = 0;
	uint32_t __user *fb_id;
	uint32_t __user *crtc_id;
	uint32_t __user *connector_id;
	uint32_t __user *encoder_id;
	struct drm_connector_list_iter conn_iter;

	if (!drm_core_check_feature(dev, DRIVER_MODESET))
		return -EOPNOTSUPP;

	mutex_lock(&file_priv->fbs_lock);
	count = 0;
	fb_id = u64_to_user_ptr(card_res->fb_id_ptr);
	list_for_each_entry(fb, &file_priv->fbs, filp_head) {
		if (count < card_res->count_fbs &&
		    put_user(fb->base.id, fb_id + count)) {
			mutex_unlock(&file_priv->fbs_lock);
			return -EFAULT;
		}
		count++;
	}
	card_res->count_fbs = count;
	mutex_unlock(&file_priv->fbs_lock);

	card_res->max_height = dev->mode_config.max_height;
	card_res->min_height = dev->mode_config.min_height;
	card_res->max_width = dev->mode_config.max_width;
	card_res->min_width = dev->mode_config.min_width;

	count = 0;
	crtc_id = u64_to_user_ptr(card_res->crtc_id_ptr);
	drm_for_each_crtc(crtc, dev) {
		if (drm_lease_held(file_priv, crtc->base.id)) {
			if (count < card_res->count_crtcs &&
			    put_user(crtc->base.id, crtc_id + count))
				return -EFAULT;
			count++;
		}
	}
	card_res->count_crtcs = count;

	count = 0;
	encoder_id = u64_to_user_ptr(card_res->encoder_id_ptr);
	drm_for_each_encoder(encoder, dev) {
		if (count < card_res->count_encoders &&
		    put_user(encoder->base.id, encoder_id + count))
			return -EFAULT;
		count++;
	}
	card_res->count_encoders = count;

	drm_connector_list_iter_begin(dev, &conn_iter);
	count = 0;
	connector_id = u64_to_user_ptr(card_res->connector_id_ptr);
	drm_for_each_connector_iter(connector, &conn_iter) {
		/* only expose writeback connectors if userspace understands them */
		if (!file_priv->writeback_connectors &&
		    (connector->connector_type == DRM_MODE_CONNECTOR_WRITEBACK))
			continue;

		if (drm_lease_held(file_priv, connector->base.id)) {
			if (count < card_res->count_connectors &&
			    put_user(connector->base.id, connector_id + count)) {
				drm_connector_list_iter_end(&conn_iter);
				return -EFAULT;
			}
			count++;
		}
	}
	card_res->count_connectors = count;
	drm_connector_list_iter_end(&conn_iter);

	return ret;
}

/**
 * drm_mode_config_reset - call ->reset callbacks
 * @dev: drm device
 *
 * This functions calls all the crtc's, encoder's and connector's ->reset
 * callback. Drivers can use this in e.g. their driver load or resume code to
 * reset hardware and software state.
 */
void drm_mode_config_reset(struct drm_device *dev)
{
	struct drm_crtc *crtc;
	struct drm_plane *plane;
	struct drm_encoder *encoder;
	struct drm_connector *connector;
	struct drm_connector_list_iter conn_iter;

	drm_for_each_plane(plane, dev)
		if (plane->funcs->reset)
			plane->funcs->reset(plane);

	drm_for_each_crtc(crtc, dev)
		if (crtc->funcs->reset)
			crtc->funcs->reset(crtc);

	drm_for_each_encoder(encoder, dev)
		if (encoder->funcs && encoder->funcs->reset)
			encoder->funcs->reset(encoder);

	drm_connector_list_iter_begin(dev, &conn_iter);
	drm_for_each_connector_iter(connector, &conn_iter)
		if (connector->funcs->reset)
			connector->funcs->reset(connector);
	drm_connector_list_iter_end(&conn_iter);
}
EXPORT_SYMBOL(drm_mode_config_reset);

/*
 * Global properties
 */
static const struct drm_prop_enum_list drm_plane_type_enum_list[] = {
	{ DRM_PLANE_TYPE_OVERLAY, "Overlay" },
	{ DRM_PLANE_TYPE_PRIMARY, "Primary" },
	{ DRM_PLANE_TYPE_CURSOR, "Cursor" },
};

static int drm_mode_create_standard_properties(struct drm_device *dev)
{
	struct drm_property *prop;
	int ret;

	ret = drm_connector_create_standard_properties(dev);
	if (ret)
		return ret;

	prop = drm_property_create_enum(dev, DRM_MODE_PROP_IMMUTABLE,
					"type", drm_plane_type_enum_list,
					ARRAY_SIZE(drm_plane_type_enum_list));
	if (!prop)
		return -ENOMEM;
	dev->mode_config.plane_type_property = prop;

	prop = drm_property_create_range(dev, DRM_MODE_PROP_ATOMIC,
			"SRC_X", 0, UINT_MAX);
	if (!prop)
		return -ENOMEM;
	dev->mode_config.prop_src_x = prop;

	prop = drm_property_create_range(dev, DRM_MODE_PROP_ATOMIC,
			"SRC_Y", 0, UINT_MAX);
	if (!prop)
		return -ENOMEM;
	dev->mode_config.prop_src_y = prop;

	prop = drm_property_create_range(dev, DRM_MODE_PROP_ATOMIC,
			"SRC_W", 0, UINT_MAX);
	if (!prop)
		return -ENOMEM;
	dev->mode_config.prop_src_w = prop;

	prop = drm_property_create_range(dev, DRM_MODE_PROP_ATOMIC,
			"SRC_H", 0, UINT_MAX);
	if (!prop)
		return -ENOMEM;
	dev->mode_config.prop_src_h = prop;

	prop = drm_property_create_signed_range(dev, DRM_MODE_PROP_ATOMIC,
			"CRTC_X", INT_MIN, INT_MAX);
	if (!prop)
		return -ENOMEM;
	dev->mode_config.prop_crtc_x = prop;

	prop = drm_property_create_signed_range(dev, DRM_MODE_PROP_ATOMIC,
			"CRTC_Y", INT_MIN, INT_MAX);
	if (!prop)
		return -ENOMEM;
	dev->mode_config.prop_crtc_y = prop;

	prop = drm_property_create_range(dev, DRM_MODE_PROP_ATOMIC,
			"CRTC_W", 0, INT_MAX);
	if (!prop)
		return -ENOMEM;
	dev->mode_config.prop_crtc_w = prop;

	prop = drm_property_create_range(dev, DRM_MODE_PROP_ATOMIC,
			"CRTC_H", 0, INT_MAX);
	if (!prop)
		return -ENOMEM;
	dev->mode_config.prop_crtc_h = prop;

	prop = drm_property_create_object(dev, DRM_MODE_PROP_ATOMIC,
			"FB_ID", DRM_MODE_OBJECT_FB);
	if (!prop)
		return -ENOMEM;
	dev->mode_config.prop_fb_id = prop;

	prop = drm_property_create_signed_range(dev, DRM_MODE_PROP_ATOMIC,
			"IN_FENCE_FD", -1, INT_MAX);
	if (!prop)
		return -ENOMEM;
	dev->mode_config.prop_in_fence_fd = prop;

	prop = drm_property_create_range(dev, DRM_MODE_PROP_ATOMIC,
			"OUT_FENCE_PTR", 0, U64_MAX);
	if (!prop)
		return -ENOMEM;
	dev->mode_config.prop_out_fence_ptr = prop;

	prop = drm_property_create_object(dev, DRM_MODE_PROP_ATOMIC,
			"CRTC_ID", DRM_MODE_OBJECT_CRTC);
	if (!prop)
		return -ENOMEM;
	dev->mode_config.prop_crtc_id = prop;

	prop = drm_property_create(dev,
			DRM_MODE_PROP_ATOMIC | DRM_MODE_PROP_BLOB,
			"FB_DAMAGE_CLIPS", 0);
	if (!prop)
		return -ENOMEM;
	dev->mode_config.prop_fb_damage_clips = prop;

	prop = drm_property_create_bool(dev, DRM_MODE_PROP_ATOMIC,
			"ACTIVE");
	if (!prop)
		return -ENOMEM;
	dev->mode_config.prop_active = prop;

	prop = drm_property_create(dev,
			DRM_MODE_PROP_ATOMIC | DRM_MODE_PROP_BLOB,
			"MODE_ID", 0);
	if (!prop)
		return -ENOMEM;
	dev->mode_config.prop_mode_id = prop;

	prop = drm_property_create_bool(dev, 0,
			"VRR_ENABLED");
	if (!prop)
		return -ENOMEM;
	dev->mode_config.prop_vrr_enabled = prop;

	prop = drm_property_create(dev,
			DRM_MODE_PROP_BLOB,
			"DEGAMMA_LUT", 0);
	if (!prop)
		return -ENOMEM;
	dev->mode_config.degamma_lut_property = prop;

	prop = drm_property_create_range(dev,
			DRM_MODE_PROP_IMMUTABLE,
			"DEGAMMA_LUT_SIZE", 0, UINT_MAX);
	if (!prop)
		return -ENOMEM;
	dev->mode_config.degamma_lut_size_property = prop;

	prop = drm_property_create(dev,
			DRM_MODE_PROP_BLOB,
			"CTM", 0);
	if (!prop)
		return -ENOMEM;
	dev->mode_config.ctm_property = prop;

	prop = drm_property_create(dev,
			DRM_MODE_PROP_BLOB,
			"GAMMA_LUT", 0);
	if (!prop)
		return -ENOMEM;
	dev->mode_config.gamma_lut_property = prop;

	prop = drm_property_create_range(dev,
			DRM_MODE_PROP_IMMUTABLE,
			"GAMMA_LUT_SIZE", 0, UINT_MAX);
	if (!prop)
		return -ENOMEM;
	dev->mode_config.gamma_lut_size_property = prop;

	prop = drm_property_create(dev,
				   DRM_MODE_PROP_IMMUTABLE | DRM_MODE_PROP_BLOB,
				   "IN_FORMATS", 0);
	if (!prop)
		return -ENOMEM;
	dev->mode_config.modifiers_property = prop;

	return 0;
}

static void drm_mode_config_init_release(struct drm_device *dev, void *ptr)
{
	drm_mode_config_cleanup(dev);
}

/**
 * drmm_mode_config_init - managed DRM mode_configuration structure
 * 	initialization
 * @dev: DRM device
 *
 * Initialize @dev's mode_config structure, used for tracking the graphics
 * configuration of @dev.
 *
 * Since this initializes the modeset locks, no locking is possible. Which is no
 * problem, since this should happen single threaded at init time. It is the
 * driver's problem to ensure this guarantee.
 *
 * Cleanup is automatically handled through registering drm_mode_config_cleanup
 * with drmm_add_action().
 *
 * Returns: 0 on success, negative error value on failure.
 */
int drmm_mode_config_init(struct drm_device *dev)
{
	mutex_init(&dev->mode_config.mutex);
	drm_modeset_lock_init(&dev->mode_config.connection_mutex);
	mutex_init(&dev->mode_config.idr_mutex);
	mutex_init(&dev->mode_config.fb_lock);
	mutex_init(&dev->mode_config.blob_lock);
	INIT_LIST_HEAD(&dev->mode_config.fb_list);
	INIT_LIST_HEAD(&dev->mode_config.crtc_list);
	INIT_LIST_HEAD(&dev->mode_config.connector_list);
	INIT_LIST_HEAD(&dev->mode_config.encoder_list);
	INIT_LIST_HEAD(&dev->mode_config.property_list);
	INIT_LIST_HEAD(&dev->mode_config.property_blob_list);
	INIT_LIST_HEAD(&dev->mode_config.plane_list);
	INIT_LIST_HEAD(&dev->mode_config.privobj_list);
	idr_init(&dev->mode_config.object_idr);
	idr_init(&dev->mode_config.tile_idr);
	ida_init(&dev->mode_config.connector_ida);
	spin_lock_init(&dev->mode_config.connector_list_lock);

	init_llist_head(&dev->mode_config.connector_free_list);
	INIT_WORK(&dev->mode_config.connector_free_work, drm_connector_free_work_fn);

	drm_mode_create_standard_properties(dev);

	/* Just to be sure */
	dev->mode_config.num_fb = 0;
	dev->mode_config.num_connector = 0;
	dev->mode_config.num_crtc = 0;
	dev->mode_config.num_encoder = 0;
	dev->mode_config.num_total_plane = 0;

	if (IS_ENABLED(CONFIG_LOCKDEP)) {
		struct drm_modeset_acquire_ctx modeset_ctx;
		struct ww_acquire_ctx resv_ctx;
		struct dma_resv resv;
		int ret;

		dma_resv_init(&resv);

		drm_modeset_acquire_init(&modeset_ctx, 0);
		ret = drm_modeset_lock(&dev->mode_config.connection_mutex,
				       &modeset_ctx);
		if (ret == -EDEADLK)
			ret = drm_modeset_backoff(&modeset_ctx);

		ww_acquire_init(&resv_ctx, &reservation_ww_class);
		ret = dma_resv_lock(&resv, &resv_ctx);
		if (ret == -EDEADLK)
			dma_resv_lock_slow(&resv, &resv_ctx);

		dma_resv_unlock(&resv);
		ww_acquire_fini(&resv_ctx);

		drm_modeset_drop_locks(&modeset_ctx);
		drm_modeset_acquire_fini(&modeset_ctx);
		dma_resv_fini(&resv);
	}

	return drmm_add_action_or_reset(dev, drm_mode_config_init_release,
					NULL);
}
EXPORT_SYMBOL(drmm_mode_config_init);

/**
 * drm_mode_config_cleanup - free up DRM mode_config info
 * @dev: DRM device
 *
 * Free up all the connectors and CRTCs associated with this DRM device, then
 * free up the framebuffers and associated buffer objects.
 *
 * Note that since this /should/ happen single-threaded at driver/device
 * teardown time, no locking is required. It's the driver's job to ensure that
 * this guarantee actually holds true.
 *
 * FIXME: With the managed drmm_mode_config_init() it is no longer necessary for
 * drivers to explicitly call this function.
 */
void drm_mode_config_cleanup(struct drm_device *dev)
{
	struct drm_connector *connector;
	struct drm_connector_list_iter conn_iter;
	struct drm_crtc *crtc, *ct;
	struct drm_encoder *encoder, *enct;
	struct drm_framebuffer *fb, *fbt;
	struct drm_property *property, *pt;
	struct drm_property_blob *blob, *bt;
	struct drm_plane *plane, *plt;

	list_for_each_entry_safe(encoder, enct, &dev->mode_config.encoder_list,
				 head) {
		encoder->funcs->destroy(encoder);
	}

	drm_connector_list_iter_begin(dev, &conn_iter);
	drm_for_each_connector_iter(connector, &conn_iter) {
		/* drm_connector_list_iter holds an full reference to the
		 * current connector itself, which means it is inherently safe
		 * against unreferencing the current connector - but not against
		 * deleting it right away. */
		drm_connector_put(connector);
	}
	drm_connector_list_iter_end(&conn_iter);
	/* connector_iter drops references in a work item. */
	flush_work(&dev->mode_config.connector_free_work);
	if (WARN_ON(!list_empty(&dev->mode_config.connector_list))) {
		drm_connector_list_iter_begin(dev, &conn_iter);
		drm_for_each_connector_iter(connector, &conn_iter)
			DRM_ERROR("connector %s leaked!\n", connector->name);
		drm_connector_list_iter_end(&conn_iter);
	}

	list_for_each_entry_safe(property, pt, &dev->mode_config.property_list,
				 head) {
		drm_property_destroy(dev, property);
	}

	list_for_each_entry_safe(plane, plt, &dev->mode_config.plane_list,
				 head) {
		plane->funcs->destroy(plane);
	}

	list_for_each_entry_safe(crtc, ct, &dev->mode_config.crtc_list, head) {
		crtc->funcs->destroy(crtc);
	}

	list_for_each_entry_safe(blob, bt, &dev->mode_config.property_blob_list,
				 head_global) {
		drm_property_blob_put(blob);
	}

	/*
	 * Single-threaded teardown context, so it's not required to grab the
	 * fb_lock to protect against concurrent fb_list access. Contrary, it
	 * would actually deadlock with the drm_framebuffer_cleanup function.
	 *
	 * Also, if there are any framebuffers left, that's a driver leak now,
	 * so politely WARN about this.
	 */
	WARN_ON(!list_empty(&dev->mode_config.fb_list));
	list_for_each_entry_safe(fb, fbt, &dev->mode_config.fb_list, head) {
		struct drm_printer p = drm_debug_printer("[leaked fb]");

		drm_printf(&p, "framebuffer[%u]:\n", fb->base.id);
		drm_framebuffer_print_info(&p, 1, fb);
		drm_framebuffer_free(&fb->base.refcount);
	}

	ida_destroy(&dev->mode_config.connector_ida);
	idr_destroy(&dev->mode_config.tile_idr);
	idr_destroy(&dev->mode_config.object_idr);
	drm_modeset_lock_fini(&dev->mode_config.connection_mutex);
}
EXPORT_SYMBOL(drm_mode_config_cleanup);

static u32 full_encoder_mask(struct drm_device *dev)
{
	struct drm_encoder *encoder;
	u32 encoder_mask = 0;

	drm_for_each_encoder(encoder, dev)
		encoder_mask |= drm_encoder_mask(encoder);

	return encoder_mask;
}

/*
 * For some reason we want the encoder itself included in
 * possible_clones. Make life easy for drivers by allowing them
 * to leave possible_clones unset if no cloning is possible.
 */
static void fixup_encoder_possible_clones(struct drm_encoder *encoder)
{
	if (encoder->possible_clones == 0)
		encoder->possible_clones = drm_encoder_mask(encoder);
}

static void validate_encoder_possible_clones(struct drm_encoder *encoder)
{
	struct drm_device *dev = encoder->dev;
	u32 encoder_mask = full_encoder_mask(dev);
	struct drm_encoder *other;

	drm_for_each_encoder(other, dev) {
		WARN(!!(encoder->possible_clones & drm_encoder_mask(other)) !=
		     !!(other->possible_clones & drm_encoder_mask(encoder)),
		     "possible_clones mismatch: "
		     "[ENCODER:%d:%s] mask=0x%x possible_clones=0x%x vs. "
		     "[ENCODER:%d:%s] mask=0x%x possible_clones=0x%x\n",
		     encoder->base.id, encoder->name,
		     drm_encoder_mask(encoder), encoder->possible_clones,
		     other->base.id, other->name,
		     drm_encoder_mask(other), other->possible_clones);
	}

	WARN((encoder->possible_clones & drm_encoder_mask(encoder)) == 0 ||
	     (encoder->possible_clones & ~encoder_mask) != 0,
	     "Bogus possible_clones: "
	     "[ENCODER:%d:%s] possible_clones=0x%x (full encoder mask=0x%x)\n",
	     encoder->base.id, encoder->name,
	     encoder->possible_clones, encoder_mask);
}

static u32 full_crtc_mask(struct drm_device *dev)
{
	struct drm_crtc *crtc;
	u32 crtc_mask = 0;

	drm_for_each_crtc(crtc, dev)
		crtc_mask |= drm_crtc_mask(crtc);

	return crtc_mask;
}

static void validate_encoder_possible_crtcs(struct drm_encoder *encoder)
{
	u32 crtc_mask = full_crtc_mask(encoder->dev);

	WARN((encoder->possible_crtcs & crtc_mask) == 0 ||
	     (encoder->possible_crtcs & ~crtc_mask) != 0,
	     "Bogus possible_crtcs: "
	     "[ENCODER:%d:%s] possible_crtcs=0x%x (full crtc mask=0x%x)\n",
	     encoder->base.id, encoder->name,
	     encoder->possible_crtcs, crtc_mask);
}

void drm_mode_config_validate(struct drm_device *dev)
{
	struct drm_encoder *encoder;
<<<<<<< HEAD
=======
	struct drm_crtc *crtc;
	struct drm_plane *plane;
	u32 primary_with_crtc = 0, cursor_with_crtc = 0;
	unsigned int num_primary = 0;
>>>>>>> 7d2a07b7

	if (!drm_core_check_feature(dev, DRIVER_MODESET))
		return;

	drm_for_each_encoder(encoder, dev)
		fixup_encoder_possible_clones(encoder);

	drm_for_each_encoder(encoder, dev) {
		validate_encoder_possible_clones(encoder);
		validate_encoder_possible_crtcs(encoder);
	}
<<<<<<< HEAD
=======

	drm_for_each_crtc(crtc, dev) {
		WARN(!crtc->primary, "Missing primary plane on [CRTC:%d:%s]\n",
		     crtc->base.id, crtc->name);

		WARN(crtc->cursor && crtc->funcs->cursor_set,
		     "[CRTC:%d:%s] must not have both a cursor plane and a cursor_set func",
		     crtc->base.id, crtc->name);
		WARN(crtc->cursor && crtc->funcs->cursor_set2,
		     "[CRTC:%d:%s] must not have both a cursor plane and a cursor_set2 func",
		     crtc->base.id, crtc->name);
		WARN(crtc->cursor && crtc->funcs->cursor_move,
		     "[CRTC:%d:%s] must not have both a cursor plane and a cursor_move func",
		     crtc->base.id, crtc->name);

		if (crtc->primary) {
			WARN(!(crtc->primary->possible_crtcs & drm_crtc_mask(crtc)),
			     "Bogus primary plane possible_crtcs: [PLANE:%d:%s] must be compatible with [CRTC:%d:%s]\n",
			     crtc->primary->base.id, crtc->primary->name,
			     crtc->base.id, crtc->name);
			WARN(primary_with_crtc & drm_plane_mask(crtc->primary),
			     "Primary plane [PLANE:%d:%s] used for multiple CRTCs",
			     crtc->primary->base.id, crtc->primary->name);
			primary_with_crtc |= drm_plane_mask(crtc->primary);
		}
		if (crtc->cursor) {
			WARN(!(crtc->cursor->possible_crtcs & drm_crtc_mask(crtc)),
			     "Bogus cursor plane possible_crtcs: [PLANE:%d:%s] must be compatible with [CRTC:%d:%s]\n",
			     crtc->cursor->base.id, crtc->cursor->name,
			     crtc->base.id, crtc->name);
			WARN(cursor_with_crtc & drm_plane_mask(crtc->cursor),
			     "Cursor plane [PLANE:%d:%s] used for multiple CRTCs",
			     crtc->cursor->base.id, crtc->cursor->name);
			cursor_with_crtc |= drm_plane_mask(crtc->cursor);
		}
	}

	drm_for_each_plane(plane, dev) {
		if (plane->type == DRM_PLANE_TYPE_PRIMARY)
			num_primary++;
	}

	WARN(num_primary != dev->mode_config.num_crtc,
	     "Must have as many primary planes as there are CRTCs, but have %u primary planes and %u CRTCs",
	     num_primary, dev->mode_config.num_crtc);
>>>>>>> 7d2a07b7
}<|MERGE_RESOLUTION|>--- conflicted
+++ resolved
@@ -625,13 +625,10 @@
 void drm_mode_config_validate(struct drm_device *dev)
 {
 	struct drm_encoder *encoder;
-<<<<<<< HEAD
-=======
 	struct drm_crtc *crtc;
 	struct drm_plane *plane;
 	u32 primary_with_crtc = 0, cursor_with_crtc = 0;
 	unsigned int num_primary = 0;
->>>>>>> 7d2a07b7
 
 	if (!drm_core_check_feature(dev, DRIVER_MODESET))
 		return;
@@ -643,8 +640,6 @@
 		validate_encoder_possible_clones(encoder);
 		validate_encoder_possible_crtcs(encoder);
 	}
-<<<<<<< HEAD
-=======
 
 	drm_for_each_crtc(crtc, dev) {
 		WARN(!crtc->primary, "Missing primary plane on [CRTC:%d:%s]\n",
@@ -690,5 +685,4 @@
 	WARN(num_primary != dev->mode_config.num_crtc,
 	     "Must have as many primary planes as there are CRTCs, but have %u primary planes and %u CRTCs",
 	     num_primary, dev->mode_config.num_crtc);
->>>>>>> 7d2a07b7
 }