// SPDX-License-Identifier: GPL-2.0+
// Copyright 2018 IBM Corporation

#include <linux/clk.h>
#include <linux/dma-mapping.h>
#include <linux/irq.h>
#include <linux/mfd/syscon.h>
#include <linux/module.h>
#include <linux/of.h>
#include <linux/of_device.h>
#include <linux/of_reserved_mem.h>
#include <linux/platform_device.h>
#include <linux/regmap.h>
#include <linux/reset.h>

#include <drm/drm_atomic_helper.h>
#include <drm/drm_crtc_helper.h>
#include <drm/drm_device.h>
#include <drm/drm_fb_cma_helper.h>
#include <drm/drm_fb_helper.h>
#include <drm/drm_gem_cma_helper.h>
#include <drm/drm_gem_framebuffer_helper.h>
#include <drm/drm_probe_helper.h>
#include <drm/drm_simple_kms_helper.h>
#include <drm/drm_vblank.h>
#include <drm/drm_drv.h>

#include "aspeed_gfx.h"

/**
 * DOC: ASPEED GFX Driver
 *
 * This driver is for the ASPEED BMC SoC's 'GFX' display hardware, also called
 * the 'SOC Display Controller' in the datasheet. This driver runs on the ARM
 * based BMC systems, unlike the ast driver which runs on a host CPU and is for
 * a PCIe graphics device.
 *
 * The AST2500 supports a total of 3 output paths:
 *
 *   1. VGA output, the output target can choose either or both to the DAC
 *   or DVO interface.
 *
 *   2. Graphics CRT output, the output target can choose either or both to
 *   the DAC or DVO interface.
 *
 *   3. Video input from DVO, the video input can be used for video engine
 *   capture or DAC display output.
 *
 * Output options are selected in SCU2C.
 *
 * The "VGA mode" device is the PCI attached controller. The "Graphics CRT"
 * is the ARM's internal display controller.
 *
 * The driver only supports a simple configuration consisting of a 40MHz
 * pixel clock, fixed by hardware limitations, and the VGA output path.
 *
 * The driver was written with the 'AST2500 Software Programming Guide' v17,
 * which is available under NDA from ASPEED.
 */

struct aspeed_gfx_config {
	u32 dac_reg;		/* DAC register in SCU */
	u32 vga_scratch_reg;	/* VGA scratch register in SCU */
	u32 throd_val;		/* Default Threshold Seting */
	u32 scan_line_max;	/* Max memory size of one scan line */
};

static const struct aspeed_gfx_config ast2400_config = {
	.dac_reg = 0x2c,
	.vga_scratch_reg = 0x50,
	.throd_val = CRT_THROD_LOW(0x1e) | CRT_THROD_HIGH(0x12),
	.scan_line_max = 64,
};

static const struct aspeed_gfx_config ast2500_config = {
	.dac_reg = 0x2c,
	.vga_scratch_reg = 0x50,
	.throd_val = CRT_THROD_LOW(0x24) | CRT_THROD_HIGH(0x3c),
	.scan_line_max = 128,
};

static const struct of_device_id aspeed_gfx_match[] = {
	{ .compatible = "aspeed,ast2400-gfx", .data = &ast2400_config },
	{ .compatible = "aspeed,ast2500-gfx", .data = &ast2500_config },
	{ },
};
MODULE_DEVICE_TABLE(of, aspeed_gfx_match);

static const struct drm_mode_config_funcs aspeed_gfx_mode_config_funcs = {
	.fb_create		= drm_gem_fb_create,
	.atomic_check		= drm_atomic_helper_check,
	.atomic_commit		= drm_atomic_helper_commit,
};

static int aspeed_gfx_setup_mode_config(struct drm_device *drm)
{
	int ret;

	ret = drmm_mode_config_init(drm);
	if (ret)
		return ret;

	drm->mode_config.min_width = 0;
	drm->mode_config.min_height = 0;
	drm->mode_config.max_width = 800;
	drm->mode_config.max_height = 600;
	drm->mode_config.funcs = &aspeed_gfx_mode_config_funcs;

	return ret;
}

static irqreturn_t aspeed_gfx_irq_handler(int irq, void *data)
{
	struct drm_device *drm = data;
	struct aspeed_gfx *priv = to_aspeed_gfx(drm);
	u32 reg;

	reg = readl(priv->base + CRT_CTRL1);

	if (reg & CRT_CTRL_VERTICAL_INTR_STS) {
		drm_crtc_handle_vblank(&priv->pipe.crtc);
		writel(reg, priv->base + CRT_CTRL1);
		return IRQ_HANDLED;
	}

	return IRQ_NONE;
}

static int aspeed_gfx_load(struct drm_device *drm)
{
	struct platform_device *pdev = to_platform_device(drm->dev);
	struct aspeed_gfx *priv = to_aspeed_gfx(drm);
<<<<<<< HEAD
=======
	struct device_node *np = pdev->dev.of_node;
	const struct aspeed_gfx_config *config;
	const struct of_device_id *match;
>>>>>>> 7d2a07b7
	struct resource *res;
	int ret;

	res = platform_get_resource(pdev, IORESOURCE_MEM, 0);
	priv->base = devm_ioremap_resource(drm->dev, res);
	if (IS_ERR(priv->base))
		return PTR_ERR(priv->base);

	match = of_match_device(aspeed_gfx_match, &pdev->dev);
	if (!match)
		return -EINVAL;
	config = match->data;

	priv->dac_reg = config->dac_reg;
	priv->vga_scratch_reg = config->vga_scratch_reg;
	priv->throd_val = config->throd_val;
	priv->scan_line_max = config->scan_line_max;

	priv->scu = syscon_regmap_lookup_by_phandle(np, "syscon");
	if (IS_ERR(priv->scu)) {
		priv->scu = syscon_regmap_lookup_by_compatible("aspeed,ast2500-scu");
		if (IS_ERR(priv->scu)) {
			dev_err(&pdev->dev, "failed to find SCU regmap\n");
			return PTR_ERR(priv->scu);
		}
	}

	ret = of_reserved_mem_device_init(drm->dev);
	if (ret) {
		dev_err(&pdev->dev,
			"failed to initialize reserved mem: %d\n", ret);
		return ret;
	}

	ret = dma_set_mask_and_coherent(drm->dev, DMA_BIT_MASK(32));
	if (ret) {
		dev_err(&pdev->dev, "failed to set DMA mask: %d\n", ret);
		return ret;
	}

	priv->rst = devm_reset_control_get_exclusive(&pdev->dev, NULL);
	if (IS_ERR(priv->rst)) {
		dev_err(&pdev->dev,
			"missing or invalid reset controller device tree entry");
		return PTR_ERR(priv->rst);
	}
	reset_control_deassert(priv->rst);

	priv->clk = devm_clk_get(drm->dev, NULL);
	if (IS_ERR(priv->clk)) {
		dev_err(&pdev->dev,
			"missing or invalid clk device tree entry");
		return PTR_ERR(priv->clk);
	}
	clk_prepare_enable(priv->clk);

	/* Sanitize control registers */
	writel(0, priv->base + CRT_CTRL1);
	writel(0, priv->base + CRT_CTRL2);

	ret = aspeed_gfx_setup_mode_config(drm);
	if (ret < 0)
		return ret;

	ret = drm_vblank_init(drm, 1);
	if (ret < 0) {
		dev_err(drm->dev, "Failed to initialise vblank\n");
		return ret;
	}

	ret = aspeed_gfx_create_output(drm);
	if (ret < 0) {
		dev_err(drm->dev, "Failed to create outputs\n");
		return ret;
	}

	ret = aspeed_gfx_create_pipe(drm);
	if (ret < 0) {
		dev_err(drm->dev, "Cannot setup simple display pipe\n");
		return ret;
	}

	ret = devm_request_irq(drm->dev, platform_get_irq(pdev, 0),
			       aspeed_gfx_irq_handler, 0, "aspeed gfx", drm);
	if (ret < 0) {
		dev_err(drm->dev, "Failed to install IRQ handler\n");
		return ret;
	}

	drm_mode_config_reset(drm);

	return 0;
}

static void aspeed_gfx_unload(struct drm_device *drm)
{
	drm_kms_helper_poll_fini(drm);
<<<<<<< HEAD
	drm_mode_config_cleanup(drm);
=======
>>>>>>> 7d2a07b7
}

DEFINE_DRM_GEM_CMA_FOPS(fops);

<<<<<<< HEAD
static struct drm_driver aspeed_gfx_driver = {
	.driver_features        = DRIVER_GEM | DRIVER_MODESET | DRIVER_ATOMIC,
	.gem_create_object	= drm_gem_cma_create_object_default_funcs,
	.dumb_create		= drm_gem_cma_dumb_create,
	.prime_handle_to_fd	= drm_gem_prime_handle_to_fd,
	.prime_fd_to_handle	= drm_gem_prime_fd_to_handle,
	.gem_prime_import_sg_table = drm_gem_cma_prime_import_sg_table,
	.gem_prime_mmap		= drm_gem_prime_mmap,
=======
static const struct drm_driver aspeed_gfx_driver = {
	.driver_features        = DRIVER_GEM | DRIVER_MODESET | DRIVER_ATOMIC,
	DRM_GEM_CMA_DRIVER_OPS,
>>>>>>> 7d2a07b7
	.fops = &fops,
	.name = "aspeed-gfx-drm",
	.desc = "ASPEED GFX DRM",
	.date = "20180319",
	.major = 1,
	.minor = 0,
};

static ssize_t dac_mux_store(struct device *dev, struct device_attribute *attr,
			     const char *buf, size_t count)
{
	struct aspeed_gfx *priv = dev_get_drvdata(dev);
	u32 val;
	int rc;

	rc = kstrtou32(buf, 0, &val);
	if (rc)
		return rc;

	if (val > 3)
		return -EINVAL;

	rc = regmap_update_bits(priv->scu, priv->dac_reg, 0x30000, val << 16);
	if (rc < 0)
		return 0;

	return count;
}

static ssize_t dac_mux_show(struct device *dev, struct device_attribute *attr, char *buf)
{
	struct aspeed_gfx *priv = dev_get_drvdata(dev);
	u32 reg;
	int rc;

	rc = regmap_read(priv->scu, priv->dac_reg, &reg);
	if (rc)
		return rc;

	return sprintf(buf, "%u\n", (reg >> 16) & 0x3);
}
static DEVICE_ATTR_RW(dac_mux);

static ssize_t
vga_pw_show(struct device *dev, struct device_attribute *attr, char *buf)
{
	struct aspeed_gfx *priv = dev_get_drvdata(dev);
	u32 reg;
	int rc;

	rc = regmap_read(priv->scu, priv->vga_scratch_reg, &reg);
	if (rc)
		return rc;

	return sprintf(buf, "%u\n", reg & 1);
}
static DEVICE_ATTR_RO(vga_pw);

static struct attribute *aspeed_sysfs_entries[] = {
	&dev_attr_vga_pw.attr,
	&dev_attr_dac_mux.attr,
	NULL,
};

static struct attribute_group aspeed_sysfs_attr_group = {
	.attrs = aspeed_sysfs_entries,
};

static int aspeed_gfx_probe(struct platform_device *pdev)
{
	struct aspeed_gfx *priv;
	int ret;

	priv = devm_drm_dev_alloc(&pdev->dev, &aspeed_gfx_driver,
				  struct aspeed_gfx, drm);
	if (IS_ERR(priv))
		return PTR_ERR(priv);

	ret = aspeed_gfx_load(&priv->drm);
	if (ret)
		return ret;
<<<<<<< HEAD
=======

	platform_set_drvdata(pdev, priv);

	ret = sysfs_create_group(&pdev->dev.kobj, &aspeed_sysfs_attr_group);
	if (ret)
		return ret;
>>>>>>> 7d2a07b7

	ret = drm_dev_register(&priv->drm, 0);
	if (ret)
		goto err_unload;

	drm_fbdev_generic_setup(&priv->drm, 32);
	return 0;

err_unload:
<<<<<<< HEAD
=======
	sysfs_remove_group(&pdev->dev.kobj, &aspeed_sysfs_attr_group);
>>>>>>> 7d2a07b7
	aspeed_gfx_unload(&priv->drm);

	return ret;
}

static int aspeed_gfx_remove(struct platform_device *pdev)
{
	struct drm_device *drm = platform_get_drvdata(pdev);

	sysfs_remove_group(&pdev->dev.kobj, &aspeed_sysfs_attr_group);
	drm_dev_unregister(drm);
	aspeed_gfx_unload(drm);

	return 0;
}

static struct platform_driver aspeed_gfx_platform_driver = {
	.probe		= aspeed_gfx_probe,
	.remove		= aspeed_gfx_remove,
	.driver = {
		.name = "aspeed_gfx",
		.of_match_table = aspeed_gfx_match,
	},
};

module_platform_driver(aspeed_gfx_platform_driver);

MODULE_AUTHOR("Joel Stanley <joel@jms.id.au>");
MODULE_DESCRIPTION("ASPEED BMC DRM/KMS driver");
MODULE_LICENSE("GPL");<|MERGE_RESOLUTION|>--- conflicted
+++ resolved
@@ -130,12 +130,9 @@
 {
 	struct platform_device *pdev = to_platform_device(drm->dev);
 	struct aspeed_gfx *priv = to_aspeed_gfx(drm);
-<<<<<<< HEAD
-=======
 	struct device_node *np = pdev->dev.of_node;
 	const struct aspeed_gfx_config *config;
 	const struct of_device_id *match;
->>>>>>> 7d2a07b7
 	struct resource *res;
 	int ret;
 
@@ -233,28 +230,13 @@
 static void aspeed_gfx_unload(struct drm_device *drm)
 {
 	drm_kms_helper_poll_fini(drm);
-<<<<<<< HEAD
-	drm_mode_config_cleanup(drm);
-=======
->>>>>>> 7d2a07b7
 }
 
 DEFINE_DRM_GEM_CMA_FOPS(fops);
 
-<<<<<<< HEAD
-static struct drm_driver aspeed_gfx_driver = {
-	.driver_features        = DRIVER_GEM | DRIVER_MODESET | DRIVER_ATOMIC,
-	.gem_create_object	= drm_gem_cma_create_object_default_funcs,
-	.dumb_create		= drm_gem_cma_dumb_create,
-	.prime_handle_to_fd	= drm_gem_prime_handle_to_fd,
-	.prime_fd_to_handle	= drm_gem_prime_fd_to_handle,
-	.gem_prime_import_sg_table = drm_gem_cma_prime_import_sg_table,
-	.gem_prime_mmap		= drm_gem_prime_mmap,
-=======
 static const struct drm_driver aspeed_gfx_driver = {
 	.driver_features        = DRIVER_GEM | DRIVER_MODESET | DRIVER_ATOMIC,
 	DRM_GEM_CMA_DRIVER_OPS,
->>>>>>> 7d2a07b7
 	.fops = &fops,
 	.name = "aspeed-gfx-drm",
 	.desc = "ASPEED GFX DRM",
@@ -336,15 +318,12 @@
 	ret = aspeed_gfx_load(&priv->drm);
 	if (ret)
 		return ret;
-<<<<<<< HEAD
-=======
 
 	platform_set_drvdata(pdev, priv);
 
 	ret = sysfs_create_group(&pdev->dev.kobj, &aspeed_sysfs_attr_group);
 	if (ret)
 		return ret;
->>>>>>> 7d2a07b7
 
 	ret = drm_dev_register(&priv->drm, 0);
 	if (ret)
@@ -354,10 +333,7 @@
 	return 0;
 
 err_unload:
-<<<<<<< HEAD
-=======
 	sysfs_remove_group(&pdev->dev.kobj, &aspeed_sysfs_attr_group);
->>>>>>> 7d2a07b7
 	aspeed_gfx_unload(&priv->drm);
 
 	return ret;
