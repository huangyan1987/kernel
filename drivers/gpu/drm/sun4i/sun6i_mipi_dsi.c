--- conflicted
+++ resolved
@@ -371,8 +371,6 @@
 		delay = delay % mode->vtotal;
 
 	return max_t(u16, delay, 1);
-<<<<<<< HEAD
-=======
 }
 
 static u16 sun6i_dsi_get_line_num(struct sun6i_dsi *dsi,
@@ -414,7 +412,6 @@
 		return line_num;
 
 	return edge1;
->>>>>>> c59c1e66
 }
 
 static void sun6i_dsi_setup_burst(struct sun6i_dsi *dsi,
