/*
 * Copyright (c) 2006-2008 Intel Corporation
 * Copyright (c) 2007 Dave Airlie <airlied@linux.ie>
 *
 * DRM core CRTC related functions
 *
 * Permission to use, copy, modify, distribute, and sell this software and its
 * documentation for any purpose is hereby granted without fee, provided that
 * the above copyright notice appear in all copies and that both that copyright
 * notice and this permission notice appear in supporting documentation, and
 * that the name of the copyright holders not be used in advertising or
 * publicity pertaining to distribution of the software without specific,
 * written prior permission.  The copyright holders make no representations
 * about the suitability of this software for any purpose.  It is provided "as
 * is" without express or implied warranty.
 *
 * THE COPYRIGHT HOLDERS DISCLAIM ALL WARRANTIES WITH REGARD TO THIS SOFTWARE,
 * INCLUDING ALL IMPLIED WARRANTIES OF MERCHANTABILITY AND FITNESS, IN NO
 * EVENT SHALL THE COPYRIGHT HOLDERS BE LIABLE FOR ANY SPECIAL, INDIRECT OR
 * CONSEQUENTIAL DAMAGES OR ANY DAMAGES WHATSOEVER RESULTING FROM LOSS OF USE,
 * DATA OR PROFITS, WHETHER IN AN ACTION OF CONTRACT, NEGLIGENCE OR OTHER
 * TORTIOUS ACTION, ARISING OUT OF OR IN CONNECTION WITH THE USE OR PERFORMANCE
 * OF THIS SOFTWARE.
 *
 * Authors:
 *      Keith Packard
 *	Eric Anholt <eric@anholt.net>
 *      Dave Airlie <airlied@linux.ie>
 *      Jesse Barnes <jesse.barnes@intel.com>
 */

#include <linux/export.h>
#include <linux/moduleparam.h>

#include <drm/drmP.h>
#include <drm/drm_client.h>
#include <drm/drm_crtc.h>
#include <drm/drm_fourcc.h>
#include <drm/drm_crtc_helper.h>
#include <drm/drm_fb_helper.h>
#include <drm/drm_edid.h>
#include <drm/drm_modeset_helper_vtables.h>

#include "drm_crtc_helper_internal.h"

/**
 * DOC: output probing helper overview
 *
 * This library provides some helper code for output probing. It provides an
 * implementation of the core &drm_connector_funcs.fill_modes interface with
 * drm_helper_probe_single_connector_modes().
 *
 * It also provides support for polling connectors with a work item and for
 * generic hotplug interrupt handling where the driver doesn't or cannot keep
 * track of a per-connector hpd interrupt.
 *
 * This helper library can be used independently of the modeset helper library.
 * Drivers can also overwrite different parts e.g. use their own hotplug
 * handling code to avoid probing unrelated outputs.
 *
 * The probe helpers share the function table structures with other display
 * helper libraries. See &struct drm_connector_helper_funcs for the details.
 */

static bool drm_kms_helper_poll = true;
module_param_named(poll, drm_kms_helper_poll, bool, 0600);

static enum drm_mode_status
drm_mode_validate_flag(const struct drm_display_mode *mode,
		       int flags)
{
	if ((mode->flags & DRM_MODE_FLAG_INTERLACE) &&
	    !(flags & DRM_MODE_FLAG_INTERLACE))
		return MODE_NO_INTERLACE;

	if ((mode->flags & DRM_MODE_FLAG_DBLSCAN) &&
	    !(flags & DRM_MODE_FLAG_DBLSCAN))
		return MODE_NO_DBLESCAN;

	if ((mode->flags & DRM_MODE_FLAG_3D_MASK) &&
	    !(flags & DRM_MODE_FLAG_3D_MASK))
		return MODE_NO_STEREO;

	return MODE_OK;
}

static enum drm_mode_status
drm_mode_validate_pipeline(struct drm_display_mode *mode,
			    struct drm_connector *connector)
{
	struct drm_device *dev = connector->dev;
	enum drm_mode_status ret = MODE_OK;
	struct drm_encoder *encoder;
	int i;

	/* Step 1: Validate against connector */
	ret = drm_connector_mode_valid(connector, mode);
	if (ret != MODE_OK)
		return ret;

	/* Step 2: Validate against encoders and crtcs */
	drm_connector_for_each_possible_encoder(connector, encoder, i) {
		struct drm_crtc *crtc;

		ret = drm_encoder_mode_valid(encoder, mode);
		if (ret != MODE_OK) {
			/* No point in continuing for crtc check as this encoder
			 * will not accept the mode anyway. If all encoders
			 * reject the mode then, at exit, ret will not be
			 * MODE_OK. */
			continue;
		}

		ret = drm_bridge_mode_valid(encoder->bridge, mode);
		if (ret != MODE_OK) {
			/* There is also no point in continuing for crtc check
			 * here. */
			continue;
		}

		drm_for_each_crtc(crtc, dev) {
			if (!drm_encoder_crtc_ok(encoder, crtc))
				continue;

			ret = drm_crtc_mode_valid(crtc, mode);
			if (ret == MODE_OK) {
				/* If we get to this point there is at least
				 * one combination of encoder+crtc that works
				 * for this mode. Lets return now. */
				return ret;
			}
		}
	}

	return ret;
}

static int drm_helper_probe_add_cmdline_mode(struct drm_connector *connector)
{
	struct drm_cmdline_mode *cmdline_mode;
	struct drm_display_mode *mode;

	cmdline_mode = &connector->cmdline_mode;
	if (!cmdline_mode->specified)
		return 0;

	/* Only add a GTF mode if we find no matching probed modes */
	list_for_each_entry(mode, &connector->probed_modes, head) {
		if (mode->hdisplay != cmdline_mode->xres ||
		    mode->vdisplay != cmdline_mode->yres)
			continue;

		if (cmdline_mode->refresh_specified) {
			/* The probed mode's vrefresh is set until later */
			if (drm_mode_vrefresh(mode) != cmdline_mode->refresh)
				continue;
		}

		return 0;
	}

	mode = drm_mode_create_from_cmdline_mode(connector->dev,
						 cmdline_mode);
	if (mode == NULL)
		return 0;

	drm_mode_probed_add(connector, mode);
	return 1;
}

enum drm_mode_status drm_crtc_mode_valid(struct drm_crtc *crtc,
					 const struct drm_display_mode *mode)
{
	const struct drm_crtc_helper_funcs *crtc_funcs = crtc->helper_private;

	if (!crtc_funcs || !crtc_funcs->mode_valid)
		return MODE_OK;

	return crtc_funcs->mode_valid(crtc, mode);
}

enum drm_mode_status drm_encoder_mode_valid(struct drm_encoder *encoder,
					    const struct drm_display_mode *mode)
{
	const struct drm_encoder_helper_funcs *encoder_funcs =
		encoder->helper_private;

	if (!encoder_funcs || !encoder_funcs->mode_valid)
		return MODE_OK;

	return encoder_funcs->mode_valid(encoder, mode);
}

enum drm_mode_status drm_connector_mode_valid(struct drm_connector *connector,
					      struct drm_display_mode *mode)
{
	const struct drm_connector_helper_funcs *connector_funcs =
		connector->helper_private;

	if (!connector_funcs || !connector_funcs->mode_valid)
		return MODE_OK;

	return connector_funcs->mode_valid(connector, mode);
}

#define DRM_OUTPUT_POLL_PERIOD (10*HZ)
/**
 * drm_kms_helper_poll_enable - re-enable output polling.
 * @dev: drm_device
 *
 * This function re-enables the output polling work, after it has been
 * temporarily disabled using drm_kms_helper_poll_disable(), for example over
 * suspend/resume.
 *
 * Drivers can call this helper from their device resume implementation. It is
 * not an error to call this even when output polling isn't enabled.
 *
 * Note that calls to enable and disable polling must be strictly ordered, which
 * is automatically the case when they're only call from suspend/resume
 * callbacks.
 */
void drm_kms_helper_poll_enable(struct drm_device *dev)
{
	bool poll = false;
	struct drm_connector *connector;
	struct drm_connector_list_iter conn_iter;
	unsigned long delay = DRM_OUTPUT_POLL_PERIOD;

	if (!dev->mode_config.poll_enabled || !drm_kms_helper_poll)
		return;

	drm_connector_list_iter_begin(dev, &conn_iter);
	drm_for_each_connector_iter(connector, &conn_iter) {
		if (connector->polled & (DRM_CONNECTOR_POLL_CONNECT |
					 DRM_CONNECTOR_POLL_DISCONNECT))
			poll = true;
	}
	drm_connector_list_iter_end(&conn_iter);

	if (dev->mode_config.delayed_event) {
		/*
		 * FIXME:
		 *
		 * Use short (1s) delay to handle the initial delayed event.
		 * This delay should not be needed, but Optimus/nouveau will
		 * fail in a mysterious way if the delayed event is handled as
		 * soon as possible like it is done in
		 * drm_helper_probe_single_connector_modes() in case the poll
		 * was enabled before.
		 */
		poll = true;
		delay = HZ;
	}

	if (poll)
		schedule_delayed_work(&dev->mode_config.output_poll_work, delay);
}
EXPORT_SYMBOL(drm_kms_helper_poll_enable);

static enum drm_connector_status
drm_helper_probe_detect_ctx(struct drm_connector *connector, bool force)
{
	const struct drm_connector_helper_funcs *funcs = connector->helper_private;
	struct drm_modeset_acquire_ctx ctx;
	int ret;

	drm_modeset_acquire_init(&ctx, 0);

retry:
	ret = drm_modeset_lock(&connector->dev->mode_config.connection_mutex, &ctx);
	if (!ret) {
		if (funcs->detect_ctx)
			ret = funcs->detect_ctx(connector, &ctx, force);
		else if (connector->funcs->detect)
			ret = connector->funcs->detect(connector, force);
		else
			ret = connector_status_connected;
	}

	if (ret == -EDEADLK) {
		drm_modeset_backoff(&ctx);
		goto retry;
	}

	if (WARN_ON(ret < 0))
		ret = connector_status_unknown;

	drm_modeset_drop_locks(&ctx);
	drm_modeset_acquire_fini(&ctx);

	return ret;
}

/**
 * drm_helper_probe_detect - probe connector status
 * @connector: connector to probe
 * @ctx: acquire_ctx, or NULL to let this function handle locking.
 * @force: Whether destructive probe operations should be performed.
 *
 * This function calls the detect callbacks of the connector.
 * This function returns &drm_connector_status, or
 * if @ctx is set, it might also return -EDEADLK.
 */
int
drm_helper_probe_detect(struct drm_connector *connector,
			struct drm_modeset_acquire_ctx *ctx,
			bool force)
{
	const struct drm_connector_helper_funcs *funcs = connector->helper_private;
	struct drm_device *dev = connector->dev;
	int ret;

	if (!ctx)
		return drm_helper_probe_detect_ctx(connector, force);

	ret = drm_modeset_lock(&dev->mode_config.connection_mutex, ctx);
	if (ret)
		return ret;

	if (funcs->detect_ctx)
		return funcs->detect_ctx(connector, ctx, force);
	else if (connector->funcs->detect)
		return connector->funcs->detect(connector, force);
	else
		return connector_status_connected;
}
EXPORT_SYMBOL(drm_helper_probe_detect);

/**
 * drm_helper_probe_single_connector_modes - get complete set of display modes
 * @connector: connector to probe
 * @maxX: max width for modes
 * @maxY: max height for modes
 *
 * Based on the helper callbacks implemented by @connector in struct
 * &drm_connector_helper_funcs try to detect all valid modes.  Modes will first
 * be added to the connector's probed_modes list, then culled (based on validity
 * and the @maxX, @maxY parameters) and put into the normal modes list.
 *
 * Intended to be used as a generic implementation of the
 * &drm_connector_funcs.fill_modes() vfunc for drivers that use the CRTC helpers
 * for output mode filtering and detection.
 *
 * The basic procedure is as follows
 *
 * 1. All modes currently on the connector's modes list are marked as stale
 *
 * 2. New modes are added to the connector's probed_modes list with
 *    drm_mode_probed_add(). New modes start their life with status as OK.
 *    Modes are added from a single source using the following priority order.
 *
 *    - &drm_connector_helper_funcs.get_modes vfunc
 *    - if the connector status is connector_status_connected, standard
 *      VESA DMT modes up to 1024x768 are automatically added
 *      (drm_add_modes_noedid())
 *
 *    Finally modes specified via the kernel command line (video=...) are
 *    added in addition to what the earlier probes produced
 *    (drm_helper_probe_add_cmdline_mode()). These modes are generated
 *    using the VESA GTF/CVT formulas.
 *
 * 3. Modes are moved from the probed_modes list to the modes list. Potential
 *    duplicates are merged together (see drm_connector_list_update()).
 *    After this step the probed_modes list will be empty again.
 *
 * 4. Any non-stale mode on the modes list then undergoes validation
 *
 *    - drm_mode_validate_basic() performs basic sanity checks
 *    - drm_mode_validate_size() filters out modes larger than @maxX and @maxY
 *      (if specified)
 *    - drm_mode_validate_flag() checks the modes against basic connector
 *      capabilities (interlace_allowed,doublescan_allowed,stereo_allowed)
 *    - the optional &drm_connector_helper_funcs.mode_valid helper can perform
 *      driver and/or sink specific checks
 *    - the optional &drm_crtc_helper_funcs.mode_valid,
 *      &drm_bridge_funcs.mode_valid and &drm_encoder_helper_funcs.mode_valid
 *      helpers can perform driver and/or source specific checks which are also
 *      enforced by the modeset/atomic helpers
 *
 * 5. Any mode whose status is not OK is pruned from the connector's modes list,
 *    accompanied by a debug message indicating the reason for the mode's
 *    rejection (see drm_mode_prune_invalid()).
 *
 * Returns:
 * The number of modes found on @connector.
 */
int drm_helper_probe_single_connector_modes(struct drm_connector *connector,
					    uint32_t maxX, uint32_t maxY)
{
	struct drm_device *dev = connector->dev;
	struct drm_display_mode *mode;
	const struct drm_connector_helper_funcs *connector_funcs =
		connector->helper_private;
	int count = 0, ret;
	int mode_flags = 0;
	bool verbose_prune = true;
	enum drm_connector_status old_status;
	struct drm_modeset_acquire_ctx ctx;

	WARN_ON(!mutex_is_locked(&dev->mode_config.mutex));

	drm_modeset_acquire_init(&ctx, 0);

	DRM_DEBUG_KMS("[CONNECTOR:%d:%s]\n", connector->base.id,
			connector->name);

retry:
	ret = drm_modeset_lock(&dev->mode_config.connection_mutex, &ctx);
	if (ret == -EDEADLK) {
		drm_modeset_backoff(&ctx);
		goto retry;
	} else
		WARN_ON(ret < 0);

	/* set all old modes to the stale state */
	list_for_each_entry(mode, &connector->modes, head)
		mode->status = MODE_STALE;

	old_status = connector->status;

	if (connector->force) {
		if (connector->force == DRM_FORCE_ON ||
		    connector->force == DRM_FORCE_ON_DIGITAL)
			connector->status = connector_status_connected;
		else
			connector->status = connector_status_disconnected;
		if (connector->funcs->force)
			connector->funcs->force(connector);
	} else {
		ret = drm_helper_probe_detect(connector, &ctx, true);

		if (ret == -EDEADLK) {
			drm_modeset_backoff(&ctx);
			goto retry;
		} else if (WARN(ret < 0, "Invalid return value %i for connector detection\n", ret))
			ret = connector_status_unknown;

		connector->status = ret;
	}

	/*
	 * Normally either the driver's hpd code or the poll loop should
	 * pick up any changes and fire the hotplug event. But if
	 * userspace sneaks in a probe, we might miss a change. Hence
	 * check here, and if anything changed start the hotplug code.
	 */
	if (old_status != connector->status) {
		DRM_DEBUG_KMS("[CONNECTOR:%d:%s] status updated from %s to %s\n",
			      connector->base.id,
			      connector->name,
			      drm_get_connector_status_name(old_status),
			      drm_get_connector_status_name(connector->status));

		/*
		 * The hotplug event code might call into the fb
		 * helpers, and so expects that we do not hold any
		 * locks. Fire up the poll struct instead, it will
		 * disable itself again.
		 */
		dev->mode_config.delayed_event = true;
		if (dev->mode_config.poll_enabled)
			schedule_delayed_work(&dev->mode_config.output_poll_work,
					      0);
	}

	/* Re-enable polling in case the global poll config changed. */
	if (drm_kms_helper_poll != dev->mode_config.poll_running)
		drm_kms_helper_poll_enable(dev);

	dev->mode_config.poll_running = drm_kms_helper_poll;

	if (connector->status == connector_status_disconnected) {
		DRM_DEBUG_KMS("[CONNECTOR:%d:%s] disconnected\n",
			connector->base.id, connector->name);
		drm_connector_update_edid_property(connector, NULL);
		verbose_prune = false;
		goto prune;
	}

	count = (*connector_funcs->get_modes)(connector);
<<<<<<< HEAD
=======

	/*
	 * Fallback for when DDC probe failed in drm_get_edid() and thus skipped
	 * override/firmware EDID.
	 */
	if (count == 0 && connector->status == connector_status_connected)
		count = drm_add_override_edid_modes(connector);
>>>>>>> 7ce58816

	if (count == 0 && connector->status == connector_status_connected)
		count = drm_add_modes_noedid(connector, 1024, 768);
	count += drm_helper_probe_add_cmdline_mode(connector);
	if (count == 0)
		goto prune;

	drm_connector_list_update(connector);

	if (connector->interlace_allowed)
		mode_flags |= DRM_MODE_FLAG_INTERLACE;
	if (connector->doublescan_allowed)
		mode_flags |= DRM_MODE_FLAG_DBLSCAN;
	if (connector->stereo_allowed)
		mode_flags |= DRM_MODE_FLAG_3D_MASK;

	list_for_each_entry(mode, &connector->modes, head) {
		if (mode->status == MODE_OK)
			mode->status = drm_mode_validate_driver(dev, mode);

		if (mode->status == MODE_OK)
			mode->status = drm_mode_validate_size(mode, maxX, maxY);

		if (mode->status == MODE_OK)
			mode->status = drm_mode_validate_flag(mode, mode_flags);

		if (mode->status == MODE_OK)
			mode->status = drm_mode_validate_pipeline(mode,
								  connector);

		if (mode->status == MODE_OK)
			mode->status = drm_mode_validate_ycbcr420(mode,
								  connector);
	}

prune:
	drm_mode_prune_invalid(dev, &connector->modes, verbose_prune);

	drm_modeset_drop_locks(&ctx);
	drm_modeset_acquire_fini(&ctx);

	if (list_empty(&connector->modes))
		return 0;

	list_for_each_entry(mode, &connector->modes, head)
		mode->vrefresh = drm_mode_vrefresh(mode);

	drm_mode_sort(&connector->modes);

	DRM_DEBUG_KMS("[CONNECTOR:%d:%s] probed modes :\n", connector->base.id,
			connector->name);
	list_for_each_entry(mode, &connector->modes, head) {
		drm_mode_set_crtcinfo(mode, CRTC_INTERLACE_HALVE_V);
		drm_mode_debug_printmodeline(mode);
	}

	return count;
}
EXPORT_SYMBOL(drm_helper_probe_single_connector_modes);

/**
 * drm_kms_helper_hotplug_event - fire off KMS hotplug events
 * @dev: drm_device whose connector state changed
 *
 * This function fires off the uevent for userspace and also calls the
 * output_poll_changed function, which is most commonly used to inform the fbdev
 * emulation code and allow it to update the fbcon output configuration.
 *
 * Drivers should call this from their hotplug handling code when a change is
 * detected. Note that this function does not do any output detection of its
 * own, like drm_helper_hpd_irq_event() does - this is assumed to be done by the
 * driver already.
 *
 * This function must be called from process context with no mode
 * setting locks held.
 */
void drm_kms_helper_hotplug_event(struct drm_device *dev)
{
	/* send a uevent + call fbdev */
	drm_sysfs_hotplug_event(dev);
	if (dev->mode_config.funcs->output_poll_changed)
		dev->mode_config.funcs->output_poll_changed(dev);

	drm_client_dev_hotplug(dev);
}
EXPORT_SYMBOL(drm_kms_helper_hotplug_event);

static void output_poll_execute(struct work_struct *work)
{
	struct delayed_work *delayed_work = to_delayed_work(work);
	struct drm_device *dev = container_of(delayed_work, struct drm_device, mode_config.output_poll_work);
	struct drm_connector *connector;
	struct drm_connector_list_iter conn_iter;
	enum drm_connector_status old_status;
	bool repoll = false, changed;

	/* Pick up any changes detected by the probe functions. */
	changed = dev->mode_config.delayed_event;
	dev->mode_config.delayed_event = false;

	if (!drm_kms_helper_poll)
		goto out;

	if (!mutex_trylock(&dev->mode_config.mutex)) {
		repoll = true;
		goto out;
	}

	drm_connector_list_iter_begin(dev, &conn_iter);
	drm_for_each_connector_iter(connector, &conn_iter) {
		/* Ignore forced connectors. */
		if (connector->force)
			continue;

		/* Ignore HPD capable connectors and connectors where we don't
		 * want any hotplug detection at all for polling. */
		if (!connector->polled || connector->polled == DRM_CONNECTOR_POLL_HPD)
			continue;

		old_status = connector->status;
		/* if we are connected and don't want to poll for disconnect
		   skip it */
		if (old_status == connector_status_connected &&
		    !(connector->polled & DRM_CONNECTOR_POLL_DISCONNECT))
			continue;

		repoll = true;

		connector->status = drm_helper_probe_detect(connector, NULL, false);
		if (old_status != connector->status) {
			const char *old, *new;

			/*
			 * The poll work sets force=false when calling detect so
			 * that drivers can avoid to do disruptive tests (e.g.
			 * when load detect cycles could cause flickering on
			 * other, running displays). This bears the risk that we
			 * flip-flop between unknown here in the poll work and
			 * the real state when userspace forces a full detect
			 * call after receiving a hotplug event due to this
			 * change.
			 *
			 * Hence clamp an unknown detect status to the old
			 * value.
			 */
			if (connector->status == connector_status_unknown) {
				connector->status = old_status;
				continue;
			}

			old = drm_get_connector_status_name(old_status);
			new = drm_get_connector_status_name(connector->status);

			DRM_DEBUG_KMS("[CONNECTOR:%d:%s] "
				      "status updated from %s to %s\n",
				      connector->base.id,
				      connector->name,
				      old, new);

			changed = true;
		}
	}
	drm_connector_list_iter_end(&conn_iter);

	mutex_unlock(&dev->mode_config.mutex);

out:
	if (changed)
		drm_kms_helper_hotplug_event(dev);

	if (repoll)
		schedule_delayed_work(delayed_work, DRM_OUTPUT_POLL_PERIOD);
}

/**
 * drm_kms_helper_is_poll_worker - is %current task an output poll worker?
 *
 * Determine if %current task is an output poll worker.  This can be used
 * to select distinct code paths for output polling versus other contexts.
 *
 * One use case is to avoid a deadlock between the output poll worker and
 * the autosuspend worker wherein the latter waits for polling to finish
 * upon calling drm_kms_helper_poll_disable(), while the former waits for
 * runtime suspend to finish upon calling pm_runtime_get_sync() in a
 * connector ->detect hook.
 */
bool drm_kms_helper_is_poll_worker(void)
{
	struct work_struct *work = current_work();

	return work && work->func == output_poll_execute;
}
EXPORT_SYMBOL(drm_kms_helper_is_poll_worker);

/**
 * drm_kms_helper_poll_disable - disable output polling
 * @dev: drm_device
 *
 * This function disables the output polling work.
 *
 * Drivers can call this helper from their device suspend implementation. It is
 * not an error to call this even when output polling isn't enabled or already
 * disabled. Polling is re-enabled by calling drm_kms_helper_poll_enable().
 *
 * Note that calls to enable and disable polling must be strictly ordered, which
 * is automatically the case when they're only call from suspend/resume
 * callbacks.
 */
void drm_kms_helper_poll_disable(struct drm_device *dev)
{
	if (!dev->mode_config.poll_enabled)
		return;
	cancel_delayed_work_sync(&dev->mode_config.output_poll_work);
}
EXPORT_SYMBOL(drm_kms_helper_poll_disable);

/**
 * drm_kms_helper_poll_init - initialize and enable output polling
 * @dev: drm_device
 *
 * This function intializes and then also enables output polling support for
 * @dev. Drivers which do not have reliable hotplug support in hardware can use
 * this helper infrastructure to regularly poll such connectors for changes in
 * their connection state.
 *
 * Drivers can control which connectors are polled by setting the
 * DRM_CONNECTOR_POLL_CONNECT and DRM_CONNECTOR_POLL_DISCONNECT flags. On
 * connectors where probing live outputs can result in visual distortion drivers
 * should not set the DRM_CONNECTOR_POLL_DISCONNECT flag to avoid this.
 * Connectors which have no flag or only DRM_CONNECTOR_POLL_HPD set are
 * completely ignored by the polling logic.
 *
 * Note that a connector can be both polled and probed from the hotplug handler,
 * in case the hotplug interrupt is known to be unreliable.
 */
void drm_kms_helper_poll_init(struct drm_device *dev)
{
	INIT_DELAYED_WORK(&dev->mode_config.output_poll_work, output_poll_execute);
	dev->mode_config.poll_enabled = true;

	drm_kms_helper_poll_enable(dev);
}
EXPORT_SYMBOL(drm_kms_helper_poll_init);

/**
 * drm_kms_helper_poll_fini - disable output polling and clean it up
 * @dev: drm_device
 */
void drm_kms_helper_poll_fini(struct drm_device *dev)
{
	drm_kms_helper_poll_disable(dev);
}
EXPORT_SYMBOL(drm_kms_helper_poll_fini);

/**
 * drm_helper_hpd_irq_event - hotplug processing
 * @dev: drm_device
 *
 * Drivers can use this helper function to run a detect cycle on all connectors
 * which have the DRM_CONNECTOR_POLL_HPD flag set in their &polled member. All
 * other connectors are ignored, which is useful to avoid reprobing fixed
 * panels.
 *
 * This helper function is useful for drivers which can't or don't track hotplug
 * interrupts for each connector.
 *
 * Drivers which support hotplug interrupts for each connector individually and
 * which have a more fine-grained detect logic should bypass this code and
 * directly call drm_kms_helper_hotplug_event() in case the connector state
 * changed.
 *
 * This function must be called from process context with no mode
 * setting locks held.
 *
 * Note that a connector can be both polled and probed from the hotplug handler,
 * in case the hotplug interrupt is known to be unreliable.
 */
bool drm_helper_hpd_irq_event(struct drm_device *dev)
{
	struct drm_connector *connector;
	struct drm_connector_list_iter conn_iter;
	enum drm_connector_status old_status;
	bool changed = false;

	if (!dev->mode_config.poll_enabled)
		return false;

	mutex_lock(&dev->mode_config.mutex);
	drm_connector_list_iter_begin(dev, &conn_iter);
	drm_for_each_connector_iter(connector, &conn_iter) {
		/* Only handle HPD capable connectors. */
		if (!(connector->polled & DRM_CONNECTOR_POLL_HPD))
			continue;

		old_status = connector->status;

		connector->status = drm_helper_probe_detect(connector, NULL, false);
		DRM_DEBUG_KMS("[CONNECTOR:%d:%s] status updated from %s to %s\n",
			      connector->base.id,
			      connector->name,
			      drm_get_connector_status_name(old_status),
			      drm_get_connector_status_name(connector->status));
		if (old_status != connector->status)
			changed = true;
	}
	drm_connector_list_iter_end(&conn_iter);
	mutex_unlock(&dev->mode_config.mutex);

	if (changed)
		drm_kms_helper_hotplug_event(dev);

	return changed;
}
EXPORT_SYMBOL(drm_helper_hpd_irq_event);<|MERGE_RESOLUTION|>--- conflicted
+++ resolved
@@ -478,8 +478,6 @@
 	}
 
 	count = (*connector_funcs->get_modes)(connector);
-<<<<<<< HEAD
-=======
 
 	/*
 	 * Fallback for when DDC probe failed in drm_get_edid() and thus skipped
@@ -487,7 +485,6 @@
 	 */
 	if (count == 0 && connector->status == connector_status_connected)
 		count = drm_add_override_edid_modes(connector);
->>>>>>> 7ce58816
 
 	if (count == 0 && connector->status == connector_status_connected)
 		count = drm_add_modes_noedid(connector, 1024, 768);
