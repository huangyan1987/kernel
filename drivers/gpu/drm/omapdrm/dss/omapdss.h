/* SPDX-License-Identifier: GPL-2.0-only */
/*
 * Copyright (C) 2016 Texas Instruments Incorporated - https://www.ti.com/
 * Author: Tomi Valkeinen <tomi.valkeinen@ti.com>
 */

#ifndef __OMAP_DRM_DSS_H
#define __OMAP_DRM_DSS_H

#include <drm/drm_color_mgmt.h>
#include <drm/drm_crtc.h>
#include <drm/drm_mode.h>
#include <linux/device.h>
#include <linux/interrupt.h>
#include <linux/list.h>
#include <linux/platform_data/omapdss.h>
#include <video/videomode.h>

#define DISPC_IRQ_FRAMEDONE		(1 << 0)
#define DISPC_IRQ_VSYNC			(1 << 1)
#define DISPC_IRQ_EVSYNC_EVEN		(1 << 2)
#define DISPC_IRQ_EVSYNC_ODD		(1 << 3)
#define DISPC_IRQ_ACBIAS_COUNT_STAT	(1 << 4)
#define DISPC_IRQ_PROG_LINE_NUM		(1 << 5)
#define DISPC_IRQ_GFX_FIFO_UNDERFLOW	(1 << 6)
#define DISPC_IRQ_GFX_END_WIN		(1 << 7)
#define DISPC_IRQ_PAL_GAMMA_MASK	(1 << 8)
#define DISPC_IRQ_OCP_ERR		(1 << 9)
#define DISPC_IRQ_VID1_FIFO_UNDERFLOW	(1 << 10)
#define DISPC_IRQ_VID1_END_WIN		(1 << 11)
#define DISPC_IRQ_VID2_FIFO_UNDERFLOW	(1 << 12)
#define DISPC_IRQ_VID2_END_WIN		(1 << 13)
#define DISPC_IRQ_SYNC_LOST		(1 << 14)
#define DISPC_IRQ_SYNC_LOST_DIGIT	(1 << 15)
#define DISPC_IRQ_WAKEUP		(1 << 16)
#define DISPC_IRQ_SYNC_LOST2		(1 << 17)
#define DISPC_IRQ_VSYNC2		(1 << 18)
#define DISPC_IRQ_VID3_END_WIN		(1 << 19)
#define DISPC_IRQ_VID3_FIFO_UNDERFLOW	(1 << 20)
#define DISPC_IRQ_ACBIAS_COUNT_STAT2	(1 << 21)
#define DISPC_IRQ_FRAMEDONE2		(1 << 22)
#define DISPC_IRQ_FRAMEDONEWB		(1 << 23)
#define DISPC_IRQ_FRAMEDONETV		(1 << 24)
#define DISPC_IRQ_WBBUFFEROVERFLOW	(1 << 25)
#define DISPC_IRQ_WBUNCOMPLETEERROR	(1 << 26)
#define DISPC_IRQ_SYNC_LOST3		(1 << 27)
#define DISPC_IRQ_VSYNC3		(1 << 28)
#define DISPC_IRQ_ACBIAS_COUNT_STAT3	(1 << 29)
#define DISPC_IRQ_FRAMEDONE3		(1 << 30)

struct dispc_device;
struct drm_connector;
struct dss_device;
struct dss_lcd_mgr_config;
struct hdmi_avi_infoframe;
struct omap_drm_private;
struct omap_dss_device;
struct snd_aes_iec958;
struct snd_cea_861_aud_if;

enum omap_display_type {
	OMAP_DISPLAY_TYPE_NONE		= 0,
	OMAP_DISPLAY_TYPE_DPI		= 1 << 0,
	OMAP_DISPLAY_TYPE_DBI		= 1 << 1,
	OMAP_DISPLAY_TYPE_SDI		= 1 << 2,
	OMAP_DISPLAY_TYPE_DSI		= 1 << 3,
	OMAP_DISPLAY_TYPE_VENC		= 1 << 4,
	OMAP_DISPLAY_TYPE_HDMI		= 1 << 5,
	OMAP_DISPLAY_TYPE_DVI		= 1 << 6,
};

enum omap_plane_id {
	OMAP_DSS_GFX	= 0,
	OMAP_DSS_VIDEO1	= 1,
	OMAP_DSS_VIDEO2	= 2,
	OMAP_DSS_VIDEO3	= 3,
	OMAP_DSS_WB	= 4,
};

enum omap_channel {
	OMAP_DSS_CHANNEL_LCD	= 0,
	OMAP_DSS_CHANNEL_DIGIT	= 1,
	OMAP_DSS_CHANNEL_LCD2	= 2,
	OMAP_DSS_CHANNEL_LCD3	= 3,
	OMAP_DSS_CHANNEL_WB	= 4,
};

enum omap_color_mode {
	_UNUSED_,
};

enum omap_dss_load_mode {
	OMAP_DSS_LOAD_CLUT_AND_FRAME	= 0,
	OMAP_DSS_LOAD_CLUT_ONLY		= 1,
	OMAP_DSS_LOAD_FRAME_ONLY	= 2,
	OMAP_DSS_LOAD_CLUT_ONCE_FRAME	= 3,
};

enum omap_dss_trans_key_type {
	OMAP_DSS_COLOR_KEY_GFX_DST = 0,
	OMAP_DSS_COLOR_KEY_VID_SRC = 1,
};

enum omap_dss_signal_level {
	OMAPDSS_SIG_ACTIVE_LOW,
	OMAPDSS_SIG_ACTIVE_HIGH,
};

enum omap_dss_signal_edge {
	OMAPDSS_DRIVE_SIG_FALLING_EDGE,
	OMAPDSS_DRIVE_SIG_RISING_EDGE,
};

enum omap_dss_venc_type {
	OMAP_DSS_VENC_TYPE_COMPOSITE,
	OMAP_DSS_VENC_TYPE_SVIDEO,
};

enum omap_dss_rotation_type {
	OMAP_DSS_ROT_NONE	= 0,
	OMAP_DSS_ROT_TILER	= 1 << 0,
};

enum omap_overlay_caps {
	OMAP_DSS_OVL_CAP_SCALE = 1 << 0,
	OMAP_DSS_OVL_CAP_GLOBAL_ALPHA = 1 << 1,
	OMAP_DSS_OVL_CAP_PRE_MULT_ALPHA = 1 << 2,
	OMAP_DSS_OVL_CAP_ZORDER = 1 << 3,
	OMAP_DSS_OVL_CAP_POS = 1 << 4,
	OMAP_DSS_OVL_CAP_REPLICATION = 1 << 5,
};

enum omap_dss_output_id {
	OMAP_DSS_OUTPUT_DPI	= 1 << 0,
	OMAP_DSS_OUTPUT_DBI	= 1 << 1,
	OMAP_DSS_OUTPUT_SDI	= 1 << 2,
	OMAP_DSS_OUTPUT_DSI1	= 1 << 3,
	OMAP_DSS_OUTPUT_DSI2	= 1 << 4,
	OMAP_DSS_OUTPUT_VENC	= 1 << 5,
	OMAP_DSS_OUTPUT_HDMI	= 1 << 6,
};

struct omap_dss_cpr_coefs {
	s16 rr, rg, rb;
	s16 gr, gg, gb;
	s16 br, bg, bb;
};

struct omap_overlay_info {
	dma_addr_t paddr;
	dma_addr_t p_uv_addr;  /* for NV12 format */
	u16 screen_width;
	u16 width;
	u16 height;
	u32 fourcc;
	u8 rotation;
	enum omap_dss_rotation_type rotation_type;

	u16 pos_x;
	u16 pos_y;
	u16 out_width;	/* if 0, out_width == width */
	u16 out_height;	/* if 0, out_height == height */
	u8 global_alpha;
	u8 pre_mult_alpha;
	u8 zorder;

	enum drm_color_encoding color_encoding;
	enum drm_color_range color_range;
};

struct omap_overlay_manager_info {
	u32 default_color;

	enum omap_dss_trans_key_type trans_key_type;
	u32 trans_key;
	bool trans_enabled;

	bool partial_alpha_enabled;

	bool cpr_enable;
	struct omap_dss_cpr_coefs cpr_coefs;
};

struct omap_dss_writeback_info {
	u32 paddr;
	u32 p_uv_addr;
	u16 buf_width;
	u16 width;
	u16 height;
	u32 fourcc;
	u8 rotation;
	enum omap_dss_rotation_type rotation_type;
	u8 pre_mult_alpha;
};

struct omapdss_dsi_ops {
<<<<<<< HEAD
	void (*disable)(struct omap_dss_device *dssdev, bool disconnect_lanes,
			bool enter_ulps);

	/* bus configuration */
	int (*set_config)(struct omap_dss_device *dssdev,
			const struct omap_dss_dsi_config *cfg);
	int (*configure_pins)(struct omap_dss_device *dssdev,
			const struct omap_dsi_pin_config *pin_cfg);

	void (*enable_hs)(struct omap_dss_device *dssdev, int channel,
			bool enable);
	int (*enable_te)(struct omap_dss_device *dssdev, bool enable);

	int (*update)(struct omap_dss_device *dssdev, int channel,
			void (*callback)(int, void *), void *data);

	void (*bus_lock)(struct omap_dss_device *dssdev);
	void (*bus_unlock)(struct omap_dss_device *dssdev);

	int (*enable_video_output)(struct omap_dss_device *dssdev, int channel);
	void (*disable_video_output)(struct omap_dss_device *dssdev,
			int channel);

	int (*request_vc)(struct omap_dss_device *dssdev, int *channel);
	int (*set_vc_id)(struct omap_dss_device *dssdev, int channel,
			int vc_id);
	void (*release_vc)(struct omap_dss_device *dssdev, int channel);

	/* data transfer */
	int (*dcs_write)(struct omap_dss_device *dssdev, int channel,
			u8 *data, int len);
	int (*dcs_write_nosync)(struct omap_dss_device *dssdev, int channel,
			u8 *data, int len);
	int (*dcs_read)(struct omap_dss_device *dssdev, int channel, u8 dcs_cmd,
			u8 *data, int len);

	int (*gen_write)(struct omap_dss_device *dssdev, int channel,
			u8 *data, int len);
	int (*gen_write_nosync)(struct omap_dss_device *dssdev, int channel,
			u8 *data, int len);
	int (*gen_read)(struct omap_dss_device *dssdev, int channel,
			u8 *reqdata, int reqlen,
			u8 *data, int len);

	int (*bta_sync)(struct omap_dss_device *dssdev, int channel);

	int (*set_max_rx_packet_size)(struct omap_dss_device *dssdev,
			int channel, u16 plen);
};

struct omap_dss_device_ops {
	int (*connect)(struct omap_dss_device *dssdev,
			struct omap_dss_device *dst);
	void (*disconnect)(struct omap_dss_device *dssdev,
			struct omap_dss_device *dst);

	void (*enable)(struct omap_dss_device *dssdev);
	void (*disable)(struct omap_dss_device *dssdev);

	int (*check_timings)(struct omap_dss_device *dssdev,
			     struct drm_display_mode *mode);

	int (*get_modes)(struct omap_dss_device *dssdev,
			 struct drm_connector *connector);

	const struct omapdss_dsi_ops dsi;
};

/**
 * enum omap_dss_device_ops_flag - Indicates which device ops are supported
 * @OMAP_DSS_DEVICE_OP_MODES: The device supports reading modes
 */
enum omap_dss_device_ops_flag {
	OMAP_DSS_DEVICE_OP_MODES = BIT(3),
=======
	int (*update)(struct omap_dss_device *dssdev);
	bool (*is_video_mode)(struct omap_dss_device *dssdev);
>>>>>>> 7d2a07b7
};

struct omap_dss_device {
	struct device *dev;

	struct dss_device *dss;
	struct drm_bridge *bridge;
	struct drm_bridge *next_bridge;
	struct drm_panel *panel;

	struct list_head list;

	/*
	 * DSS type that this device generates (for DSS internal devices) or
	 * requires (for external encoders, connectors and panels). Must be a
	 * non-zero (different than OMAP_DISPLAY_TYPE_NONE) value.
	 */
	enum omap_display_type type;

	const char *name;

	const struct omapdss_dsi_ops *dsi_ops;
	u32 bus_flags;

	/* OMAP DSS output specific fields */

	/* DISPC channel for this output */
	enum omap_channel dispc_channel;

	/* output instance */
	enum omap_dss_output_id id;

	/* port number in DT */
	unsigned int of_port;
};

struct dss_pdata {
	struct dss_device *dss;
};

<<<<<<< HEAD
struct dss_device *omapdss_get_dss(void);
void omapdss_set_dss(struct dss_device *dss);
static inline bool omapdss_is_initialized(void)
{
	return !!omapdss_get_dss();
}

void omapdss_display_init(struct omap_dss_device *dssdev);
int omapdss_display_get_modes(struct drm_connector *connector,
			      const struct videomode *vm);

=======
>>>>>>> 7d2a07b7
void omapdss_device_register(struct omap_dss_device *dssdev);
void omapdss_device_unregister(struct omap_dss_device *dssdev);
struct omap_dss_device *omapdss_device_get(struct omap_dss_device *dssdev);
void omapdss_device_put(struct omap_dss_device *dssdev);
struct omap_dss_device *omapdss_find_device_by_node(struct device_node *node);
int omapdss_device_connect(struct dss_device *dss,
			   struct omap_dss_device *src,
			   struct omap_dss_device *dst);
void omapdss_device_disconnect(struct omap_dss_device *src,
			       struct omap_dss_device *dst);
<<<<<<< HEAD
void omapdss_device_enable(struct omap_dss_device *dssdev);
void omapdss_device_disable(struct omap_dss_device *dssdev);
=======
>>>>>>> 7d2a07b7

int omap_dss_get_num_overlay_managers(void);

int omap_dss_get_num_overlays(void);

#define for_each_dss_output(d) \
	while ((d = omapdss_device_next_output(d)) != NULL)
struct omap_dss_device *omapdss_device_next_output(struct omap_dss_device *from);
int omapdss_device_init_output(struct omap_dss_device *out,
			       struct drm_bridge *local_bridge);
void omapdss_device_cleanup_output(struct omap_dss_device *out);

typedef void (*omap_dispc_isr_t) (void *arg, u32 mask);
int omap_dispc_register_isr(omap_dispc_isr_t isr, void *arg, u32 mask);
int omap_dispc_unregister_isr(omap_dispc_isr_t isr, void *arg, u32 mask);

int omapdss_compat_init(void);
void omapdss_compat_uninit(void);

<<<<<<< HEAD
static inline bool omapdss_device_is_enabled(struct omap_dss_device *dssdev)
{
	return dssdev->state == OMAP_DSS_DISPLAY_ACTIVE;
}

=======
>>>>>>> 7d2a07b7
enum dss_writeback_channel {
	DSS_WB_LCD1_MGR =	0,
	DSS_WB_LCD2_MGR =	1,
	DSS_WB_TV_MGR =		2,
	DSS_WB_OVL0 =		3,
	DSS_WB_OVL1 =		4,
	DSS_WB_OVL2 =		5,
	DSS_WB_OVL3 =		6,
	DSS_WB_LCD3_MGR =	7,
};

void omap_crtc_dss_start_update(struct omap_drm_private *priv,
				       enum omap_channel channel);
void omap_crtc_set_enabled(struct drm_crtc *crtc, bool enable);
int omap_crtc_dss_enable(struct omap_drm_private *priv, enum omap_channel channel);
void omap_crtc_dss_disable(struct omap_drm_private *priv, enum omap_channel channel);
void omap_crtc_dss_set_timings(struct omap_drm_private *priv,
		enum omap_channel channel,
		const struct videomode *vm);
void omap_crtc_dss_set_lcd_config(struct omap_drm_private *priv,
		enum omap_channel channel,
		const struct dss_lcd_mgr_config *config);
int omap_crtc_dss_register_framedone(
		struct omap_drm_private *priv, enum omap_channel channel,
		void (*handler)(void *), void *data);
void omap_crtc_dss_unregister_framedone(
		struct omap_drm_private *priv, enum omap_channel channel,
		void (*handler)(void *), void *data);

void dss_mgr_set_timings(struct omap_dss_device *dssdev,
		const struct videomode *vm);
void dss_mgr_set_lcd_config(struct omap_dss_device *dssdev,
		const struct dss_lcd_mgr_config *config);
int dss_mgr_enable(struct omap_dss_device *dssdev);
void dss_mgr_disable(struct omap_dss_device *dssdev);
void dss_mgr_start_update(struct omap_dss_device *dssdev);
int dss_mgr_register_framedone_handler(struct omap_dss_device *dssdev,
		void (*handler)(void *), void *data);
void dss_mgr_unregister_framedone_handler(struct omap_dss_device *dssdev,
		void (*handler)(void *), void *data);

struct dispc_device *dispc_get_dispc(struct dss_device *dss);

bool omapdss_stack_is_ready(void);
void omapdss_gather_components(struct device *dev);

int omap_dss_init(void);
void omap_dss_exit(void);

#endif /* __OMAP_DRM_DSS_H */<|MERGE_RESOLUTION|>--- conflicted
+++ resolved
@@ -194,85 +194,8 @@
 };
 
 struct omapdss_dsi_ops {
-<<<<<<< HEAD
-	void (*disable)(struct omap_dss_device *dssdev, bool disconnect_lanes,
-			bool enter_ulps);
-
-	/* bus configuration */
-	int (*set_config)(struct omap_dss_device *dssdev,
-			const struct omap_dss_dsi_config *cfg);
-	int (*configure_pins)(struct omap_dss_device *dssdev,
-			const struct omap_dsi_pin_config *pin_cfg);
-
-	void (*enable_hs)(struct omap_dss_device *dssdev, int channel,
-			bool enable);
-	int (*enable_te)(struct omap_dss_device *dssdev, bool enable);
-
-	int (*update)(struct omap_dss_device *dssdev, int channel,
-			void (*callback)(int, void *), void *data);
-
-	void (*bus_lock)(struct omap_dss_device *dssdev);
-	void (*bus_unlock)(struct omap_dss_device *dssdev);
-
-	int (*enable_video_output)(struct omap_dss_device *dssdev, int channel);
-	void (*disable_video_output)(struct omap_dss_device *dssdev,
-			int channel);
-
-	int (*request_vc)(struct omap_dss_device *dssdev, int *channel);
-	int (*set_vc_id)(struct omap_dss_device *dssdev, int channel,
-			int vc_id);
-	void (*release_vc)(struct omap_dss_device *dssdev, int channel);
-
-	/* data transfer */
-	int (*dcs_write)(struct omap_dss_device *dssdev, int channel,
-			u8 *data, int len);
-	int (*dcs_write_nosync)(struct omap_dss_device *dssdev, int channel,
-			u8 *data, int len);
-	int (*dcs_read)(struct omap_dss_device *dssdev, int channel, u8 dcs_cmd,
-			u8 *data, int len);
-
-	int (*gen_write)(struct omap_dss_device *dssdev, int channel,
-			u8 *data, int len);
-	int (*gen_write_nosync)(struct omap_dss_device *dssdev, int channel,
-			u8 *data, int len);
-	int (*gen_read)(struct omap_dss_device *dssdev, int channel,
-			u8 *reqdata, int reqlen,
-			u8 *data, int len);
-
-	int (*bta_sync)(struct omap_dss_device *dssdev, int channel);
-
-	int (*set_max_rx_packet_size)(struct omap_dss_device *dssdev,
-			int channel, u16 plen);
-};
-
-struct omap_dss_device_ops {
-	int (*connect)(struct omap_dss_device *dssdev,
-			struct omap_dss_device *dst);
-	void (*disconnect)(struct omap_dss_device *dssdev,
-			struct omap_dss_device *dst);
-
-	void (*enable)(struct omap_dss_device *dssdev);
-	void (*disable)(struct omap_dss_device *dssdev);
-
-	int (*check_timings)(struct omap_dss_device *dssdev,
-			     struct drm_display_mode *mode);
-
-	int (*get_modes)(struct omap_dss_device *dssdev,
-			 struct drm_connector *connector);
-
-	const struct omapdss_dsi_ops dsi;
-};
-
-/**
- * enum omap_dss_device_ops_flag - Indicates which device ops are supported
- * @OMAP_DSS_DEVICE_OP_MODES: The device supports reading modes
- */
-enum omap_dss_device_ops_flag {
-	OMAP_DSS_DEVICE_OP_MODES = BIT(3),
-=======
 	int (*update)(struct omap_dss_device *dssdev);
 	bool (*is_video_mode)(struct omap_dss_device *dssdev);
->>>>>>> 7d2a07b7
 };
 
 struct omap_dss_device {
@@ -313,20 +236,6 @@
 	struct dss_device *dss;
 };
 
-<<<<<<< HEAD
-struct dss_device *omapdss_get_dss(void);
-void omapdss_set_dss(struct dss_device *dss);
-static inline bool omapdss_is_initialized(void)
-{
-	return !!omapdss_get_dss();
-}
-
-void omapdss_display_init(struct omap_dss_device *dssdev);
-int omapdss_display_get_modes(struct drm_connector *connector,
-			      const struct videomode *vm);
-
-=======
->>>>>>> 7d2a07b7
 void omapdss_device_register(struct omap_dss_device *dssdev);
 void omapdss_device_unregister(struct omap_dss_device *dssdev);
 struct omap_dss_device *omapdss_device_get(struct omap_dss_device *dssdev);
@@ -337,11 +246,6 @@
 			   struct omap_dss_device *dst);
 void omapdss_device_disconnect(struct omap_dss_device *src,
 			       struct omap_dss_device *dst);
-<<<<<<< HEAD
-void omapdss_device_enable(struct omap_dss_device *dssdev);
-void omapdss_device_disable(struct omap_dss_device *dssdev);
-=======
->>>>>>> 7d2a07b7
 
 int omap_dss_get_num_overlay_managers(void);
 
@@ -361,14 +265,6 @@
 int omapdss_compat_init(void);
 void omapdss_compat_uninit(void);
 
-<<<<<<< HEAD
-static inline bool omapdss_device_is_enabled(struct omap_dss_device *dssdev)
-{
-	return dssdev->state == OMAP_DSS_DISPLAY_ACTIVE;
-}
-
-=======
->>>>>>> 7d2a07b7
 enum dss_writeback_channel {
 	DSS_WB_LCD1_MGR =	0,
 	DSS_WB_LCD2_MGR =	1,
