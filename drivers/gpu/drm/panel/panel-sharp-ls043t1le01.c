--- conflicted
+++ resolved
@@ -260,11 +260,8 @@
 	ret = drm_panel_of_backlight(&sharp_nt->base);
 	if (ret)
 		return ret;
-<<<<<<< HEAD
-=======
 
 	drm_panel_add(&sharp_nt->base);
->>>>>>> 7d2a07b7
 
 	return 0;
 }
