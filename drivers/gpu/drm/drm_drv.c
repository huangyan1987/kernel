/*
 * Created: Fri Jan 19 10:48:35 2001 by faith@acm.org
 *
 * Copyright 2001 VA Linux Systems, Inc., Sunnyvale, California.
 * All Rights Reserved.
 *
 * Author Rickard E. (Rik) Faith <faith@valinux.com>
 *
 * Permission is hereby granted, free of charge, to any person obtaining a
 * copy of this software and associated documentation files (the "Software"),
 * to deal in the Software without restriction, including without limitation
 * the rights to use, copy, modify, merge, publish, distribute, sublicense,
 * and/or sell copies of the Software, and to permit persons to whom the
 * Software is furnished to do so, subject to the following conditions:
 *
 * The above copyright notice and this permission notice (including the next
 * paragraph) shall be included in all copies or substantial portions of the
 * Software.
 *
 * THE SOFTWARE IS PROVIDED "AS IS", WITHOUT WARRANTY OF ANY KIND, EXPRESS OR
 * IMPLIED, INCLUDING BUT NOT LIMITED TO THE WARRANTIES OF MERCHANTABILITY,
 * FITNESS FOR A PARTICULAR PURPOSE AND NONINFRINGEMENT.  IN NO EVENT SHALL
 * PRECISION INSIGHT AND/OR ITS SUPPLIERS BE LIABLE FOR ANY CLAIM, DAMAGES OR
 * OTHER LIABILITY, WHETHER IN AN ACTION OF CONTRACT, TORT OR OTHERWISE,
 * ARISING FROM, OUT OF OR IN CONNECTION WITH THE SOFTWARE OR THE USE OR OTHER
 * DEALINGS IN THE SOFTWARE.
 */

#include <linux/debugfs.h>
#include <linux/fs.h>
#include <linux/module.h>
#include <linux/moduleparam.h>
#include <linux/mount.h>
#include <linux/slab.h>
#include <linux/srcu.h>

#include <drm/drm_client.h>
#include <drm/drm_drv.h>
#include <drm/drmP.h>

#include "drm_crtc_internal.h"
#include "drm_legacy.h"
#include "drm_internal.h"
#include "drm_crtc_internal.h"

/*
 * drm_debug: Enable debug output.
 * Bitmask of DRM_UT_x. See include/drm/drmP.h for details.
 */
unsigned int drm_debug = 0;
EXPORT_SYMBOL(drm_debug);

MODULE_AUTHOR("Gareth Hughes, Leif Delgass, José Fonseca, Jon Smirl");
MODULE_DESCRIPTION("DRM shared core routines");
MODULE_LICENSE("GPL and additional rights");
MODULE_PARM_DESC(debug, "Enable debug output, where each bit enables a debug category.\n"
"\t\tBit 0 (0x01)  will enable CORE messages (drm core code)\n"
"\t\tBit 1 (0x02)  will enable DRIVER messages (drm controller code)\n"
"\t\tBit 2 (0x04)  will enable KMS messages (modesetting code)\n"
"\t\tBit 3 (0x08)  will enable PRIME messages (prime code)\n"
"\t\tBit 4 (0x10)  will enable ATOMIC messages (atomic code)\n"
"\t\tBit 5 (0x20)  will enable VBL messages (vblank code)\n"
"\t\tBit 7 (0x80)  will enable LEASE messages (leasing code)\n"
"\t\tBit 8 (0x100) will enable DP messages (displayport code)");
module_param_named(debug, drm_debug, int, 0600);

static DEFINE_SPINLOCK(drm_minor_lock);
static struct idr drm_minors_idr;

/*
 * If the drm core fails to init for whatever reason,
 * we should prevent any drivers from registering with it.
 * It's best to check this at drm_dev_init(), as some drivers
 * prefer to embed struct drm_device into their own device
 * structure and call drm_dev_init() themselves.
 */
static bool drm_core_init_complete = false;

static struct dentry *drm_debugfs_root;

DEFINE_STATIC_SRCU(drm_unplug_srcu);

/*
 * DRM Minors
 * A DRM device can provide several char-dev interfaces on the DRM-Major. Each
 * of them is represented by a drm_minor object. Depending on the capabilities
 * of the device-driver, different interfaces are registered.
 *
 * Minors can be accessed via dev->$minor_name. This pointer is either
 * NULL or a valid drm_minor pointer and stays valid as long as the device is
 * valid. This means, DRM minors have the same life-time as the underlying
 * device. However, this doesn't mean that the minor is active. Minors are
 * registered and unregistered dynamically according to device-state.
 */

static struct drm_minor **drm_minor_get_slot(struct drm_device *dev,
					     unsigned int type)
{
	switch (type) {
	case DRM_MINOR_PRIMARY:
		return &dev->primary;
	case DRM_MINOR_RENDER:
		return &dev->render;
	default:
		BUG();
	}
}

static int drm_minor_alloc(struct drm_device *dev, unsigned int type)
{
	struct drm_minor *minor;
	unsigned long flags;
	int r;

	minor = kzalloc(sizeof(*minor), GFP_KERNEL);
	if (!minor)
		return -ENOMEM;

	minor->type = type;
	minor->dev = dev;

	idr_preload(GFP_KERNEL);
	spin_lock_irqsave(&drm_minor_lock, flags);
	r = idr_alloc(&drm_minors_idr,
		      NULL,
		      64 * type,
		      64 * (type + 1),
		      GFP_NOWAIT);
	spin_unlock_irqrestore(&drm_minor_lock, flags);
	idr_preload_end();

	if (r < 0)
		goto err_free;

	minor->index = r;

	minor->kdev = drm_sysfs_minor_alloc(minor);
	if (IS_ERR(minor->kdev)) {
		r = PTR_ERR(minor->kdev);
		goto err_index;
	}

	*drm_minor_get_slot(dev, type) = minor;
	return 0;

err_index:
	spin_lock_irqsave(&drm_minor_lock, flags);
	idr_remove(&drm_minors_idr, minor->index);
	spin_unlock_irqrestore(&drm_minor_lock, flags);
err_free:
	kfree(minor);
	return r;
}

static void drm_minor_free(struct drm_device *dev, unsigned int type)
{
	struct drm_minor **slot, *minor;
	unsigned long flags;

	slot = drm_minor_get_slot(dev, type);
	minor = *slot;
	if (!minor)
		return;

	put_device(minor->kdev);

	spin_lock_irqsave(&drm_minor_lock, flags);
	idr_remove(&drm_minors_idr, minor->index);
	spin_unlock_irqrestore(&drm_minor_lock, flags);

	kfree(minor);
	*slot = NULL;
}

static int drm_minor_register(struct drm_device *dev, unsigned int type)
{
	struct drm_minor *minor;
	unsigned long flags;
	int ret;

	DRM_DEBUG("\n");

	minor = *drm_minor_get_slot(dev, type);
	if (!minor)
		return 0;

	ret = drm_debugfs_init(minor, minor->index, drm_debugfs_root);
	if (ret) {
		DRM_ERROR("DRM: Failed to initialize /sys/kernel/debug/dri.\n");
		goto err_debugfs;
	}

	ret = device_add(minor->kdev);
	if (ret)
		goto err_debugfs;

	/* replace NULL with @minor so lookups will succeed from now on */
	spin_lock_irqsave(&drm_minor_lock, flags);
	idr_replace(&drm_minors_idr, minor, minor->index);
	spin_unlock_irqrestore(&drm_minor_lock, flags);

	DRM_DEBUG("new minor registered %d\n", minor->index);
	return 0;

err_debugfs:
	drm_debugfs_cleanup(minor);
	return ret;
}

static void drm_minor_unregister(struct drm_device *dev, unsigned int type)
{
	struct drm_minor *minor;
	unsigned long flags;

	minor = *drm_minor_get_slot(dev, type);
	if (!minor || !device_is_registered(minor->kdev))
		return;

	/* replace @minor with NULL so lookups will fail from now on */
	spin_lock_irqsave(&drm_minor_lock, flags);
	idr_replace(&drm_minors_idr, NULL, minor->index);
	spin_unlock_irqrestore(&drm_minor_lock, flags);

	device_del(minor->kdev);
	dev_set_drvdata(minor->kdev, NULL); /* safety belt */
	drm_debugfs_cleanup(minor);
}

/*
 * Looks up the given minor-ID and returns the respective DRM-minor object. The
 * refence-count of the underlying device is increased so you must release this
 * object with drm_minor_release().
 *
 * As long as you hold this minor, it is guaranteed that the object and the
 * minor->dev pointer will stay valid! However, the device may get unplugged and
 * unregistered while you hold the minor.
 */
struct drm_minor *drm_minor_acquire(unsigned int minor_id)
{
	struct drm_minor *minor;
	unsigned long flags;

	spin_lock_irqsave(&drm_minor_lock, flags);
	minor = idr_find(&drm_minors_idr, minor_id);
	if (minor)
		drm_dev_get(minor->dev);
	spin_unlock_irqrestore(&drm_minor_lock, flags);

	if (!minor) {
		return ERR_PTR(-ENODEV);
	} else if (drm_dev_is_unplugged(minor->dev)) {
		drm_dev_put(minor->dev);
		return ERR_PTR(-ENODEV);
	}

	return minor;
}

void drm_minor_release(struct drm_minor *minor)
{
	drm_dev_put(minor->dev);
}

/**
 * DOC: driver instance overview
 *
 * A device instance for a drm driver is represented by &struct drm_device. This
 * is allocated with drm_dev_alloc(), usually from bus-specific ->probe()
 * callbacks implemented by the driver. The driver then needs to initialize all
 * the various subsystems for the drm device like memory management, vblank
 * handling, modesetting support and intial output configuration plus obviously
 * initialize all the corresponding hardware bits. An important part of this is
 * also calling drm_dev_set_unique() to set the userspace-visible unique name of
 * this device instance. Finally when everything is up and running and ready for
 * userspace the device instance can be published using drm_dev_register().
 *
 * There is also deprecated support for initalizing device instances using
 * bus-specific helpers and the &drm_driver.load callback. But due to
 * backwards-compatibility needs the device instance have to be published too
 * early, which requires unpretty global locking to make safe and is therefore
 * only support for existing drivers not yet converted to the new scheme.
 *
 * When cleaning up a device instance everything needs to be done in reverse:
 * First unpublish the device instance with drm_dev_unregister(). Then clean up
 * any other resources allocated at device initialization and drop the driver's
 * reference to &drm_device using drm_dev_put().
 *
 * Note that the lifetime rules for &drm_device instance has still a lot of
 * historical baggage. Hence use the reference counting provided by
 * drm_dev_get() and drm_dev_put() only carefully.
 *
 * It is recommended that drivers embed &struct drm_device into their own device
 * structure, which is supported through drm_dev_init().
 */

/**
 * drm_put_dev - Unregister and release a DRM device
 * @dev: DRM device
 *
 * Called at module unload time or when a PCI device is unplugged.
 *
 * Cleans up all DRM device, calling drm_lastclose().
 *
 * Note: Use of this function is deprecated. It will eventually go away
 * completely.  Please use drm_dev_unregister() and drm_dev_put() explicitly
 * instead to make sure that the device isn't userspace accessible any more
 * while teardown is in progress, ensuring that userspace can't access an
 * inconsistent state.
 */
void drm_put_dev(struct drm_device *dev)
{
	DRM_DEBUG("\n");

	if (!dev) {
		DRM_ERROR("cleanup called no dev\n");
		return;
	}

	drm_dev_unregister(dev);
	drm_dev_put(dev);
}
EXPORT_SYMBOL(drm_put_dev);

/**
 * drm_dev_enter - Enter device critical section
 * @dev: DRM device
 * @idx: Pointer to index that will be passed to the matching drm_dev_exit()
 *
 * This function marks and protects the beginning of a section that should not
 * be entered after the device has been unplugged. The section end is marked
 * with drm_dev_exit(). Calls to this function can be nested.
 *
 * Returns:
 * True if it is OK to enter the section, false otherwise.
 */
bool drm_dev_enter(struct drm_device *dev, int *idx)
{
	*idx = srcu_read_lock(&drm_unplug_srcu);

	if (dev->unplugged) {
		srcu_read_unlock(&drm_unplug_srcu, *idx);
		return false;
	}

	return true;
}
EXPORT_SYMBOL(drm_dev_enter);
<<<<<<< HEAD

/**
 * drm_dev_exit - Exit device critical section
 * @idx: index returned from drm_dev_enter()
 *
 * This function marks the end of a section that should not be entered after
 * the device has been unplugged.
 */
void drm_dev_exit(int idx)
{
	srcu_read_unlock(&drm_unplug_srcu, idx);
}
EXPORT_SYMBOL(drm_dev_exit);

/**
 * drm_dev_unplug - unplug a DRM device
 * @dev: DRM device
 *
 * This unplugs a hotpluggable DRM device, which makes it inaccessible to
 * userspace operations. Entry-points can use drm_dev_enter() and
 * drm_dev_exit() to protect device resources in a race free manner. This
 * essentially unregisters the device like drm_dev_unregister(), but can be
 * called while there are still open users of @dev.
 */
void drm_dev_unplug(struct drm_device *dev)
{
	/*
	 * After synchronizing any critical read section is guaranteed to see
	 * the new value of ->unplugged, and any critical section which might
	 * still have seen the old value of ->unplugged is guaranteed to have
	 * finished.
	 */
	dev->unplugged = true;
	synchronize_srcu(&drm_unplug_srcu);

	drm_dev_unregister(dev);

=======

/**
 * drm_dev_exit - Exit device critical section
 * @idx: index returned from drm_dev_enter()
 *
 * This function marks the end of a section that should not be entered after
 * the device has been unplugged.
 */
void drm_dev_exit(int idx)
{
	srcu_read_unlock(&drm_unplug_srcu, idx);
}
EXPORT_SYMBOL(drm_dev_exit);

/**
 * drm_dev_unplug - unplug a DRM device
 * @dev: DRM device
 *
 * This unplugs a hotpluggable DRM device, which makes it inaccessible to
 * userspace operations. Entry-points can use drm_dev_enter() and
 * drm_dev_exit() to protect device resources in a race free manner. This
 * essentially unregisters the device like drm_dev_unregister(), but can be
 * called while there are still open users of @dev.
 */
void drm_dev_unplug(struct drm_device *dev)
{
	/*
	 * After synchronizing any critical read section is guaranteed to see
	 * the new value of ->unplugged, and any critical section which might
	 * still have seen the old value of ->unplugged is guaranteed to have
	 * finished.
	 */
	dev->unplugged = true;
	synchronize_srcu(&drm_unplug_srcu);

	drm_dev_unregister(dev);

>>>>>>> 7ce58816
	mutex_lock(&drm_global_mutex);
	if (dev->open_count == 0)
		drm_dev_put(dev);
	mutex_unlock(&drm_global_mutex);
}
EXPORT_SYMBOL(drm_dev_unplug);

/*
 * DRM internal mount
 * We want to be able to allocate our own "struct address_space" to control
 * memory-mappings in VRAM (or stolen RAM, ...). However, core MM does not allow
 * stand-alone address_space objects, so we need an underlying inode. As there
 * is no way to allocate an independent inode easily, we need a fake internal
 * VFS mount-point.
 *
 * The drm_fs_inode_new() function allocates a new inode, drm_fs_inode_free()
 * frees it again. You are allowed to use iget() and iput() to get references to
 * the inode. But each drm_fs_inode_new() call must be paired with exactly one
 * drm_fs_inode_free() call (which does not have to be the last iput()).
 * We use drm_fs_inode_*() to manage our internal VFS mount-point and share it
 * between multiple inode-users. You could, technically, call
 * iget() + drm_fs_inode_free() directly after alloc and sometime later do an
 * iput(), but this way you'd end up with a new vfsmount for each inode.
 */

static int drm_fs_cnt;
static struct vfsmount *drm_fs_mnt;

static const struct dentry_operations drm_fs_dops = {
	.d_dname	= simple_dname,
};

static const struct super_operations drm_fs_sops = {
	.statfs		= simple_statfs,
};

static struct dentry *drm_fs_mount(struct file_system_type *fs_type, int flags,
				   const char *dev_name, void *data)
{
	return mount_pseudo(fs_type,
			    "drm:",
			    &drm_fs_sops,
			    &drm_fs_dops,
			    0x010203ff);
}

static struct file_system_type drm_fs_type = {
	.name		= "drm",
	.owner		= THIS_MODULE,
	.mount		= drm_fs_mount,
	.kill_sb	= kill_anon_super,
};

static struct inode *drm_fs_inode_new(void)
{
	struct inode *inode;
	int r;

	r = simple_pin_fs(&drm_fs_type, &drm_fs_mnt, &drm_fs_cnt);
	if (r < 0) {
		DRM_ERROR("Cannot mount pseudo fs: %d\n", r);
		return ERR_PTR(r);
	}

	inode = alloc_anon_inode(drm_fs_mnt->mnt_sb);
	if (IS_ERR(inode))
		simple_release_fs(&drm_fs_mnt, &drm_fs_cnt);

	return inode;
}

static void drm_fs_inode_free(struct inode *inode)
{
	if (inode) {
		iput(inode);
		simple_release_fs(&drm_fs_mnt, &drm_fs_cnt);
	}
}

/**
 * drm_dev_init - Initialise new DRM device
 * @dev: DRM device
 * @driver: DRM driver
 * @parent: Parent device object
 *
 * Initialize a new DRM device. No device registration is done.
 * Call drm_dev_register() to advertice the device to user space and register it
 * with other core subsystems. This should be done last in the device
 * initialization sequence to make sure userspace can't access an inconsistent
 * state.
 *
 * The initial ref-count of the object is 1. Use drm_dev_get() and
 * drm_dev_put() to take and drop further ref-counts.
 *
 * Note that for purely virtual devices @parent can be NULL.
 *
 * Drivers that do not want to allocate their own device struct
 * embedding &struct drm_device can call drm_dev_alloc() instead. For drivers
 * that do embed &struct drm_device it must be placed first in the overall
 * structure, and the overall structure must be allocated using kmalloc(): The
 * drm core's release function unconditionally calls kfree() on the @dev pointer
 * when the final reference is released. To override this behaviour, and so
 * allow embedding of the drm_device inside the driver's device struct at an
 * arbitrary offset, you must supply a &drm_driver.release callback and control
 * the finalization explicitly.
 *
 * RETURNS:
 * 0 on success, or error code on failure.
 */
int drm_dev_init(struct drm_device *dev,
		 struct drm_driver *driver,
		 struct device *parent)
{
	int ret;

	if (!drm_core_init_complete) {
		DRM_ERROR("DRM core is not initialized\n");
		return -ENODEV;
	}

	kref_init(&dev->ref);
	dev->dev = get_device(parent);
	dev->driver = driver;

	INIT_LIST_HEAD(&dev->filelist);
	INIT_LIST_HEAD(&dev->filelist_internal);
	INIT_LIST_HEAD(&dev->clientlist);
	INIT_LIST_HEAD(&dev->ctxlist);
	INIT_LIST_HEAD(&dev->vmalist);
	INIT_LIST_HEAD(&dev->maplist);
	INIT_LIST_HEAD(&dev->vblank_event_list);

	spin_lock_init(&dev->buf_lock);
	spin_lock_init(&dev->event_lock);
	mutex_init(&dev->struct_mutex);
	mutex_init(&dev->filelist_mutex);
	mutex_init(&dev->clientlist_mutex);
	mutex_init(&dev->ctxlist_mutex);
	mutex_init(&dev->master_mutex);

	dev->anon_inode = drm_fs_inode_new();
	if (IS_ERR(dev->anon_inode)) {
		ret = PTR_ERR(dev->anon_inode);
		DRM_ERROR("Cannot allocate anonymous inode: %d\n", ret);
		goto err_free;
	}

	if (drm_core_check_feature(dev, DRIVER_RENDER)) {
		ret = drm_minor_alloc(dev, DRM_MINOR_RENDER);
		if (ret)
			goto err_minors;
	}

	ret = drm_minor_alloc(dev, DRM_MINOR_PRIMARY);
	if (ret)
		goto err_minors;

	ret = drm_ht_create(&dev->map_hash, 12);
	if (ret)
		goto err_minors;

	drm_legacy_ctxbitmap_init(dev);

	if (drm_core_check_feature(dev, DRIVER_GEM)) {
		ret = drm_gem_init(dev);
		if (ret) {
			DRM_ERROR("Cannot initialize graphics execution manager (GEM)\n");
			goto err_ctxbitmap;
		}
	}

	/* Use the parent device name as DRM device unique identifier, but fall
	 * back to the driver name for virtual devices like vgem. */
	ret = drm_dev_set_unique(dev, parent ? dev_name(parent) : driver->name);
	if (ret)
		goto err_setunique;

	return 0;

err_setunique:
	if (drm_core_check_feature(dev, DRIVER_GEM))
		drm_gem_destroy(dev);
err_ctxbitmap:
	drm_legacy_ctxbitmap_cleanup(dev);
	drm_ht_remove(&dev->map_hash);
err_minors:
	drm_minor_free(dev, DRM_MINOR_PRIMARY);
	drm_minor_free(dev, DRM_MINOR_RENDER);
	drm_fs_inode_free(dev->anon_inode);
err_free:
	put_device(dev->dev);
	mutex_destroy(&dev->master_mutex);
	mutex_destroy(&dev->ctxlist_mutex);
	mutex_destroy(&dev->clientlist_mutex);
	mutex_destroy(&dev->filelist_mutex);
	mutex_destroy(&dev->struct_mutex);
	return ret;
}
EXPORT_SYMBOL(drm_dev_init);

/**
 * drm_dev_fini - Finalize a dead DRM device
 * @dev: DRM device
 *
 * Finalize a dead DRM device. This is the converse to drm_dev_init() and
 * frees up all data allocated by it. All driver private data should be
 * finalized first. Note that this function does not free the @dev, that is
 * left to the caller.
 *
 * The ref-count of @dev must be zero, and drm_dev_fini() should only be called
 * from a &drm_driver.release callback.
 */
void drm_dev_fini(struct drm_device *dev)
{
	drm_vblank_cleanup(dev);

	if (drm_core_check_feature(dev, DRIVER_GEM))
		drm_gem_destroy(dev);

	drm_legacy_ctxbitmap_cleanup(dev);
	drm_ht_remove(&dev->map_hash);
	drm_fs_inode_free(dev->anon_inode);

	drm_minor_free(dev, DRM_MINOR_PRIMARY);
	drm_minor_free(dev, DRM_MINOR_RENDER);
<<<<<<< HEAD
=======

	put_device(dev->dev);
>>>>>>> 7ce58816

	mutex_destroy(&dev->master_mutex);
	mutex_destroy(&dev->ctxlist_mutex);
	mutex_destroy(&dev->clientlist_mutex);
	mutex_destroy(&dev->filelist_mutex);
	mutex_destroy(&dev->struct_mutex);
	kfree(dev->unique);
}
EXPORT_SYMBOL(drm_dev_fini);

/**
 * drm_dev_alloc - Allocate new DRM device
 * @driver: DRM driver to allocate device for
 * @parent: Parent device object
 *
 * Allocate and initialize a new DRM device. No device registration is done.
 * Call drm_dev_register() to advertice the device to user space and register it
 * with other core subsystems. This should be done last in the device
 * initialization sequence to make sure userspace can't access an inconsistent
 * state.
 *
 * The initial ref-count of the object is 1. Use drm_dev_get() and
 * drm_dev_put() to take and drop further ref-counts.
 *
 * Note that for purely virtual devices @parent can be NULL.
 *
 * Drivers that wish to subclass or embed &struct drm_device into their
 * own struct should look at using drm_dev_init() instead.
 *
 * RETURNS:
 * Pointer to new DRM device, or ERR_PTR on failure.
 */
struct drm_device *drm_dev_alloc(struct drm_driver *driver,
				 struct device *parent)
{
	struct drm_device *dev;
	int ret;

	dev = kzalloc(sizeof(*dev), GFP_KERNEL);
	if (!dev)
		return ERR_PTR(-ENOMEM);

	ret = drm_dev_init(dev, driver, parent);
	if (ret) {
		kfree(dev);
		return ERR_PTR(ret);
	}

	return dev;
}
EXPORT_SYMBOL(drm_dev_alloc);

static void drm_dev_release(struct kref *ref)
{
	struct drm_device *dev = container_of(ref, struct drm_device, ref);

	if (dev->driver->release) {
		dev->driver->release(dev);
	} else {
		drm_dev_fini(dev);
		kfree(dev);
	}
}

/**
 * drm_dev_get - Take reference of a DRM device
 * @dev: device to take reference of or NULL
 *
 * This increases the ref-count of @dev by one. You *must* already own a
 * reference when calling this. Use drm_dev_put() to drop this reference
 * again.
 *
 * This function never fails. However, this function does not provide *any*
 * guarantee whether the device is alive or running. It only provides a
 * reference to the object and the memory associated with it.
 */
void drm_dev_get(struct drm_device *dev)
{
	if (dev)
		kref_get(&dev->ref);
}
EXPORT_SYMBOL(drm_dev_get);

/**
 * drm_dev_put - Drop reference of a DRM device
 * @dev: device to drop reference of or NULL
 *
 * This decreases the ref-count of @dev by one. The device is destroyed if the
 * ref-count drops to zero.
 */
void drm_dev_put(struct drm_device *dev)
{
	if (dev)
		kref_put(&dev->ref, drm_dev_release);
}
EXPORT_SYMBOL(drm_dev_put);

/**
 * drm_dev_unref - Drop reference of a DRM device
 * @dev: device to drop reference of or NULL
 *
 * This is a compatibility alias for drm_dev_put() and should not be used by new
 * code.
 */
void drm_dev_unref(struct drm_device *dev)
{
	drm_dev_put(dev);
}
EXPORT_SYMBOL(drm_dev_unref);

static int create_compat_control_link(struct drm_device *dev)
{
	struct drm_minor *minor;
	char *name;
	int ret;

	if (!drm_core_check_feature(dev, DRIVER_MODESET))
		return 0;

	minor = *drm_minor_get_slot(dev, DRM_MINOR_PRIMARY);
	if (!minor)
		return 0;

	/*
	 * Some existing userspace out there uses the existing of the controlD*
	 * sysfs files to figure out whether it's a modeset driver. It only does
	 * readdir, hence a symlink is sufficient (and the least confusing
	 * option). Otherwise controlD* is entirely unused.
	 *
	 * Old controlD chardev have been allocated in the range
	 * 64-127.
	 */
	name = kasprintf(GFP_KERNEL, "controlD%d", minor->index + 64);
	if (!name)
		return -ENOMEM;

	ret = sysfs_create_link(minor->kdev->kobj.parent,
				&minor->kdev->kobj,
				name);

	kfree(name);

	return ret;
}

static void remove_compat_control_link(struct drm_device *dev)
{
	struct drm_minor *minor;
	char *name;

	if (!drm_core_check_feature(dev, DRIVER_MODESET))
		return;

	minor = *drm_minor_get_slot(dev, DRM_MINOR_PRIMARY);
	if (!minor)
		return;

	name = kasprintf(GFP_KERNEL, "controlD%d", minor->index + 64);
	if (!name)
		return;

	sysfs_remove_link(minor->kdev->kobj.parent, name);

	kfree(name);
}

/**
 * drm_dev_register - Register DRM device
 * @dev: Device to register
 * @flags: Flags passed to the driver's .load() function
 *
 * Register the DRM device @dev with the system, advertise device to user-space
 * and start normal device operation. @dev must be allocated via drm_dev_alloc()
 * previously.
 *
 * Never call this twice on any device!
 *
 * NOTE: To ensure backward compatibility with existing drivers method this
 * function calls the &drm_driver.load method after registering the device
 * nodes, creating race conditions. Usage of the &drm_driver.load methods is
 * therefore deprecated, drivers must perform all initialization before calling
 * drm_dev_register().
 *
 * RETURNS:
 * 0 on success, negative error code on failure.
 */
int drm_dev_register(struct drm_device *dev, unsigned long flags)
{
	struct drm_driver *driver = dev->driver;
	int ret;

	mutex_lock(&drm_global_mutex);

	ret = drm_minor_register(dev, DRM_MINOR_RENDER);
	if (ret)
		goto err_minors;

	ret = drm_minor_register(dev, DRM_MINOR_PRIMARY);
	if (ret)
		goto err_minors;

	ret = create_compat_control_link(dev);
	if (ret)
		goto err_minors;

	dev->registered = true;

	if (dev->driver->load) {
		ret = dev->driver->load(dev, flags);
		if (ret)
			goto err_minors;
	}

	if (drm_core_check_feature(dev, DRIVER_MODESET))
		drm_modeset_register_all(dev);

	ret = 0;

	DRM_INFO("Initialized %s %d.%d.%d %s for %s on minor %d\n",
		 driver->name, driver->major, driver->minor,
		 driver->patchlevel, driver->date,
		 dev->dev ? dev_name(dev->dev) : "virtual device",
		 dev->primary->index);

	goto out_unlock;

err_minors:
	remove_compat_control_link(dev);
	drm_minor_unregister(dev, DRM_MINOR_PRIMARY);
	drm_minor_unregister(dev, DRM_MINOR_RENDER);
out_unlock:
	mutex_unlock(&drm_global_mutex);
	return ret;
}
EXPORT_SYMBOL(drm_dev_register);

/**
 * drm_dev_unregister - Unregister DRM device
 * @dev: Device to unregister
 *
 * Unregister the DRM device from the system. This does the reverse of
 * drm_dev_register() but does not deallocate the device. The caller must call
 * drm_dev_put() to drop their final reference.
 *
 * A special form of unregistering for hotpluggable devices is drm_dev_unplug(),
 * which can be called while there are still open users of @dev.
 *
 * This should be called first in the device teardown code to make sure
 * userspace can't access the device instance any more.
 */
void drm_dev_unregister(struct drm_device *dev)
{
	struct drm_map_list *r_list, *list_temp;

	if (drm_core_check_feature(dev, DRIVER_LEGACY))
		drm_lastclose(dev);

	dev->registered = false;

	drm_client_dev_unregister(dev);

	if (drm_core_check_feature(dev, DRIVER_MODESET))
		drm_modeset_unregister_all(dev);

	if (dev->driver->unload)
		dev->driver->unload(dev);

	if (dev->agp)
		drm_pci_agp_destroy(dev);

	list_for_each_entry_safe(r_list, list_temp, &dev->maplist, head)
		drm_legacy_rmmap(dev, r_list->map);

	remove_compat_control_link(dev);
	drm_minor_unregister(dev, DRM_MINOR_PRIMARY);
	drm_minor_unregister(dev, DRM_MINOR_RENDER);
}
EXPORT_SYMBOL(drm_dev_unregister);

/**
 * drm_dev_set_unique - Set the unique name of a DRM device
 * @dev: device of which to set the unique name
 * @name: unique name
 *
 * Sets the unique name of a DRM device using the specified string. Drivers
 * can use this at driver probe time if the unique name of the devices they
 * drive is static.
 *
 * Return: 0 on success or a negative error code on failure.
 */
int drm_dev_set_unique(struct drm_device *dev, const char *name)
{
	kfree(dev->unique);
	dev->unique = kstrdup(name, GFP_KERNEL);

	return dev->unique ? 0 : -ENOMEM;
}
EXPORT_SYMBOL(drm_dev_set_unique);

/*
 * DRM Core
 * The DRM core module initializes all global DRM objects and makes them
 * available to drivers. Once setup, drivers can probe their respective
 * devices.
 * Currently, core management includes:
 *  - The "DRM-Global" key/value database
 *  - Global ID management for connectors
 *  - DRM major number allocation
 *  - DRM minor management
 *  - DRM sysfs class
 *  - DRM debugfs root
 *
 * Furthermore, the DRM core provides dynamic char-dev lookups. For each
 * interface registered on a DRM device, you can request minor numbers from DRM
 * core. DRM core takes care of major-number management and char-dev
 * registration. A stub ->open() callback forwards any open() requests to the
 * registered minor.
 */

static int drm_stub_open(struct inode *inode, struct file *filp)
{
	const struct file_operations *new_fops;
	struct drm_minor *minor;
	int err;

	DRM_DEBUG("\n");

	mutex_lock(&drm_global_mutex);
	minor = drm_minor_acquire(iminor(inode));
	if (IS_ERR(minor)) {
		err = PTR_ERR(minor);
		goto out_unlock;
	}

	new_fops = fops_get(minor->dev->driver->fops);
	if (!new_fops) {
		err = -ENODEV;
		goto out_release;
	}

	replace_fops(filp, new_fops);
	if (filp->f_op->open)
		err = filp->f_op->open(inode, filp);
	else
		err = 0;

out_release:
	drm_minor_release(minor);
out_unlock:
	mutex_unlock(&drm_global_mutex);
	return err;
}

static const struct file_operations drm_stub_fops = {
	.owner = THIS_MODULE,
	.open = drm_stub_open,
	.llseek = noop_llseek,
};

static void drm_core_exit(void)
{
	unregister_chrdev(DRM_MAJOR, "drm");
	debugfs_remove(drm_debugfs_root);
	drm_sysfs_destroy();
	idr_destroy(&drm_minors_idr);
	drm_connector_ida_destroy();
	drm_global_release();
}

static int __init drm_core_init(void)
{
	int ret;

	drm_global_init();
	drm_connector_ida_init();
	idr_init(&drm_minors_idr);

	ret = drm_sysfs_init();
	if (ret < 0) {
		DRM_ERROR("Cannot create DRM class: %d\n", ret);
		goto error;
	}

	drm_debugfs_root = debugfs_create_dir("dri", NULL);
	if (!drm_debugfs_root) {
		ret = -ENOMEM;
		DRM_ERROR("Cannot create debugfs-root: %d\n", ret);
		goto error;
	}

	ret = register_chrdev(DRM_MAJOR, "drm", &drm_stub_fops);
	if (ret < 0)
		goto error;

	drm_core_init_complete = true;

	DRM_DEBUG("Initialized\n");
	return 0;

error:
	drm_core_exit();
	return ret;
}

module_init(drm_core_init);
module_exit(drm_core_exit);<|MERGE_RESOLUTION|>--- conflicted
+++ resolved
@@ -345,7 +345,6 @@
 	return true;
 }
 EXPORT_SYMBOL(drm_dev_enter);
-<<<<<<< HEAD
 
 /**
  * drm_dev_exit - Exit device critical section
@@ -383,45 +382,6 @@
 
 	drm_dev_unregister(dev);
 
-=======
-
-/**
- * drm_dev_exit - Exit device critical section
- * @idx: index returned from drm_dev_enter()
- *
- * This function marks the end of a section that should not be entered after
- * the device has been unplugged.
- */
-void drm_dev_exit(int idx)
-{
-	srcu_read_unlock(&drm_unplug_srcu, idx);
-}
-EXPORT_SYMBOL(drm_dev_exit);
-
-/**
- * drm_dev_unplug - unplug a DRM device
- * @dev: DRM device
- *
- * This unplugs a hotpluggable DRM device, which makes it inaccessible to
- * userspace operations. Entry-points can use drm_dev_enter() and
- * drm_dev_exit() to protect device resources in a race free manner. This
- * essentially unregisters the device like drm_dev_unregister(), but can be
- * called while there are still open users of @dev.
- */
-void drm_dev_unplug(struct drm_device *dev)
-{
-	/*
-	 * After synchronizing any critical read section is guaranteed to see
-	 * the new value of ->unplugged, and any critical section which might
-	 * still have seen the old value of ->unplugged is guaranteed to have
-	 * finished.
-	 */
-	dev->unplugged = true;
-	synchronize_srcu(&drm_unplug_srcu);
-
-	drm_dev_unregister(dev);
-
->>>>>>> 7ce58816
 	mutex_lock(&drm_global_mutex);
 	if (dev->open_count == 0)
 		drm_dev_put(dev);
@@ -647,11 +607,8 @@
 
 	drm_minor_free(dev, DRM_MINOR_PRIMARY);
 	drm_minor_free(dev, DRM_MINOR_RENDER);
-<<<<<<< HEAD
-=======
 
 	put_device(dev->dev);
->>>>>>> 7ce58816
 
 	mutex_destroy(&dev->master_mutex);
 	mutex_destroy(&dev->ctxlist_mutex);
