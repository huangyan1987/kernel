--- conflicted
+++ resolved
@@ -69,12 +69,6 @@
 		ret = iommu_attach_device(priv->mapping, subdrv_dev);
 	}
 
-<<<<<<< HEAD
-	if (ret)
-		clear_dma_max_seg_size(subdrv_dev);
-
-=======
->>>>>>> 7d2a07b7
 	return ret;
 }
 
