--- conflicted
+++ resolved
@@ -173,17 +173,7 @@
 	if (pm_runtime_suspended(dev) || !drm_dev)
 		return 0;
 
-<<<<<<< HEAD
-	drm_modeset_lock_all(drm_dev);
-	drm_connector_list_iter_begin(drm_dev, &conn_iter);
-	drm_for_each_connector_iter(connector, &conn_iter) {
-		int old_dpms = connector->dpms;
-
-		if (connector->funcs->dpms)
-			connector->funcs->dpms(connector, DRM_MODE_DPMS_OFF);
-=======
 	private = drm_dev->dev_private;
->>>>>>> ef03de22
 
 	drm_kms_helper_poll_disable(drm_dev);
 	exynos_drm_fbdev_suspend(drm_dev);
@@ -193,11 +183,6 @@
 		drm_kms_helper_poll_enable(drm_dev);
 		return PTR_ERR(private->suspend_state);
 	}
-<<<<<<< HEAD
-	drm_connector_list_iter_end(&conn_iter);
-	drm_modeset_unlock_all(drm_dev);
-=======
->>>>>>> ef03de22
 
 	return 0;
 }
@@ -210,25 +195,10 @@
 	if (pm_runtime_suspended(dev) || !drm_dev)
 		return 0;
 
-<<<<<<< HEAD
-	drm_modeset_lock_all(drm_dev);
-	drm_connector_list_iter_begin(drm_dev, &conn_iter);
-	drm_for_each_connector_iter(connector, &conn_iter) {
-		if (connector->funcs->dpms) {
-			int dpms = connector->dpms;
-
-			connector->dpms = DRM_MODE_DPMS_OFF;
-			connector->funcs->dpms(connector, dpms);
-		}
-	}
-	drm_connector_list_iter_end(&conn_iter);
-	drm_modeset_unlock_all(drm_dev);
-=======
 	private = drm_dev->dev_private;
 	drm_atomic_helper_resume(drm_dev, private->suspend_state);
 	exynos_drm_fbdev_resume(drm_dev);
 	drm_kms_helper_poll_enable(drm_dev);
->>>>>>> ef03de22
 
 	return 0;
 }
