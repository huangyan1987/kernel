--- conflicted
+++ resolved
@@ -613,7 +613,6 @@
 						  &format_name),
 			      fb->modifier);
 		return ret;
-<<<<<<< HEAD
 	}
 
 	/* Give drivers some help against integer overflows */
@@ -626,20 +625,6 @@
 		return -ERANGE;
 	}
 
-=======
-	}
-
-	/* Give drivers some help against integer overflows */
-	if (crtc_w > INT_MAX ||
-	    crtc_x > INT_MAX - (int32_t) crtc_w ||
-	    crtc_h > INT_MAX ||
-	    crtc_y > INT_MAX - (int32_t) crtc_h) {
-		DRM_DEBUG_KMS("Invalid CRTC coordinates %ux%u+%d+%d\n",
-			      crtc_w, crtc_h, crtc_x, crtc_y);
-		return -ERANGE;
-	}
-
->>>>>>> 7ce58816
 	ret = drm_framebuffer_check_src_coords(src_x, src_y, src_w, src_h, fb);
 	if (ret)
 		return ret;
@@ -1062,12 +1047,9 @@
 
 	plane = crtc->primary;
 
-<<<<<<< HEAD
-=======
 	if (!drm_lease_held(file_priv, plane->base.id))
 		return -EACCES;
 
->>>>>>> 7ce58816
 	if (crtc->funcs->page_flip_target) {
 		u32 current_vblank;
 		int r;
