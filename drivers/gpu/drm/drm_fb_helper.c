--- conflicted
+++ resolved
@@ -1691,8 +1691,6 @@
 	struct drm_framebuffer *fb = fb_helper->fb;
 
 	if (in_dbg_master())
-<<<<<<< HEAD
-=======
 		return -EINVAL;
 
 	if (var->pixclock != 0) {
@@ -1702,13 +1700,7 @@
 
 	if ((drm_format_info_block_width(fb->format, 0) > 1) ||
 	    (drm_format_info_block_height(fb->format, 0) > 1))
->>>>>>> 8ccc0d69
 		return -EINVAL;
-
-	if (var->pixclock != 0) {
-		DRM_DEBUG("fbdev emulation doesn't support changing the pixel clock, value of pixclock is ignored\n");
-		var->pixclock = 0;
-	}
 
 	/*
 	 * Changes struct fb_var_screeninfo are currently not pushed back
