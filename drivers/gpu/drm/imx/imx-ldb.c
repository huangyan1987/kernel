--- conflicted
+++ resolved
@@ -22,10 +22,7 @@
 #include <drm/drm_atomic_helper.h>
 #include <drm/drm_bridge.h>
 #include <drm/drm_fb_helper.h>
-<<<<<<< HEAD
-=======
 #include <drm/drm_managed.h>
->>>>>>> 7d2a07b7
 #include <drm/drm_of.h>
 #include <drm/drm_panel.h>
 #include <drm/drm_print.h>
@@ -465,17 +462,9 @@
 	}
 
 	drm_encoder_helper_add(encoder, &imx_ldb_encoder_helper_funcs);
-<<<<<<< HEAD
-	drm_simple_encoder_init(drm, encoder, DRM_MODE_ENCODER_LVDS);
-
-	if (imx_ldb_ch->bridge) {
-		ret = drm_bridge_attach(&imx_ldb_ch->encoder,
-					imx_ldb_ch->bridge, NULL, 0);
-=======
 
 	if (imx_ldb_ch->bridge) {
 		ret = drm_bridge_attach(encoder, imx_ldb_ch->bridge, NULL, 0);
->>>>>>> 7d2a07b7
 		if (ret) {
 			DRM_ERROR("Failed to initialize bridge with drm\n");
 			return ret;
@@ -487,22 +476,6 @@
 		 * historical reasons, the ldb driver can also work without
 		 * a panel.
 		 */
-<<<<<<< HEAD
-		drm_connector_helper_add(&imx_ldb_ch->connector,
-				&imx_ldb_connector_helper_funcs);
-		drm_connector_init_with_ddc(drm, &imx_ldb_ch->connector,
-					    &imx_ldb_connector_funcs,
-					    DRM_MODE_CONNECTOR_LVDS,
-					    imx_ldb_ch->ddc);
-		drm_connector_attach_encoder(&imx_ldb_ch->connector, encoder);
-	}
-
-	if (imx_ldb_ch->panel) {
-		ret = drm_panel_attach(imx_ldb_ch->panel,
-				       &imx_ldb_ch->connector);
-		if (ret)
-			return ret;
-=======
 		drm_connector_helper_add(connector,
 					 &imx_ldb_connector_helper_funcs);
 		drm_connector_init_with_ddc(drm, connector,
@@ -510,7 +483,6 @@
 					    DRM_MODE_CONNECTOR_LVDS,
 					    imx_ldb_ch->ddc);
 		drm_connector_attach_encoder(connector, encoder);
->>>>>>> 7d2a07b7
 	}
 
 	return 0;
@@ -651,8 +623,9 @@
 	int ret;
 	int i;
 
-	imx_ldb = dev_get_drvdata(dev);
-	memset(imx_ldb, 0, sizeof(*imx_ldb));
+	imx_ldb = devm_kzalloc(dev, sizeof(*imx_ldb), GFP_KERNEL);
+	if (!imx_ldb)
+		return -ENOMEM;
 
 	imx_ldb->regmap = syscon_regmap_lookup_by_phandle(np, "gpr");
 	if (IS_ERR(imx_ldb->regmap)) {
@@ -754,13 +727,9 @@
 		channel->child = child;
 	}
 
-<<<<<<< HEAD
-	return 0;
-=======
 	platform_set_drvdata(pdev, imx_ldb);
 
 	return component_add(&pdev->dev, &imx_ldb_ops);
->>>>>>> 7d2a07b7
 
 free_child:
 	of_node_put(child);
@@ -778,28 +747,6 @@
 		kfree(channel->edid);
 		i2c_put_adapter(channel->ddc);
 	}
-<<<<<<< HEAD
-}
-
-static const struct component_ops imx_ldb_ops = {
-	.bind	= imx_ldb_bind,
-	.unbind	= imx_ldb_unbind,
-};
-
-static int imx_ldb_probe(struct platform_device *pdev)
-{
-	struct imx_ldb *imx_ldb;
-
-	imx_ldb = devm_kzalloc(&pdev->dev, sizeof(*imx_ldb), GFP_KERNEL);
-	if (!imx_ldb)
-		return -ENOMEM;
-
-	platform_set_drvdata(pdev, imx_ldb);
-
-	return component_add(&pdev->dev, &imx_ldb_ops);
-}
-=======
->>>>>>> 7d2a07b7
 
 	component_del(&pdev->dev, &imx_ldb_ops);
 	return 0;
