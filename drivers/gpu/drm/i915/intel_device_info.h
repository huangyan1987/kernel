--- conflicted
+++ resolved
@@ -162,26 +162,15 @@
 
 	u8 gen;
 	u8 gt; /* GT number, 0 if undefined */
-<<<<<<< HEAD
-	u8 num_rings;
-=======
->>>>>>> 7ce58816
 	intel_ring_mask_t ring_mask; /* Rings supported by the HW */
 
 	enum intel_platform platform;
 
 	unsigned int page_sizes; /* page sizes supported by the HW */
 
-	unsigned int page_sizes; /* page sizes supported by the HW */
-
 	u32 display_mmio_offset;
 
 	u8 num_pipes;
-<<<<<<< HEAD
-	u8 num_sprites[I915_MAX_PIPES];
-	u8 num_scalers[I915_MAX_PIPES];
-=======
->>>>>>> 7ce58816
 
 #define DEFINE_FLAG(name) u8 name:1
 	DEV_INFO_FOR_EACH_FLAG(DEFINE_FLAG);
@@ -226,19 +215,6 @@
 	/* Enabled (not fused off) media engine bitmasks. */
 	u8 vdbox_enable;
 	u8 vebox_enable;
-<<<<<<< HEAD
-
-	struct color_luts {
-		u16 degamma_lut_size;
-		u16 gamma_lut_size;
-	} color;
-=======
-};
-
-struct intel_driver_caps {
-	unsigned int scheduler;
-	bool has_logical_contexts:1;
->>>>>>> 7ce58816
 };
 
 struct intel_driver_caps {
