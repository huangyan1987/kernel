--- conflicted
+++ resolved
@@ -157,11 +157,7 @@
 	.page_sizes = I915_GTT_PAGE_SIZE_4K
 
 #define GEN_DEFAULT_REGIONS \
-<<<<<<< HEAD
-	.memory_regions = REGION_SMEM | REGION_STOLEN
-=======
 	.memory_regions = REGION_SMEM | REGION_STOLEN_SMEM
->>>>>>> 7d2a07b7
 
 #define I830_FEATURES \
 	GEN(2), \
@@ -647,22 +643,12 @@
 	GEN8_FEATURES, \
 	GEN(9), \
 	GEN9_DEFAULT_PAGE_SIZES, \
-<<<<<<< HEAD
-	.has_logical_ring_preemption = 1, \
-	.display.has_csr = 1, \
-	.has_gt_uc = 1, \
-	.display.has_hdcp = 1, \
-	.display.has_ipc = 1, \
-	.ddb_size = 896, \
-	.num_supported_dbuf_slices = 1
-=======
 	.display.has_dmc = 1, \
 	.has_gt_uc = 1, \
 	.display.has_hdcp = 1, \
 	.display.has_ipc = 1, \
 	.dbuf.size = 896 - 4, /* 4 blocks for bypass path allocation */ \
 	.dbuf.slice_mask = BIT(DBUF_S1)
->>>>>>> 7d2a07b7
 
 #define SKL_PLATFORM \
 	GEN9_FEATURES, \
@@ -697,11 +683,7 @@
 #define GEN9_LP_FEATURES \
 	GEN(9), \
 	.is_lp = 1, \
-<<<<<<< HEAD
-	.num_supported_dbuf_slices = 1, \
-=======
 	.dbuf.slice_mask = BIT(DBUF_S1), \
->>>>>>> 7d2a07b7
 	.display.has_hotplug = 1, \
 	.platform_engine_mask = BIT(RCS0) | BIT(VCS0) | BIT(BCS0) | BIT(VECS0), \
 	.pipe_mask = BIT(PIPE_A) | BIT(PIPE_B) | BIT(PIPE_C), \
@@ -721,10 +703,6 @@
 	.has_rps = true, \
 	.display.has_dp_mst = 1, \
 	.has_logical_ring_contexts = 1, \
-<<<<<<< HEAD
-	.has_logical_ring_preemption = 1, \
-=======
->>>>>>> 7d2a07b7
 	.has_gt_uc = 1, \
 	.dma_mask_size = 39, \
 	.ppgtt_type = INTEL_PPGTT_FULL, \
@@ -812,11 +790,7 @@
 #define GEN10_FEATURES \
 	GEN9_FEATURES, \
 	GEN(10), \
-<<<<<<< HEAD
-	.ddb_size = 1024, \
-=======
 	.dbuf.size = 1024 - 4, /* 4 blocks for bypass path allocation */ \
->>>>>>> 7d2a07b7
 	.display.has_dsc = 1, \
 	.has_coherent_ggtt = false, \
 	GLK_COLORS
@@ -856,13 +830,8 @@
 		[TRANSCODER_DSI_1] = TRANSCODER_DSI1_OFFSET, \
 	}, \
 	GEN(11), \
-<<<<<<< HEAD
-	.ddb_size = 2048, \
-	.num_supported_dbuf_slices = 2, \
-=======
 	.dbuf.size = 2048, \
 	.dbuf.slice_mask = BIT(DBUF_S1) | BIT(DBUF_S2), \
->>>>>>> 7d2a07b7
 	.has_logical_ring_elsq = 1, \
 	.color = { .degamma_lut_size = 33, .gamma_lut_size = 262145 }
 
@@ -881,8 +850,6 @@
 	.ppgtt_size = 36,
 };
 
-<<<<<<< HEAD
-=======
 static const struct intel_device_info jsl_info = {
 	GEN11_FEATURES,
 	PLATFORM(INTEL_JASPERLAKE),
@@ -891,7 +858,6 @@
 	.ppgtt_size = 36,
 };
 
->>>>>>> 7d2a07b7
 #define GEN12_FEATURES \
 	GEN11_FEATURES, \
 	GEN(12), \
@@ -935,26 +901,12 @@
 	.pipe_mask = BIT(PIPE_A) | BIT(PIPE_B) | BIT(PIPE_C),
 	.cpu_transcoder_mask = BIT(TRANSCODER_A) | BIT(TRANSCODER_B) |
 		BIT(TRANSCODER_C),
-<<<<<<< HEAD
-	.require_force_probe = 1,
-=======
 	.display.has_hti = 1,
->>>>>>> 7d2a07b7
 	.display.has_psr_hw_tracking = 0,
 	.platform_engine_mask =
 		BIT(RCS0) | BIT(BCS0) | BIT(VECS0) | BIT(VCS0),
 };
 
-<<<<<<< HEAD
-#define GEN12_DGFX_FEATURES \
-	GEN12_FEATURES, \
-	.memory_regions = REGION_SMEM | REGION_LMEM, \
-	.has_master_unit_irq = 1, \
-	.is_dgfx = 1
-
-static const struct intel_device_info dg1_info __maybe_unused = {
-	GEN12_DGFX_FEATURES,
-=======
 #define DGFX_FEATURES \
 	.memory_regions = REGION_SMEM | REGION_LMEM | REGION_STOLEN_LMEM, \
 	.has_master_unit_irq = 1, \
@@ -965,15 +917,12 @@
 static const struct intel_device_info dg1_info __maybe_unused = {
 	GEN12_FEATURES,
 	DGFX_FEATURES,
->>>>>>> 7d2a07b7
 	PLATFORM(INTEL_DG1),
 	.pipe_mask = BIT(PIPE_A) | BIT(PIPE_B) | BIT(PIPE_C) | BIT(PIPE_D),
 	.require_force_probe = 1,
 	.platform_engine_mask =
 		BIT(RCS0) | BIT(BCS0) | BIT(VECS0) |
 		BIT(VCS0) | BIT(VCS2),
-<<<<<<< HEAD
-=======
 	/* Wa_16011227922 */
 	.ppgtt_size = 47,
 };
@@ -1011,7 +960,6 @@
 		BIT(RCS0) | BIT(BCS0) | BIT(VECS0) | BIT(VCS0) | BIT(VCS2),
 	.ppgtt_size = 48,
 	.dma_mask_size = 39,
->>>>>>> 7d2a07b7
 };
 
 #undef GEN
@@ -1087,16 +1035,11 @@
 	INTEL_CNL_IDS(&cnl_info),
 	INTEL_ICL_11_IDS(&icl_info),
 	INTEL_EHL_IDS(&ehl_info),
-<<<<<<< HEAD
-	INTEL_TGL_12_IDS(&tgl_info),
-	INTEL_RKL_IDS(&rkl_info),
-=======
 	INTEL_JSL_IDS(&jsl_info),
 	INTEL_TGL_12_IDS(&tgl_info),
 	INTEL_RKL_IDS(&rkl_info),
 	INTEL_ADLS_IDS(&adl_s_info),
 	INTEL_ADLP_IDS(&adl_p_info),
->>>>>>> 7d2a07b7
 	{0, 0, 0}
 };
 MODULE_DEVICE_TABLE(pci, pciidlist);
@@ -1247,11 +1190,6 @@
 		return 0;
 	}
 
-<<<<<<< HEAD
-	err = pci_register_driver(&i915_pci_driver);
-	if (err)
-		return err;
-=======
 	i915_pmu_init();
 
 	err = pci_register_driver(&i915_pci_driver);
@@ -1260,7 +1198,6 @@
 		i915_globals_exit();
 		return err;
 	}
->>>>>>> 7d2a07b7
 
 	i915_perf_sysctl_register();
 	return 0;
