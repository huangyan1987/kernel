--- conflicted
+++ resolved
@@ -216,8 +216,6 @@
 		DRM_DEBUG_KMS("unknown gpio %u\n", gpio);
 		goto out;
 	}
-<<<<<<< HEAD
-=======
 
 	if (!IS_VALLEYVIEW(dev_priv)) {
 		DRM_DEBUG_KMS("GPIO element not supported on this platform\n");
@@ -228,7 +226,6 @@
 		DRM_DEBUG_KMS("GPIO element v3 not supported\n");
 		goto out;
 	}
->>>>>>> 05ec7de7
 
 	function = gtable[gpio].function_reg;
 	pad = gtable[gpio].pad_reg;
