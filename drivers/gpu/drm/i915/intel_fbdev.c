/*
 * Copyright © 2007 David Airlie
 *
 * Permission is hereby granted, free of charge, to any person obtaining a
 * copy of this software and associated documentation files (the "Software"),
 * to deal in the Software without restriction, including without limitation
 * the rights to use, copy, modify, merge, publish, distribute, sublicense,
 * and/or sell copies of the Software, and to permit persons to whom the
 * Software is furnished to do so, subject to the following conditions:
 *
 * The above copyright notice and this permission notice (including the next
 * paragraph) shall be included in all copies or substantial portions of the
 * Software.
 *
 * THE SOFTWARE IS PROVIDED "AS IS", WITHOUT WARRANTY OF ANY KIND, EXPRESS OR
 * IMPLIED, INCLUDING BUT NOT LIMITED TO THE WARRANTIES OF MERCHANTABILITY,
 * FITNESS FOR A PARTICULAR PURPOSE AND NONINFRINGEMENT.  IN NO EVENT SHALL
 * THE AUTHORS OR COPYRIGHT HOLDERS BE LIABLE FOR ANY CLAIM, DAMAGES OR OTHER
 * LIABILITY, WHETHER IN AN ACTION OF CONTRACT, TORT OR OTHERWISE, ARISING
 * FROM, OUT OF OR IN CONNECTION WITH THE SOFTWARE OR THE USE OR OTHER
 * DEALINGS IN THE SOFTWARE.
 *
 * Authors:
 *     David Airlie
 */

#include <linux/async.h>
#include <linux/module.h>
#include <linux/kernel.h>
#include <linux/console.h>
#include <linux/errno.h>
#include <linux/string.h>
#include <linux/mm.h>
#include <linux/tty.h>
#include <linux/sysrq.h>
#include <linux/delay.h>
#include <linux/init.h>
#include <linux/vga_switcheroo.h>

#include <drm/drmP.h>
#include <drm/drm_crtc.h>
#include <drm/drm_fb_helper.h>
#include "intel_drv.h"
#include "intel_frontbuffer.h"
#include <drm/i915_drm.h>
#include "i915_drv.h"

static void intel_fbdev_invalidate(struct intel_fbdev *ifbdev)
{
	struct drm_i915_gem_object *obj = intel_fb_obj(&ifbdev->fb->base);
	unsigned int origin =
		ifbdev->vma_flags & PLANE_HAS_FENCE ? ORIGIN_GTT : ORIGIN_CPU;

	intel_fb_obj_invalidate(obj, origin);
}

static int intel_fbdev_set_par(struct fb_info *info)
{
	struct drm_fb_helper *fb_helper = info->par;
	struct intel_fbdev *ifbdev =
		container_of(fb_helper, struct intel_fbdev, helper);
	int ret;

	ret = drm_fb_helper_set_par(info);
	if (ret == 0)
		intel_fbdev_invalidate(ifbdev);

	return ret;
}

static int intel_fbdev_blank(int blank, struct fb_info *info)
{
	struct drm_fb_helper *fb_helper = info->par;
	struct intel_fbdev *ifbdev =
		container_of(fb_helper, struct intel_fbdev, helper);
	int ret;

	ret = drm_fb_helper_blank(blank, info);
	if (ret == 0)
		intel_fbdev_invalidate(ifbdev);

	return ret;
}

static int intel_fbdev_pan_display(struct fb_var_screeninfo *var,
				   struct fb_info *info)
{
	struct drm_fb_helper *fb_helper = info->par;
	struct intel_fbdev *ifbdev =
		container_of(fb_helper, struct intel_fbdev, helper);
	int ret;

	ret = drm_fb_helper_pan_display(var, info);
	if (ret == 0)
		intel_fbdev_invalidate(ifbdev);

	return ret;
}

static struct fb_ops intelfb_ops = {
	.owner = THIS_MODULE,
	DRM_FB_HELPER_DEFAULT_OPS,
	.fb_set_par = intel_fbdev_set_par,
	.fb_fillrect = drm_fb_helper_cfb_fillrect,
	.fb_copyarea = drm_fb_helper_cfb_copyarea,
	.fb_imageblit = drm_fb_helper_cfb_imageblit,
	.fb_pan_display = intel_fbdev_pan_display,
	.fb_blank = intel_fbdev_blank,
};

static int intelfb_alloc(struct drm_fb_helper *helper,
			 struct drm_fb_helper_surface_size *sizes)
{
	struct intel_fbdev *ifbdev =
		container_of(helper, struct intel_fbdev, helper);
	struct drm_framebuffer *fb;
	struct drm_device *dev = helper->dev;
	struct drm_i915_private *dev_priv = to_i915(dev);
	struct drm_mode_fb_cmd2 mode_cmd = {};
	struct drm_i915_gem_object *obj;
	int size, ret;

	/* we don't do packed 24bpp */
	if (sizes->surface_bpp == 24)
		sizes->surface_bpp = 32;

	mode_cmd.width = sizes->surface_width;
	mode_cmd.height = sizes->surface_height;

	mode_cmd.pitches[0] = ALIGN(mode_cmd.width *
				    DIV_ROUND_UP(sizes->surface_bpp, 8), 64);
	mode_cmd.pixel_format = drm_mode_legacy_fb_format(sizes->surface_bpp,
							  sizes->surface_depth);

	size = mode_cmd.pitches[0] * mode_cmd.height;
	size = PAGE_ALIGN(size);

	/* If the FB is too big, just don't use it since fbdev is not very
	 * important and we should probably use that space with FBC or other
	 * features. */
	obj = NULL;
	if (size * 2 < dev_priv->stolen_usable_size)
		obj = i915_gem_object_create_stolen(dev_priv, size);
	if (obj == NULL)
		obj = i915_gem_object_create(dev_priv, size);
	if (IS_ERR(obj)) {
		DRM_ERROR("failed to allocate framebuffer\n");
		ret = PTR_ERR(obj);
		goto err;
	}

	fb = intel_framebuffer_create(obj, &mode_cmd);
	if (IS_ERR(fb)) {
		ret = PTR_ERR(fb);
		goto err_obj;
	}

	ifbdev->fb = to_intel_framebuffer(fb);

	return 0;

err_obj:
	i915_gem_object_put(obj);
err:
	return ret;
}

static int intelfb_create(struct drm_fb_helper *helper,
			  struct drm_fb_helper_surface_size *sizes)
{
	struct intel_fbdev *ifbdev =
		container_of(helper, struct intel_fbdev, helper);
	struct intel_framebuffer *intel_fb = ifbdev->fb;
	struct drm_device *dev = helper->dev;
	struct drm_i915_private *dev_priv = to_i915(dev);
	struct pci_dev *pdev = dev_priv->drm.pdev;
	struct i915_ggtt *ggtt = &dev_priv->ggtt;
	struct fb_info *info;
	struct drm_framebuffer *fb;
	struct i915_vma *vma;
	unsigned long flags = 0;
	bool prealloc = false;
	void __iomem *vaddr;
	int ret;

	if (intel_fb &&
	    (sizes->fb_width > intel_fb->base.width ||
	     sizes->fb_height > intel_fb->base.height)) {
		DRM_DEBUG_KMS("BIOS fb too small (%dx%d), we require (%dx%d),"
			      " releasing it\n",
			      intel_fb->base.width, intel_fb->base.height,
			      sizes->fb_width, sizes->fb_height);
		drm_framebuffer_put(&intel_fb->base);
		intel_fb = ifbdev->fb = NULL;
	}
	if (!intel_fb || WARN_ON(!intel_fb_obj(&intel_fb->base))) {
		DRM_DEBUG_KMS("no BIOS fb, allocating a new one\n");
		ret = intelfb_alloc(helper, sizes);
		if (ret)
			return ret;
		intel_fb = ifbdev->fb;
	} else {
		DRM_DEBUG_KMS("re-using BIOS fb\n");
		prealloc = true;
		sizes->fb_width = intel_fb->base.width;
		sizes->fb_height = intel_fb->base.height;
	}

	mutex_lock(&dev->struct_mutex);
	intel_runtime_pm_get(dev_priv);

	/* Pin the GGTT vma for our access via info->screen_base.
	 * This also validates that any existing fb inherited from the
	 * BIOS is suitable for own access.
	 */
	vma = intel_pin_and_fence_fb_obj(&ifbdev->fb->base,
					 DRM_MODE_ROTATE_0,
					 false, &flags);
	if (IS_ERR(vma)) {
		ret = PTR_ERR(vma);
		goto out_unlock;
	}

	fb = &ifbdev->fb->base;
	intel_fb_obj_flush(intel_fb_obj(fb), ORIGIN_DIRTYFB);

	info = drm_fb_helper_alloc_fbi(helper);
	if (IS_ERR(info)) {
		DRM_ERROR("Failed to allocate fb_info\n");
		ret = PTR_ERR(info);
		goto out_unpin;
	}

	info->par = helper;

	ifbdev->helper.fb = fb;

	strcpy(info->fix.id, "inteldrmfb");

	info->fbops = &intelfb_ops;

	/* setup aperture base/size for vesafb takeover */
	info->apertures->ranges[0].base = dev->mode_config.fb_base;
	info->apertures->ranges[0].size = ggtt->mappable_end;

	info->fix.smem_start = dev->mode_config.fb_base + i915_ggtt_offset(vma);
	info->fix.smem_len = vma->node.size;

	vaddr = i915_vma_pin_iomap(vma);
	if (IS_ERR(vaddr)) {
		DRM_ERROR("Failed to remap framebuffer into virtual memory\n");
		ret = PTR_ERR(vaddr);
		goto out_unpin;
	}
	info->screen_base = vaddr;
	info->screen_size = vma->node.size;

	/* This driver doesn't need a VT switch to restore the mode on resume */
	info->skip_vt_switch = true;

	drm_fb_helper_fill_fix(info, fb->pitches[0], fb->format->depth);
	drm_fb_helper_fill_var(info, &ifbdev->helper, sizes->fb_width, sizes->fb_height);

	/* If the object is shmemfs backed, it will have given us zeroed pages.
	 * If the object is stolen however, it will be full of whatever
	 * garbage was left in there.
	 */
	if (intel_fb_obj(fb)->stolen && !prealloc)
		memset_io(info->screen_base, 0, info->screen_size);

	/* Use default scratch pixmap (info->pixmap.flags = FB_PIXMAP_SYSTEM) */

	DRM_DEBUG_KMS("allocated %dx%d fb: 0x%08x\n",
		      fb->width, fb->height, i915_ggtt_offset(vma));
	ifbdev->vma = vma;
	ifbdev->vma_flags = flags;

	intel_runtime_pm_put(dev_priv);
	mutex_unlock(&dev->struct_mutex);
	vga_switcheroo_client_fb_set(pdev, info);
	return 0;

out_unpin:
	intel_unpin_fb_vma(vma, flags);
out_unlock:
	intel_runtime_pm_put(dev_priv);
	mutex_unlock(&dev->struct_mutex);
	return ret;
}

static struct drm_fb_helper_crtc *
intel_fb_helper_crtc(struct drm_fb_helper *fb_helper, struct drm_crtc *crtc)
{
	int i;

	for (i = 0; i < fb_helper->crtc_count; i++)
		if (fb_helper->crtc_info[i].mode_set.crtc == crtc)
			return &fb_helper->crtc_info[i];

	return NULL;
}

/*
 * Try to read the BIOS display configuration and use it for the initial
 * fb configuration.
 *
 * The BIOS or boot loader will generally create an initial display
 * configuration for us that includes some set of active pipes and displays.
 * This routine tries to figure out which pipes and connectors are active
 * and stuffs them into the crtcs and modes array given to us by the
 * drm_fb_helper code.
 *
 * The overall sequence is:
 *   intel_fbdev_init - from driver load
 *     intel_fbdev_init_bios - initialize the intel_fbdev using BIOS data
 *     drm_fb_helper_init - build fb helper structs
 *     drm_fb_helper_single_add_all_connectors - more fb helper structs
 *   intel_fbdev_initial_config - apply the config
 *     drm_fb_helper_initial_config - call ->probe then register_framebuffer()
 *         drm_setup_crtcs - build crtc config for fbdev
 *           intel_fb_initial_config - find active connectors etc
 *         drm_fb_helper_single_fb_probe - set up fbdev
 *           intelfb_create - re-use or alloc fb, build out fbdev structs
 *
 * Note that we don't make special consideration whether we could actually
 * switch to the selected modes without a full modeset. E.g. when the display
 * is in VGA mode we need to recalculate watermarks and set a new high-res
 * framebuffer anyway.
 */
static bool intel_fb_initial_config(struct drm_fb_helper *fb_helper,
				    struct drm_fb_helper_crtc **crtcs,
				    struct drm_display_mode **modes,
				    struct drm_fb_offset *offsets,
				    bool *enabled, int width, int height)
{
	struct drm_i915_private *dev_priv = to_i915(fb_helper->dev);
	unsigned long conn_configured, conn_seq, mask;
	unsigned int count = min(fb_helper->connector_count, BITS_PER_LONG);
	int i, j;
	bool *save_enabled;
	bool fallback = true, ret = true;
	int num_connectors_enabled = 0;
	int num_connectors_detected = 0;
	struct drm_modeset_acquire_ctx ctx;

	save_enabled = kcalloc(count, sizeof(bool), GFP_KERNEL);
	if (!save_enabled)
		return false;

	drm_modeset_acquire_init(&ctx, 0);

	while (drm_modeset_lock_all_ctx(fb_helper->dev, &ctx) != 0)
		drm_modeset_backoff(&ctx);

	memcpy(save_enabled, enabled, count);
	mask = GENMASK(count - 1, 0);
	conn_configured = 0;
retry:
	conn_seq = conn_configured;
	for (i = 0; i < count; i++) {
		struct drm_fb_helper_connector *fb_conn;
		struct drm_connector *connector;
		struct drm_encoder *encoder;
		struct drm_fb_helper_crtc *new_crtc;

		fb_conn = fb_helper->connector_info[i];
		connector = fb_conn->connector;

		if (conn_configured & BIT(i))
			continue;

		if (conn_seq == 0 && !connector->has_tile)
			continue;

		if (connector->status == connector_status_connected)
			num_connectors_detected++;

		if (!enabled[i]) {
			DRM_DEBUG_KMS("connector %s not enabled, skipping\n",
				      connector->name);
			conn_configured |= BIT(i);
			continue;
		}

		if (connector->force == DRM_FORCE_OFF) {
			DRM_DEBUG_KMS("connector %s is disabled by user, skipping\n",
				      connector->name);
			enabled[i] = false;
			continue;
		}

		encoder = connector->state->best_encoder;
		if (!encoder || WARN_ON(!connector->state->crtc)) {
			if (connector->force > DRM_FORCE_OFF)
				goto bail;

			DRM_DEBUG_KMS("connector %s has no encoder or crtc, skipping\n",
				      connector->name);
			enabled[i] = false;
			conn_configured |= BIT(i);
			continue;
		}

		num_connectors_enabled++;

		new_crtc = intel_fb_helper_crtc(fb_helper,
						connector->state->crtc);

		/*
		 * Make sure we're not trying to drive multiple connectors
		 * with a single CRTC, since our cloning support may not
		 * match the BIOS.
		 */
		for (j = 0; j < count; j++) {
			if (crtcs[j] == new_crtc) {
				DRM_DEBUG_KMS("fallback: cloned configuration\n");
				goto bail;
			}
		}

		DRM_DEBUG_KMS("looking for cmdline mode on connector %s\n",
			      connector->name);

		/* go for command line mode first */
		modes[i] = drm_pick_cmdline_mode(fb_conn);

		/* try for preferred next */
		if (!modes[i]) {
			DRM_DEBUG_KMS("looking for preferred mode on connector %s %d\n",
				      connector->name, connector->has_tile);
			modes[i] = drm_has_preferred_mode(fb_conn, width,
							  height);
		}

		/* No preferred mode marked by the EDID? Are there any modes? */
		if (!modes[i] && !list_empty(&connector->modes)) {
			DRM_DEBUG_KMS("using first mode listed on connector %s\n",
				      connector->name);
			modes[i] = list_first_entry(&connector->modes,
						    struct drm_display_mode,
						    head);
		}

		/* last resort: use current mode */
		if (!modes[i]) {
			/*
			 * IMPORTANT: We want to use the adjusted mode (i.e.
			 * after the panel fitter upscaling) as the initial
			 * config, not the input mode, which is what crtc->mode
			 * usually contains. But since our current
			 * code puts a mode derived from the post-pfit timings
			 * into crtc->mode this works out correctly.
			 *
			 * This is crtc->mode and not crtc->state->mode for the
			 * fastboot check to work correctly. crtc_state->mode has
			 * I915_MODE_FLAG_INHERITED, which we clear to force check
			 * state.
			 */
			DRM_DEBUG_KMS("looking for current mode on connector %s\n",
				      connector->name);
			modes[i] = &connector->state->crtc->mode;
		}
		crtcs[i] = new_crtc;

		DRM_DEBUG_KMS("connector %s on [CRTC:%d:%s]: %dx%d%s\n",
			      connector->name,
			      connector->state->crtc->base.id,
			      connector->state->crtc->name,
			      modes[i]->hdisplay, modes[i]->vdisplay,
			      modes[i]->flags & DRM_MODE_FLAG_INTERLACE ? "i" :"");

		fallback = false;
		conn_configured |= BIT(i);
	}

	if ((conn_configured & mask) != mask && conn_configured != conn_seq)
		goto retry;

	/*
	 * If the BIOS didn't enable everything it could, fall back to have the
	 * same user experiencing of lighting up as much as possible like the
	 * fbdev helper library.
	 */
	if (num_connectors_enabled != num_connectors_detected &&
	    num_connectors_enabled < INTEL_INFO(dev_priv)->num_pipes) {
		DRM_DEBUG_KMS("fallback: Not all outputs enabled\n");
		DRM_DEBUG_KMS("Enabled: %i, detected: %i\n", num_connectors_enabled,
			      num_connectors_detected);
		fallback = true;
	}

	if (fallback) {
bail:
		DRM_DEBUG_KMS("Not using firmware configuration\n");
		memcpy(enabled, save_enabled, count);
		ret = false;
	}

	drm_modeset_drop_locks(&ctx);
	drm_modeset_acquire_fini(&ctx);

	kfree(save_enabled);
	return ret;
}

static const struct drm_fb_helper_funcs intel_fb_helper_funcs = {
	.initial_config = intel_fb_initial_config,
	.fb_probe = intelfb_create,
};

static void intel_fbdev_destroy(struct intel_fbdev *ifbdev)
{
	/* We rely on the object-free to release the VMA pinning for
	 * the info->screen_base mmaping. Leaking the VMA is simpler than
	 * trying to rectify all the possible error paths leading here.
	 */

	drm_fb_helper_fini(&ifbdev->helper);

	if (ifbdev->vma) {
		mutex_lock(&ifbdev->helper.dev->struct_mutex);
		intel_unpin_fb_vma(ifbdev->vma, ifbdev->vma_flags);
		mutex_unlock(&ifbdev->helper.dev->struct_mutex);
	}

	if (ifbdev->fb)
		drm_framebuffer_remove(&ifbdev->fb->base);

	kfree(ifbdev);
}

/*
 * Build an intel_fbdev struct using a BIOS allocated framebuffer, if possible.
 * The core display code will have read out the current plane configuration,
 * so we use that to figure out if there's an object for us to use as the
 * fb, and if so, we re-use it for the fbdev configuration.
 *
 * Note we only support a single fb shared across pipes for boot (mostly for
 * fbcon), so we just find the biggest and use that.
 */
static bool intel_fbdev_init_bios(struct drm_device *dev,
				 struct intel_fbdev *ifbdev)
{
	struct intel_framebuffer *fb = NULL;
	struct drm_crtc *crtc;
	struct intel_crtc *intel_crtc;
	unsigned int max_size = 0;

	/* Find the largest fb */
	for_each_crtc(dev, crtc) {
		struct drm_i915_gem_object *obj =
			intel_fb_obj(crtc->primary->state->fb);
		intel_crtc = to_intel_crtc(crtc);

		if (!crtc->state->active || !obj) {
			DRM_DEBUG_KMS("pipe %c not active or no fb, skipping\n",
				      pipe_name(intel_crtc->pipe));
			continue;
		}

		if (obj->base.size > max_size) {
			DRM_DEBUG_KMS("found possible fb from plane %c\n",
				      pipe_name(intel_crtc->pipe));
			fb = to_intel_framebuffer(crtc->primary->state->fb);
			max_size = obj->base.size;
		}
	}

	if (!fb) {
		DRM_DEBUG_KMS("no active fbs found, not using BIOS config\n");
		goto out;
	}

	/* Now make sure all the pipes will fit into it */
	for_each_crtc(dev, crtc) {
		unsigned int cur_size;

		intel_crtc = to_intel_crtc(crtc);

		if (!crtc->state->active) {
			DRM_DEBUG_KMS("pipe %c not active, skipping\n",
				      pipe_name(intel_crtc->pipe));
			continue;
		}

		DRM_DEBUG_KMS("checking plane %c for BIOS fb\n",
			      pipe_name(intel_crtc->pipe));

		/*
		 * See if the plane fb we found above will fit on this
		 * pipe.  Note we need to use the selected fb's pitch and bpp
		 * rather than the current pipe's, since they differ.
		 */
		cur_size = intel_crtc->config->base.adjusted_mode.crtc_hdisplay;
		cur_size = cur_size * fb->base.format->cpp[0];
		if (fb->base.pitches[0] < cur_size) {
			DRM_DEBUG_KMS("fb not wide enough for plane %c (%d vs %d)\n",
				      pipe_name(intel_crtc->pipe),
				      cur_size, fb->base.pitches[0]);
			fb = NULL;
			break;
		}

		cur_size = intel_crtc->config->base.adjusted_mode.crtc_vdisplay;
		cur_size = intel_fb_align_height(&fb->base, 0, cur_size);
		cur_size *= fb->base.pitches[0];
		DRM_DEBUG_KMS("pipe %c area: %dx%d, bpp: %d, size: %d\n",
			      pipe_name(intel_crtc->pipe),
			      intel_crtc->config->base.adjusted_mode.crtc_hdisplay,
			      intel_crtc->config->base.adjusted_mode.crtc_vdisplay,
			      fb->base.format->cpp[0] * 8,
			      cur_size);

		if (cur_size > max_size) {
			DRM_DEBUG_KMS("fb not big enough for plane %c (%d vs %d)\n",
				      pipe_name(intel_crtc->pipe),
				      cur_size, max_size);
			fb = NULL;
			break;
		}

		DRM_DEBUG_KMS("fb big enough for plane %c (%d >= %d)\n",
			      pipe_name(intel_crtc->pipe),
			      max_size, cur_size);
	}

	if (!fb) {
		DRM_DEBUG_KMS("BIOS fb not suitable for all pipes, not using\n");
		goto out;
	}

	ifbdev->preferred_bpp = fb->base.format->cpp[0] * 8;
	ifbdev->fb = fb;

	drm_framebuffer_get(&ifbdev->fb->base);

	/* Final pass to check if any active pipes don't have fbs */
	for_each_crtc(dev, crtc) {
		intel_crtc = to_intel_crtc(crtc);

		if (!crtc->state->active)
			continue;

		WARN(!crtc->primary->state->fb,
		     "re-used BIOS config but lost an fb on crtc %d\n",
		     crtc->base.id);
	}


	DRM_DEBUG_KMS("using BIOS fb for initial console\n");
	return true;

out:

	return false;
}

static void intel_fbdev_suspend_worker(struct work_struct *work)
{
	intel_fbdev_set_suspend(&container_of(work,
					      struct drm_i915_private,
					      fbdev_suspend_work)->drm,
				FBINFO_STATE_RUNNING,
				true);
}

int intel_fbdev_init(struct drm_device *dev)
{
	struct drm_i915_private *dev_priv = to_i915(dev);
	struct intel_fbdev *ifbdev;
	int ret;

	if (WARN_ON(INTEL_INFO(dev_priv)->num_pipes == 0))
		return -ENODEV;

	ifbdev = kzalloc(sizeof(struct intel_fbdev), GFP_KERNEL);
	if (ifbdev == NULL)
		return -ENOMEM;

	mutex_init(&ifbdev->hpd_lock);
	drm_fb_helper_prepare(dev, &ifbdev->helper, &intel_fb_helper_funcs);

	if (!intel_fbdev_init_bios(dev, ifbdev))
		ifbdev->preferred_bpp = 32;

	ret = drm_fb_helper_init(dev, &ifbdev->helper, 4);
	if (ret) {
		kfree(ifbdev);
		return ret;
	}

	dev_priv->fbdev = ifbdev;
	INIT_WORK(&dev_priv->fbdev_suspend_work, intel_fbdev_suspend_worker);

	drm_fb_helper_single_add_all_connectors(&ifbdev->helper);

	return 0;
}

static void intel_fbdev_initial_config(void *data, async_cookie_t cookie)
{
	struct intel_fbdev *ifbdev = data;

	/* Due to peculiar init order wrt to hpd handling this is separate. */
	if (drm_fb_helper_initial_config(&ifbdev->helper,
					 ifbdev->preferred_bpp))
		intel_fbdev_unregister(to_i915(ifbdev->helper.dev));
}

void intel_fbdev_initial_config_async(struct drm_device *dev)
{
	struct intel_fbdev *ifbdev = to_i915(dev)->fbdev;

	if (!ifbdev)
		return;

	ifbdev->cookie = async_schedule(intel_fbdev_initial_config, ifbdev);
}

static void intel_fbdev_sync(struct intel_fbdev *ifbdev)
{
	if (!ifbdev->cookie)
		return;

	/* Only serialises with all preceding async calls, hence +1 */
	async_synchronize_cookie(ifbdev->cookie + 1);
	ifbdev->cookie = 0;
}

void intel_fbdev_unregister(struct drm_i915_private *dev_priv)
{
	struct intel_fbdev *ifbdev = dev_priv->fbdev;

	if (!ifbdev)
		return;

	cancel_work_sync(&dev_priv->fbdev_suspend_work);
	if (!current_is_async())
		intel_fbdev_sync(ifbdev);

	drm_fb_helper_unregister_fbi(&ifbdev->helper);
}

void intel_fbdev_fini(struct drm_i915_private *dev_priv)
{
	struct intel_fbdev *ifbdev = fetch_and_zero(&dev_priv->fbdev);

	if (!ifbdev)
		return;

	intel_fbdev_destroy(ifbdev);
}

/* Suspends/resumes fbdev processing of incoming HPD events. When resuming HPD
 * processing, fbdev will perform a full connector reprobe if a hotplug event
 * was received while HPD was suspended.
 */
static void intel_fbdev_hpd_set_suspend(struct intel_fbdev *ifbdev, int state)
{
	bool send_hpd = false;

	mutex_lock(&ifbdev->hpd_lock);
	ifbdev->hpd_suspended = state == FBINFO_STATE_SUSPENDED;
	send_hpd = !ifbdev->hpd_suspended && ifbdev->hpd_waiting;
	ifbdev->hpd_waiting = false;
	mutex_unlock(&ifbdev->hpd_lock);

	if (send_hpd) {
		DRM_DEBUG_KMS("Handling delayed fbcon HPD event\n");
		drm_fb_helper_hotplug_event(&ifbdev->helper);
	}
}

void intel_fbdev_set_suspend(struct drm_device *dev, int state, bool synchronous)
{
	struct drm_i915_private *dev_priv = to_i915(dev);
	struct intel_fbdev *ifbdev = dev_priv->fbdev;
	struct fb_info *info;

	if (!ifbdev || !ifbdev->vma)
		return;

	info = ifbdev->helper.fbdev;

	if (synchronous) {
		/* Flush any pending work to turn the console on, and then
		 * wait to turn it off. It must be synchronous as we are
		 * about to suspend or unload the driver.
		 *
		 * Note that from within the work-handler, we cannot flush
		 * ourselves, so only flush outstanding work upon suspend!
		 */
		if (state != FBINFO_STATE_RUNNING)
			flush_work(&dev_priv->fbdev_suspend_work);

		console_lock();
	} else {
		/*
		 * The console lock can be pretty contented on resume due
		 * to all the printk activity.  Try to keep it out of the hot
		 * path of resume if possible.
		 */
		WARN_ON(state != FBINFO_STATE_RUNNING);
		if (!console_trylock()) {
			/* Don't block our own workqueue as this can
			 * be run in parallel with other i915.ko tasks.
			 */
			schedule_work(&dev_priv->fbdev_suspend_work);
			return;
		}
	}

	/* On resume from hibernation: If the object is shmemfs backed, it has
	 * been restored from swap. If the object is stolen however, it will be
	 * full of whatever garbage was left in there.
	 */
	if (state == FBINFO_STATE_RUNNING &&
	    intel_fb_obj(&ifbdev->fb->base)->stolen)
		memset_io(info->screen_base, 0, info->screen_size);

	drm_fb_helper_set_suspend(&ifbdev->helper, state);
	console_unlock();

	intel_fbdev_hpd_set_suspend(ifbdev, state);
}

void intel_fbdev_output_poll_changed(struct drm_device *dev)
{
	struct intel_fbdev *ifbdev = to_i915(dev)->fbdev;
	bool send_hpd;

	if (!ifbdev)
		return;

	intel_fbdev_sync(ifbdev);
<<<<<<< HEAD
	if (ifbdev->vma || ifbdev->helper.deferred_setup)
=======
	if (ifbdev->vma)

	mutex_lock(&ifbdev->hpd_lock);
	send_hpd = !ifbdev->hpd_suspended;
	ifbdev->hpd_waiting = true;
	mutex_unlock(&ifbdev->hpd_lock);

	if (send_hpd && (ifbdev->vma || ifbdev->helper.deferred_setup))
>>>>>>> e1e96ce1
		drm_fb_helper_hotplug_event(&ifbdev->helper);
}

void intel_fbdev_restore_mode(struct drm_device *dev)
{
	struct intel_fbdev *ifbdev = to_i915(dev)->fbdev;

	if (!ifbdev)
		return;

	intel_fbdev_sync(ifbdev);
	if (!ifbdev->vma)
		return;

	if (drm_fb_helper_restore_fbdev_mode_unlocked(&ifbdev->helper) == 0)
		intel_fbdev_invalidate(ifbdev);
}<|MERGE_RESOLUTION|>--- conflicted
+++ resolved
@@ -833,10 +833,6 @@
 		return;
 
 	intel_fbdev_sync(ifbdev);
-<<<<<<< HEAD
-	if (ifbdev->vma || ifbdev->helper.deferred_setup)
-=======
-	if (ifbdev->vma)
 
 	mutex_lock(&ifbdev->hpd_lock);
 	send_hpd = !ifbdev->hpd_suspended;
@@ -844,7 +840,6 @@
 	mutex_unlock(&ifbdev->hpd_lock);
 
 	if (send_hpd && (ifbdev->vma || ifbdev->helper.deferred_setup))
->>>>>>> e1e96ce1
 		drm_fb_helper_hotplug_event(&ifbdev->helper);
 }
 
