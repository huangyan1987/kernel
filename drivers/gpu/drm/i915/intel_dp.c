/*
 * Copyright © 2008 Intel Corporation
 *
 * Permission is hereby granted, free of charge, to any person obtaining a
 * copy of this software and associated documentation files (the "Software"),
 * to deal in the Software without restriction, including without limitation
 * the rights to use, copy, modify, merge, publish, distribute, sublicense,
 * and/or sell copies of the Software, and to permit persons to whom the
 * Software is furnished to do so, subject to the following conditions:
 *
 * The above copyright notice and this permission notice (including the next
 * paragraph) shall be included in all copies or substantial portions of the
 * Software.
 *
 * THE SOFTWARE IS PROVIDED "AS IS", WITHOUT WARRANTY OF ANY KIND, EXPRESS OR
 * IMPLIED, INCLUDING BUT NOT LIMITED TO THE WARRANTIES OF MERCHANTABILITY,
 * FITNESS FOR A PARTICULAR PURPOSE AND NONINFRINGEMENT.  IN NO EVENT SHALL
 * THE AUTHORS OR COPYRIGHT HOLDERS BE LIABLE FOR ANY CLAIM, DAMAGES OR OTHER
 * LIABILITY, WHETHER IN AN ACTION OF CONTRACT, TORT OR OTHERWISE, ARISING
 * FROM, OUT OF OR IN CONNECTION WITH THE SOFTWARE OR THE USE OR OTHER DEALINGS
 * IN THE SOFTWARE.
 *
 * Authors:
 *    Keith Packard <keithp@keithp.com>
 *
 */

#include <linux/i2c.h>
#include <linux/slab.h>
#include <linux/export.h>
#include <linux/notifier.h>
#include <linux/reboot.h>
#include <drm/drmP.h>
#include <drm/drm_atomic_helper.h>
#include <drm/drm_crtc.h>
#include <drm/drm_crtc_helper.h>
#include <drm/drm_edid.h>
#include "intel_drv.h"
#include <drm/i915_drm.h>
#include "i915_drv.h"

#define DP_LINK_CHECK_TIMEOUT	(10 * 1000)

/* Compliance test status bits  */
#define INTEL_DP_RESOLUTION_SHIFT_MASK	0
#define INTEL_DP_RESOLUTION_PREFERRED	(1 << INTEL_DP_RESOLUTION_SHIFT_MASK)
#define INTEL_DP_RESOLUTION_STANDARD	(2 << INTEL_DP_RESOLUTION_SHIFT_MASK)
#define INTEL_DP_RESOLUTION_FAILSAFE	(3 << INTEL_DP_RESOLUTION_SHIFT_MASK)

struct dp_link_dpll {
	int clock;
	struct dpll dpll;
};

static const struct dp_link_dpll gen4_dpll[] = {
	{ 162000,
		{ .p1 = 2, .p2 = 10, .n = 2, .m1 = 23, .m2 = 8 } },
	{ 270000,
		{ .p1 = 1, .p2 = 10, .n = 1, .m1 = 14, .m2 = 2 } }
};

static const struct dp_link_dpll pch_dpll[] = {
	{ 162000,
		{ .p1 = 2, .p2 = 10, .n = 1, .m1 = 12, .m2 = 9 } },
	{ 270000,
		{ .p1 = 1, .p2 = 10, .n = 2, .m1 = 14, .m2 = 8 } }
};

static const struct dp_link_dpll vlv_dpll[] = {
	{ 162000,
		{ .p1 = 3, .p2 = 2, .n = 5, .m1 = 3, .m2 = 81 } },
	{ 270000,
		{ .p1 = 2, .p2 = 2, .n = 1, .m1 = 2, .m2 = 27 } }
};

/*
 * CHV supports eDP 1.4 that have  more link rates.
 * Below only provides the fixed rate but exclude variable rate.
 */
static const struct dp_link_dpll chv_dpll[] = {
	/*
	 * CHV requires to program fractional division for m2.
	 * m2 is stored in fixed point format using formula below
	 * (m2_int << 22) | m2_fraction
	 */
	{ 162000,	/* m2_int = 32, m2_fraction = 1677722 */
		{ .p1 = 4, .p2 = 2, .n = 1, .m1 = 2, .m2 = 0x819999a } },
	{ 270000,	/* m2_int = 27, m2_fraction = 0 */
		{ .p1 = 4, .p2 = 1, .n = 1, .m1 = 2, .m2 = 0x6c00000 } },
	{ 540000,	/* m2_int = 27, m2_fraction = 0 */
		{ .p1 = 2, .p2 = 1, .n = 1, .m1 = 2, .m2 = 0x6c00000 } }
};

static const int bxt_rates[] = { 162000, 216000, 243000, 270000,
				  324000, 432000, 540000 };
static const int skl_rates[] = { 162000, 216000, 270000,
				  324000, 432000, 540000 };
static const int default_rates[] = { 162000, 270000, 540000 };

/**
 * is_edp - is the given port attached to an eDP panel (either CPU or PCH)
 * @intel_dp: DP struct
 *
 * If a CPU or PCH DP output is attached to an eDP panel, this function
 * will return true, and false otherwise.
 */
static bool is_edp(struct intel_dp *intel_dp)
{
	struct intel_digital_port *intel_dig_port = dp_to_dig_port(intel_dp);

	return intel_dig_port->base.type == INTEL_OUTPUT_EDP;
}

static struct drm_device *intel_dp_to_dev(struct intel_dp *intel_dp)
{
	struct intel_digital_port *intel_dig_port = dp_to_dig_port(intel_dp);

	return intel_dig_port->base.base.dev;
}

static struct intel_dp *intel_attached_dp(struct drm_connector *connector)
{
	return enc_to_intel_dp(&intel_attached_encoder(connector)->base);
}

static void intel_dp_link_down(struct intel_dp *intel_dp);
static bool edp_panel_vdd_on(struct intel_dp *intel_dp);
static void edp_panel_vdd_off(struct intel_dp *intel_dp, bool sync);
static void vlv_init_panel_power_sequencer(struct intel_dp *intel_dp);
static void vlv_steal_power_sequencer(struct drm_device *dev,
				      enum pipe pipe);
static void intel_dp_unset_edid(struct intel_dp *intel_dp);

static int
intel_dp_max_link_bw(struct intel_dp  *intel_dp)
{
	int max_link_bw = intel_dp->dpcd[DP_MAX_LINK_RATE];

	switch (max_link_bw) {
	case DP_LINK_BW_1_62:
	case DP_LINK_BW_2_7:
	case DP_LINK_BW_5_4:
		break;
	default:
		WARN(1, "invalid max DP link bw val %x, using 1.62Gbps\n",
		     max_link_bw);
		max_link_bw = DP_LINK_BW_1_62;
		break;
	}
	return max_link_bw;
}

static u8 intel_dp_max_lane_count(struct intel_dp *intel_dp)
{
	struct intel_digital_port *intel_dig_port = dp_to_dig_port(intel_dp);
	u8 source_max, sink_max;

	source_max = intel_dig_port->max_lanes;
	sink_max = intel_dp->max_sink_lane_count;

	return min(source_max, sink_max);
}

int
intel_dp_link_required(int pixel_clock, int bpp)
{
	/* pixel_clock is in kHz, divide bpp by 8 for bit to Byte conversion */
	return DIV_ROUND_UP(pixel_clock * bpp, 8);
}

int
intel_dp_max_data_rate(int max_link_clock, int max_lanes)
{
	/* max_link_clock is the link symbol clock (LS_Clk) in kHz and not the
	 * link rate that is generally expressed in Gbps. Since, 8 bits of data
	 * is transmitted every LS_Clk per lane, there is no need to account for
	 * the channel encoding that is done in the PHY layer here.
	 */

	return max_link_clock * max_lanes;
}

static int
intel_dp_downstream_max_dotclock(struct intel_dp *intel_dp)
{
	struct intel_digital_port *intel_dig_port = dp_to_dig_port(intel_dp);
	struct intel_encoder *encoder = &intel_dig_port->base;
	struct drm_i915_private *dev_priv = to_i915(encoder->base.dev);
	int max_dotclk = dev_priv->max_dotclk_freq;
	int ds_max_dotclk;

	int type = intel_dp->downstream_ports[0] & DP_DS_PORT_TYPE_MASK;

	if (type != DP_DS_PORT_TYPE_VGA)
		return max_dotclk;

	ds_max_dotclk = drm_dp_downstream_max_clock(intel_dp->dpcd,
						    intel_dp->downstream_ports);

	if (ds_max_dotclk != 0)
		max_dotclk = min(max_dotclk, ds_max_dotclk);

	return max_dotclk;
}

static int
intel_dp_sink_rates(struct intel_dp *intel_dp, const int **sink_rates)
{
	if (intel_dp->num_sink_rates) {
		*sink_rates = intel_dp->sink_rates;
		return intel_dp->num_sink_rates;
	}

	*sink_rates = default_rates;

	return (intel_dp->max_sink_link_bw >> 3) + 1;
}

static int
intel_dp_source_rates(struct intel_dp *intel_dp, const int **source_rates)
{
	struct intel_digital_port *dig_port = dp_to_dig_port(intel_dp);
	struct drm_i915_private *dev_priv = to_i915(dig_port->base.base.dev);
	int size;

	if (IS_GEN9_LP(dev_priv)) {
		*source_rates = bxt_rates;
		size = ARRAY_SIZE(bxt_rates);
	} else if (IS_SKYLAKE(dev_priv) || IS_KABYLAKE(dev_priv)) {
		*source_rates = skl_rates;
		size = ARRAY_SIZE(skl_rates);
	} else {
		*source_rates = default_rates;
		size = ARRAY_SIZE(default_rates);
	}

	/* This depends on the fact that 5.4 is last value in the array */
	if (!intel_dp_source_supports_hbr2(intel_dp))
		size--;

	return size;
}

static int intersect_rates(const int *source_rates, int source_len,
			   const int *sink_rates, int sink_len,
			   int *common_rates)
{
	int i = 0, j = 0, k = 0;

	while (i < source_len && j < sink_len) {
		if (source_rates[i] == sink_rates[j]) {
			if (WARN_ON(k >= DP_MAX_SUPPORTED_RATES))
				return k;
			common_rates[k] = source_rates[i];
			++k;
			++i;
			++j;
		} else if (source_rates[i] < sink_rates[j]) {
			++i;
		} else {
			++j;
		}
	}
	return k;
}

static int intel_dp_common_rates(struct intel_dp *intel_dp,
				 int *common_rates)
{
	const int *source_rates, *sink_rates;
	int source_len, sink_len;

	sink_len = intel_dp_sink_rates(intel_dp, &sink_rates);
	source_len = intel_dp_source_rates(intel_dp, &source_rates);

	return intersect_rates(source_rates, source_len,
			       sink_rates, sink_len,
			       common_rates);
}

static int intel_dp_link_rate_index(struct intel_dp *intel_dp,
				    int *common_rates, int link_rate)
{
	int common_len;
	int index;

	common_len = intel_dp_common_rates(intel_dp, common_rates);
	for (index = 0; index < common_len; index++) {
		if (link_rate == common_rates[common_len - index - 1])
			return common_len - index - 1;
	}

	return -1;
}

int intel_dp_get_link_train_fallback_values(struct intel_dp *intel_dp,
					    int link_rate, uint8_t lane_count)
{
	int common_rates[DP_MAX_SUPPORTED_RATES];
	int link_rate_index;

	link_rate_index = intel_dp_link_rate_index(intel_dp,
						   common_rates,
						   link_rate);
	if (link_rate_index > 0) {
		intel_dp->max_sink_link_bw = drm_dp_link_rate_to_bw_code(common_rates[link_rate_index - 1]);
		intel_dp->max_sink_lane_count = lane_count;
	} else if (lane_count > 1) {
		intel_dp->max_sink_link_bw = intel_dp_max_link_bw(intel_dp);
		intel_dp->max_sink_lane_count = lane_count >> 1;
	} else {
		DRM_ERROR("Link Training Unsuccessful\n");
		return -1;
	}

	return 0;
}

static enum drm_mode_status
intel_dp_mode_valid(struct drm_connector *connector,
		    struct drm_display_mode *mode)
{
	struct intel_dp *intel_dp = intel_attached_dp(connector);
	struct intel_connector *intel_connector = to_intel_connector(connector);
	struct drm_display_mode *fixed_mode = intel_connector->panel.fixed_mode;
	int target_clock = mode->clock;
	int max_rate, mode_rate, max_lanes, max_link_clock;
	int max_dotclk;

	max_dotclk = intel_dp_downstream_max_dotclock(intel_dp);

	if (is_edp(intel_dp) && fixed_mode) {
		if (mode->hdisplay > fixed_mode->hdisplay)
			return MODE_PANEL;

		if (mode->vdisplay > fixed_mode->vdisplay)
			return MODE_PANEL;

		target_clock = fixed_mode->clock;
	}

	max_link_clock = intel_dp_max_link_rate(intel_dp);
	max_lanes = intel_dp_max_lane_count(intel_dp);

	max_rate = intel_dp_max_data_rate(max_link_clock, max_lanes);
	mode_rate = intel_dp_link_required(target_clock, 18);

	if (mode_rate > max_rate || target_clock > max_dotclk)
		return MODE_CLOCK_HIGH;

	if (mode->clock < 10000)
		return MODE_CLOCK_LOW;

	if (mode->flags & DRM_MODE_FLAG_DBLCLK)
		return MODE_H_ILLEGAL;

	return MODE_OK;
}

uint32_t intel_dp_pack_aux(const uint8_t *src, int src_bytes)
{
	int	i;
	uint32_t v = 0;

	if (src_bytes > 4)
		src_bytes = 4;
	for (i = 0; i < src_bytes; i++)
		v |= ((uint32_t) src[i]) << ((3-i) * 8);
	return v;
}

static void intel_dp_unpack_aux(uint32_t src, uint8_t *dst, int dst_bytes)
{
	int i;
	if (dst_bytes > 4)
		dst_bytes = 4;
	for (i = 0; i < dst_bytes; i++)
		dst[i] = src >> ((3-i) * 8);
}

static void
intel_dp_init_panel_power_sequencer(struct drm_device *dev,
				    struct intel_dp *intel_dp);
static void
intel_dp_init_panel_power_sequencer_registers(struct drm_device *dev,
					      struct intel_dp *intel_dp,
					      bool force_disable_vdd);
static void
intel_dp_pps_init(struct drm_device *dev, struct intel_dp *intel_dp);

static void pps_lock(struct intel_dp *intel_dp)
{
	struct intel_digital_port *intel_dig_port = dp_to_dig_port(intel_dp);
	struct intel_encoder *encoder = &intel_dig_port->base;
	struct drm_device *dev = encoder->base.dev;
	struct drm_i915_private *dev_priv = to_i915(dev);
	enum intel_display_power_domain power_domain;

	/*
	 * See vlv_power_sequencer_reset() why we need
	 * a power domain reference here.
	 */
	power_domain = intel_display_port_aux_power_domain(encoder);
	intel_display_power_get(dev_priv, power_domain);

	mutex_lock(&dev_priv->pps_mutex);
}

static void pps_unlock(struct intel_dp *intel_dp)
{
	struct intel_digital_port *intel_dig_port = dp_to_dig_port(intel_dp);
	struct intel_encoder *encoder = &intel_dig_port->base;
	struct drm_device *dev = encoder->base.dev;
	struct drm_i915_private *dev_priv = to_i915(dev);
	enum intel_display_power_domain power_domain;

	mutex_unlock(&dev_priv->pps_mutex);

	power_domain = intel_display_port_aux_power_domain(encoder);
	intel_display_power_put(dev_priv, power_domain);
}

static void
vlv_power_sequencer_kick(struct intel_dp *intel_dp)
{
	struct intel_digital_port *intel_dig_port = dp_to_dig_port(intel_dp);
	struct drm_i915_private *dev_priv = to_i915(intel_dig_port->base.base.dev);
	enum pipe pipe = intel_dp->pps_pipe;
	bool pll_enabled, release_cl_override = false;
	enum dpio_phy phy = DPIO_PHY(pipe);
	enum dpio_channel ch = vlv_pipe_to_channel(pipe);
	uint32_t DP;

	if (WARN(I915_READ(intel_dp->output_reg) & DP_PORT_EN,
		 "skipping pipe %c power seqeuncer kick due to port %c being active\n",
		 pipe_name(pipe), port_name(intel_dig_port->port)))
		return;

	DRM_DEBUG_KMS("kicking pipe %c power sequencer for port %c\n",
		      pipe_name(pipe), port_name(intel_dig_port->port));

	/* Preserve the BIOS-computed detected bit. This is
	 * supposed to be read-only.
	 */
	DP = I915_READ(intel_dp->output_reg) & DP_DETECTED;
	DP |= DP_VOLTAGE_0_4 | DP_PRE_EMPHASIS_0;
	DP |= DP_PORT_WIDTH(1);
	DP |= DP_LINK_TRAIN_PAT_1;

	if (IS_CHERRYVIEW(dev_priv))
		DP |= DP_PIPE_SELECT_CHV(pipe);
	else if (pipe == PIPE_B)
		DP |= DP_PIPEB_SELECT;

	pll_enabled = I915_READ(DPLL(pipe)) & DPLL_VCO_ENABLE;

	/*
	 * The DPLL for the pipe must be enabled for this to work.
	 * So enable temporarily it if it's not already enabled.
	 */
	if (!pll_enabled) {
		release_cl_override = IS_CHERRYVIEW(dev_priv) &&
			!chv_phy_powergate_ch(dev_priv, phy, ch, true);

		if (vlv_force_pll_on(dev_priv, pipe, IS_CHERRYVIEW(dev_priv) ?
				     &chv_dpll[0].dpll : &vlv_dpll[0].dpll)) {
			DRM_ERROR("Failed to force on pll for pipe %c!\n",
				  pipe_name(pipe));
			return;
		}
	}

	/*
	 * Similar magic as in intel_dp_enable_port().
	 * We _must_ do this port enable + disable trick
	 * to make this power seqeuencer lock onto the port.
	 * Otherwise even VDD force bit won't work.
	 */
	I915_WRITE(intel_dp->output_reg, DP);
	POSTING_READ(intel_dp->output_reg);

	I915_WRITE(intel_dp->output_reg, DP | DP_PORT_EN);
	POSTING_READ(intel_dp->output_reg);

	I915_WRITE(intel_dp->output_reg, DP & ~DP_PORT_EN);
	POSTING_READ(intel_dp->output_reg);

	if (!pll_enabled) {
		vlv_force_pll_off(dev_priv, pipe);

		if (release_cl_override)
			chv_phy_powergate_ch(dev_priv, phy, ch, false);
	}
}

static enum pipe vlv_find_free_pps(struct drm_i915_private *dev_priv)
{
	struct intel_encoder *encoder;
	unsigned int pipes = (1 << PIPE_A) | (1 << PIPE_B);

	/*
	 * We don't have power sequencer currently.
	 * Pick one that's not used by other ports.
	 */
	for_each_intel_encoder(&dev_priv->drm, encoder) {
		struct intel_dp *intel_dp;

		if (encoder->type != INTEL_OUTPUT_DP &&
		    encoder->type != INTEL_OUTPUT_EDP)
			continue;

		intel_dp = enc_to_intel_dp(&encoder->base);

		if (encoder->type == INTEL_OUTPUT_EDP) {
			WARN_ON(intel_dp->active_pipe != INVALID_PIPE &&
				intel_dp->active_pipe != intel_dp->pps_pipe);

			if (intel_dp->pps_pipe != INVALID_PIPE)
				pipes &= ~(1 << intel_dp->pps_pipe);
		} else {
			WARN_ON(intel_dp->pps_pipe != INVALID_PIPE);

			if (intel_dp->active_pipe != INVALID_PIPE)
				pipes &= ~(1 << intel_dp->active_pipe);
		}
	}

	if (pipes == 0)
		return INVALID_PIPE;

	return ffs(pipes) - 1;
}

static enum pipe
vlv_power_sequencer_pipe(struct intel_dp *intel_dp)
{
	struct intel_digital_port *intel_dig_port = dp_to_dig_port(intel_dp);
	struct drm_device *dev = intel_dig_port->base.base.dev;
	struct drm_i915_private *dev_priv = to_i915(dev);
	enum pipe pipe;

	lockdep_assert_held(&dev_priv->pps_mutex);

	/* We should never land here with regular DP ports */
	WARN_ON(!is_edp(intel_dp));

	WARN_ON(intel_dp->active_pipe != INVALID_PIPE &&
		intel_dp->active_pipe != intel_dp->pps_pipe);

	if (intel_dp->pps_pipe != INVALID_PIPE)
		return intel_dp->pps_pipe;

	pipe = vlv_find_free_pps(dev_priv);

	/*
	 * Didn't find one. This should not happen since there
	 * are two power sequencers and up to two eDP ports.
	 */
	if (WARN_ON(pipe == INVALID_PIPE))
		pipe = PIPE_A;

	vlv_steal_power_sequencer(dev, pipe);
	intel_dp->pps_pipe = pipe;

	DRM_DEBUG_KMS("picked pipe %c power sequencer for port %c\n",
		      pipe_name(intel_dp->pps_pipe),
		      port_name(intel_dig_port->port));

	/* init power sequencer on this pipe and port */
	intel_dp_init_panel_power_sequencer(dev, intel_dp);
	intel_dp_init_panel_power_sequencer_registers(dev, intel_dp, true);

	/*
	 * Even vdd force doesn't work until we've made
	 * the power sequencer lock in on the port.
	 */
	vlv_power_sequencer_kick(intel_dp);

	return intel_dp->pps_pipe;
}

static int
bxt_power_sequencer_idx(struct intel_dp *intel_dp)
{
	struct intel_digital_port *intel_dig_port = dp_to_dig_port(intel_dp);
	struct drm_device *dev = intel_dig_port->base.base.dev;
	struct drm_i915_private *dev_priv = to_i915(dev);

	lockdep_assert_held(&dev_priv->pps_mutex);

	/* We should never land here with regular DP ports */
	WARN_ON(!is_edp(intel_dp));

	/*
	 * TODO: BXT has 2 PPS instances. The correct port->PPS instance
	 * mapping needs to be retrieved from VBT, for now just hard-code to
	 * use instance #0 always.
	 */
	if (!intel_dp->pps_reset)
		return 0;

	intel_dp->pps_reset = false;

	/*
	 * Only the HW needs to be reprogrammed, the SW state is fixed and
	 * has been setup during connector init.
	 */
	intel_dp_init_panel_power_sequencer_registers(dev, intel_dp, false);

	return 0;
}

typedef bool (*vlv_pipe_check)(struct drm_i915_private *dev_priv,
			       enum pipe pipe);

static bool vlv_pipe_has_pp_on(struct drm_i915_private *dev_priv,
			       enum pipe pipe)
{
	return I915_READ(PP_STATUS(pipe)) & PP_ON;
}

static bool vlv_pipe_has_vdd_on(struct drm_i915_private *dev_priv,
				enum pipe pipe)
{
	return I915_READ(PP_CONTROL(pipe)) & EDP_FORCE_VDD;
}

static bool vlv_pipe_any(struct drm_i915_private *dev_priv,
			 enum pipe pipe)
{
	return true;
}

static enum pipe
vlv_initial_pps_pipe(struct drm_i915_private *dev_priv,
		     enum port port,
		     vlv_pipe_check pipe_check)
{
	enum pipe pipe;

	for (pipe = PIPE_A; pipe <= PIPE_B; pipe++) {
		u32 port_sel = I915_READ(PP_ON_DELAYS(pipe)) &
			PANEL_PORT_SELECT_MASK;

		if (port_sel != PANEL_PORT_SELECT_VLV(port))
			continue;

		if (!pipe_check(dev_priv, pipe))
			continue;

		return pipe;
	}

	return INVALID_PIPE;
}

static void
vlv_initial_power_sequencer_setup(struct intel_dp *intel_dp)
{
	struct intel_digital_port *intel_dig_port = dp_to_dig_port(intel_dp);
	struct drm_device *dev = intel_dig_port->base.base.dev;
	struct drm_i915_private *dev_priv = to_i915(dev);
	enum port port = intel_dig_port->port;

	lockdep_assert_held(&dev_priv->pps_mutex);

	/* try to find a pipe with this port selected */
	/* first pick one where the panel is on */
	intel_dp->pps_pipe = vlv_initial_pps_pipe(dev_priv, port,
						  vlv_pipe_has_pp_on);
	/* didn't find one? pick one where vdd is on */
	if (intel_dp->pps_pipe == INVALID_PIPE)
		intel_dp->pps_pipe = vlv_initial_pps_pipe(dev_priv, port,
							  vlv_pipe_has_vdd_on);
	/* didn't find one? pick one with just the correct port */
	if (intel_dp->pps_pipe == INVALID_PIPE)
		intel_dp->pps_pipe = vlv_initial_pps_pipe(dev_priv, port,
							  vlv_pipe_any);

	/* didn't find one? just let vlv_power_sequencer_pipe() pick one when needed */
	if (intel_dp->pps_pipe == INVALID_PIPE) {
		DRM_DEBUG_KMS("no initial power sequencer for port %c\n",
			      port_name(port));
		return;
	}

	DRM_DEBUG_KMS("initial power sequencer for port %c: pipe %c\n",
		      port_name(port), pipe_name(intel_dp->pps_pipe));

	intel_dp_init_panel_power_sequencer(dev, intel_dp);
	intel_dp_init_panel_power_sequencer_registers(dev, intel_dp, false);
}

void intel_power_sequencer_reset(struct drm_i915_private *dev_priv)
{
	struct drm_device *dev = &dev_priv->drm;
	struct intel_encoder *encoder;

	if (WARN_ON(!IS_VALLEYVIEW(dev_priv) && !IS_CHERRYVIEW(dev_priv) &&
		    !IS_GEN9_LP(dev_priv)))
		return;

	/*
	 * We can't grab pps_mutex here due to deadlock with power_domain
	 * mutex when power_domain functions are called while holding pps_mutex.
	 * That also means that in order to use pps_pipe the code needs to
	 * hold both a power domain reference and pps_mutex, and the power domain
	 * reference get/put must be done while _not_ holding pps_mutex.
	 * pps_{lock,unlock}() do these steps in the correct order, so one
	 * should use them always.
	 */

	for_each_intel_encoder(dev, encoder) {
		struct intel_dp *intel_dp;

		if (encoder->type != INTEL_OUTPUT_DP &&
		    encoder->type != INTEL_OUTPUT_EDP)
			continue;

		intel_dp = enc_to_intel_dp(&encoder->base);

		WARN_ON(intel_dp->active_pipe != INVALID_PIPE);

		if (encoder->type != INTEL_OUTPUT_EDP)
			continue;

		if (IS_GEN9_LP(dev_priv))
			intel_dp->pps_reset = true;
		else
			intel_dp->pps_pipe = INVALID_PIPE;
	}
}

struct pps_registers {
	i915_reg_t pp_ctrl;
	i915_reg_t pp_stat;
	i915_reg_t pp_on;
	i915_reg_t pp_off;
	i915_reg_t pp_div;
};

static void intel_pps_get_registers(struct drm_i915_private *dev_priv,
				    struct intel_dp *intel_dp,
				    struct pps_registers *regs)
{
	int pps_idx = 0;

	memset(regs, 0, sizeof(*regs));

	if (IS_GEN9_LP(dev_priv))
		pps_idx = bxt_power_sequencer_idx(intel_dp);
	else if (IS_VALLEYVIEW(dev_priv) || IS_CHERRYVIEW(dev_priv))
		pps_idx = vlv_power_sequencer_pipe(intel_dp);

	regs->pp_ctrl = PP_CONTROL(pps_idx);
	regs->pp_stat = PP_STATUS(pps_idx);
	regs->pp_on = PP_ON_DELAYS(pps_idx);
	regs->pp_off = PP_OFF_DELAYS(pps_idx);
	if (!IS_GEN9_LP(dev_priv))
		regs->pp_div = PP_DIVISOR(pps_idx);
}

static i915_reg_t
_pp_ctrl_reg(struct intel_dp *intel_dp)
{
	struct pps_registers regs;

	intel_pps_get_registers(to_i915(intel_dp_to_dev(intel_dp)), intel_dp,
				&regs);

	return regs.pp_ctrl;
}

static i915_reg_t
_pp_stat_reg(struct intel_dp *intel_dp)
{
	struct pps_registers regs;

	intel_pps_get_registers(to_i915(intel_dp_to_dev(intel_dp)), intel_dp,
				&regs);

	return regs.pp_stat;
}

/* Reboot notifier handler to shutdown panel power to guarantee T12 timing
   This function only applicable when panel PM state is not to be tracked */
static int edp_notify_handler(struct notifier_block *this, unsigned long code,
			      void *unused)
{
	struct intel_dp *intel_dp = container_of(this, typeof(* intel_dp),
						 edp_notifier);
	struct drm_device *dev = intel_dp_to_dev(intel_dp);
	struct drm_i915_private *dev_priv = to_i915(dev);

	if (!is_edp(intel_dp) || code != SYS_RESTART)
		return 0;

	pps_lock(intel_dp);

	if (IS_VALLEYVIEW(dev_priv) || IS_CHERRYVIEW(dev_priv)) {
		enum pipe pipe = vlv_power_sequencer_pipe(intel_dp);
		i915_reg_t pp_ctrl_reg, pp_div_reg;
		u32 pp_div;

		pp_ctrl_reg = PP_CONTROL(pipe);
		pp_div_reg  = PP_DIVISOR(pipe);
		pp_div = I915_READ(pp_div_reg);
		pp_div &= PP_REFERENCE_DIVIDER_MASK;

		/* 0x1F write to PP_DIV_REG sets max cycle delay */
		I915_WRITE(pp_div_reg, pp_div | 0x1F);
		I915_WRITE(pp_ctrl_reg, PANEL_UNLOCK_REGS | PANEL_POWER_OFF);
		msleep(intel_dp->panel_power_cycle_delay);
	}

	pps_unlock(intel_dp);

	return 0;
}

static bool edp_have_panel_power(struct intel_dp *intel_dp)
{
	struct drm_device *dev = intel_dp_to_dev(intel_dp);
	struct drm_i915_private *dev_priv = to_i915(dev);

	lockdep_assert_held(&dev_priv->pps_mutex);

	if ((IS_VALLEYVIEW(dev_priv) || IS_CHERRYVIEW(dev_priv)) &&
	    intel_dp->pps_pipe == INVALID_PIPE)
		return false;

	return (I915_READ(_pp_stat_reg(intel_dp)) & PP_ON) != 0;
}

static bool edp_have_panel_vdd(struct intel_dp *intel_dp)
{
	struct drm_device *dev = intel_dp_to_dev(intel_dp);
	struct drm_i915_private *dev_priv = to_i915(dev);

	lockdep_assert_held(&dev_priv->pps_mutex);

	if ((IS_VALLEYVIEW(dev_priv) || IS_CHERRYVIEW(dev_priv)) &&
	    intel_dp->pps_pipe == INVALID_PIPE)
		return false;

	return I915_READ(_pp_ctrl_reg(intel_dp)) & EDP_FORCE_VDD;
}

static void
intel_dp_check_edp(struct intel_dp *intel_dp)
{
	struct drm_device *dev = intel_dp_to_dev(intel_dp);
	struct drm_i915_private *dev_priv = to_i915(dev);

	if (!is_edp(intel_dp))
		return;

	if (!edp_have_panel_power(intel_dp) && !edp_have_panel_vdd(intel_dp)) {
		WARN(1, "eDP powered off while attempting aux channel communication.\n");
		DRM_DEBUG_KMS("Status 0x%08x Control 0x%08x\n",
			      I915_READ(_pp_stat_reg(intel_dp)),
			      I915_READ(_pp_ctrl_reg(intel_dp)));
	}
}

static uint32_t
intel_dp_aux_wait_done(struct intel_dp *intel_dp, bool has_aux_irq)
{
	struct intel_digital_port *intel_dig_port = dp_to_dig_port(intel_dp);
	struct drm_device *dev = intel_dig_port->base.base.dev;
	struct drm_i915_private *dev_priv = to_i915(dev);
	i915_reg_t ch_ctl = intel_dp->aux_ch_ctl_reg;
	uint32_t status;
	bool done;

#define C (((status = I915_READ_NOTRACE(ch_ctl)) & DP_AUX_CH_CTL_SEND_BUSY) == 0)
	if (has_aux_irq)
		done = wait_event_timeout(dev_priv->gmbus_wait_queue, C,
					  msecs_to_jiffies_timeout(10));
	else
		done = wait_for(C, 10) == 0;
	if (!done)
		DRM_ERROR("dp aux hw did not signal timeout (has irq: %i)!\n",
			  has_aux_irq);
#undef C

	return status;
}

static uint32_t g4x_get_aux_clock_divider(struct intel_dp *intel_dp, int index)
{
	struct intel_digital_port *intel_dig_port = dp_to_dig_port(intel_dp);
	struct drm_i915_private *dev_priv = to_i915(intel_dig_port->base.base.dev);

	if (index)
		return 0;

	/*
	 * The clock divider is based off the hrawclk, and would like to run at
	 * 2MHz.  So, take the hrawclk value and divide by 2000 and use that
	 */
	return DIV_ROUND_CLOSEST(dev_priv->rawclk_freq, 2000);
}

static uint32_t ilk_get_aux_clock_divider(struct intel_dp *intel_dp, int index)
{
	struct intel_digital_port *intel_dig_port = dp_to_dig_port(intel_dp);
	struct drm_i915_private *dev_priv = to_i915(intel_dig_port->base.base.dev);

	if (index)
		return 0;

	/*
	 * The clock divider is based off the cdclk or PCH rawclk, and would
	 * like to run at 2MHz.  So, take the cdclk or PCH rawclk value and
	 * divide by 2000 and use that
	 */
	if (intel_dig_port->port == PORT_A)
		return DIV_ROUND_CLOSEST(dev_priv->cdclk_freq, 2000);
	else
		return DIV_ROUND_CLOSEST(dev_priv->rawclk_freq, 2000);
}

static uint32_t hsw_get_aux_clock_divider(struct intel_dp *intel_dp, int index)
{
	struct intel_digital_port *intel_dig_port = dp_to_dig_port(intel_dp);
	struct drm_i915_private *dev_priv = to_i915(intel_dig_port->base.base.dev);

	if (intel_dig_port->port != PORT_A && HAS_PCH_LPT_H(dev_priv)) {
		/* Workaround for non-ULT HSW */
		switch (index) {
		case 0: return 63;
		case 1: return 72;
		default: return 0;
		}
	}

	return ilk_get_aux_clock_divider(intel_dp, index);
}

static uint32_t skl_get_aux_clock_divider(struct intel_dp *intel_dp, int index)
{
	/*
	 * SKL doesn't need us to program the AUX clock divider (Hardware will
	 * derive the clock from CDCLK automatically). We still implement the
	 * get_aux_clock_divider vfunc to plug-in into the existing code.
	 */
	return index ? 0 : 1;
}

static uint32_t g4x_get_aux_send_ctl(struct intel_dp *intel_dp,
				     bool has_aux_irq,
				     int send_bytes,
				     uint32_t aux_clock_divider)
{
	struct intel_digital_port *intel_dig_port = dp_to_dig_port(intel_dp);
	struct drm_i915_private *dev_priv =
			to_i915(intel_dig_port->base.base.dev);
	uint32_t precharge, timeout;

	if (IS_GEN6(dev_priv))
		precharge = 3;
	else
		precharge = 5;

	if (IS_BROADWELL(dev_priv) && intel_dig_port->port == PORT_A)
		timeout = DP_AUX_CH_CTL_TIME_OUT_600us;
	else
		timeout = DP_AUX_CH_CTL_TIME_OUT_400us;

	return DP_AUX_CH_CTL_SEND_BUSY |
	       DP_AUX_CH_CTL_DONE |
	       (has_aux_irq ? DP_AUX_CH_CTL_INTERRUPT : 0) |
	       DP_AUX_CH_CTL_TIME_OUT_ERROR |
	       timeout |
	       DP_AUX_CH_CTL_RECEIVE_ERROR |
	       (send_bytes << DP_AUX_CH_CTL_MESSAGE_SIZE_SHIFT) |
	       (precharge << DP_AUX_CH_CTL_PRECHARGE_2US_SHIFT) |
	       (aux_clock_divider << DP_AUX_CH_CTL_BIT_CLOCK_2X_SHIFT);
}

static uint32_t skl_get_aux_send_ctl(struct intel_dp *intel_dp,
				      bool has_aux_irq,
				      int send_bytes,
				      uint32_t unused)
{
	return DP_AUX_CH_CTL_SEND_BUSY |
	       DP_AUX_CH_CTL_DONE |
	       (has_aux_irq ? DP_AUX_CH_CTL_INTERRUPT : 0) |
	       DP_AUX_CH_CTL_TIME_OUT_ERROR |
	       DP_AUX_CH_CTL_TIME_OUT_1600us |
	       DP_AUX_CH_CTL_RECEIVE_ERROR |
	       (send_bytes << DP_AUX_CH_CTL_MESSAGE_SIZE_SHIFT) |
	       DP_AUX_CH_CTL_FW_SYNC_PULSE_SKL(32) |
	       DP_AUX_CH_CTL_SYNC_PULSE_SKL(32);
}

static int
intel_dp_aux_ch(struct intel_dp *intel_dp,
		const uint8_t *send, int send_bytes,
		uint8_t *recv, int recv_size)
{
	struct intel_digital_port *intel_dig_port = dp_to_dig_port(intel_dp);
	struct drm_i915_private *dev_priv =
			to_i915(intel_dig_port->base.base.dev);
	i915_reg_t ch_ctl = intel_dp->aux_ch_ctl_reg;
	uint32_t aux_clock_divider;
	int i, ret, recv_bytes;
	uint32_t status;
	int try, clock = 0;
	bool has_aux_irq = HAS_AUX_IRQ(dev_priv);
	bool vdd;

	pps_lock(intel_dp);

	/*
	 * We will be called with VDD already enabled for dpcd/edid/oui reads.
	 * In such cases we want to leave VDD enabled and it's up to upper layers
	 * to turn it off. But for eg. i2c-dev access we need to turn it on/off
	 * ourselves.
	 */
	vdd = edp_panel_vdd_on(intel_dp);

	/* dp aux is extremely sensitive to irq latency, hence request the
	 * lowest possible wakeup latency and so prevent the cpu from going into
	 * deep sleep states.
	 */
	pm_qos_update_request(&dev_priv->pm_qos, 0);

	intel_dp_check_edp(intel_dp);

	/* Try to wait for any previous AUX channel activity */
	for (try = 0; try < 3; try++) {
		status = I915_READ_NOTRACE(ch_ctl);
		if ((status & DP_AUX_CH_CTL_SEND_BUSY) == 0)
			break;
		msleep(1);
	}

	if (try == 3) {
		static u32 last_status = -1;
		const u32 status = I915_READ(ch_ctl);

		if (status != last_status) {
			WARN(1, "dp_aux_ch not started status 0x%08x\n",
			     status);
			last_status = status;
		}

		ret = -EBUSY;
		goto out;
	}

	/* Only 5 data registers! */
	if (WARN_ON(send_bytes > 20 || recv_size > 20)) {
		ret = -E2BIG;
		goto out;
	}

	while ((aux_clock_divider = intel_dp->get_aux_clock_divider(intel_dp, clock++))) {
		u32 send_ctl = intel_dp->get_aux_send_ctl(intel_dp,
							  has_aux_irq,
							  send_bytes,
							  aux_clock_divider);

		/* Must try at least 3 times according to DP spec */
		for (try = 0; try < 5; try++) {
			/* Load the send data into the aux channel data registers */
			for (i = 0; i < send_bytes; i += 4)
				I915_WRITE(intel_dp->aux_ch_data_reg[i >> 2],
					   intel_dp_pack_aux(send + i,
							     send_bytes - i));

			/* Send the command and wait for it to complete */
			I915_WRITE(ch_ctl, send_ctl);

			status = intel_dp_aux_wait_done(intel_dp, has_aux_irq);

			/* Clear done status and any errors */
			I915_WRITE(ch_ctl,
				   status |
				   DP_AUX_CH_CTL_DONE |
				   DP_AUX_CH_CTL_TIME_OUT_ERROR |
				   DP_AUX_CH_CTL_RECEIVE_ERROR);

			if (status & DP_AUX_CH_CTL_TIME_OUT_ERROR)
				continue;

			/* DP CTS 1.2 Core Rev 1.1, 4.2.1.1 & 4.2.1.2
			 *   400us delay required for errors and timeouts
			 *   Timeout errors from the HW already meet this
			 *   requirement so skip to next iteration
			 */
			if (status & DP_AUX_CH_CTL_RECEIVE_ERROR) {
				usleep_range(400, 500);
				continue;
			}
			if (status & DP_AUX_CH_CTL_DONE)
				goto done;
		}
	}

	if ((status & DP_AUX_CH_CTL_DONE) == 0) {
		DRM_ERROR("dp_aux_ch not done status 0x%08x\n", status);
		ret = -EBUSY;
		goto out;
	}

done:
	/* Check for timeout or receive error.
	 * Timeouts occur when the sink is not connected
	 */
	if (status & DP_AUX_CH_CTL_RECEIVE_ERROR) {
		DRM_ERROR("dp_aux_ch receive error status 0x%08x\n", status);
		ret = -EIO;
		goto out;
	}

	/* Timeouts occur when the device isn't connected, so they're
	 * "normal" -- don't fill the kernel log with these */
	if (status & DP_AUX_CH_CTL_TIME_OUT_ERROR) {
		DRM_DEBUG_KMS("dp_aux_ch timeout status 0x%08x\n", status);
		ret = -ETIMEDOUT;
		goto out;
	}

	/* Unload any bytes sent back from the other side */
	recv_bytes = ((status & DP_AUX_CH_CTL_MESSAGE_SIZE_MASK) >>
		      DP_AUX_CH_CTL_MESSAGE_SIZE_SHIFT);

	/*
	 * By BSpec: "Message sizes of 0 or >20 are not allowed."
	 * We have no idea of what happened so we return -EBUSY so
	 * drm layer takes care for the necessary retries.
	 */
	if (recv_bytes == 0 || recv_bytes > 20) {
		DRM_DEBUG_KMS("Forbidden recv_bytes = %d on aux transaction\n",
			      recv_bytes);
		/*
		 * FIXME: This patch was created on top of a series that
		 * organize the retries at drm level. There EBUSY should
		 * also take care for 1ms wait before retrying.
		 * That aux retries re-org is still needed and after that is
		 * merged we remove this sleep from here.
		 */
		usleep_range(1000, 1500);
		ret = -EBUSY;
		goto out;
	}

	if (recv_bytes > recv_size)
		recv_bytes = recv_size;

	for (i = 0; i < recv_bytes; i += 4)
		intel_dp_unpack_aux(I915_READ(intel_dp->aux_ch_data_reg[i >> 2]),
				    recv + i, recv_bytes - i);

	ret = recv_bytes;
out:
	pm_qos_update_request(&dev_priv->pm_qos, PM_QOS_DEFAULT_VALUE);

	if (vdd)
		edp_panel_vdd_off(intel_dp, false);

	pps_unlock(intel_dp);

	return ret;
}

#define BARE_ADDRESS_SIZE	3
#define HEADER_SIZE		(BARE_ADDRESS_SIZE + 1)
static ssize_t
intel_dp_aux_transfer(struct drm_dp_aux *aux, struct drm_dp_aux_msg *msg)
{
	struct intel_dp *intel_dp = container_of(aux, struct intel_dp, aux);
	uint8_t txbuf[20], rxbuf[20];
	size_t txsize, rxsize;
	int ret;

	txbuf[0] = (msg->request << 4) |
		((msg->address >> 16) & 0xf);
	txbuf[1] = (msg->address >> 8) & 0xff;
	txbuf[2] = msg->address & 0xff;
	txbuf[3] = msg->size - 1;

	switch (msg->request & ~DP_AUX_I2C_MOT) {
	case DP_AUX_NATIVE_WRITE:
	case DP_AUX_I2C_WRITE:
	case DP_AUX_I2C_WRITE_STATUS_UPDATE:
		txsize = msg->size ? HEADER_SIZE + msg->size : BARE_ADDRESS_SIZE;
		rxsize = 2; /* 0 or 1 data bytes */

		if (WARN_ON(txsize > 20))
			return -E2BIG;

		WARN_ON(!msg->buffer != !msg->size);

		if (msg->buffer)
			memcpy(txbuf + HEADER_SIZE, msg->buffer, msg->size);

		ret = intel_dp_aux_ch(intel_dp, txbuf, txsize, rxbuf, rxsize);
		if (ret > 0) {
			msg->reply = rxbuf[0] >> 4;

			if (ret > 1) {
				/* Number of bytes written in a short write. */
				ret = clamp_t(int, rxbuf[1], 0, msg->size);
			} else {
				/* Return payload size. */
				ret = msg->size;
			}
		}
		break;

	case DP_AUX_NATIVE_READ:
	case DP_AUX_I2C_READ:
		txsize = msg->size ? HEADER_SIZE : BARE_ADDRESS_SIZE;
		rxsize = msg->size + 1;

		if (WARN_ON(rxsize > 20))
			return -E2BIG;

		ret = intel_dp_aux_ch(intel_dp, txbuf, txsize, rxbuf, rxsize);
		if (ret > 0) {
			msg->reply = rxbuf[0] >> 4;
			/*
			 * Assume happy day, and copy the data. The caller is
			 * expected to check msg->reply before touching it.
			 *
			 * Return payload size.
			 */
			ret--;
			memcpy(msg->buffer, rxbuf + 1, ret);
		}
		break;

	default:
		ret = -EINVAL;
		break;
	}

	return ret;
}

static enum port intel_aux_port(struct drm_i915_private *dev_priv,
				enum port port)
{
	const struct ddi_vbt_port_info *info =
		&dev_priv->vbt.ddi_port_info[port];
	enum port aux_port;

	if (!info->alternate_aux_channel) {
		DRM_DEBUG_KMS("using AUX %c for port %c (platform default)\n",
			      port_name(port), port_name(port));
		return port;
	}

	switch (info->alternate_aux_channel) {
	case DP_AUX_A:
		aux_port = PORT_A;
		break;
	case DP_AUX_B:
		aux_port = PORT_B;
		break;
	case DP_AUX_C:
		aux_port = PORT_C;
		break;
	case DP_AUX_D:
		aux_port = PORT_D;
		break;
	default:
		MISSING_CASE(info->alternate_aux_channel);
		aux_port = PORT_A;
		break;
	}

	DRM_DEBUG_KMS("using AUX %c for port %c (VBT)\n",
		      port_name(aux_port), port_name(port));

	return aux_port;
}

static i915_reg_t g4x_aux_ctl_reg(struct drm_i915_private *dev_priv,
				  enum port port)
{
	switch (port) {
	case PORT_B:
	case PORT_C:
	case PORT_D:
		return DP_AUX_CH_CTL(port);
	default:
		MISSING_CASE(port);
		return DP_AUX_CH_CTL(PORT_B);
	}
}

static i915_reg_t g4x_aux_data_reg(struct drm_i915_private *dev_priv,
				   enum port port, int index)
{
	switch (port) {
	case PORT_B:
	case PORT_C:
	case PORT_D:
		return DP_AUX_CH_DATA(port, index);
	default:
		MISSING_CASE(port);
		return DP_AUX_CH_DATA(PORT_B, index);
	}
}

static i915_reg_t ilk_aux_ctl_reg(struct drm_i915_private *dev_priv,
				  enum port port)
{
	switch (port) {
	case PORT_A:
		return DP_AUX_CH_CTL(port);
	case PORT_B:
	case PORT_C:
	case PORT_D:
		return PCH_DP_AUX_CH_CTL(port);
	default:
		MISSING_CASE(port);
		return DP_AUX_CH_CTL(PORT_A);
	}
}

static i915_reg_t ilk_aux_data_reg(struct drm_i915_private *dev_priv,
				   enum port port, int index)
{
	switch (port) {
	case PORT_A:
		return DP_AUX_CH_DATA(port, index);
	case PORT_B:
	case PORT_C:
	case PORT_D:
		return PCH_DP_AUX_CH_DATA(port, index);
	default:
		MISSING_CASE(port);
		return DP_AUX_CH_DATA(PORT_A, index);
	}
}

static i915_reg_t skl_aux_ctl_reg(struct drm_i915_private *dev_priv,
				  enum port port)
{
	switch (port) {
	case PORT_A:
	case PORT_B:
	case PORT_C:
	case PORT_D:
		return DP_AUX_CH_CTL(port);
	default:
		MISSING_CASE(port);
		return DP_AUX_CH_CTL(PORT_A);
	}
}

static i915_reg_t skl_aux_data_reg(struct drm_i915_private *dev_priv,
				   enum port port, int index)
{
	switch (port) {
	case PORT_A:
	case PORT_B:
	case PORT_C:
	case PORT_D:
		return DP_AUX_CH_DATA(port, index);
	default:
		MISSING_CASE(port);
		return DP_AUX_CH_DATA(PORT_A, index);
	}
}

static i915_reg_t intel_aux_ctl_reg(struct drm_i915_private *dev_priv,
				    enum port port)
{
	if (INTEL_INFO(dev_priv)->gen >= 9)
		return skl_aux_ctl_reg(dev_priv, port);
	else if (HAS_PCH_SPLIT(dev_priv))
		return ilk_aux_ctl_reg(dev_priv, port);
	else
		return g4x_aux_ctl_reg(dev_priv, port);
}

static i915_reg_t intel_aux_data_reg(struct drm_i915_private *dev_priv,
				     enum port port, int index)
{
	if (INTEL_INFO(dev_priv)->gen >= 9)
		return skl_aux_data_reg(dev_priv, port, index);
	else if (HAS_PCH_SPLIT(dev_priv))
		return ilk_aux_data_reg(dev_priv, port, index);
	else
		return g4x_aux_data_reg(dev_priv, port, index);
}

static void intel_aux_reg_init(struct intel_dp *intel_dp)
{
	struct drm_i915_private *dev_priv = to_i915(intel_dp_to_dev(intel_dp));
	enum port port = intel_aux_port(dev_priv,
					dp_to_dig_port(intel_dp)->port);
	int i;

	intel_dp->aux_ch_ctl_reg = intel_aux_ctl_reg(dev_priv, port);
	for (i = 0; i < ARRAY_SIZE(intel_dp->aux_ch_data_reg); i++)
		intel_dp->aux_ch_data_reg[i] = intel_aux_data_reg(dev_priv, port, i);
}

static void
intel_dp_aux_fini(struct intel_dp *intel_dp)
{
	kfree(intel_dp->aux.name);
}

static void
intel_dp_aux_init(struct intel_dp *intel_dp)
{
	struct intel_digital_port *intel_dig_port = dp_to_dig_port(intel_dp);
	enum port port = intel_dig_port->port;

	intel_aux_reg_init(intel_dp);
	drm_dp_aux_init(&intel_dp->aux);

	/* Failure to allocate our preferred name is not critical */
	intel_dp->aux.name = kasprintf(GFP_KERNEL, "DPDDC-%c", port_name(port));
	intel_dp->aux.transfer = intel_dp_aux_transfer;
}

bool intel_dp_source_supports_hbr2(struct intel_dp *intel_dp)
{
	struct intel_digital_port *dig_port = dp_to_dig_port(intel_dp);
	struct drm_i915_private *dev_priv = to_i915(dig_port->base.base.dev);

	if ((IS_HASWELL(dev_priv) && !IS_HSW_ULX(dev_priv)) ||
	    IS_BROADWELL(dev_priv) || (INTEL_GEN(dev_priv) >= 9))
		return true;
	else
		return false;
}

static void
intel_dp_set_clock(struct intel_encoder *encoder,
		   struct intel_crtc_state *pipe_config)
{
	struct drm_device *dev = encoder->base.dev;
	struct drm_i915_private *dev_priv = to_i915(dev);
	const struct dp_link_dpll *divisor = NULL;
	int i, count = 0;

	if (IS_G4X(dev_priv)) {
		divisor = gen4_dpll;
		count = ARRAY_SIZE(gen4_dpll);
	} else if (HAS_PCH_SPLIT(dev_priv)) {
		divisor = pch_dpll;
		count = ARRAY_SIZE(pch_dpll);
	} else if (IS_CHERRYVIEW(dev_priv)) {
		divisor = chv_dpll;
		count = ARRAY_SIZE(chv_dpll);
	} else if (IS_VALLEYVIEW(dev_priv)) {
		divisor = vlv_dpll;
		count = ARRAY_SIZE(vlv_dpll);
	}

	if (divisor && count) {
		for (i = 0; i < count; i++) {
			if (pipe_config->port_clock == divisor[i].clock) {
				pipe_config->dpll = divisor[i].dpll;
				pipe_config->clock_set = true;
				break;
			}
		}
	}
}

static void snprintf_int_array(char *str, size_t len,
			       const int *array, int nelem)
{
	int i;

	str[0] = '\0';

	for (i = 0; i < nelem; i++) {
		int r = snprintf(str, len, "%s%d", i ? ", " : "", array[i]);
		if (r >= len)
			return;
		str += r;
		len -= r;
	}
}

static void intel_dp_print_rates(struct intel_dp *intel_dp)
{
	const int *source_rates, *sink_rates;
	int source_len, sink_len, common_len;
	int common_rates[DP_MAX_SUPPORTED_RATES];
	char str[128]; /* FIXME: too big for stack? */

	if ((drm_debug & DRM_UT_KMS) == 0)
		return;

	source_len = intel_dp_source_rates(intel_dp, &source_rates);
	snprintf_int_array(str, sizeof(str), source_rates, source_len);
	DRM_DEBUG_KMS("source rates: %s\n", str);

	sink_len = intel_dp_sink_rates(intel_dp, &sink_rates);
	snprintf_int_array(str, sizeof(str), sink_rates, sink_len);
	DRM_DEBUG_KMS("sink rates: %s\n", str);

	common_len = intel_dp_common_rates(intel_dp, common_rates);
	snprintf_int_array(str, sizeof(str), common_rates, common_len);
	DRM_DEBUG_KMS("common rates: %s\n", str);
}

bool
__intel_dp_read_desc(struct intel_dp *intel_dp, struct intel_dp_desc *desc)
{
	u32 base = drm_dp_is_branch(intel_dp->dpcd) ? DP_BRANCH_OUI :
						      DP_SINK_OUI;

	return drm_dp_dpcd_read(&intel_dp->aux, base, desc, sizeof(*desc)) ==
	       sizeof(*desc);
}

bool intel_dp_read_desc(struct intel_dp *intel_dp)
{
	struct intel_dp_desc *desc = &intel_dp->desc;
	bool oui_sup = intel_dp->dpcd[DP_DOWN_STREAM_PORT_COUNT] &
		       DP_OUI_SUPPORT;
	int dev_id_len;

	if (!__intel_dp_read_desc(intel_dp, desc))
		return false;

	dev_id_len = strnlen(desc->device_id, sizeof(desc->device_id));
	DRM_DEBUG_KMS("DP %s: OUI %*phD%s dev-ID %*pE HW-rev %d.%d SW-rev %d.%d\n",
		      drm_dp_is_branch(intel_dp->dpcd) ? "branch" : "sink",
		      (int)sizeof(desc->oui), desc->oui, oui_sup ? "" : "(NS)",
		      dev_id_len, desc->device_id,
		      desc->hw_rev >> 4, desc->hw_rev & 0xf,
		      desc->sw_major_rev, desc->sw_minor_rev);

	return true;
}

static int rate_to_index(int find, const int *rates)
{
	int i = 0;

	for (i = 0; i < DP_MAX_SUPPORTED_RATES; ++i)
		if (find == rates[i])
			break;

	return i;
}

int
intel_dp_max_link_rate(struct intel_dp *intel_dp)
{
	int rates[DP_MAX_SUPPORTED_RATES] = {};
	int len;

	len = intel_dp_common_rates(intel_dp, rates);
	if (WARN_ON(len <= 0))
		return 162000;

	return rates[len - 1];
}

int intel_dp_rate_select(struct intel_dp *intel_dp, int rate)
{
	return rate_to_index(rate, intel_dp->sink_rates);
}

void intel_dp_compute_rate(struct intel_dp *intel_dp, int port_clock,
			   uint8_t *link_bw, uint8_t *rate_select)
{
	if (intel_dp->num_sink_rates) {
		*link_bw = 0;
		*rate_select =
			intel_dp_rate_select(intel_dp, port_clock);
	} else {
		*link_bw = drm_dp_link_rate_to_bw_code(port_clock);
		*rate_select = 0;
	}
}

static int intel_dp_compute_bpp(struct intel_dp *intel_dp,
				struct intel_crtc_state *pipe_config)
{
	int bpp, bpc;

	bpp = pipe_config->pipe_bpp;
	bpc = drm_dp_downstream_max_bpc(intel_dp->dpcd, intel_dp->downstream_ports);

	if (bpc > 0)
		bpp = min(bpp, 3*bpc);

	return bpp;
}

bool
intel_dp_compute_config(struct intel_encoder *encoder,
			struct intel_crtc_state *pipe_config,
			struct drm_connector_state *conn_state)
{
	struct drm_i915_private *dev_priv = to_i915(encoder->base.dev);
	struct drm_display_mode *adjusted_mode = &pipe_config->base.adjusted_mode;
	struct intel_dp *intel_dp = enc_to_intel_dp(&encoder->base);
	enum port port = dp_to_dig_port(intel_dp)->port;
	struct intel_crtc *intel_crtc = to_intel_crtc(pipe_config->base.crtc);
	struct intel_connector *intel_connector = intel_dp->attached_connector;
	int lane_count, clock;
	int min_lane_count = 1;
	int max_lane_count = intel_dp_max_lane_count(intel_dp);
	/* Conveniently, the link BW constants become indices with a shift...*/
	int min_clock = 0;
	int max_clock;
	int bpp, mode_rate;
	int link_avail, link_clock;
	int common_rates[DP_MAX_SUPPORTED_RATES] = {};
	int common_len;
	uint8_t link_bw, rate_select;

	common_len = intel_dp_common_rates(intel_dp, common_rates);

	/* No common link rates between source and sink */
	WARN_ON(common_len <= 0);

	max_clock = common_len - 1;

	if (HAS_PCH_SPLIT(dev_priv) && !HAS_DDI(dev_priv) && port != PORT_A)
		pipe_config->has_pch_encoder = true;

	pipe_config->has_drrs = false;
	pipe_config->has_audio = intel_dp->has_audio && port != PORT_A;

	if (is_edp(intel_dp) && intel_connector->panel.fixed_mode) {
		intel_fixed_panel_mode(intel_connector->panel.fixed_mode,
				       adjusted_mode);

		if (INTEL_GEN(dev_priv) >= 9) {
			int ret;
			ret = skl_update_scaler_crtc(pipe_config);
			if (ret)
				return ret;
		}

		if (HAS_GMCH_DISPLAY(dev_priv))
			intel_gmch_panel_fitting(intel_crtc, pipe_config,
						 intel_connector->panel.fitting_mode);
		else
			intel_pch_panel_fitting(intel_crtc, pipe_config,
						intel_connector->panel.fitting_mode);
	}

	if (adjusted_mode->flags & DRM_MODE_FLAG_DBLCLK)
		return false;

	DRM_DEBUG_KMS("DP link computation with max lane count %i "
		      "max bw %d pixel clock %iKHz\n",
		      max_lane_count, common_rates[max_clock],
		      adjusted_mode->crtc_clock);

	/* Walk through all bpp values. Luckily they're all nicely spaced with 2
	 * bpc in between. */
	bpp = intel_dp_compute_bpp(intel_dp, pipe_config);
	if (is_edp(intel_dp)) {

		/* Get bpp from vbt only for panels that dont have bpp in edid */
		if (intel_connector->base.display_info.bpc == 0 &&
			(dev_priv->vbt.edp.bpp && dev_priv->vbt.edp.bpp < bpp)) {
			DRM_DEBUG_KMS("clamping bpp for eDP panel to BIOS-provided %i\n",
				      dev_priv->vbt.edp.bpp);
			bpp = dev_priv->vbt.edp.bpp;
		}

		/*
		 * Use the maximum clock and number of lanes the eDP panel
		 * advertizes being capable of. The panels are generally
		 * designed to support only a single clock and lane
		 * configuration, and typically these values correspond to the
		 * native resolution of the panel.
		 */
		min_lane_count = max_lane_count;
		min_clock = max_clock;
	}

	for (; bpp >= 6*3; bpp -= 2*3) {
		mode_rate = intel_dp_link_required(adjusted_mode->crtc_clock,
						   bpp);

		for (clock = min_clock; clock <= max_clock; clock++) {
			for (lane_count = min_lane_count;
				lane_count <= max_lane_count;
				lane_count <<= 1) {

				link_clock = common_rates[clock];
				link_avail = intel_dp_max_data_rate(link_clock,
								    lane_count);

				if (mode_rate <= link_avail) {
					goto found;
				}
			}
		}
	}

	return false;

found:
	if (intel_dp->color_range_auto) {
		/*
		 * See:
		 * CEA-861-E - 5.1 Default Encoding Parameters
		 * VESA DisplayPort Ver.1.2a - 5.1.1.1 Video Colorimetry
		 */
		pipe_config->limited_color_range =
			bpp != 18 &&
			drm_default_rgb_quant_range(adjusted_mode) ==
			HDMI_QUANTIZATION_RANGE_LIMITED;
	} else {
		pipe_config->limited_color_range =
			intel_dp->limited_color_range;
	}

	pipe_config->lane_count = lane_count;

	pipe_config->pipe_bpp = bpp;
	pipe_config->port_clock = common_rates[clock];

	intel_dp_compute_rate(intel_dp, pipe_config->port_clock,
			      &link_bw, &rate_select);

	DRM_DEBUG_KMS("DP link bw %02x rate select %02x lane count %d clock %d bpp %d\n",
		      link_bw, rate_select, pipe_config->lane_count,
		      pipe_config->port_clock, bpp);
	DRM_DEBUG_KMS("DP link bw required %i available %i\n",
		      mode_rate, link_avail);

	intel_link_compute_m_n(bpp, lane_count,
			       adjusted_mode->crtc_clock,
			       pipe_config->port_clock,
			       &pipe_config->dp_m_n);

	if (intel_connector->panel.downclock_mode != NULL &&
		dev_priv->drrs.type == SEAMLESS_DRRS_SUPPORT) {
			pipe_config->has_drrs = true;
			intel_link_compute_m_n(bpp, lane_count,
				intel_connector->panel.downclock_mode->clock,
				pipe_config->port_clock,
				&pipe_config->dp_m2_n2);
	}

	/*
	 * DPLL0 VCO may need to be adjusted to get the correct
	 * clock for eDP. This will affect cdclk as well.
	 */
	if (is_edp(intel_dp) &&
	    (IS_SKYLAKE(dev_priv) || IS_KABYLAKE(dev_priv))) {
		int vco;

		switch (pipe_config->port_clock / 2) {
		case 108000:
		case 216000:
			vco = 8640000;
			break;
		default:
			vco = 8100000;
			break;
		}

		to_intel_atomic_state(pipe_config->base.state)->cdclk_pll_vco = vco;
	}

	if (!HAS_DDI(dev_priv))
		intel_dp_set_clock(encoder, pipe_config);

	return true;
}

void intel_dp_set_link_params(struct intel_dp *intel_dp,
			      int link_rate, uint8_t lane_count,
			      bool link_mst)
{
	intel_dp->link_rate = link_rate;
	intel_dp->lane_count = lane_count;
	intel_dp->link_mst = link_mst;
}

static void intel_dp_prepare(struct intel_encoder *encoder,
			     struct intel_crtc_state *pipe_config)
{
	struct drm_device *dev = encoder->base.dev;
	struct drm_i915_private *dev_priv = to_i915(dev);
	struct intel_dp *intel_dp = enc_to_intel_dp(&encoder->base);
	enum port port = dp_to_dig_port(intel_dp)->port;
	struct intel_crtc *crtc = to_intel_crtc(encoder->base.crtc);
	const struct drm_display_mode *adjusted_mode = &pipe_config->base.adjusted_mode;

	intel_dp_set_link_params(intel_dp, pipe_config->port_clock,
				 pipe_config->lane_count,
				 intel_crtc_has_type(pipe_config,
						     INTEL_OUTPUT_DP_MST));

	/*
	 * There are four kinds of DP registers:
	 *
	 * 	IBX PCH
	 * 	SNB CPU
	 *	IVB CPU
	 * 	CPT PCH
	 *
	 * IBX PCH and CPU are the same for almost everything,
	 * except that the CPU DP PLL is configured in this
	 * register
	 *
	 * CPT PCH is quite different, having many bits moved
	 * to the TRANS_DP_CTL register instead. That
	 * configuration happens (oddly) in ironlake_pch_enable
	 */

	/* Preserve the BIOS-computed detected bit. This is
	 * supposed to be read-only.
	 */
	intel_dp->DP = I915_READ(intel_dp->output_reg) & DP_DETECTED;

	/* Handle DP bits in common between all three register formats */
	intel_dp->DP |= DP_VOLTAGE_0_4 | DP_PRE_EMPHASIS_0;
	intel_dp->DP |= DP_PORT_WIDTH(pipe_config->lane_count);

	/* Split out the IBX/CPU vs CPT settings */

	if (IS_GEN7(dev_priv) && port == PORT_A) {
		if (adjusted_mode->flags & DRM_MODE_FLAG_PHSYNC)
			intel_dp->DP |= DP_SYNC_HS_HIGH;
		if (adjusted_mode->flags & DRM_MODE_FLAG_PVSYNC)
			intel_dp->DP |= DP_SYNC_VS_HIGH;
		intel_dp->DP |= DP_LINK_TRAIN_OFF_CPT;

		if (drm_dp_enhanced_frame_cap(intel_dp->dpcd))
			intel_dp->DP |= DP_ENHANCED_FRAMING;

		intel_dp->DP |= crtc->pipe << 29;
	} else if (HAS_PCH_CPT(dev_priv) && port != PORT_A) {
		u32 trans_dp;

		intel_dp->DP |= DP_LINK_TRAIN_OFF_CPT;

		trans_dp = I915_READ(TRANS_DP_CTL(crtc->pipe));
		if (drm_dp_enhanced_frame_cap(intel_dp->dpcd))
			trans_dp |= TRANS_DP_ENH_FRAMING;
		else
			trans_dp &= ~TRANS_DP_ENH_FRAMING;
		I915_WRITE(TRANS_DP_CTL(crtc->pipe), trans_dp);
	} else {
		if (IS_G4X(dev_priv) && pipe_config->limited_color_range)
			intel_dp->DP |= DP_COLOR_RANGE_16_235;

		if (adjusted_mode->flags & DRM_MODE_FLAG_PHSYNC)
			intel_dp->DP |= DP_SYNC_HS_HIGH;
		if (adjusted_mode->flags & DRM_MODE_FLAG_PVSYNC)
			intel_dp->DP |= DP_SYNC_VS_HIGH;
		intel_dp->DP |= DP_LINK_TRAIN_OFF;

		if (drm_dp_enhanced_frame_cap(intel_dp->dpcd))
			intel_dp->DP |= DP_ENHANCED_FRAMING;

		if (IS_CHERRYVIEW(dev_priv))
			intel_dp->DP |= DP_PIPE_SELECT_CHV(crtc->pipe);
		else if (crtc->pipe == PIPE_B)
			intel_dp->DP |= DP_PIPEB_SELECT;
	}
}

#define IDLE_ON_MASK		(PP_ON | PP_SEQUENCE_MASK | 0                     | PP_SEQUENCE_STATE_MASK)
#define IDLE_ON_VALUE   	(PP_ON | PP_SEQUENCE_NONE | 0                     | PP_SEQUENCE_STATE_ON_IDLE)

#define IDLE_OFF_MASK		(PP_ON | PP_SEQUENCE_MASK | 0                     | 0)
#define IDLE_OFF_VALUE		(0     | PP_SEQUENCE_NONE | 0                     | 0)

#define IDLE_CYCLE_MASK		(PP_ON | PP_SEQUENCE_MASK | PP_CYCLE_DELAY_ACTIVE | PP_SEQUENCE_STATE_MASK)
#define IDLE_CYCLE_VALUE	(0     | PP_SEQUENCE_NONE | 0                     | PP_SEQUENCE_STATE_OFF_IDLE)

static void intel_pps_verify_state(struct drm_i915_private *dev_priv,
				   struct intel_dp *intel_dp);

static void wait_panel_status(struct intel_dp *intel_dp,
				       u32 mask,
				       u32 value)
{
	struct drm_device *dev = intel_dp_to_dev(intel_dp);
	struct drm_i915_private *dev_priv = to_i915(dev);
	i915_reg_t pp_stat_reg, pp_ctrl_reg;

	lockdep_assert_held(&dev_priv->pps_mutex);

	intel_pps_verify_state(dev_priv, intel_dp);

	pp_stat_reg = _pp_stat_reg(intel_dp);
	pp_ctrl_reg = _pp_ctrl_reg(intel_dp);

	DRM_DEBUG_KMS("mask %08x value %08x status %08x control %08x\n",
			mask, value,
			I915_READ(pp_stat_reg),
			I915_READ(pp_ctrl_reg));

	if (intel_wait_for_register(dev_priv,
				    pp_stat_reg, mask, value,
				    5000))
		DRM_ERROR("Panel status timeout: status %08x control %08x\n",
				I915_READ(pp_stat_reg),
				I915_READ(pp_ctrl_reg));

	DRM_DEBUG_KMS("Wait complete\n");
}

static void wait_panel_on(struct intel_dp *intel_dp)
{
	DRM_DEBUG_KMS("Wait for panel power on\n");
	wait_panel_status(intel_dp, IDLE_ON_MASK, IDLE_ON_VALUE);
}

static void wait_panel_off(struct intel_dp *intel_dp)
{
	DRM_DEBUG_KMS("Wait for panel power off time\n");
	wait_panel_status(intel_dp, IDLE_OFF_MASK, IDLE_OFF_VALUE);
}

static void wait_panel_power_cycle(struct intel_dp *intel_dp)
{
	ktime_t panel_power_on_time;
	s64 panel_power_off_duration;

	DRM_DEBUG_KMS("Wait for panel power cycle\n");

	/* take the difference of currrent time and panel power off time
	 * and then make panel wait for t11_t12 if needed. */
	panel_power_on_time = ktime_get_boottime();
	panel_power_off_duration = ktime_ms_delta(panel_power_on_time, intel_dp->panel_power_off_time);

	/* When we disable the VDD override bit last we have to do the manual
	 * wait. */
	if (panel_power_off_duration < (s64)intel_dp->panel_power_cycle_delay)
		wait_remaining_ms_from_jiffies(jiffies,
				       intel_dp->panel_power_cycle_delay - panel_power_off_duration);

	wait_panel_status(intel_dp, IDLE_CYCLE_MASK, IDLE_CYCLE_VALUE);
}

static void wait_backlight_on(struct intel_dp *intel_dp)
{
	wait_remaining_ms_from_jiffies(intel_dp->last_power_on,
				       intel_dp->backlight_on_delay);
}

static void edp_wait_backlight_off(struct intel_dp *intel_dp)
{
	wait_remaining_ms_from_jiffies(intel_dp->last_backlight_off,
				       intel_dp->backlight_off_delay);
}

/* Read the current pp_control value, unlocking the register if it
 * is locked
 */

static  u32 ironlake_get_pp_control(struct intel_dp *intel_dp)
{
	struct drm_device *dev = intel_dp_to_dev(intel_dp);
	struct drm_i915_private *dev_priv = to_i915(dev);
	u32 control;

	lockdep_assert_held(&dev_priv->pps_mutex);

	control = I915_READ(_pp_ctrl_reg(intel_dp));
	if (WARN_ON(!HAS_DDI(dev_priv) &&
		    (control & PANEL_UNLOCK_MASK) != PANEL_UNLOCK_REGS)) {
		control &= ~PANEL_UNLOCK_MASK;
		control |= PANEL_UNLOCK_REGS;
	}
	return control;
}

/*
 * Must be paired with edp_panel_vdd_off().
 * Must hold pps_mutex around the whole on/off sequence.
 * Can be nested with intel_edp_panel_vdd_{on,off}() calls.
 */
static bool edp_panel_vdd_on(struct intel_dp *intel_dp)
{
	struct drm_device *dev = intel_dp_to_dev(intel_dp);
	struct intel_digital_port *intel_dig_port = dp_to_dig_port(intel_dp);
	struct intel_encoder *intel_encoder = &intel_dig_port->base;
	struct drm_i915_private *dev_priv = to_i915(dev);
	enum intel_display_power_domain power_domain;
	u32 pp;
	i915_reg_t pp_stat_reg, pp_ctrl_reg;
	bool need_to_disable = !intel_dp->want_panel_vdd;

	lockdep_assert_held(&dev_priv->pps_mutex);

	if (!is_edp(intel_dp))
		return false;

	cancel_delayed_work(&intel_dp->panel_vdd_work);
	intel_dp->want_panel_vdd = true;

	if (edp_have_panel_vdd(intel_dp))
		return need_to_disable;

	power_domain = intel_display_port_aux_power_domain(intel_encoder);
	intel_display_power_get(dev_priv, power_domain);

	DRM_DEBUG_KMS("Turning eDP port %c VDD on\n",
		      port_name(intel_dig_port->port));

	if (!edp_have_panel_power(intel_dp))
		wait_panel_power_cycle(intel_dp);

	pp = ironlake_get_pp_control(intel_dp);
	pp |= EDP_FORCE_VDD;

	pp_stat_reg = _pp_stat_reg(intel_dp);
	pp_ctrl_reg = _pp_ctrl_reg(intel_dp);

	I915_WRITE(pp_ctrl_reg, pp);
	POSTING_READ(pp_ctrl_reg);
	DRM_DEBUG_KMS("PP_STATUS: 0x%08x PP_CONTROL: 0x%08x\n",
			I915_READ(pp_stat_reg), I915_READ(pp_ctrl_reg));
	/*
	 * If the panel wasn't on, delay before accessing aux channel
	 */
	if (!edp_have_panel_power(intel_dp)) {
		DRM_DEBUG_KMS("eDP port %c panel power wasn't enabled\n",
			      port_name(intel_dig_port->port));
		msleep(intel_dp->panel_power_up_delay);
	}

	return need_to_disable;
}

/*
 * Must be paired with intel_edp_panel_vdd_off() or
 * intel_edp_panel_off().
 * Nested calls to these functions are not allowed since
 * we drop the lock. Caller must use some higher level
 * locking to prevent nested calls from other threads.
 */
void intel_edp_panel_vdd_on(struct intel_dp *intel_dp)
{
	bool vdd;

	if (!is_edp(intel_dp))
		return;

	pps_lock(intel_dp);
	vdd = edp_panel_vdd_on(intel_dp);
	pps_unlock(intel_dp);

	I915_STATE_WARN(!vdd, "eDP port %c VDD already requested on\n",
	     port_name(dp_to_dig_port(intel_dp)->port));
}

static void edp_panel_vdd_off_sync(struct intel_dp *intel_dp)
{
	struct drm_device *dev = intel_dp_to_dev(intel_dp);
	struct drm_i915_private *dev_priv = to_i915(dev);
	struct intel_digital_port *intel_dig_port =
		dp_to_dig_port(intel_dp);
	struct intel_encoder *intel_encoder = &intel_dig_port->base;
	enum intel_display_power_domain power_domain;
	u32 pp;
	i915_reg_t pp_stat_reg, pp_ctrl_reg;

	lockdep_assert_held(&dev_priv->pps_mutex);

	WARN_ON(intel_dp->want_panel_vdd);

	if (!edp_have_panel_vdd(intel_dp))
		return;

	DRM_DEBUG_KMS("Turning eDP port %c VDD off\n",
		      port_name(intel_dig_port->port));

	pp = ironlake_get_pp_control(intel_dp);
	pp &= ~EDP_FORCE_VDD;

	pp_ctrl_reg = _pp_ctrl_reg(intel_dp);
	pp_stat_reg = _pp_stat_reg(intel_dp);

	I915_WRITE(pp_ctrl_reg, pp);
	POSTING_READ(pp_ctrl_reg);

	/* Make sure sequencer is idle before allowing subsequent activity */
	DRM_DEBUG_KMS("PP_STATUS: 0x%08x PP_CONTROL: 0x%08x\n",
	I915_READ(pp_stat_reg), I915_READ(pp_ctrl_reg));

	if ((pp & PANEL_POWER_ON) == 0)
		intel_dp->panel_power_off_time = ktime_get_boottime();

	power_domain = intel_display_port_aux_power_domain(intel_encoder);
	intel_display_power_put(dev_priv, power_domain);
}

static void edp_panel_vdd_work(struct work_struct *__work)
{
	struct intel_dp *intel_dp = container_of(to_delayed_work(__work),
						 struct intel_dp, panel_vdd_work);

	pps_lock(intel_dp);
	if (!intel_dp->want_panel_vdd)
		edp_panel_vdd_off_sync(intel_dp);
	pps_unlock(intel_dp);
}

static void edp_panel_vdd_schedule_off(struct intel_dp *intel_dp)
{
	unsigned long delay;

	/*
	 * Queue the timer to fire a long time from now (relative to the power
	 * down delay) to keep the panel power up across a sequence of
	 * operations.
	 */
	delay = msecs_to_jiffies(intel_dp->panel_power_cycle_delay * 5);
	schedule_delayed_work(&intel_dp->panel_vdd_work, delay);
}

/*
 * Must be paired with edp_panel_vdd_on().
 * Must hold pps_mutex around the whole on/off sequence.
 * Can be nested with intel_edp_panel_vdd_{on,off}() calls.
 */
static void edp_panel_vdd_off(struct intel_dp *intel_dp, bool sync)
{
	struct drm_i915_private *dev_priv = to_i915(intel_dp_to_dev(intel_dp));

	lockdep_assert_held(&dev_priv->pps_mutex);

	if (!is_edp(intel_dp))
		return;

	I915_STATE_WARN(!intel_dp->want_panel_vdd, "eDP port %c VDD not forced on",
	     port_name(dp_to_dig_port(intel_dp)->port));

	intel_dp->want_panel_vdd = false;

	if (sync)
		edp_panel_vdd_off_sync(intel_dp);
	else
		edp_panel_vdd_schedule_off(intel_dp);
}

static void edp_panel_on(struct intel_dp *intel_dp)
{
	struct drm_device *dev = intel_dp_to_dev(intel_dp);
	struct drm_i915_private *dev_priv = to_i915(dev);
	u32 pp;
	i915_reg_t pp_ctrl_reg;

	lockdep_assert_held(&dev_priv->pps_mutex);

	if (!is_edp(intel_dp))
		return;

	DRM_DEBUG_KMS("Turn eDP port %c panel power on\n",
		      port_name(dp_to_dig_port(intel_dp)->port));

	if (WARN(edp_have_panel_power(intel_dp),
		 "eDP port %c panel power already on\n",
		 port_name(dp_to_dig_port(intel_dp)->port)))
		return;

	wait_panel_power_cycle(intel_dp);

	pp_ctrl_reg = _pp_ctrl_reg(intel_dp);
	pp = ironlake_get_pp_control(intel_dp);
	if (IS_GEN5(dev_priv)) {
		/* ILK workaround: disable reset around power sequence */
		pp &= ~PANEL_POWER_RESET;
		I915_WRITE(pp_ctrl_reg, pp);
		POSTING_READ(pp_ctrl_reg);
	}

	pp |= PANEL_POWER_ON;
	if (!IS_GEN5(dev_priv))
		pp |= PANEL_POWER_RESET;

	I915_WRITE(pp_ctrl_reg, pp);
	POSTING_READ(pp_ctrl_reg);

	wait_panel_on(intel_dp);
	intel_dp->last_power_on = jiffies;

	if (IS_GEN5(dev_priv)) {
		pp |= PANEL_POWER_RESET; /* restore panel reset bit */
		I915_WRITE(pp_ctrl_reg, pp);
		POSTING_READ(pp_ctrl_reg);
	}
}

void intel_edp_panel_on(struct intel_dp *intel_dp)
{
	if (!is_edp(intel_dp))
		return;

	pps_lock(intel_dp);
	edp_panel_on(intel_dp);
	pps_unlock(intel_dp);
}


static void edp_panel_off(struct intel_dp *intel_dp)
{
	struct intel_digital_port *intel_dig_port = dp_to_dig_port(intel_dp);
	struct intel_encoder *intel_encoder = &intel_dig_port->base;
	struct drm_device *dev = intel_dp_to_dev(intel_dp);
	struct drm_i915_private *dev_priv = to_i915(dev);
	enum intel_display_power_domain power_domain;
	u32 pp;
	i915_reg_t pp_ctrl_reg;

	lockdep_assert_held(&dev_priv->pps_mutex);

	if (!is_edp(intel_dp))
		return;

	DRM_DEBUG_KMS("Turn eDP port %c panel power off\n",
		      port_name(dp_to_dig_port(intel_dp)->port));

	WARN(!intel_dp->want_panel_vdd, "Need eDP port %c VDD to turn off panel\n",
	     port_name(dp_to_dig_port(intel_dp)->port));

	pp = ironlake_get_pp_control(intel_dp);
	/* We need to switch off panel power _and_ force vdd, for otherwise some
	 * panels get very unhappy and cease to work. */
	pp &= ~(PANEL_POWER_ON | PANEL_POWER_RESET | EDP_FORCE_VDD |
		EDP_BLC_ENABLE);

	pp_ctrl_reg = _pp_ctrl_reg(intel_dp);

	intel_dp->want_panel_vdd = false;

	I915_WRITE(pp_ctrl_reg, pp);
	POSTING_READ(pp_ctrl_reg);

	intel_dp->panel_power_off_time = ktime_get_boottime();
	wait_panel_off(intel_dp);

	/* We got a reference when we enabled the VDD. */
	power_domain = intel_display_port_aux_power_domain(intel_encoder);
	intel_display_power_put(dev_priv, power_domain);
}

void intel_edp_panel_off(struct intel_dp *intel_dp)
{
	if (!is_edp(intel_dp))
		return;

	pps_lock(intel_dp);
	edp_panel_off(intel_dp);
	pps_unlock(intel_dp);
}

/* Enable backlight in the panel power control. */
static void _intel_edp_backlight_on(struct intel_dp *intel_dp)
{
	struct intel_digital_port *intel_dig_port = dp_to_dig_port(intel_dp);
	struct drm_device *dev = intel_dig_port->base.base.dev;
	struct drm_i915_private *dev_priv = to_i915(dev);
	u32 pp;
	i915_reg_t pp_ctrl_reg;

	/*
	 * If we enable the backlight right away following a panel power
	 * on, we may see slight flicker as the panel syncs with the eDP
	 * link.  So delay a bit to make sure the image is solid before
	 * allowing it to appear.
	 */
	wait_backlight_on(intel_dp);

	pps_lock(intel_dp);

	pp = ironlake_get_pp_control(intel_dp);
	pp |= EDP_BLC_ENABLE;

	pp_ctrl_reg = _pp_ctrl_reg(intel_dp);

	I915_WRITE(pp_ctrl_reg, pp);
	POSTING_READ(pp_ctrl_reg);

	pps_unlock(intel_dp);
}

/* Enable backlight PWM and backlight PP control. */
void intel_edp_backlight_on(struct intel_dp *intel_dp)
{
	if (!is_edp(intel_dp))
		return;

	DRM_DEBUG_KMS("\n");

	intel_panel_enable_backlight(intel_dp->attached_connector);
	_intel_edp_backlight_on(intel_dp);
}

/* Disable backlight in the panel power control. */
static void _intel_edp_backlight_off(struct intel_dp *intel_dp)
{
	struct drm_device *dev = intel_dp_to_dev(intel_dp);
	struct drm_i915_private *dev_priv = to_i915(dev);
	u32 pp;
	i915_reg_t pp_ctrl_reg;

	if (!is_edp(intel_dp))
		return;

	pps_lock(intel_dp);

	pp = ironlake_get_pp_control(intel_dp);
	pp &= ~EDP_BLC_ENABLE;

	pp_ctrl_reg = _pp_ctrl_reg(intel_dp);

	I915_WRITE(pp_ctrl_reg, pp);
	POSTING_READ(pp_ctrl_reg);

	pps_unlock(intel_dp);

	intel_dp->last_backlight_off = jiffies;
	edp_wait_backlight_off(intel_dp);
}

/* Disable backlight PP control and backlight PWM. */
void intel_edp_backlight_off(struct intel_dp *intel_dp)
{
	if (!is_edp(intel_dp))
		return;

	DRM_DEBUG_KMS("\n");

	_intel_edp_backlight_off(intel_dp);
	intel_panel_disable_backlight(intel_dp->attached_connector);
}

/*
 * Hook for controlling the panel power control backlight through the bl_power
 * sysfs attribute. Take care to handle multiple calls.
 */
static void intel_edp_backlight_power(struct intel_connector *connector,
				      bool enable)
{
	struct intel_dp *intel_dp = intel_attached_dp(&connector->base);
	bool is_enabled;

	pps_lock(intel_dp);
	is_enabled = ironlake_get_pp_control(intel_dp) & EDP_BLC_ENABLE;
	pps_unlock(intel_dp);

	if (is_enabled == enable)
		return;

	DRM_DEBUG_KMS("panel power control backlight %s\n",
		      enable ? "enable" : "disable");

	if (enable)
		_intel_edp_backlight_on(intel_dp);
	else
		_intel_edp_backlight_off(intel_dp);
}

static void assert_dp_port(struct intel_dp *intel_dp, bool state)
{
	struct intel_digital_port *dig_port = dp_to_dig_port(intel_dp);
	struct drm_i915_private *dev_priv = to_i915(dig_port->base.base.dev);
	bool cur_state = I915_READ(intel_dp->output_reg) & DP_PORT_EN;

	I915_STATE_WARN(cur_state != state,
			"DP port %c state assertion failure (expected %s, current %s)\n",
			port_name(dig_port->port),
			onoff(state), onoff(cur_state));
}
#define assert_dp_port_disabled(d) assert_dp_port((d), false)

static void assert_edp_pll(struct drm_i915_private *dev_priv, bool state)
{
	bool cur_state = I915_READ(DP_A) & DP_PLL_ENABLE;

	I915_STATE_WARN(cur_state != state,
			"eDP PLL state assertion failure (expected %s, current %s)\n",
			onoff(state), onoff(cur_state));
}
#define assert_edp_pll_enabled(d) assert_edp_pll((d), true)
#define assert_edp_pll_disabled(d) assert_edp_pll((d), false)

static void ironlake_edp_pll_on(struct intel_dp *intel_dp,
				struct intel_crtc_state *pipe_config)
{
	struct intel_crtc *crtc = to_intel_crtc(pipe_config->base.crtc);
	struct drm_i915_private *dev_priv = to_i915(crtc->base.dev);

	assert_pipe_disabled(dev_priv, crtc->pipe);
	assert_dp_port_disabled(intel_dp);
	assert_edp_pll_disabled(dev_priv);

	DRM_DEBUG_KMS("enabling eDP PLL for clock %d\n",
		      pipe_config->port_clock);

	intel_dp->DP &= ~DP_PLL_FREQ_MASK;

	if (pipe_config->port_clock == 162000)
		intel_dp->DP |= DP_PLL_FREQ_162MHZ;
	else
		intel_dp->DP |= DP_PLL_FREQ_270MHZ;

	I915_WRITE(DP_A, intel_dp->DP);
	POSTING_READ(DP_A);
	udelay(500);

	/*
	 * [DevILK] Work around required when enabling DP PLL
	 * while a pipe is enabled going to FDI:
	 * 1. Wait for the start of vertical blank on the enabled pipe going to FDI
	 * 2. Program DP PLL enable
	 */
	if (IS_GEN5(dev_priv))
		intel_wait_for_vblank_if_active(dev_priv, !crtc->pipe);

	intel_dp->DP |= DP_PLL_ENABLE;

	I915_WRITE(DP_A, intel_dp->DP);
	POSTING_READ(DP_A);
	udelay(200);
}

static void ironlake_edp_pll_off(struct intel_dp *intel_dp)
{
	struct intel_digital_port *intel_dig_port = dp_to_dig_port(intel_dp);
	struct intel_crtc *crtc = to_intel_crtc(intel_dig_port->base.base.crtc);
	struct drm_i915_private *dev_priv = to_i915(crtc->base.dev);

	assert_pipe_disabled(dev_priv, crtc->pipe);
	assert_dp_port_disabled(intel_dp);
	assert_edp_pll_enabled(dev_priv);

	DRM_DEBUG_KMS("disabling eDP PLL\n");

	intel_dp->DP &= ~DP_PLL_ENABLE;

	I915_WRITE(DP_A, intel_dp->DP);
	POSTING_READ(DP_A);
	udelay(200);
}

/* If the sink supports it, try to set the power state appropriately */
void intel_dp_sink_dpms(struct intel_dp *intel_dp, int mode)
{
	int ret, i;

	/* Should have a valid DPCD by this point */
	if (intel_dp->dpcd[DP_DPCD_REV] < 0x11)
		return;

	if (mode != DRM_MODE_DPMS_ON) {
		ret = drm_dp_dpcd_writeb(&intel_dp->aux, DP_SET_POWER,
					 DP_SET_POWER_D3);
	} else {
		struct intel_lspcon *lspcon = dp_to_lspcon(intel_dp);

		/*
		 * When turning on, we need to retry for 1ms to give the sink
		 * time to wake up.
		 */
		for (i = 0; i < 3; i++) {
			ret = drm_dp_dpcd_writeb(&intel_dp->aux, DP_SET_POWER,
						 DP_SET_POWER_D0);
			if (ret == 1)
				break;
			msleep(1);
		}

		if (ret == 1 && lspcon->active)
			lspcon_wait_pcon_mode(lspcon);
	}

	if (ret != 1)
		DRM_DEBUG_KMS("failed to %s sink power state\n",
			      mode == DRM_MODE_DPMS_ON ? "enable" : "disable");
}

static bool intel_dp_get_hw_state(struct intel_encoder *encoder,
				  enum pipe *pipe)
{
	struct intel_dp *intel_dp = enc_to_intel_dp(&encoder->base);
	enum port port = dp_to_dig_port(intel_dp)->port;
	struct drm_device *dev = encoder->base.dev;
	struct drm_i915_private *dev_priv = to_i915(dev);
	enum intel_display_power_domain power_domain;
	u32 tmp;
	bool ret;

	power_domain = intel_display_port_power_domain(encoder);
	if (!intel_display_power_get_if_enabled(dev_priv, power_domain))
		return false;

	ret = false;

	tmp = I915_READ(intel_dp->output_reg);

	if (!(tmp & DP_PORT_EN))
		goto out;

	if (IS_GEN7(dev_priv) && port == PORT_A) {
		*pipe = PORT_TO_PIPE_CPT(tmp);
	} else if (HAS_PCH_CPT(dev_priv) && port != PORT_A) {
		enum pipe p;

		for_each_pipe(dev_priv, p) {
			u32 trans_dp = I915_READ(TRANS_DP_CTL(p));
			if (TRANS_DP_PIPE_TO_PORT(trans_dp) == port) {
				*pipe = p;
				ret = true;

				goto out;
			}
		}

		DRM_DEBUG_KMS("No pipe for dp port 0x%x found\n",
			      i915_mmio_reg_offset(intel_dp->output_reg));
	} else if (IS_CHERRYVIEW(dev_priv)) {
		*pipe = DP_PORT_TO_PIPE_CHV(tmp);
	} else {
		*pipe = PORT_TO_PIPE(tmp);
	}

	ret = true;

out:
	intel_display_power_put(dev_priv, power_domain);

	return ret;
}

static void intel_dp_get_config(struct intel_encoder *encoder,
				struct intel_crtc_state *pipe_config)
{
	struct intel_dp *intel_dp = enc_to_intel_dp(&encoder->base);
	u32 tmp, flags = 0;
	struct drm_device *dev = encoder->base.dev;
	struct drm_i915_private *dev_priv = to_i915(dev);
	enum port port = dp_to_dig_port(intel_dp)->port;
	struct intel_crtc *crtc = to_intel_crtc(encoder->base.crtc);

	tmp = I915_READ(intel_dp->output_reg);

	pipe_config->has_audio = tmp & DP_AUDIO_OUTPUT_ENABLE && port != PORT_A;

	if (HAS_PCH_CPT(dev_priv) && port != PORT_A) {
		u32 trans_dp = I915_READ(TRANS_DP_CTL(crtc->pipe));

		if (trans_dp & TRANS_DP_HSYNC_ACTIVE_HIGH)
			flags |= DRM_MODE_FLAG_PHSYNC;
		else
			flags |= DRM_MODE_FLAG_NHSYNC;

		if (trans_dp & TRANS_DP_VSYNC_ACTIVE_HIGH)
			flags |= DRM_MODE_FLAG_PVSYNC;
		else
			flags |= DRM_MODE_FLAG_NVSYNC;
	} else {
		if (tmp & DP_SYNC_HS_HIGH)
			flags |= DRM_MODE_FLAG_PHSYNC;
		else
			flags |= DRM_MODE_FLAG_NHSYNC;

		if (tmp & DP_SYNC_VS_HIGH)
			flags |= DRM_MODE_FLAG_PVSYNC;
		else
			flags |= DRM_MODE_FLAG_NVSYNC;
	}

	pipe_config->base.adjusted_mode.flags |= flags;

	if (IS_G4X(dev_priv) && tmp & DP_COLOR_RANGE_16_235)
		pipe_config->limited_color_range = true;

	pipe_config->lane_count =
		((tmp & DP_PORT_WIDTH_MASK) >> DP_PORT_WIDTH_SHIFT) + 1;

	intel_dp_get_m_n(crtc, pipe_config);

	if (port == PORT_A) {
		if ((I915_READ(DP_A) & DP_PLL_FREQ_MASK) == DP_PLL_FREQ_162MHZ)
			pipe_config->port_clock = 162000;
		else
			pipe_config->port_clock = 270000;
	}

	pipe_config->base.adjusted_mode.crtc_clock =
		intel_dotclock_calculate(pipe_config->port_clock,
					 &pipe_config->dp_m_n);

	if (is_edp(intel_dp) && dev_priv->vbt.edp.bpp &&
	    pipe_config->pipe_bpp > dev_priv->vbt.edp.bpp) {
		/*
		 * This is a big fat ugly hack.
		 *
		 * Some machines in UEFI boot mode provide us a VBT that has 18
		 * bpp and 1.62 GHz link bandwidth for eDP, which for reasons
		 * unknown we fail to light up. Yet the same BIOS boots up with
		 * 24 bpp and 2.7 GHz link. Use the same bpp as the BIOS uses as
		 * max, not what it tells us to use.
		 *
		 * Note: This will still be broken if the eDP panel is not lit
		 * up by the BIOS, and thus we can't get the mode at module
		 * load.
		 */
		DRM_DEBUG_KMS("pipe has %d bpp for eDP panel, overriding BIOS-provided max %d bpp\n",
			      pipe_config->pipe_bpp, dev_priv->vbt.edp.bpp);
		dev_priv->vbt.edp.bpp = pipe_config->pipe_bpp;
	}
}

static void intel_disable_dp(struct intel_encoder *encoder,
			     struct intel_crtc_state *old_crtc_state,
			     struct drm_connector_state *old_conn_state)
{
	struct intel_dp *intel_dp = enc_to_intel_dp(&encoder->base);
	struct drm_i915_private *dev_priv = to_i915(encoder->base.dev);

	if (old_crtc_state->has_audio)
		intel_audio_codec_disable(encoder);

	if (HAS_PSR(dev_priv) && !HAS_DDI(dev_priv))
		intel_psr_disable(intel_dp);

	/* Make sure the panel is off before trying to change the mode. But also
	 * ensure that we have vdd while we switch off the panel. */
	intel_edp_panel_vdd_on(intel_dp);
	intel_edp_backlight_off(intel_dp);
	intel_dp_sink_dpms(intel_dp, DRM_MODE_DPMS_OFF);
	intel_edp_panel_off(intel_dp);

	/* disable the port before the pipe on g4x */
	if (INTEL_GEN(dev_priv) < 5)
		intel_dp_link_down(intel_dp);
}

static void ilk_post_disable_dp(struct intel_encoder *encoder,
				struct intel_crtc_state *old_crtc_state,
				struct drm_connector_state *old_conn_state)
{
	struct intel_dp *intel_dp = enc_to_intel_dp(&encoder->base);
	enum port port = dp_to_dig_port(intel_dp)->port;

	intel_dp_link_down(intel_dp);

	/* Only ilk+ has port A */
	if (port == PORT_A)
		ironlake_edp_pll_off(intel_dp);
}

static void vlv_post_disable_dp(struct intel_encoder *encoder,
				struct intel_crtc_state *old_crtc_state,
				struct drm_connector_state *old_conn_state)
{
	struct intel_dp *intel_dp = enc_to_intel_dp(&encoder->base);

	intel_dp_link_down(intel_dp);
}

static void chv_post_disable_dp(struct intel_encoder *encoder,
				struct intel_crtc_state *old_crtc_state,
				struct drm_connector_state *old_conn_state)
{
	struct intel_dp *intel_dp = enc_to_intel_dp(&encoder->base);
	struct drm_device *dev = encoder->base.dev;
	struct drm_i915_private *dev_priv = to_i915(dev);

	intel_dp_link_down(intel_dp);

	mutex_lock(&dev_priv->sb_lock);

	/* Assert data lane reset */
	chv_data_lane_soft_reset(encoder, true);

	mutex_unlock(&dev_priv->sb_lock);
}

static void
_intel_dp_set_link_train(struct intel_dp *intel_dp,
			 uint32_t *DP,
			 uint8_t dp_train_pat)
{
	struct intel_digital_port *intel_dig_port = dp_to_dig_port(intel_dp);
	struct drm_device *dev = intel_dig_port->base.base.dev;
	struct drm_i915_private *dev_priv = to_i915(dev);
	enum port port = intel_dig_port->port;

	if (dp_train_pat & DP_TRAINING_PATTERN_MASK)
		DRM_DEBUG_KMS("Using DP training pattern TPS%d\n",
			      dp_train_pat & DP_TRAINING_PATTERN_MASK);

	if (HAS_DDI(dev_priv)) {
		uint32_t temp = I915_READ(DP_TP_CTL(port));

		if (dp_train_pat & DP_LINK_SCRAMBLING_DISABLE)
			temp |= DP_TP_CTL_SCRAMBLE_DISABLE;
		else
			temp &= ~DP_TP_CTL_SCRAMBLE_DISABLE;

		temp &= ~DP_TP_CTL_LINK_TRAIN_MASK;
		switch (dp_train_pat & DP_TRAINING_PATTERN_MASK) {
		case DP_TRAINING_PATTERN_DISABLE:
			temp |= DP_TP_CTL_LINK_TRAIN_NORMAL;

			break;
		case DP_TRAINING_PATTERN_1:
			temp |= DP_TP_CTL_LINK_TRAIN_PAT1;
			break;
		case DP_TRAINING_PATTERN_2:
			temp |= DP_TP_CTL_LINK_TRAIN_PAT2;
			break;
		case DP_TRAINING_PATTERN_3:
			temp |= DP_TP_CTL_LINK_TRAIN_PAT3;
			break;
		}
		I915_WRITE(DP_TP_CTL(port), temp);

	} else if ((IS_GEN7(dev_priv) && port == PORT_A) ||
		   (HAS_PCH_CPT(dev_priv) && port != PORT_A)) {
		*DP &= ~DP_LINK_TRAIN_MASK_CPT;

		switch (dp_train_pat & DP_TRAINING_PATTERN_MASK) {
		case DP_TRAINING_PATTERN_DISABLE:
			*DP |= DP_LINK_TRAIN_OFF_CPT;
			break;
		case DP_TRAINING_PATTERN_1:
			*DP |= DP_LINK_TRAIN_PAT_1_CPT;
			break;
		case DP_TRAINING_PATTERN_2:
			*DP |= DP_LINK_TRAIN_PAT_2_CPT;
			break;
		case DP_TRAINING_PATTERN_3:
			DRM_DEBUG_KMS("TPS3 not supported, using TPS2 instead\n");
			*DP |= DP_LINK_TRAIN_PAT_2_CPT;
			break;
		}

	} else {
		if (IS_CHERRYVIEW(dev_priv))
			*DP &= ~DP_LINK_TRAIN_MASK_CHV;
		else
			*DP &= ~DP_LINK_TRAIN_MASK;

		switch (dp_train_pat & DP_TRAINING_PATTERN_MASK) {
		case DP_TRAINING_PATTERN_DISABLE:
			*DP |= DP_LINK_TRAIN_OFF;
			break;
		case DP_TRAINING_PATTERN_1:
			*DP |= DP_LINK_TRAIN_PAT_1;
			break;
		case DP_TRAINING_PATTERN_2:
			*DP |= DP_LINK_TRAIN_PAT_2;
			break;
		case DP_TRAINING_PATTERN_3:
			if (IS_CHERRYVIEW(dev_priv)) {
				*DP |= DP_LINK_TRAIN_PAT_3_CHV;
			} else {
				DRM_DEBUG_KMS("TPS3 not supported, using TPS2 instead\n");
				*DP |= DP_LINK_TRAIN_PAT_2;
			}
			break;
		}
	}
}

static void intel_dp_enable_port(struct intel_dp *intel_dp,
				 struct intel_crtc_state *old_crtc_state)
{
	struct drm_device *dev = intel_dp_to_dev(intel_dp);
	struct drm_i915_private *dev_priv = to_i915(dev);

	/* enable with pattern 1 (as per spec) */

	intel_dp_program_link_training_pattern(intel_dp, DP_TRAINING_PATTERN_1);

	/*
	 * Magic for VLV/CHV. We _must_ first set up the register
	 * without actually enabling the port, and then do another
	 * write to enable the port. Otherwise link training will
	 * fail when the power sequencer is freshly used for this port.
	 */
	intel_dp->DP |= DP_PORT_EN;
	if (old_crtc_state->has_audio)
		intel_dp->DP |= DP_AUDIO_OUTPUT_ENABLE;

	I915_WRITE(intel_dp->output_reg, intel_dp->DP);
	POSTING_READ(intel_dp->output_reg);
}

static void intel_enable_dp(struct intel_encoder *encoder,
			    struct intel_crtc_state *pipe_config,
			    struct drm_connector_state *conn_state)
{
	struct intel_dp *intel_dp = enc_to_intel_dp(&encoder->base);
	struct drm_device *dev = encoder->base.dev;
	struct drm_i915_private *dev_priv = to_i915(dev);
	struct intel_crtc *crtc = to_intel_crtc(encoder->base.crtc);
	uint32_t dp_reg = I915_READ(intel_dp->output_reg);
	enum pipe pipe = crtc->pipe;

	if (WARN_ON(dp_reg & DP_PORT_EN))
		return;

	pps_lock(intel_dp);

	if (IS_VALLEYVIEW(dev_priv) || IS_CHERRYVIEW(dev_priv))
		vlv_init_panel_power_sequencer(intel_dp);

	intel_dp_enable_port(intel_dp, pipe_config);

	edp_panel_vdd_on(intel_dp);
	edp_panel_on(intel_dp);
	edp_panel_vdd_off(intel_dp, true);

	pps_unlock(intel_dp);

	if (IS_VALLEYVIEW(dev_priv) || IS_CHERRYVIEW(dev_priv)) {
		unsigned int lane_mask = 0x0;

		if (IS_CHERRYVIEW(dev_priv))
			lane_mask = intel_dp_unused_lane_mask(pipe_config->lane_count);

		vlv_wait_port_ready(dev_priv, dp_to_dig_port(intel_dp),
				    lane_mask);
	}

	intel_dp_sink_dpms(intel_dp, DRM_MODE_DPMS_ON);
	intel_dp_start_link_train(intel_dp);
	intel_dp_stop_link_train(intel_dp);

	if (pipe_config->has_audio) {
		DRM_DEBUG_DRIVER("Enabling DP audio on pipe %c\n",
				 pipe_name(pipe));
		intel_audio_codec_enable(encoder, pipe_config, conn_state);
	}
}

static void g4x_enable_dp(struct intel_encoder *encoder,
			  struct intel_crtc_state *pipe_config,
			  struct drm_connector_state *conn_state)
{
	struct intel_dp *intel_dp = enc_to_intel_dp(&encoder->base);

	intel_enable_dp(encoder, pipe_config, conn_state);
	intel_edp_backlight_on(intel_dp);
}

static void vlv_enable_dp(struct intel_encoder *encoder,
			  struct intel_crtc_state *pipe_config,
			  struct drm_connector_state *conn_state)
{
	struct intel_dp *intel_dp = enc_to_intel_dp(&encoder->base);

	intel_edp_backlight_on(intel_dp);
	intel_psr_enable(intel_dp);
}

static void g4x_pre_enable_dp(struct intel_encoder *encoder,
			      struct intel_crtc_state *pipe_config,
			      struct drm_connector_state *conn_state)
{
	struct intel_dp *intel_dp = enc_to_intel_dp(&encoder->base);
	enum port port = dp_to_dig_port(intel_dp)->port;

	intel_dp_prepare(encoder, pipe_config);

	/* Only ilk+ has port A */
	if (port == PORT_A)
		ironlake_edp_pll_on(intel_dp, pipe_config);
}

static void vlv_detach_power_sequencer(struct intel_dp *intel_dp)
{
	struct intel_digital_port *intel_dig_port = dp_to_dig_port(intel_dp);
	struct drm_i915_private *dev_priv = to_i915(intel_dig_port->base.base.dev);
	enum pipe pipe = intel_dp->pps_pipe;
	i915_reg_t pp_on_reg = PP_ON_DELAYS(pipe);

<<<<<<< HEAD
=======
	WARN_ON(intel_dp->active_pipe != INVALID_PIPE);

>>>>>>> f2e5fa84
	if (WARN_ON(pipe != PIPE_A && pipe != PIPE_B))
		return;

	edp_panel_vdd_off_sync(intel_dp);

	/*
	 * VLV seems to get confused when multiple power seqeuencers
	 * have the same port selected (even if only one has power/vdd
	 * enabled). The failure manifests as vlv_wait_port_ready() failing
	 * CHV on the other hand doesn't seem to mind having the same port
	 * selected in multiple power seqeuencers, but let's clear the
	 * port select always when logically disconnecting a power sequencer
	 * from a port.
	 */
	DRM_DEBUG_KMS("detaching pipe %c power sequencer from port %c\n",
		      pipe_name(pipe), port_name(intel_dig_port->port));
	I915_WRITE(pp_on_reg, 0);
	POSTING_READ(pp_on_reg);

	intel_dp->pps_pipe = INVALID_PIPE;
}

static void vlv_steal_power_sequencer(struct drm_device *dev,
				      enum pipe pipe)
{
	struct drm_i915_private *dev_priv = to_i915(dev);
	struct intel_encoder *encoder;

	lockdep_assert_held(&dev_priv->pps_mutex);

	for_each_intel_encoder(dev, encoder) {
		struct intel_dp *intel_dp;
		enum port port;

		if (encoder->type != INTEL_OUTPUT_DP &&
		    encoder->type != INTEL_OUTPUT_EDP)
			continue;

		intel_dp = enc_to_intel_dp(&encoder->base);
		port = dp_to_dig_port(intel_dp)->port;

		WARN(intel_dp->active_pipe == pipe,
		     "stealing pipe %c power sequencer from active (e)DP port %c\n",
		     pipe_name(pipe), port_name(port));

		if (intel_dp->pps_pipe != pipe)
			continue;

		DRM_DEBUG_KMS("stealing pipe %c power sequencer from port %c\n",
			      pipe_name(pipe), port_name(port));

		/* make sure vdd is off before we steal it */
		vlv_detach_power_sequencer(intel_dp);
	}
}

static void vlv_init_panel_power_sequencer(struct intel_dp *intel_dp)
{
	struct intel_digital_port *intel_dig_port = dp_to_dig_port(intel_dp);
	struct intel_encoder *encoder = &intel_dig_port->base;
	struct drm_device *dev = encoder->base.dev;
	struct drm_i915_private *dev_priv = to_i915(dev);
	struct intel_crtc *crtc = to_intel_crtc(encoder->base.crtc);

	lockdep_assert_held(&dev_priv->pps_mutex);

	WARN_ON(intel_dp->active_pipe != INVALID_PIPE);

	if (intel_dp->pps_pipe != INVALID_PIPE &&
	    intel_dp->pps_pipe != crtc->pipe) {
		/*
		 * If another power sequencer was being used on this
		 * port previously make sure to turn off vdd there while
		 * we still have control of it.
		 */
		vlv_detach_power_sequencer(intel_dp);
	}

	/*
	 * We may be stealing the power
	 * sequencer from another port.
	 */
	vlv_steal_power_sequencer(dev, crtc->pipe);

	intel_dp->active_pipe = crtc->pipe;

	if (!is_edp(intel_dp))
		return;

	/* now it's all ours */
	intel_dp->pps_pipe = crtc->pipe;

	DRM_DEBUG_KMS("initializing pipe %c power sequencer for port %c\n",
		      pipe_name(intel_dp->pps_pipe), port_name(intel_dig_port->port));

	/* init power sequencer on this pipe and port */
	intel_dp_init_panel_power_sequencer(dev, intel_dp);
	intel_dp_init_panel_power_sequencer_registers(dev, intel_dp, true);
}

static void vlv_pre_enable_dp(struct intel_encoder *encoder,
			      struct intel_crtc_state *pipe_config,
			      struct drm_connector_state *conn_state)
{
	vlv_phy_pre_encoder_enable(encoder);

	intel_enable_dp(encoder, pipe_config, conn_state);
}

static void vlv_dp_pre_pll_enable(struct intel_encoder *encoder,
				  struct intel_crtc_state *pipe_config,
				  struct drm_connector_state *conn_state)
{
	intel_dp_prepare(encoder, pipe_config);

	vlv_phy_pre_pll_enable(encoder);
}

static void chv_pre_enable_dp(struct intel_encoder *encoder,
			      struct intel_crtc_state *pipe_config,
			      struct drm_connector_state *conn_state)
{
	chv_phy_pre_encoder_enable(encoder);

	intel_enable_dp(encoder, pipe_config, conn_state);

	/* Second common lane will stay alive on its own now */
	chv_phy_release_cl2_override(encoder);
}

static void chv_dp_pre_pll_enable(struct intel_encoder *encoder,
				  struct intel_crtc_state *pipe_config,
				  struct drm_connector_state *conn_state)
{
	intel_dp_prepare(encoder, pipe_config);

	chv_phy_pre_pll_enable(encoder);
}

static void chv_dp_post_pll_disable(struct intel_encoder *encoder,
				    struct intel_crtc_state *pipe_config,
				    struct drm_connector_state *conn_state)
{
	chv_phy_post_pll_disable(encoder);
}

/*
 * Fetch AUX CH registers 0x202 - 0x207 which contain
 * link status information
 */
bool
intel_dp_get_link_status(struct intel_dp *intel_dp, uint8_t link_status[DP_LINK_STATUS_SIZE])
{
	return drm_dp_dpcd_read(&intel_dp->aux, DP_LANE0_1_STATUS, link_status,
				DP_LINK_STATUS_SIZE) == DP_LINK_STATUS_SIZE;
}

static bool intel_dp_get_y_cord_status(struct intel_dp *intel_dp)
{
	uint8_t psr_caps = 0;

	drm_dp_dpcd_readb(&intel_dp->aux, DP_PSR_CAPS, &psr_caps);
	return psr_caps & DP_PSR2_SU_Y_COORDINATE_REQUIRED;
}

static bool intel_dp_get_colorimetry_status(struct intel_dp *intel_dp)
{
	uint8_t dprx = 0;

	drm_dp_dpcd_readb(&intel_dp->aux,
			DP_DPRX_FEATURE_ENUMERATION_LIST,
			&dprx);
	return dprx & DP_VSC_SDP_EXT_FOR_COLORIMETRY_SUPPORTED;
}

static bool intel_dp_get_alpm_status(struct intel_dp *intel_dp)
{
	uint8_t alpm_caps = 0;

	drm_dp_dpcd_readb(&intel_dp->aux, DP_RECEIVER_ALPM_CAP, &alpm_caps);
	return alpm_caps & DP_ALPM_CAP;
}

/* These are source-specific values. */
uint8_t
intel_dp_voltage_max(struct intel_dp *intel_dp)
{
	struct drm_i915_private *dev_priv = to_i915(intel_dp_to_dev(intel_dp));
	enum port port = dp_to_dig_port(intel_dp)->port;

	if (IS_GEN9_LP(dev_priv))
		return DP_TRAIN_VOLTAGE_SWING_LEVEL_3;
	else if (INTEL_GEN(dev_priv) >= 9) {
		if (dev_priv->vbt.edp.low_vswing && port == PORT_A)
			return DP_TRAIN_VOLTAGE_SWING_LEVEL_3;
		return DP_TRAIN_VOLTAGE_SWING_LEVEL_2;
	} else if (IS_VALLEYVIEW(dev_priv) || IS_CHERRYVIEW(dev_priv))
		return DP_TRAIN_VOLTAGE_SWING_LEVEL_3;
	else if (IS_GEN7(dev_priv) && port == PORT_A)
		return DP_TRAIN_VOLTAGE_SWING_LEVEL_2;
	else if (HAS_PCH_CPT(dev_priv) && port != PORT_A)
		return DP_TRAIN_VOLTAGE_SWING_LEVEL_3;
	else
		return DP_TRAIN_VOLTAGE_SWING_LEVEL_2;
}

uint8_t
intel_dp_pre_emphasis_max(struct intel_dp *intel_dp, uint8_t voltage_swing)
{
	struct drm_i915_private *dev_priv = to_i915(intel_dp_to_dev(intel_dp));
	enum port port = dp_to_dig_port(intel_dp)->port;

	if (INTEL_GEN(dev_priv) >= 9) {
		switch (voltage_swing & DP_TRAIN_VOLTAGE_SWING_MASK) {
		case DP_TRAIN_VOLTAGE_SWING_LEVEL_0:
			return DP_TRAIN_PRE_EMPH_LEVEL_3;
		case DP_TRAIN_VOLTAGE_SWING_LEVEL_1:
			return DP_TRAIN_PRE_EMPH_LEVEL_2;
		case DP_TRAIN_VOLTAGE_SWING_LEVEL_2:
			return DP_TRAIN_PRE_EMPH_LEVEL_1;
		case DP_TRAIN_VOLTAGE_SWING_LEVEL_3:
			return DP_TRAIN_PRE_EMPH_LEVEL_0;
		default:
			return DP_TRAIN_PRE_EMPH_LEVEL_0;
		}
	} else if (IS_HASWELL(dev_priv) || IS_BROADWELL(dev_priv)) {
		switch (voltage_swing & DP_TRAIN_VOLTAGE_SWING_MASK) {
		case DP_TRAIN_VOLTAGE_SWING_LEVEL_0:
			return DP_TRAIN_PRE_EMPH_LEVEL_3;
		case DP_TRAIN_VOLTAGE_SWING_LEVEL_1:
			return DP_TRAIN_PRE_EMPH_LEVEL_2;
		case DP_TRAIN_VOLTAGE_SWING_LEVEL_2:
			return DP_TRAIN_PRE_EMPH_LEVEL_1;
		case DP_TRAIN_VOLTAGE_SWING_LEVEL_3:
		default:
			return DP_TRAIN_PRE_EMPH_LEVEL_0;
		}
	} else if (IS_VALLEYVIEW(dev_priv) || IS_CHERRYVIEW(dev_priv)) {
		switch (voltage_swing & DP_TRAIN_VOLTAGE_SWING_MASK) {
		case DP_TRAIN_VOLTAGE_SWING_LEVEL_0:
			return DP_TRAIN_PRE_EMPH_LEVEL_3;
		case DP_TRAIN_VOLTAGE_SWING_LEVEL_1:
			return DP_TRAIN_PRE_EMPH_LEVEL_2;
		case DP_TRAIN_VOLTAGE_SWING_LEVEL_2:
			return DP_TRAIN_PRE_EMPH_LEVEL_1;
		case DP_TRAIN_VOLTAGE_SWING_LEVEL_3:
		default:
			return DP_TRAIN_PRE_EMPH_LEVEL_0;
		}
	} else if (IS_GEN7(dev_priv) && port == PORT_A) {
		switch (voltage_swing & DP_TRAIN_VOLTAGE_SWING_MASK) {
		case DP_TRAIN_VOLTAGE_SWING_LEVEL_0:
			return DP_TRAIN_PRE_EMPH_LEVEL_2;
		case DP_TRAIN_VOLTAGE_SWING_LEVEL_1:
		case DP_TRAIN_VOLTAGE_SWING_LEVEL_2:
			return DP_TRAIN_PRE_EMPH_LEVEL_1;
		default:
			return DP_TRAIN_PRE_EMPH_LEVEL_0;
		}
	} else {
		switch (voltage_swing & DP_TRAIN_VOLTAGE_SWING_MASK) {
		case DP_TRAIN_VOLTAGE_SWING_LEVEL_0:
			return DP_TRAIN_PRE_EMPH_LEVEL_2;
		case DP_TRAIN_VOLTAGE_SWING_LEVEL_1:
			return DP_TRAIN_PRE_EMPH_LEVEL_2;
		case DP_TRAIN_VOLTAGE_SWING_LEVEL_2:
			return DP_TRAIN_PRE_EMPH_LEVEL_1;
		case DP_TRAIN_VOLTAGE_SWING_LEVEL_3:
		default:
			return DP_TRAIN_PRE_EMPH_LEVEL_0;
		}
	}
}

static uint32_t vlv_signal_levels(struct intel_dp *intel_dp)
{
	struct intel_encoder *encoder = &dp_to_dig_port(intel_dp)->base;
	unsigned long demph_reg_value, preemph_reg_value,
		uniqtranscale_reg_value;
	uint8_t train_set = intel_dp->train_set[0];

	switch (train_set & DP_TRAIN_PRE_EMPHASIS_MASK) {
	case DP_TRAIN_PRE_EMPH_LEVEL_0:
		preemph_reg_value = 0x0004000;
		switch (train_set & DP_TRAIN_VOLTAGE_SWING_MASK) {
		case DP_TRAIN_VOLTAGE_SWING_LEVEL_0:
			demph_reg_value = 0x2B405555;
			uniqtranscale_reg_value = 0x552AB83A;
			break;
		case DP_TRAIN_VOLTAGE_SWING_LEVEL_1:
			demph_reg_value = 0x2B404040;
			uniqtranscale_reg_value = 0x5548B83A;
			break;
		case DP_TRAIN_VOLTAGE_SWING_LEVEL_2:
			demph_reg_value = 0x2B245555;
			uniqtranscale_reg_value = 0x5560B83A;
			break;
		case DP_TRAIN_VOLTAGE_SWING_LEVEL_3:
			demph_reg_value = 0x2B405555;
			uniqtranscale_reg_value = 0x5598DA3A;
			break;
		default:
			return 0;
		}
		break;
	case DP_TRAIN_PRE_EMPH_LEVEL_1:
		preemph_reg_value = 0x0002000;
		switch (train_set & DP_TRAIN_VOLTAGE_SWING_MASK) {
		case DP_TRAIN_VOLTAGE_SWING_LEVEL_0:
			demph_reg_value = 0x2B404040;
			uniqtranscale_reg_value = 0x5552B83A;
			break;
		case DP_TRAIN_VOLTAGE_SWING_LEVEL_1:
			demph_reg_value = 0x2B404848;
			uniqtranscale_reg_value = 0x5580B83A;
			break;
		case DP_TRAIN_VOLTAGE_SWING_LEVEL_2:
			demph_reg_value = 0x2B404040;
			uniqtranscale_reg_value = 0x55ADDA3A;
			break;
		default:
			return 0;
		}
		break;
	case DP_TRAIN_PRE_EMPH_LEVEL_2:
		preemph_reg_value = 0x0000000;
		switch (train_set & DP_TRAIN_VOLTAGE_SWING_MASK) {
		case DP_TRAIN_VOLTAGE_SWING_LEVEL_0:
			demph_reg_value = 0x2B305555;
			uniqtranscale_reg_value = 0x5570B83A;
			break;
		case DP_TRAIN_VOLTAGE_SWING_LEVEL_1:
			demph_reg_value = 0x2B2B4040;
			uniqtranscale_reg_value = 0x55ADDA3A;
			break;
		default:
			return 0;
		}
		break;
	case DP_TRAIN_PRE_EMPH_LEVEL_3:
		preemph_reg_value = 0x0006000;
		switch (train_set & DP_TRAIN_VOLTAGE_SWING_MASK) {
		case DP_TRAIN_VOLTAGE_SWING_LEVEL_0:
			demph_reg_value = 0x1B405555;
			uniqtranscale_reg_value = 0x55ADDA3A;
			break;
		default:
			return 0;
		}
		break;
	default:
		return 0;
	}

	vlv_set_phy_signal_level(encoder, demph_reg_value, preemph_reg_value,
				 uniqtranscale_reg_value, 0);

	return 0;
}

static uint32_t chv_signal_levels(struct intel_dp *intel_dp)
{
	struct intel_encoder *encoder = &dp_to_dig_port(intel_dp)->base;
	u32 deemph_reg_value, margin_reg_value;
	bool uniq_trans_scale = false;
	uint8_t train_set = intel_dp->train_set[0];

	switch (train_set & DP_TRAIN_PRE_EMPHASIS_MASK) {
	case DP_TRAIN_PRE_EMPH_LEVEL_0:
		switch (train_set & DP_TRAIN_VOLTAGE_SWING_MASK) {
		case DP_TRAIN_VOLTAGE_SWING_LEVEL_0:
			deemph_reg_value = 128;
			margin_reg_value = 52;
			break;
		case DP_TRAIN_VOLTAGE_SWING_LEVEL_1:
			deemph_reg_value = 128;
			margin_reg_value = 77;
			break;
		case DP_TRAIN_VOLTAGE_SWING_LEVEL_2:
			deemph_reg_value = 128;
			margin_reg_value = 102;
			break;
		case DP_TRAIN_VOLTAGE_SWING_LEVEL_3:
			deemph_reg_value = 128;
			margin_reg_value = 154;
			uniq_trans_scale = true;
			break;
		default:
			return 0;
		}
		break;
	case DP_TRAIN_PRE_EMPH_LEVEL_1:
		switch (train_set & DP_TRAIN_VOLTAGE_SWING_MASK) {
		case DP_TRAIN_VOLTAGE_SWING_LEVEL_0:
			deemph_reg_value = 85;
			margin_reg_value = 78;
			break;
		case DP_TRAIN_VOLTAGE_SWING_LEVEL_1:
			deemph_reg_value = 85;
			margin_reg_value = 116;
			break;
		case DP_TRAIN_VOLTAGE_SWING_LEVEL_2:
			deemph_reg_value = 85;
			margin_reg_value = 154;
			break;
		default:
			return 0;
		}
		break;
	case DP_TRAIN_PRE_EMPH_LEVEL_2:
		switch (train_set & DP_TRAIN_VOLTAGE_SWING_MASK) {
		case DP_TRAIN_VOLTAGE_SWING_LEVEL_0:
			deemph_reg_value = 64;
			margin_reg_value = 104;
			break;
		case DP_TRAIN_VOLTAGE_SWING_LEVEL_1:
			deemph_reg_value = 64;
			margin_reg_value = 154;
			break;
		default:
			return 0;
		}
		break;
	case DP_TRAIN_PRE_EMPH_LEVEL_3:
		switch (train_set & DP_TRAIN_VOLTAGE_SWING_MASK) {
		case DP_TRAIN_VOLTAGE_SWING_LEVEL_0:
			deemph_reg_value = 43;
			margin_reg_value = 154;
			break;
		default:
			return 0;
		}
		break;
	default:
		return 0;
	}

	chv_set_phy_signal_level(encoder, deemph_reg_value,
				 margin_reg_value, uniq_trans_scale);

	return 0;
}

static uint32_t
gen4_signal_levels(uint8_t train_set)
{
	uint32_t	signal_levels = 0;

	switch (train_set & DP_TRAIN_VOLTAGE_SWING_MASK) {
	case DP_TRAIN_VOLTAGE_SWING_LEVEL_0:
	default:
		signal_levels |= DP_VOLTAGE_0_4;
		break;
	case DP_TRAIN_VOLTAGE_SWING_LEVEL_1:
		signal_levels |= DP_VOLTAGE_0_6;
		break;
	case DP_TRAIN_VOLTAGE_SWING_LEVEL_2:
		signal_levels |= DP_VOLTAGE_0_8;
		break;
	case DP_TRAIN_VOLTAGE_SWING_LEVEL_3:
		signal_levels |= DP_VOLTAGE_1_2;
		break;
	}
	switch (train_set & DP_TRAIN_PRE_EMPHASIS_MASK) {
	case DP_TRAIN_PRE_EMPH_LEVEL_0:
	default:
		signal_levels |= DP_PRE_EMPHASIS_0;
		break;
	case DP_TRAIN_PRE_EMPH_LEVEL_1:
		signal_levels |= DP_PRE_EMPHASIS_3_5;
		break;
	case DP_TRAIN_PRE_EMPH_LEVEL_2:
		signal_levels |= DP_PRE_EMPHASIS_6;
		break;
	case DP_TRAIN_PRE_EMPH_LEVEL_3:
		signal_levels |= DP_PRE_EMPHASIS_9_5;
		break;
	}
	return signal_levels;
}

/* Gen6's DP voltage swing and pre-emphasis control */
static uint32_t
gen6_edp_signal_levels(uint8_t train_set)
{
	int signal_levels = train_set & (DP_TRAIN_VOLTAGE_SWING_MASK |
					 DP_TRAIN_PRE_EMPHASIS_MASK);
	switch (signal_levels) {
	case DP_TRAIN_VOLTAGE_SWING_LEVEL_0 | DP_TRAIN_PRE_EMPH_LEVEL_0:
	case DP_TRAIN_VOLTAGE_SWING_LEVEL_1 | DP_TRAIN_PRE_EMPH_LEVEL_0:
		return EDP_LINK_TRAIN_400_600MV_0DB_SNB_B;
	case DP_TRAIN_VOLTAGE_SWING_LEVEL_0 | DP_TRAIN_PRE_EMPH_LEVEL_1:
		return EDP_LINK_TRAIN_400MV_3_5DB_SNB_B;
	case DP_TRAIN_VOLTAGE_SWING_LEVEL_0 | DP_TRAIN_PRE_EMPH_LEVEL_2:
	case DP_TRAIN_VOLTAGE_SWING_LEVEL_1 | DP_TRAIN_PRE_EMPH_LEVEL_2:
		return EDP_LINK_TRAIN_400_600MV_6DB_SNB_B;
	case DP_TRAIN_VOLTAGE_SWING_LEVEL_1 | DP_TRAIN_PRE_EMPH_LEVEL_1:
	case DP_TRAIN_VOLTAGE_SWING_LEVEL_2 | DP_TRAIN_PRE_EMPH_LEVEL_1:
		return EDP_LINK_TRAIN_600_800MV_3_5DB_SNB_B;
	case DP_TRAIN_VOLTAGE_SWING_LEVEL_2 | DP_TRAIN_PRE_EMPH_LEVEL_0:
	case DP_TRAIN_VOLTAGE_SWING_LEVEL_3 | DP_TRAIN_PRE_EMPH_LEVEL_0:
		return EDP_LINK_TRAIN_800_1200MV_0DB_SNB_B;
	default:
		DRM_DEBUG_KMS("Unsupported voltage swing/pre-emphasis level:"
			      "0x%x\n", signal_levels);
		return EDP_LINK_TRAIN_400_600MV_0DB_SNB_B;
	}
}

/* Gen7's DP voltage swing and pre-emphasis control */
static uint32_t
gen7_edp_signal_levels(uint8_t train_set)
{
	int signal_levels = train_set & (DP_TRAIN_VOLTAGE_SWING_MASK |
					 DP_TRAIN_PRE_EMPHASIS_MASK);
	switch (signal_levels) {
	case DP_TRAIN_VOLTAGE_SWING_LEVEL_0 | DP_TRAIN_PRE_EMPH_LEVEL_0:
		return EDP_LINK_TRAIN_400MV_0DB_IVB;
	case DP_TRAIN_VOLTAGE_SWING_LEVEL_0 | DP_TRAIN_PRE_EMPH_LEVEL_1:
		return EDP_LINK_TRAIN_400MV_3_5DB_IVB;
	case DP_TRAIN_VOLTAGE_SWING_LEVEL_0 | DP_TRAIN_PRE_EMPH_LEVEL_2:
		return EDP_LINK_TRAIN_400MV_6DB_IVB;

	case DP_TRAIN_VOLTAGE_SWING_LEVEL_1 | DP_TRAIN_PRE_EMPH_LEVEL_0:
		return EDP_LINK_TRAIN_600MV_0DB_IVB;
	case DP_TRAIN_VOLTAGE_SWING_LEVEL_1 | DP_TRAIN_PRE_EMPH_LEVEL_1:
		return EDP_LINK_TRAIN_600MV_3_5DB_IVB;

	case DP_TRAIN_VOLTAGE_SWING_LEVEL_2 | DP_TRAIN_PRE_EMPH_LEVEL_0:
		return EDP_LINK_TRAIN_800MV_0DB_IVB;
	case DP_TRAIN_VOLTAGE_SWING_LEVEL_2 | DP_TRAIN_PRE_EMPH_LEVEL_1:
		return EDP_LINK_TRAIN_800MV_3_5DB_IVB;

	default:
		DRM_DEBUG_KMS("Unsupported voltage swing/pre-emphasis level:"
			      "0x%x\n", signal_levels);
		return EDP_LINK_TRAIN_500MV_0DB_IVB;
	}
}

void
intel_dp_set_signal_levels(struct intel_dp *intel_dp)
{
	struct intel_digital_port *intel_dig_port = dp_to_dig_port(intel_dp);
	enum port port = intel_dig_port->port;
	struct drm_device *dev = intel_dig_port->base.base.dev;
	struct drm_i915_private *dev_priv = to_i915(dev);
	uint32_t signal_levels, mask = 0;
	uint8_t train_set = intel_dp->train_set[0];

	if (HAS_DDI(dev_priv)) {
		signal_levels = ddi_signal_levels(intel_dp);

		if (IS_GEN9_LP(dev_priv))
			signal_levels = 0;
		else
			mask = DDI_BUF_EMP_MASK;
	} else if (IS_CHERRYVIEW(dev_priv)) {
		signal_levels = chv_signal_levels(intel_dp);
	} else if (IS_VALLEYVIEW(dev_priv)) {
		signal_levels = vlv_signal_levels(intel_dp);
	} else if (IS_GEN7(dev_priv) && port == PORT_A) {
		signal_levels = gen7_edp_signal_levels(train_set);
		mask = EDP_LINK_TRAIN_VOL_EMP_MASK_IVB;
	} else if (IS_GEN6(dev_priv) && port == PORT_A) {
		signal_levels = gen6_edp_signal_levels(train_set);
		mask = EDP_LINK_TRAIN_VOL_EMP_MASK_SNB;
	} else {
		signal_levels = gen4_signal_levels(train_set);
		mask = DP_VOLTAGE_MASK | DP_PRE_EMPHASIS_MASK;
	}

	if (mask)
		DRM_DEBUG_KMS("Using signal levels %08x\n", signal_levels);

	DRM_DEBUG_KMS("Using vswing level %d\n",
		train_set & DP_TRAIN_VOLTAGE_SWING_MASK);
	DRM_DEBUG_KMS("Using pre-emphasis level %d\n",
		(train_set & DP_TRAIN_PRE_EMPHASIS_MASK) >>
			DP_TRAIN_PRE_EMPHASIS_SHIFT);

	intel_dp->DP = (intel_dp->DP & ~mask) | signal_levels;

	I915_WRITE(intel_dp->output_reg, intel_dp->DP);
	POSTING_READ(intel_dp->output_reg);
}

void
intel_dp_program_link_training_pattern(struct intel_dp *intel_dp,
				       uint8_t dp_train_pat)
{
	struct intel_digital_port *intel_dig_port = dp_to_dig_port(intel_dp);
	struct drm_i915_private *dev_priv =
		to_i915(intel_dig_port->base.base.dev);

	_intel_dp_set_link_train(intel_dp, &intel_dp->DP, dp_train_pat);

	I915_WRITE(intel_dp->output_reg, intel_dp->DP);
	POSTING_READ(intel_dp->output_reg);
}

void intel_dp_set_idle_link_train(struct intel_dp *intel_dp)
{
	struct intel_digital_port *intel_dig_port = dp_to_dig_port(intel_dp);
	struct drm_device *dev = intel_dig_port->base.base.dev;
	struct drm_i915_private *dev_priv = to_i915(dev);
	enum port port = intel_dig_port->port;
	uint32_t val;

	if (!HAS_DDI(dev_priv))
		return;

	val = I915_READ(DP_TP_CTL(port));
	val &= ~DP_TP_CTL_LINK_TRAIN_MASK;
	val |= DP_TP_CTL_LINK_TRAIN_IDLE;
	I915_WRITE(DP_TP_CTL(port), val);

	/*
	 * On PORT_A we can have only eDP in SST mode. There the only reason
	 * we need to set idle transmission mode is to work around a HW issue
	 * where we enable the pipe while not in idle link-training mode.
	 * In this case there is requirement to wait for a minimum number of
	 * idle patterns to be sent.
	 */
	if (port == PORT_A)
		return;

	if (intel_wait_for_register(dev_priv,DP_TP_STATUS(port),
				    DP_TP_STATUS_IDLE_DONE,
				    DP_TP_STATUS_IDLE_DONE,
				    1))
		DRM_ERROR("Timed out waiting for DP idle patterns\n");
}

static void
intel_dp_link_down(struct intel_dp *intel_dp)
{
	struct intel_digital_port *intel_dig_port = dp_to_dig_port(intel_dp);
	struct intel_crtc *crtc = to_intel_crtc(intel_dig_port->base.base.crtc);
	enum port port = intel_dig_port->port;
	struct drm_device *dev = intel_dig_port->base.base.dev;
	struct drm_i915_private *dev_priv = to_i915(dev);
	uint32_t DP = intel_dp->DP;

	if (WARN_ON(HAS_DDI(dev_priv)))
		return;

	if (WARN_ON((I915_READ(intel_dp->output_reg) & DP_PORT_EN) == 0))
		return;

	DRM_DEBUG_KMS("\n");

	if ((IS_GEN7(dev_priv) && port == PORT_A) ||
	    (HAS_PCH_CPT(dev_priv) && port != PORT_A)) {
		DP &= ~DP_LINK_TRAIN_MASK_CPT;
		DP |= DP_LINK_TRAIN_PAT_IDLE_CPT;
	} else {
		if (IS_CHERRYVIEW(dev_priv))
			DP &= ~DP_LINK_TRAIN_MASK_CHV;
		else
			DP &= ~DP_LINK_TRAIN_MASK;
		DP |= DP_LINK_TRAIN_PAT_IDLE;
	}
	I915_WRITE(intel_dp->output_reg, DP);
	POSTING_READ(intel_dp->output_reg);

	DP &= ~(DP_PORT_EN | DP_AUDIO_OUTPUT_ENABLE);
	I915_WRITE(intel_dp->output_reg, DP);
	POSTING_READ(intel_dp->output_reg);

	/*
	 * HW workaround for IBX, we need to move the port
	 * to transcoder A after disabling it to allow the
	 * matching HDMI port to be enabled on transcoder A.
	 */
	if (HAS_PCH_IBX(dev_priv) && crtc->pipe == PIPE_B && port != PORT_A) {
		/*
		 * We get CPU/PCH FIFO underruns on the other pipe when
		 * doing the workaround. Sweep them under the rug.
		 */
		intel_set_cpu_fifo_underrun_reporting(dev_priv, PIPE_A, false);
		intel_set_pch_fifo_underrun_reporting(dev_priv, PIPE_A, false);

		/* always enable with pattern 1 (as per spec) */
		DP &= ~(DP_PIPEB_SELECT | DP_LINK_TRAIN_MASK);
		DP |= DP_PORT_EN | DP_LINK_TRAIN_PAT_1;
		I915_WRITE(intel_dp->output_reg, DP);
		POSTING_READ(intel_dp->output_reg);

		DP &= ~DP_PORT_EN;
		I915_WRITE(intel_dp->output_reg, DP);
		POSTING_READ(intel_dp->output_reg);

		intel_wait_for_vblank_if_active(dev_priv, PIPE_A);
		intel_set_cpu_fifo_underrun_reporting(dev_priv, PIPE_A, true);
		intel_set_pch_fifo_underrun_reporting(dev_priv, PIPE_A, true);
	}

	msleep(intel_dp->panel_power_down_delay);

	intel_dp->DP = DP;

	if (IS_VALLEYVIEW(dev_priv) || IS_CHERRYVIEW(dev_priv)) {
		pps_lock(intel_dp);
		intel_dp->active_pipe = INVALID_PIPE;
		pps_unlock(intel_dp);
	}
}

bool
intel_dp_read_dpcd(struct intel_dp *intel_dp)
{
	if (drm_dp_dpcd_read(&intel_dp->aux, 0x000, intel_dp->dpcd,
			     sizeof(intel_dp->dpcd)) < 0)
		return false; /* aux transfer failed */

	DRM_DEBUG_KMS("DPCD: %*ph\n", (int) sizeof(intel_dp->dpcd), intel_dp->dpcd);

	return intel_dp->dpcd[DP_DPCD_REV] != 0;
}

static bool
intel_edp_init_dpcd(struct intel_dp *intel_dp)
{
	struct drm_i915_private *dev_priv =
		to_i915(dp_to_dig_port(intel_dp)->base.base.dev);

	/* this function is meant to be called only once */
	WARN_ON(intel_dp->dpcd[DP_DPCD_REV] != 0);

	if (!intel_dp_read_dpcd(intel_dp))
		return false;

	intel_dp_read_desc(intel_dp);

	if (intel_dp->dpcd[DP_DPCD_REV] >= 0x11)
		dev_priv->no_aux_handshake = intel_dp->dpcd[DP_MAX_DOWNSPREAD] &
			DP_NO_AUX_HANDSHAKE_LINK_TRAINING;

	/* Check if the panel supports PSR */
	drm_dp_dpcd_read(&intel_dp->aux, DP_PSR_SUPPORT,
			 intel_dp->psr_dpcd,
			 sizeof(intel_dp->psr_dpcd));
	if (intel_dp->psr_dpcd[0] & DP_PSR_IS_SUPPORTED) {
		dev_priv->psr.sink_support = true;
		DRM_DEBUG_KMS("Detected EDP PSR Panel.\n");
	}

	if (INTEL_GEN(dev_priv) >= 9 &&
	    (intel_dp->psr_dpcd[0] & DP_PSR2_IS_SUPPORTED)) {
		uint8_t frame_sync_cap;

		dev_priv->psr.sink_support = true;
		drm_dp_dpcd_read(&intel_dp->aux,
				 DP_SINK_DEVICE_AUX_FRAME_SYNC_CAP,
				 &frame_sync_cap, 1);
		dev_priv->psr.aux_frame_sync = frame_sync_cap ? true : false;
		/* PSR2 needs frame sync as well */
		dev_priv->psr.psr2_support = dev_priv->psr.aux_frame_sync;
		DRM_DEBUG_KMS("PSR2 %s on sink",
			      dev_priv->psr.psr2_support ? "supported" : "not supported");

		if (dev_priv->psr.psr2_support) {
			dev_priv->psr.y_cord_support =
				intel_dp_get_y_cord_status(intel_dp);
			dev_priv->psr.colorimetry_support =
				intel_dp_get_colorimetry_status(intel_dp);
			dev_priv->psr.alpm =
				intel_dp_get_alpm_status(intel_dp);
		}

	}

	/* Read the eDP Display control capabilities registers */
	if ((intel_dp->dpcd[DP_EDP_CONFIGURATION_CAP] & DP_DPCD_DISPLAY_CONTROL_CAPABLE) &&
	    drm_dp_dpcd_read(&intel_dp->aux, DP_EDP_DPCD_REV,
			     intel_dp->edp_dpcd, sizeof(intel_dp->edp_dpcd)) ==
			     sizeof(intel_dp->edp_dpcd))
		DRM_DEBUG_KMS("EDP DPCD : %*ph\n", (int) sizeof(intel_dp->edp_dpcd),
			      intel_dp->edp_dpcd);

	/* Intermediate frequency support */
	if (intel_dp->edp_dpcd[0] >= 0x03) { /* eDp v1.4 or higher */
		__le16 sink_rates[DP_MAX_SUPPORTED_RATES];
		int i;

		drm_dp_dpcd_read(&intel_dp->aux, DP_SUPPORTED_LINK_RATES,
				sink_rates, sizeof(sink_rates));

		for (i = 0; i < ARRAY_SIZE(sink_rates); i++) {
			int val = le16_to_cpu(sink_rates[i]);

			if (val == 0)
				break;

			/* Value read multiplied by 200kHz gives the per-lane
			 * link rate in kHz. The source rates are, however,
			 * stored in terms of LS_Clk kHz. The full conversion
			 * back to symbols is
			 * (val * 200kHz)*(8/10 ch. encoding)*(1/8 bit to Byte)
			 */
			intel_dp->sink_rates[i] = (val * 200) / 10;
		}
		intel_dp->num_sink_rates = i;
	}

	return true;
}


static bool
intel_dp_get_dpcd(struct intel_dp *intel_dp)
{
	if (!intel_dp_read_dpcd(intel_dp))
		return false;

	if (drm_dp_dpcd_read(&intel_dp->aux, DP_SINK_COUNT,
			     &intel_dp->sink_count, 1) < 0)
		return false;

	/*
	 * Sink count can change between short pulse hpd hence
	 * a member variable in intel_dp will track any changes
	 * between short pulse interrupts.
	 */
	intel_dp->sink_count = DP_GET_SINK_COUNT(intel_dp->sink_count);

	/*
	 * SINK_COUNT == 0 and DOWNSTREAM_PORT_PRESENT == 1 implies that
	 * a dongle is present but no display. Unless we require to know
	 * if a dongle is present or not, we don't need to update
	 * downstream port information. So, an early return here saves
	 * time from performing other operations which are not required.
	 */
	if (!is_edp(intel_dp) && !intel_dp->sink_count)
		return false;

	if (!drm_dp_is_branch(intel_dp->dpcd))
		return true; /* native DP sink */

	if (intel_dp->dpcd[DP_DPCD_REV] == 0x10)
		return true; /* no per-port downstream info */

	if (drm_dp_dpcd_read(&intel_dp->aux, DP_DOWNSTREAM_PORT_0,
			     intel_dp->downstream_ports,
			     DP_MAX_DOWNSTREAM_PORTS) < 0)
		return false; /* downstream port status fetch failed */

	return true;
}

static bool
intel_dp_can_mst(struct intel_dp *intel_dp)
{
	u8 buf[1];

	if (!i915.enable_dp_mst)
		return false;

	if (!intel_dp->can_mst)
		return false;

	if (intel_dp->dpcd[DP_DPCD_REV] < 0x12)
		return false;

	if (drm_dp_dpcd_read(&intel_dp->aux, DP_MSTM_CAP, buf, 1) != 1)
		return false;

	return buf[0] & DP_MST_CAP;
}

static void
intel_dp_configure_mst(struct intel_dp *intel_dp)
{
	if (!i915.enable_dp_mst)
		return;

	if (!intel_dp->can_mst)
		return;

	intel_dp->is_mst = intel_dp_can_mst(intel_dp);

	if (intel_dp->is_mst)
		DRM_DEBUG_KMS("Sink is MST capable\n");
	else
		DRM_DEBUG_KMS("Sink is not MST capable\n");

	drm_dp_mst_topology_mgr_set_mst(&intel_dp->mst_mgr,
					intel_dp->is_mst);
}

static int intel_dp_sink_crc_stop(struct intel_dp *intel_dp)
{
	struct intel_digital_port *dig_port = dp_to_dig_port(intel_dp);
	struct drm_i915_private *dev_priv = to_i915(dig_port->base.base.dev);
	struct intel_crtc *intel_crtc = to_intel_crtc(dig_port->base.base.crtc);
	u8 buf;
	int ret = 0;
	int count = 0;
	int attempts = 10;

	if (drm_dp_dpcd_readb(&intel_dp->aux, DP_TEST_SINK, &buf) < 0) {
		DRM_DEBUG_KMS("Sink CRC couldn't be stopped properly\n");
		ret = -EIO;
		goto out;
	}

	if (drm_dp_dpcd_writeb(&intel_dp->aux, DP_TEST_SINK,
			       buf & ~DP_TEST_SINK_START) < 0) {
		DRM_DEBUG_KMS("Sink CRC couldn't be stopped properly\n");
		ret = -EIO;
		goto out;
	}

	do {
		intel_wait_for_vblank(dev_priv, intel_crtc->pipe);

		if (drm_dp_dpcd_readb(&intel_dp->aux,
				      DP_TEST_SINK_MISC, &buf) < 0) {
			ret = -EIO;
			goto out;
		}
		count = buf & DP_TEST_COUNT_MASK;
	} while (--attempts && count);

	if (attempts == 0) {
		DRM_DEBUG_KMS("TIMEOUT: Sink CRC counter is not zeroed after calculation is stopped\n");
		ret = -ETIMEDOUT;
	}

 out:
	hsw_enable_ips(intel_crtc);
	return ret;
}

static int intel_dp_sink_crc_start(struct intel_dp *intel_dp)
{
	struct intel_digital_port *dig_port = dp_to_dig_port(intel_dp);
	struct drm_i915_private *dev_priv = to_i915(dig_port->base.base.dev);
	struct intel_crtc *intel_crtc = to_intel_crtc(dig_port->base.base.crtc);
	u8 buf;
	int ret;

	if (drm_dp_dpcd_readb(&intel_dp->aux, DP_TEST_SINK_MISC, &buf) < 0)
		return -EIO;

	if (!(buf & DP_TEST_CRC_SUPPORTED))
		return -ENOTTY;

	if (drm_dp_dpcd_readb(&intel_dp->aux, DP_TEST_SINK, &buf) < 0)
		return -EIO;

	if (buf & DP_TEST_SINK_START) {
		ret = intel_dp_sink_crc_stop(intel_dp);
		if (ret)
			return ret;
	}

	hsw_disable_ips(intel_crtc);

	if (drm_dp_dpcd_writeb(&intel_dp->aux, DP_TEST_SINK,
			       buf | DP_TEST_SINK_START) < 0) {
		hsw_enable_ips(intel_crtc);
		return -EIO;
	}

	intel_wait_for_vblank(dev_priv, intel_crtc->pipe);
	return 0;
}

int intel_dp_sink_crc(struct intel_dp *intel_dp, u8 *crc)
{
	struct intel_digital_port *dig_port = dp_to_dig_port(intel_dp);
	struct drm_i915_private *dev_priv = to_i915(dig_port->base.base.dev);
	struct intel_crtc *intel_crtc = to_intel_crtc(dig_port->base.base.crtc);
	u8 buf;
	int count, ret;
	int attempts = 6;

	ret = intel_dp_sink_crc_start(intel_dp);
	if (ret)
		return ret;

	do {
		intel_wait_for_vblank(dev_priv, intel_crtc->pipe);

		if (drm_dp_dpcd_readb(&intel_dp->aux,
				      DP_TEST_SINK_MISC, &buf) < 0) {
			ret = -EIO;
			goto stop;
		}
		count = buf & DP_TEST_COUNT_MASK;

	} while (--attempts && count == 0);

	if (attempts == 0) {
		DRM_ERROR("Panel is unable to calculate any CRC after 6 vblanks\n");
		ret = -ETIMEDOUT;
		goto stop;
	}

	if (drm_dp_dpcd_read(&intel_dp->aux, DP_TEST_CRC_R_CR, crc, 6) < 0) {
		ret = -EIO;
		goto stop;
	}

stop:
	intel_dp_sink_crc_stop(intel_dp);
	return ret;
}

static bool
intel_dp_get_sink_irq(struct intel_dp *intel_dp, u8 *sink_irq_vector)
{
	return drm_dp_dpcd_read(&intel_dp->aux,
				       DP_DEVICE_SERVICE_IRQ_VECTOR,
				       sink_irq_vector, 1) == 1;
}

static bool
intel_dp_get_sink_irq_esi(struct intel_dp *intel_dp, u8 *sink_irq_vector)
{
	int ret;

	ret = drm_dp_dpcd_read(&intel_dp->aux,
					     DP_SINK_COUNT_ESI,
					     sink_irq_vector, 14);
	if (ret != 14)
		return false;

	return true;
}

static uint8_t intel_dp_autotest_link_training(struct intel_dp *intel_dp)
{
	uint8_t test_result = DP_TEST_ACK;
	return test_result;
}

static uint8_t intel_dp_autotest_video_pattern(struct intel_dp *intel_dp)
{
	uint8_t test_result = DP_TEST_NAK;
	return test_result;
}

static uint8_t intel_dp_autotest_edid(struct intel_dp *intel_dp)
{
	uint8_t test_result = DP_TEST_NAK;
	struct intel_connector *intel_connector = intel_dp->attached_connector;
	struct drm_connector *connector = &intel_connector->base;

	if (intel_connector->detect_edid == NULL ||
	    connector->edid_corrupt ||
	    intel_dp->aux.i2c_defer_count > 6) {
		/* Check EDID read for NACKs, DEFERs and corruption
		 * (DP CTS 1.2 Core r1.1)
		 *    4.2.2.4 : Failed EDID read, I2C_NAK
		 *    4.2.2.5 : Failed EDID read, I2C_DEFER
		 *    4.2.2.6 : EDID corruption detected
		 * Use failsafe mode for all cases
		 */
		if (intel_dp->aux.i2c_nack_count > 0 ||
			intel_dp->aux.i2c_defer_count > 0)
			DRM_DEBUG_KMS("EDID read had %d NACKs, %d DEFERs\n",
				      intel_dp->aux.i2c_nack_count,
				      intel_dp->aux.i2c_defer_count);
		intel_dp->compliance.test_data.edid = INTEL_DP_RESOLUTION_FAILSAFE;
	} else {
		struct edid *block = intel_connector->detect_edid;

		/* We have to write the checksum
		 * of the last block read
		 */
		block += intel_connector->detect_edid->extensions;

		if (!drm_dp_dpcd_write(&intel_dp->aux,
					DP_TEST_EDID_CHECKSUM,
					&block->checksum,
					1))
			DRM_DEBUG_KMS("Failed to write EDID checksum\n");

		test_result = DP_TEST_ACK | DP_TEST_EDID_CHECKSUM_WRITE;
		intel_dp->compliance.test_data.edid = INTEL_DP_RESOLUTION_STANDARD;
	}

	/* Set test active flag here so userspace doesn't interrupt things */
	intel_dp->compliance.test_active = 1;

	return test_result;
}

static uint8_t intel_dp_autotest_phy_pattern(struct intel_dp *intel_dp)
{
	uint8_t test_result = DP_TEST_NAK;
	return test_result;
}

static void intel_dp_handle_test_request(struct intel_dp *intel_dp)
{
	uint8_t response = DP_TEST_NAK;
	uint8_t rxdata = 0;
	int status = 0;

	status = drm_dp_dpcd_read(&intel_dp->aux, DP_TEST_REQUEST, &rxdata, 1);
	if (status <= 0) {
		DRM_DEBUG_KMS("Could not read test request from sink\n");
		goto update_status;
	}

	switch (rxdata) {
	case DP_TEST_LINK_TRAINING:
		DRM_DEBUG_KMS("LINK_TRAINING test requested\n");
		intel_dp->compliance.test_type = DP_TEST_LINK_TRAINING;
		response = intel_dp_autotest_link_training(intel_dp);
		break;
	case DP_TEST_LINK_VIDEO_PATTERN:
		DRM_DEBUG_KMS("TEST_PATTERN test requested\n");
		intel_dp->compliance.test_type = DP_TEST_LINK_VIDEO_PATTERN;
		response = intel_dp_autotest_video_pattern(intel_dp);
		break;
	case DP_TEST_LINK_EDID_READ:
		DRM_DEBUG_KMS("EDID test requested\n");
		intel_dp->compliance.test_type = DP_TEST_LINK_EDID_READ;
		response = intel_dp_autotest_edid(intel_dp);
		break;
	case DP_TEST_LINK_PHY_TEST_PATTERN:
		DRM_DEBUG_KMS("PHY_PATTERN test requested\n");
		intel_dp->compliance.test_type = DP_TEST_LINK_PHY_TEST_PATTERN;
		response = intel_dp_autotest_phy_pattern(intel_dp);
		break;
	default:
		DRM_DEBUG_KMS("Invalid test request '%02x'\n", rxdata);
		break;
	}

update_status:
	status = drm_dp_dpcd_write(&intel_dp->aux,
				   DP_TEST_RESPONSE,
				   &response, 1);
	if (status <= 0)
		DRM_DEBUG_KMS("Could not write test response to sink\n");
}

static int
intel_dp_check_mst_status(struct intel_dp *intel_dp)
{
	bool bret;

	if (intel_dp->is_mst) {
		u8 esi[16] = { 0 };
		int ret = 0;
		int retry;
		bool handled;
		bret = intel_dp_get_sink_irq_esi(intel_dp, esi);
go_again:
		if (bret == true) {

			/* check link status - esi[10] = 0x200c */
			if (intel_dp->active_mst_links &&
			    !drm_dp_channel_eq_ok(&esi[10], intel_dp->lane_count)) {
				DRM_DEBUG_KMS("channel EQ not ok, retraining\n");
				intel_dp_start_link_train(intel_dp);
				intel_dp_stop_link_train(intel_dp);
			}

			DRM_DEBUG_KMS("got esi %3ph\n", esi);
			ret = drm_dp_mst_hpd_irq(&intel_dp->mst_mgr, esi, &handled);

			if (handled) {
				for (retry = 0; retry < 3; retry++) {
					int wret;
					wret = drm_dp_dpcd_write(&intel_dp->aux,
								 DP_SINK_COUNT_ESI+1,
								 &esi[1], 3);
					if (wret == 3) {
						break;
					}
				}

				bret = intel_dp_get_sink_irq_esi(intel_dp, esi);
				if (bret == true) {
					DRM_DEBUG_KMS("got esi2 %3ph\n", esi);
					goto go_again;
				}
			} else
				ret = 0;

			return ret;
		} else {
			struct intel_digital_port *intel_dig_port = dp_to_dig_port(intel_dp);
			DRM_DEBUG_KMS("failed to get ESI - device may have failed\n");
			intel_dp->is_mst = false;
			drm_dp_mst_topology_mgr_set_mst(&intel_dp->mst_mgr, intel_dp->is_mst);
			/* send a hotplug event */
			drm_kms_helper_hotplug_event(intel_dig_port->base.base.dev);
		}
	}
	return -EINVAL;
}

static void
intel_dp_retrain_link(struct intel_dp *intel_dp)
{
	struct intel_encoder *encoder = &dp_to_dig_port(intel_dp)->base;
	struct drm_i915_private *dev_priv = to_i915(encoder->base.dev);
	struct intel_crtc *crtc = to_intel_crtc(encoder->base.crtc);

	/* Suppress underruns caused by re-training */
	intel_set_cpu_fifo_underrun_reporting(dev_priv, crtc->pipe, false);
	if (crtc->config->has_pch_encoder)
		intel_set_pch_fifo_underrun_reporting(dev_priv,
						      intel_crtc_pch_transcoder(crtc), false);

	intel_dp_start_link_train(intel_dp);
	intel_dp_stop_link_train(intel_dp);

	/* Keep underrun reporting disabled until things are stable */
	intel_wait_for_vblank(dev_priv, crtc->pipe);

	intel_set_cpu_fifo_underrun_reporting(dev_priv, crtc->pipe, true);
	if (crtc->config->has_pch_encoder)
		intel_set_pch_fifo_underrun_reporting(dev_priv,
						      intel_crtc_pch_transcoder(crtc), true);
}

static void
intel_dp_check_link_status(struct intel_dp *intel_dp)
{
	struct intel_encoder *intel_encoder = &dp_to_dig_port(intel_dp)->base;
	struct drm_device *dev = intel_dp_to_dev(intel_dp);
	u8 link_status[DP_LINK_STATUS_SIZE];

	WARN_ON(!drm_modeset_is_locked(&dev->mode_config.connection_mutex));

	if (!intel_dp_get_link_status(intel_dp, link_status)) {
		DRM_ERROR("Failed to get link status\n");
		return;
	}

	if (!intel_encoder->base.crtc)
		return;

	if (!to_intel_crtc(intel_encoder->base.crtc)->active)
		return;

	/* FIXME: we need to synchronize this sort of stuff with hardware
	 * readout. Currently fast link training doesn't work on boot-up. */
	if (!intel_dp->lane_count)
		return;

	/* if link training is requested we should perform it always */
	if ((intel_dp->compliance.test_type == DP_TEST_LINK_TRAINING) ||
	    (!drm_dp_channel_eq_ok(link_status, intel_dp->lane_count))) {
		DRM_DEBUG_KMS("%s: channel EQ not ok, retraining\n",
			      intel_encoder->base.name);

		intel_dp_retrain_link(intel_dp);
	}
}

/*
 * According to DP spec
 * 5.1.2:
 *  1. Read DPCD
 *  2. Configure link according to Receiver Capabilities
 *  3. Use Link Training from 2.5.3.3 and 3.5.1.3
 *  4. Check link status on receipt of hot-plug interrupt
 *
 * intel_dp_short_pulse -  handles short pulse interrupts
 * when full detection is not required.
 * Returns %true if short pulse is handled and full detection
 * is NOT required and %false otherwise.
 */
static bool
intel_dp_short_pulse(struct intel_dp *intel_dp)
{
	struct drm_device *dev = intel_dp_to_dev(intel_dp);
	u8 sink_irq_vector = 0;
	u8 old_sink_count = intel_dp->sink_count;
	bool ret;

	/*
	 * Clearing compliance test variables to allow capturing
	 * of values for next automated test request.
	 */
	memset(&intel_dp->compliance, 0, sizeof(intel_dp->compliance));

	/*
	 * Now read the DPCD to see if it's actually running
	 * If the current value of sink count doesn't match with
	 * the value that was stored earlier or dpcd read failed
	 * we need to do full detection
	 */
	ret = intel_dp_get_dpcd(intel_dp);

	if ((old_sink_count != intel_dp->sink_count) || !ret) {
		/* No need to proceed if we are going to do full detect */
		return false;
	}

	/* Try to read the source of the interrupt */
	if (intel_dp->dpcd[DP_DPCD_REV] >= 0x11 &&
	    intel_dp_get_sink_irq(intel_dp, &sink_irq_vector) &&
	    sink_irq_vector != 0) {
		/* Clear interrupt source */
		drm_dp_dpcd_writeb(&intel_dp->aux,
				   DP_DEVICE_SERVICE_IRQ_VECTOR,
				   sink_irq_vector);

		if (sink_irq_vector & DP_AUTOMATED_TEST_REQUEST)
			DRM_DEBUG_DRIVER("Test request in short pulse not handled\n");
		if (sink_irq_vector & (DP_CP_IRQ | DP_SINK_SPECIFIC_IRQ))
			DRM_DEBUG_DRIVER("CP or sink specific irq unhandled\n");
	}

	drm_modeset_lock(&dev->mode_config.connection_mutex, NULL);
	intel_dp_check_link_status(intel_dp);
	drm_modeset_unlock(&dev->mode_config.connection_mutex);

	return true;
}

/* XXX this is probably wrong for multiple downstream ports */
static enum drm_connector_status
intel_dp_detect_dpcd(struct intel_dp *intel_dp)
{
	uint8_t *dpcd = intel_dp->dpcd;
	uint8_t type;

	if (!intel_dp_get_dpcd(intel_dp))
		return connector_status_disconnected;

	if (is_edp(intel_dp))
		return connector_status_connected;

	/* if there's no downstream port, we're done */
	if (!drm_dp_is_branch(dpcd))
		return connector_status_connected;

	/* If we're HPD-aware, SINK_COUNT changes dynamically */
	if (intel_dp->dpcd[DP_DPCD_REV] >= 0x11 &&
	    intel_dp->downstream_ports[0] & DP_DS_PORT_HPD) {

		return intel_dp->sink_count ?
		connector_status_connected : connector_status_disconnected;
	}

	if (intel_dp_can_mst(intel_dp))
		return connector_status_connected;

	/* If no HPD, poke DDC gently */
	if (drm_probe_ddc(&intel_dp->aux.ddc))
		return connector_status_connected;

	/* Well we tried, say unknown for unreliable port types */
	if (intel_dp->dpcd[DP_DPCD_REV] >= 0x11) {
		type = intel_dp->downstream_ports[0] & DP_DS_PORT_TYPE_MASK;
		if (type == DP_DS_PORT_TYPE_VGA ||
		    type == DP_DS_PORT_TYPE_NON_EDID)
			return connector_status_unknown;
	} else {
		type = intel_dp->dpcd[DP_DOWNSTREAMPORT_PRESENT] &
			DP_DWN_STRM_PORT_TYPE_MASK;
		if (type == DP_DWN_STRM_PORT_TYPE_ANALOG ||
		    type == DP_DWN_STRM_PORT_TYPE_OTHER)
			return connector_status_unknown;
	}

	/* Anything else is out of spec, warn and ignore */
	DRM_DEBUG_KMS("Broken DP branch device, ignoring\n");
	return connector_status_disconnected;
}

static enum drm_connector_status
edp_detect(struct intel_dp *intel_dp)
{
	struct drm_device *dev = intel_dp_to_dev(intel_dp);
	struct drm_i915_private *dev_priv = to_i915(dev);
	enum drm_connector_status status;

	status = intel_panel_detect(dev_priv);
	if (status == connector_status_unknown)
		status = connector_status_connected;

	return status;
}

static bool ibx_digital_port_connected(struct drm_i915_private *dev_priv,
				       struct intel_digital_port *port)
{
	u32 bit;

	switch (port->port) {
	case PORT_A:
		return true;
	case PORT_B:
		bit = SDE_PORTB_HOTPLUG;
		break;
	case PORT_C:
		bit = SDE_PORTC_HOTPLUG;
		break;
	case PORT_D:
		bit = SDE_PORTD_HOTPLUG;
		break;
	default:
		MISSING_CASE(port->port);
		return false;
	}

	return I915_READ(SDEISR) & bit;
}

static bool cpt_digital_port_connected(struct drm_i915_private *dev_priv,
				       struct intel_digital_port *port)
{
	u32 bit;

	switch (port->port) {
	case PORT_A:
		return true;
	case PORT_B:
		bit = SDE_PORTB_HOTPLUG_CPT;
		break;
	case PORT_C:
		bit = SDE_PORTC_HOTPLUG_CPT;
		break;
	case PORT_D:
		bit = SDE_PORTD_HOTPLUG_CPT;
		break;
	case PORT_E:
		bit = SDE_PORTE_HOTPLUG_SPT;
		break;
	default:
		MISSING_CASE(port->port);
		return false;
	}

	return I915_READ(SDEISR) & bit;
}

static bool g4x_digital_port_connected(struct drm_i915_private *dev_priv,
				       struct intel_digital_port *port)
{
	u32 bit;

	switch (port->port) {
	case PORT_B:
		bit = PORTB_HOTPLUG_LIVE_STATUS_G4X;
		break;
	case PORT_C:
		bit = PORTC_HOTPLUG_LIVE_STATUS_G4X;
		break;
	case PORT_D:
		bit = PORTD_HOTPLUG_LIVE_STATUS_G4X;
		break;
	default:
		MISSING_CASE(port->port);
		return false;
	}

	return I915_READ(PORT_HOTPLUG_STAT) & bit;
}

static bool gm45_digital_port_connected(struct drm_i915_private *dev_priv,
					struct intel_digital_port *port)
{
	u32 bit;

	switch (port->port) {
	case PORT_B:
		bit = PORTB_HOTPLUG_LIVE_STATUS_GM45;
		break;
	case PORT_C:
		bit = PORTC_HOTPLUG_LIVE_STATUS_GM45;
		break;
	case PORT_D:
		bit = PORTD_HOTPLUG_LIVE_STATUS_GM45;
		break;
	default:
		MISSING_CASE(port->port);
		return false;
	}

	return I915_READ(PORT_HOTPLUG_STAT) & bit;
}

static bool bxt_digital_port_connected(struct drm_i915_private *dev_priv,
				       struct intel_digital_port *intel_dig_port)
{
	struct intel_encoder *intel_encoder = &intel_dig_port->base;
	enum port port;
	u32 bit;

	intel_hpd_pin_to_port(intel_encoder->hpd_pin, &port);
	switch (port) {
	case PORT_A:
		bit = BXT_DE_PORT_HP_DDIA;
		break;
	case PORT_B:
		bit = BXT_DE_PORT_HP_DDIB;
		break;
	case PORT_C:
		bit = BXT_DE_PORT_HP_DDIC;
		break;
	default:
		MISSING_CASE(port);
		return false;
	}

	return I915_READ(GEN8_DE_PORT_ISR) & bit;
}

/*
 * intel_digital_port_connected - is the specified port connected?
 * @dev_priv: i915 private structure
 * @port: the port to test
 *
 * Return %true if @port is connected, %false otherwise.
 */
bool intel_digital_port_connected(struct drm_i915_private *dev_priv,
				  struct intel_digital_port *port)
{
	if (HAS_PCH_IBX(dev_priv))
		return ibx_digital_port_connected(dev_priv, port);
	else if (HAS_PCH_SPLIT(dev_priv))
		return cpt_digital_port_connected(dev_priv, port);
	else if (IS_GEN9_LP(dev_priv))
		return bxt_digital_port_connected(dev_priv, port);
	else if (IS_GM45(dev_priv))
		return gm45_digital_port_connected(dev_priv, port);
	else
		return g4x_digital_port_connected(dev_priv, port);
}

static struct edid *
intel_dp_get_edid(struct intel_dp *intel_dp)
{
	struct intel_connector *intel_connector = intel_dp->attached_connector;

	/* use cached edid if we have one */
	if (intel_connector->edid) {
		/* invalid edid */
		if (IS_ERR(intel_connector->edid))
			return NULL;

		return drm_edid_duplicate(intel_connector->edid);
	} else
		return drm_get_edid(&intel_connector->base,
				    &intel_dp->aux.ddc);
}

static void
intel_dp_set_edid(struct intel_dp *intel_dp)
{
	struct intel_connector *intel_connector = intel_dp->attached_connector;
	struct edid *edid;

	intel_dp_unset_edid(intel_dp);
	edid = intel_dp_get_edid(intel_dp);
	intel_connector->detect_edid = edid;

	if (intel_dp->force_audio != HDMI_AUDIO_AUTO)
		intel_dp->has_audio = intel_dp->force_audio == HDMI_AUDIO_ON;
	else
		intel_dp->has_audio = drm_detect_monitor_audio(edid);
}

static void
intel_dp_unset_edid(struct intel_dp *intel_dp)
{
	struct intel_connector *intel_connector = intel_dp->attached_connector;

	kfree(intel_connector->detect_edid);
	intel_connector->detect_edid = NULL;

	intel_dp->has_audio = false;
}

static enum drm_connector_status
intel_dp_long_pulse(struct intel_connector *intel_connector)
{
	struct drm_connector *connector = &intel_connector->base;
	struct intel_dp *intel_dp = intel_attached_dp(connector);
	struct intel_digital_port *intel_dig_port = dp_to_dig_port(intel_dp);
	struct intel_encoder *intel_encoder = &intel_dig_port->base;
	struct drm_device *dev = connector->dev;
	enum drm_connector_status status;
	enum intel_display_power_domain power_domain;
	u8 sink_irq_vector = 0;

	power_domain = intel_display_port_aux_power_domain(intel_encoder);
	intel_display_power_get(to_i915(dev), power_domain);

	/* Can't disconnect eDP, but you can close the lid... */
	if (is_edp(intel_dp))
		status = edp_detect(intel_dp);
	else if (intel_digital_port_connected(to_i915(dev),
					      dp_to_dig_port(intel_dp)))
		status = intel_dp_detect_dpcd(intel_dp);
	else
		status = connector_status_disconnected;

	if (status == connector_status_disconnected) {
		memset(&intel_dp->compliance, 0, sizeof(intel_dp->compliance));

		if (intel_dp->is_mst) {
			DRM_DEBUG_KMS("MST device may have disappeared %d vs %d\n",
				      intel_dp->is_mst,
				      intel_dp->mst_mgr.mst_state);
			intel_dp->is_mst = false;
			drm_dp_mst_topology_mgr_set_mst(&intel_dp->mst_mgr,
							intel_dp->is_mst);
		}

		goto out;
	}

	if (intel_encoder->type != INTEL_OUTPUT_EDP)
		intel_encoder->type = INTEL_OUTPUT_DP;

	DRM_DEBUG_KMS("Display Port TPS3 support: source %s, sink %s\n",
		      yesno(intel_dp_source_supports_hbr2(intel_dp)),
		      yesno(drm_dp_tps3_supported(intel_dp->dpcd)));

	/* Set the max lane count for sink */
	intel_dp->max_sink_lane_count = drm_dp_max_lane_count(intel_dp->dpcd);

	/* Set the max link BW for sink */
	intel_dp->max_sink_link_bw = intel_dp_max_link_bw(intel_dp);

	intel_dp_print_rates(intel_dp);

	intel_dp_read_desc(intel_dp);

	intel_dp_configure_mst(intel_dp);

	if (intel_dp->is_mst) {
		/*
		 * If we are in MST mode then this connector
		 * won't appear connected or have anything
		 * with EDID on it
		 */
		status = connector_status_disconnected;
		goto out;
	} else if (connector->status == connector_status_connected) {
		/*
		 * If display was connected already and is still connected
		 * check links status, there has been known issues of
		 * link loss triggerring long pulse!!!!
		 */
		drm_modeset_lock(&dev->mode_config.connection_mutex, NULL);
		intel_dp_check_link_status(intel_dp);
		drm_modeset_unlock(&dev->mode_config.connection_mutex);
		goto out;
	}

	/*
	 * Clearing NACK and defer counts to get their exact values
	 * while reading EDID which are required by Compliance tests
	 * 4.2.2.4 and 4.2.2.5
	 */
	intel_dp->aux.i2c_nack_count = 0;
	intel_dp->aux.i2c_defer_count = 0;

	intel_dp_set_edid(intel_dp);
	if (is_edp(intel_dp) || intel_connector->detect_edid)
		status = connector_status_connected;
	intel_dp->detect_done = true;

	/* Try to read the source of the interrupt */
	if (intel_dp->dpcd[DP_DPCD_REV] >= 0x11 &&
	    intel_dp_get_sink_irq(intel_dp, &sink_irq_vector) &&
	    sink_irq_vector != 0) {
		/* Clear interrupt source */
		drm_dp_dpcd_writeb(&intel_dp->aux,
				   DP_DEVICE_SERVICE_IRQ_VECTOR,
				   sink_irq_vector);

		if (sink_irq_vector & DP_AUTOMATED_TEST_REQUEST)
			intel_dp_handle_test_request(intel_dp);
		if (sink_irq_vector & (DP_CP_IRQ | DP_SINK_SPECIFIC_IRQ))
			DRM_DEBUG_DRIVER("CP or sink specific irq unhandled\n");
	}

out:
	if (status != connector_status_connected && !intel_dp->is_mst)
		intel_dp_unset_edid(intel_dp);

	intel_display_power_put(to_i915(dev), power_domain);
	return status;
}

static enum drm_connector_status
intel_dp_detect(struct drm_connector *connector, bool force)
{
	struct intel_dp *intel_dp = intel_attached_dp(connector);
	enum drm_connector_status status = connector->status;

	DRM_DEBUG_KMS("[CONNECTOR:%d:%s]\n",
		      connector->base.id, connector->name);

	/* If full detect is not performed yet, do a full detect */
	if (!intel_dp->detect_done)
		status = intel_dp_long_pulse(intel_dp->attached_connector);

	intel_dp->detect_done = false;

	return status;
}

static void
intel_dp_force(struct drm_connector *connector)
{
	struct intel_dp *intel_dp = intel_attached_dp(connector);
	struct intel_encoder *intel_encoder = &dp_to_dig_port(intel_dp)->base;
	struct drm_i915_private *dev_priv = to_i915(intel_encoder->base.dev);
	enum intel_display_power_domain power_domain;

	DRM_DEBUG_KMS("[CONNECTOR:%d:%s]\n",
		      connector->base.id, connector->name);
	intel_dp_unset_edid(intel_dp);

	if (connector->status != connector_status_connected)
		return;

	power_domain = intel_display_port_aux_power_domain(intel_encoder);
	intel_display_power_get(dev_priv, power_domain);

	intel_dp_set_edid(intel_dp);

	intel_display_power_put(dev_priv, power_domain);

	if (intel_encoder->type != INTEL_OUTPUT_EDP)
		intel_encoder->type = INTEL_OUTPUT_DP;
}

static int intel_dp_get_modes(struct drm_connector *connector)
{
	struct intel_connector *intel_connector = to_intel_connector(connector);
	struct edid *edid;

	edid = intel_connector->detect_edid;
	if (edid) {
		int ret = intel_connector_update_modes(connector, edid);
		if (ret)
			return ret;
	}

	/* if eDP has no EDID, fall back to fixed mode */
	if (is_edp(intel_attached_dp(connector)) &&
	    intel_connector->panel.fixed_mode) {
		struct drm_display_mode *mode;

		mode = drm_mode_duplicate(connector->dev,
					  intel_connector->panel.fixed_mode);
		if (mode) {
			drm_mode_probed_add(connector, mode);
			return 1;
		}
	}

	return 0;
}

static bool
intel_dp_detect_audio(struct drm_connector *connector)
{
	bool has_audio = false;
	struct edid *edid;

	edid = to_intel_connector(connector)->detect_edid;
	if (edid)
		has_audio = drm_detect_monitor_audio(edid);

	return has_audio;
}

static int
intel_dp_set_property(struct drm_connector *connector,
		      struct drm_property *property,
		      uint64_t val)
{
	struct drm_i915_private *dev_priv = to_i915(connector->dev);
	struct intel_connector *intel_connector = to_intel_connector(connector);
	struct intel_encoder *intel_encoder = intel_attached_encoder(connector);
	struct intel_dp *intel_dp = enc_to_intel_dp(&intel_encoder->base);
	int ret;

	ret = drm_object_property_set_value(&connector->base, property, val);
	if (ret)
		return ret;

	if (property == dev_priv->force_audio_property) {
		int i = val;
		bool has_audio;

		if (i == intel_dp->force_audio)
			return 0;

		intel_dp->force_audio = i;

		if (i == HDMI_AUDIO_AUTO)
			has_audio = intel_dp_detect_audio(connector);
		else
			has_audio = (i == HDMI_AUDIO_ON);

		if (has_audio == intel_dp->has_audio)
			return 0;

		intel_dp->has_audio = has_audio;
		goto done;
	}

	if (property == dev_priv->broadcast_rgb_property) {
		bool old_auto = intel_dp->color_range_auto;
		bool old_range = intel_dp->limited_color_range;

		switch (val) {
		case INTEL_BROADCAST_RGB_AUTO:
			intel_dp->color_range_auto = true;
			break;
		case INTEL_BROADCAST_RGB_FULL:
			intel_dp->color_range_auto = false;
			intel_dp->limited_color_range = false;
			break;
		case INTEL_BROADCAST_RGB_LIMITED:
			intel_dp->color_range_auto = false;
			intel_dp->limited_color_range = true;
			break;
		default:
			return -EINVAL;
		}

		if (old_auto == intel_dp->color_range_auto &&
		    old_range == intel_dp->limited_color_range)
			return 0;

		goto done;
	}

	if (is_edp(intel_dp) &&
	    property == connector->dev->mode_config.scaling_mode_property) {
		if (val == DRM_MODE_SCALE_NONE) {
			DRM_DEBUG_KMS("no scaling not supported\n");
			return -EINVAL;
		}
		if (HAS_GMCH_DISPLAY(dev_priv) &&
		    val == DRM_MODE_SCALE_CENTER) {
			DRM_DEBUG_KMS("centering not supported\n");
			return -EINVAL;
		}

		if (intel_connector->panel.fitting_mode == val) {
			/* the eDP scaling property is not changed */
			return 0;
		}
		intel_connector->panel.fitting_mode = val;

		goto done;
	}

	return -EINVAL;

done:
	if (intel_encoder->base.crtc)
		intel_crtc_restore_mode(intel_encoder->base.crtc);

	return 0;
}

static int
intel_dp_connector_register(struct drm_connector *connector)
{
	struct intel_dp *intel_dp = intel_attached_dp(connector);
	int ret;

	ret = intel_connector_register(connector);
	if (ret)
		return ret;

	i915_debugfs_connector_add(connector);

	DRM_DEBUG_KMS("registering %s bus for %s\n",
		      intel_dp->aux.name, connector->kdev->kobj.name);

	intel_dp->aux.dev = connector->kdev;
	return drm_dp_aux_register(&intel_dp->aux);
}

static void
intel_dp_connector_unregister(struct drm_connector *connector)
{
	drm_dp_aux_unregister(&intel_attached_dp(connector)->aux);
	intel_connector_unregister(connector);
}

static void
intel_dp_connector_destroy(struct drm_connector *connector)
{
	struct intel_connector *intel_connector = to_intel_connector(connector);

	kfree(intel_connector->detect_edid);

	if (!IS_ERR_OR_NULL(intel_connector->edid))
		kfree(intel_connector->edid);

	/* Can't call is_edp() since the encoder may have been destroyed
	 * already. */
	if (connector->connector_type == DRM_MODE_CONNECTOR_eDP)
		intel_panel_fini(&intel_connector->panel);

	drm_connector_cleanup(connector);
	kfree(connector);
}

void intel_dp_encoder_destroy(struct drm_encoder *encoder)
{
	struct intel_digital_port *intel_dig_port = enc_to_dig_port(encoder);
	struct intel_dp *intel_dp = &intel_dig_port->dp;

	intel_dp_mst_encoder_cleanup(intel_dig_port);
	if (is_edp(intel_dp)) {
		cancel_delayed_work_sync(&intel_dp->panel_vdd_work);
		/*
		 * vdd might still be enabled do to the delayed vdd off.
		 * Make sure vdd is actually turned off here.
		 */
		pps_lock(intel_dp);
		edp_panel_vdd_off_sync(intel_dp);
		pps_unlock(intel_dp);

		if (intel_dp->edp_notifier.notifier_call) {
			unregister_reboot_notifier(&intel_dp->edp_notifier);
			intel_dp->edp_notifier.notifier_call = NULL;
		}
	}

	intel_dp_aux_fini(intel_dp);

	drm_encoder_cleanup(encoder);
	kfree(intel_dig_port);
}

void intel_dp_encoder_suspend(struct intel_encoder *intel_encoder)
{
	struct intel_dp *intel_dp = enc_to_intel_dp(&intel_encoder->base);

	if (!is_edp(intel_dp))
		return;

	/*
	 * vdd might still be enabled do to the delayed vdd off.
	 * Make sure vdd is actually turned off here.
	 */
	cancel_delayed_work_sync(&intel_dp->panel_vdd_work);
	pps_lock(intel_dp);
	edp_panel_vdd_off_sync(intel_dp);
	pps_unlock(intel_dp);
}

static void intel_edp_panel_vdd_sanitize(struct intel_dp *intel_dp)
{
	struct intel_digital_port *intel_dig_port = dp_to_dig_port(intel_dp);
	struct drm_device *dev = intel_dig_port->base.base.dev;
	struct drm_i915_private *dev_priv = to_i915(dev);
	enum intel_display_power_domain power_domain;

	lockdep_assert_held(&dev_priv->pps_mutex);

	if (!edp_have_panel_vdd(intel_dp))
		return;

	/*
	 * The VDD bit needs a power domain reference, so if the bit is
	 * already enabled when we boot or resume, grab this reference and
	 * schedule a vdd off, so we don't hold on to the reference
	 * indefinitely.
	 */
	DRM_DEBUG_KMS("VDD left on by BIOS, adjusting state tracking\n");
	power_domain = intel_display_port_aux_power_domain(&intel_dig_port->base);
	intel_display_power_get(dev_priv, power_domain);

	edp_panel_vdd_schedule_off(intel_dp);
}

static enum pipe vlv_active_pipe(struct intel_dp *intel_dp)
{
	struct drm_i915_private *dev_priv = to_i915(intel_dp_to_dev(intel_dp));

	if ((intel_dp->DP & DP_PORT_EN) == 0)
		return INVALID_PIPE;

	if (IS_CHERRYVIEW(dev_priv))
		return DP_PORT_TO_PIPE_CHV(intel_dp->DP);
	else
		return PORT_TO_PIPE(intel_dp->DP);
}

void intel_dp_encoder_reset(struct drm_encoder *encoder)
{
	struct drm_i915_private *dev_priv = to_i915(encoder->dev);
	struct intel_dp *intel_dp = enc_to_intel_dp(encoder);
	struct intel_lspcon *lspcon = dp_to_lspcon(intel_dp);

	if (!HAS_DDI(dev_priv))
		intel_dp->DP = I915_READ(intel_dp->output_reg);

	if (lspcon->active)
		lspcon_resume(lspcon);

	pps_lock(intel_dp);

	if (IS_VALLEYVIEW(dev_priv) || IS_CHERRYVIEW(dev_priv))
		intel_dp->active_pipe = vlv_active_pipe(intel_dp);

	if (is_edp(intel_dp)) {
		/* Reinit the power sequencer, in case BIOS did something with it. */
		intel_dp_pps_init(encoder->dev, intel_dp);
		intel_edp_panel_vdd_sanitize(intel_dp);
	}

	pps_unlock(intel_dp);
}

static const struct drm_connector_funcs intel_dp_connector_funcs = {
	.dpms = drm_atomic_helper_connector_dpms,
	.detect = intel_dp_detect,
	.force = intel_dp_force,
	.fill_modes = drm_helper_probe_single_connector_modes,
	.set_property = intel_dp_set_property,
	.atomic_get_property = intel_connector_atomic_get_property,
	.late_register = intel_dp_connector_register,
	.early_unregister = intel_dp_connector_unregister,
	.destroy = intel_dp_connector_destroy,
	.atomic_destroy_state = drm_atomic_helper_connector_destroy_state,
	.atomic_duplicate_state = drm_atomic_helper_connector_duplicate_state,
};

static const struct drm_connector_helper_funcs intel_dp_connector_helper_funcs = {
	.get_modes = intel_dp_get_modes,
	.mode_valid = intel_dp_mode_valid,
};

static const struct drm_encoder_funcs intel_dp_enc_funcs = {
	.reset = intel_dp_encoder_reset,
	.destroy = intel_dp_encoder_destroy,
};

enum irqreturn
intel_dp_hpd_pulse(struct intel_digital_port *intel_dig_port, bool long_hpd)
{
	struct intel_dp *intel_dp = &intel_dig_port->dp;
	struct intel_encoder *intel_encoder = &intel_dig_port->base;
	struct drm_device *dev = intel_dig_port->base.base.dev;
	struct drm_i915_private *dev_priv = to_i915(dev);
	enum intel_display_power_domain power_domain;
	enum irqreturn ret = IRQ_NONE;

	if (intel_dig_port->base.type != INTEL_OUTPUT_EDP &&
	    intel_dig_port->base.type != INTEL_OUTPUT_HDMI)
		intel_dig_port->base.type = INTEL_OUTPUT_DP;

	if (long_hpd && intel_dig_port->base.type == INTEL_OUTPUT_EDP) {
		/*
		 * vdd off can generate a long pulse on eDP which
		 * would require vdd on to handle it, and thus we
		 * would end up in an endless cycle of
		 * "vdd off -> long hpd -> vdd on -> detect -> vdd off -> ..."
		 */
		DRM_DEBUG_KMS("ignoring long hpd on eDP port %c\n",
			      port_name(intel_dig_port->port));
		return IRQ_HANDLED;
	}

	DRM_DEBUG_KMS("got hpd irq on port %c - %s\n",
		      port_name(intel_dig_port->port),
		      long_hpd ? "long" : "short");

	if (long_hpd) {
		intel_dp->detect_done = false;
		return IRQ_NONE;
	}

	power_domain = intel_display_port_aux_power_domain(intel_encoder);
	intel_display_power_get(dev_priv, power_domain);

	if (intel_dp->is_mst) {
		if (intel_dp_check_mst_status(intel_dp) == -EINVAL) {
			/*
			 * If we were in MST mode, and device is not
			 * there, get out of MST mode
			 */
			DRM_DEBUG_KMS("MST device may have disappeared %d vs %d\n",
				      intel_dp->is_mst, intel_dp->mst_mgr.mst_state);
			intel_dp->is_mst = false;
			drm_dp_mst_topology_mgr_set_mst(&intel_dp->mst_mgr,
							intel_dp->is_mst);
			intel_dp->detect_done = false;
			goto put_power;
		}
	}

	if (!intel_dp->is_mst) {
		if (!intel_dp_short_pulse(intel_dp)) {
			intel_dp->detect_done = false;
			goto put_power;
		}
	}

	ret = IRQ_HANDLED;

put_power:
	intel_display_power_put(dev_priv, power_domain);

	return ret;
}

/* check the VBT to see whether the eDP is on another port */
bool intel_dp_is_edp(struct drm_i915_private *dev_priv, enum port port)
{
	/*
	 * eDP not supported on g4x. so bail out early just
	 * for a bit extra safety in case the VBT is bonkers.
	 */
	if (INTEL_GEN(dev_priv) < 5)
		return false;

	if (INTEL_GEN(dev_priv) < 9 && port == PORT_A)
		return true;

	return intel_bios_is_port_edp(dev_priv, port);
}

void
intel_dp_add_properties(struct intel_dp *intel_dp, struct drm_connector *connector)
{
	struct intel_connector *intel_connector = to_intel_connector(connector);

	intel_attach_force_audio_property(connector);
	intel_attach_broadcast_rgb_property(connector);
	intel_dp->color_range_auto = true;

	if (is_edp(intel_dp)) {
		drm_mode_create_scaling_mode_property(connector->dev);
		drm_object_attach_property(
			&connector->base,
			connector->dev->mode_config.scaling_mode_property,
			DRM_MODE_SCALE_ASPECT);
		intel_connector->panel.fitting_mode = DRM_MODE_SCALE_ASPECT;
	}
}

static void intel_dp_init_panel_power_timestamps(struct intel_dp *intel_dp)
{
	intel_dp->panel_power_off_time = ktime_get_boottime();
	intel_dp->last_power_on = jiffies;
	intel_dp->last_backlight_off = jiffies;
}

static void
intel_pps_readout_hw_state(struct drm_i915_private *dev_priv,
			   struct intel_dp *intel_dp, struct edp_power_seq *seq)
{
	u32 pp_on, pp_off, pp_div = 0, pp_ctl = 0;
	struct pps_registers regs;

	intel_pps_get_registers(dev_priv, intel_dp, &regs);

	/* Workaround: Need to write PP_CONTROL with the unlock key as
	 * the very first thing. */
	pp_ctl = ironlake_get_pp_control(intel_dp);

	pp_on = I915_READ(regs.pp_on);
	pp_off = I915_READ(regs.pp_off);
	if (!IS_GEN9_LP(dev_priv)) {
		I915_WRITE(regs.pp_ctrl, pp_ctl);
		pp_div = I915_READ(regs.pp_div);
	}

	/* Pull timing values out of registers */
	seq->t1_t3 = (pp_on & PANEL_POWER_UP_DELAY_MASK) >>
		     PANEL_POWER_UP_DELAY_SHIFT;

	seq->t8 = (pp_on & PANEL_LIGHT_ON_DELAY_MASK) >>
		  PANEL_LIGHT_ON_DELAY_SHIFT;

	seq->t9 = (pp_off & PANEL_LIGHT_OFF_DELAY_MASK) >>
		  PANEL_LIGHT_OFF_DELAY_SHIFT;

	seq->t10 = (pp_off & PANEL_POWER_DOWN_DELAY_MASK) >>
		   PANEL_POWER_DOWN_DELAY_SHIFT;

	if (IS_GEN9_LP(dev_priv)) {
		u16 tmp = (pp_ctl & BXT_POWER_CYCLE_DELAY_MASK) >>
			BXT_POWER_CYCLE_DELAY_SHIFT;
		if (tmp > 0)
			seq->t11_t12 = (tmp - 1) * 1000;
		else
			seq->t11_t12 = 0;
	} else {
		seq->t11_t12 = ((pp_div & PANEL_POWER_CYCLE_DELAY_MASK) >>
		       PANEL_POWER_CYCLE_DELAY_SHIFT) * 1000;
	}
}

static void
intel_pps_dump_state(const char *state_name, const struct edp_power_seq *seq)
{
	DRM_DEBUG_KMS("%s t1_t3 %d t8 %d t9 %d t10 %d t11_t12 %d\n",
		      state_name,
		      seq->t1_t3, seq->t8, seq->t9, seq->t10, seq->t11_t12);
}

static void
intel_pps_verify_state(struct drm_i915_private *dev_priv,
		       struct intel_dp *intel_dp)
{
	struct edp_power_seq hw;
	struct edp_power_seq *sw = &intel_dp->pps_delays;

	intel_pps_readout_hw_state(dev_priv, intel_dp, &hw);

	if (hw.t1_t3 != sw->t1_t3 || hw.t8 != sw->t8 || hw.t9 != sw->t9 ||
	    hw.t10 != sw->t10 || hw.t11_t12 != sw->t11_t12) {
		DRM_ERROR("PPS state mismatch\n");
		intel_pps_dump_state("sw", sw);
		intel_pps_dump_state("hw", &hw);
	}
}

static void
intel_dp_init_panel_power_sequencer(struct drm_device *dev,
				    struct intel_dp *intel_dp)
{
	struct drm_i915_private *dev_priv = to_i915(dev);
	struct edp_power_seq cur, vbt, spec,
		*final = &intel_dp->pps_delays;

	lockdep_assert_held(&dev_priv->pps_mutex);

	/* already initialized? */
	if (final->t11_t12 != 0)
		return;

	intel_pps_readout_hw_state(dev_priv, intel_dp, &cur);

	intel_pps_dump_state("cur", &cur);

	vbt = dev_priv->vbt.edp.pps;

	/* Upper limits from eDP 1.3 spec. Note that we use the clunky units of
	 * our hw here, which are all in 100usec. */
	spec.t1_t3 = 210 * 10;
	spec.t8 = 50 * 10; /* no limit for t8, use t7 instead */
	spec.t9 = 50 * 10; /* no limit for t9, make it symmetric with t8 */
	spec.t10 = 500 * 10;
	/* This one is special and actually in units of 100ms, but zero
	 * based in the hw (so we need to add 100 ms). But the sw vbt
	 * table multiplies it with 1000 to make it in units of 100usec,
	 * too. */
	spec.t11_t12 = (510 + 100) * 10;

	intel_pps_dump_state("vbt", &vbt);

	/* Use the max of the register settings and vbt. If both are
	 * unset, fall back to the spec limits. */
#define assign_final(field)	final->field = (max(cur.field, vbt.field) == 0 ? \
				       spec.field : \
				       max(cur.field, vbt.field))
	assign_final(t1_t3);
	assign_final(t8);
	assign_final(t9);
	assign_final(t10);
	assign_final(t11_t12);
#undef assign_final

#define get_delay(field)	(DIV_ROUND_UP(final->field, 10))
	intel_dp->panel_power_up_delay = get_delay(t1_t3);
	intel_dp->backlight_on_delay = get_delay(t8);
	intel_dp->backlight_off_delay = get_delay(t9);
	intel_dp->panel_power_down_delay = get_delay(t10);
	intel_dp->panel_power_cycle_delay = get_delay(t11_t12);
#undef get_delay

	DRM_DEBUG_KMS("panel power up delay %d, power down delay %d, power cycle delay %d\n",
		      intel_dp->panel_power_up_delay, intel_dp->panel_power_down_delay,
		      intel_dp->panel_power_cycle_delay);

	DRM_DEBUG_KMS("backlight on delay %d, off delay %d\n",
		      intel_dp->backlight_on_delay, intel_dp->backlight_off_delay);

	/*
	 * We override the HW backlight delays to 1 because we do manual waits
	 * on them. For T8, even BSpec recommends doing it. For T9, if we
	 * don't do this, we'll end up waiting for the backlight off delay
	 * twice: once when we do the manual sleep, and once when we disable
	 * the panel and wait for the PP_STATUS bit to become zero.
	 */
	final->t8 = 1;
	final->t9 = 1;
}

static void
intel_dp_init_panel_power_sequencer_registers(struct drm_device *dev,
					      struct intel_dp *intel_dp,
					      bool force_disable_vdd)
{
	struct drm_i915_private *dev_priv = to_i915(dev);
	u32 pp_on, pp_off, pp_div, port_sel = 0;
	int div = dev_priv->rawclk_freq / 1000;
	struct pps_registers regs;
	enum port port = dp_to_dig_port(intel_dp)->port;
	const struct edp_power_seq *seq = &intel_dp->pps_delays;

	lockdep_assert_held(&dev_priv->pps_mutex);

	intel_pps_get_registers(dev_priv, intel_dp, &regs);

	/*
	 * On some VLV machines the BIOS can leave the VDD
	 * enabled even on power seqeuencers which aren't
	 * hooked up to any port. This would mess up the
	 * power domain tracking the first time we pick
	 * one of these power sequencers for use since
	 * edp_panel_vdd_on() would notice that the VDD was
	 * already on and therefore wouldn't grab the power
	 * domain reference. Disable VDD first to avoid this.
	 * This also avoids spuriously turning the VDD on as
	 * soon as the new power seqeuencer gets initialized.
	 */
	if (force_disable_vdd) {
		u32 pp = ironlake_get_pp_control(intel_dp);

		WARN(pp & PANEL_POWER_ON, "Panel power already on\n");

		if (pp & EDP_FORCE_VDD)
			DRM_DEBUG_KMS("VDD already on, disabling first\n");

		pp &= ~EDP_FORCE_VDD;

		I915_WRITE(regs.pp_ctrl, pp);
	}

	pp_on = (seq->t1_t3 << PANEL_POWER_UP_DELAY_SHIFT) |
		(seq->t8 << PANEL_LIGHT_ON_DELAY_SHIFT);
	pp_off = (seq->t9 << PANEL_LIGHT_OFF_DELAY_SHIFT) |
		 (seq->t10 << PANEL_POWER_DOWN_DELAY_SHIFT);
	/* Compute the divisor for the pp clock, simply match the Bspec
	 * formula. */
	if (IS_GEN9_LP(dev_priv)) {
		pp_div = I915_READ(regs.pp_ctrl);
		pp_div &= ~BXT_POWER_CYCLE_DELAY_MASK;
		pp_div |= (DIV_ROUND_UP((seq->t11_t12 + 1), 1000)
				<< BXT_POWER_CYCLE_DELAY_SHIFT);
	} else {
		pp_div = ((100 * div)/2 - 1) << PP_REFERENCE_DIVIDER_SHIFT;
		pp_div |= (DIV_ROUND_UP(seq->t11_t12, 1000)
				<< PANEL_POWER_CYCLE_DELAY_SHIFT);
	}

	/* Haswell doesn't have any port selection bits for the panel
	 * power sequencer any more. */
	if (IS_VALLEYVIEW(dev_priv) || IS_CHERRYVIEW(dev_priv)) {
		port_sel = PANEL_PORT_SELECT_VLV(port);
	} else if (HAS_PCH_IBX(dev_priv) || HAS_PCH_CPT(dev_priv)) {
		if (port == PORT_A)
			port_sel = PANEL_PORT_SELECT_DPA;
		else
			port_sel = PANEL_PORT_SELECT_DPD;
	}

	pp_on |= port_sel;

	I915_WRITE(regs.pp_on, pp_on);
	I915_WRITE(regs.pp_off, pp_off);
	if (IS_GEN9_LP(dev_priv))
		I915_WRITE(regs.pp_ctrl, pp_div);
	else
		I915_WRITE(regs.pp_div, pp_div);

	DRM_DEBUG_KMS("panel power sequencer register settings: PP_ON %#x, PP_OFF %#x, PP_DIV %#x\n",
		      I915_READ(regs.pp_on),
		      I915_READ(regs.pp_off),
		      IS_GEN9_LP(dev_priv) ?
		      (I915_READ(regs.pp_ctrl) & BXT_POWER_CYCLE_DELAY_MASK) :
		      I915_READ(regs.pp_div));
}

static void intel_dp_pps_init(struct drm_device *dev,
			      struct intel_dp *intel_dp)
{
	struct drm_i915_private *dev_priv = to_i915(dev);

	if (IS_VALLEYVIEW(dev_priv) || IS_CHERRYVIEW(dev_priv)) {
		vlv_initial_power_sequencer_setup(intel_dp);
	} else {
		intel_dp_init_panel_power_sequencer(dev, intel_dp);
		intel_dp_init_panel_power_sequencer_registers(dev, intel_dp, false);
	}
}

/**
 * intel_dp_set_drrs_state - program registers for RR switch to take effect
 * @dev_priv: i915 device
 * @crtc_state: a pointer to the active intel_crtc_state
 * @refresh_rate: RR to be programmed
 *
 * This function gets called when refresh rate (RR) has to be changed from
 * one frequency to another. Switches can be between high and low RR
 * supported by the panel or to any other RR based on media playback (in
 * this case, RR value needs to be passed from user space).
 *
 * The caller of this function needs to take a lock on dev_priv->drrs.
 */
static void intel_dp_set_drrs_state(struct drm_i915_private *dev_priv,
				    struct intel_crtc_state *crtc_state,
				    int refresh_rate)
{
	struct intel_encoder *encoder;
	struct intel_digital_port *dig_port = NULL;
	struct intel_dp *intel_dp = dev_priv->drrs.dp;
	struct intel_crtc *intel_crtc = to_intel_crtc(crtc_state->base.crtc);
	enum drrs_refresh_rate_type index = DRRS_HIGH_RR;

	if (refresh_rate <= 0) {
		DRM_DEBUG_KMS("Refresh rate should be positive non-zero.\n");
		return;
	}

	if (intel_dp == NULL) {
		DRM_DEBUG_KMS("DRRS not supported.\n");
		return;
	}

	/*
	 * FIXME: This needs proper synchronization with psr state for some
	 * platforms that cannot have PSR and DRRS enabled at the same time.
	 */

	dig_port = dp_to_dig_port(intel_dp);
	encoder = &dig_port->base;
	intel_crtc = to_intel_crtc(encoder->base.crtc);

	if (!intel_crtc) {
		DRM_DEBUG_KMS("DRRS: intel_crtc not initialized\n");
		return;
	}

	if (dev_priv->drrs.type < SEAMLESS_DRRS_SUPPORT) {
		DRM_DEBUG_KMS("Only Seamless DRRS supported.\n");
		return;
	}

	if (intel_dp->attached_connector->panel.downclock_mode->vrefresh ==
			refresh_rate)
		index = DRRS_LOW_RR;

	if (index == dev_priv->drrs.refresh_rate_type) {
		DRM_DEBUG_KMS(
			"DRRS requested for previously set RR...ignoring\n");
		return;
	}

	if (!crtc_state->base.active) {
		DRM_DEBUG_KMS("eDP encoder disabled. CRTC not Active\n");
		return;
	}

	if (INTEL_GEN(dev_priv) >= 8 && !IS_CHERRYVIEW(dev_priv)) {
		switch (index) {
		case DRRS_HIGH_RR:
			intel_dp_set_m_n(intel_crtc, M1_N1);
			break;
		case DRRS_LOW_RR:
			intel_dp_set_m_n(intel_crtc, M2_N2);
			break;
		case DRRS_MAX_RR:
		default:
			DRM_ERROR("Unsupported refreshrate type\n");
		}
	} else if (INTEL_GEN(dev_priv) > 6) {
		i915_reg_t reg = PIPECONF(crtc_state->cpu_transcoder);
		u32 val;

		val = I915_READ(reg);
		if (index > DRRS_HIGH_RR) {
			if (IS_VALLEYVIEW(dev_priv) || IS_CHERRYVIEW(dev_priv))
				val |= PIPECONF_EDP_RR_MODE_SWITCH_VLV;
			else
				val |= PIPECONF_EDP_RR_MODE_SWITCH;
		} else {
			if (IS_VALLEYVIEW(dev_priv) || IS_CHERRYVIEW(dev_priv))
				val &= ~PIPECONF_EDP_RR_MODE_SWITCH_VLV;
			else
				val &= ~PIPECONF_EDP_RR_MODE_SWITCH;
		}
		I915_WRITE(reg, val);
	}

	dev_priv->drrs.refresh_rate_type = index;

	DRM_DEBUG_KMS("eDP Refresh Rate set to : %dHz\n", refresh_rate);
}

/**
 * intel_edp_drrs_enable - init drrs struct if supported
 * @intel_dp: DP struct
 * @crtc_state: A pointer to the active crtc state.
 *
 * Initializes frontbuffer_bits and drrs.dp
 */
void intel_edp_drrs_enable(struct intel_dp *intel_dp,
			   struct intel_crtc_state *crtc_state)
{
	struct drm_device *dev = intel_dp_to_dev(intel_dp);
	struct drm_i915_private *dev_priv = to_i915(dev);

	if (!crtc_state->has_drrs) {
		DRM_DEBUG_KMS("Panel doesn't support DRRS\n");
		return;
	}

	mutex_lock(&dev_priv->drrs.mutex);
	if (WARN_ON(dev_priv->drrs.dp)) {
		DRM_ERROR("DRRS already enabled\n");
		goto unlock;
	}

	dev_priv->drrs.busy_frontbuffer_bits = 0;

	dev_priv->drrs.dp = intel_dp;

unlock:
	mutex_unlock(&dev_priv->drrs.mutex);
}

/**
 * intel_edp_drrs_disable - Disable DRRS
 * @intel_dp: DP struct
 * @old_crtc_state: Pointer to old crtc_state.
 *
 */
void intel_edp_drrs_disable(struct intel_dp *intel_dp,
			    struct intel_crtc_state *old_crtc_state)
{
	struct drm_device *dev = intel_dp_to_dev(intel_dp);
	struct drm_i915_private *dev_priv = to_i915(dev);

	if (!old_crtc_state->has_drrs)
		return;

	mutex_lock(&dev_priv->drrs.mutex);
	if (!dev_priv->drrs.dp) {
		mutex_unlock(&dev_priv->drrs.mutex);
		return;
	}

	if (dev_priv->drrs.refresh_rate_type == DRRS_LOW_RR)
		intel_dp_set_drrs_state(dev_priv, old_crtc_state,
			intel_dp->attached_connector->panel.fixed_mode->vrefresh);

	dev_priv->drrs.dp = NULL;
	mutex_unlock(&dev_priv->drrs.mutex);

	cancel_delayed_work_sync(&dev_priv->drrs.work);
}

static void intel_edp_drrs_downclock_work(struct work_struct *work)
{
	struct drm_i915_private *dev_priv =
		container_of(work, typeof(*dev_priv), drrs.work.work);
	struct intel_dp *intel_dp;

	mutex_lock(&dev_priv->drrs.mutex);

	intel_dp = dev_priv->drrs.dp;

	if (!intel_dp)
		goto unlock;

	/*
	 * The delayed work can race with an invalidate hence we need to
	 * recheck.
	 */

	if (dev_priv->drrs.busy_frontbuffer_bits)
		goto unlock;

	if (dev_priv->drrs.refresh_rate_type != DRRS_LOW_RR) {
		struct drm_crtc *crtc = dp_to_dig_port(intel_dp)->base.base.crtc;

		intel_dp_set_drrs_state(dev_priv, to_intel_crtc(crtc)->config,
			intel_dp->attached_connector->panel.downclock_mode->vrefresh);
	}

unlock:
	mutex_unlock(&dev_priv->drrs.mutex);
}

/**
 * intel_edp_drrs_invalidate - Disable Idleness DRRS
 * @dev_priv: i915 device
 * @frontbuffer_bits: frontbuffer plane tracking bits
 *
 * This function gets called everytime rendering on the given planes start.
 * Hence DRRS needs to be Upclocked, i.e. (LOW_RR -> HIGH_RR).
 *
 * Dirty frontbuffers relevant to DRRS are tracked in busy_frontbuffer_bits.
 */
void intel_edp_drrs_invalidate(struct drm_i915_private *dev_priv,
			       unsigned int frontbuffer_bits)
{
	struct drm_crtc *crtc;
	enum pipe pipe;

	if (dev_priv->drrs.type == DRRS_NOT_SUPPORTED)
		return;

	cancel_delayed_work(&dev_priv->drrs.work);

	mutex_lock(&dev_priv->drrs.mutex);
	if (!dev_priv->drrs.dp) {
		mutex_unlock(&dev_priv->drrs.mutex);
		return;
	}

	crtc = dp_to_dig_port(dev_priv->drrs.dp)->base.base.crtc;
	pipe = to_intel_crtc(crtc)->pipe;

	frontbuffer_bits &= INTEL_FRONTBUFFER_ALL_MASK(pipe);
	dev_priv->drrs.busy_frontbuffer_bits |= frontbuffer_bits;

	/* invalidate means busy screen hence upclock */
	if (frontbuffer_bits && dev_priv->drrs.refresh_rate_type == DRRS_LOW_RR)
		intel_dp_set_drrs_state(dev_priv, to_intel_crtc(crtc)->config,
			dev_priv->drrs.dp->attached_connector->panel.fixed_mode->vrefresh);

	mutex_unlock(&dev_priv->drrs.mutex);
}

/**
 * intel_edp_drrs_flush - Restart Idleness DRRS
 * @dev_priv: i915 device
 * @frontbuffer_bits: frontbuffer plane tracking bits
 *
 * This function gets called every time rendering on the given planes has
 * completed or flip on a crtc is completed. So DRRS should be upclocked
 * (LOW_RR -> HIGH_RR). And also Idleness detection should be started again,
 * if no other planes are dirty.
 *
 * Dirty frontbuffers relevant to DRRS are tracked in busy_frontbuffer_bits.
 */
void intel_edp_drrs_flush(struct drm_i915_private *dev_priv,
			  unsigned int frontbuffer_bits)
{
	struct drm_crtc *crtc;
	enum pipe pipe;

	if (dev_priv->drrs.type == DRRS_NOT_SUPPORTED)
		return;

	cancel_delayed_work(&dev_priv->drrs.work);

	mutex_lock(&dev_priv->drrs.mutex);
	if (!dev_priv->drrs.dp) {
		mutex_unlock(&dev_priv->drrs.mutex);
		return;
	}

	crtc = dp_to_dig_port(dev_priv->drrs.dp)->base.base.crtc;
	pipe = to_intel_crtc(crtc)->pipe;

	frontbuffer_bits &= INTEL_FRONTBUFFER_ALL_MASK(pipe);
	dev_priv->drrs.busy_frontbuffer_bits &= ~frontbuffer_bits;

	/* flush means busy screen hence upclock */
	if (frontbuffer_bits && dev_priv->drrs.refresh_rate_type == DRRS_LOW_RR)
		intel_dp_set_drrs_state(dev_priv, to_intel_crtc(crtc)->config,
				dev_priv->drrs.dp->attached_connector->panel.fixed_mode->vrefresh);

	/*
	 * flush also means no more activity hence schedule downclock, if all
	 * other fbs are quiescent too
	 */
	if (!dev_priv->drrs.busy_frontbuffer_bits)
		schedule_delayed_work(&dev_priv->drrs.work,
				msecs_to_jiffies(1000));
	mutex_unlock(&dev_priv->drrs.mutex);
}

/**
 * DOC: Display Refresh Rate Switching (DRRS)
 *
 * Display Refresh Rate Switching (DRRS) is a power conservation feature
 * which enables swtching between low and high refresh rates,
 * dynamically, based on the usage scenario. This feature is applicable
 * for internal panels.
 *
 * Indication that the panel supports DRRS is given by the panel EDID, which
 * would list multiple refresh rates for one resolution.
 *
 * DRRS is of 2 types - static and seamless.
 * Static DRRS involves changing refresh rate (RR) by doing a full modeset
 * (may appear as a blink on screen) and is used in dock-undock scenario.
 * Seamless DRRS involves changing RR without any visual effect to the user
 * and can be used during normal system usage. This is done by programming
 * certain registers.
 *
 * Support for static/seamless DRRS may be indicated in the VBT based on
 * inputs from the panel spec.
 *
 * DRRS saves power by switching to low RR based on usage scenarios.
 *
 * The implementation is based on frontbuffer tracking implementation.  When
 * there is a disturbance on the screen triggered by user activity or a periodic
 * system activity, DRRS is disabled (RR is changed to high RR).  When there is
 * no movement on screen, after a timeout of 1 second, a switch to low RR is
 * made.
 *
 * For integration with frontbuffer tracking code, intel_edp_drrs_invalidate()
 * and intel_edp_drrs_flush() are called.
 *
 * DRRS can be further extended to support other internal panels and also
 * the scenario of video playback wherein RR is set based on the rate
 * requested by userspace.
 */

/**
 * intel_dp_drrs_init - Init basic DRRS work and mutex.
 * @intel_connector: eDP connector
 * @fixed_mode: preferred mode of panel
 *
 * This function is  called only once at driver load to initialize basic
 * DRRS stuff.
 *
 * Returns:
 * Downclock mode if panel supports it, else return NULL.
 * DRRS support is determined by the presence of downclock mode (apart
 * from VBT setting).
 */
static struct drm_display_mode *
intel_dp_drrs_init(struct intel_connector *intel_connector,
		struct drm_display_mode *fixed_mode)
{
	struct drm_connector *connector = &intel_connector->base;
	struct drm_device *dev = connector->dev;
	struct drm_i915_private *dev_priv = to_i915(dev);
	struct drm_display_mode *downclock_mode = NULL;

	INIT_DELAYED_WORK(&dev_priv->drrs.work, intel_edp_drrs_downclock_work);
	mutex_init(&dev_priv->drrs.mutex);

	if (INTEL_GEN(dev_priv) <= 6) {
		DRM_DEBUG_KMS("DRRS supported for Gen7 and above\n");
		return NULL;
	}

	if (dev_priv->vbt.drrs_type != SEAMLESS_DRRS_SUPPORT) {
		DRM_DEBUG_KMS("VBT doesn't support DRRS\n");
		return NULL;
	}

	downclock_mode = intel_find_panel_downclock
					(dev_priv, fixed_mode, connector);

	if (!downclock_mode) {
		DRM_DEBUG_KMS("Downclock mode is not found. DRRS not supported\n");
		return NULL;
	}

	dev_priv->drrs.type = dev_priv->vbt.drrs_type;

	dev_priv->drrs.refresh_rate_type = DRRS_HIGH_RR;
	DRM_DEBUG_KMS("seamless DRRS supported for eDP panel.\n");
	return downclock_mode;
}

static bool intel_edp_init_connector(struct intel_dp *intel_dp,
				     struct intel_connector *intel_connector)
{
	struct drm_connector *connector = &intel_connector->base;
	struct intel_digital_port *intel_dig_port = dp_to_dig_port(intel_dp);
	struct intel_encoder *intel_encoder = &intel_dig_port->base;
	struct drm_device *dev = intel_encoder->base.dev;
	struct drm_i915_private *dev_priv = to_i915(dev);
	struct drm_display_mode *fixed_mode = NULL;
	struct drm_display_mode *downclock_mode = NULL;
	bool has_dpcd;
	struct drm_display_mode *scan;
	struct edid *edid;
	enum pipe pipe = INVALID_PIPE;

	if (!is_edp(intel_dp))
		return true;

	/*
	 * On IBX/CPT we may get here with LVDS already registered. Since the
	 * driver uses the only internal power sequencer available for both
	 * eDP and LVDS bail out early in this case to prevent interfering
	 * with an already powered-on LVDS power sequencer.
	 */
	if (intel_get_lvds_encoder(dev)) {
		WARN_ON(!(HAS_PCH_IBX(dev_priv) || HAS_PCH_CPT(dev_priv)));
		DRM_INFO("LVDS was detected, not registering eDP\n");

		return false;
	}

	pps_lock(intel_dp);

	intel_dp_init_panel_power_timestamps(intel_dp);
	intel_dp_pps_init(dev, intel_dp);
	intel_edp_panel_vdd_sanitize(intel_dp);

	pps_unlock(intel_dp);

	/* Cache DPCD and EDID for edp. */
	has_dpcd = intel_edp_init_dpcd(intel_dp);

	if (!has_dpcd) {
		/* if this fails, presume the device is a ghost */
		DRM_INFO("failed to retrieve link info, disabling eDP\n");
		goto out_vdd_off;
	}

	mutex_lock(&dev->mode_config.mutex);
	edid = drm_get_edid(connector, &intel_dp->aux.ddc);
	if (edid) {
		if (drm_add_edid_modes(connector, edid)) {
			drm_mode_connector_update_edid_property(connector,
								edid);
			drm_edid_to_eld(connector, edid);
		} else {
			kfree(edid);
			edid = ERR_PTR(-EINVAL);
		}
	} else {
		edid = ERR_PTR(-ENOENT);
	}
	intel_connector->edid = edid;

	/* prefer fixed mode from EDID if available */
	list_for_each_entry(scan, &connector->probed_modes, head) {
		if ((scan->type & DRM_MODE_TYPE_PREFERRED)) {
			fixed_mode = drm_mode_duplicate(dev, scan);
			downclock_mode = intel_dp_drrs_init(
						intel_connector, fixed_mode);
			break;
		}
	}

	/* fallback to VBT if available for eDP */
	if (!fixed_mode && dev_priv->vbt.lfp_lvds_vbt_mode) {
		fixed_mode = drm_mode_duplicate(dev,
					dev_priv->vbt.lfp_lvds_vbt_mode);
		if (fixed_mode) {
			fixed_mode->type |= DRM_MODE_TYPE_PREFERRED;
			connector->display_info.width_mm = fixed_mode->width_mm;
			connector->display_info.height_mm = fixed_mode->height_mm;
		}
	}
	mutex_unlock(&dev->mode_config.mutex);

	if (IS_VALLEYVIEW(dev_priv) || IS_CHERRYVIEW(dev_priv)) {
		intel_dp->edp_notifier.notifier_call = edp_notify_handler;
		register_reboot_notifier(&intel_dp->edp_notifier);

		/*
		 * Figure out the current pipe for the initial backlight setup.
		 * If the current pipe isn't valid, try the PPS pipe, and if that
		 * fails just assume pipe A.
		 */
		pipe = vlv_active_pipe(intel_dp);

		if (pipe != PIPE_A && pipe != PIPE_B)
			pipe = intel_dp->pps_pipe;

		if (pipe != PIPE_A && pipe != PIPE_B)
			pipe = PIPE_A;

		DRM_DEBUG_KMS("using pipe %c for initial backlight setup\n",
			      pipe_name(pipe));
	}

	intel_panel_init(&intel_connector->panel, fixed_mode, downclock_mode);
	intel_connector->panel.backlight.power = intel_edp_backlight_power;
	intel_panel_setup_backlight(connector, pipe);

	return true;

out_vdd_off:
	cancel_delayed_work_sync(&intel_dp->panel_vdd_work);
	/*
	 * vdd might still be enabled do to the delayed vdd off.
	 * Make sure vdd is actually turned off here.
	 */
	pps_lock(intel_dp);
	edp_panel_vdd_off_sync(intel_dp);
	pps_unlock(intel_dp);

	return false;
}

bool
intel_dp_init_connector(struct intel_digital_port *intel_dig_port,
			struct intel_connector *intel_connector)
{
	struct drm_connector *connector = &intel_connector->base;
	struct intel_dp *intel_dp = &intel_dig_port->dp;
	struct intel_encoder *intel_encoder = &intel_dig_port->base;
	struct drm_device *dev = intel_encoder->base.dev;
	struct drm_i915_private *dev_priv = to_i915(dev);
	enum port port = intel_dig_port->port;
	int type;

	if (WARN(intel_dig_port->max_lanes < 1,
		 "Not enough lanes (%d) for DP on port %c\n",
		 intel_dig_port->max_lanes, port_name(port)))
		return false;

	intel_dp->pps_pipe = INVALID_PIPE;
	intel_dp->active_pipe = INVALID_PIPE;

	/* intel_dp vfuncs */
	if (INTEL_GEN(dev_priv) >= 9)
		intel_dp->get_aux_clock_divider = skl_get_aux_clock_divider;
	else if (IS_HASWELL(dev_priv) || IS_BROADWELL(dev_priv))
		intel_dp->get_aux_clock_divider = hsw_get_aux_clock_divider;
	else if (HAS_PCH_SPLIT(dev_priv))
		intel_dp->get_aux_clock_divider = ilk_get_aux_clock_divider;
	else
		intel_dp->get_aux_clock_divider = g4x_get_aux_clock_divider;

	if (INTEL_GEN(dev_priv) >= 9)
		intel_dp->get_aux_send_ctl = skl_get_aux_send_ctl;
	else
		intel_dp->get_aux_send_ctl = g4x_get_aux_send_ctl;

	if (HAS_DDI(dev_priv))
		intel_dp->prepare_link_retrain = intel_ddi_prepare_link_retrain;

	/* Preserve the current hw state. */
	intel_dp->DP = I915_READ(intel_dp->output_reg);
	intel_dp->attached_connector = intel_connector;

	if (intel_dp_is_edp(dev_priv, port))
		type = DRM_MODE_CONNECTOR_eDP;
	else
		type = DRM_MODE_CONNECTOR_DisplayPort;

	if (IS_VALLEYVIEW(dev_priv) || IS_CHERRYVIEW(dev_priv))
		intel_dp->active_pipe = vlv_active_pipe(intel_dp);

	/*
	 * For eDP we always set the encoder type to INTEL_OUTPUT_EDP, but
	 * for DP the encoder type can be set by the caller to
	 * INTEL_OUTPUT_UNKNOWN for DDI, so don't rewrite it.
	 */
	if (type == DRM_MODE_CONNECTOR_eDP)
		intel_encoder->type = INTEL_OUTPUT_EDP;

	/* eDP only on port B and/or C on vlv/chv */
	if (WARN_ON((IS_VALLEYVIEW(dev_priv) || IS_CHERRYVIEW(dev_priv)) &&
		    is_edp(intel_dp) && port != PORT_B && port != PORT_C))
		return false;

	DRM_DEBUG_KMS("Adding %s connector on port %c\n",
			type == DRM_MODE_CONNECTOR_eDP ? "eDP" : "DP",
			port_name(port));

	drm_connector_init(dev, connector, &intel_dp_connector_funcs, type);
	drm_connector_helper_add(connector, &intel_dp_connector_helper_funcs);

	connector->interlace_allowed = true;
	connector->doublescan_allowed = 0;

	intel_dp_aux_init(intel_dp);

	INIT_DELAYED_WORK(&intel_dp->panel_vdd_work,
			  edp_panel_vdd_work);

	intel_connector_attach_encoder(intel_connector, intel_encoder);

	if (HAS_DDI(dev_priv))
		intel_connector->get_hw_state = intel_ddi_connector_get_hw_state;
	else
		intel_connector->get_hw_state = intel_connector_get_hw_state;

	/* Set up the hotplug pin. */
	switch (port) {
	case PORT_A:
		intel_encoder->hpd_pin = HPD_PORT_A;
		break;
	case PORT_B:
		intel_encoder->hpd_pin = HPD_PORT_B;
		if (IS_BXT_REVID(dev_priv, 0, BXT_REVID_A1))
			intel_encoder->hpd_pin = HPD_PORT_A;
		break;
	case PORT_C:
		intel_encoder->hpd_pin = HPD_PORT_C;
		break;
	case PORT_D:
		intel_encoder->hpd_pin = HPD_PORT_D;
		break;
	case PORT_E:
		intel_encoder->hpd_pin = HPD_PORT_E;
		break;
	default:
		BUG();
	}

	/* init MST on ports that can support it */
	if (HAS_DP_MST(dev_priv) && !is_edp(intel_dp) &&
	    (port == PORT_B || port == PORT_C || port == PORT_D))
		intel_dp_mst_encoder_init(intel_dig_port,
					  intel_connector->base.base.id);

	if (!intel_edp_init_connector(intel_dp, intel_connector)) {
		intel_dp_aux_fini(intel_dp);
		intel_dp_mst_encoder_cleanup(intel_dig_port);
		goto fail;
	}

	intel_dp_add_properties(intel_dp, connector);

	/* For G4X desktop chip, PEG_BAND_GAP_DATA 3:0 must first be written
	 * 0xd.  Failure to do so will result in spurious interrupts being
	 * generated on the port when a cable is not attached.
	 */
	if (IS_G4X(dev_priv) && !IS_GM45(dev_priv)) {
		u32 temp = I915_READ(PEG_BAND_GAP_DATA);
		I915_WRITE(PEG_BAND_GAP_DATA, (temp & ~0xf) | 0xd);
	}

	return true;

fail:
	drm_connector_cleanup(connector);

	return false;
}

bool intel_dp_init(struct drm_i915_private *dev_priv,
		   i915_reg_t output_reg,
		   enum port port)
{
	struct intel_digital_port *intel_dig_port;
	struct intel_encoder *intel_encoder;
	struct drm_encoder *encoder;
	struct intel_connector *intel_connector;

	intel_dig_port = kzalloc(sizeof(*intel_dig_port), GFP_KERNEL);
	if (!intel_dig_port)
		return false;

	intel_connector = intel_connector_alloc();
	if (!intel_connector)
		goto err_connector_alloc;

	intel_encoder = &intel_dig_port->base;
	encoder = &intel_encoder->base;

	if (drm_encoder_init(&dev_priv->drm, &intel_encoder->base,
			     &intel_dp_enc_funcs, DRM_MODE_ENCODER_TMDS,
			     "DP %c", port_name(port)))
		goto err_encoder_init;

	intel_encoder->compute_config = intel_dp_compute_config;
	intel_encoder->disable = intel_disable_dp;
	intel_encoder->get_hw_state = intel_dp_get_hw_state;
	intel_encoder->get_config = intel_dp_get_config;
	intel_encoder->suspend = intel_dp_encoder_suspend;
	if (IS_CHERRYVIEW(dev_priv)) {
		intel_encoder->pre_pll_enable = chv_dp_pre_pll_enable;
		intel_encoder->pre_enable = chv_pre_enable_dp;
		intel_encoder->enable = vlv_enable_dp;
		intel_encoder->post_disable = chv_post_disable_dp;
		intel_encoder->post_pll_disable = chv_dp_post_pll_disable;
	} else if (IS_VALLEYVIEW(dev_priv)) {
		intel_encoder->pre_pll_enable = vlv_dp_pre_pll_enable;
		intel_encoder->pre_enable = vlv_pre_enable_dp;
		intel_encoder->enable = vlv_enable_dp;
		intel_encoder->post_disable = vlv_post_disable_dp;
	} else {
		intel_encoder->pre_enable = g4x_pre_enable_dp;
		intel_encoder->enable = g4x_enable_dp;
		if (INTEL_GEN(dev_priv) >= 5)
			intel_encoder->post_disable = ilk_post_disable_dp;
	}

	intel_dig_port->port = port;
	intel_dig_port->dp.output_reg = output_reg;
	intel_dig_port->max_lanes = 4;

	intel_encoder->type = INTEL_OUTPUT_DP;
	if (IS_CHERRYVIEW(dev_priv)) {
		if (port == PORT_D)
			intel_encoder->crtc_mask = 1 << 2;
		else
			intel_encoder->crtc_mask = (1 << 0) | (1 << 1);
	} else {
		intel_encoder->crtc_mask = (1 << 0) | (1 << 1) | (1 << 2);
	}
	intel_encoder->cloneable = 0;
	intel_encoder->port = port;

	intel_dig_port->hpd_pulse = intel_dp_hpd_pulse;
	dev_priv->hotplug.irq_port[port] = intel_dig_port;

	if (!intel_dp_init_connector(intel_dig_port, intel_connector))
		goto err_init_connector;

	return true;

err_init_connector:
	drm_encoder_cleanup(encoder);
err_encoder_init:
	kfree(intel_connector);
err_connector_alloc:
	kfree(intel_dig_port);
	return false;
}

void intel_dp_mst_suspend(struct drm_device *dev)
{
	struct drm_i915_private *dev_priv = to_i915(dev);
	int i;

	/* disable MST */
	for (i = 0; i < I915_MAX_PORTS; i++) {
		struct intel_digital_port *intel_dig_port = dev_priv->hotplug.irq_port[i];

		if (!intel_dig_port || !intel_dig_port->dp.can_mst)
			continue;

		if (intel_dig_port->dp.is_mst)
			drm_dp_mst_topology_mgr_suspend(&intel_dig_port->dp.mst_mgr);
	}
}

void intel_dp_mst_resume(struct drm_device *dev)
{
	struct drm_i915_private *dev_priv = to_i915(dev);
	int i;

	for (i = 0; i < I915_MAX_PORTS; i++) {
		struct intel_digital_port *intel_dig_port = dev_priv->hotplug.irq_port[i];
		int ret;

		if (!intel_dig_port || !intel_dig_port->dp.can_mst)
			continue;

		ret = drm_dp_mst_topology_mgr_resume(&intel_dig_port->dp.mst_mgr);
		if (ret)
			intel_dp_check_mst_status(&intel_dig_port->dp);
	}
}<|MERGE_RESOLUTION|>--- conflicted
+++ resolved
@@ -2885,11 +2885,8 @@
 	enum pipe pipe = intel_dp->pps_pipe;
 	i915_reg_t pp_on_reg = PP_ON_DELAYS(pipe);
 
-<<<<<<< HEAD
-=======
 	WARN_ON(intel_dp->active_pipe != INVALID_PIPE);
 
->>>>>>> f2e5fa84
 	if (WARN_ON(pipe != PIPE_A && pipe != PIPE_B))
 		return;
 
