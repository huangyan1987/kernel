/* i915_drv.h -- Private header for the I915 driver -*- linux-c -*-
 */
/*
 *
 * Copyright 2003 Tungsten Graphics, Inc., Cedar Park, Texas.
 * All Rights Reserved.
 *
 * Permission is hereby granted, free of charge, to any person obtaining a
 * copy of this software and associated documentation files (the
 * "Software"), to deal in the Software without restriction, including
 * without limitation the rights to use, copy, modify, merge, publish,
 * distribute, sub license, and/or sell copies of the Software, and to
 * permit persons to whom the Software is furnished to do so, subject to
 * the following conditions:
 *
 * The above copyright notice and this permission notice (including the
 * next paragraph) shall be included in all copies or substantial portions
 * of the Software.
 *
 * THE SOFTWARE IS PROVIDED "AS IS", WITHOUT WARRANTY OF ANY KIND, EXPRESS
 * OR IMPLIED, INCLUDING BUT NOT LIMITED TO THE WARRANTIES OF
 * MERCHANTABILITY, FITNESS FOR A PARTICULAR PURPOSE AND NON-INFRINGEMENT.
 * IN NO EVENT SHALL TUNGSTEN GRAPHICS AND/OR ITS SUPPLIERS BE LIABLE FOR
 * ANY CLAIM, DAMAGES OR OTHER LIABILITY, WHETHER IN AN ACTION OF CONTRACT,
 * TORT OR OTHERWISE, ARISING FROM, OUT OF OR IN CONNECTION WITH THE
 * SOFTWARE OR THE USE OR OTHER DEALINGS IN THE SOFTWARE.
 *
 */

#ifndef _I915_DRV_H_
#define _I915_DRV_H_

#include <uapi/drm/i915_drm.h>

#include "i915_reg.h"
#include "intel_bios.h"
#include "intel_ringbuffer.h"
#include "intel_lrc.h"
#include "i915_gem_gtt.h"
#include "i915_gem_render_state.h"
#include <linux/io-mapping.h>
#include <linux/i2c.h>
#include <linux/i2c-algo-bit.h>
#include <drm/intel-gtt.h>
#include <drm/drm_legacy.h> /* for struct drm_dma_handle */
#include <drm/drm_gem.h>
#include <linux/backlight.h>
#include <linux/hashtable.h>
#include <linux/intel-iommu.h>
#include <linux/kref.h>
#include <linux/pm_qos.h>

/* General customization:
 */

#define DRIVER_NAME		"i915"
#define DRIVER_DESC		"Intel Graphics"
#define DRIVER_DATE		"20150130"

#undef WARN_ON
/* Many gcc seem to no see through this and fall over :( */
#if 0
#define WARN_ON(x) ({ \
	bool __i915_warn_cond = (x); \
	if (__builtin_constant_p(__i915_warn_cond)) \
		BUILD_BUG_ON(__i915_warn_cond); \
	WARN(__i915_warn_cond, "WARN_ON(" #x ")"); })
#else
#define WARN_ON(x) WARN((x), "WARN_ON(" #x ")")
#endif

#define MISSING_CASE(x) WARN(1, "Missing switch case (%lu) in %s\n", \
			     (long) (x), __func__);

/* Use I915_STATE_WARN(x) and I915_STATE_WARN_ON() (rather than WARN() and
 * WARN_ON()) for hw state sanity checks to check for unexpected conditions
 * which may not necessarily be a user visible problem.  This will either
 * WARN() or DRM_ERROR() depending on the verbose_checks moduleparam, to
 * enable distros and users to tailor their preferred amount of i915 abrt
 * spam.
 */
#define I915_STATE_WARN(condition, format...) ({			\
	int __ret_warn_on = !!(condition);				\
	if (unlikely(__ret_warn_on)) {					\
		if (i915.verbose_state_checks)				\
			WARN(1, format);				\
		else 							\
			DRM_ERROR(format);				\
	}								\
	unlikely(__ret_warn_on);					\
})

#define I915_STATE_WARN_ON(condition) ({				\
	int __ret_warn_on = !!(condition);				\
	if (unlikely(__ret_warn_on)) {					\
		if (i915.verbose_state_checks)				\
			WARN(1, "WARN_ON(" #condition ")\n");		\
		else 							\
			DRM_ERROR("WARN_ON(" #condition ")\n");		\
	}								\
	unlikely(__ret_warn_on);					\
})

enum pipe {
	INVALID_PIPE = -1,
	PIPE_A = 0,
	PIPE_B,
	PIPE_C,
	_PIPE_EDP,
	I915_MAX_PIPES = _PIPE_EDP
};
#define pipe_name(p) ((p) + 'A')

enum transcoder {
	TRANSCODER_A = 0,
	TRANSCODER_B,
	TRANSCODER_C,
	TRANSCODER_EDP,
	I915_MAX_TRANSCODERS
};
#define transcoder_name(t) ((t) + 'A')

/*
 * This is the maximum (across all platforms) number of planes (primary +
 * sprites) that can be active at the same time on one pipe.
 *
 * This value doesn't count the cursor plane.
 */
#define I915_MAX_PLANES	3

enum plane {
	PLANE_A = 0,
	PLANE_B,
	PLANE_C,
};
#define plane_name(p) ((p) + 'A')

#define sprite_name(p, s) ((p) * INTEL_INFO(dev)->num_sprites[(p)] + (s) + 'A')

enum port {
	PORT_A = 0,
	PORT_B,
	PORT_C,
	PORT_D,
	PORT_E,
	I915_MAX_PORTS
};
#define port_name(p) ((p) + 'A')

#define I915_NUM_PHYS_VLV 2

enum dpio_channel {
	DPIO_CH0,
	DPIO_CH1
};

enum dpio_phy {
	DPIO_PHY0,
	DPIO_PHY1
};

enum intel_display_power_domain {
	POWER_DOMAIN_PIPE_A,
	POWER_DOMAIN_PIPE_B,
	POWER_DOMAIN_PIPE_C,
	POWER_DOMAIN_PIPE_A_PANEL_FITTER,
	POWER_DOMAIN_PIPE_B_PANEL_FITTER,
	POWER_DOMAIN_PIPE_C_PANEL_FITTER,
	POWER_DOMAIN_TRANSCODER_A,
	POWER_DOMAIN_TRANSCODER_B,
	POWER_DOMAIN_TRANSCODER_C,
	POWER_DOMAIN_TRANSCODER_EDP,
	POWER_DOMAIN_PORT_DDI_A_2_LANES,
	POWER_DOMAIN_PORT_DDI_A_4_LANES,
	POWER_DOMAIN_PORT_DDI_B_2_LANES,
	POWER_DOMAIN_PORT_DDI_B_4_LANES,
	POWER_DOMAIN_PORT_DDI_C_2_LANES,
	POWER_DOMAIN_PORT_DDI_C_4_LANES,
	POWER_DOMAIN_PORT_DDI_D_2_LANES,
	POWER_DOMAIN_PORT_DDI_D_4_LANES,
	POWER_DOMAIN_PORT_DSI,
	POWER_DOMAIN_PORT_CRT,
	POWER_DOMAIN_PORT_OTHER,
	POWER_DOMAIN_VGA,
	POWER_DOMAIN_AUDIO,
	POWER_DOMAIN_PLLS,
	POWER_DOMAIN_AUX_A,
	POWER_DOMAIN_AUX_B,
	POWER_DOMAIN_AUX_C,
	POWER_DOMAIN_AUX_D,
	POWER_DOMAIN_INIT,

	POWER_DOMAIN_NUM,
};

#define POWER_DOMAIN_PIPE(pipe) ((pipe) + POWER_DOMAIN_PIPE_A)
#define POWER_DOMAIN_PIPE_PANEL_FITTER(pipe) \
		((pipe) + POWER_DOMAIN_PIPE_A_PANEL_FITTER)
#define POWER_DOMAIN_TRANSCODER(tran) \
	((tran) == TRANSCODER_EDP ? POWER_DOMAIN_TRANSCODER_EDP : \
	 (tran) + POWER_DOMAIN_TRANSCODER_A)

enum hpd_pin {
	HPD_NONE = 0,
	HPD_PORT_A = HPD_NONE, /* PORT_A is internal */
	HPD_TV = HPD_NONE,     /* TV is known to be unreliable */
	HPD_CRT,
	HPD_SDVO_B,
	HPD_SDVO_C,
	HPD_PORT_B,
	HPD_PORT_C,
	HPD_PORT_D,
	HPD_NUM_PINS
};

#define I915_GEM_GPU_DOMAINS \
	(I915_GEM_DOMAIN_RENDER | \
	 I915_GEM_DOMAIN_SAMPLER | \
	 I915_GEM_DOMAIN_COMMAND | \
	 I915_GEM_DOMAIN_INSTRUCTION | \
	 I915_GEM_DOMAIN_VERTEX)

#define for_each_pipe(__dev_priv, __p) \
	for ((__p) = 0; (__p) < INTEL_INFO(__dev_priv)->num_pipes; (__p)++)
#define for_each_plane(pipe, p) \
	for ((p) = 0; (p) < INTEL_INFO(dev)->num_sprites[(pipe)] + 1; (p)++)
#define for_each_sprite(p, s) for ((s) = 0; (s) < INTEL_INFO(dev)->num_sprites[(p)]; (s)++)

#define for_each_crtc(dev, crtc) \
	list_for_each_entry(crtc, &dev->mode_config.crtc_list, head)

#define for_each_intel_crtc(dev, intel_crtc) \
	list_for_each_entry(intel_crtc, &dev->mode_config.crtc_list, base.head)

#define for_each_intel_encoder(dev, intel_encoder)		\
	list_for_each_entry(intel_encoder,			\
			    &(dev)->mode_config.encoder_list,	\
			    base.head)

#define for_each_encoder_on_crtc(dev, __crtc, intel_encoder) \
	list_for_each_entry((intel_encoder), &(dev)->mode_config.encoder_list, base.head) \
		if ((intel_encoder)->base.crtc == (__crtc))

#define for_each_connector_on_encoder(dev, __encoder, intel_connector) \
	list_for_each_entry((intel_connector), &(dev)->mode_config.connector_list, base.head) \
		if ((intel_connector)->base.encoder == (__encoder))

#define for_each_power_domain(domain, mask)				\
	for ((domain) = 0; (domain) < POWER_DOMAIN_NUM; (domain)++)	\
		if ((1 << (domain)) & (mask))

struct drm_i915_private;
struct i915_mm_struct;
struct i915_mmu_object;

enum intel_dpll_id {
	DPLL_ID_PRIVATE = -1, /* non-shared dpll in use */
	/* real shared dpll ids must be >= 0 */
	DPLL_ID_PCH_PLL_A = 0,
	DPLL_ID_PCH_PLL_B = 1,
	/* hsw/bdw */
	DPLL_ID_WRPLL1 = 0,
	DPLL_ID_WRPLL2 = 1,
	/* skl */
	DPLL_ID_SKL_DPLL1 = 0,
	DPLL_ID_SKL_DPLL2 = 1,
	DPLL_ID_SKL_DPLL3 = 2,
};
#define I915_NUM_PLLS 3

struct intel_dpll_hw_state {
	/* i9xx, pch plls */
	uint32_t dpll;
	uint32_t dpll_md;
	uint32_t fp0;
	uint32_t fp1;

	/* hsw, bdw */
	uint32_t wrpll;

	/* skl */
	/*
	 * DPLL_CTRL1 has 6 bits for each each this DPLL. We store those in
	 * lower part of crtl1 and they get shifted into position when writing
	 * the register.  This allows us to easily compare the state to share
	 * the DPLL.
	 */
	uint32_t ctrl1;
	/* HDMI only, 0 when used for DP */
	uint32_t cfgcr1, cfgcr2;
};

struct intel_shared_dpll_config {
	unsigned crtc_mask; /* mask of CRTCs sharing this PLL */
	struct intel_dpll_hw_state hw_state;
};

struct intel_shared_dpll {
	struct intel_shared_dpll_config config;
	struct intel_shared_dpll_config *new_config;

	int active; /* count of number of active CRTCs (i.e. DPMS on) */
	bool on; /* is the PLL actually active? Disabled during modeset */
	const char *name;
	/* should match the index in the dev_priv->shared_dplls array */
	enum intel_dpll_id id;
	/* The mode_set hook is optional and should be used together with the
	 * intel_prepare_shared_dpll function. */
	void (*mode_set)(struct drm_i915_private *dev_priv,
			 struct intel_shared_dpll *pll);
	void (*enable)(struct drm_i915_private *dev_priv,
		       struct intel_shared_dpll *pll);
	void (*disable)(struct drm_i915_private *dev_priv,
			struct intel_shared_dpll *pll);
	bool (*get_hw_state)(struct drm_i915_private *dev_priv,
			     struct intel_shared_dpll *pll,
			     struct intel_dpll_hw_state *hw_state);
};

#define SKL_DPLL0 0
#define SKL_DPLL1 1
#define SKL_DPLL2 2
#define SKL_DPLL3 3

/* Used by dp and fdi links */
struct intel_link_m_n {
	uint32_t	tu;
	uint32_t	gmch_m;
	uint32_t	gmch_n;
	uint32_t	link_m;
	uint32_t	link_n;
};

void intel_link_compute_m_n(int bpp, int nlanes,
			    int pixel_clock, int link_clock,
			    struct intel_link_m_n *m_n);

/* Interface history:
 *
 * 1.1: Original.
 * 1.2: Add Power Management
 * 1.3: Add vblank support
 * 1.4: Fix cmdbuffer path, add heap destroy
 * 1.5: Add vblank pipe configuration
 * 1.6: - New ioctl for scheduling buffer swaps on vertical blank
 *      - Support vertical blank on secondary display pipe
 */
#define DRIVER_MAJOR		1
#define DRIVER_MINOR		6
#define DRIVER_PATCHLEVEL	0

#define WATCH_LISTS	0

struct opregion_header;
struct opregion_acpi;
struct opregion_swsci;
struct opregion_asle;

struct intel_opregion {
	struct opregion_header __iomem *header;
	struct opregion_acpi __iomem *acpi;
	struct opregion_swsci __iomem *swsci;
	u32 swsci_gbda_sub_functions;
	u32 swsci_sbcb_sub_functions;
	struct opregion_asle __iomem *asle;
	void __iomem *vbt;
	u32 __iomem *lid_state;
	struct work_struct asle_work;
};
#define OPREGION_SIZE            (8*1024)

struct intel_overlay;
struct intel_overlay_error_state;

#define I915_FENCE_REG_NONE -1
#define I915_MAX_NUM_FENCES 32
/* 32 fences + sign bit for FENCE_REG_NONE */
#define I915_MAX_NUM_FENCE_BITS 6

struct drm_i915_fence_reg {
	struct list_head lru_list;
	struct drm_i915_gem_object *obj;
	int pin_count;
};

struct sdvo_device_mapping {
	u8 initialized;
	u8 dvo_port;
	u8 slave_addr;
	u8 dvo_wiring;
	u8 i2c_pin;
	u8 ddc_pin;
};

struct intel_display_error_state;

struct drm_i915_error_state {
	struct kref ref;
	struct timeval time;

	char error_msg[128];
	u32 reset_count;
	u32 suspend_count;

	/* Generic register state */
	u32 eir;
	u32 pgtbl_er;
	u32 ier;
	u32 gtier[4];
	u32 ccid;
	u32 derrmr;
	u32 forcewake;
	u32 error; /* gen6+ */
	u32 err_int; /* gen7 */
	u32 done_reg;
	u32 gac_eco;
	u32 gam_ecochk;
	u32 gab_ctl;
	u32 gfx_mode;
	u32 extra_instdone[I915_NUM_INSTDONE_REG];
	u64 fence[I915_MAX_NUM_FENCES];
	struct intel_overlay_error_state *overlay;
	struct intel_display_error_state *display;
	struct drm_i915_error_object *semaphore_obj;

	struct drm_i915_error_ring {
		bool valid;
		/* Software tracked state */
		bool waiting;
		int hangcheck_score;
		enum intel_ring_hangcheck_action hangcheck_action;
		int num_requests;

		/* our own tracking of ring head and tail */
		u32 cpu_ring_head;
		u32 cpu_ring_tail;

		u32 semaphore_seqno[I915_NUM_RINGS - 1];

		/* Register state */
		u32 tail;
		u32 head;
		u32 ctl;
		u32 hws;
		u32 ipeir;
		u32 ipehr;
		u32 instdone;
		u32 bbstate;
		u32 instpm;
		u32 instps;
		u32 seqno;
		u64 bbaddr;
		u64 acthd;
		u32 fault_reg;
		u64 faddr;
		u32 rc_psmi; /* sleep state */
		u32 semaphore_mboxes[I915_NUM_RINGS - 1];

		struct drm_i915_error_object {
			int page_count;
			u32 gtt_offset;
			u32 *pages[0];
		} *ringbuffer, *batchbuffer, *wa_batchbuffer, *ctx, *hws_page;

		struct drm_i915_error_request {
			long jiffies;
			u32 seqno;
			u32 tail;
		} *requests;

		struct {
			u32 gfx_mode;
			union {
				u64 pdp[4];
				u32 pp_dir_base;
			};
		} vm_info;

		pid_t pid;
		char comm[TASK_COMM_LEN];
	} ring[I915_NUM_RINGS];

	struct drm_i915_error_buffer {
		u32 size;
		u32 name;
		u32 rseqno, wseqno;
		u32 gtt_offset;
		u32 read_domains;
		u32 write_domain;
		s32 fence_reg:I915_MAX_NUM_FENCE_BITS;
		s32 pinned:2;
		u32 tiling:2;
		u32 dirty:1;
		u32 purgeable:1;
		u32 userptr:1;
		s32 ring:4;
		u32 cache_level:3;
	} **active_bo, **pinned_bo;

	u32 *active_bo_count, *pinned_bo_count;
	u32 vm_count;
};

struct intel_connector;
struct intel_encoder;
struct intel_crtc_state;
struct intel_initial_plane_config;
struct intel_crtc;
struct intel_limit;
struct dpll;

struct drm_i915_display_funcs {
	bool (*fbc_enabled)(struct drm_device *dev);
	void (*enable_fbc)(struct drm_crtc *crtc);
	void (*disable_fbc)(struct drm_device *dev);
	int (*get_display_clock_speed)(struct drm_device *dev);
	int (*get_fifo_size)(struct drm_device *dev, int plane);
	/**
	 * find_dpll() - Find the best values for the PLL
	 * @limit: limits for the PLL
	 * @crtc: current CRTC
	 * @target: target frequency in kHz
	 * @refclk: reference clock frequency in kHz
	 * @match_clock: if provided, @best_clock P divider must
	 *               match the P divider from @match_clock
	 *               used for LVDS downclocking
	 * @best_clock: best PLL values found
	 *
	 * Returns true on success, false on failure.
	 */
	bool (*find_dpll)(const struct intel_limit *limit,
			  struct intel_crtc *crtc,
			  int target, int refclk,
			  struct dpll *match_clock,
			  struct dpll *best_clock);
	void (*update_wm)(struct drm_crtc *crtc);
	void (*update_sprite_wm)(struct drm_plane *plane,
				 struct drm_crtc *crtc,
				 uint32_t sprite_width, uint32_t sprite_height,
				 int pixel_size, bool enable, bool scaled);
	void (*modeset_global_resources)(struct drm_device *dev);
	/* Returns the active state of the crtc, and if the crtc is active,
	 * fills out the pipe-config with the hw state. */
	bool (*get_pipe_config)(struct intel_crtc *,
				struct intel_crtc_state *);
	void (*get_initial_plane_config)(struct intel_crtc *,
					 struct intel_initial_plane_config *);
	int (*crtc_compute_clock)(struct intel_crtc *crtc,
				  struct intel_crtc_state *crtc_state);
	void (*crtc_enable)(struct drm_crtc *crtc);
	void (*crtc_disable)(struct drm_crtc *crtc);
	void (*off)(struct drm_crtc *crtc);
	void (*audio_codec_enable)(struct drm_connector *connector,
				   struct intel_encoder *encoder,
				   struct drm_display_mode *mode);
	void (*audio_codec_disable)(struct intel_encoder *encoder);
	void (*fdi_link_train)(struct drm_crtc *crtc);
	void (*init_clock_gating)(struct drm_device *dev);
	int (*queue_flip)(struct drm_device *dev, struct drm_crtc *crtc,
			  struct drm_framebuffer *fb,
			  struct drm_i915_gem_object *obj,
			  struct intel_engine_cs *ring,
			  uint32_t flags);
	void (*update_primary_plane)(struct drm_crtc *crtc,
				     struct drm_framebuffer *fb,
				     int x, int y);
	void (*hpd_irq_setup)(struct drm_device *dev);
	/* clock updates for mode set */
	/* cursor updates */
	/* render clock increase/decrease */
	/* display clock increase/decrease */
	/* pll clock increase/decrease */

	int (*setup_backlight)(struct intel_connector *connector, enum pipe pipe);
	uint32_t (*get_backlight)(struct intel_connector *connector);
	void (*set_backlight)(struct intel_connector *connector,
			      uint32_t level);
	void (*disable_backlight)(struct intel_connector *connector);
	void (*enable_backlight)(struct intel_connector *connector);
};

enum forcewake_domain_id {
	FW_DOMAIN_ID_RENDER = 0,
	FW_DOMAIN_ID_BLITTER,
	FW_DOMAIN_ID_MEDIA,

	FW_DOMAIN_ID_COUNT
};

enum forcewake_domains {
	FORCEWAKE_RENDER = (1 << FW_DOMAIN_ID_RENDER),
	FORCEWAKE_BLITTER = (1 << FW_DOMAIN_ID_BLITTER),
	FORCEWAKE_MEDIA	= (1 << FW_DOMAIN_ID_MEDIA),
	FORCEWAKE_ALL = (FORCEWAKE_RENDER |
			 FORCEWAKE_BLITTER |
			 FORCEWAKE_MEDIA)
};

struct intel_uncore_funcs {
	void (*force_wake_get)(struct drm_i915_private *dev_priv,
							enum forcewake_domains domains);
	void (*force_wake_put)(struct drm_i915_private *dev_priv,
							enum forcewake_domains domains);

	uint8_t  (*mmio_readb)(struct drm_i915_private *dev_priv, off_t offset, bool trace);
	uint16_t (*mmio_readw)(struct drm_i915_private *dev_priv, off_t offset, bool trace);
	uint32_t (*mmio_readl)(struct drm_i915_private *dev_priv, off_t offset, bool trace);
	uint64_t (*mmio_readq)(struct drm_i915_private *dev_priv, off_t offset, bool trace);

	void (*mmio_writeb)(struct drm_i915_private *dev_priv, off_t offset,
				uint8_t val, bool trace);
	void (*mmio_writew)(struct drm_i915_private *dev_priv, off_t offset,
				uint16_t val, bool trace);
	void (*mmio_writel)(struct drm_i915_private *dev_priv, off_t offset,
				uint32_t val, bool trace);
	void (*mmio_writeq)(struct drm_i915_private *dev_priv, off_t offset,
				uint64_t val, bool trace);
};

struct intel_uncore {
	spinlock_t lock; /** lock is also taken in irq contexts. */

	struct intel_uncore_funcs funcs;

	unsigned fifo_count;
	enum forcewake_domains fw_domains;

	struct intel_uncore_forcewake_domain {
		struct drm_i915_private *i915;
		enum forcewake_domain_id id;
		unsigned wake_count;
		struct timer_list timer;
		u32 reg_set;
		u32 val_set;
		u32 val_clear;
		u32 reg_ack;
		u32 reg_post;
		u32 val_reset;
	} fw_domain[FW_DOMAIN_ID_COUNT];
};

/* Iterate over initialised fw domains */
#define for_each_fw_domain_mask(domain__, mask__, dev_priv__, i__) \
	for ((i__) = 0, (domain__) = &(dev_priv__)->uncore.fw_domain[0]; \
	     (i__) < FW_DOMAIN_ID_COUNT; \
	     (i__)++, (domain__) = &(dev_priv__)->uncore.fw_domain[i__]) \
		if (((mask__) & (dev_priv__)->uncore.fw_domains) & (1 << (i__)))

#define for_each_fw_domain(domain__, dev_priv__, i__) \
	for_each_fw_domain_mask(domain__, FORCEWAKE_ALL, dev_priv__, i__)

#define DEV_INFO_FOR_EACH_FLAG(func, sep) \
	func(is_mobile) sep \
	func(is_i85x) sep \
	func(is_i915g) sep \
	func(is_i945gm) sep \
	func(is_g33) sep \
	func(need_gfx_hws) sep \
	func(is_g4x) sep \
	func(is_pineview) sep \
	func(is_broadwater) sep \
	func(is_crestline) sep \
	func(is_ivybridge) sep \
	func(is_valleyview) sep \
	func(is_haswell) sep \
	func(is_skylake) sep \
	func(is_preliminary) sep \
	func(has_fbc) sep \
	func(has_pipe_cxsr) sep \
	func(has_hotplug) sep \
	func(cursor_needs_physical) sep \
	func(has_overlay) sep \
	func(overlay_needs_physical) sep \
	func(supports_tv) sep \
	func(has_llc) sep \
	func(has_ddi) sep \
	func(has_fpga_dbg)

#define DEFINE_FLAG(name) u8 name:1
#define SEP_SEMICOLON ;

struct intel_device_info {
	u32 display_mmio_offset;
	u16 device_id;
	u8 num_pipes:3;
	u8 num_sprites[I915_MAX_PIPES];
	u8 gen;
	u8 ring_mask; /* Rings supported by the HW */
	DEV_INFO_FOR_EACH_FLAG(DEFINE_FLAG, SEP_SEMICOLON);
	/* Register offsets for the various display pipes and transcoders */
	int pipe_offsets[I915_MAX_TRANSCODERS];
	int trans_offsets[I915_MAX_TRANSCODERS];
	int palette_offsets[I915_MAX_PIPES];
	int cursor_offsets[I915_MAX_PIPES];
	unsigned int eu_total;
};

#undef DEFINE_FLAG
#undef SEP_SEMICOLON

enum i915_cache_level {
	I915_CACHE_NONE = 0,
	I915_CACHE_LLC, /* also used for snoopable memory on non-LLC */
	I915_CACHE_L3_LLC, /* gen7+, L3 sits between the domain specifc
			      caches, eg sampler/render caches, and the
			      large Last-Level-Cache. LLC is coherent with
			      the CPU, but L3 is only visible to the GPU. */
	I915_CACHE_WT, /* hsw:gt3e WriteThrough for scanouts */
};

struct i915_ctx_hang_stats {
	/* This context had batch pending when hang was declared */
	unsigned batch_pending;

	/* This context had batch active when hang was declared */
	unsigned batch_active;

	/* Time when this context was last blamed for a GPU reset */
	unsigned long guilty_ts;

	/* If the contexts causes a second GPU hang within this time,
	 * it is permanently banned from submitting any more work.
	 */
	unsigned long ban_period_seconds;

	/* This context is banned to submit more work */
	bool banned;
};

/* This must match up with the value previously used for execbuf2.rsvd1. */
#define DEFAULT_CONTEXT_HANDLE 0
/**
 * struct intel_context - as the name implies, represents a context.
 * @ref: reference count.
 * @user_handle: userspace tracking identity for this context.
 * @remap_slice: l3 row remapping information.
 * @file_priv: filp associated with this context (NULL for global default
 *	       context).
 * @hang_stats: information about the role of this context in possible GPU
 *		hangs.
 * @vm: virtual memory space used by this context.
 * @legacy_hw_ctx: render context backing object and whether it is correctly
 *                initialized (legacy ring submission mechanism only).
 * @link: link in the global list of contexts.
 *
 * Contexts are memory images used by the hardware to store copies of their
 * internal state.
 */
struct intel_context {
	struct kref ref;
	int user_handle;
	uint8_t remap_slice;
	struct drm_i915_file_private *file_priv;
	struct i915_ctx_hang_stats hang_stats;
	struct i915_hw_ppgtt *ppgtt;

	/* Legacy ring buffer submission */
	struct {
		struct drm_i915_gem_object *rcs_state;
		bool initialized;
	} legacy_hw_ctx;

	/* Execlists */
	bool rcs_initialized;
	struct {
		struct drm_i915_gem_object *state;
		struct intel_ringbuffer *ringbuf;
		int pin_count;
	} engine[I915_NUM_RINGS];

	struct list_head link;
};

struct i915_fbc {
	unsigned long size;
	unsigned threshold;
	unsigned int fb_id;
	enum plane plane;
	int y;

	struct drm_mm_node compressed_fb;
	struct drm_mm_node *compressed_llb;

	bool false_color;

	/* Tracks whether the HW is actually enabled, not whether the feature is
	 * possible. */
	bool enabled;

	/* On gen8 some rings cannont perform fbc clean operation so for now
	 * we are doing this on SW with mmio.
	 * This variable works in the opposite information direction
	 * of ring->fbc_dirty telling software on frontbuffer tracking
	 * to perform the cache clean on sw side.
	 */
	bool need_sw_cache_clean;

	struct intel_fbc_work {
		struct delayed_work work;
		struct drm_crtc *crtc;
		struct drm_framebuffer *fb;
	} *fbc_work;

	enum no_fbc_reason {
		FBC_OK, /* FBC is enabled */
		FBC_UNSUPPORTED, /* FBC is not supported by this chipset */
		FBC_NO_OUTPUT, /* no outputs enabled to compress */
		FBC_STOLEN_TOO_SMALL, /* not enough space for buffers */
		FBC_UNSUPPORTED_MODE, /* interlace or doublescanned mode */
		FBC_MODE_TOO_LARGE, /* mode too large for compression */
		FBC_BAD_PLANE, /* fbc not supported on plane */
		FBC_NOT_TILED, /* buffer not tiled */
		FBC_MULTIPLE_PIPES, /* more than one pipe active */
		FBC_MODULE_PARAM,
		FBC_CHIP_DEFAULT, /* disabled by default on this chip */
	} no_fbc_reason;
};

/**
 * HIGH_RR is the highest eDP panel refresh rate read from EDID
 * LOW_RR is the lowest eDP panel refresh rate found from EDID
 * parsing for same resolution.
 */
enum drrs_refresh_rate_type {
	DRRS_HIGH_RR,
	DRRS_LOW_RR,
	DRRS_MAX_RR, /* RR count */
};

enum drrs_support_type {
	DRRS_NOT_SUPPORTED = 0,
	STATIC_DRRS_SUPPORT = 1,
	SEAMLESS_DRRS_SUPPORT = 2
};

struct intel_dp;
struct i915_drrs {
	struct mutex mutex;
	struct delayed_work work;
	struct intel_dp *dp;
	unsigned busy_frontbuffer_bits;
	enum drrs_refresh_rate_type refresh_rate_type;
	enum drrs_support_type type;
};

struct i915_psr {
	struct mutex lock;
	bool sink_support;
	bool source_ok;
	struct intel_dp *enabled;
	bool active;
	struct delayed_work work;
	unsigned busy_frontbuffer_bits;
	bool link_standby;
};

enum intel_pch {
	PCH_NONE = 0,	/* No PCH present */
	PCH_IBX,	/* Ibexpeak PCH */
	PCH_CPT,	/* Cougarpoint PCH */
	PCH_LPT,	/* Lynxpoint PCH */
	PCH_SPT,        /* Sunrisepoint PCH */
	PCH_NOP,
};

enum intel_sbi_destination {
	SBI_ICLK,
	SBI_MPHY,
};

#define QUIRK_PIPEA_FORCE (1<<0)
#define QUIRK_LVDS_SSC_DISABLE (1<<1)
#define QUIRK_INVERT_BRIGHTNESS (1<<2)
#define QUIRK_BACKLIGHT_PRESENT (1<<3)
#define QUIRK_PIPEB_FORCE (1<<4)
#define QUIRK_PIN_SWIZZLED_PAGES (1<<5)

struct intel_fbdev;
struct intel_fbc_work;

struct intel_gmbus {
	struct i2c_adapter adapter;
	u32 force_bit;
	u32 reg0;
	u32 gpio_reg;
	struct i2c_algo_bit_data bit_algo;
	struct drm_i915_private *dev_priv;
};

struct i915_suspend_saved_registers {
	u8 saveLBB;
	u32 saveDSPACNTR;
	u32 saveDSPBCNTR;
	u32 saveDSPARB;
	u32 savePIPEACONF;
	u32 savePIPEBCONF;
	u32 savePIPEASRC;
	u32 savePIPEBSRC;
	u32 saveFPA0;
	u32 saveFPA1;
	u32 saveDPLL_A;
	u32 saveDPLL_A_MD;
	u32 saveHTOTAL_A;
	u32 saveHBLANK_A;
	u32 saveHSYNC_A;
	u32 saveVTOTAL_A;
	u32 saveVBLANK_A;
	u32 saveVSYNC_A;
	u32 saveBCLRPAT_A;
	u32 saveTRANSACONF;
	u32 saveTRANS_HTOTAL_A;
	u32 saveTRANS_HBLANK_A;
	u32 saveTRANS_HSYNC_A;
	u32 saveTRANS_VTOTAL_A;
	u32 saveTRANS_VBLANK_A;
	u32 saveTRANS_VSYNC_A;
	u32 savePIPEASTAT;
	u32 saveDSPASTRIDE;
	u32 saveDSPASIZE;
	u32 saveDSPAPOS;
	u32 saveDSPAADDR;
	u32 saveDSPASURF;
	u32 saveDSPATILEOFF;
	u32 savePFIT_PGM_RATIOS;
	u32 saveBLC_HIST_CTL;
	u32 saveBLC_PWM_CTL;
	u32 saveBLC_PWM_CTL2;
	u32 saveBLC_CPU_PWM_CTL;
	u32 saveBLC_CPU_PWM_CTL2;
	u32 saveFPB0;
	u32 saveFPB1;
	u32 saveDPLL_B;
	u32 saveDPLL_B_MD;
	u32 saveHTOTAL_B;
	u32 saveHBLANK_B;
	u32 saveHSYNC_B;
	u32 saveVTOTAL_B;
	u32 saveVBLANK_B;
	u32 saveVSYNC_B;
	u32 saveBCLRPAT_B;
	u32 saveTRANSBCONF;
	u32 saveTRANS_HTOTAL_B;
	u32 saveTRANS_HBLANK_B;
	u32 saveTRANS_HSYNC_B;
	u32 saveTRANS_VTOTAL_B;
	u32 saveTRANS_VBLANK_B;
	u32 saveTRANS_VSYNC_B;
	u32 savePIPEBSTAT;
	u32 saveDSPBSTRIDE;
	u32 saveDSPBSIZE;
	u32 saveDSPBPOS;
	u32 saveDSPBADDR;
	u32 saveDSPBSURF;
	u32 saveDSPBTILEOFF;
	u32 saveVGA0;
	u32 saveVGA1;
	u32 saveVGA_PD;
	u32 saveVGACNTRL;
	u32 saveADPA;
	u32 saveLVDS;
	u32 savePP_ON_DELAYS;
	u32 savePP_OFF_DELAYS;
	u32 saveDVOA;
	u32 saveDVOB;
	u32 saveDVOC;
	u32 savePP_ON;
	u32 savePP_OFF;
	u32 savePP_CONTROL;
	u32 savePP_DIVISOR;
	u32 savePFIT_CONTROL;
	u32 save_palette_a[256];
	u32 save_palette_b[256];
	u32 saveFBC_CONTROL;
	u32 saveIER;
	u32 saveIIR;
	u32 saveIMR;
	u32 saveDEIER;
	u32 saveDEIMR;
	u32 saveGTIER;
	u32 saveGTIMR;
	u32 saveFDI_RXA_IMR;
	u32 saveFDI_RXB_IMR;
	u32 saveCACHE_MODE_0;
	u32 saveMI_ARB_STATE;
	u32 saveSWF0[16];
	u32 saveSWF1[16];
	u32 saveSWF2[3];
	u8 saveMSR;
	u8 saveSR[8];
	u8 saveGR[25];
	u8 saveAR_INDEX;
	u8 saveAR[21];
	u8 saveDACMASK;
	u8 saveCR[37];
	uint64_t saveFENCE[I915_MAX_NUM_FENCES];
	u32 saveCURACNTR;
	u32 saveCURAPOS;
	u32 saveCURABASE;
	u32 saveCURBCNTR;
	u32 saveCURBPOS;
	u32 saveCURBBASE;
	u32 saveCURSIZE;
	u32 saveDP_B;
	u32 saveDP_C;
	u32 saveDP_D;
	u32 savePIPEA_GMCH_DATA_M;
	u32 savePIPEB_GMCH_DATA_M;
	u32 savePIPEA_GMCH_DATA_N;
	u32 savePIPEB_GMCH_DATA_N;
	u32 savePIPEA_DP_LINK_M;
	u32 savePIPEB_DP_LINK_M;
	u32 savePIPEA_DP_LINK_N;
	u32 savePIPEB_DP_LINK_N;
	u32 saveFDI_RXA_CTL;
	u32 saveFDI_TXA_CTL;
	u32 saveFDI_RXB_CTL;
	u32 saveFDI_TXB_CTL;
	u32 savePFA_CTL_1;
	u32 savePFB_CTL_1;
	u32 savePFA_WIN_SZ;
	u32 savePFB_WIN_SZ;
	u32 savePFA_WIN_POS;
	u32 savePFB_WIN_POS;
	u32 savePCH_DREF_CONTROL;
	u32 saveDISP_ARB_CTL;
	u32 savePIPEA_DATA_M1;
	u32 savePIPEA_DATA_N1;
	u32 savePIPEA_LINK_M1;
	u32 savePIPEA_LINK_N1;
	u32 savePIPEB_DATA_M1;
	u32 savePIPEB_DATA_N1;
	u32 savePIPEB_LINK_M1;
	u32 savePIPEB_LINK_N1;
	u32 saveMCHBAR_RENDER_STANDBY;
	u32 savePCH_PORT_HOTPLUG;
	u16 saveGCDGMBUS;
};

struct vlv_s0ix_state {
	/* GAM */
	u32 wr_watermark;
	u32 gfx_prio_ctrl;
	u32 arb_mode;
	u32 gfx_pend_tlb0;
	u32 gfx_pend_tlb1;
	u32 lra_limits[GEN7_LRA_LIMITS_REG_NUM];
	u32 media_max_req_count;
	u32 gfx_max_req_count;
	u32 render_hwsp;
	u32 ecochk;
	u32 bsd_hwsp;
	u32 blt_hwsp;
	u32 tlb_rd_addr;

	/* MBC */
	u32 g3dctl;
	u32 gsckgctl;
	u32 mbctl;

	/* GCP */
	u32 ucgctl1;
	u32 ucgctl3;
	u32 rcgctl1;
	u32 rcgctl2;
	u32 rstctl;
	u32 misccpctl;

	/* GPM */
	u32 gfxpause;
	u32 rpdeuhwtc;
	u32 rpdeuc;
	u32 ecobus;
	u32 pwrdwnupctl;
	u32 rp_down_timeout;
	u32 rp_deucsw;
	u32 rcubmabdtmr;
	u32 rcedata;
	u32 spare2gh;

	/* Display 1 CZ domain */
	u32 gt_imr;
	u32 gt_ier;
	u32 pm_imr;
	u32 pm_ier;
	u32 gt_scratch[GEN7_GT_SCRATCH_REG_NUM];

	/* GT SA CZ domain */
	u32 tilectl;
	u32 gt_fifoctl;
	u32 gtlc_wake_ctrl;
	u32 gtlc_survive;
	u32 pmwgicz;

	/* Display 2 CZ domain */
	u32 gu_ctl0;
	u32 gu_ctl1;
	u32 clock_gate_dis2;
};

struct intel_rps_ei {
	u32 cz_clock;
	u32 render_c0;
	u32 media_c0;
};

struct intel_gen6_power_mgmt {
	/*
	 * work, interrupts_enabled and pm_iir are protected by
	 * dev_priv->irq_lock
	 */
	struct work_struct work;
	bool interrupts_enabled;
	u32 pm_iir;

	/* Frequencies are stored in potentially platform dependent multiples.
	 * In other words, *_freq needs to be multiplied by X to be interesting.
	 * Soft limits are those which are used for the dynamic reclocking done
	 * by the driver (raise frequencies under heavy loads, and lower for
	 * lighter loads). Hard limits are those imposed by the hardware.
	 *
	 * A distinction is made for overclocking, which is never enabled by
	 * default, and is considered to be above the hard limit if it's
	 * possible at all.
	 */
	u8 cur_freq;		/* Current frequency (cached, may not == HW) */
	u8 min_freq_softlimit;	/* Minimum frequency permitted by the driver */
	u8 max_freq_softlimit;	/* Max frequency permitted by the driver */
	u8 max_freq;		/* Maximum frequency, RP0 if not overclocking */
	u8 min_freq;		/* AKA RPn. Minimum frequency */
	u8 efficient_freq;	/* AKA RPe. Pre-determined balanced frequency */
	u8 rp1_freq;		/* "less than" RP0 power/freqency */
	u8 rp0_freq;		/* Non-overclocked max frequency. */
	u32 cz_freq;

	u32 ei_interrupt_count;

	int last_adj;
	enum { LOW_POWER, BETWEEN, HIGH_POWER } power;

	bool enabled;
	struct delayed_work delayed_resume_work;

	/* manual wa residency calculations */
	struct intel_rps_ei up_ei, down_ei;

	/*
	 * Protects RPS/RC6 register access and PCU communication.
	 * Must be taken after struct_mutex if nested.
	 */
	struct mutex hw_lock;
};

/* defined intel_pm.c */
extern spinlock_t mchdev_lock;

struct intel_ilk_power_mgmt {
	u8 cur_delay;
	u8 min_delay;
	u8 max_delay;
	u8 fmax;
	u8 fstart;

	u64 last_count1;
	unsigned long last_time1;
	unsigned long chipset_power;
	u64 last_count2;
	u64 last_time2;
	unsigned long gfx_power;
	u8 corr;

	int c_m;
	int r_t;

	struct drm_i915_gem_object *pwrctx;
	struct drm_i915_gem_object *renderctx;
};

struct drm_i915_private;
struct i915_power_well;

struct i915_power_well_ops {
	/*
	 * Synchronize the well's hw state to match the current sw state, for
	 * example enable/disable it based on the current refcount. Called
	 * during driver init and resume time, possibly after first calling
	 * the enable/disable handlers.
	 */
	void (*sync_hw)(struct drm_i915_private *dev_priv,
			struct i915_power_well *power_well);
	/*
	 * Enable the well and resources that depend on it (for example
	 * interrupts located on the well). Called after the 0->1 refcount
	 * transition.
	 */
	void (*enable)(struct drm_i915_private *dev_priv,
		       struct i915_power_well *power_well);
	/*
	 * Disable the well and resources that depend on it. Called after
	 * the 1->0 refcount transition.
	 */
	void (*disable)(struct drm_i915_private *dev_priv,
			struct i915_power_well *power_well);
	/* Returns the hw enabled state. */
	bool (*is_enabled)(struct drm_i915_private *dev_priv,
			   struct i915_power_well *power_well);
};

/* Power well structure for haswell */
struct i915_power_well {
	const char *name;
	bool always_on;
	/* power well enable/disable usage count */
	int count;
	/* cached hw enabled state */
	bool hw_enabled;
	unsigned long domains;
	unsigned long data;
	const struct i915_power_well_ops *ops;
};

struct i915_power_domains {
	/*
	 * Power wells needed for initialization at driver init and suspend
	 * time are on. They are kept on until after the first modeset.
	 */
	bool init_power_on;
	bool initializing;
	int power_well_count;

	struct mutex lock;
	int domain_use_count[POWER_DOMAIN_NUM];
	struct i915_power_well *power_wells;
};

#define MAX_L3_SLICES 2
struct intel_l3_parity {
	u32 *remap_info[MAX_L3_SLICES];
	struct work_struct error_work;
	int which_slice;
};

struct i915_gem_batch_pool {
	struct drm_device *dev;
	struct list_head cache_list;
};

struct i915_gem_mm {
	/** Memory allocator for GTT stolen memory */
	struct drm_mm stolen;
	/** List of all objects in gtt_space. Used to restore gtt
	 * mappings on resume */
	struct list_head bound_list;
	/**
	 * List of objects which are not bound to the GTT (thus
	 * are idle and not used by the GPU) but still have
	 * (presumably uncached) pages still attached.
	 */
	struct list_head unbound_list;

	/*
	 * A pool of objects to use as shadow copies of client batch buffers
	 * when the command parser is enabled. Prevents the client from
	 * modifying the batch contents after software parsing.
	 */
	struct i915_gem_batch_pool batch_pool;

	/** Usable portion of the GTT for GEM */
	unsigned long stolen_base; /* limited to low memory (32-bit) */

	/** PPGTT used for aliasing the PPGTT with the GTT */
	struct i915_hw_ppgtt *aliasing_ppgtt;

	struct notifier_block oom_notifier;
	struct shrinker shrinker;
	bool shrinker_no_lock_stealing;

	/** LRU list of objects with fence regs on them. */
	struct list_head fence_list;

	/**
	 * We leave the user IRQ off as much as possible,
	 * but this means that requests will finish and never
	 * be retired once the system goes idle. Set a timer to
	 * fire periodically while the ring is running. When it
	 * fires, go retire requests.
	 */
	struct delayed_work retire_work;

	/**
	 * When we detect an idle GPU, we want to turn on
	 * powersaving features. So once we see that there
	 * are no more requests outstanding and no more
	 * arrive within a small period of time, we fire
	 * off the idle_work.
	 */
	struct delayed_work idle_work;

	/**
	 * Are we in a non-interruptible section of code like
	 * modesetting?
	 */
	bool interruptible;

	/**
	 * Is the GPU currently considered idle, or busy executing userspace
	 * requests?  Whilst idle, we attempt to power down the hardware and
	 * display clocks. In order to reduce the effect on performance, there
	 * is a slight delay before we do so.
	 */
	bool busy;

	/* the indicator for dispatch video commands on two BSD rings */
	int bsd_ring_dispatch_index;

	/** Bit 6 swizzling required for X tiling */
	uint32_t bit_6_swizzle_x;
	/** Bit 6 swizzling required for Y tiling */
	uint32_t bit_6_swizzle_y;

	/* accounting, useful for userland debugging */
	spinlock_t object_stat_lock;
	size_t object_memory;
	u32 object_count;
};

struct drm_i915_error_state_buf {
	struct drm_i915_private *i915;
	unsigned bytes;
	unsigned size;
	int err;
	u8 *buf;
	loff_t start;
	loff_t pos;
};

struct i915_error_state_file_priv {
	struct drm_device *dev;
	struct drm_i915_error_state *error;
};

struct i915_gpu_error {
	/* For hangcheck timer */
#define DRM_I915_HANGCHECK_PERIOD 1500 /* in ms */
#define DRM_I915_HANGCHECK_JIFFIES msecs_to_jiffies(DRM_I915_HANGCHECK_PERIOD)
	/* Hang gpu twice in this window and your context gets banned */
#define DRM_I915_CTX_BAN_PERIOD DIV_ROUND_UP(8*DRM_I915_HANGCHECK_PERIOD, 1000)

	struct workqueue_struct *hangcheck_wq;
	struct delayed_work hangcheck_work;

	/* For reset and error_state handling. */
	spinlock_t lock;
	/* Protected by the above dev->gpu_error.lock. */
	struct drm_i915_error_state *first_error;

	unsigned long missed_irq_rings;

	/**
	 * State variable controlling the reset flow and count
	 *
	 * This is a counter which gets incremented when reset is triggered,
	 * and again when reset has been handled. So odd values (lowest bit set)
	 * means that reset is in progress and even values that
	 * (reset_counter >> 1):th reset was successfully completed.
	 *
	 * If reset is not completed succesfully, the I915_WEDGE bit is
	 * set meaning that hardware is terminally sour and there is no
	 * recovery. All waiters on the reset_queue will be woken when
	 * that happens.
	 *
	 * This counter is used by the wait_seqno code to notice that reset
	 * event happened and it needs to restart the entire ioctl (since most
	 * likely the seqno it waited for won't ever signal anytime soon).
	 *
	 * This is important for lock-free wait paths, where no contended lock
	 * naturally enforces the correct ordering between the bail-out of the
	 * waiter and the gpu reset work code.
	 */
	atomic_t reset_counter;

#define I915_RESET_IN_PROGRESS_FLAG	1
#define I915_WEDGED			(1 << 31)

	/**
	 * Waitqueue to signal when the reset has completed. Used by clients
	 * that wait for dev_priv->mm.wedged to settle.
	 */
	wait_queue_head_t reset_queue;

	/* Userspace knobs for gpu hang simulation;
	 * combines both a ring mask, and extra flags
	 */
	u32 stop_rings;
#define I915_STOP_RING_ALLOW_BAN       (1 << 31)
#define I915_STOP_RING_ALLOW_WARN      (1 << 30)

	/* For missed irq/seqno simulation. */
	unsigned int test_irq_rings;

	/* Used to prevent gem_check_wedged returning -EAGAIN during gpu reset   */
	bool reload_in_reset;
};

enum modeset_restore {
	MODESET_ON_LID_OPEN,
	MODESET_DONE,
	MODESET_SUSPENDED,
};

struct ddi_vbt_port_info {
	/*
	 * This is an index in the HDMI/DVI DDI buffer translation table.
	 * The special value HDMI_LEVEL_SHIFT_UNKNOWN means the VBT didn't
	 * populate this field.
	 */
#define HDMI_LEVEL_SHIFT_UNKNOWN	0xff
	uint8_t hdmi_level_shift;

	uint8_t supports_dvi:1;
	uint8_t supports_hdmi:1;
	uint8_t supports_dp:1;
};

enum psr_lines_to_wait {
	PSR_0_LINES_TO_WAIT = 0,
	PSR_1_LINE_TO_WAIT,
	PSR_4_LINES_TO_WAIT,
	PSR_8_LINES_TO_WAIT
};

struct intel_vbt_data {
	struct drm_display_mode *lfp_lvds_vbt_mode; /* if any */
	struct drm_display_mode *sdvo_lvds_vbt_mode; /* if any */

	/* Feature bits */
	unsigned int int_tv_support:1;
	unsigned int lvds_dither:1;
	unsigned int lvds_vbt:1;
	unsigned int int_crt_support:1;
	unsigned int lvds_use_ssc:1;
	unsigned int display_clock_mode:1;
	unsigned int fdi_rx_polarity_inverted:1;
	unsigned int has_mipi:1;
	int lvds_ssc_freq;
	unsigned int bios_lvds_val; /* initial [PCH_]LVDS reg val in VBIOS */

	enum drrs_support_type drrs_type;

	/* eDP */
	int edp_rate;
	int edp_lanes;
	int edp_preemphasis;
	int edp_vswing;
	bool edp_initialized;
	bool edp_support;
	int edp_bpp;
	struct edp_power_seq edp_pps;

	struct {
		bool full_link;
		bool require_aux_wakeup;
		int idle_frames;
		enum psr_lines_to_wait lines_to_wait;
		int tp1_wakeup_time;
		int tp2_tp3_wakeup_time;
	} psr;

	struct {
		u16 pwm_freq_hz;
		bool present;
		bool active_low_pwm;
		u8 min_brightness;	/* min_brightness/255 of max */
	} backlight;

	/* MIPI DSI */
	struct {
		u16 port;
		u16 panel_id;
		struct mipi_config *config;
		struct mipi_pps_data *pps;
		u8 seq_version;
		u32 size;
		u8 *data;
		u8 *sequence[MIPI_SEQ_MAX];
	} dsi;

	int crt_ddc_pin;

	int child_dev_num;
	union child_device_config *child_dev;

	struct ddi_vbt_port_info ddi_port_info[I915_MAX_PORTS];
};

enum intel_ddb_partitioning {
	INTEL_DDB_PART_1_2,
	INTEL_DDB_PART_5_6, /* IVB+ */
};

struct intel_wm_level {
	bool enable;
	uint32_t pri_val;
	uint32_t spr_val;
	uint32_t cur_val;
	uint32_t fbc_val;
};

struct ilk_wm_values {
	uint32_t wm_pipe[3];
	uint32_t wm_lp[3];
	uint32_t wm_lp_spr[3];
	uint32_t wm_linetime[3];
	bool enable_fbc_wm;
	enum intel_ddb_partitioning partitioning;
};

struct skl_ddb_entry {
	uint16_t start, end;	/* in number of blocks, 'end' is exclusive */
};

static inline uint16_t skl_ddb_entry_size(const struct skl_ddb_entry *entry)
{
	return entry->end - entry->start;
}

static inline bool skl_ddb_entry_equal(const struct skl_ddb_entry *e1,
				       const struct skl_ddb_entry *e2)
{
	if (e1->start == e2->start && e1->end == e2->end)
		return true;

	return false;
}

struct skl_ddb_allocation {
	struct skl_ddb_entry pipe[I915_MAX_PIPES];
	struct skl_ddb_entry plane[I915_MAX_PIPES][I915_MAX_PLANES];
	struct skl_ddb_entry cursor[I915_MAX_PIPES];
};

struct skl_wm_values {
	bool dirty[I915_MAX_PIPES];
	struct skl_ddb_allocation ddb;
	uint32_t wm_linetime[I915_MAX_PIPES];
	uint32_t plane[I915_MAX_PIPES][I915_MAX_PLANES][8];
	uint32_t cursor[I915_MAX_PIPES][8];
	uint32_t plane_trans[I915_MAX_PIPES][I915_MAX_PLANES];
	uint32_t cursor_trans[I915_MAX_PIPES];
};

struct skl_wm_level {
	bool plane_en[I915_MAX_PLANES];
	bool cursor_en;
	uint16_t plane_res_b[I915_MAX_PLANES];
	uint8_t plane_res_l[I915_MAX_PLANES];
	uint16_t cursor_res_b;
	uint8_t cursor_res_l;
};

/*
 * This struct helps tracking the state needed for runtime PM, which puts the
 * device in PCI D3 state. Notice that when this happens, nothing on the
 * graphics device works, even register access, so we don't get interrupts nor
 * anything else.
 *
 * Every piece of our code that needs to actually touch the hardware needs to
 * either call intel_runtime_pm_get or call intel_display_power_get with the
 * appropriate power domain.
 *
 * Our driver uses the autosuspend delay feature, which means we'll only really
 * suspend if we stay with zero refcount for a certain amount of time. The
 * default value is currently very conservative (see intel_runtime_pm_enable), but
 * it can be changed with the standard runtime PM files from sysfs.
 *
 * The irqs_disabled variable becomes true exactly after we disable the IRQs and
 * goes back to false exactly before we reenable the IRQs. We use this variable
 * to check if someone is trying to enable/disable IRQs while they're supposed
 * to be disabled. This shouldn't happen and we'll print some error messages in
 * case it happens.
 *
 * For more, read the Documentation/power/runtime_pm.txt.
 */
struct i915_runtime_pm {
	bool suspended;
	bool irqs_enabled;
};

enum intel_pipe_crc_source {
	INTEL_PIPE_CRC_SOURCE_NONE,
	INTEL_PIPE_CRC_SOURCE_PLANE1,
	INTEL_PIPE_CRC_SOURCE_PLANE2,
	INTEL_PIPE_CRC_SOURCE_PF,
	INTEL_PIPE_CRC_SOURCE_PIPE,
	/* TV/DP on pre-gen5/vlv can't use the pipe source. */
	INTEL_PIPE_CRC_SOURCE_TV,
	INTEL_PIPE_CRC_SOURCE_DP_B,
	INTEL_PIPE_CRC_SOURCE_DP_C,
	INTEL_PIPE_CRC_SOURCE_DP_D,
	INTEL_PIPE_CRC_SOURCE_AUTO,
	INTEL_PIPE_CRC_SOURCE_MAX,
};

struct intel_pipe_crc_entry {
	uint32_t frame;
	uint32_t crc[5];
};

#define INTEL_PIPE_CRC_ENTRIES_NR	128
struct intel_pipe_crc {
	spinlock_t lock;
	bool opened;		/* exclusive access to the result file */
	struct intel_pipe_crc_entry *entries;
	enum intel_pipe_crc_source source;
	int head, tail;
	wait_queue_head_t wq;
};

struct i915_frontbuffer_tracking {
	struct mutex lock;

	/*
	 * Tracking bits for delayed frontbuffer flushing du to gpu activity or
	 * scheduled flips.
	 */
	unsigned busy_bits;
	unsigned flip_bits;
};

struct i915_wa_reg {
	u32 addr;
	u32 value;
	/* bitmask representing WA bits */
	u32 mask;
};

#define I915_MAX_WA_REGS 16

struct i915_workarounds {
	struct i915_wa_reg reg[I915_MAX_WA_REGS];
	u32 count;
};

struct drm_i915_private {
	struct drm_device *dev;
	struct kmem_cache *slab;

	const struct intel_device_info info;

	int relative_constants_mode;

	void __iomem *regs;

	struct intel_uncore uncore;

	struct intel_gmbus gmbus[GMBUS_NUM_PORTS];


	/** gmbus_mutex protects against concurrent usage of the single hw gmbus
	 * controller on different i2c buses. */
	struct mutex gmbus_mutex;

	/**
	 * Base address of the gmbus and gpio block.
	 */
	uint32_t gpio_mmio_base;

	/* MMIO base address for MIPI regs */
	uint32_t mipi_mmio_base;

	wait_queue_head_t gmbus_wait_queue;

	struct pci_dev *bridge_dev;
	struct intel_engine_cs ring[I915_NUM_RINGS];
	struct drm_i915_gem_object *semaphore_obj;
	uint32_t last_seqno, next_seqno;

	struct drm_dma_handle *status_page_dmah;
	struct resource mch_res;

	/* protects the irq masks */
	spinlock_t irq_lock;

	/* protects the mmio flip data */
	spinlock_t mmio_flip_lock;

	bool display_irqs_enabled;

	/* To control wakeup latency, e.g. for irq-driven dp aux transfers. */
	struct pm_qos_request pm_qos;

	/* DPIO indirect register protection */
	struct mutex dpio_lock;

	/** Cached value of IMR to avoid reads in updating the bitfield */
	union {
		u32 irq_mask;
		u32 de_irq_mask[I915_MAX_PIPES];
	};
	u32 gt_irq_mask;
	u32 pm_irq_mask;
	u32 pm_rps_events;
	u32 pipestat_irq_mask[I915_MAX_PIPES];

	struct work_struct hotplug_work;
	struct {
		unsigned long hpd_last_jiffies;
		int hpd_cnt;
		enum {
			HPD_ENABLED = 0,
			HPD_DISABLED = 1,
			HPD_MARK_DISABLED = 2
		} hpd_mark;
	} hpd_stats[HPD_NUM_PINS];
	u32 hpd_event_bits;
	struct delayed_work hotplug_reenable_work;

	struct i915_fbc fbc;
	struct i915_drrs drrs;
	struct intel_opregion opregion;
	struct intel_vbt_data vbt;

	bool preserve_bios_swizzle;

	/* overlay */
	struct intel_overlay *overlay;

	/* backlight registers and fields in struct intel_panel */
	struct mutex backlight_lock;

	/* LVDS info */
	bool no_aux_handshake;

	/* protects panel power sequencer state */
	struct mutex pps_mutex;

	struct drm_i915_fence_reg fence_regs[I915_MAX_NUM_FENCES]; /* assume 965 */
	int fence_reg_start; /* 4 if userland hasn't ioctl'd us yet */
	int num_fence_regs; /* 8 on pre-965, 16 otherwise */

	unsigned int fsb_freq, mem_freq, is_ddr3;
	unsigned int vlv_cdclk_freq;
	unsigned int hpll_freq;

	/**
	 * wq - Driver workqueue for GEM.
	 *
	 * NOTE: Work items scheduled here are not allowed to grab any modeset
	 * locks, for otherwise the flushing done in the pageflip code will
	 * result in deadlocks.
	 */
	struct workqueue_struct *wq;

	/* Display functions */
	struct drm_i915_display_funcs display;

	/* PCH chipset type */
	enum intel_pch pch_type;
	unsigned short pch_id;

	unsigned long quirks;

	enum modeset_restore modeset_restore;
	struct mutex modeset_restore_lock;

	struct list_head vm_list; /* Global list of all address spaces */
	struct i915_gtt gtt; /* VM representing the global address space */

	struct i915_gem_mm mm;
	DECLARE_HASHTABLE(mm_structs, 7);
	struct mutex mm_lock;

	/* Kernel Modesetting */

	struct sdvo_device_mapping sdvo_mappings[2];

	struct drm_crtc *plane_to_crtc_mapping[I915_MAX_PIPES];
	struct drm_crtc *pipe_to_crtc_mapping[I915_MAX_PIPES];
	wait_queue_head_t pending_flip_queue;

#ifdef CONFIG_DEBUG_FS
	struct intel_pipe_crc pipe_crc[I915_MAX_PIPES];
#endif

	int num_shared_dpll;
	struct intel_shared_dpll shared_dplls[I915_NUM_PLLS];
	int dpio_phy_iosf_port[I915_NUM_PHYS_VLV];

	struct i915_workarounds workarounds;

	/* Reclocking support */
	bool render_reclock_avail;
	bool lvds_downclock_avail;
	/* indicates the reduced downclock for LVDS*/
	int lvds_downclock;

	struct i915_frontbuffer_tracking fb_tracking;

	u16 orig_clock;

	bool mchbar_need_disable;

	struct intel_l3_parity l3_parity;

	/* Cannot be determined by PCIID. You must always read a register. */
	size_t ellc_size;

	/* gen6+ rps state */
	struct intel_gen6_power_mgmt rps;

	/* ilk-only ips/rps state. Everything in here is protected by the global
	 * mchdev_lock in intel_pm.c */
	struct intel_ilk_power_mgmt ips;

	struct i915_power_domains power_domains;

	struct i915_psr psr;

	struct i915_gpu_error gpu_error;

	struct drm_i915_gem_object *vlv_pctx;

#ifdef CONFIG_DRM_I915_FBDEV
	/* list of fbdev register on this device */
	struct intel_fbdev *fbdev;
	struct work_struct fbdev_suspend_work;
#endif

	struct drm_property *broadcast_rgb_property;
	struct drm_property *force_audio_property;

	/* hda/i915 audio component */
	bool audio_component_registered;

	uint32_t hw_context_size;
	struct list_head context_list;

	u32 fdi_rx_config;

	u32 suspend_count;
	struct i915_suspend_saved_registers regfile;
	struct vlv_s0ix_state vlv_s0ix_state;

	struct {
		/*
		 * Raw watermark latency values:
		 * in 0.1us units for WM0,
		 * in 0.5us units for WM1+.
		 */
		/* primary */
		uint16_t pri_latency[5];
		/* sprite */
		uint16_t spr_latency[5];
		/* cursor */
		uint16_t cur_latency[5];
		/*
		 * Raw watermark memory latency values
		 * for SKL for all 8 levels
		 * in 1us units.
		 */
		uint16_t skl_latency[8];

		/*
		 * The skl_wm_values structure is a bit too big for stack
		 * allocation, so we keep the staging struct where we store
		 * intermediate results here instead.
		 */
		struct skl_wm_values skl_results;

		/* current hardware state */
		union {
			struct ilk_wm_values hw;
			struct skl_wm_values skl_hw;
		};
	} wm;

	struct i915_runtime_pm pm;

	struct intel_digital_port *hpd_irq_port[I915_MAX_PORTS];
	u32 long_hpd_port_mask;
	u32 short_hpd_port_mask;
	struct work_struct dig_port_work;

	/*
	 * if we get a HPD irq from DP and a HPD irq from non-DP
	 * the non-DP HPD could block the workqueue on a mode config
	 * mutex getting, that userspace may have taken. However
	 * userspace is waiting on the DP workqueue to run which is
	 * blocked behind the non-DP one.
	 */
	struct workqueue_struct *dp_wq;

	/* Abstract the submission mechanism (legacy ringbuffer or execlists) away */
	struct {
		int (*do_execbuf)(struct drm_device *dev, struct drm_file *file,
				  struct intel_engine_cs *ring,
				  struct intel_context *ctx,
				  struct drm_i915_gem_execbuffer2 *args,
				  struct list_head *vmas,
				  struct drm_i915_gem_object *batch_obj,
				  u64 exec_start, u32 flags);
		int (*init_rings)(struct drm_device *dev);
		void (*cleanup_ring)(struct intel_engine_cs *ring);
		void (*stop_ring)(struct intel_engine_cs *ring);
	} gt;

	uint32_t request_uniq;

	/*
	 * NOTE: This is the dri1/ums dungeon, don't add stuff here. Your patch
	 * will be rejected. Instead look for a better place.
	 */
};

static inline struct drm_i915_private *to_i915(const struct drm_device *dev)
{
	return dev->dev_private;
}

static inline struct drm_i915_private *dev_to_i915(struct device *dev)
{
	return to_i915(dev_get_drvdata(dev));
}

/* Iterate over initialised rings */
#define for_each_ring(ring__, dev_priv__, i__) \
	for ((i__) = 0; (i__) < I915_NUM_RINGS; (i__)++) \
		if (((ring__) = &(dev_priv__)->ring[(i__)]), intel_ring_initialized((ring__)))

enum hdmi_force_audio {
	HDMI_AUDIO_OFF_DVI = -2,	/* no aux data for HDMI-DVI converter */
	HDMI_AUDIO_OFF,			/* force turn off HDMI audio */
	HDMI_AUDIO_AUTO,		/* trust EDID */
	HDMI_AUDIO_ON,			/* force turn on HDMI audio */
};

#define I915_GTT_OFFSET_NONE ((u32)-1)

struct drm_i915_gem_object_ops {
	/* Interface between the GEM object and its backing storage.
	 * get_pages() is called once prior to the use of the associated set
	 * of pages before to binding them into the GTT, and put_pages() is
	 * called after we no longer need them. As we expect there to be
	 * associated cost with migrating pages between the backing storage
	 * and making them available for the GPU (e.g. clflush), we may hold
	 * onto the pages after they are no longer referenced by the GPU
	 * in case they may be used again shortly (for example migrating the
	 * pages to a different memory domain within the GTT). put_pages()
	 * will therefore most likely be called when the object itself is
	 * being released or under memory pressure (where we attempt to
	 * reap pages for the shrinker).
	 */
	int (*get_pages)(struct drm_i915_gem_object *);
	void (*put_pages)(struct drm_i915_gem_object *);
	int (*dmabuf_export)(struct drm_i915_gem_object *);
	void (*release)(struct drm_i915_gem_object *);
};

/*
 * Frontbuffer tracking bits. Set in obj->frontbuffer_bits while a gem bo is
 * considered to be the frontbuffer for the given plane interface-vise. This
 * doesn't mean that the hw necessarily already scans it out, but that any
 * rendering (by the cpu or gpu) will land in the frontbuffer eventually.
 *
 * We have one bit per pipe and per scanout plane type.
 */
#define INTEL_FRONTBUFFER_BITS_PER_PIPE 4
#define INTEL_FRONTBUFFER_BITS \
	(INTEL_FRONTBUFFER_BITS_PER_PIPE * I915_MAX_PIPES)
#define INTEL_FRONTBUFFER_PRIMARY(pipe) \
	(1 << (INTEL_FRONTBUFFER_BITS_PER_PIPE * (pipe)))
#define INTEL_FRONTBUFFER_CURSOR(pipe) \
	(1 << (1 +(INTEL_FRONTBUFFER_BITS_PER_PIPE * (pipe))))
#define INTEL_FRONTBUFFER_SPRITE(pipe) \
	(1 << (2 +(INTEL_FRONTBUFFER_BITS_PER_PIPE * (pipe))))
#define INTEL_FRONTBUFFER_OVERLAY(pipe) \
	(1 << (3 +(INTEL_FRONTBUFFER_BITS_PER_PIPE * (pipe))))
#define INTEL_FRONTBUFFER_ALL_MASK(pipe) \
	(0xf << (INTEL_FRONTBUFFER_BITS_PER_PIPE * (pipe)))

struct drm_i915_gem_object {
	struct drm_gem_object base;

	const struct drm_i915_gem_object_ops *ops;

	/** List of VMAs backed by this object */
	struct list_head vma_list;

	/** Stolen memory for this object, instead of being backed by shmem. */
	struct drm_mm_node *stolen;
	struct list_head global_list;

	struct list_head ring_list;
	/** Used in execbuf to temporarily hold a ref */
	struct list_head obj_exec_link;

	struct list_head batch_pool_list;

	/**
	 * This is set if the object is on the active lists (has pending
	 * rendering and so a non-zero seqno), and is not set if it i s on
	 * inactive (ready to be unbound) list.
	 */
	unsigned int active:1;

	/**
	 * This is set if the object has been written to since last bound
	 * to the GTT
	 */
	unsigned int dirty:1;

	/**
	 * Fence register bits (if any) for this object.  Will be set
	 * as needed when mapped into the GTT.
	 * Protected by dev->struct_mutex.
	 */
	signed int fence_reg:I915_MAX_NUM_FENCE_BITS;

	/**
	 * Advice: are the backing pages purgeable?
	 */
	unsigned int madv:2;

	/**
	 * Current tiling mode for the object.
	 */
	unsigned int tiling_mode:2;
	/**
	 * Whether the tiling parameters for the currently associated fence
	 * register have changed. Note that for the purposes of tracking
	 * tiling changes we also treat the unfenced register, the register
	 * slot that the object occupies whilst it executes a fenced
	 * command (such as BLT on gen2/3), as a "fence".
	 */
	unsigned int fence_dirty:1;

	/**
	 * Is the object at the current location in the gtt mappable and
	 * fenceable? Used to avoid costly recalculations.
	 */
	unsigned int map_and_fenceable:1;

	/**
	 * Whether the current gtt mapping needs to be mappable (and isn't just
	 * mappable by accident). Track pin and fault separate for a more
	 * accurate mappable working set.
	 */
	unsigned int fault_mappable:1;
	unsigned int pin_mappable:1;
	unsigned int pin_display:1;

	/*
	 * Is the object to be mapped as read-only to the GPU
	 * Only honoured if hardware has relevant pte bit
	 */
	unsigned long gt_ro:1;
	unsigned int cache_level:3;
	unsigned int cache_dirty:1;

	unsigned int has_dma_mapping:1;

	unsigned int frontbuffer_bits:INTEL_FRONTBUFFER_BITS;

	struct sg_table *pages;
	int pages_pin_count;

	/* prime dma-buf support */
	void *dma_buf_vmapping;
	int vmapping_count;

	/** Breadcrumb of last rendering to the buffer. */
	struct drm_i915_gem_request *last_read_req;
	struct drm_i915_gem_request *last_write_req;
	/** Breadcrumb of last fenced GPU access to the buffer. */
	struct drm_i915_gem_request *last_fenced_req;

	/** Current tiling stride for the object, if it's tiled. */
	uint32_t stride;

	/** References from framebuffers, locks out tiling changes. */
	unsigned long framebuffer_references;

	/** Record of address bit 17 of each page at last unbind. */
	unsigned long *bit_17;

	union {
		/** for phy allocated objects */
		struct drm_dma_handle *phys_handle;

		struct i915_gem_userptr {
			uintptr_t ptr;
			unsigned read_only :1;
			unsigned workers :4;
#define I915_GEM_USERPTR_MAX_WORKERS 15

			struct i915_mm_struct *mm;
			struct i915_mmu_object *mmu_object;
			struct work_struct *work;
		} userptr;
	};
};
#define to_intel_bo(x) container_of(x, struct drm_i915_gem_object, base)

void i915_gem_track_fb(struct drm_i915_gem_object *old,
		       struct drm_i915_gem_object *new,
		       unsigned frontbuffer_bits);

/**
 * Request queue structure.
 *
 * The request queue allows us to note sequence numbers that have been emitted
 * and may be associated with active buffers to be retired.
 *
 * By keeping this list, we can avoid having to do questionable sequence
 * number comparisons on buffer last_read|write_seqno. It also allows an
 * emission time to be associated with the request for tracking how far ahead
 * of the GPU the submission is.
 *
 * The requests are reference counted, so upon creation they should have an
 * initial reference taken using kref_init
 */
struct drm_i915_gem_request {
	struct kref ref;

	/** On Which ring this request was generated */
	struct intel_engine_cs *ring;

	/** GEM sequence number associated with this request. */
	uint32_t seqno;

	/** Position in the ringbuffer of the start of the request */
	u32 head;

	/**
	 * Position in the ringbuffer of the start of the postfix.
	 * This is required to calculate the maximum available ringbuffer
	 * space without overwriting the postfix.
	 */
	 u32 postfix;

	/** Position in the ringbuffer of the end of the whole request */
	u32 tail;

	/**
	 * Context related to this request
	 * Contexts are refcounted, so when this request is associated with a
	 * context, we must increment the context's refcount, to guarantee that
	 * it persists while any request is linked to it. Requests themselves
	 * are also refcounted, so the request will only be freed when the last
	 * reference to it is dismissed, and the code in
	 * i915_gem_request_free() will then decrement the refcount on the
	 * context.
	 */
	struct intel_context *ctx;

	/** Batch buffer related to this request if any */
	struct drm_i915_gem_object *batch_obj;

	/** Time at which this request was emitted, in jiffies. */
	unsigned long emitted_jiffies;

	/** global list entry for this request */
	struct list_head list;

	struct drm_i915_file_private *file_priv;
	/** file_priv list entry for this request */
	struct list_head client_list;

	uint32_t uniq;

	/**
	 * The ELSP only accepts two elements at a time, so we queue
	 * context/tail pairs on a given queue (ring->execlist_queue) until the
	 * hardware is available. The queue serves a double purpose: we also use
	 * it to keep track of the up to 2 contexts currently in the hardware
	 * (usually one in execution and the other queued up by the GPU): We
	 * only remove elements from the head of the queue when the hardware
	 * informs us that an element has been completed.
	 *
	 * All accesses to the queue are mediated by a spinlock
	 * (ring->execlist_lock).
	 */

	/** Execlist link in the submission queue.*/
	struct list_head execlist_link;

	/** Execlists no. of times this request has been sent to the ELSP */
	int elsp_submitted;

};

void i915_gem_request_free(struct kref *req_ref);

static inline uint32_t
i915_gem_request_get_seqno(struct drm_i915_gem_request *req)
{
	return req ? req->seqno : 0;
}

static inline struct intel_engine_cs *
i915_gem_request_get_ring(struct drm_i915_gem_request *req)
{
	return req ? req->ring : NULL;
}

static inline void
i915_gem_request_reference(struct drm_i915_gem_request *req)
{
	kref_get(&req->ref);
}

static inline void
i915_gem_request_unreference(struct drm_i915_gem_request *req)
{
	WARN_ON(!mutex_is_locked(&req->ring->dev->struct_mutex));
	kref_put(&req->ref, i915_gem_request_free);
}

static inline void i915_gem_request_assign(struct drm_i915_gem_request **pdst,
					   struct drm_i915_gem_request *src)
{
	if (src)
		i915_gem_request_reference(src);

	if (*pdst)
		i915_gem_request_unreference(*pdst);

	*pdst = src;
}

/*
 * XXX: i915_gem_request_completed should be here but currently needs the
 * definition of i915_seqno_passed() which is below. It will be moved in
 * a later patch when the call to i915_seqno_passed() is obsoleted...
 */

struct drm_i915_file_private {
	struct drm_i915_private *dev_priv;
	struct drm_file *file;

	struct {
		spinlock_t lock;
		struct list_head request_list;
		struct delayed_work idle_work;
	} mm;
	struct idr context_idr;

	atomic_t rps_wait_boost;
	struct  intel_engine_cs *bsd_ring;
};

/*
 * A command that requires special handling by the command parser.
 */
struct drm_i915_cmd_descriptor {
	/*
	 * Flags describing how the command parser processes the command.
	 *
	 * CMD_DESC_FIXED: The command has a fixed length if this is set,
	 *                 a length mask if not set
	 * CMD_DESC_SKIP: The command is allowed but does not follow the
	 *                standard length encoding for the opcode range in
	 *                which it falls
	 * CMD_DESC_REJECT: The command is never allowed
	 * CMD_DESC_REGISTER: The command should be checked against the
	 *                    register whitelist for the appropriate ring
	 * CMD_DESC_MASTER: The command is allowed if the submitting process
	 *                  is the DRM master
	 */
	u32 flags;
#define CMD_DESC_FIXED    (1<<0)
#define CMD_DESC_SKIP     (1<<1)
#define CMD_DESC_REJECT   (1<<2)
#define CMD_DESC_REGISTER (1<<3)
#define CMD_DESC_BITMASK  (1<<4)
#define CMD_DESC_MASTER   (1<<5)

	/*
	 * The command's unique identification bits and the bitmask to get them.
	 * This isn't strictly the opcode field as defined in the spec and may
	 * also include type, subtype, and/or subop fields.
	 */
	struct {
		u32 value;
		u32 mask;
	} cmd;

	/*
	 * The command's length. The command is either fixed length (i.e. does
	 * not include a length field) or has a length field mask. The flag
	 * CMD_DESC_FIXED indicates a fixed length. Otherwise, the command has
	 * a length mask. All command entries in a command table must include
	 * length information.
	 */
	union {
		u32 fixed;
		u32 mask;
	} length;

	/*
	 * Describes where to find a register address in the command to check
	 * against the ring's register whitelist. Only valid if flags has the
	 * CMD_DESC_REGISTER bit set.
	 */
	struct {
		u32 offset;
		u32 mask;
	} reg;

#define MAX_CMD_DESC_BITMASKS 3
	/*
	 * Describes command checks where a particular dword is masked and
	 * compared against an expected value. If the command does not match
	 * the expected value, the parser rejects it. Only valid if flags has
	 * the CMD_DESC_BITMASK bit set. Only entries where mask is non-zero
	 * are valid.
	 *
	 * If the check specifies a non-zero condition_mask then the parser
	 * only performs the check when the bits specified by condition_mask
	 * are non-zero.
	 */
	struct {
		u32 offset;
		u32 mask;
		u32 expected;
		u32 condition_offset;
		u32 condition_mask;
	} bits[MAX_CMD_DESC_BITMASKS];
};

/*
 * A table of commands requiring special handling by the command parser.
 *
 * Each ring has an array of tables. Each table consists of an array of command
 * descriptors, which must be sorted with command opcodes in ascending order.
 */
struct drm_i915_cmd_table {
	const struct drm_i915_cmd_descriptor *table;
	int count;
};

/* Note that the (struct drm_i915_private *) cast is just to shut up gcc. */
#define __I915__(p) ({ \
	struct drm_i915_private *__p; \
	if (__builtin_types_compatible_p(typeof(*p), struct drm_i915_private)) \
		__p = (struct drm_i915_private *)p; \
	else if (__builtin_types_compatible_p(typeof(*p), struct drm_device)) \
		__p = to_i915((struct drm_device *)p); \
	else \
		BUILD_BUG(); \
	__p; \
})
#define INTEL_INFO(p) 	(&__I915__(p)->info)
#define INTEL_DEVID(p)	(INTEL_INFO(p)->device_id)

#define IS_I830(dev)		(INTEL_DEVID(dev) == 0x3577)
#define IS_845G(dev)		(INTEL_DEVID(dev) == 0x2562)
#define IS_I85X(dev)		(INTEL_INFO(dev)->is_i85x)
#define IS_I865G(dev)		(INTEL_DEVID(dev) == 0x2572)
#define IS_I915G(dev)		(INTEL_INFO(dev)->is_i915g)
#define IS_I915GM(dev)		(INTEL_DEVID(dev) == 0x2592)
#define IS_I945G(dev)		(INTEL_DEVID(dev) == 0x2772)
#define IS_I945GM(dev)		(INTEL_INFO(dev)->is_i945gm)
#define IS_BROADWATER(dev)	(INTEL_INFO(dev)->is_broadwater)
#define IS_CRESTLINE(dev)	(INTEL_INFO(dev)->is_crestline)
#define IS_GM45(dev)		(INTEL_DEVID(dev) == 0x2A42)
#define IS_G4X(dev)		(INTEL_INFO(dev)->is_g4x)
#define IS_PINEVIEW_G(dev)	(INTEL_DEVID(dev) == 0xa001)
#define IS_PINEVIEW_M(dev)	(INTEL_DEVID(dev) == 0xa011)
#define IS_PINEVIEW(dev)	(INTEL_INFO(dev)->is_pineview)
#define IS_G33(dev)		(INTEL_INFO(dev)->is_g33)
#define IS_IRONLAKE_M(dev)	(INTEL_DEVID(dev) == 0x0046)
#define IS_IVYBRIDGE(dev)	(INTEL_INFO(dev)->is_ivybridge)
#define IS_IVB_GT1(dev)		(INTEL_DEVID(dev) == 0x0156 || \
				 INTEL_DEVID(dev) == 0x0152 || \
				 INTEL_DEVID(dev) == 0x015a)
#define IS_SNB_GT1(dev)		(INTEL_DEVID(dev) == 0x0102 || \
				 INTEL_DEVID(dev) == 0x0106 || \
				 INTEL_DEVID(dev) == 0x010A)
#define IS_VALLEYVIEW(dev)	(INTEL_INFO(dev)->is_valleyview)
#define IS_CHERRYVIEW(dev)	(INTEL_INFO(dev)->is_valleyview && IS_GEN8(dev))
#define IS_HASWELL(dev)	(INTEL_INFO(dev)->is_haswell)
#define IS_BROADWELL(dev)	(!INTEL_INFO(dev)->is_valleyview && IS_GEN8(dev))
#define IS_SKYLAKE(dev)	(INTEL_INFO(dev)->is_skylake)
#define IS_MOBILE(dev)		(INTEL_INFO(dev)->is_mobile)
#define IS_HSW_EARLY_SDV(dev)	(IS_HASWELL(dev) && \
				 (INTEL_DEVID(dev) & 0xFF00) == 0x0C00)
#define IS_BDW_ULT(dev)		(IS_BROADWELL(dev) && \
				 ((INTEL_DEVID(dev) & 0xf) == 0x6 ||	\
				 (INTEL_DEVID(dev) & 0xf) == 0xb ||	\
				 (INTEL_DEVID(dev) & 0xf) == 0xe))
#define IS_BDW_GT3(dev)		(IS_BROADWELL(dev) && \
				 (INTEL_DEVID(dev) & 0x00F0) == 0x0020)
#define IS_HSW_ULT(dev)		(IS_HASWELL(dev) && \
				 (INTEL_DEVID(dev) & 0xFF00) == 0x0A00)
#define IS_HSW_GT3(dev)		(IS_HASWELL(dev) && \
				 (INTEL_DEVID(dev) & 0x00F0) == 0x0020)
/* ULX machines are also considered ULT. */
#define IS_HSW_ULX(dev)		(INTEL_DEVID(dev) == 0x0A0E || \
				 INTEL_DEVID(dev) == 0x0A1E)
#define IS_PRELIMINARY_HW(intel_info) ((intel_info)->is_preliminary)

/*
 * The genX designation typically refers to the render engine, so render
 * capability related checks should use IS_GEN, while display and other checks
 * have their own (e.g. HAS_PCH_SPLIT for ILK+ display, IS_foo for particular
 * chips, etc.).
 */
#define IS_GEN2(dev)	(INTEL_INFO(dev)->gen == 2)
#define IS_GEN3(dev)	(INTEL_INFO(dev)->gen == 3)
#define IS_GEN4(dev)	(INTEL_INFO(dev)->gen == 4)
#define IS_GEN5(dev)	(INTEL_INFO(dev)->gen == 5)
#define IS_GEN6(dev)	(INTEL_INFO(dev)->gen == 6)
#define IS_GEN7(dev)	(INTEL_INFO(dev)->gen == 7)
#define IS_GEN8(dev)	(INTEL_INFO(dev)->gen == 8)
#define IS_GEN9(dev)	(INTEL_INFO(dev)->gen == 9)

#define RENDER_RING		(1<<RCS)
#define BSD_RING		(1<<VCS)
#define BLT_RING		(1<<BCS)
#define VEBOX_RING		(1<<VECS)
#define BSD2_RING		(1<<VCS2)
#define HAS_BSD(dev)		(INTEL_INFO(dev)->ring_mask & BSD_RING)
#define HAS_BSD2(dev)		(INTEL_INFO(dev)->ring_mask & BSD2_RING)
#define HAS_BLT(dev)		(INTEL_INFO(dev)->ring_mask & BLT_RING)
#define HAS_VEBOX(dev)		(INTEL_INFO(dev)->ring_mask & VEBOX_RING)
#define HAS_LLC(dev)		(INTEL_INFO(dev)->has_llc)
#define HAS_WT(dev)		((IS_HASWELL(dev) || IS_BROADWELL(dev)) && \
				 __I915__(dev)->ellc_size)
#define I915_NEED_GFX_HWS(dev)	(INTEL_INFO(dev)->need_gfx_hws)

#define HAS_HW_CONTEXTS(dev)	(INTEL_INFO(dev)->gen >= 6)
#define HAS_LOGICAL_RING_CONTEXTS(dev)	(INTEL_INFO(dev)->gen >= 8)
#define USES_PPGTT(dev)		(i915.enable_ppgtt)
#define USES_FULL_PPGTT(dev)	(i915.enable_ppgtt == 2)

#define HAS_OVERLAY(dev)		(INTEL_INFO(dev)->has_overlay)
#define OVERLAY_NEEDS_PHYSICAL(dev)	(INTEL_INFO(dev)->overlay_needs_physical)

/* Early gen2 have a totally busted CS tlb and require pinned batches. */
#define HAS_BROKEN_CS_TLB(dev)		(IS_I830(dev) || IS_845G(dev))
/*
 * dp aux and gmbus irq on gen4 seems to be able to generate legacy interrupts
 * even when in MSI mode. This results in spurious interrupt warnings if the
 * legacy irq no. is shared with another device. The kernel then disables that
 * interrupt source and so prevents the other device from working properly.
 */
#define HAS_AUX_IRQ(dev) (INTEL_INFO(dev)->gen >= 5)
#define HAS_GMBUS_IRQ(dev) (INTEL_INFO(dev)->gen >= 5)

/* With the 945 and later, Y tiling got adjusted so that it was 32 128-byte
 * rows, which changed the alignment requirements and fence programming.
 */
#define HAS_128_BYTE_Y_TILING(dev) (!IS_GEN2(dev) && !(IS_I915G(dev) || \
						      IS_I915GM(dev)))
#define SUPPORTS_DIGITAL_OUTPUTS(dev)	(!IS_GEN2(dev) && !IS_PINEVIEW(dev))
#define SUPPORTS_INTEGRATED_HDMI(dev)	(IS_G4X(dev) || IS_GEN5(dev))
#define SUPPORTS_INTEGRATED_DP(dev)	(IS_G4X(dev) || IS_GEN5(dev))
#define SUPPORTS_TV(dev)		(INTEL_INFO(dev)->supports_tv)
#define I915_HAS_HOTPLUG(dev)		 (INTEL_INFO(dev)->has_hotplug)

#define HAS_FW_BLC(dev) (INTEL_INFO(dev)->gen > 2)
#define HAS_PIPE_CXSR(dev) (INTEL_INFO(dev)->has_pipe_cxsr)
#define HAS_FBC(dev) (INTEL_INFO(dev)->has_fbc)

#define HAS_IPS(dev)		(IS_HSW_ULT(dev) || IS_BROADWELL(dev))

#define HAS_DDI(dev)		(INTEL_INFO(dev)->has_ddi)
#define HAS_FPGA_DBG_UNCLAIMED(dev)	(INTEL_INFO(dev)->has_fpga_dbg)
#define HAS_PSR(dev)		(IS_HASWELL(dev) || IS_BROADWELL(dev) || \
				 IS_VALLEYVIEW(dev) || IS_CHERRYVIEW(dev) || \
				 IS_SKYLAKE(dev))
#define HAS_RUNTIME_PM(dev)	(IS_GEN6(dev) || IS_HASWELL(dev) || \
				 IS_BROADWELL(dev) || IS_VALLEYVIEW(dev))
#define HAS_RC6(dev)		(INTEL_INFO(dev)->gen >= 6)
#define HAS_RC6p(dev)		(INTEL_INFO(dev)->gen == 6 || IS_IVYBRIDGE(dev))

#define INTEL_PCH_DEVICE_ID_MASK		0xff00
#define INTEL_PCH_IBX_DEVICE_ID_TYPE		0x3b00
#define INTEL_PCH_CPT_DEVICE_ID_TYPE		0x1c00
#define INTEL_PCH_PPT_DEVICE_ID_TYPE		0x1e00
#define INTEL_PCH_LPT_DEVICE_ID_TYPE		0x8c00
#define INTEL_PCH_LPT_LP_DEVICE_ID_TYPE		0x9c00
#define INTEL_PCH_SPT_DEVICE_ID_TYPE		0xA100
#define INTEL_PCH_SPT_LP_DEVICE_ID_TYPE		0x9D00

#define INTEL_PCH_TYPE(dev) (__I915__(dev)->pch_type)
#define HAS_PCH_SPT(dev) (INTEL_PCH_TYPE(dev) == PCH_SPT)
#define HAS_PCH_LPT(dev) (INTEL_PCH_TYPE(dev) == PCH_LPT)
#define HAS_PCH_CPT(dev) (INTEL_PCH_TYPE(dev) == PCH_CPT)
#define HAS_PCH_IBX(dev) (INTEL_PCH_TYPE(dev) == PCH_IBX)
#define HAS_PCH_NOP(dev) (INTEL_PCH_TYPE(dev) == PCH_NOP)
#define HAS_PCH_SPLIT(dev) (INTEL_PCH_TYPE(dev) != PCH_NONE)

#define HAS_GMCH_DISPLAY(dev) (INTEL_INFO(dev)->gen < 5 || IS_VALLEYVIEW(dev))

/* DPF == dynamic parity feature */
#define HAS_L3_DPF(dev) (IS_IVYBRIDGE(dev) || IS_HASWELL(dev))
#define NUM_L3_SLICES(dev) (IS_HSW_GT3(dev) ? 2 : HAS_L3_DPF(dev))

#define GT_FREQUENCY_MULTIPLIER 50

#include "i915_trace.h"

extern const struct drm_ioctl_desc i915_ioctls[];
extern int i915_max_ioctl;

extern int i915_suspend_legacy(struct drm_device *dev, pm_message_t state);
extern int i915_resume_legacy(struct drm_device *dev);
extern int i915_master_create(struct drm_device *dev, struct drm_master *master);
extern void i915_master_destroy(struct drm_device *dev, struct drm_master *master);

/* i915_params.c */
struct i915_params {
	int modeset;
	int panel_ignore_lid;
	unsigned int powersave;
	int semaphores;
	unsigned int lvds_downclock;
	int lvds_channel_mode;
	int panel_use_ssc;
	int vbt_sdvo_panel_type;
	int enable_rc6;
	int enable_fbc;
	int enable_ppgtt;
	int enable_execlists;
	int enable_psr;
	unsigned int preliminary_hw_support;
	int disable_power_well;
	int enable_ips;
	int invert_brightness;
	int enable_cmd_parser;
	/* leave bools at the end to not create holes */
	bool enable_hangcheck;
	bool fastboot;
	bool prefault_disable;
	bool reset;
	bool disable_display;
	bool disable_vtd_wa;
	int use_mmio_flip;
	bool mmio_debug;
	bool verbose_state_checks;
	bool nuclear_pageflip;
};
extern struct i915_params i915 __read_mostly;

				/* i915_dma.c */
extern int i915_driver_load(struct drm_device *, unsigned long flags);
extern int i915_driver_unload(struct drm_device *);
extern int i915_driver_open(struct drm_device *dev, struct drm_file *file);
extern void i915_driver_lastclose(struct drm_device * dev);
extern void i915_driver_preclose(struct drm_device *dev,
				 struct drm_file *file);
extern void i915_driver_postclose(struct drm_device *dev,
				  struct drm_file *file);
extern int i915_driver_device_is_agp(struct drm_device * dev);
#ifdef CONFIG_COMPAT
extern long i915_compat_ioctl(struct file *filp, unsigned int cmd,
			      unsigned long arg);
#endif
extern int intel_gpu_reset(struct drm_device *dev);
extern int i915_reset(struct drm_device *dev);
extern unsigned long i915_chipset_val(struct drm_i915_private *dev_priv);
extern unsigned long i915_mch_val(struct drm_i915_private *dev_priv);
extern unsigned long i915_gfx_val(struct drm_i915_private *dev_priv);
extern void i915_update_gfx_val(struct drm_i915_private *dev_priv);
int vlv_force_gfx_clock(struct drm_i915_private *dev_priv, bool on);
void intel_hpd_cancel_work(struct drm_i915_private *dev_priv);

/* i915_irq.c */
void i915_queue_hangcheck(struct drm_device *dev);
__printf(3, 4)
void i915_handle_error(struct drm_device *dev, bool wedged,
		       const char *fmt, ...);

extern void intel_irq_init(struct drm_i915_private *dev_priv);
extern void intel_hpd_init(struct drm_i915_private *dev_priv);
int intel_irq_install(struct drm_i915_private *dev_priv);
void intel_irq_uninstall(struct drm_i915_private *dev_priv);

extern void intel_uncore_sanitize(struct drm_device *dev);
extern void intel_uncore_early_sanitize(struct drm_device *dev,
					bool restore_forcewake);
extern void intel_uncore_init(struct drm_device *dev);
extern void intel_uncore_check_errors(struct drm_device *dev);
extern void intel_uncore_fini(struct drm_device *dev);
extern void intel_uncore_forcewake_reset(struct drm_device *dev, bool restore);
const char *intel_uncore_forcewake_domain_to_str(const enum forcewake_domain_id id);
void intel_uncore_forcewake_get(struct drm_i915_private *dev_priv,
				enum forcewake_domains domains);
void intel_uncore_forcewake_put(struct drm_i915_private *dev_priv,
				enum forcewake_domains domains);
void assert_forcewakes_inactive(struct drm_i915_private *dev_priv);

void
i915_enable_pipestat(struct drm_i915_private *dev_priv, enum pipe pipe,
		     u32 status_mask);

void
i915_disable_pipestat(struct drm_i915_private *dev_priv, enum pipe pipe,
		      u32 status_mask);

void valleyview_enable_display_irqs(struct drm_i915_private *dev_priv);
void valleyview_disable_display_irqs(struct drm_i915_private *dev_priv);
void
ironlake_enable_display_irq(struct drm_i915_private *dev_priv, u32 mask);
void
ironlake_disable_display_irq(struct drm_i915_private *dev_priv, u32 mask);
void ibx_display_interrupt_update(struct drm_i915_private *dev_priv,
				  uint32_t interrupt_mask,
				  uint32_t enabled_irq_mask);
#define ibx_enable_display_interrupt(dev_priv, bits) \
	ibx_display_interrupt_update((dev_priv), (bits), (bits))
#define ibx_disable_display_interrupt(dev_priv, bits) \
	ibx_display_interrupt_update((dev_priv), (bits), 0)

/* i915_gem.c */
int i915_gem_create_ioctl(struct drm_device *dev, void *data,
			  struct drm_file *file_priv);
int i915_gem_pread_ioctl(struct drm_device *dev, void *data,
			 struct drm_file *file_priv);
int i915_gem_pwrite_ioctl(struct drm_device *dev, void *data,
			  struct drm_file *file_priv);
int i915_gem_mmap_ioctl(struct drm_device *dev, void *data,
			struct drm_file *file_priv);
int i915_gem_mmap_gtt_ioctl(struct drm_device *dev, void *data,
			struct drm_file *file_priv);
int i915_gem_set_domain_ioctl(struct drm_device *dev, void *data,
			      struct drm_file *file_priv);
int i915_gem_sw_finish_ioctl(struct drm_device *dev, void *data,
			     struct drm_file *file_priv);
void i915_gem_execbuffer_move_to_active(struct list_head *vmas,
					struct intel_engine_cs *ring);
void i915_gem_execbuffer_retire_commands(struct drm_device *dev,
					 struct drm_file *file,
					 struct intel_engine_cs *ring,
					 struct drm_i915_gem_object *obj);
int i915_gem_ringbuffer_submission(struct drm_device *dev,
				   struct drm_file *file,
				   struct intel_engine_cs *ring,
				   struct intel_context *ctx,
				   struct drm_i915_gem_execbuffer2 *args,
				   struct list_head *vmas,
				   struct drm_i915_gem_object *batch_obj,
				   u64 exec_start, u32 flags);
int i915_gem_execbuffer(struct drm_device *dev, void *data,
			struct drm_file *file_priv);
int i915_gem_execbuffer2(struct drm_device *dev, void *data,
			 struct drm_file *file_priv);
int i915_gem_busy_ioctl(struct drm_device *dev, void *data,
			struct drm_file *file_priv);
int i915_gem_get_caching_ioctl(struct drm_device *dev, void *data,
			       struct drm_file *file);
int i915_gem_set_caching_ioctl(struct drm_device *dev, void *data,
			       struct drm_file *file);
int i915_gem_throttle_ioctl(struct drm_device *dev, void *data,
			    struct drm_file *file_priv);
int i915_gem_madvise_ioctl(struct drm_device *dev, void *data,
			   struct drm_file *file_priv);
int i915_gem_set_tiling(struct drm_device *dev, void *data,
			struct drm_file *file_priv);
int i915_gem_get_tiling(struct drm_device *dev, void *data,
			struct drm_file *file_priv);
int i915_gem_init_userptr(struct drm_device *dev);
int i915_gem_userptr_ioctl(struct drm_device *dev, void *data,
			   struct drm_file *file);
int i915_gem_get_aperture_ioctl(struct drm_device *dev, void *data,
				struct drm_file *file_priv);
int i915_gem_wait_ioctl(struct drm_device *dev, void *data,
			struct drm_file *file_priv);
void i915_gem_load(struct drm_device *dev);
unsigned long i915_gem_shrink(struct drm_i915_private *dev_priv,
			      long target,
			      unsigned flags);
#define I915_SHRINK_PURGEABLE 0x1
#define I915_SHRINK_UNBOUND 0x2
#define I915_SHRINK_BOUND 0x4
void *i915_gem_object_alloc(struct drm_device *dev);
void i915_gem_object_free(struct drm_i915_gem_object *obj);
void i915_gem_object_init(struct drm_i915_gem_object *obj,
			 const struct drm_i915_gem_object_ops *ops);
struct drm_i915_gem_object *i915_gem_alloc_object(struct drm_device *dev,
						  size_t size);
void i915_init_vm(struct drm_i915_private *dev_priv,
		  struct i915_address_space *vm);
void i915_gem_free_object(struct drm_gem_object *obj);
void i915_gem_vma_destroy(struct i915_vma *vma);

#define PIN_MAPPABLE 0x1
#define PIN_NONBLOCK 0x2
#define PIN_GLOBAL 0x4
#define PIN_OFFSET_BIAS 0x8
#define PIN_OFFSET_MASK (~4095)
int __must_check i915_gem_object_pin_view(struct drm_i915_gem_object *obj,
					  struct i915_address_space *vm,
					  uint32_t alignment,
					  uint64_t flags,
					  const struct i915_ggtt_view *view);
static inline
int __must_check i915_gem_object_pin(struct drm_i915_gem_object *obj,
				     struct i915_address_space *vm,
				     uint32_t alignment,
				     uint64_t flags)
{
	return i915_gem_object_pin_view(obj, vm, alignment, flags,
						&i915_ggtt_view_normal);
}

int i915_vma_bind(struct i915_vma *vma, enum i915_cache_level cache_level,
		  u32 flags);
int __must_check i915_vma_unbind(struct i915_vma *vma);
int i915_gem_object_put_pages(struct drm_i915_gem_object *obj);
void i915_gem_release_all_mmaps(struct drm_i915_private *dev_priv);
void i915_gem_release_mmap(struct drm_i915_gem_object *obj);

int i915_gem_obj_prepare_shmem_read(struct drm_i915_gem_object *obj,
				    int *needs_clflush);

int __must_check i915_gem_object_get_pages(struct drm_i915_gem_object *obj);
static inline struct page *i915_gem_object_get_page(struct drm_i915_gem_object *obj, int n)
{
	struct sg_page_iter sg_iter;

	for_each_sg_page(obj->pages->sgl, &sg_iter, obj->pages->nents, n)
		return sg_page_iter_page(&sg_iter);

	return NULL;
}
static inline void i915_gem_object_pin_pages(struct drm_i915_gem_object *obj)
{
	BUG_ON(obj->pages == NULL);
	obj->pages_pin_count++;
}
static inline void i915_gem_object_unpin_pages(struct drm_i915_gem_object *obj)
{
	BUG_ON(obj->pages_pin_count == 0);
	obj->pages_pin_count--;
}

int __must_check i915_mutex_lock_interruptible(struct drm_device *dev);
int i915_gem_object_sync(struct drm_i915_gem_object *obj,
			 struct intel_engine_cs *to);
void i915_vma_move_to_active(struct i915_vma *vma,
			     struct intel_engine_cs *ring);
int i915_gem_dumb_create(struct drm_file *file_priv,
			 struct drm_device *dev,
			 struct drm_mode_create_dumb *args);
int i915_gem_mmap_gtt(struct drm_file *file_priv, struct drm_device *dev,
		      uint32_t handle, uint64_t *offset);
/**
 * Returns true if seq1 is later than seq2.
 */
static inline bool
i915_seqno_passed(uint32_t seq1, uint32_t seq2)
{
	return (int32_t)(seq1 - seq2) >= 0;
}

static inline bool i915_gem_request_completed(struct drm_i915_gem_request *req,
					      bool lazy_coherency)
{
	u32 seqno;

	BUG_ON(req == NULL);

	seqno = req->ring->get_seqno(req->ring, lazy_coherency);

	return i915_seqno_passed(seqno, req->seqno);
}

int __must_check i915_gem_get_seqno(struct drm_device *dev, u32 *seqno);
int __must_check i915_gem_set_seqno(struct drm_device *dev, u32 seqno);
int __must_check i915_gem_object_get_fence(struct drm_i915_gem_object *obj);
int __must_check i915_gem_object_put_fence(struct drm_i915_gem_object *obj);

bool i915_gem_object_pin_fence(struct drm_i915_gem_object *obj);
void i915_gem_object_unpin_fence(struct drm_i915_gem_object *obj);

struct drm_i915_gem_request *
i915_gem_find_active_request(struct intel_engine_cs *ring);

bool i915_gem_retire_requests(struct drm_device *dev);
void i915_gem_retire_requests_ring(struct intel_engine_cs *ring);
int __must_check i915_gem_check_wedge(struct i915_gpu_error *error,
				      bool interruptible);
int __must_check i915_gem_check_olr(struct drm_i915_gem_request *req);

static inline bool i915_reset_in_progress(struct i915_gpu_error *error)
{
	return unlikely(atomic_read(&error->reset_counter)
			& (I915_RESET_IN_PROGRESS_FLAG | I915_WEDGED));
}

static inline bool i915_terminally_wedged(struct i915_gpu_error *error)
{
	return atomic_read(&error->reset_counter) & I915_WEDGED;
}

static inline u32 i915_reset_count(struct i915_gpu_error *error)
{
	return ((atomic_read(&error->reset_counter) & ~I915_WEDGED) + 1) / 2;
}

static inline bool i915_stop_ring_allow_ban(struct drm_i915_private *dev_priv)
{
	return dev_priv->gpu_error.stop_rings == 0 ||
		dev_priv->gpu_error.stop_rings & I915_STOP_RING_ALLOW_BAN;
}

static inline bool i915_stop_ring_allow_warn(struct drm_i915_private *dev_priv)
{
	return dev_priv->gpu_error.stop_rings == 0 ||
		dev_priv->gpu_error.stop_rings & I915_STOP_RING_ALLOW_WARN;
}

void i915_gem_reset(struct drm_device *dev);
bool i915_gem_clflush_object(struct drm_i915_gem_object *obj, bool force);
int __must_check i915_gem_object_finish_gpu(struct drm_i915_gem_object *obj);
int __must_check i915_gem_init(struct drm_device *dev);
int i915_gem_init_rings(struct drm_device *dev);
int __must_check i915_gem_init_hw(struct drm_device *dev);
int i915_gem_l3_remap(struct intel_engine_cs *ring, int slice);
void i915_gem_init_swizzling(struct drm_device *dev);
void i915_gem_cleanup_ringbuffer(struct drm_device *dev);
int __must_check i915_gpu_idle(struct drm_device *dev);
int __must_check i915_gem_suspend(struct drm_device *dev);
int __i915_add_request(struct intel_engine_cs *ring,
		       struct drm_file *file,
		       struct drm_i915_gem_object *batch_obj);
#define i915_add_request(ring) \
	__i915_add_request(ring, NULL, NULL)
int __i915_wait_request(struct drm_i915_gem_request *req,
			unsigned reset_counter,
			bool interruptible,
			s64 *timeout,
			struct drm_i915_file_private *file_priv);
<<<<<<< HEAD
int __must_check i915_wait_seqno(struct intel_engine_cs *ring,
				 uint32_t seqno);
#ifdef CONFIG_XEN
int i915_gem_mmap(struct file *filp, struct vm_area_struct *vma);
#else
#define i915_gem_mmap drm_gem_mmap
#endif
=======
int __must_check i915_wait_request(struct drm_i915_gem_request *req);
>>>>>>> 06e5801b
int i915_gem_fault(struct vm_area_struct *vma, struct vm_fault *vmf);
int __must_check
i915_gem_object_set_to_gtt_domain(struct drm_i915_gem_object *obj,
				  bool write);
int __must_check
i915_gem_object_set_to_cpu_domain(struct drm_i915_gem_object *obj, bool write);
int __must_check
i915_gem_object_pin_to_display_plane(struct drm_i915_gem_object *obj,
				     u32 alignment,
				     struct intel_engine_cs *pipelined);
void i915_gem_object_unpin_from_display_plane(struct drm_i915_gem_object *obj);
int i915_gem_object_attach_phys(struct drm_i915_gem_object *obj,
				int align);
int i915_gem_open(struct drm_device *dev, struct drm_file *file);
void i915_gem_release(struct drm_device *dev, struct drm_file *file);

uint32_t
i915_gem_get_gtt_size(struct drm_device *dev, uint32_t size, int tiling_mode);
uint32_t
i915_gem_get_gtt_alignment(struct drm_device *dev, uint32_t size,
			    int tiling_mode, bool fenced);

int i915_gem_object_set_cache_level(struct drm_i915_gem_object *obj,
				    enum i915_cache_level cache_level);

struct drm_gem_object *i915_gem_prime_import(struct drm_device *dev,
				struct dma_buf *dma_buf);

struct dma_buf *i915_gem_prime_export(struct drm_device *dev,
				struct drm_gem_object *gem_obj, int flags);

void i915_gem_restore_fences(struct drm_device *dev);

unsigned long i915_gem_obj_offset_view(struct drm_i915_gem_object *o,
				       struct i915_address_space *vm,
				       enum i915_ggtt_view_type view);
static inline
unsigned long i915_gem_obj_offset(struct drm_i915_gem_object *o,
				  struct i915_address_space *vm)
{
	return i915_gem_obj_offset_view(o, vm, I915_GGTT_VIEW_NORMAL);
}
bool i915_gem_obj_bound_any(struct drm_i915_gem_object *o);
bool i915_gem_obj_bound_view(struct drm_i915_gem_object *o,
			     struct i915_address_space *vm,
			     enum i915_ggtt_view_type view);
static inline
bool i915_gem_obj_bound(struct drm_i915_gem_object *o,
			struct i915_address_space *vm)
{
	return i915_gem_obj_bound_view(o, vm, I915_GGTT_VIEW_NORMAL);
}

unsigned long i915_gem_obj_size(struct drm_i915_gem_object *o,
				struct i915_address_space *vm);
struct i915_vma *i915_gem_obj_to_vma_view(struct drm_i915_gem_object *obj,
					  struct i915_address_space *vm,
					  const struct i915_ggtt_view *view);
static inline
struct i915_vma *i915_gem_obj_to_vma(struct drm_i915_gem_object *obj,
				     struct i915_address_space *vm)
{
	return i915_gem_obj_to_vma_view(obj, vm, &i915_ggtt_view_normal);
}

struct i915_vma *
i915_gem_obj_lookup_or_create_vma_view(struct drm_i915_gem_object *obj,
				       struct i915_address_space *vm,
				       const struct i915_ggtt_view *view);

static inline
struct i915_vma *
i915_gem_obj_lookup_or_create_vma(struct drm_i915_gem_object *obj,
				  struct i915_address_space *vm)
{
	return i915_gem_obj_lookup_or_create_vma_view(obj, vm,
						&i915_ggtt_view_normal);
}

struct i915_vma *i915_gem_obj_to_ggtt(struct drm_i915_gem_object *obj);
static inline bool i915_gem_obj_is_pinned(struct drm_i915_gem_object *obj) {
	struct i915_vma *vma;
	list_for_each_entry(vma, &obj->vma_list, vma_link)
		if (vma->pin_count > 0)
			return true;
	return false;
}

/* Some GGTT VM helpers */
#define i915_obj_to_ggtt(obj) \
	(&((struct drm_i915_private *)(obj)->base.dev->dev_private)->gtt.base)
static inline bool i915_is_ggtt(struct i915_address_space *vm)
{
	struct i915_address_space *ggtt =
		&((struct drm_i915_private *)(vm)->dev->dev_private)->gtt.base;
	return vm == ggtt;
}

static inline struct i915_hw_ppgtt *
i915_vm_to_ppgtt(struct i915_address_space *vm)
{
	WARN_ON(i915_is_ggtt(vm));

	return container_of(vm, struct i915_hw_ppgtt, base);
}


static inline bool i915_gem_obj_ggtt_bound(struct drm_i915_gem_object *obj)
{
	return i915_gem_obj_bound(obj, i915_obj_to_ggtt(obj));
}

static inline unsigned long
i915_gem_obj_ggtt_offset(struct drm_i915_gem_object *obj)
{
	return i915_gem_obj_offset(obj, i915_obj_to_ggtt(obj));
}

static inline unsigned long
i915_gem_obj_ggtt_size(struct drm_i915_gem_object *obj)
{
	return i915_gem_obj_size(obj, i915_obj_to_ggtt(obj));
}

static inline int __must_check
i915_gem_obj_ggtt_pin(struct drm_i915_gem_object *obj,
		      uint32_t alignment,
		      unsigned flags)
{
	return i915_gem_object_pin(obj, i915_obj_to_ggtt(obj),
				   alignment, flags | PIN_GLOBAL);
}

static inline int
i915_gem_object_ggtt_unbind(struct drm_i915_gem_object *obj)
{
	return i915_vma_unbind(i915_gem_obj_to_ggtt(obj));
}

void i915_gem_object_ggtt_unpin(struct drm_i915_gem_object *obj);

/* i915_gem_context.c */
int __must_check i915_gem_context_init(struct drm_device *dev);
void i915_gem_context_fini(struct drm_device *dev);
void i915_gem_context_reset(struct drm_device *dev);
int i915_gem_context_open(struct drm_device *dev, struct drm_file *file);
int i915_gem_context_enable(struct drm_i915_private *dev_priv);
void i915_gem_context_close(struct drm_device *dev, struct drm_file *file);
int i915_switch_context(struct intel_engine_cs *ring,
			struct intel_context *to);
struct intel_context *
i915_gem_context_get(struct drm_i915_file_private *file_priv, u32 id);
void i915_gem_context_free(struct kref *ctx_ref);
struct drm_i915_gem_object *
i915_gem_alloc_context_obj(struct drm_device *dev, size_t size);
static inline void i915_gem_context_reference(struct intel_context *ctx)
{
	kref_get(&ctx->ref);
}

static inline void i915_gem_context_unreference(struct intel_context *ctx)
{
	kref_put(&ctx->ref, i915_gem_context_free);
}

static inline bool i915_gem_context_is_default(const struct intel_context *c)
{
	return c->user_handle == DEFAULT_CONTEXT_HANDLE;
}

int i915_gem_context_create_ioctl(struct drm_device *dev, void *data,
				  struct drm_file *file);
int i915_gem_context_destroy_ioctl(struct drm_device *dev, void *data,
				   struct drm_file *file);
int i915_gem_context_getparam_ioctl(struct drm_device *dev, void *data,
				    struct drm_file *file_priv);
int i915_gem_context_setparam_ioctl(struct drm_device *dev, void *data,
				    struct drm_file *file_priv);

/* i915_gem_evict.c */
int __must_check i915_gem_evict_something(struct drm_device *dev,
					  struct i915_address_space *vm,
					  int min_size,
					  unsigned alignment,
					  unsigned cache_level,
					  unsigned long start,
					  unsigned long end,
					  unsigned flags);
int i915_gem_evict_vm(struct i915_address_space *vm, bool do_idle);
int i915_gem_evict_everything(struct drm_device *dev);

/* belongs in i915_gem_gtt.h */
static inline void i915_gem_chipset_flush(struct drm_device *dev)
{
	if (INTEL_INFO(dev)->gen < 6)
		intel_gtt_chipset_flush();
}

/* i915_gem_stolen.c */
int i915_gem_init_stolen(struct drm_device *dev);
int i915_gem_stolen_setup_compression(struct drm_device *dev, int size, int fb_cpp);
void i915_gem_stolen_cleanup_compression(struct drm_device *dev);
void i915_gem_cleanup_stolen(struct drm_device *dev);
struct drm_i915_gem_object *
i915_gem_object_create_stolen(struct drm_device *dev, u32 size);
struct drm_i915_gem_object *
i915_gem_object_create_stolen_for_preallocated(struct drm_device *dev,
					       u32 stolen_offset,
					       u32 gtt_offset,
					       u32 size);

/* i915_gem_tiling.c */
static inline bool i915_gem_object_needs_bit17_swizzle(struct drm_i915_gem_object *obj)
{
	struct drm_i915_private *dev_priv = obj->base.dev->dev_private;

	return dev_priv->mm.bit_6_swizzle_x == I915_BIT_6_SWIZZLE_9_10_17 &&
		obj->tiling_mode != I915_TILING_NONE;
}

void i915_gem_detect_bit_6_swizzle(struct drm_device *dev);
void i915_gem_object_do_bit_17_swizzle(struct drm_i915_gem_object *obj);
void i915_gem_object_save_bit_17_swizzle(struct drm_i915_gem_object *obj);

/* i915_gem_debug.c */
#if WATCH_LISTS
int i915_verify_lists(struct drm_device *dev);
#else
#define i915_verify_lists(dev) 0
#endif

/* i915_debugfs.c */
int i915_debugfs_init(struct drm_minor *minor);
void i915_debugfs_cleanup(struct drm_minor *minor);
#ifdef CONFIG_DEBUG_FS
void intel_display_crc_init(struct drm_device *dev);
#else
static inline void intel_display_crc_init(struct drm_device *dev) {}
#endif

/* i915_gpu_error.c */
__printf(2, 3)
void i915_error_printf(struct drm_i915_error_state_buf *e, const char *f, ...);
int i915_error_state_to_str(struct drm_i915_error_state_buf *estr,
			    const struct i915_error_state_file_priv *error);
int i915_error_state_buf_init(struct drm_i915_error_state_buf *eb,
			      struct drm_i915_private *i915,
			      size_t count, loff_t pos);
static inline void i915_error_state_buf_release(
	struct drm_i915_error_state_buf *eb)
{
	kfree(eb->buf);
}
void i915_capture_error_state(struct drm_device *dev, bool wedge,
			      const char *error_msg);
void i915_error_state_get(struct drm_device *dev,
			  struct i915_error_state_file_priv *error_priv);
void i915_error_state_put(struct i915_error_state_file_priv *error_priv);
void i915_destroy_error_state(struct drm_device *dev);

void i915_get_extra_instdone(struct drm_device *dev, uint32_t *instdone);
const char *i915_cache_level_str(struct drm_i915_private *i915, int type);

/* i915_gem_batch_pool.c */
void i915_gem_batch_pool_init(struct drm_device *dev,
			      struct i915_gem_batch_pool *pool);
void i915_gem_batch_pool_fini(struct i915_gem_batch_pool *pool);
struct drm_i915_gem_object*
i915_gem_batch_pool_get(struct i915_gem_batch_pool *pool, size_t size);

/* i915_cmd_parser.c */
int i915_cmd_parser_get_version(void);
int i915_cmd_parser_init_ring(struct intel_engine_cs *ring);
void i915_cmd_parser_fini_ring(struct intel_engine_cs *ring);
bool i915_needs_cmd_parser(struct intel_engine_cs *ring);
int i915_parse_cmds(struct intel_engine_cs *ring,
		    struct drm_i915_gem_object *batch_obj,
		    struct drm_i915_gem_object *shadow_batch_obj,
		    u32 batch_start_offset,
		    u32 batch_len,
		    bool is_master);

/* i915_suspend.c */
extern int i915_save_state(struct drm_device *dev);
extern int i915_restore_state(struct drm_device *dev);

/* i915_ums.c */
void i915_save_display_reg(struct drm_device *dev);
void i915_restore_display_reg(struct drm_device *dev);

/* i915_sysfs.c */
void i915_setup_sysfs(struct drm_device *dev_priv);
void i915_teardown_sysfs(struct drm_device *dev_priv);

/* intel_i2c.c */
extern int intel_setup_gmbus(struct drm_device *dev);
extern void intel_teardown_gmbus(struct drm_device *dev);
static inline bool intel_gmbus_is_port_valid(unsigned port)
{
	return (port >= GMBUS_PORT_SSC && port <= GMBUS_PORT_DPD);
}

extern struct i2c_adapter *intel_gmbus_get_adapter(
		struct drm_i915_private *dev_priv, unsigned port);
extern void intel_gmbus_set_speed(struct i2c_adapter *adapter, int speed);
extern void intel_gmbus_force_bit(struct i2c_adapter *adapter, bool force_bit);
static inline bool intel_gmbus_is_forced_bit(struct i2c_adapter *adapter)
{
	return container_of(adapter, struct intel_gmbus, adapter)->force_bit;
}
extern void intel_i2c_reset(struct drm_device *dev);

/* intel_opregion.c */
#ifdef CONFIG_ACPI
extern int intel_opregion_setup(struct drm_device *dev);
extern void intel_opregion_init(struct drm_device *dev);
extern void intel_opregion_fini(struct drm_device *dev);
extern void intel_opregion_asle_intr(struct drm_device *dev);
extern int intel_opregion_notify_encoder(struct intel_encoder *intel_encoder,
					 bool enable);
extern int intel_opregion_notify_adapter(struct drm_device *dev,
					 pci_power_t state);
#else
static inline int intel_opregion_setup(struct drm_device *dev) { return 0; }
static inline void intel_opregion_init(struct drm_device *dev) { return; }
static inline void intel_opregion_fini(struct drm_device *dev) { return; }
static inline void intel_opregion_asle_intr(struct drm_device *dev) { return; }
static inline int
intel_opregion_notify_encoder(struct intel_encoder *intel_encoder, bool enable)
{
	return 0;
}
static inline int
intel_opregion_notify_adapter(struct drm_device *dev, pci_power_t state)
{
	return 0;
}
#endif

/* intel_acpi.c */
#ifdef CONFIG_ACPI
extern void intel_register_dsm_handler(void);
extern void intel_unregister_dsm_handler(void);
#else
static inline void intel_register_dsm_handler(void) { return; }
static inline void intel_unregister_dsm_handler(void) { return; }
#endif /* CONFIG_ACPI */

/* modesetting */
extern void intel_modeset_init_hw(struct drm_device *dev);
extern void intel_modeset_init(struct drm_device *dev);
extern void intel_modeset_gem_init(struct drm_device *dev);
extern void intel_modeset_cleanup(struct drm_device *dev);
extern void intel_connector_unregister(struct intel_connector *);
extern int intel_modeset_vga_set_state(struct drm_device *dev, bool state);
extern void intel_modeset_setup_hw_state(struct drm_device *dev,
					 bool force_restore);
extern void i915_redisable_vga(struct drm_device *dev);
extern void i915_redisable_vga_power_on(struct drm_device *dev);
extern bool ironlake_set_drps(struct drm_device *dev, u8 val);
extern void intel_init_pch_refclk(struct drm_device *dev);
extern void gen6_set_rps(struct drm_device *dev, u8 val);
extern void valleyview_set_rps(struct drm_device *dev, u8 val);
extern void intel_set_memory_cxsr(struct drm_i915_private *dev_priv,
				  bool enable);
extern void intel_detect_pch(struct drm_device *dev);
extern int intel_trans_dp_port_sel(struct drm_crtc *crtc);
extern int intel_enable_rc6(const struct drm_device *dev);

extern bool i915_semaphore_is_enabled(struct drm_device *dev);
int i915_reg_read_ioctl(struct drm_device *dev, void *data,
			struct drm_file *file);
int i915_get_reset_stats_ioctl(struct drm_device *dev, void *data,
			       struct drm_file *file);

void intel_notify_mmio_flip(struct intel_engine_cs *ring);

/* overlay */
extern struct intel_overlay_error_state *intel_overlay_capture_error_state(struct drm_device *dev);
extern void intel_overlay_print_error_state(struct drm_i915_error_state_buf *e,
					    struct intel_overlay_error_state *error);

extern struct intel_display_error_state *intel_display_capture_error_state(struct drm_device *dev);
extern void intel_display_print_error_state(struct drm_i915_error_state_buf *e,
					    struct drm_device *dev,
					    struct intel_display_error_state *error);

int sandybridge_pcode_read(struct drm_i915_private *dev_priv, u32 mbox, u32 *val);
int sandybridge_pcode_write(struct drm_i915_private *dev_priv, u32 mbox, u32 val);

/* intel_sideband.c */
u32 vlv_punit_read(struct drm_i915_private *dev_priv, u32 addr);
void vlv_punit_write(struct drm_i915_private *dev_priv, u32 addr, u32 val);
u32 vlv_nc_read(struct drm_i915_private *dev_priv, u8 addr);
u32 vlv_gpio_nc_read(struct drm_i915_private *dev_priv, u32 reg);
void vlv_gpio_nc_write(struct drm_i915_private *dev_priv, u32 reg, u32 val);
u32 vlv_cck_read(struct drm_i915_private *dev_priv, u32 reg);
void vlv_cck_write(struct drm_i915_private *dev_priv, u32 reg, u32 val);
u32 vlv_ccu_read(struct drm_i915_private *dev_priv, u32 reg);
void vlv_ccu_write(struct drm_i915_private *dev_priv, u32 reg, u32 val);
u32 vlv_bunit_read(struct drm_i915_private *dev_priv, u32 reg);
void vlv_bunit_write(struct drm_i915_private *dev_priv, u32 reg, u32 val);
u32 vlv_gps_core_read(struct drm_i915_private *dev_priv, u32 reg);
void vlv_gps_core_write(struct drm_i915_private *dev_priv, u32 reg, u32 val);
u32 vlv_dpio_read(struct drm_i915_private *dev_priv, enum pipe pipe, int reg);
void vlv_dpio_write(struct drm_i915_private *dev_priv, enum pipe pipe, int reg, u32 val);
u32 intel_sbi_read(struct drm_i915_private *dev_priv, u16 reg,
		   enum intel_sbi_destination destination);
void intel_sbi_write(struct drm_i915_private *dev_priv, u16 reg, u32 value,
		     enum intel_sbi_destination destination);
u32 vlv_flisdsi_read(struct drm_i915_private *dev_priv, u32 reg);
void vlv_flisdsi_write(struct drm_i915_private *dev_priv, u32 reg, u32 val);

int intel_gpu_freq(struct drm_i915_private *dev_priv, int val);
int intel_freq_opcode(struct drm_i915_private *dev_priv, int val);

#define I915_READ8(reg)		dev_priv->uncore.funcs.mmio_readb(dev_priv, (reg), true)
#define I915_WRITE8(reg, val)	dev_priv->uncore.funcs.mmio_writeb(dev_priv, (reg), (val), true)

#define I915_READ16(reg)	dev_priv->uncore.funcs.mmio_readw(dev_priv, (reg), true)
#define I915_WRITE16(reg, val)	dev_priv->uncore.funcs.mmio_writew(dev_priv, (reg), (val), true)
#define I915_READ16_NOTRACE(reg)	dev_priv->uncore.funcs.mmio_readw(dev_priv, (reg), false)
#define I915_WRITE16_NOTRACE(reg, val)	dev_priv->uncore.funcs.mmio_writew(dev_priv, (reg), (val), false)

#define I915_READ(reg)		dev_priv->uncore.funcs.mmio_readl(dev_priv, (reg), true)
#define I915_WRITE(reg, val)	dev_priv->uncore.funcs.mmio_writel(dev_priv, (reg), (val), true)
#define I915_READ_NOTRACE(reg)		dev_priv->uncore.funcs.mmio_readl(dev_priv, (reg), false)
#define I915_WRITE_NOTRACE(reg, val)	dev_priv->uncore.funcs.mmio_writel(dev_priv, (reg), (val), false)

/* Be very careful with read/write 64-bit values. On 32-bit machines, they
 * will be implemented using 2 32-bit writes in an arbitrary order with
 * an arbitrary delay between them. This can cause the hardware to
 * act upon the intermediate value, possibly leading to corruption and
 * machine death. You have been warned.
 */
#define I915_WRITE64(reg, val)	dev_priv->uncore.funcs.mmio_writeq(dev_priv, (reg), (val), true)
#define I915_READ64(reg)	dev_priv->uncore.funcs.mmio_readq(dev_priv, (reg), true)

#define I915_READ64_2x32(lower_reg, upper_reg) ({			\
		u32 upper = I915_READ(upper_reg);			\
		u32 lower = I915_READ(lower_reg);			\
		u32 tmp = I915_READ(upper_reg);				\
		if (upper != tmp) {					\
			upper = tmp;					\
			lower = I915_READ(lower_reg);			\
			WARN_ON(I915_READ(upper_reg) != upper);		\
		}							\
		(u64)upper << 32 | lower; })

#define POSTING_READ(reg)	(void)I915_READ_NOTRACE(reg)
#define POSTING_READ16(reg)	(void)I915_READ16_NOTRACE(reg)

/* "Broadcast RGB" property */
#define INTEL_BROADCAST_RGB_AUTO 0
#define INTEL_BROADCAST_RGB_FULL 1
#define INTEL_BROADCAST_RGB_LIMITED 2

static inline uint32_t i915_vgacntrl_reg(struct drm_device *dev)
{
	if (IS_VALLEYVIEW(dev))
		return VLV_VGACNTRL;
	else if (INTEL_INFO(dev)->gen >= 5)
		return CPU_VGACNTRL;
	else
		return VGACNTRL;
}

static inline void __user *to_user_ptr(u64 address)
{
	return (void __user *)(uintptr_t)address;
}

static inline unsigned long msecs_to_jiffies_timeout(const unsigned int m)
{
	unsigned long j = msecs_to_jiffies(m);

	return min_t(unsigned long, MAX_JIFFY_OFFSET, j + 1);
}

static inline unsigned long nsecs_to_jiffies_timeout(const u64 n)
{
        return min_t(u64, MAX_JIFFY_OFFSET, nsecs_to_jiffies64(n) + 1);
}

static inline unsigned long
timespec_to_jiffies_timeout(const struct timespec *value)
{
	unsigned long j = timespec_to_jiffies(value);

	return min_t(unsigned long, MAX_JIFFY_OFFSET, j + 1);
}

/*
 * If you need to wait X milliseconds between events A and B, but event B
 * doesn't happen exactly after event A, you record the timestamp (jiffies) of
 * when event A happened, then just before event B you call this function and
 * pass the timestamp as the first argument, and X as the second argument.
 */
static inline void
wait_remaining_ms_from_jiffies(unsigned long timestamp_jiffies, int to_wait_ms)
{
	unsigned long target_jiffies, tmp_jiffies, remaining_jiffies;

	/*
	 * Don't re-read the value of "jiffies" every time since it may change
	 * behind our back and break the math.
	 */
	tmp_jiffies = jiffies;
	target_jiffies = timestamp_jiffies +
			 msecs_to_jiffies_timeout(to_wait_ms);

	if (time_after(target_jiffies, tmp_jiffies)) {
		remaining_jiffies = target_jiffies - tmp_jiffies;
		while (remaining_jiffies)
			remaining_jiffies =
			    schedule_timeout_uninterruptible(remaining_jiffies);
	}
}

static inline void i915_trace_irq_get(struct intel_engine_cs *ring,
				      struct drm_i915_gem_request *req)
{
	if (ring->trace_irq_req == NULL && ring->irq_get(ring))
		i915_gem_request_assign(&ring->trace_irq_req, req);
}

#endif<|MERGE_RESOLUTION|>--- conflicted
+++ resolved
@@ -2833,17 +2833,12 @@
 			bool interruptible,
 			s64 *timeout,
 			struct drm_i915_file_private *file_priv);
-<<<<<<< HEAD
-int __must_check i915_wait_seqno(struct intel_engine_cs *ring,
-				 uint32_t seqno);
+int __must_check i915_wait_request(struct drm_i915_gem_request *req);
 #ifdef CONFIG_XEN
 int i915_gem_mmap(struct file *filp, struct vm_area_struct *vma);
 #else
 #define i915_gem_mmap drm_gem_mmap
 #endif
-=======
-int __must_check i915_wait_request(struct drm_i915_gem_request *req);
->>>>>>> 06e5801b
 int i915_gem_fault(struct vm_area_struct *vma, struct vm_fault *vmf);
 int __must_check
 i915_gem_object_set_to_gtt_domain(struct drm_i915_gem_object *obj,
