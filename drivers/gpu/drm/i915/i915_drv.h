/* i915_drv.h -- Private header for the I915 driver -*- linux-c -*-
 */
/*
 *
 * Copyright 2003 Tungsten Graphics, Inc., Cedar Park, Texas.
 * All Rights Reserved.
 *
 * Permission is hereby granted, free of charge, to any person obtaining a
 * copy of this software and associated documentation files (the
 * "Software"), to deal in the Software without restriction, including
 * without limitation the rights to use, copy, modify, merge, publish,
 * distribute, sub license, and/or sell copies of the Software, and to
 * permit persons to whom the Software is furnished to do so, subject to
 * the following conditions:
 *
 * The above copyright notice and this permission notice (including the
 * next paragraph) shall be included in all copies or substantial portions
 * of the Software.
 *
 * THE SOFTWARE IS PROVIDED "AS IS", WITHOUT WARRANTY OF ANY KIND, EXPRESS
 * OR IMPLIED, INCLUDING BUT NOT LIMITED TO THE WARRANTIES OF
 * MERCHANTABILITY, FITNESS FOR A PARTICULAR PURPOSE AND NON-INFRINGEMENT.
 * IN NO EVENT SHALL TUNGSTEN GRAPHICS AND/OR ITS SUPPLIERS BE LIABLE FOR
 * ANY CLAIM, DAMAGES OR OTHER LIABILITY, WHETHER IN AN ACTION OF CONTRACT,
 * TORT OR OTHERWISE, ARISING FROM, OUT OF OR IN CONNECTION WITH THE
 * SOFTWARE OR THE USE OR OTHER DEALINGS IN THE SOFTWARE.
 *
 */

#ifndef _I915_DRV_H_
#define _I915_DRV_H_

#include <uapi/drm/i915_drm.h>
#include <uapi/drm/drm_fourcc.h>

#include <linux/io-mapping.h>
#include <linux/i2c.h>
#include <linux/i2c-algo-bit.h>
#include <linux/backlight.h>
#include <linux/hashtable.h>
#include <linux/intel-iommu.h>
#include <linux/kref.h>
#include <linux/pm_qos.h>
#include <linux/shmem_fs.h>

#include <drm/drmP.h>
#include <drm/intel-gtt.h>
#include <drm/drm_legacy.h> /* for struct drm_dma_handle */
#include <drm/drm_gem.h>
#include <drm/drm_auth.h>

#include "i915_params.h"
#include "i915_reg.h"

#include "intel_bios.h"
#include "intel_dpll_mgr.h"
#include "intel_guc.h"
#include "intel_lrc.h"
#include "intel_ringbuffer.h"

#include "i915_gem.h"
#include "i915_gem_gtt.h"
#include "i915_gem_render_state.h"
#include "i915_gem_request.h"

#include "intel_gvt.h"

/* General customization:
 */

#define DRIVER_NAME		"i915"
#define DRIVER_DESC		"Intel Graphics"
#define DRIVER_DATE		"20160919"

#undef WARN_ON
/* Many gcc seem to no see through this and fall over :( */
#if 0
#define WARN_ON(x) ({ \
	bool __i915_warn_cond = (x); \
	if (__builtin_constant_p(__i915_warn_cond)) \
		BUILD_BUG_ON(__i915_warn_cond); \
	WARN(__i915_warn_cond, "WARN_ON(" #x ")"); })
#else
#define WARN_ON(x) WARN((x), "%s", "WARN_ON(" __stringify(x) ")")
#endif

#undef WARN_ON_ONCE
#define WARN_ON_ONCE(x) WARN_ONCE((x), "%s", "WARN_ON_ONCE(" __stringify(x) ")")

#define MISSING_CASE(x) WARN(1, "Missing switch case (%lu) in %s\n", \
			     (long) (x), __func__);

/* Use I915_STATE_WARN(x) and I915_STATE_WARN_ON() (rather than WARN() and
 * WARN_ON()) for hw state sanity checks to check for unexpected conditions
 * which may not necessarily be a user visible problem.  This will either
 * WARN() or DRM_ERROR() depending on the verbose_checks moduleparam, to
 * enable distros and users to tailor their preferred amount of i915 abrt
 * spam.
 */
#define I915_STATE_WARN(condition, format...) ({			\
	int __ret_warn_on = !!(condition);				\
	if (unlikely(__ret_warn_on))					\
		if (!WARN(i915.verbose_state_checks, format))		\
			DRM_ERROR(format);				\
	unlikely(__ret_warn_on);					\
})

#define I915_STATE_WARN_ON(x)						\
	I915_STATE_WARN((x), "%s", "WARN_ON(" __stringify(x) ")")

bool __i915_inject_load_failure(const char *func, int line);
#define i915_inject_load_failure() \
	__i915_inject_load_failure(__func__, __LINE__)

static inline const char *yesno(bool v)
{
	return v ? "yes" : "no";
}

static inline const char *onoff(bool v)
{
	return v ? "on" : "off";
}

enum pipe {
	INVALID_PIPE = -1,
	PIPE_A = 0,
	PIPE_B,
	PIPE_C,
	_PIPE_EDP,
	I915_MAX_PIPES = _PIPE_EDP
};
#define pipe_name(p) ((p) + 'A')

enum transcoder {
	TRANSCODER_A = 0,
	TRANSCODER_B,
	TRANSCODER_C,
	TRANSCODER_EDP,
	TRANSCODER_DSI_A,
	TRANSCODER_DSI_C,
	I915_MAX_TRANSCODERS
};

static inline const char *transcoder_name(enum transcoder transcoder)
{
	switch (transcoder) {
	case TRANSCODER_A:
		return "A";
	case TRANSCODER_B:
		return "B";
	case TRANSCODER_C:
		return "C";
	case TRANSCODER_EDP:
		return "EDP";
	case TRANSCODER_DSI_A:
		return "DSI A";
	case TRANSCODER_DSI_C:
		return "DSI C";
	default:
		return "<invalid>";
	}
}

static inline bool transcoder_is_dsi(enum transcoder transcoder)
{
	return transcoder == TRANSCODER_DSI_A || transcoder == TRANSCODER_DSI_C;
}

/*
 * I915_MAX_PLANES in the enum below is the maximum (across all platforms)
 * number of planes per CRTC.  Not all platforms really have this many planes,
 * which means some arrays of size I915_MAX_PLANES may have unused entries
 * between the topmost sprite plane and the cursor plane.
 */
enum plane {
	PLANE_A = 0,
	PLANE_B,
	PLANE_C,
	PLANE_CURSOR,
	I915_MAX_PLANES,
};
#define plane_name(p) ((p) + 'A')

#define sprite_name(p, s) ((p) * INTEL_INFO(dev)->num_sprites[(p)] + (s) + 'A')

enum port {
	PORT_A = 0,
	PORT_B,
	PORT_C,
	PORT_D,
	PORT_E,
	I915_MAX_PORTS
};
#define port_name(p) ((p) + 'A')

#define I915_NUM_PHYS_VLV 2

enum dpio_channel {
	DPIO_CH0,
	DPIO_CH1
};

enum dpio_phy {
	DPIO_PHY0,
	DPIO_PHY1
};

enum intel_display_power_domain {
	POWER_DOMAIN_PIPE_A,
	POWER_DOMAIN_PIPE_B,
	POWER_DOMAIN_PIPE_C,
	POWER_DOMAIN_PIPE_A_PANEL_FITTER,
	POWER_DOMAIN_PIPE_B_PANEL_FITTER,
	POWER_DOMAIN_PIPE_C_PANEL_FITTER,
	POWER_DOMAIN_TRANSCODER_A,
	POWER_DOMAIN_TRANSCODER_B,
	POWER_DOMAIN_TRANSCODER_C,
	POWER_DOMAIN_TRANSCODER_EDP,
	POWER_DOMAIN_TRANSCODER_DSI_A,
	POWER_DOMAIN_TRANSCODER_DSI_C,
	POWER_DOMAIN_PORT_DDI_A_LANES,
	POWER_DOMAIN_PORT_DDI_B_LANES,
	POWER_DOMAIN_PORT_DDI_C_LANES,
	POWER_DOMAIN_PORT_DDI_D_LANES,
	POWER_DOMAIN_PORT_DDI_E_LANES,
	POWER_DOMAIN_PORT_DSI,
	POWER_DOMAIN_PORT_CRT,
	POWER_DOMAIN_PORT_OTHER,
	POWER_DOMAIN_VGA,
	POWER_DOMAIN_AUDIO,
	POWER_DOMAIN_PLLS,
	POWER_DOMAIN_AUX_A,
	POWER_DOMAIN_AUX_B,
	POWER_DOMAIN_AUX_C,
	POWER_DOMAIN_AUX_D,
	POWER_DOMAIN_GMBUS,
	POWER_DOMAIN_MODESET,
	POWER_DOMAIN_INIT,

	POWER_DOMAIN_NUM,
};

#define POWER_DOMAIN_PIPE(pipe) ((pipe) + POWER_DOMAIN_PIPE_A)
#define POWER_DOMAIN_PIPE_PANEL_FITTER(pipe) \
		((pipe) + POWER_DOMAIN_PIPE_A_PANEL_FITTER)
#define POWER_DOMAIN_TRANSCODER(tran) \
	((tran) == TRANSCODER_EDP ? POWER_DOMAIN_TRANSCODER_EDP : \
	 (tran) + POWER_DOMAIN_TRANSCODER_A)

enum hpd_pin {
	HPD_NONE = 0,
	HPD_TV = HPD_NONE,     /* TV is known to be unreliable */
	HPD_CRT,
	HPD_SDVO_B,
	HPD_SDVO_C,
	HPD_PORT_A,
	HPD_PORT_B,
	HPD_PORT_C,
	HPD_PORT_D,
	HPD_PORT_E,
	HPD_NUM_PINS
};

#define for_each_hpd_pin(__pin) \
	for ((__pin) = (HPD_NONE + 1); (__pin) < HPD_NUM_PINS; (__pin)++)

struct i915_hotplug {
	struct work_struct hotplug_work;

	struct {
		unsigned long last_jiffies;
		int count;
		enum {
			HPD_ENABLED = 0,
			HPD_DISABLED = 1,
			HPD_MARK_DISABLED = 2
		} state;
	} stats[HPD_NUM_PINS];
	u32 event_bits;
	struct delayed_work reenable_work;

	struct intel_digital_port *irq_port[I915_MAX_PORTS];
	u32 long_port_mask;
	u32 short_port_mask;
	struct work_struct dig_port_work;

	struct work_struct poll_init_work;
	bool poll_enabled;

	/*
	 * if we get a HPD irq from DP and a HPD irq from non-DP
	 * the non-DP HPD could block the workqueue on a mode config
	 * mutex getting, that userspace may have taken. However
	 * userspace is waiting on the DP workqueue to run which is
	 * blocked behind the non-DP one.
	 */
	struct workqueue_struct *dp_wq;
};

#define I915_GEM_GPU_DOMAINS \
	(I915_GEM_DOMAIN_RENDER | \
	 I915_GEM_DOMAIN_SAMPLER | \
	 I915_GEM_DOMAIN_COMMAND | \
	 I915_GEM_DOMAIN_INSTRUCTION | \
	 I915_GEM_DOMAIN_VERTEX)

#define for_each_pipe(__dev_priv, __p) \
	for ((__p) = 0; (__p) < INTEL_INFO(__dev_priv)->num_pipes; (__p)++)
#define for_each_pipe_masked(__dev_priv, __p, __mask) \
	for ((__p) = 0; (__p) < INTEL_INFO(__dev_priv)->num_pipes; (__p)++) \
		for_each_if ((__mask) & (1 << (__p)))
#define for_each_plane(__dev_priv, __pipe, __p)				\
	for ((__p) = 0;							\
	     (__p) < INTEL_INFO(__dev_priv)->num_sprites[(__pipe)] + 1;	\
	     (__p)++)
#define for_each_sprite(__dev_priv, __p, __s)				\
	for ((__s) = 0;							\
	     (__s) < INTEL_INFO(__dev_priv)->num_sprites[(__p)];	\
	     (__s)++)

#define for_each_port_masked(__port, __ports_mask) \
	for ((__port) = PORT_A; (__port) < I915_MAX_PORTS; (__port)++)	\
		for_each_if ((__ports_mask) & (1 << (__port)))

#define for_each_crtc(dev, crtc) \
	list_for_each_entry(crtc, &(dev)->mode_config.crtc_list, head)

#define for_each_intel_plane(dev, intel_plane) \
	list_for_each_entry(intel_plane,			\
			    &(dev)->mode_config.plane_list,	\
			    base.head)

#define for_each_intel_plane_mask(dev, intel_plane, plane_mask)		\
	list_for_each_entry(intel_plane,				\
			    &(dev)->mode_config.plane_list,		\
			    base.head)					\
		for_each_if ((plane_mask) &				\
			     (1 << drm_plane_index(&intel_plane->base)))

#define for_each_intel_plane_on_crtc(dev, intel_crtc, intel_plane)	\
	list_for_each_entry(intel_plane,				\
			    &(dev)->mode_config.plane_list,		\
			    base.head)					\
		for_each_if ((intel_plane)->pipe == (intel_crtc)->pipe)

#define for_each_intel_crtc(dev, intel_crtc)				\
	list_for_each_entry(intel_crtc,					\
			    &(dev)->mode_config.crtc_list,		\
			    base.head)

#define for_each_intel_crtc_mask(dev, intel_crtc, crtc_mask)		\
	list_for_each_entry(intel_crtc,					\
			    &(dev)->mode_config.crtc_list,		\
			    base.head)					\
		for_each_if ((crtc_mask) & (1 << drm_crtc_index(&intel_crtc->base)))

#define for_each_intel_encoder(dev, intel_encoder)		\
	list_for_each_entry(intel_encoder,			\
			    &(dev)->mode_config.encoder_list,	\
			    base.head)

#define for_each_intel_connector(dev, intel_connector)		\
	list_for_each_entry(intel_connector,			\
			    &(dev)->mode_config.connector_list,	\
			    base.head)

#define for_each_encoder_on_crtc(dev, __crtc, intel_encoder) \
	list_for_each_entry((intel_encoder), &(dev)->mode_config.encoder_list, base.head) \
		for_each_if ((intel_encoder)->base.crtc == (__crtc))

#define for_each_connector_on_encoder(dev, __encoder, intel_connector) \
	list_for_each_entry((intel_connector), &(dev)->mode_config.connector_list, base.head) \
		for_each_if ((intel_connector)->base.encoder == (__encoder))

#define for_each_power_domain(domain, mask)				\
	for ((domain) = 0; (domain) < POWER_DOMAIN_NUM; (domain)++)	\
		for_each_if ((1 << (domain)) & (mask))

struct drm_i915_private;
struct i915_mm_struct;
struct i915_mmu_object;

struct drm_i915_file_private {
	struct drm_i915_private *dev_priv;
	struct drm_file *file;

	struct {
		spinlock_t lock;
		struct list_head request_list;
/* 20ms is a fairly arbitrary limit (greater than the average frame time)
 * chosen to prevent the CPU getting more than a frame ahead of the GPU
 * (when using lax throttling for the frontbuffer). We also use it to
 * offer free GPU waitboosts for severely congested workloads.
 */
#define DRM_I915_THROTTLE_JIFFIES msecs_to_jiffies(20)
	} mm;
	struct idr context_idr;

	struct intel_rps_client {
		struct list_head link;
		unsigned boosts;
	} rps;

	unsigned int bsd_engine;
};

/* Used by dp and fdi links */
struct intel_link_m_n {
	uint32_t	tu;
	uint32_t	gmch_m;
	uint32_t	gmch_n;
	uint32_t	link_m;
	uint32_t	link_n;
};

void intel_link_compute_m_n(int bpp, int nlanes,
			    int pixel_clock, int link_clock,
			    struct intel_link_m_n *m_n);

/* Interface history:
 *
 * 1.1: Original.
 * 1.2: Add Power Management
 * 1.3: Add vblank support
 * 1.4: Fix cmdbuffer path, add heap destroy
 * 1.5: Add vblank pipe configuration
 * 1.6: - New ioctl for scheduling buffer swaps on vertical blank
 *      - Support vertical blank on secondary display pipe
 */
#define DRIVER_MAJOR		1
#define DRIVER_MINOR		6
#define DRIVER_PATCHLEVEL	0

struct opregion_header;
struct opregion_acpi;
struct opregion_swsci;
struct opregion_asle;

struct intel_opregion {
	struct opregion_header *header;
	struct opregion_acpi *acpi;
	struct opregion_swsci *swsci;
	u32 swsci_gbda_sub_functions;
	u32 swsci_sbcb_sub_functions;
	struct opregion_asle *asle;
	void *rvda;
	const void *vbt;
	u32 vbt_size;
	u32 *lid_state;
	struct work_struct asle_work;
};
#define OPREGION_SIZE            (8*1024)

struct intel_overlay;
struct intel_overlay_error_state;

struct drm_i915_fence_reg {
	struct list_head link;
	struct drm_i915_private *i915;
	struct i915_vma *vma;
	int pin_count;
	int id;
	/**
	 * Whether the tiling parameters for the currently
	 * associated fence register have changed. Note that
	 * for the purposes of tracking tiling changes we also
	 * treat the unfenced register, the register slot that
	 * the object occupies whilst it executes a fenced
	 * command (such as BLT on gen2/3), as a "fence".
	 */
	bool dirty;
};

struct sdvo_device_mapping {
	u8 initialized;
	u8 dvo_port;
	u8 slave_addr;
	u8 dvo_wiring;
	u8 i2c_pin;
	u8 ddc_pin;
};

struct intel_connector;
struct intel_encoder;
struct intel_crtc_state;
struct intel_initial_plane_config;
struct intel_crtc;
struct intel_limit;
struct dpll;

struct drm_i915_display_funcs {
	int (*get_display_clock_speed)(struct drm_device *dev);
	int (*get_fifo_size)(struct drm_device *dev, int plane);
	int (*compute_pipe_wm)(struct intel_crtc_state *cstate);
	int (*compute_intermediate_wm)(struct drm_device *dev,
				       struct intel_crtc *intel_crtc,
				       struct intel_crtc_state *newstate);
	void (*initial_watermarks)(struct intel_crtc_state *cstate);
	void (*optimize_watermarks)(struct intel_crtc_state *cstate);
	int (*compute_global_watermarks)(struct drm_atomic_state *state);
	void (*update_wm)(struct drm_crtc *crtc);
	int (*modeset_calc_cdclk)(struct drm_atomic_state *state);
	void (*modeset_commit_cdclk)(struct drm_atomic_state *state);
	/* Returns the active state of the crtc, and if the crtc is active,
	 * fills out the pipe-config with the hw state. */
	bool (*get_pipe_config)(struct intel_crtc *,
				struct intel_crtc_state *);
	void (*get_initial_plane_config)(struct intel_crtc *,
					 struct intel_initial_plane_config *);
	int (*crtc_compute_clock)(struct intel_crtc *crtc,
				  struct intel_crtc_state *crtc_state);
<<<<<<< HEAD
	void (*crtc_enable)(struct drm_crtc *crtc);
	void (*crtc_disable)(struct drm_crtc *crtc);
=======
	void (*crtc_enable)(struct intel_crtc_state *pipe_config,
			    struct drm_atomic_state *old_state);
	void (*crtc_disable)(struct intel_crtc_state *old_crtc_state,
			     struct drm_atomic_state *old_state);
>>>>>>> 2cfef0c3
	void (*update_crtcs)(struct drm_atomic_state *state,
			     unsigned int *crtc_vblank_mask);
	void (*audio_codec_enable)(struct drm_connector *connector,
				   struct intel_encoder *encoder,
				   const struct drm_display_mode *adjusted_mode);
	void (*audio_codec_disable)(struct intel_encoder *encoder);
	void (*fdi_link_train)(struct drm_crtc *crtc);
	void (*init_clock_gating)(struct drm_device *dev);
	int (*queue_flip)(struct drm_device *dev, struct drm_crtc *crtc,
			  struct drm_framebuffer *fb,
			  struct drm_i915_gem_object *obj,
			  struct drm_i915_gem_request *req,
			  uint32_t flags);
	void (*hpd_irq_setup)(struct drm_i915_private *dev_priv);
	/* clock updates for mode set */
	/* cursor updates */
	/* render clock increase/decrease */
	/* display clock increase/decrease */
	/* pll clock increase/decrease */

	void (*load_csc_matrix)(struct drm_crtc_state *crtc_state);
	void (*load_luts)(struct drm_crtc_state *crtc_state);
};

enum forcewake_domain_id {
	FW_DOMAIN_ID_RENDER = 0,
	FW_DOMAIN_ID_BLITTER,
	FW_DOMAIN_ID_MEDIA,

	FW_DOMAIN_ID_COUNT
};

enum forcewake_domains {
	FORCEWAKE_RENDER = (1 << FW_DOMAIN_ID_RENDER),
	FORCEWAKE_BLITTER = (1 << FW_DOMAIN_ID_BLITTER),
	FORCEWAKE_MEDIA	= (1 << FW_DOMAIN_ID_MEDIA),
	FORCEWAKE_ALL = (FORCEWAKE_RENDER |
			 FORCEWAKE_BLITTER |
			 FORCEWAKE_MEDIA)
};

#define FW_REG_READ  (1)
#define FW_REG_WRITE (2)

enum forcewake_domains
intel_uncore_forcewake_for_reg(struct drm_i915_private *dev_priv,
			       i915_reg_t reg, unsigned int op);

struct intel_uncore_funcs {
	void (*force_wake_get)(struct drm_i915_private *dev_priv,
							enum forcewake_domains domains);
	void (*force_wake_put)(struct drm_i915_private *dev_priv,
							enum forcewake_domains domains);

	uint8_t  (*mmio_readb)(struct drm_i915_private *dev_priv, i915_reg_t r, bool trace);
	uint16_t (*mmio_readw)(struct drm_i915_private *dev_priv, i915_reg_t r, bool trace);
	uint32_t (*mmio_readl)(struct drm_i915_private *dev_priv, i915_reg_t r, bool trace);
	uint64_t (*mmio_readq)(struct drm_i915_private *dev_priv, i915_reg_t r, bool trace);

	void (*mmio_writeb)(struct drm_i915_private *dev_priv, i915_reg_t r,
				uint8_t val, bool trace);
	void (*mmio_writew)(struct drm_i915_private *dev_priv, i915_reg_t r,
				uint16_t val, bool trace);
	void (*mmio_writel)(struct drm_i915_private *dev_priv, i915_reg_t r,
				uint32_t val, bool trace);
};

struct intel_uncore {
	spinlock_t lock; /** lock is also taken in irq contexts. */

	struct intel_uncore_funcs funcs;

	unsigned fifo_count;
	enum forcewake_domains fw_domains;

	struct intel_uncore_forcewake_domain {
		struct drm_i915_private *i915;
		enum forcewake_domain_id id;
		enum forcewake_domains mask;
		unsigned wake_count;
		struct hrtimer timer;
		i915_reg_t reg_set;
		u32 val_set;
		u32 val_clear;
		i915_reg_t reg_ack;
		i915_reg_t reg_post;
		u32 val_reset;
	} fw_domain[FW_DOMAIN_ID_COUNT];

	int unclaimed_mmio_check;
};

/* Iterate over initialised fw domains */
#define for_each_fw_domain_masked(domain__, mask__, dev_priv__) \
	for ((domain__) = &(dev_priv__)->uncore.fw_domain[0]; \
	     (domain__) < &(dev_priv__)->uncore.fw_domain[FW_DOMAIN_ID_COUNT]; \
	     (domain__)++) \
		for_each_if ((mask__) & (domain__)->mask)

#define for_each_fw_domain(domain__, dev_priv__) \
	for_each_fw_domain_masked(domain__, FORCEWAKE_ALL, dev_priv__)

#define CSR_VERSION(major, minor)	((major) << 16 | (minor))
#define CSR_VERSION_MAJOR(version)	((version) >> 16)
#define CSR_VERSION_MINOR(version)	((version) & 0xffff)

struct intel_csr {
	struct work_struct work;
	const char *fw_path;
	uint32_t *dmc_payload;
	uint32_t dmc_fw_size;
	uint32_t version;
	uint32_t mmio_count;
	i915_reg_t mmioaddr[8];
	uint32_t mmiodata[8];
	uint32_t dc_state;
	uint32_t allowed_dc_mask;
};

#define DEV_INFO_FOR_EACH_FLAG(func, sep) \
	func(is_mobile) sep \
	func(is_i85x) sep \
	func(is_i915g) sep \
	func(is_i945gm) sep \
	func(is_g33) sep \
	func(hws_needs_physical) sep \
	func(is_g4x) sep \
	func(is_pineview) sep \
	func(is_broadwater) sep \
	func(is_crestline) sep \
	func(is_ivybridge) sep \
	func(is_valleyview) sep \
	func(is_cherryview) sep \
	func(is_haswell) sep \
	func(is_broadwell) sep \
	func(is_skylake) sep \
	func(is_broxton) sep \
	func(is_kabylake) sep \
	func(is_preliminary) sep \
	func(has_fbc) sep \
	func(has_psr) sep \
	func(has_runtime_pm) sep \
	func(has_csr) sep \
	func(has_resource_streamer) sep \
	func(has_rc6) sep \
	func(has_rc6p) sep \
	func(has_dp_mst) sep \
	func(has_gmbus_irq) sep \
	func(has_hw_contexts) sep \
	func(has_logical_ring_contexts) sep \
	func(has_l3_dpf) sep \
	func(has_gmch_display) sep \
	func(has_guc) sep \
	func(has_pipe_cxsr) sep \
	func(has_hotplug) sep \
	func(cursor_needs_physical) sep \
	func(has_overlay) sep \
	func(overlay_needs_physical) sep \
	func(supports_tv) sep \
	func(has_llc) sep \
	func(has_snoop) sep \
	func(has_ddi) sep \
	func(has_fpga_dbg) sep \
	func(has_pooled_eu)

#define DEFINE_FLAG(name) u8 name:1
#define SEP_SEMICOLON ;

struct sseu_dev_info {
	u8 slice_mask;
	u8 subslice_mask;
	u8 eu_total;
	u8 eu_per_subslice;
	u8 min_eu_in_pool;
	/* For each slice, which subslice(s) has(have) 7 EUs (bitfield)? */
	u8 subslice_7eu[3];
	u8 has_slice_pg:1;
	u8 has_subslice_pg:1;
	u8 has_eu_pg:1;
};

static inline unsigned int sseu_subslice_total(const struct sseu_dev_info *sseu)
{
	return hweight8(sseu->slice_mask) * hweight8(sseu->subslice_mask);
}

struct intel_device_info {
	u32 display_mmio_offset;
	u16 device_id;
	u8 num_pipes;
	u8 num_sprites[I915_MAX_PIPES];
	u8 gen;
	u16 gen_mask;
	u8 ring_mask; /* Rings supported by the HW */
	u8 num_rings;
	DEV_INFO_FOR_EACH_FLAG(DEFINE_FLAG, SEP_SEMICOLON);
	u16 ddb_size; /* in blocks */
	/* Register offsets for the various display pipes and transcoders */
	int pipe_offsets[I915_MAX_TRANSCODERS];
	int trans_offsets[I915_MAX_TRANSCODERS];
	int palette_offsets[I915_MAX_PIPES];
	int cursor_offsets[I915_MAX_PIPES];

	/* Slice/subslice/EU info */
	struct sseu_dev_info sseu;

	struct color_luts {
		u16 degamma_lut_size;
		u16 gamma_lut_size;
	} color;
};

#undef DEFINE_FLAG
#undef SEP_SEMICOLON

struct intel_display_error_state;

struct drm_i915_error_state {
	struct kref ref;
	struct timeval time;

	char error_msg[128];
	bool simulated;
	int iommu;
	u32 reset_count;
	u32 suspend_count;
	struct intel_device_info device_info;

	/* Generic register state */
	u32 eir;
	u32 pgtbl_er;
	u32 ier;
	u32 gtier[4];
	u32 ccid;
	u32 derrmr;
	u32 forcewake;
	u32 error; /* gen6+ */
	u32 err_int; /* gen7 */
	u32 fault_data0; /* gen8, gen9 */
	u32 fault_data1; /* gen8, gen9 */
	u32 done_reg;
	u32 gac_eco;
	u32 gam_ecochk;
	u32 gab_ctl;
	u32 gfx_mode;
	u32 extra_instdone[I915_NUM_INSTDONE_REG];
	u64 fence[I915_MAX_NUM_FENCES];
	struct intel_overlay_error_state *overlay;
	struct intel_display_error_state *display;
	struct drm_i915_error_object *semaphore;

	struct drm_i915_error_engine {
		int engine_id;
		/* Software tracked state */
		bool waiting;
		int num_waiters;
		int hangcheck_score;
		enum intel_engine_hangcheck_action hangcheck_action;
		struct i915_address_space *vm;
		int num_requests;

		/* our own tracking of ring head and tail */
		u32 cpu_ring_head;
		u32 cpu_ring_tail;

		u32 last_seqno;
		u32 semaphore_seqno[I915_NUM_ENGINES - 1];

		/* Register state */
		u32 start;
		u32 tail;
		u32 head;
		u32 ctl;
		u32 mode;
		u32 hws;
		u32 ipeir;
		u32 ipehr;
		u32 instdone;
		u32 bbstate;
		u32 instpm;
		u32 instps;
		u32 seqno;
		u64 bbaddr;
		u64 acthd;
		u32 fault_reg;
		u64 faddr;
		u32 rc_psmi; /* sleep state */
		u32 semaphore_mboxes[I915_NUM_ENGINES - 1];

		struct drm_i915_error_object {
			int page_count;
			u64 gtt_offset;
			u64 gtt_size;
			u32 *pages[0];
		} *ringbuffer, *batchbuffer, *wa_batchbuffer, *ctx, *hws_page;

		struct drm_i915_error_object *wa_ctx;

		struct drm_i915_error_request {
			long jiffies;
			pid_t pid;
			u32 seqno;
			u32 head;
			u32 tail;
		} *requests;

		struct drm_i915_error_waiter {
			char comm[TASK_COMM_LEN];
			pid_t pid;
			u32 seqno;
		} *waiters;

		struct {
			u32 gfx_mode;
			union {
				u64 pdp[4];
				u32 pp_dir_base;
			};
		} vm_info;

		pid_t pid;
		char comm[TASK_COMM_LEN];
	} engine[I915_NUM_ENGINES];

	struct drm_i915_error_buffer {
		u32 size;
		u32 name;
		u32 rseqno[I915_NUM_ENGINES], wseqno;
		u64 gtt_offset;
		u32 read_domains;
		u32 write_domain;
		s32 fence_reg:I915_MAX_NUM_FENCE_BITS;
		u32 tiling:2;
		u32 dirty:1;
		u32 purgeable:1;
		u32 userptr:1;
		s32 engine:4;
		u32 cache_level:3;
	} *active_bo[I915_NUM_ENGINES], *pinned_bo;
	u32 active_bo_count[I915_NUM_ENGINES], pinned_bo_count;
	struct i915_address_space *active_vm[I915_NUM_ENGINES];
};

enum i915_cache_level {
	I915_CACHE_NONE = 0,
	I915_CACHE_LLC, /* also used for snoopable memory on non-LLC */
	I915_CACHE_L3_LLC, /* gen7+, L3 sits between the domain specifc
			      caches, eg sampler/render caches, and the
			      large Last-Level-Cache. LLC is coherent with
			      the CPU, but L3 is only visible to the GPU. */
	I915_CACHE_WT, /* hsw:gt3e WriteThrough for scanouts */
};

struct i915_ctx_hang_stats {
	/* This context had batch pending when hang was declared */
	unsigned batch_pending;

	/* This context had batch active when hang was declared */
	unsigned batch_active;

	/* Time when this context was last blamed for a GPU reset */
	unsigned long guilty_ts;

	/* If the contexts causes a second GPU hang within this time,
	 * it is permanently banned from submitting any more work.
	 */
	unsigned long ban_period_seconds;

	/* This context is banned to submit more work */
	bool banned;
};

/* This must match up with the value previously used for execbuf2.rsvd1. */
#define DEFAULT_CONTEXT_HANDLE 0

/**
 * struct i915_gem_context - as the name implies, represents a context.
 * @ref: reference count.
 * @user_handle: userspace tracking identity for this context.
 * @remap_slice: l3 row remapping information.
 * @flags: context specific flags:
 *         CONTEXT_NO_ZEROMAP: do not allow mapping things to page 0.
 * @file_priv: filp associated with this context (NULL for global default
 *	       context).
 * @hang_stats: information about the role of this context in possible GPU
 *		hangs.
 * @ppgtt: virtual memory space used by this context.
 * @legacy_hw_ctx: render context backing object and whether it is correctly
 *                initialized (legacy ring submission mechanism only).
 * @link: link in the global list of contexts.
 *
 * Contexts are memory images used by the hardware to store copies of their
 * internal state.
 */
struct i915_gem_context {
	struct kref ref;
	struct drm_i915_private *i915;
	struct drm_i915_file_private *file_priv;
	struct i915_hw_ppgtt *ppgtt;
	struct pid *pid;

	struct i915_ctx_hang_stats hang_stats;

	unsigned long flags;
#define CONTEXT_NO_ZEROMAP		BIT(0)
#define CONTEXT_NO_ERROR_CAPTURE	BIT(1)

	/* Unique identifier for this context, used by the hw for tracking */
	unsigned int hw_id;
	u32 user_handle;

	u32 ggtt_alignment;

	struct intel_context {
		struct i915_vma *state;
		struct intel_ring *ring;
		uint32_t *lrc_reg_state;
		u64 lrc_desc;
		int pin_count;
		bool initialised;
	} engine[I915_NUM_ENGINES];
	u32 ring_size;
	u32 desc_template;
	struct atomic_notifier_head status_notifier;
	bool execlists_force_single_submission;

	struct list_head link;

	u8 remap_slice;
	bool closed:1;
};

enum fb_op_origin {
	ORIGIN_GTT,
	ORIGIN_CPU,
	ORIGIN_CS,
	ORIGIN_FLIP,
	ORIGIN_DIRTYFB,
};

struct intel_fbc {
	/* This is always the inner lock when overlapping with struct_mutex and
	 * it's the outer lock when overlapping with stolen_lock. */
	struct mutex lock;
	unsigned threshold;
	unsigned int possible_framebuffer_bits;
	unsigned int busy_bits;
	unsigned int visible_pipes_mask;
	struct intel_crtc *crtc;

	struct drm_mm_node compressed_fb;
	struct drm_mm_node *compressed_llb;

	bool false_color;

	bool enabled;
	bool active;

	struct intel_fbc_state_cache {
		struct {
			unsigned int mode_flags;
			uint32_t hsw_bdw_pixel_rate;
		} crtc;

		struct {
			unsigned int rotation;
			int src_w;
			int src_h;
			bool visible;
		} plane;

		struct {
			u64 ilk_ggtt_offset;
			uint32_t pixel_format;
			unsigned int stride;
			int fence_reg;
			unsigned int tiling_mode;
		} fb;
	} state_cache;

	struct intel_fbc_reg_params {
		struct {
			enum pipe pipe;
			enum plane plane;
			unsigned int fence_y_offset;
		} crtc;

		struct {
			u64 ggtt_offset;
			uint32_t pixel_format;
			unsigned int stride;
			int fence_reg;
		} fb;

		int cfb_size;
	} params;

	struct intel_fbc_work {
		bool scheduled;
		u32 scheduled_vblank;
		struct work_struct work;
	} work;

	const char *no_fbc_reason;
};

/**
 * HIGH_RR is the highest eDP panel refresh rate read from EDID
 * LOW_RR is the lowest eDP panel refresh rate found from EDID
 * parsing for same resolution.
 */
enum drrs_refresh_rate_type {
	DRRS_HIGH_RR,
	DRRS_LOW_RR,
	DRRS_MAX_RR, /* RR count */
};

enum drrs_support_type {
	DRRS_NOT_SUPPORTED = 0,
	STATIC_DRRS_SUPPORT = 1,
	SEAMLESS_DRRS_SUPPORT = 2
};

struct intel_dp;
struct i915_drrs {
	struct mutex mutex;
	struct delayed_work work;
	struct intel_dp *dp;
	unsigned busy_frontbuffer_bits;
	enum drrs_refresh_rate_type refresh_rate_type;
	enum drrs_support_type type;
};

struct i915_psr {
	struct mutex lock;
	bool sink_support;
	bool source_ok;
	struct intel_dp *enabled;
	bool active;
	struct delayed_work work;
	unsigned busy_frontbuffer_bits;
	bool psr2_support;
	bool aux_frame_sync;
	bool link_standby;
};

enum intel_pch {
	PCH_NONE = 0,	/* No PCH present */
	PCH_IBX,	/* Ibexpeak PCH */
	PCH_CPT,	/* Cougarpoint PCH */
	PCH_LPT,	/* Lynxpoint PCH */
	PCH_SPT,        /* Sunrisepoint PCH */
	PCH_KBP,        /* Kabypoint PCH */
	PCH_NOP,
};

enum intel_sbi_destination {
	SBI_ICLK,
	SBI_MPHY,
};

#define QUIRK_PIPEA_FORCE (1<<0)
#define QUIRK_LVDS_SSC_DISABLE (1<<1)
#define QUIRK_INVERT_BRIGHTNESS (1<<2)
#define QUIRK_BACKLIGHT_PRESENT (1<<3)
#define QUIRK_PIPEB_FORCE (1<<4)
#define QUIRK_PIN_SWIZZLED_PAGES (1<<5)

struct intel_fbdev;
struct intel_fbc_work;

struct intel_gmbus {
	struct i2c_adapter adapter;
#define GMBUS_FORCE_BIT_RETRY (1U << 31)
	u32 force_bit;
	u32 reg0;
	i915_reg_t gpio_reg;
	struct i2c_algo_bit_data bit_algo;
	struct drm_i915_private *dev_priv;
};

struct i915_suspend_saved_registers {
	u32 saveDSPARB;
	u32 saveFBC_CONTROL;
	u32 saveCACHE_MODE_0;
	u32 saveMI_ARB_STATE;
	u32 saveSWF0[16];
	u32 saveSWF1[16];
	u32 saveSWF3[3];
	uint64_t saveFENCE[I915_MAX_NUM_FENCES];
	u32 savePCH_PORT_HOTPLUG;
	u16 saveGCDGMBUS;
};

struct vlv_s0ix_state {
	/* GAM */
	u32 wr_watermark;
	u32 gfx_prio_ctrl;
	u32 arb_mode;
	u32 gfx_pend_tlb0;
	u32 gfx_pend_tlb1;
	u32 lra_limits[GEN7_LRA_LIMITS_REG_NUM];
	u32 media_max_req_count;
	u32 gfx_max_req_count;
	u32 render_hwsp;
	u32 ecochk;
	u32 bsd_hwsp;
	u32 blt_hwsp;
	u32 tlb_rd_addr;

	/* MBC */
	u32 g3dctl;
	u32 gsckgctl;
	u32 mbctl;

	/* GCP */
	u32 ucgctl1;
	u32 ucgctl3;
	u32 rcgctl1;
	u32 rcgctl2;
	u32 rstctl;
	u32 misccpctl;

	/* GPM */
	u32 gfxpause;
	u32 rpdeuhwtc;
	u32 rpdeuc;
	u32 ecobus;
	u32 pwrdwnupctl;
	u32 rp_down_timeout;
	u32 rp_deucsw;
	u32 rcubmabdtmr;
	u32 rcedata;
	u32 spare2gh;

	/* Display 1 CZ domain */
	u32 gt_imr;
	u32 gt_ier;
	u32 pm_imr;
	u32 pm_ier;
	u32 gt_scratch[GEN7_GT_SCRATCH_REG_NUM];

	/* GT SA CZ domain */
	u32 tilectl;
	u32 gt_fifoctl;
	u32 gtlc_wake_ctrl;
	u32 gtlc_survive;
	u32 pmwgicz;

	/* Display 2 CZ domain */
	u32 gu_ctl0;
	u32 gu_ctl1;
	u32 pcbr;
	u32 clock_gate_dis2;
};

struct intel_rps_ei {
	u32 cz_clock;
	u32 render_c0;
	u32 media_c0;
};

struct intel_gen6_power_mgmt {
	/*
	 * work, interrupts_enabled and pm_iir are protected by
	 * dev_priv->irq_lock
	 */
	struct work_struct work;
	bool interrupts_enabled;
	u32 pm_iir;

	/* PM interrupt bits that should never be masked */
	u32 pm_intr_keep;

	/* Frequencies are stored in potentially platform dependent multiples.
	 * In other words, *_freq needs to be multiplied by X to be interesting.
	 * Soft limits are those which are used for the dynamic reclocking done
	 * by the driver (raise frequencies under heavy loads, and lower for
	 * lighter loads). Hard limits are those imposed by the hardware.
	 *
	 * A distinction is made for overclocking, which is never enabled by
	 * default, and is considered to be above the hard limit if it's
	 * possible at all.
	 */
	u8 cur_freq;		/* Current frequency (cached, may not == HW) */
	u8 min_freq_softlimit;	/* Minimum frequency permitted by the driver */
	u8 max_freq_softlimit;	/* Max frequency permitted by the driver */
	u8 max_freq;		/* Maximum frequency, RP0 if not overclocking */
	u8 min_freq;		/* AKA RPn. Minimum frequency */
	u8 boost_freq;		/* Frequency to request when wait boosting */
	u8 idle_freq;		/* Frequency to request when we are idle */
	u8 efficient_freq;	/* AKA RPe. Pre-determined balanced frequency */
	u8 rp1_freq;		/* "less than" RP0 power/freqency */
	u8 rp0_freq;		/* Non-overclocked max frequency. */
	u16 gpll_ref_freq;	/* vlv/chv GPLL reference frequency */

	u8 up_threshold; /* Current %busy required to uplock */
	u8 down_threshold; /* Current %busy required to downclock */

	int last_adj;
	enum { LOW_POWER, BETWEEN, HIGH_POWER } power;

	spinlock_t client_lock;
	struct list_head clients;
	bool client_boost;

	bool enabled;
	struct delayed_work autoenable_work;
	unsigned boosts;

	/* manual wa residency calculations */
	struct intel_rps_ei up_ei, down_ei;

	/*
	 * Protects RPS/RC6 register access and PCU communication.
	 * Must be taken after struct_mutex if nested. Note that
	 * this lock may be held for long periods of time when
	 * talking to hw - so only take it when talking to hw!
	 */
	struct mutex hw_lock;
};

/* defined intel_pm.c */
extern spinlock_t mchdev_lock;

struct intel_ilk_power_mgmt {
	u8 cur_delay;
	u8 min_delay;
	u8 max_delay;
	u8 fmax;
	u8 fstart;

	u64 last_count1;
	unsigned long last_time1;
	unsigned long chipset_power;
	u64 last_count2;
	u64 last_time2;
	unsigned long gfx_power;
	u8 corr;

	int c_m;
	int r_t;
};

struct drm_i915_private;
struct i915_power_well;

struct i915_power_well_ops {
	/*
	 * Synchronize the well's hw state to match the current sw state, for
	 * example enable/disable it based on the current refcount. Called
	 * during driver init and resume time, possibly after first calling
	 * the enable/disable handlers.
	 */
	void (*sync_hw)(struct drm_i915_private *dev_priv,
			struct i915_power_well *power_well);
	/*
	 * Enable the well and resources that depend on it (for example
	 * interrupts located on the well). Called after the 0->1 refcount
	 * transition.
	 */
	void (*enable)(struct drm_i915_private *dev_priv,
		       struct i915_power_well *power_well);
	/*
	 * Disable the well and resources that depend on it. Called after
	 * the 1->0 refcount transition.
	 */
	void (*disable)(struct drm_i915_private *dev_priv,
			struct i915_power_well *power_well);
	/* Returns the hw enabled state. */
	bool (*is_enabled)(struct drm_i915_private *dev_priv,
			   struct i915_power_well *power_well);
};

/* Power well structure for haswell */
struct i915_power_well {
	const char *name;
	bool always_on;
	/* power well enable/disable usage count */
	int count;
	/* cached hw enabled state */
	bool hw_enabled;
	unsigned long domains;
	unsigned long data;
	const struct i915_power_well_ops *ops;
};

struct i915_power_domains {
	/*
	 * Power wells needed for initialization at driver init and suspend
	 * time are on. They are kept on until after the first modeset.
	 */
	bool init_power_on;
	bool initializing;
	int power_well_count;

	struct mutex lock;
	int domain_use_count[POWER_DOMAIN_NUM];
	struct i915_power_well *power_wells;
};

#define MAX_L3_SLICES 2
struct intel_l3_parity {
	u32 *remap_info[MAX_L3_SLICES];
	struct work_struct error_work;
	int which_slice;
};

struct i915_gem_mm {
	/** Memory allocator for GTT stolen memory */
	struct drm_mm stolen;
	/** Protects the usage of the GTT stolen memory allocator. This is
	 * always the inner lock when overlapping with struct_mutex. */
	struct mutex stolen_lock;

	/** List of all objects in gtt_space. Used to restore gtt
	 * mappings on resume */
	struct list_head bound_list;
	/**
	 * List of objects which are not bound to the GTT (thus
	 * are idle and not used by the GPU) but still have
	 * (presumably uncached) pages still attached.
	 */
	struct list_head unbound_list;

	/** Usable portion of the GTT for GEM */
	unsigned long stolen_base; /* limited to low memory (32-bit) */

	/** PPGTT used for aliasing the PPGTT with the GTT */
	struct i915_hw_ppgtt *aliasing_ppgtt;

	struct notifier_block oom_notifier;
	struct notifier_block vmap_notifier;
	struct shrinker shrinker;

	/** LRU list of objects with fence regs on them. */
	struct list_head fence_list;

	/**
	 * Are we in a non-interruptible section of code like
	 * modesetting?
	 */
	bool interruptible;

	/* the indicator for dispatch video commands on two BSD rings */
	atomic_t bsd_engine_dispatch_index;

	/** Bit 6 swizzling required for X tiling */
	uint32_t bit_6_swizzle_x;
	/** Bit 6 swizzling required for Y tiling */
	uint32_t bit_6_swizzle_y;

	/* accounting, useful for userland debugging */
	spinlock_t object_stat_lock;
	size_t object_memory;
	u32 object_count;
};

struct drm_i915_error_state_buf {
	struct drm_i915_private *i915;
	unsigned bytes;
	unsigned size;
	int err;
	u8 *buf;
	loff_t start;
	loff_t pos;
};

struct i915_error_state_file_priv {
	struct drm_device *dev;
	struct drm_i915_error_state *error;
};

struct i915_gpu_error {
	/* For hangcheck timer */
#define DRM_I915_HANGCHECK_PERIOD 1500 /* in ms */
#define DRM_I915_HANGCHECK_JIFFIES msecs_to_jiffies(DRM_I915_HANGCHECK_PERIOD)
	/* Hang gpu twice in this window and your context gets banned */
#define DRM_I915_CTX_BAN_PERIOD DIV_ROUND_UP(8*DRM_I915_HANGCHECK_PERIOD, 1000)

	struct delayed_work hangcheck_work;

	/* For reset and error_state handling. */
	spinlock_t lock;
	/* Protected by the above dev->gpu_error.lock. */
	struct drm_i915_error_state *first_error;

	unsigned long missed_irq_rings;

	/**
	 * State variable controlling the reset flow and count
	 *
	 * This is a counter which gets incremented when reset is triggered,
	 *
	 * Before the reset commences, the I915_RESET_IN_PROGRESS bit is set
	 * meaning that any waiters holding onto the struct_mutex should
	 * relinquish the lock immediately in order for the reset to start.
	 *
	 * If reset is not completed succesfully, the I915_WEDGE bit is
	 * set meaning that hardware is terminally sour and there is no
	 * recovery. All waiters on the reset_queue will be woken when
	 * that happens.
	 *
	 * This counter is used by the wait_seqno code to notice that reset
	 * event happened and it needs to restart the entire ioctl (since most
	 * likely the seqno it waited for won't ever signal anytime soon).
	 *
	 * This is important for lock-free wait paths, where no contended lock
	 * naturally enforces the correct ordering between the bail-out of the
	 * waiter and the gpu reset work code.
	 */
	unsigned long reset_count;

	unsigned long flags;
#define I915_RESET_IN_PROGRESS	0
#define I915_WEDGED		(BITS_PER_LONG - 1)

	/**
	 * Waitqueue to signal when a hang is detected. Used to for waiters
	 * to release the struct_mutex for the reset to procede.
	 */
	wait_queue_head_t wait_queue;

	/**
	 * Waitqueue to signal when the reset has completed. Used by clients
	 * that wait for dev_priv->mm.wedged to settle.
	 */
	wait_queue_head_t reset_queue;

	/* For missed irq/seqno simulation. */
	unsigned long test_irq_rings;
};

enum modeset_restore {
	MODESET_ON_LID_OPEN,
	MODESET_DONE,
	MODESET_SUSPENDED,
};

#define DP_AUX_A 0x40
#define DP_AUX_B 0x10
#define DP_AUX_C 0x20
#define DP_AUX_D 0x30

#define DDC_PIN_B  0x05
#define DDC_PIN_C  0x04
#define DDC_PIN_D  0x06

struct ddi_vbt_port_info {
	/*
	 * This is an index in the HDMI/DVI DDI buffer translation table.
	 * The special value HDMI_LEVEL_SHIFT_UNKNOWN means the VBT didn't
	 * populate this field.
	 */
#define HDMI_LEVEL_SHIFT_UNKNOWN	0xff
	uint8_t hdmi_level_shift;

	uint8_t supports_dvi:1;
	uint8_t supports_hdmi:1;
	uint8_t supports_dp:1;

	uint8_t alternate_aux_channel;
	uint8_t alternate_ddc_pin;

	uint8_t dp_boost_level;
	uint8_t hdmi_boost_level;
};

enum psr_lines_to_wait {
	PSR_0_LINES_TO_WAIT = 0,
	PSR_1_LINE_TO_WAIT,
	PSR_4_LINES_TO_WAIT,
	PSR_8_LINES_TO_WAIT
};

struct intel_vbt_data {
	struct drm_display_mode *lfp_lvds_vbt_mode; /* if any */
	struct drm_display_mode *sdvo_lvds_vbt_mode; /* if any */

	/* Feature bits */
	unsigned int int_tv_support:1;
	unsigned int lvds_dither:1;
	unsigned int lvds_vbt:1;
	unsigned int int_crt_support:1;
	unsigned int lvds_use_ssc:1;
	unsigned int display_clock_mode:1;
	unsigned int fdi_rx_polarity_inverted:1;
	unsigned int panel_type:4;
	int lvds_ssc_freq;
	unsigned int bios_lvds_val; /* initial [PCH_]LVDS reg val in VBIOS */

	enum drrs_support_type drrs_type;

	struct {
		int rate;
		int lanes;
		int preemphasis;
		int vswing;
		bool low_vswing;
		bool initialized;
		bool support;
		int bpp;
		struct edp_power_seq pps;
	} edp;

	struct {
		bool full_link;
		bool require_aux_wakeup;
		int idle_frames;
		enum psr_lines_to_wait lines_to_wait;
		int tp1_wakeup_time;
		int tp2_tp3_wakeup_time;
	} psr;

	struct {
		u16 pwm_freq_hz;
		bool present;
		bool active_low_pwm;
		u8 min_brightness;	/* min_brightness/255 of max */
		enum intel_backlight_type type;
	} backlight;

	/* MIPI DSI */
	struct {
		u16 panel_id;
		struct mipi_config *config;
		struct mipi_pps_data *pps;
		u8 seq_version;
		u32 size;
		u8 *data;
		const u8 *sequence[MIPI_SEQ_MAX];
	} dsi;

	int crt_ddc_pin;

	int child_dev_num;
	union child_device_config *child_dev;

	struct ddi_vbt_port_info ddi_port_info[I915_MAX_PORTS];
	struct sdvo_device_mapping sdvo_mappings[2];
};

enum intel_ddb_partitioning {
	INTEL_DDB_PART_1_2,
	INTEL_DDB_PART_5_6, /* IVB+ */
};

struct intel_wm_level {
	bool enable;
	uint32_t pri_val;
	uint32_t spr_val;
	uint32_t cur_val;
	uint32_t fbc_val;
};

struct ilk_wm_values {
	uint32_t wm_pipe[3];
	uint32_t wm_lp[3];
	uint32_t wm_lp_spr[3];
	uint32_t wm_linetime[3];
	bool enable_fbc_wm;
	enum intel_ddb_partitioning partitioning;
};

struct vlv_pipe_wm {
	uint16_t primary;
	uint16_t sprite[2];
	uint8_t cursor;
};

struct vlv_sr_wm {
	uint16_t plane;
	uint8_t cursor;
};

struct vlv_wm_values {
	struct vlv_pipe_wm pipe[3];
	struct vlv_sr_wm sr;
	struct {
		uint8_t cursor;
		uint8_t sprite[2];
		uint8_t primary;
	} ddl[3];
	uint8_t level;
	bool cxsr;
};

struct skl_ddb_entry {
	uint16_t start, end;	/* in number of blocks, 'end' is exclusive */
};

static inline uint16_t skl_ddb_entry_size(const struct skl_ddb_entry *entry)
{
	return entry->end - entry->start;
}

static inline bool skl_ddb_entry_equal(const struct skl_ddb_entry *e1,
				       const struct skl_ddb_entry *e2)
{
	if (e1->start == e2->start && e1->end == e2->end)
		return true;

	return false;
}

struct skl_ddb_allocation {
	struct skl_ddb_entry pipe[I915_MAX_PIPES];
	struct skl_ddb_entry plane[I915_MAX_PIPES][I915_MAX_PLANES]; /* packed/uv */
	struct skl_ddb_entry y_plane[I915_MAX_PIPES][I915_MAX_PLANES];
};

struct skl_wm_values {
	unsigned dirty_pipes;
	struct skl_ddb_allocation ddb;
	uint32_t wm_linetime[I915_MAX_PIPES];
	uint32_t plane[I915_MAX_PIPES][I915_MAX_PLANES][8];
	uint32_t plane_trans[I915_MAX_PIPES][I915_MAX_PLANES];
};

struct skl_wm_level {
	bool plane_en[I915_MAX_PLANES];
	uint16_t plane_res_b[I915_MAX_PLANES];
	uint8_t plane_res_l[I915_MAX_PLANES];
};

/*
 * This struct helps tracking the state needed for runtime PM, which puts the
 * device in PCI D3 state. Notice that when this happens, nothing on the
 * graphics device works, even register access, so we don't get interrupts nor
 * anything else.
 *
 * Every piece of our code that needs to actually touch the hardware needs to
 * either call intel_runtime_pm_get or call intel_display_power_get with the
 * appropriate power domain.
 *
 * Our driver uses the autosuspend delay feature, which means we'll only really
 * suspend if we stay with zero refcount for a certain amount of time. The
 * default value is currently very conservative (see intel_runtime_pm_enable), but
 * it can be changed with the standard runtime PM files from sysfs.
 *
 * The irqs_disabled variable becomes true exactly after we disable the IRQs and
 * goes back to false exactly before we reenable the IRQs. We use this variable
 * to check if someone is trying to enable/disable IRQs while they're supposed
 * to be disabled. This shouldn't happen and we'll print some error messages in
 * case it happens.
 *
 * For more, read the Documentation/power/runtime_pm.txt.
 */
struct i915_runtime_pm {
	atomic_t wakeref_count;
	atomic_t atomic_seq;
	bool suspended;
	bool irqs_enabled;
};

enum intel_pipe_crc_source {
	INTEL_PIPE_CRC_SOURCE_NONE,
	INTEL_PIPE_CRC_SOURCE_PLANE1,
	INTEL_PIPE_CRC_SOURCE_PLANE2,
	INTEL_PIPE_CRC_SOURCE_PF,
	INTEL_PIPE_CRC_SOURCE_PIPE,
	/* TV/DP on pre-gen5/vlv can't use the pipe source. */
	INTEL_PIPE_CRC_SOURCE_TV,
	INTEL_PIPE_CRC_SOURCE_DP_B,
	INTEL_PIPE_CRC_SOURCE_DP_C,
	INTEL_PIPE_CRC_SOURCE_DP_D,
	INTEL_PIPE_CRC_SOURCE_AUTO,
	INTEL_PIPE_CRC_SOURCE_MAX,
};

struct intel_pipe_crc_entry {
	uint32_t frame;
	uint32_t crc[5];
};

#define INTEL_PIPE_CRC_ENTRIES_NR	128
struct intel_pipe_crc {
	spinlock_t lock;
	bool opened;		/* exclusive access to the result file */
	struct intel_pipe_crc_entry *entries;
	enum intel_pipe_crc_source source;
	int head, tail;
	wait_queue_head_t wq;
};

struct i915_frontbuffer_tracking {
	spinlock_t lock;

	/*
	 * Tracking bits for delayed frontbuffer flushing du to gpu activity or
	 * scheduled flips.
	 */
	unsigned busy_bits;
	unsigned flip_bits;
};

struct i915_wa_reg {
	i915_reg_t addr;
	u32 value;
	/* bitmask representing WA bits */
	u32 mask;
};

/*
 * RING_MAX_NONPRIV_SLOTS is per-engine but at this point we are only
 * allowing it for RCS as we don't foresee any requirement of having
 * a whitelist for other engines. When it is really required for
 * other engines then the limit need to be increased.
 */
#define I915_MAX_WA_REGS (16 + RING_MAX_NONPRIV_SLOTS)

struct i915_workarounds {
	struct i915_wa_reg reg[I915_MAX_WA_REGS];
	u32 count;
	u32 hw_whitelist_count[I915_NUM_ENGINES];
};

struct i915_virtual_gpu {
	bool active;
};

/* used in computing the new watermarks state */
struct intel_wm_config {
	unsigned int num_pipes_active;
	bool sprites_enabled;
	bool sprites_scaled;
};

struct drm_i915_private {
	struct drm_device drm;

	struct kmem_cache *objects;
	struct kmem_cache *vmas;
	struct kmem_cache *requests;

	const struct intel_device_info info;

	int relative_constants_mode;

	void __iomem *regs;

	struct intel_uncore uncore;

	struct i915_virtual_gpu vgpu;

	struct intel_gvt gvt;

	struct intel_guc guc;

	struct intel_csr csr;

	struct intel_gmbus gmbus[GMBUS_NUM_PINS];

	/** gmbus_mutex protects against concurrent usage of the single hw gmbus
	 * controller on different i2c buses. */
	struct mutex gmbus_mutex;

	/**
	 * Base address of the gmbus and gpio block.
	 */
	uint32_t gpio_mmio_base;

	/* MMIO base address for MIPI regs */
	uint32_t mipi_mmio_base;

	uint32_t psr_mmio_base;

	uint32_t pps_mmio_base;

	wait_queue_head_t gmbus_wait_queue;

	struct pci_dev *bridge_dev;
	struct i915_gem_context *kernel_context;
	struct intel_engine_cs engine[I915_NUM_ENGINES];
	struct i915_vma *semaphore;
	u32 next_seqno;

	struct drm_dma_handle *status_page_dmah;
	struct resource mch_res;

	/* protects the irq masks */
	spinlock_t irq_lock;

	/* protects the mmio flip data */
	spinlock_t mmio_flip_lock;

	bool display_irqs_enabled;

	/* To control wakeup latency, e.g. for irq-driven dp aux transfers. */
	struct pm_qos_request pm_qos;

	/* Sideband mailbox protection */
	struct mutex sb_lock;

	/** Cached value of IMR to avoid reads in updating the bitfield */
	union {
		u32 irq_mask;
		u32 de_irq_mask[I915_MAX_PIPES];
	};
	u32 gt_irq_mask;
	u32 pm_irq_mask;
	u32 pm_rps_events;
	u32 pipestat_irq_mask[I915_MAX_PIPES];

	struct i915_hotplug hotplug;
	struct intel_fbc fbc;
	struct i915_drrs drrs;
	struct intel_opregion opregion;
	struct intel_vbt_data vbt;

	bool preserve_bios_swizzle;

	/* overlay */
	struct intel_overlay *overlay;

	/* backlight registers and fields in struct intel_panel */
	struct mutex backlight_lock;

	/* LVDS info */
	bool no_aux_handshake;

	/* protects panel power sequencer state */
	struct mutex pps_mutex;

	struct drm_i915_fence_reg fence_regs[I915_MAX_NUM_FENCES]; /* assume 965 */
	int num_fence_regs; /* 8 on pre-965, 16 otherwise */

	unsigned int fsb_freq, mem_freq, is_ddr3;
	unsigned int skl_preferred_vco_freq;
	unsigned int cdclk_freq, max_cdclk_freq, atomic_cdclk_freq;
	unsigned int max_dotclk_freq;
	unsigned int rawclk_freq;
	unsigned int hpll_freq;
	unsigned int czclk_freq;

	struct {
		unsigned int vco, ref;
	} cdclk_pll;

	/**
	 * wq - Driver workqueue for GEM.
	 *
	 * NOTE: Work items scheduled here are not allowed to grab any modeset
	 * locks, for otherwise the flushing done in the pageflip code will
	 * result in deadlocks.
	 */
	struct workqueue_struct *wq;

	/* Display functions */
	struct drm_i915_display_funcs display;

	/* PCH chipset type */
	enum intel_pch pch_type;
	unsigned short pch_id;

	unsigned long quirks;

	enum modeset_restore modeset_restore;
	struct mutex modeset_restore_lock;
	struct drm_atomic_state *modeset_restore_state;
	struct drm_modeset_acquire_ctx reset_ctx;

	struct list_head vm_list; /* Global list of all address spaces */
	struct i915_ggtt ggtt; /* VM representing the global address space */

	struct i915_gem_mm mm;
	DECLARE_HASHTABLE(mm_structs, 7);
	struct mutex mm_lock;

	/* The hw wants to have a stable context identifier for the lifetime
	 * of the context (for OA, PASID, faults, etc). This is limited
	 * in execlists to 21 bits.
	 */
	struct ida context_hw_ida;
#define MAX_CONTEXT_HW_ID (1<<21) /* exclusive */

	/* Kernel Modesetting */

	struct drm_crtc *plane_to_crtc_mapping[I915_MAX_PIPES];
	struct drm_crtc *pipe_to_crtc_mapping[I915_MAX_PIPES];
	wait_queue_head_t pending_flip_queue;

#ifdef CONFIG_DEBUG_FS
	struct intel_pipe_crc pipe_crc[I915_MAX_PIPES];
#endif

	/* dpll and cdclk state is protected by connection_mutex */
	int num_shared_dpll;
	struct intel_shared_dpll shared_dplls[I915_NUM_PLLS];
	const struct intel_dpll_mgr *dpll_mgr;

	/*
	 * dpll_lock serializes intel_{prepare,enable,disable}_shared_dpll.
	 * Must be global rather than per dpll, because on some platforms
	 * plls share registers.
	 */
	struct mutex dpll_lock;

	unsigned int active_crtcs;
	unsigned int min_pixclk[I915_MAX_PIPES];

	int dpio_phy_iosf_port[I915_NUM_PHYS_VLV];

	struct i915_workarounds workarounds;

	struct i915_frontbuffer_tracking fb_tracking;

	u16 orig_clock;

	bool mchbar_need_disable;

	struct intel_l3_parity l3_parity;

	/* Cannot be determined by PCIID. You must always read a register. */
	u32 edram_cap;

	/* gen6+ rps state */
	struct intel_gen6_power_mgmt rps;

	/* ilk-only ips/rps state. Everything in here is protected by the global
	 * mchdev_lock in intel_pm.c */
	struct intel_ilk_power_mgmt ips;

	struct i915_power_domains power_domains;

	struct i915_psr psr;

	struct i915_gpu_error gpu_error;

	struct drm_i915_gem_object *vlv_pctx;

#ifdef CONFIG_DRM_FBDEV_EMULATION
	/* list of fbdev register on this device */
	struct intel_fbdev *fbdev;
	struct work_struct fbdev_suspend_work;
#endif

	struct drm_property *broadcast_rgb_property;
	struct drm_property *force_audio_property;

	/* hda/i915 audio component */
	struct i915_audio_component *audio_component;
	bool audio_component_registered;
	/**
	 * av_mutex - mutex for audio/video sync
	 *
	 */
	struct mutex av_mutex;

	uint32_t hw_context_size;
	struct list_head context_list;

	u32 fdi_rx_config;

	/* Shadow for DISPLAY_PHY_CONTROL which can't be safely read */
	u32 chv_phy_control;
	/*
	 * Shadows for CHV DPLL_MD regs to keep the state
	 * checker somewhat working in the presence hardware
	 * crappiness (can't read out DPLL_MD for pipes B & C).
	 */
	u32 chv_dpll_md[I915_MAX_PIPES];
	u32 bxt_phy_grc;

	u32 suspend_count;
	bool suspended_to_idle;
	struct i915_suspend_saved_registers regfile;
	struct vlv_s0ix_state vlv_s0ix_state;

	enum {
		I915_SAGV_UNKNOWN = 0,
		I915_SAGV_DISABLED,
		I915_SAGV_ENABLED,
		I915_SAGV_NOT_CONTROLLED
	} sagv_status;

	struct {
		/*
		 * Raw watermark latency values:
		 * in 0.1us units for WM0,
		 * in 0.5us units for WM1+.
		 */
		/* primary */
		uint16_t pri_latency[5];
		/* sprite */
		uint16_t spr_latency[5];
		/* cursor */
		uint16_t cur_latency[5];
		/*
		 * Raw watermark memory latency values
		 * for SKL for all 8 levels
		 * in 1us units.
		 */
		uint16_t skl_latency[8];

		/*
		 * The skl_wm_values structure is a bit too big for stack
		 * allocation, so we keep the staging struct where we store
		 * intermediate results here instead.
		 */
		struct skl_wm_values skl_results;

		/* current hardware state */
		union {
			struct ilk_wm_values hw;
			struct skl_wm_values skl_hw;
			struct vlv_wm_values vlv;
		};

		uint8_t max_level;

		/*
		 * Should be held around atomic WM register writing; also
		 * protects * intel_crtc->wm.active and
		 * cstate->wm.need_postvbl_update.
		 */
		struct mutex wm_mutex;

		/*
		 * Set during HW readout of watermarks/DDB.  Some platforms
		 * need to know when we're still using BIOS-provided values
		 * (which we don't fully trust).
		 */
		bool distrust_bios_wm;
	} wm;

	struct i915_runtime_pm pm;

	/* Abstract the submission mechanism (legacy ringbuffer or execlists) away */
	struct {
		void (*resume)(struct drm_i915_private *);
		void (*cleanup_engine)(struct intel_engine_cs *engine);

		/**
		 * Is the GPU currently considered idle, or busy executing
		 * userspace requests? Whilst idle, we allow runtime power
		 * management to power down the hardware and display clocks.
		 * In order to reduce the effect on performance, there
		 * is a slight delay before we do so.
		 */
		unsigned int active_engines;
		bool awake;

		/**
		 * We leave the user IRQ off as much as possible,
		 * but this means that requests will finish and never
		 * be retired once the system goes idle. Set a timer to
		 * fire periodically while the ring is running. When it
		 * fires, go retire requests.
		 */
		struct delayed_work retire_work;

		/**
		 * When we detect an idle GPU, we want to turn on
		 * powersaving features. So once we see that there
		 * are no more requests outstanding and no more
		 * arrive within a small period of time, we fire
		 * off the idle_work.
		 */
		struct delayed_work idle_work;
	} gt;

	/* perform PHY state sanity checks? */
	bool chv_phy_assert[2];

	struct intel_encoder *dig_port_map[I915_MAX_PORTS];

	/*
	 * NOTE: This is the dri1/ums dungeon, don't add stuff here. Your patch
	 * will be rejected. Instead look for a better place.
	 */
};

static inline struct drm_i915_private *to_i915(const struct drm_device *dev)
{
	return container_of(dev, struct drm_i915_private, drm);
}

static inline struct drm_i915_private *kdev_to_i915(struct device *kdev)
{
	return to_i915(dev_get_drvdata(kdev));
}

static inline struct drm_i915_private *guc_to_i915(struct intel_guc *guc)
{
	return container_of(guc, struct drm_i915_private, guc);
}

/* Simple iterator over all initialised engines */
#define for_each_engine(engine__, dev_priv__) \
	for ((engine__) = &(dev_priv__)->engine[0]; \
	     (engine__) < &(dev_priv__)->engine[I915_NUM_ENGINES]; \
	     (engine__)++) \
		for_each_if (intel_engine_initialized(engine__))

/* Iterator with engine_id */
#define for_each_engine_id(engine__, dev_priv__, id__) \
	for ((engine__) = &(dev_priv__)->engine[0], (id__) = 0; \
	     (engine__) < &(dev_priv__)->engine[I915_NUM_ENGINES]; \
	     (engine__)++) \
		for_each_if (((id__) = (engine__)->id, \
			      intel_engine_initialized(engine__)))

#define __mask_next_bit(mask) ({					\
	int __idx = ffs(mask) - 1;					\
	mask &= ~BIT(__idx);						\
	__idx;								\
})

/* Iterator over subset of engines selected by mask */
#define for_each_engine_masked(engine__, dev_priv__, mask__, tmp__) \
	for (tmp__ = mask__ & INTEL_INFO(dev_priv__)->ring_mask;	\
	     tmp__ ? (engine__ = &(dev_priv__)->engine[__mask_next_bit(tmp__)]), 1 : 0; )

enum hdmi_force_audio {
	HDMI_AUDIO_OFF_DVI = -2,	/* no aux data for HDMI-DVI converter */
	HDMI_AUDIO_OFF,			/* force turn off HDMI audio */
	HDMI_AUDIO_AUTO,		/* trust EDID */
	HDMI_AUDIO_ON,			/* force turn on HDMI audio */
};

#define I915_GTT_OFFSET_NONE ((u32)-1)

struct drm_i915_gem_object_ops {
	unsigned int flags;
#define I915_GEM_OBJECT_HAS_STRUCT_PAGE 0x1

	/* Interface between the GEM object and its backing storage.
	 * get_pages() is called once prior to the use of the associated set
	 * of pages before to binding them into the GTT, and put_pages() is
	 * called after we no longer need them. As we expect there to be
	 * associated cost with migrating pages between the backing storage
	 * and making them available for the GPU (e.g. clflush), we may hold
	 * onto the pages after they are no longer referenced by the GPU
	 * in case they may be used again shortly (for example migrating the
	 * pages to a different memory domain within the GTT). put_pages()
	 * will therefore most likely be called when the object itself is
	 * being released or under memory pressure (where we attempt to
	 * reap pages for the shrinker).
	 */
	int (*get_pages)(struct drm_i915_gem_object *);
	void (*put_pages)(struct drm_i915_gem_object *);

	int (*dmabuf_export)(struct drm_i915_gem_object *);
	void (*release)(struct drm_i915_gem_object *);
};

/*
 * Frontbuffer tracking bits. Set in obj->frontbuffer_bits while a gem bo is
 * considered to be the frontbuffer for the given plane interface-wise. This
 * doesn't mean that the hw necessarily already scans it out, but that any
 * rendering (by the cpu or gpu) will land in the frontbuffer eventually.
 *
 * We have one bit per pipe and per scanout plane type.
 */
#define INTEL_MAX_SPRITE_BITS_PER_PIPE 5
#define INTEL_FRONTBUFFER_BITS_PER_PIPE 8
#define INTEL_FRONTBUFFER_PRIMARY(pipe) \
	(1 << (INTEL_FRONTBUFFER_BITS_PER_PIPE * (pipe)))
#define INTEL_FRONTBUFFER_CURSOR(pipe) \
	(1 << (1 + (INTEL_FRONTBUFFER_BITS_PER_PIPE * (pipe))))
#define INTEL_FRONTBUFFER_SPRITE(pipe, plane) \
	(1 << (2 + plane + (INTEL_FRONTBUFFER_BITS_PER_PIPE * (pipe))))
#define INTEL_FRONTBUFFER_OVERLAY(pipe) \
	(1 << (2 + INTEL_MAX_SPRITE_BITS_PER_PIPE + (INTEL_FRONTBUFFER_BITS_PER_PIPE * (pipe))))
#define INTEL_FRONTBUFFER_ALL_MASK(pipe) \
	(0xff << (INTEL_FRONTBUFFER_BITS_PER_PIPE * (pipe)))

struct drm_i915_gem_object {
	struct drm_gem_object base;

	const struct drm_i915_gem_object_ops *ops;

	/** List of VMAs backed by this object */
	struct list_head vma_list;

	/** Stolen memory for this object, instead of being backed by shmem. */
	struct drm_mm_node *stolen;
	struct list_head global_list;

	/** Used in execbuf to temporarily hold a ref */
	struct list_head obj_exec_link;

	struct list_head batch_pool_link;

	unsigned long flags;
	/**
	 * This is set if the object is on the active lists (has pending
	 * rendering and so a non-zero seqno), and is not set if it i s on
	 * inactive (ready to be unbound) list.
	 */
#define I915_BO_ACTIVE_SHIFT 0
#define I915_BO_ACTIVE_MASK ((1 << I915_NUM_ENGINES) - 1)
#define __I915_BO_ACTIVE(bo) \
	((READ_ONCE((bo)->flags) >> I915_BO_ACTIVE_SHIFT) & I915_BO_ACTIVE_MASK)

	/**
	 * This is set if the object has been written to since last bound
	 * to the GTT
	 */
	unsigned int dirty:1;

	/**
	 * Advice: are the backing pages purgeable?
	 */
	unsigned int madv:2;

	/**
	 * Whether the current gtt mapping needs to be mappable (and isn't just
	 * mappable by accident). Track pin and fault separate for a more
	 * accurate mappable working set.
	 */
	unsigned int fault_mappable:1;

	/*
	 * Is the object to be mapped as read-only to the GPU
	 * Only honoured if hardware has relevant pte bit
	 */
	unsigned long gt_ro:1;
	unsigned int cache_level:3;
	unsigned int cache_dirty:1;

	atomic_t frontbuffer_bits;
	unsigned int frontbuffer_ggtt_origin; /* write once */

	/** Current tiling stride for the object, if it's tiled. */
	unsigned int tiling_and_stride;
#define FENCE_MINIMUM_STRIDE 128 /* See i915_tiling_ok() */
#define TILING_MASK (FENCE_MINIMUM_STRIDE-1)
#define STRIDE_MASK (~TILING_MASK)

	/** Count of VMA actually bound by this object */
	unsigned int bind_count;
	unsigned int pin_display;

	struct sg_table *pages;
	int pages_pin_count;
	struct get_page {
		struct scatterlist *sg;
		int last;
	} get_page;
	void *mapping;

	/** Breadcrumb of last rendering to the buffer.
	 * There can only be one writer, but we allow for multiple readers.
	 * If there is a writer that necessarily implies that all other
	 * read requests are complete - but we may only be lazily clearing
	 * the read requests. A read request is naturally the most recent
	 * request on a ring, so we may have two different write and read
	 * requests on one ring where the write request is older than the
	 * read request. This allows for the CPU to read from an active
	 * buffer by only waiting for the write to complete.
	 */
	struct i915_gem_active last_read[I915_NUM_ENGINES];
	struct i915_gem_active last_write;

	/** References from framebuffers, locks out tiling changes. */
	unsigned long framebuffer_references;

	/** Record of address bit 17 of each page at last unbind. */
	unsigned long *bit_17;

	struct i915_gem_userptr {
		uintptr_t ptr;
		unsigned read_only :1;
		unsigned workers :4;
#define I915_GEM_USERPTR_MAX_WORKERS 15

		struct i915_mm_struct *mm;
		struct i915_mmu_object *mmu_object;
		struct work_struct *work;
	} userptr;

	/** for phys allocated objects */
	struct drm_dma_handle *phys_handle;
};

static inline struct drm_i915_gem_object *
to_intel_bo(struct drm_gem_object *gem)
{
	/* Assert that to_intel_bo(NULL) == NULL */
	BUILD_BUG_ON(offsetof(struct drm_i915_gem_object, base));

	return container_of(gem, struct drm_i915_gem_object, base);
}

static inline struct drm_i915_gem_object *
i915_gem_object_lookup(struct drm_file *file, u32 handle)
{
	return to_intel_bo(drm_gem_object_lookup(file, handle));
}

__deprecated
extern struct drm_gem_object *
drm_gem_object_lookup(struct drm_file *file, u32 handle);

__attribute__((nonnull))
static inline struct drm_i915_gem_object *
i915_gem_object_get(struct drm_i915_gem_object *obj)
{
	drm_gem_object_reference(&obj->base);
	return obj;
}

__deprecated
extern void drm_gem_object_reference(struct drm_gem_object *);

__attribute__((nonnull))
static inline void
i915_gem_object_put(struct drm_i915_gem_object *obj)
{
	drm_gem_object_unreference(&obj->base);
}

__deprecated
extern void drm_gem_object_unreference(struct drm_gem_object *);

__attribute__((nonnull))
static inline void
i915_gem_object_put_unlocked(struct drm_i915_gem_object *obj)
{
	drm_gem_object_unreference_unlocked(&obj->base);
}

__deprecated
extern void drm_gem_object_unreference_unlocked(struct drm_gem_object *);

static inline bool
i915_gem_object_has_struct_page(const struct drm_i915_gem_object *obj)
{
	return obj->ops->flags & I915_GEM_OBJECT_HAS_STRUCT_PAGE;
}

static inline unsigned long
i915_gem_object_get_active(const struct drm_i915_gem_object *obj)
{
	return (obj->flags >> I915_BO_ACTIVE_SHIFT) & I915_BO_ACTIVE_MASK;
}

static inline bool
i915_gem_object_is_active(const struct drm_i915_gem_object *obj)
{
	return i915_gem_object_get_active(obj);
}

static inline void
i915_gem_object_set_active(struct drm_i915_gem_object *obj, int engine)
{
	obj->flags |= BIT(engine + I915_BO_ACTIVE_SHIFT);
}

static inline void
i915_gem_object_clear_active(struct drm_i915_gem_object *obj, int engine)
{
	obj->flags &= ~BIT(engine + I915_BO_ACTIVE_SHIFT);
}

static inline bool
i915_gem_object_has_active_engine(const struct drm_i915_gem_object *obj,
				  int engine)
{
	return obj->flags & BIT(engine + I915_BO_ACTIVE_SHIFT);
}

static inline unsigned int
i915_gem_object_get_tiling(struct drm_i915_gem_object *obj)
{
	return obj->tiling_and_stride & TILING_MASK;
}

static inline bool
i915_gem_object_is_tiled(struct drm_i915_gem_object *obj)
{
	return i915_gem_object_get_tiling(obj) != I915_TILING_NONE;
}

static inline unsigned int
i915_gem_object_get_stride(struct drm_i915_gem_object *obj)
{
	return obj->tiling_and_stride & STRIDE_MASK;
}

static inline struct i915_vma *i915_vma_get(struct i915_vma *vma)
{
	i915_gem_object_get(vma->obj);
	return vma;
}

static inline void i915_vma_put(struct i915_vma *vma)
{
	lockdep_assert_held(&vma->vm->dev->struct_mutex);
	i915_gem_object_put(vma->obj);
}

/*
 * Optimised SGL iterator for GEM objects
 */
static __always_inline struct sgt_iter {
	struct scatterlist *sgp;
	union {
		unsigned long pfn;
		dma_addr_t dma;
	};
	unsigned int curr;
	unsigned int max;
} __sgt_iter(struct scatterlist *sgl, bool dma) {
	struct sgt_iter s = { .sgp = sgl };

	if (s.sgp) {
		s.max = s.curr = s.sgp->offset;
		s.max += s.sgp->length;
		if (dma)
			s.dma = sg_dma_address(s.sgp);
		else
			s.pfn = page_to_pfn(sg_page(s.sgp));
	}

	return s;
}

/**
 * __sg_next - return the next scatterlist entry in a list
 * @sg:		The current sg entry
 *
 * Description:
 *   If the entry is the last, return NULL; otherwise, step to the next
 *   element in the array (@sg@+1). If that's a chain pointer, follow it;
 *   otherwise just return the pointer to the current element.
 **/
static inline struct scatterlist *__sg_next(struct scatterlist *sg)
{
#ifdef CONFIG_DEBUG_SG
	BUG_ON(sg->sg_magic != SG_MAGIC);
#endif
	return sg_is_last(sg) ? NULL :
		likely(!sg_is_chain(++sg)) ? sg :
		sg_chain_ptr(sg);
}

/**
 * for_each_sgt_dma - iterate over the DMA addresses of the given sg_table
 * @__dmap:	DMA address (output)
 * @__iter:	'struct sgt_iter' (iterator state, internal)
 * @__sgt:	sg_table to iterate over (input)
 */
#define for_each_sgt_dma(__dmap, __iter, __sgt)				\
	for ((__iter) = __sgt_iter((__sgt)->sgl, true);			\
	     ((__dmap) = (__iter).dma + (__iter).curr);			\
	     (((__iter).curr += PAGE_SIZE) < (__iter).max) ||		\
	     ((__iter) = __sgt_iter(__sg_next((__iter).sgp), true), 0))

/**
 * for_each_sgt_page - iterate over the pages of the given sg_table
 * @__pp:	page pointer (output)
 * @__iter:	'struct sgt_iter' (iterator state, internal)
 * @__sgt:	sg_table to iterate over (input)
 */
#define for_each_sgt_page(__pp, __iter, __sgt)				\
	for ((__iter) = __sgt_iter((__sgt)->sgl, false);		\
	     ((__pp) = (__iter).pfn == 0 ? NULL :			\
	      pfn_to_page((__iter).pfn + ((__iter).curr >> PAGE_SHIFT))); \
	     (((__iter).curr += PAGE_SIZE) < (__iter).max) ||		\
	     ((__iter) = __sgt_iter(__sg_next((__iter).sgp), false), 0))

/*
 * A command that requires special handling by the command parser.
 */
struct drm_i915_cmd_descriptor {
	/*
	 * Flags describing how the command parser processes the command.
	 *
	 * CMD_DESC_FIXED: The command has a fixed length if this is set,
	 *                 a length mask if not set
	 * CMD_DESC_SKIP: The command is allowed but does not follow the
	 *                standard length encoding for the opcode range in
	 *                which it falls
	 * CMD_DESC_REJECT: The command is never allowed
	 * CMD_DESC_REGISTER: The command should be checked against the
	 *                    register whitelist for the appropriate ring
	 * CMD_DESC_MASTER: The command is allowed if the submitting process
	 *                  is the DRM master
	 */
	u32 flags;
#define CMD_DESC_FIXED    (1<<0)
#define CMD_DESC_SKIP     (1<<1)
#define CMD_DESC_REJECT   (1<<2)
#define CMD_DESC_REGISTER (1<<3)
#define CMD_DESC_BITMASK  (1<<4)
#define CMD_DESC_MASTER   (1<<5)

	/*
	 * The command's unique identification bits and the bitmask to get them.
	 * This isn't strictly the opcode field as defined in the spec and may
	 * also include type, subtype, and/or subop fields.
	 */
	struct {
		u32 value;
		u32 mask;
	} cmd;

	/*
	 * The command's length. The command is either fixed length (i.e. does
	 * not include a length field) or has a length field mask. The flag
	 * CMD_DESC_FIXED indicates a fixed length. Otherwise, the command has
	 * a length mask. All command entries in a command table must include
	 * length information.
	 */
	union {
		u32 fixed;
		u32 mask;
	} length;

	/*
	 * Describes where to find a register address in the command to check
	 * against the ring's register whitelist. Only valid if flags has the
	 * CMD_DESC_REGISTER bit set.
	 *
	 * A non-zero step value implies that the command may access multiple
	 * registers in sequence (e.g. LRI), in that case step gives the
	 * distance in dwords between individual offset fields.
	 */
	struct {
		u32 offset;
		u32 mask;
		u32 step;
	} reg;

#define MAX_CMD_DESC_BITMASKS 3
	/*
	 * Describes command checks where a particular dword is masked and
	 * compared against an expected value. If the command does not match
	 * the expected value, the parser rejects it. Only valid if flags has
	 * the CMD_DESC_BITMASK bit set. Only entries where mask is non-zero
	 * are valid.
	 *
	 * If the check specifies a non-zero condition_mask then the parser
	 * only performs the check when the bits specified by condition_mask
	 * are non-zero.
	 */
	struct {
		u32 offset;
		u32 mask;
		u32 expected;
		u32 condition_offset;
		u32 condition_mask;
	} bits[MAX_CMD_DESC_BITMASKS];
};

/*
 * A table of commands requiring special handling by the command parser.
 *
 * Each engine has an array of tables. Each table consists of an array of
 * command descriptors, which must be sorted with command opcodes in
 * ascending order.
 */
struct drm_i915_cmd_table {
	const struct drm_i915_cmd_descriptor *table;
	int count;
};

/* Note that the (struct drm_i915_private *) cast is just to shut up gcc. */
#define __I915__(p) ({ \
	struct drm_i915_private *__p; \
	if (__builtin_types_compatible_p(typeof(*p), struct drm_i915_private)) \
		__p = (struct drm_i915_private *)p; \
	else if (__builtin_types_compatible_p(typeof(*p), struct drm_device)) \
		__p = to_i915((struct drm_device *)p); \
	else \
		BUILD_BUG(); \
	__p; \
})
#define INTEL_INFO(p)	(&__I915__(p)->info)
#define INTEL_GEN(p)	(INTEL_INFO(p)->gen)
#define INTEL_DEVID(p)	(INTEL_INFO(p)->device_id)

#define REVID_FOREVER		0xff
#define INTEL_REVID(p)	(__I915__(p)->drm.pdev->revision)

#define GEN_FOREVER (0)
/*
 * Returns true if Gen is in inclusive range [Start, End].
 *
 * Use GEN_FOREVER for unbound start and or end.
 */
#define IS_GEN(p, s, e) ({ \
	unsigned int __s = (s), __e = (e); \
	BUILD_BUG_ON(!__builtin_constant_p(s)); \
	BUILD_BUG_ON(!__builtin_constant_p(e)); \
	if ((__s) != GEN_FOREVER) \
		__s = (s) - 1; \
	if ((__e) == GEN_FOREVER) \
		__e = BITS_PER_LONG - 1; \
	else \
		__e = (e) - 1; \
	!!(INTEL_INFO(p)->gen_mask & GENMASK((__e), (__s))); \
})

/*
 * Return true if revision is in range [since,until] inclusive.
 *
 * Use 0 for open-ended since, and REVID_FOREVER for open-ended until.
 */
#define IS_REVID(p, since, until) \
	(INTEL_REVID(p) >= (since) && INTEL_REVID(p) <= (until))

#define IS_I830(dev)		(INTEL_DEVID(dev) == 0x3577)
#define IS_845G(dev)		(INTEL_DEVID(dev) == 0x2562)
#define IS_I85X(dev)		(INTEL_INFO(dev)->is_i85x)
#define IS_I865G(dev)		(INTEL_DEVID(dev) == 0x2572)
#define IS_I915G(dev)		(INTEL_INFO(dev)->is_i915g)
#define IS_I915GM(dev)		(INTEL_DEVID(dev) == 0x2592)
#define IS_I945G(dev)		(INTEL_DEVID(dev) == 0x2772)
#define IS_I945GM(dev)		(INTEL_INFO(dev)->is_i945gm)
#define IS_BROADWATER(dev)	(INTEL_INFO(dev)->is_broadwater)
#define IS_CRESTLINE(dev)	(INTEL_INFO(dev)->is_crestline)
#define IS_GM45(dev)		(INTEL_DEVID(dev) == 0x2A42)
#define IS_G4X(dev)		(INTEL_INFO(dev)->is_g4x)
#define IS_PINEVIEW_G(dev)	(INTEL_DEVID(dev) == 0xa001)
#define IS_PINEVIEW_M(dev)	(INTEL_DEVID(dev) == 0xa011)
#define IS_PINEVIEW(dev)	(INTEL_INFO(dev)->is_pineview)
#define IS_G33(dev)		(INTEL_INFO(dev)->is_g33)
#define IS_IRONLAKE_M(dev)	(INTEL_DEVID(dev) == 0x0046)
#define IS_IVYBRIDGE(dev)	(INTEL_INFO(dev)->is_ivybridge)
#define IS_IVB_GT1(dev)		(INTEL_DEVID(dev) == 0x0156 || \
				 INTEL_DEVID(dev) == 0x0152 || \
				 INTEL_DEVID(dev) == 0x015a)
#define IS_VALLEYVIEW(dev)	(INTEL_INFO(dev)->is_valleyview)
#define IS_CHERRYVIEW(dev)	(INTEL_INFO(dev)->is_cherryview)
#define IS_HASWELL(dev)	(INTEL_INFO(dev)->is_haswell)
#define IS_BROADWELL(dev)	(INTEL_INFO(dev)->is_broadwell)
#define IS_SKYLAKE(dev)	(INTEL_INFO(dev)->is_skylake)
#define IS_BROXTON(dev)		(INTEL_INFO(dev)->is_broxton)
#define IS_KABYLAKE(dev)	(INTEL_INFO(dev)->is_kabylake)
#define IS_MOBILE(dev)		(INTEL_INFO(dev)->is_mobile)
#define IS_HSW_EARLY_SDV(dev)	(IS_HASWELL(dev) && \
				 (INTEL_DEVID(dev) & 0xFF00) == 0x0C00)
#define IS_BDW_ULT(dev)		(IS_BROADWELL(dev) && \
				 ((INTEL_DEVID(dev) & 0xf) == 0x6 ||	\
				 (INTEL_DEVID(dev) & 0xf) == 0xb ||	\
				 (INTEL_DEVID(dev) & 0xf) == 0xe))
/* ULX machines are also considered ULT. */
#define IS_BDW_ULX(dev)		(IS_BROADWELL(dev) && \
				 (INTEL_DEVID(dev) & 0xf) == 0xe)
#define IS_BDW_GT3(dev)		(IS_BROADWELL(dev) && \
				 (INTEL_DEVID(dev) & 0x00F0) == 0x0020)
#define IS_HSW_ULT(dev)		(IS_HASWELL(dev) && \
				 (INTEL_DEVID(dev) & 0xFF00) == 0x0A00)
#define IS_HSW_GT3(dev)		(IS_HASWELL(dev) && \
				 (INTEL_DEVID(dev) & 0x00F0) == 0x0020)
/* ULX machines are also considered ULT. */
#define IS_HSW_ULX(dev)		(INTEL_DEVID(dev) == 0x0A0E || \
				 INTEL_DEVID(dev) == 0x0A1E)
#define IS_SKL_ULT(dev)		(INTEL_DEVID(dev) == 0x1906 || \
				 INTEL_DEVID(dev) == 0x1913 || \
				 INTEL_DEVID(dev) == 0x1916 || \
				 INTEL_DEVID(dev) == 0x1921 || \
				 INTEL_DEVID(dev) == 0x1926)
#define IS_SKL_ULX(dev)		(INTEL_DEVID(dev) == 0x190E || \
				 INTEL_DEVID(dev) == 0x1915 || \
				 INTEL_DEVID(dev) == 0x191E)
#define IS_KBL_ULT(dev)		(INTEL_DEVID(dev) == 0x5906 || \
				 INTEL_DEVID(dev) == 0x5913 || \
				 INTEL_DEVID(dev) == 0x5916 || \
				 INTEL_DEVID(dev) == 0x5921 || \
				 INTEL_DEVID(dev) == 0x5926)
#define IS_KBL_ULX(dev)		(INTEL_DEVID(dev) == 0x590E || \
				 INTEL_DEVID(dev) == 0x5915 || \
				 INTEL_DEVID(dev) == 0x591E)
#define IS_SKL_GT3(dev)		(IS_SKYLAKE(dev) && \
				 (INTEL_DEVID(dev) & 0x00F0) == 0x0020)
#define IS_SKL_GT4(dev)		(IS_SKYLAKE(dev) && \
				 (INTEL_DEVID(dev) & 0x00F0) == 0x0030)

#define IS_PRELIMINARY_HW(intel_info) ((intel_info)->is_preliminary)

#define SKL_REVID_A0		0x0
#define SKL_REVID_B0		0x1
#define SKL_REVID_C0		0x2
#define SKL_REVID_D0		0x3
#define SKL_REVID_E0		0x4
#define SKL_REVID_F0		0x5
#define SKL_REVID_G0		0x6
#define SKL_REVID_H0		0x7

#define IS_SKL_REVID(p, since, until) (IS_SKYLAKE(p) && IS_REVID(p, since, until))

#define BXT_REVID_A0		0x0
#define BXT_REVID_A1		0x1
#define BXT_REVID_B0		0x3
#define BXT_REVID_C0		0x9

#define IS_BXT_REVID(p, since, until) (IS_BROXTON(p) && IS_REVID(p, since, until))

#define KBL_REVID_A0		0x0
#define KBL_REVID_B0		0x1
#define KBL_REVID_C0		0x2
#define KBL_REVID_D0		0x3
#define KBL_REVID_E0		0x4

#define IS_KBL_REVID(p, since, until) \
	(IS_KABYLAKE(p) && IS_REVID(p, since, until))

/*
 * The genX designation typically refers to the render engine, so render
 * capability related checks should use IS_GEN, while display and other checks
 * have their own (e.g. HAS_PCH_SPLIT for ILK+ display, IS_foo for particular
 * chips, etc.).
 */
#define IS_GEN2(dev)	(!!(INTEL_INFO(dev)->gen_mask & BIT(1)))
#define IS_GEN3(dev)	(!!(INTEL_INFO(dev)->gen_mask & BIT(2)))
#define IS_GEN4(dev)	(!!(INTEL_INFO(dev)->gen_mask & BIT(3)))
#define IS_GEN5(dev)	(!!(INTEL_INFO(dev)->gen_mask & BIT(4)))
#define IS_GEN6(dev)	(!!(INTEL_INFO(dev)->gen_mask & BIT(5)))
#define IS_GEN7(dev)	(!!(INTEL_INFO(dev)->gen_mask & BIT(6)))
#define IS_GEN8(dev)	(!!(INTEL_INFO(dev)->gen_mask & BIT(7)))
#define IS_GEN9(dev)	(!!(INTEL_INFO(dev)->gen_mask & BIT(8)))

#define ENGINE_MASK(id)	BIT(id)
#define RENDER_RING	ENGINE_MASK(RCS)
#define BSD_RING	ENGINE_MASK(VCS)
#define BLT_RING	ENGINE_MASK(BCS)
#define VEBOX_RING	ENGINE_MASK(VECS)
#define BSD2_RING	ENGINE_MASK(VCS2)
#define ALL_ENGINES	(~0)

#define HAS_ENGINE(dev_priv, id) \
	(!!(INTEL_INFO(dev_priv)->ring_mask & ENGINE_MASK(id)))

#define HAS_BSD(dev_priv)	HAS_ENGINE(dev_priv, VCS)
#define HAS_BSD2(dev_priv)	HAS_ENGINE(dev_priv, VCS2)
#define HAS_BLT(dev_priv)	HAS_ENGINE(dev_priv, BCS)
#define HAS_VEBOX(dev_priv)	HAS_ENGINE(dev_priv, VECS)

#define HAS_LLC(dev)		(INTEL_INFO(dev)->has_llc)
#define HAS_SNOOP(dev)		(INTEL_INFO(dev)->has_snoop)
#define HAS_EDRAM(dev)		(!!(__I915__(dev)->edram_cap & EDRAM_ENABLED))
#define HAS_WT(dev)		((IS_HASWELL(dev) || IS_BROADWELL(dev)) && \
				 HAS_EDRAM(dev))
#define HWS_NEEDS_PHYSICAL(dev)	(INTEL_INFO(dev)->hws_needs_physical)

#define HAS_HW_CONTEXTS(dev)	(INTEL_INFO(dev)->has_hw_contexts)
#define HAS_LOGICAL_RING_CONTEXTS(dev)	(INTEL_INFO(dev)->has_logical_ring_contexts)
#define USES_PPGTT(dev)		(i915.enable_ppgtt)
#define USES_FULL_PPGTT(dev)	(i915.enable_ppgtt >= 2)
#define USES_FULL_48BIT_PPGTT(dev)	(i915.enable_ppgtt == 3)

#define HAS_OVERLAY(dev)		(INTEL_INFO(dev)->has_overlay)
#define OVERLAY_NEEDS_PHYSICAL(dev)	(INTEL_INFO(dev)->overlay_needs_physical)

/* Early gen2 have a totally busted CS tlb and require pinned batches. */
#define HAS_BROKEN_CS_TLB(dev)		(IS_I830(dev) || IS_845G(dev))

/* WaRsDisableCoarsePowerGating:skl,bxt */
#define NEEDS_WaRsDisableCoarsePowerGating(dev_priv) \
	(IS_BXT_REVID(dev_priv, 0, BXT_REVID_A1) || \
	 IS_SKL_GT3(dev_priv) || \
	 IS_SKL_GT4(dev_priv))

/*
 * dp aux and gmbus irq on gen4 seems to be able to generate legacy interrupts
 * even when in MSI mode. This results in spurious interrupt warnings if the
 * legacy irq no. is shared with another device. The kernel then disables that
 * interrupt source and so prevents the other device from working properly.
 */
#define HAS_AUX_IRQ(dev) (INTEL_INFO(dev)->gen >= 5)
#define HAS_GMBUS_IRQ(dev) (INTEL_INFO(dev)->has_gmbus_irq)

/* With the 945 and later, Y tiling got adjusted so that it was 32 128-byte
 * rows, which changed the alignment requirements and fence programming.
 */
#define HAS_128_BYTE_Y_TILING(dev) (!IS_GEN2(dev) && !(IS_I915G(dev) || \
						      IS_I915GM(dev)))
#define SUPPORTS_TV(dev)		(INTEL_INFO(dev)->supports_tv)
#define I915_HAS_HOTPLUG(dev)		 (INTEL_INFO(dev)->has_hotplug)

#define HAS_FW_BLC(dev) (INTEL_INFO(dev)->gen > 2)
#define HAS_PIPE_CXSR(dev) (INTEL_INFO(dev)->has_pipe_cxsr)
#define HAS_FBC(dev) (INTEL_INFO(dev)->has_fbc)

#define HAS_IPS(dev)		(IS_HSW_ULT(dev) || IS_BROADWELL(dev))

#define HAS_DP_MST(dev)	(INTEL_INFO(dev)->has_dp_mst)

#define HAS_DDI(dev)		(INTEL_INFO(dev)->has_ddi)
#define HAS_FPGA_DBG_UNCLAIMED(dev)	(INTEL_INFO(dev)->has_fpga_dbg)
#define HAS_PSR(dev)		(INTEL_INFO(dev)->has_psr)
#define HAS_RUNTIME_PM(dev)	(INTEL_INFO(dev)->has_runtime_pm)
#define HAS_RC6(dev)		(INTEL_INFO(dev)->has_rc6)
#define HAS_RC6p(dev)		(INTEL_INFO(dev)->has_rc6p)

#define HAS_CSR(dev)	(INTEL_INFO(dev)->has_csr)

/*
 * For now, anything with a GuC requires uCode loading, and then supports
 * command submission once loaded. But these are logically independent
 * properties, so we have separate macros to test them.
 */
#define HAS_GUC(dev)		(INTEL_INFO(dev)->has_guc)
#define HAS_GUC_UCODE(dev)	(HAS_GUC(dev))
#define HAS_GUC_SCHED(dev)	(HAS_GUC(dev))

#define HAS_RESOURCE_STREAMER(dev) (INTEL_INFO(dev)->has_resource_streamer)

#define HAS_POOLED_EU(dev)	(INTEL_INFO(dev)->has_pooled_eu)

#define INTEL_PCH_DEVICE_ID_MASK		0xff00
#define INTEL_PCH_IBX_DEVICE_ID_TYPE		0x3b00
#define INTEL_PCH_CPT_DEVICE_ID_TYPE		0x1c00
#define INTEL_PCH_PPT_DEVICE_ID_TYPE		0x1e00
#define INTEL_PCH_LPT_DEVICE_ID_TYPE		0x8c00
#define INTEL_PCH_LPT_LP_DEVICE_ID_TYPE		0x9c00
#define INTEL_PCH_SPT_DEVICE_ID_TYPE		0xA100
#define INTEL_PCH_SPT_LP_DEVICE_ID_TYPE		0x9D00
#define INTEL_PCH_KBP_DEVICE_ID_TYPE		0xA200
#define INTEL_PCH_P2X_DEVICE_ID_TYPE		0x7100
#define INTEL_PCH_P3X_DEVICE_ID_TYPE		0x7000
#define INTEL_PCH_QEMU_DEVICE_ID_TYPE		0x2900 /* qemu q35 has 2918 */

#define INTEL_PCH_TYPE(dev) (__I915__(dev)->pch_type)
#define HAS_PCH_KBP(dev) (INTEL_PCH_TYPE(dev) == PCH_KBP)
#define HAS_PCH_SPT(dev) (INTEL_PCH_TYPE(dev) == PCH_SPT)
#define HAS_PCH_LPT(dev) (INTEL_PCH_TYPE(dev) == PCH_LPT)
#define HAS_PCH_LPT_LP(dev) (__I915__(dev)->pch_id == INTEL_PCH_LPT_LP_DEVICE_ID_TYPE)
#define HAS_PCH_LPT_H(dev) (__I915__(dev)->pch_id == INTEL_PCH_LPT_DEVICE_ID_TYPE)
#define HAS_PCH_CPT(dev) (INTEL_PCH_TYPE(dev) == PCH_CPT)
#define HAS_PCH_IBX(dev) (INTEL_PCH_TYPE(dev) == PCH_IBX)
#define HAS_PCH_NOP(dev) (INTEL_PCH_TYPE(dev) == PCH_NOP)
#define HAS_PCH_SPLIT(dev) (INTEL_PCH_TYPE(dev) != PCH_NONE)

#define HAS_GMCH_DISPLAY(dev) (INTEL_INFO(dev)->has_gmch_display)

/* DPF == dynamic parity feature */
#define HAS_L3_DPF(dev) (INTEL_INFO(dev)->has_l3_dpf)
#define NUM_L3_SLICES(dev) (IS_HSW_GT3(dev) ? 2 : HAS_L3_DPF(dev))

#define GT_FREQUENCY_MULTIPLIER 50
#define GEN9_FREQ_SCALER 3

#include "i915_trace.h"

static inline bool intel_scanout_needs_vtd_wa(struct drm_i915_private *dev_priv)
{
#ifdef CONFIG_INTEL_IOMMU
	if (INTEL_GEN(dev_priv) >= 6 && intel_iommu_gfx_mapped)
		return true;
#endif
	return false;
}

extern int i915_suspend_switcheroo(struct drm_device *dev, pm_message_t state);
extern int i915_resume_switcheroo(struct drm_device *dev);

int intel_sanitize_enable_ppgtt(struct drm_i915_private *dev_priv,
				int enable_ppgtt);

bool intel_sanitize_semaphores(struct drm_i915_private *dev_priv, int value);

/* i915_drv.c */
void __printf(3, 4)
__i915_printk(struct drm_i915_private *dev_priv, const char *level,
	      const char *fmt, ...);

#define i915_report_error(dev_priv, fmt, ...)				   \
	__i915_printk(dev_priv, KERN_ERR, fmt, ##__VA_ARGS__)

#ifdef CONFIG_COMPAT
extern long i915_compat_ioctl(struct file *filp, unsigned int cmd,
			      unsigned long arg);
#endif
extern const struct dev_pm_ops i915_pm_ops;

extern int i915_driver_load(struct pci_dev *pdev,
			    const struct pci_device_id *ent);
extern void i915_driver_unload(struct drm_device *dev);
extern int intel_gpu_reset(struct drm_i915_private *dev_priv, u32 engine_mask);
extern bool intel_has_gpu_reset(struct drm_i915_private *dev_priv);
extern void i915_reset(struct drm_i915_private *dev_priv);
extern int intel_guc_reset(struct drm_i915_private *dev_priv);
extern void intel_engine_init_hangcheck(struct intel_engine_cs *engine);
extern unsigned long i915_chipset_val(struct drm_i915_private *dev_priv);
extern unsigned long i915_mch_val(struct drm_i915_private *dev_priv);
extern unsigned long i915_gfx_val(struct drm_i915_private *dev_priv);
extern void i915_update_gfx_val(struct drm_i915_private *dev_priv);
int vlv_force_gfx_clock(struct drm_i915_private *dev_priv, bool on);

/* intel_hotplug.c */
void intel_hpd_irq_handler(struct drm_i915_private *dev_priv,
			   u32 pin_mask, u32 long_mask);
void intel_hpd_init(struct drm_i915_private *dev_priv);
void intel_hpd_init_work(struct drm_i915_private *dev_priv);
void intel_hpd_cancel_work(struct drm_i915_private *dev_priv);
bool intel_hpd_pin_to_port(enum hpd_pin pin, enum port *port);
bool intel_hpd_disable(struct drm_i915_private *dev_priv, enum hpd_pin pin);
void intel_hpd_enable(struct drm_i915_private *dev_priv, enum hpd_pin pin);

/* i915_irq.c */
static inline void i915_queue_hangcheck(struct drm_i915_private *dev_priv)
{
	unsigned long delay;

	if (unlikely(!i915.enable_hangcheck))
		return;

	/* Don't continually defer the hangcheck so that it is always run at
	 * least once after work has been scheduled on any ring. Otherwise,
	 * we will ignore a hung ring if a second ring is kept busy.
	 */

	delay = round_jiffies_up_relative(DRM_I915_HANGCHECK_JIFFIES);
	queue_delayed_work(system_long_wq,
			   &dev_priv->gpu_error.hangcheck_work, delay);
}

__printf(3, 4)
void i915_handle_error(struct drm_i915_private *dev_priv,
		       u32 engine_mask,
		       const char *fmt, ...);

extern void intel_irq_init(struct drm_i915_private *dev_priv);
int intel_irq_install(struct drm_i915_private *dev_priv);
void intel_irq_uninstall(struct drm_i915_private *dev_priv);

extern void intel_uncore_sanitize(struct drm_i915_private *dev_priv);
extern void intel_uncore_early_sanitize(struct drm_i915_private *dev_priv,
					bool restore_forcewake);
extern void intel_uncore_init(struct drm_i915_private *dev_priv);
extern bool intel_uncore_unclaimed_mmio(struct drm_i915_private *dev_priv);
extern bool intel_uncore_arm_unclaimed_mmio_detection(struct drm_i915_private *dev_priv);
extern void intel_uncore_fini(struct drm_i915_private *dev_priv);
extern void intel_uncore_forcewake_reset(struct drm_i915_private *dev_priv,
					 bool restore);
const char *intel_uncore_forcewake_domain_to_str(const enum forcewake_domain_id id);
void intel_uncore_forcewake_get(struct drm_i915_private *dev_priv,
				enum forcewake_domains domains);
void intel_uncore_forcewake_put(struct drm_i915_private *dev_priv,
				enum forcewake_domains domains);
/* Like above but the caller must manage the uncore.lock itself.
 * Must be used with I915_READ_FW and friends.
 */
void intel_uncore_forcewake_get__locked(struct drm_i915_private *dev_priv,
					enum forcewake_domains domains);
void intel_uncore_forcewake_put__locked(struct drm_i915_private *dev_priv,
					enum forcewake_domains domains);
u64 intel_uncore_edram_size(struct drm_i915_private *dev_priv);

void assert_forcewakes_inactive(struct drm_i915_private *dev_priv);

int intel_wait_for_register(struct drm_i915_private *dev_priv,
			    i915_reg_t reg,
			    const u32 mask,
			    const u32 value,
			    const unsigned long timeout_ms);
int intel_wait_for_register_fw(struct drm_i915_private *dev_priv,
			       i915_reg_t reg,
			       const u32 mask,
			       const u32 value,
			       const unsigned long timeout_ms);

static inline bool intel_gvt_active(struct drm_i915_private *dev_priv)
{
	return dev_priv->gvt.initialized;
}

static inline bool intel_vgpu_active(struct drm_i915_private *dev_priv)
{
	return dev_priv->vgpu.active;
}

void
i915_enable_pipestat(struct drm_i915_private *dev_priv, enum pipe pipe,
		     u32 status_mask);

void
i915_disable_pipestat(struct drm_i915_private *dev_priv, enum pipe pipe,
		      u32 status_mask);

void valleyview_enable_display_irqs(struct drm_i915_private *dev_priv);
void valleyview_disable_display_irqs(struct drm_i915_private *dev_priv);
void i915_hotplug_interrupt_update(struct drm_i915_private *dev_priv,
				   uint32_t mask,
				   uint32_t bits);
void ilk_update_display_irq(struct drm_i915_private *dev_priv,
			    uint32_t interrupt_mask,
			    uint32_t enabled_irq_mask);
static inline void
ilk_enable_display_irq(struct drm_i915_private *dev_priv, uint32_t bits)
{
	ilk_update_display_irq(dev_priv, bits, bits);
}
static inline void
ilk_disable_display_irq(struct drm_i915_private *dev_priv, uint32_t bits)
{
	ilk_update_display_irq(dev_priv, bits, 0);
}
void bdw_update_pipe_irq(struct drm_i915_private *dev_priv,
			 enum pipe pipe,
			 uint32_t interrupt_mask,
			 uint32_t enabled_irq_mask);
static inline void bdw_enable_pipe_irq(struct drm_i915_private *dev_priv,
				       enum pipe pipe, uint32_t bits)
{
	bdw_update_pipe_irq(dev_priv, pipe, bits, bits);
}
static inline void bdw_disable_pipe_irq(struct drm_i915_private *dev_priv,
					enum pipe pipe, uint32_t bits)
{
	bdw_update_pipe_irq(dev_priv, pipe, bits, 0);
}
void ibx_display_interrupt_update(struct drm_i915_private *dev_priv,
				  uint32_t interrupt_mask,
				  uint32_t enabled_irq_mask);
static inline void
ibx_enable_display_interrupt(struct drm_i915_private *dev_priv, uint32_t bits)
{
	ibx_display_interrupt_update(dev_priv, bits, bits);
}
static inline void
ibx_disable_display_interrupt(struct drm_i915_private *dev_priv, uint32_t bits)
{
	ibx_display_interrupt_update(dev_priv, bits, 0);
}

/* i915_gem.c */
int i915_gem_create_ioctl(struct drm_device *dev, void *data,
			  struct drm_file *file_priv);
int i915_gem_pread_ioctl(struct drm_device *dev, void *data,
			 struct drm_file *file_priv);
int i915_gem_pwrite_ioctl(struct drm_device *dev, void *data,
			  struct drm_file *file_priv);
int i915_gem_mmap_ioctl(struct drm_device *dev, void *data,
			struct drm_file *file_priv);
int i915_gem_mmap_gtt_ioctl(struct drm_device *dev, void *data,
			struct drm_file *file_priv);
int i915_gem_set_domain_ioctl(struct drm_device *dev, void *data,
			      struct drm_file *file_priv);
int i915_gem_sw_finish_ioctl(struct drm_device *dev, void *data,
			     struct drm_file *file_priv);
int i915_gem_execbuffer(struct drm_device *dev, void *data,
			struct drm_file *file_priv);
int i915_gem_execbuffer2(struct drm_device *dev, void *data,
			 struct drm_file *file_priv);
int i915_gem_busy_ioctl(struct drm_device *dev, void *data,
			struct drm_file *file_priv);
int i915_gem_get_caching_ioctl(struct drm_device *dev, void *data,
			       struct drm_file *file);
int i915_gem_set_caching_ioctl(struct drm_device *dev, void *data,
			       struct drm_file *file);
int i915_gem_throttle_ioctl(struct drm_device *dev, void *data,
			    struct drm_file *file_priv);
int i915_gem_madvise_ioctl(struct drm_device *dev, void *data,
			   struct drm_file *file_priv);
int i915_gem_set_tiling(struct drm_device *dev, void *data,
			struct drm_file *file_priv);
int i915_gem_get_tiling(struct drm_device *dev, void *data,
			struct drm_file *file_priv);
void i915_gem_init_userptr(struct drm_i915_private *dev_priv);
int i915_gem_userptr_ioctl(struct drm_device *dev, void *data,
			   struct drm_file *file);
int i915_gem_get_aperture_ioctl(struct drm_device *dev, void *data,
				struct drm_file *file_priv);
int i915_gem_wait_ioctl(struct drm_device *dev, void *data,
			struct drm_file *file_priv);
void i915_gem_load_init(struct drm_device *dev);
void i915_gem_load_cleanup(struct drm_device *dev);
void i915_gem_load_init_fences(struct drm_i915_private *dev_priv);
int i915_gem_freeze(struct drm_i915_private *dev_priv);
int i915_gem_freeze_late(struct drm_i915_private *dev_priv);

void *i915_gem_object_alloc(struct drm_device *dev);
void i915_gem_object_free(struct drm_i915_gem_object *obj);
void i915_gem_object_init(struct drm_i915_gem_object *obj,
			 const struct drm_i915_gem_object_ops *ops);
struct drm_i915_gem_object *i915_gem_object_create(struct drm_device *dev,
						  size_t size);
struct drm_i915_gem_object *i915_gem_object_create_from_data(
		struct drm_device *dev, const void *data, size_t size);
void i915_gem_close_object(struct drm_gem_object *gem, struct drm_file *file);
void i915_gem_free_object(struct drm_gem_object *obj);

struct i915_vma * __must_check
i915_gem_object_ggtt_pin(struct drm_i915_gem_object *obj,
			 const struct i915_ggtt_view *view,
			 u64 size,
			 u64 alignment,
			 u64 flags);

int i915_vma_bind(struct i915_vma *vma, enum i915_cache_level cache_level,
		  u32 flags);
void __i915_vma_set_map_and_fenceable(struct i915_vma *vma);
int __must_check i915_vma_unbind(struct i915_vma *vma);
void i915_vma_close(struct i915_vma *vma);
void i915_vma_destroy(struct i915_vma *vma);

int i915_gem_object_unbind(struct drm_i915_gem_object *obj);
int i915_gem_object_put_pages(struct drm_i915_gem_object *obj);
void i915_gem_release_all_mmaps(struct drm_i915_private *dev_priv);
void i915_gem_release_mmap(struct drm_i915_gem_object *obj);

int __must_check i915_gem_object_get_pages(struct drm_i915_gem_object *obj);

static inline int __sg_page_count(struct scatterlist *sg)
{
	return sg->length >> PAGE_SHIFT;
}

struct page *
i915_gem_object_get_dirty_page(struct drm_i915_gem_object *obj, int n);

static inline dma_addr_t
i915_gem_object_get_dma_address(struct drm_i915_gem_object *obj, int n)
{
	if (n < obj->get_page.last) {
		obj->get_page.sg = obj->pages->sgl;
		obj->get_page.last = 0;
	}

	while (obj->get_page.last + __sg_page_count(obj->get_page.sg) <= n) {
		obj->get_page.last += __sg_page_count(obj->get_page.sg++);
		if (unlikely(sg_is_chain(obj->get_page.sg)))
			obj->get_page.sg = sg_chain_ptr(obj->get_page.sg);
	}

	return sg_dma_address(obj->get_page.sg) + ((n - obj->get_page.last) << PAGE_SHIFT);
}

static inline struct page *
i915_gem_object_get_page(struct drm_i915_gem_object *obj, int n)
{
	if (WARN_ON(n >= obj->base.size >> PAGE_SHIFT))
		return NULL;

	if (n < obj->get_page.last) {
		obj->get_page.sg = obj->pages->sgl;
		obj->get_page.last = 0;
	}

	while (obj->get_page.last + __sg_page_count(obj->get_page.sg) <= n) {
		obj->get_page.last += __sg_page_count(obj->get_page.sg++);
		if (unlikely(sg_is_chain(obj->get_page.sg)))
			obj->get_page.sg = sg_chain_ptr(obj->get_page.sg);
	}

	return nth_page(sg_page(obj->get_page.sg), n - obj->get_page.last);
}

static inline void i915_gem_object_pin_pages(struct drm_i915_gem_object *obj)
{
	BUG_ON(obj->pages == NULL);
	obj->pages_pin_count++;
}

static inline void i915_gem_object_unpin_pages(struct drm_i915_gem_object *obj)
{
	BUG_ON(obj->pages_pin_count == 0);
	obj->pages_pin_count--;
}

enum i915_map_type {
	I915_MAP_WB = 0,
	I915_MAP_WC,
};

/**
 * i915_gem_object_pin_map - return a contiguous mapping of the entire object
 * @obj - the object to map into kernel address space
 * @type - the type of mapping, used to select pgprot_t
 *
 * Calls i915_gem_object_pin_pages() to prevent reaping of the object's
 * pages and then returns a contiguous mapping of the backing storage into
 * the kernel address space. Based on the @type of mapping, the PTE will be
 * set to either WriteBack or WriteCombine (via pgprot_t).
 *
 * The caller must hold the struct_mutex, and is responsible for calling
 * i915_gem_object_unpin_map() when the mapping is no longer required.
 *
 * Returns the pointer through which to access the mapped object, or an
 * ERR_PTR() on error.
 */
void *__must_check i915_gem_object_pin_map(struct drm_i915_gem_object *obj,
					   enum i915_map_type type);

/**
 * i915_gem_object_unpin_map - releases an earlier mapping
 * @obj - the object to unmap
 *
 * After pinning the object and mapping its pages, once you are finished
 * with your access, call i915_gem_object_unpin_map() to release the pin
 * upon the mapping. Once the pin count reaches zero, that mapping may be
 * removed.
 *
 * The caller must hold the struct_mutex.
 */
static inline void i915_gem_object_unpin_map(struct drm_i915_gem_object *obj)
{
	lockdep_assert_held(&obj->base.dev->struct_mutex);
	i915_gem_object_unpin_pages(obj);
}

int i915_gem_obj_prepare_shmem_read(struct drm_i915_gem_object *obj,
				    unsigned int *needs_clflush);
int i915_gem_obj_prepare_shmem_write(struct drm_i915_gem_object *obj,
				     unsigned int *needs_clflush);
#define CLFLUSH_BEFORE 0x1
#define CLFLUSH_AFTER 0x2
#define CLFLUSH_FLAGS (CLFLUSH_BEFORE | CLFLUSH_AFTER)

static inline void
i915_gem_obj_finish_shmem_access(struct drm_i915_gem_object *obj)
{
	i915_gem_object_unpin_pages(obj);
}

int __must_check i915_mutex_lock_interruptible(struct drm_device *dev);
void i915_vma_move_to_active(struct i915_vma *vma,
			     struct drm_i915_gem_request *req,
			     unsigned int flags);
int i915_gem_dumb_create(struct drm_file *file_priv,
			 struct drm_device *dev,
			 struct drm_mode_create_dumb *args);
int i915_gem_mmap_gtt(struct drm_file *file_priv, struct drm_device *dev,
		      uint32_t handle, uint64_t *offset);
int i915_gem_mmap_gtt_version(void);

void i915_gem_track_fb(struct drm_i915_gem_object *old,
		       struct drm_i915_gem_object *new,
		       unsigned frontbuffer_bits);

int __must_check i915_gem_set_seqno(struct drm_device *dev, u32 seqno);

struct drm_i915_gem_request *
i915_gem_find_active_request(struct intel_engine_cs *engine);

void i915_gem_retire_requests(struct drm_i915_private *dev_priv);

static inline bool i915_reset_in_progress(struct i915_gpu_error *error)
{
	return unlikely(test_bit(I915_RESET_IN_PROGRESS, &error->flags));
}

static inline bool i915_terminally_wedged(struct i915_gpu_error *error)
{
	return unlikely(test_bit(I915_WEDGED, &error->flags));
}

static inline bool i915_reset_in_progress_or_wedged(struct i915_gpu_error *error)
{
	return i915_reset_in_progress(error) | i915_terminally_wedged(error);
}

static inline u32 i915_reset_count(struct i915_gpu_error *error)
{
	return READ_ONCE(error->reset_count);
}

void i915_gem_reset(struct drm_i915_private *dev_priv);
void i915_gem_set_wedged(struct drm_i915_private *dev_priv);
bool i915_gem_clflush_object(struct drm_i915_gem_object *obj, bool force);
int __must_check i915_gem_init(struct drm_device *dev);
int __must_check i915_gem_init_hw(struct drm_device *dev);
void i915_gem_init_swizzling(struct drm_device *dev);
void i915_gem_cleanup_engines(struct drm_device *dev);
int __must_check i915_gem_wait_for_idle(struct drm_i915_private *dev_priv,
					unsigned int flags);
int __must_check i915_gem_suspend(struct drm_device *dev);
void i915_gem_resume(struct drm_device *dev);
int i915_gem_fault(struct vm_area_struct *vma, struct vm_fault *vmf);
int __must_check
i915_gem_object_wait_rendering(struct drm_i915_gem_object *obj,
			       bool readonly);
int __must_check
i915_gem_object_set_to_gtt_domain(struct drm_i915_gem_object *obj,
				  bool write);
int __must_check
i915_gem_object_set_to_cpu_domain(struct drm_i915_gem_object *obj, bool write);
struct i915_vma * __must_check
i915_gem_object_pin_to_display_plane(struct drm_i915_gem_object *obj,
				     u32 alignment,
				     const struct i915_ggtt_view *view);
void i915_gem_object_unpin_from_display_plane(struct i915_vma *vma);
int i915_gem_object_attach_phys(struct drm_i915_gem_object *obj,
				int align);
int i915_gem_open(struct drm_device *dev, struct drm_file *file);
void i915_gem_release(struct drm_device *dev, struct drm_file *file);

u64 i915_gem_get_ggtt_size(struct drm_i915_private *dev_priv, u64 size,
			   int tiling_mode);
u64 i915_gem_get_ggtt_alignment(struct drm_i915_private *dev_priv, u64 size,
				int tiling_mode, bool fenced);

int i915_gem_object_set_cache_level(struct drm_i915_gem_object *obj,
				    enum i915_cache_level cache_level);

struct drm_gem_object *i915_gem_prime_import(struct drm_device *dev,
				struct dma_buf *dma_buf);

struct dma_buf *i915_gem_prime_export(struct drm_device *dev,
				struct drm_gem_object *gem_obj, int flags);

struct i915_vma *
i915_gem_obj_to_vma(struct drm_i915_gem_object *obj,
		     struct i915_address_space *vm,
		     const struct i915_ggtt_view *view);

struct i915_vma *
i915_gem_obj_lookup_or_create_vma(struct drm_i915_gem_object *obj,
				  struct i915_address_space *vm,
				  const struct i915_ggtt_view *view);

static inline struct i915_hw_ppgtt *
i915_vm_to_ppgtt(struct i915_address_space *vm)
{
	return container_of(vm, struct i915_hw_ppgtt, base);
}

static inline struct i915_vma *
i915_gem_object_to_ggtt(struct drm_i915_gem_object *obj,
			const struct i915_ggtt_view *view)
{
	return i915_gem_obj_to_vma(obj, &to_i915(obj->base.dev)->ggtt.base, view);
}

static inline unsigned long
i915_gem_object_ggtt_offset(struct drm_i915_gem_object *o,
			    const struct i915_ggtt_view *view)
{
	return i915_ggtt_offset(i915_gem_object_to_ggtt(o, view));
}

/* i915_gem_fence.c */
int __must_check i915_vma_get_fence(struct i915_vma *vma);
int __must_check i915_vma_put_fence(struct i915_vma *vma);

/**
 * i915_vma_pin_fence - pin fencing state
 * @vma: vma to pin fencing for
 *
 * This pins the fencing state (whether tiled or untiled) to make sure the
 * vma (and its object) is ready to be used as a scanout target. Fencing
 * status must be synchronize first by calling i915_vma_get_fence():
 *
 * The resulting fence pin reference must be released again with
 * i915_vma_unpin_fence().
 *
 * Returns:
 *
 * True if the vma has a fence, false otherwise.
 */
static inline bool
i915_vma_pin_fence(struct i915_vma *vma)
{
	if (vma->fence) {
		vma->fence->pin_count++;
		return true;
	} else
		return false;
}

/**
 * i915_vma_unpin_fence - unpin fencing state
 * @vma: vma to unpin fencing for
 *
 * This releases the fence pin reference acquired through
 * i915_vma_pin_fence. It will handle both objects with and without an
 * attached fence correctly, callers do not need to distinguish this.
 */
static inline void
i915_vma_unpin_fence(struct i915_vma *vma)
{
	if (vma->fence) {
		GEM_BUG_ON(vma->fence->pin_count <= 0);
		vma->fence->pin_count--;
	}
}

void i915_gem_restore_fences(struct drm_device *dev);

void i915_gem_detect_bit_6_swizzle(struct drm_device *dev);
void i915_gem_object_do_bit_17_swizzle(struct drm_i915_gem_object *obj);
void i915_gem_object_save_bit_17_swizzle(struct drm_i915_gem_object *obj);

/* i915_gem_context.c */
int __must_check i915_gem_context_init(struct drm_device *dev);
void i915_gem_context_lost(struct drm_i915_private *dev_priv);
void i915_gem_context_fini(struct drm_device *dev);
int i915_gem_context_open(struct drm_device *dev, struct drm_file *file);
void i915_gem_context_close(struct drm_device *dev, struct drm_file *file);
int i915_switch_context(struct drm_i915_gem_request *req);
int i915_gem_switch_to_kernel_context(struct drm_i915_private *dev_priv);
void i915_gem_context_free(struct kref *ctx_ref);
struct drm_i915_gem_object *
i915_gem_alloc_context_obj(struct drm_device *dev, size_t size);
struct i915_gem_context *
i915_gem_context_create_gvt(struct drm_device *dev);

static inline struct i915_gem_context *
i915_gem_context_lookup(struct drm_i915_file_private *file_priv, u32 id)
{
	struct i915_gem_context *ctx;

	lockdep_assert_held(&file_priv->dev_priv->drm.struct_mutex);

	ctx = idr_find(&file_priv->context_idr, id);
	if (!ctx)
		return ERR_PTR(-ENOENT);

	return ctx;
}

static inline struct i915_gem_context *
i915_gem_context_get(struct i915_gem_context *ctx)
{
	kref_get(&ctx->ref);
	return ctx;
}

static inline void i915_gem_context_put(struct i915_gem_context *ctx)
{
	lockdep_assert_held(&ctx->i915->drm.struct_mutex);
	kref_put(&ctx->ref, i915_gem_context_free);
}

static inline bool i915_gem_context_is_default(const struct i915_gem_context *c)
{
	return c->user_handle == DEFAULT_CONTEXT_HANDLE;
}

int i915_gem_context_create_ioctl(struct drm_device *dev, void *data,
				  struct drm_file *file);
int i915_gem_context_destroy_ioctl(struct drm_device *dev, void *data,
				   struct drm_file *file);
int i915_gem_context_getparam_ioctl(struct drm_device *dev, void *data,
				    struct drm_file *file_priv);
int i915_gem_context_setparam_ioctl(struct drm_device *dev, void *data,
				    struct drm_file *file_priv);
int i915_gem_context_reset_stats_ioctl(struct drm_device *dev, void *data,
				       struct drm_file *file);

/* i915_gem_evict.c */
int __must_check i915_gem_evict_something(struct i915_address_space *vm,
					  u64 min_size, u64 alignment,
					  unsigned cache_level,
					  u64 start, u64 end,
					  unsigned flags);
int __must_check i915_gem_evict_for_vma(struct i915_vma *target);
int i915_gem_evict_vm(struct i915_address_space *vm, bool do_idle);

/* belongs in i915_gem_gtt.h */
static inline void i915_gem_chipset_flush(struct drm_i915_private *dev_priv)
{
	wmb();
	if (INTEL_GEN(dev_priv) < 6)
		intel_gtt_chipset_flush();
}

/* i915_gem_stolen.c */
int i915_gem_stolen_insert_node(struct drm_i915_private *dev_priv,
				struct drm_mm_node *node, u64 size,
				unsigned alignment);
int i915_gem_stolen_insert_node_in_range(struct drm_i915_private *dev_priv,
					 struct drm_mm_node *node, u64 size,
					 unsigned alignment, u64 start,
					 u64 end);
void i915_gem_stolen_remove_node(struct drm_i915_private *dev_priv,
				 struct drm_mm_node *node);
int i915_gem_init_stolen(struct drm_device *dev);
void i915_gem_cleanup_stolen(struct drm_device *dev);
struct drm_i915_gem_object *
i915_gem_object_create_stolen(struct drm_device *dev, u32 size);
struct drm_i915_gem_object *
i915_gem_object_create_stolen_for_preallocated(struct drm_device *dev,
					       u32 stolen_offset,
					       u32 gtt_offset,
					       u32 size);

/* i915_gem_shrinker.c */
unsigned long i915_gem_shrink(struct drm_i915_private *dev_priv,
			      unsigned long target,
			      unsigned flags);
#define I915_SHRINK_PURGEABLE 0x1
#define I915_SHRINK_UNBOUND 0x2
#define I915_SHRINK_BOUND 0x4
#define I915_SHRINK_ACTIVE 0x8
#define I915_SHRINK_VMAPS 0x10
unsigned long i915_gem_shrink_all(struct drm_i915_private *dev_priv);
void i915_gem_shrinker_init(struct drm_i915_private *dev_priv);
void i915_gem_shrinker_cleanup(struct drm_i915_private *dev_priv);


/* i915_gem_tiling.c */
static inline bool i915_gem_object_needs_bit17_swizzle(struct drm_i915_gem_object *obj)
{
	struct drm_i915_private *dev_priv = to_i915(obj->base.dev);

	return dev_priv->mm.bit_6_swizzle_x == I915_BIT_6_SWIZZLE_9_10_17 &&
		i915_gem_object_is_tiled(obj);
}

/* i915_debugfs.c */
#ifdef CONFIG_DEBUG_FS
int i915_debugfs_register(struct drm_i915_private *dev_priv);
void i915_debugfs_unregister(struct drm_i915_private *dev_priv);
int i915_debugfs_connector_add(struct drm_connector *connector);
void intel_display_crc_init(struct drm_i915_private *dev_priv);
#else
static inline int i915_debugfs_register(struct drm_i915_private *dev_priv) {return 0;}
static inline void i915_debugfs_unregister(struct drm_i915_private *dev_priv) {}
static inline int i915_debugfs_connector_add(struct drm_connector *connector)
{ return 0; }
static inline void intel_display_crc_init(struct drm_i915_private *dev_priv) {}
#endif

/* i915_gpu_error.c */
__printf(2, 3)
void i915_error_printf(struct drm_i915_error_state_buf *e, const char *f, ...);
int i915_error_state_to_str(struct drm_i915_error_state_buf *estr,
			    const struct i915_error_state_file_priv *error);
int i915_error_state_buf_init(struct drm_i915_error_state_buf *eb,
			      struct drm_i915_private *i915,
			      size_t count, loff_t pos);
static inline void i915_error_state_buf_release(
	struct drm_i915_error_state_buf *eb)
{
	kfree(eb->buf);
}
void i915_capture_error_state(struct drm_i915_private *dev_priv,
			      u32 engine_mask,
			      const char *error_msg);
void i915_error_state_get(struct drm_device *dev,
			  struct i915_error_state_file_priv *error_priv);
void i915_error_state_put(struct i915_error_state_file_priv *error_priv);
void i915_destroy_error_state(struct drm_device *dev);

void i915_get_extra_instdone(struct drm_i915_private *dev_priv, uint32_t *instdone);
const char *i915_cache_level_str(struct drm_i915_private *i915, int type);

/* i915_cmd_parser.c */
int i915_cmd_parser_get_version(struct drm_i915_private *dev_priv);
void intel_engine_init_cmd_parser(struct intel_engine_cs *engine);
void intel_engine_cleanup_cmd_parser(struct intel_engine_cs *engine);
bool intel_engine_needs_cmd_parser(struct intel_engine_cs *engine);
int intel_engine_cmd_parser(struct intel_engine_cs *engine,
			    struct drm_i915_gem_object *batch_obj,
			    struct drm_i915_gem_object *shadow_batch_obj,
			    u32 batch_start_offset,
			    u32 batch_len,
			    bool is_master);

/* i915_suspend.c */
extern int i915_save_state(struct drm_device *dev);
extern int i915_restore_state(struct drm_device *dev);

/* i915_sysfs.c */
void i915_setup_sysfs(struct drm_i915_private *dev_priv);
void i915_teardown_sysfs(struct drm_i915_private *dev_priv);

/* intel_i2c.c */
extern int intel_setup_gmbus(struct drm_device *dev);
extern void intel_teardown_gmbus(struct drm_device *dev);
extern bool intel_gmbus_is_valid_pin(struct drm_i915_private *dev_priv,
				     unsigned int pin);

extern struct i2c_adapter *
intel_gmbus_get_adapter(struct drm_i915_private *dev_priv, unsigned int pin);
extern void intel_gmbus_set_speed(struct i2c_adapter *adapter, int speed);
extern void intel_gmbus_force_bit(struct i2c_adapter *adapter, bool force_bit);
static inline bool intel_gmbus_is_forced_bit(struct i2c_adapter *adapter)
{
	return container_of(adapter, struct intel_gmbus, adapter)->force_bit;
}
extern void intel_i2c_reset(struct drm_device *dev);

/* intel_bios.c */
int intel_bios_init(struct drm_i915_private *dev_priv);
bool intel_bios_is_valid_vbt(const void *buf, size_t size);
bool intel_bios_is_tv_present(struct drm_i915_private *dev_priv);
bool intel_bios_is_lvds_present(struct drm_i915_private *dev_priv, u8 *i2c_pin);
bool intel_bios_is_port_present(struct drm_i915_private *dev_priv, enum port port);
bool intel_bios_is_port_edp(struct drm_i915_private *dev_priv, enum port port);
bool intel_bios_is_port_dp_dual_mode(struct drm_i915_private *dev_priv, enum port port);
bool intel_bios_is_dsi_present(struct drm_i915_private *dev_priv, enum port *port);
bool intel_bios_is_port_hpd_inverted(struct drm_i915_private *dev_priv,
				     enum port port);

/* intel_opregion.c */
#ifdef CONFIG_ACPI
extern int intel_opregion_setup(struct drm_i915_private *dev_priv);
extern void intel_opregion_register(struct drm_i915_private *dev_priv);
extern void intel_opregion_unregister(struct drm_i915_private *dev_priv);
extern void intel_opregion_asle_intr(struct drm_i915_private *dev_priv);
extern int intel_opregion_notify_encoder(struct intel_encoder *intel_encoder,
					 bool enable);
extern int intel_opregion_notify_adapter(struct drm_i915_private *dev_priv,
					 pci_power_t state);
extern int intel_opregion_get_panel_type(struct drm_i915_private *dev_priv);
#else
static inline int intel_opregion_setup(struct drm_i915_private *dev) { return 0; }
static inline void intel_opregion_register(struct drm_i915_private *dev_priv) { }
static inline void intel_opregion_unregister(struct drm_i915_private *dev_priv) { }
static inline void intel_opregion_asle_intr(struct drm_i915_private *dev_priv)
{
}
static inline int
intel_opregion_notify_encoder(struct intel_encoder *intel_encoder, bool enable)
{
	return 0;
}
static inline int
intel_opregion_notify_adapter(struct drm_i915_private *dev, pci_power_t state)
{
	return 0;
}
static inline int intel_opregion_get_panel_type(struct drm_i915_private *dev)
{
	return -ENODEV;
}
#endif

/* intel_acpi.c */
#ifdef CONFIG_ACPI
extern void intel_register_dsm_handler(void);
extern void intel_unregister_dsm_handler(void);
#else
static inline void intel_register_dsm_handler(void) { return; }
static inline void intel_unregister_dsm_handler(void) { return; }
#endif /* CONFIG_ACPI */

/* intel_device_info.c */
static inline struct intel_device_info *
mkwrite_device_info(struct drm_i915_private *dev_priv)
{
	return (struct intel_device_info *)&dev_priv->info;
}

void intel_device_info_runtime_init(struct drm_i915_private *dev_priv);
void intel_device_info_dump(struct drm_i915_private *dev_priv);

/* modesetting */
extern void intel_modeset_init_hw(struct drm_device *dev);
extern void intel_modeset_init(struct drm_device *dev);
extern void intel_modeset_gem_init(struct drm_device *dev);
extern void intel_modeset_cleanup(struct drm_device *dev);
extern int intel_connector_register(struct drm_connector *);
extern void intel_connector_unregister(struct drm_connector *);
extern int intel_modeset_vga_set_state(struct drm_device *dev, bool state);
extern void intel_display_resume(struct drm_device *dev);
extern void i915_redisable_vga(struct drm_device *dev);
extern void i915_redisable_vga_power_on(struct drm_device *dev);
extern bool ironlake_set_drps(struct drm_i915_private *dev_priv, u8 val);
extern void intel_init_pch_refclk(struct drm_device *dev);
extern void intel_set_rps(struct drm_i915_private *dev_priv, u8 val);
extern void intel_set_memory_cxsr(struct drm_i915_private *dev_priv,
				  bool enable);

int i915_reg_read_ioctl(struct drm_device *dev, void *data,
			struct drm_file *file);

/* overlay */
extern struct intel_overlay_error_state *
intel_overlay_capture_error_state(struct drm_i915_private *dev_priv);
extern void intel_overlay_print_error_state(struct drm_i915_error_state_buf *e,
					    struct intel_overlay_error_state *error);

extern struct intel_display_error_state *
intel_display_capture_error_state(struct drm_i915_private *dev_priv);
extern void intel_display_print_error_state(struct drm_i915_error_state_buf *e,
					    struct drm_device *dev,
					    struct intel_display_error_state *error);

int sandybridge_pcode_read(struct drm_i915_private *dev_priv, u32 mbox, u32 *val);
int sandybridge_pcode_write(struct drm_i915_private *dev_priv, u32 mbox, u32 val);

/* intel_sideband.c */
u32 vlv_punit_read(struct drm_i915_private *dev_priv, u32 addr);
void vlv_punit_write(struct drm_i915_private *dev_priv, u32 addr, u32 val);
u32 vlv_nc_read(struct drm_i915_private *dev_priv, u8 addr);
u32 vlv_iosf_sb_read(struct drm_i915_private *dev_priv, u8 port, u32 reg);
void vlv_iosf_sb_write(struct drm_i915_private *dev_priv, u8 port, u32 reg, u32 val);
u32 vlv_cck_read(struct drm_i915_private *dev_priv, u32 reg);
void vlv_cck_write(struct drm_i915_private *dev_priv, u32 reg, u32 val);
u32 vlv_ccu_read(struct drm_i915_private *dev_priv, u32 reg);
void vlv_ccu_write(struct drm_i915_private *dev_priv, u32 reg, u32 val);
u32 vlv_bunit_read(struct drm_i915_private *dev_priv, u32 reg);
void vlv_bunit_write(struct drm_i915_private *dev_priv, u32 reg, u32 val);
u32 vlv_dpio_read(struct drm_i915_private *dev_priv, enum pipe pipe, int reg);
void vlv_dpio_write(struct drm_i915_private *dev_priv, enum pipe pipe, int reg, u32 val);
u32 intel_sbi_read(struct drm_i915_private *dev_priv, u16 reg,
		   enum intel_sbi_destination destination);
void intel_sbi_write(struct drm_i915_private *dev_priv, u16 reg, u32 value,
		     enum intel_sbi_destination destination);
u32 vlv_flisdsi_read(struct drm_i915_private *dev_priv, u32 reg);
void vlv_flisdsi_write(struct drm_i915_private *dev_priv, u32 reg, u32 val);

/* intel_dpio_phy.c */
void chv_set_phy_signal_level(struct intel_encoder *encoder,
			      u32 deemph_reg_value, u32 margin_reg_value,
			      bool uniq_trans_scale);
void chv_data_lane_soft_reset(struct intel_encoder *encoder,
			      bool reset);
void chv_phy_pre_pll_enable(struct intel_encoder *encoder);
void chv_phy_pre_encoder_enable(struct intel_encoder *encoder);
void chv_phy_release_cl2_override(struct intel_encoder *encoder);
void chv_phy_post_pll_disable(struct intel_encoder *encoder);

void vlv_set_phy_signal_level(struct intel_encoder *encoder,
			      u32 demph_reg_value, u32 preemph_reg_value,
			      u32 uniqtranscale_reg_value, u32 tx3_demph);
void vlv_phy_pre_pll_enable(struct intel_encoder *encoder);
void vlv_phy_pre_encoder_enable(struct intel_encoder *encoder);
void vlv_phy_reset_lanes(struct intel_encoder *encoder);

int intel_gpu_freq(struct drm_i915_private *dev_priv, int val);
int intel_freq_opcode(struct drm_i915_private *dev_priv, int val);

#define I915_READ8(reg)		dev_priv->uncore.funcs.mmio_readb(dev_priv, (reg), true)
#define I915_WRITE8(reg, val)	dev_priv->uncore.funcs.mmio_writeb(dev_priv, (reg), (val), true)

#define I915_READ16(reg)	dev_priv->uncore.funcs.mmio_readw(dev_priv, (reg), true)
#define I915_WRITE16(reg, val)	dev_priv->uncore.funcs.mmio_writew(dev_priv, (reg), (val), true)
#define I915_READ16_NOTRACE(reg)	dev_priv->uncore.funcs.mmio_readw(dev_priv, (reg), false)
#define I915_WRITE16_NOTRACE(reg, val)	dev_priv->uncore.funcs.mmio_writew(dev_priv, (reg), (val), false)

#define I915_READ(reg)		dev_priv->uncore.funcs.mmio_readl(dev_priv, (reg), true)
#define I915_WRITE(reg, val)	dev_priv->uncore.funcs.mmio_writel(dev_priv, (reg), (val), true)
#define I915_READ_NOTRACE(reg)		dev_priv->uncore.funcs.mmio_readl(dev_priv, (reg), false)
#define I915_WRITE_NOTRACE(reg, val)	dev_priv->uncore.funcs.mmio_writel(dev_priv, (reg), (val), false)

/* Be very careful with read/write 64-bit values. On 32-bit machines, they
 * will be implemented using 2 32-bit writes in an arbitrary order with
 * an arbitrary delay between them. This can cause the hardware to
 * act upon the intermediate value, possibly leading to corruption and
 * machine death. For this reason we do not support I915_WRITE64, or
 * dev_priv->uncore.funcs.mmio_writeq.
 *
 * When reading a 64-bit value as two 32-bit values, the delay may cause
 * the two reads to mismatch, e.g. a timestamp overflowing. Also note that
 * occasionally a 64-bit register does not actualy support a full readq
 * and must be read using two 32-bit reads.
 *
 * You have been warned.
 */
#define I915_READ64(reg)	dev_priv->uncore.funcs.mmio_readq(dev_priv, (reg), true)

#define I915_READ64_2x32(lower_reg, upper_reg) ({			\
	u32 upper, lower, old_upper, loop = 0;				\
	upper = I915_READ(upper_reg);					\
	do {								\
		old_upper = upper;					\
		lower = I915_READ(lower_reg);				\
		upper = I915_READ(upper_reg);				\
	} while (upper != old_upper && loop++ < 2);			\
	(u64)upper << 32 | lower; })

#define POSTING_READ(reg)	(void)I915_READ_NOTRACE(reg)
#define POSTING_READ16(reg)	(void)I915_READ16_NOTRACE(reg)

#define __raw_read(x, s) \
static inline uint##x##_t __raw_i915_read##x(struct drm_i915_private *dev_priv, \
					     i915_reg_t reg) \
{ \
	return read##s(dev_priv->regs + i915_mmio_reg_offset(reg)); \
}

#define __raw_write(x, s) \
static inline void __raw_i915_write##x(struct drm_i915_private *dev_priv, \
				       i915_reg_t reg, uint##x##_t val) \
{ \
	write##s(val, dev_priv->regs + i915_mmio_reg_offset(reg)); \
}
__raw_read(8, b)
__raw_read(16, w)
__raw_read(32, l)
__raw_read(64, q)

__raw_write(8, b)
__raw_write(16, w)
__raw_write(32, l)
__raw_write(64, q)

#undef __raw_read
#undef __raw_write

/* These are untraced mmio-accessors that are only valid to be used inside
 * critical sections inside IRQ handlers where forcewake is explicitly
 * controlled.
 * Think twice, and think again, before using these.
 * Note: Should only be used between intel_uncore_forcewake_irqlock() and
 * intel_uncore_forcewake_irqunlock().
 */
#define I915_READ_FW(reg__) __raw_i915_read32(dev_priv, (reg__))
#define I915_WRITE_FW(reg__, val__) __raw_i915_write32(dev_priv, (reg__), (val__))
#define I915_WRITE64_FW(reg__, val__) __raw_i915_write64(dev_priv, (reg__), (val__))
#define POSTING_READ_FW(reg__) (void)I915_READ_FW(reg__)

/* "Broadcast RGB" property */
#define INTEL_BROADCAST_RGB_AUTO 0
#define INTEL_BROADCAST_RGB_FULL 1
#define INTEL_BROADCAST_RGB_LIMITED 2

static inline i915_reg_t i915_vgacntrl_reg(struct drm_device *dev)
{
	if (IS_VALLEYVIEW(dev) || IS_CHERRYVIEW(dev))
		return VLV_VGACNTRL;
	else if (INTEL_INFO(dev)->gen >= 5)
		return CPU_VGACNTRL;
	else
		return VGACNTRL;
}

static inline unsigned long msecs_to_jiffies_timeout(const unsigned int m)
{
	unsigned long j = msecs_to_jiffies(m);

	return min_t(unsigned long, MAX_JIFFY_OFFSET, j + 1);
}

static inline unsigned long nsecs_to_jiffies_timeout(const u64 n)
{
        return min_t(u64, MAX_JIFFY_OFFSET, nsecs_to_jiffies64(n) + 1);
}

static inline unsigned long
timespec_to_jiffies_timeout(const struct timespec *value)
{
	unsigned long j = timespec_to_jiffies(value);

	return min_t(unsigned long, MAX_JIFFY_OFFSET, j + 1);
}

/*
 * If you need to wait X milliseconds between events A and B, but event B
 * doesn't happen exactly after event A, you record the timestamp (jiffies) of
 * when event A happened, then just before event B you call this function and
 * pass the timestamp as the first argument, and X as the second argument.
 */
static inline void
wait_remaining_ms_from_jiffies(unsigned long timestamp_jiffies, int to_wait_ms)
{
	unsigned long target_jiffies, tmp_jiffies, remaining_jiffies;

	/*
	 * Don't re-read the value of "jiffies" every time since it may change
	 * behind our back and break the math.
	 */
	tmp_jiffies = jiffies;
	target_jiffies = timestamp_jiffies +
			 msecs_to_jiffies_timeout(to_wait_ms);

	if (time_after(target_jiffies, tmp_jiffies)) {
		remaining_jiffies = target_jiffies - tmp_jiffies;
		while (remaining_jiffies)
			remaining_jiffies =
			    schedule_timeout_uninterruptible(remaining_jiffies);
	}
}

static inline bool
__i915_request_irq_complete(struct drm_i915_gem_request *req)
{
	struct intel_engine_cs *engine = req->engine;

	/* Before we do the heavier coherent read of the seqno,
	 * check the value (hopefully) in the CPU cacheline.
	 */
	if (i915_gem_request_completed(req))
		return true;

	/* Ensure our read of the seqno is coherent so that we
	 * do not "miss an interrupt" (i.e. if this is the last
	 * request and the seqno write from the GPU is not visible
	 * by the time the interrupt fires, we will see that the
	 * request is incomplete and go back to sleep awaiting
	 * another interrupt that will never come.)
	 *
	 * Strictly, we only need to do this once after an interrupt,
	 * but it is easier and safer to do it every time the waiter
	 * is woken.
	 */
	if (engine->irq_seqno_barrier &&
	    rcu_access_pointer(engine->breadcrumbs.irq_seqno_bh) == current &&
	    cmpxchg_relaxed(&engine->breadcrumbs.irq_posted, 1, 0)) {
		struct task_struct *tsk;

		/* The ordering of irq_posted versus applying the barrier
		 * is crucial. The clearing of the current irq_posted must
		 * be visible before we perform the barrier operation,
		 * such that if a subsequent interrupt arrives, irq_posted
		 * is reasserted and our task rewoken (which causes us to
		 * do another __i915_request_irq_complete() immediately
		 * and reapply the barrier). Conversely, if the clear
		 * occurs after the barrier, then an interrupt that arrived
		 * whilst we waited on the barrier would not trigger a
		 * barrier on the next pass, and the read may not see the
		 * seqno update.
		 */
		engine->irq_seqno_barrier(engine);

		/* If we consume the irq, but we are no longer the bottom-half,
		 * the real bottom-half may not have serialised their own
		 * seqno check with the irq-barrier (i.e. may have inspected
		 * the seqno before we believe it coherent since they see
		 * irq_posted == false but we are still running).
		 */
		rcu_read_lock();
		tsk = rcu_dereference(engine->breadcrumbs.irq_seqno_bh);
		if (tsk && tsk != current)
			/* Note that if the bottom-half is changed as we
			 * are sending the wake-up, the new bottom-half will
			 * be woken by whomever made the change. We only have
			 * to worry about when we steal the irq-posted for
			 * ourself.
			 */
			wake_up_process(tsk);
		rcu_read_unlock();

		if (i915_gem_request_completed(req))
			return true;
	}

	return false;
}

void i915_memcpy_init_early(struct drm_i915_private *dev_priv);
bool i915_memcpy_from_wc(void *dst, const void *src, unsigned long len);

/* i915_mm.c */
int remap_io_mapping(struct vm_area_struct *vma,
		     unsigned long addr, unsigned long pfn, unsigned long size,
		     struct io_mapping *iomap);

#define ptr_mask_bits(ptr) ({						\
	unsigned long __v = (unsigned long)(ptr);			\
	(typeof(ptr))(__v & PAGE_MASK);					\
})

#define ptr_unpack_bits(ptr, bits) ({					\
	unsigned long __v = (unsigned long)(ptr);			\
	(bits) = __v & ~PAGE_MASK;					\
	(typeof(ptr))(__v & PAGE_MASK);					\
})

#define ptr_pack_bits(ptr, bits)					\
	((typeof(ptr))((unsigned long)(ptr) | (bits)))

#define fetch_and_zero(ptr) ({						\
	typeof(*ptr) __T = *(ptr);					\
	*(ptr) = (typeof(*ptr))0;					\
	__T;								\
})

#endif<|MERGE_RESOLUTION|>--- conflicted
+++ resolved
@@ -510,15 +510,10 @@
 					 struct intel_initial_plane_config *);
 	int (*crtc_compute_clock)(struct intel_crtc *crtc,
 				  struct intel_crtc_state *crtc_state);
-<<<<<<< HEAD
-	void (*crtc_enable)(struct drm_crtc *crtc);
-	void (*crtc_disable)(struct drm_crtc *crtc);
-=======
 	void (*crtc_enable)(struct intel_crtc_state *pipe_config,
 			    struct drm_atomic_state *old_state);
 	void (*crtc_disable)(struct intel_crtc_state *old_crtc_state,
 			     struct drm_atomic_state *old_state);
->>>>>>> 2cfef0c3
 	void (*update_crtcs)(struct drm_atomic_state *state,
 			     unsigned int *crtc_vblank_mask);
 	void (*audio_codec_enable)(struct drm_connector *connector,
