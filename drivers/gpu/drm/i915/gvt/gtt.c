--- conflicted
+++ resolved
@@ -2172,12 +2172,8 @@
 	struct intel_gvt_gtt_pte_ops *ops = gvt->gtt.pte_ops;
 	unsigned long g_gtt_index = off >> info->gtt_entry_size_shift;
 	unsigned long gma, gfn;
-<<<<<<< HEAD
-	struct intel_gvt_gtt_entry e, m;
-=======
 	struct intel_gvt_gtt_entry e = {.val64 = 0, .type = GTT_TYPE_GGTT_PTE};
 	struct intel_gvt_gtt_entry m = {.val64 = 0, .type = GTT_TYPE_GGTT_PTE};
->>>>>>> 7ce58816
 	dma_addr_t dma_addr;
 	int ret;
 
@@ -2253,12 +2249,8 @@
 
 	if (ops->test_present(&e)) {
 		gfn = ops->get_pfn(&e);
-<<<<<<< HEAD
-		m = e;
-=======
 		m.val64 = e.val64;
 		m.type = e.type;
->>>>>>> 7ce58816
 
 		/* one PTE update may be issued in multiple writes and the
 		 * first write may not construct a valid gfn
