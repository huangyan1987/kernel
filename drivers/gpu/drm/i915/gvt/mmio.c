--- conflicted
+++ resolved
@@ -251,12 +251,9 @@
 		/* set the bit 0:2(Core C-State ) to C0 */
 		vgpu_vreg_t(vgpu, GEN6_GT_CORE_STATUS) = 0;
 
-<<<<<<< HEAD
-=======
 		/* uc reset hw expect GS_MIA_IN_RESET */
 		vgpu_vreg_t(vgpu, GUC_STATUS) |= GS_MIA_IN_RESET;
 
->>>>>>> 7d2a07b7
 		if (IS_BROXTON(vgpu->gvt->gt->i915)) {
 			vgpu_vreg_t(vgpu, BXT_P_CR_GT_DISP_PWRON) &=
 				    ~(BIT(0) | BIT(1));
