--- conflicted
+++ resolved
@@ -52,10 +52,6 @@
 bool is_inhibit_context(struct i915_gem_context *ctx, int ring_id);
 
 int intel_vgpu_restore_inhibit_context(struct intel_vgpu *vgpu,
-<<<<<<< HEAD
-				       struct drm_i915_gem_request *req);
-=======
 				       struct i915_request *req);
->>>>>>> 144482d4
 
 #endif