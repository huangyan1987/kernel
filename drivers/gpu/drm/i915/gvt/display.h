/*
 * Copyright(c) 2011-2016 Intel Corporation. All rights reserved.
 *
 * Permission is hereby granted, free of charge, to any person obtaining a
 * copy of this software and associated documentation files (the "Software"),
 * to deal in the Software without restriction, including without limitation
 * the rights to use, copy, modify, merge, publish, distribute, sublicense,
 * and/or sell copies of the Software, and to permit persons to whom the
 * Software is furnished to do so, subject to the following conditions:
 *
 * The above copyright notice and this permission notice (including the next
 * paragraph) shall be included in all copies or substantial portions of the
 * Software.
 *
 * THE SOFTWARE IS PROVIDED "AS IS", WITHOUT WARRANTY OF ANY KIND, EXPRESS OR
 * IMPLIED, INCLUDING BUT NOT LIMITED TO THE WARRANTIES OF MERCHANTABILITY,
 * FITNESS FOR A PARTICULAR PURPOSE AND NONINFRINGEMENT.  IN NO EVENT SHALL
 * THE AUTHORS OR COPYRIGHT HOLDERS BE LIABLE FOR ANY CLAIM, DAMAGES OR OTHER
 * LIABILITY, WHETHER IN AN ACTION OF CONTRACT, TORT OR OTHERWISE, ARISING FROM,
 * OUT OF OR IN CONNECTION WITH THE SOFTWARE OR THE USE OR OTHER DEALINGS IN THE
 * SOFTWARE.
 *
 * Authors:
 *    Ke Yu
 *    Zhiyuan Lv <zhiyuan.lv@intel.com>
 *
 * Contributors:
 *    Terrence Xu <terrence.xu@intel.com>
 *    Changbin Du <changbin.du@intel.com>
 *    Bing Niu <bing.niu@intel.com>
 *    Zhi Wang <zhi.a.wang@intel.com>
 *
 */

#ifndef _GVT_DISPLAY_H_
#define _GVT_DISPLAY_H_

#include <linux/types.h>
<<<<<<< HEAD
=======
#include <linux/hrtimer.h>
>>>>>>> 7d2a07b7

struct intel_gvt;
struct intel_vgpu;

#define SBI_REG_MAX	20
#define DPCD_SIZE	0x700

#define intel_vgpu_port(vgpu, port) \
	(&(vgpu->display.ports[port]))

#define intel_vgpu_has_monitor_on_port(vgpu, port) \
	(intel_vgpu_port(vgpu, port)->edid && \
		intel_vgpu_port(vgpu, port)->edid->data_valid)

#define intel_vgpu_port_is_dp(vgpu, port) \
	((intel_vgpu_port(vgpu, port)->type == GVT_DP_A) || \
	(intel_vgpu_port(vgpu, port)->type == GVT_DP_B) || \
	(intel_vgpu_port(vgpu, port)->type == GVT_DP_C) || \
	(intel_vgpu_port(vgpu, port)->type == GVT_DP_D))

#define INTEL_GVT_MAX_UEVENT_VARS	3

/* DPCD start */
#define DPCD_SIZE	0x700

/* DPCD */
#define DP_SET_POWER            0x600
#define DP_SET_POWER_D0         0x1
#define AUX_NATIVE_WRITE        0x8
#define AUX_NATIVE_READ         0x9

#define AUX_NATIVE_REPLY_MASK   (0x3 << 4)
#define AUX_NATIVE_REPLY_ACK    (0x0 << 4)
#define AUX_NATIVE_REPLY_NAK    (0x1 << 4)
#define AUX_NATIVE_REPLY_DEFER  (0x2 << 4)

#define AUX_BURST_SIZE          20

/* DPCD addresses */
#define DPCD_REV			0x000
#define DPCD_MAX_LINK_RATE		0x001
#define DPCD_MAX_LANE_COUNT		0x002

#define DPCD_TRAINING_PATTERN_SET	0x102
#define	DPCD_SINK_COUNT			0x200
#define DPCD_LANE0_1_STATUS		0x202
#define DPCD_LANE2_3_STATUS		0x203
#define DPCD_LANE_ALIGN_STATUS_UPDATED	0x204
#define DPCD_SINK_STATUS		0x205

/* link training */
#define DPCD_TRAINING_PATTERN_SET_MASK	0x03
#define DPCD_LINK_TRAINING_DISABLED	0x00
#define DPCD_TRAINING_PATTERN_1		0x01
#define DPCD_TRAINING_PATTERN_2		0x02

#define DPCD_CP_READY_MASK		(1 << 6)

/* lane status */
#define DPCD_LANES_CR_DONE		0x11
#define DPCD_LANES_EQ_DONE		0x22
#define DPCD_SYMBOL_LOCKED		0x44

#define DPCD_INTERLANE_ALIGN_DONE	0x01

#define DPCD_SINK_IN_SYNC		0x03
/* DPCD end */

#define SBI_RESPONSE_MASK               0x3
#define SBI_RESPONSE_SHIFT              0x1
#define SBI_STAT_MASK                   0x1
#define SBI_STAT_SHIFT                  0x0
#define SBI_OPCODE_SHIFT                8
#define SBI_OPCODE_MASK			(0xff << SBI_OPCODE_SHIFT)
#define SBI_CMD_IORD                    2
#define SBI_CMD_IOWR                    3
#define SBI_CMD_CRRD                    6
#define SBI_CMD_CRWR                    7
#define SBI_ADDR_OFFSET_SHIFT           16
#define SBI_ADDR_OFFSET_MASK            (0xffff << SBI_ADDR_OFFSET_SHIFT)

struct intel_vgpu_sbi_register {
	unsigned int offset;
	u32 value;
};

struct intel_vgpu_sbi {
	int number;
	struct intel_vgpu_sbi_register registers[SBI_REG_MAX];
};

enum intel_gvt_plane_type {
	PRIMARY_PLANE = 0,
	CURSOR_PLANE,
	SPRITE_PLANE,
	MAX_PLANE
};

struct intel_vgpu_dpcd_data {
	bool data_valid;
	u8 data[DPCD_SIZE];
};

enum intel_vgpu_port_type {
	GVT_CRT = 0,
	GVT_DP_A,
	GVT_DP_B,
	GVT_DP_C,
	GVT_DP_D,
	GVT_HDMI_B,
	GVT_HDMI_C,
	GVT_HDMI_D,
	GVT_PORT_MAX
};

enum intel_vgpu_edid {
	GVT_EDID_1024_768,
	GVT_EDID_1920_1200,
	GVT_EDID_NUM,
};

#define GVT_DEFAULT_REFRESH_RATE 60
struct intel_vgpu_port {
	/* per display EDID information */
	struct intel_vgpu_edid_data *edid;
	/* per display DPCD information */
	struct intel_vgpu_dpcd_data *dpcd;
	int type;
	enum intel_vgpu_edid id;
	/* x1000 to get accurate 59.94, 24.976, 29.94, etc. in timing std. */
	u32 vrefresh_k;
};

struct intel_vgpu_vblank_timer {
	struct hrtimer timer;
	u32 vrefresh_k;
	u64 period;
};

static inline char *vgpu_edid_str(enum intel_vgpu_edid id)
{
	switch (id) {
	case GVT_EDID_1024_768:
		return "1024x768";
	case GVT_EDID_1920_1200:
		return "1920x1200";
	default:
		return "";
	}
}

static inline unsigned int vgpu_edid_xres(enum intel_vgpu_edid id)
{
	switch (id) {
	case GVT_EDID_1024_768:
		return 1024;
	case GVT_EDID_1920_1200:
		return 1920;
	default:
		return 0;
	}
}

static inline unsigned int vgpu_edid_yres(enum intel_vgpu_edid id)
{
	switch (id) {
	case GVT_EDID_1024_768:
		return 768;
	case GVT_EDID_1920_1200:
		return 1200;
	default:
		return 0;
	}
}

void intel_vgpu_emulate_vblank(struct intel_vgpu *vgpu);
void vgpu_update_vblank_emulation(struct intel_vgpu *vgpu, bool turnon);

int intel_vgpu_init_display(struct intel_vgpu *vgpu, u64 resolution);
void intel_vgpu_reset_display(struct intel_vgpu *vgpu);
void intel_vgpu_clean_display(struct intel_vgpu *vgpu);

int pipe_is_enabled(struct intel_vgpu *vgpu, int pipe);

#endif<|MERGE_RESOLUTION|>--- conflicted
+++ resolved
@@ -36,10 +36,7 @@
 #define _GVT_DISPLAY_H_
 
 #include <linux/types.h>
-<<<<<<< HEAD
-=======
 #include <linux/hrtimer.h>
->>>>>>> 7d2a07b7
 
 struct intel_gvt;
 struct intel_vgpu;
