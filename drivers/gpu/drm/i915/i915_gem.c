/*
 * Copyright © 2008 Intel Corporation
 *
 * Permission is hereby granted, free of charge, to any person obtaining a
 * copy of this software and associated documentation files (the "Software"),
 * to deal in the Software without restriction, including without limitation
 * the rights to use, copy, modify, merge, publish, distribute, sublicense,
 * and/or sell copies of the Software, and to permit persons to whom the
 * Software is furnished to do so, subject to the following conditions:
 *
 * The above copyright notice and this permission notice (including the next
 * paragraph) shall be included in all copies or substantial portions of the
 * Software.
 *
 * THE SOFTWARE IS PROVIDED "AS IS", WITHOUT WARRANTY OF ANY KIND, EXPRESS OR
 * IMPLIED, INCLUDING BUT NOT LIMITED TO THE WARRANTIES OF MERCHANTABILITY,
 * FITNESS FOR A PARTICULAR PURPOSE AND NONINFRINGEMENT.  IN NO EVENT SHALL
 * THE AUTHORS OR COPYRIGHT HOLDERS BE LIABLE FOR ANY CLAIM, DAMAGES OR OTHER
 * LIABILITY, WHETHER IN AN ACTION OF CONTRACT, TORT OR OTHERWISE, ARISING
 * FROM, OUT OF OR IN CONNECTION WITH THE SOFTWARE OR THE USE OR OTHER DEALINGS
 * IN THE SOFTWARE.
 *
 * Authors:
 *    Eric Anholt <eric@anholt.net>
 *
 */

#include <drm/drmP.h>
#include <drm/drm_vma_manager.h>
#include <drm/i915_drm.h>
#include "i915_drv.h"
#include "i915_trace.h"
#include "intel_drv.h"
#include <linux/shmem_fs.h>
#include <linux/slab.h>
#include <linux/swap.h>
#include <linux/pci.h>
#include <linux/dma-buf.h>

static void i915_gem_object_flush_gtt_write_domain(struct drm_i915_gem_object *obj);
static void i915_gem_object_flush_cpu_write_domain(struct drm_i915_gem_object *obj,
						   bool force);
static __must_check int
i915_gem_object_wait_rendering(struct drm_i915_gem_object *obj,
			       bool readonly);

static void i915_gem_write_fence(struct drm_device *dev, int reg,
				 struct drm_i915_gem_object *obj);
static void i915_gem_object_update_fence(struct drm_i915_gem_object *obj,
					 struct drm_i915_fence_reg *fence,
					 bool enable);

static unsigned long i915_gem_inactive_count(struct shrinker *shrinker,
					     struct shrink_control *sc);
static unsigned long i915_gem_inactive_scan(struct shrinker *shrinker,
					    struct shrink_control *sc);
static unsigned long i915_gem_purge(struct drm_i915_private *dev_priv, long target);
static unsigned long i915_gem_shrink_all(struct drm_i915_private *dev_priv);
static void i915_gem_object_truncate(struct drm_i915_gem_object *obj);
static void i915_gem_retire_requests_ring(struct intel_ring_buffer *ring);

static bool cpu_cache_is_coherent(struct drm_device *dev,
				  enum i915_cache_level level)
{
	return HAS_LLC(dev) || level != I915_CACHE_NONE;
}

static bool cpu_write_needs_clflush(struct drm_i915_gem_object *obj)
{
	if (!cpu_cache_is_coherent(obj->base.dev, obj->cache_level))
		return true;

	return obj->pin_display;
}

static inline void i915_gem_object_fence_lost(struct drm_i915_gem_object *obj)
{
	if (obj->tiling_mode)
		i915_gem_release_mmap(obj);

	/* As we do not have an associated fence register, we will force
	 * a tiling change if we ever need to acquire one.
	 */
	obj->fence_dirty = false;
	obj->fence_reg = I915_FENCE_REG_NONE;
}

/* some bookkeeping */
static void i915_gem_info_add_obj(struct drm_i915_private *dev_priv,
				  size_t size)
{
	spin_lock(&dev_priv->mm.object_stat_lock);
	dev_priv->mm.object_count++;
	dev_priv->mm.object_memory += size;
	spin_unlock(&dev_priv->mm.object_stat_lock);
}

static void i915_gem_info_remove_obj(struct drm_i915_private *dev_priv,
				     size_t size)
{
	spin_lock(&dev_priv->mm.object_stat_lock);
	dev_priv->mm.object_count--;
	dev_priv->mm.object_memory -= size;
	spin_unlock(&dev_priv->mm.object_stat_lock);
}

static int
i915_gem_wait_for_error(struct i915_gpu_error *error)
{
	int ret;

#define EXIT_COND (!i915_reset_in_progress(error) || \
		   i915_terminally_wedged(error))
	if (EXIT_COND)
		return 0;

	/*
	 * Only wait 10 seconds for the gpu reset to complete to avoid hanging
	 * userspace. If it takes that long something really bad is going on and
	 * we should simply try to bail out and fail as gracefully as possible.
	 */
	ret = wait_event_interruptible_timeout(error->reset_queue,
					       EXIT_COND,
					       10*HZ);
	if (ret == 0) {
		DRM_ERROR("Timed out waiting for the gpu reset to complete\n");
		return -EIO;
	} else if (ret < 0) {
		return ret;
	}
#undef EXIT_COND

	return 0;
}

int i915_mutex_lock_interruptible(struct drm_device *dev)
{
	struct drm_i915_private *dev_priv = dev->dev_private;
	int ret;

	ret = i915_gem_wait_for_error(&dev_priv->gpu_error);
	if (ret)
		return ret;

	ret = mutex_lock_interruptible(&dev->struct_mutex);
	if (ret)
		return ret;

	WARN_ON(i915_verify_lists(dev));
	return 0;
}

static inline bool
i915_gem_object_is_inactive(struct drm_i915_gem_object *obj)
{
	return i915_gem_obj_bound_any(obj) && !obj->active;
}

int
i915_gem_init_ioctl(struct drm_device *dev, void *data,
		    struct drm_file *file)
{
	struct drm_i915_private *dev_priv = dev->dev_private;
	struct drm_i915_gem_init *args = data;

	if (drm_core_check_feature(dev, DRIVER_MODESET))
		return -ENODEV;

	if (args->gtt_start >= args->gtt_end ||
	    (args->gtt_end | args->gtt_start) & (PAGE_SIZE - 1))
		return -EINVAL;

	/* GEM with user mode setting was never supported on ilk and later. */
	if (INTEL_INFO(dev)->gen >= 5)
		return -ENODEV;

	mutex_lock(&dev->struct_mutex);
	i915_gem_setup_global_gtt(dev, args->gtt_start, args->gtt_end,
				  args->gtt_end);
	dev_priv->gtt.mappable_end = args->gtt_end;
	mutex_unlock(&dev->struct_mutex);

	return 0;
}

int
i915_gem_get_aperture_ioctl(struct drm_device *dev, void *data,
			    struct drm_file *file)
{
	struct drm_i915_private *dev_priv = dev->dev_private;
	struct drm_i915_gem_get_aperture *args = data;
	struct drm_i915_gem_object *obj;
	size_t pinned;

	pinned = 0;
	mutex_lock(&dev->struct_mutex);
	list_for_each_entry(obj, &dev_priv->mm.bound_list, global_list)
		if (i915_gem_obj_is_pinned(obj))
			pinned += i915_gem_obj_ggtt_size(obj);
	mutex_unlock(&dev->struct_mutex);

	args->aper_size = dev_priv->gtt.base.total;
	args->aper_available_size = args->aper_size - pinned;

	return 0;
}

static void i915_gem_object_detach_phys(struct drm_i915_gem_object *obj)
{
	drm_dma_handle_t *phys = obj->phys_handle;

	if (!phys)
		return;

	if (obj->madv == I915_MADV_WILLNEED) {
		struct address_space *mapping = file_inode(obj->base.filp)->i_mapping;
		char *vaddr = phys->vaddr;
		int i;

		for (i = 0; i < obj->base.size / PAGE_SIZE; i++) {
			struct page *page = shmem_read_mapping_page(mapping, i);
			if (!IS_ERR(page)) {
				char *dst = kmap_atomic(page);
				memcpy(dst, vaddr, PAGE_SIZE);
				drm_clflush_virt_range(dst, PAGE_SIZE);
				kunmap_atomic(dst);

				set_page_dirty(page);
				mark_page_accessed(page);
				page_cache_release(page);
			}
			vaddr += PAGE_SIZE;
		}
		i915_gem_chipset_flush(obj->base.dev);
	}

#ifdef CONFIG_X86
	set_memory_wb((unsigned long)phys->vaddr, phys->size / PAGE_SIZE);
#endif
	drm_pci_free(obj->base.dev, phys);
	obj->phys_handle = NULL;
}

int
i915_gem_object_attach_phys(struct drm_i915_gem_object *obj,
			    int align)
{
	drm_dma_handle_t *phys;
	struct address_space *mapping;
	char *vaddr;
	int i;

	if (obj->phys_handle) {
		if ((unsigned long)obj->phys_handle->vaddr & (align -1))
			return -EBUSY;

		return 0;
	}

	if (obj->madv != I915_MADV_WILLNEED)
		return -EFAULT;

	if (obj->base.filp == NULL)
		return -EINVAL;

	/* create a new object */
	phys = drm_pci_alloc(obj->base.dev, obj->base.size, align);
	if (!phys)
		return -ENOMEM;

	vaddr = phys->vaddr;
#ifdef CONFIG_X86
	set_memory_wc((unsigned long)vaddr, phys->size / PAGE_SIZE);
#endif
	mapping = file_inode(obj->base.filp)->i_mapping;
	for (i = 0; i < obj->base.size / PAGE_SIZE; i++) {
		struct page *page;
		char *src;

		page = shmem_read_mapping_page(mapping, i);
		if (IS_ERR(page)) {
#ifdef CONFIG_X86
			set_memory_wb((unsigned long)phys->vaddr, phys->size / PAGE_SIZE);
#endif
			drm_pci_free(obj->base.dev, phys);
			return PTR_ERR(page);
		}

		src = kmap_atomic(page);
		memcpy(vaddr, src, PAGE_SIZE);
		kunmap_atomic(src);

		mark_page_accessed(page);
		page_cache_release(page);

		vaddr += PAGE_SIZE;
	}

	obj->phys_handle = phys;
	return 0;
}

static int
i915_gem_phys_pwrite(struct drm_i915_gem_object *obj,
		     struct drm_i915_gem_pwrite *args,
		     struct drm_file *file_priv)
{
	struct drm_device *dev = obj->base.dev;
	void *vaddr = obj->phys_handle->vaddr + args->offset;
	char __user *user_data = to_user_ptr(args->data_ptr);

	if (__copy_from_user_inatomic_nocache(vaddr, user_data, args->size)) {
		unsigned long unwritten;

		/* The physical object once assigned is fixed for the lifetime
		 * of the obj, so we can safely drop the lock and continue
		 * to access vaddr.
		 */
		mutex_unlock(&dev->struct_mutex);
		unwritten = copy_from_user(vaddr, user_data, args->size);
		mutex_lock(&dev->struct_mutex);
		if (unwritten)
			return -EFAULT;
	}

	i915_gem_chipset_flush(dev);
	return 0;
}

void *i915_gem_object_alloc(struct drm_device *dev)
{
	struct drm_i915_private *dev_priv = dev->dev_private;
	return kmem_cache_zalloc(dev_priv->slab, GFP_KERNEL);
}

void i915_gem_object_free(struct drm_i915_gem_object *obj)
{
	struct drm_i915_private *dev_priv = obj->base.dev->dev_private;
	kmem_cache_free(dev_priv->slab, obj);
}

static int
i915_gem_create(struct drm_file *file,
		struct drm_device *dev,
		uint64_t size,
		uint32_t *handle_p)
{
	struct drm_i915_gem_object *obj;
	int ret;
	u32 handle;

	size = roundup(size, PAGE_SIZE);
	if (size == 0)
		return -EINVAL;

	/* Allocate the new object */
	obj = i915_gem_alloc_object(dev, size);
	if (obj == NULL)
		return -ENOMEM;

	ret = drm_gem_handle_create(file, &obj->base, &handle);
	/* drop reference from allocate - handle holds it now */
	drm_gem_object_unreference_unlocked(&obj->base);
	if (ret)
		return ret;

	*handle_p = handle;
	return 0;
}

int
i915_gem_dumb_create(struct drm_file *file,
		     struct drm_device *dev,
		     struct drm_mode_create_dumb *args)
{
	/* have to work out size/pitch and return them */
	args->pitch = ALIGN(args->width * DIV_ROUND_UP(args->bpp, 8), 64);
	args->size = args->pitch * args->height;
	return i915_gem_create(file, dev,
			       args->size, &args->handle);
}

/**
 * Creates a new mm object and returns a handle to it.
 */
int
i915_gem_create_ioctl(struct drm_device *dev, void *data,
		      struct drm_file *file)
{
	struct drm_i915_gem_create *args = data;

	return i915_gem_create(file, dev,
			       args->size, &args->handle);
}

static inline int
__copy_to_user_swizzled(char __user *cpu_vaddr,
			const char *gpu_vaddr, int gpu_offset,
			int length)
{
	int ret, cpu_offset = 0;

	while (length > 0) {
		int cacheline_end = ALIGN(gpu_offset + 1, 64);
		int this_length = min(cacheline_end - gpu_offset, length);
		int swizzled_gpu_offset = gpu_offset ^ 64;

		ret = __copy_to_user(cpu_vaddr + cpu_offset,
				     gpu_vaddr + swizzled_gpu_offset,
				     this_length);
		if (ret)
			return ret + length;

		cpu_offset += this_length;
		gpu_offset += this_length;
		length -= this_length;
	}

	return 0;
}

static inline int
__copy_from_user_swizzled(char *gpu_vaddr, int gpu_offset,
			  const char __user *cpu_vaddr,
			  int length)
{
	int ret, cpu_offset = 0;

	while (length > 0) {
		int cacheline_end = ALIGN(gpu_offset + 1, 64);
		int this_length = min(cacheline_end - gpu_offset, length);
		int swizzled_gpu_offset = gpu_offset ^ 64;

		ret = __copy_from_user(gpu_vaddr + swizzled_gpu_offset,
				       cpu_vaddr + cpu_offset,
				       this_length);
		if (ret)
			return ret + length;

		cpu_offset += this_length;
		gpu_offset += this_length;
		length -= this_length;
	}

	return 0;
}

/*
 * Pins the specified object's pages and synchronizes the object with
 * GPU accesses. Sets needs_clflush to non-zero if the caller should
 * flush the object from the CPU cache.
 */
int i915_gem_obj_prepare_shmem_read(struct drm_i915_gem_object *obj,
				    int *needs_clflush)
{
	int ret;

	*needs_clflush = 0;

	if (!obj->base.filp)
		return -EINVAL;

	if (!(obj->base.read_domains & I915_GEM_DOMAIN_CPU)) {
		/* If we're not in the cpu read domain, set ourself into the gtt
		 * read domain and manually flush cachelines (if required). This
		 * optimizes for the case when the gpu will dirty the data
		 * anyway again before the next pread happens. */
		*needs_clflush = !cpu_cache_is_coherent(obj->base.dev,
							obj->cache_level);
		ret = i915_gem_object_wait_rendering(obj, true);
		if (ret)
			return ret;
	}

	ret = i915_gem_object_get_pages(obj);
	if (ret)
		return ret;

	i915_gem_object_pin_pages(obj);

	return ret;
}

/* Per-page copy function for the shmem pread fastpath.
 * Flushes invalid cachelines before reading the target if
 * needs_clflush is set. */
static int
shmem_pread_fast(struct page *page, int shmem_page_offset, int page_length,
		 char __user *user_data,
		 bool page_do_bit17_swizzling, bool needs_clflush)
{
	char *vaddr;
	int ret;

	if (unlikely(page_do_bit17_swizzling))
		return -EINVAL;

	vaddr = kmap_atomic(page);
	if (needs_clflush)
		drm_clflush_virt_range(vaddr + shmem_page_offset,
				       page_length);
	ret = __copy_to_user_inatomic(user_data,
				      vaddr + shmem_page_offset,
				      page_length);
	kunmap_atomic(vaddr);

	return ret ? -EFAULT : 0;
}

static void
shmem_clflush_swizzled_range(char *addr, unsigned long length,
			     bool swizzled)
{
	if (unlikely(swizzled)) {
		unsigned long start = (unsigned long) addr;
		unsigned long end = (unsigned long) addr + length;

		/* For swizzling simply ensure that we always flush both
		 * channels. Lame, but simple and it works. Swizzled
		 * pwrite/pread is far from a hotpath - current userspace
		 * doesn't use it at all. */
		start = round_down(start, 128);
		end = round_up(end, 128);

		drm_clflush_virt_range((void *)start, end - start);
	} else {
		drm_clflush_virt_range(addr, length);
	}

}

/* Only difference to the fast-path function is that this can handle bit17
 * and uses non-atomic copy and kmap functions. */
static int
shmem_pread_slow(struct page *page, int shmem_page_offset, int page_length,
		 char __user *user_data,
		 bool page_do_bit17_swizzling, bool needs_clflush)
{
	char *vaddr;
	int ret;

	vaddr = kmap(page);
	if (needs_clflush)
		shmem_clflush_swizzled_range(vaddr + shmem_page_offset,
					     page_length,
					     page_do_bit17_swizzling);

	if (page_do_bit17_swizzling)
		ret = __copy_to_user_swizzled(user_data,
					      vaddr, shmem_page_offset,
					      page_length);
	else
		ret = __copy_to_user(user_data,
				     vaddr + shmem_page_offset,
				     page_length);
	kunmap(page);

	return ret ? - EFAULT : 0;
}

static int
i915_gem_shmem_pread(struct drm_device *dev,
		     struct drm_i915_gem_object *obj,
		     struct drm_i915_gem_pread *args,
		     struct drm_file *file)
{
	char __user *user_data;
	ssize_t remain;
	loff_t offset;
	int shmem_page_offset, page_length, ret = 0;
	int obj_do_bit17_swizzling, page_do_bit17_swizzling;
	int prefaulted = 0;
	int needs_clflush = 0;
	struct sg_page_iter sg_iter;

	user_data = to_user_ptr(args->data_ptr);
	remain = args->size;

	obj_do_bit17_swizzling = i915_gem_object_needs_bit17_swizzle(obj);

	ret = i915_gem_obj_prepare_shmem_read(obj, &needs_clflush);
	if (ret)
		return ret;

	offset = args->offset;

	for_each_sg_page(obj->pages->sgl, &sg_iter, obj->pages->nents,
			 offset >> PAGE_SHIFT) {
		struct page *page = sg_page_iter_page(&sg_iter);

		if (remain <= 0)
			break;

		/* Operation in this page
		 *
		 * shmem_page_offset = offset within page in shmem file
		 * page_length = bytes to copy for this page
		 */
		shmem_page_offset = offset_in_page(offset);
		page_length = remain;
		if ((shmem_page_offset + page_length) > PAGE_SIZE)
			page_length = PAGE_SIZE - shmem_page_offset;

		page_do_bit17_swizzling = obj_do_bit17_swizzling &&
			(page_to_phys(page) & (1 << 17)) != 0;

		ret = shmem_pread_fast(page, shmem_page_offset, page_length,
				       user_data, page_do_bit17_swizzling,
				       needs_clflush);
		if (ret == 0)
			goto next_page;

		mutex_unlock(&dev->struct_mutex);

		if (likely(!i915.prefault_disable) && !prefaulted) {
			ret = fault_in_multipages_writeable(user_data, remain);
			/* Userspace is tricking us, but we've already clobbered
			 * its pages with the prefault and promised to write the
			 * data up to the first fault. Hence ignore any errors
			 * and just continue. */
			(void)ret;
			prefaulted = 1;
		}

		ret = shmem_pread_slow(page, shmem_page_offset, page_length,
				       user_data, page_do_bit17_swizzling,
				       needs_clflush);

		mutex_lock(&dev->struct_mutex);

		if (ret)
			goto out;

next_page:
		remain -= page_length;
		user_data += page_length;
		offset += page_length;
	}

out:
	i915_gem_object_unpin_pages(obj);

	return ret;
}

/**
 * Reads data from the object referenced by handle.
 *
 * On error, the contents of *data are undefined.
 */
int
i915_gem_pread_ioctl(struct drm_device *dev, void *data,
		     struct drm_file *file)
{
	struct drm_i915_gem_pread *args = data;
	struct drm_i915_gem_object *obj;
	int ret = 0;

	if (args->size == 0)
		return 0;

	if (!access_ok(VERIFY_WRITE,
		       to_user_ptr(args->data_ptr),
		       args->size))
		return -EFAULT;

	ret = i915_mutex_lock_interruptible(dev);
	if (ret)
		return ret;

	obj = to_intel_bo(drm_gem_object_lookup(dev, file, args->handle));
	if (&obj->base == NULL) {
		ret = -ENOENT;
		goto unlock;
	}

	/* Bounds check source.  */
	if (args->offset > obj->base.size ||
	    args->size > obj->base.size - args->offset) {
		ret = -EINVAL;
		goto out;
	}

	/* prime objects have no backing filp to GEM pread/pwrite
	 * pages from.
	 */
	if (!obj->base.filp) {
		ret = -EINVAL;
		goto out;
	}

	trace_i915_gem_object_pread(obj, args->offset, args->size);

	ret = i915_gem_shmem_pread(dev, obj, args, file);

out:
	drm_gem_object_unreference(&obj->base);
unlock:
	mutex_unlock(&dev->struct_mutex);
	return ret;
}

/* This is the fast write path which cannot handle
 * page faults in the source data
 */

static inline int
fast_user_write(struct io_mapping *mapping,
		loff_t page_base, int page_offset,
		char __user *user_data,
		int length)
{
	void __iomem *vaddr_atomic;
	void *vaddr;
	unsigned long unwritten;

	vaddr_atomic = io_mapping_map_atomic_wc(mapping, page_base);
	/* We can use the cpu mem copy function because this is X86. */
	vaddr = (void __force*)vaddr_atomic + page_offset;
	unwritten = __copy_from_user_inatomic_nocache(vaddr,
						      user_data, length);
	io_mapping_unmap_atomic(vaddr_atomic);
	return unwritten;
}

/**
 * This is the fast pwrite path, where we copy the data directly from the
 * user into the GTT, uncached.
 */
static int
i915_gem_gtt_pwrite_fast(struct drm_device *dev,
			 struct drm_i915_gem_object *obj,
			 struct drm_i915_gem_pwrite *args,
			 struct drm_file *file)
{
	struct drm_i915_private *dev_priv = dev->dev_private;
	ssize_t remain;
	loff_t offset, page_base;
	char __user *user_data;
	int page_offset, page_length, ret;

	ret = i915_gem_obj_ggtt_pin(obj, 0, PIN_MAPPABLE | PIN_NONBLOCK);
	if (ret)
		goto out;

	ret = i915_gem_object_set_to_gtt_domain(obj, true);
	if (ret)
		goto out_unpin;

	ret = i915_gem_object_put_fence(obj);
	if (ret)
		goto out_unpin;

	user_data = to_user_ptr(args->data_ptr);
	remain = args->size;

	offset = i915_gem_obj_ggtt_offset(obj) + args->offset;

	while (remain > 0) {
		/* Operation in this page
		 *
		 * page_base = page offset within aperture
		 * page_offset = offset within page
		 * page_length = bytes to copy for this page
		 */
		page_base = offset & PAGE_MASK;
		page_offset = offset_in_page(offset);
		page_length = remain;
		if ((page_offset + remain) > PAGE_SIZE)
			page_length = PAGE_SIZE - page_offset;

		/* If we get a fault while copying data, then (presumably) our
		 * source page isn't available.  Return the error and we'll
		 * retry in the slow path.
		 */
		if (fast_user_write(dev_priv->gtt.mappable, page_base,
				    page_offset, user_data, page_length)) {
			ret = -EFAULT;
			goto out_unpin;
		}

		remain -= page_length;
		user_data += page_length;
		offset += page_length;
	}

out_unpin:
	i915_gem_object_ggtt_unpin(obj);
out:
	return ret;
}

/* Per-page copy function for the shmem pwrite fastpath.
 * Flushes invalid cachelines before writing to the target if
 * needs_clflush_before is set and flushes out any written cachelines after
 * writing if needs_clflush is set. */
static int
shmem_pwrite_fast(struct page *page, int shmem_page_offset, int page_length,
		  char __user *user_data,
		  bool page_do_bit17_swizzling,
		  bool needs_clflush_before,
		  bool needs_clflush_after)
{
	char *vaddr;
	int ret;

	if (unlikely(page_do_bit17_swizzling))
		return -EINVAL;

	vaddr = kmap_atomic(page);
	if (needs_clflush_before)
		drm_clflush_virt_range(vaddr + shmem_page_offset,
				       page_length);
	ret = __copy_from_user_inatomic(vaddr + shmem_page_offset,
					user_data, page_length);
	if (needs_clflush_after)
		drm_clflush_virt_range(vaddr + shmem_page_offset,
				       page_length);
	kunmap_atomic(vaddr);

	return ret ? -EFAULT : 0;
}

/* Only difference to the fast-path function is that this can handle bit17
 * and uses non-atomic copy and kmap functions. */
static int
shmem_pwrite_slow(struct page *page, int shmem_page_offset, int page_length,
		  char __user *user_data,
		  bool page_do_bit17_swizzling,
		  bool needs_clflush_before,
		  bool needs_clflush_after)
{
	char *vaddr;
	int ret;

	vaddr = kmap(page);
	if (unlikely(needs_clflush_before || page_do_bit17_swizzling))
		shmem_clflush_swizzled_range(vaddr + shmem_page_offset,
					     page_length,
					     page_do_bit17_swizzling);
	if (page_do_bit17_swizzling)
		ret = __copy_from_user_swizzled(vaddr, shmem_page_offset,
						user_data,
						page_length);
	else
		ret = __copy_from_user(vaddr + shmem_page_offset,
				       user_data,
				       page_length);
	if (needs_clflush_after)
		shmem_clflush_swizzled_range(vaddr + shmem_page_offset,
					     page_length,
					     page_do_bit17_swizzling);
	kunmap(page);

	return ret ? -EFAULT : 0;
}

static int
i915_gem_shmem_pwrite(struct drm_device *dev,
		      struct drm_i915_gem_object *obj,
		      struct drm_i915_gem_pwrite *args,
		      struct drm_file *file)
{
	ssize_t remain;
	loff_t offset;
	char __user *user_data;
	int shmem_page_offset, page_length, ret = 0;
	int obj_do_bit17_swizzling, page_do_bit17_swizzling;
	int hit_slowpath = 0;
	int needs_clflush_after = 0;
	int needs_clflush_before = 0;
	struct sg_page_iter sg_iter;

	user_data = to_user_ptr(args->data_ptr);
	remain = args->size;

	obj_do_bit17_swizzling = i915_gem_object_needs_bit17_swizzle(obj);

	if (obj->base.write_domain != I915_GEM_DOMAIN_CPU) {
		/* If we're not in the cpu write domain, set ourself into the gtt
		 * write domain and manually flush cachelines (if required). This
		 * optimizes for the case when the gpu will use the data
		 * right away and we therefore have to clflush anyway. */
		needs_clflush_after = cpu_write_needs_clflush(obj);
		ret = i915_gem_object_wait_rendering(obj, false);
		if (ret)
			return ret;
	}
	/* Same trick applies to invalidate partially written cachelines read
	 * before writing. */
	if ((obj->base.read_domains & I915_GEM_DOMAIN_CPU) == 0)
		needs_clflush_before =
			!cpu_cache_is_coherent(dev, obj->cache_level);

	ret = i915_gem_object_get_pages(obj);
	if (ret)
		return ret;

	i915_gem_object_pin_pages(obj);

	offset = args->offset;
	obj->dirty = 1;

	for_each_sg_page(obj->pages->sgl, &sg_iter, obj->pages->nents,
			 offset >> PAGE_SHIFT) {
		struct page *page = sg_page_iter_page(&sg_iter);
		int partial_cacheline_write;

		if (remain <= 0)
			break;

		/* Operation in this page
		 *
		 * shmem_page_offset = offset within page in shmem file
		 * page_length = bytes to copy for this page
		 */
		shmem_page_offset = offset_in_page(offset);

		page_length = remain;
		if ((shmem_page_offset + page_length) > PAGE_SIZE)
			page_length = PAGE_SIZE - shmem_page_offset;

		/* If we don't overwrite a cacheline completely we need to be
		 * careful to have up-to-date data by first clflushing. Don't
		 * overcomplicate things and flush the entire patch. */
		partial_cacheline_write = needs_clflush_before &&
			((shmem_page_offset | page_length)
				& (boot_cpu_data.x86_clflush_size - 1));

		page_do_bit17_swizzling = obj_do_bit17_swizzling &&
			(page_to_phys(page) & (1 << 17)) != 0;

		ret = shmem_pwrite_fast(page, shmem_page_offset, page_length,
					user_data, page_do_bit17_swizzling,
					partial_cacheline_write,
					needs_clflush_after);
		if (ret == 0)
			goto next_page;

		hit_slowpath = 1;
		mutex_unlock(&dev->struct_mutex);
		ret = shmem_pwrite_slow(page, shmem_page_offset, page_length,
					user_data, page_do_bit17_swizzling,
					partial_cacheline_write,
					needs_clflush_after);

		mutex_lock(&dev->struct_mutex);

		if (ret)
			goto out;

next_page:
		remain -= page_length;
		user_data += page_length;
		offset += page_length;
	}

out:
	i915_gem_object_unpin_pages(obj);

	if (hit_slowpath) {
		/*
		 * Fixup: Flush cpu caches in case we didn't flush the dirty
		 * cachelines in-line while writing and the object moved
		 * out of the cpu write domain while we've dropped the lock.
		 */
		if (!needs_clflush_after &&
		    obj->base.write_domain != I915_GEM_DOMAIN_CPU) {
			if (i915_gem_clflush_object(obj, obj->pin_display))
				i915_gem_chipset_flush(dev);
		}
	}

	if (needs_clflush_after)
		i915_gem_chipset_flush(dev);

	return ret;
}

/**
 * Writes data to the object referenced by handle.
 *
 * On error, the contents of the buffer that were to be modified are undefined.
 */
int
i915_gem_pwrite_ioctl(struct drm_device *dev, void *data,
		      struct drm_file *file)
{
	struct drm_i915_gem_pwrite *args = data;
	struct drm_i915_gem_object *obj;
	int ret;

	if (args->size == 0)
		return 0;

	if (!access_ok(VERIFY_READ,
		       to_user_ptr(args->data_ptr),
		       args->size))
		return -EFAULT;

	if (likely(!i915.prefault_disable)) {
		ret = fault_in_multipages_readable(to_user_ptr(args->data_ptr),
						   args->size);
		if (ret)
			return -EFAULT;
	}

	ret = i915_mutex_lock_interruptible(dev);
	if (ret)
		return ret;

	obj = to_intel_bo(drm_gem_object_lookup(dev, file, args->handle));
	if (&obj->base == NULL) {
		ret = -ENOENT;
		goto unlock;
	}

	/* Bounds check destination. */
	if (args->offset > obj->base.size ||
	    args->size > obj->base.size - args->offset) {
		ret = -EINVAL;
		goto out;
	}

	/* prime objects have no backing filp to GEM pread/pwrite
	 * pages from.
	 */
	if (!obj->base.filp) {
		ret = -EINVAL;
		goto out;
	}

	trace_i915_gem_object_pwrite(obj, args->offset, args->size);

	ret = -EFAULT;
	/* We can only do the GTT pwrite on untiled buffers, as otherwise
	 * it would end up going through the fenced access, and we'll get
	 * different detiling behavior between reading and writing.
	 * pread/pwrite currently are reading and writing from the CPU
	 * perspective, requiring manual detiling by the client.
	 */
	if (obj->phys_handle) {
		ret = i915_gem_phys_pwrite(obj, args, file);
		goto out;
	}

	if (obj->tiling_mode == I915_TILING_NONE &&
	    obj->base.write_domain != I915_GEM_DOMAIN_CPU &&
	    cpu_write_needs_clflush(obj)) {
		ret = i915_gem_gtt_pwrite_fast(dev, obj, args, file);
		/* Note that the gtt paths might fail with non-page-backed user
		 * pointers (e.g. gtt mappings when moving data between
		 * textures). Fallback to the shmem path in that case. */
	}

	if (ret == -EFAULT || ret == -ENOSPC)
		ret = i915_gem_shmem_pwrite(dev, obj, args, file);

out:
	drm_gem_object_unreference(&obj->base);
unlock:
	mutex_unlock(&dev->struct_mutex);
	return ret;
}

int
i915_gem_check_wedge(struct i915_gpu_error *error,
		     bool interruptible)
{
	if (i915_reset_in_progress(error)) {
		/* Non-interruptible callers can't handle -EAGAIN, hence return
		 * -EIO unconditionally for these. */
		if (!interruptible)
			return -EIO;

		/* Recovery complete, but the reset failed ... */
		if (i915_terminally_wedged(error))
			return -EIO;

		return -EAGAIN;
	}

	return 0;
}

/*
 * Compare seqno against outstanding lazy request. Emit a request if they are
 * equal.
 */
static int
i915_gem_check_olr(struct intel_ring_buffer *ring, u32 seqno)
{
	int ret;

	BUG_ON(!mutex_is_locked(&ring->dev->struct_mutex));

	ret = 0;
	if (seqno == ring->outstanding_lazy_seqno)
		ret = i915_add_request(ring, NULL);

	return ret;
}

static void fake_irq(unsigned long data)
{
	wake_up_process((struct task_struct *)data);
}

static bool missed_irq(struct drm_i915_private *dev_priv,
		       struct intel_ring_buffer *ring)
{
	return test_bit(ring->id, &dev_priv->gpu_error.missed_irq_rings);
}

static bool can_wait_boost(struct drm_i915_file_private *file_priv)
{
	if (file_priv == NULL)
		return true;

	return !atomic_xchg(&file_priv->rps_wait_boost, true);
}

/**
 * __wait_seqno - wait until execution of seqno has finished
 * @ring: the ring expected to report seqno
 * @seqno: duh!
 * @reset_counter: reset sequence associated with the given seqno
 * @interruptible: do an interruptible wait (normally yes)
 * @timeout: in - how long to wait (NULL forever); out - how much time remaining
 *
 * Note: It is of utmost importance that the passed in seqno and reset_counter
 * values have been read by the caller in an smp safe manner. Where read-side
 * locks are involved, it is sufficient to read the reset_counter before
 * unlocking the lock that protects the seqno. For lockless tricks, the
 * reset_counter _must_ be read before, and an appropriate smp_rmb must be
 * inserted.
 *
 * Returns 0 if the seqno was found within the alloted time. Else returns the
 * errno with remaining time filled in timeout argument.
 */
static int __wait_seqno(struct intel_ring_buffer *ring, u32 seqno,
			unsigned reset_counter,
			bool interruptible,
			struct timespec *timeout,
			struct drm_i915_file_private *file_priv)
{
	struct drm_device *dev = ring->dev;
	struct drm_i915_private *dev_priv = dev->dev_private;
	const bool irq_test_in_progress =
		ACCESS_ONCE(dev_priv->gpu_error.test_irq_rings) & intel_ring_flag(ring);
	struct timespec before, now;
	DEFINE_WAIT(wait);
	unsigned long timeout_expire;
	int ret;

	WARN(dev_priv->pm.irqs_disabled, "IRQs disabled\n");

	if (i915_seqno_passed(ring->get_seqno(ring, true), seqno))
		return 0;

	timeout_expire = timeout ? jiffies + timespec_to_jiffies_timeout(timeout) : 0;

	if (INTEL_INFO(dev)->gen >= 6 && can_wait_boost(file_priv)) {
		gen6_rps_boost(dev_priv);
		if (file_priv)
			mod_delayed_work(dev_priv->wq,
					 &file_priv->mm.idle_work,
					 msecs_to_jiffies(100));
	}

	if (!irq_test_in_progress && WARN_ON(!ring->irq_get(ring)))
		return -ENODEV;

	/* Record current time in case interrupted by signal, or wedged */
	trace_i915_gem_request_wait_begin(ring, seqno);
	getrawmonotonic(&before);
	for (;;) {
		struct timer_list timer;

		prepare_to_wait(&ring->irq_queue, &wait,
				interruptible ? TASK_INTERRUPTIBLE : TASK_UNINTERRUPTIBLE);

		/* We need to check whether any gpu reset happened in between
		 * the caller grabbing the seqno and now ... */
		if (reset_counter != atomic_read(&dev_priv->gpu_error.reset_counter)) {
			/* ... but upgrade the -EAGAIN to an -EIO if the gpu
			 * is truely gone. */
			ret = i915_gem_check_wedge(&dev_priv->gpu_error, interruptible);
			if (ret == 0)
				ret = -EAGAIN;
			break;
		}

		if (i915_seqno_passed(ring->get_seqno(ring, false), seqno)) {
			ret = 0;
			break;
		}

		if (interruptible && signal_pending(current)) {
			ret = -ERESTARTSYS;
			break;
		}

		if (timeout && time_after_eq(jiffies, timeout_expire)) {
			ret = -ETIME;
			break;
		}

		timer.function = NULL;
		if (timeout || missed_irq(dev_priv, ring)) {
			unsigned long expire;

			setup_timer_on_stack(&timer, fake_irq, (unsigned long)current);
			expire = missed_irq(dev_priv, ring) ? jiffies + 1 : timeout_expire;
			mod_timer(&timer, expire);
		}

		io_schedule();

		if (timer.function) {
			del_singleshot_timer_sync(&timer);
			destroy_timer_on_stack(&timer);
		}
	}
	getrawmonotonic(&now);
	trace_i915_gem_request_wait_end(ring, seqno);

	if (!irq_test_in_progress)
		ring->irq_put(ring);

	finish_wait(&ring->irq_queue, &wait);

	if (timeout) {
		struct timespec sleep_time = timespec_sub(now, before);
		*timeout = timespec_sub(*timeout, sleep_time);
		if (!timespec_valid(timeout)) /* i.e. negative time remains */
			set_normalized_timespec(timeout, 0, 0);
	}

	return ret;
}

/**
 * Waits for a sequence number to be signaled, and cleans up the
 * request and object lists appropriately for that event.
 */
int
i915_wait_seqno(struct intel_ring_buffer *ring, uint32_t seqno)
{
	struct drm_device *dev = ring->dev;
	struct drm_i915_private *dev_priv = dev->dev_private;
	bool interruptible = dev_priv->mm.interruptible;
	int ret;

	BUG_ON(!mutex_is_locked(&dev->struct_mutex));
	BUG_ON(seqno == 0);

	ret = i915_gem_check_wedge(&dev_priv->gpu_error, interruptible);
	if (ret)
		return ret;

	ret = i915_gem_check_olr(ring, seqno);
	if (ret)
		return ret;

	return __wait_seqno(ring, seqno,
			    atomic_read(&dev_priv->gpu_error.reset_counter),
			    interruptible, NULL, NULL);
}

static int
i915_gem_object_wait_rendering__tail(struct drm_i915_gem_object *obj,
				     struct intel_ring_buffer *ring)
{
	i915_gem_retire_requests_ring(ring);

	/* Manually manage the write flush as we may have not yet
	 * retired the buffer.
	 *
	 * Note that the last_write_seqno is always the earlier of
	 * the two (read/write) seqno, so if we haved successfully waited,
	 * we know we have passed the last write.
	 */
	obj->last_write_seqno = 0;
	obj->base.write_domain &= ~I915_GEM_GPU_DOMAINS;

	return 0;
}

/**
 * Ensures that all rendering to the object has completed and the object is
 * safe to unbind from the GTT or access from the CPU.
 */
static __must_check int
i915_gem_object_wait_rendering(struct drm_i915_gem_object *obj,
			       bool readonly)
{
	struct intel_ring_buffer *ring = obj->ring;
	u32 seqno;
	int ret;

	seqno = readonly ? obj->last_write_seqno : obj->last_read_seqno;
	if (seqno == 0)
		return 0;

	ret = i915_wait_seqno(ring, seqno);
	if (ret)
		return ret;

	return i915_gem_object_wait_rendering__tail(obj, ring);
}

/* A nonblocking variant of the above wait. This is a highly dangerous routine
 * as the object state may change during this call.
 */
static __must_check int
i915_gem_object_wait_rendering__nonblocking(struct drm_i915_gem_object *obj,
					    struct drm_i915_file_private *file_priv,
					    bool readonly)
{
	struct drm_device *dev = obj->base.dev;
	struct drm_i915_private *dev_priv = dev->dev_private;
	struct intel_ring_buffer *ring = obj->ring;
	unsigned reset_counter;
	u32 seqno;
	int ret;

	BUG_ON(!mutex_is_locked(&dev->struct_mutex));
	BUG_ON(!dev_priv->mm.interruptible);

	seqno = readonly ? obj->last_write_seqno : obj->last_read_seqno;
	if (seqno == 0)
		return 0;

	ret = i915_gem_check_wedge(&dev_priv->gpu_error, true);
	if (ret)
		return ret;

	ret = i915_gem_check_olr(ring, seqno);
	if (ret)
		return ret;

	reset_counter = atomic_read(&dev_priv->gpu_error.reset_counter);
	mutex_unlock(&dev->struct_mutex);
	ret = __wait_seqno(ring, seqno, reset_counter, true, NULL, file_priv);
	mutex_lock(&dev->struct_mutex);
	if (ret)
		return ret;

	return i915_gem_object_wait_rendering__tail(obj, ring);
}

/**
 * Called when user space prepares to use an object with the CPU, either
 * through the mmap ioctl's mapping or a GTT mapping.
 */
int
i915_gem_set_domain_ioctl(struct drm_device *dev, void *data,
			  struct drm_file *file)
{
	struct drm_i915_gem_set_domain *args = data;
	struct drm_i915_gem_object *obj;
	uint32_t read_domains = args->read_domains;
	uint32_t write_domain = args->write_domain;
	int ret;

	/* Only handle setting domains to types used by the CPU. */
	if (write_domain & I915_GEM_GPU_DOMAINS)
		return -EINVAL;

	if (read_domains & I915_GEM_GPU_DOMAINS)
		return -EINVAL;

	/* Having something in the write domain implies it's in the read
	 * domain, and only that read domain.  Enforce that in the request.
	 */
	if (write_domain != 0 && read_domains != write_domain)
		return -EINVAL;

	ret = i915_mutex_lock_interruptible(dev);
	if (ret)
		return ret;

	obj = to_intel_bo(drm_gem_object_lookup(dev, file, args->handle));
	if (&obj->base == NULL) {
		ret = -ENOENT;
		goto unlock;
	}

	/* Try to flush the object off the GPU without holding the lock.
	 * We will repeat the flush holding the lock in the normal manner
	 * to catch cases where we are gazumped.
	 */
	ret = i915_gem_object_wait_rendering__nonblocking(obj,
							  file->driver_priv,
							  !write_domain);
	if (ret)
		goto unref;

	if (read_domains & I915_GEM_DOMAIN_GTT) {
		ret = i915_gem_object_set_to_gtt_domain(obj, write_domain != 0);

		/* Silently promote "you're not bound, there was nothing to do"
		 * to success, since the client was just asking us to
		 * make sure everything was done.
		 */
		if (ret == -EINVAL)
			ret = 0;
	} else {
		ret = i915_gem_object_set_to_cpu_domain(obj, write_domain != 0);
	}

unref:
	drm_gem_object_unreference(&obj->base);
unlock:
	mutex_unlock(&dev->struct_mutex);
	return ret;
}

/**
 * Called when user space has done writes to this buffer
 */
int
i915_gem_sw_finish_ioctl(struct drm_device *dev, void *data,
			 struct drm_file *file)
{
	struct drm_i915_gem_sw_finish *args = data;
	struct drm_i915_gem_object *obj;
	int ret = 0;

	ret = i915_mutex_lock_interruptible(dev);
	if (ret)
		return ret;

	obj = to_intel_bo(drm_gem_object_lookup(dev, file, args->handle));
	if (&obj->base == NULL) {
		ret = -ENOENT;
		goto unlock;
	}

	/* Pinned buffers may be scanout, so flush the cache */
	if (obj->pin_display)
		i915_gem_object_flush_cpu_write_domain(obj, true);

	drm_gem_object_unreference(&obj->base);
unlock:
	mutex_unlock(&dev->struct_mutex);
	return ret;
}

/**
 * Maps the contents of an object, returning the address it is mapped
 * into.
 *
 * While the mapping holds a reference on the contents of the object, it doesn't
 * imply a ref on the object itself.
 */
int
i915_gem_mmap_ioctl(struct drm_device *dev, void *data,
		    struct drm_file *file)
{
	struct drm_i915_gem_mmap *args = data;
	struct drm_gem_object *obj;
	unsigned long addr;

	obj = drm_gem_object_lookup(dev, file, args->handle);
	if (obj == NULL)
		return -ENOENT;

	/* prime objects have no backing filp to GEM mmap
	 * pages from.
	 */
	if (!obj->filp) {
		drm_gem_object_unreference_unlocked(obj);
		return -EINVAL;
	}

	addr = vm_mmap(obj->filp, 0, args->size,
		       PROT_READ | PROT_WRITE, MAP_SHARED,
		       args->offset);
	drm_gem_object_unreference_unlocked(obj);
	if (IS_ERR((void *)addr))
		return addr;

	args->addr_ptr = (uint64_t) addr;

	return 0;
}

#ifdef CONFIG_XEN
int i915_gem_mmap(struct file *filp, struct vm_area_struct *vma)
{
	int ret = drm_gem_mmap(filp, vma);

	pgprot_val(vma->vm_page_prot) |= _PAGE_IOMAP;

	return ret;
}
#endif

/**
 * i915_gem_fault - fault a page into the GTT
 * vma: VMA in question
 * vmf: fault info
 *
 * The fault handler is set up by drm_gem_mmap() when a object is GTT mapped
 * from userspace.  The fault handler takes care of binding the object to
 * the GTT (if needed), allocating and programming a fence register (again,
 * only if needed based on whether the old reg is still valid or the object
 * is tiled) and inserting a new PTE into the faulting process.
 *
 * Note that the faulting process may involve evicting existing objects
 * from the GTT and/or fence registers to make room.  So performance may
 * suffer if the GTT working set is large or there are few fence registers
 * left.
 */
int i915_gem_fault(struct vm_area_struct *vma, struct vm_fault *vmf)
{
	struct drm_i915_gem_object *obj = to_intel_bo(vma->vm_private_data);
	struct drm_device *dev = obj->base.dev;
	struct drm_i915_private *dev_priv = dev->dev_private;
	pgoff_t page_offset;
	unsigned long pfn;
	int ret = 0;
	bool write = !!(vmf->flags & FAULT_FLAG_WRITE);

	intel_runtime_pm_get(dev_priv);

	/* We don't use vmf->pgoff since that has the fake offset */
	page_offset = ((unsigned long)vmf->virtual_address - vma->vm_start) >>
		PAGE_SHIFT;

	ret = i915_mutex_lock_interruptible(dev);
	if (ret)
		goto out;

	trace_i915_gem_object_fault(obj, page_offset, true, write);

	/* Try to flush the object off the GPU first without holding the lock.
	 * Upon reacquiring the lock, we will perform our sanity checks and then
	 * repeat the flush holding the lock in the normal manner to catch cases
	 * where we are gazumped.
	 */
	ret = i915_gem_object_wait_rendering__nonblocking(obj, NULL, !write);
	if (ret)
		goto unlock;

	/* Access to snoopable pages through the GTT is incoherent. */
	if (obj->cache_level != I915_CACHE_NONE && !HAS_LLC(dev)) {
		ret = -EINVAL;
		goto unlock;
	}

	/* Now bind it into the GTT if needed */
	ret = i915_gem_obj_ggtt_pin(obj, 0, PIN_MAPPABLE);
	if (ret)
		goto unlock;

	ret = i915_gem_object_set_to_gtt_domain(obj, write);
	if (ret)
		goto unpin;

	ret = i915_gem_object_get_fence(obj);
	if (ret)
		goto unpin;

	obj->fault_mappable = true;

	pfn = dev_priv->gtt.mappable_base + i915_gem_obj_ggtt_offset(obj);
	pfn >>= PAGE_SHIFT;
	pfn += page_offset;

	/* Finally, remap it using the new GTT offset */
	ret = vm_insert_pfn(vma, (unsigned long)vmf->virtual_address, pfn);
unpin:
	i915_gem_object_ggtt_unpin(obj);
unlock:
	mutex_unlock(&dev->struct_mutex);
out:
	switch (ret) {
	case -EIO:
		/* If this -EIO is due to a gpu hang, give the reset code a
		 * chance to clean up the mess. Otherwise return the proper
		 * SIGBUS. */
		if (i915_terminally_wedged(&dev_priv->gpu_error)) {
			ret = VM_FAULT_SIGBUS;
			break;
		}
	case -EAGAIN:
		/*
		 * EAGAIN means the gpu is hung and we'll wait for the error
		 * handler to reset everything when re-faulting in
		 * i915_mutex_lock_interruptible.
		 */
	case 0:
	case -ERESTARTSYS:
	case -EINTR:
	case -EBUSY:
		/*
		 * EBUSY is ok: this just means that another thread
		 * already did the job.
		 */
		ret = VM_FAULT_NOPAGE;
		break;
	case -ENOMEM:
		ret = VM_FAULT_OOM;
		break;
	case -ENOSPC:
	case -EFAULT:
		ret = VM_FAULT_SIGBUS;
		break;
	default:
		WARN_ONCE(ret, "unhandled error in i915_gem_fault: %i\n", ret);
		ret = VM_FAULT_SIGBUS;
		break;
	}

	intel_runtime_pm_put(dev_priv);
	return ret;
}

void i915_gem_release_all_mmaps(struct drm_i915_private *dev_priv)
{
	struct i915_vma *vma;

	/*
	 * Only the global gtt is relevant for gtt memory mappings, so restrict
	 * list traversal to objects bound into the global address space. Note
	 * that the active list should be empty, but better safe than sorry.
	 */
	WARN_ON(!list_empty(&dev_priv->gtt.base.active_list));
	list_for_each_entry(vma, &dev_priv->gtt.base.active_list, mm_list)
		i915_gem_release_mmap(vma->obj);
	list_for_each_entry(vma, &dev_priv->gtt.base.inactive_list, mm_list)
		i915_gem_release_mmap(vma->obj);
}

/**
 * i915_gem_release_mmap - remove physical page mappings
 * @obj: obj in question
 *
 * Preserve the reservation of the mmapping with the DRM core code, but
 * relinquish ownership of the pages back to the system.
 *
 * It is vital that we remove the page mapping if we have mapped a tiled
 * object through the GTT and then lose the fence register due to
 * resource pressure. Similarly if the object has been moved out of the
 * aperture, than pages mapped into userspace must be revoked. Removing the
 * mapping will then trigger a page fault on the next user access, allowing
 * fixup by i915_gem_fault().
 */
void
i915_gem_release_mmap(struct drm_i915_gem_object *obj)
{
	if (!obj->fault_mappable)
		return;

	drm_vma_node_unmap(&obj->base.vma_node,
			   obj->base.dev->anon_inode->i_mapping);
	obj->fault_mappable = false;
}

uint32_t
i915_gem_get_gtt_size(struct drm_device *dev, uint32_t size, int tiling_mode)
{
	uint32_t gtt_size;

	if (INTEL_INFO(dev)->gen >= 4 ||
	    tiling_mode == I915_TILING_NONE)
		return size;

	/* Previous chips need a power-of-two fence region when tiling */
	if (INTEL_INFO(dev)->gen == 3)
		gtt_size = 1024*1024;
	else
		gtt_size = 512*1024;

	while (gtt_size < size)
		gtt_size <<= 1;

	return gtt_size;
}

/**
 * i915_gem_get_gtt_alignment - return required GTT alignment for an object
 * @obj: object to check
 *
 * Return the required GTT alignment for an object, taking into account
 * potential fence register mapping.
 */
uint32_t
i915_gem_get_gtt_alignment(struct drm_device *dev, uint32_t size,
			   int tiling_mode, bool fenced)
{
	/*
	 * Minimum alignment is 4k (GTT page size), but might be greater
	 * if a fence register is needed for the object.
	 */
	if (INTEL_INFO(dev)->gen >= 4 || (!fenced && IS_G33(dev)) ||
	    tiling_mode == I915_TILING_NONE)
		return 4096;

	/*
	 * Previous chips need to be aligned to the size of the smallest
	 * fence register that can contain the object.
	 */
	return i915_gem_get_gtt_size(dev, size, tiling_mode);
}

static int i915_gem_object_create_mmap_offset(struct drm_i915_gem_object *obj)
{
	struct drm_i915_private *dev_priv = obj->base.dev->dev_private;
	int ret;

	if (drm_vma_node_has_offset(&obj->base.vma_node))
		return 0;

	dev_priv->mm.shrinker_no_lock_stealing = true;

	ret = drm_gem_create_mmap_offset(&obj->base);
	if (ret != -ENOSPC)
		goto out;

	/* Badly fragmented mmap space? The only way we can recover
	 * space is by destroying unwanted objects. We can't randomly release
	 * mmap_offsets as userspace expects them to be persistent for the
	 * lifetime of the objects. The closest we can is to release the
	 * offsets on purgeable objects by truncating it and marking it purged,
	 * which prevents userspace from ever using that object again.
	 */
	i915_gem_purge(dev_priv, obj->base.size >> PAGE_SHIFT);
	ret = drm_gem_create_mmap_offset(&obj->base);
	if (ret != -ENOSPC)
		goto out;

	i915_gem_shrink_all(dev_priv);
	ret = drm_gem_create_mmap_offset(&obj->base);
out:
	dev_priv->mm.shrinker_no_lock_stealing = false;

	return ret;
}

static void i915_gem_object_free_mmap_offset(struct drm_i915_gem_object *obj)
{
	drm_gem_free_mmap_offset(&obj->base);
}

int
i915_gem_mmap_gtt(struct drm_file *file,
		  struct drm_device *dev,
		  uint32_t handle,
		  uint64_t *offset)
{
	struct drm_i915_private *dev_priv = dev->dev_private;
	struct drm_i915_gem_object *obj;
	int ret;

	ret = i915_mutex_lock_interruptible(dev);
	if (ret)
		return ret;

	obj = to_intel_bo(drm_gem_object_lookup(dev, file, handle));
	if (&obj->base == NULL) {
		ret = -ENOENT;
		goto unlock;
	}

	if (obj->base.size > dev_priv->gtt.mappable_end) {
		ret = -E2BIG;
		goto out;
	}

	if (obj->madv != I915_MADV_WILLNEED) {
		DRM_DEBUG("Attempting to mmap a purgeable buffer\n");
		ret = -EFAULT;
		goto out;
	}

	ret = i915_gem_object_create_mmap_offset(obj);
	if (ret)
		goto out;

	*offset = drm_vma_node_offset_addr(&obj->base.vma_node);

out:
	drm_gem_object_unreference(&obj->base);
unlock:
	mutex_unlock(&dev->struct_mutex);
	return ret;
}

/**
 * i915_gem_mmap_gtt_ioctl - prepare an object for GTT mmap'ing
 * @dev: DRM device
 * @data: GTT mapping ioctl data
 * @file: GEM object info
 *
 * Simply returns the fake offset to userspace so it can mmap it.
 * The mmap call will end up in drm_gem_mmap(), which will set things
 * up so we can get faults in the handler above.
 *
 * The fault handler will take care of binding the object into the GTT
 * (since it may have been evicted to make room for something), allocating
 * a fence register, and mapping the appropriate aperture address into
 * userspace.
 */
int
i915_gem_mmap_gtt_ioctl(struct drm_device *dev, void *data,
			struct drm_file *file)
{
	struct drm_i915_gem_mmap_gtt *args = data;

	return i915_gem_mmap_gtt(file, dev, args->handle, &args->offset);
}

/* Immediately discard the backing storage */
static void
i915_gem_object_truncate(struct drm_i915_gem_object *obj)
{
	struct inode *inode;

	i915_gem_object_free_mmap_offset(obj);

	if (obj->base.filp == NULL)
		return;

	/* Our goal here is to return as much of the memory as
	 * is possible back to the system as we are called from OOM.
	 * To do this we must instruct the shmfs to drop all of its
	 * backing pages, *now*.
	 */
	inode = file_inode(obj->base.filp);
	shmem_truncate_range(inode, 0, (loff_t)-1);

	obj->madv = __I915_MADV_PURGED;
}

static inline int
i915_gem_object_is_purgeable(struct drm_i915_gem_object *obj)
{
	return obj->madv == I915_MADV_DONTNEED;
}

static void
i915_gem_object_put_pages_gtt(struct drm_i915_gem_object *obj)
{
	struct sg_page_iter sg_iter;
	int ret;

	BUG_ON(obj->madv == __I915_MADV_PURGED);

	ret = i915_gem_object_set_to_cpu_domain(obj, true);
	if (ret) {
		/* In the event of a disaster, abandon all caches and
		 * hope for the best.
		 */
		WARN_ON(ret != -EIO);
		i915_gem_clflush_object(obj, true);
		obj->base.read_domains = obj->base.write_domain = I915_GEM_DOMAIN_CPU;
	}

	if (i915_gem_object_needs_bit17_swizzle(obj))
		i915_gem_object_save_bit_17_swizzle(obj);

	if (obj->madv == I915_MADV_DONTNEED)
		obj->dirty = 0;

	for_each_sg_page(obj->pages->sgl, &sg_iter, obj->pages->nents, 0) {
		struct page *page = sg_page_iter_page(&sg_iter);

		if (obj->dirty)
			set_page_dirty(page);

		if (obj->madv == I915_MADV_WILLNEED)
			mark_page_accessed(page);

		page_cache_release(page);
	}
	obj->dirty = 0;

	sg_free_table(obj->pages);
	kfree(obj->pages);
}

int
i915_gem_object_put_pages(struct drm_i915_gem_object *obj)
{
	const struct drm_i915_gem_object_ops *ops = obj->ops;

	if (obj->pages == NULL)
		return 0;

	if (obj->pages_pin_count)
		return -EBUSY;

	BUG_ON(i915_gem_obj_bound_any(obj));

	/* ->put_pages might need to allocate memory for the bit17 swizzle
	 * array, hence protect them from being reaped by removing them from gtt
	 * lists early. */
	list_del(&obj->global_list);

	ops->put_pages(obj);
	obj->pages = NULL;

	if (i915_gem_object_is_purgeable(obj))
		i915_gem_object_truncate(obj);

	return 0;
}

static unsigned long
__i915_gem_shrink(struct drm_i915_private *dev_priv, long target,
		  bool purgeable_only)
{
	struct list_head still_bound_list;
	struct drm_i915_gem_object *obj, *next;
	unsigned long count = 0;

	list_for_each_entry_safe(obj, next,
				 &dev_priv->mm.unbound_list,
				 global_list) {
		if ((i915_gem_object_is_purgeable(obj) || !purgeable_only) &&
		    i915_gem_object_put_pages(obj) == 0) {
			count += obj->base.size >> PAGE_SHIFT;
			if (count >= target)
				return count;
		}
	}

	/*
	 * As we may completely rewrite the bound list whilst unbinding
	 * (due to retiring requests) we have to strictly process only
	 * one element of the list at the time, and recheck the list
	 * on every iteration.
	 */
	INIT_LIST_HEAD(&still_bound_list);
	while (count < target && !list_empty(&dev_priv->mm.bound_list)) {
		struct i915_vma *vma, *v;

		obj = list_first_entry(&dev_priv->mm.bound_list,
				       typeof(*obj), global_list);
		list_move_tail(&obj->global_list, &still_bound_list);

		if (!i915_gem_object_is_purgeable(obj) && purgeable_only)
			continue;

		/*
		 * Hold a reference whilst we unbind this object, as we may
		 * end up waiting for and retiring requests. This might
		 * release the final reference (held by the active list)
		 * and result in the object being freed from under us.
		 * in this object being freed.
		 *
		 * Note 1: Shrinking the bound list is special since only active
		 * (and hence bound objects) can contain such limbo objects, so
		 * we don't need special tricks for shrinking the unbound list.
		 * The only other place where we have to be careful with active
		 * objects suddenly disappearing due to retiring requests is the
		 * eviction code.
		 *
		 * Note 2: Even though the bound list doesn't hold a reference
		 * to the object we can safely grab one here: The final object
		 * unreferencing and the bound_list are both protected by the
		 * dev->struct_mutex and so we won't ever be able to observe an
		 * object on the bound_list with a reference count equals 0.
		 */
		drm_gem_object_reference(&obj->base);

		list_for_each_entry_safe(vma, v, &obj->vma_list, vma_link)
			if (i915_vma_unbind(vma))
				break;

		if (i915_gem_object_put_pages(obj) == 0)
			count += obj->base.size >> PAGE_SHIFT;

		drm_gem_object_unreference(&obj->base);
	}
	list_splice(&still_bound_list, &dev_priv->mm.bound_list);

	return count;
}

static unsigned long
i915_gem_purge(struct drm_i915_private *dev_priv, long target)
{
	return __i915_gem_shrink(dev_priv, target, true);
}

static unsigned long
i915_gem_shrink_all(struct drm_i915_private *dev_priv)
{
	struct drm_i915_gem_object *obj, *next;
	long freed = 0;

	i915_gem_evict_everything(dev_priv->dev);

	list_for_each_entry_safe(obj, next, &dev_priv->mm.unbound_list,
				 global_list) {
		if (i915_gem_object_put_pages(obj) == 0)
			freed += obj->base.size >> PAGE_SHIFT;
	}
	return freed;
}

static int
i915_gem_object_get_pages_gtt(struct drm_i915_gem_object *obj)
{
	struct drm_i915_private *dev_priv = obj->base.dev->dev_private;
	int page_count, i;
	struct address_space *mapping;
	struct sg_table *st;
	struct scatterlist *sg;
	struct sg_page_iter sg_iter;
	struct page *page;
	unsigned long last_pfn = 0;	/* suppress gcc warning */
	gfp_t gfp;

	/* Assert that the object is not currently in any GPU domain. As it
	 * wasn't in the GTT, there shouldn't be any way it could have been in
	 * a GPU cache
	 */
	BUG_ON(obj->base.read_domains & I915_GEM_GPU_DOMAINS);
	BUG_ON(obj->base.write_domain & I915_GEM_GPU_DOMAINS);

	st = kmalloc(sizeof(*st), GFP_KERNEL);
	if (st == NULL)
		return -ENOMEM;

	page_count = obj->base.size / PAGE_SIZE;
	if (sg_alloc_table(st, page_count, GFP_KERNEL)) {
		kfree(st);
		return -ENOMEM;
	}

	/* Get the list of pages out of our struct file.  They'll be pinned
	 * at this point until we release them.
	 *
	 * Fail silently without starting the shrinker
	 */
	mapping = file_inode(obj->base.filp)->i_mapping;
	gfp = mapping_gfp_mask(mapping);
	gfp |= __GFP_NORETRY | __GFP_NOWARN | __GFP_NO_KSWAPD;
	gfp &= ~(__GFP_IO | __GFP_WAIT);
	sg = st->sgl;
	st->nents = 0;
	for (i = 0; i < page_count; i++) {
		page = shmem_read_mapping_page_gfp(mapping, i, gfp);
		if (IS_ERR(page)) {
			i915_gem_purge(dev_priv, page_count);
			page = shmem_read_mapping_page_gfp(mapping, i, gfp);
		}
		if (IS_ERR(page)) {
			/* We've tried hard to allocate the memory by reaping
			 * our own buffer, now let the real VM do its job and
			 * go down in flames if truly OOM.
			 */
			gfp &= ~(__GFP_NORETRY | __GFP_NOWARN | __GFP_NO_KSWAPD);
			gfp |= __GFP_IO | __GFP_WAIT;

			i915_gem_shrink_all(dev_priv);
			page = shmem_read_mapping_page_gfp(mapping, i, gfp);
			if (IS_ERR(page))
				goto err_pages;

			gfp |= __GFP_NORETRY | __GFP_NOWARN | __GFP_NO_KSWAPD;
			gfp &= ~(__GFP_IO | __GFP_WAIT);
		}
#ifdef CONFIG_SWIOTLB
		if (swiotlb_nr_tbl()) {
			st->nents++;
			sg_set_page(sg, page, PAGE_SIZE, 0);
			sg = sg_next(sg);
			continue;
		}
#endif
		if (!i || page_to_pfn(page) != last_pfn + 1) {
			if (i)
				sg = sg_next(sg);
			st->nents++;
			sg_set_page(sg, page, PAGE_SIZE, 0);
		} else {
			sg->length += PAGE_SIZE;
		}
		last_pfn = page_to_pfn(page);

		/* Check that the i965g/gm workaround works. */
		WARN_ON((gfp & __GFP_DMA32) && (last_pfn >= 0x00100000UL));
	}
#ifdef CONFIG_SWIOTLB
	if (!swiotlb_nr_tbl())
#endif
		sg_mark_end(sg);
	obj->pages = st;

	if (i915_gem_object_needs_bit17_swizzle(obj))
		i915_gem_object_do_bit_17_swizzle(obj);

	return 0;

err_pages:
	sg_mark_end(sg);
	for_each_sg_page(st->sgl, &sg_iter, st->nents, 0)
		page_cache_release(sg_page_iter_page(&sg_iter));
	sg_free_table(st);
	kfree(st);
	return PTR_ERR(page);
}

/* Ensure that the associated pages are gathered from the backing storage
 * and pinned into our object. i915_gem_object_get_pages() may be called
 * multiple times before they are released by a single call to
 * i915_gem_object_put_pages() - once the pages are no longer referenced
 * either as a result of memory pressure (reaping pages under the shrinker)
 * or as the object is itself released.
 */
int
i915_gem_object_get_pages(struct drm_i915_gem_object *obj)
{
	struct drm_i915_private *dev_priv = obj->base.dev->dev_private;
	const struct drm_i915_gem_object_ops *ops = obj->ops;
	int ret;

	if (obj->pages)
		return 0;

	if (obj->madv != I915_MADV_WILLNEED) {
		DRM_DEBUG("Attempting to obtain a purgeable object\n");
		return -EFAULT;
	}

	BUG_ON(obj->pages_pin_count);

	ret = ops->get_pages(obj);
	if (ret)
		return ret;

	list_add_tail(&obj->global_list, &dev_priv->mm.unbound_list);
	return 0;
}

static void
i915_gem_object_move_to_active(struct drm_i915_gem_object *obj,
			       struct intel_ring_buffer *ring)
{
	struct drm_device *dev = obj->base.dev;
	struct drm_i915_private *dev_priv = dev->dev_private;
	u32 seqno = intel_ring_get_seqno(ring);

	BUG_ON(ring == NULL);
	if (obj->ring != ring && obj->last_write_seqno) {
		/* Keep the seqno relative to the current ring */
		obj->last_write_seqno = seqno;
	}
	obj->ring = ring;

	/* Add a reference if we're newly entering the active list. */
	if (!obj->active) {
		drm_gem_object_reference(&obj->base);
		obj->active = 1;
	}

	list_move_tail(&obj->ring_list, &ring->active_list);

	obj->last_read_seqno = seqno;

	if (obj->fenced_gpu_access) {
		obj->last_fenced_seqno = seqno;

		/* Bump MRU to take account of the delayed flush */
		if (obj->fence_reg != I915_FENCE_REG_NONE) {
			struct drm_i915_fence_reg *reg;

			reg = &dev_priv->fence_regs[obj->fence_reg];
			list_move_tail(&reg->lru_list,
				       &dev_priv->mm.fence_list);
		}
	}
}

void i915_vma_move_to_active(struct i915_vma *vma,
			     struct intel_ring_buffer *ring)
{
	list_move_tail(&vma->mm_list, &vma->vm->active_list);
	return i915_gem_object_move_to_active(vma->obj, ring);
}

static void
i915_gem_object_move_to_inactive(struct drm_i915_gem_object *obj)
{
	struct drm_i915_private *dev_priv = obj->base.dev->dev_private;
	struct i915_address_space *vm;
	struct i915_vma *vma;

	BUG_ON(obj->base.write_domain & ~I915_GEM_GPU_DOMAINS);
	BUG_ON(!obj->active);

	list_for_each_entry(vm, &dev_priv->vm_list, global_link) {
		vma = i915_gem_obj_to_vma(obj, vm);
		if (vma && !list_empty(&vma->mm_list))
			list_move_tail(&vma->mm_list, &vm->inactive_list);
	}

	list_del_init(&obj->ring_list);
	obj->ring = NULL;

	obj->last_read_seqno = 0;
	obj->last_write_seqno = 0;
	obj->base.write_domain = 0;

	obj->last_fenced_seqno = 0;
	obj->fenced_gpu_access = false;

	obj->active = 0;
	drm_gem_object_unreference(&obj->base);

	WARN_ON(i915_verify_lists(dev));
}

static int
i915_gem_init_seqno(struct drm_device *dev, u32 seqno)
{
	struct drm_i915_private *dev_priv = dev->dev_private;
	struct intel_ring_buffer *ring;
	int ret, i, j;

	/* Carefully retire all requests without writing to the rings */
	for_each_ring(ring, dev_priv, i) {
		ret = intel_ring_idle(ring);
		if (ret)
			return ret;
	}
	i915_gem_retire_requests(dev);

	/* Finally reset hw state */
	for_each_ring(ring, dev_priv, i) {
		intel_ring_init_seqno(ring, seqno);

		for (j = 0; j < ARRAY_SIZE(ring->sync_seqno); j++)
			ring->sync_seqno[j] = 0;
	}

	return 0;
}

int i915_gem_set_seqno(struct drm_device *dev, u32 seqno)
{
	struct drm_i915_private *dev_priv = dev->dev_private;
	int ret;

	if (seqno == 0)
		return -EINVAL;

	/* HWS page needs to be set less than what we
	 * will inject to ring
	 */
	ret = i915_gem_init_seqno(dev, seqno - 1);
	if (ret)
		return ret;

	/* Carefully set the last_seqno value so that wrap
	 * detection still works
	 */
	dev_priv->next_seqno = seqno;
	dev_priv->last_seqno = seqno - 1;
	if (dev_priv->last_seqno == 0)
		dev_priv->last_seqno--;

	return 0;
}

int
i915_gem_get_seqno(struct drm_device *dev, u32 *seqno)
{
	struct drm_i915_private *dev_priv = dev->dev_private;

	/* reserve 0 for non-seqno */
	if (dev_priv->next_seqno == 0) {
		int ret = i915_gem_init_seqno(dev, 0);
		if (ret)
			return ret;

		dev_priv->next_seqno = 1;
	}

	*seqno = dev_priv->last_seqno = dev_priv->next_seqno++;
	return 0;
}

int __i915_add_request(struct intel_ring_buffer *ring,
		       struct drm_file *file,
		       struct drm_i915_gem_object *obj,
		       u32 *out_seqno)
{
	struct drm_i915_private *dev_priv = ring->dev->dev_private;
	struct drm_i915_gem_request *request;
	u32 request_ring_position, request_start;
	int ret;

	request_start = intel_ring_get_tail(ring);
	/*
	 * Emit any outstanding flushes - execbuf can fail to emit the flush
	 * after having emitted the batchbuffer command. Hence we need to fix
	 * things up similar to emitting the lazy request. The difference here
	 * is that the flush _must_ happen before the next request, no matter
	 * what.
	 */
	ret = intel_ring_flush_all_caches(ring);
	if (ret)
		return ret;

	request = ring->preallocated_lazy_request;
	if (WARN_ON(request == NULL))
		return -ENOMEM;

	/* Record the position of the start of the request so that
	 * should we detect the updated seqno part-way through the
	 * GPU processing the request, we never over-estimate the
	 * position of the head.
	 */
	request_ring_position = intel_ring_get_tail(ring);

	ret = ring->add_request(ring);
	if (ret)
		return ret;

	request->seqno = intel_ring_get_seqno(ring);
	request->ring = ring;
	request->head = request_start;
	request->tail = request_ring_position;

	/* Whilst this request exists, batch_obj will be on the
	 * active_list, and so will hold the active reference. Only when this
	 * request is retired will the the batch_obj be moved onto the
	 * inactive_list and lose its active reference. Hence we do not need
	 * to explicitly hold another reference here.
	 */
	request->batch_obj = obj;

	/* Hold a reference to the current context so that we can inspect
	 * it later in case a hangcheck error event fires.
	 */
	request->ctx = ring->last_context;
	if (request->ctx)
		i915_gem_context_reference(request->ctx);

	request->emitted_jiffies = jiffies;
	list_add_tail(&request->list, &ring->request_list);
	request->file_priv = NULL;

	if (file) {
		struct drm_i915_file_private *file_priv = file->driver_priv;

		spin_lock(&file_priv->mm.lock);
		request->file_priv = file_priv;
		list_add_tail(&request->client_list,
			      &file_priv->mm.request_list);
		spin_unlock(&file_priv->mm.lock);
	}

	trace_i915_gem_request_add(ring, request->seqno);
	ring->outstanding_lazy_seqno = 0;
	ring->preallocated_lazy_request = NULL;

	if (!dev_priv->ums.mm_suspended) {
		i915_queue_hangcheck(ring->dev);

		cancel_delayed_work_sync(&dev_priv->mm.idle_work);
		queue_delayed_work(dev_priv->wq,
				   &dev_priv->mm.retire_work,
				   round_jiffies_up_relative(HZ));
		intel_mark_busy(dev_priv->dev);
	}

	if (out_seqno)
		*out_seqno = request->seqno;
	return 0;
}

static inline void
i915_gem_request_remove_from_client(struct drm_i915_gem_request *request)
{
	struct drm_i915_file_private *file_priv = request->file_priv;

	if (!file_priv)
		return;

	spin_lock(&file_priv->mm.lock);
	list_del(&request->client_list);
	request->file_priv = NULL;
	spin_unlock(&file_priv->mm.lock);
}

static bool i915_context_is_banned(struct drm_i915_private *dev_priv,
				   const struct i915_hw_context *ctx)
{
	unsigned long elapsed;

	elapsed = get_seconds() - ctx->hang_stats.guilty_ts;

	if (ctx->hang_stats.banned)
		return true;

	if (elapsed <= DRM_I915_CTX_BAN_PERIOD) {
		if (!i915_gem_context_is_default(ctx)) {
			DRM_DEBUG("context hanging too fast, banning!\n");
			return true;
		} else if (dev_priv->gpu_error.stop_rings == 0) {
			DRM_ERROR("gpu hanging too fast, banning!\n");
			return true;
		}
	}

	return false;
}

static void i915_set_reset_status(struct drm_i915_private *dev_priv,
				  struct i915_hw_context *ctx,
				  const bool guilty)
{
	struct i915_ctx_hang_stats *hs;

	if (WARN_ON(!ctx))
		return;

	hs = &ctx->hang_stats;

	if (guilty) {
		hs->banned = i915_context_is_banned(dev_priv, ctx);
		hs->batch_active++;
		hs->guilty_ts = get_seconds();
	} else {
		hs->batch_pending++;
	}
}

static void i915_gem_free_request(struct drm_i915_gem_request *request)
{
	list_del(&request->list);
	i915_gem_request_remove_from_client(request);

	if (request->ctx)
		i915_gem_context_unreference(request->ctx);

	kfree(request);
}

struct drm_i915_gem_request *
i915_gem_find_active_request(struct intel_ring_buffer *ring)
{
	struct drm_i915_gem_request *request;
	u32 completed_seqno;

	completed_seqno = ring->get_seqno(ring, false);

	list_for_each_entry(request, &ring->request_list, list) {
		if (i915_seqno_passed(completed_seqno, request->seqno))
			continue;

		return request;
	}

	return NULL;
}

static void i915_gem_reset_ring_status(struct drm_i915_private *dev_priv,
				       struct intel_ring_buffer *ring)
{
	struct drm_i915_gem_request *request;
	bool ring_hung;

	request = i915_gem_find_active_request(ring);

	if (request == NULL)
		return;

	ring_hung = ring->hangcheck.score >= HANGCHECK_SCORE_RING_HUNG;

	i915_set_reset_status(dev_priv, request->ctx, ring_hung);

	list_for_each_entry_continue(request, &ring->request_list, list)
		i915_set_reset_status(dev_priv, request->ctx, false);
}

static void i915_gem_reset_ring_cleanup(struct drm_i915_private *dev_priv,
					struct intel_ring_buffer *ring)
{
	while (!list_empty(&ring->active_list)) {
		struct drm_i915_gem_object *obj;

		obj = list_first_entry(&ring->active_list,
				       struct drm_i915_gem_object,
				       ring_list);

		i915_gem_object_move_to_inactive(obj);
	}

	/*
	 * We must free the requests after all the corresponding objects have
	 * been moved off active lists. Which is the same order as the normal
	 * retire_requests function does. This is important if object hold
	 * implicit references on things like e.g. ppgtt address spaces through
	 * the request.
	 */
	while (!list_empty(&ring->request_list)) {
		struct drm_i915_gem_request *request;

		request = list_first_entry(&ring->request_list,
					   struct drm_i915_gem_request,
					   list);

		i915_gem_free_request(request);
	}
}

void i915_gem_restore_fences(struct drm_device *dev)
{
	struct drm_i915_private *dev_priv = dev->dev_private;
	int i;

	for (i = 0; i < dev_priv->num_fence_regs; i++) {
		struct drm_i915_fence_reg *reg = &dev_priv->fence_regs[i];

		/*
		 * Commit delayed tiling changes if we have an object still
		 * attached to the fence, otherwise just clear the fence.
		 */
		if (reg->obj) {
			i915_gem_object_update_fence(reg->obj, reg,
						     reg->obj->tiling_mode);
		} else {
			i915_gem_write_fence(dev, i, NULL);
		}
	}
}

void i915_gem_reset(struct drm_device *dev)
{
	struct drm_i915_private *dev_priv = dev->dev_private;
	struct intel_ring_buffer *ring;
	int i;

	/*
	 * Before we free the objects from the requests, we need to inspect
	 * them for finding the guilty party. As the requests only borrow
	 * their reference to the objects, the inspection must be done first.
	 */
	for_each_ring(ring, dev_priv, i)
		i915_gem_reset_ring_status(dev_priv, ring);

	for_each_ring(ring, dev_priv, i)
		i915_gem_reset_ring_cleanup(dev_priv, ring);

	i915_gem_cleanup_ringbuffer(dev);

	i915_gem_context_reset(dev);

	i915_gem_restore_fences(dev);
}

/**
 * This function clears the request list as sequence numbers are passed.
 */
static void
i915_gem_retire_requests_ring(struct intel_ring_buffer *ring)
{
	uint32_t seqno;

	if (list_empty(&ring->request_list))
		return;

	WARN_ON(i915_verify_lists(ring->dev));

	seqno = ring->get_seqno(ring, true);

	/* Move any buffers on the active list that are no longer referenced
	 * by the ringbuffer to the flushing/inactive lists as appropriate,
	 * before we free the context associated with the requests.
	 */
	while (!list_empty(&ring->active_list)) {
		struct drm_i915_gem_object *obj;

		obj = list_first_entry(&ring->active_list,
				      struct drm_i915_gem_object,
				      ring_list);

		if (!i915_seqno_passed(seqno, obj->last_read_seqno))
			break;

		i915_gem_object_move_to_inactive(obj);
	}


	while (!list_empty(&ring->request_list)) {
		struct drm_i915_gem_request *request;

		request = list_first_entry(&ring->request_list,
					   struct drm_i915_gem_request,
					   list);

		if (!i915_seqno_passed(seqno, request->seqno))
			break;

		trace_i915_gem_request_retire(ring, request->seqno);
		/* We know the GPU must have read the request to have
		 * sent us the seqno + interrupt, so use the position
		 * of tail of the request to update the last known position
		 * of the GPU head.
		 */
		ring->last_retired_head = request->tail;

		i915_gem_free_request(request);
	}

	if (unlikely(ring->trace_irq_seqno &&
		     i915_seqno_passed(seqno, ring->trace_irq_seqno))) {
		ring->irq_put(ring);
		ring->trace_irq_seqno = 0;
	}

	WARN_ON(i915_verify_lists(ring->dev));
}

bool
i915_gem_retire_requests(struct drm_device *dev)
{
	struct drm_i915_private *dev_priv = dev->dev_private;
	struct intel_ring_buffer *ring;
	bool idle = true;
	int i;

	for_each_ring(ring, dev_priv, i) {
		i915_gem_retire_requests_ring(ring);
		idle &= list_empty(&ring->request_list);
	}

	if (idle)
		mod_delayed_work(dev_priv->wq,
				   &dev_priv->mm.idle_work,
				   msecs_to_jiffies(100));

	return idle;
}

static void
i915_gem_retire_work_handler(struct work_struct *work)
{
	struct drm_i915_private *dev_priv =
		container_of(work, typeof(*dev_priv), mm.retire_work.work);
	struct drm_device *dev = dev_priv->dev;
	bool idle;

	/* Come back later if the device is busy... */
	idle = false;
	if (mutex_trylock(&dev->struct_mutex)) {
		idle = i915_gem_retire_requests(dev);
		mutex_unlock(&dev->struct_mutex);
	}
	if (!idle)
		queue_delayed_work(dev_priv->wq, &dev_priv->mm.retire_work,
				   round_jiffies_up_relative(HZ));
}

static void
i915_gem_idle_work_handler(struct work_struct *work)
{
	struct drm_i915_private *dev_priv =
		container_of(work, typeof(*dev_priv), mm.idle_work.work);

	intel_mark_idle(dev_priv->dev);
}

/**
 * Ensures that an object will eventually get non-busy by flushing any required
 * write domains, emitting any outstanding lazy request and retiring and
 * completed requests.
 */
static int
i915_gem_object_flush_active(struct drm_i915_gem_object *obj)
{
	int ret;

	if (obj->active) {
		ret = i915_gem_check_olr(obj->ring, obj->last_read_seqno);
		if (ret)
			return ret;

		i915_gem_retire_requests_ring(obj->ring);
	}

	return 0;
}

/**
 * i915_gem_wait_ioctl - implements DRM_IOCTL_I915_GEM_WAIT
 * @DRM_IOCTL_ARGS: standard ioctl arguments
 *
 * Returns 0 if successful, else an error is returned with the remaining time in
 * the timeout parameter.
 *  -ETIME: object is still busy after timeout
 *  -ERESTARTSYS: signal interrupted the wait
 *  -ENONENT: object doesn't exist
 * Also possible, but rare:
 *  -EAGAIN: GPU wedged
 *  -ENOMEM: damn
 *  -ENODEV: Internal IRQ fail
 *  -E?: The add request failed
 *
 * The wait ioctl with a timeout of 0 reimplements the busy ioctl. With any
 * non-zero timeout parameter the wait ioctl will wait for the given number of
 * nanoseconds on an object becoming unbusy. Since the wait itself does so
 * without holding struct_mutex the object may become re-busied before this
 * function completes. A similar but shorter * race condition exists in the busy
 * ioctl
 */
int
i915_gem_wait_ioctl(struct drm_device *dev, void *data, struct drm_file *file)
{
	struct drm_i915_private *dev_priv = dev->dev_private;
	struct drm_i915_gem_wait *args = data;
	struct drm_i915_gem_object *obj;
	struct intel_ring_buffer *ring = NULL;
	struct timespec timeout_stack, *timeout = NULL;
	unsigned reset_counter;
	u32 seqno = 0;
	int ret = 0;

	if (args->timeout_ns >= 0) {
		timeout_stack = ns_to_timespec(args->timeout_ns);
		timeout = &timeout_stack;
	}

	ret = i915_mutex_lock_interruptible(dev);
	if (ret)
		return ret;

	obj = to_intel_bo(drm_gem_object_lookup(dev, file, args->bo_handle));
	if (&obj->base == NULL) {
		mutex_unlock(&dev->struct_mutex);
		return -ENOENT;
	}

	/* Need to make sure the object gets inactive eventually. */
	ret = i915_gem_object_flush_active(obj);
	if (ret)
		goto out;

	if (obj->active) {
		seqno = obj->last_read_seqno;
		ring = obj->ring;
	}

	if (seqno == 0)
		 goto out;

	/* Do this after OLR check to make sure we make forward progress polling
	 * on this IOCTL with a 0 timeout (like busy ioctl)
	 */
	if (!args->timeout_ns) {
		ret = -ETIME;
		goto out;
	}

	drm_gem_object_unreference(&obj->base);
	reset_counter = atomic_read(&dev_priv->gpu_error.reset_counter);
	mutex_unlock(&dev->struct_mutex);

	ret = __wait_seqno(ring, seqno, reset_counter, true, timeout, file->driver_priv);
	if (timeout)
		args->timeout_ns = timespec_to_ns(timeout);
	return ret;

out:
	drm_gem_object_unreference(&obj->base);
	mutex_unlock(&dev->struct_mutex);
	return ret;
}

/**
 * i915_gem_object_sync - sync an object to a ring.
 *
 * @obj: object which may be in use on another ring.
 * @to: ring we wish to use the object on. May be NULL.
 *
 * This code is meant to abstract object synchronization with the GPU.
 * Calling with NULL implies synchronizing the object with the CPU
 * rather than a particular GPU ring.
 *
 * Returns 0 if successful, else propagates up the lower layer error.
 */
int
i915_gem_object_sync(struct drm_i915_gem_object *obj,
		     struct intel_ring_buffer *to)
{
	struct intel_ring_buffer *from = obj->ring;
	u32 seqno;
	int ret, idx;

	if (from == NULL || to == from)
		return 0;

	if (to == NULL || !i915_semaphore_is_enabled(obj->base.dev))
		return i915_gem_object_wait_rendering(obj, false);

	idx = intel_ring_sync_index(from, to);

	seqno = obj->last_read_seqno;
	if (seqno <= from->sync_seqno[idx])
		return 0;

	ret = i915_gem_check_olr(obj->ring, seqno);
	if (ret)
		return ret;

	trace_i915_gem_ring_sync_to(from, to, seqno);
	ret = to->sync_to(to, from, seqno);
	if (!ret)
		/* We use last_read_seqno because sync_to()
		 * might have just caused seqno wrap under
		 * the radar.
		 */
		from->sync_seqno[idx] = obj->last_read_seqno;

	return ret;
}

static void i915_gem_object_finish_gtt(struct drm_i915_gem_object *obj)
{
	u32 old_write_domain, old_read_domains;

	/* Force a pagefault for domain tracking on next user access */
	i915_gem_release_mmap(obj);

	if ((obj->base.read_domains & I915_GEM_DOMAIN_GTT) == 0)
		return;

	/* Wait for any direct GTT access to complete */
	mb();

	old_read_domains = obj->base.read_domains;
	old_write_domain = obj->base.write_domain;

	obj->base.read_domains &= ~I915_GEM_DOMAIN_GTT;
	obj->base.write_domain &= ~I915_GEM_DOMAIN_GTT;

	trace_i915_gem_object_change_domain(obj,
					    old_read_domains,
					    old_write_domain);
}

int i915_vma_unbind(struct i915_vma *vma)
{
	struct drm_i915_gem_object *obj = vma->obj;
	struct drm_i915_private *dev_priv = obj->base.dev->dev_private;
	int ret;

	if (list_empty(&vma->vma_link))
		return 0;

	if (!drm_mm_node_allocated(&vma->node)) {
		i915_gem_vma_destroy(vma);
		return 0;
	}

	if (vma->pin_count)
		return -EBUSY;

	BUG_ON(obj->pages == NULL);

	ret = i915_gem_object_finish_gpu(obj);
	if (ret)
		return ret;
	/* Continue on if we fail due to EIO, the GPU is hung so we
	 * should be safe and we need to cleanup or else we might
	 * cause memory corruption through use-after-free.
	 */

	i915_gem_object_finish_gtt(obj);

	/* release the fence reg _after_ flushing */
	ret = i915_gem_object_put_fence(obj);
	if (ret)
		return ret;

	trace_i915_vma_unbind(vma);

	vma->unbind_vma(vma);

	i915_gem_gtt_finish_object(obj);

	list_del_init(&vma->mm_list);
	/* Avoid an unnecessary call to unbind on rebind. */
	if (i915_is_ggtt(vma->vm))
		obj->map_and_fenceable = true;

	drm_mm_remove_node(&vma->node);
	i915_gem_vma_destroy(vma);

	/* Since the unbound list is global, only move to that list if
	 * no more VMAs exist. */
	if (list_empty(&obj->vma_list))
		list_move_tail(&obj->global_list, &dev_priv->mm.unbound_list);

	/* And finally now the object is completely decoupled from this vma,
	 * we can drop its hold on the backing storage and allow it to be
	 * reaped by the shrinker.
	 */
	i915_gem_object_unpin_pages(obj);

	return 0;
}

int i915_gpu_idle(struct drm_device *dev)
{
	struct drm_i915_private *dev_priv = dev->dev_private;
	struct intel_ring_buffer *ring;
	int ret, i;

	/* Flush everything onto the inactive list. */
	for_each_ring(ring, dev_priv, i) {
		ret = i915_switch_context(ring, ring->default_context);
		if (ret)
			return ret;

		ret = intel_ring_idle(ring);
		if (ret)
			return ret;
	}

	return 0;
}

static void i965_write_fence_reg(struct drm_device *dev, int reg,
				 struct drm_i915_gem_object *obj)
{
	struct drm_i915_private *dev_priv = dev->dev_private;
	int fence_reg;
	int fence_pitch_shift;

	if (INTEL_INFO(dev)->gen >= 6) {
		fence_reg = FENCE_REG_SANDYBRIDGE_0;
		fence_pitch_shift = SANDYBRIDGE_FENCE_PITCH_SHIFT;
	} else {
		fence_reg = FENCE_REG_965_0;
		fence_pitch_shift = I965_FENCE_PITCH_SHIFT;
	}

	fence_reg += reg * 8;

	/* To w/a incoherency with non-atomic 64-bit register updates,
	 * we split the 64-bit update into two 32-bit writes. In order
	 * for a partial fence not to be evaluated between writes, we
	 * precede the update with write to turn off the fence register,
	 * and only enable the fence as the last step.
	 *
	 * For extra levels of paranoia, we make sure each step lands
	 * before applying the next step.
	 */
	I915_WRITE(fence_reg, 0);
	POSTING_READ(fence_reg);

	if (obj) {
		u32 size = i915_gem_obj_ggtt_size(obj);
		uint64_t val;

		val = (uint64_t)((i915_gem_obj_ggtt_offset(obj) + size - 4096) &
				 0xfffff000) << 32;
		val |= i915_gem_obj_ggtt_offset(obj) & 0xfffff000;
		val |= (uint64_t)((obj->stride / 128) - 1) << fence_pitch_shift;
		if (obj->tiling_mode == I915_TILING_Y)
			val |= 1 << I965_FENCE_TILING_Y_SHIFT;
		val |= I965_FENCE_REG_VALID;

		I915_WRITE(fence_reg + 4, val >> 32);
		POSTING_READ(fence_reg + 4);

		I915_WRITE(fence_reg + 0, val);
		POSTING_READ(fence_reg);
	} else {
		I915_WRITE(fence_reg + 4, 0);
		POSTING_READ(fence_reg + 4);
	}
}

static void i915_write_fence_reg(struct drm_device *dev, int reg,
				 struct drm_i915_gem_object *obj)
{
	struct drm_i915_private *dev_priv = dev->dev_private;
	u32 val;

	if (obj) {
		u32 size = i915_gem_obj_ggtt_size(obj);
		int pitch_val;
		int tile_width;

		WARN((i915_gem_obj_ggtt_offset(obj) & ~I915_FENCE_START_MASK) ||
		     (size & -size) != size ||
		     (i915_gem_obj_ggtt_offset(obj) & (size - 1)),
		     "object 0x%08lx [fenceable? %d] not 1M or pot-size (0x%08x) aligned\n",
		     i915_gem_obj_ggtt_offset(obj), obj->map_and_fenceable, size);

		if (obj->tiling_mode == I915_TILING_Y && HAS_128_BYTE_Y_TILING(dev))
			tile_width = 128;
		else
			tile_width = 512;

		/* Note: pitch better be a power of two tile widths */
		pitch_val = obj->stride / tile_width;
		pitch_val = ffs(pitch_val) - 1;

		val = i915_gem_obj_ggtt_offset(obj);
		if (obj->tiling_mode == I915_TILING_Y)
			val |= 1 << I830_FENCE_TILING_Y_SHIFT;
		val |= I915_FENCE_SIZE_BITS(size);
		val |= pitch_val << I830_FENCE_PITCH_SHIFT;
		val |= I830_FENCE_REG_VALID;
	} else
		val = 0;

	if (reg < 8)
		reg = FENCE_REG_830_0 + reg * 4;
	else
		reg = FENCE_REG_945_8 + (reg - 8) * 4;

	I915_WRITE(reg, val);
	POSTING_READ(reg);
}

static void i830_write_fence_reg(struct drm_device *dev, int reg,
				struct drm_i915_gem_object *obj)
{
	struct drm_i915_private *dev_priv = dev->dev_private;
	uint32_t val;

	if (obj) {
		u32 size = i915_gem_obj_ggtt_size(obj);
		uint32_t pitch_val;

		WARN((i915_gem_obj_ggtt_offset(obj) & ~I830_FENCE_START_MASK) ||
		     (size & -size) != size ||
		     (i915_gem_obj_ggtt_offset(obj) & (size - 1)),
		     "object 0x%08lx not 512K or pot-size 0x%08x aligned\n",
		     i915_gem_obj_ggtt_offset(obj), size);

		pitch_val = obj->stride / 128;
		pitch_val = ffs(pitch_val) - 1;

		val = i915_gem_obj_ggtt_offset(obj);
		if (obj->tiling_mode == I915_TILING_Y)
			val |= 1 << I830_FENCE_TILING_Y_SHIFT;
		val |= I830_FENCE_SIZE_BITS(size);
		val |= pitch_val << I830_FENCE_PITCH_SHIFT;
		val |= I830_FENCE_REG_VALID;
	} else
		val = 0;

	I915_WRITE(FENCE_REG_830_0 + reg * 4, val);
	POSTING_READ(FENCE_REG_830_0 + reg * 4);
}

inline static bool i915_gem_object_needs_mb(struct drm_i915_gem_object *obj)
{
	return obj && obj->base.read_domains & I915_GEM_DOMAIN_GTT;
}

static void i915_gem_write_fence(struct drm_device *dev, int reg,
				 struct drm_i915_gem_object *obj)
{
	struct drm_i915_private *dev_priv = dev->dev_private;

	/* Ensure that all CPU reads are completed before installing a fence
	 * and all writes before removing the fence.
	 */
	if (i915_gem_object_needs_mb(dev_priv->fence_regs[reg].obj))
		mb();

	WARN(obj && (!obj->stride || !obj->tiling_mode),
	     "bogus fence setup with stride: 0x%x, tiling mode: %i\n",
	     obj->stride, obj->tiling_mode);

	switch (INTEL_INFO(dev)->gen) {
	case 8:
	case 7:
	case 6:
	case 5:
	case 4: i965_write_fence_reg(dev, reg, obj); break;
	case 3: i915_write_fence_reg(dev, reg, obj); break;
	case 2: i830_write_fence_reg(dev, reg, obj); break;
	default: BUG();
	}

	/* And similarly be paranoid that no direct access to this region
	 * is reordered to before the fence is installed.
	 */
	if (i915_gem_object_needs_mb(obj))
		mb();
}

static inline int fence_number(struct drm_i915_private *dev_priv,
			       struct drm_i915_fence_reg *fence)
{
	return fence - dev_priv->fence_regs;
}

static void i915_gem_object_update_fence(struct drm_i915_gem_object *obj,
					 struct drm_i915_fence_reg *fence,
					 bool enable)
{
	struct drm_i915_private *dev_priv = obj->base.dev->dev_private;
	int reg = fence_number(dev_priv, fence);

	i915_gem_write_fence(obj->base.dev, reg, enable ? obj : NULL);

	if (enable) {
		obj->fence_reg = reg;
		fence->obj = obj;
		list_move_tail(&fence->lru_list, &dev_priv->mm.fence_list);
	} else {
		obj->fence_reg = I915_FENCE_REG_NONE;
		fence->obj = NULL;
		list_del_init(&fence->lru_list);
	}
	obj->fence_dirty = false;
}

static int
i915_gem_object_wait_fence(struct drm_i915_gem_object *obj)
{
	if (obj->last_fenced_seqno) {
		int ret = i915_wait_seqno(obj->ring, obj->last_fenced_seqno);
		if (ret)
			return ret;

		obj->last_fenced_seqno = 0;
	}

	obj->fenced_gpu_access = false;
	return 0;
}

int
i915_gem_object_put_fence(struct drm_i915_gem_object *obj)
{
	struct drm_i915_private *dev_priv = obj->base.dev->dev_private;
	struct drm_i915_fence_reg *fence;
	int ret;

	ret = i915_gem_object_wait_fence(obj);
	if (ret)
		return ret;

	if (obj->fence_reg == I915_FENCE_REG_NONE)
		return 0;

	fence = &dev_priv->fence_regs[obj->fence_reg];

	i915_gem_object_fence_lost(obj);
	i915_gem_object_update_fence(obj, fence, false);

	return 0;
}

static struct drm_i915_fence_reg *
i915_find_fence_reg(struct drm_device *dev)
{
	struct drm_i915_private *dev_priv = dev->dev_private;
	struct drm_i915_fence_reg *reg, *avail;
	int i;

	/* First try to find a free reg */
	avail = NULL;
	for (i = dev_priv->fence_reg_start; i < dev_priv->num_fence_regs; i++) {
		reg = &dev_priv->fence_regs[i];
		if (!reg->obj)
			return reg;

		if (!reg->pin_count)
			avail = reg;
	}

	if (avail == NULL)
		goto deadlock;

	/* None available, try to steal one or wait for a user to finish */
	list_for_each_entry(reg, &dev_priv->mm.fence_list, lru_list) {
		if (reg->pin_count)
			continue;

		return reg;
	}

deadlock:
	/* Wait for completion of pending flips which consume fences */
	if (intel_has_pending_fb_unpin(dev))
		return ERR_PTR(-EAGAIN);

	return ERR_PTR(-EDEADLK);
}

/**
 * i915_gem_object_get_fence - set up fencing for an object
 * @obj: object to map through a fence reg
 *
 * When mapping objects through the GTT, userspace wants to be able to write
 * to them without having to worry about swizzling if the object is tiled.
 * This function walks the fence regs looking for a free one for @obj,
 * stealing one if it can't find any.
 *
 * It then sets up the reg based on the object's properties: address, pitch
 * and tiling format.
 *
 * For an untiled surface, this removes any existing fence.
 */
int
i915_gem_object_get_fence(struct drm_i915_gem_object *obj)
{
	struct drm_device *dev = obj->base.dev;
	struct drm_i915_private *dev_priv = dev->dev_private;
	bool enable = obj->tiling_mode != I915_TILING_NONE;
	struct drm_i915_fence_reg *reg;
	int ret;

	/* Have we updated the tiling parameters upon the object and so
	 * will need to serialise the write to the associated fence register?
	 */
	if (obj->fence_dirty) {
		ret = i915_gem_object_wait_fence(obj);
		if (ret)
			return ret;
	}

	/* Just update our place in the LRU if our fence is getting reused. */
	if (obj->fence_reg != I915_FENCE_REG_NONE) {
		reg = &dev_priv->fence_regs[obj->fence_reg];
		if (!obj->fence_dirty) {
			list_move_tail(&reg->lru_list,
				       &dev_priv->mm.fence_list);
			return 0;
		}
	} else if (enable) {
		reg = i915_find_fence_reg(dev);
		if (IS_ERR(reg))
			return PTR_ERR(reg);

		if (reg->obj) {
			struct drm_i915_gem_object *old = reg->obj;

			ret = i915_gem_object_wait_fence(old);
			if (ret)
				return ret;

			i915_gem_object_fence_lost(old);
		}
	} else
		return 0;

	i915_gem_object_update_fence(obj, reg, enable);

	return 0;
}

static bool i915_gem_valid_gtt_space(struct drm_device *dev,
				     struct drm_mm_node *gtt_space,
				     unsigned long cache_level)
{
	struct drm_mm_node *other;

	/* On non-LLC machines we have to be careful when putting differing
	 * types of snoopable memory together to avoid the prefetcher
	 * crossing memory domains and dying.
	 */
	if (HAS_LLC(dev))
		return true;

	if (!drm_mm_node_allocated(gtt_space))
		return true;

	if (list_empty(&gtt_space->node_list))
		return true;

	other = list_entry(gtt_space->node_list.prev, struct drm_mm_node, node_list);
	if (other->allocated && !other->hole_follows && other->color != cache_level)
		return false;

	other = list_entry(gtt_space->node_list.next, struct drm_mm_node, node_list);
	if (other->allocated && !gtt_space->hole_follows && other->color != cache_level)
		return false;

	return true;
}

static void i915_gem_verify_gtt(struct drm_device *dev)
{
#if WATCH_GTT
	struct drm_i915_private *dev_priv = dev->dev_private;
	struct drm_i915_gem_object *obj;
	int err = 0;

	list_for_each_entry(obj, &dev_priv->mm.gtt_list, global_list) {
		if (obj->gtt_space == NULL) {
			printk(KERN_ERR "object found on GTT list with no space reserved\n");
			err++;
			continue;
		}

		if (obj->cache_level != obj->gtt_space->color) {
			printk(KERN_ERR "object reserved space [%08lx, %08lx] with wrong color, cache_level=%x, color=%lx\n",
			       i915_gem_obj_ggtt_offset(obj),
			       i915_gem_obj_ggtt_offset(obj) + i915_gem_obj_ggtt_size(obj),
			       obj->cache_level,
			       obj->gtt_space->color);
			err++;
			continue;
		}

		if (!i915_gem_valid_gtt_space(dev,
					      obj->gtt_space,
					      obj->cache_level)) {
			printk(KERN_ERR "invalid GTT space found at [%08lx, %08lx] - color=%x\n",
			       i915_gem_obj_ggtt_offset(obj),
			       i915_gem_obj_ggtt_offset(obj) + i915_gem_obj_ggtt_size(obj),
			       obj->cache_level);
			err++;
			continue;
		}
	}

	WARN_ON(err);
#endif
}

/**
 * Finds free space in the GTT aperture and binds the object there.
 */
static struct i915_vma *
i915_gem_object_bind_to_vm(struct drm_i915_gem_object *obj,
			   struct i915_address_space *vm,
			   unsigned alignment,
			   uint64_t flags)
{
	struct drm_device *dev = obj->base.dev;
	struct drm_i915_private *dev_priv = dev->dev_private;
	u32 size, fence_size, fence_alignment, unfenced_alignment;
	unsigned long start =
		flags & PIN_OFFSET_BIAS ? flags & PIN_OFFSET_MASK : 0;
	unsigned long end =
		flags & PIN_MAPPABLE ? dev_priv->gtt.mappable_end : vm->total;
	struct i915_vma *vma;
	int ret;

	fence_size = i915_gem_get_gtt_size(dev,
					   obj->base.size,
					   obj->tiling_mode);
	fence_alignment = i915_gem_get_gtt_alignment(dev,
						     obj->base.size,
						     obj->tiling_mode, true);
	unfenced_alignment =
		i915_gem_get_gtt_alignment(dev,
					   obj->base.size,
					   obj->tiling_mode, false);

	if (alignment == 0)
		alignment = flags & PIN_MAPPABLE ? fence_alignment :
						unfenced_alignment;
	if (flags & PIN_MAPPABLE && alignment & (fence_alignment - 1)) {
		DRM_DEBUG("Invalid object alignment requested %u\n", alignment);
		return ERR_PTR(-EINVAL);
	}

	size = flags & PIN_MAPPABLE ? fence_size : obj->base.size;

	/* If the object is bigger than the entire aperture, reject it early
	 * before evicting everything in a vain attempt to find space.
	 */
	if (obj->base.size > end) {
		DRM_DEBUG("Attempting to bind an object larger than the aperture: object=%zd > %s aperture=%lu\n",
			  obj->base.size,
			  flags & PIN_MAPPABLE ? "mappable" : "total",
			  end);
		return ERR_PTR(-E2BIG);
	}

	ret = i915_gem_object_get_pages(obj);
	if (ret)
		return ERR_PTR(ret);

	i915_gem_object_pin_pages(obj);

	vma = i915_gem_obj_lookup_or_create_vma(obj, vm);
	if (IS_ERR(vma))
		goto err_unpin;

search_free:
	ret = drm_mm_insert_node_in_range_generic(&vm->mm, &vma->node,
						  size, alignment,
						  obj->cache_level,
						  start, end,
						  DRM_MM_SEARCH_DEFAULT,
						  DRM_MM_CREATE_DEFAULT);
	if (ret) {
		ret = i915_gem_evict_something(dev, vm, size, alignment,
					       obj->cache_level,
					       start, end,
					       flags);
		if (ret == 0)
			goto search_free;

		goto err_free_vma;
	}
	if (WARN_ON(!i915_gem_valid_gtt_space(dev, &vma->node,
					      obj->cache_level))) {
		ret = -EINVAL;
		goto err_remove_node;
	}

	ret = i915_gem_gtt_prepare_object(obj);
	if (ret)
		goto err_remove_node;

	list_move_tail(&obj->global_list, &dev_priv->mm.bound_list);
	list_add_tail(&vma->mm_list, &vm->inactive_list);

	if (i915_is_ggtt(vm)) {
		bool mappable, fenceable;

		fenceable = (vma->node.size == fence_size &&
			     (vma->node.start & (fence_alignment - 1)) == 0);

		mappable = (vma->node.start + obj->base.size <=
			    dev_priv->gtt.mappable_end);

		obj->map_and_fenceable = mappable && fenceable;
	}

	WARN_ON(flags & PIN_MAPPABLE && !obj->map_and_fenceable);

	trace_i915_vma_bind(vma, flags);
	vma->bind_vma(vma, obj->cache_level,
		      flags & (PIN_MAPPABLE | PIN_GLOBAL) ? GLOBAL_BIND : 0);

	i915_gem_verify_gtt(dev);
	return vma;

err_remove_node:
	drm_mm_remove_node(&vma->node);
err_free_vma:
	i915_gem_vma_destroy(vma);
	vma = ERR_PTR(ret);
err_unpin:
	i915_gem_object_unpin_pages(obj);
	return vma;
}

bool
i915_gem_clflush_object(struct drm_i915_gem_object *obj,
			bool force)
{
	/* If we don't have a page list set up, then we're not pinned
	 * to GPU, and we can ignore the cache flush because it'll happen
	 * again at bind time.
	 */
	if (obj->pages == NULL)
		return false;

	/*
	 * Stolen memory is always coherent with the GPU as it is explicitly
	 * marked as wc by the system, or the system is cache-coherent.
	 */
	if (obj->stolen)
		return false;

	/* If the GPU is snooping the contents of the CPU cache,
	 * we do not need to manually clear the CPU cache lines.  However,
	 * the caches are only snooped when the render cache is
	 * flushed/invalidated.  As we always have to emit invalidations
	 * and flushes when moving into and out of the RENDER domain, correct
	 * snooping behaviour occurs naturally as the result of our domain
	 * tracking.
	 */
	if (!force && cpu_cache_is_coherent(obj->base.dev, obj->cache_level))
		return false;

	trace_i915_gem_object_clflush(obj);
	drm_clflush_sg(obj->pages);

	return true;
}

/** Flushes the GTT write domain for the object if it's dirty. */
static void
i915_gem_object_flush_gtt_write_domain(struct drm_i915_gem_object *obj)
{
	uint32_t old_write_domain;

	if (obj->base.write_domain != I915_GEM_DOMAIN_GTT)
		return;

	/* No actual flushing is required for the GTT write domain.  Writes
	 * to it immediately go to main memory as far as we know, so there's
	 * no chipset flush.  It also doesn't land in render cache.
	 *
	 * However, we do have to enforce the order so that all writes through
	 * the GTT land before any writes to the device, such as updates to
	 * the GATT itself.
	 */
	wmb();

	old_write_domain = obj->base.write_domain;
	obj->base.write_domain = 0;

	trace_i915_gem_object_change_domain(obj,
					    obj->base.read_domains,
					    old_write_domain);
}

/** Flushes the CPU write domain for the object if it's dirty. */
static void
i915_gem_object_flush_cpu_write_domain(struct drm_i915_gem_object *obj,
				       bool force)
{
	uint32_t old_write_domain;

	if (obj->base.write_domain != I915_GEM_DOMAIN_CPU)
		return;

	if (i915_gem_clflush_object(obj, force))
		i915_gem_chipset_flush(obj->base.dev);

	old_write_domain = obj->base.write_domain;
	obj->base.write_domain = 0;

	trace_i915_gem_object_change_domain(obj,
					    obj->base.read_domains,
					    old_write_domain);
}

/**
 * Moves a single object to the GTT read, and possibly write domain.
 *
 * This function returns when the move is complete, including waiting on
 * flushes to occur.
 */
int
i915_gem_object_set_to_gtt_domain(struct drm_i915_gem_object *obj, bool write)
{
	struct drm_i915_private *dev_priv = obj->base.dev->dev_private;
	uint32_t old_write_domain, old_read_domains;
	int ret;

	/* Not valid to be called on unbound objects. */
	if (!i915_gem_obj_bound_any(obj))
		return -EINVAL;

	if (obj->base.write_domain == I915_GEM_DOMAIN_GTT)
		return 0;

	ret = i915_gem_object_wait_rendering(obj, !write);
	if (ret)
		return ret;

	i915_gem_object_flush_cpu_write_domain(obj, false);

	/* Serialise direct access to this object with the barriers for
	 * coherent writes from the GPU, by effectively invalidating the
	 * GTT domain upon first access.
	 */
	if ((obj->base.read_domains & I915_GEM_DOMAIN_GTT) == 0)
		mb();

	old_write_domain = obj->base.write_domain;
	old_read_domains = obj->base.read_domains;

	/* It should now be out of any other write domains, and we can update
	 * the domain values for our changes.
	 */
	BUG_ON((obj->base.write_domain & ~I915_GEM_DOMAIN_GTT) != 0);
	obj->base.read_domains |= I915_GEM_DOMAIN_GTT;
	if (write) {
		obj->base.read_domains = I915_GEM_DOMAIN_GTT;
		obj->base.write_domain = I915_GEM_DOMAIN_GTT;
		obj->dirty = 1;
	}

	trace_i915_gem_object_change_domain(obj,
					    old_read_domains,
					    old_write_domain);

	/* And bump the LRU for this access */
	if (i915_gem_object_is_inactive(obj)) {
		struct i915_vma *vma = i915_gem_obj_to_ggtt(obj);
		if (vma)
			list_move_tail(&vma->mm_list,
				       &dev_priv->gtt.base.inactive_list);

	}

	return 0;
}

int i915_gem_object_set_cache_level(struct drm_i915_gem_object *obj,
				    enum i915_cache_level cache_level)
{
	struct drm_device *dev = obj->base.dev;
<<<<<<< HEAD
	drm_i915_private_t *dev_priv = dev->dev_private;
=======
>>>>>>> 21d11044
	struct i915_vma *vma, *next;
	int ret;

	if (obj->cache_level == cache_level)
		return 0;

	if (i915_gem_obj_is_pinned(obj)) {
		DRM_DEBUG("can not change the cache level of pinned objects\n");
		return -EBUSY;
	}

	list_for_each_entry_safe(vma, next, &obj->vma_list, vma_link) {
		if (!i915_gem_valid_gtt_space(dev, &vma->node, cache_level)) {
			ret = i915_vma_unbind(vma);
			if (ret)
				return ret;
		}
	}

	if (i915_gem_obj_bound_any(obj)) {
		ret = i915_gem_object_finish_gpu(obj);
		if (ret)
			return ret;

		i915_gem_object_finish_gtt(obj);

		/* Before SandyBridge, you could not use tiling or fence
		 * registers with snooped memory, so relinquish any fences
		 * currently pointing to our region in the aperture.
		 */
		if (INTEL_INFO(dev)->gen < 6) {
			ret = i915_gem_object_put_fence(obj);
			if (ret)
				return ret;
		}

		list_for_each_entry(vma, &obj->vma_list, vma_link)
			if (drm_mm_node_allocated(&vma->node))
				vma->bind_vma(vma, cache_level,
					      obj->has_global_gtt_mapping ? GLOBAL_BIND : 0);
	}

	list_for_each_entry(vma, &obj->vma_list, vma_link)
		vma->node.color = cache_level;
	obj->cache_level = cache_level;

	if (cpu_write_needs_clflush(obj)) {
		u32 old_read_domains, old_write_domain;

		/* If we're coming from LLC cached, then we haven't
		 * actually been tracking whether the data is in the
		 * CPU cache or not, since we only allow one bit set
		 * in obj->write_domain and have been skipping the clflushes.
		 * Just set it to the CPU cache for now.
		 */
		WARN_ON(obj->base.write_domain & ~I915_GEM_DOMAIN_CPU);

		old_read_domains = obj->base.read_domains;
		old_write_domain = obj->base.write_domain;

		obj->base.read_domains = I915_GEM_DOMAIN_CPU;
		obj->base.write_domain = I915_GEM_DOMAIN_CPU;

		trace_i915_gem_object_change_domain(obj,
						    old_read_domains,
						    old_write_domain);
	}

	i915_gem_verify_gtt(dev);
	return 0;
}

int i915_gem_get_caching_ioctl(struct drm_device *dev, void *data,
			       struct drm_file *file)
{
	struct drm_i915_gem_caching *args = data;
	struct drm_i915_gem_object *obj;
	int ret;

	ret = i915_mutex_lock_interruptible(dev);
	if (ret)
		return ret;

	obj = to_intel_bo(drm_gem_object_lookup(dev, file, args->handle));
	if (&obj->base == NULL) {
		ret = -ENOENT;
		goto unlock;
	}

	switch (obj->cache_level) {
	case I915_CACHE_LLC:
	case I915_CACHE_L3_LLC:
		args->caching = I915_CACHING_CACHED;
		break;

	case I915_CACHE_WT:
		args->caching = I915_CACHING_DISPLAY;
		break;

	default:
		args->caching = I915_CACHING_NONE;
		break;
	}

	drm_gem_object_unreference(&obj->base);
unlock:
	mutex_unlock(&dev->struct_mutex);
	return ret;
}

int i915_gem_set_caching_ioctl(struct drm_device *dev, void *data,
			       struct drm_file *file)
{
	struct drm_i915_gem_caching *args = data;
	struct drm_i915_gem_object *obj;
	enum i915_cache_level level;
	int ret;

	switch (args->caching) {
	case I915_CACHING_NONE:
		level = I915_CACHE_NONE;
		break;
	case I915_CACHING_CACHED:
		level = I915_CACHE_LLC;
		break;
	case I915_CACHING_DISPLAY:
		level = HAS_WT(dev) ? I915_CACHE_WT : I915_CACHE_NONE;
		break;
	default:
		return -EINVAL;
	}

	ret = i915_mutex_lock_interruptible(dev);
	if (ret)
		return ret;

	obj = to_intel_bo(drm_gem_object_lookup(dev, file, args->handle));
	if (&obj->base == NULL) {
		ret = -ENOENT;
		goto unlock;
	}

	ret = i915_gem_object_set_cache_level(obj, level);

	drm_gem_object_unreference(&obj->base);
unlock:
	mutex_unlock(&dev->struct_mutex);
	return ret;
}

static bool is_pin_display(struct drm_i915_gem_object *obj)
{
	/* There are 3 sources that pin objects:
	 *   1. The display engine (scanouts, sprites, cursors);
	 *   2. Reservations for execbuffer;
	 *   3. The user.
	 *
	 * We can ignore reservations as we hold the struct_mutex and
	 * are only called outside of the reservation path.  The user
	 * can only increment pin_count once, and so if after
	 * subtracting the potential reference by the user, any pin_count
	 * remains, it must be due to another use by the display engine.
	 */
	return i915_gem_obj_to_ggtt(obj)->pin_count - !!obj->user_pin_count;
}

/*
 * Prepare buffer for display plane (scanout, cursors, etc).
 * Can be called from an uninterruptible phase (modesetting) and allows
 * any flushes to be pipelined (for pageflips).
 */
int
i915_gem_object_pin_to_display_plane(struct drm_i915_gem_object *obj,
				     u32 alignment,
				     struct intel_ring_buffer *pipelined)
{
	u32 old_read_domains, old_write_domain;
	int ret;

	if (pipelined != obj->ring) {
		ret = i915_gem_object_sync(obj, pipelined);
		if (ret)
			return ret;
	}

	/* Mark the pin_display early so that we account for the
	 * display coherency whilst setting up the cache domains.
	 */
	obj->pin_display = true;

	/* The display engine is not coherent with the LLC cache on gen6.  As
	 * a result, we make sure that the pinning that is about to occur is
	 * done with uncached PTEs. This is lowest common denominator for all
	 * chipsets.
	 *
	 * However for gen6+, we could do better by using the GFDT bit instead
	 * of uncaching, which would allow us to flush all the LLC-cached data
	 * with that bit in the PTE to main memory with just one PIPE_CONTROL.
	 */
	ret = i915_gem_object_set_cache_level(obj,
					      HAS_WT(obj->base.dev) ? I915_CACHE_WT : I915_CACHE_NONE);
	if (ret)
		goto err_unpin_display;

	/* As the user may map the buffer once pinned in the display plane
	 * (e.g. libkms for the bootup splash), we have to ensure that we
	 * always use map_and_fenceable for all scanout buffers.
	 */
	ret = i915_gem_obj_ggtt_pin(obj, alignment, PIN_MAPPABLE);
	if (ret)
		goto err_unpin_display;

	i915_gem_object_flush_cpu_write_domain(obj, true);

	old_write_domain = obj->base.write_domain;
	old_read_domains = obj->base.read_domains;

	/* It should now be out of any other write domains, and we can update
	 * the domain values for our changes.
	 */
	obj->base.write_domain = 0;
	obj->base.read_domains |= I915_GEM_DOMAIN_GTT;

	trace_i915_gem_object_change_domain(obj,
					    old_read_domains,
					    old_write_domain);

	return 0;

err_unpin_display:
	obj->pin_display = is_pin_display(obj);
	return ret;
}

void
i915_gem_object_unpin_from_display_plane(struct drm_i915_gem_object *obj)
{
	i915_gem_object_ggtt_unpin(obj);
	obj->pin_display = is_pin_display(obj);
}

int
i915_gem_object_finish_gpu(struct drm_i915_gem_object *obj)
{
	int ret;

	if ((obj->base.read_domains & I915_GEM_GPU_DOMAINS) == 0)
		return 0;

	ret = i915_gem_object_wait_rendering(obj, false);
	if (ret)
		return ret;

	/* Ensure that we invalidate the GPU's caches and TLBs. */
	obj->base.read_domains &= ~I915_GEM_GPU_DOMAINS;
	return 0;
}

/**
 * Moves a single object to the CPU read, and possibly write domain.
 *
 * This function returns when the move is complete, including waiting on
 * flushes to occur.
 */
int
i915_gem_object_set_to_cpu_domain(struct drm_i915_gem_object *obj, bool write)
{
	uint32_t old_write_domain, old_read_domains;
	int ret;

	if (obj->base.write_domain == I915_GEM_DOMAIN_CPU)
		return 0;

	ret = i915_gem_object_wait_rendering(obj, !write);
	if (ret)
		return ret;

	i915_gem_object_flush_gtt_write_domain(obj);

	old_write_domain = obj->base.write_domain;
	old_read_domains = obj->base.read_domains;

	/* Flush the CPU cache if it's still invalid. */
	if ((obj->base.read_domains & I915_GEM_DOMAIN_CPU) == 0) {
		i915_gem_clflush_object(obj, false);

		obj->base.read_domains |= I915_GEM_DOMAIN_CPU;
	}

	/* It should now be out of any other write domains, and we can update
	 * the domain values for our changes.
	 */
	BUG_ON((obj->base.write_domain & ~I915_GEM_DOMAIN_CPU) != 0);

	/* If we're writing through the CPU, then the GPU read domains will
	 * need to be invalidated at next use.
	 */
	if (write) {
		obj->base.read_domains = I915_GEM_DOMAIN_CPU;
		obj->base.write_domain = I915_GEM_DOMAIN_CPU;
	}

	trace_i915_gem_object_change_domain(obj,
					    old_read_domains,
					    old_write_domain);

	return 0;
}

/* Throttle our rendering by waiting until the ring has completed our requests
 * emitted over 20 msec ago.
 *
 * Note that if we were to use the current jiffies each time around the loop,
 * we wouldn't escape the function with any frames outstanding if the time to
 * render a frame was over 20ms.
 *
 * This should get us reasonable parallelism between CPU and GPU but also
 * relatively low latency when blocking on a particular request to finish.
 */
static int
i915_gem_ring_throttle(struct drm_device *dev, struct drm_file *file)
{
	struct drm_i915_private *dev_priv = dev->dev_private;
	struct drm_i915_file_private *file_priv = file->driver_priv;
	unsigned long recent_enough = jiffies - msecs_to_jiffies(20);
	struct drm_i915_gem_request *request;
	struct intel_ring_buffer *ring = NULL;
	unsigned reset_counter;
	u32 seqno = 0;
	int ret;

	ret = i915_gem_wait_for_error(&dev_priv->gpu_error);
	if (ret)
		return ret;

	ret = i915_gem_check_wedge(&dev_priv->gpu_error, false);
	if (ret)
		return ret;

	spin_lock(&file_priv->mm.lock);
	list_for_each_entry(request, &file_priv->mm.request_list, client_list) {
		if (time_after_eq(request->emitted_jiffies, recent_enough))
			break;

		ring = request->ring;
		seqno = request->seqno;
	}
	reset_counter = atomic_read(&dev_priv->gpu_error.reset_counter);
	spin_unlock(&file_priv->mm.lock);

	if (seqno == 0)
		return 0;

	ret = __wait_seqno(ring, seqno, reset_counter, true, NULL, NULL);
	if (ret == 0)
		queue_delayed_work(dev_priv->wq, &dev_priv->mm.retire_work, 0);

	return ret;
}

static bool
i915_vma_misplaced(struct i915_vma *vma, uint32_t alignment, uint64_t flags)
{
	struct drm_i915_gem_object *obj = vma->obj;

	if (alignment &&
	    vma->node.start & (alignment - 1))
		return true;

	if (flags & PIN_MAPPABLE && !obj->map_and_fenceable)
		return true;

	if (flags & PIN_OFFSET_BIAS &&
	    vma->node.start < (flags & PIN_OFFSET_MASK))
		return true;

	return false;
}

int
i915_gem_object_pin(struct drm_i915_gem_object *obj,
		    struct i915_address_space *vm,
		    uint32_t alignment,
		    uint64_t flags)
{
	struct i915_vma *vma;
	int ret;

	if (WARN_ON(flags & (PIN_GLOBAL | PIN_MAPPABLE) && !i915_is_ggtt(vm)))
		return -EINVAL;

	vma = i915_gem_obj_to_vma(obj, vm);
	if (vma) {
		if (WARN_ON(vma->pin_count == DRM_I915_GEM_OBJECT_MAX_PIN_COUNT))
			return -EBUSY;

		if (i915_vma_misplaced(vma, alignment, flags)) {
			WARN(vma->pin_count,
			     "bo is already pinned with incorrect alignment:"
			     " offset=%lx, req.alignment=%x, req.map_and_fenceable=%d,"
			     " obj->map_and_fenceable=%d\n",
			     i915_gem_obj_offset(obj, vm), alignment,
			     !!(flags & PIN_MAPPABLE),
			     obj->map_and_fenceable);
			ret = i915_vma_unbind(vma);
			if (ret)
				return ret;

			vma = NULL;
		}
	}

	if (vma == NULL || !drm_mm_node_allocated(&vma->node)) {
		vma = i915_gem_object_bind_to_vm(obj, vm, alignment, flags);
		if (IS_ERR(vma))
			return PTR_ERR(vma);
	}

	if (flags & PIN_GLOBAL && !obj->has_global_gtt_mapping)
		vma->bind_vma(vma, obj->cache_level, GLOBAL_BIND);

	vma->pin_count++;
	if (flags & PIN_MAPPABLE)
		obj->pin_mappable |= true;

	return 0;
}

void
i915_gem_object_ggtt_unpin(struct drm_i915_gem_object *obj)
{
	struct i915_vma *vma = i915_gem_obj_to_ggtt(obj);

	BUG_ON(!vma);
	BUG_ON(vma->pin_count == 0);
	BUG_ON(!i915_gem_obj_ggtt_bound(obj));

	if (--vma->pin_count == 0)
		obj->pin_mappable = false;
}

int
i915_gem_pin_ioctl(struct drm_device *dev, void *data,
		   struct drm_file *file)
{
	struct drm_i915_gem_pin *args = data;
	struct drm_i915_gem_object *obj;
	int ret;

	if (INTEL_INFO(dev)->gen >= 6)
		return -ENODEV;

	ret = i915_mutex_lock_interruptible(dev);
	if (ret)
		return ret;

	obj = to_intel_bo(drm_gem_object_lookup(dev, file, args->handle));
	if (&obj->base == NULL) {
		ret = -ENOENT;
		goto unlock;
	}

	if (obj->madv != I915_MADV_WILLNEED) {
		DRM_DEBUG("Attempting to pin a purgeable buffer\n");
		ret = -EFAULT;
		goto out;
	}

	if (obj->pin_filp != NULL && obj->pin_filp != file) {
		DRM_DEBUG("Already pinned in i915_gem_pin_ioctl(): %d\n",
			  args->handle);
		ret = -EINVAL;
		goto out;
	}

	if (obj->user_pin_count == ULONG_MAX) {
		ret = -EBUSY;
		goto out;
	}

	if (obj->user_pin_count == 0) {
		ret = i915_gem_obj_ggtt_pin(obj, args->alignment, PIN_MAPPABLE);
		if (ret)
			goto out;
	}

	obj->user_pin_count++;
	obj->pin_filp = file;

	args->offset = i915_gem_obj_ggtt_offset(obj);
out:
	drm_gem_object_unreference(&obj->base);
unlock:
	mutex_unlock(&dev->struct_mutex);
	return ret;
}

int
i915_gem_unpin_ioctl(struct drm_device *dev, void *data,
		     struct drm_file *file)
{
	struct drm_i915_gem_pin *args = data;
	struct drm_i915_gem_object *obj;
	int ret;

	ret = i915_mutex_lock_interruptible(dev);
	if (ret)
		return ret;

	obj = to_intel_bo(drm_gem_object_lookup(dev, file, args->handle));
	if (&obj->base == NULL) {
		ret = -ENOENT;
		goto unlock;
	}

	if (obj->pin_filp != file) {
		DRM_DEBUG("Not pinned by caller in i915_gem_pin_ioctl(): %d\n",
			  args->handle);
		ret = -EINVAL;
		goto out;
	}
	obj->user_pin_count--;
	if (obj->user_pin_count == 0) {
		obj->pin_filp = NULL;
		i915_gem_object_ggtt_unpin(obj);
	}

out:
	drm_gem_object_unreference(&obj->base);
unlock:
	mutex_unlock(&dev->struct_mutex);
	return ret;
}

int
i915_gem_busy_ioctl(struct drm_device *dev, void *data,
		    struct drm_file *file)
{
	struct drm_i915_gem_busy *args = data;
	struct drm_i915_gem_object *obj;
	int ret;

	ret = i915_mutex_lock_interruptible(dev);
	if (ret)
		return ret;

	obj = to_intel_bo(drm_gem_object_lookup(dev, file, args->handle));
	if (&obj->base == NULL) {
		ret = -ENOENT;
		goto unlock;
	}

	/* Count all active objects as busy, even if they are currently not used
	 * by the gpu. Users of this interface expect objects to eventually
	 * become non-busy without any further actions, therefore emit any
	 * necessary flushes here.
	 */
	ret = i915_gem_object_flush_active(obj);

	args->busy = obj->active;
	if (obj->ring) {
		BUILD_BUG_ON(I915_NUM_RINGS > 16);
		args->busy |= intel_ring_flag(obj->ring) << 16;
	}

	drm_gem_object_unreference(&obj->base);
unlock:
	mutex_unlock(&dev->struct_mutex);
	return ret;
}

int
i915_gem_throttle_ioctl(struct drm_device *dev, void *data,
			struct drm_file *file_priv)
{
	return i915_gem_ring_throttle(dev, file_priv);
}

int
i915_gem_madvise_ioctl(struct drm_device *dev, void *data,
		       struct drm_file *file_priv)
{
	struct drm_i915_gem_madvise *args = data;
	struct drm_i915_gem_object *obj;
	int ret;

	switch (args->madv) {
	case I915_MADV_DONTNEED:
	case I915_MADV_WILLNEED:
	    break;
	default:
	    return -EINVAL;
	}

	ret = i915_mutex_lock_interruptible(dev);
	if (ret)
		return ret;

	obj = to_intel_bo(drm_gem_object_lookup(dev, file_priv, args->handle));
	if (&obj->base == NULL) {
		ret = -ENOENT;
		goto unlock;
	}

	if (i915_gem_obj_is_pinned(obj)) {
		ret = -EINVAL;
		goto out;
	}

	if (obj->madv != __I915_MADV_PURGED)
		obj->madv = args->madv;

	/* if the object is no longer attached, discard its backing storage */
	if (i915_gem_object_is_purgeable(obj) && obj->pages == NULL)
		i915_gem_object_truncate(obj);

	args->retained = obj->madv != __I915_MADV_PURGED;

out:
	drm_gem_object_unreference(&obj->base);
unlock:
	mutex_unlock(&dev->struct_mutex);
	return ret;
}

void i915_gem_object_init(struct drm_i915_gem_object *obj,
			  const struct drm_i915_gem_object_ops *ops)
{
	INIT_LIST_HEAD(&obj->global_list);
	INIT_LIST_HEAD(&obj->ring_list);
	INIT_LIST_HEAD(&obj->obj_exec_link);
	INIT_LIST_HEAD(&obj->vma_list);

	obj->ops = ops;

	obj->fence_reg = I915_FENCE_REG_NONE;
	obj->madv = I915_MADV_WILLNEED;
	/* Avoid an unnecessary call to unbind on the first bind. */
	obj->map_and_fenceable = true;

	i915_gem_info_add_obj(obj->base.dev->dev_private, obj->base.size);
}

static const struct drm_i915_gem_object_ops i915_gem_object_ops = {
	.get_pages = i915_gem_object_get_pages_gtt,
	.put_pages = i915_gem_object_put_pages_gtt,
};

struct drm_i915_gem_object *i915_gem_alloc_object(struct drm_device *dev,
						  size_t size)
{
	struct drm_i915_gem_object *obj;
	struct address_space *mapping;
	gfp_t mask;

	obj = i915_gem_object_alloc(dev);
	if (obj == NULL)
		return NULL;

	if (drm_gem_object_init(dev, &obj->base, size) != 0) {
		i915_gem_object_free(obj);
		return NULL;
	}

	mask = GFP_HIGHUSER | __GFP_RECLAIMABLE;
	if (IS_CRESTLINE(dev) || IS_BROADWATER(dev)) {
		/* 965gm cannot relocate objects above 4GiB. */
		mask &= ~__GFP_HIGHMEM;
		mask |= __GFP_DMA32;
	}

	mapping = file_inode(obj->base.filp)->i_mapping;
	mapping_set_gfp_mask(mapping, mask);

	i915_gem_object_init(obj, &i915_gem_object_ops);

	obj->base.write_domain = I915_GEM_DOMAIN_CPU;
	obj->base.read_domains = I915_GEM_DOMAIN_CPU;

	if (HAS_LLC(dev)) {
		/* On some devices, we can have the GPU use the LLC (the CPU
		 * cache) for about a 10% performance improvement
		 * compared to uncached.  Graphics requests other than
		 * display scanout are coherent with the CPU in
		 * accessing this cache.  This means in this mode we
		 * don't need to clflush on the CPU side, and on the
		 * GPU side we only need to flush internal caches to
		 * get data visible to the CPU.
		 *
		 * However, we maintain the display planes as UC, and so
		 * need to rebind when first used as such.
		 */
		obj->cache_level = I915_CACHE_LLC;
	} else
		obj->cache_level = I915_CACHE_NONE;

	trace_i915_gem_object_create(obj);

	return obj;
}

void i915_gem_free_object(struct drm_gem_object *gem_obj)
{
	struct drm_i915_gem_object *obj = to_intel_bo(gem_obj);
	struct drm_device *dev = obj->base.dev;
	struct drm_i915_private *dev_priv = dev->dev_private;
	struct i915_vma *vma, *next;

	intel_runtime_pm_get(dev_priv);

	trace_i915_gem_object_destroy(obj);

	list_for_each_entry_safe(vma, next, &obj->vma_list, vma_link) {
		int ret;

		vma->pin_count = 0;
		ret = i915_vma_unbind(vma);
		if (WARN_ON(ret == -ERESTARTSYS)) {
			bool was_interruptible;

			was_interruptible = dev_priv->mm.interruptible;
			dev_priv->mm.interruptible = false;

			WARN_ON(i915_vma_unbind(vma));

			dev_priv->mm.interruptible = was_interruptible;
		}
	}

	i915_gem_object_detach_phys(obj);

	/* Stolen objects don't hold a ref, but do hold pin count. Fix that up
	 * before progressing. */
	if (obj->stolen)
		i915_gem_object_unpin_pages(obj);

	if (WARN_ON(obj->pages_pin_count))
		obj->pages_pin_count = 0;
	i915_gem_object_put_pages(obj);
	i915_gem_object_free_mmap_offset(obj);
	i915_gem_object_release_stolen(obj);

	BUG_ON(obj->pages);

	if (obj->base.import_attach)
		drm_prime_gem_destroy(&obj->base, NULL);

	drm_gem_object_release(&obj->base);
	i915_gem_info_remove_obj(dev_priv, obj->base.size);

	kfree(obj->bit_17);
	i915_gem_object_free(obj);

	intel_runtime_pm_put(dev_priv);
}

struct i915_vma *i915_gem_obj_to_vma(struct drm_i915_gem_object *obj,
				     struct i915_address_space *vm)
{
	struct i915_vma *vma;
	list_for_each_entry(vma, &obj->vma_list, vma_link)
		if (vma->vm == vm)
			return vma;

	return NULL;
}

void i915_gem_vma_destroy(struct i915_vma *vma)
{
	WARN_ON(vma->node.allocated);

	/* Keep the vma as a placeholder in the execbuffer reservation lists */
	if (!list_empty(&vma->exec_list))
		return;

	list_del(&vma->vma_link);

	kfree(vma);
}

int
i915_gem_suspend(struct drm_device *dev)
{
	struct drm_i915_private *dev_priv = dev->dev_private;
	int ret = 0;

	mutex_lock(&dev->struct_mutex);
	if (dev_priv->ums.mm_suspended)
		goto err;

	ret = i915_gpu_idle(dev);
	if (ret)
		goto err;

	i915_gem_retire_requests(dev);

	/* Under UMS, be paranoid and evict. */
	if (!drm_core_check_feature(dev, DRIVER_MODESET))
		i915_gem_evict_everything(dev);

	i915_kernel_lost_context(dev);
	i915_gem_cleanup_ringbuffer(dev);

	/* Hack!  Don't let anybody do execbuf while we don't control the chip.
	 * We need to replace this with a semaphore, or something.
	 * And not confound ums.mm_suspended!
	 */
	dev_priv->ums.mm_suspended = !drm_core_check_feature(dev,
							     DRIVER_MODESET);
	mutex_unlock(&dev->struct_mutex);

	del_timer_sync(&dev_priv->gpu_error.hangcheck_timer);
	cancel_delayed_work_sync(&dev_priv->mm.retire_work);
	cancel_delayed_work_sync(&dev_priv->mm.idle_work);

	return 0;

err:
	mutex_unlock(&dev->struct_mutex);
	return ret;
}

int i915_gem_l3_remap(struct intel_ring_buffer *ring, int slice)
{
	struct drm_device *dev = ring->dev;
	struct drm_i915_private *dev_priv = dev->dev_private;
	u32 reg_base = GEN7_L3LOG_BASE + (slice * 0x200);
	u32 *remap_info = dev_priv->l3_parity.remap_info[slice];
	int i, ret;

	if (!HAS_L3_DPF(dev) || !remap_info)
		return 0;

	ret = intel_ring_begin(ring, GEN7_L3LOG_SIZE / 4 * 3);
	if (ret)
		return ret;

	/*
	 * Note: We do not worry about the concurrent register cacheline hang
	 * here because no other code should access these registers other than
	 * at initialization time.
	 */
	for (i = 0; i < GEN7_L3LOG_SIZE; i += 4) {
		intel_ring_emit(ring, MI_LOAD_REGISTER_IMM(1));
		intel_ring_emit(ring, reg_base + i);
		intel_ring_emit(ring, remap_info[i/4]);
	}

	intel_ring_advance(ring);

	return ret;
}

void i915_gem_init_swizzling(struct drm_device *dev)
{
	struct drm_i915_private *dev_priv = dev->dev_private;

	if (INTEL_INFO(dev)->gen < 5 ||
	    dev_priv->mm.bit_6_swizzle_x == I915_BIT_6_SWIZZLE_NONE)
		return;

	I915_WRITE(DISP_ARB_CTL, I915_READ(DISP_ARB_CTL) |
				 DISP_TILE_SURFACE_SWIZZLING);

	if (IS_GEN5(dev))
		return;

	I915_WRITE(TILECTL, I915_READ(TILECTL) | TILECTL_SWZCTL);
	if (IS_GEN6(dev))
		I915_WRITE(ARB_MODE, _MASKED_BIT_ENABLE(ARB_MODE_SWIZZLE_SNB));
	else if (IS_GEN7(dev))
		I915_WRITE(ARB_MODE, _MASKED_BIT_ENABLE(ARB_MODE_SWIZZLE_IVB));
	else if (IS_GEN8(dev))
		I915_WRITE(GAMTARBMODE, _MASKED_BIT_ENABLE(ARB_MODE_SWIZZLE_BDW));
	else
		BUG();
}

static bool
intel_enable_blt(struct drm_device *dev)
{
	if (!HAS_BLT(dev))
		return false;

	/* The blitter was dysfunctional on early prototypes */
	if (IS_GEN6(dev) && dev->pdev->revision < 8) {
		DRM_INFO("BLT not supported on this pre-production hardware;"
			 " graphics performance will be degraded.\n");
		return false;
	}

	return true;
}

static int i915_gem_init_rings(struct drm_device *dev)
{
	struct drm_i915_private *dev_priv = dev->dev_private;
	int ret;

	ret = intel_init_render_ring_buffer(dev);
	if (ret)
		return ret;

	if (HAS_BSD(dev)) {
		ret = intel_init_bsd_ring_buffer(dev);
		if (ret)
			goto cleanup_render_ring;
	}

	if (intel_enable_blt(dev)) {
		ret = intel_init_blt_ring_buffer(dev);
		if (ret)
			goto cleanup_bsd_ring;
	}

	if (HAS_VEBOX(dev)) {
		ret = intel_init_vebox_ring_buffer(dev);
		if (ret)
			goto cleanup_blt_ring;
	}


	ret = i915_gem_set_seqno(dev, ((u32)~0 - 0x1000));
	if (ret)
		goto cleanup_vebox_ring;

	return 0;

cleanup_vebox_ring:
	intel_cleanup_ring_buffer(&dev_priv->ring[VECS]);
cleanup_blt_ring:
	intel_cleanup_ring_buffer(&dev_priv->ring[BCS]);
cleanup_bsd_ring:
	intel_cleanup_ring_buffer(&dev_priv->ring[VCS]);
cleanup_render_ring:
	intel_cleanup_ring_buffer(&dev_priv->ring[RCS]);

	return ret;
}

int
i915_gem_init_hw(struct drm_device *dev)
{
	struct drm_i915_private *dev_priv = dev->dev_private;
	int ret, i;

	if (INTEL_INFO(dev)->gen < 6 && !intel_enable_gtt())
		return -EIO;

	if (dev_priv->ellc_size)
		I915_WRITE(HSW_IDICR, I915_READ(HSW_IDICR) | IDIHASHMSK(0xf));

	if (IS_HASWELL(dev))
		I915_WRITE(MI_PREDICATE_RESULT_2, IS_HSW_GT3(dev) ?
			   LOWER_SLICE_ENABLED : LOWER_SLICE_DISABLED);

	if (HAS_PCH_NOP(dev)) {
		if (IS_IVYBRIDGE(dev)) {
			u32 temp = I915_READ(GEN7_MSG_CTL);
			temp &= ~(WAIT_FOR_PCH_FLR_ACK | WAIT_FOR_PCH_RESET_ACK);
			I915_WRITE(GEN7_MSG_CTL, temp);
		} else if (INTEL_INFO(dev)->gen >= 7) {
			u32 temp = I915_READ(HSW_NDE_RSTWRN_OPT);
			temp &= ~RESET_PCH_HANDSHAKE_ENABLE;
			I915_WRITE(HSW_NDE_RSTWRN_OPT, temp);
		}
	}

	i915_gem_init_swizzling(dev);

	ret = i915_gem_init_rings(dev);
	if (ret)
		return ret;

	for (i = 0; i < NUM_L3_SLICES(dev); i++)
		i915_gem_l3_remap(&dev_priv->ring[RCS], i);

	/*
	 * XXX: Contexts should only be initialized once. Doing a switch to the
	 * default context switch however is something we'd like to do after
	 * reset or thaw (the latter may not actually be necessary for HW, but
	 * goes with our code better). Context switching requires rings (for
	 * the do_switch), but before enabling PPGTT. So don't move this.
	 */
	ret = i915_gem_context_enable(dev_priv);
	if (ret) {
		DRM_ERROR("Context enable failed %d\n", ret);
		goto err_out;
	}

	return 0;

err_out:
	i915_gem_cleanup_ringbuffer(dev);
	return ret;
}

int i915_gem_init(struct drm_device *dev)
{
	struct drm_i915_private *dev_priv = dev->dev_private;
	int ret;

	mutex_lock(&dev->struct_mutex);

	if (IS_VALLEYVIEW(dev)) {
		/* VLVA0 (potential hack), BIOS isn't actually waking us */
		I915_WRITE(VLV_GTLC_WAKE_CTRL, 1);
		if (wait_for((I915_READ(VLV_GTLC_PW_STATUS) & 1) == 1, 10))
			DRM_DEBUG_DRIVER("allow wake ack timed out\n");
	}

	i915_gem_init_global_gtt(dev);

	ret = i915_gem_context_init(dev);
	if (ret) {
		mutex_unlock(&dev->struct_mutex);
		return ret;
	}

	ret = i915_gem_init_hw(dev);
	mutex_unlock(&dev->struct_mutex);
	if (ret) {
		WARN_ON(dev_priv->mm.aliasing_ppgtt);
		i915_gem_context_fini(dev);
		drm_mm_takedown(&dev_priv->gtt.base.mm);
		return ret;
	}

	/* Allow hardware batchbuffers unless told otherwise, but not for KMS. */
	if (!drm_core_check_feature(dev, DRIVER_MODESET))
		dev_priv->dri1.allow_batchbuffer = 1;
	return 0;
}

void
i915_gem_cleanup_ringbuffer(struct drm_device *dev)
{
	struct drm_i915_private *dev_priv = dev->dev_private;
	struct intel_ring_buffer *ring;
	int i;

	for_each_ring(ring, dev_priv, i)
		intel_cleanup_ring_buffer(ring);
}

int
i915_gem_entervt_ioctl(struct drm_device *dev, void *data,
		       struct drm_file *file_priv)
{
	struct drm_i915_private *dev_priv = dev->dev_private;
	int ret;

	if (drm_core_check_feature(dev, DRIVER_MODESET))
		return 0;

	if (i915_reset_in_progress(&dev_priv->gpu_error)) {
		DRM_ERROR("Reenabling wedged hardware, good luck\n");
		atomic_set(&dev_priv->gpu_error.reset_counter, 0);
	}

	mutex_lock(&dev->struct_mutex);
	dev_priv->ums.mm_suspended = 0;

	ret = i915_gem_init_hw(dev);
	if (ret != 0) {
		mutex_unlock(&dev->struct_mutex);
		return ret;
	}

	BUG_ON(!list_empty(&dev_priv->gtt.base.active_list));
	mutex_unlock(&dev->struct_mutex);

	ret = drm_irq_install(dev);
	if (ret)
		goto cleanup_ringbuffer;

	return 0;

cleanup_ringbuffer:
	mutex_lock(&dev->struct_mutex);
	i915_gem_cleanup_ringbuffer(dev);
	dev_priv->ums.mm_suspended = 1;
	mutex_unlock(&dev->struct_mutex);

	return ret;
}

int
i915_gem_leavevt_ioctl(struct drm_device *dev, void *data,
		       struct drm_file *file_priv)
{
	if (drm_core_check_feature(dev, DRIVER_MODESET))
		return 0;

	drm_irq_uninstall(dev);

	return i915_gem_suspend(dev);
}

void
i915_gem_lastclose(struct drm_device *dev)
{
	int ret;

	if (drm_core_check_feature(dev, DRIVER_MODESET))
		return;

	ret = i915_gem_suspend(dev);
	if (ret)
		DRM_ERROR("failed to idle hardware: %d\n", ret);
}

static void
init_ring_lists(struct intel_ring_buffer *ring)
{
	INIT_LIST_HEAD(&ring->active_list);
	INIT_LIST_HEAD(&ring->request_list);
}

void i915_init_vm(struct drm_i915_private *dev_priv,
		  struct i915_address_space *vm)
{
	if (!i915_is_ggtt(vm))
		drm_mm_init(&vm->mm, vm->start, vm->total);
	vm->dev = dev_priv->dev;
	INIT_LIST_HEAD(&vm->active_list);
	INIT_LIST_HEAD(&vm->inactive_list);
	INIT_LIST_HEAD(&vm->global_link);
	list_add_tail(&vm->global_link, &dev_priv->vm_list);
}

void
i915_gem_load(struct drm_device *dev)
{
	struct drm_i915_private *dev_priv = dev->dev_private;
	int i;

	dev_priv->slab =
		kmem_cache_create("i915_gem_object",
				  sizeof(struct drm_i915_gem_object), 0,
				  SLAB_HWCACHE_ALIGN,
				  NULL);

	INIT_LIST_HEAD(&dev_priv->vm_list);
	i915_init_vm(dev_priv, &dev_priv->gtt.base);

	INIT_LIST_HEAD(&dev_priv->context_list);
	INIT_LIST_HEAD(&dev_priv->mm.unbound_list);
	INIT_LIST_HEAD(&dev_priv->mm.bound_list);
	INIT_LIST_HEAD(&dev_priv->mm.fence_list);
	for (i = 0; i < I915_NUM_RINGS; i++)
		init_ring_lists(&dev_priv->ring[i]);
	for (i = 0; i < I915_MAX_NUM_FENCES; i++)
		INIT_LIST_HEAD(&dev_priv->fence_regs[i].lru_list);
	INIT_DELAYED_WORK(&dev_priv->mm.retire_work,
			  i915_gem_retire_work_handler);
	INIT_DELAYED_WORK(&dev_priv->mm.idle_work,
			  i915_gem_idle_work_handler);
	init_waitqueue_head(&dev_priv->gpu_error.reset_queue);

	/* On GEN3 we really need to make sure the ARB C3 LP bit is set */
	if (IS_GEN3(dev)) {
		I915_WRITE(MI_ARB_STATE,
			   _MASKED_BIT_ENABLE(MI_ARB_C3_LP_WRITE_ENABLE));
	}

	dev_priv->relative_constants_mode = I915_EXEC_CONSTANTS_REL_GENERAL;

	/* Old X drivers will take 0-2 for front, back, depth buffers */
	if (!drm_core_check_feature(dev, DRIVER_MODESET))
		dev_priv->fence_reg_start = 3;

	if (INTEL_INFO(dev)->gen >= 7 && !IS_VALLEYVIEW(dev))
		dev_priv->num_fence_regs = 32;
	else if (INTEL_INFO(dev)->gen >= 4 || IS_I945G(dev) || IS_I945GM(dev) || IS_G33(dev))
		dev_priv->num_fence_regs = 16;
	else
		dev_priv->num_fence_regs = 8;

	/* Initialize fence registers to zero */
	INIT_LIST_HEAD(&dev_priv->mm.fence_list);
	i915_gem_restore_fences(dev);

	i915_gem_detect_bit_6_swizzle(dev);
	init_waitqueue_head(&dev_priv->pending_flip_queue);

	dev_priv->mm.interruptible = true;

	dev_priv->mm.inactive_shrinker.scan_objects = i915_gem_inactive_scan;
	dev_priv->mm.inactive_shrinker.count_objects = i915_gem_inactive_count;
	dev_priv->mm.inactive_shrinker.seeks = DEFAULT_SEEKS;
	register_shrinker(&dev_priv->mm.inactive_shrinker);
}

void i915_gem_release(struct drm_device *dev, struct drm_file *file)
{
	struct drm_i915_file_private *file_priv = file->driver_priv;

	cancel_delayed_work_sync(&file_priv->mm.idle_work);

	/* Clean up our request list when the client is going away, so that
	 * later retire_requests won't dereference our soon-to-be-gone
	 * file_priv.
	 */
	spin_lock(&file_priv->mm.lock);
	while (!list_empty(&file_priv->mm.request_list)) {
		struct drm_i915_gem_request *request;

		request = list_first_entry(&file_priv->mm.request_list,
					   struct drm_i915_gem_request,
					   client_list);
		list_del(&request->client_list);
		request->file_priv = NULL;
	}
	spin_unlock(&file_priv->mm.lock);
}

static void
i915_gem_file_idle_work_handler(struct work_struct *work)
{
	struct drm_i915_file_private *file_priv =
		container_of(work, typeof(*file_priv), mm.idle_work.work);

	atomic_set(&file_priv->rps_wait_boost, false);
}

int i915_gem_open(struct drm_device *dev, struct drm_file *file)
{
	struct drm_i915_file_private *file_priv;
	int ret;

	DRM_DEBUG_DRIVER("\n");

	file_priv = kzalloc(sizeof(*file_priv), GFP_KERNEL);
	if (!file_priv)
		return -ENOMEM;

	file->driver_priv = file_priv;
	file_priv->dev_priv = dev->dev_private;
	file_priv->file = file;

	spin_lock_init(&file_priv->mm.lock);
	INIT_LIST_HEAD(&file_priv->mm.request_list);
	INIT_DELAYED_WORK(&file_priv->mm.idle_work,
			  i915_gem_file_idle_work_handler);

	ret = i915_gem_context_open(dev, file);
	if (ret)
		kfree(file_priv);

	return ret;
}

static bool mutex_is_locked_by(struct mutex *mutex, struct task_struct *task)
{
	if (!mutex_is_locked(mutex))
		return false;

#if defined(CONFIG_SMP) || defined(CONFIG_DEBUG_MUTEXES)
	return mutex->owner == task;
#else
	/* Since UP may be pre-empted, we cannot assume that we own the lock */
	return false;
#endif
}

static unsigned long
i915_gem_inactive_count(struct shrinker *shrinker, struct shrink_control *sc)
{
	struct drm_i915_private *dev_priv =
		container_of(shrinker,
			     struct drm_i915_private,
			     mm.inactive_shrinker);
	struct drm_device *dev = dev_priv->dev;
	struct drm_i915_gem_object *obj;
	bool unlock = true;
	unsigned long count;

	if (!mutex_trylock(&dev->struct_mutex)) {
		if (!mutex_is_locked_by(&dev->struct_mutex, current))
			return 0;

		if (dev_priv->mm.shrinker_no_lock_stealing)
			return 0;

		unlock = false;
	}

	count = 0;
	list_for_each_entry(obj, &dev_priv->mm.unbound_list, global_list)
		if (obj->pages_pin_count == 0)
			count += obj->base.size >> PAGE_SHIFT;

	list_for_each_entry(obj, &dev_priv->mm.bound_list, global_list) {
		if (obj->active)
			continue;

		if (!i915_gem_obj_is_pinned(obj) && obj->pages_pin_count == 0)
			count += obj->base.size >> PAGE_SHIFT;
	}

	if (unlock)
		mutex_unlock(&dev->struct_mutex);

	return count;
}

/* All the new VM stuff */
unsigned long i915_gem_obj_offset(struct drm_i915_gem_object *o,
				  struct i915_address_space *vm)
{
	struct drm_i915_private *dev_priv = o->base.dev->dev_private;
	struct i915_vma *vma;

	if (!dev_priv->mm.aliasing_ppgtt ||
	    vm == &dev_priv->mm.aliasing_ppgtt->base)
		vm = &dev_priv->gtt.base;

	BUG_ON(list_empty(&o->vma_list));
	list_for_each_entry(vma, &o->vma_list, vma_link) {
		if (vma->vm == vm)
			return vma->node.start;

	}
	return -1;
}

bool i915_gem_obj_bound(struct drm_i915_gem_object *o,
			struct i915_address_space *vm)
{
	struct i915_vma *vma;

	list_for_each_entry(vma, &o->vma_list, vma_link)
		if (vma->vm == vm && drm_mm_node_allocated(&vma->node))
			return true;

	return false;
}

bool i915_gem_obj_bound_any(struct drm_i915_gem_object *o)
{
	struct i915_vma *vma;

	list_for_each_entry(vma, &o->vma_list, vma_link)
		if (drm_mm_node_allocated(&vma->node))
			return true;

	return false;
}

unsigned long i915_gem_obj_size(struct drm_i915_gem_object *o,
				struct i915_address_space *vm)
{
	struct drm_i915_private *dev_priv = o->base.dev->dev_private;
	struct i915_vma *vma;

	if (!dev_priv->mm.aliasing_ppgtt ||
	    vm == &dev_priv->mm.aliasing_ppgtt->base)
		vm = &dev_priv->gtt.base;

	BUG_ON(list_empty(&o->vma_list));

	list_for_each_entry(vma, &o->vma_list, vma_link)
		if (vma->vm == vm)
			return vma->node.size;

	return 0;
}

static unsigned long
i915_gem_inactive_scan(struct shrinker *shrinker, struct shrink_control *sc)
{
	struct drm_i915_private *dev_priv =
		container_of(shrinker,
			     struct drm_i915_private,
			     mm.inactive_shrinker);
	struct drm_device *dev = dev_priv->dev;
	unsigned long freed;
	bool unlock = true;

	if (!mutex_trylock(&dev->struct_mutex)) {
		if (!mutex_is_locked_by(&dev->struct_mutex, current))
			return SHRINK_STOP;

		if (dev_priv->mm.shrinker_no_lock_stealing)
			return SHRINK_STOP;

		unlock = false;
	}

	freed = i915_gem_purge(dev_priv, sc->nr_to_scan);
	if (freed < sc->nr_to_scan)
		freed += __i915_gem_shrink(dev_priv,
					   sc->nr_to_scan - freed,
					   false);
	if (freed < sc->nr_to_scan)
		freed += i915_gem_shrink_all(dev_priv);

	if (unlock)
		mutex_unlock(&dev->struct_mutex);

	return freed;
}

struct i915_vma *i915_gem_obj_to_ggtt(struct drm_i915_gem_object *obj)
{
	struct i915_vma *vma;

	if (WARN_ON(list_empty(&obj->vma_list)))
		return NULL;

	vma = list_first_entry(&obj->vma_list, typeof(*vma), vma_link);
	if (vma->vm != obj_to_ggtt(obj))
		return NULL;

	return vma;
}<|MERGE_RESOLUTION|>--- conflicted
+++ resolved
@@ -3602,10 +3602,6 @@
 				    enum i915_cache_level cache_level)
 {
 	struct drm_device *dev = obj->base.dev;
-<<<<<<< HEAD
-	drm_i915_private_t *dev_priv = dev->dev_private;
-=======
->>>>>>> 21d11044
 	struct i915_vma *vma, *next;
 	int ret;
 
