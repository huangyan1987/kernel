--- conflicted
+++ resolved
@@ -21,10 +21,6 @@
 subdir-ccflags-y += $(call cc-disable-warning, sign-compare)
 subdir-ccflags-y += $(call cc-disable-warning, sometimes-uninitialized)
 subdir-ccflags-y += $(call cc-disable-warning, initializer-overrides)
-<<<<<<< HEAD
-subdir-ccflags-y += $(call cc-disable-warning, uninitialized)
-=======
->>>>>>> 7d2a07b7
 subdir-ccflags-y += $(call cc-disable-warning, frame-address)
 subdir-ccflags-$(CONFIG_DRM_I915_WERROR) += -Werror
 
@@ -41,10 +37,7 @@
 	  i915_config.o \
 	  i915_irq.o \
 	  i915_getparam.o \
-<<<<<<< HEAD
-=======
 	  i915_mitigations.o \
->>>>>>> 7d2a07b7
 	  i915_params.o \
 	  i915_pci.o \
 	  i915_scatterlist.o \
@@ -92,10 +85,7 @@
 	gt/gen6_engine_cs.o \
 	gt/gen6_ppgtt.o \
 	gt/gen7_renderclear.o \
-<<<<<<< HEAD
-=======
 	gt/gen8_engine_cs.o \
->>>>>>> 7d2a07b7
 	gt/gen8_ppgtt.o \
 	gt/intel_breadcrumbs.o \
 	gt/intel_context.o \
@@ -105,10 +95,7 @@
 	gt/intel_engine_heartbeat.o \
 	gt/intel_engine_pm.o \
 	gt/intel_engine_user.o \
-<<<<<<< HEAD
-=======
 	gt/intel_execlists_submission.o \
->>>>>>> 7d2a07b7
 	gt/intel_ggtt.o \
 	gt/intel_ggtt_fencing.o \
 	gt/intel_gt.o \
@@ -124,10 +111,7 @@
 	gt/intel_mocs.o \
 	gt/intel_ppgtt.o \
 	gt/intel_rc6.o \
-<<<<<<< HEAD
-=======
 	gt/intel_region_lmem.o \
->>>>>>> 7d2a07b7
 	gt/intel_renderstate.o \
 	gt/intel_reset.o \
 	gt/intel_ring.o \
@@ -177,7 +161,6 @@
 i915-y += \
 	  $(gem-y) \
 	  i915_active.o \
-	  i915_buddy.o \
 	  i915_cmd_parser.o \
 	  i915_gem_evict.o \
 	  i915_gem_gtt.o \
@@ -188,7 +171,6 @@
 	  i915_scheduler.o \
 	  i915_trace_points.o \
 	  i915_vma.o \
-	  intel_region_lmem.o \
 	  intel_wopcm.o
 
 # general-purpose microcontroller (GuC) support
@@ -218,12 +200,8 @@
 	display/intel_color.o \
 	display/intel_combo_phy.o \
 	display/intel_connector.o \
-<<<<<<< HEAD
-	display/intel_csr.o \
-=======
 	display/intel_crtc.o \
 	display/intel_cursor.o \
->>>>>>> 7d2a07b7
 	display/intel_display.o \
 	display/intel_display_power.o \
 	display/intel_dmc.o \
@@ -231,10 +209,7 @@
 	display/intel_dpll.o \
 	display/intel_dpll_mgr.o \
 	display/intel_dsb.o \
-<<<<<<< HEAD
-=======
 	display/intel_fb.o \
->>>>>>> 7d2a07b7
 	display/intel_fbc.o \
 	display/intel_fdi.o \
 	display/intel_fifo_underrun.o \
@@ -248,14 +223,10 @@
 	display/intel_quirks.o \
 	display/intel_sprite.o \
 	display/intel_tc.o \
-<<<<<<< HEAD
-	display/intel_vga.o
-=======
 	display/intel_vga.o \
 	display/i9xx_plane.o \
 	display/skl_scaler.o \
 	display/skl_universal_plane.o
->>>>>>> 7d2a07b7
 i915-$(CONFIG_ACPI) += \
 	display/intel_acpi.o \
 	display/intel_opregion.o
@@ -331,23 +302,9 @@
 
 # exclude some broken headers from the test coverage
 no-header-test := \
-<<<<<<< HEAD
-	display/intel_vbt_defs.h \
-	gvt/execlist.h \
-	gvt/fb_decoder.h \
-	gvt/gtt.h \
-	gvt/gvt.h \
-	gvt/interrupt.h \
-	gvt/mmio_context.h \
-	gvt/mpt.h \
-	gvt/scheduler.h
-
-extra-$(CONFIG_DRM_I915_WERROR) += \
-=======
 	display/intel_vbt_defs.h
 
 always-$(CONFIG_DRM_I915_WERROR) += \
->>>>>>> 7d2a07b7
 	$(patsubst %.h,%.hdrtest, $(filter-out $(no-header-test), \
 		$(shell cd $(srctree)/$(src) && find * -name '*.h')))
 
