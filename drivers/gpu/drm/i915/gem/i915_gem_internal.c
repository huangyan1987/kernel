/*
 * SPDX-License-Identifier: MIT
 *
 * Copyright © 2014-2016 Intel Corporation
 */

#include <linux/scatterlist.h>
#include <linux/slab.h>
#include <linux/swiotlb.h>

#include "i915_drv.h"
#include "i915_gem.h"
#include "i915_gem_object.h"
#include "i915_scatterlist.h"
#include "i915_utils.h"

#define QUIET (__GFP_NORETRY | __GFP_NOWARN)
#define MAYFAIL (__GFP_RETRY_MAYFAIL | __GFP_NOWARN)

static void internal_free_pages(struct sg_table *st)
{
	struct scatterlist *sg;

	for (sg = st->sgl; sg; sg = __sg_next(sg)) {
		if (sg_page(sg))
			__free_pages(sg_page(sg), get_order(sg->length));
	}

	sg_free_table(st);
	kfree(st);
}

static int i915_gem_object_get_pages_internal(struct drm_i915_gem_object *obj)
{
	struct drm_i915_private *i915 = to_i915(obj->base.dev);
	struct sg_table *st;
	struct scatterlist *sg;
	unsigned int sg_page_sizes;
	unsigned int npages;
	int max_order;
	gfp_t gfp;

	max_order = MAX_ORDER;
#ifdef CONFIG_SWIOTLB
	if (is_swiotlb_active()) {
		unsigned int max_segment;

		max_segment = swiotlb_max_segment();
		if (max_segment) {
			max_segment = max_t(unsigned int, max_segment,
					    PAGE_SIZE) >> PAGE_SHIFT;
			max_order = min(max_order, ilog2(max_segment));
		}
	}
#endif

	gfp = GFP_KERNEL | __GFP_HIGHMEM | __GFP_RECLAIMABLE;
	if (IS_I965GM(i915) || IS_I965G(i915)) {
		/* 965gm cannot relocate objects above 4GiB. */
		gfp &= ~__GFP_HIGHMEM;
		gfp |= __GFP_DMA32;
	}

create_st:
	st = kmalloc(sizeof(*st), GFP_KERNEL);
	if (!st)
		return -ENOMEM;

	npages = obj->base.size / PAGE_SIZE;
	if (sg_alloc_table(st, npages, GFP_KERNEL)) {
		kfree(st);
		return -ENOMEM;
	}

	sg = st->sgl;
	st->nents = 0;
	sg_page_sizes = 0;

	do {
		int order = min(fls(npages) - 1, max_order);
		struct page *page;

		do {
			page = alloc_pages(gfp | (order ? QUIET : MAYFAIL),
					   order);
			if (page)
				break;
			if (!order--)
				goto err;

			/* Limit subsequent allocations as well */
			max_order = order;
		} while (1);

		sg_set_page(sg, page, PAGE_SIZE << order, 0);
		sg_page_sizes |= PAGE_SIZE << order;
		st->nents++;

		npages -= 1 << order;
		if (!npages) {
			sg_mark_end(sg);
			break;
		}

		sg = __sg_next(sg);
	} while (1);

	if (i915_gem_gtt_prepare_pages(obj, st)) {
		/* Failed to dma-map try again with single page sg segments */
		if (get_order(st->sgl->length)) {
			internal_free_pages(st);
			max_order = 0;
			goto create_st;
		}
		goto err;
	}

	__i915_gem_object_set_pages(obj, st, sg_page_sizes);

	return 0;

err:
	sg_set_page(sg, NULL, 0, 0);
	sg_mark_end(sg);
	internal_free_pages(st);

	return -ENOMEM;
}

static void i915_gem_object_put_pages_internal(struct drm_i915_gem_object *obj,
					       struct sg_table *pages)
{
	i915_gem_gtt_finish_pages(obj, pages);
	internal_free_pages(pages);

	obj->mm.dirty = false;
}

static const struct drm_i915_gem_object_ops i915_gem_object_internal_ops = {
	.name = "i915_gem_object_internal",
<<<<<<< HEAD
	.flags = I915_GEM_OBJECT_HAS_STRUCT_PAGE |
		 I915_GEM_OBJECT_IS_SHRINKABLE,
=======
	.flags = I915_GEM_OBJECT_IS_SHRINKABLE,
>>>>>>> 7d2a07b7
	.get_pages = i915_gem_object_get_pages_internal,
	.put_pages = i915_gem_object_put_pages_internal,
};

/**
 * i915_gem_object_create_internal: create an object with volatile pages
 * @i915: the i915 device
 * @size: the size in bytes of backing storage to allocate for the object
 *
 * Creates a new object that wraps some internal memory for private use.
 * This object is not backed by swappable storage, and as such its contents
 * are volatile and only valid whilst pinned. If the object is reaped by the
 * shrinker, its pages and data will be discarded. Equally, it is not a full
 * GEM object and so not valid for access from userspace. This makes it useful
 * for hardware interfaces like ringbuffers (which are pinned from the time
 * the request is written to the time the hardware stops accessing it), but
 * not for contexts (which need to be preserved when not active for later
 * reuse). Note that it is not cleared upon allocation.
 */
struct drm_i915_gem_object *
i915_gem_object_create_internal(struct drm_i915_private *i915,
				phys_addr_t size)
{
	static struct lock_class_key lock_class;
	struct drm_i915_gem_object *obj;
	unsigned int cache_level;

	GEM_BUG_ON(!size);
	GEM_BUG_ON(!IS_ALIGNED(size, PAGE_SIZE));

	if (overflows_type(size, obj->base.size))
		return ERR_PTR(-E2BIG);

	obj = i915_gem_object_alloc();
	if (!obj)
		return ERR_PTR(-ENOMEM);

	drm_gem_private_object_init(&i915->drm, &obj->base, size);
<<<<<<< HEAD
	i915_gem_object_init(obj, &i915_gem_object_internal_ops, &lock_class);
=======
	i915_gem_object_init(obj, &i915_gem_object_internal_ops, &lock_class,
			     I915_BO_ALLOC_STRUCT_PAGE);
>>>>>>> 7d2a07b7

	/*
	 * Mark the object as volatile, such that the pages are marked as
	 * dontneed whilst they are still pinned. As soon as they are unpinned
	 * they are allowed to be reaped by the shrinker, and the caller is
	 * expected to repopulate - the contents of this object are only valid
	 * whilst active and pinned.
	 */
	i915_gem_object_set_volatile(obj);

	obj->read_domains = I915_GEM_DOMAIN_CPU;
	obj->write_domain = I915_GEM_DOMAIN_CPU;

	cache_level = HAS_LLC(i915) ? I915_CACHE_LLC : I915_CACHE_NONE;
	i915_gem_object_set_cache_coherency(obj, cache_level);

	return obj;
}<|MERGE_RESOLUTION|>--- conflicted
+++ resolved
@@ -138,12 +138,7 @@
 
 static const struct drm_i915_gem_object_ops i915_gem_object_internal_ops = {
 	.name = "i915_gem_object_internal",
-<<<<<<< HEAD
-	.flags = I915_GEM_OBJECT_HAS_STRUCT_PAGE |
-		 I915_GEM_OBJECT_IS_SHRINKABLE,
-=======
 	.flags = I915_GEM_OBJECT_IS_SHRINKABLE,
->>>>>>> 7d2a07b7
 	.get_pages = i915_gem_object_get_pages_internal,
 	.put_pages = i915_gem_object_put_pages_internal,
 };
@@ -182,12 +177,8 @@
 		return ERR_PTR(-ENOMEM);
 
 	drm_gem_private_object_init(&i915->drm, &obj->base, size);
-<<<<<<< HEAD
-	i915_gem_object_init(obj, &i915_gem_object_internal_ops, &lock_class);
-=======
 	i915_gem_object_init(obj, &i915_gem_object_internal_ops, &lock_class,
 			     I915_BO_ALLOC_STRUCT_PAGE);
->>>>>>> 7d2a07b7
 
 	/*
 	 * Mark the object as volatile, such that the pages are marked as
