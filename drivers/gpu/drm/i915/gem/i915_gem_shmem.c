/*
 * SPDX-License-Identifier: MIT
 *
 * Copyright © 2014-2016 Intel Corporation
 */

#include <linux/pagevec.h>
#include <linux/swap.h>

#include "gem/i915_gem_region.h"
#include "i915_drv.h"
#include "i915_gemfs.h"
#include "i915_gem_object.h"
#include "i915_scatterlist.h"
#include "i915_trace.h"

/*
 * Move pages to appropriate lru and release the pagevec, decrementing the
 * ref count of those pages.
 */
static void check_release_pagevec(struct pagevec *pvec)
{
	check_move_unevictable_pages(pvec);
	__pagevec_release(pvec);
	cond_resched();
}

static int shmem_get_pages(struct drm_i915_gem_object *obj)
{
	struct drm_i915_private *i915 = to_i915(obj->base.dev);
	struct intel_memory_region *mem = obj->mm.region;
	const unsigned long page_count = obj->base.size / PAGE_SIZE;
	unsigned long i;
	struct address_space *mapping;
	struct sg_table *st;
	struct scatterlist *sg;
	struct sgt_iter sgt_iter;
	struct page *page;
	unsigned long last_pfn = 0;	/* suppress gcc warning */
	unsigned int max_segment = i915_sg_segment_size();
	unsigned int sg_page_sizes;
	gfp_t noreclaim;
	int ret;

	/*
	 * Assert that the object is not currently in any GPU domain. As it
	 * wasn't in the GTT, there shouldn't be any way it could have been in
	 * a GPU cache
	 */
	GEM_BUG_ON(obj->read_domains & I915_GEM_GPU_DOMAINS);
	GEM_BUG_ON(obj->write_domain & I915_GEM_GPU_DOMAINS);

	/*
	 * If there's no chance of allocating enough pages for the whole
	 * object, bail early.
	 */
	if (obj->base.size > resource_size(&mem->region))
		return -ENOMEM;

	st = kmalloc(sizeof(*st), GFP_KERNEL);
	if (!st)
		return -ENOMEM;

rebuild_st:
	if (sg_alloc_table(st, page_count, GFP_KERNEL)) {
		kfree(st);
		return -ENOMEM;
	}

	/*
	 * Get the list of pages out of our struct file.  They'll be pinned
	 * at this point until we release them.
	 *
	 * Fail silently without starting the shrinker
	 */
	mapping = obj->base.filp->f_mapping;
	mapping_set_unevictable(mapping);
	noreclaim = mapping_gfp_constraint(mapping, ~__GFP_RECLAIM);
	noreclaim |= __GFP_NORETRY | __GFP_NOWARN;

	sg = st->sgl;
	st->nents = 0;
	sg_page_sizes = 0;
	for (i = 0; i < page_count; i++) {
		const unsigned int shrink[] = {
			I915_SHRINK_BOUND | I915_SHRINK_UNBOUND,
			0,
		}, *s = shrink;
		gfp_t gfp = noreclaim;

		do {
			cond_resched();
			page = shmem_read_mapping_page_gfp(mapping, i, gfp);
			if (!IS_ERR(page))
				break;

			if (!*s) {
				ret = PTR_ERR(page);
				goto err_sg;
			}

			i915_gem_shrink(NULL, i915, 2 * page_count, NULL, *s++);

			/*
			 * We've tried hard to allocate the memory by reaping
			 * our own buffer, now let the real VM do its job and
			 * go down in flames if truly OOM.
			 *
			 * However, since graphics tend to be disposable,
			 * defer the oom here by reporting the ENOMEM back
			 * to userspace.
			 */
			if (!*s) {
				/* reclaim and warn, but no oom */
				gfp = mapping_gfp_mask(mapping);

				/*
				 * Our bo are always dirty and so we require
				 * kswapd to reclaim our pages (direct reclaim
				 * does not effectively begin pageout of our
				 * buffers on its own). However, direct reclaim
				 * only waits for kswapd when under allocation
				 * congestion. So as a result __GFP_RECLAIM is
				 * unreliable and fails to actually reclaim our
				 * dirty pages -- unless you try over and over
				 * again with !__GFP_NORETRY. However, we still
				 * want to fail this allocation rather than
				 * trigger the out-of-memory killer and for
				 * this we want __GFP_RETRY_MAYFAIL.
				 */
				gfp |= __GFP_RETRY_MAYFAIL;
			}
		} while (1);

		if (!i ||
		    sg->length >= max_segment ||
		    page_to_pfn(page) != last_pfn + 1) {
			if (i) {
				sg_page_sizes |= sg->length;
				sg = sg_next(sg);
			}
			st->nents++;
			sg_set_page(sg, page, PAGE_SIZE, 0);
		} else {
			sg->length += PAGE_SIZE;
		}
		last_pfn = page_to_pfn(page);

		/* Check that the i965g/gm workaround works. */
		GEM_BUG_ON(gfp & __GFP_DMA32 && last_pfn >= 0x00100000UL);
	}
	if (sg) { /* loop terminated early; short sg table */
		sg_page_sizes |= sg->length;
		sg_mark_end(sg);
	}

	/* Trim unused sg entries to avoid wasting memory. */
	i915_sg_trim(st);

	ret = i915_gem_gtt_prepare_pages(obj, st);
	if (ret) {
		/*
		 * DMA remapping failed? One possible cause is that
		 * it could not reserve enough large entries, asking
		 * for PAGE_SIZE chunks instead may be helpful.
		 */
		if (max_segment > PAGE_SIZE) {
			for_each_sgt_page(page, sgt_iter, st)
				put_page(page);
			sg_free_table(st);

			max_segment = PAGE_SIZE;
			goto rebuild_st;
		} else {
			dev_warn(i915->drm.dev,
				 "Failed to DMA remap %lu pages\n",
				 page_count);
			goto err_pages;
		}
	}

	if (i915_gem_object_needs_bit17_swizzle(obj))
		i915_gem_object_do_bit_17_swizzle(obj, st);

	__i915_gem_object_set_pages(obj, st, sg_page_sizes);

	return 0;

err_sg:
	sg_mark_end(sg);
err_pages:
	mapping_clear_unevictable(mapping);
	if (sg != st->sgl) {
		struct pagevec pvec;

		pagevec_init(&pvec);
		for_each_sgt_page(page, sgt_iter, st) {
			if (!pagevec_add(&pvec, page))
				check_release_pagevec(&pvec);
		}
		if (pagevec_count(&pvec))
			check_release_pagevec(&pvec);
	}
	sg_free_table(st);
	kfree(st);

	/*
	 * shmemfs first checks if there is enough memory to allocate the page
	 * and reports ENOSPC should there be insufficient, along with the usual
	 * ENOMEM for a genuine allocation failure.
	 *
	 * We use ENOSPC in our driver to mean that we have run out of aperture
	 * space and so want to translate the error from shmemfs back to our
	 * usual understanding of ENOMEM.
	 */
	if (ret == -ENOSPC)
		ret = -ENOMEM;

	return ret;
}

static void
shmem_truncate(struct drm_i915_gem_object *obj)
{
	/*
	 * Our goal here is to return as much of the memory as
	 * is possible back to the system as we are called from OOM.
	 * To do this we must instruct the shmfs to drop all of its
	 * backing pages, *now*.
	 */
	shmem_truncate_range(file_inode(obj->base.filp), 0, (loff_t)-1);
	obj->mm.madv = __I915_MADV_PURGED;
	obj->mm.pages = ERR_PTR(-EFAULT);
}

static void
shmem_writeback(struct drm_i915_gem_object *obj)
{
	struct address_space *mapping;
	struct writeback_control wbc = {
		.sync_mode = WB_SYNC_NONE,
		.nr_to_write = SWAP_CLUSTER_MAX,
		.range_start = 0,
		.range_end = LLONG_MAX,
		.for_reclaim = 1,
	};
	unsigned long i;

	/*
	 * Leave mmapings intact (GTT will have been revoked on unbinding,
	 * leaving only CPU mmapings around) and add those pages to the LRU
	 * instead of invoking writeback so they are aged and paged out
	 * as normal.
	 */
	mapping = obj->base.filp->f_mapping;

	/* Begin writeback on each dirty page */
	for (i = 0; i < obj->base.size >> PAGE_SHIFT; i++) {
		struct page *page;

		page = find_lock_page(mapping, i);
		if (!page)
			continue;

		if (!page_mapped(page) && clear_page_dirty_for_io(page)) {
			int ret;

			SetPageReclaim(page);
			ret = mapping->a_ops->writepage(page, &wbc);
			if (!PageWriteback(page))
				ClearPageReclaim(page);
			if (!ret)
				goto put;
		}
		unlock_page(page);
put:
		put_page(page);
	}
}

void
__i915_gem_object_release_shmem(struct drm_i915_gem_object *obj,
				struct sg_table *pages,
				bool needs_clflush)
{
	GEM_BUG_ON(obj->mm.madv == __I915_MADV_PURGED);

	if (obj->mm.madv == I915_MADV_DONTNEED)
		obj->mm.dirty = false;

	if (needs_clflush &&
	    (obj->read_domains & I915_GEM_DOMAIN_CPU) == 0 &&
	    !(obj->cache_coherent & I915_BO_CACHE_COHERENT_FOR_READ))
		drm_clflush_sg(pages);

	__start_cpu_write(obj);
}

void i915_gem_object_put_pages_shmem(struct drm_i915_gem_object *obj, struct sg_table *pages)
{
	struct sgt_iter sgt_iter;
	struct pagevec pvec;
	struct page *page;

	__i915_gem_object_release_shmem(obj, pages, true);

	i915_gem_gtt_finish_pages(obj, pages);

	if (i915_gem_object_needs_bit17_swizzle(obj))
		i915_gem_object_save_bit_17_swizzle(obj, pages);

	mapping_clear_unevictable(file_inode(obj->base.filp)->i_mapping);

	pagevec_init(&pvec);
	for_each_sgt_page(page, sgt_iter, pages) {
		if (obj->mm.dirty)
			set_page_dirty(page);

		if (obj->mm.madv == I915_MADV_WILLNEED)
			mark_page_accessed(page);

		if (!pagevec_add(&pvec, page))
			check_release_pagevec(&pvec);
	}
	if (pagevec_count(&pvec))
		check_release_pagevec(&pvec);
	obj->mm.dirty = false;

	sg_free_table(pages);
	kfree(pages);
}

static void
shmem_put_pages(struct drm_i915_gem_object *obj, struct sg_table *pages)
{
	if (likely(i915_gem_object_has_struct_page(obj)))
		i915_gem_object_put_pages_shmem(obj, pages);
	else
		i915_gem_object_put_pages_phys(obj, pages);
}

static int
shmem_pwrite(struct drm_i915_gem_object *obj,
	     const struct drm_i915_gem_pwrite *arg)
{
	struct address_space *mapping = obj->base.filp->f_mapping;
	char __user *user_data = u64_to_user_ptr(arg->data_ptr);
	u64 remain, offset;
	unsigned int pg;

	/* Caller already validated user args */
	GEM_BUG_ON(!access_ok(user_data, arg->size));

	if (!i915_gem_object_has_struct_page(obj))
		return i915_gem_object_pwrite_phys(obj, arg);

	/*
	 * Before we instantiate/pin the backing store for our use, we
	 * can prepopulate the shmemfs filp efficiently using a write into
	 * the pagecache. We avoid the penalty of instantiating all the
	 * pages, important if the user is just writing to a few and never
	 * uses the object on the GPU, and using a direct write into shmemfs
	 * allows it to avoid the cost of retrieving a page (either swapin
	 * or clearing-before-use) before it is overwritten.
	 */
	if (i915_gem_object_has_pages(obj))
		return -ENODEV;

	if (obj->mm.madv != I915_MADV_WILLNEED)
		return -EFAULT;

	/*
	 * Before the pages are instantiated the object is treated as being
	 * in the CPU domain. The pages will be clflushed as required before
	 * use, and we can freely write into the pages directly. If userspace
	 * races pwrite with any other operation; corruption will ensue -
	 * that is userspace's prerogative!
	 */

	remain = arg->size;
	offset = arg->offset;
	pg = offset_in_page(offset);

	do {
		unsigned int len, unwritten;
		struct page *page;
		void *data, *vaddr;
		int err;
		char c;

		len = PAGE_SIZE - pg;
		if (len > remain)
			len = remain;

		/* Prefault the user page to reduce potential recursion */
		err = __get_user(c, user_data);
		if (err)
			return err;

		err = __get_user(c, user_data + len - 1);
		if (err)
			return err;

		err = pagecache_write_begin(obj->base.filp, mapping,
					    offset, len, 0,
					    &page, &data);
		if (err < 0)
			return err;

		vaddr = kmap_atomic(page);
		unwritten = __copy_from_user_inatomic(vaddr + pg,
						      user_data,
						      len);
		kunmap_atomic(vaddr);

		err = pagecache_write_end(obj->base.filp, mapping,
					  offset, len, len - unwritten,
					  page, data);
		if (err < 0)
			return err;

		/* We don't handle -EFAULT, leave it to the caller to check */
		if (unwritten)
			return -ENODEV;

		remain -= len;
		user_data += len;
		offset += len;
		pg = 0;
	} while (remain);

	return 0;
}

<<<<<<< HEAD
static void shmem_release(struct drm_i915_gem_object *obj)
{
	i915_gem_object_release_memory_region(obj);
=======
static int
shmem_pread(struct drm_i915_gem_object *obj,
	    const struct drm_i915_gem_pread *arg)
{
	if (!i915_gem_object_has_struct_page(obj))
		return i915_gem_object_pread_phys(obj, arg);

	return -ENODEV;
}

static void shmem_release(struct drm_i915_gem_object *obj)
{
	if (obj->flags & I915_BO_ALLOC_STRUCT_PAGE)
		i915_gem_object_release_memory_region(obj);
>>>>>>> 7d2a07b7

	fput(obj->base.filp);
}

const struct drm_i915_gem_object_ops i915_gem_shmem_ops = {
	.name = "i915_gem_object_shmem",
<<<<<<< HEAD
	.flags = I915_GEM_OBJECT_HAS_STRUCT_PAGE |
		 I915_GEM_OBJECT_IS_SHRINKABLE,
=======
	.flags = I915_GEM_OBJECT_IS_SHRINKABLE,
>>>>>>> 7d2a07b7

	.get_pages = shmem_get_pages,
	.put_pages = shmem_put_pages,
	.truncate = shmem_truncate,
	.writeback = shmem_writeback,

	.pwrite = shmem_pwrite,
<<<<<<< HEAD
=======
	.pread = shmem_pread,
>>>>>>> 7d2a07b7

	.release = shmem_release,
};

static int __create_shmem(struct drm_i915_private *i915,
			  struct drm_gem_object *obj,
			  resource_size_t size)
{
	unsigned long flags = VM_NORESERVE;
	struct file *filp;

	drm_gem_private_object_init(&i915->drm, obj, size);

	if (i915->mm.gemfs)
		filp = shmem_file_setup_with_mnt(i915->mm.gemfs, "i915", size,
						 flags);
	else
		filp = shmem_file_setup("i915", size, flags);
	if (IS_ERR(filp))
		return PTR_ERR(filp);

	obj->filp = filp;
	return 0;
}

<<<<<<< HEAD
static struct drm_i915_gem_object *
create_shmem(struct intel_memory_region *mem,
	     resource_size_t size,
	     unsigned int flags)
{
	static struct lock_class_key lock_class;
	struct drm_i915_private *i915 = mem->i915;
	struct drm_i915_gem_object *obj;
=======
static int shmem_object_init(struct intel_memory_region *mem,
			     struct drm_i915_gem_object *obj,
			     resource_size_t size,
			     unsigned int flags)
{
	static struct lock_class_key lock_class;
	struct drm_i915_private *i915 = mem->i915;
>>>>>>> 7d2a07b7
	struct address_space *mapping;
	unsigned int cache_level;
	gfp_t mask;
	int ret;

<<<<<<< HEAD
	obj = i915_gem_object_alloc();
	if (!obj)
		return ERR_PTR(-ENOMEM);

=======
>>>>>>> 7d2a07b7
	ret = __create_shmem(i915, &obj->base, size);
	if (ret)
		return ret;

	mask = GFP_HIGHUSER | __GFP_RECLAIMABLE;
	if (IS_I965GM(i915) || IS_I965G(i915)) {
		/* 965gm cannot relocate objects above 4GiB. */
		mask &= ~__GFP_HIGHMEM;
		mask |= __GFP_DMA32;
	}

	mapping = obj->base.filp->f_mapping;
	mapping_set_gfp_mask(mapping, mask);
	GEM_BUG_ON(!(mapping_gfp_mask(mapping) & __GFP_RECLAIM));

<<<<<<< HEAD
	i915_gem_object_init(obj, &i915_gem_shmem_ops, &lock_class);
=======
	i915_gem_object_init(obj, &i915_gem_shmem_ops, &lock_class,
			     I915_BO_ALLOC_STRUCT_PAGE);
>>>>>>> 7d2a07b7

	obj->write_domain = I915_GEM_DOMAIN_CPU;
	obj->read_domains = I915_GEM_DOMAIN_CPU;

	if (HAS_LLC(i915))
		/* On some devices, we can have the GPU use the LLC (the CPU
		 * cache) for about a 10% performance improvement
		 * compared to uncached.  Graphics requests other than
		 * display scanout are coherent with the CPU in
		 * accessing this cache.  This means in this mode we
		 * don't need to clflush on the CPU side, and on the
		 * GPU side we only need to flush internal caches to
		 * get data visible to the CPU.
		 *
		 * However, we maintain the display planes as UC, and so
		 * need to rebind when first used as such.
		 */
		cache_level = I915_CACHE_LLC;
	else
		cache_level = I915_CACHE_NONE;

	i915_gem_object_set_cache_coherency(obj, cache_level);

<<<<<<< HEAD
	i915_gem_object_init_memory_region(obj, mem, 0);
=======
	i915_gem_object_init_memory_region(obj, mem);
>>>>>>> 7d2a07b7

	return 0;
}

struct drm_i915_gem_object *
i915_gem_object_create_shmem(struct drm_i915_private *i915,
			     resource_size_t size)
{
	return i915_gem_object_create_region(i915->mm.regions[INTEL_REGION_SMEM],
					     size, 0);
}

struct drm_i915_gem_object *
i915_gem_object_create_shmem(struct drm_i915_private *i915,
			     resource_size_t size)
{
	return i915_gem_object_create_region(i915->mm.regions[INTEL_REGION_SMEM],
					     size, 0);
}

/* Allocate a new GEM object and fill it with the supplied data */
struct drm_i915_gem_object *
i915_gem_object_create_shmem_from_data(struct drm_i915_private *dev_priv,
				       const void *data, resource_size_t size)
{
	struct drm_i915_gem_object *obj;
	struct file *file;
	resource_size_t offset;
	int err;

	obj = i915_gem_object_create_shmem(dev_priv, round_up(size, PAGE_SIZE));
	if (IS_ERR(obj))
		return obj;

	GEM_BUG_ON(obj->write_domain != I915_GEM_DOMAIN_CPU);

	file = obj->base.filp;
	offset = 0;
	do {
		unsigned int len = min_t(typeof(size), size, PAGE_SIZE);
		struct page *page;
		void *pgdata, *vaddr;

		err = pagecache_write_begin(file, file->f_mapping,
					    offset, len, 0,
					    &page, &pgdata);
		if (err < 0)
			goto fail;

		vaddr = kmap(page);
		memcpy(vaddr, data, len);
		kunmap(page);

		err = pagecache_write_end(file, file->f_mapping,
					  offset, len, len,
					  page, pgdata);
		if (err < 0)
			goto fail;

		size -= len;
		data += len;
		offset += len;
	} while (size);

	return obj;

fail:
	i915_gem_object_put(obj);
	return ERR_PTR(err);
}

static int init_shmem(struct intel_memory_region *mem)
{
	int err;

	err = i915_gemfs_init(mem->i915);
	if (err) {
		DRM_NOTE("Unable to create a private tmpfs mount, hugepage support will be disabled(%d).\n",
			 err);
	}

	intel_memory_region_set_name(mem, "system");

	return 0; /* Don't error, we can simply fallback to the kernel mnt */
}

static void release_shmem(struct intel_memory_region *mem)
{
	i915_gemfs_fini(mem->i915);
}

static const struct intel_memory_region_ops shmem_region_ops = {
	.init = init_shmem,
	.release = release_shmem,
<<<<<<< HEAD
	.create_object = create_shmem,
};

struct intel_memory_region *i915_gem_shmem_setup(struct drm_i915_private *i915)
=======
	.init_object = shmem_object_init,
};

struct intel_memory_region *i915_gem_shmem_setup(struct drm_i915_private *i915,
						 u16 type, u16 instance)
>>>>>>> 7d2a07b7
{
	return intel_memory_region_create(i915, 0,
					  totalram_pages() << PAGE_SHIFT,
					  PAGE_SIZE, 0,
<<<<<<< HEAD
					  &shmem_region_ops);
=======
					  type, instance,
					  &shmem_region_ops);
}

bool i915_gem_object_is_shmem(const struct drm_i915_gem_object *obj)
{
	return obj->ops == &i915_gem_shmem_ops;
>>>>>>> 7d2a07b7
}<|MERGE_RESOLUTION|>--- conflicted
+++ resolved
@@ -432,11 +432,6 @@
 	return 0;
 }
 
-<<<<<<< HEAD
-static void shmem_release(struct drm_i915_gem_object *obj)
-{
-	i915_gem_object_release_memory_region(obj);
-=======
 static int
 shmem_pread(struct drm_i915_gem_object *obj,
 	    const struct drm_i915_gem_pread *arg)
@@ -451,19 +446,13 @@
 {
 	if (obj->flags & I915_BO_ALLOC_STRUCT_PAGE)
 		i915_gem_object_release_memory_region(obj);
->>>>>>> 7d2a07b7
 
 	fput(obj->base.filp);
 }
 
 const struct drm_i915_gem_object_ops i915_gem_shmem_ops = {
 	.name = "i915_gem_object_shmem",
-<<<<<<< HEAD
-	.flags = I915_GEM_OBJECT_HAS_STRUCT_PAGE |
-		 I915_GEM_OBJECT_IS_SHRINKABLE,
-=======
 	.flags = I915_GEM_OBJECT_IS_SHRINKABLE,
->>>>>>> 7d2a07b7
 
 	.get_pages = shmem_get_pages,
 	.put_pages = shmem_put_pages,
@@ -471,10 +460,7 @@
 	.writeback = shmem_writeback,
 
 	.pwrite = shmem_pwrite,
-<<<<<<< HEAD
-=======
 	.pread = shmem_pread,
->>>>>>> 7d2a07b7
 
 	.release = shmem_release,
 };
@@ -500,16 +486,6 @@
 	return 0;
 }
 
-<<<<<<< HEAD
-static struct drm_i915_gem_object *
-create_shmem(struct intel_memory_region *mem,
-	     resource_size_t size,
-	     unsigned int flags)
-{
-	static struct lock_class_key lock_class;
-	struct drm_i915_private *i915 = mem->i915;
-	struct drm_i915_gem_object *obj;
-=======
 static int shmem_object_init(struct intel_memory_region *mem,
 			     struct drm_i915_gem_object *obj,
 			     resource_size_t size,
@@ -517,19 +493,11 @@
 {
 	static struct lock_class_key lock_class;
 	struct drm_i915_private *i915 = mem->i915;
->>>>>>> 7d2a07b7
 	struct address_space *mapping;
 	unsigned int cache_level;
 	gfp_t mask;
 	int ret;
 
-<<<<<<< HEAD
-	obj = i915_gem_object_alloc();
-	if (!obj)
-		return ERR_PTR(-ENOMEM);
-
-=======
->>>>>>> 7d2a07b7
 	ret = __create_shmem(i915, &obj->base, size);
 	if (ret)
 		return ret;
@@ -545,12 +513,8 @@
 	mapping_set_gfp_mask(mapping, mask);
 	GEM_BUG_ON(!(mapping_gfp_mask(mapping) & __GFP_RECLAIM));
 
-<<<<<<< HEAD
-	i915_gem_object_init(obj, &i915_gem_shmem_ops, &lock_class);
-=======
 	i915_gem_object_init(obj, &i915_gem_shmem_ops, &lock_class,
 			     I915_BO_ALLOC_STRUCT_PAGE);
->>>>>>> 7d2a07b7
 
 	obj->write_domain = I915_GEM_DOMAIN_CPU;
 	obj->read_domains = I915_GEM_DOMAIN_CPU;
@@ -574,21 +538,9 @@
 
 	i915_gem_object_set_cache_coherency(obj, cache_level);
 
-<<<<<<< HEAD
-	i915_gem_object_init_memory_region(obj, mem, 0);
-=======
 	i915_gem_object_init_memory_region(obj, mem);
->>>>>>> 7d2a07b7
 
 	return 0;
-}
-
-struct drm_i915_gem_object *
-i915_gem_object_create_shmem(struct drm_i915_private *i915,
-			     resource_size_t size)
-{
-	return i915_gem_object_create_region(i915->mm.regions[INTEL_REGION_SMEM],
-					     size, 0);
 }
 
 struct drm_i915_gem_object *
@@ -673,25 +625,15 @@
 static const struct intel_memory_region_ops shmem_region_ops = {
 	.init = init_shmem,
 	.release = release_shmem,
-<<<<<<< HEAD
-	.create_object = create_shmem,
-};
-
-struct intel_memory_region *i915_gem_shmem_setup(struct drm_i915_private *i915)
-=======
 	.init_object = shmem_object_init,
 };
 
 struct intel_memory_region *i915_gem_shmem_setup(struct drm_i915_private *i915,
 						 u16 type, u16 instance)
->>>>>>> 7d2a07b7
 {
 	return intel_memory_region_create(i915, 0,
 					  totalram_pages() << PAGE_SHIFT,
 					  PAGE_SIZE, 0,
-<<<<<<< HEAD
-					  &shmem_region_ops);
-=======
 					  type, instance,
 					  &shmem_region_ops);
 }
@@ -699,5 +641,4 @@
 bool i915_gem_object_is_shmem(const struct drm_i915_gem_object *obj)
 {
 	return obj->ops == &i915_gem_shmem_ops;
->>>>>>> 7d2a07b7
 }