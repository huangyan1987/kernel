--- conflicted
+++ resolved
@@ -34,23 +34,15 @@
 #include "intel_connector.h"
 #include "intel_crtc.h"
 #include "intel_ddi.h"
-<<<<<<< HEAD
-#include "intel_display_types.h"
-#include "intel_hotplug.h"
-=======
 #include "intel_de.h"
 #include "intel_display_types.h"
->>>>>>> 7d2a07b7
 #include "intel_dp.h"
 #include "intel_dp_hdcp.h"
 #include "intel_dp_mst.h"
 #include "intel_dpio_phy.h"
-<<<<<<< HEAD
-=======
 #include "intel_hdcp.h"
 #include "intel_hotplug.h"
 #include "skl_scaler.h"
->>>>>>> 7d2a07b7
 
 static int intel_dp_mst_compute_link_config(struct intel_encoder *encoder,
 					    struct intel_crtc_state *crtc_state,
@@ -65,12 +57,7 @@
 	struct drm_i915_private *i915 = to_i915(connector->base.dev);
 	const struct drm_display_mode *adjusted_mode =
 		&crtc_state->hw.adjusted_mode;
-<<<<<<< HEAD
-	bool constant_n = drm_dp_has_quirk(&intel_dp->desc, 0,
-					   DP_DPCD_QUIRK_CONSTANT_N);
-=======
 	bool constant_n = drm_dp_has_quirk(&intel_dp->desc, DP_DPCD_QUIRK_CONSTANT_N);
->>>>>>> 7d2a07b7
 	int bpp, slots = -EINVAL;
 
 	crtc_state->lane_count = limits->max_lane_count;
@@ -86,12 +73,8 @@
 		slots = drm_dp_atomic_find_vcpi_slots(state, &intel_dp->mst_mgr,
 						      connector->port,
 						      crtc_state->pbn,
-<<<<<<< HEAD
-						      drm_dp_get_vc_payload_bw(crtc_state->port_clock,
-=======
 						      drm_dp_get_vc_payload_bw(&intel_dp->mst_mgr,
 									       crtc_state->port_clock,
->>>>>>> 7d2a07b7
 									       crtc_state->lane_count));
 		if (slots == -EDEADLK)
 			return slots;
@@ -198,11 +181,7 @@
 	u8 transcoders = 0;
 	int i;
 
-<<<<<<< HEAD
-	if (INTEL_GEN(dev_priv) < 12)
-=======
 	if (DISPLAY_VER(dev_priv) < 12)
->>>>>>> 7d2a07b7
 		return 0;
 
 	for_each_new_intel_connector_in_state(state, connector, conn_state, i) {
@@ -253,11 +232,7 @@
 	struct drm_connector_list_iter connector_list_iter;
 	struct intel_connector *connector_iter;
 
-<<<<<<< HEAD
-	if (INTEL_GEN(dev_priv) < 12)
-=======
 	if (DISPLAY_VER(dev_priv) < 12)
->>>>>>> 7d2a07b7
 		return  0;
 
 	if (!intel_connector_needs_modeset(state, &connector->base))
@@ -350,21 +325,6 @@
 	return ret;
 }
 
-<<<<<<< HEAD
-static void clear_act_sent(struct intel_dp *intel_dp)
-{
-	struct drm_i915_private *i915 = dp_to_i915(intel_dp);
-
-	intel_de_write(i915, intel_dp->regs.dp_tp_status,
-		       DP_TP_STATUS_ACT_SENT);
-}
-
-static void wait_for_act_sent(struct intel_dp *intel_dp)
-{
-	struct drm_i915_private *i915 = dp_to_i915(intel_dp);
-
-	if (intel_de_wait_for_set(i915, intel_dp->regs.dp_tp_status,
-=======
 static void clear_act_sent(struct intel_encoder *encoder,
 			   const struct intel_crtc_state *crtc_state)
 {
@@ -382,7 +342,6 @@
 	struct intel_dp *intel_dp = &intel_mst->primary->dp;
 
 	if (intel_de_wait_for_set(i915, dp_tp_status_reg(encoder, crtc_state),
->>>>>>> 7d2a07b7
 				  DP_TP_STATUS_ACT_SENT, 1))
 		drm_err(&i915->drm, "Timed out waiting for ACT sent\n");
 
@@ -404,11 +363,8 @@
 
 	drm_dbg_kms(&i915->drm, "active links %d\n",
 		    intel_dp->active_mst_links);
-<<<<<<< HEAD
-=======
 
 	intel_hdcp_disable(intel_mst->connector);
->>>>>>> 7d2a07b7
 
 	drm_dp_mst_reset_vcpi_slots(&intel_dp->mst_mgr, connector->port);
 
@@ -434,15 +390,6 @@
 	struct drm_i915_private *dev_priv = to_i915(connector->base.dev);
 	bool last_mst_stream;
 	u32 val;
-<<<<<<< HEAD
-
-	intel_dp->active_mst_links--;
-	last_mst_stream = intel_dp->active_mst_links == 0;
-	drm_WARN_ON(&dev_priv->drm,
-		    INTEL_GEN(dev_priv) >= 12 && last_mst_stream &&
-		    !intel_dp_mst_is_master_trans(old_crtc_state));
-
-=======
 
 	intel_dp->active_mst_links--;
 	last_mst_stream = intel_dp->active_mst_links == 0;
@@ -450,18 +397,13 @@
 		    DISPLAY_VER(dev_priv) >= 12 && last_mst_stream &&
 		    !intel_dp_mst_is_master_trans(old_crtc_state));
 
->>>>>>> 7d2a07b7
 	intel_crtc_vblank_off(old_crtc_state);
 
 	intel_disable_pipe(old_crtc_state);
 
 	drm_dp_update_payload_part2(&intel_dp->mst_mgr);
 
-<<<<<<< HEAD
-	clear_act_sent(intel_dp);
-=======
 	clear_act_sent(encoder, old_crtc_state);
->>>>>>> 7d2a07b7
 
 	val = intel_de_read(dev_priv,
 			    TRANS_DDI_FUNC_CTL(old_crtc_state->cpu_transcoder));
@@ -470,21 +412,13 @@
 		       TRANS_DDI_FUNC_CTL(old_crtc_state->cpu_transcoder),
 		       val);
 
-<<<<<<< HEAD
-	wait_for_act_sent(intel_dp);
-=======
 	wait_for_act_sent(encoder, old_crtc_state);
->>>>>>> 7d2a07b7
 
 	drm_dp_mst_deallocate_vcpi(&intel_dp->mst_mgr, connector->port);
 
 	intel_ddi_disable_transcoder_func(old_crtc_state);
 
-<<<<<<< HEAD
-	if (INTEL_GEN(dev_priv) >= 9)
-=======
 	if (DISPLAY_VER(dev_priv) >= 9)
->>>>>>> 7d2a07b7
 		skl_scaler_disable(old_crtc_state);
 	else
 		ilk_pfit_disable(old_crtc_state);
@@ -510,11 +444,7 @@
 	 * From older GENs spec: "Configure Transcoder Clock Select to direct
 	 * no clock to the transcoder"
 	 */
-<<<<<<< HEAD
-	if (INTEL_GEN(dev_priv) < 12 || !last_mst_stream)
-=======
 	if (DISPLAY_VER(dev_priv) < 12 || !last_mst_stream)
->>>>>>> 7d2a07b7
 		intel_ddi_disable_pipe_clock(old_crtc_state);
 
 
@@ -562,22 +492,14 @@
 	intel_mst->connector = connector;
 	first_mst_stream = intel_dp->active_mst_links == 0;
 	drm_WARN_ON(&dev_priv->drm,
-<<<<<<< HEAD
-		    INTEL_GEN(dev_priv) >= 12 && first_mst_stream &&
-=======
 		    DISPLAY_VER(dev_priv) >= 12 && first_mst_stream &&
->>>>>>> 7d2a07b7
 		    !intel_dp_mst_is_master_trans(pipe_config));
 
 	drm_dbg_kms(&dev_priv->drm, "active links %d\n",
 		    intel_dp->active_mst_links);
 
 	if (first_mst_stream)
-<<<<<<< HEAD
-		intel_dp_sink_dpms(intel_dp, DRM_MODE_DPMS_ON);
-=======
 		intel_dp_set_power(intel_dp, DP_SET_POWER_D0);
->>>>>>> 7d2a07b7
 
 	drm_dp_send_power_updown_phy(&intel_dp->mst_mgr, connector->port, true);
 
@@ -603,11 +525,7 @@
 	 * first MST stream, so it's done on the DDI for the first stream and
 	 * here for the following ones.
 	 */
-<<<<<<< HEAD
-	if (INTEL_GEN(dev_priv) < 12 || !first_mst_stream)
-=======
 	if (DISPLAY_VER(dev_priv) < 12 || !first_mst_stream)
->>>>>>> 7d2a07b7
 		intel_ddi_enable_pipe_clock(encoder, pipe_config);
 
 	intel_ddi_set_dp_msa(pipe_config, conn_state);
@@ -628,11 +546,7 @@
 
 	drm_WARN_ON(&dev_priv->drm, pipe_config->has_pch_encoder);
 
-<<<<<<< HEAD
-	clear_act_sent(intel_dp);
-=======
 	clear_act_sent(encoder, pipe_config);
->>>>>>> 7d2a07b7
 
 	intel_ddi_enable_transcoder_func(encoder, pipe_config);
 
@@ -646,11 +560,7 @@
 	drm_dbg_kms(&dev_priv->drm, "active links %d\n",
 		    intel_dp->active_mst_links);
 
-<<<<<<< HEAD
-	wait_for_act_sent(intel_dp);
-=======
 	wait_for_act_sent(encoder, pipe_config);
->>>>>>> 7d2a07b7
 
 	drm_dp_update_payload_part2(&intel_dp->mst_mgr);
 
@@ -684,10 +594,6 @@
 {
 	struct intel_dp_mst_encoder *intel_mst = enc_to_mst(encoder);
 	struct intel_digital_port *dig_port = intel_mst->primary;
-<<<<<<< HEAD
-
-	intel_ddi_get_config(&dig_port->base, pipe_config);
-=======
 
 	dig_port->base.get_config(&dig_port->base, pipe_config);
 }
@@ -699,7 +605,6 @@
 	struct intel_digital_port *dig_port = intel_mst->primary;
 
 	return intel_dp_initial_fastset_check(&dig_port->base, crtc_state);
->>>>>>> 7d2a07b7
 }
 
 static int intel_dp_mst_get_ddc_modes(struct drm_connector *connector)
@@ -795,7 +700,6 @@
 
 	max_rate = intel_dp_max_data_rate(max_link_clock, max_lanes);
 	mode_rate = intel_dp_link_required(mode->clock, min_bpp);
-<<<<<<< HEAD
 
 	ret = drm_modeset_lock(&mgr->base.lock, ctx);
 	if (ret)
@@ -812,34 +716,12 @@
 		return 0;
 	}
 
-=======
-
-	ret = drm_modeset_lock(&mgr->base.lock, ctx);
-	if (ret)
-		return ret;
-
-	if (mode_rate > max_rate || mode->clock > max_dotclk ||
-	    drm_dp_calc_pbn_mode(mode->clock, min_bpp, false) > port->full_pbn) {
-		*status = MODE_CLOCK_HIGH;
-		return 0;
-	}
-
-	if (mode->clock < 10000) {
-		*status = MODE_CLOCK_LOW;
-		return 0;
-	}
-
->>>>>>> 7d2a07b7
 	if (mode->flags & DRM_MODE_FLAG_DBLCLK) {
 		*status = MODE_H_ILLEGAL;
 		return 0;
 	}
 
-<<<<<<< HEAD
-	*status = intel_mode_valid_max_plane_size(dev_priv, mode);
-=======
 	*status = intel_mode_valid_max_plane_size(dev_priv, mode, false);
->>>>>>> 7d2a07b7
 	return 0;
 }
 
@@ -859,11 +741,6 @@
 intel_dp_mst_detect(struct drm_connector *connector,
 		    struct drm_modeset_acquire_ctx *ctx, bool force)
 {
-<<<<<<< HEAD
-	struct intel_connector *intel_connector = to_intel_connector(connector);
-	struct intel_dp *intel_dp = intel_connector->mst_port;
-
-=======
 	struct drm_i915_private *i915 = to_i915(connector->dev);
 	struct intel_connector *intel_connector = to_intel_connector(connector);
 	struct intel_dp *intel_dp = intel_connector->mst_port;
@@ -871,7 +748,6 @@
 	if (!INTEL_DISPLAY_ENABLED(i915))
 		return connector_status_disconnected;
 
->>>>>>> 7d2a07b7
 	if (drm_connector_is_unregistered(connector))
 		return connector_status_disconnected;
 
@@ -1081,31 +957,15 @@
 	if (DISPLAY_VER(i915) < 11 && port == PORT_E)
 		return 0;
 
-<<<<<<< HEAD
-	if (!HAS_DP_MST(i915) || intel_dp_is_edp(intel_dp))
-		return 0;
-
-	if (INTEL_GEN(i915) < 12 && port == PORT_A)
-		return 0;
-
-	if (INTEL_GEN(i915) < 11 && port == PORT_E)
-		return 0;
-
-=======
->>>>>>> 7d2a07b7
 	intel_dp->mst_mgr.cbs = &mst_cbs;
 
 	/* create encoders */
 	intel_dp_create_fake_mst_encoders(dig_port);
 	ret = drm_dp_mst_topology_mgr_init(&intel_dp->mst_mgr, &i915->drm,
-<<<<<<< HEAD
-					   &intel_dp->aux, 16, 3, conn_base_id);
-=======
 					   &intel_dp->aux, 16, 3,
 					   dig_port->max_lanes,
 					   max_source_rate,
 					   conn_base_id);
->>>>>>> 7d2a07b7
 	if (ret)
 		return ret;
 
