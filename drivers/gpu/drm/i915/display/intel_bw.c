// SPDX-License-Identifier: MIT
/*
 * Copyright © 2019 Intel Corporation
 */

#include <drm/drm_atomic_state_helper.h>

#include "intel_atomic.h"
#include "intel_bw.h"
#include "intel_cdclk.h"
#include "intel_display_types.h"
#include "intel_pm.h"
#include "intel_sideband.h"

/* Parameters for Qclk Geyserville (QGV) */
struct intel_qgv_point {
	u16 dclk, t_rp, t_rdpre, t_rc, t_ras, t_rcd;
};

struct intel_qgv_info {
	struct intel_qgv_point points[I915_NUM_QGV_POINTS];
	u8 num_points;
	u8 t_bl;
};

<<<<<<< HEAD
static int icl_pcode_read_mem_global_info(struct drm_i915_private *dev_priv,
					  struct intel_qgv_info *qi)
{
	u32 val = 0;
	int ret;

	ret = sandybridge_pcode_read(dev_priv,
				     ICL_PCODE_MEM_SUBSYSYSTEM_INFO |
				     ICL_PCODE_MEM_SS_READ_GLOBAL_INFO,
				     &val, NULL);
	if (ret)
		return ret;

	if (IS_GEN(dev_priv, 12)) {
		switch (val & 0xf) {
		case 0:
			qi->dram_type = INTEL_DRAM_DDR4;
			break;
		case 3:
			qi->dram_type = INTEL_DRAM_LPDDR4;
			break;
		case 4:
			qi->dram_type = INTEL_DRAM_DDR3;
			break;
		case 5:
			qi->dram_type = INTEL_DRAM_LPDDR3;
			break;
		default:
			MISSING_CASE(val & 0xf);
			break;
		}
	} else if (IS_GEN(dev_priv, 11)) {
		switch (val & 0xf) {
		case 0:
			qi->dram_type = INTEL_DRAM_DDR4;
			break;
		case 1:
			qi->dram_type = INTEL_DRAM_DDR3;
			break;
		case 2:
			qi->dram_type = INTEL_DRAM_LPDDR3;
			break;
		case 3:
			qi->dram_type = INTEL_DRAM_LPDDR4;
			break;
		default:
			MISSING_CASE(val & 0xf);
			break;
		}
	} else {
		MISSING_CASE(INTEL_GEN(dev_priv));
		qi->dram_type = INTEL_DRAM_LPDDR3; /* Conservative default */
	}

	qi->num_channels = (val & 0xf0) >> 4;
	qi->num_points = (val & 0xf00) >> 8;

	if (IS_GEN(dev_priv, 12))
		qi->t_bl = qi->dram_type == INTEL_DRAM_DDR4 ? 4 : 16;
	else if (IS_GEN(dev_priv, 11))
		qi->t_bl = qi->dram_type == INTEL_DRAM_DDR4 ? 4 : 8;

	return 0;
}

=======
>>>>>>> 7d2a07b7
static int icl_pcode_read_qgv_point_info(struct drm_i915_private *dev_priv,
					 struct intel_qgv_point *sp,
					 int point)
{
	u32 val = 0, val2 = 0;
	int ret;

	ret = sandybridge_pcode_read(dev_priv,
				     ICL_PCODE_MEM_SUBSYSYSTEM_INFO |
				     ICL_PCODE_MEM_SS_READ_QGV_POINT_INFO(point),
				     &val, &val2);
	if (ret)
		return ret;

	sp->dclk = val & 0xffff;
	sp->t_rp = (val & 0xff0000) >> 16;
	sp->t_rcd = (val & 0xff000000) >> 24;

	sp->t_rdpre = val2 & 0xff;
	sp->t_ras = (val2 & 0xff00) >> 8;

	sp->t_rc = sp->t_rp + sp->t_ras;

	return 0;
}

int icl_pcode_restrict_qgv_points(struct drm_i915_private *dev_priv,
				  u32 points_mask)
{
	int ret;

	/* bspec says to keep retrying for at least 1 ms */
	ret = skl_pcode_request(dev_priv, ICL_PCODE_SAGV_DE_MEM_SS_CONFIG,
				points_mask,
				ICL_PCODE_POINTS_RESTRICTED_MASK,
				ICL_PCODE_POINTS_RESTRICTED,
				1);

	if (ret < 0) {
		drm_err(&dev_priv->drm, "Failed to disable qgv points (%d)\n", ret);
		return ret;
	}

	return 0;
}

static int icl_get_qgv_points(struct drm_i915_private *dev_priv,
			      struct intel_qgv_info *qi)
{
	const struct dram_info *dram_info = &dev_priv->dram_info;
	int i, ret;

	qi->num_points = dram_info->num_qgv_points;

	if (DISPLAY_VER(dev_priv) == 12)
		switch (dram_info->type) {
		case INTEL_DRAM_DDR4:
			qi->t_bl = 4;
			break;
		case INTEL_DRAM_DDR5:
			qi->t_bl = 8;
			break;
		default:
			qi->t_bl = 16;
			break;
		}
	else if (DISPLAY_VER(dev_priv) == 11)
		qi->t_bl = dev_priv->dram_info.type == INTEL_DRAM_DDR4 ? 4 : 8;

	if (drm_WARN_ON(&dev_priv->drm,
			qi->num_points > ARRAY_SIZE(qi->points)))
		qi->num_points = ARRAY_SIZE(qi->points);

	for (i = 0; i < qi->num_points; i++) {
		struct intel_qgv_point *sp = &qi->points[i];

		ret = icl_pcode_read_qgv_point_info(dev_priv, sp, i);
		if (ret)
			return ret;

		drm_dbg_kms(&dev_priv->drm,
			    "QGV %d: DCLK=%d tRP=%d tRDPRE=%d tRAS=%d tRCD=%d tRC=%d\n",
			    i, sp->dclk, sp->t_rp, sp->t_rdpre, sp->t_ras,
			    sp->t_rcd, sp->t_rc);
	}

	return 0;
}

static int icl_calc_bw(int dclk, int num, int den)
{
	/* multiples of 16.666MHz (100/6) */
	return DIV_ROUND_CLOSEST(num * dclk * 100, den * 6);
}

static int icl_sagv_max_dclk(const struct intel_qgv_info *qi)
{
	u16 dclk = 0;
	int i;

	for (i = 0; i < qi->num_points; i++)
		dclk = max(dclk, qi->points[i].dclk);

	return dclk;
}

struct intel_sa_info {
	u16 displayrtids;
	u8 deburst, deprogbwlimit;
};

static const struct intel_sa_info icl_sa_info = {
	.deburst = 8,
	.deprogbwlimit = 25, /* GB/s */
	.displayrtids = 128,
};

static const struct intel_sa_info tgl_sa_info = {
	.deburst = 16,
	.deprogbwlimit = 34, /* GB/s */
	.displayrtids = 256,
};

static const struct intel_sa_info rkl_sa_info = {
	.deburst = 16,
	.deprogbwlimit = 20, /* GB/s */
	.displayrtids = 128,
};

<<<<<<< HEAD
=======
static const struct intel_sa_info adls_sa_info = {
	.deburst = 16,
	.deprogbwlimit = 38, /* GB/s */
	.displayrtids = 256,
};

>>>>>>> 7d2a07b7
static int icl_get_bw_info(struct drm_i915_private *dev_priv, const struct intel_sa_info *sa)
{
	struct intel_qgv_info qi = {};
	bool is_y_tile = true; /* assume y tile may be used */
	int num_channels = max_t(u8, 1, dev_priv->dram_info.num_channels);
	int deinterleave;
	int ipqdepth, ipqdepthpch;
	int dclk_max;
	int maxdebw;
	int i, ret;

	ret = icl_get_qgv_points(dev_priv, &qi);
	if (ret) {
		drm_dbg_kms(&dev_priv->drm,
			    "Failed to get memory subsystem information, ignoring bandwidth limits");
		return ret;
	}

	deinterleave = DIV_ROUND_UP(num_channels, is_y_tile ? 4 : 2);
	dclk_max = icl_sagv_max_dclk(&qi);

	ipqdepthpch = 16;

	maxdebw = min(sa->deprogbwlimit * 1000,
		      icl_calc_bw(dclk_max, 16, 1) * 6 / 10); /* 60% */
	ipqdepth = min(ipqdepthpch, sa->displayrtids / num_channels);

	for (i = 0; i < ARRAY_SIZE(dev_priv->max_bw); i++) {
		struct intel_bw_info *bi = &dev_priv->max_bw[i];
		int clpchgroup;
		int j;

		clpchgroup = (sa->deburst * deinterleave / num_channels) << i;
		bi->num_planes = (ipqdepth - clpchgroup) / clpchgroup + 1;

		bi->num_qgv_points = qi.num_points;

		for (j = 0; j < qi.num_points; j++) {
			const struct intel_qgv_point *sp = &qi.points[j];
			int ct, bw;

			/*
			 * Max row cycle time
			 *
			 * FIXME what is the logic behind the
			 * assumed burst length?
			 */
			ct = max_t(int, sp->t_rc, sp->t_rp + sp->t_rcd +
				   (clpchgroup - 1) * qi.t_bl + sp->t_rdpre);
			bw = icl_calc_bw(sp->dclk, clpchgroup * 32 * num_channels, ct);

			bi->deratedbw[j] = min(maxdebw,
					       bw * 9 / 10); /* 90% */

			drm_dbg_kms(&dev_priv->drm,
				    "BW%d / QGV %d: num_planes=%d deratedbw=%u\n",
				    i, j, bi->num_planes, bi->deratedbw[j]);
		}

		if (bi->num_planes == 1)
			break;
	}

	/*
	 * In case if SAGV is disabled in BIOS, we always get 1
	 * SAGV point, but we can't send PCode commands to restrict it
	 * as it will fail and pointless anyway.
	 */
	if (qi.num_points == 1)
		dev_priv->sagv_status = I915_SAGV_NOT_CONTROLLED;
	else
		dev_priv->sagv_status = I915_SAGV_ENABLED;

	return 0;
}

static unsigned int icl_max_bw(struct drm_i915_private *dev_priv,
			       int num_planes, int qgv_point)
{
	int i;

	/*
	 * Let's return max bw for 0 planes
	 */
	num_planes = max(1, num_planes);

	for (i = 0; i < ARRAY_SIZE(dev_priv->max_bw); i++) {
		const struct intel_bw_info *bi =
			&dev_priv->max_bw[i];

		/*
		 * Pcode will not expose all QGV points when
		 * SAGV is forced to off/min/med/max.
		 */
		if (qgv_point >= bi->num_qgv_points)
			return UINT_MAX;

		if (num_planes >= bi->num_planes)
			return bi->deratedbw[qgv_point];
	}

	return 0;
}

void intel_bw_init_hw(struct drm_i915_private *dev_priv)
{
	if (!HAS_DISPLAY(dev_priv))
		return;

<<<<<<< HEAD
	if (IS_ROCKETLAKE(dev_priv))
		icl_get_bw_info(dev_priv, &rkl_sa_info);
	else if (IS_GEN(dev_priv, 12))
		icl_get_bw_info(dev_priv, &tgl_sa_info);
	else if (IS_GEN(dev_priv, 11))
=======
	if (IS_ALDERLAKE_S(dev_priv) || IS_ALDERLAKE_P(dev_priv))
		icl_get_bw_info(dev_priv, &adls_sa_info);
	else if (IS_ROCKETLAKE(dev_priv))
		icl_get_bw_info(dev_priv, &rkl_sa_info);
	else if (DISPLAY_VER(dev_priv) == 12)
		icl_get_bw_info(dev_priv, &tgl_sa_info);
	else if (DISPLAY_VER(dev_priv) == 11)
>>>>>>> 7d2a07b7
		icl_get_bw_info(dev_priv, &icl_sa_info);
}

static unsigned int intel_bw_crtc_num_active_planes(const struct intel_crtc_state *crtc_state)
{
	/*
	 * We assume cursors are small enough
	 * to not not cause bandwidth problems.
	 */
	return hweight8(crtc_state->active_planes & ~BIT(PLANE_CURSOR));
}

static unsigned int intel_bw_crtc_data_rate(const struct intel_crtc_state *crtc_state)
{
	struct intel_crtc *crtc = to_intel_crtc(crtc_state->uapi.crtc);
	unsigned int data_rate = 0;
	enum plane_id plane_id;

	for_each_plane_id_on_crtc(crtc, plane_id) {
		/*
		 * We assume cursors are small enough
		 * to not not cause bandwidth problems.
		 */
		if (plane_id == PLANE_CURSOR)
			continue;

		data_rate += crtc_state->data_rate[plane_id];
	}

	return data_rate;
}

void intel_bw_crtc_update(struct intel_bw_state *bw_state,
			  const struct intel_crtc_state *crtc_state)
{
	struct intel_crtc *crtc = to_intel_crtc(crtc_state->uapi.crtc);
	struct drm_i915_private *i915 = to_i915(crtc->base.dev);

	bw_state->data_rate[crtc->pipe] =
		intel_bw_crtc_data_rate(crtc_state);
	bw_state->num_active_planes[crtc->pipe] =
		intel_bw_crtc_num_active_planes(crtc_state);

	drm_dbg_kms(&i915->drm, "pipe %c data rate %u num active planes %u\n",
		    pipe_name(crtc->pipe),
		    bw_state->data_rate[crtc->pipe],
		    bw_state->num_active_planes[crtc->pipe]);
}

static unsigned int intel_bw_num_active_planes(struct drm_i915_private *dev_priv,
					       const struct intel_bw_state *bw_state)
{
	unsigned int num_active_planes = 0;
	enum pipe pipe;

	for_each_pipe(dev_priv, pipe)
		num_active_planes += bw_state->num_active_planes[pipe];

	return num_active_planes;
}

static unsigned int intel_bw_data_rate(struct drm_i915_private *dev_priv,
				       const struct intel_bw_state *bw_state)
{
	unsigned int data_rate = 0;
	enum pipe pipe;

	for_each_pipe(dev_priv, pipe)
		data_rate += bw_state->data_rate[pipe];

	if (DISPLAY_VER(dev_priv) >= 13 && intel_vtd_active())
		data_rate = data_rate * 105 / 100;

	return data_rate;
}

struct intel_bw_state *
intel_atomic_get_old_bw_state(struct intel_atomic_state *state)
{
	struct drm_i915_private *dev_priv = to_i915(state->base.dev);
	struct intel_global_state *bw_state;

	bw_state = intel_atomic_get_old_global_obj_state(state, &dev_priv->bw_obj);

	return to_intel_bw_state(bw_state);
}

struct intel_bw_state *
intel_atomic_get_new_bw_state(struct intel_atomic_state *state)
{
	struct drm_i915_private *dev_priv = to_i915(state->base.dev);
	struct intel_global_state *bw_state;

	bw_state = intel_atomic_get_new_global_obj_state(state, &dev_priv->bw_obj);

	return to_intel_bw_state(bw_state);
}

struct intel_bw_state *
intel_atomic_get_bw_state(struct intel_atomic_state *state)
{
	struct drm_i915_private *dev_priv = to_i915(state->base.dev);
	struct intel_global_state *bw_state;

	bw_state = intel_atomic_get_global_obj_state(state, &dev_priv->bw_obj);
	if (IS_ERR(bw_state))
		return ERR_CAST(bw_state);

	return to_intel_bw_state(bw_state);
}

int skl_bw_calc_min_cdclk(struct intel_atomic_state *state)
{
	struct drm_i915_private *dev_priv = to_i915(state->base.dev);
	struct intel_bw_state *new_bw_state = NULL;
	struct intel_bw_state *old_bw_state = NULL;
	const struct intel_crtc_state *crtc_state;
	struct intel_crtc *crtc;
	int max_bw = 0;
<<<<<<< HEAD
	int slice_id;
=======
>>>>>>> 7d2a07b7
	enum pipe pipe;
	int i;

	for_each_new_intel_crtc_in_state(state, crtc, crtc_state, i) {
		enum plane_id plane_id;
		struct intel_dbuf_bw *crtc_bw;

		new_bw_state = intel_atomic_get_bw_state(state);
		if (IS_ERR(new_bw_state))
			return PTR_ERR(new_bw_state);

		old_bw_state = intel_atomic_get_old_bw_state(state);

		crtc_bw = &new_bw_state->dbuf_bw[crtc->pipe];

		memset(&crtc_bw->used_bw, 0, sizeof(crtc_bw->used_bw));

		if (!crtc_state->hw.active)
			continue;

		for_each_plane_id_on_crtc(crtc, plane_id) {
			const struct skl_ddb_entry *plane_alloc =
				&crtc_state->wm.skl.plane_ddb_y[plane_id];
			const struct skl_ddb_entry *uv_plane_alloc =
				&crtc_state->wm.skl.plane_ddb_uv[plane_id];
			unsigned int data_rate = crtc_state->data_rate[plane_id];
			unsigned int dbuf_mask = 0;
<<<<<<< HEAD
=======
			enum dbuf_slice slice;
>>>>>>> 7d2a07b7

			dbuf_mask |= skl_ddb_dbuf_slice_mask(dev_priv, plane_alloc);
			dbuf_mask |= skl_ddb_dbuf_slice_mask(dev_priv, uv_plane_alloc);

			/*
			 * FIXME: To calculate that more properly we probably
			 * need to to split per plane data_rate into data_rate_y
			 * and data_rate_uv for multiplanar formats in order not
			 * to get accounted those twice if they happen to reside
			 * on different slices.
			 * However for pre-icl this would work anyway because
			 * we have only single slice and for icl+ uv plane has
			 * non-zero data rate.
			 * So in worst case those calculation are a bit
			 * pessimistic, which shouldn't pose any significant
			 * problem anyway.
			 */
<<<<<<< HEAD
			for_each_dbuf_slice_in_mask(slice_id, dbuf_mask)
				crtc_bw->used_bw[slice_id] += data_rate;
=======
			for_each_dbuf_slice_in_mask(dev_priv, slice, dbuf_mask)
				crtc_bw->used_bw[slice] += data_rate;
>>>>>>> 7d2a07b7
		}
	}

	if (!old_bw_state)
		return 0;

	for_each_pipe(dev_priv, pipe) {
		struct intel_dbuf_bw *crtc_bw;
<<<<<<< HEAD

		crtc_bw = &new_bw_state->dbuf_bw[pipe];

		for_each_dbuf_slice(slice_id) {
=======
		enum dbuf_slice slice;

		crtc_bw = &new_bw_state->dbuf_bw[pipe];

		for_each_dbuf_slice(dev_priv, slice) {
>>>>>>> 7d2a07b7
			/*
			 * Current experimental observations show that contrary
			 * to BSpec we get underruns once we exceed 64 * CDCLK
			 * for slices in total.
			 * As a temporary measure in order not to keep CDCLK
			 * bumped up all the time we calculate CDCLK according
			 * to this formula for  overall bw consumed by slices.
			 */
<<<<<<< HEAD
			max_bw += crtc_bw->used_bw[slice_id];
=======
			max_bw += crtc_bw->used_bw[slice];
>>>>>>> 7d2a07b7
		}
	}

	new_bw_state->min_cdclk = max_bw / 64;

	if (new_bw_state->min_cdclk != old_bw_state->min_cdclk) {
		int ret = intel_atomic_lock_global_state(&new_bw_state->base);

		if (ret)
			return ret;
	}

	return 0;
}

int intel_bw_calc_min_cdclk(struct intel_atomic_state *state)
{
	struct drm_i915_private *dev_priv = to_i915(state->base.dev);
	struct intel_bw_state *new_bw_state = NULL;
	struct intel_bw_state *old_bw_state = NULL;
	const struct intel_crtc_state *crtc_state;
	struct intel_crtc *crtc;
	int min_cdclk = 0;
	enum pipe pipe;
	int i;

	for_each_new_intel_crtc_in_state(state, crtc, crtc_state, i) {
		new_bw_state = intel_atomic_get_bw_state(state);
		if (IS_ERR(new_bw_state))
			return PTR_ERR(new_bw_state);

		old_bw_state = intel_atomic_get_old_bw_state(state);
	}

	if (!old_bw_state)
		return 0;

	for_each_pipe(dev_priv, pipe) {
		struct intel_cdclk_state *cdclk_state;

		cdclk_state = intel_atomic_get_new_cdclk_state(state);
		if (!cdclk_state)
			return 0;

		min_cdclk = max(cdclk_state->min_cdclk[pipe], min_cdclk);
	}

	new_bw_state->min_cdclk = min_cdclk;

	if (new_bw_state->min_cdclk != old_bw_state->min_cdclk) {
		int ret = intel_atomic_lock_global_state(&new_bw_state->base);

		if (ret)
			return ret;
	}

	return 0;
}

int intel_bw_atomic_check(struct intel_atomic_state *state)
{
	struct drm_i915_private *dev_priv = to_i915(state->base.dev);
	struct intel_crtc_state *new_crtc_state, *old_crtc_state;
	struct intel_bw_state *new_bw_state = NULL;
	const struct intel_bw_state *old_bw_state = NULL;
	unsigned int data_rate;
	unsigned int num_active_planes;
	struct intel_crtc *crtc;
	int i, ret;
	u32 allowed_points = 0;
	unsigned int max_bw_point = 0, max_bw = 0;
	unsigned int num_qgv_points = dev_priv->max_bw[0].num_qgv_points;
	u32 mask = (1 << num_qgv_points) - 1;

	/* FIXME earlier gens need some checks too */
	if (DISPLAY_VER(dev_priv) < 11)
		return 0;

	for_each_oldnew_intel_crtc_in_state(state, crtc, old_crtc_state,
					    new_crtc_state, i) {
		unsigned int old_data_rate =
			intel_bw_crtc_data_rate(old_crtc_state);
		unsigned int new_data_rate =
			intel_bw_crtc_data_rate(new_crtc_state);
		unsigned int old_active_planes =
			intel_bw_crtc_num_active_planes(old_crtc_state);
		unsigned int new_active_planes =
			intel_bw_crtc_num_active_planes(new_crtc_state);

		/*
		 * Avoid locking the bw state when
		 * nothing significant has changed.
		 */
		if (old_data_rate == new_data_rate &&
		    old_active_planes == new_active_planes)
			continue;

		new_bw_state = intel_atomic_get_bw_state(state);
		if (IS_ERR(new_bw_state))
			return PTR_ERR(new_bw_state);

		new_bw_state->data_rate[crtc->pipe] = new_data_rate;
		new_bw_state->num_active_planes[crtc->pipe] = new_active_planes;

		drm_dbg_kms(&dev_priv->drm,
			    "pipe %c data rate %u num active planes %u\n",
			    pipe_name(crtc->pipe),
			    new_bw_state->data_rate[crtc->pipe],
			    new_bw_state->num_active_planes[crtc->pipe]);
	}

	if (!new_bw_state)
		return 0;

	ret = intel_atomic_lock_global_state(&new_bw_state->base);
	if (ret)
		return ret;

	data_rate = intel_bw_data_rate(dev_priv, new_bw_state);
	data_rate = DIV_ROUND_UP(data_rate, 1000);

	num_active_planes = intel_bw_num_active_planes(dev_priv, new_bw_state);

	for (i = 0; i < num_qgv_points; i++) {
		unsigned int max_data_rate;

		max_data_rate = icl_max_bw(dev_priv, num_active_planes, i);
		/*
		 * We need to know which qgv point gives us
		 * maximum bandwidth in order to disable SAGV
		 * if we find that we exceed SAGV block time
		 * with watermarks. By that moment we already
		 * have those, as it is calculated earlier in
		 * intel_atomic_check,
		 */
		if (max_data_rate > max_bw) {
			max_bw_point = i;
			max_bw = max_data_rate;
		}
		if (max_data_rate >= data_rate)
			allowed_points |= BIT(i);
		drm_dbg_kms(&dev_priv->drm, "QGV point %d: max bw %d required %d\n",
			    i, max_data_rate, data_rate);
	}

	/*
	 * BSpec states that we always should have at least one allowed point
	 * left, so if we couldn't - simply reject the configuration for obvious
	 * reasons.
	 */
	if (allowed_points == 0) {
		drm_dbg_kms(&dev_priv->drm, "No QGV points provide sufficient memory"
			    " bandwidth %d for display configuration(%d active planes).\n",
			    data_rate, num_active_planes);
		return -EINVAL;
	}

	/*
	 * Leave only single point with highest bandwidth, if
	 * we can't enable SAGV due to the increased memory latency it may
	 * cause.
	 */
	if (!intel_can_enable_sagv(dev_priv, new_bw_state)) {
		allowed_points = BIT(max_bw_point);
		drm_dbg_kms(&dev_priv->drm, "No SAGV, using single QGV point %d\n",
			    max_bw_point);
	}
	/*
	 * We store the ones which need to be masked as that is what PCode
	 * actually accepts as a parameter.
	 */
	new_bw_state->qgv_points_mask = ~allowed_points & mask;

	old_bw_state = intel_atomic_get_old_bw_state(state);
	/*
	 * If the actual mask had changed we need to make sure that
	 * the commits are serialized(in case this is a nomodeset, nonblocking)
	 */
	if (new_bw_state->qgv_points_mask != old_bw_state->qgv_points_mask) {
		ret = intel_atomic_serialize_global_state(&new_bw_state->base);
		if (ret)
			return ret;
	}

	return 0;
}

static struct intel_global_state *
intel_bw_duplicate_state(struct intel_global_obj *obj)
{
	struct intel_bw_state *state;

	state = kmemdup(obj->state, sizeof(*state), GFP_KERNEL);
	if (!state)
		return NULL;

	return &state->base;
}

static void intel_bw_destroy_state(struct intel_global_obj *obj,
				   struct intel_global_state *state)
{
	kfree(state);
}

static const struct intel_global_state_funcs intel_bw_funcs = {
	.atomic_duplicate_state = intel_bw_duplicate_state,
	.atomic_destroy_state = intel_bw_destroy_state,
};

int intel_bw_init(struct drm_i915_private *dev_priv)
{
	struct intel_bw_state *state;

	state = kzalloc(sizeof(*state), GFP_KERNEL);
	if (!state)
		return -ENOMEM;

	intel_atomic_global_obj_init(dev_priv, &dev_priv->bw_obj,
				     &state->base, &intel_bw_funcs);

	return 0;
}<|MERGE_RESOLUTION|>--- conflicted
+++ resolved
@@ -23,74 +23,6 @@
 	u8 t_bl;
 };
 
-<<<<<<< HEAD
-static int icl_pcode_read_mem_global_info(struct drm_i915_private *dev_priv,
-					  struct intel_qgv_info *qi)
-{
-	u32 val = 0;
-	int ret;
-
-	ret = sandybridge_pcode_read(dev_priv,
-				     ICL_PCODE_MEM_SUBSYSYSTEM_INFO |
-				     ICL_PCODE_MEM_SS_READ_GLOBAL_INFO,
-				     &val, NULL);
-	if (ret)
-		return ret;
-
-	if (IS_GEN(dev_priv, 12)) {
-		switch (val & 0xf) {
-		case 0:
-			qi->dram_type = INTEL_DRAM_DDR4;
-			break;
-		case 3:
-			qi->dram_type = INTEL_DRAM_LPDDR4;
-			break;
-		case 4:
-			qi->dram_type = INTEL_DRAM_DDR3;
-			break;
-		case 5:
-			qi->dram_type = INTEL_DRAM_LPDDR3;
-			break;
-		default:
-			MISSING_CASE(val & 0xf);
-			break;
-		}
-	} else if (IS_GEN(dev_priv, 11)) {
-		switch (val & 0xf) {
-		case 0:
-			qi->dram_type = INTEL_DRAM_DDR4;
-			break;
-		case 1:
-			qi->dram_type = INTEL_DRAM_DDR3;
-			break;
-		case 2:
-			qi->dram_type = INTEL_DRAM_LPDDR3;
-			break;
-		case 3:
-			qi->dram_type = INTEL_DRAM_LPDDR4;
-			break;
-		default:
-			MISSING_CASE(val & 0xf);
-			break;
-		}
-	} else {
-		MISSING_CASE(INTEL_GEN(dev_priv));
-		qi->dram_type = INTEL_DRAM_LPDDR3; /* Conservative default */
-	}
-
-	qi->num_channels = (val & 0xf0) >> 4;
-	qi->num_points = (val & 0xf00) >> 8;
-
-	if (IS_GEN(dev_priv, 12))
-		qi->t_bl = qi->dram_type == INTEL_DRAM_DDR4 ? 4 : 16;
-	else if (IS_GEN(dev_priv, 11))
-		qi->t_bl = qi->dram_type == INTEL_DRAM_DDR4 ? 4 : 8;
-
-	return 0;
-}
-
-=======
->>>>>>> 7d2a07b7
 static int icl_pcode_read_qgv_point_info(struct drm_i915_private *dev_priv,
 					 struct intel_qgv_point *sp,
 					 int point)
@@ -220,15 +152,12 @@
 	.displayrtids = 128,
 };
 
-<<<<<<< HEAD
-=======
 static const struct intel_sa_info adls_sa_info = {
 	.deburst = 16,
 	.deprogbwlimit = 38, /* GB/s */
 	.displayrtids = 256,
 };
 
->>>>>>> 7d2a07b7
 static int icl_get_bw_info(struct drm_i915_private *dev_priv, const struct intel_sa_info *sa)
 {
 	struct intel_qgv_info qi = {};
@@ -338,13 +267,6 @@
 	if (!HAS_DISPLAY(dev_priv))
 		return;
 
-<<<<<<< HEAD
-	if (IS_ROCKETLAKE(dev_priv))
-		icl_get_bw_info(dev_priv, &rkl_sa_info);
-	else if (IS_GEN(dev_priv, 12))
-		icl_get_bw_info(dev_priv, &tgl_sa_info);
-	else if (IS_GEN(dev_priv, 11))
-=======
 	if (IS_ALDERLAKE_S(dev_priv) || IS_ALDERLAKE_P(dev_priv))
 		icl_get_bw_info(dev_priv, &adls_sa_info);
 	else if (IS_ROCKETLAKE(dev_priv))
@@ -352,7 +274,6 @@
 	else if (DISPLAY_VER(dev_priv) == 12)
 		icl_get_bw_info(dev_priv, &tgl_sa_info);
 	else if (DISPLAY_VER(dev_priv) == 11)
->>>>>>> 7d2a07b7
 		icl_get_bw_info(dev_priv, &icl_sa_info);
 }
 
@@ -472,10 +393,6 @@
 	const struct intel_crtc_state *crtc_state;
 	struct intel_crtc *crtc;
 	int max_bw = 0;
-<<<<<<< HEAD
-	int slice_id;
-=======
->>>>>>> 7d2a07b7
 	enum pipe pipe;
 	int i;
 
@@ -503,10 +420,7 @@
 				&crtc_state->wm.skl.plane_ddb_uv[plane_id];
 			unsigned int data_rate = crtc_state->data_rate[plane_id];
 			unsigned int dbuf_mask = 0;
-<<<<<<< HEAD
-=======
 			enum dbuf_slice slice;
->>>>>>> 7d2a07b7
 
 			dbuf_mask |= skl_ddb_dbuf_slice_mask(dev_priv, plane_alloc);
 			dbuf_mask |= skl_ddb_dbuf_slice_mask(dev_priv, uv_plane_alloc);
@@ -524,13 +438,8 @@
 			 * pessimistic, which shouldn't pose any significant
 			 * problem anyway.
 			 */
-<<<<<<< HEAD
-			for_each_dbuf_slice_in_mask(slice_id, dbuf_mask)
-				crtc_bw->used_bw[slice_id] += data_rate;
-=======
 			for_each_dbuf_slice_in_mask(dev_priv, slice, dbuf_mask)
 				crtc_bw->used_bw[slice] += data_rate;
->>>>>>> 7d2a07b7
 		}
 	}
 
@@ -539,18 +448,11 @@
 
 	for_each_pipe(dev_priv, pipe) {
 		struct intel_dbuf_bw *crtc_bw;
-<<<<<<< HEAD
+		enum dbuf_slice slice;
 
 		crtc_bw = &new_bw_state->dbuf_bw[pipe];
 
-		for_each_dbuf_slice(slice_id) {
-=======
-		enum dbuf_slice slice;
-
-		crtc_bw = &new_bw_state->dbuf_bw[pipe];
-
 		for_each_dbuf_slice(dev_priv, slice) {
->>>>>>> 7d2a07b7
 			/*
 			 * Current experimental observations show that contrary
 			 * to BSpec we get underruns once we exceed 64 * CDCLK
@@ -559,11 +461,7 @@
 			 * bumped up all the time we calculate CDCLK according
 			 * to this formula for  overall bw consumed by slices.
 			 */
-<<<<<<< HEAD
-			max_bw += crtc_bw->used_bw[slice_id];
-=======
 			max_bw += crtc_bw->used_bw[slice];
->>>>>>> 7d2a07b7
 		}
 	}
 
