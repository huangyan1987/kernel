/*
 * Copyright (c) 2007 Dave Airlie <airlied@linux.ie>
 * Copyright (c) 2007, 2010 Intel Corporation
 *   Jesse Barnes <jesse.barnes@intel.com>
 *
 * Permission is hereby granted, free of charge, to any person obtaining a
 * copy of this software and associated documentation files (the "Software"),
 * to deal in the Software without restriction, including without limitation
 * the rights to use, copy, modify, merge, publish, distribute, sublicense,
 * and/or sell copies of the Software, and to permit persons to whom the
 * Software is furnished to do so, subject to the following conditions:
 *
 * The above copyright notice and this permission notice (including the next
 * paragraph) shall be included in all copies or substantial portions of the
 * Software.
 *
 * THE SOFTWARE IS PROVIDED "AS IS", WITHOUT WARRANTY OF ANY KIND, EXPRESS OR
 * IMPLIED, INCLUDING BUT NOT LIMITED TO THE WARRANTIES OF MERCHANTABILITY,
 * FITNESS FOR A PARTICULAR PURPOSE AND NONINFRINGEMENT.  IN NO EVENT SHALL
 * THE AUTHORS OR COPYRIGHT HOLDERS BE LIABLE FOR ANY CLAIM, DAMAGES OR OTHER
 * LIABILITY, WHETHER IN AN ACTION OF CONTRACT, TORT OR OTHERWISE, ARISING
 * FROM, OUT OF OR IN CONNECTION WITH THE SOFTWARE OR THE USE OR OTHER
 * DEALINGS IN THE SOFTWARE.
 */

#include <linux/i2c.h>
#include <linux/slab.h>

#include <drm/drm_atomic_helper.h>
#include <drm/drm_edid.h>

#include "display/intel_panel.h"

#include "i915_drv.h"
#include "intel_connector.h"
#include "intel_display_debugfs.h"
#include "intel_display_types.h"
#include "intel_hdcp.h"

int intel_connector_init(struct intel_connector *connector)
{
	struct intel_digital_connector_state *conn_state;

	/*
	 * Allocate enough memory to hold intel_digital_connector_state,
	 * This might be a few bytes too many, but for connectors that don't
	 * need it we'll free the state and allocate a smaller one on the first
	 * successful commit anyway.
	 */
	conn_state = kzalloc(sizeof(*conn_state), GFP_KERNEL);
	if (!conn_state)
		return -ENOMEM;

	__drm_atomic_helper_connector_reset(&connector->base,
					    &conn_state->base);

	return 0;
}

struct intel_connector *intel_connector_alloc(void)
{
	struct intel_connector *connector;

	connector = kzalloc(sizeof(*connector), GFP_KERNEL);
	if (!connector)
		return NULL;

	if (intel_connector_init(connector) < 0) {
		kfree(connector);
		return NULL;
	}

	return connector;
}

/*
 * Free the bits allocated by intel_connector_alloc.
 * This should only be used after intel_connector_alloc has returned
 * successfully, and before drm_connector_init returns successfully.
 * Otherwise the destroy callbacks for the connector and the state should
 * take care of proper cleanup/free (see intel_connector_destroy).
 */
void intel_connector_free(struct intel_connector *connector)
{
	kfree(to_intel_digital_connector_state(connector->base.state));
	kfree(connector);
}

/*
 * Connector type independent destroy hook for drm_connector_funcs.
 */
void intel_connector_destroy(struct drm_connector *connector)
{
	struct intel_connector *intel_connector = to_intel_connector(connector);

	kfree(intel_connector->detect_edid);

	intel_hdcp_cleanup(intel_connector);

	if (!IS_ERR_OR_NULL(intel_connector->edid))
		kfree(intel_connector->edid);

	intel_panel_fini(&intel_connector->panel);

	drm_connector_cleanup(connector);

	if (intel_connector->port)
		drm_dp_mst_put_port_malloc(intel_connector->port);

	kfree(connector);
}

int intel_connector_register(struct drm_connector *connector)
{
	struct intel_connector *intel_connector = to_intel_connector(connector);
	int ret;

	ret = intel_backlight_device_register(intel_connector);
	if (ret)
		goto err;

	if (i915_inject_probe_failure(to_i915(connector->dev))) {
		ret = -EFAULT;
		goto err_backlight;
	}

	intel_connector_debugfs_add(connector);

	return 0;

err_backlight:
	intel_backlight_device_unregister(intel_connector);
err:
	return ret;
}

void intel_connector_unregister(struct drm_connector *connector)
{
	struct intel_connector *intel_connector = to_intel_connector(connector);

	intel_backlight_device_unregister(intel_connector);
}

void intel_connector_attach_encoder(struct intel_connector *connector,
				    struct intel_encoder *encoder)
{
	connector->encoder = encoder;
	drm_connector_attach_encoder(&connector->base, &encoder->base);
}

/*
 * Simple connector->get_hw_state implementation for encoders that support only
 * one connector and no cloning and hence the encoder state determines the state
 * of the connector.
 */
bool intel_connector_get_hw_state(struct intel_connector *connector)
{
	enum pipe pipe = 0;
	struct intel_encoder *encoder = intel_attached_encoder(connector);

	return encoder->get_hw_state(encoder, &pipe);
}

enum pipe intel_connector_get_pipe(struct intel_connector *connector)
{
	struct drm_device *dev = connector->base.dev;

	drm_WARN_ON(dev,
		    !drm_modeset_is_locked(&dev->mode_config.connection_mutex));

	if (!connector->base.state->crtc)
		return INVALID_PIPE;

	return to_intel_crtc(connector->base.state->crtc)->pipe;
}

/**
 * intel_connector_update_modes - update connector from edid
 * @connector: DRM connector device to use
 * @edid: previously read EDID information
 */
int intel_connector_update_modes(struct drm_connector *connector,
				struct edid *edid)
{
	int ret;

	drm_connector_update_edid_property(connector, edid);
	ret = drm_add_edid_modes(connector, edid);

	return ret;
}

/**
 * intel_ddc_get_modes - get modelist from monitor
 * @connector: DRM connector device to use
 * @adapter: i2c adapter
 *
 * Fetch the EDID information from @connector using the DDC bus.
 */
int intel_ddc_get_modes(struct drm_connector *connector,
			struct i2c_adapter *adapter)
{
	struct edid *edid;
	int ret;

	edid = drm_get_edid(connector, adapter);
	if (!edid)
		return 0;

	ret = intel_connector_update_modes(connector, edid);
	kfree(edid);

	return ret;
}

static const struct drm_prop_enum_list force_audio_names[] = {
	{ HDMI_AUDIO_OFF_DVI, "force-dvi" },
	{ HDMI_AUDIO_OFF, "off" },
	{ HDMI_AUDIO_AUTO, "auto" },
	{ HDMI_AUDIO_ON, "on" },
};

void
intel_attach_force_audio_property(struct drm_connector *connector)
{
	struct drm_device *dev = connector->dev;
	struct drm_i915_private *dev_priv = to_i915(dev);
	struct drm_property *prop;

	prop = dev_priv->force_audio_property;
	if (prop == NULL) {
		prop = drm_property_create_enum(dev, 0,
					   "audio",
					   force_audio_names,
					   ARRAY_SIZE(force_audio_names));
		if (prop == NULL)
			return;

		dev_priv->force_audio_property = prop;
	}
	drm_object_attach_property(&connector->base, prop, 0);
}

static const struct drm_prop_enum_list broadcast_rgb_names[] = {
	{ INTEL_BROADCAST_RGB_AUTO, "Automatic" },
	{ INTEL_BROADCAST_RGB_FULL, "Full" },
	{ INTEL_BROADCAST_RGB_LIMITED, "Limited 16:235" },
};

void
intel_attach_broadcast_rgb_property(struct drm_connector *connector)
{
	struct drm_device *dev = connector->dev;
	struct drm_i915_private *dev_priv = to_i915(dev);
	struct drm_property *prop;

	prop = dev_priv->broadcast_rgb_property;
	if (prop == NULL) {
		prop = drm_property_create_enum(dev, DRM_MODE_PROP_ENUM,
					   "Broadcast RGB",
					   broadcast_rgb_names,
					   ARRAY_SIZE(broadcast_rgb_names));
		if (prop == NULL)
			return;

		dev_priv->broadcast_rgb_property = prop;
	}

	drm_object_attach_property(&connector->base, prop, 0);
}

void
intel_attach_aspect_ratio_property(struct drm_connector *connector)
{
	if (!drm_mode_create_aspect_ratio_property(connector->dev))
		drm_object_attach_property(&connector->base,
			connector->dev->mode_config.aspect_ratio_property,
			DRM_MODE_PICTURE_ASPECT_NONE);
}

void
intel_attach_hdmi_colorspace_property(struct drm_connector *connector)
{
<<<<<<< HEAD
	switch (connector->connector_type) {
	case DRM_MODE_CONNECTOR_HDMIA:
	case DRM_MODE_CONNECTOR_HDMIB:
		if (drm_mode_create_hdmi_colorspace_property(connector))
			return;
		break;
	case DRM_MODE_CONNECTOR_DisplayPort:
	case DRM_MODE_CONNECTOR_eDP:
		if (drm_mode_create_dp_colorspace_property(connector))
			return;
		break;
	default:
		MISSING_CASE(connector->connector_type);
		return;
	}

	drm_object_attach_property(&connector->base,
				   connector->colorspace_property, 0);
=======
	if (!drm_mode_create_hdmi_colorspace_property(connector))
		drm_connector_attach_colorspace_property(connector);
}

void
intel_attach_dp_colorspace_property(struct drm_connector *connector)
{
	if (!drm_mode_create_dp_colorspace_property(connector))
		drm_connector_attach_colorspace_property(connector);
>>>>>>> 7d2a07b7
}<|MERGE_RESOLUTION|>--- conflicted
+++ resolved
@@ -281,26 +281,6 @@
 void
 intel_attach_hdmi_colorspace_property(struct drm_connector *connector)
 {
-<<<<<<< HEAD
-	switch (connector->connector_type) {
-	case DRM_MODE_CONNECTOR_HDMIA:
-	case DRM_MODE_CONNECTOR_HDMIB:
-		if (drm_mode_create_hdmi_colorspace_property(connector))
-			return;
-		break;
-	case DRM_MODE_CONNECTOR_DisplayPort:
-	case DRM_MODE_CONNECTOR_eDP:
-		if (drm_mode_create_dp_colorspace_property(connector))
-			return;
-		break;
-	default:
-		MISSING_CASE(connector->connector_type);
-		return;
-	}
-
-	drm_object_attach_property(&connector->base,
-				   connector->colorspace_property, 0);
-=======
 	if (!drm_mode_create_hdmi_colorspace_property(connector))
 		drm_connector_attach_colorspace_property(connector);
 }
@@ -310,5 +290,4 @@
 {
 	if (!drm_mode_create_dp_colorspace_property(connector))
 		drm_connector_attach_colorspace_property(connector);
->>>>>>> 7d2a07b7
 }