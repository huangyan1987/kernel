--- conflicted
+++ resolved
@@ -22,10 +22,6 @@
  *
  */
 
-<<<<<<< HEAD
-#include "intel_display_types.h"
-#include "intel_dp_aux_backlight.h"
-=======
 /*
  * Laptops with Intel GPUs which have panels that support controlling the
  * backlight through DP AUX can actually use two different interfaces: Intel's
@@ -41,7 +37,6 @@
 #include "intel_display_types.h"
 #include "intel_dp_aux_backlight.h"
 #include "intel_panel.h"
->>>>>>> 7d2a07b7
 
 /* TODO:
  * Implement HDR, right now we just implement the bare minimum to bring us back into SDR mode so we
@@ -104,8 +99,6 @@
 static bool
 intel_dp_aux_supports_hdr_backlight(struct intel_connector *connector)
 {
-<<<<<<< HEAD
-=======
 	struct drm_i915_private *i915 = to_i915(connector->base.dev);
 	struct intel_dp *intel_dp = enc_to_intel_dp(connector->encoder);
 	struct drm_dp_aux *aux = &intel_dp->aux;
@@ -277,7 +270,6 @@
 /* VESA backlight callbacks */
 static void set_vesa_backlight_enable(struct intel_dp *intel_dp, bool enable)
 {
->>>>>>> 7d2a07b7
 	struct drm_i915_private *i915 = dp_to_i915(intel_dp);
 	u8 reg_val = 0;
 
@@ -299,9 +291,6 @@
 	if (drm_dp_dpcd_writeb(&intel_dp->aux, DP_EDP_DISPLAY_CONTROL_REGISTER,
 			       reg_val) != 1) {
 		drm_dbg_kms(&i915->drm, "Failed to %s aux backlight\n",
-<<<<<<< HEAD
-			    enable ? "enable" : "disable");
-=======
 			    enabledisable(enable));
 	}
 }
@@ -319,26 +308,6 @@
 			    "Failed to read the DPCD register 0x%x\n",
 			    DP_EDP_BACKLIGHT_MODE_SET_REGISTER);
 		return false;
->>>>>>> 7d2a07b7
-	}
-
-	return (mode_reg & DP_EDP_BACKLIGHT_CONTROL_MODE_MASK) ==
-	       DP_EDP_BACKLIGHT_CONTROL_MODE_DPCD;
-}
-
-static bool intel_dp_aux_backlight_dpcd_mode(struct intel_connector *connector)
-{
-	struct intel_dp *intel_dp = intel_attached_dp(connector);
-	struct drm_i915_private *i915 = dp_to_i915(intel_dp);
-	u8 mode_reg;
-
-	if (drm_dp_dpcd_readb(&intel_dp->aux,
-			      DP_EDP_BACKLIGHT_MODE_SET_REGISTER,
-			      &mode_reg) != 1) {
-		drm_dbg_kms(&i915->drm,
-			    "Failed to read the DPCD register 0x%x\n",
-			    DP_EDP_BACKLIGHT_MODE_SET_REGISTER);
-		return false;
 	}
 
 	return (mode_reg & DP_EDP_BACKLIGHT_CONTROL_MODE_MASK) ==
@@ -360,11 +329,7 @@
 	 * If we're not in DPCD control mode yet, the programmed brightness
 	 * value is meaningless and we should assume max brightness
 	 */
-<<<<<<< HEAD
-	if (!intel_dp_aux_backlight_dpcd_mode(connector))
-=======
 	if (!intel_dp_aux_vesa_backlight_dpcd_mode(connector))
->>>>>>> 7d2a07b7
 		return connector->panel.backlight.max;
 
 	if (drm_dp_dpcd_read(&intel_dp->aux, DP_EDP_BACKLIGHT_BRIGHTNESS_MSB,
@@ -420,11 +385,7 @@
 {
 	struct drm_i915_private *dev_priv = to_i915(connector->base.dev);
 	struct intel_dp *intel_dp = intel_attached_dp(connector);
-<<<<<<< HEAD
-	const u8 pn = connector->panel.backlight.pwmgen_bit_count;
-=======
 	const u8 pn = connector->panel.backlight.edp.vesa.pwmgen_bit_count;
->>>>>>> 7d2a07b7
 	int freq, fxp, f, fxp_actual, fxp_min, fxp_max;
 
 	freq = dev_priv->vbt.backlight.pwm_freq_hz;
@@ -486,11 +447,7 @@
 
 		if (drm_dp_dpcd_writeb(&intel_dp->aux,
 				       DP_EDP_PWMGEN_BIT_COUNT,
-<<<<<<< HEAD
-				       panel->backlight.pwmgen_bit_count) < 0)
-=======
 				       pwmgen_bit_count) < 0)
->>>>>>> 7d2a07b7
 			drm_dbg_kms(&i915->drm,
 				    "Failed to write aux pwmgen bit count\n");
 
@@ -514,25 +471,18 @@
 		}
 	}
 
-<<<<<<< HEAD
-	intel_dp_aux_set_backlight(conn_state,
-				   connector->panel.backlight.level);
-	set_aux_backlight_enable(intel_dp, true);
-=======
 	intel_dp_aux_vesa_set_backlight(conn_state, level);
 	set_vesa_backlight_enable(intel_dp, true);
->>>>>>> 7d2a07b7
 }
 
 static void intel_dp_aux_vesa_disable_backlight(const struct drm_connector_state *old_conn_state,
 						u32 level)
 {
-<<<<<<< HEAD
-	set_aux_backlight_enable(enc_to_intel_dp(to_intel_encoder(old_conn_state->best_encoder)),
-				 false);
-}
-
-static u32 intel_dp_aux_calc_max_backlight(struct intel_connector *connector)
+	set_vesa_backlight_enable(enc_to_intel_dp(to_intel_encoder(old_conn_state->best_encoder)),
+				  false);
+}
+
+static u32 intel_dp_aux_vesa_calc_max_backlight(struct intel_connector *connector)
 {
 	struct drm_i915_private *i915 = to_i915(connector->base.dev);
 	struct intel_dp *intel_dp = intel_attached_dp(connector);
@@ -605,102 +555,6 @@
 			    "Failed to write aux pwmgen bit count\n");
 		return max_backlight;
 	}
-	panel->backlight.pwmgen_bit_count = pn;
-
-	max_backlight = (1 << pn) - 1;
-
-	return max_backlight;
-=======
-	set_vesa_backlight_enable(enc_to_intel_dp(to_intel_encoder(old_conn_state->best_encoder)),
-				  false);
->>>>>>> 7d2a07b7
-}
-
-static u32 intel_dp_aux_vesa_calc_max_backlight(struct intel_connector *connector)
-{
-<<<<<<< HEAD
-=======
-	struct drm_i915_private *i915 = to_i915(connector->base.dev);
-	struct intel_dp *intel_dp = intel_attached_dp(connector);
->>>>>>> 7d2a07b7
-	struct intel_panel *panel = &connector->panel;
-	u32 max_backlight = 0;
-	int freq, fxp, fxp_min, fxp_max, fxp_actual, f = 1;
-	u8 pn, pn_min, pn_max;
-
-<<<<<<< HEAD
-	panel->backlight.max = intel_dp_aux_calc_max_backlight(connector);
-	if (!panel->backlight.max)
-		return -ENODEV;
-
-	panel->backlight.min = 0;
-	panel->backlight.level = intel_dp_aux_get_backlight(connector);
-	panel->backlight.enabled = intel_dp_aux_backlight_dpcd_mode(connector) &&
-=======
-	if (drm_dp_dpcd_readb(&intel_dp->aux, DP_EDP_PWMGEN_BIT_COUNT, &pn) == 1) {
-		pn &= DP_EDP_PWMGEN_BIT_COUNT_MASK;
-		max_backlight = (1 << pn) - 1;
-	}
-
-	/* Find desired value of (F x P)
-	 * Note that, if F x P is out of supported range, the maximum value or
-	 * minimum value will applied automatically. So no need to check that.
-	 */
-	freq = i915->vbt.backlight.pwm_freq_hz;
-	drm_dbg_kms(&i915->drm, "VBT defined backlight frequency %u Hz\n",
-		    freq);
-	if (!freq) {
-		drm_dbg_kms(&i915->drm,
-			    "Use panel default backlight frequency\n");
-		return max_backlight;
-	}
-
-	fxp = DIV_ROUND_CLOSEST(KHz(DP_EDP_BACKLIGHT_FREQ_BASE_KHZ), freq);
-
-	/* Use highest possible value of Pn for more granularity of brightness
-	 * adjustment while satifying the conditions below.
-	 * - Pn is in the range of Pn_min and Pn_max
-	 * - F is in the range of 1 and 255
-	 * - FxP is within 25% of desired value.
-	 *   Note: 25% is arbitrary value and may need some tweak.
-	 */
-	if (drm_dp_dpcd_readb(&intel_dp->aux,
-			      DP_EDP_PWMGEN_BIT_COUNT_CAP_MIN, &pn_min) != 1) {
-		drm_dbg_kms(&i915->drm,
-			    "Failed to read pwmgen bit count cap min\n");
-		return max_backlight;
-	}
-	if (drm_dp_dpcd_readb(&intel_dp->aux,
-			      DP_EDP_PWMGEN_BIT_COUNT_CAP_MAX, &pn_max) != 1) {
-		drm_dbg_kms(&i915->drm,
-			    "Failed to read pwmgen bit count cap max\n");
-		return max_backlight;
-	}
-	pn_min &= DP_EDP_PWMGEN_BIT_COUNT_MASK;
-	pn_max &= DP_EDP_PWMGEN_BIT_COUNT_MASK;
-
-	fxp_min = DIV_ROUND_CLOSEST(fxp * 3, 4);
-	fxp_max = DIV_ROUND_CLOSEST(fxp * 5, 4);
-	if (fxp_min < (1 << pn_min) || (255 << pn_max) < fxp_max) {
-		drm_dbg_kms(&i915->drm,
-			    "VBT defined backlight frequency out of range\n");
-		return max_backlight;
-	}
-
-	for (pn = pn_max; pn >= pn_min; pn--) {
-		f = clamp(DIV_ROUND_CLOSEST(fxp, 1 << pn), 1, 255);
-		fxp_actual = f << pn;
-		if (fxp_min <= fxp_actual && fxp_actual <= fxp_max)
-			break;
-	}
-
-	drm_dbg_kms(&i915->drm, "Using eDP pwmgen bit count of %d\n", pn);
-	if (drm_dp_dpcd_writeb(&intel_dp->aux,
-			       DP_EDP_PWMGEN_BIT_COUNT, pn) < 0) {
-		drm_dbg_kms(&i915->drm,
-			    "Failed to write aux pwmgen bit count\n");
-		return max_backlight;
-	}
 	panel->backlight.edp.vesa.pwmgen_bit_count = pn;
 
 	max_backlight = (1 << pn) - 1;
@@ -720,7 +574,6 @@
 	panel->backlight.min = 0;
 	panel->backlight.level = intel_dp_aux_vesa_get_backlight(connector, pipe);
 	panel->backlight.enabled = intel_dp_aux_vesa_backlight_dpcd_mode(connector) &&
->>>>>>> 7d2a07b7
 				   panel->backlight.level != 0;
 
 	return 0;
@@ -740,13 +593,8 @@
 	 * work just fine using normal PWM controls anyway.
 	 */
 	if (intel_dp->edp_dpcd[1] & DP_EDP_TCON_BACKLIGHT_ADJUSTMENT_CAP &&
-<<<<<<< HEAD
-	    (intel_dp->edp_dpcd[2] & DP_EDP_BACKLIGHT_BRIGHTNESS_AUX_SET_CAP) &&
-	    !(intel_dp->edp_dpcd[2] & DP_EDP_BACKLIGHT_BRIGHTNESS_PWM_PIN_CAP)) {
-=======
 	    (intel_dp->edp_dpcd[1] & DP_EDP_BACKLIGHT_AUX_ENABLE_CAP) &&
 	    (intel_dp->edp_dpcd[2] & DP_EDP_BACKLIGHT_BRIGHTNESS_AUX_SET_CAP)) {
->>>>>>> 7d2a07b7
 		drm_dbg_kms(&i915->drm, "AUX Backlight Control Supported!\n");
 		return true;
 	}
@@ -779,14 +627,6 @@
 
 int intel_dp_aux_init_backlight_funcs(struct intel_connector *connector)
 {
-<<<<<<< HEAD
-	struct intel_panel *panel = &intel_connector->panel;
-	struct intel_dp *intel_dp = enc_to_intel_dp(intel_connector->encoder);
-	struct drm_i915_private *i915 = dp_to_i915(intel_dp);
-
-	if (i915->params.enable_dpcd_backlight == 0 ||
-	    !intel_dp_aux_display_control_capable(intel_connector))
-=======
 	struct drm_device *dev = connector->base.dev;
 	struct intel_panel *panel = &connector->panel;
 	struct intel_dp *intel_dp = enc_to_intel_dp(connector->encoder);
@@ -798,7 +638,6 @@
 	 */
 	switch (i915->params.enable_dpcd_backlight) {
 	case INTEL_DP_AUX_BACKLIGHT_OFF:
->>>>>>> 7d2a07b7
 		return -ENODEV;
 	case INTEL_DP_AUX_BACKLIGHT_AUTO:
 		switch (i915->vbt.backlight.type) {
@@ -816,25 +655,6 @@
 		if (i915->vbt.backlight.type != INTEL_BACKLIGHT_VESA_EDP_AUX_INTERFACE)
 			try_intel_interface = true;
 
-<<<<<<< HEAD
-	/*
-	 * There are a lot of machines that don't advertise the backlight
-	 * control interface to use properly in their VBIOS, :\
-	 */
-	if (i915->vbt.backlight.type !=
-	    INTEL_BACKLIGHT_VESA_EDP_AUX_INTERFACE &&
-	    i915->params.enable_dpcd_backlight != 1 &&
-	    !drm_dp_has_quirk(&intel_dp->desc, intel_dp->edid_quirks,
-			      DP_QUIRK_FORCE_DPCD_BACKLIGHT)) {
-		drm_info(&i915->drm,
-			 "Panel advertises DPCD backlight support, but "
-			 "VBT disagrees. If your backlight controls "
-			 "don't work try booting with "
-			 "i915.enable_dpcd_backlight=1. If your machine "
-			 "needs this, please file a _new_ bug report on "
-			 "drm/i915, see " FDO_BUG_URL " for details.\n");
-		return -ENODEV;
-=======
 		try_vesa_interface = true;
 		break;
 	case INTEL_DP_AUX_BACKLIGHT_FORCE_VESA:
@@ -843,7 +663,6 @@
 	case INTEL_DP_AUX_BACKLIGHT_FORCE_INTEL:
 		try_intel_interface = true;
 		break;
->>>>>>> 7d2a07b7
 	}
 
 	/*
