--- conflicted
+++ resolved
@@ -2590,17 +2590,10 @@
 	struct drm_i915_private *dev_priv = inode->i_private;
 
 	intel_guc_log_relay_close(&dev_priv->guc.log);
-<<<<<<< HEAD
-
-	return 0;
-}
-
-=======
-
-	return 0;
-}
-
->>>>>>> 17d93760
+
+	return 0;
+}
+
 static const struct file_operations i915_guc_log_relay_fops = {
 	.owner = THIS_MODULE,
 	.open = i915_guc_log_relay_open,
