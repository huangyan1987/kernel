--- conflicted
+++ resolved
@@ -1067,19 +1067,11 @@
 	if (prev->cz_clock) {
 		u64 time, c0;
 		unsigned int mul;
-<<<<<<< HEAD
 
 		mul = VLV_CZ_CLOCK_TO_MILLI_SEC * 100; /* scale to threshold% */
 		if (I915_READ(VLV_COUNTER_CONTROL) & VLV_COUNT_RANGE_HIGH)
 			mul <<= 8;
 
-=======
-
-		mul = VLV_CZ_CLOCK_TO_MILLI_SEC * 100; /* scale to threshold% */
-		if (I915_READ(VLV_COUNTER_CONTROL) & VLV_COUNT_RANGE_HIGH)
-			mul <<= 8;
-
->>>>>>> f2e5fa84
 		time = now.cz_clock - prev->cz_clock;
 		time *= dev_priv->czclk_freq;
 
@@ -3474,11 +3466,7 @@
 	GEN5_IRQ_INIT(GEN8_DE_PORT_, ~de_port_masked, de_port_enables);
 	GEN5_IRQ_INIT(GEN8_DE_MISC_, ~de_misc_masked, de_misc_masked);
 
-<<<<<<< HEAD
-	if (IS_BROXTON(dev_priv))
-=======
 	if (IS_GEN9_LP(dev_priv))
->>>>>>> f2e5fa84
 		bxt_hpd_detection_setup(dev_priv);
 }
 
