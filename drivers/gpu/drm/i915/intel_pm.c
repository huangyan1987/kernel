--- conflicted
+++ resolved
@@ -1548,11 +1548,7 @@
 	if (IS_I915GM(dev) && enabled) {
 		struct intel_framebuffer *fb;
 
-<<<<<<< HEAD
-		fb = to_intel_framebuffer(enabled->fb);
-=======
 		fb = to_intel_framebuffer(enabled->primary->fb);
->>>>>>> 21d11044
 
 		/* self-refresh seems busted with untiled */
 		if (fb->obj->tiling_mode == I915_TILING_NONE)
