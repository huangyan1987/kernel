/*
 * Copyright © 2012 Intel Corporation
 *
 * Permission is hereby granted, free of charge, to any person obtaining a
 * copy of this software and associated documentation files (the "Software"),
 * to deal in the Software without restriction, including without limitation
 * the rights to use, copy, modify, merge, publish, distribute, sublicense,
 * and/or sell copies of the Software, and to permit persons to whom the
 * Software is furnished to do so, subject to the following conditions:
 *
 * The above copyright notice and this permission notice (including the next
 * paragraph) shall be included in all copies or substantial portions of the
 * Software.
 *
 * THE SOFTWARE IS PROVIDED "AS IS", WITHOUT WARRANTY OF ANY KIND, EXPRESS OR
 * IMPLIED, INCLUDING BUT NOT LIMITED TO THE WARRANTIES OF MERCHANTABILITY,
 * FITNESS FOR A PARTICULAR PURPOSE AND NONINFRINGEMENT.  IN NO EVENT SHALL
 * THE AUTHORS OR COPYRIGHT HOLDERS BE LIABLE FOR ANY CLAIM, DAMAGES OR OTHER
 * LIABILITY, WHETHER IN AN ACTION OF CONTRACT, TORT OR OTHERWISE, ARISING
 * FROM, OUT OF OR IN CONNECTION WITH THE SOFTWARE OR THE USE OR OTHER DEALINGS
 * IN THE SOFTWARE.
 *
 * Authors:
 *    Eugeni Dodonov <eugeni.dodonov@intel.com>
 *
 */

#include <linux/module.h>
#include <linux/pm_runtime.h>

#include <drm/drm_atomic_helper.h>
#include <drm/drm_fourcc.h>
#include <drm/drm_plane_helper.h>

#include "display/intel_atomic.h"
#include "display/intel_display_types.h"
#include "display/intel_fbc.h"
#include "display/intel_sprite.h"

#include "gt/intel_llc.h"

#include "i915_drv.h"
#include "i915_irq.h"
#include "i915_trace.h"
#include "intel_pm.h"
#include "intel_sideband.h"
#include "../../../platform/x86/intel_ips.h"

static void gen9_init_clock_gating(struct drm_i915_private *dev_priv)
{
	if (HAS_LLC(dev_priv)) {
		/*
		 * WaCompressedResourceDisplayNewHashMode:skl,kbl
		 * Display WA #0390: skl,kbl
		 *
		 * Must match Sampler, Pixel Back End, and Media. See
		 * WaCompressedResourceSamplerPbeMediaNewHashMode.
		 */
		I915_WRITE(CHICKEN_PAR1_1,
			   I915_READ(CHICKEN_PAR1_1) |
			   SKL_DE_COMPRESSED_HASH_MODE);
	}

	/* See Bspec note for PSR2_CTL bit 31, Wa#828:skl,bxt,kbl,cfl */
	I915_WRITE(CHICKEN_PAR1_1,
		   I915_READ(CHICKEN_PAR1_1) | SKL_EDP_PSR_FIX_RDWRAP);

	/* WaEnableChickenDCPR:skl,bxt,kbl,glk,cfl */
	I915_WRITE(GEN8_CHICKEN_DCPR_1,
		   I915_READ(GEN8_CHICKEN_DCPR_1) | MASK_WAKEMEM);

	/* WaFbcTurnOffFbcWatermark:skl,bxt,kbl,cfl */
	/* WaFbcWakeMemOn:skl,bxt,kbl,glk,cfl */
	I915_WRITE(DISP_ARB_CTL, I915_READ(DISP_ARB_CTL) |
		   DISP_FBC_WM_DIS |
		   DISP_FBC_MEMORY_WAKE);

	/* WaFbcHighMemBwCorruptionAvoidance:skl,bxt,kbl,cfl */
	I915_WRITE(ILK_DPFC_CHICKEN, I915_READ(ILK_DPFC_CHICKEN) |
		   ILK_DPFC_DISABLE_DUMMY0);

	if (IS_SKYLAKE(dev_priv)) {
		/* WaDisableDopClockGating */
		I915_WRITE(GEN7_MISCCPCTL, I915_READ(GEN7_MISCCPCTL)
			   & ~GEN7_DOP_CLOCK_GATE_ENABLE);
	}
}

static void bxt_init_clock_gating(struct drm_i915_private *dev_priv)
{
	gen9_init_clock_gating(dev_priv);

	/* WaDisableSDEUnitClockGating:bxt */
	I915_WRITE(GEN8_UCGCTL6, I915_READ(GEN8_UCGCTL6) |
		   GEN8_SDEUNIT_CLOCK_GATE_DISABLE);

	/*
	 * FIXME:
	 * GEN8_HDCUNIT_CLOCK_GATE_DISABLE_HDCREQ applies on 3x6 GT SKUs only.
	 */
	I915_WRITE(GEN8_UCGCTL6, I915_READ(GEN8_UCGCTL6) |
		   GEN8_HDCUNIT_CLOCK_GATE_DISABLE_HDCREQ);

	/*
	 * Wa: Backlight PWM may stop in the asserted state, causing backlight
	 * to stay fully on.
	 */
	I915_WRITE(GEN9_CLKGATE_DIS_0, I915_READ(GEN9_CLKGATE_DIS_0) |
		   PWM1_GATING_DIS | PWM2_GATING_DIS);

	/*
	 * Lower the display internal timeout.
	 * This is needed to avoid any hard hangs when DSI port PLL
	 * is off and a MMIO access is attempted by any privilege
	 * application, using batch buffers or any other means.
	 */
	I915_WRITE(RM_TIMEOUT, MMIO_TIMEOUT_US(950));
}

static void glk_init_clock_gating(struct drm_i915_private *dev_priv)
{
	gen9_init_clock_gating(dev_priv);

	/*
	 * WaDisablePWMClockGating:glk
	 * Backlight PWM may stop in the asserted state, causing backlight
	 * to stay fully on.
	 */
	I915_WRITE(GEN9_CLKGATE_DIS_0, I915_READ(GEN9_CLKGATE_DIS_0) |
		   PWM1_GATING_DIS | PWM2_GATING_DIS);

	/* WaDDIIOTimeout:glk */
	if (IS_GLK_REVID(dev_priv, 0, GLK_REVID_A1)) {
		u32 val = I915_READ(CHICKEN_MISC_2);
		val &= ~(GLK_CL0_PWR_DOWN |
			 GLK_CL1_PWR_DOWN |
			 GLK_CL2_PWR_DOWN);
		I915_WRITE(CHICKEN_MISC_2, val);
	}

}

static void i915_pineview_get_mem_freq(struct drm_i915_private *dev_priv)
{
	u32 tmp;

	tmp = I915_READ(CLKCFG);

	switch (tmp & CLKCFG_FSB_MASK) {
	case CLKCFG_FSB_533:
		dev_priv->fsb_freq = 533; /* 133*4 */
		break;
	case CLKCFG_FSB_800:
		dev_priv->fsb_freq = 800; /* 200*4 */
		break;
	case CLKCFG_FSB_667:
		dev_priv->fsb_freq =  667; /* 167*4 */
		break;
	case CLKCFG_FSB_400:
		dev_priv->fsb_freq = 400; /* 100*4 */
		break;
	}

	switch (tmp & CLKCFG_MEM_MASK) {
	case CLKCFG_MEM_533:
		dev_priv->mem_freq = 533;
		break;
	case CLKCFG_MEM_667:
		dev_priv->mem_freq = 667;
		break;
	case CLKCFG_MEM_800:
		dev_priv->mem_freq = 800;
		break;
	}

	/* detect pineview DDR3 setting */
	tmp = I915_READ(CSHRDDR3CTL);
	dev_priv->is_ddr3 = (tmp & CSHRDDR3CTL_DDR3) ? 1 : 0;
}

static void i915_ironlake_get_mem_freq(struct drm_i915_private *dev_priv)
{
	u16 ddrpll, csipll;

	ddrpll = intel_uncore_read16(&dev_priv->uncore, DDRMPLL1);
	csipll = intel_uncore_read16(&dev_priv->uncore, CSIPLL0);

	switch (ddrpll & 0xff) {
	case 0xc:
		dev_priv->mem_freq = 800;
		break;
	case 0x10:
		dev_priv->mem_freq = 1066;
		break;
	case 0x14:
		dev_priv->mem_freq = 1333;
		break;
	case 0x18:
		dev_priv->mem_freq = 1600;
		break;
	default:
		DRM_DEBUG_DRIVER("unknown memory frequency 0x%02x\n",
				 ddrpll & 0xff);
		dev_priv->mem_freq = 0;
		break;
	}

	switch (csipll & 0x3ff) {
	case 0x00c:
		dev_priv->fsb_freq = 3200;
		break;
	case 0x00e:
		dev_priv->fsb_freq = 3733;
		break;
	case 0x010:
		dev_priv->fsb_freq = 4266;
		break;
	case 0x012:
		dev_priv->fsb_freq = 4800;
		break;
	case 0x014:
		dev_priv->fsb_freq = 5333;
		break;
	case 0x016:
		dev_priv->fsb_freq = 5866;
		break;
	case 0x018:
		dev_priv->fsb_freq = 6400;
		break;
	default:
		DRM_DEBUG_DRIVER("unknown fsb frequency 0x%04x\n",
				 csipll & 0x3ff);
		dev_priv->fsb_freq = 0;
		break;
	}
}

static const struct cxsr_latency cxsr_latency_table[] = {
	{1, 0, 800, 400, 3382, 33382, 3983, 33983},    /* DDR2-400 SC */
	{1, 0, 800, 667, 3354, 33354, 3807, 33807},    /* DDR2-667 SC */
	{1, 0, 800, 800, 3347, 33347, 3763, 33763},    /* DDR2-800 SC */
	{1, 1, 800, 667, 6420, 36420, 6873, 36873},    /* DDR3-667 SC */
	{1, 1, 800, 800, 5902, 35902, 6318, 36318},    /* DDR3-800 SC */

	{1, 0, 667, 400, 3400, 33400, 4021, 34021},    /* DDR2-400 SC */
	{1, 0, 667, 667, 3372, 33372, 3845, 33845},    /* DDR2-667 SC */
	{1, 0, 667, 800, 3386, 33386, 3822, 33822},    /* DDR2-800 SC */
	{1, 1, 667, 667, 6438, 36438, 6911, 36911},    /* DDR3-667 SC */
	{1, 1, 667, 800, 5941, 35941, 6377, 36377},    /* DDR3-800 SC */

	{1, 0, 400, 400, 3472, 33472, 4173, 34173},    /* DDR2-400 SC */
	{1, 0, 400, 667, 3443, 33443, 3996, 33996},    /* DDR2-667 SC */
	{1, 0, 400, 800, 3430, 33430, 3946, 33946},    /* DDR2-800 SC */
	{1, 1, 400, 667, 6509, 36509, 7062, 37062},    /* DDR3-667 SC */
	{1, 1, 400, 800, 5985, 35985, 6501, 36501},    /* DDR3-800 SC */

	{0, 0, 800, 400, 3438, 33438, 4065, 34065},    /* DDR2-400 SC */
	{0, 0, 800, 667, 3410, 33410, 3889, 33889},    /* DDR2-667 SC */
	{0, 0, 800, 800, 3403, 33403, 3845, 33845},    /* DDR2-800 SC */
	{0, 1, 800, 667, 6476, 36476, 6955, 36955},    /* DDR3-667 SC */
	{0, 1, 800, 800, 5958, 35958, 6400, 36400},    /* DDR3-800 SC */

	{0, 0, 667, 400, 3456, 33456, 4103, 34106},    /* DDR2-400 SC */
	{0, 0, 667, 667, 3428, 33428, 3927, 33927},    /* DDR2-667 SC */
	{0, 0, 667, 800, 3443, 33443, 3905, 33905},    /* DDR2-800 SC */
	{0, 1, 667, 667, 6494, 36494, 6993, 36993},    /* DDR3-667 SC */
	{0, 1, 667, 800, 5998, 35998, 6460, 36460},    /* DDR3-800 SC */

	{0, 0, 400, 400, 3528, 33528, 4255, 34255},    /* DDR2-400 SC */
	{0, 0, 400, 667, 3500, 33500, 4079, 34079},    /* DDR2-667 SC */
	{0, 0, 400, 800, 3487, 33487, 4029, 34029},    /* DDR2-800 SC */
	{0, 1, 400, 667, 6566, 36566, 7145, 37145},    /* DDR3-667 SC */
	{0, 1, 400, 800, 6042, 36042, 6584, 36584},    /* DDR3-800 SC */
};

static const struct cxsr_latency *intel_get_cxsr_latency(bool is_desktop,
							 bool is_ddr3,
							 int fsb,
							 int mem)
{
	const struct cxsr_latency *latency;
	int i;

	if (fsb == 0 || mem == 0)
		return NULL;

	for (i = 0; i < ARRAY_SIZE(cxsr_latency_table); i++) {
		latency = &cxsr_latency_table[i];
		if (is_desktop == latency->is_desktop &&
		    is_ddr3 == latency->is_ddr3 &&
		    fsb == latency->fsb_freq && mem == latency->mem_freq)
			return latency;
	}

	DRM_DEBUG_KMS("Unknown FSB/MEM found, disable CxSR\n");

	return NULL;
}

static void chv_set_memory_dvfs(struct drm_i915_private *dev_priv, bool enable)
{
	u32 val;

	vlv_punit_get(dev_priv);

	val = vlv_punit_read(dev_priv, PUNIT_REG_DDR_SETUP2);
	if (enable)
		val &= ~FORCE_DDR_HIGH_FREQ;
	else
		val |= FORCE_DDR_HIGH_FREQ;
	val &= ~FORCE_DDR_LOW_FREQ;
	val |= FORCE_DDR_FREQ_REQ_ACK;
	vlv_punit_write(dev_priv, PUNIT_REG_DDR_SETUP2, val);

	if (wait_for((vlv_punit_read(dev_priv, PUNIT_REG_DDR_SETUP2) &
		      FORCE_DDR_FREQ_REQ_ACK) == 0, 3))
		DRM_ERROR("timed out waiting for Punit DDR DVFS request\n");

	vlv_punit_put(dev_priv);
}

static void chv_set_memory_pm5(struct drm_i915_private *dev_priv, bool enable)
{
	u32 val;

	vlv_punit_get(dev_priv);

	val = vlv_punit_read(dev_priv, PUNIT_REG_DSPSSPM);
	if (enable)
		val |= DSP_MAXFIFO_PM5_ENABLE;
	else
		val &= ~DSP_MAXFIFO_PM5_ENABLE;
	vlv_punit_write(dev_priv, PUNIT_REG_DSPSSPM, val);

	vlv_punit_put(dev_priv);
}

#define FW_WM(value, plane) \
	(((value) << DSPFW_ ## plane ## _SHIFT) & DSPFW_ ## plane ## _MASK)

static bool _intel_set_memory_cxsr(struct drm_i915_private *dev_priv, bool enable)
{
	bool was_enabled;
	u32 val;

	if (IS_VALLEYVIEW(dev_priv) || IS_CHERRYVIEW(dev_priv)) {
		was_enabled = I915_READ(FW_BLC_SELF_VLV) & FW_CSPWRDWNEN;
		I915_WRITE(FW_BLC_SELF_VLV, enable ? FW_CSPWRDWNEN : 0);
		POSTING_READ(FW_BLC_SELF_VLV);
	} else if (IS_G4X(dev_priv) || IS_I965GM(dev_priv)) {
		was_enabled = I915_READ(FW_BLC_SELF) & FW_BLC_SELF_EN;
		I915_WRITE(FW_BLC_SELF, enable ? FW_BLC_SELF_EN : 0);
		POSTING_READ(FW_BLC_SELF);
	} else if (IS_PINEVIEW(dev_priv)) {
		val = I915_READ(DSPFW3);
		was_enabled = val & PINEVIEW_SELF_REFRESH_EN;
		if (enable)
			val |= PINEVIEW_SELF_REFRESH_EN;
		else
			val &= ~PINEVIEW_SELF_REFRESH_EN;
		I915_WRITE(DSPFW3, val);
		POSTING_READ(DSPFW3);
	} else if (IS_I945G(dev_priv) || IS_I945GM(dev_priv)) {
		was_enabled = I915_READ(FW_BLC_SELF) & FW_BLC_SELF_EN;
		val = enable ? _MASKED_BIT_ENABLE(FW_BLC_SELF_EN) :
			       _MASKED_BIT_DISABLE(FW_BLC_SELF_EN);
		I915_WRITE(FW_BLC_SELF, val);
		POSTING_READ(FW_BLC_SELF);
	} else if (IS_I915GM(dev_priv)) {
		/*
		 * FIXME can't find a bit like this for 915G, and
		 * and yet it does have the related watermark in
		 * FW_BLC_SELF. What's going on?
		 */
		was_enabled = I915_READ(INSTPM) & INSTPM_SELF_EN;
		val = enable ? _MASKED_BIT_ENABLE(INSTPM_SELF_EN) :
			       _MASKED_BIT_DISABLE(INSTPM_SELF_EN);
		I915_WRITE(INSTPM, val);
		POSTING_READ(INSTPM);
	} else {
		return false;
	}

	trace_intel_memory_cxsr(dev_priv, was_enabled, enable);

	DRM_DEBUG_KMS("memory self-refresh is %s (was %s)\n",
		      enableddisabled(enable),
		      enableddisabled(was_enabled));

	return was_enabled;
}

/**
 * intel_set_memory_cxsr - Configure CxSR state
 * @dev_priv: i915 device
 * @enable: Allow vs. disallow CxSR
 *
 * Allow or disallow the system to enter a special CxSR
 * (C-state self refresh) state. What typically happens in CxSR mode
 * is that several display FIFOs may get combined into a single larger
 * FIFO for a particular plane (so called max FIFO mode) to allow the
 * system to defer memory fetches longer, and the memory will enter
 * self refresh.
 *
 * Note that enabling CxSR does not guarantee that the system enter
 * this special mode, nor does it guarantee that the system stays
 * in that mode once entered. So this just allows/disallows the system
 * to autonomously utilize the CxSR mode. Other factors such as core
 * C-states will affect when/if the system actually enters/exits the
 * CxSR mode.
 *
 * Note that on VLV/CHV this actually only controls the max FIFO mode,
 * and the system is free to enter/exit memory self refresh at any time
 * even when the use of CxSR has been disallowed.
 *
 * While the system is actually in the CxSR/max FIFO mode, some plane
 * control registers will not get latched on vblank. Thus in order to
 * guarantee the system will respond to changes in the plane registers
 * we must always disallow CxSR prior to making changes to those registers.
 * Unfortunately the system will re-evaluate the CxSR conditions at
 * frame start which happens after vblank start (which is when the plane
 * registers would get latched), so we can't proceed with the plane update
 * during the same frame where we disallowed CxSR.
 *
 * Certain platforms also have a deeper HPLL SR mode. Fortunately the
 * HPLL SR mode depends on CxSR itself, so we don't have to hand hold
 * the hardware w.r.t. HPLL SR when writing to plane registers.
 * Disallowing just CxSR is sufficient.
 */
bool intel_set_memory_cxsr(struct drm_i915_private *dev_priv, bool enable)
{
	bool ret;

	mutex_lock(&dev_priv->wm.wm_mutex);
	ret = _intel_set_memory_cxsr(dev_priv, enable);
	if (IS_VALLEYVIEW(dev_priv) || IS_CHERRYVIEW(dev_priv))
		dev_priv->wm.vlv.cxsr = enable;
	else if (IS_G4X(dev_priv))
		dev_priv->wm.g4x.cxsr = enable;
	mutex_unlock(&dev_priv->wm.wm_mutex);

	return ret;
}

/*
 * Latency for FIFO fetches is dependent on several factors:
 *   - memory configuration (speed, channels)
 *   - chipset
 *   - current MCH state
 * It can be fairly high in some situations, so here we assume a fairly
 * pessimal value.  It's a tradeoff between extra memory fetches (if we
 * set this value too high, the FIFO will fetch frequently to stay full)
 * and power consumption (set it too low to save power and we might see
 * FIFO underruns and display "flicker").
 *
 * A value of 5us seems to be a good balance; safe for very low end
 * platforms but not overly aggressive on lower latency configs.
 */
static const int pessimal_latency_ns = 5000;

#define VLV_FIFO_START(dsparb, dsparb2, lo_shift, hi_shift) \
	((((dsparb) >> (lo_shift)) & 0xff) | ((((dsparb2) >> (hi_shift)) & 0x1) << 8))

static void vlv_get_fifo_size(struct intel_crtc_state *crtc_state)
{
	struct intel_crtc *crtc = to_intel_crtc(crtc_state->base.crtc);
	struct drm_i915_private *dev_priv = to_i915(crtc->base.dev);
	struct vlv_fifo_state *fifo_state = &crtc_state->wm.vlv.fifo_state;
	enum pipe pipe = crtc->pipe;
	int sprite0_start, sprite1_start;

	switch (pipe) {
		u32 dsparb, dsparb2, dsparb3;
	case PIPE_A:
		dsparb = I915_READ(DSPARB);
		dsparb2 = I915_READ(DSPARB2);
		sprite0_start = VLV_FIFO_START(dsparb, dsparb2, 0, 0);
		sprite1_start = VLV_FIFO_START(dsparb, dsparb2, 8, 4);
		break;
	case PIPE_B:
		dsparb = I915_READ(DSPARB);
		dsparb2 = I915_READ(DSPARB2);
		sprite0_start = VLV_FIFO_START(dsparb, dsparb2, 16, 8);
		sprite1_start = VLV_FIFO_START(dsparb, dsparb2, 24, 12);
		break;
	case PIPE_C:
		dsparb2 = I915_READ(DSPARB2);
		dsparb3 = I915_READ(DSPARB3);
		sprite0_start = VLV_FIFO_START(dsparb3, dsparb2, 0, 16);
		sprite1_start = VLV_FIFO_START(dsparb3, dsparb2, 8, 20);
		break;
	default:
		MISSING_CASE(pipe);
		return;
	}

	fifo_state->plane[PLANE_PRIMARY] = sprite0_start;
	fifo_state->plane[PLANE_SPRITE0] = sprite1_start - sprite0_start;
	fifo_state->plane[PLANE_SPRITE1] = 511 - sprite1_start;
	fifo_state->plane[PLANE_CURSOR] = 63;
}

static int i9xx_get_fifo_size(struct drm_i915_private *dev_priv,
			      enum i9xx_plane_id i9xx_plane)
{
	u32 dsparb = I915_READ(DSPARB);
	int size;

	size = dsparb & 0x7f;
	if (i9xx_plane == PLANE_B)
		size = ((dsparb >> DSPARB_CSTART_SHIFT) & 0x7f) - size;

	DRM_DEBUG_KMS("FIFO size - (0x%08x) %c: %d\n",
		      dsparb, plane_name(i9xx_plane), size);

	return size;
}

static int i830_get_fifo_size(struct drm_i915_private *dev_priv,
			      enum i9xx_plane_id i9xx_plane)
{
	u32 dsparb = I915_READ(DSPARB);
	int size;

	size = dsparb & 0x1ff;
	if (i9xx_plane == PLANE_B)
		size = ((dsparb >> DSPARB_BEND_SHIFT) & 0x1ff) - size;
	size >>= 1; /* Convert to cachelines */

	DRM_DEBUG_KMS("FIFO size - (0x%08x) %c: %d\n",
		      dsparb, plane_name(i9xx_plane), size);

	return size;
}

static int i845_get_fifo_size(struct drm_i915_private *dev_priv,
			      enum i9xx_plane_id i9xx_plane)
{
	u32 dsparb = I915_READ(DSPARB);
	int size;

	size = dsparb & 0x7f;
	size >>= 2; /* Convert to cachelines */

	DRM_DEBUG_KMS("FIFO size - (0x%08x) %c: %d\n",
		      dsparb, plane_name(i9xx_plane), size);

	return size;
}

/* Pineview has different values for various configs */
static const struct intel_watermark_params pineview_display_wm = {
	.fifo_size = PINEVIEW_DISPLAY_FIFO,
	.max_wm = PINEVIEW_MAX_WM,
	.default_wm = PINEVIEW_DFT_WM,
	.guard_size = PINEVIEW_GUARD_WM,
	.cacheline_size = PINEVIEW_FIFO_LINE_SIZE,
};
static const struct intel_watermark_params pineview_display_hplloff_wm = {
	.fifo_size = PINEVIEW_DISPLAY_FIFO,
	.max_wm = PINEVIEW_MAX_WM,
	.default_wm = PINEVIEW_DFT_HPLLOFF_WM,
	.guard_size = PINEVIEW_GUARD_WM,
	.cacheline_size = PINEVIEW_FIFO_LINE_SIZE,
};
static const struct intel_watermark_params pineview_cursor_wm = {
	.fifo_size = PINEVIEW_CURSOR_FIFO,
	.max_wm = PINEVIEW_CURSOR_MAX_WM,
	.default_wm = PINEVIEW_CURSOR_DFT_WM,
	.guard_size = PINEVIEW_CURSOR_GUARD_WM,
	.cacheline_size = PINEVIEW_FIFO_LINE_SIZE,
};
static const struct intel_watermark_params pineview_cursor_hplloff_wm = {
	.fifo_size = PINEVIEW_CURSOR_FIFO,
	.max_wm = PINEVIEW_CURSOR_MAX_WM,
	.default_wm = PINEVIEW_CURSOR_DFT_WM,
	.guard_size = PINEVIEW_CURSOR_GUARD_WM,
	.cacheline_size = PINEVIEW_FIFO_LINE_SIZE,
};
static const struct intel_watermark_params i965_cursor_wm_info = {
	.fifo_size = I965_CURSOR_FIFO,
	.max_wm = I965_CURSOR_MAX_WM,
	.default_wm = I965_CURSOR_DFT_WM,
	.guard_size = 2,
	.cacheline_size = I915_FIFO_LINE_SIZE,
};
static const struct intel_watermark_params i945_wm_info = {
	.fifo_size = I945_FIFO_SIZE,
	.max_wm = I915_MAX_WM,
	.default_wm = 1,
	.guard_size = 2,
	.cacheline_size = I915_FIFO_LINE_SIZE,
};
static const struct intel_watermark_params i915_wm_info = {
	.fifo_size = I915_FIFO_SIZE,
	.max_wm = I915_MAX_WM,
	.default_wm = 1,
	.guard_size = 2,
	.cacheline_size = I915_FIFO_LINE_SIZE,
};
static const struct intel_watermark_params i830_a_wm_info = {
	.fifo_size = I855GM_FIFO_SIZE,
	.max_wm = I915_MAX_WM,
	.default_wm = 1,
	.guard_size = 2,
	.cacheline_size = I830_FIFO_LINE_SIZE,
};
static const struct intel_watermark_params i830_bc_wm_info = {
	.fifo_size = I855GM_FIFO_SIZE,
	.max_wm = I915_MAX_WM/2,
	.default_wm = 1,
	.guard_size = 2,
	.cacheline_size = I830_FIFO_LINE_SIZE,
};
static const struct intel_watermark_params i845_wm_info = {
	.fifo_size = I830_FIFO_SIZE,
	.max_wm = I915_MAX_WM,
	.default_wm = 1,
	.guard_size = 2,
	.cacheline_size = I830_FIFO_LINE_SIZE,
};

/**
 * intel_wm_method1 - Method 1 / "small buffer" watermark formula
 * @pixel_rate: Pipe pixel rate in kHz
 * @cpp: Plane bytes per pixel
 * @latency: Memory wakeup latency in 0.1us units
 *
 * Compute the watermark using the method 1 or "small buffer"
 * formula. The caller may additonally add extra cachelines
 * to account for TLB misses and clock crossings.
 *
 * This method is concerned with the short term drain rate
 * of the FIFO, ie. it does not account for blanking periods
 * which would effectively reduce the average drain rate across
 * a longer period. The name "small" refers to the fact the
 * FIFO is relatively small compared to the amount of data
 * fetched.
 *
 * The FIFO level vs. time graph might look something like:
 *
 *   |\   |\
 *   | \  | \
 * __---__---__ (- plane active, _ blanking)
 * -> time
 *
 * or perhaps like this:
 *
 *   |\|\  |\|\
 * __----__----__ (- plane active, _ blanking)
 * -> time
 *
 * Returns:
 * The watermark in bytes
 */
static unsigned int intel_wm_method1(unsigned int pixel_rate,
				     unsigned int cpp,
				     unsigned int latency)
{
	u64 ret;

	ret = mul_u32_u32(pixel_rate, cpp * latency);
	ret = DIV_ROUND_UP_ULL(ret, 10000);

	return ret;
}

/**
 * intel_wm_method2 - Method 2 / "large buffer" watermark formula
 * @pixel_rate: Pipe pixel rate in kHz
 * @htotal: Pipe horizontal total
 * @width: Plane width in pixels
 * @cpp: Plane bytes per pixel
 * @latency: Memory wakeup latency in 0.1us units
 *
 * Compute the watermark using the method 2 or "large buffer"
 * formula. The caller may additonally add extra cachelines
 * to account for TLB misses and clock crossings.
 *
 * This method is concerned with the long term drain rate
 * of the FIFO, ie. it does account for blanking periods
 * which effectively reduce the average drain rate across
 * a longer period. The name "large" refers to the fact the
 * FIFO is relatively large compared to the amount of data
 * fetched.
 *
 * The FIFO level vs. time graph might look something like:
 *
 *    |\___       |\___
 *    |    \___   |    \___
 *    |        \  |        \
 * __ --__--__--__--__--__--__ (- plane active, _ blanking)
 * -> time
 *
 * Returns:
 * The watermark in bytes
 */
static unsigned int intel_wm_method2(unsigned int pixel_rate,
				     unsigned int htotal,
				     unsigned int width,
				     unsigned int cpp,
				     unsigned int latency)
{
	unsigned int ret;

	/*
	 * FIXME remove once all users are computing
	 * watermarks in the correct place.
	 */
	if (WARN_ON_ONCE(htotal == 0))
		htotal = 1;

	ret = (latency * pixel_rate) / (htotal * 10000);
	ret = (ret + 1) * width * cpp;

	return ret;
}

/**
 * intel_calculate_wm - calculate watermark level
 * @pixel_rate: pixel clock
 * @wm: chip FIFO params
 * @fifo_size: size of the FIFO buffer
 * @cpp: bytes per pixel
 * @latency_ns: memory latency for the platform
 *
 * Calculate the watermark level (the level at which the display plane will
 * start fetching from memory again).  Each chip has a different display
 * FIFO size and allocation, so the caller needs to figure that out and pass
 * in the correct intel_watermark_params structure.
 *
 * As the pixel clock runs, the FIFO will be drained at a rate that depends
 * on the pixel size.  When it reaches the watermark level, it'll start
 * fetching FIFO line sized based chunks from memory until the FIFO fills
 * past the watermark point.  If the FIFO drains completely, a FIFO underrun
 * will occur, and a display engine hang could result.
 */
static unsigned int intel_calculate_wm(int pixel_rate,
				       const struct intel_watermark_params *wm,
				       int fifo_size, int cpp,
				       unsigned int latency_ns)
{
	int entries, wm_size;

	/*
	 * Note: we need to make sure we don't overflow for various clock &
	 * latency values.
	 * clocks go from a few thousand to several hundred thousand.
	 * latency is usually a few thousand
	 */
	entries = intel_wm_method1(pixel_rate, cpp,
				   latency_ns / 100);
	entries = DIV_ROUND_UP(entries, wm->cacheline_size) +
		wm->guard_size;
	DRM_DEBUG_KMS("FIFO entries required for mode: %d\n", entries);

	wm_size = fifo_size - entries;
	DRM_DEBUG_KMS("FIFO watermark level: %d\n", wm_size);

	/* Don't promote wm_size to unsigned... */
	if (wm_size > wm->max_wm)
		wm_size = wm->max_wm;
	if (wm_size <= 0)
		wm_size = wm->default_wm;

	/*
	 * Bspec seems to indicate that the value shouldn't be lower than
	 * 'burst size + 1'. Certainly 830 is quite unhappy with low values.
	 * Lets go for 8 which is the burst size since certain platforms
	 * already use a hardcoded 8 (which is what the spec says should be
	 * done).
	 */
	if (wm_size <= 8)
		wm_size = 8;

	return wm_size;
}

static bool is_disabling(int old, int new, int threshold)
{
	return old >= threshold && new < threshold;
}

static bool is_enabling(int old, int new, int threshold)
{
	return old < threshold && new >= threshold;
}

static int intel_wm_num_levels(struct drm_i915_private *dev_priv)
{
	return dev_priv->wm.max_level + 1;
}

static bool intel_wm_plane_visible(const struct intel_crtc_state *crtc_state,
				   const struct intel_plane_state *plane_state)
{
	struct intel_plane *plane = to_intel_plane(plane_state->base.plane);

	/* FIXME check the 'enable' instead */
	if (!crtc_state->base.active)
		return false;

	/*
	 * Treat cursor with fb as always visible since cursor updates
	 * can happen faster than the vrefresh rate, and the current
	 * watermark code doesn't handle that correctly. Cursor updates
	 * which set/clear the fb or change the cursor size are going
	 * to get throttled by intel_legacy_cursor_update() to work
	 * around this problem with the watermark code.
	 */
	if (plane->id == PLANE_CURSOR)
		return plane_state->base.fb != NULL;
	else
		return plane_state->base.visible;
}

static struct intel_crtc *single_enabled_crtc(struct drm_i915_private *dev_priv)
{
	struct intel_crtc *crtc, *enabled = NULL;

	for_each_intel_crtc(&dev_priv->drm, crtc) {
		if (intel_crtc_active(crtc)) {
			if (enabled)
				return NULL;
			enabled = crtc;
		}
	}

	return enabled;
}

static void pineview_update_wm(struct intel_crtc *unused_crtc)
{
	struct drm_i915_private *dev_priv = to_i915(unused_crtc->base.dev);
	struct intel_crtc *crtc;
	const struct cxsr_latency *latency;
	u32 reg;
	unsigned int wm;

	latency = intel_get_cxsr_latency(!IS_MOBILE(dev_priv),
					 dev_priv->is_ddr3,
					 dev_priv->fsb_freq,
					 dev_priv->mem_freq);
	if (!latency) {
		DRM_DEBUG_KMS("Unknown FSB/MEM found, disable CxSR\n");
		intel_set_memory_cxsr(dev_priv, false);
		return;
	}

	crtc = single_enabled_crtc(dev_priv);
	if (crtc) {
		const struct drm_display_mode *adjusted_mode =
			&crtc->config->base.adjusted_mode;
		const struct drm_framebuffer *fb =
			crtc->base.primary->state->fb;
		int cpp = fb->format->cpp[0];
		int clock = adjusted_mode->crtc_clock;

		/* Display SR */
		wm = intel_calculate_wm(clock, &pineview_display_wm,
					pineview_display_wm.fifo_size,
					cpp, latency->display_sr);
		reg = I915_READ(DSPFW1);
		reg &= ~DSPFW_SR_MASK;
		reg |= FW_WM(wm, SR);
		I915_WRITE(DSPFW1, reg);
		DRM_DEBUG_KMS("DSPFW1 register is %x\n", reg);

		/* cursor SR */
		wm = intel_calculate_wm(clock, &pineview_cursor_wm,
					pineview_display_wm.fifo_size,
					4, latency->cursor_sr);
		reg = I915_READ(DSPFW3);
		reg &= ~DSPFW_CURSOR_SR_MASK;
		reg |= FW_WM(wm, CURSOR_SR);
		I915_WRITE(DSPFW3, reg);

		/* Display HPLL off SR */
		wm = intel_calculate_wm(clock, &pineview_display_hplloff_wm,
					pineview_display_hplloff_wm.fifo_size,
					cpp, latency->display_hpll_disable);
		reg = I915_READ(DSPFW3);
		reg &= ~DSPFW_HPLL_SR_MASK;
		reg |= FW_WM(wm, HPLL_SR);
		I915_WRITE(DSPFW3, reg);

		/* cursor HPLL off SR */
		wm = intel_calculate_wm(clock, &pineview_cursor_hplloff_wm,
					pineview_display_hplloff_wm.fifo_size,
					4, latency->cursor_hpll_disable);
		reg = I915_READ(DSPFW3);
		reg &= ~DSPFW_HPLL_CURSOR_MASK;
		reg |= FW_WM(wm, HPLL_CURSOR);
		I915_WRITE(DSPFW3, reg);
		DRM_DEBUG_KMS("DSPFW3 register is %x\n", reg);

		intel_set_memory_cxsr(dev_priv, true);
	} else {
		intel_set_memory_cxsr(dev_priv, false);
	}
}

/*
 * Documentation says:
 * "If the line size is small, the TLB fetches can get in the way of the
 *  data fetches, causing some lag in the pixel data return which is not
 *  accounted for in the above formulas. The following adjustment only
 *  needs to be applied if eight whole lines fit in the buffer at once.
 *  The WM is adjusted upwards by the difference between the FIFO size
 *  and the size of 8 whole lines. This adjustment is always performed
 *  in the actual pixel depth regardless of whether FBC is enabled or not."
 */
static unsigned int g4x_tlb_miss_wa(int fifo_size, int width, int cpp)
{
	int tlb_miss = fifo_size * 64 - width * cpp * 8;

	return max(0, tlb_miss);
}

static void g4x_write_wm_values(struct drm_i915_private *dev_priv,
				const struct g4x_wm_values *wm)
{
	enum pipe pipe;

	for_each_pipe(dev_priv, pipe)
		trace_g4x_wm(intel_get_crtc_for_pipe(dev_priv, pipe), wm);

	I915_WRITE(DSPFW1,
		   FW_WM(wm->sr.plane, SR) |
		   FW_WM(wm->pipe[PIPE_B].plane[PLANE_CURSOR], CURSORB) |
		   FW_WM(wm->pipe[PIPE_B].plane[PLANE_PRIMARY], PLANEB) |
		   FW_WM(wm->pipe[PIPE_A].plane[PLANE_PRIMARY], PLANEA));
	I915_WRITE(DSPFW2,
		   (wm->fbc_en ? DSPFW_FBC_SR_EN : 0) |
		   FW_WM(wm->sr.fbc, FBC_SR) |
		   FW_WM(wm->hpll.fbc, FBC_HPLL_SR) |
		   FW_WM(wm->pipe[PIPE_B].plane[PLANE_SPRITE0], SPRITEB) |
		   FW_WM(wm->pipe[PIPE_A].plane[PLANE_CURSOR], CURSORA) |
		   FW_WM(wm->pipe[PIPE_A].plane[PLANE_SPRITE0], SPRITEA));
	I915_WRITE(DSPFW3,
		   (wm->hpll_en ? DSPFW_HPLL_SR_EN : 0) |
		   FW_WM(wm->sr.cursor, CURSOR_SR) |
		   FW_WM(wm->hpll.cursor, HPLL_CURSOR) |
		   FW_WM(wm->hpll.plane, HPLL_SR));

	POSTING_READ(DSPFW1);
}

#define FW_WM_VLV(value, plane) \
	(((value) << DSPFW_ ## plane ## _SHIFT) & DSPFW_ ## plane ## _MASK_VLV)

static void vlv_write_wm_values(struct drm_i915_private *dev_priv,
				const struct vlv_wm_values *wm)
{
	enum pipe pipe;

	for_each_pipe(dev_priv, pipe) {
		trace_vlv_wm(intel_get_crtc_for_pipe(dev_priv, pipe), wm);

		I915_WRITE(VLV_DDL(pipe),
			   (wm->ddl[pipe].plane[PLANE_CURSOR] << DDL_CURSOR_SHIFT) |
			   (wm->ddl[pipe].plane[PLANE_SPRITE1] << DDL_SPRITE_SHIFT(1)) |
			   (wm->ddl[pipe].plane[PLANE_SPRITE0] << DDL_SPRITE_SHIFT(0)) |
			   (wm->ddl[pipe].plane[PLANE_PRIMARY] << DDL_PLANE_SHIFT));
	}

	/*
	 * Zero the (unused) WM1 watermarks, and also clear all the
	 * high order bits so that there are no out of bounds values
	 * present in the registers during the reprogramming.
	 */
	I915_WRITE(DSPHOWM, 0);
	I915_WRITE(DSPHOWM1, 0);
	I915_WRITE(DSPFW4, 0);
	I915_WRITE(DSPFW5, 0);
	I915_WRITE(DSPFW6, 0);

	I915_WRITE(DSPFW1,
		   FW_WM(wm->sr.plane, SR) |
		   FW_WM(wm->pipe[PIPE_B].plane[PLANE_CURSOR], CURSORB) |
		   FW_WM_VLV(wm->pipe[PIPE_B].plane[PLANE_PRIMARY], PLANEB) |
		   FW_WM_VLV(wm->pipe[PIPE_A].plane[PLANE_PRIMARY], PLANEA));
	I915_WRITE(DSPFW2,
		   FW_WM_VLV(wm->pipe[PIPE_A].plane[PLANE_SPRITE1], SPRITEB) |
		   FW_WM(wm->pipe[PIPE_A].plane[PLANE_CURSOR], CURSORA) |
		   FW_WM_VLV(wm->pipe[PIPE_A].plane[PLANE_SPRITE0], SPRITEA));
	I915_WRITE(DSPFW3,
		   FW_WM(wm->sr.cursor, CURSOR_SR));

	if (IS_CHERRYVIEW(dev_priv)) {
		I915_WRITE(DSPFW7_CHV,
			   FW_WM_VLV(wm->pipe[PIPE_B].plane[PLANE_SPRITE1], SPRITED) |
			   FW_WM_VLV(wm->pipe[PIPE_B].plane[PLANE_SPRITE0], SPRITEC));
		I915_WRITE(DSPFW8_CHV,
			   FW_WM_VLV(wm->pipe[PIPE_C].plane[PLANE_SPRITE1], SPRITEF) |
			   FW_WM_VLV(wm->pipe[PIPE_C].plane[PLANE_SPRITE0], SPRITEE));
		I915_WRITE(DSPFW9_CHV,
			   FW_WM_VLV(wm->pipe[PIPE_C].plane[PLANE_PRIMARY], PLANEC) |
			   FW_WM(wm->pipe[PIPE_C].plane[PLANE_CURSOR], CURSORC));
		I915_WRITE(DSPHOWM,
			   FW_WM(wm->sr.plane >> 9, SR_HI) |
			   FW_WM(wm->pipe[PIPE_C].plane[PLANE_SPRITE1] >> 8, SPRITEF_HI) |
			   FW_WM(wm->pipe[PIPE_C].plane[PLANE_SPRITE0] >> 8, SPRITEE_HI) |
			   FW_WM(wm->pipe[PIPE_C].plane[PLANE_PRIMARY] >> 8, PLANEC_HI) |
			   FW_WM(wm->pipe[PIPE_B].plane[PLANE_SPRITE1] >> 8, SPRITED_HI) |
			   FW_WM(wm->pipe[PIPE_B].plane[PLANE_SPRITE0] >> 8, SPRITEC_HI) |
			   FW_WM(wm->pipe[PIPE_B].plane[PLANE_PRIMARY] >> 8, PLANEB_HI) |
			   FW_WM(wm->pipe[PIPE_A].plane[PLANE_SPRITE1] >> 8, SPRITEB_HI) |
			   FW_WM(wm->pipe[PIPE_A].plane[PLANE_SPRITE0] >> 8, SPRITEA_HI) |
			   FW_WM(wm->pipe[PIPE_A].plane[PLANE_PRIMARY] >> 8, PLANEA_HI));
	} else {
		I915_WRITE(DSPFW7,
			   FW_WM_VLV(wm->pipe[PIPE_B].plane[PLANE_SPRITE1], SPRITED) |
			   FW_WM_VLV(wm->pipe[PIPE_B].plane[PLANE_SPRITE0], SPRITEC));
		I915_WRITE(DSPHOWM,
			   FW_WM(wm->sr.plane >> 9, SR_HI) |
			   FW_WM(wm->pipe[PIPE_B].plane[PLANE_SPRITE1] >> 8, SPRITED_HI) |
			   FW_WM(wm->pipe[PIPE_B].plane[PLANE_SPRITE0] >> 8, SPRITEC_HI) |
			   FW_WM(wm->pipe[PIPE_B].plane[PLANE_PRIMARY] >> 8, PLANEB_HI) |
			   FW_WM(wm->pipe[PIPE_A].plane[PLANE_SPRITE1] >> 8, SPRITEB_HI) |
			   FW_WM(wm->pipe[PIPE_A].plane[PLANE_SPRITE0] >> 8, SPRITEA_HI) |
			   FW_WM(wm->pipe[PIPE_A].plane[PLANE_PRIMARY] >> 8, PLANEA_HI));
	}

	POSTING_READ(DSPFW1);
}

#undef FW_WM_VLV

static void g4x_setup_wm_latency(struct drm_i915_private *dev_priv)
{
	/* all latencies in usec */
	dev_priv->wm.pri_latency[G4X_WM_LEVEL_NORMAL] = 5;
	dev_priv->wm.pri_latency[G4X_WM_LEVEL_SR] = 12;
	dev_priv->wm.pri_latency[G4X_WM_LEVEL_HPLL] = 35;

	dev_priv->wm.max_level = G4X_WM_LEVEL_HPLL;
}

static int g4x_plane_fifo_size(enum plane_id plane_id, int level)
{
	/*
	 * DSPCNTR[13] supposedly controls whether the
	 * primary plane can use the FIFO space otherwise
	 * reserved for the sprite plane. It's not 100% clear
	 * what the actual FIFO size is, but it looks like we
	 * can happily set both primary and sprite watermarks
	 * up to 127 cachelines. So that would seem to mean
	 * that either DSPCNTR[13] doesn't do anything, or that
	 * the total FIFO is >= 256 cachelines in size. Either
	 * way, we don't seem to have to worry about this
	 * repartitioning as the maximum watermark value the
	 * register can hold for each plane is lower than the
	 * minimum FIFO size.
	 */
	switch (plane_id) {
	case PLANE_CURSOR:
		return 63;
	case PLANE_PRIMARY:
		return level == G4X_WM_LEVEL_NORMAL ? 127 : 511;
	case PLANE_SPRITE0:
		return level == G4X_WM_LEVEL_NORMAL ? 127 : 0;
	default:
		MISSING_CASE(plane_id);
		return 0;
	}
}

static int g4x_fbc_fifo_size(int level)
{
	switch (level) {
	case G4X_WM_LEVEL_SR:
		return 7;
	case G4X_WM_LEVEL_HPLL:
		return 15;
	default:
		MISSING_CASE(level);
		return 0;
	}
}

static u16 g4x_compute_wm(const struct intel_crtc_state *crtc_state,
			  const struct intel_plane_state *plane_state,
			  int level)
{
	struct intel_plane *plane = to_intel_plane(plane_state->base.plane);
	struct drm_i915_private *dev_priv = to_i915(plane->base.dev);
	const struct drm_display_mode *adjusted_mode =
		&crtc_state->base.adjusted_mode;
	unsigned int latency = dev_priv->wm.pri_latency[level] * 10;
	unsigned int clock, htotal, cpp, width, wm;

	if (latency == 0)
		return USHRT_MAX;

	if (!intel_wm_plane_visible(crtc_state, plane_state))
		return 0;

	cpp = plane_state->base.fb->format->cpp[0];

	/*
	 * Not 100% sure which way ELK should go here as the
	 * spec only says CL/CTG should assume 32bpp and BW
	 * doesn't need to. But as these things followed the
	 * mobile vs. desktop lines on gen3 as well, let's
	 * assume ELK doesn't need this.
	 *
	 * The spec also fails to list such a restriction for
	 * the HPLL watermark, which seems a little strange.
	 * Let's use 32bpp for the HPLL watermark as well.
	 */
	if (IS_GM45(dev_priv) && plane->id == PLANE_PRIMARY &&
	    level != G4X_WM_LEVEL_NORMAL)
		cpp = max(cpp, 4u);

	clock = adjusted_mode->crtc_clock;
	htotal = adjusted_mode->crtc_htotal;

	width = drm_rect_width(&plane_state->base.dst);

	if (plane->id == PLANE_CURSOR) {
		wm = intel_wm_method2(clock, htotal, width, cpp, latency);
	} else if (plane->id == PLANE_PRIMARY &&
		   level == G4X_WM_LEVEL_NORMAL) {
		wm = intel_wm_method1(clock, cpp, latency);
	} else {
		unsigned int small, large;

		small = intel_wm_method1(clock, cpp, latency);
		large = intel_wm_method2(clock, htotal, width, cpp, latency);

		wm = min(small, large);
	}

	wm += g4x_tlb_miss_wa(g4x_plane_fifo_size(plane->id, level),
			      width, cpp);

	wm = DIV_ROUND_UP(wm, 64) + 2;

	return min_t(unsigned int, wm, USHRT_MAX);
}

static bool g4x_raw_plane_wm_set(struct intel_crtc_state *crtc_state,
				 int level, enum plane_id plane_id, u16 value)
{
	struct drm_i915_private *dev_priv = to_i915(crtc_state->base.crtc->dev);
	bool dirty = false;

	for (; level < intel_wm_num_levels(dev_priv); level++) {
		struct g4x_pipe_wm *raw = &crtc_state->wm.g4x.raw[level];

		dirty |= raw->plane[plane_id] != value;
		raw->plane[plane_id] = value;
	}

	return dirty;
}

static bool g4x_raw_fbc_wm_set(struct intel_crtc_state *crtc_state,
			       int level, u16 value)
{
	struct drm_i915_private *dev_priv = to_i915(crtc_state->base.crtc->dev);
	bool dirty = false;

	/* NORMAL level doesn't have an FBC watermark */
	level = max(level, G4X_WM_LEVEL_SR);

	for (; level < intel_wm_num_levels(dev_priv); level++) {
		struct g4x_pipe_wm *raw = &crtc_state->wm.g4x.raw[level];

		dirty |= raw->fbc != value;
		raw->fbc = value;
	}

	return dirty;
}

static u32 ilk_compute_fbc_wm(const struct intel_crtc_state *crtc_state,
			      const struct intel_plane_state *plane_state,
			      u32 pri_val);

static bool g4x_raw_plane_wm_compute(struct intel_crtc_state *crtc_state,
				     const struct intel_plane_state *plane_state)
{
	struct intel_plane *plane = to_intel_plane(plane_state->base.plane);
	int num_levels = intel_wm_num_levels(to_i915(plane->base.dev));
	enum plane_id plane_id = plane->id;
	bool dirty = false;
	int level;

	if (!intel_wm_plane_visible(crtc_state, plane_state)) {
		dirty |= g4x_raw_plane_wm_set(crtc_state, 0, plane_id, 0);
		if (plane_id == PLANE_PRIMARY)
			dirty |= g4x_raw_fbc_wm_set(crtc_state, 0, 0);
		goto out;
	}

	for (level = 0; level < num_levels; level++) {
		struct g4x_pipe_wm *raw = &crtc_state->wm.g4x.raw[level];
		int wm, max_wm;

		wm = g4x_compute_wm(crtc_state, plane_state, level);
		max_wm = g4x_plane_fifo_size(plane_id, level);

		if (wm > max_wm)
			break;

		dirty |= raw->plane[plane_id] != wm;
		raw->plane[plane_id] = wm;

		if (plane_id != PLANE_PRIMARY ||
		    level == G4X_WM_LEVEL_NORMAL)
			continue;

		wm = ilk_compute_fbc_wm(crtc_state, plane_state,
					raw->plane[plane_id]);
		max_wm = g4x_fbc_fifo_size(level);

		/*
		 * FBC wm is not mandatory as we
		 * can always just disable its use.
		 */
		if (wm > max_wm)
			wm = USHRT_MAX;

		dirty |= raw->fbc != wm;
		raw->fbc = wm;
	}

	/* mark watermarks as invalid */
	dirty |= g4x_raw_plane_wm_set(crtc_state, level, plane_id, USHRT_MAX);

	if (plane_id == PLANE_PRIMARY)
		dirty |= g4x_raw_fbc_wm_set(crtc_state, level, USHRT_MAX);

 out:
	if (dirty) {
		DRM_DEBUG_KMS("%s watermarks: normal=%d, SR=%d, HPLL=%d\n",
			      plane->base.name,
			      crtc_state->wm.g4x.raw[G4X_WM_LEVEL_NORMAL].plane[plane_id],
			      crtc_state->wm.g4x.raw[G4X_WM_LEVEL_SR].plane[plane_id],
			      crtc_state->wm.g4x.raw[G4X_WM_LEVEL_HPLL].plane[plane_id]);

		if (plane_id == PLANE_PRIMARY)
			DRM_DEBUG_KMS("FBC watermarks: SR=%d, HPLL=%d\n",
				      crtc_state->wm.g4x.raw[G4X_WM_LEVEL_SR].fbc,
				      crtc_state->wm.g4x.raw[G4X_WM_LEVEL_HPLL].fbc);
	}

	return dirty;
}

static bool g4x_raw_plane_wm_is_valid(const struct intel_crtc_state *crtc_state,
				      enum plane_id plane_id, int level)
{
	const struct g4x_pipe_wm *raw = &crtc_state->wm.g4x.raw[level];

	return raw->plane[plane_id] <= g4x_plane_fifo_size(plane_id, level);
}

static bool g4x_raw_crtc_wm_is_valid(const struct intel_crtc_state *crtc_state,
				     int level)
{
	struct drm_i915_private *dev_priv = to_i915(crtc_state->base.crtc->dev);

	if (level > dev_priv->wm.max_level)
		return false;

	return g4x_raw_plane_wm_is_valid(crtc_state, PLANE_PRIMARY, level) &&
		g4x_raw_plane_wm_is_valid(crtc_state, PLANE_SPRITE0, level) &&
		g4x_raw_plane_wm_is_valid(crtc_state, PLANE_CURSOR, level);
}

/* mark all levels starting from 'level' as invalid */
static void g4x_invalidate_wms(struct intel_crtc *crtc,
			       struct g4x_wm_state *wm_state, int level)
{
	if (level <= G4X_WM_LEVEL_NORMAL) {
		enum plane_id plane_id;

		for_each_plane_id_on_crtc(crtc, plane_id)
			wm_state->wm.plane[plane_id] = USHRT_MAX;
	}

	if (level <= G4X_WM_LEVEL_SR) {
		wm_state->cxsr = false;
		wm_state->sr.cursor = USHRT_MAX;
		wm_state->sr.plane = USHRT_MAX;
		wm_state->sr.fbc = USHRT_MAX;
	}

	if (level <= G4X_WM_LEVEL_HPLL) {
		wm_state->hpll_en = false;
		wm_state->hpll.cursor = USHRT_MAX;
		wm_state->hpll.plane = USHRT_MAX;
		wm_state->hpll.fbc = USHRT_MAX;
	}
}

static int g4x_compute_pipe_wm(struct intel_crtc_state *crtc_state)
{
	struct intel_crtc *crtc = to_intel_crtc(crtc_state->base.crtc);
	struct intel_atomic_state *state =
		to_intel_atomic_state(crtc_state->base.state);
	struct g4x_wm_state *wm_state = &crtc_state->wm.g4x.optimal;
	int num_active_planes = hweight8(crtc_state->active_planes &
					 ~BIT(PLANE_CURSOR));
	const struct g4x_pipe_wm *raw;
	const struct intel_plane_state *old_plane_state;
	const struct intel_plane_state *new_plane_state;
	struct intel_plane *plane;
	enum plane_id plane_id;
	int i, level;
	unsigned int dirty = 0;

	for_each_oldnew_intel_plane_in_state(state, plane,
					     old_plane_state,
					     new_plane_state, i) {
		if (new_plane_state->base.crtc != &crtc->base &&
		    old_plane_state->base.crtc != &crtc->base)
			continue;

		if (g4x_raw_plane_wm_compute(crtc_state, new_plane_state))
			dirty |= BIT(plane->id);
	}

	if (!dirty)
		return 0;

	level = G4X_WM_LEVEL_NORMAL;
	if (!g4x_raw_crtc_wm_is_valid(crtc_state, level))
		goto out;

	raw = &crtc_state->wm.g4x.raw[level];
	for_each_plane_id_on_crtc(crtc, plane_id)
		wm_state->wm.plane[plane_id] = raw->plane[plane_id];

	level = G4X_WM_LEVEL_SR;

	if (!g4x_raw_crtc_wm_is_valid(crtc_state, level))
		goto out;

	raw = &crtc_state->wm.g4x.raw[level];
	wm_state->sr.plane = raw->plane[PLANE_PRIMARY];
	wm_state->sr.cursor = raw->plane[PLANE_CURSOR];
	wm_state->sr.fbc = raw->fbc;

	wm_state->cxsr = num_active_planes == BIT(PLANE_PRIMARY);

	level = G4X_WM_LEVEL_HPLL;

	if (!g4x_raw_crtc_wm_is_valid(crtc_state, level))
		goto out;

	raw = &crtc_state->wm.g4x.raw[level];
	wm_state->hpll.plane = raw->plane[PLANE_PRIMARY];
	wm_state->hpll.cursor = raw->plane[PLANE_CURSOR];
	wm_state->hpll.fbc = raw->fbc;

	wm_state->hpll_en = wm_state->cxsr;

	level++;

 out:
	if (level == G4X_WM_LEVEL_NORMAL)
		return -EINVAL;

	/* invalidate the higher levels */
	g4x_invalidate_wms(crtc, wm_state, level);

	/*
	 * Determine if the FBC watermark(s) can be used. IF
	 * this isn't the case we prefer to disable the FBC
	 ( watermark(s) rather than disable the SR/HPLL
	 * level(s) entirely.
	 */
	wm_state->fbc_en = level > G4X_WM_LEVEL_NORMAL;

	if (level >= G4X_WM_LEVEL_SR &&
	    wm_state->sr.fbc > g4x_fbc_fifo_size(G4X_WM_LEVEL_SR))
		wm_state->fbc_en = false;
	else if (level >= G4X_WM_LEVEL_HPLL &&
		 wm_state->hpll.fbc > g4x_fbc_fifo_size(G4X_WM_LEVEL_HPLL))
		wm_state->fbc_en = false;

	return 0;
}

static int g4x_compute_intermediate_wm(struct intel_crtc_state *new_crtc_state)
{
	struct intel_crtc *crtc = to_intel_crtc(new_crtc_state->base.crtc);
	struct g4x_wm_state *intermediate = &new_crtc_state->wm.g4x.intermediate;
	const struct g4x_wm_state *optimal = &new_crtc_state->wm.g4x.optimal;
	struct intel_atomic_state *intel_state =
		to_intel_atomic_state(new_crtc_state->base.state);
	const struct intel_crtc_state *old_crtc_state =
		intel_atomic_get_old_crtc_state(intel_state, crtc);
	const struct g4x_wm_state *active = &old_crtc_state->wm.g4x.optimal;
	enum plane_id plane_id;

	if (!new_crtc_state->base.active || drm_atomic_crtc_needs_modeset(&new_crtc_state->base)) {
		*intermediate = *optimal;

		intermediate->cxsr = false;
		intermediate->hpll_en = false;
		goto out;
	}

	intermediate->cxsr = optimal->cxsr && active->cxsr &&
		!new_crtc_state->disable_cxsr;
	intermediate->hpll_en = optimal->hpll_en && active->hpll_en &&
		!new_crtc_state->disable_cxsr;
	intermediate->fbc_en = optimal->fbc_en && active->fbc_en;

	for_each_plane_id_on_crtc(crtc, plane_id) {
		intermediate->wm.plane[plane_id] =
			max(optimal->wm.plane[plane_id],
			    active->wm.plane[plane_id]);

		WARN_ON(intermediate->wm.plane[plane_id] >
			g4x_plane_fifo_size(plane_id, G4X_WM_LEVEL_NORMAL));
	}

	intermediate->sr.plane = max(optimal->sr.plane,
				     active->sr.plane);
	intermediate->sr.cursor = max(optimal->sr.cursor,
				      active->sr.cursor);
	intermediate->sr.fbc = max(optimal->sr.fbc,
				   active->sr.fbc);

	intermediate->hpll.plane = max(optimal->hpll.plane,
				       active->hpll.plane);
	intermediate->hpll.cursor = max(optimal->hpll.cursor,
					active->hpll.cursor);
	intermediate->hpll.fbc = max(optimal->hpll.fbc,
				     active->hpll.fbc);

	WARN_ON((intermediate->sr.plane >
		 g4x_plane_fifo_size(PLANE_PRIMARY, G4X_WM_LEVEL_SR) ||
		 intermediate->sr.cursor >
		 g4x_plane_fifo_size(PLANE_CURSOR, G4X_WM_LEVEL_SR)) &&
		intermediate->cxsr);
	WARN_ON((intermediate->sr.plane >
		 g4x_plane_fifo_size(PLANE_PRIMARY, G4X_WM_LEVEL_HPLL) ||
		 intermediate->sr.cursor >
		 g4x_plane_fifo_size(PLANE_CURSOR, G4X_WM_LEVEL_HPLL)) &&
		intermediate->hpll_en);

	WARN_ON(intermediate->sr.fbc > g4x_fbc_fifo_size(1) &&
		intermediate->fbc_en && intermediate->cxsr);
	WARN_ON(intermediate->hpll.fbc > g4x_fbc_fifo_size(2) &&
		intermediate->fbc_en && intermediate->hpll_en);

out:
	/*
	 * If our intermediate WM are identical to the final WM, then we can
	 * omit the post-vblank programming; only update if it's different.
	 */
	if (memcmp(intermediate, optimal, sizeof(*intermediate)) != 0)
		new_crtc_state->wm.need_postvbl_update = true;

	return 0;
}

static void g4x_merge_wm(struct drm_i915_private *dev_priv,
			 struct g4x_wm_values *wm)
{
	struct intel_crtc *crtc;
	int num_active_pipes = 0;

	wm->cxsr = true;
	wm->hpll_en = true;
	wm->fbc_en = true;

	for_each_intel_crtc(&dev_priv->drm, crtc) {
		const struct g4x_wm_state *wm_state = &crtc->wm.active.g4x;

		if (!crtc->active)
			continue;

		if (!wm_state->cxsr)
			wm->cxsr = false;
		if (!wm_state->hpll_en)
			wm->hpll_en = false;
		if (!wm_state->fbc_en)
			wm->fbc_en = false;

		num_active_pipes++;
	}

	if (num_active_pipes != 1) {
		wm->cxsr = false;
		wm->hpll_en = false;
		wm->fbc_en = false;
	}

	for_each_intel_crtc(&dev_priv->drm, crtc) {
		const struct g4x_wm_state *wm_state = &crtc->wm.active.g4x;
		enum pipe pipe = crtc->pipe;

		wm->pipe[pipe] = wm_state->wm;
		if (crtc->active && wm->cxsr)
			wm->sr = wm_state->sr;
		if (crtc->active && wm->hpll_en)
			wm->hpll = wm_state->hpll;
	}
}

static void g4x_program_watermarks(struct drm_i915_private *dev_priv)
{
	struct g4x_wm_values *old_wm = &dev_priv->wm.g4x;
	struct g4x_wm_values new_wm = {};

	g4x_merge_wm(dev_priv, &new_wm);

	if (memcmp(old_wm, &new_wm, sizeof(new_wm)) == 0)
		return;

	if (is_disabling(old_wm->cxsr, new_wm.cxsr, true))
		_intel_set_memory_cxsr(dev_priv, false);

	g4x_write_wm_values(dev_priv, &new_wm);

	if (is_enabling(old_wm->cxsr, new_wm.cxsr, true))
		_intel_set_memory_cxsr(dev_priv, true);

	*old_wm = new_wm;
}

static void g4x_initial_watermarks(struct intel_atomic_state *state,
				   struct intel_crtc_state *crtc_state)
{
	struct drm_i915_private *dev_priv = to_i915(crtc_state->base.crtc->dev);
	struct intel_crtc *crtc = to_intel_crtc(crtc_state->base.crtc);

	mutex_lock(&dev_priv->wm.wm_mutex);
	crtc->wm.active.g4x = crtc_state->wm.g4x.intermediate;
	g4x_program_watermarks(dev_priv);
	mutex_unlock(&dev_priv->wm.wm_mutex);
}

static void g4x_optimize_watermarks(struct intel_atomic_state *state,
				    struct intel_crtc_state *crtc_state)
{
	struct drm_i915_private *dev_priv = to_i915(crtc_state->base.crtc->dev);
	struct intel_crtc *crtc = to_intel_crtc(crtc_state->base.crtc);

	if (!crtc_state->wm.need_postvbl_update)
		return;

	mutex_lock(&dev_priv->wm.wm_mutex);
	crtc->wm.active.g4x = crtc_state->wm.g4x.optimal;
	g4x_program_watermarks(dev_priv);
	mutex_unlock(&dev_priv->wm.wm_mutex);
}

/* latency must be in 0.1us units. */
static unsigned int vlv_wm_method2(unsigned int pixel_rate,
				   unsigned int htotal,
				   unsigned int width,
				   unsigned int cpp,
				   unsigned int latency)
{
	unsigned int ret;

	ret = intel_wm_method2(pixel_rate, htotal,
			       width, cpp, latency);
	ret = DIV_ROUND_UP(ret, 64);

	return ret;
}

static void vlv_setup_wm_latency(struct drm_i915_private *dev_priv)
{
	/* all latencies in usec */
	dev_priv->wm.pri_latency[VLV_WM_LEVEL_PM2] = 3;

	dev_priv->wm.max_level = VLV_WM_LEVEL_PM2;

	if (IS_CHERRYVIEW(dev_priv)) {
		dev_priv->wm.pri_latency[VLV_WM_LEVEL_PM5] = 12;
		dev_priv->wm.pri_latency[VLV_WM_LEVEL_DDR_DVFS] = 33;

		dev_priv->wm.max_level = VLV_WM_LEVEL_DDR_DVFS;
	}
}

static u16 vlv_compute_wm_level(const struct intel_crtc_state *crtc_state,
				const struct intel_plane_state *plane_state,
				int level)
{
	struct intel_plane *plane = to_intel_plane(plane_state->base.plane);
	struct drm_i915_private *dev_priv = to_i915(plane->base.dev);
	const struct drm_display_mode *adjusted_mode =
		&crtc_state->base.adjusted_mode;
	unsigned int clock, htotal, cpp, width, wm;

	if (dev_priv->wm.pri_latency[level] == 0)
		return USHRT_MAX;

	if (!intel_wm_plane_visible(crtc_state, plane_state))
		return 0;

	cpp = plane_state->base.fb->format->cpp[0];
	clock = adjusted_mode->crtc_clock;
	htotal = adjusted_mode->crtc_htotal;
	width = crtc_state->pipe_src_w;

	if (plane->id == PLANE_CURSOR) {
		/*
		 * FIXME the formula gives values that are
		 * too big for the cursor FIFO, and hence we
		 * would never be able to use cursors. For
		 * now just hardcode the watermark.
		 */
		wm = 63;
	} else {
		wm = vlv_wm_method2(clock, htotal, width, cpp,
				    dev_priv->wm.pri_latency[level] * 10);
	}

	return min_t(unsigned int, wm, USHRT_MAX);
}

static bool vlv_need_sprite0_fifo_workaround(unsigned int active_planes)
{
	return (active_planes & (BIT(PLANE_SPRITE0) |
				 BIT(PLANE_SPRITE1))) == BIT(PLANE_SPRITE1);
}

static int vlv_compute_fifo(struct intel_crtc_state *crtc_state)
{
	struct intel_crtc *crtc = to_intel_crtc(crtc_state->base.crtc);
	const struct g4x_pipe_wm *raw =
		&crtc_state->wm.vlv.raw[VLV_WM_LEVEL_PM2];
	struct vlv_fifo_state *fifo_state = &crtc_state->wm.vlv.fifo_state;
	unsigned int active_planes = crtc_state->active_planes & ~BIT(PLANE_CURSOR);
	int num_active_planes = hweight8(active_planes);
	const int fifo_size = 511;
	int fifo_extra, fifo_left = fifo_size;
	int sprite0_fifo_extra = 0;
	unsigned int total_rate;
	enum plane_id plane_id;

	/*
	 * When enabling sprite0 after sprite1 has already been enabled
	 * we tend to get an underrun unless sprite0 already has some
	 * FIFO space allcoated. Hence we always allocate at least one
	 * cacheline for sprite0 whenever sprite1 is enabled.
	 *
	 * All other plane enable sequences appear immune to this problem.
	 */
	if (vlv_need_sprite0_fifo_workaround(active_planes))
		sprite0_fifo_extra = 1;

	total_rate = raw->plane[PLANE_PRIMARY] +
		raw->plane[PLANE_SPRITE0] +
		raw->plane[PLANE_SPRITE1] +
		sprite0_fifo_extra;

	if (total_rate > fifo_size)
		return -EINVAL;

	if (total_rate == 0)
		total_rate = 1;

	for_each_plane_id_on_crtc(crtc, plane_id) {
		unsigned int rate;

		if ((active_planes & BIT(plane_id)) == 0) {
			fifo_state->plane[plane_id] = 0;
			continue;
		}

		rate = raw->plane[plane_id];
		fifo_state->plane[plane_id] = fifo_size * rate / total_rate;
		fifo_left -= fifo_state->plane[plane_id];
	}

	fifo_state->plane[PLANE_SPRITE0] += sprite0_fifo_extra;
	fifo_left -= sprite0_fifo_extra;

	fifo_state->plane[PLANE_CURSOR] = 63;

	fifo_extra = DIV_ROUND_UP(fifo_left, num_active_planes ?: 1);

	/* spread the remainder evenly */
	for_each_plane_id_on_crtc(crtc, plane_id) {
		int plane_extra;

		if (fifo_left == 0)
			break;

		if ((active_planes & BIT(plane_id)) == 0)
			continue;

		plane_extra = min(fifo_extra, fifo_left);
		fifo_state->plane[plane_id] += plane_extra;
		fifo_left -= plane_extra;
	}

	WARN_ON(active_planes != 0 && fifo_left != 0);

	/* give it all to the first plane if none are active */
	if (active_planes == 0) {
		WARN_ON(fifo_left != fifo_size);
		fifo_state->plane[PLANE_PRIMARY] = fifo_left;
	}

	return 0;
}

/* mark all levels starting from 'level' as invalid */
static void vlv_invalidate_wms(struct intel_crtc *crtc,
			       struct vlv_wm_state *wm_state, int level)
{
	struct drm_i915_private *dev_priv = to_i915(crtc->base.dev);

	for (; level < intel_wm_num_levels(dev_priv); level++) {
		enum plane_id plane_id;

		for_each_plane_id_on_crtc(crtc, plane_id)
			wm_state->wm[level].plane[plane_id] = USHRT_MAX;

		wm_state->sr[level].cursor = USHRT_MAX;
		wm_state->sr[level].plane = USHRT_MAX;
	}
}

static u16 vlv_invert_wm_value(u16 wm, u16 fifo_size)
{
	if (wm > fifo_size)
		return USHRT_MAX;
	else
		return fifo_size - wm;
}

/*
 * Starting from 'level' set all higher
 * levels to 'value' in the "raw" watermarks.
 */
static bool vlv_raw_plane_wm_set(struct intel_crtc_state *crtc_state,
				 int level, enum plane_id plane_id, u16 value)
{
	struct drm_i915_private *dev_priv = to_i915(crtc_state->base.crtc->dev);
	int num_levels = intel_wm_num_levels(dev_priv);
	bool dirty = false;

	for (; level < num_levels; level++) {
		struct g4x_pipe_wm *raw = &crtc_state->wm.vlv.raw[level];

		dirty |= raw->plane[plane_id] != value;
		raw->plane[plane_id] = value;
	}

	return dirty;
}

static bool vlv_raw_plane_wm_compute(struct intel_crtc_state *crtc_state,
				     const struct intel_plane_state *plane_state)
{
	struct intel_plane *plane = to_intel_plane(plane_state->base.plane);
	enum plane_id plane_id = plane->id;
	int num_levels = intel_wm_num_levels(to_i915(plane->base.dev));
	int level;
	bool dirty = false;

	if (!intel_wm_plane_visible(crtc_state, plane_state)) {
		dirty |= vlv_raw_plane_wm_set(crtc_state, 0, plane_id, 0);
		goto out;
	}

	for (level = 0; level < num_levels; level++) {
		struct g4x_pipe_wm *raw = &crtc_state->wm.vlv.raw[level];
		int wm = vlv_compute_wm_level(crtc_state, plane_state, level);
		int max_wm = plane_id == PLANE_CURSOR ? 63 : 511;

		if (wm > max_wm)
			break;

		dirty |= raw->plane[plane_id] != wm;
		raw->plane[plane_id] = wm;
	}

	/* mark all higher levels as invalid */
	dirty |= vlv_raw_plane_wm_set(crtc_state, level, plane_id, USHRT_MAX);

out:
	if (dirty)
		DRM_DEBUG_KMS("%s watermarks: PM2=%d, PM5=%d, DDR DVFS=%d\n",
			      plane->base.name,
			      crtc_state->wm.vlv.raw[VLV_WM_LEVEL_PM2].plane[plane_id],
			      crtc_state->wm.vlv.raw[VLV_WM_LEVEL_PM5].plane[plane_id],
			      crtc_state->wm.vlv.raw[VLV_WM_LEVEL_DDR_DVFS].plane[plane_id]);

	return dirty;
}

static bool vlv_raw_plane_wm_is_valid(const struct intel_crtc_state *crtc_state,
				      enum plane_id plane_id, int level)
{
	const struct g4x_pipe_wm *raw =
		&crtc_state->wm.vlv.raw[level];
	const struct vlv_fifo_state *fifo_state =
		&crtc_state->wm.vlv.fifo_state;

	return raw->plane[plane_id] <= fifo_state->plane[plane_id];
}

static bool vlv_raw_crtc_wm_is_valid(const struct intel_crtc_state *crtc_state, int level)
{
	return vlv_raw_plane_wm_is_valid(crtc_state, PLANE_PRIMARY, level) &&
		vlv_raw_plane_wm_is_valid(crtc_state, PLANE_SPRITE0, level) &&
		vlv_raw_plane_wm_is_valid(crtc_state, PLANE_SPRITE1, level) &&
		vlv_raw_plane_wm_is_valid(crtc_state, PLANE_CURSOR, level);
}

static int vlv_compute_pipe_wm(struct intel_crtc_state *crtc_state)
{
	struct intel_crtc *crtc = to_intel_crtc(crtc_state->base.crtc);
	struct drm_i915_private *dev_priv = to_i915(crtc->base.dev);
	struct intel_atomic_state *state =
		to_intel_atomic_state(crtc_state->base.state);
	struct vlv_wm_state *wm_state = &crtc_state->wm.vlv.optimal;
	const struct vlv_fifo_state *fifo_state =
		&crtc_state->wm.vlv.fifo_state;
	int num_active_planes = hweight8(crtc_state->active_planes &
					 ~BIT(PLANE_CURSOR));
	bool needs_modeset = drm_atomic_crtc_needs_modeset(&crtc_state->base);
	const struct intel_plane_state *old_plane_state;
	const struct intel_plane_state *new_plane_state;
	struct intel_plane *plane;
	enum plane_id plane_id;
	int level, ret, i;
	unsigned int dirty = 0;

	for_each_oldnew_intel_plane_in_state(state, plane,
					     old_plane_state,
					     new_plane_state, i) {
		if (new_plane_state->base.crtc != &crtc->base &&
		    old_plane_state->base.crtc != &crtc->base)
			continue;

		if (vlv_raw_plane_wm_compute(crtc_state, new_plane_state))
			dirty |= BIT(plane->id);
	}

	/*
	 * DSPARB registers may have been reset due to the
	 * power well being turned off. Make sure we restore
	 * them to a consistent state even if no primary/sprite
	 * planes are initially active.
	 */
	if (needs_modeset)
		crtc_state->fifo_changed = true;

	if (!dirty)
		return 0;

	/* cursor changes don't warrant a FIFO recompute */
	if (dirty & ~BIT(PLANE_CURSOR)) {
		const struct intel_crtc_state *old_crtc_state =
			intel_atomic_get_old_crtc_state(state, crtc);
		const struct vlv_fifo_state *old_fifo_state =
			&old_crtc_state->wm.vlv.fifo_state;

		ret = vlv_compute_fifo(crtc_state);
		if (ret)
			return ret;

		if (needs_modeset ||
		    memcmp(old_fifo_state, fifo_state,
			   sizeof(*fifo_state)) != 0)
			crtc_state->fifo_changed = true;
	}

	/* initially allow all levels */
	wm_state->num_levels = intel_wm_num_levels(dev_priv);
	/*
	 * Note that enabling cxsr with no primary/sprite planes
	 * enabled can wedge the pipe. Hence we only allow cxsr
	 * with exactly one enabled primary/sprite plane.
	 */
	wm_state->cxsr = crtc->pipe != PIPE_C && num_active_planes == 1;

	for (level = 0; level < wm_state->num_levels; level++) {
		const struct g4x_pipe_wm *raw = &crtc_state->wm.vlv.raw[level];
		const int sr_fifo_size = INTEL_NUM_PIPES(dev_priv) * 512 - 1;

		if (!vlv_raw_crtc_wm_is_valid(crtc_state, level))
			break;

		for_each_plane_id_on_crtc(crtc, plane_id) {
			wm_state->wm[level].plane[plane_id] =
				vlv_invert_wm_value(raw->plane[plane_id],
						    fifo_state->plane[plane_id]);
		}

		wm_state->sr[level].plane =
			vlv_invert_wm_value(max3(raw->plane[PLANE_PRIMARY],
						 raw->plane[PLANE_SPRITE0],
						 raw->plane[PLANE_SPRITE1]),
					    sr_fifo_size);

		wm_state->sr[level].cursor =
			vlv_invert_wm_value(raw->plane[PLANE_CURSOR],
					    63);
	}

	if (level == 0)
		return -EINVAL;

	/* limit to only levels we can actually handle */
	wm_state->num_levels = level;

	/* invalidate the higher levels */
	vlv_invalidate_wms(crtc, wm_state, level);

	return 0;
}

#define VLV_FIFO(plane, value) \
	(((value) << DSPARB_ ## plane ## _SHIFT_VLV) & DSPARB_ ## plane ## _MASK_VLV)

static void vlv_atomic_update_fifo(struct intel_atomic_state *state,
				   struct intel_crtc_state *crtc_state)
{
	struct intel_crtc *crtc = to_intel_crtc(crtc_state->base.crtc);
	struct drm_i915_private *dev_priv = to_i915(crtc->base.dev);
	struct intel_uncore *uncore = &dev_priv->uncore;
	const struct vlv_fifo_state *fifo_state =
		&crtc_state->wm.vlv.fifo_state;
	int sprite0_start, sprite1_start, fifo_size;

	if (!crtc_state->fifo_changed)
		return;

	sprite0_start = fifo_state->plane[PLANE_PRIMARY];
	sprite1_start = fifo_state->plane[PLANE_SPRITE0] + sprite0_start;
	fifo_size = fifo_state->plane[PLANE_SPRITE1] + sprite1_start;

	WARN_ON(fifo_state->plane[PLANE_CURSOR] != 63);
	WARN_ON(fifo_size != 511);

	trace_vlv_fifo_size(crtc, sprite0_start, sprite1_start, fifo_size);

	/*
	 * uncore.lock serves a double purpose here. It allows us to
	 * use the less expensive I915_{READ,WRITE}_FW() functions, and
	 * it protects the DSPARB registers from getting clobbered by
	 * parallel updates from multiple pipes.
	 *
	 * intel_pipe_update_start() has already disabled interrupts
	 * for us, so a plain spin_lock() is sufficient here.
	 */
	spin_lock(&uncore->lock);

	switch (crtc->pipe) {
		u32 dsparb, dsparb2, dsparb3;
	case PIPE_A:
		dsparb = intel_uncore_read_fw(uncore, DSPARB);
		dsparb2 = intel_uncore_read_fw(uncore, DSPARB2);

		dsparb &= ~(VLV_FIFO(SPRITEA, 0xff) |
			    VLV_FIFO(SPRITEB, 0xff));
		dsparb |= (VLV_FIFO(SPRITEA, sprite0_start) |
			   VLV_FIFO(SPRITEB, sprite1_start));

		dsparb2 &= ~(VLV_FIFO(SPRITEA_HI, 0x1) |
			     VLV_FIFO(SPRITEB_HI, 0x1));
		dsparb2 |= (VLV_FIFO(SPRITEA_HI, sprite0_start >> 8) |
			   VLV_FIFO(SPRITEB_HI, sprite1_start >> 8));

		intel_uncore_write_fw(uncore, DSPARB, dsparb);
		intel_uncore_write_fw(uncore, DSPARB2, dsparb2);
		break;
	case PIPE_B:
		dsparb = intel_uncore_read_fw(uncore, DSPARB);
		dsparb2 = intel_uncore_read_fw(uncore, DSPARB2);

		dsparb &= ~(VLV_FIFO(SPRITEC, 0xff) |
			    VLV_FIFO(SPRITED, 0xff));
		dsparb |= (VLV_FIFO(SPRITEC, sprite0_start) |
			   VLV_FIFO(SPRITED, sprite1_start));

		dsparb2 &= ~(VLV_FIFO(SPRITEC_HI, 0xff) |
			     VLV_FIFO(SPRITED_HI, 0xff));
		dsparb2 |= (VLV_FIFO(SPRITEC_HI, sprite0_start >> 8) |
			   VLV_FIFO(SPRITED_HI, sprite1_start >> 8));

		intel_uncore_write_fw(uncore, DSPARB, dsparb);
		intel_uncore_write_fw(uncore, DSPARB2, dsparb2);
		break;
	case PIPE_C:
		dsparb3 = intel_uncore_read_fw(uncore, DSPARB3);
		dsparb2 = intel_uncore_read_fw(uncore, DSPARB2);

		dsparb3 &= ~(VLV_FIFO(SPRITEE, 0xff) |
			     VLV_FIFO(SPRITEF, 0xff));
		dsparb3 |= (VLV_FIFO(SPRITEE, sprite0_start) |
			    VLV_FIFO(SPRITEF, sprite1_start));

		dsparb2 &= ~(VLV_FIFO(SPRITEE_HI, 0xff) |
			     VLV_FIFO(SPRITEF_HI, 0xff));
		dsparb2 |= (VLV_FIFO(SPRITEE_HI, sprite0_start >> 8) |
			   VLV_FIFO(SPRITEF_HI, sprite1_start >> 8));

		intel_uncore_write_fw(uncore, DSPARB3, dsparb3);
		intel_uncore_write_fw(uncore, DSPARB2, dsparb2);
		break;
	default:
		break;
	}

	intel_uncore_posting_read_fw(uncore, DSPARB);

	spin_unlock(&uncore->lock);
}

#undef VLV_FIFO

static int vlv_compute_intermediate_wm(struct intel_crtc_state *new_crtc_state)
{
	struct intel_crtc *crtc = to_intel_crtc(new_crtc_state->base.crtc);
	struct vlv_wm_state *intermediate = &new_crtc_state->wm.vlv.intermediate;
	const struct vlv_wm_state *optimal = &new_crtc_state->wm.vlv.optimal;
	struct intel_atomic_state *intel_state =
		to_intel_atomic_state(new_crtc_state->base.state);
	const struct intel_crtc_state *old_crtc_state =
		intel_atomic_get_old_crtc_state(intel_state, crtc);
	const struct vlv_wm_state *active = &old_crtc_state->wm.vlv.optimal;
	int level;

	if (!new_crtc_state->base.active || drm_atomic_crtc_needs_modeset(&new_crtc_state->base)) {
		*intermediate = *optimal;

		intermediate->cxsr = false;
		goto out;
	}

	intermediate->num_levels = min(optimal->num_levels, active->num_levels);
	intermediate->cxsr = optimal->cxsr && active->cxsr &&
		!new_crtc_state->disable_cxsr;

	for (level = 0; level < intermediate->num_levels; level++) {
		enum plane_id plane_id;

		for_each_plane_id_on_crtc(crtc, plane_id) {
			intermediate->wm[level].plane[plane_id] =
				min(optimal->wm[level].plane[plane_id],
				    active->wm[level].plane[plane_id]);
		}

		intermediate->sr[level].plane = min(optimal->sr[level].plane,
						    active->sr[level].plane);
		intermediate->sr[level].cursor = min(optimal->sr[level].cursor,
						     active->sr[level].cursor);
	}

	vlv_invalidate_wms(crtc, intermediate, level);

out:
	/*
	 * If our intermediate WM are identical to the final WM, then we can
	 * omit the post-vblank programming; only update if it's different.
	 */
	if (memcmp(intermediate, optimal, sizeof(*intermediate)) != 0)
		new_crtc_state->wm.need_postvbl_update = true;

	return 0;
}

static void vlv_merge_wm(struct drm_i915_private *dev_priv,
			 struct vlv_wm_values *wm)
{
	struct intel_crtc *crtc;
	int num_active_pipes = 0;

	wm->level = dev_priv->wm.max_level;
	wm->cxsr = true;

	for_each_intel_crtc(&dev_priv->drm, crtc) {
		const struct vlv_wm_state *wm_state = &crtc->wm.active.vlv;

		if (!crtc->active)
			continue;

		if (!wm_state->cxsr)
			wm->cxsr = false;

		num_active_pipes++;
		wm->level = min_t(int, wm->level, wm_state->num_levels - 1);
	}

	if (num_active_pipes != 1)
		wm->cxsr = false;

	if (num_active_pipes > 1)
		wm->level = VLV_WM_LEVEL_PM2;

	for_each_intel_crtc(&dev_priv->drm, crtc) {
		const struct vlv_wm_state *wm_state = &crtc->wm.active.vlv;
		enum pipe pipe = crtc->pipe;

		wm->pipe[pipe] = wm_state->wm[wm->level];
		if (crtc->active && wm->cxsr)
			wm->sr = wm_state->sr[wm->level];

		wm->ddl[pipe].plane[PLANE_PRIMARY] = DDL_PRECISION_HIGH | 2;
		wm->ddl[pipe].plane[PLANE_SPRITE0] = DDL_PRECISION_HIGH | 2;
		wm->ddl[pipe].plane[PLANE_SPRITE1] = DDL_PRECISION_HIGH | 2;
		wm->ddl[pipe].plane[PLANE_CURSOR] = DDL_PRECISION_HIGH | 2;
	}
}

static void vlv_program_watermarks(struct drm_i915_private *dev_priv)
{
	struct vlv_wm_values *old_wm = &dev_priv->wm.vlv;
	struct vlv_wm_values new_wm = {};

	vlv_merge_wm(dev_priv, &new_wm);

	if (memcmp(old_wm, &new_wm, sizeof(new_wm)) == 0)
		return;

	if (is_disabling(old_wm->level, new_wm.level, VLV_WM_LEVEL_DDR_DVFS))
		chv_set_memory_dvfs(dev_priv, false);

	if (is_disabling(old_wm->level, new_wm.level, VLV_WM_LEVEL_PM5))
		chv_set_memory_pm5(dev_priv, false);

	if (is_disabling(old_wm->cxsr, new_wm.cxsr, true))
		_intel_set_memory_cxsr(dev_priv, false);

	vlv_write_wm_values(dev_priv, &new_wm);

	if (is_enabling(old_wm->cxsr, new_wm.cxsr, true))
		_intel_set_memory_cxsr(dev_priv, true);

	if (is_enabling(old_wm->level, new_wm.level, VLV_WM_LEVEL_PM5))
		chv_set_memory_pm5(dev_priv, true);

	if (is_enabling(old_wm->level, new_wm.level, VLV_WM_LEVEL_DDR_DVFS))
		chv_set_memory_dvfs(dev_priv, true);

	*old_wm = new_wm;
}

static void vlv_initial_watermarks(struct intel_atomic_state *state,
				   struct intel_crtc_state *crtc_state)
{
	struct drm_i915_private *dev_priv = to_i915(crtc_state->base.crtc->dev);
	struct intel_crtc *crtc = to_intel_crtc(crtc_state->base.crtc);

	mutex_lock(&dev_priv->wm.wm_mutex);
	crtc->wm.active.vlv = crtc_state->wm.vlv.intermediate;
	vlv_program_watermarks(dev_priv);
	mutex_unlock(&dev_priv->wm.wm_mutex);
}

static void vlv_optimize_watermarks(struct intel_atomic_state *state,
				    struct intel_crtc_state *crtc_state)
{
	struct drm_i915_private *dev_priv = to_i915(crtc_state->base.crtc->dev);
	struct intel_crtc *crtc = to_intel_crtc(crtc_state->base.crtc);

	if (!crtc_state->wm.need_postvbl_update)
		return;

	mutex_lock(&dev_priv->wm.wm_mutex);
	crtc->wm.active.vlv = crtc_state->wm.vlv.optimal;
	vlv_program_watermarks(dev_priv);
	mutex_unlock(&dev_priv->wm.wm_mutex);
}

static void i965_update_wm(struct intel_crtc *unused_crtc)
{
	struct drm_i915_private *dev_priv = to_i915(unused_crtc->base.dev);
	struct intel_crtc *crtc;
	int srwm = 1;
	int cursor_sr = 16;
	bool cxsr_enabled;

	/* Calc sr entries for one plane configs */
	crtc = single_enabled_crtc(dev_priv);
	if (crtc) {
		/* self-refresh has much higher latency */
		static const int sr_latency_ns = 12000;
		const struct drm_display_mode *adjusted_mode =
			&crtc->config->base.adjusted_mode;
		const struct drm_framebuffer *fb =
			crtc->base.primary->state->fb;
		int clock = adjusted_mode->crtc_clock;
		int htotal = adjusted_mode->crtc_htotal;
		int hdisplay = crtc->config->pipe_src_w;
		int cpp = fb->format->cpp[0];
		int entries;

		entries = intel_wm_method2(clock, htotal,
					   hdisplay, cpp, sr_latency_ns / 100);
		entries = DIV_ROUND_UP(entries, I915_FIFO_LINE_SIZE);
		srwm = I965_FIFO_SIZE - entries;
		if (srwm < 0)
			srwm = 1;
		srwm &= 0x1ff;
		DRM_DEBUG_KMS("self-refresh entries: %d, wm: %d\n",
			      entries, srwm);

		entries = intel_wm_method2(clock, htotal,
					   crtc->base.cursor->state->crtc_w, 4,
					   sr_latency_ns / 100);
		entries = DIV_ROUND_UP(entries,
				       i965_cursor_wm_info.cacheline_size) +
			i965_cursor_wm_info.guard_size;

		cursor_sr = i965_cursor_wm_info.fifo_size - entries;
		if (cursor_sr > i965_cursor_wm_info.max_wm)
			cursor_sr = i965_cursor_wm_info.max_wm;

		DRM_DEBUG_KMS("self-refresh watermark: display plane %d "
			      "cursor %d\n", srwm, cursor_sr);

		cxsr_enabled = true;
	} else {
		cxsr_enabled = false;
		/* Turn off self refresh if both pipes are enabled */
		intel_set_memory_cxsr(dev_priv, false);
	}

	DRM_DEBUG_KMS("Setting FIFO watermarks - A: 8, B: 8, C: 8, SR %d\n",
		      srwm);

	/* 965 has limitations... */
	I915_WRITE(DSPFW1, FW_WM(srwm, SR) |
		   FW_WM(8, CURSORB) |
		   FW_WM(8, PLANEB) |
		   FW_WM(8, PLANEA));
	I915_WRITE(DSPFW2, FW_WM(8, CURSORA) |
		   FW_WM(8, PLANEC_OLD));
	/* update cursor SR watermark */
	I915_WRITE(DSPFW3, FW_WM(cursor_sr, CURSOR_SR));

	if (cxsr_enabled)
		intel_set_memory_cxsr(dev_priv, true);
}

#undef FW_WM

static void i9xx_update_wm(struct intel_crtc *unused_crtc)
{
	struct drm_i915_private *dev_priv = to_i915(unused_crtc->base.dev);
	const struct intel_watermark_params *wm_info;
	u32 fwater_lo;
	u32 fwater_hi;
	int cwm, srwm = 1;
	int fifo_size;
	int planea_wm, planeb_wm;
	struct intel_crtc *crtc, *enabled = NULL;

	if (IS_I945GM(dev_priv))
		wm_info = &i945_wm_info;
	else if (!IS_GEN(dev_priv, 2))
		wm_info = &i915_wm_info;
	else
		wm_info = &i830_a_wm_info;

	fifo_size = dev_priv->display.get_fifo_size(dev_priv, PLANE_A);
	crtc = intel_get_crtc_for_plane(dev_priv, PLANE_A);
	if (intel_crtc_active(crtc)) {
		const struct drm_display_mode *adjusted_mode =
			&crtc->config->base.adjusted_mode;
		const struct drm_framebuffer *fb =
			crtc->base.primary->state->fb;
		int cpp;

		if (IS_GEN(dev_priv, 2))
			cpp = 4;
		else
			cpp = fb->format->cpp[0];

		planea_wm = intel_calculate_wm(adjusted_mode->crtc_clock,
					       wm_info, fifo_size, cpp,
					       pessimal_latency_ns);
		enabled = crtc;
	} else {
		planea_wm = fifo_size - wm_info->guard_size;
		if (planea_wm > (long)wm_info->max_wm)
			planea_wm = wm_info->max_wm;
	}

	if (IS_GEN(dev_priv, 2))
		wm_info = &i830_bc_wm_info;

	fifo_size = dev_priv->display.get_fifo_size(dev_priv, PLANE_B);
	crtc = intel_get_crtc_for_plane(dev_priv, PLANE_B);
	if (intel_crtc_active(crtc)) {
		const struct drm_display_mode *adjusted_mode =
			&crtc->config->base.adjusted_mode;
		const struct drm_framebuffer *fb =
			crtc->base.primary->state->fb;
		int cpp;

		if (IS_GEN(dev_priv, 2))
			cpp = 4;
		else
			cpp = fb->format->cpp[0];

		planeb_wm = intel_calculate_wm(adjusted_mode->crtc_clock,
					       wm_info, fifo_size, cpp,
					       pessimal_latency_ns);
		if (enabled == NULL)
			enabled = crtc;
		else
			enabled = NULL;
	} else {
		planeb_wm = fifo_size - wm_info->guard_size;
		if (planeb_wm > (long)wm_info->max_wm)
			planeb_wm = wm_info->max_wm;
	}

	DRM_DEBUG_KMS("FIFO watermarks - A: %d, B: %d\n", planea_wm, planeb_wm);

	if (IS_I915GM(dev_priv) && enabled) {
		struct drm_i915_gem_object *obj;

		obj = intel_fb_obj(enabled->base.primary->state->fb);

		/* self-refresh seems busted with untiled */
		if (!i915_gem_object_is_tiled(obj))
			enabled = NULL;
	}

	/*
	 * Overlay gets an aggressive default since video jitter is bad.
	 */
	cwm = 2;

	/* Play safe and disable self-refresh before adjusting watermarks. */
	intel_set_memory_cxsr(dev_priv, false);

	/* Calc sr entries for one plane configs */
	if (HAS_FW_BLC(dev_priv) && enabled) {
		/* self-refresh has much higher latency */
		static const int sr_latency_ns = 6000;
		const struct drm_display_mode *adjusted_mode =
			&enabled->config->base.adjusted_mode;
		const struct drm_framebuffer *fb =
			enabled->base.primary->state->fb;
		int clock = adjusted_mode->crtc_clock;
		int htotal = adjusted_mode->crtc_htotal;
		int hdisplay = enabled->config->pipe_src_w;
		int cpp;
		int entries;

		if (IS_I915GM(dev_priv) || IS_I945GM(dev_priv))
			cpp = 4;
		else
			cpp = fb->format->cpp[0];

		entries = intel_wm_method2(clock, htotal, hdisplay, cpp,
					   sr_latency_ns / 100);
		entries = DIV_ROUND_UP(entries, wm_info->cacheline_size);
		DRM_DEBUG_KMS("self-refresh entries: %d\n", entries);
		srwm = wm_info->fifo_size - entries;
		if (srwm < 0)
			srwm = 1;

		if (IS_I945G(dev_priv) || IS_I945GM(dev_priv))
			I915_WRITE(FW_BLC_SELF,
				   FW_BLC_SELF_FIFO_MASK | (srwm & 0xff));
		else
			I915_WRITE(FW_BLC_SELF, srwm & 0x3f);
	}

	DRM_DEBUG_KMS("Setting FIFO watermarks - A: %d, B: %d, C: %d, SR %d\n",
		      planea_wm, planeb_wm, cwm, srwm);

	fwater_lo = ((planeb_wm & 0x3f) << 16) | (planea_wm & 0x3f);
	fwater_hi = (cwm & 0x1f);

	/* Set request length to 8 cachelines per fetch */
	fwater_lo = fwater_lo | (1 << 24) | (1 << 8);
	fwater_hi = fwater_hi | (1 << 8);

	I915_WRITE(FW_BLC, fwater_lo);
	I915_WRITE(FW_BLC2, fwater_hi);

	if (enabled)
		intel_set_memory_cxsr(dev_priv, true);
}

static void i845_update_wm(struct intel_crtc *unused_crtc)
{
	struct drm_i915_private *dev_priv = to_i915(unused_crtc->base.dev);
	struct intel_crtc *crtc;
	const struct drm_display_mode *adjusted_mode;
	u32 fwater_lo;
	int planea_wm;

	crtc = single_enabled_crtc(dev_priv);
	if (crtc == NULL)
		return;

	adjusted_mode = &crtc->config->base.adjusted_mode;
	planea_wm = intel_calculate_wm(adjusted_mode->crtc_clock,
				       &i845_wm_info,
				       dev_priv->display.get_fifo_size(dev_priv, PLANE_A),
				       4, pessimal_latency_ns);
	fwater_lo = I915_READ(FW_BLC) & ~0xfff;
	fwater_lo |= (3<<8) | planea_wm;

	DRM_DEBUG_KMS("Setting FIFO watermarks - A: %d\n", planea_wm);

	I915_WRITE(FW_BLC, fwater_lo);
}

/* latency must be in 0.1us units. */
static unsigned int ilk_wm_method1(unsigned int pixel_rate,
				   unsigned int cpp,
				   unsigned int latency)
{
	unsigned int ret;

	ret = intel_wm_method1(pixel_rate, cpp, latency);
	ret = DIV_ROUND_UP(ret, 64) + 2;

	return ret;
}

/* latency must be in 0.1us units. */
static unsigned int ilk_wm_method2(unsigned int pixel_rate,
				   unsigned int htotal,
				   unsigned int width,
				   unsigned int cpp,
				   unsigned int latency)
{
	unsigned int ret;

	ret = intel_wm_method2(pixel_rate, htotal,
			       width, cpp, latency);
	ret = DIV_ROUND_UP(ret, 64) + 2;

	return ret;
}

static u32 ilk_wm_fbc(u32 pri_val, u32 horiz_pixels, u8 cpp)
{
	/*
	 * Neither of these should be possible since this function shouldn't be
	 * called if the CRTC is off or the plane is invisible.  But let's be
	 * extra paranoid to avoid a potential divide-by-zero if we screw up
	 * elsewhere in the driver.
	 */
	if (WARN_ON(!cpp))
		return 0;
	if (WARN_ON(!horiz_pixels))
		return 0;

	return DIV_ROUND_UP(pri_val * 64, horiz_pixels * cpp) + 2;
}

struct ilk_wm_maximums {
	u16 pri;
	u16 spr;
	u16 cur;
	u16 fbc;
};

/*
 * For both WM_PIPE and WM_LP.
 * mem_value must be in 0.1us units.
 */
static u32 ilk_compute_pri_wm(const struct intel_crtc_state *crtc_state,
			      const struct intel_plane_state *plane_state,
			      u32 mem_value, bool is_lp)
{
	u32 method1, method2;
	int cpp;

	if (mem_value == 0)
		return U32_MAX;

	if (!intel_wm_plane_visible(crtc_state, plane_state))
		return 0;

	cpp = plane_state->base.fb->format->cpp[0];

	method1 = ilk_wm_method1(crtc_state->pixel_rate, cpp, mem_value);

	if (!is_lp)
		return method1;

	method2 = ilk_wm_method2(crtc_state->pixel_rate,
				 crtc_state->base.adjusted_mode.crtc_htotal,
				 drm_rect_width(&plane_state->base.dst),
				 cpp, mem_value);

	return min(method1, method2);
}

/*
 * For both WM_PIPE and WM_LP.
 * mem_value must be in 0.1us units.
 */
static u32 ilk_compute_spr_wm(const struct intel_crtc_state *crtc_state,
			      const struct intel_plane_state *plane_state,
			      u32 mem_value)
{
	u32 method1, method2;
	int cpp;

	if (mem_value == 0)
		return U32_MAX;

	if (!intel_wm_plane_visible(crtc_state, plane_state))
		return 0;

	cpp = plane_state->base.fb->format->cpp[0];

	method1 = ilk_wm_method1(crtc_state->pixel_rate, cpp, mem_value);
	method2 = ilk_wm_method2(crtc_state->pixel_rate,
				 crtc_state->base.adjusted_mode.crtc_htotal,
				 drm_rect_width(&plane_state->base.dst),
				 cpp, mem_value);
	return min(method1, method2);
}

/*
 * For both WM_PIPE and WM_LP.
 * mem_value must be in 0.1us units.
 */
static u32 ilk_compute_cur_wm(const struct intel_crtc_state *crtc_state,
			      const struct intel_plane_state *plane_state,
			      u32 mem_value)
{
	int cpp;

	if (mem_value == 0)
		return U32_MAX;

	if (!intel_wm_plane_visible(crtc_state, plane_state))
		return 0;

	cpp = plane_state->base.fb->format->cpp[0];

	return ilk_wm_method2(crtc_state->pixel_rate,
			      crtc_state->base.adjusted_mode.crtc_htotal,
			      drm_rect_width(&plane_state->base.dst),
			      cpp, mem_value);
}

/* Only for WM_LP. */
static u32 ilk_compute_fbc_wm(const struct intel_crtc_state *crtc_state,
			      const struct intel_plane_state *plane_state,
			      u32 pri_val)
{
	int cpp;

	if (!intel_wm_plane_visible(crtc_state, plane_state))
		return 0;

	cpp = plane_state->base.fb->format->cpp[0];

	return ilk_wm_fbc(pri_val, drm_rect_width(&plane_state->base.dst), cpp);
}

static unsigned int
ilk_display_fifo_size(const struct drm_i915_private *dev_priv)
{
	if (INTEL_GEN(dev_priv) >= 8)
		return 3072;
	else if (INTEL_GEN(dev_priv) >= 7)
		return 768;
	else
		return 512;
}

static unsigned int
ilk_plane_wm_reg_max(const struct drm_i915_private *dev_priv,
		     int level, bool is_sprite)
{
	if (INTEL_GEN(dev_priv) >= 8)
		/* BDW primary/sprite plane watermarks */
		return level == 0 ? 255 : 2047;
	else if (INTEL_GEN(dev_priv) >= 7)
		/* IVB/HSW primary/sprite plane watermarks */
		return level == 0 ? 127 : 1023;
	else if (!is_sprite)
		/* ILK/SNB primary plane watermarks */
		return level == 0 ? 127 : 511;
	else
		/* ILK/SNB sprite plane watermarks */
		return level == 0 ? 63 : 255;
}

static unsigned int
ilk_cursor_wm_reg_max(const struct drm_i915_private *dev_priv, int level)
{
	if (INTEL_GEN(dev_priv) >= 7)
		return level == 0 ? 63 : 255;
	else
		return level == 0 ? 31 : 63;
}

static unsigned int ilk_fbc_wm_reg_max(const struct drm_i915_private *dev_priv)
{
	if (INTEL_GEN(dev_priv) >= 8)
		return 31;
	else
		return 15;
}

/* Calculate the maximum primary/sprite plane watermark */
static unsigned int ilk_plane_wm_max(const struct drm_i915_private *dev_priv,
				     int level,
				     const struct intel_wm_config *config,
				     enum intel_ddb_partitioning ddb_partitioning,
				     bool is_sprite)
{
	unsigned int fifo_size = ilk_display_fifo_size(dev_priv);

	/* if sprites aren't enabled, sprites get nothing */
	if (is_sprite && !config->sprites_enabled)
		return 0;

	/* HSW allows LP1+ watermarks even with multiple pipes */
	if (level == 0 || config->num_pipes_active > 1) {
		fifo_size /= INTEL_NUM_PIPES(dev_priv);

		/*
		 * For some reason the non self refresh
		 * FIFO size is only half of the self
		 * refresh FIFO size on ILK/SNB.
		 */
		if (INTEL_GEN(dev_priv) <= 6)
			fifo_size /= 2;
	}

	if (config->sprites_enabled) {
		/* level 0 is always calculated with 1:1 split */
		if (level > 0 && ddb_partitioning == INTEL_DDB_PART_5_6) {
			if (is_sprite)
				fifo_size *= 5;
			fifo_size /= 6;
		} else {
			fifo_size /= 2;
		}
	}

	/* clamp to max that the registers can hold */
	return min(fifo_size, ilk_plane_wm_reg_max(dev_priv, level, is_sprite));
}

/* Calculate the maximum cursor plane watermark */
static unsigned int ilk_cursor_wm_max(const struct drm_i915_private *dev_priv,
				      int level,
				      const struct intel_wm_config *config)
{
	/* HSW LP1+ watermarks w/ multiple pipes */
	if (level > 0 && config->num_pipes_active > 1)
		return 64;

	/* otherwise just report max that registers can hold */
	return ilk_cursor_wm_reg_max(dev_priv, level);
}

static void ilk_compute_wm_maximums(const struct drm_i915_private *dev_priv,
				    int level,
				    const struct intel_wm_config *config,
				    enum intel_ddb_partitioning ddb_partitioning,
				    struct ilk_wm_maximums *max)
{
	max->pri = ilk_plane_wm_max(dev_priv, level, config, ddb_partitioning, false);
	max->spr = ilk_plane_wm_max(dev_priv, level, config, ddb_partitioning, true);
	max->cur = ilk_cursor_wm_max(dev_priv, level, config);
	max->fbc = ilk_fbc_wm_reg_max(dev_priv);
}

static void ilk_compute_wm_reg_maximums(const struct drm_i915_private *dev_priv,
					int level,
					struct ilk_wm_maximums *max)
{
	max->pri = ilk_plane_wm_reg_max(dev_priv, level, false);
	max->spr = ilk_plane_wm_reg_max(dev_priv, level, true);
	max->cur = ilk_cursor_wm_reg_max(dev_priv, level);
	max->fbc = ilk_fbc_wm_reg_max(dev_priv);
}

static bool ilk_validate_wm_level(int level,
				  const struct ilk_wm_maximums *max,
				  struct intel_wm_level *result)
{
	bool ret;

	/* already determined to be invalid? */
	if (!result->enable)
		return false;

	result->enable = result->pri_val <= max->pri &&
			 result->spr_val <= max->spr &&
			 result->cur_val <= max->cur;

	ret = result->enable;

	/*
	 * HACK until we can pre-compute everything,
	 * and thus fail gracefully if LP0 watermarks
	 * are exceeded...
	 */
	if (level == 0 && !result->enable) {
		if (result->pri_val > max->pri)
			DRM_DEBUG_KMS("Primary WM%d too large %u (max %u)\n",
				      level, result->pri_val, max->pri);
		if (result->spr_val > max->spr)
			DRM_DEBUG_KMS("Sprite WM%d too large %u (max %u)\n",
				      level, result->spr_val, max->spr);
		if (result->cur_val > max->cur)
			DRM_DEBUG_KMS("Cursor WM%d too large %u (max %u)\n",
				      level, result->cur_val, max->cur);

		result->pri_val = min_t(u32, result->pri_val, max->pri);
		result->spr_val = min_t(u32, result->spr_val, max->spr);
		result->cur_val = min_t(u32, result->cur_val, max->cur);
		result->enable = true;
	}

	return ret;
}

static void ilk_compute_wm_level(const struct drm_i915_private *dev_priv,
				 const struct intel_crtc *intel_crtc,
				 int level,
				 struct intel_crtc_state *crtc_state,
				 const struct intel_plane_state *pristate,
				 const struct intel_plane_state *sprstate,
				 const struct intel_plane_state *curstate,
				 struct intel_wm_level *result)
{
	u16 pri_latency = dev_priv->wm.pri_latency[level];
	u16 spr_latency = dev_priv->wm.spr_latency[level];
	u16 cur_latency = dev_priv->wm.cur_latency[level];

	/* WM1+ latency values stored in 0.5us units */
	if (level > 0) {
		pri_latency *= 5;
		spr_latency *= 5;
		cur_latency *= 5;
	}

	if (pristate) {
		result->pri_val = ilk_compute_pri_wm(crtc_state, pristate,
						     pri_latency, level);
		result->fbc_val = ilk_compute_fbc_wm(crtc_state, pristate, result->pri_val);
	}

	if (sprstate)
		result->spr_val = ilk_compute_spr_wm(crtc_state, sprstate, spr_latency);

	if (curstate)
		result->cur_val = ilk_compute_cur_wm(crtc_state, curstate, cur_latency);

	result->enable = true;
}

static u32
hsw_compute_linetime_wm(const struct intel_crtc_state *crtc_state)
{
	const struct intel_atomic_state *intel_state =
		to_intel_atomic_state(crtc_state->base.state);
	const struct drm_display_mode *adjusted_mode =
		&crtc_state->base.adjusted_mode;
	u32 linetime, ips_linetime;

	if (!crtc_state->base.active)
		return 0;
	if (WARN_ON(adjusted_mode->crtc_clock == 0))
		return 0;
	if (WARN_ON(intel_state->cdclk.logical.cdclk == 0))
		return 0;

	/* The WM are computed with base on how long it takes to fill a single
	 * row at the given clock rate, multiplied by 8.
	 * */
	linetime = DIV_ROUND_CLOSEST(adjusted_mode->crtc_htotal * 1000 * 8,
				     adjusted_mode->crtc_clock);
	ips_linetime = DIV_ROUND_CLOSEST(adjusted_mode->crtc_htotal * 1000 * 8,
					 intel_state->cdclk.logical.cdclk);

	return PIPE_WM_LINETIME_IPS_LINETIME(ips_linetime) |
	       PIPE_WM_LINETIME_TIME(linetime);
}

static void intel_read_wm_latency(struct drm_i915_private *dev_priv,
				  u16 wm[8])
{
	struct intel_uncore *uncore = &dev_priv->uncore;

	if (INTEL_GEN(dev_priv) >= 9) {
		u32 val;
		int ret, i;
		int level, max_level = ilk_wm_max_level(dev_priv);

		/* read the first set of memory latencies[0:3] */
		val = 0; /* data0 to be programmed to 0 for first set */
		ret = sandybridge_pcode_read(dev_priv,
					     GEN9_PCODE_READ_MEM_LATENCY,
					     &val, NULL);

		if (ret) {
			DRM_ERROR("SKL Mailbox read error = %d\n", ret);
			return;
		}

		wm[0] = val & GEN9_MEM_LATENCY_LEVEL_MASK;
		wm[1] = (val >> GEN9_MEM_LATENCY_LEVEL_1_5_SHIFT) &
				GEN9_MEM_LATENCY_LEVEL_MASK;
		wm[2] = (val >> GEN9_MEM_LATENCY_LEVEL_2_6_SHIFT) &
				GEN9_MEM_LATENCY_LEVEL_MASK;
		wm[3] = (val >> GEN9_MEM_LATENCY_LEVEL_3_7_SHIFT) &
				GEN9_MEM_LATENCY_LEVEL_MASK;

		/* read the second set of memory latencies[4:7] */
		val = 1; /* data0 to be programmed to 1 for second set */
		ret = sandybridge_pcode_read(dev_priv,
					     GEN9_PCODE_READ_MEM_LATENCY,
					     &val, NULL);
		if (ret) {
			DRM_ERROR("SKL Mailbox read error = %d\n", ret);
			return;
		}

		wm[4] = val & GEN9_MEM_LATENCY_LEVEL_MASK;
		wm[5] = (val >> GEN9_MEM_LATENCY_LEVEL_1_5_SHIFT) &
				GEN9_MEM_LATENCY_LEVEL_MASK;
		wm[6] = (val >> GEN9_MEM_LATENCY_LEVEL_2_6_SHIFT) &
				GEN9_MEM_LATENCY_LEVEL_MASK;
		wm[7] = (val >> GEN9_MEM_LATENCY_LEVEL_3_7_SHIFT) &
				GEN9_MEM_LATENCY_LEVEL_MASK;

		/*
		 * If a level n (n > 1) has a 0us latency, all levels m (m >= n)
		 * need to be disabled. We make sure to sanitize the values out
		 * of the punit to satisfy this requirement.
		 */
		for (level = 1; level <= max_level; level++) {
			if (wm[level] == 0) {
				for (i = level + 1; i <= max_level; i++)
					wm[i] = 0;
				break;
			}
		}

		/*
		 * WaWmMemoryReadLatency:skl+,glk
		 *
		 * punit doesn't take into account the read latency so we need
		 * to add 2us to the various latency levels we retrieve from the
		 * punit when level 0 response data us 0us.
		 */
		if (wm[0] == 0) {
			wm[0] += 2;
			for (level = 1; level <= max_level; level++) {
				if (wm[level] == 0)
					break;
				wm[level] += 2;
			}
		}

		/*
		 * WA Level-0 adjustment for 16GB DIMMs: SKL+
		 * If we could not get dimm info enable this WA to prevent from
		 * any underrun. If not able to get Dimm info assume 16GB dimm
		 * to avoid any underrun.
		 */
		if (dev_priv->dram_info.is_16gb_dimm)
			wm[0] += 1;

	} else if (IS_HASWELL(dev_priv) || IS_BROADWELL(dev_priv)) {
		u64 sskpd = intel_uncore_read64(uncore, MCH_SSKPD);

		wm[0] = (sskpd >> 56) & 0xFF;
		if (wm[0] == 0)
			wm[0] = sskpd & 0xF;
		wm[1] = (sskpd >> 4) & 0xFF;
		wm[2] = (sskpd >> 12) & 0xFF;
		wm[3] = (sskpd >> 20) & 0x1FF;
		wm[4] = (sskpd >> 32) & 0x1FF;
	} else if (INTEL_GEN(dev_priv) >= 6) {
		u32 sskpd = intel_uncore_read(uncore, MCH_SSKPD);

		wm[0] = (sskpd >> SSKPD_WM0_SHIFT) & SSKPD_WM_MASK;
		wm[1] = (sskpd >> SSKPD_WM1_SHIFT) & SSKPD_WM_MASK;
		wm[2] = (sskpd >> SSKPD_WM2_SHIFT) & SSKPD_WM_MASK;
		wm[3] = (sskpd >> SSKPD_WM3_SHIFT) & SSKPD_WM_MASK;
	} else if (INTEL_GEN(dev_priv) >= 5) {
		u32 mltr = intel_uncore_read(uncore, MLTR_ILK);

		/* ILK primary LP0 latency is 700 ns */
		wm[0] = 7;
		wm[1] = (mltr >> MLTR_WM1_SHIFT) & ILK_SRLT_MASK;
		wm[2] = (mltr >> MLTR_WM2_SHIFT) & ILK_SRLT_MASK;
	} else {
		MISSING_CASE(INTEL_DEVID(dev_priv));
	}
}

static void intel_fixup_spr_wm_latency(struct drm_i915_private *dev_priv,
				       u16 wm[5])
{
	/* ILK sprite LP0 latency is 1300 ns */
	if (IS_GEN(dev_priv, 5))
		wm[0] = 13;
}

static void intel_fixup_cur_wm_latency(struct drm_i915_private *dev_priv,
				       u16 wm[5])
{
	/* ILK cursor LP0 latency is 1300 ns */
	if (IS_GEN(dev_priv, 5))
		wm[0] = 13;
}

int ilk_wm_max_level(const struct drm_i915_private *dev_priv)
{
	/* how many WM levels are we expecting */
	if (INTEL_GEN(dev_priv) >= 9)
		return 7;
	else if (IS_HASWELL(dev_priv) || IS_BROADWELL(dev_priv))
		return 4;
	else if (INTEL_GEN(dev_priv) >= 6)
		return 3;
	else
		return 2;
}

static void intel_print_wm_latency(struct drm_i915_private *dev_priv,
				   const char *name,
				   const u16 wm[8])
{
	int level, max_level = ilk_wm_max_level(dev_priv);

	for (level = 0; level <= max_level; level++) {
		unsigned int latency = wm[level];

		if (latency == 0) {
			DRM_DEBUG_KMS("%s WM%d latency not provided\n",
				      name, level);
			continue;
		}

		/*
		 * - latencies are in us on gen9.
		 * - before then, WM1+ latency values are in 0.5us units
		 */
		if (INTEL_GEN(dev_priv) >= 9)
			latency *= 10;
		else if (level > 0)
			latency *= 5;

		DRM_DEBUG_KMS("%s WM%d latency %u (%u.%u usec)\n",
			      name, level, wm[level],
			      latency / 10, latency % 10);
	}
}

static bool ilk_increase_wm_latency(struct drm_i915_private *dev_priv,
				    u16 wm[5], u16 min)
{
	int level, max_level = ilk_wm_max_level(dev_priv);

	if (wm[0] >= min)
		return false;

	wm[0] = max(wm[0], min);
	for (level = 1; level <= max_level; level++)
		wm[level] = max_t(u16, wm[level], DIV_ROUND_UP(min, 5));

	return true;
}

static void snb_wm_latency_quirk(struct drm_i915_private *dev_priv)
{
	bool changed;

	/*
	 * The BIOS provided WM memory latency values are often
	 * inadequate for high resolution displays. Adjust them.
	 */
	changed = ilk_increase_wm_latency(dev_priv, dev_priv->wm.pri_latency, 12) |
		ilk_increase_wm_latency(dev_priv, dev_priv->wm.spr_latency, 12) |
		ilk_increase_wm_latency(dev_priv, dev_priv->wm.cur_latency, 12);

	if (!changed)
		return;

	DRM_DEBUG_KMS("WM latency values increased to avoid potential underruns\n");
	intel_print_wm_latency(dev_priv, "Primary", dev_priv->wm.pri_latency);
	intel_print_wm_latency(dev_priv, "Sprite", dev_priv->wm.spr_latency);
	intel_print_wm_latency(dev_priv, "Cursor", dev_priv->wm.cur_latency);
}

static void snb_wm_lp3_irq_quirk(struct drm_i915_private *dev_priv)
{
	/*
	 * On some SNB machines (Thinkpad X220 Tablet at least)
	 * LP3 usage can cause vblank interrupts to be lost.
	 * The DEIIR bit will go high but it looks like the CPU
	 * never gets interrupted.
	 *
	 * It's not clear whether other interrupt source could
	 * be affected or if this is somehow limited to vblank
	 * interrupts only. To play it safe we disable LP3
	 * watermarks entirely.
	 */
	if (dev_priv->wm.pri_latency[3] == 0 &&
	    dev_priv->wm.spr_latency[3] == 0 &&
	    dev_priv->wm.cur_latency[3] == 0)
		return;

	dev_priv->wm.pri_latency[3] = 0;
	dev_priv->wm.spr_latency[3] = 0;
	dev_priv->wm.cur_latency[3] = 0;

	DRM_DEBUG_KMS("LP3 watermarks disabled due to potential for lost interrupts\n");
	intel_print_wm_latency(dev_priv, "Primary", dev_priv->wm.pri_latency);
	intel_print_wm_latency(dev_priv, "Sprite", dev_priv->wm.spr_latency);
	intel_print_wm_latency(dev_priv, "Cursor", dev_priv->wm.cur_latency);
}

static void ilk_setup_wm_latency(struct drm_i915_private *dev_priv)
{
	intel_read_wm_latency(dev_priv, dev_priv->wm.pri_latency);

	memcpy(dev_priv->wm.spr_latency, dev_priv->wm.pri_latency,
	       sizeof(dev_priv->wm.pri_latency));
	memcpy(dev_priv->wm.cur_latency, dev_priv->wm.pri_latency,
	       sizeof(dev_priv->wm.pri_latency));

	intel_fixup_spr_wm_latency(dev_priv, dev_priv->wm.spr_latency);
	intel_fixup_cur_wm_latency(dev_priv, dev_priv->wm.cur_latency);

	intel_print_wm_latency(dev_priv, "Primary", dev_priv->wm.pri_latency);
	intel_print_wm_latency(dev_priv, "Sprite", dev_priv->wm.spr_latency);
	intel_print_wm_latency(dev_priv, "Cursor", dev_priv->wm.cur_latency);

	if (IS_GEN(dev_priv, 6)) {
		snb_wm_latency_quirk(dev_priv);
		snb_wm_lp3_irq_quirk(dev_priv);
	}
}

static void skl_setup_wm_latency(struct drm_i915_private *dev_priv)
{
	intel_read_wm_latency(dev_priv, dev_priv->wm.skl_latency);
	intel_print_wm_latency(dev_priv, "Gen9 Plane", dev_priv->wm.skl_latency);
}

static bool ilk_validate_pipe_wm(const struct drm_i915_private *dev_priv,
				 struct intel_pipe_wm *pipe_wm)
{
	/* LP0 watermark maximums depend on this pipe alone */
	const struct intel_wm_config config = {
		.num_pipes_active = 1,
		.sprites_enabled = pipe_wm->sprites_enabled,
		.sprites_scaled = pipe_wm->sprites_scaled,
	};
	struct ilk_wm_maximums max;

	/* LP0 watermarks always use 1/2 DDB partitioning */
	ilk_compute_wm_maximums(dev_priv, 0, &config, INTEL_DDB_PART_1_2, &max);

	/* At least LP0 must be valid */
	if (!ilk_validate_wm_level(0, &max, &pipe_wm->wm[0])) {
		DRM_DEBUG_KMS("LP0 watermark invalid\n");
		return false;
	}

	return true;
}

/* Compute new watermarks for the pipe */
static int ilk_compute_pipe_wm(struct intel_crtc_state *crtc_state)
{
	struct drm_atomic_state *state = crtc_state->base.state;
	struct intel_crtc *intel_crtc = to_intel_crtc(crtc_state->base.crtc);
	struct intel_pipe_wm *pipe_wm;
	struct drm_device *dev = state->dev;
	const struct drm_i915_private *dev_priv = to_i915(dev);
	struct intel_plane *plane;
	const struct intel_plane_state *plane_state;
	const struct intel_plane_state *pristate = NULL;
	const struct intel_plane_state *sprstate = NULL;
	const struct intel_plane_state *curstate = NULL;
	int level, max_level = ilk_wm_max_level(dev_priv), usable_level;
	struct ilk_wm_maximums max;

	pipe_wm = &crtc_state->wm.ilk.optimal;

	intel_atomic_crtc_state_for_each_plane_state(plane, plane_state, crtc_state) {
		if (plane->base.type == DRM_PLANE_TYPE_PRIMARY)
			pristate = plane_state;
		else if (plane->base.type == DRM_PLANE_TYPE_OVERLAY)
			sprstate = plane_state;
		else if (plane->base.type == DRM_PLANE_TYPE_CURSOR)
			curstate = plane_state;
	}

	pipe_wm->pipe_enabled = crtc_state->base.active;
	if (sprstate) {
		pipe_wm->sprites_enabled = sprstate->base.visible;
		pipe_wm->sprites_scaled = sprstate->base.visible &&
			(drm_rect_width(&sprstate->base.dst) != drm_rect_width(&sprstate->base.src) >> 16 ||
			 drm_rect_height(&sprstate->base.dst) != drm_rect_height(&sprstate->base.src) >> 16);
	}

	usable_level = max_level;

	/* ILK/SNB: LP2+ watermarks only w/o sprites */
	if (INTEL_GEN(dev_priv) <= 6 && pipe_wm->sprites_enabled)
		usable_level = 1;

	/* ILK/SNB/IVB: LP1+ watermarks only w/o scaling */
	if (pipe_wm->sprites_scaled)
		usable_level = 0;

	memset(&pipe_wm->wm, 0, sizeof(pipe_wm->wm));
	ilk_compute_wm_level(dev_priv, intel_crtc, 0, crtc_state,
			     pristate, sprstate, curstate, &pipe_wm->wm[0]);

	if (IS_HASWELL(dev_priv) || IS_BROADWELL(dev_priv))
		pipe_wm->linetime = hsw_compute_linetime_wm(crtc_state);

	if (!ilk_validate_pipe_wm(dev_priv, pipe_wm))
		return -EINVAL;

	ilk_compute_wm_reg_maximums(dev_priv, 1, &max);

	for (level = 1; level <= usable_level; level++) {
		struct intel_wm_level *wm = &pipe_wm->wm[level];

		ilk_compute_wm_level(dev_priv, intel_crtc, level, crtc_state,
				     pristate, sprstate, curstate, wm);

		/*
		 * Disable any watermark level that exceeds the
		 * register maximums since such watermarks are
		 * always invalid.
		 */
		if (!ilk_validate_wm_level(level, &max, wm)) {
			memset(wm, 0, sizeof(*wm));
			break;
		}
	}

	return 0;
}

/*
 * Build a set of 'intermediate' watermark values that satisfy both the old
 * state and the new state.  These can be programmed to the hardware
 * immediately.
 */
static int ilk_compute_intermediate_wm(struct intel_crtc_state *newstate)
{
	struct intel_crtc *intel_crtc = to_intel_crtc(newstate->base.crtc);
	struct drm_i915_private *dev_priv = to_i915(intel_crtc->base.dev);
	struct intel_pipe_wm *a = &newstate->wm.ilk.intermediate;
	struct intel_atomic_state *intel_state =
		to_intel_atomic_state(newstate->base.state);
	const struct intel_crtc_state *oldstate =
		intel_atomic_get_old_crtc_state(intel_state, intel_crtc);
	const struct intel_pipe_wm *b = &oldstate->wm.ilk.optimal;
	int level, max_level = ilk_wm_max_level(dev_priv);

	/*
	 * Start with the final, target watermarks, then combine with the
	 * currently active watermarks to get values that are safe both before
	 * and after the vblank.
	 */
	*a = newstate->wm.ilk.optimal;
	if (!newstate->base.active || drm_atomic_crtc_needs_modeset(&newstate->base) ||
	    intel_state->skip_intermediate_wm)
		return 0;

	a->pipe_enabled |= b->pipe_enabled;
	a->sprites_enabled |= b->sprites_enabled;
	a->sprites_scaled |= b->sprites_scaled;

	for (level = 0; level <= max_level; level++) {
		struct intel_wm_level *a_wm = &a->wm[level];
		const struct intel_wm_level *b_wm = &b->wm[level];

		a_wm->enable &= b_wm->enable;
		a_wm->pri_val = max(a_wm->pri_val, b_wm->pri_val);
		a_wm->spr_val = max(a_wm->spr_val, b_wm->spr_val);
		a_wm->cur_val = max(a_wm->cur_val, b_wm->cur_val);
		a_wm->fbc_val = max(a_wm->fbc_val, b_wm->fbc_val);
	}

	/*
	 * We need to make sure that these merged watermark values are
	 * actually a valid configuration themselves.  If they're not,
	 * there's no safe way to transition from the old state to
	 * the new state, so we need to fail the atomic transaction.
	 */
	if (!ilk_validate_pipe_wm(dev_priv, a))
		return -EINVAL;

	/*
	 * If our intermediate WM are identical to the final WM, then we can
	 * omit the post-vblank programming; only update if it's different.
	 */
	if (memcmp(a, &newstate->wm.ilk.optimal, sizeof(*a)) != 0)
		newstate->wm.need_postvbl_update = true;

	return 0;
}

/*
 * Merge the watermarks from all active pipes for a specific level.
 */
static void ilk_merge_wm_level(struct drm_i915_private *dev_priv,
			       int level,
			       struct intel_wm_level *ret_wm)
{
	const struct intel_crtc *intel_crtc;

	ret_wm->enable = true;

	for_each_intel_crtc(&dev_priv->drm, intel_crtc) {
		const struct intel_pipe_wm *active = &intel_crtc->wm.active.ilk;
		const struct intel_wm_level *wm = &active->wm[level];

		if (!active->pipe_enabled)
			continue;

		/*
		 * The watermark values may have been used in the past,
		 * so we must maintain them in the registers for some
		 * time even if the level is now disabled.
		 */
		if (!wm->enable)
			ret_wm->enable = false;

		ret_wm->pri_val = max(ret_wm->pri_val, wm->pri_val);
		ret_wm->spr_val = max(ret_wm->spr_val, wm->spr_val);
		ret_wm->cur_val = max(ret_wm->cur_val, wm->cur_val);
		ret_wm->fbc_val = max(ret_wm->fbc_val, wm->fbc_val);
	}
}

/*
 * Merge all low power watermarks for all active pipes.
 */
static void ilk_wm_merge(struct drm_i915_private *dev_priv,
			 const struct intel_wm_config *config,
			 const struct ilk_wm_maximums *max,
			 struct intel_pipe_wm *merged)
{
	int level, max_level = ilk_wm_max_level(dev_priv);
	int last_enabled_level = max_level;

	/* ILK/SNB/IVB: LP1+ watermarks only w/ single pipe */
	if ((INTEL_GEN(dev_priv) <= 6 || IS_IVYBRIDGE(dev_priv)) &&
	    config->num_pipes_active > 1)
		last_enabled_level = 0;

	/* ILK: FBC WM must be disabled always */
	merged->fbc_wm_enabled = INTEL_GEN(dev_priv) >= 6;

	/* merge each WM1+ level */
	for (level = 1; level <= max_level; level++) {
		struct intel_wm_level *wm = &merged->wm[level];

		ilk_merge_wm_level(dev_priv, level, wm);

		if (level > last_enabled_level)
			wm->enable = false;
		else if (!ilk_validate_wm_level(level, max, wm))
			/* make sure all following levels get disabled */
			last_enabled_level = level - 1;

		/*
		 * The spec says it is preferred to disable
		 * FBC WMs instead of disabling a WM level.
		 */
		if (wm->fbc_val > max->fbc) {
			if (wm->enable)
				merged->fbc_wm_enabled = false;
			wm->fbc_val = 0;
		}
	}

	/* ILK: LP2+ must be disabled when FBC WM is disabled but FBC enabled */
	/*
	 * FIXME this is racy. FBC might get enabled later.
	 * What we should check here is whether FBC can be
	 * enabled sometime later.
	 */
	if (IS_GEN(dev_priv, 5) && !merged->fbc_wm_enabled &&
	    intel_fbc_is_active(dev_priv)) {
		for (level = 2; level <= max_level; level++) {
			struct intel_wm_level *wm = &merged->wm[level];

			wm->enable = false;
		}
	}
}

static int ilk_wm_lp_to_level(int wm_lp, const struct intel_pipe_wm *pipe_wm)
{
	/* LP1,LP2,LP3 levels are either 1,2,3 or 1,3,4 */
	return wm_lp + (wm_lp >= 2 && pipe_wm->wm[4].enable);
}

/* The value we need to program into the WM_LPx latency field */
static unsigned int ilk_wm_lp_latency(struct drm_i915_private *dev_priv,
				      int level)
{
	if (IS_HASWELL(dev_priv) || IS_BROADWELL(dev_priv))
		return 2 * level;
	else
		return dev_priv->wm.pri_latency[level];
}

static void ilk_compute_wm_results(struct drm_i915_private *dev_priv,
				   const struct intel_pipe_wm *merged,
				   enum intel_ddb_partitioning partitioning,
				   struct ilk_wm_values *results)
{
	struct intel_crtc *intel_crtc;
	int level, wm_lp;

	results->enable_fbc_wm = merged->fbc_wm_enabled;
	results->partitioning = partitioning;

	/* LP1+ register values */
	for (wm_lp = 1; wm_lp <= 3; wm_lp++) {
		const struct intel_wm_level *r;

		level = ilk_wm_lp_to_level(wm_lp, merged);

		r = &merged->wm[level];

		/*
		 * Maintain the watermark values even if the level is
		 * disabled. Doing otherwise could cause underruns.
		 */
		results->wm_lp[wm_lp - 1] =
			(ilk_wm_lp_latency(dev_priv, level) << WM1_LP_LATENCY_SHIFT) |
			(r->pri_val << WM1_LP_SR_SHIFT) |
			r->cur_val;

		if (r->enable)
			results->wm_lp[wm_lp - 1] |= WM1_LP_SR_EN;

		if (INTEL_GEN(dev_priv) >= 8)
			results->wm_lp[wm_lp - 1] |=
				r->fbc_val << WM1_LP_FBC_SHIFT_BDW;
		else
			results->wm_lp[wm_lp - 1] |=
				r->fbc_val << WM1_LP_FBC_SHIFT;

		/*
		 * Always set WM1S_LP_EN when spr_val != 0, even if the
		 * level is disabled. Doing otherwise could cause underruns.
		 */
		if (INTEL_GEN(dev_priv) <= 6 && r->spr_val) {
			WARN_ON(wm_lp != 1);
			results->wm_lp_spr[wm_lp - 1] = WM1S_LP_EN | r->spr_val;
		} else
			results->wm_lp_spr[wm_lp - 1] = r->spr_val;
	}

	/* LP0 register values */
	for_each_intel_crtc(&dev_priv->drm, intel_crtc) {
		enum pipe pipe = intel_crtc->pipe;
		const struct intel_wm_level *r =
			&intel_crtc->wm.active.ilk.wm[0];

		if (WARN_ON(!r->enable))
			continue;

		results->wm_linetime[pipe] = intel_crtc->wm.active.ilk.linetime;

		results->wm_pipe[pipe] =
			(r->pri_val << WM0_PIPE_PLANE_SHIFT) |
			(r->spr_val << WM0_PIPE_SPRITE_SHIFT) |
			r->cur_val;
	}
}

/* Find the result with the highest level enabled. Check for enable_fbc_wm in
 * case both are at the same level. Prefer r1 in case they're the same. */
static struct intel_pipe_wm *
ilk_find_best_result(struct drm_i915_private *dev_priv,
		     struct intel_pipe_wm *r1,
		     struct intel_pipe_wm *r2)
{
	int level, max_level = ilk_wm_max_level(dev_priv);
	int level1 = 0, level2 = 0;

	for (level = 1; level <= max_level; level++) {
		if (r1->wm[level].enable)
			level1 = level;
		if (r2->wm[level].enable)
			level2 = level;
	}

	if (level1 == level2) {
		if (r2->fbc_wm_enabled && !r1->fbc_wm_enabled)
			return r2;
		else
			return r1;
	} else if (level1 > level2) {
		return r1;
	} else {
		return r2;
	}
}

/* dirty bits used to track which watermarks need changes */
#define WM_DIRTY_PIPE(pipe) (1 << (pipe))
#define WM_DIRTY_LINETIME(pipe) (1 << (8 + (pipe)))
#define WM_DIRTY_LP(wm_lp) (1 << (15 + (wm_lp)))
#define WM_DIRTY_LP_ALL (WM_DIRTY_LP(1) | WM_DIRTY_LP(2) | WM_DIRTY_LP(3))
#define WM_DIRTY_FBC (1 << 24)
#define WM_DIRTY_DDB (1 << 25)

static unsigned int ilk_compute_wm_dirty(struct drm_i915_private *dev_priv,
					 const struct ilk_wm_values *old,
					 const struct ilk_wm_values *new)
{
	unsigned int dirty = 0;
	enum pipe pipe;
	int wm_lp;

	for_each_pipe(dev_priv, pipe) {
		if (old->wm_linetime[pipe] != new->wm_linetime[pipe]) {
			dirty |= WM_DIRTY_LINETIME(pipe);
			/* Must disable LP1+ watermarks too */
			dirty |= WM_DIRTY_LP_ALL;
		}

		if (old->wm_pipe[pipe] != new->wm_pipe[pipe]) {
			dirty |= WM_DIRTY_PIPE(pipe);
			/* Must disable LP1+ watermarks too */
			dirty |= WM_DIRTY_LP_ALL;
		}
	}

	if (old->enable_fbc_wm != new->enable_fbc_wm) {
		dirty |= WM_DIRTY_FBC;
		/* Must disable LP1+ watermarks too */
		dirty |= WM_DIRTY_LP_ALL;
	}

	if (old->partitioning != new->partitioning) {
		dirty |= WM_DIRTY_DDB;
		/* Must disable LP1+ watermarks too */
		dirty |= WM_DIRTY_LP_ALL;
	}

	/* LP1+ watermarks already deemed dirty, no need to continue */
	if (dirty & WM_DIRTY_LP_ALL)
		return dirty;

	/* Find the lowest numbered LP1+ watermark in need of an update... */
	for (wm_lp = 1; wm_lp <= 3; wm_lp++) {
		if (old->wm_lp[wm_lp - 1] != new->wm_lp[wm_lp - 1] ||
		    old->wm_lp_spr[wm_lp - 1] != new->wm_lp_spr[wm_lp - 1])
			break;
	}

	/* ...and mark it and all higher numbered LP1+ watermarks as dirty */
	for (; wm_lp <= 3; wm_lp++)
		dirty |= WM_DIRTY_LP(wm_lp);

	return dirty;
}

static bool _ilk_disable_lp_wm(struct drm_i915_private *dev_priv,
			       unsigned int dirty)
{
	struct ilk_wm_values *previous = &dev_priv->wm.hw;
	bool changed = false;

	if (dirty & WM_DIRTY_LP(3) && previous->wm_lp[2] & WM1_LP_SR_EN) {
		previous->wm_lp[2] &= ~WM1_LP_SR_EN;
		I915_WRITE(WM3_LP_ILK, previous->wm_lp[2]);
		changed = true;
	}
	if (dirty & WM_DIRTY_LP(2) && previous->wm_lp[1] & WM1_LP_SR_EN) {
		previous->wm_lp[1] &= ~WM1_LP_SR_EN;
		I915_WRITE(WM2_LP_ILK, previous->wm_lp[1]);
		changed = true;
	}
	if (dirty & WM_DIRTY_LP(1) && previous->wm_lp[0] & WM1_LP_SR_EN) {
		previous->wm_lp[0] &= ~WM1_LP_SR_EN;
		I915_WRITE(WM1_LP_ILK, previous->wm_lp[0]);
		changed = true;
	}

	/*
	 * Don't touch WM1S_LP_EN here.
	 * Doing so could cause underruns.
	 */

	return changed;
}

/*
 * The spec says we shouldn't write when we don't need, because every write
 * causes WMs to be re-evaluated, expending some power.
 */
static void ilk_write_wm_values(struct drm_i915_private *dev_priv,
				struct ilk_wm_values *results)
{
	struct ilk_wm_values *previous = &dev_priv->wm.hw;
	unsigned int dirty;
	u32 val;

	dirty = ilk_compute_wm_dirty(dev_priv, previous, results);
	if (!dirty)
		return;

	_ilk_disable_lp_wm(dev_priv, dirty);

	if (dirty & WM_DIRTY_PIPE(PIPE_A))
		I915_WRITE(WM0_PIPEA_ILK, results->wm_pipe[0]);
	if (dirty & WM_DIRTY_PIPE(PIPE_B))
		I915_WRITE(WM0_PIPEB_ILK, results->wm_pipe[1]);
	if (dirty & WM_DIRTY_PIPE(PIPE_C))
		I915_WRITE(WM0_PIPEC_IVB, results->wm_pipe[2]);

	if (dirty & WM_DIRTY_LINETIME(PIPE_A))
		I915_WRITE(PIPE_WM_LINETIME(PIPE_A), results->wm_linetime[0]);
	if (dirty & WM_DIRTY_LINETIME(PIPE_B))
		I915_WRITE(PIPE_WM_LINETIME(PIPE_B), results->wm_linetime[1]);
	if (dirty & WM_DIRTY_LINETIME(PIPE_C))
		I915_WRITE(PIPE_WM_LINETIME(PIPE_C), results->wm_linetime[2]);

	if (dirty & WM_DIRTY_DDB) {
		if (IS_HASWELL(dev_priv) || IS_BROADWELL(dev_priv)) {
			val = I915_READ(WM_MISC);
			if (results->partitioning == INTEL_DDB_PART_1_2)
				val &= ~WM_MISC_DATA_PARTITION_5_6;
			else
				val |= WM_MISC_DATA_PARTITION_5_6;
			I915_WRITE(WM_MISC, val);
		} else {
			val = I915_READ(DISP_ARB_CTL2);
			if (results->partitioning == INTEL_DDB_PART_1_2)
				val &= ~DISP_DATA_PARTITION_5_6;
			else
				val |= DISP_DATA_PARTITION_5_6;
			I915_WRITE(DISP_ARB_CTL2, val);
		}
	}

	if (dirty & WM_DIRTY_FBC) {
		val = I915_READ(DISP_ARB_CTL);
		if (results->enable_fbc_wm)
			val &= ~DISP_FBC_WM_DIS;
		else
			val |= DISP_FBC_WM_DIS;
		I915_WRITE(DISP_ARB_CTL, val);
	}

	if (dirty & WM_DIRTY_LP(1) &&
	    previous->wm_lp_spr[0] != results->wm_lp_spr[0])
		I915_WRITE(WM1S_LP_ILK, results->wm_lp_spr[0]);

	if (INTEL_GEN(dev_priv) >= 7) {
		if (dirty & WM_DIRTY_LP(2) && previous->wm_lp_spr[1] != results->wm_lp_spr[1])
			I915_WRITE(WM2S_LP_IVB, results->wm_lp_spr[1]);
		if (dirty & WM_DIRTY_LP(3) && previous->wm_lp_spr[2] != results->wm_lp_spr[2])
			I915_WRITE(WM3S_LP_IVB, results->wm_lp_spr[2]);
	}

	if (dirty & WM_DIRTY_LP(1) && previous->wm_lp[0] != results->wm_lp[0])
		I915_WRITE(WM1_LP_ILK, results->wm_lp[0]);
	if (dirty & WM_DIRTY_LP(2) && previous->wm_lp[1] != results->wm_lp[1])
		I915_WRITE(WM2_LP_ILK, results->wm_lp[1]);
	if (dirty & WM_DIRTY_LP(3) && previous->wm_lp[2] != results->wm_lp[2])
		I915_WRITE(WM3_LP_ILK, results->wm_lp[2]);

	dev_priv->wm.hw = *results;
}

bool ilk_disable_lp_wm(struct drm_device *dev)
{
	struct drm_i915_private *dev_priv = to_i915(dev);

	return _ilk_disable_lp_wm(dev_priv, WM_DIRTY_LP_ALL);
}

static u8 intel_enabled_dbuf_slices_num(struct drm_i915_private *dev_priv)
{
	u8 enabled_slices;

	/* Slice 1 will always be enabled */
	enabled_slices = 1;

	/* Gen prior to GEN11 have only one DBuf slice */
	if (INTEL_GEN(dev_priv) < 11)
		return enabled_slices;

	/*
	 * FIXME: for now we'll only ever use 1 slice; pretend that we have
	 * only that 1 slice enabled until we have a proper way for on-demand
	 * toggling of the second slice.
	 */
	if (0 && I915_READ(DBUF_CTL_S2) & DBUF_POWER_STATE)
		enabled_slices++;

	return enabled_slices;
}

/*
 * FIXME: We still don't have the proper code detect if we need to apply the WA,
 * so assume we'll always need it in order to avoid underruns.
 */
static bool skl_needs_memory_bw_wa(struct drm_i915_private *dev_priv)
{
	return IS_GEN9_BC(dev_priv) || IS_BROXTON(dev_priv);
}

static bool
intel_has_sagv(struct drm_i915_private *dev_priv)
{
	/* HACK! */
	if (IS_GEN(dev_priv, 12))
		return false;

	return (IS_GEN9_BC(dev_priv) || INTEL_GEN(dev_priv) >= 10) &&
		dev_priv->sagv_status != I915_SAGV_NOT_CONTROLLED;
}

static void
skl_setup_sagv_block_time(struct drm_i915_private *dev_priv)
{
	if (INTEL_GEN(dev_priv) >= 12) {
		u32 val = 0;
		int ret;

		ret = sandybridge_pcode_read(dev_priv,
					     GEN12_PCODE_READ_SAGV_BLOCK_TIME_US,
					     &val, NULL);
		if (!ret) {
			dev_priv->sagv_block_time_us = val;
			return;
		}

		DRM_DEBUG_DRIVER("Couldn't read SAGV block time!\n");
	} else if (IS_GEN(dev_priv, 11)) {
		dev_priv->sagv_block_time_us = 10;
		return;
	} else if (IS_GEN(dev_priv, 10)) {
		dev_priv->sagv_block_time_us = 20;
		return;
	} else if (IS_GEN(dev_priv, 9)) {
		dev_priv->sagv_block_time_us = 30;
		return;
	} else {
		MISSING_CASE(INTEL_GEN(dev_priv));
	}

	/* Default to an unusable block time */
	dev_priv->sagv_block_time_us = -1;
}

/*
 * SAGV dynamically adjusts the system agent voltage and clock frequencies
 * depending on power and performance requirements. The display engine access
 * to system memory is blocked during the adjustment time. Because of the
 * blocking time, having this enabled can cause full system hangs and/or pipe
 * underruns if we don't meet all of the following requirements:
 *
 *  - <= 1 pipe enabled
 *  - All planes can enable watermarks for latencies >= SAGV engine block time
 *  - We're not using an interlaced display configuration
 */
int
intel_enable_sagv(struct drm_i915_private *dev_priv)
{
	int ret;

	if (!intel_has_sagv(dev_priv))
		return 0;

	if (dev_priv->sagv_status == I915_SAGV_ENABLED)
		return 0;

	DRM_DEBUG_KMS("Enabling SAGV\n");
	ret = sandybridge_pcode_write(dev_priv, GEN9_PCODE_SAGV_CONTROL,
				      GEN9_SAGV_ENABLE);

	/* We don't need to wait for SAGV when enabling */

	/*
	 * Some skl systems, pre-release machines in particular,
	 * don't actually have SAGV.
	 */
	if (IS_SKYLAKE(dev_priv) && ret == -ENXIO) {
		DRM_DEBUG_DRIVER("No SAGV found on system, ignoring\n");
		dev_priv->sagv_status = I915_SAGV_NOT_CONTROLLED;
		return 0;
	} else if (ret < 0) {
		DRM_ERROR("Failed to enable SAGV\n");
		return ret;
	}

	dev_priv->sagv_status = I915_SAGV_ENABLED;
	return 0;
}

int
intel_disable_sagv(struct drm_i915_private *dev_priv)
{
	int ret;

	if (!intel_has_sagv(dev_priv))
		return 0;

	if (dev_priv->sagv_status == I915_SAGV_DISABLED)
		return 0;

	DRM_DEBUG_KMS("Disabling SAGV\n");
	/* bspec says to keep retrying for at least 1 ms */
	ret = skl_pcode_request(dev_priv, GEN9_PCODE_SAGV_CONTROL,
				GEN9_SAGV_DISABLE,
				GEN9_SAGV_IS_DISABLED, GEN9_SAGV_IS_DISABLED,
				1);
	/*
	 * Some skl systems, pre-release machines in particular,
	 * don't actually have SAGV.
	 */
	if (IS_SKYLAKE(dev_priv) && ret == -ENXIO) {
		DRM_DEBUG_DRIVER("No SAGV found on system, ignoring\n");
		dev_priv->sagv_status = I915_SAGV_NOT_CONTROLLED;
		return 0;
	} else if (ret < 0) {
		DRM_ERROR("Failed to disable SAGV (%d)\n", ret);
		return ret;
	}

	dev_priv->sagv_status = I915_SAGV_DISABLED;
	return 0;
}

bool intel_can_enable_sagv(struct intel_atomic_state *state)
{
	struct drm_device *dev = state->base.dev;
	struct drm_i915_private *dev_priv = to_i915(dev);
	struct intel_crtc *crtc;
	struct intel_plane *plane;
	struct intel_crtc_state *crtc_state;
	enum pipe pipe;
	int level, latency;

	if (!intel_has_sagv(dev_priv))
		return false;

	/*
	 * If there are no active CRTCs, no additional checks need be performed
	 */
	if (hweight8(state->active_pipes) == 0)
		return true;

	/*
	 * SKL+ workaround: bspec recommends we disable SAGV when we have
	 * more then one pipe enabled
	 */
	if (hweight8(state->active_pipes) > 1)
		return false;

	/* Since we're now guaranteed to only have one active CRTC... */
	pipe = ffs(state->active_pipes) - 1;
	crtc = intel_get_crtc_for_pipe(dev_priv, pipe);
	crtc_state = to_intel_crtc_state(crtc->base.state);

	if (crtc->base.state->adjusted_mode.flags & DRM_MODE_FLAG_INTERLACE)
		return false;

	for_each_intel_plane_on_crtc(dev, crtc, plane) {
		struct skl_plane_wm *wm =
			&crtc_state->wm.skl.optimal.planes[plane->id];

		/* Skip this plane if it's not enabled */
		if (!wm->wm[0].plane_en)
			continue;

		/* Find the highest enabled wm level for this plane */
		for (level = ilk_wm_max_level(dev_priv);
		     !wm->wm[level].plane_en; --level)
		     { }

		latency = dev_priv->wm.skl_latency[level];

		if (skl_needs_memory_bw_wa(dev_priv) &&
		    plane->base.state->fb->modifier ==
		    I915_FORMAT_MOD_X_TILED)
			latency += 15;

		/*
		 * If any of the planes on this pipe don't enable wm levels that
		 * incur memory latencies higher than sagv_block_time_us we
		 * can't enable SAGV.
		 */
		if (latency < dev_priv->sagv_block_time_us)
			return false;
	}

	return true;
}

static u16 intel_get_ddb_size(struct drm_i915_private *dev_priv,
			      const struct intel_crtc_state *crtc_state,
			      const u64 total_data_rate,
			      const int num_active,
			      struct skl_ddb_allocation *ddb)
{
	const struct drm_display_mode *adjusted_mode;
	u64 total_data_bw;
	u16 ddb_size = INTEL_INFO(dev_priv)->ddb_size;

	WARN_ON(ddb_size == 0);

	if (INTEL_GEN(dev_priv) < 11)
		return ddb_size - 4; /* 4 blocks for bypass path allocation */

	adjusted_mode = &crtc_state->base.adjusted_mode;
	total_data_bw = total_data_rate * drm_mode_vrefresh(adjusted_mode);

	/*
	 * 12GB/s is maximum BW supported by single DBuf slice.
	 *
	 * FIXME dbuf slice code is broken:
	 * - must wait for planes to stop using the slice before powering it off
	 * - plane straddling both slices is illegal in multi-pipe scenarios
	 * - should validate we stay within the hw bandwidth limits
	 */
	if (0 && (num_active > 1 || total_data_bw >= GBps(12))) {
		ddb->enabled_slices = 2;
	} else {
		ddb->enabled_slices = 1;
		ddb_size /= 2;
	}

	return ddb_size;
}

static void
skl_ddb_get_pipe_allocation_limits(struct drm_i915_private *dev_priv,
				   const struct intel_crtc_state *crtc_state,
				   const u64 total_data_rate,
				   struct skl_ddb_allocation *ddb,
				   struct skl_ddb_entry *alloc, /* out */
				   int *num_active /* out */)
{
	struct drm_atomic_state *state = crtc_state->base.state;
	struct intel_atomic_state *intel_state = to_intel_atomic_state(state);
	struct drm_crtc *for_crtc = crtc_state->base.crtc;
	const struct intel_crtc *crtc;
	u32 pipe_width = 0, total_width = 0, width_before_pipe = 0;
	enum pipe for_pipe = to_intel_crtc(for_crtc)->pipe;
	u16 ddb_size;
	u32 i;

	if (WARN_ON(!state) || !crtc_state->base.active) {
		alloc->start = 0;
		alloc->end = 0;
		*num_active = hweight8(dev_priv->active_pipes);
		return;
	}

	if (intel_state->active_pipe_changes)
		*num_active = hweight8(intel_state->active_pipes);
	else
		*num_active = hweight8(dev_priv->active_pipes);

	ddb_size = intel_get_ddb_size(dev_priv, crtc_state, total_data_rate,
				      *num_active, ddb);

	/*
	 * If the state doesn't change the active CRTC's or there is no
	 * modeset request, then there's no need to recalculate;
	 * the existing pipe allocation limits should remain unchanged.
	 * Note that we're safe from racing commits since any racing commit
	 * that changes the active CRTC list or do modeset would need to
	 * grab _all_ crtc locks, including the one we currently hold.
	 */
	if (!intel_state->active_pipe_changes && !intel_state->modeset) {
		/*
		 * alloc may be cleared by clear_intel_crtc_state,
		 * copy from old state to be sure
		 */
		*alloc = to_intel_crtc_state(for_crtc->state)->wm.skl.ddb;
		return;
	}

	/*
	 * Watermark/ddb requirement highly depends upon width of the
	 * framebuffer, So instead of allocating DDB equally among pipes
	 * distribute DDB based on resolution/width of the display.
	 */
	for_each_new_intel_crtc_in_state(intel_state, crtc, crtc_state, i) {
		const struct drm_display_mode *adjusted_mode =
			&crtc_state->base.adjusted_mode;
		enum pipe pipe = crtc->pipe;
		int hdisplay, vdisplay;

		if (!crtc_state->base.enable)
			continue;

		drm_mode_get_hv_timing(adjusted_mode, &hdisplay, &vdisplay);
		total_width += hdisplay;

		if (pipe < for_pipe)
			width_before_pipe += hdisplay;
		else if (pipe == for_pipe)
			pipe_width = hdisplay;
	}

	alloc->start = ddb_size * width_before_pipe / total_width;
	alloc->end = ddb_size * (width_before_pipe + pipe_width) / total_width;
}

static int skl_compute_wm_params(const struct intel_crtc_state *crtc_state,
				 int width, const struct drm_format_info *format,
				 u64 modifier, unsigned int rotation,
				 u32 plane_pixel_rate, struct skl_wm_params *wp,
				 int color_plane);
static void skl_compute_plane_wm(const struct intel_crtc_state *crtc_state,
				 int level,
				 const struct skl_wm_params *wp,
				 const struct skl_wm_level *result_prev,
				 struct skl_wm_level *result /* out */);

static unsigned int
skl_cursor_allocation(const struct intel_crtc_state *crtc_state,
		      int num_active)
{
	struct drm_i915_private *dev_priv = to_i915(crtc_state->base.crtc->dev);
	int level, max_level = ilk_wm_max_level(dev_priv);
	struct skl_wm_level wm = {};
	int ret, min_ddb_alloc = 0;
	struct skl_wm_params wp;

	ret = skl_compute_wm_params(crtc_state, 256,
				    drm_format_info(DRM_FORMAT_ARGB8888),
				    DRM_FORMAT_MOD_LINEAR,
				    DRM_MODE_ROTATE_0,
				    crtc_state->pixel_rate, &wp, 0);
	WARN_ON(ret);

	for (level = 0; level <= max_level; level++) {
		skl_compute_plane_wm(crtc_state, level, &wp, &wm, &wm);
		if (wm.min_ddb_alloc == U16_MAX)
			break;

		min_ddb_alloc = wm.min_ddb_alloc;
	}

	return max(num_active == 1 ? 32 : 8, min_ddb_alloc);
}

static void skl_ddb_entry_init_from_hw(struct drm_i915_private *dev_priv,
				       struct skl_ddb_entry *entry, u32 reg)
{

	entry->start = reg & DDB_ENTRY_MASK;
	entry->end = (reg >> DDB_ENTRY_END_SHIFT) & DDB_ENTRY_MASK;

	if (entry->end)
		entry->end += 1;
}

static void
skl_ddb_get_hw_plane_state(struct drm_i915_private *dev_priv,
			   const enum pipe pipe,
			   const enum plane_id plane_id,
			   struct skl_ddb_entry *ddb_y,
			   struct skl_ddb_entry *ddb_uv)
{
	u32 val, val2;
	u32 fourcc = 0;

	/* Cursor doesn't support NV12/planar, so no extra calculation needed */
	if (plane_id == PLANE_CURSOR) {
		val = I915_READ(CUR_BUF_CFG(pipe));
		skl_ddb_entry_init_from_hw(dev_priv, ddb_y, val);
		return;
	}

	val = I915_READ(PLANE_CTL(pipe, plane_id));

	/* No DDB allocated for disabled planes */
	if (val & PLANE_CTL_ENABLE)
		fourcc = skl_format_to_fourcc(val & PLANE_CTL_FORMAT_MASK,
					      val & PLANE_CTL_ORDER_RGBX,
					      val & PLANE_CTL_ALPHA_MASK);

	if (INTEL_GEN(dev_priv) >= 11) {
		val = I915_READ(PLANE_BUF_CFG(pipe, plane_id));
		skl_ddb_entry_init_from_hw(dev_priv, ddb_y, val);
	} else {
		val = I915_READ(PLANE_BUF_CFG(pipe, plane_id));
		val2 = I915_READ(PLANE_NV12_BUF_CFG(pipe, plane_id));

		if (fourcc &&
		    drm_format_info_is_yuv_semiplanar(drm_format_info(fourcc)))
			swap(val, val2);

		skl_ddb_entry_init_from_hw(dev_priv, ddb_y, val);
		skl_ddb_entry_init_from_hw(dev_priv, ddb_uv, val2);
	}
}

void skl_pipe_ddb_get_hw_state(struct intel_crtc *crtc,
			       struct skl_ddb_entry *ddb_y,
			       struct skl_ddb_entry *ddb_uv)
{
	struct drm_i915_private *dev_priv = to_i915(crtc->base.dev);
	enum intel_display_power_domain power_domain;
	enum pipe pipe = crtc->pipe;
	intel_wakeref_t wakeref;
	enum plane_id plane_id;

	power_domain = POWER_DOMAIN_PIPE(pipe);
	wakeref = intel_display_power_get_if_enabled(dev_priv, power_domain);
	if (!wakeref)
		return;

	for_each_plane_id_on_crtc(crtc, plane_id)
		skl_ddb_get_hw_plane_state(dev_priv, pipe,
					   plane_id,
					   &ddb_y[plane_id],
					   &ddb_uv[plane_id]);

	intel_display_power_put(dev_priv, power_domain, wakeref);
}

void skl_ddb_get_hw_state(struct drm_i915_private *dev_priv,
			  struct skl_ddb_allocation *ddb /* out */)
{
	ddb->enabled_slices = intel_enabled_dbuf_slices_num(dev_priv);
}

/*
 * Determines the downscale amount of a plane for the purposes of watermark calculations.
 * The bspec defines downscale amount as:
 *
 * """
 * Horizontal down scale amount = maximum[1, Horizontal source size /
 *                                           Horizontal destination size]
 * Vertical down scale amount = maximum[1, Vertical source size /
 *                                         Vertical destination size]
 * Total down scale amount = Horizontal down scale amount *
 *                           Vertical down scale amount
 * """
 *
 * Return value is provided in 16.16 fixed point form to retain fractional part.
 * Caller should take care of dividing & rounding off the value.
 */
static uint_fixed_16_16_t
skl_plane_downscale_amount(const struct intel_crtc_state *crtc_state,
			   const struct intel_plane_state *plane_state)
{
	u32 src_w, src_h, dst_w, dst_h;
	uint_fixed_16_16_t fp_w_ratio, fp_h_ratio;
	uint_fixed_16_16_t downscale_h, downscale_w;

	if (WARN_ON(!intel_wm_plane_visible(crtc_state, plane_state)))
		return u32_to_fixed16(0);

	/*
	 * Src coordinates are already rotated by 270 degrees for
	 * the 90/270 degree plane rotation cases (to match the
	 * GTT mapping), hence no need to account for rotation here.
	 *
	 * n.b., src is 16.16 fixed point, dst is whole integer.
	 */
	src_w = drm_rect_width(&plane_state->base.src) >> 16;
	src_h = drm_rect_height(&plane_state->base.src) >> 16;
	dst_w = drm_rect_width(&plane_state->base.dst);
	dst_h = drm_rect_height(&plane_state->base.dst);

	fp_w_ratio = div_fixed16(src_w, dst_w);
	fp_h_ratio = div_fixed16(src_h, dst_h);
	downscale_w = max_fixed16(fp_w_ratio, u32_to_fixed16(1));
	downscale_h = max_fixed16(fp_h_ratio, u32_to_fixed16(1));

	return mul_fixed16(downscale_w, downscale_h);
}

static u64
skl_plane_relative_data_rate(const struct intel_crtc_state *crtc_state,
			     const struct intel_plane_state *plane_state,
			     int color_plane)
{
	struct intel_plane *plane = to_intel_plane(plane_state->base.plane);
	const struct drm_framebuffer *fb = plane_state->base.fb;
	u32 data_rate;
	u32 width = 0, height = 0;
	uint_fixed_16_16_t down_scale_amount;
	u64 rate;

	if (!plane_state->base.visible)
		return 0;

	if (plane->id == PLANE_CURSOR)
		return 0;

	if (color_plane == 1 &&
	    !drm_format_info_is_yuv_semiplanar(fb->format))
		return 0;

	/*
	 * Src coordinates are already rotated by 270 degrees for
	 * the 90/270 degree plane rotation cases (to match the
	 * GTT mapping), hence no need to account for rotation here.
	 */
	width = drm_rect_width(&plane_state->base.src) >> 16;
	height = drm_rect_height(&plane_state->base.src) >> 16;

	/* UV plane does 1/2 pixel sub-sampling */
	if (color_plane == 1) {
		width /= 2;
		height /= 2;
	}

	data_rate = width * height;

	down_scale_amount = skl_plane_downscale_amount(crtc_state, plane_state);

	rate = mul_round_up_u32_fixed16(data_rate, down_scale_amount);

	rate *= fb->format->cpp[color_plane];
	return rate;
}

static u64
skl_get_total_relative_data_rate(struct intel_crtc_state *crtc_state,
				 u64 *plane_data_rate,
				 u64 *uv_plane_data_rate)
{
	struct drm_atomic_state *state = crtc_state->base.state;
	struct intel_plane *plane;
	const struct intel_plane_state *plane_state;
	u64 total_data_rate = 0;

	if (WARN_ON(!state))
		return 0;

	/* Calculate and cache data rate for each plane */
	intel_atomic_crtc_state_for_each_plane_state(plane, plane_state, crtc_state) {
		enum plane_id plane_id = plane->id;
		u64 rate;

		/* packed/y */
		rate = skl_plane_relative_data_rate(crtc_state, plane_state, 0);
		plane_data_rate[plane_id] = rate;
		total_data_rate += rate;

		/* uv-plane */
		rate = skl_plane_relative_data_rate(crtc_state, plane_state, 1);
		uv_plane_data_rate[plane_id] = rate;
		total_data_rate += rate;
	}

	return total_data_rate;
}

static u64
icl_get_total_relative_data_rate(struct intel_crtc_state *crtc_state,
				 u64 *plane_data_rate)
{
	struct intel_plane *plane;
	const struct intel_plane_state *plane_state;
	u64 total_data_rate = 0;

	if (WARN_ON(!crtc_state->base.state))
		return 0;

	/* Calculate and cache data rate for each plane */
	intel_atomic_crtc_state_for_each_plane_state(plane, plane_state, crtc_state) {
		enum plane_id plane_id = plane->id;
		u64 rate;

		if (!plane_state->planar_linked_plane) {
			rate = skl_plane_relative_data_rate(crtc_state, plane_state, 0);
			plane_data_rate[plane_id] = rate;
			total_data_rate += rate;
		} else {
			enum plane_id y_plane_id;

			/*
			 * The slave plane might not iterate in
			 * intel_atomic_crtc_state_for_each_plane_state(),
			 * and needs the master plane state which may be
			 * NULL if we try get_new_plane_state(), so we
			 * always calculate from the master.
			 */
			if (plane_state->planar_slave)
				continue;

			/* Y plane rate is calculated on the slave */
			rate = skl_plane_relative_data_rate(crtc_state, plane_state, 0);
			y_plane_id = plane_state->planar_linked_plane->id;
			plane_data_rate[y_plane_id] = rate;
			total_data_rate += rate;

			rate = skl_plane_relative_data_rate(crtc_state, plane_state, 1);
			plane_data_rate[plane_id] = rate;
			total_data_rate += rate;
		}
	}

	return total_data_rate;
}

static int
skl_allocate_pipe_ddb(struct intel_crtc_state *crtc_state,
		      struct skl_ddb_allocation *ddb /* out */)
{
	struct drm_atomic_state *state = crtc_state->base.state;
	struct drm_crtc *crtc = crtc_state->base.crtc;
	struct drm_i915_private *dev_priv = to_i915(crtc->dev);
	struct intel_crtc *intel_crtc = to_intel_crtc(crtc);
	struct skl_ddb_entry *alloc = &crtc_state->wm.skl.ddb;
	u16 alloc_size, start = 0;
	u16 total[I915_MAX_PLANES] = {};
	u16 uv_total[I915_MAX_PLANES] = {};
	u64 total_data_rate;
	enum plane_id plane_id;
	int num_active;
	u64 plane_data_rate[I915_MAX_PLANES] = {};
	u64 uv_plane_data_rate[I915_MAX_PLANES] = {};
	u32 blocks;
	int level;

	/* Clear the partitioning for disabled planes. */
	memset(crtc_state->wm.skl.plane_ddb_y, 0, sizeof(crtc_state->wm.skl.plane_ddb_y));
	memset(crtc_state->wm.skl.plane_ddb_uv, 0, sizeof(crtc_state->wm.skl.plane_ddb_uv));

	if (WARN_ON(!state))
		return 0;

	if (!crtc_state->base.active) {
		alloc->start = alloc->end = 0;
		return 0;
	}

	if (INTEL_GEN(dev_priv) >= 11)
		total_data_rate =
			icl_get_total_relative_data_rate(crtc_state,
							 plane_data_rate);
	else
		total_data_rate =
			skl_get_total_relative_data_rate(crtc_state,
							 plane_data_rate,
							 uv_plane_data_rate);


	skl_ddb_get_pipe_allocation_limits(dev_priv, crtc_state, total_data_rate,
					   ddb, alloc, &num_active);
	alloc_size = skl_ddb_entry_size(alloc);
	if (alloc_size == 0)
		return 0;

	/* Allocate fixed number of blocks for cursor. */
	total[PLANE_CURSOR] = skl_cursor_allocation(crtc_state, num_active);
	alloc_size -= total[PLANE_CURSOR];
	crtc_state->wm.skl.plane_ddb_y[PLANE_CURSOR].start =
		alloc->end - total[PLANE_CURSOR];
	crtc_state->wm.skl.plane_ddb_y[PLANE_CURSOR].end = alloc->end;

	if (total_data_rate == 0)
		return 0;

	/*
	 * Find the highest watermark level for which we can satisfy the block
	 * requirement of active planes.
	 */
	for (level = ilk_wm_max_level(dev_priv); level >= 0; level--) {
		blocks = 0;
		for_each_plane_id_on_crtc(intel_crtc, plane_id) {
			const struct skl_plane_wm *wm =
				&crtc_state->wm.skl.optimal.planes[plane_id];

			if (plane_id == PLANE_CURSOR) {
				if (wm->wm[level].min_ddb_alloc > total[PLANE_CURSOR]) {
					WARN_ON(wm->wm[level].min_ddb_alloc != U16_MAX);
					blocks = U32_MAX;
					break;
				}
				continue;
			}

			blocks += wm->wm[level].min_ddb_alloc;
			blocks += wm->uv_wm[level].min_ddb_alloc;
		}

		if (blocks <= alloc_size) {
			alloc_size -= blocks;
			break;
		}
	}

	if (level < 0) {
		DRM_DEBUG_KMS("Requested display configuration exceeds system DDB limitations");
		DRM_DEBUG_KMS("minimum required %d/%d\n", blocks,
			      alloc_size);
		return -EINVAL;
	}

	/*
	 * Grant each plane the blocks it requires at the highest achievable
	 * watermark level, plus an extra share of the leftover blocks
	 * proportional to its relative data rate.
	 */
	for_each_plane_id_on_crtc(intel_crtc, plane_id) {
		const struct skl_plane_wm *wm =
			&crtc_state->wm.skl.optimal.planes[plane_id];
		u64 rate;
		u16 extra;

		if (plane_id == PLANE_CURSOR)
			continue;

		/*
		 * We've accounted for all active planes; remaining planes are
		 * all disabled.
		 */
		if (total_data_rate == 0)
			break;

		rate = plane_data_rate[plane_id];
		extra = min_t(u16, alloc_size,
			      DIV64_U64_ROUND_UP(alloc_size * rate,
						 total_data_rate));
		total[plane_id] = wm->wm[level].min_ddb_alloc + extra;
		alloc_size -= extra;
		total_data_rate -= rate;

		if (total_data_rate == 0)
			break;

		rate = uv_plane_data_rate[plane_id];
		extra = min_t(u16, alloc_size,
			      DIV64_U64_ROUND_UP(alloc_size * rate,
						 total_data_rate));
		uv_total[plane_id] = wm->uv_wm[level].min_ddb_alloc + extra;
		alloc_size -= extra;
		total_data_rate -= rate;
	}
	WARN_ON(alloc_size != 0 || total_data_rate != 0);

	/* Set the actual DDB start/end points for each plane */
	start = alloc->start;
	for_each_plane_id_on_crtc(intel_crtc, plane_id) {
		struct skl_ddb_entry *plane_alloc =
			&crtc_state->wm.skl.plane_ddb_y[plane_id];
		struct skl_ddb_entry *uv_plane_alloc =
			&crtc_state->wm.skl.plane_ddb_uv[plane_id];

		if (plane_id == PLANE_CURSOR)
			continue;

		/* Gen11+ uses a separate plane for UV watermarks */
		WARN_ON(INTEL_GEN(dev_priv) >= 11 && uv_total[plane_id]);

		/* Leave disabled planes at (0,0) */
		if (total[plane_id]) {
			plane_alloc->start = start;
			start += total[plane_id];
			plane_alloc->end = start;
		}

		if (uv_total[plane_id]) {
			uv_plane_alloc->start = start;
			start += uv_total[plane_id];
			uv_plane_alloc->end = start;
		}
	}

	/*
	 * When we calculated watermark values we didn't know how high
	 * of a level we'd actually be able to hit, so we just marked
	 * all levels as "enabled."  Go back now and disable the ones
	 * that aren't actually possible.
	 */
	for (level++; level <= ilk_wm_max_level(dev_priv); level++) {
		for_each_plane_id_on_crtc(intel_crtc, plane_id) {
			struct skl_plane_wm *wm =
				&crtc_state->wm.skl.optimal.planes[plane_id];

			/*
			 * We only disable the watermarks for each plane if
			 * they exceed the ddb allocation of said plane. This
			 * is done so that we don't end up touching cursor
			 * watermarks needlessly when some other plane reduces
			 * our max possible watermark level.
			 *
			 * Bspec has this to say about the PLANE_WM enable bit:
			 * "All the watermarks at this level for all enabled
			 *  planes must be enabled before the level will be used."
			 * So this is actually safe to do.
			 */
			if (wm->wm[level].min_ddb_alloc > total[plane_id] ||
			    wm->uv_wm[level].min_ddb_alloc > uv_total[plane_id])
				memset(&wm->wm[level], 0, sizeof(wm->wm[level]));

			/*
			 * Wa_1408961008:icl, ehl
			 * Underruns with WM1+ disabled
			 */
			if (IS_GEN(dev_priv, 11) &&
			    level == 1 && wm->wm[0].plane_en) {
				wm->wm[level].plane_res_b = wm->wm[0].plane_res_b;
				wm->wm[level].plane_res_l = wm->wm[0].plane_res_l;
				wm->wm[level].ignore_lines = wm->wm[0].ignore_lines;
			}
		}
	}

	/*
	 * Go back and disable the transition watermark if it turns out we
	 * don't have enough DDB blocks for it.
	 */
	for_each_plane_id_on_crtc(intel_crtc, plane_id) {
		struct skl_plane_wm *wm =
			&crtc_state->wm.skl.optimal.planes[plane_id];

		if (wm->trans_wm.plane_res_b >= total[plane_id])
			memset(&wm->trans_wm, 0, sizeof(wm->trans_wm));
	}

	return 0;
}

/*
 * The max latency should be 257 (max the punit can code is 255 and we add 2us
 * for the read latency) and cpp should always be <= 8, so that
 * should allow pixel_rate up to ~2 GHz which seems sufficient since max
 * 2xcdclk is 1350 MHz and the pixel rate should never exceed that.
*/
static uint_fixed_16_16_t
skl_wm_method1(const struct drm_i915_private *dev_priv, u32 pixel_rate,
	       u8 cpp, u32 latency, u32 dbuf_block_size)
{
	u32 wm_intermediate_val;
	uint_fixed_16_16_t ret;

	if (latency == 0)
		return FP_16_16_MAX;

	wm_intermediate_val = latency * pixel_rate * cpp;
	ret = div_fixed16(wm_intermediate_val, 1000 * dbuf_block_size);

	if (INTEL_GEN(dev_priv) >= 10)
		ret = add_fixed16_u32(ret, 1);

	return ret;
}

static uint_fixed_16_16_t
skl_wm_method2(u32 pixel_rate, u32 pipe_htotal, u32 latency,
	       uint_fixed_16_16_t plane_blocks_per_line)
{
	u32 wm_intermediate_val;
	uint_fixed_16_16_t ret;

	if (latency == 0)
		return FP_16_16_MAX;

	wm_intermediate_val = latency * pixel_rate;
	wm_intermediate_val = DIV_ROUND_UP(wm_intermediate_val,
					   pipe_htotal * 1000);
	ret = mul_u32_fixed16(wm_intermediate_val, plane_blocks_per_line);
	return ret;
}

static uint_fixed_16_16_t
intel_get_linetime_us(const struct intel_crtc_state *crtc_state)
{
	u32 pixel_rate;
	u32 crtc_htotal;
	uint_fixed_16_16_t linetime_us;

	if (!crtc_state->base.active)
		return u32_to_fixed16(0);

	pixel_rate = crtc_state->pixel_rate;

	if (WARN_ON(pixel_rate == 0))
		return u32_to_fixed16(0);

	crtc_htotal = crtc_state->base.adjusted_mode.crtc_htotal;
	linetime_us = div_fixed16(crtc_htotal * 1000, pixel_rate);

	return linetime_us;
}

static u32
skl_adjusted_plane_pixel_rate(const struct intel_crtc_state *crtc_state,
			      const struct intel_plane_state *plane_state)
{
	u64 adjusted_pixel_rate;
	uint_fixed_16_16_t downscale_amount;

	/* Shouldn't reach here on disabled planes... */
	if (WARN_ON(!intel_wm_plane_visible(crtc_state, plane_state)))
		return 0;

	/*
	 * Adjusted plane pixel rate is just the pipe's adjusted pixel rate
	 * with additional adjustments for plane-specific scaling.
	 */
	adjusted_pixel_rate = crtc_state->pixel_rate;
	downscale_amount = skl_plane_downscale_amount(crtc_state, plane_state);

	return mul_round_up_u32_fixed16(adjusted_pixel_rate,
					    downscale_amount);
}

static int
skl_compute_wm_params(const struct intel_crtc_state *crtc_state,
		      int width, const struct drm_format_info *format,
		      u64 modifier, unsigned int rotation,
		      u32 plane_pixel_rate, struct skl_wm_params *wp,
		      int color_plane)
{
	struct intel_crtc *crtc = to_intel_crtc(crtc_state->base.crtc);
	struct drm_i915_private *dev_priv = to_i915(crtc->base.dev);
	u32 interm_pbpl;

	/* only planar format has two planes */
	if (color_plane == 1 && !drm_format_info_is_yuv_semiplanar(format)) {
		DRM_DEBUG_KMS("Non planar format have single plane\n");
		return -EINVAL;
	}

	wp->y_tiled = modifier == I915_FORMAT_MOD_Y_TILED ||
		      modifier == I915_FORMAT_MOD_Yf_TILED ||
		      modifier == I915_FORMAT_MOD_Y_TILED_CCS ||
		      modifier == I915_FORMAT_MOD_Yf_TILED_CCS;
	wp->x_tiled = modifier == I915_FORMAT_MOD_X_TILED;
	wp->rc_surface = modifier == I915_FORMAT_MOD_Y_TILED_CCS ||
			 modifier == I915_FORMAT_MOD_Yf_TILED_CCS;
	wp->is_planar = drm_format_info_is_yuv_semiplanar(format);

	wp->width = width;
	if (color_plane == 1 && wp->is_planar)
		wp->width /= 2;

	wp->cpp = format->cpp[color_plane];
	wp->plane_pixel_rate = plane_pixel_rate;

	if (INTEL_GEN(dev_priv) >= 11 &&
	    modifier == I915_FORMAT_MOD_Yf_TILED  && wp->cpp == 1)
		wp->dbuf_block_size = 256;
	else
		wp->dbuf_block_size = 512;

	if (drm_rotation_90_or_270(rotation)) {
		switch (wp->cpp) {
		case 1:
			wp->y_min_scanlines = 16;
			break;
		case 2:
			wp->y_min_scanlines = 8;
			break;
		case 4:
			wp->y_min_scanlines = 4;
			break;
		default:
			MISSING_CASE(wp->cpp);
			return -EINVAL;
		}
	} else {
		wp->y_min_scanlines = 4;
	}

	if (skl_needs_memory_bw_wa(dev_priv))
		wp->y_min_scanlines *= 2;

	wp->plane_bytes_per_line = wp->width * wp->cpp;
	if (wp->y_tiled) {
		interm_pbpl = DIV_ROUND_UP(wp->plane_bytes_per_line *
					   wp->y_min_scanlines,
					   wp->dbuf_block_size);

		if (INTEL_GEN(dev_priv) >= 10)
			interm_pbpl++;

		wp->plane_blocks_per_line = div_fixed16(interm_pbpl,
							wp->y_min_scanlines);
	} else if (wp->x_tiled && IS_GEN(dev_priv, 9)) {
		interm_pbpl = DIV_ROUND_UP(wp->plane_bytes_per_line,
					   wp->dbuf_block_size);
		wp->plane_blocks_per_line = u32_to_fixed16(interm_pbpl);
	} else {
		interm_pbpl = DIV_ROUND_UP(wp->plane_bytes_per_line,
					   wp->dbuf_block_size) + 1;
		wp->plane_blocks_per_line = u32_to_fixed16(interm_pbpl);
	}

	wp->y_tile_minimum = mul_u32_fixed16(wp->y_min_scanlines,
					     wp->plane_blocks_per_line);

	wp->linetime_us = fixed16_to_u32_round_up(
					intel_get_linetime_us(crtc_state));

	return 0;
}

static int
skl_compute_plane_wm_params(const struct intel_crtc_state *crtc_state,
			    const struct intel_plane_state *plane_state,
			    struct skl_wm_params *wp, int color_plane)
{
	const struct drm_framebuffer *fb = plane_state->base.fb;
	int width;

	/*
	 * Src coordinates are already rotated by 270 degrees for
	 * the 90/270 degree plane rotation cases (to match the
	 * GTT mapping), hence no need to account for rotation here.
	 */
	width = drm_rect_width(&plane_state->base.src) >> 16;

	return skl_compute_wm_params(crtc_state, width,
				     fb->format, fb->modifier,
				     plane_state->base.rotation,
				     skl_adjusted_plane_pixel_rate(crtc_state, plane_state),
				     wp, color_plane);
}

static bool skl_wm_has_lines(struct drm_i915_private *dev_priv, int level)
{
	if (INTEL_GEN(dev_priv) >= 10 || IS_GEMINILAKE(dev_priv))
		return true;

	/* The number of lines are ignored for the level 0 watermark. */
	return level > 0;
}

static void skl_compute_plane_wm(const struct intel_crtc_state *crtc_state,
				 int level,
				 const struct skl_wm_params *wp,
				 const struct skl_wm_level *result_prev,
				 struct skl_wm_level *result /* out */)
{
	struct drm_i915_private *dev_priv = to_i915(crtc_state->base.crtc->dev);
	u32 latency = dev_priv->wm.skl_latency[level];
	uint_fixed_16_16_t method1, method2;
	uint_fixed_16_16_t selected_result;
	u32 res_blocks, res_lines, min_ddb_alloc = 0;

	if (latency == 0) {
		/* reject it */
		result->min_ddb_alloc = U16_MAX;
		return;
	}

	/*
	 * WaIncreaseLatencyIPCEnabled: kbl,cfl
	 * Display WA #1141: kbl,cfl
	 */
	if ((IS_KABYLAKE(dev_priv) || IS_COFFEELAKE(dev_priv)) ||
	    dev_priv->ipc_enabled)
		latency += 4;

	if (skl_needs_memory_bw_wa(dev_priv) && wp->x_tiled)
		latency += 15;

	method1 = skl_wm_method1(dev_priv, wp->plane_pixel_rate,
				 wp->cpp, latency, wp->dbuf_block_size);
	method2 = skl_wm_method2(wp->plane_pixel_rate,
				 crtc_state->base.adjusted_mode.crtc_htotal,
				 latency,
				 wp->plane_blocks_per_line);

	if (wp->y_tiled) {
		selected_result = max_fixed16(method2, wp->y_tile_minimum);
	} else {
		if ((wp->cpp * crtc_state->base.adjusted_mode.crtc_htotal /
		     wp->dbuf_block_size < 1) &&
		     (wp->plane_bytes_per_line / wp->dbuf_block_size < 1)) {
			selected_result = method2;
		} else if (latency >= wp->linetime_us) {
			if (IS_GEN(dev_priv, 9) &&
			    !IS_GEMINILAKE(dev_priv))
				selected_result = min_fixed16(method1, method2);
			else
				selected_result = method2;
		} else {
			selected_result = method1;
		}
	}

	res_blocks = fixed16_to_u32_round_up(selected_result) + 1;
	res_lines = div_round_up_fixed16(selected_result,
					 wp->plane_blocks_per_line);

	if (IS_GEN9_BC(dev_priv) || IS_BROXTON(dev_priv)) {
		/* Display WA #1125: skl,bxt,kbl */
		if (level == 0 && wp->rc_surface)
			res_blocks +=
				fixed16_to_u32_round_up(wp->y_tile_minimum);

		/* Display WA #1126: skl,bxt,kbl */
		if (level >= 1 && level <= 7) {
			if (wp->y_tiled) {
				res_blocks +=
				    fixed16_to_u32_round_up(wp->y_tile_minimum);
				res_lines += wp->y_min_scanlines;
			} else {
				res_blocks++;
			}

			/*
			 * Make sure result blocks for higher latency levels are
			 * atleast as high as level below the current level.
			 * Assumption in DDB algorithm optimization for special
			 * cases. Also covers Display WA #1125 for RC.
			 */
			if (result_prev->plane_res_b > res_blocks)
				res_blocks = result_prev->plane_res_b;
		}
	}

	if (INTEL_GEN(dev_priv) >= 11) {
		if (wp->y_tiled) {
			int extra_lines;

			if (res_lines % wp->y_min_scanlines == 0)
				extra_lines = wp->y_min_scanlines;
			else
				extra_lines = wp->y_min_scanlines * 2 -
					res_lines % wp->y_min_scanlines;

			min_ddb_alloc = mul_round_up_u32_fixed16(res_lines + extra_lines,
								 wp->plane_blocks_per_line);
		} else {
			min_ddb_alloc = res_blocks +
				DIV_ROUND_UP(res_blocks, 10);
		}
	}

	if (!skl_wm_has_lines(dev_priv, level))
		res_lines = 0;

	if (res_lines > 31) {
		/* reject it */
		result->min_ddb_alloc = U16_MAX;
		return;
	}

	/*
	 * If res_lines is valid, assume we can use this watermark level
	 * for now.  We'll come back and disable it after we calculate the
	 * DDB allocation if it turns out we don't actually have enough
	 * blocks to satisfy it.
	 */
	result->plane_res_b = res_blocks;
	result->plane_res_l = res_lines;
	/* Bspec says: value >= plane ddb allocation -> invalid, hence the +1 here */
	result->min_ddb_alloc = max(min_ddb_alloc, res_blocks) + 1;
	result->plane_en = true;
}

static void
skl_compute_wm_levels(const struct intel_crtc_state *crtc_state,
		      const struct skl_wm_params *wm_params,
		      struct skl_wm_level *levels)
{
	struct drm_i915_private *dev_priv = to_i915(crtc_state->base.crtc->dev);
	int level, max_level = ilk_wm_max_level(dev_priv);
	struct skl_wm_level *result_prev = &levels[0];

	for (level = 0; level <= max_level; level++) {
		struct skl_wm_level *result = &levels[level];

		skl_compute_plane_wm(crtc_state, level, wm_params,
				     result_prev, result);

		result_prev = result;
	}
}

static u32
skl_compute_linetime_wm(const struct intel_crtc_state *crtc_state)
{
	struct drm_atomic_state *state = crtc_state->base.state;
	struct drm_i915_private *dev_priv = to_i915(state->dev);
	uint_fixed_16_16_t linetime_us;
	u32 linetime_wm;

	linetime_us = intel_get_linetime_us(crtc_state);
	linetime_wm = fixed16_to_u32_round_up(mul_u32_fixed16(8, linetime_us));

	/* Display WA #1135: BXT:ALL GLK:ALL */
	if (IS_GEN9_LP(dev_priv) && dev_priv->ipc_enabled)
		linetime_wm /= 2;

	return linetime_wm;
}

static void skl_compute_transition_wm(const struct intel_crtc_state *crtc_state,
				      const struct skl_wm_params *wp,
				      struct skl_plane_wm *wm)
{
	struct drm_device *dev = crtc_state->base.crtc->dev;
	const struct drm_i915_private *dev_priv = to_i915(dev);
	u16 trans_min, trans_y_tile_min;
	const u16 trans_amount = 10; /* This is configurable amount */
	u16 wm0_sel_res_b, trans_offset_b, res_blocks;

	/* Transition WM are not recommended by HW team for GEN9 */
	if (INTEL_GEN(dev_priv) <= 9)
		return;

	/* Transition WM don't make any sense if ipc is disabled */
	if (!dev_priv->ipc_enabled)
		return;

	trans_min = 14;
	if (INTEL_GEN(dev_priv) >= 11)
		trans_min = 4;

	trans_offset_b = trans_min + trans_amount;

	/*
	 * The spec asks for Selected Result Blocks for wm0 (the real value),
	 * not Result Blocks (the integer value). Pay attention to the capital
	 * letters. The value wm_l0->plane_res_b is actually Result Blocks, but
	 * since Result Blocks is the ceiling of Selected Result Blocks plus 1,
	 * and since we later will have to get the ceiling of the sum in the
	 * transition watermarks calculation, we can just pretend Selected
	 * Result Blocks is Result Blocks minus 1 and it should work for the
	 * current platforms.
	 */
	wm0_sel_res_b = wm->wm[0].plane_res_b - 1;

	if (wp->y_tiled) {
		trans_y_tile_min =
			(u16)mul_round_up_u32_fixed16(2, wp->y_tile_minimum);
		res_blocks = max(wm0_sel_res_b, trans_y_tile_min) +
				trans_offset_b;
	} else {
		res_blocks = wm0_sel_res_b + trans_offset_b;

		/* WA BUG:1938466 add one block for non y-tile planes */
		if (IS_CNL_REVID(dev_priv, CNL_REVID_A0, CNL_REVID_A0))
			res_blocks += 1;

	}

	/*
	 * Just assume we can enable the transition watermark.  After
	 * computing the DDB we'll come back and disable it if that
	 * assumption turns out to be false.
	 */
	wm->trans_wm.plane_res_b = res_blocks + 1;
	wm->trans_wm.plane_en = true;
}

static int skl_build_plane_wm_single(struct intel_crtc_state *crtc_state,
				     const struct intel_plane_state *plane_state,
				     enum plane_id plane_id, int color_plane)
{
	struct skl_plane_wm *wm = &crtc_state->wm.skl.optimal.planes[plane_id];
	struct skl_wm_params wm_params;
	int ret;

	ret = skl_compute_plane_wm_params(crtc_state, plane_state,
					  &wm_params, color_plane);
	if (ret)
		return ret;

	skl_compute_wm_levels(crtc_state, &wm_params, wm->wm);
	skl_compute_transition_wm(crtc_state, &wm_params, wm);

	return 0;
}

static int skl_build_plane_wm_uv(struct intel_crtc_state *crtc_state,
				 const struct intel_plane_state *plane_state,
				 enum plane_id plane_id)
{
	struct skl_plane_wm *wm = &crtc_state->wm.skl.optimal.planes[plane_id];
	struct skl_wm_params wm_params;
	int ret;

	wm->is_planar = true;

	/* uv plane watermarks must also be validated for NV12/Planar */
	ret = skl_compute_plane_wm_params(crtc_state, plane_state,
					  &wm_params, 1);
	if (ret)
		return ret;

	skl_compute_wm_levels(crtc_state, &wm_params, wm->uv_wm);

	return 0;
}

static int skl_build_plane_wm(struct intel_crtc_state *crtc_state,
			      const struct intel_plane_state *plane_state)
{
	struct intel_plane *plane = to_intel_plane(plane_state->base.plane);
	const struct drm_framebuffer *fb = plane_state->base.fb;
	enum plane_id plane_id = plane->id;
	int ret;

	if (!intel_wm_plane_visible(crtc_state, plane_state))
		return 0;

	ret = skl_build_plane_wm_single(crtc_state, plane_state,
					plane_id, 0);
	if (ret)
		return ret;

	if (fb->format->is_yuv && fb->format->num_planes > 1) {
		ret = skl_build_plane_wm_uv(crtc_state, plane_state,
					    plane_id);
		if (ret)
			return ret;
	}

	return 0;
}

static int icl_build_plane_wm(struct intel_crtc_state *crtc_state,
			      const struct intel_plane_state *plane_state)
{
	enum plane_id plane_id = to_intel_plane(plane_state->base.plane)->id;
	int ret;

	/* Watermarks calculated in master */
	if (plane_state->planar_slave)
		return 0;

	if (plane_state->planar_linked_plane) {
		const struct drm_framebuffer *fb = plane_state->base.fb;
		enum plane_id y_plane_id = plane_state->planar_linked_plane->id;

		WARN_ON(!intel_wm_plane_visible(crtc_state, plane_state));
		WARN_ON(!fb->format->is_yuv ||
			fb->format->num_planes == 1);

		ret = skl_build_plane_wm_single(crtc_state, plane_state,
						y_plane_id, 0);
		if (ret)
			return ret;

		ret = skl_build_plane_wm_single(crtc_state, plane_state,
						plane_id, 1);
		if (ret)
			return ret;
	} else if (intel_wm_plane_visible(crtc_state, plane_state)) {
		ret = skl_build_plane_wm_single(crtc_state, plane_state,
						plane_id, 0);
		if (ret)
			return ret;
	}

	return 0;
}

static int skl_build_pipe_wm(struct intel_crtc_state *crtc_state)
{
	struct drm_i915_private *dev_priv = to_i915(crtc_state->base.crtc->dev);
	struct skl_pipe_wm *pipe_wm = &crtc_state->wm.skl.optimal;
	struct intel_plane *plane;
	const struct intel_plane_state *plane_state;
	int ret;

	/*
	 * We'll only calculate watermarks for planes that are actually
	 * enabled, so make sure all other planes are set as disabled.
	 */
	memset(pipe_wm->planes, 0, sizeof(pipe_wm->planes));

	intel_atomic_crtc_state_for_each_plane_state(plane, plane_state,
						     crtc_state) {

		if (INTEL_GEN(dev_priv) >= 11)
			ret = icl_build_plane_wm(crtc_state, plane_state);
		else
			ret = skl_build_plane_wm(crtc_state, plane_state);
		if (ret)
			return ret;
	}

	pipe_wm->linetime = skl_compute_linetime_wm(crtc_state);

	return 0;
}

static void skl_ddb_entry_write(struct drm_i915_private *dev_priv,
				i915_reg_t reg,
				const struct skl_ddb_entry *entry)
{
	if (entry->end)
		I915_WRITE_FW(reg, (entry->end - 1) << 16 | entry->start);
	else
		I915_WRITE_FW(reg, 0);
}

static void skl_write_wm_level(struct drm_i915_private *dev_priv,
			       i915_reg_t reg,
			       const struct skl_wm_level *level)
{
	u32 val = 0;

	if (level->plane_en)
		val |= PLANE_WM_EN;
	if (level->ignore_lines)
		val |= PLANE_WM_IGNORE_LINES;
	val |= level->plane_res_b;
	val |= level->plane_res_l << PLANE_WM_LINES_SHIFT;

	I915_WRITE_FW(reg, val);
}

void skl_write_plane_wm(struct intel_plane *plane,
			const struct intel_crtc_state *crtc_state)
{
	struct drm_i915_private *dev_priv = to_i915(plane->base.dev);
	int level, max_level = ilk_wm_max_level(dev_priv);
	enum plane_id plane_id = plane->id;
	enum pipe pipe = plane->pipe;
	const struct skl_plane_wm *wm =
		&crtc_state->wm.skl.optimal.planes[plane_id];
	const struct skl_ddb_entry *ddb_y =
		&crtc_state->wm.skl.plane_ddb_y[plane_id];
	const struct skl_ddb_entry *ddb_uv =
		&crtc_state->wm.skl.plane_ddb_uv[plane_id];

	for (level = 0; level <= max_level; level++) {
		skl_write_wm_level(dev_priv, PLANE_WM(pipe, plane_id, level),
				   &wm->wm[level]);
	}
	skl_write_wm_level(dev_priv, PLANE_WM_TRANS(pipe, plane_id),
			   &wm->trans_wm);

	if (INTEL_GEN(dev_priv) >= 11) {
		skl_ddb_entry_write(dev_priv,
				    PLANE_BUF_CFG(pipe, plane_id), ddb_y);
		return;
	}

	if (wm->is_planar)
		swap(ddb_y, ddb_uv);

	skl_ddb_entry_write(dev_priv,
			    PLANE_BUF_CFG(pipe, plane_id), ddb_y);
	skl_ddb_entry_write(dev_priv,
			    PLANE_NV12_BUF_CFG(pipe, plane_id), ddb_uv);
}

void skl_write_cursor_wm(struct intel_plane *plane,
			 const struct intel_crtc_state *crtc_state)
{
	struct drm_i915_private *dev_priv = to_i915(plane->base.dev);
	int level, max_level = ilk_wm_max_level(dev_priv);
	enum plane_id plane_id = plane->id;
	enum pipe pipe = plane->pipe;
	const struct skl_plane_wm *wm =
		&crtc_state->wm.skl.optimal.planes[plane_id];
	const struct skl_ddb_entry *ddb =
		&crtc_state->wm.skl.plane_ddb_y[plane_id];

	for (level = 0; level <= max_level; level++) {
		skl_write_wm_level(dev_priv, CUR_WM(pipe, level),
				   &wm->wm[level]);
	}
	skl_write_wm_level(dev_priv, CUR_WM_TRANS(pipe), &wm->trans_wm);

	skl_ddb_entry_write(dev_priv, CUR_BUF_CFG(pipe), ddb);
}

bool skl_wm_level_equals(const struct skl_wm_level *l1,
			 const struct skl_wm_level *l2)
{
	return l1->plane_en == l2->plane_en &&
		l1->ignore_lines == l2->ignore_lines &&
		l1->plane_res_l == l2->plane_res_l &&
		l1->plane_res_b == l2->plane_res_b;
}

static bool skl_plane_wm_equals(struct drm_i915_private *dev_priv,
				const struct skl_plane_wm *wm1,
				const struct skl_plane_wm *wm2)
{
	int level, max_level = ilk_wm_max_level(dev_priv);

	for (level = 0; level <= max_level; level++) {
		if (!skl_wm_level_equals(&wm1->wm[level], &wm2->wm[level]) ||
		    !skl_wm_level_equals(&wm1->uv_wm[level], &wm2->uv_wm[level]))
			return false;
	}

	return skl_wm_level_equals(&wm1->trans_wm, &wm2->trans_wm);
}

static bool skl_pipe_wm_equals(struct intel_crtc *crtc,
			       const struct skl_pipe_wm *wm1,
			       const struct skl_pipe_wm *wm2)
{
	struct drm_i915_private *dev_priv = to_i915(crtc->base.dev);
	enum plane_id plane_id;

	for_each_plane_id_on_crtc(crtc, plane_id) {
		if (!skl_plane_wm_equals(dev_priv,
					 &wm1->planes[plane_id],
					 &wm2->planes[plane_id]))
			return false;
	}

	return wm1->linetime == wm2->linetime;
}

static inline bool skl_ddb_entries_overlap(const struct skl_ddb_entry *a,
					   const struct skl_ddb_entry *b)
{
	return a->start < b->end && b->start < a->end;
}

bool skl_ddb_allocation_overlaps(const struct skl_ddb_entry *ddb,
				 const struct skl_ddb_entry *entries,
				 int num_entries, int ignore_idx)
{
	int i;

	for (i = 0; i < num_entries; i++) {
		if (i != ignore_idx &&
		    skl_ddb_entries_overlap(ddb, &entries[i]))
			return true;
	}

	return false;
}

static int
skl_ddb_add_affected_planes(const struct intel_crtc_state *old_crtc_state,
			    struct intel_crtc_state *new_crtc_state)
{
	struct intel_atomic_state *state = to_intel_atomic_state(new_crtc_state->base.state);
	struct intel_crtc *crtc = to_intel_crtc(new_crtc_state->base.crtc);
	struct drm_i915_private *dev_priv = to_i915(crtc->base.dev);
	struct intel_plane *plane;

	for_each_intel_plane_on_crtc(&dev_priv->drm, crtc, plane) {
		struct intel_plane_state *plane_state;
		enum plane_id plane_id = plane->id;

		if (skl_ddb_entry_equal(&old_crtc_state->wm.skl.plane_ddb_y[plane_id],
					&new_crtc_state->wm.skl.plane_ddb_y[plane_id]) &&
		    skl_ddb_entry_equal(&old_crtc_state->wm.skl.plane_ddb_uv[plane_id],
					&new_crtc_state->wm.skl.plane_ddb_uv[plane_id]))
			continue;

		plane_state = intel_atomic_get_plane_state(state, plane);
		if (IS_ERR(plane_state))
			return PTR_ERR(plane_state);

		new_crtc_state->update_planes |= BIT(plane_id);
	}

	return 0;
}

static int
skl_compute_ddb(struct intel_atomic_state *state)
{
	const struct drm_i915_private *dev_priv = to_i915(state->base.dev);
	struct skl_ddb_allocation *ddb = &state->wm_results.ddb;
	struct intel_crtc_state *old_crtc_state;
	struct intel_crtc_state *new_crtc_state;
	struct intel_crtc *crtc;
	int ret, i;

	memcpy(ddb, &dev_priv->wm.skl_hw.ddb, sizeof(*ddb));

	for_each_oldnew_intel_crtc_in_state(state, crtc, old_crtc_state,
					    new_crtc_state, i) {
		ret = skl_allocate_pipe_ddb(new_crtc_state, ddb);
		if (ret)
			return ret;

		ret = skl_ddb_add_affected_planes(old_crtc_state,
						  new_crtc_state);
		if (ret)
			return ret;
	}

	return 0;
}

static char enast(bool enable)
{
	return enable ? '*' : ' ';
}

static void
skl_print_wm_changes(struct intel_atomic_state *state)
{
	struct drm_i915_private *dev_priv = to_i915(state->base.dev);
	const struct intel_crtc_state *old_crtc_state;
	const struct intel_crtc_state *new_crtc_state;
	struct intel_plane *plane;
	struct intel_crtc *crtc;
	int i;

	if ((drm_debug & DRM_UT_KMS) == 0)
		return;

	for_each_oldnew_intel_crtc_in_state(state, crtc, old_crtc_state,
					    new_crtc_state, i) {
		const struct skl_pipe_wm *old_pipe_wm, *new_pipe_wm;

		old_pipe_wm = &old_crtc_state->wm.skl.optimal;
		new_pipe_wm = &new_crtc_state->wm.skl.optimal;

		for_each_intel_plane_on_crtc(&dev_priv->drm, crtc, plane) {
			enum plane_id plane_id = plane->id;
			const struct skl_ddb_entry *old, *new;

			old = &old_crtc_state->wm.skl.plane_ddb_y[plane_id];
			new = &new_crtc_state->wm.skl.plane_ddb_y[plane_id];

			if (skl_ddb_entry_equal(old, new))
				continue;

			DRM_DEBUG_KMS("[PLANE:%d:%s] ddb (%4d - %4d) -> (%4d - %4d), size %4d -> %4d\n",
				      plane->base.base.id, plane->base.name,
				      old->start, old->end, new->start, new->end,
				      skl_ddb_entry_size(old), skl_ddb_entry_size(new));
		}

		for_each_intel_plane_on_crtc(&dev_priv->drm, crtc, plane) {
			enum plane_id plane_id = plane->id;
			const struct skl_plane_wm *old_wm, *new_wm;

			old_wm = &old_pipe_wm->planes[plane_id];
			new_wm = &new_pipe_wm->planes[plane_id];

			if (skl_plane_wm_equals(dev_priv, old_wm, new_wm))
				continue;

			DRM_DEBUG_KMS("[PLANE:%d:%s]   level %cwm0,%cwm1,%cwm2,%cwm3,%cwm4,%cwm5,%cwm6,%cwm7,%ctwm"
				      " -> %cwm0,%cwm1,%cwm2,%cwm3,%cwm4,%cwm5,%cwm6,%cwm7,%ctwm\n",
				      plane->base.base.id, plane->base.name,
				      enast(old_wm->wm[0].plane_en), enast(old_wm->wm[1].plane_en),
				      enast(old_wm->wm[2].plane_en), enast(old_wm->wm[3].plane_en),
				      enast(old_wm->wm[4].plane_en), enast(old_wm->wm[5].plane_en),
				      enast(old_wm->wm[6].plane_en), enast(old_wm->wm[7].plane_en),
				      enast(old_wm->trans_wm.plane_en),
				      enast(new_wm->wm[0].plane_en), enast(new_wm->wm[1].plane_en),
				      enast(new_wm->wm[2].plane_en), enast(new_wm->wm[3].plane_en),
				      enast(new_wm->wm[4].plane_en), enast(new_wm->wm[5].plane_en),
				      enast(new_wm->wm[6].plane_en), enast(new_wm->wm[7].plane_en),
				      enast(new_wm->trans_wm.plane_en));

			DRM_DEBUG_KMS("[PLANE:%d:%s]   lines %c%3d,%c%3d,%c%3d,%c%3d,%c%3d,%c%3d,%c%3d,%c%3d,%c%3d"
				      " -> %c%3d,%c%3d,%c%3d,%c%3d,%c%3d,%c%3d,%c%3d,%c%3d,%c%3d\n",
				      plane->base.base.id, plane->base.name,
				      enast(old_wm->wm[0].ignore_lines), old_wm->wm[0].plane_res_l,
				      enast(old_wm->wm[1].ignore_lines), old_wm->wm[1].plane_res_l,
				      enast(old_wm->wm[2].ignore_lines), old_wm->wm[2].plane_res_l,
				      enast(old_wm->wm[3].ignore_lines), old_wm->wm[3].plane_res_l,
				      enast(old_wm->wm[4].ignore_lines), old_wm->wm[4].plane_res_l,
				      enast(old_wm->wm[5].ignore_lines), old_wm->wm[5].plane_res_l,
				      enast(old_wm->wm[6].ignore_lines), old_wm->wm[6].plane_res_l,
				      enast(old_wm->wm[7].ignore_lines), old_wm->wm[7].plane_res_l,
				      enast(old_wm->trans_wm.ignore_lines), old_wm->trans_wm.plane_res_l,

				      enast(new_wm->wm[0].ignore_lines), new_wm->wm[0].plane_res_l,
				      enast(new_wm->wm[1].ignore_lines), new_wm->wm[1].plane_res_l,
				      enast(new_wm->wm[2].ignore_lines), new_wm->wm[2].plane_res_l,
				      enast(new_wm->wm[3].ignore_lines), new_wm->wm[3].plane_res_l,
				      enast(new_wm->wm[4].ignore_lines), new_wm->wm[4].plane_res_l,
				      enast(new_wm->wm[5].ignore_lines), new_wm->wm[5].plane_res_l,
				      enast(new_wm->wm[6].ignore_lines), new_wm->wm[6].plane_res_l,
				      enast(new_wm->wm[7].ignore_lines), new_wm->wm[7].plane_res_l,
				      enast(new_wm->trans_wm.ignore_lines), new_wm->trans_wm.plane_res_l);

			DRM_DEBUG_KMS("[PLANE:%d:%s]  blocks %4d,%4d,%4d,%4d,%4d,%4d,%4d,%4d,%4d"
				      " -> %4d,%4d,%4d,%4d,%4d,%4d,%4d,%4d,%4d\n",
				      plane->base.base.id, plane->base.name,
				      old_wm->wm[0].plane_res_b, old_wm->wm[1].plane_res_b,
				      old_wm->wm[2].plane_res_b, old_wm->wm[3].plane_res_b,
				      old_wm->wm[4].plane_res_b, old_wm->wm[5].plane_res_b,
				      old_wm->wm[6].plane_res_b, old_wm->wm[7].plane_res_b,
				      old_wm->trans_wm.plane_res_b,
				      new_wm->wm[0].plane_res_b, new_wm->wm[1].plane_res_b,
				      new_wm->wm[2].plane_res_b, new_wm->wm[3].plane_res_b,
				      new_wm->wm[4].plane_res_b, new_wm->wm[5].plane_res_b,
				      new_wm->wm[6].plane_res_b, new_wm->wm[7].plane_res_b,
				      new_wm->trans_wm.plane_res_b);

			DRM_DEBUG_KMS("[PLANE:%d:%s] min_ddb %4d,%4d,%4d,%4d,%4d,%4d,%4d,%4d,%4d"
				      " -> %4d,%4d,%4d,%4d,%4d,%4d,%4d,%4d,%4d\n",
				      plane->base.base.id, plane->base.name,
				      old_wm->wm[0].min_ddb_alloc, old_wm->wm[1].min_ddb_alloc,
				      old_wm->wm[2].min_ddb_alloc, old_wm->wm[3].min_ddb_alloc,
				      old_wm->wm[4].min_ddb_alloc, old_wm->wm[5].min_ddb_alloc,
				      old_wm->wm[6].min_ddb_alloc, old_wm->wm[7].min_ddb_alloc,
				      old_wm->trans_wm.min_ddb_alloc,
				      new_wm->wm[0].min_ddb_alloc, new_wm->wm[1].min_ddb_alloc,
				      new_wm->wm[2].min_ddb_alloc, new_wm->wm[3].min_ddb_alloc,
				      new_wm->wm[4].min_ddb_alloc, new_wm->wm[5].min_ddb_alloc,
				      new_wm->wm[6].min_ddb_alloc, new_wm->wm[7].min_ddb_alloc,
				      new_wm->trans_wm.min_ddb_alloc);
		}
	}
}

static int intel_add_all_pipes(struct intel_atomic_state *state)
{
	struct drm_i915_private *dev_priv = to_i915(state->base.dev);
	struct intel_crtc *crtc;

	for_each_intel_crtc(&dev_priv->drm, crtc) {
		struct intel_crtc_state *crtc_state;

		crtc_state = intel_atomic_get_crtc_state(&state->base, crtc);
		if (IS_ERR(crtc_state))
			return PTR_ERR(crtc_state);
	}

	return 0;
}

static int
skl_ddb_add_affected_pipes(struct intel_atomic_state *state)
{
	struct drm_i915_private *dev_priv = to_i915(state->base.dev);
	int ret;

	/*
	 * If this is our first atomic update following hardware readout,
	 * we can't trust the DDB that the BIOS programmed for us.  Let's
	 * pretend that all pipes switched active status so that we'll
	 * ensure a full DDB recompute.
	 */
	if (dev_priv->wm.distrust_bios_wm) {
		ret = drm_modeset_lock(&dev_priv->drm.mode_config.connection_mutex,
				       state->base.acquire_ctx);
		if (ret)
			return ret;

		state->active_pipe_changes = ~0;

		/*
		 * We usually only initialize state->active_pipes if we
		 * we're doing a modeset; make sure this field is always
		 * initialized during the sanitization process that happens
		 * on the first commit too.
		 */
		if (!state->modeset)
			state->active_pipes = dev_priv->active_pipes;
	}

	/*
	 * If the modeset changes which CRTC's are active, we need to
	 * recompute the DDB allocation for *all* active pipes, even
	 * those that weren't otherwise being modified in any way by this
	 * atomic commit.  Due to the shrinking of the per-pipe allocations
	 * when new active CRTC's are added, it's possible for a pipe that
	 * we were already using and aren't changing at all here to suddenly
	 * become invalid if its DDB needs exceeds its new allocation.
	 *
	 * Note that if we wind up doing a full DDB recompute, we can't let
	 * any other display updates race with this transaction, so we need
	 * to grab the lock on *all* CRTC's.
	 */
	if (state->active_pipe_changes || state->modeset) {
		state->wm_results.dirty_pipes = ~0;

		ret = intel_add_all_pipes(state);
		if (ret)
			return ret;
	}

	return 0;
}

/*
 * To make sure the cursor watermark registers are always consistent
 * with our computed state the following scenario needs special
 * treatment:
 *
 * 1. enable cursor
 * 2. move cursor entirely offscreen
 * 3. disable cursor
 *
 * Step 2. does call .disable_plane() but does not zero the watermarks
 * (since we consider an offscreen cursor still active for the purposes
 * of watermarks). Step 3. would not normally call .disable_plane()
 * because the actual plane visibility isn't changing, and we don't
 * deallocate the cursor ddb until the pipe gets disabled. So we must
 * force step 3. to call .disable_plane() to update the watermark
 * registers properly.
 *
 * Other planes do not suffer from this issues as their watermarks are
 * calculated based on the actual plane visibility. The only time this
 * can trigger for the other planes is during the initial readout as the
 * default value of the watermarks registers is not zero.
 */
static int skl_wm_add_affected_planes(struct intel_atomic_state *state,
				      struct intel_crtc *crtc)
{
	struct drm_i915_private *dev_priv = to_i915(crtc->base.dev);
	const struct intel_crtc_state *old_crtc_state =
		intel_atomic_get_old_crtc_state(state, crtc);
	struct intel_crtc_state *new_crtc_state =
		intel_atomic_get_new_crtc_state(state, crtc);
	struct intel_plane *plane;

	for_each_intel_plane_on_crtc(&dev_priv->drm, crtc, plane) {
		struct intel_plane_state *plane_state;
		enum plane_id plane_id = plane->id;

		/*
		 * Force a full wm update for every plane on modeset.
		 * Required because the reset value of the wm registers
		 * is non-zero, whereas we want all disabled planes to
		 * have zero watermarks. So if we turn off the relevant
		 * power well the hardware state will go out of sync
		 * with the software state.
		 */
		if (!drm_atomic_crtc_needs_modeset(&new_crtc_state->base) &&
		    skl_plane_wm_equals(dev_priv,
					&old_crtc_state->wm.skl.optimal.planes[plane_id],
					&new_crtc_state->wm.skl.optimal.planes[plane_id]))
			continue;

		plane_state = intel_atomic_get_plane_state(state, plane);
		if (IS_ERR(plane_state))
			return PTR_ERR(plane_state);

		new_crtc_state->update_planes |= BIT(plane_id);
	}

	return 0;
}

static int
skl_compute_wm(struct intel_atomic_state *state)
{
	struct intel_crtc *crtc;
	struct intel_crtc_state *new_crtc_state;
	struct intel_crtc_state *old_crtc_state;
	struct skl_ddb_values *results = &state->wm_results;
	int ret, i;

	/* Clear all dirty flags */
	results->dirty_pipes = 0;

	ret = skl_ddb_add_affected_pipes(state);
	if (ret)
		return ret;

	/*
	 * Calculate WM's for all pipes that are part of this transaction.
	 * Note that skl_ddb_add_affected_pipes may have added more CRTC's that
	 * weren't otherwise being modified (and set bits in dirty_pipes) if
	 * pipe allocations had to change.
	 */
	for_each_oldnew_intel_crtc_in_state(state, crtc, old_crtc_state,
					    new_crtc_state, i) {
		ret = skl_build_pipe_wm(new_crtc_state);
		if (ret)
			return ret;

		ret = skl_wm_add_affected_planes(state, crtc);
		if (ret)
			return ret;

		if (!skl_pipe_wm_equals(crtc,
					&old_crtc_state->wm.skl.optimal,
					&new_crtc_state->wm.skl.optimal))
			results->dirty_pipes |= BIT(crtc->pipe);
	}

	ret = skl_compute_ddb(state);
	if (ret)
		return ret;

	skl_print_wm_changes(state);

	return 0;
}

static void skl_atomic_update_crtc_wm(struct intel_atomic_state *state,
				      struct intel_crtc_state *crtc_state)
{
	struct intel_crtc *crtc = to_intel_crtc(crtc_state->base.crtc);
	struct drm_i915_private *dev_priv = to_i915(state->base.dev);
	struct skl_pipe_wm *pipe_wm = &crtc_state->wm.skl.optimal;
	enum pipe pipe = crtc->pipe;

	if ((state->wm_results.dirty_pipes & BIT(crtc->pipe)) == 0)
		return;

	I915_WRITE(PIPE_WM_LINETIME(pipe), pipe_wm->linetime);
}

static void skl_initial_wm(struct intel_atomic_state *state,
			   struct intel_crtc_state *crtc_state)
{
	struct intel_crtc *crtc = to_intel_crtc(crtc_state->base.crtc);
	struct drm_i915_private *dev_priv = to_i915(crtc->base.dev);
	struct skl_ddb_values *results = &state->wm_results;

	if ((results->dirty_pipes & BIT(crtc->pipe)) == 0)
		return;

	mutex_lock(&dev_priv->wm.wm_mutex);

	if (crtc_state->base.active_changed)
		skl_atomic_update_crtc_wm(state, crtc_state);

	mutex_unlock(&dev_priv->wm.wm_mutex);
}

static void ilk_compute_wm_config(struct drm_i915_private *dev_priv,
				  struct intel_wm_config *config)
{
	struct intel_crtc *crtc;

	/* Compute the currently _active_ config */
	for_each_intel_crtc(&dev_priv->drm, crtc) {
		const struct intel_pipe_wm *wm = &crtc->wm.active.ilk;

		if (!wm->pipe_enabled)
			continue;

		config->sprites_enabled |= wm->sprites_enabled;
		config->sprites_scaled |= wm->sprites_scaled;
		config->num_pipes_active++;
	}
}

static void ilk_program_watermarks(struct drm_i915_private *dev_priv)
{
	struct intel_pipe_wm lp_wm_1_2 = {}, lp_wm_5_6 = {}, *best_lp_wm;
	struct ilk_wm_maximums max;
	struct intel_wm_config config = {};
	struct ilk_wm_values results = {};
	enum intel_ddb_partitioning partitioning;

	ilk_compute_wm_config(dev_priv, &config);

	ilk_compute_wm_maximums(dev_priv, 1, &config, INTEL_DDB_PART_1_2, &max);
	ilk_wm_merge(dev_priv, &config, &max, &lp_wm_1_2);

	/* 5/6 split only in single pipe config on IVB+ */
	if (INTEL_GEN(dev_priv) >= 7 &&
	    config.num_pipes_active == 1 && config.sprites_enabled) {
		ilk_compute_wm_maximums(dev_priv, 1, &config, INTEL_DDB_PART_5_6, &max);
		ilk_wm_merge(dev_priv, &config, &max, &lp_wm_5_6);

		best_lp_wm = ilk_find_best_result(dev_priv, &lp_wm_1_2, &lp_wm_5_6);
	} else {
		best_lp_wm = &lp_wm_1_2;
	}

	partitioning = (best_lp_wm == &lp_wm_1_2) ?
		       INTEL_DDB_PART_1_2 : INTEL_DDB_PART_5_6;

	ilk_compute_wm_results(dev_priv, best_lp_wm, partitioning, &results);

	ilk_write_wm_values(dev_priv, &results);
}

static void ilk_initial_watermarks(struct intel_atomic_state *state,
				   struct intel_crtc_state *crtc_state)
{
	struct drm_i915_private *dev_priv = to_i915(crtc_state->base.crtc->dev);
	struct intel_crtc *crtc = to_intel_crtc(crtc_state->base.crtc);

	mutex_lock(&dev_priv->wm.wm_mutex);
	crtc->wm.active.ilk = crtc_state->wm.ilk.intermediate;
	ilk_program_watermarks(dev_priv);
	mutex_unlock(&dev_priv->wm.wm_mutex);
}

static void ilk_optimize_watermarks(struct intel_atomic_state *state,
				    struct intel_crtc_state *crtc_state)
{
	struct drm_i915_private *dev_priv = to_i915(crtc_state->base.crtc->dev);
	struct intel_crtc *crtc = to_intel_crtc(crtc_state->base.crtc);

	if (!crtc_state->wm.need_postvbl_update)
		return;

	mutex_lock(&dev_priv->wm.wm_mutex);
	crtc->wm.active.ilk = crtc_state->wm.ilk.optimal;
	ilk_program_watermarks(dev_priv);
	mutex_unlock(&dev_priv->wm.wm_mutex);
}

static inline void skl_wm_level_from_reg_val(u32 val,
					     struct skl_wm_level *level)
{
	level->plane_en = val & PLANE_WM_EN;
	level->ignore_lines = val & PLANE_WM_IGNORE_LINES;
	level->plane_res_b = val & PLANE_WM_BLOCKS_MASK;
	level->plane_res_l = (val >> PLANE_WM_LINES_SHIFT) &
		PLANE_WM_LINES_MASK;
}

void skl_pipe_wm_get_hw_state(struct intel_crtc *crtc,
			      struct skl_pipe_wm *out)
{
	struct drm_i915_private *dev_priv = to_i915(crtc->base.dev);
	enum pipe pipe = crtc->pipe;
	int level, max_level;
	enum plane_id plane_id;
	u32 val;

	max_level = ilk_wm_max_level(dev_priv);

	for_each_plane_id_on_crtc(crtc, plane_id) {
		struct skl_plane_wm *wm = &out->planes[plane_id];

		for (level = 0; level <= max_level; level++) {
			if (plane_id != PLANE_CURSOR)
				val = I915_READ(PLANE_WM(pipe, plane_id, level));
			else
				val = I915_READ(CUR_WM(pipe, level));

			skl_wm_level_from_reg_val(val, &wm->wm[level]);
		}

		if (plane_id != PLANE_CURSOR)
			val = I915_READ(PLANE_WM_TRANS(pipe, plane_id));
		else
			val = I915_READ(CUR_WM_TRANS(pipe));

		skl_wm_level_from_reg_val(val, &wm->trans_wm);
	}

	if (!crtc->active)
		return;

	out->linetime = I915_READ(PIPE_WM_LINETIME(pipe));
}

void skl_wm_get_hw_state(struct drm_i915_private *dev_priv)
{
	struct skl_ddb_values *hw = &dev_priv->wm.skl_hw;
	struct skl_ddb_allocation *ddb = &dev_priv->wm.skl_hw.ddb;
	struct intel_crtc *crtc;
	struct intel_crtc_state *crtc_state;

	skl_ddb_get_hw_state(dev_priv, ddb);
	for_each_intel_crtc(&dev_priv->drm, crtc) {
		crtc_state = to_intel_crtc_state(crtc->base.state);

		skl_pipe_wm_get_hw_state(crtc, &crtc_state->wm.skl.optimal);

		if (crtc->active)
			hw->dirty_pipes |= BIT(crtc->pipe);
	}

	if (dev_priv->active_pipes) {
		/* Fully recompute DDB on first atomic commit */
		dev_priv->wm.distrust_bios_wm = true;
	}
}

static void ilk_pipe_wm_get_hw_state(struct intel_crtc *crtc)
{
	struct drm_device *dev = crtc->base.dev;
	struct drm_i915_private *dev_priv = to_i915(dev);
	struct ilk_wm_values *hw = &dev_priv->wm.hw;
	struct intel_crtc_state *crtc_state = to_intel_crtc_state(crtc->base.state);
	struct intel_pipe_wm *active = &crtc_state->wm.ilk.optimal;
	enum pipe pipe = crtc->pipe;
	static const i915_reg_t wm0_pipe_reg[] = {
		[PIPE_A] = WM0_PIPEA_ILK,
		[PIPE_B] = WM0_PIPEB_ILK,
		[PIPE_C] = WM0_PIPEC_IVB,
	};

	hw->wm_pipe[pipe] = I915_READ(wm0_pipe_reg[pipe]);
	if (IS_HASWELL(dev_priv) || IS_BROADWELL(dev_priv))
		hw->wm_linetime[pipe] = I915_READ(PIPE_WM_LINETIME(pipe));

	memset(active, 0, sizeof(*active));

	active->pipe_enabled = crtc->active;

	if (active->pipe_enabled) {
		u32 tmp = hw->wm_pipe[pipe];

		/*
		 * For active pipes LP0 watermark is marked as
		 * enabled, and LP1+ watermaks as disabled since
		 * we can't really reverse compute them in case
		 * multiple pipes are active.
		 */
		active->wm[0].enable = true;
		active->wm[0].pri_val = (tmp & WM0_PIPE_PLANE_MASK) >> WM0_PIPE_PLANE_SHIFT;
		active->wm[0].spr_val = (tmp & WM0_PIPE_SPRITE_MASK) >> WM0_PIPE_SPRITE_SHIFT;
		active->wm[0].cur_val = tmp & WM0_PIPE_CURSOR_MASK;
		active->linetime = hw->wm_linetime[pipe];
	} else {
		int level, max_level = ilk_wm_max_level(dev_priv);

		/*
		 * For inactive pipes, all watermark levels
		 * should be marked as enabled but zeroed,
		 * which is what we'd compute them to.
		 */
		for (level = 0; level <= max_level; level++)
			active->wm[level].enable = true;
	}

	crtc->wm.active.ilk = *active;
}

#define _FW_WM(value, plane) \
	(((value) & DSPFW_ ## plane ## _MASK) >> DSPFW_ ## plane ## _SHIFT)
#define _FW_WM_VLV(value, plane) \
	(((value) & DSPFW_ ## plane ## _MASK_VLV) >> DSPFW_ ## plane ## _SHIFT)

static void g4x_read_wm_values(struct drm_i915_private *dev_priv,
			       struct g4x_wm_values *wm)
{
	u32 tmp;

	tmp = I915_READ(DSPFW1);
	wm->sr.plane = _FW_WM(tmp, SR);
	wm->pipe[PIPE_B].plane[PLANE_CURSOR] = _FW_WM(tmp, CURSORB);
	wm->pipe[PIPE_B].plane[PLANE_PRIMARY] = _FW_WM(tmp, PLANEB);
	wm->pipe[PIPE_A].plane[PLANE_PRIMARY] = _FW_WM(tmp, PLANEA);

	tmp = I915_READ(DSPFW2);
	wm->fbc_en = tmp & DSPFW_FBC_SR_EN;
	wm->sr.fbc = _FW_WM(tmp, FBC_SR);
	wm->hpll.fbc = _FW_WM(tmp, FBC_HPLL_SR);
	wm->pipe[PIPE_B].plane[PLANE_SPRITE0] = _FW_WM(tmp, SPRITEB);
	wm->pipe[PIPE_A].plane[PLANE_CURSOR] = _FW_WM(tmp, CURSORA);
	wm->pipe[PIPE_A].plane[PLANE_SPRITE0] = _FW_WM(tmp, SPRITEA);

	tmp = I915_READ(DSPFW3);
	wm->hpll_en = tmp & DSPFW_HPLL_SR_EN;
	wm->sr.cursor = _FW_WM(tmp, CURSOR_SR);
	wm->hpll.cursor = _FW_WM(tmp, HPLL_CURSOR);
	wm->hpll.plane = _FW_WM(tmp, HPLL_SR);
}

static void vlv_read_wm_values(struct drm_i915_private *dev_priv,
			       struct vlv_wm_values *wm)
{
	enum pipe pipe;
	u32 tmp;

	for_each_pipe(dev_priv, pipe) {
		tmp = I915_READ(VLV_DDL(pipe));

		wm->ddl[pipe].plane[PLANE_PRIMARY] =
			(tmp >> DDL_PLANE_SHIFT) & (DDL_PRECISION_HIGH | DRAIN_LATENCY_MASK);
		wm->ddl[pipe].plane[PLANE_CURSOR] =
			(tmp >> DDL_CURSOR_SHIFT) & (DDL_PRECISION_HIGH | DRAIN_LATENCY_MASK);
		wm->ddl[pipe].plane[PLANE_SPRITE0] =
			(tmp >> DDL_SPRITE_SHIFT(0)) & (DDL_PRECISION_HIGH | DRAIN_LATENCY_MASK);
		wm->ddl[pipe].plane[PLANE_SPRITE1] =
			(tmp >> DDL_SPRITE_SHIFT(1)) & (DDL_PRECISION_HIGH | DRAIN_LATENCY_MASK);
	}

	tmp = I915_READ(DSPFW1);
	wm->sr.plane = _FW_WM(tmp, SR);
	wm->pipe[PIPE_B].plane[PLANE_CURSOR] = _FW_WM(tmp, CURSORB);
	wm->pipe[PIPE_B].plane[PLANE_PRIMARY] = _FW_WM_VLV(tmp, PLANEB);
	wm->pipe[PIPE_A].plane[PLANE_PRIMARY] = _FW_WM_VLV(tmp, PLANEA);

	tmp = I915_READ(DSPFW2);
	wm->pipe[PIPE_A].plane[PLANE_SPRITE1] = _FW_WM_VLV(tmp, SPRITEB);
	wm->pipe[PIPE_A].plane[PLANE_CURSOR] = _FW_WM(tmp, CURSORA);
	wm->pipe[PIPE_A].plane[PLANE_SPRITE0] = _FW_WM_VLV(tmp, SPRITEA);

	tmp = I915_READ(DSPFW3);
	wm->sr.cursor = _FW_WM(tmp, CURSOR_SR);

	if (IS_CHERRYVIEW(dev_priv)) {
		tmp = I915_READ(DSPFW7_CHV);
		wm->pipe[PIPE_B].plane[PLANE_SPRITE1] = _FW_WM_VLV(tmp, SPRITED);
		wm->pipe[PIPE_B].plane[PLANE_SPRITE0] = _FW_WM_VLV(tmp, SPRITEC);

		tmp = I915_READ(DSPFW8_CHV);
		wm->pipe[PIPE_C].plane[PLANE_SPRITE1] = _FW_WM_VLV(tmp, SPRITEF);
		wm->pipe[PIPE_C].plane[PLANE_SPRITE0] = _FW_WM_VLV(tmp, SPRITEE);

		tmp = I915_READ(DSPFW9_CHV);
		wm->pipe[PIPE_C].plane[PLANE_PRIMARY] = _FW_WM_VLV(tmp, PLANEC);
		wm->pipe[PIPE_C].plane[PLANE_CURSOR] = _FW_WM(tmp, CURSORC);

		tmp = I915_READ(DSPHOWM);
		wm->sr.plane |= _FW_WM(tmp, SR_HI) << 9;
		wm->pipe[PIPE_C].plane[PLANE_SPRITE1] |= _FW_WM(tmp, SPRITEF_HI) << 8;
		wm->pipe[PIPE_C].plane[PLANE_SPRITE0] |= _FW_WM(tmp, SPRITEE_HI) << 8;
		wm->pipe[PIPE_C].plane[PLANE_PRIMARY] |= _FW_WM(tmp, PLANEC_HI) << 8;
		wm->pipe[PIPE_B].plane[PLANE_SPRITE1] |= _FW_WM(tmp, SPRITED_HI) << 8;
		wm->pipe[PIPE_B].plane[PLANE_SPRITE0] |= _FW_WM(tmp, SPRITEC_HI) << 8;
		wm->pipe[PIPE_B].plane[PLANE_PRIMARY] |= _FW_WM(tmp, PLANEB_HI) << 8;
		wm->pipe[PIPE_A].plane[PLANE_SPRITE1] |= _FW_WM(tmp, SPRITEB_HI) << 8;
		wm->pipe[PIPE_A].plane[PLANE_SPRITE0] |= _FW_WM(tmp, SPRITEA_HI) << 8;
		wm->pipe[PIPE_A].plane[PLANE_PRIMARY] |= _FW_WM(tmp, PLANEA_HI) << 8;
	} else {
		tmp = I915_READ(DSPFW7);
		wm->pipe[PIPE_B].plane[PLANE_SPRITE1] = _FW_WM_VLV(tmp, SPRITED);
		wm->pipe[PIPE_B].plane[PLANE_SPRITE0] = _FW_WM_VLV(tmp, SPRITEC);

		tmp = I915_READ(DSPHOWM);
		wm->sr.plane |= _FW_WM(tmp, SR_HI) << 9;
		wm->pipe[PIPE_B].plane[PLANE_SPRITE1] |= _FW_WM(tmp, SPRITED_HI) << 8;
		wm->pipe[PIPE_B].plane[PLANE_SPRITE0] |= _FW_WM(tmp, SPRITEC_HI) << 8;
		wm->pipe[PIPE_B].plane[PLANE_PRIMARY] |= _FW_WM(tmp, PLANEB_HI) << 8;
		wm->pipe[PIPE_A].plane[PLANE_SPRITE1] |= _FW_WM(tmp, SPRITEB_HI) << 8;
		wm->pipe[PIPE_A].plane[PLANE_SPRITE0] |= _FW_WM(tmp, SPRITEA_HI) << 8;
		wm->pipe[PIPE_A].plane[PLANE_PRIMARY] |= _FW_WM(tmp, PLANEA_HI) << 8;
	}
}

#undef _FW_WM
#undef _FW_WM_VLV

void g4x_wm_get_hw_state(struct drm_i915_private *dev_priv)
{
	struct g4x_wm_values *wm = &dev_priv->wm.g4x;
	struct intel_crtc *crtc;

	g4x_read_wm_values(dev_priv, wm);

	wm->cxsr = I915_READ(FW_BLC_SELF) & FW_BLC_SELF_EN;

	for_each_intel_crtc(&dev_priv->drm, crtc) {
		struct intel_crtc_state *crtc_state =
			to_intel_crtc_state(crtc->base.state);
		struct g4x_wm_state *active = &crtc->wm.active.g4x;
		struct g4x_pipe_wm *raw;
		enum pipe pipe = crtc->pipe;
		enum plane_id plane_id;
		int level, max_level;

		active->cxsr = wm->cxsr;
		active->hpll_en = wm->hpll_en;
		active->fbc_en = wm->fbc_en;

		active->sr = wm->sr;
		active->hpll = wm->hpll;

		for_each_plane_id_on_crtc(crtc, plane_id) {
			active->wm.plane[plane_id] =
				wm->pipe[pipe].plane[plane_id];
		}

		if (wm->cxsr && wm->hpll_en)
			max_level = G4X_WM_LEVEL_HPLL;
		else if (wm->cxsr)
			max_level = G4X_WM_LEVEL_SR;
		else
			max_level = G4X_WM_LEVEL_NORMAL;

		level = G4X_WM_LEVEL_NORMAL;
		raw = &crtc_state->wm.g4x.raw[level];
		for_each_plane_id_on_crtc(crtc, plane_id)
			raw->plane[plane_id] = active->wm.plane[plane_id];

		if (++level > max_level)
			goto out;

		raw = &crtc_state->wm.g4x.raw[level];
		raw->plane[PLANE_PRIMARY] = active->sr.plane;
		raw->plane[PLANE_CURSOR] = active->sr.cursor;
		raw->plane[PLANE_SPRITE0] = 0;
		raw->fbc = active->sr.fbc;

		if (++level > max_level)
			goto out;

		raw = &crtc_state->wm.g4x.raw[level];
		raw->plane[PLANE_PRIMARY] = active->hpll.plane;
		raw->plane[PLANE_CURSOR] = active->hpll.cursor;
		raw->plane[PLANE_SPRITE0] = 0;
		raw->fbc = active->hpll.fbc;

	out:
		for_each_plane_id_on_crtc(crtc, plane_id)
			g4x_raw_plane_wm_set(crtc_state, level,
					     plane_id, USHRT_MAX);
		g4x_raw_fbc_wm_set(crtc_state, level, USHRT_MAX);

		crtc_state->wm.g4x.optimal = *active;
		crtc_state->wm.g4x.intermediate = *active;

		DRM_DEBUG_KMS("Initial watermarks: pipe %c, plane=%d, cursor=%d, sprite=%d\n",
			      pipe_name(pipe),
			      wm->pipe[pipe].plane[PLANE_PRIMARY],
			      wm->pipe[pipe].plane[PLANE_CURSOR],
			      wm->pipe[pipe].plane[PLANE_SPRITE0]);
	}

	DRM_DEBUG_KMS("Initial SR watermarks: plane=%d, cursor=%d fbc=%d\n",
		      wm->sr.plane, wm->sr.cursor, wm->sr.fbc);
	DRM_DEBUG_KMS("Initial HPLL watermarks: plane=%d, SR cursor=%d fbc=%d\n",
		      wm->hpll.plane, wm->hpll.cursor, wm->hpll.fbc);
	DRM_DEBUG_KMS("Initial SR=%s HPLL=%s FBC=%s\n",
		      yesno(wm->cxsr), yesno(wm->hpll_en), yesno(wm->fbc_en));
}

void g4x_wm_sanitize(struct drm_i915_private *dev_priv)
{
	struct intel_plane *plane;
	struct intel_crtc *crtc;

	mutex_lock(&dev_priv->wm.wm_mutex);

	for_each_intel_plane(&dev_priv->drm, plane) {
		struct intel_crtc *crtc =
			intel_get_crtc_for_pipe(dev_priv, plane->pipe);
		struct intel_crtc_state *crtc_state =
			to_intel_crtc_state(crtc->base.state);
		struct intel_plane_state *plane_state =
			to_intel_plane_state(plane->base.state);
		struct g4x_wm_state *wm_state = &crtc_state->wm.g4x.optimal;
		enum plane_id plane_id = plane->id;
		int level;

		if (plane_state->base.visible)
			continue;

		for (level = 0; level < 3; level++) {
			struct g4x_pipe_wm *raw =
				&crtc_state->wm.g4x.raw[level];

			raw->plane[plane_id] = 0;
			wm_state->wm.plane[plane_id] = 0;
		}

		if (plane_id == PLANE_PRIMARY) {
			for (level = 0; level < 3; level++) {
				struct g4x_pipe_wm *raw =
					&crtc_state->wm.g4x.raw[level];
				raw->fbc = 0;
			}

			wm_state->sr.fbc = 0;
			wm_state->hpll.fbc = 0;
			wm_state->fbc_en = false;
		}
	}

	for_each_intel_crtc(&dev_priv->drm, crtc) {
		struct intel_crtc_state *crtc_state =
			to_intel_crtc_state(crtc->base.state);

		crtc_state->wm.g4x.intermediate =
			crtc_state->wm.g4x.optimal;
		crtc->wm.active.g4x = crtc_state->wm.g4x.optimal;
	}

	g4x_program_watermarks(dev_priv);

	mutex_unlock(&dev_priv->wm.wm_mutex);
}

void vlv_wm_get_hw_state(struct drm_i915_private *dev_priv)
{
	struct vlv_wm_values *wm = &dev_priv->wm.vlv;
	struct intel_crtc *crtc;
	u32 val;

	vlv_read_wm_values(dev_priv, wm);

	wm->cxsr = I915_READ(FW_BLC_SELF_VLV) & FW_CSPWRDWNEN;
	wm->level = VLV_WM_LEVEL_PM2;

	if (IS_CHERRYVIEW(dev_priv)) {
		vlv_punit_get(dev_priv);

		val = vlv_punit_read(dev_priv, PUNIT_REG_DSPSSPM);
		if (val & DSP_MAXFIFO_PM5_ENABLE)
			wm->level = VLV_WM_LEVEL_PM5;

		/*
		 * If DDR DVFS is disabled in the BIOS, Punit
		 * will never ack the request. So if that happens
		 * assume we don't have to enable/disable DDR DVFS
		 * dynamically. To test that just set the REQ_ACK
		 * bit to poke the Punit, but don't change the
		 * HIGH/LOW bits so that we don't actually change
		 * the current state.
		 */
		val = vlv_punit_read(dev_priv, PUNIT_REG_DDR_SETUP2);
		val |= FORCE_DDR_FREQ_REQ_ACK;
		vlv_punit_write(dev_priv, PUNIT_REG_DDR_SETUP2, val);

		if (wait_for((vlv_punit_read(dev_priv, PUNIT_REG_DDR_SETUP2) &
			      FORCE_DDR_FREQ_REQ_ACK) == 0, 3)) {
			DRM_DEBUG_KMS("Punit not acking DDR DVFS request, "
				      "assuming DDR DVFS is disabled\n");
			dev_priv->wm.max_level = VLV_WM_LEVEL_PM5;
		} else {
			val = vlv_punit_read(dev_priv, PUNIT_REG_DDR_SETUP2);
			if ((val & FORCE_DDR_HIGH_FREQ) == 0)
				wm->level = VLV_WM_LEVEL_DDR_DVFS;
		}

		vlv_punit_put(dev_priv);
	}

	for_each_intel_crtc(&dev_priv->drm, crtc) {
		struct intel_crtc_state *crtc_state =
			to_intel_crtc_state(crtc->base.state);
		struct vlv_wm_state *active = &crtc->wm.active.vlv;
		const struct vlv_fifo_state *fifo_state =
			&crtc_state->wm.vlv.fifo_state;
		enum pipe pipe = crtc->pipe;
		enum plane_id plane_id;
		int level;

		vlv_get_fifo_size(crtc_state);

		active->num_levels = wm->level + 1;
		active->cxsr = wm->cxsr;

		for (level = 0; level < active->num_levels; level++) {
			struct g4x_pipe_wm *raw =
				&crtc_state->wm.vlv.raw[level];

			active->sr[level].plane = wm->sr.plane;
			active->sr[level].cursor = wm->sr.cursor;

			for_each_plane_id_on_crtc(crtc, plane_id) {
				active->wm[level].plane[plane_id] =
					wm->pipe[pipe].plane[plane_id];

				raw->plane[plane_id] =
					vlv_invert_wm_value(active->wm[level].plane[plane_id],
							    fifo_state->plane[plane_id]);
			}
		}

		for_each_plane_id_on_crtc(crtc, plane_id)
			vlv_raw_plane_wm_set(crtc_state, level,
					     plane_id, USHRT_MAX);
		vlv_invalidate_wms(crtc, active, level);

		crtc_state->wm.vlv.optimal = *active;
		crtc_state->wm.vlv.intermediate = *active;

		DRM_DEBUG_KMS("Initial watermarks: pipe %c, plane=%d, cursor=%d, sprite0=%d, sprite1=%d\n",
			      pipe_name(pipe),
			      wm->pipe[pipe].plane[PLANE_PRIMARY],
			      wm->pipe[pipe].plane[PLANE_CURSOR],
			      wm->pipe[pipe].plane[PLANE_SPRITE0],
			      wm->pipe[pipe].plane[PLANE_SPRITE1]);
	}

	DRM_DEBUG_KMS("Initial watermarks: SR plane=%d, SR cursor=%d level=%d cxsr=%d\n",
		      wm->sr.plane, wm->sr.cursor, wm->level, wm->cxsr);
}

void vlv_wm_sanitize(struct drm_i915_private *dev_priv)
{
	struct intel_plane *plane;
	struct intel_crtc *crtc;

	mutex_lock(&dev_priv->wm.wm_mutex);

	for_each_intel_plane(&dev_priv->drm, plane) {
		struct intel_crtc *crtc =
			intel_get_crtc_for_pipe(dev_priv, plane->pipe);
		struct intel_crtc_state *crtc_state =
			to_intel_crtc_state(crtc->base.state);
		struct intel_plane_state *plane_state =
			to_intel_plane_state(plane->base.state);
		struct vlv_wm_state *wm_state = &crtc_state->wm.vlv.optimal;
		const struct vlv_fifo_state *fifo_state =
			&crtc_state->wm.vlv.fifo_state;
		enum plane_id plane_id = plane->id;
		int level;

		if (plane_state->base.visible)
			continue;

		for (level = 0; level < wm_state->num_levels; level++) {
			struct g4x_pipe_wm *raw =
				&crtc_state->wm.vlv.raw[level];

			raw->plane[plane_id] = 0;

			wm_state->wm[level].plane[plane_id] =
				vlv_invert_wm_value(raw->plane[plane_id],
						    fifo_state->plane[plane_id]);
		}
	}

	for_each_intel_crtc(&dev_priv->drm, crtc) {
		struct intel_crtc_state *crtc_state =
			to_intel_crtc_state(crtc->base.state);

		crtc_state->wm.vlv.intermediate =
			crtc_state->wm.vlv.optimal;
		crtc->wm.active.vlv = crtc_state->wm.vlv.optimal;
	}

	vlv_program_watermarks(dev_priv);

	mutex_unlock(&dev_priv->wm.wm_mutex);
}

/*
 * FIXME should probably kill this and improve
 * the real watermark readout/sanitation instead
 */
static void ilk_init_lp_watermarks(struct drm_i915_private *dev_priv)
{
	I915_WRITE(WM3_LP_ILK, I915_READ(WM3_LP_ILK) & ~WM1_LP_SR_EN);
	I915_WRITE(WM2_LP_ILK, I915_READ(WM2_LP_ILK) & ~WM1_LP_SR_EN);
	I915_WRITE(WM1_LP_ILK, I915_READ(WM1_LP_ILK) & ~WM1_LP_SR_EN);

	/*
	 * Don't touch WM1S_LP_EN here.
	 * Doing so could cause underruns.
	 */
}

void ilk_wm_get_hw_state(struct drm_i915_private *dev_priv)
{
	struct ilk_wm_values *hw = &dev_priv->wm.hw;
	struct intel_crtc *crtc;

	ilk_init_lp_watermarks(dev_priv);

	for_each_intel_crtc(&dev_priv->drm, crtc)
		ilk_pipe_wm_get_hw_state(crtc);

	hw->wm_lp[0] = I915_READ(WM1_LP_ILK);
	hw->wm_lp[1] = I915_READ(WM2_LP_ILK);
	hw->wm_lp[2] = I915_READ(WM3_LP_ILK);

	hw->wm_lp_spr[0] = I915_READ(WM1S_LP_ILK);
	if (INTEL_GEN(dev_priv) >= 7) {
		hw->wm_lp_spr[1] = I915_READ(WM2S_LP_IVB);
		hw->wm_lp_spr[2] = I915_READ(WM3S_LP_IVB);
	}

	if (IS_HASWELL(dev_priv) || IS_BROADWELL(dev_priv))
		hw->partitioning = (I915_READ(WM_MISC) & WM_MISC_DATA_PARTITION_5_6) ?
			INTEL_DDB_PART_5_6 : INTEL_DDB_PART_1_2;
	else if (IS_IVYBRIDGE(dev_priv))
		hw->partitioning = (I915_READ(DISP_ARB_CTL2) & DISP_DATA_PARTITION_5_6) ?
			INTEL_DDB_PART_5_6 : INTEL_DDB_PART_1_2;

	hw->enable_fbc_wm =
		!(I915_READ(DISP_ARB_CTL) & DISP_FBC_WM_DIS);
}

/**
 * intel_update_watermarks - update FIFO watermark values based on current modes
 * @crtc: the #intel_crtc on which to compute the WM
 *
 * Calculate watermark values for the various WM regs based on current mode
 * and plane configuration.
 *
 * There are several cases to deal with here:
 *   - normal (i.e. non-self-refresh)
 *   - self-refresh (SR) mode
 *   - lines are large relative to FIFO size (buffer can hold up to 2)
 *   - lines are small relative to FIFO size (buffer can hold more than 2
 *     lines), so need to account for TLB latency
 *
 *   The normal calculation is:
 *     watermark = dotclock * bytes per pixel * latency
 *   where latency is platform & configuration dependent (we assume pessimal
 *   values here).
 *
 *   The SR calculation is:
 *     watermark = (trunc(latency/line time)+1) * surface width *
 *       bytes per pixel
 *   where
 *     line time = htotal / dotclock
 *     surface width = hdisplay for normal plane and 64 for cursor
 *   and latency is assumed to be high, as above.
 *
 * The final value programmed to the register should always be rounded up,
 * and include an extra 2 entries to account for clock crossings.
 *
 * We don't use the sprite, so we can ignore that.  And on Crestline we have
 * to set the non-SR watermarks to 8.
 */
void intel_update_watermarks(struct intel_crtc *crtc)
{
	struct drm_i915_private *dev_priv = to_i915(crtc->base.dev);

	if (dev_priv->display.update_wm)
		dev_priv->display.update_wm(crtc);
}

void intel_enable_ipc(struct drm_i915_private *dev_priv)
{
	u32 val;

	if (!HAS_IPC(dev_priv))
		return;

	val = I915_READ(DISP_ARB_CTL2);

	if (dev_priv->ipc_enabled)
		val |= DISP_IPC_ENABLE;
	else
		val &= ~DISP_IPC_ENABLE;

	I915_WRITE(DISP_ARB_CTL2, val);
}

static bool intel_can_enable_ipc(struct drm_i915_private *dev_priv)
{
	/* Display WA #0477 WaDisableIPC: skl */
	if (IS_SKYLAKE(dev_priv))
		return false;

	/* Display WA #1141: SKL:all KBL:all CFL */
	if (IS_KABYLAKE(dev_priv) || IS_COFFEELAKE(dev_priv))
		return dev_priv->dram_info.symmetric_memory;

	return true;
}

void intel_init_ipc(struct drm_i915_private *dev_priv)
{
	if (!HAS_IPC(dev_priv))
		return;

	dev_priv->ipc_enabled = intel_can_enable_ipc(dev_priv);

	intel_enable_ipc(dev_priv);
}

static void ibx_init_clock_gating(struct drm_i915_private *dev_priv)
{
	/*
	 * On Ibex Peak and Cougar Point, we need to disable clock
	 * gating for the panel power sequencer or it will fail to
	 * start up when no ports are active.
	 */
	I915_WRITE(SOUTH_DSPCLK_GATE_D, PCH_DPLSUNIT_CLOCK_GATE_DISABLE);
}

static void g4x_disable_trickle_feed(struct drm_i915_private *dev_priv)
{
	enum pipe pipe;

	for_each_pipe(dev_priv, pipe) {
		I915_WRITE(DSPCNTR(pipe),
			   I915_READ(DSPCNTR(pipe)) |
			   DISPPLANE_TRICKLE_FEED_DISABLE);

		I915_WRITE(DSPSURF(pipe), I915_READ(DSPSURF(pipe)));
		POSTING_READ(DSPSURF(pipe));
	}
}

static void ilk_init_clock_gating(struct drm_i915_private *dev_priv)
{
	u32 dspclk_gate = ILK_VRHUNIT_CLOCK_GATE_DISABLE;

	/*
	 * Required for FBC
	 * WaFbcDisableDpfcClockGating:ilk
	 */
	dspclk_gate |= ILK_DPFCRUNIT_CLOCK_GATE_DISABLE |
		   ILK_DPFCUNIT_CLOCK_GATE_DISABLE |
		   ILK_DPFDUNIT_CLOCK_GATE_ENABLE;

	I915_WRITE(PCH_3DCGDIS0,
		   MARIUNIT_CLOCK_GATE_DISABLE |
		   SVSMUNIT_CLOCK_GATE_DISABLE);
	I915_WRITE(PCH_3DCGDIS1,
		   VFMUNIT_CLOCK_GATE_DISABLE);

	/*
	 * According to the spec the following bits should be set in
	 * order to enable memory self-refresh
	 * The bit 22/21 of 0x42004
	 * The bit 5 of 0x42020
	 * The bit 15 of 0x45000
	 */
	I915_WRITE(ILK_DISPLAY_CHICKEN2,
		   (I915_READ(ILK_DISPLAY_CHICKEN2) |
		    ILK_DPARB_GATE | ILK_VSDPFD_FULL));
	dspclk_gate |= ILK_DPARBUNIT_CLOCK_GATE_ENABLE;
	I915_WRITE(DISP_ARB_CTL,
		   (I915_READ(DISP_ARB_CTL) |
		    DISP_FBC_WM_DIS));

	/*
	 * Based on the document from hardware guys the following bits
	 * should be set unconditionally in order to enable FBC.
	 * The bit 22 of 0x42000
	 * The bit 22 of 0x42004
	 * The bit 7,8,9 of 0x42020.
	 */
	if (IS_IRONLAKE_M(dev_priv)) {
		/* WaFbcAsynchFlipDisableFbcQueue:ilk */
		I915_WRITE(ILK_DISPLAY_CHICKEN1,
			   I915_READ(ILK_DISPLAY_CHICKEN1) |
			   ILK_FBCQ_DIS);
		I915_WRITE(ILK_DISPLAY_CHICKEN2,
			   I915_READ(ILK_DISPLAY_CHICKEN2) |
			   ILK_DPARB_GATE);
	}

	I915_WRITE(ILK_DSPCLK_GATE_D, dspclk_gate);

	I915_WRITE(ILK_DISPLAY_CHICKEN2,
		   I915_READ(ILK_DISPLAY_CHICKEN2) |
		   ILK_ELPIN_409_SELECT);
	I915_WRITE(_3D_CHICKEN2,
		   _3D_CHICKEN2_WM_READ_PIPELINED << 16 |
		   _3D_CHICKEN2_WM_READ_PIPELINED);

	/* WaDisableRenderCachePipelinedFlush:ilk */
	I915_WRITE(CACHE_MODE_0,
		   _MASKED_BIT_ENABLE(CM0_PIPELINED_RENDER_FLUSH_DISABLE));

	/* WaDisable_RenderCache_OperationalFlush:ilk */
	I915_WRITE(CACHE_MODE_0, _MASKED_BIT_DISABLE(RC_OP_FLUSH_ENABLE));

	g4x_disable_trickle_feed(dev_priv);

	ibx_init_clock_gating(dev_priv);
}

static void cpt_init_clock_gating(struct drm_i915_private *dev_priv)
{
	enum pipe pipe;
	u32 val;

	/*
	 * On Ibex Peak and Cougar Point, we need to disable clock
	 * gating for the panel power sequencer or it will fail to
	 * start up when no ports are active.
	 */
	I915_WRITE(SOUTH_DSPCLK_GATE_D, PCH_DPLSUNIT_CLOCK_GATE_DISABLE |
		   PCH_DPLUNIT_CLOCK_GATE_DISABLE |
		   PCH_CPUNIT_CLOCK_GATE_DISABLE);
	I915_WRITE(SOUTH_CHICKEN2, I915_READ(SOUTH_CHICKEN2) |
		   DPLS_EDP_PPS_FIX_DIS);
	/* The below fixes the weird display corruption, a few pixels shifted
	 * downward, on (only) LVDS of some HP laptops with IVY.
	 */
	for_each_pipe(dev_priv, pipe) {
		val = I915_READ(TRANS_CHICKEN2(pipe));
		val |= TRANS_CHICKEN2_TIMING_OVERRIDE;
		val &= ~TRANS_CHICKEN2_FDI_POLARITY_REVERSED;
		if (dev_priv->vbt.fdi_rx_polarity_inverted)
			val |= TRANS_CHICKEN2_FDI_POLARITY_REVERSED;
		val &= ~TRANS_CHICKEN2_FRAME_START_DELAY_MASK;
		val &= ~TRANS_CHICKEN2_DISABLE_DEEP_COLOR_COUNTER;
		val &= ~TRANS_CHICKEN2_DISABLE_DEEP_COLOR_MODESWITCH;
		I915_WRITE(TRANS_CHICKEN2(pipe), val);
	}
	/* WADP0ClockGatingDisable */
	for_each_pipe(dev_priv, pipe) {
		I915_WRITE(TRANS_CHICKEN1(pipe),
			   TRANS_CHICKEN1_DP0UNIT_GC_DISABLE);
	}
}

static void gen6_check_mch_setup(struct drm_i915_private *dev_priv)
{
	u32 tmp;

	tmp = I915_READ(MCH_SSKPD);
	if ((tmp & MCH_SSKPD_WM0_MASK) != MCH_SSKPD_WM0_VAL)
		DRM_DEBUG_KMS("Wrong MCH_SSKPD value: 0x%08x This can cause underruns.\n",
			      tmp);
}

static void gen6_init_clock_gating(struct drm_i915_private *dev_priv)
{
	u32 dspclk_gate = ILK_VRHUNIT_CLOCK_GATE_DISABLE;

	I915_WRITE(ILK_DSPCLK_GATE_D, dspclk_gate);

	I915_WRITE(ILK_DISPLAY_CHICKEN2,
		   I915_READ(ILK_DISPLAY_CHICKEN2) |
		   ILK_ELPIN_409_SELECT);

	/* WaDisableHiZPlanesWhenMSAAEnabled:snb */
	I915_WRITE(_3D_CHICKEN,
		   _MASKED_BIT_ENABLE(_3D_CHICKEN_HIZ_PLANE_DISABLE_MSAA_4X_SNB));

	/* WaDisable_RenderCache_OperationalFlush:snb */
	I915_WRITE(CACHE_MODE_0, _MASKED_BIT_DISABLE(RC_OP_FLUSH_ENABLE));

	/*
	 * BSpec recoomends 8x4 when MSAA is used,
	 * however in practice 16x4 seems fastest.
	 *
	 * Note that PS/WM thread counts depend on the WIZ hashing
	 * disable bit, which we don't touch here, but it's good
	 * to keep in mind (see 3DSTATE_PS and 3DSTATE_WM).
	 */
	I915_WRITE(GEN6_GT_MODE,
		   _MASKED_FIELD(GEN6_WIZ_HASHING_MASK, GEN6_WIZ_HASHING_16x4));

	I915_WRITE(CACHE_MODE_0,
		   _MASKED_BIT_DISABLE(CM0_STC_EVICT_DISABLE_LRA_SNB));

	I915_WRITE(GEN6_UCGCTL1,
		   I915_READ(GEN6_UCGCTL1) |
		   GEN6_BLBUNIT_CLOCK_GATE_DISABLE |
		   GEN6_CSUNIT_CLOCK_GATE_DISABLE);

	/* According to the BSpec vol1g, bit 12 (RCPBUNIT) clock
	 * gating disable must be set.  Failure to set it results in
	 * flickering pixels due to Z write ordering failures after
	 * some amount of runtime in the Mesa "fire" demo, and Unigine
	 * Sanctuary and Tropics, and apparently anything else with
	 * alpha test or pixel discard.
	 *
	 * According to the spec, bit 11 (RCCUNIT) must also be set,
	 * but we didn't debug actual testcases to find it out.
	 *
	 * WaDisableRCCUnitClockGating:snb
	 * WaDisableRCPBUnitClockGating:snb
	 */
	I915_WRITE(GEN6_UCGCTL2,
		   GEN6_RCPBUNIT_CLOCK_GATE_DISABLE |
		   GEN6_RCCUNIT_CLOCK_GATE_DISABLE);

	/* WaStripsFansDisableFastClipPerformanceFix:snb */
	I915_WRITE(_3D_CHICKEN3,
		   _MASKED_BIT_ENABLE(_3D_CHICKEN3_SF_DISABLE_FASTCLIP_CULL));

	/*
	 * Bspec says:
	 * "This bit must be set if 3DSTATE_CLIP clip mode is set to normal and
	 * 3DSTATE_SF number of SF output attributes is more than 16."
	 */
	I915_WRITE(_3D_CHICKEN3,
		   _MASKED_BIT_ENABLE(_3D_CHICKEN3_SF_DISABLE_PIPELINED_ATTR_FETCH));

	/*
	 * According to the spec the following bits should be
	 * set in order to enable memory self-refresh and fbc:
	 * The bit21 and bit22 of 0x42000
	 * The bit21 and bit22 of 0x42004
	 * The bit5 and bit7 of 0x42020
	 * The bit14 of 0x70180
	 * The bit14 of 0x71180
	 *
	 * WaFbcAsynchFlipDisableFbcQueue:snb
	 */
	I915_WRITE(ILK_DISPLAY_CHICKEN1,
		   I915_READ(ILK_DISPLAY_CHICKEN1) |
		   ILK_FBCQ_DIS | ILK_PABSTRETCH_DIS);
	I915_WRITE(ILK_DISPLAY_CHICKEN2,
		   I915_READ(ILK_DISPLAY_CHICKEN2) |
		   ILK_DPARB_GATE | ILK_VSDPFD_FULL);
	I915_WRITE(ILK_DSPCLK_GATE_D,
		   I915_READ(ILK_DSPCLK_GATE_D) |
		   ILK_DPARBUNIT_CLOCK_GATE_ENABLE  |
		   ILK_DPFDUNIT_CLOCK_GATE_ENABLE);

	g4x_disable_trickle_feed(dev_priv);

	cpt_init_clock_gating(dev_priv);

	gen6_check_mch_setup(dev_priv);
}

static void gen7_setup_fixed_func_scheduler(struct drm_i915_private *dev_priv)
{
	u32 reg = I915_READ(GEN7_FF_THREAD_MODE);

	/*
	 * WaVSThreadDispatchOverride:ivb,vlv
	 *
	 * This actually overrides the dispatch
	 * mode for all thread types.
	 */
	reg &= ~GEN7_FF_SCHED_MASK;
	reg |= GEN7_FF_TS_SCHED_HW;
	reg |= GEN7_FF_VS_SCHED_HW;
	reg |= GEN7_FF_DS_SCHED_HW;

	I915_WRITE(GEN7_FF_THREAD_MODE, reg);
}

static void lpt_init_clock_gating(struct drm_i915_private *dev_priv)
{
	/*
	 * TODO: this bit should only be enabled when really needed, then
	 * disabled when not needed anymore in order to save power.
	 */
	if (HAS_PCH_LPT_LP(dev_priv))
		I915_WRITE(SOUTH_DSPCLK_GATE_D,
			   I915_READ(SOUTH_DSPCLK_GATE_D) |
			   PCH_LP_PARTITION_LEVEL_DISABLE);

	/* WADPOClockGatingDisable:hsw */
	I915_WRITE(TRANS_CHICKEN1(PIPE_A),
		   I915_READ(TRANS_CHICKEN1(PIPE_A)) |
		   TRANS_CHICKEN1_DP0UNIT_GC_DISABLE);
}

static void lpt_suspend_hw(struct drm_i915_private *dev_priv)
{
	if (HAS_PCH_LPT_LP(dev_priv)) {
		u32 val = I915_READ(SOUTH_DSPCLK_GATE_D);

		val &= ~PCH_LP_PARTITION_LEVEL_DISABLE;
		I915_WRITE(SOUTH_DSPCLK_GATE_D, val);
	}
}

static void gen8_set_l3sqc_credits(struct drm_i915_private *dev_priv,
				   int general_prio_credits,
				   int high_prio_credits)
{
	u32 misccpctl;
	u32 val;

	/* WaTempDisableDOPClkGating:bdw */
	misccpctl = I915_READ(GEN7_MISCCPCTL);
	I915_WRITE(GEN7_MISCCPCTL, misccpctl & ~GEN7_DOP_CLOCK_GATE_ENABLE);

	val = I915_READ(GEN8_L3SQCREG1);
	val &= ~L3_PRIO_CREDITS_MASK;
	val |= L3_GENERAL_PRIO_CREDITS(general_prio_credits);
	val |= L3_HIGH_PRIO_CREDITS(high_prio_credits);
	I915_WRITE(GEN8_L3SQCREG1, val);

	/*
	 * Wait at least 100 clocks before re-enabling clock gating.
	 * See the definition of L3SQCREG1 in BSpec.
	 */
	POSTING_READ(GEN8_L3SQCREG1);
	udelay(1);
	I915_WRITE(GEN7_MISCCPCTL, misccpctl);
}

static void icl_init_clock_gating(struct drm_i915_private *dev_priv)
{
	/* This is not an Wa. Enable to reduce Sampler power */
	I915_WRITE(GEN10_DFR_RATIO_EN_AND_CHICKEN,
		   I915_READ(GEN10_DFR_RATIO_EN_AND_CHICKEN) & ~DFR_DISABLE);

	/* WaEnable32PlaneMode:icl */
	I915_WRITE(GEN9_CSFE_CHICKEN1_RCS,
		   _MASKED_BIT_ENABLE(GEN11_ENABLE_32_PLANE_MODE));

	/*
	 * Wa_1408615072:icl,ehl  (vsunit)
	 * Wa_1407596294:icl,ehl  (hsunit)
	 */
	intel_uncore_rmw(&dev_priv->uncore, UNSLICE_UNIT_LEVEL_CLKGATE,
			 0, VSUNIT_CLKGATE_DIS | HSUNIT_CLKGATE_DIS);

	/* Wa_1407352427:icl,ehl */
	intel_uncore_rmw(&dev_priv->uncore, UNSLICE_UNIT_LEVEL_CLKGATE2,
			 0, PSDUNIT_CLKGATE_DIS);
<<<<<<< HEAD
=======
}

static void tgl_init_clock_gating(struct drm_i915_private *dev_priv)
{
	u32 vd_pg_enable = 0;
	unsigned int i;

	/* This is not a WA. Enable VD HCP & MFX_ENC powergate */
	for (i = 0; i < I915_MAX_VCS; i++) {
		if (HAS_ENGINE(dev_priv, _VCS(i)))
			vd_pg_enable |= VDN_HCP_POWERGATE_ENABLE(i) |
					VDN_MFX_POWERGATE_ENABLE(i);
	}

	I915_WRITE(POWERGATE_ENABLE,
		   I915_READ(POWERGATE_ENABLE) | vd_pg_enable);
>>>>>>> 0d3821eb
}

static void cnp_init_clock_gating(struct drm_i915_private *dev_priv)
{
	if (!HAS_PCH_CNP(dev_priv))
		return;

	/* Display WA #1181 WaSouthDisplayDisablePWMCGEGating: cnp */
	I915_WRITE(SOUTH_DSPCLK_GATE_D, I915_READ(SOUTH_DSPCLK_GATE_D) |
		   CNP_PWM_CGE_GATING_DISABLE);
}

static void cnl_init_clock_gating(struct drm_i915_private *dev_priv)
{
	u32 val;
	cnp_init_clock_gating(dev_priv);

	/* This is not an Wa. Enable for better image quality */
	I915_WRITE(_3D_CHICKEN3,
		   _MASKED_BIT_ENABLE(_3D_CHICKEN3_AA_LINE_QUALITY_FIX_ENABLE));

	/* WaEnableChickenDCPR:cnl */
	I915_WRITE(GEN8_CHICKEN_DCPR_1,
		   I915_READ(GEN8_CHICKEN_DCPR_1) | MASK_WAKEMEM);

	/* WaFbcWakeMemOn:cnl */
	I915_WRITE(DISP_ARB_CTL, I915_READ(DISP_ARB_CTL) |
		   DISP_FBC_MEMORY_WAKE);

	val = I915_READ(SLICE_UNIT_LEVEL_CLKGATE);
	/* ReadHitWriteOnlyDisable:cnl */
	val |= RCCUNIT_CLKGATE_DIS;
	/* WaSarbUnitClockGatingDisable:cnl (pre-prod) */
	if (IS_CNL_REVID(dev_priv, CNL_REVID_A0, CNL_REVID_B0))
		val |= SARBUNIT_CLKGATE_DIS;
	I915_WRITE(SLICE_UNIT_LEVEL_CLKGATE, val);

	/* Wa_2201832410:cnl */
	val = I915_READ(SUBSLICE_UNIT_LEVEL_CLKGATE);
	val |= GWUNIT_CLKGATE_DIS;
	I915_WRITE(SUBSLICE_UNIT_LEVEL_CLKGATE, val);

	/* WaDisableVFclkgate:cnl */
	/* WaVFUnitClockGatingDisable:cnl */
	val = I915_READ(UNSLICE_UNIT_LEVEL_CLKGATE);
	val |= VFUNIT_CLKGATE_DIS;
	I915_WRITE(UNSLICE_UNIT_LEVEL_CLKGATE, val);
}

static void cfl_init_clock_gating(struct drm_i915_private *dev_priv)
{
	cnp_init_clock_gating(dev_priv);
	gen9_init_clock_gating(dev_priv);

	/* WaFbcNukeOnHostModify:cfl */
	I915_WRITE(ILK_DPFC_CHICKEN, I915_READ(ILK_DPFC_CHICKEN) |
		   ILK_DPFC_NUKE_ON_ANY_MODIFICATION);
}

static void kbl_init_clock_gating(struct drm_i915_private *dev_priv)
{
	gen9_init_clock_gating(dev_priv);

	/* WaDisableSDEUnitClockGating:kbl */
	if (IS_KBL_REVID(dev_priv, 0, KBL_REVID_B0))
		I915_WRITE(GEN8_UCGCTL6, I915_READ(GEN8_UCGCTL6) |
			   GEN8_SDEUNIT_CLOCK_GATE_DISABLE);

	/* WaDisableGamClockGating:kbl */
	if (IS_KBL_REVID(dev_priv, 0, KBL_REVID_B0))
		I915_WRITE(GEN6_UCGCTL1, I915_READ(GEN6_UCGCTL1) |
			   GEN6_GAMUNIT_CLOCK_GATE_DISABLE);

	/* WaFbcNukeOnHostModify:kbl */
	I915_WRITE(ILK_DPFC_CHICKEN, I915_READ(ILK_DPFC_CHICKEN) |
		   ILK_DPFC_NUKE_ON_ANY_MODIFICATION);
}

static void skl_init_clock_gating(struct drm_i915_private *dev_priv)
{
	gen9_init_clock_gating(dev_priv);

	/* WAC6entrylatency:skl */
	I915_WRITE(FBC_LLC_READ_CTRL, I915_READ(FBC_LLC_READ_CTRL) |
		   FBC_LLC_FULLY_OPEN);

	/* WaFbcNukeOnHostModify:skl */
	I915_WRITE(ILK_DPFC_CHICKEN, I915_READ(ILK_DPFC_CHICKEN) |
		   ILK_DPFC_NUKE_ON_ANY_MODIFICATION);
}

static void bdw_init_clock_gating(struct drm_i915_private *dev_priv)
{
	enum pipe pipe;

	/* WaSwitchSolVfFArbitrationPriority:bdw */
	I915_WRITE(GAM_ECOCHK, I915_READ(GAM_ECOCHK) | HSW_ECOCHK_ARB_PRIO_SOL);

	/* WaPsrDPAMaskVBlankInSRD:bdw */
	I915_WRITE(CHICKEN_PAR1_1,
		   I915_READ(CHICKEN_PAR1_1) | DPA_MASK_VBLANK_SRD);

	/* WaPsrDPRSUnmaskVBlankInSRD:bdw */
	for_each_pipe(dev_priv, pipe) {
		I915_WRITE(CHICKEN_PIPESL_1(pipe),
			   I915_READ(CHICKEN_PIPESL_1(pipe)) |
			   BDW_DPRS_MASK_VBLANK_SRD);
	}

	/* WaVSRefCountFullforceMissDisable:bdw */
	/* WaDSRefCountFullforceMissDisable:bdw */
	I915_WRITE(GEN7_FF_THREAD_MODE,
		   I915_READ(GEN7_FF_THREAD_MODE) &
		   ~(GEN8_FF_DS_REF_CNT_FFME | GEN7_FF_VS_REF_CNT_FFME));

	I915_WRITE(GEN6_RC_SLEEP_PSMI_CONTROL,
		   _MASKED_BIT_ENABLE(GEN8_RC_SEMA_IDLE_MSG_DISABLE));

	/* WaDisableSDEUnitClockGating:bdw */
	I915_WRITE(GEN8_UCGCTL6, I915_READ(GEN8_UCGCTL6) |
		   GEN8_SDEUNIT_CLOCK_GATE_DISABLE);

	/* WaProgramL3SqcReg1Default:bdw */
	gen8_set_l3sqc_credits(dev_priv, 30, 2);

	/* WaKVMNotificationOnConfigChange:bdw */
	I915_WRITE(CHICKEN_PAR2_1, I915_READ(CHICKEN_PAR2_1)
		   | KVM_CONFIG_CHANGE_NOTIFICATION_SELECT);

	lpt_init_clock_gating(dev_priv);

	/* WaDisableDopClockGating:bdw
	 *
	 * Also see the CHICKEN2 write in bdw_init_workarounds() to disable DOP
	 * clock gating.
	 */
	I915_WRITE(GEN6_UCGCTL1,
		   I915_READ(GEN6_UCGCTL1) | GEN6_EU_TCUNIT_CLOCK_GATE_DISABLE);
}

static void hsw_init_clock_gating(struct drm_i915_private *dev_priv)
{
	/* L3 caching of data atomics doesn't work -- disable it. */
	I915_WRITE(HSW_SCRATCH1, HSW_SCRATCH1_L3_DATA_ATOMICS_DISABLE);
	I915_WRITE(HSW_ROW_CHICKEN3,
		   _MASKED_BIT_ENABLE(HSW_ROW_CHICKEN3_L3_GLOBAL_ATOMICS_DISABLE));

	/* This is required by WaCatErrorRejectionIssue:hsw */
	I915_WRITE(GEN7_SQ_CHICKEN_MBCUNIT_CONFIG,
			I915_READ(GEN7_SQ_CHICKEN_MBCUNIT_CONFIG) |
			GEN7_SQ_CHICKEN_MBCUNIT_SQINTMOB);

	/* WaVSRefCountFullforceMissDisable:hsw */
	I915_WRITE(GEN7_FF_THREAD_MODE,
		   I915_READ(GEN7_FF_THREAD_MODE) & ~GEN7_FF_VS_REF_CNT_FFME);

	/* WaDisable_RenderCache_OperationalFlush:hsw */
	I915_WRITE(CACHE_MODE_0_GEN7, _MASKED_BIT_DISABLE(RC_OP_FLUSH_ENABLE));

	/* enable HiZ Raw Stall Optimization */
	I915_WRITE(CACHE_MODE_0_GEN7,
		   _MASKED_BIT_DISABLE(HIZ_RAW_STALL_OPT_DISABLE));

	/* WaDisable4x2SubspanOptimization:hsw */
	I915_WRITE(CACHE_MODE_1,
		   _MASKED_BIT_ENABLE(PIXEL_SUBSPAN_COLLECT_OPT_DISABLE));

	/*
	 * BSpec recommends 8x4 when MSAA is used,
	 * however in practice 16x4 seems fastest.
	 *
	 * Note that PS/WM thread counts depend on the WIZ hashing
	 * disable bit, which we don't touch here, but it's good
	 * to keep in mind (see 3DSTATE_PS and 3DSTATE_WM).
	 */
	I915_WRITE(GEN7_GT_MODE,
		   _MASKED_FIELD(GEN6_WIZ_HASHING_MASK, GEN6_WIZ_HASHING_16x4));

	/* WaSampleCChickenBitEnable:hsw */
	I915_WRITE(HALF_SLICE_CHICKEN3,
		   _MASKED_BIT_ENABLE(HSW_SAMPLE_C_PERFORMANCE));

	/* WaSwitchSolVfFArbitrationPriority:hsw */
	I915_WRITE(GAM_ECOCHK, I915_READ(GAM_ECOCHK) | HSW_ECOCHK_ARB_PRIO_SOL);

	lpt_init_clock_gating(dev_priv);
}

static void ivb_init_clock_gating(struct drm_i915_private *dev_priv)
{
	u32 snpcr;

	I915_WRITE(ILK_DSPCLK_GATE_D, ILK_VRHUNIT_CLOCK_GATE_DISABLE);

	/* WaDisableEarlyCull:ivb */
	I915_WRITE(_3D_CHICKEN3,
		   _MASKED_BIT_ENABLE(_3D_CHICKEN_SF_DISABLE_OBJEND_CULL));

	/* WaDisableBackToBackFlipFix:ivb */
	I915_WRITE(IVB_CHICKEN3,
		   CHICKEN3_DGMG_REQ_OUT_FIX_DISABLE |
		   CHICKEN3_DGMG_DONE_FIX_DISABLE);

	/* WaDisablePSDDualDispatchEnable:ivb */
	if (IS_IVB_GT1(dev_priv))
		I915_WRITE(GEN7_HALF_SLICE_CHICKEN1,
			   _MASKED_BIT_ENABLE(GEN7_PSD_SINGLE_PORT_DISPATCH_ENABLE));

	/* WaDisable_RenderCache_OperationalFlush:ivb */
	I915_WRITE(CACHE_MODE_0_GEN7, _MASKED_BIT_DISABLE(RC_OP_FLUSH_ENABLE));

	/* Apply the WaDisableRHWOOptimizationForRenderHang:ivb workaround. */
	I915_WRITE(GEN7_COMMON_SLICE_CHICKEN1,
		   GEN7_CSC1_RHWO_OPT_DISABLE_IN_RCC);

	/* WaApplyL3ControlAndL3ChickenMode:ivb */
	I915_WRITE(GEN7_L3CNTLREG1,
			GEN7_WA_FOR_GEN7_L3_CONTROL);
	I915_WRITE(GEN7_L3_CHICKEN_MODE_REGISTER,
		   GEN7_WA_L3_CHICKEN_MODE);
	if (IS_IVB_GT1(dev_priv))
		I915_WRITE(GEN7_ROW_CHICKEN2,
			   _MASKED_BIT_ENABLE(DOP_CLOCK_GATING_DISABLE));
	else {
		/* must write both registers */
		I915_WRITE(GEN7_ROW_CHICKEN2,
			   _MASKED_BIT_ENABLE(DOP_CLOCK_GATING_DISABLE));
		I915_WRITE(GEN7_ROW_CHICKEN2_GT2,
			   _MASKED_BIT_ENABLE(DOP_CLOCK_GATING_DISABLE));
	}

	/* WaForceL3Serialization:ivb */
	I915_WRITE(GEN7_L3SQCREG4, I915_READ(GEN7_L3SQCREG4) &
		   ~L3SQ_URB_READ_CAM_MATCH_DISABLE);

	/*
	 * According to the spec, bit 13 (RCZUNIT) must be set on IVB.
	 * This implements the WaDisableRCZUnitClockGating:ivb workaround.
	 */
	I915_WRITE(GEN6_UCGCTL2,
		   GEN6_RCZUNIT_CLOCK_GATE_DISABLE);

	/* This is required by WaCatErrorRejectionIssue:ivb */
	I915_WRITE(GEN7_SQ_CHICKEN_MBCUNIT_CONFIG,
			I915_READ(GEN7_SQ_CHICKEN_MBCUNIT_CONFIG) |
			GEN7_SQ_CHICKEN_MBCUNIT_SQINTMOB);

	g4x_disable_trickle_feed(dev_priv);

	gen7_setup_fixed_func_scheduler(dev_priv);

	if (0) { /* causes HiZ corruption on ivb:gt1 */
		/* enable HiZ Raw Stall Optimization */
		I915_WRITE(CACHE_MODE_0_GEN7,
			   _MASKED_BIT_DISABLE(HIZ_RAW_STALL_OPT_DISABLE));
	}

	/* WaDisable4x2SubspanOptimization:ivb */
	I915_WRITE(CACHE_MODE_1,
		   _MASKED_BIT_ENABLE(PIXEL_SUBSPAN_COLLECT_OPT_DISABLE));

	/*
	 * BSpec recommends 8x4 when MSAA is used,
	 * however in practice 16x4 seems fastest.
	 *
	 * Note that PS/WM thread counts depend on the WIZ hashing
	 * disable bit, which we don't touch here, but it's good
	 * to keep in mind (see 3DSTATE_PS and 3DSTATE_WM).
	 */
	I915_WRITE(GEN7_GT_MODE,
		   _MASKED_FIELD(GEN6_WIZ_HASHING_MASK, GEN6_WIZ_HASHING_16x4));

	snpcr = I915_READ(GEN6_MBCUNIT_SNPCR);
	snpcr &= ~GEN6_MBC_SNPCR_MASK;
	snpcr |= GEN6_MBC_SNPCR_MED;
	I915_WRITE(GEN6_MBCUNIT_SNPCR, snpcr);

	if (!HAS_PCH_NOP(dev_priv))
		cpt_init_clock_gating(dev_priv);

	gen6_check_mch_setup(dev_priv);
}

static void vlv_init_clock_gating(struct drm_i915_private *dev_priv)
{
	/* WaDisableEarlyCull:vlv */
	I915_WRITE(_3D_CHICKEN3,
		   _MASKED_BIT_ENABLE(_3D_CHICKEN_SF_DISABLE_OBJEND_CULL));

	/* WaDisableBackToBackFlipFix:vlv */
	I915_WRITE(IVB_CHICKEN3,
		   CHICKEN3_DGMG_REQ_OUT_FIX_DISABLE |
		   CHICKEN3_DGMG_DONE_FIX_DISABLE);

	/* WaPsdDispatchEnable:vlv */
	/* WaDisablePSDDualDispatchEnable:vlv */
	I915_WRITE(GEN7_HALF_SLICE_CHICKEN1,
		   _MASKED_BIT_ENABLE(GEN7_MAX_PS_THREAD_DEP |
				      GEN7_PSD_SINGLE_PORT_DISPATCH_ENABLE));

	/* WaDisable_RenderCache_OperationalFlush:vlv */
	I915_WRITE(CACHE_MODE_0_GEN7, _MASKED_BIT_DISABLE(RC_OP_FLUSH_ENABLE));

	/* WaForceL3Serialization:vlv */
	I915_WRITE(GEN7_L3SQCREG4, I915_READ(GEN7_L3SQCREG4) &
		   ~L3SQ_URB_READ_CAM_MATCH_DISABLE);

	/* WaDisableDopClockGating:vlv */
	I915_WRITE(GEN7_ROW_CHICKEN2,
		   _MASKED_BIT_ENABLE(DOP_CLOCK_GATING_DISABLE));

	/* This is required by WaCatErrorRejectionIssue:vlv */
	I915_WRITE(GEN7_SQ_CHICKEN_MBCUNIT_CONFIG,
		   I915_READ(GEN7_SQ_CHICKEN_MBCUNIT_CONFIG) |
		   GEN7_SQ_CHICKEN_MBCUNIT_SQINTMOB);

	gen7_setup_fixed_func_scheduler(dev_priv);

	/*
	 * According to the spec, bit 13 (RCZUNIT) must be set on IVB.
	 * This implements the WaDisableRCZUnitClockGating:vlv workaround.
	 */
	I915_WRITE(GEN6_UCGCTL2,
		   GEN6_RCZUNIT_CLOCK_GATE_DISABLE);

	/* WaDisableL3Bank2xClockGate:vlv
	 * Disabling L3 clock gating- MMIO 940c[25] = 1
	 * Set bit 25, to disable L3_BANK_2x_CLK_GATING */
	I915_WRITE(GEN7_UCGCTL4,
		   I915_READ(GEN7_UCGCTL4) | GEN7_L3BANK2X_CLOCK_GATE_DISABLE);

	/*
	 * BSpec says this must be set, even though
	 * WaDisable4x2SubspanOptimization isn't listed for VLV.
	 */
	I915_WRITE(CACHE_MODE_1,
		   _MASKED_BIT_ENABLE(PIXEL_SUBSPAN_COLLECT_OPT_DISABLE));

	/*
	 * BSpec recommends 8x4 when MSAA is used,
	 * however in practice 16x4 seems fastest.
	 *
	 * Note that PS/WM thread counts depend on the WIZ hashing
	 * disable bit, which we don't touch here, but it's good
	 * to keep in mind (see 3DSTATE_PS and 3DSTATE_WM).
	 */
	I915_WRITE(GEN7_GT_MODE,
		   _MASKED_FIELD(GEN6_WIZ_HASHING_MASK, GEN6_WIZ_HASHING_16x4));

	/*
	 * WaIncreaseL3CreditsForVLVB0:vlv
	 * This is the hardware default actually.
	 */
	I915_WRITE(GEN7_L3SQCREG1, VLV_B0_WA_L3SQCREG1_VALUE);

	/*
	 * WaDisableVLVClockGating_VBIIssue:vlv
	 * Disable clock gating on th GCFG unit to prevent a delay
	 * in the reporting of vblank events.
	 */
	I915_WRITE(VLV_GUNIT_CLOCK_GATE, GCFG_DIS);
}

static void chv_init_clock_gating(struct drm_i915_private *dev_priv)
{
	/* WaVSRefCountFullforceMissDisable:chv */
	/* WaDSRefCountFullforceMissDisable:chv */
	I915_WRITE(GEN7_FF_THREAD_MODE,
		   I915_READ(GEN7_FF_THREAD_MODE) &
		   ~(GEN8_FF_DS_REF_CNT_FFME | GEN7_FF_VS_REF_CNT_FFME));

	/* WaDisableSemaphoreAndSyncFlipWait:chv */
	I915_WRITE(GEN6_RC_SLEEP_PSMI_CONTROL,
		   _MASKED_BIT_ENABLE(GEN8_RC_SEMA_IDLE_MSG_DISABLE));

	/* WaDisableCSUnitClockGating:chv */
	I915_WRITE(GEN6_UCGCTL1, I915_READ(GEN6_UCGCTL1) |
		   GEN6_CSUNIT_CLOCK_GATE_DISABLE);

	/* WaDisableSDEUnitClockGating:chv */
	I915_WRITE(GEN8_UCGCTL6, I915_READ(GEN8_UCGCTL6) |
		   GEN8_SDEUNIT_CLOCK_GATE_DISABLE);

	/*
	 * WaProgramL3SqcReg1Default:chv
	 * See gfxspecs/Related Documents/Performance Guide/
	 * LSQC Setting Recommendations.
	 */
	gen8_set_l3sqc_credits(dev_priv, 38, 2);
}

static void g4x_init_clock_gating(struct drm_i915_private *dev_priv)
{
	u32 dspclk_gate;

	I915_WRITE(RENCLK_GATE_D1, 0);
	I915_WRITE(RENCLK_GATE_D2, VF_UNIT_CLOCK_GATE_DISABLE |
		   GS_UNIT_CLOCK_GATE_DISABLE |
		   CL_UNIT_CLOCK_GATE_DISABLE);
	I915_WRITE(RAMCLK_GATE_D, 0);
	dspclk_gate = VRHUNIT_CLOCK_GATE_DISABLE |
		OVRUNIT_CLOCK_GATE_DISABLE |
		OVCUNIT_CLOCK_GATE_DISABLE;
	if (IS_GM45(dev_priv))
		dspclk_gate |= DSSUNIT_CLOCK_GATE_DISABLE;
	I915_WRITE(DSPCLK_GATE_D, dspclk_gate);

	/* WaDisableRenderCachePipelinedFlush */
	I915_WRITE(CACHE_MODE_0,
		   _MASKED_BIT_ENABLE(CM0_PIPELINED_RENDER_FLUSH_DISABLE));

	/* WaDisable_RenderCache_OperationalFlush:g4x */
	I915_WRITE(CACHE_MODE_0, _MASKED_BIT_DISABLE(RC_OP_FLUSH_ENABLE));

	g4x_disable_trickle_feed(dev_priv);
}

static void i965gm_init_clock_gating(struct drm_i915_private *dev_priv)
{
	struct intel_uncore *uncore = &dev_priv->uncore;

	intel_uncore_write(uncore, RENCLK_GATE_D1, I965_RCC_CLOCK_GATE_DISABLE);
	intel_uncore_write(uncore, RENCLK_GATE_D2, 0);
	intel_uncore_write(uncore, DSPCLK_GATE_D, 0);
	intel_uncore_write(uncore, RAMCLK_GATE_D, 0);
	intel_uncore_write16(uncore, DEUC, 0);
	intel_uncore_write(uncore,
			   MI_ARB_STATE,
			   _MASKED_BIT_ENABLE(MI_ARB_DISPLAY_TRICKLE_FEED_DISABLE));

	/* WaDisable_RenderCache_OperationalFlush:gen4 */
	intel_uncore_write(uncore,
			   CACHE_MODE_0,
			   _MASKED_BIT_DISABLE(RC_OP_FLUSH_ENABLE));
}

static void i965g_init_clock_gating(struct drm_i915_private *dev_priv)
{
	I915_WRITE(RENCLK_GATE_D1, I965_RCZ_CLOCK_GATE_DISABLE |
		   I965_RCC_CLOCK_GATE_DISABLE |
		   I965_RCPB_CLOCK_GATE_DISABLE |
		   I965_ISC_CLOCK_GATE_DISABLE |
		   I965_FBC_CLOCK_GATE_DISABLE);
	I915_WRITE(RENCLK_GATE_D2, 0);
	I915_WRITE(MI_ARB_STATE,
		   _MASKED_BIT_ENABLE(MI_ARB_DISPLAY_TRICKLE_FEED_DISABLE));

	/* WaDisable_RenderCache_OperationalFlush:gen4 */
	I915_WRITE(CACHE_MODE_0, _MASKED_BIT_DISABLE(RC_OP_FLUSH_ENABLE));
}

static void gen3_init_clock_gating(struct drm_i915_private *dev_priv)
{
	u32 dstate = I915_READ(D_STATE);

	dstate |= DSTATE_PLL_D3_OFF | DSTATE_GFX_CLOCK_GATING |
		DSTATE_DOT_CLOCK_GATING;
	I915_WRITE(D_STATE, dstate);

	if (IS_PINEVIEW(dev_priv))
		I915_WRITE(ECOSKPD, _MASKED_BIT_ENABLE(ECO_GATING_CX_ONLY));

	/* IIR "flip pending" means done if this bit is set */
	I915_WRITE(ECOSKPD, _MASKED_BIT_DISABLE(ECO_FLIP_DONE));

	/* interrupts should cause a wake up from C3 */
	I915_WRITE(INSTPM, _MASKED_BIT_ENABLE(INSTPM_AGPBUSY_INT_EN));

	/* On GEN3 we really need to make sure the ARB C3 LP bit is set */
	I915_WRITE(MI_ARB_STATE, _MASKED_BIT_ENABLE(MI_ARB_C3_LP_WRITE_ENABLE));

	I915_WRITE(MI_ARB_STATE,
		   _MASKED_BIT_ENABLE(MI_ARB_DISPLAY_TRICKLE_FEED_DISABLE));
}

static void i85x_init_clock_gating(struct drm_i915_private *dev_priv)
{
	I915_WRITE(RENCLK_GATE_D1, SV_CLOCK_GATE_DISABLE);

	/* interrupts should cause a wake up from C3 */
	I915_WRITE(MI_STATE, _MASKED_BIT_ENABLE(MI_AGPBUSY_INT_EN) |
		   _MASKED_BIT_DISABLE(MI_AGPBUSY_830_MODE));

	I915_WRITE(MEM_MODE,
		   _MASKED_BIT_ENABLE(MEM_DISPLAY_TRICKLE_FEED_DISABLE));
}

static void i830_init_clock_gating(struct drm_i915_private *dev_priv)
{
	I915_WRITE(MEM_MODE,
		   _MASKED_BIT_ENABLE(MEM_DISPLAY_A_TRICKLE_FEED_DISABLE) |
		   _MASKED_BIT_ENABLE(MEM_DISPLAY_B_TRICKLE_FEED_DISABLE));
}

void intel_init_clock_gating(struct drm_i915_private *dev_priv)
{
	dev_priv->display.init_clock_gating(dev_priv);
}

void intel_suspend_hw(struct drm_i915_private *dev_priv)
{
	if (HAS_PCH_LPT(dev_priv))
		lpt_suspend_hw(dev_priv);
}

static void nop_init_clock_gating(struct drm_i915_private *dev_priv)
{
	DRM_DEBUG_KMS("No clock gating settings or workarounds applied.\n");
}

/**
 * intel_init_clock_gating_hooks - setup the clock gating hooks
 * @dev_priv: device private
 *
 * Setup the hooks that configure which clocks of a given platform can be
 * gated and also apply various GT and display specific workarounds for these
 * platforms. Note that some GT specific workarounds are applied separately
 * when GPU contexts or batchbuffers start their execution.
 */
void intel_init_clock_gating_hooks(struct drm_i915_private *dev_priv)
{
	if (IS_GEN(dev_priv, 12))
		dev_priv->display.init_clock_gating = tgl_init_clock_gating;
	else if (IS_GEN(dev_priv, 11))
		dev_priv->display.init_clock_gating = icl_init_clock_gating;
	else if (IS_CANNONLAKE(dev_priv))
		dev_priv->display.init_clock_gating = cnl_init_clock_gating;
	else if (IS_COFFEELAKE(dev_priv))
		dev_priv->display.init_clock_gating = cfl_init_clock_gating;
	else if (IS_SKYLAKE(dev_priv))
		dev_priv->display.init_clock_gating = skl_init_clock_gating;
	else if (IS_KABYLAKE(dev_priv))
		dev_priv->display.init_clock_gating = kbl_init_clock_gating;
	else if (IS_BROXTON(dev_priv))
		dev_priv->display.init_clock_gating = bxt_init_clock_gating;
	else if (IS_GEMINILAKE(dev_priv))
		dev_priv->display.init_clock_gating = glk_init_clock_gating;
	else if (IS_BROADWELL(dev_priv))
		dev_priv->display.init_clock_gating = bdw_init_clock_gating;
	else if (IS_CHERRYVIEW(dev_priv))
		dev_priv->display.init_clock_gating = chv_init_clock_gating;
	else if (IS_HASWELL(dev_priv))
		dev_priv->display.init_clock_gating = hsw_init_clock_gating;
	else if (IS_IVYBRIDGE(dev_priv))
		dev_priv->display.init_clock_gating = ivb_init_clock_gating;
	else if (IS_VALLEYVIEW(dev_priv))
		dev_priv->display.init_clock_gating = vlv_init_clock_gating;
	else if (IS_GEN(dev_priv, 6))
		dev_priv->display.init_clock_gating = gen6_init_clock_gating;
	else if (IS_GEN(dev_priv, 5))
		dev_priv->display.init_clock_gating = ilk_init_clock_gating;
	else if (IS_G4X(dev_priv))
		dev_priv->display.init_clock_gating = g4x_init_clock_gating;
	else if (IS_I965GM(dev_priv))
		dev_priv->display.init_clock_gating = i965gm_init_clock_gating;
	else if (IS_I965G(dev_priv))
		dev_priv->display.init_clock_gating = i965g_init_clock_gating;
	else if (IS_GEN(dev_priv, 3))
		dev_priv->display.init_clock_gating = gen3_init_clock_gating;
	else if (IS_I85X(dev_priv) || IS_I865G(dev_priv))
		dev_priv->display.init_clock_gating = i85x_init_clock_gating;
	else if (IS_GEN(dev_priv, 2))
		dev_priv->display.init_clock_gating = i830_init_clock_gating;
	else {
		MISSING_CASE(INTEL_DEVID(dev_priv));
		dev_priv->display.init_clock_gating = nop_init_clock_gating;
	}
}

/* Set up chip specific power management-related functions */
void intel_init_pm(struct drm_i915_private *dev_priv)
{
	/* For cxsr */
	if (IS_PINEVIEW(dev_priv))
		i915_pineview_get_mem_freq(dev_priv);
	else if (IS_GEN(dev_priv, 5))
		i915_ironlake_get_mem_freq(dev_priv);

	if (intel_has_sagv(dev_priv))
		skl_setup_sagv_block_time(dev_priv);

	/* For FIFO watermark updates */
	if (INTEL_GEN(dev_priv) >= 9) {
		skl_setup_wm_latency(dev_priv);
		dev_priv->display.initial_watermarks = skl_initial_wm;
		dev_priv->display.atomic_update_watermarks = skl_atomic_update_crtc_wm;
		dev_priv->display.compute_global_watermarks = skl_compute_wm;
	} else if (HAS_PCH_SPLIT(dev_priv)) {
		ilk_setup_wm_latency(dev_priv);

		if ((IS_GEN(dev_priv, 5) && dev_priv->wm.pri_latency[1] &&
		     dev_priv->wm.spr_latency[1] && dev_priv->wm.cur_latency[1]) ||
		    (!IS_GEN(dev_priv, 5) && dev_priv->wm.pri_latency[0] &&
		     dev_priv->wm.spr_latency[0] && dev_priv->wm.cur_latency[0])) {
			dev_priv->display.compute_pipe_wm = ilk_compute_pipe_wm;
			dev_priv->display.compute_intermediate_wm =
				ilk_compute_intermediate_wm;
			dev_priv->display.initial_watermarks =
				ilk_initial_watermarks;
			dev_priv->display.optimize_watermarks =
				ilk_optimize_watermarks;
		} else {
			DRM_DEBUG_KMS("Failed to read display plane latency. "
				      "Disable CxSR\n");
		}
	} else if (IS_VALLEYVIEW(dev_priv) || IS_CHERRYVIEW(dev_priv)) {
		vlv_setup_wm_latency(dev_priv);
		dev_priv->display.compute_pipe_wm = vlv_compute_pipe_wm;
		dev_priv->display.compute_intermediate_wm = vlv_compute_intermediate_wm;
		dev_priv->display.initial_watermarks = vlv_initial_watermarks;
		dev_priv->display.optimize_watermarks = vlv_optimize_watermarks;
		dev_priv->display.atomic_update_watermarks = vlv_atomic_update_fifo;
	} else if (IS_G4X(dev_priv)) {
		g4x_setup_wm_latency(dev_priv);
		dev_priv->display.compute_pipe_wm = g4x_compute_pipe_wm;
		dev_priv->display.compute_intermediate_wm = g4x_compute_intermediate_wm;
		dev_priv->display.initial_watermarks = g4x_initial_watermarks;
		dev_priv->display.optimize_watermarks = g4x_optimize_watermarks;
	} else if (IS_PINEVIEW(dev_priv)) {
		if (!intel_get_cxsr_latency(!IS_MOBILE(dev_priv),
					    dev_priv->is_ddr3,
					    dev_priv->fsb_freq,
					    dev_priv->mem_freq)) {
			DRM_INFO("failed to find known CxSR latency "
				 "(found ddr%s fsb freq %d, mem freq %d), "
				 "disabling CxSR\n",
				 (dev_priv->is_ddr3 == 1) ? "3" : "2",
				 dev_priv->fsb_freq, dev_priv->mem_freq);
			/* Disable CxSR and never update its watermark again */
			intel_set_memory_cxsr(dev_priv, false);
			dev_priv->display.update_wm = NULL;
		} else
			dev_priv->display.update_wm = pineview_update_wm;
	} else if (IS_GEN(dev_priv, 4)) {
		dev_priv->display.update_wm = i965_update_wm;
	} else if (IS_GEN(dev_priv, 3)) {
		dev_priv->display.update_wm = i9xx_update_wm;
		dev_priv->display.get_fifo_size = i9xx_get_fifo_size;
	} else if (IS_GEN(dev_priv, 2)) {
		if (INTEL_NUM_PIPES(dev_priv) == 1) {
			dev_priv->display.update_wm = i845_update_wm;
			dev_priv->display.get_fifo_size = i845_get_fifo_size;
		} else {
			dev_priv->display.update_wm = i9xx_update_wm;
			dev_priv->display.get_fifo_size = i830_get_fifo_size;
		}
	} else {
		DRM_ERROR("unexpected fall-through in intel_init_pm\n");
	}
}

void intel_pm_setup(struct drm_i915_private *dev_priv)
{
	dev_priv->runtime_pm.suspended = false;
	atomic_set(&dev_priv->runtime_pm.wakeref_count, 0);
}<|MERGE_RESOLUTION|>--- conflicted
+++ resolved
@@ -6576,8 +6576,6 @@
 	/* Wa_1407352427:icl,ehl */
 	intel_uncore_rmw(&dev_priv->uncore, UNSLICE_UNIT_LEVEL_CLKGATE2,
 			 0, PSDUNIT_CLKGATE_DIS);
-<<<<<<< HEAD
-=======
 }
 
 static void tgl_init_clock_gating(struct drm_i915_private *dev_priv)
@@ -6594,7 +6592,6 @@
 
 	I915_WRITE(POWERGATE_ENABLE,
 		   I915_READ(POWERGATE_ENABLE) | vd_pg_enable);
->>>>>>> 0d3821eb
 }
 
 static void cnp_init_clock_gating(struct drm_i915_private *dev_priv)
