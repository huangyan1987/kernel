/* i915_drv.c -- i830,i845,i855,i865,i915 driver -*- linux-c -*-
 */
/*
 *
 * Copyright 2003 Tungsten Graphics, Inc., Cedar Park, Texas.
 * All Rights Reserved.
 *
 * Permission is hereby granted, free of charge, to any person obtaining a
 * copy of this software and associated documentation files (the
 * "Software"), to deal in the Software without restriction, including
 * without limitation the rights to use, copy, modify, merge, publish,
 * distribute, sub license, and/or sell copies of the Software, and to
 * permit persons to whom the Software is furnished to do so, subject to
 * the following conditions:
 *
 * The above copyright notice and this permission notice (including the
 * next paragraph) shall be included in all copies or substantial portions
 * of the Software.
 *
 * THE SOFTWARE IS PROVIDED "AS IS", WITHOUT WARRANTY OF ANY KIND, EXPRESS
 * OR IMPLIED, INCLUDING BUT NOT LIMITED TO THE WARRANTIES OF
 * MERCHANTABILITY, FITNESS FOR A PARTICULAR PURPOSE AND NON-INFRINGEMENT.
 * IN NO EVENT SHALL TUNGSTEN GRAPHICS AND/OR ITS SUPPLIERS BE LIABLE FOR
 * ANY CLAIM, DAMAGES OR OTHER LIABILITY, WHETHER IN AN ACTION OF CONTRACT,
 * TORT OR OTHERWISE, ARISING FROM, OUT OF OR IN CONNECTION WITH THE
 * SOFTWARE OR THE USE OR OTHER DEALINGS IN THE SOFTWARE.
 *
 */

#include <linux/acpi.h>
#include <linux/device.h>
#include <linux/oom.h>
#include <linux/module.h>
#include <linux/pci.h>
#include <linux/pm.h>
#include <linux/pm_runtime.h>
#include <linux/pnp.h>
#include <linux/slab.h>
#include <linux/vgaarb.h>
#include <linux/vga_switcheroo.h>
#include <linux/vt.h>
#include <acpi/video.h>

#include <drm/drmP.h>
#include <drm/drm_crtc_helper.h>
#include <drm/drm_atomic_helper.h>
#include <drm/i915_drm.h>

#include "i915_drv.h"
#include "i915_trace.h"
#include "i915_pmu.h"
#include "i915_query.h"
#include "i915_vgpu.h"
#include "intel_drv.h"
#include "intel_uc.h"

static struct drm_driver driver;

#if IS_ENABLED(CONFIG_DRM_I915_DEBUG)
static unsigned int i915_load_fail_count;

bool __i915_inject_load_failure(const char *func, int line)
{
	if (i915_load_fail_count >= i915_modparams.inject_load_failure)
		return false;

	if (++i915_load_fail_count == i915_modparams.inject_load_failure) {
		DRM_INFO("Injecting failure at checkpoint %u [%s:%d]\n",
			 i915_modparams.inject_load_failure, func, line);
		i915_modparams.inject_load_failure = 0;
		return true;
	}

	return false;
}

bool i915_error_injected(void)
{
	return i915_load_fail_count && !i915_modparams.inject_load_failure;
}

#endif

#define FDO_BUG_URL "https://bugs.freedesktop.org/enter_bug.cgi?product=DRI"
#define FDO_BUG_MSG "Please file a bug at " FDO_BUG_URL " against DRM/Intel " \
		    "providing the dmesg log by booting with drm.debug=0xf"

void
__i915_printk(struct drm_i915_private *dev_priv, const char *level,
	      const char *fmt, ...)
{
	static bool shown_bug_once;
	struct device *kdev = dev_priv->drm.dev;
	bool is_error = level[1] <= KERN_ERR[1];
	bool is_debug = level[1] == KERN_DEBUG[1];
	struct va_format vaf;
	va_list args;

	if (is_debug && !(drm_debug & DRM_UT_DRIVER))
		return;

	va_start(args, fmt);

	vaf.fmt = fmt;
	vaf.va = &args;

	if (is_error)
		dev_printk(level, kdev, "%pV", &vaf);
	else
		dev_printk(level, kdev, "[" DRM_NAME ":%ps] %pV",
			   __builtin_return_address(0), &vaf);

	va_end(args);

	if (is_error && !shown_bug_once) {
		/*
		 * Ask the user to file a bug report for the error, except
		 * if they may have caused the bug by fiddling with unsafe
		 * module parameters.
		 */
		if (!test_taint(TAINT_USER))
			dev_notice(kdev, "%s", FDO_BUG_MSG);
		shown_bug_once = true;
	}
}

/* Map PCH device id to PCH type, or PCH_NONE if unknown. */
static enum intel_pch
intel_pch_type(const struct drm_i915_private *dev_priv, unsigned short id)
{
	switch (id) {
	case INTEL_PCH_IBX_DEVICE_ID_TYPE:
		DRM_DEBUG_KMS("Found Ibex Peak PCH\n");
		WARN_ON(!IS_GEN5(dev_priv));
		return PCH_IBX;
	case INTEL_PCH_CPT_DEVICE_ID_TYPE:
		DRM_DEBUG_KMS("Found CougarPoint PCH\n");
		WARN_ON(!IS_GEN6(dev_priv) && !IS_IVYBRIDGE(dev_priv));
		return PCH_CPT;
	case INTEL_PCH_PPT_DEVICE_ID_TYPE:
		DRM_DEBUG_KMS("Found PantherPoint PCH\n");
		WARN_ON(!IS_GEN6(dev_priv) && !IS_IVYBRIDGE(dev_priv));
		/* PantherPoint is CPT compatible */
		return PCH_CPT;
	case INTEL_PCH_LPT_DEVICE_ID_TYPE:
		DRM_DEBUG_KMS("Found LynxPoint PCH\n");
		WARN_ON(!IS_HASWELL(dev_priv) && !IS_BROADWELL(dev_priv));
		WARN_ON(IS_HSW_ULT(dev_priv) || IS_BDW_ULT(dev_priv));
		return PCH_LPT;
	case INTEL_PCH_LPT_LP_DEVICE_ID_TYPE:
		DRM_DEBUG_KMS("Found LynxPoint LP PCH\n");
		WARN_ON(!IS_HASWELL(dev_priv) && !IS_BROADWELL(dev_priv));
		WARN_ON(!IS_HSW_ULT(dev_priv) && !IS_BDW_ULT(dev_priv));
		return PCH_LPT;
	case INTEL_PCH_WPT_DEVICE_ID_TYPE:
		DRM_DEBUG_KMS("Found WildcatPoint PCH\n");
		WARN_ON(!IS_HASWELL(dev_priv) && !IS_BROADWELL(dev_priv));
		WARN_ON(IS_HSW_ULT(dev_priv) || IS_BDW_ULT(dev_priv));
		/* WildcatPoint is LPT compatible */
		return PCH_LPT;
	case INTEL_PCH_WPT_LP_DEVICE_ID_TYPE:
		DRM_DEBUG_KMS("Found WildcatPoint LP PCH\n");
		WARN_ON(!IS_HASWELL(dev_priv) && !IS_BROADWELL(dev_priv));
		WARN_ON(!IS_HSW_ULT(dev_priv) && !IS_BDW_ULT(dev_priv));
		/* WildcatPoint is LPT compatible */
		return PCH_LPT;
	case INTEL_PCH_SPT_DEVICE_ID_TYPE:
		DRM_DEBUG_KMS("Found SunrisePoint PCH\n");
		WARN_ON(!IS_SKYLAKE(dev_priv) && !IS_KABYLAKE(dev_priv));
		return PCH_SPT;
	case INTEL_PCH_SPT_LP_DEVICE_ID_TYPE:
		DRM_DEBUG_KMS("Found SunrisePoint LP PCH\n");
		WARN_ON(!IS_SKYLAKE(dev_priv) && !IS_KABYLAKE(dev_priv));
		return PCH_SPT;
	case INTEL_PCH_KBP_DEVICE_ID_TYPE:
		DRM_DEBUG_KMS("Found Kaby Lake PCH (KBP)\n");
		WARN_ON(!IS_SKYLAKE(dev_priv) && !IS_KABYLAKE(dev_priv) &&
			!IS_COFFEELAKE(dev_priv));
		return PCH_KBP;
	case INTEL_PCH_CNP_DEVICE_ID_TYPE:
		DRM_DEBUG_KMS("Found Cannon Lake PCH (CNP)\n");
		WARN_ON(!IS_CANNONLAKE(dev_priv) && !IS_COFFEELAKE(dev_priv));
		return PCH_CNP;
	case INTEL_PCH_CNP_LP_DEVICE_ID_TYPE:
		DRM_DEBUG_KMS("Found Cannon Lake LP PCH (CNP-LP)\n");
		WARN_ON(!IS_CANNONLAKE(dev_priv) && !IS_COFFEELAKE(dev_priv));
		return PCH_CNP;
	case INTEL_PCH_CMP_DEVICE_ID_TYPE:
<<<<<<< HEAD
=======
	case INTEL_PCH_CMP2_DEVICE_ID_TYPE:
>>>>>>> 17d93760
		DRM_DEBUG_KMS("Found Comet Lake PCH (CMP)\n");
		WARN_ON(!IS_COFFEELAKE(dev_priv));
		/* CometPoint is CNP Compatible */
		return PCH_CNP;
	case INTEL_PCH_ICP_DEVICE_ID_TYPE:
		DRM_DEBUG_KMS("Found Ice Lake PCH\n");
		WARN_ON(!IS_ICELAKE(dev_priv));
		return PCH_ICP;
	default:
		return PCH_NONE;
	}
}

static bool intel_is_virt_pch(unsigned short id,
			      unsigned short svendor, unsigned short sdevice)
{
	return (id == INTEL_PCH_P2X_DEVICE_ID_TYPE ||
		id == INTEL_PCH_P3X_DEVICE_ID_TYPE ||
		(id == INTEL_PCH_QEMU_DEVICE_ID_TYPE &&
		 svendor == PCI_SUBVENDOR_ID_REDHAT_QUMRANET &&
		 sdevice == PCI_SUBDEVICE_ID_QEMU));
}

static unsigned short
intel_virt_detect_pch(const struct drm_i915_private *dev_priv)
{
	unsigned short id = 0;

	/*
	 * In a virtualized passthrough environment we can be in a
	 * setup where the ISA bridge is not able to be passed through.
	 * In this case, a south bridge can be emulated and we have to
	 * make an educated guess as to which PCH is really there.
	 */

	if (IS_GEN5(dev_priv))
		id = INTEL_PCH_IBX_DEVICE_ID_TYPE;
	else if (IS_GEN6(dev_priv) || IS_IVYBRIDGE(dev_priv))
		id = INTEL_PCH_CPT_DEVICE_ID_TYPE;
	else if (IS_HSW_ULT(dev_priv) || IS_BDW_ULT(dev_priv))
		id = INTEL_PCH_LPT_LP_DEVICE_ID_TYPE;
	else if (IS_HASWELL(dev_priv) || IS_BROADWELL(dev_priv))
		id = INTEL_PCH_LPT_DEVICE_ID_TYPE;
	else if (IS_SKYLAKE(dev_priv) || IS_KABYLAKE(dev_priv))
		id = INTEL_PCH_SPT_DEVICE_ID_TYPE;
	else if (IS_COFFEELAKE(dev_priv) || IS_CANNONLAKE(dev_priv))
		id = INTEL_PCH_CNP_DEVICE_ID_TYPE;
	else if (IS_ICELAKE(dev_priv))
		id = INTEL_PCH_ICP_DEVICE_ID_TYPE;

	if (id)
		DRM_DEBUG_KMS("Assuming PCH ID %04x\n", id);
	else
		DRM_DEBUG_KMS("Assuming no PCH\n");

	return id;
}

static void intel_detect_pch(struct drm_i915_private *dev_priv)
{
	struct pci_dev *pch = NULL;

	/*
	 * The reason to probe ISA bridge instead of Dev31:Fun0 is to
	 * make graphics device passthrough work easy for VMM, that only
	 * need to expose ISA bridge to let driver know the real hardware
	 * underneath. This is a requirement from virtualization team.
	 *
	 * In some virtualized environments (e.g. XEN), there is irrelevant
	 * ISA bridge in the system. To work reliably, we should scan trhough
	 * all the ISA bridge devices and check for the first match, instead
	 * of only checking the first one.
	 */
	while ((pch = pci_get_class(PCI_CLASS_BRIDGE_ISA << 8, pch))) {
		unsigned short id;
		enum intel_pch pch_type;

		if (pch->vendor != PCI_VENDOR_ID_INTEL)
			continue;

		id = pch->device & INTEL_PCH_DEVICE_ID_MASK;

		pch_type = intel_pch_type(dev_priv, id);
		if (pch_type != PCH_NONE) {
			dev_priv->pch_type = pch_type;
			dev_priv->pch_id = id;
			break;
		} else if (intel_is_virt_pch(id, pch->subsystem_vendor,
					 pch->subsystem_device)) {
			id = intel_virt_detect_pch(dev_priv);
			pch_type = intel_pch_type(dev_priv, id);

			/* Sanity check virtual PCH id */
			if (WARN_ON(id && pch_type == PCH_NONE))
				id = 0;

			dev_priv->pch_type = pch_type;
			dev_priv->pch_id = id;
			break;
		}
	}

	/*
	 * Use PCH_NOP (PCH but no South Display) for PCH platforms without
	 * display.
	 */
	if (pch && INTEL_INFO(dev_priv)->num_pipes == 0) {
		DRM_DEBUG_KMS("Display disabled, reverting to NOP PCH\n");
		dev_priv->pch_type = PCH_NOP;
		dev_priv->pch_id = 0;
	}

	if (!pch)
		DRM_DEBUG_KMS("No PCH found.\n");

	pci_dev_put(pch);
}

static int i915_getparam_ioctl(struct drm_device *dev, void *data,
			       struct drm_file *file_priv)
{
	struct drm_i915_private *dev_priv = to_i915(dev);
	struct pci_dev *pdev = dev_priv->drm.pdev;
	drm_i915_getparam_t *param = data;
	int value;

	switch (param->param) {
	case I915_PARAM_IRQ_ACTIVE:
	case I915_PARAM_ALLOW_BATCHBUFFER:
	case I915_PARAM_LAST_DISPATCH:
	case I915_PARAM_HAS_EXEC_CONSTANTS:
		/* Reject all old ums/dri params. */
		return -ENODEV;
	case I915_PARAM_CHIPSET_ID:
		value = pdev->device;
		break;
	case I915_PARAM_REVISION:
		value = pdev->revision;
		break;
	case I915_PARAM_NUM_FENCES_AVAIL:
		value = dev_priv->num_fence_regs;
		break;
	case I915_PARAM_HAS_OVERLAY:
		value = dev_priv->overlay ? 1 : 0;
		break;
	case I915_PARAM_HAS_BSD:
		value = !!dev_priv->engine[VCS];
		break;
	case I915_PARAM_HAS_BLT:
		value = !!dev_priv->engine[BCS];
		break;
	case I915_PARAM_HAS_VEBOX:
		value = !!dev_priv->engine[VECS];
		break;
	case I915_PARAM_HAS_BSD2:
		value = !!dev_priv->engine[VCS2];
		break;
	case I915_PARAM_HAS_LLC:
		value = HAS_LLC(dev_priv);
		break;
	case I915_PARAM_HAS_WT:
		value = HAS_WT(dev_priv);
		break;
	case I915_PARAM_HAS_ALIASING_PPGTT:
		value = USES_PPGTT(dev_priv);
		break;
	case I915_PARAM_HAS_SEMAPHORES:
		value = HAS_LEGACY_SEMAPHORES(dev_priv);
		break;
	case I915_PARAM_HAS_SECURE_BATCHES:
		value = HAS_SECURE_BATCHES(dev_priv) && capable(CAP_SYS_ADMIN);
		break;
	case I915_PARAM_CMD_PARSER_VERSION:
		value = i915_cmd_parser_get_version(dev_priv);
		break;
	case I915_PARAM_SUBSLICE_TOTAL:
		value = sseu_subslice_total(&RUNTIME_INFO(dev_priv)->sseu);
		if (!value)
			return -ENODEV;
		break;
	case I915_PARAM_EU_TOTAL:
		value = RUNTIME_INFO(dev_priv)->sseu.eu_total;
		if (!value)
			return -ENODEV;
		break;
	case I915_PARAM_HAS_GPU_RESET:
		value = i915_modparams.enable_hangcheck &&
			intel_has_gpu_reset(dev_priv);
		if (value && intel_has_reset_engine(dev_priv))
			value = 2;
		break;
	case I915_PARAM_HAS_RESOURCE_STREAMER:
		value = HAS_RESOURCE_STREAMER(dev_priv);
		break;
	case I915_PARAM_HAS_POOLED_EU:
		value = HAS_POOLED_EU(dev_priv);
		break;
	case I915_PARAM_MIN_EU_IN_POOL:
		value = RUNTIME_INFO(dev_priv)->sseu.min_eu_in_pool;
		break;
	case I915_PARAM_HUC_STATUS:
		value = intel_huc_check_status(&dev_priv->huc);
		if (value < 0)
			return value;
		break;
	case I915_PARAM_MMAP_GTT_VERSION:
		/* Though we've started our numbering from 1, and so class all
		 * earlier versions as 0, in effect their value is undefined as
		 * the ioctl will report EINVAL for the unknown param!
		 */
		value = i915_gem_mmap_gtt_version();
		break;
	case I915_PARAM_HAS_SCHEDULER:
		value = dev_priv->caps.scheduler;
		break;

	case I915_PARAM_MMAP_VERSION:
		/* Remember to bump this if the version changes! */
	case I915_PARAM_HAS_GEM:
	case I915_PARAM_HAS_PAGEFLIPPING:
	case I915_PARAM_HAS_EXECBUF2: /* depends on GEM */
	case I915_PARAM_HAS_RELAXED_FENCING:
	case I915_PARAM_HAS_COHERENT_RINGS:
	case I915_PARAM_HAS_RELAXED_DELTA:
	case I915_PARAM_HAS_GEN7_SOL_RESET:
	case I915_PARAM_HAS_WAIT_TIMEOUT:
	case I915_PARAM_HAS_PRIME_VMAP_FLUSH:
	case I915_PARAM_HAS_PINNED_BATCHES:
	case I915_PARAM_HAS_EXEC_NO_RELOC:
	case I915_PARAM_HAS_EXEC_HANDLE_LUT:
	case I915_PARAM_HAS_COHERENT_PHYS_GTT:
	case I915_PARAM_HAS_EXEC_SOFTPIN:
	case I915_PARAM_HAS_EXEC_ASYNC:
	case I915_PARAM_HAS_EXEC_FENCE:
	case I915_PARAM_HAS_EXEC_CAPTURE:
	case I915_PARAM_HAS_EXEC_BATCH_FIRST:
	case I915_PARAM_HAS_EXEC_FENCE_ARRAY:
		/* For the time being all of these are always true;
		 * if some supported hardware does not have one of these
		 * features this value needs to be provided from
		 * INTEL_INFO(), a feature macro, or similar.
		 */
		value = 1;
		break;
	case I915_PARAM_HAS_CONTEXT_ISOLATION:
		value = intel_engines_has_context_isolation(dev_priv);
		break;
	case I915_PARAM_SLICE_MASK:
		value = RUNTIME_INFO(dev_priv)->sseu.slice_mask;
		if (!value)
			return -ENODEV;
		break;
	case I915_PARAM_SUBSLICE_MASK:
		value = RUNTIME_INFO(dev_priv)->sseu.subslice_mask[0];
		if (!value)
			return -ENODEV;
		break;
	case I915_PARAM_CS_TIMESTAMP_FREQUENCY:
		value = 1000 * RUNTIME_INFO(dev_priv)->cs_timestamp_frequency_khz;
		break;
	default:
		DRM_DEBUG("Unknown parameter %d\n", param->param);
		return -EINVAL;
	}

	if (put_user(value, param->value))
		return -EFAULT;

	return 0;
}

static int i915_get_bridge_dev(struct drm_i915_private *dev_priv)
{
	int domain = pci_domain_nr(dev_priv->drm.pdev->bus);

	dev_priv->bridge_dev =
		pci_get_domain_bus_and_slot(domain, 0, PCI_DEVFN(0, 0));
	if (!dev_priv->bridge_dev) {
		DRM_ERROR("bridge device not found\n");
		return -1;
	}
	return 0;
}

/* Allocate space for the MCH regs if needed, return nonzero on error */
static int
intel_alloc_mchbar_resource(struct drm_i915_private *dev_priv)
{
	int reg = INTEL_GEN(dev_priv) >= 4 ? MCHBAR_I965 : MCHBAR_I915;
	u32 temp_lo, temp_hi = 0;
	u64 mchbar_addr;
	int ret;

	if (INTEL_GEN(dev_priv) >= 4)
		pci_read_config_dword(dev_priv->bridge_dev, reg + 4, &temp_hi);
	pci_read_config_dword(dev_priv->bridge_dev, reg, &temp_lo);
	mchbar_addr = ((u64)temp_hi << 32) | temp_lo;

	/* If ACPI doesn't have it, assume we need to allocate it ourselves */
#ifdef CONFIG_PNP
	if (mchbar_addr &&
	    pnp_range_reserved(mchbar_addr, mchbar_addr + MCHBAR_SIZE))
		return 0;
#endif

	/* Get some space for it */
	dev_priv->mch_res.name = "i915 MCHBAR";
	dev_priv->mch_res.flags = IORESOURCE_MEM;
	ret = pci_bus_alloc_resource(dev_priv->bridge_dev->bus,
				     &dev_priv->mch_res,
				     MCHBAR_SIZE, MCHBAR_SIZE,
				     PCIBIOS_MIN_MEM,
				     0, pcibios_align_resource,
				     dev_priv->bridge_dev);
	if (ret) {
		DRM_DEBUG_DRIVER("failed bus alloc: %d\n", ret);
		dev_priv->mch_res.start = 0;
		return ret;
	}

	if (INTEL_GEN(dev_priv) >= 4)
		pci_write_config_dword(dev_priv->bridge_dev, reg + 4,
				       upper_32_bits(dev_priv->mch_res.start));

	pci_write_config_dword(dev_priv->bridge_dev, reg,
			       lower_32_bits(dev_priv->mch_res.start));
	return 0;
}

/* Setup MCHBAR if possible, return true if we should disable it again */
static void
intel_setup_mchbar(struct drm_i915_private *dev_priv)
{
	int mchbar_reg = INTEL_GEN(dev_priv) >= 4 ? MCHBAR_I965 : MCHBAR_I915;
	u32 temp;
	bool enabled;

	if (IS_VALLEYVIEW(dev_priv) || IS_CHERRYVIEW(dev_priv))
		return;

	dev_priv->mchbar_need_disable = false;

	if (IS_I915G(dev_priv) || IS_I915GM(dev_priv)) {
		pci_read_config_dword(dev_priv->bridge_dev, DEVEN, &temp);
		enabled = !!(temp & DEVEN_MCHBAR_EN);
	} else {
		pci_read_config_dword(dev_priv->bridge_dev, mchbar_reg, &temp);
		enabled = temp & 1;
	}

	/* If it's already enabled, don't have to do anything */
	if (enabled)
		return;

	if (intel_alloc_mchbar_resource(dev_priv))
		return;

	dev_priv->mchbar_need_disable = true;

	/* Space is allocated or reserved, so enable it. */
	if (IS_I915G(dev_priv) || IS_I915GM(dev_priv)) {
		pci_write_config_dword(dev_priv->bridge_dev, DEVEN,
				       temp | DEVEN_MCHBAR_EN);
	} else {
		pci_read_config_dword(dev_priv->bridge_dev, mchbar_reg, &temp);
		pci_write_config_dword(dev_priv->bridge_dev, mchbar_reg, temp | 1);
	}
}

static void
intel_teardown_mchbar(struct drm_i915_private *dev_priv)
{
	int mchbar_reg = INTEL_GEN(dev_priv) >= 4 ? MCHBAR_I965 : MCHBAR_I915;

	if (dev_priv->mchbar_need_disable) {
		if (IS_I915G(dev_priv) || IS_I915GM(dev_priv)) {
			u32 deven_val;

			pci_read_config_dword(dev_priv->bridge_dev, DEVEN,
					      &deven_val);
			deven_val &= ~DEVEN_MCHBAR_EN;
			pci_write_config_dword(dev_priv->bridge_dev, DEVEN,
					       deven_val);
		} else {
			u32 mchbar_val;

			pci_read_config_dword(dev_priv->bridge_dev, mchbar_reg,
					      &mchbar_val);
			mchbar_val &= ~1;
			pci_write_config_dword(dev_priv->bridge_dev, mchbar_reg,
					       mchbar_val);
		}
	}

	if (dev_priv->mch_res.start)
		release_resource(&dev_priv->mch_res);
}

/* true = enable decode, false = disable decoder */
static unsigned int i915_vga_set_decode(void *cookie, bool state)
{
	struct drm_i915_private *dev_priv = cookie;

	intel_modeset_vga_set_state(dev_priv, state);
	if (state)
		return VGA_RSRC_LEGACY_IO | VGA_RSRC_LEGACY_MEM |
		       VGA_RSRC_NORMAL_IO | VGA_RSRC_NORMAL_MEM;
	else
		return VGA_RSRC_NORMAL_IO | VGA_RSRC_NORMAL_MEM;
}

static int i915_resume_switcheroo(struct drm_device *dev);
static int i915_suspend_switcheroo(struct drm_device *dev, pm_message_t state);

static void i915_switcheroo_set_state(struct pci_dev *pdev, enum vga_switcheroo_state state)
{
	struct drm_device *dev = pci_get_drvdata(pdev);
	pm_message_t pmm = { .event = PM_EVENT_SUSPEND };

	if (state == VGA_SWITCHEROO_ON) {
		pr_info("switched on\n");
		dev->switch_power_state = DRM_SWITCH_POWER_CHANGING;
		/* i915 resume handler doesn't set to D0 */
		pci_set_power_state(pdev, PCI_D0);
		i915_resume_switcheroo(dev);
		dev->switch_power_state = DRM_SWITCH_POWER_ON;
	} else {
		pr_info("switched off\n");
		dev->switch_power_state = DRM_SWITCH_POWER_CHANGING;
		i915_suspend_switcheroo(dev, pmm);
		dev->switch_power_state = DRM_SWITCH_POWER_OFF;
	}
}

static bool i915_switcheroo_can_switch(struct pci_dev *pdev)
{
	struct drm_device *dev = pci_get_drvdata(pdev);

	/*
	 * FIXME: open_count is protected by drm_global_mutex but that would lead to
	 * locking inversion with the driver load path. And the access here is
	 * completely racy anyway. So don't bother with locking for now.
	 */
	return dev->open_count == 0;
}

static const struct vga_switcheroo_client_ops i915_switcheroo_ops = {
	.set_gpu_state = i915_switcheroo_set_state,
	.reprobe = NULL,
	.can_switch = i915_switcheroo_can_switch,
};

static int i915_load_modeset_init(struct drm_device *dev)
{
	struct drm_i915_private *dev_priv = to_i915(dev);
	struct pci_dev *pdev = dev_priv->drm.pdev;
	int ret;

	if (i915_inject_load_failure())
		return -ENODEV;

	intel_bios_init(dev_priv);

	/* If we have > 1 VGA cards, then we need to arbitrate access
	 * to the common VGA resources.
	 *
	 * If we are a secondary display controller (!PCI_DISPLAY_CLASS_VGA),
	 * then we do not take part in VGA arbitration and the
	 * vga_client_register() fails with -ENODEV.
	 */
	ret = vga_client_register(pdev, dev_priv, NULL, i915_vga_set_decode);
	if (ret && ret != -ENODEV)
		goto out;

	intel_register_dsm_handler();

	ret = vga_switcheroo_register_client(pdev, &i915_switcheroo_ops, false);
	if (ret)
		goto cleanup_vga_client;

	/* must happen before intel_power_domains_init_hw() on VLV/CHV */
	intel_update_rawclk(dev_priv);

	intel_power_domains_init_hw(dev_priv, false);

	intel_csr_ucode_init(dev_priv);

	ret = intel_irq_install(dev_priv);
	if (ret)
		goto cleanup_csr;

	intel_setup_gmbus(dev_priv);

	/* Important: The output setup functions called by modeset_init need
	 * working irqs for e.g. gmbus and dp aux transfers. */
	ret = intel_modeset_init(dev);
	if (ret)
		goto cleanup_irq;

	ret = i915_gem_init(dev_priv);
	if (ret)
		goto cleanup_modeset;

	intel_setup_overlay(dev_priv);

	if (INTEL_INFO(dev_priv)->num_pipes == 0)
		return 0;

	ret = intel_fbdev_init(dev);
	if (ret)
		goto cleanup_gem;

	/* Only enable hotplug handling once the fbdev is fully set up. */
	intel_hpd_init(dev_priv);

	return 0;

cleanup_gem:
	if (i915_gem_suspend(dev_priv))
		DRM_ERROR("failed to idle hardware; continuing to unload!\n");
	i915_gem_fini(dev_priv);
cleanup_modeset:
	intel_modeset_cleanup(dev);
cleanup_irq:
	drm_irq_uninstall(dev);
	intel_teardown_gmbus(dev_priv);
cleanup_csr:
	intel_csr_ucode_fini(dev_priv);
	intel_power_domains_fini(dev_priv);
	vga_switcheroo_unregister_client(pdev);
cleanup_vga_client:
	vga_client_register(pdev, NULL, NULL, NULL);
out:
	return ret;
}

static int i915_kick_out_firmware_fb(struct drm_i915_private *dev_priv)
{
	struct apertures_struct *ap;
	struct pci_dev *pdev = dev_priv->drm.pdev;
	struct i915_ggtt *ggtt = &dev_priv->ggtt;
	bool primary;
	int ret;

	ap = alloc_apertures(1);
	if (!ap)
		return -ENOMEM;

	ap->ranges[0].base = ggtt->gmadr.start;
	ap->ranges[0].size = ggtt->mappable_end;

	primary =
		pdev->resource[PCI_ROM_RESOURCE].flags & IORESOURCE_ROM_SHADOW;

	ret = drm_fb_helper_remove_conflicting_framebuffers(ap, "inteldrmfb", primary);

	kfree(ap);

	return ret;
}

#if !defined(CONFIG_VGA_CONSOLE)
static int i915_kick_out_vgacon(struct drm_i915_private *dev_priv)
{
	return 0;
}
#elif !defined(CONFIG_DUMMY_CONSOLE)
static int i915_kick_out_vgacon(struct drm_i915_private *dev_priv)
{
	return -ENODEV;
}
#else
static int i915_kick_out_vgacon(struct drm_i915_private *dev_priv)
{
	int ret = 0;

	DRM_INFO("Replacing VGA console driver\n");

	console_lock();
	if (con_is_bound(&vga_con))
		ret = do_take_over_console(&dummy_con, 0, MAX_NR_CONSOLES - 1, 1);
	if (ret == 0) {
		ret = do_unregister_con_driver(&vga_con);

		/* Ignore "already unregistered". */
		if (ret == -ENODEV)
			ret = 0;
	}
	console_unlock();

	return ret;
}
#endif

static void intel_init_dpio(struct drm_i915_private *dev_priv)
{
	/*
	 * IOSF_PORT_DPIO is used for VLV x2 PHY (DP/HDMI B and C),
	 * CHV x1 PHY (DP/HDMI D)
	 * IOSF_PORT_DPIO_2 is used for CHV x2 PHY (DP/HDMI B and C)
	 */
	if (IS_CHERRYVIEW(dev_priv)) {
		DPIO_PHY_IOSF_PORT(DPIO_PHY0) = IOSF_PORT_DPIO_2;
		DPIO_PHY_IOSF_PORT(DPIO_PHY1) = IOSF_PORT_DPIO;
	} else if (IS_VALLEYVIEW(dev_priv)) {
		DPIO_PHY_IOSF_PORT(DPIO_PHY0) = IOSF_PORT_DPIO;
	}
}

static int i915_workqueues_init(struct drm_i915_private *dev_priv)
{
	/*
	 * The i915 workqueue is primarily used for batched retirement of
	 * requests (and thus managing bo) once the task has been completed
	 * by the GPU. i915_retire_requests() is called directly when we
	 * need high-priority retirement, such as waiting for an explicit
	 * bo.
	 *
	 * It is also used for periodic low-priority events, such as
	 * idle-timers and recording error state.
	 *
	 * All tasks on the workqueue are expected to acquire the dev mutex
	 * so there is no point in running more than one instance of the
	 * workqueue at any time.  Use an ordered one.
	 */
	dev_priv->wq = alloc_ordered_workqueue("i915", 0);
	if (dev_priv->wq == NULL)
		goto out_err;

	dev_priv->hotplug.dp_wq = alloc_ordered_workqueue("i915-dp", 0);
	if (dev_priv->hotplug.dp_wq == NULL)
		goto out_free_wq;

	return 0;

out_free_wq:
	destroy_workqueue(dev_priv->wq);
out_err:
	DRM_ERROR("Failed to allocate workqueues.\n");

	return -ENOMEM;
}

static void i915_engines_cleanup(struct drm_i915_private *i915)
{
	struct intel_engine_cs *engine;
	enum intel_engine_id id;

	for_each_engine(engine, i915, id)
		kfree(engine);
}

static void i915_workqueues_cleanup(struct drm_i915_private *dev_priv)
{
	destroy_workqueue(dev_priv->hotplug.dp_wq);
	destroy_workqueue(dev_priv->wq);
}

/*
 * We don't keep the workarounds for pre-production hardware, so we expect our
 * driver to fail on these machines in one way or another. A little warning on
 * dmesg may help both the user and the bug triagers.
 *
 * Our policy for removing pre-production workarounds is to keep the
 * current gen workarounds as a guide to the bring-up of the next gen
 * (workarounds have a habit of persisting!). Anything older than that
 * should be removed along with the complications they introduce.
 */
static void intel_detect_preproduction_hw(struct drm_i915_private *dev_priv)
{
	bool pre = false;

	pre |= IS_HSW_EARLY_SDV(dev_priv);
	pre |= IS_SKL_REVID(dev_priv, 0, SKL_REVID_F0);
	pre |= IS_BXT_REVID(dev_priv, 0, BXT_REVID_B_LAST);

	if (pre) {
		DRM_ERROR("This is a pre-production stepping. "
			  "It may not be fully functional.\n");
		add_taint(TAINT_MACHINE_CHECK, LOCKDEP_STILL_OK);
	}
}

/**
 * i915_driver_init_early - setup state not requiring device access
 * @dev_priv: device private
 *
 * Initialize everything that is a "SW-only" state, that is state not
 * requiring accessing the device or exposing the driver via kernel internal
 * or userspace interfaces. Example steps belonging here: lock initialization,
 * system memory allocation, setting up device specific attributes and
 * function hooks not requiring accessing the device.
 */
static int i915_driver_init_early(struct drm_i915_private *dev_priv)
{
	int ret = 0;

	if (i915_inject_load_failure())
		return -ENODEV;

	intel_device_info_subplatform_init(dev_priv);

	spin_lock_init(&dev_priv->irq_lock);
	spin_lock_init(&dev_priv->gpu_error.lock);
	mutex_init(&dev_priv->backlight_lock);
	spin_lock_init(&dev_priv->uncore.lock);

	mutex_init(&dev_priv->sb_lock);
	mutex_init(&dev_priv->av_mutex);
	mutex_init(&dev_priv->wm.wm_mutex);
	mutex_init(&dev_priv->pps_mutex);

	i915_memcpy_init_early(dev_priv);

	ret = i915_workqueues_init(dev_priv);
	if (ret < 0)
		goto err_engines;

	ret = i915_gem_init_early(dev_priv);
	if (ret < 0)
		goto err_workqueues;

	/* This must be called before any calls to HAS_PCH_* */
	intel_detect_pch(dev_priv);

	intel_wopcm_init_early(&dev_priv->wopcm);
	intel_uc_init_early(dev_priv);
	intel_pm_setup(dev_priv);
	intel_init_dpio(dev_priv);
	intel_power_domains_init(dev_priv);
	intel_irq_init(dev_priv);
	intel_hangcheck_init(dev_priv);
	intel_init_display_hooks(dev_priv);
	intel_init_clock_gating_hooks(dev_priv);
	intel_init_audio_hooks(dev_priv);
	intel_display_crc_init(dev_priv);

	intel_detect_preproduction_hw(dev_priv);

	return 0;

err_workqueues:
	i915_workqueues_cleanup(dev_priv);
err_engines:
	i915_engines_cleanup(dev_priv);
	return ret;
}

/**
 * i915_driver_cleanup_early - cleanup the setup done in i915_driver_init_early()
 * @dev_priv: device private
 */
static void i915_driver_cleanup_early(struct drm_i915_private *dev_priv)
{
	intel_irq_fini(dev_priv);
	intel_uc_cleanup_early(dev_priv);
	i915_gem_cleanup_early(dev_priv);
	i915_workqueues_cleanup(dev_priv);
	i915_engines_cleanup(dev_priv);
}

static int i915_mmio_setup(struct drm_i915_private *dev_priv)
{
	struct pci_dev *pdev = dev_priv->drm.pdev;
	int mmio_bar;
	int mmio_size;

	mmio_bar = IS_GEN2(dev_priv) ? 1 : 0;
	/*
	 * Before gen4, the registers and the GTT are behind different BARs.
	 * However, from gen4 onwards, the registers and the GTT are shared
	 * in the same BAR, so we want to restrict this ioremap from
	 * clobbering the GTT which we want ioremap_wc instead. Fortunately,
	 * the register BAR remains the same size for all the earlier
	 * generations up to Ironlake.
	 */
	if (INTEL_GEN(dev_priv) < 5)
		mmio_size = 512 * 1024;
	else
		mmio_size = 2 * 1024 * 1024;
	dev_priv->regs = pci_iomap(pdev, mmio_bar, mmio_size);
	if (dev_priv->regs == NULL) {
		DRM_ERROR("failed to map registers\n");

		return -EIO;
	}

	/* Try to make sure MCHBAR is enabled before poking at it */
	intel_setup_mchbar(dev_priv);

	return 0;
}

static void i915_mmio_cleanup(struct drm_i915_private *dev_priv)
{
	struct pci_dev *pdev = dev_priv->drm.pdev;

	intel_teardown_mchbar(dev_priv);
	pci_iounmap(pdev, dev_priv->regs);
}

/**
 * i915_driver_init_mmio - setup device MMIO
 * @dev_priv: device private
 *
 * Setup minimal device state necessary for MMIO accesses later in the
 * initialization sequence. The setup here should avoid any other device-wide
 * side effects or exposing the driver via kernel internal or user space
 * interfaces.
 */
static int i915_driver_init_mmio(struct drm_i915_private *dev_priv)
{
	int ret;

	if (i915_inject_load_failure())
		return -ENODEV;

	if (i915_get_bridge_dev(dev_priv))
		return -EIO;

	ret = i915_mmio_setup(dev_priv);
	if (ret < 0)
		goto err_bridge;

	intel_uncore_init(dev_priv);

	intel_device_info_init_mmio(dev_priv);

	intel_uncore_prune(dev_priv);

	intel_uc_init_mmio(dev_priv);

	ret = intel_engines_init_mmio(dev_priv);
	if (ret)
		goto err_uncore;

	i915_gem_init_mmio(dev_priv);

	return 0;

err_uncore:
	intel_uncore_fini(dev_priv);
err_bridge:
	pci_dev_put(dev_priv->bridge_dev);

	return ret;
}

/**
 * i915_driver_cleanup_mmio - cleanup the setup done in i915_driver_init_mmio()
 * @dev_priv: device private
 */
static void i915_driver_cleanup_mmio(struct drm_i915_private *dev_priv)
{
	intel_uncore_fini(dev_priv);
	i915_mmio_cleanup(dev_priv);
	pci_dev_put(dev_priv->bridge_dev);
}

static void intel_sanitize_options(struct drm_i915_private *dev_priv)
{
	/*
	 * i915.enable_ppgtt is read-only, so do an early pass to validate the
	 * user's requested state against the hardware/driver capabilities.  We
	 * do this now so that we can print out any log messages once rather
	 * than every time we check intel_enable_ppgtt().
	 */
	i915_modparams.enable_ppgtt =
		intel_sanitize_enable_ppgtt(dev_priv,
					    i915_modparams.enable_ppgtt);
	DRM_DEBUG_DRIVER("ppgtt mode: %i\n", i915_modparams.enable_ppgtt);

	intel_gvt_sanitize_options(dev_priv);
}

/**
 * i915_driver_init_hw - setup state requiring device access
 * @dev_priv: device private
 *
 * Setup state that requires accessing the device, but doesn't require
 * exposing the driver via kernel internal or userspace interfaces.
 */
static int i915_driver_init_hw(struct drm_i915_private *dev_priv)
{
	struct pci_dev *pdev = dev_priv->drm.pdev;
	int ret;

	if (i915_inject_load_failure())
		return -ENODEV;

	intel_device_info_runtime_init(mkwrite_device_info(dev_priv));

	if (HAS_EXECLISTS(dev_priv)) {
		/*
		 * Older GVT emulation depends upon intercepting CSB mmio,
		 * which we no longer use, preferring to use the HWSP cache
		 * instead.
		 */
		if (intel_vgpu_active(dev_priv) &&
		    !intel_vgpu_has_hwsp_emulation(dev_priv)) {
			i915_report_error(dev_priv,
					  "old vGPU host found, support for HWSP emulation required\n");
			return -ENXIO;
		}
	}

	intel_sanitize_options(dev_priv);

	i915_perf_init(dev_priv);

	ret = i915_ggtt_probe_hw(dev_priv);
	if (ret)
		goto err_perf;

	/*
	 * WARNING: Apparently we must kick fbdev drivers before vgacon,
	 * otherwise the vga fbdev driver falls over.
	 */
	ret = i915_kick_out_firmware_fb(dev_priv);
	if (ret) {
		DRM_ERROR("failed to remove conflicting framebuffer drivers\n");
		goto err_ggtt;
	}

	ret = i915_kick_out_vgacon(dev_priv);
	if (ret) {
		DRM_ERROR("failed to remove conflicting VGA console\n");
		goto err_ggtt;
	}

	ret = i915_ggtt_init_hw(dev_priv);
	if (ret)
		goto err_ggtt;

	ret = i915_ggtt_enable_hw(dev_priv);
	if (ret) {
		DRM_ERROR("failed to enable GGTT\n");
		goto err_ggtt;
	}

	pci_set_master(pdev);

	/* overlay on gen2 is broken and can't address above 1G */
	if (IS_GEN2(dev_priv)) {
		ret = dma_set_coherent_mask(&pdev->dev, DMA_BIT_MASK(30));
		if (ret) {
			DRM_ERROR("failed to set DMA mask\n");

			goto err_ggtt;
		}
	}

	/* 965GM sometimes incorrectly writes to hardware status page (HWS)
	 * using 32bit addressing, overwriting memory if HWS is located
	 * above 4GB.
	 *
	 * The documentation also mentions an issue with undefined
	 * behaviour if any general state is accessed within a page above 4GB,
	 * which also needs to be handled carefully.
	 */
	if (IS_I965G(dev_priv) || IS_I965GM(dev_priv)) {
		ret = dma_set_coherent_mask(&pdev->dev, DMA_BIT_MASK(32));

		if (ret) {
			DRM_ERROR("failed to set DMA mask\n");

			goto err_ggtt;
		}
	}

	pm_qos_add_request(&dev_priv->pm_qos, PM_QOS_CPU_DMA_LATENCY,
			   PM_QOS_DEFAULT_VALUE);

	intel_uncore_sanitize(dev_priv);

	intel_gt_init_workarounds(dev_priv);
	i915_gem_load_init_fences(dev_priv);

	/* On the 945G/GM, the chipset reports the MSI capability on the
	 * integrated graphics even though the support isn't actually there
	 * according to the published specs.  It doesn't appear to function
	 * correctly in testing on 945G.
	 * This may be a side effect of MSI having been made available for PEG
	 * and the registers being closely associated.
	 *
	 * According to chipset errata, on the 965GM, MSI interrupts may
	 * be lost or delayed, and was defeatured. MSI interrupts seem to
	 * get lost on g4x as well, and interrupt delivery seems to stay
	 * properly dead afterwards. So we'll just disable them for all
	 * pre-gen5 chipsets.
	 *
	 * dp aux and gmbus irq on gen4 seems to be able to generate legacy
	 * interrupts even when in MSI mode. This results in spurious
	 * interrupt warnings if the legacy irq no. is shared with another
	 * device. The kernel then disables that interrupt source and so
	 * prevents the other device from working properly.
	 */
	if (INTEL_GEN(dev_priv) >= 5) {
		if (pci_enable_msi(pdev) < 0)
			DRM_DEBUG_DRIVER("can't enable MSI");
	}

	ret = intel_gvt_init(dev_priv);
	if (ret)
		goto err_msi;

	intel_opregion_setup(dev_priv);

	return 0;

err_msi:
	if (pdev->msi_enabled)
		pci_disable_msi(pdev);
	pm_qos_remove_request(&dev_priv->pm_qos);
err_ggtt:
	i915_ggtt_cleanup_hw(dev_priv);
err_perf:
	i915_perf_fini(dev_priv);
	return ret;
}

/**
 * i915_driver_cleanup_hw - cleanup the setup done in i915_driver_init_hw()
 * @dev_priv: device private
 */
static void i915_driver_cleanup_hw(struct drm_i915_private *dev_priv)
{
	struct pci_dev *pdev = dev_priv->drm.pdev;

	i915_perf_fini(dev_priv);

	if (pdev->msi_enabled)
		pci_disable_msi(pdev);

	pm_qos_remove_request(&dev_priv->pm_qos);
	i915_ggtt_cleanup_hw(dev_priv);
}

/**
 * i915_driver_register - register the driver with the rest of the system
 * @dev_priv: device private
 *
 * Perform any steps necessary to make the driver available via kernel
 * internal or userspace interfaces.
 */
static void i915_driver_register(struct drm_i915_private *dev_priv)
{
	struct drm_device *dev = &dev_priv->drm;

	i915_gem_shrinker_register(dev_priv);
	i915_pmu_register(dev_priv);

	/*
	 * Notify a valid surface after modesetting,
	 * when running inside a VM.
	 */
	if (intel_vgpu_active(dev_priv))
		I915_WRITE(vgtif_reg(display_ready), VGT_DRV_DISPLAY_READY);

	/* Reveal our presence to userspace */
	if (drm_dev_register(dev, 0) == 0) {
		i915_debugfs_register(dev_priv);
		i915_setup_sysfs(dev_priv);

		/* Depends on sysfs having been initialized */
		i915_perf_register(dev_priv);
	} else
		DRM_ERROR("Failed to register driver for userspace access!\n");

	if (INTEL_INFO(dev_priv)->num_pipes) {
		/* Must be done after probing outputs */
		intel_opregion_register(dev_priv);
		acpi_video_register();
	}

	if (IS_GEN5(dev_priv))
		intel_gpu_ips_init(dev_priv);

	intel_audio_init(dev_priv);

	/*
	 * Some ports require correctly set-up hpd registers for detection to
	 * work properly (leading to ghost connected connector status), e.g. VGA
	 * on gm45.  Hence we can only set up the initial fbdev config after hpd
	 * irqs are fully enabled. We do it last so that the async config
	 * cannot run before the connectors are registered.
	 */
	intel_fbdev_initial_config_async(dev);

	/*
	 * We need to coordinate the hotplugs with the asynchronous fbdev
	 * configuration, for which we use the fbdev->async_cookie.
	 */
	if (INTEL_INFO(dev_priv)->num_pipes)
		drm_kms_helper_poll_init(dev);
}

/**
 * i915_driver_unregister - cleanup the registration done in i915_driver_regiser()
 * @dev_priv: device private
 */
static void i915_driver_unregister(struct drm_i915_private *dev_priv)
{
	intel_fbdev_unregister(dev_priv);
	intel_audio_deinit(dev_priv);

	/*
	 * After flushing the fbdev (incl. a late async config which will
	 * have delayed queuing of a hotplug event), then flush the hotplug
	 * events.
	 */
	drm_kms_helper_poll_fini(&dev_priv->drm);

	intel_gpu_ips_teardown();
	acpi_video_unregister();
	intel_opregion_unregister(dev_priv);

	i915_perf_unregister(dev_priv);
	i915_pmu_unregister(dev_priv);

	i915_teardown_sysfs(dev_priv);
	drm_dev_unregister(&dev_priv->drm);

	i915_gem_shrinker_unregister(dev_priv);
}

static void i915_welcome_messages(struct drm_i915_private *dev_priv)
{
	if (drm_debug & DRM_UT_DRIVER) {
		struct drm_printer p = drm_debug_printer("i915 device info:");

		intel_device_info_dump(&dev_priv->info, &p);
		intel_device_info_dump_runtime(RUNTIME_INFO(dev_priv), &p);
	}

	if (IS_ENABLED(CONFIG_DRM_I915_DEBUG))
		DRM_INFO("DRM_I915_DEBUG enabled\n");
	if (IS_ENABLED(CONFIG_DRM_I915_DEBUG_GEM))
		DRM_INFO("DRM_I915_DEBUG_GEM enabled\n");
}

static struct drm_i915_private *
i915_driver_create(struct pci_dev *pdev, const struct pci_device_id *ent)
{
	const struct intel_device_info *match_info =
		(struct intel_device_info *)ent->driver_data;
	struct intel_device_info *device_info;
	struct drm_i915_private *i915;

	i915 = kzalloc(sizeof(*i915), GFP_KERNEL);
	if (!i915)
		return NULL;

	if (drm_dev_init(&i915->drm, &driver, &pdev->dev)) {
		kfree(i915);
		return NULL;
	}

	i915->drm.pdev = pdev;
	i915->drm.dev_private = i915;
	pci_set_drvdata(pdev, &i915->drm);

	/* Setup the write-once "constant" device info */
	device_info = mkwrite_device_info(i915);
	memcpy(device_info, match_info, sizeof(*device_info));
	RUNTIME_INFO(i915)->device_id = pdev->device;

	BUG_ON(device_info->gen > sizeof(device_info->gen_mask) * BITS_PER_BYTE);

	return i915;
}

static void i915_driver_destroy(struct drm_i915_private *i915)
{
	struct pci_dev *pdev = i915->drm.pdev;

	drm_dev_fini(&i915->drm);
	kfree(i915);

	/* And make sure we never chase our dangling pointer from pci_dev */
	pci_set_drvdata(pdev, NULL);
}

/**
 * i915_driver_load - setup chip and create an initial config
 * @pdev: PCI device
 * @ent: matching PCI ID entry
 *
 * The driver load routine has to do several things:
 *   - drive output discovery via intel_modeset_init()
 *   - initialize the memory manager
 *   - allocate initial config memory
 *   - setup the DRM framebuffer with the allocated memory
 */
int i915_driver_load(struct pci_dev *pdev, const struct pci_device_id *ent)
{
	const struct intel_device_info *match_info =
		(struct intel_device_info *)ent->driver_data;
	struct drm_i915_private *dev_priv;
	int ret;

	/* Enable nuclear pageflip on ILK+ */
	if (!i915_modparams.nuclear_pageflip && match_info->gen < 5)
		driver.driver_features &= ~DRIVER_ATOMIC;

	dev_priv = i915_driver_create(pdev, ent);
	if (!dev_priv)
		return -ENOMEM;

	ret = pci_enable_device(pdev);
	if (ret)
		goto out_fini;

	/*
	 * Disable the system suspend direct complete optimization, which can
	 * leave the device suspended skipping the driver's suspend handlers
	 * if the device was already runtime suspended. This is needed due to
	 * the difference in our runtime and system suspend sequence and
	 * becaue the HDA driver may require us to enable the audio power
	 * domain during system suspend.
	 */
	dev_pm_set_driver_flags(&pdev->dev, DPM_FLAG_NEVER_SKIP);

	ret = i915_driver_init_early(dev_priv);
	if (ret < 0)
		goto out_pci_disable;

	intel_runtime_pm_get(dev_priv);

	ret = i915_driver_init_mmio(dev_priv);
	if (ret < 0)
		goto out_runtime_pm_put;

	ret = i915_driver_init_hw(dev_priv);
	if (ret < 0)
		goto out_cleanup_mmio;

	/*
	 * TODO: move the vblank init and parts of modeset init steps into one
	 * of the i915_driver_init_/i915_driver_register functions according
	 * to the role/effect of the given init step.
	 */
	if (INTEL_INFO(dev_priv)->num_pipes) {
		ret = drm_vblank_init(&dev_priv->drm,
				      INTEL_INFO(dev_priv)->num_pipes);
		if (ret)
			goto out_cleanup_hw;
	}

	ret = i915_load_modeset_init(&dev_priv->drm);
	if (ret < 0)
		goto out_cleanup_hw;

	i915_driver_register(dev_priv);

	intel_runtime_pm_enable(dev_priv);

	intel_init_ipc(dev_priv);

	intel_runtime_pm_put(dev_priv);

	i915_welcome_messages(dev_priv);

	return 0;

out_cleanup_hw:
	i915_driver_cleanup_hw(dev_priv);
out_cleanup_mmio:
	i915_driver_cleanup_mmio(dev_priv);
out_runtime_pm_put:
	intel_runtime_pm_put(dev_priv);
	i915_driver_cleanup_early(dev_priv);
out_pci_disable:
	pci_disable_device(pdev);
out_fini:
	i915_load_error(dev_priv, "Device initialization failed (%d)\n", ret);
	i915_driver_destroy(dev_priv);
	return ret;
}

void i915_driver_unload(struct drm_device *dev)
{
	struct drm_i915_private *dev_priv = to_i915(dev);
	struct pci_dev *pdev = dev_priv->drm.pdev;

	i915_driver_unregister(dev_priv);

	if (i915_gem_suspend(dev_priv))
		DRM_ERROR("failed to idle hardware; continuing to unload!\n");

	intel_display_power_get(dev_priv, POWER_DOMAIN_INIT);

	drm_atomic_helper_shutdown(dev);

	intel_gvt_cleanup(dev_priv);

	intel_modeset_cleanup(dev);

	intel_bios_cleanup(dev_priv);

	vga_switcheroo_unregister_client(pdev);
	vga_client_register(pdev, NULL, NULL, NULL);

	intel_csr_ucode_fini(dev_priv);

	/* Free error state after interrupts are fully disabled. */
	cancel_delayed_work_sync(&dev_priv->gpu_error.hangcheck_work);
	i915_reset_error_state(dev_priv);

	i915_gem_fini(dev_priv);
	intel_fbc_cleanup_cfb(dev_priv);

	intel_power_domains_fini(dev_priv);

	i915_driver_cleanup_hw(dev_priv);
	i915_driver_cleanup_mmio(dev_priv);

	intel_display_power_put(dev_priv, POWER_DOMAIN_INIT);
}

static void i915_driver_release(struct drm_device *dev)
{
	struct drm_i915_private *dev_priv = to_i915(dev);

	i915_driver_cleanup_early(dev_priv);
	i915_driver_destroy(dev_priv);
}

static int i915_driver_open(struct drm_device *dev, struct drm_file *file)
{
	struct drm_i915_private *i915 = to_i915(dev);
	int ret;

	ret = i915_gem_open(i915, file);
	if (ret)
		return ret;

	return 0;
}

/**
 * i915_driver_lastclose - clean up after all DRM clients have exited
 * @dev: DRM device
 *
 * Take care of cleaning up after all DRM clients have exited.  In the
 * mode setting case, we want to restore the kernel's initial mode (just
 * in case the last client left us in a bad state).
 *
 * Additionally, in the non-mode setting case, we'll tear down the GTT
 * and DMA structures, since the kernel won't be using them, and clea
 * up any GEM state.
 */
static void i915_driver_lastclose(struct drm_device *dev)
{
	intel_fbdev_restore_mode(dev);
	vga_switcheroo_process_delayed_switch();
}

static void i915_driver_postclose(struct drm_device *dev, struct drm_file *file)
{
	struct drm_i915_file_private *file_priv = file->driver_priv;

	mutex_lock(&dev->struct_mutex);
	i915_gem_context_close(file);
	i915_gem_release(dev, file);
	mutex_unlock(&dev->struct_mutex);

	kfree(file_priv);
}

static void intel_suspend_encoders(struct drm_i915_private *dev_priv)
{
	struct drm_device *dev = &dev_priv->drm;
	struct intel_encoder *encoder;

	drm_modeset_lock_all(dev);
	for_each_intel_encoder(dev, encoder)
		if (encoder->suspend)
			encoder->suspend(encoder);
	drm_modeset_unlock_all(dev);
}

static int vlv_resume_prepare(struct drm_i915_private *dev_priv,
			      bool rpm_resume);
static int vlv_suspend_complete(struct drm_i915_private *dev_priv);

static bool suspend_to_idle(struct drm_i915_private *dev_priv)
{
#if IS_ENABLED(CONFIG_ACPI_SLEEP)
	if (acpi_target_system_state() < ACPI_STATE_S3)
		return true;
#endif
	return false;
}

static int i915_drm_prepare(struct drm_device *dev)
{
	struct drm_i915_private *i915 = to_i915(dev);
	int err;

	/*
	 * NB intel_display_suspend() may issue new requests after we've
	 * ostensibly marked the GPU as ready-to-sleep here. We need to
	 * split out that work and pull it forward so that after point,
	 * the GPU is not woken again.
	 */
	err = i915_gem_suspend(i915);
	if (err)
		dev_err(&i915->drm.pdev->dev,
			"GEM idle failed, suspend/resume might fail\n");

	return err;
}

static int i915_drm_suspend(struct drm_device *dev)
{
	struct drm_i915_private *dev_priv = to_i915(dev);
	struct pci_dev *pdev = dev_priv->drm.pdev;
	pci_power_t opregion_target_state;

	disable_rpm_wakeref_asserts(dev_priv);

	/* We do a lot of poking in a lot of registers, make sure they work
	 * properly. */
	intel_display_set_init_power(dev_priv, true);

	drm_kms_helper_poll_disable(dev);

	pci_save_state(pdev);

	intel_display_suspend(dev);

	intel_dp_mst_suspend(dev_priv);

	intel_runtime_pm_disable_interrupts(dev_priv);
	intel_hpd_cancel_work(dev_priv);

	intel_suspend_encoders(dev_priv);

	intel_suspend_hw(dev_priv);

	i915_gem_suspend_gtt_mappings(dev_priv);

	i915_save_state(dev_priv);

	opregion_target_state = suspend_to_idle(dev_priv) ? PCI_D1 : PCI_D3cold;
	intel_opregion_notify_adapter(dev_priv, opregion_target_state);

	intel_opregion_unregister(dev_priv);

	intel_fbdev_set_suspend(dev, FBINFO_STATE_SUSPENDED, true);

	dev_priv->suspend_count++;

	intel_csr_ucode_suspend(dev_priv);

	enable_rpm_wakeref_asserts(dev_priv);

	return 0;
}

static int i915_drm_suspend_late(struct drm_device *dev, bool hibernation)
{
	struct drm_i915_private *dev_priv = to_i915(dev);
	struct pci_dev *pdev = dev_priv->drm.pdev;
	int ret;

	disable_rpm_wakeref_asserts(dev_priv);

	i915_gem_suspend_late(dev_priv);

	intel_display_set_init_power(dev_priv, false);
<<<<<<< HEAD
=======
	i915_rc6_ctx_wa_suspend(dev_priv);
>>>>>>> 17d93760
	intel_uncore_suspend(dev_priv);

	/*
	 * In case of firmware assisted context save/restore don't manually
	 * deinit the power domains. This also means the CSR/DMC firmware will
	 * stay active, it will power down any HW resources as required and
	 * also enable deeper system power states that would be blocked if the
	 * firmware was inactive.
	 */
	if (IS_GEN9_LP(dev_priv) || hibernation || !suspend_to_idle(dev_priv) ||
	    dev_priv->csr.dmc_payload == NULL) {
		intel_power_domains_suspend(dev_priv);
		dev_priv->power_domains_suspended = true;
	}

	ret = 0;
	if (INTEL_GEN(dev_priv) >= 11 || IS_GEN9_LP(dev_priv))
		bxt_enable_dc9(dev_priv);
	else if (IS_HASWELL(dev_priv) || IS_BROADWELL(dev_priv))
		hsw_enable_pc8(dev_priv);
	else if (IS_VALLEYVIEW(dev_priv) || IS_CHERRYVIEW(dev_priv))
		ret = vlv_suspend_complete(dev_priv);

	if (ret) {
		DRM_ERROR("Suspend complete failed: %d\n", ret);
		if (dev_priv->power_domains_suspended) {
			intel_power_domains_init_hw(dev_priv, true);
			dev_priv->power_domains_suspended = false;
		}

		goto out;
	}

	pci_disable_device(pdev);
	/*
	 * During hibernation on some platforms the BIOS may try to access
	 * the device even though it's already in D3 and hang the machine. So
	 * leave the device in D0 on those platforms and hope the BIOS will
	 * power down the device properly. The issue was seen on multiple old
	 * GENs with different BIOS vendors, so having an explicit blacklist
	 * is inpractical; apply the workaround on everything pre GEN6. The
	 * platforms where the issue was seen:
	 * Lenovo Thinkpad X301, X61s, X60, T60, X41
	 * Fujitsu FSC S7110
	 * Acer Aspire 1830T
	 */
	if (!(hibernation && INTEL_GEN(dev_priv) < 6))
		pci_set_power_state(pdev, PCI_D3hot);

out:
	enable_rpm_wakeref_asserts(dev_priv);

	return ret;
}

static int i915_suspend_switcheroo(struct drm_device *dev, pm_message_t state)
{
	int error;

	if (!dev) {
		DRM_ERROR("dev: %p\n", dev);
		DRM_ERROR("DRM not initialized, aborting suspend.\n");
		return -ENODEV;
	}

	if (WARN_ON_ONCE(state.event != PM_EVENT_SUSPEND &&
			 state.event != PM_EVENT_FREEZE))
		return -EINVAL;

	if (dev->switch_power_state == DRM_SWITCH_POWER_OFF)
		return 0;

	error = i915_drm_suspend(dev);
	if (error)
		return error;

	return i915_drm_suspend_late(dev, false);
}

static int i915_drm_resume(struct drm_device *dev)
{
	struct drm_i915_private *dev_priv = to_i915(dev);
	int ret;

	disable_rpm_wakeref_asserts(dev_priv);
	intel_sanitize_gt_powersave(dev_priv);

	i915_gem_sanitize(dev_priv);

	ret = i915_ggtt_enable_hw(dev_priv);
	if (ret)
		DRM_ERROR("failed to re-enable GGTT\n");

	intel_csr_ucode_resume(dev_priv);

	i915_restore_state(dev_priv);
	intel_pps_unlock_regs_wa(dev_priv);
	intel_opregion_setup(dev_priv);

	intel_init_pch_refclk(dev_priv);

	/*
	 * Interrupts have to be enabled before any batches are run. If not the
	 * GPU will hang. i915_gem_init_hw() will initiate batches to
	 * update/restore the context.
	 *
	 * drm_mode_config_reset() needs AUX interrupts.
	 *
	 * Modeset enabling in intel_modeset_init_hw() also needs working
	 * interrupts.
	 */
	intel_runtime_pm_enable_interrupts(dev_priv);

	drm_mode_config_reset(dev);

	i915_gem_resume(dev_priv);

	intel_modeset_init_hw(dev);
	intel_init_clock_gating(dev_priv);

	spin_lock_irq(&dev_priv->irq_lock);
	if (dev_priv->display.hpd_irq_setup)
		dev_priv->display.hpd_irq_setup(dev_priv);
	spin_unlock_irq(&dev_priv->irq_lock);

	intel_dp_mst_resume(dev_priv);

	intel_display_resume(dev);

	drm_kms_helper_poll_enable(dev);

	/*
	 * ... but also need to make sure that hotplug processing
	 * doesn't cause havoc. Like in the driver load code we don't
	 * bother with the tiny race here where we might loose hotplug
	 * notifications.
	 * */
	intel_hpd_init(dev_priv);

	intel_opregion_register(dev_priv);

	intel_fbdev_set_suspend(dev, FBINFO_STATE_RUNNING, false);

	intel_opregion_notify_adapter(dev_priv, PCI_D0);

	enable_rpm_wakeref_asserts(dev_priv);

	return 0;
}

static int i915_drm_resume_early(struct drm_device *dev)
{
	struct drm_i915_private *dev_priv = to_i915(dev);
	struct pci_dev *pdev = dev_priv->drm.pdev;
	int ret;

	/*
	 * We have a resume ordering issue with the snd-hda driver also
	 * requiring our device to be power up. Due to the lack of a
	 * parent/child relationship we currently solve this with an early
	 * resume hook.
	 *
	 * FIXME: This should be solved with a special hdmi sink device or
	 * similar so that power domains can be employed.
	 */

	/*
	 * Note that we need to set the power state explicitly, since we
	 * powered off the device during freeze and the PCI core won't power
	 * it back up for us during thaw. Powering off the device during
	 * freeze is not a hard requirement though, and during the
	 * suspend/resume phases the PCI core makes sure we get here with the
	 * device powered on. So in case we change our freeze logic and keep
	 * the device powered we can also remove the following set power state
	 * call.
	 */
	ret = pci_set_power_state(pdev, PCI_D0);
	if (ret) {
		DRM_ERROR("failed to set PCI D0 power state (%d)\n", ret);
		goto out;
	}

	/*
	 * Note that pci_enable_device() first enables any parent bridge
	 * device and only then sets the power state for this device. The
	 * bridge enabling is a nop though, since bridge devices are resumed
	 * first. The order of enabling power and enabling the device is
	 * imposed by the PCI core as described above, so here we preserve the
	 * same order for the freeze/thaw phases.
	 *
	 * TODO: eventually we should remove pci_disable_device() /
	 * pci_enable_enable_device() from suspend/resume. Due to how they
	 * depend on the device enable refcount we can't anyway depend on them
	 * disabling/enabling the device.
	 */
	if (pci_enable_device(pdev)) {
		ret = -EIO;
		goto out;
	}

	pci_set_master(pdev);

	disable_rpm_wakeref_asserts(dev_priv);

	if (IS_VALLEYVIEW(dev_priv) || IS_CHERRYVIEW(dev_priv))
		ret = vlv_resume_prepare(dev_priv, false);
	if (ret)
		DRM_ERROR("Resume prepare failed: %d, continuing anyway\n",
			  ret);

	intel_uncore_resume_early(dev_priv);

	if (INTEL_GEN(dev_priv) >= 11 || IS_GEN9_LP(dev_priv)) {
		gen9_sanitize_dc_state(dev_priv);
		bxt_disable_dc9(dev_priv);
	} else if (IS_HASWELL(dev_priv) || IS_BROADWELL(dev_priv)) {
		hsw_disable_pc8(dev_priv);
	}

	intel_uncore_sanitize(dev_priv);

	if (dev_priv->power_domains_suspended)
		intel_power_domains_init_hw(dev_priv, true);
	else
		intel_display_set_init_power(dev_priv, true);

<<<<<<< HEAD
	intel_engines_sanitize(dev_priv);
=======
	i915_rc6_ctx_wa_resume(dev_priv);
>>>>>>> 17d93760

	intel_engines_sanitize(dev_priv);

	enable_rpm_wakeref_asserts(dev_priv);

out:
	dev_priv->power_domains_suspended = false;

	return ret;
}

static int i915_resume_switcheroo(struct drm_device *dev)
{
	int ret;

	if (dev->switch_power_state == DRM_SWITCH_POWER_OFF)
		return 0;

	ret = i915_drm_resume_early(dev);
	if (ret)
		return ret;

	return i915_drm_resume(dev);
}

/**
 * i915_reset - reset chip after a hang
 * @i915: #drm_i915_private to reset
 * @stalled_mask: mask of the stalled engines with the guilty requests
 * @reason: user error message for why we are resetting
 *
 * Reset the chip.  Useful if a hang is detected. Marks the device as wedged
 * on failure.
 *
 * Caller must hold the struct_mutex.
 *
 * Procedure is fairly simple:
 *   - reset the chip using the reset reg
 *   - re-init context state
 *   - re-init hardware status page
 *   - re-init ring buffer
 *   - re-init interrupt state
 *   - re-init display
 */
void i915_reset(struct drm_i915_private *i915,
		unsigned int stalled_mask,
		const char *reason)
{
	struct i915_gpu_error *error = &i915->gpu_error;
	int ret;
	int i;

	GEM_TRACE("flags=%lx\n", error->flags);

	might_sleep();
	lockdep_assert_held(&i915->drm.struct_mutex);
	GEM_BUG_ON(!test_bit(I915_RESET_BACKOFF, &error->flags));

	if (!test_bit(I915_RESET_HANDOFF, &error->flags))
		return;

	/* Clear any previous failed attempts at recovery. Time to try again. */
	if (!i915_gem_unset_wedged(i915))
		goto wakeup;

	if (reason)
		dev_notice(i915->drm.dev, "Resetting chip for %s\n", reason);
	error->reset_count++;

	disable_irq(i915->drm.irq);
	ret = i915_gem_reset_prepare(i915);
	if (ret) {
		dev_err(i915->drm.dev, "GPU recovery failed\n");
		goto taint;
	}

	if (!intel_has_gpu_reset(i915)) {
		if (i915_modparams.reset)
			dev_err(i915->drm.dev, "GPU reset not supported\n");
		else
			DRM_DEBUG_DRIVER("GPU reset disabled\n");
		goto error;
	}

	for (i = 0; i < 3; i++) {
		ret = intel_gpu_reset(i915, ALL_ENGINES);
		if (ret == 0)
			break;

		msleep(100);
	}
	if (ret) {
		dev_err(i915->drm.dev, "Failed to reset chip\n");
		goto taint;
	}

	/* Ok, now get things going again... */

	/*
	 * Everything depends on having the GTT running, so we need to start
	 * there.
	 */
	ret = i915_ggtt_enable_hw(i915);
	if (ret) {
		DRM_ERROR("Failed to re-enable GGTT following reset (%d)\n",
			  ret);
		goto error;
	}

	i915_gem_reset(i915, stalled_mask);
	intel_overlay_reset(i915);

	/*
	 * Next we need to restore the context, but we don't use those
	 * yet either...
	 *
	 * Ring buffer needs to be re-initialized in the KMS case, or if X
	 * was running at the time of the reset (i.e. we weren't VT
	 * switched away).
	 */
	ret = i915_gem_init_hw(i915);
	if (ret) {
		DRM_ERROR("Failed to initialise HW following reset (%d)\n",
			  ret);
		goto error;
	}

	i915_queue_hangcheck(i915);

finish:
	i915_gem_reset_finish(i915);
	enable_irq(i915->drm.irq);

wakeup:
	clear_bit(I915_RESET_HANDOFF, &error->flags);
	wake_up_bit(&error->flags, I915_RESET_HANDOFF);
	return;

taint:
	/*
	 * History tells us that if we cannot reset the GPU now, we
	 * never will. This then impacts everything that is run
	 * subsequently. On failing the reset, we mark the driver
	 * as wedged, preventing further execution on the GPU.
	 * We also want to go one step further and add a taint to the
	 * kernel so that any subsequent faults can be traced back to
	 * this failure. This is important for CI, where if the
	 * GPU/driver fails we would like to reboot and restart testing
	 * rather than continue on into oblivion. For everyone else,
	 * the system should still plod along, but they have been warned!
	 */
	add_taint(TAINT_WARN, LOCKDEP_STILL_OK);
error:
	i915_gem_set_wedged(i915);
	i915_retire_requests(i915);
	goto finish;
}

static inline int intel_gt_reset_engine(struct drm_i915_private *dev_priv,
					struct intel_engine_cs *engine)
{
	return intel_gpu_reset(dev_priv, intel_engine_flag(engine));
}

/**
 * i915_reset_engine - reset GPU engine to recover from a hang
 * @engine: engine to reset
 * @msg: reason for GPU reset; or NULL for no dev_notice()
 *
 * Reset a specific GPU engine. Useful if a hang is detected.
 * Returns zero on successful reset or otherwise an error code.
 *
 * Procedure is:
 *  - identifies the request that caused the hang and it is dropped
 *  - reset engine (which will force the engine to idle)
 *  - re-init/configure engine
 */
int i915_reset_engine(struct intel_engine_cs *engine, const char *msg)
{
	struct i915_gpu_error *error = &engine->i915->gpu_error;
	struct i915_request *active_request;
	int ret;

	GEM_TRACE("%s flags=%lx\n", engine->name, error->flags);
	GEM_BUG_ON(!test_bit(I915_RESET_ENGINE + engine->id, &error->flags));

	active_request = i915_gem_reset_prepare_engine(engine);
	if (IS_ERR_OR_NULL(active_request)) {
		/* Either the previous reset failed, or we pardon the reset. */
		ret = PTR_ERR(active_request);
		goto out;
	}

	if (msg)
		dev_notice(engine->i915->drm.dev,
			   "Resetting %s for %s\n", engine->name, msg);
	error->reset_engine_count[engine->id]++;

	if (!engine->i915->guc.execbuf_client)
		ret = intel_gt_reset_engine(engine->i915, engine);
	else
		ret = intel_guc_reset_engine(&engine->i915->guc, engine);
	if (ret) {
		/* If we fail here, we expect to fallback to a global reset */
		DRM_DEBUG_DRIVER("%sFailed to reset %s, ret=%d\n",
				 engine->i915->guc.execbuf_client ? "GuC " : "",
				 engine->name, ret);
		goto out;
	}

	/*
	 * The request that caused the hang is stuck on elsp, we know the
	 * active request and can drop it, adjust head to skip the offending
	 * request to resume executing remaining requests in the queue.
	 */
	i915_gem_reset_engine(engine, active_request, true);

	/*
	 * The engine and its registers (and workarounds in case of render)
	 * have been reset to their default values. Follow the init_ring
	 * process to program RING_MODE, HWSP and re-enable submission.
	 */
	ret = engine->init_hw(engine);
	if (ret)
		goto out;

out:
	i915_gem_reset_finish_engine(engine);
	return ret;
}

static int i915_pm_prepare(struct device *kdev)
{
	struct pci_dev *pdev = to_pci_dev(kdev);
	struct drm_device *dev = pci_get_drvdata(pdev);

	if (!dev) {
		dev_err(kdev, "DRM not initialized, aborting suspend.\n");
		return -ENODEV;
	}

	if (dev->switch_power_state == DRM_SWITCH_POWER_OFF)
		return 0;

	return i915_drm_prepare(dev);
}

static int i915_pm_suspend(struct device *kdev)
{
	struct pci_dev *pdev = to_pci_dev(kdev);
	struct drm_device *dev = pci_get_drvdata(pdev);

	if (!dev) {
		dev_err(kdev, "DRM not initialized, aborting suspend.\n");
		return -ENODEV;
	}

	if (dev->switch_power_state == DRM_SWITCH_POWER_OFF)
		return 0;

	return i915_drm_suspend(dev);
}

static int i915_pm_suspend_late(struct device *kdev)
{
	struct drm_device *dev = &kdev_to_i915(kdev)->drm;

	/*
	 * We have a suspend ordering issue with the snd-hda driver also
	 * requiring our device to be power up. Due to the lack of a
	 * parent/child relationship we currently solve this with an late
	 * suspend hook.
	 *
	 * FIXME: This should be solved with a special hdmi sink device or
	 * similar so that power domains can be employed.
	 */
	if (dev->switch_power_state == DRM_SWITCH_POWER_OFF)
		return 0;

	return i915_drm_suspend_late(dev, false);
}

static int i915_pm_poweroff_late(struct device *kdev)
{
	struct drm_device *dev = &kdev_to_i915(kdev)->drm;

	if (dev->switch_power_state == DRM_SWITCH_POWER_OFF)
		return 0;

	return i915_drm_suspend_late(dev, true);
}

static int i915_pm_resume_early(struct device *kdev)
{
	struct drm_device *dev = &kdev_to_i915(kdev)->drm;

	if (dev->switch_power_state == DRM_SWITCH_POWER_OFF)
		return 0;

	return i915_drm_resume_early(dev);
}

static int i915_pm_resume(struct device *kdev)
{
	struct drm_device *dev = &kdev_to_i915(kdev)->drm;

	if (dev->switch_power_state == DRM_SWITCH_POWER_OFF)
		return 0;

	return i915_drm_resume(dev);
}

/* freeze: before creating the hibernation_image */
static int i915_pm_freeze(struct device *kdev)
{
	struct drm_device *dev = &kdev_to_i915(kdev)->drm;
	int ret;

	if (dev->switch_power_state != DRM_SWITCH_POWER_OFF) {
		ret = i915_drm_suspend(dev);
		if (ret)
			return ret;
	}

	ret = i915_gem_freeze(kdev_to_i915(kdev));
	if (ret)
		return ret;

	return 0;
}

static int i915_pm_freeze_late(struct device *kdev)
{
	struct drm_device *dev = &kdev_to_i915(kdev)->drm;
	int ret;

	if (dev->switch_power_state != DRM_SWITCH_POWER_OFF) {
		ret = i915_drm_suspend_late(dev, true);
		if (ret)
			return ret;
	}

	ret = i915_gem_freeze_late(kdev_to_i915(kdev));
	if (ret)
		return ret;

	return 0;
}

/* thaw: called after creating the hibernation image, but before turning off. */
static int i915_pm_thaw_early(struct device *kdev)
{
	return i915_pm_resume_early(kdev);
}

static int i915_pm_thaw(struct device *kdev)
{
	return i915_pm_resume(kdev);
}

/* restore: called after loading the hibernation image. */
static int i915_pm_restore_early(struct device *kdev)
{
	return i915_pm_resume_early(kdev);
}

static int i915_pm_restore(struct device *kdev)
{
	return i915_pm_resume(kdev);
}

/*
 * Save all Gunit registers that may be lost after a D3 and a subsequent
 * S0i[R123] transition. The list of registers needing a save/restore is
 * defined in the VLV2_S0IXRegs document. This documents marks all Gunit
 * registers in the following way:
 * - Driver: saved/restored by the driver
 * - Punit : saved/restored by the Punit firmware
 * - No, w/o marking: no need to save/restore, since the register is R/O or
 *                    used internally by the HW in a way that doesn't depend
 *                    keeping the content across a suspend/resume.
 * - Debug : used for debugging
 *
 * We save/restore all registers marked with 'Driver', with the following
 * exceptions:
 * - Registers out of use, including also registers marked with 'Debug'.
 *   These have no effect on the driver's operation, so we don't save/restore
 *   them to reduce the overhead.
 * - Registers that are fully setup by an initialization function called from
 *   the resume path. For example many clock gating and RPS/RC6 registers.
 * - Registers that provide the right functionality with their reset defaults.
 *
 * TODO: Except for registers that based on the above 3 criteria can be safely
 * ignored, we save/restore all others, practically treating the HW context as
 * a black-box for the driver. Further investigation is needed to reduce the
 * saved/restored registers even further, by following the same 3 criteria.
 */
static void vlv_save_gunit_s0ix_state(struct drm_i915_private *dev_priv)
{
	struct vlv_s0ix_state *s = &dev_priv->vlv_s0ix_state;
	int i;

	/* GAM 0x4000-0x4770 */
	s->wr_watermark		= I915_READ(GEN7_WR_WATERMARK);
	s->gfx_prio_ctrl	= I915_READ(GEN7_GFX_PRIO_CTRL);
	s->arb_mode		= I915_READ(ARB_MODE);
	s->gfx_pend_tlb0	= I915_READ(GEN7_GFX_PEND_TLB0);
	s->gfx_pend_tlb1	= I915_READ(GEN7_GFX_PEND_TLB1);

	for (i = 0; i < ARRAY_SIZE(s->lra_limits); i++)
		s->lra_limits[i] = I915_READ(GEN7_LRA_LIMITS(i));

	s->media_max_req_count	= I915_READ(GEN7_MEDIA_MAX_REQ_COUNT);
	s->gfx_max_req_count	= I915_READ(GEN7_GFX_MAX_REQ_COUNT);

	s->render_hwsp		= I915_READ(RENDER_HWS_PGA_GEN7);
	s->ecochk		= I915_READ(GAM_ECOCHK);
	s->bsd_hwsp		= I915_READ(BSD_HWS_PGA_GEN7);
	s->blt_hwsp		= I915_READ(BLT_HWS_PGA_GEN7);

	s->tlb_rd_addr		= I915_READ(GEN7_TLB_RD_ADDR);

	/* MBC 0x9024-0x91D0, 0x8500 */
	s->g3dctl		= I915_READ(VLV_G3DCTL);
	s->gsckgctl		= I915_READ(VLV_GSCKGCTL);
	s->mbctl		= I915_READ(GEN6_MBCTL);

	/* GCP 0x9400-0x9424, 0x8100-0x810C */
	s->ucgctl1		= I915_READ(GEN6_UCGCTL1);
	s->ucgctl3		= I915_READ(GEN6_UCGCTL3);
	s->rcgctl1		= I915_READ(GEN6_RCGCTL1);
	s->rcgctl2		= I915_READ(GEN6_RCGCTL2);
	s->rstctl		= I915_READ(GEN6_RSTCTL);
	s->misccpctl		= I915_READ(GEN7_MISCCPCTL);

	/* GPM 0xA000-0xAA84, 0x8000-0x80FC */
	s->gfxpause		= I915_READ(GEN6_GFXPAUSE);
	s->rpdeuhwtc		= I915_READ(GEN6_RPDEUHWTC);
	s->rpdeuc		= I915_READ(GEN6_RPDEUC);
	s->ecobus		= I915_READ(ECOBUS);
	s->pwrdwnupctl		= I915_READ(VLV_PWRDWNUPCTL);
	s->rp_down_timeout	= I915_READ(GEN6_RP_DOWN_TIMEOUT);
	s->rp_deucsw		= I915_READ(GEN6_RPDEUCSW);
	s->rcubmabdtmr		= I915_READ(GEN6_RCUBMABDTMR);
	s->rcedata		= I915_READ(VLV_RCEDATA);
	s->spare2gh		= I915_READ(VLV_SPAREG2H);

	/* Display CZ domain, 0x4400C-0x4402C, 0x4F000-0x4F11F */
	s->gt_imr		= I915_READ(GTIMR);
	s->gt_ier		= I915_READ(GTIER);
	s->pm_imr		= I915_READ(GEN6_PMIMR);
	s->pm_ier		= I915_READ(GEN6_PMIER);

	for (i = 0; i < ARRAY_SIZE(s->gt_scratch); i++)
		s->gt_scratch[i] = I915_READ(GEN7_GT_SCRATCH(i));

	/* GT SA CZ domain, 0x100000-0x138124 */
	s->tilectl		= I915_READ(TILECTL);
	s->gt_fifoctl		= I915_READ(GTFIFOCTL);
	s->gtlc_wake_ctrl	= I915_READ(VLV_GTLC_WAKE_CTRL);
	s->gtlc_survive		= I915_READ(VLV_GTLC_SURVIVABILITY_REG);
	s->pmwgicz		= I915_READ(VLV_PMWGICZ);

	/* Gunit-Display CZ domain, 0x182028-0x1821CF */
	s->gu_ctl0		= I915_READ(VLV_GU_CTL0);
	s->gu_ctl1		= I915_READ(VLV_GU_CTL1);
	s->pcbr			= I915_READ(VLV_PCBR);
	s->clock_gate_dis2	= I915_READ(VLV_GUNIT_CLOCK_GATE2);

	/*
	 * Not saving any of:
	 * DFT,		0x9800-0x9EC0
	 * SARB,	0xB000-0xB1FC
	 * GAC,		0x5208-0x524C, 0x14000-0x14C000
	 * PCI CFG
	 */
}

static void vlv_restore_gunit_s0ix_state(struct drm_i915_private *dev_priv)
{
	struct vlv_s0ix_state *s = &dev_priv->vlv_s0ix_state;
	u32 val;
	int i;

	/* GAM 0x4000-0x4770 */
	I915_WRITE(GEN7_WR_WATERMARK,	s->wr_watermark);
	I915_WRITE(GEN7_GFX_PRIO_CTRL,	s->gfx_prio_ctrl);
	I915_WRITE(ARB_MODE,		s->arb_mode | (0xffff << 16));
	I915_WRITE(GEN7_GFX_PEND_TLB0,	s->gfx_pend_tlb0);
	I915_WRITE(GEN7_GFX_PEND_TLB1,	s->gfx_pend_tlb1);

	for (i = 0; i < ARRAY_SIZE(s->lra_limits); i++)
		I915_WRITE(GEN7_LRA_LIMITS(i), s->lra_limits[i]);

	I915_WRITE(GEN7_MEDIA_MAX_REQ_COUNT, s->media_max_req_count);
	I915_WRITE(GEN7_GFX_MAX_REQ_COUNT, s->gfx_max_req_count);

	I915_WRITE(RENDER_HWS_PGA_GEN7,	s->render_hwsp);
	I915_WRITE(GAM_ECOCHK,		s->ecochk);
	I915_WRITE(BSD_HWS_PGA_GEN7,	s->bsd_hwsp);
	I915_WRITE(BLT_HWS_PGA_GEN7,	s->blt_hwsp);

	I915_WRITE(GEN7_TLB_RD_ADDR,	s->tlb_rd_addr);

	/* MBC 0x9024-0x91D0, 0x8500 */
	I915_WRITE(VLV_G3DCTL,		s->g3dctl);
	I915_WRITE(VLV_GSCKGCTL,	s->gsckgctl);
	I915_WRITE(GEN6_MBCTL,		s->mbctl);

	/* GCP 0x9400-0x9424, 0x8100-0x810C */
	I915_WRITE(GEN6_UCGCTL1,	s->ucgctl1);
	I915_WRITE(GEN6_UCGCTL3,	s->ucgctl3);
	I915_WRITE(GEN6_RCGCTL1,	s->rcgctl1);
	I915_WRITE(GEN6_RCGCTL2,	s->rcgctl2);
	I915_WRITE(GEN6_RSTCTL,		s->rstctl);
	I915_WRITE(GEN7_MISCCPCTL,	s->misccpctl);

	/* GPM 0xA000-0xAA84, 0x8000-0x80FC */
	I915_WRITE(GEN6_GFXPAUSE,	s->gfxpause);
	I915_WRITE(GEN6_RPDEUHWTC,	s->rpdeuhwtc);
	I915_WRITE(GEN6_RPDEUC,		s->rpdeuc);
	I915_WRITE(ECOBUS,		s->ecobus);
	I915_WRITE(VLV_PWRDWNUPCTL,	s->pwrdwnupctl);
	I915_WRITE(GEN6_RP_DOWN_TIMEOUT,s->rp_down_timeout);
	I915_WRITE(GEN6_RPDEUCSW,	s->rp_deucsw);
	I915_WRITE(GEN6_RCUBMABDTMR,	s->rcubmabdtmr);
	I915_WRITE(VLV_RCEDATA,		s->rcedata);
	I915_WRITE(VLV_SPAREG2H,	s->spare2gh);

	/* Display CZ domain, 0x4400C-0x4402C, 0x4F000-0x4F11F */
	I915_WRITE(GTIMR,		s->gt_imr);
	I915_WRITE(GTIER,		s->gt_ier);
	I915_WRITE(GEN6_PMIMR,		s->pm_imr);
	I915_WRITE(GEN6_PMIER,		s->pm_ier);

	for (i = 0; i < ARRAY_SIZE(s->gt_scratch); i++)
		I915_WRITE(GEN7_GT_SCRATCH(i), s->gt_scratch[i]);

	/* GT SA CZ domain, 0x100000-0x138124 */
	I915_WRITE(TILECTL,			s->tilectl);
	I915_WRITE(GTFIFOCTL,			s->gt_fifoctl);
	/*
	 * Preserve the GT allow wake and GFX force clock bit, they are not
	 * be restored, as they are used to control the s0ix suspend/resume
	 * sequence by the caller.
	 */
	val = I915_READ(VLV_GTLC_WAKE_CTRL);
	val &= VLV_GTLC_ALLOWWAKEREQ;
	val |= s->gtlc_wake_ctrl & ~VLV_GTLC_ALLOWWAKEREQ;
	I915_WRITE(VLV_GTLC_WAKE_CTRL, val);

	val = I915_READ(VLV_GTLC_SURVIVABILITY_REG);
	val &= VLV_GFX_CLK_FORCE_ON_BIT;
	val |= s->gtlc_survive & ~VLV_GFX_CLK_FORCE_ON_BIT;
	I915_WRITE(VLV_GTLC_SURVIVABILITY_REG, val);

	I915_WRITE(VLV_PMWGICZ,			s->pmwgicz);

	/* Gunit-Display CZ domain, 0x182028-0x1821CF */
	I915_WRITE(VLV_GU_CTL0,			s->gu_ctl0);
	I915_WRITE(VLV_GU_CTL1,			s->gu_ctl1);
	I915_WRITE(VLV_PCBR,			s->pcbr);
	I915_WRITE(VLV_GUNIT_CLOCK_GATE2,	s->clock_gate_dis2);
}

static int vlv_wait_for_pw_status(struct drm_i915_private *dev_priv,
				  u32 mask, u32 val)
{
	/* The HW does not like us polling for PW_STATUS frequently, so
	 * use the sleeping loop rather than risk the busy spin within
	 * intel_wait_for_register().
	 *
	 * Transitioning between RC6 states should be at most 2ms (see
	 * valleyview_enable_rps) so use a 3ms timeout.
	 */
	return wait_for((I915_READ_NOTRACE(VLV_GTLC_PW_STATUS) & mask) == val,
			3);
}

int vlv_force_gfx_clock(struct drm_i915_private *dev_priv, bool force_on)
{
	u32 val;
	int err;

	val = I915_READ(VLV_GTLC_SURVIVABILITY_REG);
	val &= ~VLV_GFX_CLK_FORCE_ON_BIT;
	if (force_on)
		val |= VLV_GFX_CLK_FORCE_ON_BIT;
	I915_WRITE(VLV_GTLC_SURVIVABILITY_REG, val);

	if (!force_on)
		return 0;

	err = intel_wait_for_register(dev_priv,
				      VLV_GTLC_SURVIVABILITY_REG,
				      VLV_GFX_CLK_STATUS_BIT,
				      VLV_GFX_CLK_STATUS_BIT,
				      20);
	if (err)
		DRM_ERROR("timeout waiting for GFX clock force-on (%08x)\n",
			  I915_READ(VLV_GTLC_SURVIVABILITY_REG));

	return err;
}

static int vlv_allow_gt_wake(struct drm_i915_private *dev_priv, bool allow)
{
	u32 mask;
	u32 val;
	int err;

	val = I915_READ(VLV_GTLC_WAKE_CTRL);
	val &= ~VLV_GTLC_ALLOWWAKEREQ;
	if (allow)
		val |= VLV_GTLC_ALLOWWAKEREQ;
	I915_WRITE(VLV_GTLC_WAKE_CTRL, val);
	POSTING_READ(VLV_GTLC_WAKE_CTRL);

	mask = VLV_GTLC_ALLOWWAKEACK;
	val = allow ? mask : 0;

	err = vlv_wait_for_pw_status(dev_priv, mask, val);
	if (err)
		DRM_ERROR("timeout disabling GT waking\n");

	return err;
}

static void vlv_wait_for_gt_wells(struct drm_i915_private *dev_priv,
				  bool wait_for_on)
{
	u32 mask;
	u32 val;

	mask = VLV_GTLC_PW_MEDIA_STATUS_MASK | VLV_GTLC_PW_RENDER_STATUS_MASK;
	val = wait_for_on ? mask : 0;

	/*
	 * RC6 transitioning can be delayed up to 2 msec (see
	 * valleyview_enable_rps), use 3 msec for safety.
	 *
	 * This can fail to turn off the rc6 if the GPU is stuck after a failed
	 * reset and we are trying to force the machine to sleep.
	 */
	if (vlv_wait_for_pw_status(dev_priv, mask, val))
		DRM_DEBUG_DRIVER("timeout waiting for GT wells to go %s\n",
				 onoff(wait_for_on));
}

static void vlv_check_no_gt_access(struct drm_i915_private *dev_priv)
{
	if (!(I915_READ(VLV_GTLC_PW_STATUS) & VLV_GTLC_ALLOWWAKEERR))
		return;

	DRM_DEBUG_DRIVER("GT register access while GT waking disabled\n");
	I915_WRITE(VLV_GTLC_PW_STATUS, VLV_GTLC_ALLOWWAKEERR);
}

static int vlv_suspend_complete(struct drm_i915_private *dev_priv)
{
	u32 mask;
	int err;

	/*
	 * Bspec defines the following GT well on flags as debug only, so
	 * don't treat them as hard failures.
	 */
	vlv_wait_for_gt_wells(dev_priv, false);

	mask = VLV_GTLC_RENDER_CTX_EXISTS | VLV_GTLC_MEDIA_CTX_EXISTS;
	WARN_ON((I915_READ(VLV_GTLC_WAKE_CTRL) & mask) != mask);

	vlv_check_no_gt_access(dev_priv);

	err = vlv_force_gfx_clock(dev_priv, true);
	if (err)
		goto err1;

	err = vlv_allow_gt_wake(dev_priv, false);
	if (err)
		goto err2;

	if (!IS_CHERRYVIEW(dev_priv))
		vlv_save_gunit_s0ix_state(dev_priv);

	err = vlv_force_gfx_clock(dev_priv, false);
	if (err)
		goto err2;

	return 0;

err2:
	/* For safety always re-enable waking and disable gfx clock forcing */
	vlv_allow_gt_wake(dev_priv, true);
err1:
	vlv_force_gfx_clock(dev_priv, false);

	return err;
}

static int vlv_resume_prepare(struct drm_i915_private *dev_priv,
				bool rpm_resume)
{
	int err;
	int ret;

	/*
	 * If any of the steps fail just try to continue, that's the best we
	 * can do at this point. Return the first error code (which will also
	 * leave RPM permanently disabled).
	 */
	ret = vlv_force_gfx_clock(dev_priv, true);

	if (!IS_CHERRYVIEW(dev_priv))
		vlv_restore_gunit_s0ix_state(dev_priv);

	err = vlv_allow_gt_wake(dev_priv, true);
	if (!ret)
		ret = err;

	err = vlv_force_gfx_clock(dev_priv, false);
	if (!ret)
		ret = err;

	vlv_check_no_gt_access(dev_priv);

	if (rpm_resume)
		intel_init_clock_gating(dev_priv);

	return ret;
}

static int intel_runtime_suspend(struct device *kdev)
{
	struct pci_dev *pdev = to_pci_dev(kdev);
	struct drm_device *dev = pci_get_drvdata(pdev);
	struct drm_i915_private *dev_priv = to_i915(dev);
	int ret;

	if (WARN_ON_ONCE(!(dev_priv->gt_pm.rc6.enabled && HAS_RC6(dev_priv))))
		return -ENODEV;

	if (WARN_ON_ONCE(!HAS_RUNTIME_PM(dev_priv)))
		return -ENODEV;

	DRM_DEBUG_KMS("Suspending device\n");

	disable_rpm_wakeref_asserts(dev_priv);

	/*
	 * We are safe here against re-faults, since the fault handler takes
	 * an RPM reference.
	 */
	i915_gem_runtime_suspend(dev_priv);

	intel_uc_suspend(dev_priv);

	intel_runtime_pm_disable_interrupts(dev_priv);

	intel_uncore_suspend(dev_priv);

	ret = 0;
	if (INTEL_GEN(dev_priv) >= 11) {
		icl_display_core_uninit(dev_priv);
		bxt_enable_dc9(dev_priv);
	} else if (IS_GEN9_LP(dev_priv)) {
		bxt_display_core_uninit(dev_priv);
		bxt_enable_dc9(dev_priv);
	} else if (IS_HASWELL(dev_priv) || IS_BROADWELL(dev_priv)) {
		hsw_enable_pc8(dev_priv);
	} else if (IS_VALLEYVIEW(dev_priv) || IS_CHERRYVIEW(dev_priv)) {
		ret = vlv_suspend_complete(dev_priv);
	}

	if (ret) {
		DRM_ERROR("Runtime suspend failed, disabling it (%d)\n", ret);
		intel_uncore_runtime_resume(dev_priv);

		intel_runtime_pm_enable_interrupts(dev_priv);

		intel_uc_resume(dev_priv);

		i915_gem_init_swizzling(dev_priv);
		i915_gem_restore_fences(dev_priv);

		enable_rpm_wakeref_asserts(dev_priv);

		return ret;
	}

	enable_rpm_wakeref_asserts(dev_priv);
	WARN_ON_ONCE(atomic_read(&dev_priv->runtime_pm.wakeref_count));

	if (intel_uncore_arm_unclaimed_mmio_detection(dev_priv))
		DRM_ERROR("Unclaimed access detected prior to suspending\n");

	dev_priv->runtime_pm.suspended = true;

	/*
	 * FIXME: We really should find a document that references the arguments
	 * used below!
	 */
	if (IS_BROADWELL(dev_priv)) {
		/*
		 * On Broadwell, if we use PCI_D1 the PCH DDI ports will stop
		 * being detected, and the call we do at intel_runtime_resume()
		 * won't be able to restore them. Since PCI_D3hot matches the
		 * actual specification and appears to be working, use it.
		 */
		intel_opregion_notify_adapter(dev_priv, PCI_D3hot);
	} else {
		/*
		 * current versions of firmware which depend on this opregion
		 * notification have repurposed the D1 definition to mean
		 * "runtime suspended" vs. what you would normally expect (D3)
		 * to distinguish it from notifications that might be sent via
		 * the suspend path.
		 */
		intel_opregion_notify_adapter(dev_priv, PCI_D1);
	}

	assert_forcewakes_inactive(dev_priv);

	if (!IS_VALLEYVIEW(dev_priv) && !IS_CHERRYVIEW(dev_priv))
		intel_hpd_poll_init(dev_priv);

	DRM_DEBUG_KMS("Device suspended\n");
	return 0;
}

static int intel_runtime_resume(struct device *kdev)
{
	struct pci_dev *pdev = to_pci_dev(kdev);
	struct drm_device *dev = pci_get_drvdata(pdev);
	struct drm_i915_private *dev_priv = to_i915(dev);
	int ret = 0;

	if (WARN_ON_ONCE(!HAS_RUNTIME_PM(dev_priv)))
		return -ENODEV;

	DRM_DEBUG_KMS("Resuming device\n");

	WARN_ON_ONCE(atomic_read(&dev_priv->runtime_pm.wakeref_count));
	disable_rpm_wakeref_asserts(dev_priv);

	intel_opregion_notify_adapter(dev_priv, PCI_D0);
	dev_priv->runtime_pm.suspended = false;
	if (intel_uncore_unclaimed_mmio(dev_priv))
		DRM_DEBUG_DRIVER("Unclaimed access during suspend, bios?\n");

	if (INTEL_GEN(dev_priv) >= 11) {
		bxt_disable_dc9(dev_priv);
		icl_display_core_init(dev_priv, true);
		if (dev_priv->csr.dmc_payload) {
			if (dev_priv->csr.allowed_dc_mask &
			    DC_STATE_EN_UPTO_DC6)
				skl_enable_dc6(dev_priv);
			else if (dev_priv->csr.allowed_dc_mask &
				 DC_STATE_EN_UPTO_DC5)
				gen9_enable_dc5(dev_priv);
		}
	} else if (IS_GEN9_LP(dev_priv)) {
		bxt_disable_dc9(dev_priv);
		bxt_display_core_init(dev_priv, true);
		if (dev_priv->csr.dmc_payload &&
		    (dev_priv->csr.allowed_dc_mask & DC_STATE_EN_UPTO_DC5))
			gen9_enable_dc5(dev_priv);
	} else if (IS_HASWELL(dev_priv) || IS_BROADWELL(dev_priv)) {
		hsw_disable_pc8(dev_priv);
	} else if (IS_VALLEYVIEW(dev_priv) || IS_CHERRYVIEW(dev_priv)) {
		ret = vlv_resume_prepare(dev_priv, true);
	}

	intel_uncore_runtime_resume(dev_priv);

	intel_runtime_pm_enable_interrupts(dev_priv);

	intel_uc_resume(dev_priv);

	/*
	 * No point of rolling back things in case of an error, as the best
	 * we can do is to hope that things will still work (and disable RPM).
	 */
	i915_gem_init_swizzling(dev_priv);
	i915_gem_restore_fences(dev_priv);

	/*
	 * On VLV/CHV display interrupts are part of the display
	 * power well, so hpd is reinitialized from there. For
	 * everyone else do it here.
	 */
	if (!IS_VALLEYVIEW(dev_priv) && !IS_CHERRYVIEW(dev_priv))
		intel_hpd_init(dev_priv);

	intel_enable_ipc(dev_priv);

	enable_rpm_wakeref_asserts(dev_priv);

	if (ret)
		DRM_ERROR("Runtime resume failed, disabling it (%d)\n", ret);
	else
		DRM_DEBUG_KMS("Device resumed\n");

	return ret;
}

const struct dev_pm_ops i915_pm_ops = {
	/*
	 * S0ix (via system suspend) and S3 event handlers [PMSG_SUSPEND,
	 * PMSG_RESUME]
	 */
	.prepare = i915_pm_prepare,
	.suspend = i915_pm_suspend,
	.suspend_late = i915_pm_suspend_late,
	.resume_early = i915_pm_resume_early,
	.resume = i915_pm_resume,

	/*
	 * S4 event handlers
	 * @freeze, @freeze_late    : called (1) before creating the
	 *                            hibernation image [PMSG_FREEZE] and
	 *                            (2) after rebooting, before restoring
	 *                            the image [PMSG_QUIESCE]
	 * @thaw, @thaw_early       : called (1) after creating the hibernation
	 *                            image, before writing it [PMSG_THAW]
	 *                            and (2) after failing to create or
	 *                            restore the image [PMSG_RECOVER]
	 * @poweroff, @poweroff_late: called after writing the hibernation
	 *                            image, before rebooting [PMSG_HIBERNATE]
	 * @restore, @restore_early : called after rebooting and restoring the
	 *                            hibernation image [PMSG_RESTORE]
	 */
	.freeze = i915_pm_freeze,
	.freeze_late = i915_pm_freeze_late,
	.thaw_early = i915_pm_thaw_early,
	.thaw = i915_pm_thaw,
	.poweroff = i915_pm_suspend,
	.poweroff_late = i915_pm_poweroff_late,
	.restore_early = i915_pm_restore_early,
	.restore = i915_pm_restore,

	/* S0ix (via runtime suspend) event handlers */
	.runtime_suspend = intel_runtime_suspend,
	.runtime_resume = intel_runtime_resume,
};

static const struct vm_operations_struct i915_gem_vm_ops = {
	.fault = i915_gem_fault,
	.open = drm_gem_vm_open,
	.close = drm_gem_vm_close,
};

static const struct file_operations i915_driver_fops = {
	.owner = THIS_MODULE,
	.open = drm_open,
	.release = drm_release,
	.unlocked_ioctl = drm_ioctl,
	.mmap = drm_gem_mmap,
	.poll = drm_poll,
	.read = drm_read,
	.compat_ioctl = i915_compat_ioctl,
	.llseek = noop_llseek,
};

static int
i915_gem_reject_pin_ioctl(struct drm_device *dev, void *data,
			  struct drm_file *file)
{
	return -ENODEV;
}

static const struct drm_ioctl_desc i915_ioctls[] = {
	DRM_IOCTL_DEF_DRV(I915_INIT, drm_noop, DRM_AUTH|DRM_MASTER|DRM_ROOT_ONLY),
	DRM_IOCTL_DEF_DRV(I915_FLUSH, drm_noop, DRM_AUTH),
	DRM_IOCTL_DEF_DRV(I915_FLIP, drm_noop, DRM_AUTH),
	DRM_IOCTL_DEF_DRV(I915_BATCHBUFFER, drm_noop, DRM_AUTH),
	DRM_IOCTL_DEF_DRV(I915_IRQ_EMIT, drm_noop, DRM_AUTH),
	DRM_IOCTL_DEF_DRV(I915_IRQ_WAIT, drm_noop, DRM_AUTH),
	DRM_IOCTL_DEF_DRV(I915_GETPARAM, i915_getparam_ioctl, DRM_AUTH|DRM_RENDER_ALLOW),
	DRM_IOCTL_DEF_DRV(I915_SETPARAM, drm_noop, DRM_AUTH|DRM_MASTER|DRM_ROOT_ONLY),
	DRM_IOCTL_DEF_DRV(I915_ALLOC, drm_noop, DRM_AUTH),
	DRM_IOCTL_DEF_DRV(I915_FREE, drm_noop, DRM_AUTH),
	DRM_IOCTL_DEF_DRV(I915_INIT_HEAP, drm_noop, DRM_AUTH|DRM_MASTER|DRM_ROOT_ONLY),
	DRM_IOCTL_DEF_DRV(I915_CMDBUFFER, drm_noop, DRM_AUTH),
	DRM_IOCTL_DEF_DRV(I915_DESTROY_HEAP,  drm_noop, DRM_AUTH|DRM_MASTER|DRM_ROOT_ONLY),
	DRM_IOCTL_DEF_DRV(I915_SET_VBLANK_PIPE,  drm_noop, DRM_AUTH|DRM_MASTER|DRM_ROOT_ONLY),
	DRM_IOCTL_DEF_DRV(I915_GET_VBLANK_PIPE,  drm_noop, DRM_AUTH),
	DRM_IOCTL_DEF_DRV(I915_VBLANK_SWAP, drm_noop, DRM_AUTH),
	DRM_IOCTL_DEF_DRV(I915_HWS_ADDR, drm_noop, DRM_AUTH|DRM_MASTER|DRM_ROOT_ONLY),
	DRM_IOCTL_DEF_DRV(I915_GEM_INIT, drm_noop, DRM_AUTH|DRM_MASTER|DRM_ROOT_ONLY),
	DRM_IOCTL_DEF_DRV(I915_GEM_EXECBUFFER, i915_gem_execbuffer_ioctl, DRM_AUTH),
	DRM_IOCTL_DEF_DRV(I915_GEM_EXECBUFFER2_WR, i915_gem_execbuffer2_ioctl, DRM_AUTH|DRM_RENDER_ALLOW),
	DRM_IOCTL_DEF_DRV(I915_GEM_PIN, i915_gem_reject_pin_ioctl, DRM_AUTH|DRM_ROOT_ONLY),
	DRM_IOCTL_DEF_DRV(I915_GEM_UNPIN, i915_gem_reject_pin_ioctl, DRM_AUTH|DRM_ROOT_ONLY),
	DRM_IOCTL_DEF_DRV(I915_GEM_BUSY, i915_gem_busy_ioctl, DRM_AUTH|DRM_RENDER_ALLOW),
	DRM_IOCTL_DEF_DRV(I915_GEM_SET_CACHING, i915_gem_set_caching_ioctl, DRM_RENDER_ALLOW),
	DRM_IOCTL_DEF_DRV(I915_GEM_GET_CACHING, i915_gem_get_caching_ioctl, DRM_RENDER_ALLOW),
	DRM_IOCTL_DEF_DRV(I915_GEM_THROTTLE, i915_gem_throttle_ioctl, DRM_AUTH|DRM_RENDER_ALLOW),
	DRM_IOCTL_DEF_DRV(I915_GEM_ENTERVT, drm_noop, DRM_AUTH|DRM_MASTER|DRM_ROOT_ONLY),
	DRM_IOCTL_DEF_DRV(I915_GEM_LEAVEVT, drm_noop, DRM_AUTH|DRM_MASTER|DRM_ROOT_ONLY),
	DRM_IOCTL_DEF_DRV(I915_GEM_CREATE, i915_gem_create_ioctl, DRM_RENDER_ALLOW),
	DRM_IOCTL_DEF_DRV(I915_GEM_PREAD, i915_gem_pread_ioctl, DRM_RENDER_ALLOW),
	DRM_IOCTL_DEF_DRV(I915_GEM_PWRITE, i915_gem_pwrite_ioctl, DRM_RENDER_ALLOW),
	DRM_IOCTL_DEF_DRV(I915_GEM_MMAP, i915_gem_mmap_ioctl, DRM_RENDER_ALLOW),
	DRM_IOCTL_DEF_DRV(I915_GEM_MMAP_GTT, i915_gem_mmap_gtt_ioctl, DRM_RENDER_ALLOW),
	DRM_IOCTL_DEF_DRV(I915_GEM_SET_DOMAIN, i915_gem_set_domain_ioctl, DRM_RENDER_ALLOW),
	DRM_IOCTL_DEF_DRV(I915_GEM_SW_FINISH, i915_gem_sw_finish_ioctl, DRM_RENDER_ALLOW),
	DRM_IOCTL_DEF_DRV(I915_GEM_SET_TILING, i915_gem_set_tiling_ioctl, DRM_RENDER_ALLOW),
	DRM_IOCTL_DEF_DRV(I915_GEM_GET_TILING, i915_gem_get_tiling_ioctl, DRM_RENDER_ALLOW),
	DRM_IOCTL_DEF_DRV(I915_GEM_GET_APERTURE, i915_gem_get_aperture_ioctl, DRM_RENDER_ALLOW),
	DRM_IOCTL_DEF_DRV(I915_GET_PIPE_FROM_CRTC_ID, intel_get_pipe_from_crtc_id_ioctl, 0),
	DRM_IOCTL_DEF_DRV(I915_GEM_MADVISE, i915_gem_madvise_ioctl, DRM_RENDER_ALLOW),
	DRM_IOCTL_DEF_DRV(I915_OVERLAY_PUT_IMAGE, intel_overlay_put_image_ioctl, DRM_MASTER),
	DRM_IOCTL_DEF_DRV(I915_OVERLAY_ATTRS, intel_overlay_attrs_ioctl, DRM_MASTER),
	DRM_IOCTL_DEF_DRV(I915_SET_SPRITE_COLORKEY, intel_sprite_set_colorkey_ioctl, DRM_MASTER),
	DRM_IOCTL_DEF_DRV(I915_GET_SPRITE_COLORKEY, drm_noop, DRM_MASTER),
	DRM_IOCTL_DEF_DRV(I915_GEM_WAIT, i915_gem_wait_ioctl, DRM_AUTH|DRM_RENDER_ALLOW),
	DRM_IOCTL_DEF_DRV(I915_GEM_CONTEXT_CREATE, i915_gem_context_create_ioctl, DRM_RENDER_ALLOW),
	DRM_IOCTL_DEF_DRV(I915_GEM_CONTEXT_DESTROY, i915_gem_context_destroy_ioctl, DRM_RENDER_ALLOW),
	DRM_IOCTL_DEF_DRV(I915_REG_READ, i915_reg_read_ioctl, DRM_RENDER_ALLOW),
	DRM_IOCTL_DEF_DRV(I915_GET_RESET_STATS, i915_gem_context_reset_stats_ioctl, DRM_RENDER_ALLOW),
	DRM_IOCTL_DEF_DRV(I915_GEM_USERPTR, i915_gem_userptr_ioctl, DRM_RENDER_ALLOW),
	DRM_IOCTL_DEF_DRV(I915_GEM_CONTEXT_GETPARAM, i915_gem_context_getparam_ioctl, DRM_RENDER_ALLOW),
	DRM_IOCTL_DEF_DRV(I915_GEM_CONTEXT_SETPARAM, i915_gem_context_setparam_ioctl, DRM_RENDER_ALLOW),
	DRM_IOCTL_DEF_DRV(I915_PERF_OPEN, i915_perf_open_ioctl, DRM_RENDER_ALLOW),
	DRM_IOCTL_DEF_DRV(I915_PERF_ADD_CONFIG, i915_perf_add_config_ioctl, DRM_UNLOCKED|DRM_RENDER_ALLOW),
	DRM_IOCTL_DEF_DRV(I915_PERF_REMOVE_CONFIG, i915_perf_remove_config_ioctl, DRM_UNLOCKED|DRM_RENDER_ALLOW),
	DRM_IOCTL_DEF_DRV(I915_QUERY, i915_query_ioctl, DRM_UNLOCKED|DRM_RENDER_ALLOW),
};

static struct drm_driver driver = {
	/* Don't use MTRRs here; the Xserver or userspace app should
	 * deal with them for Intel hardware.
	 */
	.driver_features =
	    DRIVER_HAVE_IRQ | DRIVER_IRQ_SHARED | DRIVER_GEM | DRIVER_PRIME |
	    DRIVER_RENDER | DRIVER_MODESET | DRIVER_ATOMIC | DRIVER_SYNCOBJ,
	.release = i915_driver_release,
	.open = i915_driver_open,
	.lastclose = i915_driver_lastclose,
	.postclose = i915_driver_postclose,

	.gem_close_object = i915_gem_close_object,
	.gem_free_object_unlocked = i915_gem_free_object,
	.gem_vm_ops = &i915_gem_vm_ops,

	.prime_handle_to_fd = drm_gem_prime_handle_to_fd,
	.prime_fd_to_handle = drm_gem_prime_fd_to_handle,
	.gem_prime_export = i915_gem_prime_export,
	.gem_prime_import = i915_gem_prime_import,

	.dumb_create = i915_gem_dumb_create,
	.dumb_map_offset = i915_gem_mmap_gtt,
	.ioctls = i915_ioctls,
	.num_ioctls = ARRAY_SIZE(i915_ioctls),
	.fops = &i915_driver_fops,
	.name = DRIVER_NAME,
	.desc = DRIVER_DESC,
	.date = DRIVER_DATE,
	.major = DRIVER_MAJOR,
	.minor = DRIVER_MINOR,
	.patchlevel = DRIVER_PATCHLEVEL,
};

#if IS_ENABLED(CONFIG_DRM_I915_SELFTEST)
#include "selftests/mock_drm.c"
#endif<|MERGE_RESOLUTION|>--- conflicted
+++ resolved
@@ -186,10 +186,7 @@
 		WARN_ON(!IS_CANNONLAKE(dev_priv) && !IS_COFFEELAKE(dev_priv));
 		return PCH_CNP;
 	case INTEL_PCH_CMP_DEVICE_ID_TYPE:
-<<<<<<< HEAD
-=======
 	case INTEL_PCH_CMP2_DEVICE_ID_TYPE:
->>>>>>> 17d93760
 		DRM_DEBUG_KMS("Found Comet Lake PCH (CMP)\n");
 		WARN_ON(!IS_COFFEELAKE(dev_priv));
 		/* CometPoint is CNP Compatible */
@@ -1662,10 +1659,6 @@
 	i915_gem_suspend_late(dev_priv);
 
 	intel_display_set_init_power(dev_priv, false);
-<<<<<<< HEAD
-=======
-	i915_rc6_ctx_wa_suspend(dev_priv);
->>>>>>> 17d93760
 	intel_uncore_suspend(dev_priv);
 
 	/*
@@ -1891,12 +1884,6 @@
 		intel_power_domains_init_hw(dev_priv, true);
 	else
 		intel_display_set_init_power(dev_priv, true);
-
-<<<<<<< HEAD
-	intel_engines_sanitize(dev_priv);
-=======
-	i915_rc6_ctx_wa_resume(dev_priv);
->>>>>>> 17d93760
 
 	intel_engines_sanitize(dev_priv);
 
