/*
 * Copyright © 2012 Intel Corporation
 *
 * Permission is hereby granted, free of charge, to any person obtaining a
 * copy of this software and associated documentation files (the "Software"),
 * to deal in the Software without restriction, including without limitation
 * the rights to use, copy, modify, merge, publish, distribute, sublicense,
 * and/or sell copies of the Software, and to permit persons to whom the
 * Software is furnished to do so, subject to the following conditions:
 *
 * The above copyright notice and this permission notice (including the next
 * paragraph) shall be included in all copies or substantial portions of the
 * Software.
 *
 * THE SOFTWARE IS PROVIDED "AS IS", WITHOUT WARRANTY OF ANY KIND, EXPRESS OR
 * IMPLIED, INCLUDING BUT NOT LIMITED TO THE WARRANTIES OF MERCHANTABILITY,
 * FITNESS FOR A PARTICULAR PURPOSE AND NONINFRINGEMENT.  IN NO EVENT SHALL
 * THE AUTHORS OR COPYRIGHT HOLDERS BE LIABLE FOR ANY CLAIM, DAMAGES OR OTHER
 * LIABILITY, WHETHER IN AN ACTION OF CONTRACT, TORT OR OTHERWISE, ARISING
 * FROM, OUT OF OR IN CONNECTION WITH THE SOFTWARE OR THE USE OR OTHER DEALINGS
 * IN THE SOFTWARE.
 *
 * Authors:
 *    Ben Widawsky <ben@bwidawsk.net>
 *
 */

#include <linux/device.h>
#include <linux/module.h>
#include <linux/stat.h>
#include <linux/sysfs.h>

#include "gt/intel_rc6.h"
#include "gt/intel_rps.h"
#include "gt/sysfs_engines.h"

#include "i915_drv.h"
#include "i915_sysfs.h"
#include "intel_pm.h"
#include "intel_sideband.h"

static inline struct drm_i915_private *kdev_minor_to_i915(struct device *kdev)
{
	struct drm_minor *minor = dev_get_drvdata(kdev);
	return to_i915(minor->dev);
}

#ifdef CONFIG_PM
static u32 calc_residency(struct drm_i915_private *dev_priv,
			  i915_reg_t reg)
{
	intel_wakeref_t wakeref;
	u64 res = 0;

	with_intel_runtime_pm(&dev_priv->runtime_pm, wakeref)
		res = intel_rc6_residency_us(&dev_priv->gt.rc6, reg);

	return DIV_ROUND_CLOSEST_ULL(res, 1000);
}

static ssize_t rc6_enable_show(struct device *kdev,
			       struct device_attribute *attr, char *buf)
{
	struct drm_i915_private *dev_priv = kdev_minor_to_i915(kdev);
	unsigned int mask;

	mask = 0;
	if (HAS_RC6(dev_priv))
		mask |= BIT(0);
	if (HAS_RC6p(dev_priv))
		mask |= BIT(1);
	if (HAS_RC6pp(dev_priv))
		mask |= BIT(2);

	return sysfs_emit(buf, "%x\n", mask);
}

static ssize_t rc6_residency_ms_show(struct device *kdev,
				     struct device_attribute *attr, char *buf)
{
	struct drm_i915_private *dev_priv = kdev_minor_to_i915(kdev);
	u32 rc6_residency = calc_residency(dev_priv, GEN6_GT_GFX_RC6);
	return sysfs_emit(buf, "%u\n", rc6_residency);
}

static ssize_t rc6p_residency_ms_show(struct device *kdev,
				      struct device_attribute *attr, char *buf)
{
	struct drm_i915_private *dev_priv = kdev_minor_to_i915(kdev);
	u32 rc6p_residency = calc_residency(dev_priv, GEN6_GT_GFX_RC6p);
	return sysfs_emit(buf, "%u\n", rc6p_residency);
}

static ssize_t rc6pp_residency_ms_show(struct device *kdev,
				       struct device_attribute *attr, char *buf)
{
	struct drm_i915_private *dev_priv = kdev_minor_to_i915(kdev);
	u32 rc6pp_residency = calc_residency(dev_priv, GEN6_GT_GFX_RC6pp);
	return sysfs_emit(buf, "%u\n", rc6pp_residency);
}

static ssize_t media_rc6_residency_ms_show(struct device *kdev,
					   struct device_attribute *attr, char *buf)
{
	struct drm_i915_private *dev_priv = kdev_minor_to_i915(kdev);
	u32 rc6_residency = calc_residency(dev_priv, VLV_GT_MEDIA_RC6);
	return sysfs_emit(buf, "%u\n", rc6_residency);
}

static DEVICE_ATTR_RO(rc6_enable);
static DEVICE_ATTR_RO(rc6_residency_ms);
static DEVICE_ATTR_RO(rc6p_residency_ms);
static DEVICE_ATTR_RO(rc6pp_residency_ms);
static DEVICE_ATTR_RO(media_rc6_residency_ms);

static struct attribute *rc6_attrs[] = {
	&dev_attr_rc6_enable.attr,
	&dev_attr_rc6_residency_ms.attr,
	NULL
};

static const struct attribute_group rc6_attr_group = {
	.name = power_group_name,
	.attrs =  rc6_attrs
};

static struct attribute *rc6p_attrs[] = {
	&dev_attr_rc6p_residency_ms.attr,
	&dev_attr_rc6pp_residency_ms.attr,
	NULL
};

static const struct attribute_group rc6p_attr_group = {
	.name = power_group_name,
	.attrs =  rc6p_attrs
};

static struct attribute *media_rc6_attrs[] = {
	&dev_attr_media_rc6_residency_ms.attr,
	NULL
};

static const struct attribute_group media_rc6_attr_group = {
	.name = power_group_name,
	.attrs =  media_rc6_attrs
};
#endif

static int l3_access_valid(struct drm_i915_private *i915, loff_t offset)
{
	if (!HAS_L3_DPF(i915))
		return -EPERM;

	if (!IS_ALIGNED(offset, sizeof(u32)))
		return -EINVAL;

	if (offset >= GEN7_L3LOG_SIZE)
		return -ENXIO;

	return 0;
}

static ssize_t
i915_l3_read(struct file *filp, struct kobject *kobj,
	     struct bin_attribute *attr, char *buf,
	     loff_t offset, size_t count)
{
	struct device *kdev = kobj_to_dev(kobj);
	struct drm_i915_private *i915 = kdev_minor_to_i915(kdev);
	int slice = (int)(uintptr_t)attr->private;
	int ret;

	ret = l3_access_valid(i915, offset);
	if (ret)
		return ret;

	count = round_down(count, sizeof(u32));
	count = min_t(size_t, GEN7_L3LOG_SIZE - offset, count);
	memset(buf, 0, count);

	spin_lock(&i915->gem.contexts.lock);
	if (i915->l3_parity.remap_info[slice])
		memcpy(buf,
		       i915->l3_parity.remap_info[slice] + offset / sizeof(u32),
		       count);
	spin_unlock(&i915->gem.contexts.lock);

	return count;
}

static ssize_t
i915_l3_write(struct file *filp, struct kobject *kobj,
	      struct bin_attribute *attr, char *buf,
	      loff_t offset, size_t count)
{
	struct device *kdev = kobj_to_dev(kobj);
	struct drm_i915_private *i915 = kdev_minor_to_i915(kdev);
	int slice = (int)(uintptr_t)attr->private;
	u32 *remap_info, *freeme = NULL;
	struct i915_gem_context *ctx;
	int ret;

	ret = l3_access_valid(i915, offset);
	if (ret)
		return ret;

	if (count < sizeof(u32))
		return -EINVAL;

	remap_info = kzalloc(GEN7_L3LOG_SIZE, GFP_KERNEL);
	if (!remap_info)
		return -ENOMEM;

	spin_lock(&i915->gem.contexts.lock);

	if (i915->l3_parity.remap_info[slice]) {
		freeme = remap_info;
		remap_info = i915->l3_parity.remap_info[slice];
	} else {
		i915->l3_parity.remap_info[slice] = remap_info;
	}

	count = round_down(count, sizeof(u32));
	memcpy(remap_info + offset / sizeof(u32), buf, count);

	/* NB: We defer the remapping until we switch to the context */
	list_for_each_entry(ctx, &i915->gem.contexts.list, link)
		ctx->remap_slice |= BIT(slice);

	spin_unlock(&i915->gem.contexts.lock);
	kfree(freeme);

	/*
	 * TODO: Ideally we really want a GPU reset here to make sure errors
	 * aren't propagated. Since I cannot find a stable way to reset the GPU
	 * at this point it is left as a TODO.
	*/

	return count;
}

static const struct bin_attribute dpf_attrs = {
	.attr = {.name = "l3_parity", .mode = (S_IRUSR | S_IWUSR)},
	.size = GEN7_L3LOG_SIZE,
	.read = i915_l3_read,
	.write = i915_l3_write,
	.mmap = NULL,
	.private = (void *)0
};

static const struct bin_attribute dpf_attrs_1 = {
	.attr = {.name = "l3_parity_slice_1", .mode = (S_IRUSR | S_IWUSR)},
	.size = GEN7_L3LOG_SIZE,
	.read = i915_l3_read,
	.write = i915_l3_write,
	.mmap = NULL,
	.private = (void *)1
};

static ssize_t gt_act_freq_mhz_show(struct device *kdev,
				    struct device_attribute *attr, char *buf)
{
	struct drm_i915_private *i915 = kdev_minor_to_i915(kdev);
	struct intel_rps *rps = &i915->gt.rps;

<<<<<<< HEAD
	return snprintf(buf, PAGE_SIZE, "%d\n",
			intel_rps_read_actual_frequency(rps));
=======
	return sysfs_emit(buf, "%d\n", intel_rps_read_actual_frequency(rps));
>>>>>>> 7d2a07b7
}

static ssize_t gt_cur_freq_mhz_show(struct device *kdev,
				    struct device_attribute *attr, char *buf)
{
	struct drm_i915_private *i915 = kdev_minor_to_i915(kdev);
	struct intel_rps *rps = &i915->gt.rps;

<<<<<<< HEAD
	return snprintf(buf, PAGE_SIZE, "%d\n",
			intel_gpu_freq(rps, rps->cur_freq));
=======
	return sysfs_emit(buf, "%d\n", intel_gpu_freq(rps, rps->cur_freq));
>>>>>>> 7d2a07b7
}

static ssize_t gt_boost_freq_mhz_show(struct device *kdev, struct device_attribute *attr, char *buf)
{
	struct drm_i915_private *i915 = kdev_minor_to_i915(kdev);
	struct intel_rps *rps = &i915->gt.rps;

<<<<<<< HEAD
	return snprintf(buf, PAGE_SIZE, "%d\n",
			intel_gpu_freq(rps, rps->boost_freq));
=======
	return sysfs_emit(buf, "%d\n", intel_gpu_freq(rps, rps->boost_freq));
>>>>>>> 7d2a07b7
}

static ssize_t gt_boost_freq_mhz_store(struct device *kdev,
				       struct device_attribute *attr,
				       const char *buf, size_t count)
{
	struct drm_i915_private *dev_priv = kdev_minor_to_i915(kdev);
	struct intel_rps *rps = &dev_priv->gt.rps;
	bool boost = false;
	ssize_t ret;
	u32 val;

	ret = kstrtou32(buf, 0, &val);
	if (ret)
		return ret;

	/* Validate against (static) hardware limits */
	val = intel_freq_opcode(rps, val);
	if (val < rps->min_freq || val > rps->max_freq)
		return -EINVAL;

	mutex_lock(&rps->lock);
	if (val != rps->boost_freq) {
		rps->boost_freq = val;
		boost = atomic_read(&rps->num_waiters);
	}
	mutex_unlock(&rps->lock);
	if (boost)
		schedule_work(&rps->work);

	return count;
}

static ssize_t vlv_rpe_freq_mhz_show(struct device *kdev,
				     struct device_attribute *attr, char *buf)
{
	struct drm_i915_private *dev_priv = kdev_minor_to_i915(kdev);
	struct intel_rps *rps = &dev_priv->gt.rps;

<<<<<<< HEAD
	return snprintf(buf, PAGE_SIZE, "%d\n",
			intel_gpu_freq(rps, rps->efficient_freq));
=======
	return sysfs_emit(buf, "%d\n", intel_gpu_freq(rps, rps->efficient_freq));
>>>>>>> 7d2a07b7
}

static ssize_t gt_max_freq_mhz_show(struct device *kdev, struct device_attribute *attr, char *buf)
{
	struct drm_i915_private *dev_priv = kdev_minor_to_i915(kdev);
	struct intel_rps *rps = &dev_priv->gt.rps;

<<<<<<< HEAD
	return snprintf(buf, PAGE_SIZE, "%d\n",
			intel_gpu_freq(rps, rps->max_freq_softlimit));
=======
	return sysfs_emit(buf, "%d\n", intel_gpu_freq(rps, rps->max_freq_softlimit));
>>>>>>> 7d2a07b7
}

static ssize_t gt_max_freq_mhz_store(struct device *kdev,
				     struct device_attribute *attr,
				     const char *buf, size_t count)
{
	struct drm_i915_private *dev_priv = kdev_minor_to_i915(kdev);
	struct intel_rps *rps = &dev_priv->gt.rps;
	ssize_t ret;
	u32 val;

	ret = kstrtou32(buf, 0, &val);
	if (ret)
		return ret;

	mutex_lock(&rps->lock);

	val = intel_freq_opcode(rps, val);
	if (val < rps->min_freq ||
	    val > rps->max_freq ||
	    val < rps->min_freq_softlimit) {
		ret = -EINVAL;
		goto unlock;
	}

	if (val > rps->rp0_freq)
		DRM_DEBUG("User requested overclocking to %d\n",
			  intel_gpu_freq(rps, val));

	rps->max_freq_softlimit = val;

	val = clamp_t(int, rps->cur_freq,
		      rps->min_freq_softlimit,
		      rps->max_freq_softlimit);

	/*
	 * We still need *_set_rps to process the new max_delay and
	 * update the interrupt limits and PMINTRMSK even though
	 * frequency request may be unchanged.
	 */
	intel_rps_set(rps, val);

unlock:
	mutex_unlock(&rps->lock);

	return ret ?: count;
}

static ssize_t gt_min_freq_mhz_show(struct device *kdev, struct device_attribute *attr, char *buf)
{
	struct drm_i915_private *dev_priv = kdev_minor_to_i915(kdev);
	struct intel_rps *rps = &dev_priv->gt.rps;

<<<<<<< HEAD
	return snprintf(buf, PAGE_SIZE, "%d\n",
			intel_gpu_freq(rps, rps->min_freq_softlimit));
=======
	return sysfs_emit(buf, "%d\n", intel_gpu_freq(rps, rps->min_freq_softlimit));
>>>>>>> 7d2a07b7
}

static ssize_t gt_min_freq_mhz_store(struct device *kdev,
				     struct device_attribute *attr,
				     const char *buf, size_t count)
{
	struct drm_i915_private *dev_priv = kdev_minor_to_i915(kdev);
	struct intel_rps *rps = &dev_priv->gt.rps;
	ssize_t ret;
	u32 val;

	ret = kstrtou32(buf, 0, &val);
	if (ret)
		return ret;

	mutex_lock(&rps->lock);

	val = intel_freq_opcode(rps, val);
	if (val < rps->min_freq ||
	    val > rps->max_freq ||
	    val > rps->max_freq_softlimit) {
		ret = -EINVAL;
		goto unlock;
	}

	rps->min_freq_softlimit = val;

	val = clamp_t(int, rps->cur_freq,
		      rps->min_freq_softlimit,
		      rps->max_freq_softlimit);

	/*
	 * We still need *_set_rps to process the new min_delay and
	 * update the interrupt limits and PMINTRMSK even though
	 * frequency request may be unchanged.
	 */
	intel_rps_set(rps, val);

unlock:
	mutex_unlock(&rps->lock);

	return ret ?: count;
}

static DEVICE_ATTR_RO(gt_act_freq_mhz);
static DEVICE_ATTR_RO(gt_cur_freq_mhz);
static DEVICE_ATTR_RW(gt_boost_freq_mhz);
static DEVICE_ATTR_RW(gt_max_freq_mhz);
static DEVICE_ATTR_RW(gt_min_freq_mhz);

static DEVICE_ATTR_RO(vlv_rpe_freq_mhz);

static ssize_t gt_rp_mhz_show(struct device *kdev, struct device_attribute *attr, char *buf);
static DEVICE_ATTR(gt_RP0_freq_mhz, S_IRUGO, gt_rp_mhz_show, NULL);
static DEVICE_ATTR(gt_RP1_freq_mhz, S_IRUGO, gt_rp_mhz_show, NULL);
static DEVICE_ATTR(gt_RPn_freq_mhz, S_IRUGO, gt_rp_mhz_show, NULL);

/* For now we have a static number of RP states */
static ssize_t gt_rp_mhz_show(struct device *kdev, struct device_attribute *attr, char *buf)
{
	struct drm_i915_private *dev_priv = kdev_minor_to_i915(kdev);
	struct intel_rps *rps = &dev_priv->gt.rps;
	u32 val;

	if (attr == &dev_attr_gt_RP0_freq_mhz)
		val = intel_gpu_freq(rps, rps->rp0_freq);
	else if (attr == &dev_attr_gt_RP1_freq_mhz)
		val = intel_gpu_freq(rps, rps->rp1_freq);
	else if (attr == &dev_attr_gt_RPn_freq_mhz)
		val = intel_gpu_freq(rps, rps->min_freq);
	else
		BUG();

	return sysfs_emit(buf, "%d\n", val);
}

static const struct attribute * const gen6_attrs[] = {
	&dev_attr_gt_act_freq_mhz.attr,
	&dev_attr_gt_cur_freq_mhz.attr,
	&dev_attr_gt_boost_freq_mhz.attr,
	&dev_attr_gt_max_freq_mhz.attr,
	&dev_attr_gt_min_freq_mhz.attr,
	&dev_attr_gt_RP0_freq_mhz.attr,
	&dev_attr_gt_RP1_freq_mhz.attr,
	&dev_attr_gt_RPn_freq_mhz.attr,
	NULL,
};

static const struct attribute * const vlv_attrs[] = {
	&dev_attr_gt_act_freq_mhz.attr,
	&dev_attr_gt_cur_freq_mhz.attr,
	&dev_attr_gt_boost_freq_mhz.attr,
	&dev_attr_gt_max_freq_mhz.attr,
	&dev_attr_gt_min_freq_mhz.attr,
	&dev_attr_gt_RP0_freq_mhz.attr,
	&dev_attr_gt_RP1_freq_mhz.attr,
	&dev_attr_gt_RPn_freq_mhz.attr,
	&dev_attr_vlv_rpe_freq_mhz.attr,
	NULL,
};

#if IS_ENABLED(CONFIG_DRM_I915_CAPTURE_ERROR)

static ssize_t error_state_read(struct file *filp, struct kobject *kobj,
				struct bin_attribute *attr, char *buf,
				loff_t off, size_t count)
{

	struct device *kdev = kobj_to_dev(kobj);
	struct drm_i915_private *i915 = kdev_minor_to_i915(kdev);
	struct i915_gpu_coredump *gpu;
	ssize_t ret;

	gpu = i915_first_error_state(i915);
	if (IS_ERR(gpu)) {
		ret = PTR_ERR(gpu);
	} else if (gpu) {
		ret = i915_gpu_coredump_copy_to_buffer(gpu, buf, off, count);
		i915_gpu_coredump_put(gpu);
	} else {
		const char *str = "No error state collected\n";
		size_t len = strlen(str);

		ret = min_t(size_t, count, len - off);
		memcpy(buf, str + off, ret);
	}

	return ret;
}

static ssize_t error_state_write(struct file *file, struct kobject *kobj,
				 struct bin_attribute *attr, char *buf,
				 loff_t off, size_t count)
{
	struct device *kdev = kobj_to_dev(kobj);
	struct drm_i915_private *dev_priv = kdev_minor_to_i915(kdev);

	drm_dbg(&dev_priv->drm, "Resetting error state\n");
	i915_reset_error_state(dev_priv);

	return count;
}

static const struct bin_attribute error_state_attr = {
	.attr.name = "error",
	.attr.mode = S_IRUSR | S_IWUSR,
	.size = 0,
	.read = error_state_read,
	.write = error_state_write,
};

static void i915_setup_error_capture(struct device *kdev)
{
	if (sysfs_create_bin_file(&kdev->kobj, &error_state_attr))
		DRM_ERROR("error_state sysfs setup failed\n");
}

static void i915_teardown_error_capture(struct device *kdev)
{
	sysfs_remove_bin_file(&kdev->kobj, &error_state_attr);
}
#else
static void i915_setup_error_capture(struct device *kdev) {}
static void i915_teardown_error_capture(struct device *kdev) {}
#endif

void i915_setup_sysfs(struct drm_i915_private *dev_priv)
{
	struct device *kdev = dev_priv->drm.primary->kdev;
	int ret;

#ifdef CONFIG_PM
	if (HAS_RC6(dev_priv)) {
		ret = sysfs_merge_group(&kdev->kobj,
					&rc6_attr_group);
		if (ret)
			drm_err(&dev_priv->drm,
				"RC6 residency sysfs setup failed\n");
	}
	if (HAS_RC6p(dev_priv)) {
		ret = sysfs_merge_group(&kdev->kobj,
					&rc6p_attr_group);
		if (ret)
			drm_err(&dev_priv->drm,
				"RC6p residency sysfs setup failed\n");
	}
	if (IS_VALLEYVIEW(dev_priv) || IS_CHERRYVIEW(dev_priv)) {
		ret = sysfs_merge_group(&kdev->kobj,
					&media_rc6_attr_group);
		if (ret)
			drm_err(&dev_priv->drm,
				"Media RC6 residency sysfs setup failed\n");
	}
#endif
	if (HAS_L3_DPF(dev_priv)) {
		ret = device_create_bin_file(kdev, &dpf_attrs);
		if (ret)
			drm_err(&dev_priv->drm,
				"l3 parity sysfs setup failed\n");

		if (NUM_L3_SLICES(dev_priv) > 1) {
			ret = device_create_bin_file(kdev,
						     &dpf_attrs_1);
			if (ret)
				drm_err(&dev_priv->drm,
					"l3 parity slice 1 setup failed\n");
		}
	}

	ret = 0;
	if (IS_VALLEYVIEW(dev_priv) || IS_CHERRYVIEW(dev_priv))
		ret = sysfs_create_files(&kdev->kobj, vlv_attrs);
	else if (GRAPHICS_VER(dev_priv) >= 6)
		ret = sysfs_create_files(&kdev->kobj, gen6_attrs);
	if (ret)
		drm_err(&dev_priv->drm, "RPS sysfs setup failed\n");

	i915_setup_error_capture(kdev);

	intel_engines_add_sysfs(dev_priv);
}

void i915_teardown_sysfs(struct drm_i915_private *dev_priv)
{
	struct device *kdev = dev_priv->drm.primary->kdev;

	i915_teardown_error_capture(kdev);

	if (IS_VALLEYVIEW(dev_priv) || IS_CHERRYVIEW(dev_priv))
		sysfs_remove_files(&kdev->kobj, vlv_attrs);
	else
		sysfs_remove_files(&kdev->kobj, gen6_attrs);
	device_remove_bin_file(kdev,  &dpf_attrs_1);
	device_remove_bin_file(kdev,  &dpf_attrs);
#ifdef CONFIG_PM
	sysfs_unmerge_group(&kdev->kobj, &rc6_attr_group);
	sysfs_unmerge_group(&kdev->kobj, &rc6p_attr_group);
#endif
}<|MERGE_RESOLUTION|>--- conflicted
+++ resolved
@@ -263,12 +263,7 @@
 	struct drm_i915_private *i915 = kdev_minor_to_i915(kdev);
 	struct intel_rps *rps = &i915->gt.rps;
 
-<<<<<<< HEAD
-	return snprintf(buf, PAGE_SIZE, "%d\n",
-			intel_rps_read_actual_frequency(rps));
-=======
 	return sysfs_emit(buf, "%d\n", intel_rps_read_actual_frequency(rps));
->>>>>>> 7d2a07b7
 }
 
 static ssize_t gt_cur_freq_mhz_show(struct device *kdev,
@@ -277,12 +272,7 @@
 	struct drm_i915_private *i915 = kdev_minor_to_i915(kdev);
 	struct intel_rps *rps = &i915->gt.rps;
 
-<<<<<<< HEAD
-	return snprintf(buf, PAGE_SIZE, "%d\n",
-			intel_gpu_freq(rps, rps->cur_freq));
-=======
 	return sysfs_emit(buf, "%d\n", intel_gpu_freq(rps, rps->cur_freq));
->>>>>>> 7d2a07b7
 }
 
 static ssize_t gt_boost_freq_mhz_show(struct device *kdev, struct device_attribute *attr, char *buf)
@@ -290,12 +280,7 @@
 	struct drm_i915_private *i915 = kdev_minor_to_i915(kdev);
 	struct intel_rps *rps = &i915->gt.rps;
 
-<<<<<<< HEAD
-	return snprintf(buf, PAGE_SIZE, "%d\n",
-			intel_gpu_freq(rps, rps->boost_freq));
-=======
 	return sysfs_emit(buf, "%d\n", intel_gpu_freq(rps, rps->boost_freq));
->>>>>>> 7d2a07b7
 }
 
 static ssize_t gt_boost_freq_mhz_store(struct device *kdev,
@@ -335,12 +320,7 @@
 	struct drm_i915_private *dev_priv = kdev_minor_to_i915(kdev);
 	struct intel_rps *rps = &dev_priv->gt.rps;
 
-<<<<<<< HEAD
-	return snprintf(buf, PAGE_SIZE, "%d\n",
-			intel_gpu_freq(rps, rps->efficient_freq));
-=======
 	return sysfs_emit(buf, "%d\n", intel_gpu_freq(rps, rps->efficient_freq));
->>>>>>> 7d2a07b7
 }
 
 static ssize_t gt_max_freq_mhz_show(struct device *kdev, struct device_attribute *attr, char *buf)
@@ -348,12 +328,7 @@
 	struct drm_i915_private *dev_priv = kdev_minor_to_i915(kdev);
 	struct intel_rps *rps = &dev_priv->gt.rps;
 
-<<<<<<< HEAD
-	return snprintf(buf, PAGE_SIZE, "%d\n",
-			intel_gpu_freq(rps, rps->max_freq_softlimit));
-=======
 	return sysfs_emit(buf, "%d\n", intel_gpu_freq(rps, rps->max_freq_softlimit));
->>>>>>> 7d2a07b7
 }
 
 static ssize_t gt_max_freq_mhz_store(struct device *kdev,
@@ -407,12 +382,7 @@
 	struct drm_i915_private *dev_priv = kdev_minor_to_i915(kdev);
 	struct intel_rps *rps = &dev_priv->gt.rps;
 
-<<<<<<< HEAD
-	return snprintf(buf, PAGE_SIZE, "%d\n",
-			intel_gpu_freq(rps, rps->min_freq_softlimit));
-=======
 	return sysfs_emit(buf, "%d\n", intel_gpu_freq(rps, rps->min_freq_softlimit));
->>>>>>> 7d2a07b7
 }
 
 static ssize_t gt_min_freq_mhz_store(struct device *kdev,
