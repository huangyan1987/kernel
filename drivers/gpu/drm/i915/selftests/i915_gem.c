--- conflicted
+++ resolved
@@ -8,10 +8,7 @@
 
 #include "gem/selftests/igt_gem_utils.h"
 #include "gem/selftests/mock_context.h"
-<<<<<<< HEAD
-=======
 #include "gem/i915_gem_pm.h"
->>>>>>> 7d2a07b7
 #include "gt/intel_gt.h"
 #include "gt/intel_gt_pm.h"
 
@@ -200,8 +197,6 @@
 	err = switch_to_context(ctx);
 out:
 	fput(file);
-<<<<<<< HEAD
-=======
 	return err;
 }
 
@@ -242,7 +237,6 @@
 	i915_gem_object_put(obj2);
 put1:
 	i915_gem_object_put(obj);
->>>>>>> 7d2a07b7
 	return err;
 }
 
