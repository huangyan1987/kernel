// SPDX-License-Identifier: GPL-2.0-only
/*
 * Copyright © 2006-2011 Intel Corporation
 *
 * Authors:
 *	Eric Anholt <eric@anholt.net>
 *	Dave Airlie <airlied@linux.ie>
 *	Jesse Barnes <jesse.barnes@intel.com>
 */

#include <linux/dmi.h>
#include <linux/i2c.h>
#include <linux/pm_runtime.h>

#include <drm/drm_simple_kms_helper.h>

#include "cdv_device.h"
#include "intel_bios.h"
#include "power.h"
#include "psb_drv.h"
#include "psb_intel_drv.h"
#include "psb_intel_reg.h"

/*
 * LVDS I2C backlight control macros
 */
#define BRIGHTNESS_MAX_LEVEL 100
#define BRIGHTNESS_MASK 0xFF
#define BLC_I2C_TYPE	0x01
#define BLC_PWM_TYPT	0x02

#define BLC_POLARITY_NORMAL 0
#define BLC_POLARITY_INVERSE 1

#define PSB_BLC_MAX_PWM_REG_FREQ       (0xFFFE)
#define PSB_BLC_MIN_PWM_REG_FREQ	(0x2)
#define PSB_BLC_PWM_PRECISION_FACTOR	(10)
#define PSB_BACKLIGHT_PWM_CTL_SHIFT	(16)
#define PSB_BACKLIGHT_PWM_POLARITY_BIT_CLEAR (0xFFFE)

struct cdv_intel_lvds_priv {
	/**
	 * Saved LVDO output states
	 */
	uint32_t savePP_ON;
	uint32_t savePP_OFF;
	uint32_t saveLVDS;
	uint32_t savePP_CONTROL;
	uint32_t savePP_CYCLE;
	uint32_t savePFIT_CONTROL;
	uint32_t savePFIT_PGM_RATIOS;
	uint32_t saveBLC_PWM_CTL;
};

/*
 * Returns the maximum level of the backlight duty cycle field.
 */
static u32 cdv_intel_lvds_get_max_backlight(struct drm_device *dev)
{
	struct drm_psb_private *dev_priv = dev->dev_private;
	u32 retval;

	if (gma_power_begin(dev, false)) {
		retval = ((REG_READ(BLC_PWM_CTL) &
			  BACKLIGHT_MODULATION_FREQ_MASK) >>
			  BACKLIGHT_MODULATION_FREQ_SHIFT) * 2;

		gma_power_end(dev);
	} else
		retval = ((dev_priv->regs.saveBLC_PWM_CTL &
			  BACKLIGHT_MODULATION_FREQ_MASK) >>
			  BACKLIGHT_MODULATION_FREQ_SHIFT) * 2;

	return retval;
}

<<<<<<< HEAD
/**
=======
/*
>>>>>>> 7d2a07b7
 * Sets the backlight level.
 *
 * level backlight level, from 0 to cdv_intel_lvds_get_max_backlight().
 */
static void cdv_intel_lvds_set_backlight(struct drm_device *dev, int level)
{
	struct drm_psb_private *dev_priv = dev->dev_private;
	u32 blc_pwm_ctl;

	if (gma_power_begin(dev, false)) {
		blc_pwm_ctl =
			REG_READ(BLC_PWM_CTL) & ~BACKLIGHT_DUTY_CYCLE_MASK;
		REG_WRITE(BLC_PWM_CTL,
				(blc_pwm_ctl |
				(level << BACKLIGHT_DUTY_CYCLE_SHIFT)));
		gma_power_end(dev);
	} else {
		blc_pwm_ctl = dev_priv->regs.saveBLC_PWM_CTL &
				~BACKLIGHT_DUTY_CYCLE_MASK;
		dev_priv->regs.saveBLC_PWM_CTL = (blc_pwm_ctl |
					(level << BACKLIGHT_DUTY_CYCLE_SHIFT));
	}
}

/*
 * Sets the power state for the panel.
 */
static void cdv_intel_lvds_set_power(struct drm_device *dev,
				     struct drm_encoder *encoder, bool on)
{
	struct drm_psb_private *dev_priv = dev->dev_private;
	u32 pp_status;

	if (!gma_power_begin(dev, true))
		return;

	if (on) {
		REG_WRITE(PP_CONTROL, REG_READ(PP_CONTROL) |
			  POWER_TARGET_ON);
		do {
			pp_status = REG_READ(PP_STATUS);
		} while ((pp_status & PP_ON) == 0);

		cdv_intel_lvds_set_backlight(dev,
				dev_priv->mode_dev.backlight_duty_cycle);
	} else {
		cdv_intel_lvds_set_backlight(dev, 0);

		REG_WRITE(PP_CONTROL, REG_READ(PP_CONTROL) &
			  ~POWER_TARGET_ON);
		do {
			pp_status = REG_READ(PP_STATUS);
		} while (pp_status & PP_ON);
	}
	gma_power_end(dev);
}

static void cdv_intel_lvds_encoder_dpms(struct drm_encoder *encoder, int mode)
{
	struct drm_device *dev = encoder->dev;
	if (mode == DRM_MODE_DPMS_ON)
		cdv_intel_lvds_set_power(dev, encoder, true);
	else
		cdv_intel_lvds_set_power(dev, encoder, false);
	/* XXX: We never power down the LVDS pairs. */
}

static void cdv_intel_lvds_save(struct drm_connector *connector)
{
}

static void cdv_intel_lvds_restore(struct drm_connector *connector)
{
}

static enum drm_mode_status cdv_intel_lvds_mode_valid(struct drm_connector *connector,
			      struct drm_display_mode *mode)
{
	struct drm_device *dev = connector->dev;
	struct drm_psb_private *dev_priv = dev->dev_private;
	struct drm_display_mode *fixed_mode =
					dev_priv->mode_dev.panel_fixed_mode;

	/* just in case */
	if (mode->flags & DRM_MODE_FLAG_DBLSCAN)
		return MODE_NO_DBLESCAN;

	/* just in case */
	if (mode->flags & DRM_MODE_FLAG_INTERLACE)
		return MODE_NO_INTERLACE;

	if (fixed_mode) {
		if (mode->hdisplay > fixed_mode->hdisplay)
			return MODE_PANEL;
		if (mode->vdisplay > fixed_mode->vdisplay)
			return MODE_PANEL;
	}
	return MODE_OK;
}

static bool cdv_intel_lvds_mode_fixup(struct drm_encoder *encoder,
				  const struct drm_display_mode *mode,
				  struct drm_display_mode *adjusted_mode)
{
	struct drm_device *dev = encoder->dev;
	struct drm_psb_private *dev_priv = dev->dev_private;
	struct psb_intel_mode_device *mode_dev = &dev_priv->mode_dev;
	struct drm_encoder *tmp_encoder;
	struct drm_display_mode *panel_fixed_mode = mode_dev->panel_fixed_mode;

	/* Should never happen!! */
	list_for_each_entry(tmp_encoder, &dev->mode_config.encoder_list,
			    head) {
		if (tmp_encoder != encoder
		    && tmp_encoder->crtc == encoder->crtc) {
			pr_err("Can't enable LVDS and another encoder on the same pipe\n");
			return false;
		}
	}

	/*
	 * If we have timings from the BIOS for the panel, put them in
	 * to the adjusted mode.  The CRTC will be set up for this mode,
	 * with the panel scaling set up to source from the H/VDisplay
	 * of the original mode.
	 */
	if (panel_fixed_mode != NULL) {
		adjusted_mode->hdisplay = panel_fixed_mode->hdisplay;
		adjusted_mode->hsync_start = panel_fixed_mode->hsync_start;
		adjusted_mode->hsync_end = panel_fixed_mode->hsync_end;
		adjusted_mode->htotal = panel_fixed_mode->htotal;
		adjusted_mode->vdisplay = panel_fixed_mode->vdisplay;
		adjusted_mode->vsync_start = panel_fixed_mode->vsync_start;
		adjusted_mode->vsync_end = panel_fixed_mode->vsync_end;
		adjusted_mode->vtotal = panel_fixed_mode->vtotal;
		adjusted_mode->clock = panel_fixed_mode->clock;
		drm_mode_set_crtcinfo(adjusted_mode,
				      CRTC_INTERLACE_HALVE_V);
	}

	/*
	 * XXX: It would be nice to support lower refresh rates on the
	 * panels to reduce power consumption, and perhaps match the
	 * user's requested refresh rate.
	 */

	return true;
}

static void cdv_intel_lvds_prepare(struct drm_encoder *encoder)
{
	struct drm_device *dev = encoder->dev;
	struct drm_psb_private *dev_priv = dev->dev_private;
	struct psb_intel_mode_device *mode_dev = &dev_priv->mode_dev;

	if (!gma_power_begin(dev, true))
		return;

	mode_dev->saveBLC_PWM_CTL = REG_READ(BLC_PWM_CTL);
	mode_dev->backlight_duty_cycle = (mode_dev->saveBLC_PWM_CTL &
					  BACKLIGHT_DUTY_CYCLE_MASK);

	cdv_intel_lvds_set_power(dev, encoder, false);

	gma_power_end(dev);
}

static void cdv_intel_lvds_commit(struct drm_encoder *encoder)
{
	struct drm_device *dev = encoder->dev;
	struct drm_psb_private *dev_priv = dev->dev_private;
	struct psb_intel_mode_device *mode_dev = &dev_priv->mode_dev;

	if (mode_dev->backlight_duty_cycle == 0)
		mode_dev->backlight_duty_cycle =
		    cdv_intel_lvds_get_max_backlight(dev);

	cdv_intel_lvds_set_power(dev, encoder, true);
}

static void cdv_intel_lvds_mode_set(struct drm_encoder *encoder,
				struct drm_display_mode *mode,
				struct drm_display_mode *adjusted_mode)
{
	struct drm_device *dev = encoder->dev;
	struct drm_psb_private *dev_priv = dev->dev_private;
	struct gma_crtc *gma_crtc = to_gma_crtc(encoder->crtc);
	u32 pfit_control;

	/*
	 * The LVDS pin pair will already have been turned on in the
	 * cdv_intel_crtc_mode_set since it has a large impact on the DPLL
	 * settings.
	 */

	/*
	 * Enable automatic panel scaling so that non-native modes fill the
	 * screen.  Should be enabled before the pipe is enabled, according to
	 * register description and PRM.
	 */
	if (mode->hdisplay != adjusted_mode->hdisplay ||
	    mode->vdisplay != adjusted_mode->vdisplay)
		pfit_control = (PFIT_ENABLE | VERT_AUTO_SCALE |
				HORIZ_AUTO_SCALE | VERT_INTERP_BILINEAR |
				HORIZ_INTERP_BILINEAR);
	else
		pfit_control = 0;

	pfit_control |= gma_crtc->pipe << PFIT_PIPE_SHIFT;

	if (dev_priv->lvds_dither)
		pfit_control |= PANEL_8TO6_DITHER_ENABLE;

	REG_WRITE(PFIT_CONTROL, pfit_control);
}

/*
 * Return the list of DDC modes if available, or the BIOS fixed mode otherwise.
 */
static int cdv_intel_lvds_get_modes(struct drm_connector *connector)
{
	struct drm_device *dev = connector->dev;
	struct drm_psb_private *dev_priv = dev->dev_private;
	struct gma_encoder *gma_encoder = gma_attached_encoder(connector);
	struct psb_intel_mode_device *mode_dev = &dev_priv->mode_dev;
	int ret;

	ret = psb_intel_ddc_get_modes(connector, &gma_encoder->i2c_bus->adapter);

	if (ret)
		return ret;

	if (mode_dev->panel_fixed_mode != NULL) {
		struct drm_display_mode *mode =
		    drm_mode_duplicate(dev, mode_dev->panel_fixed_mode);
		drm_mode_probed_add(connector, mode);
		return 1;
	}

	return 0;
}

/**
 * cdv_intel_lvds_destroy - unregister and free LVDS structures
 * @connector: connector to free
 *
 * Unregister the DDC bus for this connector then free the driver private
 * structure.
 */
static void cdv_intel_lvds_destroy(struct drm_connector *connector)
{
	struct gma_encoder *gma_encoder = gma_attached_encoder(connector);

	psb_intel_i2c_destroy(gma_encoder->i2c_bus);
	drm_connector_unregister(connector);
	drm_connector_cleanup(connector);
	kfree(connector);
}

static int cdv_intel_lvds_set_property(struct drm_connector *connector,
				       struct drm_property *property,
				       uint64_t value)
{
	struct drm_encoder *encoder = connector->encoder;

	if (!strcmp(property->name, "scaling mode") && encoder) {
		struct gma_crtc *crtc = to_gma_crtc(encoder->crtc);
		uint64_t curValue;

		if (!crtc)
			return -1;

		switch (value) {
		case DRM_MODE_SCALE_FULLSCREEN:
			break;
		case DRM_MODE_SCALE_NO_SCALE:
			break;
		case DRM_MODE_SCALE_ASPECT:
			break;
		default:
			return -1;
		}

		if (drm_object_property_get_value(&connector->base,
						     property,
						     &curValue))
			return -1;

		if (curValue == value)
			return 0;

		if (drm_object_property_set_value(&connector->base,
							property,
							value))
			return -1;

		if (crtc->saved_mode.hdisplay != 0 &&
		    crtc->saved_mode.vdisplay != 0) {
			if (!drm_crtc_helper_set_mode(encoder->crtc,
						      &crtc->saved_mode,
						      encoder->crtc->x,
						      encoder->crtc->y,
						      encoder->crtc->primary->fb))
				return -1;
		}
	} else if (!strcmp(property->name, "backlight") && encoder) {
		if (drm_object_property_set_value(&connector->base,
							property,
							value))
			return -1;
		else
                        gma_backlight_set(encoder->dev, value);
	} else if (!strcmp(property->name, "DPMS") && encoder) {
		const struct drm_encoder_helper_funcs *helpers =
					encoder->helper_private;
		helpers->dpms(encoder, value);
	}
	return 0;
}

static const struct drm_encoder_helper_funcs
					cdv_intel_lvds_helper_funcs = {
	.dpms = cdv_intel_lvds_encoder_dpms,
	.mode_fixup = cdv_intel_lvds_mode_fixup,
	.prepare = cdv_intel_lvds_prepare,
	.mode_set = cdv_intel_lvds_mode_set,
	.commit = cdv_intel_lvds_commit,
};

static const struct drm_connector_helper_funcs
				cdv_intel_lvds_connector_helper_funcs = {
	.get_modes = cdv_intel_lvds_get_modes,
	.mode_valid = cdv_intel_lvds_mode_valid,
	.best_encoder = gma_best_encoder,
};

static const struct drm_connector_funcs cdv_intel_lvds_connector_funcs = {
	.dpms = drm_helper_connector_dpms,
	.fill_modes = drm_helper_probe_single_connector_modes,
	.set_property = cdv_intel_lvds_set_property,
	.destroy = cdv_intel_lvds_destroy,
};

/*
 * Enumerate the child dev array parsed from VBT to check whether
 * the LVDS is present.
 * If it is present, return 1.
 * If it is not present, return false.
 * If no child dev is parsed from VBT, it assumes that the LVDS is present.
 */
static bool lvds_is_present_in_vbt(struct drm_device *dev,
				   u8 *i2c_pin)
{
	struct drm_psb_private *dev_priv = dev->dev_private;
	int i;

	if (!dev_priv->child_dev_num)
		return true;

	for (i = 0; i < dev_priv->child_dev_num; i++) {
		struct child_device_config *child = dev_priv->child_dev + i;

		/* If the device type is not LFP, continue.
		 * We have to check both the new identifiers as well as the
		 * old for compatibility with some BIOSes.
		 */
		if (child->device_type != DEVICE_TYPE_INT_LFP &&
		    child->device_type != DEVICE_TYPE_LFP)
			continue;

		if (child->i2c_pin)
		    *i2c_pin = child->i2c_pin;

		/* However, we cannot trust the BIOS writers to populate
		 * the VBT correctly.  Since LVDS requires additional
		 * information from AIM blocks, a non-zero addin offset is
		 * a good indicator that the LVDS is actually present.
		 */
		if (child->addin_offset)
			return true;

		/* But even then some BIOS writers perform some black magic
		 * and instantiate the device without reference to any
		 * additional data.  Trust that if the VBT was written into
		 * the OpRegion then they have validated the LVDS's existence.
		 */
		if (dev_priv->opregion.vbt)
			return true;
	}

	return false;
}

/**
 * cdv_intel_lvds_init - setup LVDS connectors on this device
 * @dev: drm device
 * @mode_dev: PSB mode device
 *
 * Create the connector, register the LVDS DDC bus, and try to figure out what
 * modes we can display on the LVDS panel (if present).
 */
void cdv_intel_lvds_init(struct drm_device *dev,
		     struct psb_intel_mode_device *mode_dev)
{
	struct gma_encoder *gma_encoder;
	struct gma_connector *gma_connector;
	struct cdv_intel_lvds_priv *lvds_priv;
	struct drm_connector *connector;
	struct drm_encoder *encoder;
	struct drm_display_mode *scan;
	struct drm_crtc *crtc;
	struct drm_psb_private *dev_priv = dev->dev_private;
	u32 lvds;
	int pipe;
	u8 pin;

	if (!dev_priv->lvds_enabled_in_vbt)
		return;

	pin = GMBUS_PORT_PANEL;
	if (!lvds_is_present_in_vbt(dev, &pin)) {
		DRM_DEBUG_KMS("LVDS is not present in VBT\n");
		return;
	}

	gma_encoder = kzalloc(sizeof(struct gma_encoder),
				    GFP_KERNEL);
	if (!gma_encoder)
		return;

	gma_connector = kzalloc(sizeof(struct gma_connector),
				      GFP_KERNEL);
	if (!gma_connector)
		goto failed_connector;

	lvds_priv = kzalloc(sizeof(struct cdv_intel_lvds_priv), GFP_KERNEL);
	if (!lvds_priv)
		goto failed_lvds_priv;

	gma_encoder->dev_priv = lvds_priv;

	connector = &gma_connector->base;
	gma_connector->save = cdv_intel_lvds_save;
	gma_connector->restore = cdv_intel_lvds_restore;
	encoder = &gma_encoder->base;


	drm_connector_init(dev, connector,
			   &cdv_intel_lvds_connector_funcs,
			   DRM_MODE_CONNECTOR_LVDS);

	drm_simple_encoder_init(dev, encoder, DRM_MODE_ENCODER_LVDS);

	gma_connector_attach_encoder(gma_connector, gma_encoder);
	gma_encoder->type = INTEL_OUTPUT_LVDS;

	drm_encoder_helper_add(encoder, &cdv_intel_lvds_helper_funcs);
	drm_connector_helper_add(connector,
				 &cdv_intel_lvds_connector_helper_funcs);
	connector->display_info.subpixel_order = SubPixelHorizontalRGB;
	connector->interlace_allowed = false;
	connector->doublescan_allowed = false;

	/*Attach connector properties*/
	drm_object_attach_property(&connector->base,
				      dev->mode_config.scaling_mode_property,
				      DRM_MODE_SCALE_FULLSCREEN);
	drm_object_attach_property(&connector->base,
				      dev_priv->backlight_property,
				      BRIGHTNESS_MAX_LEVEL);

	/**
	 * Set up I2C bus
	 * FIXME: distroy i2c_bus when exit
	 */
	gma_encoder->i2c_bus = psb_intel_i2c_create(dev,
							 GPIOB,
							 "LVDSBLC_B");
	if (!gma_encoder->i2c_bus) {
		dev_printk(KERN_ERR,
			dev->dev, "I2C bus registration failed.\n");
		goto failed_blc_i2c;
	}
	gma_encoder->i2c_bus->slave_addr = 0x2C;
	dev_priv->lvds_i2c_bus = gma_encoder->i2c_bus;

	/*
	 * LVDS discovery:
	 * 1) check for EDID on DDC
	 * 2) check for VBT data
	 * 3) check to see if LVDS is already on
	 *    if none of the above, no panel
	 * 4) make sure lid is open
	 *    if closed, act like it's not there for now
	 */

	/* Set up the DDC bus. */
	gma_encoder->ddc_bus = psb_intel_i2c_create(dev,
							 GPIOC,
							 "LVDSDDC_C");
	if (!gma_encoder->ddc_bus) {
		dev_printk(KERN_ERR, dev->dev,
			   "DDC bus registration " "failed.\n");
		goto failed_ddc;
	}

	/*
	 * Attempt to get the fixed panel mode from DDC.  Assume that the
	 * preferred mode is the right one.
	 */
	mutex_lock(&dev->mode_config.mutex);
	psb_intel_ddc_get_modes(connector,
				&gma_encoder->ddc_bus->adapter);
	list_for_each_entry(scan, &connector->probed_modes, head) {
		if (scan->type & DRM_MODE_TYPE_PREFERRED) {
			mode_dev->panel_fixed_mode =
			    drm_mode_duplicate(dev, scan);
			goto out;	/* FIXME: check for quirks */
		}
	}

	/* Failed to get EDID, what about VBT? do we need this?*/
	if (dev_priv->lfp_lvds_vbt_mode) {
		mode_dev->panel_fixed_mode =
			drm_mode_duplicate(dev, dev_priv->lfp_lvds_vbt_mode);
		if (mode_dev->panel_fixed_mode) {
			mode_dev->panel_fixed_mode->type |=
				DRM_MODE_TYPE_PREFERRED;
			goto out;	/* FIXME: check for quirks */
		}
	}
	/*
	 * If we didn't get EDID, try checking if the panel is already turned
	 * on.	If so, assume that whatever is currently programmed is the
	 * correct mode.
	 */
	lvds = REG_READ(LVDS);
	pipe = (lvds & LVDS_PIPEB_SELECT) ? 1 : 0;
	crtc = psb_intel_get_crtc_from_pipe(dev, pipe);

	if (crtc && (lvds & LVDS_PORT_EN)) {
		mode_dev->panel_fixed_mode =
		    cdv_intel_crtc_mode_get(dev, crtc);
		if (mode_dev->panel_fixed_mode) {
			mode_dev->panel_fixed_mode->type |=
			    DRM_MODE_TYPE_PREFERRED;
			goto out;	/* FIXME: check for quirks */
		}
	}

	/* If we still don't have a mode after all that, give up. */
	if (!mode_dev->panel_fixed_mode) {
		DRM_DEBUG
			("Found no modes on the lvds, ignoring the LVDS\n");
		goto failed_find;
	}

	/* setup PWM */
	{
		u32 pwm;

		pwm = REG_READ(BLC_PWM_CTL2);
		if (pipe == 1)
			pwm |= PWM_PIPE_B;
		else
			pwm &= ~PWM_PIPE_B;
		pwm |= PWM_ENABLE;
		REG_WRITE(BLC_PWM_CTL2, pwm);
	}

out:
	mutex_unlock(&dev->mode_config.mutex);
	drm_connector_register(connector);
	return;

failed_find:
	mutex_unlock(&dev->mode_config.mutex);
	pr_err("Failed find\n");
	psb_intel_i2c_destroy(gma_encoder->ddc_bus);
failed_ddc:
	pr_err("Failed DDC\n");
	psb_intel_i2c_destroy(gma_encoder->i2c_bus);
failed_blc_i2c:
	pr_err("Failed BLC\n");
	drm_encoder_cleanup(encoder);
	drm_connector_cleanup(connector);
	kfree(lvds_priv);
failed_lvds_priv:
	kfree(gma_connector);
failed_connector:
	kfree(gma_encoder);
}<|MERGE_RESOLUTION|>--- conflicted
+++ resolved
@@ -74,11 +74,7 @@
 	return retval;
 }
 
-<<<<<<< HEAD
-/**
-=======
 /*
->>>>>>> 7d2a07b7
  * Sets the backlight level.
  *
  * level backlight level, from 0 to cdv_intel_lvds_get_max_backlight().
