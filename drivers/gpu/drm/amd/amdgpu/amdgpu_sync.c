/*
 * Copyright 2014 Advanced Micro Devices, Inc.
 * All Rights Reserved.
 *
 * Permission is hereby granted, free of charge, to any person obtaining a
 * copy of this software and associated documentation files (the
 * "Software"), to deal in the Software without restriction, including
 * without limitation the rights to use, copy, modify, merge, publish,
 * distribute, sub license, and/or sell copies of the Software, and to
 * permit persons to whom the Software is furnished to do so, subject to
 * the following conditions:
 *
 * THE SOFTWARE IS PROVIDED "AS IS", WITHOUT WARRANTY OF ANY KIND, EXPRESS OR
 * IMPLIED, INCLUDING BUT NOT LIMITED TO THE WARRANTIES OF MERCHANTABILITY,
 * FITNESS FOR A PARTICULAR PURPOSE AND NON-INFRINGEMENT. IN NO EVENT SHALL
 * THE COPYRIGHT HOLDERS, AUTHORS AND/OR ITS SUPPLIERS BE LIABLE FOR ANY CLAIM,
 * DAMAGES OR OTHER LIABILITY, WHETHER IN AN ACTION OF CONTRACT, TORT OR
 * OTHERWISE, ARISING FROM, OUT OF OR IN CONNECTION WITH THE SOFTWARE OR THE
 * USE OR OTHER DEALINGS IN THE SOFTWARE.
 *
 * The above copyright notice and this permission notice (including the
 * next paragraph) shall be included in all copies or substantial portions
 * of the Software.
 *
 */
/*
 * Authors:
 *    Christian König <christian.koenig@amd.com>
 */

#include <drm/drmP.h>
#include "amdgpu.h"
#include "amdgpu_trace.h"

struct amdgpu_sync_entry {
	struct hlist_node	node;
	struct dma_fence	*fence;
	bool	explicit;
};

static struct kmem_cache *amdgpu_sync_slab;

/**
 * amdgpu_sync_create - zero init sync object
 *
 * @sync: sync object to initialize
 *
 * Just clear the sync object for now.
 */
void amdgpu_sync_create(struct amdgpu_sync *sync)
{
	hash_init(sync->fences);
	sync->last_vm_update = NULL;
}

/**
 * amdgpu_sync_same_dev - test if fence belong to us
 *
 * @adev: amdgpu device to use for the test
 * @f: fence to test
 *
 * Test if the fence was issued by us.
 */
static bool amdgpu_sync_same_dev(struct amdgpu_device *adev,
				 struct dma_fence *f)
{
	struct drm_sched_fence *s_fence = to_drm_sched_fence(f);

	if (s_fence) {
		struct amdgpu_ring *ring;

		ring = container_of(s_fence->sched, struct amdgpu_ring, sched);
		return ring->adev == adev;
	}

	return false;
}

/**
 * amdgpu_sync_get_owner - extract the owner of a fence
 *
 * @fence: fence get the owner from
 *
 * Extract who originally created the fence.
 */
static void *amdgpu_sync_get_owner(struct dma_fence *f)
{
	struct drm_sched_fence *s_fence = to_drm_sched_fence(f);

	if (s_fence)
		return s_fence->owner;

	return AMDGPU_FENCE_OWNER_UNDEFINED;
}

/**
 * amdgpu_sync_keep_later - Keep the later fence
 *
 * @keep: existing fence to test
 * @fence: new fence
 *
 * Either keep the existing fence or the new one, depending which one is later.
 */
static void amdgpu_sync_keep_later(struct dma_fence **keep,
				   struct dma_fence *fence)
{
	if (*keep && dma_fence_is_later(*keep, fence))
		return;

	dma_fence_put(*keep);
	*keep = dma_fence_get(fence);
}

/**
 * amdgpu_sync_add_later - add the fence to the hash
 *
 * @sync: sync object to add the fence to
 * @f: fence to add
 *
 * Tries to add the fence to an existing hash entry. Returns true when an entry
 * was found, false otherwise.
 */
static bool amdgpu_sync_add_later(struct amdgpu_sync *sync, struct dma_fence *f, bool explicit)
{
	struct amdgpu_sync_entry *e;

	hash_for_each_possible(sync->fences, e, node, f->context) {
		if (unlikely(e->fence->context != f->context))
			continue;

		amdgpu_sync_keep_later(&e->fence, f);

		/* Preserve eplicit flag to not loose pipe line sync */
		e->explicit |= explicit;

		return true;
	}
	return false;
}

/**
 * amdgpu_sync_fence - remember to sync to this fence
 *
 * @sync: sync object to add fence to
 * @fence: fence to sync to
 *
 */
int amdgpu_sync_fence(struct amdgpu_device *adev, struct amdgpu_sync *sync,
		      struct dma_fence *f, bool explicit)
{
	struct amdgpu_sync_entry *e;

	if (!f)
		return 0;
	if (amdgpu_sync_same_dev(adev, f) &&
	    amdgpu_sync_get_owner(f) == AMDGPU_FENCE_OWNER_VM)
		amdgpu_sync_keep_later(&sync->last_vm_update, f);

	if (amdgpu_sync_add_later(sync, f, explicit))
		return 0;

	e = kmem_cache_alloc(amdgpu_sync_slab, GFP_KERNEL);
	if (!e)
		return -ENOMEM;

	e->explicit = explicit;

	hash_add(sync->fences, &e->node, f->context);
	e->fence = dma_fence_get(f);
	return 0;
}

/**
 * amdgpu_sync_resv - sync to a reservation object
 *
 * @sync: sync object to add fences from reservation object to
 * @resv: reservation object with embedded fence
 * @explicit_sync: true if we should only sync to the exclusive fence
 *
 * Sync to the fence
 */
int amdgpu_sync_resv(struct amdgpu_device *adev,
		     struct amdgpu_sync *sync,
		     struct reservation_object *resv,
		     void *owner, bool explicit_sync)
{
	struct reservation_object_list *flist;
	struct dma_fence *f;
	void *fence_owner;
	unsigned i;
	int r = 0;

	if (resv == NULL)
		return -EINVAL;

	/* always sync to the exclusive fence */
	f = reservation_object_get_excl(resv);
<<<<<<< HEAD
	r = amdgpu_sync_fence(adev, sync, f);
=======
	r = amdgpu_sync_fence(adev, sync, f, false);
>>>>>>> 022a1d6c

	flist = reservation_object_get_list(resv);
	if (!flist || r)
		return r;

	for (i = 0; i < flist->shared_count; ++i) {
		f = rcu_dereference_protected(flist->shared[i],
					      reservation_object_held(resv));
		if (amdgpu_sync_same_dev(adev, f)) {
			/* VM updates are only interesting
			 * for other VM updates and moves.
			 */
			fence_owner = amdgpu_sync_get_owner(f);
			if ((owner != AMDGPU_FENCE_OWNER_UNDEFINED) &&
			    (fence_owner != AMDGPU_FENCE_OWNER_UNDEFINED) &&
			    ((owner == AMDGPU_FENCE_OWNER_VM) !=
			     (fence_owner == AMDGPU_FENCE_OWNER_VM)))
				continue;

			/* Ignore fence from the same owner and explicit one as
			 * long as it isn't undefined.
			 */
			if (owner != AMDGPU_FENCE_OWNER_UNDEFINED &&
			    (fence_owner == owner || explicit_sync))
				continue;
		}

		r = amdgpu_sync_fence(adev, sync, f, false);
		if (r)
			break;
	}
	return r;
}

/**
 * amdgpu_sync_peek_fence - get the next fence not signaled yet
 *
 * @sync: the sync object
 * @ring: optional ring to use for test
 *
 * Returns the next fence not signaled yet without removing it from the sync
 * object.
 */
struct dma_fence *amdgpu_sync_peek_fence(struct amdgpu_sync *sync,
					 struct amdgpu_ring *ring)
{
	struct amdgpu_sync_entry *e;
	struct hlist_node *tmp;
	int i;

	hash_for_each_safe(sync->fences, i, tmp, e, node) {
		struct dma_fence *f = e->fence;
		struct drm_sched_fence *s_fence = to_drm_sched_fence(f);

		if (dma_fence_is_signaled(f)) {
			hash_del(&e->node);
			dma_fence_put(f);
			kmem_cache_free(amdgpu_sync_slab, e);
			continue;
		}
		if (ring && s_fence) {
			/* For fences from the same ring it is sufficient
			 * when they are scheduled.
			 */
			if (s_fence->sched == &ring->sched) {
				if (dma_fence_is_signaled(&s_fence->scheduled))
					continue;

				return &s_fence->scheduled;
			}
		}

		return f;
	}

	return NULL;
}

/**
 * amdgpu_sync_get_fence - get the next fence from the sync object
 *
 * @sync: sync object to use
 * @explicit: true if the next fence is explicit
 *
 * Get and removes the next fence from the sync object not signaled yet.
 */
struct dma_fence *amdgpu_sync_get_fence(struct amdgpu_sync *sync, bool *explicit)
{
	struct amdgpu_sync_entry *e;
	struct hlist_node *tmp;
	struct dma_fence *f;
	int i;
	hash_for_each_safe(sync->fences, i, tmp, e, node) {

		f = e->fence;
		if (explicit)
			*explicit = e->explicit;

		hash_del(&e->node);
		kmem_cache_free(amdgpu_sync_slab, e);

		if (!dma_fence_is_signaled(f))
			return f;

		dma_fence_put(f);
	}
	return NULL;
}

int amdgpu_sync_wait(struct amdgpu_sync *sync, bool intr)
{
	struct amdgpu_sync_entry *e;
	struct hlist_node *tmp;
	int i, r;

	hash_for_each_safe(sync->fences, i, tmp, e, node) {
		r = dma_fence_wait(e->fence, intr);
		if (r)
			return r;

		hash_del(&e->node);
		dma_fence_put(e->fence);
		kmem_cache_free(amdgpu_sync_slab, e);
	}

	return 0;
}

/**
 * amdgpu_sync_free - free the sync object
 *
 * @sync: sync object to use
 *
 * Free the sync object.
 */
void amdgpu_sync_free(struct amdgpu_sync *sync)
{
	struct amdgpu_sync_entry *e;
	struct hlist_node *tmp;
	unsigned i;

	hash_for_each_safe(sync->fences, i, tmp, e, node) {
		hash_del(&e->node);
		dma_fence_put(e->fence);
		kmem_cache_free(amdgpu_sync_slab, e);
	}

	dma_fence_put(sync->last_vm_update);
}

/**
 * amdgpu_sync_init - init sync object subsystem
 *
 * Allocate the slab allocator.
 */
int amdgpu_sync_init(void)
{
	amdgpu_sync_slab = kmem_cache_create(
		"amdgpu_sync", sizeof(struct amdgpu_sync_entry), 0,
		SLAB_HWCACHE_ALIGN, NULL);
	if (!amdgpu_sync_slab)
		return -ENOMEM;

	return 0;
}

/**
 * amdgpu_sync_fini - fini sync object subsystem
 *
 * Free the slab allocator.
 */
void amdgpu_sync_fini(void)
{
	kmem_cache_destroy(amdgpu_sync_slab);
}<|MERGE_RESOLUTION|>--- conflicted
+++ resolved
@@ -195,11 +195,7 @@
 
 	/* always sync to the exclusive fence */
 	f = reservation_object_get_excl(resv);
-<<<<<<< HEAD
-	r = amdgpu_sync_fence(adev, sync, f);
-=======
 	r = amdgpu_sync_fence(adev, sync, f, false);
->>>>>>> 022a1d6c
 
 	flist = reservation_object_get_list(resv);
 	if (!flist || r)
