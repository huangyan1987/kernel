--- conflicted
+++ resolved
@@ -1592,10 +1592,7 @@
 	void			*cpu_addr;
 	uint64_t		gpu_addr;
 	unsigned		fw_version;
-<<<<<<< HEAD
-=======
 	void			*saved_bo;
->>>>>>> 1d3cce07
 	atomic_t		handles[AMDGPU_MAX_UVD_HANDLES];
 	struct drm_file		*filp[AMDGPU_MAX_UVD_HANDLES];
 	struct delayed_work	idle_work;
