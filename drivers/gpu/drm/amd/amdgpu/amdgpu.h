--- conflicted
+++ resolved
@@ -88,10 +88,7 @@
 #include "amdgpu_gfx.h"
 #include "amdgpu_sdma.h"
 #include "amdgpu_nbio.h"
-<<<<<<< HEAD
-=======
 #include "amdgpu_hdp.h"
->>>>>>> 7d2a07b7
 #include "amdgpu_dm.h"
 #include "amdgpu_virt.h"
 #include "amdgpu_csa.h"
@@ -107,14 +104,10 @@
 #include "amdgpu_mes.h"
 #include "amdgpu_umc.h"
 #include "amdgpu_mmhub.h"
-<<<<<<< HEAD
-#include "amdgpu_df.h"
-=======
 #include "amdgpu_gfxhub.h"
 #include "amdgpu_df.h"
 #include "amdgpu_smuio.h"
 #include "amdgpu_fdinfo.h"
->>>>>>> 7d2a07b7
 
 #define MAX_GPU_INSTANCE		16
 
@@ -203,10 +196,7 @@
 extern uint amdgpu_smu_memory_pool_size;
 extern int amdgpu_smu_pptable_id;
 extern uint amdgpu_dc_feature_mask;
-<<<<<<< HEAD
-=======
 extern uint amdgpu_freesync_vid_mode;
->>>>>>> 7d2a07b7
 extern uint amdgpu_dc_debug_mask;
 extern uint amdgpu_dm_abm_level;
 extern int amdgpu_backlight;
@@ -221,14 +211,6 @@
 extern int amdgpu_mes;
 extern int amdgpu_noretry;
 extern int amdgpu_force_asic_type;
-<<<<<<< HEAD
-#ifdef CONFIG_HSA_AMD
-extern int sched_policy;
-extern bool debug_evictions;
-#else
-static const int sched_policy = KFD_SCHED_POLICY_HWS;
-static const bool debug_evictions; /* = false */
-=======
 extern int amdgpu_smartshift_bias;
 #ifdef CONFIG_HSA_AMD
 extern int sched_policy;
@@ -238,7 +220,6 @@
 static const int __maybe_unused sched_policy = KFD_SCHED_POLICY_HWS;
 static const bool __maybe_unused debug_evictions; /* = false */
 static const bool __maybe_unused no_system_mem_limit;
->>>>>>> 7d2a07b7
 #endif
 
 extern int amdgpu_tmz;
@@ -621,17 +602,11 @@
 };
 
 enum amd_reset_method {
-<<<<<<< HEAD
-=======
 	AMD_RESET_METHOD_NONE = -1,
->>>>>>> 7d2a07b7
 	AMD_RESET_METHOD_LEGACY = 0,
 	AMD_RESET_METHOD_MODE0,
 	AMD_RESET_METHOD_MODE1,
 	AMD_RESET_METHOD_MODE2,
-<<<<<<< HEAD
-	AMD_RESET_METHOD_BACO
-=======
 	AMD_RESET_METHOD_BACO,
 	AMD_RESET_METHOD_PCI,
 };
@@ -654,7 +629,6 @@
 struct amdgpu_video_codecs {
 	const u32 codec_count;
 	const struct amdgpu_video_codec_info *codec_array;
->>>>>>> 7d2a07b7
 };
 
 /*
@@ -684,7 +658,6 @@
 	/* invalidate hdp read cache */
 	void (*invalidate_hdp)(struct amdgpu_device *adev,
 			       struct amdgpu_ring *ring);
-	void (*reset_hdp_ras_error_count)(struct amdgpu_device *adev);
 	/* check if the asic needs a full reset of if soft reset will work */
 	bool (*need_full_reset)(struct amdgpu_device *adev);
 	/* initialize doorbell layout for specific asic*/
@@ -698,8 +671,6 @@
 	uint64_t (*get_pcie_replay_count)(struct amdgpu_device *adev);
 	/* device supports BACO */
 	bool (*supports_baco)(struct amdgpu_device *adev);
-<<<<<<< HEAD
-=======
 	/* pre asic_init quirks */
 	void (*pre_asic_init)(struct amdgpu_device *adev);
 	/* enter/exit umd stable pstate */
@@ -707,7 +678,6 @@
 	/* query video codecs */
 	int (*query_video_codecs)(struct amdgpu_device *adev, bool encode,
 				  const struct amdgpu_video_codecs **codecs);
->>>>>>> 7d2a07b7
 };
 
 /*
@@ -983,24 +953,18 @@
 	/* nbio */
 	struct amdgpu_nbio		nbio;
 
-<<<<<<< HEAD
+	/* hdp */
+	struct amdgpu_hdp		hdp;
+
+	/* smuio */
+	struct amdgpu_smuio		smuio;
+
 	/* mmhub */
 	struct amdgpu_mmhub		mmhub;
 
-=======
-	/* hdp */
-	struct amdgpu_hdp		hdp;
-
-	/* smuio */
-	struct amdgpu_smuio		smuio;
-
-	/* mmhub */
-	struct amdgpu_mmhub		mmhub;
-
 	/* gfxhub */
 	struct amdgpu_gfxhub		gfxhub;
 
->>>>>>> 7d2a07b7
 	/* gfx */
 	struct amdgpu_gfx		gfx;
 
@@ -1037,14 +1001,6 @@
 	/* display related functionality */
 	struct amdgpu_display_manager dm;
 
-<<<<<<< HEAD
-	/* discovery */
-	uint8_t				*discovery_bin;
-	uint32_t			discovery_tmr_size;
-	struct amdgpu_bo		*discovery_memory;
-
-=======
->>>>>>> 7d2a07b7
 	/* mes */
 	bool                            enable_mes;
 	struct amdgpu_mes               mes;
@@ -1081,13 +1037,6 @@
 
 	/* s3/s4 mask */
 	bool                            in_suspend;
-<<<<<<< HEAD
-	bool				in_hibernate;
-
-	bool                            in_gpu_reset;
-	enum pp_mp1_state               mp1_state;
-	struct mutex  lock_reset;
-=======
 	bool				in_s3;
 	bool				in_s4;
 	bool				in_s0ix;
@@ -1095,17 +1044,13 @@
 	atomic_t 			in_gpu_reset;
 	enum pp_mp1_state               mp1_state;
 	struct rw_semaphore reset_sem;
->>>>>>> 7d2a07b7
 	struct amdgpu_doorbell_index doorbell_index;
 
 	struct mutex			notifier_lock;
 
 	int asic_reset_res;
 	struct work_struct		xgmi_reset_work;
-<<<<<<< HEAD
-=======
 	struct list_head		reset_list;
->>>>>>> 7d2a07b7
 
 	long				gfx_timeout;
 	long				sdma_timeout;
@@ -1118,10 +1063,7 @@
 	/* enable runtime pm on the device */
 	bool                            runpm;
 	bool                            in_runpm;
-<<<<<<< HEAD
-=======
 	bool                            has_pr3;
->>>>>>> 7d2a07b7
 
 	bool                            pm_sysfs_en;
 	bool                            ucode_sysfs_en;
@@ -1135,8 +1077,6 @@
 
 	atomic_t			throttling_logging_enabled;
 	struct ratelimit_state		throttling_logging_rs;
-<<<<<<< HEAD
-=======
 	uint32_t                        ras_hw_enabled;
 	uint32_t                        ras_enabled;
 
@@ -1144,7 +1084,6 @@
 	struct pci_saved_state          *pci_state;
 
 	struct amdgpu_reset_control     *reset_cntl;
->>>>>>> 7d2a07b7
 };
 
 static inline struct amdgpu_device *drm_to_adev(struct drm_device *ddev)
@@ -1171,14 +1110,6 @@
 
 void amdgpu_device_vram_access(struct amdgpu_device *adev, loff_t pos,
 			       uint32_t *buf, size_t size, bool write);
-<<<<<<< HEAD
-uint32_t amdgpu_mm_rreg(struct amdgpu_device *adev, uint32_t reg,
-			uint32_t acc_flags);
-void amdgpu_mm_wreg(struct amdgpu_device *adev, uint32_t reg, uint32_t v,
-		    uint32_t acc_flags);
-void amdgpu_mm_wreg_mmio_rlc(struct amdgpu_device *adev, uint32_t reg, uint32_t v,
-		    uint32_t acc_flags);
-=======
 uint32_t amdgpu_device_rreg(struct amdgpu_device *adev,
 			    uint32_t reg, uint32_t acc_flags);
 void amdgpu_device_wreg(struct amdgpu_device *adev,
@@ -1186,7 +1117,6 @@
 			uint32_t acc_flags);
 void amdgpu_mm_wreg_mmio_rlc(struct amdgpu_device *adev,
 			     uint32_t reg, uint32_t v);
->>>>>>> 7d2a07b7
 void amdgpu_mm_wreg8(struct amdgpu_device *adev, uint32_t offset, uint8_t value);
 uint8_t amdgpu_mm_rreg8(struct amdgpu_device *adev, uint32_t offset);
 
@@ -1226,21 +1156,12 @@
 #define RREG32_KIQ(reg) amdgpu_kiq_rreg(adev, (reg))
 #define WREG32_KIQ(reg, v) amdgpu_kiq_wreg(adev, (reg), (v))
 
-#define RREG32_KIQ(reg) amdgpu_kiq_rreg(adev, (reg))
-#define WREG32_KIQ(reg, v) amdgpu_kiq_wreg(adev, (reg), (v))
-
 #define RREG8(reg) amdgpu_mm_rreg8(adev, (reg))
 #define WREG8(reg, v) amdgpu_mm_wreg8(adev, (reg), (v))
 
-<<<<<<< HEAD
-#define RREG32(reg) amdgpu_mm_rreg(adev, (reg), 0)
-#define DREG32(reg) printk(KERN_INFO "REGISTER: " #reg " : 0x%08X\n", amdgpu_mm_rreg(adev, (reg), 0))
-#define WREG32(reg, v) amdgpu_mm_wreg(adev, (reg), (v), 0)
-=======
 #define RREG32(reg) amdgpu_device_rreg(adev, (reg), 0)
 #define DREG32(reg) printk(KERN_INFO "REGISTER: " #reg " : 0x%08X\n", amdgpu_device_rreg(adev, (reg), 0))
 #define WREG32(reg, v) amdgpu_device_wreg(adev, (reg), (v), 0)
->>>>>>> 7d2a07b7
 #define REG_SET(FIELD, v) (((v) << FIELD##_SHIFT) & FIELD##_MASK)
 #define REG_GET(FIELD, v) (((v) << FIELD##_SHIFT) & FIELD##_MASK)
 #define RREG32_PCIE(reg) adev->pcie_rreg(adev, (reg))
@@ -1286,13 +1207,7 @@
 		WREG32_SMC(_Reg, tmp);                          \
 	} while (0)
 
-<<<<<<< HEAD
-#define DREG32_SYS(sqf, adev, reg) seq_printf((sqf), #reg " : 0x%08X\n", amdgpu_mm_rreg((adev), (reg), false))
-#define RREG32_IO(reg) amdgpu_io_rreg(adev, (reg))
-#define WREG32_IO(reg, v) amdgpu_io_wreg(adev, (reg), (v))
-=======
 #define DREG32_SYS(sqf, adev, reg) seq_printf((sqf), #reg " : 0x%08X\n", amdgpu_device_rreg((adev), (reg), false))
->>>>>>> 7d2a07b7
 
 #define REG_FIELD_SHIFT(reg, field) reg##__##field##__SHIFT
 #define REG_FIELD_MASK(reg, field) reg##__##field##_MASK
@@ -1343,13 +1258,10 @@
 #define amdgpu_asic_need_reset_on_init(adev) (adev)->asic_funcs->need_reset_on_init((adev))
 #define amdgpu_asic_get_pcie_replay_count(adev) ((adev)->asic_funcs->get_pcie_replay_count((adev)))
 #define amdgpu_asic_supports_baco(adev) (adev)->asic_funcs->supports_baco((adev))
-<<<<<<< HEAD
-=======
 #define amdgpu_asic_pre_asic_init(adev) (adev)->asic_funcs->pre_asic_init((adev))
 #define amdgpu_asic_update_umd_stable_pstate(adev, enter) \
 	((adev)->asic_funcs->update_umd_stable_pstate ? (adev)->asic_funcs->update_umd_stable_pstate((adev), (enter)) : 0)
 #define amdgpu_asic_query_video_codecs(adev, e, c) (adev)->asic_funcs->query_video_codecs((adev), (e), (c))
->>>>>>> 7d2a07b7
 
 #define amdgpu_inc_vram_lost(adev) atomic_inc(&((adev)->vram_lost_counter));
 
@@ -1369,28 +1281,21 @@
 					     const u32 *registers,
 					     const u32 array_size);
 
-<<<<<<< HEAD
-bool amdgpu_device_supports_boco(struct drm_device *dev);
-=======
 int amdgpu_device_mode1_reset(struct amdgpu_device *adev);
 bool amdgpu_device_supports_atpx(struct drm_device *dev);
 bool amdgpu_device_supports_px(struct drm_device *dev);
 bool amdgpu_device_supports_boco(struct drm_device *dev);
 bool amdgpu_device_supports_smart_shift(struct drm_device *dev);
->>>>>>> 7d2a07b7
 bool amdgpu_device_supports_baco(struct drm_device *dev);
 bool amdgpu_device_is_peer_accessible(struct amdgpu_device *adev,
 				      struct amdgpu_device *peer_adev);
 int amdgpu_device_baco_enter(struct drm_device *dev);
 int amdgpu_device_baco_exit(struct drm_device *dev);
-<<<<<<< HEAD
-=======
 
 void amdgpu_device_flush_hdp(struct amdgpu_device *adev,
 		struct amdgpu_ring *ring);
 void amdgpu_device_invalidate_hdp(struct amdgpu_device *adev,
 		struct amdgpu_ring *ring);
->>>>>>> 7d2a07b7
 
 /* atpx handler */
 #if defined(CONFIG_VGA_SWITCHEROO)
@@ -1531,16 +1436,8 @@
        return adev->gmc.tmz_enabled;
 }
 
-<<<<<<< HEAD
-static inline bool amdgpu_is_tmz(struct amdgpu_device *adev)
-{
-       return adev->gmc.tmz_enabled;
-}
-
-=======
 static inline int amdgpu_in_reset(struct amdgpu_device *adev)
 {
 	return atomic_read(&adev->in_gpu_reset);
 }
->>>>>>> 7d2a07b7
 #endif