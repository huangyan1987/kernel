--- conflicted
+++ resolved
@@ -118,15 +118,10 @@
 	r = amdgpu_bo_create_user(adev, &bp, &ubo);
 	if (r)
 		return r;
-<<<<<<< HEAD
-	}
-	*obj = &bo->tbo.base;
-=======
 
 	bo = &ubo->bo;
 	*obj = &bo->tbo.base;
 	(*obj)->funcs = &amdgpu_gem_object_funcs;
->>>>>>> 7d2a07b7
 
 	return 0;
 }
@@ -175,11 +170,7 @@
 		return -EPERM;
 
 	if (abo->flags & AMDGPU_GEM_CREATE_VM_ALWAYS_VALID &&
-<<<<<<< HEAD
-	    abo->tbo.base.resv != vm->root.base.bo->tbo.base.resv)
-=======
 	    abo->tbo.base.resv != vm->root.bo->tbo.base.resv)
->>>>>>> 7d2a07b7
 		return -EPERM;
 
 	r = amdgpu_bo_reserve(abo, false);
@@ -235,11 +226,7 @@
 	if (!amdgpu_vm_ready(vm))
 		goto out_unlock;
 
-<<<<<<< HEAD
-	fence = dma_resv_get_excl(bo->tbo.base.resv);
-=======
 	fence = dma_resv_excl_fence(bo->tbo.base.resv);
->>>>>>> 7d2a07b7
 	if (fence) {
 		amdgpu_bo_fence(bo, fence, true);
 		fence = NULL;
@@ -346,11 +333,7 @@
 		if (r)
 			return r;
 
-<<<<<<< HEAD
-		resv = vm->root.base.bo->tbo.base.resv;
-=======
 		resv = vm->root.bo->tbo.base.resv;
->>>>>>> 7d2a07b7
 	}
 
 	initial_domain = (u32)(0xffffffff & args->in.domains);
@@ -552,12 +535,7 @@
 		return -ENOENT;
 	}
 	robj = gem_to_amdgpu_bo(gobj);
-<<<<<<< HEAD
-	ret = dma_resv_wait_timeout_rcu(robj->tbo.base.resv, true, true,
-						  timeout);
-=======
 	ret = dma_resv_wait_timeout(robj->tbo.base.resv, true, true, timeout);
->>>>>>> 7d2a07b7
 
 	/* ret == 0 means not signaled,
 	 * ret > 0 means signaled
@@ -727,11 +705,7 @@
 	vm_size = adev->vm_manager.max_pfn * AMDGPU_GPU_PAGE_SIZE;
 	vm_size -= AMDGPU_VA_RESERVED_SIZE;
 	if (args->va_address + args->map_size > vm_size) {
-<<<<<<< HEAD
-		dev_dbg(&dev->pdev->dev,
-=======
 		dev_dbg(dev->dev,
->>>>>>> 7d2a07b7
 			"va_address 0x%llx is in top reserved area 0x%llx\n",
 			args->va_address + args->map_size, vm_size);
 		return -EINVAL;
@@ -855,11 +829,7 @@
 		void __user *out = u64_to_user_ptr(args->value);
 
 		info.bo_size = robj->tbo.base.size;
-<<<<<<< HEAD
-		info.alignment = robj->tbo.mem.page_alignment << PAGE_SHIFT;
-=======
 		info.alignment = robj->tbo.page_alignment << PAGE_SHIFT;
->>>>>>> 7d2a07b7
 		info.domains = robj->preferred_domains;
 		info.domain_flags = robj->flags;
 		amdgpu_bo_unreserve(robj);
@@ -951,72 +921,7 @@
 }
 
 #if defined(CONFIG_DEBUG_FS)
-<<<<<<< HEAD
-
-#define amdgpu_debugfs_gem_bo_print_flag(m, bo, flag)	\
-	if (bo->flags & (AMDGPU_GEM_CREATE_ ## flag)) {	\
-		seq_printf((m), " " #flag);		\
-	}
-
-static int amdgpu_debugfs_gem_bo_info(int id, void *ptr, void *data)
-{
-	struct drm_gem_object *gobj = ptr;
-	struct amdgpu_bo *bo = gem_to_amdgpu_bo(gobj);
-	struct seq_file *m = data;
-
-	struct dma_buf_attachment *attachment;
-	struct dma_buf *dma_buf;
-	unsigned domain;
-	const char *placement;
-	unsigned pin_count;
-
-	domain = amdgpu_mem_type_to_domain(bo->tbo.mem.mem_type);
-	switch (domain) {
-	case AMDGPU_GEM_DOMAIN_VRAM:
-		placement = "VRAM";
-		break;
-	case AMDGPU_GEM_DOMAIN_GTT:
-		placement = " GTT";
-		break;
-	case AMDGPU_GEM_DOMAIN_CPU:
-	default:
-		placement = " CPU";
-		break;
-	}
-	seq_printf(m, "\t0x%08x: %12ld byte %s",
-		   id, amdgpu_bo_size(bo), placement);
-
-	pin_count = READ_ONCE(bo->pin_count);
-	if (pin_count)
-		seq_printf(m, " pin count %d", pin_count);
-
-	dma_buf = READ_ONCE(bo->tbo.base.dma_buf);
-	attachment = READ_ONCE(bo->tbo.base.import_attach);
-
-	if (attachment)
-		seq_printf(m, " imported from %p%s", dma_buf,
-			   attachment->peer2peer ? " P2P" : "");
-	else if (dma_buf)
-		seq_printf(m, " exported as %p", dma_buf);
-
-	amdgpu_debugfs_gem_bo_print_flag(m, bo, CPU_ACCESS_REQUIRED);
-	amdgpu_debugfs_gem_bo_print_flag(m, bo, NO_CPU_ACCESS);
-	amdgpu_debugfs_gem_bo_print_flag(m, bo, CPU_GTT_USWC);
-	amdgpu_debugfs_gem_bo_print_flag(m, bo, VRAM_CLEARED);
-	amdgpu_debugfs_gem_bo_print_flag(m, bo, SHADOW);
-	amdgpu_debugfs_gem_bo_print_flag(m, bo, VRAM_CONTIGUOUS);
-	amdgpu_debugfs_gem_bo_print_flag(m, bo, VM_ALWAYS_VALID);
-	amdgpu_debugfs_gem_bo_print_flag(m, bo, EXPLICIT_SYNC);
-
-	seq_printf(m, "\n");
-
-	return 0;
-}
-
-static int amdgpu_debugfs_gem_info(struct seq_file *m, void *data)
-=======
 static int amdgpu_debugfs_gem_info_show(struct seq_file *m, void *unused)
->>>>>>> 7d2a07b7
 {
 	struct amdgpu_device *adev = (struct amdgpu_device *)m->private;
 	struct drm_device *dev = adev_to_drm(adev);
@@ -1064,15 +969,10 @@
 void amdgpu_debugfs_gem_init(struct amdgpu_device *adev)
 {
 #if defined(CONFIG_DEBUG_FS)
-<<<<<<< HEAD
-	return amdgpu_debugfs_add_files(adev, amdgpu_debugfs_gem_list,
-					ARRAY_SIZE(amdgpu_debugfs_gem_list));
-=======
 	struct drm_minor *minor = adev_to_drm(adev)->primary;
 	struct dentry *root = minor->debugfs_root;
 
 	debugfs_create_file("amdgpu_gem_info", 0444, root, adev,
 			    &amdgpu_debugfs_gem_info_fops);
->>>>>>> 7d2a07b7
 #endif
 }