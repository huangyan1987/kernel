/*
 * Copyright 2017 Advanced Micro Devices, Inc.
 *
 * Permission is hereby granted, free of charge, to any person obtaining a
 * copy of this software and associated documentation files (the "Software"),
 * to deal in the Software without restriction, including without limitation
 * the rights to use, copy, modify, merge, publish, distribute, sublicense,
 * and/or sell copies of the Software, and to permit persons to whom the
 * Software is furnished to do so, subject to the following conditions:
 *
 * The above copyright notice and this permission notice shall be included in
 * all copies or substantial portions of the Software.
 *
 * THE SOFTWARE IS PROVIDED "AS IS", WITHOUT WARRANTY OF ANY KIND, EXPRESS OR
 * IMPLIED, INCLUDING BUT NOT LIMITED TO THE WARRANTIES OF MERCHANTABILITY,
 * FITNESS FOR A PARTICULAR PURPOSE AND NONINFRINGEMENT.  IN NO EVENT SHALL
 * THE COPYRIGHT HOLDER(S) OR AUTHOR(S) BE LIABLE FOR ANY CLAIM, DAMAGES OR
 * OTHER LIABILITY, WHETHER IN AN ACTION OF CONTRACT, TORT OR OTHERWISE,
 * ARISING FROM, OUT OF OR IN CONNECTION WITH THE SOFTWARE OR THE USE OR
 * OTHER DEALINGS IN THE SOFTWARE.
 *
 * Authors: Rafał Miłecki <zajec5@gmail.com>
 *          Alex Deucher <alexdeucher@gmail.com>
 */

#include <drm/drm_debugfs.h>

#include "amdgpu.h"
#include "amdgpu_drv.h"
#include "amdgpu_pm.h"
#include "amdgpu_dpm.h"
#include "amdgpu_display.h"
#include "amdgpu_smu.h"
#include "atom.h"
#include <linux/power_supply.h>
#include <linux/pci.h>
#include <linux/hwmon.h>
#include <linux/hwmon-sysfs.h>
#include <linux/nospec.h>
#include <linux/pm_runtime.h>
#include "hwmgr.h"
#define WIDTH_4K 3840

static const struct cg_flag_name clocks[] = {
	{AMD_CG_SUPPORT_GFX_MGCG, "Graphics Medium Grain Clock Gating"},
	{AMD_CG_SUPPORT_GFX_MGLS, "Graphics Medium Grain memory Light Sleep"},
	{AMD_CG_SUPPORT_GFX_CGCG, "Graphics Coarse Grain Clock Gating"},
	{AMD_CG_SUPPORT_GFX_CGLS, "Graphics Coarse Grain memory Light Sleep"},
	{AMD_CG_SUPPORT_GFX_CGTS, "Graphics Coarse Grain Tree Shader Clock Gating"},
	{AMD_CG_SUPPORT_GFX_CGTS_LS, "Graphics Coarse Grain Tree Shader Light Sleep"},
	{AMD_CG_SUPPORT_GFX_CP_LS, "Graphics Command Processor Light Sleep"},
	{AMD_CG_SUPPORT_GFX_RLC_LS, "Graphics Run List Controller Light Sleep"},
	{AMD_CG_SUPPORT_GFX_3D_CGCG, "Graphics 3D Coarse Grain Clock Gating"},
	{AMD_CG_SUPPORT_GFX_3D_CGLS, "Graphics 3D Coarse Grain memory Light Sleep"},
	{AMD_CG_SUPPORT_MC_LS, "Memory Controller Light Sleep"},
	{AMD_CG_SUPPORT_MC_MGCG, "Memory Controller Medium Grain Clock Gating"},
	{AMD_CG_SUPPORT_SDMA_LS, "System Direct Memory Access Light Sleep"},
	{AMD_CG_SUPPORT_SDMA_MGCG, "System Direct Memory Access Medium Grain Clock Gating"},
	{AMD_CG_SUPPORT_BIF_MGCG, "Bus Interface Medium Grain Clock Gating"},
	{AMD_CG_SUPPORT_BIF_LS, "Bus Interface Light Sleep"},
	{AMD_CG_SUPPORT_UVD_MGCG, "Unified Video Decoder Medium Grain Clock Gating"},
	{AMD_CG_SUPPORT_VCE_MGCG, "Video Compression Engine Medium Grain Clock Gating"},
	{AMD_CG_SUPPORT_HDP_LS, "Host Data Path Light Sleep"},
	{AMD_CG_SUPPORT_HDP_MGCG, "Host Data Path Medium Grain Clock Gating"},
	{AMD_CG_SUPPORT_DRM_MGCG, "Digital Right Management Medium Grain Clock Gating"},
	{AMD_CG_SUPPORT_DRM_LS, "Digital Right Management Light Sleep"},
	{AMD_CG_SUPPORT_ROM_MGCG, "Rom Medium Grain Clock Gating"},
	{AMD_CG_SUPPORT_DF_MGCG, "Data Fabric Medium Grain Clock Gating"},

	{AMD_CG_SUPPORT_ATHUB_MGCG, "Address Translation Hub Medium Grain Clock Gating"},
	{AMD_CG_SUPPORT_ATHUB_LS, "Address Translation Hub Light Sleep"},
	{0, NULL},
};

static const struct hwmon_temp_label {
	enum PP_HWMON_TEMP channel;
	const char *label;
} temp_label[] = {
	{PP_TEMP_EDGE, "edge"},
	{PP_TEMP_JUNCTION, "junction"},
	{PP_TEMP_MEM, "mem"},
};

void amdgpu_pm_acpi_event_handler(struct amdgpu_device *adev)
{
	if (adev->pm.dpm_enabled) {
		mutex_lock(&adev->pm.mutex);
		if (power_supply_is_system_supplied() > 0)
			adev->pm.ac_power = true;
		else
			adev->pm.ac_power = false;
		if (adev->powerplay.pp_funcs &&
		    adev->powerplay.pp_funcs->enable_bapm)
			amdgpu_dpm_enable_bapm(adev, adev->pm.ac_power);
		mutex_unlock(&adev->pm.mutex);

		if (is_support_sw_smu(adev))
			smu_set_ac_dc(&adev->smu);
	}
}

int amdgpu_dpm_read_sensor(struct amdgpu_device *adev, enum amd_pp_sensors sensor,
			   void *data, uint32_t *size)
{
	int ret = 0;

	if (!data || !size)
		return -EINVAL;

	if (is_support_sw_smu(adev))
		ret = smu_read_sensor(&adev->smu, sensor, data, size);
	else {
		if (adev->powerplay.pp_funcs && adev->powerplay.pp_funcs->read_sensor)
			ret = adev->powerplay.pp_funcs->read_sensor((adev)->powerplay.pp_handle,
								    sensor, data, size);
		else
			ret = -EINVAL;
	}

	return ret;
}

/**
 * DOC: power_dpm_state
 *
 * The power_dpm_state file is a legacy interface and is only provided for
 * backwards compatibility. The amdgpu driver provides a sysfs API for adjusting
 * certain power related parameters.  The file power_dpm_state is used for this.
 * It accepts the following arguments:
 *
 * - battery
 *
 * - balanced
 *
 * - performance
 *
 * battery
 *
 * On older GPUs, the vbios provided a special power state for battery
 * operation.  Selecting battery switched to this state.  This is no
 * longer provided on newer GPUs so the option does nothing in that case.
 *
 * balanced
 *
 * On older GPUs, the vbios provided a special power state for balanced
 * operation.  Selecting balanced switched to this state.  This is no
 * longer provided on newer GPUs so the option does nothing in that case.
 *
 * performance
 *
 * On older GPUs, the vbios provided a special power state for performance
 * operation.  Selecting performance switched to this state.  This is no
 * longer provided on newer GPUs so the option does nothing in that case.
 *
 */

static ssize_t amdgpu_get_power_dpm_state(struct device *dev,
					  struct device_attribute *attr,
					  char *buf)
{
	struct drm_device *ddev = dev_get_drvdata(dev);
	struct amdgpu_device *adev = ddev->dev_private;
	enum amd_pm_state_type pm;
	int ret;

	if (adev->in_gpu_reset)
		return -EPERM;

	ret = pm_runtime_get_sync(ddev->dev);
	if (ret < 0)
		return ret;

	if (is_support_sw_smu(adev)) {
		if (adev->smu.ppt_funcs->get_current_power_state)
			pm = smu_get_current_power_state(&adev->smu);
		else
			pm = adev->pm.dpm.user_state;
	} else if (adev->powerplay.pp_funcs->get_current_power_state) {
		pm = amdgpu_dpm_get_current_power_state(adev);
	} else {
		pm = adev->pm.dpm.user_state;
	}

	pm_runtime_mark_last_busy(ddev->dev);
	pm_runtime_put_autosuspend(ddev->dev);

	return snprintf(buf, PAGE_SIZE, "%s\n",
			(pm == POWER_STATE_TYPE_BATTERY) ? "battery" :
			(pm == POWER_STATE_TYPE_BALANCED) ? "balanced" : "performance");
}

static ssize_t amdgpu_set_power_dpm_state(struct device *dev,
					  struct device_attribute *attr,
					  const char *buf,
					  size_t count)
{
	struct drm_device *ddev = dev_get_drvdata(dev);
	struct amdgpu_device *adev = ddev->dev_private;
	enum amd_pm_state_type  state;
	int ret;

	if (adev->in_gpu_reset)
		return -EPERM;

	if (strncmp("battery", buf, strlen("battery")) == 0)
		state = POWER_STATE_TYPE_BATTERY;
	else if (strncmp("balanced", buf, strlen("balanced")) == 0)
		state = POWER_STATE_TYPE_BALANCED;
	else if (strncmp("performance", buf, strlen("performance")) == 0)
		state = POWER_STATE_TYPE_PERFORMANCE;
	else
		return -EINVAL;

	ret = pm_runtime_get_sync(ddev->dev);
	if (ret < 0)
		return ret;

	if (is_support_sw_smu(adev)) {
		mutex_lock(&adev->pm.mutex);
		adev->pm.dpm.user_state = state;
		mutex_unlock(&adev->pm.mutex);
	} else if (adev->powerplay.pp_funcs->dispatch_tasks) {
		amdgpu_dpm_dispatch_task(adev, AMD_PP_TASK_ENABLE_USER_STATE, &state);
	} else {
		mutex_lock(&adev->pm.mutex);
		adev->pm.dpm.user_state = state;
		mutex_unlock(&adev->pm.mutex);

		amdgpu_pm_compute_clocks(adev);
	}
	pm_runtime_mark_last_busy(ddev->dev);
	pm_runtime_put_autosuspend(ddev->dev);

	return count;
}


/**
 * DOC: power_dpm_force_performance_level
 *
 * The amdgpu driver provides a sysfs API for adjusting certain power
 * related parameters.  The file power_dpm_force_performance_level is
 * used for this.  It accepts the following arguments:
 *
 * - auto
 *
 * - low
 *
 * - high
 *
 * - manual
 *
 * - profile_standard
 *
 * - profile_min_sclk
 *
 * - profile_min_mclk
 *
 * - profile_peak
 *
 * auto
 *
 * When auto is selected, the driver will attempt to dynamically select
 * the optimal power profile for current conditions in the driver.
 *
 * low
 *
 * When low is selected, the clocks are forced to the lowest power state.
 *
 * high
 *
 * When high is selected, the clocks are forced to the highest power state.
 *
 * manual
 *
 * When manual is selected, the user can manually adjust which power states
 * are enabled for each clock domain via the sysfs pp_dpm_mclk, pp_dpm_sclk,
 * and pp_dpm_pcie files and adjust the power state transition heuristics
 * via the pp_power_profile_mode sysfs file.
 *
 * profile_standard
 * profile_min_sclk
 * profile_min_mclk
 * profile_peak
 *
 * When the profiling modes are selected, clock and power gating are
 * disabled and the clocks are set for different profiling cases. This
 * mode is recommended for profiling specific work loads where you do
 * not want clock or power gating for clock fluctuation to interfere
 * with your results. profile_standard sets the clocks to a fixed clock
 * level which varies from asic to asic.  profile_min_sclk forces the sclk
 * to the lowest level.  profile_min_mclk forces the mclk to the lowest level.
 * profile_peak sets all clocks (mclk, sclk, pcie) to the highest levels.
 *
 */

static ssize_t amdgpu_get_power_dpm_force_performance_level(struct device *dev,
							    struct device_attribute *attr,
							    char *buf)
{
	struct drm_device *ddev = dev_get_drvdata(dev);
	struct amdgpu_device *adev = ddev->dev_private;
	enum amd_dpm_forced_level level = 0xff;
	int ret;

	if (adev->in_gpu_reset)
		return -EPERM;

	ret = pm_runtime_get_sync(ddev->dev);
	if (ret < 0)
		return ret;

	if (is_support_sw_smu(adev))
		level = smu_get_performance_level(&adev->smu);
	else if (adev->powerplay.pp_funcs->get_performance_level)
		level = amdgpu_dpm_get_performance_level(adev);
	else
		level = adev->pm.dpm.forced_level;

	pm_runtime_mark_last_busy(ddev->dev);
	pm_runtime_put_autosuspend(ddev->dev);

	return snprintf(buf, PAGE_SIZE, "%s\n",
			(level == AMD_DPM_FORCED_LEVEL_AUTO) ? "auto" :
			(level == AMD_DPM_FORCED_LEVEL_LOW) ? "low" :
			(level == AMD_DPM_FORCED_LEVEL_HIGH) ? "high" :
			(level == AMD_DPM_FORCED_LEVEL_MANUAL) ? "manual" :
			(level == AMD_DPM_FORCED_LEVEL_PROFILE_STANDARD) ? "profile_standard" :
			(level == AMD_DPM_FORCED_LEVEL_PROFILE_MIN_SCLK) ? "profile_min_sclk" :
			(level == AMD_DPM_FORCED_LEVEL_PROFILE_MIN_MCLK) ? "profile_min_mclk" :
			(level == AMD_DPM_FORCED_LEVEL_PROFILE_PEAK) ? "profile_peak" :
			"unknown");
}

static ssize_t amdgpu_set_power_dpm_force_performance_level(struct device *dev,
							    struct device_attribute *attr,
							    const char *buf,
							    size_t count)
{
	struct drm_device *ddev = dev_get_drvdata(dev);
	struct amdgpu_device *adev = ddev->dev_private;
	enum amd_dpm_forced_level level;
	enum amd_dpm_forced_level current_level = 0xff;
	int ret = 0;

	if (adev->in_gpu_reset)
		return -EPERM;

	if (strncmp("low", buf, strlen("low")) == 0) {
		level = AMD_DPM_FORCED_LEVEL_LOW;
	} else if (strncmp("high", buf, strlen("high")) == 0) {
		level = AMD_DPM_FORCED_LEVEL_HIGH;
	} else if (strncmp("auto", buf, strlen("auto")) == 0) {
		level = AMD_DPM_FORCED_LEVEL_AUTO;
	} else if (strncmp("manual", buf, strlen("manual")) == 0) {
		level = AMD_DPM_FORCED_LEVEL_MANUAL;
	} else if (strncmp("profile_exit", buf, strlen("profile_exit")) == 0) {
		level = AMD_DPM_FORCED_LEVEL_PROFILE_EXIT;
	} else if (strncmp("profile_standard", buf, strlen("profile_standard")) == 0) {
		level = AMD_DPM_FORCED_LEVEL_PROFILE_STANDARD;
	} else if (strncmp("profile_min_sclk", buf, strlen("profile_min_sclk")) == 0) {
		level = AMD_DPM_FORCED_LEVEL_PROFILE_MIN_SCLK;
	} else if (strncmp("profile_min_mclk", buf, strlen("profile_min_mclk")) == 0) {
		level = AMD_DPM_FORCED_LEVEL_PROFILE_MIN_MCLK;
	} else if (strncmp("profile_peak", buf, strlen("profile_peak")) == 0) {
		level = AMD_DPM_FORCED_LEVEL_PROFILE_PEAK;
	}  else {
		return -EINVAL;
	}

	ret = pm_runtime_get_sync(ddev->dev);
	if (ret < 0)
		return ret;

	if (is_support_sw_smu(adev))
		current_level = smu_get_performance_level(&adev->smu);
	else if (adev->powerplay.pp_funcs->get_performance_level)
		current_level = amdgpu_dpm_get_performance_level(adev);

	if (current_level == level) {
		pm_runtime_mark_last_busy(ddev->dev);
		pm_runtime_put_autosuspend(ddev->dev);
		return count;
	}

	if (adev->asic_type == CHIP_RAVEN) {
<<<<<<< HEAD
		if (adev->rev_id < 8) {
=======
		if (!(adev->apu_flags & AMD_APU_IS_RAVEN2)) {
>>>>>>> 40ad9846
			if (current_level != AMD_DPM_FORCED_LEVEL_MANUAL && level == AMD_DPM_FORCED_LEVEL_MANUAL)
				amdgpu_gfx_off_ctrl(adev, false);
			else if (current_level == AMD_DPM_FORCED_LEVEL_MANUAL && level != AMD_DPM_FORCED_LEVEL_MANUAL)
				amdgpu_gfx_off_ctrl(adev, true);
		}
	}

	/* profile_exit setting is valid only when current mode is in profile mode */
	if (!(current_level & (AMD_DPM_FORCED_LEVEL_PROFILE_STANDARD |
	    AMD_DPM_FORCED_LEVEL_PROFILE_MIN_SCLK |
	    AMD_DPM_FORCED_LEVEL_PROFILE_MIN_MCLK |
	    AMD_DPM_FORCED_LEVEL_PROFILE_PEAK)) &&
	    (level == AMD_DPM_FORCED_LEVEL_PROFILE_EXIT)) {
		pr_err("Currently not in any profile mode!\n");
		pm_runtime_mark_last_busy(ddev->dev);
		pm_runtime_put_autosuspend(ddev->dev);
		return -EINVAL;
	}

	if (is_support_sw_smu(adev)) {
		ret = smu_force_performance_level(&adev->smu, level);
		if (ret) {
			pm_runtime_mark_last_busy(ddev->dev);
			pm_runtime_put_autosuspend(ddev->dev);
			return -EINVAL;
		}
	} else if (adev->powerplay.pp_funcs->force_performance_level) {
		mutex_lock(&adev->pm.mutex);
		if (adev->pm.dpm.thermal_active) {
			mutex_unlock(&adev->pm.mutex);
			pm_runtime_mark_last_busy(ddev->dev);
			pm_runtime_put_autosuspend(ddev->dev);
			return -EINVAL;
		}
		ret = amdgpu_dpm_force_performance_level(adev, level);
		if (ret) {
			mutex_unlock(&adev->pm.mutex);
			pm_runtime_mark_last_busy(ddev->dev);
			pm_runtime_put_autosuspend(ddev->dev);
			return -EINVAL;
		} else {
			adev->pm.dpm.forced_level = level;
		}
		mutex_unlock(&adev->pm.mutex);
	}
	pm_runtime_mark_last_busy(ddev->dev);
	pm_runtime_put_autosuspend(ddev->dev);

	return count;
}

static ssize_t amdgpu_get_pp_num_states(struct device *dev,
		struct device_attribute *attr,
		char *buf)
{
	struct drm_device *ddev = dev_get_drvdata(dev);
	struct amdgpu_device *adev = ddev->dev_private;
	struct pp_states_info data;
	int i, buf_len, ret;

	if (adev->in_gpu_reset)
		return -EPERM;

	ret = pm_runtime_get_sync(ddev->dev);
	if (ret < 0)
		return ret;

	if (is_support_sw_smu(adev)) {
		ret = smu_get_power_num_states(&adev->smu, &data);
		if (ret)
			return ret;
	} else if (adev->powerplay.pp_funcs->get_pp_num_states) {
		amdgpu_dpm_get_pp_num_states(adev, &data);
	} else {
		memset(&data, 0, sizeof(data));
	}

	pm_runtime_mark_last_busy(ddev->dev);
	pm_runtime_put_autosuspend(ddev->dev);

	buf_len = snprintf(buf, PAGE_SIZE, "states: %d\n", data.nums);
	for (i = 0; i < data.nums; i++)
		buf_len += snprintf(buf + buf_len, PAGE_SIZE, "%d %s\n", i,
				(data.states[i] == POWER_STATE_TYPE_INTERNAL_BOOT) ? "boot" :
				(data.states[i] == POWER_STATE_TYPE_BATTERY) ? "battery" :
				(data.states[i] == POWER_STATE_TYPE_BALANCED) ? "balanced" :
				(data.states[i] == POWER_STATE_TYPE_PERFORMANCE) ? "performance" : "default");

	return buf_len;
}

static ssize_t amdgpu_get_pp_cur_state(struct device *dev,
		struct device_attribute *attr,
		char *buf)
{
	struct drm_device *ddev = dev_get_drvdata(dev);
	struct amdgpu_device *adev = ddev->dev_private;
	struct pp_states_info data;
	struct smu_context *smu = &adev->smu;
	enum amd_pm_state_type pm = 0;
	int i = 0, ret = 0;

	if (adev->in_gpu_reset)
		return -EPERM;

	ret = pm_runtime_get_sync(ddev->dev);
	if (ret < 0)
		return ret;

	if (is_support_sw_smu(adev)) {
		pm = smu_get_current_power_state(smu);
		ret = smu_get_power_num_states(smu, &data);
		if (ret)
			return ret;
	} else if (adev->powerplay.pp_funcs->get_current_power_state
		 && adev->powerplay.pp_funcs->get_pp_num_states) {
		pm = amdgpu_dpm_get_current_power_state(adev);
		amdgpu_dpm_get_pp_num_states(adev, &data);
	}

	pm_runtime_mark_last_busy(ddev->dev);
	pm_runtime_put_autosuspend(ddev->dev);

	for (i = 0; i < data.nums; i++) {
		if (pm == data.states[i])
			break;
	}

	if (i == data.nums)
		i = -EINVAL;

	return snprintf(buf, PAGE_SIZE, "%d\n", i);
}

static ssize_t amdgpu_get_pp_force_state(struct device *dev,
		struct device_attribute *attr,
		char *buf)
{
	struct drm_device *ddev = dev_get_drvdata(dev);
	struct amdgpu_device *adev = ddev->dev_private;

	if (adev->in_gpu_reset)
		return -EPERM;

	if (adev->pp_force_state_enabled)
		return amdgpu_get_pp_cur_state(dev, attr, buf);
	else
		return snprintf(buf, PAGE_SIZE, "\n");
}

static ssize_t amdgpu_set_pp_force_state(struct device *dev,
		struct device_attribute *attr,
		const char *buf,
		size_t count)
{
	struct drm_device *ddev = dev_get_drvdata(dev);
	struct amdgpu_device *adev = ddev->dev_private;
	enum amd_pm_state_type state = 0;
	unsigned long idx;
	int ret;

	if (adev->in_gpu_reset)
		return -EPERM;

	if (strlen(buf) == 1)
		adev->pp_force_state_enabled = false;
	else if (is_support_sw_smu(adev))
		adev->pp_force_state_enabled = false;
	else if (adev->powerplay.pp_funcs->dispatch_tasks &&
			adev->powerplay.pp_funcs->get_pp_num_states) {
		struct pp_states_info data;

		ret = kstrtoul(buf, 0, &idx);
		if (ret || idx >= ARRAY_SIZE(data.states))
			return -EINVAL;

		idx = array_index_nospec(idx, ARRAY_SIZE(data.states));

		amdgpu_dpm_get_pp_num_states(adev, &data);
		state = data.states[idx];

		ret = pm_runtime_get_sync(ddev->dev);
		if (ret < 0)
			return ret;

		/* only set user selected power states */
		if (state != POWER_STATE_TYPE_INTERNAL_BOOT &&
		    state != POWER_STATE_TYPE_DEFAULT) {
			amdgpu_dpm_dispatch_task(adev,
					AMD_PP_TASK_ENABLE_USER_STATE, &state);
			adev->pp_force_state_enabled = true;
		}
		pm_runtime_mark_last_busy(ddev->dev);
		pm_runtime_put_autosuspend(ddev->dev);
	}

	return count;
}

/**
 * DOC: pp_table
 *
 * The amdgpu driver provides a sysfs API for uploading new powerplay
 * tables.  The file pp_table is used for this.  Reading the file
 * will dump the current power play table.  Writing to the file
 * will attempt to upload a new powerplay table and re-initialize
 * powerplay using that new table.
 *
 */

static ssize_t amdgpu_get_pp_table(struct device *dev,
		struct device_attribute *attr,
		char *buf)
{
	struct drm_device *ddev = dev_get_drvdata(dev);
	struct amdgpu_device *adev = ddev->dev_private;
	char *table = NULL;
	int size, ret;

	if (adev->in_gpu_reset)
		return -EPERM;

	ret = pm_runtime_get_sync(ddev->dev);
	if (ret < 0)
		return ret;

	if (is_support_sw_smu(adev)) {
		size = smu_sys_get_pp_table(&adev->smu, (void **)&table);
		pm_runtime_mark_last_busy(ddev->dev);
		pm_runtime_put_autosuspend(ddev->dev);
		if (size < 0)
			return size;
	} else if (adev->powerplay.pp_funcs->get_pp_table) {
		size = amdgpu_dpm_get_pp_table(adev, &table);
		pm_runtime_mark_last_busy(ddev->dev);
		pm_runtime_put_autosuspend(ddev->dev);
		if (size < 0)
			return size;
	} else {
		pm_runtime_mark_last_busy(ddev->dev);
		pm_runtime_put_autosuspend(ddev->dev);
		return 0;
	}

	if (size >= PAGE_SIZE)
		size = PAGE_SIZE - 1;

	memcpy(buf, table, size);

	return size;
}

static ssize_t amdgpu_set_pp_table(struct device *dev,
		struct device_attribute *attr,
		const char *buf,
		size_t count)
{
	struct drm_device *ddev = dev_get_drvdata(dev);
	struct amdgpu_device *adev = ddev->dev_private;
	int ret = 0;

	if (adev->in_gpu_reset)
		return -EPERM;

	ret = pm_runtime_get_sync(ddev->dev);
	if (ret < 0)
		return ret;

	if (is_support_sw_smu(adev)) {
		ret = smu_sys_set_pp_table(&adev->smu, (void *)buf, count);
		if (ret) {
			pm_runtime_mark_last_busy(ddev->dev);
			pm_runtime_put_autosuspend(ddev->dev);
			return ret;
		}
	} else if (adev->powerplay.pp_funcs->set_pp_table)
		amdgpu_dpm_set_pp_table(adev, buf, count);

	pm_runtime_mark_last_busy(ddev->dev);
	pm_runtime_put_autosuspend(ddev->dev);

	return count;
}

/**
 * DOC: pp_od_clk_voltage
 *
 * The amdgpu driver provides a sysfs API for adjusting the clocks and voltages
 * in each power level within a power state.  The pp_od_clk_voltage is used for
 * this.
 *
 * < For Vega10 and previous ASICs >
 *
 * Reading the file will display:
 *
 * - a list of engine clock levels and voltages labeled OD_SCLK
 *
 * - a list of memory clock levels and voltages labeled OD_MCLK
 *
 * - a list of valid ranges for sclk, mclk, and voltage labeled OD_RANGE
 *
 * To manually adjust these settings, first select manual using
 * power_dpm_force_performance_level. Enter a new value for each
 * level by writing a string that contains "s/m level clock voltage" to
 * the file.  E.g., "s 1 500 820" will update sclk level 1 to be 500 MHz
 * at 820 mV; "m 0 350 810" will update mclk level 0 to be 350 MHz at
 * 810 mV.  When you have edited all of the states as needed, write
 * "c" (commit) to the file to commit your changes.  If you want to reset to the
 * default power levels, write "r" (reset) to the file to reset them.
 *
 *
 * < For Vega20 and newer ASICs >
 *
 * Reading the file will display:
 *
 * - minimum and maximum engine clock labeled OD_SCLK
 *
 * - maximum memory clock labeled OD_MCLK
 *
 * - three <frequency, voltage> points labeled OD_VDDC_CURVE.
 *   They can be used to calibrate the sclk voltage curve.
 *
 * - a list of valid ranges for sclk, mclk, and voltage curve points
 *   labeled OD_RANGE
 *
 * To manually adjust these settings:
 *
 * - First select manual using power_dpm_force_performance_level
 *
 * - For clock frequency setting, enter a new value by writing a
 *   string that contains "s/m index clock" to the file. The index
 *   should be 0 if to set minimum clock. And 1 if to set maximum
 *   clock. E.g., "s 0 500" will update minimum sclk to be 500 MHz.
 *   "m 1 800" will update maximum mclk to be 800Mhz.
 *
 *   For sclk voltage curve, enter the new values by writing a
 *   string that contains "vc point clock voltage" to the file. The
 *   points are indexed by 0, 1 and 2. E.g., "vc 0 300 600" will
 *   update point1 with clock set as 300Mhz and voltage as
 *   600mV. "vc 2 1000 1000" will update point3 with clock set
 *   as 1000Mhz and voltage 1000mV.
 *
 * - When you have edited all of the states as needed, write "c" (commit)
 *   to the file to commit your changes
 *
 * - If you want to reset to the default power levels, write "r" (reset)
 *   to the file to reset them
 *
 */

static ssize_t amdgpu_set_pp_od_clk_voltage(struct device *dev,
		struct device_attribute *attr,
		const char *buf,
		size_t count)
{
	struct drm_device *ddev = dev_get_drvdata(dev);
	struct amdgpu_device *adev = ddev->dev_private;
	int ret;
	uint32_t parameter_size = 0;
	long parameter[64];
	char buf_cpy[128];
	char *tmp_str;
	char *sub_str;
	const char delimiter[3] = {' ', '\n', '\0'};
	uint32_t type;

	if (adev->in_gpu_reset)
		return -EPERM;

	if (count > 127)
		return -EINVAL;

	if (*buf == 's')
		type = PP_OD_EDIT_SCLK_VDDC_TABLE;
	else if (*buf == 'm')
		type = PP_OD_EDIT_MCLK_VDDC_TABLE;
	else if(*buf == 'r')
		type = PP_OD_RESTORE_DEFAULT_TABLE;
	else if (*buf == 'c')
		type = PP_OD_COMMIT_DPM_TABLE;
	else if (!strncmp(buf, "vc", 2))
		type = PP_OD_EDIT_VDDC_CURVE;
	else
		return -EINVAL;

	memcpy(buf_cpy, buf, count+1);

	tmp_str = buf_cpy;

	if (type == PP_OD_EDIT_VDDC_CURVE)
		tmp_str++;
	while (isspace(*++tmp_str));

	while ((sub_str = strsep(&tmp_str, delimiter)) != NULL) {
		ret = kstrtol(sub_str, 0, &parameter[parameter_size]);
		if (ret)
			return -EINVAL;
		parameter_size++;

		while (isspace(*tmp_str))
			tmp_str++;
	}

	ret = pm_runtime_get_sync(ddev->dev);
	if (ret < 0)
		return ret;

	if (is_support_sw_smu(adev)) {
		ret = smu_od_edit_dpm_table(&adev->smu, type,
					    parameter, parameter_size);

		if (ret) {
			pm_runtime_mark_last_busy(ddev->dev);
			pm_runtime_put_autosuspend(ddev->dev);
			return -EINVAL;
		}
	} else {
		if (adev->powerplay.pp_funcs->odn_edit_dpm_table) {
			ret = amdgpu_dpm_odn_edit_dpm_table(adev, type,
						parameter, parameter_size);
			if (ret) {
				pm_runtime_mark_last_busy(ddev->dev);
				pm_runtime_put_autosuspend(ddev->dev);
				return -EINVAL;
			}
		}

		if (type == PP_OD_COMMIT_DPM_TABLE) {
			if (adev->powerplay.pp_funcs->dispatch_tasks) {
				amdgpu_dpm_dispatch_task(adev,
						AMD_PP_TASK_READJUST_POWER_STATE,
						NULL);
				pm_runtime_mark_last_busy(ddev->dev);
				pm_runtime_put_autosuspend(ddev->dev);
				return count;
			} else {
				pm_runtime_mark_last_busy(ddev->dev);
				pm_runtime_put_autosuspend(ddev->dev);
				return -EINVAL;
			}
		}
	}
	pm_runtime_mark_last_busy(ddev->dev);
	pm_runtime_put_autosuspend(ddev->dev);

	return count;
}

static ssize_t amdgpu_get_pp_od_clk_voltage(struct device *dev,
		struct device_attribute *attr,
		char *buf)
{
	struct drm_device *ddev = dev_get_drvdata(dev);
	struct amdgpu_device *adev = ddev->dev_private;
	ssize_t size;
	int ret;

	if (adev->in_gpu_reset)
		return -EPERM;

	ret = pm_runtime_get_sync(ddev->dev);
	if (ret < 0)
		return ret;

	if (is_support_sw_smu(adev)) {
		size = smu_print_clk_levels(&adev->smu, SMU_OD_SCLK, buf);
		size += smu_print_clk_levels(&adev->smu, SMU_OD_MCLK, buf+size);
		size += smu_print_clk_levels(&adev->smu, SMU_OD_VDDC_CURVE, buf+size);
		size += smu_print_clk_levels(&adev->smu, SMU_OD_RANGE, buf+size);
	} else if (adev->powerplay.pp_funcs->print_clock_levels) {
		size = amdgpu_dpm_print_clock_levels(adev, OD_SCLK, buf);
		size += amdgpu_dpm_print_clock_levels(adev, OD_MCLK, buf+size);
		size += amdgpu_dpm_print_clock_levels(adev, OD_VDDC_CURVE, buf+size);
		size += amdgpu_dpm_print_clock_levels(adev, OD_RANGE, buf+size);
	} else {
		size = snprintf(buf, PAGE_SIZE, "\n");
	}
	pm_runtime_mark_last_busy(ddev->dev);
	pm_runtime_put_autosuspend(ddev->dev);

	return size;
}

/**
 * DOC: pp_features
 *
 * The amdgpu driver provides a sysfs API for adjusting what powerplay
 * features to be enabled. The file pp_features is used for this. And
 * this is only available for Vega10 and later dGPUs.
 *
 * Reading back the file will show you the followings:
 * - Current ppfeature masks
 * - List of the all supported powerplay features with their naming,
 *   bitmasks and enablement status('Y'/'N' means "enabled"/"disabled").
 *
 * To manually enable or disable a specific feature, just set or clear
 * the corresponding bit from original ppfeature masks and input the
 * new ppfeature masks.
 */
static ssize_t amdgpu_set_pp_features(struct device *dev,
				      struct device_attribute *attr,
				      const char *buf,
				      size_t count)
{
	struct drm_device *ddev = dev_get_drvdata(dev);
	struct amdgpu_device *adev = ddev->dev_private;
	uint64_t featuremask;
	int ret;

	if (adev->in_gpu_reset)
		return -EPERM;

	ret = kstrtou64(buf, 0, &featuremask);
	if (ret)
		return -EINVAL;

	pr_debug("featuremask = 0x%llx\n", featuremask);

	ret = pm_runtime_get_sync(ddev->dev);
	if (ret < 0)
		return ret;

	if (is_support_sw_smu(adev)) {
		ret = smu_sys_set_pp_feature_mask(&adev->smu, featuremask);
		if (ret) {
			pm_runtime_mark_last_busy(ddev->dev);
			pm_runtime_put_autosuspend(ddev->dev);
			return -EINVAL;
		}
	} else if (adev->powerplay.pp_funcs->set_ppfeature_status) {
		ret = amdgpu_dpm_set_ppfeature_status(adev, featuremask);
		if (ret) {
			pm_runtime_mark_last_busy(ddev->dev);
			pm_runtime_put_autosuspend(ddev->dev);
			return -EINVAL;
		}
	}
	pm_runtime_mark_last_busy(ddev->dev);
	pm_runtime_put_autosuspend(ddev->dev);

	return count;
}

static ssize_t amdgpu_get_pp_features(struct device *dev,
				      struct device_attribute *attr,
				      char *buf)
{
	struct drm_device *ddev = dev_get_drvdata(dev);
	struct amdgpu_device *adev = ddev->dev_private;
	ssize_t size;
	int ret;

	if (adev->in_gpu_reset)
		return -EPERM;

	ret = pm_runtime_get_sync(ddev->dev);
	if (ret < 0)
		return ret;

	if (is_support_sw_smu(adev))
		size = smu_sys_get_pp_feature_mask(&adev->smu, buf);
	else if (adev->powerplay.pp_funcs->get_ppfeature_status)
		size = amdgpu_dpm_get_ppfeature_status(adev, buf);
	else
		size = snprintf(buf, PAGE_SIZE, "\n");

	pm_runtime_mark_last_busy(ddev->dev);
	pm_runtime_put_autosuspend(ddev->dev);

	return size;
}

/**
 * DOC: pp_dpm_sclk pp_dpm_mclk pp_dpm_socclk pp_dpm_fclk pp_dpm_dcefclk pp_dpm_pcie
 *
 * The amdgpu driver provides a sysfs API for adjusting what power levels
 * are enabled for a given power state.  The files pp_dpm_sclk, pp_dpm_mclk,
 * pp_dpm_socclk, pp_dpm_fclk, pp_dpm_dcefclk and pp_dpm_pcie are used for
 * this.
 *
 * pp_dpm_socclk and pp_dpm_dcefclk interfaces are only available for
 * Vega10 and later ASICs.
 * pp_dpm_fclk interface is only available for Vega20 and later ASICs.
 *
 * Reading back the files will show you the available power levels within
 * the power state and the clock information for those levels.
 *
 * To manually adjust these states, first select manual using
 * power_dpm_force_performance_level.
 * Secondly, enter a new value for each level by inputing a string that
 * contains " echo xx xx xx > pp_dpm_sclk/mclk/pcie"
 * E.g.,
 *
 * .. code-block:: bash
 *
 *	echo "4 5 6" > pp_dpm_sclk
 *
 * will enable sclk levels 4, 5, and 6.
 *
 * NOTE: change to the dcefclk max dpm level is not supported now
 */

static ssize_t amdgpu_get_pp_dpm_sclk(struct device *dev,
		struct device_attribute *attr,
		char *buf)
{
	struct drm_device *ddev = dev_get_drvdata(dev);
	struct amdgpu_device *adev = ddev->dev_private;
	ssize_t size;
	int ret;

	if (adev->in_gpu_reset)
		return -EPERM;

	ret = pm_runtime_get_sync(ddev->dev);
	if (ret < 0)
		return ret;

	if (is_support_sw_smu(adev))
		size = smu_print_clk_levels(&adev->smu, SMU_SCLK, buf);
	else if (adev->powerplay.pp_funcs->print_clock_levels)
		size = amdgpu_dpm_print_clock_levels(adev, PP_SCLK, buf);
	else
		size = snprintf(buf, PAGE_SIZE, "\n");

	pm_runtime_mark_last_busy(ddev->dev);
	pm_runtime_put_autosuspend(ddev->dev);

	return size;
}

/*
 * Worst case: 32 bits individually specified, in octal at 12 characters
 * per line (+1 for \n).
 */
#define AMDGPU_MASK_BUF_MAX	(32 * 13)

static ssize_t amdgpu_read_mask(const char *buf, size_t count, uint32_t *mask)
{
	int ret;
	long level;
	char *sub_str = NULL;
	char *tmp;
	char buf_cpy[AMDGPU_MASK_BUF_MAX + 1];
	const char delimiter[3] = {' ', '\n', '\0'};
	size_t bytes;

	*mask = 0;

	bytes = min(count, sizeof(buf_cpy) - 1);
	memcpy(buf_cpy, buf, bytes);
	buf_cpy[bytes] = '\0';
	tmp = buf_cpy;
	while ((sub_str = strsep(&tmp, delimiter)) != NULL) {
		if (strlen(sub_str)) {
			ret = kstrtol(sub_str, 0, &level);
			if (ret)
				return -EINVAL;
			*mask |= 1 << level;
		} else
			break;
	}

	return 0;
}

static ssize_t amdgpu_set_pp_dpm_sclk(struct device *dev,
		struct device_attribute *attr,
		const char *buf,
		size_t count)
{
	struct drm_device *ddev = dev_get_drvdata(dev);
	struct amdgpu_device *adev = ddev->dev_private;
	int ret;
	uint32_t mask = 0;

	if (adev->in_gpu_reset)
		return -EPERM;

	ret = amdgpu_read_mask(buf, count, &mask);
	if (ret)
		return ret;

	ret = pm_runtime_get_sync(ddev->dev);
	if (ret < 0)
		return ret;

	if (is_support_sw_smu(adev))
		ret = smu_force_clk_levels(&adev->smu, SMU_SCLK, mask, true);
	else if (adev->powerplay.pp_funcs->force_clock_level)
		ret = amdgpu_dpm_force_clock_level(adev, PP_SCLK, mask);

	pm_runtime_mark_last_busy(ddev->dev);
	pm_runtime_put_autosuspend(ddev->dev);

	if (ret)
		return -EINVAL;

	return count;
}

static ssize_t amdgpu_get_pp_dpm_mclk(struct device *dev,
		struct device_attribute *attr,
		char *buf)
{
	struct drm_device *ddev = dev_get_drvdata(dev);
	struct amdgpu_device *adev = ddev->dev_private;
	ssize_t size;
	int ret;

	if (adev->in_gpu_reset)
		return -EPERM;

	ret = pm_runtime_get_sync(ddev->dev);
	if (ret < 0)
		return ret;

	if (is_support_sw_smu(adev))
		size = smu_print_clk_levels(&adev->smu, SMU_MCLK, buf);
	else if (adev->powerplay.pp_funcs->print_clock_levels)
		size = amdgpu_dpm_print_clock_levels(adev, PP_MCLK, buf);
	else
		size = snprintf(buf, PAGE_SIZE, "\n");

	pm_runtime_mark_last_busy(ddev->dev);
	pm_runtime_put_autosuspend(ddev->dev);

	return size;
}

static ssize_t amdgpu_set_pp_dpm_mclk(struct device *dev,
		struct device_attribute *attr,
		const char *buf,
		size_t count)
{
	struct drm_device *ddev = dev_get_drvdata(dev);
	struct amdgpu_device *adev = ddev->dev_private;
	uint32_t mask = 0;
	int ret;

	if (adev->in_gpu_reset)
		return -EPERM;

	ret = amdgpu_read_mask(buf, count, &mask);
	if (ret)
		return ret;

	ret = pm_runtime_get_sync(ddev->dev);
	if (ret < 0)
		return ret;

	if (is_support_sw_smu(adev))
		ret = smu_force_clk_levels(&adev->smu, SMU_MCLK, mask, true);
	else if (adev->powerplay.pp_funcs->force_clock_level)
		ret = amdgpu_dpm_force_clock_level(adev, PP_MCLK, mask);

	pm_runtime_mark_last_busy(ddev->dev);
	pm_runtime_put_autosuspend(ddev->dev);

	if (ret)
		return -EINVAL;

	return count;
}

static ssize_t amdgpu_get_pp_dpm_socclk(struct device *dev,
		struct device_attribute *attr,
		char *buf)
{
	struct drm_device *ddev = dev_get_drvdata(dev);
	struct amdgpu_device *adev = ddev->dev_private;
	ssize_t size;
	int ret;

	if (adev->in_gpu_reset)
		return -EPERM;

	ret = pm_runtime_get_sync(ddev->dev);
	if (ret < 0)
		return ret;

	if (is_support_sw_smu(adev))
		size = smu_print_clk_levels(&adev->smu, SMU_SOCCLK, buf);
	else if (adev->powerplay.pp_funcs->print_clock_levels)
		size = amdgpu_dpm_print_clock_levels(adev, PP_SOCCLK, buf);
	else
		size = snprintf(buf, PAGE_SIZE, "\n");

	pm_runtime_mark_last_busy(ddev->dev);
	pm_runtime_put_autosuspend(ddev->dev);

	return size;
}

static ssize_t amdgpu_set_pp_dpm_socclk(struct device *dev,
		struct device_attribute *attr,
		const char *buf,
		size_t count)
{
	struct drm_device *ddev = dev_get_drvdata(dev);
	struct amdgpu_device *adev = ddev->dev_private;
	int ret;
	uint32_t mask = 0;

	if (adev->in_gpu_reset)
		return -EPERM;

	ret = amdgpu_read_mask(buf, count, &mask);
	if (ret)
		return ret;

	ret = pm_runtime_get_sync(ddev->dev);
	if (ret < 0)
		return ret;

	if (is_support_sw_smu(adev))
		ret = smu_force_clk_levels(&adev->smu, SMU_SOCCLK, mask, true);
	else if (adev->powerplay.pp_funcs->force_clock_level)
		ret = amdgpu_dpm_force_clock_level(adev, PP_SOCCLK, mask);
	else
		ret = 0;

	pm_runtime_mark_last_busy(ddev->dev);
	pm_runtime_put_autosuspend(ddev->dev);

	if (ret)
		return -EINVAL;

	return count;
}

static ssize_t amdgpu_get_pp_dpm_fclk(struct device *dev,
		struct device_attribute *attr,
		char *buf)
{
	struct drm_device *ddev = dev_get_drvdata(dev);
	struct amdgpu_device *adev = ddev->dev_private;
	ssize_t size;
	int ret;

	if (adev->in_gpu_reset)
		return -EPERM;

	ret = pm_runtime_get_sync(ddev->dev);
	if (ret < 0)
		return ret;

	if (is_support_sw_smu(adev))
		size = smu_print_clk_levels(&adev->smu, SMU_FCLK, buf);
	else if (adev->powerplay.pp_funcs->print_clock_levels)
		size = amdgpu_dpm_print_clock_levels(adev, PP_FCLK, buf);
	else
		size = snprintf(buf, PAGE_SIZE, "\n");

	pm_runtime_mark_last_busy(ddev->dev);
	pm_runtime_put_autosuspend(ddev->dev);

	return size;
}

static ssize_t amdgpu_set_pp_dpm_fclk(struct device *dev,
		struct device_attribute *attr,
		const char *buf,
		size_t count)
{
	struct drm_device *ddev = dev_get_drvdata(dev);
	struct amdgpu_device *adev = ddev->dev_private;
	int ret;
	uint32_t mask = 0;

	if (adev->in_gpu_reset)
		return -EPERM;

	ret = amdgpu_read_mask(buf, count, &mask);
	if (ret)
		return ret;

	ret = pm_runtime_get_sync(ddev->dev);
	if (ret < 0)
		return ret;

	if (is_support_sw_smu(adev))
		ret = smu_force_clk_levels(&adev->smu, SMU_FCLK, mask, true);
	else if (adev->powerplay.pp_funcs->force_clock_level)
		ret = amdgpu_dpm_force_clock_level(adev, PP_FCLK, mask);
	else
		ret = 0;

	pm_runtime_mark_last_busy(ddev->dev);
	pm_runtime_put_autosuspend(ddev->dev);

	if (ret)
		return -EINVAL;

	return count;
}

static ssize_t amdgpu_get_pp_dpm_dcefclk(struct device *dev,
		struct device_attribute *attr,
		char *buf)
{
	struct drm_device *ddev = dev_get_drvdata(dev);
	struct amdgpu_device *adev = ddev->dev_private;
	ssize_t size;
	int ret;

	if (adev->in_gpu_reset)
		return -EPERM;

	ret = pm_runtime_get_sync(ddev->dev);
	if (ret < 0)
		return ret;

	if (is_support_sw_smu(adev))
		size = smu_print_clk_levels(&adev->smu, SMU_DCEFCLK, buf);
	else if (adev->powerplay.pp_funcs->print_clock_levels)
		size = amdgpu_dpm_print_clock_levels(adev, PP_DCEFCLK, buf);
	else
		size = snprintf(buf, PAGE_SIZE, "\n");

	pm_runtime_mark_last_busy(ddev->dev);
	pm_runtime_put_autosuspend(ddev->dev);

	return size;
}

static ssize_t amdgpu_set_pp_dpm_dcefclk(struct device *dev,
		struct device_attribute *attr,
		const char *buf,
		size_t count)
{
	struct drm_device *ddev = dev_get_drvdata(dev);
	struct amdgpu_device *adev = ddev->dev_private;
	int ret;
	uint32_t mask = 0;

	if (adev->in_gpu_reset)
		return -EPERM;

	ret = amdgpu_read_mask(buf, count, &mask);
	if (ret)
		return ret;

	ret = pm_runtime_get_sync(ddev->dev);
	if (ret < 0)
		return ret;

	if (is_support_sw_smu(adev))
		ret = smu_force_clk_levels(&adev->smu, SMU_DCEFCLK, mask, true);
	else if (adev->powerplay.pp_funcs->force_clock_level)
		ret = amdgpu_dpm_force_clock_level(adev, PP_DCEFCLK, mask);
	else
		ret = 0;

	pm_runtime_mark_last_busy(ddev->dev);
	pm_runtime_put_autosuspend(ddev->dev);

	if (ret)
		return -EINVAL;

	return count;
}

static ssize_t amdgpu_get_pp_dpm_pcie(struct device *dev,
		struct device_attribute *attr,
		char *buf)
{
	struct drm_device *ddev = dev_get_drvdata(dev);
	struct amdgpu_device *adev = ddev->dev_private;
	ssize_t size;
	int ret;

	if (adev->in_gpu_reset)
		return -EPERM;

	ret = pm_runtime_get_sync(ddev->dev);
	if (ret < 0)
		return ret;

	if (is_support_sw_smu(adev))
		size = smu_print_clk_levels(&adev->smu, SMU_PCIE, buf);
	else if (adev->powerplay.pp_funcs->print_clock_levels)
		size = amdgpu_dpm_print_clock_levels(adev, PP_PCIE, buf);
	else
		size = snprintf(buf, PAGE_SIZE, "\n");

	pm_runtime_mark_last_busy(ddev->dev);
	pm_runtime_put_autosuspend(ddev->dev);

	return size;
}

static ssize_t amdgpu_set_pp_dpm_pcie(struct device *dev,
		struct device_attribute *attr,
		const char *buf,
		size_t count)
{
	struct drm_device *ddev = dev_get_drvdata(dev);
	struct amdgpu_device *adev = ddev->dev_private;
	int ret;
	uint32_t mask = 0;

	if (adev->in_gpu_reset)
		return -EPERM;

	ret = amdgpu_read_mask(buf, count, &mask);
	if (ret)
		return ret;

	ret = pm_runtime_get_sync(ddev->dev);
	if (ret < 0)
		return ret;

	if (is_support_sw_smu(adev))
		ret = smu_force_clk_levels(&adev->smu, SMU_PCIE, mask, true);
	else if (adev->powerplay.pp_funcs->force_clock_level)
		ret = amdgpu_dpm_force_clock_level(adev, PP_PCIE, mask);
	else
		ret = 0;

	pm_runtime_mark_last_busy(ddev->dev);
	pm_runtime_put_autosuspend(ddev->dev);

	if (ret)
		return -EINVAL;

	return count;
}

static ssize_t amdgpu_get_pp_sclk_od(struct device *dev,
		struct device_attribute *attr,
		char *buf)
{
	struct drm_device *ddev = dev_get_drvdata(dev);
	struct amdgpu_device *adev = ddev->dev_private;
	uint32_t value = 0;
	int ret;

	if (adev->in_gpu_reset)
		return -EPERM;

	ret = pm_runtime_get_sync(ddev->dev);
	if (ret < 0)
		return ret;

	if (is_support_sw_smu(adev))
		value = smu_get_od_percentage(&(adev->smu), SMU_OD_SCLK);
	else if (adev->powerplay.pp_funcs->get_sclk_od)
		value = amdgpu_dpm_get_sclk_od(adev);

	pm_runtime_mark_last_busy(ddev->dev);
	pm_runtime_put_autosuspend(ddev->dev);

	return snprintf(buf, PAGE_SIZE, "%d\n", value);
}

static ssize_t amdgpu_set_pp_sclk_od(struct device *dev,
		struct device_attribute *attr,
		const char *buf,
		size_t count)
{
	struct drm_device *ddev = dev_get_drvdata(dev);
	struct amdgpu_device *adev = ddev->dev_private;
	int ret;
	long int value;

	if (adev->in_gpu_reset)
		return -EPERM;

	ret = kstrtol(buf, 0, &value);

	if (ret)
		return -EINVAL;

	ret = pm_runtime_get_sync(ddev->dev);
	if (ret < 0)
		return ret;

	if (is_support_sw_smu(adev)) {
		value = smu_set_od_percentage(&(adev->smu), SMU_OD_SCLK, (uint32_t)value);
	} else {
		if (adev->powerplay.pp_funcs->set_sclk_od)
			amdgpu_dpm_set_sclk_od(adev, (uint32_t)value);

		if (adev->powerplay.pp_funcs->dispatch_tasks) {
			amdgpu_dpm_dispatch_task(adev, AMD_PP_TASK_READJUST_POWER_STATE, NULL);
		} else {
			adev->pm.dpm.current_ps = adev->pm.dpm.boot_ps;
			amdgpu_pm_compute_clocks(adev);
		}
	}

	pm_runtime_mark_last_busy(ddev->dev);
	pm_runtime_put_autosuspend(ddev->dev);

	return count;
}

static ssize_t amdgpu_get_pp_mclk_od(struct device *dev,
		struct device_attribute *attr,
		char *buf)
{
	struct drm_device *ddev = dev_get_drvdata(dev);
	struct amdgpu_device *adev = ddev->dev_private;
	uint32_t value = 0;
	int ret;

	if (adev->in_gpu_reset)
		return -EPERM;

	ret = pm_runtime_get_sync(ddev->dev);
	if (ret < 0)
		return ret;

	if (is_support_sw_smu(adev))
		value = smu_get_od_percentage(&(adev->smu), SMU_OD_MCLK);
	else if (adev->powerplay.pp_funcs->get_mclk_od)
		value = amdgpu_dpm_get_mclk_od(adev);

	pm_runtime_mark_last_busy(ddev->dev);
	pm_runtime_put_autosuspend(ddev->dev);

	return snprintf(buf, PAGE_SIZE, "%d\n", value);
}

static ssize_t amdgpu_set_pp_mclk_od(struct device *dev,
		struct device_attribute *attr,
		const char *buf,
		size_t count)
{
	struct drm_device *ddev = dev_get_drvdata(dev);
	struct amdgpu_device *adev = ddev->dev_private;
	int ret;
	long int value;

	if (adev->in_gpu_reset)
		return -EPERM;

	ret = kstrtol(buf, 0, &value);

	if (ret)
		return -EINVAL;

	ret = pm_runtime_get_sync(ddev->dev);
	if (ret < 0)
		return ret;

	if (is_support_sw_smu(adev)) {
		value = smu_set_od_percentage(&(adev->smu), SMU_OD_MCLK, (uint32_t)value);
	} else {
		if (adev->powerplay.pp_funcs->set_mclk_od)
			amdgpu_dpm_set_mclk_od(adev, (uint32_t)value);

		if (adev->powerplay.pp_funcs->dispatch_tasks) {
			amdgpu_dpm_dispatch_task(adev, AMD_PP_TASK_READJUST_POWER_STATE, NULL);
		} else {
			adev->pm.dpm.current_ps = adev->pm.dpm.boot_ps;
			amdgpu_pm_compute_clocks(adev);
		}
	}

	pm_runtime_mark_last_busy(ddev->dev);
	pm_runtime_put_autosuspend(ddev->dev);

	return count;
}

/**
 * DOC: pp_power_profile_mode
 *
 * The amdgpu driver provides a sysfs API for adjusting the heuristics
 * related to switching between power levels in a power state.  The file
 * pp_power_profile_mode is used for this.
 *
 * Reading this file outputs a list of all of the predefined power profiles
 * and the relevant heuristics settings for that profile.
 *
 * To select a profile or create a custom profile, first select manual using
 * power_dpm_force_performance_level.  Writing the number of a predefined
 * profile to pp_power_profile_mode will enable those heuristics.  To
 * create a custom set of heuristics, write a string of numbers to the file
 * starting with the number of the custom profile along with a setting
 * for each heuristic parameter.  Due to differences across asic families
 * the heuristic parameters vary from family to family.
 *
 */

static ssize_t amdgpu_get_pp_power_profile_mode(struct device *dev,
		struct device_attribute *attr,
		char *buf)
{
	struct drm_device *ddev = dev_get_drvdata(dev);
	struct amdgpu_device *adev = ddev->dev_private;
	ssize_t size;
	int ret;

	if (adev->in_gpu_reset)
		return -EPERM;

	ret = pm_runtime_get_sync(ddev->dev);
	if (ret < 0)
		return ret;

	if (is_support_sw_smu(adev))
		size = smu_get_power_profile_mode(&adev->smu, buf);
	else if (adev->powerplay.pp_funcs->get_power_profile_mode)
		size = amdgpu_dpm_get_power_profile_mode(adev, buf);
	else
		size = snprintf(buf, PAGE_SIZE, "\n");

	pm_runtime_mark_last_busy(ddev->dev);
	pm_runtime_put_autosuspend(ddev->dev);

	return size;
}


static ssize_t amdgpu_set_pp_power_profile_mode(struct device *dev,
		struct device_attribute *attr,
		const char *buf,
		size_t count)
{
	int ret = 0xff;
	struct drm_device *ddev = dev_get_drvdata(dev);
	struct amdgpu_device *adev = ddev->dev_private;
	uint32_t parameter_size = 0;
	long parameter[64];
	char *sub_str, buf_cpy[128];
	char *tmp_str;
	uint32_t i = 0;
	char tmp[2];
	long int profile_mode = 0;
	const char delimiter[3] = {' ', '\n', '\0'};

	if (adev->in_gpu_reset)
		return -EPERM;

	tmp[0] = *(buf);
	tmp[1] = '\0';
	ret = kstrtol(tmp, 0, &profile_mode);
	if (ret)
		return -EINVAL;

	if (profile_mode == PP_SMC_POWER_PROFILE_CUSTOM) {
		if (count < 2 || count > 127)
			return -EINVAL;
		while (isspace(*++buf))
			i++;
		memcpy(buf_cpy, buf, count-i);
		tmp_str = buf_cpy;
		while ((sub_str = strsep(&tmp_str, delimiter)) != NULL) {
			ret = kstrtol(sub_str, 0, &parameter[parameter_size]);
			if (ret)
				return -EINVAL;
			parameter_size++;
			while (isspace(*tmp_str))
				tmp_str++;
		}
	}
	parameter[parameter_size] = profile_mode;

	ret = pm_runtime_get_sync(ddev->dev);
	if (ret < 0)
		return ret;

	if (is_support_sw_smu(adev))
		ret = smu_set_power_profile_mode(&adev->smu, parameter, parameter_size, true);
	else if (adev->powerplay.pp_funcs->set_power_profile_mode)
		ret = amdgpu_dpm_set_power_profile_mode(adev, parameter, parameter_size);

	pm_runtime_mark_last_busy(ddev->dev);
	pm_runtime_put_autosuspend(ddev->dev);

	if (!ret)
		return count;

	return -EINVAL;
}

/**
 * DOC: gpu_busy_percent
 *
 * The amdgpu driver provides a sysfs API for reading how busy the GPU
 * is as a percentage.  The file gpu_busy_percent is used for this.
 * The SMU firmware computes a percentage of load based on the
 * aggregate activity level in the IP cores.
 */
static ssize_t amdgpu_get_gpu_busy_percent(struct device *dev,
					   struct device_attribute *attr,
					   char *buf)
{
	struct drm_device *ddev = dev_get_drvdata(dev);
	struct amdgpu_device *adev = ddev->dev_private;
	int r, value, size = sizeof(value);

	if (adev->in_gpu_reset)
		return -EPERM;

	r = pm_runtime_get_sync(ddev->dev);
	if (r < 0)
		return r;

	/* read the IP busy sensor */
	r = amdgpu_dpm_read_sensor(adev, AMDGPU_PP_SENSOR_GPU_LOAD,
				   (void *)&value, &size);

	pm_runtime_mark_last_busy(ddev->dev);
	pm_runtime_put_autosuspend(ddev->dev);

	if (r)
		return r;

	return snprintf(buf, PAGE_SIZE, "%d\n", value);
}

/**
 * DOC: mem_busy_percent
 *
 * The amdgpu driver provides a sysfs API for reading how busy the VRAM
 * is as a percentage.  The file mem_busy_percent is used for this.
 * The SMU firmware computes a percentage of load based on the
 * aggregate activity level in the IP cores.
 */
static ssize_t amdgpu_get_mem_busy_percent(struct device *dev,
					   struct device_attribute *attr,
					   char *buf)
{
	struct drm_device *ddev = dev_get_drvdata(dev);
	struct amdgpu_device *adev = ddev->dev_private;
	int r, value, size = sizeof(value);

	if (adev->in_gpu_reset)
		return -EPERM;

	r = pm_runtime_get_sync(ddev->dev);
	if (r < 0)
		return r;

	/* read the IP busy sensor */
	r = amdgpu_dpm_read_sensor(adev, AMDGPU_PP_SENSOR_MEM_LOAD,
				   (void *)&value, &size);

	pm_runtime_mark_last_busy(ddev->dev);
	pm_runtime_put_autosuspend(ddev->dev);

	if (r)
		return r;

	return snprintf(buf, PAGE_SIZE, "%d\n", value);
}

/**
 * DOC: pcie_bw
 *
 * The amdgpu driver provides a sysfs API for estimating how much data
 * has been received and sent by the GPU in the last second through PCIe.
 * The file pcie_bw is used for this.
 * The Perf counters count the number of received and sent messages and return
 * those values, as well as the maximum payload size of a PCIe packet (mps).
 * Note that it is not possible to easily and quickly obtain the size of each
 * packet transmitted, so we output the max payload size (mps) to allow for
 * quick estimation of the PCIe bandwidth usage
 */
static ssize_t amdgpu_get_pcie_bw(struct device *dev,
		struct device_attribute *attr,
		char *buf)
{
	struct drm_device *ddev = dev_get_drvdata(dev);
	struct amdgpu_device *adev = ddev->dev_private;
	uint64_t count0 = 0, count1 = 0;
	int ret;

	if (adev->in_gpu_reset)
		return -EPERM;

	if (adev->flags & AMD_IS_APU)
		return -ENODATA;

	if (!adev->asic_funcs->get_pcie_usage)
		return -ENODATA;

	ret = pm_runtime_get_sync(ddev->dev);
	if (ret < 0)
		return ret;

	amdgpu_asic_get_pcie_usage(adev, &count0, &count1);

	pm_runtime_mark_last_busy(ddev->dev);
	pm_runtime_put_autosuspend(ddev->dev);

	return snprintf(buf, PAGE_SIZE,	"%llu %llu %i\n",
			count0, count1, pcie_get_mps(adev->pdev));
}

/**
 * DOC: unique_id
 *
 * The amdgpu driver provides a sysfs API for providing a unique ID for the GPU
 * The file unique_id is used for this.
 * This will provide a Unique ID that will persist from machine to machine
 *
 * NOTE: This will only work for GFX9 and newer. This file will be absent
 * on unsupported ASICs (GFX8 and older)
 */
static ssize_t amdgpu_get_unique_id(struct device *dev,
		struct device_attribute *attr,
		char *buf)
{
	struct drm_device *ddev = dev_get_drvdata(dev);
	struct amdgpu_device *adev = ddev->dev_private;

	if (adev->in_gpu_reset)
		return -EPERM;

	if (adev->unique_id)
		return snprintf(buf, PAGE_SIZE, "%016llx\n", adev->unique_id);

	return 0;
}

static struct amdgpu_device_attr amdgpu_device_attrs[] = {
	AMDGPU_DEVICE_ATTR_RW(power_dpm_state,				ATTR_FLAG_BASIC|ATTR_FLAG_ONEVF),
	AMDGPU_DEVICE_ATTR_RW(power_dpm_force_performance_level,	ATTR_FLAG_BASIC|ATTR_FLAG_ONEVF),
	AMDGPU_DEVICE_ATTR_RO(pp_num_states,				ATTR_FLAG_BASIC),
	AMDGPU_DEVICE_ATTR_RO(pp_cur_state,				ATTR_FLAG_BASIC),
	AMDGPU_DEVICE_ATTR_RW(pp_force_state,				ATTR_FLAG_BASIC),
	AMDGPU_DEVICE_ATTR_RW(pp_table,					ATTR_FLAG_BASIC),
	AMDGPU_DEVICE_ATTR_RW(pp_dpm_sclk,				ATTR_FLAG_BASIC|ATTR_FLAG_ONEVF),
	AMDGPU_DEVICE_ATTR_RW(pp_dpm_mclk,				ATTR_FLAG_BASIC|ATTR_FLAG_ONEVF),
	AMDGPU_DEVICE_ATTR_RW(pp_dpm_socclk,				ATTR_FLAG_BASIC|ATTR_FLAG_ONEVF),
	AMDGPU_DEVICE_ATTR_RW(pp_dpm_fclk,				ATTR_FLAG_BASIC|ATTR_FLAG_ONEVF),
	AMDGPU_DEVICE_ATTR_RW(pp_dpm_dcefclk,				ATTR_FLAG_BASIC),
	AMDGPU_DEVICE_ATTR_RW(pp_dpm_pcie,				ATTR_FLAG_BASIC),
	AMDGPU_DEVICE_ATTR_RW(pp_sclk_od,				ATTR_FLAG_BASIC),
	AMDGPU_DEVICE_ATTR_RW(pp_mclk_od,				ATTR_FLAG_BASIC),
	AMDGPU_DEVICE_ATTR_RW(pp_power_profile_mode,			ATTR_FLAG_BASIC),
	AMDGPU_DEVICE_ATTR_RW(pp_od_clk_voltage,			ATTR_FLAG_BASIC),
	AMDGPU_DEVICE_ATTR_RO(gpu_busy_percent,				ATTR_FLAG_BASIC),
	AMDGPU_DEVICE_ATTR_RO(mem_busy_percent,				ATTR_FLAG_BASIC),
	AMDGPU_DEVICE_ATTR_RO(pcie_bw,					ATTR_FLAG_BASIC),
	AMDGPU_DEVICE_ATTR_RW(pp_features,				ATTR_FLAG_BASIC),
	AMDGPU_DEVICE_ATTR_RO(unique_id,				ATTR_FLAG_BASIC),
};

static int default_attr_update(struct amdgpu_device *adev, struct amdgpu_device_attr *attr,
			       uint32_t mask, enum amdgpu_device_attr_states *states)
{
	struct device_attribute *dev_attr = &attr->dev_attr;
	const char *attr_name = dev_attr->attr.name;
	struct pp_hwmgr *hwmgr = adev->powerplay.pp_handle;
	enum amd_asic_type asic_type = adev->asic_type;

	if (!(attr->flags & mask)) {
		*states = ATTR_STATE_UNSUPPORTED;
		return 0;
	}

#define DEVICE_ATTR_IS(_name)	(!strcmp(attr_name, #_name))

	if (DEVICE_ATTR_IS(pp_dpm_socclk)) {
		if (asic_type < CHIP_VEGA10)
			*states = ATTR_STATE_UNSUPPORTED;
	} else if (DEVICE_ATTR_IS(pp_dpm_dcefclk)) {
		if (asic_type < CHIP_VEGA10 || asic_type == CHIP_ARCTURUS)
			*states = ATTR_STATE_UNSUPPORTED;
	} else if (DEVICE_ATTR_IS(pp_dpm_fclk)) {
		if (asic_type < CHIP_VEGA20)
			*states = ATTR_STATE_UNSUPPORTED;
	} else if (DEVICE_ATTR_IS(pp_dpm_pcie)) {
		if (asic_type == CHIP_ARCTURUS)
			*states = ATTR_STATE_UNSUPPORTED;
	} else if (DEVICE_ATTR_IS(pp_od_clk_voltage)) {
		*states = ATTR_STATE_UNSUPPORTED;
		if ((is_support_sw_smu(adev) && adev->smu.od_enabled) ||
		    (!is_support_sw_smu(adev) && hwmgr->od_enabled))
			*states = ATTR_STATE_SUPPORTED;
	} else if (DEVICE_ATTR_IS(mem_busy_percent)) {
		if (adev->flags & AMD_IS_APU || asic_type == CHIP_VEGA10)
			*states = ATTR_STATE_UNSUPPORTED;
	} else if (DEVICE_ATTR_IS(pcie_bw)) {
		/* PCIe Perf counters won't work on APU nodes */
		if (adev->flags & AMD_IS_APU)
			*states = ATTR_STATE_UNSUPPORTED;
	} else if (DEVICE_ATTR_IS(unique_id)) {
		if (!adev->unique_id)
			*states = ATTR_STATE_UNSUPPORTED;
	} else if (DEVICE_ATTR_IS(pp_features)) {
		if (adev->flags & AMD_IS_APU || asic_type < CHIP_VEGA10)
			*states = ATTR_STATE_UNSUPPORTED;
	}

	if (asic_type == CHIP_ARCTURUS) {
		/* Arcturus does not support standalone mclk/socclk/fclk level setting */
		if (DEVICE_ATTR_IS(pp_dpm_mclk) ||
		    DEVICE_ATTR_IS(pp_dpm_socclk) ||
		    DEVICE_ATTR_IS(pp_dpm_fclk)) {
			dev_attr->attr.mode &= ~S_IWUGO;
			dev_attr->store = NULL;
		}
	}

#undef DEVICE_ATTR_IS

	return 0;
}


static int amdgpu_device_attr_create(struct amdgpu_device *adev,
				     struct amdgpu_device_attr *attr,
				     uint32_t mask, struct list_head *attr_list)
{
	int ret = 0;
	struct device_attribute *dev_attr = &attr->dev_attr;
	const char *name = dev_attr->attr.name;
	enum amdgpu_device_attr_states attr_states = ATTR_STATE_SUPPORTED;
	struct amdgpu_device_attr_entry *attr_entry;

	int (*attr_update)(struct amdgpu_device *adev, struct amdgpu_device_attr *attr,
			   uint32_t mask, enum amdgpu_device_attr_states *states) = default_attr_update;

	BUG_ON(!attr);

	attr_update = attr->attr_update ? attr_update : default_attr_update;

	ret = attr_update(adev, attr, mask, &attr_states);
	if (ret) {
		dev_err(adev->dev, "failed to update device file %s, ret = %d\n",
			name, ret);
		return ret;
	}

	if (attr_states == ATTR_STATE_UNSUPPORTED)
		return 0;

	ret = device_create_file(adev->dev, dev_attr);
	if (ret) {
		dev_err(adev->dev, "failed to create device file %s, ret = %d\n",
			name, ret);
	}

	attr_entry = kmalloc(sizeof(*attr_entry), GFP_KERNEL);
	if (!attr_entry)
		return -ENOMEM;

	attr_entry->attr = attr;
	INIT_LIST_HEAD(&attr_entry->entry);

	list_add_tail(&attr_entry->entry, attr_list);

	return ret;
}

static void amdgpu_device_attr_remove(struct amdgpu_device *adev, struct amdgpu_device_attr *attr)
{
	struct device_attribute *dev_attr = &attr->dev_attr;

	device_remove_file(adev->dev, dev_attr);
}

static void amdgpu_device_attr_remove_groups(struct amdgpu_device *adev,
					     struct list_head *attr_list);

static int amdgpu_device_attr_create_groups(struct amdgpu_device *adev,
					    struct amdgpu_device_attr *attrs,
					    uint32_t counts,
					    uint32_t mask,
					    struct list_head *attr_list)
{
	int ret = 0;
	uint32_t i = 0;

	for (i = 0; i < counts; i++) {
		ret = amdgpu_device_attr_create(adev, &attrs[i], mask, attr_list);
		if (ret)
			goto failed;
	}

	return 0;

failed:
	amdgpu_device_attr_remove_groups(adev, attr_list);

	return ret;
}

static void amdgpu_device_attr_remove_groups(struct amdgpu_device *adev,
					     struct list_head *attr_list)
{
	struct amdgpu_device_attr_entry *entry, *entry_tmp;

	if (list_empty(attr_list))
		return ;

	list_for_each_entry_safe(entry, entry_tmp, attr_list, entry) {
		amdgpu_device_attr_remove(adev, entry->attr);
		list_del(&entry->entry);
		kfree(entry);
	}
}

static ssize_t amdgpu_hwmon_show_temp(struct device *dev,
				      struct device_attribute *attr,
				      char *buf)
{
	struct amdgpu_device *adev = dev_get_drvdata(dev);
	int channel = to_sensor_dev_attr(attr)->index;
	int r, temp = 0, size = sizeof(temp);

	if (adev->in_gpu_reset)
		return -EPERM;

	if (channel >= PP_TEMP_MAX)
		return -EINVAL;

	r = pm_runtime_get_sync(adev->ddev->dev);
	if (r < 0)
		return r;

	switch (channel) {
	case PP_TEMP_JUNCTION:
		/* get current junction temperature */
		r = amdgpu_dpm_read_sensor(adev, AMDGPU_PP_SENSOR_HOTSPOT_TEMP,
					   (void *)&temp, &size);
		break;
	case PP_TEMP_EDGE:
		/* get current edge temperature */
		r = amdgpu_dpm_read_sensor(adev, AMDGPU_PP_SENSOR_EDGE_TEMP,
					   (void *)&temp, &size);
		break;
	case PP_TEMP_MEM:
		/* get current memory temperature */
		r = amdgpu_dpm_read_sensor(adev, AMDGPU_PP_SENSOR_MEM_TEMP,
					   (void *)&temp, &size);
		break;
	default:
		r = -EINVAL;
		break;
	}

	pm_runtime_mark_last_busy(adev->ddev->dev);
	pm_runtime_put_autosuspend(adev->ddev->dev);

	if (r)
		return r;

	return snprintf(buf, PAGE_SIZE, "%d\n", temp);
}

static ssize_t amdgpu_hwmon_show_temp_thresh(struct device *dev,
					     struct device_attribute *attr,
					     char *buf)
{
	struct amdgpu_device *adev = dev_get_drvdata(dev);
	int hyst = to_sensor_dev_attr(attr)->index;
	int temp;

	if (hyst)
		temp = adev->pm.dpm.thermal.min_temp;
	else
		temp = adev->pm.dpm.thermal.max_temp;

	return snprintf(buf, PAGE_SIZE, "%d\n", temp);
}

static ssize_t amdgpu_hwmon_show_hotspot_temp_thresh(struct device *dev,
					     struct device_attribute *attr,
					     char *buf)
{
	struct amdgpu_device *adev = dev_get_drvdata(dev);
	int hyst = to_sensor_dev_attr(attr)->index;
	int temp;

	if (hyst)
		temp = adev->pm.dpm.thermal.min_hotspot_temp;
	else
		temp = adev->pm.dpm.thermal.max_hotspot_crit_temp;

	return snprintf(buf, PAGE_SIZE, "%d\n", temp);
}

static ssize_t amdgpu_hwmon_show_mem_temp_thresh(struct device *dev,
					     struct device_attribute *attr,
					     char *buf)
{
	struct amdgpu_device *adev = dev_get_drvdata(dev);
	int hyst = to_sensor_dev_attr(attr)->index;
	int temp;

	if (hyst)
		temp = adev->pm.dpm.thermal.min_mem_temp;
	else
		temp = adev->pm.dpm.thermal.max_mem_crit_temp;

	return snprintf(buf, PAGE_SIZE, "%d\n", temp);
}

static ssize_t amdgpu_hwmon_show_temp_label(struct device *dev,
					     struct device_attribute *attr,
					     char *buf)
{
	int channel = to_sensor_dev_attr(attr)->index;

	if (channel >= PP_TEMP_MAX)
		return -EINVAL;

	return snprintf(buf, PAGE_SIZE, "%s\n", temp_label[channel].label);
}

static ssize_t amdgpu_hwmon_show_temp_emergency(struct device *dev,
					     struct device_attribute *attr,
					     char *buf)
{
	struct amdgpu_device *adev = dev_get_drvdata(dev);
	int channel = to_sensor_dev_attr(attr)->index;
	int temp = 0;

	if (channel >= PP_TEMP_MAX)
		return -EINVAL;

	switch (channel) {
	case PP_TEMP_JUNCTION:
		temp = adev->pm.dpm.thermal.max_hotspot_emergency_temp;
		break;
	case PP_TEMP_EDGE:
		temp = adev->pm.dpm.thermal.max_edge_emergency_temp;
		break;
	case PP_TEMP_MEM:
		temp = adev->pm.dpm.thermal.max_mem_emergency_temp;
		break;
	}

	return snprintf(buf, PAGE_SIZE, "%d\n", temp);
}

static ssize_t amdgpu_hwmon_get_pwm1_enable(struct device *dev,
					    struct device_attribute *attr,
					    char *buf)
{
	struct amdgpu_device *adev = dev_get_drvdata(dev);
	u32 pwm_mode = 0;
	int ret;

	if (adev->in_gpu_reset)
		return -EPERM;

	ret = pm_runtime_get_sync(adev->ddev->dev);
	if (ret < 0)
		return ret;

	if (is_support_sw_smu(adev)) {
		pwm_mode = smu_get_fan_control_mode(&adev->smu);
	} else {
		if (!adev->powerplay.pp_funcs->get_fan_control_mode) {
			pm_runtime_mark_last_busy(adev->ddev->dev);
			pm_runtime_put_autosuspend(adev->ddev->dev);
			return -EINVAL;
		}

		pwm_mode = amdgpu_dpm_get_fan_control_mode(adev);
	}

	pm_runtime_mark_last_busy(adev->ddev->dev);
	pm_runtime_put_autosuspend(adev->ddev->dev);

	return sprintf(buf, "%i\n", pwm_mode);
}

static ssize_t amdgpu_hwmon_set_pwm1_enable(struct device *dev,
					    struct device_attribute *attr,
					    const char *buf,
					    size_t count)
{
	struct amdgpu_device *adev = dev_get_drvdata(dev);
	int err, ret;
	int value;

	if (adev->in_gpu_reset)
		return -EPERM;

	err = kstrtoint(buf, 10, &value);
	if (err)
		return err;

	ret = pm_runtime_get_sync(adev->ddev->dev);
	if (ret < 0)
		return ret;

	if (is_support_sw_smu(adev)) {
		smu_set_fan_control_mode(&adev->smu, value);
	} else {
		if (!adev->powerplay.pp_funcs->set_fan_control_mode) {
			pm_runtime_mark_last_busy(adev->ddev->dev);
			pm_runtime_put_autosuspend(adev->ddev->dev);
			return -EINVAL;
		}

		amdgpu_dpm_set_fan_control_mode(adev, value);
	}

	pm_runtime_mark_last_busy(adev->ddev->dev);
	pm_runtime_put_autosuspend(adev->ddev->dev);

	return count;
}

static ssize_t amdgpu_hwmon_get_pwm1_min(struct device *dev,
					 struct device_attribute *attr,
					 char *buf)
{
	return sprintf(buf, "%i\n", 0);
}

static ssize_t amdgpu_hwmon_get_pwm1_max(struct device *dev,
					 struct device_attribute *attr,
					 char *buf)
{
	return sprintf(buf, "%i\n", 255);
}

static ssize_t amdgpu_hwmon_set_pwm1(struct device *dev,
				     struct device_attribute *attr,
				     const char *buf, size_t count)
{
	struct amdgpu_device *adev = dev_get_drvdata(dev);
	int err;
	u32 value;
	u32 pwm_mode;

	if (adev->in_gpu_reset)
		return -EPERM;

	err = pm_runtime_get_sync(adev->ddev->dev);
	if (err < 0)
		return err;

	if (is_support_sw_smu(adev))
		pwm_mode = smu_get_fan_control_mode(&adev->smu);
	else
		pwm_mode = amdgpu_dpm_get_fan_control_mode(adev);

	if (pwm_mode != AMD_FAN_CTRL_MANUAL) {
		pr_info("manual fan speed control should be enabled first\n");
		pm_runtime_mark_last_busy(adev->ddev->dev);
		pm_runtime_put_autosuspend(adev->ddev->dev);
		return -EINVAL;
	}

	err = kstrtou32(buf, 10, &value);
	if (err) {
		pm_runtime_mark_last_busy(adev->ddev->dev);
		pm_runtime_put_autosuspend(adev->ddev->dev);
		return err;
	}

	value = (value * 100) / 255;

	if (is_support_sw_smu(adev))
		err = smu_set_fan_speed_percent(&adev->smu, value);
	else if (adev->powerplay.pp_funcs->set_fan_speed_percent)
		err = amdgpu_dpm_set_fan_speed_percent(adev, value);
	else
		err = -EINVAL;

	pm_runtime_mark_last_busy(adev->ddev->dev);
	pm_runtime_put_autosuspend(adev->ddev->dev);

	if (err)
		return err;

	return count;
}

static ssize_t amdgpu_hwmon_get_pwm1(struct device *dev,
				     struct device_attribute *attr,
				     char *buf)
{
	struct amdgpu_device *adev = dev_get_drvdata(dev);
	int err;
	u32 speed = 0;

	if (adev->in_gpu_reset)
		return -EPERM;

	err = pm_runtime_get_sync(adev->ddev->dev);
	if (err < 0)
		return err;

	if (is_support_sw_smu(adev))
		err = smu_get_fan_speed_percent(&adev->smu, &speed);
	else if (adev->powerplay.pp_funcs->get_fan_speed_percent)
		err = amdgpu_dpm_get_fan_speed_percent(adev, &speed);
	else
		err = -EINVAL;

	pm_runtime_mark_last_busy(adev->ddev->dev);
	pm_runtime_put_autosuspend(adev->ddev->dev);

	if (err)
		return err;

	speed = (speed * 255) / 100;

	return sprintf(buf, "%i\n", speed);
}

static ssize_t amdgpu_hwmon_get_fan1_input(struct device *dev,
					   struct device_attribute *attr,
					   char *buf)
{
	struct amdgpu_device *adev = dev_get_drvdata(dev);
	int err;
	u32 speed = 0;

	if (adev->in_gpu_reset)
		return -EPERM;

	err = pm_runtime_get_sync(adev->ddev->dev);
	if (err < 0)
		return err;

	if (is_support_sw_smu(adev))
		err = smu_get_fan_speed_rpm(&adev->smu, &speed);
	else if (adev->powerplay.pp_funcs->get_fan_speed_rpm)
		err = amdgpu_dpm_get_fan_speed_rpm(adev, &speed);
	else
		err = -EINVAL;

	pm_runtime_mark_last_busy(adev->ddev->dev);
	pm_runtime_put_autosuspend(adev->ddev->dev);

	if (err)
		return err;

	return sprintf(buf, "%i\n", speed);
}

static ssize_t amdgpu_hwmon_get_fan1_min(struct device *dev,
					 struct device_attribute *attr,
					 char *buf)
{
	struct amdgpu_device *adev = dev_get_drvdata(dev);
	u32 min_rpm = 0;
	u32 size = sizeof(min_rpm);
	int r;

	if (adev->in_gpu_reset)
		return -EPERM;

	r = pm_runtime_get_sync(adev->ddev->dev);
	if (r < 0)
		return r;

	r = amdgpu_dpm_read_sensor(adev, AMDGPU_PP_SENSOR_MIN_FAN_RPM,
				   (void *)&min_rpm, &size);

	pm_runtime_mark_last_busy(adev->ddev->dev);
	pm_runtime_put_autosuspend(adev->ddev->dev);

	if (r)
		return r;

	return snprintf(buf, PAGE_SIZE, "%d\n", min_rpm);
}

static ssize_t amdgpu_hwmon_get_fan1_max(struct device *dev,
					 struct device_attribute *attr,
					 char *buf)
{
	struct amdgpu_device *adev = dev_get_drvdata(dev);
	u32 max_rpm = 0;
	u32 size = sizeof(max_rpm);
	int r;

	if (adev->in_gpu_reset)
		return -EPERM;

	r = pm_runtime_get_sync(adev->ddev->dev);
	if (r < 0)
		return r;

	r = amdgpu_dpm_read_sensor(adev, AMDGPU_PP_SENSOR_MAX_FAN_RPM,
				   (void *)&max_rpm, &size);

	pm_runtime_mark_last_busy(adev->ddev->dev);
	pm_runtime_put_autosuspend(adev->ddev->dev);

	if (r)
		return r;

	return snprintf(buf, PAGE_SIZE, "%d\n", max_rpm);
}

static ssize_t amdgpu_hwmon_get_fan1_target(struct device *dev,
					   struct device_attribute *attr,
					   char *buf)
{
	struct amdgpu_device *adev = dev_get_drvdata(dev);
	int err;
	u32 rpm = 0;

	if (adev->in_gpu_reset)
		return -EPERM;

	err = pm_runtime_get_sync(adev->ddev->dev);
	if (err < 0)
		return err;

	if (is_support_sw_smu(adev))
		err = smu_get_fan_speed_rpm(&adev->smu, &rpm);
	else if (adev->powerplay.pp_funcs->get_fan_speed_rpm)
		err = amdgpu_dpm_get_fan_speed_rpm(adev, &rpm);
	else
		err = -EINVAL;

	pm_runtime_mark_last_busy(adev->ddev->dev);
	pm_runtime_put_autosuspend(adev->ddev->dev);

	if (err)
		return err;

	return sprintf(buf, "%i\n", rpm);
}

static ssize_t amdgpu_hwmon_set_fan1_target(struct device *dev,
				     struct device_attribute *attr,
				     const char *buf, size_t count)
{
	struct amdgpu_device *adev = dev_get_drvdata(dev);
	int err;
	u32 value;
	u32 pwm_mode;

	if (adev->in_gpu_reset)
		return -EPERM;

	err = pm_runtime_get_sync(adev->ddev->dev);
	if (err < 0)
		return err;

	if (is_support_sw_smu(adev))
		pwm_mode = smu_get_fan_control_mode(&adev->smu);
	else
		pwm_mode = amdgpu_dpm_get_fan_control_mode(adev);

	if (pwm_mode != AMD_FAN_CTRL_MANUAL) {
		pm_runtime_mark_last_busy(adev->ddev->dev);
		pm_runtime_put_autosuspend(adev->ddev->dev);
		return -ENODATA;
	}

	err = kstrtou32(buf, 10, &value);
	if (err) {
		pm_runtime_mark_last_busy(adev->ddev->dev);
		pm_runtime_put_autosuspend(adev->ddev->dev);
		return err;
	}

	if (is_support_sw_smu(adev))
		err = smu_set_fan_speed_rpm(&adev->smu, value);
	else if (adev->powerplay.pp_funcs->set_fan_speed_rpm)
		err = amdgpu_dpm_set_fan_speed_rpm(adev, value);
	else
		err = -EINVAL;

	pm_runtime_mark_last_busy(adev->ddev->dev);
	pm_runtime_put_autosuspend(adev->ddev->dev);

	if (err)
		return err;

	return count;
}

static ssize_t amdgpu_hwmon_get_fan1_enable(struct device *dev,
					    struct device_attribute *attr,
					    char *buf)
{
	struct amdgpu_device *adev = dev_get_drvdata(dev);
	u32 pwm_mode = 0;
	int ret;

	if (adev->in_gpu_reset)
		return -EPERM;

	ret = pm_runtime_get_sync(adev->ddev->dev);
	if (ret < 0)
		return ret;

	if (is_support_sw_smu(adev)) {
		pwm_mode = smu_get_fan_control_mode(&adev->smu);
	} else {
		if (!adev->powerplay.pp_funcs->get_fan_control_mode) {
			pm_runtime_mark_last_busy(adev->ddev->dev);
			pm_runtime_put_autosuspend(adev->ddev->dev);
			return -EINVAL;
		}

		pwm_mode = amdgpu_dpm_get_fan_control_mode(adev);
	}

	pm_runtime_mark_last_busy(adev->ddev->dev);
	pm_runtime_put_autosuspend(adev->ddev->dev);

	return sprintf(buf, "%i\n", pwm_mode == AMD_FAN_CTRL_AUTO ? 0 : 1);
}

static ssize_t amdgpu_hwmon_set_fan1_enable(struct device *dev,
					    struct device_attribute *attr,
					    const char *buf,
					    size_t count)
{
	struct amdgpu_device *adev = dev_get_drvdata(dev);
	int err;
	int value;
	u32 pwm_mode;

	if (adev->in_gpu_reset)
		return -EPERM;

	err = kstrtoint(buf, 10, &value);
	if (err)
		return err;

	if (value == 0)
		pwm_mode = AMD_FAN_CTRL_AUTO;
	else if (value == 1)
		pwm_mode = AMD_FAN_CTRL_MANUAL;
	else
		return -EINVAL;

	err = pm_runtime_get_sync(adev->ddev->dev);
	if (err < 0)
		return err;

	if (is_support_sw_smu(adev)) {
		smu_set_fan_control_mode(&adev->smu, pwm_mode);
	} else {
		if (!adev->powerplay.pp_funcs->set_fan_control_mode) {
			pm_runtime_mark_last_busy(adev->ddev->dev);
			pm_runtime_put_autosuspend(adev->ddev->dev);
			return -EINVAL;
		}
		amdgpu_dpm_set_fan_control_mode(adev, pwm_mode);
	}

	pm_runtime_mark_last_busy(adev->ddev->dev);
	pm_runtime_put_autosuspend(adev->ddev->dev);

	return count;
}

static ssize_t amdgpu_hwmon_show_vddgfx(struct device *dev,
					struct device_attribute *attr,
					char *buf)
{
	struct amdgpu_device *adev = dev_get_drvdata(dev);
	u32 vddgfx;
	int r, size = sizeof(vddgfx);

	if (adev->in_gpu_reset)
		return -EPERM;

	r = pm_runtime_get_sync(adev->ddev->dev);
	if (r < 0)
		return r;

	/* get the voltage */
	r = amdgpu_dpm_read_sensor(adev, AMDGPU_PP_SENSOR_VDDGFX,
				   (void *)&vddgfx, &size);

	pm_runtime_mark_last_busy(adev->ddev->dev);
	pm_runtime_put_autosuspend(adev->ddev->dev);

	if (r)
		return r;

	return snprintf(buf, PAGE_SIZE, "%d\n", vddgfx);
}

static ssize_t amdgpu_hwmon_show_vddgfx_label(struct device *dev,
					      struct device_attribute *attr,
					      char *buf)
{
	return snprintf(buf, PAGE_SIZE, "vddgfx\n");
}

static ssize_t amdgpu_hwmon_show_vddnb(struct device *dev,
				       struct device_attribute *attr,
				       char *buf)
{
	struct amdgpu_device *adev = dev_get_drvdata(dev);
	u32 vddnb;
	int r, size = sizeof(vddnb);

	if (adev->in_gpu_reset)
		return -EPERM;

	/* only APUs have vddnb */
	if  (!(adev->flags & AMD_IS_APU))
		return -EINVAL;

	r = pm_runtime_get_sync(adev->ddev->dev);
	if (r < 0)
		return r;

	/* get the voltage */
	r = amdgpu_dpm_read_sensor(adev, AMDGPU_PP_SENSOR_VDDNB,
				   (void *)&vddnb, &size);

	pm_runtime_mark_last_busy(adev->ddev->dev);
	pm_runtime_put_autosuspend(adev->ddev->dev);

	if (r)
		return r;

	return snprintf(buf, PAGE_SIZE, "%d\n", vddnb);
}

static ssize_t amdgpu_hwmon_show_vddnb_label(struct device *dev,
					      struct device_attribute *attr,
					      char *buf)
{
	return snprintf(buf, PAGE_SIZE, "vddnb\n");
}

static ssize_t amdgpu_hwmon_show_power_avg(struct device *dev,
					   struct device_attribute *attr,
					   char *buf)
{
	struct amdgpu_device *adev = dev_get_drvdata(dev);
	u32 query = 0;
	int r, size = sizeof(u32);
	unsigned uw;

	if (adev->in_gpu_reset)
		return -EPERM;

	r = pm_runtime_get_sync(adev->ddev->dev);
	if (r < 0)
		return r;

	/* get the voltage */
	r = amdgpu_dpm_read_sensor(adev, AMDGPU_PP_SENSOR_GPU_POWER,
				   (void *)&query, &size);

	pm_runtime_mark_last_busy(adev->ddev->dev);
	pm_runtime_put_autosuspend(adev->ddev->dev);

	if (r)
		return r;

	/* convert to microwatts */
	uw = (query >> 8) * 1000000 + (query & 0xff) * 1000;

	return snprintf(buf, PAGE_SIZE, "%u\n", uw);
}

static ssize_t amdgpu_hwmon_show_power_cap_min(struct device *dev,
					 struct device_attribute *attr,
					 char *buf)
{
	return sprintf(buf, "%i\n", 0);
}

static ssize_t amdgpu_hwmon_show_power_cap_max(struct device *dev,
					 struct device_attribute *attr,
					 char *buf)
{
	struct amdgpu_device *adev = dev_get_drvdata(dev);
	uint32_t limit = 0;
	ssize_t size;
	int r;

	if (adev->in_gpu_reset)
		return -EPERM;

	r = pm_runtime_get_sync(adev->ddev->dev);
	if (r < 0)
		return r;

	if (is_support_sw_smu(adev)) {
		smu_get_power_limit(&adev->smu, &limit, true, true);
		size = snprintf(buf, PAGE_SIZE, "%u\n", limit * 1000000);
	} else if (adev->powerplay.pp_funcs && adev->powerplay.pp_funcs->get_power_limit) {
		adev->powerplay.pp_funcs->get_power_limit(adev->powerplay.pp_handle, &limit, true);
		size = snprintf(buf, PAGE_SIZE, "%u\n", limit * 1000000);
	} else {
		size = snprintf(buf, PAGE_SIZE, "\n");
	}

	pm_runtime_mark_last_busy(adev->ddev->dev);
	pm_runtime_put_autosuspend(adev->ddev->dev);

	return size;
}

static ssize_t amdgpu_hwmon_show_power_cap(struct device *dev,
					 struct device_attribute *attr,
					 char *buf)
{
	struct amdgpu_device *adev = dev_get_drvdata(dev);
	uint32_t limit = 0;
	ssize_t size;
	int r;

	if (adev->in_gpu_reset)
		return -EPERM;

	r = pm_runtime_get_sync(adev->ddev->dev);
	if (r < 0)
		return r;

	if (is_support_sw_smu(adev)) {
		smu_get_power_limit(&adev->smu, &limit, false,  true);
		size = snprintf(buf, PAGE_SIZE, "%u\n", limit * 1000000);
	} else if (adev->powerplay.pp_funcs && adev->powerplay.pp_funcs->get_power_limit) {
		adev->powerplay.pp_funcs->get_power_limit(adev->powerplay.pp_handle, &limit, false);
		size = snprintf(buf, PAGE_SIZE, "%u\n", limit * 1000000);
	} else {
		size = snprintf(buf, PAGE_SIZE, "\n");
	}

	pm_runtime_mark_last_busy(adev->ddev->dev);
	pm_runtime_put_autosuspend(adev->ddev->dev);

	return size;
}


static ssize_t amdgpu_hwmon_set_power_cap(struct device *dev,
		struct device_attribute *attr,
		const char *buf,
		size_t count)
{
	struct amdgpu_device *adev = dev_get_drvdata(dev);
	int err;
	u32 value;

	if (adev->in_gpu_reset)
		return -EPERM;

	if (amdgpu_sriov_vf(adev))
		return -EINVAL;

	err = kstrtou32(buf, 10, &value);
	if (err)
		return err;

	value = value / 1000000; /* convert to Watt */


	err = pm_runtime_get_sync(adev->ddev->dev);
	if (err < 0)
		return err;

	if (is_support_sw_smu(adev))
		err = smu_set_power_limit(&adev->smu, value);
	else if (adev->powerplay.pp_funcs && adev->powerplay.pp_funcs->set_power_limit)
		err = adev->powerplay.pp_funcs->set_power_limit(adev->powerplay.pp_handle, value);
	else
		err = -EINVAL;

	pm_runtime_mark_last_busy(adev->ddev->dev);
	pm_runtime_put_autosuspend(adev->ddev->dev);

	if (err)
		return err;

	return count;
}

static ssize_t amdgpu_hwmon_show_sclk(struct device *dev,
				      struct device_attribute *attr,
				      char *buf)
{
	struct amdgpu_device *adev = dev_get_drvdata(dev);
	uint32_t sclk;
	int r, size = sizeof(sclk);

	if (adev->in_gpu_reset)
		return -EPERM;

	r = pm_runtime_get_sync(adev->ddev->dev);
	if (r < 0)
		return r;

	/* get the sclk */
	r = amdgpu_dpm_read_sensor(adev, AMDGPU_PP_SENSOR_GFX_SCLK,
				   (void *)&sclk, &size);

	pm_runtime_mark_last_busy(adev->ddev->dev);
	pm_runtime_put_autosuspend(adev->ddev->dev);

	if (r)
		return r;

	return snprintf(buf, PAGE_SIZE, "%u\n", sclk * 10 * 1000);
}

static ssize_t amdgpu_hwmon_show_sclk_label(struct device *dev,
					    struct device_attribute *attr,
					    char *buf)
{
	return snprintf(buf, PAGE_SIZE, "sclk\n");
}

static ssize_t amdgpu_hwmon_show_mclk(struct device *dev,
				      struct device_attribute *attr,
				      char *buf)
{
	struct amdgpu_device *adev = dev_get_drvdata(dev);
	uint32_t mclk;
	int r, size = sizeof(mclk);

	if (adev->in_gpu_reset)
		return -EPERM;

	r = pm_runtime_get_sync(adev->ddev->dev);
	if (r < 0)
		return r;

	/* get the sclk */
	r = amdgpu_dpm_read_sensor(adev, AMDGPU_PP_SENSOR_GFX_MCLK,
				   (void *)&mclk, &size);

	pm_runtime_mark_last_busy(adev->ddev->dev);
	pm_runtime_put_autosuspend(adev->ddev->dev);

	if (r)
		return r;

	return snprintf(buf, PAGE_SIZE, "%u\n", mclk * 10 * 1000);
}

static ssize_t amdgpu_hwmon_show_mclk_label(struct device *dev,
					    struct device_attribute *attr,
					    char *buf)
{
	return snprintf(buf, PAGE_SIZE, "mclk\n");
}

/**
 * DOC: hwmon
 *
 * The amdgpu driver exposes the following sensor interfaces:
 *
 * - GPU temperature (via the on-die sensor)
 *
 * - GPU voltage
 *
 * - Northbridge voltage (APUs only)
 *
 * - GPU power
 *
 * - GPU fan
 *
 * - GPU gfx/compute engine clock
 *
 * - GPU memory clock (dGPU only)
 *
 * hwmon interfaces for GPU temperature:
 *
 * - temp[1-3]_input: the on die GPU temperature in millidegrees Celsius
 *   - temp2_input and temp3_input are supported on SOC15 dGPUs only
 *
 * - temp[1-3]_label: temperature channel label
 *   - temp2_label and temp3_label are supported on SOC15 dGPUs only
 *
 * - temp[1-3]_crit: temperature critical max value in millidegrees Celsius
 *   - temp2_crit and temp3_crit are supported on SOC15 dGPUs only
 *
 * - temp[1-3]_crit_hyst: temperature hysteresis for critical limit in millidegrees Celsius
 *   - temp2_crit_hyst and temp3_crit_hyst are supported on SOC15 dGPUs only
 *
 * - temp[1-3]_emergency: temperature emergency max value(asic shutdown) in millidegrees Celsius
 *   - these are supported on SOC15 dGPUs only
 *
 * hwmon interfaces for GPU voltage:
 *
 * - in0_input: the voltage on the GPU in millivolts
 *
 * - in1_input: the voltage on the Northbridge in millivolts
 *
 * hwmon interfaces for GPU power:
 *
 * - power1_average: average power used by the GPU in microWatts
 *
 * - power1_cap_min: minimum cap supported in microWatts
 *
 * - power1_cap_max: maximum cap supported in microWatts
 *
 * - power1_cap: selected power cap in microWatts
 *
 * hwmon interfaces for GPU fan:
 *
 * - pwm1: pulse width modulation fan level (0-255)
 *
 * - pwm1_enable: pulse width modulation fan control method (0: no fan speed control, 1: manual fan speed control using pwm interface, 2: automatic fan speed control)
 *
 * - pwm1_min: pulse width modulation fan control minimum level (0)
 *
 * - pwm1_max: pulse width modulation fan control maximum level (255)
 *
 * - fan1_min: an minimum value Unit: revolution/min (RPM)
 *
 * - fan1_max: an maxmum value Unit: revolution/max (RPM)
 *
 * - fan1_input: fan speed in RPM
 *
 * - fan[1-\*]_target: Desired fan speed Unit: revolution/min (RPM)
 *
 * - fan[1-\*]_enable: Enable or disable the sensors.1: Enable 0: Disable
 *
 * hwmon interfaces for GPU clocks:
 *
 * - freq1_input: the gfx/compute clock in hertz
 *
 * - freq2_input: the memory clock in hertz
 *
 * You can use hwmon tools like sensors to view this information on your system.
 *
 */

static SENSOR_DEVICE_ATTR(temp1_input, S_IRUGO, amdgpu_hwmon_show_temp, NULL, PP_TEMP_EDGE);
static SENSOR_DEVICE_ATTR(temp1_crit, S_IRUGO, amdgpu_hwmon_show_temp_thresh, NULL, 0);
static SENSOR_DEVICE_ATTR(temp1_crit_hyst, S_IRUGO, amdgpu_hwmon_show_temp_thresh, NULL, 1);
static SENSOR_DEVICE_ATTR(temp1_emergency, S_IRUGO, amdgpu_hwmon_show_temp_emergency, NULL, PP_TEMP_EDGE);
static SENSOR_DEVICE_ATTR(temp2_input, S_IRUGO, amdgpu_hwmon_show_temp, NULL, PP_TEMP_JUNCTION);
static SENSOR_DEVICE_ATTR(temp2_crit, S_IRUGO, amdgpu_hwmon_show_hotspot_temp_thresh, NULL, 0);
static SENSOR_DEVICE_ATTR(temp2_crit_hyst, S_IRUGO, amdgpu_hwmon_show_hotspot_temp_thresh, NULL, 1);
static SENSOR_DEVICE_ATTR(temp2_emergency, S_IRUGO, amdgpu_hwmon_show_temp_emergency, NULL, PP_TEMP_JUNCTION);
static SENSOR_DEVICE_ATTR(temp3_input, S_IRUGO, amdgpu_hwmon_show_temp, NULL, PP_TEMP_MEM);
static SENSOR_DEVICE_ATTR(temp3_crit, S_IRUGO, amdgpu_hwmon_show_mem_temp_thresh, NULL, 0);
static SENSOR_DEVICE_ATTR(temp3_crit_hyst, S_IRUGO, amdgpu_hwmon_show_mem_temp_thresh, NULL, 1);
static SENSOR_DEVICE_ATTR(temp3_emergency, S_IRUGO, amdgpu_hwmon_show_temp_emergency, NULL, PP_TEMP_MEM);
static SENSOR_DEVICE_ATTR(temp1_label, S_IRUGO, amdgpu_hwmon_show_temp_label, NULL, PP_TEMP_EDGE);
static SENSOR_DEVICE_ATTR(temp2_label, S_IRUGO, amdgpu_hwmon_show_temp_label, NULL, PP_TEMP_JUNCTION);
static SENSOR_DEVICE_ATTR(temp3_label, S_IRUGO, amdgpu_hwmon_show_temp_label, NULL, PP_TEMP_MEM);
static SENSOR_DEVICE_ATTR(pwm1, S_IRUGO | S_IWUSR, amdgpu_hwmon_get_pwm1, amdgpu_hwmon_set_pwm1, 0);
static SENSOR_DEVICE_ATTR(pwm1_enable, S_IRUGO | S_IWUSR, amdgpu_hwmon_get_pwm1_enable, amdgpu_hwmon_set_pwm1_enable, 0);
static SENSOR_DEVICE_ATTR(pwm1_min, S_IRUGO, amdgpu_hwmon_get_pwm1_min, NULL, 0);
static SENSOR_DEVICE_ATTR(pwm1_max, S_IRUGO, amdgpu_hwmon_get_pwm1_max, NULL, 0);
static SENSOR_DEVICE_ATTR(fan1_input, S_IRUGO, amdgpu_hwmon_get_fan1_input, NULL, 0);
static SENSOR_DEVICE_ATTR(fan1_min, S_IRUGO, amdgpu_hwmon_get_fan1_min, NULL, 0);
static SENSOR_DEVICE_ATTR(fan1_max, S_IRUGO, amdgpu_hwmon_get_fan1_max, NULL, 0);
static SENSOR_DEVICE_ATTR(fan1_target, S_IRUGO | S_IWUSR, amdgpu_hwmon_get_fan1_target, amdgpu_hwmon_set_fan1_target, 0);
static SENSOR_DEVICE_ATTR(fan1_enable, S_IRUGO | S_IWUSR, amdgpu_hwmon_get_fan1_enable, amdgpu_hwmon_set_fan1_enable, 0);
static SENSOR_DEVICE_ATTR(in0_input, S_IRUGO, amdgpu_hwmon_show_vddgfx, NULL, 0);
static SENSOR_DEVICE_ATTR(in0_label, S_IRUGO, amdgpu_hwmon_show_vddgfx_label, NULL, 0);
static SENSOR_DEVICE_ATTR(in1_input, S_IRUGO, amdgpu_hwmon_show_vddnb, NULL, 0);
static SENSOR_DEVICE_ATTR(in1_label, S_IRUGO, amdgpu_hwmon_show_vddnb_label, NULL, 0);
static SENSOR_DEVICE_ATTR(power1_average, S_IRUGO, amdgpu_hwmon_show_power_avg, NULL, 0);
static SENSOR_DEVICE_ATTR(power1_cap_max, S_IRUGO, amdgpu_hwmon_show_power_cap_max, NULL, 0);
static SENSOR_DEVICE_ATTR(power1_cap_min, S_IRUGO, amdgpu_hwmon_show_power_cap_min, NULL, 0);
static SENSOR_DEVICE_ATTR(power1_cap, S_IRUGO | S_IWUSR, amdgpu_hwmon_show_power_cap, amdgpu_hwmon_set_power_cap, 0);
static SENSOR_DEVICE_ATTR(freq1_input, S_IRUGO, amdgpu_hwmon_show_sclk, NULL, 0);
static SENSOR_DEVICE_ATTR(freq1_label, S_IRUGO, amdgpu_hwmon_show_sclk_label, NULL, 0);
static SENSOR_DEVICE_ATTR(freq2_input, S_IRUGO, amdgpu_hwmon_show_mclk, NULL, 0);
static SENSOR_DEVICE_ATTR(freq2_label, S_IRUGO, amdgpu_hwmon_show_mclk_label, NULL, 0);

static struct attribute *hwmon_attributes[] = {
	&sensor_dev_attr_temp1_input.dev_attr.attr,
	&sensor_dev_attr_temp1_crit.dev_attr.attr,
	&sensor_dev_attr_temp1_crit_hyst.dev_attr.attr,
	&sensor_dev_attr_temp2_input.dev_attr.attr,
	&sensor_dev_attr_temp2_crit.dev_attr.attr,
	&sensor_dev_attr_temp2_crit_hyst.dev_attr.attr,
	&sensor_dev_attr_temp3_input.dev_attr.attr,
	&sensor_dev_attr_temp3_crit.dev_attr.attr,
	&sensor_dev_attr_temp3_crit_hyst.dev_attr.attr,
	&sensor_dev_attr_temp1_emergency.dev_attr.attr,
	&sensor_dev_attr_temp2_emergency.dev_attr.attr,
	&sensor_dev_attr_temp3_emergency.dev_attr.attr,
	&sensor_dev_attr_temp1_label.dev_attr.attr,
	&sensor_dev_attr_temp2_label.dev_attr.attr,
	&sensor_dev_attr_temp3_label.dev_attr.attr,
	&sensor_dev_attr_pwm1.dev_attr.attr,
	&sensor_dev_attr_pwm1_enable.dev_attr.attr,
	&sensor_dev_attr_pwm1_min.dev_attr.attr,
	&sensor_dev_attr_pwm1_max.dev_attr.attr,
	&sensor_dev_attr_fan1_input.dev_attr.attr,
	&sensor_dev_attr_fan1_min.dev_attr.attr,
	&sensor_dev_attr_fan1_max.dev_attr.attr,
	&sensor_dev_attr_fan1_target.dev_attr.attr,
	&sensor_dev_attr_fan1_enable.dev_attr.attr,
	&sensor_dev_attr_in0_input.dev_attr.attr,
	&sensor_dev_attr_in0_label.dev_attr.attr,
	&sensor_dev_attr_in1_input.dev_attr.attr,
	&sensor_dev_attr_in1_label.dev_attr.attr,
	&sensor_dev_attr_power1_average.dev_attr.attr,
	&sensor_dev_attr_power1_cap_max.dev_attr.attr,
	&sensor_dev_attr_power1_cap_min.dev_attr.attr,
	&sensor_dev_attr_power1_cap.dev_attr.attr,
	&sensor_dev_attr_freq1_input.dev_attr.attr,
	&sensor_dev_attr_freq1_label.dev_attr.attr,
	&sensor_dev_attr_freq2_input.dev_attr.attr,
	&sensor_dev_attr_freq2_label.dev_attr.attr,
	NULL
};

static umode_t hwmon_attributes_visible(struct kobject *kobj,
					struct attribute *attr, int index)
{
	struct device *dev = kobj_to_dev(kobj);
	struct amdgpu_device *adev = dev_get_drvdata(dev);
	umode_t effective_mode = attr->mode;

	/* under multi-vf mode, the hwmon attributes are all not supported */
	if (amdgpu_sriov_vf(adev) && !amdgpu_sriov_is_pp_one_vf(adev))
		return 0;

	/* there is no fan under pp one vf mode */
	if (amdgpu_sriov_is_pp_one_vf(adev) &&
	    (attr == &sensor_dev_attr_pwm1.dev_attr.attr ||
	     attr == &sensor_dev_attr_pwm1_enable.dev_attr.attr ||
	     attr == &sensor_dev_attr_pwm1_max.dev_attr.attr ||
	     attr == &sensor_dev_attr_pwm1_min.dev_attr.attr ||
	     attr == &sensor_dev_attr_fan1_input.dev_attr.attr ||
	     attr == &sensor_dev_attr_fan1_min.dev_attr.attr ||
	     attr == &sensor_dev_attr_fan1_max.dev_attr.attr ||
	     attr == &sensor_dev_attr_fan1_target.dev_attr.attr ||
	     attr == &sensor_dev_attr_fan1_enable.dev_attr.attr))
		return 0;

	/* Skip fan attributes if fan is not present */
	if (adev->pm.no_fan && (attr == &sensor_dev_attr_pwm1.dev_attr.attr ||
	    attr == &sensor_dev_attr_pwm1_enable.dev_attr.attr ||
	    attr == &sensor_dev_attr_pwm1_max.dev_attr.attr ||
	    attr == &sensor_dev_attr_pwm1_min.dev_attr.attr ||
	    attr == &sensor_dev_attr_fan1_input.dev_attr.attr ||
	    attr == &sensor_dev_attr_fan1_min.dev_attr.attr ||
	    attr == &sensor_dev_attr_fan1_max.dev_attr.attr ||
	    attr == &sensor_dev_attr_fan1_target.dev_attr.attr ||
	    attr == &sensor_dev_attr_fan1_enable.dev_attr.attr))
		return 0;

	/* Skip fan attributes on APU */
	if ((adev->flags & AMD_IS_APU) &&
	    (attr == &sensor_dev_attr_pwm1.dev_attr.attr ||
	     attr == &sensor_dev_attr_pwm1_enable.dev_attr.attr ||
	     attr == &sensor_dev_attr_pwm1_max.dev_attr.attr ||
	     attr == &sensor_dev_attr_pwm1_min.dev_attr.attr ||
	     attr == &sensor_dev_attr_fan1_input.dev_attr.attr ||
	     attr == &sensor_dev_attr_fan1_min.dev_attr.attr ||
	     attr == &sensor_dev_attr_fan1_max.dev_attr.attr ||
	     attr == &sensor_dev_attr_fan1_target.dev_attr.attr ||
	     attr == &sensor_dev_attr_fan1_enable.dev_attr.attr))
		return 0;

	/* Skip limit attributes if DPM is not enabled */
	if (!adev->pm.dpm_enabled &&
	    (attr == &sensor_dev_attr_temp1_crit.dev_attr.attr ||
	     attr == &sensor_dev_attr_temp1_crit_hyst.dev_attr.attr ||
	     attr == &sensor_dev_attr_pwm1.dev_attr.attr ||
	     attr == &sensor_dev_attr_pwm1_enable.dev_attr.attr ||
	     attr == &sensor_dev_attr_pwm1_max.dev_attr.attr ||
	     attr == &sensor_dev_attr_pwm1_min.dev_attr.attr ||
	     attr == &sensor_dev_attr_fan1_input.dev_attr.attr ||
	     attr == &sensor_dev_attr_fan1_min.dev_attr.attr ||
	     attr == &sensor_dev_attr_fan1_max.dev_attr.attr ||
	     attr == &sensor_dev_attr_fan1_target.dev_attr.attr ||
	     attr == &sensor_dev_attr_fan1_enable.dev_attr.attr))
		return 0;

	if (!is_support_sw_smu(adev)) {
		/* mask fan attributes if we have no bindings for this asic to expose */
		if ((!adev->powerplay.pp_funcs->get_fan_speed_percent &&
		     attr == &sensor_dev_attr_pwm1.dev_attr.attr) || /* can't query fan */
		    (!adev->powerplay.pp_funcs->get_fan_control_mode &&
		     attr == &sensor_dev_attr_pwm1_enable.dev_attr.attr)) /* can't query state */
			effective_mode &= ~S_IRUGO;

		if ((!adev->powerplay.pp_funcs->set_fan_speed_percent &&
		     attr == &sensor_dev_attr_pwm1.dev_attr.attr) || /* can't manage fan */
		    (!adev->powerplay.pp_funcs->set_fan_control_mode &&
		     attr == &sensor_dev_attr_pwm1_enable.dev_attr.attr)) /* can't manage state */
			effective_mode &= ~S_IWUSR;
	}

	if (((adev->flags & AMD_IS_APU) ||
	     adev->family == AMDGPU_FAMILY_SI ||	/* not implemented yet */
	     adev->family == AMDGPU_FAMILY_KV) &&	/* not implemented yet */
	    (attr == &sensor_dev_attr_power1_average.dev_attr.attr ||
	     attr == &sensor_dev_attr_power1_cap_max.dev_attr.attr ||
	     attr == &sensor_dev_attr_power1_cap_min.dev_attr.attr||
	     attr == &sensor_dev_attr_power1_cap.dev_attr.attr))
		return 0;

	if (!is_support_sw_smu(adev)) {
		/* hide max/min values if we can't both query and manage the fan */
		if ((!adev->powerplay.pp_funcs->set_fan_speed_percent &&
		     !adev->powerplay.pp_funcs->get_fan_speed_percent) &&
		     (!adev->powerplay.pp_funcs->set_fan_speed_rpm &&
		     !adev->powerplay.pp_funcs->get_fan_speed_rpm) &&
		    (attr == &sensor_dev_attr_pwm1_max.dev_attr.attr ||
		     attr == &sensor_dev_attr_pwm1_min.dev_attr.attr))
			return 0;

		if ((!adev->powerplay.pp_funcs->set_fan_speed_rpm &&
		     !adev->powerplay.pp_funcs->get_fan_speed_rpm) &&
		    (attr == &sensor_dev_attr_fan1_max.dev_attr.attr ||
		     attr == &sensor_dev_attr_fan1_min.dev_attr.attr))
			return 0;
	}

	if ((adev->family == AMDGPU_FAMILY_SI ||	/* not implemented yet */
	     adev->family == AMDGPU_FAMILY_KV) &&	/* not implemented yet */
	    (attr == &sensor_dev_attr_in0_input.dev_attr.attr ||
	     attr == &sensor_dev_attr_in0_label.dev_attr.attr))
		return 0;

	/* only APUs have vddnb */
	if (!(adev->flags & AMD_IS_APU) &&
	    (attr == &sensor_dev_attr_in1_input.dev_attr.attr ||
	     attr == &sensor_dev_attr_in1_label.dev_attr.attr))
		return 0;

	/* no mclk on APUs */
	if ((adev->flags & AMD_IS_APU) &&
	    (attr == &sensor_dev_attr_freq2_input.dev_attr.attr ||
	     attr == &sensor_dev_attr_freq2_label.dev_attr.attr))
		return 0;

	/* only SOC15 dGPUs support hotspot and mem temperatures */
	if (((adev->flags & AMD_IS_APU) ||
	     adev->asic_type < CHIP_VEGA10) &&
	    (attr == &sensor_dev_attr_temp2_crit.dev_attr.attr ||
	     attr == &sensor_dev_attr_temp2_crit_hyst.dev_attr.attr ||
	     attr == &sensor_dev_attr_temp3_crit.dev_attr.attr ||
	     attr == &sensor_dev_attr_temp3_crit_hyst.dev_attr.attr ||
	     attr == &sensor_dev_attr_temp1_emergency.dev_attr.attr ||
	     attr == &sensor_dev_attr_temp2_emergency.dev_attr.attr ||
	     attr == &sensor_dev_attr_temp3_emergency.dev_attr.attr ||
	     attr == &sensor_dev_attr_temp2_input.dev_attr.attr ||
	     attr == &sensor_dev_attr_temp3_input.dev_attr.attr ||
	     attr == &sensor_dev_attr_temp2_label.dev_attr.attr ||
	     attr == &sensor_dev_attr_temp3_label.dev_attr.attr))
		return 0;

	return effective_mode;
}

static const struct attribute_group hwmon_attrgroup = {
	.attrs = hwmon_attributes,
	.is_visible = hwmon_attributes_visible,
};

static const struct attribute_group *hwmon_groups[] = {
	&hwmon_attrgroup,
	NULL
};

void amdgpu_dpm_thermal_work_handler(struct work_struct *work)
{
	struct amdgpu_device *adev =
		container_of(work, struct amdgpu_device,
			     pm.dpm.thermal.work);
	/* switch to the thermal state */
	enum amd_pm_state_type dpm_state = POWER_STATE_TYPE_INTERNAL_THERMAL;
	int temp, size = sizeof(temp);

	if (!adev->pm.dpm_enabled)
		return;

	if (!amdgpu_dpm_read_sensor(adev, AMDGPU_PP_SENSOR_GPU_TEMP,
				    (void *)&temp, &size)) {
		if (temp < adev->pm.dpm.thermal.min_temp)
			/* switch back the user state */
			dpm_state = adev->pm.dpm.user_state;
	} else {
		if (adev->pm.dpm.thermal.high_to_low)
			/* switch back the user state */
			dpm_state = adev->pm.dpm.user_state;
	}
	mutex_lock(&adev->pm.mutex);
	if (dpm_state == POWER_STATE_TYPE_INTERNAL_THERMAL)
		adev->pm.dpm.thermal_active = true;
	else
		adev->pm.dpm.thermal_active = false;
	adev->pm.dpm.state = dpm_state;
	mutex_unlock(&adev->pm.mutex);

	amdgpu_pm_compute_clocks(adev);
}

static struct amdgpu_ps *amdgpu_dpm_pick_power_state(struct amdgpu_device *adev,
						     enum amd_pm_state_type dpm_state)
{
	int i;
	struct amdgpu_ps *ps;
	u32 ui_class;
	bool single_display = (adev->pm.dpm.new_active_crtc_count < 2) ?
		true : false;

	/* check if the vblank period is too short to adjust the mclk */
	if (single_display && adev->powerplay.pp_funcs->vblank_too_short) {
		if (amdgpu_dpm_vblank_too_short(adev))
			single_display = false;
	}

	/* certain older asics have a separare 3D performance state,
	 * so try that first if the user selected performance
	 */
	if (dpm_state == POWER_STATE_TYPE_PERFORMANCE)
		dpm_state = POWER_STATE_TYPE_INTERNAL_3DPERF;
	/* balanced states don't exist at the moment */
	if (dpm_state == POWER_STATE_TYPE_BALANCED)
		dpm_state = POWER_STATE_TYPE_PERFORMANCE;

restart_search:
	/* Pick the best power state based on current conditions */
	for (i = 0; i < adev->pm.dpm.num_ps; i++) {
		ps = &adev->pm.dpm.ps[i];
		ui_class = ps->class & ATOM_PPLIB_CLASSIFICATION_UI_MASK;
		switch (dpm_state) {
		/* user states */
		case POWER_STATE_TYPE_BATTERY:
			if (ui_class == ATOM_PPLIB_CLASSIFICATION_UI_BATTERY) {
				if (ps->caps & ATOM_PPLIB_SINGLE_DISPLAY_ONLY) {
					if (single_display)
						return ps;
				} else
					return ps;
			}
			break;
		case POWER_STATE_TYPE_BALANCED:
			if (ui_class == ATOM_PPLIB_CLASSIFICATION_UI_BALANCED) {
				if (ps->caps & ATOM_PPLIB_SINGLE_DISPLAY_ONLY) {
					if (single_display)
						return ps;
				} else
					return ps;
			}
			break;
		case POWER_STATE_TYPE_PERFORMANCE:
			if (ui_class == ATOM_PPLIB_CLASSIFICATION_UI_PERFORMANCE) {
				if (ps->caps & ATOM_PPLIB_SINGLE_DISPLAY_ONLY) {
					if (single_display)
						return ps;
				} else
					return ps;
			}
			break;
		/* internal states */
		case POWER_STATE_TYPE_INTERNAL_UVD:
			if (adev->pm.dpm.uvd_ps)
				return adev->pm.dpm.uvd_ps;
			else
				break;
		case POWER_STATE_TYPE_INTERNAL_UVD_SD:
			if (ps->class & ATOM_PPLIB_CLASSIFICATION_SDSTATE)
				return ps;
			break;
		case POWER_STATE_TYPE_INTERNAL_UVD_HD:
			if (ps->class & ATOM_PPLIB_CLASSIFICATION_HDSTATE)
				return ps;
			break;
		case POWER_STATE_TYPE_INTERNAL_UVD_HD2:
			if (ps->class & ATOM_PPLIB_CLASSIFICATION_HD2STATE)
				return ps;
			break;
		case POWER_STATE_TYPE_INTERNAL_UVD_MVC:
			if (ps->class2 & ATOM_PPLIB_CLASSIFICATION2_MVC)
				return ps;
			break;
		case POWER_STATE_TYPE_INTERNAL_BOOT:
			return adev->pm.dpm.boot_ps;
		case POWER_STATE_TYPE_INTERNAL_THERMAL:
			if (ps->class & ATOM_PPLIB_CLASSIFICATION_THERMAL)
				return ps;
			break;
		case POWER_STATE_TYPE_INTERNAL_ACPI:
			if (ps->class & ATOM_PPLIB_CLASSIFICATION_ACPI)
				return ps;
			break;
		case POWER_STATE_TYPE_INTERNAL_ULV:
			if (ps->class2 & ATOM_PPLIB_CLASSIFICATION2_ULV)
				return ps;
			break;
		case POWER_STATE_TYPE_INTERNAL_3DPERF:
			if (ps->class & ATOM_PPLIB_CLASSIFICATION_3DPERFORMANCE)
				return ps;
			break;
		default:
			break;
		}
	}
	/* use a fallback state if we didn't match */
	switch (dpm_state) {
	case POWER_STATE_TYPE_INTERNAL_UVD_SD:
		dpm_state = POWER_STATE_TYPE_INTERNAL_UVD_HD;
		goto restart_search;
	case POWER_STATE_TYPE_INTERNAL_UVD_HD:
	case POWER_STATE_TYPE_INTERNAL_UVD_HD2:
	case POWER_STATE_TYPE_INTERNAL_UVD_MVC:
		if (adev->pm.dpm.uvd_ps) {
			return adev->pm.dpm.uvd_ps;
		} else {
			dpm_state = POWER_STATE_TYPE_PERFORMANCE;
			goto restart_search;
		}
	case POWER_STATE_TYPE_INTERNAL_THERMAL:
		dpm_state = POWER_STATE_TYPE_INTERNAL_ACPI;
		goto restart_search;
	case POWER_STATE_TYPE_INTERNAL_ACPI:
		dpm_state = POWER_STATE_TYPE_BATTERY;
		goto restart_search;
	case POWER_STATE_TYPE_BATTERY:
	case POWER_STATE_TYPE_BALANCED:
	case POWER_STATE_TYPE_INTERNAL_3DPERF:
		dpm_state = POWER_STATE_TYPE_PERFORMANCE;
		goto restart_search;
	default:
		break;
	}

	return NULL;
}

static void amdgpu_dpm_change_power_state_locked(struct amdgpu_device *adev)
{
	struct amdgpu_ps *ps;
	enum amd_pm_state_type dpm_state;
	int ret;
	bool equal = false;

	/* if dpm init failed */
	if (!adev->pm.dpm_enabled)
		return;

	if (adev->pm.dpm.user_state != adev->pm.dpm.state) {
		/* add other state override checks here */
		if ((!adev->pm.dpm.thermal_active) &&
		    (!adev->pm.dpm.uvd_active))
			adev->pm.dpm.state = adev->pm.dpm.user_state;
	}
	dpm_state = adev->pm.dpm.state;

	ps = amdgpu_dpm_pick_power_state(adev, dpm_state);
	if (ps)
		adev->pm.dpm.requested_ps = ps;
	else
		return;

	if (amdgpu_dpm == 1 && adev->powerplay.pp_funcs->print_power_state) {
		printk("switching from power state:\n");
		amdgpu_dpm_print_power_state(adev, adev->pm.dpm.current_ps);
		printk("switching to power state:\n");
		amdgpu_dpm_print_power_state(adev, adev->pm.dpm.requested_ps);
	}

	/* update whether vce is active */
	ps->vce_active = adev->pm.dpm.vce_active;
	if (adev->powerplay.pp_funcs->display_configuration_changed)
		amdgpu_dpm_display_configuration_changed(adev);

	ret = amdgpu_dpm_pre_set_power_state(adev);
	if (ret)
		return;

	if (adev->powerplay.pp_funcs->check_state_equal) {
		if (0 != amdgpu_dpm_check_state_equal(adev, adev->pm.dpm.current_ps, adev->pm.dpm.requested_ps, &equal))
			equal = false;
	}

	if (equal)
		return;

	amdgpu_dpm_set_power_state(adev);
	amdgpu_dpm_post_set_power_state(adev);

	adev->pm.dpm.current_active_crtcs = adev->pm.dpm.new_active_crtcs;
	adev->pm.dpm.current_active_crtc_count = adev->pm.dpm.new_active_crtc_count;

	if (adev->powerplay.pp_funcs->force_performance_level) {
		if (adev->pm.dpm.thermal_active) {
			enum amd_dpm_forced_level level = adev->pm.dpm.forced_level;
			/* force low perf level for thermal */
			amdgpu_dpm_force_performance_level(adev, AMD_DPM_FORCED_LEVEL_LOW);
			/* save the user's level */
			adev->pm.dpm.forced_level = level;
		} else {
			/* otherwise, user selected level */
			amdgpu_dpm_force_performance_level(adev, adev->pm.dpm.forced_level);
		}
	}
}

void amdgpu_dpm_enable_uvd(struct amdgpu_device *adev, bool enable)
{
	int ret = 0;

	ret = amdgpu_dpm_set_powergating_by_smu(adev, AMD_IP_BLOCK_TYPE_UVD, !enable);
	if (ret)
		DRM_ERROR("Dpm %s uvd failed, ret = %d. \n",
			  enable ? "enable" : "disable", ret);

	/* enable/disable Low Memory PState for UVD (4k videos) */
	if (adev->asic_type == CHIP_STONEY &&
		adev->uvd.decode_image_width >= WIDTH_4K) {
		struct pp_hwmgr *hwmgr = adev->powerplay.pp_handle;

		if (hwmgr && hwmgr->hwmgr_func &&
		    hwmgr->hwmgr_func->update_nbdpm_pstate)
			hwmgr->hwmgr_func->update_nbdpm_pstate(hwmgr,
							       !enable,
							       true);
	}
}

void amdgpu_dpm_enable_vce(struct amdgpu_device *adev, bool enable)
{
	int ret = 0;

	ret = amdgpu_dpm_set_powergating_by_smu(adev, AMD_IP_BLOCK_TYPE_VCE, !enable);
	if (ret)
		DRM_ERROR("Dpm %s vce failed, ret = %d. \n",
			  enable ? "enable" : "disable", ret);
}

void amdgpu_pm_print_power_states(struct amdgpu_device *adev)
{
	int i;

	if (adev->powerplay.pp_funcs->print_power_state == NULL)
		return;

	for (i = 0; i < adev->pm.dpm.num_ps; i++)
		amdgpu_dpm_print_power_state(adev, &adev->pm.dpm.ps[i]);

}

void amdgpu_dpm_enable_jpeg(struct amdgpu_device *adev, bool enable)
{
	int ret = 0;

	ret = amdgpu_dpm_set_powergating_by_smu(adev, AMD_IP_BLOCK_TYPE_JPEG, !enable);
	if (ret)
		DRM_ERROR("Dpm %s jpeg failed, ret = %d. \n",
			  enable ? "enable" : "disable", ret);
}

int amdgpu_pm_load_smu_firmware(struct amdgpu_device *adev, uint32_t *smu_version)
{
	int r;

	if (adev->powerplay.pp_funcs && adev->powerplay.pp_funcs->load_firmware) {
		r = adev->powerplay.pp_funcs->load_firmware(adev->powerplay.pp_handle);
		if (r) {
			pr_err("smu firmware loading failed\n");
			return r;
		}
		*smu_version = adev->pm.fw_version;
	}
	return 0;
}

int amdgpu_pm_sysfs_init(struct amdgpu_device *adev)
{
	int ret;
	uint32_t mask = 0;

	if (adev->pm.sysfs_initialized)
		return 0;

	if (adev->pm.dpm_enabled == 0)
		return 0;

	INIT_LIST_HEAD(&adev->pm.pm_attr_list);

	adev->pm.int_hwmon_dev = hwmon_device_register_with_groups(adev->dev,
								   DRIVER_NAME, adev,
								   hwmon_groups);
	if (IS_ERR(adev->pm.int_hwmon_dev)) {
		ret = PTR_ERR(adev->pm.int_hwmon_dev);
		dev_err(adev->dev,
			"Unable to register hwmon device: %d\n", ret);
		return ret;
	}

	switch (amdgpu_virt_get_sriov_vf_mode(adev)) {
	case SRIOV_VF_MODE_ONE_VF:
		mask = ATTR_FLAG_ONEVF;
		break;
	case SRIOV_VF_MODE_MULTI_VF:
		mask = 0;
		break;
	case SRIOV_VF_MODE_BARE_METAL:
	default:
		mask = ATTR_FLAG_MASK_ALL;
		break;
	}

	ret = amdgpu_device_attr_create_groups(adev,
					       amdgpu_device_attrs,
					       ARRAY_SIZE(amdgpu_device_attrs),
					       mask,
					       &adev->pm.pm_attr_list);
	if (ret)
		return ret;

	adev->pm.sysfs_initialized = true;

	return 0;
}

void amdgpu_pm_sysfs_fini(struct amdgpu_device *adev)
{
	if (adev->pm.dpm_enabled == 0)
		return;

	if (adev->pm.int_hwmon_dev)
		hwmon_device_unregister(adev->pm.int_hwmon_dev);

	amdgpu_device_attr_remove_groups(adev, &adev->pm.pm_attr_list);
}

void amdgpu_pm_compute_clocks(struct amdgpu_device *adev)
{
	int i = 0;

	if (!adev->pm.dpm_enabled)
		return;

	if (adev->mode_info.num_crtc)
		amdgpu_display_bandwidth_update(adev);

	for (i = 0; i < AMDGPU_MAX_RINGS; i++) {
		struct amdgpu_ring *ring = adev->rings[i];
		if (ring && ring->sched.ready)
			amdgpu_fence_wait_empty(ring);
	}

	if (is_support_sw_smu(adev)) {
		struct smu_dpm_context *smu_dpm = &adev->smu.smu_dpm;
		smu_handle_task(&adev->smu,
				smu_dpm->dpm_level,
				AMD_PP_TASK_DISPLAY_CONFIG_CHANGE,
				true);
	} else {
		if (adev->powerplay.pp_funcs->dispatch_tasks) {
			if (!amdgpu_device_has_dc_support(adev)) {
				mutex_lock(&adev->pm.mutex);
				amdgpu_dpm_get_active_displays(adev);
				adev->pm.pm_display_cfg.num_display = adev->pm.dpm.new_active_crtc_count;
				adev->pm.pm_display_cfg.vrefresh = amdgpu_dpm_get_vrefresh(adev);
				adev->pm.pm_display_cfg.min_vblank_time = amdgpu_dpm_get_vblank_time(adev);
				/* we have issues with mclk switching with refresh rates over 120 hz on the non-DC code. */
				if (adev->pm.pm_display_cfg.vrefresh > 120)
					adev->pm.pm_display_cfg.min_vblank_time = 0;
				if (adev->powerplay.pp_funcs->display_configuration_change)
					adev->powerplay.pp_funcs->display_configuration_change(
									adev->powerplay.pp_handle,
									&adev->pm.pm_display_cfg);
				mutex_unlock(&adev->pm.mutex);
			}
			amdgpu_dpm_dispatch_task(adev, AMD_PP_TASK_DISPLAY_CONFIG_CHANGE, NULL);
		} else {
			mutex_lock(&adev->pm.mutex);
			amdgpu_dpm_get_active_displays(adev);
			amdgpu_dpm_change_power_state_locked(adev);
			mutex_unlock(&adev->pm.mutex);
		}
	}
}

/*
 * Debugfs info
 */
#if defined(CONFIG_DEBUG_FS)

static int amdgpu_debugfs_pm_info_pp(struct seq_file *m, struct amdgpu_device *adev)
{
	uint32_t value;
	uint64_t value64;
	uint32_t query = 0;
	int size;

	/* GPU Clocks */
	size = sizeof(value);
	seq_printf(m, "GFX Clocks and Power:\n");
	if (!amdgpu_dpm_read_sensor(adev, AMDGPU_PP_SENSOR_GFX_MCLK, (void *)&value, &size))
		seq_printf(m, "\t%u MHz (MCLK)\n", value/100);
	if (!amdgpu_dpm_read_sensor(adev, AMDGPU_PP_SENSOR_GFX_SCLK, (void *)&value, &size))
		seq_printf(m, "\t%u MHz (SCLK)\n", value/100);
	if (!amdgpu_dpm_read_sensor(adev, AMDGPU_PP_SENSOR_STABLE_PSTATE_SCLK, (void *)&value, &size))
		seq_printf(m, "\t%u MHz (PSTATE_SCLK)\n", value/100);
	if (!amdgpu_dpm_read_sensor(adev, AMDGPU_PP_SENSOR_STABLE_PSTATE_MCLK, (void *)&value, &size))
		seq_printf(m, "\t%u MHz (PSTATE_MCLK)\n", value/100);
	if (!amdgpu_dpm_read_sensor(adev, AMDGPU_PP_SENSOR_VDDGFX, (void *)&value, &size))
		seq_printf(m, "\t%u mV (VDDGFX)\n", value);
	if (!amdgpu_dpm_read_sensor(adev, AMDGPU_PP_SENSOR_VDDNB, (void *)&value, &size))
		seq_printf(m, "\t%u mV (VDDNB)\n", value);
	size = sizeof(uint32_t);
	if (!amdgpu_dpm_read_sensor(adev, AMDGPU_PP_SENSOR_GPU_POWER, (void *)&query, &size))
		seq_printf(m, "\t%u.%u W (average GPU)\n", query >> 8, query & 0xff);
	size = sizeof(value);
	seq_printf(m, "\n");

	/* GPU Temp */
	if (!amdgpu_dpm_read_sensor(adev, AMDGPU_PP_SENSOR_GPU_TEMP, (void *)&value, &size))
		seq_printf(m, "GPU Temperature: %u C\n", value/1000);

	/* GPU Load */
	if (!amdgpu_dpm_read_sensor(adev, AMDGPU_PP_SENSOR_GPU_LOAD, (void *)&value, &size))
		seq_printf(m, "GPU Load: %u %%\n", value);
	/* MEM Load */
	if (!amdgpu_dpm_read_sensor(adev, AMDGPU_PP_SENSOR_MEM_LOAD, (void *)&value, &size))
		seq_printf(m, "MEM Load: %u %%\n", value);

	seq_printf(m, "\n");

	/* SMC feature mask */
	if (!amdgpu_dpm_read_sensor(adev, AMDGPU_PP_SENSOR_ENABLED_SMC_FEATURES_MASK, (void *)&value64, &size))
		seq_printf(m, "SMC Feature Mask: 0x%016llx\n", value64);

	if (adev->asic_type > CHIP_VEGA20) {
		/* VCN clocks */
		if (!amdgpu_dpm_read_sensor(adev, AMDGPU_PP_SENSOR_VCN_POWER_STATE, (void *)&value, &size)) {
			if (!value) {
				seq_printf(m, "VCN: Disabled\n");
			} else {
				seq_printf(m, "VCN: Enabled\n");
				if (!amdgpu_dpm_read_sensor(adev, AMDGPU_PP_SENSOR_UVD_DCLK, (void *)&value, &size))
					seq_printf(m, "\t%u MHz (DCLK)\n", value/100);
				if (!amdgpu_dpm_read_sensor(adev, AMDGPU_PP_SENSOR_UVD_VCLK, (void *)&value, &size))
					seq_printf(m, "\t%u MHz (VCLK)\n", value/100);
			}
		}
		seq_printf(m, "\n");
	} else {
		/* UVD clocks */
		if (!amdgpu_dpm_read_sensor(adev, AMDGPU_PP_SENSOR_UVD_POWER, (void *)&value, &size)) {
			if (!value) {
				seq_printf(m, "UVD: Disabled\n");
			} else {
				seq_printf(m, "UVD: Enabled\n");
				if (!amdgpu_dpm_read_sensor(adev, AMDGPU_PP_SENSOR_UVD_DCLK, (void *)&value, &size))
					seq_printf(m, "\t%u MHz (DCLK)\n", value/100);
				if (!amdgpu_dpm_read_sensor(adev, AMDGPU_PP_SENSOR_UVD_VCLK, (void *)&value, &size))
					seq_printf(m, "\t%u MHz (VCLK)\n", value/100);
			}
		}
		seq_printf(m, "\n");

		/* VCE clocks */
		if (!amdgpu_dpm_read_sensor(adev, AMDGPU_PP_SENSOR_VCE_POWER, (void *)&value, &size)) {
			if (!value) {
				seq_printf(m, "VCE: Disabled\n");
			} else {
				seq_printf(m, "VCE: Enabled\n");
				if (!amdgpu_dpm_read_sensor(adev, AMDGPU_PP_SENSOR_VCE_ECCLK, (void *)&value, &size))
					seq_printf(m, "\t%u MHz (ECCLK)\n", value/100);
			}
		}
	}

	return 0;
}

static void amdgpu_parse_cg_state(struct seq_file *m, u32 flags)
{
	int i;

	for (i = 0; clocks[i].flag; i++)
		seq_printf(m, "\t%s: %s\n", clocks[i].name,
			   (flags & clocks[i].flag) ? "On" : "Off");
}

static int amdgpu_debugfs_pm_info(struct seq_file *m, void *data)
{
	struct drm_info_node *node = (struct drm_info_node *) m->private;
	struct drm_device *dev = node->minor->dev;
	struct amdgpu_device *adev = dev->dev_private;
	u32 flags = 0;
	int r;

	if (adev->in_gpu_reset)
		return -EPERM;

	r = pm_runtime_get_sync(dev->dev);
	if (r < 0)
		return r;

	amdgpu_device_ip_get_clockgating_state(adev, &flags);
	seq_printf(m, "Clock Gating Flags Mask: 0x%x\n", flags);
	amdgpu_parse_cg_state(m, flags);
	seq_printf(m, "\n");

	if (!adev->pm.dpm_enabled) {
		seq_printf(m, "dpm not enabled\n");
		pm_runtime_mark_last_busy(dev->dev);
		pm_runtime_put_autosuspend(dev->dev);
		return 0;
	}

	if (!is_support_sw_smu(adev) &&
	    adev->powerplay.pp_funcs->debugfs_print_current_performance_level) {
		mutex_lock(&adev->pm.mutex);
		if (adev->powerplay.pp_funcs->debugfs_print_current_performance_level)
			adev->powerplay.pp_funcs->debugfs_print_current_performance_level(adev, m);
		else
			seq_printf(m, "Debugfs support not implemented for this asic\n");
		mutex_unlock(&adev->pm.mutex);
		r = 0;
	} else {
		r = amdgpu_debugfs_pm_info_pp(m, adev);
	}

	pm_runtime_mark_last_busy(dev->dev);
	pm_runtime_put_autosuspend(dev->dev);

	return r;
}

static const struct drm_info_list amdgpu_pm_info_list[] = {
	{"amdgpu_pm_info", amdgpu_debugfs_pm_info, 0, NULL},
};
#endif

int amdgpu_debugfs_pm_init(struct amdgpu_device *adev)
{
#if defined(CONFIG_DEBUG_FS)
	return amdgpu_debugfs_add_files(adev, amdgpu_pm_info_list, ARRAY_SIZE(amdgpu_pm_info_list));
#else
	return 0;
#endif
}<|MERGE_RESOLUTION|>--- conflicted
+++ resolved
@@ -384,11 +384,7 @@
 	}
 
 	if (adev->asic_type == CHIP_RAVEN) {
-<<<<<<< HEAD
-		if (adev->rev_id < 8) {
-=======
 		if (!(adev->apu_flags & AMD_APU_IS_RAVEN2)) {
->>>>>>> 40ad9846
 			if (current_level != AMD_DPM_FORCED_LEVEL_MANUAL && level == AMD_DPM_FORCED_LEVEL_MANUAL)
 				amdgpu_gfx_off_ctrl(adev, false);
 			else if (current_level == AMD_DPM_FORCED_LEVEL_MANUAL && level != AMD_DPM_FORCED_LEVEL_MANUAL)
@@ -782,7 +778,8 @@
 		tmp_str++;
 	while (isspace(*++tmp_str));
 
-	while ((sub_str = strsep(&tmp_str, delimiter)) != NULL) {
+	while (tmp_str[0]) {
+		sub_str = strsep(&tmp_str, delimiter);
 		ret = kstrtol(sub_str, 0, &parameter[parameter_size]);
 		if (ret)
 			return -EINVAL;
@@ -1042,7 +1039,8 @@
 	memcpy(buf_cpy, buf, bytes);
 	buf_cpy[bytes] = '\0';
 	tmp = buf_cpy;
-	while ((sub_str = strsep(&tmp, delimiter)) != NULL) {
+	while (tmp[0]) {
+		sub_str = strsep(&tmp, delimiter);
 		if (strlen(sub_str)) {
 			ret = kstrtol(sub_str, 0, &level);
 			if (ret)
@@ -1639,7 +1637,8 @@
 			i++;
 		memcpy(buf_cpy, buf, count-i);
 		tmp_str = buf_cpy;
-		while ((sub_str = strsep(&tmp_str, delimiter)) != NULL) {
+		while (tmp_str[0]) {
+			sub_str = strsep(&tmp_str, delimiter);
 			ret = kstrtol(sub_str, 0, &parameter[parameter_size]);
 			if (ret)
 				return -EINVAL;
