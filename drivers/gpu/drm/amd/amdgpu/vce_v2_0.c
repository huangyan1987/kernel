/*
 * Copyright 2013 Advanced Micro Devices, Inc.
 * All Rights Reserved.
 *
 * Permission is hereby granted, free of charge, to any person obtaining a
 * copy of this software and associated documentation files (the
 * "Software"), to deal in the Software without restriction, including
 * without limitation the rights to use, copy, modify, merge, publish,
 * distribute, sub license, and/or sell copies of the Software, and to
 * permit persons to whom the Software is furnished to do so, subject to
 * the following conditions:
 *
 * THE SOFTWARE IS PROVIDED "AS IS", WITHOUT WARRANTY OF ANY KIND, EXPRESS OR
 * IMPLIED, INCLUDING BUT NOT LIMITED TO THE WARRANTIES OF MERCHANTABILITY,
 * FITNESS FOR A PARTICULAR PURPOSE AND NON-INFRINGEMENT. IN NO EVENT SHALL
 * THE COPYRIGHT HOLDERS, AUTHORS AND/OR ITS SUPPLIERS BE LIABLE FOR ANY CLAIM,
 * DAMAGES OR OTHER LIABILITY, WHETHER IN AN ACTION OF CONTRACT, TORT OR
 * OTHERWISE, ARISING FROM, OUT OF OR IN CONNECTION WITH THE SOFTWARE OR THE
 * USE OR OTHER DEALINGS IN THE SOFTWARE.
 *
 * The above copyright notice and this permission notice (including the
 * next paragraph) shall be included in all copies or substantial portions
 * of the Software.
 *
 * Authors: Christian König <christian.koenig@amd.com>
 */

#include <linux/firmware.h>

#include "amdgpu.h"
#include "amdgpu_vce.h"
#include "cikd.h"
#include "vce/vce_2_0_d.h"
#include "vce/vce_2_0_sh_mask.h"
#include "smu/smu_7_0_1_d.h"
#include "smu/smu_7_0_1_sh_mask.h"
#include "oss/oss_2_0_d.h"
#include "oss/oss_2_0_sh_mask.h"

#define VCE_V2_0_FW_SIZE	(256 * 1024)
#define VCE_V2_0_STACK_SIZE	(64 * 1024)
#define VCE_V2_0_DATA_SIZE	(23552 * AMDGPU_MAX_VCE_HANDLES)
#define VCE_STATUS_VCPU_REPORT_FW_LOADED_MASK	0x02

static void vce_v2_0_set_ring_funcs(struct amdgpu_device *adev);
static void vce_v2_0_set_irq_funcs(struct amdgpu_device *adev);

/**
 * vce_v2_0_ring_get_rptr - get read pointer
 *
 * @ring: amdgpu_ring pointer
 *
 * Returns the current hardware read pointer
 */
static uint64_t vce_v2_0_ring_get_rptr(struct amdgpu_ring *ring)
{
	struct amdgpu_device *adev = ring->adev;

	if (ring->me == 0)
		return RREG32(mmVCE_RB_RPTR);
	else
		return RREG32(mmVCE_RB_RPTR2);
}

/**
 * vce_v2_0_ring_get_wptr - get write pointer
 *
 * @ring: amdgpu_ring pointer
 *
 * Returns the current hardware write pointer
 */
static uint64_t vce_v2_0_ring_get_wptr(struct amdgpu_ring *ring)
{
	struct amdgpu_device *adev = ring->adev;

	if (ring->me == 0)
		return RREG32(mmVCE_RB_WPTR);
	else
		return RREG32(mmVCE_RB_WPTR2);
}

/**
 * vce_v2_0_ring_set_wptr - set write pointer
 *
 * @ring: amdgpu_ring pointer
 *
 * Commits the write pointer to the hardware
 */
static void vce_v2_0_ring_set_wptr(struct amdgpu_ring *ring)
{
	struct amdgpu_device *adev = ring->adev;

	if (ring->me == 0)
		WREG32(mmVCE_RB_WPTR, lower_32_bits(ring->wptr));
	else
		WREG32(mmVCE_RB_WPTR2, lower_32_bits(ring->wptr));
}

static int vce_v2_0_lmi_clean(struct amdgpu_device *adev)
{
	int i, j;

	for (i = 0; i < 10; ++i) {
		for (j = 0; j < 100; ++j) {
			uint32_t status = RREG32(mmVCE_LMI_STATUS);

			if (status & 0x337f)
				return 0;
			mdelay(10);
		}
	}

	return -ETIMEDOUT;
}

static int vce_v2_0_firmware_loaded(struct amdgpu_device *adev)
{
	int i, j;

	for (i = 0; i < 10; ++i) {
		for (j = 0; j < 100; ++j) {
			uint32_t status = RREG32(mmVCE_STATUS);

			if (status & VCE_STATUS_VCPU_REPORT_FW_LOADED_MASK)
				return 0;
			mdelay(10);
		}

		DRM_ERROR("VCE not responding, trying to reset the ECPU!!!\n");
		WREG32_P(mmVCE_SOFT_RESET,
			VCE_SOFT_RESET__ECPU_SOFT_RESET_MASK,
			~VCE_SOFT_RESET__ECPU_SOFT_RESET_MASK);
		mdelay(10);
		WREG32_P(mmVCE_SOFT_RESET, 0,
			~VCE_SOFT_RESET__ECPU_SOFT_RESET_MASK);
		mdelay(10);
	}

	return -ETIMEDOUT;
}

static void vce_v2_0_disable_cg(struct amdgpu_device *adev)
{
	WREG32(mmVCE_CGTT_CLK_OVERRIDE, 7);
}

static void vce_v2_0_init_cg(struct amdgpu_device *adev)
{
	u32 tmp;

	tmp = RREG32(mmVCE_CLOCK_GATING_A);
	tmp &= ~0xfff;
	tmp |= ((0 << 0) | (4 << 4));
	tmp |= 0x40000;
	WREG32(mmVCE_CLOCK_GATING_A, tmp);

	tmp = RREG32(mmVCE_UENC_CLOCK_GATING);
	tmp &= ~0xfff;
	tmp |= ((0 << 0) | (4 << 4));
	WREG32(mmVCE_UENC_CLOCK_GATING, tmp);

	tmp = RREG32(mmVCE_CLOCK_GATING_B);
	tmp |= 0x10;
	tmp &= ~0x100000;
	WREG32(mmVCE_CLOCK_GATING_B, tmp);
}

static void vce_v2_0_mc_resume(struct amdgpu_device *adev)
{
	uint32_t size, offset;

	WREG32_P(mmVCE_CLOCK_GATING_A, 0, ~(1 << 16));
	WREG32_P(mmVCE_UENC_CLOCK_GATING, 0x1FF000, ~0xFF9FF000);
	WREG32_P(mmVCE_UENC_REG_CLOCK_GATING, 0x3F, ~0x3F);
	WREG32(mmVCE_CLOCK_GATING_B, 0xf7);

	WREG32(mmVCE_LMI_CTRL, 0x00398000);
	WREG32_P(mmVCE_LMI_CACHE_CTRL, 0x0, ~0x1);
	WREG32(mmVCE_LMI_SWAP_CNTL, 0);
	WREG32(mmVCE_LMI_SWAP_CNTL1, 0);
	WREG32(mmVCE_LMI_VM_CTRL, 0);

	WREG32(mmVCE_LMI_VCPU_CACHE_40BIT_BAR, (adev->vce.gpu_addr >> 8));

	offset = AMDGPU_VCE_FIRMWARE_OFFSET;
	size = VCE_V2_0_FW_SIZE;
	WREG32(mmVCE_VCPU_CACHE_OFFSET0, offset & 0x7fffffff);
	WREG32(mmVCE_VCPU_CACHE_SIZE0, size);

	offset += size;
	size = VCE_V2_0_STACK_SIZE;
	WREG32(mmVCE_VCPU_CACHE_OFFSET1, offset & 0x7fffffff);
	WREG32(mmVCE_VCPU_CACHE_SIZE1, size);

	offset += size;
	size = VCE_V2_0_DATA_SIZE;
	WREG32(mmVCE_VCPU_CACHE_OFFSET2, offset & 0x7fffffff);
	WREG32(mmVCE_VCPU_CACHE_SIZE2, size);

	WREG32_P(mmVCE_LMI_CTRL2, 0x0, ~0x100);
	WREG32_FIELD(VCE_SYS_INT_EN, VCE_SYS_INT_TRAP_INTERRUPT_EN, 1);
}

static bool vce_v2_0_is_idle(void *handle)
{
	struct amdgpu_device *adev = (struct amdgpu_device *)handle;

	return !(RREG32(mmSRBM_STATUS2) & SRBM_STATUS2__VCE_BUSY_MASK);
}

static int vce_v2_0_wait_for_idle(void *handle)
{
	struct amdgpu_device *adev = (struct amdgpu_device *)handle;
	unsigned i;

	for (i = 0; i < adev->usec_timeout; i++) {
		if (vce_v2_0_is_idle(handle))
			return 0;
	}
	return -ETIMEDOUT;
}

/**
 * vce_v2_0_start - start VCE block
 *
 * @adev: amdgpu_device pointer
 *
 * Setup and start the VCE block
 */
static int vce_v2_0_start(struct amdgpu_device *adev)
{
	struct amdgpu_ring *ring;
	int r;

	/* set BUSY flag */
	WREG32_P(mmVCE_STATUS, 1, ~1);

	vce_v2_0_init_cg(adev);
	vce_v2_0_disable_cg(adev);

	vce_v2_0_mc_resume(adev);

	ring = &adev->vce.ring[0];
	WREG32(mmVCE_RB_RPTR, lower_32_bits(ring->wptr));
	WREG32(mmVCE_RB_WPTR, lower_32_bits(ring->wptr));
	WREG32(mmVCE_RB_BASE_LO, ring->gpu_addr);
	WREG32(mmVCE_RB_BASE_HI, upper_32_bits(ring->gpu_addr));
	WREG32(mmVCE_RB_SIZE, ring->ring_size / 4);

	ring = &adev->vce.ring[1];
	WREG32(mmVCE_RB_RPTR2, lower_32_bits(ring->wptr));
	WREG32(mmVCE_RB_WPTR2, lower_32_bits(ring->wptr));
	WREG32(mmVCE_RB_BASE_LO2, ring->gpu_addr);
	WREG32(mmVCE_RB_BASE_HI2, upper_32_bits(ring->gpu_addr));
	WREG32(mmVCE_RB_SIZE2, ring->ring_size / 4);

	WREG32_FIELD(VCE_VCPU_CNTL, CLK_EN, 1);
	WREG32_FIELD(VCE_SOFT_RESET, ECPU_SOFT_RESET, 1);
	mdelay(100);
	WREG32_FIELD(VCE_SOFT_RESET, ECPU_SOFT_RESET, 0);

	r = vce_v2_0_firmware_loaded(adev);

	/* clear BUSY flag */
	WREG32_P(mmVCE_STATUS, 0, ~1);

	if (r) {
		DRM_ERROR("VCE not responding, giving up!!!\n");
		return r;
	}

	return 0;
}

static int vce_v2_0_stop(struct amdgpu_device *adev)
{
	int i;
	int status;

	if (vce_v2_0_lmi_clean(adev)) {
		DRM_INFO("vce is not idle \n");
		return 0;
	}

	if (vce_v2_0_wait_for_idle(adev)) {
		DRM_INFO("VCE is busy, Can't set clock gating");
		return 0;
	}

	/* Stall UMC and register bus before resetting VCPU */
	WREG32_P(mmVCE_LMI_CTRL2, 1 << 8, ~(1 << 8));

	for (i = 0; i < 100; ++i) {
		status = RREG32(mmVCE_LMI_STATUS);
		if (status & 0x240)
			break;
		mdelay(1);
	}

	WREG32_P(mmVCE_VCPU_CNTL, 0, ~0x80001);

	/* put LMI, VCPU, RBC etc... into reset */
	WREG32_P(mmVCE_SOFT_RESET, 1, ~0x1);

	WREG32(mmVCE_STATUS, 0);

	return 0;
}

static void vce_v2_0_set_sw_cg(struct amdgpu_device *adev, bool gated)
{
	u32 tmp;

	if (gated) {
		tmp = RREG32(mmVCE_CLOCK_GATING_B);
		tmp |= 0xe70000;
		WREG32(mmVCE_CLOCK_GATING_B, tmp);

		tmp = RREG32(mmVCE_UENC_CLOCK_GATING);
		tmp |= 0xff000000;
		WREG32(mmVCE_UENC_CLOCK_GATING, tmp);

		tmp = RREG32(mmVCE_UENC_REG_CLOCK_GATING);
		tmp &= ~0x3fc;
		WREG32(mmVCE_UENC_REG_CLOCK_GATING, tmp);

		WREG32(mmVCE_CGTT_CLK_OVERRIDE, 0);
	} else {
		tmp = RREG32(mmVCE_CLOCK_GATING_B);
		tmp |= 0xe7;
		tmp &= ~0xe70000;
		WREG32(mmVCE_CLOCK_GATING_B, tmp);

		tmp = RREG32(mmVCE_UENC_CLOCK_GATING);
		tmp |= 0x1fe000;
		tmp &= ~0xff000000;
		WREG32(mmVCE_UENC_CLOCK_GATING, tmp);

		tmp = RREG32(mmVCE_UENC_REG_CLOCK_GATING);
		tmp |= 0x3fc;
		WREG32(mmVCE_UENC_REG_CLOCK_GATING, tmp);
	}
}

static void vce_v2_0_set_dyn_cg(struct amdgpu_device *adev, bool gated)
{
	u32 orig, tmp;

/* LMI_MC/LMI_UMC always set in dynamic,
 * set {CGC_*_GATE_MODE, CGC_*_SW_GATE} = {0, 0}
 */
	tmp = RREG32(mmVCE_CLOCK_GATING_B);
	tmp &= ~0x00060006;

/* Exception for ECPU, IH, SEM, SYS blocks needs to be turned on/off by SW */
	if (gated) {
		tmp |= 0xe10000;
		WREG32(mmVCE_CLOCK_GATING_B, tmp);
	} else {
		tmp |= 0xe1;
		tmp &= ~0xe10000;
		WREG32(mmVCE_CLOCK_GATING_B, tmp);
	}

	orig = tmp = RREG32(mmVCE_UENC_CLOCK_GATING);
	tmp &= ~0x1fe000;
	tmp &= ~0xff000000;
	if (tmp != orig)
		WREG32(mmVCE_UENC_CLOCK_GATING, tmp);

	orig = tmp = RREG32(mmVCE_UENC_REG_CLOCK_GATING);
	tmp &= ~0x3fc;
	if (tmp != orig)
		WREG32(mmVCE_UENC_REG_CLOCK_GATING, tmp);

	/* set VCE_UENC_REG_CLOCK_GATING always in dynamic mode */
	WREG32(mmVCE_UENC_REG_CLOCK_GATING, 0x00);

	if(gated)
		WREG32(mmVCE_CGTT_CLK_OVERRIDE, 0);
}

static void vce_v2_0_enable_mgcg(struct amdgpu_device *adev, bool enable,
								bool sw_cg)
{
	if (enable && (adev->cg_flags & AMD_CG_SUPPORT_VCE_MGCG)) {
		if (sw_cg)
			vce_v2_0_set_sw_cg(adev, true);
		else
			vce_v2_0_set_dyn_cg(adev, true);
	} else {
		vce_v2_0_disable_cg(adev);

		if (sw_cg)
			vce_v2_0_set_sw_cg(adev, false);
		else
			vce_v2_0_set_dyn_cg(adev, false);
	}
}

static int vce_v2_0_early_init(void *handle)
{
	struct amdgpu_device *adev = (struct amdgpu_device *)handle;

	adev->vce.num_rings = 2;

	vce_v2_0_set_ring_funcs(adev);
	vce_v2_0_set_irq_funcs(adev);

	return 0;
}

static int vce_v2_0_sw_init(void *handle)
{
	struct amdgpu_ring *ring;
	int r, i;
	struct amdgpu_device *adev = (struct amdgpu_device *)handle;

	/* VCE */
	r = amdgpu_irq_add_id(adev, AMDGPU_IRQ_CLIENTID_LEGACY, 167, &adev->vce.irq);
	if (r)
		return r;

	r = amdgpu_vce_sw_init(adev, VCE_V2_0_FW_SIZE +
		VCE_V2_0_STACK_SIZE + VCE_V2_0_DATA_SIZE);
	if (r)
		return r;

	r = amdgpu_vce_resume(adev);
	if (r)
		return r;

	for (i = 0; i < adev->vce.num_rings; i++) {
		ring = &adev->vce.ring[i];
		sprintf(ring->name, "vce%d", i);
<<<<<<< HEAD
		r = amdgpu_ring_init(adev, ring, 512,
				     &adev->vce.irq, 0,
				     AMDGPU_RING_PRIO_DEFAULT);
=======
		r = amdgpu_ring_init(adev, ring, 512, &adev->vce.irq, 0,
				     AMDGPU_RING_PRIO_DEFAULT, NULL);
>>>>>>> 7d2a07b7
		if (r)
			return r;
	}

	r = amdgpu_vce_entity_init(adev);

	return r;
}

static int vce_v2_0_sw_fini(void *handle)
{
	int r;
	struct amdgpu_device *adev = (struct amdgpu_device *)handle;

	r = amdgpu_vce_suspend(adev);
	if (r)
		return r;

	return amdgpu_vce_sw_fini(adev);
}

static int vce_v2_0_hw_init(void *handle)
{
	int r, i;
	struct amdgpu_device *adev = (struct amdgpu_device *)handle;

	amdgpu_asic_set_vce_clocks(adev, 10000, 10000);
	vce_v2_0_enable_mgcg(adev, true, false);

	for (i = 0; i < adev->vce.num_rings; i++) {
		r = amdgpu_ring_test_helper(&adev->vce.ring[i]);
		if (r)
			return r;
	}

	DRM_INFO("VCE initialized successfully.\n");

	return 0;
}

static int vce_v2_0_hw_fini(void *handle)
{
	return 0;
}

static int vce_v2_0_suspend(void *handle)
{
	int r;
	struct amdgpu_device *adev = (struct amdgpu_device *)handle;

	r = vce_v2_0_hw_fini(adev);
	if (r)
		return r;

	return amdgpu_vce_suspend(adev);
}

static int vce_v2_0_resume(void *handle)
{
	int r;
	struct amdgpu_device *adev = (struct amdgpu_device *)handle;

	r = amdgpu_vce_resume(adev);
	if (r)
		return r;

	return vce_v2_0_hw_init(adev);
}

static int vce_v2_0_soft_reset(void *handle)
{
	struct amdgpu_device *adev = (struct amdgpu_device *)handle;

	WREG32_FIELD(SRBM_SOFT_RESET, SOFT_RESET_VCE, 1);
	mdelay(5);

	return vce_v2_0_start(adev);
}

static int vce_v2_0_set_interrupt_state(struct amdgpu_device *adev,
					struct amdgpu_irq_src *source,
					unsigned type,
					enum amdgpu_interrupt_state state)
{
	uint32_t val = 0;

	if (state == AMDGPU_IRQ_STATE_ENABLE)
		val |= VCE_SYS_INT_EN__VCE_SYS_INT_TRAP_INTERRUPT_EN_MASK;

	WREG32_P(mmVCE_SYS_INT_EN, val, ~VCE_SYS_INT_EN__VCE_SYS_INT_TRAP_INTERRUPT_EN_MASK);
	return 0;
}

static int vce_v2_0_process_interrupt(struct amdgpu_device *adev,
				      struct amdgpu_irq_src *source,
				      struct amdgpu_iv_entry *entry)
{
	DRM_DEBUG("IH: VCE\n");
	switch (entry->src_data[0]) {
	case 0:
	case 1:
		amdgpu_fence_process(&adev->vce.ring[entry->src_data[0]]);
		break;
	default:
		DRM_ERROR("Unhandled interrupt: %d %d\n",
			  entry->src_id, entry->src_data[0]);
		break;
	}

	return 0;
}

static int vce_v2_0_set_clockgating_state(void *handle,
					  enum amd_clockgating_state state)
{
	bool gate = false;
	bool sw_cg = false;

	struct amdgpu_device *adev = (struct amdgpu_device *)handle;

	if (state == AMD_CG_STATE_GATE) {
		gate = true;
		sw_cg = true;
	}

	vce_v2_0_enable_mgcg(adev, gate, sw_cg);

	return 0;
}

static int vce_v2_0_set_powergating_state(void *handle,
					  enum amd_powergating_state state)
{
	/* This doesn't actually powergate the VCE block.
	 * That's done in the dpm code via the SMC.  This
	 * just re-inits the block as necessary.  The actual
	 * gating still happens in the dpm code.  We should
	 * revisit this when there is a cleaner line between
	 * the smc and the hw blocks
	 */
	struct amdgpu_device *adev = (struct amdgpu_device *)handle;

	if (state == AMD_PG_STATE_GATE)
		return vce_v2_0_stop(adev);
	else
		return vce_v2_0_start(adev);
}

static const struct amd_ip_funcs vce_v2_0_ip_funcs = {
	.name = "vce_v2_0",
	.early_init = vce_v2_0_early_init,
	.late_init = NULL,
	.sw_init = vce_v2_0_sw_init,
	.sw_fini = vce_v2_0_sw_fini,
	.hw_init = vce_v2_0_hw_init,
	.hw_fini = vce_v2_0_hw_fini,
	.suspend = vce_v2_0_suspend,
	.resume = vce_v2_0_resume,
	.is_idle = vce_v2_0_is_idle,
	.wait_for_idle = vce_v2_0_wait_for_idle,
	.soft_reset = vce_v2_0_soft_reset,
	.set_clockgating_state = vce_v2_0_set_clockgating_state,
	.set_powergating_state = vce_v2_0_set_powergating_state,
};

static const struct amdgpu_ring_funcs vce_v2_0_ring_funcs = {
	.type = AMDGPU_RING_TYPE_VCE,
	.align_mask = 0xf,
	.nop = VCE_CMD_NO_OP,
	.support_64bit_ptrs = false,
	.no_user_fence = true,
	.get_rptr = vce_v2_0_ring_get_rptr,
	.get_wptr = vce_v2_0_ring_get_wptr,
	.set_wptr = vce_v2_0_ring_set_wptr,
	.parse_cs = amdgpu_vce_ring_parse_cs,
	.emit_frame_size = 6, /* amdgpu_vce_ring_emit_fence  x1 no user fence */
	.emit_ib_size = 4, /* amdgpu_vce_ring_emit_ib */
	.emit_ib = amdgpu_vce_ring_emit_ib,
	.emit_fence = amdgpu_vce_ring_emit_fence,
	.test_ring = amdgpu_vce_ring_test_ring,
	.test_ib = amdgpu_vce_ring_test_ib,
	.insert_nop = amdgpu_ring_insert_nop,
	.pad_ib = amdgpu_ring_generic_pad_ib,
	.begin_use = amdgpu_vce_ring_begin_use,
	.end_use = amdgpu_vce_ring_end_use,
};

static void vce_v2_0_set_ring_funcs(struct amdgpu_device *adev)
{
	int i;

	for (i = 0; i < adev->vce.num_rings; i++) {
		adev->vce.ring[i].funcs = &vce_v2_0_ring_funcs;
		adev->vce.ring[i].me = i;
	}
}

static const struct amdgpu_irq_src_funcs vce_v2_0_irq_funcs = {
	.set = vce_v2_0_set_interrupt_state,
	.process = vce_v2_0_process_interrupt,
};

static void vce_v2_0_set_irq_funcs(struct amdgpu_device *adev)
{
	adev->vce.irq.num_types = 1;
	adev->vce.irq.funcs = &vce_v2_0_irq_funcs;
};

const struct amdgpu_ip_block_version vce_v2_0_ip_block =
{
		.type = AMD_IP_BLOCK_TYPE_VCE,
		.major = 2,
		.minor = 0,
		.rev = 0,
		.funcs = &vce_v2_0_ip_funcs,
};<|MERGE_RESOLUTION|>--- conflicted
+++ resolved
@@ -433,14 +433,8 @@
 	for (i = 0; i < adev->vce.num_rings; i++) {
 		ring = &adev->vce.ring[i];
 		sprintf(ring->name, "vce%d", i);
-<<<<<<< HEAD
-		r = amdgpu_ring_init(adev, ring, 512,
-				     &adev->vce.irq, 0,
-				     AMDGPU_RING_PRIO_DEFAULT);
-=======
 		r = amdgpu_ring_init(adev, ring, 512, &adev->vce.irq, 0,
 				     AMDGPU_RING_PRIO_DEFAULT, NULL);
->>>>>>> 7d2a07b7
 		if (r)
 			return r;
 	}
