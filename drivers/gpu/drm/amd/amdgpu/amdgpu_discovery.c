--- conflicted
+++ resolved
@@ -136,19 +136,6 @@
 {
 	uint64_t vram_size = (uint64_t)RREG32(mmRCC_CONFIG_MEMSIZE) << 20;
 	uint64_t pos = vram_size - DISCOVERY_TMR_SIZE;
-<<<<<<< HEAD
-	unsigned long flags;
-
-	while (pos < vram_size) {
-		spin_lock_irqsave(&adev->mmio_idx_lock, flags);
-		WREG32_NO_KIQ(mmMM_INDEX, ((uint32_t)pos) | 0x80000000);
-		WREG32_NO_KIQ(mmMM_INDEX_HI, pos >> 31);
-		*p++ = RREG32_NO_KIQ(mmMM_DATA);
-		spin_unlock_irqrestore(&adev->mmio_idx_lock, flags);
-		pos += 4;
-	}
-=======
->>>>>>> 0d3821eb
 
 	amdgpu_device_vram_access(adev, pos, (uint32_t *)binary, DISCOVERY_TMR_SIZE, false);
 	return 0;
