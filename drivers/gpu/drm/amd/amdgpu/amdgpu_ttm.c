--- conflicted
+++ resolved
@@ -795,10 +795,6 @@
 {
 	struct ttm_tt *ttm = bo->tbo.ttm;
 	struct amdgpu_ttm_tt *gtt = (void *)ttm;
-<<<<<<< HEAD
-	struct mm_struct *mm;
-=======
->>>>>>> 0d3821eb
 	unsigned long start = gtt->userptr;
 	struct vm_area_struct *vma;
 	struct hmm_range *range;
@@ -807,14 +803,6 @@
 	unsigned long i;
 	int r = 0;
 
-<<<<<<< HEAD
-	if (unlikely(!mirror)) {
-		DRM_DEBUG_DRIVER("Failed to get hmm_mirror\n");
-		return -EFAULT;
-	}
-
-	mm = mirror->hmm->mmu_notifier.mm;
-=======
 	mm = bo->notifier.mm;
 	if (unlikely(!mm)) {
 		DRM_DEBUG_DRIVER("BO is not registered?\n");
@@ -825,7 +813,6 @@
 	if (WARN_ON(gtt->range))
 		return -EFAULT;
 
->>>>>>> 0d3821eb
 	if (!mmget_not_zero(mm)) /* Happens during process shutdown */
 		return -ESRCH;
 
@@ -869,17 +856,6 @@
 	range->notifier_seq = mmu_interval_read_begin(&bo->notifier);
 
 	down_read(&mm->mmap_sem);
-	vma = find_vma(mm, start);
-	if (unlikely(!vma || start < vma->vm_start)) {
-		r = -EFAULT;
-		goto out_unlock;
-	}
-	if (unlikely((gtt->userflags & AMDGPU_GEM_USERPTR_ANONONLY) &&
-		vma->vm_file)) {
-		r = -EPERM;
-		goto out_unlock;
-	}
-
 	r = hmm_range_fault(range, 0);
 	up_read(&mm->mmap_sem);
 	if (unlikely(r <= 0)) {
@@ -1713,15 +1689,6 @@
 	if (adev->fw_vram_usage.size == 0 ||
 	    adev->fw_vram_usage.size > vram_size)
 		return 0;
-<<<<<<< HEAD
-
-	return amdgpu_bo_create_kernel_at(adev,
-					  adev->fw_vram_usage.start_offset,
-					  adev->fw_vram_usage.size,
-					  AMDGPU_GEM_DOMAIN_VRAM,
-					  &adev->fw_vram_usage.reserved_bo,
-					  &adev->fw_vram_usage.va);
-=======
 
 	return amdgpu_bo_create_kernel_at(adev,
 					  adev->fw_vram_usage.start_offset,
@@ -1811,7 +1778,6 @@
 Err_out:
 	amdgpu_ttm_training_reserve_vram_fini(adev);
 	return ret;
->>>>>>> 0d3821eb
 }
 
 /**
@@ -1973,9 +1939,6 @@
 	void *stolen_vga_buf;
 	/* return the VGA stolen memory (if any) back to VRAM */
 	amdgpu_bo_free_kernel(&adev->stolen_vga_memory, NULL, &stolen_vga_buf);
-
-	/* return the IP Discovery TMR memory back to VRAM */
-	amdgpu_bo_free_kernel(&adev->discovery_memory, NULL, NULL);
 }
 
 /**
