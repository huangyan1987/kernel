/*
 * Copyright 2016 Advanced Micro Devices, Inc.
 *
 * Permission is hereby granted, free of charge, to any person obtaining a
 * copy of this software and associated documentation files (the "Software"),
 * to deal in the Software without restriction, including without limitation
 * the rights to use, copy, modify, merge, publish, distribute, sublicense,
 * and/or sell copies of the Software, and to permit persons to whom the
 * Software is furnished to do so, subject to the following conditions:
 *
 * The above copyright notice and this permission notice shall be included in
 * all copies or substantial portions of the Software.
 *
 * THE SOFTWARE IS PROVIDED "AS IS", WITHOUT WARRANTY OF ANY KIND, EXPRESS OR
 * IMPLIED, INCLUDING BUT NOT LIMITED TO THE WARRANTIES OF MERCHANTABILITY,
 * FITNESS FOR A PARTICULAR PURPOSE AND NONINFRINGEMENT.  IN NO EVENT SHALL
 * THE COPYRIGHT HOLDER(S) OR AUTHOR(S) BE LIABLE FOR ANY CLAIM, DAMAGES OR
 * OTHER LIABILITY, WHETHER IN AN ACTION OF CONTRACT, TORT OR OTHERWISE,
 * ARISING FROM, OUT OF OR IN CONNECTION WITH THE SOFTWARE OR THE USE OR
 * OTHER DEALINGS IN THE SOFTWARE.
 *
 * Authors: Christian König
 */
#ifndef __AMDGPU_RING_H__
#define __AMDGPU_RING_H__

#include <drm/amdgpu_drm.h>
#include <drm/gpu_scheduler.h>
#include <drm/drm_print.h>

/* max number of rings */
#define AMDGPU_MAX_RINGS		28
#define AMDGPU_MAX_HWIP_RINGS		8
#define AMDGPU_MAX_GFX_RINGS		2
#define AMDGPU_MAX_COMPUTE_RINGS	8
#define AMDGPU_MAX_VCE_RINGS		3
#define AMDGPU_MAX_UVD_ENC_RINGS	2

#define AMDGPU_RING_PRIO_DEFAULT	1
#define AMDGPU_RING_PRIO_MAX		AMDGPU_GFX_PIPE_PRIO_MAX

/* some special values for the owner field */
#define AMDGPU_FENCE_OWNER_UNDEFINED	((void *)0ul)
#define AMDGPU_FENCE_OWNER_VM		((void *)1ul)
#define AMDGPU_FENCE_OWNER_KFD		((void *)2ul)

#define AMDGPU_FENCE_FLAG_64BIT         (1 << 0)
#define AMDGPU_FENCE_FLAG_INT           (1 << 1)
#define AMDGPU_FENCE_FLAG_TC_WB_ONLY    (1 << 2)

#define to_amdgpu_ring(s) container_of((s), struct amdgpu_ring, sched)

#define AMDGPU_IB_POOL_SIZE	(1024 * 1024)

enum amdgpu_ring_type {
	AMDGPU_RING_TYPE_GFX		= AMDGPU_HW_IP_GFX,
	AMDGPU_RING_TYPE_COMPUTE	= AMDGPU_HW_IP_COMPUTE,
	AMDGPU_RING_TYPE_SDMA		= AMDGPU_HW_IP_DMA,
	AMDGPU_RING_TYPE_UVD		= AMDGPU_HW_IP_UVD,
	AMDGPU_RING_TYPE_VCE		= AMDGPU_HW_IP_VCE,
	AMDGPU_RING_TYPE_UVD_ENC	= AMDGPU_HW_IP_UVD_ENC,
	AMDGPU_RING_TYPE_VCN_DEC	= AMDGPU_HW_IP_VCN_DEC,
	AMDGPU_RING_TYPE_VCN_ENC	= AMDGPU_HW_IP_VCN_ENC,
	AMDGPU_RING_TYPE_VCN_JPEG	= AMDGPU_HW_IP_VCN_JPEG,
	AMDGPU_RING_TYPE_KIQ,
	AMDGPU_RING_TYPE_MES
};

enum amdgpu_ib_pool_type {
	/* Normal submissions to the top of the pipeline. */
	AMDGPU_IB_POOL_DELAYED,
	/* Immediate submissions to the bottom of the pipeline. */
	AMDGPU_IB_POOL_IMMEDIATE,
	/* Direct submission to the ring buffer during init and reset. */
	AMDGPU_IB_POOL_DIRECT,

	AMDGPU_IB_POOL_MAX
};

struct amdgpu_device;
struct amdgpu_ring;
struct amdgpu_ib;
struct amdgpu_cs_parser;
struct amdgpu_job;

struct amdgpu_sched {
	u32				num_scheds;
	struct drm_gpu_scheduler	*sched[AMDGPU_MAX_HWIP_RINGS];
};

/*
 * Fences.
 */
struct amdgpu_fence_driver {
	uint64_t			gpu_addr;
	volatile uint32_t		*cpu_addr;
	/* sync_seq is protected by ring emission lock */
	uint32_t			sync_seq;
	atomic_t			last_seq;
	bool				initialized;
	struct amdgpu_irq_src		*irq_src;
	unsigned			irq_type;
	struct timer_list		fallback_timer;
	unsigned			num_fences_mask;
	spinlock_t			lock;
	struct dma_fence		**fences;
};

int amdgpu_fence_driver_init(struct amdgpu_device *adev);
void amdgpu_fence_driver_fini_hw(struct amdgpu_device *adev);
void amdgpu_fence_driver_fini_sw(struct amdgpu_device *adev);
void amdgpu_fence_driver_force_completion(struct amdgpu_ring *ring);

int amdgpu_fence_driver_init_ring(struct amdgpu_ring *ring,
				  unsigned num_hw_submission,
				  atomic_t *sched_score);
int amdgpu_fence_driver_start_ring(struct amdgpu_ring *ring,
				   struct amdgpu_irq_src *irq_src,
				   unsigned irq_type);
void amdgpu_fence_driver_suspend(struct amdgpu_device *adev);
void amdgpu_fence_driver_resume(struct amdgpu_device *adev);
int amdgpu_fence_emit(struct amdgpu_ring *ring, struct dma_fence **fence,
		      unsigned flags);
int amdgpu_fence_emit_polling(struct amdgpu_ring *ring, uint32_t *s,
			      uint32_t timeout);
bool amdgpu_fence_process(struct amdgpu_ring *ring);
int amdgpu_fence_wait_empty(struct amdgpu_ring *ring);
signed long amdgpu_fence_wait_polling(struct amdgpu_ring *ring,
				      uint32_t wait_seq,
				      signed long timeout);
unsigned amdgpu_fence_count_emitted(struct amdgpu_ring *ring);

/*
 * Rings.
 */

/* provided by hw blocks that expose a ring buffer for commands */
struct amdgpu_ring_funcs {
	enum amdgpu_ring_type	type;
	uint32_t		align_mask;
	u32			nop;
	bool			support_64bit_ptrs;
	bool			no_user_fence;
	unsigned		vmhub;
	unsigned		extra_dw;

	/* ring read/write ptr handling */
	u64 (*get_rptr)(struct amdgpu_ring *ring);
	u64 (*get_wptr)(struct amdgpu_ring *ring);
	void (*set_wptr)(struct amdgpu_ring *ring);
	/* validating and patching of IBs */
	int (*parse_cs)(struct amdgpu_cs_parser *p, uint32_t ib_idx);
	int (*patch_cs_in_place)(struct amdgpu_cs_parser *p, uint32_t ib_idx);
	/* constants to calculate how many DW are needed for an emit */
	unsigned emit_frame_size;
	unsigned emit_ib_size;
	/* command emit functions */
	void (*emit_ib)(struct amdgpu_ring *ring,
			struct amdgpu_job *job,
			struct amdgpu_ib *ib,
			uint32_t flags);
	void (*emit_fence)(struct amdgpu_ring *ring, uint64_t addr,
			   uint64_t seq, unsigned flags);
	void (*emit_pipeline_sync)(struct amdgpu_ring *ring);
	void (*emit_vm_flush)(struct amdgpu_ring *ring, unsigned vmid,
			      uint64_t pd_addr);
	void (*emit_hdp_flush)(struct amdgpu_ring *ring);
	void (*emit_gds_switch)(struct amdgpu_ring *ring, uint32_t vmid,
				uint32_t gds_base, uint32_t gds_size,
				uint32_t gws_base, uint32_t gws_size,
				uint32_t oa_base, uint32_t oa_size);
	/* testing functions */
	int (*test_ring)(struct amdgpu_ring *ring);
	int (*test_ib)(struct amdgpu_ring *ring, long timeout);
	/* insert NOP packets */
	void (*insert_nop)(struct amdgpu_ring *ring, uint32_t count);
	void (*insert_start)(struct amdgpu_ring *ring);
	void (*insert_end)(struct amdgpu_ring *ring);
	/* pad the indirect buffer to the necessary number of dw */
	void (*pad_ib)(struct amdgpu_ring *ring, struct amdgpu_ib *ib);
	unsigned (*init_cond_exec)(struct amdgpu_ring *ring);
	void (*patch_cond_exec)(struct amdgpu_ring *ring, unsigned offset);
	/* note usage for clock and power gating */
	void (*begin_use)(struct amdgpu_ring *ring);
	void (*end_use)(struct amdgpu_ring *ring);
	void (*emit_switch_buffer) (struct amdgpu_ring *ring);
	void (*emit_cntxcntl) (struct amdgpu_ring *ring, uint32_t flags);
	void (*emit_rreg)(struct amdgpu_ring *ring, uint32_t reg,
			  uint32_t reg_val_offs);
	void (*emit_wreg)(struct amdgpu_ring *ring, uint32_t reg, uint32_t val);
	void (*emit_reg_wait)(struct amdgpu_ring *ring, uint32_t reg,
			      uint32_t val, uint32_t mask);
	void (*emit_reg_write_reg_wait)(struct amdgpu_ring *ring,
					uint32_t reg0, uint32_t reg1,
					uint32_t ref, uint32_t mask);
	void (*emit_frame_cntl)(struct amdgpu_ring *ring, bool start,
				bool secure);
	/* Try to soft recover the ring to make the fence signal */
	void (*soft_recovery)(struct amdgpu_ring *ring, unsigned vmid);
	int (*preempt_ib)(struct amdgpu_ring *ring);
	void (*emit_mem_sync)(struct amdgpu_ring *ring);
<<<<<<< HEAD
=======
	void (*emit_wave_limit)(struct amdgpu_ring *ring, bool enable);
>>>>>>> 7d2a07b7
};

struct amdgpu_ring {
	struct amdgpu_device		*adev;
	const struct amdgpu_ring_funcs	*funcs;
	struct amdgpu_fence_driver	fence_drv;
	struct drm_gpu_scheduler	sched;

	struct amdgpu_bo	*ring_obj;
	volatile uint32_t	*ring;
	unsigned		rptr_offs;
	u64			wptr;
	u64			wptr_old;
	unsigned		ring_size;
	unsigned		max_dw;
	int			count_dw;
	uint64_t		gpu_addr;
	uint64_t		ptr_mask;
	uint32_t		buf_mask;
	u32			idx;
	u32			me;
	u32			pipe;
	u32			queue;
	struct amdgpu_bo	*mqd_obj;
	uint64_t                mqd_gpu_addr;
	void                    *mqd_ptr;
	uint64_t                eop_gpu_addr;
	u32			doorbell_index;
	bool			use_doorbell;
	bool			use_pollmem;
	unsigned		wptr_offs;
	unsigned		fence_offs;
	uint64_t		current_ctx;
	char			name[16];
	u32                     trail_seq;
	unsigned		trail_fence_offs;
	u64			trail_fence_gpu_addr;
	volatile u32		*trail_fence_cpu_addr;
	unsigned		cond_exe_offs;
	u64			cond_exe_gpu_addr;
	volatile u32		*cond_exe_cpu_addr;
	unsigned		vm_inv_eng;
	struct dma_fence	*vmid_wait;
	bool			has_compute_vm_bug;
	bool			no_scheduler;
	int			hw_prio;

#if defined(CONFIG_DEBUG_FS)
	struct dentry *ent;
#endif
};

#define amdgpu_ring_parse_cs(r, p, ib) ((r)->funcs->parse_cs((p), (ib)))
#define amdgpu_ring_patch_cs_in_place(r, p, ib) ((r)->funcs->patch_cs_in_place((p), (ib)))
#define amdgpu_ring_test_ring(r) (r)->funcs->test_ring((r))
#define amdgpu_ring_test_ib(r, t) (r)->funcs->test_ib((r), (t))
#define amdgpu_ring_get_rptr(r) (r)->funcs->get_rptr((r))
#define amdgpu_ring_get_wptr(r) (r)->funcs->get_wptr((r))
#define amdgpu_ring_set_wptr(r) (r)->funcs->set_wptr((r))
#define amdgpu_ring_emit_ib(r, job, ib, flags) ((r)->funcs->emit_ib((r), (job), (ib), (flags)))
#define amdgpu_ring_emit_pipeline_sync(r) (r)->funcs->emit_pipeline_sync((r))
#define amdgpu_ring_emit_vm_flush(r, vmid, addr) (r)->funcs->emit_vm_flush((r), (vmid), (addr))
#define amdgpu_ring_emit_fence(r, addr, seq, flags) (r)->funcs->emit_fence((r), (addr), (seq), (flags))
#define amdgpu_ring_emit_gds_switch(r, v, db, ds, wb, ws, ab, as) (r)->funcs->emit_gds_switch((r), (v), (db), (ds), (wb), (ws), (ab), (as))
#define amdgpu_ring_emit_hdp_flush(r) (r)->funcs->emit_hdp_flush((r))
#define amdgpu_ring_emit_switch_buffer(r) (r)->funcs->emit_switch_buffer((r))
#define amdgpu_ring_emit_cntxcntl(r, d) (r)->funcs->emit_cntxcntl((r), (d))
#define amdgpu_ring_emit_rreg(r, d, o) (r)->funcs->emit_rreg((r), (d), (o))
#define amdgpu_ring_emit_wreg(r, d, v) (r)->funcs->emit_wreg((r), (d), (v))
#define amdgpu_ring_emit_reg_wait(r, d, v, m) (r)->funcs->emit_reg_wait((r), (d), (v), (m))
#define amdgpu_ring_emit_reg_write_reg_wait(r, d0, d1, v, m) (r)->funcs->emit_reg_write_reg_wait((r), (d0), (d1), (v), (m))
#define amdgpu_ring_emit_frame_cntl(r, b, s) (r)->funcs->emit_frame_cntl((r), (b), (s))
#define amdgpu_ring_pad_ib(r, ib) ((r)->funcs->pad_ib((r), (ib)))
#define amdgpu_ring_init_cond_exec(r) (r)->funcs->init_cond_exec((r))
#define amdgpu_ring_patch_cond_exec(r,o) (r)->funcs->patch_cond_exec((r),(o))
#define amdgpu_ring_preempt_ib(r) (r)->funcs->preempt_ib(r)

int amdgpu_ring_alloc(struct amdgpu_ring *ring, unsigned ndw);
void amdgpu_ring_insert_nop(struct amdgpu_ring *ring, uint32_t count);
void amdgpu_ring_generic_pad_ib(struct amdgpu_ring *ring, struct amdgpu_ib *ib);
void amdgpu_ring_commit(struct amdgpu_ring *ring);
void amdgpu_ring_undo(struct amdgpu_ring *ring);
int amdgpu_ring_init(struct amdgpu_device *adev, struct amdgpu_ring *ring,
		     unsigned int ring_size, struct amdgpu_irq_src *irq_src,
<<<<<<< HEAD
		     unsigned int irq_type, unsigned int prio);
=======
		     unsigned int irq_type, unsigned int prio,
		     atomic_t *sched_score);
>>>>>>> 7d2a07b7
void amdgpu_ring_fini(struct amdgpu_ring *ring);
void amdgpu_ring_emit_reg_write_reg_wait_helper(struct amdgpu_ring *ring,
						uint32_t reg0, uint32_t val0,
						uint32_t reg1, uint32_t val1);
bool amdgpu_ring_soft_recovery(struct amdgpu_ring *ring, unsigned int vmid,
			       struct dma_fence *fence);

static inline void amdgpu_ring_set_preempt_cond_exec(struct amdgpu_ring *ring,
							bool cond_exec)
{
	*ring->cond_exe_cpu_addr = cond_exec;
}

static inline void amdgpu_ring_clear_ring(struct amdgpu_ring *ring)
{
	int i = 0;
	while (i <= ring->buf_mask)
		ring->ring[i++] = ring->funcs->nop;

}

static inline void amdgpu_ring_write(struct amdgpu_ring *ring, uint32_t v)
{
	if (ring->count_dw <= 0)
		DRM_ERROR("amdgpu: writing more dwords to the ring than expected!\n");
	ring->ring[ring->wptr++ & ring->buf_mask] = v;
	ring->wptr &= ring->ptr_mask;
	ring->count_dw--;
}

static inline void amdgpu_ring_write_multiple(struct amdgpu_ring *ring,
					      void *src, int count_dw)
{
	unsigned occupied, chunk1, chunk2;
	void *dst;

	if (unlikely(ring->count_dw < count_dw))
		DRM_ERROR("amdgpu: writing more dwords to the ring than expected!\n");

	occupied = ring->wptr & ring->buf_mask;
	dst = (void *)&ring->ring[occupied];
	chunk1 = ring->buf_mask + 1 - occupied;
	chunk1 = (chunk1 >= count_dw) ? count_dw: chunk1;
	chunk2 = count_dw - chunk1;
	chunk1 <<= 2;
	chunk2 <<= 2;

	if (chunk1)
		memcpy(dst, src, chunk1);

	if (chunk2) {
		src += chunk1;
		dst = (void *)ring->ring;
		memcpy(dst, src, chunk2);
	}

	ring->wptr += count_dw;
	ring->wptr &= ring->ptr_mask;
	ring->count_dw -= count_dw;
}

int amdgpu_ring_test_helper(struct amdgpu_ring *ring);

int amdgpu_debugfs_ring_init(struct amdgpu_device *adev,
			     struct amdgpu_ring *ring);
void amdgpu_debugfs_ring_fini(struct amdgpu_ring *ring);

#endif<|MERGE_RESOLUTION|>--- conflicted
+++ resolved
@@ -199,10 +199,7 @@
 	void (*soft_recovery)(struct amdgpu_ring *ring, unsigned vmid);
 	int (*preempt_ib)(struct amdgpu_ring *ring);
 	void (*emit_mem_sync)(struct amdgpu_ring *ring);
-<<<<<<< HEAD
-=======
 	void (*emit_wave_limit)(struct amdgpu_ring *ring, bool enable);
->>>>>>> 7d2a07b7
 };
 
 struct amdgpu_ring {
@@ -287,12 +284,8 @@
 void amdgpu_ring_undo(struct amdgpu_ring *ring);
 int amdgpu_ring_init(struct amdgpu_device *adev, struct amdgpu_ring *ring,
 		     unsigned int ring_size, struct amdgpu_irq_src *irq_src,
-<<<<<<< HEAD
-		     unsigned int irq_type, unsigned int prio);
-=======
 		     unsigned int irq_type, unsigned int prio,
 		     atomic_t *sched_score);
->>>>>>> 7d2a07b7
 void amdgpu_ring_fini(struct amdgpu_ring *ring);
 void amdgpu_ring_emit_reg_write_reg_wait_helper(struct amdgpu_ring *ring,
 						uint32_t reg0, uint32_t val0,
