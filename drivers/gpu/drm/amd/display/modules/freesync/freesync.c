--- conflicted
+++ resolved
@@ -516,10 +516,6 @@
 }
 
 static void build_vrr_infopacket_data_v1(const struct mod_vrr_params *vrr,
-<<<<<<< HEAD
-		struct dc_info_packet *infopacket)
-{
-=======
 		struct dc_info_packet *infopacket,
 		bool freesync_on_desktop)
 {
@@ -586,7 +582,6 @@
 	unsigned int min_programmed;
 	unsigned int max_programmed;
 
->>>>>>> 7d2a07b7
 	/* PB1 = 0x1A (24bit AMD IEEE OUI (0x00001A) - Byte 0) */
 	infopacket->sb[1] = 0x1A;
 
@@ -616,76 +611,6 @@
 			vrr->state == VRR_STATE_ACTIVE_FIXED)
 		infopacket->sb[6] |= 0x04;
 
-<<<<<<< HEAD
-	// For v1 & 2 infoframes program nominal if non-fs mode, otherwise full range
-	/* PB7 = FreeSync Minimum refresh rate (Hz) */
-	if (vrr->state == VRR_STATE_ACTIVE_VARIABLE ||
-			vrr->state == VRR_STATE_ACTIVE_FIXED) {
-		infopacket->sb[7] = (unsigned char)((vrr->min_refresh_in_uhz + 500000) / 1000000);
-	} else {
-		infopacket->sb[7] = (unsigned char)((vrr->max_refresh_in_uhz + 500000) / 1000000);
-	}
-
-	/* PB8 = FreeSync Maximum refresh rate (Hz)
-	 * Note: We should never go above the field rate of the mode timing set.
-	 */
-	infopacket->sb[8] = (unsigned char)((vrr->max_refresh_in_uhz + 500000) / 1000000);
-
-	//FreeSync HDR
-	infopacket->sb[9] = 0;
-	infopacket->sb[10] = 0;
-}
-
-static void build_vrr_infopacket_data_v3(const struct mod_vrr_params *vrr,
-		struct dc_info_packet *infopacket)
-{
-	/* PB1 = 0x1A (24bit AMD IEEE OUI (0x00001A) - Byte 0) */
-	infopacket->sb[1] = 0x1A;
-
-	/* PB2 = 0x00 (24bit AMD IEEE OUI (0x00001A) - Byte 1) */
-	infopacket->sb[2] = 0x00;
-
-	/* PB3 = 0x00 (24bit AMD IEEE OUI (0x00001A) - Byte 2) */
-	infopacket->sb[3] = 0x00;
-
-	/* PB4 = Reserved */
-
-	/* PB5 = Reserved */
-
-	/* PB6 = [Bits 7:3 = Reserved] */
-
-	/* PB6 = [Bit 0 = FreeSync Supported] */
-	if (vrr->state != VRR_STATE_UNSUPPORTED)
-		infopacket->sb[6] |= 0x01;
-
-	/* PB6 = [Bit 1 = FreeSync Enabled] */
-	if (vrr->state != VRR_STATE_DISABLED &&
-			vrr->state != VRR_STATE_UNSUPPORTED)
-		infopacket->sb[6] |= 0x02;
-
-	/* PB6 = [Bit 2 = FreeSync Active] */
-	if (vrr->state == VRR_STATE_ACTIVE_VARIABLE ||
-			vrr->state == VRR_STATE_ACTIVE_FIXED)
-		infopacket->sb[6] |= 0x04;
-
-	if (vrr->state == VRR_STATE_ACTIVE_FIXED) {
-		/* PB7 = FreeSync Minimum refresh rate (Hz) */
-		infopacket->sb[7] = (unsigned char)((vrr->fixed_refresh_in_uhz + 500000) / 1000000);
-		/* PB8 = FreeSync Maximum refresh rate (Hz) */
-		infopacket->sb[8] = (unsigned char)((vrr->fixed_refresh_in_uhz + 500000) / 1000000);
-	} else if (vrr->state == VRR_STATE_ACTIVE_VARIABLE) {
-		/* PB7 = FreeSync Minimum refresh rate (Hz) */
-		infopacket->sb[7] = (unsigned char)((vrr->min_refresh_in_uhz + 500000) / 1000000);
-		/* PB8 = FreeSync Maximum refresh rate (Hz) */
-		infopacket->sb[8] = (unsigned char)((vrr->max_refresh_in_uhz + 500000) / 1000000);
-	} else {
-		// Non-fs case, program nominal range
-		/* PB7 = FreeSync Minimum refresh rate (Hz) */
-		infopacket->sb[7] = (unsigned char)((vrr->max_refresh_in_uhz + 500000) / 1000000);
-		/* PB8 = FreeSync Maximum refresh rate (Hz) */
-		infopacket->sb[8] = (unsigned char)((vrr->max_refresh_in_uhz + 500000) / 1000000);
-	}
-=======
 	min_refresh = (vrr->min_refresh_in_uhz + 500000) / 1000000;
 	max_refresh = (vrr->max_refresh_in_uhz + 500000) / 1000000;
 	fixed_refresh = (vrr->fixed_refresh_in_uhz + 500000) / 1000000;
@@ -713,7 +638,6 @@
 
 	/* PB16 : Reserved bits 7:1, FixedRate bit 0 */
 	infopacket->sb[16] = (vrr->state == VRR_STATE_ACTIVE_FIXED) ? 1 : 0;
->>>>>>> 7d2a07b7
 
 	//FreeSync HDR
 	infopacket->sb[9] = 0;
@@ -832,8 +756,6 @@
 	}
 }
 
-<<<<<<< HEAD
-=======
 static void build_vrr_infopacket_header_v3(enum signal_type signal,
 		struct dc_info_packet *infopacket,
 		unsigned int *payload_size)
@@ -886,7 +808,6 @@
 	}
 }
 
->>>>>>> 7d2a07b7
 static void build_vrr_infopacket_checksum(unsigned int *payload_size,
 		struct dc_info_packet *infopacket)
 {
@@ -917,11 +838,7 @@
 	unsigned int payload_size = 0;
 
 	build_vrr_infopacket_header_v1(signal, infopacket, &payload_size);
-<<<<<<< HEAD
-	build_vrr_infopacket_data_v1(vrr, infopacket);
-=======
 	build_vrr_infopacket_data_v1(vrr, infopacket, freesync_on_desktop);
->>>>>>> 7d2a07b7
 	build_vrr_infopacket_checksum(&payload_size, infopacket);
 
 	infopacket->valid = true;
@@ -936,11 +853,7 @@
 	unsigned int payload_size = 0;
 
 	build_vrr_infopacket_header_v2(signal, infopacket, &payload_size);
-<<<<<<< HEAD
-	build_vrr_infopacket_data_v1(vrr, infopacket);
-=======
 	build_vrr_infopacket_data_v1(vrr, infopacket, freesync_on_desktop);
->>>>>>> 7d2a07b7
 
 	build_vrr_infopacket_fs2_data(app_tf, infopacket);
 
@@ -981,9 +894,8 @@
 		struct dc_info_packet *infopacket)
 {
 	unsigned int payload_size = 0;
-<<<<<<< HEAD
-
-	build_vrr_infopacket_header_v2(signal, infopacket, &payload_size);
+
+	build_vrr_infopacket_header_v3(signal, infopacket, &payload_size);
 	build_vrr_infopacket_data_v3(vrr, infopacket);
 
 	build_vrr_infopacket_fs2_data(app_tf, infopacket);
@@ -995,21 +907,6 @@
 			infopacket);
 #endif
 
-=======
-
-	build_vrr_infopacket_header_v3(signal, infopacket, &payload_size);
-	build_vrr_infopacket_data_v3(vrr, infopacket);
-
-	build_vrr_infopacket_fs2_data(app_tf, infopacket);
-
-#ifndef TRIM_FSFT
-	build_vrr_infopacket_fast_transport_data(
-			ftActive,
-			ftOutputRate,
-			infopacket);
-#endif
-
->>>>>>> 7d2a07b7
 	build_vrr_infopacket_checksum(&payload_size, infopacket);
 
 	infopacket->valid = true;
@@ -1065,11 +962,7 @@
 #endif
 		break;
 	case PACKET_TYPE_FS_V2:
-<<<<<<< HEAD
-		build_vrr_infopacket_v2(stream->signal, vrr, app_tf, infopacket);
-=======
 		build_vrr_infopacket_v2(stream->signal, vrr, app_tf, infopacket, stream->freesync_on_desktop);
->>>>>>> 7d2a07b7
 		break;
 	case PACKET_TYPE_VRR:
 	case PACKET_TYPE_FS_V1:
@@ -1108,17 +1001,6 @@
 	min_refresh_in_uhz = in_config->min_refresh_in_uhz;
 	max_refresh_in_uhz = in_config->max_refresh_in_uhz;
 
-<<<<<<< HEAD
-	// Full range may be larger than current video timing, so cap at nominal
-	if (max_refresh_in_uhz > nominal_field_rate_in_uhz)
-		max_refresh_in_uhz = nominal_field_rate_in_uhz;
-
-	// Full range may be larger than current video timing, so cap at nominal
-	if (min_refresh_in_uhz > max_refresh_in_uhz)
-		min_refresh_in_uhz = max_refresh_in_uhz;
-
-	// If a monitor reports exactly max refresh of 2x of min, enforce it on nominal
-=======
 	/* Full range may be larger than current video timing, so cap at nominal */
 	if (max_refresh_in_uhz > nominal_field_rate_in_uhz)
 		max_refresh_in_uhz = nominal_field_rate_in_uhz;
@@ -1128,7 +1010,6 @@
 		min_refresh_in_uhz = max_refresh_in_uhz;
 
 	/* If a monitor reports exactly max refresh of 2x of min, enforce it on nominal */
->>>>>>> 7d2a07b7
 	rounded_nominal_in_uhz =
 			div_u64(nominal_field_rate_in_uhz + 50000, 100000) * 100000;
 	if (in_config->max_refresh_in_uhz == (2 * in_config->min_refresh_in_uhz) &&
@@ -1161,21 +1042,12 @@
 		in_out_vrr->min_duration_in_us =
 				calc_duration_in_us_from_refresh_in_uhz(
 						(unsigned int)max_refresh_in_uhz);
-<<<<<<< HEAD
 
 		if (in_config->state == VRR_STATE_ACTIVE_FIXED)
 			in_out_vrr->fixed_refresh_in_uhz = in_config->fixed_refresh_in_uhz;
 		else
 			in_out_vrr->fixed_refresh_in_uhz = 0;
 
-=======
-
-		if (in_config->state == VRR_STATE_ACTIVE_FIXED)
-			in_out_vrr->fixed_refresh_in_uhz = in_config->fixed_refresh_in_uhz;
-		else
-			in_out_vrr->fixed_refresh_in_uhz = 0;
-
->>>>>>> 7d2a07b7
 		refresh_range = div_u64(in_out_vrr->max_refresh_in_uhz + 500000, 1000000) -
 +				div_u64(in_out_vrr->min_refresh_in_uhz + 500000, 1000000);
 
@@ -1404,8 +1276,6 @@
 	return nominal_field_rate_in_uhz;
 }
 
-<<<<<<< HEAD
-=======
 unsigned long long mod_freesync_calc_field_rate_from_timing(
 		unsigned int vtotal, unsigned int htotal, unsigned int pix_clk)
 {
@@ -1421,7 +1291,6 @@
 	return field_rate_in_uhz;
 }
 
->>>>>>> 7d2a07b7
 bool mod_freesync_is_valid_range(uint32_t min_refresh_cap_in_uhz,
 		uint32_t max_refresh_cap_in_uhz,
 		uint32_t nominal_field_rate_in_uhz) 
@@ -1474,19 +1343,11 @@
 	if (nominal_field_rate_in_uhz < max_refresh_cap_in_uhz)
 		max_refresh_cap_in_uhz = nominal_field_rate_in_uhz;
 
-<<<<<<< HEAD
-	// Check min is within range
-	if (min_refresh_cap_in_uhz > max_refresh_cap_in_uhz)
-		return false;
-
-	// For variable range, check for at least 10 Hz range
-=======
 	/* Check min is within range */
 	if (min_refresh_cap_in_uhz > max_refresh_cap_in_uhz)
 		return false;
 
 	/* For variable range, check for at least 10 Hz range */
->>>>>>> 7d2a07b7
 	if (nominal_field_rate_in_uhz - min_refresh_cap_in_uhz < 10)
 		return false;
 
