/*
 * Copyright 2012-15 Advanced Micro Devices, Inc.
 *
 * Permission is hereby granted, free of charge, to any person obtaining a
 * copy of this software and associated documentation files (the "Software"),
 * to deal in the Software without restriction, including without limitation
 * the rights to use, copy, modify, merge, publish, distribute, sublicense,
 * and/or sell copies of the Software, and to permit persons to whom the
 * Software is furnished to do so, subject to the following conditions:
 *
 * The above copyright notice and this permission notice shall be included in
 * all copies or substantial portions of the Software.
 *
 * THE SOFTWARE IS PROVIDED "AS IS", WITHOUT WARRANTY OF ANY KIND, EXPRESS OR
 * IMPLIED, INCLUDING BUT NOT LIMITED TO THE WARRANTIES OF MERCHANTABILITY,
 * FITNESS FOR A PARTICULAR PURPOSE AND NONINFRINGEMENT.  IN NO EVENT SHALL
 * THE COPYRIGHT HOLDER(S) OR AUTHOR(S) BE LIABLE FOR ANY CLAIM, DAMAGES OR
 * OTHER LIABILITY, WHETHER IN AN ACTION OF CONTRACT, TORT OR OTHERWISE,
 * ARISING FROM, OUT OF OR IN CONNECTION WITH THE SOFTWARE OR THE USE OR
 * OTHER DEALINGS IN THE SOFTWARE.
 *
 * Authors: AMD
 *
 */

#ifndef __DAL_ASIC_ID_H__
#define __DAL_ASIC_ID_H__

/*
 * ASIC internal revision ID
 */

/* DCE60 (based on si_id.h in GPUOpen-Tools CodeXL) */
#define SI_TAHITI_P_A0    0x01
#define SI_TAHITI_P_B0    0x05
#define SI_TAHITI_P_B1    0x06
#define SI_PITCAIRN_PM_A0 0x14
#define SI_PITCAIRN_PM_A1 0x15
#define SI_CAPEVERDE_M_A0 0x28
#define SI_CAPEVERDE_M_A1 0x29
#define SI_OLAND_M_A0     0x3C
#define SI_HAINAN_V_A0    0x46

#define SI_UNKNOWN        0xFF

#define ASIC_REV_IS_TAHITI_P(rev) \
	((rev >= SI_TAHITI_P_A0) && (rev < SI_PITCAIRN_PM_A0))

#define ASIC_REV_IS_PITCAIRN_PM(rev) \
	((rev >= SI_PITCAIRN_PM_A0) && (rev < SI_CAPEVERDE_M_A0))

#define ASIC_REV_IS_CAPEVERDE_M(rev) \
	((rev >= SI_CAPEVERDE_M_A0) && (rev < SI_OLAND_M_A0))

#define ASIC_REV_IS_OLAND_M(rev) \
	((rev >= SI_OLAND_M_A0) && (rev < SI_HAINAN_V_A0))

#define ASIC_REV_IS_HAINAN_V(rev) \
	((rev >= SI_HAINAN_V_A0) && (rev < SI_UNKNOWN))

/* DCE80 (based on ci_id.h in Perforce) */
#define	CI_BONAIRE_M_A0 0x14
#define	CI_BONAIRE_M_A1	0x15
#define	CI_HAWAII_P_A0	0x28

#define CI_UNKNOWN	0xFF

#define ASIC_REV_IS_BONAIRE_M(rev) \
	((rev >= CI_BONAIRE_M_A0) && (rev < CI_HAWAII_P_A0))

#define ASIC_REV_IS_HAWAII_P(rev) \
	(rev >= CI_HAWAII_P_A0)

/* KV1 with Spectre GFX core, 8-8-1-2 (CU-Pix-Primitive-RB) */
#define KV_SPECTRE_A0 0x01

/* KV2 with Spooky GFX core, including downgraded from Spectre core,
 * 3-4-1-1 (CU-Pix-Primitive-RB) */
#define KV_SPOOKY_A0 0x41

/* KB with Kalindi GFX core, 2-4-1-1 (CU-Pix-Primitive-RB) */
#define KB_KALINDI_A0 0x81

/* KB with Kalindi GFX core, 2-4-1-1 (CU-Pix-Primitive-RB) */
#define KB_KALINDI_A1 0x82

/* BV with Kalindi GFX core, 2-4-1-1 (CU-Pix-Primitive-RB) */
#define BV_KALINDI_A2 0x85

/* ML with Godavari GFX core, 2-4-1-1 (CU-Pix-Primitive-RB) */
#define ML_GODAVARI_A0 0xA1

/* ML with Godavari GFX core, 2-4-1-1 (CU-Pix-Primitive-RB) */
#define ML_GODAVARI_A1 0xA2

#define KV_UNKNOWN 0xFF

#define ASIC_REV_IS_KALINDI(rev) \
	((rev >= KB_KALINDI_A0) && (rev < KV_UNKNOWN))

#define ASIC_REV_IS_BHAVANI(rev) \
	((rev >= BV_KALINDI_A2) && (rev < ML_GODAVARI_A0))

#define ASIC_REV_IS_GODAVARI(rev) \
	((rev >= ML_GODAVARI_A0) && (rev < KV_UNKNOWN))

/* VI Family */
/* DCE10 */
#define VI_TONGA_P_A0 20
#define VI_TONGA_P_A1 21
#define VI_FIJI_P_A0 60

/* DCE112 */
#define VI_POLARIS10_P_A0 80
#define VI_POLARIS11_M_A0 90
#define VI_POLARIS12_V_A0 100
#define VI_VEGAM_A0 110

#define VI_UNKNOWN 0xFF

#define ASIC_REV_IS_TONGA_P(eChipRev) ((eChipRev >= VI_TONGA_P_A0) && \
		(eChipRev < 40))
#define ASIC_REV_IS_FIJI_P(eChipRev) ((eChipRev >= VI_FIJI_P_A0) && \
		(eChipRev < 80))

#define ASIC_REV_IS_POLARIS10_P(eChipRev) ((eChipRev >= VI_POLARIS10_P_A0) && \
		(eChipRev < VI_POLARIS11_M_A0))
#define ASIC_REV_IS_POLARIS11_M(eChipRev) ((eChipRev >= VI_POLARIS11_M_A0) &&  \
		(eChipRev < VI_POLARIS12_V_A0))
#define ASIC_REV_IS_POLARIS12_V(eChipRev) ((eChipRev >= VI_POLARIS12_V_A0) && \
		(eChipRev < VI_VEGAM_A0))
#define ASIC_REV_IS_VEGAM(eChipRev) (eChipRev >= VI_VEGAM_A0)

/* DCE11 */
#define CZ_CARRIZO_A0 0x01

#define STONEY_A0 0x61
#define CZ_UNKNOWN 0xFF

#define ASIC_REV_IS_STONEY(rev) \
	((rev >= STONEY_A0) && (rev < CZ_UNKNOWN))

/* DCE12 */
#define AI_UNKNOWN 0xFF

#define AI_GREENLAND_P_A0 1
#define AI_GREENLAND_P_A1 2
#define AI_UNKNOWN 0xFF

#define AI_VEGA12_P_A0 20
#define AI_VEGA20_P_A0 40
#define ASICREV_IS_GREENLAND_M(eChipRev)  (eChipRev < AI_VEGA12_P_A0)
#define ASICREV_IS_GREENLAND_P(eChipRev)  (eChipRev < AI_VEGA12_P_A0)

#define ASICREV_IS_VEGA12_P(eChipRev) ((eChipRev >= AI_VEGA12_P_A0) && (eChipRev < AI_VEGA20_P_A0))
#define ASICREV_IS_VEGA20_P(eChipRev) ((eChipRev >= AI_VEGA20_P_A0) && (eChipRev < AI_UNKNOWN))

/* DCN1_0 */
#define INTERNAL_REV_RAVEN_A0             0x00    /* First spin of Raven */
#define RAVEN_A0 0x01
#define RAVEN_B0 0x21
#define PICASSO_A0 0x41
/* DCN1_01 */
#define RAVEN2_A0 0x81
#define RAVEN1_F0 0xF0
#define RAVEN_UNKNOWN 0xFF
#define RENOIR_A0 0x91
#ifndef ASICREV_IS_RAVEN
#define ASICREV_IS_RAVEN(eChipRev) ((eChipRev >= RAVEN_A0) && eChipRev < RAVEN_UNKNOWN)
#endif
#define PRID_DALI_DE 0xDE
#define PRID_DALI_DF 0xDF
#define PRID_DALI_E3 0xE3
#define PRID_DALI_E4 0xE4

#define PRID_POLLOCK_94 0x94
#define PRID_POLLOCK_95 0x95
#define PRID_POLLOCK_E9 0xE9
#define PRID_POLLOCK_EA 0xEA
#define PRID_POLLOCK_EB 0xEB

#define ASICREV_IS_PICASSO(eChipRev) ((eChipRev >= PICASSO_A0) && (eChipRev < RAVEN2_A0))
#ifndef ASICREV_IS_RAVEN2
#define ASICREV_IS_RAVEN2(eChipRev) ((eChipRev >= RAVEN2_A0) && (eChipRev < RENOIR_A0))
#endif
#define ASICREV_IS_RV1_F0(eChipRev) ((eChipRev >= RAVEN1_F0) && (eChipRev < RAVEN_UNKNOWN))

#define FAMILY_RV 142 /* DCN 1*/


#define FAMILY_NV 143 /* DCN 2*/

enum {
	NV_NAVI10_P_A0      = 1,
	NV_NAVI12_P_A0      = 10,
	NV_NAVI14_M_A0      = 20,
	NV_SIENNA_CICHLID_P_A0      = 40,
	NV_DIMGREY_CAVEFISH_P_A0      = 60,
	NV_BEIGE_GOBY_P_A0  = 70,
	NV_UNKNOWN          = 0xFF
};

#define ASICREV_IS_NAVI10_P(eChipRev)        (eChipRev < NV_NAVI12_P_A0)
#define ASICREV_IS_NAVI12_P(eChipRev)        ((eChipRev >= NV_NAVI12_P_A0) && (eChipRev < NV_NAVI14_M_A0))
#define ASICREV_IS_NAVI14_M(eChipRev)        ((eChipRev >= NV_NAVI14_M_A0) && (eChipRev < NV_UNKNOWN))
#define ASICREV_IS_RENOIR(eChipRev) ((eChipRev >= RENOIR_A0) && (eChipRev < RAVEN1_F0))
#define ASICREV_IS_SIENNA_CICHLID_P(eChipRev)        ((eChipRev >= NV_SIENNA_CICHLID_P_A0) && (eChipRev < NV_DIMGREY_CAVEFISH_P_A0))
#define ASICREV_IS_DIMGREY_CAVEFISH_P(eChipRev)        ((eChipRev >= NV_DIMGREY_CAVEFISH_P_A0) && (eChipRev < NV_BEIGE_GOBY_P_A0))
#define ASICREV_IS_BEIGE_GOBY_P(eChipRev)        ((eChipRev >= NV_BEIGE_GOBY_P_A0) && (eChipRev < NV_UNKNOWN))
#define GREEN_SARDINE_A0 0xA1
#ifndef ASICREV_IS_GREEN_SARDINE
#define ASICREV_IS_GREEN_SARDINE(eChipRev) ((eChipRev >= GREEN_SARDINE_A0) && (eChipRev < 0xFF))
#endif
#define FAMILY_VGH 144
#define DEVICE_ID_VGH_163F 0x163F
#define VANGOGH_A0 0x01
#define VANGOGH_UNKNOWN 0xFF

#ifndef ASICREV_IS_VANGOGH
#define ASICREV_IS_VANGOGH(eChipRev) ((eChipRev >= VANGOGH_A0) && (eChipRev < VANGOGH_UNKNOWN))
#endif
#define GREEN_SARDINE_A0 0xA1
#ifndef ASICREV_IS_GREEN_SARDINE
#define ASICREV_IS_GREEN_SARDINE(eChipRev) ((eChipRev >= GREEN_SARDINE_A0) && (eChipRev < 0xFF))
#endif

#define FAMILY_YELLOW_CARP                     146

#define YELLOW_CARP_A0 0x01
<<<<<<< HEAD
#define YELLOW_CARP_B0 0x1A
=======
#define YELLOW_CARP_B0 0x20
>>>>>>> c5ffbcff
#define YELLOW_CARP_UNKNOWN 0xFF

#ifndef ASICREV_IS_YELLOW_CARP
#define ASICREV_IS_YELLOW_CARP(eChipRev) ((eChipRev >= YELLOW_CARP_A0) && (eChipRev < YELLOW_CARP_UNKNOWN))
#endif


/*
 * ASIC chip ID
 */

/* DCE60 */
#define DEVICE_ID_SI_TAHITI_P_6780 0x6780
#define DEVICE_ID_SI_PITCAIRN_PM_6800 0x6800
#define DEVICE_ID_SI_PITCAIRN_PM_6808 0x6808
#define DEVICE_ID_SI_CAPEVERDE_M_6820 0x6820
#define DEVICE_ID_SI_CAPEVERDE_M_6828 0x6828
#define DEVICE_ID_SI_OLAND_M_6600 0x6600
#define DEVICE_ID_SI_OLAND_M_6608 0x6608
#define DEVICE_ID_SI_HAINAN_V_6660 0x6660

/* DCE80 */
#define DEVICE_ID_KALINDI_9834 0x9834
#define DEVICE_ID_TEMASH_9839 0x9839
#define DEVICE_ID_TEMASH_983D 0x983D

/* RENOIR */
#define DEVICE_ID_RENOIR_1636 0x1636

/* Asic Family IDs for different asic family. */
#define FAMILY_SI 110 /* Southern Islands: Tahiti (P), Pitcairn (PM), Cape Verde (M), Oland (M), Hainan (V) */
#define FAMILY_CI 120 /* Sea Islands: Hawaii (P), Bonaire (M) */
#define FAMILY_KV 125 /* Fusion => Kaveri: Spectre, Spooky; Kabini: Kalindi */
#define FAMILY_VI 130 /* Volcanic Islands: Iceland (V), Tonga (M) */
#define FAMILY_CZ 135 /* Carrizo */

#define FAMILY_AI 141

#define	FAMILY_UNKNOWN 0xFF



#endif /* __DAL_ASIC_ID_H__ */<|MERGE_RESOLUTION|>--- conflicted
+++ resolved
@@ -227,11 +227,7 @@
 #define FAMILY_YELLOW_CARP                     146
 
 #define YELLOW_CARP_A0 0x01
-<<<<<<< HEAD
-#define YELLOW_CARP_B0 0x1A
-=======
 #define YELLOW_CARP_B0 0x20
->>>>>>> c5ffbcff
 #define YELLOW_CARP_UNKNOWN 0xFF
 
 #ifndef ASICREV_IS_YELLOW_CARP
