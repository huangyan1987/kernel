/*
 * Copyright 2018 Advanced Micro Devices, Inc.
 *
 * Permission is hereby granted, free of charge, to any person obtaining a
 * copy of this software and associated documentation files (the "Software"),
 * to deal in the Software without restriction, including without limitation
 * the rights to use, copy, modify, merge, publish, distribute, sublicense,
 * and/or sell copies of the Software, and to permit persons to whom the
 * Software is furnished to do so, subject to the following conditions:
 *
 * The above copyright notice and this permission notice shall be included in
 * all copies or substantial portions of the Software.
 *
 * THE SOFTWARE IS PROVIDED "AS IS", WITHOUT WARRANTY OF ANY KIND, EXPRESS OR
 * IMPLIED, INCLUDING BUT NOT LIMITED TO THE WARRANTIES OF MERCHANTABILITY,
 * FITNESS FOR A PARTICULAR PURPOSE AND NONINFRINGEMENT.  IN NO EVENT SHALL
 * THE COPYRIGHT HOLDER(S) OR AUTHOR(S) BE LIABLE FOR ANY CLAIM, DAMAGES OR
 * OTHER LIABILITY, WHETHER IN AN ACTION OF CONTRACT, TORT OR OTHERWISE,
 * ARISING FROM, OUT OF OR IN CONNECTION WITH THE SOFTWARE OR THE USE OR
 * OTHER DEALINGS IN THE SOFTWARE.
 *
 * Authors: AMD
 *
 */

#include <linux/uaccess.h>

#include "dc.h"
#include "amdgpu.h"
#include "amdgpu_dm.h"
#include "amdgpu_dm_debugfs.h"
#include "dm_helpers.h"
#include "dmub/dmub_srv.h"
#include "resource.h"
#include "dsc.h"
#include "dc_link_dp.h"
#include "link_hwss.h"
#include "dc/dc_dmub_srv.h"

struct dmub_debugfs_trace_header {
	uint32_t entry_count;
	uint32_t reserved[3];
};

struct dmub_debugfs_trace_entry {
	uint32_t trace_code;
	uint32_t tick_count;
	uint32_t param0;
	uint32_t param1;
};

static inline const char *yesno(bool v)
{
	return v ? "yes" : "no";
}

/* parse_write_buffer_into_params - Helper function to parse debugfs write buffer into an array
 *
 * Function takes in attributes passed to debugfs write entry
 * and writes into param array.
 * The user passes max_param_num to identify maximum number of
 * parameters that could be parsed.
 *
 */
static int parse_write_buffer_into_params(char *wr_buf, uint32_t wr_buf_size,
					  long *param, const char __user *buf,
					  int max_param_num,
					  uint8_t *param_nums)
{
	char *wr_buf_ptr = NULL;
	uint32_t wr_buf_count = 0;
	int r;
	char *sub_str = NULL;
	const char delimiter[3] = {' ', '\n', '\0'};
	uint8_t param_index = 0;

	*param_nums = 0;

	wr_buf_ptr = wr_buf;

	r = copy_from_user(wr_buf_ptr, buf, wr_buf_size);

		/* r is bytes not be copied */
	if (r >= wr_buf_size) {
		DRM_DEBUG_DRIVER("user data not be read\n");
		return -EINVAL;
	}

	/* check number of parameters. isspace could not differ space and \n */
	while ((*wr_buf_ptr != 0xa) && (wr_buf_count < wr_buf_size)) {
		/* skip space*/
		while (isspace(*wr_buf_ptr) && (wr_buf_count < wr_buf_size)) {
			wr_buf_ptr++;
			wr_buf_count++;
			}

		if (wr_buf_count == wr_buf_size)
			break;

		/* skip non-space*/
		while ((!isspace(*wr_buf_ptr)) && (wr_buf_count < wr_buf_size)) {
			wr_buf_ptr++;
			wr_buf_count++;
		}

		(*param_nums)++;

		if (wr_buf_count == wr_buf_size)
			break;
	}

	if (*param_nums > max_param_num)
		*param_nums = max_param_num;

	wr_buf_ptr = wr_buf; /* reset buf pointer */
	wr_buf_count = 0; /* number of char already checked */

	while (isspace(*wr_buf_ptr) && (wr_buf_count < wr_buf_size)) {
		wr_buf_ptr++;
		wr_buf_count++;
	}

	while (param_index < *param_nums) {
		/* after strsep, wr_buf_ptr will be moved to after space */
		sub_str = strsep(&wr_buf_ptr, delimiter);

		r = kstrtol(sub_str, 16, &(param[param_index]));

		if (r)
			DRM_DEBUG_DRIVER("string to int convert error code: %d\n", r);

		param_index++;
	}

	return 0;
}

/* function description
 * get/ set DP configuration: lane_count, link_rate, spread_spectrum
 *
 * valid lane count value: 1, 2, 4
 * valid link rate value:
 * 06h = 1.62Gbps per lane
 * 0Ah = 2.7Gbps per lane
 * 0Ch = 3.24Gbps per lane
 * 14h = 5.4Gbps per lane
 * 1Eh = 8.1Gbps per lane
 *
 * debugfs is located at /sys/kernel/debug/dri/0/DP-x/link_settings
 *
 * --- to get dp configuration
 *
 * cat /sys/kernel/debug/dri/0/DP-x/link_settings
 *
 * It will list current, verified, reported, preferred dp configuration.
 * current -- for current video mode
 * verified --- maximum configuration which pass link training
 * reported --- DP rx report caps (DPCD register offset 0, 1 2)
 * preferred --- user force settings
 *
 * --- set (or force) dp configuration
 *
 * echo <lane_count>  <link_rate> > link_settings
 *
 * for example, to force to  2 lane, 2.7GHz,
 * echo 4 0xa > /sys/kernel/debug/dri/0/DP-x/link_settings
 *
 * spread_spectrum could not be changed dynamically.
 *
 * in case invalid lane count, link rate are force, no hw programming will be
 * done. please check link settings after force operation to see if HW get
 * programming.
 *
 * cat /sys/kernel/debug/dri/0/DP-x/link_settings
 *
 * check current and preferred settings.
 *
 */
static ssize_t dp_link_settings_read(struct file *f, char __user *buf,
				 size_t size, loff_t *pos)
{
	struct amdgpu_dm_connector *connector = file_inode(f)->i_private;
	struct dc_link *link = connector->dc_link;
	char *rd_buf = NULL;
	char *rd_buf_ptr = NULL;
	const uint32_t rd_buf_size = 100;
	uint32_t result = 0;
	uint8_t str_len = 0;
	int r;

	if (*pos & 3 || size & 3)
		return -EINVAL;

	rd_buf = kcalloc(rd_buf_size, sizeof(char), GFP_KERNEL);
	if (!rd_buf)
		return 0;

	rd_buf_ptr = rd_buf;

	str_len = strlen("Current:  %d  %d  %d  ");
	snprintf(rd_buf_ptr, str_len, "Current:  %d  %d  %d  ",
			link->cur_link_settings.lane_count,
			link->cur_link_settings.link_rate,
			link->cur_link_settings.link_spread);
	rd_buf_ptr += str_len;

	str_len = strlen("Verified:  %d  %d  %d  ");
	snprintf(rd_buf_ptr, str_len, "Verified:  %d  %d  %d  ",
			link->verified_link_cap.lane_count,
			link->verified_link_cap.link_rate,
			link->verified_link_cap.link_spread);
	rd_buf_ptr += str_len;

	str_len = strlen("Reported:  %d  %d  %d  ");
	snprintf(rd_buf_ptr, str_len, "Reported:  %d  %d  %d  ",
			link->reported_link_cap.lane_count,
			link->reported_link_cap.link_rate,
			link->reported_link_cap.link_spread);
	rd_buf_ptr += str_len;

	str_len = strlen("Preferred:  %d  %d  %d  ");
	snprintf(rd_buf_ptr, str_len, "Preferred:  %d  %d  %d\n",
			link->preferred_link_setting.lane_count,
			link->preferred_link_setting.link_rate,
			link->preferred_link_setting.link_spread);

	while (size) {
		if (*pos >= rd_buf_size)
			break;

		r = put_user(*(rd_buf + result), buf);
		if (r)
			return r; /* r = -EFAULT */

		buf += 1;
		size -= 1;
		*pos += 1;
		result += 1;
	}

	kfree(rd_buf);
	return result;
}

static ssize_t dp_link_settings_write(struct file *f, const char __user *buf,
				 size_t size, loff_t *pos)
{
	struct amdgpu_dm_connector *connector = file_inode(f)->i_private;
	struct dc_link *link = connector->dc_link;
	struct dc_link_settings prefer_link_settings;
	char *wr_buf = NULL;
	const uint32_t wr_buf_size = 40;
	/* 0: lane_count; 1: link_rate */
	int max_param_num = 2;
	uint8_t param_nums = 0;
	long param[2];
	bool valid_input = true;

	if (size == 0)
		return -EINVAL;

	wr_buf = kcalloc(wr_buf_size, sizeof(char), GFP_KERNEL);
	if (!wr_buf)
		return -ENOSPC;

	if (parse_write_buffer_into_params(wr_buf, size,
					   (long *)param, buf,
					   max_param_num,
					   &param_nums)) {
		kfree(wr_buf);
		return -EINVAL;
	}

	if (param_nums <= 0) {
		kfree(wr_buf);
		DRM_DEBUG_DRIVER("user data not be read\n");
		return -EINVAL;
	}

	switch (param[0]) {
	case LANE_COUNT_ONE:
	case LANE_COUNT_TWO:
	case LANE_COUNT_FOUR:
		break;
	default:
		valid_input = false;
		break;
	}

	switch (param[1]) {
	case LINK_RATE_LOW:
	case LINK_RATE_HIGH:
	case LINK_RATE_RBR2:
	case LINK_RATE_HIGH2:
	case LINK_RATE_HIGH3:
		break;
	default:
		valid_input = false;
		break;
	}

	if (!valid_input) {
		kfree(wr_buf);
		DRM_DEBUG_DRIVER("Invalid Input value No HW will be programmed\n");
		return size;
	}

	/* save user force lane_count, link_rate to preferred settings
	 * spread spectrum will not be changed
	 */
	prefer_link_settings.link_spread = link->cur_link_settings.link_spread;
	prefer_link_settings.use_link_rate_set = false;
	prefer_link_settings.lane_count = param[0];
	prefer_link_settings.link_rate = param[1];

	dp_retrain_link_dp_test(link, &prefer_link_settings, false);

	kfree(wr_buf);
	return size;
}

/* function: get current DP PHY settings: voltage swing, pre-emphasis,
 * post-cursor2 (defined by VESA DP specification)
 *
 * valid values
 * voltage swing: 0,1,2,3
 * pre-emphasis : 0,1,2,3
 * post cursor2 : 0,1,2,3
 *
 *
 * how to use this debugfs
 *
 * debugfs is located at /sys/kernel/debug/dri/0/DP-x
 *
 * there will be directories, like DP-1, DP-2,DP-3, etc. for DP display
 *
 * To figure out which DP-x is the display for DP to be check,
 * cd DP-x
 * ls -ll
 * There should be debugfs file, like link_settings, phy_settings.
 * cat link_settings
 * from lane_count, link_rate to figure which DP-x is for display to be worked
 * on
 *
 * To get current DP PHY settings,
 * cat phy_settings
 *
 * To change DP PHY settings,
 * echo <voltage_swing> <pre-emphasis> <post_cursor2> > phy_settings
 * for examle, to change voltage swing to 2, pre-emphasis to 3, post_cursor2 to
 * 0,
 * echo 2 3 0 > phy_settings
 *
 * To check if change be applied, get current phy settings by
 * cat phy_settings
 *
 * In case invalid values are set by user, like
 * echo 1 4 0 > phy_settings
 *
 * HW will NOT be programmed by these settings.
 * cat phy_settings will show the previous valid settings.
 */
static ssize_t dp_phy_settings_read(struct file *f, char __user *buf,
				 size_t size, loff_t *pos)
{
	struct amdgpu_dm_connector *connector = file_inode(f)->i_private;
	struct dc_link *link = connector->dc_link;
	char *rd_buf = NULL;
	const uint32_t rd_buf_size = 20;
	uint32_t result = 0;
	int r;

	if (*pos & 3 || size & 3)
		return -EINVAL;

	rd_buf = kcalloc(rd_buf_size, sizeof(char), GFP_KERNEL);
	if (!rd_buf)
		return -EINVAL;

	snprintf(rd_buf, rd_buf_size, "  %d  %d  %d  ",
			link->cur_lane_setting.VOLTAGE_SWING,
			link->cur_lane_setting.PRE_EMPHASIS,
			link->cur_lane_setting.POST_CURSOR2);

	while (size) {
		if (*pos >= rd_buf_size)
			break;

		r = put_user((*(rd_buf + result)), buf);
		if (r)
			return r; /* r = -EFAULT */

		buf += 1;
		size -= 1;
		*pos += 1;
		result += 1;
	}

	kfree(rd_buf);
	return result;
}

static int dp_lttpr_status_show(struct seq_file *m, void *d)
{
	char *data;
	struct amdgpu_dm_connector *connector = file_inode(m->file)->i_private;
	struct dc_link *link = connector->dc_link;
	uint32_t read_size = 1;
	uint8_t repeater_count = 0;

	data = kzalloc(read_size, GFP_KERNEL);
	if (!data)
		return 0;

	dm_helpers_dp_read_dpcd(link->ctx, link, 0xF0002, data, read_size);

	switch ((uint8_t)*data) {
	case 0x80:
		repeater_count = 1;
		break;
	case 0x40:
		repeater_count = 2;
		break;
	case 0x20:
		repeater_count = 3;
		break;
	case 0x10:
		repeater_count = 4;
		break;
	case 0x8:
		repeater_count = 5;
		break;
	case 0x4:
		repeater_count = 6;
		break;
	case 0x2:
		repeater_count = 7;
		break;
	case 0x1:
		repeater_count = 8;
		break;
	case 0x0:
		repeater_count = 0;
		break;
	default:
		repeater_count = (uint8_t)*data;
		break;
	}

	seq_printf(m, "phy repeater count: %d\n", repeater_count);

	dm_helpers_dp_read_dpcd(link->ctx, link, 0xF0003, data, read_size);

	if ((uint8_t)*data == 0x55)
		seq_printf(m, "phy repeater mode: transparent\n");
	else if ((uint8_t)*data == 0xAA)
		seq_printf(m, "phy repeater mode: non-transparent\n");
	else if ((uint8_t)*data == 0x00)
		seq_printf(m, "phy repeater mode: non lttpr\n");
	else
		seq_printf(m, "phy repeater mode: read error\n");

	kfree(data);
	return 0;
}

static ssize_t dp_phy_settings_write(struct file *f, const char __user *buf,
				 size_t size, loff_t *pos)
{
	struct amdgpu_dm_connector *connector = file_inode(f)->i_private;
	struct dc_link *link = connector->dc_link;
	struct dc *dc = (struct dc *)link->dc;
	char *wr_buf = NULL;
	uint32_t wr_buf_size = 40;
	long param[3];
	bool use_prefer_link_setting;
	struct link_training_settings link_lane_settings;
	int max_param_num = 3;
	uint8_t param_nums = 0;
	int r = 0;


	if (size == 0)
		return -EINVAL;

	wr_buf = kcalloc(wr_buf_size, sizeof(char), GFP_KERNEL);
	if (!wr_buf)
		return -ENOSPC;

	if (parse_write_buffer_into_params(wr_buf, size,
					   (long *)param, buf,
					   max_param_num,
					   &param_nums)) {
		kfree(wr_buf);
		return -EINVAL;
	}

	if (param_nums <= 0) {
		kfree(wr_buf);
		DRM_DEBUG_DRIVER("user data not be read\n");
		return -EINVAL;
	}

	if ((param[0] > VOLTAGE_SWING_MAX_LEVEL) ||
			(param[1] > PRE_EMPHASIS_MAX_LEVEL) ||
			(param[2] > POST_CURSOR2_MAX_LEVEL)) {
		kfree(wr_buf);
		DRM_DEBUG_DRIVER("Invalid Input No HW will be programmed\n");
		return size;
	}

	/* get link settings: lane count, link rate */
	use_prefer_link_setting =
		((link->preferred_link_setting.link_rate != LINK_RATE_UNKNOWN) &&
		(link->test_pattern_enabled));

	memset(&link_lane_settings, 0, sizeof(link_lane_settings));

	if (use_prefer_link_setting) {
		link_lane_settings.link_settings.lane_count =
				link->preferred_link_setting.lane_count;
		link_lane_settings.link_settings.link_rate =
				link->preferred_link_setting.link_rate;
		link_lane_settings.link_settings.link_spread =
				link->preferred_link_setting.link_spread;
	} else {
		link_lane_settings.link_settings.lane_count =
				link->cur_link_settings.lane_count;
		link_lane_settings.link_settings.link_rate =
				link->cur_link_settings.link_rate;
		link_lane_settings.link_settings.link_spread =
				link->cur_link_settings.link_spread;
	}

	/* apply phy settings from user */
	for (r = 0; r < link_lane_settings.link_settings.lane_count; r++) {
		link_lane_settings.lane_settings[r].VOLTAGE_SWING =
				(enum dc_voltage_swing) (param[0]);
		link_lane_settings.lane_settings[r].PRE_EMPHASIS =
				(enum dc_pre_emphasis) (param[1]);
		link_lane_settings.lane_settings[r].POST_CURSOR2 =
				(enum dc_post_cursor2) (param[2]);
	}

	/* program ASIC registers and DPCD registers */
	dc_link_set_drive_settings(dc, &link_lane_settings, link);

	kfree(wr_buf);
	return size;
}

/* function description
 *
 * set PHY layer or Link layer test pattern
 * PHY test pattern is used for PHY SI check.
 * Link layer test will not affect PHY SI.
 *
 * Reset Test Pattern:
 * 0 = DP_TEST_PATTERN_VIDEO_MODE
 *
 * PHY test pattern supported:
 * 1 = DP_TEST_PATTERN_D102
 * 2 = DP_TEST_PATTERN_SYMBOL_ERROR
 * 3 = DP_TEST_PATTERN_PRBS7
 * 4 = DP_TEST_PATTERN_80BIT_CUSTOM
 * 5 = DP_TEST_PATTERN_CP2520_1
 * 6 = DP_TEST_PATTERN_CP2520_2 = DP_TEST_PATTERN_HBR2_COMPLIANCE_EYE
 * 7 = DP_TEST_PATTERN_CP2520_3
 *
 * DP PHY Link Training Patterns
 * 8 = DP_TEST_PATTERN_TRAINING_PATTERN1
 * 9 = DP_TEST_PATTERN_TRAINING_PATTERN2
 * a = DP_TEST_PATTERN_TRAINING_PATTERN3
 * b = DP_TEST_PATTERN_TRAINING_PATTERN4
 *
 * DP Link Layer Test pattern
 * c = DP_TEST_PATTERN_COLOR_SQUARES
 * d = DP_TEST_PATTERN_COLOR_SQUARES_CEA
 * e = DP_TEST_PATTERN_VERTICAL_BARS
 * f = DP_TEST_PATTERN_HORIZONTAL_BARS
 * 10= DP_TEST_PATTERN_COLOR_RAMP
 *
 * debugfs phy_test_pattern is located at /syskernel/debug/dri/0/DP-x
 *
 * --- set test pattern
 * echo <test pattern #> > test_pattern
 *
 * If test pattern # is not supported, NO HW programming will be done.
 * for DP_TEST_PATTERN_80BIT_CUSTOM, it needs extra 10 bytes of data
 * for the user pattern. input 10 bytes data are separated by space
 *
 * echo 0x4 0x11 0x22 0x33 0x44 0x55 0x66 0x77 0x88 0x99 0xaa > test_pattern
 *
 * --- reset test pattern
 * echo 0 > test_pattern
 *
 * --- HPD detection is disabled when set PHY test pattern
 *
 * when PHY test pattern (pattern # within [1,7]) is set, HPD pin of HW ASIC
 * is disable. User could unplug DP display from DP connected and plug scope to
 * check test pattern PHY SI.
 * If there is need unplug scope and plug DP display back, do steps below:
 * echo 0 > phy_test_pattern
 * unplug scope
 * plug DP display.
 *
 * "echo 0 > phy_test_pattern" will re-enable HPD pin again so that video sw
 * driver could detect "unplug scope" and "plug DP display"
 */
static ssize_t dp_phy_test_pattern_debugfs_write(struct file *f, const char __user *buf,
				 size_t size, loff_t *pos)
{
	struct amdgpu_dm_connector *connector = file_inode(f)->i_private;
	struct dc_link *link = connector->dc_link;
	char *wr_buf = NULL;
	uint32_t wr_buf_size = 100;
	long param[11] = {0x0};
	int max_param_num = 11;
	enum dp_test_pattern test_pattern = DP_TEST_PATTERN_UNSUPPORTED;
	bool disable_hpd = false;
	bool valid_test_pattern = false;
	uint8_t param_nums = 0;
	/* init with default 80bit custom pattern */
	uint8_t custom_pattern[10] = {
			0x1f, 0x7c, 0xf0, 0xc1, 0x07,
			0x1f, 0x7c, 0xf0, 0xc1, 0x07
			};
	struct dc_link_settings prefer_link_settings = {LANE_COUNT_UNKNOWN,
			LINK_RATE_UNKNOWN, LINK_SPREAD_DISABLED};
	struct dc_link_settings cur_link_settings = {LANE_COUNT_UNKNOWN,
			LINK_RATE_UNKNOWN, LINK_SPREAD_DISABLED};
	struct link_training_settings link_training_settings;
	int i;

	if (size == 0)
		return -EINVAL;

	wr_buf = kcalloc(wr_buf_size, sizeof(char), GFP_KERNEL);
	if (!wr_buf)
		return -ENOSPC;

	if (parse_write_buffer_into_params(wr_buf, size,
					   (long *)param, buf,
					   max_param_num,
					   &param_nums)) {
		kfree(wr_buf);
		return -EINVAL;
	}

	if (param_nums <= 0) {
		kfree(wr_buf);
		DRM_DEBUG_DRIVER("user data not be read\n");
		return -EINVAL;
	}


	test_pattern = param[0];

	switch (test_pattern) {
	case DP_TEST_PATTERN_VIDEO_MODE:
	case DP_TEST_PATTERN_COLOR_SQUARES:
	case DP_TEST_PATTERN_COLOR_SQUARES_CEA:
	case DP_TEST_PATTERN_VERTICAL_BARS:
	case DP_TEST_PATTERN_HORIZONTAL_BARS:
	case DP_TEST_PATTERN_COLOR_RAMP:
		valid_test_pattern = true;
		break;

	case DP_TEST_PATTERN_D102:
	case DP_TEST_PATTERN_SYMBOL_ERROR:
	case DP_TEST_PATTERN_PRBS7:
	case DP_TEST_PATTERN_80BIT_CUSTOM:
	case DP_TEST_PATTERN_HBR2_COMPLIANCE_EYE:
	case DP_TEST_PATTERN_TRAINING_PATTERN4:
		disable_hpd = true;
		valid_test_pattern = true;
		break;

	default:
		valid_test_pattern = false;
		test_pattern = DP_TEST_PATTERN_UNSUPPORTED;
		break;
	}

	if (!valid_test_pattern) {
		kfree(wr_buf);
		DRM_DEBUG_DRIVER("Invalid Test Pattern Parameters\n");
		return size;
	}

	if (test_pattern == DP_TEST_PATTERN_80BIT_CUSTOM) {
		for (i = 0; i < 10; i++) {
			if ((uint8_t) param[i + 1] != 0x0)
				break;
		}

		if (i < 10) {
			/* not use default value */
			for (i = 0; i < 10; i++)
				custom_pattern[i] = (uint8_t) param[i + 1];
		}
	}

	/* Usage: set DP physical test pattern using debugfs with normal DP
	 * panel. Then plug out DP panel and connect a scope to measure
	 * For normal video mode and test pattern generated from CRCT,
	 * they are visibile to user. So do not disable HPD.
	 * Video Mode is also set to clear the test pattern, so enable HPD
	 * because it might have been disabled after a test pattern was set.
	 * AUX depends on HPD * sequence dependent, do not move!
	 */
	if (!disable_hpd)
		dc_link_enable_hpd(link);

	prefer_link_settings.lane_count = link->verified_link_cap.lane_count;
	prefer_link_settings.link_rate = link->verified_link_cap.link_rate;
	prefer_link_settings.link_spread = link->verified_link_cap.link_spread;

	cur_link_settings.lane_count = link->cur_link_settings.lane_count;
	cur_link_settings.link_rate = link->cur_link_settings.link_rate;
	cur_link_settings.link_spread = link->cur_link_settings.link_spread;

	link_training_settings.link_settings = cur_link_settings;


	if (test_pattern != DP_TEST_PATTERN_VIDEO_MODE) {
		if (prefer_link_settings.lane_count != LANE_COUNT_UNKNOWN &&
			prefer_link_settings.link_rate !=  LINK_RATE_UNKNOWN &&
			(prefer_link_settings.lane_count != cur_link_settings.lane_count ||
			prefer_link_settings.link_rate != cur_link_settings.link_rate))
			link_training_settings.link_settings = prefer_link_settings;
	}

	for (i = 0; i < (unsigned int)(link_training_settings.link_settings.lane_count); i++)
		link_training_settings.lane_settings[i] = link->cur_lane_setting;

	dc_link_set_test_pattern(
		link,
		test_pattern,
		DP_TEST_PATTERN_COLOR_SPACE_RGB,
		&link_training_settings,
		custom_pattern,
		10);

	/* Usage: Set DP physical test pattern using AMDDP with normal DP panel
	 * Then plug out DP panel and connect a scope to measure DP PHY signal.
	 * Need disable interrupt to avoid SW driver disable DP output. This is
	 * done after the test pattern is set.
	 */
	if (valid_test_pattern && disable_hpd)
		dc_link_disable_hpd(link);

	kfree(wr_buf);

	return size;
}

/*
 * Returns the DMCUB tracebuffer contents.
 * Example usage: cat /sys/kernel/debug/dri/0/amdgpu_dm_dmub_tracebuffer
 */
static int dmub_tracebuffer_show(struct seq_file *m, void *data)
{
	struct amdgpu_device *adev = m->private;
	struct dmub_srv_fb_info *fb_info = adev->dm.dmub_fb_info;
	struct dmub_debugfs_trace_entry *entries;
	uint8_t *tbuf_base;
	uint32_t tbuf_size, max_entries, num_entries, i;

	if (!fb_info)
		return 0;

	tbuf_base = (uint8_t *)fb_info->fb[DMUB_WINDOW_5_TRACEBUFF].cpu_addr;
	if (!tbuf_base)
		return 0;

	tbuf_size = fb_info->fb[DMUB_WINDOW_5_TRACEBUFF].size;
	max_entries = (tbuf_size - sizeof(struct dmub_debugfs_trace_header)) /
		      sizeof(struct dmub_debugfs_trace_entry);

	num_entries =
		((struct dmub_debugfs_trace_header *)tbuf_base)->entry_count;

	num_entries = min(num_entries, max_entries);

	entries = (struct dmub_debugfs_trace_entry
			   *)(tbuf_base +
			      sizeof(struct dmub_debugfs_trace_header));

	for (i = 0; i < num_entries; ++i) {
		struct dmub_debugfs_trace_entry *entry = &entries[i];

		seq_printf(m,
			   "trace_code=%u tick_count=%u param0=%u param1=%u\n",
			   entry->trace_code, entry->tick_count, entry->param0,
			   entry->param1);
	}

	return 0;
}

/*
 * Returns the DMCUB firmware state contents.
 * Example usage: cat /sys/kernel/debug/dri/0/amdgpu_dm_dmub_fw_state
 */
static int dmub_fw_state_show(struct seq_file *m, void *data)
{
	struct amdgpu_device *adev = m->private;
	struct dmub_srv_fb_info *fb_info = adev->dm.dmub_fb_info;
	uint8_t *state_base;
	uint32_t state_size;

	if (!fb_info)
		return 0;

	state_base = (uint8_t *)fb_info->fb[DMUB_WINDOW_6_FW_STATE].cpu_addr;
	if (!state_base)
		return 0;

	state_size = fb_info->fb[DMUB_WINDOW_6_FW_STATE].size;

	return seq_write(m, state_base, state_size);
}

/*
 * Returns the current and maximum output bpc for the connector.
 * Example usage: cat /sys/kernel/debug/dri/0/DP-1/output_bpc
 */
static int output_bpc_show(struct seq_file *m, void *data)
{
	struct drm_connector *connector = m->private;
	struct drm_device *dev = connector->dev;
	struct drm_crtc *crtc = NULL;
	struct dm_crtc_state *dm_crtc_state = NULL;
	int res = -ENODEV;
	unsigned int bpc;

	mutex_lock(&dev->mode_config.mutex);
	drm_modeset_lock(&dev->mode_config.connection_mutex, NULL);

	if (connector->state == NULL)
		goto unlock;

	crtc = connector->state->crtc;
	if (crtc == NULL)
		goto unlock;

	drm_modeset_lock(&crtc->mutex, NULL);
	if (crtc->state == NULL)
		goto unlock;

	dm_crtc_state = to_dm_crtc_state(crtc->state);
	if (dm_crtc_state->stream == NULL)
		goto unlock;

	switch (dm_crtc_state->stream->timing.display_color_depth) {
	case COLOR_DEPTH_666:
		bpc = 6;
		break;
	case COLOR_DEPTH_888:
		bpc = 8;
		break;
	case COLOR_DEPTH_101010:
		bpc = 10;
		break;
	case COLOR_DEPTH_121212:
		bpc = 12;
		break;
	case COLOR_DEPTH_161616:
		bpc = 16;
		break;
	default:
		goto unlock;
	}

	seq_printf(m, "Current: %u\n", bpc);
	seq_printf(m, "Maximum: %u\n", connector->display_info.bpc);
	res = 0;

unlock:
	if (crtc)
		drm_modeset_unlock(&crtc->mutex);

	drm_modeset_unlock(&dev->mode_config.connection_mutex);
	mutex_unlock(&dev->mode_config.mutex);

	return res;
}

#ifdef CONFIG_DRM_AMD_DC_HDCP
/*
 * Returns the HDCP capability of the Display (1.4 for now).
 *
 * NOTE* Not all HDMI displays report their HDCP caps even when they are capable.
 * Since its rare for a display to not be HDCP 1.4 capable, we set HDMI as always capable.
 *
 * Example usage: cat /sys/kernel/debug/dri/0/DP-1/hdcp_sink_capability
 *		or cat /sys/kernel/debug/dri/0/HDMI-A-1/hdcp_sink_capability
 */
static int hdcp_sink_capability_show(struct seq_file *m, void *data)
{
	struct drm_connector *connector = m->private;
	struct amdgpu_dm_connector *aconnector = to_amdgpu_dm_connector(connector);
	bool hdcp_cap, hdcp2_cap;

	if (connector->status != connector_status_connected)
		return -ENODEV;

	seq_printf(m, "%s:%d HDCP version: ", connector->name, connector->base.id);

	hdcp_cap = dc_link_is_hdcp14(aconnector->dc_link, aconnector->dc_sink->sink_signal);
	hdcp2_cap = dc_link_is_hdcp22(aconnector->dc_link, aconnector->dc_sink->sink_signal);


	if (hdcp_cap)
		seq_printf(m, "%s ", "HDCP1.4");
	if (hdcp2_cap)
		seq_printf(m, "%s ", "HDCP2.2");

	if (!hdcp_cap && !hdcp2_cap)
		seq_printf(m, "%s ", "None");

	seq_puts(m, "\n");

	return 0;
}
#endif
/* function description
 *
 * generic SDP message access for testing
 *
 * debugfs sdp_message is located at /syskernel/debug/dri/0/DP-x
 *
 * SDP header
 * Hb0 : Secondary-Data Packet ID
 * Hb1 : Secondary-Data Packet type
 * Hb2 : Secondary-Data-packet-specific header, Byte 0
 * Hb3 : Secondary-Data-packet-specific header, Byte 1
 *
 * for using custom sdp message: input 4 bytes SDP header and 32 bytes raw data
 */
static ssize_t dp_sdp_message_debugfs_write(struct file *f, const char __user *buf,
				 size_t size, loff_t *pos)
{
	int r;
	uint8_t data[36];
	struct amdgpu_dm_connector *connector = file_inode(f)->i_private;
	struct dm_crtc_state *acrtc_state;
	uint32_t write_size = 36;

	if (connector->base.status != connector_status_connected)
		return -ENODEV;

	if (size == 0)
		return 0;

	acrtc_state = to_dm_crtc_state(connector->base.state->crtc->state);

	r = copy_from_user(data, buf, write_size);

	write_size -= r;

	dc_stream_send_dp_sdp(acrtc_state->stream, data, write_size);

	return write_size;
}

static ssize_t dp_dpcd_address_write(struct file *f, const char __user *buf,
				 size_t size, loff_t *pos)
{
	int r;
	struct amdgpu_dm_connector *connector = file_inode(f)->i_private;

	if (size < sizeof(connector->debugfs_dpcd_address))
		return -EINVAL;

	r = copy_from_user(&connector->debugfs_dpcd_address,
			buf, sizeof(connector->debugfs_dpcd_address));

	return size - r;
}

static ssize_t dp_dpcd_size_write(struct file *f, const char __user *buf,
				 size_t size, loff_t *pos)
{
	int r;
	struct amdgpu_dm_connector *connector = file_inode(f)->i_private;

	if (size < sizeof(connector->debugfs_dpcd_size))
		return -EINVAL;

	r = copy_from_user(&connector->debugfs_dpcd_size,
			buf, sizeof(connector->debugfs_dpcd_size));

	if (connector->debugfs_dpcd_size > 256)
		connector->debugfs_dpcd_size = 0;

	return size - r;
}

static ssize_t dp_dpcd_data_write(struct file *f, const char __user *buf,
				 size_t size, loff_t *pos)
{
	int r;
	char *data;
	struct amdgpu_dm_connector *connector = file_inode(f)->i_private;
	struct dc_link *link = connector->dc_link;
	uint32_t write_size = connector->debugfs_dpcd_size;

	if (!write_size || size < write_size)
		return -EINVAL;

	data = kzalloc(write_size, GFP_KERNEL);
	if (!data)
		return 0;

	r = copy_from_user(data, buf, write_size);

	dm_helpers_dp_write_dpcd(link->ctx, link,
			connector->debugfs_dpcd_address, data, write_size - r);
	kfree(data);
	return write_size - r;
}

static ssize_t dp_dpcd_data_read(struct file *f, char __user *buf,
				 size_t size, loff_t *pos)
{
	int r;
	char *data;
	struct amdgpu_dm_connector *connector = file_inode(f)->i_private;
	struct dc_link *link = connector->dc_link;
	uint32_t read_size = connector->debugfs_dpcd_size;

	if (!read_size || size < read_size)
		return 0;

	data = kzalloc(read_size, GFP_KERNEL);
	if (!data)
		return 0;

	dm_helpers_dp_read_dpcd(link->ctx, link,
			connector->debugfs_dpcd_address, data, read_size);

	r = copy_to_user(buf, data, read_size);

	kfree(data);
	return read_size - r;
}

/* function: Read link's DSC & FEC capabilities
 *
 *
 * Access it with the following command (you need to specify
 * connector like DP-1):
 *
 *	cat /sys/kernel/debug/dri/0/DP-X/dp_dsc_fec_support
 *
 */
static int dp_dsc_fec_support_show(struct seq_file *m, void *data)
{
	struct drm_connector *connector = m->private;
	struct drm_modeset_acquire_ctx ctx;
	struct drm_device *dev = connector->dev;
	struct amdgpu_dm_connector *aconnector = to_amdgpu_dm_connector(connector);
	int ret = 0;
	bool try_again = false;
	bool is_fec_supported = false;
	bool is_dsc_supported = false;
	struct dpcd_caps dpcd_caps;

	drm_modeset_acquire_init(&ctx, DRM_MODESET_ACQUIRE_INTERRUPTIBLE);
	do {
		try_again = false;
		ret = drm_modeset_lock(&dev->mode_config.connection_mutex, &ctx);
		if (ret) {
			if (ret == -EDEADLK) {
				ret = drm_modeset_backoff(&ctx);
				if (!ret) {
					try_again = true;
					continue;
				}
			}
			break;
		}
		if (connector->status != connector_status_connected) {
			ret = -ENODEV;
			break;
		}
		dpcd_caps = aconnector->dc_link->dpcd_caps;
		if (aconnector->port) {
			/* aconnector sets dsc_aux during get_modes call
			 * if MST connector has it means it can either
			 * enable DSC on the sink device or on MST branch
			 * its connected to.
			 */
			if (aconnector->dsc_aux) {
				is_fec_supported = true;
				is_dsc_supported = true;
			}
		} else {
			is_fec_supported = dpcd_caps.fec_cap.raw & 0x1;
			is_dsc_supported = dpcd_caps.dsc_caps.dsc_basic_caps.raw[0] & 0x1;
		}
	} while (try_again);

	drm_modeset_drop_locks(&ctx);
	drm_modeset_acquire_fini(&ctx);

	seq_printf(m, "FEC_Sink_Support: %s\n", yesno(is_fec_supported));
	seq_printf(m, "DSC_Sink_Support: %s\n", yesno(is_dsc_supported));

	return ret;
}

/* function: Trigger virtual HPD redetection on connector
 *
 * This function will perform link rediscovery, link disable
 * and enable, and dm connector state update.
 *
 * Retrigger HPD on an existing connector by echoing 1 into
 * its respectful "trigger_hotplug" debugfs entry:
 *
 *	echo 1 > /sys/kernel/debug/dri/0/DP-X/trigger_hotplug
 *
 * This function can perform HPD unplug:
 *
 *	echo 0 > /sys/kernel/debug/dri/0/DP-X/trigger_hotplug
 *
 */
static ssize_t trigger_hotplug(struct file *f, const char __user *buf,
							size_t size, loff_t *pos)
{
	struct amdgpu_dm_connector *aconnector = file_inode(f)->i_private;
	struct drm_connector *connector = &aconnector->base;
	struct dc_link *link = NULL;
	struct drm_device *dev = connector->dev;
	enum dc_connection_type new_connection_type = dc_connection_none;
	char *wr_buf = NULL;
	uint32_t wr_buf_size = 42;
	int max_param_num = 1;
	long param[1] = {0};
	uint8_t param_nums = 0;

	if (!aconnector || !aconnector->dc_link)
		return -EINVAL;

	if (size == 0)
		return -EINVAL;

	wr_buf = kcalloc(wr_buf_size, sizeof(char), GFP_KERNEL);

	if (!wr_buf) {
		DRM_DEBUG_DRIVER("no memory to allocate write buffer\n");
		return -ENOSPC;
	}

	if (parse_write_buffer_into_params(wr_buf, size,
						(long *)param, buf,
						max_param_num,
						&param_nums)) {
		kfree(wr_buf);
		return -EINVAL;
	}

	if (param_nums <= 0) {
		DRM_DEBUG_DRIVER("user data not be read\n");
		kfree(wr_buf);
		return -EINVAL;
	}

	if (param[0] == 1) {
		mutex_lock(&aconnector->hpd_lock);

		if (!dc_link_detect_sink(aconnector->dc_link, &new_connection_type) &&
			new_connection_type != dc_connection_none)
			goto unlock;

		if (!dc_link_detect(aconnector->dc_link, DETECT_REASON_HPD))
			goto unlock;

		amdgpu_dm_update_connector_after_detect(aconnector);

		drm_modeset_lock_all(dev);
		dm_restore_drm_connector_state(dev, connector);
		drm_modeset_unlock_all(dev);

		drm_kms_helper_hotplug_event(dev);
	} else if (param[0] == 0) {
		if (!aconnector->dc_link)
			goto unlock;

		link = aconnector->dc_link;

		if (link->local_sink) {
			dc_sink_release(link->local_sink);
			link->local_sink = NULL;
		}

		link->dpcd_sink_count = 0;
		link->type = dc_connection_none;
		link->dongle_max_pix_clk = 0;

		amdgpu_dm_update_connector_after_detect(aconnector);

		drm_modeset_lock_all(dev);
		dm_restore_drm_connector_state(dev, connector);
		drm_modeset_unlock_all(dev);

		drm_kms_helper_hotplug_event(dev);
	}

unlock:
	mutex_unlock(&aconnector->hpd_lock);

	kfree(wr_buf);
	return size;
}

/* function: read DSC status on the connector
 *
 * The read function: dp_dsc_clock_en_read
 * returns current status of DSC clock on the connector.
 * The return is a boolean flag: 1 or 0.
 *
 * Access it with the following command (you need to specify
 * connector like DP-1):
 *
 *	cat /sys/kernel/debug/dri/0/DP-X/dsc_clock_en
 *
 * Expected output:
 * 1 - means that DSC is currently enabled
 * 0 - means that DSC is disabled
 */
static ssize_t dp_dsc_clock_en_read(struct file *f, char __user *buf,
				    size_t size, loff_t *pos)
{
	char *rd_buf = NULL;
	char *rd_buf_ptr = NULL;
	struct amdgpu_dm_connector *aconnector = file_inode(f)->i_private;
	struct display_stream_compressor *dsc;
	struct dcn_dsc_state dsc_state = {0};
	const uint32_t rd_buf_size = 10;
	struct pipe_ctx *pipe_ctx;
	ssize_t result = 0;
	int i, r, str_len = 30;

	rd_buf = kcalloc(rd_buf_size, sizeof(char), GFP_KERNEL);

	if (!rd_buf)
		return -ENOMEM;

	rd_buf_ptr = rd_buf;

	for (i = 0; i < MAX_PIPES; i++) {
		pipe_ctx = &aconnector->dc_link->dc->current_state->res_ctx.pipe_ctx[i];
			if (pipe_ctx && pipe_ctx->stream &&
			    pipe_ctx->stream->link == aconnector->dc_link)
				break;
	}

	if (!pipe_ctx)
		return -ENXIO;

	dsc = pipe_ctx->stream_res.dsc;
	if (dsc)
		dsc->funcs->dsc_read_state(dsc, &dsc_state);

	snprintf(rd_buf_ptr, str_len,
		"%d\n",
		dsc_state.dsc_clock_en);
	rd_buf_ptr += str_len;

	while (size) {
		if (*pos >= rd_buf_size)
			break;

		r = put_user(*(rd_buf + result), buf);
		if (r)
			return r; /* r = -EFAULT */

		buf += 1;
		size -= 1;
		*pos += 1;
		result += 1;
	}

	kfree(rd_buf);
	return result;
}

/* function: write force DSC on the connector
 *
 * The write function: dp_dsc_clock_en_write
 * enables to force DSC on the connector.
 * User can write to either force enable or force disable DSC
 * on the next modeset or set it to driver default
 *
 * Accepted inputs:
 * 0 - default DSC enablement policy
 * 1 - force enable DSC on the connector
 * 2 - force disable DSC on the connector (might cause fail in atomic_check)
 *
 * Writing DSC settings is done with the following command:
 * - To force enable DSC (you need to specify
 * connector like DP-1):
 *
 *	echo 0x1 > /sys/kernel/debug/dri/0/DP-X/dsc_clock_en
 *
 * - To return to default state set the flag to zero and
 * let driver deal with DSC automatically
 * (you need to specify connector like DP-1):
 *
 *	echo 0x0 > /sys/kernel/debug/dri/0/DP-X/dsc_clock_en
 *
 */
static ssize_t dp_dsc_clock_en_write(struct file *f, const char __user *buf,
				     size_t size, loff_t *pos)
{
	struct amdgpu_dm_connector *aconnector = file_inode(f)->i_private;
	struct drm_connector *connector = &aconnector->base;
	struct drm_device *dev = connector->dev;
	struct drm_crtc *crtc = NULL;
	struct dm_crtc_state *dm_crtc_state = NULL;
	struct pipe_ctx *pipe_ctx;
	int i;
	char *wr_buf = NULL;
	uint32_t wr_buf_size = 42;
	int max_param_num = 1;
	long param[1] = {0};
	uint8_t param_nums = 0;

	if (size == 0)
		return -EINVAL;

	wr_buf = kcalloc(wr_buf_size, sizeof(char), GFP_KERNEL);

	if (!wr_buf) {
		DRM_DEBUG_DRIVER("no memory to allocate write buffer\n");
		return -ENOSPC;
	}

	if (parse_write_buffer_into_params(wr_buf, size,
					    (long *)param, buf,
					    max_param_num,
					    &param_nums)) {
		kfree(wr_buf);
		return -EINVAL;
	}

	if (param_nums <= 0) {
		DRM_DEBUG_DRIVER("user data not be read\n");
		kfree(wr_buf);
		return -EINVAL;
	}

	for (i = 0; i < MAX_PIPES; i++) {
		pipe_ctx = &aconnector->dc_link->dc->current_state->res_ctx.pipe_ctx[i];
			if (pipe_ctx && pipe_ctx->stream &&
			    pipe_ctx->stream->link == aconnector->dc_link)
				break;
	}

	if (!pipe_ctx || !pipe_ctx->stream)
		goto done;

	// Get CRTC state
	mutex_lock(&dev->mode_config.mutex);
	drm_modeset_lock(&dev->mode_config.connection_mutex, NULL);

	if (connector->state == NULL)
		goto unlock;

	crtc = connector->state->crtc;
	if (crtc == NULL)
		goto unlock;

	drm_modeset_lock(&crtc->mutex, NULL);
	if (crtc->state == NULL)
		goto unlock;

	dm_crtc_state = to_dm_crtc_state(crtc->state);
	if (dm_crtc_state->stream == NULL)
		goto unlock;

	if (param[0] == 1)
		aconnector->dsc_settings.dsc_force_enable = DSC_CLK_FORCE_ENABLE;
	else if (param[0] == 2)
		aconnector->dsc_settings.dsc_force_enable = DSC_CLK_FORCE_DISABLE;
	else
		aconnector->dsc_settings.dsc_force_enable = DSC_CLK_FORCE_DEFAULT;

	dm_crtc_state->dsc_force_changed = true;

unlock:
	if (crtc)
		drm_modeset_unlock(&crtc->mutex);
	drm_modeset_unlock(&dev->mode_config.connection_mutex);
	mutex_unlock(&dev->mode_config.mutex);

done:
	kfree(wr_buf);
	return size;
}

/* function: read DSC slice width parameter on the connector
 *
 * The read function: dp_dsc_slice_width_read
 * returns dsc slice width used in the current configuration
 * The return is an integer: 0 or other positive number
 *
 * Access the status with the following command:
 *
 *	cat /sys/kernel/debug/dri/0/DP-X/dsc_slice_width
 *
 * 0 - means that DSC is disabled
 *
 * Any other number more than zero represents the
 * slice width currently used by DSC in pixels
 *
 */
static ssize_t dp_dsc_slice_width_read(struct file *f, char __user *buf,
				    size_t size, loff_t *pos)
{
	char *rd_buf = NULL;
	char *rd_buf_ptr = NULL;
	struct amdgpu_dm_connector *aconnector = file_inode(f)->i_private;
	struct display_stream_compressor *dsc;
	struct dcn_dsc_state dsc_state = {0};
	const uint32_t rd_buf_size = 100;
	struct pipe_ctx *pipe_ctx;
	ssize_t result = 0;
	int i, r, str_len = 30;

	rd_buf = kcalloc(rd_buf_size, sizeof(char), GFP_KERNEL);

	if (!rd_buf)
		return -ENOMEM;

	rd_buf_ptr = rd_buf;

	for (i = 0; i < MAX_PIPES; i++) {
		pipe_ctx = &aconnector->dc_link->dc->current_state->res_ctx.pipe_ctx[i];
			if (pipe_ctx && pipe_ctx->stream &&
			    pipe_ctx->stream->link == aconnector->dc_link)
				break;
	}

	if (!pipe_ctx)
		return -ENXIO;

	dsc = pipe_ctx->stream_res.dsc;
	if (dsc)
		dsc->funcs->dsc_read_state(dsc, &dsc_state);

	snprintf(rd_buf_ptr, str_len,
		"%d\n",
		dsc_state.dsc_slice_width);
	rd_buf_ptr += str_len;

	while (size) {
		if (*pos >= rd_buf_size)
			break;

		r = put_user(*(rd_buf + result), buf);
		if (r)
			return r; /* r = -EFAULT */

		buf += 1;
		size -= 1;
		*pos += 1;
		result += 1;
	}

	kfree(rd_buf);
	return result;
}

/* function: write DSC slice width parameter
 *
 * The write function: dp_dsc_slice_width_write
 * overwrites automatically generated DSC configuration
 * of slice width.
 *
 * The user has to write the slice width divisible by the
 * picture width.
 *
 * Also the user has to write width in hexidecimal
 * rather than in decimal.
 *
 * Writing DSC settings is done with the following command:
 * - To force overwrite slice width: (example sets to 1920 pixels)
 *
 *	echo 0x780 > /sys/kernel/debug/dri/0/DP-X/dsc_slice_width
 *
 *  - To stop overwriting and let driver find the optimal size,
 * set the width to zero:
 *
 *	echo 0x0 > /sys/kernel/debug/dri/0/DP-X/dsc_slice_width
 *
 */
static ssize_t dp_dsc_slice_width_write(struct file *f, const char __user *buf,
				     size_t size, loff_t *pos)
{
	struct amdgpu_dm_connector *aconnector = file_inode(f)->i_private;
	struct pipe_ctx *pipe_ctx;
	struct drm_connector *connector = &aconnector->base;
	struct drm_device *dev = connector->dev;
	struct drm_crtc *crtc = NULL;
	struct dm_crtc_state *dm_crtc_state = NULL;
	int i;
	char *wr_buf = NULL;
	uint32_t wr_buf_size = 42;
	int max_param_num = 1;
	long param[1] = {0};
	uint8_t param_nums = 0;

	if (size == 0)
		return -EINVAL;

	wr_buf = kcalloc(wr_buf_size, sizeof(char), GFP_KERNEL);

	if (!wr_buf) {
		DRM_DEBUG_DRIVER("no memory to allocate write buffer\n");
		return -ENOSPC;
	}

	if (parse_write_buffer_into_params(wr_buf, size,
					    (long *)param, buf,
					    max_param_num,
					    &param_nums)) {
		kfree(wr_buf);
		return -EINVAL;
	}

	if (param_nums <= 0) {
		DRM_DEBUG_DRIVER("user data not be read\n");
		kfree(wr_buf);
		return -EINVAL;
	}

	for (i = 0; i < MAX_PIPES; i++) {
		pipe_ctx = &aconnector->dc_link->dc->current_state->res_ctx.pipe_ctx[i];
			if (pipe_ctx && pipe_ctx->stream &&
			    pipe_ctx->stream->link == aconnector->dc_link)
				break;
	}

	if (!pipe_ctx || !pipe_ctx->stream)
		goto done;

	// Safely get CRTC state
	mutex_lock(&dev->mode_config.mutex);
	drm_modeset_lock(&dev->mode_config.connection_mutex, NULL);

	if (connector->state == NULL)
		goto unlock;

	crtc = connector->state->crtc;
	if (crtc == NULL)
		goto unlock;

	drm_modeset_lock(&crtc->mutex, NULL);
	if (crtc->state == NULL)
		goto unlock;

	dm_crtc_state = to_dm_crtc_state(crtc->state);
	if (dm_crtc_state->stream == NULL)
		goto unlock;

	if (param[0] > 0)
		aconnector->dsc_settings.dsc_num_slices_h = DIV_ROUND_UP(
					pipe_ctx->stream->timing.h_addressable,
					param[0]);
	else
		aconnector->dsc_settings.dsc_num_slices_h = 0;

	dm_crtc_state->dsc_force_changed = true;

unlock:
	if (crtc)
		drm_modeset_unlock(&crtc->mutex);
	drm_modeset_unlock(&dev->mode_config.connection_mutex);
	mutex_unlock(&dev->mode_config.mutex);

done:
	kfree(wr_buf);
	return size;
}

/* function: read DSC slice height parameter on the connector
 *
 * The read function: dp_dsc_slice_height_read
 * returns dsc slice height used in the current configuration
 * The return is an integer: 0 or other positive number
 *
 * Access the status with the following command:
 *
 *	cat /sys/kernel/debug/dri/0/DP-X/dsc_slice_height
 *
 * 0 - means that DSC is disabled
 *
 * Any other number more than zero represents the
 * slice height currently used by DSC in pixels
 *
 */
static ssize_t dp_dsc_slice_height_read(struct file *f, char __user *buf,
				    size_t size, loff_t *pos)
{
	char *rd_buf = NULL;
	char *rd_buf_ptr = NULL;
	struct amdgpu_dm_connector *aconnector = file_inode(f)->i_private;
	struct display_stream_compressor *dsc;
	struct dcn_dsc_state dsc_state = {0};
	const uint32_t rd_buf_size = 100;
	struct pipe_ctx *pipe_ctx;
	ssize_t result = 0;
	int i, r, str_len = 30;

	rd_buf = kcalloc(rd_buf_size, sizeof(char), GFP_KERNEL);

	if (!rd_buf)
		return -ENOMEM;

	rd_buf_ptr = rd_buf;

	for (i = 0; i < MAX_PIPES; i++) {
		pipe_ctx = &aconnector->dc_link->dc->current_state->res_ctx.pipe_ctx[i];
			if (pipe_ctx && pipe_ctx->stream &&
			    pipe_ctx->stream->link == aconnector->dc_link)
				break;
	}

	if (!pipe_ctx)
		return -ENXIO;

	dsc = pipe_ctx->stream_res.dsc;
	if (dsc)
		dsc->funcs->dsc_read_state(dsc, &dsc_state);

	snprintf(rd_buf_ptr, str_len,
		"%d\n",
		dsc_state.dsc_slice_height);
	rd_buf_ptr += str_len;

	while (size) {
		if (*pos >= rd_buf_size)
			break;

		r = put_user(*(rd_buf + result), buf);
		if (r)
			return r; /* r = -EFAULT */

		buf += 1;
		size -= 1;
		*pos += 1;
		result += 1;
	}

	kfree(rd_buf);
	return result;
}

/* function: write DSC slice height parameter
 *
 * The write function: dp_dsc_slice_height_write
 * overwrites automatically generated DSC configuration
 * of slice height.
 *
 * The user has to write the slice height divisible by the
 * picture height.
 *
 * Also the user has to write height in hexidecimal
 * rather than in decimal.
 *
 * Writing DSC settings is done with the following command:
 * - To force overwrite slice height (example sets to 128 pixels):
 *
 *	echo 0x80 > /sys/kernel/debug/dri/0/DP-X/dsc_slice_height
 *
 *  - To stop overwriting and let driver find the optimal size,
 * set the height to zero:
 *
 *	echo 0x0 > /sys/kernel/debug/dri/0/DP-X/dsc_slice_height
 *
 */
static ssize_t dp_dsc_slice_height_write(struct file *f, const char __user *buf,
				     size_t size, loff_t *pos)
{
	struct amdgpu_dm_connector *aconnector = file_inode(f)->i_private;
	struct drm_connector *connector = &aconnector->base;
	struct drm_device *dev = connector->dev;
	struct drm_crtc *crtc = NULL;
	struct dm_crtc_state *dm_crtc_state = NULL;
	struct pipe_ctx *pipe_ctx;
	int i;
	char *wr_buf = NULL;
	uint32_t wr_buf_size = 42;
	int max_param_num = 1;
	uint8_t param_nums = 0;
	long param[1] = {0};

	if (size == 0)
		return -EINVAL;

	wr_buf = kcalloc(wr_buf_size, sizeof(char), GFP_KERNEL);

	if (!wr_buf) {
		DRM_DEBUG_DRIVER("no memory to allocate write buffer\n");
		return -ENOSPC;
	}

	if (parse_write_buffer_into_params(wr_buf, size,
					    (long *)param, buf,
					    max_param_num,
					    &param_nums)) {
		kfree(wr_buf);
		return -EINVAL;
	}

	if (param_nums <= 0) {
		DRM_DEBUG_DRIVER("user data not be read\n");
		kfree(wr_buf);
		return -EINVAL;
	}

	for (i = 0; i < MAX_PIPES; i++) {
		pipe_ctx = &aconnector->dc_link->dc->current_state->res_ctx.pipe_ctx[i];
			if (pipe_ctx && pipe_ctx->stream &&
			    pipe_ctx->stream->link == aconnector->dc_link)
				break;
	}

	if (!pipe_ctx || !pipe_ctx->stream)
		goto done;

	// Get CRTC state
	mutex_lock(&dev->mode_config.mutex);
	drm_modeset_lock(&dev->mode_config.connection_mutex, NULL);

	if (connector->state == NULL)
		goto unlock;

	crtc = connector->state->crtc;
	if (crtc == NULL)
		goto unlock;

	drm_modeset_lock(&crtc->mutex, NULL);
	if (crtc->state == NULL)
		goto unlock;

	dm_crtc_state = to_dm_crtc_state(crtc->state);
	if (dm_crtc_state->stream == NULL)
		goto unlock;

	if (param[0] > 0)
		aconnector->dsc_settings.dsc_num_slices_v = DIV_ROUND_UP(
					pipe_ctx->stream->timing.v_addressable,
					param[0]);
	else
		aconnector->dsc_settings.dsc_num_slices_v = 0;

	dm_crtc_state->dsc_force_changed = true;

unlock:
	if (crtc)
		drm_modeset_unlock(&crtc->mutex);
	drm_modeset_unlock(&dev->mode_config.connection_mutex);
	mutex_unlock(&dev->mode_config.mutex);

done:
	kfree(wr_buf);
	return size;
}

/* function: read DSC target rate on the connector in bits per pixel
 *
 * The read function: dp_dsc_bits_per_pixel_read
 * returns target rate of compression in bits per pixel
 * The return is an integer: 0 or other positive integer
 *
 * Access it with the following command:
 *
 *	cat /sys/kernel/debug/dri/0/DP-X/dsc_bits_per_pixel
 *
 *  0 - means that DSC is disabled
 */
static ssize_t dp_dsc_bits_per_pixel_read(struct file *f, char __user *buf,
				    size_t size, loff_t *pos)
{
	char *rd_buf = NULL;
	char *rd_buf_ptr = NULL;
	struct amdgpu_dm_connector *aconnector = file_inode(f)->i_private;
	struct display_stream_compressor *dsc;
	struct dcn_dsc_state dsc_state = {0};
	const uint32_t rd_buf_size = 100;
	struct pipe_ctx *pipe_ctx;
	ssize_t result = 0;
	int i, r, str_len = 30;

	rd_buf = kcalloc(rd_buf_size, sizeof(char), GFP_KERNEL);

	if (!rd_buf)
		return -ENOMEM;

	rd_buf_ptr = rd_buf;

	for (i = 0; i < MAX_PIPES; i++) {
		pipe_ctx = &aconnector->dc_link->dc->current_state->res_ctx.pipe_ctx[i];
			if (pipe_ctx && pipe_ctx->stream &&
			    pipe_ctx->stream->link == aconnector->dc_link)
				break;
	}

	if (!pipe_ctx)
		return -ENXIO;

	dsc = pipe_ctx->stream_res.dsc;
	if (dsc)
		dsc->funcs->dsc_read_state(dsc, &dsc_state);

	snprintf(rd_buf_ptr, str_len,
		"%d\n",
		dsc_state.dsc_bits_per_pixel);
	rd_buf_ptr += str_len;

	while (size) {
		if (*pos >= rd_buf_size)
			break;

		r = put_user(*(rd_buf + result), buf);
		if (r)
			return r; /* r = -EFAULT */

		buf += 1;
		size -= 1;
		*pos += 1;
		result += 1;
	}

	kfree(rd_buf);
	return result;
}

/* function: write DSC target rate in bits per pixel
 *
 * The write function: dp_dsc_bits_per_pixel_write
 * overwrites automatically generated DSC configuration
 * of DSC target bit rate.
 *
 * Also the user has to write bpp in hexidecimal
 * rather than in decimal.
 *
 * Writing DSC settings is done with the following command:
 * - To force overwrite rate (example sets to 256 bpp x 1/16):
 *
 *	echo 0x100 > /sys/kernel/debug/dri/0/DP-X/dsc_bits_per_pixel
 *
 *  - To stop overwriting and let driver find the optimal rate,
 * set the rate to zero:
 *
 *	echo 0x0 > /sys/kernel/debug/dri/0/DP-X/dsc_bits_per_pixel
 *
 */
static ssize_t dp_dsc_bits_per_pixel_write(struct file *f, const char __user *buf,
				     size_t size, loff_t *pos)
{
	struct amdgpu_dm_connector *aconnector = file_inode(f)->i_private;
	struct drm_connector *connector = &aconnector->base;
	struct drm_device *dev = connector->dev;
	struct drm_crtc *crtc = NULL;
	struct dm_crtc_state *dm_crtc_state = NULL;
	struct pipe_ctx *pipe_ctx;
	int i;
	char *wr_buf = NULL;
	uint32_t wr_buf_size = 42;
	int max_param_num = 1;
	uint8_t param_nums = 0;
	long param[1] = {0};

	if (size == 0)
		return -EINVAL;

	wr_buf = kcalloc(wr_buf_size, sizeof(char), GFP_KERNEL);

	if (!wr_buf) {
		DRM_DEBUG_DRIVER("no memory to allocate write buffer\n");
		return -ENOSPC;
	}

	if (parse_write_buffer_into_params(wr_buf, size,
					    (long *)param, buf,
					    max_param_num,
					    &param_nums)) {
		kfree(wr_buf);
		return -EINVAL;
	}

	if (param_nums <= 0) {
		DRM_DEBUG_DRIVER("user data not be read\n");
		kfree(wr_buf);
		return -EINVAL;
	}

	for (i = 0; i < MAX_PIPES; i++) {
		pipe_ctx = &aconnector->dc_link->dc->current_state->res_ctx.pipe_ctx[i];
			if (pipe_ctx && pipe_ctx->stream &&
			    pipe_ctx->stream->link == aconnector->dc_link)
				break;
	}

	if (!pipe_ctx || !pipe_ctx->stream)
		goto done;

	// Get CRTC state
	mutex_lock(&dev->mode_config.mutex);
	drm_modeset_lock(&dev->mode_config.connection_mutex, NULL);

	if (connector->state == NULL)
		goto unlock;

	crtc = connector->state->crtc;
	if (crtc == NULL)
		goto unlock;

	drm_modeset_lock(&crtc->mutex, NULL);
	if (crtc->state == NULL)
		goto unlock;

	dm_crtc_state = to_dm_crtc_state(crtc->state);
	if (dm_crtc_state->stream == NULL)
		goto unlock;

	aconnector->dsc_settings.dsc_bits_per_pixel = param[0];

	dm_crtc_state->dsc_force_changed = true;

unlock:
	if (crtc)
		drm_modeset_unlock(&crtc->mutex);
	drm_modeset_unlock(&dev->mode_config.connection_mutex);
	mutex_unlock(&dev->mode_config.mutex);

done:
	kfree(wr_buf);
	return size;
}

/* function: read DSC picture width parameter on the connector
 *
 * The read function: dp_dsc_pic_width_read
 * returns dsc picture width used in the current configuration
 * It is the same as h_addressable of the current
 * display's timing
 * The return is an integer: 0 or other positive integer
 * If 0 then DSC is disabled.
 *
 * Access it with the following command:
 *
 *	cat /sys/kernel/debug/dri/0/DP-X/dsc_pic_width
 *
 * 0 - means that DSC is disabled
 */
static ssize_t dp_dsc_pic_width_read(struct file *f, char __user *buf,
				    size_t size, loff_t *pos)
{
	char *rd_buf = NULL;
	char *rd_buf_ptr = NULL;
	struct amdgpu_dm_connector *aconnector = file_inode(f)->i_private;
	struct display_stream_compressor *dsc;
	struct dcn_dsc_state dsc_state = {0};
	const uint32_t rd_buf_size = 100;
	struct pipe_ctx *pipe_ctx;
	ssize_t result = 0;
	int i, r, str_len = 30;

	rd_buf = kcalloc(rd_buf_size, sizeof(char), GFP_KERNEL);

	if (!rd_buf)
		return -ENOMEM;

	rd_buf_ptr = rd_buf;

	for (i = 0; i < MAX_PIPES; i++) {
		pipe_ctx = &aconnector->dc_link->dc->current_state->res_ctx.pipe_ctx[i];
			if (pipe_ctx && pipe_ctx->stream &&
			    pipe_ctx->stream->link == aconnector->dc_link)
				break;
	}

	if (!pipe_ctx)
		return -ENXIO;

	dsc = pipe_ctx->stream_res.dsc;
	if (dsc)
		dsc->funcs->dsc_read_state(dsc, &dsc_state);

	snprintf(rd_buf_ptr, str_len,
		"%d\n",
		dsc_state.dsc_pic_width);
	rd_buf_ptr += str_len;

	while (size) {
		if (*pos >= rd_buf_size)
			break;

		r = put_user(*(rd_buf + result), buf);
		if (r)
			return r; /* r = -EFAULT */

		buf += 1;
		size -= 1;
		*pos += 1;
		result += 1;
	}

	kfree(rd_buf);
	return result;
}

static ssize_t dp_dsc_pic_height_read(struct file *f, char __user *buf,
				    size_t size, loff_t *pos)
{
	char *rd_buf = NULL;
	char *rd_buf_ptr = NULL;
	struct amdgpu_dm_connector *aconnector = file_inode(f)->i_private;
	struct display_stream_compressor *dsc;
	struct dcn_dsc_state dsc_state = {0};
	const uint32_t rd_buf_size = 100;
	struct pipe_ctx *pipe_ctx;
	ssize_t result = 0;
	int i, r, str_len = 30;

	rd_buf = kcalloc(rd_buf_size, sizeof(char), GFP_KERNEL);

	if (!rd_buf)
		return -ENOMEM;

	rd_buf_ptr = rd_buf;

	for (i = 0; i < MAX_PIPES; i++) {
		pipe_ctx = &aconnector->dc_link->dc->current_state->res_ctx.pipe_ctx[i];
			if (pipe_ctx && pipe_ctx->stream &&
			    pipe_ctx->stream->link == aconnector->dc_link)
				break;
	}

	if (!pipe_ctx)
		return -ENXIO;

	dsc = pipe_ctx->stream_res.dsc;
	if (dsc)
		dsc->funcs->dsc_read_state(dsc, &dsc_state);

	snprintf(rd_buf_ptr, str_len,
		"%d\n",
		dsc_state.dsc_pic_height);
	rd_buf_ptr += str_len;

	while (size) {
		if (*pos >= rd_buf_size)
			break;

		r = put_user(*(rd_buf + result), buf);
		if (r)
			return r; /* r = -EFAULT */

		buf += 1;
		size -= 1;
		*pos += 1;
		result += 1;
	}

	kfree(rd_buf);
	return result;
}

/* function: read DSC chunk size parameter on the connector
 *
 * The read function: dp_dsc_chunk_size_read
 * returns dsc chunk size set in the current configuration
 * The value is calculated automatically by DSC code
 * and depends on slice parameters and bpp target rate
 * The return is an integer: 0 or other positive integer
 * If 0 then DSC is disabled.
 *
 * Access it with the following command:
 *
 *	cat /sys/kernel/debug/dri/0/DP-X/dsc_chunk_size
 *
 * 0 - means that DSC is disabled
 */
static ssize_t dp_dsc_chunk_size_read(struct file *f, char __user *buf,
				    size_t size, loff_t *pos)
{
	char *rd_buf = NULL;
	char *rd_buf_ptr = NULL;
	struct amdgpu_dm_connector *aconnector = file_inode(f)->i_private;
	struct display_stream_compressor *dsc;
	struct dcn_dsc_state dsc_state = {0};
	const uint32_t rd_buf_size = 100;
	struct pipe_ctx *pipe_ctx;
	ssize_t result = 0;
	int i, r, str_len = 30;

	rd_buf = kcalloc(rd_buf_size, sizeof(char), GFP_KERNEL);

	if (!rd_buf)
		return -ENOMEM;

	rd_buf_ptr = rd_buf;

	for (i = 0; i < MAX_PIPES; i++) {
		pipe_ctx = &aconnector->dc_link->dc->current_state->res_ctx.pipe_ctx[i];
			if (pipe_ctx && pipe_ctx->stream &&
			    pipe_ctx->stream->link == aconnector->dc_link)
				break;
	}

	if (!pipe_ctx)
		return -ENXIO;

	dsc = pipe_ctx->stream_res.dsc;
	if (dsc)
		dsc->funcs->dsc_read_state(dsc, &dsc_state);

	snprintf(rd_buf_ptr, str_len,
		"%d\n",
		dsc_state.dsc_chunk_size);
	rd_buf_ptr += str_len;

	while (size) {
		if (*pos >= rd_buf_size)
			break;

		r = put_user(*(rd_buf + result), buf);
		if (r)
			return r; /* r = -EFAULT */

		buf += 1;
		size -= 1;
		*pos += 1;
		result += 1;
	}

	kfree(rd_buf);
	return result;
}

/* function: read DSC slice bpg offset on the connector
 *
 * The read function: dp_dsc_slice_bpg_offset_read
 * returns dsc bpg slice offset set in the current configuration
 * The value is calculated automatically by DSC code
 * and depends on slice parameters and bpp target rate
 * The return is an integer: 0 or other positive integer
 * If 0 then DSC is disabled.
 *
 * Access it with the following command:
 *
 *	cat /sys/kernel/debug/dri/0/DP-X/dsc_slice_bpg_offset
 *
 * 0 - means that DSC is disabled
 */
static ssize_t dp_dsc_slice_bpg_offset_read(struct file *f, char __user *buf,
				    size_t size, loff_t *pos)
{
	char *rd_buf = NULL;
	char *rd_buf_ptr = NULL;
	struct amdgpu_dm_connector *aconnector = file_inode(f)->i_private;
	struct display_stream_compressor *dsc;
	struct dcn_dsc_state dsc_state = {0};
	const uint32_t rd_buf_size = 100;
	struct pipe_ctx *pipe_ctx;
	ssize_t result = 0;
	int i, r, str_len = 30;

	rd_buf = kcalloc(rd_buf_size, sizeof(char), GFP_KERNEL);

	if (!rd_buf)
		return -ENOMEM;

	rd_buf_ptr = rd_buf;

	for (i = 0; i < MAX_PIPES; i++) {
		pipe_ctx = &aconnector->dc_link->dc->current_state->res_ctx.pipe_ctx[i];
			if (pipe_ctx && pipe_ctx->stream &&
			    pipe_ctx->stream->link == aconnector->dc_link)
				break;
	}

	if (!pipe_ctx)
		return -ENXIO;

	dsc = pipe_ctx->stream_res.dsc;
	if (dsc)
		dsc->funcs->dsc_read_state(dsc, &dsc_state);

	snprintf(rd_buf_ptr, str_len,
		"%d\n",
		dsc_state.dsc_slice_bpg_offset);
	rd_buf_ptr += str_len;

	while (size) {
		if (*pos >= rd_buf_size)
			break;

		r = put_user(*(rd_buf + result), buf);
		if (r)
			return r; /* r = -EFAULT */

		buf += 1;
		size -= 1;
		*pos += 1;
		result += 1;
	}

	kfree(rd_buf);
	return result;
}


/*
 * function description: Read max_requested_bpc property from the connector
 *
 * Access it with the following command:
 *
 *	cat /sys/kernel/debug/dri/0/DP-X/max_bpc
 *
 */
static ssize_t dp_max_bpc_read(struct file *f, char __user *buf,
		size_t size, loff_t *pos)
{
	struct amdgpu_dm_connector *aconnector = file_inode(f)->i_private;
	struct drm_connector *connector = &aconnector->base;
	struct drm_device *dev = connector->dev;
	struct dm_connector_state *state;
	ssize_t result = 0;
	char *rd_buf = NULL;
	char *rd_buf_ptr = NULL;
	const uint32_t rd_buf_size = 10;
	int r;

	rd_buf = kcalloc(rd_buf_size, sizeof(char), GFP_KERNEL);

	if (!rd_buf)
		return -ENOMEM;

	mutex_lock(&dev->mode_config.mutex);
	drm_modeset_lock(&dev->mode_config.connection_mutex, NULL);

	if (connector->state == NULL)
		goto unlock;

	state = to_dm_connector_state(connector->state);

	rd_buf_ptr = rd_buf;
	snprintf(rd_buf_ptr, rd_buf_size,
		"%u\n",
		state->base.max_requested_bpc);

	while (size) {
		if (*pos >= rd_buf_size)
			break;

		r = put_user(*(rd_buf + result), buf);
		if (r) {
			result = r; /* r = -EFAULT */
			goto unlock;
		}
		buf += 1;
		size -= 1;
		*pos += 1;
		result += 1;
	}
unlock:
	drm_modeset_unlock(&dev->mode_config.connection_mutex);
	mutex_unlock(&dev->mode_config.mutex);
	kfree(rd_buf);
	return result;
}


/*
 * function description: Set max_requested_bpc property on the connector
 *
 * This function will not force the input BPC on connector, it will only
 * change the max value. This is equivalent to setting max_bpc through
 * xrandr.
 *
 * The BPC value written must be >= 6 and <= 16. Values outside of this
 * range will result in errors.
 *
 * BPC values:
 *	0x6 - 6 BPC
 *	0x8 - 8 BPC
 *	0xa - 10 BPC
 *	0xc - 12 BPC
 *	0x10 - 16 BPC
 *
 * Write the max_bpc in the following way:
 *
 * echo 0x6 > /sys/kernel/debug/dri/0/DP-X/max_bpc
 *
 */
static ssize_t dp_max_bpc_write(struct file *f, const char __user *buf,
				     size_t size, loff_t *pos)
{
	struct amdgpu_dm_connector *aconnector = file_inode(f)->i_private;
	struct drm_connector *connector = &aconnector->base;
	struct dm_connector_state *state;
	struct drm_device *dev = connector->dev;
	char *wr_buf = NULL;
	uint32_t wr_buf_size = 42;
	int max_param_num = 1;
	long param[1] = {0};
	uint8_t param_nums = 0;

	if (size == 0)
		return -EINVAL;

	wr_buf = kcalloc(wr_buf_size, sizeof(char), GFP_KERNEL);

	if (!wr_buf) {
		DRM_DEBUG_DRIVER("no memory to allocate write buffer\n");
		return -ENOSPC;
	}

	if (parse_write_buffer_into_params(wr_buf, size,
					   (long *)param, buf,
					   max_param_num,
					   &param_nums)) {
		kfree(wr_buf);
		return -EINVAL;
	}

	if (param_nums <= 0) {
		DRM_DEBUG_DRIVER("user data not be read\n");
		kfree(wr_buf);
		return -EINVAL;
	}

	if (param[0] < 6 || param[0] > 16) {
		DRM_DEBUG_DRIVER("bad max_bpc value\n");
		kfree(wr_buf);
		return -EINVAL;
	}

	mutex_lock(&dev->mode_config.mutex);
	drm_modeset_lock(&dev->mode_config.connection_mutex, NULL);

	if (connector->state == NULL)
		goto unlock;

	state = to_dm_connector_state(connector->state);
	state->base.max_requested_bpc = param[0];
unlock:
	drm_modeset_unlock(&dev->mode_config.connection_mutex);
	mutex_unlock(&dev->mode_config.mutex);

	kfree(wr_buf);
	return size;
}

DEFINE_SHOW_ATTRIBUTE(dp_dsc_fec_support);
DEFINE_SHOW_ATTRIBUTE(dmub_fw_state);
DEFINE_SHOW_ATTRIBUTE(dmub_tracebuffer);
DEFINE_SHOW_ATTRIBUTE(output_bpc);
DEFINE_SHOW_ATTRIBUTE(dp_lttpr_status);
#ifdef CONFIG_DRM_AMD_DC_HDCP
DEFINE_SHOW_ATTRIBUTE(hdcp_sink_capability);
#endif

static const struct file_operations dp_dsc_clock_en_debugfs_fops = {
	.owner = THIS_MODULE,
	.read = dp_dsc_clock_en_read,
	.write = dp_dsc_clock_en_write,
	.llseek = default_llseek
};

static const struct file_operations dp_dsc_slice_width_debugfs_fops = {
	.owner = THIS_MODULE,
	.read = dp_dsc_slice_width_read,
	.write = dp_dsc_slice_width_write,
	.llseek = default_llseek
};

static const struct file_operations dp_dsc_slice_height_debugfs_fops = {
	.owner = THIS_MODULE,
	.read = dp_dsc_slice_height_read,
	.write = dp_dsc_slice_height_write,
	.llseek = default_llseek
};

static const struct file_operations dp_dsc_bits_per_pixel_debugfs_fops = {
	.owner = THIS_MODULE,
	.read = dp_dsc_bits_per_pixel_read,
	.write = dp_dsc_bits_per_pixel_write,
	.llseek = default_llseek
};

static const struct file_operations dp_dsc_pic_width_debugfs_fops = {
	.owner = THIS_MODULE,
	.read = dp_dsc_pic_width_read,
	.llseek = default_llseek
};

static const struct file_operations dp_dsc_pic_height_debugfs_fops = {
	.owner = THIS_MODULE,
	.read = dp_dsc_pic_height_read,
	.llseek = default_llseek
};

static const struct file_operations dp_dsc_chunk_size_debugfs_fops = {
	.owner = THIS_MODULE,
	.read = dp_dsc_chunk_size_read,
	.llseek = default_llseek
};

static const struct file_operations dp_dsc_slice_bpg_offset_debugfs_fops = {
	.owner = THIS_MODULE,
	.read = dp_dsc_slice_bpg_offset_read,
	.llseek = default_llseek
};

static const struct file_operations trigger_hotplug_debugfs_fops = {
	.owner = THIS_MODULE,
	.write = trigger_hotplug,
	.llseek = default_llseek
};

static const struct file_operations dp_link_settings_debugfs_fops = {
	.owner = THIS_MODULE,
	.read = dp_link_settings_read,
	.write = dp_link_settings_write,
	.llseek = default_llseek
};

static const struct file_operations dp_phy_settings_debugfs_fop = {
	.owner = THIS_MODULE,
	.read = dp_phy_settings_read,
	.write = dp_phy_settings_write,
	.llseek = default_llseek
};

static const struct file_operations dp_phy_test_pattern_fops = {
	.owner = THIS_MODULE,
	.write = dp_phy_test_pattern_debugfs_write,
	.llseek = default_llseek
};

static const struct file_operations sdp_message_fops = {
	.owner = THIS_MODULE,
	.write = dp_sdp_message_debugfs_write,
	.llseek = default_llseek
};

static const struct file_operations dp_dpcd_address_debugfs_fops = {
	.owner = THIS_MODULE,
	.write = dp_dpcd_address_write,
	.llseek = default_llseek
};

static const struct file_operations dp_dpcd_size_debugfs_fops = {
	.owner = THIS_MODULE,
	.write = dp_dpcd_size_write,
	.llseek = default_llseek
};

static const struct file_operations dp_dpcd_data_debugfs_fops = {
	.owner = THIS_MODULE,
	.read = dp_dpcd_data_read,
	.write = dp_dpcd_data_write,
	.llseek = default_llseek
};

static const struct file_operations dp_max_bpc_debugfs_fops = {
	.owner = THIS_MODULE,
	.read = dp_max_bpc_read,
	.write = dp_max_bpc_write,
	.llseek = default_llseek
};

static const struct {
	char *name;
	const struct file_operations *fops;
} dp_debugfs_entries[] = {
		{"link_settings", &dp_link_settings_debugfs_fops},
		{"phy_settings", &dp_phy_settings_debugfs_fop},
		{"lttpr_status", &dp_lttpr_status_fops},
		{"test_pattern", &dp_phy_test_pattern_fops},
#ifdef CONFIG_DRM_AMD_DC_HDCP
		{"hdcp_sink_capability", &hdcp_sink_capability_fops},
#endif
		{"sdp_message", &sdp_message_fops},
		{"aux_dpcd_address", &dp_dpcd_address_debugfs_fops},
		{"aux_dpcd_size", &dp_dpcd_size_debugfs_fops},
		{"aux_dpcd_data", &dp_dpcd_data_debugfs_fops},
		{"dsc_clock_en", &dp_dsc_clock_en_debugfs_fops},
		{"dsc_slice_width", &dp_dsc_slice_width_debugfs_fops},
		{"dsc_slice_height", &dp_dsc_slice_height_debugfs_fops},
		{"dsc_bits_per_pixel", &dp_dsc_bits_per_pixel_debugfs_fops},
		{"dsc_pic_width", &dp_dsc_pic_width_debugfs_fops},
		{"dsc_pic_height", &dp_dsc_pic_height_debugfs_fops},
		{"dsc_chunk_size", &dp_dsc_chunk_size_debugfs_fops},
		{"dsc_slice_bpg", &dp_dsc_slice_bpg_offset_debugfs_fops},
		{"dp_dsc_fec_support", &dp_dsc_fec_support_fops},
		{"max_bpc", &dp_max_bpc_debugfs_fops}
};

#ifdef CONFIG_DRM_AMD_DC_HDCP
static const struct {
	char *name;
	const struct file_operations *fops;
} hdmi_debugfs_entries[] = {
		{"hdcp_sink_capability", &hdcp_sink_capability_fops}
};
#endif
/*
 * Force YUV420 output if available from the given mode
 */
static int force_yuv420_output_set(void *data, u64 val)
{
	struct amdgpu_dm_connector *connector = data;

	connector->force_yuv420_output = (bool)val;

	return 0;
}

/*
 * Check if YUV420 is forced when available from the given mode
 */
static int force_yuv420_output_get(void *data, u64 *val)
{
	struct amdgpu_dm_connector *connector = data;

	*val = connector->force_yuv420_output;

	return 0;
}

DEFINE_DEBUGFS_ATTRIBUTE(force_yuv420_output_fops, force_yuv420_output_get,
			 force_yuv420_output_set, "%llu\n");

/*
 *  Read PSR state
 */
static int psr_get(void *data, u64 *val)
{
	struct amdgpu_dm_connector *connector = data;
	struct dc_link *link = connector->dc_link;
	enum dc_psr_state state = PSR_STATE0;

	dc_link_get_psr_state(link, &state);

	*val = state;

	return 0;
}

/*
 * Set dmcub trace event IRQ enable or disable.
 * Usage to enable dmcub trace event IRQ: echo 1 > /sys/kernel/debug/dri/0/amdgpu_dm_dmcub_trace_event_en
 * Usage to disable dmcub trace event IRQ: echo 0 > /sys/kernel/debug/dri/0/amdgpu_dm_dmcub_trace_event_en
 */
static int dmcub_trace_event_state_set(void *data, u64 val)
{
	struct amdgpu_device *adev = data;

	if (val == 1 || val == 0) {
		dc_dmub_trace_event_control(adev->dm.dc, val);
		adev->dm.dmcub_trace_event_en = (bool)val;
	} else
		return 0;

	return 0;
}

/*
 * The interface doesn't need get function, so it will return the
 * value of zero
 * Usage: cat /sys/kernel/debug/dri/0/amdgpu_dm_dmcub_trace_event_en
 */
static int dmcub_trace_event_state_get(void *data, u64 *val)
{
	struct amdgpu_device *adev = data;

	*val = adev->dm.dmcub_trace_event_en;
	return 0;
}

DEFINE_DEBUGFS_ATTRIBUTE(dmcub_trace_event_state_fops, dmcub_trace_event_state_get,
			 dmcub_trace_event_state_set, "%llu\n");

DEFINE_DEBUGFS_ATTRIBUTE(psr_fops, psr_get, NULL, "%llu\n");

static const struct {
	char *name;
	const struct file_operations *fops;
} connector_debugfs_entries[] = {
		{"force_yuv420_output", &force_yuv420_output_fops},
		{"output_bpc", &output_bpc_fops},
		{"trigger_hotplug", &trigger_hotplug_debugfs_fops}
};

void connector_debugfs_init(struct amdgpu_dm_connector *connector)
{
	int i;
	struct dentry *dir = connector->base.debugfs_entry;

	if (connector->base.connector_type == DRM_MODE_CONNECTOR_DisplayPort ||
	    connector->base.connector_type == DRM_MODE_CONNECTOR_eDP) {
		for (i = 0; i < ARRAY_SIZE(dp_debugfs_entries); i++) {
			debugfs_create_file(dp_debugfs_entries[i].name,
					    0644, dir, connector,
					    dp_debugfs_entries[i].fops);
		}
	}
	if (connector->base.connector_type == DRM_MODE_CONNECTOR_eDP)
		debugfs_create_file_unsafe("psr_state", 0444, dir, connector, &psr_fops);

	for (i = 0; i < ARRAY_SIZE(connector_debugfs_entries); i++) {
		debugfs_create_file(connector_debugfs_entries[i].name,
				    0644, dir, connector,
				    connector_debugfs_entries[i].fops);
	}

	connector->debugfs_dpcd_address = 0;
	connector->debugfs_dpcd_size = 0;

#ifdef CONFIG_DRM_AMD_DC_HDCP
	if (connector->base.connector_type == DRM_MODE_CONNECTOR_HDMIA) {
		for (i = 0; i < ARRAY_SIZE(hdmi_debugfs_entries); i++) {
			debugfs_create_file(hdmi_debugfs_entries[i].name,
					    0644, dir, connector,
					    hdmi_debugfs_entries[i].fops);
		}
	}
#endif
}

#ifdef CONFIG_DRM_AMD_SECURE_DISPLAY
/*
 * Set crc window coordinate x start
 */
static int crc_win_x_start_set(void *data, u64 val)
{
	struct drm_crtc *crtc = data;
	struct drm_device *drm_dev = crtc->dev;
	struct amdgpu_crtc *acrtc = to_amdgpu_crtc(crtc);

	spin_lock_irq(&drm_dev->event_lock);
	acrtc->dm_irq_params.crc_window.x_start = (uint16_t) val;
	acrtc->dm_irq_params.crc_window.update_win = false;
	spin_unlock_irq(&drm_dev->event_lock);

	return 0;
}

/*
 * Get crc window coordinate x start
 */
static int crc_win_x_start_get(void *data, u64 *val)
{
	struct drm_crtc *crtc = data;
	struct drm_device *drm_dev = crtc->dev;
	struct amdgpu_crtc *acrtc = to_amdgpu_crtc(crtc);

	spin_lock_irq(&drm_dev->event_lock);
	*val = acrtc->dm_irq_params.crc_window.x_start;
	spin_unlock_irq(&drm_dev->event_lock);

	return 0;
}

DEFINE_DEBUGFS_ATTRIBUTE(crc_win_x_start_fops, crc_win_x_start_get,
			 crc_win_x_start_set, "%llu\n");


/*
 * Set crc window coordinate y start
 */
static int crc_win_y_start_set(void *data, u64 val)
{
	struct drm_crtc *crtc = data;
	struct drm_device *drm_dev = crtc->dev;
	struct amdgpu_crtc *acrtc = to_amdgpu_crtc(crtc);

	spin_lock_irq(&drm_dev->event_lock);
	acrtc->dm_irq_params.crc_window.y_start = (uint16_t) val;
	acrtc->dm_irq_params.crc_window.update_win = false;
	spin_unlock_irq(&drm_dev->event_lock);

	return 0;
}

/*
 * Get crc window coordinate y start
 */
static int crc_win_y_start_get(void *data, u64 *val)
{
	struct drm_crtc *crtc = data;
	struct drm_device *drm_dev = crtc->dev;
	struct amdgpu_crtc *acrtc = to_amdgpu_crtc(crtc);

	spin_lock_irq(&drm_dev->event_lock);
	*val = acrtc->dm_irq_params.crc_window.y_start;
	spin_unlock_irq(&drm_dev->event_lock);

	return 0;
}

DEFINE_DEBUGFS_ATTRIBUTE(crc_win_y_start_fops, crc_win_y_start_get,
			 crc_win_y_start_set, "%llu\n");

/*
 * Set crc window coordinate x end
 */
static int crc_win_x_end_set(void *data, u64 val)
{
	struct drm_crtc *crtc = data;
	struct drm_device *drm_dev = crtc->dev;
	struct amdgpu_crtc *acrtc = to_amdgpu_crtc(crtc);

	spin_lock_irq(&drm_dev->event_lock);
	acrtc->dm_irq_params.crc_window.x_end = (uint16_t) val;
	acrtc->dm_irq_params.crc_window.update_win = false;
	spin_unlock_irq(&drm_dev->event_lock);

	return 0;
}

/*
 * Get crc window coordinate x end
 */
static int crc_win_x_end_get(void *data, u64 *val)
{
	struct drm_crtc *crtc = data;
	struct drm_device *drm_dev = crtc->dev;
	struct amdgpu_crtc *acrtc = to_amdgpu_crtc(crtc);

	spin_lock_irq(&drm_dev->event_lock);
	*val = acrtc->dm_irq_params.crc_window.x_end;
	spin_unlock_irq(&drm_dev->event_lock);

	return 0;
}

DEFINE_DEBUGFS_ATTRIBUTE(crc_win_x_end_fops, crc_win_x_end_get,
			 crc_win_x_end_set, "%llu\n");

/*
 * Set crc window coordinate y end
 */
static int crc_win_y_end_set(void *data, u64 val)
{
	struct drm_crtc *crtc = data;
	struct drm_device *drm_dev = crtc->dev;
	struct amdgpu_crtc *acrtc = to_amdgpu_crtc(crtc);

	spin_lock_irq(&drm_dev->event_lock);
	acrtc->dm_irq_params.crc_window.y_end = (uint16_t) val;
	acrtc->dm_irq_params.crc_window.update_win = false;
	spin_unlock_irq(&drm_dev->event_lock);

	return 0;
}

/*
 * Get crc window coordinate y end
 */
static int crc_win_y_end_get(void *data, u64 *val)
{
	struct drm_crtc *crtc = data;
	struct drm_device *drm_dev = crtc->dev;
	struct amdgpu_crtc *acrtc = to_amdgpu_crtc(crtc);

	spin_lock_irq(&drm_dev->event_lock);
	*val = acrtc->dm_irq_params.crc_window.y_end;
	spin_unlock_irq(&drm_dev->event_lock);

	return 0;
}

DEFINE_DEBUGFS_ATTRIBUTE(crc_win_y_end_fops, crc_win_y_end_get,
			 crc_win_y_end_set, "%llu\n");
/*
 * Trigger to commit crc window
 */
static int crc_win_update_set(void *data, u64 val)
{
	struct drm_crtc *new_crtc = data;
	struct drm_crtc *old_crtc = NULL;
	struct amdgpu_crtc *new_acrtc, *old_acrtc;
	struct amdgpu_device *adev = drm_to_adev(new_crtc->dev);
	struct crc_rd_work *crc_rd_wrk = adev->dm.crc_rd_wrk;

	if (val) {
		spin_lock_irq(&adev_to_drm(adev)->event_lock);
		spin_lock_irq(&crc_rd_wrk->crc_rd_work_lock);
		if (crc_rd_wrk && crc_rd_wrk->crtc) {
			old_crtc = crc_rd_wrk->crtc;
			old_acrtc = to_amdgpu_crtc(old_crtc);
		}
		new_acrtc = to_amdgpu_crtc(new_crtc);

		if (old_crtc && old_crtc != new_crtc) {
			old_acrtc->dm_irq_params.crc_window.activated = false;
			old_acrtc->dm_irq_params.crc_window.update_win = false;
			old_acrtc->dm_irq_params.crc_window.skip_frame_cnt = 0;

			new_acrtc->dm_irq_params.crc_window.activated = true;
			new_acrtc->dm_irq_params.crc_window.update_win = true;
			new_acrtc->dm_irq_params.crc_window.skip_frame_cnt = 0;
			crc_rd_wrk->crtc = new_crtc;
		} else {
			new_acrtc->dm_irq_params.crc_window.activated = true;
			new_acrtc->dm_irq_params.crc_window.update_win = true;
			new_acrtc->dm_irq_params.crc_window.skip_frame_cnt = 0;
			crc_rd_wrk->crtc = new_crtc;
		}
		spin_unlock_irq(&crc_rd_wrk->crc_rd_work_lock);
		spin_unlock_irq(&adev_to_drm(adev)->event_lock);
	}

	return 0;
}

/*
 * Get crc window update flag
 */
static int crc_win_update_get(void *data, u64 *val)
{
	*val = 0;
	return 0;
}

DEFINE_DEBUGFS_ATTRIBUTE(crc_win_update_fops, crc_win_update_get,
			 crc_win_update_set, "%llu\n");

void crtc_debugfs_init(struct drm_crtc *crtc)
{
	struct dentry *dir = debugfs_lookup("crc", crtc->debugfs_entry);

	if (!dir)
		return;

	debugfs_create_file_unsafe("crc_win_x_start", 0644, dir, crtc,
				   &crc_win_x_start_fops);
	debugfs_create_file_unsafe("crc_win_y_start", 0644, dir, crtc,
				   &crc_win_y_start_fops);
	debugfs_create_file_unsafe("crc_win_x_end", 0644, dir, crtc,
				   &crc_win_x_end_fops);
	debugfs_create_file_unsafe("crc_win_y_end", 0644, dir, crtc,
				   &crc_win_y_end_fops);
	debugfs_create_file_unsafe("crc_win_update", 0644, dir, crtc,
				   &crc_win_update_fops);

}
#endif
/*
 * Writes DTN log state to the user supplied buffer.
 * Example usage: cat /sys/kernel/debug/dri/0/amdgpu_dm_dtn_log
 */
static ssize_t dtn_log_read(
	struct file *f,
	char __user *buf,
	size_t size,
	loff_t *pos)
{
	struct amdgpu_device *adev = file_inode(f)->i_private;
	struct dc *dc = adev->dm.dc;
	struct dc_log_buffer_ctx log_ctx = { 0 };
	ssize_t result = 0;

	if (!buf || !size)
		return -EINVAL;

	if (!dc->hwss.log_hw_state)
		return 0;

	dc->hwss.log_hw_state(dc, &log_ctx);

	if (*pos < log_ctx.pos) {
		size_t to_copy = log_ctx.pos - *pos;

		to_copy = min(to_copy, size);

		if (!copy_to_user(buf, log_ctx.buf + *pos, to_copy)) {
			*pos += to_copy;
			result = to_copy;
		}
	}

	kfree(log_ctx.buf);

	return result;
}

/*
 * Writes DTN log state to dmesg when triggered via a write.
 * Example usage: echo 1 > /sys/kernel/debug/dri/0/amdgpu_dm_dtn_log
 */
static ssize_t dtn_log_write(
	struct file *f,
	const char __user *buf,
	size_t size,
	loff_t *pos)
{
	struct amdgpu_device *adev = file_inode(f)->i_private;
	struct dc *dc = adev->dm.dc;

	/* Write triggers log output via dmesg. */
	if (size == 0)
		return 0;

	if (dc->hwss.log_hw_state)
		dc->hwss.log_hw_state(dc, NULL);

	return size;
}

/*
 * Backlight at this moment.  Read only.
 * As written to display, taking ABM and backlight lut into account.
 * Ranges from 0x0 to 0x10000 (= 100% PWM)
 */
static int current_backlight_show(struct seq_file *m, void *unused)
{
	struct amdgpu_device *adev = (struct amdgpu_device *)m->private;
	struct amdgpu_display_manager *dm = &adev->dm;

	unsigned int backlight = dc_link_get_backlight_level(dm->backlight_link);

	seq_printf(m, "0x%x\n", backlight);
	return 0;
}

/*
 * Backlight value that is being approached.  Read only.
 * As written to display, taking ABM and backlight lut into account.
 * Ranges from 0x0 to 0x10000 (= 100% PWM)
 */
static int target_backlight_show(struct seq_file *m, void *unused)
{
	struct amdgpu_device *adev = (struct amdgpu_device *)m->private;
	struct amdgpu_display_manager *dm = &adev->dm;

	unsigned int backlight = dc_link_get_target_backlight_pwm(dm->backlight_link);

	seq_printf(m, "0x%x\n", backlight);
	return 0;
}

static int mst_topo_show(struct seq_file *m, void *unused)
{
	struct amdgpu_device *adev = (struct amdgpu_device *)m->private;
	struct drm_device *dev = adev_to_drm(adev);
	struct drm_connector *connector;
	struct drm_connector_list_iter conn_iter;
	struct amdgpu_dm_connector *aconnector;

	drm_connector_list_iter_begin(dev, &conn_iter);
	drm_for_each_connector_iter(connector, &conn_iter) {
		if (connector->connector_type != DRM_MODE_CONNECTOR_DisplayPort)
			continue;

		aconnector = to_amdgpu_dm_connector(connector);

		/* Ensure we're only dumping the topology of a root mst node */
		if (!aconnector->mst_mgr.mst_state)
			continue;

		seq_printf(m, "\nMST topology for connector %d\n", aconnector->connector_id);
		drm_dp_mst_dump_topology(m, &aconnector->mst_mgr);
	}
	drm_connector_list_iter_end(&conn_iter);

	return 0;
}

/*
 * Sets trigger hpd for MST topologies.
 * All connected connectors will be rediscovered and re started as needed if val of 1 is sent.
 * All topologies will be disconnected if val of 0 is set .
 * Usage to enable topologies: echo 1 > /sys/kernel/debug/dri/0/amdgpu_dm_trigger_hpd_mst
 * Usage to disable topologies: echo 0 > /sys/kernel/debug/dri/0/amdgpu_dm_trigger_hpd_mst
 */
static int trigger_hpd_mst_set(void *data, u64 val)
{
	struct amdgpu_device *adev = data;
	struct drm_device *dev = adev_to_drm(adev);
	struct drm_connector_list_iter iter;
	struct amdgpu_dm_connector *aconnector;
	struct drm_connector *connector;
	struct dc_link *link = NULL;

	if (val == 1) {
		drm_connector_list_iter_begin(dev, &iter);
		drm_for_each_connector_iter(connector, &iter) {
			aconnector = to_amdgpu_dm_connector(connector);
			if (aconnector->dc_link->type == dc_connection_mst_branch &&
			    aconnector->mst_mgr.aux) {
				dc_link_detect(aconnector->dc_link, DETECT_REASON_HPD);
				drm_dp_mst_topology_mgr_set_mst(&aconnector->mst_mgr, true);
			}
		}
	} else if (val == 0) {
		drm_connector_list_iter_begin(dev, &iter);
		drm_for_each_connector_iter(connector, &iter) {
			aconnector = to_amdgpu_dm_connector(connector);
			if (!aconnector->dc_link)
				continue;

<<<<<<< HEAD
			if (!(aconnector->port && &aconnector->mst_port->mst_mgr))
=======
			if (!aconnector->mst_port)
>>>>>>> 6efb943b
				continue;

			link = aconnector->dc_link;
			dp_receiver_power_ctrl(link, false);
			drm_dp_mst_topology_mgr_set_mst(&aconnector->mst_port->mst_mgr, false);
			link->mst_stream_alloc_table.stream_count = 0;
			memset(link->mst_stream_alloc_table.stream_allocations, 0,
					sizeof(link->mst_stream_alloc_table.stream_allocations));
		}
	} else {
		return 0;
	}
	drm_kms_helper_hotplug_event(dev);

	return 0;
}

/*
 * The interface doesn't need get function, so it will return the
 * value of zero
 * Usage: cat /sys/kernel/debug/dri/0/amdgpu_dm_trigger_hpd_mst
 */
static int trigger_hpd_mst_get(void *data, u64 *val)
{
	*val = 0;
	return 0;
}

DEFINE_DEBUGFS_ATTRIBUTE(trigger_hpd_mst_ops, trigger_hpd_mst_get,
			 trigger_hpd_mst_set, "%llu\n");


/*
 * Sets the force_timing_sync debug option from the given string.
 * All connected displays will be force synchronized immediately.
 * Usage: echo 1 > /sys/kernel/debug/dri/0/amdgpu_dm_force_timing_sync
 */
static int force_timing_sync_set(void *data, u64 val)
{
	struct amdgpu_device *adev = data;

	adev->dm.force_timing_sync = (bool)val;

	amdgpu_dm_trigger_timing_sync(adev_to_drm(adev));

	return 0;
}

/*
 * Gets the force_timing_sync debug option value into the given buffer.
 * Usage: cat /sys/kernel/debug/dri/0/amdgpu_dm_force_timing_sync
 */
static int force_timing_sync_get(void *data, u64 *val)
{
	struct amdgpu_device *adev = data;

	*val = adev->dm.force_timing_sync;

	return 0;
}

DEFINE_DEBUGFS_ATTRIBUTE(force_timing_sync_ops, force_timing_sync_get,
			 force_timing_sync_set, "%llu\n");


/*
 * Disables all HPD and HPD RX interrupt handling in the
 * driver when set to 1. Default is 0.
 */
static int disable_hpd_set(void *data, u64 val)
{
	struct amdgpu_device *adev = data;

	adev->dm.disable_hpd_irq = (bool)val;

	return 0;
}


/*
 * Returns 1 if HPD and HPRX interrupt handling is disabled,
 * 0 otherwise.
 */
static int disable_hpd_get(void *data, u64 *val)
{
	struct amdgpu_device *adev = data;

	*val = adev->dm.disable_hpd_irq;

	return 0;
}

DEFINE_DEBUGFS_ATTRIBUTE(disable_hpd_ops, disable_hpd_get,
			 disable_hpd_set, "%llu\n");

/*
 * Sets the DC visual confirm debug option from the given string.
 * Example usage: echo 1 > /sys/kernel/debug/dri/0/amdgpu_visual_confirm
 */
static int visual_confirm_set(void *data, u64 val)
{
	struct amdgpu_device *adev = data;

	adev->dm.dc->debug.visual_confirm = (enum visual_confirm)val;

	return 0;
}

/*
 * Reads the DC visual confirm debug option value into the given buffer.
 * Example usage: cat /sys/kernel/debug/dri/0/amdgpu_dm_visual_confirm
 */
static int visual_confirm_get(void *data, u64 *val)
{
	struct amdgpu_device *adev = data;

	*val = adev->dm.dc->debug.visual_confirm;

	return 0;
}

DEFINE_SHOW_ATTRIBUTE(current_backlight);
DEFINE_SHOW_ATTRIBUTE(target_backlight);
DEFINE_SHOW_ATTRIBUTE(mst_topo);
DEFINE_DEBUGFS_ATTRIBUTE(visual_confirm_fops, visual_confirm_get,
			 visual_confirm_set, "%llu\n");

/*
 * Dumps the DCC_EN bit for each pipe.
 * Example usage: cat /sys/kernel/debug/dri/0/amdgpu_dm_dcc_en
 */
static ssize_t dcc_en_bits_read(
	struct file *f,
	char __user *buf,
	size_t size,
	loff_t *pos)
{
	struct amdgpu_device *adev = file_inode(f)->i_private;
	struct dc *dc = adev->dm.dc;
	char *rd_buf = NULL;
	const uint32_t rd_buf_size = 32;
	uint32_t result = 0;
	int offset = 0;
	int num_pipes = dc->res_pool->pipe_count;
	int *dcc_en_bits;
	int i, r;

	dcc_en_bits = kcalloc(num_pipes, sizeof(int), GFP_KERNEL);
	if (!dcc_en_bits)
		return -ENOMEM;

	if (!dc->hwss.get_dcc_en_bits) {
		kfree(dcc_en_bits);
		return 0;
	}

	dc->hwss.get_dcc_en_bits(dc, dcc_en_bits);

	rd_buf = kcalloc(rd_buf_size, sizeof(char), GFP_KERNEL);
	if (!rd_buf)
		return -ENOMEM;

	for (i = 0; i < num_pipes; i++)
		offset += snprintf(rd_buf + offset, rd_buf_size - offset,
				   "%d  ", dcc_en_bits[i]);
	rd_buf[strlen(rd_buf)] = '\n';

	kfree(dcc_en_bits);

	while (size) {
		if (*pos >= rd_buf_size)
			break;
		r = put_user(*(rd_buf + result), buf);
		if (r)
			return r; /* r = -EFAULT */
		buf += 1;
		size -= 1;
		*pos += 1;
		result += 1;
	}

	kfree(rd_buf);
	return result;
}

void dtn_debugfs_init(struct amdgpu_device *adev)
{
	static const struct file_operations dtn_log_fops = {
		.owner = THIS_MODULE,
		.read = dtn_log_read,
		.write = dtn_log_write,
		.llseek = default_llseek
	};
	static const struct file_operations dcc_en_bits_fops = {
		.owner = THIS_MODULE,
		.read = dcc_en_bits_read,
		.llseek = default_llseek
	};

	struct drm_minor *minor = adev_to_drm(adev)->primary;
	struct dentry *root = minor->debugfs_root;

	debugfs_create_file("amdgpu_current_backlight_pwm", 0444,
			    root, adev, &current_backlight_fops);
	debugfs_create_file("amdgpu_target_backlight_pwm", 0444,
			    root, adev, &target_backlight_fops);
	debugfs_create_file("amdgpu_mst_topology", 0444, root,
			    adev, &mst_topo_fops);
	debugfs_create_file("amdgpu_dm_dtn_log", 0644, root, adev,
			    &dtn_log_fops);

	debugfs_create_file_unsafe("amdgpu_dm_visual_confirm", 0644, root, adev,
				   &visual_confirm_fops);

	debugfs_create_file_unsafe("amdgpu_dm_dmub_tracebuffer", 0644, root,
				   adev, &dmub_tracebuffer_fops);

	debugfs_create_file_unsafe("amdgpu_dm_dmub_fw_state", 0644, root,
				   adev, &dmub_fw_state_fops);

	debugfs_create_file_unsafe("amdgpu_dm_force_timing_sync", 0644, root,
				   adev, &force_timing_sync_ops);

	debugfs_create_file_unsafe("amdgpu_dm_dmcub_trace_event_en", 0644, root,
				   adev, &dmcub_trace_event_state_fops);

	debugfs_create_file_unsafe("amdgpu_dm_trigger_hpd_mst", 0644, root,
				   adev, &trigger_hpd_mst_ops);

	debugfs_create_file_unsafe("amdgpu_dm_dcc_en", 0644, root, adev,
				   &dcc_en_bits_fops);

	debugfs_create_file_unsafe("amdgpu_dm_disable_hpd", 0644, root, adev,
				   &disable_hpd_ops);

}<|MERGE_RESOLUTION|>--- conflicted
+++ resolved
@@ -3012,11 +3012,7 @@
 			if (!aconnector->dc_link)
 				continue;
 
-<<<<<<< HEAD
-			if (!(aconnector->port && &aconnector->mst_port->mst_mgr))
-=======
 			if (!aconnector->mst_port)
->>>>>>> 6efb943b
 				continue;
 
 			link = aconnector->dc_link;
