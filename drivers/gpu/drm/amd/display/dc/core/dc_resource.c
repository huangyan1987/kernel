/*
 * Copyright 2012-15 Advanced Micro Devices, Inc.
 *
 * Permission is hereby granted, free of charge, to any person obtaining a
 * copy of this software and associated documentation files (the "Software"),
 * to deal in the Software without restriction, including without limitation
 * the rights to use, copy, modify, merge, publish, distribute, sublicense,
 * and/or sell copies of the Software, and to permit persons to whom the
 * Software is furnished to do so, subject to the following conditions:
 *
 * The above copyright notice and this permission notice shall be included in
 * all copies or substantial portions of the Software.
 *
 * THE SOFTWARE IS PROVIDED "AS IS", WITHOUT WARRANTY OF ANY KIND, EXPRESS OR
 * IMPLIED, INCLUDING BUT NOT LIMITED TO THE WARRANTIES OF MERCHANTABILITY,
 * FITNESS FOR A PARTICULAR PURPOSE AND NONINFRINGEMENT.  IN NO EVENT SHALL
 * THE COPYRIGHT HOLDER(S) OR AUTHOR(S) BE LIABLE FOR ANY CLAIM, DAMAGES OR
 * OTHER LIABILITY, WHETHER IN AN ACTION OF CONTRACT, TORT OR OTHERWISE,
 * ARISING FROM, OUT OF OR IN CONNECTION WITH THE SOFTWARE OR THE USE OR
 * OTHER DEALINGS IN THE SOFTWARE.
 *
 * Authors: AMD
 *
 */
#include "dm_services.h"

#include "resource.h"
#include "include/irq_service_interface.h"
#include "link_encoder.h"
#include "stream_encoder.h"
#include "opp.h"
#include "timing_generator.h"
#include "transform.h"
#include "dpp.h"
#include "core_types.h"
#include "set_mode_types.h"
#include "virtual/virtual_stream_encoder.h"
#include "dpcd_defs.h"

#include "dce80/dce80_resource.h"
#include "dce100/dce100_resource.h"
#include "dce110/dce110_resource.h"
#include "dce112/dce112_resource.h"
#if defined(CONFIG_DRM_AMD_DC_DCN1_0)
#include "dcn10/dcn10_resource.h"
#endif
#include "dce120/dce120_resource.h"
#define DC_LOGGER \
	ctx->logger
enum dce_version resource_parse_asic_id(struct hw_asic_id asic_id)
{
	enum dce_version dc_version = DCE_VERSION_UNKNOWN;
	switch (asic_id.chip_family) {

	case FAMILY_CI:
		dc_version = DCE_VERSION_8_0;
		break;
	case FAMILY_KV:
		if (ASIC_REV_IS_KALINDI(asic_id.hw_internal_rev) ||
		    ASIC_REV_IS_BHAVANI(asic_id.hw_internal_rev) ||
		    ASIC_REV_IS_GODAVARI(asic_id.hw_internal_rev))
			dc_version = DCE_VERSION_8_3;
		else
			dc_version = DCE_VERSION_8_1;
		break;
	case FAMILY_CZ:
		dc_version = DCE_VERSION_11_0;
		break;

	case FAMILY_VI:
		if (ASIC_REV_IS_TONGA_P(asic_id.hw_internal_rev) ||
				ASIC_REV_IS_FIJI_P(asic_id.hw_internal_rev)) {
			dc_version = DCE_VERSION_10_0;
			break;
		}
		if (ASIC_REV_IS_POLARIS10_P(asic_id.hw_internal_rev) ||
				ASIC_REV_IS_POLARIS11_M(asic_id.hw_internal_rev) ||
				ASIC_REV_IS_POLARIS12_V(asic_id.hw_internal_rev)) {
			dc_version = DCE_VERSION_11_2;
		}
		break;
	case FAMILY_AI:
		dc_version = DCE_VERSION_12_0;
		break;
#if defined(CONFIG_DRM_AMD_DC_DCN1_0)
	case FAMILY_RV:
		dc_version = DCN_VERSION_1_0;
		break;
#endif
	default:
		dc_version = DCE_VERSION_UNKNOWN;
		break;
	}
	return dc_version;
}

struct resource_pool *dc_create_resource_pool(
				struct dc  *dc,
				int num_virtual_links,
				enum dce_version dc_version,
				struct hw_asic_id asic_id)
{
	struct resource_pool *res_pool = NULL;

	switch (dc_version) {
	case DCE_VERSION_8_0:
		res_pool = dce80_create_resource_pool(
			num_virtual_links, dc);
		break;
	case DCE_VERSION_8_1:
		res_pool = dce81_create_resource_pool(
			num_virtual_links, dc);
		break;
	case DCE_VERSION_8_3:
		res_pool = dce83_create_resource_pool(
			num_virtual_links, dc);
		break;
	case DCE_VERSION_10_0:
		res_pool = dce100_create_resource_pool(
				num_virtual_links, dc);
		break;
	case DCE_VERSION_11_0:
		res_pool = dce110_create_resource_pool(
			num_virtual_links, dc, asic_id);
		break;
	case DCE_VERSION_11_2:
		res_pool = dce112_create_resource_pool(
			num_virtual_links, dc);
		break;
	case DCE_VERSION_12_0:
		res_pool = dce120_create_resource_pool(
			num_virtual_links, dc);
		break;

#if defined(CONFIG_DRM_AMD_DC_DCN1_0)
	case DCN_VERSION_1_0:
		res_pool = dcn10_create_resource_pool(
				num_virtual_links, dc);
		break;
#endif


	default:
		break;
	}
	if (res_pool != NULL) {
		struct dc_firmware_info fw_info = { { 0 } };

		if (dc->ctx->dc_bios->funcs->get_firmware_info(
				dc->ctx->dc_bios, &fw_info) == BP_RESULT_OK) {
				res_pool->ref_clock_inKhz = fw_info.pll_info.crystal_frequency;
			} else
				ASSERT_CRITICAL(false);
	}

	return res_pool;
}

void dc_destroy_resource_pool(struct dc  *dc)
{
	if (dc) {
		if (dc->res_pool)
			dc->res_pool->funcs->destroy(&dc->res_pool);

		kfree(dc->hwseq);
	}
}

static void update_num_audio(
	const struct resource_straps *straps,
	unsigned int *num_audio,
	struct audio_support *aud_support)
{
	aud_support->dp_audio = true;
	aud_support->hdmi_audio_native = false;
	aud_support->hdmi_audio_on_dongle = false;

	if (straps->hdmi_disable == 0) {
		if (straps->dc_pinstraps_audio & 0x2) {
			aud_support->hdmi_audio_on_dongle = true;
			aud_support->hdmi_audio_native = true;
		}
	}

	switch (straps->audio_stream_number) {
	case 0: /* multi streams supported */
		break;
	case 1: /* multi streams not supported */
		*num_audio = 1;
		break;
	default:
		DC_ERR("DC: unexpected audio fuse!\n");
	}
}

bool resource_construct(
	unsigned int num_virtual_links,
	struct dc  *dc,
	struct resource_pool *pool,
	const struct resource_create_funcs *create_funcs)
{
	struct dc_context *ctx = dc->ctx;
	const struct resource_caps *caps = pool->res_cap;
	int i;
	unsigned int num_audio = caps->num_audio;
	struct resource_straps straps = {0};

	if (create_funcs->read_dce_straps)
		create_funcs->read_dce_straps(dc->ctx, &straps);

	pool->audio_count = 0;
	if (create_funcs->create_audio) {
		/* find the total number of streams available via the
		 * AZALIA_F0_CODEC_PIN_CONTROL_RESPONSE_CONFIGURATION_DEFAULT
		 * registers (one for each pin) starting from pin 1
		 * up to the max number of audio pins.
		 * We stop on the first pin where
		 * PORT_CONNECTIVITY == 1 (as instructed by HW team).
		 */
		update_num_audio(&straps, &num_audio, &pool->audio_support);
		for (i = 0; i < pool->pipe_count && i < num_audio; i++) {
			struct audio *aud = create_funcs->create_audio(ctx, i);

			if (aud == NULL) {
				DC_ERR("DC: failed to create audio!\n");
				return false;
			}

			if (!aud->funcs->endpoint_valid(aud)) {
				aud->funcs->destroy(&aud);
				break;
			}

			pool->audios[i] = aud;
			pool->audio_count++;
		}
	}

	pool->stream_enc_count = 0;
	if (create_funcs->create_stream_encoder) {
		for (i = 0; i < caps->num_stream_encoder; i++) {
			pool->stream_enc[i] = create_funcs->create_stream_encoder(i, ctx);
			if (pool->stream_enc[i] == NULL)
				DC_ERR("DC: failed to create stream_encoder!\n");
			pool->stream_enc_count++;
		}
	}
	dc->caps.dynamic_audio = false;
	if (pool->audio_count < pool->stream_enc_count) {
		dc->caps.dynamic_audio = true;
	}
	for (i = 0; i < num_virtual_links; i++) {
		pool->stream_enc[pool->stream_enc_count] =
			virtual_stream_encoder_create(
					ctx, ctx->dc_bios);
		if (pool->stream_enc[pool->stream_enc_count] == NULL) {
			DC_ERR("DC: failed to create stream_encoder!\n");
			return false;
		}
		pool->stream_enc_count++;
	}

	dc->hwseq = create_funcs->create_hwseq(ctx);

	return true;
}


void resource_unreference_clock_source(
		struct resource_context *res_ctx,
		const struct resource_pool *pool,
		struct clock_source *clock_source)
{
	int i;

	for (i = 0; i < pool->clk_src_count; i++) {
		if (pool->clock_sources[i] != clock_source)
			continue;

		res_ctx->clock_source_ref_count[i]--;

		break;
	}

	if (pool->dp_clock_source == clock_source)
		res_ctx->dp_clock_source_ref_count--;
}

void resource_reference_clock_source(
		struct resource_context *res_ctx,
		const struct resource_pool *pool,
		struct clock_source *clock_source)
{
	int i;
	for (i = 0; i < pool->clk_src_count; i++) {
		if (pool->clock_sources[i] != clock_source)
			continue;

		res_ctx->clock_source_ref_count[i]++;
		break;
	}

	if (pool->dp_clock_source == clock_source)
		res_ctx->dp_clock_source_ref_count++;
}

bool resource_are_streams_timing_synchronizable(
	struct dc_stream_state *stream1,
	struct dc_stream_state *stream2)
{
	if (stream1->timing.h_total != stream2->timing.h_total)
		return false;

	if (stream1->timing.v_total != stream2->timing.v_total)
		return false;

	if (stream1->timing.h_addressable
				!= stream2->timing.h_addressable)
		return false;

	if (stream1->timing.v_addressable
				!= stream2->timing.v_addressable)
		return false;

	if (stream1->timing.pix_clk_khz
				!= stream2->timing.pix_clk_khz)
		return false;

	if (stream1->phy_pix_clk != stream2->phy_pix_clk
			&& (!dc_is_dp_signal(stream1->signal)
			|| !dc_is_dp_signal(stream2->signal)))
		return false;

	return true;
}

static bool is_sharable_clk_src(
	const struct pipe_ctx *pipe_with_clk_src,
	const struct pipe_ctx *pipe)
{
	if (pipe_with_clk_src->clock_source == NULL)
		return false;

	if (pipe_with_clk_src->stream->signal == SIGNAL_TYPE_VIRTUAL)
		return false;

	if (dc_is_dp_signal(pipe_with_clk_src->stream->signal))
		return false;

	if (dc_is_hdmi_signal(pipe_with_clk_src->stream->signal)
			&& dc_is_dvi_signal(pipe->stream->signal))
		return false;

	if (dc_is_hdmi_signal(pipe->stream->signal)
			&& dc_is_dvi_signal(pipe_with_clk_src->stream->signal))
		return false;

	if (!resource_are_streams_timing_synchronizable(
			pipe_with_clk_src->stream, pipe->stream))
		return false;

	return true;
}

struct clock_source *resource_find_used_clk_src_for_sharing(
					struct resource_context *res_ctx,
					struct pipe_ctx *pipe_ctx)
{
	int i;

	for (i = 0; i < MAX_PIPES; i++) {
		if (is_sharable_clk_src(&res_ctx->pipe_ctx[i], pipe_ctx))
			return res_ctx->pipe_ctx[i].clock_source;
	}

	return NULL;
}

static enum pixel_format convert_pixel_format_to_dalsurface(
		enum surface_pixel_format surface_pixel_format)
{
	enum pixel_format dal_pixel_format = PIXEL_FORMAT_UNKNOWN;

	switch (surface_pixel_format) {
	case SURFACE_PIXEL_FORMAT_GRPH_PALETA_256_COLORS:
		dal_pixel_format = PIXEL_FORMAT_INDEX8;
		break;
	case SURFACE_PIXEL_FORMAT_GRPH_ARGB1555:
		dal_pixel_format = PIXEL_FORMAT_RGB565;
		break;
	case SURFACE_PIXEL_FORMAT_GRPH_RGB565:
		dal_pixel_format = PIXEL_FORMAT_RGB565;
		break;
	case SURFACE_PIXEL_FORMAT_GRPH_ARGB8888:
		dal_pixel_format = PIXEL_FORMAT_ARGB8888;
		break;
	case SURFACE_PIXEL_FORMAT_GRPH_ABGR8888:
		dal_pixel_format = PIXEL_FORMAT_ARGB8888;
		break;
	case SURFACE_PIXEL_FORMAT_GRPH_ARGB2101010:
		dal_pixel_format = PIXEL_FORMAT_ARGB2101010;
		break;
	case SURFACE_PIXEL_FORMAT_GRPH_ABGR2101010:
		dal_pixel_format = PIXEL_FORMAT_ARGB2101010;
		break;
	case SURFACE_PIXEL_FORMAT_GRPH_ABGR2101010_XR_BIAS:
		dal_pixel_format = PIXEL_FORMAT_ARGB2101010_XRBIAS;
		break;
	case SURFACE_PIXEL_FORMAT_GRPH_ABGR16161616F:
	case SURFACE_PIXEL_FORMAT_GRPH_ARGB16161616F:
		dal_pixel_format = PIXEL_FORMAT_FP16;
		break;
	case SURFACE_PIXEL_FORMAT_VIDEO_420_YCbCr:
	case SURFACE_PIXEL_FORMAT_VIDEO_420_YCrCb:
		dal_pixel_format = PIXEL_FORMAT_420BPP8;
		break;
	case SURFACE_PIXEL_FORMAT_VIDEO_420_10bpc_YCbCr:
	case SURFACE_PIXEL_FORMAT_VIDEO_420_10bpc_YCrCb:
		dal_pixel_format = PIXEL_FORMAT_420BPP10;
		break;
	case SURFACE_PIXEL_FORMAT_GRPH_ARGB16161616:
	default:
		dal_pixel_format = PIXEL_FORMAT_UNKNOWN;
		break;
	}
	return dal_pixel_format;
}

static void rect_swap_helper(struct rect *rect)
{
	swap(rect->height, rect->width);
	swap(rect->x, rect->y);
}

static void calculate_viewport(struct pipe_ctx *pipe_ctx)
{
	const struct dc_plane_state *plane_state = pipe_ctx->plane_state;
	const struct dc_stream_state *stream = pipe_ctx->stream;
	struct scaler_data *data = &pipe_ctx->plane_res.scl_data;
	struct rect surf_src = plane_state->src_rect;
	struct rect clip = { 0 };
	int vpc_div = (data->format == PIXEL_FORMAT_420BPP8
			|| data->format == PIXEL_FORMAT_420BPP10) ? 2 : 1;
	bool pri_split = pipe_ctx->bottom_pipe &&
			pipe_ctx->bottom_pipe->plane_state == pipe_ctx->plane_state;
	bool sec_split = pipe_ctx->top_pipe &&
			pipe_ctx->top_pipe->plane_state == pipe_ctx->plane_state;

	if (stream->view_format == VIEW_3D_FORMAT_SIDE_BY_SIDE ||
		stream->view_format == VIEW_3D_FORMAT_TOP_AND_BOTTOM) {
		pri_split = false;
		sec_split = false;
	}

	if (pipe_ctx->plane_state->rotation == ROTATION_ANGLE_90 ||
			pipe_ctx->plane_state->rotation == ROTATION_ANGLE_270)
		rect_swap_helper(&surf_src);

	/* The actual clip is an intersection between stream
	 * source and surface clip
	 */
	clip.x = stream->src.x > plane_state->clip_rect.x ?
			stream->src.x : plane_state->clip_rect.x;

	clip.width = stream->src.x + stream->src.width <
			plane_state->clip_rect.x + plane_state->clip_rect.width ?
			stream->src.x + stream->src.width - clip.x :
			plane_state->clip_rect.x + plane_state->clip_rect.width - clip.x ;

	clip.y = stream->src.y > plane_state->clip_rect.y ?
			stream->src.y : plane_state->clip_rect.y;

	clip.height = stream->src.y + stream->src.height <
			plane_state->clip_rect.y + plane_state->clip_rect.height ?
			stream->src.y + stream->src.height - clip.y :
			plane_state->clip_rect.y + plane_state->clip_rect.height - clip.y ;

	/* offset = surf_src.ofs + (clip.ofs - surface->dst_rect.ofs) * scl_ratio
	 * num_pixels = clip.num_pix * scl_ratio
	 */
	data->viewport.x = surf_src.x + (clip.x - plane_state->dst_rect.x) *
			surf_src.width / plane_state->dst_rect.width;
	data->viewport.width = clip.width *
			surf_src.width / plane_state->dst_rect.width;

	data->viewport.y = surf_src.y + (clip.y - plane_state->dst_rect.y) *
			surf_src.height / plane_state->dst_rect.height;
	data->viewport.height = clip.height *
			surf_src.height / plane_state->dst_rect.height;

	/* Round down, compensate in init */
	data->viewport_c.x = data->viewport.x / vpc_div;
	data->viewport_c.y = data->viewport.y / vpc_div;
	data->inits.h_c = (data->viewport.x % vpc_div) != 0 ?
			dal_fixed31_32_half : dal_fixed31_32_zero;
	data->inits.v_c = (data->viewport.y % vpc_div) != 0 ?
			dal_fixed31_32_half : dal_fixed31_32_zero;
	/* Round up, assume original video size always even dimensions */
	data->viewport_c.width = (data->viewport.width + vpc_div - 1) / vpc_div;
	data->viewport_c.height = (data->viewport.height + vpc_div - 1) / vpc_div;

	/* Handle hsplit */
	if (sec_split) {
		data->viewport.x +=  data->viewport.width / 2;
		data->viewport_c.x +=  data->viewport_c.width / 2;
		/* Ceil offset pipe */
		data->viewport.width = (data->viewport.width + 1) / 2;
		data->viewport_c.width = (data->viewport_c.width + 1) / 2;
	} else if (pri_split) {
		data->viewport.width /= 2;
		data->viewport_c.width /= 2;
	}

	if (plane_state->rotation == ROTATION_ANGLE_90 ||
			plane_state->rotation == ROTATION_ANGLE_270) {
		rect_swap_helper(&data->viewport_c);
		rect_swap_helper(&data->viewport);
	}
}

static void calculate_recout(struct pipe_ctx *pipe_ctx, struct view *recout_skip)
{
	const struct dc_plane_state *plane_state = pipe_ctx->plane_state;
	const struct dc_stream_state *stream = pipe_ctx->stream;
	struct rect surf_src = plane_state->src_rect;
	struct rect surf_clip = plane_state->clip_rect;
	int recout_full_x, recout_full_y;
	bool pri_split = pipe_ctx->bottom_pipe &&
			pipe_ctx->bottom_pipe->plane_state == pipe_ctx->plane_state;
	bool sec_split = pipe_ctx->top_pipe &&
			pipe_ctx->top_pipe->plane_state == pipe_ctx->plane_state;
	bool top_bottom_split = stream->view_format == VIEW_3D_FORMAT_TOP_AND_BOTTOM;

	if (pipe_ctx->plane_state->rotation == ROTATION_ANGLE_90 ||
			pipe_ctx->plane_state->rotation == ROTATION_ANGLE_270)
		rect_swap_helper(&surf_src);

	pipe_ctx->plane_res.scl_data.recout.x = stream->dst.x;
	if (stream->src.x < surf_clip.x)
		pipe_ctx->plane_res.scl_data.recout.x += (surf_clip.x
			- stream->src.x) * stream->dst.width
						/ stream->src.width;

	pipe_ctx->plane_res.scl_data.recout.width = surf_clip.width *
			stream->dst.width / stream->src.width;
	if (pipe_ctx->plane_res.scl_data.recout.width + pipe_ctx->plane_res.scl_data.recout.x >
			stream->dst.x + stream->dst.width)
		pipe_ctx->plane_res.scl_data.recout.width =
			stream->dst.x + stream->dst.width
						- pipe_ctx->plane_res.scl_data.recout.x;

	pipe_ctx->plane_res.scl_data.recout.y = stream->dst.y;
	if (stream->src.y < surf_clip.y)
		pipe_ctx->plane_res.scl_data.recout.y += (surf_clip.y
			- stream->src.y) * stream->dst.height
						/ stream->src.height;

	pipe_ctx->plane_res.scl_data.recout.height = surf_clip.height *
			stream->dst.height / stream->src.height;
	if (pipe_ctx->plane_res.scl_data.recout.height + pipe_ctx->plane_res.scl_data.recout.y >
			stream->dst.y + stream->dst.height)
		pipe_ctx->plane_res.scl_data.recout.height =
			stream->dst.y + stream->dst.height
						- pipe_ctx->plane_res.scl_data.recout.y;

	/* Handle h & vsplit */
	if (sec_split && top_bottom_split) {
		pipe_ctx->plane_res.scl_data.recout.y +=
				pipe_ctx->plane_res.scl_data.recout.height / 2;
		/* Floor primary pipe, ceil 2ndary pipe */
		pipe_ctx->plane_res.scl_data.recout.height =
				(pipe_ctx->plane_res.scl_data.recout.height + 1) / 2;
	} else if (pri_split && top_bottom_split)
		pipe_ctx->plane_res.scl_data.recout.height /= 2;
	else if (pri_split || sec_split) {
		/* HMirror XOR Secondary_pipe XOR Rotation_180 */
		bool right_view = (sec_split != plane_state->horizontal_mirror) !=
					(plane_state->rotation == ROTATION_ANGLE_180);

		if (plane_state->rotation == ROTATION_ANGLE_90
				|| plane_state->rotation == ROTATION_ANGLE_270)
			/* Secondary_pipe XOR Rotation_270 */
			right_view = (plane_state->rotation == ROTATION_ANGLE_270) != sec_split;

		if (right_view) {
			pipe_ctx->plane_res.scl_data.recout.x +=
					pipe_ctx->plane_res.scl_data.recout.width / 2;
			/* Ceil offset pipe */
			pipe_ctx->plane_res.scl_data.recout.width =
					(pipe_ctx->plane_res.scl_data.recout.width + 1) / 2;
		} else {
			pipe_ctx->plane_res.scl_data.recout.width /= 2;
		}
	}
	/* Unclipped recout offset = stream dst offset + ((surf dst offset - stream surf_src offset)
	 * 				* 1/ stream scaling ratio) - (surf surf_src offset * 1/ full scl
	 * 				ratio)
	 */
	recout_full_x = stream->dst.x + (plane_state->dst_rect.x - stream->src.x)
					* stream->dst.width / stream->src.width -
			surf_src.x * plane_state->dst_rect.width / surf_src.width
					* stream->dst.width / stream->src.width;
	recout_full_y = stream->dst.y + (plane_state->dst_rect.y - stream->src.y)
					* stream->dst.height / stream->src.height -
			surf_src.y * plane_state->dst_rect.height / surf_src.height
					* stream->dst.height / stream->src.height;

	recout_skip->width = pipe_ctx->plane_res.scl_data.recout.x - recout_full_x;
	recout_skip->height = pipe_ctx->plane_res.scl_data.recout.y - recout_full_y;
}

static void calculate_scaling_ratios(struct pipe_ctx *pipe_ctx)
{
	const struct dc_plane_state *plane_state = pipe_ctx->plane_state;
	const struct dc_stream_state *stream = pipe_ctx->stream;
	struct rect surf_src = plane_state->src_rect;
	const int in_w = stream->src.width;
	const int in_h = stream->src.height;
	const int out_w = stream->dst.width;
	const int out_h = stream->dst.height;

	if (pipe_ctx->plane_state->rotation == ROTATION_ANGLE_90 ||
			pipe_ctx->plane_state->rotation == ROTATION_ANGLE_270)
		rect_swap_helper(&surf_src);

	pipe_ctx->plane_res.scl_data.ratios.horz = dal_fixed31_32_from_fraction(
					surf_src.width,
					plane_state->dst_rect.width);
	pipe_ctx->plane_res.scl_data.ratios.vert = dal_fixed31_32_from_fraction(
					surf_src.height,
					plane_state->dst_rect.height);

	if (stream->view_format == VIEW_3D_FORMAT_SIDE_BY_SIDE)
		pipe_ctx->plane_res.scl_data.ratios.horz.value *= 2;
	else if (stream->view_format == VIEW_3D_FORMAT_TOP_AND_BOTTOM)
		pipe_ctx->plane_res.scl_data.ratios.vert.value *= 2;

	pipe_ctx->plane_res.scl_data.ratios.vert.value = div64_s64(
		pipe_ctx->plane_res.scl_data.ratios.vert.value * in_h, out_h);
	pipe_ctx->plane_res.scl_data.ratios.horz.value = div64_s64(
		pipe_ctx->plane_res.scl_data.ratios.horz.value * in_w, out_w);

	pipe_ctx->plane_res.scl_data.ratios.horz_c = pipe_ctx->plane_res.scl_data.ratios.horz;
	pipe_ctx->plane_res.scl_data.ratios.vert_c = pipe_ctx->plane_res.scl_data.ratios.vert;

	if (pipe_ctx->plane_res.scl_data.format == PIXEL_FORMAT_420BPP8
			|| pipe_ctx->plane_res.scl_data.format == PIXEL_FORMAT_420BPP10) {
		pipe_ctx->plane_res.scl_data.ratios.horz_c.value /= 2;
		pipe_ctx->plane_res.scl_data.ratios.vert_c.value /= 2;
	}
}

static void calculate_inits_and_adj_vp(struct pipe_ctx *pipe_ctx, struct view *recout_skip)
{
	struct scaler_data *data = &pipe_ctx->plane_res.scl_data;
	struct rect src = pipe_ctx->plane_state->src_rect;
	int vpc_div = (data->format == PIXEL_FORMAT_420BPP8
			|| data->format == PIXEL_FORMAT_420BPP10) ? 2 : 1;
	bool flip_vert_scan_dir = false, flip_horz_scan_dir = false;

	/*
	 * Need to calculate the scan direction for viewport to make adjustments
	 */
	if (pipe_ctx->plane_state->rotation == ROTATION_ANGLE_180) {
		flip_vert_scan_dir = true;
		flip_horz_scan_dir = true;
	} else if (pipe_ctx->plane_state->rotation == ROTATION_ANGLE_90)
		flip_vert_scan_dir = true;
	else if (pipe_ctx->plane_state->rotation == ROTATION_ANGLE_270)
		flip_horz_scan_dir = true;
	if (pipe_ctx->plane_state->horizontal_mirror)
		flip_horz_scan_dir = !flip_horz_scan_dir;

	if (pipe_ctx->plane_state->rotation == ROTATION_ANGLE_90 ||
			pipe_ctx->plane_state->rotation == ROTATION_ANGLE_270) {
		rect_swap_helper(&src);
		rect_swap_helper(&data->viewport_c);
		rect_swap_helper(&data->viewport);
	}

	/*
	 * Init calculated according to formula:
	 * 	init = (scaling_ratio + number_of_taps + 1) / 2
	 * 	init_bot = init + scaling_ratio
	 * 	init_c = init + truncated_vp_c_offset(from calculate viewport)
	 */
	data->inits.h = dal_fixed31_32_div_int(
			dal_fixed31_32_add_int(data->ratios.horz, data->taps.h_taps + 1), 2);

	data->inits.h_c = dal_fixed31_32_add(data->inits.h_c, dal_fixed31_32_div_int(
			dal_fixed31_32_add_int(data->ratios.horz_c, data->taps.h_taps_c + 1), 2));

	data->inits.v = dal_fixed31_32_div_int(
			dal_fixed31_32_add_int(data->ratios.vert, data->taps.v_taps + 1), 2);

	data->inits.v_c = dal_fixed31_32_add(data->inits.v_c, dal_fixed31_32_div_int(
			dal_fixed31_32_add_int(data->ratios.vert_c, data->taps.v_taps_c + 1), 2));


	/* Adjust for viewport end clip-off */
	if ((data->viewport.x + data->viewport.width) < (src.x + src.width) && !flip_horz_scan_dir) {
		int vp_clip = src.x + src.width - data->viewport.width - data->viewport.x;
		int int_part = dal_fixed31_32_floor(
				dal_fixed31_32_sub(data->inits.h, data->ratios.horz));

		int_part = int_part > 0 ? int_part : 0;
		data->viewport.width += int_part < vp_clip ? int_part : vp_clip;
	}
	if ((data->viewport.y + data->viewport.height) < (src.y + src.height) && !flip_vert_scan_dir) {
		int vp_clip = src.y + src.height - data->viewport.height - data->viewport.y;
		int int_part = dal_fixed31_32_floor(
				dal_fixed31_32_sub(data->inits.v, data->ratios.vert));

		int_part = int_part > 0 ? int_part : 0;
		data->viewport.height += int_part < vp_clip ? int_part : vp_clip;
	}
	if ((data->viewport_c.x + data->viewport_c.width) < (src.x + src.width) / vpc_div && !flip_horz_scan_dir) {
		int vp_clip = (src.x + src.width) / vpc_div -
				data->viewport_c.width - data->viewport_c.x;
		int int_part = dal_fixed31_32_floor(
				dal_fixed31_32_sub(data->inits.h_c, data->ratios.horz_c));

		int_part = int_part > 0 ? int_part : 0;
		data->viewport_c.width += int_part < vp_clip ? int_part : vp_clip;
	}
	if ((data->viewport_c.y + data->viewport_c.height) < (src.y + src.height) / vpc_div && !flip_vert_scan_dir) {
		int vp_clip = (src.y + src.height) / vpc_div -
				data->viewport_c.height - data->viewport_c.y;
		int int_part = dal_fixed31_32_floor(
				dal_fixed31_32_sub(data->inits.v_c, data->ratios.vert_c));

		int_part = int_part > 0 ? int_part : 0;
		data->viewport_c.height += int_part < vp_clip ? int_part : vp_clip;
	}

	/* Adjust for non-0 viewport offset */
	if (data->viewport.x && !flip_horz_scan_dir) {
		int int_part;

		data->inits.h = dal_fixed31_32_add(data->inits.h, dal_fixed31_32_mul_int(
				data->ratios.horz, recout_skip->width));
		int_part = dal_fixed31_32_floor(data->inits.h) - data->viewport.x;
		if (int_part < data->taps.h_taps) {
			int int_adj = data->viewport.x >= (data->taps.h_taps - int_part) ?
						(data->taps.h_taps - int_part) : data->viewport.x;
			data->viewport.x -= int_adj;
			data->viewport.width += int_adj;
			int_part += int_adj;
		} else if (int_part > data->taps.h_taps) {
			data->viewport.x += int_part - data->taps.h_taps;
			data->viewport.width -= int_part - data->taps.h_taps;
			int_part = data->taps.h_taps;
		}
		data->inits.h.value &= 0xffffffff;
		data->inits.h = dal_fixed31_32_add_int(data->inits.h, int_part);
	}

	if (data->viewport_c.x && !flip_horz_scan_dir) {
		int int_part;

		data->inits.h_c = dal_fixed31_32_add(data->inits.h_c, dal_fixed31_32_mul_int(
				data->ratios.horz_c, recout_skip->width));
		int_part = dal_fixed31_32_floor(data->inits.h_c) - data->viewport_c.x;
		if (int_part < data->taps.h_taps_c) {
			int int_adj = data->viewport_c.x >= (data->taps.h_taps_c - int_part) ?
					(data->taps.h_taps_c - int_part) : data->viewport_c.x;
			data->viewport_c.x -= int_adj;
			data->viewport_c.width += int_adj;
			int_part += int_adj;
		} else if (int_part > data->taps.h_taps_c) {
			data->viewport_c.x += int_part - data->taps.h_taps_c;
			data->viewport_c.width -= int_part - data->taps.h_taps_c;
			int_part = data->taps.h_taps_c;
		}
		data->inits.h_c.value &= 0xffffffff;
		data->inits.h_c = dal_fixed31_32_add_int(data->inits.h_c, int_part);
	}

	if (data->viewport.y && !flip_vert_scan_dir) {
		int int_part;

		data->inits.v = dal_fixed31_32_add(data->inits.v, dal_fixed31_32_mul_int(
				data->ratios.vert, recout_skip->height));
		int_part = dal_fixed31_32_floor(data->inits.v) - data->viewport.y;
		if (int_part < data->taps.v_taps) {
			int int_adj = data->viewport.y >= (data->taps.v_taps - int_part) ?
						(data->taps.v_taps - int_part) : data->viewport.y;
			data->viewport.y -= int_adj;
			data->viewport.height += int_adj;
			int_part += int_adj;
		} else if (int_part > data->taps.v_taps) {
			data->viewport.y += int_part - data->taps.v_taps;
			data->viewport.height -= int_part - data->taps.v_taps;
			int_part = data->taps.v_taps;
		}
		data->inits.v.value &= 0xffffffff;
		data->inits.v = dal_fixed31_32_add_int(data->inits.v, int_part);
	}

	if (data->viewport_c.y && !flip_vert_scan_dir) {
		int int_part;

		data->inits.v_c = dal_fixed31_32_add(data->inits.v_c, dal_fixed31_32_mul_int(
				data->ratios.vert_c, recout_skip->height));
		int_part = dal_fixed31_32_floor(data->inits.v_c) - data->viewport_c.y;
		if (int_part < data->taps.v_taps_c) {
			int int_adj = data->viewport_c.y >= (data->taps.v_taps_c - int_part) ?
					(data->taps.v_taps_c - int_part) : data->viewport_c.y;
			data->viewport_c.y -= int_adj;
			data->viewport_c.height += int_adj;
			int_part += int_adj;
		} else if (int_part > data->taps.v_taps_c) {
			data->viewport_c.y += int_part - data->taps.v_taps_c;
			data->viewport_c.height -= int_part - data->taps.v_taps_c;
			int_part = data->taps.v_taps_c;
		}
		data->inits.v_c.value &= 0xffffffff;
		data->inits.v_c = dal_fixed31_32_add_int(data->inits.v_c, int_part);
	}

	/* Interlaced inits based on final vert inits */
	data->inits.v_bot = dal_fixed31_32_add(data->inits.v, data->ratios.vert);
	data->inits.v_c_bot = dal_fixed31_32_add(data->inits.v_c, data->ratios.vert_c);

	if (pipe_ctx->plane_state->rotation == ROTATION_ANGLE_90 ||
			pipe_ctx->plane_state->rotation == ROTATION_ANGLE_270) {
		rect_swap_helper(&data->viewport_c);
		rect_swap_helper(&data->viewport);
	}
}

bool resource_build_scaling_params(struct pipe_ctx *pipe_ctx)
{
	const struct dc_plane_state *plane_state = pipe_ctx->plane_state;
	struct dc_crtc_timing *timing = &pipe_ctx->stream->timing;
	struct view recout_skip = { 0 };
	bool res = false;
	struct dc_context *ctx = pipe_ctx->stream->ctx;
	/* Important: scaling ratio calculation requires pixel format,
	 * lb depth calculation requires recout and taps require scaling ratios.
	 * Inits require viewport, taps, ratios and recout of split pipe
	 */
	pipe_ctx->plane_res.scl_data.format = convert_pixel_format_to_dalsurface(
			pipe_ctx->plane_state->format);

	calculate_scaling_ratios(pipe_ctx);

	calculate_viewport(pipe_ctx);

	if (pipe_ctx->plane_res.scl_data.viewport.height < 16 || pipe_ctx->plane_res.scl_data.viewport.width < 16)
		return false;

	calculate_recout(pipe_ctx, &recout_skip);

	/**
	 * Setting line buffer pixel depth to 24bpp yields banding
	 * on certain displays, such as the Sharp 4k
	 */
	pipe_ctx->plane_res.scl_data.lb_params.depth = LB_PIXEL_DEPTH_30BPP;

	pipe_ctx->plane_res.scl_data.recout.x += timing->h_border_left;
	pipe_ctx->plane_res.scl_data.recout.y += timing->v_border_top;

	pipe_ctx->plane_res.scl_data.h_active = timing->h_addressable + timing->h_border_left + timing->h_border_right;
	pipe_ctx->plane_res.scl_data.v_active = timing->v_addressable + timing->v_border_top + timing->v_border_bottom;


	/* Taps calculations */
	if (pipe_ctx->plane_res.xfm != NULL)
		res = pipe_ctx->plane_res.xfm->funcs->transform_get_optimal_number_of_taps(
				pipe_ctx->plane_res.xfm, &pipe_ctx->plane_res.scl_data, &plane_state->scaling_quality);

	if (pipe_ctx->plane_res.dpp != NULL)
		res = pipe_ctx->plane_res.dpp->funcs->dpp_get_optimal_number_of_taps(
				pipe_ctx->plane_res.dpp, &pipe_ctx->plane_res.scl_data, &plane_state->scaling_quality);
	if (!res) {
		/* Try 24 bpp linebuffer */
		pipe_ctx->plane_res.scl_data.lb_params.depth = LB_PIXEL_DEPTH_24BPP;

		if (pipe_ctx->plane_res.xfm != NULL)
			res = pipe_ctx->plane_res.xfm->funcs->transform_get_optimal_number_of_taps(
					pipe_ctx->plane_res.xfm,
					&pipe_ctx->plane_res.scl_data,
					&plane_state->scaling_quality);

		if (pipe_ctx->plane_res.dpp != NULL)
			res = pipe_ctx->plane_res.dpp->funcs->dpp_get_optimal_number_of_taps(
					pipe_ctx->plane_res.dpp,
					&pipe_ctx->plane_res.scl_data,
					&plane_state->scaling_quality);
	}

	if (res)
		/* May need to re-check lb size after this in some obscure scenario */
		calculate_inits_and_adj_vp(pipe_ctx, &recout_skip);

	DC_LOG_SCALER(
				"%s: Viewport:\nheight:%d width:%d x:%d "
				"y:%d\n dst_rect:\nheight:%d width:%d x:%d "
				"y:%d\n",
				__func__,
				pipe_ctx->plane_res.scl_data.viewport.height,
				pipe_ctx->plane_res.scl_data.viewport.width,
				pipe_ctx->plane_res.scl_data.viewport.x,
				pipe_ctx->plane_res.scl_data.viewport.y,
				plane_state->dst_rect.height,
				plane_state->dst_rect.width,
				plane_state->dst_rect.x,
				plane_state->dst_rect.y);

	return res;
}


enum dc_status resource_build_scaling_params_for_context(
	const struct dc  *dc,
	struct dc_state *context)
{
	int i;

	for (i = 0; i < MAX_PIPES; i++) {
		if (context->res_ctx.pipe_ctx[i].plane_state != NULL &&
				context->res_ctx.pipe_ctx[i].stream != NULL)
			if (!resource_build_scaling_params(&context->res_ctx.pipe_ctx[i]))
				return DC_FAIL_SCALING;
	}

	return DC_OK;
}

struct pipe_ctx *find_idle_secondary_pipe(
		struct resource_context *res_ctx,
		const struct resource_pool *pool)
{
	int i;
	struct pipe_ctx *secondary_pipe = NULL;

	/*
	 * search backwards for the second pipe to keep pipe
	 * assignment more consistent
	 */

	for (i = pool->pipe_count - 1; i >= 0; i--) {
		if (res_ctx->pipe_ctx[i].stream == NULL) {
			secondary_pipe = &res_ctx->pipe_ctx[i];
			secondary_pipe->pipe_idx = i;
			break;
		}
	}


	return secondary_pipe;
}

struct pipe_ctx *resource_get_head_pipe_for_stream(
		struct resource_context *res_ctx,
		struct dc_stream_state *stream)
{
	int i;
	for (i = 0; i < MAX_PIPES; i++) {
		if (res_ctx->pipe_ctx[i].stream == stream &&
				!res_ctx->pipe_ctx[i].top_pipe) {
			return &res_ctx->pipe_ctx[i];
			break;
		}
	}
	return NULL;
}

static struct pipe_ctx *resource_get_tail_pipe_for_stream(
		struct resource_context *res_ctx,
		struct dc_stream_state *stream)
{
	struct pipe_ctx *head_pipe, *tail_pipe;
	head_pipe = resource_get_head_pipe_for_stream(res_ctx, stream);

	if (!head_pipe)
		return NULL;

	tail_pipe = head_pipe->bottom_pipe;

	while (tail_pipe) {
		head_pipe = tail_pipe;
		tail_pipe = tail_pipe->bottom_pipe;
	}

	return head_pipe;
}

/*
 * A free_pipe for a stream is defined here as a pipe
 * that has no surface attached yet
 */
static struct pipe_ctx *acquire_free_pipe_for_stream(
		struct dc_state *context,
		const struct resource_pool *pool,
		struct dc_stream_state *stream)
{
	int i;
	struct resource_context *res_ctx = &context->res_ctx;

	struct pipe_ctx *head_pipe = NULL;

	/* Find head pipe, which has the back end set up*/

	head_pipe = resource_get_head_pipe_for_stream(res_ctx, stream);

	if (!head_pipe) {
		ASSERT(0);
		return NULL;
	}

	if (!head_pipe->plane_state)
		return head_pipe;

	/* Re-use pipe already acquired for this stream if available*/
	for (i = pool->pipe_count - 1; i >= 0; i--) {
		if (res_ctx->pipe_ctx[i].stream == stream &&
				!res_ctx->pipe_ctx[i].plane_state) {
			return &res_ctx->pipe_ctx[i];
		}
	}

	/*
	 * At this point we have no re-useable pipe for this stream and we need
	 * to acquire an idle one to satisfy the request
	 */

	if (!pool->funcs->acquire_idle_pipe_for_layer)
		return NULL;

	return pool->funcs->acquire_idle_pipe_for_layer(context, pool, stream);

}

#if defined(CONFIG_DRM_AMD_DC_DCN1_0)
static int acquire_first_split_pipe(
		struct resource_context *res_ctx,
		const struct resource_pool *pool,
		struct dc_stream_state *stream)
{
	int i;

	for (i = 0; i < pool->pipe_count; i++) {
		struct pipe_ctx *pipe_ctx = &res_ctx->pipe_ctx[i];

		if (pipe_ctx->top_pipe &&
				pipe_ctx->top_pipe->plane_state == pipe_ctx->plane_state) {
			pipe_ctx->top_pipe->bottom_pipe = pipe_ctx->bottom_pipe;
			if (pipe_ctx->bottom_pipe)
				pipe_ctx->bottom_pipe->top_pipe = pipe_ctx->top_pipe;

			memset(pipe_ctx, 0, sizeof(*pipe_ctx));
			pipe_ctx->stream_res.tg = pool->timing_generators[i];
			pipe_ctx->plane_res.hubp = pool->hubps[i];
			pipe_ctx->plane_res.ipp = pool->ipps[i];
			pipe_ctx->plane_res.dpp = pool->dpps[i];
			pipe_ctx->stream_res.opp = pool->opps[i];
			pipe_ctx->plane_res.mpcc_inst = pool->dpps[i]->inst;
			pipe_ctx->pipe_idx = i;

			pipe_ctx->stream = stream;
			return i;
		}
	}
	return -1;
}
#endif

bool dc_add_plane_to_context(
		const struct dc *dc,
		struct dc_stream_state *stream,
		struct dc_plane_state *plane_state,
		struct dc_state *context)
{
	int i;
	struct resource_pool *pool = dc->res_pool;
	struct pipe_ctx *head_pipe, *tail_pipe, *free_pipe;
	struct dc_stream_status *stream_status = NULL;

	for (i = 0; i < context->stream_count; i++)
		if (context->streams[i] == stream) {
			stream_status = &context->stream_status[i];
			break;
		}
	if (stream_status == NULL) {
		dm_error("Existing stream not found; failed to attach surface!\n");
		return false;
	}


	if (stream_status->plane_count == MAX_SURFACE_NUM) {
		dm_error("Surface: can not attach plane_state %p! Maximum is: %d\n",
				plane_state, MAX_SURFACE_NUM);
		return false;
	}

	head_pipe = resource_get_head_pipe_for_stream(&context->res_ctx, stream);

	if (!head_pipe) {
		dm_error("Head pipe not found for stream_state %p !\n", stream);
		return false;
	}

	free_pipe = acquire_free_pipe_for_stream(context, pool, stream);

#if defined(CONFIG_DRM_AMD_DC_DCN1_0)
	if (!free_pipe) {
		int pipe_idx = acquire_first_split_pipe(&context->res_ctx, pool, stream);
		if (pipe_idx >= 0)
			free_pipe = &context->res_ctx.pipe_ctx[pipe_idx];
	}
#endif
	if (!free_pipe)
		return false;

	/* retain new surfaces */
	dc_plane_state_retain(plane_state);
	free_pipe->plane_state = plane_state;

	if (head_pipe != free_pipe) {

		tail_pipe = resource_get_tail_pipe_for_stream(&context->res_ctx, stream);
		ASSERT(tail_pipe);

		free_pipe->stream_res.tg = tail_pipe->stream_res.tg;
		free_pipe->stream_res.abm = tail_pipe->stream_res.abm;
		free_pipe->stream_res.opp = tail_pipe->stream_res.opp;
		free_pipe->stream_res.stream_enc = tail_pipe->stream_res.stream_enc;
		free_pipe->stream_res.audio = tail_pipe->stream_res.audio;
		free_pipe->clock_source = tail_pipe->clock_source;
		free_pipe->top_pipe = tail_pipe;
		tail_pipe->bottom_pipe = free_pipe;
	}

	/* assign new surfaces*/
	stream_status->plane_states[stream_status->plane_count] = plane_state;

	stream_status->plane_count++;

	return true;
}

bool dc_remove_plane_from_context(
		const struct dc *dc,
		struct dc_stream_state *stream,
		struct dc_plane_state *plane_state,
		struct dc_state *context)
{
	int i;
	struct dc_stream_status *stream_status = NULL;
	struct resource_pool *pool = dc->res_pool;

	for (i = 0; i < context->stream_count; i++)
		if (context->streams[i] == stream) {
			stream_status = &context->stream_status[i];
			break;
		}

	if (stream_status == NULL) {
		dm_error("Existing stream not found; failed to remove plane.\n");
		return false;
	}

	/* release pipe for plane*/
	for (i = pool->pipe_count - 1; i >= 0; i--) {
		struct pipe_ctx *pipe_ctx;

		if (context->res_ctx.pipe_ctx[i].plane_state == plane_state) {
			pipe_ctx = &context->res_ctx.pipe_ctx[i];

			if (pipe_ctx->top_pipe)
				pipe_ctx->top_pipe->bottom_pipe = pipe_ctx->bottom_pipe;

			/* Second condition is to avoid setting NULL to top pipe
			 * of tail pipe making it look like head pipe in subsequent
			 * deletes
			 */
			if (pipe_ctx->bottom_pipe && pipe_ctx->top_pipe)
				pipe_ctx->bottom_pipe->top_pipe = pipe_ctx->top_pipe;

			/*
			 * For head pipe detach surfaces from pipe for tail
			 * pipe just zero it out
			 */
			if (!pipe_ctx->top_pipe) {
				pipe_ctx->plane_state = NULL;
				pipe_ctx->bottom_pipe = NULL;
			} else  {
				memset(pipe_ctx, 0, sizeof(*pipe_ctx));
			}
		}
	}


	for (i = 0; i < stream_status->plane_count; i++) {
		if (stream_status->plane_states[i] == plane_state) {

			dc_plane_state_release(stream_status->plane_states[i]);
			break;
		}
	}

	if (i == stream_status->plane_count) {
		dm_error("Existing plane_state not found; failed to detach it!\n");
		return false;
	}

	stream_status->plane_count--;

	/* Start at the plane we've just released, and move all the planes one index forward to "trim" the array */
	for (; i < stream_status->plane_count; i++)
		stream_status->plane_states[i] = stream_status->plane_states[i + 1];

	stream_status->plane_states[stream_status->plane_count] = NULL;

	return true;
}

bool dc_rem_all_planes_for_stream(
		const struct dc *dc,
		struct dc_stream_state *stream,
		struct dc_state *context)
{
	int i, old_plane_count;
	struct dc_stream_status *stream_status = NULL;
	struct dc_plane_state *del_planes[MAX_SURFACE_NUM] = { 0 };

	for (i = 0; i < context->stream_count; i++)
			if (context->streams[i] == stream) {
				stream_status = &context->stream_status[i];
				break;
			}

	if (stream_status == NULL) {
		dm_error("Existing stream %p not found!\n", stream);
		return false;
	}

	old_plane_count = stream_status->plane_count;

	for (i = 0; i < old_plane_count; i++)
		del_planes[i] = stream_status->plane_states[i];

	for (i = 0; i < old_plane_count; i++)
		if (!dc_remove_plane_from_context(dc, stream, del_planes[i], context))
			return false;

	return true;
}

static bool add_all_planes_for_stream(
		const struct dc *dc,
		struct dc_stream_state *stream,
		const struct dc_validation_set set[],
		int set_count,
		struct dc_state *context)
{
	int i, j;

	for (i = 0; i < set_count; i++)
		if (set[i].stream == stream)
			break;

	if (i == set_count) {
		dm_error("Stream %p not found in set!\n", stream);
		return false;
	}

	for (j = 0; j < set[i].plane_count; j++)
		if (!dc_add_plane_to_context(dc, stream, set[i].plane_states[j], context))
			return false;

	return true;
}

bool dc_add_all_planes_for_stream(
		const struct dc *dc,
		struct dc_stream_state *stream,
		struct dc_plane_state * const *plane_states,
		int plane_count,
		struct dc_state *context)
{
	struct dc_validation_set set;
	int i;

	set.stream = stream;
	set.plane_count = plane_count;

	for (i = 0; i < plane_count; i++)
		set.plane_states[i] = plane_states[i];

	return add_all_planes_for_stream(dc, stream, &set, 1, context);
}



static bool is_timing_changed(struct dc_stream_state *cur_stream,
		struct dc_stream_state *new_stream)
{
	if (cur_stream == NULL)
		return true;

	/* If sink pointer changed, it means this is a hotplug, we should do
	 * full hw setting.
	 */
	if (cur_stream->sink != new_stream->sink)
		return true;

	/* If output color space is changed, need to reprogram info frames */
	if (cur_stream->output_color_space != new_stream->output_color_space)
		return true;

	return memcmp(
		&cur_stream->timing,
		&new_stream->timing,
		sizeof(struct dc_crtc_timing)) != 0;
}

static bool are_stream_backends_same(
	struct dc_stream_state *stream_a, struct dc_stream_state *stream_b)
{
	if (stream_a == stream_b)
		return true;

	if (stream_a == NULL || stream_b == NULL)
		return false;

	if (is_timing_changed(stream_a, stream_b))
		return false;

	return true;
}

bool dc_is_stream_unchanged(
	struct dc_stream_state *old_stream, struct dc_stream_state *stream)
{

	if (!are_stream_backends_same(old_stream, stream))
		return false;

	return true;
}

bool dc_is_stream_scaling_unchanged(
	struct dc_stream_state *old_stream, struct dc_stream_state *stream)
{
	if (old_stream == stream)
		return true;

	if (old_stream == NULL || stream == NULL)
		return false;

	if (memcmp(&old_stream->src,
			&stream->src,
			sizeof(struct rect)) != 0)
		return false;

	if (memcmp(&old_stream->dst,
			&stream->dst,
			sizeof(struct rect)) != 0)
		return false;

	return true;
}

static void update_stream_engine_usage(
		struct resource_context *res_ctx,
		const struct resource_pool *pool,
		struct stream_encoder *stream_enc,
		bool acquired)
{
	int i;

	for (i = 0; i < pool->stream_enc_count; i++) {
		if (pool->stream_enc[i] == stream_enc)
			res_ctx->is_stream_enc_acquired[i] = acquired;
	}
}

/* TODO: release audio object */
void update_audio_usage(
		struct resource_context *res_ctx,
		const struct resource_pool *pool,
		struct audio *audio,
		bool acquired)
{
	int i;
	for (i = 0; i < pool->audio_count; i++) {
		if (pool->audios[i] == audio)
			res_ctx->is_audio_acquired[i] = acquired;
	}
}

static int acquire_first_free_pipe(
		struct resource_context *res_ctx,
		const struct resource_pool *pool,
		struct dc_stream_state *stream)
{
	int i;

	for (i = 0; i < pool->pipe_count; i++) {
		if (!res_ctx->pipe_ctx[i].stream) {
			struct pipe_ctx *pipe_ctx = &res_ctx->pipe_ctx[i];

			pipe_ctx->stream_res.tg = pool->timing_generators[i];
			pipe_ctx->plane_res.mi = pool->mis[i];
			pipe_ctx->plane_res.hubp = pool->hubps[i];
			pipe_ctx->plane_res.ipp = pool->ipps[i];
			pipe_ctx->plane_res.xfm = pool->transforms[i];
			pipe_ctx->plane_res.dpp = pool->dpps[i];
			pipe_ctx->stream_res.opp = pool->opps[i];
			if (pool->dpps[i])
				pipe_ctx->plane_res.mpcc_inst = pool->dpps[i]->inst;
			pipe_ctx->pipe_idx = i;


			pipe_ctx->stream = stream;
			return i;
		}
	}
	return -1;
}

static struct stream_encoder *find_first_free_match_stream_enc_for_link(
		struct resource_context *res_ctx,
		const struct resource_pool *pool,
		struct dc_stream_state *stream)
{
	int i;
	int j = -1;
	struct dc_link *link = stream->sink->link;

	for (i = 0; i < pool->stream_enc_count; i++) {
		if (!res_ctx->is_stream_enc_acquired[i] &&
				pool->stream_enc[i]) {
			/* Store first available for MST second display
			 * in daisy chain use case */
			j = i;
			if (pool->stream_enc[i]->id ==
					link->link_enc->preferred_engine)
				return pool->stream_enc[i];
		}
	}

	/*
	 * below can happen in cases when stream encoder is acquired:
	 * 1) for second MST display in chain, so preferred engine already
	 * acquired;
	 * 2) for another link, which preferred engine already acquired by any
	 * MST configuration.
	 *
	 * If signal is of DP type and preferred engine not found, return last available
	 *
	 * TODO - This is just a patch up and a generic solution is
	 * required for non DP connectors.
	 */

	if (j >= 0 && dc_is_dp_signal(stream->signal))
		return pool->stream_enc[j];

	return NULL;
}

static struct audio *find_first_free_audio(
		struct resource_context *res_ctx,
		const struct resource_pool *pool,
		enum engine_id id)
{
	int i;
	for (i = 0; i < pool->audio_count; i++) {
		if ((res_ctx->is_audio_acquired[i] == false) && (res_ctx->is_stream_enc_acquired[i] == true)) {
			/*we have enough audio endpoint, find the matching inst*/
			if (id != i)
				continue;

			return pool->audios[i];
		}
	}
	/*not found the matching one, first come first serve*/
	for (i = 0; i < pool->audio_count; i++) {
		if (res_ctx->is_audio_acquired[i] == false) {
			return pool->audios[i];
		}
	}
	return 0;
}

bool resource_is_stream_unchanged(
	struct dc_state *old_context, struct dc_stream_state *stream)
{
	int i;

	for (i = 0; i < old_context->stream_count; i++) {
		struct dc_stream_state *old_stream = old_context->streams[i];

		if (are_stream_backends_same(old_stream, stream))
				return true;
	}

	return false;
}

enum dc_status dc_add_stream_to_ctx(
		struct dc *dc,
		struct dc_state *new_ctx,
		struct dc_stream_state *stream)
{
	struct dc_context *dc_ctx = dc->ctx;
	enum dc_status res;

	if (new_ctx->stream_count >= dc->res_pool->pipe_count) {
		DC_ERROR("Max streams reached, can add stream %p !\n", stream);
		return DC_ERROR_UNEXPECTED;
	}

	new_ctx->streams[new_ctx->stream_count] = stream;
	dc_stream_retain(stream);
	new_ctx->stream_count++;

	res = dc->res_pool->funcs->add_stream_to_ctx(dc, new_ctx, stream);
	if (res != DC_OK)
		DC_ERROR("Adding stream %p to context failed with err %d!\n", stream, res);

	return res;
}

enum dc_status dc_remove_stream_from_ctx(
			struct dc *dc,
			struct dc_state *new_ctx,
			struct dc_stream_state *stream)
{
	int i;
	struct dc_context *dc_ctx = dc->ctx;
	struct pipe_ctx *del_pipe = NULL;

	/* Release primary pipe */
	for (i = 0; i < MAX_PIPES; i++) {
		if (new_ctx->res_ctx.pipe_ctx[i].stream == stream &&
				!new_ctx->res_ctx.pipe_ctx[i].top_pipe) {
			del_pipe = &new_ctx->res_ctx.pipe_ctx[i];

			ASSERT(del_pipe->stream_res.stream_enc);
			update_stream_engine_usage(
					&new_ctx->res_ctx,
						dc->res_pool,
					del_pipe->stream_res.stream_enc,
					false);

			if (del_pipe->stream_res.audio)
				update_audio_usage(
					&new_ctx->res_ctx,
					dc->res_pool,
					del_pipe->stream_res.audio,
					false);

			resource_unreference_clock_source(&new_ctx->res_ctx,
							  dc->res_pool,
							  del_pipe->clock_source);

			if (dc->res_pool->funcs->remove_stream_from_ctx)
				dc->res_pool->funcs->remove_stream_from_ctx(dc, new_ctx, stream);

			memset(del_pipe, 0, sizeof(*del_pipe));

			break;
		}
	}

	if (!del_pipe) {
		DC_ERROR("Pipe not found for stream %p !\n", stream);
		return DC_ERROR_UNEXPECTED;
	}

	for (i = 0; i < new_ctx->stream_count; i++)
		if (new_ctx->streams[i] == stream)
			break;

	if (new_ctx->streams[i] != stream) {
		DC_ERROR("Context doesn't have stream %p !\n", stream);
		return DC_ERROR_UNEXPECTED;
	}

	dc_stream_release(new_ctx->streams[i]);
	new_ctx->stream_count--;

	/* Trim back arrays */
	for (; i < new_ctx->stream_count; i++) {
		new_ctx->streams[i] = new_ctx->streams[i + 1];
		new_ctx->stream_status[i] = new_ctx->stream_status[i + 1];
	}

	new_ctx->streams[new_ctx->stream_count] = NULL;
	memset(
			&new_ctx->stream_status[new_ctx->stream_count],
			0,
			sizeof(new_ctx->stream_status[0]));

	return DC_OK;
}

static void copy_pipe_ctx(
	const struct pipe_ctx *from_pipe_ctx, struct pipe_ctx *to_pipe_ctx)
{
	struct dc_plane_state *plane_state = to_pipe_ctx->plane_state;
	struct dc_stream_state *stream = to_pipe_ctx->stream;

	*to_pipe_ctx = *from_pipe_ctx;
	to_pipe_ctx->stream = stream;
	if (plane_state != NULL)
		to_pipe_ctx->plane_state = plane_state;
}

static struct dc_stream_state *find_pll_sharable_stream(
		struct dc_stream_state *stream_needs_pll,
		struct dc_state *context)
{
	int i;

	for (i = 0; i < context->stream_count; i++) {
		struct dc_stream_state *stream_has_pll = context->streams[i];

		/* We are looking for non dp, non virtual stream */
		if (resource_are_streams_timing_synchronizable(
			stream_needs_pll, stream_has_pll)
			&& !dc_is_dp_signal(stream_has_pll->signal)
			&& stream_has_pll->sink->link->connector_signal
			!= SIGNAL_TYPE_VIRTUAL)
			return stream_has_pll;

	}

	return NULL;
}

static int get_norm_pix_clk(const struct dc_crtc_timing *timing)
{
	uint32_t pix_clk = timing->pix_clk_khz;
	uint32_t normalized_pix_clk = pix_clk;

	if (timing->pixel_encoding == PIXEL_ENCODING_YCBCR420)
		pix_clk /= 2;
	if (timing->pixel_encoding != PIXEL_ENCODING_YCBCR422) {
		switch (timing->display_color_depth) {
		case COLOR_DEPTH_888:
			normalized_pix_clk = pix_clk;
			break;
		case COLOR_DEPTH_101010:
			normalized_pix_clk = (pix_clk * 30) / 24;
			break;
		case COLOR_DEPTH_121212:
			normalized_pix_clk = (pix_clk * 36) / 24;
		break;
		case COLOR_DEPTH_161616:
			normalized_pix_clk = (pix_clk * 48) / 24;
		break;
		default:
			ASSERT(0);
		break;
		}
	}
	return normalized_pix_clk;
}

static void calculate_phy_pix_clks(struct dc_stream_state *stream)
{
	/* update actual pixel clock on all streams */
	if (dc_is_hdmi_signal(stream->signal))
		stream->phy_pix_clk = get_norm_pix_clk(
			&stream->timing);
	else
		stream->phy_pix_clk =
			stream->timing.pix_clk_khz;
}

enum dc_status resource_map_pool_resources(
		const struct dc  *dc,
		struct dc_state *context,
		struct dc_stream_state *stream)
{
	const struct resource_pool *pool = dc->res_pool;
	int i;
	struct dc_context *dc_ctx = dc->ctx;
	struct pipe_ctx *pipe_ctx = NULL;
	int pipe_idx = -1;

	/* TODO Check if this is needed */
	/*if (!resource_is_stream_unchanged(old_context, stream)) {
			if (stream != NULL && old_context->streams[i] != NULL) {
				stream->bit_depth_params =
						old_context->streams[i]->bit_depth_params;
				stream->clamping = old_context->streams[i]->clamping;
				continue;
			}
		}
	*/

	/* acquire new resources */
	pipe_idx = acquire_first_free_pipe(&context->res_ctx, pool, stream);

#ifdef CONFIG_DRM_AMD_DC_DCN1_0
	if (pipe_idx < 0)
		pipe_idx = acquire_first_split_pipe(&context->res_ctx, pool, stream);
#endif

	if (pipe_idx < 0)
		return DC_NO_CONTROLLER_RESOURCE;

	pipe_ctx = &context->res_ctx.pipe_ctx[pipe_idx];

	pipe_ctx->stream_res.stream_enc =
		find_first_free_match_stream_enc_for_link(
			&context->res_ctx, pool, stream);

	if (!pipe_ctx->stream_res.stream_enc)
		return DC_NO_STREAM_ENG_RESOURCE;

	update_stream_engine_usage(
		&context->res_ctx, pool,
		pipe_ctx->stream_res.stream_enc,
		true);

	/* TODO: Add check if ASIC support and EDID audio */
	if (!stream->sink->converter_disable_audio &&
	    dc_is_audio_capable_signal(pipe_ctx->stream->signal) &&
	    stream->audio_info.mode_count) {
		pipe_ctx->stream_res.audio = find_first_free_audio(
		&context->res_ctx, pool, pipe_ctx->stream_res.stream_enc->id);

		/*
		 * Audio assigned in order first come first get.
		 * There are asics which has number of audio
		 * resources less then number of pipes
		 */
		if (pipe_ctx->stream_res.audio)
			update_audio_usage(&context->res_ctx, pool,
					   pipe_ctx->stream_res.audio, true);
	}

	/* Add ABM to the resource if on EDP */
	if (pipe_ctx->stream && dc_is_embedded_signal(pipe_ctx->stream->signal))
		pipe_ctx->stream_res.abm = pool->abm;

	for (i = 0; i < context->stream_count; i++)
		if (context->streams[i] == stream) {
			context->stream_status[i].primary_otg_inst = pipe_ctx->stream_res.tg->inst;
			context->stream_status[i].stream_enc_inst = pipe_ctx->stream_res.stream_enc->id;
			return DC_OK;
		}

	DC_ERROR("Stream %p not found in new ctx!\n", stream);
	return DC_ERROR_UNEXPECTED;
}

/* first stream in the context is used to populate the rest */
void validate_guaranteed_copy_streams(
		struct dc_state *context,
		int max_streams)
{
	int i;

	for (i = 1; i < max_streams; i++) {
		context->streams[i] = context->streams[0];

		copy_pipe_ctx(&context->res_ctx.pipe_ctx[0],
			      &context->res_ctx.pipe_ctx[i]);
		context->res_ctx.pipe_ctx[i].stream =
				context->res_ctx.pipe_ctx[0].stream;

		dc_stream_retain(context->streams[i]);
		context->stream_count++;
	}
}

void dc_resource_state_copy_construct_current(
		const struct dc *dc,
		struct dc_state *dst_ctx)
{
	dc_resource_state_copy_construct(dc->current_state, dst_ctx);
}


void dc_resource_state_construct(
		const struct dc *dc,
		struct dc_state *dst_ctx)
{
	dst_ctx->dis_clk = dc->res_pool->display_clock;
}

enum dc_status dc_validate_global_state(
		struct dc *dc,
		struct dc_state *new_ctx)
{
	enum dc_status result = DC_ERROR_UNEXPECTED;
	int i, j;

	if (!new_ctx)
		return DC_ERROR_UNEXPECTED;

	if (dc->res_pool->funcs->validate_global) {
			result = dc->res_pool->funcs->validate_global(dc, new_ctx);
			if (result != DC_OK)
				return result;
	}

	for (i = 0; i < new_ctx->stream_count; i++) {
		struct dc_stream_state *stream = new_ctx->streams[i];

		for (j = 0; j < dc->res_pool->pipe_count; j++) {
			struct pipe_ctx *pipe_ctx = &new_ctx->res_ctx.pipe_ctx[j];

			if (pipe_ctx->stream != stream)
				continue;

			/* Switch to dp clock source only if there is
			 * no non dp stream that shares the same timing
			 * with the dp stream.
			 */
			if (dc_is_dp_signal(pipe_ctx->stream->signal) &&
				!find_pll_sharable_stream(stream, new_ctx)) {

				resource_unreference_clock_source(
						&new_ctx->res_ctx,
						dc->res_pool,
						pipe_ctx->clock_source);

				pipe_ctx->clock_source = dc->res_pool->dp_clock_source;
				resource_reference_clock_source(
						&new_ctx->res_ctx,
						dc->res_pool,
						 pipe_ctx->clock_source);
			}
		}
	}

	result = resource_build_scaling_params_for_context(dc, new_ctx);

	if (result == DC_OK)
		if (!dc->res_pool->funcs->validate_bandwidth(dc, new_ctx))
			result = DC_FAIL_BANDWIDTH_VALIDATE;

	return result;
}

static void patch_gamut_packet_checksum(
		struct encoder_info_packet *gamut_packet)
{
	/* For gamut we recalc checksum */
	if (gamut_packet->valid) {
		uint8_t chk_sum = 0;
		uint8_t *ptr;
		uint8_t i;

		/*start of the Gamut data. */
		ptr = &gamut_packet->sb[3];

		for (i = 0; i <= gamut_packet->sb[1]; i++)
			chk_sum += ptr[i];

		gamut_packet->sb[2] = (uint8_t) (0x100 - chk_sum);
	}
}

static void set_avi_info_frame(
		struct encoder_info_packet *info_packet,
		struct pipe_ctx *pipe_ctx)
{
	struct dc_stream_state *stream = pipe_ctx->stream;
	enum dc_color_space color_space = COLOR_SPACE_UNKNOWN;
	struct info_frame info_frame = { {0} };
	uint32_t pixel_encoding = 0;
	enum scanning_type scan_type = SCANNING_TYPE_NODATA;
	enum dc_aspect_ratio aspect = ASPECT_RATIO_NO_DATA;
	bool itc = false;
	uint8_t itc_value = 0;
	uint8_t cn0_cn1 = 0;
	unsigned int cn0_cn1_value = 0;
	uint8_t *check_sum = NULL;
	uint8_t byte_index = 0;
	union hdmi_info_packet *hdmi_info = &info_frame.avi_info_packet.info_packet_hdmi;
	union display_content_support support = {0};
	unsigned int vic = pipe_ctx->stream->timing.vic;
	enum dc_timing_3d_format format;

	color_space = pipe_ctx->stream->output_color_space;
	if (color_space == COLOR_SPACE_UNKNOWN)
		color_space = (stream->timing.pixel_encoding == PIXEL_ENCODING_RGB) ?
			COLOR_SPACE_SRGB:COLOR_SPACE_YCBCR709;

	/* Initialize header */
	hdmi_info->bits.header.info_frame_type = HDMI_INFOFRAME_TYPE_AVI;
	/* InfoFrameVersion_3 is defined by CEA861F (Section 6.4), but shall
	* not be used in HDMI 2.0 (Section 10.1) */
	hdmi_info->bits.header.version = 2;
	hdmi_info->bits.header.length = HDMI_AVI_INFOFRAME_SIZE;

	/*
	 * IDO-defined (Y2,Y1,Y0 = 1,1,1) shall not be used by devices built
	 * according to HDMI 2.0 spec (Section 10.1)
	 */

	switch (stream->timing.pixel_encoding) {
	case PIXEL_ENCODING_YCBCR422:
		pixel_encoding = 1;
		break;

	case PIXEL_ENCODING_YCBCR444:
		pixel_encoding = 2;
		break;
	case PIXEL_ENCODING_YCBCR420:
		pixel_encoding = 3;
		break;

	case PIXEL_ENCODING_RGB:
	default:
		pixel_encoding = 0;
	}

	/* Y0_Y1_Y2 : The pixel encoding */
	/* H14b AVI InfoFrame has extension on Y-field from 2 bits to 3 bits */
	hdmi_info->bits.Y0_Y1_Y2 = pixel_encoding;

	/* A0 = 1 Active Format Information valid */
	hdmi_info->bits.A0 = ACTIVE_FORMAT_VALID;

	/* B0, B1 = 3; Bar info data is valid */
	hdmi_info->bits.B0_B1 = BAR_INFO_BOTH_VALID;

	hdmi_info->bits.SC0_SC1 = PICTURE_SCALING_UNIFORM;

	/* S0, S1 : Underscan / Overscan */
	/* TODO: un-hardcode scan type */
	scan_type = SCANNING_TYPE_UNDERSCAN;
	hdmi_info->bits.S0_S1 = scan_type;

	/* C0, C1 : Colorimetry */
	if (color_space == COLOR_SPACE_YCBCR709 ||
			color_space == COLOR_SPACE_YCBCR709_LIMITED)
		hdmi_info->bits.C0_C1 = COLORIMETRY_ITU709;
	else if (color_space == COLOR_SPACE_YCBCR601 ||
			color_space == COLOR_SPACE_YCBCR601_LIMITED)
		hdmi_info->bits.C0_C1 = COLORIMETRY_ITU601;
	else {
		hdmi_info->bits.C0_C1 = COLORIMETRY_NO_DATA;
	}
	if (color_space == COLOR_SPACE_2020_RGB_FULLRANGE ||
			color_space == COLOR_SPACE_2020_RGB_LIMITEDRANGE ||
			color_space == COLOR_SPACE_2020_YCBCR) {
		hdmi_info->bits.EC0_EC2 = COLORIMETRYEX_BT2020RGBYCBCR;
		hdmi_info->bits.C0_C1   = COLORIMETRY_EXTENDED;
	} else if (color_space == COLOR_SPACE_ADOBERGB) {
		hdmi_info->bits.EC0_EC2 = COLORIMETRYEX_ADOBERGB;
		hdmi_info->bits.C0_C1   = COLORIMETRY_EXTENDED;
	}

	/* TODO: un-hardcode aspect ratio */
	aspect = stream->timing.aspect_ratio;

	switch (aspect) {
	case ASPECT_RATIO_4_3:
	case ASPECT_RATIO_16_9:
		hdmi_info->bits.M0_M1 = aspect;
		break;

	case ASPECT_RATIO_NO_DATA:
	case ASPECT_RATIO_64_27:
	case ASPECT_RATIO_256_135:
	default:
		hdmi_info->bits.M0_M1 = 0;
	}

	/* Active Format Aspect ratio - same as Picture Aspect Ratio. */
	hdmi_info->bits.R0_R3 = ACTIVE_FORMAT_ASPECT_RATIO_SAME_AS_PICTURE;

	/* TODO: un-hardcode cn0_cn1 and itc */

	cn0_cn1 = 0;
	cn0_cn1_value = 0;

	itc = true;
	itc_value = 1;

	support = stream->sink->edid_caps.content_support;

	if (itc) {
		if (!support.bits.valid_content_type) {
			cn0_cn1_value = 0;
		} else {
			if (cn0_cn1 == DISPLAY_CONTENT_TYPE_GRAPHICS) {
				if (support.bits.graphics_content == 1) {
					cn0_cn1_value = 0;
				}
			} else if (cn0_cn1 == DISPLAY_CONTENT_TYPE_PHOTO) {
				if (support.bits.photo_content == 1) {
					cn0_cn1_value = 1;
				} else {
					cn0_cn1_value = 0;
					itc_value = 0;
				}
			} else if (cn0_cn1 == DISPLAY_CONTENT_TYPE_CINEMA) {
				if (support.bits.cinema_content == 1) {
					cn0_cn1_value = 2;
				} else {
					cn0_cn1_value = 0;
					itc_value = 0;
				}
			} else if (cn0_cn1 == DISPLAY_CONTENT_TYPE_GAME) {
				if (support.bits.game_content == 1) {
					cn0_cn1_value = 3;
				} else {
					cn0_cn1_value = 0;
					itc_value = 0;
				}
			}
		}
		hdmi_info->bits.CN0_CN1 = cn0_cn1_value;
		hdmi_info->bits.ITC = itc_value;
	}

	/* TODO : We should handle YCC quantization */
	/* but we do not have matrix calculation */
	if (stream->sink->edid_caps.qs_bit == 1 &&
			stream->sink->edid_caps.qy_bit == 1) {
		if (color_space == COLOR_SPACE_SRGB ||
			color_space == COLOR_SPACE_2020_RGB_FULLRANGE) {
			hdmi_info->bits.Q0_Q1   = RGB_QUANTIZATION_FULL_RANGE;
			hdmi_info->bits.YQ0_YQ1 = YYC_QUANTIZATION_FULL_RANGE;
		} else if (color_space == COLOR_SPACE_SRGB_LIMITED ||
					color_space == COLOR_SPACE_2020_RGB_LIMITEDRANGE) {
			hdmi_info->bits.Q0_Q1   = RGB_QUANTIZATION_LIMITED_RANGE;
			hdmi_info->bits.YQ0_YQ1 = YYC_QUANTIZATION_LIMITED_RANGE;
		} else {
			hdmi_info->bits.Q0_Q1   = RGB_QUANTIZATION_DEFAULT_RANGE;
			hdmi_info->bits.YQ0_YQ1 = YYC_QUANTIZATION_LIMITED_RANGE;
		}
	} else {
		hdmi_info->bits.Q0_Q1   = RGB_QUANTIZATION_DEFAULT_RANGE;
		hdmi_info->bits.YQ0_YQ1   = YYC_QUANTIZATION_LIMITED_RANGE;
	}

	///VIC
	format = stream->timing.timing_3d_format;
	/*todo, add 3DStereo support*/
	if (format != TIMING_3D_FORMAT_NONE) {
		// Based on HDMI specs hdmi vic needs to be converted to cea vic when 3D is enabled
		switch (pipe_ctx->stream->timing.hdmi_vic) {
		case 1:
			vic = 95;
			break;
		case 2:
			vic = 94;
			break;
		case 3:
			vic = 93;
			break;
		case 4:
			vic = 98;
			break;
		default:
			break;
		}
	}
	hdmi_info->bits.VIC0_VIC7 = vic;

	/* pixel repetition
	 * PR0 - PR3 start from 0 whereas pHwPathMode->mode.timing.flags.pixel
	 * repetition start from 1 */
	hdmi_info->bits.PR0_PR3 = 0;

	/* Bar Info
	 * barTop:    Line Number of End of Top Bar.
	 * barBottom: Line Number of Start of Bottom Bar.
	 * barLeft:   Pixel Number of End of Left Bar.
	 * barRight:  Pixel Number of Start of Right Bar. */
	hdmi_info->bits.bar_top = stream->timing.v_border_top;
	hdmi_info->bits.bar_bottom = (stream->timing.v_total
			- stream->timing.v_border_bottom + 1);
	hdmi_info->bits.bar_left  = stream->timing.h_border_left;
	hdmi_info->bits.bar_right = (stream->timing.h_total
			- stream->timing.h_border_right + 1);

	/* check_sum - Calculate AFMT_AVI_INFO0 ~ AFMT_AVI_INFO3 */
	check_sum = &info_frame.avi_info_packet.info_packet_hdmi.packet_raw_data.sb[0];

	*check_sum = HDMI_INFOFRAME_TYPE_AVI + HDMI_AVI_INFOFRAME_SIZE + 2;

	for (byte_index = 1; byte_index <= HDMI_AVI_INFOFRAME_SIZE; byte_index++)
		*check_sum += hdmi_info->packet_raw_data.sb[byte_index];

	/* one byte complement */
	*check_sum = (uint8_t) (0x100 - *check_sum);

	/* Store in hw_path_mode */
	info_packet->hb0 = hdmi_info->packet_raw_data.hb0;
	info_packet->hb1 = hdmi_info->packet_raw_data.hb1;
	info_packet->hb2 = hdmi_info->packet_raw_data.hb2;

	for (byte_index = 0; byte_index < sizeof(info_frame.avi_info_packet.
				info_packet_hdmi.packet_raw_data.sb); byte_index++)
		info_packet->sb[byte_index] = info_frame.avi_info_packet.
				info_packet_hdmi.packet_raw_data.sb[byte_index];

	info_packet->valid = true;
}

static void set_vendor_info_packet(
		struct encoder_info_packet *info_packet,
		struct dc_stream_state *stream)
{
	uint32_t length = 0;
	bool hdmi_vic_mode = false;
	uint8_t checksum = 0;
	uint32_t i = 0;
	enum dc_timing_3d_format format;
	// Can be different depending on packet content /*todo*/
	// unsigned int length = pPathMode->dolbyVision ? 24 : 5;

	info_packet->valid = false;

	format = stream->timing.timing_3d_format;
	if (stream->view_format == VIEW_3D_FORMAT_NONE)
		format = TIMING_3D_FORMAT_NONE;

	/* Can be different depending on packet content */
	length = 5;

	if (stream->timing.hdmi_vic != 0
			&& stream->timing.h_total >= 3840
			&& stream->timing.v_total >= 2160)
		hdmi_vic_mode = true;

	/* According to HDMI 1.4a CTS, VSIF should be sent
	 * for both 3D stereo and HDMI VIC modes.
	 * For all other modes, there is no VSIF sent.  */

	if (format == TIMING_3D_FORMAT_NONE && !hdmi_vic_mode)
		return;

	/* 24bit IEEE Registration identifier (0x000c03). LSB first. */
	info_packet->sb[1] = 0x03;
	info_packet->sb[2] = 0x0C;
	info_packet->sb[3] = 0x00;

	/*PB4: 5 lower bytes = 0 (reserved). 3 higher bits = HDMI_Video_Format.
	 * The value for HDMI_Video_Format are:
	 * 0x0 (0b000) - No additional HDMI video format is presented in this
	 * packet
	 * 0x1 (0b001) - Extended resolution format present. 1 byte of HDMI_VIC
	 * parameter follows
	 * 0x2 (0b010) - 3D format indication present. 3D_Structure and
	 * potentially 3D_Ext_Data follows
	 * 0x3..0x7 (0b011..0b111) - reserved for future use */
	if (format != TIMING_3D_FORMAT_NONE)
		info_packet->sb[4] = (2 << 5);
	else if (hdmi_vic_mode)
		info_packet->sb[4] = (1 << 5);

	/* PB5: If PB4 claims 3D timing (HDMI_Video_Format = 0x2):
	 * 4 lower bites = 0 (reserved). 4 higher bits = 3D_Structure.
	 * The value for 3D_Structure are:
	 * 0x0 - Frame Packing
	 * 0x1 - Field Alternative
	 * 0x2 - Line Alternative
	 * 0x3 - Side-by-Side (full)
	 * 0x4 - L + depth
	 * 0x5 - L + depth + graphics + graphics-depth
	 * 0x6 - Top-and-Bottom
	 * 0x7 - Reserved for future use
	 * 0x8 - Side-by-Side (Half)
	 * 0x9..0xE - Reserved for future use
	 * 0xF - Not used */
	switch (format) {
	case TIMING_3D_FORMAT_HW_FRAME_PACKING:
	case TIMING_3D_FORMAT_SW_FRAME_PACKING:
		info_packet->sb[5] = (0x0 << 4);
		break;

	case TIMING_3D_FORMAT_SIDE_BY_SIDE:
	case TIMING_3D_FORMAT_SBS_SW_PACKED:
		info_packet->sb[5] = (0x8 << 4);
		length = 6;
		break;

	case TIMING_3D_FORMAT_TOP_AND_BOTTOM:
	case TIMING_3D_FORMAT_TB_SW_PACKED:
		info_packet->sb[5] = (0x6 << 4);
		break;

	default:
		break;
	}

	/*PB5: If PB4 is set to 0x1 (extended resolution format)
	 * fill PB5 with the correct HDMI VIC code */
	if (hdmi_vic_mode)
		info_packet->sb[5] = stream->timing.hdmi_vic;

	/* Header */
	info_packet->hb0 = HDMI_INFOFRAME_TYPE_VENDOR; /* VSIF packet type. */
	info_packet->hb1 = 0x01; /* Version */

	/* 4 lower bits = Length, 4 higher bits = 0 (reserved) */
	info_packet->hb2 = (uint8_t) (length);

	/* Calculate checksum */
	checksum = 0;
	checksum += info_packet->hb0;
	checksum += info_packet->hb1;
	checksum += info_packet->hb2;

	for (i = 1; i <= length; i++)
		checksum += info_packet->sb[i];

	info_packet->sb[0] = (uint8_t) (0x100 - checksum);

	info_packet->valid = true;
}

static void set_spd_info_packet(
		struct encoder_info_packet *info_packet,
		struct dc_stream_state *stream)
{
	/* SPD info packet for FreeSync */

	unsigned char checksum = 0;
	unsigned int idx, payload_size = 0;

	/* Check if Freesync is supported. Return if false. If true,
	 * set the corresponding bit in the info packet
	 */
	if (stream->freesync_ctx.supported == false)
		return;

	if (dc_is_hdmi_signal(stream->signal)) {

		/* HEADER */

		/* HB0  = Packet Type = 0x83 (Source Product
		 *	  Descriptor InfoFrame)
		 */
		info_packet->hb0 = HDMI_INFOFRAME_TYPE_SPD;

		/* HB1  = Version = 0x01 */
		info_packet->hb1 = 0x01;

		/* HB2  = [Bits 7:5 = 0] [Bits 4:0 = Length = 0x08] */
		info_packet->hb2 = 0x08;

		payload_size = 0x08;

	} else if (dc_is_dp_signal(stream->signal)) {

		/* HEADER */

		/* HB0  = Secondary-data Packet ID = 0 - Only non-zero
		 *	  when used to associate audio related info packets
		 */
		info_packet->hb0 = 0x00;

		/* HB1  = Packet Type = 0x83 (Source Product
		 *	  Descriptor InfoFrame)
		 */
		info_packet->hb1 = HDMI_INFOFRAME_TYPE_SPD;

		/* HB2  = [Bits 7:0 = Least significant eight bits -
		 *	  For INFOFRAME, the value must be 1Bh]
		 */
		info_packet->hb2 = 0x1B;

		/* HB3  = [Bits 7:2 = INFOFRAME SDP Version Number = 0x1]
		 *	  [Bits 1:0 = Most significant two bits = 0x00]
		 */
		info_packet->hb3 = 0x04;

		payload_size = 0x1B;
	}

	/* PB1 = 0x1A (24bit AMD IEEE OUI (0x00001A) - Byte 0) */
	info_packet->sb[1] = 0x1A;

	/* PB2 = 0x00 (24bit AMD IEEE OUI (0x00001A) - Byte 1) */
	info_packet->sb[2] = 0x00;

	/* PB3 = 0x00 (24bit AMD IEEE OUI (0x00001A) - Byte 2) */
	info_packet->sb[3] = 0x00;

	/* PB4 = Reserved */
	info_packet->sb[4] = 0x00;

	/* PB5 = Reserved */
	info_packet->sb[5] = 0x00;

	/* PB6 = [Bits 7:3 = Reserved] */
	info_packet->sb[6] = 0x00;

	if (stream->freesync_ctx.supported == true)
		/* PB6 = [Bit 0 = FreeSync Supported] */
		info_packet->sb[6] |= 0x01;

	if (stream->freesync_ctx.enabled == true)
		/* PB6 = [Bit 1 = FreeSync Enabled] */
		info_packet->sb[6] |= 0x02;

	if (stream->freesync_ctx.active == true)
		/* PB6 = [Bit 2 = FreeSync Active] */
		info_packet->sb[6] |= 0x04;

	/* PB7 = FreeSync Minimum refresh rate (Hz) */
	info_packet->sb[7] = (unsigned char) (stream->freesync_ctx.
			min_refresh_in_micro_hz / 1000000);

	/* PB8 = FreeSync Maximum refresh rate (Hz)
	 *
	 * Note: We do not use the maximum capable refresh rate
	 * of the panel, because we should never go above the field
	 * rate of the mode timing set.
	 */
	info_packet->sb[8] = (unsigned char) (stream->freesync_ctx.
			nominal_refresh_in_micro_hz / 1000000);

	/* PB9 - PB27  = Reserved */
	for (idx = 9; idx <= 27; idx++)
		info_packet->sb[idx] = 0x00;

	/* Calculate checksum */
	checksum += info_packet->hb0;
	checksum += info_packet->hb1;
	checksum += info_packet->hb2;
	checksum += info_packet->hb3;

	for (idx = 1; idx <= payload_size; idx++)
		checksum += info_packet->sb[idx];

	/* PB0 = Checksum (one byte complement) */
	info_packet->sb[0] = (unsigned char) (0x100 - checksum);

	info_packet->valid = true;
}

static void set_hdr_static_info_packet(
		struct encoder_info_packet *info_packet,
		struct dc_stream_state *stream)
{
	uint16_t i = 0;
	enum signal_type signal = stream->signal;
	uint32_t data;

	if (!stream->hdr_static_metadata.hdr_supported)
		return;

	if (dc_is_hdmi_signal(signal)) {
		info_packet->valid = true;

		info_packet->hb0 = 0x87;
		info_packet->hb1 = 0x01;
		info_packet->hb2 = 0x1A;
		i = 1;
	} else if (dc_is_dp_signal(signal)) {
		info_packet->valid = true;

		info_packet->hb0 = 0x00;
		info_packet->hb1 = 0x87;
		info_packet->hb2 = 0x1D;
		info_packet->hb3 = (0x13 << 2);
		i = 2;
	}

	data = stream->hdr_static_metadata.is_hdr;
	info_packet->sb[i++] = data ? 0x02 : 0x00;
	info_packet->sb[i++] = 0x00;

	data = stream->hdr_static_metadata.chromaticity_green_x / 2;
	info_packet->sb[i++] = data & 0xFF;
	info_packet->sb[i++] = (data & 0xFF00) >> 8;

	data = stream->hdr_static_metadata.chromaticity_green_y / 2;
	info_packet->sb[i++] = data & 0xFF;
	info_packet->sb[i++] = (data & 0xFF00) >> 8;

	data = stream->hdr_static_metadata.chromaticity_blue_x / 2;
	info_packet->sb[i++] = data & 0xFF;
	info_packet->sb[i++] = (data & 0xFF00) >> 8;

	data = stream->hdr_static_metadata.chromaticity_blue_y / 2;
	info_packet->sb[i++] = data & 0xFF;
	info_packet->sb[i++] = (data & 0xFF00) >> 8;

	data = stream->hdr_static_metadata.chromaticity_red_x / 2;
	info_packet->sb[i++] = data & 0xFF;
	info_packet->sb[i++] = (data & 0xFF00) >> 8;

	data = stream->hdr_static_metadata.chromaticity_red_y / 2;
	info_packet->sb[i++] = data & 0xFF;
	info_packet->sb[i++] = (data & 0xFF00) >> 8;

	data = stream->hdr_static_metadata.chromaticity_white_point_x / 2;
	info_packet->sb[i++] = data & 0xFF;
	info_packet->sb[i++] = (data & 0xFF00) >> 8;

	data = stream->hdr_static_metadata.chromaticity_white_point_y / 2;
	info_packet->sb[i++] = data & 0xFF;
	info_packet->sb[i++] = (data & 0xFF00) >> 8;

	data = stream->hdr_static_metadata.max_luminance;
	info_packet->sb[i++] = data & 0xFF;
	info_packet->sb[i++] = (data & 0xFF00) >> 8;

	data = stream->hdr_static_metadata.min_luminance;
	info_packet->sb[i++] = data & 0xFF;
	info_packet->sb[i++] = (data & 0xFF00) >> 8;

	data = stream->hdr_static_metadata.maximum_content_light_level;
	info_packet->sb[i++] = data & 0xFF;
	info_packet->sb[i++] = (data & 0xFF00) >> 8;

	data = stream->hdr_static_metadata.maximum_frame_average_light_level;
	info_packet->sb[i++] = data & 0xFF;
	info_packet->sb[i++] = (data & 0xFF00) >> 8;

	if (dc_is_hdmi_signal(signal)) {
		uint32_t checksum = 0;

		checksum += info_packet->hb0;
		checksum += info_packet->hb1;
		checksum += info_packet->hb2;

		for (i = 1; i <= info_packet->hb2; i++)
			checksum += info_packet->sb[i];

		info_packet->sb[0] = 0x100 - checksum;
	} else if (dc_is_dp_signal(signal)) {
		info_packet->sb[0] = 0x01;
		info_packet->sb[1] = 0x1A;
	}
}

static void set_vsc_info_packet(
		struct encoder_info_packet *info_packet,
		struct dc_stream_state *stream)
{
	unsigned int vscPacketRevision = 0;
	unsigned int i;

	/*VSC packet set to 2 when DP revision >= 1.2*/
<<<<<<< HEAD
	if (stream->sink->link->dpcd_caps.dpcd_rev.raw >= DPCD_REV_12) {
=======
	if (stream->psr_version != 0) {
>>>>>>> 144482d4
		vscPacketRevision = 2;
	}

	/* VSC packet not needed based on the features
	 * supported by this DP display
	 */
	if (vscPacketRevision == 0)
		return;

	if (vscPacketRevision == 0x2) {
		/* Secondary-data Packet ID = 0*/
		info_packet->hb0 = 0x00;
		/* 07h - Packet Type Value indicating Video
		 * Stream Configuration packet
		 */
		info_packet->hb1 = 0x07;
		/* 02h = VSC SDP supporting 3D stereo and PSR
		 * (applies to eDP v1.3 or higher).
		 */
		info_packet->hb2 = 0x02;
		/* 08h = VSC packet supporting 3D stereo + PSR
		 * (HB2 = 02h).
		 */
		info_packet->hb3 = 0x08;

		for (i = 0; i < 28; i++)
			info_packet->sb[i] = 0;

		info_packet->valid = true;
	}

	/*TODO: stereo 3D support and extend pixel encoding colorimetry*/
}

void dc_resource_state_destruct(struct dc_state *context)
{
	int i, j;

	for (i = 0; i < context->stream_count; i++) {
		for (j = 0; j < context->stream_status[i].plane_count; j++)
			dc_plane_state_release(
				context->stream_status[i].plane_states[j]);

		context->stream_status[i].plane_count = 0;
		dc_stream_release(context->streams[i]);
		context->streams[i] = NULL;
	}
}

/*
 * Copy src_ctx into dst_ctx and retain all surfaces and streams referenced
 * by the src_ctx
 */
void dc_resource_state_copy_construct(
		const struct dc_state *src_ctx,
		struct dc_state *dst_ctx)
{
	int i, j;
	struct kref refcount = dst_ctx->refcount;

	*dst_ctx = *src_ctx;

	for (i = 0; i < MAX_PIPES; i++) {
		struct pipe_ctx *cur_pipe = &dst_ctx->res_ctx.pipe_ctx[i];

		if (cur_pipe->top_pipe)
			cur_pipe->top_pipe =  &dst_ctx->res_ctx.pipe_ctx[cur_pipe->top_pipe->pipe_idx];

		if (cur_pipe->bottom_pipe)
			cur_pipe->bottom_pipe = &dst_ctx->res_ctx.pipe_ctx[cur_pipe->bottom_pipe->pipe_idx];

	}

	for (i = 0; i < dst_ctx->stream_count; i++) {
		dc_stream_retain(dst_ctx->streams[i]);
		for (j = 0; j < dst_ctx->stream_status[i].plane_count; j++)
			dc_plane_state_retain(
				dst_ctx->stream_status[i].plane_states[j]);
	}

	/* context refcount should not be overridden */
	dst_ctx->refcount = refcount;

}

struct clock_source *dc_resource_find_first_free_pll(
		struct resource_context *res_ctx,
		const struct resource_pool *pool)
{
	int i;

	for (i = 0; i < pool->clk_src_count; ++i) {
		if (res_ctx->clock_source_ref_count[i] == 0)
			return pool->clock_sources[i];
	}

	return NULL;
}

void resource_build_info_frame(struct pipe_ctx *pipe_ctx)
{
	enum signal_type signal = SIGNAL_TYPE_NONE;
	struct encoder_info_frame *info = &pipe_ctx->stream_res.encoder_info_frame;

	/* default all packets to invalid */
	info->avi.valid = false;
	info->gamut.valid = false;
	info->vendor.valid = false;
	info->spd.valid = false;
	info->hdrsmd.valid = false;
	info->vsc.valid = false;

	signal = pipe_ctx->stream->signal;

	/* HDMi and DP have different info packets*/
	if (dc_is_hdmi_signal(signal)) {
		set_avi_info_frame(&info->avi, pipe_ctx);

		set_vendor_info_packet(&info->vendor, pipe_ctx->stream);

		set_spd_info_packet(&info->spd, pipe_ctx->stream);

		set_hdr_static_info_packet(&info->hdrsmd, pipe_ctx->stream);

	} else if (dc_is_dp_signal(signal)) {
		set_vsc_info_packet(&info->vsc, pipe_ctx->stream);

		set_spd_info_packet(&info->spd, pipe_ctx->stream);

		set_hdr_static_info_packet(&info->hdrsmd, pipe_ctx->stream);
	}

	patch_gamut_packet_checksum(&info->gamut);
}

enum dc_status resource_map_clock_resources(
		const struct dc  *dc,
		struct dc_state *context,
		struct dc_stream_state *stream)
{
	/* acquire new resources */
	const struct resource_pool *pool = dc->res_pool;
	struct pipe_ctx *pipe_ctx = resource_get_head_pipe_for_stream(
				&context->res_ctx, stream);

	if (!pipe_ctx)
		return DC_ERROR_UNEXPECTED;

	if (dc_is_dp_signal(pipe_ctx->stream->signal)
		|| pipe_ctx->stream->signal == SIGNAL_TYPE_VIRTUAL)
		pipe_ctx->clock_source = pool->dp_clock_source;
	else {
		pipe_ctx->clock_source = NULL;

		if (!dc->config.disable_disp_pll_sharing)
			pipe_ctx->clock_source = resource_find_used_clk_src_for_sharing(
				&context->res_ctx,
				pipe_ctx);

		if (pipe_ctx->clock_source == NULL)
			pipe_ctx->clock_source =
				dc_resource_find_first_free_pll(
					&context->res_ctx,
					pool);
	}

	if (pipe_ctx->clock_source == NULL)
		return DC_NO_CLOCK_SOURCE_RESOURCE;

	resource_reference_clock_source(
		&context->res_ctx, pool,
		pipe_ctx->clock_source);

	return DC_OK;
}

/*
 * Note: We need to disable output if clock sources change,
 * since bios does optimization and doesn't apply if changing
 * PHY when not already disabled.
 */
bool pipe_need_reprogram(
		struct pipe_ctx *pipe_ctx_old,
		struct pipe_ctx *pipe_ctx)
{
	if (!pipe_ctx_old->stream)
		return false;

	if (pipe_ctx_old->stream->sink != pipe_ctx->stream->sink)
		return true;

	if (pipe_ctx_old->stream->signal != pipe_ctx->stream->signal)
		return true;

	if (pipe_ctx_old->stream_res.audio != pipe_ctx->stream_res.audio)
		return true;

	if (pipe_ctx_old->clock_source != pipe_ctx->clock_source
			&& pipe_ctx_old->stream != pipe_ctx->stream)
		return true;

	if (pipe_ctx_old->stream_res.stream_enc != pipe_ctx->stream_res.stream_enc)
		return true;

	if (is_timing_changed(pipe_ctx_old->stream, pipe_ctx->stream))
		return true;


	return false;
}

void resource_build_bit_depth_reduction_params(struct dc_stream_state *stream,
		struct bit_depth_reduction_params *fmt_bit_depth)
{
	enum dc_dither_option option = stream->dither_option;
	enum dc_pixel_encoding pixel_encoding =
			stream->timing.pixel_encoding;

	memset(fmt_bit_depth, 0, sizeof(*fmt_bit_depth));

	if (option == DITHER_OPTION_DEFAULT) {
		switch (stream->timing.display_color_depth) {
		case COLOR_DEPTH_666:
			option = DITHER_OPTION_SPATIAL6;
			break;
		case COLOR_DEPTH_888:
			option = DITHER_OPTION_SPATIAL8;
			break;
		case COLOR_DEPTH_101010:
			option = DITHER_OPTION_SPATIAL10;
			break;
		default:
			option = DITHER_OPTION_DISABLE;
		}
	}

	if (option == DITHER_OPTION_DISABLE)
		return;

	if (option == DITHER_OPTION_TRUN6) {
		fmt_bit_depth->flags.TRUNCATE_ENABLED = 1;
		fmt_bit_depth->flags.TRUNCATE_DEPTH = 0;
	} else if (option == DITHER_OPTION_TRUN8 ||
			option == DITHER_OPTION_TRUN8_SPATIAL6 ||
			option == DITHER_OPTION_TRUN8_FM6) {
		fmt_bit_depth->flags.TRUNCATE_ENABLED = 1;
		fmt_bit_depth->flags.TRUNCATE_DEPTH = 1;
	} else if (option == DITHER_OPTION_TRUN10        ||
			option == DITHER_OPTION_TRUN10_SPATIAL6   ||
			option == DITHER_OPTION_TRUN10_SPATIAL8   ||
			option == DITHER_OPTION_TRUN10_FM8     ||
			option == DITHER_OPTION_TRUN10_FM6     ||
			option == DITHER_OPTION_TRUN10_SPATIAL8_FM6) {
		fmt_bit_depth->flags.TRUNCATE_ENABLED = 1;
		fmt_bit_depth->flags.TRUNCATE_DEPTH = 2;
	}

	/* special case - Formatter can only reduce by 4 bits at most.
	 * When reducing from 12 to 6 bits,
	 * HW recommends we use trunc with round mode
	 * (if we did nothing, trunc to 10 bits would be used)
	 * note that any 12->10 bit reduction is ignored prior to DCE8,
	 * as the input was 10 bits.
	 */
	if (option == DITHER_OPTION_SPATIAL6_FRAME_RANDOM ||
			option == DITHER_OPTION_SPATIAL6 ||
			option == DITHER_OPTION_FM6) {
		fmt_bit_depth->flags.TRUNCATE_ENABLED = 1;
		fmt_bit_depth->flags.TRUNCATE_DEPTH = 2;
		fmt_bit_depth->flags.TRUNCATE_MODE = 1;
	}

	/* spatial dither
	 * note that spatial modes 1-3 are never used
	 */
	if (option == DITHER_OPTION_SPATIAL6_FRAME_RANDOM            ||
			option == DITHER_OPTION_SPATIAL6 ||
			option == DITHER_OPTION_TRUN10_SPATIAL6      ||
			option == DITHER_OPTION_TRUN8_SPATIAL6) {
		fmt_bit_depth->flags.SPATIAL_DITHER_ENABLED = 1;
		fmt_bit_depth->flags.SPATIAL_DITHER_DEPTH = 0;
		fmt_bit_depth->flags.HIGHPASS_RANDOM = 1;
		fmt_bit_depth->flags.RGB_RANDOM =
				(pixel_encoding == PIXEL_ENCODING_RGB) ? 1 : 0;
	} else if (option == DITHER_OPTION_SPATIAL8_FRAME_RANDOM            ||
			option == DITHER_OPTION_SPATIAL8 ||
			option == DITHER_OPTION_SPATIAL8_FM6        ||
			option == DITHER_OPTION_TRUN10_SPATIAL8      ||
			option == DITHER_OPTION_TRUN10_SPATIAL8_FM6) {
		fmt_bit_depth->flags.SPATIAL_DITHER_ENABLED = 1;
		fmt_bit_depth->flags.SPATIAL_DITHER_DEPTH = 1;
		fmt_bit_depth->flags.HIGHPASS_RANDOM = 1;
		fmt_bit_depth->flags.RGB_RANDOM =
				(pixel_encoding == PIXEL_ENCODING_RGB) ? 1 : 0;
	} else if (option == DITHER_OPTION_SPATIAL10_FRAME_RANDOM ||
			option == DITHER_OPTION_SPATIAL10 ||
			option == DITHER_OPTION_SPATIAL10_FM8 ||
			option == DITHER_OPTION_SPATIAL10_FM6) {
		fmt_bit_depth->flags.SPATIAL_DITHER_ENABLED = 1;
		fmt_bit_depth->flags.SPATIAL_DITHER_DEPTH = 2;
		fmt_bit_depth->flags.HIGHPASS_RANDOM = 1;
		fmt_bit_depth->flags.RGB_RANDOM =
				(pixel_encoding == PIXEL_ENCODING_RGB) ? 1 : 0;
	}

	if (option == DITHER_OPTION_SPATIAL6 ||
			option == DITHER_OPTION_SPATIAL8 ||
			option == DITHER_OPTION_SPATIAL10) {
		fmt_bit_depth->flags.FRAME_RANDOM = 0;
	} else {
		fmt_bit_depth->flags.FRAME_RANDOM = 1;
	}

	//////////////////////
	//// temporal dither
	//////////////////////
	if (option == DITHER_OPTION_FM6           ||
			option == DITHER_OPTION_SPATIAL8_FM6     ||
			option == DITHER_OPTION_SPATIAL10_FM6     ||
			option == DITHER_OPTION_TRUN10_FM6     ||
			option == DITHER_OPTION_TRUN8_FM6      ||
			option == DITHER_OPTION_TRUN10_SPATIAL8_FM6) {
		fmt_bit_depth->flags.FRAME_MODULATION_ENABLED = 1;
		fmt_bit_depth->flags.FRAME_MODULATION_DEPTH = 0;
	} else if (option == DITHER_OPTION_FM8        ||
			option == DITHER_OPTION_SPATIAL10_FM8  ||
			option == DITHER_OPTION_TRUN10_FM8) {
		fmt_bit_depth->flags.FRAME_MODULATION_ENABLED = 1;
		fmt_bit_depth->flags.FRAME_MODULATION_DEPTH = 1;
	} else if (option == DITHER_OPTION_FM10) {
		fmt_bit_depth->flags.FRAME_MODULATION_ENABLED = 1;
		fmt_bit_depth->flags.FRAME_MODULATION_DEPTH = 2;
	}

	fmt_bit_depth->pixel_encoding = pixel_encoding;
}

enum dc_status dc_validate_stream(struct dc *dc, struct dc_stream_state *stream)
{
	struct dc  *core_dc = dc;
	struct dc_link *link = stream->sink->link;
	struct timing_generator *tg = core_dc->res_pool->timing_generators[0];
	enum dc_status res = DC_OK;

	calculate_phy_pix_clks(stream);

	if (!tg->funcs->validate_timing(tg, &stream->timing))
		res = DC_FAIL_CONTROLLER_VALIDATE;

	if (res == DC_OK)
		if (!link->link_enc->funcs->validate_output_with_stream(
						link->link_enc, stream))
			res = DC_FAIL_ENC_VALIDATE;

	/* TODO: validate audio ASIC caps, encoder */

	if (res == DC_OK)
		res = dc_link_validate_mode_timing(stream,
		      link,
		      &stream->timing);

	return res;
}

enum dc_status dc_validate_plane(struct dc *dc, const struct dc_plane_state *plane_state)
{
	enum dc_status res = DC_OK;

	/* TODO For now validates pixel format only */
	if (dc->res_pool->funcs->validate_plane)
		return dc->res_pool->funcs->validate_plane(plane_state, &dc->caps);

	return res;
}<|MERGE_RESOLUTION|>--- conflicted
+++ resolved
@@ -2442,11 +2442,7 @@
 	unsigned int i;
 
 	/*VSC packet set to 2 when DP revision >= 1.2*/
-<<<<<<< HEAD
-	if (stream->sink->link->dpcd_caps.dpcd_rev.raw >= DPCD_REV_12) {
-=======
 	if (stream->psr_version != 0) {
->>>>>>> 144482d4
 		vscPacketRevision = 2;
 	}
 
