/*
 * Copyright 2019 Advanced Micro Devices, Inc.
 *
 * Permission is hereby granted, free of charge, to any person obtaining a
 * copy of this software and associated documentation files (the "Software"),
 * to deal in the Software without restriction, including without limitation
 * the rights to use, copy, modify, merge, publish, distribute, sublicense,
 * and/or sell copies of the Software, and to permit persons to whom the
 * Software is furnished to do so, subject to the following conditions:
 *
 * The above copyright notice and this permission notice shall be included in
 * all copies or substantial portions of the Software.
 *
 * THE SOFTWARE IS PROVIDED "AS IS", WITHOUT WARRANTY OF ANY KIND, EXPRESS OR
 * IMPLIED, INCLUDING BUT NOT LIMITED TO THE WARRANTIES OF MERCHANTABILITY,
 * FITNESS FOR A PARTICULAR PURPOSE AND NONINFRINGEMENT.  IN NO EVENT SHALL
 * THE COPYRIGHT HOLDER(S) OR AUTHOR(S) BE LIABLE FOR ANY CLAIM, DAMAGES OR
 * OTHER LIABILITY, WHETHER IN AN ACTION OF CONTRACT, TORT OR OTHERWISE,
 * ARISING FROM, OUT OF OR IN CONNECTION WITH THE SOFTWARE OR THE USE OR
 * OTHER DEALINGS IN THE SOFTWARE.
 *
 * Authors: AMD
 *
 */


#include "dm_services.h"
#include "dc.h"

#include "dcn31/dcn31_init.h"

#include "resource.h"
#include "include/irq_service_interface.h"
#include "dcn31_resource.h"

#include "dcn20/dcn20_resource.h"
#include "dcn30/dcn30_resource.h"

#include "dcn10/dcn10_ipp.h"
#include "dcn30/dcn30_hubbub.h"
#include "dcn31/dcn31_hubbub.h"
#include "dcn30/dcn30_mpc.h"
#include "dcn31/dcn31_hubp.h"
#include "irq/dcn31/irq_service_dcn31.h"
#include "dcn30/dcn30_dpp.h"
#include "dcn31/dcn31_optc.h"
#include "dcn20/dcn20_hwseq.h"
#include "dcn30/dcn30_hwseq.h"
#include "dce110/dce110_hw_sequencer.h"
#include "dcn30/dcn30_opp.h"
#include "dcn20/dcn20_dsc.h"
#include "dcn30/dcn30_vpg.h"
#include "dcn30/dcn30_afmt.h"
#include "dcn30/dcn30_dio_stream_encoder.h"
#include "dcn31/dcn31_dio_link_encoder.h"
#include "dce/dce_clock_source.h"
#include "dce/dce_audio.h"
#include "dce/dce_hwseq.h"
#include "clk_mgr.h"
#include "virtual/virtual_stream_encoder.h"
#include "dce110/dce110_resource.h"
#include "dml/display_mode_vba.h"
#include "dcn31/dcn31_dccg.h"
#include "dcn10/dcn10_resource.h"
#include "dcn31_panel_cntl.h"

#include "dcn30/dcn30_dwb.h"
#include "dcn30/dcn30_mmhubbub.h"

// TODO: change include headers /amd/include/asic_reg after upstream
#include "yellow_carp_offset.h"
#include "dcn/dcn_3_1_2_offset.h"
#include "dcn/dcn_3_1_2_sh_mask.h"
#include "nbio/nbio_7_2_0_offset.h"
#include "dpcs/dpcs_4_2_0_offset.h"
#include "dpcs/dpcs_4_2_0_sh_mask.h"
#include "mmhub/mmhub_2_3_0_offset.h"
#include "mmhub/mmhub_2_3_0_sh_mask.h"


#define regDCHUBBUB_DEBUG_CTRL_0                                              0x04d6
#define regDCHUBBUB_DEBUG_CTRL_0_BASE_IDX                                     2
#define DCHUBBUB_DEBUG_CTRL_0__DET_DEPTH__SHIFT                               0x10
#define DCHUBBUB_DEBUG_CTRL_0__DET_DEPTH_MASK                                 0x01FF0000L

#include "reg_helper.h"
#include "dce/dmub_abm.h"
#include "dce/dmub_psr.h"
#include "dce/dce_aux.h"
#include "dce/dce_i2c.h"

#include "dml/dcn30/display_mode_vba_30.h"
#include "vm_helper.h"
#include "dcn20/dcn20_vmid.h"

#include "link_enc_cfg.h"

#define DC_LOGGER_INIT(logger)
#define fixed16_to_double(x) (((double) x) / ((double) (1 << 16)))
#define fixed16_to_double_to_cpu(x) fixed16_to_double(le32_to_cpu(x))

#define DCN3_1_DEFAULT_DET_SIZE 384

struct _vcs_dpi_ip_params_st dcn3_1_ip = {
	.gpuvm_enable = 1,
	.gpuvm_max_page_table_levels = 1,
	.hostvm_enable = 1,
	.hostvm_max_page_table_levels = 2,
	.rob_buffer_size_kbytes = 64,
	.det_buffer_size_kbytes = DCN3_1_DEFAULT_DET_SIZE,
	.config_return_buffer_size_in_kbytes = 1792,
	.compressed_buffer_segment_size_in_kbytes = 64,
	.meta_fifo_size_in_kentries = 32,
	.zero_size_buffer_entries = 512,
	.compbuf_reserved_space_64b = 256,
	.compbuf_reserved_space_zs = 64,
	.dpp_output_buffer_pixels = 2560,
	.opp_output_buffer_lines = 1,
	.pixel_chunk_size_kbytes = 8,
	.meta_chunk_size_kbytes = 2,
	.min_meta_chunk_size_bytes = 256,
	.writeback_chunk_size_kbytes = 8,
	.ptoi_supported = false,
	.num_dsc = 3,
	.maximum_dsc_bits_per_component = 10,
	.dsc422_native_support = false,
	.is_line_buffer_bpp_fixed = true,
	.line_buffer_fixed_bpp = 48,
	.line_buffer_size_bits = 789504,
	.max_line_buffer_lines = 12,
	.writeback_interface_buffer_size_kbytes = 90,
	.max_num_dpp = 4,
	.max_num_otg = 4,
	.max_num_hdmi_frl_outputs = 1,
	.max_num_wb = 1,
	.max_dchub_pscl_bw_pix_per_clk = 4,
	.max_pscl_lb_bw_pix_per_clk = 2,
	.max_lb_vscl_bw_pix_per_clk = 4,
	.max_vscl_hscl_bw_pix_per_clk = 4,
	.max_hscl_ratio = 6,
	.max_vscl_ratio = 6,
	.max_hscl_taps = 8,
	.max_vscl_taps = 8,
	.dpte_buffer_size_in_pte_reqs_luma = 64,
	.dpte_buffer_size_in_pte_reqs_chroma = 34,
	.dispclk_ramp_margin_percent = 1,
	.max_inter_dcn_tile_repeaters = 8,
	.cursor_buffer_size = 16,
	.cursor_chunk_size = 2,
	.writeback_line_buffer_buffer_size = 0,
	.writeback_min_hscl_ratio = 1,
	.writeback_min_vscl_ratio = 1,
	.writeback_max_hscl_ratio = 1,
	.writeback_max_vscl_ratio = 1,
	.writeback_max_hscl_taps = 1,
	.writeback_max_vscl_taps = 1,
	.dppclk_delay_subtotal = 46,
	.dppclk_delay_scl = 50,
	.dppclk_delay_scl_lb_only = 16,
	.dppclk_delay_cnvc_formatter = 27,
	.dppclk_delay_cnvc_cursor = 6,
	.dispclk_delay_subtotal = 119,
	.dynamic_metadata_vm_enabled = false,
	.odm_combine_4to1_supported = false,
	.dcc_supported = true,
};

struct _vcs_dpi_soc_bounding_box_st dcn3_1_soc = {
		/*TODO: correct dispclk/dppclk voltage level determination*/
	.clock_limits = {
		{
			.state = 0,
			.dispclk_mhz = 1200.0,
			.dppclk_mhz = 1200.0,
			.phyclk_mhz = 600.0,
			.phyclk_d18_mhz = 667.0,
			.dscclk_mhz = 186.0,
			.dtbclk_mhz = 625.0,
		},
		{
			.state = 1,
			.dispclk_mhz = 1200.0,
			.dppclk_mhz = 1200.0,
			.phyclk_mhz = 810.0,
			.phyclk_d18_mhz = 667.0,
			.dscclk_mhz = 209.0,
			.dtbclk_mhz = 625.0,
		},
		{
			.state = 2,
			.dispclk_mhz = 1200.0,
			.dppclk_mhz = 1200.0,
			.phyclk_mhz = 810.0,
			.phyclk_d18_mhz = 667.0,
			.dscclk_mhz = 209.0,
			.dtbclk_mhz = 625.0,
		},
		{
			.state = 3,
			.dispclk_mhz = 1200.0,
			.dppclk_mhz = 1200.0,
			.phyclk_mhz = 810.0,
			.phyclk_d18_mhz = 667.0,
			.dscclk_mhz = 371.0,
			.dtbclk_mhz = 625.0,
		},
		{
			.state = 4,
			.dispclk_mhz = 1200.0,
			.dppclk_mhz = 1200.0,
			.phyclk_mhz = 810.0,
			.phyclk_d18_mhz = 667.0,
			.dscclk_mhz = 417.0,
			.dtbclk_mhz = 625.0,
		},
	},
	.num_states = 5,
	.sr_exit_time_us = 9.0,
	.sr_enter_plus_exit_time_us = 11.0,
	.sr_exit_z8_time_us = 442.0,
	.sr_enter_plus_exit_z8_time_us = 560.0,
	.writeback_latency_us = 12.0,
	.dram_channel_width_bytes = 4,
	.round_trip_ping_latency_dcfclk_cycles = 106,
	.urgent_latency_pixel_data_only_us = 4.0,
	.urgent_latency_pixel_mixed_with_vm_data_us = 4.0,
	.urgent_latency_vm_data_only_us = 4.0,
	.urgent_out_of_order_return_per_channel_pixel_only_bytes = 4096,
	.urgent_out_of_order_return_per_channel_pixel_and_vm_bytes = 4096,
	.urgent_out_of_order_return_per_channel_vm_only_bytes = 4096,
	.pct_ideal_sdp_bw_after_urgent = 80.0,
	.pct_ideal_dram_sdp_bw_after_urgent_pixel_only = 65.0,
	.pct_ideal_dram_sdp_bw_after_urgent_pixel_and_vm = 60.0,
	.pct_ideal_dram_sdp_bw_after_urgent_vm_only = 30.0,
	.max_avg_sdp_bw_use_normal_percent = 60.0,
	.max_avg_dram_bw_use_normal_percent = 60.0,
	.fabric_datapath_to_dcn_data_return_bytes = 32,
	.return_bus_width_bytes = 64,
	.downspread_percent = 0.38,
	.dcn_downspread_percent = 0.5,
	.gpuvm_min_page_size_bytes = 4096,
	.hostvm_min_page_size_bytes = 4096,
	.do_urgent_latency_adjustment = false,
	.urgent_latency_adjustment_fabric_clock_component_us = 0,
	.urgent_latency_adjustment_fabric_clock_reference_mhz = 0,
};

enum dcn31_clk_src_array_id {
	DCN31_CLK_SRC_PLL0,
	DCN31_CLK_SRC_PLL1,
	DCN31_CLK_SRC_PLL2,
	DCN31_CLK_SRC_PLL3,
	DCN31_CLK_SRC_PLL4,
	DCN30_CLK_SRC_TOTAL
};

/* begin *********************
 * macros to expend register list macro defined in HW object header file
 */

/* DCN */
/* TODO awful hack. fixup dcn20_dwb.h */
#undef BASE_INNER
#define BASE_INNER(seg) DCN_BASE__INST0_SEG ## seg

#define BASE(seg) BASE_INNER(seg)

#define SR(reg_name)\
		.reg_name = BASE(reg ## reg_name ## _BASE_IDX) +  \
					reg ## reg_name

#define SRI(reg_name, block, id)\
	.reg_name = BASE(reg ## block ## id ## _ ## reg_name ## _BASE_IDX) + \
					reg ## block ## id ## _ ## reg_name

#define SRI2(reg_name, block, id)\
	.reg_name = BASE(reg ## reg_name ## _BASE_IDX) + \
					reg ## reg_name

#define SRIR(var_name, reg_name, block, id)\
	.var_name = BASE(reg ## block ## id ## _ ## reg_name ## _BASE_IDX) + \
					reg ## block ## id ## _ ## reg_name

#define SRII(reg_name, block, id)\
	.reg_name[id] = BASE(reg ## block ## id ## _ ## reg_name ## _BASE_IDX) + \
					reg ## block ## id ## _ ## reg_name

#define SRII_MPC_RMU(reg_name, block, id)\
	.RMU##_##reg_name[id] = BASE(reg ## block ## id ## _ ## reg_name ## _BASE_IDX) + \
					reg ## block ## id ## _ ## reg_name

#define SRII_DWB(reg_name, temp_name, block, id)\
	.reg_name[id] = BASE(reg ## block ## id ## _ ## temp_name ## _BASE_IDX) + \
					reg ## block ## id ## _ ## temp_name

#define DCCG_SRII(reg_name, block, id)\
	.block ## _ ## reg_name[id] = BASE(reg ## block ## id ## _ ## reg_name ## _BASE_IDX) + \
					reg ## block ## id ## _ ## reg_name

#define VUPDATE_SRII(reg_name, block, id)\
	.reg_name[id] = BASE(reg ## reg_name ## _ ## block ## id ## _BASE_IDX) + \
					reg ## reg_name ## _ ## block ## id

/* NBIO */
#define NBIO_BASE_INNER(seg) \
	NBIO_BASE__INST0_SEG ## seg

#define NBIO_BASE(seg) \
	NBIO_BASE_INNER(seg)

#define NBIO_SR(reg_name)\
		.reg_name = NBIO_BASE(regBIF_BX1_ ## reg_name ## _BASE_IDX) + \
					regBIF_BX1_ ## reg_name

/* MMHUB */
#define MMHUB_BASE_INNER(seg) \
	MMHUB_BASE__INST0_SEG ## seg

#define MMHUB_BASE(seg) \
	MMHUB_BASE_INNER(seg)

#define MMHUB_SR(reg_name)\
		.reg_name = MMHUB_BASE(mm ## reg_name ## _BASE_IDX) + \
					mm ## reg_name

/* CLOCK */
#define CLK_BASE_INNER(seg) \
	CLK_BASE__INST0_SEG ## seg

#define CLK_BASE(seg) \
	CLK_BASE_INNER(seg)

#define CLK_SRI(reg_name, block, inst)\
	.reg_name = CLK_BASE(reg ## block ## _ ## inst ## _ ## reg_name ## _BASE_IDX) + \
					reg ## block ## _ ## inst ## _ ## reg_name


static const struct bios_registers bios_regs = {
		NBIO_SR(BIOS_SCRATCH_3),
		NBIO_SR(BIOS_SCRATCH_6)
};

#define clk_src_regs(index, pllid)\
[index] = {\
	CS_COMMON_REG_LIST_DCN3_0(index, pllid),\
}

static const struct dce110_clk_src_regs clk_src_regs[] = {
	clk_src_regs(0, A),
	clk_src_regs(1, B),
	clk_src_regs(2, C),
	clk_src_regs(3, D),
	clk_src_regs(4, E)
};

static const struct dce110_clk_src_shift cs_shift = {
		CS_COMMON_MASK_SH_LIST_DCN2_0(__SHIFT)
};

static const struct dce110_clk_src_mask cs_mask = {
		CS_COMMON_MASK_SH_LIST_DCN2_0(_MASK)
};

#define abm_regs(id)\
[id] = {\
		ABM_DCN301_REG_LIST(id)\
}

static const struct dce_abm_registers abm_regs[] = {
		abm_regs(0),
		abm_regs(1),
		abm_regs(2),
		abm_regs(3),
};

static const struct dce_abm_shift abm_shift = {
		ABM_MASK_SH_LIST_DCN30(__SHIFT)
};

static const struct dce_abm_mask abm_mask = {
		ABM_MASK_SH_LIST_DCN30(_MASK)
};

#define audio_regs(id)\
[id] = {\
		AUD_COMMON_REG_LIST(id)\
}

static const struct dce_audio_registers audio_regs[] = {
	audio_regs(0),
	audio_regs(1),
	audio_regs(2),
	audio_regs(3),
	audio_regs(4),
	audio_regs(5),
	audio_regs(6)
};

#define DCE120_AUD_COMMON_MASK_SH_LIST(mask_sh)\
		SF(AZF0ENDPOINT0_AZALIA_F0_CODEC_ENDPOINT_INDEX, AZALIA_ENDPOINT_REG_INDEX, mask_sh),\
		SF(AZF0ENDPOINT0_AZALIA_F0_CODEC_ENDPOINT_DATA, AZALIA_ENDPOINT_REG_DATA, mask_sh),\
		AUD_COMMON_MASK_SH_LIST_BASE(mask_sh)

static const struct dce_audio_shift audio_shift = {
		DCE120_AUD_COMMON_MASK_SH_LIST(__SHIFT)
};

static const struct dce_audio_mask audio_mask = {
		DCE120_AUD_COMMON_MASK_SH_LIST(_MASK)
};

#define vpg_regs(id)\
[id] = {\
	VPG_DCN3_REG_LIST(id)\
}

static const struct dcn30_vpg_registers vpg_regs[] = {
	vpg_regs(0),
	vpg_regs(1),
	vpg_regs(2),
	vpg_regs(3),
	vpg_regs(4),
	vpg_regs(5),
	vpg_regs(6),
	vpg_regs(7),
	vpg_regs(8),
	vpg_regs(9),
};

static const struct dcn30_vpg_shift vpg_shift = {
	DCN3_VPG_MASK_SH_LIST(__SHIFT)
};

static const struct dcn30_vpg_mask vpg_mask = {
	DCN3_VPG_MASK_SH_LIST(_MASK)
};

#define afmt_regs(id)\
[id] = {\
	AFMT_DCN3_REG_LIST(id)\
}

static const struct dcn30_afmt_registers afmt_regs[] = {
	afmt_regs(0),
	afmt_regs(1),
	afmt_regs(2),
	afmt_regs(3),
	afmt_regs(4),
	afmt_regs(5)
};

static const struct dcn30_afmt_shift afmt_shift = {
	DCN3_AFMT_MASK_SH_LIST(__SHIFT)
};

static const struct dcn30_afmt_mask afmt_mask = {
	DCN3_AFMT_MASK_SH_LIST(_MASK)
};

#define stream_enc_regs(id)\
[id] = {\
	SE_DCN3_REG_LIST(id)\
}

static const struct dcn10_stream_enc_registers stream_enc_regs[] = {
	stream_enc_regs(0),
	stream_enc_regs(1),
	stream_enc_regs(2),
	stream_enc_regs(3),
	stream_enc_regs(4)
};

static const struct dcn10_stream_encoder_shift se_shift = {
		SE_COMMON_MASK_SH_LIST_DCN30(__SHIFT)
};

static const struct dcn10_stream_encoder_mask se_mask = {
		SE_COMMON_MASK_SH_LIST_DCN30(_MASK)
};


#define aux_regs(id)\
[id] = {\
	DCN2_AUX_REG_LIST(id)\
}

static const struct dcn10_link_enc_aux_registers link_enc_aux_regs[] = {
		aux_regs(0),
		aux_regs(1),
		aux_regs(2),
		aux_regs(3),
		aux_regs(4)
};

#define hpd_regs(id)\
[id] = {\
	HPD_REG_LIST(id)\
}

static const struct dcn10_link_enc_hpd_registers link_enc_hpd_regs[] = {
		hpd_regs(0),
		hpd_regs(1),
		hpd_regs(2),
		hpd_regs(3),
		hpd_regs(4)
};

#define link_regs(id, phyid)\
[id] = {\
	LE_DCN31_REG_LIST(id), \
	UNIPHY_DCN2_REG_LIST(phyid), \
	DPCS_DCN31_REG_LIST(id), \
}

static const struct dce110_aux_registers_shift aux_shift = {
	DCN_AUX_MASK_SH_LIST(__SHIFT)
};

static const struct dce110_aux_registers_mask aux_mask = {
	DCN_AUX_MASK_SH_LIST(_MASK)
};

static const struct dcn10_link_enc_registers link_enc_regs[] = {
	link_regs(0, A),
	link_regs(1, B),
	link_regs(2, C),
	link_regs(3, D),
	link_regs(4, E)
};

static const struct dcn10_link_enc_shift le_shift = {
	LINK_ENCODER_MASK_SH_LIST_DCN31(__SHIFT), \
	DPCS_DCN31_MASK_SH_LIST(__SHIFT)
};

static const struct dcn10_link_enc_mask le_mask = {
	LINK_ENCODER_MASK_SH_LIST_DCN31(_MASK), \
	DPCS_DCN31_MASK_SH_LIST(_MASK)
};

#define dpp_regs(id)\
[id] = {\
	DPP_REG_LIST_DCN30(id),\
}

static const struct dcn3_dpp_registers dpp_regs[] = {
	dpp_regs(0),
	dpp_regs(1),
	dpp_regs(2),
	dpp_regs(3)
};

static const struct dcn3_dpp_shift tf_shift = {
		DPP_REG_LIST_SH_MASK_DCN30(__SHIFT)
};

static const struct dcn3_dpp_mask tf_mask = {
		DPP_REG_LIST_SH_MASK_DCN30(_MASK)
};

#define opp_regs(id)\
[id] = {\
	OPP_REG_LIST_DCN30(id),\
}

static const struct dcn20_opp_registers opp_regs[] = {
	opp_regs(0),
	opp_regs(1),
	opp_regs(2),
	opp_regs(3)
};

static const struct dcn20_opp_shift opp_shift = {
	OPP_MASK_SH_LIST_DCN20(__SHIFT)
};

static const struct dcn20_opp_mask opp_mask = {
	OPP_MASK_SH_LIST_DCN20(_MASK)
};

#define aux_engine_regs(id)\
[id] = {\
	AUX_COMMON_REG_LIST0(id), \
	.AUXN_IMPCAL = 0, \
	.AUXP_IMPCAL = 0, \
	.AUX_RESET_MASK = DP_AUX0_AUX_CONTROL__AUX_RESET_MASK, \
}

static const struct dce110_aux_registers aux_engine_regs[] = {
		aux_engine_regs(0),
		aux_engine_regs(1),
		aux_engine_regs(2),
		aux_engine_regs(3),
		aux_engine_regs(4)
};

#define dwbc_regs_dcn3(id)\
[id] = {\
	DWBC_COMMON_REG_LIST_DCN30(id),\
}

static const struct dcn30_dwbc_registers dwbc30_regs[] = {
	dwbc_regs_dcn3(0),
};

static const struct dcn30_dwbc_shift dwbc30_shift = {
	DWBC_COMMON_MASK_SH_LIST_DCN30(__SHIFT)
};

static const struct dcn30_dwbc_mask dwbc30_mask = {
	DWBC_COMMON_MASK_SH_LIST_DCN30(_MASK)
};

#define mcif_wb_regs_dcn3(id)\
[id] = {\
	MCIF_WB_COMMON_REG_LIST_DCN30(id),\
}

static const struct dcn30_mmhubbub_registers mcif_wb30_regs[] = {
	mcif_wb_regs_dcn3(0)
};

static const struct dcn30_mmhubbub_shift mcif_wb30_shift = {
	MCIF_WB_COMMON_MASK_SH_LIST_DCN30(__SHIFT)
};

static const struct dcn30_mmhubbub_mask mcif_wb30_mask = {
	MCIF_WB_COMMON_MASK_SH_LIST_DCN30(_MASK)
};

#define dsc_regsDCN20(id)\
[id] = {\
	DSC_REG_LIST_DCN20(id)\
}

static const struct dcn20_dsc_registers dsc_regs[] = {
	dsc_regsDCN20(0),
	dsc_regsDCN20(1),
	dsc_regsDCN20(2)
};

static const struct dcn20_dsc_shift dsc_shift = {
	DSC_REG_LIST_SH_MASK_DCN20(__SHIFT)
};

static const struct dcn20_dsc_mask dsc_mask = {
	DSC_REG_LIST_SH_MASK_DCN20(_MASK)
};

static const struct dcn30_mpc_registers mpc_regs = {
		MPC_REG_LIST_DCN3_0(0),
		MPC_REG_LIST_DCN3_0(1),
		MPC_REG_LIST_DCN3_0(2),
		MPC_REG_LIST_DCN3_0(3),
		MPC_OUT_MUX_REG_LIST_DCN3_0(0),
		MPC_OUT_MUX_REG_LIST_DCN3_0(1),
		MPC_OUT_MUX_REG_LIST_DCN3_0(2),
		MPC_OUT_MUX_REG_LIST_DCN3_0(3),
		MPC_RMU_GLOBAL_REG_LIST_DCN3AG,
		MPC_RMU_REG_LIST_DCN3AG(0),
		MPC_RMU_REG_LIST_DCN3AG(1),
		//MPC_RMU_REG_LIST_DCN3AG(2),
		MPC_DWB_MUX_REG_LIST_DCN3_0(0),
};

static const struct dcn30_mpc_shift mpc_shift = {
	MPC_COMMON_MASK_SH_LIST_DCN30(__SHIFT)
};

static const struct dcn30_mpc_mask mpc_mask = {
	MPC_COMMON_MASK_SH_LIST_DCN30(_MASK)
};

#define optc_regs(id)\
[id] = {OPTC_COMMON_REG_LIST_DCN3_1(id)}

static const struct dcn_optc_registers optc_regs[] = {
	optc_regs(0),
	optc_regs(1),
	optc_regs(2),
	optc_regs(3)
};

static const struct dcn_optc_shift optc_shift = {
	OPTC_COMMON_MASK_SH_LIST_DCN3_1(__SHIFT)
};

static const struct dcn_optc_mask optc_mask = {
	OPTC_COMMON_MASK_SH_LIST_DCN3_1(_MASK)
};

#define hubp_regs(id)\
[id] = {\
	HUBP_REG_LIST_DCN30(id)\
}

static const struct dcn_hubp2_registers hubp_regs[] = {
		hubp_regs(0),
		hubp_regs(1),
		hubp_regs(2),
		hubp_regs(3)
};


static const struct dcn_hubp2_shift hubp_shift = {
		HUBP_MASK_SH_LIST_DCN31(__SHIFT)
};

static const struct dcn_hubp2_mask hubp_mask = {
		HUBP_MASK_SH_LIST_DCN31(_MASK)
};
static const struct dcn_hubbub_registers hubbub_reg = {
		HUBBUB_REG_LIST_DCN31(0)
};

static const struct dcn_hubbub_shift hubbub_shift = {
		HUBBUB_MASK_SH_LIST_DCN31(__SHIFT)
};

static const struct dcn_hubbub_mask hubbub_mask = {
		HUBBUB_MASK_SH_LIST_DCN31(_MASK)
};

static const struct dccg_registers dccg_regs = {
		DCCG_REG_LIST_DCN31()
};

static const struct dccg_shift dccg_shift = {
		DCCG_MASK_SH_LIST_DCN31(__SHIFT)
};

static const struct dccg_mask dccg_mask = {
		DCCG_MASK_SH_LIST_DCN31(_MASK)
};


#define SRII2(reg_name_pre, reg_name_post, id)\
	.reg_name_pre ## _ ##  reg_name_post[id] = BASE(reg ## reg_name_pre \
			## id ## _ ## reg_name_post ## _BASE_IDX) + \
			reg ## reg_name_pre ## id ## _ ## reg_name_post


#define HWSEQ_DCN31_REG_LIST()\
	SR(DCHUBBUB_GLOBAL_TIMER_CNTL), \
	SR(DCHUBBUB_ARB_HOSTVM_CNTL), \
	SR(DIO_MEM_PWR_CTRL), \
	SR(ODM_MEM_PWR_CTRL3), \
	SR(DMU_MEM_PWR_CNTL), \
	SR(MMHUBBUB_MEM_PWR_CNTL), \
	SR(DCCG_GATE_DISABLE_CNTL), \
	SR(DCCG_GATE_DISABLE_CNTL2), \
	SR(DCFCLK_CNTL),\
	SR(DC_MEM_GLOBAL_PWR_REQ_CNTL), \
	SRII(PIXEL_RATE_CNTL, OTG, 0), \
	SRII(PIXEL_RATE_CNTL, OTG, 1),\
	SRII(PIXEL_RATE_CNTL, OTG, 2),\
	SRII(PIXEL_RATE_CNTL, OTG, 3),\
	SRII(PHYPLL_PIXEL_RATE_CNTL, OTG, 0),\
	SRII(PHYPLL_PIXEL_RATE_CNTL, OTG, 1),\
	SRII(PHYPLL_PIXEL_RATE_CNTL, OTG, 2),\
	SRII(PHYPLL_PIXEL_RATE_CNTL, OTG, 3),\
	SR(MICROSECOND_TIME_BASE_DIV), \
	SR(MILLISECOND_TIME_BASE_DIV), \
	SR(DISPCLK_FREQ_CHANGE_CNTL), \
	SR(RBBMIF_TIMEOUT_DIS), \
	SR(RBBMIF_TIMEOUT_DIS_2), \
	SR(DCHUBBUB_CRC_CTRL), \
	SR(DPP_TOP0_DPP_CRC_CTRL), \
	SR(DPP_TOP0_DPP_CRC_VAL_B_A), \
	SR(DPP_TOP0_DPP_CRC_VAL_R_G), \
	SR(MPC_CRC_CTRL), \
	SR(MPC_CRC_RESULT_GB), \
	SR(MPC_CRC_RESULT_C), \
	SR(MPC_CRC_RESULT_AR), \
	SR(DOMAIN0_PG_CONFIG), \
	SR(DOMAIN1_PG_CONFIG), \
	SR(DOMAIN2_PG_CONFIG), \
	SR(DOMAIN3_PG_CONFIG), \
	SR(DOMAIN16_PG_CONFIG), \
	SR(DOMAIN17_PG_CONFIG), \
	SR(DOMAIN18_PG_CONFIG), \
	SR(DOMAIN0_PG_STATUS), \
	SR(DOMAIN1_PG_STATUS), \
	SR(DOMAIN2_PG_STATUS), \
	SR(DOMAIN3_PG_STATUS), \
	SR(DOMAIN16_PG_STATUS), \
	SR(DOMAIN17_PG_STATUS), \
	SR(DOMAIN18_PG_STATUS), \
	SR(D1VGA_CONTROL), \
	SR(D2VGA_CONTROL), \
	SR(D3VGA_CONTROL), \
	SR(D4VGA_CONTROL), \
	SR(D5VGA_CONTROL), \
	SR(D6VGA_CONTROL), \
	SR(DC_IP_REQUEST_CNTL), \
	SR(AZALIA_AUDIO_DTO), \
	SR(AZALIA_CONTROLLER_CLOCK_GATING)

static const struct dce_hwseq_registers hwseq_reg = {
		HWSEQ_DCN31_REG_LIST()
};

#define HWSEQ_DCN31_MASK_SH_LIST(mask_sh)\
	HWSEQ_DCN_MASK_SH_LIST(mask_sh), \
	HWS_SF(, DCHUBBUB_GLOBAL_TIMER_CNTL, DCHUBBUB_GLOBAL_TIMER_REFDIV, mask_sh), \
	HWS_SF(, DCHUBBUB_ARB_HOSTVM_CNTL, DISABLE_HOSTVM_FORCE_ALLOW_PSTATE, mask_sh), \
	HWS_SF(, DOMAIN0_PG_CONFIG, DOMAIN_POWER_FORCEON, mask_sh), \
	HWS_SF(, DOMAIN0_PG_CONFIG, DOMAIN_POWER_GATE, mask_sh), \
	HWS_SF(, DOMAIN1_PG_CONFIG, DOMAIN_POWER_FORCEON, mask_sh), \
	HWS_SF(, DOMAIN1_PG_CONFIG, DOMAIN_POWER_GATE, mask_sh), \
	HWS_SF(, DOMAIN2_PG_CONFIG, DOMAIN_POWER_FORCEON, mask_sh), \
	HWS_SF(, DOMAIN2_PG_CONFIG, DOMAIN_POWER_GATE, mask_sh), \
	HWS_SF(, DOMAIN3_PG_CONFIG, DOMAIN_POWER_FORCEON, mask_sh), \
	HWS_SF(, DOMAIN3_PG_CONFIG, DOMAIN_POWER_GATE, mask_sh), \
	HWS_SF(, DOMAIN16_PG_CONFIG, DOMAIN_POWER_FORCEON, mask_sh), \
	HWS_SF(, DOMAIN16_PG_CONFIG, DOMAIN_POWER_GATE, mask_sh), \
	HWS_SF(, DOMAIN17_PG_CONFIG, DOMAIN_POWER_FORCEON, mask_sh), \
	HWS_SF(, DOMAIN17_PG_CONFIG, DOMAIN_POWER_GATE, mask_sh), \
	HWS_SF(, DOMAIN18_PG_CONFIG, DOMAIN_POWER_FORCEON, mask_sh), \
	HWS_SF(, DOMAIN18_PG_CONFIG, DOMAIN_POWER_GATE, mask_sh), \
	HWS_SF(, DOMAIN0_PG_STATUS, DOMAIN_PGFSM_PWR_STATUS, mask_sh), \
	HWS_SF(, DOMAIN1_PG_STATUS, DOMAIN_PGFSM_PWR_STATUS, mask_sh), \
	HWS_SF(, DOMAIN2_PG_STATUS, DOMAIN_PGFSM_PWR_STATUS, mask_sh), \
	HWS_SF(, DOMAIN3_PG_STATUS, DOMAIN_PGFSM_PWR_STATUS, mask_sh), \
	HWS_SF(, DOMAIN16_PG_STATUS, DOMAIN_PGFSM_PWR_STATUS, mask_sh), \
	HWS_SF(, DOMAIN17_PG_STATUS, DOMAIN_PGFSM_PWR_STATUS, mask_sh), \
	HWS_SF(, DOMAIN18_PG_STATUS, DOMAIN_PGFSM_PWR_STATUS, mask_sh), \
	HWS_SF(, DC_IP_REQUEST_CNTL, IP_REQUEST_EN, mask_sh), \
	HWS_SF(, AZALIA_AUDIO_DTO, AZALIA_AUDIO_DTO_MODULE, mask_sh), \
	HWS_SF(, HPO_TOP_CLOCK_CONTROL, HPO_HDMISTREAMCLK_G_GATE_DIS, mask_sh), \
	HWS_SF(, DMU_MEM_PWR_CNTL, DMCU_ERAM_MEM_PWR_FORCE, mask_sh), \
	HWS_SF(, ODM_MEM_PWR_CTRL3, ODM_MEM_UNASSIGNED_PWR_MODE, mask_sh), \
	HWS_SF(, ODM_MEM_PWR_CTRL3, ODM_MEM_VBLANK_PWR_MODE, mask_sh), \
	HWS_SF(, MMHUBBUB_MEM_PWR_CNTL, VGA_MEM_PWR_FORCE, mask_sh)

static const struct dce_hwseq_shift hwseq_shift = {
		HWSEQ_DCN31_MASK_SH_LIST(__SHIFT)
};

static const struct dce_hwseq_mask hwseq_mask = {
		HWSEQ_DCN31_MASK_SH_LIST(_MASK)
};
#define vmid_regs(id)\
[id] = {\
		DCN20_VMID_REG_LIST(id)\
}

static const struct dcn_vmid_registers vmid_regs[] = {
	vmid_regs(0),
	vmid_regs(1),
	vmid_regs(2),
	vmid_regs(3),
	vmid_regs(4),
	vmid_regs(5),
	vmid_regs(6),
	vmid_regs(7),
	vmid_regs(8),
	vmid_regs(9),
	vmid_regs(10),
	vmid_regs(11),
	vmid_regs(12),
	vmid_regs(13),
	vmid_regs(14),
	vmid_regs(15)
};

static const struct dcn20_vmid_shift vmid_shifts = {
		DCN20_VMID_MASK_SH_LIST(__SHIFT)
};

static const struct dcn20_vmid_mask vmid_masks = {
		DCN20_VMID_MASK_SH_LIST(_MASK)
};

static const struct resource_caps res_cap_dcn31 = {
	.num_timing_generator = 4,
	.num_opp = 4,
	.num_video_plane = 4,
	.num_audio = 5,
	.num_stream_encoder = 5,
	.num_dig_link_enc = 5,
	.num_pll = 5,
	.num_dwb = 1,
	.num_ddc = 5,
	.num_vmid = 16,
	.num_mpc_3dlut = 2,
	.num_dsc = 3,
};

static const struct dc_plane_cap plane_cap = {
	.type = DC_PLANE_TYPE_DCN_UNIVERSAL,
	.blends_with_above = true,
	.blends_with_below = true,
	.per_pixel_alpha = true,

	.pixel_format_support = {
			.argb8888 = true,
			.nv12 = true,
			.fp16 = true,
			.p010 = false,
			.ayuv = false,
	},

	.max_upscale_factor = {
			.argb8888 = 16000,
			.nv12 = 16000,
			.fp16 = 16000
	},

	// 6:1 downscaling ratio: 1000/6 = 166.666
	.max_downscale_factor = {
			.argb8888 = 167,
			.nv12 = 167,
			.fp16 = 167
	},
	64,
	64
};

static const struct dc_debug_options debug_defaults_drv = {
	.disable_dmcu = true,
	.force_abm_enable = false,
	.timing_trace = false,
	.clock_trace = true,
	.disable_pplib_clock_request = false,
	.pipe_split_policy = MPC_SPLIT_AVOID,
	.force_single_disp_pipe_split = false,
	.disable_dcc = DCC_ENABLE,
	.vsr_support = true,
	.performance_trace = false,
<<<<<<< HEAD
	.max_downscale_src_width = 3840,/*upto 4K*/
=======
	.max_downscale_src_width = 4096,/*upto true 4K*/
>>>>>>> c5ffbcff
	.disable_pplib_wm_range = false,
	.scl_reset_length10 = true,
	.sanity_checks = false,
	.underflow_assert_delay_us = 0xFFFFFFFF,
	.dwb_fi_phase = -1, // -1 = disable,
	.dmub_command_table = true,
	.pstate_enabled = true,
	.use_max_lb = true,
	.enable_mem_low_power = {
		.bits = {
			.vga = false,
			.i2c = false,
			.dmcu = false, // This is previously known to cause hang on S3 cycles if enabled
			.dscl = false,
			.cm = false,
			.mpc = false,
			.optc = false,
		}
	},
	.optimize_edp_link_rate = true,
	.enable_sw_cntl_psr = true,
};

static const struct dc_debug_options debug_defaults_diags = {
	.disable_dmcu = true,
	.force_abm_enable = false,
	.timing_trace = true,
	.clock_trace = true,
	.disable_dpp_power_gate = true,
	.disable_hubp_power_gate = true,
	.disable_clock_gate = true,
	.disable_pplib_clock_request = true,
	.disable_pplib_wm_range = true,
	.disable_stutter = false,
	.scl_reset_length10 = true,
	.dwb_fi_phase = -1, // -1 = disable
	.dmub_command_table = true,
	.enable_tri_buf = true,
	.use_max_lb = true
};

static void dcn31_dpp_destroy(struct dpp **dpp)
{
	kfree(TO_DCN20_DPP(*dpp));
	*dpp = NULL;
}

static struct dpp *dcn31_dpp_create(
	struct dc_context *ctx,
	uint32_t inst)
{
	struct dcn3_dpp *dpp =
		kzalloc(sizeof(struct dcn3_dpp), GFP_KERNEL);

	if (!dpp)
		return NULL;

	if (dpp3_construct(dpp, ctx, inst,
			&dpp_regs[inst], &tf_shift, &tf_mask))
		return &dpp->base;

	BREAK_TO_DEBUGGER();
	kfree(dpp);
	return NULL;
}

static struct output_pixel_processor *dcn31_opp_create(
	struct dc_context *ctx, uint32_t inst)
{
	struct dcn20_opp *opp =
		kzalloc(sizeof(struct dcn20_opp), GFP_KERNEL);

	if (!opp) {
		BREAK_TO_DEBUGGER();
		return NULL;
	}

	dcn20_opp_construct(opp, ctx, inst,
			&opp_regs[inst], &opp_shift, &opp_mask);
	return &opp->base;
}

static struct dce_aux *dcn31_aux_engine_create(
	struct dc_context *ctx,
	uint32_t inst)
{
	struct aux_engine_dce110 *aux_engine =
		kzalloc(sizeof(struct aux_engine_dce110), GFP_KERNEL);

	if (!aux_engine)
		return NULL;

	dce110_aux_engine_construct(aux_engine, ctx, inst,
				    SW_AUX_TIMEOUT_PERIOD_MULTIPLIER * AUX_TIMEOUT_PERIOD,
				    &aux_engine_regs[inst],
					&aux_mask,
					&aux_shift,
					ctx->dc->caps.extended_aux_timeout_support);

	return &aux_engine->base;
}
#define i2c_inst_regs(id) { I2C_HW_ENGINE_COMMON_REG_LIST_DCN30(id) }

static const struct dce_i2c_registers i2c_hw_regs[] = {
		i2c_inst_regs(1),
		i2c_inst_regs(2),
		i2c_inst_regs(3),
		i2c_inst_regs(4),
		i2c_inst_regs(5),
};

static const struct dce_i2c_shift i2c_shifts = {
		I2C_COMMON_MASK_SH_LIST_DCN30(__SHIFT)
};

static const struct dce_i2c_mask i2c_masks = {
		I2C_COMMON_MASK_SH_LIST_DCN30(_MASK)
};

static struct dce_i2c_hw *dcn31_i2c_hw_create(
	struct dc_context *ctx,
	uint32_t inst)
{
	struct dce_i2c_hw *dce_i2c_hw =
		kzalloc(sizeof(struct dce_i2c_hw), GFP_KERNEL);

	if (!dce_i2c_hw)
		return NULL;

	dcn2_i2c_hw_construct(dce_i2c_hw, ctx, inst,
				    &i2c_hw_regs[inst], &i2c_shifts, &i2c_masks);

	return dce_i2c_hw;
}
static struct mpc *dcn31_mpc_create(
		struct dc_context *ctx,
		int num_mpcc,
		int num_rmu)
{
	struct dcn30_mpc *mpc30 = kzalloc(sizeof(struct dcn30_mpc),
					  GFP_KERNEL);

	if (!mpc30)
		return NULL;

	dcn30_mpc_construct(mpc30, ctx,
			&mpc_regs,
			&mpc_shift,
			&mpc_mask,
			num_mpcc,
			num_rmu);

	return &mpc30->base;
}

static struct hubbub *dcn31_hubbub_create(struct dc_context *ctx)
{
	int i;

	struct dcn20_hubbub *hubbub3 = kzalloc(sizeof(struct dcn20_hubbub),
					  GFP_KERNEL);

	if (!hubbub3)
		return NULL;

	hubbub31_construct(hubbub3, ctx,
			&hubbub_reg,
			&hubbub_shift,
			&hubbub_mask,
			dcn3_1_ip.det_buffer_size_kbytes,
			dcn3_1_ip.pixel_chunk_size_kbytes,
			dcn3_1_ip.config_return_buffer_size_in_kbytes);


	for (i = 0; i < res_cap_dcn31.num_vmid; i++) {
		struct dcn20_vmid *vmid = &hubbub3->vmid[i];

		vmid->ctx = ctx;

		vmid->regs = &vmid_regs[i];
		vmid->shifts = &vmid_shifts;
		vmid->masks = &vmid_masks;
	}

	return &hubbub3->base;
}

static struct timing_generator *dcn31_timing_generator_create(
		struct dc_context *ctx,
		uint32_t instance)
{
	struct optc *tgn10 =
		kzalloc(sizeof(struct optc), GFP_KERNEL);

	if (!tgn10)
		return NULL;

	tgn10->base.inst = instance;
	tgn10->base.ctx = ctx;

	tgn10->tg_regs = &optc_regs[instance];
	tgn10->tg_shift = &optc_shift;
	tgn10->tg_mask = &optc_mask;

	dcn31_timing_generator_init(tgn10);

	return &tgn10->base;
}

static const struct encoder_feature_support link_enc_feature = {
		.max_hdmi_deep_color = COLOR_DEPTH_121212,
		.max_hdmi_pixel_clock = 600000,
		.hdmi_ycbcr420_supported = true,
		.dp_ycbcr420_supported = true,
		.fec_supported = true,
		.flags.bits.IS_HBR2_CAPABLE = true,
		.flags.bits.IS_HBR3_CAPABLE = true,
		.flags.bits.IS_TPS3_CAPABLE = true,
		.flags.bits.IS_TPS4_CAPABLE = true
};

static struct link_encoder *dcn31_link_encoder_create(
	const struct encoder_init_data *enc_init_data)
{
	struct dcn20_link_encoder *enc20 =
		kzalloc(sizeof(struct dcn20_link_encoder), GFP_KERNEL);

	if (!enc20)
		return NULL;

	dcn31_link_encoder_construct(enc20,
			enc_init_data,
			&link_enc_feature,
			&link_enc_regs[enc_init_data->transmitter],
			&link_enc_aux_regs[enc_init_data->channel - 1],
			&link_enc_hpd_regs[enc_init_data->hpd_source],
			&le_shift,
			&le_mask);

	return &enc20->enc10.base;
}

/* Create a minimal link encoder object not associated with a particular
 * physical connector.
 * resource_funcs.link_enc_create_minimal
 */
static struct link_encoder *dcn31_link_enc_create_minimal(
		struct dc_context *ctx, enum engine_id eng_id)
{
	struct dcn20_link_encoder *enc20;

	if ((eng_id - ENGINE_ID_DIGA) > ctx->dc->res_pool->res_cap->num_dig_link_enc)
		return NULL;

	enc20 = kzalloc(sizeof(struct dcn20_link_encoder), GFP_KERNEL);
	if (!enc20)
		return NULL;

	dcn31_link_encoder_construct_minimal(
			enc20,
			ctx,
			&link_enc_feature,
			&link_enc_regs[eng_id - ENGINE_ID_DIGA],
			eng_id);

	return &enc20->enc10.base;
}

struct panel_cntl *dcn31_panel_cntl_create(const struct panel_cntl_init_data *init_data)
{
	struct dcn31_panel_cntl *panel_cntl =
		kzalloc(sizeof(struct dcn31_panel_cntl), GFP_KERNEL);

	if (!panel_cntl)
		return NULL;

	dcn31_panel_cntl_construct(panel_cntl, init_data);

	return &panel_cntl->base;
}

static void read_dce_straps(
	struct dc_context *ctx,
	struct resource_straps *straps)
{
	generic_reg_get(ctx, regDC_PINSTRAPS + BASE(regDC_PINSTRAPS_BASE_IDX),
		FN(DC_PINSTRAPS, DC_PINSTRAPS_AUDIO), &straps->dc_pinstraps_audio);

}

static struct audio *dcn31_create_audio(
		struct dc_context *ctx, unsigned int inst)
{
	return dce_audio_create(ctx, inst,
			&audio_regs[inst], &audio_shift, &audio_mask);
}

static struct vpg *dcn31_vpg_create(
	struct dc_context *ctx,
	uint32_t inst)
{
	struct dcn30_vpg *vpg3 = kzalloc(sizeof(struct dcn30_vpg), GFP_KERNEL);

	if (!vpg3)
		return NULL;

	vpg3_construct(vpg3, ctx, inst,
			&vpg_regs[inst],
			&vpg_shift,
			&vpg_mask);

	return &vpg3->base;
}

static struct afmt *dcn31_afmt_create(
	struct dc_context *ctx,
	uint32_t inst)
{
	struct dcn30_afmt *afmt3 = kzalloc(sizeof(struct dcn30_afmt), GFP_KERNEL);

	if (!afmt3)
		return NULL;

	afmt3_construct(afmt3, ctx, inst,
			&afmt_regs[inst],
			&afmt_shift,
			&afmt_mask);

	return &afmt3->base;
}

static struct stream_encoder *dcn31_stream_encoder_create(
	enum engine_id eng_id,
	struct dc_context *ctx)
{
	struct dcn10_stream_encoder *enc1;
	struct vpg *vpg;
	struct afmt *afmt;
	int vpg_inst;
	int afmt_inst;

	/* Mapping of VPG, AFMT, DME register blocks to DIO block instance */
	if (eng_id <= ENGINE_ID_DIGF) {
		vpg_inst = eng_id;
		afmt_inst = eng_id;
	} else
		return NULL;

	enc1 = kzalloc(sizeof(struct dcn10_stream_encoder), GFP_KERNEL);
	vpg = dcn31_vpg_create(ctx, vpg_inst);
	afmt = dcn31_afmt_create(ctx, afmt_inst);

	if (!enc1 || !vpg || !afmt)
		return NULL;

	if (ctx->asic_id.chip_family == FAMILY_YELLOW_CARP &&
			ctx->asic_id.hw_internal_rev == YELLOW_CARP_B0) {
		if ((eng_id == ENGINE_ID_DIGC) || (eng_id == ENGINE_ID_DIGD))
			eng_id = eng_id + 3; // For B0 only. C->F, D->G.
	}

	dcn30_dio_stream_encoder_construct(enc1, ctx, ctx->dc_bios,
					eng_id, vpg, afmt,
					&stream_enc_regs[eng_id],
					&se_shift, &se_mask);

	return &enc1->base;
}

static struct dce_hwseq *dcn31_hwseq_create(
	struct dc_context *ctx)
{
	struct dce_hwseq *hws = kzalloc(sizeof(struct dce_hwseq), GFP_KERNEL);

	if (hws) {
		hws->ctx = ctx;
		hws->regs = &hwseq_reg;
		hws->shifts = &hwseq_shift;
		hws->masks = &hwseq_mask;
	}
	return hws;
}
static const struct resource_create_funcs res_create_funcs = {
	.read_dce_straps = read_dce_straps,
	.create_audio = dcn31_create_audio,
	.create_stream_encoder = dcn31_stream_encoder_create,
	.create_hwseq = dcn31_hwseq_create,
};

static const struct resource_create_funcs res_create_maximus_funcs = {
	.read_dce_straps = NULL,
	.create_audio = NULL,
	.create_stream_encoder = NULL,
	.create_hwseq = dcn31_hwseq_create,
};

static void dcn31_resource_destruct(struct dcn31_resource_pool *pool)
{
	unsigned int i;

	for (i = 0; i < pool->base.stream_enc_count; i++) {
		if (pool->base.stream_enc[i] != NULL) {
			if (pool->base.stream_enc[i]->vpg != NULL) {
				kfree(DCN30_VPG_FROM_VPG(pool->base.stream_enc[i]->vpg));
				pool->base.stream_enc[i]->vpg = NULL;
			}
			if (pool->base.stream_enc[i]->afmt != NULL) {
				kfree(DCN30_AFMT_FROM_AFMT(pool->base.stream_enc[i]->afmt));
				pool->base.stream_enc[i]->afmt = NULL;
			}
			kfree(DCN10STRENC_FROM_STRENC(pool->base.stream_enc[i]));
			pool->base.stream_enc[i] = NULL;
		}
	}

	for (i = 0; i < pool->base.res_cap->num_dsc; i++) {
		if (pool->base.dscs[i] != NULL)
			dcn20_dsc_destroy(&pool->base.dscs[i]);
	}

	if (pool->base.mpc != NULL) {
		kfree(TO_DCN20_MPC(pool->base.mpc));
		pool->base.mpc = NULL;
	}
	if (pool->base.hubbub != NULL) {
		kfree(pool->base.hubbub);
		pool->base.hubbub = NULL;
	}
	for (i = 0; i < pool->base.pipe_count; i++) {
		if (pool->base.dpps[i] != NULL)
			dcn31_dpp_destroy(&pool->base.dpps[i]);

		if (pool->base.ipps[i] != NULL)
			pool->base.ipps[i]->funcs->ipp_destroy(&pool->base.ipps[i]);

		if (pool->base.hubps[i] != NULL) {
			kfree(TO_DCN20_HUBP(pool->base.hubps[i]));
			pool->base.hubps[i] = NULL;
		}

		if (pool->base.irqs != NULL) {
			dal_irq_service_destroy(&pool->base.irqs);
		}
	}

	for (i = 0; i < pool->base.res_cap->num_ddc; i++) {
		if (pool->base.engines[i] != NULL)
			dce110_engine_destroy(&pool->base.engines[i]);
		if (pool->base.hw_i2cs[i] != NULL) {
			kfree(pool->base.hw_i2cs[i]);
			pool->base.hw_i2cs[i] = NULL;
		}
		if (pool->base.sw_i2cs[i] != NULL) {
			kfree(pool->base.sw_i2cs[i]);
			pool->base.sw_i2cs[i] = NULL;
		}
	}

	for (i = 0; i < pool->base.res_cap->num_opp; i++) {
		if (pool->base.opps[i] != NULL)
			pool->base.opps[i]->funcs->opp_destroy(&pool->base.opps[i]);
	}

	for (i = 0; i < pool->base.res_cap->num_timing_generator; i++) {
		if (pool->base.timing_generators[i] != NULL)	{
			kfree(DCN10TG_FROM_TG(pool->base.timing_generators[i]));
			pool->base.timing_generators[i] = NULL;
		}
	}

	for (i = 0; i < pool->base.res_cap->num_dwb; i++) {
		if (pool->base.dwbc[i] != NULL) {
			kfree(TO_DCN30_DWBC(pool->base.dwbc[i]));
			pool->base.dwbc[i] = NULL;
		}
		if (pool->base.mcif_wb[i] != NULL) {
			kfree(TO_DCN30_MMHUBBUB(pool->base.mcif_wb[i]));
			pool->base.mcif_wb[i] = NULL;
		}
	}

	for (i = 0; i < pool->base.audio_count; i++) {
		if (pool->base.audios[i])
			dce_aud_destroy(&pool->base.audios[i]);
	}

	for (i = 0; i < pool->base.clk_src_count; i++) {
		if (pool->base.clock_sources[i] != NULL) {
			dcn20_clock_source_destroy(&pool->base.clock_sources[i]);
			pool->base.clock_sources[i] = NULL;
		}
	}

	for (i = 0; i < pool->base.res_cap->num_mpc_3dlut; i++) {
		if (pool->base.mpc_lut[i] != NULL) {
			dc_3dlut_func_release(pool->base.mpc_lut[i]);
			pool->base.mpc_lut[i] = NULL;
		}
		if (pool->base.mpc_shaper[i] != NULL) {
			dc_transfer_func_release(pool->base.mpc_shaper[i]);
			pool->base.mpc_shaper[i] = NULL;
		}
	}

	if (pool->base.dp_clock_source != NULL) {
		dcn20_clock_source_destroy(&pool->base.dp_clock_source);
		pool->base.dp_clock_source = NULL;
	}

	for (i = 0; i < pool->base.res_cap->num_timing_generator; i++) {
		if (pool->base.multiple_abms[i] != NULL)
			dce_abm_destroy(&pool->base.multiple_abms[i]);
	}

	if (pool->base.psr != NULL)
		dmub_psr_destroy(&pool->base.psr);

	if (pool->base.dccg != NULL)
		dcn_dccg_destroy(&pool->base.dccg);
}

static struct hubp *dcn31_hubp_create(
	struct dc_context *ctx,
	uint32_t inst)
{
	struct dcn20_hubp *hubp2 =
		kzalloc(sizeof(struct dcn20_hubp), GFP_KERNEL);

	if (!hubp2)
		return NULL;

	if (hubp31_construct(hubp2, ctx, inst,
			&hubp_regs[inst], &hubp_shift, &hubp_mask))
		return &hubp2->base;

	BREAK_TO_DEBUGGER();
	kfree(hubp2);
	return NULL;
}

static bool dcn31_dwbc_create(struct dc_context *ctx, struct resource_pool *pool)
{
	int i;
	uint32_t pipe_count = pool->res_cap->num_dwb;

	for (i = 0; i < pipe_count; i++) {
		struct dcn30_dwbc *dwbc30 = kzalloc(sizeof(struct dcn30_dwbc),
						    GFP_KERNEL);

		if (!dwbc30) {
			dm_error("DC: failed to create dwbc30!\n");
			return false;
		}

		dcn30_dwbc_construct(dwbc30, ctx,
				&dwbc30_regs[i],
				&dwbc30_shift,
				&dwbc30_mask,
				i);

		pool->dwbc[i] = &dwbc30->base;
	}
	return true;
}

static bool dcn31_mmhubbub_create(struct dc_context *ctx, struct resource_pool *pool)
{
	int i;
	uint32_t pipe_count = pool->res_cap->num_dwb;

	for (i = 0; i < pipe_count; i++) {
		struct dcn30_mmhubbub *mcif_wb30 = kzalloc(sizeof(struct dcn30_mmhubbub),
						    GFP_KERNEL);

		if (!mcif_wb30) {
			dm_error("DC: failed to create mcif_wb30!\n");
			return false;
		}

		dcn30_mmhubbub_construct(mcif_wb30, ctx,
				&mcif_wb30_regs[i],
				&mcif_wb30_shift,
				&mcif_wb30_mask,
				i);

		pool->mcif_wb[i] = &mcif_wb30->base;
	}
	return true;
}

static struct display_stream_compressor *dcn31_dsc_create(
	struct dc_context *ctx, uint32_t inst)
{
	struct dcn20_dsc *dsc =
		kzalloc(sizeof(struct dcn20_dsc), GFP_KERNEL);

	if (!dsc) {
		BREAK_TO_DEBUGGER();
		return NULL;
	}

	dsc2_construct(dsc, ctx, inst, &dsc_regs[inst], &dsc_shift, &dsc_mask);
	return &dsc->base;
}

static void dcn31_destroy_resource_pool(struct resource_pool **pool)
{
	struct dcn31_resource_pool *dcn31_pool = TO_DCN31_RES_POOL(*pool);

	dcn31_resource_destruct(dcn31_pool);
	kfree(dcn31_pool);
	*pool = NULL;
}

static struct clock_source *dcn31_clock_source_create(
		struct dc_context *ctx,
		struct dc_bios *bios,
		enum clock_source_id id,
		const struct dce110_clk_src_regs *regs,
		bool dp_clk_src)
{
	struct dce110_clk_src *clk_src =
		kzalloc(sizeof(struct dce110_clk_src), GFP_KERNEL);

	if (!clk_src)
		return NULL;

	if (dcn3_clk_src_construct(clk_src, ctx, bios, id,
			regs, &cs_shift, &cs_mask)) {
		clk_src->base.dp_clk_src = dp_clk_src;
		return &clk_src->base;
	}

	BREAK_TO_DEBUGGER();
	return NULL;
}

static bool is_dual_plane(enum surface_pixel_format format)
{
	return format >= SURFACE_PIXEL_FORMAT_VIDEO_BEGIN || format == SURFACE_PIXEL_FORMAT_GRPH_RGBE_ALPHA;
}

static int dcn31_populate_dml_pipes_from_context(
	struct dc *dc, struct dc_state *context,
	display_e2e_pipe_params_st *pipes,
	bool fast_validate)
{
	int i, pipe_cnt;
	struct resource_context *res_ctx = &context->res_ctx;
	struct pipe_ctx *pipe;

	dcn20_populate_dml_pipes_from_context(dc, context, pipes, fast_validate);

	for (i = 0, pipe_cnt = 0; i < dc->res_pool->pipe_count; i++) {
		struct dc_crtc_timing *timing;

		if (!res_ctx->pipe_ctx[i].stream)
			continue;
		pipe = &res_ctx->pipe_ctx[i];
		timing = &pipe->stream->timing;

		/*
		 * Immediate flip can be set dynamically after enabling the plane.
		 * We need to require support for immediate flip or underflow can be
		 * intermittently experienced depending on peak b/w requirements.
		 */
		pipes[pipe_cnt].pipe.src.immediate_flip = true;

		pipes[pipe_cnt].pipe.src.unbounded_req_mode = false;
		pipes[pipe_cnt].pipe.src.gpuvm = true;
		pipes[pipe_cnt].pipe.src.dcc_fraction_of_zs_req_luma = 0;
		pipes[pipe_cnt].pipe.src.dcc_fraction_of_zs_req_chroma = 0;
		pipes[pipe_cnt].pipe.dest.vfront_porch = timing->v_front_porch;
		pipes[pipe_cnt].pipe.src.dcc_rate = 3;
		pipes[pipe_cnt].dout.dsc_input_bpc = 0;

		if (pipes[pipe_cnt].dout.dsc_enable) {
			switch (timing->display_color_depth) {
			case COLOR_DEPTH_888:
				pipes[pipe_cnt].dout.dsc_input_bpc = 8;
				break;
			case COLOR_DEPTH_101010:
				pipes[pipe_cnt].dout.dsc_input_bpc = 10;
				break;
			case COLOR_DEPTH_121212:
				pipes[pipe_cnt].dout.dsc_input_bpc = 12;
				break;
			default:
				ASSERT(0);
				break;
			}
		}

		pipe_cnt++;
	}
	context->bw_ctx.dml.ip.det_buffer_size_kbytes = DCN3_1_DEFAULT_DET_SIZE;
	dc->config.enable_4to1MPC = false;
	if (pipe_cnt == 1 && pipe->plane_state && !dc->debug.disable_z9_mpc) {
		if (is_dual_plane(pipe->plane_state->format)
				&& pipe->plane_state->src_rect.width <= 1920 && pipe->plane_state->src_rect.height <= 1080) {
			dc->config.enable_4to1MPC = true;
		} else if (!is_dual_plane(pipe->plane_state->format)) {
			context->bw_ctx.dml.ip.det_buffer_size_kbytes = 192;
			pipes[0].pipe.src.unbounded_req_mode = true;
		}
	}

	return pipe_cnt;
}

static void dcn31_update_soc_for_wm_a(struct dc *dc, struct dc_state *context)
{
	if (dc->clk_mgr->bw_params->wm_table.entries[WM_A].valid) {
		context->bw_ctx.dml.soc.dram_clock_change_latency_us = dc->clk_mgr->bw_params->wm_table.entries[WM_A].pstate_latency_us;
		context->bw_ctx.dml.soc.sr_enter_plus_exit_time_us = dc->clk_mgr->bw_params->wm_table.entries[WM_A].sr_enter_plus_exit_time_us;
		context->bw_ctx.dml.soc.sr_exit_time_us = dc->clk_mgr->bw_params->wm_table.entries[WM_A].sr_exit_time_us;
	}
}

static void dcn31_calculate_wm_and_dlg_fp(
		struct dc *dc, struct dc_state *context,
		display_e2e_pipe_params_st *pipes,
		int pipe_cnt,
		int vlevel)
{
	int i, pipe_idx;
	double dcfclk = context->bw_ctx.dml.vba.DCFCLKState[vlevel][context->bw_ctx.dml.vba.maxMpcComb];

	if (context->bw_ctx.dml.soc.min_dcfclk > dcfclk)
		dcfclk = context->bw_ctx.dml.soc.min_dcfclk;

	pipes[0].clks_cfg.voltage = vlevel;
	pipes[0].clks_cfg.dcfclk_mhz = dcfclk;
	pipes[0].clks_cfg.socclk_mhz = context->bw_ctx.dml.soc.clock_limits[vlevel].socclk_mhz;

#if 0 // TODO
	/* Set B:
	 * TODO
	 */
	if (dc->clk_mgr->bw_params->wm_table.nv_entries[WM_B].valid) {
		if (vlevel == 0) {
			pipes[0].clks_cfg.voltage = 1;
			pipes[0].clks_cfg.dcfclk_mhz = context->bw_ctx.dml.soc.clock_limits[0].dcfclk_mhz;
		}
		context->bw_ctx.dml.soc.dram_clock_change_latency_us = dc->clk_mgr->bw_params->wm_table.nv_entries[WM_B].dml_input.pstate_latency_us;
		context->bw_ctx.dml.soc.sr_enter_plus_exit_time_us = dc->clk_mgr->bw_params->wm_table.nv_entries[WM_B].dml_input.sr_enter_plus_exit_time_us;
		context->bw_ctx.dml.soc.sr_exit_time_us = dc->clk_mgr->bw_params->wm_table.nv_entries[WM_B].dml_input.sr_exit_time_us;
	}
	context->bw_ctx.bw.dcn.watermarks.b.urgent_ns = get_wm_urgent(&context->bw_ctx.dml, pipes, pipe_cnt) * 1000;
	context->bw_ctx.bw.dcn.watermarks.b.cstate_pstate.cstate_enter_plus_exit_ns = get_wm_stutter_enter_exit(&context->bw_ctx.dml, pipes, pipe_cnt) * 1000;
	context->bw_ctx.bw.dcn.watermarks.b.cstate_pstate.cstate_exit_ns = get_wm_stutter_exit(&context->bw_ctx.dml, pipes, pipe_cnt) * 1000;
	context->bw_ctx.bw.dcn.watermarks.b.cstate_pstate.cstate_enter_plus_exit_z8_ns = get_wm_z8_stutter_enter_exit(&context->bw_ctx.dml, pipes, pipe_cnt) * 1000;
	context->bw_ctx.bw.dcn.watermarks.b.cstate_pstate.cstate_exit_z8_ns = get_wm_z8_stutter_exit(&context->bw_ctx.dml, pipes, pipe_cnt) * 1000;
	context->bw_ctx.bw.dcn.watermarks.b.cstate_pstate.pstate_change_ns = get_wm_dram_clock_change(&context->bw_ctx.dml, pipes, pipe_cnt) * 1000;
	context->bw_ctx.bw.dcn.watermarks.b.pte_meta_urgent_ns = get_wm_memory_trip(&context->bw_ctx.dml, pipes, pipe_cnt) * 1000;
	context->bw_ctx.bw.dcn.watermarks.b.frac_urg_bw_nom = get_fraction_of_urgent_bandwidth(&context->bw_ctx.dml, pipes, pipe_cnt) * 1000;
	context->bw_ctx.bw.dcn.watermarks.b.frac_urg_bw_flip = get_fraction_of_urgent_bandwidth_imm_flip(&context->bw_ctx.dml, pipes, pipe_cnt) * 1000;
	context->bw_ctx.bw.dcn.watermarks.b.urgent_latency_ns = get_urgent_latency(&context->bw_ctx.dml, pipes, pipe_cnt) * 1000;

	pipes[0].clks_cfg.voltage = vlevel;
	pipes[0].clks_cfg.dcfclk_mhz = dcfclk;

	/* Set C:
	 * TODO
	 */
	if (dc->clk_mgr->bw_params->wm_table.nv_entries[WM_C].valid) {
		context->bw_ctx.dml.soc.dram_clock_change_latency_us = dc->clk_mgr->bw_params->wm_table.nv_entries[WM_C].dml_input.pstate_latency_us;
		context->bw_ctx.dml.soc.sr_enter_plus_exit_time_us = dc->clk_mgr->bw_params->wm_table.nv_entries[WM_C].dml_input.sr_enter_plus_exit_time_us;
		context->bw_ctx.dml.soc.sr_exit_time_us = dc->clk_mgr->bw_params->wm_table.nv_entries[WM_C].dml_input.sr_exit_time_us;
	}
	context->bw_ctx.bw.dcn.watermarks.c.urgent_ns = get_wm_urgent(&context->bw_ctx.dml, pipes, pipe_cnt) * 1000;
	context->bw_ctx.bw.dcn.watermarks.c.cstate_pstate.cstate_enter_plus_exit_ns = get_wm_stutter_enter_exit(&context->bw_ctx.dml, pipes, pipe_cnt) * 1000;
	context->bw_ctx.bw.dcn.watermarks.c.cstate_pstate.cstate_exit_ns = get_wm_stutter_exit(&context->bw_ctx.dml, pipes, pipe_cnt) * 1000;
	context->bw_ctx.bw.dcn.watermarks.c.cstate_pstate.cstate_enter_plus_exit_z8_ns = get_wm_z8_stutter_enter_exit(&context->bw_ctx.dml, pipes, pipe_cnt) * 1000;
	context->bw_ctx.bw.dcn.watermarks.c.cstate_pstate.cstate_exit_z8_ns = get_wm_z8_stutter_exit(&context->bw_ctx.dml, pipes, pipe_cnt) * 1000;
	context->bw_ctx.bw.dcn.watermarks.c.cstate_pstate.pstate_change_ns = get_wm_dram_clock_change(&context->bw_ctx.dml, pipes, pipe_cnt) * 1000;
	context->bw_ctx.bw.dcn.watermarks.c.pte_meta_urgent_ns = get_wm_memory_trip(&context->bw_ctx.dml, pipes, pipe_cnt) * 1000;
	context->bw_ctx.bw.dcn.watermarks.c.frac_urg_bw_nom = get_fraction_of_urgent_bandwidth(&context->bw_ctx.dml, pipes, pipe_cnt) * 1000;
	context->bw_ctx.bw.dcn.watermarks.c.frac_urg_bw_flip = get_fraction_of_urgent_bandwidth_imm_flip(&context->bw_ctx.dml, pipes, pipe_cnt) * 1000;
	context->bw_ctx.bw.dcn.watermarks.c.urgent_latency_ns = get_urgent_latency(&context->bw_ctx.dml, pipes, pipe_cnt) * 1000;

	/* Set D:
	 * TODO
	 */
	if (dc->clk_mgr->bw_params->wm_table.nv_entries[WM_D].valid) {
		context->bw_ctx.dml.soc.dram_clock_change_latency_us = dc->clk_mgr->bw_params->wm_table.nv_entries[WM_D].dml_input.pstate_latency_us;
		context->bw_ctx.dml.soc.sr_enter_plus_exit_time_us = dc->clk_mgr->bw_params->wm_table.nv_entries[WM_D].dml_input.sr_enter_plus_exit_time_us;
		context->bw_ctx.dml.soc.sr_exit_time_us = dc->clk_mgr->bw_params->wm_table.nv_entries[WM_D].dml_input.sr_exit_time_us;
	}
	context->bw_ctx.bw.dcn.watermarks.d.urgent_ns = get_wm_urgent(&context->bw_ctx.dml, pipes, pipe_cnt) * 1000;
	context->bw_ctx.bw.dcn.watermarks.d.cstate_pstate.cstate_enter_plus_exit_ns = get_wm_stutter_enter_exit(&context->bw_ctx.dml, pipes, pipe_cnt) * 1000;
	context->bw_ctx.bw.dcn.watermarks.d.cstate_pstate.cstate_exit_ns = get_wm_stutter_exit(&context->bw_ctx.dml, pipes, pipe_cnt) * 1000;
	context->bw_ctx.bw.dcn.watermarks.d.cstate_pstate.pstate_change_ns = get_wm_dram_clock_change(&context->bw_ctx.dml, pipes, pipe_cnt) * 1000;
	context->bw_ctx.bw.dcn.watermarks.d.cstate_pstate.cstate_enter_plus_exit_z8_ns = get_wm_z8_stutter_enter_exit(&context->bw_ctx.dml, pipes, pipe_cnt) * 1000;
	context->bw_ctx.bw.dcn.watermarks.d.cstate_pstate.cstate_exit_z8_ns = get_wm_z8_stutter_exit(&context->bw_ctx.dml, pipes, pipe_cnt) * 1000;
	context->bw_ctx.bw.dcn.watermarks.d.pte_meta_urgent_ns = get_wm_memory_trip(&context->bw_ctx.dml, pipes, pipe_cnt) * 1000;
	context->bw_ctx.bw.dcn.watermarks.d.frac_urg_bw_nom = get_fraction_of_urgent_bandwidth(&context->bw_ctx.dml, pipes, pipe_cnt) * 1000;
	context->bw_ctx.bw.dcn.watermarks.d.frac_urg_bw_flip = get_fraction_of_urgent_bandwidth_imm_flip(&context->bw_ctx.dml, pipes, pipe_cnt) * 1000;
	context->bw_ctx.bw.dcn.watermarks.d.urgent_latency_ns = get_urgent_latency(&context->bw_ctx.dml, pipes, pipe_cnt) * 1000;
#endif

	/* Set A:
	 * All clocks min required
	 *
	 * Set A calculated last so that following calculations are based on Set A
	 */
	dc->res_pool->funcs->update_soc_for_wm_a(dc, context);
	context->bw_ctx.bw.dcn.watermarks.a.urgent_ns = get_wm_urgent(&context->bw_ctx.dml, pipes, pipe_cnt) * 1000;
	context->bw_ctx.bw.dcn.watermarks.a.cstate_pstate.cstate_enter_plus_exit_ns = get_wm_stutter_enter_exit(&context->bw_ctx.dml, pipes, pipe_cnt) * 1000;
	context->bw_ctx.bw.dcn.watermarks.a.cstate_pstate.cstate_exit_ns = get_wm_stutter_exit(&context->bw_ctx.dml, pipes, pipe_cnt) * 1000;
	context->bw_ctx.bw.dcn.watermarks.a.cstate_pstate.pstate_change_ns = get_wm_dram_clock_change(&context->bw_ctx.dml, pipes, pipe_cnt) * 1000;
	context->bw_ctx.bw.dcn.watermarks.a.cstate_pstate.cstate_enter_plus_exit_z8_ns = get_wm_z8_stutter_enter_exit(&context->bw_ctx.dml, pipes, pipe_cnt) * 1000;
	context->bw_ctx.bw.dcn.watermarks.a.cstate_pstate.cstate_exit_z8_ns = get_wm_z8_stutter_exit(&context->bw_ctx.dml, pipes, pipe_cnt) * 1000;
	context->bw_ctx.bw.dcn.watermarks.a.pte_meta_urgent_ns = get_wm_memory_trip(&context->bw_ctx.dml, pipes, pipe_cnt) * 1000;
	context->bw_ctx.bw.dcn.watermarks.a.frac_urg_bw_nom = get_fraction_of_urgent_bandwidth(&context->bw_ctx.dml, pipes, pipe_cnt) * 1000;
	context->bw_ctx.bw.dcn.watermarks.a.frac_urg_bw_flip = get_fraction_of_urgent_bandwidth_imm_flip(&context->bw_ctx.dml, pipes, pipe_cnt) * 1000;
	context->bw_ctx.bw.dcn.watermarks.a.urgent_latency_ns = get_urgent_latency(&context->bw_ctx.dml, pipes, pipe_cnt) * 1000;
	/* TODO: remove: */
	context->bw_ctx.bw.dcn.watermarks.b = context->bw_ctx.bw.dcn.watermarks.a;
	context->bw_ctx.bw.dcn.watermarks.c = context->bw_ctx.bw.dcn.watermarks.a;
	context->bw_ctx.bw.dcn.watermarks.d = context->bw_ctx.bw.dcn.watermarks.a;
	/* end remove*/

	for (i = 0, pipe_idx = 0; i < dc->res_pool->pipe_count; i++) {
		if (!context->res_ctx.pipe_ctx[i].stream)
			continue;

		pipes[pipe_idx].clks_cfg.dispclk_mhz = get_dispclk_calculated(&context->bw_ctx.dml, pipes, pipe_cnt);
		pipes[pipe_idx].clks_cfg.dppclk_mhz = get_dppclk_calculated(&context->bw_ctx.dml, pipes, pipe_cnt, pipe_idx);

		if (dc->config.forced_clocks) {
			pipes[pipe_idx].clks_cfg.dispclk_mhz = context->bw_ctx.dml.soc.clock_limits[0].dispclk_mhz;
			pipes[pipe_idx].clks_cfg.dppclk_mhz = context->bw_ctx.dml.soc.clock_limits[0].dppclk_mhz;
		}
		if (dc->debug.min_disp_clk_khz > pipes[pipe_idx].clks_cfg.dispclk_mhz * 1000)
			pipes[pipe_idx].clks_cfg.dispclk_mhz = dc->debug.min_disp_clk_khz / 1000.0;
		if (dc->debug.min_dpp_clk_khz > pipes[pipe_idx].clks_cfg.dppclk_mhz * 1000)
			pipes[pipe_idx].clks_cfg.dppclk_mhz = dc->debug.min_dpp_clk_khz / 1000.0;

		pipe_idx++;
	}

	dcn20_calculate_dlg_params(dc, context, pipes, pipe_cnt, vlevel);
}

static void dcn31_calculate_wm_and_dlg(
		struct dc *dc, struct dc_state *context,
		display_e2e_pipe_params_st *pipes,
		int pipe_cnt,
		int vlevel)
{
	DC_FP_START();
	dcn31_calculate_wm_and_dlg_fp(dc, context, pipes, pipe_cnt, vlevel);
	DC_FP_END();
}

static struct dc_cap_funcs cap_funcs = {
	.get_dcc_compression_cap = dcn20_get_dcc_compression_cap
};

static void dcn31_update_bw_bounding_box(struct dc *dc, struct clk_bw_params *bw_params)
{
	struct clk_limit_table *clk_table = &bw_params->clk_table;
	struct _vcs_dpi_voltage_scaling_st clock_limits[DC__VOLTAGE_STATES];
	unsigned int i, closest_clk_lvl;
	int j;

	// Default clock levels are used for diags, which may lead to overclocking.
	if (!IS_DIAG_DC(dc->ctx->dce_environment)) {
		int max_dispclk_mhz = 0, max_dppclk_mhz = 0;

		dcn3_1_ip.max_num_otg = dc->res_pool->res_cap->num_timing_generator;
		dcn3_1_ip.max_num_dpp = dc->res_pool->pipe_count;
		dcn3_1_soc.num_chans = bw_params->num_channels;

		ASSERT(clk_table->num_entries);

		/* Prepass to find max clocks independent of voltage level. */
		for (i = 0; i < clk_table->num_entries; ++i) {
			if (clk_table->entries[i].dispclk_mhz > max_dispclk_mhz)
				max_dispclk_mhz = clk_table->entries[i].dispclk_mhz;
			if (clk_table->entries[i].dppclk_mhz > max_dppclk_mhz)
				max_dppclk_mhz = clk_table->entries[i].dppclk_mhz;
		}

		for (i = 0; i < clk_table->num_entries; i++) {
			/* loop backwards*/
			for (closest_clk_lvl = 0, j = dcn3_1_soc.num_states - 1; j >= 0; j--) {
				if ((unsigned int) dcn3_1_soc.clock_limits[j].dcfclk_mhz <= clk_table->entries[i].dcfclk_mhz) {
					closest_clk_lvl = j;
					break;
				}
			}

			clock_limits[i].state = i;

			/* Clocks dependent on voltage level. */
			clock_limits[i].dcfclk_mhz = clk_table->entries[i].dcfclk_mhz;
			clock_limits[i].fabricclk_mhz = clk_table->entries[i].fclk_mhz;
			clock_limits[i].socclk_mhz = clk_table->entries[i].socclk_mhz;
			clock_limits[i].dram_speed_mts = clk_table->entries[i].memclk_mhz * 2 * clk_table->entries[i].wck_ratio;

			/* Clocks independent of voltage level. */
			clock_limits[i].dispclk_mhz = max_dispclk_mhz ? max_dispclk_mhz :
				dcn3_1_soc.clock_limits[closest_clk_lvl].dispclk_mhz;

			clock_limits[i].dppclk_mhz = max_dppclk_mhz ? max_dppclk_mhz :
				dcn3_1_soc.clock_limits[closest_clk_lvl].dppclk_mhz;

			clock_limits[i].dram_bw_per_chan_gbps = dcn3_1_soc.clock_limits[closest_clk_lvl].dram_bw_per_chan_gbps;
			clock_limits[i].dscclk_mhz = dcn3_1_soc.clock_limits[closest_clk_lvl].dscclk_mhz;
			clock_limits[i].dtbclk_mhz = dcn3_1_soc.clock_limits[closest_clk_lvl].dtbclk_mhz;
			clock_limits[i].phyclk_d18_mhz = dcn3_1_soc.clock_limits[closest_clk_lvl].phyclk_d18_mhz;
			clock_limits[i].phyclk_mhz = dcn3_1_soc.clock_limits[closest_clk_lvl].phyclk_mhz;
		}
		for (i = 0; i < clk_table->num_entries; i++)
			dcn3_1_soc.clock_limits[i] = clock_limits[i];
		if (clk_table->num_entries) {
			dcn3_1_soc.num_states = clk_table->num_entries;
		}
	}

	dcn3_1_soc.dispclk_dppclk_vco_speed_mhz = dc->clk_mgr->dentist_vco_freq_khz / 1000.0;
	dc->dml.soc.dispclk_dppclk_vco_speed_mhz = dc->clk_mgr->dentist_vco_freq_khz / 1000.0;

	if (!IS_FPGA_MAXIMUS_DC(dc->ctx->dce_environment))
		dml_init_instance(&dc->dml, &dcn3_1_soc, &dcn3_1_ip, DML_PROJECT_DCN31);
	else
		dml_init_instance(&dc->dml, &dcn3_1_soc, &dcn3_1_ip, DML_PROJECT_DCN31_FPGA);
}

static struct resource_funcs dcn31_res_pool_funcs = {
	.destroy = dcn31_destroy_resource_pool,
	.link_enc_create = dcn31_link_encoder_create,
	.link_enc_create_minimal = dcn31_link_enc_create_minimal,
	.link_encs_assign = link_enc_cfg_link_encs_assign,
	.link_enc_unassign = link_enc_cfg_link_enc_unassign,
	.panel_cntl_create = dcn31_panel_cntl_create,
	.validate_bandwidth = dcn30_validate_bandwidth,
	.calculate_wm_and_dlg = dcn31_calculate_wm_and_dlg,
	.update_soc_for_wm_a = dcn31_update_soc_for_wm_a,
	.populate_dml_pipes = dcn31_populate_dml_pipes_from_context,
	.acquire_idle_pipe_for_layer = dcn20_acquire_idle_pipe_for_layer,
	.add_stream_to_ctx = dcn30_add_stream_to_ctx,
	.add_dsc_to_stream_resource = dcn20_add_dsc_to_stream_resource,
	.remove_stream_from_ctx = dcn20_remove_stream_from_ctx,
	.populate_dml_writeback_from_context = dcn30_populate_dml_writeback_from_context,
	.set_mcif_arb_params = dcn30_set_mcif_arb_params,
	.find_first_free_match_stream_enc_for_link = dcn10_find_first_free_match_stream_enc_for_link,
	.acquire_post_bldn_3dlut = dcn30_acquire_post_bldn_3dlut,
	.release_post_bldn_3dlut = dcn30_release_post_bldn_3dlut,
	.update_bw_bounding_box = dcn31_update_bw_bounding_box,
	.patch_unknown_plane_state = dcn20_patch_unknown_plane_state,
};

static struct clock_source *dcn30_clock_source_create(
		struct dc_context *ctx,
		struct dc_bios *bios,
		enum clock_source_id id,
		const struct dce110_clk_src_regs *regs,
		bool dp_clk_src)
{
	struct dce110_clk_src *clk_src =
		kzalloc(sizeof(struct dce110_clk_src), GFP_KERNEL);

	if (!clk_src)
		return NULL;

	if (dcn3_clk_src_construct(clk_src, ctx, bios, id,
			regs, &cs_shift, &cs_mask)) {
		clk_src->base.dp_clk_src = dp_clk_src;
		return &clk_src->base;
	}

	BREAK_TO_DEBUGGER();
	return NULL;
}

static bool dcn31_resource_construct(
	uint8_t num_virtual_links,
	struct dc *dc,
	struct dcn31_resource_pool *pool)
{
	int i;
	struct dc_context *ctx = dc->ctx;
	struct irq_service_init_data init_data;

	DC_FP_START();

	ctx->dc_bios->regs = &bios_regs;

	pool->base.res_cap = &res_cap_dcn31;

	pool->base.funcs = &dcn31_res_pool_funcs;

	/*************************************************
	 *  Resource + asic cap harcoding                *
	 *************************************************/
	pool->base.underlay_pipe_index = NO_UNDERLAY_PIPE;
	pool->base.pipe_count = pool->base.res_cap->num_timing_generator;
	pool->base.mpcc_count = pool->base.res_cap->num_timing_generator;
	dc->caps.max_downscale_ratio = 600;
	dc->caps.i2c_speed_in_khz = 100;
	dc->caps.i2c_speed_in_khz_hdcp = 5; /*1.4 w/a applied by default*/
	dc->caps.max_cursor_size = 256;
	dc->caps.min_horizontal_blanking_period = 80;
	dc->caps.dmdata_alloc_size = 2048;

	dc->caps.max_slave_planes = 1;
	dc->caps.max_slave_yuv_planes = 1;
	dc->caps.max_slave_rgb_planes = 1;
	dc->caps.post_blend_color_processing = true;
	dc->caps.force_dp_tps4_for_cp2520 = true;
	dc->caps.extended_aux_timeout_support = true;
	dc->caps.dmcub_support = true;
	dc->caps.is_apu = true;

	/* Color pipeline capabilities */
	dc->caps.color.dpp.dcn_arch = 1;
	dc->caps.color.dpp.input_lut_shared = 0;
	dc->caps.color.dpp.icsc = 1;
	dc->caps.color.dpp.dgam_ram = 0; // must use gamma_corr
	dc->caps.color.dpp.dgam_rom_caps.srgb = 1;
	dc->caps.color.dpp.dgam_rom_caps.bt2020 = 1;
	dc->caps.color.dpp.dgam_rom_caps.gamma2_2 = 1;
	dc->caps.color.dpp.dgam_rom_caps.pq = 1;
	dc->caps.color.dpp.dgam_rom_caps.hlg = 1;
	dc->caps.color.dpp.post_csc = 1;
	dc->caps.color.dpp.gamma_corr = 1;
	dc->caps.color.dpp.dgam_rom_for_yuv = 0;

	dc->caps.color.dpp.hw_3d_lut = 1;
	dc->caps.color.dpp.ogam_ram = 1;
	// no OGAM ROM on DCN301
	dc->caps.color.dpp.ogam_rom_caps.srgb = 0;
	dc->caps.color.dpp.ogam_rom_caps.bt2020 = 0;
	dc->caps.color.dpp.ogam_rom_caps.gamma2_2 = 0;
	dc->caps.color.dpp.ogam_rom_caps.pq = 0;
	dc->caps.color.dpp.ogam_rom_caps.hlg = 0;
	dc->caps.color.dpp.ocsc = 0;

	dc->caps.color.mpc.gamut_remap = 1;
	dc->caps.color.mpc.num_3dluts = pool->base.res_cap->num_mpc_3dlut; //2
	dc->caps.color.mpc.ogam_ram = 1;
	dc->caps.color.mpc.ogam_rom_caps.srgb = 0;
	dc->caps.color.mpc.ogam_rom_caps.bt2020 = 0;
	dc->caps.color.mpc.ogam_rom_caps.gamma2_2 = 0;
	dc->caps.color.mpc.ogam_rom_caps.pq = 0;
	dc->caps.color.mpc.ogam_rom_caps.hlg = 0;
	dc->caps.color.mpc.ocsc = 1;

	/* read VBIOS LTTPR caps */
	{
		if (ctx->dc_bios->funcs->get_lttpr_caps) {
			enum bp_result bp_query_result;
			uint8_t is_vbios_lttpr_enable = 0;

			bp_query_result = ctx->dc_bios->funcs->get_lttpr_caps(ctx->dc_bios, &is_vbios_lttpr_enable);
			dc->caps.vbios_lttpr_enable = (bp_query_result == BP_RESULT_OK) && !!is_vbios_lttpr_enable;
		}

		/* interop bit is implicit */
		{
			dc->caps.vbios_lttpr_aware = true;
		}
	}

	if (dc->ctx->dce_environment == DCE_ENV_PRODUCTION_DRV)
		dc->debug = debug_defaults_drv;
	else if (dc->ctx->dce_environment == DCE_ENV_FPGA_MAXIMUS) {
		dc->debug = debug_defaults_diags;
	} else
		dc->debug = debug_defaults_diags;
	// Init the vm_helper
	if (dc->vm_helper)
		vm_helper_init(dc->vm_helper, 16);

	/*************************************************
	 *  Create resources                             *
	 *************************************************/

	/* Clock Sources for Pixel Clock*/
	pool->base.clock_sources[DCN31_CLK_SRC_PLL0] =
			dcn30_clock_source_create(ctx, ctx->dc_bios,
				CLOCK_SOURCE_COMBO_PHY_PLL0,
				&clk_src_regs[0], false);
	pool->base.clock_sources[DCN31_CLK_SRC_PLL1] =
			dcn30_clock_source_create(ctx, ctx->dc_bios,
				CLOCK_SOURCE_COMBO_PHY_PLL1,
				&clk_src_regs[1], false);
	pool->base.clock_sources[DCN31_CLK_SRC_PLL2] =
			dcn30_clock_source_create(ctx, ctx->dc_bios,
				CLOCK_SOURCE_COMBO_PHY_PLL2,
				&clk_src_regs[2], false);
	pool->base.clock_sources[DCN31_CLK_SRC_PLL3] =
			dcn30_clock_source_create(ctx, ctx->dc_bios,
				CLOCK_SOURCE_COMBO_PHY_PLL3,
				&clk_src_regs[3], false);
	pool->base.clock_sources[DCN31_CLK_SRC_PLL4] =
			dcn30_clock_source_create(ctx, ctx->dc_bios,
				CLOCK_SOURCE_COMBO_PHY_PLL4,
				&clk_src_regs[4], false);

	pool->base.clk_src_count = DCN30_CLK_SRC_TOTAL;

	/* todo: not reuse phy_pll registers */
	pool->base.dp_clock_source =
			dcn31_clock_source_create(ctx, ctx->dc_bios,
				CLOCK_SOURCE_ID_DP_DTO,
				&clk_src_regs[0], true);

	for (i = 0; i < pool->base.clk_src_count; i++) {
		if (pool->base.clock_sources[i] == NULL) {
			dm_error("DC: failed to create clock sources!\n");
			BREAK_TO_DEBUGGER();
			goto create_fail;
		}
	}

	/* TODO: DCCG */
	pool->base.dccg = dccg31_create(ctx, &dccg_regs, &dccg_shift, &dccg_mask);
	if (pool->base.dccg == NULL) {
		dm_error("DC: failed to create dccg!\n");
		BREAK_TO_DEBUGGER();
		goto create_fail;
	}

	/* TODO: IRQ */
	init_data.ctx = dc->ctx;
	pool->base.irqs = dal_irq_service_dcn31_create(&init_data);
	if (!pool->base.irqs)
		goto create_fail;

	/* HUBBUB */
	pool->base.hubbub = dcn31_hubbub_create(ctx);
	if (pool->base.hubbub == NULL) {
		BREAK_TO_DEBUGGER();
		dm_error("DC: failed to create hubbub!\n");
		goto create_fail;
	}

	/* HUBPs, DPPs, OPPs and TGs */
	for (i = 0; i < pool->base.pipe_count; i++) {
		pool->base.hubps[i] = dcn31_hubp_create(ctx, i);
		if (pool->base.hubps[i] == NULL) {
			BREAK_TO_DEBUGGER();
			dm_error(
				"DC: failed to create hubps!\n");
			goto create_fail;
		}

		pool->base.dpps[i] = dcn31_dpp_create(ctx, i);
		if (pool->base.dpps[i] == NULL) {
			BREAK_TO_DEBUGGER();
			dm_error(
				"DC: failed to create dpps!\n");
			goto create_fail;
		}
	}

	for (i = 0; i < pool->base.res_cap->num_opp; i++) {
		pool->base.opps[i] = dcn31_opp_create(ctx, i);
		if (pool->base.opps[i] == NULL) {
			BREAK_TO_DEBUGGER();
			dm_error(
				"DC: failed to create output pixel processor!\n");
			goto create_fail;
		}
	}

	for (i = 0; i < pool->base.res_cap->num_timing_generator; i++) {
		pool->base.timing_generators[i] = dcn31_timing_generator_create(
				ctx, i);
		if (pool->base.timing_generators[i] == NULL) {
			BREAK_TO_DEBUGGER();
			dm_error("DC: failed to create tg!\n");
			goto create_fail;
		}
	}
	pool->base.timing_generator_count = i;

	/* PSR */
	pool->base.psr = dmub_psr_create(ctx);
	if (pool->base.psr == NULL) {
		dm_error("DC: failed to create psr obj!\n");
		BREAK_TO_DEBUGGER();
		goto create_fail;
	}

	/* ABM */
	for (i = 0; i < pool->base.res_cap->num_timing_generator; i++) {
		pool->base.multiple_abms[i] = dmub_abm_create(ctx,
				&abm_regs[i],
				&abm_shift,
				&abm_mask);
		if (pool->base.multiple_abms[i] == NULL) {
			dm_error("DC: failed to create abm for pipe %d!\n", i);
			BREAK_TO_DEBUGGER();
			goto create_fail;
		}
	}

	/* MPC and DSC */
	pool->base.mpc = dcn31_mpc_create(ctx, pool->base.mpcc_count, pool->base.res_cap->num_mpc_3dlut);
	if (pool->base.mpc == NULL) {
		BREAK_TO_DEBUGGER();
		dm_error("DC: failed to create mpc!\n");
		goto create_fail;
	}

	for (i = 0; i < pool->base.res_cap->num_dsc; i++) {
		pool->base.dscs[i] = dcn31_dsc_create(ctx, i);
		if (pool->base.dscs[i] == NULL) {
			BREAK_TO_DEBUGGER();
			dm_error("DC: failed to create display stream compressor %d!\n", i);
			goto create_fail;
		}
	}

	/* DWB and MMHUBBUB */
	if (!dcn31_dwbc_create(ctx, &pool->base)) {
		BREAK_TO_DEBUGGER();
		dm_error("DC: failed to create dwbc!\n");
		goto create_fail;
	}

	if (!dcn31_mmhubbub_create(ctx, &pool->base)) {
		BREAK_TO_DEBUGGER();
		dm_error("DC: failed to create mcif_wb!\n");
		goto create_fail;
	}

	/* AUX and I2C */
	for (i = 0; i < pool->base.res_cap->num_ddc; i++) {
		pool->base.engines[i] = dcn31_aux_engine_create(ctx, i);
		if (pool->base.engines[i] == NULL) {
			BREAK_TO_DEBUGGER();
			dm_error(
				"DC:failed to create aux engine!!\n");
			goto create_fail;
		}
		pool->base.hw_i2cs[i] = dcn31_i2c_hw_create(ctx, i);
		if (pool->base.hw_i2cs[i] == NULL) {
			BREAK_TO_DEBUGGER();
			dm_error(
				"DC:failed to create hw i2c!!\n");
			goto create_fail;
		}
		pool->base.sw_i2cs[i] = NULL;
	}

	/* Audio, Stream Encoders including HPO and virtual, MPC 3D LUTs */
	if (!resource_construct(num_virtual_links, dc, &pool->base,
			(!IS_FPGA_MAXIMUS_DC(dc->ctx->dce_environment) ?
			&res_create_funcs : &res_create_maximus_funcs)))
			goto create_fail;

	/* HW Sequencer and Plane caps */
	dcn31_hw_sequencer_construct(dc);

	dc->caps.max_planes =  pool->base.pipe_count;

	for (i = 0; i < dc->caps.max_planes; ++i)
		dc->caps.planes[i] = plane_cap;

	dc->cap_funcs = cap_funcs;

	DC_FP_END();

	return true;

create_fail:

	DC_FP_END();
	dcn31_resource_destruct(pool);

	return false;
}

struct resource_pool *dcn31_create_resource_pool(
		const struct dc_init_data *init_data,
		struct dc *dc)
{
	struct dcn31_resource_pool *pool =
		kzalloc(sizeof(struct dcn31_resource_pool), GFP_KERNEL);

	if (!pool)
		return NULL;

	if (dcn31_resource_construct(init_data->num_virtual_links, dc, pool))
		return &pool->base;

	BREAK_TO_DEBUGGER();
	kfree(pool);
	return NULL;
}<|MERGE_RESOLUTION|>--- conflicted
+++ resolved
@@ -928,11 +928,7 @@
 	.disable_dcc = DCC_ENABLE,
 	.vsr_support = true,
 	.performance_trace = false,
-<<<<<<< HEAD
-	.max_downscale_src_width = 3840,/*upto 4K*/
-=======
 	.max_downscale_src_width = 4096,/*upto true 4K*/
->>>>>>> c5ffbcff
 	.disable_pplib_wm_range = false,
 	.scl_reset_length10 = true,
 	.sanity_checks = false,
