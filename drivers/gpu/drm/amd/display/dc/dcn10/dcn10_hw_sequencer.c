/*
 * Copyright 2016 Advanced Micro Devices, Inc.
 *
 * Permission is hereby granted, free of charge, to any person obtaining a
 * copy of this software and associated documentation files (the "Software"),
 * to deal in the Software without restriction, including without limitation
 * the rights to use, copy, modify, merge, publish, distribute, sublicense,
 * and/or sell copies of the Software, and to permit persons to whom the
 * Software is furnished to do so, subject to the following conditions:
 *
 * The above copyright notice and this permission notice shall be included in
 * all copies or substantial portions of the Software.
 *
 * THE SOFTWARE IS PROVIDED "AS IS", WITHOUT WARRANTY OF ANY KIND, EXPRESS OR
 * IMPLIED, INCLUDING BUT NOT LIMITED TO THE WARRANTIES OF MERCHANTABILITY,
 * FITNESS FOR A PARTICULAR PURPOSE AND NONINFRINGEMENT.  IN NO EVENT SHALL
 * THE COPYRIGHT HOLDER(S) OR AUTHOR(S) BE LIABLE FOR ANY CLAIM, DAMAGES OR
 * OTHER LIABILITY, WHETHER IN AN ACTION OF CONTRACT, TORT OR OTHERWISE,
 * ARISING FROM, OUT OF OR IN CONNECTION WITH THE SOFTWARE OR THE USE OR
 * OTHER DEALINGS IN THE SOFTWARE.
 *
 * Authors: AMD
 *
 */

#include "dm_services.h"
#include "core_types.h"
#include "resource.h"
#include "custom_float.h"
#include "dcn10_hw_sequencer.h"
#include "dce110/dce110_hw_sequencer.h"
#include "dce/dce_hwseq.h"
#include "abm.h"
#include "dmcu.h"
#include "dcn10_optc.h"
#include "dcn10/dcn10_dpp.h"
#include "dcn10/dcn10_mpc.h"
#include "timing_generator.h"
#include "opp.h"
#include "ipp.h"
#include "mpc.h"
#include "reg_helper.h"
#include "dcn10_hubp.h"
#include "dcn10_hubbub.h"
#include "dcn10_cm_common.h"
#include "dc_link_dp.h"
#include "dccg.h"

#define DC_LOGGER_INIT(logger)

#define CTX \
	hws->ctx
#define REG(reg)\
	hws->regs->reg

#undef FN
#define FN(reg_name, field_name) \
	hws->shifts->field_name, hws->masks->field_name

/*print is 17 wide, first two characters are spaces*/
#define DTN_INFO_MICRO_SEC(ref_cycle) \
	print_microsec(dc_ctx, log_ctx, ref_cycle)

void print_microsec(struct dc_context *dc_ctx,
	struct dc_log_buffer_ctx *log_ctx,
	uint32_t ref_cycle)
{
	const uint32_t ref_clk_mhz = dc_ctx->dc->res_pool->ref_clocks.dchub_ref_clock_inKhz / 1000;
	static const unsigned int frac = 1000;
	uint32_t us_x10 = (ref_cycle * frac) / ref_clk_mhz;

	DTN_INFO("  %11d.%03d",
			us_x10 / frac,
			us_x10 % frac);
}

static void log_mpc_crc(struct dc *dc,
	struct dc_log_buffer_ctx *log_ctx)
{
	struct dc_context *dc_ctx = dc->ctx;
	struct dce_hwseq *hws = dc->hwseq;

	if (REG(MPC_CRC_RESULT_GB))
		DTN_INFO("MPC_CRC_RESULT_GB:%d MPC_CRC_RESULT_C:%d MPC_CRC_RESULT_AR:%d\n",
		REG_READ(MPC_CRC_RESULT_GB), REG_READ(MPC_CRC_RESULT_C), REG_READ(MPC_CRC_RESULT_AR));
	if (REG(DPP_TOP0_DPP_CRC_VAL_B_A))
		DTN_INFO("DPP_TOP0_DPP_CRC_VAL_B_A:%d DPP_TOP0_DPP_CRC_VAL_R_G:%d\n",
		REG_READ(DPP_TOP0_DPP_CRC_VAL_B_A), REG_READ(DPP_TOP0_DPP_CRC_VAL_R_G));
}

void dcn10_log_hubbub_state(struct dc *dc, struct dc_log_buffer_ctx *log_ctx)
{
	struct dc_context *dc_ctx = dc->ctx;
	struct dcn_hubbub_wm wm;
	int i;

	memset(&wm, 0, sizeof(struct dcn_hubbub_wm));
	dc->res_pool->hubbub->funcs->wm_read_state(dc->res_pool->hubbub, &wm);

	DTN_INFO("HUBBUB WM:      data_urgent  pte_meta_urgent"
			"         sr_enter          sr_exit  dram_clk_change\n");

	for (i = 0; i < 4; i++) {
		struct dcn_hubbub_wm_set *s;

		s = &wm.sets[i];
		DTN_INFO("WM_Set[%d]:", s->wm_set);
		DTN_INFO_MICRO_SEC(s->data_urgent);
		DTN_INFO_MICRO_SEC(s->pte_meta_urgent);
		DTN_INFO_MICRO_SEC(s->sr_enter);
		DTN_INFO_MICRO_SEC(s->sr_exit);
		DTN_INFO_MICRO_SEC(s->dram_clk_chanage);
		DTN_INFO("\n");
	}

	DTN_INFO("\n");
}

static void dcn10_log_hubp_states(struct dc *dc, void *log_ctx)
{
	struct dc_context *dc_ctx = dc->ctx;
	struct resource_pool *pool = dc->res_pool;
	int i;

	DTN_INFO("HUBP:  format  addr_hi  width  height"
			"  rot  mir  sw_mode  dcc_en  blank_en  ttu_dis  underflow"
			"   min_ttu_vblank       qos_low_wm      qos_high_wm\n");
	for (i = 0; i < pool->pipe_count; i++) {
		struct hubp *hubp = pool->hubps[i];
		struct dcn_hubp_state *s = &(TO_DCN10_HUBP(hubp)->state);

		hubp->funcs->hubp_read_state(hubp);

		if (!s->blank_en) {
			DTN_INFO("[%2d]:  %5xh  %6xh  %5d  %6d  %2xh  %2xh  %6xh"
					"  %6d  %8d  %7d  %8xh",
					hubp->inst,
					s->pixel_format,
					s->inuse_addr_hi,
					s->viewport_width,
					s->viewport_height,
					s->rotation_angle,
					s->h_mirror_en,
					s->sw_mode,
					s->dcc_en,
					s->blank_en,
					s->ttu_disable,
					s->underflow_status);
			DTN_INFO_MICRO_SEC(s->min_ttu_vblank);
			DTN_INFO_MICRO_SEC(s->qos_level_low_wm);
			DTN_INFO_MICRO_SEC(s->qos_level_high_wm);
			DTN_INFO("\n");
		}
	}

	DTN_INFO("\n=========RQ========\n");
	DTN_INFO("HUBP:  drq_exp_m  prq_exp_m  mrq_exp_m  crq_exp_m  plane1_ba  L:chunk_s  min_chu_s  meta_ch_s"
		"  min_m_c_s  dpte_gr_s  mpte_gr_s  swath_hei  pte_row_h  C:chunk_s  min_chu_s  meta_ch_s"
		"  min_m_c_s  dpte_gr_s  mpte_gr_s  swath_hei  pte_row_h\n");
	for (i = 0; i < pool->pipe_count; i++) {
		struct dcn_hubp_state *s = &(TO_DCN10_HUBP(pool->hubps[i])->state);
		struct _vcs_dpi_display_rq_regs_st *rq_regs = &s->rq_regs;

		if (!s->blank_en)
			DTN_INFO("[%2d]:  %8xh  %8xh  %8xh  %8xh  %8xh  %8xh  %8xh  %8xh  %8xh  %8xh  %8xh  %8xh  %8xh  %8xh  %8xh  %8xh  %8xh  %8xh  %8xh  %8xh  %8xh\n",
				pool->hubps[i]->inst, rq_regs->drq_expansion_mode, rq_regs->prq_expansion_mode, rq_regs->mrq_expansion_mode,
				rq_regs->crq_expansion_mode, rq_regs->plane1_base_address, rq_regs->rq_regs_l.chunk_size,
				rq_regs->rq_regs_l.min_chunk_size, rq_regs->rq_regs_l.meta_chunk_size,
				rq_regs->rq_regs_l.min_meta_chunk_size, rq_regs->rq_regs_l.dpte_group_size,
				rq_regs->rq_regs_l.mpte_group_size, rq_regs->rq_regs_l.swath_height,
				rq_regs->rq_regs_l.pte_row_height_linear, rq_regs->rq_regs_c.chunk_size, rq_regs->rq_regs_c.min_chunk_size,
				rq_regs->rq_regs_c.meta_chunk_size, rq_regs->rq_regs_c.min_meta_chunk_size,
				rq_regs->rq_regs_c.dpte_group_size, rq_regs->rq_regs_c.mpte_group_size,
				rq_regs->rq_regs_c.swath_height, rq_regs->rq_regs_c.pte_row_height_linear);
	}

	DTN_INFO("========DLG========\n");
	DTN_INFO("HUBP:  rc_hbe     dlg_vbe    min_d_y_n  rc_per_ht  rc_x_a_s "
			"  dst_y_a_s  dst_y_pf   dst_y_vvb  dst_y_rvb  dst_y_vfl  dst_y_rfl  rf_pix_fq"
			"  vratio_pf  vrat_pf_c  rc_pg_vbl  rc_pg_vbc  rc_mc_vbl  rc_mc_vbc  rc_pg_fll"
			"  rc_pg_flc  rc_mc_fll  rc_mc_flc  pr_nom_l   pr_nom_c   rc_pg_nl   rc_pg_nc "
			"  mr_nom_l   mr_nom_c   rc_mc_nl   rc_mc_nc   rc_ld_pl   rc_ld_pc   rc_ld_l  "
			"  rc_ld_c    cha_cur0   ofst_cur1  cha_cur1   vr_af_vc0  ddrq_limt  x_rt_dlay"
			"  x_rp_dlay  x_rr_sfl\n");
	for (i = 0; i < pool->pipe_count; i++) {
		struct dcn_hubp_state *s = &(TO_DCN10_HUBP(pool->hubps[i])->state);
		struct _vcs_dpi_display_dlg_regs_st *dlg_regs = &s->dlg_attr;

		if (!s->blank_en)
			DTN_INFO("[%2d]:  %8xh  %8xh  %8xh  %8xh  %8xh  %8xh  %8xh  %8xh  %8xh  %8xh  %8xh  %8xh  %8xh"
				"%  8xh  %8xh  %8xh  %8xh  %8xh  %8xh  %8xh  %8xh  %8xh  %8xh  %8xh  %8xh  %8xh  %8xh"
				"  %8xh  %8xh  %8xh  %8xh  %8xh  %8xh  %8xh  %8xh  %8xh  %8xh  %8xh  %8xh  %8xh  %8xh  %8xh\n",
				pool->hubps[i]->inst, dlg_regs->refcyc_h_blank_end, dlg_regs->dlg_vblank_end, dlg_regs->min_dst_y_next_start,
				dlg_regs->refcyc_per_htotal, dlg_regs->refcyc_x_after_scaler, dlg_regs->dst_y_after_scaler,
				dlg_regs->dst_y_prefetch, dlg_regs->dst_y_per_vm_vblank, dlg_regs->dst_y_per_row_vblank,
				dlg_regs->dst_y_per_vm_flip, dlg_regs->dst_y_per_row_flip, dlg_regs->ref_freq_to_pix_freq,
				dlg_regs->vratio_prefetch, dlg_regs->vratio_prefetch_c, dlg_regs->refcyc_per_pte_group_vblank_l,
				dlg_regs->refcyc_per_pte_group_vblank_c, dlg_regs->refcyc_per_meta_chunk_vblank_l,
				dlg_regs->refcyc_per_meta_chunk_vblank_c, dlg_regs->refcyc_per_pte_group_flip_l,
				dlg_regs->refcyc_per_pte_group_flip_c, dlg_regs->refcyc_per_meta_chunk_flip_l,
				dlg_regs->refcyc_per_meta_chunk_flip_c, dlg_regs->dst_y_per_pte_row_nom_l,
				dlg_regs->dst_y_per_pte_row_nom_c, dlg_regs->refcyc_per_pte_group_nom_l,
				dlg_regs->refcyc_per_pte_group_nom_c, dlg_regs->dst_y_per_meta_row_nom_l,
				dlg_regs->dst_y_per_meta_row_nom_c, dlg_regs->refcyc_per_meta_chunk_nom_l,
				dlg_regs->refcyc_per_meta_chunk_nom_c, dlg_regs->refcyc_per_line_delivery_pre_l,
				dlg_regs->refcyc_per_line_delivery_pre_c, dlg_regs->refcyc_per_line_delivery_l,
				dlg_regs->refcyc_per_line_delivery_c, dlg_regs->chunk_hdl_adjust_cur0, dlg_regs->dst_y_offset_cur1,
				dlg_regs->chunk_hdl_adjust_cur1, dlg_regs->vready_after_vcount0, dlg_regs->dst_y_delta_drq_limit,
				dlg_regs->xfc_reg_transfer_delay, dlg_regs->xfc_reg_precharge_delay,
				dlg_regs->xfc_reg_remote_surface_flip_latency);
	}

	DTN_INFO("========TTU========\n");
	DTN_INFO("HUBP:  qos_ll_wm  qos_lh_wm  mn_ttu_vb  qos_l_flp  rc_rd_p_l  rc_rd_l    rc_rd_p_c"
			"  rc_rd_c    rc_rd_c0   rc_rd_pc0  rc_rd_c1   rc_rd_pc1  qos_lf_l   qos_rds_l"
			"  qos_lf_c   qos_rds_c  qos_lf_c0  qos_rds_c0 qos_lf_c1  qos_rds_c1\n");
	for (i = 0; i < pool->pipe_count; i++) {
		struct dcn_hubp_state *s = &(TO_DCN10_HUBP(pool->hubps[i])->state);
		struct _vcs_dpi_display_ttu_regs_st *ttu_regs = &s->ttu_attr;

		if (!s->blank_en)
			DTN_INFO("[%2d]:  %8xh  %8xh  %8xh  %8xh  %8xh  %8xh  %8xh  %8xh  %8xh  %8xh  %8xh  %8xh  %8xh  %8xh  %8xh  %8xh  %8xh  %8xh  %8xh  %8xh\n",
				pool->hubps[i]->inst, ttu_regs->qos_level_low_wm, ttu_regs->qos_level_high_wm, ttu_regs->min_ttu_vblank,
				ttu_regs->qos_level_flip, ttu_regs->refcyc_per_req_delivery_pre_l, ttu_regs->refcyc_per_req_delivery_l,
				ttu_regs->refcyc_per_req_delivery_pre_c, ttu_regs->refcyc_per_req_delivery_c, ttu_regs->refcyc_per_req_delivery_cur0,
				ttu_regs->refcyc_per_req_delivery_pre_cur0, ttu_regs->refcyc_per_req_delivery_cur1,
				ttu_regs->refcyc_per_req_delivery_pre_cur1, ttu_regs->qos_level_fixed_l, ttu_regs->qos_ramp_disable_l,
				ttu_regs->qos_level_fixed_c, ttu_regs->qos_ramp_disable_c, ttu_regs->qos_level_fixed_cur0,
				ttu_regs->qos_ramp_disable_cur0, ttu_regs->qos_level_fixed_cur1, ttu_regs->qos_ramp_disable_cur1);
	}
	DTN_INFO("\n");
}

void dcn10_log_hw_state(struct dc *dc,
	struct dc_log_buffer_ctx *log_ctx)
{
	struct dc_context *dc_ctx = dc->ctx;
	struct resource_pool *pool = dc->res_pool;
	int i;

	DTN_INFO_BEGIN();

	dcn10_log_hubbub_state(dc, log_ctx);

	dcn10_log_hubp_states(dc, log_ctx);

	DTN_INFO("DPP:    IGAM format  IGAM mode    DGAM mode    RGAM mode"
			"  GAMUT mode  C11 C12   C13 C14   C21 C22   C23 C24   "
			"C31 C32   C33 C34\n");
	for (i = 0; i < pool->pipe_count; i++) {
		struct dpp *dpp = pool->dpps[i];
		struct dcn_dpp_state s = {0};

		dpp->funcs->dpp_read_state(dpp, &s);

		if (!s.is_enabled)
			continue;

		DTN_INFO("[%2d]:  %11xh  %-11s  %-11s  %-11s"
				"%8x    %08xh %08xh %08xh %08xh %08xh %08xh",
				dpp->inst,
				s.igam_input_format,
				(s.igam_lut_mode == 0) ? "BypassFixed" :
					((s.igam_lut_mode == 1) ? "BypassFloat" :
					((s.igam_lut_mode == 2) ? "RAM" :
					((s.igam_lut_mode == 3) ? "RAM" :
								 "Unknown"))),
				(s.dgam_lut_mode == 0) ? "Bypass" :
					((s.dgam_lut_mode == 1) ? "sRGB" :
					((s.dgam_lut_mode == 2) ? "Ycc" :
					((s.dgam_lut_mode == 3) ? "RAM" :
					((s.dgam_lut_mode == 4) ? "RAM" :
								 "Unknown")))),
				(s.rgam_lut_mode == 0) ? "Bypass" :
					((s.rgam_lut_mode == 1) ? "sRGB" :
					((s.rgam_lut_mode == 2) ? "Ycc" :
					((s.rgam_lut_mode == 3) ? "RAM" :
					((s.rgam_lut_mode == 4) ? "RAM" :
								 "Unknown")))),
				s.gamut_remap_mode,
				s.gamut_remap_c11_c12,
				s.gamut_remap_c13_c14,
				s.gamut_remap_c21_c22,
				s.gamut_remap_c23_c24,
				s.gamut_remap_c31_c32,
				s.gamut_remap_c33_c34);
		DTN_INFO("\n");
	}
	DTN_INFO("\n");

	DTN_INFO("MPCC:  OPP  DPP  MPCCBOT  MODE  ALPHA_MODE  PREMULT  OVERLAP_ONLY  IDLE\n");
	for (i = 0; i < pool->pipe_count; i++) {
		struct mpcc_state s = {0};

		pool->mpc->funcs->read_mpcc_state(pool->mpc, i, &s);
		if (s.opp_id != 0xf)
			DTN_INFO("[%2d]:  %2xh  %2xh  %6xh  %4d  %10d  %7d  %12d  %4d\n",
				i, s.opp_id, s.dpp_id, s.bot_mpcc_id,
				s.mode, s.alpha_mode, s.pre_multiplied_alpha, s.overlap_only,
				s.idle);
	}
	DTN_INFO("\n");

	DTN_INFO("OTG:  v_bs  v_be  v_ss  v_se  vpol  vmax  vmin  vmax_sel  vmin_sel"
			"  h_bs  h_be  h_ss  h_se  hpol  htot  vtot  underflow\n");

	for (i = 0; i < pool->timing_generator_count; i++) {
		struct timing_generator *tg = pool->timing_generators[i];
		struct dcn_otg_state s = {0};

		optc1_read_otg_state(DCN10TG_FROM_TG(tg), &s);

		//only print if OTG master is enabled
		if ((s.otg_enabled & 1) == 0)
			continue;

		DTN_INFO("[%d]: %5d %5d %5d %5d %5d %5d %5d %9d %9d %5d %5d %5d"
				" %5d %5d %5d %5d  %9d\n",
				tg->inst,
				s.v_blank_start,
				s.v_blank_end,
				s.v_sync_a_start,
				s.v_sync_a_end,
				s.v_sync_a_pol,
				s.v_total_max,
				s.v_total_min,
				s.v_total_max_sel,
				s.v_total_min_sel,
				s.h_blank_start,
				s.h_blank_end,
				s.h_sync_a_start,
				s.h_sync_a_end,
				s.h_sync_a_pol,
				s.h_total,
				s.v_total,
				s.underflow_occurred_status);

		// Clear underflow for debug purposes
		// We want to keep underflow sticky bit on for the longevity tests outside of test environment.
		// This function is called only from Windows or Diags test environment, hence it's safe to clear
		// it from here without affecting the original intent.
		tg->funcs->clear_optc_underflow(tg);
	}
	DTN_INFO("\n");

	DTN_INFO("\nCALCULATED Clocks: dcfclk_khz:%d  dcfclk_deep_sleep_khz:%d  dispclk_khz:%d\n"
		"dppclk_khz:%d  max_supported_dppclk_khz:%d  fclk_khz:%d  socclk_khz:%d\n\n",
			dc->current_state->bw_ctx.bw.dcn.clk.dcfclk_khz,
			dc->current_state->bw_ctx.bw.dcn.clk.dcfclk_deep_sleep_khz,
			dc->current_state->bw_ctx.bw.dcn.clk.dispclk_khz,
			dc->current_state->bw_ctx.bw.dcn.clk.dppclk_khz,
			dc->current_state->bw_ctx.bw.dcn.clk.max_supported_dppclk_khz,
			dc->current_state->bw_ctx.bw.dcn.clk.fclk_khz,
			dc->current_state->bw_ctx.bw.dcn.clk.socclk_khz);

	log_mpc_crc(dc, log_ctx);

	DTN_INFO_END();
}

static void enable_power_gating_plane(
	struct dce_hwseq *hws,
	bool enable)
{
	bool force_on = 1; /* disable power gating */

	if (enable)
		force_on = 0;

	/* DCHUBP0/1/2/3 */
	REG_UPDATE(DOMAIN0_PG_CONFIG, DOMAIN0_POWER_FORCEON, force_on);
	REG_UPDATE(DOMAIN2_PG_CONFIG, DOMAIN2_POWER_FORCEON, force_on);
	REG_UPDATE(DOMAIN4_PG_CONFIG, DOMAIN4_POWER_FORCEON, force_on);
	REG_UPDATE(DOMAIN6_PG_CONFIG, DOMAIN6_POWER_FORCEON, force_on);

	/* DPP0/1/2/3 */
	REG_UPDATE(DOMAIN1_PG_CONFIG, DOMAIN1_POWER_FORCEON, force_on);
	REG_UPDATE(DOMAIN3_PG_CONFIG, DOMAIN3_POWER_FORCEON, force_on);
	REG_UPDATE(DOMAIN5_PG_CONFIG, DOMAIN5_POWER_FORCEON, force_on);
	REG_UPDATE(DOMAIN7_PG_CONFIG, DOMAIN7_POWER_FORCEON, force_on);
}

static void disable_vga(
	struct dce_hwseq *hws)
{
	unsigned int in_vga1_mode = 0;
	unsigned int in_vga2_mode = 0;
	unsigned int in_vga3_mode = 0;
	unsigned int in_vga4_mode = 0;

	REG_GET(D1VGA_CONTROL, D1VGA_MODE_ENABLE, &in_vga1_mode);
	REG_GET(D2VGA_CONTROL, D2VGA_MODE_ENABLE, &in_vga2_mode);
	REG_GET(D3VGA_CONTROL, D3VGA_MODE_ENABLE, &in_vga3_mode);
	REG_GET(D4VGA_CONTROL, D4VGA_MODE_ENABLE, &in_vga4_mode);

	if (in_vga1_mode == 0 && in_vga2_mode == 0 &&
			in_vga3_mode == 0 && in_vga4_mode == 0)
		return;

	REG_WRITE(D1VGA_CONTROL, 0);
	REG_WRITE(D2VGA_CONTROL, 0);
	REG_WRITE(D3VGA_CONTROL, 0);
	REG_WRITE(D4VGA_CONTROL, 0);

	/* HW Engineer's Notes:
	 *  During switch from vga->extended, if we set the VGA_TEST_ENABLE and
	 *  then hit the VGA_TEST_RENDER_START, then the DCHUBP timing gets updated correctly.
	 *
	 *  Then vBIOS will have it poll for the VGA_TEST_RENDER_DONE and unset
	 *  VGA_TEST_ENABLE, to leave it in the same state as before.
	 */
	REG_UPDATE(VGA_TEST_CONTROL, VGA_TEST_ENABLE, 1);
	REG_UPDATE(VGA_TEST_CONTROL, VGA_TEST_RENDER_START, 1);
}

static void dpp_pg_control(
		struct dce_hwseq *hws,
		unsigned int dpp_inst,
		bool power_on)
{
	uint32_t power_gate = power_on ? 0 : 1;
	uint32_t pwr_status = power_on ? 0 : 2;

	if (hws->ctx->dc->debug.disable_dpp_power_gate)
		return;
	if (REG(DOMAIN1_PG_CONFIG) == 0)
		return;

	switch (dpp_inst) {
	case 0: /* DPP0 */
		REG_UPDATE(DOMAIN1_PG_CONFIG,
				DOMAIN1_POWER_GATE, power_gate);

		REG_WAIT(DOMAIN1_PG_STATUS,
				DOMAIN1_PGFSM_PWR_STATUS, pwr_status,
				1, 1000);
		break;
	case 1: /* DPP1 */
		REG_UPDATE(DOMAIN3_PG_CONFIG,
				DOMAIN3_POWER_GATE, power_gate);

		REG_WAIT(DOMAIN3_PG_STATUS,
				DOMAIN3_PGFSM_PWR_STATUS, pwr_status,
				1, 1000);
		break;
	case 2: /* DPP2 */
		REG_UPDATE(DOMAIN5_PG_CONFIG,
				DOMAIN5_POWER_GATE, power_gate);

		REG_WAIT(DOMAIN5_PG_STATUS,
				DOMAIN5_PGFSM_PWR_STATUS, pwr_status,
				1, 1000);
		break;
	case 3: /* DPP3 */
		REG_UPDATE(DOMAIN7_PG_CONFIG,
				DOMAIN7_POWER_GATE, power_gate);

		REG_WAIT(DOMAIN7_PG_STATUS,
				DOMAIN7_PGFSM_PWR_STATUS, pwr_status,
				1, 1000);
		break;
	default:
		BREAK_TO_DEBUGGER();
		break;
	}
}

static void hubp_pg_control(
		struct dce_hwseq *hws,
		unsigned int hubp_inst,
		bool power_on)
{
	uint32_t power_gate = power_on ? 0 : 1;
	uint32_t pwr_status = power_on ? 0 : 2;

	if (hws->ctx->dc->debug.disable_hubp_power_gate)
		return;
	if (REG(DOMAIN0_PG_CONFIG) == 0)
		return;

	switch (hubp_inst) {
	case 0: /* DCHUBP0 */
		REG_UPDATE(DOMAIN0_PG_CONFIG,
				DOMAIN0_POWER_GATE, power_gate);

		REG_WAIT(DOMAIN0_PG_STATUS,
				DOMAIN0_PGFSM_PWR_STATUS, pwr_status,
				1, 1000);
		break;
	case 1: /* DCHUBP1 */
		REG_UPDATE(DOMAIN2_PG_CONFIG,
				DOMAIN2_POWER_GATE, power_gate);

		REG_WAIT(DOMAIN2_PG_STATUS,
				DOMAIN2_PGFSM_PWR_STATUS, pwr_status,
				1, 1000);
		break;
	case 2: /* DCHUBP2 */
		REG_UPDATE(DOMAIN4_PG_CONFIG,
				DOMAIN4_POWER_GATE, power_gate);

		REG_WAIT(DOMAIN4_PG_STATUS,
				DOMAIN4_PGFSM_PWR_STATUS, pwr_status,
				1, 1000);
		break;
	case 3: /* DCHUBP3 */
		REG_UPDATE(DOMAIN6_PG_CONFIG,
				DOMAIN6_POWER_GATE, power_gate);

		REG_WAIT(DOMAIN6_PG_STATUS,
				DOMAIN6_PGFSM_PWR_STATUS, pwr_status,
				1, 1000);
		break;
	default:
		BREAK_TO_DEBUGGER();
		break;
	}
}

static void power_on_plane(
	struct dce_hwseq *hws,
	int plane_id)
{
	DC_LOGGER_INIT(hws->ctx->logger);
	if (REG(DC_IP_REQUEST_CNTL)) {
		REG_SET(DC_IP_REQUEST_CNTL, 0,
				IP_REQUEST_EN, 1);
		dpp_pg_control(hws, plane_id, true);
		hubp_pg_control(hws, plane_id, true);
		REG_SET(DC_IP_REQUEST_CNTL, 0,
				IP_REQUEST_EN, 0);
		DC_LOG_DEBUG(
				"Un-gated front end for pipe %d\n", plane_id);
	}
}

static void undo_DEGVIDCN10_253_wa(struct dc *dc)
{
	struct dce_hwseq *hws = dc->hwseq;
	struct hubp *hubp = dc->res_pool->hubps[0];

	if (!hws->wa_state.DEGVIDCN10_253_applied)
		return;

	hubp->funcs->set_blank(hubp, true);

	REG_SET(DC_IP_REQUEST_CNTL, 0,
			IP_REQUEST_EN, 1);

	hubp_pg_control(hws, 0, false);
	REG_SET(DC_IP_REQUEST_CNTL, 0,
			IP_REQUEST_EN, 0);

	hws->wa_state.DEGVIDCN10_253_applied = false;
}

static void apply_DEGVIDCN10_253_wa(struct dc *dc)
{
	struct dce_hwseq *hws = dc->hwseq;
	struct hubp *hubp = dc->res_pool->hubps[0];
	int i;

	if (dc->debug.disable_stutter)
		return;

	if (!hws->wa.DEGVIDCN10_253)
		return;

	for (i = 0; i < dc->res_pool->pipe_count; i++) {
		if (!dc->res_pool->hubps[i]->power_gated)
			return;
	}

	/* all pipe power gated, apply work around to enable stutter. */

	REG_SET(DC_IP_REQUEST_CNTL, 0,
			IP_REQUEST_EN, 1);

	hubp_pg_control(hws, 0, true);
	REG_SET(DC_IP_REQUEST_CNTL, 0,
			IP_REQUEST_EN, 0);

	hubp->funcs->set_hubp_blank_en(hubp, false);
	hws->wa_state.DEGVIDCN10_253_applied = true;
}

static void bios_golden_init(struct dc *dc)
{
	struct dc_bios *bp = dc->ctx->dc_bios;
	int i;

	/* initialize dcn global */
	bp->funcs->enable_disp_power_gating(bp,
			CONTROLLER_ID_D0, ASIC_PIPE_INIT);

	for (i = 0; i < dc->res_pool->pipe_count; i++) {
		/* initialize dcn per pipe */
		bp->funcs->enable_disp_power_gating(bp,
				CONTROLLER_ID_D0 + i, ASIC_PIPE_DISABLE);
	}
}

static void false_optc_underflow_wa(
		struct dc *dc,
		const struct dc_stream_state *stream,
		struct timing_generator *tg)
{
	int i;
	bool underflow;

	if (!dc->hwseq->wa.false_optc_underflow)
		return;

	underflow = tg->funcs->is_optc_underflow_occurred(tg);

	for (i = 0; i < dc->res_pool->pipe_count; i++) {
		struct pipe_ctx *old_pipe_ctx = &dc->current_state->res_ctx.pipe_ctx[i];

		if (old_pipe_ctx->stream != stream)
			continue;

		dc->hwss.wait_for_mpcc_disconnect(dc, dc->res_pool, old_pipe_ctx);
	}

	tg->funcs->set_blank_data_double_buffer(tg, true);

	if (tg->funcs->is_optc_underflow_occurred(tg) && !underflow)
		tg->funcs->clear_optc_underflow(tg);
}

static enum dc_status dcn10_enable_stream_timing(
		struct pipe_ctx *pipe_ctx,
		struct dc_state *context,
		struct dc *dc)
{
	struct dc_stream_state *stream = pipe_ctx->stream;
	enum dc_color_space color_space;
	struct tg_color black_color = {0};

	/* by upper caller loop, pipe0 is parent pipe and be called first.
	 * back end is set up by for pipe0. Other children pipe share back end
	 * with pipe 0. No program is needed.
	 */
	if (pipe_ctx->top_pipe != NULL)
		return DC_OK;

	/* TODO check if timing_changed, disable stream if timing changed */

	/* HW program guide assume display already disable
	 * by unplug sequence. OTG assume stop.
	 */
	pipe_ctx->stream_res.tg->funcs->enable_optc_clock(pipe_ctx->stream_res.tg, true);

	if (false == pipe_ctx->clock_source->funcs->program_pix_clk(
			pipe_ctx->clock_source,
			&pipe_ctx->stream_res.pix_clk_params,
			&pipe_ctx->pll_settings)) {
		BREAK_TO_DEBUGGER();
		return DC_ERROR_UNEXPECTED;
	}
	pipe_ctx->stream_res.tg->dlg_otg_param.vready_offset = pipe_ctx->pipe_dlg_param.vready_offset;
	pipe_ctx->stream_res.tg->dlg_otg_param.vstartup_start = pipe_ctx->pipe_dlg_param.vstartup_start;
	pipe_ctx->stream_res.tg->dlg_otg_param.vupdate_offset = pipe_ctx->pipe_dlg_param.vupdate_offset;
	pipe_ctx->stream_res.tg->dlg_otg_param.vupdate_width = pipe_ctx->pipe_dlg_param.vupdate_width;

	pipe_ctx->stream_res.tg->dlg_otg_param.signal =  pipe_ctx->stream->signal;

	pipe_ctx->stream_res.tg->funcs->program_timing(
			pipe_ctx->stream_res.tg,
			&stream->timing,
			true);

#if 0 /* move to after enable_crtc */
	/* TODO: OPP FMT, ABM. etc. should be done here. */
	/* or FPGA now. instance 0 only. TODO: move to opp.c */

	inst_offset = reg_offsets[pipe_ctx->stream_res.tg->inst].fmt;

	pipe_ctx->stream_res.opp->funcs->opp_program_fmt(
				pipe_ctx->stream_res.opp,
				&stream->bit_depth_params,
				&stream->clamping);
#endif
	/* program otg blank color */
	color_space = stream->output_color_space;
	color_space_to_black_color(dc, color_space, &black_color);

	if (pipe_ctx->stream_res.tg->funcs->set_blank_color)
		pipe_ctx->stream_res.tg->funcs->set_blank_color(
				pipe_ctx->stream_res.tg,
				&black_color);

	if (pipe_ctx->stream_res.tg->funcs->is_blanked &&
			!pipe_ctx->stream_res.tg->funcs->is_blanked(pipe_ctx->stream_res.tg)) {
		pipe_ctx->stream_res.tg->funcs->set_blank(pipe_ctx->stream_res.tg, true);
		hwss_wait_for_blank_complete(pipe_ctx->stream_res.tg);
		false_optc_underflow_wa(dc, pipe_ctx->stream, pipe_ctx->stream_res.tg);
	}

	/* VTG is  within DCHUB command block. DCFCLK is always on */
	if (false == pipe_ctx->stream_res.tg->funcs->enable_crtc(pipe_ctx->stream_res.tg)) {
		BREAK_TO_DEBUGGER();
		return DC_ERROR_UNEXPECTED;
	}

	/* TODO program crtc source select for non-virtual signal*/
	/* TODO program FMT */
	/* TODO setup link_enc */
	/* TODO set stream attributes */
	/* TODO program audio */
	/* TODO enable stream if timing changed */
	/* TODO unblank stream if DP */

	return DC_OK;
}

static void dcn10_reset_back_end_for_pipe(
		struct dc *dc,
		struct pipe_ctx *pipe_ctx,
		struct dc_state *context)
{
	int i;
	DC_LOGGER_INIT(dc->ctx->logger);
	if (pipe_ctx->stream_res.stream_enc == NULL) {
		pipe_ctx->stream = NULL;
		return;
	}

	if (!IS_FPGA_MAXIMUS_DC(dc->ctx->dce_environment)) {
		/* DPMS may already disable */
		if (!pipe_ctx->stream->dpms_off)
			core_link_disable_stream(pipe_ctx, FREE_ACQUIRED_RESOURCE);
		else if (pipe_ctx->stream_res.audio) {
			dc->hwss.disable_audio_stream(pipe_ctx, FREE_ACQUIRED_RESOURCE);
		}

	}

	/* by upper caller loop, parent pipe: pipe0, will be reset last.
	 * back end share by all pipes and will be disable only when disable
	 * parent pipe.
	 */
	if (pipe_ctx->top_pipe == NULL) {
		pipe_ctx->stream_res.tg->funcs->disable_crtc(pipe_ctx->stream_res.tg);

		pipe_ctx->stream_res.tg->funcs->enable_optc_clock(pipe_ctx->stream_res.tg, false);
	}

	for (i = 0; i < dc->res_pool->pipe_count; i++)
		if (&dc->current_state->res_ctx.pipe_ctx[i] == pipe_ctx)
			break;

	if (i == dc->res_pool->pipe_count)
		return;

	pipe_ctx->stream = NULL;
	DC_LOG_DEBUG("Reset back end for pipe %d, tg:%d\n",
					pipe_ctx->pipe_idx, pipe_ctx->stream_res.tg->inst);
}

static bool dcn10_hw_wa_force_recovery(struct dc *dc)
{
	struct hubp *hubp ;
	unsigned int i;
	bool need_recover = true;

	if (!dc->debug.recovery_enabled)
		return false;

	for (i = 0; i < dc->res_pool->pipe_count; i++) {
		struct pipe_ctx *pipe_ctx =
			&dc->current_state->res_ctx.pipe_ctx[i];
		if (pipe_ctx != NULL) {
			hubp = pipe_ctx->plane_res.hubp;
			if (hubp != NULL && hubp->funcs->hubp_get_underflow_status) {
				if (hubp->funcs->hubp_get_underflow_status(hubp) != 0) {
					/* one pipe underflow, we will reset all the pipes*/
					need_recover = true;
				}
			}
		}
	}
	if (!need_recover)
		return false;
	/*
	DCHUBP_CNTL:HUBP_BLANK_EN=1
	DCHUBBUB_SOFT_RESET:DCHUBBUB_GLOBAL_SOFT_RESET=1
	DCHUBP_CNTL:HUBP_DISABLE=1
	DCHUBP_CNTL:HUBP_DISABLE=0
	DCHUBBUB_SOFT_RESET:DCHUBBUB_GLOBAL_SOFT_RESET=0
	DCSURF_PRIMARY_SURFACE_ADDRESS
	DCHUBP_CNTL:HUBP_BLANK_EN=0
	*/

	for (i = 0; i < dc->res_pool->pipe_count; i++) {
		struct pipe_ctx *pipe_ctx =
			&dc->current_state->res_ctx.pipe_ctx[i];
		if (pipe_ctx != NULL) {
			hubp = pipe_ctx->plane_res.hubp;
			/*DCHUBP_CNTL:HUBP_BLANK_EN=1*/
			if (hubp != NULL && hubp->funcs->set_hubp_blank_en)
				hubp->funcs->set_hubp_blank_en(hubp, true);
		}
	}
	/*DCHUBBUB_SOFT_RESET:DCHUBBUB_GLOBAL_SOFT_RESET=1*/
	hubbub1_soft_reset(dc->res_pool->hubbub, true);

	for (i = 0; i < dc->res_pool->pipe_count; i++) {
		struct pipe_ctx *pipe_ctx =
			&dc->current_state->res_ctx.pipe_ctx[i];
		if (pipe_ctx != NULL) {
			hubp = pipe_ctx->plane_res.hubp;
			/*DCHUBP_CNTL:HUBP_DISABLE=1*/
			if (hubp != NULL && hubp->funcs->hubp_disable_control)
				hubp->funcs->hubp_disable_control(hubp, true);
		}
	}
	for (i = 0; i < dc->res_pool->pipe_count; i++) {
		struct pipe_ctx *pipe_ctx =
			&dc->current_state->res_ctx.pipe_ctx[i];
		if (pipe_ctx != NULL) {
			hubp = pipe_ctx->plane_res.hubp;
			/*DCHUBP_CNTL:HUBP_DISABLE=0*/
			if (hubp != NULL && hubp->funcs->hubp_disable_control)
				hubp->funcs->hubp_disable_control(hubp, true);
		}
	}
	/*DCHUBBUB_SOFT_RESET:DCHUBBUB_GLOBAL_SOFT_RESET=0*/
	hubbub1_soft_reset(dc->res_pool->hubbub, false);
	for (i = 0; i < dc->res_pool->pipe_count; i++) {
		struct pipe_ctx *pipe_ctx =
			&dc->current_state->res_ctx.pipe_ctx[i];
		if (pipe_ctx != NULL) {
			hubp = pipe_ctx->plane_res.hubp;
			/*DCHUBP_CNTL:HUBP_BLANK_EN=0*/
			if (hubp != NULL && hubp->funcs->set_hubp_blank_en)
				hubp->funcs->set_hubp_blank_en(hubp, true);
		}
	}
	return true;

}


void dcn10_verify_allow_pstate_change_high(struct dc *dc)
{
	static bool should_log_hw_state; /* prevent hw state log by default */

	if (!hubbub1_verify_allow_pstate_change_high(dc->res_pool->hubbub)) {
		if (should_log_hw_state) {
			dcn10_log_hw_state(dc, NULL);
		}
		BREAK_TO_DEBUGGER();
		if (dcn10_hw_wa_force_recovery(dc)) {
		/*check again*/
			if (!hubbub1_verify_allow_pstate_change_high(dc->res_pool->hubbub))
				BREAK_TO_DEBUGGER();
		}
	}
}

/* trigger HW to start disconnect plane from stream on the next vsync */
void hwss1_plane_atomic_disconnect(struct dc *dc, struct pipe_ctx *pipe_ctx)
{
	struct hubp *hubp = pipe_ctx->plane_res.hubp;
	int dpp_id = pipe_ctx->plane_res.dpp->inst;
	struct mpc *mpc = dc->res_pool->mpc;
	struct mpc_tree *mpc_tree_params;
	struct mpcc *mpcc_to_remove = NULL;
	struct output_pixel_processor *opp = pipe_ctx->stream_res.opp;

	mpc_tree_params = &(opp->mpc_tree_params);
	mpcc_to_remove = mpc->funcs->get_mpcc_for_dpp(mpc_tree_params, dpp_id);

	/*Already reset*/
	if (mpcc_to_remove == NULL)
		return;

	mpc->funcs->remove_mpcc(mpc, mpc_tree_params, mpcc_to_remove);
	if (opp != NULL)
		opp->mpcc_disconnect_pending[pipe_ctx->plane_res.mpcc_inst] = true;

	dc->optimized_required = true;

	if (hubp->funcs->hubp_disconnect)
		hubp->funcs->hubp_disconnect(hubp);

	if (dc->debug.sanity_checks)
		dcn10_verify_allow_pstate_change_high(dc);
}

static void plane_atomic_power_down(struct dc *dc,
		struct dpp *dpp,
		struct hubp *hubp)
{
	struct dce_hwseq *hws = dc->hwseq;
	DC_LOGGER_INIT(dc->ctx->logger);

	if (REG(DC_IP_REQUEST_CNTL)) {
		REG_SET(DC_IP_REQUEST_CNTL, 0,
				IP_REQUEST_EN, 1);
		dpp_pg_control(hws, dpp->inst, false);
		hubp_pg_control(hws, hubp->inst, false);
		dpp->funcs->dpp_reset(dpp);
		REG_SET(DC_IP_REQUEST_CNTL, 0,
				IP_REQUEST_EN, 0);
		DC_LOG_DEBUG(
				"Power gated front end %d\n", hubp->inst);
	}
}

/* disable HW used by plane.
 * note:  cannot disable until disconnect is complete
 */
static void plane_atomic_disable(struct dc *dc, struct pipe_ctx *pipe_ctx)
{
	struct hubp *hubp = pipe_ctx->plane_res.hubp;
	struct dpp *dpp = pipe_ctx->plane_res.dpp;
	int opp_id = hubp->opp_id;

	dc->hwss.wait_for_mpcc_disconnect(dc, dc->res_pool, pipe_ctx);

	hubp->funcs->hubp_clk_cntl(hubp, false);

	dpp->funcs->dpp_dppclk_control(dpp, false, false);

	if (opp_id != 0xf && pipe_ctx->stream_res.opp->mpc_tree_params.opp_list == NULL)
		pipe_ctx->stream_res.opp->funcs->opp_pipe_clock_control(
				pipe_ctx->stream_res.opp,
				false);

	hubp->power_gated = true;
	dc->optimized_required = false; /* We're powering off, no need to optimize */

	plane_atomic_power_down(dc,
			pipe_ctx->plane_res.dpp,
			pipe_ctx->plane_res.hubp);

	pipe_ctx->stream = NULL;
	memset(&pipe_ctx->stream_res, 0, sizeof(pipe_ctx->stream_res));
	memset(&pipe_ctx->plane_res, 0, sizeof(pipe_ctx->plane_res));
	pipe_ctx->top_pipe = NULL;
	pipe_ctx->bottom_pipe = NULL;
	pipe_ctx->plane_state = NULL;
}

static void dcn10_disable_plane(struct dc *dc, struct pipe_ctx *pipe_ctx)
{
	DC_LOGGER_INIT(dc->ctx->logger);

	if (!pipe_ctx->plane_res.hubp || pipe_ctx->plane_res.hubp->power_gated)
		return;

	plane_atomic_disable(dc, pipe_ctx);

	apply_DEGVIDCN10_253_wa(dc);

	DC_LOG_DC("Power down front end %d\n",
					pipe_ctx->pipe_idx);
}

static void dcn10_init_pipes(struct dc *dc, struct dc_state *context)
{
	int i;
	bool can_apply_seamless_boot = false;

	for (i = 0; i < context->stream_count; i++) {
		if (context->streams[i]->apply_seamless_boot_optimization) {
			can_apply_seamless_boot = true;
			break;
		}
	}

	for (i = 0; i < dc->res_pool->pipe_count; i++) {
		struct timing_generator *tg = dc->res_pool->timing_generators[i];
		struct pipe_ctx *pipe_ctx = &context->res_ctx.pipe_ctx[i];

		/* There is assumption that pipe_ctx is not mapping irregularly
		 * to non-preferred front end. If pipe_ctx->stream is not NULL,
		 * we will use the pipe, so don't disable
		 */
		if (pipe_ctx->stream != NULL && can_apply_seamless_boot)
			continue;

		/* Blank controller using driver code instead of
		 * command table.
		 */
		if (tg->funcs->is_tg_enabled(tg)) {
			tg->funcs->lock(tg);
			tg->funcs->set_blank(tg, true);
			hwss_wait_for_blank_complete(tg);
		}
	}

	/* Cannot reset the MPC mux if seamless boot */
	if (!can_apply_seamless_boot)
		dc->res_pool->mpc->funcs->mpc_init(dc->res_pool->mpc);

	for (i = 0; i < dc->res_pool->pipe_count; i++) {
		struct timing_generator *tg = dc->res_pool->timing_generators[i];
		struct hubp *hubp = dc->res_pool->hubps[i];
		struct dpp *dpp = dc->res_pool->dpps[i];
		struct pipe_ctx *pipe_ctx = &context->res_ctx.pipe_ctx[i];

		/* There is assumption that pipe_ctx is not mapping irregularly
		 * to non-preferred front end. If pipe_ctx->stream is not NULL,
		 * we will use the pipe, so don't disable
		 */
<<<<<<< HEAD
		if (pipe_ctx->stream != NULL &&
		    pipe_ctx->stream_res.tg->funcs->is_tg_enabled(
			    pipe_ctx->stream_res.tg))
=======
		if (can_apply_seamless_boot &&
			pipe_ctx->stream != NULL &&
			pipe_ctx->stream_res.tg->funcs->is_tg_enabled(
				pipe_ctx->stream_res.tg))
>>>>>>> c59c1e66
			continue;

		/* Disable on the current state so the new one isn't cleared. */
		pipe_ctx = &dc->current_state->res_ctx.pipe_ctx[i];

		dpp->funcs->dpp_reset(dpp);

		pipe_ctx->stream_res.tg = tg;
		pipe_ctx->pipe_idx = i;

		pipe_ctx->plane_res.hubp = hubp;
		pipe_ctx->plane_res.dpp = dpp;
		pipe_ctx->plane_res.mpcc_inst = dpp->inst;
		hubp->mpcc_id = dpp->inst;
		hubp->opp_id = 0xf;
		hubp->power_gated = false;

		dc->res_pool->opps[i]->mpc_tree_params.opp_id = dc->res_pool->opps[i]->inst;
		dc->res_pool->opps[i]->mpc_tree_params.opp_list = NULL;
		dc->res_pool->opps[i]->mpcc_disconnect_pending[pipe_ctx->plane_res.mpcc_inst] = true;
		pipe_ctx->stream_res.opp = dc->res_pool->opps[i];

		hwss1_plane_atomic_disconnect(dc, pipe_ctx);

		if (tg->funcs->is_tg_enabled(tg))
			tg->funcs->unlock(tg);

		dcn10_disable_plane(dc, pipe_ctx);

		pipe_ctx->stream_res.tg = NULL;
		pipe_ctx->plane_res.hubp = NULL;

		tg->funcs->tg_init(tg);
	}
}

static void dcn10_init_hw(struct dc *dc)
{
	int i;
	struct abm *abm = dc->res_pool->abm;
	struct dmcu *dmcu = dc->res_pool->dmcu;
	struct dce_hwseq *hws = dc->hwseq;
	struct dc_bios *dcb = dc->ctx->dc_bios;

	if (IS_FPGA_MAXIMUS_DC(dc->ctx->dce_environment)) {
		REG_WRITE(REFCLK_CNTL, 0);
		REG_UPDATE(DCHUBBUB_GLOBAL_TIMER_CNTL, DCHUBBUB_GLOBAL_TIMER_ENABLE, 1);
		REG_WRITE(DIO_MEM_PWR_CTRL, 0);

		if (!dc->debug.disable_clock_gate) {
			/* enable all DCN clock gating */
			REG_WRITE(DCCG_GATE_DISABLE_CNTL, 0);

			REG_WRITE(DCCG_GATE_DISABLE_CNTL2, 0);

			REG_UPDATE(DCFCLK_CNTL, DCFCLK_GATE_DIS, 0);
		}

		enable_power_gating_plane(dc->hwseq, true);

		/* end of FPGA. Below if real ASIC */
		return;
	}

	if (!dcb->funcs->is_accelerated_mode(dcb)) {
		bool allow_self_fresh_force_enable =
			hububu1_is_allow_self_refresh_enabled(
						dc->res_pool->hubbub);

		bios_golden_init(dc);

		/* WA for making DF sleep when idle after resume from S0i3.
		 * DCHUBBUB_ARB_ALLOW_SELF_REFRESH_FORCE_ENABLE is set to 1 by
		 * command table, if DCHUBBUB_ARB_ALLOW_SELF_REFRESH_FORCE_ENABLE = 0
		 * before calling command table and it changed to 1 after,
		 * it should be set back to 0.
		 */
		if (allow_self_fresh_force_enable == false &&
				hububu1_is_allow_self_refresh_enabled(dc->res_pool->hubbub))
			hubbub1_allow_self_refresh_control(dc->res_pool->hubbub, true);

		disable_vga(dc->hwseq);
	}

	for (i = 0; i < dc->link_count; i++) {
		/* Power up AND update implementation according to the
		 * required signal (which may be different from the
		 * default signal on connector).
		 */
		struct dc_link *link = dc->links[i];

		if (link->link_enc->connector.id == CONNECTOR_ID_EDP)
			dc->hwss.edp_power_control(link, true);

		link->link_enc->funcs->hw_init(link->link_enc);

		/* Check for enabled DIG to identify enabled display */
		if (link->link_enc->funcs->is_dig_enabled &&
			link->link_enc->funcs->is_dig_enabled(link->link_enc))
			link->link_status.link_active = true;
	}

	/* If taking control over from VBIOS, we may want to optimize our first
	 * mode set, so we need to skip powering down pipes until we know which
	 * pipes we want to use.
	 * Otherwise, if taking control is not possible, we need to power
	 * everything down.
	 */
	if (dcb->funcs->is_accelerated_mode(dcb) || dc->config.power_down_display_on_boot) {
		for (i = 0; i < dc->res_pool->pipe_count; i++) {
			struct hubp *hubp = dc->res_pool->hubps[i];
			struct dpp *dpp = dc->res_pool->dpps[i];

			hubp->funcs->hubp_init(hubp);
			dc->res_pool->opps[i]->mpc_tree_params.opp_id = dc->res_pool->opps[i]->inst;
			plane_atomic_power_down(dc, dpp, hubp);
		}

		apply_DEGVIDCN10_253_wa(dc);
	}

	for (i = 0; i < dc->res_pool->audio_count; i++) {
		struct audio *audio = dc->res_pool->audios[i];

		audio->funcs->hw_init(audio);
	}

	if (abm != NULL) {
		abm->funcs->init_backlight(abm);
		abm->funcs->abm_init(abm);
	}

	if (dmcu != NULL)
		dmcu->funcs->dmcu_init(dmcu);

	/* power AFMT HDMI memory TODO: may move to dis/en output save power*/
	REG_WRITE(DIO_MEM_PWR_CTRL, 0);

	if (!dc->debug.disable_clock_gate) {
		/* enable all DCN clock gating */
		REG_WRITE(DCCG_GATE_DISABLE_CNTL, 0);

		REG_WRITE(DCCG_GATE_DISABLE_CNTL2, 0);

		REG_UPDATE(DCFCLK_CNTL, DCFCLK_GATE_DIS, 0);
	}

	enable_power_gating_plane(dc->hwseq, true);

	memset(&dc->res_pool->clk_mgr->clks, 0, sizeof(dc->res_pool->clk_mgr->clks));
}

static void dcn10_reset_hw_ctx_wrap(
		struct dc *dc,
		struct dc_state *context)
{
	int i;

	/* Reset Back End*/
	for (i = dc->res_pool->pipe_count - 1; i >= 0 ; i--) {
		struct pipe_ctx *pipe_ctx_old =
			&dc->current_state->res_ctx.pipe_ctx[i];
		struct pipe_ctx *pipe_ctx = &context->res_ctx.pipe_ctx[i];

		if (!pipe_ctx_old->stream)
			continue;

		if (pipe_ctx_old->top_pipe)
			continue;

		if (!pipe_ctx->stream ||
				pipe_need_reprogram(pipe_ctx_old, pipe_ctx)) {
			struct clock_source *old_clk = pipe_ctx_old->clock_source;

			dcn10_reset_back_end_for_pipe(dc, pipe_ctx_old, dc->current_state);
			if (dc->hwss.enable_stream_gating)
				dc->hwss.enable_stream_gating(dc, pipe_ctx);
			if (old_clk)
				old_clk->funcs->cs_power_down(old_clk);
		}
	}
}

static bool patch_address_for_sbs_tb_stereo(
		struct pipe_ctx *pipe_ctx, PHYSICAL_ADDRESS_LOC *addr)
{
	struct dc_plane_state *plane_state = pipe_ctx->plane_state;
	bool sec_split = pipe_ctx->top_pipe &&
			pipe_ctx->top_pipe->plane_state == pipe_ctx->plane_state;
	if (sec_split && plane_state->address.type == PLN_ADDR_TYPE_GRPH_STEREO &&
		(pipe_ctx->stream->timing.timing_3d_format ==
		 TIMING_3D_FORMAT_SIDE_BY_SIDE ||
		 pipe_ctx->stream->timing.timing_3d_format ==
		 TIMING_3D_FORMAT_TOP_AND_BOTTOM)) {
		*addr = plane_state->address.grph_stereo.left_addr;
		plane_state->address.grph_stereo.left_addr =
		plane_state->address.grph_stereo.right_addr;
		return true;
	} else {
		if (pipe_ctx->stream->view_format != VIEW_3D_FORMAT_NONE &&
			plane_state->address.type != PLN_ADDR_TYPE_GRPH_STEREO) {
			plane_state->address.type = PLN_ADDR_TYPE_GRPH_STEREO;
			plane_state->address.grph_stereo.right_addr =
			plane_state->address.grph_stereo.left_addr;
		}
	}
	return false;
}



static void dcn10_update_plane_addr(const struct dc *dc, struct pipe_ctx *pipe_ctx)
{
	bool addr_patched = false;
	PHYSICAL_ADDRESS_LOC addr;
	struct dc_plane_state *plane_state = pipe_ctx->plane_state;

	if (plane_state == NULL)
		return;

	addr_patched = patch_address_for_sbs_tb_stereo(pipe_ctx, &addr);

	pipe_ctx->plane_res.hubp->funcs->hubp_program_surface_flip_and_addr(
			pipe_ctx->plane_res.hubp,
			&plane_state->address,
			plane_state->flip_immediate,
			0);

	plane_state->status.requested_address = plane_state->address;

	if (plane_state->flip_immediate)
		plane_state->status.current_address = plane_state->address;

	if (addr_patched)
		pipe_ctx->plane_state->address.grph_stereo.left_addr = addr;
}

static bool dcn10_set_input_transfer_func(struct pipe_ctx *pipe_ctx,
					  const struct dc_plane_state *plane_state)
{
	struct dpp *dpp_base = pipe_ctx->plane_res.dpp;
	const struct dc_transfer_func *tf = NULL;
	bool result = true;

	if (dpp_base == NULL)
		return false;

	if (plane_state->in_transfer_func)
		tf = plane_state->in_transfer_func;

	if (plane_state->gamma_correction &&
		!dpp_base->ctx->dc->debug.always_use_regamma
		&& !plane_state->gamma_correction->is_identity
			&& dce_use_lut(plane_state->format))
		dpp_base->funcs->dpp_program_input_lut(dpp_base, plane_state->gamma_correction);

	if (tf == NULL)
		dpp_base->funcs->dpp_set_degamma(dpp_base, IPP_DEGAMMA_MODE_BYPASS);
	else if (tf->type == TF_TYPE_PREDEFINED) {
		switch (tf->tf) {
		case TRANSFER_FUNCTION_SRGB:
			dpp_base->funcs->dpp_set_degamma(dpp_base, IPP_DEGAMMA_MODE_HW_sRGB);
			break;
		case TRANSFER_FUNCTION_BT709:
			dpp_base->funcs->dpp_set_degamma(dpp_base, IPP_DEGAMMA_MODE_HW_xvYCC);
			break;
		case TRANSFER_FUNCTION_LINEAR:
			dpp_base->funcs->dpp_set_degamma(dpp_base, IPP_DEGAMMA_MODE_BYPASS);
			break;
		case TRANSFER_FUNCTION_PQ:
		default:
			result = false;
			break;
		}
	} else if (tf->type == TF_TYPE_BYPASS) {
		dpp_base->funcs->dpp_set_degamma(dpp_base, IPP_DEGAMMA_MODE_BYPASS);
	} else {
		cm_helper_translate_curve_to_degamma_hw_format(tf,
					&dpp_base->degamma_params);
		dpp_base->funcs->dpp_program_degamma_pwl(dpp_base,
				&dpp_base->degamma_params);
		result = true;
	}

	return result;
}





static bool
dcn10_set_output_transfer_func(struct pipe_ctx *pipe_ctx,
			       const struct dc_stream_state *stream)
{
	struct dpp *dpp = pipe_ctx->plane_res.dpp;

	if (dpp == NULL)
		return false;

	dpp->regamma_params.hw_points_num = GAMMA_HW_POINTS_NUM;

	if (stream->out_transfer_func &&
	    stream->out_transfer_func->type == TF_TYPE_PREDEFINED &&
	    stream->out_transfer_func->tf == TRANSFER_FUNCTION_SRGB)
		dpp->funcs->dpp_program_regamma_pwl(dpp, NULL, OPP_REGAMMA_SRGB);

	/* dcn10_translate_regamma_to_hw_format takes 750us, only do it when full
	 * update.
	 */
	else if (cm_helper_translate_curve_to_hw_format(
			stream->out_transfer_func,
			&dpp->regamma_params, false)) {
		dpp->funcs->dpp_program_regamma_pwl(
				dpp,
				&dpp->regamma_params, OPP_REGAMMA_USER);
	} else
		dpp->funcs->dpp_program_regamma_pwl(dpp, NULL, OPP_REGAMMA_BYPASS);

	return true;
}

static void dcn10_pipe_control_lock(
	struct dc *dc,
	struct pipe_ctx *pipe,
	bool lock)
{
	/* use TG master update lock to lock everything on the TG
	 * therefore only top pipe need to lock
	 */
	if (pipe->top_pipe)
		return;

	if (dc->debug.sanity_checks)
		dcn10_verify_allow_pstate_change_high(dc);

	if (lock)
		pipe->stream_res.tg->funcs->lock(pipe->stream_res.tg);
	else
		pipe->stream_res.tg->funcs->unlock(pipe->stream_res.tg);

	if (dc->debug.sanity_checks)
		dcn10_verify_allow_pstate_change_high(dc);
}

static bool wait_for_reset_trigger_to_occur(
	struct dc_context *dc_ctx,
	struct timing_generator *tg)
{
	bool rc = false;

	/* To avoid endless loop we wait at most
	 * frames_to_wait_on_triggered_reset frames for the reset to occur. */
	const uint32_t frames_to_wait_on_triggered_reset = 10;
	int i;

	for (i = 0; i < frames_to_wait_on_triggered_reset; i++) {

		if (!tg->funcs->is_counter_moving(tg)) {
			DC_ERROR("TG counter is not moving!\n");
			break;
		}

		if (tg->funcs->did_triggered_reset_occur(tg)) {
			rc = true;
			/* usually occurs at i=1 */
			DC_SYNC_INFO("GSL: reset occurred at wait count: %d\n",
					i);
			break;
		}

		/* Wait for one frame. */
		tg->funcs->wait_for_state(tg, CRTC_STATE_VACTIVE);
		tg->funcs->wait_for_state(tg, CRTC_STATE_VBLANK);
	}

	if (false == rc)
		DC_ERROR("GSL: Timeout on reset trigger!\n");

	return rc;
}

static void dcn10_enable_timing_synchronization(
	struct dc *dc,
	int group_index,
	int group_size,
	struct pipe_ctx *grouped_pipes[])
{
	struct dc_context *dc_ctx = dc->ctx;
	int i;

	DC_SYNC_INFO("Setting up OTG reset trigger\n");

	for (i = 1; i < group_size; i++)
		grouped_pipes[i]->stream_res.tg->funcs->enable_reset_trigger(
				grouped_pipes[i]->stream_res.tg,
				grouped_pipes[0]->stream_res.tg->inst);

	DC_SYNC_INFO("Waiting for trigger\n");

	/* Need to get only check 1 pipe for having reset as all the others are
	 * synchronized. Look at last pipe programmed to reset.
	 */

	wait_for_reset_trigger_to_occur(dc_ctx, grouped_pipes[1]->stream_res.tg);
	for (i = 1; i < group_size; i++)
		grouped_pipes[i]->stream_res.tg->funcs->disable_reset_trigger(
				grouped_pipes[i]->stream_res.tg);

	DC_SYNC_INFO("Sync complete\n");
}

static void dcn10_enable_per_frame_crtc_position_reset(
	struct dc *dc,
	int group_size,
	struct pipe_ctx *grouped_pipes[])
{
	struct dc_context *dc_ctx = dc->ctx;
	int i;

	DC_SYNC_INFO("Setting up\n");
	for (i = 0; i < group_size; i++)
		if (grouped_pipes[i]->stream_res.tg->funcs->enable_crtc_reset)
			grouped_pipes[i]->stream_res.tg->funcs->enable_crtc_reset(
					grouped_pipes[i]->stream_res.tg,
					0,
					&grouped_pipes[i]->stream->triggered_crtc_reset);

	DC_SYNC_INFO("Waiting for trigger\n");

	for (i = 0; i < group_size; i++)
		wait_for_reset_trigger_to_occur(dc_ctx, grouped_pipes[i]->stream_res.tg);

	DC_SYNC_INFO("Multi-display sync is complete\n");
}

/*static void print_rq_dlg_ttu(
		struct dc *core_dc,
		struct pipe_ctx *pipe_ctx)
{
	DC_LOG_BANDWIDTH_CALCS(core_dc->ctx->logger,
			"\n============== DML TTU Output parameters [%d] ==============\n"
			"qos_level_low_wm: %d, \n"
			"qos_level_high_wm: %d, \n"
			"min_ttu_vblank: %d, \n"
			"qos_level_flip: %d, \n"
			"refcyc_per_req_delivery_l: %d, \n"
			"qos_level_fixed_l: %d, \n"
			"qos_ramp_disable_l: %d, \n"
			"refcyc_per_req_delivery_pre_l: %d, \n"
			"refcyc_per_req_delivery_c: %d, \n"
			"qos_level_fixed_c: %d, \n"
			"qos_ramp_disable_c: %d, \n"
			"refcyc_per_req_delivery_pre_c: %d\n"
			"=============================================================\n",
			pipe_ctx->pipe_idx,
			pipe_ctx->ttu_regs.qos_level_low_wm,
			pipe_ctx->ttu_regs.qos_level_high_wm,
			pipe_ctx->ttu_regs.min_ttu_vblank,
			pipe_ctx->ttu_regs.qos_level_flip,
			pipe_ctx->ttu_regs.refcyc_per_req_delivery_l,
			pipe_ctx->ttu_regs.qos_level_fixed_l,
			pipe_ctx->ttu_regs.qos_ramp_disable_l,
			pipe_ctx->ttu_regs.refcyc_per_req_delivery_pre_l,
			pipe_ctx->ttu_regs.refcyc_per_req_delivery_c,
			pipe_ctx->ttu_regs.qos_level_fixed_c,
			pipe_ctx->ttu_regs.qos_ramp_disable_c,
			pipe_ctx->ttu_regs.refcyc_per_req_delivery_pre_c
			);

	DC_LOG_BANDWIDTH_CALCS(core_dc->ctx->logger,
			"\n============== DML DLG Output parameters [%d] ==============\n"
			"refcyc_h_blank_end: %d, \n"
			"dlg_vblank_end: %d, \n"
			"min_dst_y_next_start: %d, \n"
			"refcyc_per_htotal: %d, \n"
			"refcyc_x_after_scaler: %d, \n"
			"dst_y_after_scaler: %d, \n"
			"dst_y_prefetch: %d, \n"
			"dst_y_per_vm_vblank: %d, \n"
			"dst_y_per_row_vblank: %d, \n"
			"ref_freq_to_pix_freq: %d, \n"
			"vratio_prefetch: %d, \n"
			"refcyc_per_pte_group_vblank_l: %d, \n"
			"refcyc_per_meta_chunk_vblank_l: %d, \n"
			"dst_y_per_pte_row_nom_l: %d, \n"
			"refcyc_per_pte_group_nom_l: %d, \n",
			pipe_ctx->pipe_idx,
			pipe_ctx->dlg_regs.refcyc_h_blank_end,
			pipe_ctx->dlg_regs.dlg_vblank_end,
			pipe_ctx->dlg_regs.min_dst_y_next_start,
			pipe_ctx->dlg_regs.refcyc_per_htotal,
			pipe_ctx->dlg_regs.refcyc_x_after_scaler,
			pipe_ctx->dlg_regs.dst_y_after_scaler,
			pipe_ctx->dlg_regs.dst_y_prefetch,
			pipe_ctx->dlg_regs.dst_y_per_vm_vblank,
			pipe_ctx->dlg_regs.dst_y_per_row_vblank,
			pipe_ctx->dlg_regs.ref_freq_to_pix_freq,
			pipe_ctx->dlg_regs.vratio_prefetch,
			pipe_ctx->dlg_regs.refcyc_per_pte_group_vblank_l,
			pipe_ctx->dlg_regs.refcyc_per_meta_chunk_vblank_l,
			pipe_ctx->dlg_regs.dst_y_per_pte_row_nom_l,
			pipe_ctx->dlg_regs.refcyc_per_pte_group_nom_l
			);

	DC_LOG_BANDWIDTH_CALCS(core_dc->ctx->logger,
			"\ndst_y_per_meta_row_nom_l: %d, \n"
			"refcyc_per_meta_chunk_nom_l: %d, \n"
			"refcyc_per_line_delivery_pre_l: %d, \n"
			"refcyc_per_line_delivery_l: %d, \n"
			"vratio_prefetch_c: %d, \n"
			"refcyc_per_pte_group_vblank_c: %d, \n"
			"refcyc_per_meta_chunk_vblank_c: %d, \n"
			"dst_y_per_pte_row_nom_c: %d, \n"
			"refcyc_per_pte_group_nom_c: %d, \n"
			"dst_y_per_meta_row_nom_c: %d, \n"
			"refcyc_per_meta_chunk_nom_c: %d, \n"
			"refcyc_per_line_delivery_pre_c: %d, \n"
			"refcyc_per_line_delivery_c: %d \n"
			"========================================================\n",
			pipe_ctx->dlg_regs.dst_y_per_meta_row_nom_l,
			pipe_ctx->dlg_regs.refcyc_per_meta_chunk_nom_l,
			pipe_ctx->dlg_regs.refcyc_per_line_delivery_pre_l,
			pipe_ctx->dlg_regs.refcyc_per_line_delivery_l,
			pipe_ctx->dlg_regs.vratio_prefetch_c,
			pipe_ctx->dlg_regs.refcyc_per_pte_group_vblank_c,
			pipe_ctx->dlg_regs.refcyc_per_meta_chunk_vblank_c,
			pipe_ctx->dlg_regs.dst_y_per_pte_row_nom_c,
			pipe_ctx->dlg_regs.refcyc_per_pte_group_nom_c,
			pipe_ctx->dlg_regs.dst_y_per_meta_row_nom_c,
			pipe_ctx->dlg_regs.refcyc_per_meta_chunk_nom_c,
			pipe_ctx->dlg_regs.refcyc_per_line_delivery_pre_c,
			pipe_ctx->dlg_regs.refcyc_per_line_delivery_c
			);

	DC_LOG_BANDWIDTH_CALCS(core_dc->ctx->logger,
			"\n============== DML RQ Output parameters [%d] ==============\n"
			"chunk_size: %d \n"
			"min_chunk_size: %d \n"
			"meta_chunk_size: %d \n"
			"min_meta_chunk_size: %d \n"
			"dpte_group_size: %d \n"
			"mpte_group_size: %d \n"
			"swath_height: %d \n"
			"pte_row_height_linear: %d \n"
			"========================================================\n",
			pipe_ctx->pipe_idx,
			pipe_ctx->rq_regs.rq_regs_l.chunk_size,
			pipe_ctx->rq_regs.rq_regs_l.min_chunk_size,
			pipe_ctx->rq_regs.rq_regs_l.meta_chunk_size,
			pipe_ctx->rq_regs.rq_regs_l.min_meta_chunk_size,
			pipe_ctx->rq_regs.rq_regs_l.dpte_group_size,
			pipe_ctx->rq_regs.rq_regs_l.mpte_group_size,
			pipe_ctx->rq_regs.rq_regs_l.swath_height,
			pipe_ctx->rq_regs.rq_regs_l.pte_row_height_linear
			);
}
*/

static void mmhub_read_vm_system_aperture_settings(struct dcn10_hubp *hubp1,
		struct vm_system_aperture_param *apt,
		struct dce_hwseq *hws)
{
	PHYSICAL_ADDRESS_LOC physical_page_number;
	uint32_t logical_addr_low;
	uint32_t logical_addr_high;

	REG_GET(MC_VM_SYSTEM_APERTURE_DEFAULT_ADDR_MSB,
			PHYSICAL_PAGE_NUMBER_MSB, &physical_page_number.high_part);
	REG_GET(MC_VM_SYSTEM_APERTURE_DEFAULT_ADDR_LSB,
			PHYSICAL_PAGE_NUMBER_LSB, &physical_page_number.low_part);

	REG_GET(MC_VM_SYSTEM_APERTURE_LOW_ADDR,
			LOGICAL_ADDR, &logical_addr_low);

	REG_GET(MC_VM_SYSTEM_APERTURE_HIGH_ADDR,
			LOGICAL_ADDR, &logical_addr_high);

	apt->sys_default.quad_part =  physical_page_number.quad_part << 12;
	apt->sys_low.quad_part =  (int64_t)logical_addr_low << 18;
	apt->sys_high.quad_part =  (int64_t)logical_addr_high << 18;
}

/* Temporary read settings, future will get values from kmd directly */
static void mmhub_read_vm_context0_settings(struct dcn10_hubp *hubp1,
		struct vm_context0_param *vm0,
		struct dce_hwseq *hws)
{
	PHYSICAL_ADDRESS_LOC fb_base;
	PHYSICAL_ADDRESS_LOC fb_offset;
	uint32_t fb_base_value;
	uint32_t fb_offset_value;

	REG_GET(DCHUBBUB_SDPIF_FB_BASE, SDPIF_FB_BASE, &fb_base_value);
	REG_GET(DCHUBBUB_SDPIF_FB_OFFSET, SDPIF_FB_OFFSET, &fb_offset_value);

	REG_GET(VM_CONTEXT0_PAGE_TABLE_BASE_ADDR_HI32,
			PAGE_DIRECTORY_ENTRY_HI32, &vm0->pte_base.high_part);
	REG_GET(VM_CONTEXT0_PAGE_TABLE_BASE_ADDR_LO32,
			PAGE_DIRECTORY_ENTRY_LO32, &vm0->pte_base.low_part);

	REG_GET(VM_CONTEXT0_PAGE_TABLE_START_ADDR_HI32,
			LOGICAL_PAGE_NUMBER_HI4, &vm0->pte_start.high_part);
	REG_GET(VM_CONTEXT0_PAGE_TABLE_START_ADDR_LO32,
			LOGICAL_PAGE_NUMBER_LO32, &vm0->pte_start.low_part);

	REG_GET(VM_CONTEXT0_PAGE_TABLE_END_ADDR_HI32,
			LOGICAL_PAGE_NUMBER_HI4, &vm0->pte_end.high_part);
	REG_GET(VM_CONTEXT0_PAGE_TABLE_END_ADDR_LO32,
			LOGICAL_PAGE_NUMBER_LO32, &vm0->pte_end.low_part);

	REG_GET(VM_L2_PROTECTION_FAULT_DEFAULT_ADDR_HI32,
			PHYSICAL_PAGE_ADDR_HI4, &vm0->fault_default.high_part);
	REG_GET(VM_L2_PROTECTION_FAULT_DEFAULT_ADDR_LO32,
			PHYSICAL_PAGE_ADDR_LO32, &vm0->fault_default.low_part);

	/*
	 * The values in VM_CONTEXT0_PAGE_TABLE_BASE_ADDR is in UMA space.
	 * Therefore we need to do
	 * DCN_VM_CONTEXT0_PAGE_TABLE_BASE_ADDR = VM_CONTEXT0_PAGE_TABLE_BASE_ADDR
	 * - DCHUBBUB_SDPIF_FB_OFFSET + DCHUBBUB_SDPIF_FB_BASE
	 */
	fb_base.quad_part = (uint64_t)fb_base_value << 24;
	fb_offset.quad_part = (uint64_t)fb_offset_value << 24;
	vm0->pte_base.quad_part += fb_base.quad_part;
	vm0->pte_base.quad_part -= fb_offset.quad_part;
}


void dcn10_program_pte_vm(struct dce_hwseq *hws, struct hubp *hubp)
{
	struct dcn10_hubp *hubp1 = TO_DCN10_HUBP(hubp);
	struct vm_system_aperture_param apt = { {{ 0 } } };
	struct vm_context0_param vm0 = { { { 0 } } };

	mmhub_read_vm_system_aperture_settings(hubp1, &apt, hws);
	mmhub_read_vm_context0_settings(hubp1, &vm0, hws);

	hubp->funcs->hubp_set_vm_system_aperture_settings(hubp, &apt);
	hubp->funcs->hubp_set_vm_context0_settings(hubp, &vm0);
}

static void dcn10_enable_plane(
	struct dc *dc,
	struct pipe_ctx *pipe_ctx,
	struct dc_state *context)
{
	struct dce_hwseq *hws = dc->hwseq;

	if (dc->debug.sanity_checks) {
		dcn10_verify_allow_pstate_change_high(dc);
	}

	undo_DEGVIDCN10_253_wa(dc);

	power_on_plane(dc->hwseq,
		pipe_ctx->plane_res.hubp->inst);

	/* enable DCFCLK current DCHUB */
	pipe_ctx->plane_res.hubp->funcs->hubp_clk_cntl(pipe_ctx->plane_res.hubp, true);

	/* make sure OPP_PIPE_CLOCK_EN = 1 */
	pipe_ctx->stream_res.opp->funcs->opp_pipe_clock_control(
			pipe_ctx->stream_res.opp,
			true);

/* TODO: enable/disable in dm as per update type.
	if (plane_state) {
		DC_LOG_DC(dc->ctx->logger,
				"Pipe:%d 0x%x: addr hi:0x%x, "
				"addr low:0x%x, "
				"src: %d, %d, %d,"
				" %d; dst: %d, %d, %d, %d;\n",
				pipe_ctx->pipe_idx,
				plane_state,
				plane_state->address.grph.addr.high_part,
				plane_state->address.grph.addr.low_part,
				plane_state->src_rect.x,
				plane_state->src_rect.y,
				plane_state->src_rect.width,
				plane_state->src_rect.height,
				plane_state->dst_rect.x,
				plane_state->dst_rect.y,
				plane_state->dst_rect.width,
				plane_state->dst_rect.height);

		DC_LOG_DC(dc->ctx->logger,
				"Pipe %d: width, height, x, y         format:%d\n"
				"viewport:%d, %d, %d, %d\n"
				"recout:  %d, %d, %d, %d\n",
				pipe_ctx->pipe_idx,
				plane_state->format,
				pipe_ctx->plane_res.scl_data.viewport.width,
				pipe_ctx->plane_res.scl_data.viewport.height,
				pipe_ctx->plane_res.scl_data.viewport.x,
				pipe_ctx->plane_res.scl_data.viewport.y,
				pipe_ctx->plane_res.scl_data.recout.width,
				pipe_ctx->plane_res.scl_data.recout.height,
				pipe_ctx->plane_res.scl_data.recout.x,
				pipe_ctx->plane_res.scl_data.recout.y);
		print_rq_dlg_ttu(dc, pipe_ctx);
	}
*/
	if (dc->config.gpu_vm_support)
		dcn10_program_pte_vm(hws, pipe_ctx->plane_res.hubp);

	if (dc->debug.sanity_checks) {
		dcn10_verify_allow_pstate_change_high(dc);
	}
}

static void program_gamut_remap(struct pipe_ctx *pipe_ctx)
{
	int i = 0;
	struct dpp_grph_csc_adjustment adjust;
	memset(&adjust, 0, sizeof(adjust));
	adjust.gamut_adjust_type = GRAPHICS_GAMUT_ADJUST_TYPE_BYPASS;


	if (pipe_ctx->stream->gamut_remap_matrix.enable_remap == true) {
		adjust.gamut_adjust_type = GRAPHICS_GAMUT_ADJUST_TYPE_SW;
		for (i = 0; i < CSC_TEMPERATURE_MATRIX_SIZE; i++)
			adjust.temperature_matrix[i] =
				pipe_ctx->stream->gamut_remap_matrix.matrix[i];
	}

	pipe_ctx->plane_res.dpp->funcs->dpp_set_gamut_remap(pipe_ctx->plane_res.dpp, &adjust);
}

static void dcn10_program_output_csc(struct dc *dc,
		struct pipe_ctx *pipe_ctx,
		enum dc_color_space colorspace,
		uint16_t *matrix,
		int opp_id)
{
	if (pipe_ctx->stream->csc_color_matrix.enable_adjustment == true) {
		if (pipe_ctx->plane_res.dpp->funcs->dpp_set_csc_adjustment != NULL)
			pipe_ctx->plane_res.dpp->funcs->dpp_set_csc_adjustment(pipe_ctx->plane_res.dpp, matrix);
	} else {
		if (pipe_ctx->plane_res.dpp->funcs->dpp_set_csc_default != NULL)
			pipe_ctx->plane_res.dpp->funcs->dpp_set_csc_default(pipe_ctx->plane_res.dpp, colorspace);
	}
}

bool is_lower_pipe_tree_visible(struct pipe_ctx *pipe_ctx)
{
	if (pipe_ctx->plane_state->visible)
		return true;
	if (pipe_ctx->bottom_pipe && is_lower_pipe_tree_visible(pipe_ctx->bottom_pipe))
		return true;
	return false;
}

bool is_upper_pipe_tree_visible(struct pipe_ctx *pipe_ctx)
{
	if (pipe_ctx->plane_state->visible)
		return true;
	if (pipe_ctx->top_pipe && is_upper_pipe_tree_visible(pipe_ctx->top_pipe))
		return true;
	return false;
}

bool is_pipe_tree_visible(struct pipe_ctx *pipe_ctx)
{
	if (pipe_ctx->plane_state->visible)
		return true;
	if (pipe_ctx->top_pipe && is_upper_pipe_tree_visible(pipe_ctx->top_pipe))
		return true;
	if (pipe_ctx->bottom_pipe && is_lower_pipe_tree_visible(pipe_ctx->bottom_pipe))
		return true;
	return false;
}

bool is_rgb_cspace(enum dc_color_space output_color_space)
{
	switch (output_color_space) {
	case COLOR_SPACE_SRGB:
	case COLOR_SPACE_SRGB_LIMITED:
	case COLOR_SPACE_2020_RGB_FULLRANGE:
	case COLOR_SPACE_2020_RGB_LIMITEDRANGE:
	case COLOR_SPACE_ADOBERGB:
		return true;
	case COLOR_SPACE_YCBCR601:
	case COLOR_SPACE_YCBCR709:
	case COLOR_SPACE_YCBCR601_LIMITED:
	case COLOR_SPACE_YCBCR709_LIMITED:
	case COLOR_SPACE_2020_YCBCR:
		return false;
	default:
		/* Add a case to switch */
		BREAK_TO_DEBUGGER();
		return false;
	}
}

void dcn10_get_surface_visual_confirm_color(
		const struct pipe_ctx *pipe_ctx,
		struct tg_color *color)
{
	uint32_t color_value = MAX_TG_COLOR_VALUE;

	switch (pipe_ctx->plane_res.scl_data.format) {
	case PIXEL_FORMAT_ARGB8888:
		/* set boarder color to red */
		color->color_r_cr = color_value;
		break;

	case PIXEL_FORMAT_ARGB2101010:
		/* set boarder color to blue */
		color->color_b_cb = color_value;
		break;
	case PIXEL_FORMAT_420BPP8:
		/* set boarder color to green */
		color->color_g_y = color_value;
		break;
	case PIXEL_FORMAT_420BPP10:
		/* set boarder color to yellow */
		color->color_g_y = color_value;
		color->color_r_cr = color_value;
		break;
	case PIXEL_FORMAT_FP16:
		/* set boarder color to white */
		color->color_r_cr = color_value;
		color->color_b_cb = color_value;
		color->color_g_y = color_value;
		break;
	default:
		break;
	}
}

void dcn10_get_hdr_visual_confirm_color(
		struct pipe_ctx *pipe_ctx,
		struct tg_color *color)
{
	uint32_t color_value = MAX_TG_COLOR_VALUE;

	// Determine the overscan color based on the top-most (desktop) plane's context
	struct pipe_ctx *top_pipe_ctx  = pipe_ctx;

	while (top_pipe_ctx->top_pipe != NULL)
		top_pipe_ctx = top_pipe_ctx->top_pipe;

	switch (top_pipe_ctx->plane_res.scl_data.format) {
	case PIXEL_FORMAT_ARGB2101010:
		if (top_pipe_ctx->stream->out_transfer_func->tf == TRANSFER_FUNCTION_PQ) {
			/* HDR10, ARGB2101010 - set boarder color to red */
			color->color_r_cr = color_value;
		}
		break;
	case PIXEL_FORMAT_FP16:
		if (top_pipe_ctx->stream->out_transfer_func->tf == TRANSFER_FUNCTION_PQ) {
			/* HDR10, FP16 - set boarder color to blue */
			color->color_b_cb = color_value;
		} else if (top_pipe_ctx->stream->out_transfer_func->tf == TRANSFER_FUNCTION_GAMMA22) {
			/* FreeSync 2 HDR - set boarder color to green */
			color->color_g_y = color_value;
		}
		break;
	default:
		/* SDR - set boarder color to Gray */
		color->color_r_cr = color_value/2;
		color->color_b_cb = color_value/2;
		color->color_g_y = color_value/2;
		break;
	}
}

static uint16_t fixed_point_to_int_frac(
	struct fixed31_32 arg,
	uint8_t integer_bits,
	uint8_t fractional_bits)
{
	int32_t numerator;
	int32_t divisor = 1 << fractional_bits;

	uint16_t result;

	uint16_t d = (uint16_t)dc_fixpt_floor(
		dc_fixpt_abs(
			arg));

	if (d <= (uint16_t)(1 << integer_bits) - (1 / (uint16_t)divisor))
		numerator = (uint16_t)dc_fixpt_floor(
			dc_fixpt_mul_int(
				arg,
				divisor));
	else {
		numerator = dc_fixpt_floor(
			dc_fixpt_sub(
				dc_fixpt_from_int(
					1LL << integer_bits),
				dc_fixpt_recip(
					dc_fixpt_from_int(
						divisor))));
	}

	if (numerator >= 0)
		result = (uint16_t)numerator;
	else
		result = (uint16_t)(
		(1 << (integer_bits + fractional_bits + 1)) + numerator);

	if ((result != 0) && dc_fixpt_lt(
		arg, dc_fixpt_zero))
		result |= 1 << (integer_bits + fractional_bits);

	return result;
}

void build_prescale_params(struct  dc_bias_and_scale *bias_and_scale,
		const struct dc_plane_state *plane_state)
{
	if (plane_state->format >= SURFACE_PIXEL_FORMAT_VIDEO_BEGIN
			&& plane_state->format != SURFACE_PIXEL_FORMAT_INVALID
			&& plane_state->input_csc_color_matrix.enable_adjustment
			&& plane_state->coeff_reduction_factor.value != 0) {
		bias_and_scale->scale_blue = fixed_point_to_int_frac(
			dc_fixpt_mul(plane_state->coeff_reduction_factor,
					dc_fixpt_from_fraction(256, 255)),
				2,
				13);
		bias_and_scale->scale_red = bias_and_scale->scale_blue;
		bias_and_scale->scale_green = bias_and_scale->scale_blue;
	} else {
		bias_and_scale->scale_blue = 0x2000;
		bias_and_scale->scale_red = 0x2000;
		bias_and_scale->scale_green = 0x2000;
	}
}

static void update_dpp(struct dpp *dpp, struct dc_plane_state *plane_state)
{
	struct dc_bias_and_scale bns_params = {0};

	// program the input csc
	dpp->funcs->dpp_setup(dpp,
			plane_state->format,
			EXPANSION_MODE_ZERO,
			plane_state->input_csc_color_matrix,
			plane_state->color_space);

	//set scale and bias registers
	build_prescale_params(&bns_params, plane_state);
	if (dpp->funcs->dpp_program_bias_and_scale)
		dpp->funcs->dpp_program_bias_and_scale(dpp, &bns_params);
}

static void dcn10_update_mpcc(struct dc *dc, struct pipe_ctx *pipe_ctx)
{
	struct hubp *hubp = pipe_ctx->plane_res.hubp;
	struct mpcc_blnd_cfg blnd_cfg = {{0}};
	bool per_pixel_alpha = pipe_ctx->plane_state->per_pixel_alpha && pipe_ctx->bottom_pipe;
	int mpcc_id;
	struct mpcc *new_mpcc;
	struct mpc *mpc = dc->res_pool->mpc;
	struct mpc_tree *mpc_tree_params = &(pipe_ctx->stream_res.opp->mpc_tree_params);

	if (dc->debug.visual_confirm == VISUAL_CONFIRM_HDR) {
		dcn10_get_hdr_visual_confirm_color(
				pipe_ctx, &blnd_cfg.black_color);
	} else if (dc->debug.visual_confirm == VISUAL_CONFIRM_SURFACE) {
		dcn10_get_surface_visual_confirm_color(
				pipe_ctx, &blnd_cfg.black_color);
	} else {
		color_space_to_black_color(
				dc, pipe_ctx->stream->output_color_space,
				&blnd_cfg.black_color);
	}

	if (per_pixel_alpha)
		blnd_cfg.alpha_mode = MPCC_ALPHA_BLEND_MODE_PER_PIXEL_ALPHA;
	else
		blnd_cfg.alpha_mode = MPCC_ALPHA_BLEND_MODE_GLOBAL_ALPHA;

	blnd_cfg.overlap_only = false;
	blnd_cfg.global_gain = 0xff;

	if (pipe_ctx->plane_state->global_alpha)
		blnd_cfg.global_alpha = pipe_ctx->plane_state->global_alpha_value;
	else
		blnd_cfg.global_alpha = 0xff;

	/* DCN1.0 has output CM before MPC which seems to screw with
	 * pre-multiplied alpha.
	 */
	blnd_cfg.pre_multiplied_alpha = is_rgb_cspace(
			pipe_ctx->stream->output_color_space)
					&& per_pixel_alpha;


	/*
	 * TODO: remove hack
	 * Note: currently there is a bug in init_hw such that
	 * on resume from hibernate, BIOS sets up MPCC0, and
	 * we do mpcc_remove but the mpcc cannot go to idle
	 * after remove. This cause us to pick mpcc1 here,
	 * which causes a pstate hang for yet unknown reason.
	 */
	mpcc_id = hubp->inst;

	/* If there is no full update, don't need to touch MPC tree*/
	if (!pipe_ctx->plane_state->update_flags.bits.full_update) {
		mpc->funcs->update_blending(mpc, &blnd_cfg, mpcc_id);
		return;
	}

	/* check if this MPCC is already being used */
	new_mpcc = mpc->funcs->get_mpcc_for_dpp(mpc_tree_params, mpcc_id);
	/* remove MPCC if being used */
	if (new_mpcc != NULL)
		mpc->funcs->remove_mpcc(mpc, mpc_tree_params, new_mpcc);
	else
		if (dc->debug.sanity_checks)
			mpc->funcs->assert_mpcc_idle_before_connect(
					dc->res_pool->mpc, mpcc_id);

	/* Call MPC to insert new plane */
	new_mpcc = mpc->funcs->insert_plane(dc->res_pool->mpc,
			mpc_tree_params,
			&blnd_cfg,
			NULL,
			NULL,
			hubp->inst,
			mpcc_id);

	ASSERT(new_mpcc != NULL);

	hubp->opp_id = pipe_ctx->stream_res.opp->inst;
	hubp->mpcc_id = mpcc_id;
}

static void update_scaler(struct pipe_ctx *pipe_ctx)
{
	bool per_pixel_alpha =
			pipe_ctx->plane_state->per_pixel_alpha && pipe_ctx->bottom_pipe;

	pipe_ctx->plane_res.scl_data.lb_params.alpha_en = per_pixel_alpha;
	pipe_ctx->plane_res.scl_data.lb_params.depth = LB_PIXEL_DEPTH_30BPP;
	/* scaler configuration */
	pipe_ctx->plane_res.dpp->funcs->dpp_set_scaler(
			pipe_ctx->plane_res.dpp, &pipe_ctx->plane_res.scl_data);
}

void update_dchubp_dpp(
	struct dc *dc,
	struct pipe_ctx *pipe_ctx,
	struct dc_state *context)
{
	struct hubp *hubp = pipe_ctx->plane_res.hubp;
	struct dpp *dpp = pipe_ctx->plane_res.dpp;
	struct dc_plane_state *plane_state = pipe_ctx->plane_state;
	union plane_size size = plane_state->plane_size;
	unsigned int compat_level = 0;

	/* depends on DML calculation, DPP clock value may change dynamically */
	/* If request max dpp clk is lower than current dispclk, no need to
	 * divided by 2
	 */
	if (plane_state->update_flags.bits.full_update) {
		bool should_divided_by_2 = context->bw_ctx.bw.dcn.clk.dppclk_khz <=
				dc->res_pool->clk_mgr->clks.dispclk_khz / 2;

		dpp->funcs->dpp_dppclk_control(
				dpp,
				should_divided_by_2,
				true);

		if (dc->res_pool->dccg)
			dc->res_pool->dccg->funcs->update_dpp_dto(
					dc->res_pool->dccg,
					dpp->inst,
					pipe_ctx->plane_res.bw.dppclk_khz);
		else
			dc->res_pool->clk_mgr->clks.dppclk_khz = should_divided_by_2 ?
						dc->res_pool->clk_mgr->clks.dispclk_khz / 2 :
							dc->res_pool->clk_mgr->clks.dispclk_khz;
	}

	/* TODO: Need input parameter to tell current DCHUB pipe tie to which OTG
	 * VTG is within DCHUBBUB which is commond block share by each pipe HUBP.
	 * VTG is 1:1 mapping with OTG. Each pipe HUBP will select which VTG
	 */
	if (plane_state->update_flags.bits.full_update) {
		hubp->funcs->hubp_vtg_sel(hubp, pipe_ctx->stream_res.tg->inst);

		hubp->funcs->hubp_setup(
			hubp,
			&pipe_ctx->dlg_regs,
			&pipe_ctx->ttu_regs,
			&pipe_ctx->rq_regs,
			&pipe_ctx->pipe_dlg_param);
		hubp->funcs->hubp_setup_interdependent(
			hubp,
			&pipe_ctx->dlg_regs,
			&pipe_ctx->ttu_regs);
	}

	size.grph.surface_size = pipe_ctx->plane_res.scl_data.viewport;

	if (plane_state->update_flags.bits.full_update ||
		plane_state->update_flags.bits.bpp_change)
		update_dpp(dpp, plane_state);

	if (plane_state->update_flags.bits.full_update ||
		plane_state->update_flags.bits.per_pixel_alpha_change ||
		plane_state->update_flags.bits.global_alpha_change)
		dc->hwss.update_mpcc(dc, pipe_ctx);

	if (plane_state->update_flags.bits.full_update ||
		plane_state->update_flags.bits.per_pixel_alpha_change ||
		plane_state->update_flags.bits.global_alpha_change ||
		plane_state->update_flags.bits.scaling_change ||
		plane_state->update_flags.bits.position_change) {
		update_scaler(pipe_ctx);
	}

	if (plane_state->update_flags.bits.full_update ||
		plane_state->update_flags.bits.scaling_change ||
		plane_state->update_flags.bits.position_change) {
		hubp->funcs->mem_program_viewport(
			hubp,
			&pipe_ctx->plane_res.scl_data.viewport,
			&pipe_ctx->plane_res.scl_data.viewport_c);
	}

	if (pipe_ctx->stream->cursor_attributes.address.quad_part != 0) {
		dc->hwss.set_cursor_position(pipe_ctx);
		dc->hwss.set_cursor_attribute(pipe_ctx);

		if (dc->hwss.set_cursor_sdr_white_level)
			dc->hwss.set_cursor_sdr_white_level(pipe_ctx);
	}

	if (plane_state->update_flags.bits.full_update) {
		/*gamut remap*/
		program_gamut_remap(pipe_ctx);

		dc->hwss.program_output_csc(dc,
				pipe_ctx,
				pipe_ctx->stream->output_color_space,
				pipe_ctx->stream->csc_color_matrix.matrix,
				hubp->opp_id);
	}

	if (plane_state->update_flags.bits.full_update ||
		plane_state->update_flags.bits.pixel_format_change ||
		plane_state->update_flags.bits.horizontal_mirror_change ||
		plane_state->update_flags.bits.rotation_change ||
		plane_state->update_flags.bits.swizzle_change ||
		plane_state->update_flags.bits.dcc_change ||
		plane_state->update_flags.bits.bpp_change ||
		plane_state->update_flags.bits.scaling_change ||
		plane_state->update_flags.bits.plane_size_change) {
		hubp->funcs->hubp_program_surface_config(
			hubp,
			plane_state->format,
			&plane_state->tiling_info,
			&size,
			plane_state->rotation,
			&plane_state->dcc,
			plane_state->horizontal_mirror,
			compat_level);
	}

	hubp->power_gated = false;

	dc->hwss.update_plane_addr(dc, pipe_ctx);

	if (is_pipe_tree_visible(pipe_ctx))
		hubp->funcs->set_blank(hubp, false);
}

static void dcn10_blank_pixel_data(
		struct dc *dc,
		struct pipe_ctx *pipe_ctx,
		bool blank)
{
	enum dc_color_space color_space;
	struct tg_color black_color = {0};
	struct stream_resource *stream_res = &pipe_ctx->stream_res;
	struct dc_stream_state *stream = pipe_ctx->stream;

	/* program otg blank color */
	color_space = stream->output_color_space;
	color_space_to_black_color(dc, color_space, &black_color);

	/*
	 * The way 420 is packed, 2 channels carry Y component, 1 channel
	 * alternate between Cb and Cr, so both channels need the pixel
	 * value for Y
	 */
	if (stream->timing.pixel_encoding == PIXEL_ENCODING_YCBCR420)
		black_color.color_r_cr = black_color.color_g_y;


	if (stream_res->tg->funcs->set_blank_color)
		stream_res->tg->funcs->set_blank_color(
				stream_res->tg,
				&black_color);

	if (!blank) {
		if (stream_res->tg->funcs->set_blank)
			stream_res->tg->funcs->set_blank(stream_res->tg, blank);
		if (stream_res->abm) {
			stream_res->abm->funcs->set_pipe(stream_res->abm, stream_res->tg->inst + 1);
			stream_res->abm->funcs->set_abm_level(stream_res->abm, stream->abm_level);
		}
	} else if (blank) {
		if (stream_res->abm)
			stream_res->abm->funcs->set_abm_immediate_disable(stream_res->abm);
		if (stream_res->tg->funcs->set_blank)
			stream_res->tg->funcs->set_blank(stream_res->tg, blank);
	}
}

void set_hdr_multiplier(struct pipe_ctx *pipe_ctx)
{
	struct fixed31_32 multiplier = dc_fixpt_from_fraction(
			pipe_ctx->plane_state->sdr_white_level, 80);
	uint32_t hw_mult = 0x1f000; // 1.0 default multiplier
	struct custom_float_format fmt;

	fmt.exponenta_bits = 6;
	fmt.mantissa_bits = 12;
	fmt.sign = true;

	if (pipe_ctx->plane_state->sdr_white_level > 80)
		convert_to_custom_float_format(multiplier, &fmt, &hw_mult);

	pipe_ctx->plane_res.dpp->funcs->dpp_set_hdr_multiplier(
			pipe_ctx->plane_res.dpp, hw_mult);
}

void dcn10_program_pipe(
		struct dc *dc,
		struct pipe_ctx *pipe_ctx,
		struct dc_state *context)
{
	if (pipe_ctx->plane_state->update_flags.bits.full_update)
		dcn10_enable_plane(dc, pipe_ctx, context);

	update_dchubp_dpp(dc, pipe_ctx, context);

	set_hdr_multiplier(pipe_ctx);

	if (pipe_ctx->plane_state->update_flags.bits.full_update ||
			pipe_ctx->plane_state->update_flags.bits.in_transfer_func_change ||
			pipe_ctx->plane_state->update_flags.bits.gamma_change)
		dc->hwss.set_input_transfer_func(pipe_ctx, pipe_ctx->plane_state);

	/* dcn10_translate_regamma_to_hw_format takes 750us to finish
	 * only do gamma programming for full update.
	 * TODO: This can be further optimized/cleaned up
	 * Always call this for now since it does memcmp inside before
	 * doing heavy calculation and programming
	 */
	if (pipe_ctx->plane_state->update_flags.bits.full_update)
		dc->hwss.set_output_transfer_func(pipe_ctx, pipe_ctx->stream);
}

static void program_all_pipe_in_tree(
		struct dc *dc,
		struct pipe_ctx *pipe_ctx,
		struct dc_state *context)
{
	if (pipe_ctx->top_pipe == NULL) {
		bool blank = !is_pipe_tree_visible(pipe_ctx);

		pipe_ctx->stream_res.tg->dlg_otg_param.vready_offset = pipe_ctx->pipe_dlg_param.vready_offset;
		pipe_ctx->stream_res.tg->dlg_otg_param.vstartup_start = pipe_ctx->pipe_dlg_param.vstartup_start;
		pipe_ctx->stream_res.tg->dlg_otg_param.vupdate_offset = pipe_ctx->pipe_dlg_param.vupdate_offset;
		pipe_ctx->stream_res.tg->dlg_otg_param.vupdate_width = pipe_ctx->pipe_dlg_param.vupdate_width;
		pipe_ctx->stream_res.tg->dlg_otg_param.signal =  pipe_ctx->stream->signal;

		pipe_ctx->stream_res.tg->funcs->program_global_sync(
				pipe_ctx->stream_res.tg);

		dc->hwss.blank_pixel_data(dc, pipe_ctx, blank);

	}

	if (pipe_ctx->plane_state != NULL)
		dcn10_program_pipe(dc, pipe_ctx, context);

	if (pipe_ctx->bottom_pipe != NULL && pipe_ctx->bottom_pipe != pipe_ctx)
		program_all_pipe_in_tree(dc, pipe_ctx->bottom_pipe, context);
}

struct pipe_ctx *find_top_pipe_for_stream(
		struct dc *dc,
		struct dc_state *context,
		const struct dc_stream_state *stream)
{
	int i;

	for (i = 0; i < dc->res_pool->pipe_count; i++) {
		struct pipe_ctx *pipe_ctx = &context->res_ctx.pipe_ctx[i];
		struct pipe_ctx *old_pipe_ctx =
				&dc->current_state->res_ctx.pipe_ctx[i];

		if (!pipe_ctx->plane_state && !old_pipe_ctx->plane_state)
			continue;

		if (pipe_ctx->stream != stream)
			continue;

		if (!pipe_ctx->top_pipe)
			return pipe_ctx;
	}
	return NULL;
}

static void dcn10_apply_ctx_for_surface(
		struct dc *dc,
		const struct dc_stream_state *stream,
		int num_planes,
		struct dc_state *context)
{
	int i;
	struct timing_generator *tg;
	bool removed_pipe[4] = { false };
	bool interdependent_update = false;
	struct pipe_ctx *top_pipe_to_program =
			find_top_pipe_for_stream(dc, context, stream);
	DC_LOGGER_INIT(dc->ctx->logger);

	if (!top_pipe_to_program)
		return;

	tg = top_pipe_to_program->stream_res.tg;

	interdependent_update = top_pipe_to_program->plane_state &&
		top_pipe_to_program->plane_state->update_flags.bits.full_update;

	if (interdependent_update)
		lock_all_pipes(dc, context, true);
	else
		dcn10_pipe_control_lock(dc, top_pipe_to_program, true);

	if (num_planes == 0) {
		/* OTG blank before remove all front end */
		dc->hwss.blank_pixel_data(dc, top_pipe_to_program, true);
	}

	/* Disconnect unused mpcc */
	for (i = 0; i < dc->res_pool->pipe_count; i++) {
		struct pipe_ctx *pipe_ctx = &context->res_ctx.pipe_ctx[i];
		struct pipe_ctx *old_pipe_ctx =
				&dc->current_state->res_ctx.pipe_ctx[i];
		/*
		 * Powergate reused pipes that are not powergated
		 * fairly hacky right now, using opp_id as indicator
		 * TODO: After move dc_post to dc_update, this will
		 * be removed.
		 */
		if (pipe_ctx->plane_state && !old_pipe_ctx->plane_state) {
			if (old_pipe_ctx->stream_res.tg == tg &&
			    old_pipe_ctx->plane_res.hubp &&
			    old_pipe_ctx->plane_res.hubp->opp_id != 0xf)
				dcn10_disable_plane(dc, old_pipe_ctx);
		}

		if ((!pipe_ctx->plane_state ||
		     pipe_ctx->stream_res.tg != old_pipe_ctx->stream_res.tg) &&
		    old_pipe_ctx->plane_state &&
		    old_pipe_ctx->stream_res.tg == tg) {

			dc->hwss.plane_atomic_disconnect(dc, old_pipe_ctx);
			removed_pipe[i] = true;

			DC_LOG_DC("Reset mpcc for pipe %d\n",
					old_pipe_ctx->pipe_idx);
		}
	}

	if (num_planes > 0)
		program_all_pipe_in_tree(dc, top_pipe_to_program, context);

	if (interdependent_update)
		for (i = 0; i < dc->res_pool->pipe_count; i++) {
			struct pipe_ctx *pipe_ctx = &context->res_ctx.pipe_ctx[i];
			/* Skip inactive pipes and ones already updated */
			if (!pipe_ctx->stream || pipe_ctx->stream == stream ||
			    !pipe_ctx->plane_state || !tg->funcs->is_tg_enabled(tg))
				continue;

			pipe_ctx->plane_res.hubp->funcs->hubp_setup_interdependent(
				pipe_ctx->plane_res.hubp,
				&pipe_ctx->dlg_regs,
				&pipe_ctx->ttu_regs);
		}

	if (interdependent_update)
		lock_all_pipes(dc, context, false);
	else
		dcn10_pipe_control_lock(dc, top_pipe_to_program, false);

	if (num_planes == 0)
		false_optc_underflow_wa(dc, stream, tg);

	for (i = 0; i < dc->res_pool->pipe_count; i++)
		if (removed_pipe[i])
			dcn10_disable_plane(dc, &dc->current_state->res_ctx.pipe_ctx[i]);

	if (dc->hwseq->wa.DEGVIDCN10_254)
		hubbub1_wm_change_req_wa(dc->res_pool->hubbub);
}

static void dcn10_stereo_hw_frame_pack_wa(struct dc *dc, struct dc_state *context)
{
	uint8_t i;

	for (i = 0; i < context->stream_count; i++) {
		if (context->streams[i]->timing.timing_3d_format
				== TIMING_3D_FORMAT_HW_FRAME_PACKING) {
			/*
			 * Disable stutter
			 */
			hubbub1_allow_self_refresh_control(dc->res_pool->hubbub, false);
			break;
		}
	}
}

static void dcn10_prepare_bandwidth(
		struct dc *dc,
		struct dc_state *context)
{
	struct hubbub *hubbub = dc->res_pool->hubbub;

	if (dc->debug.sanity_checks)
		dcn10_verify_allow_pstate_change_high(dc);

	if (!IS_FPGA_MAXIMUS_DC(dc->ctx->dce_environment)) {
		if (context->stream_count == 0)
			context->bw_ctx.bw.dcn.clk.phyclk_khz = 0;

		dc->res_pool->clk_mgr->funcs->update_clocks(
				dc->res_pool->clk_mgr,
				context,
				false);
	}

	hubbub->funcs->program_watermarks(hubbub,
			&context->bw_ctx.bw.dcn.watermarks,
			dc->res_pool->ref_clocks.dchub_ref_clock_inKhz / 1000,
			true);
	dcn10_stereo_hw_frame_pack_wa(dc, context);

	if (dc->debug.pplib_wm_report_mode == WM_REPORT_OVERRIDE)
		dcn_bw_notify_pplib_of_wm_ranges(dc);

	if (dc->debug.sanity_checks)
		dcn10_verify_allow_pstate_change_high(dc);
}

static void dcn10_optimize_bandwidth(
		struct dc *dc,
		struct dc_state *context)
{
	struct hubbub *hubbub = dc->res_pool->hubbub;

	if (dc->debug.sanity_checks)
		dcn10_verify_allow_pstate_change_high(dc);

	if (!IS_FPGA_MAXIMUS_DC(dc->ctx->dce_environment)) {
		if (context->stream_count == 0)
			context->bw_ctx.bw.dcn.clk.phyclk_khz = 0;

		dc->res_pool->clk_mgr->funcs->update_clocks(
				dc->res_pool->clk_mgr,
				context,
				true);
	}

	hubbub->funcs->program_watermarks(hubbub,
			&context->bw_ctx.bw.dcn.watermarks,
			dc->res_pool->ref_clocks.dchub_ref_clock_inKhz / 1000,
			true);
	dcn10_stereo_hw_frame_pack_wa(dc, context);

	if (dc->debug.pplib_wm_report_mode == WM_REPORT_OVERRIDE)
		dcn_bw_notify_pplib_of_wm_ranges(dc);

	if (dc->debug.sanity_checks)
		dcn10_verify_allow_pstate_change_high(dc);
}

static void set_drr(struct pipe_ctx **pipe_ctx,
		int num_pipes, int vmin, int vmax)
{
	int i = 0;
	struct drr_params params = {0};
	// DRR should set trigger event to monitor surface update event
	unsigned int event_triggers = 0x80;

	params.vertical_total_max = vmax;
	params.vertical_total_min = vmin;

	/* TODO: If multiple pipes are to be supported, you need
	 * some GSL stuff. Static screen triggers may be programmed differently
	 * as well.
	 */
	for (i = 0; i < num_pipes; i++) {
		pipe_ctx[i]->stream_res.tg->funcs->set_drr(
			pipe_ctx[i]->stream_res.tg, &params);
		if (vmax != 0 && vmin != 0)
			pipe_ctx[i]->stream_res.tg->funcs->set_static_screen_control(
					pipe_ctx[i]->stream_res.tg,
					event_triggers);
	}
}

static void get_position(struct pipe_ctx **pipe_ctx,
		int num_pipes,
		struct crtc_position *position)
{
	int i = 0;

	/* TODO: handle pipes > 1
	 */
	for (i = 0; i < num_pipes; i++)
		pipe_ctx[i]->stream_res.tg->funcs->get_position(pipe_ctx[i]->stream_res.tg, position);
}

static void set_static_screen_control(struct pipe_ctx **pipe_ctx,
		int num_pipes, const struct dc_static_screen_events *events)
{
	unsigned int i;
	unsigned int value = 0;

	if (events->surface_update)
		value |= 0x80;
	if (events->cursor_update)
		value |= 0x2;
	if (events->force_trigger)
		value |= 0x1;

	for (i = 0; i < num_pipes; i++)
		pipe_ctx[i]->stream_res.tg->funcs->
			set_static_screen_control(pipe_ctx[i]->stream_res.tg, value);
}

static void dcn10_config_stereo_parameters(
		struct dc_stream_state *stream, struct crtc_stereo_flags *flags)
{
	enum view_3d_format view_format = stream->view_format;
	enum dc_timing_3d_format timing_3d_format =\
			stream->timing.timing_3d_format;
	bool non_stereo_timing = false;

	if (timing_3d_format == TIMING_3D_FORMAT_NONE ||
		timing_3d_format == TIMING_3D_FORMAT_SIDE_BY_SIDE ||
		timing_3d_format == TIMING_3D_FORMAT_TOP_AND_BOTTOM)
		non_stereo_timing = true;

	if (non_stereo_timing == false &&
		view_format == VIEW_3D_FORMAT_FRAME_SEQUENTIAL) {

		flags->PROGRAM_STEREO         = 1;
		flags->PROGRAM_POLARITY       = 1;
		if (timing_3d_format == TIMING_3D_FORMAT_INBAND_FA ||
			timing_3d_format == TIMING_3D_FORMAT_DP_HDMI_INBAND_FA ||
			timing_3d_format == TIMING_3D_FORMAT_SIDEBAND_FA) {
			enum display_dongle_type dongle = \
					stream->link->ddc->dongle_type;
			if (dongle == DISPLAY_DONGLE_DP_VGA_CONVERTER ||
				dongle == DISPLAY_DONGLE_DP_DVI_CONVERTER ||
				dongle == DISPLAY_DONGLE_DP_HDMI_CONVERTER)
				flags->DISABLE_STEREO_DP_SYNC = 1;
		}
		flags->RIGHT_EYE_POLARITY =\
				stream->timing.flags.RIGHT_EYE_3D_POLARITY;
		if (timing_3d_format == TIMING_3D_FORMAT_HW_FRAME_PACKING)
			flags->FRAME_PACKED = 1;
	}

	return;
}

static void dcn10_setup_stereo(struct pipe_ctx *pipe_ctx, struct dc *dc)
{
	struct crtc_stereo_flags flags = { 0 };
	struct dc_stream_state *stream = pipe_ctx->stream;

	dcn10_config_stereo_parameters(stream, &flags);

	pipe_ctx->stream_res.opp->funcs->opp_program_stereo(
		pipe_ctx->stream_res.opp,
		flags.PROGRAM_STEREO == 1 ? true:false,
		&stream->timing);

	pipe_ctx->stream_res.tg->funcs->program_stereo(
		pipe_ctx->stream_res.tg,
		&stream->timing,
		&flags);

	return;
}

static struct hubp *get_hubp_by_inst(struct resource_pool *res_pool, int mpcc_inst)
{
	int i;

	for (i = 0; i < res_pool->pipe_count; i++) {
		if (res_pool->hubps[i]->inst == mpcc_inst)
			return res_pool->hubps[i];
	}
	ASSERT(false);
	return NULL;
}

static void dcn10_wait_for_mpcc_disconnect(
		struct dc *dc,
		struct resource_pool *res_pool,
		struct pipe_ctx *pipe_ctx)
{
	int mpcc_inst;

	if (dc->debug.sanity_checks) {
		dcn10_verify_allow_pstate_change_high(dc);
	}

	if (!pipe_ctx->stream_res.opp)
		return;

	for (mpcc_inst = 0; mpcc_inst < MAX_PIPES; mpcc_inst++) {
		if (pipe_ctx->stream_res.opp->mpcc_disconnect_pending[mpcc_inst]) {
			struct hubp *hubp = get_hubp_by_inst(res_pool, mpcc_inst);

			res_pool->mpc->funcs->wait_for_idle(res_pool->mpc, mpcc_inst);
			pipe_ctx->stream_res.opp->mpcc_disconnect_pending[mpcc_inst] = false;
			hubp->funcs->set_blank(hubp, true);
			/*DC_LOG_ERROR(dc->ctx->logger,
					"[debug_mpo: wait_for_mpcc finished waiting on mpcc %d]\n",
					i);*/
		}
	}

	if (dc->debug.sanity_checks) {
		dcn10_verify_allow_pstate_change_high(dc);
	}

}

static bool dcn10_dummy_display_power_gating(
	struct dc *dc,
	uint8_t controller_id,
	struct dc_bios *dcb,
	enum pipe_gating_control power_gating)
{
	return true;
}

static void dcn10_update_pending_status(struct pipe_ctx *pipe_ctx)
{
	struct dc_plane_state *plane_state = pipe_ctx->plane_state;
	struct timing_generator *tg = pipe_ctx->stream_res.tg;
	bool flip_pending;

	if (plane_state == NULL)
		return;

	flip_pending = pipe_ctx->plane_res.hubp->funcs->hubp_is_flip_pending(
					pipe_ctx->plane_res.hubp);

	plane_state->status.is_flip_pending = plane_state->status.is_flip_pending || flip_pending;

	if (!flip_pending)
		plane_state->status.current_address = plane_state->status.requested_address;

	if (plane_state->status.current_address.type == PLN_ADDR_TYPE_GRPH_STEREO &&
			tg->funcs->is_stereo_left_eye) {
		plane_state->status.is_right_eye =
				!tg->funcs->is_stereo_left_eye(pipe_ctx->stream_res.tg);
	}
}

static void dcn10_update_dchub(struct dce_hwseq *hws, struct dchub_init_data *dh_data)
{
	if (hws->ctx->dc->res_pool->hubbub != NULL) {
		struct hubp *hubp = hws->ctx->dc->res_pool->hubps[0];

		if (hubp->funcs->hubp_update_dchub)
			hubp->funcs->hubp_update_dchub(hubp, dh_data);
		else
			hubbub1_update_dchub(hws->ctx->dc->res_pool->hubbub, dh_data);
	}
}

static void dcn10_set_cursor_position(struct pipe_ctx *pipe_ctx)
{
	struct dc_cursor_position pos_cpy = pipe_ctx->stream->cursor_position;
	struct hubp *hubp = pipe_ctx->plane_res.hubp;
	struct dpp *dpp = pipe_ctx->plane_res.dpp;
	struct dc_cursor_mi_param param = {
		.pixel_clk_khz = pipe_ctx->stream->timing.pix_clk_100hz / 10,
		.ref_clk_khz = pipe_ctx->stream->ctx->dc->res_pool->ref_clocks.dchub_ref_clock_inKhz,
		.viewport = pipe_ctx->plane_res.scl_data.viewport,
		.h_scale_ratio = pipe_ctx->plane_res.scl_data.ratios.horz,
		.v_scale_ratio = pipe_ctx->plane_res.scl_data.ratios.vert,
		.rotation = pipe_ctx->plane_state->rotation,
		.mirror = pipe_ctx->plane_state->horizontal_mirror
	};
	uint32_t x_plane = pipe_ctx->plane_state->dst_rect.x;
	uint32_t y_plane = pipe_ctx->plane_state->dst_rect.y;
	uint32_t x_offset = min(x_plane, pos_cpy.x);
	uint32_t y_offset = min(y_plane, pos_cpy.y);

	pos_cpy.x -= x_offset;
	pos_cpy.y -= y_offset;
	pos_cpy.x_hotspot += (x_plane - x_offset);
	pos_cpy.y_hotspot += (y_plane - y_offset);

	if (pipe_ctx->plane_state->address.type
			== PLN_ADDR_TYPE_VIDEO_PROGRESSIVE)
		pos_cpy.enable = false;

	hubp->funcs->set_cursor_position(hubp, &pos_cpy, &param);
	dpp->funcs->set_cursor_position(dpp, &pos_cpy, &param, hubp->curs_attr.width, hubp->curs_attr.height);
}

static void dcn10_set_cursor_attribute(struct pipe_ctx *pipe_ctx)
{
	struct dc_cursor_attributes *attributes = &pipe_ctx->stream->cursor_attributes;

	pipe_ctx->plane_res.hubp->funcs->set_cursor_attributes(
			pipe_ctx->plane_res.hubp, attributes);
	pipe_ctx->plane_res.dpp->funcs->set_cursor_attributes(
		pipe_ctx->plane_res.dpp, attributes->color_format);
}

static void dcn10_set_cursor_sdr_white_level(struct pipe_ctx *pipe_ctx)
{
	uint32_t sdr_white_level = pipe_ctx->stream->cursor_attributes.sdr_white_level;
	struct fixed31_32 multiplier;
	struct dpp_cursor_attributes opt_attr = { 0 };
	uint32_t hw_scale = 0x3c00; // 1.0 default multiplier
	struct custom_float_format fmt;

	if (!pipe_ctx->plane_res.dpp->funcs->set_optional_cursor_attributes)
		return;

	fmt.exponenta_bits = 5;
	fmt.mantissa_bits = 10;
	fmt.sign = true;

	if (sdr_white_level > 80) {
		multiplier = dc_fixpt_from_fraction(sdr_white_level, 80);
		convert_to_custom_float_format(multiplier, &fmt, &hw_scale);
	}

	opt_attr.scale = hw_scale;
	opt_attr.bias = 0;

	pipe_ctx->plane_res.dpp->funcs->set_optional_cursor_attributes(
			pipe_ctx->plane_res.dpp, &opt_attr);
}

/**
* apply_front_porch_workaround  TODO FPGA still need?
*
* This is a workaround for a bug that has existed since R5xx and has not been
* fixed keep Front porch at minimum 2 for Interlaced mode or 1 for progressive.
*/
static void apply_front_porch_workaround(
	struct dc_crtc_timing *timing)
{
	if (timing->flags.INTERLACE == 1) {
		if (timing->v_front_porch < 2)
			timing->v_front_porch = 2;
	} else {
		if (timing->v_front_porch < 1)
			timing->v_front_porch = 1;
	}
}

int get_vupdate_offset_from_vsync(struct pipe_ctx *pipe_ctx)
{
	struct timing_generator *optc = pipe_ctx->stream_res.tg;
	const struct dc_crtc_timing *dc_crtc_timing = &pipe_ctx->stream->timing;
	struct dc_crtc_timing patched_crtc_timing;
	int vesa_sync_start;
	int asic_blank_end;
	int interlace_factor;
	int vertical_line_start;

	patched_crtc_timing = *dc_crtc_timing;
	apply_front_porch_workaround(&patched_crtc_timing);

	interlace_factor = patched_crtc_timing.flags.INTERLACE ? 2 : 1;

	vesa_sync_start = patched_crtc_timing.v_addressable +
			patched_crtc_timing.v_border_bottom +
			patched_crtc_timing.v_front_porch;

	asic_blank_end = (patched_crtc_timing.v_total -
			vesa_sync_start -
			patched_crtc_timing.v_border_top)
			* interlace_factor;

	vertical_line_start = asic_blank_end -
			optc->dlg_otg_param.vstartup_start + 1;

	return vertical_line_start;
}

void lock_all_pipes(struct dc *dc,
	struct dc_state *context,
	bool lock)
{
	struct pipe_ctx *pipe_ctx;
	struct timing_generator *tg;
	int i;

	for (i = 0; i < dc->res_pool->pipe_count; i++) {
		pipe_ctx = &context->res_ctx.pipe_ctx[i];
		tg = pipe_ctx->stream_res.tg;
		/*
		 * Only lock the top pipe's tg to prevent redundant
		 * (un)locking. Also skip if pipe is disabled.
		 */
		if (pipe_ctx->top_pipe ||
		    !pipe_ctx->stream || !pipe_ctx->plane_state ||
		    !tg->funcs->is_tg_enabled(tg))
			continue;

		if (lock)
			tg->funcs->lock(tg);
		else
			tg->funcs->unlock(tg);
	}
}

static void calc_vupdate_position(
		struct pipe_ctx *pipe_ctx,
		uint32_t *start_line,
		uint32_t *end_line)
{
	const struct dc_crtc_timing *dc_crtc_timing = &pipe_ctx->stream->timing;
	int vline_int_offset_from_vupdate =
			pipe_ctx->stream->periodic_interrupt0.lines_offset;
	int vupdate_offset_from_vsync = get_vupdate_offset_from_vsync(pipe_ctx);
	int start_position;

	if (vline_int_offset_from_vupdate > 0)
		vline_int_offset_from_vupdate--;
	else if (vline_int_offset_from_vupdate < 0)
		vline_int_offset_from_vupdate++;

	start_position = vline_int_offset_from_vupdate + vupdate_offset_from_vsync;

	if (start_position >= 0)
		*start_line = start_position;
	else
		*start_line = dc_crtc_timing->v_total + start_position - 1;

	*end_line = *start_line + 2;

	if (*end_line >= dc_crtc_timing->v_total)
		*end_line = 2;
}

static void cal_vline_position(
		struct pipe_ctx *pipe_ctx,
		enum vline_select vline,
		uint32_t *start_line,
		uint32_t *end_line)
{
	enum vertical_interrupt_ref_point ref_point = INVALID_POINT;

	if (vline == VLINE0)
		ref_point = pipe_ctx->stream->periodic_interrupt0.ref_point;
	else if (vline == VLINE1)
		ref_point = pipe_ctx->stream->periodic_interrupt1.ref_point;

	switch (ref_point) {
	case START_V_UPDATE:
		calc_vupdate_position(
				pipe_ctx,
				start_line,
				end_line);
		break;
	case START_V_SYNC:
		// Suppose to do nothing because vsync is 0;
		break;
	default:
		ASSERT(0);
		break;
	}
}

static void dcn10_setup_periodic_interrupt(
		struct pipe_ctx *pipe_ctx,
		enum vline_select vline)
{
	struct timing_generator *tg = pipe_ctx->stream_res.tg;

	if (vline == VLINE0) {
		uint32_t start_line = 0;
		uint32_t end_line = 0;

		cal_vline_position(pipe_ctx, vline, &start_line, &end_line);

		tg->funcs->setup_vertical_interrupt0(tg, start_line, end_line);

	} else if (vline == VLINE1) {
		pipe_ctx->stream_res.tg->funcs->setup_vertical_interrupt1(
				tg,
				pipe_ctx->stream->periodic_interrupt1.lines_offset);
	}
}

static void dcn10_setup_vupdate_interrupt(struct pipe_ctx *pipe_ctx)
{
	struct timing_generator *tg = pipe_ctx->stream_res.tg;
	int start_line = get_vupdate_offset_from_vsync(pipe_ctx);

	if (start_line < 0) {
		ASSERT(0);
		start_line = 0;
	}

	if (tg->funcs->setup_vertical_interrupt2)
		tg->funcs->setup_vertical_interrupt2(tg, start_line);
}

static void dcn10_unblank_stream(struct pipe_ctx *pipe_ctx,
		struct dc_link_settings *link_settings)
{
	struct encoder_unblank_param params = { { 0 } };
	struct dc_stream_state *stream = pipe_ctx->stream;
	struct dc_link *link = stream->link;

	/* only 3 items below are used by unblank */
	params.timing = pipe_ctx->stream->timing;

	params.link_settings.link_rate = link_settings->link_rate;

	if (dc_is_dp_signal(pipe_ctx->stream->signal)) {
		if (params.timing.pixel_encoding == PIXEL_ENCODING_YCBCR420)
			params.timing.pix_clk_100hz /= 2;
		pipe_ctx->stream_res.stream_enc->funcs->dp_unblank(pipe_ctx->stream_res.stream_enc, &params);
	}

	if (link->local_sink && link->local_sink->sink_signal == SIGNAL_TYPE_EDP) {
		link->dc->hwss.edp_backlight_control(link, true);
	}
}

static const struct hw_sequencer_funcs dcn10_funcs = {
	.program_gamut_remap = program_gamut_remap,
	.init_hw = dcn10_init_hw,
	.init_pipes = dcn10_init_pipes,
	.apply_ctx_to_hw = dce110_apply_ctx_to_hw,
	.apply_ctx_for_surface = dcn10_apply_ctx_for_surface,
	.update_plane_addr = dcn10_update_plane_addr,
	.plane_atomic_disconnect = hwss1_plane_atomic_disconnect,
	.update_dchub = dcn10_update_dchub,
	.update_mpcc = dcn10_update_mpcc,
	.update_pending_status = dcn10_update_pending_status,
	.set_input_transfer_func = dcn10_set_input_transfer_func,
	.set_output_transfer_func = dcn10_set_output_transfer_func,
	.program_output_csc = dcn10_program_output_csc,
	.power_down = dce110_power_down,
	.enable_accelerated_mode = dce110_enable_accelerated_mode,
	.enable_timing_synchronization = dcn10_enable_timing_synchronization,
	.enable_per_frame_crtc_position_reset = dcn10_enable_per_frame_crtc_position_reset,
	.update_info_frame = dce110_update_info_frame,
	.enable_stream = dce110_enable_stream,
	.disable_stream = dce110_disable_stream,
	.unblank_stream = dcn10_unblank_stream,
	.blank_stream = dce110_blank_stream,
	.enable_audio_stream = dce110_enable_audio_stream,
	.disable_audio_stream = dce110_disable_audio_stream,
	.enable_display_power_gating = dcn10_dummy_display_power_gating,
	.disable_plane = dcn10_disable_plane,
	.blank_pixel_data = dcn10_blank_pixel_data,
	.pipe_control_lock = dcn10_pipe_control_lock,
	.prepare_bandwidth = dcn10_prepare_bandwidth,
	.optimize_bandwidth = dcn10_optimize_bandwidth,
	.reset_hw_ctx_wrap = dcn10_reset_hw_ctx_wrap,
	.enable_stream_timing = dcn10_enable_stream_timing,
	.set_drr = set_drr,
	.get_position = get_position,
	.set_static_screen_control = set_static_screen_control,
	.setup_stereo = dcn10_setup_stereo,
	.set_avmute = dce110_set_avmute,
	.log_hw_state = dcn10_log_hw_state,
	.get_hw_state = dcn10_get_hw_state,
	.clear_status_bits = dcn10_clear_status_bits,
	.wait_for_mpcc_disconnect = dcn10_wait_for_mpcc_disconnect,
	.edp_backlight_control = hwss_edp_backlight_control,
	.edp_power_control = hwss_edp_power_control,
	.edp_wait_for_hpd_ready = hwss_edp_wait_for_hpd_ready,
	.set_cursor_position = dcn10_set_cursor_position,
	.set_cursor_attribute = dcn10_set_cursor_attribute,
	.set_cursor_sdr_white_level = dcn10_set_cursor_sdr_white_level,
	.disable_stream_gating = NULL,
	.enable_stream_gating = NULL,
	.setup_periodic_interrupt = dcn10_setup_periodic_interrupt,
	.setup_vupdate_interrupt = dcn10_setup_vupdate_interrupt
};


void dcn10_hw_sequencer_construct(struct dc *dc)
{
	dc->hwss = dcn10_funcs;
}
<|MERGE_RESOLUTION|>--- conflicted
+++ resolved
@@ -1006,16 +1006,10 @@
 		 * to non-preferred front end. If pipe_ctx->stream is not NULL,
 		 * we will use the pipe, so don't disable
 		 */
-<<<<<<< HEAD
-		if (pipe_ctx->stream != NULL &&
-		    pipe_ctx->stream_res.tg->funcs->is_tg_enabled(
-			    pipe_ctx->stream_res.tg))
-=======
 		if (can_apply_seamless_boot &&
 			pipe_ctx->stream != NULL &&
 			pipe_ctx->stream_res.tg->funcs->is_tg_enabled(
 				pipe_ctx->stream_res.tg))
->>>>>>> c59c1e66
 			continue;
 
 		/* Disable on the current state so the new one isn't cleared. */
