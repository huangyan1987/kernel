/*
 * Copyright 2016 Advanced Micro Devices, Inc.
 *
 * Permission is hereby granted, free of charge, to any person obtaining a
 * copy of this software and associated documentation files (the "Software"),
 * to deal in the Software without restriction, including without limitation
 * the rights to use, copy, modify, merge, publish, distribute, sublicense,
 * and/or sell copies of the Software, and to permit persons to whom the
 * Software is furnished to do so, subject to the following conditions:
 *
 * The above copyright notice and this permission notice shall be included in
 * all copies or substantial portions of the Software.
 *
 * THE SOFTWARE IS PROVIDED "AS IS", WITHOUT WARRANTY OF ANY KIND, EXPRESS OR
 * IMPLIED, INCLUDING BUT NOT LIMITED TO THE WARRANTIES OF MERCHANTABILITY,
 * FITNESS FOR A PARTICULAR PURPOSE AND NONINFRINGEMENT.  IN NO EVENT SHALL
 * THE COPYRIGHT HOLDER(S) OR AUTHOR(S) BE LIABLE FOR ANY CLAIM, DAMAGES OR
 * OTHER LIABILITY, WHETHER IN AN ACTION OF CONTRACT, TORT OR OTHERWISE,
 * ARISING FROM, OUT OF OR IN CONNECTION WITH THE SOFTWARE OR THE USE OR
 * OTHER DEALINGS IN THE SOFTWARE.
 *
 * Authors: AMD
 *
 */


#include "dcn20_hubbub.h"
#include "reg_helper.h"
#include "clk_mgr.h"

#define REG(reg)\
	hubbub1->regs->reg

#define CTX \
	hubbub1->base.ctx

#undef FN
#define FN(reg_name, field_name) \
	hubbub1->shifts->field_name, hubbub1->masks->field_name

#define REG(reg)\
	hubbub1->regs->reg

#define CTX \
	hubbub1->base.ctx

#undef FN
#define FN(reg_name, field_name) \
	hubbub1->shifts->field_name, hubbub1->masks->field_name

#ifdef NUM_VMID
#undef NUM_VMID
#endif
#define NUM_VMID 16

bool hubbub2_dcc_support_swizzle(
		enum swizzle_mode_values swizzle,
		unsigned int bytes_per_element,
		enum segment_order *segment_order_horz,
		enum segment_order *segment_order_vert)
{
	bool standard_swizzle = false;
	bool display_swizzle = false;
	bool render_swizzle = false;

	switch (swizzle) {
	case DC_SW_4KB_S:
	case DC_SW_64KB_S:
	case DC_SW_VAR_S:
	case DC_SW_4KB_S_X:
	case DC_SW_64KB_S_X:
	case DC_SW_VAR_S_X:
		standard_swizzle = true;
		break;
	case DC_SW_64KB_R_X:
		render_swizzle = true;
		break;
	case DC_SW_4KB_D:
	case DC_SW_64KB_D:
	case DC_SW_VAR_D:
	case DC_SW_4KB_D_X:
	case DC_SW_64KB_D_X:
	case DC_SW_VAR_D_X:
		display_swizzle = true;
		break;
	default:
		break;
	}

	if (standard_swizzle) {
		if (bytes_per_element == 1) {
			*segment_order_horz = segment_order__contiguous;
			*segment_order_vert = segment_order__na;
			return true;
		}
		if (bytes_per_element == 2) {
			*segment_order_horz = segment_order__non_contiguous;
			*segment_order_vert = segment_order__contiguous;
			return true;
		}
		if (bytes_per_element == 4) {
			*segment_order_horz = segment_order__non_contiguous;
			*segment_order_vert = segment_order__contiguous;
			return true;
		}
		if (bytes_per_element == 8) {
			*segment_order_horz = segment_order__na;
			*segment_order_vert = segment_order__contiguous;
			return true;
		}
	}
	if (render_swizzle) {
		if (bytes_per_element == 2) {
			*segment_order_horz = segment_order__contiguous;
			*segment_order_vert = segment_order__contiguous;
			return true;
		}
		if (bytes_per_element == 4) {
			*segment_order_horz = segment_order__non_contiguous;
			*segment_order_vert = segment_order__contiguous;
			return true;
		}
		if (bytes_per_element == 8) {
			*segment_order_horz = segment_order__contiguous;
			*segment_order_vert = segment_order__non_contiguous;
			return true;
		}
	}
	if (display_swizzle && bytes_per_element == 8) {
		*segment_order_horz = segment_order__contiguous;
		*segment_order_vert = segment_order__non_contiguous;
		return true;
	}

	return false;
}

bool hubbub2_dcc_support_pixel_format(
		enum surface_pixel_format format,
		unsigned int *bytes_per_element)
{
	/* DML: get_bytes_per_element */
	switch (format) {
	case SURFACE_PIXEL_FORMAT_GRPH_ARGB1555:
	case SURFACE_PIXEL_FORMAT_GRPH_RGB565:
		*bytes_per_element = 2;
		return true;
	case SURFACE_PIXEL_FORMAT_GRPH_ARGB8888:
	case SURFACE_PIXEL_FORMAT_GRPH_ABGR8888:
	case SURFACE_PIXEL_FORMAT_GRPH_ARGB2101010:
	case SURFACE_PIXEL_FORMAT_GRPH_ABGR2101010:
	case SURFACE_PIXEL_FORMAT_GRPH_RGB111110_FIX:
	case SURFACE_PIXEL_FORMAT_GRPH_BGR101111_FIX:
	case SURFACE_PIXEL_FORMAT_GRPH_RGB111110_FLOAT:
	case SURFACE_PIXEL_FORMAT_GRPH_BGR101111_FLOAT:
<<<<<<< HEAD
#if defined(CONFIG_DRM_AMD_DC_DCN3_0)
	case SURFACE_PIXEL_FORMAT_GRPH_RGBE:
	case SURFACE_PIXEL_FORMAT_GRPH_RGBE_ALPHA:
#endif
=======
	case SURFACE_PIXEL_FORMAT_GRPH_RGBE:
	case SURFACE_PIXEL_FORMAT_GRPH_RGBE_ALPHA:
>>>>>>> 7d2a07b7
		*bytes_per_element = 4;
		return true;
	case SURFACE_PIXEL_FORMAT_GRPH_ARGB16161616:
	case SURFACE_PIXEL_FORMAT_GRPH_ABGR16161616:
	case SURFACE_PIXEL_FORMAT_GRPH_ARGB16161616F:
	case SURFACE_PIXEL_FORMAT_GRPH_ABGR16161616F:
		*bytes_per_element = 8;
		return true;
	default:
		return false;
	}
}

static void hubbub2_get_blk256_size(unsigned int *blk256_width, unsigned int *blk256_height,
		unsigned int bytes_per_element)
{
	/* copied from DML.  might want to refactor DML to leverage from DML */
	/* DML : get_blk256_size */
	if (bytes_per_element == 1) {
		*blk256_width = 16;
		*blk256_height = 16;
	} else if (bytes_per_element == 2) {
		*blk256_width = 16;
		*blk256_height = 8;
	} else if (bytes_per_element == 4) {
		*blk256_width = 8;
		*blk256_height = 8;
	} else if (bytes_per_element == 8) {
		*blk256_width = 8;
		*blk256_height = 4;
	}
}

static void hubbub2_det_request_size(
		unsigned int detile_buf_size,
		unsigned int height,
		unsigned int width,
		unsigned int bpe,
		bool *req128_horz_wc,
		bool *req128_vert_wc)
{
	unsigned int blk256_height = 0;
	unsigned int blk256_width = 0;
	unsigned int swath_bytes_horz_wc, swath_bytes_vert_wc;

	hubbub2_get_blk256_size(&blk256_width, &blk256_height, bpe);

	swath_bytes_horz_wc = width * blk256_height * bpe;
	swath_bytes_vert_wc = height * blk256_width * bpe;

	*req128_horz_wc = (2 * swath_bytes_horz_wc <= detile_buf_size) ?
			false : /* full 256B request */
			true; /* half 128b request */

	*req128_vert_wc = (2 * swath_bytes_vert_wc <= detile_buf_size) ?
			false : /* full 256B request */
			true; /* half 128b request */
}

bool hubbub2_get_dcc_compression_cap(struct hubbub *hubbub,
		const struct dc_dcc_surface_param *input,
		struct dc_surface_dcc_cap *output)
{
	struct dc *dc = hubbub->ctx->dc;
	/* implement section 1.6.2.1 of DCN1_Programming_Guide.docx */
	enum dcc_control dcc_control;
	unsigned int bpe;
	enum segment_order segment_order_horz, segment_order_vert;
	bool req128_horz_wc, req128_vert_wc;

	memset(output, 0, sizeof(*output));

	if (dc->debug.disable_dcc == DCC_DISABLE)
		return false;

	if (!hubbub->funcs->dcc_support_pixel_format(input->format,
			&bpe))
		return false;

	if (!hubbub->funcs->dcc_support_swizzle(input->swizzle_mode, bpe,
			&segment_order_horz, &segment_order_vert))
		return false;

	hubbub2_det_request_size(TO_DCN20_HUBBUB(hubbub)->detile_buf_size,
			input->surface_size.height,  input->surface_size.width,
			bpe, &req128_horz_wc, &req128_vert_wc);

	if (!req128_horz_wc && !req128_vert_wc) {
		dcc_control = dcc_control__256_256_xxx;
	} else if (input->scan == SCAN_DIRECTION_HORIZONTAL) {
		if (!req128_horz_wc)
			dcc_control = dcc_control__256_256_xxx;
		else if (segment_order_horz == segment_order__contiguous)
			dcc_control = dcc_control__128_128_xxx;
		else
			dcc_control = dcc_control__256_64_64;
	} else if (input->scan == SCAN_DIRECTION_VERTICAL) {
		if (!req128_vert_wc)
			dcc_control = dcc_control__256_256_xxx;
		else if (segment_order_vert == segment_order__contiguous)
			dcc_control = dcc_control__128_128_xxx;
		else
			dcc_control = dcc_control__256_64_64;
	} else {
		if ((req128_horz_wc &&
			segment_order_horz == segment_order__non_contiguous) ||
			(req128_vert_wc &&
			segment_order_vert == segment_order__non_contiguous))
			/* access_dir not known, must use most constraining */
			dcc_control = dcc_control__256_64_64;
		else
			/* reg128 is true for either horz and vert
			 * but segment_order is contiguous
			 */
			dcc_control = dcc_control__128_128_xxx;
	}

	/* Exception for 64KB_R_X */
	if ((bpe == 2) && (input->swizzle_mode == DC_SW_64KB_R_X))
		dcc_control = dcc_control__128_128_xxx;

	if (dc->debug.disable_dcc == DCC_HALF_REQ_DISALBE &&
		dcc_control != dcc_control__256_256_xxx)
		return false;

	switch (dcc_control) {
	case dcc_control__256_256_xxx:
		output->grph.rgb.max_uncompressed_blk_size = 256;
		output->grph.rgb.max_compressed_blk_size = 256;
		output->grph.rgb.independent_64b_blks = false;
		break;
	case dcc_control__128_128_xxx:
		output->grph.rgb.max_uncompressed_blk_size = 128;
		output->grph.rgb.max_compressed_blk_size = 128;
		output->grph.rgb.independent_64b_blks = false;
		break;
	case dcc_control__256_64_64:
		output->grph.rgb.max_uncompressed_blk_size = 256;
		output->grph.rgb.max_compressed_blk_size = 64;
		output->grph.rgb.independent_64b_blks = true;
		break;
	default:
		ASSERT(false);
		break;
	}
	output->capable = true;
	output->const_color_support = true;

	return true;
}

static enum dcn_hubbub_page_table_depth page_table_depth_to_hw(unsigned int page_table_depth)
{
	enum dcn_hubbub_page_table_depth depth = 0;

	switch (page_table_depth) {
	case 1:
		depth = DCN_PAGE_TABLE_DEPTH_1_LEVEL;
		break;
	case 2:
		depth = DCN_PAGE_TABLE_DEPTH_2_LEVEL;
		break;
	case 3:
		depth = DCN_PAGE_TABLE_DEPTH_3_LEVEL;
		break;
	case 4:
		depth = DCN_PAGE_TABLE_DEPTH_4_LEVEL;
		break;
	default:
		ASSERT(false);
		break;
	}

	return depth;
}

static enum dcn_hubbub_page_table_block_size page_table_block_size_to_hw(unsigned int page_table_block_size)
{
	enum dcn_hubbub_page_table_block_size block_size = 0;

	switch (page_table_block_size) {
	case 4096:
		block_size = DCN_PAGE_TABLE_BLOCK_SIZE_4KB;
		break;
	case 65536:
		block_size = DCN_PAGE_TABLE_BLOCK_SIZE_64KB;
		break;
<<<<<<< HEAD
#if defined(CONFIG_DRM_AMD_DC_DCN3_0)
	case 32768:
		block_size = DCN_PAGE_TABLE_BLOCK_SIZE_32KB;
		break;
#endif
=======
	case 32768:
		block_size = DCN_PAGE_TABLE_BLOCK_SIZE_32KB;
		break;
>>>>>>> 7d2a07b7
	default:
		ASSERT(false);
		block_size = page_table_block_size;
		break;
	}

	return block_size;
}

void hubbub2_init_vm_ctx(struct hubbub *hubbub,
		struct dcn_hubbub_virt_addr_config *va_config,
		int vmid)
{
	struct dcn20_hubbub *hubbub1 = TO_DCN20_HUBBUB(hubbub);
	struct dcn_vmid_page_table_config virt_config;

	virt_config.page_table_start_addr = va_config->page_table_start_addr >> 12;
	virt_config.page_table_end_addr = va_config->page_table_end_addr >> 12;
	virt_config.depth = page_table_depth_to_hw(va_config->page_table_depth);
	virt_config.block_size = page_table_block_size_to_hw(va_config->page_table_block_size);
	virt_config.page_table_base_addr = va_config->page_table_base_addr;

	dcn20_vmid_setup(&hubbub1->vmid[vmid], &virt_config);
}

int hubbub2_init_dchub_sys_ctx(struct hubbub *hubbub,
		struct dcn_hubbub_phys_addr_config *pa_config)
{
	struct dcn20_hubbub *hubbub1 = TO_DCN20_HUBBUB(hubbub);
	struct dcn_vmid_page_table_config phys_config;

	REG_SET(DCN_VM_FB_LOCATION_BASE, 0,
			FB_BASE, pa_config->system_aperture.fb_base >> 24);
	REG_SET(DCN_VM_FB_LOCATION_TOP, 0,
			FB_TOP, pa_config->system_aperture.fb_top >> 24);
	REG_SET(DCN_VM_FB_OFFSET, 0,
			FB_OFFSET, pa_config->system_aperture.fb_offset >> 24);
	REG_SET(DCN_VM_AGP_BOT, 0,
			AGP_BOT, pa_config->system_aperture.agp_bot >> 24);
	REG_SET(DCN_VM_AGP_TOP, 0,
			AGP_TOP, pa_config->system_aperture.agp_top >> 24);
	REG_SET(DCN_VM_AGP_BASE, 0,
			AGP_BASE, pa_config->system_aperture.agp_base >> 24);

	REG_SET(DCN_VM_PROTECTION_FAULT_DEFAULT_ADDR_MSB, 0,
			DCN_VM_PROTECTION_FAULT_DEFAULT_ADDR_MSB, (pa_config->page_table_default_page_addr >> 44) & 0xF);
	REG_SET(DCN_VM_PROTECTION_FAULT_DEFAULT_ADDR_LSB, 0,
			DCN_VM_PROTECTION_FAULT_DEFAULT_ADDR_LSB, (pa_config->page_table_default_page_addr >> 12) & 0xFFFFFFFF);

	if (pa_config->gart_config.page_table_start_addr != pa_config->gart_config.page_table_end_addr) {
		phys_config.page_table_start_addr = pa_config->gart_config.page_table_start_addr >> 12;
		phys_config.page_table_end_addr = pa_config->gart_config.page_table_end_addr >> 12;
		phys_config.page_table_base_addr = pa_config->gart_config.page_table_base_addr;
		phys_config.depth = 0;
		phys_config.block_size = 0;
		// Init VMID 0 based on PA config
		dcn20_vmid_setup(&hubbub1->vmid[0], &phys_config);
	}

	return NUM_VMID;
}

void hubbub2_update_dchub(struct hubbub *hubbub,
		struct dchub_init_data *dh_data)
{
	struct dcn20_hubbub *hubbub1 = TO_DCN20_HUBBUB(hubbub);

	if (REG(DCN_VM_FB_LOCATION_TOP) == 0)
		return;

	switch (dh_data->fb_mode) {
	case FRAME_BUFFER_MODE_ZFB_ONLY:
		/*For ZFB case need to put DCHUB FB BASE and TOP upside down to indicate ZFB mode*/
		REG_UPDATE(DCN_VM_FB_LOCATION_TOP,
				FB_TOP, 0);

		REG_UPDATE(DCN_VM_FB_LOCATION_BASE,
				FB_BASE, 0xFFFFFF);

		/*This field defines the 24 MSBs, bits [47:24] of the 48 bit AGP Base*/
		REG_UPDATE(DCN_VM_AGP_BASE,
				AGP_BASE, dh_data->zfb_phys_addr_base >> 24);

		/*This field defines the bottom range of the AGP aperture and represents the 24*/
		/*MSBs, bits [47:24] of the 48 address bits*/
		REG_UPDATE(DCN_VM_AGP_BOT,
				AGP_BOT, dh_data->zfb_mc_base_addr >> 24);

		/*This field defines the top range of the AGP aperture and represents the 24*/
		/*MSBs, bits [47:24] of the 48 address bits*/
		REG_UPDATE(DCN_VM_AGP_TOP,
				AGP_TOP, (dh_data->zfb_mc_base_addr +
						dh_data->zfb_size_in_byte - 1) >> 24);
		break;
	case FRAME_BUFFER_MODE_MIXED_ZFB_AND_LOCAL:
		/*Should not touch FB LOCATION (done by VBIOS on AsicInit table)*/

		/*This field defines the 24 MSBs, bits [47:24] of the 48 bit AGP Base*/
		REG_UPDATE(DCN_VM_AGP_BASE,
				AGP_BASE, dh_data->zfb_phys_addr_base >> 24);

		/*This field defines the bottom range of the AGP aperture and represents the 24*/
		/*MSBs, bits [47:24] of the 48 address bits*/
		REG_UPDATE(DCN_VM_AGP_BOT,
				AGP_BOT, dh_data->zfb_mc_base_addr >> 24);

		/*This field defines the top range of the AGP aperture and represents the 24*/
		/*MSBs, bits [47:24] of the 48 address bits*/
		REG_UPDATE(DCN_VM_AGP_TOP,
				AGP_TOP, (dh_data->zfb_mc_base_addr +
						dh_data->zfb_size_in_byte - 1) >> 24);
		break;
	case FRAME_BUFFER_MODE_LOCAL_ONLY:
		/*Should not touch FB LOCATION (should be done by VBIOS)*/

		/*This field defines the 24 MSBs, bits [47:24] of the 48 bit AGP Base*/
		REG_UPDATE(DCN_VM_AGP_BASE,
				AGP_BASE, 0);

		/*This field defines the bottom range of the AGP aperture and represents the 24*/
		/*MSBs, bits [47:24] of the 48 address bits*/
		REG_UPDATE(DCN_VM_AGP_BOT,
				AGP_BOT, 0xFFFFFF);

		/*This field defines the top range of the AGP aperture and represents the 24*/
		/*MSBs, bits [47:24] of the 48 address bits*/
		REG_UPDATE(DCN_VM_AGP_TOP,
				AGP_TOP, 0);
		break;
	default:
		break;
	}

	dh_data->dchub_initialzied = true;
	dh_data->dchub_info_valid = false;
}

void hubbub2_wm_read_state(struct hubbub *hubbub,
		struct dcn_hubbub_wm *wm)
{
	struct dcn20_hubbub *hubbub1 = TO_DCN20_HUBBUB(hubbub);

	struct dcn_hubbub_wm_set *s;

	memset(wm, 0, sizeof(struct dcn_hubbub_wm));

	s = &wm->sets[0];
	s->wm_set = 0;
	s->data_urgent = REG_READ(DCHUBBUB_ARB_DATA_URGENCY_WATERMARK_A);
	if (REG(DCHUBBUB_ARB_PTE_META_URGENCY_WATERMARK_A))
		s->pte_meta_urgent = REG_READ(DCHUBBUB_ARB_PTE_META_URGENCY_WATERMARK_A);
	if (REG(DCHUBBUB_ARB_ALLOW_SR_ENTER_WATERMARK_A)) {
		s->sr_enter = REG_READ(DCHUBBUB_ARB_ALLOW_SR_ENTER_WATERMARK_A);
		s->sr_exit = REG_READ(DCHUBBUB_ARB_ALLOW_SR_EXIT_WATERMARK_A);
	}
	s->dram_clk_chanage = REG_READ(DCHUBBUB_ARB_ALLOW_DRAM_CLK_CHANGE_WATERMARK_A);

	s = &wm->sets[1];
	s->wm_set = 1;
	s->data_urgent = REG_READ(DCHUBBUB_ARB_DATA_URGENCY_WATERMARK_B);
	if (REG(DCHUBBUB_ARB_PTE_META_URGENCY_WATERMARK_B))
		s->pte_meta_urgent = REG_READ(DCHUBBUB_ARB_PTE_META_URGENCY_WATERMARK_B);
	if (REG(DCHUBBUB_ARB_ALLOW_SR_ENTER_WATERMARK_B)) {
		s->sr_enter = REG_READ(DCHUBBUB_ARB_ALLOW_SR_ENTER_WATERMARK_B);
		s->sr_exit = REG_READ(DCHUBBUB_ARB_ALLOW_SR_EXIT_WATERMARK_B);
	}
	s->dram_clk_chanage = REG_READ(DCHUBBUB_ARB_ALLOW_DRAM_CLK_CHANGE_WATERMARK_B);

	s = &wm->sets[2];
	s->wm_set = 2;
	s->data_urgent = REG_READ(DCHUBBUB_ARB_DATA_URGENCY_WATERMARK_C);
	if (REG(DCHUBBUB_ARB_PTE_META_URGENCY_WATERMARK_C))
		s->pte_meta_urgent = REG_READ(DCHUBBUB_ARB_PTE_META_URGENCY_WATERMARK_C);
	if (REG(DCHUBBUB_ARB_ALLOW_SR_ENTER_WATERMARK_C)) {
		s->sr_enter = REG_READ(DCHUBBUB_ARB_ALLOW_SR_ENTER_WATERMARK_C);
		s->sr_exit = REG_READ(DCHUBBUB_ARB_ALLOW_SR_EXIT_WATERMARK_C);
	}
	s->dram_clk_chanage = REG_READ(DCHUBBUB_ARB_ALLOW_DRAM_CLK_CHANGE_WATERMARK_C);

	s = &wm->sets[3];
	s->wm_set = 3;
	s->data_urgent = REG_READ(DCHUBBUB_ARB_DATA_URGENCY_WATERMARK_D);
	if (REG(DCHUBBUB_ARB_PTE_META_URGENCY_WATERMARK_D))
		s->pte_meta_urgent = REG_READ(DCHUBBUB_ARB_PTE_META_URGENCY_WATERMARK_D);
	if (REG(DCHUBBUB_ARB_ALLOW_SR_ENTER_WATERMARK_D)) {
		s->sr_enter = REG_READ(DCHUBBUB_ARB_ALLOW_SR_ENTER_WATERMARK_D);
		s->sr_exit = REG_READ(DCHUBBUB_ARB_ALLOW_SR_EXIT_WATERMARK_D);
	}
	s->dram_clk_chanage = REG_READ(DCHUBBUB_ARB_ALLOW_DRAM_CLK_CHANGE_WATERMARK_D);
}

void hubbub2_get_dchub_ref_freq(struct hubbub *hubbub,
		unsigned int dccg_ref_freq_inKhz,
		unsigned int *dchub_ref_freq_inKhz)
{
	struct dcn20_hubbub *hubbub1 = TO_DCN20_HUBBUB(hubbub);
	uint32_t ref_div = 0;
	uint32_t ref_en = 0;

	REG_GET_2(DCHUBBUB_GLOBAL_TIMER_CNTL, DCHUBBUB_GLOBAL_TIMER_REFDIV, &ref_div,
			DCHUBBUB_GLOBAL_TIMER_ENABLE, &ref_en);

	if (ref_en) {
		if (ref_div == 2)
			*dchub_ref_freq_inKhz = dccg_ref_freq_inKhz / 2;
		else
			*dchub_ref_freq_inKhz = dccg_ref_freq_inKhz;

		// DC hub reference frequency must be around 50Mhz, otherwise there may be
		// overflow/underflow issues when doing HUBBUB programming
		if (*dchub_ref_freq_inKhz < 40000 || *dchub_ref_freq_inKhz > 60000)
			ASSERT_CRITICAL(false);

		return;
	} else {
		*dchub_ref_freq_inKhz = dccg_ref_freq_inKhz;

		// HUBBUB global timer must be enabled.
		ASSERT_CRITICAL(false);
		return;
	}
}

static bool hubbub2_program_watermarks(
		struct hubbub *hubbub,
		struct dcn_watermark_set *watermarks,
		unsigned int refclk_mhz,
		bool safe_to_lower)
{
	struct dcn20_hubbub *hubbub1 = TO_DCN20_HUBBUB(hubbub);
	bool wm_pending = false;
	/*
	 * Need to clamp to max of the register values (i.e. no wrap)
	 * for dcn1, all wm registers are 21-bit wide
	 */
	if (hubbub1_program_urgent_watermarks(hubbub, watermarks, refclk_mhz, safe_to_lower))
		wm_pending = true;

	if (hubbub1_program_stutter_watermarks(hubbub, watermarks, refclk_mhz, safe_to_lower))
		wm_pending = true;

	/*
	 * There's a special case when going from p-state support to p-state unsupported
	 * here we are going to LOWER watermarks to go to dummy p-state only, but this has
	 * to be done prepare_bandwidth, not optimize
	 */
	if (hubbub1->base.ctx->dc->clk_mgr->clks.prev_p_state_change_support == true &&
		hubbub1->base.ctx->dc->clk_mgr->clks.p_state_change_support == false)
		safe_to_lower = true;

	hubbub1_program_pstate_watermarks(hubbub, watermarks, refclk_mhz, safe_to_lower);

	REG_SET(DCHUBBUB_ARB_SAT_LEVEL, 0,
			DCHUBBUB_ARB_SAT_LEVEL, 60 * refclk_mhz);
	REG_UPDATE(DCHUBBUB_ARB_DF_REQ_OUTSTAND, DCHUBBUB_ARB_MIN_REQ_OUTSTAND, 180);

	hubbub->funcs->allow_self_refresh_control(hubbub, !hubbub->ctx->dc->debug.disable_stutter);
	return wm_pending;
}

static const struct hubbub_funcs hubbub2_funcs = {
	.update_dchub = hubbub2_update_dchub,
	.init_dchub_sys_ctx = hubbub2_init_dchub_sys_ctx,
	.init_vm_ctx = hubbub2_init_vm_ctx,
	.dcc_support_swizzle = hubbub2_dcc_support_swizzle,
	.dcc_support_pixel_format = hubbub2_dcc_support_pixel_format,
	.get_dcc_compression_cap = hubbub2_get_dcc_compression_cap,
	.wm_read_state = hubbub2_wm_read_state,
	.get_dchub_ref_freq = hubbub2_get_dchub_ref_freq,
	.program_watermarks = hubbub2_program_watermarks,
	.is_allow_self_refresh_enabled = hubbub1_is_allow_self_refresh_enabled,
	.allow_self_refresh_control = hubbub1_allow_self_refresh_control,
};

void hubbub2_construct(struct dcn20_hubbub *hubbub,
	struct dc_context *ctx,
	const struct dcn_hubbub_registers *hubbub_regs,
	const struct dcn_hubbub_shift *hubbub_shift,
	const struct dcn_hubbub_mask *hubbub_mask)
{
	hubbub->base.ctx = ctx;

	hubbub->base.funcs = &hubbub2_funcs;

	hubbub->regs = hubbub_regs;
	hubbub->shifts = hubbub_shift;
	hubbub->masks = hubbub_mask;

	hubbub->debug_test_index_pstate = 0xB;
	hubbub->detile_buf_size = 164 * 1024; /* 164KB for DCN2.0 */
}<|MERGE_RESOLUTION|>--- conflicted
+++ resolved
@@ -153,15 +153,8 @@
 	case SURFACE_PIXEL_FORMAT_GRPH_BGR101111_FIX:
 	case SURFACE_PIXEL_FORMAT_GRPH_RGB111110_FLOAT:
 	case SURFACE_PIXEL_FORMAT_GRPH_BGR101111_FLOAT:
-<<<<<<< HEAD
-#if defined(CONFIG_DRM_AMD_DC_DCN3_0)
 	case SURFACE_PIXEL_FORMAT_GRPH_RGBE:
 	case SURFACE_PIXEL_FORMAT_GRPH_RGBE_ALPHA:
-#endif
-=======
-	case SURFACE_PIXEL_FORMAT_GRPH_RGBE:
-	case SURFACE_PIXEL_FORMAT_GRPH_RGBE_ALPHA:
->>>>>>> 7d2a07b7
 		*bytes_per_element = 4;
 		return true;
 	case SURFACE_PIXEL_FORMAT_GRPH_ARGB16161616:
@@ -349,17 +342,9 @@
 	case 65536:
 		block_size = DCN_PAGE_TABLE_BLOCK_SIZE_64KB;
 		break;
-<<<<<<< HEAD
-#if defined(CONFIG_DRM_AMD_DC_DCN3_0)
 	case 32768:
 		block_size = DCN_PAGE_TABLE_BLOCK_SIZE_32KB;
 		break;
-#endif
-=======
-	case 32768:
-		block_size = DCN_PAGE_TABLE_BLOCK_SIZE_32KB;
-		break;
->>>>>>> 7d2a07b7
 	default:
 		ASSERT(false);
 		block_size = page_table_block_size;
