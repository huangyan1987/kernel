--- conflicted
+++ resolved
@@ -3792,12 +3792,8 @@
 	bool force_trim = (low_limit == high_limit);
 	for (i = 0; i < dpm_table->count; i++) {
 	/*skip the trim if od is enabled*/
-<<<<<<< HEAD
-		if (!hwmgr->od_enabled && (dpm_table->dpm_levels[i].value < low_limit
-=======
 		if ((!hwmgr->od_enabled || force_trim)
 			&& (dpm_table->dpm_levels[i].value < low_limit
->>>>>>> c43a06f1
 			|| dpm_table->dpm_levels[i].value > high_limit))
 			dpm_table->dpm_levels[i].enabled = false;
 		else
