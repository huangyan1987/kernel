--- conflicted
+++ resolved
@@ -139,12 +139,8 @@
 	struct drm_device *dev = drm->dev;
 	struct nouveau_bo *nvbo = nouveau_bo(bo);
 
-<<<<<<< HEAD
-	WARN_ON(nvbo->pin_refcnt > 0);
-=======
 	WARN_ON(nvbo->bo.pin_count > 0);
 	nouveau_bo_del_io_reserve_lru(bo);
->>>>>>> 7d2a07b7
 	nv10_bo_put_tile_region(dev, nvbo->tile, NULL);
 
 	/*
@@ -153,11 +149,8 @@
 	 */
 	if (bo->base.dev)
 		drm_gem_object_release(&bo->base);
-<<<<<<< HEAD
-=======
 	else
 		dma_resv_fini(&bo->base._resv);
->>>>>>> 7d2a07b7
 
 	kfree(nvbo);
 }
@@ -204,11 +197,7 @@
 }
 
 struct nouveau_bo *
-<<<<<<< HEAD
-nouveau_bo_alloc(struct nouveau_cli *cli, u64 *size, int *align, u32 flags,
-=======
 nouveau_bo_alloc(struct nouveau_cli *cli, u64 *size, int *align, u32 domain,
->>>>>>> 7d2a07b7
 		 u32 tile_mode, u32 tile_flags)
 {
 	struct nouveau_drm *drm = cli->drm;
@@ -303,33 +292,12 @@
 	}
 	nvbo->page = vmm->page[pi].shift;
 
-<<<<<<< HEAD
-	nouveau_bo_fixup_align(nvbo, flags, align, size);
-=======
 	nouveau_bo_fixup_align(nvbo, align, size);
->>>>>>> 7d2a07b7
 
 	return nvbo;
 }
 
 int
-<<<<<<< HEAD
-nouveau_bo_init(struct nouveau_bo *nvbo, u64 size, int align, u32 flags,
-		struct sg_table *sg, struct dma_resv *robj)
-{
-	int type = sg ? ttm_bo_type_sg : ttm_bo_type_device;
-	size_t acc_size;
-	int ret;
-
-	acc_size = ttm_bo_dma_acc_size(nvbo->bo.bdev, size, sizeof(*nvbo));
-
-	nvbo->bo.mem.num_pages = size >> PAGE_SHIFT;
-	nouveau_bo_placement_set(nvbo, flags, 0);
-
-	ret = ttm_bo_init(nvbo->bo.bdev, &nvbo->bo, size, type,
-			  &nvbo->placement, align >> PAGE_SHIFT, false,
-			  acc_size, sg, robj, nouveau_bo_del_ttm);
-=======
 nouveau_bo_init(struct nouveau_bo *nvbo, u64 size, int align, u32 domain,
 		struct sg_table *sg, struct dma_resv *robj)
 {
@@ -342,7 +310,6 @@
 	ret = ttm_bo_init(nvbo->bo.bdev, &nvbo->bo, size, type,
 			  &nvbo->placement, align >> PAGE_SHIFT, false, sg,
 			  robj, nouveau_bo_del_ttm);
->>>>>>> 7d2a07b7
 	if (ret) {
 		/* ttm will call nouveau_bo_del_ttm if it fails.. */
 		return ret;
@@ -353,35 +320,23 @@
 
 int
 nouveau_bo_new(struct nouveau_cli *cli, u64 size, int align,
-<<<<<<< HEAD
-	       uint32_t flags, uint32_t tile_mode, uint32_t tile_flags,
-=======
 	       uint32_t domain, uint32_t tile_mode, uint32_t tile_flags,
->>>>>>> 7d2a07b7
 	       struct sg_table *sg, struct dma_resv *robj,
 	       struct nouveau_bo **pnvbo)
 {
 	struct nouveau_bo *nvbo;
 	int ret;
 
-<<<<<<< HEAD
-	nvbo = nouveau_bo_alloc(cli, &size, &align, flags, tile_mode,
-=======
 	nvbo = nouveau_bo_alloc(cli, &size, &align, domain, tile_mode,
->>>>>>> 7d2a07b7
 				tile_flags);
 	if (IS_ERR(nvbo))
 		return PTR_ERR(nvbo);
 
-<<<<<<< HEAD
-	ret = nouveau_bo_init(nvbo, size, align, flags, sg, robj);
-=======
 	nvbo->bo.base.size = size;
 	dma_resv_init(&nvbo->bo.base._resv);
 	drm_vma_node_reset(&nvbo->bo.base.vma_node);
 
 	ret = nouveau_bo_init(nvbo, size, align, domain, sg, robj);
->>>>>>> 7d2a07b7
 	if (ret)
 		return ret;
 
@@ -598,12 +553,9 @@
 	int i, j;
 
 	if (!ttm_dma || !ttm_dma->dma_address)
-<<<<<<< HEAD
-=======
 		return;
 	if (!ttm_dma->pages) {
 		NV_DEBUG(drm, "ttm_dma 0x%p: pages NULL\n", ttm_dma);
->>>>>>> 7d2a07b7
 		return;
 	}
 
@@ -758,10 +710,6 @@
 }
 
 static int
-<<<<<<< HEAD
-nouveau_bo_init_mem_type(struct ttm_bo_device *bdev, uint32_t type,
-			 struct ttm_mem_type_manager *man)
-=======
 nouveau_ttm_tt_bind(struct ttm_device *bdev, struct ttm_tt *ttm,
 		    struct ttm_resource *reg)
 {
@@ -779,66 +727,13 @@
 
 static void
 nouveau_ttm_tt_unbind(struct ttm_device *bdev, struct ttm_tt *ttm)
->>>>>>> 7d2a07b7
 {
 #if IS_ENABLED(CONFIG_AGP)
 	struct nouveau_drm *drm = nouveau_bdev(bdev);
 
-<<<<<<< HEAD
-	switch (type) {
-	case TTM_PL_SYSTEM:
-		man->flags = 0;
-		man->available_caching = TTM_PL_MASK_CACHING;
-		man->default_caching = TTM_PL_FLAG_CACHED;
-		break;
-	case TTM_PL_VRAM:
-		man->flags = TTM_MEMTYPE_FLAG_FIXED;
-		man->available_caching = TTM_PL_FLAG_UNCACHED |
-					 TTM_PL_FLAG_WC;
-		man->default_caching = TTM_PL_FLAG_WC;
-
-		if (drm->client.device.info.family >= NV_DEVICE_INFO_V0_TESLA) {
-			/* Some BARs do not support being ioremapped WC */
-			const u8 type = mmu->type[drm->ttm.type_vram].type;
-			if (type & NVIF_MEM_UNCACHED) {
-				man->available_caching = TTM_PL_FLAG_UNCACHED;
-				man->default_caching = TTM_PL_FLAG_UNCACHED;
-			}
-
-			man->func = &nouveau_vram_manager;
-			man->use_io_reserve_lru = true;
-		} else {
-			man->func = &ttm_bo_manager_func;
-		}
-		break;
-	case TTM_PL_TT:
-		if (drm->client.device.info.family >= NV_DEVICE_INFO_V0_TESLA)
-			man->func = &nouveau_gart_manager;
-		else
-		if (!drm->agp.bridge)
-			man->func = &nv04_gart_manager;
-		else
-			man->func = &ttm_bo_manager_func;
-
-		if (drm->agp.bridge) {
-			man->flags = 0;
-			man->available_caching = TTM_PL_FLAG_UNCACHED |
-				TTM_PL_FLAG_WC;
-			man->default_caching = TTM_PL_FLAG_WC;
-		} else {
-			man->flags = 0;
-			man->available_caching = TTM_PL_MASK_CACHING;
-			man->default_caching = TTM_PL_FLAG_CACHED;
-		}
-
-		break;
-	default:
-		return -EINVAL;
-=======
 	if (drm->agp.bridge) {
 		ttm_agp_unbind(ttm);
 		return;
->>>>>>> 7d2a07b7
 	}
 #endif
 	nouveau_sgdma_unbind(bdev, ttm);
@@ -1030,17 +925,8 @@
 		}
 	}
 
-<<<<<<< HEAD
-	if (new_reg) {
-		if (new_reg->mm_node)
-			nvbo->offset = (new_reg->start << PAGE_SHIFT);
-		else
-			nvbo->offset = 0;
-	}
-=======
 	if (new_reg)
 		nvbo->offset = (new_reg->start << PAGE_SHIFT);
->>>>>>> 7d2a07b7
 
 }
 
@@ -1072,11 +958,7 @@
 {
 	struct nouveau_drm *drm = nouveau_bdev(bo->bdev);
 	struct drm_device *dev = drm->dev;
-<<<<<<< HEAD
-	struct dma_fence *fence = dma_resv_get_excl(bo->base.resv);
-=======
 	struct dma_fence *fence = dma_resv_excl_fence(bo->base.resv);
->>>>>>> 7d2a07b7
 
 	nv10_bo_put_tile_region(dev, *old_tile, fence);
 	*old_tile = new_tile;
@@ -1177,10 +1059,6 @@
 {
 	struct nouveau_mem *mem = nouveau_mem(reg);
 
-<<<<<<< HEAD
-	return drm_vma_node_verify_access(&nvbo->bo.base.vma_node,
-					  filp->private_data);
-=======
 	if (drm->client.mem->oclass >= NVIF_CLASS_MEM_NV50) {
 		switch (reg->mem_type) {
 		case TTM_PL_TT:
@@ -1194,7 +1072,6 @@
 			break;
 		}
 	}
->>>>>>> 7d2a07b7
 }
 
 static int
@@ -1206,17 +1083,8 @@
 	struct nvif_mmu *mmu = &drm->client.mmu;
 	int ret;
 
-<<<<<<< HEAD
-	reg->bus.addr = NULL;
-	reg->bus.offset = 0;
-	reg->bus.size = reg->num_pages << PAGE_SHIFT;
-	reg->bus.base = 0;
-	reg->bus.is_iomem = false;
-
-=======
 	mutex_lock(&drm->ttm.io_reserve_mutex);
 retry:
->>>>>>> 7d2a07b7
 	switch (reg->mem_type) {
 	case TTM_PL_SYSTEM:
 		/* System memory */
@@ -1236,10 +1104,7 @@
 			/* untiled */
 			ret = 0;
 			break;
-<<<<<<< HEAD
-=======
-		}
->>>>>>> 7d2a07b7
+		}
 		fallthrough;	/* tiled memory */
 	case TTM_PL_VRAM:
 		reg->bus.offset = (reg->start << PAGE_SHIFT) +
@@ -1285,13 +1150,8 @@
 						     &handle, &length);
 			if (ret != 1) {
 				if (WARN_ON(ret == 0))
-<<<<<<< HEAD
-					return -EINVAL;
-				return ret;
-=======
 					ret = -EINVAL;
 				goto out;
->>>>>>> 7d2a07b7
 			}
 
 			reg->bus.offset = handle;
@@ -1448,26 +1308,19 @@
 		dma_resv_add_excl_fence(resv, &fence->base);
 	else if (fence)
 		dma_resv_add_shared_fence(resv, &fence->base);
-<<<<<<< HEAD
-=======
 }
 
 static void
 nouveau_bo_delete_mem_notify(struct ttm_buffer_object *bo)
 {
 	nouveau_bo_move_ntfy(bo, NULL);
->>>>>>> 7d2a07b7
 }
 
 struct ttm_device_funcs nouveau_bo_driver = {
 	.ttm_tt_create = &nouveau_ttm_tt_create,
 	.ttm_tt_populate = &nouveau_ttm_tt_populate,
 	.ttm_tt_unpopulate = &nouveau_ttm_tt_unpopulate,
-<<<<<<< HEAD
-	.init_mem_type = nouveau_bo_init_mem_type,
-=======
 	.ttm_tt_destroy = &nouveau_ttm_tt_destroy,
->>>>>>> 7d2a07b7
 	.eviction_valuable = ttm_bo_eviction_valuable,
 	.evict_flags = nouveau_bo_evict_flags,
 	.delete_mem_notify = nouveau_bo_delete_mem_notify,
