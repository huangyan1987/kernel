--- conflicted
+++ resolved
@@ -130,9 +130,5 @@
 gk104_pmu_new(struct nvkm_device *device, enum nvkm_subdev_type type, int inst,
 	      struct nvkm_pmu **ppmu)
 {
-<<<<<<< HEAD
-	return nvkm_pmu_new_(gk104_pmu_fwif, device, index, ppmu);
-=======
 	return nvkm_pmu_new_(gk104_pmu_fwif, device, type, inst, ppmu);
->>>>>>> 7d2a07b7
 }