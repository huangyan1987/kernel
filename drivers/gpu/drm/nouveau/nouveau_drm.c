--- conflicted
+++ resolved
@@ -241,7 +241,6 @@
 			       &cli->device);
 	if (ret) {
 		NV_PRINTK(err, cli, "Device allocation failed: %d\n", ret);
-<<<<<<< HEAD
 		goto done;
 	}
 
@@ -263,29 +262,6 @@
 		goto done;
 	}
 
-=======
-		goto done;
-	}
-
-	ret = nvif_mclass(&cli->device.object, mmus);
-	if (ret < 0) {
-		NV_PRINTK(err, cli, "No supported MMU class\n");
-		goto done;
-	}
-
-	ret = nvif_mmu_init(&cli->device.object, mmus[ret].oclass, &cli->mmu);
-	if (ret) {
-		NV_PRINTK(err, cli, "MMU allocation failed: %d\n", ret);
-		goto done;
-	}
-
-	ret = nvif_mclass(&cli->mmu.object, vmms);
-	if (ret < 0) {
-		NV_PRINTK(err, cli, "No supported VMM class\n");
-		goto done;
-	}
-
->>>>>>> f2eb297c
 	ret = nouveau_vmm_init(cli, vmms[ret].oclass, &cli->vmm);
 	if (ret) {
 		NV_PRINTK(err, cli, "VMM allocation failed: %d\n", ret);
@@ -598,10 +574,6 @@
 	nouveau_ttm_fini(drm);
 	nouveau_vga_fini(drm);
 
-<<<<<<< HEAD
-	nouveau_cli_fini(&drm->client);
-	nouveau_cli_fini(&drm->master);
-=======
 	/*
 	 * There may be existing clients from as-yet unclosed files. For now,
 	 * clean them up here rather than deferring until the file is closed,
@@ -623,7 +595,6 @@
 	nouveau_cli_fini(&drm->client);
 	nouveau_cli_fini(&drm->master);
 	mutex_destroy(&drm->clients_lock);
->>>>>>> f2eb297c
 	kfree(drm);
 }
 
@@ -728,11 +699,7 @@
 	struct nvkm_client *client;
 	struct nvkm_device *device;
 
-<<<<<<< HEAD
-	drm_dev_unregister(dev);
-=======
 	drm_dev_unplug(dev);
->>>>>>> f2eb297c
 
 	dev->irq_enabled = false;
 	client = nvxx_client(&drm->client.base);
