#ifndef __NVKM_FAULT_H__
#define __NVKM_FAULT_H__
#include <core/subdev.h>
#include <core/notify.h>

struct nvkm_fault {
	const struct nvkm_fault_func *func;
	struct nvkm_subdev subdev;

	struct nvkm_fault_buffer *buffer[2];
	int buffer_nr;

	struct nvkm_event event;

	struct nvkm_notify nrpfb;

	struct nvkm_device_oclass user;
};

struct nvkm_fault_data {
	u64  addr;
	u64  inst;
	u64  time;
	u8 engine;
	u8  valid;
	u8    gpc;
	u8    hub;
	u8 access;
	u8 client;
	u8 reason;
};

<<<<<<< HEAD
int gp100_fault_new(struct nvkm_device *, int, struct nvkm_fault **);
int gp10b_fault_new(struct nvkm_device *, int, struct nvkm_fault **);
int gv100_fault_new(struct nvkm_device *, int, struct nvkm_fault **);
int tu102_fault_new(struct nvkm_device *, int, struct nvkm_fault **);
=======
int gp100_fault_new(struct nvkm_device *, enum nvkm_subdev_type, int inst, struct nvkm_fault **);
int gp10b_fault_new(struct nvkm_device *, enum nvkm_subdev_type, int inst, struct nvkm_fault **);
int gv100_fault_new(struct nvkm_device *, enum nvkm_subdev_type, int inst, struct nvkm_fault **);
int tu102_fault_new(struct nvkm_device *, enum nvkm_subdev_type, int inst, struct nvkm_fault **);
>>>>>>> 7d2a07b7
#endif<|MERGE_RESOLUTION|>--- conflicted
+++ resolved
@@ -30,15 +30,8 @@
 	u8 reason;
 };
 
-<<<<<<< HEAD
-int gp100_fault_new(struct nvkm_device *, int, struct nvkm_fault **);
-int gp10b_fault_new(struct nvkm_device *, int, struct nvkm_fault **);
-int gv100_fault_new(struct nvkm_device *, int, struct nvkm_fault **);
-int tu102_fault_new(struct nvkm_device *, int, struct nvkm_fault **);
-=======
 int gp100_fault_new(struct nvkm_device *, enum nvkm_subdev_type, int inst, struct nvkm_fault **);
 int gp10b_fault_new(struct nvkm_device *, enum nvkm_subdev_type, int inst, struct nvkm_fault **);
 int gv100_fault_new(struct nvkm_device *, enum nvkm_subdev_type, int inst, struct nvkm_fault **);
 int tu102_fault_new(struct nvkm_device *, enum nvkm_subdev_type, int inst, struct nvkm_fault **);
->>>>>>> 7d2a07b7
 #endif