/*
 * Copyright © 2014 Red Hat
 *
 * Permission to use, copy, modify, distribute, and sell this software and its
 * documentation for any purpose is hereby granted without fee, provided that
 * the above copyright notice appear in all copies and that both that copyright
 * notice and this permission notice appear in supporting documentation, and
 * that the name of the copyright holders not be used in advertising or
 * publicity pertaining to distribution of the software without specific,
 * written prior permission.  The copyright holders make no representations
 * about the suitability of this software for any purpose.  It is provided "as
 * is" without express or implied warranty.
 *
 * THE COPYRIGHT HOLDERS DISCLAIM ALL WARRANTIES WITH REGARD TO THIS SOFTWARE,
 * INCLUDING ALL IMPLIED WARRANTIES OF MERCHANTABILITY AND FITNESS, IN NO
 * EVENT SHALL THE COPYRIGHT HOLDERS BE LIABLE FOR ANY SPECIAL, INDIRECT OR
 * CONSEQUENTIAL DAMAGES OR ANY DAMAGES WHATSOEVER RESULTING FROM LOSS OF USE,
 * DATA OR PROFITS, WHETHER IN AN ACTION OF CONTRACT, NEGLIGENCE OR OTHER
 * TORTIOUS ACTION, ARISING OUT OF OR IN CONNECTION WITH THE USE OR PERFORMANCE
 * OF THIS SOFTWARE.
 */

#include <linux/delay.h>
#include <linux/errno.h>
#include <linux/i2c.h>
#include <linux/init.h>
#include <linux/kernel.h>
#include <linux/sched.h>
#include <linux/seq_file.h>

#if IS_ENABLED(CONFIG_DRM_DEBUG_DP_MST_TOPOLOGY_REFS)
#include <linux/stacktrace.h>
#include <linux/sort.h>
#include <linux/timekeeping.h>
#include <linux/math64.h>
#endif

#include <drm/drm_atomic.h>
#include <drm/drm_atomic_helper.h>
#include <drm/drm_dp_mst_helper.h>
#include <drm/drm_drv.h>
#include <drm/drm_print.h>
#include <drm/drm_probe_helper.h>

#include "drm_crtc_helper_internal.h"
#include "drm_dp_mst_topology_internal.h"

/**
 * DOC: dp mst helper
 *
 * These functions contain parts of the DisplayPort 1.2a MultiStream Transport
 * protocol. The helpers contain a topology manager and bandwidth manager.
 * The helpers encapsulate the sending and received of sideband msgs.
 */
struct drm_dp_pending_up_req {
	struct drm_dp_sideband_msg_hdr hdr;
	struct drm_dp_sideband_msg_req_body msg;
	struct list_head next;
};

static bool dump_dp_payload_table(struct drm_dp_mst_topology_mgr *mgr,
				  char *buf);

static void drm_dp_mst_topology_put_port(struct drm_dp_mst_port *port);

static int drm_dp_dpcd_write_payload(struct drm_dp_mst_topology_mgr *mgr,
				     int id,
				     struct drm_dp_payload *payload);

static int drm_dp_send_dpcd_read(struct drm_dp_mst_topology_mgr *mgr,
				 struct drm_dp_mst_port *port,
				 int offset, int size, u8 *bytes);
static int drm_dp_send_dpcd_write(struct drm_dp_mst_topology_mgr *mgr,
				  struct drm_dp_mst_port *port,
				  int offset, int size, u8 *bytes);

static int drm_dp_send_link_address(struct drm_dp_mst_topology_mgr *mgr,
				    struct drm_dp_mst_branch *mstb);

static void
drm_dp_send_clear_payload_id_table(struct drm_dp_mst_topology_mgr *mgr,
				   struct drm_dp_mst_branch *mstb);

static int drm_dp_send_enum_path_resources(struct drm_dp_mst_topology_mgr *mgr,
					   struct drm_dp_mst_branch *mstb,
					   struct drm_dp_mst_port *port);
static bool drm_dp_validate_guid(struct drm_dp_mst_topology_mgr *mgr,
				 u8 *guid);

static int drm_dp_mst_register_i2c_bus(struct drm_dp_aux *aux);
static void drm_dp_mst_unregister_i2c_bus(struct drm_dp_aux *aux);
static void drm_dp_mst_kick_tx(struct drm_dp_mst_topology_mgr *mgr);

#define DBG_PREFIX "[dp_mst]"

#define DP_STR(x) [DP_ ## x] = #x

static const char *drm_dp_mst_req_type_str(u8 req_type)
{
	static const char * const req_type_str[] = {
		DP_STR(GET_MSG_TRANSACTION_VERSION),
		DP_STR(LINK_ADDRESS),
		DP_STR(CONNECTION_STATUS_NOTIFY),
		DP_STR(ENUM_PATH_RESOURCES),
		DP_STR(ALLOCATE_PAYLOAD),
		DP_STR(QUERY_PAYLOAD),
		DP_STR(RESOURCE_STATUS_NOTIFY),
		DP_STR(CLEAR_PAYLOAD_ID_TABLE),
		DP_STR(REMOTE_DPCD_READ),
		DP_STR(REMOTE_DPCD_WRITE),
		DP_STR(REMOTE_I2C_READ),
		DP_STR(REMOTE_I2C_WRITE),
		DP_STR(POWER_UP_PHY),
		DP_STR(POWER_DOWN_PHY),
		DP_STR(SINK_EVENT_NOTIFY),
		DP_STR(QUERY_STREAM_ENC_STATUS),
	};

	if (req_type >= ARRAY_SIZE(req_type_str) ||
	    !req_type_str[req_type])
		return "unknown";

	return req_type_str[req_type];
}

#undef DP_STR
#define DP_STR(x) [DP_NAK_ ## x] = #x

static const char *drm_dp_mst_nak_reason_str(u8 nak_reason)
{
	static const char * const nak_reason_str[] = {
		DP_STR(WRITE_FAILURE),
		DP_STR(INVALID_READ),
		DP_STR(CRC_FAILURE),
		DP_STR(BAD_PARAM),
		DP_STR(DEFER),
		DP_STR(LINK_FAILURE),
		DP_STR(NO_RESOURCES),
		DP_STR(DPCD_FAIL),
		DP_STR(I2C_NAK),
		DP_STR(ALLOCATE_FAIL),
	};

	if (nak_reason >= ARRAY_SIZE(nak_reason_str) ||
	    !nak_reason_str[nak_reason])
		return "unknown";

	return nak_reason_str[nak_reason];
}

#undef DP_STR
#define DP_STR(x) [DRM_DP_SIDEBAND_TX_ ## x] = #x

static const char *drm_dp_mst_sideband_tx_state_str(int state)
{
	static const char * const sideband_reason_str[] = {
		DP_STR(QUEUED),
		DP_STR(START_SEND),
		DP_STR(SENT),
		DP_STR(RX),
		DP_STR(TIMEOUT),
	};

	if (state >= ARRAY_SIZE(sideband_reason_str) ||
	    !sideband_reason_str[state])
		return "unknown";

	return sideband_reason_str[state];
}

static int
drm_dp_mst_rad_to_str(const u8 rad[8], u8 lct, char *out, size_t len)
{
	int i;
	u8 unpacked_rad[16];

	for (i = 0; i < lct; i++) {
		if (i % 2)
			unpacked_rad[i] = rad[i / 2] >> 4;
		else
			unpacked_rad[i] = rad[i / 2] & BIT_MASK(4);
	}

	/* TODO: Eventually add something to printk so we can format the rad
	 * like this: 1.2.3
	 */
	return snprintf(out, len, "%*phC", lct, unpacked_rad);
}

/* sideband msg handling */
static u8 drm_dp_msg_header_crc4(const uint8_t *data, size_t num_nibbles)
{
	u8 bitmask = 0x80;
	u8 bitshift = 7;
	u8 array_index = 0;
	int number_of_bits = num_nibbles * 4;
	u8 remainder = 0;

	while (number_of_bits != 0) {
		number_of_bits--;
		remainder <<= 1;
		remainder |= (data[array_index] & bitmask) >> bitshift;
		bitmask >>= 1;
		bitshift--;
		if (bitmask == 0) {
			bitmask = 0x80;
			bitshift = 7;
			array_index++;
		}
		if ((remainder & 0x10) == 0x10)
			remainder ^= 0x13;
	}

	number_of_bits = 4;
	while (number_of_bits != 0) {
		number_of_bits--;
		remainder <<= 1;
		if ((remainder & 0x10) != 0)
			remainder ^= 0x13;
	}

	return remainder;
}

static u8 drm_dp_msg_data_crc4(const uint8_t *data, u8 number_of_bytes)
{
	u8 bitmask = 0x80;
	u8 bitshift = 7;
	u8 array_index = 0;
	int number_of_bits = number_of_bytes * 8;
	u16 remainder = 0;

	while (number_of_bits != 0) {
		number_of_bits--;
		remainder <<= 1;
		remainder |= (data[array_index] & bitmask) >> bitshift;
		bitmask >>= 1;
		bitshift--;
		if (bitmask == 0) {
			bitmask = 0x80;
			bitshift = 7;
			array_index++;
		}
		if ((remainder & 0x100) == 0x100)
			remainder ^= 0xd5;
	}

	number_of_bits = 8;
	while (number_of_bits != 0) {
		number_of_bits--;
		remainder <<= 1;
		if ((remainder & 0x100) != 0)
			remainder ^= 0xd5;
	}

	return remainder & 0xff;
}
static inline u8 drm_dp_calc_sb_hdr_size(struct drm_dp_sideband_msg_hdr *hdr)
{
	u8 size = 3;
	size += (hdr->lct / 2);
	return size;
}

static void drm_dp_encode_sideband_msg_hdr(struct drm_dp_sideband_msg_hdr *hdr,
					   u8 *buf, int *len)
{
	int idx = 0;
	int i;
	u8 crc4;
	buf[idx++] = ((hdr->lct & 0xf) << 4) | (hdr->lcr & 0xf);
	for (i = 0; i < (hdr->lct / 2); i++)
		buf[idx++] = hdr->rad[i];
	buf[idx++] = (hdr->broadcast << 7) | (hdr->path_msg << 6) |
		(hdr->msg_len & 0x3f);
	buf[idx++] = (hdr->somt << 7) | (hdr->eomt << 6) | (hdr->seqno << 4);

	crc4 = drm_dp_msg_header_crc4(buf, (idx * 2) - 1);
	buf[idx - 1] |= (crc4 & 0xf);

	*len = idx;
}

static bool drm_dp_decode_sideband_msg_hdr(struct drm_dp_sideband_msg_hdr *hdr,
					   u8 *buf, int buflen, u8 *hdrlen)
{
	u8 crc4;
	u8 len;
	int i;
	u8 idx;
	if (buf[0] == 0)
		return false;
	len = 3;
	len += ((buf[0] & 0xf0) >> 4) / 2;
	if (len > buflen)
		return false;
	crc4 = drm_dp_msg_header_crc4(buf, (len * 2) - 1);

	if ((crc4 & 0xf) != (buf[len - 1] & 0xf)) {
		DRM_DEBUG_KMS("crc4 mismatch 0x%x 0x%x\n", crc4, buf[len - 1]);
		return false;
	}

	hdr->lct = (buf[0] & 0xf0) >> 4;
	hdr->lcr = (buf[0] & 0xf);
	idx = 1;
	for (i = 0; i < (hdr->lct / 2); i++)
		hdr->rad[i] = buf[idx++];
	hdr->broadcast = (buf[idx] >> 7) & 0x1;
	hdr->path_msg = (buf[idx] >> 6) & 0x1;
	hdr->msg_len = buf[idx] & 0x3f;
	idx++;
	hdr->somt = (buf[idx] >> 7) & 0x1;
	hdr->eomt = (buf[idx] >> 6) & 0x1;
	hdr->seqno = (buf[idx] >> 4) & 0x1;
	idx++;
	*hdrlen = idx;
	return true;
}

void
drm_dp_encode_sideband_req(const struct drm_dp_sideband_msg_req_body *req,
			   struct drm_dp_sideband_msg_tx *raw)
{
	int idx = 0;
	int i;
	u8 *buf = raw->msg;
	buf[idx++] = req->req_type & 0x7f;

	switch (req->req_type) {
	case DP_ENUM_PATH_RESOURCES:
	case DP_POWER_DOWN_PHY:
	case DP_POWER_UP_PHY:
		buf[idx] = (req->u.port_num.port_number & 0xf) << 4;
		idx++;
		break;
	case DP_ALLOCATE_PAYLOAD:
		buf[idx] = (req->u.allocate_payload.port_number & 0xf) << 4 |
			(req->u.allocate_payload.number_sdp_streams & 0xf);
		idx++;
		buf[idx] = (req->u.allocate_payload.vcpi & 0x7f);
		idx++;
		buf[idx] = (req->u.allocate_payload.pbn >> 8);
		idx++;
		buf[idx] = (req->u.allocate_payload.pbn & 0xff);
		idx++;
		for (i = 0; i < req->u.allocate_payload.number_sdp_streams / 2; i++) {
			buf[idx] = ((req->u.allocate_payload.sdp_stream_sink[i * 2] & 0xf) << 4) |
				(req->u.allocate_payload.sdp_stream_sink[i * 2 + 1] & 0xf);
			idx++;
		}
		if (req->u.allocate_payload.number_sdp_streams & 1) {
			i = req->u.allocate_payload.number_sdp_streams - 1;
			buf[idx] = (req->u.allocate_payload.sdp_stream_sink[i] & 0xf) << 4;
			idx++;
		}
		break;
	case DP_QUERY_PAYLOAD:
		buf[idx] = (req->u.query_payload.port_number & 0xf) << 4;
		idx++;
		buf[idx] = (req->u.query_payload.vcpi & 0x7f);
		idx++;
		break;
	case DP_REMOTE_DPCD_READ:
		buf[idx] = (req->u.dpcd_read.port_number & 0xf) << 4;
		buf[idx] |= ((req->u.dpcd_read.dpcd_address & 0xf0000) >> 16) & 0xf;
		idx++;
		buf[idx] = (req->u.dpcd_read.dpcd_address & 0xff00) >> 8;
		idx++;
		buf[idx] = (req->u.dpcd_read.dpcd_address & 0xff);
		idx++;
		buf[idx] = (req->u.dpcd_read.num_bytes);
		idx++;
		break;

	case DP_REMOTE_DPCD_WRITE:
		buf[idx] = (req->u.dpcd_write.port_number & 0xf) << 4;
		buf[idx] |= ((req->u.dpcd_write.dpcd_address & 0xf0000) >> 16) & 0xf;
		idx++;
		buf[idx] = (req->u.dpcd_write.dpcd_address & 0xff00) >> 8;
		idx++;
		buf[idx] = (req->u.dpcd_write.dpcd_address & 0xff);
		idx++;
		buf[idx] = (req->u.dpcd_write.num_bytes);
		idx++;
		memcpy(&buf[idx], req->u.dpcd_write.bytes, req->u.dpcd_write.num_bytes);
		idx += req->u.dpcd_write.num_bytes;
		break;
	case DP_REMOTE_I2C_READ:
		buf[idx] = (req->u.i2c_read.port_number & 0xf) << 4;
		buf[idx] |= (req->u.i2c_read.num_transactions & 0x3);
		idx++;
		for (i = 0; i < (req->u.i2c_read.num_transactions & 0x3); i++) {
			buf[idx] = req->u.i2c_read.transactions[i].i2c_dev_id & 0x7f;
			idx++;
			buf[idx] = req->u.i2c_read.transactions[i].num_bytes;
			idx++;
			memcpy(&buf[idx], req->u.i2c_read.transactions[i].bytes, req->u.i2c_read.transactions[i].num_bytes);
			idx += req->u.i2c_read.transactions[i].num_bytes;

			buf[idx] = (req->u.i2c_read.transactions[i].no_stop_bit & 0x1) << 4;
			buf[idx] |= (req->u.i2c_read.transactions[i].i2c_transaction_delay & 0xf);
			idx++;
		}
		buf[idx] = (req->u.i2c_read.read_i2c_device_id) & 0x7f;
		idx++;
		buf[idx] = (req->u.i2c_read.num_bytes_read);
		idx++;
		break;

	case DP_REMOTE_I2C_WRITE:
		buf[idx] = (req->u.i2c_write.port_number & 0xf) << 4;
		idx++;
		buf[idx] = (req->u.i2c_write.write_i2c_device_id) & 0x7f;
		idx++;
		buf[idx] = (req->u.i2c_write.num_bytes);
		idx++;
		memcpy(&buf[idx], req->u.i2c_write.bytes, req->u.i2c_write.num_bytes);
		idx += req->u.i2c_write.num_bytes;
		break;
	}
	raw->cur_len = idx;
}
EXPORT_SYMBOL_FOR_TESTS_ONLY(drm_dp_encode_sideband_req);

/* Decode a sideband request we've encoded, mainly used for debugging */
int
drm_dp_decode_sideband_req(const struct drm_dp_sideband_msg_tx *raw,
			   struct drm_dp_sideband_msg_req_body *req)
{
	const u8 *buf = raw->msg;
	int i, idx = 0;

	req->req_type = buf[idx++] & 0x7f;
	switch (req->req_type) {
	case DP_ENUM_PATH_RESOURCES:
	case DP_POWER_DOWN_PHY:
	case DP_POWER_UP_PHY:
		req->u.port_num.port_number = (buf[idx] >> 4) & 0xf;
		break;
	case DP_ALLOCATE_PAYLOAD:
		{
			struct drm_dp_allocate_payload *a =
				&req->u.allocate_payload;

			a->number_sdp_streams = buf[idx] & 0xf;
			a->port_number = (buf[idx] >> 4) & 0xf;

			WARN_ON(buf[++idx] & 0x80);
			a->vcpi = buf[idx] & 0x7f;

			a->pbn = buf[++idx] << 8;
			a->pbn |= buf[++idx];

			idx++;
			for (i = 0; i < a->number_sdp_streams; i++) {
				a->sdp_stream_sink[i] =
					(buf[idx + (i / 2)] >> ((i % 2) ? 0 : 4)) & 0xf;
			}
		}
		break;
	case DP_QUERY_PAYLOAD:
		req->u.query_payload.port_number = (buf[idx] >> 4) & 0xf;
		WARN_ON(buf[++idx] & 0x80);
		req->u.query_payload.vcpi = buf[idx] & 0x7f;
		break;
	case DP_REMOTE_DPCD_READ:
		{
			struct drm_dp_remote_dpcd_read *r = &req->u.dpcd_read;

			r->port_number = (buf[idx] >> 4) & 0xf;

			r->dpcd_address = (buf[idx] << 16) & 0xf0000;
			r->dpcd_address |= (buf[++idx] << 8) & 0xff00;
			r->dpcd_address |= buf[++idx] & 0xff;

			r->num_bytes = buf[++idx];
		}
		break;
	case DP_REMOTE_DPCD_WRITE:
		{
			struct drm_dp_remote_dpcd_write *w =
				&req->u.dpcd_write;

			w->port_number = (buf[idx] >> 4) & 0xf;

			w->dpcd_address = (buf[idx] << 16) & 0xf0000;
			w->dpcd_address |= (buf[++idx] << 8) & 0xff00;
			w->dpcd_address |= buf[++idx] & 0xff;

			w->num_bytes = buf[++idx];

			w->bytes = kmemdup(&buf[++idx], w->num_bytes,
					   GFP_KERNEL);
			if (!w->bytes)
				return -ENOMEM;
		}
		break;
	case DP_REMOTE_I2C_READ:
		{
			struct drm_dp_remote_i2c_read *r = &req->u.i2c_read;
			struct drm_dp_remote_i2c_read_tx *tx;
			bool failed = false;

			r->num_transactions = buf[idx] & 0x3;
			r->port_number = (buf[idx] >> 4) & 0xf;
			for (i = 0; i < r->num_transactions; i++) {
				tx = &r->transactions[i];

				tx->i2c_dev_id = buf[++idx] & 0x7f;
				tx->num_bytes = buf[++idx];
				tx->bytes = kmemdup(&buf[++idx],
						    tx->num_bytes,
						    GFP_KERNEL);
				if (!tx->bytes) {
					failed = true;
					break;
				}
				idx += tx->num_bytes;
				tx->no_stop_bit = (buf[idx] >> 5) & 0x1;
				tx->i2c_transaction_delay = buf[idx] & 0xf;
			}

			if (failed) {
				for (i = 0; i < r->num_transactions; i++) {
					tx = &r->transactions[i];
					kfree(tx->bytes);
				}
				return -ENOMEM;
			}

			r->read_i2c_device_id = buf[++idx] & 0x7f;
			r->num_bytes_read = buf[++idx];
		}
		break;
	case DP_REMOTE_I2C_WRITE:
		{
			struct drm_dp_remote_i2c_write *w = &req->u.i2c_write;

			w->port_number = (buf[idx] >> 4) & 0xf;
			w->write_i2c_device_id = buf[++idx] & 0x7f;
			w->num_bytes = buf[++idx];
			w->bytes = kmemdup(&buf[++idx], w->num_bytes,
					   GFP_KERNEL);
			if (!w->bytes)
				return -ENOMEM;
		}
		break;
	}

	return 0;
}
EXPORT_SYMBOL_FOR_TESTS_ONLY(drm_dp_decode_sideband_req);

void
drm_dp_dump_sideband_msg_req_body(const struct drm_dp_sideband_msg_req_body *req,
				  int indent, struct drm_printer *printer)
{
	int i;

#define P(f, ...) drm_printf_indent(printer, indent, f, ##__VA_ARGS__)
	if (req->req_type == DP_LINK_ADDRESS) {
		/* No contents to print */
		P("type=%s\n", drm_dp_mst_req_type_str(req->req_type));
		return;
	}

	P("type=%s contents:\n", drm_dp_mst_req_type_str(req->req_type));
	indent++;

	switch (req->req_type) {
	case DP_ENUM_PATH_RESOURCES:
	case DP_POWER_DOWN_PHY:
	case DP_POWER_UP_PHY:
		P("port=%d\n", req->u.port_num.port_number);
		break;
	case DP_ALLOCATE_PAYLOAD:
		P("port=%d vcpi=%d pbn=%d sdp_streams=%d %*ph\n",
		  req->u.allocate_payload.port_number,
		  req->u.allocate_payload.vcpi, req->u.allocate_payload.pbn,
		  req->u.allocate_payload.number_sdp_streams,
		  req->u.allocate_payload.number_sdp_streams,
		  req->u.allocate_payload.sdp_stream_sink);
		break;
	case DP_QUERY_PAYLOAD:
		P("port=%d vcpi=%d\n",
		  req->u.query_payload.port_number,
		  req->u.query_payload.vcpi);
		break;
	case DP_REMOTE_DPCD_READ:
		P("port=%d dpcd_addr=%05x len=%d\n",
		  req->u.dpcd_read.port_number, req->u.dpcd_read.dpcd_address,
		  req->u.dpcd_read.num_bytes);
		break;
	case DP_REMOTE_DPCD_WRITE:
		P("port=%d addr=%05x len=%d: %*ph\n",
		  req->u.dpcd_write.port_number,
		  req->u.dpcd_write.dpcd_address,
		  req->u.dpcd_write.num_bytes, req->u.dpcd_write.num_bytes,
		  req->u.dpcd_write.bytes);
		break;
	case DP_REMOTE_I2C_READ:
		P("port=%d num_tx=%d id=%d size=%d:\n",
		  req->u.i2c_read.port_number,
		  req->u.i2c_read.num_transactions,
		  req->u.i2c_read.read_i2c_device_id,
		  req->u.i2c_read.num_bytes_read);

		indent++;
		for (i = 0; i < req->u.i2c_read.num_transactions; i++) {
			const struct drm_dp_remote_i2c_read_tx *rtx =
				&req->u.i2c_read.transactions[i];

			P("%d: id=%03d size=%03d no_stop_bit=%d tx_delay=%03d: %*ph\n",
			  i, rtx->i2c_dev_id, rtx->num_bytes,
			  rtx->no_stop_bit, rtx->i2c_transaction_delay,
			  rtx->num_bytes, rtx->bytes);
		}
		break;
	case DP_REMOTE_I2C_WRITE:
		P("port=%d id=%d size=%d: %*ph\n",
		  req->u.i2c_write.port_number,
		  req->u.i2c_write.write_i2c_device_id,
		  req->u.i2c_write.num_bytes, req->u.i2c_write.num_bytes,
		  req->u.i2c_write.bytes);
		break;
	default:
		P("???\n");
		break;
	}
#undef P
}
EXPORT_SYMBOL_FOR_TESTS_ONLY(drm_dp_dump_sideband_msg_req_body);

static inline void
drm_dp_mst_dump_sideband_msg_tx(struct drm_printer *p,
				const struct drm_dp_sideband_msg_tx *txmsg)
{
	struct drm_dp_sideband_msg_req_body req;
	char buf[64];
	int ret;
	int i;

	drm_dp_mst_rad_to_str(txmsg->dst->rad, txmsg->dst->lct, buf,
			      sizeof(buf));
	drm_printf(p, "txmsg cur_offset=%x cur_len=%x seqno=%x state=%s path_msg=%d dst=%s\n",
		   txmsg->cur_offset, txmsg->cur_len, txmsg->seqno,
		   drm_dp_mst_sideband_tx_state_str(txmsg->state),
		   txmsg->path_msg, buf);

	ret = drm_dp_decode_sideband_req(txmsg, &req);
	if (ret) {
		drm_printf(p, "<failed to decode sideband req: %d>\n", ret);
		return;
	}
	drm_dp_dump_sideband_msg_req_body(&req, 1, p);

	switch (req.req_type) {
	case DP_REMOTE_DPCD_WRITE:
		kfree(req.u.dpcd_write.bytes);
		break;
	case DP_REMOTE_I2C_READ:
		for (i = 0; i < req.u.i2c_read.num_transactions; i++)
			kfree(req.u.i2c_read.transactions[i].bytes);
		break;
	case DP_REMOTE_I2C_WRITE:
		kfree(req.u.i2c_write.bytes);
		break;
	}
}

static void drm_dp_crc_sideband_chunk_req(u8 *msg, u8 len)
{
	u8 crc4;
	crc4 = drm_dp_msg_data_crc4(msg, len);
	msg[len] = crc4;
}

static void drm_dp_encode_sideband_reply(struct drm_dp_sideband_msg_reply_body *rep,
					 struct drm_dp_sideband_msg_tx *raw)
{
	int idx = 0;
	u8 *buf = raw->msg;

	buf[idx++] = (rep->reply_type & 0x1) << 7 | (rep->req_type & 0x7f);

	raw->cur_len = idx;
}

/* this adds a chunk of msg to the builder to get the final msg */
static bool drm_dp_sideband_msg_build(struct drm_dp_sideband_msg_rx *msg,
				      u8 *replybuf, u8 replybuflen, bool hdr)
{
	int ret;
	u8 crc4;

	if (hdr) {
		u8 hdrlen;
		struct drm_dp_sideband_msg_hdr recv_hdr;
		ret = drm_dp_decode_sideband_msg_hdr(&recv_hdr, replybuf, replybuflen, &hdrlen);
		if (ret == false) {
			print_hex_dump(KERN_DEBUG, "failed hdr", DUMP_PREFIX_NONE, 16, 1, replybuf, replybuflen, false);
			return false;
		}

		/*
		 * ignore out-of-order messages or messages that are part of a
		 * failed transaction
		 */
		if (!recv_hdr.somt && !msg->have_somt)
			return false;

		/* get length contained in this portion */
		msg->curchunk_len = recv_hdr.msg_len;
		msg->curchunk_hdrlen = hdrlen;

		/* we have already gotten an somt - don't bother parsing */
		if (recv_hdr.somt && msg->have_somt)
			return false;

		if (recv_hdr.somt) {
			memcpy(&msg->initial_hdr, &recv_hdr, sizeof(struct drm_dp_sideband_msg_hdr));
			msg->have_somt = true;
		}
		if (recv_hdr.eomt)
			msg->have_eomt = true;

		/* copy the bytes for the remainder of this header chunk */
		msg->curchunk_idx = min(msg->curchunk_len, (u8)(replybuflen - hdrlen));
		memcpy(&msg->chunk[0], replybuf + hdrlen, msg->curchunk_idx);
	} else {
		memcpy(&msg->chunk[msg->curchunk_idx], replybuf, replybuflen);
		msg->curchunk_idx += replybuflen;
	}

	if (msg->curchunk_idx >= msg->curchunk_len) {
		/* do CRC */
		crc4 = drm_dp_msg_data_crc4(msg->chunk, msg->curchunk_len - 1);
		/* copy chunk into bigger msg */
		memcpy(&msg->msg[msg->curlen], msg->chunk, msg->curchunk_len - 1);
		msg->curlen += msg->curchunk_len - 1;
	}
	return true;
}

static bool drm_dp_sideband_parse_link_address(struct drm_dp_sideband_msg_rx *raw,
					       struct drm_dp_sideband_msg_reply_body *repmsg)
{
	int idx = 1;
	int i;
	memcpy(repmsg->u.link_addr.guid, &raw->msg[idx], 16);
	idx += 16;
	repmsg->u.link_addr.nports = raw->msg[idx] & 0xf;
	idx++;
	if (idx > raw->curlen)
		goto fail_len;
	for (i = 0; i < repmsg->u.link_addr.nports; i++) {
		if (raw->msg[idx] & 0x80)
			repmsg->u.link_addr.ports[i].input_port = 1;

		repmsg->u.link_addr.ports[i].peer_device_type = (raw->msg[idx] >> 4) & 0x7;
		repmsg->u.link_addr.ports[i].port_number = (raw->msg[idx] & 0xf);

		idx++;
		if (idx > raw->curlen)
			goto fail_len;
		repmsg->u.link_addr.ports[i].mcs = (raw->msg[idx] >> 7) & 0x1;
		repmsg->u.link_addr.ports[i].ddps = (raw->msg[idx] >> 6) & 0x1;
		if (repmsg->u.link_addr.ports[i].input_port == 0)
			repmsg->u.link_addr.ports[i].legacy_device_plug_status = (raw->msg[idx] >> 5) & 0x1;
		idx++;
		if (idx > raw->curlen)
			goto fail_len;
		if (repmsg->u.link_addr.ports[i].input_port == 0) {
			repmsg->u.link_addr.ports[i].dpcd_revision = (raw->msg[idx]);
			idx++;
			if (idx > raw->curlen)
				goto fail_len;
			memcpy(repmsg->u.link_addr.ports[i].peer_guid, &raw->msg[idx], 16);
			idx += 16;
			if (idx > raw->curlen)
				goto fail_len;
			repmsg->u.link_addr.ports[i].num_sdp_streams = (raw->msg[idx] >> 4) & 0xf;
			repmsg->u.link_addr.ports[i].num_sdp_stream_sinks = (raw->msg[idx] & 0xf);
			idx++;

		}
		if (idx > raw->curlen)
			goto fail_len;
	}

	return true;
fail_len:
	DRM_DEBUG_KMS("link address reply parse length fail %d %d\n", idx, raw->curlen);
	return false;
}

static bool drm_dp_sideband_parse_remote_dpcd_read(struct drm_dp_sideband_msg_rx *raw,
						   struct drm_dp_sideband_msg_reply_body *repmsg)
{
	int idx = 1;
	repmsg->u.remote_dpcd_read_ack.port_number = raw->msg[idx] & 0xf;
	idx++;
	if (idx > raw->curlen)
		goto fail_len;
	repmsg->u.remote_dpcd_read_ack.num_bytes = raw->msg[idx];
	idx++;
	if (idx > raw->curlen)
		goto fail_len;

	memcpy(repmsg->u.remote_dpcd_read_ack.bytes, &raw->msg[idx], repmsg->u.remote_dpcd_read_ack.num_bytes);
	return true;
fail_len:
	DRM_DEBUG_KMS("link address reply parse length fail %d %d\n", idx, raw->curlen);
	return false;
}

static bool drm_dp_sideband_parse_remote_dpcd_write(struct drm_dp_sideband_msg_rx *raw,
						      struct drm_dp_sideband_msg_reply_body *repmsg)
{
	int idx = 1;
	repmsg->u.remote_dpcd_write_ack.port_number = raw->msg[idx] & 0xf;
	idx++;
	if (idx > raw->curlen)
		goto fail_len;
	return true;
fail_len:
	DRM_DEBUG_KMS("parse length fail %d %d\n", idx, raw->curlen);
	return false;
}

static bool drm_dp_sideband_parse_remote_i2c_read_ack(struct drm_dp_sideband_msg_rx *raw,
						      struct drm_dp_sideband_msg_reply_body *repmsg)
{
	int idx = 1;

	repmsg->u.remote_i2c_read_ack.port_number = (raw->msg[idx] & 0xf);
	idx++;
	if (idx > raw->curlen)
		goto fail_len;
	repmsg->u.remote_i2c_read_ack.num_bytes = raw->msg[idx];
	idx++;
	/* TODO check */
	memcpy(repmsg->u.remote_i2c_read_ack.bytes, &raw->msg[idx], repmsg->u.remote_i2c_read_ack.num_bytes);
	return true;
fail_len:
	DRM_DEBUG_KMS("remote i2c reply parse length fail %d %d\n", idx, raw->curlen);
	return false;
}

static bool drm_dp_sideband_parse_enum_path_resources_ack(struct drm_dp_sideband_msg_rx *raw,
							  struct drm_dp_sideband_msg_reply_body *repmsg)
{
	int idx = 1;
	repmsg->u.path_resources.port_number = (raw->msg[idx] >> 4) & 0xf;
	repmsg->u.path_resources.fec_capable = raw->msg[idx] & 0x1;
	idx++;
	if (idx > raw->curlen)
		goto fail_len;
	repmsg->u.path_resources.full_payload_bw_number = (raw->msg[idx] << 8) | (raw->msg[idx+1]);
	idx += 2;
	if (idx > raw->curlen)
		goto fail_len;
	repmsg->u.path_resources.avail_payload_bw_number = (raw->msg[idx] << 8) | (raw->msg[idx+1]);
	idx += 2;
	if (idx > raw->curlen)
		goto fail_len;
	return true;
fail_len:
	DRM_DEBUG_KMS("enum resource parse length fail %d %d\n", idx, raw->curlen);
	return false;
}

static bool drm_dp_sideband_parse_allocate_payload_ack(struct drm_dp_sideband_msg_rx *raw,
							  struct drm_dp_sideband_msg_reply_body *repmsg)
{
	int idx = 1;
	repmsg->u.allocate_payload.port_number = (raw->msg[idx] >> 4) & 0xf;
	idx++;
	if (idx > raw->curlen)
		goto fail_len;
	repmsg->u.allocate_payload.vcpi = raw->msg[idx];
	idx++;
	if (idx > raw->curlen)
		goto fail_len;
	repmsg->u.allocate_payload.allocated_pbn = (raw->msg[idx] << 8) | (raw->msg[idx+1]);
	idx += 2;
	if (idx > raw->curlen)
		goto fail_len;
	return true;
fail_len:
	DRM_DEBUG_KMS("allocate payload parse length fail %d %d\n", idx, raw->curlen);
	return false;
}

static bool drm_dp_sideband_parse_query_payload_ack(struct drm_dp_sideband_msg_rx *raw,
						    struct drm_dp_sideband_msg_reply_body *repmsg)
{
	int idx = 1;
	repmsg->u.query_payload.port_number = (raw->msg[idx] >> 4) & 0xf;
	idx++;
	if (idx > raw->curlen)
		goto fail_len;
	repmsg->u.query_payload.allocated_pbn = (raw->msg[idx] << 8) | (raw->msg[idx + 1]);
	idx += 2;
	if (idx > raw->curlen)
		goto fail_len;
	return true;
fail_len:
	DRM_DEBUG_KMS("query payload parse length fail %d %d\n", idx, raw->curlen);
	return false;
}

static bool drm_dp_sideband_parse_power_updown_phy_ack(struct drm_dp_sideband_msg_rx *raw,
						       struct drm_dp_sideband_msg_reply_body *repmsg)
{
	int idx = 1;

	repmsg->u.port_number.port_number = (raw->msg[idx] >> 4) & 0xf;
	idx++;
	if (idx > raw->curlen) {
		DRM_DEBUG_KMS("power up/down phy parse length fail %d %d\n",
			      idx, raw->curlen);
		return false;
	}
	return true;
}

static bool drm_dp_sideband_parse_reply(struct drm_dp_sideband_msg_rx *raw,
					struct drm_dp_sideband_msg_reply_body *msg)
{
	memset(msg, 0, sizeof(*msg));
	msg->reply_type = (raw->msg[0] & 0x80) >> 7;
	msg->req_type = (raw->msg[0] & 0x7f);

	if (msg->reply_type == DP_SIDEBAND_REPLY_NAK) {
		memcpy(msg->u.nak.guid, &raw->msg[1], 16);
		msg->u.nak.reason = raw->msg[17];
		msg->u.nak.nak_data = raw->msg[18];
		return false;
	}

	switch (msg->req_type) {
	case DP_LINK_ADDRESS:
		return drm_dp_sideband_parse_link_address(raw, msg);
	case DP_QUERY_PAYLOAD:
		return drm_dp_sideband_parse_query_payload_ack(raw, msg);
	case DP_REMOTE_DPCD_READ:
		return drm_dp_sideband_parse_remote_dpcd_read(raw, msg);
	case DP_REMOTE_DPCD_WRITE:
		return drm_dp_sideband_parse_remote_dpcd_write(raw, msg);
	case DP_REMOTE_I2C_READ:
		return drm_dp_sideband_parse_remote_i2c_read_ack(raw, msg);
	case DP_ENUM_PATH_RESOURCES:
		return drm_dp_sideband_parse_enum_path_resources_ack(raw, msg);
	case DP_ALLOCATE_PAYLOAD:
		return drm_dp_sideband_parse_allocate_payload_ack(raw, msg);
	case DP_POWER_DOWN_PHY:
	case DP_POWER_UP_PHY:
		return drm_dp_sideband_parse_power_updown_phy_ack(raw, msg);
	case DP_CLEAR_PAYLOAD_ID_TABLE:
		return true; /* since there's nothing to parse */
	default:
		DRM_ERROR("Got unknown reply 0x%02x (%s)\n", msg->req_type,
			  drm_dp_mst_req_type_str(msg->req_type));
		return false;
	}
}

static bool drm_dp_sideband_parse_connection_status_notify(struct drm_dp_sideband_msg_rx *raw,
							   struct drm_dp_sideband_msg_req_body *msg)
{
	int idx = 1;

	msg->u.conn_stat.port_number = (raw->msg[idx] & 0xf0) >> 4;
	idx++;
	if (idx > raw->curlen)
		goto fail_len;

	memcpy(msg->u.conn_stat.guid, &raw->msg[idx], 16);
	idx += 16;
	if (idx > raw->curlen)
		goto fail_len;

	msg->u.conn_stat.legacy_device_plug_status = (raw->msg[idx] >> 6) & 0x1;
	msg->u.conn_stat.displayport_device_plug_status = (raw->msg[idx] >> 5) & 0x1;
	msg->u.conn_stat.message_capability_status = (raw->msg[idx] >> 4) & 0x1;
	msg->u.conn_stat.input_port = (raw->msg[idx] >> 3) & 0x1;
	msg->u.conn_stat.peer_device_type = (raw->msg[idx] & 0x7);
	idx++;
	return true;
fail_len:
	DRM_DEBUG_KMS("connection status reply parse length fail %d %d\n", idx, raw->curlen);
	return false;
}

static bool drm_dp_sideband_parse_resource_status_notify(struct drm_dp_sideband_msg_rx *raw,
							   struct drm_dp_sideband_msg_req_body *msg)
{
	int idx = 1;

	msg->u.resource_stat.port_number = (raw->msg[idx] & 0xf0) >> 4;
	idx++;
	if (idx > raw->curlen)
		goto fail_len;

	memcpy(msg->u.resource_stat.guid, &raw->msg[idx], 16);
	idx += 16;
	if (idx > raw->curlen)
		goto fail_len;

	msg->u.resource_stat.available_pbn = (raw->msg[idx] << 8) | (raw->msg[idx + 1]);
	idx++;
	return true;
fail_len:
	DRM_DEBUG_KMS("resource status reply parse length fail %d %d\n", idx, raw->curlen);
	return false;
}

static bool drm_dp_sideband_parse_req(struct drm_dp_sideband_msg_rx *raw,
				      struct drm_dp_sideband_msg_req_body *msg)
{
	memset(msg, 0, sizeof(*msg));
	msg->req_type = (raw->msg[0] & 0x7f);

	switch (msg->req_type) {
	case DP_CONNECTION_STATUS_NOTIFY:
		return drm_dp_sideband_parse_connection_status_notify(raw, msg);
	case DP_RESOURCE_STATUS_NOTIFY:
		return drm_dp_sideband_parse_resource_status_notify(raw, msg);
	default:
		DRM_ERROR("Got unknown request 0x%02x (%s)\n", msg->req_type,
			  drm_dp_mst_req_type_str(msg->req_type));
		return false;
	}
}

static int build_dpcd_write(struct drm_dp_sideband_msg_tx *msg, u8 port_num, u32 offset, u8 num_bytes, u8 *bytes)
{
	struct drm_dp_sideband_msg_req_body req;

	req.req_type = DP_REMOTE_DPCD_WRITE;
	req.u.dpcd_write.port_number = port_num;
	req.u.dpcd_write.dpcd_address = offset;
	req.u.dpcd_write.num_bytes = num_bytes;
	req.u.dpcd_write.bytes = bytes;
	drm_dp_encode_sideband_req(&req, msg);

	return 0;
}

static int build_link_address(struct drm_dp_sideband_msg_tx *msg)
{
	struct drm_dp_sideband_msg_req_body req;

	req.req_type = DP_LINK_ADDRESS;
	drm_dp_encode_sideband_req(&req, msg);
	return 0;
}

static int build_clear_payload_id_table(struct drm_dp_sideband_msg_tx *msg)
{
	struct drm_dp_sideband_msg_req_body req;

	req.req_type = DP_CLEAR_PAYLOAD_ID_TABLE;
	drm_dp_encode_sideband_req(&req, msg);
	return 0;
}

static int build_enum_path_resources(struct drm_dp_sideband_msg_tx *msg, int port_num)
{
	struct drm_dp_sideband_msg_req_body req;

	req.req_type = DP_ENUM_PATH_RESOURCES;
	req.u.port_num.port_number = port_num;
	drm_dp_encode_sideband_req(&req, msg);
	msg->path_msg = true;
	return 0;
}

static int build_allocate_payload(struct drm_dp_sideband_msg_tx *msg, int port_num,
				  u8 vcpi, uint16_t pbn,
				  u8 number_sdp_streams,
				  u8 *sdp_stream_sink)
{
	struct drm_dp_sideband_msg_req_body req;
	memset(&req, 0, sizeof(req));
	req.req_type = DP_ALLOCATE_PAYLOAD;
	req.u.allocate_payload.port_number = port_num;
	req.u.allocate_payload.vcpi = vcpi;
	req.u.allocate_payload.pbn = pbn;
	req.u.allocate_payload.number_sdp_streams = number_sdp_streams;
	memcpy(req.u.allocate_payload.sdp_stream_sink, sdp_stream_sink,
		   number_sdp_streams);
	drm_dp_encode_sideband_req(&req, msg);
	msg->path_msg = true;
	return 0;
}

static int build_power_updown_phy(struct drm_dp_sideband_msg_tx *msg,
				  int port_num, bool power_up)
{
	struct drm_dp_sideband_msg_req_body req;

	if (power_up)
		req.req_type = DP_POWER_UP_PHY;
	else
		req.req_type = DP_POWER_DOWN_PHY;

	req.u.port_num.port_number = port_num;
	drm_dp_encode_sideband_req(&req, msg);
	msg->path_msg = true;
	return 0;
}

static int drm_dp_mst_assign_payload_id(struct drm_dp_mst_topology_mgr *mgr,
					struct drm_dp_vcpi *vcpi)
{
	int ret, vcpi_ret;

	mutex_lock(&mgr->payload_lock);
	ret = find_first_zero_bit(&mgr->payload_mask, mgr->max_payloads + 1);
	if (ret > mgr->max_payloads) {
		ret = -EINVAL;
		DRM_DEBUG_KMS("out of payload ids %d\n", ret);
		goto out_unlock;
	}

	vcpi_ret = find_first_zero_bit(&mgr->vcpi_mask, mgr->max_payloads + 1);
	if (vcpi_ret > mgr->max_payloads) {
		ret = -EINVAL;
		DRM_DEBUG_KMS("out of vcpi ids %d\n", ret);
		goto out_unlock;
	}

	set_bit(ret, &mgr->payload_mask);
	set_bit(vcpi_ret, &mgr->vcpi_mask);
	vcpi->vcpi = vcpi_ret + 1;
	mgr->proposed_vcpis[ret - 1] = vcpi;
out_unlock:
	mutex_unlock(&mgr->payload_lock);
	return ret;
}

static void drm_dp_mst_put_payload_id(struct drm_dp_mst_topology_mgr *mgr,
				      int vcpi)
{
	int i;
	if (vcpi == 0)
		return;

	mutex_lock(&mgr->payload_lock);
	DRM_DEBUG_KMS("putting payload %d\n", vcpi);
	clear_bit(vcpi - 1, &mgr->vcpi_mask);

	for (i = 0; i < mgr->max_payloads; i++) {
		if (mgr->proposed_vcpis[i] &&
		    mgr->proposed_vcpis[i]->vcpi == vcpi) {
			mgr->proposed_vcpis[i] = NULL;
			clear_bit(i + 1, &mgr->payload_mask);
		}
	}
	mutex_unlock(&mgr->payload_lock);
}

static bool check_txmsg_state(struct drm_dp_mst_topology_mgr *mgr,
			      struct drm_dp_sideband_msg_tx *txmsg)
{
	unsigned int state;

	/*
	 * All updates to txmsg->state are protected by mgr->qlock, and the two
	 * cases we check here are terminal states. For those the barriers
	 * provided by the wake_up/wait_event pair are enough.
	 */
	state = READ_ONCE(txmsg->state);
	return (state == DRM_DP_SIDEBAND_TX_RX ||
		state == DRM_DP_SIDEBAND_TX_TIMEOUT);
}

static int drm_dp_mst_wait_tx_reply(struct drm_dp_mst_branch *mstb,
				    struct drm_dp_sideband_msg_tx *txmsg)
{
	struct drm_dp_mst_topology_mgr *mgr = mstb->mgr;
	int ret;

	ret = wait_event_timeout(mgr->tx_waitq,
				 check_txmsg_state(mgr, txmsg),
				 (4 * HZ));
	mutex_lock(&mstb->mgr->qlock);
	if (ret > 0) {
		if (txmsg->state == DRM_DP_SIDEBAND_TX_TIMEOUT) {
			ret = -EIO;
			goto out;
		}
	} else {
		DRM_DEBUG_KMS("timedout msg send %p %d %d\n", txmsg, txmsg->state, txmsg->seqno);

		/* dump some state */
		ret = -EIO;

		/* remove from q */
		if (txmsg->state == DRM_DP_SIDEBAND_TX_QUEUED ||
		    txmsg->state == DRM_DP_SIDEBAND_TX_START_SEND) {
			list_del(&txmsg->next);
		}

		if (txmsg->state == DRM_DP_SIDEBAND_TX_START_SEND ||
		    txmsg->state == DRM_DP_SIDEBAND_TX_SENT) {
			mstb->tx_slots[txmsg->seqno] = NULL;
		}
		mgr->is_waiting_for_dwn_reply = false;

	}
out:
	if (unlikely(ret == -EIO) && drm_debug_enabled(DRM_UT_DP)) {
		struct drm_printer p = drm_debug_printer(DBG_PREFIX);

		drm_dp_mst_dump_sideband_msg_tx(&p, txmsg);
	}
	mutex_unlock(&mgr->qlock);

	drm_dp_mst_kick_tx(mgr);
	return ret;
}

static struct drm_dp_mst_branch *drm_dp_add_mst_branch_device(u8 lct, u8 *rad)
{
	struct drm_dp_mst_branch *mstb;

	mstb = kzalloc(sizeof(*mstb), GFP_KERNEL);
	if (!mstb)
		return NULL;

	mstb->lct = lct;
	if (lct > 1)
		memcpy(mstb->rad, rad, lct / 2);
	INIT_LIST_HEAD(&mstb->ports);
	kref_init(&mstb->topology_kref);
	kref_init(&mstb->malloc_kref);
	return mstb;
}

static void drm_dp_free_mst_branch_device(struct kref *kref)
{
	struct drm_dp_mst_branch *mstb =
		container_of(kref, struct drm_dp_mst_branch, malloc_kref);

	if (mstb->port_parent)
		drm_dp_mst_put_port_malloc(mstb->port_parent);

	kfree(mstb);
}

/**
 * DOC: Branch device and port refcounting
 *
 * Topology refcount overview
 * ~~~~~~~~~~~~~~~~~~~~~~~~~~
 *
 * The refcounting schemes for &struct drm_dp_mst_branch and &struct
 * drm_dp_mst_port are somewhat unusual. Both ports and branch devices have
 * two different kinds of refcounts: topology refcounts, and malloc refcounts.
 *
 * Topology refcounts are not exposed to drivers, and are handled internally
 * by the DP MST helpers. The helpers use them in order to prevent the
 * in-memory topology state from being changed in the middle of critical
 * operations like changing the internal state of payload allocations. This
 * means each branch and port will be considered to be connected to the rest
 * of the topology until its topology refcount reaches zero. Additionally,
 * for ports this means that their associated &struct drm_connector will stay
 * registered with userspace until the port's refcount reaches 0.
 *
 * Malloc refcount overview
 * ~~~~~~~~~~~~~~~~~~~~~~~~
 *
 * Malloc references are used to keep a &struct drm_dp_mst_port or &struct
 * drm_dp_mst_branch allocated even after all of its topology references have
 * been dropped, so that the driver or MST helpers can safely access each
 * branch's last known state before it was disconnected from the topology.
 * When the malloc refcount of a port or branch reaches 0, the memory
 * allocation containing the &struct drm_dp_mst_branch or &struct
 * drm_dp_mst_port respectively will be freed.
 *
 * For &struct drm_dp_mst_branch, malloc refcounts are not currently exposed
 * to drivers. As of writing this documentation, there are no drivers that
 * have a usecase for accessing &struct drm_dp_mst_branch outside of the MST
 * helpers. Exposing this API to drivers in a race-free manner would take more
 * tweaking of the refcounting scheme, however patches are welcome provided
 * there is a legitimate driver usecase for this.
 *
 * Refcount relationships in a topology
 * ~~~~~~~~~~~~~~~~~~~~~~~~~~~~~~~~~~~~
 *
 * Let's take a look at why the relationship between topology and malloc
 * refcounts is designed the way it is.
 *
 * .. kernel-figure:: dp-mst/topology-figure-1.dot
 *
 *    An example of topology and malloc refs in a DP MST topology with two
 *    active payloads. Topology refcount increments are indicated by solid
 *    lines, and malloc refcount increments are indicated by dashed lines.
 *    Each starts from the branch which incremented the refcount, and ends at
 *    the branch to which the refcount belongs to, i.e. the arrow points the
 *    same way as the C pointers used to reference a structure.
 *
 * As you can see in the above figure, every branch increments the topology
 * refcount of its children, and increments the malloc refcount of its
 * parent. Additionally, every payload increments the malloc refcount of its
 * assigned port by 1.
 *
 * So, what would happen if MSTB #3 from the above figure was unplugged from
 * the system, but the driver hadn't yet removed payload #2 from port #3? The
 * topology would start to look like the figure below.
 *
 * .. kernel-figure:: dp-mst/topology-figure-2.dot
 *
 *    Ports and branch devices which have been released from memory are
 *    colored grey, and references which have been removed are colored red.
 *
 * Whenever a port or branch device's topology refcount reaches zero, it will
 * decrement the topology refcounts of all its children, the malloc refcount
 * of its parent, and finally its own malloc refcount. For MSTB #4 and port
 * #4, this means they both have been disconnected from the topology and freed
 * from memory. But, because payload #2 is still holding a reference to port
 * #3, port #3 is removed from the topology but its &struct drm_dp_mst_port
 * is still accessible from memory. This also means port #3 has not yet
 * decremented the malloc refcount of MSTB #3, so its &struct
 * drm_dp_mst_branch will also stay allocated in memory until port #3's
 * malloc refcount reaches 0.
 *
 * This relationship is necessary because in order to release payload #2, we
 * need to be able to figure out the last relative of port #3 that's still
 * connected to the topology. In this case, we would travel up the topology as
 * shown below.
 *
 * .. kernel-figure:: dp-mst/topology-figure-3.dot
 *
 * And finally, remove payload #2 by communicating with port #2 through
 * sideband transactions.
 */

/**
 * drm_dp_mst_get_mstb_malloc() - Increment the malloc refcount of a branch
 * device
 * @mstb: The &struct drm_dp_mst_branch to increment the malloc refcount of
 *
 * Increments &drm_dp_mst_branch.malloc_kref. When
 * &drm_dp_mst_branch.malloc_kref reaches 0, the memory allocation for @mstb
 * will be released and @mstb may no longer be used.
 *
 * See also: drm_dp_mst_put_mstb_malloc()
 */
static void
drm_dp_mst_get_mstb_malloc(struct drm_dp_mst_branch *mstb)
{
	kref_get(&mstb->malloc_kref);
	DRM_DEBUG("mstb %p (%d)\n", mstb, kref_read(&mstb->malloc_kref));
}

/**
 * drm_dp_mst_put_mstb_malloc() - Decrement the malloc refcount of a branch
 * device
 * @mstb: The &struct drm_dp_mst_branch to decrement the malloc refcount of
 *
 * Decrements &drm_dp_mst_branch.malloc_kref. When
 * &drm_dp_mst_branch.malloc_kref reaches 0, the memory allocation for @mstb
 * will be released and @mstb may no longer be used.
 *
 * See also: drm_dp_mst_get_mstb_malloc()
 */
static void
drm_dp_mst_put_mstb_malloc(struct drm_dp_mst_branch *mstb)
{
	DRM_DEBUG("mstb %p (%d)\n", mstb, kref_read(&mstb->malloc_kref) - 1);
	kref_put(&mstb->malloc_kref, drm_dp_free_mst_branch_device);
}

static void drm_dp_free_mst_port(struct kref *kref)
{
	struct drm_dp_mst_port *port =
		container_of(kref, struct drm_dp_mst_port, malloc_kref);

	drm_dp_mst_put_mstb_malloc(port->parent);
	kfree(port);
}

/**
 * drm_dp_mst_get_port_malloc() - Increment the malloc refcount of an MST port
 * @port: The &struct drm_dp_mst_port to increment the malloc refcount of
 *
 * Increments &drm_dp_mst_port.malloc_kref. When &drm_dp_mst_port.malloc_kref
 * reaches 0, the memory allocation for @port will be released and @port may
 * no longer be used.
 *
 * Because @port could potentially be freed at any time by the DP MST helpers
 * if &drm_dp_mst_port.malloc_kref reaches 0, including during a call to this
 * function, drivers that which to make use of &struct drm_dp_mst_port should
 * ensure that they grab at least one main malloc reference to their MST ports
 * in &drm_dp_mst_topology_cbs.add_connector. This callback is called before
 * there is any chance for &drm_dp_mst_port.malloc_kref to reach 0.
 *
 * See also: drm_dp_mst_put_port_malloc()
 */
void
drm_dp_mst_get_port_malloc(struct drm_dp_mst_port *port)
{
	kref_get(&port->malloc_kref);
	DRM_DEBUG("port %p (%d)\n", port, kref_read(&port->malloc_kref));
}
EXPORT_SYMBOL(drm_dp_mst_get_port_malloc);

/**
 * drm_dp_mst_put_port_malloc() - Decrement the malloc refcount of an MST port
 * @port: The &struct drm_dp_mst_port to decrement the malloc refcount of
 *
 * Decrements &drm_dp_mst_port.malloc_kref. When &drm_dp_mst_port.malloc_kref
 * reaches 0, the memory allocation for @port will be released and @port may
 * no longer be used.
 *
 * See also: drm_dp_mst_get_port_malloc()
 */
void
drm_dp_mst_put_port_malloc(struct drm_dp_mst_port *port)
{
	DRM_DEBUG("port %p (%d)\n", port, kref_read(&port->malloc_kref) - 1);
	kref_put(&port->malloc_kref, drm_dp_free_mst_port);
}
EXPORT_SYMBOL(drm_dp_mst_put_port_malloc);

#if IS_ENABLED(CONFIG_DRM_DEBUG_DP_MST_TOPOLOGY_REFS)

#define STACK_DEPTH 8

static noinline void
__topology_ref_save(struct drm_dp_mst_topology_mgr *mgr,
		    struct drm_dp_mst_topology_ref_history *history,
		    enum drm_dp_mst_topology_ref_type type)
{
	struct drm_dp_mst_topology_ref_entry *entry = NULL;
	depot_stack_handle_t backtrace;
	ulong stack_entries[STACK_DEPTH];
	uint n;
	int i;

	n = stack_trace_save(stack_entries, ARRAY_SIZE(stack_entries), 1);
	backtrace = stack_depot_save(stack_entries, n, GFP_KERNEL);
	if (!backtrace)
		return;

	/* Try to find an existing entry for this backtrace */
	for (i = 0; i < history->len; i++) {
		if (history->entries[i].backtrace == backtrace) {
			entry = &history->entries[i];
			break;
		}
	}

	/* Otherwise add one */
	if (!entry) {
		struct drm_dp_mst_topology_ref_entry *new;
		int new_len = history->len + 1;

		new = krealloc(history->entries, sizeof(*new) * new_len,
			       GFP_KERNEL);
		if (!new)
			return;

		entry = &new[history->len];
		history->len = new_len;
		history->entries = new;

		entry->backtrace = backtrace;
		entry->type = type;
		entry->count = 0;
	}
	entry->count++;
	entry->ts_nsec = ktime_get_ns();
}

static int
topology_ref_history_cmp(const void *a, const void *b)
{
	const struct drm_dp_mst_topology_ref_entry *entry_a = a, *entry_b = b;

	if (entry_a->ts_nsec > entry_b->ts_nsec)
		return 1;
	else if (entry_a->ts_nsec < entry_b->ts_nsec)
		return -1;
	else
		return 0;
}

static inline const char *
topology_ref_type_to_str(enum drm_dp_mst_topology_ref_type type)
{
	if (type == DRM_DP_MST_TOPOLOGY_REF_GET)
		return "get";
	else
		return "put";
}

static void
__dump_topology_ref_history(struct drm_dp_mst_topology_ref_history *history,
			    void *ptr, const char *type_str)
{
	struct drm_printer p = drm_debug_printer(DBG_PREFIX);
	char *buf = kzalloc(PAGE_SIZE, GFP_KERNEL);
	int i;

	if (!buf)
		return;

	if (!history->len)
		goto out;

	/* First, sort the list so that it goes from oldest to newest
	 * reference entry
	 */
	sort(history->entries, history->len, sizeof(*history->entries),
	     topology_ref_history_cmp, NULL);

	drm_printf(&p, "%s (%p) topology count reached 0, dumping history:\n",
		   type_str, ptr);

	for (i = 0; i < history->len; i++) {
		const struct drm_dp_mst_topology_ref_entry *entry =
			&history->entries[i];
		ulong *entries;
		uint nr_entries;
		u64 ts_nsec = entry->ts_nsec;
		u32 rem_nsec = do_div(ts_nsec, 1000000000);

		nr_entries = stack_depot_fetch(entry->backtrace, &entries);
		stack_trace_snprint(buf, PAGE_SIZE, entries, nr_entries, 4);

		drm_printf(&p, "  %d %ss (last at %5llu.%06u):\n%s",
			   entry->count,
			   topology_ref_type_to_str(entry->type),
			   ts_nsec, rem_nsec / 1000, buf);
	}

	/* Now free the history, since this is the only time we expose it */
	kfree(history->entries);
out:
	kfree(buf);
}

static __always_inline void
drm_dp_mst_dump_mstb_topology_history(struct drm_dp_mst_branch *mstb)
{
	__dump_topology_ref_history(&mstb->topology_ref_history, mstb,
				    "MSTB");
}

static __always_inline void
drm_dp_mst_dump_port_topology_history(struct drm_dp_mst_port *port)
{
	__dump_topology_ref_history(&port->topology_ref_history, port,
				    "Port");
}

static __always_inline void
save_mstb_topology_ref(struct drm_dp_mst_branch *mstb,
		       enum drm_dp_mst_topology_ref_type type)
{
	__topology_ref_save(mstb->mgr, &mstb->topology_ref_history, type);
}

static __always_inline void
save_port_topology_ref(struct drm_dp_mst_port *port,
		       enum drm_dp_mst_topology_ref_type type)
{
	__topology_ref_save(port->mgr, &port->topology_ref_history, type);
}

static inline void
topology_ref_history_lock(struct drm_dp_mst_topology_mgr *mgr)
{
	mutex_lock(&mgr->topology_ref_history_lock);
}

static inline void
topology_ref_history_unlock(struct drm_dp_mst_topology_mgr *mgr)
{
	mutex_unlock(&mgr->topology_ref_history_lock);
}
#else
static inline void
topology_ref_history_lock(struct drm_dp_mst_topology_mgr *mgr) {}
static inline void
topology_ref_history_unlock(struct drm_dp_mst_topology_mgr *mgr) {}
static inline void
drm_dp_mst_dump_mstb_topology_history(struct drm_dp_mst_branch *mstb) {}
static inline void
drm_dp_mst_dump_port_topology_history(struct drm_dp_mst_port *port) {}
#define save_mstb_topology_ref(mstb, type)
#define save_port_topology_ref(port, type)
#endif

static void drm_dp_destroy_mst_branch_device(struct kref *kref)
{
	struct drm_dp_mst_branch *mstb =
		container_of(kref, struct drm_dp_mst_branch, topology_kref);
	struct drm_dp_mst_topology_mgr *mgr = mstb->mgr;

	drm_dp_mst_dump_mstb_topology_history(mstb);

	INIT_LIST_HEAD(&mstb->destroy_next);

	/*
	 * This can get called under mgr->mutex, so we need to perform the
	 * actual destruction of the mstb in another worker
	 */
	mutex_lock(&mgr->delayed_destroy_lock);
	list_add(&mstb->destroy_next, &mgr->destroy_branch_device_list);
	mutex_unlock(&mgr->delayed_destroy_lock);
	schedule_work(&mgr->delayed_destroy_work);
}

/**
 * drm_dp_mst_topology_try_get_mstb() - Increment the topology refcount of a
 * branch device unless it's zero
 * @mstb: &struct drm_dp_mst_branch to increment the topology refcount of
 *
 * Attempts to grab a topology reference to @mstb, if it hasn't yet been
 * removed from the topology (e.g. &drm_dp_mst_branch.topology_kref has
 * reached 0). Holding a topology reference implies that a malloc reference
 * will be held to @mstb as long as the user holds the topology reference.
 *
 * Care should be taken to ensure that the user has at least one malloc
 * reference to @mstb. If you already have a topology reference to @mstb, you
 * should use drm_dp_mst_topology_get_mstb() instead.
 *
 * See also:
 * drm_dp_mst_topology_get_mstb()
 * drm_dp_mst_topology_put_mstb()
 *
 * Returns:
 * * 1: A topology reference was grabbed successfully
 * * 0: @port is no longer in the topology, no reference was grabbed
 */
static int __must_check
drm_dp_mst_topology_try_get_mstb(struct drm_dp_mst_branch *mstb)
{
	int ret;

	topology_ref_history_lock(mstb->mgr);
	ret = kref_get_unless_zero(&mstb->topology_kref);
	if (ret) {
		DRM_DEBUG("mstb %p (%d)\n",
			  mstb, kref_read(&mstb->topology_kref));
		save_mstb_topology_ref(mstb, DRM_DP_MST_TOPOLOGY_REF_GET);
	}

	topology_ref_history_unlock(mstb->mgr);

	return ret;
}

/**
 * drm_dp_mst_topology_get_mstb() - Increment the topology refcount of a
 * branch device
 * @mstb: The &struct drm_dp_mst_branch to increment the topology refcount of
 *
 * Increments &drm_dp_mst_branch.topology_refcount without checking whether or
 * not it's already reached 0. This is only valid to use in scenarios where
 * you are already guaranteed to have at least one active topology reference
 * to @mstb. Otherwise, drm_dp_mst_topology_try_get_mstb() must be used.
 *
 * See also:
 * drm_dp_mst_topology_try_get_mstb()
 * drm_dp_mst_topology_put_mstb()
 */
static void drm_dp_mst_topology_get_mstb(struct drm_dp_mst_branch *mstb)
{
	topology_ref_history_lock(mstb->mgr);

	save_mstb_topology_ref(mstb, DRM_DP_MST_TOPOLOGY_REF_GET);
	WARN_ON(kref_read(&mstb->topology_kref) == 0);
	kref_get(&mstb->topology_kref);
	DRM_DEBUG("mstb %p (%d)\n", mstb, kref_read(&mstb->topology_kref));

	topology_ref_history_unlock(mstb->mgr);
}

/**
 * drm_dp_mst_topology_put_mstb() - release a topology reference to a branch
 * device
 * @mstb: The &struct drm_dp_mst_branch to release the topology reference from
 *
 * Releases a topology reference from @mstb by decrementing
 * &drm_dp_mst_branch.topology_kref.
 *
 * See also:
 * drm_dp_mst_topology_try_get_mstb()
 * drm_dp_mst_topology_get_mstb()
 */
static void
drm_dp_mst_topology_put_mstb(struct drm_dp_mst_branch *mstb)
{
	topology_ref_history_lock(mstb->mgr);

	DRM_DEBUG("mstb %p (%d)\n",
		  mstb, kref_read(&mstb->topology_kref) - 1);
	save_mstb_topology_ref(mstb, DRM_DP_MST_TOPOLOGY_REF_PUT);

	topology_ref_history_unlock(mstb->mgr);
	kref_put(&mstb->topology_kref, drm_dp_destroy_mst_branch_device);
}

static void drm_dp_destroy_port(struct kref *kref)
{
	struct drm_dp_mst_port *port =
		container_of(kref, struct drm_dp_mst_port, topology_kref);
	struct drm_dp_mst_topology_mgr *mgr = port->mgr;

	drm_dp_mst_dump_port_topology_history(port);

	/* There's nothing that needs locking to destroy an input port yet */
	if (port->input) {
		drm_dp_mst_put_port_malloc(port);
		return;
	}

	kfree(port->cached_edid);

	/*
	 * we can't destroy the connector here, as we might be holding the
	 * mode_config.mutex from an EDID retrieval
	 */
	mutex_lock(&mgr->delayed_destroy_lock);
	list_add(&port->next, &mgr->destroy_port_list);
	mutex_unlock(&mgr->delayed_destroy_lock);
	schedule_work(&mgr->delayed_destroy_work);
}

/**
 * drm_dp_mst_topology_try_get_port() - Increment the topology refcount of a
 * port unless it's zero
 * @port: &struct drm_dp_mst_port to increment the topology refcount of
 *
 * Attempts to grab a topology reference to @port, if it hasn't yet been
 * removed from the topology (e.g. &drm_dp_mst_port.topology_kref has reached
 * 0). Holding a topology reference implies that a malloc reference will be
 * held to @port as long as the user holds the topology reference.
 *
 * Care should be taken to ensure that the user has at least one malloc
 * reference to @port. If you already have a topology reference to @port, you
 * should use drm_dp_mst_topology_get_port() instead.
 *
 * See also:
 * drm_dp_mst_topology_get_port()
 * drm_dp_mst_topology_put_port()
 *
 * Returns:
 * * 1: A topology reference was grabbed successfully
 * * 0: @port is no longer in the topology, no reference was grabbed
 */
static int __must_check
drm_dp_mst_topology_try_get_port(struct drm_dp_mst_port *port)
{
	int ret;

	topology_ref_history_lock(port->mgr);
	ret = kref_get_unless_zero(&port->topology_kref);
	if (ret) {
		DRM_DEBUG("port %p (%d)\n",
			  port, kref_read(&port->topology_kref));
		save_port_topology_ref(port, DRM_DP_MST_TOPOLOGY_REF_GET);
	}

	topology_ref_history_unlock(port->mgr);
	return ret;
}

/**
 * drm_dp_mst_topology_get_port() - Increment the topology refcount of a port
 * @port: The &struct drm_dp_mst_port to increment the topology refcount of
 *
 * Increments &drm_dp_mst_port.topology_refcount without checking whether or
 * not it's already reached 0. This is only valid to use in scenarios where
 * you are already guaranteed to have at least one active topology reference
 * to @port. Otherwise, drm_dp_mst_topology_try_get_port() must be used.
 *
 * See also:
 * drm_dp_mst_topology_try_get_port()
 * drm_dp_mst_topology_put_port()
 */
static void drm_dp_mst_topology_get_port(struct drm_dp_mst_port *port)
{
	topology_ref_history_lock(port->mgr);

	WARN_ON(kref_read(&port->topology_kref) == 0);
	kref_get(&port->topology_kref);
	DRM_DEBUG("port %p (%d)\n", port, kref_read(&port->topology_kref));
	save_port_topology_ref(port, DRM_DP_MST_TOPOLOGY_REF_GET);

	topology_ref_history_unlock(port->mgr);
}

/**
 * drm_dp_mst_topology_put_port() - release a topology reference to a port
 * @port: The &struct drm_dp_mst_port to release the topology reference from
 *
 * Releases a topology reference from @port by decrementing
 * &drm_dp_mst_port.topology_kref.
 *
 * See also:
 * drm_dp_mst_topology_try_get_port()
 * drm_dp_mst_topology_get_port()
 */
static void drm_dp_mst_topology_put_port(struct drm_dp_mst_port *port)
{
	topology_ref_history_lock(port->mgr);

	DRM_DEBUG("port %p (%d)\n",
		  port, kref_read(&port->topology_kref) - 1);
	save_port_topology_ref(port, DRM_DP_MST_TOPOLOGY_REF_PUT);

	topology_ref_history_unlock(port->mgr);
	kref_put(&port->topology_kref, drm_dp_destroy_port);
}

static struct drm_dp_mst_branch *
drm_dp_mst_topology_get_mstb_validated_locked(struct drm_dp_mst_branch *mstb,
					      struct drm_dp_mst_branch *to_find)
{
	struct drm_dp_mst_port *port;
	struct drm_dp_mst_branch *rmstb;

	if (to_find == mstb)
		return mstb;

	list_for_each_entry(port, &mstb->ports, next) {
		if (port->mstb) {
			rmstb = drm_dp_mst_topology_get_mstb_validated_locked(
			    port->mstb, to_find);
			if (rmstb)
				return rmstb;
		}
	}
	return NULL;
}

static struct drm_dp_mst_branch *
drm_dp_mst_topology_get_mstb_validated(struct drm_dp_mst_topology_mgr *mgr,
				       struct drm_dp_mst_branch *mstb)
{
	struct drm_dp_mst_branch *rmstb = NULL;

	mutex_lock(&mgr->lock);
	if (mgr->mst_primary) {
		rmstb = drm_dp_mst_topology_get_mstb_validated_locked(
		    mgr->mst_primary, mstb);

		if (rmstb && !drm_dp_mst_topology_try_get_mstb(rmstb))
			rmstb = NULL;
	}
	mutex_unlock(&mgr->lock);
	return rmstb;
}

static struct drm_dp_mst_port *
drm_dp_mst_topology_get_port_validated_locked(struct drm_dp_mst_branch *mstb,
					      struct drm_dp_mst_port *to_find)
{
	struct drm_dp_mst_port *port, *mport;

	list_for_each_entry(port, &mstb->ports, next) {
		if (port == to_find)
			return port;

		if (port->mstb) {
			mport = drm_dp_mst_topology_get_port_validated_locked(
			    port->mstb, to_find);
			if (mport)
				return mport;
		}
	}
	return NULL;
}

static struct drm_dp_mst_port *
drm_dp_mst_topology_get_port_validated(struct drm_dp_mst_topology_mgr *mgr,
				       struct drm_dp_mst_port *port)
{
	struct drm_dp_mst_port *rport = NULL;

	mutex_lock(&mgr->lock);
	if (mgr->mst_primary) {
		rport = drm_dp_mst_topology_get_port_validated_locked(
		    mgr->mst_primary, port);

		if (rport && !drm_dp_mst_topology_try_get_port(rport))
			rport = NULL;
	}
	mutex_unlock(&mgr->lock);
	return rport;
}

static struct drm_dp_mst_port *drm_dp_get_port(struct drm_dp_mst_branch *mstb, u8 port_num)
{
	struct drm_dp_mst_port *port;
	int ret;

	list_for_each_entry(port, &mstb->ports, next) {
		if (port->port_num == port_num) {
			ret = drm_dp_mst_topology_try_get_port(port);
			return ret ? port : NULL;
		}
	}

	return NULL;
}

/*
 * calculate a new RAD for this MST branch device
 * if parent has an LCT of 2 then it has 1 nibble of RAD,
 * if parent has an LCT of 3 then it has 2 nibbles of RAD,
 */
static u8 drm_dp_calculate_rad(struct drm_dp_mst_port *port,
				 u8 *rad)
{
	int parent_lct = port->parent->lct;
	int shift = 4;
	int idx = (parent_lct - 1) / 2;
	if (parent_lct > 1) {
		memcpy(rad, port->parent->rad, idx + 1);
		shift = (parent_lct % 2) ? 4 : 0;
	} else
		rad[0] = 0;

	rad[idx] |= port->port_num << shift;
	return parent_lct + 1;
}

static bool drm_dp_mst_is_end_device(u8 pdt, bool mcs)
{
	switch (pdt) {
	case DP_PEER_DEVICE_DP_LEGACY_CONV:
	case DP_PEER_DEVICE_SST_SINK:
		return true;
	case DP_PEER_DEVICE_MST_BRANCHING:
		/* For sst branch device */
		if (!mcs)
			return true;

		return false;
	}
	return true;
}

static int
drm_dp_port_set_pdt(struct drm_dp_mst_port *port, u8 new_pdt,
		    bool new_mcs)
{
	struct drm_dp_mst_topology_mgr *mgr = port->mgr;
	struct drm_dp_mst_branch *mstb;
	u8 rad[8], lct;
	int ret = 0;

	if (port->pdt == new_pdt && port->mcs == new_mcs)
		return 0;

	/* Teardown the old pdt, if there is one */
	if (port->pdt != DP_PEER_DEVICE_NONE) {
		if (drm_dp_mst_is_end_device(port->pdt, port->mcs)) {
			/*
			 * If the new PDT would also have an i2c bus,
			 * don't bother with reregistering it
			 */
			if (new_pdt != DP_PEER_DEVICE_NONE &&
			    drm_dp_mst_is_end_device(new_pdt, new_mcs)) {
				port->pdt = new_pdt;
				port->mcs = new_mcs;
				return 0;
			}

			/* remove i2c over sideband */
			drm_dp_mst_unregister_i2c_bus(&port->aux);
		} else {
			mutex_lock(&mgr->lock);
			drm_dp_mst_topology_put_mstb(port->mstb);
			port->mstb = NULL;
			mutex_unlock(&mgr->lock);
		}
	}

	port->pdt = new_pdt;
	port->mcs = new_mcs;

	if (port->pdt != DP_PEER_DEVICE_NONE) {
		if (drm_dp_mst_is_end_device(port->pdt, port->mcs)) {
			/* add i2c over sideband */
			ret = drm_dp_mst_register_i2c_bus(&port->aux);
		} else {
			lct = drm_dp_calculate_rad(port, rad);
			mstb = drm_dp_add_mst_branch_device(lct, rad);
			if (!mstb) {
				ret = -ENOMEM;
				DRM_ERROR("Failed to create MSTB for port %p",
					  port);
				goto out;
			}

			mutex_lock(&mgr->lock);
			port->mstb = mstb;
			mstb->mgr = port->mgr;
			mstb->port_parent = port;

			/*
			 * Make sure this port's memory allocation stays
			 * around until its child MSTB releases it
			 */
			drm_dp_mst_get_port_malloc(port);
			mutex_unlock(&mgr->lock);

			/* And make sure we send a link address for this */
			ret = 1;
		}
	}

out:
	if (ret < 0)
		port->pdt = DP_PEER_DEVICE_NONE;
	return ret;
}

/**
 * drm_dp_mst_dpcd_read() - read a series of bytes from the DPCD via sideband
 * @aux: Fake sideband AUX CH
 * @offset: address of the (first) register to read
 * @buffer: buffer to store the register values
 * @size: number of bytes in @buffer
 *
 * Performs the same functionality for remote devices via
 * sideband messaging as drm_dp_dpcd_read() does for local
 * devices via actual AUX CH.
 *
 * Return: Number of bytes read, or negative error code on failure.
 */
ssize_t drm_dp_mst_dpcd_read(struct drm_dp_aux *aux,
			     unsigned int offset, void *buffer, size_t size)
{
	struct drm_dp_mst_port *port = container_of(aux, struct drm_dp_mst_port,
						    aux);

	return drm_dp_send_dpcd_read(port->mgr, port,
				     offset, size, buffer);
}

/**
 * drm_dp_mst_dpcd_write() - write a series of bytes to the DPCD via sideband
 * @aux: Fake sideband AUX CH
 * @offset: address of the (first) register to write
 * @buffer: buffer containing the values to write
 * @size: number of bytes in @buffer
 *
 * Performs the same functionality for remote devices via
 * sideband messaging as drm_dp_dpcd_write() does for local
 * devices via actual AUX CH.
 *
 * Return: 0 on success, negative error code on failure.
 */
ssize_t drm_dp_mst_dpcd_write(struct drm_dp_aux *aux,
			      unsigned int offset, void *buffer, size_t size)
{
	struct drm_dp_mst_port *port = container_of(aux, struct drm_dp_mst_port,
						    aux);

	return drm_dp_send_dpcd_write(port->mgr, port,
				      offset, size, buffer);
}

static void drm_dp_check_mstb_guid(struct drm_dp_mst_branch *mstb, u8 *guid)
{
	int ret;

	memcpy(mstb->guid, guid, 16);

	if (!drm_dp_validate_guid(mstb->mgr, mstb->guid)) {
		if (mstb->port_parent) {
			ret = drm_dp_send_dpcd_write(
					mstb->mgr,
					mstb->port_parent,
					DP_GUID,
					16,
					mstb->guid);
		} else {

			ret = drm_dp_dpcd_write(
					mstb->mgr->aux,
					DP_GUID,
					mstb->guid,
					16);
		}
	}
}

static void build_mst_prop_path(const struct drm_dp_mst_branch *mstb,
				int pnum,
				char *proppath,
				size_t proppath_size)
{
	int i;
	char temp[8];
	snprintf(proppath, proppath_size, "mst:%d", mstb->mgr->conn_base_id);
	for (i = 0; i < (mstb->lct - 1); i++) {
		int shift = (i % 2) ? 0 : 4;
		int port_num = (mstb->rad[i / 2] >> shift) & 0xf;
		snprintf(temp, sizeof(temp), "-%d", port_num);
		strlcat(proppath, temp, proppath_size);
	}
	snprintf(temp, sizeof(temp), "-%d", pnum);
	strlcat(proppath, temp, proppath_size);
}

/**
 * drm_dp_mst_connector_late_register() - Late MST connector registration
 * @connector: The MST connector
 * @port: The MST port for this connector
 *
 * Helper to register the remote aux device for this MST port. Drivers should
 * call this from their mst connector's late_register hook to enable MST aux
 * devices.
 *
 * Return: 0 on success, negative error code on failure.
 */
int drm_dp_mst_connector_late_register(struct drm_connector *connector,
				       struct drm_dp_mst_port *port)
{
	DRM_DEBUG_KMS("registering %s remote bus for %s\n",
		      port->aux.name, connector->kdev->kobj.name);

	port->aux.dev = connector->kdev;
	return drm_dp_aux_register_devnode(&port->aux);
}
EXPORT_SYMBOL(drm_dp_mst_connector_late_register);

/**
 * drm_dp_mst_connector_early_unregister() - Early MST connector unregistration
 * @connector: The MST connector
 * @port: The MST port for this connector
 *
 * Helper to unregister the remote aux device for this MST port, registered by
 * drm_dp_mst_connector_late_register(). Drivers should call this from their mst
 * connector's early_unregister hook.
 */
void drm_dp_mst_connector_early_unregister(struct drm_connector *connector,
					   struct drm_dp_mst_port *port)
{
	DRM_DEBUG_KMS("unregistering %s remote bus for %s\n",
		      port->aux.name, connector->kdev->kobj.name);
	drm_dp_aux_unregister_devnode(&port->aux);
}
EXPORT_SYMBOL(drm_dp_mst_connector_early_unregister);

static void
drm_dp_mst_port_add_connector(struct drm_dp_mst_branch *mstb,
			      struct drm_dp_mst_port *port)
{
	struct drm_dp_mst_topology_mgr *mgr = port->mgr;
	char proppath[255];
	int ret;

	build_mst_prop_path(mstb, port->port_num, proppath, sizeof(proppath));
	port->connector = mgr->cbs->add_connector(mgr, port, proppath);
	if (!port->connector) {
		ret = -ENOMEM;
		goto error;
	}

	if (port->pdt != DP_PEER_DEVICE_NONE &&
	    drm_dp_mst_is_end_device(port->pdt, port->mcs)) {
		port->cached_edid = drm_get_edid(port->connector,
						 &port->aux.ddc);
		drm_connector_set_tile_property(port->connector);
	}

	mgr->cbs->register_connector(port->connector);
	return;

error:
	DRM_ERROR("Failed to create connector for port %p: %d\n", port, ret);
}

/*
 * Drop a topology reference, and unlink the port from the in-memory topology
 * layout
 */
static void
drm_dp_mst_topology_unlink_port(struct drm_dp_mst_topology_mgr *mgr,
				struct drm_dp_mst_port *port)
{
	mutex_lock(&mgr->lock);
	port->parent->num_ports--;
	list_del(&port->next);
	mutex_unlock(&mgr->lock);
	drm_dp_mst_topology_put_port(port);
}

static struct drm_dp_mst_port *
drm_dp_mst_add_port(struct drm_device *dev,
		    struct drm_dp_mst_topology_mgr *mgr,
		    struct drm_dp_mst_branch *mstb, u8 port_number)
{
	struct drm_dp_mst_port *port = kzalloc(sizeof(*port), GFP_KERNEL);

	if (!port)
		return NULL;

	kref_init(&port->topology_kref);
	kref_init(&port->malloc_kref);
	port->parent = mstb;
	port->port_num = port_number;
	port->mgr = mgr;
	port->aux.name = "DPMST";
	port->aux.dev = dev->dev;
	port->aux.is_remote = true;

	/* initialize the MST downstream port's AUX crc work queue */
	drm_dp_remote_aux_init(&port->aux);

	/*
	 * Make sure the memory allocation for our parent branch stays
	 * around until our own memory allocation is released
	 */
	drm_dp_mst_get_mstb_malloc(mstb);

	return port;
}

static int
drm_dp_mst_handle_link_address_port(struct drm_dp_mst_branch *mstb,
				    struct drm_device *dev,
				    struct drm_dp_link_addr_reply_port *port_msg)
{
	struct drm_dp_mst_topology_mgr *mgr = mstb->mgr;
	struct drm_dp_mst_port *port;
	int old_ddps = 0, ret;
	u8 new_pdt = DP_PEER_DEVICE_NONE;
	bool new_mcs = 0;
	bool created = false, send_link_addr = false, changed = false;

	port = drm_dp_get_port(mstb, port_msg->port_number);
	if (!port) {
		port = drm_dp_mst_add_port(dev, mgr, mstb,
					   port_msg->port_number);
		if (!port)
			return -ENOMEM;
		created = true;
		changed = true;
	} else if (!port->input && port_msg->input_port && port->connector) {
		/* Since port->connector can't be changed here, we create a
		 * new port if input_port changes from 0 to 1
		 */
		drm_dp_mst_topology_unlink_port(mgr, port);
		drm_dp_mst_topology_put_port(port);
		port = drm_dp_mst_add_port(dev, mgr, mstb,
					   port_msg->port_number);
		if (!port)
			return -ENOMEM;
		changed = true;
		created = true;
	} else if (port->input && !port_msg->input_port) {
		changed = true;
	} else if (port->connector) {
		/* We're updating a port that's exposed to userspace, so do it
		 * under lock
		 */
		drm_modeset_lock(&mgr->base.lock, NULL);

		old_ddps = port->ddps;
		changed = port->ddps != port_msg->ddps ||
			(port->ddps &&
			 (port->ldps != port_msg->legacy_device_plug_status ||
			  port->dpcd_rev != port_msg->dpcd_revision ||
			  port->mcs != port_msg->mcs ||
			  port->pdt != port_msg->peer_device_type ||
			  port->num_sdp_stream_sinks !=
			  port_msg->num_sdp_stream_sinks));
	}

	port->input = port_msg->input_port;
	if (!port->input)
		new_pdt = port_msg->peer_device_type;
	new_mcs = port_msg->mcs;
	port->ddps = port_msg->ddps;
	port->ldps = port_msg->legacy_device_plug_status;
	port->dpcd_rev = port_msg->dpcd_revision;
	port->num_sdp_streams = port_msg->num_sdp_streams;
	port->num_sdp_stream_sinks = port_msg->num_sdp_stream_sinks;

	/* manage mstb port lists with mgr lock - take a reference
	   for this list */
	if (created) {
		mutex_lock(&mgr->lock);
		drm_dp_mst_topology_get_port(port);
		list_add(&port->next, &mstb->ports);
		mstb->num_ports++;
		mutex_unlock(&mgr->lock);
	}

	/*
	 * Reprobe PBN caps on both hotplug, and when re-probing the link
	 * for our parent mstb
	 */
	if (old_ddps != port->ddps || !created) {
		if (port->ddps && !port->input) {
			ret = drm_dp_send_enum_path_resources(mgr, mstb,
							      port);
			if (ret == 1)
				changed = true;
		} else {
			port->full_pbn = 0;
		}
	}

	ret = drm_dp_port_set_pdt(port, new_pdt, new_mcs);
	if (ret == 1) {
		send_link_addr = true;
	} else if (ret < 0) {
		DRM_ERROR("Failed to change PDT on port %p: %d\n",
			  port, ret);
		goto fail;
	}

	/*
	 * If this port wasn't just created, then we're reprobing because
	 * we're coming out of suspend. In this case, always resend the link
	 * address if there's an MSTB on this port
	 */
	if (!created && port->pdt == DP_PEER_DEVICE_MST_BRANCHING &&
	    port->mcs)
		send_link_addr = true;

	if (port->connector)
		drm_modeset_unlock(&mgr->base.lock);
	else if (!port->input)
		drm_dp_mst_port_add_connector(mstb, port);

	if (send_link_addr && port->mstb) {
		ret = drm_dp_send_link_address(mgr, port->mstb);
		if (ret == 1) /* MSTB below us changed */
			changed = true;
		else if (ret < 0)
			goto fail_put;
	}

	/* put reference to this port */
	drm_dp_mst_topology_put_port(port);
	return changed;

fail:
	drm_dp_mst_topology_unlink_port(mgr, port);
	if (port->connector)
		drm_modeset_unlock(&mgr->base.lock);
fail_put:
	drm_dp_mst_topology_put_port(port);
	return ret;
}

static void
drm_dp_mst_handle_conn_stat(struct drm_dp_mst_branch *mstb,
			    struct drm_dp_connection_status_notify *conn_stat)
{
	struct drm_dp_mst_topology_mgr *mgr = mstb->mgr;
	struct drm_dp_mst_port *port;
	int old_ddps, old_input, ret, i;
	u8 new_pdt;
	bool new_mcs;
	bool dowork = false, create_connector = false;

	port = drm_dp_get_port(mstb, conn_stat->port_number);
	if (!port)
		return;

	if (port->connector) {
		if (!port->input && conn_stat->input_port) {
			/*
			 * We can't remove a connector from an already exposed
			 * port, so just throw the port out and make sure we
			 * reprobe the link address of it's parent MSTB
			 */
			drm_dp_mst_topology_unlink_port(mgr, port);
			mstb->link_address_sent = false;
			dowork = true;
			goto out;
		}

		/* Locking is only needed if the port's exposed to userspace */
		drm_modeset_lock(&mgr->base.lock, NULL);
	} else if (port->input && !conn_stat->input_port) {
		create_connector = true;
		/* Reprobe link address so we get num_sdp_streams */
		mstb->link_address_sent = false;
		dowork = true;
	}

	old_ddps = port->ddps;
	old_input = port->input;
	port->input = conn_stat->input_port;
	port->ldps = conn_stat->legacy_device_plug_status;
	port->ddps = conn_stat->displayport_device_plug_status;

	if (old_ddps != port->ddps) {
		if (port->ddps && !port->input)
			drm_dp_send_enum_path_resources(mgr, mstb, port);
		else
			port->full_pbn = 0;
	}

	new_pdt = port->input ? DP_PEER_DEVICE_NONE : conn_stat->peer_device_type;
	new_mcs = conn_stat->message_capability_status;
	ret = drm_dp_port_set_pdt(port, new_pdt, new_mcs);
	if (ret == 1) {
		dowork = true;
	} else if (ret < 0) {
		DRM_ERROR("Failed to change PDT for port %p: %d\n",
			  port, ret);
		dowork = false;
	}

	if (!old_input && old_ddps != port->ddps && !port->ddps) {
		for (i = 0; i < mgr->max_payloads; i++) {
			struct drm_dp_vcpi *vcpi = mgr->proposed_vcpis[i];
			struct drm_dp_mst_port *port_validated;

			if (!vcpi)
				continue;

			port_validated =
				container_of(vcpi, struct drm_dp_mst_port, vcpi);
			port_validated =
				drm_dp_mst_topology_get_port_validated(mgr, port_validated);
			if (!port_validated) {
				mutex_lock(&mgr->payload_lock);
				vcpi->num_slots = 0;
				mutex_unlock(&mgr->payload_lock);
			} else {
				drm_dp_mst_topology_put_port(port_validated);
			}
		}
	}

	if (port->connector)
		drm_modeset_unlock(&mgr->base.lock);
	else if (create_connector)
		drm_dp_mst_port_add_connector(mstb, port);

out:
	drm_dp_mst_topology_put_port(port);
	if (dowork)
		queue_work(system_long_wq, &mstb->mgr->work);
}

static struct drm_dp_mst_branch *drm_dp_get_mst_branch_device(struct drm_dp_mst_topology_mgr *mgr,
							       u8 lct, u8 *rad)
{
	struct drm_dp_mst_branch *mstb;
	struct drm_dp_mst_port *port;
	int i, ret;
	/* find the port by iterating down */

	mutex_lock(&mgr->lock);
	mstb = mgr->mst_primary;

	if (!mstb)
		goto out;

	for (i = 0; i < lct - 1; i++) {
		int shift = (i % 2) ? 0 : 4;
		int port_num = (rad[i / 2] >> shift) & 0xf;

		list_for_each_entry(port, &mstb->ports, next) {
			if (port->port_num == port_num) {
				mstb = port->mstb;
				if (!mstb) {
					DRM_ERROR("failed to lookup MSTB with lct %d, rad %02x\n", lct, rad[0]);
					goto out;
				}

				break;
			}
		}
	}
	ret = drm_dp_mst_topology_try_get_mstb(mstb);
	if (!ret)
		mstb = NULL;
out:
	mutex_unlock(&mgr->lock);
	return mstb;
}

static struct drm_dp_mst_branch *get_mst_branch_device_by_guid_helper(
	struct drm_dp_mst_branch *mstb,
	const uint8_t *guid)
{
	struct drm_dp_mst_branch *found_mstb;
	struct drm_dp_mst_port *port;

	if (memcmp(mstb->guid, guid, 16) == 0)
		return mstb;


	list_for_each_entry(port, &mstb->ports, next) {
		if (!port->mstb)
			continue;

		found_mstb = get_mst_branch_device_by_guid_helper(port->mstb, guid);

		if (found_mstb)
			return found_mstb;
	}

	return NULL;
}

static struct drm_dp_mst_branch *
drm_dp_get_mst_branch_device_by_guid(struct drm_dp_mst_topology_mgr *mgr,
				     const uint8_t *guid)
{
	struct drm_dp_mst_branch *mstb;
	int ret;

	/* find the port by iterating down */
	mutex_lock(&mgr->lock);

	mstb = get_mst_branch_device_by_guid_helper(mgr->mst_primary, guid);
	if (mstb) {
		ret = drm_dp_mst_topology_try_get_mstb(mstb);
		if (!ret)
			mstb = NULL;
	}

	mutex_unlock(&mgr->lock);
	return mstb;
}

static int drm_dp_check_and_send_link_address(struct drm_dp_mst_topology_mgr *mgr,
					       struct drm_dp_mst_branch *mstb)
{
	struct drm_dp_mst_port *port;
	int ret;
	bool changed = false;

	if (!mstb->link_address_sent) {
		ret = drm_dp_send_link_address(mgr, mstb);
		if (ret == 1)
			changed = true;
		else if (ret < 0)
			return ret;
	}

	list_for_each_entry(port, &mstb->ports, next) {
		struct drm_dp_mst_branch *mstb_child = NULL;

		if (port->input || !port->ddps)
			continue;

		if (port->mstb)
			mstb_child = drm_dp_mst_topology_get_mstb_validated(
			    mgr, port->mstb);

		if (mstb_child) {
			ret = drm_dp_check_and_send_link_address(mgr,
								 mstb_child);
			drm_dp_mst_topology_put_mstb(mstb_child);
			if (ret == 1)
				changed = true;
			else if (ret < 0)
				return ret;
		}
	}

	return changed;
}

static void drm_dp_mst_link_probe_work(struct work_struct *work)
{
	struct drm_dp_mst_topology_mgr *mgr =
		container_of(work, struct drm_dp_mst_topology_mgr, work);
	struct drm_device *dev = mgr->dev;
	struct drm_dp_mst_branch *mstb;
	int ret;
	bool clear_payload_id_table;

	mutex_lock(&mgr->probe_lock);

	mutex_lock(&mgr->lock);
	clear_payload_id_table = !mgr->payload_id_table_cleared;
	mgr->payload_id_table_cleared = true;

	mstb = mgr->mst_primary;
	if (mstb) {
		ret = drm_dp_mst_topology_try_get_mstb(mstb);
		if (!ret)
			mstb = NULL;
	}
	mutex_unlock(&mgr->lock);
	if (!mstb) {
		mutex_unlock(&mgr->probe_lock);
		return;
	}

	/*
	 * Certain branch devices seem to incorrectly report an available_pbn
	 * of 0 on downstream sinks, even after clearing the
	 * DP_PAYLOAD_ALLOCATE_* registers in
	 * drm_dp_mst_topology_mgr_set_mst(). Namely, the CableMatters USB-C
	 * 2x DP hub. Sending a CLEAR_PAYLOAD_ID_TABLE message seems to make
	 * things work again.
	 */
	if (clear_payload_id_table) {
		DRM_DEBUG_KMS("Clearing payload ID table\n");
		drm_dp_send_clear_payload_id_table(mgr, mstb);
	}

	ret = drm_dp_check_and_send_link_address(mgr, mstb);
	drm_dp_mst_topology_put_mstb(mstb);

	mutex_unlock(&mgr->probe_lock);
	if (ret)
		drm_kms_helper_hotplug_event(dev);
}

static bool drm_dp_validate_guid(struct drm_dp_mst_topology_mgr *mgr,
				 u8 *guid)
{
	u64 salt;

	if (memchr_inv(guid, 0, 16))
		return true;

	salt = get_jiffies_64();

	memcpy(&guid[0], &salt, sizeof(u64));
	memcpy(&guid[8], &salt, sizeof(u64));

	return false;
}

static int build_dpcd_read(struct drm_dp_sideband_msg_tx *msg, u8 port_num, u32 offset, u8 num_bytes)
{
	struct drm_dp_sideband_msg_req_body req;

	req.req_type = DP_REMOTE_DPCD_READ;
	req.u.dpcd_read.port_number = port_num;
	req.u.dpcd_read.dpcd_address = offset;
	req.u.dpcd_read.num_bytes = num_bytes;
	drm_dp_encode_sideband_req(&req, msg);

	return 0;
}

static int drm_dp_send_sideband_msg(struct drm_dp_mst_topology_mgr *mgr,
				    bool up, u8 *msg, int len)
{
	int ret;
	int regbase = up ? DP_SIDEBAND_MSG_UP_REP_BASE : DP_SIDEBAND_MSG_DOWN_REQ_BASE;
	int tosend, total, offset;
	int retries = 0;

retry:
	total = len;
	offset = 0;
	do {
		tosend = min3(mgr->max_dpcd_transaction_bytes, 16, total);

		ret = drm_dp_dpcd_write(mgr->aux, regbase + offset,
					&msg[offset],
					tosend);
		if (ret != tosend) {
			if (ret == -EIO && retries < 5) {
				retries++;
				goto retry;
			}
			DRM_DEBUG_KMS("failed to dpcd write %d %d\n", tosend, ret);

			return -EIO;
		}
		offset += tosend;
		total -= tosend;
	} while (total > 0);
	return 0;
}

static int set_hdr_from_dst_qlock(struct drm_dp_sideband_msg_hdr *hdr,
				  struct drm_dp_sideband_msg_tx *txmsg)
{
	struct drm_dp_mst_branch *mstb = txmsg->dst;
	u8 req_type;

	/* both msg slots are full */
	if (txmsg->seqno == -1) {
		if (mstb->tx_slots[0] && mstb->tx_slots[1]) {
			DRM_DEBUG_KMS("%s: failed to find slot\n", __func__);
			return -EAGAIN;
		}
		if (mstb->tx_slots[0] == NULL && mstb->tx_slots[1] == NULL) {
			txmsg->seqno = mstb->last_seqno;
			mstb->last_seqno ^= 1;
		} else if (mstb->tx_slots[0] == NULL)
			txmsg->seqno = 0;
		else
			txmsg->seqno = 1;
		mstb->tx_slots[txmsg->seqno] = txmsg;
	}

	req_type = txmsg->msg[0] & 0x7f;
	if (req_type == DP_CONNECTION_STATUS_NOTIFY ||
		req_type == DP_RESOURCE_STATUS_NOTIFY)
		hdr->broadcast = 1;
	else
		hdr->broadcast = 0;
	hdr->path_msg = txmsg->path_msg;
	hdr->lct = mstb->lct;
	hdr->lcr = mstb->lct - 1;
	if (mstb->lct > 1)
		memcpy(hdr->rad, mstb->rad, mstb->lct / 2);
	hdr->seqno = txmsg->seqno;
	return 0;
}
/*
 * process a single block of the next message in the sideband queue
 */
static int process_single_tx_qlock(struct drm_dp_mst_topology_mgr *mgr,
				   struct drm_dp_sideband_msg_tx *txmsg,
				   bool up)
{
	u8 chunk[48];
	struct drm_dp_sideband_msg_hdr hdr;
	int len, space, idx, tosend;
	int ret;

	memset(&hdr, 0, sizeof(struct drm_dp_sideband_msg_hdr));

	if (txmsg->state == DRM_DP_SIDEBAND_TX_QUEUED) {
		txmsg->seqno = -1;
		txmsg->state = DRM_DP_SIDEBAND_TX_START_SEND;
	}

	/* make hdr from dst mst - for replies use seqno
	   otherwise assign one */
	ret = set_hdr_from_dst_qlock(&hdr, txmsg);
	if (ret < 0)
		return ret;

	/* amount left to send in this message */
	len = txmsg->cur_len - txmsg->cur_offset;

	/* 48 - sideband msg size - 1 byte for data CRC, x header bytes */
	space = 48 - 1 - drm_dp_calc_sb_hdr_size(&hdr);

	tosend = min(len, space);
	if (len == txmsg->cur_len)
		hdr.somt = 1;
	if (space >= len)
		hdr.eomt = 1;


	hdr.msg_len = tosend + 1;
	drm_dp_encode_sideband_msg_hdr(&hdr, chunk, &idx);
	memcpy(&chunk[idx], &txmsg->msg[txmsg->cur_offset], tosend);
	/* add crc at end */
	drm_dp_crc_sideband_chunk_req(&chunk[idx], tosend);
	idx += tosend + 1;

	ret = drm_dp_send_sideband_msg(mgr, up, chunk, idx);
	if (unlikely(ret) && drm_debug_enabled(DRM_UT_DP)) {
		struct drm_printer p = drm_debug_printer(DBG_PREFIX);

		drm_printf(&p, "sideband msg failed to send\n");
		drm_dp_mst_dump_sideband_msg_tx(&p, txmsg);
		return ret;
	}

	txmsg->cur_offset += tosend;
	if (txmsg->cur_offset == txmsg->cur_len) {
		txmsg->state = DRM_DP_SIDEBAND_TX_SENT;
		return 1;
	}
	return 0;
}

static void process_single_down_tx_qlock(struct drm_dp_mst_topology_mgr *mgr)
{
	struct drm_dp_sideband_msg_tx *txmsg;
	int ret;

	WARN_ON(!mutex_is_locked(&mgr->qlock));

	/* construct a chunk from the first msg in the tx_msg queue */
	if (list_empty(&mgr->tx_msg_downq))
		return;

	txmsg = list_first_entry(&mgr->tx_msg_downq, struct drm_dp_sideband_msg_tx, next);
	ret = process_single_tx_qlock(mgr, txmsg, false);
	if (ret == 1) {
		/* txmsg is sent it should be in the slots now */
		mgr->is_waiting_for_dwn_reply = true;
		list_del(&txmsg->next);
	} else if (ret) {
		DRM_DEBUG_KMS("failed to send msg in q %d\n", ret);
		mgr->is_waiting_for_dwn_reply = false;
		list_del(&txmsg->next);
		if (txmsg->seqno != -1)
			txmsg->dst->tx_slots[txmsg->seqno] = NULL;
		txmsg->state = DRM_DP_SIDEBAND_TX_TIMEOUT;
		wake_up_all(&mgr->tx_waitq);
	}
}

/* called holding qlock */
static void process_single_up_tx_qlock(struct drm_dp_mst_topology_mgr *mgr,
				       struct drm_dp_sideband_msg_tx *txmsg)
{
	int ret;

	/* construct a chunk from the first msg in the tx_msg queue */
	ret = process_single_tx_qlock(mgr, txmsg, true);

	if (ret != 1)
		DRM_DEBUG_KMS("failed to send msg in q %d\n", ret);

	if (txmsg->seqno != -1) {
		WARN_ON((unsigned int)txmsg->seqno >
			ARRAY_SIZE(txmsg->dst->tx_slots));
		txmsg->dst->tx_slots[txmsg->seqno] = NULL;
	}
}

static void drm_dp_queue_down_tx(struct drm_dp_mst_topology_mgr *mgr,
				 struct drm_dp_sideband_msg_tx *txmsg)
{
	mutex_lock(&mgr->qlock);
	list_add_tail(&txmsg->next, &mgr->tx_msg_downq);

	if (drm_debug_enabled(DRM_UT_DP)) {
		struct drm_printer p = drm_debug_printer(DBG_PREFIX);

		drm_dp_mst_dump_sideband_msg_tx(&p, txmsg);
	}

	if (list_is_singular(&mgr->tx_msg_downq) &&
	    !mgr->is_waiting_for_dwn_reply)
		process_single_down_tx_qlock(mgr);
	mutex_unlock(&mgr->qlock);
}

static void
drm_dp_dump_link_address(struct drm_dp_link_address_ack_reply *reply)
{
	struct drm_dp_link_addr_reply_port *port_reply;
	int i;

	for (i = 0; i < reply->nports; i++) {
		port_reply = &reply->ports[i];
		DRM_DEBUG_KMS("port %d: input %d, pdt: %d, pn: %d, dpcd_rev: %02x, mcs: %d, ddps: %d, ldps %d, sdp %d/%d\n",
			      i,
			      port_reply->input_port,
			      port_reply->peer_device_type,
			      port_reply->port_number,
			      port_reply->dpcd_revision,
			      port_reply->mcs,
			      port_reply->ddps,
			      port_reply->legacy_device_plug_status,
			      port_reply->num_sdp_streams,
			      port_reply->num_sdp_stream_sinks);
	}
}

static int drm_dp_send_link_address(struct drm_dp_mst_topology_mgr *mgr,
				     struct drm_dp_mst_branch *mstb)
{
	struct drm_dp_sideband_msg_tx *txmsg;
	struct drm_dp_link_address_ack_reply *reply;
	struct drm_dp_mst_port *port, *tmp;
	int i, len, ret, port_mask = 0;
	bool changed = false;

	txmsg = kzalloc(sizeof(*txmsg), GFP_KERNEL);
	if (!txmsg)
		return -ENOMEM;

	txmsg->dst = mstb;
	len = build_link_address(txmsg);

	mstb->link_address_sent = true;
	drm_dp_queue_down_tx(mgr, txmsg);

	/* FIXME: Actually do some real error handling here */
	ret = drm_dp_mst_wait_tx_reply(mstb, txmsg);
	if (ret <= 0) {
		DRM_ERROR("Sending link address failed with %d\n", ret);
		goto out;
	}
	if (txmsg->reply.reply_type == DP_SIDEBAND_REPLY_NAK) {
		DRM_ERROR("link address NAK received\n");
		ret = -EIO;
		goto out;
	}

	reply = &txmsg->reply.u.link_addr;
	DRM_DEBUG_KMS("link address reply: %d\n", reply->nports);
	drm_dp_dump_link_address(reply);

	drm_dp_check_mstb_guid(mstb, reply->guid);

	for (i = 0; i < reply->nports; i++) {
		port_mask |= BIT(reply->ports[i].port_number);
		ret = drm_dp_mst_handle_link_address_port(mstb, mgr->dev,
							  &reply->ports[i]);
		if (ret == 1)
			changed = true;
		else if (ret < 0)
			goto out;
	}

	/* Prune any ports that are currently a part of mstb in our in-memory
	 * topology, but were not seen in this link address. Usually this
	 * means that they were removed while the topology was out of sync,
	 * e.g. during suspend/resume
	 */
	mutex_lock(&mgr->lock);
	list_for_each_entry_safe(port, tmp, &mstb->ports, next) {
		if (port_mask & BIT(port->port_num))
			continue;

		DRM_DEBUG_KMS("port %d was not in link address, removing\n",
			      port->port_num);
		list_del(&port->next);
		drm_dp_mst_topology_put_port(port);
		changed = true;
	}
	mutex_unlock(&mgr->lock);

out:
	if (ret <= 0)
		mstb->link_address_sent = false;
	kfree(txmsg);
	return ret < 0 ? ret : changed;
}

void drm_dp_send_clear_payload_id_table(struct drm_dp_mst_topology_mgr *mgr,
					struct drm_dp_mst_branch *mstb)
{
	struct drm_dp_sideband_msg_tx *txmsg;
	int len, ret;

	txmsg = kzalloc(sizeof(*txmsg), GFP_KERNEL);
	if (!txmsg)
		return;

	txmsg->dst = mstb;
	len = build_clear_payload_id_table(txmsg);

	drm_dp_queue_down_tx(mgr, txmsg);

	ret = drm_dp_mst_wait_tx_reply(mstb, txmsg);
	if (ret > 0 && txmsg->reply.reply_type == DP_SIDEBAND_REPLY_NAK)
		DRM_DEBUG_KMS("clear payload table id nak received\n");

	kfree(txmsg);
}

static int
drm_dp_send_enum_path_resources(struct drm_dp_mst_topology_mgr *mgr,
				struct drm_dp_mst_branch *mstb,
				struct drm_dp_mst_port *port)
{
	struct drm_dp_enum_path_resources_ack_reply *path_res;
	struct drm_dp_sideband_msg_tx *txmsg;
	int len;
	int ret;

	txmsg = kzalloc(sizeof(*txmsg), GFP_KERNEL);
	if (!txmsg)
		return -ENOMEM;

	txmsg->dst = mstb;
	len = build_enum_path_resources(txmsg, port->port_num);

	drm_dp_queue_down_tx(mgr, txmsg);

	ret = drm_dp_mst_wait_tx_reply(mstb, txmsg);
	if (ret > 0) {
		ret = 0;
		path_res = &txmsg->reply.u.path_resources;

		if (txmsg->reply.reply_type == DP_SIDEBAND_REPLY_NAK) {
			DRM_DEBUG_KMS("enum path resources nak received\n");
		} else {
			if (port->port_num != path_res->port_number)
				DRM_ERROR("got incorrect port in response\n");

			DRM_DEBUG_KMS("enum path resources %d: %d %d\n",
				      path_res->port_number,
				      path_res->full_payload_bw_number,
				      path_res->avail_payload_bw_number);

			/*
			 * If something changed, make sure we send a
			 * hotplug
			 */
			if (port->full_pbn != path_res->full_payload_bw_number ||
			    port->fec_capable != path_res->fec_capable)
				ret = 1;

			port->full_pbn = path_res->full_payload_bw_number;
			port->fec_capable = path_res->fec_capable;
		}
	}

	kfree(txmsg);
	return ret;
}

static struct drm_dp_mst_port *drm_dp_get_last_connected_port_to_mstb(struct drm_dp_mst_branch *mstb)
{
	if (!mstb->port_parent)
		return NULL;

	if (mstb->port_parent->mstb != mstb)
		return mstb->port_parent;

	return drm_dp_get_last_connected_port_to_mstb(mstb->port_parent->parent);
}

/*
 * Searches upwards in the topology starting from mstb to try to find the
 * closest available parent of mstb that's still connected to the rest of the
 * topology. This can be used in order to perform operations like releasing
 * payloads, where the branch device which owned the payload may no longer be
 * around and thus would require that the payload on the last living relative
 * be freed instead.
 */
static struct drm_dp_mst_branch *
drm_dp_get_last_connected_port_and_mstb(struct drm_dp_mst_topology_mgr *mgr,
					struct drm_dp_mst_branch *mstb,
					int *port_num)
{
	struct drm_dp_mst_branch *rmstb = NULL;
	struct drm_dp_mst_port *found_port;

	mutex_lock(&mgr->lock);
	if (!mgr->mst_primary)
		goto out;

	do {
		found_port = drm_dp_get_last_connected_port_to_mstb(mstb);
		if (!found_port)
			break;

		if (drm_dp_mst_topology_try_get_mstb(found_port->parent)) {
			rmstb = found_port->parent;
			*port_num = found_port->port_num;
		} else {
			/* Search again, starting from this parent */
			mstb = found_port->parent;
		}
	} while (!rmstb);
out:
	mutex_unlock(&mgr->lock);
	return rmstb;
}

static int drm_dp_payload_send_msg(struct drm_dp_mst_topology_mgr *mgr,
				   struct drm_dp_mst_port *port,
				   int id,
				   int pbn)
{
	struct drm_dp_sideband_msg_tx *txmsg;
	struct drm_dp_mst_branch *mstb;
	int len, ret, port_num;
	u8 sinks[DRM_DP_MAX_SDP_STREAMS];
	int i;

	port_num = port->port_num;
	mstb = drm_dp_mst_topology_get_mstb_validated(mgr, port->parent);
	if (!mstb) {
		mstb = drm_dp_get_last_connected_port_and_mstb(mgr,
							       port->parent,
							       &port_num);

		if (!mstb)
			return -EINVAL;
	}

	txmsg = kzalloc(sizeof(*txmsg), GFP_KERNEL);
	if (!txmsg) {
		ret = -ENOMEM;
		goto fail_put;
	}

	for (i = 0; i < port->num_sdp_streams; i++)
		sinks[i] = i;

	txmsg->dst = mstb;
	len = build_allocate_payload(txmsg, port_num,
				     id,
				     pbn, port->num_sdp_streams, sinks);

	drm_dp_queue_down_tx(mgr, txmsg);

	/*
	 * FIXME: there is a small chance that between getting the last
	 * connected mstb and sending the payload message, the last connected
	 * mstb could also be removed from the topology. In the future, this
	 * needs to be fixed by restarting the
	 * drm_dp_get_last_connected_port_and_mstb() search in the event of a
	 * timeout if the topology is still connected to the system.
	 */
	ret = drm_dp_mst_wait_tx_reply(mstb, txmsg);
	if (ret > 0) {
		if (txmsg->reply.reply_type == DP_SIDEBAND_REPLY_NAK)
			ret = -EINVAL;
		else
			ret = 0;
	}
	kfree(txmsg);
fail_put:
	drm_dp_mst_topology_put_mstb(mstb);
	return ret;
}

int drm_dp_send_power_updown_phy(struct drm_dp_mst_topology_mgr *mgr,
				 struct drm_dp_mst_port *port, bool power_up)
{
	struct drm_dp_sideband_msg_tx *txmsg;
	int len, ret;

	port = drm_dp_mst_topology_get_port_validated(mgr, port);
	if (!port)
		return -EINVAL;

	txmsg = kzalloc(sizeof(*txmsg), GFP_KERNEL);
	if (!txmsg) {
		drm_dp_mst_topology_put_port(port);
		return -ENOMEM;
	}

	txmsg->dst = port->parent;
	len = build_power_updown_phy(txmsg, port->port_num, power_up);
	drm_dp_queue_down_tx(mgr, txmsg);

	ret = drm_dp_mst_wait_tx_reply(port->parent, txmsg);
	if (ret > 0) {
		if (txmsg->reply.reply_type == DP_SIDEBAND_REPLY_NAK)
			ret = -EINVAL;
		else
			ret = 0;
	}
	kfree(txmsg);
	drm_dp_mst_topology_put_port(port);

	return ret;
}
EXPORT_SYMBOL(drm_dp_send_power_updown_phy);

static int drm_dp_create_payload_step1(struct drm_dp_mst_topology_mgr *mgr,
				       int id,
				       struct drm_dp_payload *payload)
{
	int ret;

	ret = drm_dp_dpcd_write_payload(mgr, id, payload);
	if (ret < 0) {
		payload->payload_state = 0;
		return ret;
	}
	payload->payload_state = DP_PAYLOAD_LOCAL;
	return 0;
}

static int drm_dp_create_payload_step2(struct drm_dp_mst_topology_mgr *mgr,
				       struct drm_dp_mst_port *port,
				       int id,
				       struct drm_dp_payload *payload)
{
	int ret;
	ret = drm_dp_payload_send_msg(mgr, port, id, port->vcpi.pbn);
	if (ret < 0)
		return ret;
	payload->payload_state = DP_PAYLOAD_REMOTE;
	return ret;
}

static int drm_dp_destroy_payload_step1(struct drm_dp_mst_topology_mgr *mgr,
					struct drm_dp_mst_port *port,
					int id,
					struct drm_dp_payload *payload)
{
	DRM_DEBUG_KMS("\n");
	/* it's okay for these to fail */
	if (port) {
		drm_dp_payload_send_msg(mgr, port, id, 0);
	}

	drm_dp_dpcd_write_payload(mgr, id, payload);
	payload->payload_state = DP_PAYLOAD_DELETE_LOCAL;
	return 0;
}

static int drm_dp_destroy_payload_step2(struct drm_dp_mst_topology_mgr *mgr,
					int id,
					struct drm_dp_payload *payload)
{
	payload->payload_state = 0;
	return 0;
}

/**
 * drm_dp_update_payload_part1() - Execute payload update part 1
 * @mgr: manager to use.
 *
 * This iterates over all proposed virtual channels, and tries to
 * allocate space in the link for them. For 0->slots transitions,
 * this step just writes the VCPI to the MST device. For slots->0
 * transitions, this writes the updated VCPIs and removes the
 * remote VC payloads.
 *
 * after calling this the driver should generate ACT and payload
 * packets.
 */
int drm_dp_update_payload_part1(struct drm_dp_mst_topology_mgr *mgr)
{
	struct drm_dp_payload req_payload;
	struct drm_dp_mst_port *port;
	int i, j;
	int cur_slots = 1;

	mutex_lock(&mgr->payload_lock);
	for (i = 0; i < mgr->max_payloads; i++) {
		struct drm_dp_vcpi *vcpi = mgr->proposed_vcpis[i];
		struct drm_dp_payload *payload = &mgr->payloads[i];
		bool put_port = false;

		/* solve the current payloads - compare to the hw ones
		   - update the hw view */
		req_payload.start_slot = cur_slots;
		if (vcpi) {
			port = container_of(vcpi, struct drm_dp_mst_port,
					    vcpi);

			/* Validated ports don't matter if we're releasing
			 * VCPI
			 */
			if (vcpi->num_slots) {
				port = drm_dp_mst_topology_get_port_validated(
				    mgr, port);
				if (!port) {
					mutex_unlock(&mgr->payload_lock);
					return -EINVAL;
				}
				put_port = true;
			}

			req_payload.num_slots = vcpi->num_slots;
			req_payload.vcpi = vcpi->vcpi;
		} else {
			port = NULL;
			req_payload.num_slots = 0;
		}

		payload->start_slot = req_payload.start_slot;
		/* work out what is required to happen with this payload */
		if (payload->num_slots != req_payload.num_slots) {

			/* need to push an update for this payload */
			if (req_payload.num_slots) {
				drm_dp_create_payload_step1(mgr, vcpi->vcpi,
							    &req_payload);
				payload->num_slots = req_payload.num_slots;
				payload->vcpi = req_payload.vcpi;

			} else if (payload->num_slots) {
				payload->num_slots = 0;
				drm_dp_destroy_payload_step1(mgr, port,
							     payload->vcpi,
							     payload);
				req_payload.payload_state =
					payload->payload_state;
				payload->start_slot = 0;
			}
			payload->payload_state = req_payload.payload_state;
		}
		cur_slots += req_payload.num_slots;

		if (put_port)
			drm_dp_mst_topology_put_port(port);
	}

	for (i = 0; i < mgr->max_payloads; /* do nothing */) {
		if (mgr->payloads[i].payload_state != DP_PAYLOAD_DELETE_LOCAL) {
			i++;
			continue;
		}

		DRM_DEBUG_KMS("removing payload %d\n", i);
		for (j = i; j < mgr->max_payloads - 1; j++) {
			mgr->payloads[j] = mgr->payloads[j + 1];
			mgr->proposed_vcpis[j] = mgr->proposed_vcpis[j + 1];

			if (mgr->proposed_vcpis[j] &&
			    mgr->proposed_vcpis[j]->num_slots) {
				set_bit(j + 1, &mgr->payload_mask);
			} else {
				clear_bit(j + 1, &mgr->payload_mask);
			}
		}

		memset(&mgr->payloads[mgr->max_payloads - 1], 0,
		       sizeof(struct drm_dp_payload));
		mgr->proposed_vcpis[mgr->max_payloads - 1] = NULL;
		clear_bit(mgr->max_payloads, &mgr->payload_mask);
	}
	mutex_unlock(&mgr->payload_lock);

	return 0;
}
EXPORT_SYMBOL(drm_dp_update_payload_part1);

/**
 * drm_dp_update_payload_part2() - Execute payload update part 2
 * @mgr: manager to use.
 *
 * This iterates over all proposed virtual channels, and tries to
 * allocate space in the link for them. For 0->slots transitions,
 * this step writes the remote VC payload commands. For slots->0
 * this just resets some internal state.
 */
int drm_dp_update_payload_part2(struct drm_dp_mst_topology_mgr *mgr)
{
	struct drm_dp_mst_port *port;
	int i;
	int ret = 0;
	mutex_lock(&mgr->payload_lock);
	for (i = 0; i < mgr->max_payloads; i++) {

		if (!mgr->proposed_vcpis[i])
			continue;

		port = container_of(mgr->proposed_vcpis[i], struct drm_dp_mst_port, vcpi);

		DRM_DEBUG_KMS("payload %d %d\n", i, mgr->payloads[i].payload_state);
		if (mgr->payloads[i].payload_state == DP_PAYLOAD_LOCAL) {
			ret = drm_dp_create_payload_step2(mgr, port, mgr->proposed_vcpis[i]->vcpi, &mgr->payloads[i]);
		} else if (mgr->payloads[i].payload_state == DP_PAYLOAD_DELETE_LOCAL) {
			ret = drm_dp_destroy_payload_step2(mgr, mgr->proposed_vcpis[i]->vcpi, &mgr->payloads[i]);
		}
		if (ret) {
			mutex_unlock(&mgr->payload_lock);
			return ret;
		}
	}
	mutex_unlock(&mgr->payload_lock);
	return 0;
}
EXPORT_SYMBOL(drm_dp_update_payload_part2);

static int drm_dp_send_dpcd_read(struct drm_dp_mst_topology_mgr *mgr,
				 struct drm_dp_mst_port *port,
				 int offset, int size, u8 *bytes)
{
	int len;
	int ret = 0;
	struct drm_dp_sideband_msg_tx *txmsg;
	struct drm_dp_mst_branch *mstb;

	mstb = drm_dp_mst_topology_get_mstb_validated(mgr, port->parent);
	if (!mstb)
		return -EINVAL;

	txmsg = kzalloc(sizeof(*txmsg), GFP_KERNEL);
	if (!txmsg) {
		ret = -ENOMEM;
		goto fail_put;
	}

	len = build_dpcd_read(txmsg, port->port_num, offset, size);
	txmsg->dst = port->parent;

	drm_dp_queue_down_tx(mgr, txmsg);

	ret = drm_dp_mst_wait_tx_reply(mstb, txmsg);
	if (ret < 0)
		goto fail_free;

	/* DPCD read should never be NACKed */
	if (txmsg->reply.reply_type == 1) {
		DRM_ERROR("mstb %p port %d: DPCD read on addr 0x%x for %d bytes NAKed\n",
			  mstb, port->port_num, offset, size);
		ret = -EIO;
		goto fail_free;
	}

	if (txmsg->reply.u.remote_dpcd_read_ack.num_bytes != size) {
		ret = -EPROTO;
		goto fail_free;
	}

	ret = min_t(size_t, txmsg->reply.u.remote_dpcd_read_ack.num_bytes,
		    size);
	memcpy(bytes, txmsg->reply.u.remote_dpcd_read_ack.bytes, ret);

fail_free:
	kfree(txmsg);
fail_put:
	drm_dp_mst_topology_put_mstb(mstb);

	return ret;
}

static int drm_dp_send_dpcd_write(struct drm_dp_mst_topology_mgr *mgr,
				  struct drm_dp_mst_port *port,
				  int offset, int size, u8 *bytes)
{
	int len;
	int ret;
	struct drm_dp_sideband_msg_tx *txmsg;
	struct drm_dp_mst_branch *mstb;

	mstb = drm_dp_mst_topology_get_mstb_validated(mgr, port->parent);
	if (!mstb)
		return -EINVAL;

	txmsg = kzalloc(sizeof(*txmsg), GFP_KERNEL);
	if (!txmsg) {
		ret = -ENOMEM;
		goto fail_put;
	}

	len = build_dpcd_write(txmsg, port->port_num, offset, size, bytes);
	txmsg->dst = mstb;

	drm_dp_queue_down_tx(mgr, txmsg);

	ret = drm_dp_mst_wait_tx_reply(mstb, txmsg);
	if (ret > 0) {
		if (txmsg->reply.reply_type == DP_SIDEBAND_REPLY_NAK)
			ret = -EIO;
		else
			ret = 0;
	}
	kfree(txmsg);
fail_put:
	drm_dp_mst_topology_put_mstb(mstb);
	return ret;
}

static int drm_dp_encode_up_ack_reply(struct drm_dp_sideband_msg_tx *msg, u8 req_type)
{
	struct drm_dp_sideband_msg_reply_body reply;

	reply.reply_type = DP_SIDEBAND_REPLY_ACK;
	reply.req_type = req_type;
	drm_dp_encode_sideband_reply(&reply, msg);
	return 0;
}

static int drm_dp_send_up_ack_reply(struct drm_dp_mst_topology_mgr *mgr,
				    struct drm_dp_mst_branch *mstb,
				    int req_type, int seqno, bool broadcast)
{
	struct drm_dp_sideband_msg_tx *txmsg;

	txmsg = kzalloc(sizeof(*txmsg), GFP_KERNEL);
	if (!txmsg)
		return -ENOMEM;

	txmsg->dst = mstb;
	txmsg->seqno = seqno;
	drm_dp_encode_up_ack_reply(txmsg, req_type);

	mutex_lock(&mgr->qlock);

	process_single_up_tx_qlock(mgr, txmsg);

	mutex_unlock(&mgr->qlock);

	kfree(txmsg);
	return 0;
}

static int drm_dp_get_vc_payload_bw(u8 dp_link_bw, u8  dp_link_count)
{
	if (dp_link_bw == 0 || dp_link_count == 0)
		DRM_DEBUG_KMS("invalid link bandwidth in DPCD: %x (link count: %d)\n",
			      dp_link_bw, dp_link_count);

	return dp_link_bw * dp_link_count / 2;
}

/**
 * drm_dp_mst_topology_mgr_set_mst() - Set the MST state for a topology manager
 * @mgr: manager to set state for
 * @mst_state: true to enable MST on this connector - false to disable.
 *
 * This is called by the driver when it detects an MST capable device plugged
 * into a DP MST capable port, or when a DP MST capable device is unplugged.
 */
int drm_dp_mst_topology_mgr_set_mst(struct drm_dp_mst_topology_mgr *mgr, bool mst_state)
{
	int ret = 0;
	int i = 0;
	struct drm_dp_mst_branch *mstb = NULL;

	mutex_lock(&mgr->lock);
	if (mst_state == mgr->mst_state)
		goto out_unlock;

	mgr->mst_state = mst_state;
	/* set the device into MST mode */
	if (mst_state) {
		WARN_ON(mgr->mst_primary);

		/* get dpcd info */
		ret = drm_dp_dpcd_read(mgr->aux, DP_DPCD_REV, mgr->dpcd, DP_RECEIVER_CAP_SIZE);
		if (ret != DP_RECEIVER_CAP_SIZE) {
			DRM_DEBUG_KMS("failed to read DPCD\n");
			goto out_unlock;
		}

		mgr->pbn_div = drm_dp_get_vc_payload_bw(mgr->dpcd[1],
							mgr->dpcd[2] & DP_MAX_LANE_COUNT_MASK);
		if (mgr->pbn_div == 0) {
			ret = -EINVAL;
			goto out_unlock;
		}

		/* add initial branch device at LCT 1 */
		mstb = drm_dp_add_mst_branch_device(1, NULL);
		if (mstb == NULL) {
			ret = -ENOMEM;
			goto out_unlock;
		}
		mstb->mgr = mgr;

		/* give this the main reference */
		mgr->mst_primary = mstb;
		drm_dp_mst_topology_get_mstb(mgr->mst_primary);

		ret = drm_dp_dpcd_writeb(mgr->aux, DP_MSTM_CTRL,
							 DP_MST_EN | DP_UP_REQ_EN | DP_UPSTREAM_IS_SRC);
		if (ret < 0) {
			goto out_unlock;
		}

		{
			struct drm_dp_payload reset_pay;
			reset_pay.start_slot = 0;
			reset_pay.num_slots = 0x3f;
			drm_dp_dpcd_write_payload(mgr, 0, &reset_pay);
		}

		queue_work(system_long_wq, &mgr->work);

		ret = 0;
	} else {
		/* disable MST on the device */
		mstb = mgr->mst_primary;
		mgr->mst_primary = NULL;
		/* this can fail if the device is gone */
		drm_dp_dpcd_writeb(mgr->aux, DP_MSTM_CTRL, 0);
		ret = 0;
		mutex_lock(&mgr->payload_lock);
		memset(mgr->payloads, 0, mgr->max_payloads * sizeof(struct drm_dp_payload));
		mgr->payload_mask = 0;
		set_bit(0, &mgr->payload_mask);
		for (i = 0; i < mgr->max_payloads; i++) {
			struct drm_dp_vcpi *vcpi = mgr->proposed_vcpis[i];

			if (vcpi) {
				vcpi->vcpi = 0;
				vcpi->num_slots = 0;
			}
			mgr->proposed_vcpis[i] = NULL;
		}
		mgr->vcpi_mask = 0;
		mutex_unlock(&mgr->payload_lock);
<<<<<<< HEAD
=======

		mgr->payload_id_table_cleared = false;
>>>>>>> 7117be3f
	}

out_unlock:
	mutex_unlock(&mgr->lock);
	if (mstb)
		drm_dp_mst_topology_put_mstb(mstb);
	return ret;

}
EXPORT_SYMBOL(drm_dp_mst_topology_mgr_set_mst);

static void
drm_dp_mst_topology_mgr_invalidate_mstb(struct drm_dp_mst_branch *mstb)
{
	struct drm_dp_mst_port *port;

	/* The link address will need to be re-sent on resume */
	mstb->link_address_sent = false;

	list_for_each_entry(port, &mstb->ports, next)
		if (port->mstb)
			drm_dp_mst_topology_mgr_invalidate_mstb(port->mstb);
}

/**
 * drm_dp_mst_topology_mgr_suspend() - suspend the MST manager
 * @mgr: manager to suspend
 *
 * This function tells the MST device that we can't handle UP messages
 * anymore. This should stop it from sending any since we are suspended.
 */
void drm_dp_mst_topology_mgr_suspend(struct drm_dp_mst_topology_mgr *mgr)
{
	mutex_lock(&mgr->lock);
	drm_dp_dpcd_writeb(mgr->aux, DP_MSTM_CTRL,
			   DP_MST_EN | DP_UPSTREAM_IS_SRC);
	mutex_unlock(&mgr->lock);
	flush_work(&mgr->up_req_work);
	flush_work(&mgr->work);
	flush_work(&mgr->delayed_destroy_work);

	mutex_lock(&mgr->lock);
	if (mgr->mst_state && mgr->mst_primary)
		drm_dp_mst_topology_mgr_invalidate_mstb(mgr->mst_primary);
	mutex_unlock(&mgr->lock);
}
EXPORT_SYMBOL(drm_dp_mst_topology_mgr_suspend);

/**
 * drm_dp_mst_topology_mgr_resume() - resume the MST manager
 * @mgr: manager to resume
 * @sync: whether or not to perform topology reprobing synchronously
 *
 * This will fetch DPCD and see if the device is still there,
 * if it is, it will rewrite the MSTM control bits, and return.
 *
 * If the device fails this returns -1, and the driver should do
 * a full MST reprobe, in case we were undocked.
 *
 * During system resume (where it is assumed that the driver will be calling
 * drm_atomic_helper_resume()) this function should be called beforehand with
 * @sync set to true. In contexts like runtime resume where the driver is not
 * expected to be calling drm_atomic_helper_resume(), this function should be
 * called with @sync set to false in order to avoid deadlocking.
 *
 * Returns: -1 if the MST topology was removed while we were suspended, 0
 * otherwise.
 */
int drm_dp_mst_topology_mgr_resume(struct drm_dp_mst_topology_mgr *mgr,
				   bool sync)
{
	int ret;
	u8 guid[16];

	mutex_lock(&mgr->lock);
	if (!mgr->mst_primary)
		goto out_fail;

	ret = drm_dp_dpcd_read(mgr->aux, DP_DPCD_REV, mgr->dpcd,
			       DP_RECEIVER_CAP_SIZE);
	if (ret != DP_RECEIVER_CAP_SIZE) {
		DRM_DEBUG_KMS("dpcd read failed - undocked during suspend?\n");
		goto out_fail;
	}

	ret = drm_dp_dpcd_writeb(mgr->aux, DP_MSTM_CTRL,
				 DP_MST_EN |
				 DP_UP_REQ_EN |
				 DP_UPSTREAM_IS_SRC);
	if (ret < 0) {
		DRM_DEBUG_KMS("mst write failed - undocked during suspend?\n");
		goto out_fail;
	}

	/* Some hubs forget their guids after they resume */
	ret = drm_dp_dpcd_read(mgr->aux, DP_GUID, guid, 16);
	if (ret != 16) {
		DRM_DEBUG_KMS("dpcd read failed - undocked during suspend?\n");
		goto out_fail;
	}
	drm_dp_check_mstb_guid(mgr->mst_primary, guid);

	/*
	 * For the final step of resuming the topology, we need to bring the
	 * state of our in-memory topology back into sync with reality. So,
	 * restart the probing process as if we're probing a new hub
	 */
	queue_work(system_long_wq, &mgr->work);
	mutex_unlock(&mgr->lock);

	if (sync) {
		DRM_DEBUG_KMS("Waiting for link probe work to finish re-syncing topology...\n");
		flush_work(&mgr->work);
	}

	return 0;

out_fail:
	mutex_unlock(&mgr->lock);
	return -1;
}
EXPORT_SYMBOL(drm_dp_mst_topology_mgr_resume);

static bool drm_dp_get_one_sb_msg(struct drm_dp_mst_topology_mgr *mgr, bool up)
{
	int len;
	u8 replyblock[32];
	int replylen, origlen, curreply;
	int ret;
	struct drm_dp_sideband_msg_rx *msg;
	int basereg = up ? DP_SIDEBAND_MSG_UP_REQ_BASE : DP_SIDEBAND_MSG_DOWN_REP_BASE;
	msg = up ? &mgr->up_req_recv : &mgr->down_rep_recv;

	len = min(mgr->max_dpcd_transaction_bytes, 16);
	ret = drm_dp_dpcd_read(mgr->aux, basereg,
			       replyblock, len);
	if (ret != len) {
		DRM_DEBUG_KMS("failed to read DPCD down rep %d %d\n", len, ret);
		return false;
	}
	ret = drm_dp_sideband_msg_build(msg, replyblock, len, true);
	if (!ret) {
		DRM_DEBUG_KMS("sideband msg build failed %d\n", replyblock[0]);
		return false;
	}
	replylen = msg->curchunk_len + msg->curchunk_hdrlen;

	origlen = replylen;
	replylen -= len;
	curreply = len;
	while (replylen > 0) {
		len = min3(replylen, mgr->max_dpcd_transaction_bytes, 16);
		ret = drm_dp_dpcd_read(mgr->aux, basereg + curreply,
				    replyblock, len);
		if (ret != len) {
			DRM_DEBUG_KMS("failed to read a chunk (len %d, ret %d)\n",
				      len, ret);
			return false;
		}

		ret = drm_dp_sideband_msg_build(msg, replyblock, len, false);
		if (!ret) {
			DRM_DEBUG_KMS("failed to build sideband msg\n");
			return false;
		}

		curreply += len;
		replylen -= len;
	}
	return true;
}

static int drm_dp_mst_handle_down_rep(struct drm_dp_mst_topology_mgr *mgr)
{
	struct drm_dp_sideband_msg_tx *txmsg;
	struct drm_dp_mst_branch *mstb;
	struct drm_dp_sideband_msg_hdr *hdr = &mgr->down_rep_recv.initial_hdr;
	int slot = -1;

	if (!drm_dp_get_one_sb_msg(mgr, false))
		goto clear_down_rep_recv;

	if (!mgr->down_rep_recv.have_eomt)
		return 0;

	mstb = drm_dp_get_mst_branch_device(mgr, hdr->lct, hdr->rad);
	if (!mstb) {
		DRM_DEBUG_KMS("Got MST reply from unknown device %d\n",
			      hdr->lct);
		goto clear_down_rep_recv;
	}

	/* find the message */
	slot = hdr->seqno;
	mutex_lock(&mgr->qlock);
	txmsg = mstb->tx_slots[slot];
	/* remove from slots */
	mutex_unlock(&mgr->qlock);

	if (!txmsg) {
		DRM_DEBUG_KMS("Got MST reply with no msg %p %d %d %02x %02x\n",
			      mstb, hdr->seqno, hdr->lct, hdr->rad[0],
			      mgr->down_rep_recv.msg[0]);
		goto no_msg;
	}

	drm_dp_sideband_parse_reply(&mgr->down_rep_recv, &txmsg->reply);

	if (txmsg->reply.reply_type == DP_SIDEBAND_REPLY_NAK)
		DRM_DEBUG_KMS("Got NAK reply: req 0x%02x (%s), reason 0x%02x (%s), nak data 0x%02x\n",
			      txmsg->reply.req_type,
			      drm_dp_mst_req_type_str(txmsg->reply.req_type),
			      txmsg->reply.u.nak.reason,
			      drm_dp_mst_nak_reason_str(txmsg->reply.u.nak.reason),
			      txmsg->reply.u.nak.nak_data);

	memset(&mgr->down_rep_recv, 0, sizeof(struct drm_dp_sideband_msg_rx));
	drm_dp_mst_topology_put_mstb(mstb);

	mutex_lock(&mgr->qlock);
	txmsg->state = DRM_DP_SIDEBAND_TX_RX;
	mstb->tx_slots[slot] = NULL;
	mgr->is_waiting_for_dwn_reply = false;
	mutex_unlock(&mgr->qlock);

	wake_up_all(&mgr->tx_waitq);

	return 0;

no_msg:
	drm_dp_mst_topology_put_mstb(mstb);
clear_down_rep_recv:
	mutex_lock(&mgr->qlock);
	mgr->is_waiting_for_dwn_reply = false;
	mutex_unlock(&mgr->qlock);
	memset(&mgr->down_rep_recv, 0, sizeof(struct drm_dp_sideband_msg_rx));

	return 0;
}

static inline bool
drm_dp_mst_process_up_req(struct drm_dp_mst_topology_mgr *mgr,
			  struct drm_dp_pending_up_req *up_req)
{
	struct drm_dp_mst_branch *mstb = NULL;
	struct drm_dp_sideband_msg_req_body *msg = &up_req->msg;
	struct drm_dp_sideband_msg_hdr *hdr = &up_req->hdr;
	bool hotplug = false;

	if (hdr->broadcast) {
		const u8 *guid = NULL;

		if (msg->req_type == DP_CONNECTION_STATUS_NOTIFY)
			guid = msg->u.conn_stat.guid;
		else if (msg->req_type == DP_RESOURCE_STATUS_NOTIFY)
			guid = msg->u.resource_stat.guid;

		if (guid)
			mstb = drm_dp_get_mst_branch_device_by_guid(mgr, guid);
	} else {
		mstb = drm_dp_get_mst_branch_device(mgr, hdr->lct, hdr->rad);
	}

	if (!mstb) {
		DRM_DEBUG_KMS("Got MST reply from unknown device %d\n",
			      hdr->lct);
		return false;
	}

	/* TODO: Add missing handler for DP_RESOURCE_STATUS_NOTIFY events */
	if (msg->req_type == DP_CONNECTION_STATUS_NOTIFY) {
		drm_dp_mst_handle_conn_stat(mstb, &msg->u.conn_stat);
		hotplug = true;
	}

	drm_dp_mst_topology_put_mstb(mstb);
	return hotplug;
}

static void drm_dp_mst_up_req_work(struct work_struct *work)
{
	struct drm_dp_mst_topology_mgr *mgr =
		container_of(work, struct drm_dp_mst_topology_mgr,
			     up_req_work);
	struct drm_dp_pending_up_req *up_req;
	bool send_hotplug = false;

	mutex_lock(&mgr->probe_lock);
	while (true) {
		mutex_lock(&mgr->up_req_lock);
		up_req = list_first_entry_or_null(&mgr->up_req_list,
						  struct drm_dp_pending_up_req,
						  next);
		if (up_req)
			list_del(&up_req->next);
		mutex_unlock(&mgr->up_req_lock);

		if (!up_req)
			break;

		send_hotplug |= drm_dp_mst_process_up_req(mgr, up_req);
		kfree(up_req);
	}
	mutex_unlock(&mgr->probe_lock);

	if (send_hotplug)
		drm_kms_helper_hotplug_event(mgr->dev);
}

static int drm_dp_mst_handle_up_req(struct drm_dp_mst_topology_mgr *mgr)
{
	struct drm_dp_sideband_msg_hdr *hdr = &mgr->up_req_recv.initial_hdr;
	struct drm_dp_pending_up_req *up_req;
	bool seqno;

	if (!drm_dp_get_one_sb_msg(mgr, true))
		goto out;

	if (!mgr->up_req_recv.have_eomt)
		return 0;

	up_req = kzalloc(sizeof(*up_req), GFP_KERNEL);
	if (!up_req) {
		DRM_ERROR("Not enough memory to process MST up req\n");
		return -ENOMEM;
	}
	INIT_LIST_HEAD(&up_req->next);

	seqno = hdr->seqno;
	drm_dp_sideband_parse_req(&mgr->up_req_recv, &up_req->msg);

	if (up_req->msg.req_type != DP_CONNECTION_STATUS_NOTIFY &&
	    up_req->msg.req_type != DP_RESOURCE_STATUS_NOTIFY) {
		DRM_DEBUG_KMS("Received unknown up req type, ignoring: %x\n",
			      up_req->msg.req_type);
		kfree(up_req);
		goto out;
	}

	drm_dp_send_up_ack_reply(mgr, mgr->mst_primary, up_req->msg.req_type,
				 seqno, false);

	if (up_req->msg.req_type == DP_CONNECTION_STATUS_NOTIFY) {
		const struct drm_dp_connection_status_notify *conn_stat =
			&up_req->msg.u.conn_stat;

		DRM_DEBUG_KMS("Got CSN: pn: %d ldps:%d ddps: %d mcs: %d ip: %d pdt: %d\n",
			      conn_stat->port_number,
			      conn_stat->legacy_device_plug_status,
			      conn_stat->displayport_device_plug_status,
			      conn_stat->message_capability_status,
			      conn_stat->input_port,
			      conn_stat->peer_device_type);
	} else if (up_req->msg.req_type == DP_RESOURCE_STATUS_NOTIFY) {
		const struct drm_dp_resource_status_notify *res_stat =
			&up_req->msg.u.resource_stat;

		DRM_DEBUG_KMS("Got RSN: pn: %d avail_pbn %d\n",
			      res_stat->port_number,
			      res_stat->available_pbn);
	}

	up_req->hdr = *hdr;
	mutex_lock(&mgr->up_req_lock);
	list_add_tail(&up_req->next, &mgr->up_req_list);
	mutex_unlock(&mgr->up_req_lock);
	queue_work(system_long_wq, &mgr->up_req_work);

out:
	memset(&mgr->up_req_recv, 0, sizeof(struct drm_dp_sideband_msg_rx));
	return 0;
}

/**
 * drm_dp_mst_hpd_irq() - MST hotplug IRQ notify
 * @mgr: manager to notify irq for.
 * @esi: 4 bytes from SINK_COUNT_ESI
 * @handled: whether the hpd interrupt was consumed or not
 *
 * This should be called from the driver when it detects a short IRQ,
 * along with the value of the DEVICE_SERVICE_IRQ_VECTOR_ESI0. The
 * topology manager will process the sideband messages received as a result
 * of this.
 */
int drm_dp_mst_hpd_irq(struct drm_dp_mst_topology_mgr *mgr, u8 *esi, bool *handled)
{
	int ret = 0;
	int sc;
	*handled = false;
	sc = esi[0] & 0x3f;

	if (sc != mgr->sink_count) {
		mgr->sink_count = sc;
		*handled = true;
	}

	if (esi[1] & DP_DOWN_REP_MSG_RDY) {
		ret = drm_dp_mst_handle_down_rep(mgr);
		*handled = true;
	}

	if (esi[1] & DP_UP_REQ_MSG_RDY) {
		ret |= drm_dp_mst_handle_up_req(mgr);
		*handled = true;
	}

	drm_dp_mst_kick_tx(mgr);
	return ret;
}
EXPORT_SYMBOL(drm_dp_mst_hpd_irq);

/**
 * drm_dp_mst_detect_port() - get connection status for an MST port
 * @connector: DRM connector for this port
 * @ctx: The acquisition context to use for grabbing locks
 * @mgr: manager for this port
 * @port: pointer to a port
 *
 * This returns the current connection state for a port.
 */
int
drm_dp_mst_detect_port(struct drm_connector *connector,
		       struct drm_modeset_acquire_ctx *ctx,
		       struct drm_dp_mst_topology_mgr *mgr,
		       struct drm_dp_mst_port *port)
{
	int ret;

	/* we need to search for the port in the mgr in case it's gone */
	port = drm_dp_mst_topology_get_port_validated(mgr, port);
	if (!port)
		return connector_status_disconnected;

	ret = drm_modeset_lock(&mgr->base.lock, ctx);
	if (ret)
		goto out;

	ret = connector_status_disconnected;

	if (!port->ddps)
		goto out;

	switch (port->pdt) {
	case DP_PEER_DEVICE_NONE:
	case DP_PEER_DEVICE_MST_BRANCHING:
		if (!port->mcs)
			ret = connector_status_connected;
		break;

	case DP_PEER_DEVICE_SST_SINK:
		ret = connector_status_connected;
		/* for logical ports - cache the EDID */
		if (port->port_num >= 8 && !port->cached_edid) {
			port->cached_edid = drm_get_edid(connector, &port->aux.ddc);
		}
		break;
	case DP_PEER_DEVICE_DP_LEGACY_CONV:
		if (port->ldps)
			ret = connector_status_connected;
		break;
	}
out:
	drm_dp_mst_topology_put_port(port);
	return ret;
}
EXPORT_SYMBOL(drm_dp_mst_detect_port);

/**
 * drm_dp_mst_port_has_audio() - Check whether port has audio capability or not
 * @mgr: manager for this port
 * @port: unverified pointer to a port.
 *
 * This returns whether the port supports audio or not.
 */
bool drm_dp_mst_port_has_audio(struct drm_dp_mst_topology_mgr *mgr,
					struct drm_dp_mst_port *port)
{
	bool ret = false;

	port = drm_dp_mst_topology_get_port_validated(mgr, port);
	if (!port)
		return ret;
	ret = port->has_audio;
	drm_dp_mst_topology_put_port(port);
	return ret;
}
EXPORT_SYMBOL(drm_dp_mst_port_has_audio);

/**
 * drm_dp_mst_get_edid() - get EDID for an MST port
 * @connector: toplevel connector to get EDID for
 * @mgr: manager for this port
 * @port: unverified pointer to a port.
 *
 * This returns an EDID for the port connected to a connector,
 * It validates the pointer still exists so the caller doesn't require a
 * reference.
 */
struct edid *drm_dp_mst_get_edid(struct drm_connector *connector, struct drm_dp_mst_topology_mgr *mgr, struct drm_dp_mst_port *port)
{
	struct edid *edid = NULL;

	/* we need to search for the port in the mgr in case it's gone */
	port = drm_dp_mst_topology_get_port_validated(mgr, port);
	if (!port)
		return NULL;

	if (port->cached_edid)
		edid = drm_edid_duplicate(port->cached_edid);
	else {
		edid = drm_get_edid(connector, &port->aux.ddc);
	}
	port->has_audio = drm_detect_monitor_audio(edid);
	drm_dp_mst_topology_put_port(port);
	return edid;
}
EXPORT_SYMBOL(drm_dp_mst_get_edid);

/**
 * drm_dp_find_vcpi_slots() - Find VCPI slots for this PBN value
 * @mgr: manager to use
 * @pbn: payload bandwidth to convert into slots.
 *
 * Calculate the number of VCPI slots that will be required for the given PBN
 * value. This function is deprecated, and should not be used in atomic
 * drivers.
 *
 * RETURNS:
 * The total slots required for this port, or error.
 */
int drm_dp_find_vcpi_slots(struct drm_dp_mst_topology_mgr *mgr,
			   int pbn)
{
	int num_slots;

	num_slots = DIV_ROUND_UP(pbn, mgr->pbn_div);

	/* max. time slots - one slot for MTP header */
	if (num_slots > 63)
		return -ENOSPC;
	return num_slots;
}
EXPORT_SYMBOL(drm_dp_find_vcpi_slots);

static int drm_dp_init_vcpi(struct drm_dp_mst_topology_mgr *mgr,
			    struct drm_dp_vcpi *vcpi, int pbn, int slots)
{
	int ret;

	/* max. time slots - one slot for MTP header */
	if (slots > 63)
		return -ENOSPC;

	vcpi->pbn = pbn;
	vcpi->aligned_pbn = slots * mgr->pbn_div;
	vcpi->num_slots = slots;

	ret = drm_dp_mst_assign_payload_id(mgr, vcpi);
	if (ret < 0)
		return ret;
	return 0;
}

/**
 * drm_dp_atomic_find_vcpi_slots() - Find and add VCPI slots to the state
 * @state: global atomic state
 * @mgr: MST topology manager for the port
 * @port: port to find vcpi slots for
 * @pbn: bandwidth required for the mode in PBN
 * @pbn_div: divider for DSC mode that takes FEC into account
 *
 * Allocates VCPI slots to @port, replacing any previous VCPI allocations it
 * may have had. Any atomic drivers which support MST must call this function
 * in their &drm_encoder_helper_funcs.atomic_check() callback to change the
 * current VCPI allocation for the new state, but only when
 * &drm_crtc_state.mode_changed or &drm_crtc_state.connectors_changed is set
 * to ensure compatibility with userspace applications that still use the
 * legacy modesetting UAPI.
 *
 * Allocations set by this function are not checked against the bandwidth
 * restraints of @mgr until the driver calls drm_dp_mst_atomic_check().
 *
 * Additionally, it is OK to call this function multiple times on the same
 * @port as needed. It is not OK however, to call this function and
 * drm_dp_atomic_release_vcpi_slots() in the same atomic check phase.
 *
 * See also:
 * drm_dp_atomic_release_vcpi_slots()
 * drm_dp_mst_atomic_check()
 *
 * Returns:
 * Total slots in the atomic state assigned for this port, or a negative error
 * code if the port no longer exists
 */
int drm_dp_atomic_find_vcpi_slots(struct drm_atomic_state *state,
				  struct drm_dp_mst_topology_mgr *mgr,
				  struct drm_dp_mst_port *port, int pbn,
				  int pbn_div)
{
	struct drm_dp_mst_topology_state *topology_state;
	struct drm_dp_vcpi_allocation *pos, *vcpi = NULL;
	int prev_slots, prev_bw, req_slots;

	topology_state = drm_atomic_get_mst_topology_state(state, mgr);
	if (IS_ERR(topology_state))
		return PTR_ERR(topology_state);

	/* Find the current allocation for this port, if any */
	list_for_each_entry(pos, &topology_state->vcpis, next) {
		if (pos->port == port) {
			vcpi = pos;
			prev_slots = vcpi->vcpi;
			prev_bw = vcpi->pbn;

			/*
			 * This should never happen, unless the driver tries
			 * releasing and allocating the same VCPI allocation,
			 * which is an error
			 */
			if (WARN_ON(!prev_slots)) {
				DRM_ERROR("cannot allocate and release VCPI on [MST PORT:%p] in the same state\n",
					  port);
				return -EINVAL;
			}

			break;
		}
	}
	if (!vcpi) {
		prev_slots = 0;
		prev_bw = 0;
	}

	if (pbn_div <= 0)
		pbn_div = mgr->pbn_div;

	req_slots = DIV_ROUND_UP(pbn, pbn_div);

	DRM_DEBUG_ATOMIC("[CONNECTOR:%d:%s] [MST PORT:%p] VCPI %d -> %d\n",
			 port->connector->base.id, port->connector->name,
			 port, prev_slots, req_slots);
	DRM_DEBUG_ATOMIC("[CONNECTOR:%d:%s] [MST PORT:%p] PBN %d -> %d\n",
			 port->connector->base.id, port->connector->name,
			 port, prev_bw, pbn);

	/* Add the new allocation to the state */
	if (!vcpi) {
		vcpi = kzalloc(sizeof(*vcpi), GFP_KERNEL);
		if (!vcpi)
			return -ENOMEM;

		drm_dp_mst_get_port_malloc(port);
		vcpi->port = port;
		list_add(&vcpi->next, &topology_state->vcpis);
	}
	vcpi->vcpi = req_slots;
	vcpi->pbn = pbn;

	return req_slots;
}
EXPORT_SYMBOL(drm_dp_atomic_find_vcpi_slots);

/**
 * drm_dp_atomic_release_vcpi_slots() - Release allocated vcpi slots
 * @state: global atomic state
 * @mgr: MST topology manager for the port
 * @port: The port to release the VCPI slots from
 *
 * Releases any VCPI slots that have been allocated to a port in the atomic
 * state. Any atomic drivers which support MST must call this function in
 * their &drm_connector_helper_funcs.atomic_check() callback when the
 * connector will no longer have VCPI allocated (e.g. because its CRTC was
 * removed) when it had VCPI allocated in the previous atomic state.
 *
 * It is OK to call this even if @port has been removed from the system.
 * Additionally, it is OK to call this function multiple times on the same
 * @port as needed. It is not OK however, to call this function and
 * drm_dp_atomic_find_vcpi_slots() on the same @port in a single atomic check
 * phase.
 *
 * See also:
 * drm_dp_atomic_find_vcpi_slots()
 * drm_dp_mst_atomic_check()
 *
 * Returns:
 * 0 if all slots for this port were added back to
 * &drm_dp_mst_topology_state.avail_slots or negative error code
 */
int drm_dp_atomic_release_vcpi_slots(struct drm_atomic_state *state,
				     struct drm_dp_mst_topology_mgr *mgr,
				     struct drm_dp_mst_port *port)
{
	struct drm_dp_mst_topology_state *topology_state;
	struct drm_dp_vcpi_allocation *pos;
	bool found = false;

	topology_state = drm_atomic_get_mst_topology_state(state, mgr);
	if (IS_ERR(topology_state))
		return PTR_ERR(topology_state);

	list_for_each_entry(pos, &topology_state->vcpis, next) {
		if (pos->port == port) {
			found = true;
			break;
		}
	}
	if (WARN_ON(!found)) {
		DRM_ERROR("no VCPI for [MST PORT:%p] found in mst state %p\n",
			  port, &topology_state->base);
		return -EINVAL;
	}

	DRM_DEBUG_ATOMIC("[MST PORT:%p] VCPI %d -> 0\n", port, pos->vcpi);
	if (pos->vcpi) {
		drm_dp_mst_put_port_malloc(port);
		pos->vcpi = 0;
	}

	return 0;
}
EXPORT_SYMBOL(drm_dp_atomic_release_vcpi_slots);

/**
 * drm_dp_mst_allocate_vcpi() - Allocate a virtual channel
 * @mgr: manager for this port
 * @port: port to allocate a virtual channel for.
 * @pbn: payload bandwidth number to request
 * @slots: returned number of slots for this PBN.
 */
bool drm_dp_mst_allocate_vcpi(struct drm_dp_mst_topology_mgr *mgr,
			      struct drm_dp_mst_port *port, int pbn, int slots)
{
	int ret;

	port = drm_dp_mst_topology_get_port_validated(mgr, port);
	if (!port)
		return false;

	if (slots < 0)
		return false;

	if (port->vcpi.vcpi > 0) {
		DRM_DEBUG_KMS("payload: vcpi %d already allocated for pbn %d - requested pbn %d\n",
			      port->vcpi.vcpi, port->vcpi.pbn, pbn);
		if (pbn == port->vcpi.pbn) {
			drm_dp_mst_topology_put_port(port);
			return true;
		}
	}

	ret = drm_dp_init_vcpi(mgr, &port->vcpi, pbn, slots);
	if (ret) {
		DRM_DEBUG_KMS("failed to init vcpi slots=%d max=63 ret=%d\n",
			      DIV_ROUND_UP(pbn, mgr->pbn_div), ret);
		goto out;
	}
	DRM_DEBUG_KMS("initing vcpi for pbn=%d slots=%d\n",
		      pbn, port->vcpi.num_slots);

	/* Keep port allocated until its payload has been removed */
	drm_dp_mst_get_port_malloc(port);
	drm_dp_mst_topology_put_port(port);
	return true;
out:
	return false;
}
EXPORT_SYMBOL(drm_dp_mst_allocate_vcpi);

int drm_dp_mst_get_vcpi_slots(struct drm_dp_mst_topology_mgr *mgr, struct drm_dp_mst_port *port)
{
	int slots = 0;
	port = drm_dp_mst_topology_get_port_validated(mgr, port);
	if (!port)
		return slots;

	slots = port->vcpi.num_slots;
	drm_dp_mst_topology_put_port(port);
	return slots;
}
EXPORT_SYMBOL(drm_dp_mst_get_vcpi_slots);

/**
 * drm_dp_mst_reset_vcpi_slots() - Reset number of slots to 0 for VCPI
 * @mgr: manager for this port
 * @port: unverified pointer to a port.
 *
 * This just resets the number of slots for the ports VCPI for later programming.
 */
void drm_dp_mst_reset_vcpi_slots(struct drm_dp_mst_topology_mgr *mgr, struct drm_dp_mst_port *port)
{
	/*
	 * A port with VCPI will remain allocated until its VCPI is
	 * released, no verified ref needed
	 */

	port->vcpi.num_slots = 0;
}
EXPORT_SYMBOL(drm_dp_mst_reset_vcpi_slots);

/**
 * drm_dp_mst_deallocate_vcpi() - deallocate a VCPI
 * @mgr: manager for this port
 * @port: port to deallocate vcpi for
 *
 * This can be called unconditionally, regardless of whether
 * drm_dp_mst_allocate_vcpi() succeeded or not.
 */
void drm_dp_mst_deallocate_vcpi(struct drm_dp_mst_topology_mgr *mgr,
				struct drm_dp_mst_port *port)
{
	if (!port->vcpi.vcpi)
		return;

	drm_dp_mst_put_payload_id(mgr, port->vcpi.vcpi);
	port->vcpi.num_slots = 0;
	port->vcpi.pbn = 0;
	port->vcpi.aligned_pbn = 0;
	port->vcpi.vcpi = 0;
	drm_dp_mst_put_port_malloc(port);
}
EXPORT_SYMBOL(drm_dp_mst_deallocate_vcpi);

static int drm_dp_dpcd_write_payload(struct drm_dp_mst_topology_mgr *mgr,
				     int id, struct drm_dp_payload *payload)
{
	u8 payload_alloc[3], status;
	int ret;
	int retries = 0;

	drm_dp_dpcd_writeb(mgr->aux, DP_PAYLOAD_TABLE_UPDATE_STATUS,
			   DP_PAYLOAD_TABLE_UPDATED);

	payload_alloc[0] = id;
	payload_alloc[1] = payload->start_slot;
	payload_alloc[2] = payload->num_slots;

	ret = drm_dp_dpcd_write(mgr->aux, DP_PAYLOAD_ALLOCATE_SET, payload_alloc, 3);
	if (ret != 3) {
		DRM_DEBUG_KMS("failed to write payload allocation %d\n", ret);
		goto fail;
	}

retry:
	ret = drm_dp_dpcd_readb(mgr->aux, DP_PAYLOAD_TABLE_UPDATE_STATUS, &status);
	if (ret < 0) {
		DRM_DEBUG_KMS("failed to read payload table status %d\n", ret);
		goto fail;
	}

	if (!(status & DP_PAYLOAD_TABLE_UPDATED)) {
		retries++;
		if (retries < 20) {
			usleep_range(10000, 20000);
			goto retry;
		}
		DRM_DEBUG_KMS("status not set after read payload table status %d\n", status);
		ret = -EINVAL;
		goto fail;
	}
	ret = 0;
fail:
	return ret;
}


/**
 * drm_dp_check_act_status() - Check ACT handled status.
 * @mgr: manager to use
 *
 * Check the payload status bits in the DPCD for ACT handled completion.
 */
int drm_dp_check_act_status(struct drm_dp_mst_topology_mgr *mgr)
{
	u8 status;
	int ret;
	int count = 0;

	do {
		ret = drm_dp_dpcd_readb(mgr->aux, DP_PAYLOAD_TABLE_UPDATE_STATUS, &status);

		if (ret < 0) {
			DRM_DEBUG_KMS("failed to read payload table status %d\n", ret);
			goto fail;
		}

		if (status & DP_PAYLOAD_ACT_HANDLED)
			break;
		count++;
		udelay(100);

	} while (count < 30);

	if (!(status & DP_PAYLOAD_ACT_HANDLED)) {
		DRM_DEBUG_KMS("failed to get ACT bit %d after %d retries\n", status, count);
		ret = -EINVAL;
		goto fail;
	}
	return 0;
fail:
	return ret;
}
EXPORT_SYMBOL(drm_dp_check_act_status);

/**
 * drm_dp_calc_pbn_mode() - Calculate the PBN for a mode.
 * @clock: dot clock for the mode
 * @bpp: bpp for the mode.
 * @dsc: DSC mode. If true, bpp has units of 1/16 of a bit per pixel
 *
 * This uses the formula in the spec to calculate the PBN value for a mode.
 */
int drm_dp_calc_pbn_mode(int clock, int bpp, bool dsc)
{
	/*
	 * margin 5300ppm + 300ppm ~ 0.6% as per spec, factor is 1.006
	 * The unit of 54/64Mbytes/sec is an arbitrary unit chosen based on
	 * common multiplier to render an integer PBN for all link rate/lane
	 * counts combinations
	 * calculate
	 * peak_kbps *= (1006/1000)
	 * peak_kbps *= (64/54)
	 * peak_kbps *= 8    convert to bytes
	 *
	 * If the bpp is in units of 1/16, further divide by 16. Put this
	 * factor in the numerator rather than the denominator to avoid
	 * integer overflow
	 */

	if (dsc)
		return DIV_ROUND_UP_ULL(mul_u32_u32(clock * (bpp / 16), 64 * 1006),
					8 * 54 * 1000 * 1000);

	return DIV_ROUND_UP_ULL(mul_u32_u32(clock * bpp, 64 * 1006),
				8 * 54 * 1000 * 1000);
}
EXPORT_SYMBOL(drm_dp_calc_pbn_mode);

/* we want to kick the TX after we've ack the up/down IRQs. */
static void drm_dp_mst_kick_tx(struct drm_dp_mst_topology_mgr *mgr)
{
	queue_work(system_long_wq, &mgr->tx_work);
}

static void drm_dp_mst_dump_mstb(struct seq_file *m,
				 struct drm_dp_mst_branch *mstb)
{
	struct drm_dp_mst_port *port;
	int tabs = mstb->lct;
	char prefix[10];
	int i;

	for (i = 0; i < tabs; i++)
		prefix[i] = '\t';
	prefix[i] = '\0';

	seq_printf(m, "%smst: %p, %d\n", prefix, mstb, mstb->num_ports);
	list_for_each_entry(port, &mstb->ports, next) {
		seq_printf(m, "%sport: %d: input: %d: pdt: %d, ddps: %d ldps: %d, sdp: %d/%d, %p, conn: %p\n", prefix, port->port_num, port->input, port->pdt, port->ddps, port->ldps, port->num_sdp_streams, port->num_sdp_stream_sinks, port, port->connector);
		if (port->mstb)
			drm_dp_mst_dump_mstb(m, port->mstb);
	}
}

#define DP_PAYLOAD_TABLE_SIZE		64

static bool dump_dp_payload_table(struct drm_dp_mst_topology_mgr *mgr,
				  char *buf)
{
	int i;

	for (i = 0; i < DP_PAYLOAD_TABLE_SIZE; i += 16) {
		if (drm_dp_dpcd_read(mgr->aux,
				     DP_PAYLOAD_TABLE_UPDATE_STATUS + i,
				     &buf[i], 16) != 16)
			return false;
	}
	return true;
}

static void fetch_monitor_name(struct drm_dp_mst_topology_mgr *mgr,
			       struct drm_dp_mst_port *port, char *name,
			       int namelen)
{
	struct edid *mst_edid;

	mst_edid = drm_dp_mst_get_edid(port->connector, mgr, port);
	drm_edid_get_monitor_name(mst_edid, name, namelen);
}

/**
 * drm_dp_mst_dump_topology(): dump topology to seq file.
 * @m: seq_file to dump output to
 * @mgr: manager to dump current topology for.
 *
 * helper to dump MST topology to a seq file for debugfs.
 */
void drm_dp_mst_dump_topology(struct seq_file *m,
			      struct drm_dp_mst_topology_mgr *mgr)
{
	int i;
	struct drm_dp_mst_port *port;

	mutex_lock(&mgr->lock);
	if (mgr->mst_primary)
		drm_dp_mst_dump_mstb(m, mgr->mst_primary);

	/* dump VCPIs */
	mutex_unlock(&mgr->lock);

	mutex_lock(&mgr->payload_lock);
	seq_printf(m, "vcpi: %lx %lx %d\n", mgr->payload_mask, mgr->vcpi_mask,
		mgr->max_payloads);

	for (i = 0; i < mgr->max_payloads; i++) {
		if (mgr->proposed_vcpis[i]) {
			char name[14];

			port = container_of(mgr->proposed_vcpis[i], struct drm_dp_mst_port, vcpi);
			fetch_monitor_name(mgr, port, name, sizeof(name));
			seq_printf(m, "vcpi %d: %d %d %d sink name: %s\n", i,
				   port->port_num, port->vcpi.vcpi,
				   port->vcpi.num_slots,
				   (*name != 0) ? name :  "Unknown");
		} else
			seq_printf(m, "vcpi %d:unused\n", i);
	}
	for (i = 0; i < mgr->max_payloads; i++) {
		seq_printf(m, "payload %d: %d, %d, %d\n",
			   i,
			   mgr->payloads[i].payload_state,
			   mgr->payloads[i].start_slot,
			   mgr->payloads[i].num_slots);


	}
	mutex_unlock(&mgr->payload_lock);

	mutex_lock(&mgr->lock);
	if (mgr->mst_primary) {
		u8 buf[DP_PAYLOAD_TABLE_SIZE];
		int ret;

		ret = drm_dp_dpcd_read(mgr->aux, DP_DPCD_REV, buf, DP_RECEIVER_CAP_SIZE);
		seq_printf(m, "dpcd: %*ph\n", DP_RECEIVER_CAP_SIZE, buf);
		ret = drm_dp_dpcd_read(mgr->aux, DP_FAUX_CAP, buf, 2);
		seq_printf(m, "faux/mst: %*ph\n", 2, buf);
		ret = drm_dp_dpcd_read(mgr->aux, DP_MSTM_CTRL, buf, 1);
		seq_printf(m, "mst ctrl: %*ph\n", 1, buf);

		/* dump the standard OUI branch header */
		ret = drm_dp_dpcd_read(mgr->aux, DP_BRANCH_OUI, buf, DP_BRANCH_OUI_HEADER_SIZE);
		seq_printf(m, "branch oui: %*phN devid: ", 3, buf);
		for (i = 0x3; i < 0x8 && buf[i]; i++)
			seq_printf(m, "%c", buf[i]);
		seq_printf(m, " revision: hw: %x.%x sw: %x.%x\n",
			   buf[0x9] >> 4, buf[0x9] & 0xf, buf[0xa], buf[0xb]);
		if (dump_dp_payload_table(mgr, buf))
			seq_printf(m, "payload table: %*ph\n", DP_PAYLOAD_TABLE_SIZE, buf);
	}

	mutex_unlock(&mgr->lock);

}
EXPORT_SYMBOL(drm_dp_mst_dump_topology);

static void drm_dp_tx_work(struct work_struct *work)
{
	struct drm_dp_mst_topology_mgr *mgr = container_of(work, struct drm_dp_mst_topology_mgr, tx_work);

	mutex_lock(&mgr->qlock);
	if (!list_empty(&mgr->tx_msg_downq) && !mgr->is_waiting_for_dwn_reply)
		process_single_down_tx_qlock(mgr);
	mutex_unlock(&mgr->qlock);
}

static inline void
drm_dp_delayed_destroy_port(struct drm_dp_mst_port *port)
{
	if (port->connector)
		port->mgr->cbs->destroy_connector(port->mgr, port->connector);

	drm_dp_port_set_pdt(port, DP_PEER_DEVICE_NONE, port->mcs);
	drm_dp_mst_put_port_malloc(port);
}

static inline void
drm_dp_delayed_destroy_mstb(struct drm_dp_mst_branch *mstb)
{
	struct drm_dp_mst_topology_mgr *mgr = mstb->mgr;
	struct drm_dp_mst_port *port, *tmp;
	bool wake_tx = false;

	mutex_lock(&mgr->lock);
	list_for_each_entry_safe(port, tmp, &mstb->ports, next) {
		list_del(&port->next);
		drm_dp_mst_topology_put_port(port);
	}
	mutex_unlock(&mgr->lock);

	/* drop any tx slots msg */
	mutex_lock(&mstb->mgr->qlock);
	if (mstb->tx_slots[0]) {
		mstb->tx_slots[0]->state = DRM_DP_SIDEBAND_TX_TIMEOUT;
		mstb->tx_slots[0] = NULL;
		wake_tx = true;
	}
	if (mstb->tx_slots[1]) {
		mstb->tx_slots[1]->state = DRM_DP_SIDEBAND_TX_TIMEOUT;
		mstb->tx_slots[1] = NULL;
		wake_tx = true;
	}
	mutex_unlock(&mstb->mgr->qlock);

	if (wake_tx)
		wake_up_all(&mstb->mgr->tx_waitq);

	drm_dp_mst_put_mstb_malloc(mstb);
}

static void drm_dp_delayed_destroy_work(struct work_struct *work)
{
	struct drm_dp_mst_topology_mgr *mgr =
		container_of(work, struct drm_dp_mst_topology_mgr,
			     delayed_destroy_work);
	bool send_hotplug = false, go_again;

	/*
	 * Not a regular list traverse as we have to drop the destroy
	 * connector lock before destroying the mstb/port, to avoid AB->BA
	 * ordering between this lock and the config mutex.
	 */
	do {
		go_again = false;

		for (;;) {
			struct drm_dp_mst_branch *mstb;

			mutex_lock(&mgr->delayed_destroy_lock);
			mstb = list_first_entry_or_null(&mgr->destroy_branch_device_list,
							struct drm_dp_mst_branch,
							destroy_next);
			if (mstb)
				list_del(&mstb->destroy_next);
			mutex_unlock(&mgr->delayed_destroy_lock);

			if (!mstb)
				break;

			drm_dp_delayed_destroy_mstb(mstb);
			go_again = true;
		}

		for (;;) {
			struct drm_dp_mst_port *port;

			mutex_lock(&mgr->delayed_destroy_lock);
			port = list_first_entry_or_null(&mgr->destroy_port_list,
							struct drm_dp_mst_port,
							next);
			if (port)
				list_del(&port->next);
			mutex_unlock(&mgr->delayed_destroy_lock);

			if (!port)
				break;

			drm_dp_delayed_destroy_port(port);
			send_hotplug = true;
			go_again = true;
		}
	} while (go_again);

	if (send_hotplug)
		drm_kms_helper_hotplug_event(mgr->dev);
}

static struct drm_private_state *
drm_dp_mst_duplicate_state(struct drm_private_obj *obj)
{
	struct drm_dp_mst_topology_state *state, *old_state =
		to_dp_mst_topology_state(obj->state);
	struct drm_dp_vcpi_allocation *pos, *vcpi;

	state = kmemdup(old_state, sizeof(*state), GFP_KERNEL);
	if (!state)
		return NULL;

	__drm_atomic_helper_private_obj_duplicate_state(obj, &state->base);

	INIT_LIST_HEAD(&state->vcpis);

	list_for_each_entry(pos, &old_state->vcpis, next) {
		/* Prune leftover freed VCPI allocations */
		if (!pos->vcpi)
			continue;

		vcpi = kmemdup(pos, sizeof(*vcpi), GFP_KERNEL);
		if (!vcpi)
			goto fail;

		drm_dp_mst_get_port_malloc(vcpi->port);
		list_add(&vcpi->next, &state->vcpis);
	}

	return &state->base;

fail:
	list_for_each_entry_safe(pos, vcpi, &state->vcpis, next) {
		drm_dp_mst_put_port_malloc(pos->port);
		kfree(pos);
	}
	kfree(state);

	return NULL;
}

static void drm_dp_mst_destroy_state(struct drm_private_obj *obj,
				     struct drm_private_state *state)
{
	struct drm_dp_mst_topology_state *mst_state =
		to_dp_mst_topology_state(state);
	struct drm_dp_vcpi_allocation *pos, *tmp;

	list_for_each_entry_safe(pos, tmp, &mst_state->vcpis, next) {
		/* We only keep references to ports with non-zero VCPIs */
		if (pos->vcpi)
			drm_dp_mst_put_port_malloc(pos->port);
		kfree(pos);
	}

	kfree(mst_state);
}

static bool drm_dp_mst_port_downstream_of_branch(struct drm_dp_mst_port *port,
						 struct drm_dp_mst_branch *branch)
{
	while (port->parent) {
		if (port->parent == branch)
			return true;

		if (port->parent->port_parent)
			port = port->parent->port_parent;
		else
			break;
	}
	return false;
}

static int
drm_dp_mst_atomic_check_port_bw_limit(struct drm_dp_mst_port *port,
				      struct drm_dp_mst_topology_state *state);

static int
drm_dp_mst_atomic_check_mstb_bw_limit(struct drm_dp_mst_branch *mstb,
				      struct drm_dp_mst_topology_state *state)
{
	struct drm_dp_vcpi_allocation *vcpi;
	struct drm_dp_mst_port *port;
	int pbn_used = 0, ret;
	bool found = false;

	/* Check that we have at least one port in our state that's downstream
	 * of this branch, otherwise we can skip this branch
	 */
	list_for_each_entry(vcpi, &state->vcpis, next) {
		if (!vcpi->pbn ||
		    !drm_dp_mst_port_downstream_of_branch(vcpi->port, mstb))
			continue;

		found = true;
		break;
	}
	if (!found)
		return 0;

	if (mstb->port_parent)
		DRM_DEBUG_ATOMIC("[MSTB:%p] [MST PORT:%p] Checking bandwidth limits on [MSTB:%p]\n",
				 mstb->port_parent->parent, mstb->port_parent,
				 mstb);
	else
		DRM_DEBUG_ATOMIC("[MSTB:%p] Checking bandwidth limits\n",
				 mstb);

	list_for_each_entry(port, &mstb->ports, next) {
		ret = drm_dp_mst_atomic_check_port_bw_limit(port, state);
		if (ret < 0)
			return ret;

		pbn_used += ret;
	}

	return pbn_used;
}

static int
drm_dp_mst_atomic_check_port_bw_limit(struct drm_dp_mst_port *port,
				      struct drm_dp_mst_topology_state *state)
{
	struct drm_dp_vcpi_allocation *vcpi;
	int pbn_used = 0;

	if (port->pdt == DP_PEER_DEVICE_NONE)
		return 0;

	if (drm_dp_mst_is_end_device(port->pdt, port->mcs)) {
		bool found = false;

		list_for_each_entry(vcpi, &state->vcpis, next) {
			if (vcpi->port != port)
				continue;
			if (!vcpi->pbn)
				return 0;

			found = true;
			break;
		}
		if (!found)
			return 0;

		/* This should never happen, as it means we tried to
		 * set a mode before querying the full_pbn
		 */
		if (WARN_ON(!port->full_pbn))
			return -EINVAL;

		pbn_used = vcpi->pbn;
	} else {
		pbn_used = drm_dp_mst_atomic_check_mstb_bw_limit(port->mstb,
								 state);
		if (pbn_used <= 0)
			return pbn_used;
	}

	if (pbn_used > port->full_pbn) {
		DRM_DEBUG_ATOMIC("[MSTB:%p] [MST PORT:%p] required PBN of %d exceeds port limit of %d\n",
				 port->parent, port, pbn_used,
				 port->full_pbn);
		return -ENOSPC;
	}

	DRM_DEBUG_ATOMIC("[MSTB:%p] [MST PORT:%p] uses %d out of %d PBN\n",
			 port->parent, port, pbn_used, port->full_pbn);

	return pbn_used;
}

static inline int
drm_dp_mst_atomic_check_vcpi_alloc_limit(struct drm_dp_mst_topology_mgr *mgr,
					 struct drm_dp_mst_topology_state *mst_state)
{
	struct drm_dp_vcpi_allocation *vcpi;
	int avail_slots = 63, payload_count = 0;

	list_for_each_entry(vcpi, &mst_state->vcpis, next) {
		/* Releasing VCPI is always OK-even if the port is gone */
		if (!vcpi->vcpi) {
			DRM_DEBUG_ATOMIC("[MST PORT:%p] releases all VCPI slots\n",
					 vcpi->port);
			continue;
		}

		DRM_DEBUG_ATOMIC("[MST PORT:%p] requires %d vcpi slots\n",
				 vcpi->port, vcpi->vcpi);

		avail_slots -= vcpi->vcpi;
		if (avail_slots < 0) {
			DRM_DEBUG_ATOMIC("[MST PORT:%p] not enough VCPI slots in mst state %p (avail=%d)\n",
					 vcpi->port, mst_state,
					 avail_slots + vcpi->vcpi);
			return -ENOSPC;
		}

		if (++payload_count > mgr->max_payloads) {
			DRM_DEBUG_ATOMIC("[MST MGR:%p] state %p has too many payloads (max=%d)\n",
					 mgr, mst_state, mgr->max_payloads);
			return -EINVAL;
		}
	}
	DRM_DEBUG_ATOMIC("[MST MGR:%p] mst state %p VCPI avail=%d used=%d\n",
			 mgr, mst_state, avail_slots,
			 63 - avail_slots);

	return 0;
}

/**
 * drm_dp_mst_add_affected_dsc_crtcs
 * @state: Pointer to the new struct drm_dp_mst_topology_state
 * @mgr: MST topology manager
 *
 * Whenever there is a change in mst topology
 * DSC configuration would have to be recalculated
 * therefore we need to trigger modeset on all affected
 * CRTCs in that topology
 *
 * See also:
 * drm_dp_mst_atomic_enable_dsc()
 */
int drm_dp_mst_add_affected_dsc_crtcs(struct drm_atomic_state *state, struct drm_dp_mst_topology_mgr *mgr)
{
	struct drm_dp_mst_topology_state *mst_state;
	struct drm_dp_vcpi_allocation *pos;
	struct drm_connector *connector;
	struct drm_connector_state *conn_state;
	struct drm_crtc *crtc;
	struct drm_crtc_state *crtc_state;

	mst_state = drm_atomic_get_mst_topology_state(state, mgr);

	if (IS_ERR(mst_state))
		return -EINVAL;

	list_for_each_entry(pos, &mst_state->vcpis, next) {

		connector = pos->port->connector;

		if (!connector)
			return -EINVAL;

		conn_state = drm_atomic_get_connector_state(state, connector);

		if (IS_ERR(conn_state))
			return PTR_ERR(conn_state);

		crtc = conn_state->crtc;

		if (WARN_ON(!crtc))
			return -EINVAL;

		if (!drm_dp_mst_dsc_aux_for_port(pos->port))
			continue;

		crtc_state = drm_atomic_get_crtc_state(mst_state->base.state, crtc);

		if (IS_ERR(crtc_state))
			return PTR_ERR(crtc_state);

		DRM_DEBUG_ATOMIC("[MST MGR:%p] Setting mode_changed flag on CRTC %p\n",
				 mgr, crtc);

		crtc_state->mode_changed = true;
	}
	return 0;
}
EXPORT_SYMBOL(drm_dp_mst_add_affected_dsc_crtcs);

/**
 * drm_dp_mst_atomic_enable_dsc - Set DSC Enable Flag to On/Off
 * @state: Pointer to the new drm_atomic_state
 * @port: Pointer to the affected MST Port
 * @pbn: Newly recalculated bw required for link with DSC enabled
 * @pbn_div: Divider to calculate correct number of pbn per slot
 * @enable: Boolean flag to enable or disable DSC on the port
 *
 * This function enables DSC on the given Port
 * by recalculating its vcpi from pbn provided
 * and sets dsc_enable flag to keep track of which
 * ports have DSC enabled
 *
 */
int drm_dp_mst_atomic_enable_dsc(struct drm_atomic_state *state,
				 struct drm_dp_mst_port *port,
				 int pbn, int pbn_div,
				 bool enable)
{
	struct drm_dp_mst_topology_state *mst_state;
	struct drm_dp_vcpi_allocation *pos;
	bool found = false;
	int vcpi = 0;

	mst_state = drm_atomic_get_mst_topology_state(state, port->mgr);

	if (IS_ERR(mst_state))
		return PTR_ERR(mst_state);

	list_for_each_entry(pos, &mst_state->vcpis, next) {
		if (pos->port == port) {
			found = true;
			break;
		}
	}

	if (!found) {
		DRM_DEBUG_ATOMIC("[MST PORT:%p] Couldn't find VCPI allocation in mst state %p\n",
				 port, mst_state);
		return -EINVAL;
	}

	if (pos->dsc_enabled == enable) {
		DRM_DEBUG_ATOMIC("[MST PORT:%p] DSC flag is already set to %d, returning %d VCPI slots\n",
				 port, enable, pos->vcpi);
		vcpi = pos->vcpi;
	}

	if (enable) {
		vcpi = drm_dp_atomic_find_vcpi_slots(state, port->mgr, port, pbn, pbn_div);
		DRM_DEBUG_ATOMIC("[MST PORT:%p] Enabling DSC flag, reallocating %d VCPI slots on the port\n",
				 port, vcpi);
		if (vcpi < 0)
			return -EINVAL;
	}

	pos->dsc_enabled = enable;

	return vcpi;
}
EXPORT_SYMBOL(drm_dp_mst_atomic_enable_dsc);
/**
 * drm_dp_mst_atomic_check - Check that the new state of an MST topology in an
 * atomic update is valid
 * @state: Pointer to the new &struct drm_dp_mst_topology_state
 *
 * Checks the given topology state for an atomic update to ensure that it's
 * valid. This includes checking whether there's enough bandwidth to support
 * the new VCPI allocations in the atomic update.
 *
 * Any atomic drivers supporting DP MST must make sure to call this after
 * checking the rest of their state in their
 * &drm_mode_config_funcs.atomic_check() callback.
 *
 * See also:
 * drm_dp_atomic_find_vcpi_slots()
 * drm_dp_atomic_release_vcpi_slots()
 *
 * Returns:
 *
 * 0 if the new state is valid, negative error code otherwise.
 */
int drm_dp_mst_atomic_check(struct drm_atomic_state *state)
{
	struct drm_dp_mst_topology_mgr *mgr;
	struct drm_dp_mst_topology_state *mst_state;
	int i, ret = 0;

	for_each_new_mst_mgr_in_state(state, mgr, mst_state, i) {
		if (!mgr->mst_state)
			continue;

		ret = drm_dp_mst_atomic_check_vcpi_alloc_limit(mgr, mst_state);
		if (ret)
			break;

		mutex_lock(&mgr->lock);
		ret = drm_dp_mst_atomic_check_mstb_bw_limit(mgr->mst_primary,
							    mst_state);
		mutex_unlock(&mgr->lock);
		if (ret < 0)
			break;
		else
			ret = 0;
	}

	return ret;
}
EXPORT_SYMBOL(drm_dp_mst_atomic_check);

const struct drm_private_state_funcs drm_dp_mst_topology_state_funcs = {
	.atomic_duplicate_state = drm_dp_mst_duplicate_state,
	.atomic_destroy_state = drm_dp_mst_destroy_state,
};
EXPORT_SYMBOL(drm_dp_mst_topology_state_funcs);

/**
 * drm_atomic_get_mst_topology_state: get MST topology state
 *
 * @state: global atomic state
 * @mgr: MST topology manager, also the private object in this case
 *
 * This function wraps drm_atomic_get_priv_obj_state() passing in the MST atomic
 * state vtable so that the private object state returned is that of a MST
 * topology object. Also, drm_atomic_get_private_obj_state() expects the caller
 * to care of the locking, so warn if don't hold the connection_mutex.
 *
 * RETURNS:
 *
 * The MST topology state or error pointer.
 */
struct drm_dp_mst_topology_state *drm_atomic_get_mst_topology_state(struct drm_atomic_state *state,
								    struct drm_dp_mst_topology_mgr *mgr)
{
	return to_dp_mst_topology_state(drm_atomic_get_private_obj_state(state, &mgr->base));
}
EXPORT_SYMBOL(drm_atomic_get_mst_topology_state);

/**
 * drm_dp_mst_topology_mgr_init - initialise a topology manager
 * @mgr: manager struct to initialise
 * @dev: device providing this structure - for i2c addition.
 * @aux: DP helper aux channel to talk to this device
 * @max_dpcd_transaction_bytes: hw specific DPCD transaction limit
 * @max_payloads: maximum number of payloads this GPU can source
 * @conn_base_id: the connector object ID the MST device is connected to.
 *
 * Return 0 for success, or negative error code on failure
 */
int drm_dp_mst_topology_mgr_init(struct drm_dp_mst_topology_mgr *mgr,
				 struct drm_device *dev, struct drm_dp_aux *aux,
				 int max_dpcd_transaction_bytes,
				 int max_payloads, int conn_base_id)
{
	struct drm_dp_mst_topology_state *mst_state;

	mutex_init(&mgr->lock);
	mutex_init(&mgr->qlock);
	mutex_init(&mgr->payload_lock);
	mutex_init(&mgr->delayed_destroy_lock);
	mutex_init(&mgr->up_req_lock);
	mutex_init(&mgr->probe_lock);
#if IS_ENABLED(CONFIG_DRM_DEBUG_DP_MST_TOPOLOGY_REFS)
	mutex_init(&mgr->topology_ref_history_lock);
#endif
	INIT_LIST_HEAD(&mgr->tx_msg_downq);
	INIT_LIST_HEAD(&mgr->destroy_port_list);
	INIT_LIST_HEAD(&mgr->destroy_branch_device_list);
	INIT_LIST_HEAD(&mgr->up_req_list);
	INIT_WORK(&mgr->work, drm_dp_mst_link_probe_work);
	INIT_WORK(&mgr->tx_work, drm_dp_tx_work);
	INIT_WORK(&mgr->delayed_destroy_work, drm_dp_delayed_destroy_work);
	INIT_WORK(&mgr->up_req_work, drm_dp_mst_up_req_work);
	init_waitqueue_head(&mgr->tx_waitq);
	mgr->dev = dev;
	mgr->aux = aux;
	mgr->max_dpcd_transaction_bytes = max_dpcd_transaction_bytes;
	mgr->max_payloads = max_payloads;
	mgr->conn_base_id = conn_base_id;
	if (max_payloads + 1 > sizeof(mgr->payload_mask) * 8 ||
	    max_payloads + 1 > sizeof(mgr->vcpi_mask) * 8)
		return -EINVAL;
	mgr->payloads = kcalloc(max_payloads, sizeof(struct drm_dp_payload), GFP_KERNEL);
	if (!mgr->payloads)
		return -ENOMEM;
	mgr->proposed_vcpis = kcalloc(max_payloads, sizeof(struct drm_dp_vcpi *), GFP_KERNEL);
	if (!mgr->proposed_vcpis)
		return -ENOMEM;
	set_bit(0, &mgr->payload_mask);

	mst_state = kzalloc(sizeof(*mst_state), GFP_KERNEL);
	if (mst_state == NULL)
		return -ENOMEM;

	mst_state->mgr = mgr;
	INIT_LIST_HEAD(&mst_state->vcpis);

	drm_atomic_private_obj_init(dev, &mgr->base,
				    &mst_state->base,
				    &drm_dp_mst_topology_state_funcs);

	return 0;
}
EXPORT_SYMBOL(drm_dp_mst_topology_mgr_init);

/**
 * drm_dp_mst_topology_mgr_destroy() - destroy topology manager.
 * @mgr: manager to destroy
 */
void drm_dp_mst_topology_mgr_destroy(struct drm_dp_mst_topology_mgr *mgr)
{
	drm_dp_mst_topology_mgr_set_mst(mgr, false);
	flush_work(&mgr->work);
	cancel_work_sync(&mgr->delayed_destroy_work);
	mutex_lock(&mgr->payload_lock);
	kfree(mgr->payloads);
	mgr->payloads = NULL;
	kfree(mgr->proposed_vcpis);
	mgr->proposed_vcpis = NULL;
	mutex_unlock(&mgr->payload_lock);
	mgr->dev = NULL;
	mgr->aux = NULL;
	drm_atomic_private_obj_fini(&mgr->base);
	mgr->funcs = NULL;

	mutex_destroy(&mgr->delayed_destroy_lock);
	mutex_destroy(&mgr->payload_lock);
	mutex_destroy(&mgr->qlock);
	mutex_destroy(&mgr->lock);
	mutex_destroy(&mgr->up_req_lock);
	mutex_destroy(&mgr->probe_lock);
#if IS_ENABLED(CONFIG_DRM_DEBUG_DP_MST_TOPOLOGY_REFS)
	mutex_destroy(&mgr->topology_ref_history_lock);
#endif
}
EXPORT_SYMBOL(drm_dp_mst_topology_mgr_destroy);

static bool remote_i2c_read_ok(const struct i2c_msg msgs[], int num)
{
	int i;

	if (num - 1 > DP_REMOTE_I2C_READ_MAX_TRANSACTIONS)
		return false;

	for (i = 0; i < num - 1; i++) {
		if (msgs[i].flags & I2C_M_RD ||
		    msgs[i].len > 0xff)
			return false;
	}

	return msgs[num - 1].flags & I2C_M_RD &&
		msgs[num - 1].len <= 0xff;
}

/* I2C device */
static int drm_dp_mst_i2c_xfer(struct i2c_adapter *adapter, struct i2c_msg *msgs,
			       int num)
{
	struct drm_dp_aux *aux = adapter->algo_data;
	struct drm_dp_mst_port *port = container_of(aux, struct drm_dp_mst_port, aux);
	struct drm_dp_mst_branch *mstb;
	struct drm_dp_mst_topology_mgr *mgr = port->mgr;
	unsigned int i;
	struct drm_dp_sideband_msg_req_body msg;
	struct drm_dp_sideband_msg_tx *txmsg = NULL;
	int ret;

	mstb = drm_dp_mst_topology_get_mstb_validated(mgr, port->parent);
	if (!mstb)
		return -EREMOTEIO;

	if (!remote_i2c_read_ok(msgs, num)) {
		DRM_DEBUG_KMS("Unsupported I2C transaction for MST device\n");
		ret = -EIO;
		goto out;
	}

	memset(&msg, 0, sizeof(msg));
	msg.req_type = DP_REMOTE_I2C_READ;
	msg.u.i2c_read.num_transactions = num - 1;
	msg.u.i2c_read.port_number = port->port_num;
	for (i = 0; i < num - 1; i++) {
		msg.u.i2c_read.transactions[i].i2c_dev_id = msgs[i].addr;
		msg.u.i2c_read.transactions[i].num_bytes = msgs[i].len;
		msg.u.i2c_read.transactions[i].bytes = msgs[i].buf;
		msg.u.i2c_read.transactions[i].no_stop_bit = !(msgs[i].flags & I2C_M_STOP);
	}
	msg.u.i2c_read.read_i2c_device_id = msgs[num - 1].addr;
	msg.u.i2c_read.num_bytes_read = msgs[num - 1].len;

	txmsg = kzalloc(sizeof(*txmsg), GFP_KERNEL);
	if (!txmsg) {
		ret = -ENOMEM;
		goto out;
	}

	txmsg->dst = mstb;
	drm_dp_encode_sideband_req(&msg, txmsg);

	drm_dp_queue_down_tx(mgr, txmsg);

	ret = drm_dp_mst_wait_tx_reply(mstb, txmsg);
	if (ret > 0) {

		if (txmsg->reply.reply_type == DP_SIDEBAND_REPLY_NAK) {
			ret = -EREMOTEIO;
			goto out;
		}
		if (txmsg->reply.u.remote_i2c_read_ack.num_bytes != msgs[num - 1].len) {
			ret = -EIO;
			goto out;
		}
		memcpy(msgs[num - 1].buf, txmsg->reply.u.remote_i2c_read_ack.bytes, msgs[num - 1].len);
		ret = num;
	}
out:
	kfree(txmsg);
	drm_dp_mst_topology_put_mstb(mstb);
	return ret;
}

static u32 drm_dp_mst_i2c_functionality(struct i2c_adapter *adapter)
{
	return I2C_FUNC_I2C | I2C_FUNC_SMBUS_EMUL |
	       I2C_FUNC_SMBUS_READ_BLOCK_DATA |
	       I2C_FUNC_SMBUS_BLOCK_PROC_CALL |
	       I2C_FUNC_10BIT_ADDR;
}

static const struct i2c_algorithm drm_dp_mst_i2c_algo = {
	.functionality = drm_dp_mst_i2c_functionality,
	.master_xfer = drm_dp_mst_i2c_xfer,
};

/**
 * drm_dp_mst_register_i2c_bus() - register an I2C adapter for I2C-over-AUX
 * @aux: DisplayPort AUX channel
 *
 * Returns 0 on success or a negative error code on failure.
 */
static int drm_dp_mst_register_i2c_bus(struct drm_dp_aux *aux)
{
	aux->ddc.algo = &drm_dp_mst_i2c_algo;
	aux->ddc.algo_data = aux;
	aux->ddc.retries = 3;

	aux->ddc.class = I2C_CLASS_DDC;
	aux->ddc.owner = THIS_MODULE;
	aux->ddc.dev.parent = aux->dev;
	aux->ddc.dev.of_node = aux->dev->of_node;

	strlcpy(aux->ddc.name, aux->name ? aux->name : dev_name(aux->dev),
		sizeof(aux->ddc.name));

	return i2c_add_adapter(&aux->ddc);
}

/**
 * drm_dp_mst_unregister_i2c_bus() - unregister an I2C-over-AUX adapter
 * @aux: DisplayPort AUX channel
 */
static void drm_dp_mst_unregister_i2c_bus(struct drm_dp_aux *aux)
{
	i2c_del_adapter(&aux->ddc);
}

/**
 * drm_dp_mst_is_virtual_dpcd() - Is the given port a virtual DP Peer Device
 * @port: The port to check
 *
 * A single physical MST hub object can be represented in the topology
 * by multiple branches, with virtual ports between those branches.
 *
 * As of DP1.4, An MST hub with internal (virtual) ports must expose
 * certain DPCD registers over those ports. See sections 2.6.1.1.1
 * and 2.6.1.1.2 of Display Port specification v1.4 for details.
 *
 * May acquire mgr->lock
 *
 * Returns:
 * true if the port is a virtual DP peer device, false otherwise
 */
static bool drm_dp_mst_is_virtual_dpcd(struct drm_dp_mst_port *port)
{
	struct drm_dp_mst_port *downstream_port;

	if (!port || port->dpcd_rev < DP_DPCD_REV_14)
		return false;

	/* Virtual DP Sink (Internal Display Panel) */
	if (port->port_num >= 8)
		return true;

	/* DP-to-HDMI Protocol Converter */
	if (port->pdt == DP_PEER_DEVICE_DP_LEGACY_CONV &&
	    !port->mcs &&
	    port->ldps)
		return true;

	/* DP-to-DP */
	mutex_lock(&port->mgr->lock);
	if (port->pdt == DP_PEER_DEVICE_MST_BRANCHING &&
	    port->mstb &&
	    port->mstb->num_ports == 2) {
		list_for_each_entry(downstream_port, &port->mstb->ports, next) {
			if (downstream_port->pdt == DP_PEER_DEVICE_SST_SINK &&
			    !downstream_port->input) {
				mutex_unlock(&port->mgr->lock);
				return true;
			}
		}
	}
	mutex_unlock(&port->mgr->lock);

	return false;
}

/**
 * drm_dp_mst_dsc_aux_for_port() - Find the correct aux for DSC
 * @port: The port to check. A leaf of the MST tree with an attached display.
 *
 * Depending on the situation, DSC may be enabled via the endpoint aux,
 * the immediately upstream aux, or the connector's physical aux.
 *
 * This is both the correct aux to read DSC_CAPABILITY and the
 * correct aux to write DSC_ENABLED.
 *
 * This operation can be expensive (up to four aux reads), so
 * the caller should cache the return.
 *
 * Returns:
 * NULL if DSC cannot be enabled on this port, otherwise the aux device
 */
struct drm_dp_aux *drm_dp_mst_dsc_aux_for_port(struct drm_dp_mst_port *port)
{
	struct drm_dp_mst_port *immediate_upstream_port;
	struct drm_dp_mst_port *fec_port;
	struct drm_dp_desc desc = { 0 };
	u8 endpoint_fec;
	u8 endpoint_dsc;

	if (!port)
		return NULL;

	if (port->parent->port_parent)
		immediate_upstream_port = port->parent->port_parent;
	else
		immediate_upstream_port = NULL;

	fec_port = immediate_upstream_port;
	while (fec_port) {
		/*
		 * Each physical link (i.e. not a virtual port) between the
		 * output and the primary device must support FEC
		 */
		if (!drm_dp_mst_is_virtual_dpcd(fec_port) &&
		    !fec_port->fec_capable)
			return NULL;

		fec_port = fec_port->parent->port_parent;
	}

	/* DP-to-DP peer device */
	if (drm_dp_mst_is_virtual_dpcd(immediate_upstream_port)) {
		u8 upstream_dsc;

		if (drm_dp_dpcd_read(&port->aux,
				     DP_DSC_SUPPORT, &endpoint_dsc, 1) != 1)
			return NULL;
		if (drm_dp_dpcd_read(&port->aux,
				     DP_FEC_CAPABILITY, &endpoint_fec, 1) != 1)
			return NULL;
		if (drm_dp_dpcd_read(&immediate_upstream_port->aux,
				     DP_DSC_SUPPORT, &upstream_dsc, 1) != 1)
			return NULL;

		/* Enpoint decompression with DP-to-DP peer device */
		if ((endpoint_dsc & DP_DSC_DECOMPRESSION_IS_SUPPORTED) &&
		    (endpoint_fec & DP_FEC_CAPABLE) &&
		    (upstream_dsc & 0x2) /* DSC passthrough */)
			return &port->aux;

		/* Virtual DPCD decompression with DP-to-DP peer device */
		return &immediate_upstream_port->aux;
	}

	/* Virtual DPCD decompression with DP-to-HDMI or Virtual DP Sink */
	if (drm_dp_mst_is_virtual_dpcd(port))
		return &port->aux;

	/*
	 * Synaptics quirk
	 * Applies to ports for which:
	 * - Physical aux has Synaptics OUI
	 * - DPv1.4 or higher
	 * - Port is on primary branch device
	 * - Not a VGA adapter (DP_DWN_STRM_PORT_TYPE_ANALOG)
	 */
	if (drm_dp_read_desc(port->mgr->aux, &desc, true))
		return NULL;

	if (drm_dp_has_quirk(&desc, DP_DPCD_QUIRK_DSC_WITHOUT_VIRTUAL_DPCD) &&
	    port->mgr->dpcd[DP_DPCD_REV] >= DP_DPCD_REV_14 &&
	    port->parent == port->mgr->mst_primary) {
		u8 downstreamport;

		if (drm_dp_dpcd_read(&port->aux, DP_DOWNSTREAMPORT_PRESENT,
				     &downstreamport, 1) < 0)
			return NULL;

		if ((downstreamport & DP_DWN_STRM_PORT_PRESENT) &&
		   ((downstreamport & DP_DWN_STRM_PORT_TYPE_MASK)
		     != DP_DWN_STRM_PORT_TYPE_ANALOG))
			return port->mgr->aux;
	}

	/*
	 * The check below verifies if the MST sink
	 * connected to the GPU is capable of DSC -
	 * therefore the endpoint needs to be
	 * both DSC and FEC capable.
	 */
	if (drm_dp_dpcd_read(&port->aux,
	   DP_DSC_SUPPORT, &endpoint_dsc, 1) != 1)
		return NULL;
	if (drm_dp_dpcd_read(&port->aux,
	   DP_FEC_CAPABILITY, &endpoint_fec, 1) != 1)
		return NULL;
	if ((endpoint_dsc & DP_DSC_DECOMPRESSION_IS_SUPPORTED) &&
	   (endpoint_fec & DP_FEC_CAPABLE))
		return &port->aux;

	return NULL;
}
EXPORT_SYMBOL(drm_dp_mst_dsc_aux_for_port);<|MERGE_RESOLUTION|>--- conflicted
+++ resolved
@@ -3580,11 +3580,8 @@
 		}
 		mgr->vcpi_mask = 0;
 		mutex_unlock(&mgr->payload_lock);
-<<<<<<< HEAD
-=======
 
 		mgr->payload_id_table_cleared = false;
->>>>>>> 7117be3f
 	}
 
 out_unlock:
