--- conflicted
+++ resolved
@@ -545,11 +545,7 @@
 }
 
 static void tilcdc_crtc_atomic_flush(struct drm_crtc *crtc,
-<<<<<<< HEAD
-				     struct drm_crtc_state *old_state)
-=======
 				     struct drm_atomic_state *state)
->>>>>>> 7d2a07b7
 {
 	if (!crtc->state->event)
 		return;
@@ -673,11 +669,8 @@
 static int tilcdc_crtc_atomic_check(struct drm_crtc *crtc,
 				    struct drm_atomic_state *state)
 {
-<<<<<<< HEAD
-=======
 	struct drm_crtc_state *crtc_state = drm_atomic_get_new_crtc_state(state,
 									  crtc);
->>>>>>> 7d2a07b7
 	/* If we are not active we don't care */
 	if (!crtc_state->active)
 		return 0;
@@ -773,23 +766,6 @@
 	.disable_vblank	= tilcdc_crtc_disable_vblank,
 };
 
-<<<<<<< HEAD
-int tilcdc_crtc_max_width(struct drm_crtc *crtc)
-{
-	struct drm_device *dev = crtc->dev;
-	struct tilcdc_drm_private *priv = dev->dev_private;
-	int max_width = 0;
-
-	if (priv->rev == 1)
-		max_width = 1024;
-	else if (priv->rev == 2)
-		max_width = 2048;
-
-	return max_width;
-}
-
-=======
->>>>>>> 7d2a07b7
 static enum drm_mode_status
 tilcdc_crtc_mode_valid(struct drm_crtc *crtc,
 		       const struct drm_display_mode *mode)
