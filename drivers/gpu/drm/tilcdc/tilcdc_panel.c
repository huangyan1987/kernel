/*
 * Copyright (C) 2012 Texas Instruments
 * Author: Rob Clark <robdclark@gmail.com>
 *
 * This program is free software; you can redistribute it and/or modify it
 * under the terms of the GNU General Public License version 2 as published by
 * the Free Software Foundation.
 *
 * This program is distributed in the hope that it will be useful, but WITHOUT
 * ANY WARRANTY; without even the implied warranty of MERCHANTABILITY or
 * FITNESS FOR A PARTICULAR PURPOSE.  See the GNU General Public License for
 * more details.
 *
 * You should have received a copy of the GNU General Public License along with
 * this program.  If not, see <http://www.gnu.org/licenses/>.
 */

#include <linux/pinctrl/pinmux.h>
#include <linux/pinctrl/consumer.h>
#include <linux/backlight.h>
#include <video/display_timing.h>
#include <video/of_display_timing.h>
#include <video/videomode.h>

#include "tilcdc_drv.h"

struct panel_module {
	struct tilcdc_module base;
	struct tilcdc_panel_info *info;
	struct display_timings *timings;
	struct backlight_device *backlight;
};
#define to_panel_module(x) container_of(x, struct panel_module, base)


/*
 * Encoder:
 */

struct panel_encoder {
	struct drm_encoder base;
	struct panel_module *mod;
};
#define to_panel_encoder(x) container_of(x, struct panel_encoder, base)


static void panel_encoder_destroy(struct drm_encoder *encoder)
{
	struct panel_encoder *panel_encoder = to_panel_encoder(encoder);
	drm_encoder_cleanup(encoder);
	kfree(panel_encoder);
}

static void panel_encoder_dpms(struct drm_encoder *encoder, int mode)
{
	struct panel_encoder *panel_encoder = to_panel_encoder(encoder);
	struct backlight_device *backlight = panel_encoder->mod->backlight;

	if (!backlight)
		return;

	backlight->props.power = mode == DRM_MODE_DPMS_ON
				     ? FB_BLANK_UNBLANK : FB_BLANK_POWERDOWN;
	backlight_update_status(backlight);
}

static bool panel_encoder_mode_fixup(struct drm_encoder *encoder,
		const struct drm_display_mode *mode,
		struct drm_display_mode *adjusted_mode)
{
	/* nothing needed */
	return true;
}

static void panel_encoder_prepare(struct drm_encoder *encoder)
{
	struct panel_encoder *panel_encoder = to_panel_encoder(encoder);
	panel_encoder_dpms(encoder, DRM_MODE_DPMS_OFF);
	tilcdc_crtc_set_panel_info(encoder->crtc, panel_encoder->mod->info);
}

static void panel_encoder_commit(struct drm_encoder *encoder)
{
	panel_encoder_dpms(encoder, DRM_MODE_DPMS_ON);
}

static void panel_encoder_mode_set(struct drm_encoder *encoder,
		struct drm_display_mode *mode,
		struct drm_display_mode *adjusted_mode)
{
	/* nothing needed */
}

static const struct drm_encoder_funcs panel_encoder_funcs = {
		.destroy        = panel_encoder_destroy,
};

static const struct drm_encoder_helper_funcs panel_encoder_helper_funcs = {
		.dpms           = panel_encoder_dpms,
		.mode_fixup     = panel_encoder_mode_fixup,
		.prepare        = panel_encoder_prepare,
		.commit         = panel_encoder_commit,
		.mode_set       = panel_encoder_mode_set,
};

static struct drm_encoder *panel_encoder_create(struct drm_device *dev,
		struct panel_module *mod)
{
	struct panel_encoder *panel_encoder;
	struct drm_encoder *encoder;
	int ret;

	panel_encoder = kzalloc(sizeof(*panel_encoder), GFP_KERNEL);
	if (!panel_encoder) {
		dev_err(dev->dev, "allocation failed\n");
		return NULL;
	}

	panel_encoder->mod = mod;

	encoder = &panel_encoder->base;
	encoder->possible_crtcs = 1;

	ret = drm_encoder_init(dev, encoder, &panel_encoder_funcs,
			DRM_MODE_ENCODER_LVDS);
	if (ret < 0)
		goto fail;

	drm_encoder_helper_add(encoder, &panel_encoder_helper_funcs);

	return encoder;

fail:
	panel_encoder_destroy(encoder);
	return NULL;
}

/*
 * Connector:
 */

struct panel_connector {
	struct drm_connector base;

	struct drm_encoder *encoder;  /* our connected encoder */
	struct panel_module *mod;
};
#define to_panel_connector(x) container_of(x, struct panel_connector, base)


static void panel_connector_destroy(struct drm_connector *connector)
{
	struct panel_connector *panel_connector = to_panel_connector(connector);
<<<<<<< HEAD
	drm_sysfs_connector_remove(connector);
=======
	drm_connector_unregister(connector);
>>>>>>> 4a53ddf5
	drm_connector_cleanup(connector);
	kfree(panel_connector);
}

static enum drm_connector_status panel_connector_detect(
		struct drm_connector *connector,
		bool force)
{
	return connector_status_connected;
}

static int panel_connector_get_modes(struct drm_connector *connector)
{
	struct drm_device *dev = connector->dev;
	struct panel_connector *panel_connector = to_panel_connector(connector);
	struct display_timings *timings = panel_connector->mod->timings;
	int i;

	for (i = 0; i < timings->num_timings; i++) {
		struct drm_display_mode *mode = drm_mode_create(dev);
		struct videomode vm;

		if (videomode_from_timings(timings, &vm, i))
			break;

		drm_display_mode_from_videomode(&vm, mode);

		mode->type = DRM_MODE_TYPE_DRIVER;

		if (timings->native_mode == i)
			mode->type |= DRM_MODE_TYPE_PREFERRED;

		drm_mode_set_name(mode);
		drm_mode_probed_add(connector, mode);
	}

	return i;
}

static int panel_connector_mode_valid(struct drm_connector *connector,
		  struct drm_display_mode *mode)
{
	struct tilcdc_drm_private *priv = connector->dev->dev_private;
	/* our only constraints are what the crtc can generate: */
	return tilcdc_crtc_mode_valid(priv->crtc, mode);
}

static struct drm_encoder *panel_connector_best_encoder(
		struct drm_connector *connector)
{
	struct panel_connector *panel_connector = to_panel_connector(connector);
	return panel_connector->encoder;
}

static const struct drm_connector_funcs panel_connector_funcs = {
	.destroy            = panel_connector_destroy,
	.dpms               = drm_helper_connector_dpms,
	.detect             = panel_connector_detect,
	.fill_modes         = drm_helper_probe_single_connector_modes,
};

static const struct drm_connector_helper_funcs panel_connector_helper_funcs = {
	.get_modes          = panel_connector_get_modes,
	.mode_valid         = panel_connector_mode_valid,
	.best_encoder       = panel_connector_best_encoder,
};

static struct drm_connector *panel_connector_create(struct drm_device *dev,
		struct panel_module *mod, struct drm_encoder *encoder)
{
	struct panel_connector *panel_connector;
	struct drm_connector *connector;
	int ret;

	panel_connector = kzalloc(sizeof(*panel_connector), GFP_KERNEL);
	if (!panel_connector) {
		dev_err(dev->dev, "allocation failed\n");
		return NULL;
	}

	panel_connector->encoder = encoder;
	panel_connector->mod = mod;

	connector = &panel_connector->base;

	drm_connector_init(dev, connector, &panel_connector_funcs,
			DRM_MODE_CONNECTOR_LVDS);
	drm_connector_helper_add(connector, &panel_connector_helper_funcs);

	connector->interlace_allowed = 0;
	connector->doublescan_allowed = 0;

	ret = drm_mode_connector_attach_encoder(connector, encoder);
	if (ret)
		goto fail;

	drm_connector_register(connector);

	return connector;

fail:
	panel_connector_destroy(connector);
	return NULL;
}

/*
 * Module:
 */

static int panel_modeset_init(struct tilcdc_module *mod, struct drm_device *dev)
{
	struct panel_module *panel_mod = to_panel_module(mod);
	struct tilcdc_drm_private *priv = dev->dev_private;
	struct drm_encoder *encoder;
	struct drm_connector *connector;

	encoder = panel_encoder_create(dev, panel_mod);
	if (!encoder)
		return -ENOMEM;

	connector = panel_connector_create(dev, panel_mod, encoder);
	if (!connector)
		return -ENOMEM;

	priv->encoders[priv->num_encoders++] = encoder;
	priv->connectors[priv->num_connectors++] = connector;

	return 0;
}

<<<<<<< HEAD
static void panel_destroy(struct tilcdc_module *mod)
{
	struct panel_module *panel_mod = to_panel_module(mod);

	if (panel_mod->timings)
		display_timings_release(panel_mod->timings);

	tilcdc_module_cleanup(mod);
	kfree(panel_mod->info);
	kfree(panel_mod);
}

=======
>>>>>>> 4a53ddf5
static const struct tilcdc_module_ops panel_module_ops = {
		.modeset_init = panel_modeset_init,
};

/*
 * Device:
 */

/* maybe move this somewhere common if it is needed by other outputs? */
static struct tilcdc_panel_info *of_get_panel_info(struct device_node *np)
{
	struct device_node *info_np;
	struct tilcdc_panel_info *info;
	int ret = 0;

	if (!np) {
		pr_err("%s: no devicenode given\n", __func__);
		return NULL;
	}

	info_np = of_get_child_by_name(np, "panel-info");
	if (!info_np) {
		pr_err("%s: could not find panel-info node\n", __func__);
		return NULL;
	}

	info = kzalloc(sizeof(*info), GFP_KERNEL);
	if (!info) {
		pr_err("%s: allocation failed\n", __func__);
		return NULL;
	}

	ret |= of_property_read_u32(info_np, "ac-bias", &info->ac_bias);
	ret |= of_property_read_u32(info_np, "ac-bias-intrpt", &info->ac_bias_intrpt);
	ret |= of_property_read_u32(info_np, "dma-burst-sz", &info->dma_burst_sz);
	ret |= of_property_read_u32(info_np, "bpp", &info->bpp);
	ret |= of_property_read_u32(info_np, "fdd", &info->fdd);
	ret |= of_property_read_u32(info_np, "sync-edge", &info->sync_edge);
	ret |= of_property_read_u32(info_np, "sync-ctrl", &info->sync_ctrl);
	ret |= of_property_read_u32(info_np, "raster-order", &info->raster_order);
	ret |= of_property_read_u32(info_np, "fifo-th", &info->fifo_th);

	/* optional: */
	info->tft_alt_mode      = of_property_read_bool(info_np, "tft-alt-mode");
	info->invert_pxl_clk    = of_property_read_bool(info_np, "invert-pxl-clk");

	if (ret) {
		pr_err("%s: error reading panel-info properties\n", __func__);
		kfree(info);
		return NULL;
	}

	return info;
}

static struct of_device_id panel_of_match[];

static int panel_probe(struct platform_device *pdev)
{
	struct device_node *node = pdev->dev.of_node;
	struct panel_module *panel_mod;
	struct tilcdc_module *mod;
	struct pinctrl *pinctrl;
	int ret = -EINVAL;


	/* bail out early if no DT data: */
	if (!node) {
		dev_err(&pdev->dev, "device-tree data is missing\n");
		return -ENXIO;
	}

	panel_mod = kzalloc(sizeof(*panel_mod), GFP_KERNEL);
	if (!panel_mod)
		return -ENOMEM;

	mod = &panel_mod->base;
	pdev->dev.platform_data = mod;

	tilcdc_module_init(mod, "panel", &panel_module_ops);

	pinctrl = devm_pinctrl_get_select_default(&pdev->dev);
	if (IS_ERR(pinctrl))
		dev_warn(&pdev->dev, "pins are not configured\n");

	panel_mod->timings = of_get_display_timings(node);
	if (!panel_mod->timings) {
		dev_err(&pdev->dev, "could not get panel timings\n");
		goto fail_free;
	}

	panel_mod->info = of_get_panel_info(node);
	if (!panel_mod->info) {
		dev_err(&pdev->dev, "could not get panel info\n");
		goto fail_timings;
	}

	mod->preferred_bpp = panel_mod->info->bpp;

	panel_mod->backlight = of_find_backlight_by_node(node);
	if (panel_mod->backlight)
		dev_info(&pdev->dev, "found backlight\n");

	return 0;

fail_timings:
	display_timings_release(panel_mod->timings);

fail_free:
	kfree(panel_mod);
	tilcdc_module_cleanup(mod);
	return ret;
}

static int panel_remove(struct platform_device *pdev)
{
	struct tilcdc_module *mod = dev_get_platdata(&pdev->dev);
	struct panel_module *panel_mod = to_panel_module(mod);

	display_timings_release(panel_mod->timings);

	tilcdc_module_cleanup(mod);
	kfree(panel_mod->info);
	kfree(panel_mod);

	return 0;
}

static struct of_device_id panel_of_match[] = {
		{ .compatible = "ti,tilcdc,panel", },
		{ },
};

struct platform_driver panel_driver = {
	.probe = panel_probe,
	.remove = panel_remove,
	.driver = {
		.owner = THIS_MODULE,
		.name = "panel",
		.of_match_table = panel_of_match,
	},
};

int __init tilcdc_panel_init(void)
{
	return platform_driver_register(&panel_driver);
}

void __exit tilcdc_panel_fini(void)
{
	platform_driver_unregister(&panel_driver);
}<|MERGE_RESOLUTION|>--- conflicted
+++ resolved
@@ -151,11 +151,7 @@
 static void panel_connector_destroy(struct drm_connector *connector)
 {
 	struct panel_connector *panel_connector = to_panel_connector(connector);
-<<<<<<< HEAD
-	drm_sysfs_connector_remove(connector);
-=======
 	drm_connector_unregister(connector);
->>>>>>> 4a53ddf5
 	drm_connector_cleanup(connector);
 	kfree(panel_connector);
 }
@@ -286,21 +282,6 @@
 	return 0;
 }
 
-<<<<<<< HEAD
-static void panel_destroy(struct tilcdc_module *mod)
-{
-	struct panel_module *panel_mod = to_panel_module(mod);
-
-	if (panel_mod->timings)
-		display_timings_release(panel_mod->timings);
-
-	tilcdc_module_cleanup(mod);
-	kfree(panel_mod->info);
-	kfree(panel_mod);
-}
-
-=======
->>>>>>> 4a53ddf5
 static const struct tilcdc_module_ops panel_module_ops = {
 		.modeset_init = panel_modeset_init,
 };
