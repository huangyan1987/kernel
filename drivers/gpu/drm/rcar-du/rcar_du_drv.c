// SPDX-License-Identifier: GPL-2.0+
/*
 * rcar_du_drv.c  --  R-Car Display Unit DRM driver
 *
 * Copyright (C) 2013-2015 Renesas Electronics Corporation
 *
 * Contact: Laurent Pinchart (laurent.pinchart@ideasonboard.com)
 */

#include <linux/clk.h>
#include <linux/io.h>
#include <linux/mm.h>
#include <linux/module.h>
#include <linux/of_device.h>
#include <linux/platform_device.h>
#include <linux/pm.h>
#include <linux/slab.h>
#include <linux/wait.h>

#include <drm/drm_atomic_helper.h>
#include <drm/drm_drv.h>
#include <drm/drm_fb_cma_helper.h>
#include <drm/drm_fb_helper.h>
#include <drm/drm_gem_cma_helper.h>
#include <drm/drm_managed.h>
#include <drm/drm_probe_helper.h>

#include "rcar_du_drv.h"
#include "rcar_du_kms.h"
#include "rcar_du_of.h"
#include "rcar_du_regs.h"

/* -----------------------------------------------------------------------------
 * Device Information
 */

static const struct rcar_du_device_info rzg1_du_r8a7743_info = {
	.gen = 2,
	.features = RCAR_DU_FEATURE_CRTC_IRQ_CLOCK
		  | RCAR_DU_FEATURE_INTERLACED
		  | RCAR_DU_FEATURE_TVM_SYNC,
	.channels_mask = BIT(1) | BIT(0),
	.routes = {
		/*
		 * R8A774[34] has one RGB output and one LVDS output
		 */
		[RCAR_DU_OUTPUT_DPAD0] = {
			.possible_crtcs = BIT(1) | BIT(0),
			.port = 0,
		},
		[RCAR_DU_OUTPUT_LVDS0] = {
			.possible_crtcs = BIT(0),
			.port = 1,
		},
	},
	.num_lvds = 1,
};

static const struct rcar_du_device_info rzg1_du_r8a7745_info = {
	.gen = 2,
	.features = RCAR_DU_FEATURE_CRTC_IRQ_CLOCK
		  | RCAR_DU_FEATURE_INTERLACED
		  | RCAR_DU_FEATURE_TVM_SYNC,
	.channels_mask = BIT(1) | BIT(0),
	.routes = {
		/*
		 * R8A7745 has two RGB outputs
		 */
		[RCAR_DU_OUTPUT_DPAD0] = {
			.possible_crtcs = BIT(0),
			.port = 0,
		},
		[RCAR_DU_OUTPUT_DPAD1] = {
			.possible_crtcs = BIT(1),
			.port = 1,
		},
	},
};

static const struct rcar_du_device_info rzg1_du_r8a77470_info = {
	.gen = 2,
	.features = RCAR_DU_FEATURE_CRTC_IRQ_CLOCK
		  | RCAR_DU_FEATURE_INTERLACED
		  | RCAR_DU_FEATURE_TVM_SYNC,
	.channels_mask = BIT(1) | BIT(0),
	.routes = {
		/*
		 * R8A77470 has two RGB outputs, one LVDS output, and
		 * one (currently unsupported) analog video output
		 */
		[RCAR_DU_OUTPUT_DPAD0] = {
			.possible_crtcs = BIT(0),
			.port = 0,
		},
		[RCAR_DU_OUTPUT_DPAD1] = {
			.possible_crtcs = BIT(1),
			.port = 1,
		},
		[RCAR_DU_OUTPUT_LVDS0] = {
			.possible_crtcs = BIT(0) | BIT(1),
			.port = 2,
		},
	},
};

static const struct rcar_du_device_info rcar_du_r8a774a1_info = {
	.gen = 3,
	.features = RCAR_DU_FEATURE_CRTC_IRQ_CLOCK
		  | RCAR_DU_FEATURE_VSP1_SOURCE
		  | RCAR_DU_FEATURE_INTERLACED
		  | RCAR_DU_FEATURE_TVM_SYNC,
	.channels_mask = BIT(2) | BIT(1) | BIT(0),
	.routes = {
		/*
		 * R8A774A1 has one RGB output, one LVDS output and one HDMI
		 * output.
		 */
		[RCAR_DU_OUTPUT_DPAD0] = {
			.possible_crtcs = BIT(2),
			.port = 0,
		},
		[RCAR_DU_OUTPUT_HDMI0] = {
			.possible_crtcs = BIT(1),
			.port = 1,
		},
		[RCAR_DU_OUTPUT_LVDS0] = {
			.possible_crtcs = BIT(0),
			.port = 2,
		},
	},
	.num_lvds = 1,
	.dpll_mask =  BIT(1),
};

static const struct rcar_du_device_info rcar_du_r8a774b1_info = {
	.gen = 3,
	.features = RCAR_DU_FEATURE_CRTC_IRQ_CLOCK
		  | RCAR_DU_FEATURE_VSP1_SOURCE
		  | RCAR_DU_FEATURE_INTERLACED
		  | RCAR_DU_FEATURE_TVM_SYNC,
	.channels_mask = BIT(3) | BIT(1) | BIT(0),
	.routes = {
		/*
		 * R8A774B1 has one RGB output, one LVDS output and one HDMI
		 * output.
		 */
		[RCAR_DU_OUTPUT_DPAD0] = {
			.possible_crtcs = BIT(2),
			.port = 0,
		},
		[RCAR_DU_OUTPUT_HDMI0] = {
			.possible_crtcs = BIT(1),
			.port = 1,
		},
		[RCAR_DU_OUTPUT_LVDS0] = {
			.possible_crtcs = BIT(0),
			.port = 2,
		},
	},
	.num_lvds = 1,
	.dpll_mask =  BIT(1),
};

static const struct rcar_du_device_info rcar_du_r8a774c0_info = {
	.gen = 3,
	.features = RCAR_DU_FEATURE_CRTC_IRQ_CLOCK
		  | RCAR_DU_FEATURE_VSP1_SOURCE,
	.channels_mask = BIT(1) | BIT(0),
	.routes = {
		/*
		 * R8A774C0 has one RGB output and two LVDS outputs
		 */
		[RCAR_DU_OUTPUT_DPAD0] = {
			.possible_crtcs = BIT(0) | BIT(1),
			.port = 0,
		},
		[RCAR_DU_OUTPUT_LVDS0] = {
			.possible_crtcs = BIT(0),
			.port = 1,
		},
		[RCAR_DU_OUTPUT_LVDS1] = {
			.possible_crtcs = BIT(1),
			.port = 2,
		},
	},
	.num_lvds = 2,
	.lvds_clk_mask =  BIT(1) | BIT(0),
};

static const struct rcar_du_device_info rcar_du_r8a774e1_info = {
	.gen = 3,
	.features = RCAR_DU_FEATURE_CRTC_IRQ_CLOCK
		  | RCAR_DU_FEATURE_VSP1_SOURCE
		  | RCAR_DU_FEATURE_INTERLACED
		  | RCAR_DU_FEATURE_TVM_SYNC,
	.channels_mask = BIT(3) | BIT(1) | BIT(0),
	.routes = {
		/*
		 * R8A774E1 has one RGB output, one LVDS output and one HDMI
		 * output.
		 */
		[RCAR_DU_OUTPUT_DPAD0] = {
			.possible_crtcs = BIT(2),
			.port = 0,
		},
		[RCAR_DU_OUTPUT_HDMI0] = {
			.possible_crtcs = BIT(1),
			.port = 1,
		},
		[RCAR_DU_OUTPUT_LVDS0] = {
			.possible_crtcs = BIT(0),
			.port = 2,
		},
	},
	.num_lvds = 1,
	.dpll_mask =  BIT(1),
};

static const struct rcar_du_device_info rcar_du_r8a7779_info = {
	.gen = 1,
	.features = RCAR_DU_FEATURE_INTERLACED
		  | RCAR_DU_FEATURE_TVM_SYNC,
	.channels_mask = BIT(1) | BIT(0),
	.routes = {
		/*
		 * R8A7779 has two RGB outputs and one (currently unsupported)
		 * TCON output.
		 */
		[RCAR_DU_OUTPUT_DPAD0] = {
			.possible_crtcs = BIT(0),
			.port = 0,
		},
		[RCAR_DU_OUTPUT_DPAD1] = {
			.possible_crtcs = BIT(1) | BIT(0),
			.port = 1,
		},
	},
};

static const struct rcar_du_device_info rcar_du_r8a7790_info = {
	.gen = 2,
	.features = RCAR_DU_FEATURE_CRTC_IRQ_CLOCK
		  | RCAR_DU_FEATURE_INTERLACED
		  | RCAR_DU_FEATURE_TVM_SYNC,
	.quirks = RCAR_DU_QUIRK_ALIGN_128B,
	.channels_mask = BIT(2) | BIT(1) | BIT(0),
	.routes = {
		/*
		 * R8A7742 and R8A7790 each have one RGB output and two LVDS
		 * outputs. Additionally R8A7790 supports one TCON output
		 * (currently unsupported by the driver).
		 */
		[RCAR_DU_OUTPUT_DPAD0] = {
			.possible_crtcs = BIT(2) | BIT(1) | BIT(0),
			.port = 0,
		},
		[RCAR_DU_OUTPUT_LVDS0] = {
			.possible_crtcs = BIT(0),
			.port = 1,
		},
		[RCAR_DU_OUTPUT_LVDS1] = {
			.possible_crtcs = BIT(2) | BIT(1),
			.port = 2,
		},
	},
	.num_lvds = 2,
};

/* M2-W (r8a7791) and M2-N (r8a7793) are identical */
static const struct rcar_du_device_info rcar_du_r8a7791_info = {
	.gen = 2,
	.features = RCAR_DU_FEATURE_CRTC_IRQ_CLOCK
		  | RCAR_DU_FEATURE_INTERLACED
		  | RCAR_DU_FEATURE_TVM_SYNC,
	.channels_mask = BIT(1) | BIT(0),
	.routes = {
		/*
		 * R8A779[13] has one RGB output, one LVDS output and one
		 * (currently unsupported) TCON output.
		 */
		[RCAR_DU_OUTPUT_DPAD0] = {
			.possible_crtcs = BIT(1) | BIT(0),
			.port = 0,
		},
		[RCAR_DU_OUTPUT_LVDS0] = {
			.possible_crtcs = BIT(0),
			.port = 1,
		},
	},
	.num_lvds = 1,
};

static const struct rcar_du_device_info rcar_du_r8a7792_info = {
	.gen = 2,
	.features = RCAR_DU_FEATURE_CRTC_IRQ_CLOCK
		  | RCAR_DU_FEATURE_INTERLACED
		  | RCAR_DU_FEATURE_TVM_SYNC,
	.channels_mask = BIT(1) | BIT(0),
	.routes = {
		/* R8A7792 has two RGB outputs. */
		[RCAR_DU_OUTPUT_DPAD0] = {
			.possible_crtcs = BIT(0),
			.port = 0,
		},
		[RCAR_DU_OUTPUT_DPAD1] = {
			.possible_crtcs = BIT(1),
			.port = 1,
		},
	},
};

static const struct rcar_du_device_info rcar_du_r8a7794_info = {
	.gen = 2,
	.features = RCAR_DU_FEATURE_CRTC_IRQ_CLOCK
		  | RCAR_DU_FEATURE_INTERLACED
		  | RCAR_DU_FEATURE_TVM_SYNC,
	.channels_mask = BIT(1) | BIT(0),
	.routes = {
		/*
		 * R8A7794 has two RGB outputs and one (currently unsupported)
		 * TCON output.
		 */
		[RCAR_DU_OUTPUT_DPAD0] = {
			.possible_crtcs = BIT(0),
			.port = 0,
		},
		[RCAR_DU_OUTPUT_DPAD1] = {
			.possible_crtcs = BIT(1),
			.port = 1,
		},
	},
};

static const struct rcar_du_device_info rcar_du_r8a7795_info = {
	.gen = 3,
	.features = RCAR_DU_FEATURE_CRTC_IRQ_CLOCK
		  | RCAR_DU_FEATURE_VSP1_SOURCE
		  | RCAR_DU_FEATURE_INTERLACED
		  | RCAR_DU_FEATURE_TVM_SYNC,
	.channels_mask = BIT(3) | BIT(2) | BIT(1) | BIT(0),
	.routes = {
		/*
		 * R8A7795 has one RGB output, two HDMI outputs and one
		 * LVDS output.
		 */
		[RCAR_DU_OUTPUT_DPAD0] = {
			.possible_crtcs = BIT(3),
			.port = 0,
		},
		[RCAR_DU_OUTPUT_HDMI0] = {
			.possible_crtcs = BIT(1),
			.port = 1,
		},
		[RCAR_DU_OUTPUT_HDMI1] = {
			.possible_crtcs = BIT(2),
			.port = 2,
		},
		[RCAR_DU_OUTPUT_LVDS0] = {
			.possible_crtcs = BIT(0),
			.port = 3,
		},
	},
	.num_lvds = 1,
	.dpll_mask =  BIT(2) | BIT(1),
};

static const struct rcar_du_device_info rcar_du_r8a7796_info = {
	.gen = 3,
	.features = RCAR_DU_FEATURE_CRTC_IRQ_CLOCK
		  | RCAR_DU_FEATURE_VSP1_SOURCE
		  | RCAR_DU_FEATURE_INTERLACED
		  | RCAR_DU_FEATURE_TVM_SYNC,
	.channels_mask = BIT(2) | BIT(1) | BIT(0),
	.routes = {
		/*
		 * R8A7796 has one RGB output, one LVDS output and one HDMI
		 * output.
		 */
		[RCAR_DU_OUTPUT_DPAD0] = {
			.possible_crtcs = BIT(2),
			.port = 0,
		},
		[RCAR_DU_OUTPUT_HDMI0] = {
			.possible_crtcs = BIT(1),
			.port = 1,
		},
		[RCAR_DU_OUTPUT_LVDS0] = {
			.possible_crtcs = BIT(0),
			.port = 2,
		},
	},
	.num_lvds = 1,
	.dpll_mask =  BIT(1),
};

static const struct rcar_du_device_info rcar_du_r8a77965_info = {
	.gen = 3,
	.features = RCAR_DU_FEATURE_CRTC_IRQ_CLOCK
		  | RCAR_DU_FEATURE_VSP1_SOURCE
		  | RCAR_DU_FEATURE_INTERLACED
		  | RCAR_DU_FEATURE_TVM_SYNC,
	.channels_mask = BIT(3) | BIT(1) | BIT(0),
	.routes = {
		/*
		 * R8A77965 has one RGB output, one LVDS output and one HDMI
		 * output.
		 */
		[RCAR_DU_OUTPUT_DPAD0] = {
			.possible_crtcs = BIT(2),
			.port = 0,
		},
		[RCAR_DU_OUTPUT_HDMI0] = {
			.possible_crtcs = BIT(1),
			.port = 1,
		},
		[RCAR_DU_OUTPUT_LVDS0] = {
			.possible_crtcs = BIT(0),
			.port = 2,
		},
	},
	.num_lvds = 1,
	.dpll_mask =  BIT(1),
};

static const struct rcar_du_device_info rcar_du_r8a77970_info = {
	.gen = 3,
	.features = RCAR_DU_FEATURE_CRTC_IRQ_CLOCK
		  | RCAR_DU_FEATURE_VSP1_SOURCE
		  | RCAR_DU_FEATURE_INTERLACED
		  | RCAR_DU_FEATURE_TVM_SYNC,
	.channels_mask = BIT(0),
	.routes = {
		/*
		 * R8A77970 and R8A77980 have one RGB output and one LVDS
		 * output.
		 */
		[RCAR_DU_OUTPUT_DPAD0] = {
			.possible_crtcs = BIT(0),
			.port = 0,
		},
		[RCAR_DU_OUTPUT_LVDS0] = {
			.possible_crtcs = BIT(0),
			.port = 1,
		},
	},
	.num_lvds = 1,
};

static const struct rcar_du_device_info rcar_du_r8a7799x_info = {
	.gen = 3,
	.features = RCAR_DU_FEATURE_CRTC_IRQ_CLOCK
		  | RCAR_DU_FEATURE_VSP1_SOURCE,
	.channels_mask = BIT(1) | BIT(0),
	.routes = {
		/*
		 * R8A77990 and R8A77995 have one RGB output and two LVDS
		 * outputs.
		 */
		[RCAR_DU_OUTPUT_DPAD0] = {
			.possible_crtcs = BIT(0) | BIT(1),
			.port = 0,
		},
		[RCAR_DU_OUTPUT_LVDS0] = {
			.possible_crtcs = BIT(0),
			.port = 1,
		},
		[RCAR_DU_OUTPUT_LVDS1] = {
			.possible_crtcs = BIT(1),
			.port = 2,
		},
	},
	.num_lvds = 2,
	.lvds_clk_mask =  BIT(1) | BIT(0),
};

static const struct of_device_id rcar_du_of_table[] = {
	{ .compatible = "renesas,du-r8a7742", .data = &rcar_du_r8a7790_info },
	{ .compatible = "renesas,du-r8a7743", .data = &rzg1_du_r8a7743_info },
	{ .compatible = "renesas,du-r8a7744", .data = &rzg1_du_r8a7743_info },
	{ .compatible = "renesas,du-r8a7745", .data = &rzg1_du_r8a7745_info },
	{ .compatible = "renesas,du-r8a77470", .data = &rzg1_du_r8a77470_info },
	{ .compatible = "renesas,du-r8a774a1", .data = &rcar_du_r8a774a1_info },
	{ .compatible = "renesas,du-r8a774b1", .data = &rcar_du_r8a774b1_info },
	{ .compatible = "renesas,du-r8a774c0", .data = &rcar_du_r8a774c0_info },
	{ .compatible = "renesas,du-r8a774e1", .data = &rcar_du_r8a774e1_info },
	{ .compatible = "renesas,du-r8a7779", .data = &rcar_du_r8a7779_info },
	{ .compatible = "renesas,du-r8a7790", .data = &rcar_du_r8a7790_info },
	{ .compatible = "renesas,du-r8a7791", .data = &rcar_du_r8a7791_info },
	{ .compatible = "renesas,du-r8a7792", .data = &rcar_du_r8a7792_info },
	{ .compatible = "renesas,du-r8a7793", .data = &rcar_du_r8a7791_info },
	{ .compatible = "renesas,du-r8a7794", .data = &rcar_du_r8a7794_info },
	{ .compatible = "renesas,du-r8a7795", .data = &rcar_du_r8a7795_info },
	{ .compatible = "renesas,du-r8a7796", .data = &rcar_du_r8a7796_info },
	{ .compatible = "renesas,du-r8a77961", .data = &rcar_du_r8a7796_info },
	{ .compatible = "renesas,du-r8a77965", .data = &rcar_du_r8a77965_info },
	{ .compatible = "renesas,du-r8a77970", .data = &rcar_du_r8a77970_info },
	{ .compatible = "renesas,du-r8a77980", .data = &rcar_du_r8a77970_info },
	{ .compatible = "renesas,du-r8a77990", .data = &rcar_du_r8a7799x_info },
	{ .compatible = "renesas,du-r8a77995", .data = &rcar_du_r8a7799x_info },
	{ }
};

MODULE_DEVICE_TABLE(of, rcar_du_of_table);

/* -----------------------------------------------------------------------------
 * DRM operations
 */

DEFINE_DRM_GEM_CMA_FOPS(rcar_du_fops);

<<<<<<< HEAD
static struct drm_driver rcar_du_driver = {
=======
static const struct drm_driver rcar_du_driver = {
>>>>>>> 7d2a07b7
	.driver_features	= DRIVER_GEM | DRIVER_MODESET | DRIVER_ATOMIC,
	DRM_GEM_CMA_DRIVER_OPS_WITH_DUMB_CREATE(rcar_du_dumb_create),
	.fops			= &rcar_du_fops,
	.name			= "rcar-du",
	.desc			= "Renesas R-Car Display Unit",
	.date			= "20130110",
	.major			= 1,
	.minor			= 0,
};

/* -----------------------------------------------------------------------------
 * Power management
 */

#ifdef CONFIG_PM_SLEEP
static int rcar_du_pm_suspend(struct device *dev)
{
	struct rcar_du_device *rcdu = dev_get_drvdata(dev);

	return drm_mode_config_helper_suspend(&rcdu->ddev);
}

static int rcar_du_pm_resume(struct device *dev)
{
	struct rcar_du_device *rcdu = dev_get_drvdata(dev);

	return drm_mode_config_helper_resume(&rcdu->ddev);
}
#endif

static const struct dev_pm_ops rcar_du_pm_ops = {
	SET_SYSTEM_SLEEP_PM_OPS(rcar_du_pm_suspend, rcar_du_pm_resume)
};

/* -----------------------------------------------------------------------------
 * Platform driver
 */

static int rcar_du_remove(struct platform_device *pdev)
{
	struct rcar_du_device *rcdu = platform_get_drvdata(pdev);
	struct drm_device *ddev = &rcdu->ddev;

	drm_dev_unregister(ddev);

	drm_kms_helper_poll_fini(ddev);

	drm_dev_put(ddev);

	return 0;
}

static int rcar_du_probe(struct platform_device *pdev)
{
	struct rcar_du_device *rcdu;
	struct resource *mem;
	int ret;

	/* Allocate and initialize the R-Car device structure. */
	rcdu = devm_drm_dev_alloc(&pdev->dev, &rcar_du_driver,
				  struct rcar_du_device, ddev);
	if (IS_ERR(rcdu))
		return PTR_ERR(rcdu);

	rcdu->dev = &pdev->dev;
	rcdu->info = of_device_get_match_data(rcdu->dev);

	platform_set_drvdata(pdev, rcdu);

	/* I/O resources */
	mem = platform_get_resource(pdev, IORESOURCE_MEM, 0);
	rcdu->mmio = devm_ioremap_resource(&pdev->dev, mem);
	if (IS_ERR(rcdu->mmio))
		return PTR_ERR(rcdu->mmio);

	/* DRM/KMS objects */
	ret = rcar_du_modeset_init(rcdu);
	if (ret < 0) {
		if (ret != -EPROBE_DEFER)
			dev_err(&pdev->dev,
				"failed to initialize DRM/KMS (%d)\n", ret);
		goto error;
	}

	rcdu->ddev.irq_enabled = 1;

	/*
	 * Register the DRM device with the core and the connectors with
	 * sysfs.
	 */
	ret = drm_dev_register(&rcdu->ddev, 0);
	if (ret)
		goto error;

	DRM_INFO("Device %s probed\n", dev_name(&pdev->dev));

	drm_fbdev_generic_setup(&rcdu->ddev, 32);

	return 0;

error:
	drm_kms_helper_poll_fini(&rcdu->ddev);
	return ret;
}

static struct platform_driver rcar_du_platform_driver = {
	.probe		= rcar_du_probe,
	.remove		= rcar_du_remove,
	.driver		= {
		.name	= "rcar-du",
		.pm	= &rcar_du_pm_ops,
		.of_match_table = rcar_du_of_table,
	},
};

static int __init rcar_du_init(void)
{
	rcar_du_of_init(rcar_du_of_table);

	return platform_driver_register(&rcar_du_platform_driver);
}
module_init(rcar_du_init);

static void __exit rcar_du_exit(void)
{
	platform_driver_unregister(&rcar_du_platform_driver);
}
module_exit(rcar_du_exit);

MODULE_AUTHOR("Laurent Pinchart <laurent.pinchart@ideasonboard.com>");
MODULE_DESCRIPTION("Renesas R-Car Display Unit DRM Driver");
MODULE_LICENSE("GPL");<|MERGE_RESOLUTION|>--- conflicted
+++ resolved
@@ -508,11 +508,7 @@
 
 DEFINE_DRM_GEM_CMA_FOPS(rcar_du_fops);
 
-<<<<<<< HEAD
-static struct drm_driver rcar_du_driver = {
-=======
 static const struct drm_driver rcar_du_driver = {
->>>>>>> 7d2a07b7
 	.driver_features	= DRIVER_GEM | DRIVER_MODESET | DRIVER_ATOMIC,
 	DRM_GEM_CMA_DRIVER_OPS_WITH_DUMB_CREATE(rcar_du_dumb_create),
 	.fops			= &rcar_du_fops,
