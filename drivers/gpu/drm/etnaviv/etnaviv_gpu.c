// SPDX-License-Identifier: GPL-2.0
/*
 * Copyright (C) 2015-2018 Etnaviv Project
 */

#include <linux/clk.h>
#include <linux/component.h>
#include <linux/delay.h>
#include <linux/dma-fence.h>
#include <linux/dma-mapping.h>
#include <linux/module.h>
#include <linux/of_device.h>
#include <linux/platform_device.h>
#include <linux/pm_runtime.h>
#include <linux/regulator/consumer.h>
#include <linux/thermal.h>

#include "etnaviv_cmdbuf.h"
#include "etnaviv_dump.h"
#include "etnaviv_gpu.h"
#include "etnaviv_gem.h"
#include "etnaviv_mmu.h"
#include "etnaviv_perfmon.h"
#include "etnaviv_sched.h"
#include "common.xml.h"
#include "state.xml.h"
#include "state_hi.xml.h"
#include "cmdstream.xml.h"

static const struct platform_device_id gpu_ids[] = {
	{ .name = "etnaviv-gpu,2d" },
	{ },
};

/*
 * Driver functions:
 */

int etnaviv_gpu_get_param(struct etnaviv_gpu *gpu, u32 param, u64 *value)
{
	struct etnaviv_drm_private *priv = gpu->drm->dev_private;

	switch (param) {
	case ETNAVIV_PARAM_GPU_MODEL:
		*value = gpu->identity.model;
		break;

	case ETNAVIV_PARAM_GPU_REVISION:
		*value = gpu->identity.revision;
		break;

	case ETNAVIV_PARAM_GPU_FEATURES_0:
		*value = gpu->identity.features;
		break;

	case ETNAVIV_PARAM_GPU_FEATURES_1:
		*value = gpu->identity.minor_features0;
		break;

	case ETNAVIV_PARAM_GPU_FEATURES_2:
		*value = gpu->identity.minor_features1;
		break;

	case ETNAVIV_PARAM_GPU_FEATURES_3:
		*value = gpu->identity.minor_features2;
		break;

	case ETNAVIV_PARAM_GPU_FEATURES_4:
		*value = gpu->identity.minor_features3;
		break;

	case ETNAVIV_PARAM_GPU_FEATURES_5:
		*value = gpu->identity.minor_features4;
		break;

	case ETNAVIV_PARAM_GPU_FEATURES_6:
		*value = gpu->identity.minor_features5;
		break;

	case ETNAVIV_PARAM_GPU_FEATURES_7:
		*value = gpu->identity.minor_features6;
		break;

	case ETNAVIV_PARAM_GPU_FEATURES_8:
		*value = gpu->identity.minor_features7;
		break;

	case ETNAVIV_PARAM_GPU_FEATURES_9:
		*value = gpu->identity.minor_features8;
		break;

	case ETNAVIV_PARAM_GPU_FEATURES_10:
		*value = gpu->identity.minor_features9;
		break;

	case ETNAVIV_PARAM_GPU_FEATURES_11:
		*value = gpu->identity.minor_features10;
		break;

	case ETNAVIV_PARAM_GPU_FEATURES_12:
		*value = gpu->identity.minor_features11;
		break;

	case ETNAVIV_PARAM_GPU_STREAM_COUNT:
		*value = gpu->identity.stream_count;
		break;

	case ETNAVIV_PARAM_GPU_REGISTER_MAX:
		*value = gpu->identity.register_max;
		break;

	case ETNAVIV_PARAM_GPU_THREAD_COUNT:
		*value = gpu->identity.thread_count;
		break;

	case ETNAVIV_PARAM_GPU_VERTEX_CACHE_SIZE:
		*value = gpu->identity.vertex_cache_size;
		break;

	case ETNAVIV_PARAM_GPU_SHADER_CORE_COUNT:
		*value = gpu->identity.shader_core_count;
		break;

	case ETNAVIV_PARAM_GPU_PIXEL_PIPES:
		*value = gpu->identity.pixel_pipes;
		break;

	case ETNAVIV_PARAM_GPU_VERTEX_OUTPUT_BUFFER_SIZE:
		*value = gpu->identity.vertex_output_buffer_size;
		break;

	case ETNAVIV_PARAM_GPU_BUFFER_SIZE:
		*value = gpu->identity.buffer_size;
		break;

	case ETNAVIV_PARAM_GPU_INSTRUCTION_COUNT:
		*value = gpu->identity.instruction_count;
		break;

	case ETNAVIV_PARAM_GPU_NUM_CONSTANTS:
		*value = gpu->identity.num_constants;
		break;

	case ETNAVIV_PARAM_GPU_NUM_VARYINGS:
		*value = gpu->identity.varyings_count;
		break;

	case ETNAVIV_PARAM_SOFTPIN_START_ADDR:
		if (priv->mmu_global->version == ETNAVIV_IOMMU_V2)
			*value = ETNAVIV_SOFTPIN_START_ADDRESS;
		else
			*value = ~0ULL;
		break;

<<<<<<< HEAD
=======
	case ETNAVIV_PARAM_GPU_PRODUCT_ID:
		*value = gpu->identity.product_id;
		break;

	case ETNAVIV_PARAM_GPU_CUSTOMER_ID:
		*value = gpu->identity.customer_id;
		break;

	case ETNAVIV_PARAM_GPU_ECO_ID:
		*value = gpu->identity.eco_id;
		break;

>>>>>>> 7d2a07b7
	default:
		DBG("%s: invalid param: %u", dev_name(gpu->dev), param);
		return -EINVAL;
	}

	return 0;
}


#define etnaviv_is_model_rev(gpu, mod, rev) \
	((gpu)->identity.model == chipModel_##mod && \
	 (gpu)->identity.revision == rev)
#define etnaviv_field(val, field) \
	(((val) & field##__MASK) >> field##__SHIFT)

static void etnaviv_hw_specs(struct etnaviv_gpu *gpu)
{
	if (gpu->identity.minor_features0 &
	    chipMinorFeatures0_MORE_MINOR_FEATURES) {
		u32 specs[4];
		unsigned int streams;

		specs[0] = gpu_read(gpu, VIVS_HI_CHIP_SPECS);
		specs[1] = gpu_read(gpu, VIVS_HI_CHIP_SPECS_2);
		specs[2] = gpu_read(gpu, VIVS_HI_CHIP_SPECS_3);
		specs[3] = gpu_read(gpu, VIVS_HI_CHIP_SPECS_4);

		gpu->identity.stream_count = etnaviv_field(specs[0],
					VIVS_HI_CHIP_SPECS_STREAM_COUNT);
		gpu->identity.register_max = etnaviv_field(specs[0],
					VIVS_HI_CHIP_SPECS_REGISTER_MAX);
		gpu->identity.thread_count = etnaviv_field(specs[0],
					VIVS_HI_CHIP_SPECS_THREAD_COUNT);
		gpu->identity.vertex_cache_size = etnaviv_field(specs[0],
					VIVS_HI_CHIP_SPECS_VERTEX_CACHE_SIZE);
		gpu->identity.shader_core_count = etnaviv_field(specs[0],
					VIVS_HI_CHIP_SPECS_SHADER_CORE_COUNT);
		gpu->identity.pixel_pipes = etnaviv_field(specs[0],
					VIVS_HI_CHIP_SPECS_PIXEL_PIPES);
		gpu->identity.vertex_output_buffer_size =
			etnaviv_field(specs[0],
				VIVS_HI_CHIP_SPECS_VERTEX_OUTPUT_BUFFER_SIZE);

		gpu->identity.buffer_size = etnaviv_field(specs[1],
					VIVS_HI_CHIP_SPECS_2_BUFFER_SIZE);
		gpu->identity.instruction_count = etnaviv_field(specs[1],
					VIVS_HI_CHIP_SPECS_2_INSTRUCTION_COUNT);
		gpu->identity.num_constants = etnaviv_field(specs[1],
					VIVS_HI_CHIP_SPECS_2_NUM_CONSTANTS);

		gpu->identity.varyings_count = etnaviv_field(specs[2],
					VIVS_HI_CHIP_SPECS_3_VARYINGS_COUNT);

		/* This overrides the value from older register if non-zero */
		streams = etnaviv_field(specs[3],
					VIVS_HI_CHIP_SPECS_4_STREAM_COUNT);
		if (streams)
			gpu->identity.stream_count = streams;
	}

	/* Fill in the stream count if not specified */
	if (gpu->identity.stream_count == 0) {
		if (gpu->identity.model >= 0x1000)
			gpu->identity.stream_count = 4;
		else
			gpu->identity.stream_count = 1;
	}

	/* Convert the register max value */
	if (gpu->identity.register_max)
		gpu->identity.register_max = 1 << gpu->identity.register_max;
	else if (gpu->identity.model == chipModel_GC400)
		gpu->identity.register_max = 32;
	else
		gpu->identity.register_max = 64;

	/* Convert thread count */
	if (gpu->identity.thread_count)
		gpu->identity.thread_count = 1 << gpu->identity.thread_count;
	else if (gpu->identity.model == chipModel_GC400)
		gpu->identity.thread_count = 64;
	else if (gpu->identity.model == chipModel_GC500 ||
		 gpu->identity.model == chipModel_GC530)
		gpu->identity.thread_count = 128;
	else
		gpu->identity.thread_count = 256;

	if (gpu->identity.vertex_cache_size == 0)
		gpu->identity.vertex_cache_size = 8;

	if (gpu->identity.shader_core_count == 0) {
		if (gpu->identity.model >= 0x1000)
			gpu->identity.shader_core_count = 2;
		else
			gpu->identity.shader_core_count = 1;
	}

	if (gpu->identity.pixel_pipes == 0)
		gpu->identity.pixel_pipes = 1;

	/* Convert virtex buffer size */
	if (gpu->identity.vertex_output_buffer_size) {
		gpu->identity.vertex_output_buffer_size =
			1 << gpu->identity.vertex_output_buffer_size;
	} else if (gpu->identity.model == chipModel_GC400) {
		if (gpu->identity.revision < 0x4000)
			gpu->identity.vertex_output_buffer_size = 512;
		else if (gpu->identity.revision < 0x4200)
			gpu->identity.vertex_output_buffer_size = 256;
		else
			gpu->identity.vertex_output_buffer_size = 128;
	} else {
		gpu->identity.vertex_output_buffer_size = 512;
	}

	switch (gpu->identity.instruction_count) {
	case 0:
		if (etnaviv_is_model_rev(gpu, GC2000, 0x5108) ||
		    gpu->identity.model == chipModel_GC880)
			gpu->identity.instruction_count = 512;
		else
			gpu->identity.instruction_count = 256;
		break;

	case 1:
		gpu->identity.instruction_count = 1024;
		break;

	case 2:
		gpu->identity.instruction_count = 2048;
		break;

	default:
		gpu->identity.instruction_count = 256;
		break;
	}

	if (gpu->identity.num_constants == 0)
		gpu->identity.num_constants = 168;

	if (gpu->identity.varyings_count == 0) {
		if (gpu->identity.minor_features1 & chipMinorFeatures1_HALTI0)
			gpu->identity.varyings_count = 12;
		else
			gpu->identity.varyings_count = 8;
	}

	/*
	 * For some cores, two varyings are consumed for position, so the
	 * maximum varying count needs to be reduced by one.
	 */
	if (etnaviv_is_model_rev(gpu, GC5000, 0x5434) ||
	    etnaviv_is_model_rev(gpu, GC4000, 0x5222) ||
	    etnaviv_is_model_rev(gpu, GC4000, 0x5245) ||
	    etnaviv_is_model_rev(gpu, GC4000, 0x5208) ||
	    etnaviv_is_model_rev(gpu, GC3000, 0x5435) ||
	    etnaviv_is_model_rev(gpu, GC2200, 0x5244) ||
	    etnaviv_is_model_rev(gpu, GC2100, 0x5108) ||
	    etnaviv_is_model_rev(gpu, GC2000, 0x5108) ||
	    etnaviv_is_model_rev(gpu, GC1500, 0x5246) ||
	    etnaviv_is_model_rev(gpu, GC880, 0x5107) ||
	    etnaviv_is_model_rev(gpu, GC880, 0x5106))
		gpu->identity.varyings_count -= 1;
}

static void etnaviv_hw_identify(struct etnaviv_gpu *gpu)
{
	u32 chipIdentity;

	chipIdentity = gpu_read(gpu, VIVS_HI_CHIP_IDENTITY);

	/* Special case for older graphic cores. */
	if (etnaviv_field(chipIdentity, VIVS_HI_CHIP_IDENTITY_FAMILY) == 0x01) {
		gpu->identity.model    = chipModel_GC500;
		gpu->identity.revision = etnaviv_field(chipIdentity,
					 VIVS_HI_CHIP_IDENTITY_REVISION);
	} else {
		u32 chipDate = gpu_read(gpu, VIVS_HI_CHIP_DATE);

		gpu->identity.model = gpu_read(gpu, VIVS_HI_CHIP_MODEL);
		gpu->identity.revision = gpu_read(gpu, VIVS_HI_CHIP_REV);
		gpu->identity.customer_id = gpu_read(gpu, VIVS_HI_CHIP_CUSTOMER_ID);

		/*
		 * Reading these two registers on GC600 rev 0x19 result in a
		 * unhandled fault: external abort on non-linefetch
		 */
		if (!etnaviv_is_model_rev(gpu, GC600, 0x19)) {
			gpu->identity.product_id = gpu_read(gpu, VIVS_HI_CHIP_PRODUCT_ID);
			gpu->identity.eco_id = gpu_read(gpu, VIVS_HI_CHIP_ECO_ID);
		}

		/*
		 * !!!! HACK ALERT !!!!
		 * Because people change device IDs without letting software
		 * know about it - here is the hack to make it all look the
		 * same.  Only for GC400 family.
		 */
		if ((gpu->identity.model & 0xff00) == 0x0400 &&
		    gpu->identity.model != chipModel_GC420) {
			gpu->identity.model = gpu->identity.model & 0x0400;
		}

		/* Another special case */
		if (etnaviv_is_model_rev(gpu, GC300, 0x2201)) {
			u32 chipTime = gpu_read(gpu, VIVS_HI_CHIP_TIME);

			if (chipDate == 0x20080814 && chipTime == 0x12051100) {
				/*
				 * This IP has an ECO; put the correct
				 * revision in it.
				 */
				gpu->identity.revision = 0x1051;
			}
		}

		/*
		 * NXP likes to call the GPU on the i.MX6QP GC2000+, but in
		 * reality it's just a re-branded GC3000. We can identify this
		 * core by the upper half of the revision register being all 1.
		 * Fix model/rev here, so all other places can refer to this
		 * core by its real identity.
		 */
		if (etnaviv_is_model_rev(gpu, GC2000, 0xffff5450)) {
			gpu->identity.model = chipModel_GC3000;
			gpu->identity.revision &= 0xffff;
		}

		if (etnaviv_is_model_rev(gpu, GC1000, 0x5037) && (chipDate == 0x20120617))
			gpu->identity.eco_id = 1;

		if (etnaviv_is_model_rev(gpu, GC320, 0x5303) && (chipDate == 0x20140511))
			gpu->identity.eco_id = 1;
	}

	dev_info(gpu->dev, "model: GC%x, revision: %x\n",
		 gpu->identity.model, gpu->identity.revision);

	gpu->idle_mask = ~VIVS_HI_IDLE_STATE_AXI_LP;
	/*
	 * If there is a match in the HWDB, we aren't interested in the
	 * remaining register values, as they might be wrong.
	 */
	if (etnaviv_fill_identity_from_hwdb(gpu))
		return;

	gpu->identity.features = gpu_read(gpu, VIVS_HI_CHIP_FEATURE);

	/* Disable fast clear on GC700. */
	if (gpu->identity.model == chipModel_GC700)
		gpu->identity.features &= ~chipFeatures_FAST_CLEAR;

	if ((gpu->identity.model == chipModel_GC500 &&
	     gpu->identity.revision < 2) ||
	    (gpu->identity.model == chipModel_GC300 &&
	     gpu->identity.revision < 0x2000)) {

		/*
		 * GC500 rev 1.x and GC300 rev < 2.0 doesn't have these
		 * registers.
		 */
		gpu->identity.minor_features0 = 0;
		gpu->identity.minor_features1 = 0;
		gpu->identity.minor_features2 = 0;
		gpu->identity.minor_features3 = 0;
		gpu->identity.minor_features4 = 0;
		gpu->identity.minor_features5 = 0;
	} else
		gpu->identity.minor_features0 =
				gpu_read(gpu, VIVS_HI_CHIP_MINOR_FEATURE_0);

	if (gpu->identity.minor_features0 &
	    chipMinorFeatures0_MORE_MINOR_FEATURES) {
		gpu->identity.minor_features1 =
				gpu_read(gpu, VIVS_HI_CHIP_MINOR_FEATURE_1);
		gpu->identity.minor_features2 =
				gpu_read(gpu, VIVS_HI_CHIP_MINOR_FEATURE_2);
		gpu->identity.minor_features3 =
				gpu_read(gpu, VIVS_HI_CHIP_MINOR_FEATURE_3);
		gpu->identity.minor_features4 =
				gpu_read(gpu, VIVS_HI_CHIP_MINOR_FEATURE_4);
		gpu->identity.minor_features5 =
				gpu_read(gpu, VIVS_HI_CHIP_MINOR_FEATURE_5);
	}

	/* GC600 idle register reports zero bits where modules aren't present */
	if (gpu->identity.model == chipModel_GC600)
		gpu->idle_mask = VIVS_HI_IDLE_STATE_TX |
				 VIVS_HI_IDLE_STATE_RA |
				 VIVS_HI_IDLE_STATE_SE |
				 VIVS_HI_IDLE_STATE_PA |
				 VIVS_HI_IDLE_STATE_SH |
				 VIVS_HI_IDLE_STATE_PE |
				 VIVS_HI_IDLE_STATE_DE |
				 VIVS_HI_IDLE_STATE_FE;

	etnaviv_hw_specs(gpu);
}

static void etnaviv_gpu_load_clock(struct etnaviv_gpu *gpu, u32 clock)
{
	gpu_write(gpu, VIVS_HI_CLOCK_CONTROL, clock |
		  VIVS_HI_CLOCK_CONTROL_FSCALE_CMD_LOAD);
	gpu_write(gpu, VIVS_HI_CLOCK_CONTROL, clock);
}

static void etnaviv_gpu_update_clock(struct etnaviv_gpu *gpu)
{
	if (gpu->identity.minor_features2 &
	    chipMinorFeatures2_DYNAMIC_FREQUENCY_SCALING) {
		clk_set_rate(gpu->clk_core,
			     gpu->base_rate_core >> gpu->freq_scale);
		clk_set_rate(gpu->clk_shader,
			     gpu->base_rate_shader >> gpu->freq_scale);
	} else {
		unsigned int fscale = 1 << (6 - gpu->freq_scale);
		u32 clock = gpu_read(gpu, VIVS_HI_CLOCK_CONTROL);

		clock &= ~VIVS_HI_CLOCK_CONTROL_FSCALE_VAL__MASK;
		clock |= VIVS_HI_CLOCK_CONTROL_FSCALE_VAL(fscale);
		etnaviv_gpu_load_clock(gpu, clock);
	}
}

static int etnaviv_hw_reset(struct etnaviv_gpu *gpu)
{
	u32 control, idle;
	unsigned long timeout;
	bool failed = true;

	/* We hope that the GPU resets in under one second */
	timeout = jiffies + msecs_to_jiffies(1000);

	while (time_is_after_jiffies(timeout)) {
		/* enable clock */
		unsigned int fscale = 1 << (6 - gpu->freq_scale);
		control = VIVS_HI_CLOCK_CONTROL_FSCALE_VAL(fscale);
		etnaviv_gpu_load_clock(gpu, control);

		/* isolate the GPU. */
		control |= VIVS_HI_CLOCK_CONTROL_ISOLATE_GPU;
		gpu_write(gpu, VIVS_HI_CLOCK_CONTROL, control);

		if (gpu->sec_mode == ETNA_SEC_KERNEL) {
			gpu_write(gpu, VIVS_MMUv2_AHB_CONTROL,
			          VIVS_MMUv2_AHB_CONTROL_RESET);
		} else {
			/* set soft reset. */
			control |= VIVS_HI_CLOCK_CONTROL_SOFT_RESET;
			gpu_write(gpu, VIVS_HI_CLOCK_CONTROL, control);
		}

		/* wait for reset. */
		usleep_range(10, 20);

		/* reset soft reset bit. */
		control &= ~VIVS_HI_CLOCK_CONTROL_SOFT_RESET;
		gpu_write(gpu, VIVS_HI_CLOCK_CONTROL, control);

		/* reset GPU isolation. */
		control &= ~VIVS_HI_CLOCK_CONTROL_ISOLATE_GPU;
		gpu_write(gpu, VIVS_HI_CLOCK_CONTROL, control);

		/* read idle register. */
		idle = gpu_read(gpu, VIVS_HI_IDLE_STATE);

		/* try resetting again if FE is not idle */
		if ((idle & VIVS_HI_IDLE_STATE_FE) == 0) {
			dev_dbg(gpu->dev, "FE is not idle\n");
			continue;
		}

		/* read reset register. */
		control = gpu_read(gpu, VIVS_HI_CLOCK_CONTROL);

		/* is the GPU idle? */
		if (((control & VIVS_HI_CLOCK_CONTROL_IDLE_3D) == 0) ||
		    ((control & VIVS_HI_CLOCK_CONTROL_IDLE_2D) == 0)) {
			dev_dbg(gpu->dev, "GPU is not idle\n");
			continue;
		}

		/* disable debug registers, as they are not normally needed */
		control |= VIVS_HI_CLOCK_CONTROL_DISABLE_DEBUG_REGISTERS;
		gpu_write(gpu, VIVS_HI_CLOCK_CONTROL, control);

		failed = false;
		break;
	}

	if (failed) {
		idle = gpu_read(gpu, VIVS_HI_IDLE_STATE);
		control = gpu_read(gpu, VIVS_HI_CLOCK_CONTROL);

		dev_err(gpu->dev, "GPU failed to reset: FE %sidle, 3D %sidle, 2D %sidle\n",
			idle & VIVS_HI_IDLE_STATE_FE ? "" : "not ",
			control & VIVS_HI_CLOCK_CONTROL_IDLE_3D ? "" : "not ",
			control & VIVS_HI_CLOCK_CONTROL_IDLE_2D ? "" : "not ");

		return -EBUSY;
	}

	/* We rely on the GPU running, so program the clock */
	etnaviv_gpu_update_clock(gpu);

	return 0;
}

static void etnaviv_gpu_enable_mlcg(struct etnaviv_gpu *gpu)
{
	u32 pmc, ppc;

	/* enable clock gating */
	ppc = gpu_read(gpu, VIVS_PM_POWER_CONTROLS);
	ppc |= VIVS_PM_POWER_CONTROLS_ENABLE_MODULE_CLOCK_GATING;

	/* Disable stall module clock gating for 4.3.0.1 and 4.3.0.2 revs */
	if (gpu->identity.revision == 0x4301 ||
	    gpu->identity.revision == 0x4302)
		ppc |= VIVS_PM_POWER_CONTROLS_DISABLE_STALL_MODULE_CLOCK_GATING;

	gpu_write(gpu, VIVS_PM_POWER_CONTROLS, ppc);

	pmc = gpu_read(gpu, VIVS_PM_MODULE_CONTROLS);

	/* Disable PA clock gating for GC400+ without bugfix except for GC420 */
	if (gpu->identity.model >= chipModel_GC400 &&
	    gpu->identity.model != chipModel_GC420 &&
	    !(gpu->identity.minor_features3 & chipMinorFeatures3_BUG_FIXES12))
		pmc |= VIVS_PM_MODULE_CONTROLS_DISABLE_MODULE_CLOCK_GATING_PA;

	/*
	 * Disable PE clock gating on revs < 5.0.0.0 when HZ is
	 * present without a bug fix.
	 */
	if (gpu->identity.revision < 0x5000 &&
	    gpu->identity.minor_features0 & chipMinorFeatures0_HZ &&
	    !(gpu->identity.minor_features1 &
	      chipMinorFeatures1_DISABLE_PE_GATING))
		pmc |= VIVS_PM_MODULE_CONTROLS_DISABLE_MODULE_CLOCK_GATING_PE;

	if (gpu->identity.revision < 0x5422)
		pmc |= BIT(15); /* Unknown bit */

	/* Disable TX clock gating on affected core revisions. */
	if (etnaviv_is_model_rev(gpu, GC4000, 0x5222) ||
	    etnaviv_is_model_rev(gpu, GC2000, 0x5108))
		pmc |= VIVS_PM_MODULE_CONTROLS_DISABLE_MODULE_CLOCK_GATING_TX;

	pmc |= VIVS_PM_MODULE_CONTROLS_DISABLE_MODULE_CLOCK_GATING_RA_HZ;
	pmc |= VIVS_PM_MODULE_CONTROLS_DISABLE_MODULE_CLOCK_GATING_RA_EZ;

	gpu_write(gpu, VIVS_PM_MODULE_CONTROLS, pmc);
}

void etnaviv_gpu_start_fe(struct etnaviv_gpu *gpu, u32 address, u16 prefetch)
{
	gpu_write(gpu, VIVS_FE_COMMAND_ADDRESS, address);
	gpu_write(gpu, VIVS_FE_COMMAND_CONTROL,
		  VIVS_FE_COMMAND_CONTROL_ENABLE |
		  VIVS_FE_COMMAND_CONTROL_PREFETCH(prefetch));

	if (gpu->sec_mode == ETNA_SEC_KERNEL) {
		gpu_write(gpu, VIVS_MMUv2_SEC_COMMAND_CONTROL,
			  VIVS_MMUv2_SEC_COMMAND_CONTROL_ENABLE |
			  VIVS_MMUv2_SEC_COMMAND_CONTROL_PREFETCH(prefetch));
	}
}

static void etnaviv_gpu_start_fe_idleloop(struct etnaviv_gpu *gpu)
{
	u32 address = etnaviv_cmdbuf_get_va(&gpu->buffer,
				&gpu->mmu_context->cmdbuf_mapping);
	u16 prefetch;

	/* setup the MMU */
	etnaviv_iommu_restore(gpu, gpu->mmu_context);

	/* Start command processor */
	prefetch = etnaviv_buffer_init(gpu);

	etnaviv_gpu_start_fe(gpu, address, prefetch);
}

static void etnaviv_gpu_setup_pulse_eater(struct etnaviv_gpu *gpu)
{
	/*
	 * Base value for VIVS_PM_PULSE_EATER register on models where it
	 * cannot be read, extracted from vivante kernel driver.
	 */
	u32 pulse_eater = 0x01590880;

	if (etnaviv_is_model_rev(gpu, GC4000, 0x5208) ||
	    etnaviv_is_model_rev(gpu, GC4000, 0x5222)) {
		pulse_eater |= BIT(23);

	}

	if (etnaviv_is_model_rev(gpu, GC1000, 0x5039) ||
	    etnaviv_is_model_rev(gpu, GC1000, 0x5040)) {
		pulse_eater &= ~BIT(16);
		pulse_eater |= BIT(17);
	}

	if ((gpu->identity.revision > 0x5420) &&
	    (gpu->identity.features & chipFeatures_PIPE_3D))
	{
		/* Performance fix: disable internal DFS */
		pulse_eater = gpu_read(gpu, VIVS_PM_PULSE_EATER);
		pulse_eater |= BIT(18);
	}

	gpu_write(gpu, VIVS_PM_PULSE_EATER, pulse_eater);
}

static void etnaviv_gpu_hw_init(struct etnaviv_gpu *gpu)
{
	if ((etnaviv_is_model_rev(gpu, GC320, 0x5007) ||
	     etnaviv_is_model_rev(gpu, GC320, 0x5220)) &&
	    gpu_read(gpu, VIVS_HI_CHIP_TIME) != 0x2062400) {
		u32 mc_memory_debug;

		mc_memory_debug = gpu_read(gpu, VIVS_MC_DEBUG_MEMORY) & ~0xff;

		if (gpu->identity.revision == 0x5007)
			mc_memory_debug |= 0x0c;
		else
			mc_memory_debug |= 0x08;

		gpu_write(gpu, VIVS_MC_DEBUG_MEMORY, mc_memory_debug);
	}

	/* enable module-level clock gating */
	etnaviv_gpu_enable_mlcg(gpu);

	/*
	 * Update GPU AXI cache atttribute to "cacheable, no allocate".
	 * This is necessary to prevent the iMX6 SoC locking up.
	 */
	gpu_write(gpu, VIVS_HI_AXI_CONFIG,
		  VIVS_HI_AXI_CONFIG_AWCACHE(2) |
		  VIVS_HI_AXI_CONFIG_ARCACHE(2));

	/* GC2000 rev 5108 needs a special bus config */
	if (etnaviv_is_model_rev(gpu, GC2000, 0x5108)) {
		u32 bus_config = gpu_read(gpu, VIVS_MC_BUS_CONFIG);
		bus_config &= ~(VIVS_MC_BUS_CONFIG_FE_BUS_CONFIG__MASK |
				VIVS_MC_BUS_CONFIG_TX_BUS_CONFIG__MASK);
		bus_config |= VIVS_MC_BUS_CONFIG_FE_BUS_CONFIG(1) |
			      VIVS_MC_BUS_CONFIG_TX_BUS_CONFIG(0);
		gpu_write(gpu, VIVS_MC_BUS_CONFIG, bus_config);
	}

	if (gpu->sec_mode == ETNA_SEC_KERNEL) {
		u32 val = gpu_read(gpu, VIVS_MMUv2_AHB_CONTROL);
		val |= VIVS_MMUv2_AHB_CONTROL_NONSEC_ACCESS;
		gpu_write(gpu, VIVS_MMUv2_AHB_CONTROL, val);
	}

	/* setup the pulse eater */
	etnaviv_gpu_setup_pulse_eater(gpu);

	gpu_write(gpu, VIVS_HI_INTR_ENBL, ~0U);
}

int etnaviv_gpu_init(struct etnaviv_gpu *gpu)
{
	struct etnaviv_drm_private *priv = gpu->drm->dev_private;
<<<<<<< HEAD
=======
	dma_addr_t cmdbuf_paddr;
>>>>>>> 7d2a07b7
	int ret, i;

	ret = pm_runtime_get_sync(gpu->dev);
	if (ret < 0) {
		dev_err(gpu->dev, "Failed to enable GPU power domain\n");
		goto pm_put;
	}

	etnaviv_hw_identify(gpu);

	if (gpu->identity.model == 0) {
		dev_err(gpu->dev, "Unknown GPU model\n");
		ret = -ENXIO;
		goto fail;
	}

	/* Exclude VG cores with FE2.0 */
	if (gpu->identity.features & chipFeatures_PIPE_VG &&
	    gpu->identity.features & chipFeatures_FE20) {
		dev_info(gpu->dev, "Ignoring GPU with VG and FE2.0\n");
		ret = -ENXIO;
		goto fail;
	}

	/*
	 * On cores with security features supported, we claim control over the
	 * security states.
<<<<<<< HEAD
	 */
	if ((gpu->identity.minor_features7 & chipMinorFeatures7_BIT_SECURITY) &&
	    (gpu->identity.minor_features10 & chipMinorFeatures10_SECURITY_AHB))
		gpu->sec_mode = ETNA_SEC_KERNEL;

	ret = etnaviv_hw_reset(gpu);
	if (ret) {
		dev_err(gpu->dev, "GPU reset failed\n");
		goto fail;
	}

	ret = etnaviv_iommu_global_init(gpu);
	if (ret)
		goto fail;

	/*
	 * Set the GPU linear window to be at the end of the DMA window, where
	 * the CMA area is likely to reside. This ensures that we are able to
	 * map the command buffers while having the linear window overlap as
	 * much RAM as possible, so we can optimize mappings for other buffers.
	 *
	 * For 3D cores only do this if MC2.0 is present, as with MC1.0 it leads
	 * to different views of the memory on the individual engines.
	 */
	if (!(gpu->identity.features & chipFeatures_PIPE_3D) ||
	    (gpu->identity.minor_features0 & chipMinorFeatures0_MC20)) {
		u32 dma_mask = (u32)dma_get_required_mask(gpu->dev);
		if (dma_mask < PHYS_OFFSET + SZ_2G)
			priv->mmu_global->memory_base = PHYS_OFFSET;
		else
			priv->mmu_global->memory_base = dma_mask - SZ_2G + 1;
	} else if (PHYS_OFFSET >= SZ_2G) {
		dev_info(gpu->dev, "Need to move linear window on MC1.0, disabling TS\n");
		priv->mmu_global->memory_base = PHYS_OFFSET;
		gpu->identity.features &= ~chipFeatures_FAST_CLEAR;
	}

	/*
	 * If the GPU is part of a system with DMA addressing limitations,
	 * request pages for our SHM backend buffers from the DMA32 zone to
	 * hopefully avoid performance killing SWIOTLB bounce buffering.
	 */
=======
	 */
	if ((gpu->identity.minor_features7 & chipMinorFeatures7_BIT_SECURITY) &&
	    (gpu->identity.minor_features10 & chipMinorFeatures10_SECURITY_AHB))
		gpu->sec_mode = ETNA_SEC_KERNEL;

	ret = etnaviv_hw_reset(gpu);
	if (ret) {
		dev_err(gpu->dev, "GPU reset failed\n");
		goto fail;
	}

	ret = etnaviv_iommu_global_init(gpu);
	if (ret)
		goto fail;

	/*
	 * If the GPU is part of a system with DMA addressing limitations,
	 * request pages for our SHM backend buffers from the DMA32 zone to
	 * hopefully avoid performance killing SWIOTLB bounce buffering.
	 */
>>>>>>> 7d2a07b7
	if (dma_addressing_limited(gpu->dev))
		priv->shm_gfp_mask |= GFP_DMA32;

	/* Create buffer: */
	ret = etnaviv_cmdbuf_init(priv->cmdbuf_suballoc, &gpu->buffer,
				  PAGE_SIZE);
	if (ret) {
		dev_err(gpu->dev, "could not create command buffer\n");
		goto fail;
<<<<<<< HEAD
=======
	}

	/*
	 * Set the GPU linear window to cover the cmdbuf region, as the GPU
	 * won't be able to start execution otherwise. The alignment to 128M is
	 * chosen arbitrarily but helps in debugging, as the MMU offset
	 * calculations are much more straight forward this way.
	 *
	 * On MC1.0 cores the linear window offset is ignored by the TS engine,
	 * leading to inconsistent memory views. Avoid using the offset on those
	 * cores if possible, otherwise disable the TS feature.
	 */
	cmdbuf_paddr = ALIGN_DOWN(etnaviv_cmdbuf_get_pa(&gpu->buffer), SZ_128M);

	if (!(gpu->identity.features & chipFeatures_PIPE_3D) ||
	    (gpu->identity.minor_features0 & chipMinorFeatures0_MC20)) {
		if (cmdbuf_paddr >= SZ_2G)
			priv->mmu_global->memory_base = SZ_2G;
		else
			priv->mmu_global->memory_base = cmdbuf_paddr;
	} else if (cmdbuf_paddr + SZ_128M >= SZ_2G) {
		dev_info(gpu->dev,
			 "Need to move linear window on MC1.0, disabling TS\n");
		gpu->identity.features &= ~chipFeatures_FAST_CLEAR;
		priv->mmu_global->memory_base = SZ_2G;
>>>>>>> 7d2a07b7
	}

	/* Setup event management */
	spin_lock_init(&gpu->event_spinlock);
	init_completion(&gpu->event_free);
	bitmap_zero(gpu->event_bitmap, ETNA_NR_EVENTS);
	for (i = 0; i < ARRAY_SIZE(gpu->event); i++)
		complete(&gpu->event_free);

	/* Now program the hardware */
	mutex_lock(&gpu->lock);
	etnaviv_gpu_hw_init(gpu);
	gpu->exec_state = -1;
	mutex_unlock(&gpu->lock);

	pm_runtime_mark_last_busy(gpu->dev);
	pm_runtime_put_autosuspend(gpu->dev);

	gpu->initialized = true;

	return 0;

fail:
	pm_runtime_mark_last_busy(gpu->dev);
pm_put:
	pm_runtime_put_autosuspend(gpu->dev);

	return ret;
}

#ifdef CONFIG_DEBUG_FS
struct dma_debug {
	u32 address[2];
	u32 state[2];
};

static void verify_dma(struct etnaviv_gpu *gpu, struct dma_debug *debug)
{
	u32 i;

	debug->address[0] = gpu_read(gpu, VIVS_FE_DMA_ADDRESS);
	debug->state[0]   = gpu_read(gpu, VIVS_FE_DMA_DEBUG_STATE);

	for (i = 0; i < 500; i++) {
		debug->address[1] = gpu_read(gpu, VIVS_FE_DMA_ADDRESS);
		debug->state[1]   = gpu_read(gpu, VIVS_FE_DMA_DEBUG_STATE);

		if (debug->address[0] != debug->address[1])
			break;

		if (debug->state[0] != debug->state[1])
			break;
	}
}

int etnaviv_gpu_debugfs(struct etnaviv_gpu *gpu, struct seq_file *m)
{
	struct dma_debug debug;
	u32 dma_lo, dma_hi, axi, idle;
	int ret;

	seq_printf(m, "%s Status:\n", dev_name(gpu->dev));

	ret = pm_runtime_get_sync(gpu->dev);
	if (ret < 0)
		goto pm_put;

	dma_lo = gpu_read(gpu, VIVS_FE_DMA_LOW);
	dma_hi = gpu_read(gpu, VIVS_FE_DMA_HIGH);
	axi = gpu_read(gpu, VIVS_HI_AXI_STATUS);
	idle = gpu_read(gpu, VIVS_HI_IDLE_STATE);

	verify_dma(gpu, &debug);

	seq_puts(m, "\tidentity\n");
	seq_printf(m, "\t model: 0x%x\n", gpu->identity.model);
	seq_printf(m, "\t revision: 0x%x\n", gpu->identity.revision);
	seq_printf(m, "\t product_id: 0x%x\n", gpu->identity.product_id);
	seq_printf(m, "\t customer_id: 0x%x\n", gpu->identity.customer_id);
	seq_printf(m, "\t eco_id: 0x%x\n", gpu->identity.eco_id);

	seq_puts(m, "\tfeatures\n");
	seq_printf(m, "\t major_features: 0x%08x\n",
		   gpu->identity.features);
	seq_printf(m, "\t minor_features0: 0x%08x\n",
		   gpu->identity.minor_features0);
	seq_printf(m, "\t minor_features1: 0x%08x\n",
		   gpu->identity.minor_features1);
	seq_printf(m, "\t minor_features2: 0x%08x\n",
		   gpu->identity.minor_features2);
	seq_printf(m, "\t minor_features3: 0x%08x\n",
		   gpu->identity.minor_features3);
	seq_printf(m, "\t minor_features4: 0x%08x\n",
		   gpu->identity.minor_features4);
	seq_printf(m, "\t minor_features5: 0x%08x\n",
		   gpu->identity.minor_features5);
	seq_printf(m, "\t minor_features6: 0x%08x\n",
		   gpu->identity.minor_features6);
	seq_printf(m, "\t minor_features7: 0x%08x\n",
		   gpu->identity.minor_features7);
	seq_printf(m, "\t minor_features8: 0x%08x\n",
		   gpu->identity.minor_features8);
	seq_printf(m, "\t minor_features9: 0x%08x\n",
		   gpu->identity.minor_features9);
	seq_printf(m, "\t minor_features10: 0x%08x\n",
		   gpu->identity.minor_features10);
	seq_printf(m, "\t minor_features11: 0x%08x\n",
		   gpu->identity.minor_features11);

	seq_puts(m, "\tspecs\n");
	seq_printf(m, "\t stream_count:  %d\n",
			gpu->identity.stream_count);
	seq_printf(m, "\t register_max: %d\n",
			gpu->identity.register_max);
	seq_printf(m, "\t thread_count: %d\n",
			gpu->identity.thread_count);
	seq_printf(m, "\t vertex_cache_size: %d\n",
			gpu->identity.vertex_cache_size);
	seq_printf(m, "\t shader_core_count: %d\n",
			gpu->identity.shader_core_count);
	seq_printf(m, "\t pixel_pipes: %d\n",
			gpu->identity.pixel_pipes);
	seq_printf(m, "\t vertex_output_buffer_size: %d\n",
			gpu->identity.vertex_output_buffer_size);
	seq_printf(m, "\t buffer_size: %d\n",
			gpu->identity.buffer_size);
	seq_printf(m, "\t instruction_count: %d\n",
			gpu->identity.instruction_count);
	seq_printf(m, "\t num_constants: %d\n",
			gpu->identity.num_constants);
	seq_printf(m, "\t varyings_count: %d\n",
			gpu->identity.varyings_count);

	seq_printf(m, "\taxi: 0x%08x\n", axi);
	seq_printf(m, "\tidle: 0x%08x\n", idle);
	idle |= ~gpu->idle_mask & ~VIVS_HI_IDLE_STATE_AXI_LP;
	if ((idle & VIVS_HI_IDLE_STATE_FE) == 0)
		seq_puts(m, "\t FE is not idle\n");
	if ((idle & VIVS_HI_IDLE_STATE_DE) == 0)
		seq_puts(m, "\t DE is not idle\n");
	if ((idle & VIVS_HI_IDLE_STATE_PE) == 0)
		seq_puts(m, "\t PE is not idle\n");
	if ((idle & VIVS_HI_IDLE_STATE_SH) == 0)
		seq_puts(m, "\t SH is not idle\n");
	if ((idle & VIVS_HI_IDLE_STATE_PA) == 0)
		seq_puts(m, "\t PA is not idle\n");
	if ((idle & VIVS_HI_IDLE_STATE_SE) == 0)
		seq_puts(m, "\t SE is not idle\n");
	if ((idle & VIVS_HI_IDLE_STATE_RA) == 0)
		seq_puts(m, "\t RA is not idle\n");
	if ((idle & VIVS_HI_IDLE_STATE_TX) == 0)
		seq_puts(m, "\t TX is not idle\n");
	if ((idle & VIVS_HI_IDLE_STATE_VG) == 0)
		seq_puts(m, "\t VG is not idle\n");
	if ((idle & VIVS_HI_IDLE_STATE_IM) == 0)
		seq_puts(m, "\t IM is not idle\n");
	if ((idle & VIVS_HI_IDLE_STATE_FP) == 0)
		seq_puts(m, "\t FP is not idle\n");
	if ((idle & VIVS_HI_IDLE_STATE_TS) == 0)
		seq_puts(m, "\t TS is not idle\n");
	if ((idle & VIVS_HI_IDLE_STATE_BL) == 0)
		seq_puts(m, "\t BL is not idle\n");
	if ((idle & VIVS_HI_IDLE_STATE_ASYNCFE) == 0)
		seq_puts(m, "\t ASYNCFE is not idle\n");
	if ((idle & VIVS_HI_IDLE_STATE_MC) == 0)
		seq_puts(m, "\t MC is not idle\n");
	if ((idle & VIVS_HI_IDLE_STATE_PPA) == 0)
		seq_puts(m, "\t PPA is not idle\n");
	if ((idle & VIVS_HI_IDLE_STATE_WD) == 0)
		seq_puts(m, "\t WD is not idle\n");
	if ((idle & VIVS_HI_IDLE_STATE_NN) == 0)
		seq_puts(m, "\t NN is not idle\n");
	if ((idle & VIVS_HI_IDLE_STATE_TP) == 0)
		seq_puts(m, "\t TP is not idle\n");
	if (idle & VIVS_HI_IDLE_STATE_AXI_LP)
		seq_puts(m, "\t AXI low power mode\n");

	if (gpu->identity.features & chipFeatures_DEBUG_MODE) {
		u32 read0 = gpu_read(gpu, VIVS_MC_DEBUG_READ0);
		u32 read1 = gpu_read(gpu, VIVS_MC_DEBUG_READ1);
		u32 write = gpu_read(gpu, VIVS_MC_DEBUG_WRITE);

		seq_puts(m, "\tMC\n");
		seq_printf(m, "\t read0: 0x%08x\n", read0);
		seq_printf(m, "\t read1: 0x%08x\n", read1);
		seq_printf(m, "\t write: 0x%08x\n", write);
	}

	seq_puts(m, "\tDMA ");

	if (debug.address[0] == debug.address[1] &&
	    debug.state[0] == debug.state[1]) {
		seq_puts(m, "seems to be stuck\n");
	} else if (debug.address[0] == debug.address[1]) {
		seq_puts(m, "address is constant\n");
	} else {
		seq_puts(m, "is running\n");
	}

	seq_printf(m, "\t address 0: 0x%08x\n", debug.address[0]);
	seq_printf(m, "\t address 1: 0x%08x\n", debug.address[1]);
	seq_printf(m, "\t state 0: 0x%08x\n", debug.state[0]);
	seq_printf(m, "\t state 1: 0x%08x\n", debug.state[1]);
	seq_printf(m, "\t last fetch 64 bit word: 0x%08x 0x%08x\n",
		   dma_lo, dma_hi);

	ret = 0;

	pm_runtime_mark_last_busy(gpu->dev);
pm_put:
	pm_runtime_put_autosuspend(gpu->dev);

	return ret;
}
#endif

void etnaviv_gpu_recover_hang(struct etnaviv_gpu *gpu)
{
	unsigned int i = 0;

	dev_err(gpu->dev, "recover hung GPU!\n");

	if (pm_runtime_get_sync(gpu->dev) < 0)
		goto pm_put;

	mutex_lock(&gpu->lock);

	etnaviv_hw_reset(gpu);

	/* complete all events, the GPU won't do it after the reset */
	spin_lock(&gpu->event_spinlock);
	for_each_set_bit_from(i, gpu->event_bitmap, ETNA_NR_EVENTS)
		complete(&gpu->event_free);
	bitmap_zero(gpu->event_bitmap, ETNA_NR_EVENTS);
	spin_unlock(&gpu->event_spinlock);

	etnaviv_gpu_hw_init(gpu);
	gpu->exec_state = -1;
	gpu->mmu_context = NULL;

	mutex_unlock(&gpu->lock);
	pm_runtime_mark_last_busy(gpu->dev);
pm_put:
	pm_runtime_put_autosuspend(gpu->dev);
}

/* fence object management */
struct etnaviv_fence {
	struct etnaviv_gpu *gpu;
	struct dma_fence base;
};

static inline struct etnaviv_fence *to_etnaviv_fence(struct dma_fence *fence)
{
	return container_of(fence, struct etnaviv_fence, base);
}

static const char *etnaviv_fence_get_driver_name(struct dma_fence *fence)
{
	return "etnaviv";
}

static const char *etnaviv_fence_get_timeline_name(struct dma_fence *fence)
{
	struct etnaviv_fence *f = to_etnaviv_fence(fence);

	return dev_name(f->gpu->dev);
}

static bool etnaviv_fence_signaled(struct dma_fence *fence)
{
	struct etnaviv_fence *f = to_etnaviv_fence(fence);

	return (s32)(f->gpu->completed_fence - f->base.seqno) >= 0;
}

static void etnaviv_fence_release(struct dma_fence *fence)
{
	struct etnaviv_fence *f = to_etnaviv_fence(fence);

	kfree_rcu(f, base.rcu);
}

static const struct dma_fence_ops etnaviv_fence_ops = {
	.get_driver_name = etnaviv_fence_get_driver_name,
	.get_timeline_name = etnaviv_fence_get_timeline_name,
	.signaled = etnaviv_fence_signaled,
	.release = etnaviv_fence_release,
};

static struct dma_fence *etnaviv_gpu_fence_alloc(struct etnaviv_gpu *gpu)
{
	struct etnaviv_fence *f;

	/*
	 * GPU lock must already be held, otherwise fence completion order might
	 * not match the seqno order assigned here.
	 */
	lockdep_assert_held(&gpu->lock);

	f = kzalloc(sizeof(*f), GFP_KERNEL);
	if (!f)
		return NULL;

	f->gpu = gpu;

	dma_fence_init(&f->base, &etnaviv_fence_ops, &gpu->fence_spinlock,
		       gpu->fence_context, ++gpu->next_fence);

	return &f->base;
}

/* returns true if fence a comes after fence b */
static inline bool fence_after(u32 a, u32 b)
{
	return (s32)(a - b) > 0;
}

/*
 * event management:
 */

static int event_alloc(struct etnaviv_gpu *gpu, unsigned nr_events,
	unsigned int *events)
{
	unsigned long timeout = msecs_to_jiffies(10 * 10000);
	unsigned i, acquired = 0;

	for (i = 0; i < nr_events; i++) {
		unsigned long ret;

		ret = wait_for_completion_timeout(&gpu->event_free, timeout);

		if (!ret) {
			dev_err(gpu->dev, "wait_for_completion_timeout failed");
			goto out;
		}

		acquired++;
		timeout = ret;
	}

	spin_lock(&gpu->event_spinlock);

	for (i = 0; i < nr_events; i++) {
		int event = find_first_zero_bit(gpu->event_bitmap, ETNA_NR_EVENTS);

		events[i] = event;
		memset(&gpu->event[event], 0, sizeof(struct etnaviv_event));
		set_bit(event, gpu->event_bitmap);
	}

	spin_unlock(&gpu->event_spinlock);

	return 0;

out:
	for (i = 0; i < acquired; i++)
		complete(&gpu->event_free);

	return -EBUSY;
}

static void event_free(struct etnaviv_gpu *gpu, unsigned int event)
{
	if (!test_bit(event, gpu->event_bitmap)) {
		dev_warn(gpu->dev, "event %u is already marked as free",
			 event);
	} else {
		clear_bit(event, gpu->event_bitmap);
		complete(&gpu->event_free);
	}
}

/*
 * Cmdstream submission/retirement:
 */
int etnaviv_gpu_wait_fence_interruptible(struct etnaviv_gpu *gpu,
	u32 id, struct drm_etnaviv_timespec *timeout)
{
	struct dma_fence *fence;
	int ret;

	/*
	 * Look up the fence and take a reference. We might still find a fence
	 * whose refcount has already dropped to zero. dma_fence_get_rcu
	 * pretends we didn't find a fence in that case.
	 */
	rcu_read_lock();
	fence = idr_find(&gpu->fence_idr, id);
	if (fence)
		fence = dma_fence_get_rcu(fence);
	rcu_read_unlock();

	if (!fence)
		return 0;

	if (!timeout) {
		/* No timeout was requested: just test for completion */
		ret = dma_fence_is_signaled(fence) ? 0 : -EBUSY;
	} else {
		unsigned long remaining = etnaviv_timeout_to_jiffies(timeout);

		ret = dma_fence_wait_timeout(fence, true, remaining);
		if (ret == 0)
			ret = -ETIMEDOUT;
		else if (ret != -ERESTARTSYS)
			ret = 0;

	}

	dma_fence_put(fence);
	return ret;
}

/*
 * Wait for an object to become inactive.  This, on it's own, is not race
 * free: the object is moved by the scheduler off the active list, and
 * then the iova is put.  Moreover, the object could be re-submitted just
 * after we notice that it's become inactive.
 *
 * Although the retirement happens under the gpu lock, we don't want to hold
 * that lock in this function while waiting.
 */
int etnaviv_gpu_wait_obj_inactive(struct etnaviv_gpu *gpu,
	struct etnaviv_gem_object *etnaviv_obj,
	struct drm_etnaviv_timespec *timeout)
{
	unsigned long remaining;
	long ret;

	if (!timeout)
		return !is_active(etnaviv_obj) ? 0 : -EBUSY;

	remaining = etnaviv_timeout_to_jiffies(timeout);

	ret = wait_event_interruptible_timeout(gpu->fence_event,
					       !is_active(etnaviv_obj),
					       remaining);
	if (ret > 0)
		return 0;
	else if (ret == -ERESTARTSYS)
		return -ERESTARTSYS;
	else
		return -ETIMEDOUT;
}

static void sync_point_perfmon_sample(struct etnaviv_gpu *gpu,
	struct etnaviv_event *event, unsigned int flags)
{
	const struct etnaviv_gem_submit *submit = event->submit;
	unsigned int i;

	for (i = 0; i < submit->nr_pmrs; i++) {
		const struct etnaviv_perfmon_request *pmr = submit->pmrs + i;

		if (pmr->flags == flags)
			etnaviv_perfmon_process(gpu, pmr, submit->exec_state);
	}
}

static void sync_point_perfmon_sample_pre(struct etnaviv_gpu *gpu,
	struct etnaviv_event *event)
{
	u32 val;

	/* disable clock gating */
	val = gpu_read(gpu, VIVS_PM_POWER_CONTROLS);
	val &= ~VIVS_PM_POWER_CONTROLS_ENABLE_MODULE_CLOCK_GATING;
	gpu_write(gpu, VIVS_PM_POWER_CONTROLS, val);

	/* enable debug register */
	val = gpu_read(gpu, VIVS_HI_CLOCK_CONTROL);
	val &= ~VIVS_HI_CLOCK_CONTROL_DISABLE_DEBUG_REGISTERS;
	gpu_write(gpu, VIVS_HI_CLOCK_CONTROL, val);

	sync_point_perfmon_sample(gpu, event, ETNA_PM_PROCESS_PRE);
}

static void sync_point_perfmon_sample_post(struct etnaviv_gpu *gpu,
	struct etnaviv_event *event)
{
	const struct etnaviv_gem_submit *submit = event->submit;
	unsigned int i;
	u32 val;

	sync_point_perfmon_sample(gpu, event, ETNA_PM_PROCESS_POST);

	for (i = 0; i < submit->nr_pmrs; i++) {
		const struct etnaviv_perfmon_request *pmr = submit->pmrs + i;

		*pmr->bo_vma = pmr->sequence;
	}

	/* disable debug register */
	val = gpu_read(gpu, VIVS_HI_CLOCK_CONTROL);
	val |= VIVS_HI_CLOCK_CONTROL_DISABLE_DEBUG_REGISTERS;
	gpu_write(gpu, VIVS_HI_CLOCK_CONTROL, val);

	/* enable clock gating */
	val = gpu_read(gpu, VIVS_PM_POWER_CONTROLS);
	val |= VIVS_PM_POWER_CONTROLS_ENABLE_MODULE_CLOCK_GATING;
	gpu_write(gpu, VIVS_PM_POWER_CONTROLS, val);
}


/* add bo's to gpu's ring, and kick gpu: */
struct dma_fence *etnaviv_gpu_submit(struct etnaviv_gem_submit *submit)
{
	struct etnaviv_gpu *gpu = submit->gpu;
	struct dma_fence *gpu_fence;
	unsigned int i, nr_events = 1, event[3];
	int ret;

	if (!submit->runtime_resumed) {
		ret = pm_runtime_get_sync(gpu->dev);
		if (ret < 0) {
			pm_runtime_put_noidle(gpu->dev);
			return NULL;
		}
		submit->runtime_resumed = true;
	}

	/*
	 * if there are performance monitor requests we need to have
	 * - a sync point to re-configure gpu and process ETNA_PM_PROCESS_PRE
	 *   requests.
	 * - a sync point to re-configure gpu, process ETNA_PM_PROCESS_POST requests
	 *   and update the sequence number for userspace.
	 */
	if (submit->nr_pmrs)
		nr_events = 3;

	ret = event_alloc(gpu, nr_events, event);
	if (ret) {
		DRM_ERROR("no free events\n");
		pm_runtime_put_noidle(gpu->dev);
		return NULL;
	}

	mutex_lock(&gpu->lock);

	gpu_fence = etnaviv_gpu_fence_alloc(gpu);
	if (!gpu_fence) {
		for (i = 0; i < nr_events; i++)
			event_free(gpu, event[i]);

		goto out_unlock;
	}

	if (!gpu->mmu_context) {
		etnaviv_iommu_context_get(submit->mmu_context);
		gpu->mmu_context = submit->mmu_context;
		etnaviv_gpu_start_fe_idleloop(gpu);
	} else {
		etnaviv_iommu_context_get(gpu->mmu_context);
		submit->prev_mmu_context = gpu->mmu_context;
	}

	if (submit->nr_pmrs) {
		gpu->event[event[1]].sync_point = &sync_point_perfmon_sample_pre;
		kref_get(&submit->refcount);
		gpu->event[event[1]].submit = submit;
		etnaviv_sync_point_queue(gpu, event[1]);
	}

	gpu->event[event[0]].fence = gpu_fence;
	submit->cmdbuf.user_size = submit->cmdbuf.size - 8;
	etnaviv_buffer_queue(gpu, submit->exec_state, submit->mmu_context,
			     event[0], &submit->cmdbuf);

	if (submit->nr_pmrs) {
		gpu->event[event[2]].sync_point = &sync_point_perfmon_sample_post;
		kref_get(&submit->refcount);
		gpu->event[event[2]].submit = submit;
		etnaviv_sync_point_queue(gpu, event[2]);
	}

out_unlock:
	mutex_unlock(&gpu->lock);

	return gpu_fence;
}

static void sync_point_worker(struct work_struct *work)
{
	struct etnaviv_gpu *gpu = container_of(work, struct etnaviv_gpu,
					       sync_point_work);
	struct etnaviv_event *event = &gpu->event[gpu->sync_point_event];
	u32 addr = gpu_read(gpu, VIVS_FE_DMA_ADDRESS);

	event->sync_point(gpu, event);
	etnaviv_submit_put(event->submit);
	event_free(gpu, gpu->sync_point_event);

	/* restart FE last to avoid GPU and IRQ racing against this worker */
	etnaviv_gpu_start_fe(gpu, addr + 2, 2);
}

static void dump_mmu_fault(struct etnaviv_gpu *gpu)
{
	u32 status_reg, status;
	int i;

	if (gpu->sec_mode == ETNA_SEC_NONE)
		status_reg = VIVS_MMUv2_STATUS;
	else
		status_reg = VIVS_MMUv2_SEC_STATUS;

	status = gpu_read(gpu, status_reg);
	dev_err_ratelimited(gpu->dev, "MMU fault status 0x%08x\n", status);

	for (i = 0; i < 4; i++) {
		u32 address_reg;

		if (!(status & (VIVS_MMUv2_STATUS_EXCEPTION0__MASK << (i * 4))))
			continue;

		if (gpu->sec_mode == ETNA_SEC_NONE)
			address_reg = VIVS_MMUv2_EXCEPTION_ADDR(i);
		else
			address_reg = VIVS_MMUv2_SEC_EXCEPTION_ADDR;

		dev_err_ratelimited(gpu->dev, "MMU %d fault addr 0x%08x\n", i,
				    gpu_read(gpu, address_reg));
	}
}

static irqreturn_t irq_handler(int irq, void *data)
{
	struct etnaviv_gpu *gpu = data;
	irqreturn_t ret = IRQ_NONE;

	u32 intr = gpu_read(gpu, VIVS_HI_INTR_ACKNOWLEDGE);

	if (intr != 0) {
		int event;

		pm_runtime_mark_last_busy(gpu->dev);

		dev_dbg(gpu->dev, "intr 0x%08x\n", intr);

		if (intr & VIVS_HI_INTR_ACKNOWLEDGE_AXI_BUS_ERROR) {
			dev_err(gpu->dev, "AXI bus error\n");
			intr &= ~VIVS_HI_INTR_ACKNOWLEDGE_AXI_BUS_ERROR;
		}

		if (intr & VIVS_HI_INTR_ACKNOWLEDGE_MMU_EXCEPTION) {
			dump_mmu_fault(gpu);
			intr &= ~VIVS_HI_INTR_ACKNOWLEDGE_MMU_EXCEPTION;
		}

		while ((event = ffs(intr)) != 0) {
			struct dma_fence *fence;

			event -= 1;

			intr &= ~(1 << event);

			dev_dbg(gpu->dev, "event %u\n", event);

			if (gpu->event[event].sync_point) {
				gpu->sync_point_event = event;
				queue_work(gpu->wq, &gpu->sync_point_work);
			}

			fence = gpu->event[event].fence;
			if (!fence)
				continue;

			gpu->event[event].fence = NULL;

			/*
			 * Events can be processed out of order.  Eg,
			 * - allocate and queue event 0
			 * - allocate event 1
			 * - event 0 completes, we process it
			 * - allocate and queue event 0
			 * - event 1 and event 0 complete
			 * we can end up processing event 0 first, then 1.
			 */
			if (fence_after(fence->seqno, gpu->completed_fence))
				gpu->completed_fence = fence->seqno;
			dma_fence_signal(fence);

			event_free(gpu, event);
		}

		ret = IRQ_HANDLED;
	}

	return ret;
}

static int etnaviv_gpu_clk_enable(struct etnaviv_gpu *gpu)
{
	int ret;

	ret = clk_prepare_enable(gpu->clk_reg);
	if (ret)
		return ret;

	ret = clk_prepare_enable(gpu->clk_bus);
	if (ret)
		goto disable_clk_reg;

	ret = clk_prepare_enable(gpu->clk_core);
	if (ret)
		goto disable_clk_bus;

	ret = clk_prepare_enable(gpu->clk_shader);
	if (ret)
		goto disable_clk_core;

	return 0;

disable_clk_core:
	clk_disable_unprepare(gpu->clk_core);
disable_clk_bus:
	clk_disable_unprepare(gpu->clk_bus);
disable_clk_reg:
	clk_disable_unprepare(gpu->clk_reg);

	return ret;
}

static int etnaviv_gpu_clk_disable(struct etnaviv_gpu *gpu)
{
	clk_disable_unprepare(gpu->clk_shader);
	clk_disable_unprepare(gpu->clk_core);
	clk_disable_unprepare(gpu->clk_bus);
	clk_disable_unprepare(gpu->clk_reg);

	return 0;
}

int etnaviv_gpu_wait_idle(struct etnaviv_gpu *gpu, unsigned int timeout_ms)
{
	unsigned long timeout = jiffies + msecs_to_jiffies(timeout_ms);

	do {
		u32 idle = gpu_read(gpu, VIVS_HI_IDLE_STATE);

		if ((idle & gpu->idle_mask) == gpu->idle_mask)
			return 0;

		if (time_is_before_jiffies(timeout)) {
			dev_warn(gpu->dev,
				 "timed out waiting for idle: idle=0x%x\n",
				 idle);
			return -ETIMEDOUT;
		}

		udelay(5);
	} while (1);
}

static int etnaviv_gpu_hw_suspend(struct etnaviv_gpu *gpu)
{
	if (gpu->initialized && gpu->mmu_context) {
		/* Replace the last WAIT with END */
		mutex_lock(&gpu->lock);
		etnaviv_buffer_end(gpu);
		mutex_unlock(&gpu->lock);

		/*
		 * We know that only the FE is busy here, this should
		 * happen quickly (as the WAIT is only 200 cycles).  If
		 * we fail, just warn and continue.
		 */
		etnaviv_gpu_wait_idle(gpu, 100);

		etnaviv_iommu_context_put(gpu->mmu_context);
		gpu->mmu_context = NULL;
	}

	gpu->exec_state = -1;

	return etnaviv_gpu_clk_disable(gpu);
}

#ifdef CONFIG_PM
static int etnaviv_gpu_hw_resume(struct etnaviv_gpu *gpu)
{
	int ret;

	ret = mutex_lock_killable(&gpu->lock);
	if (ret)
		return ret;

	etnaviv_gpu_update_clock(gpu);
	etnaviv_gpu_hw_init(gpu);

	mutex_unlock(&gpu->lock);

	return 0;
}
#endif

static int
etnaviv_gpu_cooling_get_max_state(struct thermal_cooling_device *cdev,
				  unsigned long *state)
{
	*state = 6;

	return 0;
}

static int
etnaviv_gpu_cooling_get_cur_state(struct thermal_cooling_device *cdev,
				  unsigned long *state)
{
	struct etnaviv_gpu *gpu = cdev->devdata;

	*state = gpu->freq_scale;

	return 0;
}

static int
etnaviv_gpu_cooling_set_cur_state(struct thermal_cooling_device *cdev,
				  unsigned long state)
{
	struct etnaviv_gpu *gpu = cdev->devdata;

	mutex_lock(&gpu->lock);
	gpu->freq_scale = state;
	if (!pm_runtime_suspended(gpu->dev))
		etnaviv_gpu_update_clock(gpu);
	mutex_unlock(&gpu->lock);

	return 0;
}

static struct thermal_cooling_device_ops cooling_ops = {
	.get_max_state = etnaviv_gpu_cooling_get_max_state,
	.get_cur_state = etnaviv_gpu_cooling_get_cur_state,
	.set_cur_state = etnaviv_gpu_cooling_set_cur_state,
};

static int etnaviv_gpu_bind(struct device *dev, struct device *master,
	void *data)
{
	struct drm_device *drm = data;
	struct etnaviv_drm_private *priv = drm->dev_private;
	struct etnaviv_gpu *gpu = dev_get_drvdata(dev);
	int ret;

	if (IS_ENABLED(CONFIG_DRM_ETNAVIV_THERMAL)) {
		gpu->cooling = thermal_of_cooling_device_register(dev->of_node,
				(char *)dev_name(dev), gpu, &cooling_ops);
		if (IS_ERR(gpu->cooling))
			return PTR_ERR(gpu->cooling);
	}

	gpu->wq = alloc_ordered_workqueue(dev_name(dev), 0);
	if (!gpu->wq) {
		ret = -ENOMEM;
		goto out_thermal;
	}

	ret = etnaviv_sched_init(gpu);
	if (ret)
		goto out_workqueue;

#ifdef CONFIG_PM
	ret = pm_runtime_get_sync(gpu->dev);
#else
	ret = etnaviv_gpu_clk_enable(gpu);
#endif
	if (ret < 0)
		goto out_sched;


	gpu->drm = drm;
	gpu->fence_context = dma_fence_context_alloc(1);
	idr_init(&gpu->fence_idr);
	spin_lock_init(&gpu->fence_spinlock);

	INIT_WORK(&gpu->sync_point_work, sync_point_worker);
	init_waitqueue_head(&gpu->fence_event);

	priv->gpu[priv->num_gpus++] = gpu;

	pm_runtime_mark_last_busy(gpu->dev);
	pm_runtime_put_autosuspend(gpu->dev);

	return 0;

out_sched:
	etnaviv_sched_fini(gpu);

out_workqueue:
	destroy_workqueue(gpu->wq);

out_thermal:
	if (IS_ENABLED(CONFIG_DRM_ETNAVIV_THERMAL))
		thermal_cooling_device_unregister(gpu->cooling);

	return ret;
}

static void etnaviv_gpu_unbind(struct device *dev, struct device *master,
	void *data)
{
	struct etnaviv_gpu *gpu = dev_get_drvdata(dev);

	DBG("%s", dev_name(gpu->dev));

	flush_workqueue(gpu->wq);
	destroy_workqueue(gpu->wq);

	etnaviv_sched_fini(gpu);

#ifdef CONFIG_PM
	pm_runtime_get_sync(gpu->dev);
	pm_runtime_put_sync_suspend(gpu->dev);
#else
	etnaviv_gpu_hw_suspend(gpu);
#endif

	if (gpu->initialized) {
		etnaviv_cmdbuf_free(&gpu->buffer);
		etnaviv_iommu_global_fini(gpu);
		gpu->initialized = false;
	}

	gpu->drm = NULL;
	idr_destroy(&gpu->fence_idr);

	if (IS_ENABLED(CONFIG_DRM_ETNAVIV_THERMAL))
		thermal_cooling_device_unregister(gpu->cooling);
	gpu->cooling = NULL;
}

static const struct component_ops gpu_ops = {
	.bind = etnaviv_gpu_bind,
	.unbind = etnaviv_gpu_unbind,
};

static const struct of_device_id etnaviv_gpu_match[] = {
	{
		.compatible = "vivante,gc"
	},
	{ /* sentinel */ }
};
MODULE_DEVICE_TABLE(of, etnaviv_gpu_match);

static int etnaviv_gpu_platform_probe(struct platform_device *pdev)
{
	struct device *dev = &pdev->dev;
	struct etnaviv_gpu *gpu;
	int err;

	gpu = devm_kzalloc(dev, sizeof(*gpu), GFP_KERNEL);
	if (!gpu)
		return -ENOMEM;

	gpu->dev = &pdev->dev;
	mutex_init(&gpu->lock);
	mutex_init(&gpu->fence_lock);

	/* Map registers: */
	gpu->mmio = devm_platform_ioremap_resource(pdev, 0);
	if (IS_ERR(gpu->mmio))
		return PTR_ERR(gpu->mmio);

	/* Get Interrupt: */
	gpu->irq = platform_get_irq(pdev, 0);
	if (gpu->irq < 0)
		return gpu->irq;

	err = devm_request_irq(&pdev->dev, gpu->irq, irq_handler, 0,
			       dev_name(gpu->dev), gpu);
	if (err) {
		dev_err(dev, "failed to request IRQ%u: %d\n", gpu->irq, err);
		return err;
	}

	/* Get Clocks: */
	gpu->clk_reg = devm_clk_get_optional(&pdev->dev, "reg");
	DBG("clk_reg: %p", gpu->clk_reg);
	if (IS_ERR(gpu->clk_reg))
		return PTR_ERR(gpu->clk_reg);

	gpu->clk_bus = devm_clk_get_optional(&pdev->dev, "bus");
	DBG("clk_bus: %p", gpu->clk_bus);
	if (IS_ERR(gpu->clk_bus))
		return PTR_ERR(gpu->clk_bus);

	gpu->clk_core = devm_clk_get(&pdev->dev, "core");
	DBG("clk_core: %p", gpu->clk_core);
	if (IS_ERR(gpu->clk_core))
		return PTR_ERR(gpu->clk_core);
	gpu->base_rate_core = clk_get_rate(gpu->clk_core);

	gpu->clk_shader = devm_clk_get_optional(&pdev->dev, "shader");
	DBG("clk_shader: %p", gpu->clk_shader);
	if (IS_ERR(gpu->clk_shader))
		return PTR_ERR(gpu->clk_shader);
	gpu->base_rate_shader = clk_get_rate(gpu->clk_shader);

	/* TODO: figure out max mapped size */
	dev_set_drvdata(dev, gpu);

	/*
	 * We treat the device as initially suspended.  The runtime PM
	 * autosuspend delay is rather arbitary: no measurements have
	 * yet been performed to determine an appropriate value.
	 */
	pm_runtime_use_autosuspend(gpu->dev);
	pm_runtime_set_autosuspend_delay(gpu->dev, 200);
	pm_runtime_enable(gpu->dev);

	err = component_add(&pdev->dev, &gpu_ops);
	if (err < 0) {
		dev_err(&pdev->dev, "failed to register component: %d\n", err);
		return err;
	}

	return 0;
}

static int etnaviv_gpu_platform_remove(struct platform_device *pdev)
{
	component_del(&pdev->dev, &gpu_ops);
	pm_runtime_disable(&pdev->dev);
	return 0;
}

#ifdef CONFIG_PM
static int etnaviv_gpu_rpm_suspend(struct device *dev)
{
	struct etnaviv_gpu *gpu = dev_get_drvdata(dev);
	u32 idle, mask;

	/* If there are any jobs in the HW queue, we're not idle */
	if (atomic_read(&gpu->sched.hw_rq_count))
		return -EBUSY;

	/* Check whether the hardware (except FE and MC) is idle */
	mask = gpu->idle_mask & ~(VIVS_HI_IDLE_STATE_FE |
				  VIVS_HI_IDLE_STATE_MC);
	idle = gpu_read(gpu, VIVS_HI_IDLE_STATE) & mask;
	if (idle != mask) {
		dev_warn_ratelimited(dev, "GPU not yet idle, mask: 0x%08x\n",
				     idle);
		return -EBUSY;
	}

	return etnaviv_gpu_hw_suspend(gpu);
}

static int etnaviv_gpu_rpm_resume(struct device *dev)
{
	struct etnaviv_gpu *gpu = dev_get_drvdata(dev);
	int ret;

	ret = etnaviv_gpu_clk_enable(gpu);
	if (ret)
		return ret;

	/* Re-initialise the basic hardware state */
	if (gpu->drm && gpu->initialized) {
		ret = etnaviv_gpu_hw_resume(gpu);
		if (ret) {
			etnaviv_gpu_clk_disable(gpu);
			return ret;
		}
	}

	return 0;
}
#endif

static const struct dev_pm_ops etnaviv_gpu_pm_ops = {
	SET_RUNTIME_PM_OPS(etnaviv_gpu_rpm_suspend, etnaviv_gpu_rpm_resume,
			   NULL)
};

struct platform_driver etnaviv_gpu_driver = {
	.driver = {
		.name = "etnaviv-gpu",
		.owner = THIS_MODULE,
		.pm = &etnaviv_gpu_pm_ops,
		.of_match_table = etnaviv_gpu_match,
	},
	.probe = etnaviv_gpu_platform_probe,
	.remove = etnaviv_gpu_platform_remove,
	.id_table = gpu_ids,
};<|MERGE_RESOLUTION|>--- conflicted
+++ resolved
@@ -152,8 +152,6 @@
 			*value = ~0ULL;
 		break;
 
-<<<<<<< HEAD
-=======
 	case ETNAVIV_PARAM_GPU_PRODUCT_ID:
 		*value = gpu->identity.product_id;
 		break;
@@ -166,7 +164,6 @@
 		*value = gpu->identity.eco_id;
 		break;
 
->>>>>>> 7d2a07b7
 	default:
 		DBG("%s: invalid param: %u", dev_name(gpu->dev), param);
 		return -EINVAL;
@@ -735,10 +732,7 @@
 int etnaviv_gpu_init(struct etnaviv_gpu *gpu)
 {
 	struct etnaviv_drm_private *priv = gpu->drm->dev_private;
-<<<<<<< HEAD
-=======
 	dma_addr_t cmdbuf_paddr;
->>>>>>> 7d2a07b7
 	int ret, i;
 
 	ret = pm_runtime_get_sync(gpu->dev);
@@ -766,7 +760,6 @@
 	/*
 	 * On cores with security features supported, we claim control over the
 	 * security states.
-<<<<<<< HEAD
 	 */
 	if ((gpu->identity.minor_features7 & chipMinorFeatures7_BIT_SECURITY) &&
 	    (gpu->identity.minor_features10 & chipMinorFeatures10_SECURITY_AHB))
@@ -781,56 +774,12 @@
 	ret = etnaviv_iommu_global_init(gpu);
 	if (ret)
 		goto fail;
-
-	/*
-	 * Set the GPU linear window to be at the end of the DMA window, where
-	 * the CMA area is likely to reside. This ensures that we are able to
-	 * map the command buffers while having the linear window overlap as
-	 * much RAM as possible, so we can optimize mappings for other buffers.
-	 *
-	 * For 3D cores only do this if MC2.0 is present, as with MC1.0 it leads
-	 * to different views of the memory on the individual engines.
-	 */
-	if (!(gpu->identity.features & chipFeatures_PIPE_3D) ||
-	    (gpu->identity.minor_features0 & chipMinorFeatures0_MC20)) {
-		u32 dma_mask = (u32)dma_get_required_mask(gpu->dev);
-		if (dma_mask < PHYS_OFFSET + SZ_2G)
-			priv->mmu_global->memory_base = PHYS_OFFSET;
-		else
-			priv->mmu_global->memory_base = dma_mask - SZ_2G + 1;
-	} else if (PHYS_OFFSET >= SZ_2G) {
-		dev_info(gpu->dev, "Need to move linear window on MC1.0, disabling TS\n");
-		priv->mmu_global->memory_base = PHYS_OFFSET;
-		gpu->identity.features &= ~chipFeatures_FAST_CLEAR;
-	}
 
 	/*
 	 * If the GPU is part of a system with DMA addressing limitations,
 	 * request pages for our SHM backend buffers from the DMA32 zone to
 	 * hopefully avoid performance killing SWIOTLB bounce buffering.
 	 */
-=======
-	 */
-	if ((gpu->identity.minor_features7 & chipMinorFeatures7_BIT_SECURITY) &&
-	    (gpu->identity.minor_features10 & chipMinorFeatures10_SECURITY_AHB))
-		gpu->sec_mode = ETNA_SEC_KERNEL;
-
-	ret = etnaviv_hw_reset(gpu);
-	if (ret) {
-		dev_err(gpu->dev, "GPU reset failed\n");
-		goto fail;
-	}
-
-	ret = etnaviv_iommu_global_init(gpu);
-	if (ret)
-		goto fail;
-
-	/*
-	 * If the GPU is part of a system with DMA addressing limitations,
-	 * request pages for our SHM backend buffers from the DMA32 zone to
-	 * hopefully avoid performance killing SWIOTLB bounce buffering.
-	 */
->>>>>>> 7d2a07b7
 	if (dma_addressing_limited(gpu->dev))
 		priv->shm_gfp_mask |= GFP_DMA32;
 
@@ -840,8 +789,6 @@
 	if (ret) {
 		dev_err(gpu->dev, "could not create command buffer\n");
 		goto fail;
-<<<<<<< HEAD
-=======
 	}
 
 	/*
@@ -867,7 +814,6 @@
 			 "Need to move linear window on MC1.0, disabling TS\n");
 		gpu->identity.features &= ~chipFeatures_FAST_CLEAR;
 		priv->mmu_global->memory_base = SZ_2G;
->>>>>>> 7d2a07b7
 	}
 
 	/* Setup event management */
