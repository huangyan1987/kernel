--- conflicted
+++ resolved
@@ -25,10 +25,7 @@
 #include <drm/drm_probe_helper.h>
 #include <drm/drm_simple_kms_helper.h>
 
-<<<<<<< HEAD
-=======
 #include "mtk_disp_drv.h"
->>>>>>> 7d2a07b7
 #include "mtk_drm_ddp_comp.h"
 
 #define DSI_START		0x00
@@ -484,20 +481,12 @@
 			  timing->da_hs_zero + timing->da_hs_exit + 3;
 
 	delta = dsi->mode_flags & MIPI_DSI_MODE_VIDEO_BURST ? 18 : 12;
-<<<<<<< HEAD
+	delta += dsi->mode_flags & MIPI_DSI_MODE_EOT_PACKET ? 2 : 0;
 
 	horizontal_frontporch_byte = vm->hfront_porch * dsi_tmp_buf_bpp;
 	horizontal_front_back_byte = horizontal_frontporch_byte + horizontal_backporch_byte;
 	data_phy_cycles_byte = data_phy_cycles * dsi->lanes + delta;
 
-=======
-	delta += dsi->mode_flags & MIPI_DSI_MODE_EOT_PACKET ? 2 : 0;
-
-	horizontal_frontporch_byte = vm->hfront_porch * dsi_tmp_buf_bpp;
-	horizontal_front_back_byte = horizontal_frontporch_byte + horizontal_backporch_byte;
-	data_phy_cycles_byte = data_phy_cycles * dsi->lanes + delta;
-
->>>>>>> 7d2a07b7
 	if (horizontal_front_back_byte > data_phy_cycles_byte) {
 		horizontal_frontporch_byte -= data_phy_cycles_byte *
 					      horizontal_frontporch_byte /
@@ -782,15 +771,9 @@
 	.mode_set = mtk_dsi_bridge_mode_set,
 };
 
-<<<<<<< HEAD
-static void mtk_dsi_ddp_start(struct mtk_ddp_comp *comp)
-{
-	struct mtk_dsi *dsi = container_of(comp, struct mtk_dsi, ddp_comp);
-=======
 void mtk_dsi_ddp_start(struct device *dev)
 {
 	struct mtk_dsi *dsi = dev_get_drvdata(dev);
->>>>>>> 7d2a07b7
 
 	mtk_dsi_poweron(dsi);
 }
@@ -958,7 +941,6 @@
 };
 
 static int mtk_dsi_encoder_init(struct drm_device *drm, struct mtk_dsi *dsi)
-<<<<<<< HEAD
 {
 	int ret;
 
@@ -969,11 +951,7 @@
 		return ret;
 	}
 
-	/*
-	 * Currently display data paths are statically assigned to a crtc each.
-	 * crtc 0 is OVL0 -> COLOR0 -> AAL -> OD -> RDMA0 -> UFOE -> DSI0
-	 */
-	dsi->encoder.possible_crtcs = 1;
+	dsi->encoder.possible_crtcs = mtk_drm_find_possible_crtc_by_comp(drm, dsi->host.dev);
 
 	ret = drm_bridge_attach(&dsi->encoder, &dsi->bridge, NULL,
 				DRM_BRIDGE_ATTACH_NO_CONNECTOR);
@@ -996,51 +974,6 @@
 }
 
 static int mtk_dsi_bind(struct device *dev, struct device *master, void *data)
-=======
->>>>>>> 7d2a07b7
-{
-	int ret;
-
-	ret = drm_simple_encoder_init(drm, &dsi->encoder,
-				      DRM_MODE_ENCODER_DSI);
-	if (ret) {
-		DRM_ERROR("Failed to encoder init to drm\n");
-		return ret;
-	}
-
-<<<<<<< HEAD
-	ret = mtk_dsi_encoder_init(drm, dsi);
-	if (ret)
-		goto err_unregister;
-
-	return 0;
-
-err_unregister:
-	mtk_ddp_comp_unregister(drm, &dsi->ddp_comp);
-=======
-	dsi->encoder.possible_crtcs = mtk_drm_find_possible_crtc_by_comp(drm, dsi->host.dev);
-
-	ret = drm_bridge_attach(&dsi->encoder, &dsi->bridge, NULL,
-				DRM_BRIDGE_ATTACH_NO_CONNECTOR);
-	if (ret)
-		goto err_cleanup_encoder;
-
-	dsi->connector = drm_bridge_connector_init(drm, &dsi->encoder);
-	if (IS_ERR(dsi->connector)) {
-		DRM_ERROR("Unable to create bridge connector\n");
-		ret = PTR_ERR(dsi->connector);
-		goto err_cleanup_encoder;
-	}
-	drm_connector_attach_encoder(dsi->connector, &dsi->encoder);
-
-	return 0;
-
-err_cleanup_encoder:
-	drm_encoder_cleanup(&dsi->encoder);
-	return ret;
-}
-
-static int mtk_dsi_bind(struct device *dev, struct device *master, void *data)
 {
 	int ret;
 	struct drm_device *drm = data;
@@ -1048,7 +981,6 @@
 
 	ret = mtk_dsi_encoder_init(drm, dsi);
 
->>>>>>> 7d2a07b7
 	return ret;
 }
 
@@ -1058,10 +990,6 @@
 	struct mtk_dsi *dsi = dev_get_drvdata(dev);
 
 	drm_encoder_cleanup(&dsi->encoder);
-<<<<<<< HEAD
-	mtk_ddp_comp_unregister(drm, &dsi->ddp_comp);
-=======
->>>>>>> 7d2a07b7
 }
 
 static const struct component_ops mtk_dsi_component_ops = {
@@ -1108,26 +1036,18 @@
 	dsi->engine_clk = devm_clk_get(dev, "engine");
 	if (IS_ERR(dsi->engine_clk)) {
 		ret = PTR_ERR(dsi->engine_clk);
-<<<<<<< HEAD
-		dev_err(dev, "Failed to get engine clock: %d\n", ret);
-=======
 
 		if (ret != -EPROBE_DEFER)
 			dev_err(dev, "Failed to get engine clock: %d\n", ret);
->>>>>>> 7d2a07b7
 		goto err_unregister_host;
 	}
 
 	dsi->digital_clk = devm_clk_get(dev, "digital");
 	if (IS_ERR(dsi->digital_clk)) {
 		ret = PTR_ERR(dsi->digital_clk);
-<<<<<<< HEAD
-		dev_err(dev, "Failed to get digital clock: %d\n", ret);
-=======
 
 		if (ret != -EPROBE_DEFER)
 			dev_err(dev, "Failed to get digital clock: %d\n", ret);
->>>>>>> 7d2a07b7
 		goto err_unregister_host;
 	}
 
@@ -1151,23 +1071,6 @@
 		ret = PTR_ERR(dsi->phy);
 		dev_err(dev, "Failed to get MIPI-DPHY: %d\n", ret);
 		goto err_unregister_host;
-<<<<<<< HEAD
-	}
-
-	comp_id = mtk_ddp_comp_get_id(dev->of_node, MTK_DSI);
-	if (comp_id < 0) {
-		dev_err(dev, "Failed to identify by alias: %d\n", comp_id);
-		ret = comp_id;
-		goto err_unregister_host;
-	}
-
-	ret = mtk_ddp_comp_init(dev, dev->of_node, &dsi->ddp_comp, comp_id,
-				&mtk_dsi_funcs);
-	if (ret) {
-		dev_err(dev, "Failed to initialize component: %d\n", ret);
-		goto err_unregister_host;
-=======
->>>>>>> 7d2a07b7
 	}
 
 	irq_num = platform_get_irq(pdev, 0);
