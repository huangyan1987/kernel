// SPDX-License-Identifier: GPL-2.0-only
/*
 * Copyright (c) 2015 MediaTek Inc.
 */

#include <linux/clk.h>
#include <linux/pm_runtime.h>
#include <linux/soc/mediatek/mtk-cmdq.h>

#include <asm/barrier.h>
#include <soc/mediatek/smi.h>

#include <drm/drm_atomic_helper.h>
#include <drm/drm_plane_helper.h>
#include <drm/drm_probe_helper.h>
#include <drm/drm_vblank.h>

#include "mtk_drm_drv.h"
#include "mtk_drm_crtc.h"
#include "mtk_drm_ddp.h"
#include "mtk_drm_ddp_comp.h"
#include "mtk_drm_gem.h"
#include "mtk_drm_plane.h"

/**
 * struct mtk_drm_crtc - MediaTek specific crtc structure.
 * @base: crtc object.
 * @enabled: records whether crtc_enable succeeded
 * @planes: array of 4 drm_plane structures, one for each overlay plane
 * @pending_planes: whether any plane has pending changes to be applied
 * @config_regs: memory mapped mmsys configuration register space
 * @mutex: handle to one of the ten disp_mutex streams
 * @ddp_comp_nr: number of components in ddp_comp
 * @ddp_comp: array of pointers the mtk_ddp_comp structures used by this crtc
 */
struct mtk_drm_crtc {
	struct drm_crtc			base;
	bool				enabled;

	bool				pending_needs_vblank;
	struct drm_pending_vblank_event	*event;

	struct drm_plane		*planes;
	unsigned int			layer_nr;
	bool				pending_planes;
	bool				pending_async_planes;

#if IS_REACHABLE(CONFIG_MTK_CMDQ)
	struct cmdq_client		*cmdq_client;
	u32				cmdq_event;
#endif

	void __iomem			*config_regs;
	struct mtk_disp_mutex		*mutex;
	unsigned int			ddp_comp_nr;
	struct mtk_ddp_comp		**ddp_comp;

	/* lock for display hardware access */
	struct mutex			hw_lock;
};

struct mtk_crtc_state {
	struct drm_crtc_state		base;

	bool				pending_config;
	unsigned int			pending_width;
	unsigned int			pending_height;
	unsigned int			pending_vrefresh;
};

static inline struct mtk_drm_crtc *to_mtk_crtc(struct drm_crtc *c)
{
	return container_of(c, struct mtk_drm_crtc, base);
}

static inline struct mtk_crtc_state *to_mtk_crtc_state(struct drm_crtc_state *s)
{
	return container_of(s, struct mtk_crtc_state, base);
}

static void mtk_drm_crtc_finish_page_flip(struct mtk_drm_crtc *mtk_crtc)
{
	struct drm_crtc *crtc = &mtk_crtc->base;
	unsigned long flags;

	spin_lock_irqsave(&crtc->dev->event_lock, flags);
	drm_crtc_send_vblank_event(crtc, mtk_crtc->event);
	drm_crtc_vblank_put(crtc);
	mtk_crtc->event = NULL;
	spin_unlock_irqrestore(&crtc->dev->event_lock, flags);
}

static void mtk_drm_finish_page_flip(struct mtk_drm_crtc *mtk_crtc)
{
	drm_crtc_handle_vblank(&mtk_crtc->base);
	if (mtk_crtc->pending_needs_vblank) {
		mtk_drm_crtc_finish_page_flip(mtk_crtc);
		mtk_crtc->pending_needs_vblank = false;
	}
}

static void mtk_drm_crtc_destroy(struct drm_crtc *crtc)
{
	struct mtk_drm_crtc *mtk_crtc = to_mtk_crtc(crtc);

	mtk_disp_mutex_put(mtk_crtc->mutex);

	drm_crtc_cleanup(crtc);
}

static void mtk_drm_crtc_reset(struct drm_crtc *crtc)
{
	struct mtk_crtc_state *state;

	if (crtc->state) {
		__drm_atomic_helper_crtc_destroy_state(crtc->state);

		state = to_mtk_crtc_state(crtc->state);
		memset(state, 0, sizeof(*state));
	} else {
		state = kzalloc(sizeof(*state), GFP_KERNEL);
		if (!state)
			return;
		crtc->state = &state->base;
	}

	state->base.crtc = crtc;
}

static struct drm_crtc_state *mtk_drm_crtc_duplicate_state(struct drm_crtc *crtc)
{
	struct mtk_crtc_state *state;

	state = kzalloc(sizeof(*state), GFP_KERNEL);
	if (!state)
		return NULL;

	__drm_atomic_helper_crtc_duplicate_state(crtc, &state->base);

	WARN_ON(state->base.crtc != crtc);
	state->base.crtc = crtc;

	return &state->base;
}

static void mtk_drm_crtc_destroy_state(struct drm_crtc *crtc,
				       struct drm_crtc_state *state)
{
	__drm_atomic_helper_crtc_destroy_state(state);
	kfree(to_mtk_crtc_state(state));
}

static bool mtk_drm_crtc_mode_fixup(struct drm_crtc *crtc,
				    const struct drm_display_mode *mode,
				    struct drm_display_mode *adjusted_mode)
{
	/* Nothing to do here, but this callback is mandatory. */
	return true;
}

static void mtk_drm_crtc_mode_set_nofb(struct drm_crtc *crtc)
{
	struct mtk_crtc_state *state = to_mtk_crtc_state(crtc->state);

	state->pending_width = crtc->mode.hdisplay;
	state->pending_height = crtc->mode.vdisplay;
	state->pending_vrefresh = crtc->mode.vrefresh;
	wmb();	/* Make sure the above parameters are set before update */
	state->pending_config = true;
}

static int mtk_drm_crtc_enable_vblank(struct drm_crtc *crtc)
{
	struct mtk_drm_crtc *mtk_crtc = to_mtk_crtc(crtc);
	struct mtk_ddp_comp *comp = mtk_crtc->ddp_comp[0];

	mtk_ddp_comp_enable_vblank(comp, &mtk_crtc->base);

	return 0;
}

static void mtk_drm_crtc_disable_vblank(struct drm_crtc *crtc)
{
	struct mtk_drm_crtc *mtk_crtc = to_mtk_crtc(crtc);
	struct mtk_ddp_comp *comp = mtk_crtc->ddp_comp[0];

	mtk_ddp_comp_disable_vblank(comp);
}

static int mtk_crtc_ddp_clk_enable(struct mtk_drm_crtc *mtk_crtc)
{
	int ret;
	int i;

	DRM_DEBUG_DRIVER("%s\n", __func__);
	for (i = 0; i < mtk_crtc->ddp_comp_nr; i++) {
		ret = clk_prepare_enable(mtk_crtc->ddp_comp[i]->clk);
		if (ret) {
			DRM_ERROR("Failed to enable clock %d: %d\n", i, ret);
			goto err;
		}
	}

	return 0;
err:
	while (--i >= 0)
		clk_disable_unprepare(mtk_crtc->ddp_comp[i]->clk);
	return ret;
}

static void mtk_crtc_ddp_clk_disable(struct mtk_drm_crtc *mtk_crtc)
{
	int i;

	DRM_DEBUG_DRIVER("%s\n", __func__);
	for (i = 0; i < mtk_crtc->ddp_comp_nr; i++)
		clk_disable_unprepare(mtk_crtc->ddp_comp[i]->clk);
}

static
struct mtk_ddp_comp *mtk_drm_ddp_comp_for_plane(struct drm_crtc *crtc,
						struct drm_plane *plane,
						unsigned int *local_layer)
{
	struct mtk_drm_crtc *mtk_crtc = to_mtk_crtc(crtc);
	struct mtk_ddp_comp *comp;
	int i, count = 0;
	unsigned int local_index = plane - mtk_crtc->planes;

	for (i = 0; i < mtk_crtc->ddp_comp_nr; i++) {
		comp = mtk_crtc->ddp_comp[i];
		if (local_index < (count + mtk_ddp_comp_layer_nr(comp))) {
			*local_layer = local_index - count;
			return comp;
		}
		count += mtk_ddp_comp_layer_nr(comp);
	}

	WARN(1, "Failed to find component for plane %d\n", plane->index);
	return NULL;
}

#if IS_REACHABLE(CONFIG_MTK_CMDQ)
static void ddp_cmdq_cb(struct cmdq_cb_data data)
{
	cmdq_pkt_destroy(data.data);
}
#endif

static int mtk_crtc_ddp_hw_init(struct mtk_drm_crtc *mtk_crtc)
{
	struct drm_crtc *crtc = &mtk_crtc->base;
	struct drm_connector *connector;
	struct drm_encoder *encoder;
	struct drm_connector_list_iter conn_iter;
	unsigned int width, height, vrefresh, bpc = MTK_MAX_BPC;
	int ret;
	int i;

	DRM_DEBUG_DRIVER("%s\n", __func__);
	if (WARN_ON(!crtc->state))
		return -EINVAL;

	width = crtc->state->adjusted_mode.hdisplay;
	height = crtc->state->adjusted_mode.vdisplay;
	vrefresh = crtc->state->adjusted_mode.vrefresh;

	drm_for_each_encoder(encoder, crtc->dev) {
		if (encoder->crtc != crtc)
			continue;

		drm_connector_list_iter_begin(crtc->dev, &conn_iter);
		drm_for_each_connector_iter(connector, &conn_iter) {
			if (connector->encoder != encoder)
				continue;
			if (connector->display_info.bpc != 0 &&
			    bpc > connector->display_info.bpc)
				bpc = connector->display_info.bpc;
		}
		drm_connector_list_iter_end(&conn_iter);
	}

	ret = pm_runtime_get_sync(crtc->dev->dev);
	if (ret < 0) {
		DRM_ERROR("Failed to enable power domain: %d\n", ret);
		return ret;
	}

	ret = mtk_disp_mutex_prepare(mtk_crtc->mutex);
	if (ret < 0) {
		DRM_ERROR("Failed to enable mutex clock: %d\n", ret);
		goto err_pm_runtime_put;
	}

	ret = mtk_crtc_ddp_clk_enable(mtk_crtc);
	if (ret < 0) {
		DRM_ERROR("Failed to enable component clocks: %d\n", ret);
		goto err_mutex_unprepare;
	}

	DRM_DEBUG_DRIVER("mediatek_ddp_ddp_path_setup\n");
	for (i = 0; i < mtk_crtc->ddp_comp_nr - 1; i++) {
		mtk_ddp_add_comp_to_path(mtk_crtc->config_regs,
					 mtk_crtc->ddp_comp[i]->id,
					 mtk_crtc->ddp_comp[i + 1]->id);
		mtk_disp_mutex_add_comp(mtk_crtc->mutex,
					mtk_crtc->ddp_comp[i]->id);
	}
	mtk_disp_mutex_add_comp(mtk_crtc->mutex, mtk_crtc->ddp_comp[i]->id);
	mtk_disp_mutex_enable(mtk_crtc->mutex);

	for (i = 0; i < mtk_crtc->ddp_comp_nr; i++) {
		struct mtk_ddp_comp *comp = mtk_crtc->ddp_comp[i];

		if (i == 1)
			mtk_ddp_comp_bgclr_in_on(comp);

		mtk_ddp_comp_config(comp, width, height, vrefresh, bpc, NULL);
		mtk_ddp_comp_start(comp);
	}

	/* Initially configure all planes */
	for (i = 0; i < mtk_crtc->layer_nr; i++) {
		struct drm_plane *plane = &mtk_crtc->planes[i];
		struct mtk_plane_state *plane_state;
		struct mtk_ddp_comp *comp;
		unsigned int local_layer;

		plane_state = to_mtk_plane_state(plane->state);
		comp = mtk_drm_ddp_comp_for_plane(crtc, plane, &local_layer);
		if (comp)
			mtk_ddp_comp_layer_config(comp, local_layer,
						  plane_state, NULL);
	}

	return 0;

err_mutex_unprepare:
	mtk_disp_mutex_unprepare(mtk_crtc->mutex);
err_pm_runtime_put:
	pm_runtime_put(crtc->dev->dev);
	return ret;
}

static void mtk_crtc_ddp_hw_fini(struct mtk_drm_crtc *mtk_crtc)
{
	struct drm_device *drm = mtk_crtc->base.dev;
	struct drm_crtc *crtc = &mtk_crtc->base;
	int i;

	DRM_DEBUG_DRIVER("%s\n", __func__);
	for (i = 0; i < mtk_crtc->ddp_comp_nr; i++) {
		mtk_ddp_comp_stop(mtk_crtc->ddp_comp[i]);
		if (i == 1)
			mtk_ddp_comp_bgclr_in_off(mtk_crtc->ddp_comp[i]);
	}

	for (i = 0; i < mtk_crtc->ddp_comp_nr; i++)
		mtk_disp_mutex_remove_comp(mtk_crtc->mutex,
					   mtk_crtc->ddp_comp[i]->id);
	mtk_disp_mutex_disable(mtk_crtc->mutex);
	for (i = 0; i < mtk_crtc->ddp_comp_nr - 1; i++) {
		mtk_ddp_remove_comp_from_path(mtk_crtc->config_regs,
					      mtk_crtc->ddp_comp[i]->id,
					      mtk_crtc->ddp_comp[i + 1]->id);
		mtk_disp_mutex_remove_comp(mtk_crtc->mutex,
					   mtk_crtc->ddp_comp[i]->id);
	}
	mtk_disp_mutex_remove_comp(mtk_crtc->mutex, mtk_crtc->ddp_comp[i]->id);
	mtk_crtc_ddp_clk_disable(mtk_crtc);
	mtk_disp_mutex_unprepare(mtk_crtc->mutex);

	pm_runtime_put(drm->dev);

	if (crtc->state->event && !crtc->state->active) {
		spin_lock_irq(&crtc->dev->event_lock);
		drm_crtc_send_vblank_event(crtc, crtc->state->event);
		crtc->state->event = NULL;
		spin_unlock_irq(&crtc->dev->event_lock);
	}
}

static void mtk_crtc_ddp_config(struct drm_crtc *crtc,
				struct cmdq_pkt *cmdq_handle)
{
	struct mtk_drm_crtc *mtk_crtc = to_mtk_crtc(crtc);
	struct mtk_crtc_state *state = to_mtk_crtc_state(mtk_crtc->base.state);
	struct mtk_ddp_comp *comp = mtk_crtc->ddp_comp[0];
	unsigned int i;
	unsigned int local_layer;

	/*
	 * TODO: instead of updating the registers here, we should prepare
	 * working registers in atomic_commit and let the hardware command
	 * queue update module registers on vblank.
	 */
	if (state->pending_config) {
		mtk_ddp_comp_config(comp, state->pending_width,
				    state->pending_height,
				    state->pending_vrefresh, 0,
				    cmdq_handle);

		state->pending_config = false;
	}

	if (mtk_crtc->pending_planes) {
		for (i = 0; i < mtk_crtc->layer_nr; i++) {
			struct drm_plane *plane = &mtk_crtc->planes[i];
			struct mtk_plane_state *plane_state;

			plane_state = to_mtk_plane_state(plane->state);

			if (!plane_state->pending.config)
				continue;

			comp = mtk_drm_ddp_comp_for_plane(crtc, plane,
							  &local_layer);

			if (comp)
				mtk_ddp_comp_layer_config(comp, local_layer,
							  plane_state,
							  cmdq_handle);
			plane_state->pending.config = false;
		}
		mtk_crtc->pending_planes = false;
	}

	if (mtk_crtc->pending_async_planes) {
		for (i = 0; i < mtk_crtc->layer_nr; i++) {
			struct drm_plane *plane = &mtk_crtc->planes[i];
			struct mtk_plane_state *plane_state;

			plane_state = to_mtk_plane_state(plane->state);

			if (!plane_state->pending.async_config)
				continue;

			comp = mtk_drm_ddp_comp_for_plane(crtc, plane,
							  &local_layer);

			if (comp)
				mtk_ddp_comp_layer_config(comp, local_layer,
							  plane_state,
							  cmdq_handle);
			plane_state->pending.async_config = false;
		}
		mtk_crtc->pending_async_planes = false;
	}
}

static void mtk_drm_crtc_hw_config(struct mtk_drm_crtc *mtk_crtc)
{
#if IS_REACHABLE(CONFIG_MTK_CMDQ)
	struct cmdq_pkt *cmdq_handle;
#endif
	struct drm_crtc *crtc = &mtk_crtc->base;
	struct mtk_drm_private *priv = crtc->dev->dev_private;
	unsigned int pending_planes = 0, pending_async_planes = 0;
	int i;

	mutex_lock(&mtk_crtc->hw_lock);
	for (i = 0; i < mtk_crtc->layer_nr; i++) {
		struct drm_plane *plane = &mtk_crtc->planes[i];
		struct mtk_plane_state *plane_state;

		plane_state = to_mtk_plane_state(plane->state);
		if (plane_state->pending.dirty) {
			plane_state->pending.config = true;
			plane_state->pending.dirty = false;
			pending_planes |= BIT(i);
		} else if (plane_state->pending.async_dirty) {
			plane_state->pending.async_config = true;
			plane_state->pending.async_dirty = false;
			pending_async_planes |= BIT(i);
		}
	}
	if (pending_planes)
		mtk_crtc->pending_planes = true;
	if (pending_async_planes)
		mtk_crtc->pending_async_planes = true;

	if (priv->data->shadow_register) {
		mtk_disp_mutex_acquire(mtk_crtc->mutex);
		mtk_crtc_ddp_config(crtc, NULL);
		mtk_disp_mutex_release(mtk_crtc->mutex);
	}
#if IS_REACHABLE(CONFIG_MTK_CMDQ)
	if (mtk_crtc->cmdq_client) {
		mbox_flush(mtk_crtc->cmdq_client->chan, 2000);
		cmdq_handle = cmdq_pkt_create(mtk_crtc->cmdq_client, PAGE_SIZE);
		cmdq_pkt_clear_event(cmdq_handle, mtk_crtc->cmdq_event);
		cmdq_pkt_wfe(cmdq_handle, mtk_crtc->cmdq_event);
		mtk_crtc_ddp_config(crtc, cmdq_handle);
		cmdq_pkt_flush_async(cmdq_handle, ddp_cmdq_cb, cmdq_handle);
	}
#endif
	mutex_unlock(&mtk_crtc->hw_lock);
}

int mtk_drm_crtc_plane_check(struct drm_crtc *crtc, struct drm_plane *plane,
			     struct mtk_plane_state *state)
{
	unsigned int local_layer;
	struct mtk_ddp_comp *comp;

	comp = mtk_drm_ddp_comp_for_plane(crtc, plane, &local_layer);
	if (comp)
		return mtk_ddp_comp_layer_check(comp, local_layer, state);
	return 0;
}

void mtk_drm_crtc_async_update(struct drm_crtc *crtc, struct drm_plane *plane,
			       struct drm_plane_state *new_state)
{
	struct mtk_drm_crtc *mtk_crtc = to_mtk_crtc(crtc);
	const struct drm_plane_helper_funcs *plane_helper_funcs =
			plane->helper_private;

	if (!mtk_crtc->enabled)
		return;

	plane_helper_funcs->atomic_update(plane, new_state);
	mtk_drm_crtc_hw_config(mtk_crtc);
}

static void mtk_drm_crtc_atomic_enable(struct drm_crtc *crtc,
				       struct drm_crtc_state *old_state)
{
	struct mtk_drm_crtc *mtk_crtc = to_mtk_crtc(crtc);
	struct mtk_ddp_comp *comp = mtk_crtc->ddp_comp[0];
	int ret;

	DRM_DEBUG_DRIVER("%s %d\n", __func__, crtc->base.id);

	ret = mtk_smi_larb_get(comp->larb_dev);
	if (ret) {
		DRM_ERROR("Failed to get larb: %d\n", ret);
		return;
	}

	ret = mtk_crtc_ddp_hw_init(mtk_crtc);
	if (ret) {
		mtk_smi_larb_put(comp->larb_dev);
		return;
	}

	drm_crtc_vblank_on(crtc);
	mtk_crtc->enabled = true;
}

static void mtk_drm_crtc_atomic_disable(struct drm_crtc *crtc,
					struct drm_crtc_state *old_state)
{
	struct mtk_drm_crtc *mtk_crtc = to_mtk_crtc(crtc);
	struct mtk_ddp_comp *comp = mtk_crtc->ddp_comp[0];
	int i;

	DRM_DEBUG_DRIVER("%s %d\n", __func__, crtc->base.id);
	if (!mtk_crtc->enabled)
		return;

	/* Set all pending plane state to disabled */
	for (i = 0; i < mtk_crtc->layer_nr; i++) {
		struct drm_plane *plane = &mtk_crtc->planes[i];
		struct mtk_plane_state *plane_state;

		plane_state = to_mtk_plane_state(plane->state);
		plane_state->pending.enable = false;
		plane_state->pending.config = true;
	}
	mtk_crtc->pending_planes = true;

	mtk_drm_crtc_hw_config(mtk_crtc);
	/* Wait for planes to be disabled */
	drm_crtc_wait_one_vblank(crtc);

	drm_crtc_vblank_off(crtc);
	mtk_crtc_ddp_hw_fini(mtk_crtc);
	mtk_smi_larb_put(comp->larb_dev);

	mtk_crtc->enabled = false;
}

static void mtk_drm_crtc_atomic_begin(struct drm_crtc *crtc,
				      struct drm_crtc_state *old_crtc_state)
{
	struct mtk_crtc_state *state = to_mtk_crtc_state(crtc->state);
	struct mtk_drm_crtc *mtk_crtc = to_mtk_crtc(crtc);

	if (mtk_crtc->event && state->base.event)
		DRM_ERROR("new event while there is still a pending event\n");

	if (state->base.event) {
		state->base.event->pipe = drm_crtc_index(crtc);
		WARN_ON(drm_crtc_vblank_get(crtc) != 0);
		mtk_crtc->event = state->base.event;
		state->base.event = NULL;
	}
}

static void mtk_drm_crtc_atomic_flush(struct drm_crtc *crtc,
				      struct drm_crtc_state *old_crtc_state)
{
	struct mtk_drm_crtc *mtk_crtc = to_mtk_crtc(crtc);
	int i;

	if (mtk_crtc->event)
		mtk_crtc->pending_needs_vblank = true;
	if (crtc->state->color_mgmt_changed)
		for (i = 0; i < mtk_crtc->ddp_comp_nr; i++) {
			mtk_ddp_gamma_set(mtk_crtc->ddp_comp[i], crtc->state);
			mtk_ddp_ctm_set(mtk_crtc->ddp_comp[i], crtc->state);
		}
	mtk_drm_crtc_hw_config(mtk_crtc);
}

static const struct drm_crtc_funcs mtk_crtc_funcs = {
	.set_config		= drm_atomic_helper_set_config,
	.page_flip		= drm_atomic_helper_page_flip,
	.destroy		= mtk_drm_crtc_destroy,
	.reset			= mtk_drm_crtc_reset,
	.atomic_duplicate_state	= mtk_drm_crtc_duplicate_state,
	.atomic_destroy_state	= mtk_drm_crtc_destroy_state,
	.gamma_set		= drm_atomic_helper_legacy_gamma_set,
	.enable_vblank		= mtk_drm_crtc_enable_vblank,
	.disable_vblank		= mtk_drm_crtc_disable_vblank,
};

static const struct drm_crtc_helper_funcs mtk_crtc_helper_funcs = {
	.mode_fixup	= mtk_drm_crtc_mode_fixup,
	.mode_set_nofb	= mtk_drm_crtc_mode_set_nofb,
	.atomic_begin	= mtk_drm_crtc_atomic_begin,
	.atomic_flush	= mtk_drm_crtc_atomic_flush,
	.atomic_enable	= mtk_drm_crtc_atomic_enable,
	.atomic_disable	= mtk_drm_crtc_atomic_disable,
};

static int mtk_drm_crtc_init(struct drm_device *drm,
			     struct mtk_drm_crtc *mtk_crtc,
			     unsigned int pipe)
{
	struct drm_plane *primary = NULL;
	struct drm_plane *cursor = NULL;
	int i, ret;

	for (i = 0; i < mtk_crtc->layer_nr; i++) {
		if (mtk_crtc->planes[i].type == DRM_PLANE_TYPE_PRIMARY)
			primary = &mtk_crtc->planes[i];
		else if (mtk_crtc->planes[i].type == DRM_PLANE_TYPE_CURSOR)
			cursor = &mtk_crtc->planes[i];
	}

	ret = drm_crtc_init_with_planes(drm, &mtk_crtc->base, primary, cursor,
					&mtk_crtc_funcs, NULL);
	if (ret)
		goto err_cleanup_crtc;

	drm_crtc_helper_add(&mtk_crtc->base, &mtk_crtc_helper_funcs);

	return 0;

err_cleanup_crtc:
	drm_crtc_cleanup(&mtk_crtc->base);
	return ret;
}

void mtk_crtc_ddp_irq(struct drm_crtc *crtc, struct mtk_ddp_comp *comp)
{
	struct mtk_drm_crtc *mtk_crtc = to_mtk_crtc(crtc);
	struct mtk_drm_private *priv = crtc->dev->dev_private;

#if IS_REACHABLE(CONFIG_MTK_CMDQ)
	if (!priv->data->shadow_register && !mtk_crtc->cmdq_client)
#else
	if (!priv->data->shadow_register)
#endif
		mtk_crtc_ddp_config(crtc, NULL);

	mtk_drm_finish_page_flip(mtk_crtc);
}

static int mtk_drm_crtc_num_comp_planes(struct mtk_drm_crtc *mtk_crtc,
					int comp_idx)
{
	struct mtk_ddp_comp *comp;

	if (comp_idx > 1)
		return 0;

	comp = mtk_crtc->ddp_comp[comp_idx];
	if (!comp->funcs)
		return 0;

	if (comp_idx == 1 && !comp->funcs->bgclr_in_on)
		return 0;

	return mtk_ddp_comp_layer_nr(comp);
}

static inline
enum drm_plane_type mtk_drm_crtc_plane_type(unsigned int plane_idx,
					    unsigned int num_planes)
{
	if (plane_idx == 0)
		return DRM_PLANE_TYPE_PRIMARY;
	else if (plane_idx == (num_planes - 1))
		return DRM_PLANE_TYPE_CURSOR;
	else
		return DRM_PLANE_TYPE_OVERLAY;

}

static int mtk_drm_crtc_init_comp_planes(struct drm_device *drm_dev,
					 struct mtk_drm_crtc *mtk_crtc,
					 int comp_idx, int pipe)
{
	int num_planes = mtk_drm_crtc_num_comp_planes(mtk_crtc, comp_idx);
	struct mtk_ddp_comp *comp = mtk_crtc->ddp_comp[comp_idx];
	int i, ret;

	for (i = 0; i < num_planes; i++) {
		ret = mtk_plane_init(drm_dev,
				&mtk_crtc->planes[mtk_crtc->layer_nr],
				BIT(pipe),
				mtk_drm_crtc_plane_type(mtk_crtc->layer_nr,
							num_planes),
				mtk_ddp_comp_supported_rotations(comp));
		if (ret)
			return ret;

		mtk_crtc->layer_nr++;
	}
	return 0;
}

int mtk_drm_crtc_create(struct drm_device *drm_dev,
			const enum mtk_ddp_comp_id *path, unsigned int path_len)
{
	struct mtk_drm_private *priv = drm_dev->dev_private;
	struct device *dev = drm_dev->dev;
	struct mtk_drm_crtc *mtk_crtc;
	unsigned int num_comp_planes = 0;
	int pipe = priv->num_pipes;
	int ret;
	int i;
<<<<<<< HEAD
=======
	bool has_ctm = false;
>>>>>>> 7117be3f
	uint gamma_lut_size = 0;

	if (!path)
		return 0;

	for (i = 0; i < path_len; i++) {
		enum mtk_ddp_comp_id comp_id = path[i];
		struct device_node *node;

		node = priv->comp_node[comp_id];
		if (!node) {
			dev_info(dev,
				 "Not creating crtc %d because component %d is disabled or missing\n",
				 pipe, comp_id);
			return 0;
		}
	}

	mtk_crtc = devm_kzalloc(dev, sizeof(*mtk_crtc), GFP_KERNEL);
	if (!mtk_crtc)
		return -ENOMEM;

	mtk_crtc->config_regs = priv->config_regs;
	mtk_crtc->ddp_comp_nr = path_len;
	mtk_crtc->ddp_comp = devm_kmalloc_array(dev, mtk_crtc->ddp_comp_nr,
						sizeof(*mtk_crtc->ddp_comp),
						GFP_KERNEL);
	if (!mtk_crtc->ddp_comp)
		return -ENOMEM;

	mtk_crtc->mutex = mtk_disp_mutex_get(priv->mutex_dev, pipe);
	if (IS_ERR(mtk_crtc->mutex)) {
		ret = PTR_ERR(mtk_crtc->mutex);
		dev_err(dev, "Failed to get mutex: %d\n", ret);
		return ret;
	}

	for (i = 0; i < mtk_crtc->ddp_comp_nr; i++) {
		enum mtk_ddp_comp_id comp_id = path[i];
		struct mtk_ddp_comp *comp;
		struct device_node *node;

		node = priv->comp_node[comp_id];
		comp = priv->ddp_comp[comp_id];
		if (!comp) {
			dev_err(dev, "Component %pOF not initialized\n", node);
			ret = -ENODEV;
			return ret;
		}

		mtk_crtc->ddp_comp[i] = comp;

<<<<<<< HEAD
		if (comp->funcs && comp->funcs->gamma_set)
			gamma_lut_size = MTK_LUT_SIZE;
=======
		if (comp->funcs) {
			if (comp->funcs->gamma_set)
				gamma_lut_size = MTK_LUT_SIZE;

			if (comp->funcs->ctm_set)
				has_ctm = true;
		}
>>>>>>> 7117be3f
	}

	for (i = 0; i < mtk_crtc->ddp_comp_nr; i++)
		num_comp_planes += mtk_drm_crtc_num_comp_planes(mtk_crtc, i);

	mtk_crtc->planes = devm_kcalloc(dev, num_comp_planes,
					sizeof(struct drm_plane), GFP_KERNEL);

	for (i = 0; i < mtk_crtc->ddp_comp_nr; i++) {
		ret = mtk_drm_crtc_init_comp_planes(drm_dev, mtk_crtc, i,
						    pipe);
		if (ret)
			return ret;
	}

	ret = mtk_drm_crtc_init(drm_dev, mtk_crtc, pipe);
	if (ret < 0)
		return ret;
<<<<<<< HEAD

	if (gamma_lut_size)
		drm_mode_crtc_set_gamma_size(&mtk_crtc->base, gamma_lut_size);
	drm_crtc_enable_color_mgmt(&mtk_crtc->base, 0, false, gamma_lut_size);
	priv->num_pipes++;
=======
>>>>>>> 7117be3f

	if (gamma_lut_size)
		drm_mode_crtc_set_gamma_size(&mtk_crtc->base, gamma_lut_size);
	drm_crtc_enable_color_mgmt(&mtk_crtc->base, 0, has_ctm, gamma_lut_size);
	priv->num_pipes++;
	mutex_init(&mtk_crtc->hw_lock);

#if IS_REACHABLE(CONFIG_MTK_CMDQ)
	mtk_crtc->cmdq_client =
			cmdq_mbox_create(dev, drm_crtc_index(&mtk_crtc->base),
					 2000);
	if (IS_ERR(mtk_crtc->cmdq_client)) {
		dev_dbg(dev, "mtk_crtc %d failed to create mailbox client, writing register by CPU now\n",
			drm_crtc_index(&mtk_crtc->base));
		mtk_crtc->cmdq_client = NULL;
	}
	ret = of_property_read_u32_index(priv->mutex_node,
					 "mediatek,gce-events",
					 drm_crtc_index(&mtk_crtc->base),
					 &mtk_crtc->cmdq_event);
	if (ret)
		dev_dbg(dev, "mtk_crtc %d failed to get mediatek,gce-events property\n",
			drm_crtc_index(&mtk_crtc->base));
#endif
	return 0;
}<|MERGE_RESOLUTION|>--- conflicted
+++ resolved
@@ -743,10 +743,7 @@
 	int pipe = priv->num_pipes;
 	int ret;
 	int i;
-<<<<<<< HEAD
-=======
 	bool has_ctm = false;
->>>>>>> 7117be3f
 	uint gamma_lut_size = 0;
 
 	if (!path)
@@ -799,10 +796,6 @@
 
 		mtk_crtc->ddp_comp[i] = comp;
 
-<<<<<<< HEAD
-		if (comp->funcs && comp->funcs->gamma_set)
-			gamma_lut_size = MTK_LUT_SIZE;
-=======
 		if (comp->funcs) {
 			if (comp->funcs->gamma_set)
 				gamma_lut_size = MTK_LUT_SIZE;
@@ -810,7 +803,6 @@
 			if (comp->funcs->ctm_set)
 				has_ctm = true;
 		}
->>>>>>> 7117be3f
 	}
 
 	for (i = 0; i < mtk_crtc->ddp_comp_nr; i++)
@@ -829,14 +821,6 @@
 	ret = mtk_drm_crtc_init(drm_dev, mtk_crtc, pipe);
 	if (ret < 0)
 		return ret;
-<<<<<<< HEAD
-
-	if (gamma_lut_size)
-		drm_mode_crtc_set_gamma_size(&mtk_crtc->base, gamma_lut_size);
-	drm_crtc_enable_color_mgmt(&mtk_crtc->base, 0, false, gamma_lut_size);
-	priv->num_pipes++;
-=======
->>>>>>> 7117be3f
 
 	if (gamma_lut_size)
 		drm_mode_crtc_set_gamma_size(&mtk_crtc->base, gamma_lut_size);
