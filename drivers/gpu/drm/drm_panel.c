/*
 * Copyright (C) 2013, NVIDIA Corporation.  All rights reserved.
 *
 * Permission is hereby granted, free of charge, to any person obtaining a
 * copy of this software and associated documentation files (the "Software"),
 * to deal in the Software without restriction, including without limitation
 * the rights to use, copy, modify, merge, publish, distribute, sub license,
 * and/or sell copies of the Software, and to permit persons to whom the
 * Software is furnished to do so, subject to the following conditions:
 *
 * The above copyright notice and this permission notice (including the
 * next paragraph) shall be included in all copies or substantial portions
 * of the Software.
 *
 * THE SOFTWARE IS PROVIDED "AS IS", WITHOUT WARRANTY OF ANY KIND, EXPRESS OR
 * IMPLIED, INCLUDING BUT NOT LIMITED TO THE WARRANTIES OF MERCHANTABILITY,
 * FITNESS FOR A PARTICULAR PURPOSE AND NON-INFRINGEMENT. IN NO EVENT SHALL
 * THE AUTHORS OR COPYRIGHT HOLDERS BE LIABLE FOR ANY CLAIM, DAMAGES OR OTHER
 * LIABILITY, WHETHER IN AN ACTION OF CONTRACT, TORT OR OTHERWISE, ARISING
 * FROM, OUT OF OR IN CONNECTION WITH THE SOFTWARE OR THE USE OR OTHER
 * DEALINGS IN THE SOFTWARE.
 */

#include <linux/backlight.h>
#include <linux/err.h>
#include <linux/module.h>

#include <drm/drm_crtc.h>
#include <drm/drm_panel.h>
#include <drm/drm_print.h>

static DEFINE_MUTEX(panel_lock);
static LIST_HEAD(panel_list);

/**
 * DOC: drm panel
 *
 * The DRM panel helpers allow drivers to register panel objects with a
 * central registry and provide functions to retrieve those panels in display
 * drivers.
 *
 * For easy integration into drivers using the &drm_bridge infrastructure please
 * take look at drm_panel_bridge_add() and devm_drm_panel_bridge_add().
 */

/**
 * drm_panel_init - initialize a panel
 * @panel: DRM panel
 * @dev: parent device of the panel
 * @funcs: panel operations
 * @connector_type: the connector type (DRM_MODE_CONNECTOR_*) corresponding to
 *	the panel interface
 *
 * Initialize the panel structure for subsequent registration with
 * drm_panel_add().
 */
void drm_panel_init(struct drm_panel *panel, struct device *dev,
		    const struct drm_panel_funcs *funcs, int connector_type)
{
	INIT_LIST_HEAD(&panel->list);
	panel->dev = dev;
	panel->funcs = funcs;
	panel->connector_type = connector_type;
}
EXPORT_SYMBOL(drm_panel_init);

/**
 * drm_panel_add - add a panel to the global registry
 * @panel: panel to add
 *
 * Add a panel to the global registry so that it can be looked up by display
 * drivers.
 */
void drm_panel_add(struct drm_panel *panel)
{
	mutex_lock(&panel_lock);
	list_add_tail(&panel->list, &panel_list);
	mutex_unlock(&panel_lock);
}
EXPORT_SYMBOL(drm_panel_add);

/**
 * drm_panel_remove - remove a panel from the global registry
 * @panel: DRM panel
 *
 * Removes a panel from the global registry.
 */
void drm_panel_remove(struct drm_panel *panel)
{
	mutex_lock(&panel_lock);
	list_del_init(&panel->list);
	mutex_unlock(&panel_lock);
}
EXPORT_SYMBOL(drm_panel_remove);

/**
 * drm_panel_prepare - power on a panel
 * @panel: DRM panel
 *
 * Calling this function will enable power and deassert any reset signals to
 * the panel. After this has completed it is possible to communicate with any
 * integrated circuitry via a command bus.
 *
 * Return: 0 on success or a negative error code on failure.
 */
int drm_panel_prepare(struct drm_panel *panel)
{
	if (!panel)
		return -EINVAL;

	if (panel->funcs && panel->funcs->prepare)
		return panel->funcs->prepare(panel);

	return 0;
}
EXPORT_SYMBOL(drm_panel_prepare);

/**
 * drm_panel_unprepare - power off a panel
 * @panel: DRM panel
 *
 * Calling this function will completely power off a panel (assert the panel's
 * reset, turn off power supplies, ...). After this function has completed, it
 * is usually no longer possible to communicate with the panel until another
 * call to drm_panel_prepare().
 *
 * Return: 0 on success or a negative error code on failure.
 */
int drm_panel_unprepare(struct drm_panel *panel)
{
<<<<<<< HEAD
=======
	if (!panel)
		return -EINVAL;

	if (panel->funcs && panel->funcs->unprepare)
		return panel->funcs->unprepare(panel);

>>>>>>> 7d2a07b7
	return 0;
}
EXPORT_SYMBOL(drm_panel_unprepare);

/**
 * drm_panel_enable - enable a panel
 * @panel: DRM panel
 *
 * Calling this function will cause the panel display drivers to be turned on
 * and the backlight to be enabled. Content will be visible on screen after
 * this call completes.
 *
 * Return: 0 on success or a negative error code on failure.
 */
int drm_panel_enable(struct drm_panel *panel)
{
	int ret;

	if (!panel)
		return -EINVAL;

	if (panel->funcs && panel->funcs->enable) {
		ret = panel->funcs->enable(panel);
		if (ret < 0)
			return ret;
	}

	ret = backlight_enable(panel->backlight);
	if (ret < 0)
		DRM_DEV_INFO(panel->dev, "failed to enable backlight: %d\n",
			     ret);

	return 0;
}
EXPORT_SYMBOL(drm_panel_enable);

/**
 * drm_panel_disable - disable a panel
 * @panel: DRM panel
 *
<<<<<<< HEAD
 * This function should not be called by the panel device itself. It
 * is only for the drm device that called drm_panel_attach().
 */
void drm_panel_detach(struct drm_panel *panel)
{
}
EXPORT_SYMBOL(drm_panel_detach);

/**
 * drm_panel_prepare - power on a panel
 * @panel: DRM panel
 *
 * Calling this function will enable power and deassert any reset signals to
 * the panel. After this has completed it is possible to communicate with any
 * integrated circuitry via a command bus.
 *
 * Return: 0 on success or a negative error code on failure.
 */
int drm_panel_prepare(struct drm_panel *panel)
{
	if (!panel)
		return -EINVAL;

	if (panel->funcs && panel->funcs->prepare)
		return panel->funcs->prepare(panel);

	return 0;
}
EXPORT_SYMBOL(drm_panel_prepare);

/**
 * drm_panel_unprepare - power off a panel
 * @panel: DRM panel
 *
 * Calling this function will completely power off a panel (assert the panel's
 * reset, turn off power supplies, ...). After this function has completed, it
 * is usually no longer possible to communicate with the panel until another
 * call to drm_panel_prepare().
 *
 * Return: 0 on success or a negative error code on failure.
 */
int drm_panel_unprepare(struct drm_panel *panel)
{
	if (!panel)
		return -EINVAL;

	if (panel->funcs && panel->funcs->unprepare)
		return panel->funcs->unprepare(panel);

	return 0;
}
EXPORT_SYMBOL(drm_panel_unprepare);

/**
 * drm_panel_enable - enable a panel
 * @panel: DRM panel
 *
 * Calling this function will cause the panel display drivers to be turned on
 * and the backlight to be enabled. Content will be visible on screen after
 * this call completes.
 *
 * Return: 0 on success or a negative error code on failure.
 */
int drm_panel_enable(struct drm_panel *panel)
{
	int ret;

	if (!panel)
		return -EINVAL;

	if (panel->funcs && panel->funcs->enable) {
		ret = panel->funcs->enable(panel);
		if (ret < 0)
			return ret;
	}

	ret = backlight_enable(panel->backlight);
	if (ret < 0)
		DRM_DEV_INFO(panel->dev, "failed to enable backlight: %d\n",
			     ret);

	return 0;
}
EXPORT_SYMBOL(drm_panel_enable);

/**
 * drm_panel_disable - disable a panel
 * @panel: DRM panel
 *
 * This will typically turn off the panel's backlight or disable the display
 * drivers. For smart panels it should still be possible to communicate with
 * the integrated circuitry via any command bus after this call.
 *
 * Return: 0 on success or a negative error code on failure.
 */
int drm_panel_disable(struct drm_panel *panel)
{
	int ret;

	if (!panel)
		return -EINVAL;

	ret = backlight_disable(panel->backlight);
	if (ret < 0)
		DRM_DEV_INFO(panel->dev, "failed to disable backlight: %d\n",
			     ret);

	if (panel->funcs && panel->funcs->disable)
		return panel->funcs->disable(panel);

	return 0;
}
=======
 * This will typically turn off the panel's backlight or disable the display
 * drivers. For smart panels it should still be possible to communicate with
 * the integrated circuitry via any command bus after this call.
 *
 * Return: 0 on success or a negative error code on failure.
 */
int drm_panel_disable(struct drm_panel *panel)
{
	int ret;

	if (!panel)
		return -EINVAL;

	ret = backlight_disable(panel->backlight);
	if (ret < 0)
		DRM_DEV_INFO(panel->dev, "failed to disable backlight: %d\n",
			     ret);

	if (panel->funcs && panel->funcs->disable)
		return panel->funcs->disable(panel);

	return 0;
}
>>>>>>> 7d2a07b7
EXPORT_SYMBOL(drm_panel_disable);

/**
 * drm_panel_get_modes - probe the available display modes of a panel
 * @panel: DRM panel
 * @connector: DRM connector
 *
 * The modes probed from the panel are automatically added to the connector
 * that the panel is attached to.
 *
 * Return: The number of modes available from the panel on success or a
 * negative error code on failure.
 */
int drm_panel_get_modes(struct drm_panel *panel,
			struct drm_connector *connector)
{
	if (!panel)
		return -EINVAL;

	if (panel->funcs && panel->funcs->get_modes)
		return panel->funcs->get_modes(panel, connector);

	return -EOPNOTSUPP;
}
EXPORT_SYMBOL(drm_panel_get_modes);

#ifdef CONFIG_OF
/**
 * of_drm_find_panel - look up a panel using a device tree node
 * @np: device tree node of the panel
 *
 * Searches the set of registered panels for one that matches the given device
 * tree node. If a matching panel is found, return a pointer to it.
 *
 * Return: A pointer to the panel registered for the specified device tree
 * node or an ERR_PTR() if no panel matching the device tree node can be found.
 *
 * Possible error codes returned by this function:
 *
 * - EPROBE_DEFER: the panel device has not been probed yet, and the caller
 *   should retry later
 * - ENODEV: the device is not available (status != "okay" or "ok")
 */
struct drm_panel *of_drm_find_panel(const struct device_node *np)
{
	struct drm_panel *panel;

	if (!of_device_is_available(np))
		return ERR_PTR(-ENODEV);

	mutex_lock(&panel_lock);

	list_for_each_entry(panel, &panel_list, list) {
		if (panel->dev->of_node == np) {
			mutex_unlock(&panel_lock);
			return panel;
		}
	}

	mutex_unlock(&panel_lock);
	return ERR_PTR(-EPROBE_DEFER);
}
EXPORT_SYMBOL(of_drm_find_panel);

/**
 * of_drm_get_panel_orientation - look up the orientation of the panel through
 * the "rotation" binding from a device tree node
 * @np: device tree node of the panel
 * @orientation: orientation enum to be filled in
 *
 * Looks up the rotation of a panel in the device tree. The orientation of the
 * panel is expressed as a property name "rotation" in the device tree. The
 * rotation in the device tree is counter clockwise.
 *
 * Return: 0 when a valid rotation value (0, 90, 180, or 270) is read or the
 * rotation property doesn't exist. Return a negative error code on failure.
 */
int of_drm_get_panel_orientation(const struct device_node *np,
				 enum drm_panel_orientation *orientation)
{
	int rotation, ret;

	ret = of_property_read_u32(np, "rotation", &rotation);
	if (ret == -EINVAL) {
		/* Don't return an error if there's no rotation property. */
		*orientation = DRM_MODE_PANEL_ORIENTATION_UNKNOWN;
		return 0;
	}

	if (ret < 0)
		return ret;

	if (rotation == 0)
		*orientation = DRM_MODE_PANEL_ORIENTATION_NORMAL;
	else if (rotation == 90)
		*orientation = DRM_MODE_PANEL_ORIENTATION_RIGHT_UP;
	else if (rotation == 180)
		*orientation = DRM_MODE_PANEL_ORIENTATION_BOTTOM_UP;
	else if (rotation == 270)
		*orientation = DRM_MODE_PANEL_ORIENTATION_LEFT_UP;
	else
		return -EINVAL;

	return 0;
}
EXPORT_SYMBOL(of_drm_get_panel_orientation);
#endif

#if IS_REACHABLE(CONFIG_BACKLIGHT_CLASS_DEVICE)
/**
 * drm_panel_of_backlight - use backlight device node for backlight
 * @panel: DRM panel
 *
 * Use this function to enable backlight handling if your panel
 * uses device tree and has a backlight phandle.
 *
 * When the panel is enabled backlight will be enabled after a
 * successful call to &drm_panel_funcs.enable()
 *
 * When the panel is disabled backlight will be disabled before the
 * call to &drm_panel_funcs.disable().
 *
 * A typical implementation for a panel driver supporting device tree
 * will call this function at probe time. Backlight will then be handled
 * transparently without requiring any intervention from the driver.
 * drm_panel_of_backlight() must be called after the call to drm_panel_init().
 *
 * Return: 0 on success or a negative error code on failure.
 */
int drm_panel_of_backlight(struct drm_panel *panel)
{
	struct backlight_device *backlight;

	if (!panel || !panel->dev)
		return -EINVAL;

	backlight = devm_of_find_backlight(panel->dev);

	if (IS_ERR(backlight))
		return PTR_ERR(backlight);

	panel->backlight = backlight;
	return 0;
}
EXPORT_SYMBOL(drm_panel_of_backlight);
#endif

#if IS_REACHABLE(CONFIG_BACKLIGHT_CLASS_DEVICE)
/**
 * drm_panel_of_backlight - use backlight device node for backlight
 * @panel: DRM panel
 *
 * Use this function to enable backlight handling if your panel
 * uses device tree and has a backlight phandle.
 *
 * When the panel is enabled backlight will be enabled after a
 * successful call to &drm_panel_funcs.enable()
 *
 * When the panel is disabled backlight will be disabled before the
 * call to &drm_panel_funcs.disable().
 *
 * A typical implementation for a panel driver supporting device tree
 * will call this function at probe time. Backlight will then be handled
 * transparently without requiring any intervention from the driver.
 * drm_panel_of_backlight() must be called after the call to drm_panel_init().
 *
 * Return: 0 on success or a negative error code on failure.
 */
int drm_panel_of_backlight(struct drm_panel *panel)
{
	struct backlight_device *backlight;

	if (!panel || !panel->dev)
		return -EINVAL;

	backlight = devm_of_find_backlight(panel->dev);

	if (IS_ERR(backlight))
		return PTR_ERR(backlight);

	panel->backlight = backlight;
	return 0;
}
EXPORT_SYMBOL(drm_panel_of_backlight);
#endif

MODULE_AUTHOR("Thierry Reding <treding@nvidia.com>");
MODULE_DESCRIPTION("DRM panel infrastructure");
MODULE_LICENSE("GPL and additional rights");<|MERGE_RESOLUTION|>--- conflicted
+++ resolved
@@ -128,15 +128,12 @@
  */
 int drm_panel_unprepare(struct drm_panel *panel)
 {
-<<<<<<< HEAD
-=======
 	if (!panel)
 		return -EINVAL;
 
 	if (panel->funcs && panel->funcs->unprepare)
 		return panel->funcs->unprepare(panel);
 
->>>>>>> 7d2a07b7
 	return 0;
 }
 EXPORT_SYMBOL(drm_panel_unprepare);
@@ -177,96 +174,6 @@
  * drm_panel_disable - disable a panel
  * @panel: DRM panel
  *
-<<<<<<< HEAD
- * This function should not be called by the panel device itself. It
- * is only for the drm device that called drm_panel_attach().
- */
-void drm_panel_detach(struct drm_panel *panel)
-{
-}
-EXPORT_SYMBOL(drm_panel_detach);
-
-/**
- * drm_panel_prepare - power on a panel
- * @panel: DRM panel
- *
- * Calling this function will enable power and deassert any reset signals to
- * the panel. After this has completed it is possible to communicate with any
- * integrated circuitry via a command bus.
- *
- * Return: 0 on success or a negative error code on failure.
- */
-int drm_panel_prepare(struct drm_panel *panel)
-{
-	if (!panel)
-		return -EINVAL;
-
-	if (panel->funcs && panel->funcs->prepare)
-		return panel->funcs->prepare(panel);
-
-	return 0;
-}
-EXPORT_SYMBOL(drm_panel_prepare);
-
-/**
- * drm_panel_unprepare - power off a panel
- * @panel: DRM panel
- *
- * Calling this function will completely power off a panel (assert the panel's
- * reset, turn off power supplies, ...). After this function has completed, it
- * is usually no longer possible to communicate with the panel until another
- * call to drm_panel_prepare().
- *
- * Return: 0 on success or a negative error code on failure.
- */
-int drm_panel_unprepare(struct drm_panel *panel)
-{
-	if (!panel)
-		return -EINVAL;
-
-	if (panel->funcs && panel->funcs->unprepare)
-		return panel->funcs->unprepare(panel);
-
-	return 0;
-}
-EXPORT_SYMBOL(drm_panel_unprepare);
-
-/**
- * drm_panel_enable - enable a panel
- * @panel: DRM panel
- *
- * Calling this function will cause the panel display drivers to be turned on
- * and the backlight to be enabled. Content will be visible on screen after
- * this call completes.
- *
- * Return: 0 on success or a negative error code on failure.
- */
-int drm_panel_enable(struct drm_panel *panel)
-{
-	int ret;
-
-	if (!panel)
-		return -EINVAL;
-
-	if (panel->funcs && panel->funcs->enable) {
-		ret = panel->funcs->enable(panel);
-		if (ret < 0)
-			return ret;
-	}
-
-	ret = backlight_enable(panel->backlight);
-	if (ret < 0)
-		DRM_DEV_INFO(panel->dev, "failed to enable backlight: %d\n",
-			     ret);
-
-	return 0;
-}
-EXPORT_SYMBOL(drm_panel_enable);
-
-/**
- * drm_panel_disable - disable a panel
- * @panel: DRM panel
- *
  * This will typically turn off the panel's backlight or disable the display
  * drivers. For smart panels it should still be possible to communicate with
  * the integrated circuitry via any command bus after this call.
@@ -290,31 +197,6 @@
 
 	return 0;
 }
-=======
- * This will typically turn off the panel's backlight or disable the display
- * drivers. For smart panels it should still be possible to communicate with
- * the integrated circuitry via any command bus after this call.
- *
- * Return: 0 on success or a negative error code on failure.
- */
-int drm_panel_disable(struct drm_panel *panel)
-{
-	int ret;
-
-	if (!panel)
-		return -EINVAL;
-
-	ret = backlight_disable(panel->backlight);
-	if (ret < 0)
-		DRM_DEV_INFO(panel->dev, "failed to disable backlight: %d\n",
-			     ret);
-
-	if (panel->funcs && panel->funcs->disable)
-		return panel->funcs->disable(panel);
-
-	return 0;
-}
->>>>>>> 7d2a07b7
 EXPORT_SYMBOL(drm_panel_disable);
 
 /**
@@ -462,45 +344,6 @@
 EXPORT_SYMBOL(drm_panel_of_backlight);
 #endif
 
-#if IS_REACHABLE(CONFIG_BACKLIGHT_CLASS_DEVICE)
-/**
- * drm_panel_of_backlight - use backlight device node for backlight
- * @panel: DRM panel
- *
- * Use this function to enable backlight handling if your panel
- * uses device tree and has a backlight phandle.
- *
- * When the panel is enabled backlight will be enabled after a
- * successful call to &drm_panel_funcs.enable()
- *
- * When the panel is disabled backlight will be disabled before the
- * call to &drm_panel_funcs.disable().
- *
- * A typical implementation for a panel driver supporting device tree
- * will call this function at probe time. Backlight will then be handled
- * transparently without requiring any intervention from the driver.
- * drm_panel_of_backlight() must be called after the call to drm_panel_init().
- *
- * Return: 0 on success or a negative error code on failure.
- */
-int drm_panel_of_backlight(struct drm_panel *panel)
-{
-	struct backlight_device *backlight;
-
-	if (!panel || !panel->dev)
-		return -EINVAL;
-
-	backlight = devm_of_find_backlight(panel->dev);
-
-	if (IS_ERR(backlight))
-		return PTR_ERR(backlight);
-
-	panel->backlight = backlight;
-	return 0;
-}
-EXPORT_SYMBOL(drm_panel_of_backlight);
-#endif
-
 MODULE_AUTHOR("Thierry Reding <treding@nvidia.com>");
 MODULE_DESCRIPTION("DRM panel infrastructure");
 MODULE_LICENSE("GPL and additional rights");