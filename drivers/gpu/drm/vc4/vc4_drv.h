--- conflicted
+++ resolved
@@ -441,21 +441,12 @@
 	enum vc4_encoder_type type;
 	u32 clock_select;
 
-<<<<<<< HEAD
-	void (*pre_crtc_configure)(struct drm_encoder *encoder);
-	void (*pre_crtc_enable)(struct drm_encoder *encoder);
-	void (*post_crtc_enable)(struct drm_encoder *encoder);
-
-	void (*post_crtc_disable)(struct drm_encoder *encoder);
-	void (*post_crtc_powerdown)(struct drm_encoder *encoder);
-=======
 	void (*pre_crtc_configure)(struct drm_encoder *encoder, struct drm_atomic_state *state);
 	void (*pre_crtc_enable)(struct drm_encoder *encoder, struct drm_atomic_state *state);
 	void (*post_crtc_enable)(struct drm_encoder *encoder, struct drm_atomic_state *state);
 
 	void (*post_crtc_disable)(struct drm_encoder *encoder, struct drm_atomic_state *state);
 	void (*post_crtc_powerdown)(struct drm_encoder *encoder, struct drm_atomic_state *state);
->>>>>>> 7d2a07b7
 };
 
 static inline struct vc4_encoder *
@@ -796,10 +787,6 @@
 int vc4_dumb_create(struct drm_file *file_priv,
 		    struct drm_device *dev,
 		    struct drm_mode_create_dumb *args);
-<<<<<<< HEAD
-struct dma_buf *vc4_prime_export(struct drm_gem_object *obj, int flags);
-=======
->>>>>>> 7d2a07b7
 int vc4_create_bo_ioctl(struct drm_device *dev, void *data,
 			struct drm_file *file_priv);
 int vc4_create_shader_bo_ioctl(struct drm_device *dev, void *data,
@@ -918,17 +905,10 @@
 extern struct platform_driver vc4_hvs_driver;
 void vc4_hvs_stop_channel(struct drm_device *dev, unsigned int output);
 int vc4_hvs_get_fifo_from_output(struct drm_device *dev, unsigned int output);
-<<<<<<< HEAD
-int vc4_hvs_atomic_check(struct drm_crtc *crtc, struct drm_crtc_state *state);
-void vc4_hvs_atomic_enable(struct drm_crtc *crtc, struct drm_crtc_state *old_state);
-void vc4_hvs_atomic_disable(struct drm_crtc *crtc, struct drm_crtc_state *old_state);
-void vc4_hvs_atomic_flush(struct drm_crtc *crtc, struct drm_crtc_state *state);
-=======
 int vc4_hvs_atomic_check(struct drm_crtc *crtc, struct drm_atomic_state *state);
 void vc4_hvs_atomic_enable(struct drm_crtc *crtc, struct drm_atomic_state *state);
 void vc4_hvs_atomic_disable(struct drm_crtc *crtc, struct drm_atomic_state *state);
 void vc4_hvs_atomic_flush(struct drm_crtc *crtc, struct drm_atomic_state *state);
->>>>>>> 7d2a07b7
 void vc4_hvs_dump_state(struct drm_device *dev);
 void vc4_hvs_unmask_underrun(struct drm_device *dev, int channel);
 void vc4_hvs_mask_underrun(struct drm_device *dev, int channel);
