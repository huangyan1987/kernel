--- conflicted
+++ resolved
@@ -11,10 +11,7 @@
 #include <linux/ktime.h>
 #include <linux/bits.h>
 
-<<<<<<< HEAD
-=======
 #include <drm/drm_atomic.h>
->>>>>>> 7d2a07b7
 #include <drm/drm_crtc.h>
 #include <drm/drm_flip_work.h>
 #include <drm/drm_mode.h>
@@ -348,14 +345,6 @@
 {
 	struct drm_encoder *encoder;
 
-<<<<<<< HEAD
-	if (!crtc) {
-		DPU_ERROR("invalid crtc\n");
-		return INTF_MODE_NONE;
-	}
-
-=======
->>>>>>> 7d2a07b7
 	/*
 	 * TODO: This function is called from dpu debugfs and as part of atomic
 	 * check. When called from debugfs, the crtc->mutex must be held to
@@ -515,7 +504,6 @@
 	memset(cfg, 0, sizeof(struct dpu_hw_pcc_cfg));
 
 	ctm = (struct drm_color_ctm *)state->ctm->data;
-<<<<<<< HEAD
 
 	if (!ctm)
 		return;
@@ -524,16 +512,6 @@
 	cfg->g.r = CONVERT_S3_15(ctm->matrix[1]);
 	cfg->b.r = CONVERT_S3_15(ctm->matrix[2]);
 
-=======
-
-	if (!ctm)
-		return;
-
-	cfg->r.r = CONVERT_S3_15(ctm->matrix[0]);
-	cfg->g.r = CONVERT_S3_15(ctm->matrix[1]);
-	cfg->b.r = CONVERT_S3_15(ctm->matrix[2]);
-
->>>>>>> 7d2a07b7
 	cfg->r.g = CONVERT_S3_15(ctm->matrix[3]);
 	cfg->g.g = CONVERT_S3_15(ctm->matrix[4]);
 	cfg->b.g = CONVERT_S3_15(ctm->matrix[5]);
@@ -541,63 +519,10 @@
 	cfg->r.b = CONVERT_S3_15(ctm->matrix[6]);
 	cfg->g.b = CONVERT_S3_15(ctm->matrix[7]);
 	cfg->b.b = CONVERT_S3_15(ctm->matrix[8]);
-<<<<<<< HEAD
 }
 
 static void _dpu_crtc_setup_cp_blocks(struct drm_crtc *crtc)
 {
-	struct drm_crtc_state *state = crtc->state;
-	struct dpu_crtc_state *cstate = to_dpu_crtc_state(crtc->state);
-	struct dpu_crtc_mixer *mixer = cstate->mixers;
-	struct dpu_hw_pcc_cfg cfg;
-	struct dpu_hw_ctl *ctl;
-	struct dpu_hw_mixer *lm;
-	struct dpu_hw_dspp *dspp;
-	int i;
-
-
-	if (!state->color_mgmt_changed)
-		return;
-
-	for (i = 0; i < cstate->num_mixers; i++) {
-		ctl = mixer[i].lm_ctl;
-		lm = mixer[i].hw_lm;
-		dspp = mixer[i].hw_dspp;
-
-		if (!dspp || !dspp->ops.setup_pcc)
-			continue;
-
-		if (!state->ctm) {
-			dspp->ops.setup_pcc(dspp, NULL);
-		} else {
-			_dpu_crtc_get_pcc_coeff(state, &cfg);
-			dspp->ops.setup_pcc(dspp, &cfg);
-		}
-
-		mixer[i].flush_mask |= ctl->ops.get_bitmask_dspp(ctl,
-			mixer[i].hw_dspp->idx);
-
-		/* stage config flush mask */
-		ctl->ops.update_pending_flush(ctl, mixer[i].flush_mask);
-
-		DPU_DEBUG("lm %d, ctl %d, flush mask 0x%x\n",
-			mixer[i].hw_lm->idx - DSPP_0,
-			ctl->idx - CTL_0,
-			mixer[i].flush_mask);
-	}
-=======
->>>>>>> 7d2a07b7
-}
-
-static void _dpu_crtc_setup_cp_blocks(struct drm_crtc *crtc)
-{
-<<<<<<< HEAD
-	struct dpu_crtc *dpu_crtc;
-	struct dpu_crtc_state *cstate;
-	struct drm_encoder *encoder;
-	struct drm_device *dev;
-	unsigned long flags;
-=======
 	struct drm_crtc_state *state = crtc->state;
 	struct dpu_crtc_state *cstate = to_dpu_crtc_state(crtc->state);
 	struct dpu_crtc_mixer *mixer = cstate->mixers;
@@ -605,7 +530,6 @@
 	struct dpu_hw_ctl *ctl;
 	struct dpu_hw_dspp *dspp;
 	int i;
->>>>>>> 7d2a07b7
 
 
 	if (!state->color_mgmt_changed)
@@ -650,15 +574,7 @@
 		return;
 	}
 
-<<<<<<< HEAD
-	DPU_DEBUG("crtc%d\n", crtc->base.id);
-
-	dpu_crtc = to_dpu_crtc(crtc);
-	cstate = to_dpu_crtc_state(crtc->state);
-	dev = crtc->dev;
-=======
 	DRM_DEBUG_ATOMIC("crtc%d\n", crtc->base.id);
->>>>>>> 7d2a07b7
 
 	_dpu_crtc_setup_lm_bounds(crtc, crtc->state);
 
@@ -715,22 +631,11 @@
 		return;
 	}
 
-<<<<<<< HEAD
-	if (dpu_crtc->event) {
-		DPU_DEBUG("already received dpu_crtc->event\n");
-	} else {
-		spin_lock_irqsave(&dev->event_lock, flags);
-		dpu_crtc->event = crtc->state->event;
-		crtc->state->event = NULL;
-		spin_unlock_irqrestore(&dev->event_lock, flags);
-	}
-=======
 	WARN_ON(dpu_crtc->event);
 	spin_lock_irqsave(&dev->event_lock, flags);
 	dpu_crtc->event = crtc->state->event;
 	crtc->state->event = NULL;
 	spin_unlock_irqrestore(&dev->event_lock, flags);
->>>>>>> 7d2a07b7
 
 	/*
 	 * If no mixers has been allocated in dpu_crtc_atomic_check(),
@@ -765,18 +670,7 @@
 static void dpu_crtc_destroy_state(struct drm_crtc *crtc,
 		struct drm_crtc_state *state)
 {
-<<<<<<< HEAD
-	struct dpu_crtc_state *cstate;
-
-	if (!crtc || !state) {
-		DPU_ERROR("invalid argument(s)\n");
-		return;
-	}
-
-	cstate = to_dpu_crtc_state(state);
-=======
 	struct dpu_crtc_state *cstate = to_dpu_crtc_state(state);
->>>>>>> 7d2a07b7
 
 	DRM_DEBUG_ATOMIC("crtc%d\n", crtc->base.id);
 
@@ -834,15 +728,9 @@
 
 	if (atomic_inc_return(&dpu_crtc->frame_pending) == 1) {
 		/* acquire bandwidth and other resources */
-<<<<<<< HEAD
-		DPU_DEBUG("crtc%d first commit\n", crtc->base.id);
-	} else
-		DPU_DEBUG("crtc%d commit\n", crtc->base.id);
-=======
 		DRM_DEBUG_ATOMIC("crtc%d first commit\n", crtc->base.id);
 	} else
 		DRM_DEBUG_ATOMIC("crtc%d commit\n", crtc->base.id);
->>>>>>> 7d2a07b7
 
 	dpu_crtc->play_count++;
 
@@ -871,19 +759,8 @@
  */
 static struct drm_crtc_state *dpu_crtc_duplicate_state(struct drm_crtc *crtc)
 {
-<<<<<<< HEAD
-	struct dpu_crtc_state *cstate, *old_cstate;
-
-	if (!crtc || !crtc->state) {
-		DPU_ERROR("invalid argument(s)\n");
-		return NULL;
-	}
-
-	old_cstate = to_dpu_crtc_state(crtc->state);
-=======
 	struct dpu_crtc_state *cstate, *old_cstate = to_dpu_crtc_state(crtc->state);
 
->>>>>>> 7d2a07b7
 	cstate = kmemdup(old_cstate, sizeof(*old_cstate), GFP_KERNEL);
 	if (!cstate) {
 		DPU_ERROR("failed to allocate state\n");
@@ -899,20 +776,6 @@
 static void dpu_crtc_disable(struct drm_crtc *crtc,
 			     struct drm_atomic_state *state)
 {
-<<<<<<< HEAD
-	struct dpu_crtc *dpu_crtc;
-	struct dpu_crtc_state *cstate;
-	struct drm_encoder *encoder;
-	unsigned long flags;
-	bool release_bandwidth = false;
-
-	if (!crtc || !crtc->state) {
-		DPU_ERROR("invalid crtc\n");
-		return;
-	}
-	dpu_crtc = to_dpu_crtc(crtc);
-	cstate = to_dpu_crtc_state(crtc->state);
-=======
 	struct drm_crtc_state *old_crtc_state = drm_atomic_get_old_crtc_state(state,
 									      crtc);
 	struct dpu_crtc *dpu_crtc = to_dpu_crtc(crtc);
@@ -920,7 +783,6 @@
 	struct drm_encoder *encoder;
 	unsigned long flags;
 	bool release_bandwidth = false;
->>>>>>> 7d2a07b7
 
 	DRM_DEBUG_KMS("crtc%d\n", crtc->base.id);
 
@@ -983,14 +845,6 @@
 	struct dpu_crtc *dpu_crtc = to_dpu_crtc(crtc);
 	struct drm_encoder *encoder;
 	bool request_bandwidth = false;
-<<<<<<< HEAD
-
-	if (!crtc) {
-		DPU_ERROR("invalid crtc\n");
-		return;
-	}
-=======
->>>>>>> 7d2a07b7
 
 	pm_runtime_get_sync(crtc->dev->dev);
 
@@ -1058,13 +912,8 @@
 		goto end;
 	}
 
-<<<<<<< HEAD
-	mode = &state->adjusted_mode;
-	DPU_DEBUG("%s: check\n", dpu_crtc->name);
-=======
 	mode = &crtc_state->adjusted_mode;
 	DRM_DEBUG_ATOMIC("%s: check\n", dpu_crtc->name);
->>>>>>> 7d2a07b7
 
 	/* force a full mode set if active state changed */
 	if (crtc_state->active_changed)
@@ -1075,11 +924,7 @@
 	if (cstate->num_mixers) {
 		mixer_width = mode->hdisplay / cstate->num_mixers;
 
-<<<<<<< HEAD
-		_dpu_crtc_setup_lm_bounds(crtc, state);
-=======
 		_dpu_crtc_setup_lm_bounds(crtc, crtc_state);
->>>>>>> 7d2a07b7
 	}
 
 	crtc_rect.x2 = mode->hdisplay;
@@ -1176,11 +1021,7 @@
 		}
 
 		pstates[i].dpu_pstate->stage = z_pos + DPU_STAGE_0;
-<<<<<<< HEAD
-		DPU_DEBUG("%s: zpos %d\n", dpu_crtc->name, z_pos);
-=======
 		DRM_DEBUG_ATOMIC("%s: zpos %d\n", dpu_crtc->name, z_pos);
->>>>>>> 7d2a07b7
 	}
 
 	for (i = 0; i < multirect_count; i++) {
@@ -1196,11 +1037,7 @@
 
 	atomic_inc(&_dpu_crtc_get_kms(crtc)->bandwidth_ref);
 
-<<<<<<< HEAD
-	rc = dpu_core_perf_crtc_check(crtc, state);
-=======
 	rc = dpu_core_perf_crtc_check(crtc, crtc_state);
->>>>>>> 7d2a07b7
 	if (rc) {
 		DPU_ERROR("crtc%d failed performance check %d\n",
 				crtc->base.id, rc);
@@ -1480,11 +1317,8 @@
 	.early_unregister = dpu_crtc_early_unregister,
 	.enable_vblank  = msm_crtc_enable_vblank,
 	.disable_vblank = msm_crtc_disable_vblank,
-<<<<<<< HEAD
-=======
 	.get_vblank_timestamp = drm_crtc_vblank_helper_get_vblank_timestamp,
 	.get_vblank_counter = dpu_crtc_get_vblank_counter,
->>>>>>> 7d2a07b7
 };
 
 static const struct drm_crtc_helper_funcs dpu_crtc_helper_funcs = {
