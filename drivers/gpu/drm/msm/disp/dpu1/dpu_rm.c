--- conflicted
+++ resolved
@@ -10,10 +10,7 @@
 #include "dpu_hw_pingpong.h"
 #include "dpu_hw_intf.h"
 #include "dpu_hw_dspp.h"
-<<<<<<< HEAD
-=======
 #include "dpu_hw_merge3d.h"
->>>>>>> 7d2a07b7
 #include "dpu_encoder.h"
 #include "dpu_trace.h"
 
@@ -46,7 +43,14 @@
 			dpu_hw_pingpong_destroy(hw);
 		}
 	}
-<<<<<<< HEAD
+	for (i = 0; i < ARRAY_SIZE(rm->merge_3d_blks); i++) {
+		struct dpu_hw_merge_3d *hw;
+
+		if (rm->merge_3d_blks[i]) {
+			hw = to_dpu_hw_merge_3d(rm->merge_3d_blks[i]);
+			dpu_hw_merge_3d_destroy(hw);
+		}
+	}
 	for (i = 0; i < ARRAY_SIZE(rm->mixer_blks); i++) {
 		struct dpu_hw_mixer *hw;
 
@@ -58,27 +62,6 @@
 	for (i = 0; i < ARRAY_SIZE(rm->ctl_blks); i++) {
 		struct dpu_hw_ctl *hw;
 
-=======
-	for (i = 0; i < ARRAY_SIZE(rm->merge_3d_blks); i++) {
-		struct dpu_hw_merge_3d *hw;
-
-		if (rm->merge_3d_blks[i]) {
-			hw = to_dpu_hw_merge_3d(rm->merge_3d_blks[i]);
-			dpu_hw_merge_3d_destroy(hw);
-		}
-	}
-	for (i = 0; i < ARRAY_SIZE(rm->mixer_blks); i++) {
-		struct dpu_hw_mixer *hw;
-
-		if (rm->mixer_blks[i]) {
-			hw = to_dpu_hw_mixer(rm->mixer_blks[i]);
-			dpu_hw_lm_destroy(hw);
-		}
-	}
-	for (i = 0; i < ARRAY_SIZE(rm->ctl_blks); i++) {
-		struct dpu_hw_ctl *hw;
-
->>>>>>> 7d2a07b7
 		if (rm->ctl_blks[i]) {
 			hw = to_dpu_hw_ctl(rm->ctl_blks[i]);
 			dpu_hw_ctl_destroy(hw);
@@ -178,11 +161,8 @@
 				rc);
 			goto fail;
 		}
-<<<<<<< HEAD
-=======
 		if (pp->merge_3d && pp->merge_3d < MERGE_3D_MAX)
 			hw->merge_3d = to_dpu_hw_merge_3d(rm->merge_3d_blks[pp->merge_3d - MERGE_3D_0]);
->>>>>>> 7d2a07b7
 		rm->pingpong_blks[pp->id - PINGPONG_0] = &hw->base;
 	}
 
@@ -259,11 +239,7 @@
  * @rm: dpu resource manager handle
  * @primary_idx: index of primary mixer in rm->mixer_blks[]
  * @peer_idx: index of other mixer in rm->mixer_blks[]
-<<<<<<< HEAD
- * @Return: true if rm->mixer_blks[peer_idx] is a peer of
-=======
  * Return: true if rm->mixer_blks[peer_idx] is a peer of
->>>>>>> 7d2a07b7
  *          rm->mixer_blks[primary_idx]
  */
 static bool _dpu_rm_check_lm_peer(struct dpu_rm *rm, int primary_idx,
@@ -299,11 +275,7 @@
  *      mixer in rm->dspp_blks[].
  * @reqs: input parameter, rm requirements for HW blocks needed in the
  *      datapath.
-<<<<<<< HEAD
- * @Return: true if lm matches all requirements, false otherwise
-=======
  * Return: true if lm matches all requirements, false otherwise
->>>>>>> 7d2a07b7
  */
 static bool _dpu_rm_check_lm_and_get_connected_blks(struct dpu_rm *rm,
 		struct dpu_global_state *global_state,
@@ -456,11 +428,7 @@
 		features = ctl->caps->features;
 		has_split_display = BIT(DPU_CTL_SPLIT_DISPLAY) & features;
 
-<<<<<<< HEAD
-		DPU_DEBUG("ctl %d caps 0x%lX\n", rm->ctl_blks[j]->id, features);
-=======
 		DPU_DEBUG("ctl %d caps 0x%lX\n", j + CTL_0, features);
->>>>>>> 7d2a07b7
 
 		if (needs_split_display != has_split_display)
 			continue;
