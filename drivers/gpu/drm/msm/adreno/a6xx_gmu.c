// SPDX-License-Identifier: GPL-2.0
/* Copyright (c) 2017-2018 The Linux Foundation. All rights reserved. */

#include <linux/clk.h>
#include <linux/interconnect.h>
#include <linux/pm_domain.h>
#include <linux/pm_opp.h>
#include <soc/qcom/cmd-db.h>

#include "a6xx_gpu.h"
#include "a6xx_gmu.xml.h"

static void a6xx_gmu_fault(struct a6xx_gmu *gmu)
{
	struct a6xx_gpu *a6xx_gpu = container_of(gmu, struct a6xx_gpu, gmu);
	struct adreno_gpu *adreno_gpu = &a6xx_gpu->base;
	struct msm_gpu *gpu = &adreno_gpu->base;
	struct drm_device *dev = gpu->dev;
	struct msm_drm_private *priv = dev->dev_private;

	/* FIXME: add a banner here */
	gmu->hung = true;

	/* Turn off the hangcheck timer while we are resetting */
	del_timer(&gpu->hangcheck_timer);

	/* Queue the GPU handler because we need to treat this as a recovery */
	queue_work(priv->wq, &gpu->recover_work);
}

static irqreturn_t a6xx_gmu_irq(int irq, void *data)
{
	struct a6xx_gmu *gmu = data;
	u32 status;

	status = gmu_read(gmu, REG_A6XX_GMU_AO_HOST_INTERRUPT_STATUS);
	gmu_write(gmu, REG_A6XX_GMU_AO_HOST_INTERRUPT_CLR, status);

	if (status & A6XX_GMU_AO_HOST_INTERRUPT_STATUS_WDOG_BITE) {
		dev_err_ratelimited(gmu->dev, "GMU watchdog expired\n");

		a6xx_gmu_fault(gmu);
	}

	if (status &  A6XX_GMU_AO_HOST_INTERRUPT_STATUS_HOST_AHB_BUS_ERROR)
		dev_err_ratelimited(gmu->dev, "GMU AHB bus error\n");

	if (status & A6XX_GMU_AO_HOST_INTERRUPT_STATUS_FENCE_ERR)
		dev_err_ratelimited(gmu->dev, "GMU fence error: 0x%x\n",
			gmu_read(gmu, REG_A6XX_GMU_AHB_FENCE_STATUS));

	return IRQ_HANDLED;
}

static irqreturn_t a6xx_hfi_irq(int irq, void *data)
{
	struct a6xx_gmu *gmu = data;
	u32 status;

	status = gmu_read(gmu, REG_A6XX_GMU_GMU2HOST_INTR_INFO);
	gmu_write(gmu, REG_A6XX_GMU_GMU2HOST_INTR_CLR, status);

	if (status & A6XX_GMU_GMU2HOST_INTR_INFO_CM3_FAULT) {
		dev_err_ratelimited(gmu->dev, "GMU firmware fault\n");

		a6xx_gmu_fault(gmu);
	}

	return IRQ_HANDLED;
}

bool a6xx_gmu_sptprac_is_on(struct a6xx_gmu *gmu)
{
	u32 val;

	/* This can be called from gpu state code so make sure GMU is valid */
	if (!gmu->initialized)
		return false;

	val = gmu_read(gmu, REG_A6XX_GMU_SPTPRAC_PWR_CLK_STATUS);

	return !(val &
		(A6XX_GMU_SPTPRAC_PWR_CLK_STATUS_SPTPRAC_GDSC_POWER_OFF |
		A6XX_GMU_SPTPRAC_PWR_CLK_STATUS_SP_CLOCK_OFF));
}

/* Check to see if the GX rail is still powered */
bool a6xx_gmu_gx_is_on(struct a6xx_gmu *gmu)
{
	u32 val;

	/* This can be called from gpu state code so make sure GMU is valid */
	if (!gmu->initialized)
		return false;

	val = gmu_read(gmu, REG_A6XX_GMU_SPTPRAC_PWR_CLK_STATUS);

	return !(val &
		(A6XX_GMU_SPTPRAC_PWR_CLK_STATUS_GX_HM_GDSC_POWER_OFF |
		A6XX_GMU_SPTPRAC_PWR_CLK_STATUS_GX_HM_CLK_OFF));
}

static void __a6xx_gmu_set_freq(struct a6xx_gmu *gmu, int index)
{
	struct a6xx_gpu *a6xx_gpu = container_of(gmu, struct a6xx_gpu, gmu);
	struct adreno_gpu *adreno_gpu = &a6xx_gpu->base;
	struct msm_gpu *gpu = &adreno_gpu->base;
	int ret;

	gmu_write(gmu, REG_A6XX_GMU_DCVS_ACK_OPTION, 0);

	gmu_write(gmu, REG_A6XX_GMU_DCVS_PERF_SETTING,
		((3 & 0xf) << 28) | index);

	/*
	 * Send an invalid index as a vote for the bus bandwidth and let the
	 * firmware decide on the right vote
	 */
	gmu_write(gmu, REG_A6XX_GMU_DCVS_BW_SETTING, 0xff);

	/* Set and clear the OOB for DCVS to trigger the GMU */
	a6xx_gmu_set_oob(gmu, GMU_OOB_DCVS_SET);
	a6xx_gmu_clear_oob(gmu, GMU_OOB_DCVS_SET);

	ret = gmu_read(gmu, REG_A6XX_GMU_DCVS_RETURN);
	if (ret)
		dev_err(gmu->dev, "GMU set GPU frequency error: %d\n", ret);

	gmu->freq = gmu->gpu_freqs[index];

	/*
	 * Eventually we will want to scale the path vote with the frequency but
	 * for now leave it at max so that the performance is nominal.
	 */
	icc_set_bw(gpu->icc_path, 0, MBps_to_icc(7216));
}

void a6xx_gmu_set_freq(struct msm_gpu *gpu, unsigned long freq)
{
	struct adreno_gpu *adreno_gpu = to_adreno_gpu(gpu);
	struct a6xx_gpu *a6xx_gpu = to_a6xx_gpu(adreno_gpu);
	struct a6xx_gmu *gmu = &a6xx_gpu->gmu;
	u32 perf_index = 0;

	if (freq == gmu->freq)
		return;

	for (perf_index = 0; perf_index < gmu->nr_gpu_freqs - 1; perf_index++)
		if (freq == gmu->gpu_freqs[perf_index])
			break;

	__a6xx_gmu_set_freq(gmu, perf_index);
}

unsigned long a6xx_gmu_get_freq(struct msm_gpu *gpu)
{
	struct adreno_gpu *adreno_gpu = to_adreno_gpu(gpu);
	struct a6xx_gpu *a6xx_gpu = to_a6xx_gpu(adreno_gpu);
	struct a6xx_gmu *gmu = &a6xx_gpu->gmu;

	return  gmu->freq;
}

static bool a6xx_gmu_check_idle_level(struct a6xx_gmu *gmu)
{
	u32 val;
	int local = gmu->idle_level;

	/* SPTP and IFPC both report as IFPC */
	if (gmu->idle_level == GMU_IDLE_STATE_SPTP)
		local = GMU_IDLE_STATE_IFPC;

	val = gmu_read(gmu, REG_A6XX_GPU_GMU_CX_GMU_RPMH_POWER_STATE);

	if (val == local) {
		if (gmu->idle_level != GMU_IDLE_STATE_IFPC ||
			!a6xx_gmu_gx_is_on(gmu))
			return true;
	}

	return false;
}

/* Wait for the GMU to get to its most idle state */
int a6xx_gmu_wait_for_idle(struct a6xx_gmu *gmu)
{
	return spin_until(a6xx_gmu_check_idle_level(gmu));
}

static int a6xx_gmu_start(struct a6xx_gmu *gmu)
{
	int ret;
	u32 val;

	gmu_write(gmu, REG_A6XX_GMU_CM3_SYSRESET, 1);
	gmu_write(gmu, REG_A6XX_GMU_CM3_SYSRESET, 0);

	ret = gmu_poll_timeout(gmu, REG_A6XX_GMU_CM3_FW_INIT_RESULT, val,
		val == 0xbabeface, 100, 10000);

	if (ret)
		DRM_DEV_ERROR(gmu->dev, "GMU firmware initialization timed out\n");

	return ret;
}

static int a6xx_gmu_hfi_start(struct a6xx_gmu *gmu)
{
	u32 val;
	int ret;

	gmu_write(gmu, REG_A6XX_GMU_HFI_CTRL_INIT, 1);

	ret = gmu_poll_timeout(gmu, REG_A6XX_GMU_HFI_CTRL_STATUS, val,
		val & 1, 100, 10000);
	if (ret)
		DRM_DEV_ERROR(gmu->dev, "Unable to start the HFI queues\n");

	return ret;
}

/* Trigger a OOB (out of band) request to the GMU */
int a6xx_gmu_set_oob(struct a6xx_gmu *gmu, enum a6xx_gmu_oob_state state)
{
	int ret;
	u32 val;
	int request, ack;
	const char *name;

	switch (state) {
	case GMU_OOB_GPU_SET:
		request = GMU_OOB_GPU_SET_REQUEST;
		ack = GMU_OOB_GPU_SET_ACK;
		name = "GPU_SET";
		break;
	case GMU_OOB_BOOT_SLUMBER:
		request = GMU_OOB_BOOT_SLUMBER_REQUEST;
		ack = GMU_OOB_BOOT_SLUMBER_ACK;
		name = "BOOT_SLUMBER";
		break;
	case GMU_OOB_DCVS_SET:
		request = GMU_OOB_DCVS_REQUEST;
		ack = GMU_OOB_DCVS_ACK;
		name = "GPU_DCVS";
		break;
	default:
		return -EINVAL;
	}

	/* Trigger the equested OOB operation */
	gmu_write(gmu, REG_A6XX_GMU_HOST2GMU_INTR_SET, 1 << request);

	/* Wait for the acknowledge interrupt */
	ret = gmu_poll_timeout(gmu, REG_A6XX_GMU_GMU2HOST_INTR_INFO, val,
		val & (1 << ack), 100, 10000);

	if (ret)
		DRM_DEV_ERROR(gmu->dev,
			"Timeout waiting for GMU OOB set %s: 0x%x\n",
				name,
				gmu_read(gmu, REG_A6XX_GMU_GMU2HOST_INTR_INFO));

	/* Clear the acknowledge interrupt */
	gmu_write(gmu, REG_A6XX_GMU_GMU2HOST_INTR_CLR, 1 << ack);

	return ret;
}

/* Clear a pending OOB state in the GMU */
void a6xx_gmu_clear_oob(struct a6xx_gmu *gmu, enum a6xx_gmu_oob_state state)
{
	switch (state) {
	case GMU_OOB_GPU_SET:
		gmu_write(gmu, REG_A6XX_GMU_HOST2GMU_INTR_SET,
			1 << GMU_OOB_GPU_SET_CLEAR);
		break;
	case GMU_OOB_BOOT_SLUMBER:
		gmu_write(gmu, REG_A6XX_GMU_HOST2GMU_INTR_SET,
			1 << GMU_OOB_BOOT_SLUMBER_CLEAR);
		break;
	case GMU_OOB_DCVS_SET:
		gmu_write(gmu, REG_A6XX_GMU_HOST2GMU_INTR_SET,
			1 << GMU_OOB_DCVS_CLEAR);
		break;
	}
}

/* Enable CPU control of SPTP power power collapse */
static int a6xx_sptprac_enable(struct a6xx_gmu *gmu)
{
	int ret;
	u32 val;

	gmu_write(gmu, REG_A6XX_GMU_GX_SPTPRAC_POWER_CONTROL, 0x778000);

	ret = gmu_poll_timeout(gmu, REG_A6XX_GMU_SPTPRAC_PWR_CLK_STATUS, val,
		(val & 0x38) == 0x28, 1, 100);

	if (ret) {
		DRM_DEV_ERROR(gmu->dev, "Unable to power on SPTPRAC: 0x%x\n",
			gmu_read(gmu, REG_A6XX_GMU_SPTPRAC_PWR_CLK_STATUS));
	}

	return 0;
}

/* Disable CPU control of SPTP power power collapse */
static void a6xx_sptprac_disable(struct a6xx_gmu *gmu)
{
	u32 val;
	int ret;

	/* Make sure retention is on */
	gmu_rmw(gmu, REG_A6XX_GPU_CC_GX_GDSCR, 0, (1 << 11));

	gmu_write(gmu, REG_A6XX_GMU_GX_SPTPRAC_POWER_CONTROL, 0x778001);

	ret = gmu_poll_timeout(gmu, REG_A6XX_GMU_SPTPRAC_PWR_CLK_STATUS, val,
		(val & 0x04), 100, 10000);

	if (ret)
		DRM_DEV_ERROR(gmu->dev, "failed to power off SPTPRAC: 0x%x\n",
			gmu_read(gmu, REG_A6XX_GMU_SPTPRAC_PWR_CLK_STATUS));
}

/* Let the GMU know we are starting a boot sequence */
static int a6xx_gmu_gfx_rail_on(struct a6xx_gmu *gmu)
{
	u32 vote;

	/* Let the GMU know we are getting ready for boot */
	gmu_write(gmu, REG_A6XX_GMU_BOOT_SLUMBER_OPTION, 0);

	/* Choose the "default" power level as the highest available */
	vote = gmu->gx_arc_votes[gmu->nr_gpu_freqs - 1];

	gmu_write(gmu, REG_A6XX_GMU_GX_VOTE_IDX, vote & 0xff);
	gmu_write(gmu, REG_A6XX_GMU_MX_VOTE_IDX, (vote >> 8) & 0xff);

	/* Let the GMU know the boot sequence has started */
	return a6xx_gmu_set_oob(gmu, GMU_OOB_BOOT_SLUMBER);
}

/* Let the GMU know that we are about to go into slumber */
static int a6xx_gmu_notify_slumber(struct a6xx_gmu *gmu)
{
	int ret;

	/* Disable the power counter so the GMU isn't busy */
	gmu_write(gmu, REG_A6XX_GMU_CX_GMU_POWER_COUNTER_ENABLE, 0);

	/* Disable SPTP_PC if the CPU is responsible for it */
	if (gmu->idle_level < GMU_IDLE_STATE_SPTP)
		a6xx_sptprac_disable(gmu);

	/* Tell the GMU to get ready to slumber */
	gmu_write(gmu, REG_A6XX_GMU_BOOT_SLUMBER_OPTION, 1);

	ret = a6xx_gmu_set_oob(gmu, GMU_OOB_BOOT_SLUMBER);
	a6xx_gmu_clear_oob(gmu, GMU_OOB_BOOT_SLUMBER);

	if (!ret) {
		/* Check to see if the GMU really did slumber */
		if (gmu_read(gmu, REG_A6XX_GPU_GMU_CX_GMU_RPMH_POWER_STATE)
			!= 0x0f) {
			DRM_DEV_ERROR(gmu->dev, "The GMU did not go into slumber\n");
			ret = -ETIMEDOUT;
		}
	}

	/* Put fence into allow mode */
	gmu_write(gmu, REG_A6XX_GMU_AO_AHB_FENCE_CTRL, 0);
	return ret;
}

static int a6xx_rpmh_start(struct a6xx_gmu *gmu)
{
	int ret;
	u32 val;

	gmu_write(gmu, REG_A6XX_GMU_RSCC_CONTROL_REQ, 1 << 1);
	/* Wait for the register to finish posting */
	wmb();

	ret = gmu_poll_timeout(gmu, REG_A6XX_GMU_RSCC_CONTROL_ACK, val,
		val & (1 << 1), 100, 10000);
	if (ret) {
		DRM_DEV_ERROR(gmu->dev, "Unable to power on the GPU RSC\n");
		return ret;
	}

	ret = gmu_poll_timeout(gmu, REG_A6XX_RSCC_SEQ_BUSY_DRV0, val,
		!val, 100, 10000);

	if (ret) {
		DRM_DEV_ERROR(gmu->dev, "GPU RSC sequence stuck while waking up the GPU\n");
		return ret;
	}

	gmu_write(gmu, REG_A6XX_GMU_RSCC_CONTROL_REQ, 0);

	/* Set up CX GMU counter 0 to count busy ticks */
	gmu_write(gmu, REG_A6XX_GPU_GMU_AO_GPU_CX_BUSY_MASK, 0xff000000);
	gmu_rmw(gmu, REG_A6XX_GMU_CX_GMU_POWER_COUNTER_SELECT_0, 0xff, 0x20);

	/* Enable the power counter */
	gmu_write(gmu, REG_A6XX_GMU_CX_GMU_POWER_COUNTER_ENABLE, 1);
	return 0;
}

static void a6xx_rpmh_stop(struct a6xx_gmu *gmu)
{
	int ret;
	u32 val;

	gmu_write(gmu, REG_A6XX_GMU_RSCC_CONTROL_REQ, 1);

	ret = gmu_poll_timeout(gmu, REG_A6XX_GPU_RSCC_RSC_STATUS0_DRV0,
		val, val & (1 << 16), 100, 10000);
	if (ret)
		DRM_DEV_ERROR(gmu->dev, "Unable to power off the GPU RSC\n");

	gmu_write(gmu, REG_A6XX_GMU_RSCC_CONTROL_REQ, 0);
}

static inline void pdc_write(void __iomem *ptr, u32 offset, u32 value)
{
	return msm_writel(value, ptr + (offset << 2));
}

static void __iomem *a6xx_gmu_get_mmio(struct platform_device *pdev,
		const char *name);

static void a6xx_gmu_rpmh_init(struct a6xx_gmu *gmu)
{
	struct platform_device *pdev = to_platform_device(gmu->dev);
	void __iomem *pdcptr = a6xx_gmu_get_mmio(pdev, "gmu_pdc");
	void __iomem *seqptr = a6xx_gmu_get_mmio(pdev, "gmu_pdc_seq");

	if (!pdcptr || !seqptr)
		goto err;

	/* Disable SDE clock gating */
	gmu_write(gmu, REG_A6XX_GPU_RSCC_RSC_STATUS0_DRV0, BIT(24));

	/* Setup RSC PDC handshake for sleep and wakeup */
	gmu_write(gmu, REG_A6XX_RSCC_PDC_SLAVE_ID_DRV0, 1);
	gmu_write(gmu, REG_A6XX_RSCC_HIDDEN_TCS_CMD0_DATA, 0);
	gmu_write(gmu, REG_A6XX_RSCC_HIDDEN_TCS_CMD0_ADDR, 0);
	gmu_write(gmu, REG_A6XX_RSCC_HIDDEN_TCS_CMD0_DATA + 2, 0);
	gmu_write(gmu, REG_A6XX_RSCC_HIDDEN_TCS_CMD0_ADDR + 2, 0);
	gmu_write(gmu, REG_A6XX_RSCC_HIDDEN_TCS_CMD0_DATA + 4, 0x80000000);
	gmu_write(gmu, REG_A6XX_RSCC_HIDDEN_TCS_CMD0_ADDR + 4, 0);
	gmu_write(gmu, REG_A6XX_RSCC_OVERRIDE_START_ADDR, 0);
	gmu_write(gmu, REG_A6XX_RSCC_PDC_SEQ_START_ADDR, 0x4520);
	gmu_write(gmu, REG_A6XX_RSCC_PDC_MATCH_VALUE_LO, 0x4510);
	gmu_write(gmu, REG_A6XX_RSCC_PDC_MATCH_VALUE_HI, 0x4514);

	/* Load RSC sequencer uCode for sleep and wakeup */
	gmu_write(gmu, REG_A6XX_RSCC_SEQ_MEM_0_DRV0, 0xa7a506a0);
	gmu_write(gmu, REG_A6XX_RSCC_SEQ_MEM_0_DRV0 + 1, 0xa1e6a6e7);
	gmu_write(gmu, REG_A6XX_RSCC_SEQ_MEM_0_DRV0 + 2, 0xa2e081e1);
	gmu_write(gmu, REG_A6XX_RSCC_SEQ_MEM_0_DRV0 + 3, 0xe9a982e2);
	gmu_write(gmu, REG_A6XX_RSCC_SEQ_MEM_0_DRV0 + 4, 0x0020e8a8);

	/* Load PDC sequencer uCode for power up and power down sequence */
	pdc_write(seqptr, REG_A6XX_PDC_GPU_SEQ_MEM_0, 0xfebea1e1);
	pdc_write(seqptr, REG_A6XX_PDC_GPU_SEQ_MEM_0 + 1, 0xa5a4a3a2);
	pdc_write(seqptr, REG_A6XX_PDC_GPU_SEQ_MEM_0 + 2, 0x8382a6e0);
	pdc_write(seqptr, REG_A6XX_PDC_GPU_SEQ_MEM_0 + 3, 0xbce3e284);
	pdc_write(seqptr, REG_A6XX_PDC_GPU_SEQ_MEM_0 + 4, 0x002081fc);

	/* Set TCS commands used by PDC sequence for low power modes */
	pdc_write(pdcptr, REG_A6XX_PDC_GPU_TCS1_CMD_ENABLE_BANK, 7);
	pdc_write(pdcptr, REG_A6XX_PDC_GPU_TCS1_CMD_WAIT_FOR_CMPL_BANK, 0);
	pdc_write(pdcptr, REG_A6XX_PDC_GPU_TCS1_CONTROL, 0);
	pdc_write(pdcptr, REG_A6XX_PDC_GPU_TCS1_CMD0_MSGID, 0x10108);
	pdc_write(pdcptr, REG_A6XX_PDC_GPU_TCS1_CMD0_ADDR, 0x30010);
	pdc_write(pdcptr, REG_A6XX_PDC_GPU_TCS1_CMD0_DATA, 1);
	pdc_write(pdcptr, REG_A6XX_PDC_GPU_TCS1_CMD0_MSGID + 4, 0x10108);
	pdc_write(pdcptr, REG_A6XX_PDC_GPU_TCS1_CMD0_ADDR + 4, 0x30000);
	pdc_write(pdcptr, REG_A6XX_PDC_GPU_TCS1_CMD0_DATA + 4, 0x0);
	pdc_write(pdcptr, REG_A6XX_PDC_GPU_TCS1_CMD0_MSGID + 8, 0x10108);
	pdc_write(pdcptr, REG_A6XX_PDC_GPU_TCS1_CMD0_ADDR + 8, 0x30080);
	pdc_write(pdcptr, REG_A6XX_PDC_GPU_TCS1_CMD0_DATA + 8, 0x0);
	pdc_write(pdcptr, REG_A6XX_PDC_GPU_TCS3_CMD_ENABLE_BANK, 7);
	pdc_write(pdcptr, REG_A6XX_PDC_GPU_TCS3_CMD_WAIT_FOR_CMPL_BANK, 0);
	pdc_write(pdcptr, REG_A6XX_PDC_GPU_TCS3_CONTROL, 0);
	pdc_write(pdcptr, REG_A6XX_PDC_GPU_TCS3_CMD0_MSGID, 0x10108);
	pdc_write(pdcptr, REG_A6XX_PDC_GPU_TCS3_CMD0_ADDR, 0x30010);
	pdc_write(pdcptr, REG_A6XX_PDC_GPU_TCS3_CMD0_DATA, 2);
	pdc_write(pdcptr, REG_A6XX_PDC_GPU_TCS3_CMD0_MSGID + 4, 0x10108);
	pdc_write(pdcptr, REG_A6XX_PDC_GPU_TCS3_CMD0_ADDR + 4, 0x30000);
	pdc_write(pdcptr, REG_A6XX_PDC_GPU_TCS3_CMD0_DATA + 4, 0x3);
	pdc_write(pdcptr, REG_A6XX_PDC_GPU_TCS3_CMD0_MSGID + 8, 0x10108);
	pdc_write(pdcptr, REG_A6XX_PDC_GPU_TCS3_CMD0_ADDR + 8, 0x30080);
	pdc_write(pdcptr, REG_A6XX_PDC_GPU_TCS3_CMD0_DATA + 8, 0x3);

	/* Setup GPU PDC */
	pdc_write(pdcptr, REG_A6XX_PDC_GPU_SEQ_START_ADDR, 0);
	pdc_write(pdcptr, REG_A6XX_PDC_GPU_ENABLE_PDC, 0x80000001);

	/* ensure no writes happen before the uCode is fully written */
	wmb();

err:
	if (!IS_ERR_OR_NULL(pdcptr))
<<<<<<< HEAD
		devm_iounmap(gmu->dev, pdcptr);
	if (!IS_ERR_OR_NULL(seqptr))
		devm_iounmap(gmu->dev, seqptr);
=======
		iounmap(pdcptr);
	if (!IS_ERR_OR_NULL(seqptr))
		iounmap(seqptr);
>>>>>>> f95f0722
}

/*
 * The lowest 16 bits of this value are the number of XO clock cycles for main
 * hysteresis which is set at 0x1680 cycles (300 us).  The higher 16 bits are
 * for the shorter hysteresis that happens after main - this is 0xa (.5 us)
 */

#define GMU_PWR_COL_HYST 0x000a1680

/* Set up the idle state for the GMU */
static void a6xx_gmu_power_config(struct a6xx_gmu *gmu)
{
	/* Disable GMU WB/RB buffer */
	gmu_write(gmu, REG_A6XX_GMU_SYS_BUS_CONFIG, 0x1);

	gmu_write(gmu, REG_A6XX_GMU_PWR_COL_INTER_FRAME_CTRL, 0x9c40400);

	switch (gmu->idle_level) {
	case GMU_IDLE_STATE_IFPC:
		gmu_write(gmu, REG_A6XX_GMU_PWR_COL_INTER_FRAME_HYST,
			GMU_PWR_COL_HYST);
		gmu_rmw(gmu, REG_A6XX_GMU_PWR_COL_INTER_FRAME_CTRL, 0,
			A6XX_GMU_PWR_COL_INTER_FRAME_CTRL_IFPC_ENABLE |
			A6XX_GMU_PWR_COL_INTER_FRAME_CTRL_HM_POWER_COLLAPSE_ENABLE);
		/* Fall through */
	case GMU_IDLE_STATE_SPTP:
		gmu_write(gmu, REG_A6XX_GMU_PWR_COL_SPTPRAC_HYST,
			GMU_PWR_COL_HYST);
		gmu_rmw(gmu, REG_A6XX_GMU_PWR_COL_INTER_FRAME_CTRL, 0,
			A6XX_GMU_PWR_COL_INTER_FRAME_CTRL_IFPC_ENABLE |
			A6XX_GMU_PWR_COL_INTER_FRAME_CTRL_SPTPRAC_POWER_CONTROL_ENABLE);
	}

	/* Enable RPMh GPU client */
	gmu_rmw(gmu, REG_A6XX_GMU_RPMH_CTRL, 0,
		A6XX_GMU_RPMH_CTRL_RPMH_INTERFACE_ENABLE |
		A6XX_GMU_RPMH_CTRL_LLC_VOTE_ENABLE |
		A6XX_GMU_RPMH_CTRL_DDR_VOTE_ENABLE |
		A6XX_GMU_RPMH_CTRL_MX_VOTE_ENABLE |
		A6XX_GMU_RPMH_CTRL_CX_VOTE_ENABLE |
		A6XX_GMU_RPMH_CTRL_GFX_VOTE_ENABLE);
}

static int a6xx_gmu_fw_start(struct a6xx_gmu *gmu, unsigned int state)
{
	static bool rpmh_init;
	struct a6xx_gpu *a6xx_gpu = container_of(gmu, struct a6xx_gpu, gmu);
	struct adreno_gpu *adreno_gpu = &a6xx_gpu->base;
	int i, ret;
	u32 chipid;
	u32 *image;

	if (state == GMU_WARM_BOOT) {
		ret = a6xx_rpmh_start(gmu);
		if (ret)
			return ret;
	} else {
		if (WARN(!adreno_gpu->fw[ADRENO_FW_GMU],
			"GMU firmware is not loaded\n"))
			return -ENOENT;

		/* Sanity check the size of the firmware that was loaded */
		if (adreno_gpu->fw[ADRENO_FW_GMU]->size > 0x8000) {
			DRM_DEV_ERROR(gmu->dev,
				"GMU firmware is bigger than the available region\n");
			return -EINVAL;
		}

		/* Turn on register retention */
		gmu_write(gmu, REG_A6XX_GMU_GENERAL_7, 1);

		/* We only need to load the RPMh microcode once */
		if (!rpmh_init) {
			a6xx_gmu_rpmh_init(gmu);
			rpmh_init = true;
		} else {
			ret = a6xx_rpmh_start(gmu);
			if (ret)
				return ret;
		}

		image = (u32 *) adreno_gpu->fw[ADRENO_FW_GMU]->data;

		for (i = 0; i < adreno_gpu->fw[ADRENO_FW_GMU]->size >> 2; i++)
			gmu_write(gmu, REG_A6XX_GMU_CM3_ITCM_START + i,
				image[i]);
	}

	gmu_write(gmu, REG_A6XX_GMU_CM3_FW_INIT_RESULT, 0);
	gmu_write(gmu, REG_A6XX_GMU_CM3_BOOT_CONFIG, 0x02);

	/* Write the iova of the HFI table */
	gmu_write(gmu, REG_A6XX_GMU_HFI_QTBL_ADDR, gmu->hfi->iova);
	gmu_write(gmu, REG_A6XX_GMU_HFI_QTBL_INFO, 1);

	gmu_write(gmu, REG_A6XX_GMU_AHB_FENCE_RANGE_0,
		(1 << 31) | (0xa << 18) | (0xa0));

	chipid = adreno_gpu->rev.core << 24;
	chipid |= adreno_gpu->rev.major << 16;
	chipid |= adreno_gpu->rev.minor << 12;
	chipid |= adreno_gpu->rev.patchid << 8;

	gmu_write(gmu, REG_A6XX_GMU_HFI_SFR_ADDR, chipid);

	/* Set up the lowest idle level on the GMU */
	a6xx_gmu_power_config(gmu);

	ret = a6xx_gmu_start(gmu);
	if (ret)
		return ret;

	ret = a6xx_gmu_gfx_rail_on(gmu);
	if (ret)
		return ret;

	/* Enable SPTP_PC if the CPU is responsible for it */
	if (gmu->idle_level < GMU_IDLE_STATE_SPTP) {
		ret = a6xx_sptprac_enable(gmu);
		if (ret)
			return ret;
	}

	ret = a6xx_gmu_hfi_start(gmu);
	if (ret)
		return ret;

	/* FIXME: Do we need this wmb() here? */
	wmb();

	return 0;
}

#define A6XX_HFI_IRQ_MASK \
	(A6XX_GMU_GMU2HOST_INTR_INFO_CM3_FAULT)

#define A6XX_GMU_IRQ_MASK \
	(A6XX_GMU_AO_HOST_INTERRUPT_STATUS_WDOG_BITE | \
	 A6XX_GMU_AO_HOST_INTERRUPT_STATUS_HOST_AHB_BUS_ERROR | \
	 A6XX_GMU_AO_HOST_INTERRUPT_STATUS_FENCE_ERR)

static void a6xx_gmu_irq_disable(struct a6xx_gmu *gmu)
{
	disable_irq(gmu->gmu_irq);
	disable_irq(gmu->hfi_irq);

	gmu_write(gmu, REG_A6XX_GMU_AO_HOST_INTERRUPT_MASK, ~0);
	gmu_write(gmu, REG_A6XX_GMU_GMU2HOST_INTR_MASK, ~0);
}

static void a6xx_gmu_rpmh_off(struct a6xx_gmu *gmu)
{
	u32 val;

	/* Make sure there are no outstanding RPMh votes */
	gmu_poll_timeout(gmu, REG_A6XX_RSCC_TCS0_DRV0_STATUS, val,
		(val & 1), 100, 10000);
	gmu_poll_timeout(gmu, REG_A6XX_RSCC_TCS1_DRV0_STATUS, val,
		(val & 1), 100, 10000);
	gmu_poll_timeout(gmu, REG_A6XX_RSCC_TCS2_DRV0_STATUS, val,
		(val & 1), 100, 10000);
	gmu_poll_timeout(gmu, REG_A6XX_RSCC_TCS3_DRV0_STATUS, val,
		(val & 1), 100, 1000);
}

/* Force the GMU off in case it isn't responsive */
static void a6xx_gmu_force_off(struct a6xx_gmu *gmu)
{
	/* Flush all the queues */
	a6xx_hfi_stop(gmu);

	/* Stop the interrupts */
	a6xx_gmu_irq_disable(gmu);

	/* Force off SPTP in case the GMU is managing it */
	a6xx_sptprac_disable(gmu);

	/* Make sure there are no outstanding RPMh votes */
	a6xx_gmu_rpmh_off(gmu);
}

int a6xx_gmu_resume(struct a6xx_gpu *a6xx_gpu)
{
	struct adreno_gpu *adreno_gpu = &a6xx_gpu->base;
	struct msm_gpu *gpu = &adreno_gpu->base;
	struct a6xx_gmu *gmu = &a6xx_gpu->gmu;
	int status, ret;

	if (WARN(!gmu->initialized, "The GMU is not set up yet\n"))
		return 0;

	gmu->hung = false;

	/* Turn on the resources */
	pm_runtime_get_sync(gmu->dev);

	/* Use a known rate to bring up the GMU */
	clk_set_rate(gmu->core_clk, 200000000);
	ret = clk_bulk_prepare_enable(gmu->nr_clocks, gmu->clocks);
	if (ret) {
		pm_runtime_put(gmu->dev);
		return ret;
	}

	/* Set the bus quota to a reasonable value for boot */
	icc_set_bw(gpu->icc_path, 0, MBps_to_icc(3072));

	/* Enable the GMU interrupt */
	gmu_write(gmu, REG_A6XX_GMU_AO_HOST_INTERRUPT_CLR, ~0);
	gmu_write(gmu, REG_A6XX_GMU_AO_HOST_INTERRUPT_MASK, ~A6XX_GMU_IRQ_MASK);
	enable_irq(gmu->gmu_irq);

	/* Check to see if we are doing a cold or warm boot */
	status = gmu_read(gmu, REG_A6XX_GMU_GENERAL_7) == 1 ?
		GMU_WARM_BOOT : GMU_COLD_BOOT;

	ret = a6xx_gmu_fw_start(gmu, status);
	if (ret)
		goto out;

	ret = a6xx_hfi_start(gmu, status);
	if (ret)
		goto out;

	/*
	 * Turn on the GMU firmware fault interrupt after we know the boot
	 * sequence is successful
	 */
	gmu_write(gmu, REG_A6XX_GMU_GMU2HOST_INTR_CLR, ~0);
	gmu_write(gmu, REG_A6XX_GMU_GMU2HOST_INTR_MASK, ~A6XX_HFI_IRQ_MASK);
	enable_irq(gmu->hfi_irq);

	/* Set the GPU to the highest power frequency */
	__a6xx_gmu_set_freq(gmu, gmu->nr_gpu_freqs - 1);

	/*
	 * "enable" the GX power domain which won't actually do anything but it
	 * will make sure that the refcounting is correct in case we need to
	 * bring down the GX after a GMU failure
	 */
	if (!IS_ERR_OR_NULL(gmu->gxpd))
		pm_runtime_get(gmu->gxpd);

out:
	/* On failure, shut down the GMU to leave it in a good state */
	if (ret) {
		disable_irq(gmu->gmu_irq);
		a6xx_rpmh_stop(gmu);
		pm_runtime_put(gmu->dev);
	}

	return ret;
}

bool a6xx_gmu_isidle(struct a6xx_gmu *gmu)
{
	u32 reg;

	if (!gmu->initialized)
		return true;

	reg = gmu_read(gmu, REG_A6XX_GPU_GMU_AO_GPU_CX_BUSY_STATUS);

	if (reg &  A6XX_GPU_GMU_AO_GPU_CX_BUSY_STATUS_GPUBUSYIGNAHB)
		return false;

	return true;
}

/* Gracefully try to shut down the GMU and by extension the GPU */
static void a6xx_gmu_shutdown(struct a6xx_gmu *gmu)
{
	struct a6xx_gpu *a6xx_gpu = container_of(gmu, struct a6xx_gpu, gmu);
	struct adreno_gpu *adreno_gpu = &a6xx_gpu->base;
	struct msm_gpu *gpu = &adreno_gpu->base;
	u32 val;

	/*
	 * The GMU may still be in slumber unless the GPU started so check and
	 * skip putting it back into slumber if so
	 */
	val = gmu_read(gmu, REG_A6XX_GPU_GMU_CX_GMU_RPMH_POWER_STATE);

	if (val != 0xf) {
		int ret = a6xx_gmu_wait_for_idle(gmu);

		/* If the GMU isn't responding assume it is hung */
		if (ret) {
			a6xx_gmu_force_off(gmu);
			return;
		}

		/* Clear the VBIF pipe before shutting down */
		gpu_write(gpu, REG_A6XX_VBIF_XIN_HALT_CTRL0, 0xf);
		spin_until((gpu_read(gpu, REG_A6XX_VBIF_XIN_HALT_CTRL1) & 0xf)
			== 0xf);
		gpu_write(gpu, REG_A6XX_VBIF_XIN_HALT_CTRL0, 0);

		/* tell the GMU we want to slumber */
		a6xx_gmu_notify_slumber(gmu);

		ret = gmu_poll_timeout(gmu,
			REG_A6XX_GPU_GMU_AO_GPU_CX_BUSY_STATUS, val,
			!(val & A6XX_GPU_GMU_AO_GPU_CX_BUSY_STATUS_GPUBUSYIGNAHB),
			100, 10000);

		/*
		 * Let the user know we failed to slumber but don't worry too
		 * much because we are powering down anyway
		 */

		if (ret)
			DRM_DEV_ERROR(gmu->dev,
				"Unable to slumber GMU: status = 0%x/0%x\n",
				gmu_read(gmu,
					REG_A6XX_GPU_GMU_AO_GPU_CX_BUSY_STATUS),
				gmu_read(gmu,
					REG_A6XX_GPU_GMU_AO_GPU_CX_BUSY_STATUS2));
	}

	/* Turn off HFI */
	a6xx_hfi_stop(gmu);

	/* Stop the interrupts and mask the hardware */
	a6xx_gmu_irq_disable(gmu);

	/* Tell RPMh to power off the GPU */
	a6xx_rpmh_stop(gmu);
}


int a6xx_gmu_stop(struct a6xx_gpu *a6xx_gpu)
{
	struct a6xx_gmu *gmu = &a6xx_gpu->gmu;
	struct msm_gpu *gpu = &a6xx_gpu->base.base;

	if (!pm_runtime_active(gmu->dev))
		return 0;

	/*
	 * Force the GMU off if we detected a hang, otherwise try to shut it
	 * down gracefully
	 */
	if (gmu->hung)
		a6xx_gmu_force_off(gmu);
	else
		a6xx_gmu_shutdown(gmu);

	/* Remove the bus vote */
	icc_set_bw(gpu->icc_path, 0, 0);

	/*
	 * Make sure the GX domain is off before turning off the GMU (CX)
	 * domain. Usually the GMU does this but only if the shutdown sequence
	 * was successful
	 */
	if (!IS_ERR_OR_NULL(gmu->gxpd))
		pm_runtime_put_sync(gmu->gxpd);

	clk_bulk_disable_unprepare(gmu->nr_clocks, gmu->clocks);

	pm_runtime_put_sync(gmu->dev);

	return 0;
}

static void a6xx_gmu_memory_free(struct a6xx_gmu *gmu, struct a6xx_gmu_bo *bo)
{
	int count, i;
	u64 iova;

	if (IS_ERR_OR_NULL(bo))
		return;

	count = bo->size >> PAGE_SHIFT;
	iova = bo->iova;

	for (i = 0; i < count; i++, iova += PAGE_SIZE) {
		iommu_unmap(gmu->domain, iova, PAGE_SIZE);
		__free_pages(bo->pages[i], 0);
	}

	kfree(bo->pages);
	kfree(bo);
}

static struct a6xx_gmu_bo *a6xx_gmu_memory_alloc(struct a6xx_gmu *gmu,
		size_t size)
{
	struct a6xx_gmu_bo *bo;
	int ret, count, i;

	bo = kzalloc(sizeof(*bo), GFP_KERNEL);
	if (!bo)
		return ERR_PTR(-ENOMEM);

	bo->size = PAGE_ALIGN(size);

	count = bo->size >> PAGE_SHIFT;

	bo->pages = kcalloc(count, sizeof(struct page *), GFP_KERNEL);
	if (!bo->pages) {
		kfree(bo);
		return ERR_PTR(-ENOMEM);
	}

	for (i = 0; i < count; i++) {
		bo->pages[i] = alloc_page(GFP_KERNEL);
		if (!bo->pages[i])
			goto err;
	}

	bo->iova = gmu->uncached_iova_base;

	for (i = 0; i < count; i++) {
		ret = iommu_map(gmu->domain,
			bo->iova + (PAGE_SIZE * i),
			page_to_phys(bo->pages[i]), PAGE_SIZE,
			IOMMU_READ | IOMMU_WRITE);

		if (ret) {
			DRM_DEV_ERROR(gmu->dev, "Unable to map GMU buffer object\n");

			for (i = i - 1 ; i >= 0; i--)
				iommu_unmap(gmu->domain,
					bo->iova + (PAGE_SIZE * i),
					PAGE_SIZE);

			goto err;
		}
	}

	bo->virt = vmap(bo->pages, count, VM_IOREMAP,
		pgprot_writecombine(PAGE_KERNEL));
	if (!bo->virt)
		goto err;

	/* Align future IOVA addresses on 1MB boundaries */
	gmu->uncached_iova_base += ALIGN(size, SZ_1M);

	return bo;

err:
	for (i = 0; i < count; i++) {
		if (bo->pages[i])
			__free_pages(bo->pages[i], 0);
	}

	kfree(bo->pages);
	kfree(bo);

	return ERR_PTR(-ENOMEM);
}

static int a6xx_gmu_memory_probe(struct a6xx_gmu *gmu)
{
	int ret;

	/*
	 * The GMU address space is hardcoded to treat the range
	 * 0x60000000 - 0x80000000 as un-cached memory. All buffers shared
	 * between the GMU and the CPU will live in this space
	 */
	gmu->uncached_iova_base = 0x60000000;


	gmu->domain = iommu_domain_alloc(&platform_bus_type);
	if (!gmu->domain)
		return -ENODEV;

	ret = iommu_attach_device(gmu->domain, gmu->dev);

	if (ret) {
		iommu_domain_free(gmu->domain);
		gmu->domain = NULL;
	}

	return ret;
}

/* Return the 'arc-level' for the given frequency */
static unsigned int a6xx_gmu_get_arc_level(struct device *dev,
					   unsigned long freq)
{
	struct dev_pm_opp *opp;
	unsigned int val;

	if (!freq)
		return 0;

	opp = dev_pm_opp_find_freq_exact(dev, freq, true);
	if (IS_ERR(opp))
		return 0;

	val = dev_pm_opp_get_level(opp);

	dev_pm_opp_put(opp);

	return val;
}

static int a6xx_gmu_rpmh_arc_votes_init(struct device *dev, u32 *votes,
		unsigned long *freqs, int freqs_count, const char *id)
{
	int i, j;
	const u16 *pri, *sec;
	size_t pri_count, sec_count;

	pri = cmd_db_read_aux_data(id, &pri_count);
	if (IS_ERR(pri))
		return PTR_ERR(pri);
	/*
	 * The data comes back as an array of unsigned shorts so adjust the
	 * count accordingly
	 */
	pri_count >>= 1;
	if (!pri_count)
		return -EINVAL;

	sec = cmd_db_read_aux_data("mx.lvl", &sec_count);
	if (IS_ERR(sec))
		return PTR_ERR(sec);

	sec_count >>= 1;
	if (!sec_count)
		return -EINVAL;

	/* Construct a vote for each frequency */
	for (i = 0; i < freqs_count; i++) {
		u8 pindex = 0, sindex = 0;
		unsigned int level = a6xx_gmu_get_arc_level(dev, freqs[i]);

		/* Get the primary index that matches the arc level */
		for (j = 0; j < pri_count; j++) {
			if (pri[j] >= level) {
				pindex = j;
				break;
			}
		}

		if (j == pri_count) {
			DRM_DEV_ERROR(dev,
				"Level %u not found in in the RPMh list\n",
					level);
			DRM_DEV_ERROR(dev, "Available levels:\n");
			for (j = 0; j < pri_count; j++)
				DRM_DEV_ERROR(dev, "  %u\n", pri[j]);

			return -EINVAL;
		}

		/*
		 * Look for a level in in the secondary list that matches. If
		 * nothing fits, use the maximum non zero vote
		 */

		for (j = 0; j < sec_count; j++) {
			if (sec[j] >= level) {
				sindex = j;
				break;
			} else if (sec[j]) {
				sindex = j;
			}
		}

		/* Construct the vote */
		votes[i] = ((pri[pindex] & 0xffff) << 16) |
			(sindex << 8) | pindex;
	}

	return 0;
}

/*
 * The GMU votes with the RPMh for itself and on behalf of the GPU but we need
 * to construct the list of votes on the CPU and send it over. Query the RPMh
 * voltage levels and build the votes
 */

static int a6xx_gmu_rpmh_votes_init(struct a6xx_gmu *gmu)
{
	struct a6xx_gpu *a6xx_gpu = container_of(gmu, struct a6xx_gpu, gmu);
	struct adreno_gpu *adreno_gpu = &a6xx_gpu->base;
	struct msm_gpu *gpu = &adreno_gpu->base;
	int ret;

	/* Build the GX votes */
	ret = a6xx_gmu_rpmh_arc_votes_init(&gpu->pdev->dev, gmu->gx_arc_votes,
		gmu->gpu_freqs, gmu->nr_gpu_freqs, "gfx.lvl");

	/* Build the CX votes */
	ret |= a6xx_gmu_rpmh_arc_votes_init(gmu->dev, gmu->cx_arc_votes,
		gmu->gmu_freqs, gmu->nr_gmu_freqs, "cx.lvl");

	return ret;
}

static int a6xx_gmu_build_freq_table(struct device *dev, unsigned long *freqs,
		u32 size)
{
	int count = dev_pm_opp_get_opp_count(dev);
	struct dev_pm_opp *opp;
	int i, index = 0;
	unsigned long freq = 1;

	/*
	 * The OPP table doesn't contain the "off" frequency level so we need to
	 * add 1 to the table size to account for it
	 */

	if (WARN(count + 1 > size,
		"The GMU frequency table is being truncated\n"))
		count = size - 1;

	/* Set the "off" frequency */
	freqs[index++] = 0;

	for (i = 0; i < count; i++) {
		opp = dev_pm_opp_find_freq_ceil(dev, &freq);
		if (IS_ERR(opp))
			break;

		dev_pm_opp_put(opp);
		freqs[index++] = freq++;
	}

	return index;
}

static int a6xx_gmu_pwrlevels_probe(struct a6xx_gmu *gmu)
{
	struct a6xx_gpu *a6xx_gpu = container_of(gmu, struct a6xx_gpu, gmu);
	struct adreno_gpu *adreno_gpu = &a6xx_gpu->base;
	struct msm_gpu *gpu = &adreno_gpu->base;

	int ret = 0;

	/*
	 * The GMU handles its own frequency switching so build a list of
	 * available frequencies to send during initialization
	 */
	ret = dev_pm_opp_of_add_table(gmu->dev);
	if (ret) {
		DRM_DEV_ERROR(gmu->dev, "Unable to set the OPP table for the GMU\n");
		return ret;
	}

	gmu->nr_gmu_freqs = a6xx_gmu_build_freq_table(gmu->dev,
		gmu->gmu_freqs, ARRAY_SIZE(gmu->gmu_freqs));

	/*
	 * The GMU also handles GPU frequency switching so build a list
	 * from the GPU OPP table
	 */
	gmu->nr_gpu_freqs = a6xx_gmu_build_freq_table(&gpu->pdev->dev,
		gmu->gpu_freqs, ARRAY_SIZE(gmu->gpu_freqs));

	/* Build the list of RPMh votes that we'll send to the GMU */
	return a6xx_gmu_rpmh_votes_init(gmu);
}

static int a6xx_gmu_clocks_probe(struct a6xx_gmu *gmu)
{
	int ret = msm_clk_bulk_get(gmu->dev, &gmu->clocks);

	if (ret < 1)
		return ret;

	gmu->nr_clocks = ret;

	gmu->core_clk = msm_clk_bulk_get_clock(gmu->clocks,
		gmu->nr_clocks, "gmu");

	return 0;
}

static void __iomem *a6xx_gmu_get_mmio(struct platform_device *pdev,
		const char *name)
{
	void __iomem *ret;
	struct resource *res = platform_get_resource_byname(pdev,
			IORESOURCE_MEM, name);

	if (!res) {
		DRM_DEV_ERROR(&pdev->dev, "Unable to find the %s registers\n", name);
		return ERR_PTR(-EINVAL);
	}

	ret = ioremap(res->start, resource_size(res));
	if (!ret) {
		DRM_DEV_ERROR(&pdev->dev, "Unable to map the %s registers\n", name);
		return ERR_PTR(-EINVAL);
	}

	return ret;
}

static int a6xx_gmu_get_irq(struct a6xx_gmu *gmu, struct platform_device *pdev,
		const char *name, irq_handler_t handler)
{
	int irq, ret;

	irq = platform_get_irq_byname(pdev, name);

	ret = request_irq(irq, handler, IRQF_TRIGGER_HIGH, name, gmu);
	if (ret) {
		DRM_DEV_ERROR(&pdev->dev, "Unable to get interrupt %s %d\n",
			      name, ret);
		return ret;
	}

	disable_irq(irq);

	return irq;
}

void a6xx_gmu_remove(struct a6xx_gpu *a6xx_gpu)
{
	struct a6xx_gmu *gmu = &a6xx_gpu->gmu;

	if (!gmu->initialized)
		return;

	pm_runtime_force_suspend(gmu->dev);

	if (!IS_ERR_OR_NULL(gmu->gxpd)) {
		pm_runtime_disable(gmu->gxpd);
		dev_pm_domain_detach(gmu->gxpd, false);
	}

	iounmap(gmu->mmio);
	gmu->mmio = NULL;

	a6xx_gmu_memory_free(gmu, gmu->hfi);

	iommu_detach_device(gmu->domain, gmu->dev);

	iommu_domain_free(gmu->domain);

<<<<<<< HEAD
=======
	free_irq(gmu->gmu_irq, gmu);
	free_irq(gmu->hfi_irq, gmu);

	/* Drop reference taken in of_find_device_by_node */
	put_device(gmu->dev);

>>>>>>> f95f0722
	gmu->initialized = false;
}

int a6xx_gmu_init(struct a6xx_gpu *a6xx_gpu, struct device_node *node)
{
	struct a6xx_gmu *gmu = &a6xx_gpu->gmu;
	struct platform_device *pdev = of_find_device_by_node(node);
	int ret;

	if (!pdev)
		return -ENODEV;

	gmu->dev = &pdev->dev;

	of_dma_configure(gmu->dev, node, true);

	/* Fow now, don't do anything fancy until we get our feet under us */
	gmu->idle_level = GMU_IDLE_STATE_ACTIVE;

	pm_runtime_enable(gmu->dev);

	/* Get the list of clocks */
	ret = a6xx_gmu_clocks_probe(gmu);
	if (ret)
		goto err_put_device;

	/* Set up the IOMMU context bank */
	ret = a6xx_gmu_memory_probe(gmu);
	if (ret)
		goto err_put_device;

	/* Allocate memory for for the HFI queues */
	gmu->hfi = a6xx_gmu_memory_alloc(gmu, SZ_16K);
	if (IS_ERR(gmu->hfi))
		goto err_memory;

	/* Allocate memory for the GMU debug region */
	gmu->debug = a6xx_gmu_memory_alloc(gmu, SZ_16K);
	if (IS_ERR(gmu->debug))
		goto err_memory;

	/* Map the GMU registers */
	gmu->mmio = a6xx_gmu_get_mmio(pdev, "gmu");
	if (IS_ERR(gmu->mmio))
		goto err_memory;

	/* Get the HFI and GMU interrupts */
	gmu->hfi_irq = a6xx_gmu_get_irq(gmu, pdev, "hfi", a6xx_hfi_irq);
	gmu->gmu_irq = a6xx_gmu_get_irq(gmu, pdev, "gmu", a6xx_gmu_irq);

	if (gmu->hfi_irq < 0 || gmu->gmu_irq < 0)
		goto err_mmio;

	/*
	 * Get a link to the GX power domain to reset the GPU in case of GMU
	 * crash
	 */
	gmu->gxpd = dev_pm_domain_attach_by_name(gmu->dev, "gx");

	/* Get the power levels for the GMU and GPU */
	a6xx_gmu_pwrlevels_probe(gmu);

	/* Set up the HFI queues */
	a6xx_hfi_init(gmu);

	gmu->initialized = true;

	return 0;

err_mmio:
	iounmap(gmu->mmio);
	free_irq(gmu->gmu_irq, gmu);
	free_irq(gmu->hfi_irq, gmu);
err_memory:
	a6xx_gmu_memory_free(gmu, gmu->hfi);

	if (gmu->domain) {
		iommu_detach_device(gmu->domain, gmu->dev);

		iommu_domain_free(gmu->domain);
	}
	ret = -ENODEV;

err_put_device:
	/* Drop reference taken in of_find_device_by_node */
	put_device(gmu->dev);

	return ret;
}<|MERGE_RESOLUTION|>--- conflicted
+++ resolved
@@ -505,15 +505,9 @@
 
 err:
 	if (!IS_ERR_OR_NULL(pdcptr))
-<<<<<<< HEAD
-		devm_iounmap(gmu->dev, pdcptr);
-	if (!IS_ERR_OR_NULL(seqptr))
-		devm_iounmap(gmu->dev, seqptr);
-=======
 		iounmap(pdcptr);
 	if (!IS_ERR_OR_NULL(seqptr))
 		iounmap(seqptr);
->>>>>>> f95f0722
 }
 
 /*
@@ -1254,15 +1248,12 @@
 
 	iommu_domain_free(gmu->domain);
 
-<<<<<<< HEAD
-=======
 	free_irq(gmu->gmu_irq, gmu);
 	free_irq(gmu->hfi_irq, gmu);
 
 	/* Drop reference taken in of_find_device_by_node */
 	put_device(gmu->dev);
 
->>>>>>> f95f0722
 	gmu->initialized = false;
 }
 
