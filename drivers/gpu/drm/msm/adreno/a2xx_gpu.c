--- conflicted
+++ resolved
@@ -463,24 +463,11 @@
 	return aspace;
 }
 
-<<<<<<< HEAD
-/* Register offset defines for A2XX - copy of A3XX */
-static const unsigned int a2xx_register_offsets[REG_ADRENO_REGISTER_MAX] = {
-	REG_ADRENO_DEFINE(REG_ADRENO_CP_RB_BASE, REG_AXXX_CP_RB_BASE),
-	REG_ADRENO_SKIP(REG_ADRENO_CP_RB_BASE_HI),
-	REG_ADRENO_DEFINE(REG_ADRENO_CP_RB_RPTR_ADDR, REG_AXXX_CP_RB_RPTR_ADDR),
-	REG_ADRENO_SKIP(REG_ADRENO_CP_RB_RPTR_ADDR_HI),
-	REG_ADRENO_DEFINE(REG_ADRENO_CP_RB_RPTR, REG_AXXX_CP_RB_RPTR),
-	REG_ADRENO_DEFINE(REG_ADRENO_CP_RB_WPTR, REG_AXXX_CP_RB_WPTR),
-	REG_ADRENO_DEFINE(REG_ADRENO_CP_RB_CNTL, REG_AXXX_CP_RB_CNTL),
-};
-=======
 static u32 a2xx_get_rptr(struct msm_gpu *gpu, struct msm_ringbuffer *ring)
 {
 	ring->memptrs->rptr = gpu_read(gpu, REG_AXXX_CP_RB_RPTR);
 	return ring->memptrs->rptr;
 }
->>>>>>> 7d2a07b7
 
 static const struct adreno_gpu_funcs funcs = {
 	.base = {
@@ -499,10 +486,7 @@
 		.gpu_state_get = a2xx_gpu_state_get,
 		.gpu_state_put = adreno_gpu_state_put,
 		.create_address_space = a2xx_create_address_space,
-<<<<<<< HEAD
-=======
 		.get_rptr = a2xx_get_rptr,
->>>>>>> 7d2a07b7
 	},
 };
 
