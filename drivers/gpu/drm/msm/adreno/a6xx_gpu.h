/* SPDX-License-Identifier: GPL-2.0 */
/* Copyright (c) 2017, 2019 The Linux Foundation. All rights reserved. */

#ifndef __A6XX_GPU_H__
#define __A6XX_GPU_H__


#include "adreno_gpu.h"
#include "a6xx.xml.h"

#include "a6xx_gmu.h"

extern bool hang_debug;

struct a6xx_gpu {
	struct adreno_gpu base;

	struct drm_gem_object *sqe_bo;
	uint64_t sqe_iova;

	struct msm_ringbuffer *cur_ring;
	struct msm_file_private *cur_ctx;

	struct a6xx_gmu gmu;

	struct drm_gem_object *shadow_bo;
	uint64_t shadow_iova;
	uint32_t *shadow;

	bool has_whereami;

	void __iomem *llc_mmio;
	void *llc_slice;
	void *htw_llc_slice;
	bool have_mmu500;
};

#define to_a6xx_gpu(x) container_of(x, struct a6xx_gpu, base)

/*
 * Given a register and a count, return a value to program into
 * REG_CP_PROTECT_REG(n) - this will block both reads and writes for _len
 * registers starting at _reg.
 */
#define A6XX_PROTECT_NORDWR(_reg, _len) \
	((1 << 31) | \
	(((_len) & 0x3FFF) << 18) | ((_reg) & 0x3FFFF))

/*
 * Same as above, but allow reads over the range. For areas of mixed use (such
 * as performance counters) this allows us to protect a much larger range with a
 * single register
 */
#define A6XX_PROTECT_RDONLY(_reg, _len) \
	((((_len) & 0x3FFF) << 18) | ((_reg) & 0x3FFFF))

static inline bool a6xx_has_gbif(struct adreno_gpu *gpu)
{
	if(adreno_is_a630(gpu))
		return false;

	return true;
}
<<<<<<< HEAD
=======

#define shadowptr(_a6xx_gpu, _ring) ((_a6xx_gpu)->shadow_iova + \
		((_ring)->id * sizeof(uint32_t)))
>>>>>>> 7d2a07b7

int a6xx_gmu_resume(struct a6xx_gpu *gpu);
int a6xx_gmu_stop(struct a6xx_gpu *gpu);

int a6xx_gmu_wait_for_idle(struct a6xx_gmu *gmu);

bool a6xx_gmu_isidle(struct a6xx_gmu *gmu);

int a6xx_gmu_set_oob(struct a6xx_gmu *gmu, enum a6xx_gmu_oob_state state);
void a6xx_gmu_clear_oob(struct a6xx_gmu *gmu, enum a6xx_gmu_oob_state state);

int a6xx_gmu_init(struct a6xx_gpu *a6xx_gpu, struct device_node *node);
void a6xx_gmu_remove(struct a6xx_gpu *a6xx_gpu);

void a6xx_gmu_set_freq(struct msm_gpu *gpu, struct dev_pm_opp *opp);
unsigned long a6xx_gmu_get_freq(struct msm_gpu *gpu);

void a6xx_show(struct msm_gpu *gpu, struct msm_gpu_state *state,
		struct drm_printer *p);

struct msm_gpu_state *a6xx_gpu_state_get(struct msm_gpu *gpu);
int a6xx_gpu_state_put(struct msm_gpu_state *state);

#endif /* __A6XX_GPU_H__ */<|MERGE_RESOLUTION|>--- conflicted
+++ resolved
@@ -61,12 +61,9 @@
 
 	return true;
 }
-<<<<<<< HEAD
-=======
 
 #define shadowptr(_a6xx_gpu, _ring) ((_a6xx_gpu)->shadow_iova + \
 		((_ring)->id * sizeof(uint32_t)))
->>>>>>> 7d2a07b7
 
 int a6xx_gmu_resume(struct a6xx_gpu *gpu);
 int a6xx_gmu_stop(struct a6xx_gpu *gpu);
