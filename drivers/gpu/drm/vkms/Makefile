--- conflicted
+++ resolved
@@ -1,7 +1,4 @@
 # SPDX-License-Identifier: GPL-2.0-only
-<<<<<<< HEAD
-vkms-y := vkms_drv.o vkms_plane.o vkms_output.o vkms_crtc.o vkms_gem.o vkms_composer.o
-=======
 vkms-y := \
 	vkms_drv.o \
 	vkms_plane.o \
@@ -9,6 +6,5 @@
 	vkms_crtc.o \
 	vkms_composer.o \
 	vkms_writeback.o
->>>>>>> 7d2a07b7
 
 obj-$(CONFIG_DRM_VKMS) += vkms.o