/* SPDX-License-Identifier: GPL-2.0+ */

#ifndef _VKMS_DRV_H_
#define _VKMS_DRV_H_

#include <linux/hrtimer.h>

#include <drm/drm.h>
#include <drm/drm_gem.h>
#include <drm/drm_encoder.h>
<<<<<<< HEAD
=======
#include <drm/drm_writeback.h>
>>>>>>> 7d2a07b7

#define XRES_MIN    20
#define YRES_MIN    20

#define XRES_DEF  1024
#define YRES_DEF   768

#define XRES_MAX  8192
#define YRES_MAX  8192

<<<<<<< HEAD
extern bool enable_cursor;

=======
>>>>>>> 7d2a07b7
struct vkms_composer {
	struct drm_framebuffer fb;
	struct drm_rect src, dst;
	unsigned int offset;
	unsigned int pitch;
	unsigned int cpp;
};

/**
 * vkms_plane_state - Driver specific plane state
 * @base: base plane state
 * @composer: data required for composing computation
 */
struct vkms_plane_state {
	struct drm_plane_state base;
	struct vkms_composer *composer;
<<<<<<< HEAD
=======
};

struct vkms_plane {
	struct drm_plane base;
>>>>>>> 7d2a07b7
};

/**
 * vkms_crtc_state - Driver specific CRTC state
 * @base: base CRTC state
 * @composer_work: work struct to compose and add CRC entries
 * @n_frame_start: start frame number for computed CRC
 * @n_frame_end: end frame number for computed CRC
 */
struct vkms_crtc_state {
	struct drm_crtc_state base;
	struct work_struct composer_work;

	int num_active_planes;
	/* stack of active planes for crc computation, should be in z order */
	struct vkms_plane_state **active_planes;
<<<<<<< HEAD

	/* below three are protected by vkms_output.composer_lock */
	bool crc_pending;
=======
	void *active_writeback;

	/* below four are protected by vkms_output.composer_lock */
	bool crc_pending;
	bool wb_pending;
>>>>>>> 7d2a07b7
	u64 frame_start;
	u64 frame_end;
};

struct vkms_output {
	struct drm_crtc crtc;
	struct drm_encoder encoder;
	struct drm_connector connector;
	struct drm_writeback_connector wb_connector;
	struct hrtimer vblank_hrtimer;
	ktime_t period_ns;
	struct drm_pending_vblank_event *event;
	/* ordered wq for composer_work */
	struct workqueue_struct *composer_workq;
	/* protects concurrent access to composer */
	spinlock_t lock;

	/* protected by @lock */
	bool composer_enabled;
	struct vkms_crtc_state *composer_state;

	spinlock_t composer_lock;
<<<<<<< HEAD
=======
};

struct vkms_device;

struct vkms_config {
	bool writeback;
	bool cursor;
	bool overlay;
	/* only set when instantiated */
	struct vkms_device *dev;
>>>>>>> 7d2a07b7
};

struct vkms_device {
	struct drm_device drm;
	struct platform_device *platform;
	struct vkms_output output;
	const struct vkms_config *config;
};

#define drm_crtc_to_vkms_output(target) \
	container_of(target, struct vkms_output, crtc)

#define drm_device_to_vkms_device(target) \
	container_of(target, struct vkms_device, drm)

#define to_vkms_crtc_state(target)\
	container_of(target, struct vkms_crtc_state, base)

#define to_vkms_plane_state(target)\
	container_of(target, struct vkms_plane_state, base)

/* CRTC */
int vkms_crtc_init(struct drm_device *dev, struct drm_crtc *crtc,
		   struct drm_plane *primary, struct drm_plane *cursor);

int vkms_output_init(struct vkms_device *vkmsdev, int index);

<<<<<<< HEAD
struct drm_plane *vkms_plane_init(struct vkms_device *vkmsdev,
				  enum drm_plane_type type, int index);

/* Gem stuff */
vm_fault_t vkms_gem_fault(struct vm_fault *vmf);

int vkms_dumb_create(struct drm_file *file, struct drm_device *dev,
		     struct drm_mode_create_dumb *args);

void vkms_gem_free_object(struct drm_gem_object *obj);

int vkms_gem_vmap(struct drm_gem_object *obj);

void vkms_gem_vunmap(struct drm_gem_object *obj);
=======
struct vkms_plane *vkms_plane_init(struct vkms_device *vkmsdev,
				   enum drm_plane_type type, int index);
>>>>>>> 7d2a07b7

/* Prime */
struct drm_gem_object *
vkms_prime_import_sg_table(struct drm_device *dev,
			   struct dma_buf_attachment *attach,
			   struct sg_table *sg);

/* CRC Support */
const char *const *vkms_get_crc_sources(struct drm_crtc *crtc,
					size_t *count);
int vkms_set_crc_source(struct drm_crtc *crtc, const char *src_name);
int vkms_verify_crc_source(struct drm_crtc *crtc, const char *source_name,
			   size_t *values_cnt);

/* Composer Support */
void vkms_composer_worker(struct work_struct *work);
<<<<<<< HEAD
=======
void vkms_set_composer(struct vkms_output *out, bool enabled);

/* Writeback */
int vkms_enable_writeback_connector(struct vkms_device *vkmsdev);
>>>>>>> 7d2a07b7

#endif /* _VKMS_DRV_H_ */<|MERGE_RESOLUTION|>--- conflicted
+++ resolved
@@ -8,10 +8,7 @@
 #include <drm/drm.h>
 #include <drm/drm_gem.h>
 #include <drm/drm_encoder.h>
-<<<<<<< HEAD
-=======
 #include <drm/drm_writeback.h>
->>>>>>> 7d2a07b7
 
 #define XRES_MIN    20
 #define YRES_MIN    20
@@ -22,11 +19,6 @@
 #define XRES_MAX  8192
 #define YRES_MAX  8192
 
-<<<<<<< HEAD
-extern bool enable_cursor;
-
-=======
->>>>>>> 7d2a07b7
 struct vkms_composer {
 	struct drm_framebuffer fb;
 	struct drm_rect src, dst;
@@ -43,13 +35,10 @@
 struct vkms_plane_state {
 	struct drm_plane_state base;
 	struct vkms_composer *composer;
-<<<<<<< HEAD
-=======
 };
 
 struct vkms_plane {
 	struct drm_plane base;
->>>>>>> 7d2a07b7
 };
 
 /**
@@ -66,17 +55,11 @@
 	int num_active_planes;
 	/* stack of active planes for crc computation, should be in z order */
 	struct vkms_plane_state **active_planes;
-<<<<<<< HEAD
-
-	/* below three are protected by vkms_output.composer_lock */
-	bool crc_pending;
-=======
 	void *active_writeback;
 
 	/* below four are protected by vkms_output.composer_lock */
 	bool crc_pending;
 	bool wb_pending;
->>>>>>> 7d2a07b7
 	u64 frame_start;
 	u64 frame_end;
 };
@@ -99,8 +82,6 @@
 	struct vkms_crtc_state *composer_state;
 
 	spinlock_t composer_lock;
-<<<<<<< HEAD
-=======
 };
 
 struct vkms_device;
@@ -111,7 +92,6 @@
 	bool overlay;
 	/* only set when instantiated */
 	struct vkms_device *dev;
->>>>>>> 7d2a07b7
 };
 
 struct vkms_device {
@@ -139,31 +119,8 @@
 
 int vkms_output_init(struct vkms_device *vkmsdev, int index);
 
-<<<<<<< HEAD
-struct drm_plane *vkms_plane_init(struct vkms_device *vkmsdev,
-				  enum drm_plane_type type, int index);
-
-/* Gem stuff */
-vm_fault_t vkms_gem_fault(struct vm_fault *vmf);
-
-int vkms_dumb_create(struct drm_file *file, struct drm_device *dev,
-		     struct drm_mode_create_dumb *args);
-
-void vkms_gem_free_object(struct drm_gem_object *obj);
-
-int vkms_gem_vmap(struct drm_gem_object *obj);
-
-void vkms_gem_vunmap(struct drm_gem_object *obj);
-=======
 struct vkms_plane *vkms_plane_init(struct vkms_device *vkmsdev,
 				   enum drm_plane_type type, int index);
->>>>>>> 7d2a07b7
-
-/* Prime */
-struct drm_gem_object *
-vkms_prime_import_sg_table(struct drm_device *dev,
-			   struct dma_buf_attachment *attach,
-			   struct sg_table *sg);
 
 /* CRC Support */
 const char *const *vkms_get_crc_sources(struct drm_crtc *crtc,
@@ -174,12 +131,9 @@
 
 /* Composer Support */
 void vkms_composer_worker(struct work_struct *work);
-<<<<<<< HEAD
-=======
 void vkms_set_composer(struct vkms_output *out, bool enabled);
 
 /* Writeback */
 int vkms_enable_writeback_connector(struct vkms_device *vkmsdev);
->>>>>>> 7d2a07b7
 
 #endif /* _VKMS_DRV_H_ */