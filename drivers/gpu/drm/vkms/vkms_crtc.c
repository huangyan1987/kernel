--- conflicted
+++ resolved
@@ -33,11 +33,7 @@
 		/* update frame_start only if a queued vkms_composer_worker()
 		 * has read the data
 		 */
-<<<<<<< HEAD
-		spin_lock(&output->state_lock);
-=======
 		spin_lock(&output->composer_lock);
->>>>>>> fec38890
 		if (!state->crc_pending)
 			state->frame_start = frame;
 		else
@@ -45,19 +41,11 @@
 					 state->frame_start, frame);
 		state->frame_end = frame;
 		state->crc_pending = true;
-<<<<<<< HEAD
-		spin_unlock(&output->state_lock);
-=======
 		spin_unlock(&output->composer_lock);
->>>>>>> fec38890
 
 		ret = queue_work(output->composer_workq, &state->composer_work);
 		if (!ret)
-<<<<<<< HEAD
-			DRM_DEBUG_DRIVER("vkms_crc_work_handle already queued\n");
-=======
 			DRM_DEBUG_DRIVER("Composer worker already queued\n");
->>>>>>> fec38890
 	}
 
 	spin_unlock(&output->lock);
