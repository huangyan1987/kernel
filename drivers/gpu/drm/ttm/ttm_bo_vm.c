--- conflicted
+++ resolved
@@ -301,13 +301,7 @@
 	struct ttm_buffer_object *bo =
 	    (struct ttm_buffer_object *)vma->vm_private_data;
 
-<<<<<<< HEAD
-	WARN_ON(bo->bdev->dev_mapping != vma->vm_file->f_mapping);
-
 	ttm_bo_get(bo);
-=======
-	(void)ttm_bo_reference(bo);
->>>>>>> fd0bf00a
 }
 
 static void ttm_bo_vm_close(struct vm_area_struct *vma)
