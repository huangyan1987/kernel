// SPDX-License-Identifier: GPL-2.0-only
/*
 * Copyright (c) 2015-2016 MediaTek Inc.
 * Author: Yong Wu <yong.wu@mediatek.com>
 */
#include <linux/bitfield.h>
#include <linux/bug.h>
#include <linux/clk.h>
#include <linux/component.h>
#include <linux/device.h>
#include <linux/dma-direct.h>
#include <linux/err.h>
#include <linux/interrupt.h>
#include <linux/io.h>
#include <linux/iommu.h>
#include <linux/iopoll.h>
#include <linux/list.h>
#include <linux/mfd/syscon.h>
#include <linux/module.h>
#include <linux/of_address.h>
#include <linux/of_irq.h>
#include <linux/of_platform.h>
#include <linux/platform_device.h>
#include <linux/pm_runtime.h>
#include <linux/regmap.h>
#include <linux/slab.h>
#include <linux/spinlock.h>
#include <linux/soc/mediatek/infracfg.h>
#include <asm/barrier.h>
#include <soc/mediatek/smi.h>

#include "mtk_iommu.h"

#define REG_MMU_PT_BASE_ADDR			0x000
#define MMU_PT_ADDR_MASK			GENMASK(31, 7)

#define REG_MMU_INVALIDATE			0x020
#define F_ALL_INVLD				0x2
#define F_MMU_INV_RANGE				0x1

#define REG_MMU_INVLD_START_A			0x024
#define REG_MMU_INVLD_END_A			0x028

#define REG_MMU_INV_SEL_GEN2			0x02c
#define REG_MMU_INV_SEL_GEN1			0x038
#define F_INVLD_EN0				BIT(0)
#define F_INVLD_EN1				BIT(1)

#define REG_MMU_MISC_CTRL			0x048
#define F_MMU_IN_ORDER_WR_EN_MASK		(BIT(1) | BIT(17))
#define F_MMU_STANDARD_AXI_MODE_MASK		(BIT(3) | BIT(19))

#define REG_MMU_DCM_DIS				0x050
#define REG_MMU_WR_LEN_CTRL			0x054
#define F_MMU_WR_THROT_DIS_MASK			(BIT(5) | BIT(21))

#define REG_MMU_CTRL_REG			0x110
#define F_MMU_TF_PROT_TO_PROGRAM_ADDR		(2 << 4)
#define F_MMU_PREFETCH_RT_REPLACE_MOD		BIT(4)
#define F_MMU_TF_PROT_TO_PROGRAM_ADDR_MT8173	(2 << 5)

#define REG_MMU_IVRP_PADDR			0x114

#define REG_MMU_VLD_PA_RNG			0x118
#define F_MMU_VLD_PA_RNG(EA, SA)		(((EA) << 8) | (SA))

#define REG_MMU_INT_CONTROL0			0x120
#define F_L2_MULIT_HIT_EN			BIT(0)
#define F_TABLE_WALK_FAULT_INT_EN		BIT(1)
#define F_PREETCH_FIFO_OVERFLOW_INT_EN		BIT(2)
#define F_MISS_FIFO_OVERFLOW_INT_EN		BIT(3)
#define F_PREFETCH_FIFO_ERR_INT_EN		BIT(5)
#define F_MISS_FIFO_ERR_INT_EN			BIT(6)
#define F_INT_CLR_BIT				BIT(12)

#define REG_MMU_INT_MAIN_CONTROL		0x124
						/* mmu0 | mmu1 */
#define F_INT_TRANSLATION_FAULT			(BIT(0) | BIT(7))
#define F_INT_MAIN_MULTI_HIT_FAULT		(BIT(1) | BIT(8))
#define F_INT_INVALID_PA_FAULT			(BIT(2) | BIT(9))
#define F_INT_ENTRY_REPLACEMENT_FAULT		(BIT(3) | BIT(10))
#define F_INT_TLB_MISS_FAULT			(BIT(4) | BIT(11))
#define F_INT_MISS_TRANSACTION_FIFO_FAULT	(BIT(5) | BIT(12))
#define F_INT_PRETETCH_TRANSATION_FIFO_FAULT	(BIT(6) | BIT(13))

#define REG_MMU_CPE_DONE			0x12C

#define REG_MMU_FAULT_ST1			0x134
#define F_REG_MMU0_FAULT_MASK			GENMASK(6, 0)
#define F_REG_MMU1_FAULT_MASK			GENMASK(13, 7)

#define REG_MMU0_FAULT_VA			0x13c
#define F_MMU_INVAL_VA_31_12_MASK		GENMASK(31, 12)
#define F_MMU_INVAL_VA_34_32_MASK		GENMASK(11, 9)
#define F_MMU_INVAL_PA_34_32_MASK		GENMASK(8, 6)
#define F_MMU_FAULT_VA_WRITE_BIT		BIT(1)
#define F_MMU_FAULT_VA_LAYER_BIT		BIT(0)

#define REG_MMU0_INVLD_PA			0x140
#define REG_MMU1_FAULT_VA			0x144
#define REG_MMU1_INVLD_PA			0x148
#define REG_MMU0_INT_ID				0x150
#define REG_MMU1_INT_ID				0x154
#define F_MMU_INT_ID_COMM_ID(a)			(((a) >> 9) & 0x7)
#define F_MMU_INT_ID_SUB_COMM_ID(a)		(((a) >> 7) & 0x3)
#define F_MMU_INT_ID_LARB_ID(a)			(((a) >> 7) & 0x7)
#define F_MMU_INT_ID_PORT_ID(a)			(((a) >> 2) & 0x1f)

#define MTK_PROTECT_PA_ALIGN			256

#define HAS_4GB_MODE			BIT(0)
/* HW will use the EMI clock if there isn't the "bclk". */
#define HAS_BCLK			BIT(1)
#define HAS_VLD_PA_RNG			BIT(2)
#define RESET_AXI			BIT(3)
#define OUT_ORDER_WR_EN			BIT(4)
#define HAS_SUB_COMM			BIT(5)
#define WR_THROT_EN			BIT(6)
#define HAS_LEGACY_IVRP_PADDR		BIT(7)
#define IOVA_34_EN			BIT(8)

#define MTK_IOMMU_HAS_FLAG(pdata, _x) \
		((((pdata)->flags) & (_x)) == (_x))

struct mtk_iommu_domain {
	struct io_pgtable_cfg		cfg;
	struct io_pgtable_ops		*iop;

	struct mtk_iommu_data		*data;
	struct iommu_domain		domain;
};

static const struct iommu_ops mtk_iommu_ops;

static int mtk_iommu_hw_init(const struct mtk_iommu_data *data);

#define MTK_IOMMU_TLB_ADDR(iova) ({					\
	dma_addr_t _addr = iova;					\
	((lower_32_bits(_addr) & GENMASK(31, 12)) | upper_32_bits(_addr));\
})

/*
 * In M4U 4GB mode, the physical address is remapped as below:
 *
 * CPU Physical address:
 * ====================
 *
 * 0      1G       2G     3G       4G     5G
 * |---A---|---B---|---C---|---D---|---E---|
 * +--I/O--+------------Memory-------------+
 *
 * IOMMU output physical address:
 *  =============================
 *
 *                                 4G      5G     6G      7G      8G
 *                                 |---E---|---B---|---C---|---D---|
 *                                 +------------Memory-------------+
 *
 * The Region 'A'(I/O) can NOT be mapped by M4U; For Region 'B'/'C'/'D', the
 * bit32 of the CPU physical address always is needed to set, and for Region
 * 'E', the CPU physical address keep as is.
 * Additionally, The iommu consumers always use the CPU phyiscal address.
 */
#define MTK_IOMMU_4GB_MODE_REMAP_BASE	 0x140000000UL

static LIST_HEAD(m4ulist);	/* List all the M4U HWs */

#define for_each_m4u(data)	list_for_each_entry(data, &m4ulist, list)

struct mtk_iommu_iova_region {
	dma_addr_t		iova_base;
	unsigned long long	size;
};

static const struct mtk_iommu_iova_region single_domain[] = {
	{.iova_base = 0,		.size = SZ_4G},
};

static const struct mtk_iommu_iova_region mt8192_multi_dom[] = {
	{ .iova_base = 0x0,		.size = SZ_4G},		/* disp: 0 ~ 4G */
	#if IS_ENABLED(CONFIG_ARCH_DMA_ADDR_T_64BIT)
	{ .iova_base = SZ_4G,		.size = SZ_4G},		/* vdec: 4G ~ 8G */
	{ .iova_base = SZ_4G * 2,	.size = SZ_4G},		/* CAM/MDP: 8G ~ 12G */
	{ .iova_base = 0x240000000ULL,	.size = 0x4000000},	/* CCU0 */
	{ .iova_base = 0x244000000ULL,	.size = 0x4000000},	/* CCU1 */
	#endif
};

/*
 * There may be 1 or 2 M4U HWs, But we always expect they are in the same domain
 * for the performance.
 *
 * Here always return the mtk_iommu_data of the first probed M4U where the
 * iommu domain information is recorded.
 */
static struct mtk_iommu_data *mtk_iommu_get_m4u_data(void)
{
	struct mtk_iommu_data *data;

	for_each_m4u(data)
		return data;

	return NULL;
}

static struct mtk_iommu_domain *to_mtk_domain(struct iommu_domain *dom)
{
	return container_of(dom, struct mtk_iommu_domain, domain);
}

static void mtk_iommu_tlb_flush_all(struct mtk_iommu_data *data)
{
	unsigned long flags;

	spin_lock_irqsave(&data->tlb_lock, flags);
	writel_relaxed(F_INVLD_EN1 | F_INVLD_EN0,
		       data->base + data->plat_data->inv_sel_reg);
	writel_relaxed(F_ALL_INVLD, data->base + REG_MMU_INVALIDATE);
	wmb(); /* Make sure the tlb flush all done */
	spin_unlock_irqrestore(&data->tlb_lock, flags);
}

static void mtk_iommu_tlb_flush_range_sync(unsigned long iova, size_t size,
					   size_t granule,
					   struct mtk_iommu_data *data)
{
	unsigned long flags;
	int ret;
	u32 tmp;

	for_each_m4u(data) {
		if (pm_runtime_get_if_in_use(data->dev) <= 0)
			continue;

		spin_lock_irqsave(&data->tlb_lock, flags);
		writel_relaxed(F_INVLD_EN1 | F_INVLD_EN0,
			       data->base + data->plat_data->inv_sel_reg);

		writel_relaxed(MTK_IOMMU_TLB_ADDR(iova),
			       data->base + REG_MMU_INVLD_START_A);
		writel_relaxed(MTK_IOMMU_TLB_ADDR(iova + size - 1),
			       data->base + REG_MMU_INVLD_END_A);
		writel_relaxed(F_MMU_INV_RANGE,
			       data->base + REG_MMU_INVALIDATE);

		/* tlb sync */
		ret = readl_poll_timeout_atomic(data->base + REG_MMU_CPE_DONE,
						tmp, tmp != 0, 10, 1000);

		/* Clear the CPE status */
		writel_relaxed(0, data->base + REG_MMU_CPE_DONE);
		spin_unlock_irqrestore(&data->tlb_lock, flags);

		if (ret) {
			dev_warn(data->dev,
				 "Partial TLB flush timed out, falling back to full flush\n");
			mtk_iommu_tlb_flush_all(data);
		}

		pm_runtime_put(data->dev);
	}
}

static irqreturn_t mtk_iommu_isr(int irq, void *dev_id)
{
	struct mtk_iommu_data *data = dev_id;
	struct mtk_iommu_domain *dom = data->m4u_dom;
	unsigned int fault_larb, fault_port, sub_comm = 0;
	u32 int_state, regval, va34_32, pa34_32;
	u64 fault_iova, fault_pa;
	bool layer, write;

	/* Read error info from registers */
	int_state = readl_relaxed(data->base + REG_MMU_FAULT_ST1);
	if (int_state & F_REG_MMU0_FAULT_MASK) {
		regval = readl_relaxed(data->base + REG_MMU0_INT_ID);
		fault_iova = readl_relaxed(data->base + REG_MMU0_FAULT_VA);
		fault_pa = readl_relaxed(data->base + REG_MMU0_INVLD_PA);
	} else {
		regval = readl_relaxed(data->base + REG_MMU1_INT_ID);
		fault_iova = readl_relaxed(data->base + REG_MMU1_FAULT_VA);
		fault_pa = readl_relaxed(data->base + REG_MMU1_INVLD_PA);
	}
	layer = fault_iova & F_MMU_FAULT_VA_LAYER_BIT;
	write = fault_iova & F_MMU_FAULT_VA_WRITE_BIT;
	if (MTK_IOMMU_HAS_FLAG(data->plat_data, IOVA_34_EN)) {
		va34_32 = FIELD_GET(F_MMU_INVAL_VA_34_32_MASK, fault_iova);
		pa34_32 = FIELD_GET(F_MMU_INVAL_PA_34_32_MASK, fault_iova);
		fault_iova = fault_iova & F_MMU_INVAL_VA_31_12_MASK;
		fault_iova |= (u64)va34_32 << 32;
		fault_pa |= (u64)pa34_32 << 32;
	}

	fault_port = F_MMU_INT_ID_PORT_ID(regval);
	if (MTK_IOMMU_HAS_FLAG(data->plat_data, HAS_SUB_COMM)) {
		fault_larb = F_MMU_INT_ID_COMM_ID(regval);
		sub_comm = F_MMU_INT_ID_SUB_COMM_ID(regval);
	} else {
		fault_larb = F_MMU_INT_ID_LARB_ID(regval);
	}
	fault_larb = data->plat_data->larbid_remap[fault_larb][sub_comm];

	if (report_iommu_fault(&dom->domain, data->dev, fault_iova,
			       write ? IOMMU_FAULT_WRITE : IOMMU_FAULT_READ)) {
		dev_err_ratelimited(
			data->dev,
			"fault type=0x%x iova=0x%llx pa=0x%llx larb=%d port=%d layer=%d %s\n",
			int_state, fault_iova, fault_pa, fault_larb, fault_port,
			layer, write ? "write" : "read");
	}

	/* Interrupt clear */
	regval = readl_relaxed(data->base + REG_MMU_INT_CONTROL0);
	regval |= F_INT_CLR_BIT;
	writel_relaxed(regval, data->base + REG_MMU_INT_CONTROL0);

	mtk_iommu_tlb_flush_all(data);

	return IRQ_HANDLED;
}

static int mtk_iommu_get_domain_id(struct device *dev,
				   const struct mtk_iommu_plat_data *plat_data)
{
	const struct mtk_iommu_iova_region *rgn = plat_data->iova_region;
	const struct bus_dma_region *dma_rgn = dev->dma_range_map;
	int i, candidate = -1;
	dma_addr_t dma_end;

	if (!dma_rgn || plat_data->iova_region_nr == 1)
		return 0;

	dma_end = dma_rgn->dma_start + dma_rgn->size - 1;
	for (i = 0; i < plat_data->iova_region_nr; i++, rgn++) {
		/* Best fit. */
		if (dma_rgn->dma_start == rgn->iova_base &&
		    dma_end == rgn->iova_base + rgn->size - 1)
			return i;
		/* ok if it is inside this region. */
		if (dma_rgn->dma_start >= rgn->iova_base &&
		    dma_end < rgn->iova_base + rgn->size)
			candidate = i;
	}

	if (candidate >= 0)
		return candidate;
	dev_err(dev, "Can NOT find the iommu domain id(%pad 0x%llx).\n",
		&dma_rgn->dma_start, dma_rgn->size);
	return -EINVAL;
}

static void mtk_iommu_config(struct mtk_iommu_data *data, struct device *dev,
			     bool enable, unsigned int domid)
{
	struct mtk_smi_larb_iommu    *larb_mmu;
	unsigned int                 larbid, portid;
	struct iommu_fwspec *fwspec = dev_iommu_fwspec_get(dev);
	const struct mtk_iommu_iova_region *region;
	int i;

	for (i = 0; i < fwspec->num_ids; ++i) {
		larbid = MTK_M4U_TO_LARB(fwspec->ids[i]);
		portid = MTK_M4U_TO_PORT(fwspec->ids[i]);

		larb_mmu = &data->larb_imu[larbid];

		region = data->plat_data->iova_region + domid;
		larb_mmu->bank[portid] = upper_32_bits(region->iova_base);

		dev_dbg(dev, "%s iommu for larb(%s) port %d dom %d bank %d.\n",
			enable ? "enable" : "disable", dev_name(larb_mmu->dev),
			portid, domid, larb_mmu->bank[portid]);

		if (enable)
			larb_mmu->mmu |= MTK_SMI_MMU_EN(portid);
		else
			larb_mmu->mmu &= ~MTK_SMI_MMU_EN(portid);
	}
}

static int mtk_iommu_domain_finalise(struct mtk_iommu_domain *dom,
				     struct mtk_iommu_data *data,
				     unsigned int domid)
{
	const struct mtk_iommu_iova_region *region;

	/* Use the exist domain as there is only one pgtable here. */
	if (data->m4u_dom) {
		dom->iop = data->m4u_dom->iop;
		dom->cfg = data->m4u_dom->cfg;
		dom->domain.pgsize_bitmap = data->m4u_dom->cfg.pgsize_bitmap;
		goto update_iova_region;
	}

	dom->cfg = (struct io_pgtable_cfg) {
		.quirks = IO_PGTABLE_QUIRK_ARM_NS |
			IO_PGTABLE_QUIRK_NO_PERMS |
			IO_PGTABLE_QUIRK_ARM_MTK_EXT,
		.pgsize_bitmap = mtk_iommu_ops.pgsize_bitmap,
		.ias = MTK_IOMMU_HAS_FLAG(data->plat_data, IOVA_34_EN) ? 34 : 32,
		.iommu_dev = data->dev,
	};

	if (MTK_IOMMU_HAS_FLAG(data->plat_data, HAS_4GB_MODE))
		dom->cfg.oas = data->enable_4GB ? 33 : 32;
	else
		dom->cfg.oas = 35;

	dom->iop = alloc_io_pgtable_ops(ARM_V7S, &dom->cfg, data);
	if (!dom->iop) {
		dev_err(data->dev, "Failed to alloc io pgtable\n");
		return -EINVAL;
	}

	/* Update our support page sizes bitmap */
	dom->domain.pgsize_bitmap = dom->cfg.pgsize_bitmap;

update_iova_region:
	/* Update the iova region for this domain */
	region = data->plat_data->iova_region + domid;
	dom->domain.geometry.aperture_start = region->iova_base;
	dom->domain.geometry.aperture_end = region->iova_base + region->size - 1;
	dom->domain.geometry.force_aperture = true;
	return 0;
}

static struct iommu_domain *mtk_iommu_domain_alloc(unsigned type)
{
	struct mtk_iommu_domain *dom;

	if (type != IOMMU_DOMAIN_DMA)
		return NULL;

	dom = kzalloc(sizeof(*dom), GFP_KERNEL);
	if (!dom)
		return NULL;

	return &dom->domain;
}

static void mtk_iommu_domain_free(struct iommu_domain *domain)
{
	kfree(to_mtk_domain(domain));
}

static int mtk_iommu_attach_device(struct iommu_domain *domain,
				   struct device *dev)
{
	struct mtk_iommu_data *data = dev_iommu_priv_get(dev);
	struct mtk_iommu_domain *dom = to_mtk_domain(domain);
	struct device *m4udev = data->dev;
	int ret, domid;

	domid = mtk_iommu_get_domain_id(dev, data->plat_data);
	if (domid < 0)
		return domid;

	if (!dom->data) {
		if (mtk_iommu_domain_finalise(dom, data, domid))
			return -ENODEV;
		dom->data = data;
	}

	if (!data->m4u_dom) { /* Initialize the M4U HW */
		ret = pm_runtime_resume_and_get(m4udev);
		if (ret < 0)
			return ret;

		ret = mtk_iommu_hw_init(data);
		if (ret) {
			pm_runtime_put(m4udev);
			return ret;
		}
		data->m4u_dom = dom;
		writel(dom->cfg.arm_v7s_cfg.ttbr & MMU_PT_ADDR_MASK,
		       data->base + REG_MMU_PT_BASE_ADDR);

		pm_runtime_put(m4udev);
	}

	mtk_iommu_config(data, dev, true, domid);
	return 0;
}

static void mtk_iommu_detach_device(struct iommu_domain *domain,
				    struct device *dev)
{
	struct mtk_iommu_data *data = dev_iommu_priv_get(dev);

	mtk_iommu_config(data, dev, false, 0);
}

static int mtk_iommu_map(struct iommu_domain *domain, unsigned long iova,
			 phys_addr_t paddr, size_t size, int prot, gfp_t gfp)
{
	struct mtk_iommu_domain *dom = to_mtk_domain(domain);

	/* The "4GB mode" M4U physically can not use the lower remap of Dram. */
	if (dom->data->enable_4GB)
		paddr |= BIT_ULL(32);

	/* Synchronize with the tlb_lock */
	return dom->iop->map(dom->iop, iova, paddr, size, prot, gfp);
}

static size_t mtk_iommu_unmap(struct iommu_domain *domain,
			      unsigned long iova, size_t size,
			      struct iommu_iotlb_gather *gather)
{
	struct mtk_iommu_domain *dom = to_mtk_domain(domain);

	iommu_iotlb_gather_add_range(gather, iova, size);
	return dom->iop->unmap(dom->iop, iova, size, gather);
}

static void mtk_iommu_flush_iotlb_all(struct iommu_domain *domain)
{
	struct mtk_iommu_domain *dom = to_mtk_domain(domain);

	mtk_iommu_tlb_flush_all(dom->data);
}

static void mtk_iommu_iotlb_sync(struct iommu_domain *domain,
				 struct iommu_iotlb_gather *gather)
{
	struct mtk_iommu_domain *dom = to_mtk_domain(domain);
	size_t length = gather->end - gather->start + 1;

	mtk_iommu_tlb_flush_range_sync(gather->start, length, gather->pgsize,
				       dom->data);
}

static void mtk_iommu_sync_map(struct iommu_domain *domain, unsigned long iova,
			       size_t size)
{
	struct mtk_iommu_domain *dom = to_mtk_domain(domain);

	mtk_iommu_tlb_flush_range_sync(iova, size, size, dom->data);
}

static phys_addr_t mtk_iommu_iova_to_phys(struct iommu_domain *domain,
					  dma_addr_t iova)
{
	struct mtk_iommu_domain *dom = to_mtk_domain(domain);
	phys_addr_t pa;

	pa = dom->iop->iova_to_phys(dom->iop, iova);
	if (IS_ENABLED(CONFIG_PHYS_ADDR_T_64BIT) &&
	    dom->data->enable_4GB &&
	    pa >= MTK_IOMMU_4GB_MODE_REMAP_BASE)
		pa &= ~BIT_ULL(32);

	return pa;
}

static struct iommu_device *mtk_iommu_probe_device(struct device *dev)
{
	struct iommu_fwspec *fwspec = dev_iommu_fwspec_get(dev);
	struct mtk_iommu_data *data;
	struct device_link *link;
	struct device *larbdev;
	unsigned int larbid, larbidx, i;

	if (!fwspec || fwspec->ops != &mtk_iommu_ops)
		return ERR_PTR(-ENODEV); /* Not a iommu client device */

	data = dev_iommu_priv_get(dev);

	/*
	 * Link the consumer device with the smi-larb device(supplier).
	 * The device that connects with each a larb is a independent HW.
	 * All the ports in each a device should be in the same larbs.
	 */
	larbid = MTK_M4U_TO_LARB(fwspec->ids[0]);
	for (i = 1; i < fwspec->num_ids; i++) {
		larbidx = MTK_M4U_TO_LARB(fwspec->ids[i]);
		if (larbid != larbidx) {
			dev_err(dev, "Can only use one larb. Fail@larb%d-%d.\n",
				larbid, larbidx);
			return ERR_PTR(-EINVAL);
		}
	}
	larbdev = data->larb_imu[larbid].dev;
	link = device_link_add(dev, larbdev,
			       DL_FLAG_PM_RUNTIME | DL_FLAG_STATELESS);
	if (!link)
		dev_err(dev, "Unable to link %s\n", dev_name(larbdev));
	return &data->iommu;
}

static void mtk_iommu_release_device(struct device *dev)
{
	struct iommu_fwspec *fwspec = dev_iommu_fwspec_get(dev);
	struct mtk_iommu_data *data;
	struct device *larbdev;
	unsigned int larbid;

	if (!fwspec || fwspec->ops != &mtk_iommu_ops)
		return;

	data = dev_iommu_priv_get(dev);
	larbid = MTK_M4U_TO_LARB(fwspec->ids[0]);
	larbdev = data->larb_imu[larbid].dev;
	device_link_remove(dev, larbdev);

	iommu_fwspec_free(dev);
}

static struct iommu_group *mtk_iommu_device_group(struct device *dev)
{
	struct mtk_iommu_data *data = mtk_iommu_get_m4u_data();
	struct iommu_group *group;
	int domid;

	if (!data)
		return ERR_PTR(-ENODEV);

	domid = mtk_iommu_get_domain_id(dev, data->plat_data);
	if (domid < 0)
		return ERR_PTR(domid);

	group = data->m4u_group[domid];
	if (!group) {
		group = iommu_group_alloc();
		if (!IS_ERR(group))
			data->m4u_group[domid] = group;
	} else {
		iommu_group_ref_get(group);
	}
	return group;
}

static int mtk_iommu_of_xlate(struct device *dev, struct of_phandle_args *args)
{
	struct platform_device *m4updev;

	if (args->args_count != 1) {
		dev_err(dev, "invalid #iommu-cells(%d) property for IOMMU\n",
			args->args_count);
		return -EINVAL;
	}

	if (!dev_iommu_priv_get(dev)) {
		/* Get the m4u device */
		m4updev = of_find_device_by_node(args->np);
		if (WARN_ON(!m4updev))
			return -EINVAL;

		dev_iommu_priv_set(dev, platform_get_drvdata(m4updev));
	}

	return iommu_fwspec_add_ids(dev, args->args, 1);
}

static void mtk_iommu_get_resv_regions(struct device *dev,
				       struct list_head *head)
{
	struct mtk_iommu_data *data = dev_iommu_priv_get(dev);
	unsigned int domid = mtk_iommu_get_domain_id(dev, data->plat_data), i;
	const struct mtk_iommu_iova_region *resv, *curdom;
	struct iommu_resv_region *region;
	int prot = IOMMU_WRITE | IOMMU_READ;

	if ((int)domid < 0)
		return;
	curdom = data->plat_data->iova_region + domid;
	for (i = 0; i < data->plat_data->iova_region_nr; i++) {
		resv = data->plat_data->iova_region + i;

		/* Only reserve when the region is inside the current domain */
		if (resv->iova_base <= curdom->iova_base ||
		    resv->iova_base + resv->size >= curdom->iova_base + curdom->size)
			continue;

		region = iommu_alloc_resv_region(resv->iova_base, resv->size,
						 prot, IOMMU_RESV_RESERVED);
		if (!region)
			return;

		list_add_tail(&region->list, head);
	}
}

static const struct iommu_ops mtk_iommu_ops = {
	.domain_alloc	= mtk_iommu_domain_alloc,
	.probe_device	= mtk_iommu_probe_device,
	.release_device	= mtk_iommu_release_device,
	.device_group	= mtk_iommu_device_group,
	.of_xlate	= mtk_iommu_of_xlate,
	.get_resv_regions = mtk_iommu_get_resv_regions,
	.put_resv_regions = generic_iommu_put_resv_regions,
	.pgsize_bitmap	= SZ_4K | SZ_64K | SZ_1M | SZ_16M,
	.owner		= THIS_MODULE,
	.default_domain_ops = &(const struct iommu_domain_ops) {
		.attach_dev	= mtk_iommu_attach_device,
		.detach_dev	= mtk_iommu_detach_device,
		.map		= mtk_iommu_map,
		.unmap		= mtk_iommu_unmap,
		.flush_iotlb_all = mtk_iommu_flush_iotlb_all,
		.iotlb_sync	= mtk_iommu_iotlb_sync,
		.iotlb_sync_map	= mtk_iommu_sync_map,
		.iova_to_phys	= mtk_iommu_iova_to_phys,
		.free		= mtk_iommu_domain_free,
	}
};

static int mtk_iommu_hw_init(const struct mtk_iommu_data *data)
{
	u32 regval;

	if (data->plat_data->m4u_plat == M4U_MT8173) {
		regval = F_MMU_PREFETCH_RT_REPLACE_MOD |
			 F_MMU_TF_PROT_TO_PROGRAM_ADDR_MT8173;
	} else {
		regval = readl_relaxed(data->base + REG_MMU_CTRL_REG);
		regval |= F_MMU_TF_PROT_TO_PROGRAM_ADDR;
	}
	writel_relaxed(regval, data->base + REG_MMU_CTRL_REG);

	regval = F_L2_MULIT_HIT_EN |
		F_TABLE_WALK_FAULT_INT_EN |
		F_PREETCH_FIFO_OVERFLOW_INT_EN |
		F_MISS_FIFO_OVERFLOW_INT_EN |
		F_PREFETCH_FIFO_ERR_INT_EN |
		F_MISS_FIFO_ERR_INT_EN;
	writel_relaxed(regval, data->base + REG_MMU_INT_CONTROL0);

	regval = F_INT_TRANSLATION_FAULT |
		F_INT_MAIN_MULTI_HIT_FAULT |
		F_INT_INVALID_PA_FAULT |
		F_INT_ENTRY_REPLACEMENT_FAULT |
		F_INT_TLB_MISS_FAULT |
		F_INT_MISS_TRANSACTION_FIFO_FAULT |
		F_INT_PRETETCH_TRANSATION_FIFO_FAULT;
	writel_relaxed(regval, data->base + REG_MMU_INT_MAIN_CONTROL);

	if (MTK_IOMMU_HAS_FLAG(data->plat_data, HAS_LEGACY_IVRP_PADDR))
		regval = (data->protect_base >> 1) | (data->enable_4GB << 31);
	else
		regval = lower_32_bits(data->protect_base) |
			 upper_32_bits(data->protect_base);
	writel_relaxed(regval, data->base + REG_MMU_IVRP_PADDR);

	if (data->enable_4GB &&
	    MTK_IOMMU_HAS_FLAG(data->plat_data, HAS_VLD_PA_RNG)) {
		/*
		 * If 4GB mode is enabled, the validate PA range is from
		 * 0x1_0000_0000 to 0x1_ffff_ffff. here record bit[32:30].
		 */
		regval = F_MMU_VLD_PA_RNG(7, 4);
		writel_relaxed(regval, data->base + REG_MMU_VLD_PA_RNG);
	}
	writel_relaxed(0, data->base + REG_MMU_DCM_DIS);
	if (MTK_IOMMU_HAS_FLAG(data->plat_data, WR_THROT_EN)) {
		/* write command throttling mode */
		regval = readl_relaxed(data->base + REG_MMU_WR_LEN_CTRL);
		regval &= ~F_MMU_WR_THROT_DIS_MASK;
		writel_relaxed(regval, data->base + REG_MMU_WR_LEN_CTRL);
	}

	if (MTK_IOMMU_HAS_FLAG(data->plat_data, RESET_AXI)) {
		/* The register is called STANDARD_AXI_MODE in this case */
		regval = 0;
	} else {
		regval = readl_relaxed(data->base + REG_MMU_MISC_CTRL);
		regval &= ~F_MMU_STANDARD_AXI_MODE_MASK;
		if (MTK_IOMMU_HAS_FLAG(data->plat_data, OUT_ORDER_WR_EN))
			regval &= ~F_MMU_IN_ORDER_WR_EN_MASK;
	}
	writel_relaxed(regval, data->base + REG_MMU_MISC_CTRL);

	if (devm_request_irq(data->dev, data->irq, mtk_iommu_isr, 0,
			     dev_name(data->dev), (void *)data)) {
		writel_relaxed(0, data->base + REG_MMU_PT_BASE_ADDR);
		dev_err(data->dev, "Failed @ IRQ-%d Request\n", data->irq);
		return -ENODEV;
	}

	return 0;
}

static const struct component_master_ops mtk_iommu_com_ops = {
	.bind		= mtk_iommu_bind,
	.unbind		= mtk_iommu_unbind,
};

static int mtk_iommu_probe(struct platform_device *pdev)
{
	struct mtk_iommu_data   *data;
	struct device           *dev = &pdev->dev;
	struct device_node	*larbnode, *smicomm_node;
	struct platform_device	*plarbdev;
	struct device_link	*link;
	struct resource         *res;
	resource_size_t		ioaddr;
	struct component_match  *match = NULL;
	struct regmap		*infracfg;
	void                    *protect;
	int                     i, larb_nr, ret;
	u32			val;
	char                    *p;

	data = devm_kzalloc(dev, sizeof(*data), GFP_KERNEL);
	if (!data)
		return -ENOMEM;
	data->dev = dev;
	data->plat_data = of_device_get_match_data(dev);

	/* Protect memory. HW will access here while translation fault.*/
	protect = devm_kzalloc(dev, MTK_PROTECT_PA_ALIGN * 2, GFP_KERNEL);
	if (!protect)
		return -ENOMEM;
	data->protect_base = ALIGN(virt_to_phys(protect), MTK_PROTECT_PA_ALIGN);

	if (MTK_IOMMU_HAS_FLAG(data->plat_data, HAS_4GB_MODE)) {
		switch (data->plat_data->m4u_plat) {
		case M4U_MT2712:
			p = "mediatek,mt2712-infracfg";
			break;
		case M4U_MT8173:
			p = "mediatek,mt8173-infracfg";
			break;
		default:
			p = NULL;
		}

		infracfg = syscon_regmap_lookup_by_compatible(p);

		if (IS_ERR(infracfg))
			return PTR_ERR(infracfg);

		ret = regmap_read(infracfg, REG_INFRA_MISC, &val);
		if (ret)
			return ret;
		data->enable_4GB = !!(val & F_DDR_4GB_SUPPORT_EN);
	}

	res = platform_get_resource(pdev, IORESOURCE_MEM, 0);
	data->base = devm_ioremap_resource(dev, res);
	if (IS_ERR(data->base))
		return PTR_ERR(data->base);
	ioaddr = res->start;

	data->irq = platform_get_irq(pdev, 0);
	if (data->irq < 0)
		return data->irq;

	if (MTK_IOMMU_HAS_FLAG(data->plat_data, HAS_BCLK)) {
		data->bclk = devm_clk_get(dev, "bclk");
		if (IS_ERR(data->bclk))
			return PTR_ERR(data->bclk);
	}

	larb_nr = of_count_phandle_with_args(dev->of_node,
					     "mediatek,larbs", NULL);
	if (larb_nr < 0)
		return larb_nr;

	for (i = 0; i < larb_nr; i++) {
		u32 id;

		larbnode = of_parse_phandle(dev->of_node, "mediatek,larbs", i);
		if (!larbnode)
			return -EINVAL;

		if (!of_device_is_available(larbnode)) {
			of_node_put(larbnode);
			continue;
		}

		ret = of_property_read_u32(larbnode, "mediatek,larb-id", &id);
		if (ret)/* The id is consecutive if there is no this property */
			id = i;

		plarbdev = of_find_device_by_node(larbnode);
		if (!plarbdev) {
			of_node_put(larbnode);
			return -ENODEV;
<<<<<<< HEAD
=======
		}
		if (!plarbdev->dev.driver) {
			of_node_put(larbnode);
			return -EPROBE_DEFER;
>>>>>>> 8db86851
		}
		data->larb_imu[id].dev = &plarbdev->dev;

		component_match_add_release(dev, &match, component_release_of,
					    component_compare_of, larbnode);
	}

	/* Get smi-common dev from the last larb. */
	smicomm_node = of_parse_phandle(larbnode, "mediatek,smi", 0);
	if (!smicomm_node)
		return -EINVAL;

	plarbdev = of_find_device_by_node(smicomm_node);
	of_node_put(smicomm_node);
	data->smicomm_dev = &plarbdev->dev;

	pm_runtime_enable(dev);

	link = device_link_add(data->smicomm_dev, dev,
			DL_FLAG_STATELESS | DL_FLAG_PM_RUNTIME);
	if (!link) {
		dev_err(dev, "Unable to link %s.\n", dev_name(data->smicomm_dev));
		ret = -EINVAL;
		goto out_runtime_disable;
	}

	platform_set_drvdata(pdev, data);

	ret = iommu_device_sysfs_add(&data->iommu, dev, NULL,
				     "mtk-iommu.%pa", &ioaddr);
	if (ret)
		goto out_link_remove;

	ret = iommu_device_register(&data->iommu, &mtk_iommu_ops, dev);
	if (ret)
		goto out_sysfs_remove;

	spin_lock_init(&data->tlb_lock);
	list_add_tail(&data->list, &m4ulist);

	if (!iommu_present(&platform_bus_type)) {
		ret = bus_set_iommu(&platform_bus_type, &mtk_iommu_ops);
		if (ret)
			goto out_list_del;
	}

	ret = component_master_add_with_match(dev, &mtk_iommu_com_ops, match);
	if (ret)
		goto out_bus_set_null;
	return ret;

out_bus_set_null:
	bus_set_iommu(&platform_bus_type, NULL);
out_list_del:
	list_del(&data->list);
	iommu_device_unregister(&data->iommu);
out_sysfs_remove:
	iommu_device_sysfs_remove(&data->iommu);
out_link_remove:
	device_link_remove(data->smicomm_dev, dev);
out_runtime_disable:
	pm_runtime_disable(dev);
	return ret;
}

static int mtk_iommu_remove(struct platform_device *pdev)
{
	struct mtk_iommu_data *data = platform_get_drvdata(pdev);

	iommu_device_sysfs_remove(&data->iommu);
	iommu_device_unregister(&data->iommu);

	if (iommu_present(&platform_bus_type))
		bus_set_iommu(&platform_bus_type, NULL);

	clk_disable_unprepare(data->bclk);
	device_link_remove(data->smicomm_dev, &pdev->dev);
	pm_runtime_disable(&pdev->dev);
	devm_free_irq(&pdev->dev, data->irq, data);
	component_master_del(&pdev->dev, &mtk_iommu_com_ops);
	return 0;
}

static int __maybe_unused mtk_iommu_runtime_suspend(struct device *dev)
{
	struct mtk_iommu_data *data = dev_get_drvdata(dev);
	struct mtk_iommu_suspend_reg *reg = &data->reg;
	void __iomem *base = data->base;

	reg->wr_len_ctrl = readl_relaxed(base + REG_MMU_WR_LEN_CTRL);
	reg->misc_ctrl = readl_relaxed(base + REG_MMU_MISC_CTRL);
	reg->dcm_dis = readl_relaxed(base + REG_MMU_DCM_DIS);
	reg->ctrl_reg = readl_relaxed(base + REG_MMU_CTRL_REG);
	reg->int_control0 = readl_relaxed(base + REG_MMU_INT_CONTROL0);
	reg->int_main_control = readl_relaxed(base + REG_MMU_INT_MAIN_CONTROL);
	reg->ivrp_paddr = readl_relaxed(base + REG_MMU_IVRP_PADDR);
	reg->vld_pa_rng = readl_relaxed(base + REG_MMU_VLD_PA_RNG);
	clk_disable_unprepare(data->bclk);
	return 0;
}

static int __maybe_unused mtk_iommu_runtime_resume(struct device *dev)
{
	struct mtk_iommu_data *data = dev_get_drvdata(dev);
	struct mtk_iommu_suspend_reg *reg = &data->reg;
	struct mtk_iommu_domain *m4u_dom = data->m4u_dom;
	void __iomem *base = data->base;
	int ret;

	ret = clk_prepare_enable(data->bclk);
	if (ret) {
		dev_err(data->dev, "Failed to enable clk(%d) in resume\n", ret);
		return ret;
	}

	/*
	 * Uppon first resume, only enable the clk and return, since the values of the
	 * registers are not yet set.
	 */
	if (!m4u_dom)
		return 0;

	writel_relaxed(reg->wr_len_ctrl, base + REG_MMU_WR_LEN_CTRL);
	writel_relaxed(reg->misc_ctrl, base + REG_MMU_MISC_CTRL);
	writel_relaxed(reg->dcm_dis, base + REG_MMU_DCM_DIS);
	writel_relaxed(reg->ctrl_reg, base + REG_MMU_CTRL_REG);
	writel_relaxed(reg->int_control0, base + REG_MMU_INT_CONTROL0);
	writel_relaxed(reg->int_main_control, base + REG_MMU_INT_MAIN_CONTROL);
	writel_relaxed(reg->ivrp_paddr, base + REG_MMU_IVRP_PADDR);
	writel_relaxed(reg->vld_pa_rng, base + REG_MMU_VLD_PA_RNG);
	writel(m4u_dom->cfg.arm_v7s_cfg.ttbr & MMU_PT_ADDR_MASK, base + REG_MMU_PT_BASE_ADDR);

	/*
	 * Users may allocate dma buffer before they call pm_runtime_get,
	 * in which case it will lack the necessary tlb flush.
	 * Thus, make sure to update the tlb after each PM resume.
	 */
	mtk_iommu_tlb_flush_all(data);
	return 0;
}

static const struct dev_pm_ops mtk_iommu_pm_ops = {
	SET_RUNTIME_PM_OPS(mtk_iommu_runtime_suspend, mtk_iommu_runtime_resume, NULL)
	SET_LATE_SYSTEM_SLEEP_PM_OPS(pm_runtime_force_suspend,
				     pm_runtime_force_resume)
};

static const struct mtk_iommu_plat_data mt2712_data = {
	.m4u_plat     = M4U_MT2712,
	.flags        = HAS_4GB_MODE | HAS_BCLK | HAS_VLD_PA_RNG,
	.inv_sel_reg  = REG_MMU_INV_SEL_GEN1,
	.iova_region  = single_domain,
	.iova_region_nr = ARRAY_SIZE(single_domain),
	.larbid_remap = {{0}, {1}, {2}, {3}, {4}, {5}, {6}, {7}},
};

static const struct mtk_iommu_plat_data mt6779_data = {
	.m4u_plat      = M4U_MT6779,
	.flags         = HAS_SUB_COMM | OUT_ORDER_WR_EN | WR_THROT_EN,
	.inv_sel_reg   = REG_MMU_INV_SEL_GEN2,
	.iova_region   = single_domain,
	.iova_region_nr = ARRAY_SIZE(single_domain),
	.larbid_remap  = {{0}, {1}, {2}, {3}, {5}, {7, 8}, {10}, {9}},
};

static const struct mtk_iommu_plat_data mt8167_data = {
	.m4u_plat     = M4U_MT8167,
	.flags        = RESET_AXI | HAS_LEGACY_IVRP_PADDR,
	.inv_sel_reg  = REG_MMU_INV_SEL_GEN1,
	.iova_region  = single_domain,
	.iova_region_nr = ARRAY_SIZE(single_domain),
	.larbid_remap = {{0}, {1}, {2}}, /* Linear mapping. */
};

static const struct mtk_iommu_plat_data mt8173_data = {
	.m4u_plat     = M4U_MT8173,
	.flags	      = HAS_4GB_MODE | HAS_BCLK | RESET_AXI |
			HAS_LEGACY_IVRP_PADDR,
	.inv_sel_reg  = REG_MMU_INV_SEL_GEN1,
	.iova_region  = single_domain,
	.iova_region_nr = ARRAY_SIZE(single_domain),
	.larbid_remap = {{0}, {1}, {2}, {3}, {4}, {5}}, /* Linear mapping. */
};

static const struct mtk_iommu_plat_data mt8183_data = {
	.m4u_plat     = M4U_MT8183,
	.flags        = RESET_AXI,
	.inv_sel_reg  = REG_MMU_INV_SEL_GEN1,
	.iova_region  = single_domain,
	.iova_region_nr = ARRAY_SIZE(single_domain),
	.larbid_remap = {{0}, {4}, {5}, {6}, {7}, {2}, {3}, {1}},
};

static const struct mtk_iommu_plat_data mt8192_data = {
	.m4u_plat       = M4U_MT8192,
	.flags          = HAS_BCLK | HAS_SUB_COMM | OUT_ORDER_WR_EN |
			  WR_THROT_EN | IOVA_34_EN,
	.inv_sel_reg    = REG_MMU_INV_SEL_GEN2,
	.iova_region    = mt8192_multi_dom,
	.iova_region_nr = ARRAY_SIZE(mt8192_multi_dom),
	.larbid_remap   = {{0}, {1}, {4, 5}, {7}, {2}, {9, 11, 19, 20},
			   {0, 14, 16}, {0, 13, 18, 17}},
};

static const struct of_device_id mtk_iommu_of_ids[] = {
	{ .compatible = "mediatek,mt2712-m4u", .data = &mt2712_data},
	{ .compatible = "mediatek,mt6779-m4u", .data = &mt6779_data},
	{ .compatible = "mediatek,mt8167-m4u", .data = &mt8167_data},
	{ .compatible = "mediatek,mt8173-m4u", .data = &mt8173_data},
	{ .compatible = "mediatek,mt8183-m4u", .data = &mt8183_data},
	{ .compatible = "mediatek,mt8192-m4u", .data = &mt8192_data},
	{}
};

static struct platform_driver mtk_iommu_driver = {
	.probe	= mtk_iommu_probe,
	.remove	= mtk_iommu_remove,
	.driver	= {
		.name = "mtk-iommu",
		.of_match_table = mtk_iommu_of_ids,
		.pm = &mtk_iommu_pm_ops,
	}
};
module_platform_driver(mtk_iommu_driver);

MODULE_DESCRIPTION("IOMMU API for MediaTek M4U implementations");
MODULE_LICENSE("GPL v2");<|MERGE_RESOLUTION|>--- conflicted
+++ resolved
@@ -876,13 +876,10 @@
 		if (!plarbdev) {
 			of_node_put(larbnode);
 			return -ENODEV;
-<<<<<<< HEAD
-=======
 		}
 		if (!plarbdev->dev.driver) {
 			of_node_put(larbnode);
 			return -EPROBE_DEFER;
->>>>>>> 8db86851
 		}
 		data->larb_imu[id].dev = &plarbdev->dev;
 
