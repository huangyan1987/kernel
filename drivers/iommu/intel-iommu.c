// SPDX-License-Identifier: GPL-2.0-only
/*
 * Copyright © 2006-2014 Intel Corporation.
 *
 * Authors: David Woodhouse <dwmw2@infradead.org>,
 *          Ashok Raj <ashok.raj@intel.com>,
 *          Shaohua Li <shaohua.li@intel.com>,
 *          Anil S Keshavamurthy <anil.s.keshavamurthy@intel.com>,
 *          Fenghua Yu <fenghua.yu@intel.com>
 *          Joerg Roedel <jroedel@suse.de>
 */

#define pr_fmt(fmt)     "DMAR: " fmt
#define dev_fmt(fmt)    pr_fmt(fmt)

#include <linux/init.h>
#include <linux/bitmap.h>
#include <linux/debugfs.h>
#include <linux/export.h>
#include <linux/slab.h>
#include <linux/irq.h>
#include <linux/interrupt.h>
#include <linux/spinlock.h>
#include <linux/pci.h>
#include <linux/dmar.h>
#include <linux/dma-mapping.h>
#include <linux/mempool.h>
#include <linux/memory.h>
#include <linux/cpu.h>
#include <linux/timer.h>
#include <linux/io.h>
#include <linux/iova.h>
#include <linux/iommu.h>
#include <linux/intel-iommu.h>
#include <linux/syscore_ops.h>
#include <linux/tboot.h>
#include <linux/dmi.h>
#include <linux/pci-ats.h>
#include <linux/memblock.h>
#include <linux/dma-contiguous.h>
#include <linux/dma-direct.h>
#include <linux/crash_dump.h>
#include <linux/numa.h>
#include <linux/swiotlb.h>
#include <asm/irq_remapping.h>
#include <asm/cacheflush.h>
#include <asm/iommu.h>
#include <trace/events/intel_iommu.h>

#include "irq_remapping.h"
#include "intel-pasid.h"

#define ROOT_SIZE		VTD_PAGE_SIZE
#define CONTEXT_SIZE		VTD_PAGE_SIZE

#define IS_GFX_DEVICE(pdev) ((pdev->class >> 16) == PCI_BASE_CLASS_DISPLAY)
#define IS_USB_DEVICE(pdev) ((pdev->class >> 8) == PCI_CLASS_SERIAL_USB)
#define IS_ISA_DEVICE(pdev) ((pdev->class >> 8) == PCI_CLASS_BRIDGE_ISA)
#define IS_AZALIA(pdev) ((pdev)->vendor == 0x8086 && (pdev)->device == 0x3a3e)

#define IOAPIC_RANGE_START	(0xfee00000)
#define IOAPIC_RANGE_END	(0xfeefffff)
#define IOVA_START_ADDR		(0x1000)

#define DEFAULT_DOMAIN_ADDRESS_WIDTH 57

#define MAX_AGAW_WIDTH 64
#define MAX_AGAW_PFN_WIDTH	(MAX_AGAW_WIDTH - VTD_PAGE_SHIFT)

#define __DOMAIN_MAX_PFN(gaw)  ((((uint64_t)1) << (gaw-VTD_PAGE_SHIFT)) - 1)
#define __DOMAIN_MAX_ADDR(gaw) ((((uint64_t)1) << gaw) - 1)

/* We limit DOMAIN_MAX_PFN to fit in an unsigned long, and DOMAIN_MAX_ADDR
   to match. That way, we can use 'unsigned long' for PFNs with impunity. */
#define DOMAIN_MAX_PFN(gaw)	((unsigned long) min_t(uint64_t, \
				__DOMAIN_MAX_PFN(gaw), (unsigned long)-1))
#define DOMAIN_MAX_ADDR(gaw)	(((uint64_t)__DOMAIN_MAX_PFN(gaw)) << VTD_PAGE_SHIFT)

/* IO virtual address start page frame number */
#define IOVA_START_PFN		(1)

#define IOVA_PFN(addr)		((addr) >> PAGE_SHIFT)

/* page table handling */
#define LEVEL_STRIDE		(9)
#define LEVEL_MASK		(((u64)1 << LEVEL_STRIDE) - 1)

/*
 * This bitmap is used to advertise the page sizes our hardware support
 * to the IOMMU core, which will then use this information to split
 * physically contiguous memory regions it is mapping into page sizes
 * that we support.
 *
 * Traditionally the IOMMU core just handed us the mappings directly,
 * after making sure the size is an order of a 4KiB page and that the
 * mapping has natural alignment.
 *
 * To retain this behavior, we currently advertise that we support
 * all page sizes that are an order of 4KiB.
 *
 * If at some point we'd like to utilize the IOMMU core's new behavior,
 * we could change this to advertise the real page sizes we support.
 */
#define INTEL_IOMMU_PGSIZES	(~0xFFFUL)

static inline int agaw_to_level(int agaw)
{
	return agaw + 2;
}

static inline int agaw_to_width(int agaw)
{
	return min_t(int, 30 + agaw * LEVEL_STRIDE, MAX_AGAW_WIDTH);
}

static inline int width_to_agaw(int width)
{
	return DIV_ROUND_UP(width - 30, LEVEL_STRIDE);
}

static inline unsigned int level_to_offset_bits(int level)
{
	return (level - 1) * LEVEL_STRIDE;
}

static inline int pfn_level_offset(unsigned long pfn, int level)
{
	return (pfn >> level_to_offset_bits(level)) & LEVEL_MASK;
}

static inline unsigned long level_mask(int level)
{
	return -1UL << level_to_offset_bits(level);
}

static inline unsigned long level_size(int level)
{
	return 1UL << level_to_offset_bits(level);
}

static inline unsigned long align_to_level(unsigned long pfn, int level)
{
	return (pfn + level_size(level) - 1) & level_mask(level);
}

static inline unsigned long lvl_to_nr_pages(unsigned int lvl)
{
	return  1 << min_t(int, (lvl - 1) * LEVEL_STRIDE, MAX_AGAW_PFN_WIDTH);
}

/* VT-d pages must always be _smaller_ than MM pages. Otherwise things
   are never going to work. */
static inline unsigned long dma_to_mm_pfn(unsigned long dma_pfn)
{
	return dma_pfn >> (PAGE_SHIFT - VTD_PAGE_SHIFT);
}

static inline unsigned long mm_to_dma_pfn(unsigned long mm_pfn)
{
	return mm_pfn << (PAGE_SHIFT - VTD_PAGE_SHIFT);
}
static inline unsigned long page_to_dma_pfn(struct page *pg)
{
	return mm_to_dma_pfn(page_to_pfn(pg));
}
static inline unsigned long virt_to_dma_pfn(void *p)
{
	return page_to_dma_pfn(virt_to_page(p));
}

/* global iommu list, set NULL for ignored DMAR units */
static struct intel_iommu **g_iommus;

static void __init check_tylersburg_isoch(void);
static int rwbf_quirk;

/*
 * set to 1 to panic kernel if can't successfully enable VT-d
 * (used when kernel is launched w/ TXT)
 */
static int force_on = 0;
int intel_iommu_tboot_noforce;
static int no_platform_optin;

#define ROOT_ENTRY_NR (VTD_PAGE_SIZE/sizeof(struct root_entry))

/*
 * Take a root_entry and return the Lower Context Table Pointer (LCTP)
 * if marked present.
 */
static phys_addr_t root_entry_lctp(struct root_entry *re)
{
	if (!(re->lo & 1))
		return 0;

	return re->lo & VTD_PAGE_MASK;
}

/*
 * Take a root_entry and return the Upper Context Table Pointer (UCTP)
 * if marked present.
 */
static phys_addr_t root_entry_uctp(struct root_entry *re)
{
	if (!(re->hi & 1))
		return 0;

	return re->hi & VTD_PAGE_MASK;
}

static inline void context_clear_pasid_enable(struct context_entry *context)
{
	context->lo &= ~(1ULL << 11);
}

static inline bool context_pasid_enabled(struct context_entry *context)
{
	return !!(context->lo & (1ULL << 11));
}

static inline void context_set_copied(struct context_entry *context)
{
	context->hi |= (1ull << 3);
}

static inline bool context_copied(struct context_entry *context)
{
	return !!(context->hi & (1ULL << 3));
}

static inline bool __context_present(struct context_entry *context)
{
	return (context->lo & 1);
}

bool context_present(struct context_entry *context)
{
	return context_pasid_enabled(context) ?
	     __context_present(context) :
	     __context_present(context) && !context_copied(context);
}

static inline void context_set_present(struct context_entry *context)
{
	context->lo |= 1;
}

static inline void context_set_fault_enable(struct context_entry *context)
{
	context->lo &= (((u64)-1) << 2) | 1;
}

static inline void context_set_translation_type(struct context_entry *context,
						unsigned long value)
{
	context->lo &= (((u64)-1) << 4) | 3;
	context->lo |= (value & 3) << 2;
}

static inline void context_set_address_root(struct context_entry *context,
					    unsigned long value)
{
	context->lo &= ~VTD_PAGE_MASK;
	context->lo |= value & VTD_PAGE_MASK;
}

static inline void context_set_address_width(struct context_entry *context,
					     unsigned long value)
{
	context->hi |= value & 7;
}

static inline void context_set_domain_id(struct context_entry *context,
					 unsigned long value)
{
	context->hi |= (value & ((1 << 16) - 1)) << 8;
}

static inline int context_domain_id(struct context_entry *c)
{
	return((c->hi >> 8) & 0xffff);
}

static inline void context_clear_entry(struct context_entry *context)
{
	context->lo = 0;
	context->hi = 0;
}

/*
 * This domain is a statically identity mapping domain.
 *	1. This domain creats a static 1:1 mapping to all usable memory.
 * 	2. It maps to each iommu if successful.
 *	3. Each iommu mapps to this domain if successful.
 */
static struct dmar_domain *si_domain;
static int hw_pass_through = 1;

/* si_domain contains mulitple devices */
#define DOMAIN_FLAG_STATIC_IDENTITY		BIT(0)

/*
 * This is a DMA domain allocated through the iommu domain allocation
 * interface. But one or more devices belonging to this domain have
 * been chosen to use a private domain. We should avoid to use the
 * map/unmap/iova_to_phys APIs on it.
 */
#define DOMAIN_FLAG_LOSE_CHILDREN		BIT(1)

/*
 * When VT-d works in the scalable mode, it allows DMA translation to
 * happen through either first level or second level page table. This
 * bit marks that the DMA translation for the domain goes through the
 * first level page table, otherwise, it goes through the second level.
 */
#define DOMAIN_FLAG_USE_FIRST_LEVEL		BIT(2)

/*
 * Domain represents a virtual machine which demands iommu nested
 * translation mode support.
 */
#define DOMAIN_FLAG_NESTING_MODE		BIT(3)

#define for_each_domain_iommu(idx, domain)			\
	for (idx = 0; idx < g_num_of_iommus; idx++)		\
		if (domain->iommu_refcnt[idx])

struct dmar_rmrr_unit {
	struct list_head list;		/* list of rmrr units	*/
	struct acpi_dmar_header *hdr;	/* ACPI header		*/
	u64	base_address;		/* reserved base address*/
	u64	end_address;		/* reserved end address */
	struct dmar_dev_scope *devices;	/* target devices */
	int	devices_cnt;		/* target device count */
};

struct dmar_atsr_unit {
	struct list_head list;		/* list of ATSR units */
	struct acpi_dmar_header *hdr;	/* ACPI header */
	struct dmar_dev_scope *devices;	/* target devices */
	int devices_cnt;		/* target device count */
	u8 include_all:1;		/* include all ports */
};

static LIST_HEAD(dmar_atsr_units);
static LIST_HEAD(dmar_rmrr_units);

#define for_each_rmrr_units(rmrr) \
	list_for_each_entry(rmrr, &dmar_rmrr_units, list)

/* bitmap for indexing intel_iommus */
static int g_num_of_iommus;

static void domain_exit(struct dmar_domain *domain);
static void domain_remove_dev_info(struct dmar_domain *domain);
static void dmar_remove_one_dev_info(struct device *dev);
static void __dmar_remove_one_dev_info(struct device_domain_info *info);
static void domain_context_clear(struct intel_iommu *iommu,
				 struct device *dev);
static int domain_detach_iommu(struct dmar_domain *domain,
			       struct intel_iommu *iommu);
static bool device_is_rmrr_locked(struct device *dev);
static int intel_iommu_attach_device(struct iommu_domain *domain,
				     struct device *dev);
static phys_addr_t intel_iommu_iova_to_phys(struct iommu_domain *domain,
					    dma_addr_t iova);

#ifdef CONFIG_INTEL_IOMMU_DEFAULT_ON
int dmar_disabled = 0;
#else
int dmar_disabled = 1;
#endif /* CONFIG_INTEL_IOMMU_DEFAULT_ON */

#ifdef INTEL_IOMMU_SCALABLE_MODE_DEFAULT_ON
int intel_iommu_sm = 1;
#else
int intel_iommu_sm;
#endif /* INTEL_IOMMU_SCALABLE_MODE_DEFAULT_ON */

int intel_iommu_enabled = 0;
EXPORT_SYMBOL_GPL(intel_iommu_enabled);

static int dmar_map_gfx = 1;
static int dmar_forcedac;
static int intel_iommu_strict;
static int intel_iommu_superpage = 1;
static int iommu_identity_mapping;
static int intel_no_bounce;

#define IDENTMAP_GFX		2
#define IDENTMAP_AZALIA		4

int intel_iommu_gfx_mapped;
EXPORT_SYMBOL_GPL(intel_iommu_gfx_mapped);

#define DUMMY_DEVICE_DOMAIN_INFO ((struct device_domain_info *)(-1))
#define DEFER_DEVICE_DOMAIN_INFO ((struct device_domain_info *)(-2))
DEFINE_SPINLOCK(device_domain_lock);
static LIST_HEAD(device_domain_list);

#define device_needs_bounce(d) (!intel_no_bounce && dev_is_pci(d) &&	\
				to_pci_dev(d)->untrusted)

/*
 * Iterate over elements in device_domain_list and call the specified
 * callback @fn against each element.
 */
int for_each_device_domain(int (*fn)(struct device_domain_info *info,
				     void *data), void *data)
{
	int ret = 0;
	unsigned long flags;
	struct device_domain_info *info;

	spin_lock_irqsave(&device_domain_lock, flags);
	list_for_each_entry(info, &device_domain_list, global) {
		ret = fn(info, data);
		if (ret) {
			spin_unlock_irqrestore(&device_domain_lock, flags);
			return ret;
		}
	}
	spin_unlock_irqrestore(&device_domain_lock, flags);

	return 0;
}

const struct iommu_ops intel_iommu_ops;

static bool translation_pre_enabled(struct intel_iommu *iommu)
{
	return (iommu->flags & VTD_FLAG_TRANS_PRE_ENABLED);
}

static void clear_translation_pre_enabled(struct intel_iommu *iommu)
{
	iommu->flags &= ~VTD_FLAG_TRANS_PRE_ENABLED;
}

static void init_translation_status(struct intel_iommu *iommu)
{
	u32 gsts;

	gsts = readl(iommu->reg + DMAR_GSTS_REG);
	if (gsts & DMA_GSTS_TES)
		iommu->flags |= VTD_FLAG_TRANS_PRE_ENABLED;
}

/* Convert generic 'struct iommu_domain to private struct dmar_domain */
static struct dmar_domain *to_dmar_domain(struct iommu_domain *dom)
{
	return container_of(dom, struct dmar_domain, domain);
}

static int __init intel_iommu_setup(char *str)
{
	if (!str)
		return -EINVAL;
	while (*str) {
		if (!strncmp(str, "on", 2)) {
			dmar_disabled = 0;
			pr_info("IOMMU enabled\n");
		} else if (!strncmp(str, "off", 3)) {
			dmar_disabled = 1;
			no_platform_optin = 1;
			pr_info("IOMMU disabled\n");
		} else if (!strncmp(str, "igfx_off", 8)) {
			dmar_map_gfx = 0;
			pr_info("Disable GFX device mapping\n");
		} else if (!strncmp(str, "forcedac", 8)) {
			pr_info("Forcing DAC for PCI devices\n");
			dmar_forcedac = 1;
		} else if (!strncmp(str, "strict", 6)) {
			pr_info("Disable batched IOTLB flush\n");
			intel_iommu_strict = 1;
		} else if (!strncmp(str, "sp_off", 6)) {
			pr_info("Disable supported super page\n");
			intel_iommu_superpage = 0;
		} else if (!strncmp(str, "sm_on", 5)) {
			pr_info("Intel-IOMMU: scalable mode supported\n");
			intel_iommu_sm = 1;
		} else if (!strncmp(str, "tboot_noforce", 13)) {
			printk(KERN_INFO
				"Intel-IOMMU: not forcing on after tboot. This could expose security risk for tboot\n");
			intel_iommu_tboot_noforce = 1;
		} else if (!strncmp(str, "nobounce", 8)) {
			pr_info("Intel-IOMMU: No bounce buffer. This could expose security risks of DMA attacks\n");
			intel_no_bounce = 1;
		}

		str += strcspn(str, ",");
		while (*str == ',')
			str++;
	}
	return 0;
}
__setup("intel_iommu=", intel_iommu_setup);

static struct kmem_cache *iommu_domain_cache;
static struct kmem_cache *iommu_devinfo_cache;

static struct dmar_domain* get_iommu_domain(struct intel_iommu *iommu, u16 did)
{
	struct dmar_domain **domains;
	int idx = did >> 8;

	domains = iommu->domains[idx];
	if (!domains)
		return NULL;

	return domains[did & 0xff];
}

static void set_iommu_domain(struct intel_iommu *iommu, u16 did,
			     struct dmar_domain *domain)
{
	struct dmar_domain **domains;
	int idx = did >> 8;

	if (!iommu->domains[idx]) {
		size_t size = 256 * sizeof(struct dmar_domain *);
		iommu->domains[idx] = kzalloc(size, GFP_ATOMIC);
	}

	domains = iommu->domains[idx];
	if (WARN_ON(!domains))
		return;
	else
		domains[did & 0xff] = domain;
}

void *alloc_pgtable_page(int node)
{
	struct page *page;
	void *vaddr = NULL;

	page = alloc_pages_node(node, GFP_ATOMIC | __GFP_ZERO, 0);
	if (page)
		vaddr = page_address(page);
	return vaddr;
}

void free_pgtable_page(void *vaddr)
{
	free_page((unsigned long)vaddr);
}

static inline void *alloc_domain_mem(void)
{
	return kmem_cache_alloc(iommu_domain_cache, GFP_ATOMIC);
}

static void free_domain_mem(void *vaddr)
{
	kmem_cache_free(iommu_domain_cache, vaddr);
}

static inline void * alloc_devinfo_mem(void)
{
	return kmem_cache_alloc(iommu_devinfo_cache, GFP_ATOMIC);
}

static inline void free_devinfo_mem(void *vaddr)
{
	kmem_cache_free(iommu_devinfo_cache, vaddr);
}

static inline int domain_type_is_si(struct dmar_domain *domain)
{
	return domain->flags & DOMAIN_FLAG_STATIC_IDENTITY;
}

static inline bool domain_use_first_level(struct dmar_domain *domain)
{
	return domain->flags & DOMAIN_FLAG_USE_FIRST_LEVEL;
}

static inline int domain_pfn_supported(struct dmar_domain *domain,
				       unsigned long pfn)
{
	int addr_width = agaw_to_width(domain->agaw) - VTD_PAGE_SHIFT;

	return !(addr_width < BITS_PER_LONG && pfn >> addr_width);
}

static int __iommu_calculate_agaw(struct intel_iommu *iommu, int max_gaw)
{
	unsigned long sagaw;
	int agaw = -1;

	sagaw = cap_sagaw(iommu->cap);
	for (agaw = width_to_agaw(max_gaw);
	     agaw >= 0; agaw--) {
		if (test_bit(agaw, &sagaw))
			break;
	}

	return agaw;
}

/*
 * Calculate max SAGAW for each iommu.
 */
int iommu_calculate_max_sagaw(struct intel_iommu *iommu)
{
	return __iommu_calculate_agaw(iommu, MAX_AGAW_WIDTH);
}

/*
 * calculate agaw for each iommu.
 * "SAGAW" may be different across iommus, use a default agaw, and
 * get a supported less agaw for iommus that don't support the default agaw.
 */
int iommu_calculate_agaw(struct intel_iommu *iommu)
{
	return __iommu_calculate_agaw(iommu, DEFAULT_DOMAIN_ADDRESS_WIDTH);
}

/* This functionin only returns single iommu in a domain */
struct intel_iommu *domain_get_iommu(struct dmar_domain *domain)
{
	int iommu_id;

	/* si_domain and vm domain should not get here. */
	if (WARN_ON(domain->domain.type != IOMMU_DOMAIN_DMA))
		return NULL;

	for_each_domain_iommu(iommu_id, domain)
		break;

	if (iommu_id < 0 || iommu_id >= g_num_of_iommus)
		return NULL;

	return g_iommus[iommu_id];
}

static void domain_update_iommu_coherency(struct dmar_domain *domain)
{
	struct dmar_drhd_unit *drhd;
	struct intel_iommu *iommu;
	bool found = false;
	int i;

	domain->iommu_coherency = 1;

	for_each_domain_iommu(i, domain) {
		found = true;
		if (!ecap_coherent(g_iommus[i]->ecap)) {
			domain->iommu_coherency = 0;
			break;
		}
	}
	if (found)
		return;

	/* No hardware attached; use lowest common denominator */
	rcu_read_lock();
	for_each_active_iommu(iommu, drhd) {
		if (!ecap_coherent(iommu->ecap)) {
			domain->iommu_coherency = 0;
			break;
		}
	}
	rcu_read_unlock();
}

static int domain_update_iommu_snooping(struct intel_iommu *skip)
{
	struct dmar_drhd_unit *drhd;
	struct intel_iommu *iommu;
	int ret = 1;

	rcu_read_lock();
	for_each_active_iommu(iommu, drhd) {
		if (iommu != skip) {
			if (!ecap_sc_support(iommu->ecap)) {
				ret = 0;
				break;
			}
		}
	}
	rcu_read_unlock();

	return ret;
}

static int domain_update_iommu_superpage(struct dmar_domain *domain,
					 struct intel_iommu *skip)
{
	struct dmar_drhd_unit *drhd;
	struct intel_iommu *iommu;
	int mask = 0x3;

	if (!intel_iommu_superpage) {
		return 0;
	}

	/* set iommu_superpage to the smallest common denominator */
	rcu_read_lock();
	for_each_active_iommu(iommu, drhd) {
		if (iommu != skip) {
			if (domain && domain_use_first_level(domain)) {
				if (!cap_fl1gp_support(iommu->cap))
					mask = 0x1;
			} else {
				mask &= cap_super_page_val(iommu->cap);
			}

			if (!mask)
				break;
		}
	}
	rcu_read_unlock();

	return fls(mask);
}

/* Some capabilities may be different across iommus */
static void domain_update_iommu_cap(struct dmar_domain *domain)
{
	domain_update_iommu_coherency(domain);
	domain->iommu_snooping = domain_update_iommu_snooping(NULL);
	domain->iommu_superpage = domain_update_iommu_superpage(domain, NULL);
}

struct context_entry *iommu_context_addr(struct intel_iommu *iommu, u8 bus,
					 u8 devfn, int alloc)
{
	struct root_entry *root = &iommu->root_entry[bus];
	struct context_entry *context;
	u64 *entry;

	entry = &root->lo;
	if (sm_supported(iommu)) {
		if (devfn >= 0x80) {
			devfn -= 0x80;
			entry = &root->hi;
		}
		devfn *= 2;
	}
	if (*entry & 1)
		context = phys_to_virt(*entry & VTD_PAGE_MASK);
	else {
		unsigned long phy_addr;
		if (!alloc)
			return NULL;

		context = alloc_pgtable_page(iommu->node);
		if (!context)
			return NULL;

		__iommu_flush_cache(iommu, (void *)context, CONTEXT_SIZE);
		phy_addr = virt_to_phys((void *)context);
		*entry = phy_addr | 1;
		__iommu_flush_cache(iommu, entry, sizeof(*entry));
	}
	return &context[devfn];
}

static int iommu_dummy(struct device *dev)
{
	return dev->archdata.iommu == DUMMY_DEVICE_DOMAIN_INFO;
}

static bool attach_deferred(struct device *dev)
{
	return dev->archdata.iommu == DEFER_DEVICE_DOMAIN_INFO;
}

/**
 * is_downstream_to_pci_bridge - test if a device belongs to the PCI
 *				 sub-hierarchy of a candidate PCI-PCI bridge
 * @dev: candidate PCI device belonging to @bridge PCI sub-hierarchy
 * @bridge: the candidate PCI-PCI bridge
 *
 * Return: true if @dev belongs to @bridge PCI sub-hierarchy, else false.
 */
static bool
is_downstream_to_pci_bridge(struct device *dev, struct device *bridge)
{
	struct pci_dev *pdev, *pbridge;

	if (!dev_is_pci(dev) || !dev_is_pci(bridge))
		return false;

	pdev = to_pci_dev(dev);
	pbridge = to_pci_dev(bridge);

	if (pbridge->subordinate &&
	    pbridge->subordinate->number <= pdev->bus->number &&
	    pbridge->subordinate->busn_res.end >= pdev->bus->number)
		return true;

	return false;
}

static struct intel_iommu *device_to_iommu(struct device *dev, u8 *bus, u8 *devfn)
{
	struct dmar_drhd_unit *drhd = NULL;
	struct intel_iommu *iommu;
	struct device *tmp;
	struct pci_dev *pdev = NULL;
	u16 segment = 0;
	int i;

	if (iommu_dummy(dev))
		return NULL;

	if (dev_is_pci(dev)) {
		struct pci_dev *pf_pdev;

		pdev = pci_real_dma_dev(to_pci_dev(dev));

		/* VFs aren't listed in scope tables; we need to look up
		 * the PF instead to find the IOMMU. */
		pf_pdev = pci_physfn(pdev);
		dev = &pf_pdev->dev;
		segment = pci_domain_nr(pdev->bus);
	} else if (has_acpi_companion(dev))
		dev = &ACPI_COMPANION(dev)->dev;

	rcu_read_lock();
	for_each_active_iommu(iommu, drhd) {
		if (pdev && segment != drhd->segment)
			continue;

		for_each_active_dev_scope(drhd->devices,
					  drhd->devices_cnt, i, tmp) {
			if (tmp == dev) {
				/* For a VF use its original BDF# not that of the PF
				 * which we used for the IOMMU lookup. Strictly speaking
				 * we could do this for all PCI devices; we only need to
				 * get the BDF# from the scope table for ACPI matches. */
				if (pdev && pdev->is_virtfn)
					goto got_pdev;

				*bus = drhd->devices[i].bus;
				*devfn = drhd->devices[i].devfn;
				goto out;
			}

			if (is_downstream_to_pci_bridge(dev, tmp))
				goto got_pdev;
		}

		if (pdev && drhd->include_all) {
		got_pdev:
			*bus = pdev->bus->number;
			*devfn = pdev->devfn;
			goto out;
		}
	}
	iommu = NULL;
 out:
	rcu_read_unlock();

	return iommu;
}

static void domain_flush_cache(struct dmar_domain *domain,
			       void *addr, int size)
{
	if (!domain->iommu_coherency)
		clflush_cache_range(addr, size);
}

static int device_context_mapped(struct intel_iommu *iommu, u8 bus, u8 devfn)
{
	struct context_entry *context;
	int ret = 0;
	unsigned long flags;

	spin_lock_irqsave(&iommu->lock, flags);
	context = iommu_context_addr(iommu, bus, devfn, 0);
	if (context)
		ret = context_present(context);
	spin_unlock_irqrestore(&iommu->lock, flags);
	return ret;
}

static void free_context_table(struct intel_iommu *iommu)
{
	int i;
	unsigned long flags;
	struct context_entry *context;

	spin_lock_irqsave(&iommu->lock, flags);
	if (!iommu->root_entry) {
		goto out;
	}
	for (i = 0; i < ROOT_ENTRY_NR; i++) {
		context = iommu_context_addr(iommu, i, 0, 0);
		if (context)
			free_pgtable_page(context);

		if (!sm_supported(iommu))
			continue;

		context = iommu_context_addr(iommu, i, 0x80, 0);
		if (context)
			free_pgtable_page(context);

	}
	free_pgtable_page(iommu->root_entry);
	iommu->root_entry = NULL;
out:
	spin_unlock_irqrestore(&iommu->lock, flags);
}

static struct dma_pte *pfn_to_dma_pte(struct dmar_domain *domain,
				      unsigned long pfn, int *target_level)
{
	struct dma_pte *parent, *pte;
	int level = agaw_to_level(domain->agaw);
	int offset;

	BUG_ON(!domain->pgd);

	if (!domain_pfn_supported(domain, pfn))
		/* Address beyond IOMMU's addressing capabilities. */
		return NULL;

	parent = domain->pgd;

	while (1) {
		void *tmp_page;

		offset = pfn_level_offset(pfn, level);
		pte = &parent[offset];
		if (!*target_level && (dma_pte_superpage(pte) || !dma_pte_present(pte)))
			break;
		if (level == *target_level)
			break;

		if (!dma_pte_present(pte)) {
			uint64_t pteval;

			tmp_page = alloc_pgtable_page(domain->nid);

			if (!tmp_page)
				return NULL;

			domain_flush_cache(domain, tmp_page, VTD_PAGE_SIZE);
			pteval = ((uint64_t)virt_to_dma_pfn(tmp_page) << VTD_PAGE_SHIFT) | DMA_PTE_READ | DMA_PTE_WRITE;
			if (domain_use_first_level(domain))
				pteval |= DMA_FL_PTE_XD;
			if (cmpxchg64(&pte->val, 0ULL, pteval))
				/* Someone else set it while we were thinking; use theirs. */
				free_pgtable_page(tmp_page);
			else
				domain_flush_cache(domain, pte, sizeof(*pte));
		}
		if (level == 1)
			break;

		parent = phys_to_virt(dma_pte_addr(pte));
		level--;
	}

	if (!*target_level)
		*target_level = level;

	return pte;
}

/* return address's pte at specific level */
static struct dma_pte *dma_pfn_level_pte(struct dmar_domain *domain,
					 unsigned long pfn,
					 int level, int *large_page)
{
	struct dma_pte *parent, *pte;
	int total = agaw_to_level(domain->agaw);
	int offset;

	parent = domain->pgd;
	while (level <= total) {
		offset = pfn_level_offset(pfn, total);
		pte = &parent[offset];
		if (level == total)
			return pte;

		if (!dma_pte_present(pte)) {
			*large_page = total;
			break;
		}

		if (dma_pte_superpage(pte)) {
			*large_page = total;
			return pte;
		}

		parent = phys_to_virt(dma_pte_addr(pte));
		total--;
	}
	return NULL;
}

/* clear last level pte, a tlb flush should be followed */
static void dma_pte_clear_range(struct dmar_domain *domain,
				unsigned long start_pfn,
				unsigned long last_pfn)
{
	unsigned int large_page;
	struct dma_pte *first_pte, *pte;

	BUG_ON(!domain_pfn_supported(domain, start_pfn));
	BUG_ON(!domain_pfn_supported(domain, last_pfn));
	BUG_ON(start_pfn > last_pfn);

	/* we don't need lock here; nobody else touches the iova range */
	do {
		large_page = 1;
		first_pte = pte = dma_pfn_level_pte(domain, start_pfn, 1, &large_page);
		if (!pte) {
			start_pfn = align_to_level(start_pfn + 1, large_page + 1);
			continue;
		}
		do {
			dma_clear_pte(pte);
			start_pfn += lvl_to_nr_pages(large_page);
			pte++;
		} while (start_pfn <= last_pfn && !first_pte_in_page(pte));

		domain_flush_cache(domain, first_pte,
				   (void *)pte - (void *)first_pte);

	} while (start_pfn && start_pfn <= last_pfn);
}

static void dma_pte_free_level(struct dmar_domain *domain, int level,
			       int retain_level, struct dma_pte *pte,
			       unsigned long pfn, unsigned long start_pfn,
			       unsigned long last_pfn)
{
	pfn = max(start_pfn, pfn);
	pte = &pte[pfn_level_offset(pfn, level)];

	do {
		unsigned long level_pfn;
		struct dma_pte *level_pte;

		if (!dma_pte_present(pte) || dma_pte_superpage(pte))
			goto next;

		level_pfn = pfn & level_mask(level);
		level_pte = phys_to_virt(dma_pte_addr(pte));

		if (level > 2) {
			dma_pte_free_level(domain, level - 1, retain_level,
					   level_pte, level_pfn, start_pfn,
					   last_pfn);
		}

		/*
		 * Free the page table if we're below the level we want to
		 * retain and the range covers the entire table.
		 */
		if (level < retain_level && !(start_pfn > level_pfn ||
		      last_pfn < level_pfn + level_size(level) - 1)) {
			dma_clear_pte(pte);
			domain_flush_cache(domain, pte, sizeof(*pte));
			free_pgtable_page(level_pte);
		}
next:
		pfn += level_size(level);
	} while (!first_pte_in_page(++pte) && pfn <= last_pfn);
}

/*
 * clear last level (leaf) ptes and free page table pages below the
 * level we wish to keep intact.
 */
static void dma_pte_free_pagetable(struct dmar_domain *domain,
				   unsigned long start_pfn,
				   unsigned long last_pfn,
				   int retain_level)
{
	BUG_ON(!domain_pfn_supported(domain, start_pfn));
	BUG_ON(!domain_pfn_supported(domain, last_pfn));
	BUG_ON(start_pfn > last_pfn);

	dma_pte_clear_range(domain, start_pfn, last_pfn);

	/* We don't need lock here; nobody else touches the iova range */
	dma_pte_free_level(domain, agaw_to_level(domain->agaw), retain_level,
			   domain->pgd, 0, start_pfn, last_pfn);

	/* free pgd */
	if (start_pfn == 0 && last_pfn == DOMAIN_MAX_PFN(domain->gaw)) {
		free_pgtable_page(domain->pgd);
		domain->pgd = NULL;
	}
}

/* When a page at a given level is being unlinked from its parent, we don't
   need to *modify* it at all. All we need to do is make a list of all the
   pages which can be freed just as soon as we've flushed the IOTLB and we
   know the hardware page-walk will no longer touch them.
   The 'pte' argument is the *parent* PTE, pointing to the page that is to
   be freed. */
static struct page *dma_pte_list_pagetables(struct dmar_domain *domain,
					    int level, struct dma_pte *pte,
					    struct page *freelist)
{
	struct page *pg;

	pg = pfn_to_page(dma_pte_addr(pte) >> PAGE_SHIFT);
	pg->freelist = freelist;
	freelist = pg;

	if (level == 1)
		return freelist;

	pte = page_address(pg);
	do {
		if (dma_pte_present(pte) && !dma_pte_superpage(pte))
			freelist = dma_pte_list_pagetables(domain, level - 1,
							   pte, freelist);
		pte++;
	} while (!first_pte_in_page(pte));

	return freelist;
}

static struct page *dma_pte_clear_level(struct dmar_domain *domain, int level,
					struct dma_pte *pte, unsigned long pfn,
					unsigned long start_pfn,
					unsigned long last_pfn,
					struct page *freelist)
{
	struct dma_pte *first_pte = NULL, *last_pte = NULL;

	pfn = max(start_pfn, pfn);
	pte = &pte[pfn_level_offset(pfn, level)];

	do {
		unsigned long level_pfn;

		if (!dma_pte_present(pte))
			goto next;

		level_pfn = pfn & level_mask(level);

		/* If range covers entire pagetable, free it */
		if (start_pfn <= level_pfn &&
		    last_pfn >= level_pfn + level_size(level) - 1) {
			/* These suborbinate page tables are going away entirely. Don't
			   bother to clear them; we're just going to *free* them. */
			if (level > 1 && !dma_pte_superpage(pte))
				freelist = dma_pte_list_pagetables(domain, level - 1, pte, freelist);

			dma_clear_pte(pte);
			if (!first_pte)
				first_pte = pte;
			last_pte = pte;
		} else if (level > 1) {
			/* Recurse down into a level that isn't *entirely* obsolete */
			freelist = dma_pte_clear_level(domain, level - 1,
						       phys_to_virt(dma_pte_addr(pte)),
						       level_pfn, start_pfn, last_pfn,
						       freelist);
		}
next:
		pfn += level_size(level);
	} while (!first_pte_in_page(++pte) && pfn <= last_pfn);

	if (first_pte)
		domain_flush_cache(domain, first_pte,
				   (void *)++last_pte - (void *)first_pte);

	return freelist;
}

/* We can't just free the pages because the IOMMU may still be walking
   the page tables, and may have cached the intermediate levels. The
   pages can only be freed after the IOTLB flush has been done. */
static struct page *domain_unmap(struct dmar_domain *domain,
				 unsigned long start_pfn,
				 unsigned long last_pfn)
{
	struct page *freelist;

	BUG_ON(!domain_pfn_supported(domain, start_pfn));
	BUG_ON(!domain_pfn_supported(domain, last_pfn));
	BUG_ON(start_pfn > last_pfn);

	/* we don't need lock here; nobody else touches the iova range */
	freelist = dma_pte_clear_level(domain, agaw_to_level(domain->agaw),
				       domain->pgd, 0, start_pfn, last_pfn, NULL);

	/* free pgd */
	if (start_pfn == 0 && last_pfn == DOMAIN_MAX_PFN(domain->gaw)) {
		struct page *pgd_page = virt_to_page(domain->pgd);
		pgd_page->freelist = freelist;
		freelist = pgd_page;

		domain->pgd = NULL;
	}

	return freelist;
}

static void dma_free_pagelist(struct page *freelist)
{
	struct page *pg;

	while ((pg = freelist)) {
		freelist = pg->freelist;
		free_pgtable_page(page_address(pg));
	}
}

static void iova_entry_free(unsigned long data)
{
	struct page *freelist = (struct page *)data;

	dma_free_pagelist(freelist);
}

/* iommu handling */
static int iommu_alloc_root_entry(struct intel_iommu *iommu)
{
	struct root_entry *root;
	unsigned long flags;

	root = (struct root_entry *)alloc_pgtable_page(iommu->node);
	if (!root) {
		pr_err("Allocating root entry for %s failed\n",
			iommu->name);
		return -ENOMEM;
	}

	__iommu_flush_cache(iommu, root, ROOT_SIZE);

	spin_lock_irqsave(&iommu->lock, flags);
	iommu->root_entry = root;
	spin_unlock_irqrestore(&iommu->lock, flags);

	return 0;
}

static void iommu_set_root_entry(struct intel_iommu *iommu)
{
	u64 addr;
	u32 sts;
	unsigned long flag;

	addr = virt_to_phys(iommu->root_entry);
	if (sm_supported(iommu))
		addr |= DMA_RTADDR_SMT;

	raw_spin_lock_irqsave(&iommu->register_lock, flag);
	dmar_writeq(iommu->reg + DMAR_RTADDR_REG, addr);

	writel(iommu->gcmd | DMA_GCMD_SRTP, iommu->reg + DMAR_GCMD_REG);

	/* Make sure hardware complete it */
	IOMMU_WAIT_OP(iommu, DMAR_GSTS_REG,
		      readl, (sts & DMA_GSTS_RTPS), sts);

	raw_spin_unlock_irqrestore(&iommu->register_lock, flag);
}

void iommu_flush_write_buffer(struct intel_iommu *iommu)
{
	u32 val;
	unsigned long flag;

	if (!rwbf_quirk && !cap_rwbf(iommu->cap))
		return;

	raw_spin_lock_irqsave(&iommu->register_lock, flag);
	writel(iommu->gcmd | DMA_GCMD_WBF, iommu->reg + DMAR_GCMD_REG);

	/* Make sure hardware complete it */
	IOMMU_WAIT_OP(iommu, DMAR_GSTS_REG,
		      readl, (!(val & DMA_GSTS_WBFS)), val);

	raw_spin_unlock_irqrestore(&iommu->register_lock, flag);
}

/* return value determine if we need a write buffer flush */
static void __iommu_flush_context(struct intel_iommu *iommu,
				  u16 did, u16 source_id, u8 function_mask,
				  u64 type)
{
	u64 val = 0;
	unsigned long flag;

	switch (type) {
	case DMA_CCMD_GLOBAL_INVL:
		val = DMA_CCMD_GLOBAL_INVL;
		break;
	case DMA_CCMD_DOMAIN_INVL:
		val = DMA_CCMD_DOMAIN_INVL|DMA_CCMD_DID(did);
		break;
	case DMA_CCMD_DEVICE_INVL:
		val = DMA_CCMD_DEVICE_INVL|DMA_CCMD_DID(did)
			| DMA_CCMD_SID(source_id) | DMA_CCMD_FM(function_mask);
		break;
	default:
		BUG();
	}
	val |= DMA_CCMD_ICC;

	raw_spin_lock_irqsave(&iommu->register_lock, flag);
	dmar_writeq(iommu->reg + DMAR_CCMD_REG, val);

	/* Make sure hardware complete it */
	IOMMU_WAIT_OP(iommu, DMAR_CCMD_REG,
		dmar_readq, (!(val & DMA_CCMD_ICC)), val);

	raw_spin_unlock_irqrestore(&iommu->register_lock, flag);
}

/* return value determine if we need a write buffer flush */
static void __iommu_flush_iotlb(struct intel_iommu *iommu, u16 did,
				u64 addr, unsigned int size_order, u64 type)
{
	int tlb_offset = ecap_iotlb_offset(iommu->ecap);
	u64 val = 0, val_iva = 0;
	unsigned long flag;

	switch (type) {
	case DMA_TLB_GLOBAL_FLUSH:
		/* global flush doesn't need set IVA_REG */
		val = DMA_TLB_GLOBAL_FLUSH|DMA_TLB_IVT;
		break;
	case DMA_TLB_DSI_FLUSH:
		val = DMA_TLB_DSI_FLUSH|DMA_TLB_IVT|DMA_TLB_DID(did);
		break;
	case DMA_TLB_PSI_FLUSH:
		val = DMA_TLB_PSI_FLUSH|DMA_TLB_IVT|DMA_TLB_DID(did);
		/* IH bit is passed in as part of address */
		val_iva = size_order | addr;
		break;
	default:
		BUG();
	}
	/* Note: set drain read/write */
#if 0
	/*
	 * This is probably to be super secure.. Looks like we can
	 * ignore it without any impact.
	 */
	if (cap_read_drain(iommu->cap))
		val |= DMA_TLB_READ_DRAIN;
#endif
	if (cap_write_drain(iommu->cap))
		val |= DMA_TLB_WRITE_DRAIN;

	raw_spin_lock_irqsave(&iommu->register_lock, flag);
	/* Note: Only uses first TLB reg currently */
	if (val_iva)
		dmar_writeq(iommu->reg + tlb_offset, val_iva);
	dmar_writeq(iommu->reg + tlb_offset + 8, val);

	/* Make sure hardware complete it */
	IOMMU_WAIT_OP(iommu, tlb_offset + 8,
		dmar_readq, (!(val & DMA_TLB_IVT)), val);

	raw_spin_unlock_irqrestore(&iommu->register_lock, flag);

	/* check IOTLB invalidation granularity */
	if (DMA_TLB_IAIG(val) == 0)
		pr_err("Flush IOTLB failed\n");
	if (DMA_TLB_IAIG(val) != DMA_TLB_IIRG(type))
		pr_debug("TLB flush request %Lx, actual %Lx\n",
			(unsigned long long)DMA_TLB_IIRG(type),
			(unsigned long long)DMA_TLB_IAIG(val));
}

static struct device_domain_info *
iommu_support_dev_iotlb (struct dmar_domain *domain, struct intel_iommu *iommu,
			 u8 bus, u8 devfn)
{
	struct device_domain_info *info;

	assert_spin_locked(&device_domain_lock);

	if (!iommu->qi)
		return NULL;

	list_for_each_entry(info, &domain->devices, link)
		if (info->iommu == iommu && info->bus == bus &&
		    info->devfn == devfn) {
			if (info->ats_supported && info->dev)
				return info;
			break;
		}

	return NULL;
}

static void domain_update_iotlb(struct dmar_domain *domain)
{
	struct device_domain_info *info;
	bool has_iotlb_device = false;

	assert_spin_locked(&device_domain_lock);

	list_for_each_entry(info, &domain->devices, link) {
		struct pci_dev *pdev;

		if (!info->dev || !dev_is_pci(info->dev))
			continue;

		pdev = to_pci_dev(info->dev);
		if (pdev->ats_enabled) {
			has_iotlb_device = true;
			break;
		}
	}

	domain->has_iotlb_device = has_iotlb_device;
}

static void iommu_enable_dev_iotlb(struct device_domain_info *info)
{
	struct pci_dev *pdev;

	assert_spin_locked(&device_domain_lock);

	if (!info || !dev_is_pci(info->dev))
		return;

	pdev = to_pci_dev(info->dev);
	/* For IOMMU that supports device IOTLB throttling (DIT), we assign
	 * PFSID to the invalidation desc of a VF such that IOMMU HW can gauge
	 * queue depth at PF level. If DIT is not set, PFSID will be treated as
	 * reserved, which should be set to 0.
	 */
	if (!ecap_dit(info->iommu->ecap))
		info->pfsid = 0;
	else {
		struct pci_dev *pf_pdev;

		/* pdev will be returned if device is not a vf */
		pf_pdev = pci_physfn(pdev);
		info->pfsid = pci_dev_id(pf_pdev);
	}

#ifdef CONFIG_INTEL_IOMMU_SVM
	/* The PCIe spec, in its wisdom, declares that the behaviour of
	   the device if you enable PASID support after ATS support is
	   undefined. So always enable PASID support on devices which
	   have it, even if we can't yet know if we're ever going to
	   use it. */
	if (info->pasid_supported && !pci_enable_pasid(pdev, info->pasid_supported & ~1))
		info->pasid_enabled = 1;

	if (info->pri_supported &&
	    (info->pasid_enabled ? pci_prg_resp_pasid_required(pdev) : 1)  &&
	    !pci_reset_pri(pdev) && !pci_enable_pri(pdev, 32))
		info->pri_enabled = 1;
#endif
	if (!pdev->untrusted && info->ats_supported &&
	    pci_ats_page_aligned(pdev) &&
	    !pci_enable_ats(pdev, VTD_PAGE_SHIFT)) {
		info->ats_enabled = 1;
		domain_update_iotlb(info->domain);
		info->ats_qdep = pci_ats_queue_depth(pdev);
	}
}

static void iommu_disable_dev_iotlb(struct device_domain_info *info)
{
	struct pci_dev *pdev;

	assert_spin_locked(&device_domain_lock);

	if (!dev_is_pci(info->dev))
		return;

	pdev = to_pci_dev(info->dev);

	if (info->ats_enabled) {
		pci_disable_ats(pdev);
		info->ats_enabled = 0;
		domain_update_iotlb(info->domain);
	}
#ifdef CONFIG_INTEL_IOMMU_SVM
	if (info->pri_enabled) {
		pci_disable_pri(pdev);
		info->pri_enabled = 0;
	}
	if (info->pasid_enabled) {
		pci_disable_pasid(pdev);
		info->pasid_enabled = 0;
	}
#endif
}

static void iommu_flush_dev_iotlb(struct dmar_domain *domain,
				  u64 addr, unsigned mask)
{
	u16 sid, qdep;
	unsigned long flags;
	struct device_domain_info *info;

	if (!domain->has_iotlb_device)
		return;

	spin_lock_irqsave(&device_domain_lock, flags);
	list_for_each_entry(info, &domain->devices, link) {
		if (!info->ats_enabled)
			continue;

		sid = info->bus << 8 | info->devfn;
		qdep = info->ats_qdep;
		qi_flush_dev_iotlb(info->iommu, sid, info->pfsid,
				qdep, addr, mask);
	}
	spin_unlock_irqrestore(&device_domain_lock, flags);
}

static void domain_flush_piotlb(struct intel_iommu *iommu,
				struct dmar_domain *domain,
				u64 addr, unsigned long npages, bool ih)
{
	u16 did = domain->iommu_did[iommu->seq_id];

	if (domain->default_pasid)
		qi_flush_piotlb(iommu, did, domain->default_pasid,
				addr, npages, ih);

	if (!list_empty(&domain->devices))
		qi_flush_piotlb(iommu, did, PASID_RID2PASID, addr, npages, ih);
}

static void iommu_flush_iotlb_psi(struct intel_iommu *iommu,
				  struct dmar_domain *domain,
				  unsigned long pfn, unsigned int pages,
				  int ih, int map)
{
	unsigned int mask = ilog2(__roundup_pow_of_two(pages));
	uint64_t addr = (uint64_t)pfn << VTD_PAGE_SHIFT;
	u16 did = domain->iommu_did[iommu->seq_id];

	BUG_ON(pages == 0);

	if (ih)
		ih = 1 << 6;

	if (domain_use_first_level(domain)) {
		domain_flush_piotlb(iommu, domain, addr, pages, ih);
	} else {
		/*
		 * Fallback to domain selective flush if no PSI support or
		 * the size is too big. PSI requires page size to be 2 ^ x,
		 * and the base address is naturally aligned to the size.
		 */
		if (!cap_pgsel_inv(iommu->cap) ||
		    mask > cap_max_amask_val(iommu->cap))
			iommu->flush.flush_iotlb(iommu, did, 0, 0,
							DMA_TLB_DSI_FLUSH);
		else
			iommu->flush.flush_iotlb(iommu, did, addr | ih, mask,
							DMA_TLB_PSI_FLUSH);
	}

	/*
	 * In caching mode, changes of pages from non-present to present require
	 * flush. However, device IOTLB doesn't need to be flushed in this case.
	 */
	if (!cap_caching_mode(iommu->cap) || !map)
		iommu_flush_dev_iotlb(domain, addr, mask);
}

/* Notification for newly created mappings */
static inline void __mapping_notify_one(struct intel_iommu *iommu,
					struct dmar_domain *domain,
					unsigned long pfn, unsigned int pages)
{
	/*
	 * It's a non-present to present mapping. Only flush if caching mode
	 * and second level.
	 */
	if (cap_caching_mode(iommu->cap) && !domain_use_first_level(domain))
		iommu_flush_iotlb_psi(iommu, domain, pfn, pages, 0, 1);
	else
		iommu_flush_write_buffer(iommu);
}

static void iommu_flush_iova(struct iova_domain *iovad)
{
	struct dmar_domain *domain;
	int idx;

	domain = container_of(iovad, struct dmar_domain, iovad);

	for_each_domain_iommu(idx, domain) {
		struct intel_iommu *iommu = g_iommus[idx];
		u16 did = domain->iommu_did[iommu->seq_id];

		if (domain_use_first_level(domain))
			domain_flush_piotlb(iommu, domain, 0, -1, 0);
		else
			iommu->flush.flush_iotlb(iommu, did, 0, 0,
						 DMA_TLB_DSI_FLUSH);

		if (!cap_caching_mode(iommu->cap))
			iommu_flush_dev_iotlb(get_iommu_domain(iommu, did),
					      0, MAX_AGAW_PFN_WIDTH);
	}
}

static void iommu_disable_protect_mem_regions(struct intel_iommu *iommu)
{
	u32 pmen;
	unsigned long flags;

	if (!cap_plmr(iommu->cap) && !cap_phmr(iommu->cap))
		return;

	raw_spin_lock_irqsave(&iommu->register_lock, flags);
	pmen = readl(iommu->reg + DMAR_PMEN_REG);
	pmen &= ~DMA_PMEN_EPM;
	writel(pmen, iommu->reg + DMAR_PMEN_REG);

	/* wait for the protected region status bit to clear */
	IOMMU_WAIT_OP(iommu, DMAR_PMEN_REG,
		readl, !(pmen & DMA_PMEN_PRS), pmen);

	raw_spin_unlock_irqrestore(&iommu->register_lock, flags);
}

static void iommu_enable_translation(struct intel_iommu *iommu)
{
	u32 sts;
	unsigned long flags;

	raw_spin_lock_irqsave(&iommu->register_lock, flags);
	iommu->gcmd |= DMA_GCMD_TE;
	writel(iommu->gcmd, iommu->reg + DMAR_GCMD_REG);

	/* Make sure hardware complete it */
	IOMMU_WAIT_OP(iommu, DMAR_GSTS_REG,
		      readl, (sts & DMA_GSTS_TES), sts);

	raw_spin_unlock_irqrestore(&iommu->register_lock, flags);
}

static void iommu_disable_translation(struct intel_iommu *iommu)
{
	u32 sts;
	unsigned long flag;

	raw_spin_lock_irqsave(&iommu->register_lock, flag);
	iommu->gcmd &= ~DMA_GCMD_TE;
	writel(iommu->gcmd, iommu->reg + DMAR_GCMD_REG);

	/* Make sure hardware complete it */
	IOMMU_WAIT_OP(iommu, DMAR_GSTS_REG,
		      readl, (!(sts & DMA_GSTS_TES)), sts);

	raw_spin_unlock_irqrestore(&iommu->register_lock, flag);
}

static int iommu_init_domains(struct intel_iommu *iommu)
{
	u32 ndomains, nlongs;
	size_t size;

	ndomains = cap_ndoms(iommu->cap);
	pr_debug("%s: Number of Domains supported <%d>\n",
		 iommu->name, ndomains);
	nlongs = BITS_TO_LONGS(ndomains);

	spin_lock_init(&iommu->lock);

	iommu->domain_ids = kcalloc(nlongs, sizeof(unsigned long), GFP_KERNEL);
	if (!iommu->domain_ids) {
		pr_err("%s: Allocating domain id array failed\n",
		       iommu->name);
		return -ENOMEM;
	}

	size = (ALIGN(ndomains, 256) >> 8) * sizeof(struct dmar_domain **);
	iommu->domains = kzalloc(size, GFP_KERNEL);

	if (iommu->domains) {
		size = 256 * sizeof(struct dmar_domain *);
		iommu->domains[0] = kzalloc(size, GFP_KERNEL);
	}

	if (!iommu->domains || !iommu->domains[0]) {
		pr_err("%s: Allocating domain array failed\n",
		       iommu->name);
		kfree(iommu->domain_ids);
		kfree(iommu->domains);
		iommu->domain_ids = NULL;
		iommu->domains    = NULL;
		return -ENOMEM;
	}

	/*
	 * If Caching mode is set, then invalid translations are tagged
	 * with domain-id 0, hence we need to pre-allocate it. We also
	 * use domain-id 0 as a marker for non-allocated domain-id, so
	 * make sure it is not used for a real domain.
	 */
	set_bit(0, iommu->domain_ids);

	/*
	 * Vt-d spec rev3.0 (section 6.2.3.1) requires that each pasid
	 * entry for first-level or pass-through translation modes should
	 * be programmed with a domain id different from those used for
	 * second-level or nested translation. We reserve a domain id for
	 * this purpose.
	 */
	if (sm_supported(iommu))
		set_bit(FLPT_DEFAULT_DID, iommu->domain_ids);

	return 0;
}

static void disable_dmar_iommu(struct intel_iommu *iommu)
{
	struct device_domain_info *info, *tmp;
	unsigned long flags;

	if (!iommu->domains || !iommu->domain_ids)
		return;

	spin_lock_irqsave(&device_domain_lock, flags);
	list_for_each_entry_safe(info, tmp, &device_domain_list, global) {
		if (info->iommu != iommu)
			continue;

		if (!info->dev || !info->domain)
			continue;

		__dmar_remove_one_dev_info(info);
	}
	spin_unlock_irqrestore(&device_domain_lock, flags);

	if (iommu->gcmd & DMA_GCMD_TE)
		iommu_disable_translation(iommu);
}

static void free_dmar_iommu(struct intel_iommu *iommu)
{
	if ((iommu->domains) && (iommu->domain_ids)) {
		int elems = ALIGN(cap_ndoms(iommu->cap), 256) >> 8;
		int i;

		for (i = 0; i < elems; i++)
			kfree(iommu->domains[i]);
		kfree(iommu->domains);
		kfree(iommu->domain_ids);
		iommu->domains = NULL;
		iommu->domain_ids = NULL;
	}

	g_iommus[iommu->seq_id] = NULL;

	/* free context mapping */
	free_context_table(iommu);

#ifdef CONFIG_INTEL_IOMMU_SVM
	if (pasid_supported(iommu)) {
		if (ecap_prs(iommu->ecap))
			intel_svm_finish_prq(iommu);
	}
#endif
}

/*
 * Check and return whether first level is used by default for
 * DMA translation.
 */
static bool first_level_by_default(void)
{
	struct dmar_drhd_unit *drhd;
	struct intel_iommu *iommu;
	static int first_level_support = -1;

	if (likely(first_level_support != -1))
		return first_level_support;

	first_level_support = 1;

	rcu_read_lock();
	for_each_active_iommu(iommu, drhd) {
		if (!sm_supported(iommu) || !ecap_flts(iommu->ecap)) {
			first_level_support = 0;
			break;
		}
	}
	rcu_read_unlock();

	return first_level_support;
}

static struct dmar_domain *alloc_domain(int flags)
{
	struct dmar_domain *domain;

	domain = alloc_domain_mem();
	if (!domain)
		return NULL;

	memset(domain, 0, sizeof(*domain));
	domain->nid = NUMA_NO_NODE;
	domain->flags = flags;
	if (first_level_by_default())
		domain->flags |= DOMAIN_FLAG_USE_FIRST_LEVEL;
	domain->has_iotlb_device = false;
	INIT_LIST_HEAD(&domain->devices);

	return domain;
}

/* Must be called with iommu->lock */
static int domain_attach_iommu(struct dmar_domain *domain,
			       struct intel_iommu *iommu)
{
	unsigned long ndomains;
	int num;

	assert_spin_locked(&device_domain_lock);
	assert_spin_locked(&iommu->lock);

	domain->iommu_refcnt[iommu->seq_id] += 1;
	domain->iommu_count += 1;
	if (domain->iommu_refcnt[iommu->seq_id] == 1) {
		ndomains = cap_ndoms(iommu->cap);
		num      = find_first_zero_bit(iommu->domain_ids, ndomains);

		if (num >= ndomains) {
			pr_err("%s: No free domain ids\n", iommu->name);
			domain->iommu_refcnt[iommu->seq_id] -= 1;
			domain->iommu_count -= 1;
			return -ENOSPC;
		}

		set_bit(num, iommu->domain_ids);
		set_iommu_domain(iommu, num, domain);

		domain->iommu_did[iommu->seq_id] = num;
		domain->nid			 = iommu->node;

		domain_update_iommu_cap(domain);
	}

	return 0;
}

static int domain_detach_iommu(struct dmar_domain *domain,
			       struct intel_iommu *iommu)
{
	int num, count;

	assert_spin_locked(&device_domain_lock);
	assert_spin_locked(&iommu->lock);

	domain->iommu_refcnt[iommu->seq_id] -= 1;
	count = --domain->iommu_count;
	if (domain->iommu_refcnt[iommu->seq_id] == 0) {
		num = domain->iommu_did[iommu->seq_id];
		clear_bit(num, iommu->domain_ids);
		set_iommu_domain(iommu, num, NULL);

		domain_update_iommu_cap(domain);
		domain->iommu_did[iommu->seq_id] = 0;
	}

	return count;
}

static struct iova_domain reserved_iova_list;
static struct lock_class_key reserved_rbtree_key;

static int dmar_init_reserved_ranges(void)
{
	struct pci_dev *pdev = NULL;
	struct iova *iova;
	int i;

	init_iova_domain(&reserved_iova_list, VTD_PAGE_SIZE, IOVA_START_PFN);

	lockdep_set_class(&reserved_iova_list.iova_rbtree_lock,
		&reserved_rbtree_key);

	/* IOAPIC ranges shouldn't be accessed by DMA */
	iova = reserve_iova(&reserved_iova_list, IOVA_PFN(IOAPIC_RANGE_START),
		IOVA_PFN(IOAPIC_RANGE_END));
	if (!iova) {
		pr_err("Reserve IOAPIC range failed\n");
		return -ENODEV;
	}

	/* Reserve all PCI MMIO to avoid peer-to-peer access */
	for_each_pci_dev(pdev) {
		struct resource *r;

		for (i = 0; i < PCI_NUM_RESOURCES; i++) {
			r = &pdev->resource[i];
			if (!r->flags || !(r->flags & IORESOURCE_MEM))
				continue;
			iova = reserve_iova(&reserved_iova_list,
					    IOVA_PFN(r->start),
					    IOVA_PFN(r->end));
			if (!iova) {
				pci_err(pdev, "Reserve iova for %pR failed\n", r);
				return -ENODEV;
			}
		}
	}
	return 0;
}

static void domain_reserve_special_ranges(struct dmar_domain *domain)
{
	copy_reserved_iova(&reserved_iova_list, &domain->iovad);
}

static inline int guestwidth_to_adjustwidth(int gaw)
{
	int agaw;
	int r = (gaw - 12) % 9;

	if (r == 0)
		agaw = gaw;
	else
		agaw = gaw + 9 - r;
	if (agaw > 64)
		agaw = 64;
	return agaw;
}

static int domain_init(struct dmar_domain *domain, struct intel_iommu *iommu,
		       int guest_width)
{
	int adjust_width, agaw;
	unsigned long sagaw;
	int ret;

	init_iova_domain(&domain->iovad, VTD_PAGE_SIZE, IOVA_START_PFN);

	if (!intel_iommu_strict) {
		ret = init_iova_flush_queue(&domain->iovad,
					    iommu_flush_iova, iova_entry_free);
		if (ret)
			pr_info("iova flush queue initialization failed\n");
	}

	domain_reserve_special_ranges(domain);

	/* calculate AGAW */
	if (guest_width > cap_mgaw(iommu->cap))
		guest_width = cap_mgaw(iommu->cap);
	domain->gaw = guest_width;
	adjust_width = guestwidth_to_adjustwidth(guest_width);
	agaw = width_to_agaw(adjust_width);
	sagaw = cap_sagaw(iommu->cap);
	if (!test_bit(agaw, &sagaw)) {
		/* hardware doesn't support it, choose a bigger one */
		pr_debug("Hardware doesn't support agaw %d\n", agaw);
		agaw = find_next_bit(&sagaw, 5, agaw);
		if (agaw >= 5)
			return -ENODEV;
	}
	domain->agaw = agaw;

	if (ecap_coherent(iommu->ecap))
		domain->iommu_coherency = 1;
	else
		domain->iommu_coherency = 0;

	if (ecap_sc_support(iommu->ecap))
		domain->iommu_snooping = 1;
	else
		domain->iommu_snooping = 0;

	if (intel_iommu_superpage)
		domain->iommu_superpage = fls(cap_super_page_val(iommu->cap));
	else
		domain->iommu_superpage = 0;

	domain->nid = iommu->node;

	/* always allocate the top pgd */
	domain->pgd = (struct dma_pte *)alloc_pgtable_page(domain->nid);
	if (!domain->pgd)
		return -ENOMEM;
	__iommu_flush_cache(iommu, domain->pgd, PAGE_SIZE);
	return 0;
}

static void domain_exit(struct dmar_domain *domain)
{

	/* Remove associated devices and clear attached or cached domains */
	domain_remove_dev_info(domain);

	/* destroy iovas */
	put_iova_domain(&domain->iovad);

	if (domain->pgd) {
		struct page *freelist;

		freelist = domain_unmap(domain, 0, DOMAIN_MAX_PFN(domain->gaw));
		dma_free_pagelist(freelist);
	}

	free_domain_mem(domain);
}

/*
 * Get the PASID directory size for scalable mode context entry.
 * Value of X in the PDTS field of a scalable mode context entry
 * indicates PASID directory with 2^(X + 7) entries.
 */
static inline unsigned long context_get_sm_pds(struct pasid_table *table)
{
	int pds, max_pde;

	max_pde = table->max_pasid >> PASID_PDE_SHIFT;
	pds = find_first_bit((unsigned long *)&max_pde, MAX_NR_PASID_BITS);
	if (pds < 7)
		return 0;

	return pds - 7;
}

/*
 * Set the RID_PASID field of a scalable mode context entry. The
 * IOMMU hardware will use the PASID value set in this field for
 * DMA translations of DMA requests without PASID.
 */
static inline void
context_set_sm_rid2pasid(struct context_entry *context, unsigned long pasid)
{
	context->hi |= pasid & ((1 << 20) - 1);
	context->hi |= (1 << 20);
}

/*
 * Set the DTE(Device-TLB Enable) field of a scalable mode context
 * entry.
 */
static inline void context_set_sm_dte(struct context_entry *context)
{
	context->lo |= (1 << 2);
}

/*
 * Set the PRE(Page Request Enable) field of a scalable mode context
 * entry.
 */
static inline void context_set_sm_pre(struct context_entry *context)
{
	context->lo |= (1 << 4);
}

/* Convert value to context PASID directory size field coding. */
#define context_pdts(pds)	(((pds) & 0x7) << 9)

static int domain_context_mapping_one(struct dmar_domain *domain,
				      struct intel_iommu *iommu,
				      struct pasid_table *table,
				      u8 bus, u8 devfn)
{
	u16 did = domain->iommu_did[iommu->seq_id];
	int translation = CONTEXT_TT_MULTI_LEVEL;
	struct device_domain_info *info = NULL;
	struct context_entry *context;
	unsigned long flags;
	int ret;

	WARN_ON(did == 0);

	if (hw_pass_through && domain_type_is_si(domain))
		translation = CONTEXT_TT_PASS_THROUGH;

	pr_debug("Set context mapping for %02x:%02x.%d\n",
		bus, PCI_SLOT(devfn), PCI_FUNC(devfn));

	BUG_ON(!domain->pgd);

	spin_lock_irqsave(&device_domain_lock, flags);
	spin_lock(&iommu->lock);

	ret = -ENOMEM;
	context = iommu_context_addr(iommu, bus, devfn, 1);
	if (!context)
		goto out_unlock;

	ret = 0;
	if (context_present(context))
		goto out_unlock;

	/*
	 * For kdump cases, old valid entries may be cached due to the
	 * in-flight DMA and copied pgtable, but there is no unmapping
	 * behaviour for them, thus we need an explicit cache flush for
	 * the newly-mapped device. For kdump, at this point, the device
	 * is supposed to finish reset at its driver probe stage, so no
	 * in-flight DMA will exist, and we don't need to worry anymore
	 * hereafter.
	 */
	if (context_copied(context)) {
		u16 did_old = context_domain_id(context);

		if (did_old < cap_ndoms(iommu->cap)) {
			iommu->flush.flush_context(iommu, did_old,
						   (((u16)bus) << 8) | devfn,
						   DMA_CCMD_MASK_NOBIT,
						   DMA_CCMD_DEVICE_INVL);
			iommu->flush.flush_iotlb(iommu, did_old, 0, 0,
						 DMA_TLB_DSI_FLUSH);
		}
	}

	context_clear_entry(context);

	if (sm_supported(iommu)) {
		unsigned long pds;

		WARN_ON(!table);

		/* Setup the PASID DIR pointer: */
		pds = context_get_sm_pds(table);
		context->lo = (u64)virt_to_phys(table->table) |
				context_pdts(pds);

		/* Setup the RID_PASID field: */
		context_set_sm_rid2pasid(context, PASID_RID2PASID);

		/*
		 * Setup the Device-TLB enable bit and Page request
		 * Enable bit:
		 */
		info = iommu_support_dev_iotlb(domain, iommu, bus, devfn);
		if (info && info->ats_supported)
			context_set_sm_dte(context);
		if (info && info->pri_supported)
			context_set_sm_pre(context);
	} else {
		struct dma_pte *pgd = domain->pgd;
		int agaw;

		context_set_domain_id(context, did);

		if (translation != CONTEXT_TT_PASS_THROUGH) {
			/*
			 * Skip top levels of page tables for iommu which has
			 * less agaw than default. Unnecessary for PT mode.
			 */
			for (agaw = domain->agaw; agaw > iommu->agaw; agaw--) {
				ret = -ENOMEM;
				pgd = phys_to_virt(dma_pte_addr(pgd));
				if (!dma_pte_present(pgd))
					goto out_unlock;
			}

			info = iommu_support_dev_iotlb(domain, iommu, bus, devfn);
			if (info && info->ats_supported)
				translation = CONTEXT_TT_DEV_IOTLB;
			else
				translation = CONTEXT_TT_MULTI_LEVEL;

			context_set_address_root(context, virt_to_phys(pgd));
			context_set_address_width(context, agaw);
		} else {
			/*
			 * In pass through mode, AW must be programmed to
			 * indicate the largest AGAW value supported by
			 * hardware. And ASR is ignored by hardware.
			 */
			context_set_address_width(context, iommu->msagaw);
		}

		context_set_translation_type(context, translation);
	}

	context_set_fault_enable(context);
	context_set_present(context);
	domain_flush_cache(domain, context, sizeof(*context));

	/*
	 * It's a non-present to present mapping. If hardware doesn't cache
	 * non-present entry we only need to flush the write-buffer. If the
	 * _does_ cache non-present entries, then it does so in the special
	 * domain #0, which we have to flush:
	 */
	if (cap_caching_mode(iommu->cap)) {
		iommu->flush.flush_context(iommu, 0,
					   (((u16)bus) << 8) | devfn,
					   DMA_CCMD_MASK_NOBIT,
					   DMA_CCMD_DEVICE_INVL);
		iommu->flush.flush_iotlb(iommu, did, 0, 0, DMA_TLB_DSI_FLUSH);
	} else {
		iommu_flush_write_buffer(iommu);
	}
	iommu_enable_dev_iotlb(info);

	ret = 0;

out_unlock:
	spin_unlock(&iommu->lock);
	spin_unlock_irqrestore(&device_domain_lock, flags);

	return ret;
}

struct domain_context_mapping_data {
	struct dmar_domain *domain;
	struct intel_iommu *iommu;
	struct pasid_table *table;
};

static int domain_context_mapping_cb(struct pci_dev *pdev,
				     u16 alias, void *opaque)
{
	struct domain_context_mapping_data *data = opaque;

	return domain_context_mapping_one(data->domain, data->iommu,
					  data->table, PCI_BUS_NUM(alias),
					  alias & 0xff);
}

static int
domain_context_mapping(struct dmar_domain *domain, struct device *dev)
{
	struct domain_context_mapping_data data;
	struct pasid_table *table;
	struct intel_iommu *iommu;
	u8 bus, devfn;

	iommu = device_to_iommu(dev, &bus, &devfn);
	if (!iommu)
		return -ENODEV;

	table = intel_pasid_get_table(dev);

	if (!dev_is_pci(dev))
		return domain_context_mapping_one(domain, iommu, table,
						  bus, devfn);

	data.domain = domain;
	data.iommu = iommu;
	data.table = table;

	return pci_for_each_dma_alias(to_pci_dev(dev),
				      &domain_context_mapping_cb, &data);
}

static int domain_context_mapped_cb(struct pci_dev *pdev,
				    u16 alias, void *opaque)
{
	struct intel_iommu *iommu = opaque;

	return !device_context_mapped(iommu, PCI_BUS_NUM(alias), alias & 0xff);
}

static int domain_context_mapped(struct device *dev)
{
	struct intel_iommu *iommu;
	u8 bus, devfn;

	iommu = device_to_iommu(dev, &bus, &devfn);
	if (!iommu)
		return -ENODEV;

	if (!dev_is_pci(dev))
		return device_context_mapped(iommu, bus, devfn);

	return !pci_for_each_dma_alias(to_pci_dev(dev),
				       domain_context_mapped_cb, iommu);
}

/* Returns a number of VTD pages, but aligned to MM page size */
static inline unsigned long aligned_nrpages(unsigned long host_addr,
					    size_t size)
{
	host_addr &= ~PAGE_MASK;
	return PAGE_ALIGN(host_addr + size) >> VTD_PAGE_SHIFT;
}

/* Return largest possible superpage level for a given mapping */
static inline int hardware_largepage_caps(struct dmar_domain *domain,
					  unsigned long iov_pfn,
					  unsigned long phy_pfn,
					  unsigned long pages)
{
	int support, level = 1;
	unsigned long pfnmerge;

	support = domain->iommu_superpage;

	/* To use a large page, the virtual *and* physical addresses
	   must be aligned to 2MiB/1GiB/etc. Lower bits set in either
	   of them will mean we have to use smaller pages. So just
	   merge them and check both at once. */
	pfnmerge = iov_pfn | phy_pfn;

	while (support && !(pfnmerge & ~VTD_STRIDE_MASK)) {
		pages >>= VTD_STRIDE_SHIFT;
		if (!pages)
			break;
		pfnmerge >>= VTD_STRIDE_SHIFT;
		level++;
		support--;
	}
	return level;
}

static int __domain_mapping(struct dmar_domain *domain, unsigned long iov_pfn,
			    struct scatterlist *sg, unsigned long phys_pfn,
			    unsigned long nr_pages, int prot)
{
	struct dma_pte *first_pte = NULL, *pte = NULL;
	phys_addr_t uninitialized_var(pteval);
	unsigned long sg_res = 0;
	unsigned int largepage_lvl = 0;
	unsigned long lvl_pages = 0;
	u64 attr;

	BUG_ON(!domain_pfn_supported(domain, iov_pfn + nr_pages - 1));

	if ((prot & (DMA_PTE_READ|DMA_PTE_WRITE)) == 0)
		return -EINVAL;

	attr = prot & (DMA_PTE_READ | DMA_PTE_WRITE | DMA_PTE_SNP);
	if (domain_use_first_level(domain))
		attr |= DMA_FL_PTE_PRESENT | DMA_FL_PTE_XD;

	if (!sg) {
		sg_res = nr_pages;
		pteval = ((phys_addr_t)phys_pfn << VTD_PAGE_SHIFT) | attr;
	}

	while (nr_pages > 0) {
		uint64_t tmp;

		if (!sg_res) {
			unsigned int pgoff = sg->offset & ~PAGE_MASK;

			sg_res = aligned_nrpages(sg->offset, sg->length);
			sg->dma_address = ((dma_addr_t)iov_pfn << VTD_PAGE_SHIFT) + pgoff;
			sg->dma_length = sg->length;
			pteval = (sg_phys(sg) - pgoff) | attr;
			phys_pfn = pteval >> VTD_PAGE_SHIFT;
		}

		if (!pte) {
			largepage_lvl = hardware_largepage_caps(domain, iov_pfn, phys_pfn, sg_res);

			first_pte = pte = pfn_to_dma_pte(domain, iov_pfn, &largepage_lvl);
			if (!pte)
				return -ENOMEM;
			/* It is large page*/
			if (largepage_lvl > 1) {
				unsigned long nr_superpages, end_pfn;

				pteval |= DMA_PTE_LARGE_PAGE;
				lvl_pages = lvl_to_nr_pages(largepage_lvl);

				nr_superpages = sg_res / lvl_pages;
				end_pfn = iov_pfn + nr_superpages * lvl_pages - 1;

				/*
				 * Ensure that old small page tables are
				 * removed to make room for superpage(s).
				 * We're adding new large pages, so make sure
				 * we don't remove their parent tables.
				 */
				dma_pte_free_pagetable(domain, iov_pfn, end_pfn,
						       largepage_lvl + 1);
			} else {
				pteval &= ~(uint64_t)DMA_PTE_LARGE_PAGE;
			}

		}
		/* We don't need lock here, nobody else
		 * touches the iova range
		 */
		tmp = cmpxchg64_local(&pte->val, 0ULL, pteval);
		if (tmp) {
			static int dumps = 5;
			pr_crit("ERROR: DMA PTE for vPFN 0x%lx already set (to %llx not %llx)\n",
				iov_pfn, tmp, (unsigned long long)pteval);
			if (dumps) {
				dumps--;
				debug_dma_dump_mappings(NULL);
			}
			WARN_ON(1);
		}

		lvl_pages = lvl_to_nr_pages(largepage_lvl);

		BUG_ON(nr_pages < lvl_pages);
		BUG_ON(sg_res < lvl_pages);

		nr_pages -= lvl_pages;
		iov_pfn += lvl_pages;
		phys_pfn += lvl_pages;
		pteval += lvl_pages * VTD_PAGE_SIZE;
		sg_res -= lvl_pages;

		/* If the next PTE would be the first in a new page, then we
		   need to flush the cache on the entries we've just written.
		   And then we'll need to recalculate 'pte', so clear it and
		   let it get set again in the if (!pte) block above.

		   If we're done (!nr_pages) we need to flush the cache too.

		   Also if we've been setting superpages, we may need to
		   recalculate 'pte' and switch back to smaller pages for the
		   end of the mapping, if the trailing size is not enough to
		   use another superpage (i.e. sg_res < lvl_pages). */
		pte++;
		if (!nr_pages || first_pte_in_page(pte) ||
		    (largepage_lvl > 1 && sg_res < lvl_pages)) {
			domain_flush_cache(domain, first_pte,
					   (void *)pte - (void *)first_pte);
			pte = NULL;
		}

		if (!sg_res && nr_pages)
			sg = sg_next(sg);
	}
	return 0;
}

static int domain_mapping(struct dmar_domain *domain, unsigned long iov_pfn,
			  struct scatterlist *sg, unsigned long phys_pfn,
			  unsigned long nr_pages, int prot)
{
	int iommu_id, ret;
	struct intel_iommu *iommu;

	/* Do the real mapping first */
	ret = __domain_mapping(domain, iov_pfn, sg, phys_pfn, nr_pages, prot);
	if (ret)
		return ret;

	for_each_domain_iommu(iommu_id, domain) {
		iommu = g_iommus[iommu_id];
		__mapping_notify_one(iommu, domain, iov_pfn, nr_pages);
	}

	return 0;
}

static inline int domain_sg_mapping(struct dmar_domain *domain, unsigned long iov_pfn,
				    struct scatterlist *sg, unsigned long nr_pages,
				    int prot)
{
	return domain_mapping(domain, iov_pfn, sg, 0, nr_pages, prot);
}

static inline int domain_pfn_mapping(struct dmar_domain *domain, unsigned long iov_pfn,
				     unsigned long phys_pfn, unsigned long nr_pages,
				     int prot)
{
	return domain_mapping(domain, iov_pfn, NULL, phys_pfn, nr_pages, prot);
}

static void domain_context_clear_one(struct intel_iommu *iommu, u8 bus, u8 devfn)
{
	unsigned long flags;
	struct context_entry *context;
	u16 did_old;

	if (!iommu)
		return;

	spin_lock_irqsave(&iommu->lock, flags);
	context = iommu_context_addr(iommu, bus, devfn, 0);
	if (!context) {
		spin_unlock_irqrestore(&iommu->lock, flags);
		return;
	}
	did_old = context_domain_id(context);
	context_clear_entry(context);
	__iommu_flush_cache(iommu, context, sizeof(*context));
	spin_unlock_irqrestore(&iommu->lock, flags);
	iommu->flush.flush_context(iommu,
				   did_old,
				   (((u16)bus) << 8) | devfn,
				   DMA_CCMD_MASK_NOBIT,
				   DMA_CCMD_DEVICE_INVL);
	iommu->flush.flush_iotlb(iommu,
				 did_old,
				 0,
				 0,
				 DMA_TLB_DSI_FLUSH);
}

static inline void unlink_domain_info(struct device_domain_info *info)
{
	assert_spin_locked(&device_domain_lock);
	list_del(&info->link);
	list_del(&info->global);
	if (info->dev)
		info->dev->archdata.iommu = NULL;
}

static void domain_remove_dev_info(struct dmar_domain *domain)
{
	struct device_domain_info *info, *tmp;
	unsigned long flags;

	spin_lock_irqsave(&device_domain_lock, flags);
	list_for_each_entry_safe(info, tmp, &domain->devices, link)
		__dmar_remove_one_dev_info(info);
	spin_unlock_irqrestore(&device_domain_lock, flags);
}

struct dmar_domain *find_domain(struct device *dev)
{
	struct device_domain_info *info;

	if (unlikely(attach_deferred(dev) || iommu_dummy(dev)))
		return NULL;

	if (dev_is_pci(dev))
		dev = &pci_real_dma_dev(to_pci_dev(dev))->dev;

	/* No lock here, assumes no domain exit in normal case */
	info = dev->archdata.iommu;
	if (likely(info))
		return info->domain;

	return NULL;
}

static void do_deferred_attach(struct device *dev)
{
	struct iommu_domain *domain;

	dev->archdata.iommu = NULL;
	domain = iommu_get_domain_for_dev(dev);
	if (domain)
		intel_iommu_attach_device(domain, dev);
}

static inline struct device_domain_info *
dmar_search_domain_by_dev_info(int segment, int bus, int devfn)
{
	struct device_domain_info *info;

	list_for_each_entry(info, &device_domain_list, global)
		if (info->iommu->segment == segment && info->bus == bus &&
		    info->devfn == devfn)
			return info;

	return NULL;
}

static int domain_setup_first_level(struct intel_iommu *iommu,
				    struct dmar_domain *domain,
				    struct device *dev,
				    int pasid)
{
	int flags = PASID_FLAG_SUPERVISOR_MODE;
	struct dma_pte *pgd = domain->pgd;
	int agaw, level;

	/*
	 * Skip top levels of page tables for iommu which has
	 * less agaw than default. Unnecessary for PT mode.
	 */
	for (agaw = domain->agaw; agaw > iommu->agaw; agaw--) {
		pgd = phys_to_virt(dma_pte_addr(pgd));
		if (!dma_pte_present(pgd))
			return -ENOMEM;
	}

	level = agaw_to_level(agaw);
	if (level != 4 && level != 5)
		return -EINVAL;

	flags |= (level == 5) ? PASID_FLAG_FL5LP : 0;

	return intel_pasid_setup_first_level(iommu, dev, (pgd_t *)pgd, pasid,
					     domain->iommu_did[iommu->seq_id],
					     flags);
}

static struct dmar_domain *dmar_insert_one_dev_info(struct intel_iommu *iommu,
						    int bus, int devfn,
						    struct device *dev,
						    struct dmar_domain *domain)
{
	struct dmar_domain *found = NULL;
	struct device_domain_info *info;
	unsigned long flags;
	int ret;

	info = alloc_devinfo_mem();
	if (!info)
		return NULL;

	info->bus = bus;
	info->devfn = devfn;
	info->ats_supported = info->pasid_supported = info->pri_supported = 0;
	info->ats_enabled = info->pasid_enabled = info->pri_enabled = 0;
	info->ats_qdep = 0;
	info->dev = dev;
	info->domain = domain;
	info->iommu = iommu;
	info->pasid_table = NULL;
	info->auxd_enabled = 0;
	INIT_LIST_HEAD(&info->auxiliary_domains);

	if (dev && dev_is_pci(dev)) {
		struct pci_dev *pdev = to_pci_dev(info->dev);

		if (!pdev->untrusted &&
		    !pci_ats_disabled() &&
		    ecap_dev_iotlb_support(iommu->ecap) &&
		    pci_find_ext_capability(pdev, PCI_EXT_CAP_ID_ATS) &&
		    dmar_find_matched_atsr_unit(pdev))
			info->ats_supported = 1;

		if (sm_supported(iommu)) {
			if (pasid_supported(iommu)) {
				int features = pci_pasid_features(pdev);
				if (features >= 0)
					info->pasid_supported = features | 1;
			}

			if (info->ats_supported && ecap_prs(iommu->ecap) &&
			    pci_find_ext_capability(pdev, PCI_EXT_CAP_ID_PRI))
				info->pri_supported = 1;
		}
	}

	spin_lock_irqsave(&device_domain_lock, flags);
	if (dev)
		found = find_domain(dev);

	if (!found) {
		struct device_domain_info *info2;
		info2 = dmar_search_domain_by_dev_info(iommu->segment, bus, devfn);
		if (info2) {
			found      = info2->domain;
			info2->dev = dev;
		}
	}

	if (found) {
		spin_unlock_irqrestore(&device_domain_lock, flags);
		free_devinfo_mem(info);
		/* Caller must free the original domain */
		return found;
	}

	spin_lock(&iommu->lock);
	ret = domain_attach_iommu(domain, iommu);
	spin_unlock(&iommu->lock);

	if (ret) {
		spin_unlock_irqrestore(&device_domain_lock, flags);
		free_devinfo_mem(info);
		return NULL;
	}

	list_add(&info->link, &domain->devices);
	list_add(&info->global, &device_domain_list);
	if (dev)
		dev->archdata.iommu = info;
	spin_unlock_irqrestore(&device_domain_lock, flags);

	/* PASID table is mandatory for a PCI device in scalable mode. */
	if (dev && dev_is_pci(dev) && sm_supported(iommu)) {
		ret = intel_pasid_alloc_table(dev);
		if (ret) {
			dev_err(dev, "PASID table allocation failed\n");
			dmar_remove_one_dev_info(dev);
			return NULL;
		}

		/* Setup the PASID entry for requests without PASID: */
		spin_lock(&iommu->lock);
		if (hw_pass_through && domain_type_is_si(domain))
			ret = intel_pasid_setup_pass_through(iommu, domain,
					dev, PASID_RID2PASID);
		else if (domain_use_first_level(domain))
			ret = domain_setup_first_level(iommu, domain, dev,
					PASID_RID2PASID);
		else
			ret = intel_pasid_setup_second_level(iommu, domain,
					dev, PASID_RID2PASID);
		spin_unlock(&iommu->lock);
		if (ret) {
			dev_err(dev, "Setup RID2PASID failed\n");
			dmar_remove_one_dev_info(dev);
			return NULL;
		}
	}

	if (dev && domain_context_mapping(domain, dev)) {
		dev_err(dev, "Domain context map failed\n");
		dmar_remove_one_dev_info(dev);
		return NULL;
	}

	return domain;
}

static int get_last_alias(struct pci_dev *pdev, u16 alias, void *opaque)
{
	*(u16 *)opaque = alias;
	return 0;
}

static struct dmar_domain *find_or_alloc_domain(struct device *dev, int gaw)
{
	struct device_domain_info *info;
	struct dmar_domain *domain = NULL;
	struct intel_iommu *iommu;
	u16 dma_alias;
	unsigned long flags;
	u8 bus, devfn;

	iommu = device_to_iommu(dev, &bus, &devfn);
	if (!iommu)
		return NULL;

	if (dev_is_pci(dev)) {
		struct pci_dev *pdev = to_pci_dev(dev);

		pci_for_each_dma_alias(pdev, get_last_alias, &dma_alias);

		spin_lock_irqsave(&device_domain_lock, flags);
		info = dmar_search_domain_by_dev_info(pci_domain_nr(pdev->bus),
						      PCI_BUS_NUM(dma_alias),
						      dma_alias & 0xff);
		if (info) {
			iommu = info->iommu;
			domain = info->domain;
		}
		spin_unlock_irqrestore(&device_domain_lock, flags);

		/* DMA alias already has a domain, use it */
		if (info)
			goto out;
	}

	/* Allocate and initialize new domain for the device */
	domain = alloc_domain(0);
	if (!domain)
		return NULL;
	if (domain_init(domain, iommu, gaw)) {
		domain_exit(domain);
		return NULL;
	}

out:
	return domain;
}

static struct dmar_domain *set_domain_for_dev(struct device *dev,
					      struct dmar_domain *domain)
{
	struct intel_iommu *iommu;
	struct dmar_domain *tmp;
	u16 req_id, dma_alias;
	u8 bus, devfn;

	iommu = device_to_iommu(dev, &bus, &devfn);
	if (!iommu)
		return NULL;

	req_id = ((u16)bus << 8) | devfn;

	if (dev_is_pci(dev)) {
		struct pci_dev *pdev = to_pci_dev(dev);

		pci_for_each_dma_alias(pdev, get_last_alias, &dma_alias);

		/* register PCI DMA alias device */
		if (req_id != dma_alias) {
			tmp = dmar_insert_one_dev_info(iommu, PCI_BUS_NUM(dma_alias),
					dma_alias & 0xff, NULL, domain);

			if (!tmp || tmp != domain)
				return tmp;
		}
	}

	tmp = dmar_insert_one_dev_info(iommu, bus, devfn, dev, domain);
	if (!tmp || tmp != domain)
		return tmp;

	return domain;
}

static int iommu_domain_identity_map(struct dmar_domain *domain,
				     unsigned long long start,
				     unsigned long long end)
{
	unsigned long first_vpfn = start >> VTD_PAGE_SHIFT;
	unsigned long last_vpfn = end >> VTD_PAGE_SHIFT;

	if (!reserve_iova(&domain->iovad, dma_to_mm_pfn(first_vpfn),
			  dma_to_mm_pfn(last_vpfn))) {
		pr_err("Reserving iova failed\n");
		return -ENOMEM;
	}

	pr_debug("Mapping reserved region %llx-%llx\n", start, end);
	/*
	 * RMRR range might have overlap with physical memory range,
	 * clear it first
	 */
	dma_pte_clear_range(domain, first_vpfn, last_vpfn);

	return __domain_mapping(domain, first_vpfn, NULL,
				first_vpfn, last_vpfn - first_vpfn + 1,
				DMA_PTE_READ|DMA_PTE_WRITE);
}

static int domain_prepare_identity_map(struct device *dev,
				       struct dmar_domain *domain,
				       unsigned long long start,
				       unsigned long long end)
{
	/* For _hardware_ passthrough, don't bother. But for software
	   passthrough, we do it anyway -- it may indicate a memory
	   range which is reserved in E820, so which didn't get set
	   up to start with in si_domain */
	if (domain == si_domain && hw_pass_through) {
		dev_warn(dev, "Ignoring identity map for HW passthrough [0x%Lx - 0x%Lx]\n",
			 start, end);
		return 0;
	}

	dev_info(dev, "Setting identity map [0x%Lx - 0x%Lx]\n", start, end);

	if (end < start) {
		WARN(1, "Your BIOS is broken; RMRR ends before it starts!\n"
			"BIOS vendor: %s; Ver: %s; Product Version: %s\n",
			dmi_get_system_info(DMI_BIOS_VENDOR),
			dmi_get_system_info(DMI_BIOS_VERSION),
		     dmi_get_system_info(DMI_PRODUCT_VERSION));
		return -EIO;
	}

	if (end >> agaw_to_width(domain->agaw)) {
		WARN(1, "Your BIOS is broken; RMRR exceeds permitted address width (%d bits)\n"
		     "BIOS vendor: %s; Ver: %s; Product Version: %s\n",
		     agaw_to_width(domain->agaw),
		     dmi_get_system_info(DMI_BIOS_VENDOR),
		     dmi_get_system_info(DMI_BIOS_VERSION),
		     dmi_get_system_info(DMI_PRODUCT_VERSION));
		return -EIO;
	}

	return iommu_domain_identity_map(domain, start, end);
}

static int md_domain_init(struct dmar_domain *domain, int guest_width);

static int __init si_domain_init(int hw)
{
	struct dmar_rmrr_unit *rmrr;
	struct device *dev;
	int i, nid, ret;

	si_domain = alloc_domain(DOMAIN_FLAG_STATIC_IDENTITY);
	if (!si_domain)
		return -EFAULT;

	if (md_domain_init(si_domain, DEFAULT_DOMAIN_ADDRESS_WIDTH)) {
		domain_exit(si_domain);
		return -EFAULT;
	}

	if (hw)
		return 0;

	for_each_online_node(nid) {
		unsigned long start_pfn, end_pfn;
		int i;

		for_each_mem_pfn_range(i, nid, &start_pfn, &end_pfn, NULL) {
			ret = iommu_domain_identity_map(si_domain,
					PFN_PHYS(start_pfn), PFN_PHYS(end_pfn));
			if (ret)
				return ret;
		}
	}

	/*
	 * Identity map the RMRRs so that devices with RMRRs could also use
	 * the si_domain.
	 */
	for_each_rmrr_units(rmrr) {
		for_each_active_dev_scope(rmrr->devices, rmrr->devices_cnt,
					  i, dev) {
			unsigned long long start = rmrr->base_address;
			unsigned long long end = rmrr->end_address;

			if (WARN_ON(end < start ||
				    end >> agaw_to_width(si_domain->agaw)))
				continue;

			ret = iommu_domain_identity_map(si_domain, start, end);
			if (ret)
				return ret;
		}
	}

	return 0;
}

static int identity_mapping(struct device *dev)
{
	struct device_domain_info *info;

	info = dev->archdata.iommu;
	if (info)
		return (info->domain == si_domain);

	return 0;
}

static int domain_add_dev_info(struct dmar_domain *domain, struct device *dev)
{
	struct dmar_domain *ndomain;
	struct intel_iommu *iommu;
	u8 bus, devfn;

	iommu = device_to_iommu(dev, &bus, &devfn);
	if (!iommu)
		return -ENODEV;

	ndomain = dmar_insert_one_dev_info(iommu, bus, devfn, dev, domain);
	if (ndomain != domain)
		return -EBUSY;

	return 0;
}

static bool device_has_rmrr(struct device *dev)
{
	struct dmar_rmrr_unit *rmrr;
	struct device *tmp;
	int i;

	rcu_read_lock();
	for_each_rmrr_units(rmrr) {
		/*
		 * Return TRUE if this RMRR contains the device that
		 * is passed in.
		 */
		for_each_active_dev_scope(rmrr->devices,
					  rmrr->devices_cnt, i, tmp)
			if (tmp == dev ||
			    is_downstream_to_pci_bridge(dev, tmp)) {
				rcu_read_unlock();
				return true;
			}
	}
	rcu_read_unlock();
	return false;
}

/**
 * device_rmrr_is_relaxable - Test whether the RMRR of this device
 * is relaxable (ie. is allowed to be not enforced under some conditions)
 * @dev: device handle
 *
 * We assume that PCI USB devices with RMRRs have them largely
 * for historical reasons and that the RMRR space is not actively used post
 * boot.  This exclusion may change if vendors begin to abuse it.
 *
 * The same exception is made for graphics devices, with the requirement that
 * any use of the RMRR regions will be torn down before assigning the device
 * to a guest.
 *
 * Return: true if the RMRR is relaxable, false otherwise
 */
static bool device_rmrr_is_relaxable(struct device *dev)
{
	struct pci_dev *pdev;

	if (!dev_is_pci(dev))
		return false;

	pdev = to_pci_dev(dev);
	if (IS_USB_DEVICE(pdev) || IS_GFX_DEVICE(pdev))
		return true;
	else
		return false;
}

/*
 * There are a couple cases where we need to restrict the functionality of
 * devices associated with RMRRs.  The first is when evaluating a device for
 * identity mapping because problems exist when devices are moved in and out
 * of domains and their respective RMRR information is lost.  This means that
 * a device with associated RMRRs will never be in a "passthrough" domain.
 * The second is use of the device through the IOMMU API.  This interface
 * expects to have full control of the IOVA space for the device.  We cannot
 * satisfy both the requirement that RMRR access is maintained and have an
 * unencumbered IOVA space.  We also have no ability to quiesce the device's
 * use of the RMRR space or even inform the IOMMU API user of the restriction.
 * We therefore prevent devices associated with an RMRR from participating in
 * the IOMMU API, which eliminates them from device assignment.
 *
 * In both cases, devices which have relaxable RMRRs are not concerned by this
 * restriction. See device_rmrr_is_relaxable comment.
 */
static bool device_is_rmrr_locked(struct device *dev)
{
	if (!device_has_rmrr(dev))
		return false;

	if (device_rmrr_is_relaxable(dev))
		return false;

	return true;
}

/*
 * Return the required default domain type for a specific device.
 *
 * @dev: the device in query
 * @startup: true if this is during early boot
 *
 * Returns:
 *  - IOMMU_DOMAIN_DMA: device requires a dynamic mapping domain
 *  - IOMMU_DOMAIN_IDENTITY: device requires an identical mapping domain
 *  - 0: both identity and dynamic domains work for this device
 */
static int device_def_domain_type(struct device *dev)
{
	if (dev_is_pci(dev)) {
		struct pci_dev *pdev = to_pci_dev(dev);

		/*
		 * Prevent any device marked as untrusted from getting
		 * placed into the statically identity mapping domain.
		 */
		if (pdev->untrusted)
			return IOMMU_DOMAIN_DMA;

		if ((iommu_identity_mapping & IDENTMAP_AZALIA) && IS_AZALIA(pdev))
			return IOMMU_DOMAIN_IDENTITY;

		if ((iommu_identity_mapping & IDENTMAP_GFX) && IS_GFX_DEVICE(pdev))
			return IOMMU_DOMAIN_IDENTITY;

		/*
		 * We want to start off with all devices in the 1:1 domain, and
		 * take them out later if we find they can't access all of memory.
		 *
		 * However, we can't do this for PCI devices behind bridges,
		 * because all PCI devices behind the same bridge will end up
		 * with the same source-id on their transactions.
		 *
		 * Practically speaking, we can't change things around for these
		 * devices at run-time, because we can't be sure there'll be no
		 * DMA transactions in flight for any of their siblings.
		 *
		 * So PCI devices (unless they're on the root bus) as well as
		 * their parent PCI-PCI or PCIe-PCI bridges must be left _out_ of
		 * the 1:1 domain, just in _case_ one of their siblings turns out
		 * not to be able to map all of memory.
		 */
		if (!pci_is_pcie(pdev)) {
			if (!pci_is_root_bus(pdev->bus))
				return IOMMU_DOMAIN_DMA;
			if (pdev->class >> 8 == PCI_CLASS_BRIDGE_PCI)
				return IOMMU_DOMAIN_DMA;
		} else if (pci_pcie_type(pdev) == PCI_EXP_TYPE_PCI_BRIDGE)
			return IOMMU_DOMAIN_DMA;
	}

	return 0;
}

static void intel_iommu_init_qi(struct intel_iommu *iommu)
{
	/*
	 * Start from the sane iommu hardware state.
	 * If the queued invalidation is already initialized by us
	 * (for example, while enabling interrupt-remapping) then
	 * we got the things already rolling from a sane state.
	 */
	if (!iommu->qi) {
		/*
		 * Clear any previous faults.
		 */
		dmar_fault(-1, iommu);
		/*
		 * Disable queued invalidation if supported and already enabled
		 * before OS handover.
		 */
		dmar_disable_qi(iommu);
	}

	if (dmar_enable_qi(iommu)) {
		/*
		 * Queued Invalidate not enabled, use Register Based Invalidate
		 */
		iommu->flush.flush_context = __iommu_flush_context;
		iommu->flush.flush_iotlb = __iommu_flush_iotlb;
		pr_info("%s: Using Register based invalidation\n",
			iommu->name);
	} else {
		iommu->flush.flush_context = qi_flush_context;
		iommu->flush.flush_iotlb = qi_flush_iotlb;
		pr_info("%s: Using Queued invalidation\n", iommu->name);
	}
}

static int copy_context_table(struct intel_iommu *iommu,
			      struct root_entry *old_re,
			      struct context_entry **tbl,
			      int bus, bool ext)
{
	int tbl_idx, pos = 0, idx, devfn, ret = 0, did;
	struct context_entry *new_ce = NULL, ce;
	struct context_entry *old_ce = NULL;
	struct root_entry re;
	phys_addr_t old_ce_phys;

	tbl_idx = ext ? bus * 2 : bus;
	memcpy(&re, old_re, sizeof(re));

	for (devfn = 0; devfn < 256; devfn++) {
		/* First calculate the correct index */
		idx = (ext ? devfn * 2 : devfn) % 256;

		if (idx == 0) {
			/* First save what we may have and clean up */
			if (new_ce) {
				tbl[tbl_idx] = new_ce;
				__iommu_flush_cache(iommu, new_ce,
						    VTD_PAGE_SIZE);
				pos = 1;
			}

			if (old_ce)
				memunmap(old_ce);

			ret = 0;
			if (devfn < 0x80)
				old_ce_phys = root_entry_lctp(&re);
			else
				old_ce_phys = root_entry_uctp(&re);

			if (!old_ce_phys) {
				if (ext && devfn == 0) {
					/* No LCTP, try UCTP */
					devfn = 0x7f;
					continue;
				} else {
					goto out;
				}
			}

			ret = -ENOMEM;
			old_ce = memremap(old_ce_phys, PAGE_SIZE,
					MEMREMAP_WB);
			if (!old_ce)
				goto out;

			new_ce = alloc_pgtable_page(iommu->node);
			if (!new_ce)
				goto out_unmap;

			ret = 0;
		}

		/* Now copy the context entry */
		memcpy(&ce, old_ce + idx, sizeof(ce));

		if (!__context_present(&ce))
			continue;

		did = context_domain_id(&ce);
		if (did >= 0 && did < cap_ndoms(iommu->cap))
			set_bit(did, iommu->domain_ids);

		/*
		 * We need a marker for copied context entries. This
		 * marker needs to work for the old format as well as
		 * for extended context entries.
		 *
		 * Bit 67 of the context entry is used. In the old
		 * format this bit is available to software, in the
		 * extended format it is the PGE bit, but PGE is ignored
		 * by HW if PASIDs are disabled (and thus still
		 * available).
		 *
		 * So disable PASIDs first and then mark the entry
		 * copied. This means that we don't copy PASID
		 * translations from the old kernel, but this is fine as
		 * faults there are not fatal.
		 */
		context_clear_pasid_enable(&ce);
		context_set_copied(&ce);

		new_ce[idx] = ce;
	}

	tbl[tbl_idx + pos] = new_ce;

	__iommu_flush_cache(iommu, new_ce, VTD_PAGE_SIZE);

out_unmap:
	memunmap(old_ce);

out:
	return ret;
}

static int copy_translation_tables(struct intel_iommu *iommu)
{
	struct context_entry **ctxt_tbls;
	struct root_entry *old_rt;
	phys_addr_t old_rt_phys;
	int ctxt_table_entries;
	unsigned long flags;
	u64 rtaddr_reg;
	int bus, ret;
	bool new_ext, ext;

	rtaddr_reg = dmar_readq(iommu->reg + DMAR_RTADDR_REG);
	ext        = !!(rtaddr_reg & DMA_RTADDR_RTT);
	new_ext    = !!ecap_ecs(iommu->ecap);

	/*
	 * The RTT bit can only be changed when translation is disabled,
	 * but disabling translation means to open a window for data
	 * corruption. So bail out and don't copy anything if we would
	 * have to change the bit.
	 */
	if (new_ext != ext)
		return -EINVAL;

	old_rt_phys = rtaddr_reg & VTD_PAGE_MASK;
	if (!old_rt_phys)
		return -EINVAL;

	old_rt = memremap(old_rt_phys, PAGE_SIZE, MEMREMAP_WB);
	if (!old_rt)
		return -ENOMEM;

	/* This is too big for the stack - allocate it from slab */
	ctxt_table_entries = ext ? 512 : 256;
	ret = -ENOMEM;
	ctxt_tbls = kcalloc(ctxt_table_entries, sizeof(void *), GFP_KERNEL);
	if (!ctxt_tbls)
		goto out_unmap;

	for (bus = 0; bus < 256; bus++) {
		ret = copy_context_table(iommu, &old_rt[bus],
					 ctxt_tbls, bus, ext);
		if (ret) {
			pr_err("%s: Failed to copy context table for bus %d\n",
				iommu->name, bus);
			continue;
		}
	}

	spin_lock_irqsave(&iommu->lock, flags);

	/* Context tables are copied, now write them to the root_entry table */
	for (bus = 0; bus < 256; bus++) {
		int idx = ext ? bus * 2 : bus;
		u64 val;

		if (ctxt_tbls[idx]) {
			val = virt_to_phys(ctxt_tbls[idx]) | 1;
			iommu->root_entry[bus].lo = val;
		}

		if (!ext || !ctxt_tbls[idx + 1])
			continue;

		val = virt_to_phys(ctxt_tbls[idx + 1]) | 1;
		iommu->root_entry[bus].hi = val;
	}

	spin_unlock_irqrestore(&iommu->lock, flags);

	kfree(ctxt_tbls);

	__iommu_flush_cache(iommu, iommu->root_entry, PAGE_SIZE);

	ret = 0;

out_unmap:
	memunmap(old_rt);

	return ret;
}

static int __init init_dmars(void)
{
	struct dmar_drhd_unit *drhd;
	struct intel_iommu *iommu;
	int ret;

	/*
	 * for each drhd
	 *    allocate root
	 *    initialize and program root entry to not present
	 * endfor
	 */
	for_each_drhd_unit(drhd) {
		/*
		 * lock not needed as this is only incremented in the single
		 * threaded kernel __init code path all other access are read
		 * only
		 */
		if (g_num_of_iommus < DMAR_UNITS_SUPPORTED) {
			g_num_of_iommus++;
			continue;
		}
		pr_err_once("Exceeded %d IOMMUs\n", DMAR_UNITS_SUPPORTED);
	}

	/* Preallocate enough resources for IOMMU hot-addition */
	if (g_num_of_iommus < DMAR_UNITS_SUPPORTED)
		g_num_of_iommus = DMAR_UNITS_SUPPORTED;

	g_iommus = kcalloc(g_num_of_iommus, sizeof(struct intel_iommu *),
			GFP_KERNEL);
	if (!g_iommus) {
		pr_err("Allocating global iommu array failed\n");
		ret = -ENOMEM;
		goto error;
	}

	for_each_iommu(iommu, drhd) {
		if (drhd->ignored) {
			iommu_disable_translation(iommu);
			continue;
		}

		/*
		 * Find the max pasid size of all IOMMU's in the system.
		 * We need to ensure the system pasid table is no bigger
		 * than the smallest supported.
		 */
		if (pasid_supported(iommu)) {
			u32 temp = 2 << ecap_pss(iommu->ecap);

			intel_pasid_max_id = min_t(u32, temp,
						   intel_pasid_max_id);
		}

		g_iommus[iommu->seq_id] = iommu;

		intel_iommu_init_qi(iommu);

		ret = iommu_init_domains(iommu);
		if (ret)
			goto free_iommu;

		init_translation_status(iommu);

		if (translation_pre_enabled(iommu) && !is_kdump_kernel()) {
			iommu_disable_translation(iommu);
			clear_translation_pre_enabled(iommu);
			pr_warn("Translation was enabled for %s but we are not in kdump mode\n",
				iommu->name);
		}

		/*
		 * TBD:
		 * we could share the same root & context tables
		 * among all IOMMU's. Need to Split it later.
		 */
		ret = iommu_alloc_root_entry(iommu);
		if (ret)
			goto free_iommu;

		if (translation_pre_enabled(iommu)) {
			pr_info("Translation already enabled - trying to copy translation structures\n");

			ret = copy_translation_tables(iommu);
			if (ret) {
				/*
				 * We found the IOMMU with translation
				 * enabled - but failed to copy over the
				 * old root-entry table. Try to proceed
				 * by disabling translation now and
				 * allocating a clean root-entry table.
				 * This might cause DMAR faults, but
				 * probably the dump will still succeed.
				 */
				pr_err("Failed to copy translation tables from previous kernel for %s\n",
				       iommu->name);
				iommu_disable_translation(iommu);
				clear_translation_pre_enabled(iommu);
			} else {
				pr_info("Copied translation tables from previous kernel for %s\n",
					iommu->name);
			}
		}

		if (!ecap_pass_through(iommu->ecap))
			hw_pass_through = 0;
		intel_svm_check(iommu);
	}

	/*
	 * Now that qi is enabled on all iommus, set the root entry and flush
	 * caches. This is required on some Intel X58 chipsets, otherwise the
	 * flush_context function will loop forever and the boot hangs.
	 */
	for_each_active_iommu(iommu, drhd) {
		iommu_flush_write_buffer(iommu);
		iommu_set_root_entry(iommu);
		iommu->flush.flush_context(iommu, 0, 0, 0, DMA_CCMD_GLOBAL_INVL);
		iommu->flush.flush_iotlb(iommu, 0, 0, 0, DMA_TLB_GLOBAL_FLUSH);
	}

#ifdef CONFIG_INTEL_IOMMU_BROKEN_GFX_WA
	dmar_map_gfx = 0;
#endif

	if (!dmar_map_gfx)
		iommu_identity_mapping |= IDENTMAP_GFX;

	check_tylersburg_isoch();

	ret = si_domain_init(hw_pass_through);
	if (ret)
		goto free_iommu;

	/*
	 * for each drhd
	 *   enable fault log
	 *   global invalidate context cache
	 *   global invalidate iotlb
	 *   enable translation
	 */
	for_each_iommu(iommu, drhd) {
		if (drhd->ignored) {
			/*
			 * we always have to disable PMRs or DMA may fail on
			 * this device
			 */
			if (force_on)
				iommu_disable_protect_mem_regions(iommu);
			continue;
		}

		iommu_flush_write_buffer(iommu);

#ifdef CONFIG_INTEL_IOMMU_SVM
		if (pasid_supported(iommu) && ecap_prs(iommu->ecap)) {
			/*
			 * Call dmar_alloc_hwirq() with dmar_global_lock held,
			 * could cause possible lock race condition.
			 */
			up_write(&dmar_global_lock);
			ret = intel_svm_enable_prq(iommu);
			down_write(&dmar_global_lock);
			if (ret)
				goto free_iommu;
		}
#endif
		ret = dmar_set_interrupt(iommu);
		if (ret)
			goto free_iommu;
	}

	return 0;

free_iommu:
	for_each_active_iommu(iommu, drhd) {
		disable_dmar_iommu(iommu);
		free_dmar_iommu(iommu);
	}

	kfree(g_iommus);

error:
	return ret;
}

/* This takes a number of _MM_ pages, not VTD pages */
static unsigned long intel_alloc_iova(struct device *dev,
				     struct dmar_domain *domain,
				     unsigned long nrpages, uint64_t dma_mask)
{
	unsigned long iova_pfn;

	/*
	 * Restrict dma_mask to the width that the iommu can handle.
	 * First-level translation restricts the input-address to a
	 * canonical address (i.e., address bits 63:N have the same
	 * value as address bit [N-1], where N is 48-bits with 4-level
	 * paging and 57-bits with 5-level paging). Hence, skip bit
	 * [N-1].
	 */
	if (domain_use_first_level(domain))
		dma_mask = min_t(uint64_t, DOMAIN_MAX_ADDR(domain->gaw - 1),
				 dma_mask);
	else
		dma_mask = min_t(uint64_t, DOMAIN_MAX_ADDR(domain->gaw),
				 dma_mask);

	/* Ensure we reserve the whole size-aligned region */
	nrpages = __roundup_pow_of_two(nrpages);

	if (!dmar_forcedac && dma_mask > DMA_BIT_MASK(32)) {
		/*
		 * First try to allocate an io virtual address in
		 * DMA_BIT_MASK(32) and if that fails then try allocating
		 * from higher range
		 */
		iova_pfn = alloc_iova_fast(&domain->iovad, nrpages,
					   IOVA_PFN(DMA_BIT_MASK(32)), false);
		if (iova_pfn)
			return iova_pfn;
	}
	iova_pfn = alloc_iova_fast(&domain->iovad, nrpages,
				   IOVA_PFN(dma_mask), true);
	if (unlikely(!iova_pfn)) {
		dev_err_once(dev, "Allocating %ld-page iova failed\n",
			     nrpages);
		return 0;
	}

	return iova_pfn;
}

static struct dmar_domain *get_private_domain_for_dev(struct device *dev)
{
	struct dmar_domain *domain, *tmp;
	struct dmar_rmrr_unit *rmrr;
	struct device *i_dev;
	int i, ret;

	/* Device shouldn't be attached by any domains. */
	domain = find_domain(dev);
	if (domain)
		return NULL;

	domain = find_or_alloc_domain(dev, DEFAULT_DOMAIN_ADDRESS_WIDTH);
	if (!domain)
		goto out;

	/* We have a new domain - setup possible RMRRs for the device */
	rcu_read_lock();
	for_each_rmrr_units(rmrr) {
		for_each_active_dev_scope(rmrr->devices, rmrr->devices_cnt,
					  i, i_dev) {
			if (i_dev != dev)
				continue;

			ret = domain_prepare_identity_map(dev, domain,
							  rmrr->base_address,
							  rmrr->end_address);
			if (ret)
				dev_err(dev, "Mapping reserved region failed\n");
		}
	}
	rcu_read_unlock();

	tmp = set_domain_for_dev(dev, domain);
	if (!tmp || domain != tmp) {
		domain_exit(domain);
		domain = tmp;
	}

out:
	if (!domain)
		dev_err(dev, "Allocating domain failed\n");
	else
		domain->domain.type = IOMMU_DOMAIN_DMA;

	return domain;
}

/* Check if the dev needs to go through non-identity map and unmap process.*/
static bool iommu_need_mapping(struct device *dev)
{
	int ret;

	if (iommu_dummy(dev))
		return false;

	if (unlikely(attach_deferred(dev)))
		do_deferred_attach(dev);

	ret = identity_mapping(dev);
	if (ret) {
		u64 dma_mask = *dev->dma_mask;

		if (dev->coherent_dma_mask && dev->coherent_dma_mask < dma_mask)
			dma_mask = dev->coherent_dma_mask;

		if (dma_mask >= dma_direct_get_required_mask(dev))
			return false;

		/*
		 * 32 bit DMA is removed from si_domain and fall back to
		 * non-identity mapping.
		 */
		dmar_remove_one_dev_info(dev);
		ret = iommu_request_dma_domain_for_dev(dev);
		if (ret) {
			struct iommu_domain *domain;
			struct dmar_domain *dmar_domain;

			domain = iommu_get_domain_for_dev(dev);
			if (domain) {
				dmar_domain = to_dmar_domain(domain);
				dmar_domain->flags |= DOMAIN_FLAG_LOSE_CHILDREN;
			}
			dmar_remove_one_dev_info(dev);
			get_private_domain_for_dev(dev);
		}

		dev_info(dev, "32bit DMA uses non-identity mapping\n");
	}

	return true;
}

static dma_addr_t __intel_map_single(struct device *dev, phys_addr_t paddr,
				     size_t size, int dir, u64 dma_mask)
{
	struct dmar_domain *domain;
	phys_addr_t start_paddr;
	unsigned long iova_pfn;
	int prot = 0;
	int ret;
	struct intel_iommu *iommu;
	unsigned long paddr_pfn = paddr >> PAGE_SHIFT;

	BUG_ON(dir == DMA_NONE);

	domain = find_domain(dev);
	if (!domain)
		return DMA_MAPPING_ERROR;

	iommu = domain_get_iommu(domain);
	size = aligned_nrpages(paddr, size);

	iova_pfn = intel_alloc_iova(dev, domain, dma_to_mm_pfn(size), dma_mask);
	if (!iova_pfn)
		goto error;

	/*
	 * Check if DMAR supports zero-length reads on write only
	 * mappings..
	 */
	if (dir == DMA_TO_DEVICE || dir == DMA_BIDIRECTIONAL || \
			!cap_zlr(iommu->cap))
		prot |= DMA_PTE_READ;
	if (dir == DMA_FROM_DEVICE || dir == DMA_BIDIRECTIONAL)
		prot |= DMA_PTE_WRITE;
	/*
	 * paddr - (paddr + size) might be partial page, we should map the whole
	 * page.  Note: if two part of one page are separately mapped, we
	 * might have two guest_addr mapping to the same host paddr, but this
	 * is not a big problem
	 */
	ret = domain_pfn_mapping(domain, mm_to_dma_pfn(iova_pfn),
				 mm_to_dma_pfn(paddr_pfn), size, prot);
	if (ret)
		goto error;

	start_paddr = (phys_addr_t)iova_pfn << PAGE_SHIFT;
	start_paddr += paddr & ~PAGE_MASK;

	trace_map_single(dev, start_paddr, paddr, size << VTD_PAGE_SHIFT);

	return start_paddr;

error:
	if (iova_pfn)
		free_iova_fast(&domain->iovad, iova_pfn, dma_to_mm_pfn(size));
	dev_err(dev, "Device request: %zx@%llx dir %d --- failed\n",
		size, (unsigned long long)paddr, dir);
	return DMA_MAPPING_ERROR;
}

static dma_addr_t intel_map_page(struct device *dev, struct page *page,
				 unsigned long offset, size_t size,
				 enum dma_data_direction dir,
				 unsigned long attrs)
{
	if (iommu_need_mapping(dev))
		return __intel_map_single(dev, page_to_phys(page) + offset,
				size, dir, *dev->dma_mask);
	return dma_direct_map_page(dev, page, offset, size, dir, attrs);
}

static dma_addr_t intel_map_resource(struct device *dev, phys_addr_t phys_addr,
				     size_t size, enum dma_data_direction dir,
				     unsigned long attrs)
{
	if (iommu_need_mapping(dev))
		return __intel_map_single(dev, phys_addr, size, dir,
				*dev->dma_mask);
	return dma_direct_map_resource(dev, phys_addr, size, dir, attrs);
}

static void intel_unmap(struct device *dev, dma_addr_t dev_addr, size_t size)
{
	struct dmar_domain *domain;
	unsigned long start_pfn, last_pfn;
	unsigned long nrpages;
	unsigned long iova_pfn;
	struct intel_iommu *iommu;
	struct page *freelist;
	struct pci_dev *pdev = NULL;

	domain = find_domain(dev);
	BUG_ON(!domain);

	iommu = domain_get_iommu(domain);

	iova_pfn = IOVA_PFN(dev_addr);

	nrpages = aligned_nrpages(dev_addr, size);
	start_pfn = mm_to_dma_pfn(iova_pfn);
	last_pfn = start_pfn + nrpages - 1;

	if (dev_is_pci(dev))
		pdev = to_pci_dev(dev);

	freelist = domain_unmap(domain, start_pfn, last_pfn);
	if (intel_iommu_strict || (pdev && pdev->untrusted) ||
			!has_iova_flush_queue(&domain->iovad)) {
		iommu_flush_iotlb_psi(iommu, domain, start_pfn,
				      nrpages, !freelist, 0);
		/* free iova */
		free_iova_fast(&domain->iovad, iova_pfn, dma_to_mm_pfn(nrpages));
		dma_free_pagelist(freelist);
	} else {
		queue_iova(&domain->iovad, iova_pfn, nrpages,
			   (unsigned long)freelist);
		/*
		 * queue up the release of the unmap to save the 1/6th of the
		 * cpu used up by the iotlb flush operation...
		 */
	}

	trace_unmap_single(dev, dev_addr, size);
}

static void intel_unmap_page(struct device *dev, dma_addr_t dev_addr,
			     size_t size, enum dma_data_direction dir,
			     unsigned long attrs)
{
	if (iommu_need_mapping(dev))
		intel_unmap(dev, dev_addr, size);
	else
		dma_direct_unmap_page(dev, dev_addr, size, dir, attrs);
}

static void intel_unmap_resource(struct device *dev, dma_addr_t dev_addr,
		size_t size, enum dma_data_direction dir, unsigned long attrs)
{
	if (iommu_need_mapping(dev))
		intel_unmap(dev, dev_addr, size);
}

static void *intel_alloc_coherent(struct device *dev, size_t size,
				  dma_addr_t *dma_handle, gfp_t flags,
				  unsigned long attrs)
{
	struct page *page = NULL;
	int order;

	if (!iommu_need_mapping(dev))
		return dma_direct_alloc(dev, size, dma_handle, flags, attrs);

	size = PAGE_ALIGN(size);
	order = get_order(size);

	if (gfpflags_allow_blocking(flags)) {
		unsigned int count = size >> PAGE_SHIFT;

		page = dma_alloc_from_contiguous(dev, count, order,
						 flags & __GFP_NOWARN);
	}

	if (!page)
		page = alloc_pages(flags, order);
	if (!page)
		return NULL;
	memset(page_address(page), 0, size);

	*dma_handle = __intel_map_single(dev, page_to_phys(page), size,
					 DMA_BIDIRECTIONAL,
					 dev->coherent_dma_mask);
	if (*dma_handle != DMA_MAPPING_ERROR)
		return page_address(page);
	if (!dma_release_from_contiguous(dev, page, size >> PAGE_SHIFT))
		__free_pages(page, order);

	return NULL;
}

static void intel_free_coherent(struct device *dev, size_t size, void *vaddr,
				dma_addr_t dma_handle, unsigned long attrs)
{
	int order;
	struct page *page = virt_to_page(vaddr);

	if (!iommu_need_mapping(dev))
		return dma_direct_free(dev, size, vaddr, dma_handle, attrs);

	size = PAGE_ALIGN(size);
	order = get_order(size);

	intel_unmap(dev, dma_handle, size);
	if (!dma_release_from_contiguous(dev, page, size >> PAGE_SHIFT))
		__free_pages(page, order);
}

static void intel_unmap_sg(struct device *dev, struct scatterlist *sglist,
			   int nelems, enum dma_data_direction dir,
			   unsigned long attrs)
{
	dma_addr_t startaddr = sg_dma_address(sglist) & PAGE_MASK;
	unsigned long nrpages = 0;
	struct scatterlist *sg;
	int i;

	if (!iommu_need_mapping(dev))
		return dma_direct_unmap_sg(dev, sglist, nelems, dir, attrs);

	for_each_sg(sglist, sg, nelems, i) {
		nrpages += aligned_nrpages(sg_dma_address(sg), sg_dma_len(sg));
	}

	intel_unmap(dev, startaddr, nrpages << VTD_PAGE_SHIFT);

	trace_unmap_sg(dev, startaddr, nrpages << VTD_PAGE_SHIFT);
}

static int intel_map_sg(struct device *dev, struct scatterlist *sglist, int nelems,
			enum dma_data_direction dir, unsigned long attrs)
{
	int i;
	struct dmar_domain *domain;
	size_t size = 0;
	int prot = 0;
	unsigned long iova_pfn;
	int ret;
	struct scatterlist *sg;
	unsigned long start_vpfn;
	struct intel_iommu *iommu;

	BUG_ON(dir == DMA_NONE);
	if (!iommu_need_mapping(dev))
		return dma_direct_map_sg(dev, sglist, nelems, dir, attrs);

	domain = find_domain(dev);
	if (!domain)
		return 0;

	iommu = domain_get_iommu(domain);

	for_each_sg(sglist, sg, nelems, i)
		size += aligned_nrpages(sg->offset, sg->length);

	iova_pfn = intel_alloc_iova(dev, domain, dma_to_mm_pfn(size),
				*dev->dma_mask);
	if (!iova_pfn) {
		sglist->dma_length = 0;
		return 0;
	}

	/*
	 * Check if DMAR supports zero-length reads on write only
	 * mappings..
	 */
	if (dir == DMA_TO_DEVICE || dir == DMA_BIDIRECTIONAL || \
			!cap_zlr(iommu->cap))
		prot |= DMA_PTE_READ;
	if (dir == DMA_FROM_DEVICE || dir == DMA_BIDIRECTIONAL)
		prot |= DMA_PTE_WRITE;

	start_vpfn = mm_to_dma_pfn(iova_pfn);

	ret = domain_sg_mapping(domain, start_vpfn, sglist, size, prot);
	if (unlikely(ret)) {
		dma_pte_free_pagetable(domain, start_vpfn,
				       start_vpfn + size - 1,
				       agaw_to_level(domain->agaw) + 1);
		free_iova_fast(&domain->iovad, iova_pfn, dma_to_mm_pfn(size));
		return 0;
	}

	for_each_sg(sglist, sg, nelems, i)
		trace_map_sg(dev, i + 1, nelems, sg);

	return nelems;
}

static u64 intel_get_required_mask(struct device *dev)
{
	if (!iommu_need_mapping(dev))
		return dma_direct_get_required_mask(dev);
	return DMA_BIT_MASK(32);
}

static const struct dma_map_ops intel_dma_ops = {
	.alloc = intel_alloc_coherent,
	.free = intel_free_coherent,
	.map_sg = intel_map_sg,
	.unmap_sg = intel_unmap_sg,
	.map_page = intel_map_page,
	.unmap_page = intel_unmap_page,
	.map_resource = intel_map_resource,
	.unmap_resource = intel_unmap_resource,
	.dma_supported = dma_direct_supported,
	.mmap = dma_common_mmap,
	.get_sgtable = dma_common_get_sgtable,
	.get_required_mask = intel_get_required_mask,
};

static void
bounce_sync_single(struct device *dev, dma_addr_t addr, size_t size,
		   enum dma_data_direction dir, enum dma_sync_target target)
{
	struct dmar_domain *domain;
	phys_addr_t tlb_addr;

	domain = find_domain(dev);
	if (WARN_ON(!domain))
		return;

	tlb_addr = intel_iommu_iova_to_phys(&domain->domain, addr);
	if (is_swiotlb_buffer(tlb_addr))
		swiotlb_tbl_sync_single(dev, tlb_addr, size, dir, target);
}

static dma_addr_t
bounce_map_single(struct device *dev, phys_addr_t paddr, size_t size,
		  enum dma_data_direction dir, unsigned long attrs,
		  u64 dma_mask)
{
	size_t aligned_size = ALIGN(size, VTD_PAGE_SIZE);
	struct dmar_domain *domain;
	struct intel_iommu *iommu;
	unsigned long iova_pfn;
	unsigned long nrpages;
	phys_addr_t tlb_addr;
	int prot = 0;
	int ret;

	if (unlikely(attach_deferred(dev)))
		do_deferred_attach(dev);

	domain = find_domain(dev);

	if (WARN_ON(dir == DMA_NONE || !domain))
		return DMA_MAPPING_ERROR;

	iommu = domain_get_iommu(domain);
	if (WARN_ON(!iommu))
		return DMA_MAPPING_ERROR;

	nrpages = aligned_nrpages(0, size);
	iova_pfn = intel_alloc_iova(dev, domain,
				    dma_to_mm_pfn(nrpages), dma_mask);
	if (!iova_pfn)
		return DMA_MAPPING_ERROR;

	/*
	 * Check if DMAR supports zero-length reads on write only
	 * mappings..
	 */
	if (dir == DMA_TO_DEVICE || dir == DMA_BIDIRECTIONAL ||
			!cap_zlr(iommu->cap))
		prot |= DMA_PTE_READ;
	if (dir == DMA_FROM_DEVICE || dir == DMA_BIDIRECTIONAL)
		prot |= DMA_PTE_WRITE;

	/*
	 * If both the physical buffer start address and size are
	 * page aligned, we don't need to use a bounce page.
	 */
	if (!IS_ALIGNED(paddr | size, VTD_PAGE_SIZE)) {
		tlb_addr = swiotlb_tbl_map_single(dev,
				__phys_to_dma(dev, io_tlb_start),
				paddr, size, aligned_size, dir, attrs);
		if (tlb_addr == DMA_MAPPING_ERROR) {
			goto swiotlb_error;
		} else {
			/* Cleanup the padding area. */
			void *padding_start = phys_to_virt(tlb_addr);
			size_t padding_size = aligned_size;

			if (!(attrs & DMA_ATTR_SKIP_CPU_SYNC) &&
			    (dir == DMA_TO_DEVICE ||
			     dir == DMA_BIDIRECTIONAL)) {
				padding_start += size;
				padding_size -= size;
			}

			memset(padding_start, 0, padding_size);
		}
	} else {
		tlb_addr = paddr;
	}

	ret = domain_pfn_mapping(domain, mm_to_dma_pfn(iova_pfn),
				 tlb_addr >> VTD_PAGE_SHIFT, nrpages, prot);
	if (ret)
		goto mapping_error;

	trace_bounce_map_single(dev, iova_pfn << PAGE_SHIFT, paddr, size);

	return (phys_addr_t)iova_pfn << PAGE_SHIFT;

mapping_error:
	if (is_swiotlb_buffer(tlb_addr))
		swiotlb_tbl_unmap_single(dev, tlb_addr, size,
					 aligned_size, dir, attrs);
swiotlb_error:
	free_iova_fast(&domain->iovad, iova_pfn, dma_to_mm_pfn(nrpages));
	dev_err(dev, "Device bounce map: %zx@%llx dir %d --- failed\n",
		size, (unsigned long long)paddr, dir);

	return DMA_MAPPING_ERROR;
}

static void
bounce_unmap_single(struct device *dev, dma_addr_t dev_addr, size_t size,
		    enum dma_data_direction dir, unsigned long attrs)
{
	size_t aligned_size = ALIGN(size, VTD_PAGE_SIZE);
	struct dmar_domain *domain;
	phys_addr_t tlb_addr;

	domain = find_domain(dev);
	if (WARN_ON(!domain))
		return;

	tlb_addr = intel_iommu_iova_to_phys(&domain->domain, dev_addr);
	if (WARN_ON(!tlb_addr))
		return;

	intel_unmap(dev, dev_addr, size);
	if (is_swiotlb_buffer(tlb_addr))
		swiotlb_tbl_unmap_single(dev, tlb_addr, size,
					 aligned_size, dir, attrs);

	trace_bounce_unmap_single(dev, dev_addr, size);
}

static dma_addr_t
bounce_map_page(struct device *dev, struct page *page, unsigned long offset,
		size_t size, enum dma_data_direction dir, unsigned long attrs)
{
	return bounce_map_single(dev, page_to_phys(page) + offset,
				 size, dir, attrs, *dev->dma_mask);
}

static dma_addr_t
bounce_map_resource(struct device *dev, phys_addr_t phys_addr, size_t size,
		    enum dma_data_direction dir, unsigned long attrs)
{
	return bounce_map_single(dev, phys_addr, size,
				 dir, attrs, *dev->dma_mask);
}

static void
bounce_unmap_page(struct device *dev, dma_addr_t dev_addr, size_t size,
		  enum dma_data_direction dir, unsigned long attrs)
{
	bounce_unmap_single(dev, dev_addr, size, dir, attrs);
}

static void
bounce_unmap_resource(struct device *dev, dma_addr_t dev_addr, size_t size,
		      enum dma_data_direction dir, unsigned long attrs)
{
	bounce_unmap_single(dev, dev_addr, size, dir, attrs);
}

static void
bounce_unmap_sg(struct device *dev, struct scatterlist *sglist, int nelems,
		enum dma_data_direction dir, unsigned long attrs)
{
	struct scatterlist *sg;
	int i;

	for_each_sg(sglist, sg, nelems, i)
		bounce_unmap_page(dev, sg->dma_address,
				  sg_dma_len(sg), dir, attrs);
}

static int
bounce_map_sg(struct device *dev, struct scatterlist *sglist, int nelems,
	      enum dma_data_direction dir, unsigned long attrs)
{
	int i;
	struct scatterlist *sg;

	for_each_sg(sglist, sg, nelems, i) {
		sg->dma_address = bounce_map_page(dev, sg_page(sg),
						  sg->offset, sg->length,
						  dir, attrs);
		if (sg->dma_address == DMA_MAPPING_ERROR)
			goto out_unmap;
		sg_dma_len(sg) = sg->length;
	}

	for_each_sg(sglist, sg, nelems, i)
		trace_bounce_map_sg(dev, i + 1, nelems, sg);

	return nelems;

out_unmap:
	bounce_unmap_sg(dev, sglist, i, dir, attrs | DMA_ATTR_SKIP_CPU_SYNC);
	return 0;
}

static void
bounce_sync_single_for_cpu(struct device *dev, dma_addr_t addr,
			   size_t size, enum dma_data_direction dir)
{
	bounce_sync_single(dev, addr, size, dir, SYNC_FOR_CPU);
}

static void
bounce_sync_single_for_device(struct device *dev, dma_addr_t addr,
			      size_t size, enum dma_data_direction dir)
{
	bounce_sync_single(dev, addr, size, dir, SYNC_FOR_DEVICE);
}

static void
bounce_sync_sg_for_cpu(struct device *dev, struct scatterlist *sglist,
		       int nelems, enum dma_data_direction dir)
{
	struct scatterlist *sg;
	int i;

	for_each_sg(sglist, sg, nelems, i)
		bounce_sync_single(dev, sg_dma_address(sg),
				   sg_dma_len(sg), dir, SYNC_FOR_CPU);
}

static void
bounce_sync_sg_for_device(struct device *dev, struct scatterlist *sglist,
			  int nelems, enum dma_data_direction dir)
{
	struct scatterlist *sg;
	int i;

	for_each_sg(sglist, sg, nelems, i)
		bounce_sync_single(dev, sg_dma_address(sg),
				   sg_dma_len(sg), dir, SYNC_FOR_DEVICE);
}

static const struct dma_map_ops bounce_dma_ops = {
	.alloc			= intel_alloc_coherent,
	.free			= intel_free_coherent,
	.map_sg			= bounce_map_sg,
	.unmap_sg		= bounce_unmap_sg,
	.map_page		= bounce_map_page,
	.unmap_page		= bounce_unmap_page,
	.sync_single_for_cpu	= bounce_sync_single_for_cpu,
	.sync_single_for_device	= bounce_sync_single_for_device,
	.sync_sg_for_cpu	= bounce_sync_sg_for_cpu,
	.sync_sg_for_device	= bounce_sync_sg_for_device,
	.map_resource		= bounce_map_resource,
	.unmap_resource		= bounce_unmap_resource,
	.dma_supported		= dma_direct_supported,
};

static inline int iommu_domain_cache_init(void)
{
	int ret = 0;

	iommu_domain_cache = kmem_cache_create("iommu_domain",
					 sizeof(struct dmar_domain),
					 0,
					 SLAB_HWCACHE_ALIGN,

					 NULL);
	if (!iommu_domain_cache) {
		pr_err("Couldn't create iommu_domain cache\n");
		ret = -ENOMEM;
	}

	return ret;
}

static inline int iommu_devinfo_cache_init(void)
{
	int ret = 0;

	iommu_devinfo_cache = kmem_cache_create("iommu_devinfo",
					 sizeof(struct device_domain_info),
					 0,
					 SLAB_HWCACHE_ALIGN,
					 NULL);
	if (!iommu_devinfo_cache) {
		pr_err("Couldn't create devinfo cache\n");
		ret = -ENOMEM;
	}

	return ret;
}

static int __init iommu_init_mempool(void)
{
	int ret;
	ret = iova_cache_get();
	if (ret)
		return ret;

	ret = iommu_domain_cache_init();
	if (ret)
		goto domain_error;

	ret = iommu_devinfo_cache_init();
	if (!ret)
		return ret;

	kmem_cache_destroy(iommu_domain_cache);
domain_error:
	iova_cache_put();

	return -ENOMEM;
}

static void __init iommu_exit_mempool(void)
{
	kmem_cache_destroy(iommu_devinfo_cache);
	kmem_cache_destroy(iommu_domain_cache);
	iova_cache_put();
}

static void quirk_ioat_snb_local_iommu(struct pci_dev *pdev)
{
	struct dmar_drhd_unit *drhd;
	u32 vtbar;
	int rc;

	/* We know that this device on this chipset has its own IOMMU.
	 * If we find it under a different IOMMU, then the BIOS is lying
	 * to us. Hope that the IOMMU for this device is actually
	 * disabled, and it needs no translation...
	 */
	rc = pci_bus_read_config_dword(pdev->bus, PCI_DEVFN(0, 0), 0xb0, &vtbar);
	if (rc) {
		/* "can't" happen */
		dev_info(&pdev->dev, "failed to run vt-d quirk\n");
		return;
	}
	vtbar &= 0xffff0000;

	/* we know that the this iommu should be at offset 0xa000 from vtbar */
	drhd = dmar_find_matched_drhd_unit(pdev);
	if (!drhd || drhd->reg_base_addr - vtbar != 0xa000) {
		pr_warn_once(FW_BUG "BIOS assigned incorrect VT-d unit for Intel(R) QuickData Technology device\n");
		add_taint(TAINT_FIRMWARE_WORKAROUND, LOCKDEP_STILL_OK);
		pdev->dev.archdata.iommu = DUMMY_DEVICE_DOMAIN_INFO;
	}
}
DECLARE_PCI_FIXUP_ENABLE(PCI_VENDOR_ID_INTEL, PCI_DEVICE_ID_INTEL_IOAT_SNB, quirk_ioat_snb_local_iommu);

static void __init init_no_remapping_devices(void)
{
	struct dmar_drhd_unit *drhd;
	struct device *dev;
	int i;

	for_each_drhd_unit(drhd) {
		if (!drhd->include_all) {
			for_each_active_dev_scope(drhd->devices,
						  drhd->devices_cnt, i, dev)
				break;
			/* ignore DMAR unit if no devices exist */
			if (i == drhd->devices_cnt)
				drhd->ignored = 1;
		}
	}

	for_each_active_drhd_unit(drhd) {
		if (drhd->include_all)
			continue;

		for_each_active_dev_scope(drhd->devices,
					  drhd->devices_cnt, i, dev)
			if (!dev_is_pci(dev) || !IS_GFX_DEVICE(to_pci_dev(dev)))
				break;
		if (i < drhd->devices_cnt)
			continue;

		/* This IOMMU has *only* gfx devices. Either bypass it or
		   set the gfx_mapped flag, as appropriate */
		if (!dmar_map_gfx) {
			drhd->ignored = 1;
			for_each_active_dev_scope(drhd->devices,
						  drhd->devices_cnt, i, dev)
				dev->archdata.iommu = DUMMY_DEVICE_DOMAIN_INFO;
		}
	}
}

#ifdef CONFIG_SUSPEND
static int init_iommu_hw(void)
{
	struct dmar_drhd_unit *drhd;
	struct intel_iommu *iommu = NULL;

	for_each_active_iommu(iommu, drhd)
		if (iommu->qi)
			dmar_reenable_qi(iommu);

	for_each_iommu(iommu, drhd) {
		if (drhd->ignored) {
			/*
			 * we always have to disable PMRs or DMA may fail on
			 * this device
			 */
			if (force_on)
				iommu_disable_protect_mem_regions(iommu);
			continue;
		}

		iommu_flush_write_buffer(iommu);

		iommu_set_root_entry(iommu);

		iommu->flush.flush_context(iommu, 0, 0, 0,
					   DMA_CCMD_GLOBAL_INVL);
		iommu->flush.flush_iotlb(iommu, 0, 0, 0, DMA_TLB_GLOBAL_FLUSH);
		iommu_enable_translation(iommu);
		iommu_disable_protect_mem_regions(iommu);
	}

	return 0;
}

static void iommu_flush_all(void)
{
	struct dmar_drhd_unit *drhd;
	struct intel_iommu *iommu;

	for_each_active_iommu(iommu, drhd) {
		iommu->flush.flush_context(iommu, 0, 0, 0,
					   DMA_CCMD_GLOBAL_INVL);
		iommu->flush.flush_iotlb(iommu, 0, 0, 0,
					 DMA_TLB_GLOBAL_FLUSH);
	}
}

static int iommu_suspend(void)
{
	struct dmar_drhd_unit *drhd;
	struct intel_iommu *iommu = NULL;
	unsigned long flag;

	for_each_active_iommu(iommu, drhd) {
		iommu->iommu_state = kcalloc(MAX_SR_DMAR_REGS, sizeof(u32),
						 GFP_ATOMIC);
		if (!iommu->iommu_state)
			goto nomem;
	}

	iommu_flush_all();

	for_each_active_iommu(iommu, drhd) {
		iommu_disable_translation(iommu);

		raw_spin_lock_irqsave(&iommu->register_lock, flag);

		iommu->iommu_state[SR_DMAR_FECTL_REG] =
			readl(iommu->reg + DMAR_FECTL_REG);
		iommu->iommu_state[SR_DMAR_FEDATA_REG] =
			readl(iommu->reg + DMAR_FEDATA_REG);
		iommu->iommu_state[SR_DMAR_FEADDR_REG] =
			readl(iommu->reg + DMAR_FEADDR_REG);
		iommu->iommu_state[SR_DMAR_FEUADDR_REG] =
			readl(iommu->reg + DMAR_FEUADDR_REG);

		raw_spin_unlock_irqrestore(&iommu->register_lock, flag);
	}
	return 0;

nomem:
	for_each_active_iommu(iommu, drhd)
		kfree(iommu->iommu_state);

	return -ENOMEM;
}

static void iommu_resume(void)
{
	struct dmar_drhd_unit *drhd;
	struct intel_iommu *iommu = NULL;
	unsigned long flag;

	if (init_iommu_hw()) {
		if (force_on)
			panic("tboot: IOMMU setup failed, DMAR can not resume!\n");
		else
			WARN(1, "IOMMU setup failed, DMAR can not resume!\n");
		return;
	}

	for_each_active_iommu(iommu, drhd) {

		raw_spin_lock_irqsave(&iommu->register_lock, flag);

		writel(iommu->iommu_state[SR_DMAR_FECTL_REG],
			iommu->reg + DMAR_FECTL_REG);
		writel(iommu->iommu_state[SR_DMAR_FEDATA_REG],
			iommu->reg + DMAR_FEDATA_REG);
		writel(iommu->iommu_state[SR_DMAR_FEADDR_REG],
			iommu->reg + DMAR_FEADDR_REG);
		writel(iommu->iommu_state[SR_DMAR_FEUADDR_REG],
			iommu->reg + DMAR_FEUADDR_REG);

		raw_spin_unlock_irqrestore(&iommu->register_lock, flag);
	}

	for_each_active_iommu(iommu, drhd)
		kfree(iommu->iommu_state);
}

static struct syscore_ops iommu_syscore_ops = {
	.resume		= iommu_resume,
	.suspend	= iommu_suspend,
};

static void __init init_iommu_pm_ops(void)
{
	register_syscore_ops(&iommu_syscore_ops);
}

#else
static inline void init_iommu_pm_ops(void) {}
#endif	/* CONFIG_PM */

static int rmrr_sanity_check(struct acpi_dmar_reserved_memory *rmrr)
{
	if (!IS_ALIGNED(rmrr->base_address, PAGE_SIZE) ||
	    !IS_ALIGNED(rmrr->end_address + 1, PAGE_SIZE) ||
	    rmrr->end_address <= rmrr->base_address ||
	    arch_rmrr_sanity_check(rmrr))
		return -EINVAL;

	return 0;
}

int __init dmar_parse_one_rmrr(struct acpi_dmar_header *header, void *arg)
{
	struct acpi_dmar_reserved_memory *rmrr;
	struct dmar_rmrr_unit *rmrru;

	rmrr = (struct acpi_dmar_reserved_memory *)header;
<<<<<<< HEAD
	if (arch_rmrr_sanity_check(rmrr)) {
=======
	if (rmrr_sanity_check(rmrr)) {
>>>>>>> 7117be3f
		pr_warn(FW_BUG
			   "Your BIOS is broken; bad RMRR [%#018Lx-%#018Lx]\n"
			   "BIOS vendor: %s; Ver: %s; Product Version: %s\n",
			   rmrr->base_address, rmrr->end_address,
			   dmi_get_system_info(DMI_BIOS_VENDOR),
			   dmi_get_system_info(DMI_BIOS_VERSION),
			   dmi_get_system_info(DMI_PRODUCT_VERSION));
		add_taint(TAINT_FIRMWARE_WORKAROUND, LOCKDEP_STILL_OK);
	}

	rmrru = kzalloc(sizeof(*rmrru), GFP_KERNEL);
	if (!rmrru)
		goto out;

	rmrru->hdr = header;

	rmrru->base_address = rmrr->base_address;
	rmrru->end_address = rmrr->end_address;

	rmrru->devices = dmar_alloc_dev_scope((void *)(rmrr + 1),
				((void *)rmrr) + rmrr->header.length,
				&rmrru->devices_cnt);
	if (rmrru->devices_cnt && rmrru->devices == NULL)
		goto free_rmrru;

	list_add(&rmrru->list, &dmar_rmrr_units);

	return 0;
free_rmrru:
	kfree(rmrru);
out:
	return -ENOMEM;
}

static struct dmar_atsr_unit *dmar_find_atsr(struct acpi_dmar_atsr *atsr)
{
	struct dmar_atsr_unit *atsru;
	struct acpi_dmar_atsr *tmp;

	list_for_each_entry_rcu(atsru, &dmar_atsr_units, list) {
		tmp = (struct acpi_dmar_atsr *)atsru->hdr;
		if (atsr->segment != tmp->segment)
			continue;
		if (atsr->header.length != tmp->header.length)
			continue;
		if (memcmp(atsr, tmp, atsr->header.length) == 0)
			return atsru;
	}

	return NULL;
}

int dmar_parse_one_atsr(struct acpi_dmar_header *hdr, void *arg)
{
	struct acpi_dmar_atsr *atsr;
	struct dmar_atsr_unit *atsru;

	if (system_state >= SYSTEM_RUNNING && !intel_iommu_enabled)
		return 0;

	atsr = container_of(hdr, struct acpi_dmar_atsr, header);
	atsru = dmar_find_atsr(atsr);
	if (atsru)
		return 0;

	atsru = kzalloc(sizeof(*atsru) + hdr->length, GFP_KERNEL);
	if (!atsru)
		return -ENOMEM;

	/*
	 * If memory is allocated from slab by ACPI _DSM method, we need to
	 * copy the memory content because the memory buffer will be freed
	 * on return.
	 */
	atsru->hdr = (void *)(atsru + 1);
	memcpy(atsru->hdr, hdr, hdr->length);
	atsru->include_all = atsr->flags & 0x1;
	if (!atsru->include_all) {
		atsru->devices = dmar_alloc_dev_scope((void *)(atsr + 1),
				(void *)atsr + atsr->header.length,
				&atsru->devices_cnt);
		if (atsru->devices_cnt && atsru->devices == NULL) {
			kfree(atsru);
			return -ENOMEM;
		}
	}

	list_add_rcu(&atsru->list, &dmar_atsr_units);

	return 0;
}

static void intel_iommu_free_atsr(struct dmar_atsr_unit *atsru)
{
	dmar_free_dev_scope(&atsru->devices, &atsru->devices_cnt);
	kfree(atsru);
}

int dmar_release_one_atsr(struct acpi_dmar_header *hdr, void *arg)
{
	struct acpi_dmar_atsr *atsr;
	struct dmar_atsr_unit *atsru;

	atsr = container_of(hdr, struct acpi_dmar_atsr, header);
	atsru = dmar_find_atsr(atsr);
	if (atsru) {
		list_del_rcu(&atsru->list);
		synchronize_rcu();
		intel_iommu_free_atsr(atsru);
	}

	return 0;
}

int dmar_check_one_atsr(struct acpi_dmar_header *hdr, void *arg)
{
	int i;
	struct device *dev;
	struct acpi_dmar_atsr *atsr;
	struct dmar_atsr_unit *atsru;

	atsr = container_of(hdr, struct acpi_dmar_atsr, header);
	atsru = dmar_find_atsr(atsr);
	if (!atsru)
		return 0;

	if (!atsru->include_all && atsru->devices && atsru->devices_cnt) {
		for_each_active_dev_scope(atsru->devices, atsru->devices_cnt,
					  i, dev)
			return -EBUSY;
	}

	return 0;
}

static int intel_iommu_add(struct dmar_drhd_unit *dmaru)
{
	int sp, ret;
	struct intel_iommu *iommu = dmaru->iommu;

	if (g_iommus[iommu->seq_id])
		return 0;

	if (hw_pass_through && !ecap_pass_through(iommu->ecap)) {
		pr_warn("%s: Doesn't support hardware pass through.\n",
			iommu->name);
		return -ENXIO;
	}
	if (!ecap_sc_support(iommu->ecap) &&
	    domain_update_iommu_snooping(iommu)) {
		pr_warn("%s: Doesn't support snooping.\n",
			iommu->name);
		return -ENXIO;
	}
	sp = domain_update_iommu_superpage(NULL, iommu) - 1;
	if (sp >= 0 && !(cap_super_page_val(iommu->cap) & (1 << sp))) {
		pr_warn("%s: Doesn't support large page.\n",
			iommu->name);
		return -ENXIO;
	}

	/*
	 * Disable translation if already enabled prior to OS handover.
	 */
	if (iommu->gcmd & DMA_GCMD_TE)
		iommu_disable_translation(iommu);

	g_iommus[iommu->seq_id] = iommu;
	ret = iommu_init_domains(iommu);
	if (ret == 0)
		ret = iommu_alloc_root_entry(iommu);
	if (ret)
		goto out;

	intel_svm_check(iommu);

	if (dmaru->ignored) {
		/*
		 * we always have to disable PMRs or DMA may fail on this device
		 */
		if (force_on)
			iommu_disable_protect_mem_regions(iommu);
		return 0;
	}

	intel_iommu_init_qi(iommu);
	iommu_flush_write_buffer(iommu);

#ifdef CONFIG_INTEL_IOMMU_SVM
	if (pasid_supported(iommu) && ecap_prs(iommu->ecap)) {
		ret = intel_svm_enable_prq(iommu);
		if (ret)
			goto disable_iommu;
	}
#endif
	ret = dmar_set_interrupt(iommu);
	if (ret)
		goto disable_iommu;

	iommu_set_root_entry(iommu);
	iommu->flush.flush_context(iommu, 0, 0, 0, DMA_CCMD_GLOBAL_INVL);
	iommu->flush.flush_iotlb(iommu, 0, 0, 0, DMA_TLB_GLOBAL_FLUSH);
	iommu_enable_translation(iommu);

	iommu_disable_protect_mem_regions(iommu);
	return 0;

disable_iommu:
	disable_dmar_iommu(iommu);
out:
	free_dmar_iommu(iommu);
	return ret;
}

int dmar_iommu_hotplug(struct dmar_drhd_unit *dmaru, bool insert)
{
	int ret = 0;
	struct intel_iommu *iommu = dmaru->iommu;

	if (!intel_iommu_enabled)
		return 0;
	if (iommu == NULL)
		return -EINVAL;

	if (insert) {
		ret = intel_iommu_add(dmaru);
	} else {
		disable_dmar_iommu(iommu);
		free_dmar_iommu(iommu);
	}

	return ret;
}

static void intel_iommu_free_dmars(void)
{
	struct dmar_rmrr_unit *rmrru, *rmrr_n;
	struct dmar_atsr_unit *atsru, *atsr_n;

	list_for_each_entry_safe(rmrru, rmrr_n, &dmar_rmrr_units, list) {
		list_del(&rmrru->list);
		dmar_free_dev_scope(&rmrru->devices, &rmrru->devices_cnt);
		kfree(rmrru);
	}

	list_for_each_entry_safe(atsru, atsr_n, &dmar_atsr_units, list) {
		list_del(&atsru->list);
		intel_iommu_free_atsr(atsru);
	}
}

int dmar_find_matched_atsr_unit(struct pci_dev *dev)
{
	int i, ret = 1;
	struct pci_bus *bus;
	struct pci_dev *bridge = NULL;
	struct device *tmp;
	struct acpi_dmar_atsr *atsr;
	struct dmar_atsr_unit *atsru;

	dev = pci_physfn(dev);
	for (bus = dev->bus; bus; bus = bus->parent) {
		bridge = bus->self;
		/* If it's an integrated device, allow ATS */
		if (!bridge)
			return 1;
		/* Connected via non-PCIe: no ATS */
		if (!pci_is_pcie(bridge) ||
		    pci_pcie_type(bridge) == PCI_EXP_TYPE_PCI_BRIDGE)
			return 0;
		/* If we found the root port, look it up in the ATSR */
		if (pci_pcie_type(bridge) == PCI_EXP_TYPE_ROOT_PORT)
			break;
	}

	rcu_read_lock();
	list_for_each_entry_rcu(atsru, &dmar_atsr_units, list) {
		atsr = container_of(atsru->hdr, struct acpi_dmar_atsr, header);
		if (atsr->segment != pci_domain_nr(dev->bus))
			continue;

		for_each_dev_scope(atsru->devices, atsru->devices_cnt, i, tmp)
			if (tmp == &bridge->dev)
				goto out;

		if (atsru->include_all)
			goto out;
	}
	ret = 0;
out:
	rcu_read_unlock();

	return ret;
}

int dmar_iommu_notify_scope_dev(struct dmar_pci_notify_info *info)
{
	int ret;
	struct dmar_rmrr_unit *rmrru;
	struct dmar_atsr_unit *atsru;
	struct acpi_dmar_atsr *atsr;
	struct acpi_dmar_reserved_memory *rmrr;

	if (!intel_iommu_enabled && system_state >= SYSTEM_RUNNING)
		return 0;

	list_for_each_entry(rmrru, &dmar_rmrr_units, list) {
		rmrr = container_of(rmrru->hdr,
				    struct acpi_dmar_reserved_memory, header);
		if (info->event == BUS_NOTIFY_ADD_DEVICE) {
			ret = dmar_insert_dev_scope(info, (void *)(rmrr + 1),
				((void *)rmrr) + rmrr->header.length,
				rmrr->segment, rmrru->devices,
				rmrru->devices_cnt);
			if (ret < 0)
				return ret;
		} else if (info->event == BUS_NOTIFY_REMOVED_DEVICE) {
			dmar_remove_dev_scope(info, rmrr->segment,
				rmrru->devices, rmrru->devices_cnt);
		}
	}

	list_for_each_entry(atsru, &dmar_atsr_units, list) {
		if (atsru->include_all)
			continue;

		atsr = container_of(atsru->hdr, struct acpi_dmar_atsr, header);
		if (info->event == BUS_NOTIFY_ADD_DEVICE) {
			ret = dmar_insert_dev_scope(info, (void *)(atsr + 1),
					(void *)atsr + atsr->header.length,
					atsr->segment, atsru->devices,
					atsru->devices_cnt);
			if (ret > 0)
				break;
			else if (ret < 0)
				return ret;
		} else if (info->event == BUS_NOTIFY_REMOVED_DEVICE) {
			if (dmar_remove_dev_scope(info, atsr->segment,
					atsru->devices, atsru->devices_cnt))
				break;
		}
	}

	return 0;
}

static int intel_iommu_memory_notifier(struct notifier_block *nb,
				       unsigned long val, void *v)
{
	struct memory_notify *mhp = v;
	unsigned long long start, end;
	unsigned long start_vpfn, last_vpfn;

	switch (val) {
	case MEM_GOING_ONLINE:
		start = mhp->start_pfn << PAGE_SHIFT;
		end = ((mhp->start_pfn + mhp->nr_pages) << PAGE_SHIFT) - 1;
		if (iommu_domain_identity_map(si_domain, start, end)) {
			pr_warn("Failed to build identity map for [%llx-%llx]\n",
				start, end);
			return NOTIFY_BAD;
		}
		break;

	case MEM_OFFLINE:
	case MEM_CANCEL_ONLINE:
		start_vpfn = mm_to_dma_pfn(mhp->start_pfn);
		last_vpfn = mm_to_dma_pfn(mhp->start_pfn + mhp->nr_pages - 1);
		while (start_vpfn <= last_vpfn) {
			struct iova *iova;
			struct dmar_drhd_unit *drhd;
			struct intel_iommu *iommu;
			struct page *freelist;

			iova = find_iova(&si_domain->iovad, start_vpfn);
			if (iova == NULL) {
				pr_debug("Failed get IOVA for PFN %lx\n",
					 start_vpfn);
				break;
			}

			iova = split_and_remove_iova(&si_domain->iovad, iova,
						     start_vpfn, last_vpfn);
			if (iova == NULL) {
				pr_warn("Failed to split IOVA PFN [%lx-%lx]\n",
					start_vpfn, last_vpfn);
				return NOTIFY_BAD;
			}

			freelist = domain_unmap(si_domain, iova->pfn_lo,
					       iova->pfn_hi);

			rcu_read_lock();
			for_each_active_iommu(iommu, drhd)
				iommu_flush_iotlb_psi(iommu, si_domain,
					iova->pfn_lo, iova_size(iova),
					!freelist, 0);
			rcu_read_unlock();
			dma_free_pagelist(freelist);

			start_vpfn = iova->pfn_hi + 1;
			free_iova_mem(iova);
		}
		break;
	}

	return NOTIFY_OK;
}

static struct notifier_block intel_iommu_memory_nb = {
	.notifier_call = intel_iommu_memory_notifier,
	.priority = 0
};

static void free_all_cpu_cached_iovas(unsigned int cpu)
{
	int i;

	for (i = 0; i < g_num_of_iommus; i++) {
		struct intel_iommu *iommu = g_iommus[i];
		struct dmar_domain *domain;
		int did;

		if (!iommu)
			continue;

		for (did = 0; did < cap_ndoms(iommu->cap); did++) {
			domain = get_iommu_domain(iommu, (u16)did);

			if (!domain)
				continue;
			free_cpu_cached_iovas(cpu, &domain->iovad);
		}
	}
}

static int intel_iommu_cpu_dead(unsigned int cpu)
{
	free_all_cpu_cached_iovas(cpu);
	return 0;
}

static void intel_disable_iommus(void)
{
	struct intel_iommu *iommu = NULL;
	struct dmar_drhd_unit *drhd;

	for_each_iommu(iommu, drhd)
		iommu_disable_translation(iommu);
}

void intel_iommu_shutdown(void)
{
	struct dmar_drhd_unit *drhd;
	struct intel_iommu *iommu = NULL;

	if (no_iommu || dmar_disabled)
		return;

	down_write(&dmar_global_lock);

	/* Disable PMRs explicitly here. */
	for_each_iommu(iommu, drhd)
		iommu_disable_protect_mem_regions(iommu);

	/* Make sure the IOMMUs are switched off */
	intel_disable_iommus();

	up_write(&dmar_global_lock);
}

static inline struct intel_iommu *dev_to_intel_iommu(struct device *dev)
{
	struct iommu_device *iommu_dev = dev_to_iommu_device(dev);

	return container_of(iommu_dev, struct intel_iommu, iommu);
}

static ssize_t intel_iommu_show_version(struct device *dev,
					struct device_attribute *attr,
					char *buf)
{
	struct intel_iommu *iommu = dev_to_intel_iommu(dev);
	u32 ver = readl(iommu->reg + DMAR_VER_REG);
	return sprintf(buf, "%d:%d\n",
		       DMAR_VER_MAJOR(ver), DMAR_VER_MINOR(ver));
}
static DEVICE_ATTR(version, S_IRUGO, intel_iommu_show_version, NULL);

static ssize_t intel_iommu_show_address(struct device *dev,
					struct device_attribute *attr,
					char *buf)
{
	struct intel_iommu *iommu = dev_to_intel_iommu(dev);
	return sprintf(buf, "%llx\n", iommu->reg_phys);
}
static DEVICE_ATTR(address, S_IRUGO, intel_iommu_show_address, NULL);

static ssize_t intel_iommu_show_cap(struct device *dev,
				    struct device_attribute *attr,
				    char *buf)
{
	struct intel_iommu *iommu = dev_to_intel_iommu(dev);
	return sprintf(buf, "%llx\n", iommu->cap);
}
static DEVICE_ATTR(cap, S_IRUGO, intel_iommu_show_cap, NULL);

static ssize_t intel_iommu_show_ecap(struct device *dev,
				    struct device_attribute *attr,
				    char *buf)
{
	struct intel_iommu *iommu = dev_to_intel_iommu(dev);
	return sprintf(buf, "%llx\n", iommu->ecap);
}
static DEVICE_ATTR(ecap, S_IRUGO, intel_iommu_show_ecap, NULL);

static ssize_t intel_iommu_show_ndoms(struct device *dev,
				      struct device_attribute *attr,
				      char *buf)
{
	struct intel_iommu *iommu = dev_to_intel_iommu(dev);
	return sprintf(buf, "%ld\n", cap_ndoms(iommu->cap));
}
static DEVICE_ATTR(domains_supported, S_IRUGO, intel_iommu_show_ndoms, NULL);

static ssize_t intel_iommu_show_ndoms_used(struct device *dev,
					   struct device_attribute *attr,
					   char *buf)
{
	struct intel_iommu *iommu = dev_to_intel_iommu(dev);
	return sprintf(buf, "%d\n", bitmap_weight(iommu->domain_ids,
						  cap_ndoms(iommu->cap)));
}
static DEVICE_ATTR(domains_used, S_IRUGO, intel_iommu_show_ndoms_used, NULL);

static struct attribute *intel_iommu_attrs[] = {
	&dev_attr_version.attr,
	&dev_attr_address.attr,
	&dev_attr_cap.attr,
	&dev_attr_ecap.attr,
	&dev_attr_domains_supported.attr,
	&dev_attr_domains_used.attr,
	NULL,
};

static struct attribute_group intel_iommu_group = {
	.name = "intel-iommu",
	.attrs = intel_iommu_attrs,
};

const struct attribute_group *intel_iommu_groups[] = {
	&intel_iommu_group,
	NULL,
};

static inline bool has_untrusted_dev(void)
{
	struct pci_dev *pdev = NULL;

	for_each_pci_dev(pdev)
		if (pdev->untrusted)
			return true;

	return false;
}

static int __init platform_optin_force_iommu(void)
{
	if (!dmar_platform_optin() || no_platform_optin || !has_untrusted_dev())
		return 0;

	if (no_iommu || dmar_disabled)
		pr_info("Intel-IOMMU force enabled due to platform opt in\n");

	/*
	 * If Intel-IOMMU is disabled by default, we will apply identity
	 * map for all devices except those marked as being untrusted.
	 */
	if (dmar_disabled)
		iommu_set_default_passthrough(false);

	dmar_disabled = 0;
	no_iommu = 0;

	return 1;
}

static int __init probe_acpi_namespace_devices(void)
{
	struct dmar_drhd_unit *drhd;
	/* To avoid a -Wunused-but-set-variable warning. */
	struct intel_iommu *iommu __maybe_unused;
	struct device *dev;
	int i, ret = 0;

	for_each_active_iommu(iommu, drhd) {
		for_each_active_dev_scope(drhd->devices,
					  drhd->devices_cnt, i, dev) {
			struct acpi_device_physical_node *pn;
			struct iommu_group *group;
			struct acpi_device *adev;

			if (dev->bus != &acpi_bus_type)
				continue;

			adev = to_acpi_device(dev);
			mutex_lock(&adev->physical_node_lock);
			list_for_each_entry(pn,
					    &adev->physical_node_list, node) {
				group = iommu_group_get(pn->dev);
				if (group) {
					iommu_group_put(group);
					continue;
				}

				pn->dev->bus->iommu_ops = &intel_iommu_ops;
				ret = iommu_probe_device(pn->dev);
				if (ret)
					break;
			}
			mutex_unlock(&adev->physical_node_lock);

			if (ret)
				return ret;
		}
	}

	return 0;
}

int __init intel_iommu_init(void)
{
	int ret = -ENODEV;
	struct dmar_drhd_unit *drhd;
	struct intel_iommu *iommu;

	/*
	 * Intel IOMMU is required for a TXT/tboot launch or platform
	 * opt in, so enforce that.
	 */
	force_on = tboot_force_iommu() || platform_optin_force_iommu();

	if (iommu_init_mempool()) {
		if (force_on)
			panic("tboot: Failed to initialize iommu memory\n");
		return -ENOMEM;
	}

	down_write(&dmar_global_lock);
	if (dmar_table_init()) {
		if (force_on)
			panic("tboot: Failed to initialize DMAR table\n");
		goto out_free_dmar;
	}

	if (dmar_dev_scope_init() < 0) {
		if (force_on)
			panic("tboot: Failed to initialize DMAR device scope\n");
		goto out_free_dmar;
	}

	up_write(&dmar_global_lock);

	/*
	 * The bus notifier takes the dmar_global_lock, so lockdep will
	 * complain later when we register it under the lock.
	 */
	dmar_register_bus_notifier();

	down_write(&dmar_global_lock);

	if (!no_iommu)
		intel_iommu_debugfs_init();

	if (no_iommu || dmar_disabled) {
		/*
		 * We exit the function here to ensure IOMMU's remapping and
		 * mempool aren't setup, which means that the IOMMU's PMRs
		 * won't be disabled via the call to init_dmars(). So disable
		 * it explicitly here. The PMRs were setup by tboot prior to
		 * calling SENTER, but the kernel is expected to reset/tear
		 * down the PMRs.
		 */
		if (intel_iommu_tboot_noforce) {
			for_each_iommu(iommu, drhd)
				iommu_disable_protect_mem_regions(iommu);
		}

		/*
		 * Make sure the IOMMUs are switched off, even when we
		 * boot into a kexec kernel and the previous kernel left
		 * them enabled
		 */
		intel_disable_iommus();
		goto out_free_dmar;
	}

	if (list_empty(&dmar_rmrr_units))
		pr_info("No RMRR found\n");

	if (list_empty(&dmar_atsr_units))
		pr_info("No ATSR found\n");

	if (dmar_init_reserved_ranges()) {
		if (force_on)
			panic("tboot: Failed to reserve iommu ranges\n");
		goto out_free_reserved_range;
	}

	if (dmar_map_gfx)
		intel_iommu_gfx_mapped = 1;

	init_no_remapping_devices();

	ret = init_dmars();
	if (ret) {
		if (force_on)
			panic("tboot: Failed to initialize DMARs\n");
		pr_err("Initialization failed\n");
		goto out_free_reserved_range;
	}
	up_write(&dmar_global_lock);

#if defined(CONFIG_X86) && defined(CONFIG_SWIOTLB)
	/*
	 * If the system has no untrusted device or the user has decided
	 * to disable the bounce page mechanisms, we don't need swiotlb.
	 * Mark this and the pre-allocated bounce pages will be released
	 * later.
	 */
	if (!has_untrusted_dev() || intel_no_bounce)
		swiotlb = 0;
#endif
	dma_ops = &intel_dma_ops;

	init_iommu_pm_ops();

	down_read(&dmar_global_lock);
	for_each_active_iommu(iommu, drhd) {
		iommu_device_sysfs_add(&iommu->iommu, NULL,
				       intel_iommu_groups,
				       "%s", iommu->name);
		iommu_device_set_ops(&iommu->iommu, &intel_iommu_ops);
		iommu_device_register(&iommu->iommu);
	}
	up_read(&dmar_global_lock);

	bus_set_iommu(&pci_bus_type, &intel_iommu_ops);
	if (si_domain && !hw_pass_through)
		register_memory_notifier(&intel_iommu_memory_nb);
	cpuhp_setup_state(CPUHP_IOMMU_INTEL_DEAD, "iommu/intel:dead", NULL,
			  intel_iommu_cpu_dead);

	down_read(&dmar_global_lock);
	if (probe_acpi_namespace_devices())
		pr_warn("ACPI name space devices didn't probe correctly\n");

	/* Finally, we enable the DMA remapping hardware. */
	for_each_iommu(iommu, drhd) {
		if (!drhd->ignored && !translation_pre_enabled(iommu))
			iommu_enable_translation(iommu);

		iommu_disable_protect_mem_regions(iommu);
	}
	up_read(&dmar_global_lock);

	pr_info("Intel(R) Virtualization Technology for Directed I/O\n");

	intel_iommu_enabled = 1;

	return 0;

out_free_reserved_range:
	put_iova_domain(&reserved_iova_list);
out_free_dmar:
	intel_iommu_free_dmars();
	up_write(&dmar_global_lock);
	iommu_exit_mempool();
	return ret;
}

static int domain_context_clear_one_cb(struct pci_dev *pdev, u16 alias, void *opaque)
{
	struct intel_iommu *iommu = opaque;

	domain_context_clear_one(iommu, PCI_BUS_NUM(alias), alias & 0xff);
	return 0;
}

/*
 * NB - intel-iommu lacks any sort of reference counting for the users of
 * dependent devices.  If multiple endpoints have intersecting dependent
 * devices, unbinding the driver from any one of them will possibly leave
 * the others unable to operate.
 */
static void domain_context_clear(struct intel_iommu *iommu, struct device *dev)
{
	if (!iommu || !dev || !dev_is_pci(dev))
		return;

	pci_for_each_dma_alias(to_pci_dev(dev), &domain_context_clear_one_cb, iommu);
}

static void __dmar_remove_one_dev_info(struct device_domain_info *info)
{
	struct dmar_domain *domain;
	struct intel_iommu *iommu;
	unsigned long flags;

	assert_spin_locked(&device_domain_lock);

	if (WARN_ON(!info))
		return;

	iommu = info->iommu;
	domain = info->domain;

	if (info->dev) {
		if (dev_is_pci(info->dev) && sm_supported(iommu))
			intel_pasid_tear_down_entry(iommu, info->dev,
					PASID_RID2PASID);

		iommu_disable_dev_iotlb(info);
		domain_context_clear(iommu, info->dev);
		intel_pasid_free_table(info->dev);
	}

	unlink_domain_info(info);

	spin_lock_irqsave(&iommu->lock, flags);
	domain_detach_iommu(domain, iommu);
	spin_unlock_irqrestore(&iommu->lock, flags);

	/* free the private domain */
	if (domain->flags & DOMAIN_FLAG_LOSE_CHILDREN &&
	    !(domain->flags & DOMAIN_FLAG_STATIC_IDENTITY) &&
	    list_empty(&domain->devices))
		domain_exit(info->domain);

	free_devinfo_mem(info);
}

static void dmar_remove_one_dev_info(struct device *dev)
{
	struct device_domain_info *info;
	unsigned long flags;

	spin_lock_irqsave(&device_domain_lock, flags);
	info = dev->archdata.iommu;
	if (info && info != DEFER_DEVICE_DOMAIN_INFO
	    && info != DUMMY_DEVICE_DOMAIN_INFO)
		__dmar_remove_one_dev_info(info);
	spin_unlock_irqrestore(&device_domain_lock, flags);
}

static int md_domain_init(struct dmar_domain *domain, int guest_width)
{
	int adjust_width;

	init_iova_domain(&domain->iovad, VTD_PAGE_SIZE, IOVA_START_PFN);
	domain_reserve_special_ranges(domain);

	/* calculate AGAW */
	domain->gaw = guest_width;
	adjust_width = guestwidth_to_adjustwidth(guest_width);
	domain->agaw = width_to_agaw(adjust_width);

	domain->iommu_coherency = 0;
	domain->iommu_snooping = 0;
	domain->iommu_superpage = 0;
	domain->max_addr = 0;

	/* always allocate the top pgd */
	domain->pgd = (struct dma_pte *)alloc_pgtable_page(domain->nid);
	if (!domain->pgd)
		return -ENOMEM;
	domain_flush_cache(domain, domain->pgd, PAGE_SIZE);
	return 0;
}

static struct iommu_domain *intel_iommu_domain_alloc(unsigned type)
{
	struct dmar_domain *dmar_domain;
	struct iommu_domain *domain;
	int ret;

	switch (type) {
	case IOMMU_DOMAIN_DMA:
	/* fallthrough */
	case IOMMU_DOMAIN_UNMANAGED:
		dmar_domain = alloc_domain(0);
		if (!dmar_domain) {
			pr_err("Can't allocate dmar_domain\n");
			return NULL;
		}
		if (md_domain_init(dmar_domain, DEFAULT_DOMAIN_ADDRESS_WIDTH)) {
			pr_err("Domain initialization failed\n");
			domain_exit(dmar_domain);
			return NULL;
		}

		if (!intel_iommu_strict && type == IOMMU_DOMAIN_DMA) {
			ret = init_iova_flush_queue(&dmar_domain->iovad,
						    iommu_flush_iova,
						    iova_entry_free);
			if (ret)
				pr_info("iova flush queue initialization failed\n");
		}

		domain_update_iommu_cap(dmar_domain);

		domain = &dmar_domain->domain;
		domain->geometry.aperture_start = 0;
		domain->geometry.aperture_end   =
				__DOMAIN_MAX_ADDR(dmar_domain->gaw);
		domain->geometry.force_aperture = true;

		return domain;
	case IOMMU_DOMAIN_IDENTITY:
		return &si_domain->domain;
	default:
		return NULL;
	}

	return NULL;
}

static void intel_iommu_domain_free(struct iommu_domain *domain)
{
	if (domain != &si_domain->domain)
		domain_exit(to_dmar_domain(domain));
}

/*
 * Check whether a @domain could be attached to the @dev through the
 * aux-domain attach/detach APIs.
 */
static inline bool
is_aux_domain(struct device *dev, struct iommu_domain *domain)
{
	struct device_domain_info *info = dev->archdata.iommu;

	return info && info->auxd_enabled &&
			domain->type == IOMMU_DOMAIN_UNMANAGED;
}

static void auxiliary_link_device(struct dmar_domain *domain,
				  struct device *dev)
{
	struct device_domain_info *info = dev->archdata.iommu;

	assert_spin_locked(&device_domain_lock);
	if (WARN_ON(!info))
		return;

	domain->auxd_refcnt++;
	list_add(&domain->auxd, &info->auxiliary_domains);
}

static void auxiliary_unlink_device(struct dmar_domain *domain,
				    struct device *dev)
{
	struct device_domain_info *info = dev->archdata.iommu;

	assert_spin_locked(&device_domain_lock);
	if (WARN_ON(!info))
		return;

	list_del(&domain->auxd);
	domain->auxd_refcnt--;

	if (!domain->auxd_refcnt && domain->default_pasid > 0)
		ioasid_free(domain->default_pasid);
}

static int aux_domain_add_dev(struct dmar_domain *domain,
			      struct device *dev)
{
	int ret;
	u8 bus, devfn;
	unsigned long flags;
	struct intel_iommu *iommu;

	iommu = device_to_iommu(dev, &bus, &devfn);
	if (!iommu)
		return -ENODEV;

	if (domain->default_pasid <= 0) {
		int pasid;

		/* No private data needed for the default pasid */
		pasid = ioasid_alloc(NULL, PASID_MIN,
				     pci_max_pasids(to_pci_dev(dev)) - 1,
				     NULL);
		if (pasid == INVALID_IOASID) {
			pr_err("Can't allocate default pasid\n");
			return -ENODEV;
		}
		domain->default_pasid = pasid;
	}

	spin_lock_irqsave(&device_domain_lock, flags);
	/*
	 * iommu->lock must be held to attach domain to iommu and setup the
	 * pasid entry for second level translation.
	 */
	spin_lock(&iommu->lock);
	ret = domain_attach_iommu(domain, iommu);
	if (ret)
		goto attach_failed;

	/* Setup the PASID entry for mediated devices: */
	if (domain_use_first_level(domain))
		ret = domain_setup_first_level(iommu, domain, dev,
					       domain->default_pasid);
	else
		ret = intel_pasid_setup_second_level(iommu, domain, dev,
						     domain->default_pasid);
	if (ret)
		goto table_failed;
	spin_unlock(&iommu->lock);

	auxiliary_link_device(domain, dev);

	spin_unlock_irqrestore(&device_domain_lock, flags);

	return 0;

table_failed:
	domain_detach_iommu(domain, iommu);
attach_failed:
	spin_unlock(&iommu->lock);
	spin_unlock_irqrestore(&device_domain_lock, flags);
	if (!domain->auxd_refcnt && domain->default_pasid > 0)
		ioasid_free(domain->default_pasid);

	return ret;
}

static void aux_domain_remove_dev(struct dmar_domain *domain,
				  struct device *dev)
{
	struct device_domain_info *info;
	struct intel_iommu *iommu;
	unsigned long flags;

	if (!is_aux_domain(dev, &domain->domain))
		return;

	spin_lock_irqsave(&device_domain_lock, flags);
	info = dev->archdata.iommu;
	iommu = info->iommu;

	auxiliary_unlink_device(domain, dev);

	spin_lock(&iommu->lock);
	intel_pasid_tear_down_entry(iommu, dev, domain->default_pasid);
	domain_detach_iommu(domain, iommu);
	spin_unlock(&iommu->lock);

	spin_unlock_irqrestore(&device_domain_lock, flags);
}

static int prepare_domain_attach_device(struct iommu_domain *domain,
					struct device *dev)
{
	struct dmar_domain *dmar_domain = to_dmar_domain(domain);
	struct intel_iommu *iommu;
	int addr_width;
	u8 bus, devfn;

	iommu = device_to_iommu(dev, &bus, &devfn);
	if (!iommu)
		return -ENODEV;

	/* check if this iommu agaw is sufficient for max mapped address */
	addr_width = agaw_to_width(iommu->agaw);
	if (addr_width > cap_mgaw(iommu->cap))
		addr_width = cap_mgaw(iommu->cap);

	if (dmar_domain->max_addr > (1LL << addr_width)) {
		dev_err(dev, "%s: iommu width (%d) is not "
		        "sufficient for the mapped address (%llx)\n",
		        __func__, addr_width, dmar_domain->max_addr);
		return -EFAULT;
	}
	dmar_domain->gaw = addr_width;

	/*
	 * Knock out extra levels of page tables if necessary
	 */
	while (iommu->agaw < dmar_domain->agaw) {
		struct dma_pte *pte;

		pte = dmar_domain->pgd;
		if (dma_pte_present(pte)) {
			dmar_domain->pgd = (struct dma_pte *)
				phys_to_virt(dma_pte_addr(pte));
			free_pgtable_page(pte);
		}
		dmar_domain->agaw--;
	}

	return 0;
}

static int intel_iommu_attach_device(struct iommu_domain *domain,
				     struct device *dev)
{
	int ret;

	if (domain->type == IOMMU_DOMAIN_UNMANAGED &&
	    device_is_rmrr_locked(dev)) {
		dev_warn(dev, "Device is ineligible for IOMMU domain attach due to platform RMRR requirement.  Contact your platform vendor.\n");
		return -EPERM;
	}

	if (is_aux_domain(dev, domain))
		return -EPERM;

	/* normally dev is not mapped */
	if (unlikely(domain_context_mapped(dev))) {
		struct dmar_domain *old_domain;

		old_domain = find_domain(dev);
		if (old_domain)
			dmar_remove_one_dev_info(dev);
	}

	ret = prepare_domain_attach_device(domain, dev);
	if (ret)
		return ret;

	return domain_add_dev_info(to_dmar_domain(domain), dev);
}

static int intel_iommu_aux_attach_device(struct iommu_domain *domain,
					 struct device *dev)
{
	int ret;

	if (!is_aux_domain(dev, domain))
		return -EPERM;

	ret = prepare_domain_attach_device(domain, dev);
	if (ret)
		return ret;

	return aux_domain_add_dev(to_dmar_domain(domain), dev);
}

static void intel_iommu_detach_device(struct iommu_domain *domain,
				      struct device *dev)
{
	dmar_remove_one_dev_info(dev);
}

static void intel_iommu_aux_detach_device(struct iommu_domain *domain,
					  struct device *dev)
{
	aux_domain_remove_dev(to_dmar_domain(domain), dev);
}

static int intel_iommu_map(struct iommu_domain *domain,
			   unsigned long iova, phys_addr_t hpa,
			   size_t size, int iommu_prot, gfp_t gfp)
{
	struct dmar_domain *dmar_domain = to_dmar_domain(domain);
	u64 max_addr;
	int prot = 0;
	int ret;

	if (iommu_prot & IOMMU_READ)
		prot |= DMA_PTE_READ;
	if (iommu_prot & IOMMU_WRITE)
		prot |= DMA_PTE_WRITE;
	if ((iommu_prot & IOMMU_CACHE) && dmar_domain->iommu_snooping)
		prot |= DMA_PTE_SNP;

	max_addr = iova + size;
	if (dmar_domain->max_addr < max_addr) {
		u64 end;

		/* check if minimum agaw is sufficient for mapped address */
		end = __DOMAIN_MAX_ADDR(dmar_domain->gaw) + 1;
		if (end < max_addr) {
			pr_err("%s: iommu width (%d) is not "
			       "sufficient for the mapped address (%llx)\n",
			       __func__, dmar_domain->gaw, max_addr);
			return -EFAULT;
		}
		dmar_domain->max_addr = max_addr;
	}
	/* Round up size to next multiple of PAGE_SIZE, if it and
	   the low bits of hpa would take us onto the next page */
	size = aligned_nrpages(hpa, size);
	ret = domain_pfn_mapping(dmar_domain, iova >> VTD_PAGE_SHIFT,
				 hpa >> VTD_PAGE_SHIFT, size, prot);
	return ret;
}

static size_t intel_iommu_unmap(struct iommu_domain *domain,
				unsigned long iova, size_t size,
				struct iommu_iotlb_gather *gather)
{
	struct dmar_domain *dmar_domain = to_dmar_domain(domain);
	struct page *freelist = NULL;
	unsigned long start_pfn, last_pfn;
	unsigned int npages;
	int iommu_id, level = 0;

	/* Cope with horrid API which requires us to unmap more than the
	   size argument if it happens to be a large-page mapping. */
	BUG_ON(!pfn_to_dma_pte(dmar_domain, iova >> VTD_PAGE_SHIFT, &level));

	if (size < VTD_PAGE_SIZE << level_to_offset_bits(level))
		size = VTD_PAGE_SIZE << level_to_offset_bits(level);

	start_pfn = iova >> VTD_PAGE_SHIFT;
	last_pfn = (iova + size - 1) >> VTD_PAGE_SHIFT;

	freelist = domain_unmap(dmar_domain, start_pfn, last_pfn);

	npages = last_pfn - start_pfn + 1;

	for_each_domain_iommu(iommu_id, dmar_domain)
		iommu_flush_iotlb_psi(g_iommus[iommu_id], dmar_domain,
				      start_pfn, npages, !freelist, 0);

	dma_free_pagelist(freelist);

	if (dmar_domain->max_addr == iova + size)
		dmar_domain->max_addr = iova;

	return size;
}

static phys_addr_t intel_iommu_iova_to_phys(struct iommu_domain *domain,
					    dma_addr_t iova)
{
	struct dmar_domain *dmar_domain = to_dmar_domain(domain);
	struct dma_pte *pte;
	int level = 0;
	u64 phys = 0;

	pte = pfn_to_dma_pte(dmar_domain, iova >> VTD_PAGE_SHIFT, &level);
	if (pte && dma_pte_present(pte))
		phys = dma_pte_addr(pte) +
			(iova & (BIT_MASK(level_to_offset_bits(level) +
						VTD_PAGE_SHIFT) - 1));

	return phys;
}

static inline bool scalable_mode_support(void)
{
	struct dmar_drhd_unit *drhd;
	struct intel_iommu *iommu;
	bool ret = true;

	rcu_read_lock();
	for_each_active_iommu(iommu, drhd) {
		if (!sm_supported(iommu)) {
			ret = false;
			break;
		}
	}
	rcu_read_unlock();

	return ret;
}

static inline bool iommu_pasid_support(void)
{
	struct dmar_drhd_unit *drhd;
	struct intel_iommu *iommu;
	bool ret = true;

	rcu_read_lock();
	for_each_active_iommu(iommu, drhd) {
		if (!pasid_supported(iommu)) {
			ret = false;
			break;
		}
	}
	rcu_read_unlock();

	return ret;
}

static inline bool nested_mode_support(void)
{
	struct dmar_drhd_unit *drhd;
	struct intel_iommu *iommu;
	bool ret = true;

	rcu_read_lock();
	for_each_active_iommu(iommu, drhd) {
		if (!sm_supported(iommu) || !ecap_nest(iommu->ecap)) {
			ret = false;
			break;
		}
	}
	rcu_read_unlock();

	return ret;
}

static bool intel_iommu_capable(enum iommu_cap cap)
{
	if (cap == IOMMU_CAP_CACHE_COHERENCY)
		return domain_update_iommu_snooping(NULL) == 1;
	if (cap == IOMMU_CAP_INTR_REMAP)
		return irq_remapping_enabled == 1;

	return false;
}

static int intel_iommu_add_device(struct device *dev)
{
	struct dmar_domain *dmar_domain;
	struct iommu_domain *domain;
	struct intel_iommu *iommu;
	struct iommu_group *group;
	u8 bus, devfn;
	int ret;

	iommu = device_to_iommu(dev, &bus, &devfn);
	if (!iommu)
		return -ENODEV;

	iommu_device_link(&iommu->iommu, dev);

	if (translation_pre_enabled(iommu))
		dev->archdata.iommu = DEFER_DEVICE_DOMAIN_INFO;

	group = iommu_group_get_for_dev(dev);

	if (IS_ERR(group)) {
		ret = PTR_ERR(group);
		goto unlink;
	}

	iommu_group_put(group);

	domain = iommu_get_domain_for_dev(dev);
	dmar_domain = to_dmar_domain(domain);
	if (domain->type == IOMMU_DOMAIN_DMA) {
		if (device_def_domain_type(dev) == IOMMU_DOMAIN_IDENTITY) {
			ret = iommu_request_dm_for_dev(dev);
			if (ret) {
				dmar_remove_one_dev_info(dev);
				dmar_domain->flags |= DOMAIN_FLAG_LOSE_CHILDREN;
				domain_add_dev_info(si_domain, dev);
				dev_info(dev,
					 "Device uses a private identity domain.\n");
			}
		}
	} else {
		if (device_def_domain_type(dev) == IOMMU_DOMAIN_DMA) {
			ret = iommu_request_dma_domain_for_dev(dev);
			if (ret) {
				dmar_remove_one_dev_info(dev);
				dmar_domain->flags |= DOMAIN_FLAG_LOSE_CHILDREN;
				if (!get_private_domain_for_dev(dev)) {
					dev_warn(dev,
						 "Failed to get a private domain.\n");
					ret = -ENOMEM;
					goto unlink;
				}

				dev_info(dev,
					 "Device uses a private dma domain.\n");
			}
		}
	}

	if (device_needs_bounce(dev)) {
		dev_info(dev, "Use Intel IOMMU bounce page dma_ops\n");
		set_dma_ops(dev, &bounce_dma_ops);
	}

	return 0;

unlink:
	iommu_device_unlink(&iommu->iommu, dev);
	return ret;
}

static void intel_iommu_remove_device(struct device *dev)
{
	struct intel_iommu *iommu;
	u8 bus, devfn;

	iommu = device_to_iommu(dev, &bus, &devfn);
	if (!iommu)
		return;

	dmar_remove_one_dev_info(dev);

	iommu_group_remove_device(dev);

	iommu_device_unlink(&iommu->iommu, dev);

	if (device_needs_bounce(dev))
		set_dma_ops(dev, NULL);
}

static void intel_iommu_get_resv_regions(struct device *device,
					 struct list_head *head)
{
	int prot = DMA_PTE_READ | DMA_PTE_WRITE;
	struct iommu_resv_region *reg;
	struct dmar_rmrr_unit *rmrr;
	struct device *i_dev;
	int i;

	down_read(&dmar_global_lock);
	for_each_rmrr_units(rmrr) {
		for_each_active_dev_scope(rmrr->devices, rmrr->devices_cnt,
					  i, i_dev) {
			struct iommu_resv_region *resv;
			enum iommu_resv_type type;
			size_t length;

			if (i_dev != device &&
			    !is_downstream_to_pci_bridge(device, i_dev))
				continue;

			length = rmrr->end_address - rmrr->base_address + 1;

			type = device_rmrr_is_relaxable(device) ?
				IOMMU_RESV_DIRECT_RELAXABLE : IOMMU_RESV_DIRECT;

			resv = iommu_alloc_resv_region(rmrr->base_address,
						       length, prot, type);
			if (!resv)
				break;

			list_add_tail(&resv->list, head);
		}
	}
	up_read(&dmar_global_lock);

#ifdef CONFIG_INTEL_IOMMU_FLOPPY_WA
	if (dev_is_pci(device)) {
		struct pci_dev *pdev = to_pci_dev(device);

		if ((pdev->class >> 8) == PCI_CLASS_BRIDGE_ISA) {
			reg = iommu_alloc_resv_region(0, 1UL << 24, prot,
						   IOMMU_RESV_DIRECT_RELAXABLE);
			if (reg)
				list_add_tail(&reg->list, head);
		}
	}
#endif /* CONFIG_INTEL_IOMMU_FLOPPY_WA */

	reg = iommu_alloc_resv_region(IOAPIC_RANGE_START,
				      IOAPIC_RANGE_END - IOAPIC_RANGE_START + 1,
				      0, IOMMU_RESV_MSI);
	if (!reg)
		return;
	list_add_tail(&reg->list, head);
}

int intel_iommu_enable_pasid(struct intel_iommu *iommu, struct device *dev)
{
	struct device_domain_info *info;
	struct context_entry *context;
	struct dmar_domain *domain;
	unsigned long flags;
	u64 ctx_lo;
	int ret;

	domain = find_domain(dev);
	if (!domain)
		return -EINVAL;

	spin_lock_irqsave(&device_domain_lock, flags);
	spin_lock(&iommu->lock);

	ret = -EINVAL;
	info = dev->archdata.iommu;
	if (!info || !info->pasid_supported)
		goto out;

	context = iommu_context_addr(iommu, info->bus, info->devfn, 0);
	if (WARN_ON(!context))
		goto out;

	ctx_lo = context[0].lo;

	if (!(ctx_lo & CONTEXT_PASIDE)) {
		ctx_lo |= CONTEXT_PASIDE;
		context[0].lo = ctx_lo;
		wmb();
		iommu->flush.flush_context(iommu,
					   domain->iommu_did[iommu->seq_id],
					   PCI_DEVID(info->bus, info->devfn),
					   DMA_CCMD_MASK_NOBIT,
					   DMA_CCMD_DEVICE_INVL);
	}

	/* Enable PASID support in the device, if it wasn't already */
	if (!info->pasid_enabled)
		iommu_enable_dev_iotlb(info);

	ret = 0;

 out:
	spin_unlock(&iommu->lock);
	spin_unlock_irqrestore(&device_domain_lock, flags);

	return ret;
}

static void intel_iommu_apply_resv_region(struct device *dev,
					  struct iommu_domain *domain,
					  struct iommu_resv_region *region)
{
	struct dmar_domain *dmar_domain = to_dmar_domain(domain);
	unsigned long start, end;

	start = IOVA_PFN(region->start);
	end   = IOVA_PFN(region->start + region->length - 1);

	WARN_ON_ONCE(!reserve_iova(&dmar_domain->iovad, start, end));
}

static struct iommu_group *intel_iommu_device_group(struct device *dev)
{
	if (dev_is_pci(dev))
		return pci_device_group(dev);
	return generic_device_group(dev);
}

#ifdef CONFIG_INTEL_IOMMU_SVM
struct intel_iommu *intel_svm_device_to_iommu(struct device *dev)
{
	struct intel_iommu *iommu;
	u8 bus, devfn;

	if (iommu_dummy(dev)) {
		dev_warn(dev,
			 "No IOMMU translation for device; cannot enable SVM\n");
		return NULL;
	}

	iommu = device_to_iommu(dev, &bus, &devfn);
	if ((!iommu)) {
		dev_err(dev, "No IOMMU for device; cannot enable SVM\n");
		return NULL;
	}

	return iommu;
}
#endif /* CONFIG_INTEL_IOMMU_SVM */

static int intel_iommu_enable_auxd(struct device *dev)
{
	struct device_domain_info *info;
	struct intel_iommu *iommu;
	unsigned long flags;
	u8 bus, devfn;
	int ret;

	iommu = device_to_iommu(dev, &bus, &devfn);
	if (!iommu || dmar_disabled)
		return -EINVAL;

	if (!sm_supported(iommu) || !pasid_supported(iommu))
		return -EINVAL;

	ret = intel_iommu_enable_pasid(iommu, dev);
	if (ret)
		return -ENODEV;

	spin_lock_irqsave(&device_domain_lock, flags);
	info = dev->archdata.iommu;
	info->auxd_enabled = 1;
	spin_unlock_irqrestore(&device_domain_lock, flags);

	return 0;
}

static int intel_iommu_disable_auxd(struct device *dev)
{
	struct device_domain_info *info;
	unsigned long flags;

	spin_lock_irqsave(&device_domain_lock, flags);
	info = dev->archdata.iommu;
	if (!WARN_ON(!info))
		info->auxd_enabled = 0;
	spin_unlock_irqrestore(&device_domain_lock, flags);

	return 0;
}

/*
 * A PCI express designated vendor specific extended capability is defined
 * in the section 3.7 of Intel scalable I/O virtualization technical spec
 * for system software and tools to detect endpoint devices supporting the
 * Intel scalable IO virtualization without host driver dependency.
 *
 * Returns the address of the matching extended capability structure within
 * the device's PCI configuration space or 0 if the device does not support
 * it.
 */
static int siov_find_pci_dvsec(struct pci_dev *pdev)
{
	int pos;
	u16 vendor, id;

	pos = pci_find_next_ext_capability(pdev, 0, 0x23);
	while (pos) {
		pci_read_config_word(pdev, pos + 4, &vendor);
		pci_read_config_word(pdev, pos + 8, &id);
		if (vendor == PCI_VENDOR_ID_INTEL && id == 5)
			return pos;

		pos = pci_find_next_ext_capability(pdev, pos, 0x23);
	}

	return 0;
}

static bool
intel_iommu_dev_has_feat(struct device *dev, enum iommu_dev_features feat)
{
	if (feat == IOMMU_DEV_FEAT_AUX) {
		int ret;

		if (!dev_is_pci(dev) || dmar_disabled ||
		    !scalable_mode_support() || !iommu_pasid_support())
			return false;

		ret = pci_pasid_features(to_pci_dev(dev));
		if (ret < 0)
			return false;

		return !!siov_find_pci_dvsec(to_pci_dev(dev));
	}

	return false;
}

static int
intel_iommu_dev_enable_feat(struct device *dev, enum iommu_dev_features feat)
{
	if (feat == IOMMU_DEV_FEAT_AUX)
		return intel_iommu_enable_auxd(dev);

	return -ENODEV;
}

static int
intel_iommu_dev_disable_feat(struct device *dev, enum iommu_dev_features feat)
{
	if (feat == IOMMU_DEV_FEAT_AUX)
		return intel_iommu_disable_auxd(dev);

	return -ENODEV;
}

static bool
intel_iommu_dev_feat_enabled(struct device *dev, enum iommu_dev_features feat)
{
	struct device_domain_info *info = dev->archdata.iommu;

	if (feat == IOMMU_DEV_FEAT_AUX)
		return scalable_mode_support() && info && info->auxd_enabled;

	return false;
}

static int
intel_iommu_aux_get_pasid(struct iommu_domain *domain, struct device *dev)
{
	struct dmar_domain *dmar_domain = to_dmar_domain(domain);

	return dmar_domain->default_pasid > 0 ?
			dmar_domain->default_pasid : -EINVAL;
}

static bool intel_iommu_is_attach_deferred(struct iommu_domain *domain,
					   struct device *dev)
{
	return attach_deferred(dev);
<<<<<<< HEAD
=======
}

static int
intel_iommu_domain_set_attr(struct iommu_domain *domain,
			    enum iommu_attr attr, void *data)
{
	struct dmar_domain *dmar_domain = to_dmar_domain(domain);
	unsigned long flags;
	int ret = 0;

	if (domain->type != IOMMU_DOMAIN_UNMANAGED)
		return -EINVAL;

	switch (attr) {
	case DOMAIN_ATTR_NESTING:
		spin_lock_irqsave(&device_domain_lock, flags);
		if (nested_mode_support() &&
		    list_empty(&dmar_domain->devices)) {
			dmar_domain->flags |= DOMAIN_FLAG_NESTING_MODE;
			dmar_domain->flags &= ~DOMAIN_FLAG_USE_FIRST_LEVEL;
		} else {
			ret = -ENODEV;
		}
		spin_unlock_irqrestore(&device_domain_lock, flags);
		break;
	default:
		ret = -EINVAL;
		break;
	}

	return ret;
>>>>>>> 7117be3f
}

const struct iommu_ops intel_iommu_ops = {
	.capable		= intel_iommu_capable,
	.domain_alloc		= intel_iommu_domain_alloc,
	.domain_free		= intel_iommu_domain_free,
	.domain_set_attr	= intel_iommu_domain_set_attr,
	.attach_dev		= intel_iommu_attach_device,
	.detach_dev		= intel_iommu_detach_device,
	.aux_attach_dev		= intel_iommu_aux_attach_device,
	.aux_detach_dev		= intel_iommu_aux_detach_device,
	.aux_get_pasid		= intel_iommu_aux_get_pasid,
	.map			= intel_iommu_map,
	.unmap			= intel_iommu_unmap,
	.iova_to_phys		= intel_iommu_iova_to_phys,
	.add_device		= intel_iommu_add_device,
	.remove_device		= intel_iommu_remove_device,
	.get_resv_regions	= intel_iommu_get_resv_regions,
	.put_resv_regions	= generic_iommu_put_resv_regions,
	.apply_resv_region	= intel_iommu_apply_resv_region,
	.device_group		= intel_iommu_device_group,
	.dev_has_feat		= intel_iommu_dev_has_feat,
	.dev_feat_enabled	= intel_iommu_dev_feat_enabled,
	.dev_enable_feat	= intel_iommu_dev_enable_feat,
	.dev_disable_feat	= intel_iommu_dev_disable_feat,
	.is_attach_deferred	= intel_iommu_is_attach_deferred,
	.pgsize_bitmap		= INTEL_IOMMU_PGSIZES,
};

static void quirk_iommu_igfx(struct pci_dev *dev)
{
	pci_info(dev, "Disabling IOMMU for graphics on this chipset\n");
	dmar_map_gfx = 0;
}

/* G4x/GM45 integrated gfx dmar support is totally busted. */
DECLARE_PCI_FIXUP_HEADER(PCI_VENDOR_ID_INTEL, 0x2a40, quirk_iommu_igfx);
DECLARE_PCI_FIXUP_HEADER(PCI_VENDOR_ID_INTEL, 0x2e00, quirk_iommu_igfx);
DECLARE_PCI_FIXUP_HEADER(PCI_VENDOR_ID_INTEL, 0x2e10, quirk_iommu_igfx);
DECLARE_PCI_FIXUP_HEADER(PCI_VENDOR_ID_INTEL, 0x2e20, quirk_iommu_igfx);
DECLARE_PCI_FIXUP_HEADER(PCI_VENDOR_ID_INTEL, 0x2e30, quirk_iommu_igfx);
DECLARE_PCI_FIXUP_HEADER(PCI_VENDOR_ID_INTEL, 0x2e40, quirk_iommu_igfx);
DECLARE_PCI_FIXUP_HEADER(PCI_VENDOR_ID_INTEL, 0x2e90, quirk_iommu_igfx);

/* Broadwell igfx malfunctions with dmar */
DECLARE_PCI_FIXUP_HEADER(PCI_VENDOR_ID_INTEL, 0x1606, quirk_iommu_igfx);
DECLARE_PCI_FIXUP_HEADER(PCI_VENDOR_ID_INTEL, 0x160B, quirk_iommu_igfx);
DECLARE_PCI_FIXUP_HEADER(PCI_VENDOR_ID_INTEL, 0x160E, quirk_iommu_igfx);
DECLARE_PCI_FIXUP_HEADER(PCI_VENDOR_ID_INTEL, 0x1602, quirk_iommu_igfx);
DECLARE_PCI_FIXUP_HEADER(PCI_VENDOR_ID_INTEL, 0x160A, quirk_iommu_igfx);
DECLARE_PCI_FIXUP_HEADER(PCI_VENDOR_ID_INTEL, 0x160D, quirk_iommu_igfx);
DECLARE_PCI_FIXUP_HEADER(PCI_VENDOR_ID_INTEL, 0x1616, quirk_iommu_igfx);
DECLARE_PCI_FIXUP_HEADER(PCI_VENDOR_ID_INTEL, 0x161B, quirk_iommu_igfx);
DECLARE_PCI_FIXUP_HEADER(PCI_VENDOR_ID_INTEL, 0x161E, quirk_iommu_igfx);
DECLARE_PCI_FIXUP_HEADER(PCI_VENDOR_ID_INTEL, 0x1612, quirk_iommu_igfx);
DECLARE_PCI_FIXUP_HEADER(PCI_VENDOR_ID_INTEL, 0x161A, quirk_iommu_igfx);
DECLARE_PCI_FIXUP_HEADER(PCI_VENDOR_ID_INTEL, 0x161D, quirk_iommu_igfx);
DECLARE_PCI_FIXUP_HEADER(PCI_VENDOR_ID_INTEL, 0x1626, quirk_iommu_igfx);
DECLARE_PCI_FIXUP_HEADER(PCI_VENDOR_ID_INTEL, 0x162B, quirk_iommu_igfx);
DECLARE_PCI_FIXUP_HEADER(PCI_VENDOR_ID_INTEL, 0x162E, quirk_iommu_igfx);
DECLARE_PCI_FIXUP_HEADER(PCI_VENDOR_ID_INTEL, 0x1622, quirk_iommu_igfx);
DECLARE_PCI_FIXUP_HEADER(PCI_VENDOR_ID_INTEL, 0x162A, quirk_iommu_igfx);
DECLARE_PCI_FIXUP_HEADER(PCI_VENDOR_ID_INTEL, 0x162D, quirk_iommu_igfx);
DECLARE_PCI_FIXUP_HEADER(PCI_VENDOR_ID_INTEL, 0x1636, quirk_iommu_igfx);
DECLARE_PCI_FIXUP_HEADER(PCI_VENDOR_ID_INTEL, 0x163B, quirk_iommu_igfx);
DECLARE_PCI_FIXUP_HEADER(PCI_VENDOR_ID_INTEL, 0x163E, quirk_iommu_igfx);
DECLARE_PCI_FIXUP_HEADER(PCI_VENDOR_ID_INTEL, 0x1632, quirk_iommu_igfx);
DECLARE_PCI_FIXUP_HEADER(PCI_VENDOR_ID_INTEL, 0x163A, quirk_iommu_igfx);
DECLARE_PCI_FIXUP_HEADER(PCI_VENDOR_ID_INTEL, 0x163D, quirk_iommu_igfx);

static void quirk_iommu_rwbf(struct pci_dev *dev)
{
	/*
	 * Mobile 4 Series Chipset neglects to set RWBF capability,
	 * but needs it. Same seems to hold for the desktop versions.
	 */
	pci_info(dev, "Forcing write-buffer flush capability\n");
	rwbf_quirk = 1;
}

DECLARE_PCI_FIXUP_HEADER(PCI_VENDOR_ID_INTEL, 0x2a40, quirk_iommu_rwbf);
DECLARE_PCI_FIXUP_HEADER(PCI_VENDOR_ID_INTEL, 0x2e00, quirk_iommu_rwbf);
DECLARE_PCI_FIXUP_HEADER(PCI_VENDOR_ID_INTEL, 0x2e10, quirk_iommu_rwbf);
DECLARE_PCI_FIXUP_HEADER(PCI_VENDOR_ID_INTEL, 0x2e20, quirk_iommu_rwbf);
DECLARE_PCI_FIXUP_HEADER(PCI_VENDOR_ID_INTEL, 0x2e30, quirk_iommu_rwbf);
DECLARE_PCI_FIXUP_HEADER(PCI_VENDOR_ID_INTEL, 0x2e40, quirk_iommu_rwbf);
DECLARE_PCI_FIXUP_HEADER(PCI_VENDOR_ID_INTEL, 0x2e90, quirk_iommu_rwbf);

#define GGC 0x52
#define GGC_MEMORY_SIZE_MASK	(0xf << 8)
#define GGC_MEMORY_SIZE_NONE	(0x0 << 8)
#define GGC_MEMORY_SIZE_1M	(0x1 << 8)
#define GGC_MEMORY_SIZE_2M	(0x3 << 8)
#define GGC_MEMORY_VT_ENABLED	(0x8 << 8)
#define GGC_MEMORY_SIZE_2M_VT	(0x9 << 8)
#define GGC_MEMORY_SIZE_3M_VT	(0xa << 8)
#define GGC_MEMORY_SIZE_4M_VT	(0xb << 8)

static void quirk_calpella_no_shadow_gtt(struct pci_dev *dev)
{
	unsigned short ggc;

	if (pci_read_config_word(dev, GGC, &ggc))
		return;

	if (!(ggc & GGC_MEMORY_VT_ENABLED)) {
		pci_info(dev, "BIOS has allocated no shadow GTT; disabling IOMMU for graphics\n");
		dmar_map_gfx = 0;
	} else if (dmar_map_gfx) {
		/* we have to ensure the gfx device is idle before we flush */
		pci_info(dev, "Disabling batched IOTLB flush on Ironlake\n");
		intel_iommu_strict = 1;
       }
}
DECLARE_PCI_FIXUP_HEADER(PCI_VENDOR_ID_INTEL, 0x0040, quirk_calpella_no_shadow_gtt);
DECLARE_PCI_FIXUP_HEADER(PCI_VENDOR_ID_INTEL, 0x0044, quirk_calpella_no_shadow_gtt);
DECLARE_PCI_FIXUP_HEADER(PCI_VENDOR_ID_INTEL, 0x0062, quirk_calpella_no_shadow_gtt);
DECLARE_PCI_FIXUP_HEADER(PCI_VENDOR_ID_INTEL, 0x006a, quirk_calpella_no_shadow_gtt);

/* On Tylersburg chipsets, some BIOSes have been known to enable the
   ISOCH DMAR unit for the Azalia sound device, but not give it any
   TLB entries, which causes it to deadlock. Check for that.  We do
   this in a function called from init_dmars(), instead of in a PCI
   quirk, because we don't want to print the obnoxious "BIOS broken"
   message if VT-d is actually disabled.
*/
static void __init check_tylersburg_isoch(void)
{
	struct pci_dev *pdev;
	uint32_t vtisochctrl;

	/* If there's no Azalia in the system anyway, forget it. */
	pdev = pci_get_device(PCI_VENDOR_ID_INTEL, 0x3a3e, NULL);
	if (!pdev)
		return;
	pci_dev_put(pdev);

	/* System Management Registers. Might be hidden, in which case
	   we can't do the sanity check. But that's OK, because the
	   known-broken BIOSes _don't_ actually hide it, so far. */
	pdev = pci_get_device(PCI_VENDOR_ID_INTEL, 0x342e, NULL);
	if (!pdev)
		return;

	if (pci_read_config_dword(pdev, 0x188, &vtisochctrl)) {
		pci_dev_put(pdev);
		return;
	}

	pci_dev_put(pdev);

	/* If Azalia DMA is routed to the non-isoch DMAR unit, fine. */
	if (vtisochctrl & 1)
		return;

	/* Drop all bits other than the number of TLB entries */
	vtisochctrl &= 0x1c;

	/* If we have the recommended number of TLB entries (16), fine. */
	if (vtisochctrl == 0x10)
		return;

	/* Zero TLB entries? You get to ride the short bus to school. */
	if (!vtisochctrl) {
		WARN(1, "Your BIOS is broken; DMA routed to ISOCH DMAR unit but no TLB space.\n"
		     "BIOS vendor: %s; Ver: %s; Product Version: %s\n",
		     dmi_get_system_info(DMI_BIOS_VENDOR),
		     dmi_get_system_info(DMI_BIOS_VERSION),
		     dmi_get_system_info(DMI_PRODUCT_VERSION));
		iommu_identity_mapping |= IDENTMAP_AZALIA;
		return;
	}

	pr_warn("Recommended TLB entries for ISOCH unit is 16; your BIOS set %d\n",
	       vtisochctrl);
}<|MERGE_RESOLUTION|>--- conflicted
+++ resolved
@@ -4461,11 +4461,7 @@
 	struct dmar_rmrr_unit *rmrru;
 
 	rmrr = (struct acpi_dmar_reserved_memory *)header;
-<<<<<<< HEAD
-	if (arch_rmrr_sanity_check(rmrr)) {
-=======
 	if (rmrr_sanity_check(rmrr)) {
->>>>>>> 7117be3f
 		pr_warn(FW_BUG
 			   "Your BIOS is broken; bad RMRR [%#018Lx-%#018Lx]\n"
 			   "BIOS vendor: %s; Ver: %s; Product Version: %s\n",
@@ -6155,8 +6151,6 @@
 					   struct device *dev)
 {
 	return attach_deferred(dev);
-<<<<<<< HEAD
-=======
 }
 
 static int
@@ -6188,7 +6182,6 @@
 	}
 
 	return ret;
->>>>>>> 7117be3f
 }
 
 const struct iommu_ops intel_iommu_ops = {
