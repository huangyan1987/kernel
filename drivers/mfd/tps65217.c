--- conflicted
+++ resolved
@@ -406,11 +406,7 @@
 	unsigned int virq;
 	int i;
 
-<<<<<<< HEAD
-	for (i = 0; i < ARRAY_SIZE(tps65217_irqs); i++) {
-=======
 	for (i = 0; i < TPS65217_NUM_IRQ; i++) {
->>>>>>> a062067a
 		virq = irq_find_mapping(tps->irq_domain, i);
 		if (virq)
 			irq_dispose_mapping(virq);
