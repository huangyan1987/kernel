/*
 DVB device driver for cx231xx

 Copyright (C) 2008 <srinivasa.deevi at conexant dot com>
		Based on em28xx driver

 This program is free software; you can redistribute it and/or modify
   it under the terms of the GNU General Public License as published by
   the Free Software Foundation; either version 2 of the License, or
   (at your option) any later version.

   This program is distributed in the hope that it will be useful,
   but WITHOUT ANY WARRANTY; without even the implied warranty of
   MERCHANTABILITY or FITNESS FOR A PARTICULAR PURPOSE.  See the
   GNU General Public License for more details.

   You should have received a copy of the GNU General Public License
   along with this program; if not, write to the Free Software
   Foundation, Inc., 675 Mass Ave, Cambridge, MA 02139, USA.
 */

#include "cx231xx.h"
#include <linux/kernel.h>
#include <linux/slab.h>

#include <media/dvbdev.h>
#include <media/dmxdev.h>
#include <media/dvb_demux.h>
#include <media/dvb_net.h>
#include <media/dvb_frontend.h>
#include <media/v4l2-common.h>
#include <media/tuner.h>

#include "xc5000.h"
#include "s5h1432.h"
#include "tda18271.h"
#include "s5h1411.h"
#include "lgdt3305.h"
#include "si2165.h"
#include "si2168.h"
#include "mb86a20s.h"
#include "si2157.h"
#include "lgdt3306a.h"
#include "r820t.h"
#include "mn88473.h"

MODULE_DESCRIPTION("driver for cx231xx based DVB cards");
MODULE_AUTHOR("Srinivasa Deevi <srinivasa.deevi@conexant.com>");
MODULE_LICENSE("GPL");

static unsigned int debug;
module_param(debug, int, 0644);
MODULE_PARM_DESC(debug, "enable debug messages [dvb]");

DVB_DEFINE_MOD_OPT_ADAPTER_NR(adapter_nr);

#define CX231XX_DVB_NUM_BUFS 5
#define CX231XX_DVB_MAX_PACKETSIZE 564
#define CX231XX_DVB_MAX_PACKETS 64
#define CX231XX_DVB_MAX_FRONTENDS 2

struct cx231xx_dvb {
	struct dvb_frontend *frontend[CX231XX_DVB_MAX_FRONTENDS];

	/* feed count management */
	struct mutex lock;
	int nfeeds;

	/* general boilerplate stuff */
	struct dvb_adapter adapter;
	struct dvb_demux demux;
	struct dmxdev dmxdev;
	struct dmx_frontend fe_hw;
	struct dmx_frontend fe_mem;
	struct dvb_net net;
	struct i2c_client *i2c_client_demod[2];
	struct i2c_client *i2c_client_tuner;
};

static struct s5h1432_config dvico_s5h1432_config = {
	.output_mode   = S5H1432_SERIAL_OUTPUT,
	.gpio          = S5H1432_GPIO_ON,
	.qam_if        = S5H1432_IF_4000,
	.vsb_if        = S5H1432_IF_4000,
	.inversion     = S5H1432_INVERSION_OFF,
	.status_mode   = S5H1432_DEMODLOCKING,
	.mpeg_timing   = S5H1432_MPEGTIMING_CONTINUOUS_NONINVERTING_CLOCK,
};

static struct tda18271_std_map cnxt_rde253s_tda18271_std_map = {
	.dvbt_6   = { .if_freq = 4000, .agc_mode = 3, .std = 4,
		      .if_lvl = 1, .rfagc_top = 0x37, },
	.dvbt_7   = { .if_freq = 4000, .agc_mode = 3, .std = 5,
		      .if_lvl = 1, .rfagc_top = 0x37, },
	.dvbt_8   = { .if_freq = 4000, .agc_mode = 3, .std = 6,
		      .if_lvl = 1, .rfagc_top = 0x37, },
};

static struct tda18271_std_map mb86a20s_tda18271_config = {
	.dvbt_6   = { .if_freq = 4000, .agc_mode = 3, .std = 4,
		      .if_lvl = 0, .rfagc_top = 0x37, },
};

static struct tda18271_config cnxt_rde253s_tunerconfig = {
	.std_map = &cnxt_rde253s_tda18271_std_map,
	.gate    = TDA18271_GATE_ANALOG,
};

static struct s5h1411_config tda18271_s5h1411_config = {
	.output_mode   = S5H1411_SERIAL_OUTPUT,
	.gpio          = S5H1411_GPIO_OFF,
	.vsb_if        = S5H1411_IF_3250,
	.qam_if        = S5H1411_IF_4000,
	.inversion     = S5H1411_INVERSION_ON,
	.status_mode   = S5H1411_DEMODLOCKING,
	.mpeg_timing   = S5H1411_MPEGTIMING_CONTINUOUS_NONINVERTING_CLOCK,
};
static struct s5h1411_config xc5000_s5h1411_config = {
	.output_mode   = S5H1411_SERIAL_OUTPUT,
	.gpio          = S5H1411_GPIO_OFF,
	.vsb_if        = S5H1411_IF_3250,
	.qam_if        = S5H1411_IF_3250,
	.inversion     = S5H1411_INVERSION_OFF,
	.status_mode   = S5H1411_DEMODLOCKING,
	.mpeg_timing   = S5H1411_MPEGTIMING_CONTINUOUS_NONINVERTING_CLOCK,
};

static struct lgdt3305_config hcw_lgdt3305_config = {
	.i2c_addr           = 0x0e,
	.mpeg_mode          = LGDT3305_MPEG_SERIAL,
	.tpclk_edge         = LGDT3305_TPCLK_FALLING_EDGE,
	.tpvalid_polarity   = LGDT3305_TP_VALID_HIGH,
	.deny_i2c_rptr      = 1,
	.spectral_inversion = 1,
	.qam_if_khz         = 4000,
	.vsb_if_khz         = 3250,
};

static struct tda18271_std_map hauppauge_tda18271_std_map = {
	.atsc_6   = { .if_freq = 3250, .agc_mode = 3, .std = 4,
		      .if_lvl = 1, .rfagc_top = 0x58, },
	.qam_6    = { .if_freq = 4000, .agc_mode = 3, .std = 5,
		      .if_lvl = 1, .rfagc_top = 0x58, },
};

static struct tda18271_config hcw_tda18271_config = {
	.std_map = &hauppauge_tda18271_std_map,
	.gate    = TDA18271_GATE_DIGITAL,
};

static const struct mb86a20s_config pv_mb86a20s_config = {
	.demod_address = 0x10,
	.is_serial = true,
};

static struct tda18271_config pv_tda18271_config = {
	.std_map = &mb86a20s_tda18271_config,
	.gate    = TDA18271_GATE_DIGITAL,
	.small_i2c = TDA18271_03_BYTE_CHUNK_INIT,
};

static struct lgdt3306a_config hauppauge_955q_lgdt3306a_config = {
	.qam_if_khz         = 4000,
	.vsb_if_khz         = 3250,
	.spectral_inversion = 1,
	.mpeg_mode          = LGDT3306A_MPEG_SERIAL,
	.tpclk_edge         = LGDT3306A_TPCLK_RISING_EDGE,
	.tpvalid_polarity   = LGDT3306A_TP_VALID_HIGH,
	.xtalMHz            = 25,
};

static struct r820t_config astrometa_t2hybrid_r820t_config = {
	.i2c_addr		= 0x3a, /* 0x74 >> 1 */
	.xtal			= 16000000,
	.rafael_chip		= CHIP_R828D,
	.max_i2c_msg_len	= 2,
};

static inline void print_err_status(struct cx231xx *dev, int packet, int status)
{
	char *errmsg = "Unknown";

	switch (status) {
	case -ENOENT:
		errmsg = "unlinked synchronously";
		break;
	case -ECONNRESET:
		errmsg = "unlinked asynchronously";
		break;
	case -ENOSR:
		errmsg = "Buffer error (overrun)";
		break;
	case -EPIPE:
		errmsg = "Stalled (device not responding)";
		break;
	case -EOVERFLOW:
		errmsg = "Babble (bad cable?)";
		break;
	case -EPROTO:
		errmsg = "Bit-stuff error (bad cable?)";
		break;
	case -EILSEQ:
		errmsg = "CRC/Timeout (could be anything)";
		break;
	case -ETIME:
		errmsg = "Device does not respond";
		break;
	}
	if (packet < 0) {
		dev_dbg(dev->dev,
			"URB status %d [%s].\n", status, errmsg);
	} else {
		dev_dbg(dev->dev,
			"URB packet %d, status %d [%s].\n",
			packet, status, errmsg);
	}
}

static inline int dvb_isoc_copy(struct cx231xx *dev, struct urb *urb)
{
	int i;

	if (!dev)
		return 0;

	if (dev->state & DEV_DISCONNECTED)
		return 0;

	if (urb->status < 0) {
		print_err_status(dev, -1, urb->status);
		if (urb->status == -ENOENT)
			return 0;
	}

	for (i = 0; i < urb->number_of_packets; i++) {
		int status = urb->iso_frame_desc[i].status;

		if (status < 0) {
			print_err_status(dev, i, status);
			if (urb->iso_frame_desc[i].status != -EPROTO)
				continue;
		}

		dvb_dmx_swfilter(&dev->dvb->demux,
				 urb->transfer_buffer +
				urb->iso_frame_desc[i].offset,
				urb->iso_frame_desc[i].actual_length);
	}

	return 0;
}

static inline int dvb_bulk_copy(struct cx231xx *dev, struct urb *urb)
{
	if (!dev)
		return 0;

	if (dev->state & DEV_DISCONNECTED)
		return 0;

	if (urb->status < 0) {
		print_err_status(dev, -1, urb->status);
		if (urb->status == -ENOENT)
			return 0;
	}

	/* Feed the transport payload into the kernel demux */
	dvb_dmx_swfilter(&dev->dvb->demux,
		urb->transfer_buffer, urb->actual_length);

	return 0;
}

static int start_streaming(struct cx231xx_dvb *dvb)
{
	int rc;
	struct cx231xx *dev = dvb->adapter.priv;

	if (dev->USE_ISO) {
		dev_dbg(dev->dev, "DVB transfer mode is ISO.\n");
		cx231xx_set_alt_setting(dev, INDEX_TS1, 5);
		rc = cx231xx_set_mode(dev, CX231XX_DIGITAL_MODE);
		if (rc < 0)
			return rc;
		dev->mode_tv = 1;
		return cx231xx_init_isoc(dev, CX231XX_DVB_MAX_PACKETS,
					CX231XX_DVB_NUM_BUFS,
					dev->ts1_mode.max_pkt_size,
					dvb_isoc_copy);
	} else {
		dev_dbg(dev->dev, "DVB transfer mode is BULK.\n");
		cx231xx_set_alt_setting(dev, INDEX_TS1, 0);
		rc = cx231xx_set_mode(dev, CX231XX_DIGITAL_MODE);
		if (rc < 0)
			return rc;
		dev->mode_tv = 1;
		return cx231xx_init_bulk(dev, CX231XX_DVB_MAX_PACKETS,
					CX231XX_DVB_NUM_BUFS,
					dev->ts1_mode.max_pkt_size,
					dvb_bulk_copy);
	}

}

static int stop_streaming(struct cx231xx_dvb *dvb)
{
	struct cx231xx *dev = dvb->adapter.priv;

	if (dev->USE_ISO)
		cx231xx_uninit_isoc(dev);
	else
		cx231xx_uninit_bulk(dev);

	cx231xx_set_mode(dev, CX231XX_SUSPEND);

	return 0;
}

static int start_feed(struct dvb_demux_feed *feed)
{
	struct dvb_demux *demux = feed->demux;
	struct cx231xx_dvb *dvb = demux->priv;
	int rc, ret;

	if (!demux->dmx.frontend)
		return -EINVAL;

	mutex_lock(&dvb->lock);
	dvb->nfeeds++;
	rc = dvb->nfeeds;

	if (dvb->nfeeds == 1) {
		ret = start_streaming(dvb);
		if (ret < 0)
			rc = ret;
	}

	mutex_unlock(&dvb->lock);
	return rc;
}

static int stop_feed(struct dvb_demux_feed *feed)
{
	struct dvb_demux *demux = feed->demux;
	struct cx231xx_dvb *dvb = demux->priv;
	int err = 0;

	mutex_lock(&dvb->lock);
	dvb->nfeeds--;

	if (0 == dvb->nfeeds)
		err = stop_streaming(dvb);

	mutex_unlock(&dvb->lock);
	return err;
}

/* ------------------------------------------------------------------ */
static int cx231xx_dvb_bus_ctrl(struct dvb_frontend *fe, int acquire)
{
	struct cx231xx *dev = fe->dvb->priv;

	if (acquire)
		return cx231xx_set_mode(dev, CX231XX_DIGITAL_MODE);
	else
		return cx231xx_set_mode(dev, CX231XX_SUSPEND);
}

/* ------------------------------------------------------------------ */

static struct xc5000_config cnxt_rde250_tunerconfig = {
	.i2c_address = 0x61,
	.if_khz = 4000,
};
static struct xc5000_config cnxt_rdu250_tunerconfig = {
	.i2c_address = 0x61,
	.if_khz = 3250,
};

/* ------------------------------------------------------------------ */
#if 0
static int attach_xc5000(u8 addr, struct cx231xx *dev)
{

	struct dvb_frontend *fe;
	struct xc5000_config cfg;

	memset(&cfg, 0, sizeof(cfg));
	cfg.i2c_adap = cx231xx_get_i2c_adap(dev, dev->board.tuner_i2c_master);
	cfg.i2c_addr = addr;

	if (!dev->dvb->frontend[0]) {
		dev_err(dev->dev, "%s/2: dvb frontend not attached. Can't attach xc5000\n",
			dev->name);
		return -EINVAL;
	}

	fe = dvb_attach(xc5000_attach, dev->dvb->frontend[0], &cfg);
	if (!fe) {
		dev_err(dev->dev, "%s/2: xc5000 attach failed\n", dev->name);
		dvb_frontend_detach(dev->dvb->frontend[0]);
		dev->dvb->frontend[0] = NULL;
		return -EINVAL;
	}

	dev_info(dev->dev, "%s/2: xc5000 attached\n", dev->name);

	return 0;
}
#endif

int cx231xx_set_analog_freq(struct cx231xx *dev, u32 freq)
{
	if (dev->dvb && dev->dvb->frontend[0]) {

		struct dvb_tuner_ops *dops = &dev->dvb->frontend[0]->ops.tuner_ops;

		if (dops->set_analog_params != NULL) {
			struct analog_parameters params;

			params.frequency = freq;
			params.std = dev->norm;
			params.mode = 0;	/* 0- Air; 1 - cable */
			/*params.audmode = ;       */

			/* Set the analog parameters to set the frequency */
			dops->set_analog_params(dev->dvb->frontend[0], &params);
		}

	}

	return 0;
}

int cx231xx_reset_analog_tuner(struct cx231xx *dev)
{
	int status = 0;

	if (dev->dvb && dev->dvb->frontend[0]) {

		struct dvb_tuner_ops *dops = &dev->dvb->frontend[0]->ops.tuner_ops;

		if (dops->init != NULL && !dev->xc_fw_load_done) {

			dev_dbg(dev->dev,
				"Reloading firmware for XC5000\n");
			status = dops->init(dev->dvb->frontend[0]);
			if (status == 0) {
				dev->xc_fw_load_done = 1;
				dev_dbg(dev->dev,
					"XC5000 firmware download completed\n");
			} else {
				dev->xc_fw_load_done = 0;
				dev_dbg(dev->dev,
					"XC5000 firmware download failed !!!\n");
			}
		}

	}

	return status;
}

/* ------------------------------------------------------------------ */

static int register_dvb(struct cx231xx_dvb *dvb,
			struct module *module,
			struct cx231xx *dev, struct device *device)
{
	int result;

	mutex_init(&dvb->lock);


	/* register adapter */
	result = dvb_register_adapter(&dvb->adapter, dev->name, module, device,
				      adapter_nr);
	if (result < 0) {
		dev_warn(dev->dev,
		       "%s: dvb_register_adapter failed (errno = %d)\n",
		       dev->name, result);
		goto fail_adapter;
	}
	dvb_register_media_controller(&dvb->adapter, dev->media_dev);

	/* Ensure all frontends negotiate bus access */
	dvb->frontend[0]->ops.ts_bus_ctrl = cx231xx_dvb_bus_ctrl;
	if (dvb->frontend[1])
		dvb->frontend[1]->ops.ts_bus_ctrl = cx231xx_dvb_bus_ctrl;

	dvb->adapter.priv = dev;

	/* register frontend */
	result = dvb_register_frontend(&dvb->adapter, dvb->frontend[0]);
	if (result < 0) {
		dev_warn(dev->dev,
		       "%s: dvb_register_frontend failed (errno = %d)\n",
		       dev->name, result);
		goto fail_frontend0;
	}

	if (dvb->frontend[1]) {
		result = dvb_register_frontend(&dvb->adapter, dvb->frontend[1]);
		if (result < 0) {
			dev_warn(dev->dev,
				 "%s: 2nd dvb_register_frontend failed (errno = %d)\n",
				dev->name, result);
			goto fail_frontend1;
		}

		/* MFE lock */
		dvb->adapter.mfe_shared = 1;
	}

	/* register demux stuff */
	dvb->demux.dmx.capabilities =
	    DMX_TS_FILTERING | DMX_SECTION_FILTERING |
	    DMX_MEMORY_BASED_FILTERING;
	dvb->demux.priv = dvb;
	dvb->demux.filternum = 256;
	dvb->demux.feednum = 256;
	dvb->demux.start_feed = start_feed;
	dvb->demux.stop_feed = stop_feed;

	result = dvb_dmx_init(&dvb->demux);
	if (result < 0) {
		dev_warn(dev->dev,
			 "%s: dvb_dmx_init failed (errno = %d)\n",
		       dev->name, result);
		goto fail_dmx;
	}

	dvb->dmxdev.filternum = 256;
	dvb->dmxdev.demux = &dvb->demux.dmx;
	dvb->dmxdev.capabilities = 0;
	result = dvb_dmxdev_init(&dvb->dmxdev, &dvb->adapter);
	if (result < 0) {
		dev_warn(dev->dev,
			 "%s: dvb_dmxdev_init failed (errno = %d)\n",
			 dev->name, result);
		goto fail_dmxdev;
	}

	dvb->fe_hw.source = DMX_FRONTEND_0;
	result = dvb->demux.dmx.add_frontend(&dvb->demux.dmx, &dvb->fe_hw);
	if (result < 0) {
		dev_warn(dev->dev,
		       "%s: add_frontend failed (DMX_FRONTEND_0, errno = %d)\n",
		       dev->name, result);
		goto fail_fe_hw;
	}

	dvb->fe_mem.source = DMX_MEMORY_FE;
	result = dvb->demux.dmx.add_frontend(&dvb->demux.dmx, &dvb->fe_mem);
	if (result < 0) {
		dev_warn(dev->dev,
			 "%s: add_frontend failed (DMX_MEMORY_FE, errno = %d)\n",
			 dev->name, result);
		goto fail_fe_mem;
	}

	result = dvb->demux.dmx.connect_frontend(&dvb->demux.dmx, &dvb->fe_hw);
	if (result < 0) {
		dev_warn(dev->dev,
			 "%s: connect_frontend failed (errno = %d)\n",
			 dev->name, result);
		goto fail_fe_conn;
	}

	/* register network adapter */
	dvb_net_init(&dvb->adapter, &dvb->net, &dvb->demux.dmx);
	result = dvb_create_media_graph(&dvb->adapter,
					dev->tuner_type == TUNER_ABSENT);
	if (result < 0)
		goto fail_create_graph;

	return 0;

fail_create_graph:
	dvb_net_release(&dvb->net);
fail_fe_conn:
	dvb->demux.dmx.remove_frontend(&dvb->demux.dmx, &dvb->fe_mem);
fail_fe_mem:
	dvb->demux.dmx.remove_frontend(&dvb->demux.dmx, &dvb->fe_hw);
fail_fe_hw:
	dvb_dmxdev_release(&dvb->dmxdev);
fail_dmxdev:
	dvb_dmx_release(&dvb->demux);
fail_dmx:
	if (dvb->frontend[1])
		dvb_unregister_frontend(dvb->frontend[1]);
	dvb_unregister_frontend(dvb->frontend[0]);
fail_frontend1:
	if (dvb->frontend[1])
		dvb_frontend_detach(dvb->frontend[1]);
fail_frontend0:
	dvb_frontend_detach(dvb->frontend[0]);
	dvb_unregister_adapter(&dvb->adapter);
fail_adapter:
	return result;
}

static void unregister_dvb(struct cx231xx_dvb *dvb)
{
	dvb_net_release(&dvb->net);
	dvb->demux.dmx.remove_frontend(&dvb->demux.dmx, &dvb->fe_mem);
	dvb->demux.dmx.remove_frontend(&dvb->demux.dmx, &dvb->fe_hw);
	dvb_dmxdev_release(&dvb->dmxdev);
	dvb_dmx_release(&dvb->demux);
	if (dvb->frontend[1])
		dvb_unregister_frontend(dvb->frontend[1]);
	dvb_unregister_frontend(dvb->frontend[0]);
	if (dvb->frontend[1])
		dvb_frontend_detach(dvb->frontend[1]);
	dvb_frontend_detach(dvb->frontend[0]);
	dvb_unregister_adapter(&dvb->adapter);

	/* remove I2C tuner */
	dvb_module_release(dvb->i2c_client_tuner);
	dvb->i2c_client_tuner = NULL;
	/* remove I2C demod(s) */
	dvb_module_release(dvb->i2c_client_demod[1]);
	dvb->i2c_client_demod[1] = NULL;
	dvb_module_release(dvb->i2c_client_demod[0]);
	dvb->i2c_client_demod[0] = NULL;
}

static int dvb_init(struct cx231xx *dev)
{
	int result;
	struct cx231xx_dvb *dvb;
	struct i2c_adapter *tuner_i2c;
	struct i2c_adapter *demod_i2c;
	struct i2c_client *client;
	struct i2c_adapter *adapter;

	if (!dev->board.has_dvb) {
		/* This device does not support the extension */
		return 0;
	}

	dvb = kzalloc(sizeof(struct cx231xx_dvb), GFP_KERNEL);

	if (dvb == NULL) {
		dev_info(dev->dev,
			 "cx231xx_dvb: memory allocation failed\n");
		return -ENOMEM;
	}
	dev->dvb = dvb;
	dev->cx231xx_set_analog_freq = cx231xx_set_analog_freq;
	dev->cx231xx_reset_analog_tuner = cx231xx_reset_analog_tuner;

	tuner_i2c = cx231xx_get_i2c_adap(dev, dev->board.tuner_i2c_master);
	demod_i2c = cx231xx_get_i2c_adap(dev, dev->board.demod_i2c_master);
	mutex_lock(&dev->lock);
	cx231xx_set_mode(dev, CX231XX_DIGITAL_MODE);
	cx231xx_demod_reset(dev);
	/* init frontend */
	switch (dev->model) {
	case CX231XX_BOARD_CNXT_CARRAERA:
	case CX231XX_BOARD_CNXT_RDE_250:

		dev->dvb->frontend[0] = dvb_attach(s5h1432_attach,
					&dvico_s5h1432_config,
					demod_i2c);

		if (!dev->dvb->frontend[0]) {
			dev_err(dev->dev,
				"Failed to attach s5h1432 front end\n");
			result = -EINVAL;
			goto out_free;
		}

		/* define general-purpose callback pointer */
		dvb->frontend[0]->callback = cx231xx_tuner_callback;

		if (!dvb_attach(xc5000_attach, dev->dvb->frontend[0],
			       tuner_i2c,
			       &cnxt_rde250_tunerconfig)) {
			result = -EINVAL;
			goto out_free;
		}

		break;
	case CX231XX_BOARD_CNXT_SHELBY:
	case CX231XX_BOARD_CNXT_RDU_250:

		dev->dvb->frontend[0] = dvb_attach(s5h1411_attach,
					       &xc5000_s5h1411_config,
					       demod_i2c);

		if (!dev->dvb->frontend[0]) {
			dev_err(dev->dev,
				"Failed to attach s5h1411 front end\n");
			result = -EINVAL;
			goto out_free;
		}

		/* define general-purpose callback pointer */
		dvb->frontend[0]->callback = cx231xx_tuner_callback;

		if (!dvb_attach(xc5000_attach, dev->dvb->frontend[0],
			       tuner_i2c,
			       &cnxt_rdu250_tunerconfig)) {
			result = -EINVAL;
			goto out_free;
		}
		break;
	case CX231XX_BOARD_CNXT_RDE_253S:

		dev->dvb->frontend[0] = dvb_attach(s5h1432_attach,
					&dvico_s5h1432_config,
					demod_i2c);

		if (!dev->dvb->frontend[0]) {
			dev_err(dev->dev,
				"Failed to attach s5h1432 front end\n");
			result = -EINVAL;
			goto out_free;
		}

		/* define general-purpose callback pointer */
		dvb->frontend[0]->callback = cx231xx_tuner_callback;

		if (!dvb_attach(tda18271_attach, dev->dvb->frontend[0],
			       dev->board.tuner_addr, tuner_i2c,
			       &cnxt_rde253s_tunerconfig)) {
			result = -EINVAL;
			goto out_free;
		}
		break;
	case CX231XX_BOARD_CNXT_RDU_253S:
	case CX231XX_BOARD_KWORLD_UB445_USB_HYBRID:

		dev->dvb->frontend[0] = dvb_attach(s5h1411_attach,
					       &tda18271_s5h1411_config,
					       demod_i2c);

		if (!dev->dvb->frontend[0]) {
			dev_err(dev->dev,
				"Failed to attach s5h1411 front end\n");
			result = -EINVAL;
			goto out_free;
		}

		/* define general-purpose callback pointer */
		dvb->frontend[0]->callback = cx231xx_tuner_callback;

		if (!dvb_attach(tda18271_attach, dev->dvb->frontend[0],
			       dev->board.tuner_addr, tuner_i2c,
			       &cnxt_rde253s_tunerconfig)) {
			result = -EINVAL;
			goto out_free;
		}
		break;
	case CX231XX_BOARD_HAUPPAUGE_EXETER:

		dev_info(dev->dev,
			 "%s: looking for tuner / demod on i2c bus: %d\n",
		       __func__, i2c_adapter_id(tuner_i2c));

		dev->dvb->frontend[0] = dvb_attach(lgdt3305_attach,
						&hcw_lgdt3305_config,
						demod_i2c);

		if (!dev->dvb->frontend[0]) {
			dev_err(dev->dev,
				"Failed to attach LG3305 front end\n");
			result = -EINVAL;
			goto out_free;
		}

		/* define general-purpose callback pointer */
		dvb->frontend[0]->callback = cx231xx_tuner_callback;

		dvb_attach(tda18271_attach, dev->dvb->frontend[0],
			   dev->board.tuner_addr, tuner_i2c,
			   &hcw_tda18271_config);
		break;

	case CX231XX_BOARD_HAUPPAUGE_930C_HD_1113xx:
	{
		struct si2165_platform_data si2165_pdata = {};

		/* attach demod */
		si2165_pdata.fe = &dev->dvb->frontend[0];
		si2165_pdata.chip_mode = SI2165_MODE_PLL_XTAL;
		si2165_pdata.ref_freq_hz = 16000000;

		/* perform probe/init/attach */
		client = dvb_module_probe("si2165", NULL, demod_i2c,
						dev->board.demod_addr,
						&si2165_pdata);
		if (!client) {
			result = -ENODEV;
			goto out_free;
		}
		dvb->i2c_client_demod[0] = client;

		dev->dvb->frontend[0]->ops.i2c_gate_ctrl = NULL;

		/* define general-purpose callback pointer */
		dvb->frontend[0]->callback = cx231xx_tuner_callback;

		dvb_attach(tda18271_attach, dev->dvb->frontend[0],
			dev->board.tuner_addr, tuner_i2c,
			&hcw_tda18271_config);

		dev->cx231xx_reset_analog_tuner = NULL;
		break;
	}
	case CX231XX_BOARD_HAUPPAUGE_930C_HD_1114xx:
	{
		struct si2165_platform_data si2165_pdata = {};
		struct si2157_config si2157_config = {};

		/* attach demod */
		si2165_pdata.fe = &dev->dvb->frontend[0];
		si2165_pdata.chip_mode = SI2165_MODE_PLL_EXT;
		si2165_pdata.ref_freq_hz = 24000000;

		/* perform probe/init/attach */
		client = dvb_module_probe("si2165", NULL, demod_i2c,
						dev->board.demod_addr,
						&si2165_pdata);
		if (!client) {
			result = -ENODEV;
			goto out_free;
		}
		dvb->i2c_client_demod[0] = client;

		dev->dvb->frontend[0]->ops.i2c_gate_ctrl = NULL;

		/* define general-purpose callback pointer */
		dvb->frontend[0]->callback = cx231xx_tuner_callback;

		/* attach tuner */
		si2157_config.fe = dev->dvb->frontend[0];
#ifdef CONFIG_MEDIA_CONTROLLER_DVB
		si2157_config.mdev = dev->media_dev;
#endif
		si2157_config.if_port = 1;
		si2157_config.inversion = true;

		/* perform probe/init/attach */
		client = dvb_module_probe("si2157", NULL, tuner_i2c,
						dev->board.tuner_addr,
						&si2157_config);
		if (!client) {
			result = -ENODEV;
			goto out_free;
		}
		dev->cx231xx_reset_analog_tuner = NULL;

		dev->dvb->i2c_client_tuner = client;
		break;
	}
	case CX231XX_BOARD_HAUPPAUGE_955Q:
	{
		struct si2157_config si2157_config = {};
		struct lgdt3306a_config lgdt3306a_config = {};

		lgdt3306a_config = hauppauge_955q_lgdt3306a_config;
		lgdt3306a_config.fe = &dev->dvb->frontend[0];
		lgdt3306a_config.i2c_adapter = &adapter;

		/* perform probe/init/attach */
		client = dvb_module_probe("lgdt3306a", NULL, demod_i2c,
						dev->board.demod_addr,
						&lgdt3306a_config);
		if (!client) {
			result = -ENODEV;
			goto out_free;
		}
		dvb->i2c_client_demod[0] = client;

		dev->dvb->frontend[0]->ops.i2c_gate_ctrl = NULL;

		/* define general-purpose callback pointer */
		dvb->frontend[0]->callback = cx231xx_tuner_callback;

		/* attach tuner */
		si2157_config.fe = dev->dvb->frontend[0];
#ifdef CONFIG_MEDIA_CONTROLLER_DVB
		si2157_config.mdev = dev->media_dev;
#endif
		si2157_config.if_port = 1;
		si2157_config.inversion = true;

		/* perform probe/init/attach */
		client = dvb_module_probe("si2157", NULL, tuner_i2c,
						dev->board.tuner_addr,
						&si2157_config);
		if (!client) {
			result = -ENODEV;
			goto out_free;
		}
		dev->cx231xx_reset_analog_tuner = NULL;

		dev->dvb->i2c_client_tuner = client;
		break;
	}
	case CX231XX_BOARD_PV_PLAYTV_USB_HYBRID:
	case CX231XX_BOARD_KWORLD_UB430_USB_HYBRID:

		dev_info(dev->dev,
			 "%s: looking for demod on i2c bus: %d\n",
			 __func__, i2c_adapter_id(tuner_i2c));

		dev->dvb->frontend[0] = dvb_attach(mb86a20s_attach,
						&pv_mb86a20s_config,
						demod_i2c);

		if (!dev->dvb->frontend[0]) {
			dev_err(dev->dev,
				"Failed to attach mb86a20s demod\n");
			result = -EINVAL;
			goto out_free;
		}

		/* define general-purpose callback pointer */
		dvb->frontend[0]->callback = cx231xx_tuner_callback;

		dvb_attach(tda18271_attach, dev->dvb->frontend[0],
			   dev->board.tuner_addr, tuner_i2c,
			   &pv_tda18271_config);
		break;

	case CX231XX_BOARD_EVROMEDIA_FULL_HYBRID_FULLHD:
	{
		struct si2157_config si2157_config = {};
		struct si2168_config si2168_config = {};

		/* attach demodulator chip */
		si2168_config.ts_mode = SI2168_TS_SERIAL; /* from *.inf file */
		si2168_config.fe = &dev->dvb->frontend[0];
		si2168_config.i2c_adapter = &adapter;
		si2168_config.ts_clock_inv = true;

		/* perform probe/init/attach */
		client = dvb_module_probe("si2168", NULL, demod_i2c,
						dev->board.demod_addr,
						&si2168_config);
		if (!client) {
			result = -ENODEV;
			goto out_free;
		}
		dvb->i2c_client_demod[0] = client;

		/* attach tuner chip */
		si2157_config.fe = dev->dvb->frontend[0];
#ifdef CONFIG_MEDIA_CONTROLLER_DVB
		si2157_config.mdev = dev->media_dev;
#endif
		si2157_config.if_port = 1;
		si2157_config.inversion = false;

		/* perform probe/init/attach */
		client = dvb_module_probe("si2157", NULL, tuner_i2c,
						dev->board.tuner_addr,
						&si2157_config);
		if (!client) {
			result = -ENODEV;
			goto out_free;
		}
		dev->cx231xx_reset_analog_tuner = NULL;
		dev->dvb->i2c_client_tuner = client;
		break;
	}
	case CX231XX_BOARD_ASTROMETA_T2HYBRID:
	{
		struct mn88473_config mn88473_config = {};

		/* attach demodulator chip */
		mn88473_config.i2c_wr_max = 16;
		mn88473_config.xtal = 25000000;
		mn88473_config.fe = &dev->dvb->frontend[0];

		/* perform probe/init/attach */
		client = dvb_module_probe("mn88473", NULL, demod_i2c,
						dev->board.demod_addr,
						&mn88473_config);
		if (!client) {
			result = -ENODEV;
			goto out_free;
		}
		dvb->i2c_client_demod[0] = client;

		/* define general-purpose callback pointer */
		dvb->frontend[0]->callback = cx231xx_tuner_callback;

		/* attach tuner chip */
		dvb_attach(r820t_attach, dev->dvb->frontend[0],
			   tuner_i2c,
			   &astrometa_t2hybrid_r820t_config);
		break;
	}
	case CX231XX_BOARD_HAUPPAUGE_935C:
	{
		struct si2157_config si2157_config = {};
		struct si2168_config si2168_config = {};

		/* attach demodulator chip */
		si2168_config.ts_mode = SI2168_TS_SERIAL;
		si2168_config.fe = &dev->dvb->frontend[0];
		si2168_config.i2c_adapter = &adapter;
		si2168_config.ts_clock_inv = true;

		/* perform probe/init/attach */
		client = dvb_module_probe("si2168", NULL, demod_i2c,
						dev->board.demod_addr,
						&si2168_config);
		if (!client) {
			result = -ENODEV;
			goto out_free;
		}
		dvb->i2c_client_demod[0] = client;
		dev->dvb->frontend[0]->ops.i2c_gate_ctrl = NULL;

		/* define general-purpose callback pointer */
		dvb->frontend[0]->callback = cx231xx_tuner_callback;

		/* attach tuner */
		si2157_config.fe = dev->dvb->frontend[0];
#ifdef CONFIG_MEDIA_CONTROLLER_DVB
		si2157_config.mdev = dev->media_dev;
#endif
		si2157_config.if_port = 1;
		si2157_config.inversion = true;

<<<<<<< HEAD
		memset(&info, 0, sizeof(struct i2c_board_info));
		strlcpy(info.type, "si2157", I2C_NAME_SIZE);
		info.addr = dev->board.tuner_addr;
		info.platform_data = &si2157_config;
		request_module("si2157");

		client = i2c_new_device(tuner_i2c, &info);
		if (client == NULL || client->dev.driver == NULL) {
			module_put(dvb->i2c_client_demod[0]->dev.driver->owner);
			i2c_unregister_device(dvb->i2c_client_demod[0]);
			result = -ENODEV;
			goto out_free;
		}

		if (!try_module_get(client->dev.driver->owner)) {
			dev_err(dev->dev,
				"Failed to obtain %s tuner.\n",	info.type);
			i2c_unregister_device(client);
			module_put(dvb->i2c_client_demod[0]->dev.driver->owner);
			i2c_unregister_device(dvb->i2c_client_demod[0]);
=======
		/* perform probe/init/attach */
		client = dvb_module_probe("si2157", NULL, tuner_i2c,
						dev->board.tuner_addr,
						&si2157_config);
		if (!client) {
>>>>>>> 22cb595e
			result = -ENODEV;
			goto out_free;
		}
		dev->cx231xx_reset_analog_tuner = NULL;
		dev->dvb->i2c_client_tuner = client;
		break;
	}
	case CX231XX_BOARD_HAUPPAUGE_975:
	{
		struct i2c_adapter *adapter2;
		struct si2157_config si2157_config = {};
		struct lgdt3306a_config lgdt3306a_config = {};
		struct si2168_config si2168_config = {};

		/* attach first demodulator chip */
		lgdt3306a_config = hauppauge_955q_lgdt3306a_config;
		lgdt3306a_config.fe = &dev->dvb->frontend[0];
		lgdt3306a_config.i2c_adapter = &adapter;

		/* perform probe/init/attach */
		client = dvb_module_probe("lgdt3306a", NULL, demod_i2c,
						dev->board.demod_addr,
						&lgdt3306a_config);
		if (!client) {
			result = -ENODEV;
			goto out_free;
		}
		dvb->i2c_client_demod[0] = client;

		/* attach second demodulator chip */
		si2168_config.ts_mode = SI2168_TS_SERIAL;
		si2168_config.fe = &dev->dvb->frontend[1];
		si2168_config.i2c_adapter = &adapter2;
		si2168_config.ts_clock_inv = true;

		/* perform probe/init/attach */
		client = dvb_module_probe("si2168", NULL, adapter,
						dev->board.demod_addr2,
						&si2168_config);
		if (!client) {
			result = -ENODEV;
			goto out_free;
		}
		dvb->i2c_client_demod[1] = client;
		dvb->frontend[1]->id = 1;

		/* define general-purpose callback pointer */
		dvb->frontend[0]->callback = cx231xx_tuner_callback;
		dvb->frontend[1]->callback = cx231xx_tuner_callback;

		/* attach tuner */
		si2157_config.fe = dev->dvb->frontend[0];
#ifdef CONFIG_MEDIA_CONTROLLER_DVB
		si2157_config.mdev = dev->media_dev;
#endif
		si2157_config.if_port = 1;
		si2157_config.inversion = true;

		/* perform probe/init/attach */
		client = dvb_module_probe("si2157", NULL, adapter,
						dev->board.tuner_addr,
						&si2157_config);
		if (!client) {
			result = -ENODEV;
			goto out_free;
		}
		dev->cx231xx_reset_analog_tuner = NULL;
		dvb->i2c_client_tuner = client;

		dvb->frontend[1]->tuner_priv = dvb->frontend[0]->tuner_priv;

		memcpy(&dvb->frontend[1]->ops.tuner_ops,
			&dvb->frontend[0]->ops.tuner_ops,
			sizeof(struct dvb_tuner_ops));
		break;
	}
	default:
		dev_err(dev->dev,
			"%s/2: The frontend of your DVB/ATSC card isn't supported yet\n",
			dev->name);
		break;
	}
	if (!dvb->frontend[0]) {
		dev_err(dev->dev,
		       "%s/2: frontend initialization failed\n", dev->name);
		result = -EINVAL;
		goto out_free;
	}

	/* register everything */
	result = register_dvb(dvb, THIS_MODULE, dev, dev->dev);

	if (result < 0)
		goto out_free;


	dev_info(dev->dev, "Successfully loaded cx231xx-dvb\n");

ret:
	cx231xx_set_mode(dev, CX231XX_SUSPEND);
	mutex_unlock(&dev->lock);
	return result;

out_free:
	/* remove I2C tuner */
	dvb_module_release(dvb->i2c_client_tuner);
	dvb->i2c_client_tuner = NULL;
	/* remove I2C demod(s) */
	dvb_module_release(dvb->i2c_client_demod[1]);
	dvb->i2c_client_demod[1] = NULL;
	dvb_module_release(dvb->i2c_client_demod[0]);
	dvb->i2c_client_demod[0] = NULL;
	kfree(dvb);
	dev->dvb = NULL;
	goto ret;
}

static int dvb_fini(struct cx231xx *dev)
{
	if (!dev->board.has_dvb) {
		/* This device does not support the extension */
		return 0;
	}

	if (dev->dvb) {
		unregister_dvb(dev->dvb);
		dev->dvb = NULL;
	}

	return 0;
}

static struct cx231xx_ops dvb_ops = {
	.id = CX231XX_DVB,
	.name = "Cx231xx dvb Extension",
	.init = dvb_init,
	.fini = dvb_fini,
};

static int __init cx231xx_dvb_register(void)
{
	return cx231xx_register_extension(&dvb_ops);
}

static void __exit cx231xx_dvb_unregister(void)
{
	cx231xx_unregister_extension(&dvb_ops);
}

module_init(cx231xx_dvb_register);
module_exit(cx231xx_dvb_unregister);<|MERGE_RESOLUTION|>--- conflicted
+++ resolved
@@ -1028,34 +1028,11 @@
 		si2157_config.if_port = 1;
 		si2157_config.inversion = true;
 
-<<<<<<< HEAD
-		memset(&info, 0, sizeof(struct i2c_board_info));
-		strlcpy(info.type, "si2157", I2C_NAME_SIZE);
-		info.addr = dev->board.tuner_addr;
-		info.platform_data = &si2157_config;
-		request_module("si2157");
-
-		client = i2c_new_device(tuner_i2c, &info);
-		if (client == NULL || client->dev.driver == NULL) {
-			module_put(dvb->i2c_client_demod[0]->dev.driver->owner);
-			i2c_unregister_device(dvb->i2c_client_demod[0]);
-			result = -ENODEV;
-			goto out_free;
-		}
-
-		if (!try_module_get(client->dev.driver->owner)) {
-			dev_err(dev->dev,
-				"Failed to obtain %s tuner.\n",	info.type);
-			i2c_unregister_device(client);
-			module_put(dvb->i2c_client_demod[0]->dev.driver->owner);
-			i2c_unregister_device(dvb->i2c_client_demod[0]);
-=======
 		/* perform probe/init/attach */
 		client = dvb_module_probe("si2157", NULL, tuner_i2c,
 						dev->board.tuner_addr,
 						&si2157_config);
 		if (!client) {
->>>>>>> 22cb595e
 			result = -ENODEV;
 			goto out_free;
 		}
