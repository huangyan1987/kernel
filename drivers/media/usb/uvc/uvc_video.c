--- conflicted
+++ resolved
@@ -150,11 +150,7 @@
 	    ctrl->bmHint > 255) {
 		u8 corrected_format_index = ctrl->bmHint >> 8;
 
-<<<<<<< HEAD
-		uvc_printk(KERN_DEBUG,
-=======
 		uvc_dbg(stream->dev, VIDEO,
->>>>>>> 7d2a07b7
 			"Correct USB video probe response from {bmHint: 0x%04x, bFormatIndex: %u} to {bmHint: 0x%04x, bFormatIndex: %u}\n",
 			ctrl->bmHint, ctrl->bFormatIndex,
 			1, corrected_format_index);
