--- conflicted
+++ resolved
@@ -663,11 +663,7 @@
 
 		ev.pulse = !ev.pulse;
 		ev.duration = (buf[i] * FIRMWARE_CLOCK_DIVISOR *
-<<<<<<< HEAD
-			       FIRMWARE_CLOCK_TICK) / 1000;
-=======
 			       FIRMWARE_CLOCK_TICK) / (1000 * 1000);
->>>>>>> 7d2a07b7
 		ir_raw_event_store(d->rc_dev, &ev);
 	}
 
