--- conflicted
+++ resolved
@@ -1652,11 +1652,7 @@
 static int vidioc_streamoff(struct file *file, void *priv,
 				enum v4l2_buf_type buf_type)
 {
-<<<<<<< HEAD
-	struct gspca_dev *gspca_dev = priv;
-=======
-	struct gspca_dev *gspca_dev = video_drvdata(file);
->>>>>>> 53c30a1a
+	struct gspca_dev *gspca_dev = video_drvdata(file);
 	int i, ret;
 
 	if (buf_type != V4L2_BUF_TYPE_VIDEO_CAPTURE)
