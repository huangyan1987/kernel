/*
   em28xx-cards.c - driver for Empia EM2800/EM2820/2840 USB
		    video capture devices

   Copyright (C) 2005 Ludovico Cavedon <cavedon@sssup.it>
		      Markus Rechberger <mrechberger@gmail.com>
		      Mauro Carvalho Chehab <mchehab@infradead.org>
		      Sascha Sommer <saschasommer@freenet.de>

   This program is free software; you can redistribute it and/or modify
   it under the terms of the GNU General Public License as published by
   the Free Software Foundation; either version 2 of the License, or
   (at your option) any later version.

   This program is distributed in the hope that it will be useful,
   but WITHOUT ANY WARRANTY; without even the implied warranty of
   MERCHANTABILITY or FITNESS FOR A PARTICULAR PURPOSE.  See the
   GNU General Public License for more details.

   You should have received a copy of the GNU General Public License
   along with this program; if not, write to the Free Software
   Foundation, Inc., 675 Mass Ave, Cambridge, MA 02139, USA.
 */

#include <linux/init.h>
#include <linux/module.h>
#include <linux/delay.h>
#include <linux/i2c.h>
#include <linux/usb.h>
#include <media/tuner.h>
#include <media/msp3400.h>
#include <media/saa7115.h>
#include <media/tvp5150.h>
#include <media/tvaudio.h>
#include <media/i2c-addr.h>
#include <media/tveeprom.h>
#include <media/v4l2-common.h>
#include <media/v4l2-chip-ident.h>

#include "em28xx.h"

#define DRIVER_NAME         "em28xx"

static int tuner = -1;
module_param(tuner, int, 0444);
MODULE_PARM_DESC(tuner, "tuner type");

static unsigned int disable_ir;
module_param(disable_ir, int, 0444);
MODULE_PARM_DESC(disable_ir, "disable infrared remote support");

static unsigned int disable_usb_speed_check;
module_param(disable_usb_speed_check, int, 0444);
MODULE_PARM_DESC(disable_usb_speed_check,
		 "override min bandwidth requirement of 480M bps");

static unsigned int card[]     = {[0 ... (EM28XX_MAXBOARDS - 1)] = UNSET };
module_param_array(card,  int, NULL, 0444);
MODULE_PARM_DESC(card,     "card type");

/* Bitmask marking allocated devices from 0 to EM28XX_MAXBOARDS */
static unsigned long em28xx_devused;

struct em28xx_hash_table {
	unsigned long hash;
	unsigned int  model;
	unsigned int  tuner;
};

/*
 *  Reset sequences for analog/digital modes
 */

/* Reset for the most [analog] boards */
static struct em28xx_reg_seq default_analog[] = {
	{EM28XX_R08_GPIO,	0x6d,   ~EM_GPIO_4,	10},
	{	-1,		-1,	-1,		-1},
};

/* Reset for the most [digital] boards */
static struct em28xx_reg_seq default_digital[] = {
	{EM28XX_R08_GPIO,	0x6e,	~EM_GPIO_4,	10},
	{	-1,		-1,	-1,		-1},
};

/* Board Hauppauge WinTV HVR 900 analog */
static struct em28xx_reg_seq hauppauge_wintv_hvr_900_analog[] = {
	{EM28XX_R08_GPIO,	0x2d,	~EM_GPIO_4,	10},
	{0x05,			0xff,	0x10,		10},
	{  -1,			-1,	-1,		-1},
};

/* Board Hauppauge WinTV HVR 900 digital */
static struct em28xx_reg_seq hauppauge_wintv_hvr_900_digital[] = {
	{EM28XX_R08_GPIO,	0x2e,	~EM_GPIO_4,	10},
	{EM2880_R04_GPO,	0x04,	0x0f,		10},
	{EM2880_R04_GPO,	0x0c,	0x0f,		10},
	{ -1,			-1,	-1,		-1},
};

/* Boards - EM2880 MSI DIGIVOX AD and EM2880_BOARD_MSI_DIGIVOX_AD_II */
static struct em28xx_reg_seq em2880_msi_digivox_ad_analog[] = {
	{EM28XX_R08_GPIO,       0x69,   ~EM_GPIO_4,	 10},
	{	-1,		-1,	-1,		 -1},
};

/* Boards - EM2880 MSI DIGIVOX AD and EM2880_BOARD_MSI_DIGIVOX_AD_II */

/* Board  - EM2870 Kworld 355u
   Analog - No input analog */

/* Board - EM2882 Kworld 315U digital */
static struct em28xx_reg_seq em2882_kworld_315u_digital[] = {
	{EM28XX_R08_GPIO,	0xff,	0xff,		10},
	{EM28XX_R08_GPIO,	0xfe,	0xff,		10},
	{EM2880_R04_GPO,	0x04,	0xff,		10},
	{EM2880_R04_GPO,	0x0c,	0xff,		10},
	{EM28XX_R08_GPIO,	0x7e,	0xff,		10},
	{  -1,			-1,	-1,		-1},
};

static struct em28xx_reg_seq em2882_kworld_315u_tuner_gpio[] = {
	{EM2880_R04_GPO,	0x08,	0xff,		10},
	{EM2880_R04_GPO,	0x0c,	0xff,		10},
	{EM2880_R04_GPO,	0x08,	0xff,		10},
	{EM2880_R04_GPO,	0x0c,	0xff,		10},
	{  -1,			-1,	-1,		-1},
};

static struct em28xx_reg_seq kworld_330u_analog[] = {
	{EM28XX_R08_GPIO,	0x6d,	~EM_GPIO_4,	10},
	{EM2880_R04_GPO,	0x00,	0xff,		10},
	{ -1,			-1,	-1,		-1},
};

static struct em28xx_reg_seq kworld_330u_digital[] = {
	{EM28XX_R08_GPIO,	0x6e,	~EM_GPIO_4,	10},
	{EM2880_R04_GPO,	0x08,	0xff,		10},
	{ -1,			-1,	-1,		-1},
};

/* Evga inDtube
   GPIO0 - Enable digital power (s5h1409) - low to enable
   GPIO1 - Enable analog power (tvp5150/emp202) - low to enable
   GPIO4 - xc3028 reset
   GOP3  - s5h1409 reset
 */
static struct em28xx_reg_seq evga_indtube_analog[] = {
	{EM28XX_R08_GPIO,	0x79,   0xff,		60},
	{	-1,		-1,	-1,		-1},
};

static struct em28xx_reg_seq evga_indtube_digital[] = {
	{EM28XX_R08_GPIO,	0x7a,	0xff,		 1},
	{EM2880_R04_GPO,	0x04,	0xff,		10},
	{EM2880_R04_GPO,	0x0c,	0xff,		 1},
	{ -1,			-1,	-1,		-1},
};

/* Pinnacle Hybrid Pro eb1a:2881 */
static struct em28xx_reg_seq pinnacle_hybrid_pro_analog[] = {
	{EM28XX_R08_GPIO,	0xfd,   ~EM_GPIO_4,	10},
	{	-1,		-1,	-1,		-1},
};

static struct em28xx_reg_seq pinnacle_hybrid_pro_digital[] = {
	{EM28XX_R08_GPIO,	0x6e,	~EM_GPIO_4,	10},
	{EM2880_R04_GPO,	0x04,	0xff,	       100},/* zl10353 reset */
	{EM2880_R04_GPO,	0x0c,	0xff,		 1},
	{	-1,		-1,	-1,		-1},
};

/* eb1a:2868 Reddo DVB-C USB TV Box
   GPIO4 - CU1216L NIM
   Other GPIOs seems to be don't care. */
static struct em28xx_reg_seq reddo_dvb_c_usb_box[] = {
	{EM28XX_R08_GPIO,	0xfe,	0xff,		10},
	{EM28XX_R08_GPIO,	0xde,	0xff,		10},
	{EM28XX_R08_GPIO,	0xfe,	0xff,		10},
	{EM28XX_R08_GPIO,	0xff,	0xff,		10},
	{EM28XX_R08_GPIO,	0x7f,	0xff,		10},
	{EM28XX_R08_GPIO,	0x6f,	0xff,		10},
	{EM28XX_R08_GPIO,	0xff,	0xff,		10},
	{-1,			-1,	-1,		-1},
};

/* Callback for the most boards */
static struct em28xx_reg_seq default_tuner_gpio[] = {
	{EM28XX_R08_GPIO,	EM_GPIO_4,	EM_GPIO_4,	10},
	{EM28XX_R08_GPIO,	0,		EM_GPIO_4,	10},
	{EM28XX_R08_GPIO,	EM_GPIO_4,	EM_GPIO_4,	10},
	{  -1,			-1,		-1,		-1},
};

/* Mute/unmute */
static struct em28xx_reg_seq compro_unmute_tv_gpio[] = {
	{EM28XX_R08_GPIO,	5,		7,		10},
	{  -1,			-1,		-1,		-1},
};

static struct em28xx_reg_seq compro_unmute_svid_gpio[] = {
	{EM28XX_R08_GPIO,	4,		7,		10},
	{  -1,			-1,		-1,		-1},
};

static struct em28xx_reg_seq compro_mute_gpio[] = {
	{EM28XX_R08_GPIO,	6,		7,		10},
	{  -1,			-1,		-1,		-1},
};

/* Terratec AV350 */
static struct em28xx_reg_seq terratec_av350_mute_gpio[] = {
	{EM28XX_R08_GPIO,	0xff,	0x7f,		10},
	{	-1,		-1,	-1,		-1},
};

static struct em28xx_reg_seq terratec_av350_unmute_gpio[] = {
	{EM28XX_R08_GPIO,	0xff,	0xff,		10},
	{	-1,		-1,	-1,		-1},
};

static struct em28xx_reg_seq silvercrest_reg_seq[] = {
	{EM28XX_R08_GPIO,	0xff,	0xff,		10},
	{EM28XX_R08_GPIO,	0x01,	0xf7,		10},
	{	-1,		-1,	-1,		-1},
};

/*
 *  Board definitions
 */
struct em28xx_board em28xx_boards[] = {
	[EM2750_BOARD_UNKNOWN] = {
		.name          = "EM2710/EM2750/EM2751 webcam grabber",
		.xclk          = EM28XX_XCLK_FREQUENCY_20MHZ,
		.tuner_type    = TUNER_ABSENT,
		.is_webcam     = 1,
		.input         = { {
			.type     = EM28XX_VMUX_COMPOSITE1,
			.vmux     = 0,
			.amux     = EM28XX_AMUX_VIDEO,
			.gpio     = silvercrest_reg_seq,
		} },
	},
	[EM2800_BOARD_UNKNOWN] = {
		.name         = "Unknown EM2800 video grabber",
		.is_em2800    = 1,
		.tda9887_conf = TDA9887_PRESENT,
		.decoder      = EM28XX_SAA711X,
		.tuner_type   = TUNER_ABSENT,
		.input        = { {
			.type     = EM28XX_VMUX_COMPOSITE1,
			.vmux     = SAA7115_COMPOSITE0,
			.amux     = EM28XX_AMUX_LINE_IN,
		}, {
			.type     = EM28XX_VMUX_SVIDEO,
			.vmux     = SAA7115_SVIDEO3,
			.amux     = EM28XX_AMUX_LINE_IN,
		} },
	},
	[EM2820_BOARD_UNKNOWN] = {
		.name          = "Unknown EM2750/28xx video grabber",
		.tuner_type    = TUNER_ABSENT,
		.is_webcam     = 1,	/* To enable sensor probe */
	},
	[EM2750_BOARD_DLCW_130] = {
		/* Beijing Huaqi Information Digital Technology Co., Ltd */
		.name          = "Huaqi DLCW-130",
		.valid         = EM28XX_BOARD_NOT_VALIDATED,
		.xclk          = EM28XX_XCLK_FREQUENCY_48MHZ,
		.tuner_type    = TUNER_ABSENT,
		.is_webcam     = 1,
		.input         = { {
			.type     = EM28XX_VMUX_COMPOSITE1,
			.vmux     = 0,
			.amux     = EM28XX_AMUX_VIDEO,
		} },
	},
	[EM2820_BOARD_KWORLD_PVRTV2800RF] = {
		.name         = "Kworld PVR TV 2800 RF",
		.tuner_type   = TUNER_TEMIC_PAL,
		.tda9887_conf = TDA9887_PRESENT,
		.decoder      = EM28XX_SAA711X,
		.input        = { {
			.type     = EM28XX_VMUX_COMPOSITE1,
			.vmux     = SAA7115_COMPOSITE0,
			.amux     = EM28XX_AMUX_LINE_IN,
		}, {
			.type     = EM28XX_VMUX_SVIDEO,
			.vmux     = SAA7115_SVIDEO3,
			.amux     = EM28XX_AMUX_LINE_IN,
		} },
	},
	[EM2820_BOARD_GADMEI_TVR200] = {
		.name         = "Gadmei TVR200",
		.tuner_type   = TUNER_LG_PAL_NEW_TAPC,
		.tda9887_conf = TDA9887_PRESENT,
		.decoder      = EM28XX_SAA711X,
		.input        = { {
			.type     = EM28XX_VMUX_TELEVISION,
			.vmux     = SAA7115_COMPOSITE2,
			.amux     = EM28XX_AMUX_LINE_IN,
		}, {
			.type     = EM28XX_VMUX_COMPOSITE1,
			.vmux     = SAA7115_COMPOSITE0,
			.amux     = EM28XX_AMUX_LINE_IN,
		}, {
			.type     = EM28XX_VMUX_SVIDEO,
			.vmux     = SAA7115_SVIDEO3,
			.amux     = EM28XX_AMUX_LINE_IN,
		} },
	},
	[EM2820_BOARD_TERRATEC_CINERGY_250] = {
		.name         = "Terratec Cinergy 250 USB",
		.tuner_type   = TUNER_LG_PAL_NEW_TAPC,
		.has_ir_i2c   = 1,
		.tda9887_conf = TDA9887_PRESENT,
		.decoder      = EM28XX_SAA711X,
		.input        = { {
			.type     = EM28XX_VMUX_TELEVISION,
			.vmux     = SAA7115_COMPOSITE2,
			.amux     = EM28XX_AMUX_LINE_IN,
		}, {
			.type     = EM28XX_VMUX_COMPOSITE1,
			.vmux     = SAA7115_COMPOSITE0,
			.amux     = EM28XX_AMUX_LINE_IN,
		}, {
			.type     = EM28XX_VMUX_SVIDEO,
			.vmux     = SAA7115_SVIDEO3,
			.amux     = EM28XX_AMUX_LINE_IN,
		} },
	},
	[EM2820_BOARD_PINNACLE_USB_2] = {
		.name         = "Pinnacle PCTV USB 2",
		.tuner_type   = TUNER_LG_PAL_NEW_TAPC,
		.has_ir_i2c   = 1,
		.tda9887_conf = TDA9887_PRESENT,
		.decoder      = EM28XX_SAA711X,
		.input        = { {
			.type     = EM28XX_VMUX_TELEVISION,
			.vmux     = SAA7115_COMPOSITE2,
			.amux     = EM28XX_AMUX_VIDEO,
		}, {
			.type     = EM28XX_VMUX_COMPOSITE1,
			.vmux     = SAA7115_COMPOSITE0,
			.amux     = EM28XX_AMUX_LINE_IN,
		}, {
			.type     = EM28XX_VMUX_SVIDEO,
			.vmux     = SAA7115_SVIDEO3,
			.amux     = EM28XX_AMUX_LINE_IN,
		} },
	},
	[EM2820_BOARD_HAUPPAUGE_WINTV_USB_2] = {
		.name         = "Hauppauge WinTV USB 2",
		.tuner_type   = TUNER_PHILIPS_FM1236_MK3,
		.tda9887_conf = TDA9887_PRESENT |
				TDA9887_PORT1_ACTIVE |
				TDA9887_PORT2_ACTIVE,
		.decoder      = EM28XX_TVP5150,
		.has_msp34xx  = 1,
		.has_ir_i2c   = 1,
		.input        = { {
			.type     = EM28XX_VMUX_TELEVISION,
			.vmux     = TVP5150_COMPOSITE0,
			.amux     = MSP_INPUT_DEFAULT,
		}, {
			.type     = EM28XX_VMUX_SVIDEO,
			.vmux     = TVP5150_SVIDEO,
			.amux     = MSP_INPUT(MSP_IN_SCART1, MSP_IN_TUNER1,
					MSP_DSP_IN_SCART, MSP_DSP_IN_SCART),
		} },
	},
	[EM2820_BOARD_DLINK_USB_TV] = {
		.name         = "D-Link DUB-T210 TV Tuner",
		.valid        = EM28XX_BOARD_NOT_VALIDATED,
		.tuner_type   = TUNER_LG_PAL_NEW_TAPC,
		.tda9887_conf = TDA9887_PRESENT,
		.decoder      = EM28XX_SAA711X,
		.input        = { {
			.type     = EM28XX_VMUX_TELEVISION,
			.vmux     = SAA7115_COMPOSITE2,
			.amux     = EM28XX_AMUX_LINE_IN,
		}, {
			.type     = EM28XX_VMUX_COMPOSITE1,
			.vmux     = SAA7115_COMPOSITE0,
			.amux     = EM28XX_AMUX_LINE_IN,
		}, {
			.type     = EM28XX_VMUX_SVIDEO,
			.vmux     = SAA7115_SVIDEO3,
			.amux     = EM28XX_AMUX_LINE_IN,
		} },
	},
	[EM2820_BOARD_HERCULES_SMART_TV_USB2] = {
		.name         = "Hercules Smart TV USB 2.0",
		.valid        = EM28XX_BOARD_NOT_VALIDATED,
		.tuner_type   = TUNER_LG_PAL_NEW_TAPC,
		.tda9887_conf = TDA9887_PRESENT,
		.decoder      = EM28XX_SAA711X,
		.input        = { {
			.type     = EM28XX_VMUX_TELEVISION,
			.vmux     = SAA7115_COMPOSITE2,
			.amux     = EM28XX_AMUX_LINE_IN,
		}, {
			.type     = EM28XX_VMUX_COMPOSITE1,
			.vmux     = SAA7115_COMPOSITE0,
			.amux     = EM28XX_AMUX_LINE_IN,
		}, {
			.type     = EM28XX_VMUX_SVIDEO,
			.vmux     = SAA7115_SVIDEO3,
			.amux     = EM28XX_AMUX_LINE_IN,
		} },
	},
	[EM2820_BOARD_PINNACLE_USB_2_FM1216ME] = {
		.name         = "Pinnacle PCTV USB 2 (Philips FM1216ME)",
		.valid        = EM28XX_BOARD_NOT_VALIDATED,
		.tuner_type   = TUNER_PHILIPS_FM1216ME_MK3,
		.tda9887_conf = TDA9887_PRESENT,
		.decoder      = EM28XX_SAA711X,
		.input        = { {
			.type     = EM28XX_VMUX_TELEVISION,
			.vmux     = SAA7115_COMPOSITE2,
			.amux     = EM28XX_AMUX_VIDEO,
		}, {
			.type     = EM28XX_VMUX_COMPOSITE1,
			.vmux     = SAA7115_COMPOSITE0,
			.amux     = EM28XX_AMUX_LINE_IN,
		}, {
			.type     = EM28XX_VMUX_SVIDEO,
			.vmux     = SAA7115_SVIDEO3,
			.amux     = EM28XX_AMUX_LINE_IN,
		} },
	},
	[EM2820_BOARD_GADMEI_UTV310] = {
		.name         = "Gadmei UTV310",
		.valid        = EM28XX_BOARD_NOT_VALIDATED,
		.tuner_type   = TUNER_TNF_5335MF,
		.tda9887_conf = TDA9887_PRESENT,
		.decoder      = EM28XX_SAA711X,
		.input        = { {
			.type     = EM28XX_VMUX_TELEVISION,
			.vmux     = SAA7115_COMPOSITE1,
			.amux     = EM28XX_AMUX_LINE_IN,
		}, {
			.type     = EM28XX_VMUX_COMPOSITE1,
			.vmux     = SAA7115_COMPOSITE0,
			.amux     = EM28XX_AMUX_LINE_IN,
		}, {
			.type     = EM28XX_VMUX_SVIDEO,
			.vmux     = SAA7115_SVIDEO3,
			.amux     = EM28XX_AMUX_LINE_IN,
		} },
	},
	[EM2820_BOARD_LEADTEK_WINFAST_USBII_DELUXE] = {
		.name         = "Leadtek Winfast USB II Deluxe",
		.valid        = EM28XX_BOARD_NOT_VALIDATED,
		.tuner_type   = TUNER_PHILIPS_FM1216ME_MK3,
		.tda9887_conf = TDA9887_PRESENT,
		.decoder      = EM28XX_SAA711X,
		.input        = { {
			.type     = EM28XX_VMUX_TELEVISION,
			.vmux     = SAA7115_COMPOSITE2,
			.amux     = EM28XX_AMUX_VIDEO,
		}, {
			.type     = EM28XX_VMUX_COMPOSITE1,
			.vmux     = SAA7115_COMPOSITE0,
			.amux     = EM28XX_AMUX_LINE_IN,
		}, {
			.type     = EM28XX_VMUX_SVIDEO,
			.vmux     = SAA7115_COMPOSITE0,
			.amux     = EM28XX_AMUX_LINE_IN,
		} },
	},
	[EM2820_BOARD_VIDEOLOGY_20K14XUSB] = {
		.name         = "Videology 20K14XUSB USB2.0",
		.valid        = EM28XX_BOARD_NOT_VALIDATED,
		.tuner_type   = TUNER_ABSENT,
		.is_webcam    = 1,
		.input        = { {
			.type     = EM28XX_VMUX_COMPOSITE1,
			.vmux     = 0,
			.amux     = EM28XX_AMUX_VIDEO,
		} },
	},
	[EM2820_BOARD_SILVERCREST_WEBCAM] = {
		.name         = "Silvercrest Webcam 1.3mpix",
		.tuner_type   = TUNER_ABSENT,
		.is_webcam    = 1,
		.input        = { {
			.type     = EM28XX_VMUX_COMPOSITE1,
			.vmux     = 0,
			.amux     = EM28XX_AMUX_VIDEO,
			.gpio     = silvercrest_reg_seq,
		} },
	},
	[EM2821_BOARD_SUPERCOMP_USB_2] = {
		.name         = "Supercomp USB 2.0 TV",
		.valid        = EM28XX_BOARD_NOT_VALIDATED,
		.tuner_type   = TUNER_PHILIPS_FM1236_MK3,
		.tda9887_conf = TDA9887_PRESENT |
				TDA9887_PORT1_ACTIVE |
				TDA9887_PORT2_ACTIVE,
		.decoder      = EM28XX_SAA711X,
		.input        = { {
			.type     = EM28XX_VMUX_TELEVISION,
			.vmux     = SAA7115_COMPOSITE2,
			.amux     = EM28XX_AMUX_LINE_IN,
		}, {
			.type     = EM28XX_VMUX_COMPOSITE1,
			.vmux     = SAA7115_COMPOSITE0,
			.amux     = EM28XX_AMUX_VIDEO,
		}, {
			.type     = EM28XX_VMUX_SVIDEO,
			.vmux     = SAA7115_SVIDEO3,
			.amux     = EM28XX_AMUX_LINE_IN,
		} },
	},
	[EM2821_BOARD_USBGEAR_VD204] = {
		.name         = "Usbgear VD204v9",
		.valid        = EM28XX_BOARD_NOT_VALIDATED,
		.tuner_type   = TUNER_ABSENT,	/* Capture only device */
		.decoder      = EM28XX_SAA711X,
		.input        = { {
			.type  = EM28XX_VMUX_COMPOSITE1,
			.vmux  = SAA7115_COMPOSITE0,
			.amux  = EM28XX_AMUX_LINE_IN,
		}, {
			.type  = EM28XX_VMUX_SVIDEO,
			.vmux  = SAA7115_SVIDEO3,
			.amux  = EM28XX_AMUX_LINE_IN,
		} },
	},
	[EM2860_BOARD_NETGMBH_CAM] = {
		/* Beijing Huaqi Information Digital Technology Co., Ltd */
		.name         = "NetGMBH Cam",
		.valid        = EM28XX_BOARD_NOT_VALIDATED,
		.tuner_type   = TUNER_ABSENT,
		.is_webcam    = 1,
		.input        = { {
			.type     = EM28XX_VMUX_COMPOSITE1,
			.vmux     = 0,
			.amux     = EM28XX_AMUX_VIDEO,
		} },
	},
	[EM2860_BOARD_TYPHOON_DVD_MAKER] = {
		.name         = "Typhoon DVD Maker",
		.decoder      = EM28XX_SAA711X,
		.tuner_type   = TUNER_ABSENT,	/* Capture only device */
		.input        = { {
			.type  = EM28XX_VMUX_COMPOSITE1,
			.vmux  = SAA7115_COMPOSITE0,
			.amux  = EM28XX_AMUX_LINE_IN,
		}, {
			.type  = EM28XX_VMUX_SVIDEO,
			.vmux  = SAA7115_SVIDEO3,
			.amux  = EM28XX_AMUX_LINE_IN,
		} },
	},
	[EM2860_BOARD_GADMEI_UTV330] = {
		.name         = "Gadmei UTV330",
		.valid        = EM28XX_BOARD_NOT_VALIDATED,
		.tuner_type   = TUNER_TNF_5335MF,
		.tda9887_conf = TDA9887_PRESENT,
		.decoder      = EM28XX_SAA711X,
		.input        = { {
			.type     = EM28XX_VMUX_TELEVISION,
			.vmux     = SAA7115_COMPOSITE2,
			.amux     = EM28XX_AMUX_VIDEO,
		}, {
			.type     = EM28XX_VMUX_COMPOSITE1,
			.vmux     = SAA7115_COMPOSITE0,
			.amux     = EM28XX_AMUX_LINE_IN,
		}, {
			.type     = EM28XX_VMUX_SVIDEO,
			.vmux     = SAA7115_SVIDEO3,
			.amux     = EM28XX_AMUX_LINE_IN,
		} },
	},
	[EM2861_BOARD_GADMEI_UTV330PLUS] = {
		.name         = "Gadmei UTV330+",
		.tuner_type   = TUNER_TNF_5335MF,
		.tda9887_conf = TDA9887_PRESENT,
		.ir_codes     = &ir_codes_gadmei_rm008z_table,
		.decoder      = EM28XX_SAA711X,
		.xclk         = EM28XX_XCLK_FREQUENCY_12MHZ,
		.input        = { {
			.type     = EM28XX_VMUX_TELEVISION,
			.vmux     = SAA7115_COMPOSITE2,
			.amux     = EM28XX_AMUX_VIDEO,
		}, {
			.type     = EM28XX_VMUX_COMPOSITE1,
			.vmux     = SAA7115_COMPOSITE0,
			.amux     = EM28XX_AMUX_LINE_IN,
		}, {
			.type     = EM28XX_VMUX_SVIDEO,
			.vmux     = SAA7115_SVIDEO3,
			.amux     = EM28XX_AMUX_LINE_IN,
		} },
	},
	[EM2860_BOARD_TERRATEC_HYBRID_XS] = {
		.name         = "Terratec Cinergy A Hybrid XS",
		.valid        = EM28XX_BOARD_NOT_VALIDATED,
		.tuner_type   = TUNER_XC2028,
		.tuner_gpio   = default_tuner_gpio,
		.decoder      = EM28XX_TVP5150,

		.input        = { {
			.type     = EM28XX_VMUX_TELEVISION,
			.vmux     = TVP5150_COMPOSITE0,
			.amux     = EM28XX_AMUX_VIDEO,
			.gpio     = hauppauge_wintv_hvr_900_analog,
		}, {
			.type     = EM28XX_VMUX_COMPOSITE1,
			.vmux     = TVP5150_COMPOSITE1,
			.amux     = EM28XX_AMUX_LINE_IN,
			.gpio     = hauppauge_wintv_hvr_900_analog,
		}, {
			.type     = EM28XX_VMUX_SVIDEO,
			.vmux     = TVP5150_SVIDEO,
			.amux     = EM28XX_AMUX_LINE_IN,
			.gpio     = hauppauge_wintv_hvr_900_analog,
		} },
	},
	[EM2861_BOARD_KWORLD_PVRTV_300U] = {
		.name	      = "KWorld PVRTV 300U",
		.valid        = EM28XX_BOARD_NOT_VALIDATED,
		.tuner_type   = TUNER_XC2028,
		.tuner_gpio   = default_tuner_gpio,
		.decoder      = EM28XX_TVP5150,
		.input        = { {
			.type     = EM28XX_VMUX_TELEVISION,
			.vmux     = TVP5150_COMPOSITE0,
			.amux     = EM28XX_AMUX_VIDEO,
		}, {
			.type     = EM28XX_VMUX_COMPOSITE1,
			.vmux     = TVP5150_COMPOSITE1,
			.amux     = EM28XX_AMUX_LINE_IN,
		}, {
			.type     = EM28XX_VMUX_SVIDEO,
			.vmux     = TVP5150_SVIDEO,
			.amux     = EM28XX_AMUX_LINE_IN,
		} },
	},
	[EM2861_BOARD_YAKUMO_MOVIE_MIXER] = {
		.name          = "Yakumo MovieMixer",
		.tuner_type    = TUNER_ABSENT,	/* Capture only device */
		.decoder       = EM28XX_TVP5150,
		.input         = { {
			.type     = EM28XX_VMUX_TELEVISION,
			.vmux     = TVP5150_COMPOSITE0,
			.amux     = EM28XX_AMUX_VIDEO,
		}, {
			.type     = EM28XX_VMUX_COMPOSITE1,
			.vmux     = TVP5150_COMPOSITE1,
			.amux     = EM28XX_AMUX_LINE_IN,
		}, {
			.type     = EM28XX_VMUX_SVIDEO,
			.vmux     = TVP5150_SVIDEO,
			.amux     = EM28XX_AMUX_LINE_IN,
		} },
	},
	[EM2861_BOARD_PLEXTOR_PX_TV100U] = {
		.name         = "Plextor ConvertX PX-TV100U",
		.tuner_type   = TUNER_TNF_5335MF,
		.xclk         = EM28XX_XCLK_I2S_MSB_TIMING |
				EM28XX_XCLK_FREQUENCY_12MHZ,
		.tda9887_conf = TDA9887_PRESENT,
		.decoder      = EM28XX_TVP5150,
		.has_msp34xx  = 1,
		.input        = { {
			.type     = EM28XX_VMUX_TELEVISION,
			.vmux     = TVP5150_COMPOSITE0,
			.amux     = EM28XX_AMUX_LINE_IN,
			.gpio     = pinnacle_hybrid_pro_analog,
		}, {
			.type     = EM28XX_VMUX_COMPOSITE1,
			.vmux     = TVP5150_COMPOSITE1,
			.amux     = EM28XX_AMUX_LINE_IN,
			.gpio     = pinnacle_hybrid_pro_analog,
		}, {
			.type     = EM28XX_VMUX_SVIDEO,
			.vmux     = TVP5150_SVIDEO,
			.amux     = EM28XX_AMUX_LINE_IN,
			.gpio     = pinnacle_hybrid_pro_analog,
		} },
	},

	/* Those boards with em2870 are DVB Only*/

	[EM2870_BOARD_TERRATEC_XS] = {
		.name         = "Terratec Cinergy T XS",
		.valid        = EM28XX_BOARD_NOT_VALIDATED,
		.tuner_type   = TUNER_XC2028,
		.tuner_gpio   = default_tuner_gpio,
	},
	[EM2870_BOARD_TERRATEC_XS_MT2060] = {
		.name         = "Terratec Cinergy T XS (MT2060)",
		.valid        = EM28XX_BOARD_NOT_VALIDATED,
		.tuner_type   = TUNER_ABSENT, /* MT2060 */
	},
	[EM2870_BOARD_KWORLD_350U] = {
		.name         = "Kworld 350 U DVB-T",
		.valid        = EM28XX_BOARD_NOT_VALIDATED,
		.tuner_type   = TUNER_XC2028,
		.tuner_gpio   = default_tuner_gpio,
	},
	[EM2870_BOARD_KWORLD_355U] = {
		.name         = "Kworld 355 U DVB-T",
		.valid        = EM28XX_BOARD_NOT_VALIDATED,
	},
	[EM2870_BOARD_PINNACLE_PCTV_DVB] = {
		.name         = "Pinnacle PCTV DVB-T",
		.valid        = EM28XX_BOARD_NOT_VALIDATED,
		.tuner_type   = TUNER_ABSENT, /* MT2060 */
		/* djh - I have serious doubts this is right... */
		.xclk         = EM28XX_XCLK_IR_RC5_MODE |
				EM28XX_XCLK_FREQUENCY_10MHZ,
	},
	[EM2870_BOARD_COMPRO_VIDEOMATE] = {
		.name         = "Compro, VideoMate U3",
		.valid        = EM28XX_BOARD_NOT_VALIDATED,
		.tuner_type   = TUNER_ABSENT, /* MT2060 */
	},

	[EM2880_BOARD_TERRATEC_HYBRID_XS_FR] = {
		.name         = "Terratec Hybrid XS Secam",
		.valid        = EM28XX_BOARD_NOT_VALIDATED,
		.has_msp34xx  = 1,
		.tuner_type   = TUNER_XC2028,
		.tuner_gpio   = default_tuner_gpio,
		.decoder      = EM28XX_TVP5150,
		.input        = { {
			.type     = EM28XX_VMUX_TELEVISION,
			.vmux     = TVP5150_COMPOSITE0,
			.amux     = EM28XX_AMUX_VIDEO,
			.gpio     = default_analog,
		}, {
			.type     = EM28XX_VMUX_COMPOSITE1,
			.vmux     = TVP5150_COMPOSITE1,
			.amux     = EM28XX_AMUX_LINE_IN,
			.gpio     = default_analog,
		}, {
			.type     = EM28XX_VMUX_SVIDEO,
			.vmux     = TVP5150_SVIDEO,
			.amux     = EM28XX_AMUX_LINE_IN,
			.gpio     = default_analog,
		} },
	},
	[EM2880_BOARD_HAUPPAUGE_WINTV_HVR_900] = {
		.name         = "Hauppauge WinTV HVR 900",
		.tda9887_conf = TDA9887_PRESENT,
		.tuner_type   = TUNER_XC2028,
		.tuner_gpio   = default_tuner_gpio,
		.mts_firmware = 1,
		.has_dvb      = 1,
		.dvb_gpio     = hauppauge_wintv_hvr_900_digital,
		.ir_codes     = &ir_codes_hauppauge_new_table,
		.decoder      = EM28XX_TVP5150,
		.input        = { {
			.type     = EM28XX_VMUX_TELEVISION,
			.vmux     = TVP5150_COMPOSITE0,
			.amux     = EM28XX_AMUX_VIDEO,
			.gpio     = hauppauge_wintv_hvr_900_analog,
		}, {
			.type     = EM28XX_VMUX_COMPOSITE1,
			.vmux     = TVP5150_COMPOSITE1,
			.amux     = EM28XX_AMUX_LINE_IN,
			.gpio     = hauppauge_wintv_hvr_900_analog,
		}, {
			.type     = EM28XX_VMUX_SVIDEO,
			.vmux     = TVP5150_SVIDEO,
			.amux     = EM28XX_AMUX_LINE_IN,
			.gpio     = hauppauge_wintv_hvr_900_analog,
		} },
	},
	[EM2880_BOARD_HAUPPAUGE_WINTV_HVR_900_R2] = {
		.name         = "Hauppauge WinTV HVR 900 (R2)",
		.tda9887_conf = TDA9887_PRESENT,
		.tuner_type   = TUNER_XC2028,
		.tuner_gpio   = default_tuner_gpio,
		.mts_firmware = 1,
		.ir_codes     = &ir_codes_hauppauge_new_table,
		.decoder      = EM28XX_TVP5150,
		.input        = { {
			.type     = EM28XX_VMUX_TELEVISION,
			.vmux     = TVP5150_COMPOSITE0,
			.amux     = EM28XX_AMUX_VIDEO,
			.gpio     = hauppauge_wintv_hvr_900_analog,
		}, {
			.type     = EM28XX_VMUX_COMPOSITE1,
			.vmux     = TVP5150_COMPOSITE1,
			.amux     = EM28XX_AMUX_LINE_IN,
			.gpio     = hauppauge_wintv_hvr_900_analog,
		}, {
			.type     = EM28XX_VMUX_SVIDEO,
			.vmux     = TVP5150_SVIDEO,
			.amux     = EM28XX_AMUX_LINE_IN,
			.gpio     = hauppauge_wintv_hvr_900_analog,
		} },
	},
	[EM2883_BOARD_HAUPPAUGE_WINTV_HVR_850] = {
		.name           = "Hauppauge WinTV HVR 850",
		.tuner_type     = TUNER_XC2028,
		.tuner_gpio     = default_tuner_gpio,
		.mts_firmware   = 1,
		.has_dvb        = 1,
		.dvb_gpio       = hauppauge_wintv_hvr_900_digital,
		.ir_codes       = &ir_codes_hauppauge_new_table,
		.decoder        = EM28XX_TVP5150,
		.input          = { {
			.type     = EM28XX_VMUX_TELEVISION,
			.vmux     = TVP5150_COMPOSITE0,
			.amux     = EM28XX_AMUX_VIDEO,
			.gpio     = hauppauge_wintv_hvr_900_analog,
		}, {
			.type     = EM28XX_VMUX_COMPOSITE1,
			.vmux     = TVP5150_COMPOSITE1,
			.amux     = EM28XX_AMUX_LINE_IN,
			.gpio     = hauppauge_wintv_hvr_900_analog,
		}, {
			.type     = EM28XX_VMUX_SVIDEO,
			.vmux     = TVP5150_SVIDEO,
			.amux     = EM28XX_AMUX_LINE_IN,
			.gpio     = hauppauge_wintv_hvr_900_analog,
		} },
	},
	[EM2883_BOARD_HAUPPAUGE_WINTV_HVR_950] = {
		.name           = "Hauppauge WinTV HVR 950",
		.tuner_type     = TUNER_XC2028,
		.tuner_gpio     = default_tuner_gpio,
		.mts_firmware   = 1,
		.has_dvb        = 1,
		.dvb_gpio       = hauppauge_wintv_hvr_900_digital,
		.ir_codes       = &ir_codes_hauppauge_new_table,
		.decoder        = EM28XX_TVP5150,
		.input          = { {
			.type     = EM28XX_VMUX_TELEVISION,
			.vmux     = TVP5150_COMPOSITE0,
			.amux     = EM28XX_AMUX_VIDEO,
			.gpio     = hauppauge_wintv_hvr_900_analog,
		}, {
			.type     = EM28XX_VMUX_COMPOSITE1,
			.vmux     = TVP5150_COMPOSITE1,
			.amux     = EM28XX_AMUX_LINE_IN,
			.gpio     = hauppauge_wintv_hvr_900_analog,
		}, {
			.type     = EM28XX_VMUX_SVIDEO,
			.vmux     = TVP5150_SVIDEO,
			.amux     = EM28XX_AMUX_LINE_IN,
			.gpio     = hauppauge_wintv_hvr_900_analog,
		} },
	},
	[EM2880_BOARD_PINNACLE_PCTV_HD_PRO] = {
		.name           = "Pinnacle PCTV HD Pro Stick",
		.tuner_type     = TUNER_XC2028,
		.tuner_gpio   = default_tuner_gpio,
		.mts_firmware   = 1,
		.has_dvb        = 1,
		.dvb_gpio       = hauppauge_wintv_hvr_900_digital,
		.ir_codes       = &ir_codes_pinnacle_pctv_hd_table,
		.decoder        = EM28XX_TVP5150,
		.input          = { {
			.type     = EM28XX_VMUX_TELEVISION,
			.vmux     = TVP5150_COMPOSITE0,
			.amux     = EM28XX_AMUX_VIDEO,
			.gpio     = hauppauge_wintv_hvr_900_analog,
		}, {
			.type     = EM28XX_VMUX_COMPOSITE1,
			.vmux     = TVP5150_COMPOSITE1,
			.amux     = EM28XX_AMUX_LINE_IN,
			.gpio     = hauppauge_wintv_hvr_900_analog,
		}, {
			.type     = EM28XX_VMUX_SVIDEO,
			.vmux     = TVP5150_SVIDEO,
			.amux     = EM28XX_AMUX_LINE_IN,
			.gpio     = hauppauge_wintv_hvr_900_analog,
		} },
	},
	[EM2880_BOARD_AMD_ATI_TV_WONDER_HD_600] = {
		.name           = "AMD ATI TV Wonder HD 600",
		.tuner_type     = TUNER_XC2028,
		.tuner_gpio     = default_tuner_gpio,
		.mts_firmware   = 1,
		.has_dvb        = 1,
		.dvb_gpio       = hauppauge_wintv_hvr_900_digital,
		.ir_codes       = &ir_codes_ati_tv_wonder_hd_600_table,
		.decoder        = EM28XX_TVP5150,
		.input          = { {
			.type     = EM28XX_VMUX_TELEVISION,
			.vmux     = TVP5150_COMPOSITE0,
			.amux     = EM28XX_AMUX_VIDEO,
			.gpio     = hauppauge_wintv_hvr_900_analog,
		}, {
			.type     = EM28XX_VMUX_COMPOSITE1,
			.vmux     = TVP5150_COMPOSITE1,
			.amux     = EM28XX_AMUX_LINE_IN,
			.gpio     = hauppauge_wintv_hvr_900_analog,
		}, {
			.type     = EM28XX_VMUX_SVIDEO,
			.vmux     = TVP5150_SVIDEO,
			.amux     = EM28XX_AMUX_LINE_IN,
			.gpio     = hauppauge_wintv_hvr_900_analog,
		} },
	},
	[EM2880_BOARD_TERRATEC_HYBRID_XS] = {
		.name           = "Terratec Hybrid XS",
		.tuner_type     = TUNER_XC2028,
		.tuner_gpio     = default_tuner_gpio,
		.decoder        = EM28XX_TVP5150,
		.has_dvb        = 1,
		.dvb_gpio       = default_digital,
		.ir_codes       = &ir_codes_terratec_cinergy_xs_table,
		.xclk           = EM28XX_XCLK_FREQUENCY_12MHZ, /* NEC IR */
		.input          = { {
			.type     = EM28XX_VMUX_TELEVISION,
			.vmux     = TVP5150_COMPOSITE0,
			.amux     = EM28XX_AMUX_VIDEO,
			.gpio     = default_analog,
		}, {
			.type     = EM28XX_VMUX_COMPOSITE1,
			.vmux     = TVP5150_COMPOSITE1,
			.amux     = EM28XX_AMUX_LINE_IN,
			.gpio     = default_analog,
		}, {
			.type     = EM28XX_VMUX_SVIDEO,
			.vmux     = TVP5150_SVIDEO,
			.amux     = EM28XX_AMUX_LINE_IN,
			.gpio     = default_analog,
		} },
	},
	/* maybe there's a reason behind it why Terratec sells the Hybrid XS
	   as Prodigy XS with a different PID, let's keep it separated for now
	   maybe we'll need it lateron */
	[EM2880_BOARD_TERRATEC_PRODIGY_XS] = {
		.name         = "Terratec Prodigy XS",
		.tuner_type   = TUNER_XC2028,
		.tuner_gpio   = default_tuner_gpio,
		.decoder      = EM28XX_TVP5150,
		.input        = { {
			.type     = EM28XX_VMUX_TELEVISION,
			.vmux     = TVP5150_COMPOSITE0,
			.amux     = EM28XX_AMUX_VIDEO,
			.gpio     = hauppauge_wintv_hvr_900_analog,
		}, {
			.type     = EM28XX_VMUX_COMPOSITE1,
			.vmux     = TVP5150_COMPOSITE1,
			.amux     = EM28XX_AMUX_LINE_IN,
			.gpio     = hauppauge_wintv_hvr_900_analog,
		}, {
			.type     = EM28XX_VMUX_SVIDEO,
			.vmux     = TVP5150_SVIDEO,
			.amux     = EM28XX_AMUX_LINE_IN,
			.gpio     = hauppauge_wintv_hvr_900_analog,
		} },
	},
	[EM2820_BOARD_MSI_VOX_USB_2] = {
		.name		   = "MSI VOX USB 2.0",
		.tuner_type	   = TUNER_LG_PAL_NEW_TAPC,
		.tda9887_conf	   = TDA9887_PRESENT      |
				     TDA9887_PORT1_ACTIVE |
				     TDA9887_PORT2_ACTIVE,
		.max_range_640_480 = 1,
		.decoder           = EM28XX_SAA711X,
		.input             = { {
			.type      = EM28XX_VMUX_TELEVISION,
			.vmux      = SAA7115_COMPOSITE4,
			.amux      = EM28XX_AMUX_VIDEO,
		}, {
			.type      = EM28XX_VMUX_COMPOSITE1,
			.vmux      = SAA7115_COMPOSITE0,
			.amux      = EM28XX_AMUX_LINE_IN,
		}, {
			.type      = EM28XX_VMUX_SVIDEO,
			.vmux      = SAA7115_SVIDEO3,
			.amux      = EM28XX_AMUX_LINE_IN,
		} },
	},
	[EM2800_BOARD_TERRATEC_CINERGY_200] = {
		.name         = "Terratec Cinergy 200 USB",
		.is_em2800    = 1,
		.has_ir_i2c   = 1,
		.tuner_type   = TUNER_LG_PAL_NEW_TAPC,
		.tda9887_conf = TDA9887_PRESENT,
		.decoder      = EM28XX_SAA711X,
		.input        = { {
			.type     = EM28XX_VMUX_TELEVISION,
			.vmux     = SAA7115_COMPOSITE2,
			.amux     = EM28XX_AMUX_VIDEO,
		}, {
			.type     = EM28XX_VMUX_COMPOSITE1,
			.vmux     = SAA7115_COMPOSITE0,
			.amux     = EM28XX_AMUX_LINE_IN,
		}, {
			.type     = EM28XX_VMUX_SVIDEO,
			.vmux     = SAA7115_SVIDEO3,
			.amux     = EM28XX_AMUX_LINE_IN,
		} },
	},
	[EM2800_BOARD_GRABBEEX_USB2800] = {
		.name       = "eMPIA Technology, Inc. GrabBeeX+ Video Encoder",
		.is_em2800  = 1,
		.decoder    = EM28XX_SAA711X,
		.tuner_type = TUNER_ABSENT, /* capture only board */
		.input      = { {
			.type     = EM28XX_VMUX_COMPOSITE1,
			.vmux     = SAA7115_COMPOSITE0,
			.amux     = EM28XX_AMUX_LINE_IN,
		}, {
			.type     = EM28XX_VMUX_SVIDEO,
			.vmux     = SAA7115_SVIDEO3,
			.amux     = EM28XX_AMUX_LINE_IN,
		} },
	},
	[EM2800_BOARD_LEADTEK_WINFAST_USBII] = {
		.name         = "Leadtek Winfast USB II",
		.is_em2800    = 1,
		.tuner_type   = TUNER_LG_PAL_NEW_TAPC,
		.tda9887_conf = TDA9887_PRESENT,
		.decoder      = EM28XX_SAA711X,
		.input        = { {
			.type     = EM28XX_VMUX_TELEVISION,
			.vmux     = SAA7115_COMPOSITE2,
			.amux     = EM28XX_AMUX_VIDEO,
		}, {
			.type     = EM28XX_VMUX_COMPOSITE1,
			.vmux     = SAA7115_COMPOSITE0,
			.amux     = EM28XX_AMUX_LINE_IN,
		}, {
			.type     = EM28XX_VMUX_SVIDEO,
			.vmux     = SAA7115_SVIDEO3,
			.amux     = EM28XX_AMUX_LINE_IN,
		} },
	},
	[EM2800_BOARD_KWORLD_USB2800] = {
		.name         = "Kworld USB2800",
		.is_em2800    = 1,
		.tuner_type   = TUNER_PHILIPS_FCV1236D,
		.tda9887_conf = TDA9887_PRESENT,
		.decoder      = EM28XX_SAA711X,
		.input        = { {
			.type     = EM28XX_VMUX_TELEVISION,
			.vmux     = SAA7115_COMPOSITE2,
			.amux     = EM28XX_AMUX_VIDEO,
		}, {
			.type     = EM28XX_VMUX_COMPOSITE1,
			.vmux     = SAA7115_COMPOSITE0,
			.amux     = EM28XX_AMUX_LINE_IN,
		}, {
			.type     = EM28XX_VMUX_SVIDEO,
			.vmux     = SAA7115_SVIDEO3,
			.amux     = EM28XX_AMUX_LINE_IN,
		} },
	},
	[EM2820_BOARD_PINNACLE_DVC_90] = {
		.name         = "Pinnacle Dazzle DVC 90/100/101/107 / Kaiser Baas Video to DVD maker "
				"/ Kworld DVD Maker 2",
		.tuner_type   = TUNER_ABSENT, /* capture only board */
		.decoder      = EM28XX_SAA711X,
		.input        = { {
			.type     = EM28XX_VMUX_COMPOSITE1,
			.vmux     = SAA7115_COMPOSITE0,
			.amux     = EM28XX_AMUX_LINE_IN,
		}, {
			.type     = EM28XX_VMUX_SVIDEO,
			.vmux     = SAA7115_SVIDEO3,
			.amux     = EM28XX_AMUX_LINE_IN,
		} },
	},
	[EM2800_BOARD_VGEAR_POCKETTV] = {
		.name         = "V-Gear PocketTV",
		.is_em2800    = 1,
		.tuner_type   = TUNER_LG_PAL_NEW_TAPC,
		.tda9887_conf = TDA9887_PRESENT,
		.decoder      = EM28XX_SAA711X,
		.input        = { {
			.type     = EM28XX_VMUX_TELEVISION,
			.vmux     = SAA7115_COMPOSITE2,
			.amux     = EM28XX_AMUX_VIDEO,
		}, {
			.type     = EM28XX_VMUX_COMPOSITE1,
			.vmux     = SAA7115_COMPOSITE0,
			.amux     = EM28XX_AMUX_LINE_IN,
		}, {
			.type     = EM28XX_VMUX_SVIDEO,
			.vmux     = SAA7115_SVIDEO3,
			.amux     = EM28XX_AMUX_LINE_IN,
		} },
	},
	[EM2820_BOARD_PROLINK_PLAYTV_BOX4_USB2] = {
		.name         = "Pixelview PlayTV Box 4 USB 2.0",
		.tda9887_conf = TDA9887_PRESENT,
		.tuner_type   = TUNER_YMEC_TVF_5533MF,
		.decoder      = EM28XX_SAA711X,
		.input        = { {
			.type     = EM28XX_VMUX_TELEVISION,
			.vmux     = SAA7115_COMPOSITE2,
			.amux     = EM28XX_AMUX_VIDEO,
			.aout     = EM28XX_AOUT_MONO | 	/* I2S */
				    EM28XX_AOUT_MASTER,	/* Line out pin */
		}, {
			.type     = EM28XX_VMUX_COMPOSITE1,
			.vmux     = SAA7115_COMPOSITE0,
			.amux     = EM28XX_AMUX_LINE_IN,
		}, {
			.type     = EM28XX_VMUX_SVIDEO,
			.vmux     = SAA7115_SVIDEO3,
			.amux     = EM28XX_AMUX_LINE_IN,
		} },
	},
	[EM2820_BOARD_PROLINK_PLAYTV_USB2] = {
		.name         = "SIIG AVTuner-PVR / Pixelview Prolink PlayTV USB 2.0",
		.has_snapshot_button = 1,
		.tda9887_conf = TDA9887_PRESENT,
		.tuner_type   = TUNER_YMEC_TVF_5533MF,
		.decoder      = EM28XX_SAA711X,
		.input        = { {
			.type     = EM28XX_VMUX_TELEVISION,
			.vmux     = SAA7115_COMPOSITE2,
			.amux     = EM28XX_AMUX_VIDEO,
			.aout     = EM28XX_AOUT_MONO | 	/* I2S */
				    EM28XX_AOUT_MASTER,	/* Line out pin */
		}, {
			.type     = EM28XX_VMUX_COMPOSITE1,
			.vmux     = SAA7115_COMPOSITE0,
			.amux     = EM28XX_AMUX_LINE_IN,
		}, {
			.type     = EM28XX_VMUX_SVIDEO,
			.vmux     = SAA7115_SVIDEO3,
			.amux     = EM28XX_AMUX_LINE_IN,
		} },
	},
	[EM2860_BOARD_SAA711X_REFERENCE_DESIGN] = {
		.name                = "EM2860/SAA711X Reference Design",
		.has_snapshot_button = 1,
		.tuner_type          = TUNER_ABSENT,
		.decoder             = EM28XX_SAA711X,
		.input               = { {
			.type     = EM28XX_VMUX_SVIDEO,
			.vmux     = SAA7115_SVIDEO3,
		}, {
			.type     = EM28XX_VMUX_COMPOSITE1,
			.vmux     = SAA7115_COMPOSITE0,
		} },
	},
	[EM2880_BOARD_MSI_DIGIVOX_AD] = {
		.name         = "MSI DigiVox A/D",
		.valid        = EM28XX_BOARD_NOT_VALIDATED,
		.tuner_type   = TUNER_XC2028,
		.tuner_gpio   = default_tuner_gpio,
		.decoder      = EM28XX_TVP5150,
		.input        = { {
			.type     = EM28XX_VMUX_TELEVISION,
			.vmux     = TVP5150_COMPOSITE0,
			.amux     = EM28XX_AMUX_VIDEO,
			.gpio     = em2880_msi_digivox_ad_analog,
		}, {
			.type     = EM28XX_VMUX_COMPOSITE1,
			.vmux     = TVP5150_COMPOSITE1,
			.amux     = EM28XX_AMUX_LINE_IN,
			.gpio     = em2880_msi_digivox_ad_analog,
		}, {
			.type     = EM28XX_VMUX_SVIDEO,
			.vmux     = TVP5150_SVIDEO,
			.amux     = EM28XX_AMUX_LINE_IN,
			.gpio     = em2880_msi_digivox_ad_analog,
		} },
	},
	[EM2880_BOARD_MSI_DIGIVOX_AD_II] = {
		.name         = "MSI DigiVox A/D II",
		.valid        = EM28XX_BOARD_NOT_VALIDATED,
		.tuner_type   = TUNER_XC2028,
		.tuner_gpio   = default_tuner_gpio,
		.decoder      = EM28XX_TVP5150,
		.input        = { {
			.type     = EM28XX_VMUX_TELEVISION,
			.vmux     = TVP5150_COMPOSITE0,
			.amux     = EM28XX_AMUX_VIDEO,
			.gpio     = em2880_msi_digivox_ad_analog,
		}, {
			.type     = EM28XX_VMUX_COMPOSITE1,
			.vmux     = TVP5150_COMPOSITE1,
			.amux     = EM28XX_AMUX_LINE_IN,
			.gpio     = em2880_msi_digivox_ad_analog,
		}, {
			.type     = EM28XX_VMUX_SVIDEO,
			.vmux     = TVP5150_SVIDEO,
			.amux     = EM28XX_AMUX_LINE_IN,
			.gpio     = em2880_msi_digivox_ad_analog,
		} },
	},
	[EM2880_BOARD_KWORLD_DVB_305U] = {
		.name	      = "KWorld DVB-T 305U",
		.valid        = EM28XX_BOARD_NOT_VALIDATED,
		.tuner_type   = TUNER_XC2028,
		.tuner_gpio   = default_tuner_gpio,
		.decoder      = EM28XX_TVP5150,
		.input        = { {
			.type     = EM28XX_VMUX_TELEVISION,
			.vmux     = TVP5150_COMPOSITE0,
			.amux     = EM28XX_AMUX_VIDEO,
		}, {
			.type     = EM28XX_VMUX_COMPOSITE1,
			.vmux     = TVP5150_COMPOSITE1,
			.amux     = EM28XX_AMUX_LINE_IN,
		}, {
			.type     = EM28XX_VMUX_SVIDEO,
			.vmux     = TVP5150_SVIDEO,
			.amux     = EM28XX_AMUX_LINE_IN,
		} },
	},
	[EM2880_BOARD_KWORLD_DVB_310U] = {
		.name	      = "KWorld DVB-T 310U",
		.tuner_type   = TUNER_XC2028,
		.tuner_gpio   = default_tuner_gpio,
		.has_dvb      = 1,
		.dvb_gpio     = default_digital,
		.mts_firmware = 1,
		.decoder      = EM28XX_TVP5150,
		.input        = { {
			.type     = EM28XX_VMUX_TELEVISION,
			.vmux     = TVP5150_COMPOSITE0,
			.amux     = EM28XX_AMUX_VIDEO,
			.gpio     = default_analog,
		}, {
			.type     = EM28XX_VMUX_COMPOSITE1,
			.vmux     = TVP5150_COMPOSITE1,
			.amux     = EM28XX_AMUX_LINE_IN,
			.gpio     = default_analog,
		}, {	/* S-video has not been tested yet */
			.type     = EM28XX_VMUX_SVIDEO,
			.vmux     = TVP5150_SVIDEO,
			.amux     = EM28XX_AMUX_LINE_IN,
			.gpio     = default_analog,
		} },
	},
	[EM2882_BOARD_KWORLD_ATSC_315U] = {
		.name		= "KWorld ATSC 315U HDTV TV Box",
		.valid		= EM28XX_BOARD_NOT_VALIDATED,
		.tuner_type	= TUNER_THOMSON_DTT761X,
		.tuner_gpio	= em2882_kworld_315u_tuner_gpio,
		.tda9887_conf	= TDA9887_PRESENT,
		.decoder	= EM28XX_SAA711X,
		.has_dvb	= 1,
		.dvb_gpio	= em2882_kworld_315u_digital,
		.xclk		= EM28XX_XCLK_FREQUENCY_12MHZ,
		.i2c_speed	= EM28XX_I2C_CLK_WAIT_ENABLE,
		/* Analog mode - still not ready */
		/*.input        = { {
			.type = EM28XX_VMUX_TELEVISION,
			.vmux = SAA7115_COMPOSITE2,
			.amux = EM28XX_AMUX_VIDEO,
			.gpio = em2882_kworld_315u_analog,
			.aout = EM28XX_AOUT_PCM_IN | EM28XX_AOUT_PCM_STEREO,
		}, {
			.type = EM28XX_VMUX_COMPOSITE1,
			.vmux = SAA7115_COMPOSITE0,
			.amux = EM28XX_AMUX_LINE_IN,
			.gpio = em2882_kworld_315u_analog1,
			.aout = EM28XX_AOUT_PCM_IN | EM28XX_AOUT_PCM_STEREO,
		}, {
			.type = EM28XX_VMUX_SVIDEO,
			.vmux = SAA7115_SVIDEO3,
			.amux = EM28XX_AMUX_LINE_IN,
			.gpio = em2882_kworld_315u_analog1,
			.aout = EM28XX_AOUT_PCM_IN | EM28XX_AOUT_PCM_STEREO,
		} }, */
	},
	[EM2880_BOARD_EMPIRE_DUAL_TV] = {
		.name = "Empire dual TV",
		.tuner_type = TUNER_XC2028,
		.tuner_gpio = default_tuner_gpio,
		.has_dvb = 1,
		.dvb_gpio = default_digital,
		.mts_firmware = 1,
		.decoder = EM28XX_TVP5150,
		.input = { {
			.type = EM28XX_VMUX_TELEVISION,
			.vmux = TVP5150_COMPOSITE0,
			.amux = EM28XX_AMUX_VIDEO,
			.gpio = default_analog,
		}, {
			.type = EM28XX_VMUX_COMPOSITE1,
			.vmux = TVP5150_COMPOSITE1,
			.amux = EM28XX_AMUX_LINE_IN,
			.gpio = default_analog,
		}, {
			.type = EM28XX_VMUX_SVIDEO,
			.vmux = TVP5150_SVIDEO,
			.amux = EM28XX_AMUX_LINE_IN,
			.gpio = default_analog,
		} },
	},
	[EM2881_BOARD_DNT_DA2_HYBRID] = {
		.name         = "DNT DA2 Hybrid",
		.valid        = EM28XX_BOARD_NOT_VALIDATED,
		.tuner_type   = TUNER_XC2028,
		.tuner_gpio   = default_tuner_gpio,
		.decoder      = EM28XX_TVP5150,
		.input        = { {
			.type     = EM28XX_VMUX_TELEVISION,
			.vmux     = TVP5150_COMPOSITE0,
			.amux     = EM28XX_AMUX_VIDEO,
			.gpio     = default_analog,
		}, {
			.type     = EM28XX_VMUX_COMPOSITE1,
			.vmux     = TVP5150_COMPOSITE1,
			.amux     = EM28XX_AMUX_LINE_IN,
			.gpio     = default_analog,
		}, {
			.type     = EM28XX_VMUX_SVIDEO,
			.vmux     = TVP5150_SVIDEO,
			.amux     = EM28XX_AMUX_LINE_IN,
			.gpio     = default_analog,
		} },
	},
	[EM2881_BOARD_PINNACLE_HYBRID_PRO] = {
		.name         = "Pinnacle Hybrid Pro",
		.tuner_type   = TUNER_XC2028,
		.tuner_gpio   = default_tuner_gpio,
		.decoder      = EM28XX_TVP5150,
		.has_dvb      = 1,
		.dvb_gpio     = pinnacle_hybrid_pro_digital,
		.input        = { {
			.type     = EM28XX_VMUX_TELEVISION,
			.vmux     = TVP5150_COMPOSITE0,
			.amux     = EM28XX_AMUX_VIDEO,
			.gpio     = pinnacle_hybrid_pro_analog,
		}, {
			.type     = EM28XX_VMUX_COMPOSITE1,
			.vmux     = TVP5150_COMPOSITE1,
			.amux     = EM28XX_AMUX_LINE_IN,
			.gpio     = pinnacle_hybrid_pro_analog,
		}, {
			.type     = EM28XX_VMUX_SVIDEO,
			.vmux     = TVP5150_SVIDEO,
			.amux     = EM28XX_AMUX_LINE_IN,
			.gpio     = pinnacle_hybrid_pro_analog,
		} },
	},
	[EM2882_BOARD_PINNACLE_HYBRID_PRO] = {
		.name         = "Pinnacle Hybrid Pro (2)",
		.valid        = EM28XX_BOARD_NOT_VALIDATED,
		.tuner_type   = TUNER_XC2028,
		.tuner_gpio   = default_tuner_gpio,
		.mts_firmware = 1,
		.decoder      = EM28XX_TVP5150,
		.input        = { {
			.type     = EM28XX_VMUX_TELEVISION,
			.vmux     = TVP5150_COMPOSITE0,
			.amux     = EM28XX_AMUX_VIDEO,
			.gpio     = hauppauge_wintv_hvr_900_analog,
		}, {
			.type     = EM28XX_VMUX_COMPOSITE1,
			.vmux     = TVP5150_COMPOSITE1,
			.amux     = EM28XX_AMUX_LINE_IN,
			.gpio     = hauppauge_wintv_hvr_900_analog,
		}, {
			.type     = EM28XX_VMUX_SVIDEO,
			.vmux     = TVP5150_SVIDEO,
			.amux     = EM28XX_AMUX_LINE_IN,
			.gpio     = hauppauge_wintv_hvr_900_analog,
		} },
	},
	[EM2882_BOARD_KWORLD_VS_DVBT] = {
		.name         = "Kworld VS-DVB-T 323UR",
		.valid        = EM28XX_BOARD_NOT_VALIDATED,
		.tuner_type   = TUNER_XC2028,
		.tuner_gpio   = default_tuner_gpio,
		.decoder      = EM28XX_TVP5150,
		.input        = { {
			.type     = EM28XX_VMUX_TELEVISION,
			.vmux     = TVP5150_COMPOSITE0,
			.amux     = EM28XX_AMUX_VIDEO,
		}, {
			.type     = EM28XX_VMUX_COMPOSITE1,
			.vmux     = TVP5150_COMPOSITE1,
			.amux     = EM28XX_AMUX_LINE_IN,
		}, {
			.type     = EM28XX_VMUX_SVIDEO,
			.vmux     = TVP5150_SVIDEO,
			.amux     = EM28XX_AMUX_LINE_IN,
		} },
	},
	[EM2882_BOARD_TERRATEC_HYBRID_XS] = {
		.name         = "Terratec Hybrid XS (em2882)",
		.valid        = EM28XX_BOARD_NOT_VALIDATED,
		.tuner_type   = TUNER_XC2028,
		.tuner_gpio   = default_tuner_gpio,
		.decoder      = EM28XX_TVP5150,
		.input        = { {
			.type     = EM28XX_VMUX_TELEVISION,
			.vmux     = TVP5150_COMPOSITE0,
			.amux     = EM28XX_AMUX_VIDEO,
			.gpio     = hauppauge_wintv_hvr_900_analog,
		}, {
			.type     = EM28XX_VMUX_COMPOSITE1,
			.vmux     = TVP5150_COMPOSITE1,
			.amux     = EM28XX_AMUX_LINE_IN,
			.gpio     = hauppauge_wintv_hvr_900_analog,
		}, {
			.type     = EM28XX_VMUX_SVIDEO,
			.vmux     = TVP5150_SVIDEO,
			.amux     = EM28XX_AMUX_LINE_IN,
			.gpio     = hauppauge_wintv_hvr_900_analog,
		} },
	},
	[EM2883_BOARD_KWORLD_HYBRID_330U] = {
		.name         = "Kworld PlusTV HD Hybrid 330",
		.tuner_type   = TUNER_XC2028,
		.tuner_gpio   = default_tuner_gpio,
		.decoder      = EM28XX_TVP5150,
		.mts_firmware = 1,
		.has_dvb      = 1,
		.dvb_gpio     = kworld_330u_digital,
		.xclk             = EM28XX_XCLK_FREQUENCY_12MHZ,
		.i2c_speed        = EM28XX_I2C_CLK_WAIT_ENABLE |
				    EM28XX_I2C_EEPROM_ON_BOARD |
				    EM28XX_I2C_EEPROM_KEY_VALID,
		.input        = { {
			.type     = EM28XX_VMUX_TELEVISION,
			.vmux     = TVP5150_COMPOSITE0,
			.amux     = EM28XX_AMUX_VIDEO,
			.gpio     = kworld_330u_analog,
			.aout     = EM28XX_AOUT_PCM_IN | EM28XX_AOUT_PCM_STEREO,
		}, {
			.type     = EM28XX_VMUX_COMPOSITE1,
			.vmux     = TVP5150_COMPOSITE1,
			.amux     = EM28XX_AMUX_LINE_IN,
			.gpio     = kworld_330u_analog,
			.aout     = EM28XX_AOUT_PCM_IN | EM28XX_AOUT_PCM_STEREO,
		}, {
			.type     = EM28XX_VMUX_SVIDEO,
			.vmux     = TVP5150_SVIDEO,
			.amux     = EM28XX_AMUX_LINE_IN,
			.gpio     = kworld_330u_analog,
		} },
	},
	[EM2820_BOARD_COMPRO_VIDEOMATE_FORYOU] = {
		.name         = "Compro VideoMate ForYou/Stereo",
		.tuner_type   = TUNER_LG_PAL_NEW_TAPC,
		.tvaudio_addr = 0xb0,
		.tda9887_conf = TDA9887_PRESENT,
		.decoder      = EM28XX_TVP5150,
		.adecoder     = EM28XX_TVAUDIO,
		.mute_gpio    = compro_mute_gpio,
		.input        = { {
			.type     = EM28XX_VMUX_TELEVISION,
			.vmux     = TVP5150_COMPOSITE0,
			.amux     = EM28XX_AMUX_VIDEO,
			.gpio     = compro_unmute_tv_gpio,
		}, {
			.type     = EM28XX_VMUX_SVIDEO,
			.vmux     = TVP5150_SVIDEO,
			.amux     = EM28XX_AMUX_LINE_IN,
			.gpio     = compro_unmute_svid_gpio,
		} },
	},
	[EM2860_BOARD_KAIOMY_TVNPC_U2] = {
		.name	      = "Kaiomy TVnPC U2",
		.vchannels    = 3,
		.tuner_type   = TUNER_XC2028,
		.tuner_addr   = 0x61,
		.mts_firmware = 1,
		.decoder      = EM28XX_TVP5150,
		.tuner_gpio   = default_tuner_gpio,
		.ir_codes     = &ir_codes_kaiomy_table,
		.input          = { {
			.type     = EM28XX_VMUX_TELEVISION,
			.vmux     = TVP5150_COMPOSITE0,
			.amux     = EM28XX_AMUX_VIDEO,

		}, {
			.type     = EM28XX_VMUX_COMPOSITE1,
			.vmux     = TVP5150_COMPOSITE1,
			.amux     = EM28XX_AMUX_LINE_IN,
		}, {
			.type     = EM28XX_VMUX_SVIDEO,
			.vmux     = TVP5150_SVIDEO,
			.amux     = EM28XX_AMUX_LINE_IN,
		} },
		.radio		= {
			.type     = EM28XX_RADIO,
			.amux     = EM28XX_AMUX_LINE_IN,
		}
	},
	[EM2860_BOARD_EASYCAP] = {
		.name         = "Easy Cap Capture DC-60",
		.vchannels    = 2,
		.tuner_type   = TUNER_ABSENT,
		.decoder      = EM28XX_SAA711X,
		.input           = { {
			.type     = EM28XX_VMUX_COMPOSITE1,
			.vmux     = SAA7115_COMPOSITE0,
			.amux     = EM28XX_AMUX_LINE_IN,
		}, {
			.type     = EM28XX_VMUX_SVIDEO,
			.vmux     = SAA7115_SVIDEO3,
			.amux     = EM28XX_AMUX_LINE_IN,
		} },
	},
	[EM2820_BOARD_IODATA_GVMVP_SZ] = {
		.name       = "IO-DATA GV-MVP/SZ",
		.tuner_type   = TUNER_PHILIPS_FM1236_MK3,
		.tuner_gpio   = default_tuner_gpio,
		.tda9887_conf = TDA9887_PRESENT,
		.decoder      = EM28XX_TVP5150,
		.input        = { {
			.type     = EM28XX_VMUX_TELEVISION,
			.vmux     = TVP5150_COMPOSITE0,
			.amux     = EM28XX_AMUX_VIDEO,
		}, { /* Composite has not been tested yet */
			.type     = EM28XX_VMUX_COMPOSITE1,
			.vmux     = TVP5150_COMPOSITE1,
			.amux     = EM28XX_AMUX_VIDEO,
		}, { /* S-video has not been tested yet */
			.type     = EM28XX_VMUX_SVIDEO,
			.vmux     = TVP5150_SVIDEO,
			.amux     = EM28XX_AMUX_VIDEO,
		} },
	},
	[EM2860_BOARD_TERRATEC_GRABBY] = {
		.name            = "Terratec Grabby",
		.vchannels       = 2,
		.tuner_type      = TUNER_ABSENT,
		.decoder         = EM28XX_SAA711X,
		.xclk            = EM28XX_XCLK_FREQUENCY_12MHZ,
		.input           = { {
			.type     = EM28XX_VMUX_COMPOSITE1,
			.vmux     = SAA7115_COMPOSITE0,
			.amux     = EM28XX_AMUX_VIDEO2,
		}, {
			.type     = EM28XX_VMUX_SVIDEO,
			.vmux     = SAA7115_SVIDEO3,
			.amux     = EM28XX_AMUX_VIDEO2,
		} },
	},
	[EM2860_BOARD_TERRATEC_AV350] = {
		.name            = "Terratec AV350",
		.vchannels       = 2,
		.tuner_type      = TUNER_ABSENT,
		.decoder         = EM28XX_TVP5150,
		.xclk            = EM28XX_XCLK_FREQUENCY_12MHZ,
		.mute_gpio       = terratec_av350_mute_gpio,
		.input           = { {
			.type     = EM28XX_VMUX_COMPOSITE1,
			.vmux     = TVP5150_COMPOSITE1,
			.amux     = EM28XX_AUDIO_SRC_LINE,
			.gpio     = terratec_av350_unmute_gpio,

		}, {
			.type     = EM28XX_VMUX_SVIDEO,
			.vmux     = TVP5150_SVIDEO,
			.amux     = EM28XX_AUDIO_SRC_LINE,
			.gpio     = terratec_av350_unmute_gpio,
		} },
	},
	[EM2882_BOARD_EVGA_INDTUBE] = {
		.name         = "Evga inDtube",
		.tuner_type   = TUNER_XC2028,
		.tuner_gpio   = default_tuner_gpio,
		.decoder      = EM28XX_TVP5150,
		.xclk         = EM28XX_XCLK_FREQUENCY_12MHZ, /* NEC IR */
		.mts_firmware = 1,
		.has_dvb      = 1,
		.dvb_gpio     = evga_indtube_digital,
		.ir_codes     = &ir_codes_evga_indtube_table,
		.input        = { {
			.type     = EM28XX_VMUX_TELEVISION,
			.vmux     = TVP5150_COMPOSITE0,
			.amux     = EM28XX_AMUX_VIDEO,
			.gpio     = evga_indtube_analog,
		}, {
			.type     = EM28XX_VMUX_COMPOSITE1,
			.vmux     = TVP5150_COMPOSITE1,
			.amux     = EM28XX_AMUX_LINE_IN,
			.gpio     = evga_indtube_analog,
		}, {
			.type     = EM28XX_VMUX_SVIDEO,
			.vmux     = TVP5150_SVIDEO,
			.amux     = EM28XX_AMUX_LINE_IN,
			.gpio     = evga_indtube_analog,
		} },
	},
	/* eb1a:2868 Empia EM2870 + Philips CU1216L NIM (Philips TDA10023 +
	   Infineon TUA6034) */
	[EM2870_BOARD_REDDO_DVB_C_USB_BOX] = {
		.name          = "Reddo DVB-C USB TV Box",
		.tuner_type    = TUNER_ABSENT,
		.has_dvb       = 1,
		.dvb_gpio      = reddo_dvb_c_usb_box,
	},
};
const unsigned int em28xx_bcount = ARRAY_SIZE(em28xx_boards);

/* table of devices that work with this driver */
struct usb_device_id em28xx_id_table[] = {
	{ USB_DEVICE(0xeb1a, 0x2750),
			.driver_info = EM2750_BOARD_UNKNOWN },
	{ USB_DEVICE(0xeb1a, 0x2751),
			.driver_info = EM2750_BOARD_UNKNOWN },
	{ USB_DEVICE(0xeb1a, 0x2800),
			.driver_info = EM2800_BOARD_UNKNOWN },
	{ USB_DEVICE(0xeb1a, 0x2710),
			.driver_info = EM2820_BOARD_UNKNOWN },
	{ USB_DEVICE(0xeb1a, 0x2820),
			.driver_info = EM2820_BOARD_UNKNOWN },
	{ USB_DEVICE(0xeb1a, 0x2821),
			.driver_info = EM2820_BOARD_UNKNOWN },
	{ USB_DEVICE(0xeb1a, 0x2860),
			.driver_info = EM2820_BOARD_UNKNOWN },
	{ USB_DEVICE(0xeb1a, 0x2861),
			.driver_info = EM2820_BOARD_UNKNOWN },
	{ USB_DEVICE(0xeb1a, 0x2870),
			.driver_info = EM2820_BOARD_UNKNOWN },
	{ USB_DEVICE(0xeb1a, 0x2881),
			.driver_info = EM2820_BOARD_UNKNOWN },
	{ USB_DEVICE(0xeb1a, 0x2883),
			.driver_info = EM2820_BOARD_UNKNOWN },
	{ USB_DEVICE(0xeb1a, 0x2868),
			.driver_info = EM2820_BOARD_UNKNOWN },
	{ USB_DEVICE(0xeb1a, 0xe300),
			.driver_info = EM2861_BOARD_KWORLD_PVRTV_300U },
	{ USB_DEVICE(0xeb1a, 0xe303),
			.driver_info = EM2860_BOARD_KAIOMY_TVNPC_U2 },
	{ USB_DEVICE(0xeb1a, 0xe305),
			.driver_info = EM2880_BOARD_KWORLD_DVB_305U },
	{ USB_DEVICE(0xeb1a, 0xe310),
			.driver_info = EM2880_BOARD_MSI_DIGIVOX_AD },
	{ USB_DEVICE(0xeb1a, 0xa313),
		.driver_info = EM2882_BOARD_KWORLD_ATSC_315U },
	{ USB_DEVICE(0xeb1a, 0xa316),
			.driver_info = EM2883_BOARD_KWORLD_HYBRID_330U },
	{ USB_DEVICE(0xeb1a, 0xe320),
			.driver_info = EM2880_BOARD_MSI_DIGIVOX_AD_II },
	{ USB_DEVICE(0xeb1a, 0xe323),
			.driver_info = EM2882_BOARD_KWORLD_VS_DVBT },
	{ USB_DEVICE(0xeb1a, 0xe350),
			.driver_info = EM2870_BOARD_KWORLD_350U },
	{ USB_DEVICE(0xeb1a, 0xe355),
			.driver_info = EM2870_BOARD_KWORLD_355U },
	{ USB_DEVICE(0xeb1a, 0x2801),
			.driver_info = EM2800_BOARD_GRABBEEX_USB2800 },
	{ USB_DEVICE(0xeb1a, 0xe357),
			.driver_info = EM2870_BOARD_KWORLD_355U },
	{ USB_DEVICE(0x1b80, 0xe302),
			.driver_info = EM2820_BOARD_PINNACLE_DVC_90 }, /* Kaiser Baas Video to DVD maker */
	{ USB_DEVICE(0x1b80, 0xe304),
			.driver_info = EM2820_BOARD_PINNACLE_DVC_90 }, /* Kworld DVD Maker 2 */
	{ USB_DEVICE(0x0ccd, 0x0036),
			.driver_info = EM2820_BOARD_TERRATEC_CINERGY_250 },
	{ USB_DEVICE(0x0ccd, 0x004c),
			.driver_info = EM2880_BOARD_TERRATEC_HYBRID_XS_FR },
	{ USB_DEVICE(0x0ccd, 0x004f),
			.driver_info = EM2860_BOARD_TERRATEC_HYBRID_XS },
	{ USB_DEVICE(0x0ccd, 0x005e),
			.driver_info = EM2882_BOARD_TERRATEC_HYBRID_XS },
	{ USB_DEVICE(0x0ccd, 0x0042),
			.driver_info = EM2880_BOARD_TERRATEC_HYBRID_XS },
	{ USB_DEVICE(0x0ccd, 0x0043),
			.driver_info = EM2870_BOARD_TERRATEC_XS },
	{ USB_DEVICE(0x0ccd, 0x0047),
			.driver_info = EM2880_BOARD_TERRATEC_PRODIGY_XS },
	{ USB_DEVICE(0x0ccd, 0x0084),
			.driver_info = EM2860_BOARD_TERRATEC_AV350 },
	{ USB_DEVICE(0x0ccd, 0x0096),
			.driver_info = EM2860_BOARD_TERRATEC_GRABBY },
	{ USB_DEVICE(0x185b, 0x2870),
			.driver_info = EM2870_BOARD_COMPRO_VIDEOMATE },
	{ USB_DEVICE(0x185b, 0x2041),
			.driver_info = EM2820_BOARD_COMPRO_VIDEOMATE_FORYOU },
	{ USB_DEVICE(0x2040, 0x4200),
			.driver_info = EM2820_BOARD_HAUPPAUGE_WINTV_USB_2 },
	{ USB_DEVICE(0x2040, 0x4201),
			.driver_info = EM2820_BOARD_HAUPPAUGE_WINTV_USB_2 },
	{ USB_DEVICE(0x2040, 0x6500),
			.driver_info = EM2880_BOARD_HAUPPAUGE_WINTV_HVR_900 },
	{ USB_DEVICE(0x2040, 0x6502),
			.driver_info = EM2880_BOARD_HAUPPAUGE_WINTV_HVR_900_R2 },
	{ USB_DEVICE(0x2040, 0x6513), /* HCW HVR-980 */
			.driver_info = EM2883_BOARD_HAUPPAUGE_WINTV_HVR_950 },
	{ USB_DEVICE(0x2040, 0x6517), /* HP  HVR-950 */
			.driver_info = EM2883_BOARD_HAUPPAUGE_WINTV_HVR_950 },
	{ USB_DEVICE(0x2040, 0x651b), /* RP  HVR-950 */
			.driver_info = EM2883_BOARD_HAUPPAUGE_WINTV_HVR_950 },
	{ USB_DEVICE(0x2040, 0x651f),
			.driver_info = EM2883_BOARD_HAUPPAUGE_WINTV_HVR_850 },
	{ USB_DEVICE(0x0438, 0xb002),
			.driver_info = EM2880_BOARD_AMD_ATI_TV_WONDER_HD_600 },
	{ USB_DEVICE(0x2001, 0xf112),
			.driver_info = EM2820_BOARD_DLINK_USB_TV },
	{ USB_DEVICE(0x2304, 0x0207),
			.driver_info = EM2820_BOARD_PINNACLE_DVC_90 },
	{ USB_DEVICE(0x2304, 0x0208),
			.driver_info = EM2820_BOARD_PINNACLE_USB_2 },
	{ USB_DEVICE(0x2304, 0x021a),
			.driver_info = EM2820_BOARD_PINNACLE_DVC_90 },
	{ USB_DEVICE(0x2304, 0x0226),
			.driver_info = EM2882_BOARD_PINNACLE_HYBRID_PRO },
	{ USB_DEVICE(0x2304, 0x0227),
			.driver_info = EM2880_BOARD_PINNACLE_PCTV_HD_PRO },
	{ USB_DEVICE(0x0413, 0x6023),
			.driver_info = EM2800_BOARD_LEADTEK_WINFAST_USBII },
	{ USB_DEVICE(0x093b, 0xa005),
			.driver_info = EM2861_BOARD_PLEXTOR_PX_TV100U },
	{ USB_DEVICE(0x04bb, 0x0515),
			.driver_info = EM2820_BOARD_IODATA_GVMVP_SZ },
	{ USB_DEVICE(0xeb1a, 0x50a6),
			.driver_info = EM2860_BOARD_GADMEI_UTV330 },
	{ },
};
MODULE_DEVICE_TABLE(usb, em28xx_id_table);

/*
 * EEPROM hash table for devices with generic USB IDs
 */
static struct em28xx_hash_table em28xx_eeprom_hash[] = {
	/* P/N: SA 60002070465 Tuner: TVF7533-MF */
	{0x6ce05a8f, EM2820_BOARD_PROLINK_PLAYTV_USB2, TUNER_YMEC_TVF_5533MF},
	{0x72cc5a8b, EM2820_BOARD_PROLINK_PLAYTV_BOX4_USB2, TUNER_YMEC_TVF_5533MF},
	{0x966a0441, EM2880_BOARD_KWORLD_DVB_310U, TUNER_XC2028},
	{0x166a0441, EM2880_BOARD_EMPIRE_DUAL_TV, TUNER_XC2028},
	{0xcee44a99, EM2882_BOARD_EVGA_INDTUBE, TUNER_XC2028},
	{0xb8846b20, EM2881_BOARD_PINNACLE_HYBRID_PRO, TUNER_XC2028},
	{0x63f653bd, EM2870_BOARD_REDDO_DVB_C_USB_BOX, TUNER_ABSENT},
};

/* I2C devicelist hash table for devices with generic USB IDs */
static struct em28xx_hash_table em28xx_i2c_hash[] = {
	{0xb06a32c3, EM2800_BOARD_TERRATEC_CINERGY_200, TUNER_LG_PAL_NEW_TAPC},
	{0xf51200e3, EM2800_BOARD_VGEAR_POCKETTV, TUNER_LG_PAL_NEW_TAPC},
	{0x1ba50080, EM2860_BOARD_SAA711X_REFERENCE_DESIGN, TUNER_ABSENT},
	{0xc51200e3, EM2820_BOARD_GADMEI_TVR200, TUNER_LG_PAL_NEW_TAPC},
	{0x4ba50080, EM2861_BOARD_GADMEI_UTV330PLUS, TUNER_TNF_5335MF},
};

/* I2C possible address to saa7115, tvp5150, msp3400, tvaudio */
static unsigned short saa711x_addrs[] = {
	0x4a >> 1, 0x48 >> 1,   /* SAA7111, SAA7111A and SAA7113 */
	0x42 >> 1, 0x40 >> 1,   /* SAA7114, SAA7115 and SAA7118 */
	I2C_CLIENT_END };

static unsigned short tvp5150_addrs[] = {
	0xb8 >> 1,
	0xba >> 1,
	I2C_CLIENT_END
};

static unsigned short mt9v011_addrs[] = {
	0xba >> 1,
	I2C_CLIENT_END
};

static unsigned short msp3400_addrs[] = {
	0x80 >> 1,
	0x88 >> 1,
	I2C_CLIENT_END
};

int em28xx_tuner_callback(void *ptr, int component, int command, int arg)
{
	int rc = 0;
	struct em28xx *dev = ptr;

	if (dev->tuner_type != TUNER_XC2028)
		return 0;

	if (command != XC2028_TUNER_RESET)
		return 0;

	rc = em28xx_gpio_set(dev, dev->board.tuner_gpio);

	return rc;
}
EXPORT_SYMBOL_GPL(em28xx_tuner_callback);

static inline void em28xx_set_model(struct em28xx *dev)
{
	memcpy(&dev->board, &em28xx_boards[dev->model], sizeof(dev->board));

	/* Those are the default values for the majority of boards
	   Use those values if not specified otherwise at boards entry
	 */
	if (!dev->board.xclk)
		dev->board.xclk = EM28XX_XCLK_IR_RC5_MODE |
				  EM28XX_XCLK_FREQUENCY_12MHZ;

	if (!dev->board.i2c_speed)
		dev->board.i2c_speed = EM28XX_I2C_CLK_WAIT_ENABLE |
				       EM28XX_I2C_FREQ_100_KHZ;
}


/* FIXME: Should be replaced by a proper mt9m111 driver */
static int em28xx_initialize_mt9m111(struct em28xx *dev)
{
	int i;
	unsigned char regs[][3] = {
		{ 0x0d, 0x00, 0x01, },  /* reset and use defaults */
		{ 0x0d, 0x00, 0x00, },
		{ 0x0a, 0x00, 0x21, },
		{ 0x21, 0x04, 0x00, },  /* full readout speed, no row/col skipping */
	};

	for (i = 0; i < ARRAY_SIZE(regs); i++)
		i2c_master_send(&dev->i2c_client, &regs[i][0], 3);

	return 0;
}


/* FIXME: Should be replaced by a proper mt9m001 driver */
static int em28xx_initialize_mt9m001(struct em28xx *dev)
{
	int i;
	unsigned char regs[][3] = {
		{ 0x0d, 0x00, 0x01, },
		{ 0x0d, 0x00, 0x00, },
		{ 0x04, 0x05, 0x00, },	/* hres = 1280 */
		{ 0x03, 0x04, 0x00, },  /* vres = 1024 */
		{ 0x20, 0x11, 0x00, },
		{ 0x06, 0x00, 0x10, },
		{ 0x2b, 0x00, 0x24, },
		{ 0x2e, 0x00, 0x24, },
		{ 0x35, 0x00, 0x24, },
		{ 0x2d, 0x00, 0x20, },
		{ 0x2c, 0x00, 0x20, },
		{ 0x09, 0x0a, 0xd4, },
		{ 0x35, 0x00, 0x57, },
	};

	for (i = 0; i < ARRAY_SIZE(regs); i++)
		i2c_master_send(&dev->i2c_client, &regs[i][0], 3);

	return 0;
}

/* HINT method: webcam I2C chips
 *
 * This method works for webcams with Micron sensors
 */
static int em28xx_hint_sensor(struct em28xx *dev)
{
	int rc;
	char *sensor_name;
	unsigned char cmd;
	__be16 version_be;
	u16 version;

	/* Micron sensor detection */
	dev->i2c_client.addr = 0xba >> 1;
	cmd = 0;
	i2c_master_send(&dev->i2c_client, &cmd, 1);
	rc = i2c_master_recv(&dev->i2c_client, (char *)&version_be, 2);
	if (rc != 2)
		return -EINVAL;

	version = be16_to_cpu(version_be);
	switch (version) {
	case 0x8232:		/* mt9v011 640x480 1.3 Mpix sensor */
	case 0x8243:		/* mt9v011 rev B 640x480 1.3 Mpix sensor */
		dev->model = EM2820_BOARD_SILVERCREST_WEBCAM;
		em28xx_set_model(dev);

		sensor_name = "mt9v011";
		dev->em28xx_sensor = EM28XX_MT9V011;
		dev->sensor_xres = 640;
		dev->sensor_yres = 480;
		/*
		 * FIXME: mt9v011 uses I2S speed as xtal clk - at least with
		 * the Silvercrest cam I have here for testing - for higher
		 * resolutions, a high clock cause horizontal artifacts, so we
		 * need to use a lower xclk frequency.
		 * Yet, it would be possible to adjust xclk depending on the
		 * desired resolution, since this affects directly the
		 * frame rate.
		 */
		dev->board.xclk = EM28XX_XCLK_FREQUENCY_4_3MHZ;
		dev->sensor_xtal = 4300000;

		/* probably means GRGB 16 bit bayer */
		dev->vinmode = 0x0d;
		dev->vinctl = 0x00;

		break;

	case 0x143a:    /* MT9M111 as found in the ECS G200 */
		dev->model = EM2750_BOARD_UNKNOWN;
		em28xx_set_model(dev);

		sensor_name = "mt9m111";
		dev->board.xclk = EM28XX_XCLK_FREQUENCY_48MHZ;
		dev->em28xx_sensor = EM28XX_MT9M111;
		em28xx_initialize_mt9m111(dev);
		dev->sensor_xres = 640;
		dev->sensor_yres = 512;

		dev->vinmode = 0x0a;
		dev->vinctl = 0x00;

		break;

	case 0x8431:
		dev->model = EM2750_BOARD_UNKNOWN;
		em28xx_set_model(dev);

		sensor_name = "mt9m001";
		dev->em28xx_sensor = EM28XX_MT9M001;
		em28xx_initialize_mt9m001(dev);
		dev->sensor_xres = 1280;
		dev->sensor_yres = 1024;

		/* probably means BGGR 16 bit bayer */
		dev->vinmode = 0x0c;
		dev->vinctl = 0x00;

		break;
	default:
		printk("Unknown Micron Sensor 0x%04x\n", version);
		return -EINVAL;
	}

	/* Setup webcam defaults */
	em28xx_pre_card_setup(dev);

	em28xx_errdev("Sensor is %s, using model %s entry.\n",
		      sensor_name, em28xx_boards[dev->model].name);

	return 0;
}

/* Since em28xx_pre_card_setup() requires a proper dev->model,
 * this won't work for boards with generic PCI IDs
 */
void em28xx_pre_card_setup(struct em28xx *dev)
{
	/* Set the initial XCLK and I2C clock values based on the board
	   definition */
	em28xx_write_reg(dev, EM28XX_R0F_XCLK, dev->board.xclk & 0x7f);
	em28xx_write_reg(dev, EM28XX_R06_I2C_CLK, dev->board.i2c_speed);
	msleep(50);

	/* request some modules */
	switch (dev->model) {
	case EM2861_BOARD_PLEXTOR_PX_TV100U:
		/* Sets the msp34xx I2S speed */
		dev->i2s_speed = 2048000;
		break;
	case EM2861_BOARD_KWORLD_PVRTV_300U:
	case EM2880_BOARD_KWORLD_DVB_305U:
		em28xx_write_reg(dev, EM28XX_R08_GPIO, 0x6d);
		msleep(10);
		em28xx_write_reg(dev, EM28XX_R08_GPIO, 0x7d);
		msleep(10);
		break;
	case EM2870_BOARD_COMPRO_VIDEOMATE:
		/* TODO: someone can do some cleanup here...
			 not everything's needed */
		em28xx_write_reg(dev, EM2880_R04_GPO, 0x00);
		msleep(10);
		em28xx_write_reg(dev, EM2880_R04_GPO, 0x01);
		msleep(10);
		em28xx_write_reg(dev, EM28XX_R08_GPIO, 0xfd);
		mdelay(70);
		em28xx_write_reg(dev, EM28XX_R08_GPIO, 0xfc);
		mdelay(70);
		em28xx_write_reg(dev, EM28XX_R08_GPIO, 0xdc);
		mdelay(70);
		em28xx_write_reg(dev, EM28XX_R08_GPIO, 0xfc);
		mdelay(70);
		break;
	case EM2870_BOARD_TERRATEC_XS_MT2060:
		/* this device needs some gpio writes to get the DVB-T
		   demod work */
		em28xx_write_reg(dev, EM28XX_R08_GPIO, 0xfe);
		mdelay(70);
		em28xx_write_reg(dev, EM28XX_R08_GPIO, 0xde);
		mdelay(70);
		em28xx_write_reg(dev, EM28XX_R08_GPIO, 0xfe);
		mdelay(70);
		break;
	case EM2870_BOARD_PINNACLE_PCTV_DVB:
		/* this device needs some gpio writes to get the
		   DVB-T demod work */
		em28xx_write_reg(dev, EM28XX_R08_GPIO, 0xfe);
		mdelay(70);
		em28xx_write_reg(dev, EM28XX_R08_GPIO, 0xde);
		mdelay(70);
		em28xx_write_reg(dev, EM28XX_R08_GPIO, 0xfe);
		mdelay(70);
		break;
	case EM2820_BOARD_GADMEI_UTV310:
	case EM2820_BOARD_MSI_VOX_USB_2:
		/* enables audio for that devices */
		em28xx_write_reg(dev, EM28XX_R08_GPIO, 0xfd);
		break;

	case EM2882_BOARD_KWORLD_ATSC_315U:
		em28xx_write_reg(dev, EM28XX_R08_GPIO, 0xff);
		msleep(10);
		em28xx_write_reg(dev, EM28XX_R08_GPIO, 0xfe);
		msleep(10);
		em28xx_write_reg(dev, EM2880_R04_GPO, 0x00);
		msleep(10);
		em28xx_write_reg(dev, EM2880_R04_GPO, 0x08);
		msleep(10);
		break;

	case EM2860_BOARD_KAIOMY_TVNPC_U2:
		em28xx_write_regs(dev, EM28XX_R0F_XCLK, "\x07", 1);
		em28xx_write_regs(dev, EM28XX_R06_I2C_CLK, "\x40", 1);
		em28xx_write_regs(dev, 0x0d, "\x42", 1);
		em28xx_write_regs(dev, 0x08, "\xfd", 1);
		msleep(10);
		em28xx_write_regs(dev, 0x08, "\xff", 1);
		msleep(10);
		em28xx_write_regs(dev, 0x08, "\x7f", 1);
		msleep(10);
		em28xx_write_regs(dev, 0x08, "\x6b", 1);

		break;
	case EM2860_BOARD_EASYCAP:
		em28xx_write_regs(dev, 0x08, "\xf8", 1);
		break;

	case EM2820_BOARD_IODATA_GVMVP_SZ:
		em28xx_write_reg(dev, EM28XX_R08_GPIO, 0xff);
		msleep(70);
		em28xx_write_reg(dev, EM28XX_R08_GPIO, 0xf7);
		msleep(10);
		em28xx_write_reg(dev, EM28XX_R08_GPIO, 0xfe);
		msleep(70);
		em28xx_write_reg(dev, EM28XX_R08_GPIO, 0xfd);
		msleep(70);
		break;
	}

	em28xx_gpio_set(dev, dev->board.tuner_gpio);
	em28xx_set_mode(dev, EM28XX_ANALOG_MODE);

	/* Unlock device */
	em28xx_set_mode(dev, EM28XX_SUSPEND);
}

static void em28xx_setup_xc3028(struct em28xx *dev, struct xc2028_ctrl *ctl)
{
	memset(ctl, 0, sizeof(*ctl));

	ctl->fname   = XC2028_DEFAULT_FIRMWARE;
	ctl->max_len = 64;
	ctl->mts = em28xx_boards[dev->model].mts_firmware;

	switch (dev->model) {
	case EM2880_BOARD_EMPIRE_DUAL_TV:
	case EM2880_BOARD_HAUPPAUGE_WINTV_HVR_900:
		ctl->demod = XC3028_FE_ZARLINK456;
		break;
	case EM2880_BOARD_TERRATEC_HYBRID_XS:
	case EM2881_BOARD_PINNACLE_HYBRID_PRO:
		ctl->demod = XC3028_FE_ZARLINK456;
		break;
	case EM2880_BOARD_HAUPPAUGE_WINTV_HVR_900_R2:
		/* djh - Not sure which demod we need here */
		ctl->demod = XC3028_FE_DEFAULT;
		break;
	case EM2880_BOARD_AMD_ATI_TV_WONDER_HD_600:
		ctl->demod = XC3028_FE_DEFAULT;
		ctl->fname = XC3028L_DEFAULT_FIRMWARE;
		break;
	case EM2883_BOARD_HAUPPAUGE_WINTV_HVR_850:
	case EM2883_BOARD_HAUPPAUGE_WINTV_HVR_950:
	case EM2880_BOARD_PINNACLE_PCTV_HD_PRO:
		/* FIXME: Better to specify the needed IF */
		ctl->demod = XC3028_FE_DEFAULT;
		break;
	case EM2883_BOARD_KWORLD_HYBRID_330U:
		ctl->demod = XC3028_FE_CHINA;
		ctl->fname = XC2028_DEFAULT_FIRMWARE;
		break;
	case EM2882_BOARD_EVGA_INDTUBE:
		ctl->demod = XC3028_FE_CHINA;
		ctl->fname = XC3028L_DEFAULT_FIRMWARE;
		break;
	default:
		ctl->demod = XC3028_FE_OREN538;
	}
}

static void em28xx_tuner_setup(struct em28xx *dev)
{
	struct tuner_setup           tun_setup;
	struct v4l2_frequency        f;

	if (dev->tuner_type == TUNER_ABSENT)
		return;

	memset(&tun_setup, 0, sizeof(tun_setup));

	tun_setup.mode_mask = T_ANALOG_TV | T_RADIO;
	tun_setup.tuner_callback = em28xx_tuner_callback;

	if (dev->board.radio.type) {
		tun_setup.type = dev->board.radio.type;
		tun_setup.addr = dev->board.radio_addr;

		v4l2_device_call_all(&dev->v4l2_dev, 0, tuner, s_type_addr, &tun_setup);
	}

	if ((dev->tuner_type != TUNER_ABSENT) && (dev->tuner_type)) {
		tun_setup.type   = dev->tuner_type;
		tun_setup.addr   = dev->tuner_addr;

		v4l2_device_call_all(&dev->v4l2_dev, 0, tuner, s_type_addr, &tun_setup);
	}

	if (dev->tda9887_conf) {
		struct v4l2_priv_tun_config tda9887_cfg;

		tda9887_cfg.tuner = TUNER_TDA9887;
		tda9887_cfg.priv = &dev->tda9887_conf;

		v4l2_device_call_all(&dev->v4l2_dev, 0, tuner, s_config, &tda9887_cfg);
	}

	if (dev->tuner_type == TUNER_XC2028) {
		struct v4l2_priv_tun_config  xc2028_cfg;
		struct xc2028_ctrl           ctl;

		memset(&xc2028_cfg, 0, sizeof(xc2028_cfg));
		memset(&ctl, 0, sizeof(ctl));

		em28xx_setup_xc3028(dev, &ctl);

		xc2028_cfg.tuner = TUNER_XC2028;
		xc2028_cfg.priv  = &ctl;

		v4l2_device_call_all(&dev->v4l2_dev, 0, tuner, s_config, &xc2028_cfg);
	}

	/* configure tuner */
	f.tuner = 0;
	f.type = V4L2_TUNER_ANALOG_TV;
	f.frequency = 9076;     /* just a magic number */
	dev->ctl_freq = f.frequency;
	v4l2_device_call_all(&dev->v4l2_dev, 0, tuner, s_frequency, &f);
}

static int em28xx_hint_board(struct em28xx *dev)
{
	int i;

	/* HINT method: EEPROM
	 *
	 * This method works only for boards with eeprom.
	 * Uses a hash of all eeprom bytes. The hash should be
	 * unique for a vendor/tuner pair.
	 * There are a high chance that tuners for different
	 * video standards produce different hashes.
	 */
	for (i = 0; i < ARRAY_SIZE(em28xx_eeprom_hash); i++) {
		if (dev->hash == em28xx_eeprom_hash[i].hash) {
			dev->model = em28xx_eeprom_hash[i].model;
			dev->tuner_type = em28xx_eeprom_hash[i].tuner;

			em28xx_errdev("Your board has no unique USB ID.\n");
			em28xx_errdev("A hint were successfully done, "
				      "based on eeprom hash.\n");
			em28xx_errdev("This method is not 100%% failproof.\n");
			em28xx_errdev("If the board were missdetected, "
				      "please email this log to:\n");
			em28xx_errdev("\tV4L Mailing List "
				      " <linux-media@vger.kernel.org>\n");
			em28xx_errdev("Board detected as %s\n",
				      em28xx_boards[dev->model].name);

			return 0;
		}
	}

	/* HINT method: I2C attached devices
	 *
	 * This method works for all boards.
	 * Uses a hash of i2c scanned devices.
	 * Devices with the same i2c attached chips will
	 * be considered equal.
	 * This method is less precise than the eeprom one.
	 */

	/* user did not request i2c scanning => do it now */
	if (!dev->i2c_hash)
		em28xx_do_i2c_scan(dev);

	for (i = 0; i < ARRAY_SIZE(em28xx_i2c_hash); i++) {
		if (dev->i2c_hash == em28xx_i2c_hash[i].hash) {
			dev->model = em28xx_i2c_hash[i].model;
			dev->tuner_type = em28xx_i2c_hash[i].tuner;
			em28xx_errdev("Your board has no unique USB ID.\n");
			em28xx_errdev("A hint were successfully done, "
				      "based on i2c devicelist hash.\n");
			em28xx_errdev("This method is not 100%% failproof.\n");
			em28xx_errdev("If the board were missdetected, "
				      "please email this log to:\n");
			em28xx_errdev("\tV4L Mailing List "
				      " <linux-media@vger.kernel.org>\n");
			em28xx_errdev("Board detected as %s\n",
				      em28xx_boards[dev->model].name);

			return 0;
		}
	}

	em28xx_errdev("Your board has no unique USB ID and thus need a "
		      "hint to be detected.\n");
	em28xx_errdev("You may try to use card=<n> insmod option to "
		      "workaround that.\n");
	em28xx_errdev("Please send an email with this log to:\n");
	em28xx_errdev("\tV4L Mailing List <linux-media@vger.kernel.org>\n");
	em28xx_errdev("Board eeprom hash is 0x%08lx\n", dev->hash);
	em28xx_errdev("Board i2c devicelist hash is 0x%08lx\n", dev->i2c_hash);

	em28xx_errdev("Here is a list of valid choices for the card=<n>"
		      " insmod option:\n");
	for (i = 0; i < em28xx_bcount; i++) {
		em28xx_errdev("    card=%d -> %s\n",
				i, em28xx_boards[i].name);
	}
	return -1;
}

/* ----------------------------------------------------------------------- */
void em28xx_register_i2c_ir(struct em28xx *dev)
{
	const unsigned short addr_list[] = {
		 0x30, 0x47, I2C_CLIENT_END
	};

	if (disable_ir)
		return;

	memset(&dev->info, 0, sizeof(&dev->info));
	memset(&dev->init_data, 0, sizeof(dev->init_data));
	strlcpy(dev->info.type, "ir_video", I2C_NAME_SIZE);

	/* detect & configure */
	switch (dev->model) {
<<<<<<< HEAD
	case (EM2800_BOARD_UNKNOWN):
		break;
	case (EM2820_BOARD_UNKNOWN):
		break;
	case (EM2800_BOARD_TERRATEC_CINERGY_200):
	case (EM2820_BOARD_TERRATEC_CINERGY_250):
		dev->init_data.ir_codes = ir_codes_em_terratec;
		dev->init_data.get_key = em28xx_get_key_terratec;
		dev->init_data.name = "i2c IR (EM28XX Terratec)";
		break;
	case (EM2820_BOARD_PINNACLE_USB_2):
		dev->init_data.ir_codes = ir_codes_pinnacle_grey;
		dev->init_data.get_key = em28xx_get_key_pinnacle_usb_grey;
		dev->init_data.name = "i2c IR (EM28XX Pinnacle PCTV)";
		break;
	case (EM2820_BOARD_HAUPPAUGE_WINTV_USB_2):
		dev->init_data.ir_codes = ir_codes_hauppauge_new;
		dev->init_data.get_key = em28xx_get_key_em_haup;
		dev->init_data.name = "i2c IR (EM2840 Hauppauge)";
		break;
	case (EM2820_BOARD_MSI_VOX_USB_2):
=======
	case EM2800_BOARD_TERRATEC_CINERGY_200:
	case EM2820_BOARD_TERRATEC_CINERGY_250:
		dev->init_data.ir_codes = &ir_codes_em_terratec_table;
		dev->init_data.get_key = em28xx_get_key_terratec;
		dev->init_data.name = "i2c IR (EM28XX Terratec)";
>>>>>>> 17d857be
		break;
	case EM2820_BOARD_PINNACLE_USB_2:
		dev->init_data.ir_codes = &ir_codes_pinnacle_grey_table;
		dev->init_data.get_key = em28xx_get_key_pinnacle_usb_grey;
		dev->init_data.name = "i2c IR (EM28XX Pinnacle PCTV)";
		break;
	case EM2820_BOARD_HAUPPAUGE_WINTV_USB_2:
		dev->init_data.ir_codes = &ir_codes_hauppauge_new_table;
		dev->init_data.get_key = em28xx_get_key_em_haup;
		dev->init_data.name = "i2c IR (EM2840 Hauppauge)";
		break;
	}

	if (dev->init_data.name)
		dev->info.platform_data = &dev->init_data;
	i2c_new_probed_device(&dev->i2c_adap, &dev->info, addr_list);
}

void em28xx_card_setup(struct em28xx *dev)
{
	/*
	 * If the device can be a webcam, seek for a sensor.
	 * If sensor is not found, then it isn't a webcam.
	 */
	if (dev->board.is_webcam) {
		if (em28xx_hint_sensor(dev) < 0)
			dev->board.is_webcam = 0;
		else
			dev->progressive = 1;
	} else
		em28xx_set_model(dev);

	em28xx_info("Identified as %s (card=%d)\n",
		    dev->board.name, dev->model);

	dev->tuner_type = em28xx_boards[dev->model].tuner_type;
	if (em28xx_boards[dev->model].tuner_addr)
		dev->tuner_addr = em28xx_boards[dev->model].tuner_addr;

	if (em28xx_boards[dev->model].tda9887_conf)
		dev->tda9887_conf = em28xx_boards[dev->model].tda9887_conf;

	/* request some modules */
	switch (dev->model) {
	case EM2820_BOARD_HAUPPAUGE_WINTV_USB_2:
	case EM2880_BOARD_HAUPPAUGE_WINTV_HVR_900:
	case EM2880_BOARD_HAUPPAUGE_WINTV_HVR_900_R2:
	case EM2883_BOARD_HAUPPAUGE_WINTV_HVR_850:
	case EM2883_BOARD_HAUPPAUGE_WINTV_HVR_950:
	{
		struct tveeprom tv;
#if defined(CONFIG_MODULES) && defined(MODULE)
		request_module("tveeprom");
#endif
		/* Call first TVeeprom */

		dev->i2c_client.addr = 0xa0 >> 1;
		tveeprom_hauppauge_analog(&dev->i2c_client, &tv, dev->eedata);

		dev->tuner_type = tv.tuner_type;

		if (tv.audio_processor == V4L2_IDENT_MSPX4XX) {
			dev->i2s_speed = 2048000;
			dev->board.has_msp34xx = 1;
		}
		break;
	}
	case EM2882_BOARD_KWORLD_ATSC_315U:
		em28xx_write_reg(dev, 0x0d, 0x42);
		msleep(10);
		em28xx_write_reg(dev, EM28XX_R08_GPIO, 0xfd);
		msleep(10);
		break;
	case EM2820_BOARD_KWORLD_PVRTV2800RF:
		/* GPIO enables sound on KWORLD PVR TV 2800RF */
		em28xx_write_reg(dev, EM28XX_R08_GPIO, 0xf9);
		break;
	case EM2820_BOARD_UNKNOWN:
	case EM2800_BOARD_UNKNOWN:
		/*
		 * The K-WORLD DVB-T 310U is detected as an MSI Digivox AD.
		 *
		 * This occurs because they share identical USB vendor and
		 * product IDs.
		 *
		 * What we do here is look up the EEPROM hash of the K-WORLD
		 * and if it is found then we decide that we do not have
		 * a DIGIVOX and reset the device to the K-WORLD instead.
		 *
		 * This solution is only valid if they do not share eeprom
		 * hash identities which has not been determined as yet.
		 */
	case EM2880_BOARD_MSI_DIGIVOX_AD:
		if (!em28xx_hint_board(dev))
			em28xx_set_model(dev);

		/* In cases where we had to use a board hint, the call to
		   em28xx_set_mode() in em28xx_pre_card_setup() was a no-op,
		   so make the call now so the analog GPIOs are set properly
		   before probing the i2c bus. */
		em28xx_gpio_set(dev, dev->board.tuner_gpio);
		em28xx_set_mode(dev, EM28XX_ANALOG_MODE);
		break;
	}

#if defined(CONFIG_MODULES) && defined(MODULE)
	if (dev->board.has_ir_i2c && !disable_ir)
		request_module("ir-kbd-i2c");
#endif
	if (dev->board.has_snapshot_button)
		em28xx_register_snapshot_button(dev);

	if (dev->board.valid == EM28XX_BOARD_NOT_VALIDATED) {
		em28xx_errdev("\n\n");
		em28xx_errdev("The support for this board weren't "
			      "valid yet.\n");
		em28xx_errdev("Please send a report of having this working\n");
		em28xx_errdev("not to V4L mailing list (and/or to other "
				"addresses)\n\n");
	}

	/* Allow override tuner type by a module parameter */
	if (tuner >= 0)
		dev->tuner_type = tuner;

	/* request some modules */
	if (dev->board.has_msp34xx)
		v4l2_i2c_new_subdev(&dev->v4l2_dev, &dev->i2c_adap,
			"msp3400", "msp3400", 0, msp3400_addrs);

	if (dev->board.decoder == EM28XX_SAA711X)
		v4l2_i2c_new_subdev(&dev->v4l2_dev, &dev->i2c_adap,
			"saa7115", "saa7115_auto", 0, saa711x_addrs);

	if (dev->board.decoder == EM28XX_TVP5150)
		v4l2_i2c_new_subdev(&dev->v4l2_dev, &dev->i2c_adap,
			"tvp5150", "tvp5150", 0, tvp5150_addrs);

	if (dev->em28xx_sensor == EM28XX_MT9V011) {
		struct v4l2_subdev *sd;

		sd = v4l2_i2c_new_subdev(&dev->v4l2_dev,
			 &dev->i2c_adap, "mt9v011", "mt9v011", 0, mt9v011_addrs);
		v4l2_subdev_call(sd, core, s_config, 0, &dev->sensor_xtal);
	}


	if (dev->board.adecoder == EM28XX_TVAUDIO)
		v4l2_i2c_new_subdev(&dev->v4l2_dev, &dev->i2c_adap,
			"tvaudio", "tvaudio", dev->board.tvaudio_addr, NULL);

	if (dev->board.tuner_type != TUNER_ABSENT) {
		int has_demod = (dev->tda9887_conf & TDA9887_PRESENT);

		if (dev->board.radio.type)
			v4l2_i2c_new_subdev(&dev->v4l2_dev, &dev->i2c_adap,
				"tuner", "tuner", dev->board.radio_addr, NULL);

		if (has_demod)
			v4l2_i2c_new_subdev(&dev->v4l2_dev,
				&dev->i2c_adap, "tuner", "tuner",
				0, v4l2_i2c_tuner_addrs(ADDRS_DEMOD));
		if (dev->tuner_addr == 0) {
			enum v4l2_i2c_tuner_type type =
				has_demod ? ADDRS_TV_WITH_DEMOD : ADDRS_TV;
			struct v4l2_subdev *sd;

			sd = v4l2_i2c_new_subdev(&dev->v4l2_dev,
				&dev->i2c_adap, "tuner", "tuner",
				0, v4l2_i2c_tuner_addrs(type));

			if (sd)
				dev->tuner_addr = v4l2_i2c_subdev_addr(sd);
		} else {
			v4l2_i2c_new_subdev(&dev->v4l2_dev, &dev->i2c_adap,
				"tuner", "tuner", dev->tuner_addr, NULL);
		}
	}

	em28xx_tuner_setup(dev);

	if(!disable_ir)
		em28xx_ir_init(dev);
}


#if defined(CONFIG_MODULES) && defined(MODULE)
static void request_module_async(struct work_struct *work)
{
	struct em28xx *dev = container_of(work,
			     struct em28xx, request_module_wk);

	if (dev->has_audio_class)
		request_module("snd-usb-audio");
	else if (dev->has_alsa_audio)
		request_module("em28xx-alsa");

	if (dev->board.has_dvb)
		request_module("em28xx-dvb");
}

static void request_modules(struct em28xx *dev)
{
	INIT_WORK(&dev->request_module_wk, request_module_async);
	schedule_work(&dev->request_module_wk);
}
#else
#define request_modules(dev)
#endif /* CONFIG_MODULES */

/*
 * em28xx_realease_resources()
 * unregisters the v4l2,i2c and usb devices
 * called when the device gets disconected or at module unload
*/
void em28xx_release_resources(struct em28xx *dev)
{
	if (dev->sbutton_input_dev)
		em28xx_deregister_snapshot_button(dev);

	if (dev->ir)
		em28xx_ir_fini(dev);

	/*FIXME: I2C IR should be disconnected */

	em28xx_release_analog_resources(dev);

	em28xx_remove_from_devlist(dev);

	em28xx_i2c_unregister(dev);

	v4l2_device_unregister(&dev->v4l2_dev);

	usb_put_dev(dev->udev);

	/* Mark device as unused */
	em28xx_devused &= ~(1 << dev->devno);
};

/*
 * em28xx_init_dev()
 * allocates and inits the device structs, registers i2c bus and v4l device
 */
static int em28xx_init_dev(struct em28xx **devhandle, struct usb_device *udev,
			   struct usb_interface *interface,
			   int minor)
{
	struct em28xx *dev = *devhandle;
	int retval;
	int errCode;

	dev->udev = udev;
	mutex_init(&dev->ctrl_urb_lock);
	spin_lock_init(&dev->slock);
	init_waitqueue_head(&dev->open);
	init_waitqueue_head(&dev->wait_frame);
	init_waitqueue_head(&dev->wait_stream);

	dev->em28xx_write_regs = em28xx_write_regs;
	dev->em28xx_read_reg = em28xx_read_reg;
	dev->em28xx_read_reg_req_len = em28xx_read_reg_req_len;
	dev->em28xx_write_regs_req = em28xx_write_regs_req;
	dev->em28xx_read_reg_req = em28xx_read_reg_req;
	dev->board.is_em2800 = em28xx_boards[dev->model].is_em2800;

	em28xx_set_model(dev);

	/* Set the default GPO/GPIO for legacy devices */
	dev->reg_gpo_num = EM2880_R04_GPO;
	dev->reg_gpio_num = EM28XX_R08_GPIO;

	dev->wait_after_write = 5;

	/* Based on the Chip ID, set the device configuration */
	retval = em28xx_read_reg(dev, EM28XX_R0A_CHIPID);
	if (retval > 0) {
		dev->chip_id = retval;

		switch (dev->chip_id) {
		case CHIP_ID_EM2710:
			em28xx_info("chip ID is em2710\n");
			break;
		case CHIP_ID_EM2750:
			em28xx_info("chip ID is em2750\n");
			break;
		case CHIP_ID_EM2820:
			em28xx_info("chip ID is em2820 (or em2710)\n");
			break;
		case CHIP_ID_EM2840:
			em28xx_info("chip ID is em2840\n");
			break;
		case CHIP_ID_EM2860:
			em28xx_info("chip ID is em2860\n");
			break;
		case CHIP_ID_EM2870:
			em28xx_info("chip ID is em2870\n");
			dev->wait_after_write = 0;
			break;
		case CHIP_ID_EM2874:
			em28xx_info("chip ID is em2874\n");
			dev->reg_gpio_num = EM2874_R80_GPIO;
			dev->wait_after_write = 0;
			break;
		case CHIP_ID_EM2883:
			em28xx_info("chip ID is em2882/em2883\n");
			dev->wait_after_write = 0;
			break;
		default:
			em28xx_info("em28xx chip ID = %d\n", dev->chip_id);
		}
	}

	/* Prepopulate cached GPO register content */
	retval = em28xx_read_reg(dev, dev->reg_gpo_num);
	if (retval >= 0)
		dev->reg_gpo = retval;

	em28xx_pre_card_setup(dev);

	if (!dev->board.is_em2800) {
		/* Sets I2C speed to 100 KHz */
		retval = em28xx_write_reg(dev, EM28XX_R06_I2C_CLK, 0x40);
		if (retval < 0) {
			em28xx_errdev("%s: em28xx_write_regs_req failed!"
				      " retval [%d]\n",
				      __func__, retval);
			return retval;
		}
	}

	retval = v4l2_device_register(&interface->dev, &dev->v4l2_dev);
	if (retval < 0) {
		em28xx_errdev("Call to v4l2_device_register() failed!\n");
		return retval;
	}

	/* register i2c bus */
	errCode = em28xx_i2c_register(dev);
	if (errCode < 0) {
		v4l2_device_unregister(&dev->v4l2_dev);
		em28xx_errdev("%s: em28xx_i2c_register - errCode [%d]!\n",
			__func__, errCode);
		return errCode;
	}

	/*
	 * Default format, used for tvp5150 or saa711x output formats
	 */
	dev->vinmode = 0x10;
	dev->vinctl  = EM28XX_VINCTRL_INTERLACED |
		       EM28XX_VINCTRL_CCIR656_ENABLE;

	/* Do board specific init and eeprom reading */
	em28xx_card_setup(dev);

	/* Configure audio */
	errCode = em28xx_audio_setup(dev);
	if (errCode < 0) {
		v4l2_device_unregister(&dev->v4l2_dev);
		em28xx_errdev("%s: Error while setting audio - errCode [%d]!\n",
			__func__, errCode);
	}

	/* wake i2c devices */
	em28xx_wake_i2c(dev);

	/* init video dma queues */
	INIT_LIST_HEAD(&dev->vidq.active);
	INIT_LIST_HEAD(&dev->vidq.queued);
	INIT_LIST_HEAD(&dev->vbiq.active);
	INIT_LIST_HEAD(&dev->vbiq.queued);


	if (dev->board.has_msp34xx) {
		/* Send a reset to other chips via gpio */
		errCode = em28xx_write_reg(dev, EM28XX_R08_GPIO, 0xf7);
		if (errCode < 0) {
			em28xx_errdev("%s: em28xx_write_regs_req - "
				      "msp34xx(1) failed! errCode [%d]\n",
				      __func__, errCode);
			return errCode;
		}
		msleep(3);

		errCode = em28xx_write_reg(dev, EM28XX_R08_GPIO, 0xff);
		if (errCode < 0) {
			em28xx_errdev("%s: em28xx_write_regs_req - "
				      "msp34xx(2) failed! errCode [%d]\n",
				      __func__, errCode);
			return errCode;
		}
		msleep(3);
	}

	em28xx_add_into_devlist(dev);

	retval = em28xx_register_analog_devices(dev);
	if (retval < 0) {
		em28xx_release_resources(dev);
		goto fail_reg_devices;
	}

	em28xx_init_extension(dev);

	/* Save some power by putting tuner to sleep */
	v4l2_device_call_all(&dev->v4l2_dev, 0, tuner, s_standby);

	return 0;

fail_reg_devices:
	return retval;
}

/*
 * em28xx_usb_probe()
 * checks for supported devices
 */
static int em28xx_usb_probe(struct usb_interface *interface,
			    const struct usb_device_id *id)
{
	const struct usb_endpoint_descriptor *endpoint;
	struct usb_device *udev;
	struct usb_interface *uif;
	struct em28xx *dev = NULL;
	int retval;
	int i, nr, ifnum, isoc_pipe;
	char *speed;
	char descr[255] = "";

	udev = usb_get_dev(interface_to_usbdev(interface));
	ifnum = interface->altsetting[0].desc.bInterfaceNumber;

	/* Check to see next free device and mark as used */
	nr = find_first_zero_bit(&em28xx_devused, EM28XX_MAXBOARDS);
	em28xx_devused |= 1<<nr;

	/* Don't register audio interfaces */
	if (interface->altsetting[0].desc.bInterfaceClass == USB_CLASS_AUDIO) {
		em28xx_err(DRIVER_NAME " audio device (%04x:%04x): "
			"interface %i, class %i\n",
			le16_to_cpu(udev->descriptor.idVendor),
			le16_to_cpu(udev->descriptor.idProduct),
			ifnum,
			interface->altsetting[0].desc.bInterfaceClass);

		em28xx_devused &= ~(1<<nr);
		retval = -ENODEV;
		goto err;
	}

	endpoint = &interface->cur_altsetting->endpoint[0].desc;

	/* check if the device has the iso in endpoint at the correct place */
	if (usb_endpoint_xfer_isoc(endpoint)
	    &&
	    (interface->altsetting[1].endpoint[0].desc.wMaxPacketSize == 940)) {
		/* It's a newer em2874/em2875 device */
		isoc_pipe = 0;
	} else {
		int check_interface = 1;
		isoc_pipe = 1;
		endpoint = &interface->cur_altsetting->endpoint[1].desc;
		if (!usb_endpoint_xfer_isoc(endpoint))
			check_interface = 0;

		if (usb_endpoint_dir_out(endpoint))
			check_interface = 0;

		if (!check_interface) {
			em28xx_err(DRIVER_NAME " video device (%04x:%04x): "
				"interface %i, class %i found.\n",
				le16_to_cpu(udev->descriptor.idVendor),
				le16_to_cpu(udev->descriptor.idProduct),
				ifnum,
				interface->altsetting[0].desc.bInterfaceClass);

			em28xx_err(DRIVER_NAME " This is an anciliary "
				"interface not used by the driver\n");

			em28xx_devused &= ~(1<<nr);
			retval = -ENODEV;
			goto err;
		}
	}

	switch (udev->speed) {
	case USB_SPEED_LOW:
		speed = "1.5";
		break;
	case USB_SPEED_UNKNOWN:
	case USB_SPEED_FULL:
		speed = "12";
		break;
	case USB_SPEED_HIGH:
		speed = "480";
		break;
	default:
		speed = "unknown";
	}

	if (udev->manufacturer)
		strlcpy(descr, udev->manufacturer, sizeof(descr));

	if (udev->product) {
		if (*descr)
			strlcat(descr, " ", sizeof(descr));
		strlcat(descr, udev->product, sizeof(descr));
	}
	if (*descr)
		strlcat(descr, " ", sizeof(descr));

	printk(DRIVER_NAME ": New device %s@ %s Mbps "
		"(%04x:%04x, interface %d, class %d)\n",
		descr,
		speed,
		le16_to_cpu(udev->descriptor.idVendor),
		le16_to_cpu(udev->descriptor.idProduct),
		ifnum,
		interface->altsetting->desc.bInterfaceNumber);

	/*
	 * Make sure we have 480 Mbps of bandwidth, otherwise things like
	 * video stream wouldn't likely work, since 12 Mbps is generally
	 * not enough even for most Digital TV streams.
	 */
	if (udev->speed != USB_SPEED_HIGH && disable_usb_speed_check == 0) {
		printk(DRIVER_NAME ": Device initialization failed.\n");
		printk(DRIVER_NAME ": Device must be connected to a high-speed"
		       " USB 2.0 port.\n");
		em28xx_devused &= ~(1<<nr);
		retval = -ENODEV;
		goto err;
	}

	if (nr >= EM28XX_MAXBOARDS) {
		printk(DRIVER_NAME ": Supports only %i em28xx boards.\n",
				EM28XX_MAXBOARDS);
		em28xx_devused &= ~(1<<nr);
		retval = -ENOMEM;
		goto err;
	}

	/* allocate memory for our device state and initialize it */
	dev = kzalloc(sizeof(*dev), GFP_KERNEL);
	if (dev == NULL) {
		em28xx_err(DRIVER_NAME ": out of memory!\n");
		em28xx_devused &= ~(1<<nr);
		retval = -ENOMEM;
		goto err;
	}

	snprintf(dev->name, 29, "em28xx #%d", nr);
	dev->devno = nr;
	dev->model = id->driver_info;
	dev->alt   = -1;

	/* Checks if audio is provided by some interface */
	for (i = 0; i < udev->config->desc.bNumInterfaces; i++) {
		uif = udev->config->interface[i];
		if (uif->altsetting[0].desc.bInterfaceClass == USB_CLASS_AUDIO) {
			dev->has_audio_class = 1;
			break;
		}
	}

	/* compute alternate max packet sizes */
	uif = udev->actconfig->interface[0];

	dev->num_alt = uif->num_altsetting;
	dev->alt_max_pkt_size = kmalloc(32 * dev->num_alt, GFP_KERNEL);

	if (dev->alt_max_pkt_size == NULL) {
		em28xx_errdev("out of memory!\n");
		em28xx_devused &= ~(1<<nr);
		kfree(dev);
		retval = -ENOMEM;
		goto err;
	}

	for (i = 0; i < dev->num_alt ; i++) {
		u16 tmp = le16_to_cpu(uif->altsetting[i].endpoint[isoc_pipe].desc.wMaxPacketSize);
		dev->alt_max_pkt_size[i] =
		    (tmp & 0x07ff) * (((tmp & 0x1800) >> 11) + 1);
	}

	if ((card[nr] >= 0) && (card[nr] < em28xx_bcount))
		dev->model = card[nr];

	/* allocate device struct */
	mutex_init(&dev->lock);
	mutex_lock(&dev->lock);
	retval = em28xx_init_dev(&dev, udev, interface, nr);
	if (retval) {
		em28xx_devused &= ~(1<<dev->devno);
		mutex_unlock(&dev->lock);
		kfree(dev);
		goto err;
	}

	/* save our data pointer in this interface device */
	usb_set_intfdata(interface, dev);

	request_modules(dev);

	/* Should be the last thing to do, to avoid newer udev's to
	   open the device before fully initializing it
	 */
	mutex_unlock(&dev->lock);

	return 0;

err:
	return retval;
}

/*
 * em28xx_usb_disconnect()
 * called when the device gets diconencted
 * video device will be unregistered on v4l2_close in case it is still open
 */
static void em28xx_usb_disconnect(struct usb_interface *interface)
{
	struct em28xx *dev;

	dev = usb_get_intfdata(interface);
	usb_set_intfdata(interface, NULL);

	if (!dev)
		return;

	em28xx_info("disconnecting %s\n", dev->vdev->name);

	/* wait until all current v4l2 io is finished then deallocate
	   resources */
	mutex_lock(&dev->lock);

	wake_up_interruptible_all(&dev->open);

	v4l2_device_disconnect(&dev->v4l2_dev);

	if (dev->users) {
		em28xx_warn
		    ("device /dev/video%d is open! Deregistration and memory "
		     "deallocation are deferred on close.\n",
				dev->vdev->num);

		dev->state |= DEV_MISCONFIGURED;
		em28xx_uninit_isoc(dev);
		dev->state |= DEV_DISCONNECTED;
		wake_up_interruptible(&dev->wait_frame);
		wake_up_interruptible(&dev->wait_stream);
	} else {
		dev->state |= DEV_DISCONNECTED;
		em28xx_release_resources(dev);
	}

	em28xx_close_extension(dev);

	mutex_unlock(&dev->lock);

	if (!dev->users) {
		kfree(dev->alt_max_pkt_size);
		kfree(dev);
	}
}

static struct usb_driver em28xx_usb_driver = {
	.name = "em28xx",
	.probe = em28xx_usb_probe,
	.disconnect = em28xx_usb_disconnect,
	.id_table = em28xx_id_table,
};

static int __init em28xx_module_init(void)
{
	int result;

	/* register this driver with the USB subsystem */
	result = usb_register(&em28xx_usb_driver);
	if (result)
		em28xx_err(DRIVER_NAME
			   " usb_register failed. Error number %d.\n", result);

	printk(KERN_INFO DRIVER_NAME " driver loaded\n");

	return result;
}

static void __exit em28xx_module_exit(void)
{
	/* deregister this driver with the USB subsystem */
	usb_deregister(&em28xx_usb_driver);
}

module_init(em28xx_module_init);
module_exit(em28xx_module_exit);<|MERGE_RESOLUTION|>--- conflicted
+++ resolved
@@ -2240,35 +2240,11 @@
 
 	/* detect & configure */
 	switch (dev->model) {
-<<<<<<< HEAD
-	case (EM2800_BOARD_UNKNOWN):
-		break;
-	case (EM2820_BOARD_UNKNOWN):
-		break;
-	case (EM2800_BOARD_TERRATEC_CINERGY_200):
-	case (EM2820_BOARD_TERRATEC_CINERGY_250):
-		dev->init_data.ir_codes = ir_codes_em_terratec;
-		dev->init_data.get_key = em28xx_get_key_terratec;
-		dev->init_data.name = "i2c IR (EM28XX Terratec)";
-		break;
-	case (EM2820_BOARD_PINNACLE_USB_2):
-		dev->init_data.ir_codes = ir_codes_pinnacle_grey;
-		dev->init_data.get_key = em28xx_get_key_pinnacle_usb_grey;
-		dev->init_data.name = "i2c IR (EM28XX Pinnacle PCTV)";
-		break;
-	case (EM2820_BOARD_HAUPPAUGE_WINTV_USB_2):
-		dev->init_data.ir_codes = ir_codes_hauppauge_new;
-		dev->init_data.get_key = em28xx_get_key_em_haup;
-		dev->init_data.name = "i2c IR (EM2840 Hauppauge)";
-		break;
-	case (EM2820_BOARD_MSI_VOX_USB_2):
-=======
 	case EM2800_BOARD_TERRATEC_CINERGY_200:
 	case EM2820_BOARD_TERRATEC_CINERGY_250:
 		dev->init_data.ir_codes = &ir_codes_em_terratec_table;
 		dev->init_data.get_key = em28xx_get_key_terratec;
 		dev->init_data.name = "i2c IR (EM28XX Terratec)";
->>>>>>> 17d857be
 		break;
 	case EM2820_BOARD_PINNACLE_USB_2:
 		dev->init_data.ir_codes = &ir_codes_pinnacle_grey_table;
