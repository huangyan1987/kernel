--- conflicted
+++ resolved
@@ -91,23 +91,13 @@
 
 	/* set manual value */
 	if (dev->ts_mode & SI2168_TS_CLK_MANUAL) {
-<<<<<<< HEAD
-		memcpy(cmd.args, "\x14\x00\x0d\x10\xe8\x03", 6);
-		cmd.wlen = 6;
-		cmd.rlen = 4;
-=======
 		cmd_init(&cmd, "\x14\x00\x0d\x10\xe8\x03", 6, 4);
->>>>>>> 7d2a07b7
 		ret = si2168_cmd_execute(client, &cmd);
 		if (ret)
 			return ret;
 	}
 	/* set TS_MODE property */
-<<<<<<< HEAD
-	memcpy(cmd.args, "\x14\x00\x01\x10\x10\x00", 6);
-=======
 	cmd_init(&cmd, "\x14\x00\x01\x10\x10\x00", 6, 4);
->>>>>>> 7d2a07b7
 	if (dev->ts_mode & SI2168_TS_CLK_MANUAL)
 		cmd.args[4] = SI2168_TS_CLK_MANUAL;
 	if (acquire)
