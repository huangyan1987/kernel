// SPDX-License-Identifier: GPL-2.0-only
/*
 * A virtual codec example device.
 *
 * Copyright 2018 Cisco Systems, Inc. and/or its affiliates. All rights reserved.
 *
 * This is a virtual codec device driver for testing the codec framework.
 * It simulates a device that uses memory buffers for both source and
 * destination and encodes or decodes the data.
 */

#include <linux/module.h>
#include <linux/delay.h>
#include <linux/fs.h>
#include <linux/sched.h>
#include <linux/slab.h>

#include <linux/platform_device.h>
#include <media/v4l2-mem2mem.h>
#include <media/v4l2-device.h>
#include <media/v4l2-ioctl.h>
#include <media/v4l2-ctrls.h>
#include <media/v4l2-event.h>
#include <media/videobuf2-vmalloc.h>

#include "codec-v4l2-fwht.h"

MODULE_DESCRIPTION("Virtual codec device");
MODULE_AUTHOR("Hans Verkuil <hans.verkuil@cisco.com>");
MODULE_LICENSE("GPL v2");

static bool multiplanar;
module_param(multiplanar, bool, 0444);
MODULE_PARM_DESC(multiplanar,
		 " use multi-planar API instead of single-planar API");

static unsigned int debug;
module_param(debug, uint, 0644);
MODULE_PARM_DESC(debug, " activates debug info");

#define VICODEC_NAME		"vicodec"
#define MAX_WIDTH		4096U
#define MIN_WIDTH		640U
#define MAX_HEIGHT		2160U
#define MIN_HEIGHT		360U

#define dprintk(dev, fmt, arg...) \
	v4l2_dbg(1, debug, &dev->v4l2_dev, "%s: " fmt, __func__, ## arg)


struct pixfmt_info {
	u32 id;
	unsigned int bytesperline_mult;
	unsigned int sizeimage_mult;
	unsigned int sizeimage_div;
	unsigned int luma_step;
	unsigned int chroma_step;
	/* Chroma plane subsampling */
	unsigned int width_div;
	unsigned int height_div;
};

static const struct v4l2_fwht_pixfmt_info pixfmt_fwht = {
	V4L2_PIX_FMT_FWHT, 0, 3, 1, 1, 1, 1, 1, 0, 1
};

static const struct v4l2_fwht_pixfmt_info pixfmt_stateless_fwht = {
	V4L2_PIX_FMT_FWHT_STATELESS, 0, 3, 1, 1, 1, 1, 1, 0, 1
};

static void vicodec_dev_release(struct device *dev)
{
}

static struct platform_device vicodec_pdev = {
	.name		= VICODEC_NAME,
	.dev.release	= vicodec_dev_release,
};

/* Per-queue, driver-specific private data */
struct vicodec_q_data {
	unsigned int		coded_width;
	unsigned int		coded_height;
	unsigned int		visible_width;
	unsigned int		visible_height;
	unsigned int		sizeimage;
	unsigned int		sequence;
	const struct v4l2_fwht_pixfmt_info *info;
};

enum {
	V4L2_M2M_SRC = 0,
	V4L2_M2M_DST = 1,
};

struct vicodec_dev_instance {
	struct video_device     vfd;
	struct mutex            mutex;
	spinlock_t              lock;
	struct v4l2_m2m_dev     *m2m_dev;
};

struct vicodec_dev {
	struct v4l2_device	v4l2_dev;
	struct vicodec_dev_instance stateful_enc;
	struct vicodec_dev_instance stateful_dec;
	struct vicodec_dev_instance stateless_dec;
#ifdef CONFIG_MEDIA_CONTROLLER
	struct media_device	mdev;
#endif

};

struct vicodec_ctx {
	struct v4l2_fh		fh;
	struct vicodec_dev	*dev;
	bool			is_enc;
	bool			is_stateless;
	spinlock_t		*lock;

	struct v4l2_ctrl_handler hdl;

	struct vb2_v4l2_buffer *last_src_buf;
	struct vb2_v4l2_buffer *last_dst_buf;

	/* Source and destination queue data */
	struct vicodec_q_data   q_data[2];
	struct v4l2_fwht_state	state;

	u32			cur_buf_offset;
	u32			comp_max_size;
	u32			comp_size;
	u32			header_size;
	u32			comp_magic_cnt;
	bool			comp_has_frame;
	bool			comp_has_next_frame;
	bool			first_source_change_sent;
	bool			source_changed;
};

static inline struct vicodec_ctx *file2ctx(struct file *file)
{
	return container_of(file->private_data, struct vicodec_ctx, fh);
}

static struct vicodec_q_data *get_q_data(struct vicodec_ctx *ctx,
					 enum v4l2_buf_type type)
{
	switch (type) {
	case V4L2_BUF_TYPE_VIDEO_OUTPUT:
	case V4L2_BUF_TYPE_VIDEO_OUTPUT_MPLANE:
		return &ctx->q_data[V4L2_M2M_SRC];
	case V4L2_BUF_TYPE_VIDEO_CAPTURE:
	case V4L2_BUF_TYPE_VIDEO_CAPTURE_MPLANE:
		return &ctx->q_data[V4L2_M2M_DST];
	default:
		break;
	}
	return NULL;
}

static void copy_cap_to_ref(const u8 *cap, const struct v4l2_fwht_pixfmt_info *info,
		struct v4l2_fwht_state *state)
{
	int plane_idx;
	u8 *p_ref = state->ref_frame.buf;
	unsigned int cap_stride = state->stride;
	unsigned int ref_stride = state->ref_stride;

	for (plane_idx = 0; plane_idx < info->planes_num; plane_idx++) {
		int i;
		unsigned int h_div = (plane_idx == 1 || plane_idx == 2) ?
			info->height_div : 1;
		const u8 *row_cap = cap;
		u8 *row_ref = p_ref;

		if (info->planes_num == 3 && plane_idx == 1) {
			cap_stride /= 2;
			ref_stride /= 2;
		}

		if (plane_idx == 1 &&
		    (info->id == V4L2_PIX_FMT_NV24 ||
		     info->id == V4L2_PIX_FMT_NV42)) {
			cap_stride *= 2;
			ref_stride *= 2;
		}

		for (i = 0; i < state->visible_height / h_div; i++) {
			memcpy(row_ref, row_cap, ref_stride);
			row_ref += ref_stride;
			row_cap += cap_stride;
		}
		cap += cap_stride * (state->coded_height / h_div);
		p_ref += ref_stride * (state->coded_height / h_div);
	}
}

static bool validate_by_version(unsigned int flags, unsigned int version)
{
	if (!version || version > FWHT_VERSION)
		return false;

	if (version >= 2) {
		unsigned int components_num = 1 +
			((flags & FWHT_FL_COMPONENTS_NUM_MSK) >>
			 FWHT_FL_COMPONENTS_NUM_OFFSET);
		unsigned int pixenc = flags & FWHT_FL_PIXENC_MSK;

		if (components_num == 0 || components_num > 4 || !pixenc)
			return false;
	}
	return true;
}

static bool validate_stateless_params_flags(const struct v4l2_ctrl_fwht_params *params,
					    const struct v4l2_fwht_pixfmt_info *cur_info)
{
	unsigned int width_div =
		(params->flags & FWHT_FL_CHROMA_FULL_WIDTH) ? 1 : 2;
	unsigned int height_div =
		(params->flags & FWHT_FL_CHROMA_FULL_HEIGHT) ? 1 : 2;
	unsigned int components_num = 3;
	unsigned int pixenc = 0;

	if (params->version < 3)
		return false;

	components_num = 1 + ((params->flags & FWHT_FL_COMPONENTS_NUM_MSK) >>
			      FWHT_FL_COMPONENTS_NUM_OFFSET);
	pixenc = (params->flags & FWHT_FL_PIXENC_MSK);
	if (v4l2_fwht_validate_fmt(cur_info, width_div, height_div,
				    components_num, pixenc))
		return true;
	return false;
}


static void update_state_from_header(struct vicodec_ctx *ctx)
{
	const struct fwht_cframe_hdr *p_hdr = &ctx->state.header;

	ctx->state.visible_width = ntohl(p_hdr->width);
	ctx->state.visible_height = ntohl(p_hdr->height);
	ctx->state.colorspace = ntohl(p_hdr->colorspace);
	ctx->state.xfer_func = ntohl(p_hdr->xfer_func);
	ctx->state.ycbcr_enc = ntohl(p_hdr->ycbcr_enc);
	ctx->state.quantization = ntohl(p_hdr->quantization);
}

static int device_process(struct vicodec_ctx *ctx,
			  struct vb2_v4l2_buffer *src_vb,
			  struct vb2_v4l2_buffer *dst_vb)
{
	struct vicodec_dev *dev = ctx->dev;
	struct v4l2_fwht_state *state = &ctx->state;
	u8 *p_src, *p_dst;
	int ret = 0;

<<<<<<< HEAD
	if (ctx->is_enc)
=======
	if (ctx->is_enc || ctx->is_stateless)
>>>>>>> c59c1e66
		p_src = vb2_plane_vaddr(&src_vb->vb2_buf, 0);
	else
		p_src = state->compressed_frame;

	if (ctx->is_stateless) {
		struct media_request *src_req = src_vb->vb2_buf.req_obj.req;

		ret = v4l2_ctrl_request_setup(src_req, &ctx->hdl);
		if (ret)
			return ret;
		update_state_from_header(ctx);

		ctx->state.header.size =
			htonl(vb2_get_plane_payload(&src_vb->vb2_buf, 0));
		/*
		 * set the reference buffer from the reference timestamp
		 * only if this is a P-frame
		 */
		if (!(ntohl(ctx->state.header.flags) & FWHT_FL_I_FRAME)) {
			struct vb2_buffer *ref_vb2_buf;
			int ref_buf_idx;
			struct vb2_queue *vq_cap =
				v4l2_m2m_get_vq(ctx->fh.m2m_ctx,
						V4L2_BUF_TYPE_VIDEO_CAPTURE);

			ref_buf_idx = vb2_find_timestamp(vq_cap,
							 ctx->state.ref_frame_ts, 0);
			if (ref_buf_idx < 0)
				return -EINVAL;

			ref_vb2_buf = vq_cap->bufs[ref_buf_idx];
			if (ref_vb2_buf->state == VB2_BUF_STATE_ERROR)
				ret = -EINVAL;
			ctx->state.ref_frame.buf =
				vb2_plane_vaddr(ref_vb2_buf, 0);
		} else {
			ctx->state.ref_frame.buf = NULL;
		}
	}
	p_dst = vb2_plane_vaddr(&dst_vb->vb2_buf, 0);
	if (!p_src || !p_dst) {
		v4l2_err(&dev->v4l2_dev,
			 "Acquiring kernel pointers to buffers failed\n");
		return -EFAULT;
	}

	if (ctx->is_enc) {
		struct vicodec_q_data *q_src;
		int comp_sz_or_errcode;

		q_src = get_q_data(ctx, V4L2_BUF_TYPE_VIDEO_OUTPUT);
		state->info = q_src->info;
		comp_sz_or_errcode = v4l2_fwht_encode(state, p_src, p_dst);
		if (comp_sz_or_errcode < 0)
			return comp_sz_or_errcode;
		vb2_set_plane_payload(&dst_vb->vb2_buf, 0, comp_sz_or_errcode);
	} else {
		struct vicodec_q_data *q_dst;
		unsigned int comp_frame_size = ntohl(ctx->state.header.size);

		q_dst = get_q_data(ctx, V4L2_BUF_TYPE_VIDEO_CAPTURE);
		if (comp_frame_size > ctx->comp_max_size)
			return -EINVAL;
		state->info = q_dst->info;
		ret = v4l2_fwht_decode(state, p_src, p_dst);
		if (ret < 0)
			return ret;
		if (!ctx->is_stateless)
			copy_cap_to_ref(p_dst, ctx->state.info, &ctx->state);

		vb2_set_plane_payload(&dst_vb->vb2_buf, 0, q_dst->sizeimage);
	}
<<<<<<< HEAD
	return 0;
=======
	return ret;
>>>>>>> c59c1e66
}

/*
 * mem2mem callbacks
 */
static enum vb2_buffer_state get_next_header(struct vicodec_ctx *ctx,
					     u8 **pp, u32 sz)
{
	static const u8 magic[] = {
		0x4f, 0x4f, 0x4f, 0x4f, 0xff, 0xff, 0xff, 0xff
	};
	u8 *p = *pp;
	u32 state;
	u8 *header = (u8 *)&ctx->state.header;

	state = VB2_BUF_STATE_DONE;

	if (!ctx->header_size) {
		state = VB2_BUF_STATE_ERROR;
		for (; p < *pp + sz; p++) {
			u32 copy;

			p = memchr(p, magic[ctx->comp_magic_cnt],
				   *pp + sz - p);
			if (!p) {
				ctx->comp_magic_cnt = 0;
				p = *pp + sz;
				break;
			}
			copy = sizeof(magic) - ctx->comp_magic_cnt;
			if (*pp + sz - p < copy)
				copy = *pp + sz - p;

			memcpy(header + ctx->comp_magic_cnt, p, copy);
			ctx->comp_magic_cnt += copy;
			if (!memcmp(header, magic, ctx->comp_magic_cnt)) {
				p += copy;
				state = VB2_BUF_STATE_DONE;
				break;
			}
			ctx->comp_magic_cnt = 0;
		}
		if (ctx->comp_magic_cnt < sizeof(magic)) {
			*pp = p;
			return state;
		}
		ctx->header_size = sizeof(magic);
	}

	if (ctx->header_size < sizeof(struct fwht_cframe_hdr)) {
		u32 copy = sizeof(struct fwht_cframe_hdr) - ctx->header_size;

		if (*pp + sz - p < copy)
			copy = *pp + sz - p;

		memcpy(header + ctx->header_size, p, copy);
		p += copy;
		ctx->header_size += copy;
	}
	*pp = p;
	return state;
}

/* device_run() - prepares and starts the device */
static void device_run(void *priv)
{
	static const struct v4l2_event eos_event = {
		.type = V4L2_EVENT_EOS
	};
	struct vicodec_ctx *ctx = priv;
	struct vicodec_dev *dev = ctx->dev;
	struct vb2_v4l2_buffer *src_buf, *dst_buf;
	struct vicodec_q_data *q_src, *q_dst;
	u32 state;
	struct media_request *src_req;


	src_buf = v4l2_m2m_next_src_buf(ctx->fh.m2m_ctx);
	dst_buf = v4l2_m2m_dst_buf_remove(ctx->fh.m2m_ctx);
	src_req = src_buf->vb2_buf.req_obj.req;

	q_src = get_q_data(ctx, V4L2_BUF_TYPE_VIDEO_OUTPUT);
	q_dst = get_q_data(ctx, V4L2_BUF_TYPE_VIDEO_CAPTURE);

	state = VB2_BUF_STATE_DONE;
	if (device_process(ctx, src_buf, dst_buf))
		state = VB2_BUF_STATE_ERROR;
	else
		dst_buf->sequence = q_dst->sequence++;
	dst_buf->flags &= ~V4L2_BUF_FLAG_LAST;
	v4l2_m2m_buf_copy_metadata(src_buf, dst_buf, !ctx->is_enc);

	ctx->last_dst_buf = dst_buf;

	spin_lock(ctx->lock);
	if (!ctx->comp_has_next_frame && src_buf == ctx->last_src_buf) {
		dst_buf->flags |= V4L2_BUF_FLAG_LAST;
		v4l2_event_queue_fh(&ctx->fh, &eos_event);
	}
	if (ctx->is_enc || ctx->is_stateless) {
		src_buf->sequence = q_src->sequence++;
		src_buf = v4l2_m2m_src_buf_remove(ctx->fh.m2m_ctx);
		v4l2_m2m_buf_done(src_buf, state);
	} else if (vb2_get_plane_payload(&src_buf->vb2_buf, 0) == ctx->cur_buf_offset) {
		src_buf->sequence = q_src->sequence++;
		src_buf = v4l2_m2m_src_buf_remove(ctx->fh.m2m_ctx);
		v4l2_m2m_buf_done(src_buf, state);
		ctx->cur_buf_offset = 0;
		ctx->comp_has_next_frame = false;
	}
	v4l2_m2m_buf_done(dst_buf, state);
	if (ctx->is_stateless && src_req)
		v4l2_ctrl_request_complete(src_req, &ctx->hdl);

	ctx->comp_size = 0;
	ctx->header_size = 0;
	ctx->comp_magic_cnt = 0;
	ctx->comp_has_frame = false;
	spin_unlock(ctx->lock);

	if (ctx->is_enc)
		v4l2_m2m_job_finish(dev->stateful_enc.m2m_dev, ctx->fh.m2m_ctx);
	else if (ctx->is_stateless)
		v4l2_m2m_job_finish(dev->stateless_dec.m2m_dev,
				    ctx->fh.m2m_ctx);
	else
		v4l2_m2m_job_finish(dev->stateful_dec.m2m_dev, ctx->fh.m2m_ctx);
}

static void job_remove_src_buf(struct vicodec_ctx *ctx, u32 state)
{
	struct vb2_v4l2_buffer *src_buf;
	struct vicodec_q_data *q_src;

	q_src = get_q_data(ctx, V4L2_BUF_TYPE_VIDEO_OUTPUT);
	spin_lock(ctx->lock);
	src_buf = v4l2_m2m_src_buf_remove(ctx->fh.m2m_ctx);
	src_buf->sequence = q_src->sequence++;
	v4l2_m2m_buf_done(src_buf, state);
	ctx->cur_buf_offset = 0;
	spin_unlock(ctx->lock);
}

static const struct v4l2_fwht_pixfmt_info *
info_from_header(const struct fwht_cframe_hdr *p_hdr)
{
	unsigned int flags = ntohl(p_hdr->flags);
	unsigned int width_div = (flags & FWHT_FL_CHROMA_FULL_WIDTH) ? 1 : 2;
	unsigned int height_div = (flags & FWHT_FL_CHROMA_FULL_HEIGHT) ? 1 : 2;
	unsigned int components_num = 3;
	unsigned int pixenc = 0;
	unsigned int version = ntohl(p_hdr->version);

	if (version >= 2) {
		components_num = 1 + ((flags & FWHT_FL_COMPONENTS_NUM_MSK) >>
				FWHT_FL_COMPONENTS_NUM_OFFSET);
		pixenc = (flags & FWHT_FL_PIXENC_MSK);
	}
	return v4l2_fwht_find_nth_fmt(width_div, height_div,
				     components_num, pixenc, 0);
}

static bool is_header_valid(const struct fwht_cframe_hdr *p_hdr)
{
	const struct v4l2_fwht_pixfmt_info *info;
	unsigned int w = ntohl(p_hdr->width);
	unsigned int h = ntohl(p_hdr->height);
	unsigned int version = ntohl(p_hdr->version);
	unsigned int flags = ntohl(p_hdr->flags);

	if (w < MIN_WIDTH || w > MAX_WIDTH || h < MIN_HEIGHT || h > MAX_HEIGHT)
		return false;

	if (!validate_by_version(flags, version))
		return false;

	info = info_from_header(p_hdr);
	if (!info)
		return false;
	return true;
}

static void update_capture_data_from_header(struct vicodec_ctx *ctx)
{
	struct vicodec_q_data *q_dst = get_q_data(ctx,
						  V4L2_BUF_TYPE_VIDEO_CAPTURE);
	const struct fwht_cframe_hdr *p_hdr = &ctx->state.header;
	const struct v4l2_fwht_pixfmt_info *info = info_from_header(p_hdr);
	unsigned int flags = ntohl(p_hdr->flags);
	unsigned int hdr_width_div = (flags & FWHT_FL_CHROMA_FULL_WIDTH) ? 1 : 2;
	unsigned int hdr_height_div = (flags & FWHT_FL_CHROMA_FULL_HEIGHT) ? 1 : 2;

	/*
	 * This function should not be used by a stateless codec since
	 * it changes values in q_data that are not request specific
	 */
	WARN_ON(ctx->is_stateless);

	q_dst->info = info;
	q_dst->visible_width = ntohl(p_hdr->width);
	q_dst->visible_height = ntohl(p_hdr->height);
	q_dst->coded_width = vic_round_dim(q_dst->visible_width, hdr_width_div);
	q_dst->coded_height = vic_round_dim(q_dst->visible_height,
					    hdr_height_div);

	q_dst->sizeimage = q_dst->coded_width * q_dst->coded_height *
		q_dst->info->sizeimage_mult / q_dst->info->sizeimage_div;
	ctx->state.colorspace = ntohl(p_hdr->colorspace);

	ctx->state.xfer_func = ntohl(p_hdr->xfer_func);
	ctx->state.ycbcr_enc = ntohl(p_hdr->ycbcr_enc);
	ctx->state.quantization = ntohl(p_hdr->quantization);
}

static void set_last_buffer(struct vb2_v4l2_buffer *dst_buf,
			    const struct vb2_v4l2_buffer *src_buf,
			    struct vicodec_ctx *ctx)
{
	struct vicodec_q_data *q_dst = get_q_data(ctx,
						  V4L2_BUF_TYPE_VIDEO_CAPTURE);

	vb2_set_plane_payload(&dst_buf->vb2_buf, 0, 0);
	dst_buf->sequence = q_dst->sequence++;

	v4l2_m2m_buf_copy_metadata(src_buf, dst_buf, !ctx->is_enc);
	dst_buf->flags |= V4L2_BUF_FLAG_LAST;
	v4l2_m2m_buf_done(dst_buf, VB2_BUF_STATE_DONE);
}

static int job_ready(void *priv)
{
	static const u8 magic[] = {
		0x4f, 0x4f, 0x4f, 0x4f, 0xff, 0xff, 0xff, 0xff
	};
	struct vicodec_ctx *ctx = priv;
	struct vb2_v4l2_buffer *src_buf;
	u8 *p_src;
	u8 *p;
	u32 sz;
	u32 state;
	struct vicodec_q_data *q_dst = get_q_data(ctx,
						  V4L2_BUF_TYPE_VIDEO_CAPTURE);
	unsigned int flags;
	unsigned int hdr_width_div;
	unsigned int hdr_height_div;
	unsigned int max_to_copy;
	unsigned int comp_frame_size;

	if (ctx->source_changed)
		return 0;
	if (ctx->is_stateless || ctx->is_enc || ctx->comp_has_frame)
		return 1;

restart:
	ctx->comp_has_next_frame = false;
	src_buf = v4l2_m2m_next_src_buf(ctx->fh.m2m_ctx);
	if (!src_buf)
		return 0;
	p_src = vb2_plane_vaddr(&src_buf->vb2_buf, 0);
	sz = vb2_get_plane_payload(&src_buf->vb2_buf, 0);
	p = p_src + ctx->cur_buf_offset;

	state = VB2_BUF_STATE_DONE;

	if (ctx->header_size < sizeof(struct fwht_cframe_hdr)) {
		state = get_next_header(ctx, &p, p_src + sz - p);
		if (ctx->header_size < sizeof(struct fwht_cframe_hdr)) {
			job_remove_src_buf(ctx, state);
			goto restart;
		}
	}

	comp_frame_size = ntohl(ctx->state.header.size);

	/*
	 * The current scanned frame might be the first frame of a new
	 * resolution so its size might be larger than ctx->comp_max_size.
	 * In that case it is copied up to the current buffer capacity and
	 * the copy will continue after allocating new large enough buffer
	 * when restreaming
	 */
	max_to_copy = min(comp_frame_size, ctx->comp_max_size);

	if (ctx->comp_size < max_to_copy) {
		u32 copy = max_to_copy - ctx->comp_size;

		if (copy > p_src + sz - p)
			copy = p_src + sz - p;

		memcpy(ctx->state.compressed_frame + ctx->comp_size,
		       p, copy);
		p += copy;
		ctx->comp_size += copy;
		if (ctx->comp_size < max_to_copy) {
			job_remove_src_buf(ctx, state);
			goto restart;
		}
	}
	ctx->cur_buf_offset = p - p_src;
	if (ctx->comp_size == comp_frame_size)
		ctx->comp_has_frame = true;
	ctx->comp_has_next_frame = false;
	if (ctx->comp_has_frame && sz - ctx->cur_buf_offset >=
			sizeof(struct fwht_cframe_hdr)) {
		struct fwht_cframe_hdr *p_hdr = (struct fwht_cframe_hdr *)p;
		u32 frame_size = ntohl(p_hdr->size);
		u32 remaining = sz - ctx->cur_buf_offset - sizeof(*p_hdr);

		if (!memcmp(p, magic, sizeof(magic)))
			ctx->comp_has_next_frame = remaining >= frame_size;
	}
	/*
	 * if the header is invalid the device_run will just drop the frame
	 * with an error
	 */
	if (!is_header_valid(&ctx->state.header) && ctx->comp_has_frame)
		return 1;
	flags = ntohl(ctx->state.header.flags);
	hdr_width_div = (flags & FWHT_FL_CHROMA_FULL_WIDTH) ? 1 : 2;
	hdr_height_div = (flags & FWHT_FL_CHROMA_FULL_HEIGHT) ? 1 : 2;

	if (ntohl(ctx->state.header.width) != q_dst->visible_width ||
	    ntohl(ctx->state.header.height) != q_dst->visible_height ||
	    !q_dst->info ||
	    hdr_width_div != q_dst->info->width_div ||
	    hdr_height_div != q_dst->info->height_div) {
		static const struct v4l2_event rs_event = {
			.type = V4L2_EVENT_SOURCE_CHANGE,
			.u.src_change.changes = V4L2_EVENT_SRC_CH_RESOLUTION,
		};

		struct vb2_v4l2_buffer *dst_buf =
			v4l2_m2m_dst_buf_remove(ctx->fh.m2m_ctx);

		update_capture_data_from_header(ctx);
		ctx->first_source_change_sent = true;
		v4l2_event_queue_fh(&ctx->fh, &rs_event);
		set_last_buffer(dst_buf, src_buf, ctx);
		ctx->source_changed = true;
		return 0;
	}
	return 1;
}

/*
 * video ioctls
 */

static const struct v4l2_fwht_pixfmt_info *find_fmt(u32 fmt)
{
	const struct v4l2_fwht_pixfmt_info *info =
		v4l2_fwht_find_pixfmt(fmt);

	if (!info)
		info = v4l2_fwht_get_pixfmt(0);
	return info;
}

static int vidioc_querycap(struct file *file, void *priv,
			   struct v4l2_capability *cap)
{
	strscpy(cap->driver, VICODEC_NAME, sizeof(cap->driver));
	strscpy(cap->card, VICODEC_NAME, sizeof(cap->card));
	snprintf(cap->bus_info, sizeof(cap->bus_info),
			"platform:%s", VICODEC_NAME);
	return 0;
}

static int enum_fmt(struct v4l2_fmtdesc *f, struct vicodec_ctx *ctx,
		    bool is_out)
{
	bool is_uncomp = (ctx->is_enc && is_out) || (!ctx->is_enc && !is_out);

	if (V4L2_TYPE_IS_MULTIPLANAR(f->type) && !multiplanar)
		return -EINVAL;
	if (!V4L2_TYPE_IS_MULTIPLANAR(f->type) && multiplanar)
		return -EINVAL;

	if (is_uncomp) {
		const struct v4l2_fwht_pixfmt_info *info =
					get_q_data(ctx, f->type)->info;

		if (!info || ctx->is_enc)
			info = v4l2_fwht_get_pixfmt(f->index);
		else
			info = v4l2_fwht_find_nth_fmt(info->width_div,
						     info->height_div,
						     info->components_num,
						     info->pixenc,
						     f->index);
		if (!info)
			return -EINVAL;
		f->pixelformat = info->id;
	} else {
		if (f->index)
			return -EINVAL;
		f->pixelformat = ctx->is_stateless ?
			V4L2_PIX_FMT_FWHT_STATELESS : V4L2_PIX_FMT_FWHT;
	}
	return 0;
}

static int vidioc_enum_fmt_vid_cap(struct file *file, void *priv,
				   struct v4l2_fmtdesc *f)
{
	struct vicodec_ctx *ctx = file2ctx(file);

	return enum_fmt(f, ctx, false);
}

static int vidioc_enum_fmt_vid_out(struct file *file, void *priv,
				   struct v4l2_fmtdesc *f)
{
	struct vicodec_ctx *ctx = file2ctx(file);

	return enum_fmt(f, ctx, true);
}

static int vidioc_g_fmt(struct vicodec_ctx *ctx, struct v4l2_format *f)
{
	struct vb2_queue *vq;
	struct vicodec_q_data *q_data;
	struct v4l2_pix_format_mplane *pix_mp;
	struct v4l2_pix_format *pix;
	const struct v4l2_fwht_pixfmt_info *info;

	vq = v4l2_m2m_get_vq(ctx->fh.m2m_ctx, f->type);
	if (!vq)
		return -EINVAL;

	q_data = get_q_data(ctx, f->type);
	info = q_data->info;

	if (!info)
		info = v4l2_fwht_get_pixfmt(0);

	switch (f->type) {
	case V4L2_BUF_TYPE_VIDEO_CAPTURE:
	case V4L2_BUF_TYPE_VIDEO_OUTPUT:
		if (multiplanar)
			return -EINVAL;
		pix = &f->fmt.pix;
		pix->width = q_data->coded_width;
		pix->height = q_data->coded_height;
		pix->field = V4L2_FIELD_NONE;
		pix->pixelformat = info->id;
		pix->bytesperline = q_data->coded_width *
					info->bytesperline_mult;
		pix->sizeimage = q_data->sizeimage;
		pix->colorspace = ctx->state.colorspace;
		pix->xfer_func = ctx->state.xfer_func;
		pix->ycbcr_enc = ctx->state.ycbcr_enc;
		pix->quantization = ctx->state.quantization;
		break;

	case V4L2_BUF_TYPE_VIDEO_CAPTURE_MPLANE:
	case V4L2_BUF_TYPE_VIDEO_OUTPUT_MPLANE:
		if (!multiplanar)
			return -EINVAL;
		pix_mp = &f->fmt.pix_mp;
		pix_mp->width = q_data->coded_width;
		pix_mp->height = q_data->coded_height;
		pix_mp->field = V4L2_FIELD_NONE;
		pix_mp->pixelformat = info->id;
		pix_mp->num_planes = 1;
		pix_mp->plane_fmt[0].bytesperline =
				q_data->coded_width * info->bytesperline_mult;
		pix_mp->plane_fmt[0].sizeimage = q_data->sizeimage;
		pix_mp->colorspace = ctx->state.colorspace;
		pix_mp->xfer_func = ctx->state.xfer_func;
		pix_mp->ycbcr_enc = ctx->state.ycbcr_enc;
		pix_mp->quantization = ctx->state.quantization;
		memset(pix_mp->reserved, 0, sizeof(pix_mp->reserved));
		memset(pix_mp->plane_fmt[0].reserved, 0,
		       sizeof(pix_mp->plane_fmt[0].reserved));
		break;
	default:
		return -EINVAL;
	}
	return 0;
}

static int vidioc_g_fmt_vid_out(struct file *file, void *priv,
				struct v4l2_format *f)
{
	return vidioc_g_fmt(file2ctx(file), f);
}

static int vidioc_g_fmt_vid_cap(struct file *file, void *priv,
				struct v4l2_format *f)
{
	return vidioc_g_fmt(file2ctx(file), f);
}

static int vidioc_try_fmt(struct vicodec_ctx *ctx, struct v4l2_format *f)
{
	struct v4l2_pix_format_mplane *pix_mp;
	struct v4l2_pix_format *pix;
	struct v4l2_plane_pix_format *plane;
	const struct v4l2_fwht_pixfmt_info *info = ctx->is_stateless ?
		&pixfmt_stateless_fwht : &pixfmt_fwht;

	switch (f->type) {
	case V4L2_BUF_TYPE_VIDEO_CAPTURE:
	case V4L2_BUF_TYPE_VIDEO_OUTPUT:
		pix = &f->fmt.pix;
		if (pix->pixelformat != V4L2_PIX_FMT_FWHT &&
		    pix->pixelformat != V4L2_PIX_FMT_FWHT_STATELESS)
			info = find_fmt(pix->pixelformat);

		pix->width = clamp(pix->width, MIN_WIDTH, MAX_WIDTH);
		pix->width = vic_round_dim(pix->width, info->width_div);

		pix->height = clamp(pix->height, MIN_HEIGHT, MAX_HEIGHT);
		pix->height = vic_round_dim(pix->height, info->height_div);

		pix->field = V4L2_FIELD_NONE;
		pix->bytesperline =
			pix->width * info->bytesperline_mult;
		pix->sizeimage = pix->width * pix->height *
			info->sizeimage_mult / info->sizeimage_div;
		if (pix->pixelformat == V4L2_PIX_FMT_FWHT)
			pix->sizeimage += sizeof(struct fwht_cframe_hdr);
		break;
	case V4L2_BUF_TYPE_VIDEO_CAPTURE_MPLANE:
	case V4L2_BUF_TYPE_VIDEO_OUTPUT_MPLANE:
		pix_mp = &f->fmt.pix_mp;
		plane = pix_mp->plane_fmt;
		if (pix_mp->pixelformat != V4L2_PIX_FMT_FWHT &&
		    pix_mp->pixelformat != V4L2_PIX_FMT_FWHT_STATELESS)
			info = find_fmt(pix_mp->pixelformat);
		pix_mp->num_planes = 1;

		pix_mp->width = clamp(pix_mp->width, MIN_WIDTH, MAX_WIDTH);
		pix_mp->width = vic_round_dim(pix_mp->width, info->width_div);

		pix_mp->height = clamp(pix_mp->height, MIN_HEIGHT, MAX_HEIGHT);
		pix_mp->height = vic_round_dim(pix_mp->height,
					       info->height_div);

		pix_mp->field = V4L2_FIELD_NONE;
		plane->bytesperline =
			pix_mp->width * info->bytesperline_mult;
		plane->sizeimage = pix_mp->width * pix_mp->height *
			info->sizeimage_mult / info->sizeimage_div;
		if (pix_mp->pixelformat == V4L2_PIX_FMT_FWHT)
			plane->sizeimage += sizeof(struct fwht_cframe_hdr);
		memset(pix_mp->reserved, 0, sizeof(pix_mp->reserved));
		memset(plane->reserved, 0, sizeof(plane->reserved));
		break;
	default:
		return -EINVAL;
	}

	return 0;
}

static int vidioc_try_fmt_vid_cap(struct file *file, void *priv,
				  struct v4l2_format *f)
{
	struct vicodec_ctx *ctx = file2ctx(file);
	struct v4l2_pix_format_mplane *pix_mp;
	struct v4l2_pix_format *pix;

	switch (f->type) {
	case V4L2_BUF_TYPE_VIDEO_CAPTURE:
		if (multiplanar)
			return -EINVAL;
		pix = &f->fmt.pix;
		pix->pixelformat = ctx->is_enc ? V4L2_PIX_FMT_FWHT :
				   find_fmt(f->fmt.pix.pixelformat)->id;
		pix->colorspace = ctx->state.colorspace;
		pix->xfer_func = ctx->state.xfer_func;
		pix->ycbcr_enc = ctx->state.ycbcr_enc;
		pix->quantization = ctx->state.quantization;
		break;
	case V4L2_BUF_TYPE_VIDEO_CAPTURE_MPLANE:
		if (!multiplanar)
			return -EINVAL;
		pix_mp = &f->fmt.pix_mp;
		pix_mp->pixelformat = ctx->is_enc ? V4L2_PIX_FMT_FWHT :
				      find_fmt(pix_mp->pixelformat)->id;
		pix_mp->colorspace = ctx->state.colorspace;
		pix_mp->xfer_func = ctx->state.xfer_func;
		pix_mp->ycbcr_enc = ctx->state.ycbcr_enc;
		pix_mp->quantization = ctx->state.quantization;
		break;
	default:
		return -EINVAL;
	}

	return vidioc_try_fmt(ctx, f);
}

static int vidioc_try_fmt_vid_out(struct file *file, void *priv,
				  struct v4l2_format *f)
{
	struct vicodec_ctx *ctx = file2ctx(file);
	struct v4l2_pix_format_mplane *pix_mp;
	struct v4l2_pix_format *pix;

	switch (f->type) {
	case V4L2_BUF_TYPE_VIDEO_OUTPUT:
		if (multiplanar)
			return -EINVAL;
		pix = &f->fmt.pix;
		if (ctx->is_enc)
			pix->pixelformat = find_fmt(pix->pixelformat)->id;
		else if (ctx->is_stateless)
			pix->pixelformat = V4L2_PIX_FMT_FWHT_STATELESS;
		else
			pix->pixelformat = V4L2_PIX_FMT_FWHT;
		if (!pix->colorspace)
			pix->colorspace = V4L2_COLORSPACE_REC709;
		break;
	case V4L2_BUF_TYPE_VIDEO_OUTPUT_MPLANE:
		if (!multiplanar)
			return -EINVAL;
		pix_mp = &f->fmt.pix_mp;
		if (ctx->is_enc)
			pix_mp->pixelformat = find_fmt(pix_mp->pixelformat)->id;
		else if (ctx->is_stateless)
			pix_mp->pixelformat = V4L2_PIX_FMT_FWHT_STATELESS;
		else
			pix_mp->pixelformat = V4L2_PIX_FMT_FWHT;
		if (!pix_mp->colorspace)
			pix_mp->colorspace = V4L2_COLORSPACE_REC709;
		break;
	default:
		return -EINVAL;
	}

	return vidioc_try_fmt(ctx, f);
}

static int vidioc_s_fmt(struct vicodec_ctx *ctx, struct v4l2_format *f)
{
	struct vicodec_q_data *q_data;
	struct vb2_queue *vq;
	bool fmt_changed = true;
	struct v4l2_pix_format_mplane *pix_mp;
	struct v4l2_pix_format *pix;

	vq = v4l2_m2m_get_vq(ctx->fh.m2m_ctx, f->type);
	if (!vq)
		return -EINVAL;

	q_data = get_q_data(ctx, f->type);
	if (!q_data)
		return -EINVAL;

	switch (f->type) {
	case V4L2_BUF_TYPE_VIDEO_CAPTURE:
	case V4L2_BUF_TYPE_VIDEO_OUTPUT:
		pix = &f->fmt.pix;
		if (ctx->is_enc && V4L2_TYPE_IS_OUTPUT(f->type))
			fmt_changed =
				!q_data->info ||
				q_data->info->id != pix->pixelformat ||
				q_data->coded_width != pix->width ||
				q_data->coded_height != pix->height;

		if (vb2_is_busy(vq) && fmt_changed)
			return -EBUSY;

		if (pix->pixelformat == V4L2_PIX_FMT_FWHT)
			q_data->info = &pixfmt_fwht;
		else if (pix->pixelformat == V4L2_PIX_FMT_FWHT_STATELESS)
			q_data->info = &pixfmt_stateless_fwht;
		else
			q_data->info = find_fmt(pix->pixelformat);
		q_data->coded_width = pix->width;
		q_data->coded_height = pix->height;
		q_data->sizeimage = pix->sizeimage;
		break;
	case V4L2_BUF_TYPE_VIDEO_CAPTURE_MPLANE:
	case V4L2_BUF_TYPE_VIDEO_OUTPUT_MPLANE:
		pix_mp = &f->fmt.pix_mp;
		if (ctx->is_enc && V4L2_TYPE_IS_OUTPUT(f->type))
			fmt_changed =
				!q_data->info ||
				q_data->info->id != pix_mp->pixelformat ||
				q_data->coded_width != pix_mp->width ||
				q_data->coded_height != pix_mp->height;

		if (vb2_is_busy(vq) && fmt_changed)
			return -EBUSY;

		if (pix_mp->pixelformat == V4L2_PIX_FMT_FWHT)
			q_data->info = &pixfmt_fwht;
		else if (pix_mp->pixelformat == V4L2_PIX_FMT_FWHT_STATELESS)
			q_data->info = &pixfmt_stateless_fwht;
		else
			q_data->info = find_fmt(pix_mp->pixelformat);
		q_data->coded_width = pix_mp->width;
		q_data->coded_height = pix_mp->height;
		q_data->sizeimage = pix_mp->plane_fmt[0].sizeimage;
		break;
	default:
		return -EINVAL;
	}
	if (q_data->visible_width > q_data->coded_width)
		q_data->visible_width = q_data->coded_width;
	if (q_data->visible_height > q_data->coded_height)
		q_data->visible_height = q_data->coded_height;


	dprintk(ctx->dev,
		"Setting format for type %d, coded wxh: %dx%d, visible wxh: %dx%d, fourcc: %08x\n",
		f->type, q_data->coded_width, q_data->coded_height,
		q_data->visible_width, q_data->visible_height,
		q_data->info->id);

	return 0;
}

static int vidioc_s_fmt_vid_cap(struct file *file, void *priv,
				struct v4l2_format *f)
{
	int ret;

	ret = vidioc_try_fmt_vid_cap(file, priv, f);
	if (ret)
		return ret;

	return vidioc_s_fmt(file2ctx(file), f);
}

static int vidioc_s_fmt_vid_out(struct file *file, void *priv,
				struct v4l2_format *f)
{
	struct vicodec_ctx *ctx = file2ctx(file);
	struct v4l2_pix_format_mplane *pix_mp;
	struct v4l2_pix_format *pix;
	int ret;

	ret = vidioc_try_fmt_vid_out(file, priv, f);
	if (ret)
		return ret;

	ret = vidioc_s_fmt(file2ctx(file), f);
	if (!ret) {
		switch (f->type) {
		case V4L2_BUF_TYPE_VIDEO_CAPTURE:
		case V4L2_BUF_TYPE_VIDEO_OUTPUT:
			pix = &f->fmt.pix;
			ctx->state.colorspace = pix->colorspace;
			ctx->state.xfer_func = pix->xfer_func;
			ctx->state.ycbcr_enc = pix->ycbcr_enc;
			ctx->state.quantization = pix->quantization;
			break;
		case V4L2_BUF_TYPE_VIDEO_CAPTURE_MPLANE:
		case V4L2_BUF_TYPE_VIDEO_OUTPUT_MPLANE:
			pix_mp = &f->fmt.pix_mp;
			ctx->state.colorspace = pix_mp->colorspace;
			ctx->state.xfer_func = pix_mp->xfer_func;
			ctx->state.ycbcr_enc = pix_mp->ycbcr_enc;
			ctx->state.quantization = pix_mp->quantization;
			break;
		default:
			break;
		}
	}
	return ret;
}

static int vidioc_g_selection(struct file *file, void *priv,
			      struct v4l2_selection *s)
{
	struct vicodec_ctx *ctx = file2ctx(file);
	struct vicodec_q_data *q_data;

	q_data = get_q_data(ctx, s->type);
	if (!q_data)
		return -EINVAL;
	/*
	 * encoder supports only cropping on the OUTPUT buffer
	 * decoder supports only composing on the CAPTURE buffer
	 */
	if (ctx->is_enc && s->type == V4L2_BUF_TYPE_VIDEO_OUTPUT) {
		switch (s->target) {
		case V4L2_SEL_TGT_CROP:
			s->r.left = 0;
			s->r.top = 0;
			s->r.width = q_data->visible_width;
			s->r.height = q_data->visible_height;
			return 0;
		case V4L2_SEL_TGT_CROP_DEFAULT:
		case V4L2_SEL_TGT_CROP_BOUNDS:
			s->r.left = 0;
			s->r.top = 0;
			s->r.width = q_data->coded_width;
			s->r.height = q_data->coded_height;
			return 0;
		}
	} else if (!ctx->is_enc && s->type == V4L2_BUF_TYPE_VIDEO_CAPTURE) {
		switch (s->target) {
		case V4L2_SEL_TGT_COMPOSE:
			s->r.left = 0;
			s->r.top = 0;
			s->r.width = q_data->visible_width;
			s->r.height = q_data->visible_height;
			return 0;
		case V4L2_SEL_TGT_COMPOSE_DEFAULT:
		case V4L2_SEL_TGT_COMPOSE_BOUNDS:
			s->r.left = 0;
			s->r.top = 0;
			s->r.width = q_data->coded_width;
			s->r.height = q_data->coded_height;
			return 0;
		}
	}
	return -EINVAL;
}

static int vidioc_s_selection(struct file *file, void *priv,
			      struct v4l2_selection *s)
{
	struct vicodec_ctx *ctx = file2ctx(file);
	struct vicodec_q_data *q_data;

	if (s->type != V4L2_BUF_TYPE_VIDEO_OUTPUT)
		return -EINVAL;

	q_data = get_q_data(ctx, s->type);
	if (!q_data)
		return -EINVAL;

	if (!ctx->is_enc || s->target != V4L2_SEL_TGT_CROP)
		return -EINVAL;

	s->r.left = 0;
	s->r.top = 0;
	q_data->visible_width = clamp(s->r.width, MIN_WIDTH,
				      q_data->coded_width);
	s->r.width = q_data->visible_width;
	q_data->visible_height = clamp(s->r.height, MIN_HEIGHT,
				       q_data->coded_height);
	s->r.height = q_data->visible_height;
	return 0;
}

static void vicodec_mark_last_buf(struct vicodec_ctx *ctx)
{
	static const struct v4l2_event eos_event = {
		.type = V4L2_EVENT_EOS
	};

	spin_lock(ctx->lock);
	ctx->last_src_buf = v4l2_m2m_last_src_buf(ctx->fh.m2m_ctx);
	if (!ctx->last_src_buf && ctx->last_dst_buf) {
		ctx->last_dst_buf->flags |= V4L2_BUF_FLAG_LAST;
		v4l2_event_queue_fh(&ctx->fh, &eos_event);
	}
	spin_unlock(ctx->lock);
}

static int vicodec_try_encoder_cmd(struct file *file, void *fh,
				struct v4l2_encoder_cmd *ec)
{
	if (ec->cmd != V4L2_ENC_CMD_STOP)
		return -EINVAL;

	if (ec->flags & V4L2_ENC_CMD_STOP_AT_GOP_END)
		return -EINVAL;

	return 0;
}

static int vicodec_encoder_cmd(struct file *file, void *fh,
			    struct v4l2_encoder_cmd *ec)
{
	struct vicodec_ctx *ctx = file2ctx(file);
	int ret;

	ret = vicodec_try_encoder_cmd(file, fh, ec);
	if (ret < 0)
		return ret;

	vicodec_mark_last_buf(ctx);
	return 0;
}

static int vicodec_try_decoder_cmd(struct file *file, void *fh,
				struct v4l2_decoder_cmd *dc)
{
	if (dc->cmd != V4L2_DEC_CMD_STOP)
		return -EINVAL;

	if (dc->flags & V4L2_DEC_CMD_STOP_TO_BLACK)
		return -EINVAL;

	if (!(dc->flags & V4L2_DEC_CMD_STOP_IMMEDIATELY) && (dc->stop.pts != 0))
		return -EINVAL;

	return 0;
}

static int vicodec_decoder_cmd(struct file *file, void *fh,
			    struct v4l2_decoder_cmd *dc)
{
	struct vicodec_ctx *ctx = file2ctx(file);
	int ret;

	ret = vicodec_try_decoder_cmd(file, fh, dc);
	if (ret < 0)
		return ret;

	vicodec_mark_last_buf(ctx);
	return 0;
}

static int vicodec_enum_framesizes(struct file *file, void *fh,
				   struct v4l2_frmsizeenum *fsize)
{
	switch (fsize->pixel_format) {
	case V4L2_PIX_FMT_FWHT_STATELESS:
		break;
	case V4L2_PIX_FMT_FWHT:
		break;
	default:
		if (find_fmt(fsize->pixel_format)->id == fsize->pixel_format)
			break;
		return -EINVAL;
	}

	if (fsize->index)
		return -EINVAL;

	fsize->type = V4L2_FRMSIZE_TYPE_STEPWISE;

	fsize->stepwise.min_width = MIN_WIDTH;
	fsize->stepwise.max_width = MAX_WIDTH;
	fsize->stepwise.step_width = 8;
	fsize->stepwise.min_height = MIN_HEIGHT;
	fsize->stepwise.max_height = MAX_HEIGHT;
	fsize->stepwise.step_height = 8;

	return 0;
}

static int vicodec_subscribe_event(struct v4l2_fh *fh,
				const struct v4l2_event_subscription *sub)
{
	struct vicodec_ctx *ctx = container_of(fh, struct vicodec_ctx, fh);

	switch (sub->type) {
	case V4L2_EVENT_SOURCE_CHANGE:
		if (ctx->is_enc)
			return -EINVAL;
		/* fall through */
	case V4L2_EVENT_EOS:
		return v4l2_event_subscribe(fh, sub, 0, NULL);
	default:
		return v4l2_ctrl_subscribe_event(fh, sub);
	}
}

static const struct v4l2_ioctl_ops vicodec_ioctl_ops = {
	.vidioc_querycap	= vidioc_querycap,

	.vidioc_enum_fmt_vid_cap = vidioc_enum_fmt_vid_cap,
	.vidioc_g_fmt_vid_cap	= vidioc_g_fmt_vid_cap,
	.vidioc_try_fmt_vid_cap	= vidioc_try_fmt_vid_cap,
	.vidioc_s_fmt_vid_cap	= vidioc_s_fmt_vid_cap,

	.vidioc_enum_fmt_vid_cap_mplane = vidioc_enum_fmt_vid_cap,
	.vidioc_g_fmt_vid_cap_mplane	= vidioc_g_fmt_vid_cap,
	.vidioc_try_fmt_vid_cap_mplane	= vidioc_try_fmt_vid_cap,
	.vidioc_s_fmt_vid_cap_mplane	= vidioc_s_fmt_vid_cap,

	.vidioc_enum_fmt_vid_out = vidioc_enum_fmt_vid_out,
	.vidioc_g_fmt_vid_out	= vidioc_g_fmt_vid_out,
	.vidioc_try_fmt_vid_out	= vidioc_try_fmt_vid_out,
	.vidioc_s_fmt_vid_out	= vidioc_s_fmt_vid_out,

	.vidioc_enum_fmt_vid_out_mplane = vidioc_enum_fmt_vid_out,
	.vidioc_g_fmt_vid_out_mplane	= vidioc_g_fmt_vid_out,
	.vidioc_try_fmt_vid_out_mplane	= vidioc_try_fmt_vid_out,
	.vidioc_s_fmt_vid_out_mplane	= vidioc_s_fmt_vid_out,

	.vidioc_reqbufs		= v4l2_m2m_ioctl_reqbufs,
	.vidioc_querybuf	= v4l2_m2m_ioctl_querybuf,
	.vidioc_qbuf		= v4l2_m2m_ioctl_qbuf,
	.vidioc_dqbuf		= v4l2_m2m_ioctl_dqbuf,
	.vidioc_prepare_buf	= v4l2_m2m_ioctl_prepare_buf,
	.vidioc_create_bufs	= v4l2_m2m_ioctl_create_bufs,
	.vidioc_expbuf		= v4l2_m2m_ioctl_expbuf,

	.vidioc_streamon	= v4l2_m2m_ioctl_streamon,
	.vidioc_streamoff	= v4l2_m2m_ioctl_streamoff,

	.vidioc_g_selection	= vidioc_g_selection,
	.vidioc_s_selection	= vidioc_s_selection,

	.vidioc_try_encoder_cmd	= vicodec_try_encoder_cmd,
	.vidioc_encoder_cmd	= vicodec_encoder_cmd,
	.vidioc_try_decoder_cmd	= vicodec_try_decoder_cmd,
	.vidioc_decoder_cmd	= vicodec_decoder_cmd,
	.vidioc_enum_framesizes = vicodec_enum_framesizes,

	.vidioc_subscribe_event = vicodec_subscribe_event,
	.vidioc_unsubscribe_event = v4l2_event_unsubscribe,
};


/*
 * Queue operations
 */

static int vicodec_queue_setup(struct vb2_queue *vq, unsigned int *nbuffers,
			       unsigned int *nplanes, unsigned int sizes[],
			       struct device *alloc_devs[])
{
	struct vicodec_ctx *ctx = vb2_get_drv_priv(vq);
	struct vicodec_q_data *q_data = get_q_data(ctx, vq->type);
	unsigned int size = q_data->sizeimage;

	if (*nplanes)
		return sizes[0] < size ? -EINVAL : 0;

	*nplanes = 1;
	sizes[0] = size;
	return 0;
}

static int vicodec_buf_out_validate(struct vb2_buffer *vb)
{
	struct vb2_v4l2_buffer *vbuf = to_vb2_v4l2_buffer(vb);

	vbuf->field = V4L2_FIELD_NONE;
	return 0;
}

static int vicodec_buf_prepare(struct vb2_buffer *vb)
{
	struct vb2_v4l2_buffer *vbuf = to_vb2_v4l2_buffer(vb);
	struct vicodec_ctx *ctx = vb2_get_drv_priv(vb->vb2_queue);
	struct vicodec_q_data *q_data;

	dprintk(ctx->dev, "type: %d\n", vb->vb2_queue->type);

	q_data = get_q_data(ctx, vb->vb2_queue->type);
	if (V4L2_TYPE_IS_OUTPUT(vb->vb2_queue->type)) {
		if (vbuf->field == V4L2_FIELD_ANY)
			vbuf->field = V4L2_FIELD_NONE;
		if (vbuf->field != V4L2_FIELD_NONE) {
			dprintk(ctx->dev, "%s field isn't supported\n",
					__func__);
			return -EINVAL;
		}
	}

	if (vb2_plane_size(vb, 0) < q_data->sizeimage) {
		dprintk(ctx->dev,
			"%s data will not fit into plane (%lu < %lu)\n",
			__func__, vb2_plane_size(vb, 0),
			(long)q_data->sizeimage);
		return -EINVAL;
	}

	return 0;
}

static void vicodec_buf_queue(struct vb2_buffer *vb)
{
	struct vb2_v4l2_buffer *vbuf = to_vb2_v4l2_buffer(vb);
	struct vicodec_ctx *ctx = vb2_get_drv_priv(vb->vb2_queue);
	unsigned int sz = vb2_get_plane_payload(&vbuf->vb2_buf, 0);
	u8 *p_src = vb2_plane_vaddr(&vbuf->vb2_buf, 0);
	u8 *p = p_src;
	struct vb2_queue *vq_out = v4l2_m2m_get_vq(ctx->fh.m2m_ctx,
						   V4L2_BUF_TYPE_VIDEO_OUTPUT);
	struct vb2_queue *vq_cap = v4l2_m2m_get_vq(ctx->fh.m2m_ctx,
						   V4L2_BUF_TYPE_VIDEO_CAPTURE);
	bool header_valid = false;
	static const struct v4l2_event rs_event = {
		.type = V4L2_EVENT_SOURCE_CHANGE,
		.u.src_change.changes = V4L2_EVENT_SRC_CH_RESOLUTION,
	};

	/* buf_queue handles only the first source change event */
	if (ctx->first_source_change_sent) {
		v4l2_m2m_buf_queue(ctx->fh.m2m_ctx, vbuf);
		return;
	}

	/*
	 * if both queues are streaming, the source change event is
	 * handled in job_ready
	 */
	if (vb2_is_streaming(vq_cap) && vb2_is_streaming(vq_out)) {
		v4l2_m2m_buf_queue(ctx->fh.m2m_ctx, vbuf);
		return;
	}

	/*
	 * source change event is relevant only for the stateful decoder
	 * in the compressed stream
	 */
	if (ctx->is_stateless || ctx->is_enc ||
	    !V4L2_TYPE_IS_OUTPUT(vb->vb2_queue->type)) {
		v4l2_m2m_buf_queue(ctx->fh.m2m_ctx, vbuf);
		return;
	}

	do {
		enum vb2_buffer_state state =
			get_next_header(ctx, &p, p_src + sz - p);

		if (ctx->header_size < sizeof(struct fwht_cframe_hdr)) {
			v4l2_m2m_buf_done(vbuf, state);
			return;
		}
		header_valid = is_header_valid(&ctx->state.header);
		/*
		 * p points right after the end of the header in the
		 * buffer. If the header is invalid we set p to point
		 * to the next byte after the start of the header
		 */
		if (!header_valid) {
			p = p - sizeof(struct fwht_cframe_hdr) + 1;
			if (p < p_src)
				p = p_src;
			ctx->header_size = 0;
			ctx->comp_magic_cnt = 0;
		}

	} while (!header_valid);

	ctx->cur_buf_offset = p - p_src;
	update_capture_data_from_header(ctx);
	ctx->first_source_change_sent = true;
	v4l2_event_queue_fh(&ctx->fh, &rs_event);
	v4l2_m2m_buf_queue(ctx->fh.m2m_ctx, vbuf);
}

static void vicodec_return_bufs(struct vb2_queue *q, u32 state)
{
	struct vicodec_ctx *ctx = vb2_get_drv_priv(q);
	struct vb2_v4l2_buffer *vbuf;

	for (;;) {
		if (V4L2_TYPE_IS_OUTPUT(q->type))
			vbuf = v4l2_m2m_src_buf_remove(ctx->fh.m2m_ctx);
		else
			vbuf = v4l2_m2m_dst_buf_remove(ctx->fh.m2m_ctx);
		if (vbuf == NULL)
			return;
		v4l2_ctrl_request_complete(vbuf->vb2_buf.req_obj.req,
					   &ctx->hdl);
		spin_lock(ctx->lock);
		v4l2_m2m_buf_done(vbuf, state);
		spin_unlock(ctx->lock);
	}
}

static unsigned int total_frame_size(struct vicodec_q_data *q_data)
{
	unsigned int size;
	unsigned int chroma_div;

	if (!q_data->info) {
		WARN_ON(1);
		return 0;
	}
	size = q_data->coded_width * q_data->coded_height;
	chroma_div = q_data->info->width_div * q_data->info->height_div;

	if (q_data->info->components_num == 4)
		return 2 * size + 2 * (size / chroma_div);
	else if (q_data->info->components_num == 3)
		return size + 2 * (size / chroma_div);
	return size;
}

static int vicodec_start_streaming(struct vb2_queue *q,
				   unsigned int count)
{
	struct vicodec_ctx *ctx = vb2_get_drv_priv(q);
	struct vicodec_q_data *q_data = get_q_data(ctx, q->type);
	struct v4l2_fwht_state *state = &ctx->state;
	const struct v4l2_fwht_pixfmt_info *info = q_data->info;
	unsigned int size = q_data->coded_width * q_data->coded_height;
	unsigned int chroma_div;
	unsigned int total_planes_size;
	u8 *new_comp_frame = NULL;

	if (!info)
		return -EINVAL;

	chroma_div = info->width_div * info->height_div;
	q_data->sequence = 0;

	if (V4L2_TYPE_IS_OUTPUT(q->type))
		ctx->last_src_buf = NULL;
	else
		ctx->last_dst_buf = NULL;

	state->gop_cnt = 0;

	if ((V4L2_TYPE_IS_OUTPUT(q->type) && !ctx->is_enc) ||
	    (!V4L2_TYPE_IS_OUTPUT(q->type) && ctx->is_enc))
		return 0;

	if (info->id == V4L2_PIX_FMT_FWHT ||
	    info->id == V4L2_PIX_FMT_FWHT_STATELESS) {
		vicodec_return_bufs(q, VB2_BUF_STATE_QUEUED);
		return -EINVAL;
	}
	total_planes_size = total_frame_size(q_data);
	ctx->comp_max_size = total_planes_size;

	state->visible_width = q_data->visible_width;
	state->visible_height = q_data->visible_height;
	state->coded_width = q_data->coded_width;
	state->coded_height = q_data->coded_height;
	state->stride = q_data->coded_width *
				info->bytesperline_mult;

	if (ctx->is_stateless) {
		state->ref_stride = state->stride;
		return 0;
	}
	state->ref_stride = q_data->coded_width * info->luma_alpha_step;

	state->ref_frame.buf = kvmalloc(total_planes_size, GFP_KERNEL);
	state->ref_frame.luma = state->ref_frame.buf;
	new_comp_frame = kvmalloc(ctx->comp_max_size, GFP_KERNEL);

	if (!state->ref_frame.luma || !new_comp_frame) {
		kvfree(state->ref_frame.luma);
		kvfree(new_comp_frame);
		vicodec_return_bufs(q, VB2_BUF_STATE_QUEUED);
		return -ENOMEM;
	}
	/*
	 * if state->compressed_frame was already allocated then
	 * it contain data of the first frame of the new resolution
	 */
	if (state->compressed_frame) {
		if (ctx->comp_size > ctx->comp_max_size)
			ctx->comp_size = ctx->comp_max_size;

		memcpy(new_comp_frame,
		       state->compressed_frame, ctx->comp_size);
	}

	kvfree(state->compressed_frame);
	state->compressed_frame = new_comp_frame;

	if (info->components_num >= 3) {
		state->ref_frame.cb = state->ref_frame.luma + size;
		state->ref_frame.cr = state->ref_frame.cb + size / chroma_div;
	} else {
		state->ref_frame.cb = NULL;
		state->ref_frame.cr = NULL;
	}

	if (info->components_num == 4)
		state->ref_frame.alpha =
			state->ref_frame.cr + size / chroma_div;
	else
		state->ref_frame.alpha = NULL;
	return 0;
}

static void vicodec_stop_streaming(struct vb2_queue *q)
{
	struct vicodec_ctx *ctx = vb2_get_drv_priv(q);

	vicodec_return_bufs(q, VB2_BUF_STATE_ERROR);

	if ((!V4L2_TYPE_IS_OUTPUT(q->type) && !ctx->is_enc) ||
	    (V4L2_TYPE_IS_OUTPUT(q->type) && ctx->is_enc)) {
		if (!ctx->is_stateless)
			kvfree(ctx->state.ref_frame.buf);
		ctx->state.ref_frame.buf = NULL;
		ctx->state.ref_frame.luma = NULL;
		ctx->comp_max_size = 0;
		ctx->source_changed = false;
	}
	if (V4L2_TYPE_IS_OUTPUT(q->type) && !ctx->is_enc) {
		ctx->cur_buf_offset = 0;
		ctx->comp_size = 0;
		ctx->header_size = 0;
		ctx->comp_magic_cnt = 0;
		ctx->comp_has_frame = 0;
		ctx->comp_has_next_frame = 0;
	}
}

static void vicodec_buf_request_complete(struct vb2_buffer *vb)
{
	struct vicodec_ctx *ctx = vb2_get_drv_priv(vb->vb2_queue);

	v4l2_ctrl_request_complete(vb->req_obj.req, &ctx->hdl);
}


static const struct vb2_ops vicodec_qops = {
	.queue_setup		= vicodec_queue_setup,
	.buf_out_validate	= vicodec_buf_out_validate,
	.buf_prepare		= vicodec_buf_prepare,
	.buf_queue		= vicodec_buf_queue,
	.buf_request_complete	= vicodec_buf_request_complete,
	.start_streaming	= vicodec_start_streaming,
	.stop_streaming		= vicodec_stop_streaming,
	.wait_prepare		= vb2_ops_wait_prepare,
	.wait_finish		= vb2_ops_wait_finish,
};

static int queue_init(void *priv, struct vb2_queue *src_vq,
		      struct vb2_queue *dst_vq)
{
	struct vicodec_ctx *ctx = priv;
	int ret;

	src_vq->type = (multiplanar ?
			V4L2_BUF_TYPE_VIDEO_OUTPUT_MPLANE :
			V4L2_BUF_TYPE_VIDEO_OUTPUT);
	src_vq->io_modes = VB2_MMAP | VB2_USERPTR | VB2_DMABUF;
	src_vq->drv_priv = ctx;
	src_vq->buf_struct_size = sizeof(struct v4l2_m2m_buffer);
	src_vq->ops = &vicodec_qops;
	src_vq->mem_ops = &vb2_vmalloc_memops;
	src_vq->timestamp_flags = V4L2_BUF_FLAG_TIMESTAMP_COPY;
	if (ctx->is_enc)
		src_vq->lock = &ctx->dev->stateful_enc.mutex;
	else if (ctx->is_stateless)
		src_vq->lock = &ctx->dev->stateless_dec.mutex;
	else
		src_vq->lock = &ctx->dev->stateful_dec.mutex;
	src_vq->supports_requests = ctx->is_stateless;
	src_vq->requires_requests = ctx->is_stateless;
	ret = vb2_queue_init(src_vq);
	if (ret)
		return ret;

	dst_vq->type = (multiplanar ?
			V4L2_BUF_TYPE_VIDEO_CAPTURE_MPLANE :
			V4L2_BUF_TYPE_VIDEO_CAPTURE);
	dst_vq->io_modes = VB2_MMAP | VB2_USERPTR | VB2_DMABUF;
	dst_vq->drv_priv = ctx;
	dst_vq->buf_struct_size = sizeof(struct v4l2_m2m_buffer);
	dst_vq->ops = &vicodec_qops;
	dst_vq->mem_ops = &vb2_vmalloc_memops;
	dst_vq->timestamp_flags = V4L2_BUF_FLAG_TIMESTAMP_COPY;
	dst_vq->lock = src_vq->lock;

	return vb2_queue_init(dst_vq);
}

static int vicodec_try_ctrl(struct v4l2_ctrl *ctrl)
{
	struct vicodec_ctx *ctx = container_of(ctrl->handler,
			struct vicodec_ctx, hdl);
	const struct v4l2_ctrl_fwht_params *params;
	struct vicodec_q_data *q_dst = get_q_data(ctx,
			V4L2_BUF_TYPE_VIDEO_CAPTURE);

	switch (ctrl->id) {
	case V4L2_CID_MPEG_VIDEO_FWHT_PARAMS:
		if (!q_dst->info)
			return -EINVAL;
		params = ctrl->p_new.p_fwht_params;
		if (params->width > q_dst->coded_width ||
		    params->width < MIN_WIDTH ||
		    params->height > q_dst->coded_height ||
		    params->height < MIN_HEIGHT)
			return -EINVAL;
		if (!validate_by_version(params->flags, params->version))
			return -EINVAL;
		if (!validate_stateless_params_flags(params, q_dst->info))
			return -EINVAL;
		return 0;
	default:
		return 0;
	}
	return 0;
}

static void update_header_from_stateless_params(struct vicodec_ctx *ctx,
						const struct v4l2_ctrl_fwht_params *params)
{
	struct fwht_cframe_hdr *p_hdr = &ctx->state.header;

	p_hdr->magic1 = FWHT_MAGIC1;
	p_hdr->magic2 = FWHT_MAGIC2;
	p_hdr->version = htonl(params->version);
	p_hdr->width = htonl(params->width);
	p_hdr->height = htonl(params->height);
	p_hdr->flags = htonl(params->flags);
	p_hdr->colorspace = htonl(params->colorspace);
	p_hdr->xfer_func = htonl(params->xfer_func);
	p_hdr->ycbcr_enc = htonl(params->ycbcr_enc);
	p_hdr->quantization = htonl(params->quantization);
}

static int vicodec_s_ctrl(struct v4l2_ctrl *ctrl)
{
	struct vicodec_ctx *ctx = container_of(ctrl->handler,
					       struct vicodec_ctx, hdl);
	const struct v4l2_ctrl_fwht_params *params;

	switch (ctrl->id) {
	case V4L2_CID_MPEG_VIDEO_GOP_SIZE:
		ctx->state.gop_size = ctrl->val;
		return 0;
	case V4L2_CID_FWHT_I_FRAME_QP:
		ctx->state.i_frame_qp = ctrl->val;
		return 0;
	case V4L2_CID_FWHT_P_FRAME_QP:
		ctx->state.p_frame_qp = ctrl->val;
		return 0;
	case V4L2_CID_MPEG_VIDEO_FWHT_PARAMS:
		params = ctrl->p_new.p_fwht_params;
		update_header_from_stateless_params(ctx, params);
		ctx->state.ref_frame_ts = params->backward_ref_ts;
		return 0;
	}
	return -EINVAL;
}

static const struct v4l2_ctrl_ops vicodec_ctrl_ops = {
	.s_ctrl = vicodec_s_ctrl,
	.try_ctrl = vicodec_try_ctrl,
};

static const struct v4l2_ctrl_config vicodec_ctrl_stateless_state = {
	.ops		= &vicodec_ctrl_ops,
	.id		= V4L2_CID_MPEG_VIDEO_FWHT_PARAMS,
	.elem_size      = sizeof(struct v4l2_ctrl_fwht_params),
};

/*
 * File operations
 */
static int vicodec_open(struct file *file)
{
	struct video_device *vfd = video_devdata(file);
	struct vicodec_dev *dev = video_drvdata(file);
	struct vicodec_ctx *ctx = NULL;
	struct v4l2_ctrl_handler *hdl;
	unsigned int size;
	int rc = 0;

	if (mutex_lock_interruptible(vfd->lock))
		return -ERESTARTSYS;
	ctx = kzalloc(sizeof(*ctx), GFP_KERNEL);
	if (!ctx) {
		rc = -ENOMEM;
		goto open_unlock;
	}

	if (vfd == &dev->stateful_enc.vfd)
		ctx->is_enc = true;
	else if (vfd == &dev->stateless_dec.vfd)
		ctx->is_stateless = true;

	v4l2_fh_init(&ctx->fh, video_devdata(file));
	file->private_data = &ctx->fh;
	ctx->dev = dev;
	hdl = &ctx->hdl;
	v4l2_ctrl_handler_init(hdl, 4);
	v4l2_ctrl_new_std(hdl, &vicodec_ctrl_ops, V4L2_CID_MPEG_VIDEO_GOP_SIZE,
			  1, 16, 1, 10);
	v4l2_ctrl_new_std(hdl, &vicodec_ctrl_ops, V4L2_CID_FWHT_I_FRAME_QP,
			  1, 31, 1, 20);
	v4l2_ctrl_new_std(hdl, &vicodec_ctrl_ops, V4L2_CID_FWHT_P_FRAME_QP,
			  1, 31, 1, 20);
	if (ctx->is_stateless)
		v4l2_ctrl_new_custom(hdl, &vicodec_ctrl_stateless_state, NULL);
	if (hdl->error) {
		rc = hdl->error;
		v4l2_ctrl_handler_free(hdl);
		kfree(ctx);
		goto open_unlock;
	}
	ctx->fh.ctrl_handler = hdl;
	v4l2_ctrl_handler_setup(hdl);

	if (ctx->is_enc)
		ctx->q_data[V4L2_M2M_SRC].info = v4l2_fwht_get_pixfmt(0);
	else if (ctx->is_stateless)
		ctx->q_data[V4L2_M2M_SRC].info = &pixfmt_stateless_fwht;
	else
		ctx->q_data[V4L2_M2M_SRC].info = &pixfmt_fwht;
	ctx->q_data[V4L2_M2M_SRC].coded_width = 1280;
	ctx->q_data[V4L2_M2M_SRC].coded_height = 720;
	ctx->q_data[V4L2_M2M_SRC].visible_width = 1280;
	ctx->q_data[V4L2_M2M_SRC].visible_height = 720;
	size = 1280 * 720 * ctx->q_data[V4L2_M2M_SRC].info->sizeimage_mult /
		ctx->q_data[V4L2_M2M_SRC].info->sizeimage_div;
	if (ctx->is_enc || ctx->is_stateless)
		ctx->q_data[V4L2_M2M_SRC].sizeimage = size;
	else
		ctx->q_data[V4L2_M2M_SRC].sizeimage =
			size + sizeof(struct fwht_cframe_hdr);
	if (ctx->is_enc) {
		ctx->q_data[V4L2_M2M_DST] = ctx->q_data[V4L2_M2M_SRC];
		ctx->q_data[V4L2_M2M_DST].info = &pixfmt_fwht;
		ctx->q_data[V4L2_M2M_DST].sizeimage = 1280 * 720 *
			ctx->q_data[V4L2_M2M_DST].info->sizeimage_mult /
			ctx->q_data[V4L2_M2M_DST].info->sizeimage_div +
			sizeof(struct fwht_cframe_hdr);
	} else {
		ctx->q_data[V4L2_M2M_DST].info = NULL;
	}

	ctx->state.colorspace = V4L2_COLORSPACE_REC709;

	if (ctx->is_enc) {
		ctx->fh.m2m_ctx = v4l2_m2m_ctx_init(dev->stateful_enc.m2m_dev,
						    ctx, &queue_init);
		ctx->lock = &dev->stateful_enc.lock;
	} else if (ctx->is_stateless) {
		ctx->fh.m2m_ctx = v4l2_m2m_ctx_init(dev->stateless_dec.m2m_dev,
						    ctx, &queue_init);
		ctx->lock = &dev->stateless_dec.lock;
	} else {
		ctx->fh.m2m_ctx = v4l2_m2m_ctx_init(dev->stateful_dec.m2m_dev,
						    ctx, &queue_init);
		ctx->lock = &dev->stateful_dec.lock;
	}

	if (IS_ERR(ctx->fh.m2m_ctx)) {
		rc = PTR_ERR(ctx->fh.m2m_ctx);

		v4l2_ctrl_handler_free(hdl);
		v4l2_fh_exit(&ctx->fh);
		kfree(ctx);
		goto open_unlock;
	}

	v4l2_fh_add(&ctx->fh);

open_unlock:
	mutex_unlock(vfd->lock);
	return rc;
}

static int vicodec_release(struct file *file)
{
	struct video_device *vfd = video_devdata(file);
	struct vicodec_ctx *ctx = file2ctx(file);

	mutex_lock(vfd->lock);
	v4l2_m2m_ctx_release(ctx->fh.m2m_ctx);
	mutex_unlock(vfd->lock);
	v4l2_fh_del(&ctx->fh);
	v4l2_fh_exit(&ctx->fh);
	v4l2_ctrl_handler_free(&ctx->hdl);
	kvfree(ctx->state.compressed_frame);
	kfree(ctx);

	return 0;
}

static int vicodec_request_validate(struct media_request *req)
{
	struct media_request_object *obj;
	struct v4l2_ctrl_handler *parent_hdl, *hdl;
	struct vicodec_ctx *ctx = NULL;
	struct v4l2_ctrl *ctrl;
	unsigned int count;

	list_for_each_entry(obj, &req->objects, list) {
		struct vb2_buffer *vb;

		if (vb2_request_object_is_buffer(obj)) {
			vb = container_of(obj, struct vb2_buffer, req_obj);
			ctx = vb2_get_drv_priv(vb->vb2_queue);

			break;
		}
	}

	if (!ctx) {
		pr_err("No buffer was provided with the request\n");
		return -ENOENT;
	}

	count = vb2_request_buffer_cnt(req);
	if (!count) {
		v4l2_info(&ctx->dev->v4l2_dev,
			  "No buffer was provided with the request\n");
		return -ENOENT;
	} else if (count > 1) {
		v4l2_info(&ctx->dev->v4l2_dev,
			  "More than one buffer was provided with the request\n");
		return -EINVAL;
	}

	parent_hdl = &ctx->hdl;

	hdl = v4l2_ctrl_request_hdl_find(req, parent_hdl);
	if (!hdl) {
		v4l2_info(&ctx->dev->v4l2_dev, "Missing codec control\n");
		return -ENOENT;
	}
	ctrl = v4l2_ctrl_request_hdl_ctrl_find(hdl,
					       vicodec_ctrl_stateless_state.id);
	if (!ctrl) {
		v4l2_info(&ctx->dev->v4l2_dev,
			  "Missing required codec control\n");
		return -ENOENT;
	}

	return vb2_request_validate(req);
}

static const struct v4l2_file_operations vicodec_fops = {
	.owner		= THIS_MODULE,
	.open		= vicodec_open,
	.release	= vicodec_release,
	.poll		= v4l2_m2m_fop_poll,
	.unlocked_ioctl	= video_ioctl2,
	.mmap		= v4l2_m2m_fop_mmap,
};

static const struct video_device vicodec_videodev = {
	.name		= VICODEC_NAME,
	.vfl_dir	= VFL_DIR_M2M,
	.fops		= &vicodec_fops,
	.ioctl_ops	= &vicodec_ioctl_ops,
	.minor		= -1,
	.release	= video_device_release_empty,
};

static const struct media_device_ops vicodec_m2m_media_ops = {
	.req_validate	= vicodec_request_validate,
	.req_queue	= v4l2_m2m_request_queue,
};

static const struct v4l2_m2m_ops m2m_ops = {
	.device_run	= device_run,
	.job_ready	= job_ready,
};

static int register_instance(struct vicodec_dev *dev,
			     struct vicodec_dev_instance *dev_instance,
			     const char *name, bool is_enc)
{
	struct video_device *vfd;
	int ret;

	spin_lock_init(&dev_instance->lock);
	mutex_init(&dev_instance->mutex);
	dev_instance->m2m_dev = v4l2_m2m_init(&m2m_ops);
	if (IS_ERR(dev_instance->m2m_dev)) {
		v4l2_err(&dev->v4l2_dev, "Failed to init vicodec enc device\n");
		return PTR_ERR(dev_instance->m2m_dev);
	}

	dev_instance->vfd = vicodec_videodev;
	vfd = &dev_instance->vfd;
	vfd->lock = &dev_instance->mutex;
	vfd->v4l2_dev = &dev->v4l2_dev;
	strscpy(vfd->name, name, sizeof(vfd->name));
	vfd->device_caps = V4L2_CAP_STREAMING |
		(multiplanar ? V4L2_CAP_VIDEO_M2M_MPLANE : V4L2_CAP_VIDEO_M2M);
	if (is_enc) {
		v4l2_disable_ioctl(vfd, VIDIOC_DECODER_CMD);
		v4l2_disable_ioctl(vfd, VIDIOC_TRY_DECODER_CMD);
	} else {
		v4l2_disable_ioctl(vfd, VIDIOC_ENCODER_CMD);
		v4l2_disable_ioctl(vfd, VIDIOC_TRY_ENCODER_CMD);
	}
	video_set_drvdata(vfd, dev);

	ret = video_register_device(vfd, VFL_TYPE_GRABBER, 0);
	if (ret) {
		v4l2_err(&dev->v4l2_dev, "Failed to register video device '%s'\n", name);
		v4l2_m2m_release(dev_instance->m2m_dev);
		return ret;
	}
	v4l2_info(&dev->v4l2_dev, "Device '%s' registered as /dev/video%d\n",
		  name, vfd->num);
	return 0;
}

static int vicodec_probe(struct platform_device *pdev)
{
	struct vicodec_dev *dev;
	int ret;

	dev = devm_kzalloc(&pdev->dev, sizeof(*dev), GFP_KERNEL);
	if (!dev)
		return -ENOMEM;

	ret = v4l2_device_register(&pdev->dev, &dev->v4l2_dev);
	if (ret)
		return ret;

#ifdef CONFIG_MEDIA_CONTROLLER
	dev->mdev.dev = &pdev->dev;
	strscpy(dev->mdev.model, "vicodec", sizeof(dev->mdev.model));
	strscpy(dev->mdev.bus_info, "platform:vicodec",
		sizeof(dev->mdev.bus_info));
	media_device_init(&dev->mdev);
	dev->mdev.ops = &vicodec_m2m_media_ops;
	dev->v4l2_dev.mdev = &dev->mdev;
#endif

	platform_set_drvdata(pdev, dev);

	if (register_instance(dev, &dev->stateful_enc,
			      "stateful-encoder", true))
		goto unreg_dev;

	if (register_instance(dev, &dev->stateful_dec,
			      "stateful-decoder", false))
		goto unreg_sf_enc;

	if (register_instance(dev, &dev->stateless_dec,
			      "stateless-decoder", false))
		goto unreg_sf_dec;

#ifdef CONFIG_MEDIA_CONTROLLER
	ret = v4l2_m2m_register_media_controller(dev->stateful_enc.m2m_dev,
						 &dev->stateful_enc.vfd,
						 MEDIA_ENT_F_PROC_VIDEO_ENCODER);
	if (ret) {
		v4l2_err(&dev->v4l2_dev, "Failed to init mem2mem media controller for enc\n");
		goto unreg_m2m;
	}

	ret = v4l2_m2m_register_media_controller(dev->stateful_dec.m2m_dev,
						 &dev->stateful_dec.vfd,
						 MEDIA_ENT_F_PROC_VIDEO_DECODER);
	if (ret) {
		v4l2_err(&dev->v4l2_dev, "Failed to init mem2mem media controller for dec\n");
		goto unreg_m2m_sf_enc_mc;
	}

	ret = v4l2_m2m_register_media_controller(dev->stateless_dec.m2m_dev,
						 &dev->stateless_dec.vfd,
						 MEDIA_ENT_F_PROC_VIDEO_DECODER);
	if (ret) {
		v4l2_err(&dev->v4l2_dev, "Failed to init mem2mem media controller for stateless dec\n");
		goto unreg_m2m_sf_dec_mc;
	}

	ret = media_device_register(&dev->mdev);
	if (ret) {
		v4l2_err(&dev->v4l2_dev, "Failed to register mem2mem media device\n");
		goto unreg_m2m_sl_dec_mc;
	}
#endif
	return 0;

#ifdef CONFIG_MEDIA_CONTROLLER
unreg_m2m_sl_dec_mc:
	v4l2_m2m_unregister_media_controller(dev->stateless_dec.m2m_dev);
unreg_m2m_sf_dec_mc:
	v4l2_m2m_unregister_media_controller(dev->stateful_dec.m2m_dev);
unreg_m2m_sf_enc_mc:
	v4l2_m2m_unregister_media_controller(dev->stateful_enc.m2m_dev);
unreg_m2m:
	video_unregister_device(&dev->stateless_dec.vfd);
	v4l2_m2m_release(dev->stateless_dec.m2m_dev);
#endif
unreg_sf_dec:
	video_unregister_device(&dev->stateful_dec.vfd);
	v4l2_m2m_release(dev->stateful_dec.m2m_dev);
unreg_sf_enc:
	video_unregister_device(&dev->stateful_enc.vfd);
	v4l2_m2m_release(dev->stateful_enc.m2m_dev);
unreg_dev:
	v4l2_device_unregister(&dev->v4l2_dev);

	return ret;
}

static int vicodec_remove(struct platform_device *pdev)
{
	struct vicodec_dev *dev = platform_get_drvdata(pdev);

	v4l2_info(&dev->v4l2_dev, "Removing " VICODEC_NAME);

#ifdef CONFIG_MEDIA_CONTROLLER
	media_device_unregister(&dev->mdev);
	v4l2_m2m_unregister_media_controller(dev->stateful_enc.m2m_dev);
	v4l2_m2m_unregister_media_controller(dev->stateful_dec.m2m_dev);
	v4l2_m2m_unregister_media_controller(dev->stateless_dec.m2m_dev);
	media_device_cleanup(&dev->mdev);
#endif

	v4l2_m2m_release(dev->stateful_enc.m2m_dev);
	v4l2_m2m_release(dev->stateful_dec.m2m_dev);
	video_unregister_device(&dev->stateful_enc.vfd);
	video_unregister_device(&dev->stateful_dec.vfd);
	video_unregister_device(&dev->stateless_dec.vfd);
	v4l2_device_unregister(&dev->v4l2_dev);

	return 0;
}

static struct platform_driver vicodec_pdrv = {
	.probe		= vicodec_probe,
	.remove		= vicodec_remove,
	.driver		= {
		.name	= VICODEC_NAME,
	},
};

static void __exit vicodec_exit(void)
{
	platform_driver_unregister(&vicodec_pdrv);
	platform_device_unregister(&vicodec_pdev);
}

static int __init vicodec_init(void)
{
	int ret;

	ret = platform_device_register(&vicodec_pdev);
	if (ret)
		return ret;

	ret = platform_driver_register(&vicodec_pdrv);
	if (ret)
		platform_device_unregister(&vicodec_pdev);

	return ret;
}

module_init(vicodec_init);
module_exit(vicodec_exit);<|MERGE_RESOLUTION|>--- conflicted
+++ resolved
@@ -257,11 +257,7 @@
 	u8 *p_src, *p_dst;
 	int ret = 0;
 
-<<<<<<< HEAD
-	if (ctx->is_enc)
-=======
 	if (ctx->is_enc || ctx->is_stateless)
->>>>>>> c59c1e66
 		p_src = vb2_plane_vaddr(&src_vb->vb2_buf, 0);
 	else
 		p_src = state->compressed_frame;
@@ -334,11 +330,7 @@
 
 		vb2_set_plane_payload(&dst_vb->vb2_buf, 0, q_dst->sizeimage);
 	}
-<<<<<<< HEAD
-	return 0;
-=======
 	return ret;
->>>>>>> c59c1e66
 }
 
 /*
