--- conflicted
+++ resolved
@@ -2,11 +2,7 @@
 config VIDEO_SAMSUNG_EXYNOS4_IS
 	bool "Samsung S5P/EXYNOS4 SoC series Camera Subsystem driver"
 	depends on VIDEO_V4L2 && VIDEO_V4L2_SUBDEV_API
-<<<<<<< HEAD
-	depends on ARCH_S5PV210 || ARCH_EXYNOS
-=======
 	depends on ARCH_S5PV210 || ARCH_EXYNOS || COMPILE_TEST
->>>>>>> 6f566b79
 	depends on OF && COMMON_CLK
 	help
 	  Say Y here to enable camera host interface devices for
