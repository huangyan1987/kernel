--- conflicted
+++ resolved
@@ -300,11 +300,7 @@
 static int isp_xclk_init(struct isp_device *isp)
 {
 	struct device_node *np = isp->dev->of_node;
-<<<<<<< HEAD
-	struct clk_init_data init = { 0 };
-=======
 	struct clk_init_data init = {};
->>>>>>> 8e6fbfc0
 	unsigned int i;
 
 	for (i = 0; i < ARRAY_SIZE(isp->xclks); ++i)
