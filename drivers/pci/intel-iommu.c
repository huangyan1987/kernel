/*
 * Copyright (c) 2006, Intel Corporation.
 *
 * This program is free software; you can redistribute it and/or modify it
 * under the terms and conditions of the GNU General Public License,
 * version 2, as published by the Free Software Foundation.
 *
 * This program is distributed in the hope it will be useful, but WITHOUT
 * ANY WARRANTY; without even the implied warranty of MERCHANTABILITY or
 * FITNESS FOR A PARTICULAR PURPOSE.  See the GNU General Public License for
 * more details.
 *
 * You should have received a copy of the GNU General Public License along with
 * this program; if not, write to the Free Software Foundation, Inc., 59 Temple
 * Place - Suite 330, Boston, MA 02111-1307 USA.
 *
 * Copyright (C) 2006-2008 Intel Corporation
 * Author: Ashok Raj <ashok.raj@intel.com>
 * Author: Shaohua Li <shaohua.li@intel.com>
 * Author: Anil S Keshavamurthy <anil.s.keshavamurthy@intel.com>
 * Author: Fenghua Yu <fenghua.yu@intel.com>
 */

#include <linux/init.h>
#include <linux/bitmap.h>
#include <linux/debugfs.h>
#include <linux/slab.h>
#include <linux/irq.h>
#include <linux/interrupt.h>
#include <linux/spinlock.h>
#include <linux/pci.h>
#include <linux/dmar.h>
#include <linux/dma-mapping.h>
#include <linux/mempool.h>
#include <linux/timer.h>
#include <linux/iova.h>
#include <linux/iommu.h>
#include <linux/intel-iommu.h>
#include <asm/cacheflush.h>
#include <asm/iommu.h>
#include "pci.h"

#define ROOT_SIZE		VTD_PAGE_SIZE
#define CONTEXT_SIZE		VTD_PAGE_SIZE

#define IS_GFX_DEVICE(pdev) ((pdev->class >> 16) == PCI_BASE_CLASS_DISPLAY)
#define IS_ISA_DEVICE(pdev) ((pdev->class >> 8) == PCI_CLASS_BRIDGE_ISA)

#define IOAPIC_RANGE_START	(0xfee00000)
#define IOAPIC_RANGE_END	(0xfeefffff)
#define IOVA_START_ADDR		(0x1000)

#define DEFAULT_DOMAIN_ADDRESS_WIDTH 48

#define DOMAIN_MAX_ADDR(gaw) ((((u64)1) << gaw) - 1)

#define IOVA_PFN(addr)		((addr) >> PAGE_SHIFT)
#define DMA_32BIT_PFN		IOVA_PFN(DMA_32BIT_MASK)
#define DMA_64BIT_PFN		IOVA_PFN(DMA_64BIT_MASK)

/* global iommu list, set NULL for ignored DMAR units */
static struct intel_iommu **g_iommus;

/*
 * 0: Present
 * 1-11: Reserved
 * 12-63: Context Ptr (12 - (haw-1))
 * 64-127: Reserved
 */
struct root_entry {
	u64	val;
	u64	rsvd1;
};
#define ROOT_ENTRY_NR (VTD_PAGE_SIZE/sizeof(struct root_entry))
static inline bool root_present(struct root_entry *root)
{
	return (root->val & 1);
}
static inline void set_root_present(struct root_entry *root)
{
	root->val |= 1;
}
static inline void set_root_value(struct root_entry *root, unsigned long value)
{
	root->val |= value & VTD_PAGE_MASK;
}

static inline struct context_entry *
get_context_addr_from_root(struct root_entry *root)
{
	return (struct context_entry *)
		(root_present(root)?phys_to_virt(
		root->val & VTD_PAGE_MASK) :
		NULL);
}

/*
 * low 64 bits:
 * 0: present
 * 1: fault processing disable
 * 2-3: translation type
 * 12-63: address space root
 * high 64 bits:
 * 0-2: address width
 * 3-6: aval
 * 8-23: domain id
 */
struct context_entry {
	u64 lo;
	u64 hi;
};

static inline bool context_present(struct context_entry *context)
{
	return (context->lo & 1);
}
static inline void context_set_present(struct context_entry *context)
{
	context->lo |= 1;
}

static inline void context_set_fault_enable(struct context_entry *context)
{
	context->lo &= (((u64)-1) << 2) | 1;
}

#define CONTEXT_TT_MULTI_LEVEL 0

static inline void context_set_translation_type(struct context_entry *context,
						unsigned long value)
{
	context->lo &= (((u64)-1) << 4) | 3;
	context->lo |= (value & 3) << 2;
}

static inline void context_set_address_root(struct context_entry *context,
					    unsigned long value)
{
	context->lo |= value & VTD_PAGE_MASK;
}

static inline void context_set_address_width(struct context_entry *context,
					     unsigned long value)
{
	context->hi |= value & 7;
}

static inline void context_set_domain_id(struct context_entry *context,
					 unsigned long value)
{
	context->hi |= (value & ((1 << 16) - 1)) << 8;
}

static inline void context_clear_entry(struct context_entry *context)
{
	context->lo = 0;
	context->hi = 0;
}

/*
 * 0: readable
 * 1: writable
 * 2-6: reserved
 * 7: super page
 * 8-11: available
 * 12-63: Host physcial address
 */
struct dma_pte {
	u64 val;
};

static inline void dma_clear_pte(struct dma_pte *pte)
{
	pte->val = 0;
}

static inline void dma_set_pte_readable(struct dma_pte *pte)
{
	pte->val |= DMA_PTE_READ;
}

static inline void dma_set_pte_writable(struct dma_pte *pte)
{
	pte->val |= DMA_PTE_WRITE;
}

static inline void dma_set_pte_prot(struct dma_pte *pte, unsigned long prot)
{
	pte->val = (pte->val & ~3) | (prot & 3);
}

static inline u64 dma_pte_addr(struct dma_pte *pte)
{
	return (pte->val & VTD_PAGE_MASK);
}

static inline void dma_set_pte_addr(struct dma_pte *pte, u64 addr)
{
	pte->val |= (addr & VTD_PAGE_MASK);
}

static inline bool dma_pte_present(struct dma_pte *pte)
{
	return (pte->val & 3) != 0;
}

/* devices under the same p2p bridge are owned in one domain */
#define DOMAIN_FLAG_P2P_MULTIPLE_DEVICES (1 << 0)

/* domain represents a virtual machine, more than one devices
 * across iommus may be owned in one domain, e.g. kvm guest.
 */
#define DOMAIN_FLAG_VIRTUAL_MACHINE	(1 << 1)

struct dmar_domain {
	int	id;			/* domain id */
	unsigned long iommu_bmp;	/* bitmap of iommus this domain uses*/

	struct list_head devices; 	/* all devices' list */
	struct iova_domain iovad;	/* iova's that belong to this domain */

	struct dma_pte	*pgd;		/* virtual address */
	spinlock_t	mapping_lock;	/* page table lock */
	int		gaw;		/* max guest address width */

	/* adjusted guest address width, 0 is level 2 30-bit */
	int		agaw;

	int		flags;		/* flags to find out type of domain */

	int		iommu_coherency;/* indicate coherency of iommu access */
	int		iommu_count;	/* reference count of iommu */
	spinlock_t	iommu_lock;	/* protect iommu set in domain */
	u64		max_addr;	/* maximum mapped address */
};

/* PCI domain-device relationship */
struct device_domain_info {
	struct list_head link;	/* link to domain siblings */
	struct list_head global; /* link to global list */
	u8 bus;			/* PCI bus numer */
	u8 devfn;		/* PCI devfn number */
	struct pci_dev *dev; /* it's NULL for PCIE-to-PCI bridge */
	struct dmar_domain *domain; /* pointer to domain */
};

static void flush_unmaps_timeout(unsigned long data);

DEFINE_TIMER(unmap_timer,  flush_unmaps_timeout, 0, 0);

#define HIGH_WATER_MARK 250
struct deferred_flush_tables {
	int next;
	struct iova *iova[HIGH_WATER_MARK];
	struct dmar_domain *domain[HIGH_WATER_MARK];
};

static struct deferred_flush_tables *deferred_flush;

/* bitmap for indexing intel_iommus */
static int g_num_of_iommus;

static DEFINE_SPINLOCK(async_umap_flush_lock);
static LIST_HEAD(unmaps_to_do);

static int timer_on;
static long list_size;

static void domain_remove_dev_info(struct dmar_domain *domain);

int dmar_disabled;
static int __initdata dmar_map_gfx = 1;
static int dmar_forcedac;
static int intel_iommu_strict;

#define DUMMY_DEVICE_DOMAIN_INFO ((struct device_domain_info *)(-1))
static DEFINE_SPINLOCK(device_domain_lock);
static LIST_HEAD(device_domain_list);

static struct iommu_ops intel_iommu_ops;

static int __init intel_iommu_setup(char *str)
{
	if (!str)
		return -EINVAL;
	while (*str) {
		if (!strncmp(str, "off", 3)) {
			dmar_disabled = 1;
			printk(KERN_INFO"Intel-IOMMU: disabled\n");
		} else if (!strncmp(str, "igfx_off", 8)) {
			dmar_map_gfx = 0;
			printk(KERN_INFO
				"Intel-IOMMU: disable GFX device mapping\n");
		} else if (!strncmp(str, "forcedac", 8)) {
			printk(KERN_INFO
				"Intel-IOMMU: Forcing DAC for PCI devices\n");
			dmar_forcedac = 1;
		} else if (!strncmp(str, "strict", 6)) {
			printk(KERN_INFO
				"Intel-IOMMU: disable batched IOTLB flush\n");
			intel_iommu_strict = 1;
		}

		str += strcspn(str, ",");
		while (*str == ',')
			str++;
	}
	return 0;
}
__setup("intel_iommu=", intel_iommu_setup);

static struct kmem_cache *iommu_domain_cache;
static struct kmem_cache *iommu_devinfo_cache;
static struct kmem_cache *iommu_iova_cache;

static inline void *iommu_kmem_cache_alloc(struct kmem_cache *cachep)
{
	unsigned int flags;
	void *vaddr;

	/* trying to avoid low memory issues */
	flags = current->flags & PF_MEMALLOC;
	current->flags |= PF_MEMALLOC;
	vaddr = kmem_cache_alloc(cachep, GFP_ATOMIC);
	current->flags &= (~PF_MEMALLOC | flags);
	return vaddr;
}


static inline void *alloc_pgtable_page(void)
{
	unsigned int flags;
	void *vaddr;

	/* trying to avoid low memory issues */
	flags = current->flags & PF_MEMALLOC;
	current->flags |= PF_MEMALLOC;
	vaddr = (void *)get_zeroed_page(GFP_ATOMIC);
	current->flags &= (~PF_MEMALLOC | flags);
	return vaddr;
}

static inline void free_pgtable_page(void *vaddr)
{
	free_page((unsigned long)vaddr);
}

static inline void *alloc_domain_mem(void)
{
	return iommu_kmem_cache_alloc(iommu_domain_cache);
}

static void free_domain_mem(void *vaddr)
{
	kmem_cache_free(iommu_domain_cache, vaddr);
}

static inline void * alloc_devinfo_mem(void)
{
	return iommu_kmem_cache_alloc(iommu_devinfo_cache);
}

static inline void free_devinfo_mem(void *vaddr)
{
	kmem_cache_free(iommu_devinfo_cache, vaddr);
}

struct iova *alloc_iova_mem(void)
{
	return iommu_kmem_cache_alloc(iommu_iova_cache);
}

void free_iova_mem(struct iova *iova)
{
	kmem_cache_free(iommu_iova_cache, iova);
}

<<<<<<< HEAD
=======

static inline int width_to_agaw(int width);

/* calculate agaw for each iommu.
 * "SAGAW" may be different across iommus, use a default agaw, and
 * get a supported less agaw for iommus that don't support the default agaw.
 */
int iommu_calculate_agaw(struct intel_iommu *iommu)
{
	unsigned long sagaw;
	int agaw = -1;

	sagaw = cap_sagaw(iommu->cap);
	for (agaw = width_to_agaw(DEFAULT_DOMAIN_ADDRESS_WIDTH);
	     agaw >= 0; agaw--) {
		if (test_bit(agaw, &sagaw))
			break;
	}

	return agaw;
}

/* in native case, each domain is related to only one iommu */
static struct intel_iommu *domain_get_iommu(struct dmar_domain *domain)
{
	int iommu_id;

	BUG_ON(domain->flags & DOMAIN_FLAG_VIRTUAL_MACHINE);

	iommu_id = find_first_bit(&domain->iommu_bmp, g_num_of_iommus);
	if (iommu_id < 0 || iommu_id >= g_num_of_iommus)
		return NULL;

	return g_iommus[iommu_id];
}

/* "Coherency" capability may be different across iommus */
static void domain_update_iommu_coherency(struct dmar_domain *domain)
{
	int i;

	domain->iommu_coherency = 1;

	i = find_first_bit(&domain->iommu_bmp, g_num_of_iommus);
	for (; i < g_num_of_iommus; ) {
		if (!ecap_coherent(g_iommus[i]->ecap)) {
			domain->iommu_coherency = 0;
			break;
		}
		i = find_next_bit(&domain->iommu_bmp, g_num_of_iommus, i+1);
	}
}

static struct intel_iommu *device_to_iommu(u8 bus, u8 devfn)
{
	struct dmar_drhd_unit *drhd = NULL;
	int i;

	for_each_drhd_unit(drhd) {
		if (drhd->ignored)
			continue;

		for (i = 0; i < drhd->devices_cnt; i++)
			if (drhd->devices[i] &&
			    drhd->devices[i]->bus->number == bus &&
			    drhd->devices[i]->devfn == devfn)
				return drhd->iommu;

		if (drhd->include_all)
			return drhd->iommu;
	}

	return NULL;
}

static void domain_flush_cache(struct dmar_domain *domain,
			       void *addr, int size)
{
	if (!domain->iommu_coherency)
		clflush_cache_range(addr, size);
}

>>>>>>> 18e352e4
/* Gets context entry for a given bus and devfn */
static struct context_entry * device_to_context_entry(struct intel_iommu *iommu,
		u8 bus, u8 devfn)
{
	struct root_entry *root;
	struct context_entry *context;
	unsigned long phy_addr;
	unsigned long flags;

	spin_lock_irqsave(&iommu->lock, flags);
	root = &iommu->root_entry[bus];
	context = get_context_addr_from_root(root);
	if (!context) {
		context = (struct context_entry *)alloc_pgtable_page();
		if (!context) {
			spin_unlock_irqrestore(&iommu->lock, flags);
			return NULL;
		}
		__iommu_flush_cache(iommu, (void *)context, CONTEXT_SIZE);
		phy_addr = virt_to_phys((void *)context);
		set_root_value(root, phy_addr);
		set_root_present(root);
		__iommu_flush_cache(iommu, root, sizeof(*root));
	}
	spin_unlock_irqrestore(&iommu->lock, flags);
	return &context[devfn];
}

static int device_context_mapped(struct intel_iommu *iommu, u8 bus, u8 devfn)
{
	struct root_entry *root;
	struct context_entry *context;
	int ret;
	unsigned long flags;

	spin_lock_irqsave(&iommu->lock, flags);
	root = &iommu->root_entry[bus];
	context = get_context_addr_from_root(root);
	if (!context) {
		ret = 0;
		goto out;
	}
	ret = context_present(&context[devfn]);
out:
	spin_unlock_irqrestore(&iommu->lock, flags);
	return ret;
}

static void clear_context_table(struct intel_iommu *iommu, u8 bus, u8 devfn)
{
	struct root_entry *root;
	struct context_entry *context;
	unsigned long flags;

	spin_lock_irqsave(&iommu->lock, flags);
	root = &iommu->root_entry[bus];
	context = get_context_addr_from_root(root);
	if (context) {
		context_clear_entry(&context[devfn]);
		__iommu_flush_cache(iommu, &context[devfn], \
			sizeof(*context));
	}
	spin_unlock_irqrestore(&iommu->lock, flags);
}

static void free_context_table(struct intel_iommu *iommu)
{
	struct root_entry *root;
	int i;
	unsigned long flags;
	struct context_entry *context;

	spin_lock_irqsave(&iommu->lock, flags);
	if (!iommu->root_entry) {
		goto out;
	}
	for (i = 0; i < ROOT_ENTRY_NR; i++) {
		root = &iommu->root_entry[i];
		context = get_context_addr_from_root(root);
		if (context)
			free_pgtable_page(context);
	}
	free_pgtable_page(iommu->root_entry);
	iommu->root_entry = NULL;
out:
	spin_unlock_irqrestore(&iommu->lock, flags);
}

/* page table handling */
#define LEVEL_STRIDE		(9)
#define LEVEL_MASK		(((u64)1 << LEVEL_STRIDE) - 1)

static inline int agaw_to_level(int agaw)
{
	return agaw + 2;
}

static inline int agaw_to_width(int agaw)
{
	return 30 + agaw * LEVEL_STRIDE;

}

static inline int width_to_agaw(int width)
{
	return (width - 30) / LEVEL_STRIDE;
}

static inline unsigned int level_to_offset_bits(int level)
{
	return (12 + (level - 1) * LEVEL_STRIDE);
}

static inline int address_level_offset(u64 addr, int level)
{
	return ((addr >> level_to_offset_bits(level)) & LEVEL_MASK);
}

static inline u64 level_mask(int level)
{
	return ((u64)-1 << level_to_offset_bits(level));
}

static inline u64 level_size(int level)
{
	return ((u64)1 << level_to_offset_bits(level));
}

static inline u64 align_to_level(u64 addr, int level)
{
	return ((addr + level_size(level) - 1) & level_mask(level));
}

static struct dma_pte * addr_to_dma_pte(struct dmar_domain *domain, u64 addr)
{
	int addr_width = agaw_to_width(domain->agaw);
	struct dma_pte *parent, *pte = NULL;
	int level = agaw_to_level(domain->agaw);
	int offset;
	unsigned long flags;

	BUG_ON(!domain->pgd);

	addr &= (((u64)1) << addr_width) - 1;
	parent = domain->pgd;

	spin_lock_irqsave(&domain->mapping_lock, flags);
	while (level > 0) {
		void *tmp_page;

		offset = address_level_offset(addr, level);
		pte = &parent[offset];
		if (level == 1)
			break;

		if (!dma_pte_present(pte)) {
			tmp_page = alloc_pgtable_page();

			if (!tmp_page) {
				spin_unlock_irqrestore(&domain->mapping_lock,
					flags);
				return NULL;
			}
			domain_flush_cache(domain, tmp_page, PAGE_SIZE);
			dma_set_pte_addr(pte, virt_to_phys(tmp_page));
			/*
			 * high level table always sets r/w, last level page
			 * table control read/write
			 */
			dma_set_pte_readable(pte);
			dma_set_pte_writable(pte);
			domain_flush_cache(domain, pte, sizeof(*pte));
		}
		parent = phys_to_virt(dma_pte_addr(pte));
		level--;
	}

	spin_unlock_irqrestore(&domain->mapping_lock, flags);
	return pte;
}

/* return address's pte at specific level */
static struct dma_pte *dma_addr_level_pte(struct dmar_domain *domain, u64 addr,
		int level)
{
	struct dma_pte *parent, *pte = NULL;
	int total = agaw_to_level(domain->agaw);
	int offset;

	parent = domain->pgd;
	while (level <= total) {
		offset = address_level_offset(addr, total);
		pte = &parent[offset];
		if (level == total)
			return pte;

		if (!dma_pte_present(pte))
			break;
		parent = phys_to_virt(dma_pte_addr(pte));
		total--;
	}
	return NULL;
}

/* clear one page's page table */
static void dma_pte_clear_one(struct dmar_domain *domain, u64 addr)
{
	struct dma_pte *pte = NULL;

	/* get last level pte */
	pte = dma_addr_level_pte(domain, addr, 1);

	if (pte) {
		dma_clear_pte(pte);
		domain_flush_cache(domain, pte, sizeof(*pte));
	}
}

/* clear last level pte, a tlb flush should be followed */
static void dma_pte_clear_range(struct dmar_domain *domain, u64 start, u64 end)
{
	int addr_width = agaw_to_width(domain->agaw);

	start &= (((u64)1) << addr_width) - 1;
	end &= (((u64)1) << addr_width) - 1;
	/* in case it's partial page */
	start = PAGE_ALIGN(start);
	end &= PAGE_MASK;

	/* we don't need lock here, nobody else touches the iova range */
	while (start < end) {
		dma_pte_clear_one(domain, start);
		start += VTD_PAGE_SIZE;
	}
}

/* free page table pages. last level pte should already be cleared */
static void dma_pte_free_pagetable(struct dmar_domain *domain,
	u64 start, u64 end)
{
	int addr_width = agaw_to_width(domain->agaw);
	struct dma_pte *pte;
	int total = agaw_to_level(domain->agaw);
	int level;
	u64 tmp;

	start &= (((u64)1) << addr_width) - 1;
	end &= (((u64)1) << addr_width) - 1;

	/* we don't need lock here, nobody else touches the iova range */
	level = 2;
	while (level <= total) {
		tmp = align_to_level(start, level);
		if (tmp >= end || (tmp + level_size(level) > end))
			return;

		while (tmp < end) {
			pte = dma_addr_level_pte(domain, tmp, level);
			if (pte) {
				free_pgtable_page(
					phys_to_virt(dma_pte_addr(pte)));
				dma_clear_pte(pte);
				domain_flush_cache(domain, pte, sizeof(*pte));
			}
			tmp += level_size(level);
		}
		level++;
	}
	/* free pgd */
	if (start == 0 && end >= ((((u64)1) << addr_width) - 1)) {
		free_pgtable_page(domain->pgd);
		domain->pgd = NULL;
	}
}

/* iommu handling */
static int iommu_alloc_root_entry(struct intel_iommu *iommu)
{
	struct root_entry *root;
	unsigned long flags;

	root = (struct root_entry *)alloc_pgtable_page();
	if (!root)
		return -ENOMEM;

	__iommu_flush_cache(iommu, root, ROOT_SIZE);

	spin_lock_irqsave(&iommu->lock, flags);
	iommu->root_entry = root;
	spin_unlock_irqrestore(&iommu->lock, flags);

	return 0;
}

static void iommu_set_root_entry(struct intel_iommu *iommu)
{
	void *addr;
	u32 cmd, sts;
	unsigned long flag;

	addr = iommu->root_entry;

	spin_lock_irqsave(&iommu->register_lock, flag);
	dmar_writeq(iommu->reg + DMAR_RTADDR_REG, virt_to_phys(addr));

	cmd = iommu->gcmd | DMA_GCMD_SRTP;
	writel(cmd, iommu->reg + DMAR_GCMD_REG);

	/* Make sure hardware complete it */
	IOMMU_WAIT_OP(iommu, DMAR_GSTS_REG,
		readl, (sts & DMA_GSTS_RTPS), sts);

	spin_unlock_irqrestore(&iommu->register_lock, flag);
}

static void iommu_flush_write_buffer(struct intel_iommu *iommu)
{
	u32 val;
	unsigned long flag;

	if (!cap_rwbf(iommu->cap))
		return;
	val = iommu->gcmd | DMA_GCMD_WBF;

	spin_lock_irqsave(&iommu->register_lock, flag);
	writel(val, iommu->reg + DMAR_GCMD_REG);

	/* Make sure hardware complete it */
	IOMMU_WAIT_OP(iommu, DMAR_GSTS_REG,
			readl, (!(val & DMA_GSTS_WBFS)), val);

	spin_unlock_irqrestore(&iommu->register_lock, flag);
}

/* return value determine if we need a write buffer flush */
static int __iommu_flush_context(struct intel_iommu *iommu,
	u16 did, u16 source_id, u8 function_mask, u64 type,
	int non_present_entry_flush)
{
	u64 val = 0;
	unsigned long flag;

	/*
	 * In the non-present entry flush case, if hardware doesn't cache
	 * non-present entry we do nothing and if hardware cache non-present
	 * entry, we flush entries of domain 0 (the domain id is used to cache
	 * any non-present entries)
	 */
	if (non_present_entry_flush) {
		if (!cap_caching_mode(iommu->cap))
			return 1;
		else
			did = 0;
	}

	switch (type) {
	case DMA_CCMD_GLOBAL_INVL:
		val = DMA_CCMD_GLOBAL_INVL;
		break;
	case DMA_CCMD_DOMAIN_INVL:
		val = DMA_CCMD_DOMAIN_INVL|DMA_CCMD_DID(did);
		break;
	case DMA_CCMD_DEVICE_INVL:
		val = DMA_CCMD_DEVICE_INVL|DMA_CCMD_DID(did)
			| DMA_CCMD_SID(source_id) | DMA_CCMD_FM(function_mask);
		break;
	default:
		BUG();
	}
	val |= DMA_CCMD_ICC;

	spin_lock_irqsave(&iommu->register_lock, flag);
	dmar_writeq(iommu->reg + DMAR_CCMD_REG, val);

	/* Make sure hardware complete it */
	IOMMU_WAIT_OP(iommu, DMAR_CCMD_REG,
		dmar_readq, (!(val & DMA_CCMD_ICC)), val);

	spin_unlock_irqrestore(&iommu->register_lock, flag);

	/* flush context entry will implicitly flush write buffer */
	return 0;
}

/* return value determine if we need a write buffer flush */
static int __iommu_flush_iotlb(struct intel_iommu *iommu, u16 did,
	u64 addr, unsigned int size_order, u64 type,
	int non_present_entry_flush)
{
	int tlb_offset = ecap_iotlb_offset(iommu->ecap);
	u64 val = 0, val_iva = 0;
	unsigned long flag;

	/*
	 * In the non-present entry flush case, if hardware doesn't cache
	 * non-present entry we do nothing and if hardware cache non-present
	 * entry, we flush entries of domain 0 (the domain id is used to cache
	 * any non-present entries)
	 */
	if (non_present_entry_flush) {
		if (!cap_caching_mode(iommu->cap))
			return 1;
		else
			did = 0;
	}

	switch (type) {
	case DMA_TLB_GLOBAL_FLUSH:
		/* global flush doesn't need set IVA_REG */
		val = DMA_TLB_GLOBAL_FLUSH|DMA_TLB_IVT;
		break;
	case DMA_TLB_DSI_FLUSH:
		val = DMA_TLB_DSI_FLUSH|DMA_TLB_IVT|DMA_TLB_DID(did);
		break;
	case DMA_TLB_PSI_FLUSH:
		val = DMA_TLB_PSI_FLUSH|DMA_TLB_IVT|DMA_TLB_DID(did);
		/* Note: always flush non-leaf currently */
		val_iva = size_order | addr;
		break;
	default:
		BUG();
	}
	/* Note: set drain read/write */
#if 0
	/*
	 * This is probably to be super secure.. Looks like we can
	 * ignore it without any impact.
	 */
	if (cap_read_drain(iommu->cap))
		val |= DMA_TLB_READ_DRAIN;
#endif
	if (cap_write_drain(iommu->cap))
		val |= DMA_TLB_WRITE_DRAIN;

	spin_lock_irqsave(&iommu->register_lock, flag);
	/* Note: Only uses first TLB reg currently */
	if (val_iva)
		dmar_writeq(iommu->reg + tlb_offset, val_iva);
	dmar_writeq(iommu->reg + tlb_offset + 8, val);

	/* Make sure hardware complete it */
	IOMMU_WAIT_OP(iommu, tlb_offset + 8,
		dmar_readq, (!(val & DMA_TLB_IVT)), val);

	spin_unlock_irqrestore(&iommu->register_lock, flag);

	/* check IOTLB invalidation granularity */
	if (DMA_TLB_IAIG(val) == 0)
		printk(KERN_ERR"IOMMU: flush IOTLB failed\n");
	if (DMA_TLB_IAIG(val) != DMA_TLB_IIRG(type))
		pr_debug("IOMMU: tlb flush request %Lx, actual %Lx\n",
			(unsigned long long)DMA_TLB_IIRG(type),
			(unsigned long long)DMA_TLB_IAIG(val));
	/* flush iotlb entry will implicitly flush write buffer */
	return 0;
}

static int iommu_flush_iotlb_psi(struct intel_iommu *iommu, u16 did,
	u64 addr, unsigned int pages, int non_present_entry_flush)
{
	unsigned int mask;

	BUG_ON(addr & (~VTD_PAGE_MASK));
	BUG_ON(pages == 0);

	/* Fallback to domain selective flush if no PSI support */
	if (!cap_pgsel_inv(iommu->cap))
		return iommu->flush.flush_iotlb(iommu, did, 0, 0,
						DMA_TLB_DSI_FLUSH,
						non_present_entry_flush);

	/*
	 * PSI requires page size to be 2 ^ x, and the base address is naturally
	 * aligned to the size
	 */
	mask = ilog2(__roundup_pow_of_two(pages));
	/* Fallback to domain selective flush if size is too big */
	if (mask > cap_max_amask_val(iommu->cap))
		return iommu->flush.flush_iotlb(iommu, did, 0, 0,
			DMA_TLB_DSI_FLUSH, non_present_entry_flush);

	return iommu->flush.flush_iotlb(iommu, did, addr, mask,
					DMA_TLB_PSI_FLUSH,
					non_present_entry_flush);
}

static void iommu_disable_protect_mem_regions(struct intel_iommu *iommu)
{
	u32 pmen;
	unsigned long flags;

	spin_lock_irqsave(&iommu->register_lock, flags);
	pmen = readl(iommu->reg + DMAR_PMEN_REG);
	pmen &= ~DMA_PMEN_EPM;
	writel(pmen, iommu->reg + DMAR_PMEN_REG);

	/* wait for the protected region status bit to clear */
	IOMMU_WAIT_OP(iommu, DMAR_PMEN_REG,
		readl, !(pmen & DMA_PMEN_PRS), pmen);

	spin_unlock_irqrestore(&iommu->register_lock, flags);
}

static int iommu_enable_translation(struct intel_iommu *iommu)
{
	u32 sts;
	unsigned long flags;

	spin_lock_irqsave(&iommu->register_lock, flags);
	writel(iommu->gcmd|DMA_GCMD_TE, iommu->reg + DMAR_GCMD_REG);

	/* Make sure hardware complete it */
	IOMMU_WAIT_OP(iommu, DMAR_GSTS_REG,
		readl, (sts & DMA_GSTS_TES), sts);

	iommu->gcmd |= DMA_GCMD_TE;
	spin_unlock_irqrestore(&iommu->register_lock, flags);
	return 0;
}

static int iommu_disable_translation(struct intel_iommu *iommu)
{
	u32 sts;
	unsigned long flag;

	spin_lock_irqsave(&iommu->register_lock, flag);
	iommu->gcmd &= ~DMA_GCMD_TE;
	writel(iommu->gcmd, iommu->reg + DMAR_GCMD_REG);

	/* Make sure hardware complete it */
	IOMMU_WAIT_OP(iommu, DMAR_GSTS_REG,
		readl, (!(sts & DMA_GSTS_TES)), sts);

	spin_unlock_irqrestore(&iommu->register_lock, flag);
	return 0;
}

/* iommu interrupt handling. Most stuff are MSI-like. */

static const char *fault_reason_strings[] =
{
	"Software",
	"Present bit in root entry is clear",
	"Present bit in context entry is clear",
	"Invalid context entry",
	"Access beyond MGAW",
	"PTE Write access is not set",
	"PTE Read access is not set",
	"Next page table ptr is invalid",
	"Root table address invalid",
	"Context table ptr is invalid",
	"non-zero reserved fields in RTP",
	"non-zero reserved fields in CTP",
	"non-zero reserved fields in PTE",
};
#define MAX_FAULT_REASON_IDX 	(ARRAY_SIZE(fault_reason_strings) - 1)

const char *dmar_get_fault_reason(u8 fault_reason)
{
	if (fault_reason > MAX_FAULT_REASON_IDX)
		return "Unknown";
	else
		return fault_reason_strings[fault_reason];
}

void dmar_msi_unmask(unsigned int irq)
{
	struct intel_iommu *iommu = get_irq_data(irq);
	unsigned long flag;

	/* unmask it */
	spin_lock_irqsave(&iommu->register_lock, flag);
	writel(0, iommu->reg + DMAR_FECTL_REG);
	/* Read a reg to force flush the post write */
	readl(iommu->reg + DMAR_FECTL_REG);
	spin_unlock_irqrestore(&iommu->register_lock, flag);
}

void dmar_msi_mask(unsigned int irq)
{
	unsigned long flag;
	struct intel_iommu *iommu = get_irq_data(irq);

	/* mask it */
	spin_lock_irqsave(&iommu->register_lock, flag);
	writel(DMA_FECTL_IM, iommu->reg + DMAR_FECTL_REG);
	/* Read a reg to force flush the post write */
	readl(iommu->reg + DMAR_FECTL_REG);
	spin_unlock_irqrestore(&iommu->register_lock, flag);
}

void dmar_msi_write(int irq, struct msi_msg *msg)
{
	struct intel_iommu *iommu = get_irq_data(irq);
	unsigned long flag;

	spin_lock_irqsave(&iommu->register_lock, flag);
	writel(msg->data, iommu->reg + DMAR_FEDATA_REG);
	writel(msg->address_lo, iommu->reg + DMAR_FEADDR_REG);
	writel(msg->address_hi, iommu->reg + DMAR_FEUADDR_REG);
	spin_unlock_irqrestore(&iommu->register_lock, flag);
}

void dmar_msi_read(int irq, struct msi_msg *msg)
{
	struct intel_iommu *iommu = get_irq_data(irq);
	unsigned long flag;

	spin_lock_irqsave(&iommu->register_lock, flag);
	msg->data = readl(iommu->reg + DMAR_FEDATA_REG);
	msg->address_lo = readl(iommu->reg + DMAR_FEADDR_REG);
	msg->address_hi = readl(iommu->reg + DMAR_FEUADDR_REG);
	spin_unlock_irqrestore(&iommu->register_lock, flag);
}

static int iommu_page_fault_do_one(struct intel_iommu *iommu, int type,
		u8 fault_reason, u16 source_id, unsigned long long addr)
{
	const char *reason;

	reason = dmar_get_fault_reason(fault_reason);

	printk(KERN_ERR
		"DMAR:[%s] Request device [%02x:%02x.%d] "
		"fault addr %llx \n"
		"DMAR:[fault reason %02d] %s\n",
		(type ? "DMA Read" : "DMA Write"),
		(source_id >> 8), PCI_SLOT(source_id & 0xFF),
		PCI_FUNC(source_id & 0xFF), addr, fault_reason, reason);
	return 0;
}

#define PRIMARY_FAULT_REG_LEN (16)
static irqreturn_t iommu_page_fault(int irq, void *dev_id)
{
	struct intel_iommu *iommu = dev_id;
	int reg, fault_index;
	u32 fault_status;
	unsigned long flag;

	spin_lock_irqsave(&iommu->register_lock, flag);
	fault_status = readl(iommu->reg + DMAR_FSTS_REG);

	/* TBD: ignore advanced fault log currently */
	if (!(fault_status & DMA_FSTS_PPF))
		goto clear_overflow;

	fault_index = dma_fsts_fault_record_index(fault_status);
	reg = cap_fault_reg_offset(iommu->cap);
	while (1) {
		u8 fault_reason;
		u16 source_id;
		u64 guest_addr;
		int type;
		u32 data;

		/* highest 32 bits */
		data = readl(iommu->reg + reg +
				fault_index * PRIMARY_FAULT_REG_LEN + 12);
		if (!(data & DMA_FRCD_F))
			break;

		fault_reason = dma_frcd_fault_reason(data);
		type = dma_frcd_type(data);

		data = readl(iommu->reg + reg +
				fault_index * PRIMARY_FAULT_REG_LEN + 8);
		source_id = dma_frcd_source_id(data);

		guest_addr = dmar_readq(iommu->reg + reg +
				fault_index * PRIMARY_FAULT_REG_LEN);
		guest_addr = dma_frcd_page_addr(guest_addr);
		/* clear the fault */
		writel(DMA_FRCD_F, iommu->reg + reg +
			fault_index * PRIMARY_FAULT_REG_LEN + 12);

		spin_unlock_irqrestore(&iommu->register_lock, flag);

		iommu_page_fault_do_one(iommu, type, fault_reason,
				source_id, guest_addr);

		fault_index++;
		if (fault_index > cap_num_fault_regs(iommu->cap))
			fault_index = 0;
		spin_lock_irqsave(&iommu->register_lock, flag);
	}
clear_overflow:
	/* clear primary fault overflow */
	fault_status = readl(iommu->reg + DMAR_FSTS_REG);
	if (fault_status & DMA_FSTS_PFO)
		writel(DMA_FSTS_PFO, iommu->reg + DMAR_FSTS_REG);

	spin_unlock_irqrestore(&iommu->register_lock, flag);
	return IRQ_HANDLED;
}

int dmar_set_interrupt(struct intel_iommu *iommu)
{
	int irq, ret;

	irq = create_irq();
	if (!irq) {
		printk(KERN_ERR "IOMMU: no free vectors\n");
		return -EINVAL;
	}

	set_irq_data(irq, iommu);
	iommu->irq = irq;

	ret = arch_setup_dmar_msi(irq);
	if (ret) {
		set_irq_data(irq, NULL);
		iommu->irq = 0;
		destroy_irq(irq);
		return 0;
	}

	/* Force fault register is cleared */
	iommu_page_fault(irq, iommu);

	ret = request_irq(irq, iommu_page_fault, 0, iommu->name, iommu);
	if (ret)
		printk(KERN_ERR "IOMMU: can't request irq\n");
	return ret;
}

static int iommu_init_domains(struct intel_iommu *iommu)
{
	unsigned long ndomains;
	unsigned long nlongs;

	ndomains = cap_ndoms(iommu->cap);
	pr_debug("Number of Domains supportd <%ld>\n", ndomains);
	nlongs = BITS_TO_LONGS(ndomains);

	/* TBD: there might be 64K domains,
	 * consider other allocation for future chip
	 */
	iommu->domain_ids = kcalloc(nlongs, sizeof(unsigned long), GFP_KERNEL);
	if (!iommu->domain_ids) {
		printk(KERN_ERR "Allocating domain id array failed\n");
		return -ENOMEM;
	}
	iommu->domains = kcalloc(ndomains, sizeof(struct dmar_domain *),
			GFP_KERNEL);
	if (!iommu->domains) {
		printk(KERN_ERR "Allocating domain array failed\n");
		kfree(iommu->domain_ids);
		return -ENOMEM;
	}

	spin_lock_init(&iommu->lock);

	/*
	 * if Caching mode is set, then invalid translations are tagged
	 * with domainid 0. Hence we need to pre-allocate it.
	 */
	if (cap_caching_mode(iommu->cap))
		set_bit(0, iommu->domain_ids);
	return 0;
}


static void domain_exit(struct dmar_domain *domain);
<<<<<<< HEAD
=======
static void vm_domain_exit(struct dmar_domain *domain);
>>>>>>> 18e352e4

void free_dmar_iommu(struct intel_iommu *iommu)
{
	struct dmar_domain *domain;
	int i;
<<<<<<< HEAD
=======
	unsigned long flags;
>>>>>>> 18e352e4

	i = find_first_bit(iommu->domain_ids, cap_ndoms(iommu->cap));
	for (; i < cap_ndoms(iommu->cap); ) {
		domain = iommu->domains[i];
		clear_bit(i, iommu->domain_ids);

		spin_lock_irqsave(&domain->iommu_lock, flags);
		if (--domain->iommu_count == 0) {
			if (domain->flags & DOMAIN_FLAG_VIRTUAL_MACHINE)
				vm_domain_exit(domain);
			else
				domain_exit(domain);
		}
		spin_unlock_irqrestore(&domain->iommu_lock, flags);

		i = find_next_bit(iommu->domain_ids,
			cap_ndoms(iommu->cap), i+1);
	}

	if (iommu->gcmd & DMA_GCMD_TE)
		iommu_disable_translation(iommu);

	if (iommu->irq) {
		set_irq_data(iommu->irq, NULL);
		/* This will mask the irq */
		free_irq(iommu->irq, iommu);
		destroy_irq(iommu->irq);
	}

	kfree(iommu->domains);
	kfree(iommu->domain_ids);

	g_iommus[iommu->seq_id] = NULL;

	/* if all iommus are freed, free g_iommus */
	for (i = 0; i < g_num_of_iommus; i++) {
		if (g_iommus[i])
			break;
	}

	if (i == g_num_of_iommus)
		kfree(g_iommus);

	/* free context mapping */
	free_context_table(iommu);
}

static struct dmar_domain * iommu_alloc_domain(struct intel_iommu *iommu)
{
	unsigned long num;
	unsigned long ndomains;
	struct dmar_domain *domain;
	unsigned long flags;

	domain = alloc_domain_mem();
	if (!domain)
		return NULL;

	ndomains = cap_ndoms(iommu->cap);

	spin_lock_irqsave(&iommu->lock, flags);
	num = find_first_zero_bit(iommu->domain_ids, ndomains);
	if (num >= ndomains) {
		spin_unlock_irqrestore(&iommu->lock, flags);
		free_domain_mem(domain);
		printk(KERN_ERR "IOMMU: no free domain ids\n");
		return NULL;
	}

	set_bit(num, iommu->domain_ids);
	domain->id = num;
	memset(&domain->iommu_bmp, 0, sizeof(unsigned long));
	set_bit(iommu->seq_id, &domain->iommu_bmp);
	domain->flags = 0;
	iommu->domains[num] = domain;
	spin_unlock_irqrestore(&iommu->lock, flags);

	return domain;
}

static void iommu_free_domain(struct dmar_domain *domain)
{
	unsigned long flags;
	struct intel_iommu *iommu;

	iommu = domain_get_iommu(domain);

	spin_lock_irqsave(&iommu->lock, flags);
	clear_bit(domain->id, iommu->domain_ids);
	spin_unlock_irqrestore(&iommu->lock, flags);
}

static struct iova_domain reserved_iova_list;
static struct lock_class_key reserved_alloc_key;
static struct lock_class_key reserved_rbtree_key;

static void dmar_init_reserved_ranges(void)
{
	struct pci_dev *pdev = NULL;
	struct iova *iova;
	int i;
	u64 addr, size;

	init_iova_domain(&reserved_iova_list, DMA_32BIT_PFN);

	lockdep_set_class(&reserved_iova_list.iova_alloc_lock,
		&reserved_alloc_key);
	lockdep_set_class(&reserved_iova_list.iova_rbtree_lock,
		&reserved_rbtree_key);

	/* IOAPIC ranges shouldn't be accessed by DMA */
	iova = reserve_iova(&reserved_iova_list, IOVA_PFN(IOAPIC_RANGE_START),
		IOVA_PFN(IOAPIC_RANGE_END));
	if (!iova)
		printk(KERN_ERR "Reserve IOAPIC range failed\n");

	/* Reserve all PCI MMIO to avoid peer-to-peer access */
	for_each_pci_dev(pdev) {
		struct resource *r;

		for (i = 0; i < PCI_NUM_RESOURCES; i++) {
			r = &pdev->resource[i];
			if (!r->flags || !(r->flags & IORESOURCE_MEM))
				continue;
			addr = r->start;
			addr &= PAGE_MASK;
			size = r->end - addr;
			size = PAGE_ALIGN(size);
			iova = reserve_iova(&reserved_iova_list, IOVA_PFN(addr),
				IOVA_PFN(size + addr) - 1);
			if (!iova)
				printk(KERN_ERR "Reserve iova failed\n");
		}
	}

}

static void domain_reserve_special_ranges(struct dmar_domain *domain)
{
	copy_reserved_iova(&reserved_iova_list, &domain->iovad);
}

static inline int guestwidth_to_adjustwidth(int gaw)
{
	int agaw;
	int r = (gaw - 12) % 9;

	if (r == 0)
		agaw = gaw;
	else
		agaw = gaw + 9 - r;
	if (agaw > 64)
		agaw = 64;
	return agaw;
}

static int domain_init(struct dmar_domain *domain, int guest_width)
{
	struct intel_iommu *iommu;
	int adjust_width, agaw;
	unsigned long sagaw;

	init_iova_domain(&domain->iovad, DMA_32BIT_PFN);
	spin_lock_init(&domain->mapping_lock);
	spin_lock_init(&domain->iommu_lock);

	domain_reserve_special_ranges(domain);

	/* calculate AGAW */
	iommu = domain_get_iommu(domain);
	if (guest_width > cap_mgaw(iommu->cap))
		guest_width = cap_mgaw(iommu->cap);
	domain->gaw = guest_width;
	adjust_width = guestwidth_to_adjustwidth(guest_width);
	agaw = width_to_agaw(adjust_width);
	sagaw = cap_sagaw(iommu->cap);
	if (!test_bit(agaw, &sagaw)) {
		/* hardware doesn't support it, choose a bigger one */
		pr_debug("IOMMU: hardware doesn't support agaw %d\n", agaw);
		agaw = find_next_bit(&sagaw, 5, agaw);
		if (agaw >= 5)
			return -ENODEV;
	}
	domain->agaw = agaw;
	INIT_LIST_HEAD(&domain->devices);

	if (ecap_coherent(iommu->ecap))
		domain->iommu_coherency = 1;
	else
		domain->iommu_coherency = 0;

	domain->iommu_count = 1;

	/* always allocate the top pgd */
	domain->pgd = (struct dma_pte *)alloc_pgtable_page();
	if (!domain->pgd)
		return -ENOMEM;
	__iommu_flush_cache(iommu, domain->pgd, PAGE_SIZE);
	return 0;
}

static void domain_exit(struct dmar_domain *domain)
{
	u64 end;

	/* Domain 0 is reserved, so dont process it */
	if (!domain)
		return;

	domain_remove_dev_info(domain);
	/* destroy iovas */
	put_iova_domain(&domain->iovad);
	end = DOMAIN_MAX_ADDR(domain->gaw);
	end = end & (~PAGE_MASK);

	/* clear ptes */
	dma_pte_clear_range(domain, 0, end);

	/* free page tables */
	dma_pte_free_pagetable(domain, 0, end);

	iommu_free_domain(domain);
	free_domain_mem(domain);
}

static int domain_context_mapping_one(struct dmar_domain *domain,
		u8 bus, u8 devfn)
{
	struct context_entry *context;
	unsigned long flags;
	struct intel_iommu *iommu;
	struct dma_pte *pgd;
	unsigned long num;
	unsigned long ndomains;
	int id;
	int agaw;

	pr_debug("Set context mapping for %02x:%02x.%d\n",
		bus, PCI_SLOT(devfn), PCI_FUNC(devfn));
	BUG_ON(!domain->pgd);

	iommu = device_to_iommu(bus, devfn);
	if (!iommu)
		return -ENODEV;

	context = device_to_context_entry(iommu, bus, devfn);
	if (!context)
		return -ENOMEM;
	spin_lock_irqsave(&iommu->lock, flags);
	if (context_present(context)) {
		spin_unlock_irqrestore(&iommu->lock, flags);
		return 0;
	}

	id = domain->id;
	pgd = domain->pgd;

	if (domain->flags & DOMAIN_FLAG_VIRTUAL_MACHINE) {
		int found = 0;

		/* find an available domain id for this device in iommu */
		ndomains = cap_ndoms(iommu->cap);
		num = find_first_bit(iommu->domain_ids, ndomains);
		for (; num < ndomains; ) {
			if (iommu->domains[num] == domain) {
				id = num;
				found = 1;
				break;
			}
			num = find_next_bit(iommu->domain_ids,
					    cap_ndoms(iommu->cap), num+1);
		}

		if (found == 0) {
			num = find_first_zero_bit(iommu->domain_ids, ndomains);
			if (num >= ndomains) {
				spin_unlock_irqrestore(&iommu->lock, flags);
				printk(KERN_ERR "IOMMU: no free domain ids\n");
				return -EFAULT;
			}

			set_bit(num, iommu->domain_ids);
			iommu->domains[num] = domain;
			id = num;
		}

		/* Skip top levels of page tables for
		 * iommu which has less agaw than default.
		 */
		for (agaw = domain->agaw; agaw != iommu->agaw; agaw--) {
			pgd = phys_to_virt(dma_pte_addr(pgd));
			if (!dma_pte_present(pgd)) {
				spin_unlock_irqrestore(&iommu->lock, flags);
				return -ENOMEM;
			}
		}
	}

	context_set_domain_id(context, id);
	context_set_address_width(context, iommu->agaw);
	context_set_address_root(context, virt_to_phys(pgd));
	context_set_translation_type(context, CONTEXT_TT_MULTI_LEVEL);
	context_set_fault_enable(context);
	context_set_present(context);
	domain_flush_cache(domain, context, sizeof(*context));

	/* it's a non-present to present mapping */
	if (iommu->flush.flush_context(iommu, domain->id,
		(((u16)bus) << 8) | devfn, DMA_CCMD_MASK_NOBIT,
		DMA_CCMD_DEVICE_INVL, 1))
		iommu_flush_write_buffer(iommu);
	else
		iommu->flush.flush_iotlb(iommu, 0, 0, 0, DMA_TLB_DSI_FLUSH, 0);

	spin_unlock_irqrestore(&iommu->lock, flags);

	spin_lock_irqsave(&domain->iommu_lock, flags);
	if (!test_and_set_bit(iommu->seq_id, &domain->iommu_bmp)) {
		domain->iommu_count++;
		domain_update_iommu_coherency(domain);
	}
	spin_unlock_irqrestore(&domain->iommu_lock, flags);
	return 0;
}

static int
domain_context_mapping(struct dmar_domain *domain, struct pci_dev *pdev)
{
	int ret;
	struct pci_dev *tmp, *parent;

	ret = domain_context_mapping_one(domain, pdev->bus->number,
		pdev->devfn);
	if (ret)
		return ret;

	/* dependent device mapping */
	tmp = pci_find_upstream_pcie_bridge(pdev);
	if (!tmp)
		return 0;
	/* Secondary interface's bus number and devfn 0 */
	parent = pdev->bus->self;
	while (parent != tmp) {
		ret = domain_context_mapping_one(domain, parent->bus->number,
			parent->devfn);
		if (ret)
			return ret;
		parent = parent->bus->self;
	}
	if (tmp->is_pcie) /* this is a PCIE-to-PCI bridge */
		return domain_context_mapping_one(domain,
			tmp->subordinate->number, 0);
	else /* this is a legacy PCI bridge */
		return domain_context_mapping_one(domain,
			tmp->bus->number, tmp->devfn);
}

static int domain_context_mapped(struct pci_dev *pdev)
{
	int ret;
	struct pci_dev *tmp, *parent;
	struct intel_iommu *iommu;

	iommu = device_to_iommu(pdev->bus->number, pdev->devfn);
	if (!iommu)
		return -ENODEV;

	ret = device_context_mapped(iommu,
		pdev->bus->number, pdev->devfn);
	if (!ret)
		return ret;
	/* dependent device mapping */
	tmp = pci_find_upstream_pcie_bridge(pdev);
	if (!tmp)
		return ret;
	/* Secondary interface's bus number and devfn 0 */
	parent = pdev->bus->self;
	while (parent != tmp) {
		ret = device_context_mapped(iommu, parent->bus->number,
			parent->devfn);
		if (!ret)
			return ret;
		parent = parent->bus->self;
	}
	if (tmp->is_pcie)
		return device_context_mapped(iommu,
			tmp->subordinate->number, 0);
	else
		return device_context_mapped(iommu,
			tmp->bus->number, tmp->devfn);
}

static int
domain_page_mapping(struct dmar_domain *domain, dma_addr_t iova,
			u64 hpa, size_t size, int prot)
{
	u64 start_pfn, end_pfn;
	struct dma_pte *pte;
	int index;
	int addr_width = agaw_to_width(domain->agaw);

	hpa &= (((u64)1) << addr_width) - 1;

	if ((prot & (DMA_PTE_READ|DMA_PTE_WRITE)) == 0)
		return -EINVAL;
	iova &= PAGE_MASK;
	start_pfn = ((u64)hpa) >> VTD_PAGE_SHIFT;
	end_pfn = (VTD_PAGE_ALIGN(((u64)hpa) + size)) >> VTD_PAGE_SHIFT;
	index = 0;
	while (start_pfn < end_pfn) {
		pte = addr_to_dma_pte(domain, iova + VTD_PAGE_SIZE * index);
		if (!pte)
			return -ENOMEM;
		/* We don't need lock here, nobody else
		 * touches the iova range
		 */
		BUG_ON(dma_pte_addr(pte));
		dma_set_pte_addr(pte, start_pfn << VTD_PAGE_SHIFT);
		dma_set_pte_prot(pte, prot);
		domain_flush_cache(domain, pte, sizeof(*pte));
		start_pfn++;
		index++;
	}
	return 0;
}

static void iommu_detach_dev(struct intel_iommu *iommu, u8 bus, u8 devfn)
{
	if (!iommu)
		return;

	clear_context_table(iommu, bus, devfn);
	iommu->flush.flush_context(iommu, 0, 0, 0,
					   DMA_CCMD_GLOBAL_INVL, 0);
	iommu->flush.flush_iotlb(iommu, 0, 0, 0,
					 DMA_TLB_GLOBAL_FLUSH, 0);
}

static void domain_remove_dev_info(struct dmar_domain *domain)
{
	struct device_domain_info *info;
	unsigned long flags;
	struct intel_iommu *iommu;

	spin_lock_irqsave(&device_domain_lock, flags);
	while (!list_empty(&domain->devices)) {
		info = list_entry(domain->devices.next,
			struct device_domain_info, link);
		list_del(&info->link);
		list_del(&info->global);
		if (info->dev)
			info->dev->dev.archdata.iommu = NULL;
		spin_unlock_irqrestore(&device_domain_lock, flags);

		iommu = device_to_iommu(info->bus, info->devfn);
		iommu_detach_dev(iommu, info->bus, info->devfn);
		free_devinfo_mem(info);

		spin_lock_irqsave(&device_domain_lock, flags);
	}
	spin_unlock_irqrestore(&device_domain_lock, flags);
}

/*
 * find_domain
 * Note: we use struct pci_dev->dev.archdata.iommu stores the info
 */
static struct dmar_domain *
find_domain(struct pci_dev *pdev)
{
	struct device_domain_info *info;

	/* No lock here, assumes no domain exit in normal case */
	info = pdev->dev.archdata.iommu;
	if (info)
		return info->domain;
	return NULL;
}

/* domain is initialized */
static struct dmar_domain *get_domain_for_dev(struct pci_dev *pdev, int gaw)
{
	struct dmar_domain *domain, *found = NULL;
	struct intel_iommu *iommu;
	struct dmar_drhd_unit *drhd;
	struct device_domain_info *info, *tmp;
	struct pci_dev *dev_tmp;
	unsigned long flags;
	int bus = 0, devfn = 0;

	domain = find_domain(pdev);
	if (domain)
		return domain;

	dev_tmp = pci_find_upstream_pcie_bridge(pdev);
	if (dev_tmp) {
		if (dev_tmp->is_pcie) {
			bus = dev_tmp->subordinate->number;
			devfn = 0;
		} else {
			bus = dev_tmp->bus->number;
			devfn = dev_tmp->devfn;
		}
		spin_lock_irqsave(&device_domain_lock, flags);
		list_for_each_entry(info, &device_domain_list, global) {
			if (info->bus == bus && info->devfn == devfn) {
				found = info->domain;
				break;
			}
		}
		spin_unlock_irqrestore(&device_domain_lock, flags);
		/* pcie-pci bridge already has a domain, uses it */
		if (found) {
			domain = found;
			goto found_domain;
		}
	}

	/* Allocate new domain for the device */
	drhd = dmar_find_matched_drhd_unit(pdev);
	if (!drhd) {
		printk(KERN_ERR "IOMMU: can't find DMAR for device %s\n",
			pci_name(pdev));
		return NULL;
	}
	iommu = drhd->iommu;

	domain = iommu_alloc_domain(iommu);
	if (!domain)
		goto error;

	if (domain_init(domain, gaw)) {
		domain_exit(domain);
		goto error;
	}

	/* register pcie-to-pci device */
	if (dev_tmp) {
		info = alloc_devinfo_mem();
		if (!info) {
			domain_exit(domain);
			goto error;
		}
		info->bus = bus;
		info->devfn = devfn;
		info->dev = NULL;
		info->domain = domain;
		/* This domain is shared by devices under p2p bridge */
		domain->flags |= DOMAIN_FLAG_P2P_MULTIPLE_DEVICES;

		/* pcie-to-pci bridge already has a domain, uses it */
		found = NULL;
		spin_lock_irqsave(&device_domain_lock, flags);
		list_for_each_entry(tmp, &device_domain_list, global) {
			if (tmp->bus == bus && tmp->devfn == devfn) {
				found = tmp->domain;
				break;
			}
		}
		if (found) {
			free_devinfo_mem(info);
			domain_exit(domain);
			domain = found;
		} else {
			list_add(&info->link, &domain->devices);
			list_add(&info->global, &device_domain_list);
		}
		spin_unlock_irqrestore(&device_domain_lock, flags);
	}

found_domain:
	info = alloc_devinfo_mem();
	if (!info)
		goto error;
	info->bus = pdev->bus->number;
	info->devfn = pdev->devfn;
	info->dev = pdev;
	info->domain = domain;
	spin_lock_irqsave(&device_domain_lock, flags);
	/* somebody is fast */
	found = find_domain(pdev);
	if (found != NULL) {
		spin_unlock_irqrestore(&device_domain_lock, flags);
		if (found != domain) {
			domain_exit(domain);
			domain = found;
		}
		free_devinfo_mem(info);
		return domain;
	}
	list_add(&info->link, &domain->devices);
	list_add(&info->global, &device_domain_list);
	pdev->dev.archdata.iommu = info;
	spin_unlock_irqrestore(&device_domain_lock, flags);
	return domain;
error:
	/* recheck it here, maybe others set it */
	return find_domain(pdev);
}

static int iommu_prepare_identity_map(struct pci_dev *pdev,
				      unsigned long long start,
				      unsigned long long end)
{
	struct dmar_domain *domain;
	unsigned long size;
	unsigned long long base;
	int ret;

	printk(KERN_INFO
		"IOMMU: Setting identity map for device %s [0x%Lx - 0x%Lx]\n",
		pci_name(pdev), start, end);
	/* page table init */
	domain = get_domain_for_dev(pdev, DEFAULT_DOMAIN_ADDRESS_WIDTH);
	if (!domain)
		return -ENOMEM;

	/* The address might not be aligned */
	base = start & PAGE_MASK;
	size = end - base;
	size = PAGE_ALIGN(size);
	if (!reserve_iova(&domain->iovad, IOVA_PFN(base),
			IOVA_PFN(base + size) - 1)) {
		printk(KERN_ERR "IOMMU: reserve iova failed\n");
		ret = -ENOMEM;
		goto error;
	}

	pr_debug("Mapping reserved region %lx@%llx for %s\n",
		size, base, pci_name(pdev));
	/*
	 * RMRR range might have overlap with physical memory range,
	 * clear it first
	 */
	dma_pte_clear_range(domain, base, base + size);

	ret = domain_page_mapping(domain, base, base, size,
		DMA_PTE_READ|DMA_PTE_WRITE);
	if (ret)
		goto error;

	/* context entry init */
	ret = domain_context_mapping(domain, pdev);
	if (!ret)
		return 0;
error:
	domain_exit(domain);
	return ret;

}

static inline int iommu_prepare_rmrr_dev(struct dmar_rmrr_unit *rmrr,
	struct pci_dev *pdev)
{
	if (pdev->dev.archdata.iommu == DUMMY_DEVICE_DOMAIN_INFO)
		return 0;
	return iommu_prepare_identity_map(pdev, rmrr->base_address,
		rmrr->end_address + 1);
}

#ifdef CONFIG_DMAR_GFX_WA
struct iommu_prepare_data {
	struct pci_dev *pdev;
	int ret;
};

static int __init iommu_prepare_work_fn(unsigned long start_pfn,
					 unsigned long end_pfn, void *datax)
{
	struct iommu_prepare_data *data;

	data = (struct iommu_prepare_data *)datax;

	data->ret = iommu_prepare_identity_map(data->pdev,
				start_pfn<<PAGE_SHIFT, end_pfn<<PAGE_SHIFT);
	return data->ret;

}

static int __init iommu_prepare_with_active_regions(struct pci_dev *pdev)
{
	int nid;
	struct iommu_prepare_data data;

	data.pdev = pdev;
	data.ret = 0;

	for_each_online_node(nid) {
		work_with_active_regions(nid, iommu_prepare_work_fn, &data);
		if (data.ret)
			return data.ret;
	}
	return data.ret;
}

static void __init iommu_prepare_gfx_mapping(void)
{
	struct pci_dev *pdev = NULL;
	int ret;

	for_each_pci_dev(pdev) {
		if (pdev->dev.archdata.iommu == DUMMY_DEVICE_DOMAIN_INFO ||
				!IS_GFX_DEVICE(pdev))
			continue;
		printk(KERN_INFO "IOMMU: gfx device %s 1-1 mapping\n",
			pci_name(pdev));
		ret = iommu_prepare_with_active_regions(pdev);
		if (ret)
			printk(KERN_ERR "IOMMU: mapping reserved region failed\n");
	}
}
#else /* !CONFIG_DMAR_GFX_WA */
static inline void iommu_prepare_gfx_mapping(void)
{
	return;
}
#endif

#ifdef CONFIG_DMAR_FLOPPY_WA
static inline void iommu_prepare_isa(void)
{
	struct pci_dev *pdev;
	int ret;

	pdev = pci_get_class(PCI_CLASS_BRIDGE_ISA << 8, NULL);
	if (!pdev)
		return;

	printk(KERN_INFO "IOMMU: Prepare 0-16M unity mapping for LPC\n");
	ret = iommu_prepare_identity_map(pdev, 0, 16*1024*1024);

	if (ret)
		printk("IOMMU: Failed to create 0-64M identity map, "
			"floppy might not work\n");

}
#else
static inline void iommu_prepare_isa(void)
{
	return;
}
#endif /* !CONFIG_DMAR_FLPY_WA */

static int __init init_dmars(void)
{
	struct dmar_drhd_unit *drhd;
	struct dmar_rmrr_unit *rmrr;
	struct pci_dev *pdev;
	struct intel_iommu *iommu;
	int i, ret, unit = 0;

	/*
	 * for each drhd
	 *    allocate root
	 *    initialize and program root entry to not present
	 * endfor
	 */
	for_each_drhd_unit(drhd) {
		g_num_of_iommus++;
		/*
		 * lock not needed as this is only incremented in the single
		 * threaded kernel __init code path all other access are read
		 * only
		 */
	}

<<<<<<< HEAD
=======
	g_iommus = kcalloc(g_num_of_iommus, sizeof(struct intel_iommu *),
			GFP_KERNEL);
	if (!g_iommus) {
		printk(KERN_ERR "Allocating global iommu array failed\n");
		ret = -ENOMEM;
		goto error;
	}

>>>>>>> 18e352e4
	deferred_flush = kzalloc(g_num_of_iommus *
		sizeof(struct deferred_flush_tables), GFP_KERNEL);
	if (!deferred_flush) {
		kfree(g_iommus);
		ret = -ENOMEM;
		goto error;
	}

	for_each_drhd_unit(drhd) {
		if (drhd->ignored)
			continue;

		iommu = drhd->iommu;
<<<<<<< HEAD
=======
		g_iommus[iommu->seq_id] = iommu;
>>>>>>> 18e352e4

		ret = iommu_init_domains(iommu);
		if (ret)
			goto error;

		/*
		 * TBD:
		 * we could share the same root & context tables
		 * amoung all IOMMU's. Need to Split it later.
		 */
		ret = iommu_alloc_root_entry(iommu);
		if (ret) {
			printk(KERN_ERR "IOMMU: allocate root entry failed\n");
			goto error;
		}
	}

	for_each_drhd_unit(drhd) {
		if (drhd->ignored)
			continue;

		iommu = drhd->iommu;
		if (dmar_enable_qi(iommu)) {
			/*
			 * Queued Invalidate not enabled, use Register Based
			 * Invalidate
			 */
			iommu->flush.flush_context = __iommu_flush_context;
			iommu->flush.flush_iotlb = __iommu_flush_iotlb;
			printk(KERN_INFO "IOMMU 0x%Lx: using Register based "
			       "invalidation\n",
			       (unsigned long long)drhd->reg_base_addr);
		} else {
			iommu->flush.flush_context = qi_flush_context;
			iommu->flush.flush_iotlb = qi_flush_iotlb;
			printk(KERN_INFO "IOMMU 0x%Lx: using Queued "
			       "invalidation\n",
			       (unsigned long long)drhd->reg_base_addr);
		}
	}

	/*
	 * For each rmrr
	 *   for each dev attached to rmrr
	 *   do
	 *     locate drhd for dev, alloc domain for dev
	 *     allocate free domain
	 *     allocate page table entries for rmrr
	 *     if context not allocated for bus
	 *           allocate and init context
	 *           set present in root table for this bus
	 *     init context with domain, translation etc
	 *    endfor
	 * endfor
	 */
	for_each_rmrr_units(rmrr) {
		for (i = 0; i < rmrr->devices_cnt; i++) {
			pdev = rmrr->devices[i];
			/* some BIOS lists non-exist devices in DMAR table */
			if (!pdev)
				continue;
			ret = iommu_prepare_rmrr_dev(rmrr, pdev);
			if (ret)
				printk(KERN_ERR
				 "IOMMU: mapping reserved region failed\n");
		}
	}

	iommu_prepare_gfx_mapping();

	iommu_prepare_isa();

	/*
	 * for each drhd
	 *   enable fault log
	 *   global invalidate context cache
	 *   global invalidate iotlb
	 *   enable translation
	 */
	for_each_drhd_unit(drhd) {
		if (drhd->ignored)
			continue;
		iommu = drhd->iommu;
		sprintf (iommu->name, "dmar%d", unit++);

		iommu_flush_write_buffer(iommu);

		ret = dmar_set_interrupt(iommu);
		if (ret)
			goto error;

		iommu_set_root_entry(iommu);

		iommu->flush.flush_context(iommu, 0, 0, 0, DMA_CCMD_GLOBAL_INVL,
					   0);
		iommu->flush.flush_iotlb(iommu, 0, 0, 0, DMA_TLB_GLOBAL_FLUSH,
					 0);
		iommu_disable_protect_mem_regions(iommu);

		ret = iommu_enable_translation(iommu);
		if (ret)
			goto error;
	}

	return 0;
error:
	for_each_drhd_unit(drhd) {
		if (drhd->ignored)
			continue;
		iommu = drhd->iommu;
		free_iommu(iommu);
	}
	return ret;
}

static inline u64 aligned_size(u64 host_addr, size_t size)
{
	u64 addr;
	addr = (host_addr & (~PAGE_MASK)) + size;
	return PAGE_ALIGN(addr);
}

struct iova *
iommu_alloc_iova(struct dmar_domain *domain, size_t size, u64 end)
{
	struct iova *piova;

	/* Make sure it's in range */
	end = min_t(u64, DOMAIN_MAX_ADDR(domain->gaw), end);
	if (!size || (IOVA_START_ADDR + size > end))
		return NULL;

	piova = alloc_iova(&domain->iovad,
			size >> PAGE_SHIFT, IOVA_PFN(end), 1);
	return piova;
}

static struct iova *
__intel_alloc_iova(struct device *dev, struct dmar_domain *domain,
		   size_t size, u64 dma_mask)
{
	struct pci_dev *pdev = to_pci_dev(dev);
	struct iova *iova = NULL;

	if (dma_mask <= DMA_32BIT_MASK || dmar_forcedac)
		iova = iommu_alloc_iova(domain, size, dma_mask);
	else {
		/*
		 * First try to allocate an io virtual address in
		 * DMA_32BIT_MASK and if that fails then try allocating
		 * from higher range
		 */
		iova = iommu_alloc_iova(domain, size, DMA_32BIT_MASK);
		if (!iova)
			iova = iommu_alloc_iova(domain, size, dma_mask);
	}

	if (!iova) {
		printk(KERN_ERR"Allocating iova for %s failed", pci_name(pdev));
		return NULL;
	}

	return iova;
}

static struct dmar_domain *
get_valid_domain_for_dev(struct pci_dev *pdev)
{
	struct dmar_domain *domain;
	int ret;

	domain = get_domain_for_dev(pdev,
			DEFAULT_DOMAIN_ADDRESS_WIDTH);
	if (!domain) {
		printk(KERN_ERR
			"Allocating domain for %s failed", pci_name(pdev));
		return NULL;
	}

	/* make sure context mapping is ok */
	if (unlikely(!domain_context_mapped(pdev))) {
		ret = domain_context_mapping(domain, pdev);
		if (ret) {
			printk(KERN_ERR
				"Domain context map for %s failed",
				pci_name(pdev));
			return NULL;
		}
	}

	return domain;
}

static dma_addr_t __intel_map_single(struct device *hwdev, phys_addr_t paddr,
				     size_t size, int dir, u64 dma_mask)
{
	struct pci_dev *pdev = to_pci_dev(hwdev);
	struct dmar_domain *domain;
	phys_addr_t start_paddr;
	struct iova *iova;
	int prot = 0;
	int ret;
	struct intel_iommu *iommu;

	BUG_ON(dir == DMA_NONE);
	if (pdev->dev.archdata.iommu == DUMMY_DEVICE_DOMAIN_INFO)
		return paddr;

	domain = get_valid_domain_for_dev(pdev);
	if (!domain)
		return 0;

	iommu = domain_get_iommu(domain);
	size = aligned_size((u64)paddr, size);

	iova = __intel_alloc_iova(hwdev, domain, size, pdev->dma_mask);
	if (!iova)
		goto error;

	start_paddr = (phys_addr_t)iova->pfn_lo << PAGE_SHIFT;

	/*
	 * Check if DMAR supports zero-length reads on write only
	 * mappings..
	 */
	if (dir == DMA_TO_DEVICE || dir == DMA_BIDIRECTIONAL || \
			!cap_zlr(iommu->cap))
		prot |= DMA_PTE_READ;
	if (dir == DMA_FROM_DEVICE || dir == DMA_BIDIRECTIONAL)
		prot |= DMA_PTE_WRITE;
	/*
	 * paddr - (paddr + size) might be partial page, we should map the whole
	 * page.  Note: if two part of one page are separately mapped, we
	 * might have two guest_addr mapping to the same host paddr, but this
	 * is not a big problem
	 */
	ret = domain_page_mapping(domain, start_paddr,
		((u64)paddr) & PAGE_MASK, size, prot);
	if (ret)
		goto error;

	/* it's a non-present to present mapping */
	ret = iommu_flush_iotlb_psi(iommu, domain->id,
			start_paddr, size >> VTD_PAGE_SHIFT, 1);
	if (ret)
		iommu_flush_write_buffer(iommu);

	return start_paddr + ((u64)paddr & (~PAGE_MASK));

error:
	if (iova)
		__free_iova(&domain->iovad, iova);
	printk(KERN_ERR"Device %s request: %lx@%llx dir %d --- failed\n",
		pci_name(pdev), size, (unsigned long long)paddr, dir);
	return 0;
}

dma_addr_t intel_map_single(struct device *hwdev, phys_addr_t paddr,
			    size_t size, int dir)
{
	return __intel_map_single(hwdev, paddr, size, dir,
				  to_pci_dev(hwdev)->dma_mask);
}

static void flush_unmaps(void)
{
	int i, j;

	timer_on = 0;

	/* just flush them all */
	for (i = 0; i < g_num_of_iommus; i++) {
		struct intel_iommu *iommu = g_iommus[i];
		if (!iommu)
			continue;

		if (deferred_flush[i].next) {
<<<<<<< HEAD
			struct intel_iommu *iommu =
				deferred_flush[i].domain[0]->iommu;

			iommu_flush_iotlb_global(iommu, 0);
=======
			iommu->flush.flush_iotlb(iommu, 0, 0, 0,
						 DMA_TLB_GLOBAL_FLUSH, 0);
>>>>>>> 18e352e4
			for (j = 0; j < deferred_flush[i].next; j++) {
				__free_iova(&deferred_flush[i].domain[j]->iovad,
						deferred_flush[i].iova[j]);
			}
			deferred_flush[i].next = 0;
		}
	}

	list_size = 0;
}

static void flush_unmaps_timeout(unsigned long data)
{
	unsigned long flags;

	spin_lock_irqsave(&async_umap_flush_lock, flags);
	flush_unmaps();
	spin_unlock_irqrestore(&async_umap_flush_lock, flags);
}

static void add_unmap(struct dmar_domain *dom, struct iova *iova)
{
	unsigned long flags;
	int next, iommu_id;
	struct intel_iommu *iommu;

	spin_lock_irqsave(&async_umap_flush_lock, flags);
	if (list_size == HIGH_WATER_MARK)
		flush_unmaps();

<<<<<<< HEAD
	iommu_id = dom->iommu->seq_id;
=======
	iommu = domain_get_iommu(dom);
	iommu_id = iommu->seq_id;
>>>>>>> 18e352e4

	next = deferred_flush[iommu_id].next;
	deferred_flush[iommu_id].domain[next] = dom;
	deferred_flush[iommu_id].iova[next] = iova;
	deferred_flush[iommu_id].next++;

	if (!timer_on) {
		mod_timer(&unmap_timer, jiffies + msecs_to_jiffies(10));
		timer_on = 1;
	}
	list_size++;
	spin_unlock_irqrestore(&async_umap_flush_lock, flags);
}

void intel_unmap_single(struct device *dev, dma_addr_t dev_addr, size_t size,
			int dir)
{
	struct pci_dev *pdev = to_pci_dev(dev);
	struct dmar_domain *domain;
	unsigned long start_addr;
	struct iova *iova;
	struct intel_iommu *iommu;

	if (pdev->dev.archdata.iommu == DUMMY_DEVICE_DOMAIN_INFO)
		return;
	domain = find_domain(pdev);
	BUG_ON(!domain);

	iommu = domain_get_iommu(domain);

	iova = find_iova(&domain->iovad, IOVA_PFN(dev_addr));
	if (!iova)
		return;

	start_addr = iova->pfn_lo << PAGE_SHIFT;
	size = aligned_size((u64)dev_addr, size);

	pr_debug("Device %s unmapping: %lx@%llx\n",
		pci_name(pdev), size, (unsigned long long)start_addr);

	/*  clear the whole page */
	dma_pte_clear_range(domain, start_addr, start_addr + size);
	/* free page tables */
	dma_pte_free_pagetable(domain, start_addr, start_addr + size);
	if (intel_iommu_strict) {
		if (iommu_flush_iotlb_psi(iommu,
			domain->id, start_addr, size >> VTD_PAGE_SHIFT, 0))
			iommu_flush_write_buffer(iommu);
		/* free iova */
		__free_iova(&domain->iovad, iova);
	} else {
		add_unmap(domain, iova);
		/*
		 * queue up the release of the unmap to save the 1/6th of the
		 * cpu used up by the iotlb flush operation...
		 */
	}
}

void *intel_alloc_coherent(struct device *hwdev, size_t size,
			   dma_addr_t *dma_handle, gfp_t flags)
{
	void *vaddr;
	int order;

	size = PAGE_ALIGN(size);
	order = get_order(size);
	flags &= ~(GFP_DMA | GFP_DMA32);

	vaddr = (void *)__get_free_pages(flags, order);
	if (!vaddr)
		return NULL;
	memset(vaddr, 0, size);

	*dma_handle = __intel_map_single(hwdev, virt_to_bus(vaddr), size,
					 DMA_BIDIRECTIONAL,
					 hwdev->coherent_dma_mask);
	if (*dma_handle)
		return vaddr;
	free_pages((unsigned long)vaddr, order);
	return NULL;
}

void intel_free_coherent(struct device *hwdev, size_t size, void *vaddr,
			 dma_addr_t dma_handle)
{
	int order;

	size = PAGE_ALIGN(size);
	order = get_order(size);

	intel_unmap_single(hwdev, dma_handle, size, DMA_BIDIRECTIONAL);
	free_pages((unsigned long)vaddr, order);
}

#define SG_ENT_VIRT_ADDRESS(sg)	(sg_virt((sg)))

void intel_unmap_sg(struct device *hwdev, struct scatterlist *sglist,
		    int nelems, int dir)
{
	int i;
	struct pci_dev *pdev = to_pci_dev(hwdev);
	struct dmar_domain *domain;
	unsigned long start_addr;
	struct iova *iova;
	size_t size = 0;
	void *addr;
	struct scatterlist *sg;
	struct intel_iommu *iommu;

	if (pdev->dev.archdata.iommu == DUMMY_DEVICE_DOMAIN_INFO)
		return;

	domain = find_domain(pdev);
	BUG_ON(!domain);

	iommu = domain_get_iommu(domain);

	iova = find_iova(&domain->iovad, IOVA_PFN(sglist[0].dma_address));
	if (!iova)
		return;
	for_each_sg(sglist, sg, nelems, i) {
		addr = SG_ENT_VIRT_ADDRESS(sg);
		size += aligned_size((u64)addr, sg->length);
	}

	start_addr = iova->pfn_lo << PAGE_SHIFT;

	/*  clear the whole page */
	dma_pte_clear_range(domain, start_addr, start_addr + size);
	/* free page tables */
	dma_pte_free_pagetable(domain, start_addr, start_addr + size);

	if (iommu_flush_iotlb_psi(iommu, domain->id, start_addr,
			size >> VTD_PAGE_SHIFT, 0))
		iommu_flush_write_buffer(iommu);

	/* free iova */
	__free_iova(&domain->iovad, iova);
}

static int intel_nontranslate_map_sg(struct device *hddev,
	struct scatterlist *sglist, int nelems, int dir)
{
	int i;
	struct scatterlist *sg;

	for_each_sg(sglist, sg, nelems, i) {
		BUG_ON(!sg_page(sg));
		sg->dma_address = virt_to_bus(SG_ENT_VIRT_ADDRESS(sg));
		sg->dma_length = sg->length;
	}
	return nelems;
}

int intel_map_sg(struct device *hwdev, struct scatterlist *sglist, int nelems,
		 int dir)
{
	void *addr;
	int i;
	struct pci_dev *pdev = to_pci_dev(hwdev);
	struct dmar_domain *domain;
	size_t size = 0;
	int prot = 0;
	size_t offset = 0;
	struct iova *iova = NULL;
	int ret;
	struct scatterlist *sg;
	unsigned long start_addr;
	struct intel_iommu *iommu;

	BUG_ON(dir == DMA_NONE);
	if (pdev->dev.archdata.iommu == DUMMY_DEVICE_DOMAIN_INFO)
		return intel_nontranslate_map_sg(hwdev, sglist, nelems, dir);

	domain = get_valid_domain_for_dev(pdev);
	if (!domain)
		return 0;

	iommu = domain_get_iommu(domain);

	for_each_sg(sglist, sg, nelems, i) {
		addr = SG_ENT_VIRT_ADDRESS(sg);
		addr = (void *)virt_to_phys(addr);
		size += aligned_size((u64)addr, sg->length);
	}

	iova = __intel_alloc_iova(hwdev, domain, size, pdev->dma_mask);
	if (!iova) {
		sglist->dma_length = 0;
		return 0;
	}

	/*
	 * Check if DMAR supports zero-length reads on write only
	 * mappings..
	 */
	if (dir == DMA_TO_DEVICE || dir == DMA_BIDIRECTIONAL || \
			!cap_zlr(iommu->cap))
		prot |= DMA_PTE_READ;
	if (dir == DMA_FROM_DEVICE || dir == DMA_BIDIRECTIONAL)
		prot |= DMA_PTE_WRITE;

	start_addr = iova->pfn_lo << PAGE_SHIFT;
	offset = 0;
	for_each_sg(sglist, sg, nelems, i) {
		addr = SG_ENT_VIRT_ADDRESS(sg);
		addr = (void *)virt_to_phys(addr);
		size = aligned_size((u64)addr, sg->length);
		ret = domain_page_mapping(domain, start_addr + offset,
			((u64)addr) & PAGE_MASK,
			size, prot);
		if (ret) {
			/*  clear the page */
			dma_pte_clear_range(domain, start_addr,
				  start_addr + offset);
			/* free page tables */
			dma_pte_free_pagetable(domain, start_addr,
				  start_addr + offset);
			/* free iova */
			__free_iova(&domain->iovad, iova);
			return 0;
		}
		sg->dma_address = start_addr + offset +
				((u64)addr & (~PAGE_MASK));
		sg->dma_length = sg->length;
		offset += size;
	}

	/* it's a non-present to present mapping */
	if (iommu_flush_iotlb_psi(iommu, domain->id,
			start_addr, offset >> VTD_PAGE_SHIFT, 1))
		iommu_flush_write_buffer(iommu);
	return nelems;
}

static struct dma_mapping_ops intel_dma_ops = {
	.alloc_coherent = intel_alloc_coherent,
	.free_coherent = intel_free_coherent,
	.map_single = intel_map_single,
	.unmap_single = intel_unmap_single,
	.map_sg = intel_map_sg,
	.unmap_sg = intel_unmap_sg,
};

static inline int iommu_domain_cache_init(void)
{
	int ret = 0;

	iommu_domain_cache = kmem_cache_create("iommu_domain",
					 sizeof(struct dmar_domain),
					 0,
					 SLAB_HWCACHE_ALIGN,

					 NULL);
	if (!iommu_domain_cache) {
		printk(KERN_ERR "Couldn't create iommu_domain cache\n");
		ret = -ENOMEM;
	}

	return ret;
}

static inline int iommu_devinfo_cache_init(void)
{
	int ret = 0;

	iommu_devinfo_cache = kmem_cache_create("iommu_devinfo",
					 sizeof(struct device_domain_info),
					 0,
					 SLAB_HWCACHE_ALIGN,
					 NULL);
	if (!iommu_devinfo_cache) {
		printk(KERN_ERR "Couldn't create devinfo cache\n");
		ret = -ENOMEM;
	}

	return ret;
}

static inline int iommu_iova_cache_init(void)
{
	int ret = 0;

	iommu_iova_cache = kmem_cache_create("iommu_iova",
					 sizeof(struct iova),
					 0,
					 SLAB_HWCACHE_ALIGN,
					 NULL);
	if (!iommu_iova_cache) {
		printk(KERN_ERR "Couldn't create iova cache\n");
		ret = -ENOMEM;
	}

	return ret;
}

static int __init iommu_init_mempool(void)
{
	int ret;
	ret = iommu_iova_cache_init();
	if (ret)
		return ret;

	ret = iommu_domain_cache_init();
	if (ret)
		goto domain_error;

	ret = iommu_devinfo_cache_init();
	if (!ret)
		return ret;

	kmem_cache_destroy(iommu_domain_cache);
domain_error:
	kmem_cache_destroy(iommu_iova_cache);

	return -ENOMEM;
}

static void __init iommu_exit_mempool(void)
{
	kmem_cache_destroy(iommu_devinfo_cache);
	kmem_cache_destroy(iommu_domain_cache);
	kmem_cache_destroy(iommu_iova_cache);

}

<<<<<<< HEAD
static int blacklist_iommu(const struct dmi_system_id *id)
{
	printk(KERN_INFO "%s detected; disabling IOMMU\n",
	       id->ident);
	dmar_disabled = 1;
	return 0;
}

static struct dmi_system_id __initdata intel_iommu_dmi_table[] = {
	{	/* Some DG33BU BIOS revisions advertised non-existent VT-d */
		.callback = blacklist_iommu,
		.ident = "Intel DG33BU",
		{	DMI_MATCH(DMI_BOARD_VENDOR, "Intel Corporation"),
			DMI_MATCH(DMI_BOARD_NAME, "DG33BU"),
		}
	},
	{ }
};

=======
>>>>>>> 18e352e4
static void __init init_no_remapping_devices(void)
{
	struct dmar_drhd_unit *drhd;

	for_each_drhd_unit(drhd) {
		if (!drhd->include_all) {
			int i;
			for (i = 0; i < drhd->devices_cnt; i++)
				if (drhd->devices[i] != NULL)
					break;
			/* ignore DMAR unit if no pci devices exist */
			if (i == drhd->devices_cnt)
				drhd->ignored = 1;
		}
	}

	if (dmar_map_gfx)
		return;

	for_each_drhd_unit(drhd) {
		int i;
		if (drhd->ignored || drhd->include_all)
			continue;

		for (i = 0; i < drhd->devices_cnt; i++)
			if (drhd->devices[i] &&
				!IS_GFX_DEVICE(drhd->devices[i]))
				break;

		if (i < drhd->devices_cnt)
			continue;

		/* bypass IOMMU if it is just for gfx devices */
		drhd->ignored = 1;
		for (i = 0; i < drhd->devices_cnt; i++) {
			if (!drhd->devices[i])
				continue;
			drhd->devices[i]->dev.archdata.iommu = DUMMY_DEVICE_DOMAIN_INFO;
		}
	}
}

int __init intel_iommu_init(void)
{
	int ret = 0;

	if (dmar_table_init())
		return 	-ENODEV;

	if (dmar_dev_scope_init())
		return 	-ENODEV;

	/*
	 * Check the need for DMA-remapping initialization now.
	 * Above initialization will also be used by Interrupt-remapping.
	 */
	if (no_iommu || swiotlb || dmar_disabled)
		return -ENODEV;

	iommu_init_mempool();
	dmar_init_reserved_ranges();

	init_no_remapping_devices();

	ret = init_dmars();
	if (ret) {
		printk(KERN_ERR "IOMMU: dmar init failed\n");
		put_iova_domain(&reserved_iova_list);
		iommu_exit_mempool();
		return ret;
	}
	printk(KERN_INFO
	"PCI-DMA: Intel(R) Virtualization Technology for Directed I/O\n");

	init_timer(&unmap_timer);
	force_iommu = 1;
	dma_ops = &intel_dma_ops;

	register_iommu(&intel_iommu_ops);

	return 0;
}

static int vm_domain_add_dev_info(struct dmar_domain *domain,
				  struct pci_dev *pdev)
{
	struct device_domain_info *info;
	unsigned long flags;

	info = alloc_devinfo_mem();
	if (!info)
		return -ENOMEM;

	info->bus = pdev->bus->number;
	info->devfn = pdev->devfn;
	info->dev = pdev;
	info->domain = domain;

	spin_lock_irqsave(&device_domain_lock, flags);
	list_add(&info->link, &domain->devices);
	list_add(&info->global, &device_domain_list);
	pdev->dev.archdata.iommu = info;
	spin_unlock_irqrestore(&device_domain_lock, flags);

	return 0;
}

static void vm_domain_remove_one_dev_info(struct dmar_domain *domain,
					  struct pci_dev *pdev)
{
	struct device_domain_info *info;
	struct intel_iommu *iommu;
	unsigned long flags;
	int found = 0;
	struct list_head *entry, *tmp;

	iommu = device_to_iommu(pdev->bus->number, pdev->devfn);
	if (!iommu)
		return;

	spin_lock_irqsave(&device_domain_lock, flags);
	list_for_each_safe(entry, tmp, &domain->devices) {
		info = list_entry(entry, struct device_domain_info, link);
		if (info->bus == pdev->bus->number &&
		    info->devfn == pdev->devfn) {
			list_del(&info->link);
			list_del(&info->global);
			if (info->dev)
				info->dev->dev.archdata.iommu = NULL;
			spin_unlock_irqrestore(&device_domain_lock, flags);

			iommu_detach_dev(iommu, info->bus, info->devfn);
			free_devinfo_mem(info);

			spin_lock_irqsave(&device_domain_lock, flags);

			if (found)
				break;
			else
				continue;
		}

		/* if there is no other devices under the same iommu
		 * owned by this domain, clear this iommu in iommu_bmp
		 * update iommu count and coherency
		 */
		if (device_to_iommu(info->bus, info->devfn) == iommu)
			found = 1;
	}

	if (found == 0) {
		unsigned long tmp_flags;
		spin_lock_irqsave(&domain->iommu_lock, tmp_flags);
		clear_bit(iommu->seq_id, &domain->iommu_bmp);
		domain->iommu_count--;
		domain_update_iommu_coherency(domain);
		spin_unlock_irqrestore(&domain->iommu_lock, tmp_flags);
	}

	spin_unlock_irqrestore(&device_domain_lock, flags);
}

static void vm_domain_remove_all_dev_info(struct dmar_domain *domain)
{
	struct device_domain_info *info;
	struct intel_iommu *iommu;
	unsigned long flags1, flags2;

	spin_lock_irqsave(&device_domain_lock, flags1);
	while (!list_empty(&domain->devices)) {
		info = list_entry(domain->devices.next,
			struct device_domain_info, link);
		list_del(&info->link);
		list_del(&info->global);
		if (info->dev)
			info->dev->dev.archdata.iommu = NULL;

		spin_unlock_irqrestore(&device_domain_lock, flags1);

		iommu = device_to_iommu(info->bus, info->devfn);
		iommu_detach_dev(iommu, info->bus, info->devfn);

		/* clear this iommu in iommu_bmp, update iommu count
		 * and coherency
		 */
		spin_lock_irqsave(&domain->iommu_lock, flags2);
		if (test_and_clear_bit(iommu->seq_id,
				       &domain->iommu_bmp)) {
			domain->iommu_count--;
			domain_update_iommu_coherency(domain);
		}
		spin_unlock_irqrestore(&domain->iommu_lock, flags2);

		free_devinfo_mem(info);
		spin_lock_irqsave(&device_domain_lock, flags1);
	}
	spin_unlock_irqrestore(&device_domain_lock, flags1);
}

/* domain id for virtual machine, it won't be set in context */
static unsigned long vm_domid;

static int vm_domain_min_agaw(struct dmar_domain *domain)
{
	int i;
	int min_agaw = domain->agaw;

	i = find_first_bit(&domain->iommu_bmp, g_num_of_iommus);
	for (; i < g_num_of_iommus; ) {
		if (min_agaw > g_iommus[i]->agaw)
			min_agaw = g_iommus[i]->agaw;

		i = find_next_bit(&domain->iommu_bmp, g_num_of_iommus, i+1);
	}

	return min_agaw;
}

static struct dmar_domain *iommu_alloc_vm_domain(void)
{
	struct dmar_domain *domain;

	domain = alloc_domain_mem();
	if (!domain)
		return NULL;

	domain->id = vm_domid++;
	memset(&domain->iommu_bmp, 0, sizeof(unsigned long));
	domain->flags = DOMAIN_FLAG_VIRTUAL_MACHINE;

	return domain;
}

static int vm_domain_init(struct dmar_domain *domain, int guest_width)
{
	int adjust_width;

	init_iova_domain(&domain->iovad, DMA_32BIT_PFN);
	spin_lock_init(&domain->mapping_lock);
	spin_lock_init(&domain->iommu_lock);

	domain_reserve_special_ranges(domain);

	/* calculate AGAW */
	domain->gaw = guest_width;
	adjust_width = guestwidth_to_adjustwidth(guest_width);
	domain->agaw = width_to_agaw(adjust_width);

	INIT_LIST_HEAD(&domain->devices);

	domain->iommu_count = 0;
	domain->iommu_coherency = 0;
	domain->max_addr = 0;

	/* always allocate the top pgd */
	domain->pgd = (struct dma_pte *)alloc_pgtable_page();
	if (!domain->pgd)
		return -ENOMEM;
	domain_flush_cache(domain, domain->pgd, PAGE_SIZE);
	return 0;
}

static void iommu_free_vm_domain(struct dmar_domain *domain)
{
	unsigned long flags;
	struct dmar_drhd_unit *drhd;
	struct intel_iommu *iommu;
	unsigned long i;
	unsigned long ndomains;

	for_each_drhd_unit(drhd) {
		if (drhd->ignored)
			continue;
		iommu = drhd->iommu;

		ndomains = cap_ndoms(iommu->cap);
		i = find_first_bit(iommu->domain_ids, ndomains);
		for (; i < ndomains; ) {
			if (iommu->domains[i] == domain) {
				spin_lock_irqsave(&iommu->lock, flags);
				clear_bit(i, iommu->domain_ids);
				iommu->domains[i] = NULL;
				spin_unlock_irqrestore(&iommu->lock, flags);
				break;
			}
			i = find_next_bit(iommu->domain_ids, ndomains, i+1);
		}
	}
}

static void vm_domain_exit(struct dmar_domain *domain)
{
	u64 end;

	/* Domain 0 is reserved, so dont process it */
	if (!domain)
		return;

	vm_domain_remove_all_dev_info(domain);
	/* destroy iovas */
	put_iova_domain(&domain->iovad);
	end = DOMAIN_MAX_ADDR(domain->gaw);
	end = end & (~VTD_PAGE_MASK);

	/* clear ptes */
	dma_pte_clear_range(domain, 0, end);

	/* free page tables */
	dma_pte_free_pagetable(domain, 0, end);

	iommu_free_vm_domain(domain);
	free_domain_mem(domain);
}

static int intel_iommu_domain_init(struct iommu_domain *domain)
{
	struct dmar_domain *dmar_domain;

	dmar_domain = iommu_alloc_vm_domain();
	if (!dmar_domain) {
		printk(KERN_ERR
			"intel_iommu_domain_init: dmar_domain == NULL\n");
		return -ENOMEM;
	}
	if (vm_domain_init(dmar_domain, DEFAULT_DOMAIN_ADDRESS_WIDTH)) {
		printk(KERN_ERR
			"intel_iommu_domain_init() failed\n");
		vm_domain_exit(dmar_domain);
		return -ENOMEM;
	}
	domain->priv = dmar_domain;

	return 0;
}

static void intel_iommu_domain_destroy(struct iommu_domain *domain)
{
	struct dmar_domain *dmar_domain = domain->priv;

	domain->priv = NULL;
	vm_domain_exit(dmar_domain);
}

static int intel_iommu_attach_device(struct iommu_domain *domain,
				     struct device *dev)
{
	struct dmar_domain *dmar_domain = domain->priv;
	struct pci_dev *pdev = to_pci_dev(dev);
	struct intel_iommu *iommu;
	int addr_width;
	u64 end;
	int ret;

	/* normally pdev is not mapped */
	if (unlikely(domain_context_mapped(pdev))) {
		struct dmar_domain *old_domain;

		old_domain = find_domain(pdev);
		if (old_domain) {
			if (dmar_domain->flags & DOMAIN_FLAG_VIRTUAL_MACHINE)
				vm_domain_remove_one_dev_info(old_domain, pdev);
			else
				domain_remove_dev_info(old_domain);
		}
	}

	iommu = device_to_iommu(pdev->bus->number, pdev->devfn);
	if (!iommu)
		return -ENODEV;

	/* check if this iommu agaw is sufficient for max mapped address */
	addr_width = agaw_to_width(iommu->agaw);
	end = DOMAIN_MAX_ADDR(addr_width);
	end = end & VTD_PAGE_MASK;
	if (end < dmar_domain->max_addr) {
		printk(KERN_ERR "%s: iommu agaw (%d) is not "
		       "sufficient for the mapped address (%llx)\n",
		       __func__, iommu->agaw, dmar_domain->max_addr);
		return -EFAULT;
	}

	ret = domain_context_mapping(dmar_domain, pdev);
	if (ret)
		return ret;

	ret = vm_domain_add_dev_info(dmar_domain, pdev);
	return ret;
}

static void intel_iommu_detach_device(struct iommu_domain *domain,
				      struct device *dev)
{
	struct dmar_domain *dmar_domain = domain->priv;
	struct pci_dev *pdev = to_pci_dev(dev);

	vm_domain_remove_one_dev_info(dmar_domain, pdev);
}

static int intel_iommu_map_range(struct iommu_domain *domain,
				 unsigned long iova, phys_addr_t hpa,
				 size_t size, int iommu_prot)
{
	struct dmar_domain *dmar_domain = domain->priv;
	u64 max_addr;
	int addr_width;
	int prot = 0;
	int ret;

	if (iommu_prot & IOMMU_READ)
		prot |= DMA_PTE_READ;
	if (iommu_prot & IOMMU_WRITE)
		prot |= DMA_PTE_WRITE;

	max_addr = (iova & VTD_PAGE_MASK) + VTD_PAGE_ALIGN(size);
	if (dmar_domain->max_addr < max_addr) {
		int min_agaw;
		u64 end;

		/* check if minimum agaw is sufficient for mapped address */
		min_agaw = vm_domain_min_agaw(dmar_domain);
		addr_width = agaw_to_width(min_agaw);
		end = DOMAIN_MAX_ADDR(addr_width);
		end = end & VTD_PAGE_MASK;
		if (end < max_addr) {
			printk(KERN_ERR "%s: iommu agaw (%d) is not "
			       "sufficient for the mapped address (%llx)\n",
			       __func__, min_agaw, max_addr);
			return -EFAULT;
		}
		dmar_domain->max_addr = max_addr;
	}

	ret = domain_page_mapping(dmar_domain, iova, hpa, size, prot);
	return ret;
}

static void intel_iommu_unmap_range(struct iommu_domain *domain,
				    unsigned long iova, size_t size)
{
	struct dmar_domain *dmar_domain = domain->priv;
	dma_addr_t base;

	/* The address might not be aligned */
	base = iova & VTD_PAGE_MASK;
	size = VTD_PAGE_ALIGN(size);
	dma_pte_clear_range(dmar_domain, base, base + size);

	if (dmar_domain->max_addr == base + size)
		dmar_domain->max_addr = base;
}

static phys_addr_t intel_iommu_iova_to_phys(struct iommu_domain *domain,
					    unsigned long iova)
{
	struct dmar_domain *dmar_domain = domain->priv;
	struct dma_pte *pte;
	u64 phys = 0;

	pte = addr_to_dma_pte(dmar_domain, iova);
	if (pte)
		phys = dma_pte_addr(pte);

	return phys;
}

static struct iommu_ops intel_iommu_ops = {
	.domain_init	= intel_iommu_domain_init,
	.domain_destroy = intel_iommu_domain_destroy,
	.attach_dev	= intel_iommu_attach_device,
	.detach_dev	= intel_iommu_detach_device,
	.map		= intel_iommu_map_range,
	.unmap		= intel_iommu_unmap_range,
	.iova_to_phys	= intel_iommu_iova_to_phys,
};<|MERGE_RESOLUTION|>--- conflicted
+++ resolved
@@ -375,8 +375,6 @@
 	kmem_cache_free(iommu_iova_cache, iova);
 }
 
-<<<<<<< HEAD
-=======
 
 static inline int width_to_agaw(int width);
 
@@ -459,7 +457,6 @@
 		clflush_cache_range(addr, size);
 }
 
->>>>>>> 18e352e4
 /* Gets context entry for a given bus and devfn */
 static struct context_entry * device_to_context_entry(struct intel_iommu *iommu,
 		u8 bus, u8 devfn)
@@ -1224,19 +1221,13 @@
 
 
 static void domain_exit(struct dmar_domain *domain);
-<<<<<<< HEAD
-=======
 static void vm_domain_exit(struct dmar_domain *domain);
->>>>>>> 18e352e4
 
 void free_dmar_iommu(struct intel_iommu *iommu)
 {
 	struct dmar_domain *domain;
 	int i;
-<<<<<<< HEAD
-=======
 	unsigned long flags;
->>>>>>> 18e352e4
 
 	i = find_first_bit(iommu->domain_ids, cap_ndoms(iommu->cap));
 	for (; i < cap_ndoms(iommu->cap); ) {
@@ -2003,8 +1994,6 @@
 		 */
 	}
 
-<<<<<<< HEAD
-=======
 	g_iommus = kcalloc(g_num_of_iommus, sizeof(struct intel_iommu *),
 			GFP_KERNEL);
 	if (!g_iommus) {
@@ -2013,7 +2002,6 @@
 		goto error;
 	}
 
->>>>>>> 18e352e4
 	deferred_flush = kzalloc(g_num_of_iommus *
 		sizeof(struct deferred_flush_tables), GFP_KERNEL);
 	if (!deferred_flush) {
@@ -2027,10 +2015,7 @@
 			continue;
 
 		iommu = drhd->iommu;
-<<<<<<< HEAD
-=======
 		g_iommus[iommu->seq_id] = iommu;
->>>>>>> 18e352e4
 
 		ret = iommu_init_domains(iommu);
 		if (ret)
@@ -2143,6 +2128,7 @@
 		iommu = drhd->iommu;
 		free_iommu(iommu);
 	}
+	kfree(g_iommus);
 	return ret;
 }
 
@@ -2308,15 +2294,8 @@
 			continue;
 
 		if (deferred_flush[i].next) {
-<<<<<<< HEAD
-			struct intel_iommu *iommu =
-				deferred_flush[i].domain[0]->iommu;
-
-			iommu_flush_iotlb_global(iommu, 0);
-=======
 			iommu->flush.flush_iotlb(iommu, 0, 0, 0,
 						 DMA_TLB_GLOBAL_FLUSH, 0);
->>>>>>> 18e352e4
 			for (j = 0; j < deferred_flush[i].next; j++) {
 				__free_iova(&deferred_flush[i].domain[j]->iovad,
 						deferred_flush[i].iova[j]);
@@ -2347,12 +2326,8 @@
 	if (list_size == HIGH_WATER_MARK)
 		flush_unmaps();
 
-<<<<<<< HEAD
-	iommu_id = dom->iommu->seq_id;
-=======
 	iommu = domain_get_iommu(dom);
 	iommu_id = iommu->seq_id;
->>>>>>> 18e352e4
 
 	next = deferred_flush[iommu_id].next;
 	deferred_flush[iommu_id].domain[next] = dom;
@@ -2680,28 +2655,6 @@
 
 }
 
-<<<<<<< HEAD
-static int blacklist_iommu(const struct dmi_system_id *id)
-{
-	printk(KERN_INFO "%s detected; disabling IOMMU\n",
-	       id->ident);
-	dmar_disabled = 1;
-	return 0;
-}
-
-static struct dmi_system_id __initdata intel_iommu_dmi_table[] = {
-	{	/* Some DG33BU BIOS revisions advertised non-existent VT-d */
-		.callback = blacklist_iommu,
-		.ident = "Intel DG33BU",
-		{	DMI_MATCH(DMI_BOARD_VENDOR, "Intel Corporation"),
-			DMI_MATCH(DMI_BOARD_NAME, "DG33BU"),
-		}
-	},
-	{ }
-};
-
-=======
->>>>>>> 18e352e4
 static void __init init_no_remapping_devices(void)
 {
 	struct dmar_drhd_unit *drhd;
