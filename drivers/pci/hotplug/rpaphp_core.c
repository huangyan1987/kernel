// SPDX-License-Identifier: GPL-2.0+
/*
 * PCI Hot Plug Controller Driver for RPA-compliant PPC64 platform.
 * Copyright (C) 2003 Linda Xie <lxie@us.ibm.com>
 *
 * All rights reserved.
 *
 * Send feedback to <lxie@us.ibm.com>
 *
 */
#include <linux/kernel.h>
#include <linux/module.h>
#include <linux/moduleparam.h>
#include <linux/pci.h>
#include <linux/pci_hotplug.h>
#include <linux/smp.h>
#include <linux/init.h>
#include <linux/vmalloc.h>
#include <asm/firmware.h>
#include <asm/eeh.h>       /* for eeh_add_device() */
#include <asm/rtas.h>		/* rtas_call */
#include <asm/pci-bridge.h>	/* for pci_controller */
#include "../pci.h"		/* for pci_add_new_bus */
				/* and pci_do_scan_bus */
#include "rpaphp.h"

bool rpaphp_debug;
LIST_HEAD(rpaphp_slot_head);
EXPORT_SYMBOL_GPL(rpaphp_slot_head);

#define DRIVER_VERSION	"0.1"
#define DRIVER_AUTHOR	"Linda Xie <lxie@us.ibm.com>"
#define DRIVER_DESC	"RPA HOT Plug PCI Controller Driver"

#define MAX_LOC_CODE 128

MODULE_AUTHOR(DRIVER_AUTHOR);
MODULE_DESCRIPTION(DRIVER_DESC);
MODULE_LICENSE("GPL");

module_param_named(debug, rpaphp_debug, bool, 0644);

/**
 * set_attention_status - set attention LED
 * @hotplug_slot: target &hotplug_slot
 * @value: LED control value
 *
 * echo 0 > attention -- set LED OFF
 * echo 1 > attention -- set LED ON
 * echo 2 > attention -- set LED ID(identify, light is blinking)
 */
static int set_attention_status(struct hotplug_slot *hotplug_slot, u8 value)
{
	int rc;
	struct slot *slot = to_slot(hotplug_slot);

	switch (value) {
	case 0:
	case 1:
	case 2:
		break;
	default:
		value = 1;
		break;
	}

	rc = rtas_set_indicator(DR_INDICATOR, slot->index, value);
	if (!rc)
		slot->attention_status = value;

	return rc;
}

/**
 * get_power_status - get power status of a slot
 * @hotplug_slot: slot to get status
 * @value: pointer to store status
 */
static int get_power_status(struct hotplug_slot *hotplug_slot, u8 *value)
{
	int retval, level;
	struct slot *slot = to_slot(hotplug_slot);

	retval = rtas_get_power_level(slot->power_domain, &level);
	if (!retval)
		*value = level;
	return retval;
}

/**
 * get_attention_status - get attention LED status
 * @hotplug_slot: slot to get status
 * @value: pointer to store status
 */
static int get_attention_status(struct hotplug_slot *hotplug_slot, u8 *value)
{
	struct slot *slot = to_slot(hotplug_slot);
	*value = slot->attention_status;
	return 0;
}

static int get_adapter_status(struct hotplug_slot *hotplug_slot, u8 *value)
{
	struct slot *slot = to_slot(hotplug_slot);
	int rc, state;

	rc = rpaphp_get_sensor_state(slot, &state);

	*value = NOT_VALID;
	if (rc)
		return rc;

	if (state == EMPTY)
		*value = EMPTY;
	else if (state == PRESENT)
		*value = slot->state;

	return 0;
}

static enum pci_bus_speed get_max_bus_speed(struct slot *slot)
{
	enum pci_bus_speed speed;
	switch (slot->type) {
	case 1:
	case 2:
	case 3:
	case 4:
	case 5:
	case 6:
		speed = PCI_SPEED_33MHz;	/* speed for case 1-6 */
		break;
	case 7:
	case 8:
		speed = PCI_SPEED_66MHz;
		break;
	case 11:
	case 14:
		speed = PCI_SPEED_66MHz_PCIX;
		break;
	case 12:
	case 15:
		speed = PCI_SPEED_100MHz_PCIX;
		break;
	case 13:
	case 16:
		speed = PCI_SPEED_133MHz_PCIX;
		break;
	default:
		speed = PCI_SPEED_UNKNOWN;
		break;
	}

	return speed;
}

static int get_children_props(struct device_node *dn, const __be32 **drc_indexes,
			      const __be32 **drc_names, const __be32 **drc_types,
			      const __be32 **drc_power_domains)
{
	const __be32 *indexes, *names, *types, *domains;

	indexes = of_get_property(dn, "ibm,drc-indexes", NULL);
	names = of_get_property(dn, "ibm,drc-names", NULL);
	types = of_get_property(dn, "ibm,drc-types", NULL);
	domains = of_get_property(dn, "ibm,drc-power-domains", NULL);

	if (!indexes || !names || !types || !domains) {
		/* Slot does not have dynamically-removable children */
		return -EINVAL;
	}
	if (drc_indexes)
		*drc_indexes = indexes;
	if (drc_names)
		/* &drc_names[1] contains NULL terminated slot names */
		*drc_names = names;
	if (drc_types)
		/* &drc_types[1] contains NULL terminated slot types */
		*drc_types = types;
	if (drc_power_domains)
		*drc_power_domains = domains;

	return 0;
}


/* Verify the existence of 'drc_name' and/or 'drc_type' within the
 * current node.  First obtain its my-drc-index property.  Next,
 * obtain the DRC info from its parent.  Use the my-drc-index for
 * correlation, and obtain/validate the requested properties.
 */

static int rpaphp_check_drc_props_v1(struct device_node *dn, char *drc_name,
				char *drc_type, unsigned int my_index)
{
	char *name_tmp, *type_tmp;
	const __be32 *indexes, *names;
	const __be32 *types, *domains;
	int i, rc;

	rc = get_children_props(dn->parent, &indexes, &names, &types, &domains);
	if (rc < 0) {
		return -EINVAL;
	}

	name_tmp = (char *) &names[1];
	type_tmp = (char *) &types[1];

	/* Iterate through parent properties, looking for my-drc-index */
	for (i = 0; i < be32_to_cpu(indexes[0]); i++) {
		if (be32_to_cpu(indexes[i + 1]) == my_index)
			break;

		name_tmp += (strlen(name_tmp) + 1);
		type_tmp += (strlen(type_tmp) + 1);
	}

	if (((drc_name == NULL) || (drc_name && !strcmp(drc_name, name_tmp))) &&
	    ((drc_type == NULL) || (drc_type && !strcmp(drc_type, type_tmp))))
		return 0;

	return -EINVAL;
}

static int rpaphp_check_drc_props_v2(struct device_node *dn, char *drc_name,
				char *drc_type, unsigned int my_index)
{
	struct property *info;
	unsigned int entries;
	struct of_drc_info drc;
	const __be32 *value;
	char cell_drc_name[MAX_DRC_NAME_LEN];
	int j;

	info = of_find_property(dn->parent, "ibm,drc-info", NULL);
	if (info == NULL)
		return -EINVAL;

	value = of_prop_next_u32(info, NULL, &entries);
	if (!value)
		return -EINVAL;
	else
		value++;

	for (j = 0; j < entries; j++) {
		of_read_drc_info_cell(&info, &value, &drc);

		/* Should now know end of current entry */

		/* Found it */
		if (my_index >= drc.drc_index_start && my_index <= drc.last_drc_index) {
			int index = my_index - drc.drc_index_start;
			sprintf(cell_drc_name, "%s%d", drc.drc_name_prefix,
				drc.drc_name_suffix_start + index);
			break;
		}
	}

	if (((drc_name == NULL) ||
	     (drc_name && !strcmp(drc_name, cell_drc_name))) &&
	    ((drc_type == NULL) ||
	     (drc_type && !strcmp(drc_type, drc.drc_type))))
		return 0;

	return -EINVAL;
}

int rpaphp_check_drc_props(struct device_node *dn, char *drc_name,
			char *drc_type)
{
	const __be32 *my_index;

	my_index = of_get_property(dn, "ibm,my-drc-index", NULL);
	if (!my_index) {
		/* Node isn't DLPAR/hotplug capable */
		return -EINVAL;
	}

	if (of_find_property(dn->parent, "ibm,drc-info", NULL))
		return rpaphp_check_drc_props_v2(dn, drc_name, drc_type,
						be32_to_cpu(*my_index));
	else
		return rpaphp_check_drc_props_v1(dn, drc_name, drc_type,
						be32_to_cpu(*my_index));
}
EXPORT_SYMBOL_GPL(rpaphp_check_drc_props);


static int is_php_type(char *drc_type)
{
	unsigned long value;
	char *endptr;

	/* PCI Hotplug nodes have an integer for drc_type */
	value = simple_strtoul(drc_type, &endptr, 10);
	if (endptr == drc_type)
		return 0;

	return 1;
}

/**
 * is_php_dn() - return 1 if this is a hotpluggable pci slot, else 0
 * @dn: target &device_node
 * @indexes: passed to get_children_props()
 * @names: passed to get_children_props()
 * @types: returned from get_children_props()
 * @power_domains:
 *
 * This routine will return true only if the device node is
 * a hotpluggable slot. This routine will return false
 * for built-in pci slots (even when the built-in slots are
 * dlparable.)
 */
static int is_php_dn(struct device_node *dn, const __be32 **indexes,
		     const __be32 **names, const __be32 **types,
		     const __be32 **power_domains)
{
	const __be32 *drc_types;
	int rc;

	rc = get_children_props(dn, indexes, names, &drc_types, power_domains);
	if (rc < 0)
		return 0;

	if (!is_php_type((char *) &drc_types[1]))
		return 0;

	*types = drc_types;
	return 1;
}

static int rpaphp_drc_info_add_slot(struct device_node *dn)
{
	struct slot *slot;
	struct property *info;
	struct of_drc_info drc;
	char drc_name[MAX_DRC_NAME_LEN];
	const __be32 *cur;
	u32 count;
	int retval = 0;
<<<<<<< HEAD
	int i;
	const __be32 *indexes, *names, *types, *power_domains;
	char *name, *type;
=======
>>>>>>> 0d3821eb

	info = of_find_property(dn, "ibm,drc-info", NULL);
	if (!info)
		return 0;

	cur = of_prop_next_u32(info, NULL, &count);
	if (cur)
		cur++;
	else
		return 0;

	of_read_drc_info_cell(&info, &cur, &drc);
	if (!is_php_type(drc.drc_type))
		return 0;

	sprintf(drc_name, "%s%d", drc.drc_name_prefix, drc.drc_name_suffix_start);

	slot = alloc_slot_struct(dn, drc.drc_index_start, drc_name, drc.drc_power_domain);
	if (!slot)
		return -ENOMEM;

	slot->type = simple_strtoul(drc.drc_type, NULL, 10);
	retval = rpaphp_enable_slot(slot);
	if (!retval)
		retval = rpaphp_register_slot(slot);

	if (retval)
		dealloc_slot_struct(slot);

	return retval;
}

static int rpaphp_drc_add_slot(struct device_node *dn)
{
	struct slot *slot;
	int retval = 0;
	int i;
	const __be32 *indexes, *names, *types, *power_domains;
	char *name, *type;

	/* If this is not a hotplug slot, return without doing anything. */
	if (!is_php_dn(dn, &indexes, &names, &types, &power_domains))
		return 0;

	dbg("Entry %s: dn=%pOF\n", __func__, dn);

	/* register PCI devices */
	name = (char *) &names[1];
	type = (char *) &types[1];
	for (i = 0; i < be32_to_cpu(indexes[0]); i++) {
		int index;

		index = be32_to_cpu(indexes[i + 1]);
		slot = alloc_slot_struct(dn, index, name,
					 be32_to_cpu(power_domains[i + 1]));
		if (!slot)
			return -ENOMEM;

		slot->type = simple_strtoul(type, NULL, 10);

		dbg("Found drc-index:0x%x drc-name:%s drc-type:%s\n",
				index, name, type);

		retval = rpaphp_enable_slot(slot);
		if (!retval)
			retval = rpaphp_register_slot(slot);

		if (retval)
			dealloc_slot_struct(slot);

		name += strlen(name) + 1;
		type += strlen(type) + 1;
	}
	dbg("%s - Exit: rc[%d]\n", __func__, retval);

	/* XXX FIXME: reports a failure only if last entry in loop failed */
	return retval;
}

/**
 * rpaphp_add_slot -- declare a hotplug slot to the hotplug subsystem.
 * @dn: device node of slot
 *
 * This subroutine will register a hotpluggable slot with the
 * PCI hotplug infrastructure. This routine is typically called
 * during boot time, if the hotplug slots are present at boot time,
 * or is called later, by the dlpar add code, if the slot is
 * being dynamically added during runtime.
 *
 * If the device node points at an embedded (built-in) slot, this
 * routine will just return without doing anything, since embedded
 * slots cannot be hotplugged.
 *
 * To remove a slot, it suffices to call rpaphp_deregister_slot().
 */
int rpaphp_add_slot(struct device_node *dn)
{
	if (!dn->name || strcmp(dn->name, "pci"))
		return 0;

	if (of_find_property(dn, "ibm,drc-info", NULL))
		return rpaphp_drc_info_add_slot(dn);
	else
		return rpaphp_drc_add_slot(dn);
}
EXPORT_SYMBOL_GPL(rpaphp_add_slot);

static void __exit cleanup_slots(void)
{
	struct slot *slot, *next;

	/*
	 * Unregister all of our slots with the pci_hotplug subsystem,
	 * and free up all memory that we had allocated.
	 */

	list_for_each_entry_safe(slot, next, &rpaphp_slot_head,
				 rpaphp_slot_list) {
		list_del(&slot->rpaphp_slot_list);
		pci_hp_deregister(&slot->hotplug_slot);
		dealloc_slot_struct(slot);
	}
}

static int __init rpaphp_init(void)
{
	struct device_node *dn;

	info(DRIVER_DESC " version: " DRIVER_VERSION "\n");

	for_each_node_by_name(dn, "pci")
		rpaphp_add_slot(dn);

	return 0;
}

static void __exit rpaphp_exit(void)
{
	cleanup_slots();
}

static int enable_slot(struct hotplug_slot *hotplug_slot)
{
	struct slot *slot = to_slot(hotplug_slot);
	int state;
	int retval;

	if (slot->state == CONFIGURED)
		return 0;

	retval = rpaphp_get_sensor_state(slot, &state);
	if (retval)
		return retval;

	if (state == PRESENT) {
		pci_lock_rescan_remove();
		pci_hp_add_devices(slot->bus);
		pci_unlock_rescan_remove();
		slot->state = CONFIGURED;
	} else if (state == EMPTY) {
		slot->state = EMPTY;
	} else {
		err("%s: slot[%s] is in invalid state\n", __func__, slot->name);
		slot->state = NOT_VALID;
		return -EINVAL;
	}

	slot->bus->max_bus_speed = get_max_bus_speed(slot);
	return 0;
}

static int disable_slot(struct hotplug_slot *hotplug_slot)
{
	struct slot *slot = to_slot(hotplug_slot);
	if (slot->state == NOT_CONFIGURED)
		return -EINVAL;

	pci_lock_rescan_remove();
	pci_hp_remove_devices(slot->bus);
	pci_unlock_rescan_remove();
	vm_unmap_aliases();

	slot->state = NOT_CONFIGURED;
	return 0;
}

const struct hotplug_slot_ops rpaphp_hotplug_slot_ops = {
	.enable_slot = enable_slot,
	.disable_slot = disable_slot,
	.set_attention_status = set_attention_status,
	.get_power_status = get_power_status,
	.get_attention_status = get_attention_status,
	.get_adapter_status = get_adapter_status,
};

module_init(rpaphp_init);
module_exit(rpaphp_exit);<|MERGE_RESOLUTION|>--- conflicted
+++ resolved
@@ -339,12 +339,6 @@
 	const __be32 *cur;
 	u32 count;
 	int retval = 0;
-<<<<<<< HEAD
-	int i;
-	const __be32 *indexes, *names, *types, *power_domains;
-	char *name, *type;
-=======
->>>>>>> 0d3821eb
 
 	info = of_find_property(dn, "ibm,drc-info", NULL);
 	if (!info)
