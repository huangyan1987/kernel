/*
 * probe.c - PCI detection and setup code
 */

#include <linux/kernel.h>
#include <linux/delay.h>
#include <linux/init.h>
#include <linux/pci.h>
#include <linux/pci_hotplug.h>
#include <linux/slab.h>
#include <linux/module.h>
#include <linux/cpumask.h>
#include <linux/pci-aspm.h>
#include <asm-generic/pci-bridge.h>
#include "pci.h"

#define CARDBUS_LATENCY_TIMER	176	/* secondary latency timer */
#define CARDBUS_RESERVE_BUSNR	3

static struct resource busn_resource = {
	.name	= "PCI busn",
	.start	= 0,
	.end	= 255,
	.flags	= IORESOURCE_BUS,
};

/* Ugh.  Need to stop exporting this to modules. */
LIST_HEAD(pci_root_buses);
EXPORT_SYMBOL(pci_root_buses);

static LIST_HEAD(pci_domain_busn_res_list);

struct pci_domain_busn_res {
	struct list_head list;
	struct resource res;
	int domain_nr;
};

static struct resource *get_pci_domain_busn_res(int domain_nr)
{
	struct pci_domain_busn_res *r;

	list_for_each_entry(r, &pci_domain_busn_res_list, list)
		if (r->domain_nr == domain_nr)
			return &r->res;

	r = kzalloc(sizeof(*r), GFP_KERNEL);
	if (!r)
		return NULL;

	r->domain_nr = domain_nr;
	r->res.start = 0;
	r->res.end = 0xff;
	r->res.flags = IORESOURCE_BUS | IORESOURCE_PCI_FIXED;

	list_add_tail(&r->list, &pci_domain_busn_res_list);

	return &r->res;
}

static int find_anything(struct device *dev, void *data)
{
	return 1;
}

/*
 * Some device drivers need know if pci is initiated.
 * Basically, we think pci is not initiated when there
 * is no device to be found on the pci_bus_type.
 */
int no_pci_devices(void)
{
	struct device *dev;
	int no_devices;

	dev = bus_find_device(&pci_bus_type, NULL, NULL, find_anything);
	no_devices = (dev == NULL);
	put_device(dev);
	return no_devices;
}
EXPORT_SYMBOL(no_pci_devices);

/*
 * PCI Bus Class
 */
static void release_pcibus_dev(struct device *dev)
{
	struct pci_bus *pci_bus = to_pci_bus(dev);

	put_device(pci_bus->bridge);
	pci_bus_remove_resources(pci_bus);
	pci_release_bus_of_node(pci_bus);
	kfree(pci_bus);
}

static struct class pcibus_class = {
	.name		= "pci_bus",
	.dev_release	= &release_pcibus_dev,
	.dev_groups	= pcibus_groups,
};

static int __init pcibus_class_init(void)
{
	return class_register(&pcibus_class);
}
postcore_initcall(pcibus_class_init);

static u64 pci_size(u64 base, u64 maxbase, u64 mask)
{
	u64 size = mask & maxbase;	/* Find the significant bits */
	if (!size)
		return 0;

	/* Get the lowest of them to find the decode size, and
	   from that the extent.  */
	size = (size & ~(size-1)) - 1;

	/* base == maxbase can be valid only if the BAR has
	   already been programmed with all 1s.  */
	if (base == maxbase && ((base | size) & mask) != mask)
		return 0;

	return size;
}

static inline unsigned long decode_bar(struct pci_dev *dev, u32 bar)
{
	u32 mem_type;
	unsigned long flags;

	if ((bar & PCI_BASE_ADDRESS_SPACE) == PCI_BASE_ADDRESS_SPACE_IO) {
		flags = bar & ~PCI_BASE_ADDRESS_IO_MASK;
		flags |= IORESOURCE_IO;
		return flags;
	}

	flags = bar & ~PCI_BASE_ADDRESS_MEM_MASK;
	flags |= IORESOURCE_MEM;
	if (flags & PCI_BASE_ADDRESS_MEM_PREFETCH)
		flags |= IORESOURCE_PREFETCH;

	mem_type = bar & PCI_BASE_ADDRESS_MEM_TYPE_MASK;
	switch (mem_type) {
	case PCI_BASE_ADDRESS_MEM_TYPE_32:
		break;
	case PCI_BASE_ADDRESS_MEM_TYPE_1M:
		/* 1M mem BAR treated as 32-bit BAR */
		break;
	case PCI_BASE_ADDRESS_MEM_TYPE_64:
		flags |= IORESOURCE_MEM_64;
		break;
	default:
		/* mem unknown type treated as 32-bit BAR */
		break;
	}
	return flags;
}

#define PCI_COMMAND_DECODE_ENABLE	(PCI_COMMAND_MEMORY | PCI_COMMAND_IO)

/**
 * pci_read_base - read a PCI BAR
 * @dev: the PCI device
 * @type: type of the BAR
 * @res: resource buffer to be filled in
 * @pos: BAR position in the config space
 *
 * Returns 1 if the BAR is 64-bit, or 0 if 32-bit.
 */
int __pci_read_base(struct pci_dev *dev, enum pci_bar_type type,
		    struct resource *res, unsigned int pos)
{
	u32 l, sz, mask;
	u64 l64, sz64, mask64;
	u16 orig_cmd;
	struct pci_bus_region region, inverted_region;

	mask = type ? PCI_ROM_ADDRESS_MASK : ~0;

	/* No printks while decoding is disabled! */
	if (!dev->mmio_always_on) {
		pci_read_config_word(dev, PCI_COMMAND, &orig_cmd);
		if (orig_cmd & PCI_COMMAND_DECODE_ENABLE) {
			pci_write_config_word(dev, PCI_COMMAND,
				orig_cmd & ~PCI_COMMAND_DECODE_ENABLE);
		}
	}

	res->name = pci_name(dev);

	pci_read_config_dword(dev, pos, &l);
	pci_write_config_dword(dev, pos, l | mask);
	pci_read_config_dword(dev, pos, &sz);
	pci_write_config_dword(dev, pos, l);

	/*
	 * All bits set in sz means the device isn't working properly.
	 * If the BAR isn't implemented, all bits must be 0.  If it's a
	 * memory BAR or a ROM, bit 0 must be clear; if it's an io BAR, bit
	 * 1 must be clear.
	 */
	if (sz == 0xffffffff)
		sz = 0;

	/*
	 * I don't know how l can have all bits set.  Copied from old code.
	 * Maybe it fixes a bug on some ancient platform.
	 */
	if (l == 0xffffffff)
		l = 0;

	if (type == pci_bar_unknown) {
		res->flags = decode_bar(dev, l);
		res->flags |= IORESOURCE_SIZEALIGN;
		if (res->flags & IORESOURCE_IO) {
<<<<<<< HEAD
			l &= PCI_BASE_ADDRESS_IO_MASK;
			sz &= PCI_BASE_ADDRESS_IO_MASK;
			mask = PCI_BASE_ADDRESS_IO_MASK & (u32) IO_SPACE_LIMIT;
		} else {
			l &= PCI_BASE_ADDRESS_MEM_MASK;
			sz &= PCI_BASE_ADDRESS_MEM_MASK;
			mask = (u32)PCI_BASE_ADDRESS_MEM_MASK;
		}
	} else {
		res->flags |= (l & IORESOURCE_ROM_ENABLE);
		l &= PCI_ROM_ADDRESS_MASK;
		sz &= PCI_ROM_ADDRESS_MASK;
		mask = (u32)PCI_ROM_ADDRESS_MASK;
=======
			l64 = l & PCI_BASE_ADDRESS_IO_MASK;
			sz64 = sz & PCI_BASE_ADDRESS_IO_MASK;
			mask64 = PCI_BASE_ADDRESS_IO_MASK & (u32)IO_SPACE_LIMIT;
		} else {
			l64 = l & PCI_BASE_ADDRESS_MEM_MASK;
			sz64 = sz & PCI_BASE_ADDRESS_MEM_MASK;
			mask64 = (u32)PCI_BASE_ADDRESS_MEM_MASK;
		}
	} else {
		res->flags |= (l & IORESOURCE_ROM_ENABLE);
		l64 = l & PCI_ROM_ADDRESS_MASK;
		sz64 = sz & PCI_ROM_ADDRESS_MASK;
		mask64 = (u32)PCI_ROM_ADDRESS_MASK;
>>>>>>> 07f0dc60
	}

	if (res->flags & IORESOURCE_MEM_64) {
		pci_read_config_dword(dev, pos + 4, &l);
		pci_write_config_dword(dev, pos + 4, ~0);
		pci_read_config_dword(dev, pos + 4, &sz);
		pci_write_config_dword(dev, pos + 4, l);

		l64 |= ((u64)l << 32);
		sz64 |= ((u64)sz << 32);
		mask64 |= ((u64)~0 << 32);
	}

	if (!dev->mmio_always_on && (orig_cmd & PCI_COMMAND_DECODE_ENABLE))
		pci_write_config_word(dev, PCI_COMMAND, orig_cmd);

	if (!sz64)
		goto fail;

	sz64 = pci_size(l64, sz64, mask64);
	if (!sz64) {
		dev_info(&dev->dev, FW_BUG "reg 0x%x: invalid BAR (can't size)\n",
			 pos);
		goto fail;
	}

	if (res->flags & IORESOURCE_MEM_64) {
		if ((sizeof(dma_addr_t) < 8 || sizeof(resource_size_t) < 8) &&
		    sz64 > 0x100000000ULL) {
			res->flags |= IORESOURCE_UNSET | IORESOURCE_DISABLED;
			res->start = 0;
			res->end = 0;
			dev_err(&dev->dev, "reg 0x%x: can't handle BAR larger than 4GB (size %#010llx)\n",
				pos, (unsigned long long)sz64);
			goto out;
		}

		if ((sizeof(dma_addr_t) < 8) && l) {
			/* Above 32-bit boundary; try to reallocate */
			res->flags |= IORESOURCE_UNSET;
			res->start = 0;
			res->end = sz64;
			dev_info(&dev->dev, "reg 0x%x: can't handle BAR above 4GB (bus address %#010llx)\n",
				 pos, (unsigned long long)l64);
			goto out;
		}
	}

	region.start = l64;
	region.end = l64 + sz64;

	pcibios_bus_to_resource(dev->bus, res, &region);
	pcibios_resource_to_bus(dev->bus, &inverted_region, res);

	/*
	 * If "A" is a BAR value (a bus address), "bus_to_resource(A)" is
	 * the corresponding resource address (the physical address used by
	 * the CPU.  Converting that resource address back to a bus address
	 * should yield the original BAR value:
	 *
	 *     resource_to_bus(bus_to_resource(A)) == A
	 *
	 * If it doesn't, CPU accesses to "bus_to_resource(A)" will not
	 * be claimed by the device.
	 */
	if (inverted_region.start != region.start) {
		res->flags |= IORESOURCE_UNSET;
		res->start = 0;
		res->end = region.end - region.start;
		dev_info(&dev->dev, "reg 0x%x: initial BAR value %#010llx invalid\n",
			 pos, (unsigned long long)region.start);
	}

	goto out;


fail:
	res->flags = 0;
out:
	if (res->flags)
		dev_printk(KERN_DEBUG, &dev->dev, "reg 0x%x: %pR\n", pos, res);

	return (res->flags & IORESOURCE_MEM_64) ? 1 : 0;
}

static void pci_read_bases(struct pci_dev *dev, unsigned int howmany, int rom)
{
	unsigned int pos, reg;

	for (pos = 0; pos < howmany; pos++) {
		struct resource *res = &dev->resource[pos];
		reg = PCI_BASE_ADDRESS_0 + (pos << 2);
		pos += __pci_read_base(dev, pci_bar_unknown, res, reg);
	}

	if (rom) {
		struct resource *res = &dev->resource[PCI_ROM_RESOURCE];
		dev->rom_base_reg = rom;
		res->flags = IORESOURCE_MEM | IORESOURCE_PREFETCH |
				IORESOURCE_READONLY | IORESOURCE_CACHEABLE |
				IORESOURCE_SIZEALIGN;
		__pci_read_base(dev, pci_bar_mem32, res, rom);
	}
}

static void pci_read_bridge_io(struct pci_bus *child)
{
	struct pci_dev *dev = child->self;
	u8 io_base_lo, io_limit_lo;
	unsigned long io_mask, io_granularity, base, limit;
	struct pci_bus_region region;
	struct resource *res;

	io_mask = PCI_IO_RANGE_MASK;
	io_granularity = 0x1000;
	if (dev->io_window_1k) {
		/* Support 1K I/O space granularity */
		io_mask = PCI_IO_1K_RANGE_MASK;
		io_granularity = 0x400;
	}

	res = child->resource[0];
	pci_read_config_byte(dev, PCI_IO_BASE, &io_base_lo);
	pci_read_config_byte(dev, PCI_IO_LIMIT, &io_limit_lo);
	base = (io_base_lo & io_mask) << 8;
	limit = (io_limit_lo & io_mask) << 8;

	if ((io_base_lo & PCI_IO_RANGE_TYPE_MASK) == PCI_IO_RANGE_TYPE_32) {
		u16 io_base_hi, io_limit_hi;

		pci_read_config_word(dev, PCI_IO_BASE_UPPER16, &io_base_hi);
		pci_read_config_word(dev, PCI_IO_LIMIT_UPPER16, &io_limit_hi);
		base |= ((unsigned long) io_base_hi << 16);
		limit |= ((unsigned long) io_limit_hi << 16);
	}

	if (base <= limit) {
		res->flags = (io_base_lo & PCI_IO_RANGE_TYPE_MASK) | IORESOURCE_IO;
		region.start = base;
		region.end = limit + io_granularity - 1;
		pcibios_bus_to_resource(dev->bus, res, &region);
		dev_printk(KERN_DEBUG, &dev->dev, "  bridge window %pR\n", res);
	}
}

static void pci_read_bridge_mmio(struct pci_bus *child)
{
	struct pci_dev *dev = child->self;
	u16 mem_base_lo, mem_limit_lo;
	unsigned long base, limit;
	struct pci_bus_region region;
	struct resource *res;

	res = child->resource[1];
	pci_read_config_word(dev, PCI_MEMORY_BASE, &mem_base_lo);
	pci_read_config_word(dev, PCI_MEMORY_LIMIT, &mem_limit_lo);
	base = ((unsigned long) mem_base_lo & PCI_MEMORY_RANGE_MASK) << 16;
	limit = ((unsigned long) mem_limit_lo & PCI_MEMORY_RANGE_MASK) << 16;
	if (base <= limit) {
		res->flags = (mem_base_lo & PCI_MEMORY_RANGE_TYPE_MASK) | IORESOURCE_MEM;
		region.start = base;
		region.end = limit + 0xfffff;
		pcibios_bus_to_resource(dev->bus, res, &region);
		dev_printk(KERN_DEBUG, &dev->dev, "  bridge window %pR\n", res);
	}
}

static void pci_read_bridge_mmio_pref(struct pci_bus *child)
{
	struct pci_dev *dev = child->self;
	u16 mem_base_lo, mem_limit_lo;
	u64 base64, limit64;
	dma_addr_t base, limit;
	struct pci_bus_region region;
	struct resource *res;

	res = child->resource[2];
	pci_read_config_word(dev, PCI_PREF_MEMORY_BASE, &mem_base_lo);
	pci_read_config_word(dev, PCI_PREF_MEMORY_LIMIT, &mem_limit_lo);
	base64 = (mem_base_lo & PCI_PREF_RANGE_MASK) << 16;
	limit64 = (mem_limit_lo & PCI_PREF_RANGE_MASK) << 16;

	if ((mem_base_lo & PCI_PREF_RANGE_TYPE_MASK) == PCI_PREF_RANGE_TYPE_64) {
		u32 mem_base_hi, mem_limit_hi;

		pci_read_config_dword(dev, PCI_PREF_BASE_UPPER32, &mem_base_hi);
		pci_read_config_dword(dev, PCI_PREF_LIMIT_UPPER32, &mem_limit_hi);

		/*
		 * Some bridges set the base > limit by default, and some
		 * (broken) BIOSes do not initialize them.  If we find
		 * this, just assume they are not being used.
		 */
		if (mem_base_hi <= mem_limit_hi) {
			base64 |= (u64) mem_base_hi << 32;
			limit64 |= (u64) mem_limit_hi << 32;
		}
	}

	base = (dma_addr_t) base64;
	limit = (dma_addr_t) limit64;

	if (base != base64) {
		dev_err(&dev->dev, "can't handle bridge window above 4GB (bus address %#010llx)\n",
			(unsigned long long) base64);
		return;
	}

	if (base <= limit) {
		res->flags = (mem_base_lo & PCI_PREF_RANGE_TYPE_MASK) |
					 IORESOURCE_MEM | IORESOURCE_PREFETCH;
		if (res->flags & PCI_PREF_RANGE_TYPE_64)
			res->flags |= IORESOURCE_MEM_64;
		region.start = base;
		region.end = limit + 0xfffff;
		pcibios_bus_to_resource(dev->bus, res, &region);
		dev_printk(KERN_DEBUG, &dev->dev, "  bridge window %pR\n", res);
	}
}

void pci_read_bridge_bases(struct pci_bus *child)
{
	struct pci_dev *dev = child->self;
	struct resource *res;
	int i;

	if (pci_is_root_bus(child))	/* It's a host bus, nothing to read */
		return;

	dev_info(&dev->dev, "PCI bridge to %pR%s\n",
		 &child->busn_res,
		 dev->transparent ? " (subtractive decode)" : "");

	pci_bus_remove_resources(child);
	for (i = 0; i < PCI_BRIDGE_RESOURCE_NUM; i++)
		child->resource[i] = &dev->resource[PCI_BRIDGE_RESOURCES+i];

	pci_read_bridge_io(child);
	pci_read_bridge_mmio(child);
	pci_read_bridge_mmio_pref(child);

	if (dev->transparent) {
		pci_bus_for_each_resource(child->parent, res, i) {
			if (res && res->flags) {
				pci_bus_add_resource(child, res,
						     PCI_SUBTRACTIVE_DECODE);
				dev_printk(KERN_DEBUG, &dev->dev,
					   "  bridge window %pR (subtractive decode)\n",
					   res);
			}
		}
	}
}

static struct pci_bus *pci_alloc_bus(struct pci_bus *parent)
{
	struct pci_bus *b;

	b = kzalloc(sizeof(*b), GFP_KERNEL);
	if (!b)
		return NULL;

	INIT_LIST_HEAD(&b->node);
	INIT_LIST_HEAD(&b->children);
	INIT_LIST_HEAD(&b->devices);
	INIT_LIST_HEAD(&b->slots);
	INIT_LIST_HEAD(&b->resources);
	b->max_bus_speed = PCI_SPEED_UNKNOWN;
	b->cur_bus_speed = PCI_SPEED_UNKNOWN;
#ifdef CONFIG_PCI_DOMAINS_GENERIC
	if (parent)
		b->domain_nr = parent->domain_nr;
#endif
	return b;
}

static void pci_release_host_bridge_dev(struct device *dev)
{
	struct pci_host_bridge *bridge = to_pci_host_bridge(dev);

	if (bridge->release_fn)
		bridge->release_fn(bridge);

	pci_free_resource_list(&bridge->windows);

	kfree(bridge);
}

static struct pci_host_bridge *pci_alloc_host_bridge(struct pci_bus *b)
{
	struct pci_host_bridge *bridge;

	bridge = kzalloc(sizeof(*bridge), GFP_KERNEL);
	if (!bridge)
		return NULL;

	INIT_LIST_HEAD(&bridge->windows);
	bridge->bus = b;
	return bridge;
}

static const unsigned char pcix_bus_speed[] = {
	PCI_SPEED_UNKNOWN,		/* 0 */
	PCI_SPEED_66MHz_PCIX,		/* 1 */
	PCI_SPEED_100MHz_PCIX,		/* 2 */
	PCI_SPEED_133MHz_PCIX,		/* 3 */
	PCI_SPEED_UNKNOWN,		/* 4 */
	PCI_SPEED_66MHz_PCIX_ECC,	/* 5 */
	PCI_SPEED_100MHz_PCIX_ECC,	/* 6 */
	PCI_SPEED_133MHz_PCIX_ECC,	/* 7 */
	PCI_SPEED_UNKNOWN,		/* 8 */
	PCI_SPEED_66MHz_PCIX_266,	/* 9 */
	PCI_SPEED_100MHz_PCIX_266,	/* A */
	PCI_SPEED_133MHz_PCIX_266,	/* B */
	PCI_SPEED_UNKNOWN,		/* C */
	PCI_SPEED_66MHz_PCIX_533,	/* D */
	PCI_SPEED_100MHz_PCIX_533,	/* E */
	PCI_SPEED_133MHz_PCIX_533	/* F */
};

const unsigned char pcie_link_speed[] = {
	PCI_SPEED_UNKNOWN,		/* 0 */
	PCIE_SPEED_2_5GT,		/* 1 */
	PCIE_SPEED_5_0GT,		/* 2 */
	PCIE_SPEED_8_0GT,		/* 3 */
	PCI_SPEED_UNKNOWN,		/* 4 */
	PCI_SPEED_UNKNOWN,		/* 5 */
	PCI_SPEED_UNKNOWN,		/* 6 */
	PCI_SPEED_UNKNOWN,		/* 7 */
	PCI_SPEED_UNKNOWN,		/* 8 */
	PCI_SPEED_UNKNOWN,		/* 9 */
	PCI_SPEED_UNKNOWN,		/* A */
	PCI_SPEED_UNKNOWN,		/* B */
	PCI_SPEED_UNKNOWN,		/* C */
	PCI_SPEED_UNKNOWN,		/* D */
	PCI_SPEED_UNKNOWN,		/* E */
	PCI_SPEED_UNKNOWN		/* F */
};

void pcie_update_link_speed(struct pci_bus *bus, u16 linksta)
{
	bus->cur_bus_speed = pcie_link_speed[linksta & PCI_EXP_LNKSTA_CLS];
}
EXPORT_SYMBOL_GPL(pcie_update_link_speed);

static unsigned char agp_speeds[] = {
	AGP_UNKNOWN,
	AGP_1X,
	AGP_2X,
	AGP_4X,
	AGP_8X
};

static enum pci_bus_speed agp_speed(int agp3, int agpstat)
{
	int index = 0;

	if (agpstat & 4)
		index = 3;
	else if (agpstat & 2)
		index = 2;
	else if (agpstat & 1)
		index = 1;
	else
		goto out;

	if (agp3) {
		index += 2;
		if (index == 5)
			index = 0;
	}

 out:
	return agp_speeds[index];
}

static void pci_set_bus_speed(struct pci_bus *bus)
{
	struct pci_dev *bridge = bus->self;
	int pos;

	pos = pci_find_capability(bridge, PCI_CAP_ID_AGP);
	if (!pos)
		pos = pci_find_capability(bridge, PCI_CAP_ID_AGP3);
	if (pos) {
		u32 agpstat, agpcmd;

		pci_read_config_dword(bridge, pos + PCI_AGP_STATUS, &agpstat);
		bus->max_bus_speed = agp_speed(agpstat & 8, agpstat & 7);

		pci_read_config_dword(bridge, pos + PCI_AGP_COMMAND, &agpcmd);
		bus->cur_bus_speed = agp_speed(agpstat & 8, agpcmd & 7);
	}

	pos = pci_find_capability(bridge, PCI_CAP_ID_PCIX);
	if (pos) {
		u16 status;
		enum pci_bus_speed max;

		pci_read_config_word(bridge, pos + PCI_X_BRIDGE_SSTATUS,
				     &status);

		if (status & PCI_X_SSTATUS_533MHZ) {
			max = PCI_SPEED_133MHz_PCIX_533;
		} else if (status & PCI_X_SSTATUS_266MHZ) {
			max = PCI_SPEED_133MHz_PCIX_266;
		} else if (status & PCI_X_SSTATUS_133MHZ) {
			if ((status & PCI_X_SSTATUS_VERS) == PCI_X_SSTATUS_V2)
				max = PCI_SPEED_133MHz_PCIX_ECC;
			else
				max = PCI_SPEED_133MHz_PCIX;
		} else {
			max = PCI_SPEED_66MHz_PCIX;
		}

		bus->max_bus_speed = max;
		bus->cur_bus_speed = pcix_bus_speed[
			(status & PCI_X_SSTATUS_FREQ) >> 6];

		return;
	}

	if (pci_is_pcie(bridge)) {
		u32 linkcap;
		u16 linksta;

		pcie_capability_read_dword(bridge, PCI_EXP_LNKCAP, &linkcap);
		bus->max_bus_speed = pcie_link_speed[linkcap & PCI_EXP_LNKCAP_SLS];

		pcie_capability_read_word(bridge, PCI_EXP_LNKSTA, &linksta);
		pcie_update_link_speed(bus, linksta);
	}
}

static struct pci_bus *pci_alloc_child_bus(struct pci_bus *parent,
					   struct pci_dev *bridge, int busnr)
{
	struct pci_bus *child;
	int i;
	int ret;

	/*
	 * Allocate a new bus, and inherit stuff from the parent..
	 */
	child = pci_alloc_bus(parent);
	if (!child)
		return NULL;

	child->parent = parent;
	child->ops = parent->ops;
	child->msi = parent->msi;
	child->sysdata = parent->sysdata;
	child->bus_flags = parent->bus_flags;

	/* initialize some portions of the bus device, but don't register it
	 * now as the parent is not properly set up yet.
	 */
	child->dev.class = &pcibus_class;
	dev_set_name(&child->dev, "%04x:%02x", pci_domain_nr(child), busnr);

	/*
	 * Set up the primary, secondary and subordinate
	 * bus numbers.
	 */
	child->number = child->busn_res.start = busnr;
	child->primary = parent->busn_res.start;
	child->busn_res.end = 0xff;

	if (!bridge) {
		child->dev.parent = parent->bridge;
		goto add_dev;
	}

	child->self = bridge;
	child->bridge = get_device(&bridge->dev);
	child->dev.parent = child->bridge;
	pci_set_bus_of_node(child);
	pci_set_bus_speed(child);

	/* Set up default resource pointers and names.. */
	for (i = 0; i < PCI_BRIDGE_RESOURCE_NUM; i++) {
		child->resource[i] = &bridge->resource[PCI_BRIDGE_RESOURCES+i];
		child->resource[i]->name = child->name;
	}
	bridge->subordinate = child;

add_dev:
	ret = device_register(&child->dev);
	WARN_ON(ret < 0);

	pcibios_add_bus(child);

	/* Create legacy_io and legacy_mem files for this bus */
	pci_create_legacy_files(child);

	return child;
}

struct pci_bus *pci_add_new_bus(struct pci_bus *parent, struct pci_dev *dev,
				int busnr)
{
	struct pci_bus *child;

	child = pci_alloc_child_bus(parent, dev, busnr);
	if (child) {
		down_write(&pci_bus_sem);
		list_add_tail(&child->node, &parent->children);
		up_write(&pci_bus_sem);
	}
	return child;
}
EXPORT_SYMBOL(pci_add_new_bus);

static void pci_enable_crs(struct pci_dev *pdev)
{
	u16 root_cap = 0;

	/* Enable CRS Software Visibility if supported */
	pcie_capability_read_word(pdev, PCI_EXP_RTCAP, &root_cap);
	if (root_cap & PCI_EXP_RTCAP_CRSVIS)
		pcie_capability_set_word(pdev, PCI_EXP_RTCTL,
					 PCI_EXP_RTCTL_CRSSVE);
}

/*
 * If it's a bridge, configure it and scan the bus behind it.
 * For CardBus bridges, we don't scan behind as the devices will
 * be handled by the bridge driver itself.
 *
 * We need to process bridges in two passes -- first we scan those
 * already configured by the BIOS and after we are done with all of
 * them, we proceed to assigning numbers to the remaining buses in
 * order to avoid overlaps between old and new bus numbers.
 */
int pci_scan_bridge(struct pci_bus *bus, struct pci_dev *dev, int max, int pass)
{
	struct pci_bus *child;
	int is_cardbus = (dev->hdr_type == PCI_HEADER_TYPE_CARDBUS);
	u32 buses, i, j = 0;
	u16 bctl;
	u8 primary, secondary, subordinate;
	int broken = 0;

	pci_read_config_dword(dev, PCI_PRIMARY_BUS, &buses);
	primary = buses & 0xFF;
	secondary = (buses >> 8) & 0xFF;
	subordinate = (buses >> 16) & 0xFF;

	dev_dbg(&dev->dev, "scanning [bus %02x-%02x] behind bridge, pass %d\n",
		secondary, subordinate, pass);

	if (!primary && (primary != bus->number) && secondary && subordinate) {
		dev_warn(&dev->dev, "Primary bus is hard wired to 0\n");
		primary = bus->number;
	}

	/* Check if setup is sensible at all */
	if (!pass &&
	    (primary != bus->number || secondary <= bus->number ||
	     secondary > subordinate)) {
		dev_info(&dev->dev, "bridge configuration invalid ([bus %02x-%02x]), reconfiguring\n",
			 secondary, subordinate);
		broken = 1;
	}

	/* Disable MasterAbortMode during probing to avoid reporting
	   of bus errors (in some architectures) */
	pci_read_config_word(dev, PCI_BRIDGE_CONTROL, &bctl);
	pci_write_config_word(dev, PCI_BRIDGE_CONTROL,
			      bctl & ~PCI_BRIDGE_CTL_MASTER_ABORT);

	pci_enable_crs(dev);

	if ((secondary || subordinate) && !pcibios_assign_all_busses() &&
	    !is_cardbus && !broken) {
		unsigned int cmax;
		/*
		 * Bus already configured by firmware, process it in the first
		 * pass and just note the configuration.
		 */
		if (pass)
			goto out;

		/*
		 * The bus might already exist for two reasons: Either we are
		 * rescanning the bus or the bus is reachable through more than
		 * one bridge. The second case can happen with the i450NX
		 * chipset.
		 */
		child = pci_find_bus(pci_domain_nr(bus), secondary);
		if (!child) {
			child = pci_add_new_bus(bus, dev, secondary);
			if (!child)
				goto out;
			child->primary = primary;
			pci_bus_insert_busn_res(child, secondary, subordinate);
			child->bridge_ctl = bctl;
		}

		cmax = pci_scan_child_bus(child);
		if (cmax > subordinate)
			dev_warn(&dev->dev, "bridge has subordinate %02x but max busn %02x\n",
				 subordinate, cmax);
		/* subordinate should equal child->busn_res.end */
		if (subordinate > max)
			max = subordinate;
	} else {
		/*
		 * We need to assign a number to this bus which we always
		 * do in the second pass.
		 */
		if (!pass) {
			if (pcibios_assign_all_busses() || broken || is_cardbus)
				/* Temporarily disable forwarding of the
				   configuration cycles on all bridges in
				   this bus segment to avoid possible
				   conflicts in the second pass between two
				   bridges programmed with overlapping
				   bus ranges. */
				pci_write_config_dword(dev, PCI_PRIMARY_BUS,
						       buses & ~0xffffff);
			goto out;
		}

		/* Clear errors */
		pci_write_config_word(dev, PCI_STATUS, 0xffff);

		/* Prevent assigning a bus number that already exists.
		 * This can happen when a bridge is hot-plugged, so in
		 * this case we only re-scan this bus. */
		child = pci_find_bus(pci_domain_nr(bus), max+1);
		if (!child) {
			child = pci_add_new_bus(bus, dev, max+1);
			if (!child)
				goto out;
			pci_bus_insert_busn_res(child, max+1, 0xff);
		}
		max++;
		buses = (buses & 0xff000000)
		      | ((unsigned int)(child->primary)     <<  0)
		      | ((unsigned int)(child->busn_res.start)   <<  8)
		      | ((unsigned int)(child->busn_res.end) << 16);

		/*
		 * yenta.c forces a secondary latency timer of 176.
		 * Copy that behaviour here.
		 */
		if (is_cardbus) {
			buses &= ~0xff000000;
			buses |= CARDBUS_LATENCY_TIMER << 24;
		}

		/*
		 * We need to blast all three values with a single write.
		 */
		pci_write_config_dword(dev, PCI_PRIMARY_BUS, buses);

		if (!is_cardbus) {
			child->bridge_ctl = bctl;
			max = pci_scan_child_bus(child);
		} else {
			/*
			 * For CardBus bridges, we leave 4 bus numbers
			 * as cards with a PCI-to-PCI bridge can be
			 * inserted later.
			 */
			for (i = 0; i < CARDBUS_RESERVE_BUSNR; i++) {
				struct pci_bus *parent = bus;
				if (pci_find_bus(pci_domain_nr(bus),
							max+i+1))
					break;
				while (parent->parent) {
					if ((!pcibios_assign_all_busses()) &&
					    (parent->busn_res.end > max) &&
					    (parent->busn_res.end <= max+i)) {
						j = 1;
					}
					parent = parent->parent;
				}
				if (j) {
					/*
					 * Often, there are two cardbus bridges
					 * -- try to leave one valid bus number
					 * for each one.
					 */
					i /= 2;
					break;
				}
			}
			max += i;
		}
		/*
		 * Set the subordinate bus number to its real value.
		 */
		pci_bus_update_busn_res_end(child, max);
		pci_write_config_byte(dev, PCI_SUBORDINATE_BUS, max);
	}

	sprintf(child->name,
		(is_cardbus ? "PCI CardBus %04x:%02x" : "PCI Bus %04x:%02x"),
		pci_domain_nr(bus), child->number);

	/* Has only triggered on CardBus, fixup is in yenta_socket */
	while (bus->parent) {
		if ((child->busn_res.end > bus->busn_res.end) ||
		    (child->number > bus->busn_res.end) ||
		    (child->number < bus->number) ||
		    (child->busn_res.end < bus->number)) {
			dev_info(&child->dev, "%pR %s hidden behind%s bridge %s %pR\n",
				&child->busn_res,
				(bus->number > child->busn_res.end &&
				 bus->busn_res.end < child->number) ?
					"wholly" : "partially",
				bus->self->transparent ? " transparent" : "",
				dev_name(&bus->dev),
				&bus->busn_res);
		}
		bus = bus->parent;
	}

out:
	pci_write_config_word(dev, PCI_BRIDGE_CONTROL, bctl);

	return max;
}
EXPORT_SYMBOL(pci_scan_bridge);

/*
 * Read interrupt line and base address registers.
 * The architecture-dependent code can tweak these, of course.
 */
static void pci_read_irq(struct pci_dev *dev)
{
	unsigned char irq;

	pci_read_config_byte(dev, PCI_INTERRUPT_PIN, &irq);
	dev->pin = irq;
	if (irq)
		pci_read_config_byte(dev, PCI_INTERRUPT_LINE, &irq);
	dev->irq = irq;
}

void set_pcie_port_type(struct pci_dev *pdev)
{
	int pos;
	u16 reg16;

	pos = pci_find_capability(pdev, PCI_CAP_ID_EXP);
	if (!pos)
		return;
	pdev->pcie_cap = pos;
	pci_read_config_word(pdev, pos + PCI_EXP_FLAGS, &reg16);
	pdev->pcie_flags_reg = reg16;
	pci_read_config_word(pdev, pos + PCI_EXP_DEVCAP, &reg16);
	pdev->pcie_mpss = reg16 & PCI_EXP_DEVCAP_PAYLOAD;
}

void set_pcie_hotplug_bridge(struct pci_dev *pdev)
{
	u32 reg32;

	pcie_capability_read_dword(pdev, PCI_EXP_SLTCAP, &reg32);
	if (reg32 & PCI_EXP_SLTCAP_HPC)
		pdev->is_hotplug_bridge = 1;
}

/**
 * pci_ext_cfg_is_aliased - is ext config space just an alias of std config?
 * @dev: PCI device
 *
 * PCI Express to PCI/PCI-X Bridge Specification, rev 1.0, 4.1.4 says that
 * when forwarding a type1 configuration request the bridge must check that
 * the extended register address field is zero.  The bridge is not permitted
 * to forward the transactions and must handle it as an Unsupported Request.
 * Some bridges do not follow this rule and simply drop the extended register
 * bits, resulting in the standard config space being aliased, every 256
 * bytes across the entire configuration space.  Test for this condition by
 * comparing the first dword of each potential alias to the vendor/device ID.
 * Known offenders:
 *   ASM1083/1085 PCIe-to-PCI Reversible Bridge (1b21:1080, rev 01 & 03)
 *   AMD/ATI SBx00 PCI to PCI Bridge (1002:4384, rev 40)
 */
static bool pci_ext_cfg_is_aliased(struct pci_dev *dev)
{
#ifdef CONFIG_PCI_QUIRKS
	int pos;
	u32 header, tmp;

	pci_read_config_dword(dev, PCI_VENDOR_ID, &header);

	for (pos = PCI_CFG_SPACE_SIZE;
	     pos < PCI_CFG_SPACE_EXP_SIZE; pos += PCI_CFG_SPACE_SIZE) {
		if (pci_read_config_dword(dev, pos, &tmp) != PCIBIOS_SUCCESSFUL
		    || header != tmp)
			return false;
	}

	return true;
#else
	return false;
#endif
}

/**
 * pci_cfg_space_size - get the configuration space size of the PCI device.
 * @dev: PCI device
 *
 * Regular PCI devices have 256 bytes, but PCI-X 2 and PCI Express devices
 * have 4096 bytes.  Even if the device is capable, that doesn't mean we can
 * access it.  Maybe we don't have a way to generate extended config space
 * accesses, or the device is behind a reverse Express bridge.  So we try
 * reading the dword at 0x100 which must either be 0 or a valid extended
 * capability header.
 */
static int pci_cfg_space_size_ext(struct pci_dev *dev)
{
	u32 status;
	int pos = PCI_CFG_SPACE_SIZE;

	if (pci_read_config_dword(dev, pos, &status) != PCIBIOS_SUCCESSFUL)
		goto fail;
	if (status == 0xffffffff || pci_ext_cfg_is_aliased(dev))
		goto fail;

	return PCI_CFG_SPACE_EXP_SIZE;

 fail:
	return PCI_CFG_SPACE_SIZE;
}

int pci_cfg_space_size(struct pci_dev *dev)
{
	int pos;
	u32 status;
	u16 class;

	class = dev->class >> 8;
	if (class == PCI_CLASS_BRIDGE_HOST)
		return pci_cfg_space_size_ext(dev);

	if (!pci_is_pcie(dev)) {
		pos = pci_find_capability(dev, PCI_CAP_ID_PCIX);
		if (!pos)
			goto fail;

		pci_read_config_dword(dev, pos + PCI_X_STATUS, &status);
		if (!(status & (PCI_X_STATUS_266MHZ | PCI_X_STATUS_533MHZ)))
			goto fail;
	}

	return pci_cfg_space_size_ext(dev);

 fail:
	return PCI_CFG_SPACE_SIZE;
}

#define LEGACY_IO_RESOURCE	(IORESOURCE_IO | IORESOURCE_PCI_FIXED)

/**
 * pci_setup_device - fill in class and map information of a device
 * @dev: the device structure to fill
 *
 * Initialize the device structure with information about the device's
 * vendor,class,memory and IO-space addresses,IRQ lines etc.
 * Called at initialisation of the PCI subsystem and by CardBus services.
 * Returns 0 on success and negative if unknown type of device (not normal,
 * bridge or CardBus).
 */
int pci_setup_device(struct pci_dev *dev)
{
	u32 class;
	u8 hdr_type;
	struct pci_slot *slot;
	int pos = 0;
	struct pci_bus_region region;
	struct resource *res;

	if (pci_read_config_byte(dev, PCI_HEADER_TYPE, &hdr_type))
		return -EIO;

	dev->sysdata = dev->bus->sysdata;
	dev->dev.parent = dev->bus->bridge;
	dev->dev.bus = &pci_bus_type;
	dev->hdr_type = hdr_type & 0x7f;
	dev->multifunction = !!(hdr_type & 0x80);
	dev->error_state = pci_channel_io_normal;
	set_pcie_port_type(dev);

	list_for_each_entry(slot, &dev->bus->slots, list)
		if (PCI_SLOT(dev->devfn) == slot->number)
			dev->slot = slot;

	/* Assume 32-bit PCI; let 64-bit PCI cards (which are far rarer)
	   set this higher, assuming the system even supports it.  */
	dev->dma_mask = 0xffffffff;

	dev_set_name(&dev->dev, "%04x:%02x:%02x.%d", pci_domain_nr(dev->bus),
		     dev->bus->number, PCI_SLOT(dev->devfn),
		     PCI_FUNC(dev->devfn));

	pci_read_config_dword(dev, PCI_CLASS_REVISION, &class);
	dev->revision = class & 0xff;
	dev->class = class >> 8;		    /* upper 3 bytes */

	dev_printk(KERN_DEBUG, &dev->dev, "[%04x:%04x] type %02x class %#08x\n",
		   dev->vendor, dev->device, dev->hdr_type, dev->class);

	/* need to have dev->class ready */
	dev->cfg_size = pci_cfg_space_size(dev);

	/* "Unknown power state" */
	dev->current_state = PCI_UNKNOWN;

	/* Early fixups, before probing the BARs */
	pci_fixup_device(pci_fixup_early, dev);
	/* device class may be changed after fixup */
	class = dev->class >> 8;

	switch (dev->hdr_type) {		    /* header type */
	case PCI_HEADER_TYPE_NORMAL:		    /* standard header */
		if (class == PCI_CLASS_BRIDGE_PCI)
			goto bad;
		pci_read_irq(dev);
		pci_read_bases(dev, 6, PCI_ROM_ADDRESS);
		pci_read_config_word(dev, PCI_SUBSYSTEM_VENDOR_ID, &dev->subsystem_vendor);
		pci_read_config_word(dev, PCI_SUBSYSTEM_ID, &dev->subsystem_device);

		/*
		 * Do the ugly legacy mode stuff here rather than broken chip
		 * quirk code. Legacy mode ATA controllers have fixed
		 * addresses. These are not always echoed in BAR0-3, and
		 * BAR0-3 in a few cases contain junk!
		 */
		if (class == PCI_CLASS_STORAGE_IDE) {
			u8 progif;
			pci_read_config_byte(dev, PCI_CLASS_PROG, &progif);
			if ((progif & 1) == 0) {
				region.start = 0x1F0;
				region.end = 0x1F7;
				res = &dev->resource[0];
				res->flags = LEGACY_IO_RESOURCE;
				pcibios_bus_to_resource(dev->bus, res, &region);
				dev_info(&dev->dev, "legacy IDE quirk: reg 0x10: %pR\n",
					 res);
				region.start = 0x3F6;
				region.end = 0x3F6;
				res = &dev->resource[1];
				res->flags = LEGACY_IO_RESOURCE;
				pcibios_bus_to_resource(dev->bus, res, &region);
				dev_info(&dev->dev, "legacy IDE quirk: reg 0x14: %pR\n",
					 res);
			}
			if ((progif & 4) == 0) {
				region.start = 0x170;
				region.end = 0x177;
				res = &dev->resource[2];
				res->flags = LEGACY_IO_RESOURCE;
				pcibios_bus_to_resource(dev->bus, res, &region);
				dev_info(&dev->dev, "legacy IDE quirk: reg 0x18: %pR\n",
					 res);
				region.start = 0x376;
				region.end = 0x376;
				res = &dev->resource[3];
				res->flags = LEGACY_IO_RESOURCE;
				pcibios_bus_to_resource(dev->bus, res, &region);
				dev_info(&dev->dev, "legacy IDE quirk: reg 0x1c: %pR\n",
					 res);
			}
		}
		break;

	case PCI_HEADER_TYPE_BRIDGE:		    /* bridge header */
		if (class != PCI_CLASS_BRIDGE_PCI)
			goto bad;
		/* The PCI-to-PCI bridge spec requires that subtractive
		   decoding (i.e. transparent) bridge must have programming
		   interface code of 0x01. */
		pci_read_irq(dev);
		dev->transparent = ((dev->class & 0xff) == 1);
		pci_read_bases(dev, 2, PCI_ROM_ADDRESS1);
		set_pcie_hotplug_bridge(dev);
		pos = pci_find_capability(dev, PCI_CAP_ID_SSVID);
		if (pos) {
			pci_read_config_word(dev, pos + PCI_SSVID_VENDOR_ID, &dev->subsystem_vendor);
			pci_read_config_word(dev, pos + PCI_SSVID_DEVICE_ID, &dev->subsystem_device);
		}
		break;

	case PCI_HEADER_TYPE_CARDBUS:		    /* CardBus bridge header */
		if (class != PCI_CLASS_BRIDGE_CARDBUS)
			goto bad;
		pci_read_irq(dev);
		pci_read_bases(dev, 1, 0);
		pci_read_config_word(dev, PCI_CB_SUBSYSTEM_VENDOR_ID, &dev->subsystem_vendor);
		pci_read_config_word(dev, PCI_CB_SUBSYSTEM_ID, &dev->subsystem_device);
		break;

	default:				    /* unknown header */
		dev_err(&dev->dev, "unknown header type %02x, ignoring device\n",
			dev->hdr_type);
		return -EIO;

	bad:
		dev_err(&dev->dev, "ignoring class %#08x (doesn't match header type %02x)\n",
			dev->class, dev->hdr_type);
		dev->class = PCI_CLASS_NOT_DEFINED;
	}

	/* We found a fine healthy device, go go go... */
	return 0;
}

static struct hpp_type0 pci_default_type0 = {
	.revision = 1,
	.cache_line_size = 8,
	.latency_timer = 0x40,
	.enable_serr = 0,
	.enable_perr = 0,
};

static void program_hpp_type0(struct pci_dev *dev, struct hpp_type0 *hpp)
{
	u16 pci_cmd, pci_bctl;

	if (!hpp)
		hpp = &pci_default_type0;

	if (hpp->revision > 1) {
		dev_warn(&dev->dev,
			 "PCI settings rev %d not supported; using defaults\n",
			 hpp->revision);
		hpp = &pci_default_type0;
	}

	pci_write_config_byte(dev, PCI_CACHE_LINE_SIZE, hpp->cache_line_size);
	pci_write_config_byte(dev, PCI_LATENCY_TIMER, hpp->latency_timer);
	pci_read_config_word(dev, PCI_COMMAND, &pci_cmd);
	if (hpp->enable_serr)
		pci_cmd |= PCI_COMMAND_SERR;
	if (hpp->enable_perr)
		pci_cmd |= PCI_COMMAND_PARITY;
	pci_write_config_word(dev, PCI_COMMAND, pci_cmd);

	/* Program bridge control value */
	if ((dev->class >> 8) == PCI_CLASS_BRIDGE_PCI) {
		pci_write_config_byte(dev, PCI_SEC_LATENCY_TIMER,
				      hpp->latency_timer);
		pci_read_config_word(dev, PCI_BRIDGE_CONTROL, &pci_bctl);
		if (hpp->enable_serr)
			pci_bctl |= PCI_BRIDGE_CTL_SERR;
		if (hpp->enable_perr)
			pci_bctl |= PCI_BRIDGE_CTL_PARITY;
		pci_write_config_word(dev, PCI_BRIDGE_CONTROL, pci_bctl);
	}
}

static void program_hpp_type1(struct pci_dev *dev, struct hpp_type1 *hpp)
{
	if (hpp)
		dev_warn(&dev->dev, "PCI-X settings not supported\n");
}

static void program_hpp_type2(struct pci_dev *dev, struct hpp_type2 *hpp)
{
	int pos;
	u32 reg32;

	if (!hpp)
		return;

	if (hpp->revision > 1) {
		dev_warn(&dev->dev, "PCIe settings rev %d not supported\n",
			 hpp->revision);
		return;
	}

	/*
	 * Don't allow _HPX to change MPS or MRRS settings.  We manage
	 * those to make sure they're consistent with the rest of the
	 * platform.
	 */
	hpp->pci_exp_devctl_and |= PCI_EXP_DEVCTL_PAYLOAD |
				    PCI_EXP_DEVCTL_READRQ;
	hpp->pci_exp_devctl_or &= ~(PCI_EXP_DEVCTL_PAYLOAD |
				    PCI_EXP_DEVCTL_READRQ);

	/* Initialize Device Control Register */
	pcie_capability_clear_and_set_word(dev, PCI_EXP_DEVCTL,
			~hpp->pci_exp_devctl_and, hpp->pci_exp_devctl_or);

	/* Initialize Link Control Register */
	if (pcie_cap_has_lnkctl(dev))
		pcie_capability_clear_and_set_word(dev, PCI_EXP_LNKCTL,
			~hpp->pci_exp_lnkctl_and, hpp->pci_exp_lnkctl_or);

	/* Find Advanced Error Reporting Enhanced Capability */
	pos = pci_find_ext_capability(dev, PCI_EXT_CAP_ID_ERR);
	if (!pos)
		return;

	/* Initialize Uncorrectable Error Mask Register */
	pci_read_config_dword(dev, pos + PCI_ERR_UNCOR_MASK, &reg32);
	reg32 = (reg32 & hpp->unc_err_mask_and) | hpp->unc_err_mask_or;
	pci_write_config_dword(dev, pos + PCI_ERR_UNCOR_MASK, reg32);

	/* Initialize Uncorrectable Error Severity Register */
	pci_read_config_dword(dev, pos + PCI_ERR_UNCOR_SEVER, &reg32);
	reg32 = (reg32 & hpp->unc_err_sever_and) | hpp->unc_err_sever_or;
	pci_write_config_dword(dev, pos + PCI_ERR_UNCOR_SEVER, reg32);

	/* Initialize Correctable Error Mask Register */
	pci_read_config_dword(dev, pos + PCI_ERR_COR_MASK, &reg32);
	reg32 = (reg32 & hpp->cor_err_mask_and) | hpp->cor_err_mask_or;
	pci_write_config_dword(dev, pos + PCI_ERR_COR_MASK, reg32);

	/* Initialize Advanced Error Capabilities and Control Register */
	pci_read_config_dword(dev, pos + PCI_ERR_CAP, &reg32);
	reg32 = (reg32 & hpp->adv_err_cap_and) | hpp->adv_err_cap_or;
	pci_write_config_dword(dev, pos + PCI_ERR_CAP, reg32);

	/*
	 * FIXME: The following two registers are not supported yet.
	 *
	 *   o Secondary Uncorrectable Error Severity Register
	 *   o Secondary Uncorrectable Error Mask Register
	 */
}

static void pci_configure_device(struct pci_dev *dev)
{
	struct hotplug_params hpp;
	int ret;

	memset(&hpp, 0, sizeof(hpp));
	ret = pci_get_hp_params(dev, &hpp);
	if (ret)
		return;

	program_hpp_type2(dev, hpp.t2);
	program_hpp_type1(dev, hpp.t1);
	program_hpp_type0(dev, hpp.t0);
}

static void pci_release_capabilities(struct pci_dev *dev)
{
	pci_vpd_release(dev);
	pci_iov_release(dev);
	pci_free_cap_save_buffers(dev);
}

/**
 * pci_release_dev - free a pci device structure when all users of it are finished.
 * @dev: device that's been disconnected
 *
 * Will be called only by the device core when all users of this pci device are
 * done.
 */
static void pci_release_dev(struct device *dev)
{
	struct pci_dev *pci_dev;

	pci_dev = to_pci_dev(dev);
	pci_release_capabilities(pci_dev);
	pci_release_of_node(pci_dev);
	pcibios_release_device(pci_dev);
	pci_bus_put(pci_dev->bus);
	kfree(pci_dev->driver_override);
	kfree(pci_dev);
}

struct pci_dev *pci_alloc_dev(struct pci_bus *bus)
{
	struct pci_dev *dev;

	dev = kzalloc(sizeof(struct pci_dev), GFP_KERNEL);
	if (!dev)
		return NULL;

	INIT_LIST_HEAD(&dev->bus_list);
	dev->dev.type = &pci_dev_type;
	dev->bus = pci_bus_get(bus);

	return dev;
}
EXPORT_SYMBOL(pci_alloc_dev);

bool pci_bus_read_dev_vendor_id(struct pci_bus *bus, int devfn, u32 *l,
				int crs_timeout)
{
	int delay = 1;

	if (pci_bus_read_config_dword(bus, devfn, PCI_VENDOR_ID, l))
		return false;

	/* some broken boards return 0 or ~0 if a slot is empty: */
	if (*l == 0xffffffff || *l == 0x00000000 ||
	    *l == 0x0000ffff || *l == 0xffff0000)
		return false;

	/*
	 * Configuration Request Retry Status.  Some root ports return the
	 * actual device ID instead of the synthetic ID (0xFFFF) required
	 * by the PCIe spec.  Ignore the device ID and only check for
	 * (vendor id == 1).
	 */
	while ((*l & 0xffff) == 0x0001) {
		if (!crs_timeout)
			return false;

		msleep(delay);
		delay *= 2;
		if (pci_bus_read_config_dword(bus, devfn, PCI_VENDOR_ID, l))
			return false;
		/* Card hasn't responded in 60 seconds?  Must be stuck. */
		if (delay > crs_timeout) {
			printk(KERN_WARNING "pci %04x:%02x:%02x.%d: not responding\n",
			       pci_domain_nr(bus), bus->number, PCI_SLOT(devfn),
			       PCI_FUNC(devfn));
			return false;
		}
	}

	return true;
}
EXPORT_SYMBOL(pci_bus_read_dev_vendor_id);

/*
 * Read the config data for a PCI device, sanity-check it
 * and fill in the dev structure...
 */
static struct pci_dev *pci_scan_device(struct pci_bus *bus, int devfn)
{
	struct pci_dev *dev;
	u32 l;

	if (!pci_bus_read_dev_vendor_id(bus, devfn, &l, 60*1000))
		return NULL;

	dev = pci_alloc_dev(bus);
	if (!dev)
		return NULL;

	dev->devfn = devfn;
	dev->vendor = l & 0xffff;
	dev->device = (l >> 16) & 0xffff;

	pci_set_of_node(dev);

	if (pci_setup_device(dev)) {
		pci_bus_put(dev->bus);
		kfree(dev);
		return NULL;
	}

	return dev;
}

static void pci_init_capabilities(struct pci_dev *dev)
{
	/* MSI/MSI-X list */
	pci_msi_init_pci_dev(dev);

	/* Buffers for saving PCIe and PCI-X capabilities */
	pci_allocate_cap_save_buffers(dev);

	/* Power Management */
	pci_pm_init(dev);

	/* Vital Product Data */
	pci_vpd_pci22_init(dev);

#ifdef CONFIG_XEN
	if (!is_initial_xendomain())
		return;
#endif

	/* Alternative Routing-ID Forwarding */
	pci_configure_ari(dev);

	/* Single Root I/O Virtualization */
	pci_iov_init(dev);

	/* Enable ACS P2P upstream forwarding */
	pci_enable_acs(dev);
}

void pci_device_add(struct pci_dev *dev, struct pci_bus *bus)
{
	int ret;

	pci_configure_device(dev);

	device_initialize(&dev->dev);
	dev->dev.release = pci_release_dev;

	set_dev_node(&dev->dev, pcibus_to_node(bus));
	dev->dev.dma_mask = &dev->dma_mask;
	dev->dev.dma_parms = &dev->dma_parms;
	dev->dev.coherent_dma_mask = 0xffffffffull;

	pci_set_dma_max_seg_size(dev, 65536);
	pci_set_dma_seg_boundary(dev, 0xffffffff);

	/* Fix up broken headers */
	pci_fixup_device(pci_fixup_header, dev);

	/* moved out from quirk header fixup code */
	pci_reassigndev_resource_alignment(dev);

	/* Clear the state_saved flag. */
	dev->state_saved = false;

	/* Initialize various capabilities */
	pci_init_capabilities(dev);

	/*
	 * Add the device to our list of discovered devices
	 * and the bus list for fixup functions, etc.
	 */
	down_write(&pci_bus_sem);
	list_add_tail(&dev->bus_list, &bus->devices);
	up_write(&pci_bus_sem);

	ret = pcibios_add_device(dev);
	WARN_ON(ret < 0);

	/* Notifier could use PCI capabilities */
	dev->match_driver = false;
	ret = device_add(&dev->dev);
	WARN_ON(ret < 0);
}

struct pci_dev *pci_scan_single_device(struct pci_bus *bus, int devfn)
{
	struct pci_dev *dev;

	dev = pci_get_slot(bus, devfn);
	if (dev) {
		pci_dev_put(dev);
		return dev;
	}

	dev = pci_scan_device(bus, devfn);
	if (!dev)
		return NULL;

	pci_device_add(dev, bus);

	return dev;
}
EXPORT_SYMBOL(pci_scan_single_device);

static unsigned next_fn(struct pci_bus *bus, struct pci_dev *dev, unsigned fn)
{
	int pos;
	u16 cap = 0;
	unsigned next_fn;

	if (pci_ari_enabled(bus)) {
		if (!dev)
			return 0;
		pos = pci_find_ext_capability(dev, PCI_EXT_CAP_ID_ARI);
		if (!pos)
			return 0;

		pci_read_config_word(dev, pos + PCI_ARI_CAP, &cap);
		next_fn = PCI_ARI_CAP_NFN(cap);
		if (next_fn <= fn)
			return 0;	/* protect against malformed list */

		return next_fn;
	}

	/* dev may be NULL for non-contiguous multifunction devices */
	if (!dev || dev->multifunction)
		return (fn + 1) % 8;
#ifdef pcibios_scan_all_fns
	if (pcibios_scan_all_fns(bus, dev->devfn))
		return (fn + 1) % 8;
#endif

	return 0;
}

static int only_one_child(struct pci_bus *bus)
{
	struct pci_dev *parent = bus->self;

	if (!parent || !pci_is_pcie(parent))
		return 0;
	if (pci_pcie_type(parent) == PCI_EXP_TYPE_ROOT_PORT)
		return 1;
	if (pci_pcie_type(parent) == PCI_EXP_TYPE_DOWNSTREAM &&
	    !pci_has_flag(PCI_SCAN_ALL_PCIE_DEVS))
		return 1;
	return 0;
}

/**
 * pci_scan_slot - scan a PCI slot on a bus for devices.
 * @bus: PCI bus to scan
 * @devfn: slot number to scan (must have zero function.)
 *
 * Scan a PCI slot on the specified PCI bus for devices, adding
 * discovered devices to the @bus->devices list.  New devices
 * will not have is_added set.
 *
 * Returns the number of new devices found.
 */
int pci_scan_slot(struct pci_bus *bus, int devfn)
{
	unsigned fn, nr = 0;
	struct pci_dev *dev;

	if (only_one_child(bus) && (devfn > 0))
		return 0; /* Already scanned the entire slot */

	dev = pci_scan_single_device(bus, devfn);
	if (!dev) {
#ifdef pcibios_scan_all_fns
		if (!pcibios_scan_all_fns(bus, devfn))
#endif
		return 0;
	} else if (!dev->is_added)
		nr++;

	for (fn = next_fn(bus, dev, 0); fn > 0; fn = next_fn(bus, dev, fn)) {
		dev = pci_scan_single_device(bus, devfn + fn);
		if (dev) {
			if (!dev->is_added)
				nr++;
			dev->multifunction = 1;
		}
	}

	/* only one slot has pcie device */
	if (bus->self && nr)
		pcie_aspm_init_link_state(bus->self);

	return nr;
}
EXPORT_SYMBOL(pci_scan_slot);

static int pcie_find_smpss(struct pci_dev *dev, void *data)
{
	u8 *smpss = data;

	if (!pci_is_pcie(dev))
		return 0;

	/*
	 * We don't have a way to change MPS settings on devices that have
	 * drivers attached.  A hot-added device might support only the minimum
	 * MPS setting (MPS=128).  Therefore, if the fabric contains a bridge
	 * where devices may be hot-added, we limit the fabric MPS to 128 so
	 * hot-added devices will work correctly.
	 *
	 * However, if we hot-add a device to a slot directly below a Root
	 * Port, it's impossible for there to be other existing devices below
	 * the port.  We don't limit the MPS in this case because we can
	 * reconfigure MPS on both the Root Port and the hot-added device,
	 * and there are no other devices involved.
	 *
	 * Note that this PCIE_BUS_SAFE path assumes no peer-to-peer DMA.
	 */
	if (dev->is_hotplug_bridge &&
	    pci_pcie_type(dev) != PCI_EXP_TYPE_ROOT_PORT)
		*smpss = 0;

	if (*smpss > dev->pcie_mpss)
		*smpss = dev->pcie_mpss;

	return 0;
}

static void pcie_write_mps(struct pci_dev *dev, int mps)
{
	int rc;

	if (pcie_bus_config == PCIE_BUS_PERFORMANCE) {
		mps = 128 << dev->pcie_mpss;

		if (pci_pcie_type(dev) != PCI_EXP_TYPE_ROOT_PORT &&
		    dev->bus->self)
			/* For "Performance", the assumption is made that
			 * downstream communication will never be larger than
			 * the MRRS.  So, the MPS only needs to be configured
			 * for the upstream communication.  This being the case,
			 * walk from the top down and set the MPS of the child
			 * to that of the parent bus.
			 *
			 * Configure the device MPS with the smaller of the
			 * device MPSS or the bridge MPS (which is assumed to be
			 * properly configured at this point to the largest
			 * allowable MPS based on its parent bus).
			 */
			mps = min(mps, pcie_get_mps(dev->bus->self));
	}

	rc = pcie_set_mps(dev, mps);
	if (rc)
		dev_err(&dev->dev, "Failed attempting to set the MPS\n");
}

static void pcie_write_mrrs(struct pci_dev *dev)
{
	int rc, mrrs;

	/* In the "safe" case, do not configure the MRRS.  There appear to be
	 * issues with setting MRRS to 0 on a number of devices.
	 */
	if (pcie_bus_config != PCIE_BUS_PERFORMANCE)
		return;

	/* For Max performance, the MRRS must be set to the largest supported
	 * value.  However, it cannot be configured larger than the MPS the
	 * device or the bus can support.  This should already be properly
	 * configured by a prior call to pcie_write_mps.
	 */
	mrrs = pcie_get_mps(dev);

	/* MRRS is a R/W register.  Invalid values can be written, but a
	 * subsequent read will verify if the value is acceptable or not.
	 * If the MRRS value provided is not acceptable (e.g., too large),
	 * shrink the value until it is acceptable to the HW.
	 */
	while (mrrs != pcie_get_readrq(dev) && mrrs >= 128) {
		rc = pcie_set_readrq(dev, mrrs);
		if (!rc)
			break;

		dev_warn(&dev->dev, "Failed attempting to set the MRRS\n");
		mrrs /= 2;
	}

	if (mrrs < 128)
		dev_err(&dev->dev, "MRRS was unable to be configured with a safe value.  If problems are experienced, try running with pci=pcie_bus_safe\n");
}

static void pcie_bus_detect_mps(struct pci_dev *dev)
{
	struct pci_dev *bridge = dev->bus->self;
	int mps, p_mps;

	if (!bridge)
		return;

	mps = pcie_get_mps(dev);
	p_mps = pcie_get_mps(bridge);

	if (mps != p_mps)
		dev_warn(&dev->dev, "Max Payload Size %d, but upstream %s set to %d; if necessary, use \"pci=pcie_bus_safe\" and report a bug\n",
			 mps, pci_name(bridge), p_mps);
}

static int pcie_bus_configure_set(struct pci_dev *dev, void *data)
{
	int mps, orig_mps;

	if (!pci_is_pcie(dev))
		return 0;

	if (pcie_bus_config == PCIE_BUS_TUNE_OFF) {
		pcie_bus_detect_mps(dev);
		return 0;
	}

	mps = 128 << *(u8 *)data;
	orig_mps = pcie_get_mps(dev);

	pcie_write_mps(dev, mps);
	pcie_write_mrrs(dev);

	dev_info(&dev->dev, "Max Payload Size set to %4d/%4d (was %4d), Max Read Rq %4d\n",
		 pcie_get_mps(dev), 128 << dev->pcie_mpss,
		 orig_mps, pcie_get_readrq(dev));

	return 0;
}

/* pcie_bus_configure_settings requires that pci_walk_bus work in a top-down,
 * parents then children fashion.  If this changes, then this code will not
 * work as designed.
 */
void pcie_bus_configure_settings(struct pci_bus *bus)
{
	u8 smpss = 0;

	if (!bus->self)
		return;

	if (!pci_is_pcie(bus->self))
		return;

	/* FIXME - Peer to peer DMA is possible, though the endpoint would need
	 * to be aware of the MPS of the destination.  To work around this,
	 * simply force the MPS of the entire system to the smallest possible.
	 */
	if (pcie_bus_config == PCIE_BUS_PEER2PEER)
		smpss = 0;

	if (pcie_bus_config == PCIE_BUS_SAFE) {
		smpss = bus->self->pcie_mpss;

		pcie_find_smpss(bus->self, &smpss);
		pci_walk_bus(bus, pcie_find_smpss, &smpss);
	}

	pcie_bus_configure_set(bus->self, &smpss);
	pci_walk_bus(bus, pcie_bus_configure_set, &smpss);
}
EXPORT_SYMBOL_GPL(pcie_bus_configure_settings);

unsigned int pci_scan_child_bus(struct pci_bus *bus)
{
	unsigned int devfn, pass, max = bus->busn_res.start;
	struct pci_dev *dev;

	dev_dbg(&bus->dev, "scanning bus\n");

	/* Go find them, Rover! */
	for (devfn = 0; devfn < 0x100; devfn += 8)
		pci_scan_slot(bus, devfn);

	/* Reserve buses for SR-IOV capability. */
	max += pci_iov_bus_range(bus);

	/*
	 * After performing arch-dependent fixup of the bus, look behind
	 * all PCI-to-PCI bridges on this bus.
	 */
	if (!bus->is_added) {
		dev_dbg(&bus->dev, "fixups for bus\n");
		pcibios_fixup_bus(bus);
		bus->is_added = 1;
	}

	for (pass = 0; pass < 2; pass++)
		list_for_each_entry(dev, &bus->devices, bus_list) {
			if (pci_is_bridge(dev))
				max = pci_scan_bridge(bus, dev, max, pass);
		}

	/*
	 * We've scanned the bus and so we know all about what's on
	 * the other side of any bridges that may be on this bus plus
	 * any devices.
	 *
	 * Return how far we've got finding sub-buses.
	 */
	dev_dbg(&bus->dev, "bus scan returning with max=%02x\n", max);
	return max;
}
EXPORT_SYMBOL_GPL(pci_scan_child_bus);

/**
 * pcibios_root_bridge_prepare - Platform-specific host bridge setup.
 * @bridge: Host bridge to set up.
 *
 * Default empty implementation.  Replace with an architecture-specific setup
 * routine, if necessary.
 */
int __weak pcibios_root_bridge_prepare(struct pci_host_bridge *bridge)
{
	return 0;
}

void __weak pcibios_add_bus(struct pci_bus *bus)
{
}

void __weak pcibios_remove_bus(struct pci_bus *bus)
{
}

struct pci_bus *pci_create_root_bus(struct device *parent, int bus,
		struct pci_ops *ops, void *sysdata, struct list_head *resources)
{
	int error;
	struct pci_host_bridge *bridge;
	struct pci_bus *b, *b2;
	struct pci_host_bridge_window *window, *n;
	struct resource *res;
	resource_size_t offset;
	char bus_addr[64];
	char *fmt;

	b = pci_alloc_bus(NULL);
	if (!b)
		return NULL;

	b->sysdata = sysdata;
	b->ops = ops;
	b->number = b->busn_res.start = bus;
	pci_bus_assign_domain_nr(b, parent);
	b2 = pci_find_bus(pci_domain_nr(b), bus);
	if (b2) {
		/* If we already got to this bus through a different bridge, ignore it */
		dev_dbg(&b2->dev, "bus already known\n");
		goto err_out;
	}

	bridge = pci_alloc_host_bridge(b);
	if (!bridge)
		goto err_out;

	bridge->dev.parent = parent;
	bridge->dev.release = pci_release_host_bridge_dev;
	dev_set_name(&bridge->dev, "pci%04x:%02x", pci_domain_nr(b), bus);
	error = pcibios_root_bridge_prepare(bridge);
	if (error) {
		kfree(bridge);
		goto err_out;
	}

	error = device_register(&bridge->dev);
	if (error) {
		put_device(&bridge->dev);
		goto err_out;
	}
	b->bridge = get_device(&bridge->dev);
	device_enable_async_suspend(b->bridge);
	pci_set_bus_of_node(b);

	if (!parent)
		set_dev_node(b->bridge, pcibus_to_node(b));

	b->dev.class = &pcibus_class;
	b->dev.parent = b->bridge;
	dev_set_name(&b->dev, "%04x:%02x", pci_domain_nr(b), bus);
	error = device_register(&b->dev);
	if (error)
		goto class_dev_reg_err;

	pcibios_add_bus(b);

	/* Create legacy_io and legacy_mem files for this bus */
	pci_create_legacy_files(b);

	if (parent)
		dev_info(parent, "PCI host bridge to bus %s\n", dev_name(&b->dev));
	else
		printk(KERN_INFO "PCI host bridge to bus %s\n", dev_name(&b->dev));

	/* Add initial resources to the bus */
	list_for_each_entry_safe(window, n, resources, list) {
		list_move_tail(&window->list, &bridge->windows);
		res = window->res;
		offset = window->offset;
		if (res->flags & IORESOURCE_BUS)
			pci_bus_insert_busn_res(b, bus, res->end);
		else
			pci_bus_add_resource(b, res, 0);
		if (offset) {
			if (resource_type(res) == IORESOURCE_IO)
				fmt = " (bus address [%#06llx-%#06llx])";
			else
				fmt = " (bus address [%#010llx-%#010llx])";
			snprintf(bus_addr, sizeof(bus_addr), fmt,
				 (unsigned long long) (res->start - offset),
				 (unsigned long long) (res->end - offset));
		} else
			bus_addr[0] = '\0';
		dev_info(&b->dev, "root bus resource %pR%s\n", res, bus_addr);
	}

	down_write(&pci_bus_sem);
	list_add_tail(&b->node, &pci_root_buses);
	up_write(&pci_bus_sem);

	return b;

class_dev_reg_err:
	put_device(&bridge->dev);
	device_unregister(&bridge->dev);
err_out:
	kfree(b);
	return NULL;
}

int pci_bus_insert_busn_res(struct pci_bus *b, int bus, int bus_max)
{
	struct resource *res = &b->busn_res;
	struct resource *parent_res, *conflict;

	res->start = bus;
	res->end = bus_max;
	res->flags = IORESOURCE_BUS;

	if (!pci_is_root_bus(b))
		parent_res = &b->parent->busn_res;
	else {
		parent_res = get_pci_domain_busn_res(pci_domain_nr(b));
		res->flags |= IORESOURCE_PCI_FIXED;
	}

	conflict = request_resource_conflict(parent_res, res);

	if (conflict)
		dev_printk(KERN_DEBUG, &b->dev,
			   "busn_res: can not insert %pR under %s%pR (conflicts with %s %pR)\n",
			    res, pci_is_root_bus(b) ? "domain " : "",
			    parent_res, conflict->name, conflict);

	return conflict == NULL;
}

int pci_bus_update_busn_res_end(struct pci_bus *b, int bus_max)
{
	struct resource *res = &b->busn_res;
	struct resource old_res = *res;
	resource_size_t size;
	int ret;

	if (res->start > bus_max)
		return -EINVAL;

	size = bus_max - res->start + 1;
	ret = adjust_resource(res, res->start, size);
	dev_printk(KERN_DEBUG, &b->dev,
			"busn_res: %pR end %s updated to %02x\n",
			&old_res, ret ? "can not be" : "is", bus_max);

	if (!ret && !res->parent)
		pci_bus_insert_busn_res(b, res->start, res->end);

	return ret;
}

void pci_bus_release_busn_res(struct pci_bus *b)
{
	struct resource *res = &b->busn_res;
	int ret;

	if (!res->flags || !res->parent)
		return;

	ret = release_resource(res);
	dev_printk(KERN_DEBUG, &b->dev,
			"busn_res: %pR %s released\n",
			res, ret ? "can not be" : "is");
}

struct pci_bus *pci_scan_root_bus(struct device *parent, int bus,
		struct pci_ops *ops, void *sysdata, struct list_head *resources)
{
	struct pci_host_bridge_window *window;
	bool found = false;
	struct pci_bus *b;
	int max;

	list_for_each_entry(window, resources, list)
		if (window->res->flags & IORESOURCE_BUS) {
			found = true;
			break;
		}

	b = pci_create_root_bus(parent, bus, ops, sysdata, resources);
	if (!b)
		return NULL;

	if (!found) {
		dev_info(&b->dev,
		 "No busn resource found for root bus, will use [bus %02x-ff]\n",
			bus);
		pci_bus_insert_busn_res(b, bus, 255);
	}

	max = pci_scan_child_bus(b);

	if (!found)
		pci_bus_update_busn_res_end(b, max);

	pci_bus_add_devices(b);
	return b;
}
EXPORT_SYMBOL(pci_scan_root_bus);

/* Deprecated; use pci_scan_root_bus() instead */
struct pci_bus *pci_scan_bus_parented(struct device *parent,
		int bus, struct pci_ops *ops, void *sysdata)
{
	LIST_HEAD(resources);
	struct pci_bus *b;

	pci_add_resource(&resources, &ioport_resource);
	pci_add_resource(&resources, &iomem_resource);
	pci_add_resource(&resources, &busn_resource);
	b = pci_create_root_bus(parent, bus, ops, sysdata, &resources);
	if (b)
		pci_scan_child_bus(b);
	else
		pci_free_resource_list(&resources);
	return b;
}
EXPORT_SYMBOL(pci_scan_bus_parented);

struct pci_bus *pci_scan_bus(int bus, struct pci_ops *ops,
					void *sysdata)
{
	LIST_HEAD(resources);
	struct pci_bus *b;

	pci_add_resource(&resources, &ioport_resource);
	pci_add_resource(&resources, &iomem_resource);
	pci_add_resource(&resources, &busn_resource);
	b = pci_create_root_bus(NULL, bus, ops, sysdata, &resources);
	if (b) {
		pci_scan_child_bus(b);
		pci_bus_add_devices(b);
	} else {
		pci_free_resource_list(&resources);
	}
	return b;
}
EXPORT_SYMBOL(pci_scan_bus);

/**
 * pci_rescan_bus_bridge_resize - scan a PCI bus for devices.
 * @bridge: PCI bridge for the bus to scan
 *
 * Scan a PCI bus and child buses for new devices, add them,
 * and enable them, resizing bridge mmio/io resource if necessary
 * and possible.  The caller must ensure the child devices are already
 * removed for resizing to occur.
 *
 * Returns the max number of subordinate bus discovered.
 */
unsigned int pci_rescan_bus_bridge_resize(struct pci_dev *bridge)
{
	unsigned int max;
	struct pci_bus *bus = bridge->subordinate;

	max = pci_scan_child_bus(bus);

	pci_assign_unassigned_bridge_resources(bridge);

	pci_bus_add_devices(bus);

	return max;
}

/**
 * pci_rescan_bus - scan a PCI bus for devices.
 * @bus: PCI bus to scan
 *
 * Scan a PCI bus and child buses for new devices, adds them,
 * and enables them.
 *
 * Returns the max number of subordinate bus discovered.
 */
unsigned int pci_rescan_bus(struct pci_bus *bus)
{
	unsigned int max;

	max = pci_scan_child_bus(bus);
	pci_assign_unassigned_bus_resources(bus);
	pci_bus_add_devices(bus);

	return max;
}
EXPORT_SYMBOL_GPL(pci_rescan_bus);

/*
 * pci_rescan_bus(), pci_rescan_bus_bridge_resize() and PCI device removal
 * routines should always be executed under this mutex.
 */
static DEFINE_MUTEX(pci_rescan_remove_lock);

void pci_lock_rescan_remove(void)
{
	mutex_lock(&pci_rescan_remove_lock);
}
EXPORT_SYMBOL_GPL(pci_lock_rescan_remove);

void pci_unlock_rescan_remove(void)
{
	mutex_unlock(&pci_rescan_remove_lock);
}
EXPORT_SYMBOL_GPL(pci_unlock_rescan_remove);

static int __init pci_sort_bf_cmp(const struct device *d_a,
				  const struct device *d_b)
{
	const struct pci_dev *a = to_pci_dev(d_a);
	const struct pci_dev *b = to_pci_dev(d_b);

	if      (pci_domain_nr(a->bus) < pci_domain_nr(b->bus)) return -1;
	else if (pci_domain_nr(a->bus) > pci_domain_nr(b->bus)) return  1;

	if      (a->bus->number < b->bus->number) return -1;
	else if (a->bus->number > b->bus->number) return  1;

	if      (a->devfn < b->devfn) return -1;
	else if (a->devfn > b->devfn) return  1;

	return 0;
}

void __init pci_sort_breadthfirst(void)
{
	bus_sort_breadthfirst(&pci_bus_type, &pci_sort_bf_cmp);
}<|MERGE_RESOLUTION|>--- conflicted
+++ resolved
@@ -213,21 +213,6 @@
 		res->flags = decode_bar(dev, l);
 		res->flags |= IORESOURCE_SIZEALIGN;
 		if (res->flags & IORESOURCE_IO) {
-<<<<<<< HEAD
-			l &= PCI_BASE_ADDRESS_IO_MASK;
-			sz &= PCI_BASE_ADDRESS_IO_MASK;
-			mask = PCI_BASE_ADDRESS_IO_MASK & (u32) IO_SPACE_LIMIT;
-		} else {
-			l &= PCI_BASE_ADDRESS_MEM_MASK;
-			sz &= PCI_BASE_ADDRESS_MEM_MASK;
-			mask = (u32)PCI_BASE_ADDRESS_MEM_MASK;
-		}
-	} else {
-		res->flags |= (l & IORESOURCE_ROM_ENABLE);
-		l &= PCI_ROM_ADDRESS_MASK;
-		sz &= PCI_ROM_ADDRESS_MASK;
-		mask = (u32)PCI_ROM_ADDRESS_MASK;
-=======
 			l64 = l & PCI_BASE_ADDRESS_IO_MASK;
 			sz64 = sz & PCI_BASE_ADDRESS_IO_MASK;
 			mask64 = PCI_BASE_ADDRESS_IO_MASK & (u32)IO_SPACE_LIMIT;
@@ -241,7 +226,6 @@
 		l64 = l & PCI_ROM_ADDRESS_MASK;
 		sz64 = sz & PCI_ROM_ADDRESS_MASK;
 		mask64 = (u32)PCI_ROM_ADDRESS_MASK;
->>>>>>> 07f0dc60
 	}
 
 	if (res->flags & IORESOURCE_MEM_64) {
