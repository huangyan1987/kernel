--- conflicted
+++ resolved
@@ -814,7 +814,7 @@
 {
 	struct pci_dev *dev;
 	struct resource *b_res = find_free_bus_resource(bus, IORESOURCE_IO);
-	resource_size_t size = 0, size0 = 0, size1 = 0, res_size;
+	resource_size_t size = 0, size0 = 0, size1 = 0;
 	resource_size_t children_add_size = 0;
 	resource_size_t min_align, align;
 
@@ -855,11 +855,6 @@
 	size1 = (!realloc_head || (realloc_head && !add_size)) ? size0 :
 		calculate_iosize(size, min_size, add_size + size1,
 			resource_size(b_res), min_align);
-	res_size = pci_reserve_size_io(bus);
-	if (size0 < res_size)
-		size0 = ALIGN(res_size, min_align);
-	if (size1 < res_size)
-		size1 = ALIGN(res_size, min_align);
 	if (!size0 && !size1) {
 		if (b_res->start || b_res->end)
 			dev_info(&bus->self->dev, "disabling bridge window "
@@ -987,12 +982,7 @@
 	}
 
 	min_align = calculate_mem_align(aligns, max_order);
-<<<<<<< HEAD
-	min_align = max(min_align, window_alignment(bus, b_res->flags & mask));
-	size = max(size, (resource_size_t)pci_reserve_size_mem(bus));
-=======
 	min_align = max(min_align, window_alignment(bus, b_res->flags));
->>>>>>> 6ce4eac1
 	size0 = calculate_memsize(size, min_size, 0, resource_size(b_res), min_align);
 	if (children_add_size > add_size)
 		add_size = children_add_size;
