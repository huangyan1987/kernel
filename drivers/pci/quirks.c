--- conflicted
+++ resolved
@@ -25,54 +25,6 @@
 #include <linux/dmi.h>
 #include "pci.h"
 
-<<<<<<< HEAD
-#ifdef CONFIG_PCI_REASSIGN
-/*
- * This quirk function disables the device and releases resources
- * which is specified by kernel's boot parameter 'reassigndev'.
- * Later on, kernel will assign page-aligned memory resource back
- * to that device.
- */
-static void __devinit quirk_release_resources(struct pci_dev *dev)
-{
-	int i;
-	struct resource *r;
-
-	if (is_reassigndev(dev)) {
-		if (dev->hdr_type == PCI_HEADER_TYPE_NORMAL &&
-		    (dev->class >> 8) == PCI_CLASS_BRIDGE_HOST) {
-			/* PCI Host Bridge isn't a target device */
-			return;
-		}
-		dev_info(&dev->dev, "disable device and release resources\n");
-		pci_disable_device(dev);
-
-		for (i=0; i < PCI_NUM_RESOURCES; i++) {
-			r = &dev->resource[i];
-			if (!(r->flags & IORESOURCE_MEM))
-				continue;
-
-			r->end = r->end - r->start;
-			r->start = 0;
-
-			if (i < PCI_BRIDGE_RESOURCES) {
-				pci_update_resource(dev, r, i);
-			}
-		}
-		/* need to disable bridge's resource window,
-		 * to make kernel enable to reassign new resource
-		 * window later on.
-		 */
-		if (dev->hdr_type == PCI_HEADER_TYPE_BRIDGE &&
-		    (dev->class >> 8) == PCI_CLASS_BRIDGE_PCI) {
-			pci_disable_bridge_window(dev);
-		}
-	}
-}
-DECLARE_PCI_FIXUP_HEADER(PCI_ANY_ID, PCI_ANY_ID, quirk_release_resources);
-#endif
-
-=======
 int isa_dma_bridge_buggy;
 EXPORT_SYMBOL(isa_dma_bridge_buggy);
 int pci_pci_problems;
@@ -81,7 +33,6 @@
 EXPORT_SYMBOL(pcie_mch_quirk);
 
 #ifdef CONFIG_PCI_QUIRKS
->>>>>>> 18e352e4
 /* The Mellanox Tavor device gives false positive parity errors
  * Mark this device with a broken_parity_status, to allow
  * PCI scanning code to "skip" this now blacklisted device.
@@ -1649,11 +1600,6 @@
 			"0x%04x:0x%04x\n", dev->vendor, dev->device);
 }
 DECLARE_PCI_FIXUP_FINAL(PCI_VENDOR_ID_AMD,   PCI_DEVICE_ID_AMD_8131_BRIDGE, 	quirk_disable_amd_813x_boot_interrupt);
-<<<<<<< HEAD
-DECLARE_PCI_FIXUP_RESUME(PCI_VENDOR_ID_AMD,   PCI_DEVICE_ID_AMD_8131_BRIDGE, 	quirk_disable_amd_813x_boot_interrupt);
-DECLARE_PCI_FIXUP_FINAL(PCI_VENDOR_ID_AMD,   PCI_DEVICE_ID_AMD_8132_BRIDGE, 	quirk_disable_amd_813x_boot_interrupt);
-=======
->>>>>>> 18e352e4
 DECLARE_PCI_FIXUP_RESUME(PCI_VENDOR_ID_AMD,   PCI_DEVICE_ID_AMD_8132_BRIDGE, 	quirk_disable_amd_813x_boot_interrupt);
 
 #define AMD_8111_PCI_IRQ_ROUTING	0x56
