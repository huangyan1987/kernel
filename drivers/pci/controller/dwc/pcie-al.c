// SPDX-License-Identifier: GPL-2.0
/*
 * PCIe host controller driver for Amazon's Annapurna Labs IP (used in chips
 * such as Graviton and Alpine)
 *
 * Copyright 2019 Amazon.com, Inc. or its affiliates. All Rights Reserved.
 *
 * Author: Jonathan Chocron <jonnyc@amazon.com>
 */

#include <linux/pci.h>
#include <linux/pci-ecam.h>
#include <linux/pci-acpi.h>
#include "../../pci.h"

#if defined(CONFIG_ACPI) && defined(CONFIG_PCI_QUIRKS)

struct al_pcie_acpi  {
	void __iomem *dbi_base;
};

static void __iomem *al_pcie_map_bus(struct pci_bus *bus, unsigned int devfn,
				     int where)
{
	struct pci_config_window *cfg = bus->sysdata;
	struct al_pcie_acpi *pcie = cfg->priv;
	void __iomem *dbi_base = pcie->dbi_base;

	if (bus->number == cfg->busr.start) {
		/*
		 * The DW PCIe core doesn't filter out transactions to other
		 * devices/functions on the root bus num, so we do this here.
		 */
		if (PCI_SLOT(devfn) > 0)
			return NULL;
		else
			return dbi_base + where;
	}

	return pci_ecam_map_bus(bus, devfn, where);
}

static int al_pcie_init(struct pci_config_window *cfg)
{
	struct device *dev = cfg->parent;
	struct acpi_device *adev = to_acpi_device(dev);
	struct acpi_pci_root *root = acpi_driver_data(adev);
	struct al_pcie_acpi *al_pcie;
	struct resource *res;
	int ret;

	al_pcie = devm_kzalloc(dev, sizeof(*al_pcie), GFP_KERNEL);
	if (!al_pcie)
		return -ENOMEM;

	res = devm_kzalloc(dev, sizeof(*res), GFP_KERNEL);
	if (!res)
		return -ENOMEM;

	ret = acpi_get_rc_resources(dev, "AMZN0001", root->segment, res);
	if (ret) {
		dev_err(dev, "can't get rc dbi base address for SEG %d\n",
			root->segment);
		return ret;
	}

	dev_dbg(dev, "Root port dbi res: %pR\n", res);

	al_pcie->dbi_base = devm_pci_remap_cfg_resource(dev, res);
	if (IS_ERR(al_pcie->dbi_base))
		return PTR_ERR(al_pcie->dbi_base);

	cfg->priv = al_pcie;

	return 0;
}

const struct pci_ecam_ops al_pcie_ops = {
<<<<<<< HEAD
	.bus_shift    = 20,
=======
>>>>>>> 7d2a07b7
	.init         =  al_pcie_init,
	.pci_ops      = {
		.map_bus    = al_pcie_map_bus,
		.read       = pci_generic_config_read,
		.write      = pci_generic_config_write,
	}
};

#endif /* defined(CONFIG_ACPI) && defined(CONFIG_PCI_QUIRKS) */

#ifdef CONFIG_PCIE_AL

#include <linux/of_pci.h>
#include "pcie-designware.h"

#define AL_PCIE_REV_ID_2	2
#define AL_PCIE_REV_ID_3	3
#define AL_PCIE_REV_ID_4	4

#define AXI_BASE_OFFSET		0x0

#define DEVICE_ID_OFFSET	0x16c

#define DEVICE_REV_ID			0x0
#define DEVICE_REV_ID_DEV_ID_MASK	GENMASK(31, 16)

#define DEVICE_REV_ID_DEV_ID_X4		0
#define DEVICE_REV_ID_DEV_ID_X8		2
#define DEVICE_REV_ID_DEV_ID_X16	4

#define OB_CTRL_REV1_2_OFFSET	0x0040
#define OB_CTRL_REV3_5_OFFSET	0x0030

#define CFG_TARGET_BUS			0x0
#define CFG_TARGET_BUS_MASK_MASK	GENMASK(7, 0)
#define CFG_TARGET_BUS_BUSNUM_MASK	GENMASK(15, 8)

#define CFG_CONTROL			0x4
#define CFG_CONTROL_SUBBUS_MASK		GENMASK(15, 8)
#define CFG_CONTROL_SEC_BUS_MASK	GENMASK(23, 16)

struct al_pcie_reg_offsets {
	unsigned int ob_ctrl;
};

struct al_pcie_target_bus_cfg {
	u8 reg_val;
	u8 reg_mask;
	u8 ecam_mask;
};

struct al_pcie {
	struct dw_pcie *pci;
	void __iomem *controller_base; /* base of PCIe unit (not DW core) */
	struct device *dev;
	resource_size_t ecam_size;
	unsigned int controller_rev_id;
	struct al_pcie_reg_offsets reg_offsets;
	struct al_pcie_target_bus_cfg target_bus_cfg;
};

<<<<<<< HEAD
#define PCIE_ECAM_DEVFN(x)		(((x) & 0xff) << 12)

=======
>>>>>>> 7d2a07b7
#define to_al_pcie(x)		dev_get_drvdata((x)->dev)

static inline u32 al_pcie_controller_readl(struct al_pcie *pcie, u32 offset)
{
	return readl_relaxed(pcie->controller_base + offset);
}

static inline void al_pcie_controller_writel(struct al_pcie *pcie, u32 offset,
					     u32 val)
{
	writel_relaxed(val, pcie->controller_base + offset);
}

static int al_pcie_rev_id_get(struct al_pcie *pcie, unsigned int *rev_id)
{
	u32 dev_rev_id_val;
	u32 dev_id_val;

	dev_rev_id_val = al_pcie_controller_readl(pcie, AXI_BASE_OFFSET +
						  DEVICE_ID_OFFSET +
						  DEVICE_REV_ID);
	dev_id_val = FIELD_GET(DEVICE_REV_ID_DEV_ID_MASK, dev_rev_id_val);

	switch (dev_id_val) {
	case DEVICE_REV_ID_DEV_ID_X4:
		*rev_id = AL_PCIE_REV_ID_2;
		break;
	case DEVICE_REV_ID_DEV_ID_X8:
		*rev_id = AL_PCIE_REV_ID_3;
		break;
	case DEVICE_REV_ID_DEV_ID_X16:
		*rev_id = AL_PCIE_REV_ID_4;
		break;
	default:
		dev_err(pcie->dev, "Unsupported dev_id_val (0x%x)\n",
			dev_id_val);
		return -EINVAL;
	}

	dev_dbg(pcie->dev, "dev_id_val: 0x%x\n", dev_id_val);

	return 0;
}

static int al_pcie_reg_offsets_set(struct al_pcie *pcie)
{
	switch (pcie->controller_rev_id) {
	case AL_PCIE_REV_ID_2:
		pcie->reg_offsets.ob_ctrl = OB_CTRL_REV1_2_OFFSET;
		break;
	case AL_PCIE_REV_ID_3:
	case AL_PCIE_REV_ID_4:
		pcie->reg_offsets.ob_ctrl = OB_CTRL_REV3_5_OFFSET;
		break;
	default:
		dev_err(pcie->dev, "Unsupported controller rev_id: 0x%x\n",
			pcie->controller_rev_id);
		return -EINVAL;
	}

	return 0;
}

static inline void al_pcie_target_bus_set(struct al_pcie *pcie,
					  u8 target_bus,
					  u8 mask_target_bus)
{
	u32 reg;

	reg = FIELD_PREP(CFG_TARGET_BUS_MASK_MASK, mask_target_bus) |
	      FIELD_PREP(CFG_TARGET_BUS_BUSNUM_MASK, target_bus);

	al_pcie_controller_writel(pcie, AXI_BASE_OFFSET +
				  pcie->reg_offsets.ob_ctrl + CFG_TARGET_BUS,
				  reg);
}

static void __iomem *al_pcie_conf_addr_map_bus(struct pci_bus *bus,
					       unsigned int devfn, int where)
{
	struct pcie_port *pp = bus->sysdata;
	struct al_pcie *pcie = to_al_pcie(to_dw_pcie_from_pp(pp));
	unsigned int busnr = bus->number;
	struct al_pcie_target_bus_cfg *target_bus_cfg = &pcie->target_bus_cfg;
	unsigned int busnr_ecam = busnr & target_bus_cfg->ecam_mask;
	unsigned int busnr_reg = busnr & target_bus_cfg->reg_mask;
<<<<<<< HEAD
	void __iomem *pci_base_addr;

	pci_base_addr = (void __iomem *)((uintptr_t)pp->va_cfg0_base +
					 (busnr_ecam << 20) +
					 PCIE_ECAM_DEVFN(devfn));
=======
>>>>>>> 7d2a07b7

	if (busnr_reg != target_bus_cfg->reg_val) {
		dev_dbg(pcie->pci->dev, "Changing target bus busnum val from 0x%x to 0x%x\n",
			target_bus_cfg->reg_val, busnr_reg);
		target_bus_cfg->reg_val = busnr_reg;
		al_pcie_target_bus_set(pcie,
				       target_bus_cfg->reg_val,
				       target_bus_cfg->reg_mask);
	}

<<<<<<< HEAD
	return pci_base_addr + where;
=======
	return pp->va_cfg0_base + PCIE_ECAM_OFFSET(busnr_ecam, devfn, where);
>>>>>>> 7d2a07b7
}

static struct pci_ops al_child_pci_ops = {
	.map_bus = al_pcie_conf_addr_map_bus,
	.read = pci_generic_config_read,
	.write = pci_generic_config_write,
};

static void al_pcie_config_prepare(struct al_pcie *pcie)
{
	struct al_pcie_target_bus_cfg *target_bus_cfg;
	struct pcie_port *pp = &pcie->pci->pp;
	unsigned int ecam_bus_mask;
	u32 cfg_control_offset;
	u8 subordinate_bus;
	u8 secondary_bus;
	u32 cfg_control;
	u32 reg;
	struct resource *bus = resource_list_first_type(&pp->bridge->windows, IORESOURCE_BUS)->res;

	target_bus_cfg = &pcie->target_bus_cfg;

<<<<<<< HEAD
	ecam_bus_mask = (pcie->ecam_size >> 20) - 1;
=======
	ecam_bus_mask = (pcie->ecam_size >> PCIE_ECAM_BUS_SHIFT) - 1;
>>>>>>> 7d2a07b7
	if (ecam_bus_mask > 255) {
		dev_warn(pcie->dev, "ECAM window size is larger than 256MB. Cutting off at 256\n");
		ecam_bus_mask = 255;
	}

	/* This portion is taken from the transaction address */
	target_bus_cfg->ecam_mask = ecam_bus_mask;
	/* This portion is taken from the cfg_target_bus reg */
	target_bus_cfg->reg_mask = ~target_bus_cfg->ecam_mask;
	target_bus_cfg->reg_val = bus->start & target_bus_cfg->reg_mask;

	al_pcie_target_bus_set(pcie, target_bus_cfg->reg_val,
			       target_bus_cfg->reg_mask);

	secondary_bus = bus->start + 1;
	subordinate_bus = bus->end;

	/* Set the valid values of secondary and subordinate buses */
	cfg_control_offset = AXI_BASE_OFFSET + pcie->reg_offsets.ob_ctrl +
			     CFG_CONTROL;

	cfg_control = al_pcie_controller_readl(pcie, cfg_control_offset);

	reg = cfg_control &
	      ~(CFG_CONTROL_SEC_BUS_MASK | CFG_CONTROL_SUBBUS_MASK);

	reg |= FIELD_PREP(CFG_CONTROL_SUBBUS_MASK, subordinate_bus) |
	       FIELD_PREP(CFG_CONTROL_SEC_BUS_MASK, secondary_bus);

	al_pcie_controller_writel(pcie, cfg_control_offset, reg);
}

static int al_pcie_host_init(struct pcie_port *pp)
{
	struct dw_pcie *pci = to_dw_pcie_from_pp(pp);
	struct al_pcie *pcie = to_al_pcie(pci);
	int rc;

	pp->bridge->child_ops = &al_child_pci_ops;

	rc = al_pcie_rev_id_get(pcie, &pcie->controller_rev_id);
	if (rc)
		return rc;

	rc = al_pcie_reg_offsets_set(pcie);
	if (rc)
		return rc;

	al_pcie_config_prepare(pcie);

	return 0;
}

static const struct dw_pcie_host_ops al_pcie_host_ops = {
	.host_init = al_pcie_host_init,
};

<<<<<<< HEAD
static const struct dw_pcie_ops dw_pcie_ops = {
};

=======
>>>>>>> 7d2a07b7
static int al_pcie_probe(struct platform_device *pdev)
{
	struct device *dev = &pdev->dev;
	struct resource *controller_res;
	struct resource *ecam_res;
	struct al_pcie *al_pcie;
	struct dw_pcie *pci;

	al_pcie = devm_kzalloc(dev, sizeof(*al_pcie), GFP_KERNEL);
	if (!al_pcie)
		return -ENOMEM;

	pci = devm_kzalloc(dev, sizeof(*pci), GFP_KERNEL);
	if (!pci)
		return -ENOMEM;

	pci->dev = dev;
<<<<<<< HEAD
	pci->ops = &dw_pcie_ops;
=======
>>>>>>> 7d2a07b7
	pci->pp.ops = &al_pcie_host_ops;

	al_pcie->pci = pci;
	al_pcie->dev = dev;

	ecam_res = platform_get_resource_byname(pdev, IORESOURCE_MEM, "config");
	if (!ecam_res) {
		dev_err(dev, "couldn't find 'config' reg in DT\n");
		return -ENOENT;
	}
	al_pcie->ecam_size = resource_size(ecam_res);

	controller_res = platform_get_resource_byname(pdev, IORESOURCE_MEM,
						      "controller");
	al_pcie->controller_base = devm_ioremap_resource(dev, controller_res);
	if (IS_ERR(al_pcie->controller_base)) {
		dev_err(dev, "couldn't remap controller base %pR\n",
			controller_res);
		return PTR_ERR(al_pcie->controller_base);
	}

	dev_dbg(dev, "From DT: controller_base: %pR\n", controller_res);

	platform_set_drvdata(pdev, al_pcie);

	return dw_pcie_host_init(&pci->pp);
}

static const struct of_device_id al_pcie_of_match[] = {
	{ .compatible = "amazon,al-alpine-v2-pcie",
	},
	{ .compatible = "amazon,al-alpine-v3-pcie",
	},
	{},
};

static struct platform_driver al_pcie_driver = {
	.driver = {
		.name	= "al-pcie",
		.of_match_table = al_pcie_of_match,
		.suppress_bind_attrs = true,
	},
	.probe = al_pcie_probe,
};
builtin_platform_driver(al_pcie_driver);

#endif /* CONFIG_PCIE_AL*/<|MERGE_RESOLUTION|>--- conflicted
+++ resolved
@@ -76,10 +76,6 @@
 }
 
 const struct pci_ecam_ops al_pcie_ops = {
-<<<<<<< HEAD
-	.bus_shift    = 20,
-=======
->>>>>>> 7d2a07b7
 	.init         =  al_pcie_init,
 	.pci_ops      = {
 		.map_bus    = al_pcie_map_bus,
@@ -141,11 +137,6 @@
 	struct al_pcie_target_bus_cfg target_bus_cfg;
 };
 
-<<<<<<< HEAD
-#define PCIE_ECAM_DEVFN(x)		(((x) & 0xff) << 12)
-
-=======
->>>>>>> 7d2a07b7
 #define to_al_pcie(x)		dev_get_drvdata((x)->dev)
 
 static inline u32 al_pcie_controller_readl(struct al_pcie *pcie, u32 offset)
@@ -232,14 +223,6 @@
 	struct al_pcie_target_bus_cfg *target_bus_cfg = &pcie->target_bus_cfg;
 	unsigned int busnr_ecam = busnr & target_bus_cfg->ecam_mask;
 	unsigned int busnr_reg = busnr & target_bus_cfg->reg_mask;
-<<<<<<< HEAD
-	void __iomem *pci_base_addr;
-
-	pci_base_addr = (void __iomem *)((uintptr_t)pp->va_cfg0_base +
-					 (busnr_ecam << 20) +
-					 PCIE_ECAM_DEVFN(devfn));
-=======
->>>>>>> 7d2a07b7
 
 	if (busnr_reg != target_bus_cfg->reg_val) {
 		dev_dbg(pcie->pci->dev, "Changing target bus busnum val from 0x%x to 0x%x\n",
@@ -250,11 +233,7 @@
 				       target_bus_cfg->reg_mask);
 	}
 
-<<<<<<< HEAD
-	return pci_base_addr + where;
-=======
 	return pp->va_cfg0_base + PCIE_ECAM_OFFSET(busnr_ecam, devfn, where);
->>>>>>> 7d2a07b7
 }
 
 static struct pci_ops al_child_pci_ops = {
@@ -277,11 +256,7 @@
 
 	target_bus_cfg = &pcie->target_bus_cfg;
 
-<<<<<<< HEAD
-	ecam_bus_mask = (pcie->ecam_size >> 20) - 1;
-=======
 	ecam_bus_mask = (pcie->ecam_size >> PCIE_ECAM_BUS_SHIFT) - 1;
->>>>>>> 7d2a07b7
 	if (ecam_bus_mask > 255) {
 		dev_warn(pcie->dev, "ECAM window size is larger than 256MB. Cutting off at 256\n");
 		ecam_bus_mask = 255;
@@ -339,12 +314,6 @@
 	.host_init = al_pcie_host_init,
 };
 
-<<<<<<< HEAD
-static const struct dw_pcie_ops dw_pcie_ops = {
-};
-
-=======
->>>>>>> 7d2a07b7
 static int al_pcie_probe(struct platform_device *pdev)
 {
 	struct device *dev = &pdev->dev;
@@ -362,10 +331,6 @@
 		return -ENOMEM;
 
 	pci->dev = dev;
-<<<<<<< HEAD
-	pci->ops = &dw_pcie_ops;
-=======
->>>>>>> 7d2a07b7
 	pci->pp.ops = &al_pcie_host_ops;
 
 	al_pcie->pci = pci;
