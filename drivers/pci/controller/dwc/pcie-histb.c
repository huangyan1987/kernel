// SPDX-License-Identifier: GPL-2.0
/*
 * PCIe host controller driver for HiSilicon STB SoCs
 *
 * Copyright (C) 2016-2017 HiSilicon Co., Ltd. http://www.hisilicon.com
 *
 * Authors: Ruqiang Ju <juruqiang@hisilicon.com>
 *          Jianguo Sun <sunjianguo1@huawei.com>
 */

#include <linux/clk.h>
#include <linux/delay.h>
#include <linux/interrupt.h>
#include <linux/kernel.h>
#include <linux/module.h>
#include <linux/of.h>
#include <linux/of_gpio.h>
#include <linux/pci.h>
#include <linux/phy/phy.h>
#include <linux/platform_device.h>
#include <linux/resource.h>
#include <linux/reset.h>

#include "pcie-designware.h"

#define to_histb_pcie(x)	dev_get_drvdata((x)->dev)

#define PCIE_SYS_CTRL0			0x0000
#define PCIE_SYS_CTRL1			0x0004
#define PCIE_SYS_CTRL7			0x001C
#define PCIE_SYS_CTRL13			0x0034
#define PCIE_SYS_CTRL15			0x003C
#define PCIE_SYS_CTRL16			0x0040
#define PCIE_SYS_CTRL17			0x0044

#define PCIE_SYS_STAT0			0x0100
#define PCIE_SYS_STAT4			0x0110

#define PCIE_RDLH_LINK_UP		BIT(5)
#define PCIE_XMLH_LINK_UP		BIT(15)
#define PCIE_ELBI_SLV_DBI_ENABLE	BIT(21)
#define PCIE_APP_LTSSM_ENABLE		BIT(11)

#define PCIE_DEVICE_TYPE_MASK		GENMASK(31, 28)
#define PCIE_WM_EP			0
#define PCIE_WM_LEGACY			BIT(1)
#define PCIE_WM_RC			BIT(30)

#define PCIE_LTSSM_STATE_MASK		GENMASK(5, 0)
#define PCIE_LTSSM_STATE_ACTIVE		0x11

struct histb_pcie {
	struct dw_pcie *pci;
	struct clk *aux_clk;
	struct clk *pipe_clk;
	struct clk *sys_clk;
	struct clk *bus_clk;
	struct phy *phy;
	struct reset_control *soft_reset;
	struct reset_control *sys_reset;
	struct reset_control *bus_reset;
	void __iomem *ctrl;
	int reset_gpio;
	struct regulator *vpcie;
};

static u32 histb_pcie_readl(struct histb_pcie *histb_pcie, u32 reg)
{
	return readl(histb_pcie->ctrl + reg);
}

static void histb_pcie_writel(struct histb_pcie *histb_pcie, u32 reg, u32 val)
{
	writel(val, histb_pcie->ctrl + reg);
}

static void histb_pcie_dbi_w_mode(struct pcie_port *pp, bool enable)
{
	struct dw_pcie *pci = to_dw_pcie_from_pp(pp);
	struct histb_pcie *hipcie = to_histb_pcie(pci);
	u32 val;

	val = histb_pcie_readl(hipcie, PCIE_SYS_CTRL0);
	if (enable)
		val |= PCIE_ELBI_SLV_DBI_ENABLE;
	else
		val &= ~PCIE_ELBI_SLV_DBI_ENABLE;
	histb_pcie_writel(hipcie, PCIE_SYS_CTRL0, val);
}

static void histb_pcie_dbi_r_mode(struct pcie_port *pp, bool enable)
{
	struct dw_pcie *pci = to_dw_pcie_from_pp(pp);
	struct histb_pcie *hipcie = to_histb_pcie(pci);
	u32 val;

	val = histb_pcie_readl(hipcie, PCIE_SYS_CTRL1);
	if (enable)
		val |= PCIE_ELBI_SLV_DBI_ENABLE;
	else
		val &= ~PCIE_ELBI_SLV_DBI_ENABLE;
	histb_pcie_writel(hipcie, PCIE_SYS_CTRL1, val);
}

static u32 histb_pcie_read_dbi(struct dw_pcie *pci, void __iomem *base,
			       u32 reg, size_t size)
{
	u32 val;

	histb_pcie_dbi_r_mode(&pci->pp, true);
	dw_pcie_read(base + reg, size, &val);
	histb_pcie_dbi_r_mode(&pci->pp, false);

	return val;
}

static void histb_pcie_write_dbi(struct dw_pcie *pci, void __iomem *base,
				 u32 reg, size_t size, u32 val)
{
	histb_pcie_dbi_w_mode(&pci->pp, true);
	dw_pcie_write(base + reg, size, val);
	histb_pcie_dbi_w_mode(&pci->pp, false);
}

static int histb_pcie_rd_own_conf(struct pci_bus *bus, unsigned int devfn,
				  int where, int size, u32 *val)
{
	struct dw_pcie *pci = to_dw_pcie_from_pp(bus->sysdata);

	if (PCI_SLOT(devfn)) {
		*val = ~0;
		return PCIBIOS_DEVICE_NOT_FOUND;
	}

	*val = dw_pcie_read_dbi(pci, where, size);
	return PCIBIOS_SUCCESSFUL;
}

static int histb_pcie_wr_own_conf(struct pci_bus *bus, unsigned int devfn,
				  int where, int size, u32 val)
{
	struct dw_pcie *pci = to_dw_pcie_from_pp(bus->sysdata);

	if (PCI_SLOT(devfn))
		return PCIBIOS_DEVICE_NOT_FOUND;

	dw_pcie_write_dbi(pci, where, size, val);
	return PCIBIOS_SUCCESSFUL;
}

static struct pci_ops histb_pci_ops = {
	.read = histb_pcie_rd_own_conf,
	.write = histb_pcie_wr_own_conf,
};

static int histb_pcie_link_up(struct dw_pcie *pci)
{
	struct histb_pcie *hipcie = to_histb_pcie(pci);
	u32 regval;
	u32 status;

	regval = histb_pcie_readl(hipcie, PCIE_SYS_STAT0);
	status = histb_pcie_readl(hipcie, PCIE_SYS_STAT4);
	status &= PCIE_LTSSM_STATE_MASK;
	if ((regval & PCIE_XMLH_LINK_UP) && (regval & PCIE_RDLH_LINK_UP) &&
	    (status == PCIE_LTSSM_STATE_ACTIVE))
		return 1;

	return 0;
}

static int histb_pcie_start_link(struct dw_pcie *pci)
{
	struct histb_pcie *hipcie = to_histb_pcie(pci);
	u32 regval;

	/* assert LTSSM enable */
	regval = histb_pcie_readl(hipcie, PCIE_SYS_CTRL7);
	regval |= PCIE_APP_LTSSM_ENABLE;
	histb_pcie_writel(hipcie, PCIE_SYS_CTRL7, regval);

	return 0;
}

static int histb_pcie_host_init(struct pcie_port *pp)
{
	struct dw_pcie *pci = to_dw_pcie_from_pp(pp);
	struct histb_pcie *hipcie = to_histb_pcie(pci);
	u32 regval;

	pp->bridge->ops = &histb_pci_ops;
<<<<<<< HEAD

	/* PCIe RC work mode */
	regval = histb_pcie_readl(hipcie, PCIE_SYS_CTRL0);
	regval &= ~PCIE_DEVICE_TYPE_MASK;
	regval |= PCIE_WM_RC;
	histb_pcie_writel(hipcie, PCIE_SYS_CTRL0, regval);

	/* setup root complex */
	dw_pcie_setup_rc(pp);
=======

	/* PCIe RC work mode */
	regval = histb_pcie_readl(hipcie, PCIE_SYS_CTRL0);
	regval &= ~PCIE_DEVICE_TYPE_MASK;
	regval |= PCIE_WM_RC;
	histb_pcie_writel(hipcie, PCIE_SYS_CTRL0, regval);
>>>>>>> 7d2a07b7

	return 0;
}

static const struct dw_pcie_host_ops histb_pcie_host_ops = {
	.host_init = histb_pcie_host_init,
};

static void histb_pcie_host_disable(struct histb_pcie *hipcie)
{
	reset_control_assert(hipcie->soft_reset);
	reset_control_assert(hipcie->sys_reset);
	reset_control_assert(hipcie->bus_reset);

	clk_disable_unprepare(hipcie->aux_clk);
	clk_disable_unprepare(hipcie->pipe_clk);
	clk_disable_unprepare(hipcie->sys_clk);
	clk_disable_unprepare(hipcie->bus_clk);

	if (gpio_is_valid(hipcie->reset_gpio))
		gpio_set_value_cansleep(hipcie->reset_gpio, 0);

	if (hipcie->vpcie)
		regulator_disable(hipcie->vpcie);
}

static int histb_pcie_host_enable(struct pcie_port *pp)
{
	struct dw_pcie *pci = to_dw_pcie_from_pp(pp);
	struct histb_pcie *hipcie = to_histb_pcie(pci);
	struct device *dev = pci->dev;
	int ret;

	/* power on PCIe device if have */
	if (hipcie->vpcie) {
		ret = regulator_enable(hipcie->vpcie);
		if (ret) {
			dev_err(dev, "failed to enable regulator: %d\n", ret);
			return ret;
		}
	}

	if (gpio_is_valid(hipcie->reset_gpio))
		gpio_set_value_cansleep(hipcie->reset_gpio, 1);

	ret = clk_prepare_enable(hipcie->bus_clk);
	if (ret) {
		dev_err(dev, "cannot prepare/enable bus clk\n");
		goto err_bus_clk;
	}

	ret = clk_prepare_enable(hipcie->sys_clk);
	if (ret) {
		dev_err(dev, "cannot prepare/enable sys clk\n");
		goto err_sys_clk;
	}

	ret = clk_prepare_enable(hipcie->pipe_clk);
	if (ret) {
		dev_err(dev, "cannot prepare/enable pipe clk\n");
		goto err_pipe_clk;
	}

	ret = clk_prepare_enable(hipcie->aux_clk);
	if (ret) {
		dev_err(dev, "cannot prepare/enable aux clk\n");
		goto err_aux_clk;
	}

	reset_control_assert(hipcie->soft_reset);
	reset_control_deassert(hipcie->soft_reset);

	reset_control_assert(hipcie->sys_reset);
	reset_control_deassert(hipcie->sys_reset);

	reset_control_assert(hipcie->bus_reset);
	reset_control_deassert(hipcie->bus_reset);

	return 0;

err_aux_clk:
	clk_disable_unprepare(hipcie->pipe_clk);
err_pipe_clk:
	clk_disable_unprepare(hipcie->sys_clk);
err_sys_clk:
	clk_disable_unprepare(hipcie->bus_clk);
err_bus_clk:
	if (hipcie->vpcie)
		regulator_disable(hipcie->vpcie);

	return ret;
}

static const struct dw_pcie_ops dw_pcie_ops = {
	.read_dbi = histb_pcie_read_dbi,
	.write_dbi = histb_pcie_write_dbi,
	.link_up = histb_pcie_link_up,
	.start_link = histb_pcie_start_link,
};

static int histb_pcie_probe(struct platform_device *pdev)
{
	struct histb_pcie *hipcie;
	struct dw_pcie *pci;
	struct pcie_port *pp;
	struct device_node *np = pdev->dev.of_node;
	struct device *dev = &pdev->dev;
	enum of_gpio_flags of_flags;
	unsigned long flag = GPIOF_DIR_OUT;
	int ret;

	hipcie = devm_kzalloc(dev, sizeof(*hipcie), GFP_KERNEL);
	if (!hipcie)
		return -ENOMEM;

	pci = devm_kzalloc(dev, sizeof(*pci), GFP_KERNEL);
	if (!pci)
		return -ENOMEM;

	hipcie->pci = pci;
	pp = &pci->pp;
	pci->dev = dev;
	pci->ops = &dw_pcie_ops;

	hipcie->ctrl = devm_platform_ioremap_resource_byname(pdev, "control");
	if (IS_ERR(hipcie->ctrl)) {
		dev_err(dev, "cannot get control reg base\n");
		return PTR_ERR(hipcie->ctrl);
	}

	pci->dbi_base = devm_platform_ioremap_resource_byname(pdev, "rc-dbi");
	if (IS_ERR(pci->dbi_base)) {
		dev_err(dev, "cannot get rc-dbi base\n");
		return PTR_ERR(pci->dbi_base);
	}

	hipcie->vpcie = devm_regulator_get_optional(dev, "vpcie");
	if (IS_ERR(hipcie->vpcie)) {
		if (PTR_ERR(hipcie->vpcie) != -ENODEV)
			return PTR_ERR(hipcie->vpcie);
		hipcie->vpcie = NULL;
	}

	hipcie->reset_gpio = of_get_named_gpio_flags(np,
				"reset-gpios", 0, &of_flags);
	if (of_flags & OF_GPIO_ACTIVE_LOW)
		flag |= GPIOF_ACTIVE_LOW;
	if (gpio_is_valid(hipcie->reset_gpio)) {
		ret = devm_gpio_request_one(dev, hipcie->reset_gpio,
				flag, "PCIe device power control");
		if (ret) {
			dev_err(dev, "unable to request gpio\n");
			return ret;
		}
	}

	hipcie->aux_clk = devm_clk_get(dev, "aux");
	if (IS_ERR(hipcie->aux_clk)) {
		dev_err(dev, "Failed to get PCIe aux clk\n");
		return PTR_ERR(hipcie->aux_clk);
	}

	hipcie->pipe_clk = devm_clk_get(dev, "pipe");
	if (IS_ERR(hipcie->pipe_clk)) {
		dev_err(dev, "Failed to get PCIe pipe clk\n");
		return PTR_ERR(hipcie->pipe_clk);
	}

	hipcie->sys_clk = devm_clk_get(dev, "sys");
	if (IS_ERR(hipcie->sys_clk)) {
		dev_err(dev, "Failed to get PCIEe sys clk\n");
		return PTR_ERR(hipcie->sys_clk);
	}

	hipcie->bus_clk = devm_clk_get(dev, "bus");
	if (IS_ERR(hipcie->bus_clk)) {
		dev_err(dev, "Failed to get PCIe bus clk\n");
		return PTR_ERR(hipcie->bus_clk);
	}

	hipcie->soft_reset = devm_reset_control_get(dev, "soft");
	if (IS_ERR(hipcie->soft_reset)) {
		dev_err(dev, "couldn't get soft reset\n");
		return PTR_ERR(hipcie->soft_reset);
	}

	hipcie->sys_reset = devm_reset_control_get(dev, "sys");
	if (IS_ERR(hipcie->sys_reset)) {
		dev_err(dev, "couldn't get sys reset\n");
		return PTR_ERR(hipcie->sys_reset);
	}

	hipcie->bus_reset = devm_reset_control_get(dev, "bus");
	if (IS_ERR(hipcie->bus_reset)) {
		dev_err(dev, "couldn't get bus reset\n");
		return PTR_ERR(hipcie->bus_reset);
	}

	hipcie->phy = devm_phy_get(dev, "phy");
	if (IS_ERR(hipcie->phy)) {
		dev_info(dev, "no pcie-phy found\n");
		hipcie->phy = NULL;
		/* fall through here!
		 * if no pcie-phy found, phy init
		 * should be done under boot!
		 */
	} else {
		phy_init(hipcie->phy);
	}

	pp->ops = &histb_pcie_host_ops;

	platform_set_drvdata(pdev, hipcie);

	ret = histb_pcie_host_enable(pp);
	if (ret) {
		dev_err(dev, "failed to enable host\n");
		return ret;
	}

	ret = dw_pcie_host_init(pp);
	if (ret) {
		dev_err(dev, "failed to initialize host\n");
		return ret;
	}

	return 0;
}

static int histb_pcie_remove(struct platform_device *pdev)
{
	struct histb_pcie *hipcie = platform_get_drvdata(pdev);

	histb_pcie_host_disable(hipcie);

	if (hipcie->phy)
		phy_exit(hipcie->phy);

	return 0;
}

static const struct of_device_id histb_pcie_of_match[] = {
	{ .compatible = "hisilicon,hi3798cv200-pcie", },
	{},
};
MODULE_DEVICE_TABLE(of, histb_pcie_of_match);

static struct platform_driver histb_pcie_platform_driver = {
	.probe	= histb_pcie_probe,
	.remove	= histb_pcie_remove,
	.driver = {
		.name = "histb-pcie",
		.of_match_table = histb_pcie_of_match,
	},
};
module_platform_driver(histb_pcie_platform_driver);

MODULE_DESCRIPTION("HiSilicon STB PCIe host controller driver");
MODULE_LICENSE("GPL v2");<|MERGE_RESOLUTION|>--- conflicted
+++ resolved
@@ -189,24 +189,12 @@
 	u32 regval;
 
 	pp->bridge->ops = &histb_pci_ops;
-<<<<<<< HEAD
 
 	/* PCIe RC work mode */
 	regval = histb_pcie_readl(hipcie, PCIE_SYS_CTRL0);
 	regval &= ~PCIE_DEVICE_TYPE_MASK;
 	regval |= PCIE_WM_RC;
 	histb_pcie_writel(hipcie, PCIE_SYS_CTRL0, regval);
-
-	/* setup root complex */
-	dw_pcie_setup_rc(pp);
-=======
-
-	/* PCIe RC work mode */
-	regval = histb_pcie_readl(hipcie, PCIE_SYS_CTRL0);
-	regval &= ~PCIE_DEVICE_TYPE_MASK;
-	regval |= PCIE_WM_RC;
-	histb_pcie_writel(hipcie, PCIE_SYS_CTRL0, regval);
->>>>>>> 7d2a07b7
 
 	return 0;
 }
