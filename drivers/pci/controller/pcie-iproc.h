--- conflicted
+++ resolved
@@ -59,10 +59,7 @@
  * @reg_offsets: register offsets
  * @base: PCIe host controller I/O register base
  * @base_addr: PCIe host controller register base physical address
-<<<<<<< HEAD
-=======
  * @mem: host bridge memory window resource
->>>>>>> 7d2a07b7
  * @phy: optional PHY device that controls the Serdes
  * @map_irq: function callback to map interrupts
  * @ep_is_internal: indicates an internal emulated endpoint device is connected
