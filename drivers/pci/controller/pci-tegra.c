// SPDX-License-Identifier: GPL-2.0+
/*
 * PCIe host controller driver for Tegra SoCs
 *
 * Copyright (c) 2010, CompuLab, Ltd.
 * Author: Mike Rapoport <mike@compulab.co.il>
 *
 * Based on NVIDIA PCIe driver
 * Copyright (c) 2008-2009, NVIDIA Corporation.
 *
 * Bits taken from arch/arm/mach-dove/pcie.c
 *
 * Author: Thierry Reding <treding@nvidia.com>
 */

#include <linux/clk.h>
#include <linux/debugfs.h>
#include <linux/delay.h>
#include <linux/export.h>
#include <linux/gpio/consumer.h>
#include <linux/interrupt.h>
#include <linux/iopoll.h>
#include <linux/irq.h>
#include <linux/irqchip/chained_irq.h>
#include <linux/irqdomain.h>
#include <linux/kernel.h>
#include <linux/init.h>
#include <linux/module.h>
#include <linux/msi.h>
#include <linux/of_address.h>
#include <linux/of_pci.h>
#include <linux/of_platform.h>
#include <linux/pci.h>
#include <linux/phy/phy.h>
#include <linux/pinctrl/consumer.h>
#include <linux/platform_device.h>
#include <linux/reset.h>
#include <linux/sizes.h>
#include <linux/slab.h>
#include <linux/vmalloc.h>
#include <linux/regulator/consumer.h>

#include <soc/tegra/cpuidle.h>
#include <soc/tegra/pmc.h>

#include "../pci.h"

#define INT_PCI_MSI_NR (8 * 32)

/* register definitions */

#define AFI_AXI_BAR0_SZ	0x00
#define AFI_AXI_BAR1_SZ	0x04
#define AFI_AXI_BAR2_SZ	0x08
#define AFI_AXI_BAR3_SZ	0x0c
#define AFI_AXI_BAR4_SZ	0x10
#define AFI_AXI_BAR5_SZ	0x14

#define AFI_AXI_BAR0_START	0x18
#define AFI_AXI_BAR1_START	0x1c
#define AFI_AXI_BAR2_START	0x20
#define AFI_AXI_BAR3_START	0x24
#define AFI_AXI_BAR4_START	0x28
#define AFI_AXI_BAR5_START	0x2c

#define AFI_FPCI_BAR0	0x30
#define AFI_FPCI_BAR1	0x34
#define AFI_FPCI_BAR2	0x38
#define AFI_FPCI_BAR3	0x3c
#define AFI_FPCI_BAR4	0x40
#define AFI_FPCI_BAR5	0x44

#define AFI_CACHE_BAR0_SZ	0x48
#define AFI_CACHE_BAR0_ST	0x4c
#define AFI_CACHE_BAR1_SZ	0x50
#define AFI_CACHE_BAR1_ST	0x54

#define AFI_MSI_BAR_SZ		0x60
#define AFI_MSI_FPCI_BAR_ST	0x64
#define AFI_MSI_AXI_BAR_ST	0x68

#define AFI_MSI_VEC(x)		(0x6c + ((x) * 4))
#define AFI_MSI_EN_VEC(x)	(0x8c + ((x) * 4))

#define AFI_CONFIGURATION		0xac
#define  AFI_CONFIGURATION_EN_FPCI		(1 << 0)
#define  AFI_CONFIGURATION_CLKEN_OVERRIDE	(1 << 31)

#define AFI_FPCI_ERROR_MASKS	0xb0

#define AFI_INTR_MASK		0xb4
#define  AFI_INTR_MASK_INT_MASK	(1 << 0)
#define  AFI_INTR_MASK_MSI_MASK	(1 << 8)

#define AFI_INTR_CODE			0xb8
#define  AFI_INTR_CODE_MASK		0xf
#define  AFI_INTR_INI_SLAVE_ERROR	1
#define  AFI_INTR_INI_DECODE_ERROR	2
#define  AFI_INTR_TARGET_ABORT		3
#define  AFI_INTR_MASTER_ABORT		4
#define  AFI_INTR_INVALID_WRITE		5
#define  AFI_INTR_LEGACY		6
#define  AFI_INTR_FPCI_DECODE_ERROR	7
#define  AFI_INTR_AXI_DECODE_ERROR	8
#define  AFI_INTR_FPCI_TIMEOUT		9
#define  AFI_INTR_PE_PRSNT_SENSE	10
#define  AFI_INTR_PE_CLKREQ_SENSE	11
#define  AFI_INTR_CLKCLAMP_SENSE	12
#define  AFI_INTR_RDY4PD_SENSE		13
#define  AFI_INTR_P2P_ERROR		14

#define AFI_INTR_SIGNATURE	0xbc
#define AFI_UPPER_FPCI_ADDRESS	0xc0
#define AFI_SM_INTR_ENABLE	0xc4
#define  AFI_SM_INTR_INTA_ASSERT	(1 << 0)
#define  AFI_SM_INTR_INTB_ASSERT	(1 << 1)
#define  AFI_SM_INTR_INTC_ASSERT	(1 << 2)
#define  AFI_SM_INTR_INTD_ASSERT	(1 << 3)
#define  AFI_SM_INTR_INTA_DEASSERT	(1 << 4)
#define  AFI_SM_INTR_INTB_DEASSERT	(1 << 5)
#define  AFI_SM_INTR_INTC_DEASSERT	(1 << 6)
#define  AFI_SM_INTR_INTD_DEASSERT	(1 << 7)

#define AFI_AFI_INTR_ENABLE		0xc8
#define  AFI_INTR_EN_INI_SLVERR		(1 << 0)
#define  AFI_INTR_EN_INI_DECERR		(1 << 1)
#define  AFI_INTR_EN_TGT_SLVERR		(1 << 2)
#define  AFI_INTR_EN_TGT_DECERR		(1 << 3)
#define  AFI_INTR_EN_TGT_WRERR		(1 << 4)
#define  AFI_INTR_EN_DFPCI_DECERR	(1 << 5)
#define  AFI_INTR_EN_AXI_DECERR		(1 << 6)
#define  AFI_INTR_EN_FPCI_TIMEOUT	(1 << 7)
#define  AFI_INTR_EN_PRSNT_SENSE	(1 << 8)

#define AFI_PCIE_PME		0xf0

#define AFI_PCIE_CONFIG					0x0f8
#define  AFI_PCIE_CONFIG_PCIE_DISABLE(x)		(1 << ((x) + 1))
#define  AFI_PCIE_CONFIG_PCIE_DISABLE_ALL		0xe
#define  AFI_PCIE_CONFIG_SM2TMS0_XBAR_CONFIG_MASK	(0xf << 20)
#define  AFI_PCIE_CONFIG_SM2TMS0_XBAR_CONFIG_SINGLE	(0x0 << 20)
#define  AFI_PCIE_CONFIG_SM2TMS0_XBAR_CONFIG_420	(0x0 << 20)
#define  AFI_PCIE_CONFIG_SM2TMS0_XBAR_CONFIG_X2_X1	(0x0 << 20)
#define  AFI_PCIE_CONFIG_SM2TMS0_XBAR_CONFIG_401	(0x0 << 20)
#define  AFI_PCIE_CONFIG_SM2TMS0_XBAR_CONFIG_DUAL	(0x1 << 20)
#define  AFI_PCIE_CONFIG_SM2TMS0_XBAR_CONFIG_222	(0x1 << 20)
#define  AFI_PCIE_CONFIG_SM2TMS0_XBAR_CONFIG_X4_X1	(0x1 << 20)
#define  AFI_PCIE_CONFIG_SM2TMS0_XBAR_CONFIG_211	(0x1 << 20)
#define  AFI_PCIE_CONFIG_SM2TMS0_XBAR_CONFIG_411	(0x2 << 20)
#define  AFI_PCIE_CONFIG_SM2TMS0_XBAR_CONFIG_111	(0x2 << 20)
#define  AFI_PCIE_CONFIG_PCIE_CLKREQ_GPIO(x)		(1 << ((x) + 29))
#define  AFI_PCIE_CONFIG_PCIE_CLKREQ_GPIO_ALL		(0x7 << 29)

#define AFI_FUSE			0x104
#define  AFI_FUSE_PCIE_T0_GEN2_DIS	(1 << 2)

#define AFI_PEX0_CTRL			0x110
#define AFI_PEX1_CTRL			0x118
#define  AFI_PEX_CTRL_RST		(1 << 0)
#define  AFI_PEX_CTRL_CLKREQ_EN		(1 << 1)
#define  AFI_PEX_CTRL_REFCLK_EN		(1 << 3)
#define  AFI_PEX_CTRL_OVERRIDE_EN	(1 << 4)

#define AFI_PLLE_CONTROL		0x160
#define  AFI_PLLE_CONTROL_BYPASS_PADS2PLLE_CONTROL (1 << 9)
#define  AFI_PLLE_CONTROL_PADS2PLLE_CONTROL_EN (1 << 1)

#define AFI_PEXBIAS_CTRL_0		0x168

#define RP_ECTL_2_R1	0x00000e84
#define  RP_ECTL_2_R1_RX_CTLE_1C_MASK		0xffff

#define RP_ECTL_4_R1	0x00000e8c
#define  RP_ECTL_4_R1_RX_CDR_CTRL_1C_MASK	(0xffff << 16)
#define  RP_ECTL_4_R1_RX_CDR_CTRL_1C_SHIFT	16

#define RP_ECTL_5_R1	0x00000e90
#define  RP_ECTL_5_R1_RX_EQ_CTRL_L_1C_MASK	0xffffffff

#define RP_ECTL_6_R1	0x00000e94
#define  RP_ECTL_6_R1_RX_EQ_CTRL_H_1C_MASK	0xffffffff

#define RP_ECTL_2_R2	0x00000ea4
#define  RP_ECTL_2_R2_RX_CTLE_1C_MASK	0xffff

#define RP_ECTL_4_R2	0x00000eac
#define  RP_ECTL_4_R2_RX_CDR_CTRL_1C_MASK	(0xffff << 16)
#define  RP_ECTL_4_R2_RX_CDR_CTRL_1C_SHIFT	16

#define RP_ECTL_5_R2	0x00000eb0
#define  RP_ECTL_5_R2_RX_EQ_CTRL_L_1C_MASK	0xffffffff

#define RP_ECTL_6_R2	0x00000eb4
#define  RP_ECTL_6_R2_RX_EQ_CTRL_H_1C_MASK	0xffffffff

#define RP_VEND_XP	0x00000f00
#define  RP_VEND_XP_DL_UP			(1 << 30)
#define  RP_VEND_XP_OPPORTUNISTIC_ACK		(1 << 27)
#define  RP_VEND_XP_OPPORTUNISTIC_UPDATEFC	(1 << 28)
#define  RP_VEND_XP_UPDATE_FC_THRESHOLD_MASK	(0xff << 18)

#define RP_VEND_CTL0	0x00000f44
#define  RP_VEND_CTL0_DSK_RST_PULSE_WIDTH_MASK	(0xf << 12)
#define  RP_VEND_CTL0_DSK_RST_PULSE_WIDTH	(0x9 << 12)

#define RP_VEND_CTL1	0x00000f48
#define  RP_VEND_CTL1_ERPT	(1 << 13)

#define RP_VEND_XP_BIST	0x00000f4c
#define  RP_VEND_XP_BIST_GOTO_L1_L2_AFTER_DLLP_DONE	(1 << 28)

#define RP_VEND_CTL2 0x00000fa8
#define  RP_VEND_CTL2_PCA_ENABLE (1 << 7)

#define RP_PRIV_MISC	0x00000fe0
#define  RP_PRIV_MISC_PRSNT_MAP_EP_PRSNT		(0xe << 0)
#define  RP_PRIV_MISC_PRSNT_MAP_EP_ABSNT		(0xf << 0)
#define  RP_PRIV_MISC_CTLR_CLK_CLAMP_THRESHOLD_MASK	(0x7f << 16)
#define  RP_PRIV_MISC_CTLR_CLK_CLAMP_THRESHOLD		(0xf << 16)
#define  RP_PRIV_MISC_CTLR_CLK_CLAMP_ENABLE		(1 << 23)
#define  RP_PRIV_MISC_TMS_CLK_CLAMP_THRESHOLD_MASK	(0x7f << 24)
#define  RP_PRIV_MISC_TMS_CLK_CLAMP_THRESHOLD		(0xf << 24)
#define  RP_PRIV_MISC_TMS_CLK_CLAMP_ENABLE		(1 << 31)

#define RP_LINK_CONTROL_STATUS			0x00000090
#define  RP_LINK_CONTROL_STATUS_DL_LINK_ACTIVE	0x20000000
#define  RP_LINK_CONTROL_STATUS_LINKSTAT_MASK	0x3fff0000

#define RP_LINK_CONTROL_STATUS_2		0x000000b0

#define PADS_CTL_SEL		0x0000009c

#define PADS_CTL		0x000000a0
#define  PADS_CTL_IDDQ_1L	(1 << 0)
#define  PADS_CTL_TX_DATA_EN_1L	(1 << 6)
#define  PADS_CTL_RX_DATA_EN_1L	(1 << 10)

#define PADS_PLL_CTL_TEGRA20			0x000000b8
#define PADS_PLL_CTL_TEGRA30			0x000000b4
#define  PADS_PLL_CTL_RST_B4SM			(1 << 1)
#define  PADS_PLL_CTL_LOCKDET			(1 << 8)
#define  PADS_PLL_CTL_REFCLK_MASK		(0x3 << 16)
#define  PADS_PLL_CTL_REFCLK_INTERNAL_CML	(0 << 16)
#define  PADS_PLL_CTL_REFCLK_INTERNAL_CMOS	(1 << 16)
#define  PADS_PLL_CTL_REFCLK_EXTERNAL		(2 << 16)
#define  PADS_PLL_CTL_TXCLKREF_MASK		(0x1 << 20)
#define  PADS_PLL_CTL_TXCLKREF_DIV10		(0 << 20)
#define  PADS_PLL_CTL_TXCLKREF_DIV5		(1 << 20)
#define  PADS_PLL_CTL_TXCLKREF_BUF_EN		(1 << 22)

#define PADS_REFCLK_CFG0			0x000000c8
#define PADS_REFCLK_CFG1			0x000000cc
#define PADS_REFCLK_BIAS			0x000000d0

/*
 * Fields in PADS_REFCLK_CFG*. Those registers form an array of 16-bit
 * entries, one entry per PCIe port. These field definitions and desired
 * values aren't in the TRM, but do come from NVIDIA.
 */
#define PADS_REFCLK_CFG_TERM_SHIFT		2  /* 6:2 */
#define PADS_REFCLK_CFG_E_TERM_SHIFT		7
#define PADS_REFCLK_CFG_PREDI_SHIFT		8  /* 11:8 */
#define PADS_REFCLK_CFG_DRVI_SHIFT		12 /* 15:12 */

#define PME_ACK_TIMEOUT 10000
#define LINK_RETRAIN_TIMEOUT 100000 /* in usec */

struct tegra_msi {
	DECLARE_BITMAP(used, INT_PCI_MSI_NR);
	struct irq_domain *domain;
	struct mutex map_lock;
	spinlock_t mask_lock;
	void *virt;
	dma_addr_t phys;
	int irq;
};

/* used to differentiate between Tegra SoC generations */
struct tegra_pcie_port_soc {
	struct {
		u8 turnoff_bit;
		u8 ack_bit;
	} pme;
};

struct tegra_pcie_soc {
	unsigned int num_ports;
	const struct tegra_pcie_port_soc *ports;
	unsigned int msi_base_shift;
	unsigned long afi_pex2_ctrl;
	u32 pads_pll_ctl;
	u32 tx_ref_sel;
	u32 pads_refclk_cfg0;
	u32 pads_refclk_cfg1;
	u32 update_fc_threshold;
	bool has_pex_clkreq_en;
	bool has_pex_bias_ctrl;
	bool has_intr_prsnt_sense;
	bool has_cml_clk;
	bool has_gen2;
	bool force_pca_enable;
	bool program_uphy;
	bool update_clamp_threshold;
	bool program_deskew_time;
	bool update_fc_timer;
	bool has_cache_bars;
	struct {
		struct {
			u32 rp_ectl_2_r1;
			u32 rp_ectl_4_r1;
			u32 rp_ectl_5_r1;
			u32 rp_ectl_6_r1;
			u32 rp_ectl_2_r2;
			u32 rp_ectl_4_r2;
			u32 rp_ectl_5_r2;
			u32 rp_ectl_6_r2;
		} regs;
		bool enable;
	} ectl;
};

struct tegra_pcie {
	struct device *dev;

	void __iomem *pads;
	void __iomem *afi;
	void __iomem *cfg;
	int irq;

	struct resource cs;

	struct clk *pex_clk;
	struct clk *afi_clk;
	struct clk *pll_e;
	struct clk *cml_clk;

	struct reset_control *pex_rst;
	struct reset_control *afi_rst;
	struct reset_control *pcie_xrst;

	bool legacy_phy;
	struct phy *phy;

	struct tegra_msi msi;

	struct list_head ports;
	u32 xbar_config;

	struct regulator_bulk_data *supplies;
	unsigned int num_supplies;

	const struct tegra_pcie_soc *soc;
	struct dentry *debugfs;
};

static inline struct tegra_pcie *msi_to_pcie(struct tegra_msi *msi)
{
	return container_of(msi, struct tegra_pcie, msi);
}

struct tegra_pcie_port {
	struct tegra_pcie *pcie;
	struct device_node *np;
	struct list_head list;
	struct resource regs;
	void __iomem *base;
	unsigned int index;
	unsigned int lanes;

	struct phy **phys;

	struct gpio_desc *reset_gpio;
};

struct tegra_pcie_bus {
	struct list_head list;
	unsigned int nr;
};

static inline void afi_writel(struct tegra_pcie *pcie, u32 value,
			      unsigned long offset)
{
	writel(value, pcie->afi + offset);
}

static inline u32 afi_readl(struct tegra_pcie *pcie, unsigned long offset)
{
	return readl(pcie->afi + offset);
}

static inline void pads_writel(struct tegra_pcie *pcie, u32 value,
			       unsigned long offset)
{
	writel(value, pcie->pads + offset);
}

static inline u32 pads_readl(struct tegra_pcie *pcie, unsigned long offset)
{
	return readl(pcie->pads + offset);
}

/*
 * The configuration space mapping on Tegra is somewhat similar to the ECAM
 * defined by PCIe. However it deviates a bit in how the 4 bits for extended
 * register accesses are mapped:
 *
 *    [27:24] extended register number
 *    [23:16] bus number
 *    [15:11] device number
 *    [10: 8] function number
 *    [ 7: 0] register number
 *
 * Mapping the whole extended configuration space would require 256 MiB of
 * virtual address space, only a small part of which will actually be used.
 *
 * To work around this, a 4 KiB region is used to generate the required
 * configuration transaction with relevant B:D:F and register offset values.
 * This is achieved by dynamically programming base address and size of
 * AFI_AXI_BAR used for end point config space mapping to make sure that the
 * address (access to which generates correct config transaction) falls in
 * this 4 KiB region.
 */
static unsigned int tegra_pcie_conf_offset(u8 bus, unsigned int devfn,
					   unsigned int where)
{
	return ((where & 0xf00) << 16) | (bus << 16) | (PCI_SLOT(devfn) << 11) |
	       (PCI_FUNC(devfn) << 8) | (where & 0xff);
}

static void __iomem *tegra_pcie_map_bus(struct pci_bus *bus,
					unsigned int devfn,
					int where)
{
	struct tegra_pcie *pcie = bus->sysdata;
	void __iomem *addr = NULL;

	if (bus->number == 0) {
		unsigned int slot = PCI_SLOT(devfn);
		struct tegra_pcie_port *port;

		list_for_each_entry(port, &pcie->ports, list) {
			if (port->index + 1 == slot) {
				addr = port->base + (where & ~3);
				break;
			}
		}
	} else {
		unsigned int offset;
		u32 base;

		offset = tegra_pcie_conf_offset(bus->number, devfn, where);

		/* move 4 KiB window to offset within the FPCI region */
		base = 0xfe100000 + ((offset & ~(SZ_4K - 1)) >> 8);
		afi_writel(pcie, base, AFI_FPCI_BAR0);

		/* move to correct offset within the 4 KiB page */
		addr = pcie->cfg + (offset & (SZ_4K - 1));
	}

	return addr;
}

static int tegra_pcie_config_read(struct pci_bus *bus, unsigned int devfn,
				  int where, int size, u32 *value)
{
	if (bus->number == 0)
		return pci_generic_config_read32(bus, devfn, where, size,
						 value);

	return pci_generic_config_read(bus, devfn, where, size, value);
}

static int tegra_pcie_config_write(struct pci_bus *bus, unsigned int devfn,
				   int where, int size, u32 value)
{
	if (bus->number == 0)
		return pci_generic_config_write32(bus, devfn, where, size,
						  value);

	return pci_generic_config_write(bus, devfn, where, size, value);
}

static struct pci_ops tegra_pcie_ops = {
	.map_bus = tegra_pcie_map_bus,
	.read = tegra_pcie_config_read,
	.write = tegra_pcie_config_write,
};

static unsigned long tegra_pcie_port_get_pex_ctrl(struct tegra_pcie_port *port)
{
	const struct tegra_pcie_soc *soc = port->pcie->soc;
	unsigned long ret = 0;

	switch (port->index) {
	case 0:
		ret = AFI_PEX0_CTRL;
		break;

	case 1:
		ret = AFI_PEX1_CTRL;
		break;

	case 2:
		ret = soc->afi_pex2_ctrl;
		break;
	}

	return ret;
}

static void tegra_pcie_port_reset(struct tegra_pcie_port *port)
{
	unsigned long ctrl = tegra_pcie_port_get_pex_ctrl(port);
	unsigned long value;

	/* pulse reset signal */
	if (port->reset_gpio) {
		gpiod_set_value(port->reset_gpio, 1);
	} else {
		value = afi_readl(port->pcie, ctrl);
		value &= ~AFI_PEX_CTRL_RST;
		afi_writel(port->pcie, value, ctrl);
	}

	usleep_range(1000, 2000);

	if (port->reset_gpio) {
		gpiod_set_value(port->reset_gpio, 0);
	} else {
		value = afi_readl(port->pcie, ctrl);
		value |= AFI_PEX_CTRL_RST;
		afi_writel(port->pcie, value, ctrl);
	}
}

static void tegra_pcie_enable_rp_features(struct tegra_pcie_port *port)
{
	const struct tegra_pcie_soc *soc = port->pcie->soc;
	u32 value;

	/* Enable AER capability */
	value = readl(port->base + RP_VEND_CTL1);
	value |= RP_VEND_CTL1_ERPT;
	writel(value, port->base + RP_VEND_CTL1);

	/* Optimal settings to enhance bandwidth */
	value = readl(port->base + RP_VEND_XP);
	value |= RP_VEND_XP_OPPORTUNISTIC_ACK;
	value |= RP_VEND_XP_OPPORTUNISTIC_UPDATEFC;
	writel(value, port->base + RP_VEND_XP);

	/*
	 * LTSSM will wait for DLLP to finish before entering L1 or L2,
	 * to avoid truncation of PM messages which results in receiver errors
	 */
	value = readl(port->base + RP_VEND_XP_BIST);
	value |= RP_VEND_XP_BIST_GOTO_L1_L2_AFTER_DLLP_DONE;
	writel(value, port->base + RP_VEND_XP_BIST);

	value = readl(port->base + RP_PRIV_MISC);
	value |= RP_PRIV_MISC_CTLR_CLK_CLAMP_ENABLE;
	value |= RP_PRIV_MISC_TMS_CLK_CLAMP_ENABLE;

	if (soc->update_clamp_threshold) {
		value &= ~(RP_PRIV_MISC_CTLR_CLK_CLAMP_THRESHOLD_MASK |
				RP_PRIV_MISC_TMS_CLK_CLAMP_THRESHOLD_MASK);
		value |= RP_PRIV_MISC_CTLR_CLK_CLAMP_THRESHOLD |
			RP_PRIV_MISC_TMS_CLK_CLAMP_THRESHOLD;
	}

	writel(value, port->base + RP_PRIV_MISC);
}

static void tegra_pcie_program_ectl_settings(struct tegra_pcie_port *port)
{
	const struct tegra_pcie_soc *soc = port->pcie->soc;
	u32 value;

	value = readl(port->base + RP_ECTL_2_R1);
	value &= ~RP_ECTL_2_R1_RX_CTLE_1C_MASK;
	value |= soc->ectl.regs.rp_ectl_2_r1;
	writel(value, port->base + RP_ECTL_2_R1);

	value = readl(port->base + RP_ECTL_4_R1);
	value &= ~RP_ECTL_4_R1_RX_CDR_CTRL_1C_MASK;
	value |= soc->ectl.regs.rp_ectl_4_r1 <<
				RP_ECTL_4_R1_RX_CDR_CTRL_1C_SHIFT;
	writel(value, port->base + RP_ECTL_4_R1);

	value = readl(port->base + RP_ECTL_5_R1);
	value &= ~RP_ECTL_5_R1_RX_EQ_CTRL_L_1C_MASK;
	value |= soc->ectl.regs.rp_ectl_5_r1;
	writel(value, port->base + RP_ECTL_5_R1);

	value = readl(port->base + RP_ECTL_6_R1);
	value &= ~RP_ECTL_6_R1_RX_EQ_CTRL_H_1C_MASK;
	value |= soc->ectl.regs.rp_ectl_6_r1;
	writel(value, port->base + RP_ECTL_6_R1);

	value = readl(port->base + RP_ECTL_2_R2);
	value &= ~RP_ECTL_2_R2_RX_CTLE_1C_MASK;
	value |= soc->ectl.regs.rp_ectl_2_r2;
	writel(value, port->base + RP_ECTL_2_R2);

	value = readl(port->base + RP_ECTL_4_R2);
	value &= ~RP_ECTL_4_R2_RX_CDR_CTRL_1C_MASK;
	value |= soc->ectl.regs.rp_ectl_4_r2 <<
				RP_ECTL_4_R2_RX_CDR_CTRL_1C_SHIFT;
	writel(value, port->base + RP_ECTL_4_R2);

	value = readl(port->base + RP_ECTL_5_R2);
	value &= ~RP_ECTL_5_R2_RX_EQ_CTRL_L_1C_MASK;
	value |= soc->ectl.regs.rp_ectl_5_r2;
	writel(value, port->base + RP_ECTL_5_R2);

	value = readl(port->base + RP_ECTL_6_R2);
	value &= ~RP_ECTL_6_R2_RX_EQ_CTRL_H_1C_MASK;
	value |= soc->ectl.regs.rp_ectl_6_r2;
	writel(value, port->base + RP_ECTL_6_R2);
}

static void tegra_pcie_apply_sw_fixup(struct tegra_pcie_port *port)
{
	const struct tegra_pcie_soc *soc = port->pcie->soc;
	u32 value;

	/*
	 * Sometimes link speed change from Gen2 to Gen1 fails due to
	 * instability in deskew logic on lane-0. Increase the deskew
	 * retry time to resolve this issue.
	 */
	if (soc->program_deskew_time) {
		value = readl(port->base + RP_VEND_CTL0);
		value &= ~RP_VEND_CTL0_DSK_RST_PULSE_WIDTH_MASK;
		value |= RP_VEND_CTL0_DSK_RST_PULSE_WIDTH;
		writel(value, port->base + RP_VEND_CTL0);
	}

	if (soc->update_fc_timer) {
		value = readl(port->base + RP_VEND_XP);
		value &= ~RP_VEND_XP_UPDATE_FC_THRESHOLD_MASK;
		value |= soc->update_fc_threshold;
		writel(value, port->base + RP_VEND_XP);
	}

	/*
	 * PCIe link doesn't come up with few legacy PCIe endpoints if
	 * root port advertises both Gen-1 and Gen-2 speeds in Tegra.
	 * Hence, the strategy followed here is to initially advertise
	 * only Gen-1 and after link is up, retrain link to Gen-2 speed
	 */
	value = readl(port->base + RP_LINK_CONTROL_STATUS_2);
	value &= ~PCI_EXP_LNKSTA_CLS;
	value |= PCI_EXP_LNKSTA_CLS_2_5GB;
	writel(value, port->base + RP_LINK_CONTROL_STATUS_2);
}

static void tegra_pcie_port_enable(struct tegra_pcie_port *port)
{
	unsigned long ctrl = tegra_pcie_port_get_pex_ctrl(port);
	const struct tegra_pcie_soc *soc = port->pcie->soc;
	unsigned long value;

	/* enable reference clock */
	value = afi_readl(port->pcie, ctrl);
	value |= AFI_PEX_CTRL_REFCLK_EN;

	if (soc->has_pex_clkreq_en)
		value |= AFI_PEX_CTRL_CLKREQ_EN;

	value |= AFI_PEX_CTRL_OVERRIDE_EN;

	afi_writel(port->pcie, value, ctrl);

	tegra_pcie_port_reset(port);

	if (soc->force_pca_enable) {
		value = readl(port->base + RP_VEND_CTL2);
		value |= RP_VEND_CTL2_PCA_ENABLE;
		writel(value, port->base + RP_VEND_CTL2);
	}

	tegra_pcie_enable_rp_features(port);

	if (soc->ectl.enable)
		tegra_pcie_program_ectl_settings(port);

	tegra_pcie_apply_sw_fixup(port);
}

static void tegra_pcie_port_disable(struct tegra_pcie_port *port)
{
	unsigned long ctrl = tegra_pcie_port_get_pex_ctrl(port);
	const struct tegra_pcie_soc *soc = port->pcie->soc;
	unsigned long value;

	/* assert port reset */
	value = afi_readl(port->pcie, ctrl);
	value &= ~AFI_PEX_CTRL_RST;
	afi_writel(port->pcie, value, ctrl);

	/* disable reference clock */
	value = afi_readl(port->pcie, ctrl);

	if (soc->has_pex_clkreq_en)
		value &= ~AFI_PEX_CTRL_CLKREQ_EN;

	value &= ~AFI_PEX_CTRL_REFCLK_EN;
	afi_writel(port->pcie, value, ctrl);

	/* disable PCIe port and set CLKREQ# as GPIO to allow PLLE power down */
	value = afi_readl(port->pcie, AFI_PCIE_CONFIG);
	value |= AFI_PCIE_CONFIG_PCIE_DISABLE(port->index);
	value |= AFI_PCIE_CONFIG_PCIE_CLKREQ_GPIO(port->index);
	afi_writel(port->pcie, value, AFI_PCIE_CONFIG);
}

static void tegra_pcie_port_free(struct tegra_pcie_port *port)
{
	struct tegra_pcie *pcie = port->pcie;
	struct device *dev = pcie->dev;

	devm_iounmap(dev, port->base);
	devm_release_mem_region(dev, port->regs.start,
				resource_size(&port->regs));
	list_del(&port->list);
	devm_kfree(dev, port);
}

/* Tegra PCIE root complex wrongly reports device class */
static void tegra_pcie_fixup_class(struct pci_dev *dev)
{
	dev->class = PCI_CLASS_BRIDGE_PCI << 8;
}
DECLARE_PCI_FIXUP_EARLY(PCI_VENDOR_ID_NVIDIA, 0x0bf0, tegra_pcie_fixup_class);
DECLARE_PCI_FIXUP_EARLY(PCI_VENDOR_ID_NVIDIA, 0x0bf1, tegra_pcie_fixup_class);
DECLARE_PCI_FIXUP_EARLY(PCI_VENDOR_ID_NVIDIA, 0x0e1c, tegra_pcie_fixup_class);
DECLARE_PCI_FIXUP_EARLY(PCI_VENDOR_ID_NVIDIA, 0x0e1d, tegra_pcie_fixup_class);

/* Tegra20 and Tegra30 PCIE requires relaxed ordering */
static void tegra_pcie_relax_enable(struct pci_dev *dev)
{
	pcie_capability_set_word(dev, PCI_EXP_DEVCTL, PCI_EXP_DEVCTL_RELAX_EN);
}
DECLARE_PCI_FIXUP_FINAL(PCI_VENDOR_ID_NVIDIA, 0x0bf0, tegra_pcie_relax_enable);
DECLARE_PCI_FIXUP_FINAL(PCI_VENDOR_ID_NVIDIA, 0x0bf1, tegra_pcie_relax_enable);
DECLARE_PCI_FIXUP_FINAL(PCI_VENDOR_ID_NVIDIA, 0x0e1c, tegra_pcie_relax_enable);
DECLARE_PCI_FIXUP_FINAL(PCI_VENDOR_ID_NVIDIA, 0x0e1d, tegra_pcie_relax_enable);

static int tegra_pcie_map_irq(const struct pci_dev *pdev, u8 slot, u8 pin)
{
	struct tegra_pcie *pcie = pdev->bus->sysdata;
	int irq;

	tegra_cpuidle_pcie_irqs_in_use();

	irq = of_irq_parse_and_map_pci(pdev, slot, pin);
	if (!irq)
		irq = pcie->irq;

	return irq;
}

static irqreturn_t tegra_pcie_isr(int irq, void *arg)
{
	const char *err_msg[] = {
		"Unknown",
		"AXI slave error",
		"AXI decode error",
		"Target abort",
		"Master abort",
		"Invalid write",
		"Legacy interrupt",
		"Response decoding error",
		"AXI response decoding error",
		"Transaction timeout",
		"Slot present pin change",
		"Slot clock request change",
		"TMS clock ramp change",
		"TMS ready for power down",
		"Peer2Peer error",
	};
	struct tegra_pcie *pcie = arg;
	struct device *dev = pcie->dev;
	u32 code, signature;

	code = afi_readl(pcie, AFI_INTR_CODE) & AFI_INTR_CODE_MASK;
	signature = afi_readl(pcie, AFI_INTR_SIGNATURE);
	afi_writel(pcie, 0, AFI_INTR_CODE);

	if (code == AFI_INTR_LEGACY)
		return IRQ_NONE;

	if (code >= ARRAY_SIZE(err_msg))
		code = 0;

	/*
	 * do not pollute kernel log with master abort reports since they
	 * happen a lot during enumeration
	 */
	if (code == AFI_INTR_MASTER_ABORT || code == AFI_INTR_PE_PRSNT_SENSE)
		dev_dbg(dev, "%s, signature: %08x\n", err_msg[code], signature);
	else
		dev_err(dev, "%s, signature: %08x\n", err_msg[code], signature);

	if (code == AFI_INTR_TARGET_ABORT || code == AFI_INTR_MASTER_ABORT ||
	    code == AFI_INTR_FPCI_DECODE_ERROR) {
		u32 fpci = afi_readl(pcie, AFI_UPPER_FPCI_ADDRESS) & 0xff;
		u64 address = (u64)fpci << 32 | (signature & 0xfffffffc);

		if (code == AFI_INTR_MASTER_ABORT)
			dev_dbg(dev, "  FPCI address: %10llx\n", address);
		else
			dev_err(dev, "  FPCI address: %10llx\n", address);
	}

	return IRQ_HANDLED;
}

/*
 * FPCI map is as follows:
 * - 0xfdfc000000: I/O space
 * - 0xfdfe000000: type 0 configuration space
 * - 0xfdff000000: type 1 configuration space
 * - 0xfe00000000: type 0 extended configuration space
 * - 0xfe10000000: type 1 extended configuration space
 */
static void tegra_pcie_setup_translations(struct tegra_pcie *pcie)
{
	u32 size;
	struct resource_entry *entry;
	struct pci_host_bridge *bridge = pci_host_bridge_from_priv(pcie);

	/* Bar 0: type 1 extended configuration space */
	size = resource_size(&pcie->cs);
	afi_writel(pcie, pcie->cs.start, AFI_AXI_BAR0_START);
	afi_writel(pcie, size >> 12, AFI_AXI_BAR0_SZ);

	resource_list_for_each_entry(entry, &bridge->windows) {
		u32 fpci_bar, axi_address;
		struct resource *res = entry->res;

		size = resource_size(res);

		switch (resource_type(res)) {
		case IORESOURCE_IO:
			/* Bar 1: downstream IO bar */
			fpci_bar = 0xfdfc0000;
			axi_address = pci_pio_to_address(res->start);
			afi_writel(pcie, axi_address, AFI_AXI_BAR1_START);
			afi_writel(pcie, size >> 12, AFI_AXI_BAR1_SZ);
			afi_writel(pcie, fpci_bar, AFI_FPCI_BAR1);
			break;
		case IORESOURCE_MEM:
			fpci_bar = (((res->start >> 12) & 0x0fffffff) << 4) | 0x1;
			axi_address = res->start;

			if (res->flags & IORESOURCE_PREFETCH) {
				/* Bar 2: prefetchable memory BAR */
				afi_writel(pcie, axi_address, AFI_AXI_BAR2_START);
				afi_writel(pcie, size >> 12, AFI_AXI_BAR2_SZ);
				afi_writel(pcie, fpci_bar, AFI_FPCI_BAR2);

			} else {
				/* Bar 3: non prefetchable memory BAR */
				afi_writel(pcie, axi_address, AFI_AXI_BAR3_START);
				afi_writel(pcie, size >> 12, AFI_AXI_BAR3_SZ);
				afi_writel(pcie, fpci_bar, AFI_FPCI_BAR3);
			}
			break;
		}
	}

	/* NULL out the remaining BARs as they are not used */
	afi_writel(pcie, 0, AFI_AXI_BAR4_START);
	afi_writel(pcie, 0, AFI_AXI_BAR4_SZ);
	afi_writel(pcie, 0, AFI_FPCI_BAR4);

	afi_writel(pcie, 0, AFI_AXI_BAR5_START);
	afi_writel(pcie, 0, AFI_AXI_BAR5_SZ);
	afi_writel(pcie, 0, AFI_FPCI_BAR5);

	if (pcie->soc->has_cache_bars) {
		/* map all upstream transactions as uncached */
		afi_writel(pcie, 0, AFI_CACHE_BAR0_ST);
		afi_writel(pcie, 0, AFI_CACHE_BAR0_SZ);
		afi_writel(pcie, 0, AFI_CACHE_BAR1_ST);
		afi_writel(pcie, 0, AFI_CACHE_BAR1_SZ);
	}

	/* MSI translations are setup only when needed */
	afi_writel(pcie, 0, AFI_MSI_FPCI_BAR_ST);
	afi_writel(pcie, 0, AFI_MSI_BAR_SZ);
	afi_writel(pcie, 0, AFI_MSI_AXI_BAR_ST);
	afi_writel(pcie, 0, AFI_MSI_BAR_SZ);
}

static int tegra_pcie_pll_wait(struct tegra_pcie *pcie, unsigned long timeout)
{
	const struct tegra_pcie_soc *soc = pcie->soc;
	u32 value;

	timeout = jiffies + msecs_to_jiffies(timeout);

	while (time_before(jiffies, timeout)) {
		value = pads_readl(pcie, soc->pads_pll_ctl);
		if (value & PADS_PLL_CTL_LOCKDET)
			return 0;
	}

	return -ETIMEDOUT;
}

static int tegra_pcie_phy_enable(struct tegra_pcie *pcie)
{
	struct device *dev = pcie->dev;
	const struct tegra_pcie_soc *soc = pcie->soc;
	u32 value;
	int err;

	/* initialize internal PHY, enable up to 16 PCIE lanes */
	pads_writel(pcie, 0x0, PADS_CTL_SEL);

	/* override IDDQ to 1 on all 4 lanes */
	value = pads_readl(pcie, PADS_CTL);
	value |= PADS_CTL_IDDQ_1L;
	pads_writel(pcie, value, PADS_CTL);

	/*
	 * Set up PHY PLL inputs select PLLE output as refclock,
	 * set TX ref sel to div10 (not div5).
	 */
	value = pads_readl(pcie, soc->pads_pll_ctl);
	value &= ~(PADS_PLL_CTL_REFCLK_MASK | PADS_PLL_CTL_TXCLKREF_MASK);
	value |= PADS_PLL_CTL_REFCLK_INTERNAL_CML | soc->tx_ref_sel;
	pads_writel(pcie, value, soc->pads_pll_ctl);

	/* reset PLL */
	value = pads_readl(pcie, soc->pads_pll_ctl);
	value &= ~PADS_PLL_CTL_RST_B4SM;
	pads_writel(pcie, value, soc->pads_pll_ctl);

	usleep_range(20, 100);

	/* take PLL out of reset  */
	value = pads_readl(pcie, soc->pads_pll_ctl);
	value |= PADS_PLL_CTL_RST_B4SM;
	pads_writel(pcie, value, soc->pads_pll_ctl);

	/* wait for the PLL to lock */
	err = tegra_pcie_pll_wait(pcie, 500);
	if (err < 0) {
		dev_err(dev, "PLL failed to lock: %d\n", err);
		return err;
	}

	/* turn off IDDQ override */
	value = pads_readl(pcie, PADS_CTL);
	value &= ~PADS_CTL_IDDQ_1L;
	pads_writel(pcie, value, PADS_CTL);

	/* enable TX/RX data */
	value = pads_readl(pcie, PADS_CTL);
	value |= PADS_CTL_TX_DATA_EN_1L | PADS_CTL_RX_DATA_EN_1L;
	pads_writel(pcie, value, PADS_CTL);

	return 0;
}

static int tegra_pcie_phy_disable(struct tegra_pcie *pcie)
{
	const struct tegra_pcie_soc *soc = pcie->soc;
	u32 value;

	/* disable TX/RX data */
	value = pads_readl(pcie, PADS_CTL);
	value &= ~(PADS_CTL_TX_DATA_EN_1L | PADS_CTL_RX_DATA_EN_1L);
	pads_writel(pcie, value, PADS_CTL);

	/* override IDDQ */
	value = pads_readl(pcie, PADS_CTL);
	value |= PADS_CTL_IDDQ_1L;
	pads_writel(pcie, value, PADS_CTL);

	/* reset PLL */
	value = pads_readl(pcie, soc->pads_pll_ctl);
	value &= ~PADS_PLL_CTL_RST_B4SM;
	pads_writel(pcie, value, soc->pads_pll_ctl);

	usleep_range(20, 100);

	return 0;
}

static int tegra_pcie_port_phy_power_on(struct tegra_pcie_port *port)
{
	struct device *dev = port->pcie->dev;
	unsigned int i;
	int err;

	for (i = 0; i < port->lanes; i++) {
		err = phy_power_on(port->phys[i]);
		if (err < 0) {
			dev_err(dev, "failed to power on PHY#%u: %d\n", i, err);
			return err;
		}
	}

	return 0;
}

static int tegra_pcie_port_phy_power_off(struct tegra_pcie_port *port)
{
	struct device *dev = port->pcie->dev;
	unsigned int i;
	int err;

	for (i = 0; i < port->lanes; i++) {
		err = phy_power_off(port->phys[i]);
		if (err < 0) {
			dev_err(dev, "failed to power off PHY#%u: %d\n", i,
				err);
			return err;
		}
	}

	return 0;
}

static int tegra_pcie_phy_power_on(struct tegra_pcie *pcie)
{
	struct device *dev = pcie->dev;
	struct tegra_pcie_port *port;
	int err;

	if (pcie->legacy_phy) {
		if (pcie->phy)
			err = phy_power_on(pcie->phy);
		else
			err = tegra_pcie_phy_enable(pcie);

		if (err < 0)
			dev_err(dev, "failed to power on PHY: %d\n", err);

		return err;
	}

	list_for_each_entry(port, &pcie->ports, list) {
		err = tegra_pcie_port_phy_power_on(port);
		if (err < 0) {
			dev_err(dev,
				"failed to power on PCIe port %u PHY: %d\n",
				port->index, err);
			return err;
		}
	}

	return 0;
}

static int tegra_pcie_phy_power_off(struct tegra_pcie *pcie)
{
	struct device *dev = pcie->dev;
	struct tegra_pcie_port *port;
	int err;

	if (pcie->legacy_phy) {
		if (pcie->phy)
			err = phy_power_off(pcie->phy);
		else
			err = tegra_pcie_phy_disable(pcie);

		if (err < 0)
			dev_err(dev, "failed to power off PHY: %d\n", err);

		return err;
	}

	list_for_each_entry(port, &pcie->ports, list) {
		err = tegra_pcie_port_phy_power_off(port);
		if (err < 0) {
			dev_err(dev,
				"failed to power off PCIe port %u PHY: %d\n",
				port->index, err);
			return err;
		}
	}

	return 0;
}

static void tegra_pcie_enable_controller(struct tegra_pcie *pcie)
{
	const struct tegra_pcie_soc *soc = pcie->soc;
	struct tegra_pcie_port *port;
	unsigned long value;

	/* enable PLL power down */
	if (pcie->phy) {
		value = afi_readl(pcie, AFI_PLLE_CONTROL);
		value &= ~AFI_PLLE_CONTROL_BYPASS_PADS2PLLE_CONTROL;
		value |= AFI_PLLE_CONTROL_PADS2PLLE_CONTROL_EN;
		afi_writel(pcie, value, AFI_PLLE_CONTROL);
	}

	/* power down PCIe slot clock bias pad */
	if (soc->has_pex_bias_ctrl)
		afi_writel(pcie, 0, AFI_PEXBIAS_CTRL_0);

	/* configure mode and disable all ports */
	value = afi_readl(pcie, AFI_PCIE_CONFIG);
	value &= ~AFI_PCIE_CONFIG_SM2TMS0_XBAR_CONFIG_MASK;
	value |= AFI_PCIE_CONFIG_PCIE_DISABLE_ALL | pcie->xbar_config;
	value |= AFI_PCIE_CONFIG_PCIE_CLKREQ_GPIO_ALL;

	list_for_each_entry(port, &pcie->ports, list) {
		value &= ~AFI_PCIE_CONFIG_PCIE_DISABLE(port->index);
		value &= ~AFI_PCIE_CONFIG_PCIE_CLKREQ_GPIO(port->index);
	}

	afi_writel(pcie, value, AFI_PCIE_CONFIG);

	if (soc->has_gen2) {
		value = afi_readl(pcie, AFI_FUSE);
		value &= ~AFI_FUSE_PCIE_T0_GEN2_DIS;
		afi_writel(pcie, value, AFI_FUSE);
	} else {
		value = afi_readl(pcie, AFI_FUSE);
		value |= AFI_FUSE_PCIE_T0_GEN2_DIS;
		afi_writel(pcie, value, AFI_FUSE);
	}

	/* Disable AFI dynamic clock gating and enable PCIe */
	value = afi_readl(pcie, AFI_CONFIGURATION);
	value |= AFI_CONFIGURATION_EN_FPCI;
	value |= AFI_CONFIGURATION_CLKEN_OVERRIDE;
	afi_writel(pcie, value, AFI_CONFIGURATION);

	value = AFI_INTR_EN_INI_SLVERR | AFI_INTR_EN_INI_DECERR |
		AFI_INTR_EN_TGT_SLVERR | AFI_INTR_EN_TGT_DECERR |
		AFI_INTR_EN_TGT_WRERR | AFI_INTR_EN_DFPCI_DECERR;

	if (soc->has_intr_prsnt_sense)
		value |= AFI_INTR_EN_PRSNT_SENSE;

	afi_writel(pcie, value, AFI_AFI_INTR_ENABLE);
	afi_writel(pcie, 0xffffffff, AFI_SM_INTR_ENABLE);

	/* don't enable MSI for now, only when needed */
	afi_writel(pcie, AFI_INTR_MASK_INT_MASK, AFI_INTR_MASK);

	/* disable all exceptions */
	afi_writel(pcie, 0, AFI_FPCI_ERROR_MASKS);
}

static void tegra_pcie_power_off(struct tegra_pcie *pcie)
{
	struct device *dev = pcie->dev;
	const struct tegra_pcie_soc *soc = pcie->soc;
	int err;

	reset_control_assert(pcie->afi_rst);

	clk_disable_unprepare(pcie->pll_e);
	if (soc->has_cml_clk)
		clk_disable_unprepare(pcie->cml_clk);
	clk_disable_unprepare(pcie->afi_clk);

	if (!dev->pm_domain)
		tegra_powergate_power_off(TEGRA_POWERGATE_PCIE);

	err = regulator_bulk_disable(pcie->num_supplies, pcie->supplies);
	if (err < 0)
		dev_warn(dev, "failed to disable regulators: %d\n", err);
}

static int tegra_pcie_power_on(struct tegra_pcie *pcie)
{
	struct device *dev = pcie->dev;
	const struct tegra_pcie_soc *soc = pcie->soc;
	int err;

	reset_control_assert(pcie->pcie_xrst);
	reset_control_assert(pcie->afi_rst);
	reset_control_assert(pcie->pex_rst);

	if (!dev->pm_domain)
		tegra_powergate_power_off(TEGRA_POWERGATE_PCIE);

	/* enable regulators */
	err = regulator_bulk_enable(pcie->num_supplies, pcie->supplies);
	if (err < 0)
		dev_err(dev, "failed to enable regulators: %d\n", err);

	if (!dev->pm_domain) {
		err = tegra_powergate_power_on(TEGRA_POWERGATE_PCIE);
		if (err) {
			dev_err(dev, "failed to power ungate: %d\n", err);
			goto regulator_disable;
		}
		err = tegra_powergate_remove_clamping(TEGRA_POWERGATE_PCIE);
		if (err) {
			dev_err(dev, "failed to remove clamp: %d\n", err);
			goto powergate;
		}
	}

	err = clk_prepare_enable(pcie->afi_clk);
	if (err < 0) {
		dev_err(dev, "failed to enable AFI clock: %d\n", err);
		goto powergate;
	}

	if (soc->has_cml_clk) {
		err = clk_prepare_enable(pcie->cml_clk);
		if (err < 0) {
			dev_err(dev, "failed to enable CML clock: %d\n", err);
			goto disable_afi_clk;
		}
	}

	err = clk_prepare_enable(pcie->pll_e);
	if (err < 0) {
		dev_err(dev, "failed to enable PLLE clock: %d\n", err);
		goto disable_cml_clk;
	}

	reset_control_deassert(pcie->afi_rst);

	return 0;

disable_cml_clk:
	if (soc->has_cml_clk)
		clk_disable_unprepare(pcie->cml_clk);
disable_afi_clk:
	clk_disable_unprepare(pcie->afi_clk);
powergate:
	if (!dev->pm_domain)
		tegra_powergate_power_off(TEGRA_POWERGATE_PCIE);
regulator_disable:
	regulator_bulk_disable(pcie->num_supplies, pcie->supplies);

	return err;
}

static void tegra_pcie_apply_pad_settings(struct tegra_pcie *pcie)
{
	const struct tegra_pcie_soc *soc = pcie->soc;

	/* Configure the reference clock driver */
	pads_writel(pcie, soc->pads_refclk_cfg0, PADS_REFCLK_CFG0);

	if (soc->num_ports > 2)
		pads_writel(pcie, soc->pads_refclk_cfg1, PADS_REFCLK_CFG1);
}

static int tegra_pcie_clocks_get(struct tegra_pcie *pcie)
{
	struct device *dev = pcie->dev;
	const struct tegra_pcie_soc *soc = pcie->soc;

	pcie->pex_clk = devm_clk_get(dev, "pex");
	if (IS_ERR(pcie->pex_clk))
		return PTR_ERR(pcie->pex_clk);

	pcie->afi_clk = devm_clk_get(dev, "afi");
	if (IS_ERR(pcie->afi_clk))
		return PTR_ERR(pcie->afi_clk);

	pcie->pll_e = devm_clk_get(dev, "pll_e");
	if (IS_ERR(pcie->pll_e))
		return PTR_ERR(pcie->pll_e);

	if (soc->has_cml_clk) {
		pcie->cml_clk = devm_clk_get(dev, "cml");
		if (IS_ERR(pcie->cml_clk))
			return PTR_ERR(pcie->cml_clk);
	}

	return 0;
}

static int tegra_pcie_resets_get(struct tegra_pcie *pcie)
{
	struct device *dev = pcie->dev;

	pcie->pex_rst = devm_reset_control_get_exclusive(dev, "pex");
	if (IS_ERR(pcie->pex_rst))
		return PTR_ERR(pcie->pex_rst);

	pcie->afi_rst = devm_reset_control_get_exclusive(dev, "afi");
	if (IS_ERR(pcie->afi_rst))
		return PTR_ERR(pcie->afi_rst);

	pcie->pcie_xrst = devm_reset_control_get_exclusive(dev, "pcie_x");
	if (IS_ERR(pcie->pcie_xrst))
		return PTR_ERR(pcie->pcie_xrst);

	return 0;
}

static int tegra_pcie_phys_get_legacy(struct tegra_pcie *pcie)
{
	struct device *dev = pcie->dev;
	int err;

	pcie->phy = devm_phy_optional_get(dev, "pcie");
	if (IS_ERR(pcie->phy)) {
		err = PTR_ERR(pcie->phy);
		dev_err(dev, "failed to get PHY: %d\n", err);
		return err;
	}

	err = phy_init(pcie->phy);
	if (err < 0) {
		dev_err(dev, "failed to initialize PHY: %d\n", err);
		return err;
	}

	pcie->legacy_phy = true;

	return 0;
}

static struct phy *devm_of_phy_optional_get_index(struct device *dev,
						  struct device_node *np,
						  const char *consumer,
						  unsigned int index)
{
	struct phy *phy;
	char *name;

	name = kasprintf(GFP_KERNEL, "%s-%u", consumer, index);
	if (!name)
		return ERR_PTR(-ENOMEM);

	phy = devm_of_phy_get(dev, np, name);
	kfree(name);

	if (PTR_ERR(phy) == -ENODEV)
		phy = NULL;

	return phy;
}

static int tegra_pcie_port_get_phys(struct tegra_pcie_port *port)
{
	struct device *dev = port->pcie->dev;
	struct phy *phy;
	unsigned int i;
	int err;

	port->phys = devm_kcalloc(dev, sizeof(phy), port->lanes, GFP_KERNEL);
	if (!port->phys)
		return -ENOMEM;

	for (i = 0; i < port->lanes; i++) {
		phy = devm_of_phy_optional_get_index(dev, port->np, "pcie", i);
		if (IS_ERR(phy)) {
			dev_err(dev, "failed to get PHY#%u: %ld\n", i,
				PTR_ERR(phy));
			return PTR_ERR(phy);
		}

		err = phy_init(phy);
		if (err < 0) {
			dev_err(dev, "failed to initialize PHY#%u: %d\n", i,
				err);
			return err;
		}

		port->phys[i] = phy;
	}

	return 0;
}

static int tegra_pcie_phys_get(struct tegra_pcie *pcie)
{
	const struct tegra_pcie_soc *soc = pcie->soc;
	struct device_node *np = pcie->dev->of_node;
	struct tegra_pcie_port *port;
	int err;

	if (!soc->has_gen2 || of_find_property(np, "phys", NULL) != NULL)
		return tegra_pcie_phys_get_legacy(pcie);

	list_for_each_entry(port, &pcie->ports, list) {
		err = tegra_pcie_port_get_phys(port);
		if (err < 0)
			return err;
	}

	return 0;
}

static void tegra_pcie_phys_put(struct tegra_pcie *pcie)
{
	struct tegra_pcie_port *port;
	struct device *dev = pcie->dev;
	int err, i;

	if (pcie->legacy_phy) {
		err = phy_exit(pcie->phy);
		if (err < 0)
			dev_err(dev, "failed to teardown PHY: %d\n", err);
		return;
	}

	list_for_each_entry(port, &pcie->ports, list) {
		for (i = 0; i < port->lanes; i++) {
			err = phy_exit(port->phys[i]);
			if (err < 0)
				dev_err(dev, "failed to teardown PHY#%u: %d\n",
					i, err);
		}
	}
}

static int tegra_pcie_get_resources(struct tegra_pcie *pcie)
{
	struct device *dev = pcie->dev;
	struct platform_device *pdev = to_platform_device(dev);
	struct resource *res;
	const struct tegra_pcie_soc *soc = pcie->soc;
	int err;

	err = tegra_pcie_clocks_get(pcie);
	if (err) {
		dev_err(dev, "failed to get clocks: %d\n", err);
		return err;
	}

	err = tegra_pcie_resets_get(pcie);
	if (err) {
		dev_err(dev, "failed to get resets: %d\n", err);
		return err;
	}

	if (soc->program_uphy) {
		err = tegra_pcie_phys_get(pcie);
		if (err < 0) {
			dev_err(dev, "failed to get PHYs: %d\n", err);
			return err;
		}
	}

	pcie->pads = devm_platform_ioremap_resource_byname(pdev, "pads");
	if (IS_ERR(pcie->pads)) {
		err = PTR_ERR(pcie->pads);
		goto phys_put;
	}

	pcie->afi = devm_platform_ioremap_resource_byname(pdev, "afi");
	if (IS_ERR(pcie->afi)) {
		err = PTR_ERR(pcie->afi);
		goto phys_put;
	}

	/* request configuration space, but remap later, on demand */
	res = platform_get_resource_byname(pdev, IORESOURCE_MEM, "cs");
	if (!res) {
		err = -EADDRNOTAVAIL;
		goto phys_put;
	}

	pcie->cs = *res;

	/* constrain configuration space to 4 KiB */
	pcie->cs.end = pcie->cs.start + SZ_4K - 1;

	pcie->cfg = devm_ioremap_resource(dev, &pcie->cs);
	if (IS_ERR(pcie->cfg)) {
		err = PTR_ERR(pcie->cfg);
		goto phys_put;
	}

	/* request interrupt */
	err = platform_get_irq_byname(pdev, "intr");
	if (err < 0)
		goto phys_put;

	pcie->irq = err;

	err = request_irq(pcie->irq, tegra_pcie_isr, IRQF_SHARED, "PCIE", pcie);
	if (err) {
		dev_err(dev, "failed to register IRQ: %d\n", err);
		goto phys_put;
	}

	return 0;

phys_put:
	if (soc->program_uphy)
		tegra_pcie_phys_put(pcie);

	return err;
}

static int tegra_pcie_put_resources(struct tegra_pcie *pcie)
{
	const struct tegra_pcie_soc *soc = pcie->soc;

	if (pcie->irq > 0)
		free_irq(pcie->irq, pcie);

	if (soc->program_uphy)
		tegra_pcie_phys_put(pcie);

	return 0;
}

static void tegra_pcie_pme_turnoff(struct tegra_pcie_port *port)
{
	struct tegra_pcie *pcie = port->pcie;
	const struct tegra_pcie_soc *soc = pcie->soc;
	int err;
	u32 val;
	u8 ack_bit;

	val = afi_readl(pcie, AFI_PCIE_PME);
	val |= (0x1 << soc->ports[port->index].pme.turnoff_bit);
	afi_writel(pcie, val, AFI_PCIE_PME);

	ack_bit = soc->ports[port->index].pme.ack_bit;
	err = readl_poll_timeout(pcie->afi + AFI_PCIE_PME, val,
				 val & (0x1 << ack_bit), 1, PME_ACK_TIMEOUT);
	if (err)
		dev_err(pcie->dev, "PME Ack is not received on port: %d\n",
			port->index);

	usleep_range(10000, 11000);

	val = afi_readl(pcie, AFI_PCIE_PME);
	val &= ~(0x1 << soc->ports[port->index].pme.turnoff_bit);
	afi_writel(pcie, val, AFI_PCIE_PME);
}

static void tegra_pcie_msi_irq(struct irq_desc *desc)
{
	struct tegra_pcie *pcie = irq_desc_get_handler_data(desc);
	struct irq_chip *chip = irq_desc_get_chip(desc);
	struct tegra_msi *msi = &pcie->msi;
	struct device *dev = pcie->dev;
	unsigned int i;

	chained_irq_enter(chip, desc);

	for (i = 0; i < 8; i++) {
		unsigned long reg = afi_readl(pcie, AFI_MSI_VEC(i));

		while (reg) {
			unsigned int offset = find_first_bit(&reg, 32);
			unsigned int index = i * 32 + offset;
			unsigned int irq;

			irq = irq_find_mapping(msi->domain->parent, index);
			if (irq) {
				generic_handle_irq(irq);
			} else {
				/*
				 * that's weird who triggered this?
				 * just clear it
				 */
				dev_info(dev, "unexpected MSI\n");
				afi_writel(pcie, BIT(index % 32), AFI_MSI_VEC(index));
			}

			/* see if there's any more pending in this vector */
			reg = afi_readl(pcie, AFI_MSI_VEC(i));
		}
	}

	chained_irq_exit(chip, desc);
}

static void tegra_msi_top_irq_ack(struct irq_data *d)
{
	irq_chip_ack_parent(d);
}

static void tegra_msi_top_irq_mask(struct irq_data *d)
{
	pci_msi_mask_irq(d);
	irq_chip_mask_parent(d);
}

static void tegra_msi_top_irq_unmask(struct irq_data *d)
{
	pci_msi_unmask_irq(d);
	irq_chip_unmask_parent(d);
}

static struct irq_chip tegra_msi_top_chip = {
	.name		= "Tegra PCIe MSI",
	.irq_ack	= tegra_msi_top_irq_ack,
	.irq_mask	= tegra_msi_top_irq_mask,
	.irq_unmask	= tegra_msi_top_irq_unmask,
};

static void tegra_msi_irq_ack(struct irq_data *d)
{
	struct tegra_msi *msi = irq_data_get_irq_chip_data(d);
	struct tegra_pcie *pcie = msi_to_pcie(msi);
	unsigned int index = d->hwirq / 32;

	/* clear the interrupt */
	afi_writel(pcie, BIT(d->hwirq % 32), AFI_MSI_VEC(index));
}

static void tegra_msi_irq_mask(struct irq_data *d)
{
	struct tegra_msi *msi = irq_data_get_irq_chip_data(d);
	struct tegra_pcie *pcie = msi_to_pcie(msi);
	unsigned int index = d->hwirq / 32;
	unsigned long flags;
	u32 value;

	spin_lock_irqsave(&msi->mask_lock, flags);
	value = afi_readl(pcie, AFI_MSI_EN_VEC(index));
	value &= ~BIT(d->hwirq % 32);
	afi_writel(pcie, value, AFI_MSI_EN_VEC(index));
	spin_unlock_irqrestore(&msi->mask_lock, flags);
}

static void tegra_msi_irq_unmask(struct irq_data *d)
{
	struct tegra_msi *msi = irq_data_get_irq_chip_data(d);
	struct tegra_pcie *pcie = msi_to_pcie(msi);
	unsigned int index = d->hwirq / 32;
	unsigned long flags;
	u32 value;

	spin_lock_irqsave(&msi->mask_lock, flags);
	value = afi_readl(pcie, AFI_MSI_EN_VEC(index));
	value |= BIT(d->hwirq % 32);
	afi_writel(pcie, value, AFI_MSI_EN_VEC(index));
	spin_unlock_irqrestore(&msi->mask_lock, flags);
}

static int tegra_msi_set_affinity(struct irq_data *d, const struct cpumask *mask, bool force)
{
	return -EINVAL;
}

static void tegra_compose_msi_msg(struct irq_data *data, struct msi_msg *msg)
{
	struct tegra_msi *msi = irq_data_get_irq_chip_data(data);

	msg->address_lo = lower_32_bits(msi->phys);
	msg->address_hi = upper_32_bits(msi->phys);
	msg->data = data->hwirq;
}

static struct irq_chip tegra_msi_bottom_chip = {
	.name			= "Tegra MSI",
	.irq_ack		= tegra_msi_irq_ack,
	.irq_mask		= tegra_msi_irq_mask,
	.irq_unmask		= tegra_msi_irq_unmask,
	.irq_set_affinity 	= tegra_msi_set_affinity,
	.irq_compose_msi_msg	= tegra_compose_msi_msg,
};

static int tegra_msi_domain_alloc(struct irq_domain *domain, unsigned int virq,
				  unsigned int nr_irqs, void *args)
{
	struct tegra_msi *msi = domain->host_data;
	unsigned int i;
	int hwirq;

	mutex_lock(&msi->map_lock);

	hwirq = bitmap_find_free_region(msi->used, INT_PCI_MSI_NR, order_base_2(nr_irqs));

	mutex_unlock(&msi->map_lock);

	if (hwirq < 0)
		return -ENOSPC;

	for (i = 0; i < nr_irqs; i++)
		irq_domain_set_info(domain, virq + i, hwirq + i,
				    &tegra_msi_bottom_chip, domain->host_data,
				    handle_edge_irq, NULL, NULL);

	tegra_cpuidle_pcie_irqs_in_use();

	return 0;
}

static void tegra_msi_domain_free(struct irq_domain *domain, unsigned int virq,
				  unsigned int nr_irqs)
{
	struct irq_data *d = irq_domain_get_irq_data(domain, virq);
	struct tegra_msi *msi = domain->host_data;

	mutex_lock(&msi->map_lock);

	bitmap_release_region(msi->used, d->hwirq, order_base_2(nr_irqs));

	mutex_unlock(&msi->map_lock);
}

static const struct irq_domain_ops tegra_msi_domain_ops = {
	.alloc = tegra_msi_domain_alloc,
	.free = tegra_msi_domain_free,
};

static struct msi_domain_info tegra_msi_info = {
	.flags	= (MSI_FLAG_USE_DEF_DOM_OPS | MSI_FLAG_USE_DEF_CHIP_OPS |
		   MSI_FLAG_PCI_MSIX),
	.chip	= &tegra_msi_top_chip,
};

static int tegra_allocate_domains(struct tegra_msi *msi)
{
	struct tegra_pcie *pcie = msi_to_pcie(msi);
	struct fwnode_handle *fwnode = dev_fwnode(pcie->dev);
	struct irq_domain *parent;

	parent = irq_domain_create_linear(fwnode, INT_PCI_MSI_NR,
					  &tegra_msi_domain_ops, msi);
	if (!parent) {
		dev_err(pcie->dev, "failed to create IRQ domain\n");
		return -ENOMEM;
	}
	irq_domain_update_bus_token(parent, DOMAIN_BUS_NEXUS);

	msi->domain = pci_msi_create_irq_domain(fwnode, &tegra_msi_info, parent);
	if (!msi->domain) {
		dev_err(pcie->dev, "failed to create MSI domain\n");
		irq_domain_remove(parent);
		return -ENOMEM;
	}

	return 0;
}

static void tegra_free_domains(struct tegra_msi *msi)
{
	struct irq_domain *parent = msi->domain->parent;

	irq_domain_remove(msi->domain);
	irq_domain_remove(parent);
}

static int tegra_pcie_msi_setup(struct tegra_pcie *pcie)
{
	struct platform_device *pdev = to_platform_device(pcie->dev);
	struct tegra_msi *msi = &pcie->msi;
	struct device *dev = pcie->dev;
	int err;

	mutex_init(&msi->map_lock);
	spin_lock_init(&msi->mask_lock);

	if (IS_ENABLED(CONFIG_PCI_MSI)) {
		err = tegra_allocate_domains(msi);
		if (err)
			return err;
	}

	err = platform_get_irq_byname(pdev, "msi");
	if (err < 0)
		goto free_irq_domain;

	msi->irq = err;

	irq_set_chained_handler_and_data(msi->irq, tegra_pcie_msi_irq, pcie);

	/* Though the PCIe controller can address >32-bit address space, to
	 * facilitate endpoints that support only 32-bit MSI target address,
	 * the mask is set to 32-bit to make sure that MSI target address is
	 * always a 32-bit address
	 */
	err = dma_set_coherent_mask(dev, DMA_BIT_MASK(32));
	if (err < 0) {
		dev_err(dev, "failed to set DMA coherent mask: %d\n", err);
		goto free_irq;
	}

	msi->virt = dma_alloc_attrs(dev, PAGE_SIZE, &msi->phys, GFP_KERNEL,
				    DMA_ATTR_NO_KERNEL_MAPPING);
	if (!msi->virt) {
		dev_err(dev, "failed to allocate DMA memory for MSI\n");
		err = -ENOMEM;
		goto free_irq;
	}

	return 0;

free_irq:
	irq_set_chained_handler_and_data(msi->irq, NULL, NULL);
free_irq_domain:
	if (IS_ENABLED(CONFIG_PCI_MSI))
		tegra_free_domains(msi);

	return err;
}

static void tegra_pcie_enable_msi(struct tegra_pcie *pcie)
{
	const struct tegra_pcie_soc *soc = pcie->soc;
	struct tegra_msi *msi = &pcie->msi;
	u32 reg, msi_state[INT_PCI_MSI_NR / 32];
	int i;

	afi_writel(pcie, msi->phys >> soc->msi_base_shift, AFI_MSI_FPCI_BAR_ST);
	afi_writel(pcie, msi->phys, AFI_MSI_AXI_BAR_ST);
	/* this register is in 4K increments */
	afi_writel(pcie, 1, AFI_MSI_BAR_SZ);

	/* Restore the MSI allocation state */
	bitmap_to_arr32(msi_state, msi->used, INT_PCI_MSI_NR);
	for (i = 0; i < ARRAY_SIZE(msi_state); i++)
		afi_writel(pcie, msi_state[i], AFI_MSI_EN_VEC(i));

	/* and unmask the MSI interrupt */
	reg = afi_readl(pcie, AFI_INTR_MASK);
	reg |= AFI_INTR_MASK_MSI_MASK;
	afi_writel(pcie, reg, AFI_INTR_MASK);
}

static void tegra_pcie_msi_teardown(struct tegra_pcie *pcie)
{
	struct tegra_msi *msi = &pcie->msi;
	unsigned int i, irq;

	dma_free_attrs(pcie->dev, PAGE_SIZE, msi->virt, msi->phys,
		       DMA_ATTR_NO_KERNEL_MAPPING);

	for (i = 0; i < INT_PCI_MSI_NR; i++) {
		irq = irq_find_mapping(msi->domain, i);
		if (irq > 0)
			irq_domain_free_irqs(irq, 1);
	}

	irq_set_chained_handler_and_data(msi->irq, NULL, NULL);

	if (IS_ENABLED(CONFIG_PCI_MSI))
		tegra_free_domains(msi);
}

static int tegra_pcie_disable_msi(struct tegra_pcie *pcie)
{
	u32 value;

	/* mask the MSI interrupt */
	value = afi_readl(pcie, AFI_INTR_MASK);
	value &= ~AFI_INTR_MASK_MSI_MASK;
	afi_writel(pcie, value, AFI_INTR_MASK);

	return 0;
}

static void tegra_pcie_disable_interrupts(struct tegra_pcie *pcie)
{
	u32 value;

	value = afi_readl(pcie, AFI_INTR_MASK);
	value &= ~AFI_INTR_MASK_INT_MASK;
	afi_writel(pcie, value, AFI_INTR_MASK);
}

static int tegra_pcie_get_xbar_config(struct tegra_pcie *pcie, u32 lanes,
				      u32 *xbar)
{
	struct device *dev = pcie->dev;
	struct device_node *np = dev->of_node;

	if (of_device_is_compatible(np, "nvidia,tegra186-pcie")) {
		switch (lanes) {
		case 0x010004:
			dev_info(dev, "4x1, 1x1 configuration\n");
			*xbar = AFI_PCIE_CONFIG_SM2TMS0_XBAR_CONFIG_401;
			return 0;

		case 0x010102:
			dev_info(dev, "2x1, 1X1, 1x1 configuration\n");
			*xbar = AFI_PCIE_CONFIG_SM2TMS0_XBAR_CONFIG_211;
			return 0;

		case 0x010101:
			dev_info(dev, "1x1, 1x1, 1x1 configuration\n");
			*xbar = AFI_PCIE_CONFIG_SM2TMS0_XBAR_CONFIG_111;
			return 0;

		default:
			dev_info(dev, "wrong configuration updated in DT, "
				 "switching to default 2x1, 1x1, 1x1 "
				 "configuration\n");
			*xbar = AFI_PCIE_CONFIG_SM2TMS0_XBAR_CONFIG_211;
			return 0;
		}
	} else if (of_device_is_compatible(np, "nvidia,tegra124-pcie") ||
		   of_device_is_compatible(np, "nvidia,tegra210-pcie")) {
		switch (lanes) {
		case 0x0000104:
			dev_info(dev, "4x1, 1x1 configuration\n");
			*xbar = AFI_PCIE_CONFIG_SM2TMS0_XBAR_CONFIG_X4_X1;
			return 0;

		case 0x0000102:
			dev_info(dev, "2x1, 1x1 configuration\n");
			*xbar = AFI_PCIE_CONFIG_SM2TMS0_XBAR_CONFIG_X2_X1;
			return 0;
		}
	} else if (of_device_is_compatible(np, "nvidia,tegra30-pcie")) {
		switch (lanes) {
		case 0x00000204:
			dev_info(dev, "4x1, 2x1 configuration\n");
			*xbar = AFI_PCIE_CONFIG_SM2TMS0_XBAR_CONFIG_420;
			return 0;

		case 0x00020202:
			dev_info(dev, "2x3 configuration\n");
			*xbar = AFI_PCIE_CONFIG_SM2TMS0_XBAR_CONFIG_222;
			return 0;

		case 0x00010104:
			dev_info(dev, "4x1, 1x2 configuration\n");
			*xbar = AFI_PCIE_CONFIG_SM2TMS0_XBAR_CONFIG_411;
			return 0;
		}
	} else if (of_device_is_compatible(np, "nvidia,tegra20-pcie")) {
		switch (lanes) {
		case 0x00000004:
			dev_info(dev, "single-mode configuration\n");
			*xbar = AFI_PCIE_CONFIG_SM2TMS0_XBAR_CONFIG_SINGLE;
			return 0;

		case 0x00000202:
			dev_info(dev, "dual-mode configuration\n");
			*xbar = AFI_PCIE_CONFIG_SM2TMS0_XBAR_CONFIG_DUAL;
			return 0;
		}
	}

	return -EINVAL;
}

/*
 * Check whether a given set of supplies is available in a device tree node.
 * This is used to check whether the new or the legacy device tree bindings
 * should be used.
 */
static bool of_regulator_bulk_available(struct device_node *np,
					struct regulator_bulk_data *supplies,
					unsigned int num_supplies)
{
	char property[32];
	unsigned int i;

	for (i = 0; i < num_supplies; i++) {
		snprintf(property, 32, "%s-supply", supplies[i].supply);

		if (of_find_property(np, property, NULL) == NULL)
			return false;
	}

	return true;
}

/*
 * Old versions of the device tree binding for this device used a set of power
 * supplies that didn't match the hardware inputs. This happened to work for a
 * number of cases but is not future proof. However to preserve backwards-
 * compatibility with old device trees, this function will try to use the old
 * set of supplies.
 */
static int tegra_pcie_get_legacy_regulators(struct tegra_pcie *pcie)
{
	struct device *dev = pcie->dev;
	struct device_node *np = dev->of_node;

	if (of_device_is_compatible(np, "nvidia,tegra30-pcie"))
		pcie->num_supplies = 3;
	else if (of_device_is_compatible(np, "nvidia,tegra20-pcie"))
		pcie->num_supplies = 2;

	if (pcie->num_supplies == 0) {
		dev_err(dev, "device %pOF not supported in legacy mode\n", np);
		return -ENODEV;
	}

	pcie->supplies = devm_kcalloc(dev, pcie->num_supplies,
				      sizeof(*pcie->supplies),
				      GFP_KERNEL);
	if (!pcie->supplies)
		return -ENOMEM;

	pcie->supplies[0].supply = "pex-clk";
	pcie->supplies[1].supply = "vdd";

	if (pcie->num_supplies > 2)
		pcie->supplies[2].supply = "avdd";

	return devm_regulator_bulk_get(dev, pcie->num_supplies, pcie->supplies);
}

/*
 * Obtains the list of regulators required for a particular generation of the
 * IP block.
 *
 * This would've been nice to do simply by providing static tables for use
 * with the regulator_bulk_*() API, but unfortunately Tegra30 is a bit quirky
 * in that it has two pairs or AVDD_PEX and VDD_PEX supplies (PEXA and PEXB)
 * and either seems to be optional depending on which ports are being used.
 */
static int tegra_pcie_get_regulators(struct tegra_pcie *pcie, u32 lane_mask)
{
	struct device *dev = pcie->dev;
	struct device_node *np = dev->of_node;
	unsigned int i = 0;

	if (of_device_is_compatible(np, "nvidia,tegra186-pcie")) {
		pcie->num_supplies = 4;

		pcie->supplies = devm_kcalloc(pcie->dev, pcie->num_supplies,
					      sizeof(*pcie->supplies),
					      GFP_KERNEL);
		if (!pcie->supplies)
			return -ENOMEM;

		pcie->supplies[i++].supply = "dvdd-pex";
		pcie->supplies[i++].supply = "hvdd-pex-pll";
		pcie->supplies[i++].supply = "hvdd-pex";
		pcie->supplies[i++].supply = "vddio-pexctl-aud";
	} else if (of_device_is_compatible(np, "nvidia,tegra210-pcie")) {
		pcie->num_supplies = 3;

		pcie->supplies = devm_kcalloc(pcie->dev, pcie->num_supplies,
					      sizeof(*pcie->supplies),
					      GFP_KERNEL);
		if (!pcie->supplies)
			return -ENOMEM;

		pcie->supplies[i++].supply = "hvddio-pex";
		pcie->supplies[i++].supply = "dvddio-pex";
		pcie->supplies[i++].supply = "vddio-pex-ctl";
	} else if (of_device_is_compatible(np, "nvidia,tegra124-pcie")) {
		pcie->num_supplies = 4;

		pcie->supplies = devm_kcalloc(dev, pcie->num_supplies,
					      sizeof(*pcie->supplies),
					      GFP_KERNEL);
		if (!pcie->supplies)
			return -ENOMEM;

		pcie->supplies[i++].supply = "avddio-pex";
		pcie->supplies[i++].supply = "dvddio-pex";
		pcie->supplies[i++].supply = "hvdd-pex";
		pcie->supplies[i++].supply = "vddio-pex-ctl";
	} else if (of_device_is_compatible(np, "nvidia,tegra30-pcie")) {
		bool need_pexa = false, need_pexb = false;

		/* VDD_PEXA and AVDD_PEXA supply lanes 0 to 3 */
		if (lane_mask & 0x0f)
			need_pexa = true;

		/* VDD_PEXB and AVDD_PEXB supply lanes 4 to 5 */
		if (lane_mask & 0x30)
			need_pexb = true;

		pcie->num_supplies = 4 + (need_pexa ? 2 : 0) +
					 (need_pexb ? 2 : 0);

		pcie->supplies = devm_kcalloc(dev, pcie->num_supplies,
					      sizeof(*pcie->supplies),
					      GFP_KERNEL);
		if (!pcie->supplies)
			return -ENOMEM;

		pcie->supplies[i++].supply = "avdd-pex-pll";
		pcie->supplies[i++].supply = "hvdd-pex";
		pcie->supplies[i++].supply = "vddio-pex-ctl";
		pcie->supplies[i++].supply = "avdd-plle";

		if (need_pexa) {
			pcie->supplies[i++].supply = "avdd-pexa";
			pcie->supplies[i++].supply = "vdd-pexa";
		}

		if (need_pexb) {
			pcie->supplies[i++].supply = "avdd-pexb";
			pcie->supplies[i++].supply = "vdd-pexb";
		}
	} else if (of_device_is_compatible(np, "nvidia,tegra20-pcie")) {
		pcie->num_supplies = 5;

		pcie->supplies = devm_kcalloc(dev, pcie->num_supplies,
					      sizeof(*pcie->supplies),
					      GFP_KERNEL);
		if (!pcie->supplies)
			return -ENOMEM;

		pcie->supplies[0].supply = "avdd-pex";
		pcie->supplies[1].supply = "vdd-pex";
		pcie->supplies[2].supply = "avdd-pex-pll";
		pcie->supplies[3].supply = "avdd-plle";
		pcie->supplies[4].supply = "vddio-pex-clk";
	}

	if (of_regulator_bulk_available(dev->of_node, pcie->supplies,
					pcie->num_supplies))
		return devm_regulator_bulk_get(dev, pcie->num_supplies,
					       pcie->supplies);

	/*
	 * If not all regulators are available for this new scheme, assume
	 * that the device tree complies with an older version of the device
	 * tree binding.
	 */
	dev_info(dev, "using legacy DT binding for power supplies\n");

	devm_kfree(dev, pcie->supplies);
	pcie->num_supplies = 0;

	return tegra_pcie_get_legacy_regulators(pcie);
}

static int tegra_pcie_parse_dt(struct tegra_pcie *pcie)
{
	struct device *dev = pcie->dev;
	struct device_node *np = dev->of_node, *port;
	const struct tegra_pcie_soc *soc = pcie->soc;
	u32 lanes = 0, mask = 0;
	unsigned int lane = 0;
	int err;

	/* parse root ports */
	for_each_child_of_node(np, port) {
		struct tegra_pcie_port *rp;
		unsigned int index;
		u32 value;
		char *label;

		err = of_pci_get_devfn(port);
		if (err < 0) {
			dev_err(dev, "failed to parse address: %d\n", err);
			goto err_node_put;
		}

		index = PCI_SLOT(err);

		if (index < 1 || index > soc->num_ports) {
			dev_err(dev, "invalid port number: %d\n", index);
			err = -EINVAL;
			goto err_node_put;
		}

		index--;

		err = of_property_read_u32(port, "nvidia,num-lanes", &value);
		if (err < 0) {
			dev_err(dev, "failed to parse # of lanes: %d\n",
				err);
			goto err_node_put;
		}

		if (value > 16) {
			dev_err(dev, "invalid # of lanes: %u\n", value);
			err = -EINVAL;
			goto err_node_put;
		}

		lanes |= value << (index << 3);

		if (!of_device_is_available(port)) {
			lane += value;
			continue;
		}

		mask |= ((1 << value) - 1) << lane;
		lane += value;

		rp = devm_kzalloc(dev, sizeof(*rp), GFP_KERNEL);
		if (!rp) {
			err = -ENOMEM;
			goto err_node_put;
		}

		err = of_address_to_resource(port, 0, &rp->regs);
		if (err < 0) {
			dev_err(dev, "failed to parse address: %d\n", err);
			goto err_node_put;
		}

		INIT_LIST_HEAD(&rp->list);
		rp->index = index;
		rp->lanes = value;
		rp->pcie = pcie;
		rp->np = port;

		rp->base = devm_pci_remap_cfg_resource(dev, &rp->regs);
		if (IS_ERR(rp->base))
			return PTR_ERR(rp->base);

		label = devm_kasprintf(dev, GFP_KERNEL, "pex-reset-%u", index);
		if (!label) {
			dev_err(dev, "failed to create reset GPIO label\n");
			return -ENOMEM;
		}

		/*
		 * Returns -ENOENT if reset-gpios property is not populated
		 * and in this case fall back to using AFI per port register
		 * to toggle PERST# SFIO line.
		 */
		rp->reset_gpio = devm_gpiod_get_from_of_node(dev, port,
							     "reset-gpios", 0,
							     GPIOD_OUT_LOW,
							     label);
		if (IS_ERR(rp->reset_gpio)) {
			if (PTR_ERR(rp->reset_gpio) == -ENOENT) {
				rp->reset_gpio = NULL;
			} else {
				dev_err(dev, "failed to get reset GPIO: %ld\n",
					PTR_ERR(rp->reset_gpio));
				return PTR_ERR(rp->reset_gpio);
			}
		}

		list_add_tail(&rp->list, &pcie->ports);
	}

	err = tegra_pcie_get_xbar_config(pcie, lanes, &pcie->xbar_config);
	if (err < 0) {
		dev_err(dev, "invalid lane configuration\n");
		return err;
	}

	err = tegra_pcie_get_regulators(pcie, mask);
	if (err < 0)
		return err;

	return 0;

err_node_put:
	of_node_put(port);
	return err;
}

/*
 * FIXME: If there are no PCIe cards attached, then calling this function
 * can result in the increase of the bootup time as there are big timeout
 * loops.
 */
#define TEGRA_PCIE_LINKUP_TIMEOUT	200	/* up to 1.2 seconds */
static bool tegra_pcie_port_check_link(struct tegra_pcie_port *port)
{
	struct device *dev = port->pcie->dev;
	unsigned int retries = 3;
	unsigned long value;

	/* override presence detection */
	value = readl(port->base + RP_PRIV_MISC);
	value &= ~RP_PRIV_MISC_PRSNT_MAP_EP_ABSNT;
	value |= RP_PRIV_MISC_PRSNT_MAP_EP_PRSNT;
	writel(value, port->base + RP_PRIV_MISC);

	do {
		unsigned int timeout = TEGRA_PCIE_LINKUP_TIMEOUT;

		do {
			value = readl(port->base + RP_VEND_XP);

			if (value & RP_VEND_XP_DL_UP)
				break;

			usleep_range(1000, 2000);
		} while (--timeout);

		if (!timeout) {
			dev_dbg(dev, "link %u down, retrying\n", port->index);
			goto retry;
		}

		timeout = TEGRA_PCIE_LINKUP_TIMEOUT;

		do {
			value = readl(port->base + RP_LINK_CONTROL_STATUS);

			if (value & RP_LINK_CONTROL_STATUS_DL_LINK_ACTIVE)
				return true;

			usleep_range(1000, 2000);
		} while (--timeout);

retry:
		tegra_pcie_port_reset(port);
	} while (--retries);

	return false;
}

static void tegra_pcie_change_link_speed(struct tegra_pcie *pcie)
{
	struct device *dev = pcie->dev;
	struct tegra_pcie_port *port;
	ktime_t deadline;
	u32 value;

	list_for_each_entry(port, &pcie->ports, list) {
		/*
		 * "Supported Link Speeds Vector" in "Link Capabilities 2"
		 * is not supported by Tegra. tegra_pcie_change_link_speed()
		 * is called only for Tegra chips which support Gen2.
		 * So there no harm if supported link speed is not verified.
		 */
		value = readl(port->base + RP_LINK_CONTROL_STATUS_2);
		value &= ~PCI_EXP_LNKSTA_CLS;
		value |= PCI_EXP_LNKSTA_CLS_5_0GB;
		writel(value, port->base + RP_LINK_CONTROL_STATUS_2);

		/*
		 * Poll until link comes back from recovery to avoid race
		 * condition.
		 */
		deadline = ktime_add_us(ktime_get(), LINK_RETRAIN_TIMEOUT);

		while (ktime_before(ktime_get(), deadline)) {
			value = readl(port->base + RP_LINK_CONTROL_STATUS);
			if ((value & PCI_EXP_LNKSTA_LT) == 0)
				break;

			usleep_range(2000, 3000);
		}

		if (value & PCI_EXP_LNKSTA_LT)
			dev_warn(dev, "PCIe port %u link is in recovery\n",
				 port->index);

		/* Retrain the link */
		value = readl(port->base + RP_LINK_CONTROL_STATUS);
		value |= PCI_EXP_LNKCTL_RL;
		writel(value, port->base + RP_LINK_CONTROL_STATUS);

		deadline = ktime_add_us(ktime_get(), LINK_RETRAIN_TIMEOUT);

		while (ktime_before(ktime_get(), deadline)) {
			value = readl(port->base + RP_LINK_CONTROL_STATUS);
			if ((value & PCI_EXP_LNKSTA_LT) == 0)
				break;

			usleep_range(2000, 3000);
		}

		if (value & PCI_EXP_LNKSTA_LT)
			dev_err(dev, "failed to retrain link of port %u\n",
				port->index);
	}
}

static void tegra_pcie_enable_ports(struct tegra_pcie *pcie)
{
	struct device *dev = pcie->dev;
	struct tegra_pcie_port *port, *tmp;

	list_for_each_entry_safe(port, tmp, &pcie->ports, list) {
		dev_info(dev, "probing port %u, using %u lanes\n",
			 port->index, port->lanes);

		tegra_pcie_port_enable(port);
	}

	/* Start LTSSM from Tegra side */
	reset_control_deassert(pcie->pcie_xrst);

	list_for_each_entry_safe(port, tmp, &pcie->ports, list) {
		if (tegra_pcie_port_check_link(port))
			continue;

		dev_info(dev, "link %u down, ignoring\n", port->index);

		tegra_pcie_port_disable(port);
		tegra_pcie_port_free(port);
	}

	if (pcie->soc->has_gen2)
		tegra_pcie_change_link_speed(pcie);
}

static void tegra_pcie_disable_ports(struct tegra_pcie *pcie)
{
	struct tegra_pcie_port *port, *tmp;

	reset_control_assert(pcie->pcie_xrst);

	list_for_each_entry_safe(port, tmp, &pcie->ports, list)
		tegra_pcie_port_disable(port);
}

static const struct tegra_pcie_port_soc tegra20_pcie_ports[] = {
	{ .pme.turnoff_bit = 0, .pme.ack_bit =  5 },
	{ .pme.turnoff_bit = 8, .pme.ack_bit = 10 },
};

static const struct tegra_pcie_soc tegra20_pcie = {
	.num_ports = 2,
	.ports = tegra20_pcie_ports,
	.msi_base_shift = 0,
	.pads_pll_ctl = PADS_PLL_CTL_TEGRA20,
	.tx_ref_sel = PADS_PLL_CTL_TXCLKREF_DIV10,
	.pads_refclk_cfg0 = 0xfa5cfa5c,
	.has_pex_clkreq_en = false,
	.has_pex_bias_ctrl = false,
	.has_intr_prsnt_sense = false,
	.has_cml_clk = false,
	.has_gen2 = false,
	.force_pca_enable = false,
	.program_uphy = true,
	.update_clamp_threshold = false,
	.program_deskew_time = false,
	.update_fc_timer = false,
	.has_cache_bars = true,
	.ectl.enable = false,
};

static const struct tegra_pcie_port_soc tegra30_pcie_ports[] = {
	{ .pme.turnoff_bit =  0, .pme.ack_bit =  5 },
	{ .pme.turnoff_bit =  8, .pme.ack_bit = 10 },
	{ .pme.turnoff_bit = 16, .pme.ack_bit = 18 },
};

static const struct tegra_pcie_soc tegra30_pcie = {
	.num_ports = 3,
	.ports = tegra30_pcie_ports,
	.msi_base_shift = 8,
	.afi_pex2_ctrl = 0x128,
	.pads_pll_ctl = PADS_PLL_CTL_TEGRA30,
	.tx_ref_sel = PADS_PLL_CTL_TXCLKREF_BUF_EN,
	.pads_refclk_cfg0 = 0xfa5cfa5c,
	.pads_refclk_cfg1 = 0xfa5cfa5c,
	.has_pex_clkreq_en = true,
	.has_pex_bias_ctrl = true,
	.has_intr_prsnt_sense = true,
	.has_cml_clk = true,
	.has_gen2 = false,
	.force_pca_enable = false,
	.program_uphy = true,
	.update_clamp_threshold = false,
	.program_deskew_time = false,
	.update_fc_timer = false,
	.has_cache_bars = false,
	.ectl.enable = false,
};

static const struct tegra_pcie_soc tegra124_pcie = {
	.num_ports = 2,
	.ports = tegra20_pcie_ports,
	.msi_base_shift = 8,
	.pads_pll_ctl = PADS_PLL_CTL_TEGRA30,
	.tx_ref_sel = PADS_PLL_CTL_TXCLKREF_BUF_EN,
	.pads_refclk_cfg0 = 0x44ac44ac,
	.has_pex_clkreq_en = true,
	.has_pex_bias_ctrl = true,
	.has_intr_prsnt_sense = true,
	.has_cml_clk = true,
	.has_gen2 = true,
	.force_pca_enable = false,
	.program_uphy = true,
	.update_clamp_threshold = true,
	.program_deskew_time = false,
	.update_fc_timer = false,
	.has_cache_bars = false,
	.ectl.enable = false,
};

static const struct tegra_pcie_soc tegra210_pcie = {
	.num_ports = 2,
	.ports = tegra20_pcie_ports,
	.msi_base_shift = 8,
	.pads_pll_ctl = PADS_PLL_CTL_TEGRA30,
	.tx_ref_sel = PADS_PLL_CTL_TXCLKREF_BUF_EN,
	.pads_refclk_cfg0 = 0x90b890b8,
	/* FC threshold is bit[25:18] */
	.update_fc_threshold = 0x01800000,
	.has_pex_clkreq_en = true,
	.has_pex_bias_ctrl = true,
	.has_intr_prsnt_sense = true,
	.has_cml_clk = true,
	.has_gen2 = true,
	.force_pca_enable = true,
	.program_uphy = true,
	.update_clamp_threshold = true,
	.program_deskew_time = true,
	.update_fc_timer = true,
	.has_cache_bars = false,
	.ectl = {
		.regs = {
			.rp_ectl_2_r1 = 0x0000000f,
			.rp_ectl_4_r1 = 0x00000067,
			.rp_ectl_5_r1 = 0x55010000,
			.rp_ectl_6_r1 = 0x00000001,
			.rp_ectl_2_r2 = 0x0000008f,
			.rp_ectl_4_r2 = 0x000000c7,
			.rp_ectl_5_r2 = 0x55010000,
			.rp_ectl_6_r2 = 0x00000001,
		},
		.enable = true,
	},
};

static const struct tegra_pcie_port_soc tegra186_pcie_ports[] = {
	{ .pme.turnoff_bit =  0, .pme.ack_bit =  5 },
	{ .pme.turnoff_bit =  8, .pme.ack_bit = 10 },
	{ .pme.turnoff_bit = 12, .pme.ack_bit = 14 },
};

static const struct tegra_pcie_soc tegra186_pcie = {
	.num_ports = 3,
	.ports = tegra186_pcie_ports,
	.msi_base_shift = 8,
	.afi_pex2_ctrl = 0x19c,
	.pads_pll_ctl = PADS_PLL_CTL_TEGRA30,
	.tx_ref_sel = PADS_PLL_CTL_TXCLKREF_BUF_EN,
	.pads_refclk_cfg0 = 0x80b880b8,
	.pads_refclk_cfg1 = 0x000480b8,
	.has_pex_clkreq_en = true,
	.has_pex_bias_ctrl = true,
	.has_intr_prsnt_sense = true,
	.has_cml_clk = false,
	.has_gen2 = true,
	.force_pca_enable = false,
	.program_uphy = false,
	.update_clamp_threshold = false,
	.program_deskew_time = false,
	.update_fc_timer = false,
	.has_cache_bars = false,
	.ectl.enable = false,
};

static const struct of_device_id tegra_pcie_of_match[] = {
	{ .compatible = "nvidia,tegra186-pcie", .data = &tegra186_pcie },
	{ .compatible = "nvidia,tegra210-pcie", .data = &tegra210_pcie },
	{ .compatible = "nvidia,tegra124-pcie", .data = &tegra124_pcie },
	{ .compatible = "nvidia,tegra30-pcie", .data = &tegra30_pcie },
	{ .compatible = "nvidia,tegra20-pcie", .data = &tegra20_pcie },
	{ },
};
MODULE_DEVICE_TABLE(of, tegra_pcie_of_match);

static void *tegra_pcie_ports_seq_start(struct seq_file *s, loff_t *pos)
{
	struct tegra_pcie *pcie = s->private;

	if (list_empty(&pcie->ports))
		return NULL;

	seq_printf(s, "Index  Status\n");

	return seq_list_start(&pcie->ports, *pos);
}

static void *tegra_pcie_ports_seq_next(struct seq_file *s, void *v, loff_t *pos)
{
	struct tegra_pcie *pcie = s->private;

	return seq_list_next(v, &pcie->ports, pos);
}

static void tegra_pcie_ports_seq_stop(struct seq_file *s, void *v)
{
}

static int tegra_pcie_ports_seq_show(struct seq_file *s, void *v)
{
	bool up = false, active = false;
	struct tegra_pcie_port *port;
	unsigned int value;

	port = list_entry(v, struct tegra_pcie_port, list);

	value = readl(port->base + RP_VEND_XP);

	if (value & RP_VEND_XP_DL_UP)
		up = true;

	value = readl(port->base + RP_LINK_CONTROL_STATUS);

	if (value & RP_LINK_CONTROL_STATUS_DL_LINK_ACTIVE)
		active = true;

	seq_printf(s, "%2u     ", port->index);

	if (up)
		seq_printf(s, "up");

	if (active) {
		if (up)
			seq_printf(s, ", ");

		seq_printf(s, "active");
	}

	seq_printf(s, "\n");
	return 0;
}

static const struct seq_operations tegra_pcie_ports_sops = {
	.start = tegra_pcie_ports_seq_start,
	.next = tegra_pcie_ports_seq_next,
	.stop = tegra_pcie_ports_seq_stop,
	.show = tegra_pcie_ports_seq_show,
};

DEFINE_SEQ_ATTRIBUTE(tegra_pcie_ports);

static void tegra_pcie_debugfs_exit(struct tegra_pcie *pcie)
{
	debugfs_remove_recursive(pcie->debugfs);
	pcie->debugfs = NULL;
}

static void tegra_pcie_debugfs_init(struct tegra_pcie *pcie)
{
	pcie->debugfs = debugfs_create_dir("pcie", NULL);

	debugfs_create_file("ports", S_IFREG | S_IRUGO, pcie->debugfs, pcie,
<<<<<<< HEAD
			    &tegra_pcie_ports_ops);
=======
			    &tegra_pcie_ports_fops);
>>>>>>> 7d2a07b7
}

static int tegra_pcie_probe(struct platform_device *pdev)
{
	struct device *dev = &pdev->dev;
	struct pci_host_bridge *host;
	struct tegra_pcie *pcie;
	int err;

	host = devm_pci_alloc_host_bridge(dev, sizeof(*pcie));
	if (!host)
		return -ENOMEM;

	pcie = pci_host_bridge_priv(host);
	host->sysdata = pcie;
	platform_set_drvdata(pdev, pcie);

	pcie->soc = of_device_get_match_data(dev);
	INIT_LIST_HEAD(&pcie->ports);
	pcie->dev = dev;

	err = tegra_pcie_parse_dt(pcie);
	if (err < 0)
		return err;

	err = tegra_pcie_get_resources(pcie);
	if (err < 0) {
		dev_err(dev, "failed to request resources: %d\n", err);
		return err;
	}

	err = tegra_pcie_msi_setup(pcie);
	if (err < 0) {
		dev_err(dev, "failed to enable MSI support: %d\n", err);
		goto put_resources;
	}

	pm_runtime_enable(pcie->dev);
	err = pm_runtime_get_sync(pcie->dev);
	if (err < 0) {
		dev_err(dev, "fail to enable pcie controller: %d\n", err);
		goto pm_runtime_put;
	}

	host->ops = &tegra_pcie_ops;
	host->map_irq = tegra_pcie_map_irq;

	err = pci_host_probe(host);
	if (err < 0) {
		dev_err(dev, "failed to register host: %d\n", err);
		goto pm_runtime_put;
	}

	if (IS_ENABLED(CONFIG_DEBUG_FS))
		tegra_pcie_debugfs_init(pcie);

	return 0;

pm_runtime_put:
	pm_runtime_put_sync(pcie->dev);
	pm_runtime_disable(pcie->dev);
	tegra_pcie_msi_teardown(pcie);
put_resources:
	tegra_pcie_put_resources(pcie);
	return err;
}

static int tegra_pcie_remove(struct platform_device *pdev)
{
	struct tegra_pcie *pcie = platform_get_drvdata(pdev);
	struct pci_host_bridge *host = pci_host_bridge_from_priv(pcie);
	struct tegra_pcie_port *port, *tmp;

	if (IS_ENABLED(CONFIG_DEBUG_FS))
		tegra_pcie_debugfs_exit(pcie);

	pci_stop_root_bus(host->bus);
	pci_remove_root_bus(host->bus);
	pm_runtime_put_sync(pcie->dev);
	pm_runtime_disable(pcie->dev);

	if (IS_ENABLED(CONFIG_PCI_MSI))
		tegra_pcie_msi_teardown(pcie);

	tegra_pcie_put_resources(pcie);

	list_for_each_entry_safe(port, tmp, &pcie->ports, list)
		tegra_pcie_port_free(port);

	return 0;
}

static int __maybe_unused tegra_pcie_pm_suspend(struct device *dev)
{
	struct tegra_pcie *pcie = dev_get_drvdata(dev);
	struct tegra_pcie_port *port;
	int err;

	list_for_each_entry(port, &pcie->ports, list)
		tegra_pcie_pme_turnoff(port);

	tegra_pcie_disable_ports(pcie);

	/*
	 * AFI_INTR is unmasked in tegra_pcie_enable_controller(), mask it to
	 * avoid unwanted interrupts raised by AFI after pex_rst is asserted.
	 */
	tegra_pcie_disable_interrupts(pcie);

	if (pcie->soc->program_uphy) {
		err = tegra_pcie_phy_power_off(pcie);
		if (err < 0)
			dev_err(dev, "failed to power off PHY(s): %d\n", err);
	}

	reset_control_assert(pcie->pex_rst);
	clk_disable_unprepare(pcie->pex_clk);

	if (IS_ENABLED(CONFIG_PCI_MSI))
		tegra_pcie_disable_msi(pcie);

	pinctrl_pm_select_idle_state(dev);
	tegra_pcie_power_off(pcie);

	return 0;
}

static int __maybe_unused tegra_pcie_pm_resume(struct device *dev)
{
	struct tegra_pcie *pcie = dev_get_drvdata(dev);
	int err;

	err = tegra_pcie_power_on(pcie);
	if (err) {
		dev_err(dev, "tegra pcie power on fail: %d\n", err);
		return err;
	}

	err = pinctrl_pm_select_default_state(dev);
	if (err < 0) {
		dev_err(dev, "failed to disable PCIe IO DPD: %d\n", err);
		goto poweroff;
	}

	tegra_pcie_enable_controller(pcie);
	tegra_pcie_setup_translations(pcie);

	if (IS_ENABLED(CONFIG_PCI_MSI))
		tegra_pcie_enable_msi(pcie);

	err = clk_prepare_enable(pcie->pex_clk);
	if (err) {
		dev_err(dev, "failed to enable PEX clock: %d\n", err);
		goto pex_dpd_enable;
	}

	reset_control_deassert(pcie->pex_rst);

	if (pcie->soc->program_uphy) {
		err = tegra_pcie_phy_power_on(pcie);
		if (err < 0) {
			dev_err(dev, "failed to power on PHY(s): %d\n", err);
			goto disable_pex_clk;
		}
	}

	tegra_pcie_apply_pad_settings(pcie);
	tegra_pcie_enable_ports(pcie);

	return 0;

disable_pex_clk:
	reset_control_assert(pcie->pex_rst);
	clk_disable_unprepare(pcie->pex_clk);
pex_dpd_enable:
	pinctrl_pm_select_idle_state(dev);
poweroff:
	tegra_pcie_power_off(pcie);

	return err;
}

static const struct dev_pm_ops tegra_pcie_pm_ops = {
	SET_RUNTIME_PM_OPS(tegra_pcie_pm_suspend, tegra_pcie_pm_resume, NULL)
	SET_NOIRQ_SYSTEM_SLEEP_PM_OPS(tegra_pcie_pm_suspend,
				      tegra_pcie_pm_resume)
};

static struct platform_driver tegra_pcie_driver = {
	.driver = {
		.name = "tegra-pcie",
		.of_match_table = tegra_pcie_of_match,
		.suppress_bind_attrs = true,
		.pm = &tegra_pcie_pm_ops,
	},
	.probe = tegra_pcie_probe,
	.remove = tegra_pcie_remove,
};
module_platform_driver(tegra_pcie_driver);
MODULE_LICENSE("GPL");<|MERGE_RESOLUTION|>--- conflicted
+++ resolved
@@ -2618,11 +2618,7 @@
 	pcie->debugfs = debugfs_create_dir("pcie", NULL);
 
 	debugfs_create_file("ports", S_IFREG | S_IRUGO, pcie->debugfs, pcie,
-<<<<<<< HEAD
-			    &tegra_pcie_ports_ops);
-=======
 			    &tegra_pcie_ports_fops);
->>>>>>> 7d2a07b7
 }
 
 static int tegra_pcie_probe(struct platform_device *pdev)
