--- conflicted
+++ resolved
@@ -346,10 +346,6 @@
 }
 
 const struct pci_ecam_ops pci_thunder_ecam_ops = {
-<<<<<<< HEAD
-	.bus_shift	= 20,
-=======
->>>>>>> 7d2a07b7
 	.pci_ops	= {
 		.map_bus        = pci_ecam_map_bus,
 		.read           = thunder_ecam_config_read,
