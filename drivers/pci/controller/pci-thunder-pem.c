// SPDX-License-Identifier: GPL-2.0
/*
 * Copyright (C) 2015 - 2016 Cavium, Inc.
 */

#include <linux/bitfield.h>
#include <linux/kernel.h>
#include <linux/init.h>
#include <linux/pci.h>
#include <linux/of_address.h>
#include <linux/of_pci.h>
#include <linux/pci-acpi.h>
#include <linux/pci-ecam.h>
#include <linux/platform_device.h>
#include <linux/io-64-nonatomic-lo-hi.h>
#include "../pci.h"

#if defined(CONFIG_PCI_HOST_THUNDER_PEM) || (defined(CONFIG_ACPI) && defined(CONFIG_PCI_QUIRKS))

#define PEM_CFG_WR 0x28
#define PEM_CFG_RD 0x30

/*
 * Enhanced Configuration Access Mechanism (ECAM)
 *
 * N.B. This is a non-standard platform-specific ECAM bus shift value.  For
 * standard values defined in the PCI Express Base Specification see
 * include/linux/pci-ecam.h.
 */
#define THUNDER_PCIE_ECAM_BUS_SHIFT	24

struct thunder_pem_pci {
	u32		ea_entry[3];
	void __iomem	*pem_reg_base;
};

static int thunder_pem_bridge_read(struct pci_bus *bus, unsigned int devfn,
				   int where, int size, u32 *val)
{
	u64 read_val, tmp_val;
	struct pci_config_window *cfg = bus->sysdata;
	struct thunder_pem_pci *pem_pci = (struct thunder_pem_pci *)cfg->priv;

	if (devfn != 0 || where >= 2048) {
		*val = ~0;
		return PCIBIOS_DEVICE_NOT_FOUND;
	}

	/*
	 * 32-bit accesses only.  Write the address to the low order
	 * bits of PEM_CFG_RD, then trigger the read by reading back.
	 * The config data lands in the upper 32-bits of PEM_CFG_RD.
	 */
	read_val = where & ~3ull;
	writeq(read_val, pem_pci->pem_reg_base + PEM_CFG_RD);
	read_val = readq(pem_pci->pem_reg_base + PEM_CFG_RD);
	read_val >>= 32;

	/*
	 * The config space contains some garbage, fix it up.  Also
	 * synthesize an EA capability for the BAR used by MSI-X.
	 */
	switch (where & ~3) {
	case 0x40:
		read_val &= 0xffff00ff;
		read_val |= 0x00007000; /* Skip MSI CAP */
		break;
	case 0x70: /* Express Cap */
		/*
		 * Change PME interrupt to vector 2 on T88 where it
		 * reads as 0, else leave it alone.
		 */
		if (!(read_val & (0x1f << 25)))
			read_val |= (2u << 25);
		break;
	case 0xb0: /* MSI-X Cap */
		/* TableSize=2 or 4, Next Cap is EA */
		read_val &= 0xc00000ff;
		/*
		 * If Express Cap(0x70) raw PME vector reads as 0 we are on
		 * T88 and TableSize is reported as 4, else TableSize
		 * is 2.
		 */
		writeq(0x70, pem_pci->pem_reg_base + PEM_CFG_RD);
		tmp_val = readq(pem_pci->pem_reg_base + PEM_CFG_RD);
		tmp_val >>= 32;
		if (!(tmp_val & (0x1f << 25)))
			read_val |= 0x0003bc00;
		else
			read_val |= 0x0001bc00;
		break;
	case 0xb4:
		/* Table offset=0, BIR=0 */
		read_val = 0x00000000;
		break;
	case 0xb8:
		/* BPA offset=0xf0000, BIR=0 */
		read_val = 0x000f0000;
		break;
	case 0xbc:
		/* EA, 1 entry, no next Cap */
		read_val = 0x00010014;
		break;
	case 0xc0:
		/* DW2 for type-1 */
		read_val = 0x00000000;
		break;
	case 0xc4:
		/* Entry BEI=0, PP=0x00, SP=0xff, ES=3 */
		read_val = 0x80ff0003;
		break;
	case 0xc8:
		read_val = pem_pci->ea_entry[0];
		break;
	case 0xcc:
		read_val = pem_pci->ea_entry[1];
		break;
	case 0xd0:
		read_val = pem_pci->ea_entry[2];
		break;
	default:
		break;
	}
	read_val >>= (8 * (where & 3));
	switch (size) {
	case 1:
		read_val &= 0xff;
		break;
	case 2:
		read_val &= 0xffff;
		break;
	default:
		break;
	}
	*val = read_val;
	return PCIBIOS_SUCCESSFUL;
}

static int thunder_pem_config_read(struct pci_bus *bus, unsigned int devfn,
				   int where, int size, u32 *val)
{
	struct pci_config_window *cfg = bus->sysdata;

	if (bus->number < cfg->busr.start ||
	    bus->number > cfg->busr.end)
		return PCIBIOS_DEVICE_NOT_FOUND;

	/*
	 * The first device on the bus is the PEM PCIe bridge.
	 * Special case its config access.
	 */
	if (bus->number == cfg->busr.start)
		return thunder_pem_bridge_read(bus, devfn, where, size, val);

	return pci_generic_config_read(bus, devfn, where, size, val);
}

/*
 * Some of the w1c_bits below also include read-only or non-writable
 * reserved bits, this makes the code simpler and is OK as the bits
 * are not affected by writing zeros to them.
 */
static u32 thunder_pem_bridge_w1c_bits(u64 where_aligned)
{
	u32 w1c_bits = 0;

	switch (where_aligned) {
	case 0x04: /* Command/Status */
	case 0x1c: /* Base and I/O Limit/Secondary Status */
		w1c_bits = 0xff000000;
		break;
	case 0x44: /* Power Management Control and Status */
		w1c_bits = 0xfffffe00;
		break;
	case 0x78: /* Device Control/Device Status */
	case 0x80: /* Link Control/Link Status */
	case 0x88: /* Slot Control/Slot Status */
	case 0x90: /* Root Status */
	case 0xa0: /* Link Control 2 Registers/Link Status 2 */
		w1c_bits = 0xffff0000;
		break;
	case 0x104: /* Uncorrectable Error Status */
	case 0x110: /* Correctable Error Status */
	case 0x130: /* Error Status */
	case 0x160: /* Link Control 4 */
		w1c_bits = 0xffffffff;
		break;
	default:
		break;
	}
	return w1c_bits;
}

/* Some bits must be written to one so they appear to be read-only. */
static u32 thunder_pem_bridge_w1_bits(u64 where_aligned)
{
	u32 w1_bits;

	switch (where_aligned) {
	case 0x1c: /* I/O Base / I/O Limit, Secondary Status */
		/* Force 32-bit I/O addressing. */
		w1_bits = 0x0101;
		break;
	case 0x24: /* Prefetchable Memory Base / Prefetchable Memory Limit */
		/* Force 64-bit addressing */
		w1_bits = 0x00010001;
		break;
	default:
		w1_bits = 0;
		break;
	}
	return w1_bits;
}

static int thunder_pem_bridge_write(struct pci_bus *bus, unsigned int devfn,
				    int where, int size, u32 val)
{
	struct pci_config_window *cfg = bus->sysdata;
	struct thunder_pem_pci *pem_pci = (struct thunder_pem_pci *)cfg->priv;
	u64 write_val, read_val;
	u64 where_aligned = where & ~3ull;
	u32 mask = 0;


	if (devfn != 0 || where >= 2048)
		return PCIBIOS_DEVICE_NOT_FOUND;

	/*
	 * 32-bit accesses only.  If the write is for a size smaller
	 * than 32-bits, we must first read the 32-bit value and merge
	 * in the desired bits and then write the whole 32-bits back
	 * out.
	 */
	switch (size) {
	case 1:
		writeq(where_aligned, pem_pci->pem_reg_base + PEM_CFG_RD);
		read_val = readq(pem_pci->pem_reg_base + PEM_CFG_RD);
		read_val >>= 32;
		mask = ~(0xff << (8 * (where & 3)));
		read_val &= mask;
		val = (val & 0xff) << (8 * (where & 3));
		val |= (u32)read_val;
		break;
	case 2:
		writeq(where_aligned, pem_pci->pem_reg_base + PEM_CFG_RD);
		read_val = readq(pem_pci->pem_reg_base + PEM_CFG_RD);
		read_val >>= 32;
		mask = ~(0xffff << (8 * (where & 3)));
		read_val &= mask;
		val = (val & 0xffff) << (8 * (where & 3));
		val |= (u32)read_val;
		break;
	default:
		break;
	}

	/*
	 * By expanding the write width to 32 bits, we may
	 * inadvertently hit some W1C bits that were not intended to
	 * be written.  Calculate the mask that must be applied to the
	 * data to be written to avoid these cases.
	 */
	if (mask) {
		u32 w1c_bits = thunder_pem_bridge_w1c_bits(where);

		if (w1c_bits) {
			mask &= w1c_bits;
			val &= ~mask;
		}
	}

	/*
	 * Some bits must be read-only with value of one.  Since the
	 * access method allows these to be cleared if a zero is
	 * written, force them to one before writing.
	 */
	val |= thunder_pem_bridge_w1_bits(where_aligned);

	/*
	 * Low order bits are the config address, the high order 32
	 * bits are the data to be written.
	 */
	write_val = (((u64)val) << 32) | where_aligned;
	writeq(write_val, pem_pci->pem_reg_base + PEM_CFG_WR);
	return PCIBIOS_SUCCESSFUL;
}

static int thunder_pem_config_write(struct pci_bus *bus, unsigned int devfn,
				    int where, int size, u32 val)
{
	struct pci_config_window *cfg = bus->sysdata;

	if (bus->number < cfg->busr.start ||
	    bus->number > cfg->busr.end)
		return PCIBIOS_DEVICE_NOT_FOUND;
	/*
	 * The first device on the bus is the PEM PCIe bridge.
	 * Special case its config access.
	 */
	if (bus->number == cfg->busr.start)
		return thunder_pem_bridge_write(bus, devfn, where, size, val);


	return pci_generic_config_write(bus, devfn, where, size, val);
}

static int thunder_pem_init(struct device *dev, struct pci_config_window *cfg,
			    struct resource *res_pem)
{
	struct thunder_pem_pci *pem_pci;
	resource_size_t bar4_start;

	pem_pci = devm_kzalloc(dev, sizeof(*pem_pci), GFP_KERNEL);
	if (!pem_pci)
		return -ENOMEM;

	pem_pci->pem_reg_base = devm_ioremap(dev, res_pem->start, 0x10000);
	if (!pem_pci->pem_reg_base)
		return -ENOMEM;

	/*
	 * The MSI-X BAR for the PEM and AER interrupts is located at
	 * a fixed offset from the PEM register base.  Generate a
	 * fragment of the synthesized Enhanced Allocation capability
	 * structure here for the BAR.
	 */
	bar4_start = res_pem->start + 0xf00000;
	pem_pci->ea_entry[0] = lower_32_bits(bar4_start) | 2;
	pem_pci->ea_entry[1] = lower_32_bits(res_pem->end - bar4_start) & ~3u;
	pem_pci->ea_entry[2] = upper_32_bits(bar4_start);

	cfg->priv = pem_pci;
	return 0;
}

#if defined(CONFIG_ACPI) && defined(CONFIG_PCI_QUIRKS)

#define PEM_RES_BASE		0x87e0c0000000ULL
#define PEM_NODE_MASK		GENMASK_ULL(45, 44)
#define PEM_INDX_MASK		GENMASK_ULL(26, 24)
#define PEM_MIN_DOM_IN_NODE	4
#define PEM_MAX_DOM_IN_NODE	10

static void thunder_pem_reserve_range(struct device *dev, int seg,
				      struct resource *r)
{
	resource_size_t start = r->start, end = r->end;
	struct resource *res;
	const char *regionid;

	regionid = kasprintf(GFP_KERNEL, "PEM RC:%d", seg);
	if (!regionid)
		return;

	res = request_mem_region(start, end - start + 1, regionid);
	if (res)
		res->flags &= ~IORESOURCE_BUSY;
	else
		kfree(regionid);

	dev_info(dev, "%pR %s reserved\n", r,
		 res ? "has been" : "could not be");
}

static void thunder_pem_legacy_fw(struct acpi_pci_root *root,
				 struct resource *res_pem)
{
	int node = acpi_get_node(root->device->handle);
	int index;

	if (node == NUMA_NO_NODE)
		node = 0;

	index = root->segment - PEM_MIN_DOM_IN_NODE;
	index -= node * PEM_MAX_DOM_IN_NODE;
	res_pem->start = PEM_RES_BASE | FIELD_PREP(PEM_NODE_MASK, node) |
					FIELD_PREP(PEM_INDX_MASK, index);
	res_pem->flags = IORESOURCE_MEM;
}

static int thunder_pem_acpi_init(struct pci_config_window *cfg)
{
	struct device *dev = cfg->parent;
	struct acpi_device *adev = to_acpi_device(dev);
	struct acpi_pci_root *root = acpi_driver_data(adev);
	struct resource *res_pem;
	int ret;

	res_pem = devm_kzalloc(&adev->dev, sizeof(*res_pem), GFP_KERNEL);
	if (!res_pem)
		return -ENOMEM;

	ret = acpi_get_rc_resources(dev, "CAVA02B", root->segment, res_pem);

	/*
	 * If we fail to gather resources it means that we run with old
	 * FW where we need to calculate PEM-specific resources manually.
	 */
	if (ret) {
		thunder_pem_legacy_fw(root, res_pem);
		/*
		 * Reserve 64K size PEM specific resources. The full 16M range
		 * size is required for thunder_pem_init() call.
		 */
		res_pem->end = res_pem->start + SZ_64K - 1;
		thunder_pem_reserve_range(dev, root->segment, res_pem);
		res_pem->end = res_pem->start + SZ_16M - 1;

		/* Reserve PCI configuration space as well. */
		thunder_pem_reserve_range(dev, root->segment, &cfg->res);
	}

	return thunder_pem_init(dev, cfg, res_pem);
}

const struct pci_ecam_ops thunder_pem_ecam_ops = {
<<<<<<< HEAD
	.bus_shift	= 24,
=======
	.bus_shift	= THUNDER_PCIE_ECAM_BUS_SHIFT,
>>>>>>> 7d2a07b7
	.init		= thunder_pem_acpi_init,
	.pci_ops	= {
		.map_bus	= pci_ecam_map_bus,
		.read		= thunder_pem_config_read,
		.write		= thunder_pem_config_write,
	}
};

#endif

#ifdef CONFIG_PCI_HOST_THUNDER_PEM

static int thunder_pem_platform_init(struct pci_config_window *cfg)
{
	struct device *dev = cfg->parent;
	struct platform_device *pdev = to_platform_device(dev);
	struct resource *res_pem;

	if (!dev->of_node)
		return -EINVAL;

	/*
	 * The second register range is the PEM bridge to the PCIe
	 * bus.  It has a different config access method than those
	 * devices behind the bridge.
	 */
	res_pem = platform_get_resource(pdev, IORESOURCE_MEM, 1);
	if (!res_pem) {
		dev_err(dev, "missing \"reg[1]\"property\n");
		return -EINVAL;
	}

	return thunder_pem_init(dev, cfg, res_pem);
}

static const struct pci_ecam_ops pci_thunder_pem_ops = {
<<<<<<< HEAD
	.bus_shift	= 24,
=======
	.bus_shift	= THUNDER_PCIE_ECAM_BUS_SHIFT,
>>>>>>> 7d2a07b7
	.init		= thunder_pem_platform_init,
	.pci_ops	= {
		.map_bus	= pci_ecam_map_bus,
		.read		= thunder_pem_config_read,
		.write		= thunder_pem_config_write,
	}
};

static const struct of_device_id thunder_pem_of_match[] = {
	{
		.compatible = "cavium,pci-host-thunder-pem",
		.data = &pci_thunder_pem_ops,
	},
	{ },
};

static struct platform_driver thunder_pem_driver = {
	.driver = {
		.name = KBUILD_MODNAME,
		.of_match_table = thunder_pem_of_match,
		.suppress_bind_attrs = true,
	},
	.probe = pci_host_common_probe,
};
builtin_platform_driver(thunder_pem_driver);

#endif
#endif<|MERGE_RESOLUTION|>--- conflicted
+++ resolved
@@ -414,11 +414,7 @@
 }
 
 const struct pci_ecam_ops thunder_pem_ecam_ops = {
-<<<<<<< HEAD
-	.bus_shift	= 24,
-=======
 	.bus_shift	= THUNDER_PCIE_ECAM_BUS_SHIFT,
->>>>>>> 7d2a07b7
 	.init		= thunder_pem_acpi_init,
 	.pci_ops	= {
 		.map_bus	= pci_ecam_map_bus,
@@ -455,11 +451,7 @@
 }
 
 static const struct pci_ecam_ops pci_thunder_pem_ops = {
-<<<<<<< HEAD
-	.bus_shift	= 24,
-=======
 	.bus_shift	= THUNDER_PCIE_ECAM_BUS_SHIFT,
->>>>>>> 7d2a07b7
 	.init		= thunder_pem_platform_init,
 	.pci_ops	= {
 		.map_bus	= pci_ecam_map_bus,
