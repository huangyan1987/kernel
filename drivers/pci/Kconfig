--- conflicted
+++ resolved
@@ -145,13 +145,8 @@
 	  If unsure, say N.
 
 config PCI_IOAPIC
-<<<<<<< HEAD
-	tristate "PCI IO-APIC hotplug support" if X86
+	bool "PCI IO-APIC hotplug support" if X86
 	depends on PCI && !XEN
-=======
-	bool "PCI IO-APIC hotplug support" if X86
-	depends on PCI
->>>>>>> cfbf8d48
 	depends on ACPI
 	depends on X86_IO_APIC
 	default !X86
