/*
 * Copyright (c) Microsoft Corporation.
 *
 * Author:
 *   Jake Oshins <jakeo@microsoft.com>
 *
 * This driver acts as a paravirtual front-end for PCI Express root buses.
 * When a PCI Express function (either an entire device or an SR-IOV
 * Virtual Function) is being passed through to the VM, this driver exposes
 * a new bus to the guest VM.  This is modeled as a root PCI bus because
 * no bridges are being exposed to the VM.  In fact, with a "Generation 2"
 * VM within Hyper-V, there may seem to be no PCI bus at all in the VM
 * until a device as been exposed using this driver.
 *
 * Each root PCI bus has its own PCI domain, which is called "Segment" in
 * the PCI Firmware Specifications.  Thus while each device passed through
 * to the VM using this front-end will appear at "device 0", the domain will
 * be unique.  Typically, each bus will have one PCI function on it, though
 * this driver does support more than one.
 *
 * In order to map the interrupts from the device through to the guest VM,
 * this driver also implements an IRQ Domain, which handles interrupts (either
 * MSI or MSI-X) associated with the functions on the bus.  As interrupts are
 * set up, torn down, or reaffined, this driver communicates with the
 * underlying hypervisor to adjust the mappings in the I/O MMU so that each
 * interrupt will be delivered to the correct virtual processor at the right
 * vector.  This driver does not support level-triggered (line-based)
 * interrupts, and will report that the Interrupt Line register in the
 * function's configuration space is zero.
 *
 * The rest of this driver mostly maps PCI concepts onto underlying Hyper-V
 * facilities.  For instance, the configuration space of a function exposed
 * by Hyper-V is mapped into a single page of memory space, and the
 * read and write handlers for config space must be aware of this mechanism.
 * Similarly, device setup and teardown involves messages sent to and from
 * the PCI back-end driver in Hyper-V.
 *
 * This program is free software; you can redistribute it and/or modify it
 * under the terms of the GNU General Public License version 2 as published
 * by the Free Software Foundation.
 *
 * This program is distributed in the hope that it will be useful, but
 * WITHOUT ANY WARRANTY; without even the implied warranty of
 * MERCHANTABILITY OR FITNESS FOR A PARTICULAR PURPOSE, GOOD TITLE or
 * NON INFRINGEMENT.  See the GNU General Public License for more
 * details.
 *
 */

#include <linux/kernel.h>
#include <linux/module.h>
#include <linux/pci.h>
#include <linux/delay.h>
#include <linux/semaphore.h>
#include <linux/irqdomain.h>
#include <asm/irqdomain.h>
#include <asm/apic.h>
#include <linux/msi.h>
#include <linux/hyperv.h>
#include <linux/refcount.h>
#include <asm/mshyperv.h>

/*
 * Protocol versions. The low word is the minor version, the high word the
 * major version.
 */

#define PCI_MAKE_VERSION(major, minor) ((u32)(((major) << 16) | (minor)))
#define PCI_MAJOR_VERSION(version) ((u32)(version) >> 16)
#define PCI_MINOR_VERSION(version) ((u32)(version) & 0xff)

enum pci_protocol_version_t {
	PCI_PROTOCOL_VERSION_1_1 = PCI_MAKE_VERSION(1, 1),	/* Win10 */
	PCI_PROTOCOL_VERSION_1_2 = PCI_MAKE_VERSION(1, 2),	/* RS1 */
};

#define CPU_AFFINITY_ALL	-1ULL

/*
 * Supported protocol versions in the order of probing - highest go
 * first.
 */
static enum pci_protocol_version_t pci_protocol_versions[] = {
	PCI_PROTOCOL_VERSION_1_2,
	PCI_PROTOCOL_VERSION_1_1,
};

/*
 * Protocol version negotiated by hv_pci_protocol_negotiation().
 */
static enum pci_protocol_version_t pci_protocol_version;

#define PCI_CONFIG_MMIO_LENGTH	0x2000
#define CFG_PAGE_OFFSET 0x1000
#define CFG_PAGE_SIZE (PCI_CONFIG_MMIO_LENGTH - CFG_PAGE_OFFSET)

#define MAX_SUPPORTED_MSI_MESSAGES 0x400

#define STATUS_REVISION_MISMATCH 0xC0000059

/* space for 32bit serial number as string */
#define SLOT_NAME_SIZE 11

/*
 * Message Types
 */

enum pci_message_type {
	/*
	 * Version 1.1
	 */
	PCI_MESSAGE_BASE                = 0x42490000,
	PCI_BUS_RELATIONS               = PCI_MESSAGE_BASE + 0,
	PCI_QUERY_BUS_RELATIONS         = PCI_MESSAGE_BASE + 1,
	PCI_POWER_STATE_CHANGE          = PCI_MESSAGE_BASE + 4,
	PCI_QUERY_RESOURCE_REQUIREMENTS = PCI_MESSAGE_BASE + 5,
	PCI_QUERY_RESOURCE_RESOURCES    = PCI_MESSAGE_BASE + 6,
	PCI_BUS_D0ENTRY                 = PCI_MESSAGE_BASE + 7,
	PCI_BUS_D0EXIT                  = PCI_MESSAGE_BASE + 8,
	PCI_READ_BLOCK                  = PCI_MESSAGE_BASE + 9,
	PCI_WRITE_BLOCK                 = PCI_MESSAGE_BASE + 0xA,
	PCI_EJECT                       = PCI_MESSAGE_BASE + 0xB,
	PCI_QUERY_STOP                  = PCI_MESSAGE_BASE + 0xC,
	PCI_REENABLE                    = PCI_MESSAGE_BASE + 0xD,
	PCI_QUERY_STOP_FAILED           = PCI_MESSAGE_BASE + 0xE,
	PCI_EJECTION_COMPLETE           = PCI_MESSAGE_BASE + 0xF,
	PCI_RESOURCES_ASSIGNED          = PCI_MESSAGE_BASE + 0x10,
	PCI_RESOURCES_RELEASED          = PCI_MESSAGE_BASE + 0x11,
	PCI_INVALIDATE_BLOCK            = PCI_MESSAGE_BASE + 0x12,
	PCI_QUERY_PROTOCOL_VERSION      = PCI_MESSAGE_BASE + 0x13,
	PCI_CREATE_INTERRUPT_MESSAGE    = PCI_MESSAGE_BASE + 0x14,
	PCI_DELETE_INTERRUPT_MESSAGE    = PCI_MESSAGE_BASE + 0x15,
	PCI_RESOURCES_ASSIGNED2		= PCI_MESSAGE_BASE + 0x16,
	PCI_CREATE_INTERRUPT_MESSAGE2	= PCI_MESSAGE_BASE + 0x17,
	PCI_DELETE_INTERRUPT_MESSAGE2	= PCI_MESSAGE_BASE + 0x18, /* unused */
	PCI_MESSAGE_MAXIMUM
};

/*
 * Structures defining the virtual PCI Express protocol.
 */

union pci_version {
	struct {
		u16 minor_version;
		u16 major_version;
	} parts;
	u32 version;
} __packed;

/*
 * Function numbers are 8-bits wide on Express, as interpreted through ARI,
 * which is all this driver does.  This representation is the one used in
 * Windows, which is what is expected when sending this back and forth with
 * the Hyper-V parent partition.
 */
union win_slot_encoding {
	struct {
		u32	dev:5;
		u32	func:3;
		u32	reserved:24;
	} bits;
	u32 slot;
} __packed;

/*
 * Pretty much as defined in the PCI Specifications.
 */
struct pci_function_description {
	u16	v_id;	/* vendor ID */
	u16	d_id;	/* device ID */
	u8	rev;
	u8	prog_intf;
	u8	subclass;
	u8	base_class;
	u32	subsystem_id;
	union win_slot_encoding win_slot;
	u32	ser;	/* serial number */
} __packed;

/**
 * struct hv_msi_desc
 * @vector:		IDT entry
 * @delivery_mode:	As defined in Intel's Programmer's
 *			Reference Manual, Volume 3, Chapter 8.
 * @vector_count:	Number of contiguous entries in the
 *			Interrupt Descriptor Table that are
 *			occupied by this Message-Signaled
 *			Interrupt. For "MSI", as first defined
 *			in PCI 2.2, this can be between 1 and
 *			32. For "MSI-X," as first defined in PCI
 *			3.0, this must be 1, as each MSI-X table
 *			entry would have its own descriptor.
 * @reserved:		Empty space
 * @cpu_mask:		All the target virtual processors.
 */
struct hv_msi_desc {
	u8	vector;
	u8	delivery_mode;
	u16	vector_count;
	u32	reserved;
	u64	cpu_mask;
} __packed;

/**
 * struct hv_msi_desc2 - 1.2 version of hv_msi_desc
 * @vector:		IDT entry
 * @delivery_mode:	As defined in Intel's Programmer's
 *			Reference Manual, Volume 3, Chapter 8.
 * @vector_count:	Number of contiguous entries in the
 *			Interrupt Descriptor Table that are
 *			occupied by this Message-Signaled
 *			Interrupt. For "MSI", as first defined
 *			in PCI 2.2, this can be between 1 and
 *			32. For "MSI-X," as first defined in PCI
 *			3.0, this must be 1, as each MSI-X table
 *			entry would have its own descriptor.
 * @processor_count:	number of bits enabled in array.
 * @processor_array:	All the target virtual processors.
 */
struct hv_msi_desc2 {
	u8	vector;
	u8	delivery_mode;
	u16	vector_count;
	u16	processor_count;
	u16	processor_array[32];
} __packed;

/**
 * struct tran_int_desc
 * @reserved:		unused, padding
 * @vector_count:	same as in hv_msi_desc
 * @data:		This is the "data payload" value that is
 *			written by the device when it generates
 *			a message-signaled interrupt, either MSI
 *			or MSI-X.
 * @address:		This is the address to which the data
 *			payload is written on interrupt
 *			generation.
 */
struct tran_int_desc {
	u16	reserved;
	u16	vector_count;
	u32	data;
	u64	address;
} __packed;

/*
 * A generic message format for virtual PCI.
 * Specific message formats are defined later in the file.
 */

struct pci_message {
	u32 type;
} __packed;

struct pci_child_message {
	struct pci_message message_type;
	union win_slot_encoding wslot;
} __packed;

struct pci_incoming_message {
	struct vmpacket_descriptor hdr;
	struct pci_message message_type;
} __packed;

struct pci_response {
	struct vmpacket_descriptor hdr;
	s32 status;			/* negative values are failures */
} __packed;

struct pci_packet {
	void (*completion_func)(void *context, struct pci_response *resp,
				int resp_packet_size);
	void *compl_ctxt;

	struct pci_message message[0];
};

/*
 * Specific message types supporting the PCI protocol.
 */

/*
 * Version negotiation message. Sent from the guest to the host.
 * The guest is free to try different versions until the host
 * accepts the version.
 *
 * pci_version: The protocol version requested.
 * is_last_attempt: If TRUE, this is the last version guest will request.
 * reservedz: Reserved field, set to zero.
 */

struct pci_version_request {
	struct pci_message message_type;
	u32 protocol_version;
} __packed;

/*
 * Bus D0 Entry.  This is sent from the guest to the host when the virtual
 * bus (PCI Express port) is ready for action.
 */

struct pci_bus_d0_entry {
	struct pci_message message_type;
	u32 reserved;
	u64 mmio_base;
} __packed;

struct pci_bus_relations {
	struct pci_incoming_message incoming;
	u32 device_count;
	struct pci_function_description func[0];
} __packed;

struct pci_q_res_req_response {
	struct vmpacket_descriptor hdr;
	s32 status;			/* negative values are failures */
	u32 probed_bar[6];
} __packed;

struct pci_set_power {
	struct pci_message message_type;
	union win_slot_encoding wslot;
	u32 power_state;		/* In Windows terms */
	u32 reserved;
} __packed;

struct pci_set_power_response {
	struct vmpacket_descriptor hdr;
	s32 status;			/* negative values are failures */
	union win_slot_encoding wslot;
	u32 resultant_state;		/* In Windows terms */
	u32 reserved;
} __packed;

struct pci_resources_assigned {
	struct pci_message message_type;
	union win_slot_encoding wslot;
	u8 memory_range[0x14][6];	/* not used here */
	u32 msi_descriptors;
	u32 reserved[4];
} __packed;

struct pci_resources_assigned2 {
	struct pci_message message_type;
	union win_slot_encoding wslot;
	u8 memory_range[0x14][6];	/* not used here */
	u32 msi_descriptor_count;
	u8 reserved[70];
} __packed;

struct pci_create_interrupt {
	struct pci_message message_type;
	union win_slot_encoding wslot;
	struct hv_msi_desc int_desc;
} __packed;

struct pci_create_int_response {
	struct pci_response response;
	u32 reserved;
	struct tran_int_desc int_desc;
} __packed;

struct pci_create_interrupt2 {
	struct pci_message message_type;
	union win_slot_encoding wslot;
	struct hv_msi_desc2 int_desc;
} __packed;

struct pci_delete_interrupt {
	struct pci_message message_type;
	union win_slot_encoding wslot;
	struct tran_int_desc int_desc;
} __packed;

struct pci_dev_incoming {
	struct pci_incoming_message incoming;
	union win_slot_encoding wslot;
} __packed;

struct pci_eject_response {
	struct pci_message message_type;
	union win_slot_encoding wslot;
	u32 status;
} __packed;

static int pci_ring_size = (4 * PAGE_SIZE);

/*
 * Definitions or interrupt steering hypercall.
 */
#define HV_PARTITION_ID_SELF		((u64)-1)
#define HVCALL_RETARGET_INTERRUPT	0x7e

struct hv_interrupt_entry {
	u32	source;			/* 1 for MSI(-X) */
	u32	reserved1;
	u32	address;
	u32	data;
};

/*
 * flags for hv_device_interrupt_target.flags
 */
#define HV_DEVICE_INTERRUPT_TARGET_MULTICAST		1
#define HV_DEVICE_INTERRUPT_TARGET_PROCESSOR_SET	2

struct hv_device_interrupt_target {
	u32	vector;
	u32	flags;
	union {
		u64		 vp_mask;
		struct hv_vpset vp_set;
	};
};

struct retarget_msi_interrupt {
	u64	partition_id;		/* use "self" */
	u64	device_id;
	struct hv_interrupt_entry int_entry;
	u64	reserved2;
	struct hv_device_interrupt_target int_target;
} __packed __aligned(8);

/*
 * Driver specific state.
 */

enum hv_pcibus_state {
	hv_pcibus_init = 0,
	hv_pcibus_probed,
	hv_pcibus_installed,
	hv_pcibus_removed,
	hv_pcibus_maximum
};

struct hv_pcibus_device {
	struct pci_sysdata sysdata;
	enum hv_pcibus_state state;
	refcount_t remove_lock;
	struct hv_device *hdev;
	resource_size_t low_mmio_space;
	resource_size_t high_mmio_space;
	struct resource *mem_config;
	struct resource *low_mmio_res;
	struct resource *high_mmio_res;
	struct completion *survey_event;
	struct completion remove_event;
	struct pci_bus *pci_bus;
	spinlock_t config_lock;	/* Avoid two threads writing index page */
	spinlock_t device_list_lock;	/* Protect lists below */
	void __iomem *cfg_addr;

	struct list_head resources_for_children;

	struct list_head children;
	struct list_head dr_list;

	struct msi_domain_info msi_info;
	struct msi_controller msi_chip;
	struct irq_domain *irq_domain;

	spinlock_t retarget_msi_interrupt_lock;

	struct workqueue_struct *wq;

	/* hypercall arg, must not cross page boundary */
	struct retarget_msi_interrupt retarget_msi_interrupt_params;

	/*
	 * Don't put anything here: retarget_msi_interrupt_params must be last
	 */
};

/*
 * Tracks "Device Relations" messages from the host, which must be both
 * processed in order and deferred so that they don't run in the context
 * of the incoming packet callback.
 */
struct hv_dr_work {
	struct work_struct wrk;
	struct hv_pcibus_device *bus;
};

struct hv_dr_state {
	struct list_head list_entry;
	u32 device_count;
	struct pci_function_description func[0];
};

enum hv_pcichild_state {
	hv_pcichild_init = 0,
	hv_pcichild_requirements,
	hv_pcichild_resourced,
	hv_pcichild_ejecting,
	hv_pcichild_maximum
};

struct hv_pci_dev {
	/* List protected by pci_rescan_remove_lock */
	struct list_head list_entry;
	refcount_t refs;
	enum hv_pcichild_state state;
	struct pci_slot *pci_slot;
	struct pci_function_description desc;
	bool reported_missing;
	struct hv_pcibus_device *hbus;
	struct work_struct wrk;

	/*
	 * What would be observed if one wrote 0xFFFFFFFF to a BAR and then
	 * read it back, for each of the BAR offsets within config space.
	 */
	u32 probed_bar[6];
};

struct hv_pci_compl {
	struct completion host_event;
	s32 completion_status;
};

static void hv_pci_onchannelcallback(void *context);

/**
 * hv_pci_generic_compl() - Invoked for a completion packet
 * @context:		Set up by the sender of the packet.
 * @resp:		The response packet
 * @resp_packet_size:	Size in bytes of the packet
 *
 * This function is used to trigger an event and report status
 * for any message for which the completion packet contains a
 * status and nothing else.
 */
static void hv_pci_generic_compl(void *context, struct pci_response *resp,
				 int resp_packet_size)
{
	struct hv_pci_compl *comp_pkt = context;

	if (resp_packet_size >= offsetofend(struct pci_response, status))
		comp_pkt->completion_status = resp->status;
	else
		comp_pkt->completion_status = -1;

	complete(&comp_pkt->host_event);
}

static struct hv_pci_dev *get_pcichild_wslot(struct hv_pcibus_device *hbus,
						u32 wslot);

static void get_pcichild(struct hv_pci_dev *hpdev)
{
	refcount_inc(&hpdev->refs);
}

static void put_pcichild(struct hv_pci_dev *hpdev)
{
	if (refcount_dec_and_test(&hpdev->refs))
		kfree(hpdev);
}

static void get_hvpcibus(struct hv_pcibus_device *hv_pcibus);
static void put_hvpcibus(struct hv_pcibus_device *hv_pcibus);

/*
 * There is no good way to get notified from vmbus_onoffer_rescind(),
 * so let's use polling here, since this is not a hot path.
 */
static int wait_for_response(struct hv_device *hdev,
			     struct completion *comp)
{
	while (true) {
		if (hdev->channel->rescind) {
			dev_warn_once(&hdev->device, "The device is gone.\n");
			return -ENODEV;
		}

		if (wait_for_completion_timeout(comp, HZ / 10))
			break;
	}

	return 0;
}

/**
 * devfn_to_wslot() - Convert from Linux PCI slot to Windows
 * @devfn:	The Linux representation of PCI slot
 *
 * Windows uses a slightly different representation of PCI slot.
 *
 * Return: The Windows representation
 */
static u32 devfn_to_wslot(int devfn)
{
	union win_slot_encoding wslot;

	wslot.slot = 0;
	wslot.bits.dev = PCI_SLOT(devfn);
	wslot.bits.func = PCI_FUNC(devfn);

	return wslot.slot;
}

/**
 * wslot_to_devfn() - Convert from Windows PCI slot to Linux
 * @wslot:	The Windows representation of PCI slot
 *
 * Windows uses a slightly different representation of PCI slot.
 *
 * Return: The Linux representation
 */
static int wslot_to_devfn(u32 wslot)
{
	union win_slot_encoding slot_no;

	slot_no.slot = wslot;
	return PCI_DEVFN(slot_no.bits.dev, slot_no.bits.func);
}

/*
 * PCI Configuration Space for these root PCI buses is implemented as a pair
 * of pages in memory-mapped I/O space.  Writing to the first page chooses
 * the PCI function being written or read.  Once the first page has been
 * written to, the following page maps in the entire configuration space of
 * the function.
 */

/**
 * _hv_pcifront_read_config() - Internal PCI config read
 * @hpdev:	The PCI driver's representation of the device
 * @where:	Offset within config space
 * @size:	Size of the transfer
 * @val:	Pointer to the buffer receiving the data
 */
static void _hv_pcifront_read_config(struct hv_pci_dev *hpdev, int where,
				     int size, u32 *val)
{
	unsigned long flags;
	void __iomem *addr = hpdev->hbus->cfg_addr + CFG_PAGE_OFFSET + where;

	/*
	 * If the attempt is to read the IDs or the ROM BAR, simulate that.
	 */
	if (where + size <= PCI_COMMAND) {
		memcpy(val, ((u8 *)&hpdev->desc.v_id) + where, size);
	} else if (where >= PCI_CLASS_REVISION && where + size <=
		   PCI_CACHE_LINE_SIZE) {
		memcpy(val, ((u8 *)&hpdev->desc.rev) + where -
		       PCI_CLASS_REVISION, size);
	} else if (where >= PCI_SUBSYSTEM_VENDOR_ID && where + size <=
		   PCI_ROM_ADDRESS) {
		memcpy(val, (u8 *)&hpdev->desc.subsystem_id + where -
		       PCI_SUBSYSTEM_VENDOR_ID, size);
	} else if (where >= PCI_ROM_ADDRESS && where + size <=
		   PCI_CAPABILITY_LIST) {
		/* ROM BARs are unimplemented */
		*val = 0;
	} else if (where >= PCI_INTERRUPT_LINE && where + size <=
		   PCI_INTERRUPT_PIN) {
		/*
		 * Interrupt Line and Interrupt PIN are hard-wired to zero
		 * because this front-end only supports message-signaled
		 * interrupts.
		 */
		*val = 0;
	} else if (where + size <= CFG_PAGE_SIZE) {
		spin_lock_irqsave(&hpdev->hbus->config_lock, flags);
		/* Choose the function to be read. (See comment above) */
		writel(hpdev->desc.win_slot.slot, hpdev->hbus->cfg_addr);
		/* Make sure the function was chosen before we start reading. */
		mb();
		/* Read from that function's config space. */
		switch (size) {
		case 1:
			*val = readb(addr);
			break;
		case 2:
			*val = readw(addr);
			break;
		default:
			*val = readl(addr);
			break;
		}
		/*
		 * Make sure the read was done before we release the spinlock
		 * allowing consecutive reads/writes.
		 */
		mb();
		spin_unlock_irqrestore(&hpdev->hbus->config_lock, flags);
	} else {
		dev_err(&hpdev->hbus->hdev->device,
			"Attempt to read beyond a function's config space.\n");
	}
}

static u16 hv_pcifront_get_vendor_id(struct hv_pci_dev *hpdev)
{
	u16 ret;
	unsigned long flags;
	void __iomem *addr = hpdev->hbus->cfg_addr + CFG_PAGE_OFFSET +
			     PCI_VENDOR_ID;

	spin_lock_irqsave(&hpdev->hbus->config_lock, flags);

	/* Choose the function to be read. (See comment above) */
	writel(hpdev->desc.win_slot.slot, hpdev->hbus->cfg_addr);
	/* Make sure the function was chosen before we start reading. */
	mb();
	/* Read from that function's config space. */
	ret = readw(addr);
	/*
	 * mb() is not required here, because the spin_unlock_irqrestore()
	 * is a barrier.
	 */

	spin_unlock_irqrestore(&hpdev->hbus->config_lock, flags);

	return ret;
}

/**
 * _hv_pcifront_write_config() - Internal PCI config write
 * @hpdev:	The PCI driver's representation of the device
 * @where:	Offset within config space
 * @size:	Size of the transfer
 * @val:	The data being transferred
 */
static void _hv_pcifront_write_config(struct hv_pci_dev *hpdev, int where,
				      int size, u32 val)
{
	unsigned long flags;
	void __iomem *addr = hpdev->hbus->cfg_addr + CFG_PAGE_OFFSET + where;

	if (where >= PCI_SUBSYSTEM_VENDOR_ID &&
	    where + size <= PCI_CAPABILITY_LIST) {
		/* SSIDs and ROM BARs are read-only */
	} else if (where >= PCI_COMMAND && where + size <= CFG_PAGE_SIZE) {
		spin_lock_irqsave(&hpdev->hbus->config_lock, flags);
		/* Choose the function to be written. (See comment above) */
		writel(hpdev->desc.win_slot.slot, hpdev->hbus->cfg_addr);
		/* Make sure the function was chosen before we start writing. */
		wmb();
		/* Write to that function's config space. */
		switch (size) {
		case 1:
			writeb(val, addr);
			break;
		case 2:
			writew(val, addr);
			break;
		default:
			writel(val, addr);
			break;
		}
		/*
		 * Make sure the write was done before we release the spinlock
		 * allowing consecutive reads/writes.
		 */
		mb();
		spin_unlock_irqrestore(&hpdev->hbus->config_lock, flags);
	} else {
		dev_err(&hpdev->hbus->hdev->device,
			"Attempt to write beyond a function's config space.\n");
	}
}

/**
 * hv_pcifront_read_config() - Read configuration space
 * @bus: PCI Bus structure
 * @devfn: Device/function
 * @where: Offset from base
 * @size: Byte/word/dword
 * @val: Value to be read
 *
 * Return: PCIBIOS_SUCCESSFUL on success
 *	   PCIBIOS_DEVICE_NOT_FOUND on failure
 */
static int hv_pcifront_read_config(struct pci_bus *bus, unsigned int devfn,
				   int where, int size, u32 *val)
{
	struct hv_pcibus_device *hbus =
		container_of(bus->sysdata, struct hv_pcibus_device, sysdata);
	struct hv_pci_dev *hpdev;

	hpdev = get_pcichild_wslot(hbus, devfn_to_wslot(devfn));
	if (!hpdev)
		return PCIBIOS_DEVICE_NOT_FOUND;

	_hv_pcifront_read_config(hpdev, where, size, val);

	put_pcichild(hpdev);
	return PCIBIOS_SUCCESSFUL;
}

/**
 * hv_pcifront_write_config() - Write configuration space
 * @bus: PCI Bus structure
 * @devfn: Device/function
 * @where: Offset from base
 * @size: Byte/word/dword
 * @val: Value to be written to device
 *
 * Return: PCIBIOS_SUCCESSFUL on success
 *	   PCIBIOS_DEVICE_NOT_FOUND on failure
 */
static int hv_pcifront_write_config(struct pci_bus *bus, unsigned int devfn,
				    int where, int size, u32 val)
{
	struct hv_pcibus_device *hbus =
	    container_of(bus->sysdata, struct hv_pcibus_device, sysdata);
	struct hv_pci_dev *hpdev;

	hpdev = get_pcichild_wslot(hbus, devfn_to_wslot(devfn));
	if (!hpdev)
		return PCIBIOS_DEVICE_NOT_FOUND;

	_hv_pcifront_write_config(hpdev, where, size, val);

	put_pcichild(hpdev);
	return PCIBIOS_SUCCESSFUL;
}

/* PCIe operations */
static struct pci_ops hv_pcifront_ops = {
	.read  = hv_pcifront_read_config,
	.write = hv_pcifront_write_config,
};

/* Interrupt management hooks */
static void hv_int_desc_free(struct hv_pci_dev *hpdev,
			     struct tran_int_desc *int_desc)
{
	struct pci_delete_interrupt *int_pkt;
	struct {
		struct pci_packet pkt;
		u8 buffer[sizeof(struct pci_delete_interrupt)];
	} ctxt;

	memset(&ctxt, 0, sizeof(ctxt));
	int_pkt = (struct pci_delete_interrupt *)&ctxt.pkt.message;
	int_pkt->message_type.type =
		PCI_DELETE_INTERRUPT_MESSAGE;
	int_pkt->wslot.slot = hpdev->desc.win_slot.slot;
	int_pkt->int_desc = *int_desc;
	vmbus_sendpacket(hpdev->hbus->hdev->channel, int_pkt, sizeof(*int_pkt),
			 (unsigned long)&ctxt.pkt, VM_PKT_DATA_INBAND, 0);
	kfree(int_desc);
}

/**
 * hv_msi_free() - Free the MSI.
 * @domain:	The interrupt domain pointer
 * @info:	Extra MSI-related context
 * @irq:	Identifies the IRQ.
 *
 * The Hyper-V parent partition and hypervisor are tracking the
 * messages that are in use, keeping the interrupt redirection
 * table up to date.  This callback sends a message that frees
 * the IRT entry and related tracking nonsense.
 */
static void hv_msi_free(struct irq_domain *domain, struct msi_domain_info *info,
			unsigned int irq)
{
	struct hv_pcibus_device *hbus;
	struct hv_pci_dev *hpdev;
	struct pci_dev *pdev;
	struct tran_int_desc *int_desc;
	struct irq_data *irq_data = irq_domain_get_irq_data(domain, irq);
	struct msi_desc *msi = irq_data_get_msi_desc(irq_data);

	pdev = msi_desc_to_pci_dev(msi);
	hbus = info->data;
	int_desc = irq_data_get_irq_chip_data(irq_data);
	if (!int_desc)
		return;

	irq_data->chip_data = NULL;
	hpdev = get_pcichild_wslot(hbus, devfn_to_wslot(pdev->devfn));
	if (!hpdev) {
		kfree(int_desc);
		return;
	}

	hv_int_desc_free(hpdev, int_desc);
	put_pcichild(hpdev);
}

static int hv_set_affinity(struct irq_data *data, const struct cpumask *dest,
			   bool force)
{
	struct irq_data *parent = data->parent_data;

	return parent->chip->irq_set_affinity(parent, dest, force);
}

static void hv_irq_mask(struct irq_data *data)
{
	pci_msi_mask_irq(data);
}

/**
 * hv_irq_unmask() - "Unmask" the IRQ by setting its current
 * affinity.
 * @data:	Describes the IRQ
 *
 * Build new a destination for the MSI and make a hypercall to
 * update the Interrupt Redirection Table. "Device Logical ID"
 * is built out of this PCI bus's instance GUID and the function
 * number of the device.
 */
static void hv_irq_unmask(struct irq_data *data)
{
	struct msi_desc *msi_desc = irq_data_get_msi_desc(data);
	struct irq_cfg *cfg = irqd_cfg(data);
	struct retarget_msi_interrupt *params;
	struct hv_pcibus_device *hbus;
	struct cpumask *dest;
	cpumask_var_t tmp;
	struct pci_bus *pbus;
	struct pci_dev *pdev;
	unsigned long flags;
	u32 var_size = 0;
	int cpu, nr_bank;
	u64 res;

	dest = irq_data_get_effective_affinity_mask(data);
	pdev = msi_desc_to_pci_dev(msi_desc);
	pbus = pdev->bus;
	hbus = container_of(pbus->sysdata, struct hv_pcibus_device, sysdata);

	spin_lock_irqsave(&hbus->retarget_msi_interrupt_lock, flags);

	params = &hbus->retarget_msi_interrupt_params;
	memset(params, 0, sizeof(*params));
	params->partition_id = HV_PARTITION_ID_SELF;
	params->int_entry.source = 1; /* MSI(-X) */
	params->int_entry.address = msi_desc->msg.address_lo;
	params->int_entry.data = msi_desc->msg.data;
	params->device_id = (hbus->hdev->dev_instance.b[5] << 24) |
			   (hbus->hdev->dev_instance.b[4] << 16) |
			   (hbus->hdev->dev_instance.b[7] << 8) |
			   (hbus->hdev->dev_instance.b[6] & 0xf8) |
			   PCI_FUNC(pdev->devfn);
	params->int_target.vector = cfg->vector;

	/*
	 * Honoring apic->irq_delivery_mode set to dest_Fixed by
	 * setting the HV_DEVICE_INTERRUPT_TARGET_MULTICAST flag results in a
	 * spurious interrupt storm. Not doing so does not seem to have a
	 * negative effect (yet?).
	 */

	if (pci_protocol_version >= PCI_PROTOCOL_VERSION_1_2) {
		/*
		 * PCI_PROTOCOL_VERSION_1_2 supports the VP_SET version of the
		 * HVCALL_RETARGET_INTERRUPT hypercall, which also coincides
		 * with >64 VP support.
		 * ms_hyperv.hints & HV_X64_EX_PROCESSOR_MASKS_RECOMMENDED
		 * is not sufficient for this hypercall.
		 */
		params->int_target.flags |=
			HV_DEVICE_INTERRUPT_TARGET_PROCESSOR_SET;

		if (!alloc_cpumask_var(&tmp, GFP_ATOMIC)) {
			res = 1;
			goto exit_unlock;
		}

		cpumask_and(tmp, dest, cpu_online_mask);
		nr_bank = cpumask_to_vpset(&params->int_target.vp_set, tmp);
		free_cpumask_var(tmp);

		if (nr_bank <= 0) {
			res = 1;
			goto exit_unlock;
		}

		/*
		 * var-sized hypercall, var-size starts after vp_mask (thus
		 * vp_set.format does not count, but vp_set.valid_bank_mask
		 * does).
		 */
		var_size = 1 + nr_bank;
	} else {
		for_each_cpu_and(cpu, dest, cpu_online_mask) {
			params->int_target.vp_mask |=
				(1ULL << hv_cpu_number_to_vp_number(cpu));
		}
	}

	res = hv_do_hypercall(HVCALL_RETARGET_INTERRUPT | (var_size << 17),
			      params, NULL);

exit_unlock:
	spin_unlock_irqrestore(&hbus->retarget_msi_interrupt_lock, flags);

	if (res) {
		dev_err(&hbus->hdev->device,
			"%s() failed: %#llx", __func__, res);
		return;
	}

	pci_msi_unmask_irq(data);
}

struct compose_comp_ctxt {
	struct hv_pci_compl comp_pkt;
	struct tran_int_desc int_desc;
};

static void hv_pci_compose_compl(void *context, struct pci_response *resp,
				 int resp_packet_size)
{
	struct compose_comp_ctxt *comp_pkt = context;
	struct pci_create_int_response *int_resp =
		(struct pci_create_int_response *)resp;

	comp_pkt->comp_pkt.completion_status = resp->status;
	comp_pkt->int_desc = int_resp->int_desc;
	complete(&comp_pkt->comp_pkt.host_event);
}

static u32 hv_compose_msi_req_v1(
	struct pci_create_interrupt *int_pkt, struct cpumask *affinity,
	u32 slot, u8 vector)
{
	int_pkt->message_type.type = PCI_CREATE_INTERRUPT_MESSAGE;
	int_pkt->wslot.slot = slot;
	int_pkt->int_desc.vector = vector;
	int_pkt->int_desc.vector_count = 1;
	int_pkt->int_desc.delivery_mode =
		(apic->irq_delivery_mode == dest_LowestPrio) ?
			dest_LowestPrio : dest_Fixed;

	/*
	 * Create MSI w/ dummy vCPU set, overwritten by subsequent retarget in
	 * hv_irq_unmask().
	 */
	int_pkt->int_desc.cpu_mask = CPU_AFFINITY_ALL;

	return sizeof(*int_pkt);
}

static u32 hv_compose_msi_req_v2(
	struct pci_create_interrupt2 *int_pkt, struct cpumask *affinity,
	u32 slot, u8 vector)
{
	int cpu;

	int_pkt->message_type.type = PCI_CREATE_INTERRUPT_MESSAGE2;
	int_pkt->wslot.slot = slot;
	int_pkt->int_desc.vector = vector;
	int_pkt->int_desc.vector_count = 1;
	int_pkt->int_desc.delivery_mode =
		(apic->irq_delivery_mode == dest_LowestPrio) ?
			dest_LowestPrio : dest_Fixed;

	/*
	 * Create MSI w/ dummy vCPU set targeting just one vCPU, overwritten
	 * by subsequent retarget in hv_irq_unmask().
	 */
	cpu = cpumask_first_and(affinity, cpu_online_mask);
	int_pkt->int_desc.processor_array[0] =
		hv_cpu_number_to_vp_number(cpu);
	int_pkt->int_desc.processor_count = 1;

	return sizeof(*int_pkt);
}

/**
 * hv_compose_msi_msg() - Supplies a valid MSI address/data
 * @data:	Everything about this MSI
 * @msg:	Buffer that is filled in by this function
 *
 * This function unpacks the IRQ looking for target CPU set, IDT
 * vector and mode and sends a message to the parent partition
 * asking for a mapping for that tuple in this partition.  The
 * response supplies a data value and address to which that data
 * should be written to trigger that interrupt.
 */
static void hv_compose_msi_msg(struct irq_data *data, struct msi_msg *msg)
{
	struct irq_cfg *cfg = irqd_cfg(data);
	struct hv_pcibus_device *hbus;
	struct hv_pci_dev *hpdev;
	struct pci_bus *pbus;
	struct pci_dev *pdev;
	struct cpumask *dest;
	unsigned long flags;
	struct compose_comp_ctxt comp;
	struct tran_int_desc *int_desc;
	struct {
		struct pci_packet pci_pkt;
		union {
			struct pci_create_interrupt v1;
			struct pci_create_interrupt2 v2;
		} int_pkts;
	} __packed ctxt;

	u32 size;
	int ret;

	pdev = msi_desc_to_pci_dev(irq_data_get_msi_desc(data));
	dest = irq_data_get_effective_affinity_mask(data);
	pbus = pdev->bus;
	hbus = container_of(pbus->sysdata, struct hv_pcibus_device, sysdata);
	hpdev = get_pcichild_wslot(hbus, devfn_to_wslot(pdev->devfn));
	if (!hpdev)
		goto return_null_message;

	/* Free any previous message that might have already been composed. */
	if (data->chip_data) {
		int_desc = data->chip_data;
		data->chip_data = NULL;
		hv_int_desc_free(hpdev, int_desc);
	}

	int_desc = kzalloc(sizeof(*int_desc), GFP_ATOMIC);
	if (!int_desc)
		goto drop_reference;

	memset(&ctxt, 0, sizeof(ctxt));
	init_completion(&comp.comp_pkt.host_event);
	ctxt.pci_pkt.completion_func = hv_pci_compose_compl;
	ctxt.pci_pkt.compl_ctxt = &comp;

	switch (pci_protocol_version) {
	case PCI_PROTOCOL_VERSION_1_1:
		size = hv_compose_msi_req_v1(&ctxt.int_pkts.v1,
					dest,
					hpdev->desc.win_slot.slot,
					cfg->vector);
		break;

	case PCI_PROTOCOL_VERSION_1_2:
		size = hv_compose_msi_req_v2(&ctxt.int_pkts.v2,
					dest,
					hpdev->desc.win_slot.slot,
					cfg->vector);
		break;

	default:
		/* As we only negotiate protocol versions known to this driver,
		 * this path should never hit. However, this is it not a hot
		 * path so we print a message to aid future updates.
		 */
		dev_err(&hbus->hdev->device,
			"Unexpected vPCI protocol, update driver.");
		goto free_int_desc;
	}

	ret = vmbus_sendpacket(hpdev->hbus->hdev->channel, &ctxt.int_pkts,
			       size, (unsigned long)&ctxt.pci_pkt,
			       VM_PKT_DATA_INBAND,
			       VMBUS_DATA_PACKET_FLAG_COMPLETION_REQUESTED);
	if (ret) {
		dev_err(&hbus->hdev->device,
			"Sending request for interrupt failed: 0x%x",
			comp.comp_pkt.completion_status);
		goto free_int_desc;
	}

	/*
	 * Since this function is called with IRQ locks held, can't
	 * do normal wait for completion; instead poll.
	 */
	while (!try_wait_for_completion(&comp.comp_pkt.host_event)) {
		/* 0xFFFF means an invalid PCI VENDOR ID. */
		if (hv_pcifront_get_vendor_id(hpdev) == 0xFFFF) {
			dev_err_once(&hbus->hdev->device,
				     "the device has gone\n");
			goto free_int_desc;
		}

		/*
		 * When the higher level interrupt code calls us with
		 * interrupt disabled, we must poll the channel by calling
		 * the channel callback directly when channel->target_cpu is
		 * the current CPU. When the higher level interrupt code
		 * calls us with interrupt enabled, let's add the
		 * local_irq_save()/restore() to avoid race:
		 * hv_pci_onchannelcallback() can also run in tasklet.
		 */
		local_irq_save(flags);

		if (hbus->hdev->channel->target_cpu == smp_processor_id())
			hv_pci_onchannelcallback(hbus);

		local_irq_restore(flags);

		if (hpdev->state == hv_pcichild_ejecting) {
			dev_err_once(&hbus->hdev->device,
				     "the device is being ejected\n");
			goto free_int_desc;
		}

		udelay(100);
	}

	if (comp.comp_pkt.completion_status < 0) {
		dev_err(&hbus->hdev->device,
			"Request for interrupt failed: 0x%x",
			comp.comp_pkt.completion_status);
		goto free_int_desc;
	}

	/*
	 * Record the assignment so that this can be unwound later. Using
	 * irq_set_chip_data() here would be appropriate, but the lock it takes
	 * is already held.
	 */
	*int_desc = comp.int_desc;
	data->chip_data = int_desc;

	/* Pass up the result. */
	msg->address_hi = comp.int_desc.address >> 32;
	msg->address_lo = comp.int_desc.address & 0xffffffff;
	msg->data = comp.int_desc.data;

	put_pcichild(hpdev);
	return;

free_int_desc:
	kfree(int_desc);
drop_reference:
	put_pcichild(hpdev);
return_null_message:
	msg->address_hi = 0;
	msg->address_lo = 0;
	msg->data = 0;
}

/* HW Interrupt Chip Descriptor */
static struct irq_chip hv_msi_irq_chip = {
	.name			= "Hyper-V PCIe MSI",
	.irq_compose_msi_msg	= hv_compose_msi_msg,
	.irq_set_affinity	= hv_set_affinity,
	.irq_ack		= irq_chip_ack_parent,
	.irq_mask		= hv_irq_mask,
	.irq_unmask		= hv_irq_unmask,
};

static irq_hw_number_t hv_msi_domain_ops_get_hwirq(struct msi_domain_info *info,
						   msi_alloc_info_t *arg)
{
	return arg->msi_hwirq;
}

static struct msi_domain_ops hv_msi_ops = {
	.get_hwirq	= hv_msi_domain_ops_get_hwirq,
	.msi_prepare	= pci_msi_prepare,
	.set_desc	= pci_msi_set_desc,
	.msi_free	= hv_msi_free,
};

/**
 * hv_pcie_init_irq_domain() - Initialize IRQ domain
 * @hbus:	The root PCI bus
 *
 * This function creates an IRQ domain which will be used for
 * interrupts from devices that have been passed through.  These
 * devices only support MSI and MSI-X, not line-based interrupts
 * or simulations of line-based interrupts through PCIe's
 * fabric-layer messages.  Because interrupts are remapped, we
 * can support multi-message MSI here.
 *
 * Return: '0' on success and error value on failure
 */
static int hv_pcie_init_irq_domain(struct hv_pcibus_device *hbus)
{
	hbus->msi_info.chip = &hv_msi_irq_chip;
	hbus->msi_info.ops = &hv_msi_ops;
	hbus->msi_info.flags = (MSI_FLAG_USE_DEF_DOM_OPS |
		MSI_FLAG_USE_DEF_CHIP_OPS | MSI_FLAG_MULTI_PCI_MSI |
		MSI_FLAG_PCI_MSIX);
	hbus->msi_info.handler = handle_edge_irq;
	hbus->msi_info.handler_name = "edge";
	hbus->msi_info.data = hbus;
	hbus->irq_domain = pci_msi_create_irq_domain(hbus->sysdata.fwnode,
						     &hbus->msi_info,
						     x86_vector_domain);
	if (!hbus->irq_domain) {
		dev_err(&hbus->hdev->device,
			"Failed to build an MSI IRQ domain\n");
		return -ENODEV;
	}

	return 0;
}

/**
 * get_bar_size() - Get the address space consumed by a BAR
 * @bar_val:	Value that a BAR returned after -1 was written
 *              to it.
 *
 * This function returns the size of the BAR, rounded up to 1
 * page.  It has to be rounded up because the hypervisor's page
 * table entry that maps the BAR into the VM can't specify an
 * offset within a page.  The invariant is that the hypervisor
 * must place any BARs of smaller than page length at the
 * beginning of a page.
 *
 * Return:	Size in bytes of the consumed MMIO space.
 */
static u64 get_bar_size(u64 bar_val)
{
	return round_up((1 + ~(bar_val & PCI_BASE_ADDRESS_MEM_MASK)),
			PAGE_SIZE);
}

/**
 * survey_child_resources() - Total all MMIO requirements
 * @hbus:	Root PCI bus, as understood by this driver
 */
static void survey_child_resources(struct hv_pcibus_device *hbus)
{
	struct hv_pci_dev *hpdev;
	resource_size_t bar_size = 0;
	unsigned long flags;
	struct completion *event;
	u64 bar_val;
	int i;

	/* If nobody is waiting on the answer, don't compute it. */
	event = xchg(&hbus->survey_event, NULL);
	if (!event)
		return;

	/* If the answer has already been computed, go with it. */
	if (hbus->low_mmio_space || hbus->high_mmio_space) {
		complete(event);
		return;
	}

	spin_lock_irqsave(&hbus->device_list_lock, flags);

	/*
	 * Due to an interesting quirk of the PCI spec, all memory regions
	 * for a child device are a power of 2 in size and aligned in memory,
	 * so it's sufficient to just add them up without tracking alignment.
	 */
	list_for_each_entry(hpdev, &hbus->children, list_entry) {
		for (i = 0; i < 6; i++) {
			if (hpdev->probed_bar[i] & PCI_BASE_ADDRESS_SPACE_IO)
				dev_err(&hbus->hdev->device,
					"There's an I/O BAR in this list!\n");

			if (hpdev->probed_bar[i] != 0) {
				/*
				 * A probed BAR has all the upper bits set that
				 * can be changed.
				 */

				bar_val = hpdev->probed_bar[i];
				if (bar_val & PCI_BASE_ADDRESS_MEM_TYPE_64)
					bar_val |=
					((u64)hpdev->probed_bar[++i] << 32);
				else
					bar_val |= 0xffffffff00000000ULL;

				bar_size = get_bar_size(bar_val);

				if (bar_val & PCI_BASE_ADDRESS_MEM_TYPE_64)
					hbus->high_mmio_space += bar_size;
				else
					hbus->low_mmio_space += bar_size;
			}
		}
	}

	spin_unlock_irqrestore(&hbus->device_list_lock, flags);
	complete(event);
}

/**
 * prepopulate_bars() - Fill in BARs with defaults
 * @hbus:	Root PCI bus, as understood by this driver
 *
 * The core PCI driver code seems much, much happier if the BARs
 * for a device have values upon first scan. So fill them in.
 * The algorithm below works down from large sizes to small,
 * attempting to pack the assignments optimally. The assumption,
 * enforced in other parts of the code, is that the beginning of
 * the memory-mapped I/O space will be aligned on the largest
 * BAR size.
 */
static void prepopulate_bars(struct hv_pcibus_device *hbus)
{
	resource_size_t high_size = 0;
	resource_size_t low_size = 0;
	resource_size_t high_base = 0;
	resource_size_t low_base = 0;
	resource_size_t bar_size;
	struct hv_pci_dev *hpdev;
	unsigned long flags;
	u64 bar_val;
	u32 command;
	bool high;
	int i;

	if (hbus->low_mmio_space) {
		low_size = 1ULL << (63 - __builtin_clzll(hbus->low_mmio_space));
		low_base = hbus->low_mmio_res->start;
	}

	if (hbus->high_mmio_space) {
		high_size = 1ULL <<
			(63 - __builtin_clzll(hbus->high_mmio_space));
		high_base = hbus->high_mmio_res->start;
	}

	spin_lock_irqsave(&hbus->device_list_lock, flags);

	/* Pick addresses for the BARs. */
	do {
		list_for_each_entry(hpdev, &hbus->children, list_entry) {
			for (i = 0; i < 6; i++) {
				bar_val = hpdev->probed_bar[i];
				if (bar_val == 0)
					continue;
				high = bar_val & PCI_BASE_ADDRESS_MEM_TYPE_64;
				if (high) {
					bar_val |=
						((u64)hpdev->probed_bar[i + 1]
						 << 32);
				} else {
					bar_val |= 0xffffffffULL << 32;
				}
				bar_size = get_bar_size(bar_val);
				if (high) {
					if (high_size != bar_size) {
						i++;
						continue;
					}
					_hv_pcifront_write_config(hpdev,
						PCI_BASE_ADDRESS_0 + (4 * i),
						4,
						(u32)(high_base & 0xffffff00));
					i++;
					_hv_pcifront_write_config(hpdev,
						PCI_BASE_ADDRESS_0 + (4 * i),
						4, (u32)(high_base >> 32));
					high_base += bar_size;
				} else {
					if (low_size != bar_size)
						continue;
					_hv_pcifront_write_config(hpdev,
						PCI_BASE_ADDRESS_0 + (4 * i),
						4,
						(u32)(low_base & 0xffffff00));
					low_base += bar_size;
				}
			}
			if (high_size <= 1 && low_size <= 1) {
				/* Set the memory enable bit. */
				_hv_pcifront_read_config(hpdev, PCI_COMMAND, 2,
							 &command);
				command |= PCI_COMMAND_MEMORY;
				_hv_pcifront_write_config(hpdev, PCI_COMMAND, 2,
							  command);
				break;
			}
		}

		high_size >>= 1;
		low_size >>= 1;
	}  while (high_size || low_size);

	spin_unlock_irqrestore(&hbus->device_list_lock, flags);
}

/*
 * Assign entries in sysfs pci slot directory.
 *
 * Note that this function does not need to lock the children list
 * because it is called from pci_devices_present_work which
 * is serialized with hv_eject_device_work because they are on the
 * same ordered workqueue. Therefore hbus->children list will not change
 * even when pci_create_slot sleeps.
 */
static void hv_pci_assign_slots(struct hv_pcibus_device *hbus)
{
	struct hv_pci_dev *hpdev;
	char name[SLOT_NAME_SIZE];
	int slot_nr;

	list_for_each_entry(hpdev, &hbus->children, list_entry) {
		if (hpdev->pci_slot)
			continue;

		slot_nr = PCI_SLOT(wslot_to_devfn(hpdev->desc.win_slot.slot));
		snprintf(name, SLOT_NAME_SIZE, "%u", hpdev->desc.ser);
		hpdev->pci_slot = pci_create_slot(hbus->pci_bus, slot_nr,
					  name, NULL);
		if (IS_ERR(hpdev->pci_slot)) {
			pr_warn("pci_create slot %s failed\n", name);
			hpdev->pci_slot = NULL;
		}
	}
}

<<<<<<< HEAD
=======
/*
 * Remove entries in sysfs pci slot directory.
 */
static void hv_pci_remove_slots(struct hv_pcibus_device *hbus)
{
	struct hv_pci_dev *hpdev;

	list_for_each_entry(hpdev, &hbus->children, list_entry) {
		if (!hpdev->pci_slot)
			continue;
		pci_destroy_slot(hpdev->pci_slot);
		hpdev->pci_slot = NULL;
	}
}

>>>>>>> fe689d65
/**
 * create_root_hv_pci_bus() - Expose a new root PCI bus
 * @hbus:	Root PCI bus, as understood by this driver
 *
 * Return: 0 on success, -errno on failure
 */
static int create_root_hv_pci_bus(struct hv_pcibus_device *hbus)
{
	/* Register the device */
	hbus->pci_bus = pci_create_root_bus(&hbus->hdev->device,
					    0, /* bus number is always zero */
					    &hv_pcifront_ops,
					    &hbus->sysdata,
					    &hbus->resources_for_children);
	if (!hbus->pci_bus)
		return -ENODEV;

	hbus->pci_bus->msi = &hbus->msi_chip;
	hbus->pci_bus->msi->dev = &hbus->hdev->device;

	pci_lock_rescan_remove();
	pci_scan_child_bus(hbus->pci_bus);
	pci_bus_assign_resources(hbus->pci_bus);
	hv_pci_assign_slots(hbus);
	pci_bus_add_devices(hbus->pci_bus);
	pci_unlock_rescan_remove();
	hbus->state = hv_pcibus_installed;
	return 0;
}

struct q_res_req_compl {
	struct completion host_event;
	struct hv_pci_dev *hpdev;
};

/**
 * q_resource_requirements() - Query Resource Requirements
 * @context:		The completion context.
 * @resp:		The response that came from the host.
 * @resp_packet_size:	The size in bytes of resp.
 *
 * This function is invoked on completion of a Query Resource
 * Requirements packet.
 */
static void q_resource_requirements(void *context, struct pci_response *resp,
				    int resp_packet_size)
{
	struct q_res_req_compl *completion = context;
	struct pci_q_res_req_response *q_res_req =
		(struct pci_q_res_req_response *)resp;
	int i;

	if (resp->status < 0) {
		dev_err(&completion->hpdev->hbus->hdev->device,
			"query resource requirements failed: %x\n",
			resp->status);
	} else {
		for (i = 0; i < 6; i++) {
			completion->hpdev->probed_bar[i] =
				q_res_req->probed_bar[i];
		}
	}

	complete(&completion->host_event);
}

/**
 * new_pcichild_device() - Create a new child device
 * @hbus:	The internal struct tracking this root PCI bus.
 * @desc:	The information supplied so far from the host
 *              about the device.
 *
 * This function creates the tracking structure for a new child
 * device and kicks off the process of figuring out what it is.
 *
 * Return: Pointer to the new tracking struct
 */
static struct hv_pci_dev *new_pcichild_device(struct hv_pcibus_device *hbus,
		struct pci_function_description *desc)
{
	struct hv_pci_dev *hpdev;
	struct pci_child_message *res_req;
	struct q_res_req_compl comp_pkt;
	struct {
		struct pci_packet init_packet;
		u8 buffer[sizeof(struct pci_child_message)];
	} pkt;
	unsigned long flags;
	int ret;

	hpdev = kzalloc(sizeof(*hpdev), GFP_KERNEL);
	if (!hpdev)
		return NULL;

	hpdev->hbus = hbus;

	memset(&pkt, 0, sizeof(pkt));
	init_completion(&comp_pkt.host_event);
	comp_pkt.hpdev = hpdev;
	pkt.init_packet.compl_ctxt = &comp_pkt;
	pkt.init_packet.completion_func = q_resource_requirements;
	res_req = (struct pci_child_message *)&pkt.init_packet.message;
	res_req->message_type.type = PCI_QUERY_RESOURCE_REQUIREMENTS;
	res_req->wslot.slot = desc->win_slot.slot;

	ret = vmbus_sendpacket(hbus->hdev->channel, res_req,
			       sizeof(struct pci_child_message),
			       (unsigned long)&pkt.init_packet,
			       VM_PKT_DATA_INBAND,
			       VMBUS_DATA_PACKET_FLAG_COMPLETION_REQUESTED);
	if (ret)
		goto error;

	if (wait_for_response(hbus->hdev, &comp_pkt.host_event))
		goto error;

	hpdev->desc = *desc;
	refcount_set(&hpdev->refs, 1);
	get_pcichild(hpdev);
	spin_lock_irqsave(&hbus->device_list_lock, flags);

	list_add_tail(&hpdev->list_entry, &hbus->children);
	spin_unlock_irqrestore(&hbus->device_list_lock, flags);
	return hpdev;

error:
	kfree(hpdev);
	return NULL;
}

/**
 * get_pcichild_wslot() - Find device from slot
 * @hbus:	Root PCI bus, as understood by this driver
 * @wslot:	Location on the bus
 *
 * This function looks up a PCI device and returns the internal
 * representation of it.  It acquires a reference on it, so that
 * the device won't be deleted while somebody is using it.  The
 * caller is responsible for calling put_pcichild() to release
 * this reference.
 *
 * Return:	Internal representation of a PCI device
 */
static struct hv_pci_dev *get_pcichild_wslot(struct hv_pcibus_device *hbus,
					     u32 wslot)
{
	unsigned long flags;
	struct hv_pci_dev *iter, *hpdev = NULL;

	spin_lock_irqsave(&hbus->device_list_lock, flags);
	list_for_each_entry(iter, &hbus->children, list_entry) {
		if (iter->desc.win_slot.slot == wslot) {
			hpdev = iter;
			get_pcichild(hpdev);
			break;
		}
	}
	spin_unlock_irqrestore(&hbus->device_list_lock, flags);

	return hpdev;
}

/**
 * pci_devices_present_work() - Handle new list of child devices
 * @work:	Work struct embedded in struct hv_dr_work
 *
 * "Bus Relations" is the Windows term for "children of this
 * bus."  The terminology is preserved here for people trying to
 * debug the interaction between Hyper-V and Linux.  This
 * function is called when the parent partition reports a list
 * of functions that should be observed under this PCI Express
 * port (bus).
 *
 * This function updates the list, and must tolerate being
 * called multiple times with the same information.  The typical
 * number of child devices is one, with very atypical cases
 * involving three or four, so the algorithms used here can be
 * simple and inefficient.
 *
 * It must also treat the omission of a previously observed device as
 * notification that the device no longer exists.
 *
 * Note that this function is serialized with hv_eject_device_work(),
 * because both are pushed to the ordered workqueue hbus->wq.
 */
static void pci_devices_present_work(struct work_struct *work)
{
	u32 child_no;
	bool found;
	struct pci_function_description *new_desc;
	struct hv_pci_dev *hpdev;
	struct hv_pcibus_device *hbus;
	struct list_head removed;
	struct hv_dr_work *dr_wrk;
	struct hv_dr_state *dr = NULL;
	unsigned long flags;

	dr_wrk = container_of(work, struct hv_dr_work, wrk);
	hbus = dr_wrk->bus;
	kfree(dr_wrk);

	INIT_LIST_HEAD(&removed);

	/* Pull this off the queue and process it if it was the last one. */
	spin_lock_irqsave(&hbus->device_list_lock, flags);
	while (!list_empty(&hbus->dr_list)) {
		dr = list_first_entry(&hbus->dr_list, struct hv_dr_state,
				      list_entry);
		list_del(&dr->list_entry);

		/* Throw this away if the list still has stuff in it. */
		if (!list_empty(&hbus->dr_list)) {
			kfree(dr);
			continue;
		}
	}
	spin_unlock_irqrestore(&hbus->device_list_lock, flags);

	if (!dr) {
		put_hvpcibus(hbus);
		return;
	}

	/* First, mark all existing children as reported missing. */
	spin_lock_irqsave(&hbus->device_list_lock, flags);
	list_for_each_entry(hpdev, &hbus->children, list_entry) {
		hpdev->reported_missing = true;
	}
	spin_unlock_irqrestore(&hbus->device_list_lock, flags);

	/* Next, add back any reported devices. */
	for (child_no = 0; child_no < dr->device_count; child_no++) {
		found = false;
		new_desc = &dr->func[child_no];

		spin_lock_irqsave(&hbus->device_list_lock, flags);
		list_for_each_entry(hpdev, &hbus->children, list_entry) {
			if ((hpdev->desc.win_slot.slot == new_desc->win_slot.slot) &&
			    (hpdev->desc.v_id == new_desc->v_id) &&
			    (hpdev->desc.d_id == new_desc->d_id) &&
			    (hpdev->desc.ser == new_desc->ser)) {
				hpdev->reported_missing = false;
				found = true;
			}
		}
		spin_unlock_irqrestore(&hbus->device_list_lock, flags);

		if (!found) {
			hpdev = new_pcichild_device(hbus, new_desc);
			if (!hpdev)
				dev_err(&hbus->hdev->device,
					"couldn't record a child device.\n");
		}
	}

	/* Move missing children to a list on the stack. */
	spin_lock_irqsave(&hbus->device_list_lock, flags);
	do {
		found = false;
		list_for_each_entry(hpdev, &hbus->children, list_entry) {
			if (hpdev->reported_missing) {
				found = true;
				put_pcichild(hpdev);
				list_move_tail(&hpdev->list_entry, &removed);
				break;
			}
		}
	} while (found);
	spin_unlock_irqrestore(&hbus->device_list_lock, flags);

	/* Delete everything that should no longer exist. */
	while (!list_empty(&removed)) {
		hpdev = list_first_entry(&removed, struct hv_pci_dev,
					 list_entry);
		list_del(&hpdev->list_entry);
<<<<<<< HEAD
=======

		if (hpdev->pci_slot)
			pci_destroy_slot(hpdev->pci_slot);

>>>>>>> fe689d65
		put_pcichild(hpdev);
	}

	switch (hbus->state) {
	case hv_pcibus_installed:
		/*
		 * Tell the core to rescan bus
		 * because there may have been changes.
		 */
		pci_lock_rescan_remove();
		pci_scan_child_bus(hbus->pci_bus);
		hv_pci_assign_slots(hbus);
		pci_unlock_rescan_remove();
		break;

	case hv_pcibus_init:
	case hv_pcibus_probed:
		survey_child_resources(hbus);
		break;

	default:
		break;
	}

	put_hvpcibus(hbus);
	kfree(dr);
}

/**
 * hv_pci_devices_present() - Handles list of new children
 * @hbus:	Root PCI bus, as understood by this driver
 * @relations:	Packet from host listing children
 *
 * This function is invoked whenever a new list of devices for
 * this bus appears.
 */
static void hv_pci_devices_present(struct hv_pcibus_device *hbus,
				   struct pci_bus_relations *relations)
{
	struct hv_dr_state *dr;
	struct hv_dr_work *dr_wrk;
	unsigned long flags;
	bool pending_dr;

	dr_wrk = kzalloc(sizeof(*dr_wrk), GFP_NOWAIT);
	if (!dr_wrk)
		return;

	dr = kzalloc(offsetof(struct hv_dr_state, func) +
		     (sizeof(struct pci_function_description) *
		      (relations->device_count)), GFP_NOWAIT);
	if (!dr)  {
		kfree(dr_wrk);
		return;
	}

	INIT_WORK(&dr_wrk->wrk, pci_devices_present_work);
	dr_wrk->bus = hbus;
	dr->device_count = relations->device_count;
	if (dr->device_count != 0) {
		memcpy(dr->func, relations->func,
		       sizeof(struct pci_function_description) *
		       dr->device_count);
	}

	spin_lock_irqsave(&hbus->device_list_lock, flags);
	/*
	 * If pending_dr is true, we have already queued a work,
	 * which will see the new dr. Otherwise, we need to
	 * queue a new work.
	 */
	pending_dr = !list_empty(&hbus->dr_list);
	list_add_tail(&dr->list_entry, &hbus->dr_list);
	spin_unlock_irqrestore(&hbus->device_list_lock, flags);

	if (pending_dr) {
		kfree(dr_wrk);
	} else {
		get_hvpcibus(hbus);
		queue_work(hbus->wq, &dr_wrk->wrk);
	}
}

/**
 * hv_eject_device_work() - Asynchronously handles ejection
 * @work:	Work struct embedded in internal device struct
 *
 * This function handles ejecting a device.  Windows will
 * attempt to gracefully eject a device, waiting 60 seconds to
 * hear back from the guest OS that this completed successfully.
 * If this timer expires, the device will be forcibly removed.
 */
static void hv_eject_device_work(struct work_struct *work)
{
	struct pci_eject_response *ejct_pkt;
	struct hv_pcibus_device *hbus;
	struct hv_pci_dev *hpdev;
	struct pci_dev *pdev;
	unsigned long flags;
	int wslot;
	struct {
		struct pci_packet pkt;
		u8 buffer[sizeof(struct pci_eject_response)];
	} ctxt;

	hpdev = container_of(work, struct hv_pci_dev, wrk);
	hbus = hpdev->hbus;

	WARN_ON(hpdev->state != hv_pcichild_ejecting);

	/*
	 * Ejection can come before or after the PCI bus has been set up, so
	 * attempt to find it and tear down the bus state, if it exists.  This
	 * must be done without constructs like pci_domain_nr(hbus->pci_bus)
	 * because hbus->pci_bus may not exist yet.
	 */
	wslot = wslot_to_devfn(hpdev->desc.win_slot.slot);
	pdev = pci_get_domain_bus_and_slot(hbus->sysdata.domain, 0, wslot);
	if (pdev) {
		pci_lock_rescan_remove();
		pci_stop_and_remove_bus_device(pdev);
		pci_dev_put(pdev);
		pci_unlock_rescan_remove();
	}

	spin_lock_irqsave(&hbus->device_list_lock, flags);
	list_del(&hpdev->list_entry);
	spin_unlock_irqrestore(&hbus->device_list_lock, flags);

	if (hpdev->pci_slot)
		pci_destroy_slot(hpdev->pci_slot);

	if (hpdev->pci_slot)
		pci_destroy_slot(hpdev->pci_slot);

	memset(&ctxt, 0, sizeof(ctxt));
	ejct_pkt = (struct pci_eject_response *)&ctxt.pkt.message;
	ejct_pkt->message_type.type = PCI_EJECTION_COMPLETE;
	ejct_pkt->wslot.slot = hpdev->desc.win_slot.slot;
	vmbus_sendpacket(hbus->hdev->channel, ejct_pkt,
			 sizeof(*ejct_pkt), (unsigned long)&ctxt.pkt,
			 VM_PKT_DATA_INBAND, 0);

<<<<<<< HEAD
	put_pcichild(hpdev);
	put_pcichild(hpdev);
	put_hvpcibus(hpdev->hbus);
=======
	/* For the get_pcichild() in hv_pci_eject_device() */
	put_pcichild(hpdev);
	/* For the two refs got in new_pcichild_device() */
	put_pcichild(hpdev);
	put_pcichild(hpdev);
	/* hpdev has been freed. Do not use it any more. */

	put_hvpcibus(hbus);
>>>>>>> fe689d65
}

/**
 * hv_pci_eject_device() - Handles device ejection
 * @hpdev:	Internal device tracking struct
 *
 * This function is invoked when an ejection packet arrives.  It
 * just schedules work so that we don't re-enter the packet
 * delivery code handling the ejection.
 */
static void hv_pci_eject_device(struct hv_pci_dev *hpdev)
{
	hpdev->state = hv_pcichild_ejecting;
	get_pcichild(hpdev);
	INIT_WORK(&hpdev->wrk, hv_eject_device_work);
	get_hvpcibus(hpdev->hbus);
	queue_work(hpdev->hbus->wq, &hpdev->wrk);
}

/**
 * hv_pci_onchannelcallback() - Handles incoming packets
 * @context:	Internal bus tracking struct
 *
 * This function is invoked whenever the host sends a packet to
 * this channel (which is private to this root PCI bus).
 */
static void hv_pci_onchannelcallback(void *context)
{
	const int packet_size = 0x100;
	int ret;
	struct hv_pcibus_device *hbus = context;
	u32 bytes_recvd;
	u64 req_id;
	struct vmpacket_descriptor *desc;
	unsigned char *buffer;
	int bufferlen = packet_size;
	struct pci_packet *comp_packet;
	struct pci_response *response;
	struct pci_incoming_message *new_message;
	struct pci_bus_relations *bus_rel;
	struct pci_dev_incoming *dev_message;
	struct hv_pci_dev *hpdev;

	buffer = kmalloc(bufferlen, GFP_ATOMIC);
	if (!buffer)
		return;

	while (1) {
		ret = vmbus_recvpacket_raw(hbus->hdev->channel, buffer,
					   bufferlen, &bytes_recvd, &req_id);

		if (ret == -ENOBUFS) {
			kfree(buffer);
			/* Handle large packet */
			bufferlen = bytes_recvd;
			buffer = kmalloc(bytes_recvd, GFP_ATOMIC);
			if (!buffer)
				return;
			continue;
		}

		/* Zero length indicates there are no more packets. */
		if (ret || !bytes_recvd)
			break;

		/*
		 * All incoming packets must be at least as large as a
		 * response.
		 */
		if (bytes_recvd <= sizeof(struct pci_response))
			continue;
		desc = (struct vmpacket_descriptor *)buffer;

		switch (desc->type) {
		case VM_PKT_COMP:

			/*
			 * The host is trusted, and thus it's safe to interpret
			 * this transaction ID as a pointer.
			 */
			comp_packet = (struct pci_packet *)req_id;
			response = (struct pci_response *)buffer;
			comp_packet->completion_func(comp_packet->compl_ctxt,
						     response,
						     bytes_recvd);
			break;

		case VM_PKT_DATA_INBAND:

			new_message = (struct pci_incoming_message *)buffer;
			switch (new_message->message_type.type) {
			case PCI_BUS_RELATIONS:

				bus_rel = (struct pci_bus_relations *)buffer;
				if (bytes_recvd <
				    offsetof(struct pci_bus_relations, func) +
				    (sizeof(struct pci_function_description) *
				     (bus_rel->device_count))) {
					dev_err(&hbus->hdev->device,
						"bus relations too small\n");
					break;
				}

				hv_pci_devices_present(hbus, bus_rel);
				break;

			case PCI_EJECT:

				dev_message = (struct pci_dev_incoming *)buffer;
				hpdev = get_pcichild_wslot(hbus,
						      dev_message->wslot.slot);
				if (hpdev) {
					hv_pci_eject_device(hpdev);
					put_pcichild(hpdev);
				}
				break;

			default:
				dev_warn(&hbus->hdev->device,
					"Unimplemented protocol message %x\n",
					new_message->message_type.type);
				break;
			}
			break;

		default:
			dev_err(&hbus->hdev->device,
				"unhandled packet type %d, tid %llx len %d\n",
				desc->type, req_id, bytes_recvd);
			break;
		}
	}

	kfree(buffer);
}

/**
 * hv_pci_protocol_negotiation() - Set up protocol
 * @hdev:	VMBus's tracking struct for this root PCI bus
 *
 * This driver is intended to support running on Windows 10
 * (server) and later versions. It will not run on earlier
 * versions, as they assume that many of the operations which
 * Linux needs accomplished with a spinlock held were done via
 * asynchronous messaging via VMBus.  Windows 10 increases the
 * surface area of PCI emulation so that these actions can take
 * place by suspending a virtual processor for their duration.
 *
 * This function negotiates the channel protocol version,
 * failing if the host doesn't support the necessary protocol
 * level.
 */
static int hv_pci_protocol_negotiation(struct hv_device *hdev)
{
	struct pci_version_request *version_req;
	struct hv_pci_compl comp_pkt;
	struct pci_packet *pkt;
	int ret;
	int i;

	/*
	 * Initiate the handshake with the host and negotiate
	 * a version that the host can support. We start with the
	 * highest version number and go down if the host cannot
	 * support it.
	 */
	pkt = kzalloc(sizeof(*pkt) + sizeof(*version_req), GFP_KERNEL);
	if (!pkt)
		return -ENOMEM;

	init_completion(&comp_pkt.host_event);
	pkt->completion_func = hv_pci_generic_compl;
	pkt->compl_ctxt = &comp_pkt;
	version_req = (struct pci_version_request *)&pkt->message;
	version_req->message_type.type = PCI_QUERY_PROTOCOL_VERSION;

	for (i = 0; i < ARRAY_SIZE(pci_protocol_versions); i++) {
		version_req->protocol_version = pci_protocol_versions[i];
		ret = vmbus_sendpacket(hdev->channel, version_req,
				sizeof(struct pci_version_request),
				(unsigned long)pkt, VM_PKT_DATA_INBAND,
				VMBUS_DATA_PACKET_FLAG_COMPLETION_REQUESTED);
		if (!ret)
			ret = wait_for_response(hdev, &comp_pkt.host_event);

		if (ret) {
			dev_err(&hdev->device,
				"PCI Pass-through VSP failed to request version: %d",
				ret);
			goto exit;
		}

		if (comp_pkt.completion_status >= 0) {
			pci_protocol_version = pci_protocol_versions[i];
			dev_info(&hdev->device,
				"PCI VMBus probing: Using version %#x\n",
				pci_protocol_version);
			goto exit;
		}

		if (comp_pkt.completion_status != STATUS_REVISION_MISMATCH) {
			dev_err(&hdev->device,
				"PCI Pass-through VSP failed version request: %#x",
				comp_pkt.completion_status);
			ret = -EPROTO;
			goto exit;
		}

		reinit_completion(&comp_pkt.host_event);
	}

	dev_err(&hdev->device,
		"PCI pass-through VSP failed to find supported version");
	ret = -EPROTO;

exit:
	kfree(pkt);
	return ret;
}

/**
 * hv_pci_free_bridge_windows() - Release memory regions for the
 * bus
 * @hbus:	Root PCI bus, as understood by this driver
 */
static void hv_pci_free_bridge_windows(struct hv_pcibus_device *hbus)
{
	/*
	 * Set the resources back to the way they looked when they
	 * were allocated by setting IORESOURCE_BUSY again.
	 */

	if (hbus->low_mmio_space && hbus->low_mmio_res) {
		hbus->low_mmio_res->flags |= IORESOURCE_BUSY;
		vmbus_free_mmio(hbus->low_mmio_res->start,
				resource_size(hbus->low_mmio_res));
	}

	if (hbus->high_mmio_space && hbus->high_mmio_res) {
		hbus->high_mmio_res->flags |= IORESOURCE_BUSY;
		vmbus_free_mmio(hbus->high_mmio_res->start,
				resource_size(hbus->high_mmio_res));
	}
}

/**
 * hv_pci_allocate_bridge_windows() - Allocate memory regions
 * for the bus
 * @hbus:	Root PCI bus, as understood by this driver
 *
 * This function calls vmbus_allocate_mmio(), which is itself a
 * bit of a compromise.  Ideally, we might change the pnp layer
 * in the kernel such that it comprehends either PCI devices
 * which are "grandchildren of ACPI," with some intermediate bus
 * node (in this case, VMBus) or change it such that it
 * understands VMBus.  The pnp layer, however, has been declared
 * deprecated, and not subject to change.
 *
 * The workaround, implemented here, is to ask VMBus to allocate
 * MMIO space for this bus.  VMBus itself knows which ranges are
 * appropriate by looking at its own ACPI objects.  Then, after
 * these ranges are claimed, they're modified to look like they
 * would have looked if the ACPI and pnp code had allocated
 * bridge windows.  These descriptors have to exist in this form
 * in order to satisfy the code which will get invoked when the
 * endpoint PCI function driver calls request_mem_region() or
 * request_mem_region_exclusive().
 *
 * Return: 0 on success, -errno on failure
 */
static int hv_pci_allocate_bridge_windows(struct hv_pcibus_device *hbus)
{
	resource_size_t align;
	int ret;

	if (hbus->low_mmio_space) {
		align = 1ULL << (63 - __builtin_clzll(hbus->low_mmio_space));
		ret = vmbus_allocate_mmio(&hbus->low_mmio_res, hbus->hdev, 0,
					  (u64)(u32)0xffffffff,
					  hbus->low_mmio_space,
					  align, false);
		if (ret) {
			dev_err(&hbus->hdev->device,
				"Need %#llx of low MMIO space. Consider reconfiguring the VM.\n",
				hbus->low_mmio_space);
			return ret;
		}

		/* Modify this resource to become a bridge window. */
		hbus->low_mmio_res->flags |= IORESOURCE_WINDOW;
		hbus->low_mmio_res->flags &= ~IORESOURCE_BUSY;
		pci_add_resource(&hbus->resources_for_children,
				 hbus->low_mmio_res);
	}

	if (hbus->high_mmio_space) {
		align = 1ULL << (63 - __builtin_clzll(hbus->high_mmio_space));
		ret = vmbus_allocate_mmio(&hbus->high_mmio_res, hbus->hdev,
					  0x100000000, -1,
					  hbus->high_mmio_space, align,
					  false);
		if (ret) {
			dev_err(&hbus->hdev->device,
				"Need %#llx of high MMIO space. Consider reconfiguring the VM.\n",
				hbus->high_mmio_space);
			goto release_low_mmio;
		}

		/* Modify this resource to become a bridge window. */
		hbus->high_mmio_res->flags |= IORESOURCE_WINDOW;
		hbus->high_mmio_res->flags &= ~IORESOURCE_BUSY;
		pci_add_resource(&hbus->resources_for_children,
				 hbus->high_mmio_res);
	}

	return 0;

release_low_mmio:
	if (hbus->low_mmio_res) {
		vmbus_free_mmio(hbus->low_mmio_res->start,
				resource_size(hbus->low_mmio_res));
	}

	return ret;
}

/**
 * hv_allocate_config_window() - Find MMIO space for PCI Config
 * @hbus:	Root PCI bus, as understood by this driver
 *
 * This function claims memory-mapped I/O space for accessing
 * configuration space for the functions on this bus.
 *
 * Return: 0 on success, -errno on failure
 */
static int hv_allocate_config_window(struct hv_pcibus_device *hbus)
{
	int ret;

	/*
	 * Set up a region of MMIO space to use for accessing configuration
	 * space.
	 */
	ret = vmbus_allocate_mmio(&hbus->mem_config, hbus->hdev, 0, -1,
				  PCI_CONFIG_MMIO_LENGTH, 0x1000, false);
	if (ret)
		return ret;

	/*
	 * vmbus_allocate_mmio() gets used for allocating both device endpoint
	 * resource claims (those which cannot be overlapped) and the ranges
	 * which are valid for the children of this bus, which are intended
	 * to be overlapped by those children.  Set the flag on this claim
	 * meaning that this region can't be overlapped.
	 */

	hbus->mem_config->flags |= IORESOURCE_BUSY;

	return 0;
}

static void hv_free_config_window(struct hv_pcibus_device *hbus)
{
	vmbus_free_mmio(hbus->mem_config->start, PCI_CONFIG_MMIO_LENGTH);
}

/**
 * hv_pci_enter_d0() - Bring the "bus" into the D0 power state
 * @hdev:	VMBus's tracking struct for this root PCI bus
 *
 * Return: 0 on success, -errno on failure
 */
static int hv_pci_enter_d0(struct hv_device *hdev)
{
	struct hv_pcibus_device *hbus = hv_get_drvdata(hdev);
	struct pci_bus_d0_entry *d0_entry;
	struct hv_pci_compl comp_pkt;
	struct pci_packet *pkt;
	int ret;

	/*
	 * Tell the host that the bus is ready to use, and moved into the
	 * powered-on state.  This includes telling the host which region
	 * of memory-mapped I/O space has been chosen for configuration space
	 * access.
	 */
	pkt = kzalloc(sizeof(*pkt) + sizeof(*d0_entry), GFP_KERNEL);
	if (!pkt)
		return -ENOMEM;

	init_completion(&comp_pkt.host_event);
	pkt->completion_func = hv_pci_generic_compl;
	pkt->compl_ctxt = &comp_pkt;
	d0_entry = (struct pci_bus_d0_entry *)&pkt->message;
	d0_entry->message_type.type = PCI_BUS_D0ENTRY;
	d0_entry->mmio_base = hbus->mem_config->start;

	ret = vmbus_sendpacket(hdev->channel, d0_entry, sizeof(*d0_entry),
			       (unsigned long)pkt, VM_PKT_DATA_INBAND,
			       VMBUS_DATA_PACKET_FLAG_COMPLETION_REQUESTED);
	if (!ret)
		ret = wait_for_response(hdev, &comp_pkt.host_event);

	if (ret)
		goto exit;

	if (comp_pkt.completion_status < 0) {
		dev_err(&hdev->device,
			"PCI Pass-through VSP failed D0 Entry with status %x\n",
			comp_pkt.completion_status);
		ret = -EPROTO;
		goto exit;
	}

	ret = 0;

exit:
	kfree(pkt);
	return ret;
}

/**
 * hv_pci_query_relations() - Ask host to send list of child
 * devices
 * @hdev:	VMBus's tracking struct for this root PCI bus
 *
 * Return: 0 on success, -errno on failure
 */
static int hv_pci_query_relations(struct hv_device *hdev)
{
	struct hv_pcibus_device *hbus = hv_get_drvdata(hdev);
	struct pci_message message;
	struct completion comp;
	int ret;

	/* Ask the host to send along the list of child devices */
	init_completion(&comp);
	if (cmpxchg(&hbus->survey_event, NULL, &comp))
		return -ENOTEMPTY;

	memset(&message, 0, sizeof(message));
	message.type = PCI_QUERY_BUS_RELATIONS;

	ret = vmbus_sendpacket(hdev->channel, &message, sizeof(message),
			       0, VM_PKT_DATA_INBAND, 0);
	if (!ret)
		ret = wait_for_response(hdev, &comp);

	return ret;
}

/**
 * hv_send_resources_allocated() - Report local resource choices
 * @hdev:	VMBus's tracking struct for this root PCI bus
 *
 * The host OS is expecting to be sent a request as a message
 * which contains all the resources that the device will use.
 * The response contains those same resources, "translated"
 * which is to say, the values which should be used by the
 * hardware, when it delivers an interrupt.  (MMIO resources are
 * used in local terms.)  This is nice for Windows, and lines up
 * with the FDO/PDO split, which doesn't exist in Linux.  Linux
 * is deeply expecting to scan an emulated PCI configuration
 * space.  So this message is sent here only to drive the state
 * machine on the host forward.
 *
 * Return: 0 on success, -errno on failure
 */
static int hv_send_resources_allocated(struct hv_device *hdev)
{
	struct hv_pcibus_device *hbus = hv_get_drvdata(hdev);
	struct pci_resources_assigned *res_assigned;
	struct pci_resources_assigned2 *res_assigned2;
	struct hv_pci_compl comp_pkt;
	struct hv_pci_dev *hpdev;
	struct pci_packet *pkt;
	size_t size_res;
	u32 wslot;
	int ret;

	size_res = (pci_protocol_version < PCI_PROTOCOL_VERSION_1_2)
			? sizeof(*res_assigned) : sizeof(*res_assigned2);

	pkt = kmalloc(sizeof(*pkt) + size_res, GFP_KERNEL);
	if (!pkt)
		return -ENOMEM;

	ret = 0;

	for (wslot = 0; wslot < 256; wslot++) {
		hpdev = get_pcichild_wslot(hbus, wslot);
		if (!hpdev)
			continue;

		memset(pkt, 0, sizeof(*pkt) + size_res);
		init_completion(&comp_pkt.host_event);
		pkt->completion_func = hv_pci_generic_compl;
		pkt->compl_ctxt = &comp_pkt;

		if (pci_protocol_version < PCI_PROTOCOL_VERSION_1_2) {
			res_assigned =
				(struct pci_resources_assigned *)&pkt->message;
			res_assigned->message_type.type =
				PCI_RESOURCES_ASSIGNED;
			res_assigned->wslot.slot = hpdev->desc.win_slot.slot;
		} else {
			res_assigned2 =
				(struct pci_resources_assigned2 *)&pkt->message;
			res_assigned2->message_type.type =
				PCI_RESOURCES_ASSIGNED2;
			res_assigned2->wslot.slot = hpdev->desc.win_slot.slot;
		}
		put_pcichild(hpdev);

		ret = vmbus_sendpacket(hdev->channel, &pkt->message,
				size_res, (unsigned long)pkt,
				VM_PKT_DATA_INBAND,
				VMBUS_DATA_PACKET_FLAG_COMPLETION_REQUESTED);
		if (!ret)
			ret = wait_for_response(hdev, &comp_pkt.host_event);
		if (ret)
			break;

		if (comp_pkt.completion_status < 0) {
			ret = -EPROTO;
			dev_err(&hdev->device,
				"resource allocated returned 0x%x",
				comp_pkt.completion_status);
			break;
		}
	}

	kfree(pkt);
	return ret;
}

/**
 * hv_send_resources_released() - Report local resources
 * released
 * @hdev:	VMBus's tracking struct for this root PCI bus
 *
 * Return: 0 on success, -errno on failure
 */
static int hv_send_resources_released(struct hv_device *hdev)
{
	struct hv_pcibus_device *hbus = hv_get_drvdata(hdev);
	struct pci_child_message pkt;
	struct hv_pci_dev *hpdev;
	u32 wslot;
	int ret;

	for (wslot = 0; wslot < 256; wslot++) {
		hpdev = get_pcichild_wslot(hbus, wslot);
		if (!hpdev)
			continue;

		memset(&pkt, 0, sizeof(pkt));
		pkt.message_type.type = PCI_RESOURCES_RELEASED;
		pkt.wslot.slot = hpdev->desc.win_slot.slot;

		put_pcichild(hpdev);

		ret = vmbus_sendpacket(hdev->channel, &pkt, sizeof(pkt), 0,
				       VM_PKT_DATA_INBAND, 0);
		if (ret)
			return ret;
	}

	return 0;
}

static void get_hvpcibus(struct hv_pcibus_device *hbus)
{
	refcount_inc(&hbus->remove_lock);
}

static void put_hvpcibus(struct hv_pcibus_device *hbus)
{
	if (refcount_dec_and_test(&hbus->remove_lock))
		complete(&hbus->remove_event);
}

/**
 * hv_pci_probe() - New VMBus channel probe, for a root PCI bus
 * @hdev:	VMBus's tracking struct for this root PCI bus
 * @dev_id:	Identifies the device itself
 *
 * Return: 0 on success, -errno on failure
 */
static int hv_pci_probe(struct hv_device *hdev,
			const struct hv_vmbus_device_id *dev_id)
{
	struct hv_pcibus_device *hbus;
	int ret;

	/*
	 * hv_pcibus_device contains the hypercall arguments for retargeting in
	 * hv_irq_unmask(). Those must not cross a page boundary.
	 */
	BUILD_BUG_ON(sizeof(*hbus) > PAGE_SIZE);

	hbus = (struct hv_pcibus_device *)get_zeroed_page(GFP_KERNEL);
	if (!hbus)
		return -ENOMEM;
	hbus->state = hv_pcibus_init;

	/*
	 * The PCI bus "domain" is what is called "segment" in ACPI and
	 * other specs.  Pull it from the instance ID, to get something
	 * unique.  Bytes 8 and 9 are what is used in Windows guests, so
	 * do the same thing for consistency.  Note that, since this code
	 * only runs in a Hyper-V VM, Hyper-V can (and does) guarantee
	 * that (1) the only domain in use for something that looks like
	 * a physical PCI bus (which is actually emulated by the
	 * hypervisor) is domain 0 and (2) there will be no overlap
	 * between domains derived from these instance IDs in the same
	 * VM.
	 */
	hbus->sysdata.domain = hdev->dev_instance.b[9] |
			       hdev->dev_instance.b[8] << 8;

	hbus->hdev = hdev;
	refcount_set(&hbus->remove_lock, 1);
	INIT_LIST_HEAD(&hbus->children);
	INIT_LIST_HEAD(&hbus->dr_list);
	INIT_LIST_HEAD(&hbus->resources_for_children);
	spin_lock_init(&hbus->config_lock);
	spin_lock_init(&hbus->device_list_lock);
	spin_lock_init(&hbus->retarget_msi_interrupt_lock);
	init_completion(&hbus->remove_event);
	hbus->wq = alloc_ordered_workqueue("hv_pci_%x", 0,
					   hbus->sysdata.domain);
	if (!hbus->wq) {
		ret = -ENOMEM;
		goto free_bus;
	}

	ret = vmbus_open(hdev->channel, pci_ring_size, pci_ring_size, NULL, 0,
			 hv_pci_onchannelcallback, hbus);
	if (ret)
		goto destroy_wq;

	hv_set_drvdata(hdev, hbus);

	ret = hv_pci_protocol_negotiation(hdev);
	if (ret)
		goto close;

	ret = hv_allocate_config_window(hbus);
	if (ret)
		goto close;

	hbus->cfg_addr = ioremap(hbus->mem_config->start,
				 PCI_CONFIG_MMIO_LENGTH);
	if (!hbus->cfg_addr) {
		dev_err(&hdev->device,
			"Unable to map a virtual address for config space\n");
		ret = -ENOMEM;
		goto free_config;
	}

	hbus->sysdata.fwnode = irq_domain_alloc_fwnode(hbus);
	if (!hbus->sysdata.fwnode) {
		ret = -ENOMEM;
		goto unmap;
	}

	ret = hv_pcie_init_irq_domain(hbus);
	if (ret)
		goto free_fwnode;

	ret = hv_pci_query_relations(hdev);
	if (ret)
		goto free_irq_domain;

	ret = hv_pci_enter_d0(hdev);
	if (ret)
		goto free_irq_domain;

	ret = hv_pci_allocate_bridge_windows(hbus);
	if (ret)
		goto free_irq_domain;

	ret = hv_send_resources_allocated(hdev);
	if (ret)
		goto free_windows;

	prepopulate_bars(hbus);

	hbus->state = hv_pcibus_probed;

	ret = create_root_hv_pci_bus(hbus);
	if (ret)
		goto free_windows;

	return 0;

free_windows:
	hv_pci_free_bridge_windows(hbus);
free_irq_domain:
	irq_domain_remove(hbus->irq_domain);
free_fwnode:
	irq_domain_free_fwnode(hbus->sysdata.fwnode);
unmap:
	iounmap(hbus->cfg_addr);
free_config:
	hv_free_config_window(hbus);
close:
	vmbus_close(hdev->channel);
destroy_wq:
	destroy_workqueue(hbus->wq);
free_bus:
	free_page((unsigned long)hbus);
	return ret;
}

static void hv_pci_bus_exit(struct hv_device *hdev)
{
	struct hv_pcibus_device *hbus = hv_get_drvdata(hdev);
	struct {
		struct pci_packet teardown_packet;
		u8 buffer[sizeof(struct pci_message)];
	} pkt;
	struct pci_bus_relations relations;
	struct hv_pci_compl comp_pkt;
	int ret;

	/*
	 * After the host sends the RESCIND_CHANNEL message, it doesn't
	 * access the per-channel ringbuffer any longer.
	 */
	if (hdev->channel->rescind)
		return;

	/* Delete any children which might still exist. */
	memset(&relations, 0, sizeof(relations));
	hv_pci_devices_present(hbus, &relations);

	ret = hv_send_resources_released(hdev);
	if (ret)
		dev_err(&hdev->device,
			"Couldn't send resources released packet(s)\n");

	memset(&pkt.teardown_packet, 0, sizeof(pkt.teardown_packet));
	init_completion(&comp_pkt.host_event);
	pkt.teardown_packet.completion_func = hv_pci_generic_compl;
	pkt.teardown_packet.compl_ctxt = &comp_pkt;
	pkt.teardown_packet.message[0].type = PCI_BUS_D0EXIT;

	ret = vmbus_sendpacket(hdev->channel, &pkt.teardown_packet.message,
			       sizeof(struct pci_message),
			       (unsigned long)&pkt.teardown_packet,
			       VM_PKT_DATA_INBAND,
			       VMBUS_DATA_PACKET_FLAG_COMPLETION_REQUESTED);
	if (!ret)
		wait_for_completion_timeout(&comp_pkt.host_event, 10 * HZ);
}

/**
 * hv_pci_remove() - Remove routine for this VMBus channel
 * @hdev:	VMBus's tracking struct for this root PCI bus
 *
 * Return: 0 on success, -errno on failure
 */
static int hv_pci_remove(struct hv_device *hdev)
{
	struct hv_pcibus_device *hbus;

	hbus = hv_get_drvdata(hdev);
	if (hbus->state == hv_pcibus_installed) {
		/* Remove the bus from PCI's point of view. */
		pci_lock_rescan_remove();
		pci_stop_root_bus(hbus->pci_bus);
		pci_remove_root_bus(hbus->pci_bus);
		hv_pci_remove_slots(hbus);
		pci_unlock_rescan_remove();
		hbus->state = hv_pcibus_removed;
	}

	hv_pci_bus_exit(hdev);

	vmbus_close(hdev->channel);

	iounmap(hbus->cfg_addr);
	hv_free_config_window(hbus);
	pci_free_resource_list(&hbus->resources_for_children);
	hv_pci_free_bridge_windows(hbus);
	irq_domain_remove(hbus->irq_domain);
	irq_domain_free_fwnode(hbus->sysdata.fwnode);
	put_hvpcibus(hbus);
	wait_for_completion(&hbus->remove_event);
	destroy_workqueue(hbus->wq);
	free_page((unsigned long)hbus);
	return 0;
}

static const struct hv_vmbus_device_id hv_pci_id_table[] = {
	/* PCI Pass-through Class ID */
	/* 44C4F61D-4444-4400-9D52-802E27EDE19F */
	{ HV_PCIE_GUID, },
	{ },
};

MODULE_DEVICE_TABLE(vmbus, hv_pci_id_table);

static struct hv_driver hv_pci_drv = {
	.name		= "hv_pci",
	.id_table	= hv_pci_id_table,
	.probe		= hv_pci_probe,
	.remove		= hv_pci_remove,
};

static void __exit exit_hv_pci_drv(void)
{
	vmbus_driver_unregister(&hv_pci_drv);
}

static int __init init_hv_pci_drv(void)
{
	return vmbus_driver_register(&hv_pci_drv);
}

module_init(init_hv_pci_drv);
module_exit(exit_hv_pci_drv);

MODULE_DESCRIPTION("Hyper-V PCI");
MODULE_LICENSE("GPL v2");<|MERGE_RESOLUTION|>--- conflicted
+++ resolved
@@ -1499,8 +1499,6 @@
 	}
 }
 
-<<<<<<< HEAD
-=======
 /*
  * Remove entries in sysfs pci slot directory.
  */
@@ -1516,7 +1514,6 @@
 	}
 }
 
->>>>>>> fe689d65
 /**
  * create_root_hv_pci_bus() - Expose a new root PCI bus
  * @hbus:	Root PCI bus, as understood by this driver
@@ -1792,13 +1789,10 @@
 		hpdev = list_first_entry(&removed, struct hv_pci_dev,
 					 list_entry);
 		list_del(&hpdev->list_entry);
-<<<<<<< HEAD
-=======
 
 		if (hpdev->pci_slot)
 			pci_destroy_slot(hpdev->pci_slot);
 
->>>>>>> fe689d65
 		put_pcichild(hpdev);
 	}
 
@@ -1931,9 +1925,6 @@
 	if (hpdev->pci_slot)
 		pci_destroy_slot(hpdev->pci_slot);
 
-	if (hpdev->pci_slot)
-		pci_destroy_slot(hpdev->pci_slot);
-
 	memset(&ctxt, 0, sizeof(ctxt));
 	ejct_pkt = (struct pci_eject_response *)&ctxt.pkt.message;
 	ejct_pkt->message_type.type = PCI_EJECTION_COMPLETE;
@@ -1942,11 +1933,6 @@
 			 sizeof(*ejct_pkt), (unsigned long)&ctxt.pkt,
 			 VM_PKT_DATA_INBAND, 0);
 
-<<<<<<< HEAD
-	put_pcichild(hpdev);
-	put_pcichild(hpdev);
-	put_hvpcibus(hpdev->hbus);
-=======
 	/* For the get_pcichild() in hv_pci_eject_device() */
 	put_pcichild(hpdev);
 	/* For the two refs got in new_pcichild_device() */
@@ -1955,7 +1941,6 @@
 	/* hpdev has been freed. Do not use it any more. */
 
 	put_hvpcibus(hbus);
->>>>>>> fe689d65
 }
 
 /**
