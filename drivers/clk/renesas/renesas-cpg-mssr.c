// SPDX-License-Identifier: GPL-2.0
/*
 * Renesas Clock Pulse Generator / Module Standby and Software Reset
 *
 * Copyright (C) 2015 Glider bvba
 *
 * Based on clk-mstp.c, clk-rcar-gen2.c, and clk-rcar-gen3.c
 *
 * Copyright (C) 2013 Ideas On Board SPRL
 * Copyright (C) 2015 Renesas Electronics Corp.
 */

#include <linux/clk.h>
#include <linux/clk-provider.h>
#include <linux/clk/renesas.h>
#include <linux/delay.h>
#include <linux/device.h>
#include <linux/init.h>
#include <linux/io.h>
#include <linux/mod_devicetable.h>
#include <linux/module.h>
#include <linux/of_address.h>
#include <linux/of_device.h>
#include <linux/platform_device.h>
#include <linux/pm_clock.h>
#include <linux/pm_domain.h>
#include <linux/psci.h>
#include <linux/reset-controller.h>
#include <linux/slab.h>

#include <dt-bindings/clock/renesas-cpg-mssr.h>

#include "renesas-cpg-mssr.h"
#include "clk-div6.h"

#ifdef DEBUG
#define WARN_DEBUG(x)	WARN_ON(x)
#else
#define WARN_DEBUG(x)	do { } while (0)
#endif


/*
 * Module Standby and Software Reset register offets.
 *
 * If the registers exist, these are valid for SH-Mobile, R-Mobile,
 * R-Car Gen2, R-Car Gen3, and RZ/G1.
 * These are NOT valid for R-Car Gen1 and RZ/A1!
 */

/*
 * Module Stop Status Register offsets
 */

static const u16 mstpsr[] = {
	0x030, 0x038, 0x040, 0x048, 0x04C, 0x03C, 0x1C0, 0x1C4,
	0x9A0, 0x9A4, 0x9A8, 0x9AC,
};

static const u16 mstpsr_for_v3u[] = {
	0x2E00, 0x2E04, 0x2E08, 0x2E0C, 0x2E10, 0x2E14, 0x2E18, 0x2E1C,
	0x2E20, 0x2E24, 0x2E28, 0x2E2C, 0x2E30, 0x2E34, 0x2E38,
};

/*
 * System Module Stop Control Register offsets
 */

static const u16 smstpcr[] = {
	0x130, 0x134, 0x138, 0x13C, 0x140, 0x144, 0x148, 0x14C,
	0x990, 0x994, 0x998, 0x99C,
};

static const u16 mstpcr_for_v3u[] = {
	0x2D00, 0x2D04, 0x2D08, 0x2D0C, 0x2D10, 0x2D14, 0x2D18, 0x2D1C,
	0x2D20, 0x2D24, 0x2D28, 0x2D2C, 0x2D30, 0x2D34, 0x2D38,
};

/*
 * Standby Control Register offsets (RZ/A)
 * Base address is FRQCR register
 */

static const u16 stbcr[] = {
	0xFFFF/*dummy*/, 0x010, 0x014, 0x410, 0x414, 0x418, 0x41C, 0x420,
	0x424, 0x428, 0x42C,
};

/*
 * Software Reset Register offsets
 */

static const u16 srcr[] = {
	0x0A0, 0x0A8, 0x0B0, 0x0B8, 0x0BC, 0x0C4, 0x1C8, 0x1CC,
	0x920, 0x924, 0x928, 0x92C,
};

static const u16 srcr_for_v3u[] = {
	0x2C00, 0x2C04, 0x2C08, 0x2C0C, 0x2C10, 0x2C14, 0x2C18, 0x2C1C,
	0x2C20, 0x2C24, 0x2C28, 0x2C2C, 0x2C30, 0x2C34, 0x2C38,
};

/*
 * Software Reset Clearing Register offsets
 */

static const u16 srstclr[] = {
	0x940, 0x944, 0x948, 0x94C, 0x950, 0x954, 0x958, 0x95C,
	0x960, 0x964, 0x968, 0x96C,
};

static const u16 srstclr_for_v3u[] = {
	0x2C80, 0x2C84, 0x2C88, 0x2C8C, 0x2C90, 0x2C94, 0x2C98, 0x2C9C,
	0x2CA0, 0x2CA4, 0x2CA8, 0x2CAC, 0x2CB0, 0x2CB4, 0x2CB8,
};

/**
 * struct cpg_mssr_priv - Clock Pulse Generator / Module Standby
 *                        and Software Reset Private Data
 *
 * @rcdev: Optional reset controller entity
 * @dev: CPG/MSSR device
 * @base: CPG/MSSR register block base address
 * @reg_layout: CPG/MSSR register layout
 * @rmw_lock: protects RMW register accesses
 * @np: Device node in DT for this CPG/MSSR module
 * @num_core_clks: Number of Core Clocks in clks[]
 * @num_mod_clks: Number of Module Clocks in clks[]
 * @last_dt_core_clk: ID of the last Core Clock exported to DT
 * @notifiers: Notifier chain to save/restore clock state for system resume
 * @status_regs: Pointer to status registers array
 * @control_regs: Pointer to control registers array
 * @reset_regs: Pointer to reset registers array
 * @reset_clear_regs:  Pointer to reset clearing registers array
 * @smstpcr_saved: [].mask: Mask of SMSTPCR[] bits under our control
 *                 [].val: Saved values of SMSTPCR[]
 * @clks: Array containing all Core and Module Clocks
 */
struct cpg_mssr_priv {
#ifdef CONFIG_RESET_CONTROLLER
	struct reset_controller_dev rcdev;
#endif
	struct device *dev;
	void __iomem *base;
	enum clk_reg_layout reg_layout;
	spinlock_t rmw_lock;
	struct device_node *np;

	unsigned int num_core_clks;
	unsigned int num_mod_clks;
	unsigned int last_dt_core_clk;

	struct raw_notifier_head notifiers;
	const u16 *status_regs;
	const u16 *control_regs;
	const u16 *reset_regs;
	const u16 *reset_clear_regs;
	struct {
		u32 mask;
		u32 val;
	} smstpcr_saved[ARRAY_SIZE(mstpsr_for_v3u)];

	struct clk *clks[];
};

static struct cpg_mssr_priv *cpg_mssr_priv;

/**
 * struct mstp_clock - MSTP gating clock
 * @hw: handle between common and hardware-specific interfaces
 * @index: MSTP clock number
 * @priv: CPG/MSSR private data
 */
struct mstp_clock {
	struct clk_hw hw;
	u32 index;
	struct cpg_mssr_priv *priv;
};

#define to_mstp_clock(_hw) container_of(_hw, struct mstp_clock, hw)

static int cpg_mstp_clock_endisable(struct clk_hw *hw, bool enable)
{
	struct mstp_clock *clock = to_mstp_clock(hw);
	struct cpg_mssr_priv *priv = clock->priv;
	unsigned int reg = clock->index / 32;
	unsigned int bit = clock->index % 32;
	struct device *dev = priv->dev;
	u32 bitmask = BIT(bit);
	unsigned long flags;
	unsigned int i;
	u32 value;

	dev_dbg(dev, "MSTP %u%02u/%pC %s\n", reg, bit, hw->clk,
		enable ? "ON" : "OFF");
	spin_lock_irqsave(&priv->rmw_lock, flags);

	if (priv->reg_layout == CLK_REG_LAYOUT_RZ_A) {
		value = readb(priv->base + priv->control_regs[reg]);
		if (enable)
			value &= ~bitmask;
		else
			value |= bitmask;
		writeb(value, priv->base + priv->control_regs[reg]);

		/* dummy read to ensure write has completed */
		readb(priv->base + priv->control_regs[reg]);
		barrier_data(priv->base + priv->control_regs[reg]);
	} else {
		value = readl(priv->base + priv->control_regs[reg]);
		if (enable)
			value &= ~bitmask;
		else
			value |= bitmask;
		writel(value, priv->base + priv->control_regs[reg]);
	}

	spin_unlock_irqrestore(&priv->rmw_lock, flags);

	if (!enable || priv->reg_layout == CLK_REG_LAYOUT_RZ_A)
		return 0;

	for (i = 1000; i > 0; --i) {
		if (!(readl(priv->base + priv->status_regs[reg]) & bitmask))
			break;
		cpu_relax();
	}

	if (!i) {
		dev_err(dev, "Failed to enable SMSTP %p[%d]\n",
			priv->base + priv->control_regs[reg], bit);
		return -ETIMEDOUT;
	}

	return 0;
}

static int cpg_mstp_clock_enable(struct clk_hw *hw)
{
	return cpg_mstp_clock_endisable(hw, true);
}

static void cpg_mstp_clock_disable(struct clk_hw *hw)
{
	cpg_mstp_clock_endisable(hw, false);
}

static int cpg_mstp_clock_is_enabled(struct clk_hw *hw)
{
	struct mstp_clock *clock = to_mstp_clock(hw);
	struct cpg_mssr_priv *priv = clock->priv;
	u32 value;

	if (priv->reg_layout == CLK_REG_LAYOUT_RZ_A)
		value = readb(priv->base + priv->control_regs[clock->index / 32]);
	else
		value = readl(priv->base + priv->status_regs[clock->index / 32]);

	return !(value & BIT(clock->index % 32));
}

static const struct clk_ops cpg_mstp_clock_ops = {
	.enable = cpg_mstp_clock_enable,
	.disable = cpg_mstp_clock_disable,
	.is_enabled = cpg_mstp_clock_is_enabled,
};

static
struct clk *cpg_mssr_clk_src_twocell_get(struct of_phandle_args *clkspec,
					 void *data)
{
	unsigned int clkidx = clkspec->args[1];
	struct cpg_mssr_priv *priv = data;
	struct device *dev = priv->dev;
	unsigned int idx;
	const char *type;
	struct clk *clk;
	int range_check;

	switch (clkspec->args[0]) {
	case CPG_CORE:
		type = "core";
		if (clkidx > priv->last_dt_core_clk) {
			dev_err(dev, "Invalid %s clock index %u\n", type,
			       clkidx);
			return ERR_PTR(-EINVAL);
		}
		clk = priv->clks[clkidx];
		break;

	case CPG_MOD:
		type = "module";
		if (priv->reg_layout == CLK_REG_LAYOUT_RZ_A) {
			idx = MOD_CLK_PACK_10(clkidx);
			range_check = 7 - (clkidx % 10);
		} else {
			idx = MOD_CLK_PACK(clkidx);
			range_check = 31 - (clkidx % 100);
		}
		if (range_check < 0 || idx >= priv->num_mod_clks) {
			dev_err(dev, "Invalid %s clock index %u\n", type,
				clkidx);
			return ERR_PTR(-EINVAL);
		}
		clk = priv->clks[priv->num_core_clks + idx];
		break;

	default:
		dev_err(dev, "Invalid CPG clock type %u\n", clkspec->args[0]);
		return ERR_PTR(-EINVAL);
	}

	if (IS_ERR(clk))
		dev_err(dev, "Cannot get %s clock %u: %ld", type, clkidx,
		       PTR_ERR(clk));
	else
		dev_dbg(dev, "clock (%u, %u) is %pC at %lu Hz\n",
			clkspec->args[0], clkspec->args[1], clk,
			clk_get_rate(clk));
	return clk;
}

static void __init cpg_mssr_register_core_clk(const struct cpg_core_clk *core,
					      const struct cpg_mssr_info *info,
					      struct cpg_mssr_priv *priv)
{
	struct clk *clk = ERR_PTR(-ENOTSUPP), *parent;
	struct device *dev = priv->dev;
	unsigned int id = core->id, div = core->div;
	const char *parent_name;

	WARN_DEBUG(id >= priv->num_core_clks);
	WARN_DEBUG(PTR_ERR(priv->clks[id]) != -ENOENT);

	if (!core->name) {
		/* Skip NULLified clock */
		return;
	}

	switch (core->type) {
	case CLK_TYPE_IN:
		clk = of_clk_get_by_name(priv->np, core->name);
		break;

	case CLK_TYPE_FF:
	case CLK_TYPE_DIV6P1:
	case CLK_TYPE_DIV6_RO:
		WARN_DEBUG(core->parent >= priv->num_core_clks);
		parent = priv->clks[core->parent];
		if (IS_ERR(parent)) {
			clk = parent;
			goto fail;
		}

		parent_name = __clk_get_name(parent);

		if (core->type == CLK_TYPE_DIV6_RO)
			/* Multiply with the DIV6 register value */
			div *= (readl(priv->base + core->offset) & 0x3f) + 1;

		if (core->type == CLK_TYPE_DIV6P1) {
			clk = cpg_div6_register(core->name, 1, &parent_name,
						priv->base + core->offset,
						&priv->notifiers);
		} else {
			clk = clk_register_fixed_factor(NULL, core->name,
							parent_name, 0,
							core->mult, div);
		}
		break;

	case CLK_TYPE_FR:
		clk = clk_register_fixed_rate(NULL, core->name, NULL, 0,
					      core->mult);
		break;

	default:
		if (info->cpg_clk_register)
			clk = info->cpg_clk_register(dev, core, info,
						     priv->clks, priv->base,
						     &priv->notifiers);
		else
			dev_err(dev, "%s has unsupported core clock type %u\n",
				core->name, core->type);
		break;
	}

	if (IS_ERR_OR_NULL(clk))
		goto fail;

	dev_dbg(dev, "Core clock %pC at %lu Hz\n", clk, clk_get_rate(clk));
	priv->clks[id] = clk;
	return;

fail:
	dev_err(dev, "Failed to register %s clock %s: %ld\n", "core",
		core->name, PTR_ERR(clk));
}

static void __init cpg_mssr_register_mod_clk(const struct mssr_mod_clk *mod,
					     const struct cpg_mssr_info *info,
					     struct cpg_mssr_priv *priv)
{
	struct mstp_clock *clock = NULL;
	struct device *dev = priv->dev;
	unsigned int id = mod->id;
	struct clk_init_data init = {};
	struct clk *parent, *clk;
	const char *parent_name;
	unsigned int i;

	WARN_DEBUG(id < priv->num_core_clks);
	WARN_DEBUG(id >= priv->num_core_clks + priv->num_mod_clks);
	WARN_DEBUG(mod->parent >= priv->num_core_clks + priv->num_mod_clks);
	WARN_DEBUG(PTR_ERR(priv->clks[id]) != -ENOENT);

	if (!mod->name) {
		/* Skip NULLified clock */
		return;
	}

	parent = priv->clks[mod->parent];
	if (IS_ERR(parent)) {
		clk = parent;
		goto fail;
	}

	clock = kzalloc(sizeof(*clock), GFP_KERNEL);
	if (!clock) {
		clk = ERR_PTR(-ENOMEM);
		goto fail;
	}

	init.name = mod->name;
	init.ops = &cpg_mstp_clock_ops;
	init.flags = CLK_SET_RATE_PARENT;
	parent_name = __clk_get_name(parent);
	init.parent_names = &parent_name;
	init.num_parents = 1;

	clock->index = id - priv->num_core_clks;
	clock->priv = priv;
	clock->hw.init = &init;

	for (i = 0; i < info->num_crit_mod_clks; i++)
		if (id == info->crit_mod_clks[i] &&
		    cpg_mstp_clock_is_enabled(&clock->hw)) {
			dev_dbg(dev, "MSTP %s setting CLK_IS_CRITICAL\n",
				mod->name);
			init.flags |= CLK_IS_CRITICAL;
			break;
		}

	clk = clk_register(NULL, &clock->hw);
	if (IS_ERR(clk))
		goto fail;

	dev_dbg(dev, "Module clock %pC at %lu Hz\n", clk, clk_get_rate(clk));
	priv->clks[id] = clk;
	priv->smstpcr_saved[clock->index / 32].mask |= BIT(clock->index % 32);
	return;

fail:
	dev_err(dev, "Failed to register %s clock %s: %ld\n", "module",
		mod->name, PTR_ERR(clk));
	kfree(clock);
}

struct cpg_mssr_clk_domain {
	struct generic_pm_domain genpd;
	unsigned int num_core_pm_clks;
	unsigned int core_pm_clks[];
};

static struct cpg_mssr_clk_domain *cpg_mssr_clk_domain;

static bool cpg_mssr_is_pm_clk(const struct of_phandle_args *clkspec,
			       struct cpg_mssr_clk_domain *pd)
{
	unsigned int i;

	if (clkspec->np != pd->genpd.dev.of_node || clkspec->args_count != 2)
		return false;

	switch (clkspec->args[0]) {
	case CPG_CORE:
		for (i = 0; i < pd->num_core_pm_clks; i++)
			if (clkspec->args[1] == pd->core_pm_clks[i])
				return true;
		return false;

	case CPG_MOD:
		return true;

	default:
		return false;
	}
}

int cpg_mssr_attach_dev(struct generic_pm_domain *unused, struct device *dev)
{
	struct cpg_mssr_clk_domain *pd = cpg_mssr_clk_domain;
	struct device_node *np = dev->of_node;
	struct of_phandle_args clkspec;
	struct clk *clk;
	int i = 0;
	int error;

	if (!pd) {
		dev_dbg(dev, "CPG/MSSR clock domain not yet available\n");
		return -EPROBE_DEFER;
	}

	while (!of_parse_phandle_with_args(np, "clocks", "#clock-cells", i,
					   &clkspec)) {
		if (cpg_mssr_is_pm_clk(&clkspec, pd))
			goto found;

		of_node_put(clkspec.np);
		i++;
	}

	return 0;

found:
	clk = of_clk_get_from_provider(&clkspec);
	of_node_put(clkspec.np);

	if (IS_ERR(clk))
		return PTR_ERR(clk);

	error = pm_clk_create(dev);
	if (error)
		goto fail_put;

	error = pm_clk_add_clk(dev, clk);
	if (error)
		goto fail_destroy;

	return 0;

fail_destroy:
	pm_clk_destroy(dev);
fail_put:
	clk_put(clk);
	return error;
}

void cpg_mssr_detach_dev(struct generic_pm_domain *unused, struct device *dev)
{
	if (!pm_clk_no_clocks(dev))
		pm_clk_destroy(dev);
}

static int __init cpg_mssr_add_clk_domain(struct device *dev,
					  const unsigned int *core_pm_clks,
					  unsigned int num_core_pm_clks)
{
	struct device_node *np = dev->of_node;
	struct generic_pm_domain *genpd;
	struct cpg_mssr_clk_domain *pd;
	size_t pm_size = num_core_pm_clks * sizeof(core_pm_clks[0]);

	pd = devm_kzalloc(dev, sizeof(*pd) + pm_size, GFP_KERNEL);
	if (!pd)
		return -ENOMEM;

	pd->num_core_pm_clks = num_core_pm_clks;
	memcpy(pd->core_pm_clks, core_pm_clks, pm_size);

	genpd = &pd->genpd;
	genpd->name = np->name;
	genpd->flags = GENPD_FLAG_PM_CLK | GENPD_FLAG_ALWAYS_ON |
		       GENPD_FLAG_ACTIVE_WAKEUP;
	genpd->attach_dev = cpg_mssr_attach_dev;
	genpd->detach_dev = cpg_mssr_detach_dev;
	pm_genpd_init(genpd, &pm_domain_always_on_gov, false);
	cpg_mssr_clk_domain = pd;

	of_genpd_add_provider_simple(np, genpd);
	return 0;
}

#ifdef CONFIG_RESET_CONTROLLER

#define rcdev_to_priv(x)	container_of(x, struct cpg_mssr_priv, rcdev)

static int cpg_mssr_reset(struct reset_controller_dev *rcdev,
			  unsigned long id)
{
	struct cpg_mssr_priv *priv = rcdev_to_priv(rcdev);
	unsigned int reg = id / 32;
	unsigned int bit = id % 32;
	u32 bitmask = BIT(bit);

	dev_dbg(priv->dev, "reset %u%02u\n", reg, bit);

	/* Reset module */
	writel(bitmask, priv->base + priv->reset_regs[reg]);

	/* Wait for at least one cycle of the RCLK clock (@ ca. 32 kHz) */
	udelay(35);

	/* Release module from reset state */
	writel(bitmask, priv->base + priv->reset_clear_regs[reg]);

	return 0;
}

static int cpg_mssr_assert(struct reset_controller_dev *rcdev, unsigned long id)
{
	struct cpg_mssr_priv *priv = rcdev_to_priv(rcdev);
	unsigned int reg = id / 32;
	unsigned int bit = id % 32;
	u32 bitmask = BIT(bit);

	dev_dbg(priv->dev, "assert %u%02u\n", reg, bit);

	writel(bitmask, priv->base + priv->reset_regs[reg]);
	return 0;
}

static int cpg_mssr_deassert(struct reset_controller_dev *rcdev,
			     unsigned long id)
{
	struct cpg_mssr_priv *priv = rcdev_to_priv(rcdev);
	unsigned int reg = id / 32;
	unsigned int bit = id % 32;
	u32 bitmask = BIT(bit);

	dev_dbg(priv->dev, "deassert %u%02u\n", reg, bit);

	writel(bitmask, priv->base + priv->reset_clear_regs[reg]);
	return 0;
}

static int cpg_mssr_status(struct reset_controller_dev *rcdev,
			   unsigned long id)
{
	struct cpg_mssr_priv *priv = rcdev_to_priv(rcdev);
	unsigned int reg = id / 32;
	unsigned int bit = id % 32;
	u32 bitmask = BIT(bit);

	return !!(readl(priv->base + priv->reset_regs[reg]) & bitmask);
}

static const struct reset_control_ops cpg_mssr_reset_ops = {
	.reset = cpg_mssr_reset,
	.assert = cpg_mssr_assert,
	.deassert = cpg_mssr_deassert,
	.status = cpg_mssr_status,
};

static int cpg_mssr_reset_xlate(struct reset_controller_dev *rcdev,
				const struct of_phandle_args *reset_spec)
{
	struct cpg_mssr_priv *priv = rcdev_to_priv(rcdev);
	unsigned int unpacked = reset_spec->args[0];
	unsigned int idx = MOD_CLK_PACK(unpacked);

	if (unpacked % 100 > 31 || idx >= rcdev->nr_resets) {
		dev_err(priv->dev, "Invalid reset index %u\n", unpacked);
		return -EINVAL;
	}

	return idx;
}

static int cpg_mssr_reset_controller_register(struct cpg_mssr_priv *priv)
{
	priv->rcdev.ops = &cpg_mssr_reset_ops;
	priv->rcdev.of_node = priv->dev->of_node;
	priv->rcdev.of_reset_n_cells = 1;
	priv->rcdev.of_xlate = cpg_mssr_reset_xlate;
	priv->rcdev.nr_resets = priv->num_mod_clks;
	return devm_reset_controller_register(priv->dev, &priv->rcdev);
}

#else /* !CONFIG_RESET_CONTROLLER */
static inline int cpg_mssr_reset_controller_register(struct cpg_mssr_priv *priv)
{
	return 0;
}
#endif /* !CONFIG_RESET_CONTROLLER */


static const struct of_device_id cpg_mssr_match[] = {
#ifdef CONFIG_CLK_R7S9210
	{
		.compatible = "renesas,r7s9210-cpg-mssr",
		.data = &r7s9210_cpg_mssr_info,
	},
#endif
#ifdef CONFIG_CLK_R8A7742
	{
		.compatible = "renesas,r8a7742-cpg-mssr",
		.data = &r8a7742_cpg_mssr_info,
	},
#endif
#ifdef CONFIG_CLK_R8A7743
	{
		.compatible = "renesas,r8a7743-cpg-mssr",
		.data = &r8a7743_cpg_mssr_info,
	},
	/* RZ/G1N is (almost) identical to RZ/G1M w.r.t. clocks. */
	{
		.compatible = "renesas,r8a7744-cpg-mssr",
		.data = &r8a7743_cpg_mssr_info,
	},
#endif
#ifdef CONFIG_CLK_R8A7745
	{
		.compatible = "renesas,r8a7745-cpg-mssr",
		.data = &r8a7745_cpg_mssr_info,
	},
#endif
#ifdef CONFIG_CLK_R8A77470
	{
		.compatible = "renesas,r8a77470-cpg-mssr",
		.data = &r8a77470_cpg_mssr_info,
	},
#endif
#ifdef CONFIG_CLK_R8A774A1
	{
		.compatible = "renesas,r8a774a1-cpg-mssr",
		.data = &r8a774a1_cpg_mssr_info,
	},
#endif
#ifdef CONFIG_CLK_R8A774B1
	{
		.compatible = "renesas,r8a774b1-cpg-mssr",
		.data = &r8a774b1_cpg_mssr_info,
	},
#endif
#ifdef CONFIG_CLK_R8A774C0
	{
		.compatible = "renesas,r8a774c0-cpg-mssr",
		.data = &r8a774c0_cpg_mssr_info,
	},
#endif
#ifdef CONFIG_CLK_R8A774E1
	{
		.compatible = "renesas,r8a774e1-cpg-mssr",
		.data = &r8a774e1_cpg_mssr_info,
	},
#endif
#ifdef CONFIG_CLK_R8A7790
	{
		.compatible = "renesas,r8a7790-cpg-mssr",
		.data = &r8a7790_cpg_mssr_info,
	},
#endif
#ifdef CONFIG_CLK_R8A7791
	{
		.compatible = "renesas,r8a7791-cpg-mssr",
		.data = &r8a7791_cpg_mssr_info,
	},
	/* R-Car M2-N is (almost) identical to R-Car M2-W w.r.t. clocks. */
	{
		.compatible = "renesas,r8a7793-cpg-mssr",
		.data = &r8a7791_cpg_mssr_info,
	},
#endif
#ifdef CONFIG_CLK_R8A7792
	{
		.compatible = "renesas,r8a7792-cpg-mssr",
		.data = &r8a7792_cpg_mssr_info,
	},
#endif
#ifdef CONFIG_CLK_R8A7794
	{
		.compatible = "renesas,r8a7794-cpg-mssr",
		.data = &r8a7794_cpg_mssr_info,
	},
#endif
#ifdef CONFIG_CLK_R8A7795
	{
		.compatible = "renesas,r8a7795-cpg-mssr",
		.data = &r8a7795_cpg_mssr_info,
	},
#endif
#ifdef CONFIG_CLK_R8A77960
	{
		.compatible = "renesas,r8a7796-cpg-mssr",
		.data = &r8a7796_cpg_mssr_info,
	},
#endif
#ifdef CONFIG_CLK_R8A77961
	{
		.compatible = "renesas,r8a77961-cpg-mssr",
		.data = &r8a7796_cpg_mssr_info,
	},
#endif
#ifdef CONFIG_CLK_R8A77965
	{
		.compatible = "renesas,r8a77965-cpg-mssr",
		.data = &r8a77965_cpg_mssr_info,
	},
#endif
#ifdef CONFIG_CLK_R8A77970
	{
		.compatible = "renesas,r8a77970-cpg-mssr",
		.data = &r8a77970_cpg_mssr_info,
	},
#endif
#ifdef CONFIG_CLK_R8A77980
	{
		.compatible = "renesas,r8a77980-cpg-mssr",
		.data = &r8a77980_cpg_mssr_info,
	},
#endif
#ifdef CONFIG_CLK_R8A77990
	{
		.compatible = "renesas,r8a77990-cpg-mssr",
		.data = &r8a77990_cpg_mssr_info,
	},
#endif
#ifdef CONFIG_CLK_R8A77995
	{
		.compatible = "renesas,r8a77995-cpg-mssr",
		.data = &r8a77995_cpg_mssr_info,
	},
#endif
#ifdef CONFIG_CLK_R8A779A0
	{
		.compatible = "renesas,r8a779a0-cpg-mssr",
		.data = &r8a779a0_cpg_mssr_info,
	},
#endif
	{ /* sentinel */ }
};

static void cpg_mssr_del_clk_provider(void *data)
{
	of_clk_del_provider(data);
}

#if defined(CONFIG_PM_SLEEP) && defined(CONFIG_ARM_PSCI_FW)
static int cpg_mssr_suspend_noirq(struct device *dev)
{
	struct cpg_mssr_priv *priv = dev_get_drvdata(dev);
	unsigned int reg;

	/* This is the best we can do to check for the presence of PSCI */
	if (!psci_ops.cpu_suspend)
		return 0;

	/* Save module registers with bits under our control */
	for (reg = 0; reg < ARRAY_SIZE(priv->smstpcr_saved); reg++) {
		if (priv->smstpcr_saved[reg].mask)
<<<<<<< HEAD
			priv->smstpcr_saved[reg].val = priv->stbyctrl ?
				readb(priv->base + STBCR(reg)) :
				readl(priv->base + SMSTPCR(reg));
=======
			priv->smstpcr_saved[reg].val =
				priv->reg_layout == CLK_REG_LAYOUT_RZ_A ?
				readb(priv->base + priv->control_regs[reg]) :
				readl(priv->base + priv->control_regs[reg]);
>>>>>>> 7d2a07b7
	}

	/* Save core clocks */
	raw_notifier_call_chain(&priv->notifiers, PM_EVENT_SUSPEND, NULL);

	return 0;
}

static int cpg_mssr_resume_noirq(struct device *dev)
{
	struct cpg_mssr_priv *priv = dev_get_drvdata(dev);
	unsigned int reg, i;
	u32 mask, oldval, newval;

	/* This is the best we can do to check for the presence of PSCI */
	if (!psci_ops.cpu_suspend)
		return 0;

	/* Restore core clocks */
	raw_notifier_call_chain(&priv->notifiers, PM_EVENT_RESUME, NULL);

	/* Restore module clocks */
	for (reg = 0; reg < ARRAY_SIZE(priv->smstpcr_saved); reg++) {
		mask = priv->smstpcr_saved[reg].mask;
		if (!mask)
			continue;

		if (priv->reg_layout == CLK_REG_LAYOUT_RZ_A)
			oldval = readb(priv->base + priv->control_regs[reg]);
		else
			oldval = readl(priv->base + priv->control_regs[reg]);
		newval = oldval & ~mask;
		newval |= priv->smstpcr_saved[reg].val & mask;
		if (newval == oldval)
			continue;

		if (priv->reg_layout == CLK_REG_LAYOUT_RZ_A) {
			writeb(newval, priv->base + priv->control_regs[reg]);
			/* dummy read to ensure write has completed */
			readb(priv->base + priv->control_regs[reg]);
			barrier_data(priv->base + priv->control_regs[reg]);
			continue;
		} else
			writel(newval, priv->base + priv->control_regs[reg]);

		/* Wait until enabled clocks are really enabled */
		mask &= ~priv->smstpcr_saved[reg].val;
		if (!mask)
			continue;

		for (i = 1000; i > 0; --i) {
			oldval = readl(priv->base + priv->status_regs[reg]);
			if (!(oldval & mask))
				break;
			cpu_relax();
		}

		if (!i)
			dev_warn(dev, "Failed to enable %s%u[0x%x]\n",
<<<<<<< HEAD
				 priv->stbyctrl ? "STB" : "SMSTP", reg,
				 oldval & mask);
=======
				 priv->reg_layout == CLK_REG_LAYOUT_RZ_A ?
				 "STB" : "SMSTP", reg, oldval & mask);
>>>>>>> 7d2a07b7
	}

	return 0;
}

static const struct dev_pm_ops cpg_mssr_pm = {
	SET_NOIRQ_SYSTEM_SLEEP_PM_OPS(cpg_mssr_suspend_noirq,
				      cpg_mssr_resume_noirq)
};
#define DEV_PM_OPS	&cpg_mssr_pm
#else
#define DEV_PM_OPS	NULL
#endif /* CONFIG_PM_SLEEP && CONFIG_ARM_PSCI_FW */

static int __init cpg_mssr_common_init(struct device *dev,
				       struct device_node *np,
				       const struct cpg_mssr_info *info)
{
	struct cpg_mssr_priv *priv;
	unsigned int nclks, i;
	int error;

	if (info->init) {
		error = info->init(dev);
		if (error)
			return error;
	}

	nclks = info->num_total_core_clks + info->num_hw_mod_clks;
	priv = kzalloc(struct_size(priv, clks, nclks), GFP_KERNEL);
	if (!priv)
		return -ENOMEM;

	priv->np = np;
	priv->dev = dev;
	spin_lock_init(&priv->rmw_lock);

	priv->base = of_iomap(np, 0);
	if (!priv->base) {
		error = -ENOMEM;
		goto out_err;
	}

	cpg_mssr_priv = priv;
	priv->num_core_clks = info->num_total_core_clks;
	priv->num_mod_clks = info->num_hw_mod_clks;
	priv->last_dt_core_clk = info->last_dt_core_clk;
	RAW_INIT_NOTIFIER_HEAD(&priv->notifiers);
	priv->reg_layout = info->reg_layout;
	if (priv->reg_layout == CLK_REG_LAYOUT_RCAR_GEN2_AND_GEN3) {
		priv->status_regs = mstpsr;
		priv->control_regs = smstpcr;
		priv->reset_regs = srcr;
		priv->reset_clear_regs = srstclr;
	} else if (priv->reg_layout == CLK_REG_LAYOUT_RZ_A) {
		priv->control_regs = stbcr;
	} else if (priv->reg_layout == CLK_REG_LAYOUT_RCAR_V3U) {
		priv->status_regs = mstpsr_for_v3u;
		priv->control_regs = mstpcr_for_v3u;
		priv->reset_regs = srcr_for_v3u;
		priv->reset_clear_regs = srstclr_for_v3u;
	} else {
		error = -EINVAL;
		goto out_err;
	}

	for (i = 0; i < nclks; i++)
		priv->clks[i] = ERR_PTR(-ENOENT);

	error = of_clk_add_provider(np, cpg_mssr_clk_src_twocell_get, priv);
	if (error)
		goto out_err;

	return 0;

out_err:
	if (priv->base)
		iounmap(priv->base);
	kfree(priv);

	return error;
}

void __init cpg_mssr_early_init(struct device_node *np,
				const struct cpg_mssr_info *info)
{
	int error;
	int i;

	error = cpg_mssr_common_init(NULL, np, info);
	if (error)
		return;

	for (i = 0; i < info->num_early_core_clks; i++)
		cpg_mssr_register_core_clk(&info->early_core_clks[i], info,
					   cpg_mssr_priv);

	for (i = 0; i < info->num_early_mod_clks; i++)
		cpg_mssr_register_mod_clk(&info->early_mod_clks[i], info,
					  cpg_mssr_priv);

}

static int __init cpg_mssr_probe(struct platform_device *pdev)
{
	struct device *dev = &pdev->dev;
	struct device_node *np = dev->of_node;
	const struct cpg_mssr_info *info;
	struct cpg_mssr_priv *priv;
	unsigned int i;
	int error;

	info = of_device_get_match_data(dev);

	if (!cpg_mssr_priv) {
		error = cpg_mssr_common_init(dev, dev->of_node, info);
		if (error)
			return error;
	}

	priv = cpg_mssr_priv;
	priv->dev = dev;
	dev_set_drvdata(dev, priv);

	for (i = 0; i < info->num_core_clks; i++)
		cpg_mssr_register_core_clk(&info->core_clks[i], info, priv);

	for (i = 0; i < info->num_mod_clks; i++)
		cpg_mssr_register_mod_clk(&info->mod_clks[i], info, priv);

	error = devm_add_action_or_reset(dev,
					 cpg_mssr_del_clk_provider,
					 np);
	if (error)
		return error;

	error = cpg_mssr_add_clk_domain(dev, info->core_pm_clks,
					info->num_core_pm_clks);
	if (error)
		return error;

	/* Reset Controller not supported for Standby Control SoCs */
	if (priv->reg_layout == CLK_REG_LAYOUT_RZ_A)
		return 0;

	error = cpg_mssr_reset_controller_register(priv);
	if (error)
		return error;

	return 0;
}

static struct platform_driver cpg_mssr_driver = {
	.driver		= {
		.name	= "renesas-cpg-mssr",
		.of_match_table = cpg_mssr_match,
		.pm = DEV_PM_OPS,
	},
};

static int __init cpg_mssr_init(void)
{
	return platform_driver_probe(&cpg_mssr_driver, cpg_mssr_probe);
}

subsys_initcall(cpg_mssr_init);

void __init cpg_core_nullify_range(struct cpg_core_clk *core_clks,
				   unsigned int num_core_clks,
				   unsigned int first_clk,
				   unsigned int last_clk)
{
	unsigned int i;

	for (i = 0; i < num_core_clks; i++)
		if (core_clks[i].id >= first_clk &&
		    core_clks[i].id <= last_clk)
			core_clks[i].name = NULL;
}

void __init mssr_mod_nullify(struct mssr_mod_clk *mod_clks,
			     unsigned int num_mod_clks,
			     const unsigned int *clks, unsigned int n)
{
	unsigned int i, j;

	for (i = 0, j = 0; i < num_mod_clks && j < n; i++)
		if (mod_clks[i].id == clks[j]) {
			mod_clks[i].name = NULL;
			j++;
		}
}

void __init mssr_mod_reparent(struct mssr_mod_clk *mod_clks,
			      unsigned int num_mod_clks,
			      const struct mssr_mod_reparent *clks,
			      unsigned int n)
{
	unsigned int i, j;

	for (i = 0, j = 0; i < num_mod_clks && j < n; i++)
		if (mod_clks[i].id == clks[j].clk) {
			mod_clks[i].parent = clks[j].parent;
			j++;
		}
}

MODULE_DESCRIPTION("Renesas CPG/MSSR Driver");
MODULE_LICENSE("GPL v2");<|MERGE_RESOLUTION|>--- conflicted
+++ resolved
@@ -849,16 +849,10 @@
 	/* Save module registers with bits under our control */
 	for (reg = 0; reg < ARRAY_SIZE(priv->smstpcr_saved); reg++) {
 		if (priv->smstpcr_saved[reg].mask)
-<<<<<<< HEAD
-			priv->smstpcr_saved[reg].val = priv->stbyctrl ?
-				readb(priv->base + STBCR(reg)) :
-				readl(priv->base + SMSTPCR(reg));
-=======
 			priv->smstpcr_saved[reg].val =
 				priv->reg_layout == CLK_REG_LAYOUT_RZ_A ?
 				readb(priv->base + priv->control_regs[reg]) :
 				readl(priv->base + priv->control_regs[reg]);
->>>>>>> 7d2a07b7
 	}
 
 	/* Save core clocks */
@@ -918,13 +912,8 @@
 
 		if (!i)
 			dev_warn(dev, "Failed to enable %s%u[0x%x]\n",
-<<<<<<< HEAD
-				 priv->stbyctrl ? "STB" : "SMSTP", reg,
-				 oldval & mask);
-=======
 				 priv->reg_layout == CLK_REG_LAYOUT_RZ_A ?
 				 "STB" : "SMSTP", reg, oldval & mask);
->>>>>>> 7d2a07b7
 	}
 
 	return 0;
