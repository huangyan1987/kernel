--- conflicted
+++ resolved
@@ -329,10 +329,7 @@
 					   rate_hw, rate_ops, gate_hw,
 					   gate_ops, flags);
 }
-<<<<<<< HEAD
-=======
 EXPORT_SYMBOL_GPL(clk_hw_register_composite);
->>>>>>> 7d2a07b7
 
 struct clk_hw *clk_hw_register_composite_pdata(struct device *dev,
 			const char *name,
@@ -408,9 +405,6 @@
 	clk_hw_unregister(hw);
 	kfree(composite);
 }
-<<<<<<< HEAD
-EXPORT_SYMBOL_GPL(clk_hw_unregister_composite);
-=======
 EXPORT_SYMBOL_GPL(clk_hw_unregister_composite);
 
 static void devm_clk_hw_release_composite(struct device *dev, void *res)
@@ -460,5 +454,4 @@
 						num_parents, mux_hw, mux_ops,
 						rate_hw, rate_ops, gate_hw,
 						gate_ops, flags);
-}
->>>>>>> 7d2a07b7
+}