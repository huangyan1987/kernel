--- conflicted
+++ resolved
@@ -203,7 +203,6 @@
 	 * V3s doesn't have mixer1, so it also shares this struct.
 	 */
 	[RST_WB]	= { 0x08, BIT(2) },
-	[RST_ROT]	= { 0x08, BIT(3) },
 };
 
 static struct ccu_reset_map sun50i_a64_de2_resets[] = {
@@ -239,33 +238,14 @@
 	.num_resets	= ARRAY_SIZE(sun8i_h3_de2_resets),
 };
 
-<<<<<<< HEAD
-static const struct sunxi_ccu_desc sun50i_a64_de2_clk_desc = {
-=======
 static const struct sunxi_ccu_desc sun8i_r40_de2_clk_desc = {
->>>>>>> 7d2a07b7
 	.ccu_clks	= sun50i_a64_de2_clks,
 	.num_ccu_clks	= ARRAY_SIZE(sun50i_a64_de2_clks),
 
 	.hw_clks	= &sun50i_a64_de2_hw_clks,
 
-<<<<<<< HEAD
-	.resets		= sun50i_a64_de2_resets,
-	.num_resets	= ARRAY_SIZE(sun50i_a64_de2_resets),
-};
-
-static const struct sunxi_ccu_desc sun50i_h5_de2_clk_desc = {
-	.ccu_clks	= sun8i_h3_de2_clks,
-	.num_ccu_clks	= ARRAY_SIZE(sun8i_h3_de2_clks),
-
-	.hw_clks	= &sun8i_h3_de2_hw_clks,
-
-	.resets		= sun50i_h5_de2_resets,
-	.num_resets	= ARRAY_SIZE(sun50i_h5_de2_resets),
-=======
 	.resets		= sun8i_a83t_de2_resets,
 	.num_resets	= ARRAY_SIZE(sun8i_a83t_de2_resets),
->>>>>>> 7d2a07b7
 };
 
 static const struct sunxi_ccu_desc sun8i_v3s_de2_clk_desc = {
