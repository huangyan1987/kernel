/* SPDX-License-Identifier: BSD-3-Clause OR GPL-2.0 */
/******************************************************************************
 *
 * Module Name: acapps - common include for ACPI applications/tools
 *
<<<<<<< HEAD
 * Copyright (C) 2000 - 2020, Intel Corp.
=======
 * Copyright (C) 2000 - 2021, Intel Corp.
>>>>>>> 7d2a07b7
 *
 *****************************************************************************/

#ifndef _ACAPPS
#define _ACAPPS

#ifdef ACPI_USE_STANDARD_HEADERS
#include <sys/stat.h>
#endif				/* ACPI_USE_STANDARD_HEADERS */

/* Common info for tool signons */

#define ACPICA_NAME                 "Intel ACPI Component Architecture"
<<<<<<< HEAD
#define ACPICA_COPYRIGHT            "Copyright (c) 2000 - 2020 Intel Corporation"
=======
#define ACPICA_COPYRIGHT            "Copyright (c) 2000 - 2021 Intel Corporation"
>>>>>>> 7d2a07b7

#if ACPI_MACHINE_WIDTH == 64
#define ACPI_WIDTH          " (64-bit version)"

#elif ACPI_MACHINE_WIDTH == 32
#define ACPI_WIDTH          " (32-bit version)"

#else
#error unknown ACPI_MACHINE_WIDTH
#define ACPI_WIDTH          " (unknown bit width, not 32 or 64)"

#endif

/* Macros for signons and file headers */

#define ACPI_COMMON_SIGNON(utility_name) \
	"\n%s\n%s version %8.8X\n%s\n\n", \
	ACPICA_NAME, \
	utility_name, ((u32) ACPI_CA_VERSION), \
	ACPICA_COPYRIGHT

#define ACPI_COMMON_HEADER(utility_name, prefix) \
	"%s%s\n%s%s version %8.8X%s\n%s%s\n%s\n", \
	prefix, ACPICA_NAME, \
	prefix, utility_name, ((u32) ACPI_CA_VERSION), ACPI_WIDTH, \
	prefix, ACPICA_COPYRIGHT, \
	prefix

#define ACPI_COMMON_BUILD_TIME \
	"Build date/time: %s %s\n", __DATE__, __TIME__

/* Macros for usage messages */

#define ACPI_USAGE_HEADER(usage) \
	printf ("Usage: %s\nOptions:\n", usage);

#define ACPI_USAGE_TEXT(description) \
	printf (description);

#define ACPI_OPTION(name, description) \
	printf ("  %-20s%s\n", name, description);

/* Check for unexpected exceptions */

#define ACPI_CHECK_STATUS(name, status, expected) \
	if (status != expected) \
	{ \
		acpi_os_printf ("Unexpected %s from %s (%s-%d)\n", \
			acpi_format_exception (status), #name, _acpi_module_name, __LINE__); \
	}

/* Check for unexpected non-AE_OK errors */

#define ACPI_CHECK_OK(name, status)   ACPI_CHECK_STATUS (name, status, AE_OK);

#define FILE_SUFFIX_DISASSEMBLY     "dsl"
#define FILE_SUFFIX_BINARY_TABLE    ".dat"	/* Needs the dot */

/* acfileio */

acpi_status
ac_get_all_tables_from_file(char *filename,
			    u8 get_only_aml_tables,
			    struct acpi_new_table_desc **return_list_head);

void ac_delete_table_list(struct acpi_new_table_desc *list_head);

u8 ac_is_file_binary(FILE * file);

acpi_status ac_validate_table_header(FILE * file, long table_offset);

/* Values for get_only_aml_tables */

#define ACPI_GET_ONLY_AML_TABLES    TRUE
#define ACPI_GET_ALL_TABLES         FALSE

/*
 * getopt
 */
int acpi_getopt(int argc, char **argv, char *opts);

int acpi_getopt_argument(int argc, char **argv);

extern int acpi_gbl_optind;
extern int acpi_gbl_opterr;
extern int acpi_gbl_sub_opt_char;
extern char *acpi_gbl_optarg;

/*
 * cmfsize - Common get file size function
 */
u32 cm_get_file_size(ACPI_FILE file);

/*
 * adwalk
 */
void
acpi_dm_cross_reference_namespace(union acpi_parse_object *parse_tree_root,
				  struct acpi_namespace_node *namespace_root,
				  acpi_owner_id owner_id);

void acpi_dm_dump_tree(union acpi_parse_object *origin);

void acpi_dm_find_orphan_methods(union acpi_parse_object *origin);

void
acpi_dm_finish_namespace_load(union acpi_parse_object *parse_tree_root,
			      struct acpi_namespace_node *namespace_root,
			      acpi_owner_id owner_id);

void
acpi_dm_convert_parse_objects(union acpi_parse_object *parse_tree_root,
			      struct acpi_namespace_node *namespace_root);

/*
 * adfile
 */
acpi_status ad_initialize(void);

char *fl_generate_filename(char *input_filename, char *suffix);

acpi_status
fl_split_input_pathname(char *input_path,
			char **out_directory_path, char **out_filename);

char *fl_get_file_basename(char *file_pathname);

char *ad_generate_filename(char *prefix, char *table_id);

void
ad_write_table(struct acpi_table_header *table,
	       u32 length, char *table_name, char *oem_table_id);

#endif				/* _ACAPPS */<|MERGE_RESOLUTION|>--- conflicted
+++ resolved
@@ -3,11 +3,7 @@
  *
  * Module Name: acapps - common include for ACPI applications/tools
  *
-<<<<<<< HEAD
- * Copyright (C) 2000 - 2020, Intel Corp.
-=======
  * Copyright (C) 2000 - 2021, Intel Corp.
->>>>>>> 7d2a07b7
  *
  *****************************************************************************/
 
@@ -21,11 +17,7 @@
 /* Common info for tool signons */
 
 #define ACPICA_NAME                 "Intel ACPI Component Architecture"
-<<<<<<< HEAD
-#define ACPICA_COPYRIGHT            "Copyright (c) 2000 - 2020 Intel Corporation"
-=======
 #define ACPICA_COPYRIGHT            "Copyright (c) 2000 - 2021 Intel Corporation"
->>>>>>> 7d2a07b7
 
 #if ACPI_MACHINE_WIDTH == 64
 #define ACPI_WIDTH          " (64-bit version)"
