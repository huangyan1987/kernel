--- conflicted
+++ resolved
@@ -3,11 +3,7 @@
  *
  * Module Name: evregion - Operation Region support
  *
-<<<<<<< HEAD
- * Copyright (C) 2000 - 2020, Intel Corp.
-=======
  * Copyright (C) 2000 - 2021, Intel Corp.
->>>>>>> 7d2a07b7
  *
  *****************************************************************************/
 
@@ -257,21 +253,6 @@
 		if (ACPI_FAILURE(status)) {
 			goto re_enter_interpreter;
 		}
-<<<<<<< HEAD
-
-		context_locked = TRUE;
-
-		/* Get the Connection (resource_template) buffer */
-=======
->>>>>>> 7d2a07b7
-
-		context_locked = TRUE;
-
-		status =
-		    acpi_os_acquire_mutex(context_mutex, ACPI_WAIT_FOREVER);
-		if (ACPI_FAILURE(status)) {
-			goto re_enter_interpreter;
-		}
 
 		context_locked = TRUE;
 
@@ -281,15 +262,12 @@
 		context->length = field_obj->field.resource_length;
 		context->access_length = field_obj->field.access_length;
 
-<<<<<<< HEAD
-=======
 		if (region_obj->region.space_id == ACPI_ADR_SPACE_GPIO) {
 			address = field_obj->field.pin_number_index;
 			bit_width = field_obj->field.bit_length;
 		}
 	}
 
->>>>>>> 7d2a07b7
 	/* Call the handler */
 
 	status = handler(function, address, bit_width, value, context,
