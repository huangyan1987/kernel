--- conflicted
+++ resolved
@@ -71,16 +71,6 @@
 static struct acpi_interface_info acpi_interfaces_supported[] = {
 	/* Operating System Vendor Strings */
 
-<<<<<<< HEAD
-	"Windows 2000",		/* Windows 2000 */
-	"Windows 2001",		/* Windows XP */
-	"Windows 2001 SP1",	/* Windows XP SP1 */
-	"Windows 2001 SP2",	/* Windows XP SP2 */
-	"Windows 2001.1",	/* Windows Server 2003 */
-	"Windows 2001.1 SP1",	/* Windows Server 2003 SP1 - Added 03/2006 */
-	"Windows 2006",		/* Windows Vista - Added 03/2006 */
-	"SLE11",		/* SLE11 identification */
-=======
 	{"Windows 2000", ACPI_OSI_WIN_2000},	/* Windows 2000 */
 	{"Windows 2001", ACPI_OSI_WIN_XP},	/* Windows XP */
 	{"Windows 2001 SP1", ACPI_OSI_WIN_XP_SP1},	/* Windows XP SP1 */
@@ -88,7 +78,6 @@
 	{"Windows 2001 SP2", ACPI_OSI_WIN_XP_SP2},	/* Windows XP SP2 */
 	{"Windows 2001.1 SP1", ACPI_OSI_WINSRV_2003_SP1},	/* Windows Server 2003 SP1 - Added 03/2006 */
 	{"Windows 2006", ACPI_OSI_WIN_VISTA},	/* Windows Vista - Added 03/2006 */
->>>>>>> 0882e8dd
 
 	/* Feature Group Strings */
 
