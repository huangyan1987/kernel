/*
 *  battery.c - ACPI Battery Driver (Revision: 2.0)
 *
 *  Copyright (C) 2007 Alexey Starikovskiy <astarikovskiy@suse.de>
 *  Copyright (C) 2004-2007 Vladimir Lebedev <vladimir.p.lebedev@intel.com>
 *  Copyright (C) 2001, 2002 Andy Grover <andrew.grover@intel.com>
 *  Copyright (C) 2001, 2002 Paul Diefenbaugh <paul.s.diefenbaugh@intel.com>
 *
 * ~~~~~~~~~~~~~~~~~~~~~~~~~~~~~~~~~~~~~~~~~~~~~~~~~~~~~~~~~~~~~~~~~~~~~~~~~~
 *
 *  This program is free software; you can redistribute it and/or modify
 *  it under the terms of the GNU General Public License as published by
 *  the Free Software Foundation; either version 2 of the License, or (at
 *  your option) any later version.
 *
 *  This program is distributed in the hope that it will be useful, but
 *  WITHOUT ANY WARRANTY; without even the implied warranty of
 *  MERCHANTABILITY or FITNESS FOR A PARTICULAR PURPOSE.  See the GNU
 *  General Public License for more details.
 *
 *  You should have received a copy of the GNU General Public License along
 *  with this program; if not, write to the Free Software Foundation, Inc.,
 *  59 Temple Place, Suite 330, Boston, MA 02111-1307 USA.
 *
 * ~~~~~~~~~~~~~~~~~~~~~~~~~~~~~~~~~~~~~~~~~~~~~~~~~~~~~~~~~~~~~~~~~~~~~~~~~~
 */

#include <linux/kernel.h>
#include <linux/module.h>
#include <linux/init.h>
#include <linux/types.h>
#include <linux/jiffies.h>
#include <linux/async.h>
#include <linux/dmi.h>
#include <linux/delay.h>
#include <linux/slab.h>
#include <linux/suspend.h>
#include <linux/delay.h>
#include <asm/unaligned.h>

#ifdef CONFIG_ACPI_PROCFS_POWER
#include <linux/proc_fs.h>
#include <linux/seq_file.h>
#include <asm/uaccess.h>
#endif

#include <linux/acpi.h>
#include <linux/power_supply.h>

#include "battery.h"

#define PREFIX "ACPI: "

#define ACPI_BATTERY_VALUE_UNKNOWN 0xFFFFFFFF

#define ACPI_BATTERY_DEVICE_NAME	"Battery"

/* Battery power unit: 0 means mW, 1 means mA */
#define ACPI_BATTERY_POWER_UNIT_MA	1

#define ACPI_BATTERY_STATE_DISCHARGING	0x1
#define ACPI_BATTERY_STATE_CHARGING	0x2
#define ACPI_BATTERY_STATE_CRITICAL	0x4

#define _COMPONENT		ACPI_BATTERY_COMPONENT

ACPI_MODULE_NAME("battery");

MODULE_AUTHOR("Paul Diefenbaugh");
MODULE_AUTHOR("Alexey Starikovskiy <astarikovskiy@suse.de>");
MODULE_DESCRIPTION("ACPI Battery Driver");
MODULE_LICENSE("GPL");

static int battery_bix_broken_package;
static int battery_notification_delay_ms;
static unsigned int cache_time = 1000;
module_param(cache_time, uint, 0644);
MODULE_PARM_DESC(cache_time, "cache time in milliseconds");

#ifdef CONFIG_ACPI_PROCFS_POWER
extern struct proc_dir_entry *acpi_lock_battery_dir(void);
extern void *acpi_unlock_battery_dir(struct proc_dir_entry *acpi_battery_dir);

enum acpi_battery_files {
	info_tag = 0,
	state_tag,
	alarm_tag,
	ACPI_BATTERY_NUMFILES,
};

#endif

static const struct acpi_device_id battery_device_ids[] = {
	{"PNP0C0A", 0},
	{"", 0},
};

MODULE_DEVICE_TABLE(acpi, battery_device_ids);

enum {
	ACPI_BATTERY_ALARM_PRESENT,
	ACPI_BATTERY_XINFO_PRESENT,
	ACPI_BATTERY_QUIRK_PERCENTAGE_CAPACITY,
	/* On Lenovo Thinkpad models from 2010 and 2011, the power unit
	   switches between mWh and mAh depending on whether the system
	   is running on battery or not.  When mAh is the unit, most
	   reported values are incorrect and need to be adjusted by
	   10000/design_voltage.  Verified on x201, t410, t410s, and x220.
	   Pre-2010 and 2012 models appear to always report in mWh and
	   are thus unaffected (tested with t42, t61, t500, x200, x300,
	   and x230).  Also, in mid-2012 Lenovo issued a BIOS update for
	   the 2011 models that fixes the issue (tested on x220 with a
	   post-1.29 BIOS), but as of Nov. 2012, no such update is
	   available for the 2010 models.  */
	ACPI_BATTERY_QUIRK_THINKPAD_MAH,
};

struct acpi_battery {
	struct mutex lock;
	struct mutex sysfs_lock;
	struct power_supply bat;
	struct acpi_device *device;
	struct notifier_block pm_nb;
	unsigned long update_time;
	int revision;
	int rate_now;
	int capacity_now;
	int voltage_now;
	int design_capacity;
	int full_charge_capacity;
	int technology;
	int design_voltage;
	int design_capacity_warning;
	int design_capacity_low;
	int cycle_count;
	int measurement_accuracy;
	int max_sampling_time;
	int min_sampling_time;
	int max_averaging_interval;
	int min_averaging_interval;
	int capacity_granularity_1;
	int capacity_granularity_2;
	int alarm;
	char model_number[32];
	char serial_number[32];
	char type[32];
	char oem_info[32];
	int state;
	int power_unit;
	unsigned long flags;
};

#define to_acpi_battery(x) container_of(x, struct acpi_battery, bat)

static inline int acpi_battery_present(struct acpi_battery *battery)
{
	return battery->device->status.battery_present;
}

static int acpi_battery_technology(struct acpi_battery *battery)
{
	if (!strcasecmp("NiCd", battery->type))
		return POWER_SUPPLY_TECHNOLOGY_NiCd;
	if (!strcasecmp("NiMH", battery->type))
		return POWER_SUPPLY_TECHNOLOGY_NiMH;
	if (!strcasecmp("LION", battery->type))
		return POWER_SUPPLY_TECHNOLOGY_LION;
	if (!strncasecmp("LI-ION", battery->type, 6))
		return POWER_SUPPLY_TECHNOLOGY_LION;
	if (!strcasecmp("LiP", battery->type))
		return POWER_SUPPLY_TECHNOLOGY_LIPO;
	return POWER_SUPPLY_TECHNOLOGY_UNKNOWN;
}

static int acpi_battery_get_state(struct acpi_battery *battery);

static int acpi_battery_is_charged(struct acpi_battery *battery)
{
	/* charging, discharging or critical low */
	if (battery->state != 0)
		return 0;

	/* battery not reporting charge */
	if (battery->capacity_now == ACPI_BATTERY_VALUE_UNKNOWN ||
	    battery->capacity_now == 0)
		return 0;

	/* good batteries update full_charge as the batteries degrade */
	if (battery->full_charge_capacity == battery->capacity_now)
		return 1;

	/* fallback to using design values for broken batteries */
	if (battery->design_capacity == battery->capacity_now)
		return 1;

	/* we don't do any sort of metric based on percentages */
	return 0;
}

static int acpi_battery_get_property(struct power_supply *psy,
				     enum power_supply_property psp,
				     union power_supply_propval *val)
{
	int ret = 0;
	struct acpi_battery *battery = to_acpi_battery(psy);

	if (acpi_battery_present(battery)) {
		/* run battery update only if it is present */
		acpi_battery_get_state(battery);
	} else if (psp != POWER_SUPPLY_PROP_PRESENT)
		return -ENODEV;
	switch (psp) {
	case POWER_SUPPLY_PROP_STATUS:
		if (battery->state & ACPI_BATTERY_STATE_DISCHARGING)
			val->intval = POWER_SUPPLY_STATUS_DISCHARGING;
		else if (battery->state & ACPI_BATTERY_STATE_CHARGING)
			val->intval = POWER_SUPPLY_STATUS_CHARGING;
		else if (acpi_battery_is_charged(battery))
			val->intval = POWER_SUPPLY_STATUS_FULL;
		else
			val->intval = POWER_SUPPLY_STATUS_UNKNOWN;
		break;
	case POWER_SUPPLY_PROP_PRESENT:
		val->intval = acpi_battery_present(battery);
		break;
	case POWER_SUPPLY_PROP_TECHNOLOGY:
		val->intval = acpi_battery_technology(battery);
		break;
	case POWER_SUPPLY_PROP_CYCLE_COUNT:
		val->intval = battery->cycle_count;
		break;
	case POWER_SUPPLY_PROP_VOLTAGE_MIN_DESIGN:
		if (battery->design_voltage == ACPI_BATTERY_VALUE_UNKNOWN)
			ret = -ENODEV;
		else
			val->intval = battery->design_voltage * 1000;
		break;
	case POWER_SUPPLY_PROP_VOLTAGE_NOW:
		if (battery->voltage_now == ACPI_BATTERY_VALUE_UNKNOWN)
			ret = -ENODEV;
		else
			val->intval = battery->voltage_now * 1000;
		break;
	case POWER_SUPPLY_PROP_CURRENT_NOW:
	case POWER_SUPPLY_PROP_POWER_NOW:
		if (battery->rate_now == ACPI_BATTERY_VALUE_UNKNOWN)
			ret = -ENODEV;
		else
			val->intval = battery->rate_now * 1000;
		break;
	case POWER_SUPPLY_PROP_CHARGE_FULL_DESIGN:
	case POWER_SUPPLY_PROP_ENERGY_FULL_DESIGN:
		if (battery->design_capacity == ACPI_BATTERY_VALUE_UNKNOWN)
			ret = -ENODEV;
		else
			val->intval = battery->design_capacity * 1000;
		break;
	case POWER_SUPPLY_PROP_CHARGE_FULL:
	case POWER_SUPPLY_PROP_ENERGY_FULL:
		if (battery->full_charge_capacity == ACPI_BATTERY_VALUE_UNKNOWN)
			ret = -ENODEV;
		else
			val->intval = battery->full_charge_capacity * 1000;
		break;
	case POWER_SUPPLY_PROP_CHARGE_NOW:
	case POWER_SUPPLY_PROP_ENERGY_NOW:
		if (battery->capacity_now == ACPI_BATTERY_VALUE_UNKNOWN)
			ret = -ENODEV;
		else
			val->intval = battery->capacity_now * 1000;
		break;
	case POWER_SUPPLY_PROP_CAPACITY:
		if (battery->capacity_now && battery->full_charge_capacity)
			val->intval = battery->capacity_now * 100/
					battery->full_charge_capacity;
		else
			val->intval = 0;
		break;
	case POWER_SUPPLY_PROP_CAPACITY_LEVEL:
		if (battery->state & ACPI_BATTERY_STATE_CRITICAL)
			val->intval = POWER_SUPPLY_CAPACITY_LEVEL_CRITICAL;
		else if (test_bit(ACPI_BATTERY_ALARM_PRESENT, &battery->flags) &&
			(battery->capacity_now <= battery->alarm))
			val->intval = POWER_SUPPLY_CAPACITY_LEVEL_LOW;
		else if (acpi_battery_is_charged(battery))
			val->intval = POWER_SUPPLY_CAPACITY_LEVEL_FULL;
		else
			val->intval = POWER_SUPPLY_CAPACITY_LEVEL_NORMAL;
		break;
	case POWER_SUPPLY_PROP_MODEL_NAME:
		val->strval = battery->model_number;
		break;
	case POWER_SUPPLY_PROP_MANUFACTURER:
		val->strval = battery->oem_info;
		break;
	case POWER_SUPPLY_PROP_SERIAL_NUMBER:
		val->strval = battery->serial_number;
		break;
	default:
		ret = -EINVAL;
	}
	return ret;
}

static enum power_supply_property charge_battery_props[] = {
	POWER_SUPPLY_PROP_STATUS,
	POWER_SUPPLY_PROP_PRESENT,
	POWER_SUPPLY_PROP_TECHNOLOGY,
	POWER_SUPPLY_PROP_CYCLE_COUNT,
	POWER_SUPPLY_PROP_VOLTAGE_MIN_DESIGN,
	POWER_SUPPLY_PROP_VOLTAGE_NOW,
	POWER_SUPPLY_PROP_CURRENT_NOW,
	POWER_SUPPLY_PROP_CHARGE_FULL_DESIGN,
	POWER_SUPPLY_PROP_CHARGE_FULL,
	POWER_SUPPLY_PROP_CHARGE_NOW,
	POWER_SUPPLY_PROP_CAPACITY,
	POWER_SUPPLY_PROP_CAPACITY_LEVEL,
	POWER_SUPPLY_PROP_MODEL_NAME,
	POWER_SUPPLY_PROP_MANUFACTURER,
	POWER_SUPPLY_PROP_SERIAL_NUMBER,
};

static enum power_supply_property energy_battery_props[] = {
	POWER_SUPPLY_PROP_STATUS,
	POWER_SUPPLY_PROP_PRESENT,
	POWER_SUPPLY_PROP_TECHNOLOGY,
	POWER_SUPPLY_PROP_CYCLE_COUNT,
	POWER_SUPPLY_PROP_VOLTAGE_MIN_DESIGN,
	POWER_SUPPLY_PROP_VOLTAGE_NOW,
	POWER_SUPPLY_PROP_POWER_NOW,
	POWER_SUPPLY_PROP_ENERGY_FULL_DESIGN,
	POWER_SUPPLY_PROP_ENERGY_FULL,
	POWER_SUPPLY_PROP_ENERGY_NOW,
	POWER_SUPPLY_PROP_CAPACITY,
	POWER_SUPPLY_PROP_CAPACITY_LEVEL,
	POWER_SUPPLY_PROP_MODEL_NAME,
	POWER_SUPPLY_PROP_MANUFACTURER,
	POWER_SUPPLY_PROP_SERIAL_NUMBER,
};

#ifdef CONFIG_ACPI_PROCFS_POWER
inline char *acpi_battery_units(struct acpi_battery *battery)
{
	return (battery->power_unit == ACPI_BATTERY_POWER_UNIT_MA) ?
		"mA" : "mW";
}
#endif

/* --------------------------------------------------------------------------
                               Battery Management
   -------------------------------------------------------------------------- */
struct acpi_offsets {
	size_t offset;		/* offset inside struct acpi_sbs_battery */
	u8 mode;		/* int or string? */
};

static struct acpi_offsets state_offsets[] = {
	{offsetof(struct acpi_battery, state), 0},
	{offsetof(struct acpi_battery, rate_now), 0},
	{offsetof(struct acpi_battery, capacity_now), 0},
	{offsetof(struct acpi_battery, voltage_now), 0},
};

static struct acpi_offsets info_offsets[] = {
	{offsetof(struct acpi_battery, power_unit), 0},
	{offsetof(struct acpi_battery, design_capacity), 0},
	{offsetof(struct acpi_battery, full_charge_capacity), 0},
	{offsetof(struct acpi_battery, technology), 0},
	{offsetof(struct acpi_battery, design_voltage), 0},
	{offsetof(struct acpi_battery, design_capacity_warning), 0},
	{offsetof(struct acpi_battery, design_capacity_low), 0},
	{offsetof(struct acpi_battery, capacity_granularity_1), 0},
	{offsetof(struct acpi_battery, capacity_granularity_2), 0},
	{offsetof(struct acpi_battery, model_number), 1},
	{offsetof(struct acpi_battery, serial_number), 1},
	{offsetof(struct acpi_battery, type), 1},
	{offsetof(struct acpi_battery, oem_info), 1},
};

static struct acpi_offsets extended_info_offsets[] = {
	{offsetof(struct acpi_battery, revision), 0},
	{offsetof(struct acpi_battery, power_unit), 0},
	{offsetof(struct acpi_battery, design_capacity), 0},
	{offsetof(struct acpi_battery, full_charge_capacity), 0},
	{offsetof(struct acpi_battery, technology), 0},
	{offsetof(struct acpi_battery, design_voltage), 0},
	{offsetof(struct acpi_battery, design_capacity_warning), 0},
	{offsetof(struct acpi_battery, design_capacity_low), 0},
	{offsetof(struct acpi_battery, cycle_count), 0},
	{offsetof(struct acpi_battery, measurement_accuracy), 0},
	{offsetof(struct acpi_battery, max_sampling_time), 0},
	{offsetof(struct acpi_battery, min_sampling_time), 0},
	{offsetof(struct acpi_battery, max_averaging_interval), 0},
	{offsetof(struct acpi_battery, min_averaging_interval), 0},
	{offsetof(struct acpi_battery, capacity_granularity_1), 0},
	{offsetof(struct acpi_battery, capacity_granularity_2), 0},
	{offsetof(struct acpi_battery, model_number), 1},
	{offsetof(struct acpi_battery, serial_number), 1},
	{offsetof(struct acpi_battery, type), 1},
	{offsetof(struct acpi_battery, oem_info), 1},
};

static int extract_package(struct acpi_battery *battery,
			   union acpi_object *package,
			   struct acpi_offsets *offsets, int num)
{
	int i;
	union acpi_object *element;
	if (package->type != ACPI_TYPE_PACKAGE)
		return -EFAULT;
	for (i = 0; i < num; ++i) {
		if (package->package.count <= i)
			return -EFAULT;
		element = &package->package.elements[i];
		if (offsets[i].mode) {
			u8 *ptr = (u8 *)battery + offsets[i].offset;
			if (element->type == ACPI_TYPE_STRING ||
			    element->type == ACPI_TYPE_BUFFER)
				strncpy(ptr, element->string.pointer, 32);
			else if (element->type == ACPI_TYPE_INTEGER) {
				strncpy(ptr, (u8 *)&element->integer.value,
					sizeof(u64));
				ptr[sizeof(u64)] = 0;
			} else
				*ptr = 0; /* don't have value */
		} else {
			int *x = (int *)((u8 *)battery + offsets[i].offset);
			*x = (element->type == ACPI_TYPE_INTEGER) ?
				element->integer.value : -1;
		}
	}
	return 0;
}

static int acpi_battery_get_status(struct acpi_battery *battery)
{
	if (acpi_bus_get_status(battery->device)) {
		ACPI_EXCEPTION((AE_INFO, AE_ERROR, "Evaluating _STA"));
		return -ENODEV;
	}
	return 0;
}

static int acpi_battery_get_info(struct acpi_battery *battery)
{
	int result = -EFAULT;
	acpi_status status = 0;
	char *name = test_bit(ACPI_BATTERY_XINFO_PRESENT, &battery->flags) ?
			"_BIX" : "_BIF";

	struct acpi_buffer buffer = { ACPI_ALLOCATE_BUFFER, NULL };

	if (!acpi_battery_present(battery))
		return 0;
	mutex_lock(&battery->lock);
	status = acpi_evaluate_object(battery->device->handle, name,
						NULL, &buffer);
	mutex_unlock(&battery->lock);

	if (ACPI_FAILURE(status)) {
		ACPI_EXCEPTION((AE_INFO, status, "Evaluating %s", name));
		return -ENODEV;
	}

	if (battery_bix_broken_package)
		result = extract_package(battery, buffer.pointer,
				extended_info_offsets + 1,
				ARRAY_SIZE(extended_info_offsets) - 1);
	else if (test_bit(ACPI_BATTERY_XINFO_PRESENT, &battery->flags))
		result = extract_package(battery, buffer.pointer,
				extended_info_offsets,
				ARRAY_SIZE(extended_info_offsets));
	else
		result = extract_package(battery, buffer.pointer,
				info_offsets, ARRAY_SIZE(info_offsets));
	kfree(buffer.pointer);
	if (test_bit(ACPI_BATTERY_QUIRK_PERCENTAGE_CAPACITY, &battery->flags))
		battery->full_charge_capacity = battery->design_capacity;
	if (test_bit(ACPI_BATTERY_QUIRK_THINKPAD_MAH, &battery->flags) &&
	    battery->power_unit && battery->design_voltage) {
		battery->design_capacity = battery->design_capacity *
		    10000 / battery->design_voltage;
		battery->full_charge_capacity = battery->full_charge_capacity *
		    10000 / battery->design_voltage;
		battery->design_capacity_warning =
		    battery->design_capacity_warning *
		    10000 / battery->design_voltage;
		/* Curiously, design_capacity_low, unlike the rest of them,
		   is correct.  */
		/* capacity_granularity_* equal 1 on the systems tested, so
		   it's impossible to tell if they would need an adjustment
		   or not if their values were higher.  */
	}
	return result;
}

static int acpi_battery_get_state(struct acpi_battery *battery)
{
	int result = 0;
	acpi_status status = 0;
	struct acpi_buffer buffer = { ACPI_ALLOCATE_BUFFER, NULL };

	if (!acpi_battery_present(battery))
		return 0;

	if (battery->update_time &&
	    time_before(jiffies, battery->update_time +
			msecs_to_jiffies(cache_time)))
		return 0;

	mutex_lock(&battery->lock);
	status = acpi_evaluate_object(battery->device->handle, "_BST",
				      NULL, &buffer);
	mutex_unlock(&battery->lock);

	if (ACPI_FAILURE(status)) {
		ACPI_EXCEPTION((AE_INFO, status, "Evaluating _BST"));
		return -ENODEV;
	}

	result = extract_package(battery, buffer.pointer,
				 state_offsets, ARRAY_SIZE(state_offsets));
	battery->update_time = jiffies;
	kfree(buffer.pointer);

	/* For buggy DSDTs that report negative 16-bit values for either
	 * charging or discharging current and/or report 0 as 65536
	 * due to bad math.
	 */
	if (battery->power_unit == ACPI_BATTERY_POWER_UNIT_MA &&
		battery->rate_now != ACPI_BATTERY_VALUE_UNKNOWN &&
		(s16)(battery->rate_now) < 0) {
		battery->rate_now = abs((s16)battery->rate_now);
		printk_once(KERN_WARNING FW_BUG "battery: (dis)charge rate"
			" invalid.\n");
	}

	/*
	 * When fully charged, some batteries wrongly report
	 * capacity_now = design_capacity instead of = full_charge_capacity
	 */
	if (battery->capacity_now > battery->full_charge_capacity
	    && battery->full_charge_capacity != ACPI_BATTERY_VALUE_UNKNOWN) {
		battery->capacity_now = battery->full_charge_capacity;
		if (battery->capacity_now != battery->design_capacity)
			printk_once(KERN_WARNING FW_BUG
				"battery: reported current charge level (%d) "
				"is higher than reported maximum charge level (%d).\n",
				battery->capacity_now, battery->full_charge_capacity);
	}

	if (test_bit(ACPI_BATTERY_QUIRK_PERCENTAGE_CAPACITY, &battery->flags)
	    && battery->capacity_now >= 0 && battery->capacity_now <= 100)
		battery->capacity_now = (battery->capacity_now *
				battery->full_charge_capacity) / 100;
	if (test_bit(ACPI_BATTERY_QUIRK_THINKPAD_MAH, &battery->flags) &&
	    battery->power_unit && battery->design_voltage) {
		battery->capacity_now = battery->capacity_now *
		    10000 / battery->design_voltage;
	}
	return result;
}

static int acpi_battery_set_alarm(struct acpi_battery *battery)
{
	acpi_status status = 0;

	if (!acpi_battery_present(battery) ||
	    !test_bit(ACPI_BATTERY_ALARM_PRESENT, &battery->flags))
		return -ENODEV;

	mutex_lock(&battery->lock);
	status = acpi_execute_simple_method(battery->device->handle, "_BTP",
					    battery->alarm);
	mutex_unlock(&battery->lock);

	if (ACPI_FAILURE(status))
		return -ENODEV;

	ACPI_DEBUG_PRINT((ACPI_DB_INFO, "Alarm set to %d\n", battery->alarm));
	return 0;
}

static int acpi_battery_init_alarm(struct acpi_battery *battery)
{
	/* See if alarms are supported, and if so, set default */
	if (!acpi_has_method(battery->device->handle, "_BTP")) {
		clear_bit(ACPI_BATTERY_ALARM_PRESENT, &battery->flags);
		return 0;
	}
	set_bit(ACPI_BATTERY_ALARM_PRESENT, &battery->flags);
	if (!battery->alarm)
		battery->alarm = battery->design_capacity_warning;
	return acpi_battery_set_alarm(battery);
}

static ssize_t acpi_battery_alarm_show(struct device *dev,
					struct device_attribute *attr,
					char *buf)
{
	struct acpi_battery *battery = to_acpi_battery(dev_get_drvdata(dev));
	return sprintf(buf, "%d\n", battery->alarm * 1000);
}

static ssize_t acpi_battery_alarm_store(struct device *dev,
					struct device_attribute *attr,
					const char *buf, size_t count)
{
	unsigned long x;
	struct acpi_battery *battery = to_acpi_battery(dev_get_drvdata(dev));
	if (sscanf(buf, "%lu\n", &x) == 1)
		battery->alarm = x/1000;
	if (acpi_battery_present(battery))
		acpi_battery_set_alarm(battery);
	return count;
}

static struct device_attribute alarm_attr = {
	.attr = {.name = "alarm", .mode = 0644},
	.show = acpi_battery_alarm_show,
	.store = acpi_battery_alarm_store,
};

static int sysfs_add_battery(struct acpi_battery *battery)
{
	int result;

	if (battery->power_unit == ACPI_BATTERY_POWER_UNIT_MA) {
		battery->bat.properties = charge_battery_props;
		battery->bat.num_properties =
			ARRAY_SIZE(charge_battery_props);
	} else {
		battery->bat.properties = energy_battery_props;
		battery->bat.num_properties =
			ARRAY_SIZE(energy_battery_props);
	}

	battery->bat.name = acpi_device_bid(battery->device);
	battery->bat.type = POWER_SUPPLY_TYPE_BATTERY;
	battery->bat.get_property = acpi_battery_get_property;

	result = power_supply_register_no_ws(&battery->device->dev, &battery->bat);

	if (result)
		return result;
	return device_create_file(battery->bat.dev, &alarm_attr);
}

static void sysfs_remove_battery(struct acpi_battery *battery)
{
	mutex_lock(&battery->sysfs_lock);
	if (!battery->bat.dev) {
		mutex_unlock(&battery->sysfs_lock);
		return;
	}

	device_remove_file(battery->bat.dev, &alarm_attr);
	power_supply_unregister(&battery->bat);
	battery->bat.dev = NULL;
	mutex_unlock(&battery->sysfs_lock);
}

static void find_battery(const struct dmi_header *dm, void *private)
{
	struct acpi_battery *battery = (struct acpi_battery *)private;
	/* Note: the hardcoded offsets below have been extracted from
	   the source code of dmidecode.  */
	if (dm->type == DMI_ENTRY_PORTABLE_BATTERY && dm->length >= 8) {
		const u8 *dmi_data = (const u8 *)(dm + 1);
		int dmi_capacity = get_unaligned((const u16 *)(dmi_data + 6));
		if (dm->length >= 18)
			dmi_capacity *= dmi_data[17];
		if (battery->design_capacity * battery->design_voltage / 1000
		    != dmi_capacity &&
		    battery->design_capacity * 10 == dmi_capacity)
			set_bit(ACPI_BATTERY_QUIRK_THINKPAD_MAH,
				&battery->flags);
	}
}

/*
 * According to the ACPI spec, some kinds of primary batteries can
 * report percentage battery remaining capacity directly to OS.
 * In this case, it reports the Last Full Charged Capacity == 100
 * and BatteryPresentRate == 0xFFFFFFFF.
 *
 * Now we found some battery reports percentage remaining capacity
 * even if it's rechargeable.
 * https://bugzilla.kernel.org/show_bug.cgi?id=15979
 *
 * Handle this correctly so that they won't break userspace.
 */
static void acpi_battery_quirks(struct acpi_battery *battery)
{
	if (test_bit(ACPI_BATTERY_QUIRK_PERCENTAGE_CAPACITY, &battery->flags))
		return;

	if (battery->full_charge_capacity == 100 &&
		battery->rate_now == ACPI_BATTERY_VALUE_UNKNOWN &&
		battery->capacity_now >= 0 && battery->capacity_now <= 100) {
		set_bit(ACPI_BATTERY_QUIRK_PERCENTAGE_CAPACITY, &battery->flags);
		battery->full_charge_capacity = battery->design_capacity;
		battery->capacity_now = (battery->capacity_now *
				battery->full_charge_capacity) / 100;
	}

	if (test_bit(ACPI_BATTERY_QUIRK_THINKPAD_MAH, &battery->flags))
		return;

	if (battery->power_unit && dmi_name_in_vendors("LENOVO")) {
		const char *s;
		s = dmi_get_system_info(DMI_PRODUCT_VERSION);
		if (s && !strnicmp(s, "ThinkPad", 8)) {
			dmi_walk(find_battery, battery);
			if (test_bit(ACPI_BATTERY_QUIRK_THINKPAD_MAH,
				     &battery->flags) &&
			    battery->design_voltage) {
				battery->design_capacity =
				    battery->design_capacity *
				    10000 / battery->design_voltage;
				battery->full_charge_capacity =
				    battery->full_charge_capacity *
				    10000 / battery->design_voltage;
				battery->design_capacity_warning =
				    battery->design_capacity_warning *
				    10000 / battery->design_voltage;
				battery->capacity_now = battery->capacity_now *
				    10000 / battery->design_voltage;
			}
		}
	}
}

static int acpi_battery_update(struct acpi_battery *battery, bool resume)
{
	int result, old_present = acpi_battery_present(battery);
	result = acpi_battery_get_status(battery);
	if (result)
		return result;
	if (!acpi_battery_present(battery)) {
		sysfs_remove_battery(battery);
		battery->update_time = 0;
		return 0;
	}

	if (resume)
		return 0;

	if (!battery->update_time ||
	    old_present != acpi_battery_present(battery)) {
		result = acpi_battery_get_info(battery);
		if (result)
			return result;
		acpi_battery_init_alarm(battery);
	}
	if (!battery->bat.dev) {
		result = sysfs_add_battery(battery);
		if (result)
			return result;
	}
	result = acpi_battery_get_state(battery);
	if (result)
		return result;
	acpi_battery_quirks(battery);

	/*
	 * Wakeup the system if battery is critical low
	 * or lower than the alarm level
	 */
	if ((battery->state & ACPI_BATTERY_STATE_CRITICAL) ||
	    (test_bit(ACPI_BATTERY_ALARM_PRESENT, &battery->flags) &&
            (battery->capacity_now <= battery->alarm)))
		pm_wakeup_event(&battery->device->dev, 0);

	return result;
}

static void acpi_battery_refresh(struct acpi_battery *battery)
{
	int power_unit;

	if (!battery->bat.dev)
		return;

	power_unit = battery->power_unit;

	acpi_battery_get_info(battery);

	if (power_unit == battery->power_unit)
		return;

	/* The battery has changed its reporting units. */
	sysfs_remove_battery(battery);
	sysfs_add_battery(battery);
}

/* --------------------------------------------------------------------------
                              FS Interface (/proc)
   -------------------------------------------------------------------------- */

#ifdef CONFIG_ACPI_PROCFS_POWER
static struct proc_dir_entry *acpi_battery_dir;

static int acpi_battery_print_info(struct seq_file *seq, int result)
{
	struct acpi_battery *battery = seq->private;

	if (result)
		goto end;

	seq_printf(seq, "present:                 %s\n",
		   acpi_battery_present(battery) ? "yes" : "no");
	if (!acpi_battery_present(battery))
		goto end;
	if (battery->design_capacity == ACPI_BATTERY_VALUE_UNKNOWN)
		seq_printf(seq, "design capacity:         unknown\n");
	else
		seq_printf(seq, "design capacity:         %d %sh\n",
			   battery->design_capacity,
			   acpi_battery_units(battery));

	if (battery->full_charge_capacity == ACPI_BATTERY_VALUE_UNKNOWN)
		seq_printf(seq, "last full capacity:      unknown\n");
	else
		seq_printf(seq, "last full capacity:      %d %sh\n",
			   battery->full_charge_capacity,
			   acpi_battery_units(battery));

	seq_printf(seq, "battery technology:      %srechargeable\n",
		   (!battery->technology)?"non-":"");

	if (battery->design_voltage == ACPI_BATTERY_VALUE_UNKNOWN)
		seq_printf(seq, "design voltage:          unknown\n");
	else
		seq_printf(seq, "design voltage:          %d mV\n",
			   battery->design_voltage);
	seq_printf(seq, "design capacity warning: %d %sh\n",
		   battery->design_capacity_warning,
		   acpi_battery_units(battery));
	seq_printf(seq, "design capacity low:     %d %sh\n",
		   battery->design_capacity_low,
		   acpi_battery_units(battery));
	seq_printf(seq, "cycle count:		  %i\n", battery->cycle_count);
	seq_printf(seq, "capacity granularity 1:  %d %sh\n",
		   battery->capacity_granularity_1,
		   acpi_battery_units(battery));
	seq_printf(seq, "capacity granularity 2:  %d %sh\n",
		   battery->capacity_granularity_2,
		   acpi_battery_units(battery));
	seq_printf(seq, "model number:            %s\n", battery->model_number);
	seq_printf(seq, "serial number:           %s\n", battery->serial_number);
	seq_printf(seq, "battery type:            %s\n", battery->type);
	seq_printf(seq, "OEM info:                %s\n", battery->oem_info);
      end:
	if (result)
		seq_printf(seq, "ERROR: Unable to read battery info\n");
	return result;
}

static int acpi_battery_print_state(struct seq_file *seq, int result)
{
	struct acpi_battery *battery = seq->private;

	if (result)
		goto end;

	seq_printf(seq, "present:                 %s\n",
		   acpi_battery_present(battery) ? "yes" : "no");
	if (!acpi_battery_present(battery))
		goto end;

	seq_printf(seq, "capacity state:          %s\n",
			(battery->state & 0x04) ? "critical" : "ok");
	if ((battery->state & 0x01) && (battery->state & 0x02))
		seq_printf(seq,
			   "charging state:          charging/discharging\n");
	else if (battery->state & 0x01)
		seq_printf(seq, "charging state:          discharging\n");
	else if (battery->state & 0x02)
		seq_printf(seq, "charging state:          charging\n");
	else
		seq_printf(seq, "charging state:          charged\n");

	if (battery->rate_now == ACPI_BATTERY_VALUE_UNKNOWN)
		seq_printf(seq, "present rate:            unknown\n");
	else
		seq_printf(seq, "present rate:            %d %s\n",
			   battery->rate_now, acpi_battery_units(battery));

	if (battery->capacity_now == ACPI_BATTERY_VALUE_UNKNOWN)
		seq_printf(seq, "remaining capacity:      unknown\n");
	else
		seq_printf(seq, "remaining capacity:      %d %sh\n",
			   battery->capacity_now, acpi_battery_units(battery));
	if (battery->voltage_now == ACPI_BATTERY_VALUE_UNKNOWN)
		seq_printf(seq, "present voltage:         unknown\n");
	else
		seq_printf(seq, "present voltage:         %d mV\n",
			   battery->voltage_now);
      end:
	if (result)
		seq_printf(seq, "ERROR: Unable to read battery state\n");

	return result;
}

static int acpi_battery_print_alarm(struct seq_file *seq, int result)
{
	struct acpi_battery *battery = seq->private;

	if (result)
		goto end;

	if (!acpi_battery_present(battery)) {
		seq_printf(seq, "present:                 no\n");
		goto end;
	}
	seq_printf(seq, "alarm:                   ");
	if (!battery->alarm)
		seq_printf(seq, "unsupported\n");
	else
		seq_printf(seq, "%u %sh\n", battery->alarm,
				acpi_battery_units(battery));
      end:
	if (result)
		seq_printf(seq, "ERROR: Unable to read battery alarm\n");
	return result;
}

static ssize_t acpi_battery_write_alarm(struct file *file,
					const char __user * buffer,
					size_t count, loff_t * ppos)
{
	int result = 0;
	char alarm_string[12] = { '\0' };
	struct seq_file *m = file->private_data;
	struct acpi_battery *battery = m->private;

	if (!battery || (count > sizeof(alarm_string) - 1))
		return -EINVAL;
	if (!acpi_battery_present(battery)) {
		result = -ENODEV;
		goto end;
	}
	if (copy_from_user(alarm_string, buffer, count)) {
		result = -EFAULT;
		goto end;
	}
	alarm_string[count] = '\0';
	if (kstrtoint(alarm_string, 0, &battery->alarm)) {
		result = -EINVAL;
		goto end;
	}
	result = acpi_battery_set_alarm(battery);
      end:
	if (!result)
		return count;
	return result;
}

typedef int(*print_func)(struct seq_file *seq, int result);

static print_func acpi_print_funcs[ACPI_BATTERY_NUMFILES] = {
	acpi_battery_print_info,
	acpi_battery_print_state,
	acpi_battery_print_alarm,
};

static int acpi_battery_read(int fid, struct seq_file *seq)
{
	struct acpi_battery *battery = seq->private;
	int result = acpi_battery_update(battery, false);
	return acpi_print_funcs[fid](seq, result);
}

#define DECLARE_FILE_FUNCTIONS(_name) \
static int acpi_battery_read_##_name(struct seq_file *seq, void *offset) \
{ \
	return acpi_battery_read(_name##_tag, seq); \
} \
static int acpi_battery_##_name##_open_fs(struct inode *inode, struct file *file) \
{ \
	return single_open(file, acpi_battery_read_##_name, PDE_DATA(inode)); \
}

DECLARE_FILE_FUNCTIONS(info);
DECLARE_FILE_FUNCTIONS(state);
DECLARE_FILE_FUNCTIONS(alarm);

#undef DECLARE_FILE_FUNCTIONS

#define FILE_DESCRIPTION_RO(_name) \
	{ \
	.name = __stringify(_name), \
	.mode = S_IRUGO, \
	.ops = { \
		.open = acpi_battery_##_name##_open_fs, \
		.read = seq_read, \
		.llseek = seq_lseek, \
		.release = single_release, \
		.owner = THIS_MODULE, \
		}, \
	}

#define FILE_DESCRIPTION_RW(_name) \
	{ \
	.name = __stringify(_name), \
	.mode = S_IFREG | S_IRUGO | S_IWUSR, \
	.ops = { \
		.open = acpi_battery_##_name##_open_fs, \
		.read = seq_read, \
		.llseek = seq_lseek, \
		.write = acpi_battery_write_##_name, \
		.release = single_release, \
		.owner = THIS_MODULE, \
		}, \
	}

static const struct battery_file {
	struct file_operations ops;
	umode_t mode;
	const char *name;
} acpi_battery_file[] = {
	FILE_DESCRIPTION_RO(info),
	FILE_DESCRIPTION_RO(state),
	FILE_DESCRIPTION_RW(alarm),
};

#undef FILE_DESCRIPTION_RO
#undef FILE_DESCRIPTION_RW

static int acpi_battery_add_fs(struct acpi_device *device)
{
	struct proc_dir_entry *entry = NULL;
	int i;

	printk(KERN_WARNING PREFIX "Deprecated procfs I/F for battery is loaded,"
			" please retry with CONFIG_ACPI_PROCFS_POWER cleared\n");
	if (!acpi_device_dir(device)) {
		acpi_device_dir(device) = proc_mkdir(acpi_device_bid(device),
						     acpi_battery_dir);
		if (!acpi_device_dir(device))
			return -ENODEV;
	}

	for (i = 0; i < ACPI_BATTERY_NUMFILES; ++i) {
		entry = proc_create_data(acpi_battery_file[i].name,
					 acpi_battery_file[i].mode,
					 acpi_device_dir(device),
					 &acpi_battery_file[i].ops,
					 acpi_driver_data(device));
		if (!entry)
			return -ENODEV;
	}
	return 0;
}

static void acpi_battery_remove_fs(struct acpi_device *device)
{
	int i;
	if (!acpi_device_dir(device))
		return;
	for (i = 0; i < ACPI_BATTERY_NUMFILES; ++i)
		remove_proc_entry(acpi_battery_file[i].name,
				  acpi_device_dir(device));

	remove_proc_entry(acpi_device_bid(device), acpi_battery_dir);
	acpi_device_dir(device) = NULL;
}

#endif

/* --------------------------------------------------------------------------
                                 Driver Interface
   -------------------------------------------------------------------------- */

static void acpi_battery_notify(struct acpi_device *device, u32 event)
{
	struct acpi_battery *battery = acpi_driver_data(device);
	struct device *old;

	if (!battery)
		return;
	old = battery->bat.dev;
	/*
	* On Acer Aspire V5-573G notifications are sometimes triggered too
	* early. For example, when AC is unplugged and notification is
	* triggered, battery state is still reported as "Full", and changes to
	* "Discharging" only after short delay, without any notification.
	*/
	if (battery_notification_delay_ms > 0)
		msleep(battery_notification_delay_ms);
	if (event == ACPI_BATTERY_NOTIFY_INFO)
		acpi_battery_refresh(battery);
	acpi_battery_update(battery, false);
	acpi_bus_generate_netlink_event(device->pnp.device_class,
					dev_name(&device->dev), event,
					acpi_battery_present(battery));
	acpi_notifier_call_chain(device, event, acpi_battery_present(battery));
	/* acpi_battery_update could remove power_supply object */
	if (old && battery->bat.dev)
		power_supply_changed(&battery->bat);
}

static int battery_notify(struct notifier_block *nb,
			       unsigned long mode, void *_unused)
{
	struct acpi_battery *battery = container_of(nb, struct acpi_battery,
						    pm_nb);
	int result;

	switch (mode) {
	case PM_POST_HIBERNATION:
	case PM_POST_SUSPEND:
		if (!acpi_battery_present(battery))
			return 0;

		if (!battery->bat.dev) {
			result = acpi_battery_get_info(battery);
			if (result)
				return result;

			result = sysfs_add_battery(battery);
			if (result)
				return result;
		} else
			acpi_battery_refresh(battery);

		acpi_battery_init_alarm(battery);
		acpi_battery_get_state(battery);
		break;
	}

	return 0;
}

static int battery_bix_broken_package_quirk(const struct dmi_system_id *d)
{
	battery_bix_broken_package = 1;
	return 0;
}

static int battery_notification_delay_quirk(const struct dmi_system_id *d)
{
	battery_notification_delay_ms = 1000;
	return 0;
}

static struct dmi_system_id bat_dmi_table[] = {
	{
		.callback = battery_bix_broken_package_quirk,
		.ident = "NEC LZ750/LS",
		.matches = {
			DMI_MATCH(DMI_SYS_VENDOR, "NEC"),
			DMI_MATCH(DMI_PRODUCT_NAME, "PC-LZ750LS"),
		},
	},
	{
		.callback = battery_notification_delay_quirk,
		.ident = "Acer Aspire V5-573G",
		.matches = {
			DMI_MATCH(DMI_SYS_VENDOR, "Acer"),
			DMI_MATCH(DMI_PRODUCT_NAME, "Aspire V5-573G"),
		},
	},
	{},
};

/*
 * Some machines'(E,G Lenovo Z480) ECs are not stable
 * during boot up and this causes battery driver fails to be
 * probed due to failure of getting battery information
 * from EC sometimes. After several retries, the operation
 * may work. So add retry code here and 20ms sleep between
 * every retries.
 */
static int acpi_battery_update_retry(struct acpi_battery *battery)
{
	int retry, ret;

	for (retry = 5; retry; retry--) {
<<<<<<< HEAD
		ret = acpi_battery_update(battery);
=======
		ret = acpi_battery_update(battery, false);
>>>>>>> 1ebcafff
		if (!ret)
			break;

		msleep(20);
	}
	return ret;
}

static int acpi_battery_add(struct acpi_device *device)
{
	int result = 0;
	struct acpi_battery *battery = NULL;

	if (!device)
		return -EINVAL;
	battery = kzalloc(sizeof(struct acpi_battery), GFP_KERNEL);
	if (!battery)
		return -ENOMEM;
	battery->device = device;
	strcpy(acpi_device_name(device), ACPI_BATTERY_DEVICE_NAME);
	strcpy(acpi_device_class(device), ACPI_BATTERY_CLASS);
	device->driver_data = battery;
	mutex_init(&battery->lock);
	mutex_init(&battery->sysfs_lock);
	if (acpi_has_method(battery->device->handle, "_BIX"))
		set_bit(ACPI_BATTERY_XINFO_PRESENT, &battery->flags);

	result = acpi_battery_update_retry(battery);
	if (result)
		goto fail;

#ifdef CONFIG_ACPI_PROCFS_POWER
	result = acpi_battery_add_fs(device);
#endif
	if (result) {
#ifdef CONFIG_ACPI_PROCFS_POWER
		acpi_battery_remove_fs(device);
#endif
		goto fail;
	}

	printk(KERN_INFO PREFIX "%s Slot [%s] (battery %s)\n",
		ACPI_BATTERY_DEVICE_NAME, acpi_device_bid(device),
		device->status.battery_present ? "present" : "absent");

	battery->pm_nb.notifier_call = battery_notify;
	register_pm_notifier(&battery->pm_nb);

	device_init_wakeup(&device->dev, 1);

	return result;

fail:
	sysfs_remove_battery(battery);
	mutex_destroy(&battery->lock);
	mutex_destroy(&battery->sysfs_lock);
	kfree(battery);
	return result;
}

static int acpi_battery_remove(struct acpi_device *device)
{
	struct acpi_battery *battery = NULL;

	if (!device || !acpi_driver_data(device))
		return -EINVAL;
	device_init_wakeup(&device->dev, 0);
	battery = acpi_driver_data(device);
	unregister_pm_notifier(&battery->pm_nb);
#ifdef CONFIG_ACPI_PROCFS_POWER
	acpi_battery_remove_fs(device);
#endif
	sysfs_remove_battery(battery);
	mutex_destroy(&battery->lock);
	mutex_destroy(&battery->sysfs_lock);
	kfree(battery);
	return 0;
}

#ifdef CONFIG_PM_SLEEP
/* this is needed to learn about changes made in suspended state */
static int acpi_battery_resume(struct device *dev)
{
	struct acpi_battery *battery;

	if (!dev)
		return -EINVAL;

	battery = acpi_driver_data(to_acpi_device(dev));
	if (!battery)
		return -EINVAL;

	battery->update_time = 0;
	acpi_battery_update(battery, true);
	return 0;
}
#else
#define acpi_battery_resume NULL
#endif

static SIMPLE_DEV_PM_OPS(acpi_battery_pm, NULL, acpi_battery_resume);

static struct acpi_driver acpi_battery_driver = {
	.name = "battery",
	.class = ACPI_BATTERY_CLASS,
	.ids = battery_device_ids,
	.flags = ACPI_DRIVER_ALL_NOTIFY_EVENTS,
	.ops = {
		.add = acpi_battery_add,
		.remove = acpi_battery_remove,
		.notify = acpi_battery_notify,
		},
	.drv.pm = &acpi_battery_pm,
};

static void __init acpi_battery_init_async(void *unused, async_cookie_t cookie)
{
	if (acpi_disabled)
		return;

	dmi_check_system(bat_dmi_table);
	
#ifdef CONFIG_ACPI_PROCFS_POWER
	acpi_battery_dir = acpi_lock_battery_dir();
	if (!acpi_battery_dir)
		return;
#endif
	if (acpi_bus_register_driver(&acpi_battery_driver) < 0) {
#ifdef CONFIG_ACPI_PROCFS_POWER
		acpi_unlock_battery_dir(acpi_battery_dir);
#endif
		return;
	}
	return;
}

static int __init acpi_battery_init(void)
{
	async_schedule(acpi_battery_init_async, NULL);
	return 0;
}

static void __exit acpi_battery_exit(void)
{
	acpi_bus_unregister_driver(&acpi_battery_driver);
#ifdef CONFIG_ACPI_PROCFS_POWER
	acpi_unlock_battery_dir(acpi_battery_dir);
#endif
}

module_init(acpi_battery_init);
module_exit(acpi_battery_exit);<|MERGE_RESOLUTION|>--- conflicted
+++ resolved
@@ -1179,11 +1179,7 @@
 	int retry, ret;
 
 	for (retry = 5; retry; retry--) {
-<<<<<<< HEAD
-		ret = acpi_battery_update(battery);
-=======
 		ret = acpi_battery_update(battery, false);
->>>>>>> 1ebcafff
 		if (!ret)
 			break;
 
