--- conflicted
+++ resolved
@@ -405,7 +405,6 @@
 	return id;
 }
 
-<<<<<<< HEAD
 static bool payload_dumpable(struct nvdimm *nvdimm, unsigned int func)
 {
 	struct nfit_mem *nfit_mem = nvdimm_provider_data(nvdimm);
@@ -415,7 +414,8 @@
 			&& func <= NVDIMM_INTEL_MASTER_SECURE_ERASE)
 		return IS_ENABLED(CONFIG_NFIT_SECURITY_DEBUG);
 	return true;
-=======
+}
+
 static int cmd_to_func(struct nfit_mem *nfit_mem, unsigned int cmd,
 		struct nd_cmd_pkg *call_pkg)
 {
@@ -440,7 +440,6 @@
 	 * published as a valid function in dsm_mask.
 	 */
 	return 0;
->>>>>>> 76ec6dbd
 }
 
 int acpi_nfit_ctl(struct nvdimm_bus_descriptor *nd_desc, struct nvdimm *nvdimm,
