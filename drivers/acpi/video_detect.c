--- conflicted
+++ resolved
@@ -305,20 +305,6 @@
 		DMI_MATCH(DMI_PRODUCT_NAME, "Dell System XPS L702X"),
 		},
 	},
-<<<<<<< HEAD
-	{
-	/* https://bugzilla.redhat.com/show_bug.cgi?id=1204476 */
-	/* https://bugs.launchpad.net/ubuntu/+source/linux-lts-trusty/+bug/1416940 */
-	.callback = video_detect_force_native,
-	.ident = "HP Pavilion dv6",
-	.matches = {
-		DMI_MATCH(DMI_SYS_VENDOR, "Hewlett-Packard"),
-		DMI_MATCH(DMI_PRODUCT_NAME, "HP Pavilion dv6 Notebook PC"),
-		},
-	},
-
-=======
->>>>>>> a062067a
 	{ },
 };
 
