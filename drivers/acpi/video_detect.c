--- conflicted
+++ resolved
@@ -385,8 +385,6 @@
 		DMI_MATCH(DMI_BOARD_NAME, "BA51_MV"),
 		},
 	},
-<<<<<<< HEAD
-=======
 	{
 	.callback = video_detect_force_native,
 	.ident = "ASUSTeK COMPUTER INC. GA401",
@@ -411,7 +409,6 @@
 		DMI_MATCH(DMI_PRODUCT_NAME, "GA503"),
 		},
 	},
->>>>>>> 7d2a07b7
 
 	/*
 	 * Desktops which falsely report a backlight and which our heuristics
