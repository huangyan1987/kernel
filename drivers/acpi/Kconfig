--- conflicted
+++ resolved
@@ -169,12 +169,8 @@
 config ACPI_PROCESSOR
 	tristate "Processor"
 	select THERMAL
-<<<<<<< HEAD
 	select CPU_IDLE if !PROCESSOR_EXTERNAL_CONTROL
-=======
-	select CPU_IDLE
 	depends on X86 || IA64
->>>>>>> c65b99f0
 	default y
 	help
 	  This driver installs ACPI as the idle handler for Linux and uses
