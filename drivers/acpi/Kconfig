#
# ACPI Configuration
#

menuconfig ACPI
	bool "ACPI (Advanced Configuration and Power Interface) Support"
	depends on !IA64_HP_SIM
	depends on IA64 || X86 || (ARM64 && EXPERT)
	depends on PCI
	select PNP
	default y
	help
	  Advanced Configuration and Power Interface (ACPI) support for 
	  Linux requires an ACPI-compliant platform (hardware/firmware),
	  and assumes the presence of OS-directed configuration and power
	  management (OSPM) software.  This option will enlarge your 
	  kernel by about 70K.

	  Linux ACPI provides a robust functional replacement for several 
	  legacy configuration and power management interfaces, including
	  the Plug-and-Play BIOS specification (PnP BIOS), the 
	  MultiProcessor Specification (MPS), and the Advanced Power 
	  Management (APM) specification.  If both ACPI and APM support 
	  are configured, ACPI is used.

	  The project home page for the Linux ACPI subsystem is here:
	  <https://01.org/linux-acpi>

	  Linux support for ACPI is based on Intel Corporation's ACPI
	  Component Architecture (ACPI CA).  For more information on the
	  ACPI CA, see:
	  <http://acpica.org/>

	  ACPI is an open industry specification originally co-developed by
	  Hewlett-Packard, Intel, Microsoft, Phoenix, and Toshiba. Currently,
	  it is developed by the ACPI Specification Working Group (ASWG) under
	  the UEFI Forum and any UEFI member can join the ASWG and contribute
	  to the ACPI specification.
	  The specification is available at:
	  <http://www.acpi.info>
	  <http://www.uefi.org/acpi/specs>

if ACPI

config ACPI_LEGACY_TABLES_LOOKUP
	bool

config ARCH_MIGHT_HAVE_ACPI_PDC
	bool

config ACPI_GENERIC_GSI
	bool

config ACPI_SYSTEM_POWER_STATES_SUPPORT
	bool

config ACPI_CCA_REQUIRED
	bool

config ACPI_DEBUGGER
	bool "AML debugger interface (EXPERIMENTAL)"
	select ACPI_DEBUG
	help
	  Enable in-kernel debugging of AML facilities: statistics, internal
	  object dump, single step control method execution.
	  This is still under development, currently enabling this only
	  results in the compilation of the ACPICA debugger files.

config ACPI_SLEEP
	bool
	depends on SUSPEND || HIBERNATION
	depends on ACPI_SYSTEM_POWER_STATES_SUPPORT
	default y

config ACPI_PROCFS_POWER
	bool "Deprecated power /proc/acpi directories"
	depends on X86 && PROC_FS
	help
	  For backwards compatibility, this option allows
          deprecated power /proc/acpi/ directories to exist, even when
          they have been replaced by functions in /sys.
          The deprecated directories (and their replacements) include:
	  /proc/acpi/battery/* (/sys/class/power_supply/*)
	  /proc/acpi/ac_adapter/* (sys/class/power_supply/*)
	  This option has no effect on /proc/acpi/ directories
	  and functions, which do not yet exist in /sys
	  This option, together with the proc directories, will be
	  deleted in the future.

	  Say N to delete power /proc/acpi/ directories that have moved to /sys/

config ACPI_REV_OVERRIDE_POSSIBLE
	bool "Allow supported ACPI revision to be overriden"
	depends on X86
	default y
	help
	  The platform firmware on some systems expects Linux to return "5" as
	  the supported ACPI revision which makes it expose system configuration
	  information in a special way.

	  For example, based on what ACPI exports as the supported revision,
	  Dell XPS 13 (2015) configures its audio device to either work in HDA
	  mode or in I2S mode, where the former is supposed to be used on Linux
	  until the latter is fully supported (in the kernel as well as in user
	  space).

	  This option enables a DMI-based quirk for the above Dell machine (so
	  that HDA audio is exposed by the platform firmware to the kernel) and
	  makes it possible to force the kernel to return "5" as the supported
	  ACPI revision via the "acpi_rev_override" command line switch.

config ACPI_EC_DEBUGFS
	tristate "EC read/write access through /sys/kernel/debug/ec"
	default n
	help
	  Say N to disable Embedded Controller /sys/kernel/debug interface

	  Be aware that using this interface can confuse your Embedded
	  Controller in a way that a normal reboot is not enough. You then
	  have to power off your system, and remove the laptop battery for
	  some seconds.
	  An Embedded Controller typically is available on laptops and reads
	  sensor values like battery state and temperature.
	  The kernel accesses the EC through ACPI parsed code provided by BIOS
	  tables. This option allows to access the EC directly without ACPI
	  code being involved.
	  Thus this option is a debug option that helps to write ACPI drivers
	  and can be used to identify ACPI code or EC firmware bugs.

config ACPI_AC
	tristate "AC Adapter"
	depends on X86
	select POWER_SUPPLY
	default y
	help
	  This driver supports the AC Adapter object, which indicates
	  whether a system is on AC or not.  If you have a system that can
	  switch between A/C and battery, say Y.

	  To compile this driver as a module, choose M here:
	  the module will be called ac.

config ACPI_BATTERY
	tristate "Battery"
	depends on X86
	select POWER_SUPPLY
	default y
	help
	  This driver adds support for battery information through
	  /proc/acpi/battery. If you have a mobile system with a battery, 
	  say Y.

	  To compile this driver as a module, choose M here:
	  the module will be called battery.

config ACPI_BUTTON
	tristate "Button"
	depends on INPUT
	default y
	help
	  This driver handles events on the power, sleep, and lid buttons.
	  A daemon reads events from input devices or via netlink and
	  performs user-defined actions such as shutting down the system.
	  This is necessary for software-controlled poweroff.

	  To compile this driver as a module, choose M here:
	  the module will be called button.

config ACPI_VIDEO
	tristate "Video"
	depends on X86 && BACKLIGHT_CLASS_DEVICE
	depends on INPUT
	select THERMAL
	help
	  This driver implements the ACPI Extensions For Display Adapters
	  for integrated graphics devices on motherboard, as specified in
	  ACPI 2.0 Specification, Appendix B.  This supports basic operations
	  such as defining the video POST device, retrieving EDID information,
	  and setting up a video output.

	  To compile this driver as a module, choose M here:
	  the module will be called video.

config ACPI_FAN
	tristate "Fan"
	depends on THERMAL
	default y
	help
	  This driver supports ACPI fan devices, allowing user-mode
	  applications to perform basic fan control (on, off, status).

	  To compile this driver as a module, choose M here:
	  the module will be called fan.

config ACPI_DOCK
	bool "Dock"
	help
	  This driver supports ACPI-controlled docking stations and removable
	  drive bays such as the IBM Ultrabay and the Dell Module Bay.

config ACPI_CPU_FREQ_PSS
	bool
	select THERMAL

config ACPI_PROCESSOR_IDLE
	bool
	select CPU_IDLE
<<<<<<< HEAD
=======

config ACPI_CPPC_LIB
	bool
	depends on ACPI_PROCESSOR
	depends on !ACPI_CPU_FREQ_PSS
	select MAILBOX
	select PCC
	help
	  If this option is enabled, this file implements common functionality
	  to parse CPPC tables as described in the ACPI 5.1+ spec. The
	  routines implemented are meant to be used by other
	  drivers to control CPU performance using CPPC semantics.
	  If your platform does not support CPPC in firmware,
	  leave this option disabled.
>>>>>>> daba514f

config ACPI_PROCESSOR
	tristate "Processor"
	depends on X86 || IA64 || ARM64
	select ACPI_PROCESSOR_IDLE if X86 || IA64
	select ACPI_CPU_FREQ_PSS if X86 || IA64
	default y
	help
	  This driver adds support for the ACPI Processor package. It is required
	  by several flavors of cpufreq performance-state, thermal, throttling and
	  idle drivers.

	  To compile this driver as a module, choose M here:
	  the module will be called processor.

config ACPI_IPMI
	tristate "IPMI"
	depends on IPMI_SI
	default n
	help
	  This driver enables the ACPI to access the BMC controller. And it
	  uses the IPMI request/response message to communicate with BMC
	  controller, which can be found on on the server.

	  To compile this driver as a module, choose M here:
	  the module will be called as acpi_ipmi.

config ACPI_HOTPLUG_CPU
	bool
	depends on ACPI_PROCESSOR && HOTPLUG_CPU
	select ACPI_CONTAINER
	default y

config ACPI_PROCESSOR_AGGREGATOR
	tristate "Processor Aggregator"
	depends on ACPI_PROCESSOR
	depends on X86
	help
	  ACPI 4.0 defines processor Aggregator, which enables OS to perform
	  specific processor configuration and control that applies to all
	  processors in the platform. Currently only logical processor idling
	  is defined, which is to reduce power consumption. This driver
	  supports the new device.

config ACPI_THERMAL
	tristate "Thermal Zone"
	depends on ACPI_PROCESSOR
	select THERMAL
	default y
	help
	  This driver supports ACPI thermal zones.  Most mobile and
	  some desktop systems support ACPI thermal zones.  It is HIGHLY
	  recommended that this option be enabled, as your processor(s)
	  may be damaged without it.

	  To compile this driver as a module, choose M here:
	  the module will be called thermal.

config ACPI_NUMA
	bool "NUMA support"
	depends on NUMA
	depends on (X86 || IA64)
	default y if IA64_GENERIC || IA64_SGI_SN2

config ACPI_CUSTOM_DSDT_FILE
	string "Custom DSDT Table file to include"
	default ""
	depends on !STANDALONE
	help
	  This option supports a custom DSDT by linking it into the kernel.
	  See Documentation/acpi/dsdt-override.txt

	  Enter the full path name to the file which includes the AmlCode
	  declaration.

	  If unsure, don't enter a file name.

config ACPI_CUSTOM_DSDT
	bool
	default ACPI_CUSTOM_DSDT_FILE != ""

config ACPI_INITRD_TABLE_OVERRIDE
	bool "ACPI tables override via initrd"
	depends on BLK_DEV_INITRD && X86
	default n
	help
	  This option provides functionality to override arbitrary ACPI tables
	  via initrd. No functional change if no ACPI tables are passed via
	  initrd, therefore it's safe to say Y.
	  See Documentation/acpi/initrd_table_override.txt for details

config ACPI_DEBUG
	bool "Debug Statements"
	default n
	help
	  The ACPI subsystem can produce debug output.  Saying Y enables this
	  output and increases the kernel size by around 50K.

	  Use the acpi.debug_layer and acpi.debug_level kernel command-line
	  parameters documented in Documentation/acpi/debug.txt and
	  Documentation/kernel-parameters.txt to control the type and
	  amount of debug output.

config ACPI_PCI_SLOT
	bool "PCI slot detection driver"
	depends on SYSFS
	default n
	help
	  This driver creates entries in /sys/bus/pci/slots/ for all PCI
	  slots in the system.  This can help correlate PCI bus addresses,
	  i.e., segment/bus/device/function tuples, with physical slots in
	  the system.  If you are unsure, say N.

config X86_PM_TIMER
	bool "Power Management Timer Support" if EXPERT
	depends on X86
	default y
	help
	  The Power Management Timer is available on all ACPI-capable,
	  in most cases even if ACPI is unusable or blacklisted.

	  This timing source is not affected by power management features
	  like aggressive processor idling, throttling, frequency and/or
	  voltage scaling, unlike the commonly used Time Stamp Counter
	  (TSC) timing source.

	  You should nearly always say Y here because many modern
	  systems require this timer. 

config ACPI_CONTAINER
	bool "Container and Module Devices"
	default (ACPI_HOTPLUG_MEMORY || ACPI_HOTPLUG_CPU)
	help
	  This driver supports ACPI Container and Module devices (IDs
	  ACPI0004, PNP0A05, and PNP0A06).

	  This helps support hotplug of nodes, CPUs, and memory.

	  To compile this driver as a module, choose M here:
	  the module will be called container.

config ACPI_HOTPLUG_MEMORY
	bool "Memory Hotplug"
	depends on MEMORY_HOTPLUG
	help
	  This driver supports ACPI memory hotplug.  The driver
	  fields notifications on ACPI memory devices (PNP0C80),
	  which represent memory ranges that may be onlined or
	  offlined during runtime.

	  If your hardware and firmware do not support adding or
	  removing memory devices at runtime, you need not enable
	  this driver.

	  To compile this driver as a module, choose M here:
	  the module will be called acpi_memhotplug.

config ACPI_HOTPLUG_IOAPIC
	bool
	depends on PCI
	depends on X86_IO_APIC
	default y

config ACPI_SBS
	tristate "Smart Battery System"
	depends on X86
	select POWER_SUPPLY
	help
	  This driver supports the Smart Battery System, another
	  type of access to battery information, found on some laptops.

	  To compile this driver as a module, choose M here:
	  the modules will be called sbs and sbshc.

config ACPI_HED
	tristate "Hardware Error Device"
	help
	  This driver supports the Hardware Error Device (PNP0C33),
	  which is used to report some hardware errors notified via
	  SCI, mainly the corrected errors.

config ACPI_CUSTOM_METHOD
	tristate "Allow ACPI methods to be inserted/replaced at run time"
	depends on DEBUG_FS
	default n
	help
	  This debug facility allows ACPI AML methods to be inserted and/or
	  replaced without rebooting the system. For details refer to:
	  Documentation/acpi/method-customizing.txt.

	  NOTE: This option is security sensitive, because it allows arbitrary
	  kernel memory to be written to by root (uid=0) users, allowing them
	  to bypass certain security measures (e.g. if root is not allowed to
	  load additional kernel modules after boot, this feature may be used
	  to override that restriction).

config ACPI_BGRT
	bool "Boottime Graphics Resource Table support"
	depends on EFI && X86
        help
	  This driver adds support for exposing the ACPI Boottime Graphics
	  Resource Table, which allows the operating system to obtain
	  data from the firmware boot splash. It will appear under
	  /sys/firmware/acpi/bgrt/ .

config ACPI_REDUCED_HARDWARE_ONLY
	bool "Hardware-reduced ACPI support only" if EXPERT
	def_bool n
	help
	  This config item changes the way the ACPI code is built.  When this
	  option is selected, the kernel will use a specialized version of
	  ACPICA that ONLY supports the ACPI "reduced hardware" mode.  The
	  resulting kernel will be smaller but it will also be restricted to
	  running in ACPI reduced hardware mode ONLY.

	  If you are unsure what to do, do not enable this option.

config ACPI_NFIT
	tristate "ACPI NVDIMM Firmware Interface Table (NFIT)"
	depends on PHYS_ADDR_T_64BIT
	depends on BLK_DEV
	depends on ARCH_HAS_MMIO_FLUSH
	select LIBNVDIMM
	help
	  Infrastructure to probe ACPI 6 compliant platforms for
	  NVDIMMs (NFIT) and register a libnvdimm device tree.  In
	  addition to storage devices this also enables libnvdimm to pass
	  ACPI._DSM messages for platform/dimm configuration.

	  To compile this driver as a module, choose M here:
	  the module will be called nfit.

config ACPI_NFIT_DEBUG
	bool "NFIT DSM debug"
	depends on ACPI_NFIT
	depends on DYNAMIC_DEBUG
	default n
	help
	  Enabling this option causes the nfit driver to dump the
	  input and output buffers of _DSM operations on the ACPI0012
	  device and its children.  This can be very verbose, so leave
	  it disabled unless you are debugging a hardware / firmware
	  issue.

source "drivers/acpi/apei/Kconfig"

config ACPI_EXTLOG
	tristate "Extended Error Log support"
	depends on X86_MCE && X86_LOCAL_APIC
	select UEFI_CPER
	select RAS
	default n
	help
	  Certain usages such as Predictive Failure Analysis (PFA) require
	  more information about the error than what can be described in
	  processor machine check banks. Most server processors log
	  additional information about the error in processor uncore
	  registers. Since the addresses and layout of these registers vary
	  widely from one processor to another, system software cannot
	  readily make use of them. To complicate matters further, some of
	  the additional error information cannot be constructed without
	  detailed knowledge about platform topology.

	  Enhanced MCA Logging allows firmware to provide additional error
	  information to system software, synchronous with MCE or CMCI. This
	  driver adds support for that functionality with corresponding
	  tracepoint which carries that information to userspace.

menuconfig PMIC_OPREGION
	bool "PMIC (Power Management Integrated Circuit) operation region support"
	help
	  Select this option to enable support for ACPI operation
	  region of the PMIC chip. The operation region can be used
	  to control power rails and sensor reading/writing on the
	  PMIC chip.

if PMIC_OPREGION
config CRC_PMIC_OPREGION
	bool "ACPI operation region support for CrystalCove PMIC"
	depends on INTEL_SOC_PMIC
	help
	  This config adds ACPI operation region support for CrystalCove PMIC.

config XPOWER_PMIC_OPREGION
	bool "ACPI operation region support for XPower AXP288 PMIC"
	depends on AXP288_ADC = y
	help
	  This config adds ACPI operation region support for XPower AXP288 PMIC.

endif

endif	# ACPI<|MERGE_RESOLUTION|>--- conflicted
+++ resolved
@@ -205,8 +205,6 @@
 config ACPI_PROCESSOR_IDLE
 	bool
 	select CPU_IDLE
-<<<<<<< HEAD
-=======
 
 config ACPI_CPPC_LIB
 	bool
@@ -221,7 +219,6 @@
 	  drivers to control CPU performance using CPPC semantics.
 	  If your platform does not support CPPC in firmware,
 	  leave this option disabled.
->>>>>>> daba514f
 
 config ACPI_PROCESSOR
 	tristate "Processor"
