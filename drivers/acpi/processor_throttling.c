--- conflicted
+++ resolved
@@ -573,10 +573,7 @@
 		return -ENODEV;
 
 	pr->throttling.state = 0;
-<<<<<<< HEAD
-=======
-
->>>>>>> 09b56adc
+
 	value = 0;
 	ret = acpi_read_throttling_status(pr, &value);
 	if (ret >= 0) {
