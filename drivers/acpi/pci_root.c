--- conflicted
+++ resolved
@@ -406,47 +406,8 @@
 }
 EXPORT_SYMBOL(acpi_pci_osc_control_set);
 
-<<<<<<< HEAD
-#ifdef CONFIG_PCI_GUESTDEV
-#include <linux/sysfs.h>
-
-static ssize_t seg_show(struct device *dev,
-			struct device_attribute *attr, char *buf)
-{
-	struct list_head *entry;
-
-	list_for_each(entry, &acpi_pci_roots) {
-		struct acpi_pci_root *root;
-		root = list_entry(entry, struct acpi_pci_root, node);
-		if (&root->device->dev == dev)
-			return sprintf(buf, "%04x\n", root->segment);
-	}
-	return 0;
-}
-static DEVICE_ATTR(seg, 0444, seg_show, NULL);
-
-static ssize_t bbn_show(struct device *dev,
-			struct device_attribute *attr, char *buf)
-{
-	struct list_head *entry;
-
-	list_for_each(entry, &acpi_pci_roots) {
-		struct acpi_pci_root *root;
-		root = list_entry(entry, struct acpi_pci_root, node);
-		if (&root->device->dev == dev)
-			return sprintf(buf, "%02x\n",
-				       (unsigned int)root->secondary.start);
-	}
-	return 0;
-}
-static DEVICE_ATTR(bbn, 0444, bbn_show, NULL);
-#endif
-
-static int acpi_pci_root_add(struct acpi_device *device)
-=======
 static int acpi_pci_root_add(struct acpi_device *device,
 			     const struct acpi_device_id *not_used)
->>>>>>> f6161aa1
 {
 	unsigned long long segment, bus;
 	acpi_status status;
@@ -603,13 +564,6 @@
 		pcie_no_aspm();
 	}
 
-#ifdef CONFIG_PCI_GUESTDEV
-	if (device_create_file(&device->dev, &dev_attr_seg))
-		dev_warn(&device->dev, "could not create seg attr\n");
-	if (device_create_file(&device->dev, &dev_attr_bbn))
-		dev_warn(&device->dev, "could not create bbn attr\n");
-#endif
-
 	pci_acpi_add_bus_pm_notifier(device, root->bus);
 	if (device->wakeup.flags.run_wake)
 		device_set_run_wake(root->bus->bridge, true);
@@ -690,37 +644,6 @@
 		printk(KERN_ERR "cannot add bridge to acpi list\n");
 }
 
-<<<<<<< HEAD
-subsys_initcall(acpi_pci_root_init);
-
-#ifdef CONFIG_PCI_GUESTDEV
-int acpi_pci_get_root_seg_bbn(char *hid, char *uid, int *seg, int *bbn)
-{
-	struct list_head *entry;
-
-	list_for_each(entry, &acpi_pci_roots) {
-		struct acpi_pci_root *root;
-
-		root = list_entry(entry, struct acpi_pci_root, node);
-		if (strcmp(acpi_device_hid(root->device), hid))
-			continue;
-
-		if (!root->device->pnp.unique_id) {
-			if (strlen(uid))
-				continue;
-		} else {
-			if (strcmp(root->device->pnp.unique_id, uid))
-				continue;
-		}
-
-		*seg = (int)root->segment;
-		*bbn = (int)root->secondary.start;
-		return TRUE;
-	}
-	return FALSE;
-}
-#endif
-=======
 static void handle_root_bridge_removal(struct acpi_device *device)
 {
 	struct acpi_eject_event *ej_event;
@@ -835,5 +758,4 @@
 		ACPI_UINT32_MAX, find_root_bridges, NULL, &num, NULL);
 
 	printk(KERN_DEBUG "Found %d acpi root devices\n", num);
-}
->>>>>>> f6161aa1
+}