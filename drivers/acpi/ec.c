/*
 *  ec.c - ACPI Embedded Controller Driver (v2.1)
 *
 *  Copyright (C) 2006-2008 Alexey Starikovskiy <astarikovskiy@suse.de>
 *  Copyright (C) 2006 Denis Sadykov <denis.m.sadykov@intel.com>
 *  Copyright (C) 2004 Luming Yu <luming.yu@intel.com>
 *  Copyright (C) 2001, 2002 Andy Grover <andrew.grover@intel.com>
 *  Copyright (C) 2001, 2002 Paul Diefenbaugh <paul.s.diefenbaugh@intel.com>
 *
 * ~~~~~~~~~~~~~~~~~~~~~~~~~~~~~~~~~~~~~~~~~~~~~~~~~~~~~~~~~~~~~~~~~~~~~~~~~~
 *
 *  This program is free software; you can redistribute it and/or modify
 *  it under the terms of the GNU General Public License as published by
 *  the Free Software Foundation; either version 2 of the License, or (at
 *  your option) any later version.
 *
 *  This program is distributed in the hope that it will be useful, but
 *  WITHOUT ANY WARRANTY; without even the implied warranty of
 *  MERCHANTABILITY or FITNESS FOR A PARTICULAR PURPOSE.  See the GNU
 *  General Public License for more details.
 *
 *  You should have received a copy of the GNU General Public License along
 *  with this program; if not, write to the Free Software Foundation, Inc.,
 *  59 Temple Place, Suite 330, Boston, MA 02111-1307 USA.
 *
 * ~~~~~~~~~~~~~~~~~~~~~~~~~~~~~~~~~~~~~~~~~~~~~~~~~~~~~~~~~~~~~~~~~~~~~~~~~~
 */

/* Uncomment next line to get verbose printout */
/* #define DEBUG */

#include <linux/kernel.h>
#include <linux/module.h>
#include <linux/init.h>
#include <linux/types.h>
#include <linux/delay.h>
#include <linux/proc_fs.h>
#include <linux/seq_file.h>
#include <linux/interrupt.h>
#include <linux/list.h>
#include <linux/spinlock.h>
#include <asm/io.h>
#include <acpi/acpi_bus.h>
#include <acpi/acpi_drivers.h>

#define ACPI_EC_CLASS			"embedded_controller"
#define ACPI_EC_DEVICE_NAME		"Embedded Controller"
#define ACPI_EC_FILE_INFO		"info"

#undef PREFIX
#define PREFIX				"ACPI: EC: "

/* EC status register */
#define ACPI_EC_FLAG_OBF	0x01	/* Output buffer full */
#define ACPI_EC_FLAG_IBF	0x02	/* Input buffer full */
#define ACPI_EC_FLAG_BURST	0x10	/* burst mode */
#define ACPI_EC_FLAG_SCI	0x20	/* EC-SCI occurred */

/* EC commands */
enum ec_command {
	ACPI_EC_COMMAND_READ = 0x80,
	ACPI_EC_COMMAND_WRITE = 0x81,
	ACPI_EC_BURST_ENABLE = 0x82,
	ACPI_EC_BURST_DISABLE = 0x83,
	ACPI_EC_COMMAND_QUERY = 0x84,
};

#define ACPI_EC_DELAY		500	/* Wait 500ms max. during EC ops */
#define ACPI_EC_UDELAY_GLK	1000	/* Wait 1ms max. to get global lock */
#define ACPI_EC_UDELAY		100	/* Wait 100us before polling EC again */

#define ACPI_EC_STORM_THRESHOLD 8	/* number of false interrupts
					   per one transaction */

enum {
	EC_FLAGS_QUERY_PENDING,		/* Query is pending */
	EC_FLAGS_GPE_MODE,		/* Expect GPE to be sent
					 * for status change */
	EC_FLAGS_NO_GPE,		/* Don't use GPE mode */
	EC_FLAGS_GPE_STORM,		/* GPE storm detected */
	EC_FLAGS_HANDLERS_INSTALLED	/* Handlers for GPE and
					 * OpReg are installed */
};

/* If we find an EC via the ECDT, we need to keep a ptr to its context */
/* External interfaces use first EC only, so remember */
typedef int (*acpi_ec_query_func) (void *data);

struct acpi_ec_query_handler {
	struct list_head node;
	acpi_ec_query_func func;
	acpi_handle handle;
	void *data;
	u8 query_bit;
};

struct transaction {
	const u8 *wdata;
	u8 *rdata;
	unsigned short irq_count;
	u8 command;
	u8 wi;
	u8 ri;
	u8 wlen;
	u8 rlen;
	bool done;
};

static struct acpi_ec {
	acpi_handle handle;
	unsigned long gpe;
	unsigned long command_addr;
	unsigned long data_addr;
	unsigned long global_lock;
	unsigned long flags;
	struct mutex lock;
	wait_queue_head_t wait;
	struct list_head list;
	struct transaction *curr;
	spinlock_t curr_lock;
} *boot_ec, *first_ec;

<<<<<<< HEAD
int acpi_ec_intr = 1; /* Default is interrupt mode */

/* 
 * Some Asus system have exchanged ECDT data/command IO addresses.
 */
static int print_ecdt_error(const struct dmi_system_id *id)
{
	printk(KERN_NOTICE PREFIX "%s detected - "
		"ECDT has exchanged control/data I/O address\n",
		id->ident);
	return 0;
}

static struct dmi_system_id __cpuinitdata ec_dmi_table[] = {
	{
	print_ecdt_error, "Asus L4R", {
	DMI_MATCH(DMI_BIOS_VERSION, "1008.006"),
	DMI_MATCH(DMI_PRODUCT_NAME, "L4R"),
	DMI_MATCH(DMI_BOARD_NAME, "L4R") }, NULL},
	{
	print_ecdt_error, "Asus M6R", {
	DMI_MATCH(DMI_BIOS_VERSION, "0207"),
	DMI_MATCH(DMI_PRODUCT_NAME, "M6R"),
	DMI_MATCH(DMI_BOARD_NAME, "M6R") }, NULL},
	{},
};

=======
>>>>>>> 18e352e4
/* --------------------------------------------------------------------------
                             Transaction Management
   -------------------------------------------------------------------------- */

static inline u8 acpi_ec_read_status(struct acpi_ec *ec)
{
	u8 x = inb(ec->command_addr);
	pr_debug(PREFIX "---> status = 0x%2.2x\n", x);
	return x;
}

static inline u8 acpi_ec_read_data(struct acpi_ec *ec)
{
	u8 x = inb(ec->data_addr);
	pr_debug(PREFIX "---> data = 0x%2.2x\n", x);
	return x;
}

static inline void acpi_ec_write_cmd(struct acpi_ec *ec, u8 command)
{
	pr_debug(PREFIX "<--- command = 0x%2.2x\n", command);
	outb(command, ec->command_addr);
}

static inline void acpi_ec_write_data(struct acpi_ec *ec, u8 data)
{
	pr_debug(PREFIX "<--- data = 0x%2.2x\n", data);
	outb(data, ec->data_addr);
}

static int ec_transaction_done(struct acpi_ec *ec)
{
	unsigned long flags;
	int ret = 0;
	spin_lock_irqsave(&ec->curr_lock, flags);
	if (!ec->curr || ec->curr->done)
		ret = 1;
	spin_unlock_irqrestore(&ec->curr_lock, flags);
	return ret;
}

static void start_transaction(struct acpi_ec *ec)
{
	ec->curr->irq_count = ec->curr->wi = ec->curr->ri = 0;
	ec->curr->done = false;
	acpi_ec_write_cmd(ec, ec->curr->command);
}

static void gpe_transaction(struct acpi_ec *ec, u8 status)
{
	unsigned long flags;
	spin_lock_irqsave(&ec->curr_lock, flags);
	if (!ec->curr)
		goto unlock;
	if (ec->curr->wlen > ec->curr->wi) {
		if ((status & ACPI_EC_FLAG_IBF) == 0)
			acpi_ec_write_data(ec,
				ec->curr->wdata[ec->curr->wi++]);
		else
			goto err;
	} else if (ec->curr->rlen > ec->curr->ri) {
		if ((status & ACPI_EC_FLAG_OBF) == 1) {
			ec->curr->rdata[ec->curr->ri++] = acpi_ec_read_data(ec);
			if (ec->curr->rlen == ec->curr->ri)
				ec->curr->done = true;
		} else
			goto err;
	} else if (ec->curr->wlen == ec->curr->wi &&
		   (status & ACPI_EC_FLAG_IBF) == 0)
		ec->curr->done = true;
	goto unlock;
err:
	/* false interrupt, state didn't change */
	if (in_interrupt())
		++ec->curr->irq_count;
unlock:
	spin_unlock_irqrestore(&ec->curr_lock, flags);
}

static int acpi_ec_wait(struct acpi_ec *ec)
{
	if (wait_event_timeout(ec->wait, ec_transaction_done(ec),
			       msecs_to_jiffies(ACPI_EC_DELAY)))
		return 0;
	/* try restart command if we get any false interrupts */
	if (ec->curr->irq_count &&
	    (acpi_ec_read_status(ec) & ACPI_EC_FLAG_IBF) == 0) {
		pr_debug(PREFIX "controller reset, restart transaction\n");
		start_transaction(ec);
		if (wait_event_timeout(ec->wait, ec_transaction_done(ec),
					msecs_to_jiffies(ACPI_EC_DELAY)))
			return 0;
	}
	/* missing GPEs, switch back to poll mode */
	if (printk_ratelimit())
		pr_info(PREFIX "missing confirmations, "
				"switch off interrupt mode.\n");
	set_bit(EC_FLAGS_NO_GPE, &ec->flags);
	clear_bit(EC_FLAGS_GPE_MODE, &ec->flags);
	return 1;
}

static void acpi_ec_gpe_query(void *ec_cxt);

static int ec_check_sci(struct acpi_ec *ec, u8 state)
{
	if (state & ACPI_EC_FLAG_SCI) {
		if (!test_and_set_bit(EC_FLAGS_QUERY_PENDING, &ec->flags))
			return acpi_os_execute(OSL_EC_BURST_HANDLER,
				acpi_ec_gpe_query, ec);
	}
	return 0;
}

static int ec_poll(struct acpi_ec *ec)
{
	unsigned long delay = jiffies + msecs_to_jiffies(ACPI_EC_DELAY);
	udelay(ACPI_EC_UDELAY);
	while (time_before(jiffies, delay)) {
		gpe_transaction(ec, acpi_ec_read_status(ec));
		udelay(ACPI_EC_UDELAY);
		if (ec_transaction_done(ec))
			return 0;
	}
	return -ETIME;
}

static int acpi_ec_transaction_unlocked(struct acpi_ec *ec,
					struct transaction *t,
					int force_poll)
{
	unsigned long tmp;
	int ret = 0;
	pr_debug(PREFIX "transaction start\n");
	/* disable GPE during transaction if storm is detected */
	if (test_bit(EC_FLAGS_GPE_STORM, &ec->flags)) {
		clear_bit(EC_FLAGS_GPE_MODE, &ec->flags);
<<<<<<< HEAD
		acpi_disable_gpe(NULL, ec->gpe, ACPI_NOT_ISR);
=======
		acpi_disable_gpe(NULL, ec->gpe);
>>>>>>> 18e352e4
	}
	/* start transaction */
	spin_lock_irqsave(&ec->curr_lock, tmp);
	/* following two actions should be kept atomic */
	ec->curr = t;
	start_transaction(ec);
	if (ec->curr->command == ACPI_EC_COMMAND_QUERY)
		clear_bit(EC_FLAGS_QUERY_PENDING, &ec->flags);
	spin_unlock_irqrestore(&ec->curr_lock, tmp);
	/* if we selected poll mode or failed in GPE-mode do a poll loop */
	if (force_poll ||
	    !test_bit(EC_FLAGS_GPE_MODE, &ec->flags) ||
	    acpi_ec_wait(ec))
		ret = ec_poll(ec);
	pr_debug(PREFIX "transaction end\n");
	spin_lock_irqsave(&ec->curr_lock, tmp);
	ec->curr = NULL;
	spin_unlock_irqrestore(&ec->curr_lock, tmp);
	if (test_bit(EC_FLAGS_GPE_STORM, &ec->flags)) {
		/* check if we received SCI during transaction */
		ec_check_sci(ec, acpi_ec_read_status(ec));
		/* it is safe to enable GPE outside of transaction */
<<<<<<< HEAD
		acpi_enable_gpe(NULL, ec->gpe, ACPI_NOT_ISR);
=======
		acpi_enable_gpe(NULL, ec->gpe);
>>>>>>> 18e352e4
	} else if (test_bit(EC_FLAGS_GPE_MODE, &ec->flags) &&
		   t->irq_count > ACPI_EC_STORM_THRESHOLD) {
		pr_info(PREFIX "GPE storm detected, "
			"transactions will use polling mode\n");
		set_bit(EC_FLAGS_GPE_STORM, &ec->flags);
	}
	return ret;
<<<<<<< HEAD
}

static int ec_check_ibf0(struct acpi_ec *ec)
{
	u8 status = acpi_ec_read_status(ec);
	return (status & ACPI_EC_FLAG_IBF) == 0;
}

=======
}

static int ec_check_ibf0(struct acpi_ec *ec)
{
	u8 status = acpi_ec_read_status(ec);
	return (status & ACPI_EC_FLAG_IBF) == 0;
}

>>>>>>> 18e352e4
static int ec_wait_ibf0(struct acpi_ec *ec)
{
	unsigned long delay = jiffies + msecs_to_jiffies(ACPI_EC_DELAY);
	/* interrupt wait manually if GPE mode is not active */
	unsigned long timeout = test_bit(EC_FLAGS_GPE_MODE, &ec->flags) ?
		msecs_to_jiffies(ACPI_EC_DELAY) : msecs_to_jiffies(1);
	while (time_before(jiffies, delay))
		if (wait_event_timeout(ec->wait, ec_check_ibf0(ec), timeout))
			return 0;
	return -ETIME;
}

static int acpi_ec_transaction(struct acpi_ec *ec, struct transaction *t,
			       int force_poll)
{
	int status;
	u32 glk;
	if (!ec || (!t) || (t->wlen && !t->wdata) || (t->rlen && !t->rdata))
		return -EINVAL;
	if (t->rdata)
		memset(t->rdata, 0, t->rlen);
	mutex_lock(&ec->lock);
	if (ec->global_lock) {
		status = acpi_acquire_global_lock(ACPI_EC_UDELAY_GLK, &glk);
		if (ACPI_FAILURE(status)) {
			status = -ENODEV;
			goto unlock;
		}
	}
	if (ec_wait_ibf0(ec)) {
		pr_err(PREFIX "input buffer is not empty, "
				"aborting transaction\n");
		status = -ETIME;
		goto end;
	}
	status = acpi_ec_transaction_unlocked(ec, t, force_poll);
end:
	if (ec->global_lock)
		acpi_release_global_lock(glk);
unlock:
	mutex_unlock(&ec->lock);
	return status;
}

/*
 * Note: samsung nv5000 doesn't work with ec burst mode.
 * http://bugzilla.kernel.org/show_bug.cgi?id=4980
 */
static int acpi_ec_burst_enable(struct acpi_ec *ec)
{
	u8 d;
	struct transaction t = {.command = ACPI_EC_BURST_ENABLE,
				.wdata = NULL, .rdata = &d,
				.wlen = 0, .rlen = 1};

	return acpi_ec_transaction(ec, &t, 0);
}

static int acpi_ec_burst_disable(struct acpi_ec *ec)
{
	struct transaction t = {.command = ACPI_EC_BURST_DISABLE,
				.wdata = NULL, .rdata = NULL,
				.wlen = 0, .rlen = 0};

	return (acpi_ec_read_status(ec) & ACPI_EC_FLAG_BURST) ?
				acpi_ec_transaction(ec, &t, 0) : 0;
}

static int acpi_ec_read(struct acpi_ec *ec, u8 address, u8 * data)
{
	int result;
	u8 d;
	struct transaction t = {.command = ACPI_EC_COMMAND_READ,
				.wdata = &address, .rdata = &d,
				.wlen = 1, .rlen = 1};

	result = acpi_ec_transaction(ec, &t, 0);
	*data = d;
	return result;
}

static int acpi_ec_write(struct acpi_ec *ec, u8 address, u8 data)
{
	u8 wdata[2] = { address, data };
	struct transaction t = {.command = ACPI_EC_COMMAND_WRITE,
				.wdata = wdata, .rdata = NULL,
				.wlen = 2, .rlen = 0};

	return acpi_ec_transaction(ec, &t, 0);
}

/*
 * Externally callable EC access functions. For now, assume 1 EC only
 */
int ec_burst_enable(void)
{
	if (!first_ec)
		return -ENODEV;
	return acpi_ec_burst_enable(first_ec);
}

EXPORT_SYMBOL(ec_burst_enable);

int ec_burst_disable(void)
{
	if (!first_ec)
		return -ENODEV;
	return acpi_ec_burst_disable(first_ec);
}

EXPORT_SYMBOL(ec_burst_disable);

int ec_read(u8 addr, u8 * val)
{
	int err;
	u8 temp_data;

	if (!first_ec)
		return -ENODEV;

	err = acpi_ec_read(first_ec, addr, &temp_data);

	if (!err) {
		*val = temp_data;
		return 0;
	} else
		return err;
}

EXPORT_SYMBOL(ec_read);

int ec_write(u8 addr, u8 val)
{
	int err;

	if (!first_ec)
		return -ENODEV;

	err = acpi_ec_write(first_ec, addr, val);

	return err;
}

EXPORT_SYMBOL(ec_write);

int ec_transaction(u8 command,
		   const u8 * wdata, unsigned wdata_len,
		   u8 * rdata, unsigned rdata_len,
		   int force_poll)
{
	struct transaction t = {.command = command,
				.wdata = wdata, .rdata = rdata,
				.wlen = wdata_len, .rlen = rdata_len};
	if (!first_ec)
		return -ENODEV;

	return acpi_ec_transaction(first_ec, &t, force_poll);
}

EXPORT_SYMBOL(ec_transaction);

static int acpi_ec_query(struct acpi_ec *ec, u8 * data)
{
	int result;
	u8 d;
	struct transaction t = {.command = ACPI_EC_COMMAND_QUERY,
				.wdata = NULL, .rdata = &d,
				.wlen = 0, .rlen = 1};
	if (!ec || !data)
		return -EINVAL;

	/*
	 * Query the EC to find out which _Qxx method we need to evaluate.
	 * Note that successful completion of the query causes the ACPI_EC_SCI
	 * bit to be cleared (and thus clearing the interrupt source).
	 */

	result = acpi_ec_transaction(ec, &t, 0);
	if (result)
		return result;

	if (!d)
		return -ENODATA;

	*data = d;
	return 0;
}

/* --------------------------------------------------------------------------
                                Event Management
   -------------------------------------------------------------------------- */
int acpi_ec_add_query_handler(struct acpi_ec *ec, u8 query_bit,
			      acpi_handle handle, acpi_ec_query_func func,
			      void *data)
{
	struct acpi_ec_query_handler *handler =
	    kzalloc(sizeof(struct acpi_ec_query_handler), GFP_KERNEL);
	if (!handler)
		return -ENOMEM;

	handler->query_bit = query_bit;
	handler->handle = handle;
	handler->func = func;
	handler->data = data;
	mutex_lock(&ec->lock);
	list_add(&handler->node, &ec->list);
	mutex_unlock(&ec->lock);
	return 0;
}

EXPORT_SYMBOL_GPL(acpi_ec_add_query_handler);

void acpi_ec_remove_query_handler(struct acpi_ec *ec, u8 query_bit)
{
	struct acpi_ec_query_handler *handler, *tmp;
	mutex_lock(&ec->lock);
	list_for_each_entry_safe(handler, tmp, &ec->list, node) {
		if (query_bit == handler->query_bit) {
			list_del(&handler->node);
			kfree(handler);
		}
	}
	mutex_unlock(&ec->lock);
}

EXPORT_SYMBOL_GPL(acpi_ec_remove_query_handler);

static void acpi_ec_gpe_query(void *ec_cxt)
{
	struct acpi_ec *ec = ec_cxt;
	u8 value = 0;
	struct acpi_ec_query_handler *handler, copy;

	if (!ec || acpi_ec_query(ec, &value))
		return;
	mutex_lock(&ec->lock);
	list_for_each_entry(handler, &ec->list, node) {
		if (value == handler->query_bit) {
			/* have custom handler for this bit */
			memcpy(&copy, handler, sizeof(copy));
			mutex_unlock(&ec->lock);
			if (copy.func) {
				copy.func(copy.data);
			} else if (copy.handle) {
				acpi_evaluate_object(copy.handle, NULL, NULL, NULL);
			}
			return;
		}
	}
	mutex_unlock(&ec->lock);
}

static u32 acpi_ec_gpe_handler(void *data)
{
	struct acpi_ec *ec = data;
	u8 status;

	pr_debug(PREFIX "~~~> interrupt\n");
	status = acpi_ec_read_status(ec);

	if (test_bit(EC_FLAGS_GPE_MODE, &ec->flags)) {
		gpe_transaction(ec, status);
		if (ec_transaction_done(ec) &&
		    (status & ACPI_EC_FLAG_IBF) == 0)
			wake_up(&ec->wait);
	}

	ec_check_sci(ec, status);
	if (!test_bit(EC_FLAGS_GPE_MODE, &ec->flags) &&
	    !test_bit(EC_FLAGS_NO_GPE, &ec->flags)) {
		/* this is non-query, must be confirmation */
		if (!test_bit(EC_FLAGS_GPE_STORM, &ec->flags)) {
			if (printk_ratelimit())
				pr_info(PREFIX "non-query interrupt received,"
					" switching to interrupt mode\n");
		} else {
			/* hush, STORM switches the mode every transaction */
			pr_debug(PREFIX "non-query interrupt received,"
				" switching to interrupt mode\n");
		}
		set_bit(EC_FLAGS_GPE_MODE, &ec->flags);
	}
	return ACPI_INTERRUPT_HANDLED;
}

/* --------------------------------------------------------------------------
                             Address Space Management
   -------------------------------------------------------------------------- */

static acpi_status
acpi_ec_space_handler(u32 function, acpi_physical_address address,
		      u32 bits, acpi_integer *value,
		      void *handler_context, void *region_context)
{
	struct acpi_ec *ec = handler_context;
	int result = 0, i;
	u8 temp = 0;

	if ((address > 0xFF) || !value || !handler_context)
		return AE_BAD_PARAMETER;

	if (function != ACPI_READ && function != ACPI_WRITE)
		return AE_BAD_PARAMETER;

	if (bits != 8 && acpi_strict)
		return AE_BAD_PARAMETER;

	acpi_ec_burst_enable(ec);

	if (function == ACPI_READ) {
		result = acpi_ec_read(ec, address, &temp);
		*value = temp;
	} else {
		temp = 0xff & (*value);
		result = acpi_ec_write(ec, address, temp);
	}

	for (i = 8; unlikely(bits - i > 0); i += 8) {
		++address;
		if (function == ACPI_READ) {
			result = acpi_ec_read(ec, address, &temp);
			(*value) |= ((acpi_integer)temp) << i;
		} else {
			temp = 0xff & ((*value) >> i);
			result = acpi_ec_write(ec, address, temp);
		}
	}

	acpi_ec_burst_disable(ec);

	switch (result) {
	case -EINVAL:
		return AE_BAD_PARAMETER;
		break;
	case -ENODEV:
		return AE_NOT_FOUND;
		break;
	case -ETIME:
		return AE_TIME;
		break;
	default:
		return AE_OK;
	}
}

/* --------------------------------------------------------------------------
                              FS Interface (/proc)
   -------------------------------------------------------------------------- */

static struct proc_dir_entry *acpi_ec_dir;

static int acpi_ec_read_info(struct seq_file *seq, void *offset)
{
	struct acpi_ec *ec = seq->private;

	if (!ec)
		goto end;

	seq_printf(seq, "gpe:\t\t\t0x%02x\n", (u32) ec->gpe);
	seq_printf(seq, "ports:\t\t\t0x%02x, 0x%02x\n",
		   (unsigned)ec->command_addr, (unsigned)ec->data_addr);
	seq_printf(seq, "use global lock:\t%s\n",
		   ec->global_lock ? "yes" : "no");
      end:
	return 0;
}

static int acpi_ec_info_open_fs(struct inode *inode, struct file *file)
{
	return single_open(file, acpi_ec_read_info, PDE(inode)->data);
}

static struct file_operations acpi_ec_info_ops = {
	.open = acpi_ec_info_open_fs,
	.read = seq_read,
	.llseek = seq_lseek,
	.release = single_release,
	.owner = THIS_MODULE,
};

static int acpi_ec_add_fs(struct acpi_device *device)
{
	struct proc_dir_entry *entry = NULL;

	if (!acpi_device_dir(device)) {
		acpi_device_dir(device) = proc_mkdir(acpi_device_bid(device),
						     acpi_ec_dir);
		if (!acpi_device_dir(device))
			return -ENODEV;
	}

	entry = proc_create_data(ACPI_EC_FILE_INFO, S_IRUGO,
				 acpi_device_dir(device),
				 &acpi_ec_info_ops, acpi_driver_data(device));
	if (!entry)
		return -ENODEV;
	return 0;
}

static int acpi_ec_remove_fs(struct acpi_device *device)
{

	if (acpi_device_dir(device)) {
		remove_proc_entry(ACPI_EC_FILE_INFO, acpi_device_dir(device));
		remove_proc_entry(acpi_device_bid(device), acpi_ec_dir);
		acpi_device_dir(device) = NULL;
	}

	return 0;
}

/* --------------------------------------------------------------------------
                               Driver Interface
   -------------------------------------------------------------------------- */
static acpi_status
ec_parse_io_ports(struct acpi_resource *resource, void *context);

static struct acpi_ec *make_acpi_ec(void)
{
	struct acpi_ec *ec = kzalloc(sizeof(struct acpi_ec), GFP_KERNEL);
	if (!ec)
		return NULL;
	ec->flags = 1 << EC_FLAGS_QUERY_PENDING;
	mutex_init(&ec->lock);
	init_waitqueue_head(&ec->wait);
	INIT_LIST_HEAD(&ec->list);
	spin_lock_init(&ec->curr_lock);
	return ec;
}

static acpi_status
acpi_ec_register_query_methods(acpi_handle handle, u32 level,
			       void *context, void **return_value)
{
	char node_name[5];
	struct acpi_buffer buffer = { sizeof(node_name), node_name };
	struct acpi_ec *ec = context;
	int value = 0;
	acpi_status status;

	status = acpi_get_name(handle, ACPI_SINGLE_NAME, &buffer);

	if (ACPI_SUCCESS(status) && sscanf(node_name, "_Q%x", &value) == 1) {
		acpi_ec_add_query_handler(ec, value, handle, NULL, NULL);
	}
	return AE_OK;
}

static acpi_status
ec_parse_device(acpi_handle handle, u32 Level, void *context, void **retval)
{
	acpi_status status;
	unsigned long long tmp = 0;

	struct acpi_ec *ec = context;
	status = acpi_walk_resources(handle, METHOD_NAME__CRS,
				     ec_parse_io_ports, ec);
	if (ACPI_FAILURE(status))
		return status;

	/* Get GPE bit assignment (EC events). */
	/* TODO: Add support for _GPE returning a package */
	status = acpi_evaluate_integer(handle, "_GPE", NULL, &tmp);
	if (ACPI_FAILURE(status))
		return status;
	ec->gpe = tmp;
	/* Use the global lock for all EC transactions? */
	tmp = 0;
	acpi_evaluate_integer(handle, "_GLK", NULL, &tmp);
	ec->global_lock = tmp;
	ec->handle = handle;
	return AE_CTRL_TERMINATE;
}

static void ec_remove_handlers(struct acpi_ec *ec)
{
	if (ACPI_FAILURE(acpi_remove_address_space_handler(ec->handle,
				ACPI_ADR_SPACE_EC, &acpi_ec_space_handler)))
		pr_err(PREFIX "failed to remove space handler\n");
	if (ACPI_FAILURE(acpi_remove_gpe_handler(NULL, ec->gpe,
				&acpi_ec_gpe_handler)))
		pr_err(PREFIX "failed to remove gpe handler\n");
	clear_bit(EC_FLAGS_HANDLERS_INSTALLED, &ec->flags);
}

static int acpi_ec_add(struct acpi_device *device)
{
	struct acpi_ec *ec = NULL;

	if (!device)
		return -EINVAL;
	strcpy(acpi_device_name(device), ACPI_EC_DEVICE_NAME);
	strcpy(acpi_device_class(device), ACPI_EC_CLASS);

	/* Check for boot EC */
	if (boot_ec &&
	    (boot_ec->handle == device->handle ||
	     boot_ec->handle == ACPI_ROOT_OBJECT)) {
		ec = boot_ec;
		boot_ec = NULL;
	} else {
		ec = make_acpi_ec();
		if (!ec)
			return -ENOMEM;
		if (ec_parse_device(device->handle, 0, ec, NULL) !=
		    AE_CTRL_TERMINATE) {
			kfree(ec);
			return -EINVAL;
		}
	}

	ec->handle = device->handle;

	/* Find and register all query methods */
	acpi_walk_namespace(ACPI_TYPE_METHOD, ec->handle, 1,
			    acpi_ec_register_query_methods, ec, NULL);

	if (!first_ec)
		first_ec = ec;
	device->driver_data = ec;
	acpi_ec_add_fs(device);
	pr_info(PREFIX "GPE = 0x%lx, I/O: command/status = 0x%lx, data = 0x%lx\n",
			  ec->gpe, ec->command_addr, ec->data_addr);
	pr_info(PREFIX "driver started in %s mode\n",
		(test_bit(EC_FLAGS_GPE_MODE, &ec->flags))?"interrupt":"poll");
	return 0;
}

static int acpi_ec_remove(struct acpi_device *device, int type)
{
	struct acpi_ec *ec;
	struct acpi_ec_query_handler *handler, *tmp;

	if (!device)
		return -EINVAL;

	ec = acpi_driver_data(device);
	mutex_lock(&ec->lock);
	list_for_each_entry_safe(handler, tmp, &ec->list, node) {
		list_del(&handler->node);
		kfree(handler);
	}
	mutex_unlock(&ec->lock);
	acpi_ec_remove_fs(device);
	device->driver_data = NULL;
	if (ec == first_ec)
		first_ec = NULL;
	kfree(ec);
	return 0;
}

static acpi_status
ec_parse_io_ports(struct acpi_resource *resource, void *context)
{
	struct acpi_ec *ec = context;

	if (resource->type != ACPI_RESOURCE_TYPE_IO)
		return AE_OK;

	/*
	 * The first address region returned is the data port, and
	 * the second address region returned is the status/command
	 * port.
	 */
	if (ec->data_addr == 0)
		ec->data_addr = resource->data.io.minimum;
	else if (ec->command_addr == 0)
		ec->command_addr = resource->data.io.minimum;
	else
		return AE_CTRL_TERMINATE;

	return AE_OK;
}

static int ec_install_handlers(struct acpi_ec *ec)
{
	acpi_status status;
	if (test_bit(EC_FLAGS_HANDLERS_INSTALLED, &ec->flags))
		return 0;
	status = acpi_install_gpe_handler(NULL, ec->gpe,
				  ACPI_GPE_EDGE_TRIGGERED,
				  &acpi_ec_gpe_handler, ec);
	if (ACPI_FAILURE(status))
		return -ENODEV;
<<<<<<< HEAD
	if (!acpi_ec_intr)
		set_bit(EC_FLAGS_NO_GPE, &ec->flags);
	acpi_set_gpe_type(NULL, ec->gpe, ACPI_GPE_TYPE_RUNTIME);
	acpi_enable_gpe(NULL, ec->gpe, ACPI_NOT_ISR);
=======
	acpi_set_gpe_type(NULL, ec->gpe, ACPI_GPE_TYPE_RUNTIME);
	acpi_enable_gpe(NULL, ec->gpe);
>>>>>>> 18e352e4
	status = acpi_install_address_space_handler(ec->handle,
						    ACPI_ADR_SPACE_EC,
						    &acpi_ec_space_handler,
						    NULL, ec);
	if (ACPI_FAILURE(status)) {
		if (status == AE_NOT_FOUND) {
			/*
			 * Maybe OS fails in evaluating the _REG object.
			 * The AE_NOT_FOUND error will be ignored and OS
			 * continue to initialize EC.
			 */
			printk(KERN_ERR "Fail in evaluating the _REG object"
				" of EC device. Broken bios is suspected.\n");
		} else {
			acpi_remove_gpe_handler(NULL, ec->gpe,
				&acpi_ec_gpe_handler);
			return -ENODEV;
		}
	}

	set_bit(EC_FLAGS_HANDLERS_INSTALLED, &ec->flags);
	return 0;
}

static int acpi_ec_start(struct acpi_device *device)
{
	struct acpi_ec *ec;
	int ret = 0;

	if (!device)
		return -EINVAL;

	ec = acpi_driver_data(device);

	if (!ec)
		return -EINVAL;

	ret = ec_install_handlers(ec);

	/* EC is fully operational, allow queries */
	clear_bit(EC_FLAGS_QUERY_PENDING, &ec->flags);
	return ret;
}

static int acpi_ec_stop(struct acpi_device *device, int type)
{
	struct acpi_ec *ec;
	if (!device)
		return -EINVAL;
	ec = acpi_driver_data(device);
	if (!ec)
		return -EINVAL;
	ec_remove_handlers(ec);

	return 0;
}

int __init acpi_boot_ec_enable(void)
{
	if (!boot_ec || test_bit(EC_FLAGS_HANDLERS_INSTALLED, &boot_ec->flags))
		return 0;
	if (!ec_install_handlers(boot_ec)) {
		first_ec = boot_ec;
		return 0;
	}
	return -EFAULT;
}

static const struct acpi_device_id ec_device_ids[] = {
	{"PNP0C09", 0},
	{"", 0},
};

int __init acpi_ec_ecdt_probe(void)
{
	acpi_status status;
	struct acpi_ec *saved_ec = NULL;
	struct acpi_table_ecdt *ecdt_ptr;

	boot_ec = make_acpi_ec();
	if (!boot_ec)
		return -ENOMEM;
	/*
	 * Generate a boot ec context
	 */
	status = acpi_get_table(ACPI_SIG_ECDT, 1,
				(struct acpi_table_header **)&ecdt_ptr);
	if (ACPI_SUCCESS(status)) {
		pr_info(PREFIX "EC description table is found, configuring boot EC\n");
		boot_ec->command_addr = ecdt_ptr->control.address;
		boot_ec->data_addr = ecdt_ptr->data.address;
		boot_ec->gpe = ecdt_ptr->gpe;
		boot_ec->handle = ACPI_ROOT_OBJECT;
		acpi_get_handle(ACPI_ROOT_OBJECT, ecdt_ptr->id, &boot_ec->handle);
		/* Don't trust ECDT, which comes from ASUSTek */
		if (!dmi_name_in_vendors("ASUS"))
			goto install;
		saved_ec = kmalloc(sizeof(struct acpi_ec), GFP_KERNEL);
		if (!saved_ec)
			return -ENOMEM;
		memcpy(&saved_ec, boot_ec, sizeof(saved_ec));
	/* fall through */
	}
	/* This workaround is needed only on some broken machines,
	 * which require early EC, but fail to provide ECDT */
	printk(KERN_DEBUG PREFIX "Look up EC in DSDT\n");
	status = acpi_get_devices(ec_device_ids[0].id, ec_parse_device,
					boot_ec, NULL);
	/* Check that acpi_get_devices actually find something */
	if (ACPI_FAILURE(status) || !boot_ec->handle)
		goto error;
	if (saved_ec) {
		/* try to find good ECDT from ASUSTek */
		if (saved_ec->command_addr != boot_ec->command_addr ||
		    saved_ec->data_addr != boot_ec->data_addr ||
		    saved_ec->gpe != boot_ec->gpe ||
		    saved_ec->handle != boot_ec->handle)
			pr_info(PREFIX "ASUSTek keeps feeding us with broken "
			"ECDT tables, which are very hard to workaround. "
			"Trying to use DSDT EC info instead. Please send "
			"output of acpidump to linux-acpi@vger.kernel.org\n");
		kfree(saved_ec);
		saved_ec = NULL;
	} else {
		/* We really need to limit this workaround, the only ASUS,
		* which needs it, has fake EC._INI method, so use it as flag.
		* Keep boot_ec struct as it will be needed soon.
		*/
		acpi_handle dummy;
		if (!dmi_name_in_vendors("ASUS") ||
		    ACPI_FAILURE(acpi_get_handle(boot_ec->handle, "_INI",
							&dummy)))
			return -ENODEV;
	}
install:
	if (!ec_install_handlers(boot_ec)) {
		first_ec = boot_ec;
		return 0;
	}
error:
	kfree(boot_ec);
	boot_ec = NULL;
	return -ENODEV;
}

static int acpi_ec_suspend(struct acpi_device *device, pm_message_t state)
{
	struct acpi_ec *ec = acpi_driver_data(device);
	/* Stop using GPE */
	set_bit(EC_FLAGS_NO_GPE, &ec->flags);
	clear_bit(EC_FLAGS_GPE_MODE, &ec->flags);
	acpi_disable_gpe(NULL, ec->gpe);
	return 0;
}

static int acpi_ec_resume(struct acpi_device *device)
{
	struct acpi_ec *ec = acpi_driver_data(device);
	/* Enable use of GPE back */
	clear_bit(EC_FLAGS_NO_GPE, &ec->flags);
	acpi_enable_gpe(NULL, ec->gpe);
	return 0;
}

static struct acpi_driver acpi_ec_driver = {
	.name = "ec",
	.class = ACPI_EC_CLASS,
	.ids = ec_device_ids,
	.ops = {
		.add = acpi_ec_add,
		.remove = acpi_ec_remove,
		.start = acpi_ec_start,
		.stop = acpi_ec_stop,
		.suspend = acpi_ec_suspend,
		.resume = acpi_ec_resume,
		},
};

static int __init acpi_ec_init(void)
{
	int result = 0;

	if (acpi_disabled)
		return 0;

	acpi_ec_dir = proc_mkdir(ACPI_EC_CLASS, acpi_root_dir);
	if (!acpi_ec_dir)
		return -ENODEV;

	/* Now register the driver for the EC */
	result = acpi_bus_register_driver(&acpi_ec_driver);
	if (result < 0) {
		remove_proc_entry(ACPI_EC_CLASS, acpi_root_dir);
		return -ENODEV;
	}

	return result;
}

subsys_initcall(acpi_ec_init);

/* EC driver currently not unloadable */
#if 0
static void __exit acpi_ec_exit(void)
{

	acpi_bus_unregister_driver(&acpi_ec_driver);

	remove_proc_entry(ACPI_EC_CLASS, acpi_root_dir);

	return;
}
#endif	/* 0 */

static int __init acpi_ec_set_intr_mode(char *str)
{
	if (!get_option(&str, &acpi_ec_intr)) {
		acpi_ec_intr = 0;
		return 0;
	}
	return 1;
}

__setup("ec_intr=", acpi_ec_set_intr_mode);<|MERGE_RESOLUTION|>--- conflicted
+++ resolved
@@ -120,36 +120,8 @@
 	spinlock_t curr_lock;
 } *boot_ec, *first_ec;
 
-<<<<<<< HEAD
 int acpi_ec_intr = 1; /* Default is interrupt mode */
 
-/* 
- * Some Asus system have exchanged ECDT data/command IO addresses.
- */
-static int print_ecdt_error(const struct dmi_system_id *id)
-{
-	printk(KERN_NOTICE PREFIX "%s detected - "
-		"ECDT has exchanged control/data I/O address\n",
-		id->ident);
-	return 0;
-}
-
-static struct dmi_system_id __cpuinitdata ec_dmi_table[] = {
-	{
-	print_ecdt_error, "Asus L4R", {
-	DMI_MATCH(DMI_BIOS_VERSION, "1008.006"),
-	DMI_MATCH(DMI_PRODUCT_NAME, "L4R"),
-	DMI_MATCH(DMI_BOARD_NAME, "L4R") }, NULL},
-	{
-	print_ecdt_error, "Asus M6R", {
-	DMI_MATCH(DMI_BIOS_VERSION, "0207"),
-	DMI_MATCH(DMI_PRODUCT_NAME, "M6R"),
-	DMI_MATCH(DMI_BOARD_NAME, "M6R") }, NULL},
-	{},
-};
-
-=======
->>>>>>> 18e352e4
 /* --------------------------------------------------------------------------
                              Transaction Management
    -------------------------------------------------------------------------- */
@@ -287,11 +259,7 @@
 	/* disable GPE during transaction if storm is detected */
 	if (test_bit(EC_FLAGS_GPE_STORM, &ec->flags)) {
 		clear_bit(EC_FLAGS_GPE_MODE, &ec->flags);
-<<<<<<< HEAD
-		acpi_disable_gpe(NULL, ec->gpe, ACPI_NOT_ISR);
-=======
 		acpi_disable_gpe(NULL, ec->gpe);
->>>>>>> 18e352e4
 	}
 	/* start transaction */
 	spin_lock_irqsave(&ec->curr_lock, tmp);
@@ -314,11 +282,7 @@
 		/* check if we received SCI during transaction */
 		ec_check_sci(ec, acpi_ec_read_status(ec));
 		/* it is safe to enable GPE outside of transaction */
-<<<<<<< HEAD
-		acpi_enable_gpe(NULL, ec->gpe, ACPI_NOT_ISR);
-=======
 		acpi_enable_gpe(NULL, ec->gpe);
->>>>>>> 18e352e4
 	} else if (test_bit(EC_FLAGS_GPE_MODE, &ec->flags) &&
 		   t->irq_count > ACPI_EC_STORM_THRESHOLD) {
 		pr_info(PREFIX "GPE storm detected, "
@@ -326,7 +290,6 @@
 		set_bit(EC_FLAGS_GPE_STORM, &ec->flags);
 	}
 	return ret;
-<<<<<<< HEAD
 }
 
 static int ec_check_ibf0(struct acpi_ec *ec)
@@ -335,16 +298,6 @@
 	return (status & ACPI_EC_FLAG_IBF) == 0;
 }
 
-=======
-}
-
-static int ec_check_ibf0(struct acpi_ec *ec)
-{
-	u8 status = acpi_ec_read_status(ec);
-	return (status & ACPI_EC_FLAG_IBF) == 0;
-}
-
->>>>>>> 18e352e4
 static int ec_wait_ibf0(struct acpi_ec *ec)
 {
 	unsigned long delay = jiffies + msecs_to_jiffies(ACPI_EC_DELAY);
@@ -929,15 +882,10 @@
 				  &acpi_ec_gpe_handler, ec);
 	if (ACPI_FAILURE(status))
 		return -ENODEV;
-<<<<<<< HEAD
 	if (!acpi_ec_intr)
 		set_bit(EC_FLAGS_NO_GPE, &ec->flags);
 	acpi_set_gpe_type(NULL, ec->gpe, ACPI_GPE_TYPE_RUNTIME);
-	acpi_enable_gpe(NULL, ec->gpe, ACPI_NOT_ISR);
-=======
-	acpi_set_gpe_type(NULL, ec->gpe, ACPI_GPE_TYPE_RUNTIME);
 	acpi_enable_gpe(NULL, ec->gpe);
->>>>>>> 18e352e4
 	status = acpi_install_address_space_handler(ec->handle,
 						    ACPI_ADR_SPACE_EC,
 						    &acpi_ec_space_handler,
