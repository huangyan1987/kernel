/*
 * Copyright (C) 2004 Intel Corporation <naveen.b.s@intel.com>
 *
 * All rights reserved.
 *
 * This program is free software; you can redistribute it and/or modify
 * it under the terms of the GNU General Public License as published by
 * the Free Software Foundation; either version 2 of the License, or (at
 * your option) any later version.
 *
 * This program is distributed in the hope that it will be useful, but
 * WITHOUT ANY WARRANTY; without even the implied warranty of
 * MERCHANTABILITY OR FITNESS FOR A PARTICULAR PURPOSE, GOOD TITLE or
 * NON INFRINGEMENT.  See the GNU General Public License for more
 * details.
 *
 * You should have received a copy of the GNU General Public License
 * along with this program; if not, write to the Free Software
 * Foundation, Inc., 675 Mass Ave, Cambridge, MA 02139, USA.
 *
 *
 * ACPI based HotPlug driver that supports Memory Hotplug
 * This driver fields notifications from firmware for memory add
 * and remove operations and alerts the VM of the affected memory
 * ranges.
 */

#include <linux/kernel.h>
#include <linux/module.h>
#include <linux/init.h>
#include <linux/types.h>
#include <linux/memory_hotplug.h>
#include <linux/slab.h>
#include <linux/acpi.h>
#include <acpi/acpi_drivers.h>

#define ACPI_MEMORY_DEVICE_CLASS		"memory"
#define ACPI_MEMORY_DEVICE_HID			"PNP0C80"
#define ACPI_MEMORY_DEVICE_NAME			"Hotplug Mem Device"

#define _COMPONENT		ACPI_MEMORY_DEVICE_COMPONENT

#undef PREFIX
#define 	PREFIX		"ACPI:memory_hp:"

ACPI_MODULE_NAME("acpi_memhotplug");
MODULE_AUTHOR("Naveen B S <naveen.b.s@intel.com>");
MODULE_DESCRIPTION("Hotplug Mem Driver");
MODULE_LICENSE("GPL");

/* Memory Device States */
#define MEMORY_INVALID_STATE	0
#define MEMORY_POWER_ON_STATE	1
#define MEMORY_POWER_OFF_STATE	2

static int acpi_memory_device_add(struct acpi_device *device);
static int acpi_memory_device_remove(struct acpi_device *device, int type);

static const struct acpi_device_id memory_device_ids[] = {
	{ACPI_MEMORY_DEVICE_HID, 0},
	{"", 0},
};
MODULE_DEVICE_TABLE(acpi, memory_device_ids);

static struct acpi_driver acpi_memory_device_driver = {
	.name = "acpi_memhotplug",
	.class = ACPI_MEMORY_DEVICE_CLASS,
	.ids = memory_device_ids,
	.ops = {
		.add = acpi_memory_device_add,
		.remove = acpi_memory_device_remove,
		},
};

struct acpi_memory_info {
	struct list_head list;
	u64 start_addr;		/* Memory Range start physical addr */
	u64 length;		/* Memory Range length */
	unsigned short caching;	/* memory cache attribute */
	unsigned short write_protect;	/* memory read/write attribute */
	unsigned int enabled:1;
	unsigned int failed:1;
};

struct acpi_memory_device {
	struct acpi_device * device;
	unsigned int state;	/* State of the memory device */
	struct list_head res_list;
};

<<<<<<< HEAD
static int acpi_hotmem_initialized;

#ifdef CONFIG_XEN
#include "../xen/core/acpi_memhotplug.c"
#define memory_add_physaddr_to_nid(start) 0
#else
static inline int xen_hotadd_mem_init(void) { return 0; }
static inline void xen_hotadd_mem_exit(void) {}
#endif

=======
>>>>>>> a49f0d1e
static acpi_status
acpi_memory_get_resource(struct acpi_resource *resource, void *context)
{
	struct acpi_memory_device *mem_device = context;
	struct acpi_resource_address64 address64;
	struct acpi_memory_info *info, *new;
	acpi_status status;

	status = acpi_resource_to_address64(resource, &address64);
	if (ACPI_FAILURE(status) ||
	    (address64.resource_type != ACPI_MEMORY_RANGE))
		return AE_OK;

	list_for_each_entry(info, &mem_device->res_list, list) {
		/* Can we combine the resource range information? */
		if ((info->caching == address64.info.mem.caching) &&
		    (info->write_protect == address64.info.mem.write_protect) &&
		    (info->start_addr + info->length == address64.minimum)) {
			info->length += address64.address_length;
			return AE_OK;
		}
	}

	new = kzalloc(sizeof(struct acpi_memory_info), GFP_KERNEL);
	if (!new)
		return AE_ERROR;

	INIT_LIST_HEAD(&new->list);
	new->caching = address64.info.mem.caching;
	new->write_protect = address64.info.mem.write_protect;
	new->start_addr = address64.minimum;
	new->length = address64.address_length;
	list_add_tail(&new->list, &mem_device->res_list);

	return AE_OK;
}

static void
acpi_memory_free_device_resources(struct acpi_memory_device *mem_device)
{
	struct acpi_memory_info *info, *n;

	list_for_each_entry_safe(info, n, &mem_device->res_list, list)
		kfree(info);
	INIT_LIST_HEAD(&mem_device->res_list);
}

static int
acpi_memory_get_device_resources(struct acpi_memory_device *mem_device)
{
	acpi_status status;

	if (!list_empty(&mem_device->res_list))
		return 0;

	status = acpi_walk_resources(mem_device->device->handle, METHOD_NAME__CRS,
				     acpi_memory_get_resource, mem_device);
	if (ACPI_FAILURE(status)) {
		acpi_memory_free_device_resources(mem_device);
		return -EINVAL;
	}

	return 0;
}

static int
acpi_memory_get_device(acpi_handle handle,
		       struct acpi_memory_device **mem_device)
{
	acpi_status status;
	acpi_handle phandle;
	struct acpi_device *device = NULL;
	struct acpi_device *pdevice = NULL;
	int result;


	if (!acpi_bus_get_device(handle, &device) && device)
		goto end;

	status = acpi_get_parent(handle, &phandle);
	if (ACPI_FAILURE(status)) {
		ACPI_EXCEPTION((AE_INFO, status, "Cannot find acpi parent"));
		return -EINVAL;
	}

	/* Get the parent device */
	result = acpi_bus_get_device(phandle, &pdevice);
	if (result) {
		acpi_handle_warn(phandle, "Cannot get acpi bus device\n");
		return -EINVAL;
	}

	/*
	 * Now add the notified device.  This creates the acpi_device
	 * and invokes .add function
	 */
	result = acpi_bus_add(&device, pdevice, handle, ACPI_BUS_TYPE_DEVICE);
	if (result) {
		acpi_handle_warn(handle, "Cannot add acpi bus\n");
		return -EINVAL;
	}

      end:
	*mem_device = acpi_driver_data(device);
	if (!(*mem_device)) {
		dev_err(&device->dev, "driver data not found\n");
		return -ENODEV;
	}

	return 0;
}

static int acpi_memory_check_device(struct acpi_memory_device *mem_device)
{
	unsigned long long current_status;

	/* Get device present/absent information from the _STA */
	if (ACPI_FAILURE(acpi_evaluate_integer(mem_device->device->handle, "_STA",
					       NULL, &current_status)))
		return -ENODEV;
	/*
	 * Check for device status. Device should be
	 * present/enabled/functioning.
	 */
	if (!((current_status & ACPI_STA_DEVICE_PRESENT)
	      && (current_status & ACPI_STA_DEVICE_ENABLED)
	      && (current_status & ACPI_STA_DEVICE_FUNCTIONING)))
		return -ENODEV;

	return 0;
}

static int acpi_memory_enable_device(struct acpi_memory_device *mem_device)
{
	int result, num_enabled = 0;
	struct acpi_memory_info *info;
	int node;


	/* Get the range from the _CRS */
	result = acpi_memory_get_device_resources(mem_device);
	if (result) {
		dev_err(&mem_device->device->dev,
			"get_device_resources failed\n");
		mem_device->state = MEMORY_INVALID_STATE;
		return result;
	}

#ifdef CONFIG_XEN
	return xen_hotadd_memory(mem_device);
#endif

	node = acpi_get_node(mem_device->device->handle);
	/*
	 * Tell the VM there is more memory here...
	 * Note: Assume that this function returns zero on success
	 * We don't have memory-hot-add rollback function,now.
	 * (i.e. memory-hot-remove function)
	 */
	list_for_each_entry(info, &mem_device->res_list, list) {
		if (info->enabled) { /* just sanity check...*/
			num_enabled++;
			continue;
		}
		/*
		 * If the memory block size is zero, please ignore it.
		 * Don't try to do the following memory hotplug flowchart.
		 */
		if (!info->length)
			continue;
		if (node < 0)
			node = memory_add_physaddr_to_nid(info->start_addr);

		result = add_memory(node, info->start_addr, info->length);

		/*
		 * If the memory block has been used by the kernel, add_memory()
		 * returns -EEXIST. If add_memory() returns the other error, it
		 * means that this memory block is not used by the kernel.
		 */
		if (result && result != -EEXIST) {
			info->failed = 1;
			continue;
		}

		if (!result)
			info->enabled = 1;
		/*
		 * Add num_enable even if add_memory() returns -EEXIST, so the
		 * device is bound to this driver.
		 */
		num_enabled++;
	}
	if (!num_enabled) {
		dev_err(&mem_device->device->dev, "add_memory failed\n");
		mem_device->state = MEMORY_INVALID_STATE;
		return -EINVAL;
	}
	/*
	 * Sometimes the memory device will contain several memory blocks.
	 * When one memory block is hot-added to the system memory, it will
	 * be regarded as a success.
	 * Otherwise if the last memory block can't be hot-added to the system
	 * memory, it will be failure and the memory device can't be bound with
	 * driver.
	 */
	return 0;
}

static int acpi_memory_remove_memory(struct acpi_memory_device *mem_device)
{
	int result = 0;
	struct acpi_memory_info *info, *n;

	list_for_each_entry_safe(info, n, &mem_device->res_list, list) {
		if (info->failed)
			/* The kernel does not use this memory block */
			continue;

		if (!info->enabled)
			/*
			 * The kernel uses this memory block, but it may be not
			 * managed by us.
			 */
			return -EBUSY;

		result = remove_memory(info->start_addr, info->length);
		if (result)
			return result;

<<<<<<< HEAD
#ifdef CONFIG_XEN
	return -EOPNOTSUPP;
#endif

	/*
	 * Ask the VM to offline this memory range.
	 * Note: Assume that this function returns zero on success
	 */
	list_for_each_entry_safe(info, n, &mem_device->res_list, list) {
		if (info->enabled) {
			result = remove_memory(info->start_addr, info->length);
			if (result)
				return result;
		}
=======
		list_del(&info->list);
>>>>>>> a49f0d1e
		kfree(info);
	}

	return result;
}

static void acpi_memory_device_notify(acpi_handle handle, u32 event, void *data)
{
	struct acpi_memory_device *mem_device;
	struct acpi_device *device;
	struct acpi_eject_event *ej_event = NULL;
	u32 ost_code = ACPI_OST_SC_NON_SPECIFIC_FAILURE; /* default */

	switch (event) {
	case ACPI_NOTIFY_BUS_CHECK:
		ACPI_DEBUG_PRINT((ACPI_DB_INFO,
				  "\nReceived BUS CHECK notification for device\n"));
		/* Fall Through */
	case ACPI_NOTIFY_DEVICE_CHECK:
		if (event == ACPI_NOTIFY_DEVICE_CHECK)
			ACPI_DEBUG_PRINT((ACPI_DB_INFO,
					  "\nReceived DEVICE CHECK notification for device\n"));
		if (acpi_memory_get_device(handle, &mem_device)) {
			acpi_handle_err(handle, "Cannot find driver data\n");
			break;
		}

		if (acpi_memory_check_device(mem_device))
			break;

		if (acpi_memory_enable_device(mem_device)) {
			acpi_handle_err(handle,"Cannot enable memory device\n");
			break;
		}

		ost_code = ACPI_OST_SC_SUCCESS;
		break;

	case ACPI_NOTIFY_EJECT_REQUEST:
		ACPI_DEBUG_PRINT((ACPI_DB_INFO,
				  "\nReceived EJECT REQUEST notification for device\n"));

		if (acpi_bus_get_device(handle, &device)) {
			acpi_handle_err(handle, "Device doesn't exist\n");
			break;
		}
		mem_device = acpi_driver_data(device);
		if (!mem_device) {
			acpi_handle_err(handle, "Driver Data is NULL\n");
			break;
		}

		ej_event = kmalloc(sizeof(*ej_event), GFP_KERNEL);
		if (!ej_event) {
			pr_err(PREFIX "No memory, dropping EJECT\n");
			break;
		}

		ej_event->handle = handle;
		ej_event->event = ACPI_NOTIFY_EJECT_REQUEST;
		acpi_os_hotplug_execute(acpi_bus_hot_remove_device,
					(void *)ej_event);

		/* eject is performed asynchronously */
		return;
	default:
		ACPI_DEBUG_PRINT((ACPI_DB_INFO,
				  "Unsupported event [0x%x]\n", event));

		/* non-hotplug event; possibly handled by other handler */
		return;
	}

	/* Inform firmware that the hotplug operation has completed */
	(void) acpi_evaluate_hotplug_ost(handle, event, ost_code, NULL);
	return;
}

static void acpi_memory_device_free(struct acpi_memory_device *mem_device)
{
	if (!mem_device)
		return;

	acpi_memory_free_device_resources(mem_device);
	kfree(mem_device);
}

static int acpi_memory_device_add(struct acpi_device *device)
{
	int result;
	struct acpi_memory_device *mem_device = NULL;


	if (!device)
		return -EINVAL;

	mem_device = kzalloc(sizeof(struct acpi_memory_device), GFP_KERNEL);
	if (!mem_device)
		return -ENOMEM;

	INIT_LIST_HEAD(&mem_device->res_list);
	mem_device->device = device;
	sprintf(acpi_device_name(device), "%s", ACPI_MEMORY_DEVICE_NAME);
	sprintf(acpi_device_class(device), "%s", ACPI_MEMORY_DEVICE_CLASS);
	device->driver_data = mem_device;

	/* Get the range from the _CRS */
	result = acpi_memory_get_device_resources(mem_device);
	if (result) {
		kfree(mem_device);
		return result;
	}

	/* Set the device state */
	mem_device->state = MEMORY_POWER_ON_STATE;

	pr_debug("%s\n", acpi_device_name(device));

	if (!acpi_memory_check_device(mem_device)) {
		/* call add_memory func */
		result = acpi_memory_enable_device(mem_device);
		if (result) {
			dev_err(&device->dev,
				"Error in acpi_memory_enable_device\n");
			acpi_memory_device_free(mem_device);
		}
	}
	return result;
}

static int acpi_memory_device_remove(struct acpi_device *device, int type)
{
	struct acpi_memory_device *mem_device = NULL;
	int result;

	if (!device || !acpi_driver_data(device))
		return -EINVAL;

	mem_device = acpi_driver_data(device);

	result = acpi_memory_remove_memory(mem_device);
	if (result)
		return result;

	acpi_memory_device_free(mem_device);

	return 0;
}

/*
 * Helper function to check for memory device
 */
static acpi_status is_memory_device(acpi_handle handle)
{
	char *hardware_id;
	acpi_status status;
	struct acpi_device_info *info;

	status = acpi_get_object_info(handle, &info);
	if (ACPI_FAILURE(status))
		return status;

	if (!(info->valid & ACPI_VALID_HID)) {
		kfree(info);
		return AE_ERROR;
	}

	hardware_id = info->hardware_id.string;
	if ((hardware_id == NULL) ||
	    (strcmp(hardware_id, ACPI_MEMORY_DEVICE_HID)))
		status = AE_ERROR;

	kfree(info);
	return status;
}

static acpi_status
acpi_memory_register_notify_handler(acpi_handle handle,
				    u32 level, void *ctxt, void **retv)
{
	acpi_status status;


	status = is_memory_device(handle);
	if (ACPI_FAILURE(status))
		return AE_OK;	/* continue */

	status = acpi_install_notify_handler(handle, ACPI_SYSTEM_NOTIFY,
					     acpi_memory_device_notify, NULL);
	/* continue */
	return AE_OK;
}

static acpi_status
acpi_memory_deregister_notify_handler(acpi_handle handle,
				      u32 level, void *ctxt, void **retv)
{
	acpi_status status;


	status = is_memory_device(handle);
	if (ACPI_FAILURE(status))
		return AE_OK;	/* continue */

	status = acpi_remove_notify_handler(handle,
					    ACPI_SYSTEM_NOTIFY,
					    acpi_memory_device_notify);

	return AE_OK;	/* continue */
}

static int __init acpi_memory_device_init(void)
{
	int result;
	acpi_status status;


	result = xen_hotadd_mem_init();
	if (result < 0)
		return result;

	result = acpi_bus_register_driver(&acpi_memory_device_driver);

	if (result < 0)
		return -ENODEV;

	status = acpi_walk_namespace(ACPI_TYPE_DEVICE, ACPI_ROOT_OBJECT,
				     ACPI_UINT32_MAX,
				     acpi_memory_register_notify_handler, NULL,
				     NULL, NULL);

	if (ACPI_FAILURE(status)) {
		ACPI_EXCEPTION((AE_INFO, status, "walk_namespace failed"));
		acpi_bus_unregister_driver(&acpi_memory_device_driver);
		return -ENODEV;
	}

	return 0;
}

static void __exit acpi_memory_device_exit(void)
{
	acpi_status status;


	/*
	 * Adding this to un-install notification handlers for all the device
	 * handles.
	 */
	status = acpi_walk_namespace(ACPI_TYPE_DEVICE, ACPI_ROOT_OBJECT,
				     ACPI_UINT32_MAX,
				     acpi_memory_deregister_notify_handler, NULL,
				     NULL, NULL);

	if (ACPI_FAILURE(status))
		ACPI_EXCEPTION((AE_INFO, status, "walk_namespace failed"));

	acpi_bus_unregister_driver(&acpi_memory_device_driver);

	xen_hotadd_mem_exit();

	return;
}

module_init(acpi_memory_device_init);
module_exit(acpi_memory_device_exit);<|MERGE_RESOLUTION|>--- conflicted
+++ resolved
@@ -88,19 +88,6 @@
 	struct list_head res_list;
 };
 
-<<<<<<< HEAD
-static int acpi_hotmem_initialized;
-
-#ifdef CONFIG_XEN
-#include "../xen/core/acpi_memhotplug.c"
-#define memory_add_physaddr_to_nid(start) 0
-#else
-static inline int xen_hotadd_mem_init(void) { return 0; }
-static inline void xen_hotadd_mem_exit(void) {}
-#endif
-
-=======
->>>>>>> a49f0d1e
 static acpi_status
 acpi_memory_get_resource(struct acpi_resource *resource, void *context)
 {
@@ -249,10 +236,6 @@
 		return result;
 	}
 
-#ifdef CONFIG_XEN
-	return xen_hotadd_memory(mem_device);
-#endif
-
 	node = acpi_get_node(mem_device->device->handle);
 	/*
 	 * Tell the VM there is more memory here...
@@ -331,24 +314,7 @@
 		if (result)
 			return result;
 
-<<<<<<< HEAD
-#ifdef CONFIG_XEN
-	return -EOPNOTSUPP;
-#endif
-
-	/*
-	 * Ask the VM to offline this memory range.
-	 * Note: Assume that this function returns zero on success
-	 */
-	list_for_each_entry_safe(info, n, &mem_device->res_list, list) {
-		if (info->enabled) {
-			result = remove_memory(info->start_addr, info->length);
-			if (result)
-				return result;
-		}
-=======
 		list_del(&info->list);
->>>>>>> a49f0d1e
 		kfree(info);
 	}
 
@@ -566,10 +532,6 @@
 	acpi_status status;
 
 
-	result = xen_hotadd_mem_init();
-	if (result < 0)
-		return result;
-
 	result = acpi_bus_register_driver(&acpi_memory_device_driver);
 
 	if (result < 0)
@@ -608,8 +570,6 @@
 
 	acpi_bus_unregister_driver(&acpi_memory_device_driver);
 
-	xen_hotadd_mem_exit();
-
 	return;
 }
 
