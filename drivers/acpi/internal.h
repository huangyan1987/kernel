/*
 * acpi/internal.h
 * For use by Linux/ACPI infrastructure, not drivers
 *
 * Copyright (c) 2009, Intel Corporation.
 *
 * This program is free software; you can redistribute it and/or modify it
 * under the terms and conditions of the GNU General Public License,
 * version 2, as published by the Free Software Foundation.
 *
 * This program is distributed in the hope it will be useful, but WITHOUT
 * ANY WARRANTY; without even the implied warranty of MERCHANTABILITY or
 * FITNESS FOR A PARTICULAR PURPOSE.  See the GNU General Public License for
 * more details.
 *
 * You should have received a copy of the GNU General Public License along with
 * this program; if not, write to the Free Software Foundation, Inc.,
 * 51 Franklin St - Fifth Floor, Boston, MA 02110-1301 USA.
 */

#ifndef _ACPI_INTERNAL_H_
#define _ACPI_INTERNAL_H_

#define PREFIX "ACPI: "

int init_acpi_device_notify(void);
int acpi_scan_init(void);
#ifdef	CONFIG_ACPI_PCI_SLOT
void acpi_pci_slot_init(void);
#else
static inline void acpi_pci_slot_init(void) { }
#endif
void acpi_pci_root_init(void);
void acpi_pci_link_init(void);
void acpi_pci_root_hp_init(void);
void acpi_processor_init(void);
void acpi_platform_init(void);
int acpi_sysfs_init(void);
#ifdef CONFIG_ACPI_CONTAINER
void acpi_container_init(void);
#else
static inline void acpi_container_init(void) {}
#endif
#ifdef CONFIG_ACPI_DOCK
void acpi_dock_init(void);
#else
static inline void acpi_dock_init(void) {}
#endif
#ifdef CONFIG_ACPI_HOTPLUG_MEMORY
void acpi_memory_hotplug_init(void);
#else
static inline void acpi_memory_hotplug_init(void) {}
#endif
#ifdef CONFIG_X86
void acpi_cmos_rtc_init(void);
#else
static inline void acpi_cmos_rtc_init(void) {}
#endif
<<<<<<< HEAD
=======

extern bool acpi_force_hot_remove;
>>>>>>> ad81f054

void acpi_sysfs_add_hotplug_profile(struct acpi_hotplug_profile *hotplug,
				    const char *name);
int acpi_scan_add_handler_with_hotplug(struct acpi_scan_handler *handler,
				       const char *hotplug_profile_name);
void acpi_scan_hotplug_enabled(struct acpi_hotplug_profile *hotplug, bool val);

#ifdef CONFIG_DEBUG_FS
extern struct dentry *acpi_debugfs_dir;
int acpi_debugfs_init(void);
#else
static inline void acpi_debugfs_init(void) { return; }
#endif
#ifdef CONFIG_X86_INTEL_LPSS
void acpi_lpss_init(void);
#else
static inline void acpi_lpss_init(void) {}
#endif

/* --------------------------------------------------------------------------
                     Device Node Initialization / Removal
   -------------------------------------------------------------------------- */
#define ACPI_STA_DEFAULT (ACPI_STA_DEVICE_PRESENT | ACPI_STA_DEVICE_ENABLED | \
			  ACPI_STA_DEVICE_UI | ACPI_STA_DEVICE_FUNCTIONING)

int acpi_device_add(struct acpi_device *device,
		    void (*release)(struct device *));
void acpi_init_device_object(struct acpi_device *device, acpi_handle handle,
			     int type, unsigned long long sta);
void acpi_device_add_finalize(struct acpi_device *device);
void acpi_free_pnp_ids(struct acpi_device_pnp *pnp);
int acpi_bind_one(struct device *dev, acpi_handle handle);
int acpi_unbind_one(struct device *dev);

/* --------------------------------------------------------------------------
                                  Power Resource
   -------------------------------------------------------------------------- */
int acpi_power_init(void);
void acpi_power_resources_list_free(struct list_head *list);
int acpi_extract_power_resources(union acpi_object *package, unsigned int start,
				 struct list_head *list);
int acpi_add_power_resource(acpi_handle handle);
void acpi_power_add_remove_device(struct acpi_device *adev, bool add);
int acpi_power_wakeup_list_init(struct list_head *list, int *system_level);
int acpi_device_sleep_wake(struct acpi_device *dev,
                           int enable, int sleep_state, int dev_state);
int acpi_power_get_inferred_state(struct acpi_device *device, int *state);
int acpi_power_on_resources(struct acpi_device *device, int state);
int acpi_power_transition(struct acpi_device *device, int state);

int acpi_wakeup_device_init(void);
void acpi_early_processor_set_pdc(void);

/* --------------------------------------------------------------------------
                                  Embedded Controller
   -------------------------------------------------------------------------- */
struct acpi_ec {
	acpi_handle handle;
	unsigned long gpe;
	unsigned long command_addr;
	unsigned long data_addr;
	unsigned long global_lock;
	unsigned long flags;
	struct mutex mutex;
	wait_queue_head_t wait;
	struct list_head list;
	struct transaction *curr;
	spinlock_t lock;
};

extern struct acpi_ec *first_ec;

int acpi_ec_init(void);
int acpi_ec_ecdt_probe(void);
int acpi_boot_ec_enable(void);
void acpi_ec_block_transactions(void);
void acpi_ec_unblock_transactions(void);
void acpi_ec_unblock_transactions_early(void);

/*--------------------------------------------------------------------------
                                  Suspend/Resume
  -------------------------------------------------------------------------- */
extern int acpi_sleep_init(void);

#ifdef CONFIG_ACPI_SLEEP
int acpi_sleep_proc_init(void);
int suspend_nvs_alloc(void);
void suspend_nvs_free(void);
int suspend_nvs_save(void);
void suspend_nvs_restore(void);
#else
static inline int acpi_sleep_proc_init(void) { return 0; }
static inline int suspend_nvs_alloc(void) { return 0; }
static inline void suspend_nvs_free(void) {}
static inline int suspend_nvs_save(void) { return 0; }
static inline void suspend_nvs_restore(void) {}
#endif

/*--------------------------------------------------------------------------
				Platform bus support
  -------------------------------------------------------------------------- */
struct platform_device;

int acpi_create_platform_device(struct acpi_device *adev,
				const struct acpi_device_id *id);

#endif /* _ACPI_INTERNAL_H_ */<|MERGE_RESOLUTION|>--- conflicted
+++ resolved
@@ -56,11 +56,8 @@
 #else
 static inline void acpi_cmos_rtc_init(void) {}
 #endif
-<<<<<<< HEAD
-=======
 
 extern bool acpi_force_hot_remove;
->>>>>>> ad81f054
 
 void acpi_sysfs_add_hotplug_profile(struct acpi_hotplug_profile *hotplug,
 				    const char *name);
