--- conflicted
+++ resolved
@@ -131,11 +131,7 @@
 	return 0;
 }
 
-<<<<<<< HEAD
-/**
-=======
-/*
->>>>>>> 7d2a07b7
+/*
  * tb_eeprom_get_drom_offset - get drom offset within eeprom
  */
 static int tb_eeprom_get_drom_offset(struct tb_switch *sw, u16 *offset)
@@ -166,11 +162,7 @@
 	return 0;
 }
 
-<<<<<<< HEAD
-/**
-=======
-/*
->>>>>>> 7d2a07b7
+/*
  * tb_eeprom_read_n - read count bytes from offset into val
  */
 static int tb_eeprom_read_n(struct tb_switch *sw, u16 offset, u8 *val,
@@ -300,13 +292,9 @@
 };
 
 /**
-<<<<<<< HEAD
- * tb_drom_read_uid_only - read uid directly from drom
-=======
  * tb_drom_read_uid_only() - Read UID directly from DROM
  * @sw: Router whose UID to read
  * @uid: UID is placed here
->>>>>>> 7d2a07b7
  *
  * Does not use the cached copy in sw->drom. Used during resume to check switch
  * identity.
@@ -556,8 +544,6 @@
 	return tb_eeprom_read_n(sw, offset, val, count);
 }
 
-<<<<<<< HEAD
-=======
 static int tb_drom_parse(struct tb_switch *sw)
 {
 	const struct tb_drom_header *header =
@@ -603,7 +589,6 @@
 	return tb_drom_parse_entries(sw, USB4_DROM_HEADER_SIZE);
 }
 
->>>>>>> 7d2a07b7
 /**
  * tb_drom_read() - Copy DROM to sw->drom and parse it
  * @sw: Router whose DROM to read and parse
@@ -695,14 +680,6 @@
 		res = tb_drom_parse(sw);
 		break;
 	}
-<<<<<<< HEAD
-	if (!sw->uid)
-		sw->uid = header->uid;
-	sw->vendor = header->vendor_id;
-	sw->device = header->model_id;
-	tb_check_quirks(sw);
-=======
->>>>>>> 7d2a07b7
 
 	/* If the DROM parsing fails, wait a moment and retry once */
 	if (res == -EILSEQ && retries--) {
