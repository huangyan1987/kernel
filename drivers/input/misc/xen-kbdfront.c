/*
 * Xen para-virtual input device
 *
 * Copyright (C) 2005 Anthony Liguori <aliguori@us.ibm.com>
 * Copyright (C) 2006-2008 Red Hat, Inc., Markus Armbruster <armbru@redhat.com>
 *
 *  Based on linux/drivers/input/mouse/sermouse.c
 *
 *  This file is subject to the terms and conditions of the GNU General Public
 *  License. See the file COPYING in the main directory of this archive for
 *  more details.
 */

#define pr_fmt(fmt) KBUILD_MODNAME ": " fmt

#include <linux/kernel.h>
#include <linux/errno.h>
#include <linux/module.h>
#include <linux/input.h>
#include <linux/input/mt.h>
#include <linux/slab.h>

#include <asm/xen/hypervisor.h>

#include <xen/xen.h>
#include <xen/events.h>
#include <xen/page.h>
#include <xen/grant_table.h>
#include <xen/interface/grant_table.h>
#include <xen/interface/io/fbif.h>
#include <xen/interface/io/kbdif.h>
#include <xen/xenbus.h>
#include <xen/platform_pci.h>

struct xenkbd_info {
	struct input_dev *kbd;
	struct input_dev *ptr;
	struct input_dev *mtouch;
	struct xenkbd_page *page;
	int gref;
	int irq;
	struct xenbus_device *xbdev;
	char phys[32];
	/* current MT slot/contact ID we are injecting events in */
	int mtouch_cur_contact_id;
};

enum { KPARAM_X, KPARAM_Y, KPARAM_CNT };
static int ptr_size[KPARAM_CNT] = { XENFB_WIDTH, XENFB_HEIGHT };
module_param_array(ptr_size, int, NULL, 0444);
MODULE_PARM_DESC(ptr_size,
	"Pointing device width, height in pixels (default 800,600)");

static int xenkbd_remove(struct xenbus_device *);
static int xenkbd_connect_backend(struct xenbus_device *, struct xenkbd_info *);
static void xenkbd_disconnect_backend(struct xenkbd_info *);

/*
 * Note: if you need to send out events, see xenfb_do_update() for how
 * to do that.
 */

static void xenkbd_handle_motion_event(struct xenkbd_info *info,
				       struct xenkbd_motion *motion)
{
	if (unlikely(!info->ptr))
		return;

	input_report_rel(info->ptr, REL_X, motion->rel_x);
	input_report_rel(info->ptr, REL_Y, motion->rel_y);
	if (motion->rel_z)
		input_report_rel(info->ptr, REL_WHEEL, -motion->rel_z);
	input_sync(info->ptr);
}

static void xenkbd_handle_position_event(struct xenkbd_info *info,
					 struct xenkbd_position *pos)
{
	if (unlikely(!info->ptr))
		return;

	input_report_abs(info->ptr, ABS_X, pos->abs_x);
	input_report_abs(info->ptr, ABS_Y, pos->abs_y);
	if (pos->rel_z)
		input_report_rel(info->ptr, REL_WHEEL, -pos->rel_z);
	input_sync(info->ptr);
}

static void xenkbd_handle_key_event(struct xenkbd_info *info,
				    struct xenkbd_key *key)
{
	struct input_dev *dev;
	int value = key->pressed;

	if (test_bit(key->keycode, info->ptr->keybit)) {
		dev = info->ptr;
	} else if (test_bit(key->keycode, info->kbd->keybit)) {
		dev = info->kbd;
		if (key->pressed && test_bit(key->keycode, info->kbd->key))
			value = 2; /* Mark as autorepeat */
	} else {
		pr_warn("unhandled keycode 0x%x\n", key->keycode);
		return;
	}

	if (unlikely(!dev))
		return;

	input_event(dev, EV_KEY, key->keycode, value);
	input_sync(dev);
}

static void xenkbd_handle_mt_event(struct xenkbd_info *info,
				   struct xenkbd_mtouch *mtouch)
{
	if (unlikely(!info->mtouch))
		return;

	if (mtouch->contact_id != info->mtouch_cur_contact_id) {
		info->mtouch_cur_contact_id = mtouch->contact_id;
		input_mt_slot(info->mtouch, mtouch->contact_id);
	}

	switch (mtouch->event_type) {
	case XENKBD_MT_EV_DOWN:
		input_mt_report_slot_state(info->mtouch, MT_TOOL_FINGER, true);
		/* fall through */

	case XENKBD_MT_EV_MOTION:
		input_report_abs(info->mtouch, ABS_MT_POSITION_X,
				 mtouch->u.pos.abs_x);
		input_report_abs(info->mtouch, ABS_MT_POSITION_Y,
				 mtouch->u.pos.abs_y);
		break;

	case XENKBD_MT_EV_SHAPE:
		input_report_abs(info->mtouch, ABS_MT_TOUCH_MAJOR,
				 mtouch->u.shape.major);
		input_report_abs(info->mtouch, ABS_MT_TOUCH_MINOR,
				 mtouch->u.shape.minor);
		break;

	case XENKBD_MT_EV_ORIENT:
		input_report_abs(info->mtouch, ABS_MT_ORIENTATION,
				 mtouch->u.orientation);
		break;

	case XENKBD_MT_EV_UP:
		input_mt_report_slot_state(info->mtouch, MT_TOOL_FINGER, false);
		break;

	case XENKBD_MT_EV_SYN:
		input_mt_sync_frame(info->mtouch);
		input_sync(info->mtouch);
		break;
	}
}

static void xenkbd_handle_event(struct xenkbd_info *info,
				union xenkbd_in_event *event)
{
	switch (event->type) {
	case XENKBD_TYPE_MOTION:
		xenkbd_handle_motion_event(info, &event->motion);
		break;

	case XENKBD_TYPE_KEY:
		xenkbd_handle_key_event(info, &event->key);
		break;

	case XENKBD_TYPE_POS:
		xenkbd_handle_position_event(info, &event->pos);
		break;

	case XENKBD_TYPE_MTOUCH:
		xenkbd_handle_mt_event(info, &event->mtouch);
		break;
	}
}

static irqreturn_t input_handler(int rq, void *dev_id)
{
	struct xenkbd_info *info = dev_id;
	struct xenkbd_page *page = info->page;
	__u32 cons, prod;

	prod = page->in_prod;
	if (prod == page->in_cons)
		return IRQ_HANDLED;
	rmb();			/* ensure we see ring contents up to prod */
	for (cons = page->in_cons; cons != prod; cons++)
		xenkbd_handle_event(info, &XENKBD_IN_RING_REF(page, cons));
	mb();			/* ensure we got ring contents */
	page->in_cons = cons;
	notify_remote_via_irq(info->irq);

	return IRQ_HANDLED;
}

static int xenkbd_probe(struct xenbus_device *dev,
				  const struct xenbus_device_id *id)
{
	int ret, i;
	bool with_mtouch, with_kbd, with_ptr;
	struct xenkbd_info *info;
	struct input_dev *kbd, *ptr, *mtouch;

	info = kzalloc(sizeof(*info), GFP_KERNEL);
	if (!info) {
		xenbus_dev_fatal(dev, -ENOMEM, "allocating info structure");
		return -ENOMEM;
	}
	dev_set_drvdata(&dev->dev, info);
	info->xbdev = dev;
	info->irq = -1;
	info->gref = -1;
	snprintf(info->phys, sizeof(info->phys), "xenbus/%s", dev->nodename);

	info->page = (void *)__get_free_page(GFP_KERNEL | __GFP_ZERO);
	if (!info->page)
		goto error_nomem;

	/*
	 * The below are reverse logic, e.g. if the feature is set, then
	 * do not expose the corresponding virtual device.
	 */
	with_kbd = !xenbus_read_unsigned(dev->otherend,
					 XENKBD_FIELD_FEAT_DSBL_KEYBRD, 0);

	with_ptr = !xenbus_read_unsigned(dev->otherend,
					 XENKBD_FIELD_FEAT_DSBL_POINTER, 0);

<<<<<<< HEAD
	touch = xenbus_read_unsigned(dev->otherend,
				     XENKBD_FIELD_FEAT_MTOUCH, 0);
	if (touch) {
=======
	/* Direct logic: if set, then create multi-touch device. */
	with_mtouch = xenbus_read_unsigned(dev->otherend,
					   XENKBD_FIELD_FEAT_MTOUCH, 0);
	if (with_mtouch) {
>>>>>>> 8e6fbfc0
		ret = xenbus_write(XBT_NIL, dev->nodename,
				   XENKBD_FIELD_REQ_MTOUCH, "1");
		if (ret) {
			pr_warn("xenkbd: can't request multi-touch");
			with_mtouch = 0;
		}
	}

	/* keyboard */
	if (with_kbd) {
		kbd = input_allocate_device();
		if (!kbd)
			goto error_nomem;
		kbd->name = "Xen Virtual Keyboard";
		kbd->phys = info->phys;
		kbd->id.bustype = BUS_PCI;
		kbd->id.vendor = 0x5853;
		kbd->id.product = 0xffff;

		__set_bit(EV_KEY, kbd->evbit);
		for (i = KEY_ESC; i < KEY_UNKNOWN; i++)
			__set_bit(i, kbd->keybit);
		for (i = KEY_OK; i < KEY_MAX; i++)
			__set_bit(i, kbd->keybit);

		ret = input_register_device(kbd);
		if (ret) {
			input_free_device(kbd);
			xenbus_dev_fatal(dev, ret,
					 "input_register_device(kbd)");
			goto error;
		}
		info->kbd = kbd;
	}

	/* pointing device */
	if (with_ptr) {
		unsigned int abs;

		/* Set input abs params to match backend screen res */
		abs = xenbus_read_unsigned(dev->otherend,
					   XENKBD_FIELD_FEAT_ABS_POINTER, 0);
		ptr_size[KPARAM_X] = xenbus_read_unsigned(dev->otherend,
							  XENKBD_FIELD_WIDTH,
							  ptr_size[KPARAM_X]);
		ptr_size[KPARAM_Y] = xenbus_read_unsigned(dev->otherend,
							  XENKBD_FIELD_HEIGHT,
							  ptr_size[KPARAM_Y]);
		if (abs) {
			ret = xenbus_write(XBT_NIL, dev->nodename,
					   XENKBD_FIELD_REQ_ABS_POINTER, "1");
			if (ret) {
				pr_warn("xenkbd: can't request abs-pointer\n");
				abs = 0;
			}
		}

		ptr = input_allocate_device();
		if (!ptr)
			goto error_nomem;
		ptr->name = "Xen Virtual Pointer";
		ptr->phys = info->phys;
		ptr->id.bustype = BUS_PCI;
		ptr->id.vendor = 0x5853;
		ptr->id.product = 0xfffe;

		if (abs) {
			__set_bit(EV_ABS, ptr->evbit);
			input_set_abs_params(ptr, ABS_X, 0,
					     ptr_size[KPARAM_X], 0, 0);
			input_set_abs_params(ptr, ABS_Y, 0,
					     ptr_size[KPARAM_Y], 0, 0);
		} else {
			input_set_capability(ptr, EV_REL, REL_X);
			input_set_capability(ptr, EV_REL, REL_Y);
		}
		input_set_capability(ptr, EV_REL, REL_WHEEL);

		__set_bit(EV_KEY, ptr->evbit);
		for (i = BTN_LEFT; i <= BTN_TASK; i++)
			__set_bit(i, ptr->keybit);

		ret = input_register_device(ptr);
		if (ret) {
			input_free_device(ptr);
			xenbus_dev_fatal(dev, ret,
					 "input_register_device(ptr)");
			goto error;
		}
		info->ptr = ptr;
	}

	/* multi-touch device */
	if (with_mtouch) {
		int num_cont, width, height;

		mtouch = input_allocate_device();
		if (!mtouch)
			goto error_nomem;

		num_cont = xenbus_read_unsigned(info->xbdev->otherend,
						XENKBD_FIELD_MT_NUM_CONTACTS,
						1);
		width = xenbus_read_unsigned(info->xbdev->otherend,
					     XENKBD_FIELD_MT_WIDTH,
					     XENFB_WIDTH);
		height = xenbus_read_unsigned(info->xbdev->otherend,
					      XENKBD_FIELD_MT_HEIGHT,
					      XENFB_HEIGHT);

		mtouch->name = "Xen Virtual Multi-touch";
		mtouch->phys = info->phys;
		mtouch->id.bustype = BUS_PCI;
		mtouch->id.vendor = 0x5853;
		mtouch->id.product = 0xfffd;

		input_set_abs_params(mtouch, ABS_MT_TOUCH_MAJOR,
				     0, 255, 0, 0);
		input_set_abs_params(mtouch, ABS_MT_POSITION_X,
				     0, width, 0, 0);
		input_set_abs_params(mtouch, ABS_MT_POSITION_Y,
				     0, height, 0, 0);

		ret = input_mt_init_slots(mtouch, num_cont, INPUT_MT_DIRECT);
		if (ret) {
			input_free_device(mtouch);
			xenbus_dev_fatal(info->xbdev, ret,
					 "input_mt_init_slots");
			goto error;
		}

		ret = input_register_device(mtouch);
		if (ret) {
			input_free_device(mtouch);
			xenbus_dev_fatal(info->xbdev, ret,
					 "input_register_device(mtouch)");
			goto error;
		}
		info->mtouch_cur_contact_id = -1;
		info->mtouch = mtouch;
	}

	if (!(with_kbd || with_ptr || with_mtouch)) {
		ret = -ENXIO;
		goto error;
	}

	ret = xenkbd_connect_backend(dev, info);
	if (ret < 0)
		goto error;

	return 0;

 error_nomem:
	ret = -ENOMEM;
	xenbus_dev_fatal(dev, ret, "allocating device memory");
 error:
	xenkbd_remove(dev);
	return ret;
}

static int xenkbd_resume(struct xenbus_device *dev)
{
	struct xenkbd_info *info = dev_get_drvdata(&dev->dev);

	xenkbd_disconnect_backend(info);
	memset(info->page, 0, PAGE_SIZE);
	return xenkbd_connect_backend(dev, info);
}

static int xenkbd_remove(struct xenbus_device *dev)
{
	struct xenkbd_info *info = dev_get_drvdata(&dev->dev);

	xenkbd_disconnect_backend(info);
	if (info->kbd)
		input_unregister_device(info->kbd);
	if (info->ptr)
		input_unregister_device(info->ptr);
	if (info->mtouch)
		input_unregister_device(info->mtouch);
	free_page((unsigned long)info->page);
	kfree(info);
	return 0;
}

static int xenkbd_connect_backend(struct xenbus_device *dev,
				  struct xenkbd_info *info)
{
	int ret, evtchn;
	struct xenbus_transaction xbt;

	ret = gnttab_grant_foreign_access(dev->otherend_id,
	                                  virt_to_gfn(info->page), 0);
	if (ret < 0)
		return ret;
	info->gref = ret;

	ret = xenbus_alloc_evtchn(dev, &evtchn);
	if (ret)
		goto error_grant;
	ret = bind_evtchn_to_irqhandler(evtchn, input_handler,
					0, dev->devicetype, info);
	if (ret < 0) {
		xenbus_dev_fatal(dev, ret, "bind_evtchn_to_irqhandler");
		goto error_evtchan;
	}
	info->irq = ret;

 again:
	ret = xenbus_transaction_start(&xbt);
	if (ret) {
		xenbus_dev_fatal(dev, ret, "starting transaction");
		goto error_irqh;
	}
	ret = xenbus_printf(xbt, dev->nodename, XENKBD_FIELD_RING_REF, "%lu",
			    virt_to_gfn(info->page));
	if (ret)
		goto error_xenbus;
	ret = xenbus_printf(xbt, dev->nodename, XENKBD_FIELD_RING_GREF,
			    "%u", info->gref);
	if (ret)
		goto error_xenbus;
	ret = xenbus_printf(xbt, dev->nodename, XENKBD_FIELD_EVT_CHANNEL, "%u",
			    evtchn);
	if (ret)
		goto error_xenbus;
	ret = xenbus_transaction_end(xbt, 0);
	if (ret) {
		if (ret == -EAGAIN)
			goto again;
		xenbus_dev_fatal(dev, ret, "completing transaction");
		goto error_irqh;
	}

	xenbus_switch_state(dev, XenbusStateInitialised);
	return 0;

 error_xenbus:
	xenbus_transaction_end(xbt, 1);
	xenbus_dev_fatal(dev, ret, "writing xenstore");
 error_irqh:
	unbind_from_irqhandler(info->irq, info);
	info->irq = -1;
 error_evtchan:
	xenbus_free_evtchn(dev, evtchn);
 error_grant:
	gnttab_end_foreign_access(info->gref, 0, 0UL);
	info->gref = -1;
	return ret;
}

static void xenkbd_disconnect_backend(struct xenkbd_info *info)
{
	if (info->irq >= 0)
		unbind_from_irqhandler(info->irq, info);
	info->irq = -1;
	if (info->gref >= 0)
		gnttab_end_foreign_access(info->gref, 0, 0UL);
	info->gref = -1;
}

static void xenkbd_backend_changed(struct xenbus_device *dev,
				   enum xenbus_state backend_state)
{
	switch (backend_state) {
	case XenbusStateInitialising:
	case XenbusStateInitialised:
	case XenbusStateReconfiguring:
	case XenbusStateReconfigured:
	case XenbusStateUnknown:
		break;

	case XenbusStateInitWait:
		xenbus_switch_state(dev, XenbusStateConnected);
		break;

	case XenbusStateConnected:
		/*
		 * Work around xenbus race condition: If backend goes
		 * through InitWait to Connected fast enough, we can
		 * get Connected twice here.
		 */
		if (dev->state != XenbusStateConnected)
			xenbus_switch_state(dev, XenbusStateConnected);
		break;

	case XenbusStateClosed:
		if (dev->state == XenbusStateClosed)
			break;
		/* Missed the backend's CLOSING state -- fallthrough */
	case XenbusStateClosing:
		xenbus_frontend_closed(dev);
		break;
	}
}

static const struct xenbus_device_id xenkbd_ids[] = {
	{ XENKBD_DRIVER_NAME },
	{ "" }
};

static struct xenbus_driver xenkbd_driver = {
	.ids = xenkbd_ids,
	.probe = xenkbd_probe,
	.remove = xenkbd_remove,
	.resume = xenkbd_resume,
	.otherend_changed = xenkbd_backend_changed,
};

static int __init xenkbd_init(void)
{
	if (!xen_domain())
		return -ENODEV;

	/* Nothing to do if running in dom0. */
	if (xen_initial_domain())
		return -ENODEV;

	if (!xen_has_pv_devices())
		return -ENODEV;

	return xenbus_register_frontend(&xenkbd_driver);
}

static void __exit xenkbd_cleanup(void)
{
	xenbus_unregister_driver(&xenkbd_driver);
}

module_init(xenkbd_init);
module_exit(xenkbd_cleanup);

MODULE_DESCRIPTION("Xen virtual keyboard/pointer device frontend");
MODULE_LICENSE("GPL");
MODULE_ALIAS("xen:" XENKBD_DRIVER_NAME);<|MERGE_RESOLUTION|>--- conflicted
+++ resolved
@@ -230,16 +230,10 @@
 	with_ptr = !xenbus_read_unsigned(dev->otherend,
 					 XENKBD_FIELD_FEAT_DSBL_POINTER, 0);
 
-<<<<<<< HEAD
-	touch = xenbus_read_unsigned(dev->otherend,
-				     XENKBD_FIELD_FEAT_MTOUCH, 0);
-	if (touch) {
-=======
 	/* Direct logic: if set, then create multi-touch device. */
 	with_mtouch = xenbus_read_unsigned(dev->otherend,
 					   XENKBD_FIELD_FEAT_MTOUCH, 0);
 	if (with_mtouch) {
->>>>>>> 8e6fbfc0
 		ret = xenbus_write(XBT_NIL, dev->nodename,
 				   XENKBD_FIELD_REQ_MTOUCH, "1");
 		if (ret) {
