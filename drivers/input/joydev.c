--- conflicted
+++ resolved
@@ -451,14 +451,10 @@
 	joydev_table[minor] = joydev;
 	
 	devfs_mk_cdev(MKDEV(INPUT_MAJOR, JOYDEV_MINOR_BASE + minor),
-<<<<<<< HEAD
-			S_IFCHR|S_IRUGO|S_IWUSR, "js%d", minor);
+			S_IFCHR|S_IRUGO|S_IWUSR, "input/js%d", minor);
 	class_simple_device_add(input_class, 
 				MKDEV(INPUT_MAJOR, JOYDEV_MINOR_BASE + minor),
 				dev->dev, "js%d", minor);
-=======
-			S_IFCHR|S_IRUGO|S_IWUSR, "input/js%d", minor);
->>>>>>> db288fe4
 
 	return &joydev->handle;
 }
