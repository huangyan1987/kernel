--- conflicted
+++ resolved
@@ -48,10 +48,6 @@
 module_param(yres, uint, 0);
 MODULE_PARM_DESC(yres, "Vertical screen resolution");
 
-<<<<<<< HEAD
-struct mousedev_motion {
-	int dx, dy, dz;
-=======
 static unsigned tap_time = 200;
 module_param(tap_time, uint, 0);
 MODULE_PARM_DESC(tap_time, "Tap time for touchpads in absolute mode (msecs)");
@@ -59,7 +55,6 @@
 struct mousedev_motion {
 	int dx, dy, dz;
 	unsigned long buttons;
->>>>>>> f3b6be8b
 };
 
 struct mousedev {
@@ -72,16 +67,9 @@
 	struct input_handle handle;
 
 	struct mousedev_motion packet;
-<<<<<<< HEAD
-	unsigned long buttons;
-	unsigned int pkt_count;
-	int old_x[4], old_y[4];
-	unsigned int touch;
-=======
 	unsigned int pkt_count;
 	int old_x[4], old_y[4];
 	unsigned long touch;
->>>>>>> f3b6be8b
 };
 
 enum mousedev_emul {
@@ -95,13 +83,6 @@
 	struct fasync_struct *fasync;
 	struct mousedev *mousedev;
 	struct list_head node;
-<<<<<<< HEAD
-	int dx, dy, dz;
-	unsigned long buttons;
-	signed char ps2[6];
-	unsigned char ready, buffer, bufsiz;
-	unsigned char mode, imexseq, impsseq;
-=======
 
 	struct mousedev_motion packets[PACKET_QUEUE_LEN];
 	unsigned int head, tail;
@@ -111,7 +92,6 @@
 	unsigned char ready, buffer, bufsiz;
 	unsigned char imexseq, impsseq;
 	enum mousedev_emul mode;
->>>>>>> f3b6be8b
 };
 
 #define MOUSEDEV_SEQ_LEN	6
@@ -200,34 +180,17 @@
 	}
 
 	if (value) {
-<<<<<<< HEAD
-		set_bit(index, &mousedev->buttons);
-		set_bit(index, &mousedev_mix.buttons);
-	} else {
-		clear_bit(index, &mousedev->buttons);
-		clear_bit(index, &mousedev_mix.buttons);
-=======
 		set_bit(index, &mousedev->packet.buttons);
 		set_bit(index, &mousedev_mix.packet.buttons);
 	} else {
 		clear_bit(index, &mousedev->packet.buttons);
 		clear_bit(index, &mousedev_mix.packet.buttons);
->>>>>>> f3b6be8b
 	}
 }
 
 static void mousedev_notify_readers(struct mousedev *mousedev, struct mousedev_motion *packet)
 {
 	struct mousedev_list *list;
-<<<<<<< HEAD
-
-	list_for_each_entry(list, &mousedev->list, node) {
-		list->dx += packet->dx;
-		list->dy += packet->dy;
-		list->dz += packet->dz;
-		list->buttons = mousedev->buttons;
-		list->ready = 1;
-=======
 	struct mousedev_motion *p;
 	unsigned long flags;
 
@@ -251,15 +214,12 @@
 		list->ready = 1;
 
 		spin_unlock_irqrestore(&list->packet_lock, flags);
->>>>>>> f3b6be8b
 		kill_fasync(&list->fasync, SIGIO, POLL_IN);
 	}
 
 	wake_up_interruptible(&mousedev->wait);
 }
 
-<<<<<<< HEAD
-=======
 static void mousedev_touchpad_touch(struct mousedev *mousedev, int value)
 {
 	if (!value) {
@@ -284,7 +244,6 @@
 			mousedev->touch = jiffies;
 }
 
->>>>>>> f3b6be8b
 static void mousedev_event(struct input_handle *handle, unsigned int type, unsigned int code, int value)
 {
 	struct mousedev *mousedev = handle->private;
@@ -308,22 +267,12 @@
 
 		case EV_KEY:
 			if (value != 2) {
-<<<<<<< HEAD
-				if (code == BTN_TOUCH && test_bit(BTN_TOOL_FINGER, handle->dev->keybit)) {
-					/* Handle touchpad data */
-					mousedev->touch = value;
-					if (!mousedev->touch)
-						mousedev->pkt_count = 0;
-				}
-=======
 				if (code == BTN_TOUCH && test_bit(BTN_TOOL_FINGER, handle->dev->keybit))
 					mousedev_touchpad_touch(mousedev, value);
->>>>>>> f3b6be8b
 				else
 					mousedev_key_event(mousedev, code, value);
 			}
 			break;
-<<<<<<< HEAD
 
 		case EV_SYN:
 			if (code == SYN_REPORT) {
@@ -339,25 +288,7 @@
 				mousedev_notify_readers(mousedev, &mousedev->packet);
 				mousedev_notify_readers(&mousedev_mix, &mousedev->packet);
 
-				memset(&mousedev->packet, 0, sizeof(struct mousedev_motion));
-=======
-
-		case EV_SYN:
-			if (code == SYN_REPORT) {
-				if (mousedev->touch) {
-					mousedev->pkt_count++;
-					/* Input system eats duplicate events, but we need all of them
-					 * to do correct averaging so apply present one forward
-			 		 */
-					fx(0) = fx(1);
-					fy(0) = fy(1);
-				}
-
-				mousedev_notify_readers(mousedev, &mousedev->packet);
-				mousedev_notify_readers(&mousedev_mix, &mousedev->packet);
-
 				mousedev->packet.dx = mousedev->packet.dy = mousedev->packet.dz = 0;
->>>>>>> f3b6be8b
 			}
 			break;
 	}
@@ -469,28 +400,6 @@
 
 static void mousedev_packet(struct mousedev_list *list, signed char *ps2_data)
 {
-<<<<<<< HEAD
-	list->ps2[off] = 0x08 | ((list->dx < 0) << 4) | ((list->dy < 0) << 5) | (list->buttons & 0x07);
-	list->ps2[off + 1] = (list->dx > 127 ? 127 : (list->dx < -127 ? -127 : list->dx));
-	list->ps2[off + 2] = (list->dy > 127 ? 127 : (list->dy < -127 ? -127 : list->dy));
-	list->dx -= list->ps2[off + 1];
-	list->dy -= list->ps2[off + 2];
-	list->bufsiz = off + 3;
-
-	if (list->mode == 2) {
-		list->ps2[off + 3] = (list->dz > 7 ? 7 : (list->dz < -7 ? -7 : list->dz));
-		list->dz -= list->ps2[off + 3];
-		list->ps2[off + 3] = (list->ps2[off + 3] & 0x0f) | ((list->buttons & 0x18) << 1);
-		list->bufsiz++;
-	} else {
-		list->ps2[off] |= ((list->buttons & 0x10) >> 3) | ((list->buttons & 0x08) >> 1);
-	}
-
-	if (list->mode == 1) {
-		list->ps2[off + 3] = (list->dz > 127 ? 127 : (list->dz < -127 ? -127 : list->dz));
-		list->dz -= list->ps2[off + 3];
-		list->bufsiz++;
-=======
 	struct mousedev_motion *p;
 	unsigned long flags;
 
@@ -531,7 +440,6 @@
 			list->tail = (list->tail + 1) % PACKET_QUEUE_LEN;
 		if (list->tail == list->head)
 			list->ready = 0;
->>>>>>> f3b6be8b
 	}
 
 	spin_unlock_irqrestore(&list->packet_lock, flags);
@@ -587,14 +495,6 @@
 				break;
 
 			case 0xff: /* Reset */
-<<<<<<< HEAD
-				list->impsseq = 0;
-				list->imexseq = 0;
-				list->mode = 0;
-				list->ps2[1] = 0xaa;
-				list->ps2[2] = 0x00;
-				list->bufsiz = 3;
-=======
 				list->impsseq = list->imexseq = 0;
 				list->mode = MOUSEDEV_EMUL_PS2;
 				list->ps2[1] = 0xaa; list->ps2[2] = 0x00;
@@ -603,7 +503,6 @@
 
 			default:
 				list->bufsiz = 1;
->>>>>>> f3b6be8b
 				break;
 		}
 
