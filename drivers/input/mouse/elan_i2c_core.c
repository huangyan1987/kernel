--- conflicted
+++ resolved
@@ -1188,7 +1188,6 @@
 	regulator_disable(data->vcc);
 }
 
-<<<<<<< HEAD
 static const struct dmi_system_id elan_i2c_denylist[] = {
 #if IS_ENABLED(CONFIG_I2C_HID_ACPI)
 	{
@@ -1203,11 +1202,7 @@
 	{ }
 };
 
-static int elan_probe(struct i2c_client *client,
-		      const struct i2c_device_id *dev_id)
-=======
 static int elan_probe(struct i2c_client *client)
->>>>>>> 1b929c02
 {
 	const struct elan_transport_ops *transport_ops;
 	struct device *dev = &client->dev;
