/*
 * ALPS touchpad PS/2 mouse driver
 *
 * Copyright (c) 2003 Neil Brown <neilb@cse.unsw.edu.au>
 * Copyright (c) 2003-2005 Peter Osterlund <petero2@telia.com>
 * Copyright (c) 2004 Dmitry Torokhov <dtor@mail.ru>
 * Copyright (c) 2005 Vojtech Pavlik <vojtech@suse.cz>
 * Copyright (c) 2009 Sebastian Kapfer <sebastian_kapfer@gmx.net>
 *
 * ALPS detection, tap switching and status querying info is taken from
 * tpconfig utility (by C. Scott Ananian and Bruce Kall).
 *
 * This program is free software; you can redistribute it and/or modify it
 * under the terms of the GNU General Public License version 2 as published by
 * the Free Software Foundation.
 */

#include <linux/slab.h>
#include <linux/input.h>
#include <linux/input/mt.h>
#include <linux/serio.h>
#include <linux/libps2.h>
#include <linux/dmi.h>

#include "psmouse.h"
#include "alps.h"

/*
 * Definitions for ALPS version 3 and 4 command mode protocol
 */
#define ALPS_CMD_NIBBLE_10	0x01f2

#define ALPS_REG_BASE_RUSHMORE	0xc2c0
#define ALPS_REG_BASE_V7	0xc2c0
#define ALPS_REG_BASE_PINNACLE	0x0000

static const struct alps_nibble_commands alps_v3_nibble_commands[] = {
	{ PSMOUSE_CMD_SETPOLL,		0x00 }, /* 0 */
	{ PSMOUSE_CMD_RESET_DIS,	0x00 }, /* 1 */
	{ PSMOUSE_CMD_SETSCALE21,	0x00 }, /* 2 */
	{ PSMOUSE_CMD_SETRATE,		0x0a }, /* 3 */
	{ PSMOUSE_CMD_SETRATE,		0x14 }, /* 4 */
	{ PSMOUSE_CMD_SETRATE,		0x28 }, /* 5 */
	{ PSMOUSE_CMD_SETRATE,		0x3c }, /* 6 */
	{ PSMOUSE_CMD_SETRATE,		0x50 }, /* 7 */
	{ PSMOUSE_CMD_SETRATE,		0x64 }, /* 8 */
	{ PSMOUSE_CMD_SETRATE,		0xc8 }, /* 9 */
	{ ALPS_CMD_NIBBLE_10,		0x00 }, /* a */
	{ PSMOUSE_CMD_SETRES,		0x00 }, /* b */
	{ PSMOUSE_CMD_SETRES,		0x01 }, /* c */
	{ PSMOUSE_CMD_SETRES,		0x02 }, /* d */
	{ PSMOUSE_CMD_SETRES,		0x03 }, /* e */
	{ PSMOUSE_CMD_SETSCALE11,	0x00 }, /* f */
};

static const struct alps_nibble_commands alps_v4_nibble_commands[] = {
	{ PSMOUSE_CMD_ENABLE,		0x00 }, /* 0 */
	{ PSMOUSE_CMD_RESET_DIS,	0x00 }, /* 1 */
	{ PSMOUSE_CMD_SETSCALE21,	0x00 }, /* 2 */
	{ PSMOUSE_CMD_SETRATE,		0x0a }, /* 3 */
	{ PSMOUSE_CMD_SETRATE,		0x14 }, /* 4 */
	{ PSMOUSE_CMD_SETRATE,		0x28 }, /* 5 */
	{ PSMOUSE_CMD_SETRATE,		0x3c }, /* 6 */
	{ PSMOUSE_CMD_SETRATE,		0x50 }, /* 7 */
	{ PSMOUSE_CMD_SETRATE,		0x64 }, /* 8 */
	{ PSMOUSE_CMD_SETRATE,		0xc8 }, /* 9 */
	{ ALPS_CMD_NIBBLE_10,		0x00 }, /* a */
	{ PSMOUSE_CMD_SETRES,		0x00 }, /* b */
	{ PSMOUSE_CMD_SETRES,		0x01 }, /* c */
	{ PSMOUSE_CMD_SETRES,		0x02 }, /* d */
	{ PSMOUSE_CMD_SETRES,		0x03 }, /* e */
	{ PSMOUSE_CMD_SETSCALE11,	0x00 }, /* f */
};

static const struct alps_nibble_commands alps_v6_nibble_commands[] = {
	{ PSMOUSE_CMD_ENABLE,		0x00 }, /* 0 */
	{ PSMOUSE_CMD_SETRATE,		0x0a }, /* 1 */
	{ PSMOUSE_CMD_SETRATE,		0x14 }, /* 2 */
	{ PSMOUSE_CMD_SETRATE,		0x28 }, /* 3 */
	{ PSMOUSE_CMD_SETRATE,		0x3c }, /* 4 */
	{ PSMOUSE_CMD_SETRATE,		0x50 }, /* 5 */
	{ PSMOUSE_CMD_SETRATE,		0x64 }, /* 6 */
	{ PSMOUSE_CMD_SETRATE,		0xc8 }, /* 7 */
	{ PSMOUSE_CMD_GETID,		0x00 }, /* 8 */
	{ PSMOUSE_CMD_GETINFO,		0x00 }, /* 9 */
	{ PSMOUSE_CMD_SETRES,		0x00 }, /* a */
	{ PSMOUSE_CMD_SETRES,		0x01 }, /* b */
	{ PSMOUSE_CMD_SETRES,		0x02 }, /* c */
	{ PSMOUSE_CMD_SETRES,		0x03 }, /* d */
	{ PSMOUSE_CMD_SETSCALE21,	0x00 }, /* e */
	{ PSMOUSE_CMD_SETSCALE11,	0x00 }, /* f */
};


#define ALPS_DUALPOINT		0x02	/* touchpad has trackstick */
#define ALPS_PASS		0x04	/* device has a pass-through port */

#define ALPS_WHEEL		0x08	/* hardware wheel present */
#define ALPS_FW_BK_1		0x10	/* front & back buttons present */
#define ALPS_FW_BK_2		0x20	/* front & back buttons present */
#define ALPS_FOUR_BUTTONS	0x40	/* 4 direction button present */
#define ALPS_PS2_INTERLEAVED	0x80	/* 3-byte PS/2 packet interleaved with
					   6-byte ALPS packet */
#define ALPS_STICK_BITS		0x100	/* separate stick button bits */
#define ALPS_BUTTONPAD		0x200	/* device is a clickpad */
#define ALPS_DUALPOINT_WITH_PRESSURE	0x400	/* device can report trackpoint pressure */

static const struct alps_model_info alps_model_data[] = {
	{ { 0x32, 0x02, 0x14 }, 0x00, { ALPS_PROTO_V2, 0xf8, 0xf8, ALPS_PASS | ALPS_DUALPOINT } },	/* Toshiba Salellite Pro M10 */
	{ { 0x33, 0x02, 0x0a }, 0x00, { ALPS_PROTO_V1, 0x88, 0xf8, 0 } },				/* UMAX-530T */
	{ { 0x53, 0x02, 0x0a }, 0x00, { ALPS_PROTO_V2, 0xf8, 0xf8, 0 } },
	{ { 0x53, 0x02, 0x14 }, 0x00, { ALPS_PROTO_V2, 0xf8, 0xf8, 0 } },
	{ { 0x60, 0x03, 0xc8 }, 0x00, { ALPS_PROTO_V2, 0xf8, 0xf8, 0 } },				/* HP ze1115 */
	{ { 0x63, 0x02, 0x0a }, 0x00, { ALPS_PROTO_V2, 0xf8, 0xf8, 0 } },
	{ { 0x63, 0x02, 0x14 }, 0x00, { ALPS_PROTO_V2, 0xf8, 0xf8, 0 } },
	{ { 0x63, 0x02, 0x28 }, 0x00, { ALPS_PROTO_V2, 0xf8, 0xf8, ALPS_FW_BK_2 } },		/* Fujitsu Siemens S6010 */
	{ { 0x63, 0x02, 0x3c }, 0x00, { ALPS_PROTO_V2, 0x8f, 0x8f, ALPS_WHEEL } },		/* Toshiba Satellite S2400-103 */
	{ { 0x63, 0x02, 0x50 }, 0x00, { ALPS_PROTO_V2, 0xef, 0xef, ALPS_FW_BK_1 } },		/* NEC Versa L320 */
	{ { 0x63, 0x02, 0x64 }, 0x00, { ALPS_PROTO_V2, 0xf8, 0xf8, 0 } },
	{ { 0x63, 0x03, 0xc8 }, 0x00, { ALPS_PROTO_V2, 0xf8, 0xf8, ALPS_PASS | ALPS_DUALPOINT } },	/* Dell Latitude D800 */
	{ { 0x73, 0x00, 0x0a }, 0x00, { ALPS_PROTO_V2, 0xf8, 0xf8, ALPS_DUALPOINT } },		/* ThinkPad R61 8918-5QG */
	{ { 0x73, 0x02, 0x0a }, 0x00, { ALPS_PROTO_V2, 0xf8, 0xf8, 0 } },
	{ { 0x73, 0x02, 0x14 }, 0x00, { ALPS_PROTO_V2, 0xf8, 0xf8, ALPS_FW_BK_2 } },		/* Ahtec Laptop */

	/*
	 * XXX This entry is suspicious. First byte has zero lower nibble,
	 * which is what a normal mouse would report. Also, the value 0x0e
	 * isn't valid per PS/2 spec.
	 */
	{ { 0x20, 0x02, 0x0e }, 0x00, { ALPS_PROTO_V2, 0xf8, 0xf8, ALPS_PASS | ALPS_DUALPOINT } },

	{ { 0x22, 0x02, 0x0a }, 0x00, { ALPS_PROTO_V2, 0xf8, 0xf8, ALPS_PASS | ALPS_DUALPOINT } },
	{ { 0x22, 0x02, 0x14 }, 0x00, { ALPS_PROTO_V2, 0xff, 0xff, ALPS_PASS | ALPS_DUALPOINT } },	/* Dell Latitude D600 */
	/* Dell Latitude E5500, E6400, E6500, Precision M4400 */
	{ { 0x62, 0x02, 0x14 }, 0x00, { ALPS_PROTO_V2, 0xcf, 0xcf,
		ALPS_PASS | ALPS_DUALPOINT | ALPS_PS2_INTERLEAVED } },
	{ { 0x73, 0x00, 0x14 }, 0x00, { ALPS_PROTO_V6, 0xff, 0xff, ALPS_DUALPOINT } },		/* Dell XT2 */
	{ { 0x73, 0x02, 0x50 }, 0x00, { ALPS_PROTO_V2, 0xcf, 0xcf, ALPS_FOUR_BUTTONS } },	/* Dell Vostro 1400 */
	{ { 0x52, 0x01, 0x14 }, 0x00, { ALPS_PROTO_V2, 0xff, 0xff,
		ALPS_PASS | ALPS_DUALPOINT | ALPS_PS2_INTERLEAVED } },				/* Toshiba Tecra A11-11L */
	{ { 0x73, 0x02, 0x64 }, 0x8a, { ALPS_PROTO_V4, 0x8f, 0x8f, 0 } },
};

static const struct alps_protocol_info alps_v3_protocol_data = {
	ALPS_PROTO_V3, 0x8f, 0x8f, ALPS_DUALPOINT
};

static const struct alps_protocol_info alps_v3_rushmore_data = {
	ALPS_PROTO_V3_RUSHMORE, 0x8f, 0x8f, ALPS_DUALPOINT
};

static const struct alps_protocol_info alps_v5_protocol_data = {
	ALPS_PROTO_V5, 0xc8, 0xd8, 0
};

static const struct alps_protocol_info alps_v7_protocol_data = {
	ALPS_PROTO_V7, 0x48, 0x48, ALPS_DUALPOINT
};

static const struct alps_protocol_info alps_v8_protocol_data = {
	ALPS_PROTO_V8, 0x18, 0x18, 0
};

/*
 * Some v2 models report the stick buttons in separate bits
 */
static const struct dmi_system_id alps_dmi_has_separate_stick_buttons[] = {
#if defined(CONFIG_DMI) && defined(CONFIG_X86)
	{
		/* Extrapolated from other entries */
		.matches = {
			DMI_MATCH(DMI_SYS_VENDOR, "Dell Inc."),
			DMI_MATCH(DMI_PRODUCT_NAME, "Latitude D420"),
		},
	},
	{
		/* Reported-by: Hans de Bruin <jmdebruin@xmsnet.nl> */
		.matches = {
			DMI_MATCH(DMI_SYS_VENDOR, "Dell Inc."),
			DMI_MATCH(DMI_PRODUCT_NAME, "Latitude D430"),
		},
	},
	{
		/* Reported-by: Hans de Goede <hdegoede@redhat.com> */
		.matches = {
			DMI_MATCH(DMI_SYS_VENDOR, "Dell Inc."),
			DMI_MATCH(DMI_PRODUCT_NAME, "Latitude D620"),
		},
	},
	{
		/* Extrapolated from other entries */
		.matches = {
			DMI_MATCH(DMI_SYS_VENDOR, "Dell Inc."),
			DMI_MATCH(DMI_PRODUCT_NAME, "Latitude D630"),
		},
	},
#endif
	{ }
};

static void alps_set_abs_params_st(struct alps_data *priv,
				   struct input_dev *dev1);
static void alps_set_abs_params_semi_mt(struct alps_data *priv,
					struct input_dev *dev1);
static void alps_set_abs_params_v7(struct alps_data *priv,
				   struct input_dev *dev1);
static void alps_set_abs_params_ss4_v2(struct alps_data *priv,
				       struct input_dev *dev1);

/* Packet formats are described in Documentation/input/alps.txt */

static bool alps_is_valid_first_byte(struct alps_data *priv,
				     unsigned char data)
{
	return (data & priv->mask0) == priv->byte0;
}

static void alps_report_buttons(struct input_dev *dev1, struct input_dev *dev2,
				int left, int right, int middle)
{
	struct input_dev *dev;

	/*
	 * If shared button has already been reported on the
	 * other device (dev2) then this event should be also
	 * sent through that device.
	 */
	dev = (dev2 && test_bit(BTN_LEFT, dev2->key)) ? dev2 : dev1;
	input_report_key(dev, BTN_LEFT, left);

	dev = (dev2 && test_bit(BTN_RIGHT, dev2->key)) ? dev2 : dev1;
	input_report_key(dev, BTN_RIGHT, right);

	dev = (dev2 && test_bit(BTN_MIDDLE, dev2->key)) ? dev2 : dev1;
	input_report_key(dev, BTN_MIDDLE, middle);

	/*
	 * Sync the _other_ device now, we'll do the first
	 * device later once we report the rest of the events.
	 */
	if (dev2)
		input_sync(dev2);
}

static void alps_process_packet_v1_v2(struct psmouse *psmouse)
{
	struct alps_data *priv = psmouse->private;
	unsigned char *packet = psmouse->packet;
	struct input_dev *dev = psmouse->dev;
	struct input_dev *dev2 = priv->dev2;
	int x, y, z, ges, fin, left, right, middle;
	int back = 0, forward = 0;

	if (priv->proto_version == ALPS_PROTO_V1) {
		left = packet[2] & 0x10;
		right = packet[2] & 0x08;
		middle = 0;
		x = packet[1] | ((packet[0] & 0x07) << 7);
		y = packet[4] | ((packet[3] & 0x07) << 7);
		z = packet[5];
	} else {
		left = packet[3] & 1;
		right = packet[3] & 2;
		middle = packet[3] & 4;
		x = packet[1] | ((packet[2] & 0x78) << (7 - 3));
		y = packet[4] | ((packet[3] & 0x70) << (7 - 4));
		z = packet[5];
	}

	if (priv->flags & ALPS_FW_BK_1) {
		back = packet[0] & 0x10;
		forward = packet[2] & 4;
	}

	if (priv->flags & ALPS_FW_BK_2) {
		back = packet[3] & 4;
		forward = packet[2] & 4;
		if ((middle = forward && back))
			forward = back = 0;
	}

	ges = packet[2] & 1;
	fin = packet[2] & 2;

	if ((priv->flags & ALPS_DUALPOINT) && z == 127) {
		input_report_rel(dev2, REL_X,  (x > 383 ? (x - 768) : x));
		input_report_rel(dev2, REL_Y, -(y > 255 ? (y - 512) : y));

		alps_report_buttons(dev2, dev, left, right, middle);

		input_sync(dev2);
		return;
	}

	/* Some models have separate stick button bits */
	if (priv->flags & ALPS_STICK_BITS) {
		left |= packet[0] & 1;
		right |= packet[0] & 2;
		middle |= packet[0] & 4;
	}

	alps_report_buttons(dev, dev2, left, right, middle);

	/* Convert hardware tap to a reasonable Z value */
	if (ges && !fin)
		z = 40;

	/*
	 * A "tap and drag" operation is reported by the hardware as a transition
	 * from (!fin && ges) to (fin && ges). This should be translated to the
	 * sequence Z>0, Z==0, Z>0, so the Z==0 event has to be generated manually.
	 */
	if (ges && fin && !priv->prev_fin) {
		input_report_abs(dev, ABS_X, x);
		input_report_abs(dev, ABS_Y, y);
		input_report_abs(dev, ABS_PRESSURE, 0);
		input_report_key(dev, BTN_TOOL_FINGER, 0);
		input_sync(dev);
	}
	priv->prev_fin = fin;

	if (z > 30)
		input_report_key(dev, BTN_TOUCH, 1);
	if (z < 25)
		input_report_key(dev, BTN_TOUCH, 0);

	if (z > 0) {
		input_report_abs(dev, ABS_X, x);
		input_report_abs(dev, ABS_Y, y);
	}

	input_report_abs(dev, ABS_PRESSURE, z);
	input_report_key(dev, BTN_TOOL_FINGER, z > 0);

	if (priv->flags & ALPS_WHEEL)
		input_report_rel(dev, REL_WHEEL, ((packet[2] << 1) & 0x08) - ((packet[0] >> 4) & 0x07));

	if (priv->flags & (ALPS_FW_BK_1 | ALPS_FW_BK_2)) {
		input_report_key(dev, BTN_FORWARD, forward);
		input_report_key(dev, BTN_BACK, back);
	}

	if (priv->flags & ALPS_FOUR_BUTTONS) {
		input_report_key(dev, BTN_0, packet[2] & 4);
		input_report_key(dev, BTN_1, packet[0] & 0x10);
		input_report_key(dev, BTN_2, packet[3] & 4);
		input_report_key(dev, BTN_3, packet[0] & 0x20);
	}

	input_sync(dev);
}

static void alps_get_bitmap_points(unsigned int map,
				   struct alps_bitmap_point *low,
				   struct alps_bitmap_point *high,
				   int *fingers)
{
	struct alps_bitmap_point *point;
	int i, bit, prev_bit = 0;

	point = low;
	for (i = 0; map != 0; i++, map >>= 1) {
		bit = map & 1;
		if (bit) {
			if (!prev_bit) {
				point->start_bit = i;
				point->num_bits = 0;
				(*fingers)++;
			}
			point->num_bits++;
		} else {
			if (prev_bit)
				point = high;
		}
		prev_bit = bit;
	}
}

/*
 * Process bitmap data from semi-mt protocols. Returns the number of
 * fingers detected. A return value of 0 means at least one of the
 * bitmaps was empty.
 *
 * The bitmaps don't have enough data to track fingers, so this function
 * only generates points representing a bounding box of all contacts.
 * These points are returned in fields->mt when the return value
 * is greater than 0.
 */
static int alps_process_bitmap(struct alps_data *priv,
			       struct alps_fields *fields)
{
	int i, fingers_x = 0, fingers_y = 0, fingers, closest;
	struct alps_bitmap_point x_low = {0,}, x_high = {0,};
	struct alps_bitmap_point y_low = {0,}, y_high = {0,};
	struct input_mt_pos corner[4];

	if (!fields->x_map || !fields->y_map)
		return 0;

	alps_get_bitmap_points(fields->x_map, &x_low, &x_high, &fingers_x);
	alps_get_bitmap_points(fields->y_map, &y_low, &y_high, &fingers_y);

	/*
	 * Fingers can overlap, so we use the maximum count of fingers
	 * on either axis as the finger count.
	 */
	fingers = max(fingers_x, fingers_y);

	/*
	 * If an axis reports only a single contact, we have overlapping or
	 * adjacent fingers. Divide the single contact between the two points.
	 */
	if (fingers_x == 1) {
		i = (x_low.num_bits - 1) / 2;
		x_low.num_bits = x_low.num_bits - i;
		x_high.start_bit = x_low.start_bit + i;
		x_high.num_bits = max(i, 1);
	}
	if (fingers_y == 1) {
		i = (y_low.num_bits - 1) / 2;
		y_low.num_bits = y_low.num_bits - i;
		y_high.start_bit = y_low.start_bit + i;
		y_high.num_bits = max(i, 1);
	}

	/* top-left corner */
	corner[0].x =
		(priv->x_max * (2 * x_low.start_bit + x_low.num_bits - 1)) /
		(2 * (priv->x_bits - 1));
	corner[0].y =
		(priv->y_max * (2 * y_low.start_bit + y_low.num_bits - 1)) /
		(2 * (priv->y_bits - 1));

	/* top-right corner */
	corner[1].x =
		(priv->x_max * (2 * x_high.start_bit + x_high.num_bits - 1)) /
		(2 * (priv->x_bits - 1));
	corner[1].y =
		(priv->y_max * (2 * y_low.start_bit + y_low.num_bits - 1)) /
		(2 * (priv->y_bits - 1));

	/* bottom-right corner */
	corner[2].x =
		(priv->x_max * (2 * x_high.start_bit + x_high.num_bits - 1)) /
		(2 * (priv->x_bits - 1));
	corner[2].y =
		(priv->y_max * (2 * y_high.start_bit + y_high.num_bits - 1)) /
		(2 * (priv->y_bits - 1));

	/* bottom-left corner */
	corner[3].x =
		(priv->x_max * (2 * x_low.start_bit + x_low.num_bits - 1)) /
		(2 * (priv->x_bits - 1));
	corner[3].y =
		(priv->y_max * (2 * y_high.start_bit + y_high.num_bits - 1)) /
		(2 * (priv->y_bits - 1));

	/* x-bitmap order is reversed on v5 touchpads  */
	if (priv->proto_version == ALPS_PROTO_V5) {
		for (i = 0; i < 4; i++)
			corner[i].x = priv->x_max - corner[i].x;
	}

	/* y-bitmap order is reversed on v3 and v4 touchpads  */
	if (priv->proto_version == ALPS_PROTO_V3 ||
	    priv->proto_version == ALPS_PROTO_V4) {
		for (i = 0; i < 4; i++)
			corner[i].y = priv->y_max - corner[i].y;
	}

	/*
	 * We only select a corner for the second touch once per 2 finger
	 * touch sequence to avoid the chosen corner (and thus the coordinates)
	 * jumping around when the first touch is in the middle.
	 */
	if (priv->second_touch == -1) {
		/* Find corner closest to our st coordinates */
		closest = 0x7fffffff;
		for (i = 0; i < 4; i++) {
			int dx = fields->st.x - corner[i].x;
			int dy = fields->st.y - corner[i].y;
			int distance = dx * dx + dy * dy;

			if (distance < closest) {
				priv->second_touch = i;
				closest = distance;
			}
		}
		/* And select the opposite corner to use for the 2nd touch */
		priv->second_touch = (priv->second_touch + 2) % 4;
	}

	fields->mt[0] = fields->st;
	fields->mt[1] = corner[priv->second_touch];

	return fingers;
}

static void alps_set_slot(struct input_dev *dev, int slot, int x, int y)
{
	input_mt_slot(dev, slot);
	input_mt_report_slot_state(dev, MT_TOOL_FINGER, true);
	input_report_abs(dev, ABS_MT_POSITION_X, x);
	input_report_abs(dev, ABS_MT_POSITION_Y, y);
}

static void alps_report_mt_data(struct psmouse *psmouse, int n)
{
	struct alps_data *priv = psmouse->private;
	struct input_dev *dev = psmouse->dev;
	struct alps_fields *f = &priv->f;
	int i, slot[MAX_TOUCHES];

	input_mt_assign_slots(dev, slot, f->mt, n, 0);
	for (i = 0; i < n; i++)
		alps_set_slot(dev, slot[i], f->mt[i].x, f->mt[i].y);

	input_mt_sync_frame(dev);
}

static void alps_report_semi_mt_data(struct psmouse *psmouse, int fingers)
{
	struct alps_data *priv = psmouse->private;
	struct input_dev *dev = psmouse->dev;
	struct alps_fields *f = &priv->f;

	/* Use st data when we don't have mt data */
	if (fingers < 2) {
		f->mt[0].x = f->st.x;
		f->mt[0].y = f->st.y;
		fingers = f->pressure > 0 ? 1 : 0;
		priv->second_touch = -1;
	}

	if (fingers >= 1)
		alps_set_slot(dev, 0, f->mt[0].x, f->mt[0].y);
	if (fingers >= 2)
		alps_set_slot(dev, 1, f->mt[1].x, f->mt[1].y);
	input_mt_sync_frame(dev);

	input_mt_report_finger_count(dev, fingers);

	input_report_key(dev, BTN_LEFT, f->left);
	input_report_key(dev, BTN_RIGHT, f->right);
	input_report_key(dev, BTN_MIDDLE, f->middle);

	input_report_abs(dev, ABS_PRESSURE, f->pressure);

	input_sync(dev);
}

static void alps_process_trackstick_packet_v3(struct psmouse *psmouse)
{
	struct alps_data *priv = psmouse->private;
	unsigned char *packet = psmouse->packet;
	struct input_dev *dev = priv->dev2;
	int x, y, z, left, right, middle;

	/* It should be a DualPoint when received trackstick packet */
	if (!(priv->flags & ALPS_DUALPOINT)) {
		psmouse_warn(psmouse,
			     "Rejected trackstick packet from non DualPoint device");
		return;
	}

	/* Sanity check packet */
	if (!(packet[0] & 0x40)) {
		psmouse_dbg(psmouse, "Bad trackstick packet, discarding\n");
		return;
	}

	/*
	 * There's a special packet that seems to indicate the end
	 * of a stream of trackstick data. Filter these out.
	 */
	if (packet[1] == 0x7f && packet[2] == 0x7f && packet[4] == 0x7f)
		return;

	x = (s8)(((packet[0] & 0x20) << 2) | (packet[1] & 0x7f));
	y = (s8)(((packet[0] & 0x10) << 3) | (packet[2] & 0x7f));
	z = (packet[4] & 0x7c) >> 2;

	/*
	 * The x and y values tend to be quite large, and when used
	 * alone the trackstick is difficult to use. Scale them down
	 * to compensate.
	 */
	x /= 8;
	y /= 8;

	input_report_rel(dev, REL_X, x);
	input_report_rel(dev, REL_Y, -y);

	/*
	 * Most ALPS models report the trackstick buttons in the touchpad
	 * packets, but a few report them here. No reliable way has been
	 * found to differentiate between the models upfront, so we enable
	 * the quirk in response to seeing a button press in the trackstick
	 * packet.
	 */
	left = packet[3] & 0x01;
	right = packet[3] & 0x02;
	middle = packet[3] & 0x04;

	if (!(priv->quirks & ALPS_QUIRK_TRACKSTICK_BUTTONS) &&
	    (left || right || middle))
		priv->quirks |= ALPS_QUIRK_TRACKSTICK_BUTTONS;

	if (priv->quirks & ALPS_QUIRK_TRACKSTICK_BUTTONS) {
		input_report_key(dev, BTN_LEFT, left);
		input_report_key(dev, BTN_RIGHT, right);
		input_report_key(dev, BTN_MIDDLE, middle);
	}

	input_sync(dev);
	return;
}

static void alps_decode_buttons_v3(struct alps_fields *f, unsigned char *p)
{
	f->left = !!(p[3] & 0x01);
	f->right = !!(p[3] & 0x02);
	f->middle = !!(p[3] & 0x04);

	f->ts_left = !!(p[3] & 0x10);
	f->ts_right = !!(p[3] & 0x20);
	f->ts_middle = !!(p[3] & 0x40);
}

static int alps_decode_pinnacle(struct alps_fields *f, unsigned char *p,
				 struct psmouse *psmouse)
{
	f->first_mp = !!(p[4] & 0x40);
	f->is_mp = !!(p[0] & 0x40);

	if (f->is_mp) {
		f->fingers = (p[5] & 0x3) + 1;
		f->x_map = ((p[4] & 0x7e) << 8) |
			   ((p[1] & 0x7f) << 2) |
			   ((p[0] & 0x30) >> 4);
		f->y_map = ((p[3] & 0x70) << 4) |
			   ((p[2] & 0x7f) << 1) |
			   (p[4] & 0x01);
	} else {
		f->st.x = ((p[1] & 0x7f) << 4) | ((p[4] & 0x30) >> 2) |
		       ((p[0] & 0x30) >> 4);
		f->st.y = ((p[2] & 0x7f) << 4) | (p[4] & 0x0f);
		f->pressure = p[5] & 0x7f;

		alps_decode_buttons_v3(f, p);
	}

	return 0;
}

static int alps_decode_rushmore(struct alps_fields *f, unsigned char *p,
				 struct psmouse *psmouse)
{
	f->first_mp = !!(p[4] & 0x40);
	f->is_mp = !!(p[5] & 0x40);

	if (f->is_mp) {
		f->fingers = max((p[5] & 0x3), ((p[5] >> 2) & 0x3)) + 1;
		f->x_map = ((p[5] & 0x10) << 11) |
			   ((p[4] & 0x7e) << 8) |
			   ((p[1] & 0x7f) << 2) |
			   ((p[0] & 0x30) >> 4);
		f->y_map = ((p[5] & 0x20) << 6) |
			   ((p[3] & 0x70) << 4) |
			   ((p[2] & 0x7f) << 1) |
			   (p[4] & 0x01);
	} else {
		f->st.x = ((p[1] & 0x7f) << 4) | ((p[4] & 0x30) >> 2) |
		       ((p[0] & 0x30) >> 4);
		f->st.y = ((p[2] & 0x7f) << 4) | (p[4] & 0x0f);
		f->pressure = p[5] & 0x7f;

		alps_decode_buttons_v3(f, p);
	}

	return 0;
}

static int alps_decode_dolphin(struct alps_fields *f, unsigned char *p,
				struct psmouse *psmouse)
{
	u64 palm_data = 0;
	struct alps_data *priv = psmouse->private;

	f->first_mp = !!(p[0] & 0x02);
	f->is_mp = !!(p[0] & 0x20);

	if (!f->is_mp) {
		f->st.x = ((p[1] & 0x7f) | ((p[4] & 0x0f) << 7));
		f->st.y = ((p[2] & 0x7f) | ((p[4] & 0xf0) << 3));
		f->pressure = (p[0] & 4) ? 0 : p[5] & 0x7f;
		alps_decode_buttons_v3(f, p);
	} else {
		f->fingers = ((p[0] & 0x6) >> 1 |
		     (p[0] & 0x10) >> 2);

		palm_data = (p[1] & 0x7f) |
			    ((p[2] & 0x7f) << 7) |
			    ((p[4] & 0x7f) << 14) |
			    ((p[5] & 0x7f) << 21) |
			    ((p[3] & 0x07) << 28) |
			    (((u64)p[3] & 0x70) << 27) |
			    (((u64)p[0] & 0x01) << 34);

		/* Y-profile is stored in P(0) to p(n-1), n = y_bits; */
		f->y_map = palm_data & (BIT(priv->y_bits) - 1);

		/* X-profile is stored in p(n) to p(n+m-1), m = x_bits; */
		f->x_map = (palm_data >> priv->y_bits) &
			   (BIT(priv->x_bits) - 1);
	}

	return 0;
}

static void alps_process_touchpad_packet_v3_v5(struct psmouse *psmouse)
{
	struct alps_data *priv = psmouse->private;
	unsigned char *packet = psmouse->packet;
	struct input_dev *dev2 = priv->dev2;
	struct alps_fields *f = &priv->f;
	int fingers = 0;

	memset(f, 0, sizeof(*f));

	priv->decode_fields(f, packet, psmouse);

	/*
	 * There's no single feature of touchpad position and bitmap packets
	 * that can be used to distinguish between them. We rely on the fact
	 * that a bitmap packet should always follow a position packet with
	 * bit 6 of packet[4] set.
	 */
	if (priv->multi_packet) {
		/*
		 * Sometimes a position packet will indicate a multi-packet
		 * sequence, but then what follows is another position
		 * packet. Check for this, and when it happens process the
		 * position packet as usual.
		 */
		if (f->is_mp) {
			fingers = f->fingers;
			/*
			 * Bitmap processing uses position packet's coordinate
			 * data, so we need to do decode it first.
			 */
			priv->decode_fields(f, priv->multi_data, psmouse);
			if (alps_process_bitmap(priv, f) == 0)
				fingers = 0; /* Use st data */
		} else {
			priv->multi_packet = 0;
		}
	}

	/*
	 * Bit 6 of byte 0 is not usually set in position packets. The only
	 * times it seems to be set is in situations where the data is
	 * suspect anyway, e.g. a palm resting flat on the touchpad. Given
	 * this combined with the fact that this bit is useful for filtering
	 * out misidentified bitmap packets, we reject anything with this
	 * bit set.
	 */
	if (f->is_mp)
		return;

	if (!priv->multi_packet && f->first_mp) {
		priv->multi_packet = 1;
		memcpy(priv->multi_data, packet, sizeof(priv->multi_data));
		return;
	}

	priv->multi_packet = 0;

	/*
	 * Sometimes the hardware sends a single packet with z = 0
	 * in the middle of a stream. Real releases generate packets
	 * with x, y, and z all zero, so these seem to be flukes.
	 * Ignore them.
	 */
	if (f->st.x && f->st.y && !f->pressure)
		return;

	alps_report_semi_mt_data(psmouse, fingers);

	if ((priv->flags & ALPS_DUALPOINT) &&
	    !(priv->quirks & ALPS_QUIRK_TRACKSTICK_BUTTONS)) {
		input_report_key(dev2, BTN_LEFT, f->ts_left);
		input_report_key(dev2, BTN_RIGHT, f->ts_right);
		input_report_key(dev2, BTN_MIDDLE, f->ts_middle);
		input_sync(dev2);
	}
}

static void alps_process_packet_v3(struct psmouse *psmouse)
{
	unsigned char *packet = psmouse->packet;

	/*
	 * v3 protocol packets come in three types, two representing
	 * touchpad data and one representing trackstick data.
	 * Trackstick packets seem to be distinguished by always
	 * having 0x3f in the last byte. This value has never been
	 * observed in the last byte of either of the other types
	 * of packets.
	 */
	if (packet[5] == 0x3f) {
		alps_process_trackstick_packet_v3(psmouse);
		return;
	}

	alps_process_touchpad_packet_v3_v5(psmouse);
}

static void alps_process_packet_v6(struct psmouse *psmouse)
{
	struct alps_data *priv = psmouse->private;
	unsigned char *packet = psmouse->packet;
	struct input_dev *dev = psmouse->dev;
	struct input_dev *dev2 = priv->dev2;
	int x, y, z, left, right, middle;

	/*
	 * We can use Byte5 to distinguish if the packet is from Touchpad
	 * or Trackpoint.
	 * Touchpad:	0 - 0x7E
	 * Trackpoint:	0x7F
	 */
	if (packet[5] == 0x7F) {
		/* It should be a DualPoint when received Trackpoint packet */
		if (!(priv->flags & ALPS_DUALPOINT)) {
			psmouse_warn(psmouse,
				     "Rejected trackstick packet from non DualPoint device");
			return;
		}

		/* Trackpoint packet */
		x = packet[1] | ((packet[3] & 0x20) << 2);
		y = packet[2] | ((packet[3] & 0x40) << 1);
		z = packet[4];
		left = packet[3] & 0x01;
		right = packet[3] & 0x02;
		middle = packet[3] & 0x04;

		/* To prevent the cursor jump when finger lifted */
		if (x == 0x7F && y == 0x7F && z == 0x7F)
			x = y = z = 0;

		/* Divide 4 since trackpoint's speed is too fast */
		input_report_rel(dev2, REL_X, (char)x / 4);
		input_report_rel(dev2, REL_Y, -((char)y / 4));

		input_report_key(dev2, BTN_LEFT, left);
		input_report_key(dev2, BTN_RIGHT, right);
		input_report_key(dev2, BTN_MIDDLE, middle);

		input_sync(dev2);
		return;
	}

	/* Touchpad packet */
	x = packet[1] | ((packet[3] & 0x78) << 4);
	y = packet[2] | ((packet[4] & 0x78) << 4);
	z = packet[5];
	left = packet[3] & 0x01;
	right = packet[3] & 0x02;

	if (z > 30)
		input_report_key(dev, BTN_TOUCH, 1);
	if (z < 25)
		input_report_key(dev, BTN_TOUCH, 0);

	if (z > 0) {
		input_report_abs(dev, ABS_X, x);
		input_report_abs(dev, ABS_Y, y);
	}

	input_report_abs(dev, ABS_PRESSURE, z);
	input_report_key(dev, BTN_TOOL_FINGER, z > 0);

	/* v6 touchpad does not have middle button */
	input_report_key(dev, BTN_LEFT, left);
	input_report_key(dev, BTN_RIGHT, right);

	input_sync(dev);
}

static void alps_process_packet_v4(struct psmouse *psmouse)
{
	struct alps_data *priv = psmouse->private;
	unsigned char *packet = psmouse->packet;
	struct alps_fields *f = &priv->f;
	int offset;

	/*
	 * v4 has a 6-byte encoding for bitmap data, but this data is
	 * broken up between 3 normal packets. Use priv->multi_packet to
	 * track our position in the bitmap packet.
	 */
	if (packet[6] & 0x40) {
		/* sync, reset position */
		priv->multi_packet = 0;
	}

	if (WARN_ON_ONCE(priv->multi_packet > 2))
		return;

	offset = 2 * priv->multi_packet;
	priv->multi_data[offset] = packet[6];
	priv->multi_data[offset + 1] = packet[7];

	f->left = !!(packet[4] & 0x01);
	f->right = !!(packet[4] & 0x02);

	f->st.x = ((packet[1] & 0x7f) << 4) | ((packet[3] & 0x30) >> 2) |
		  ((packet[0] & 0x30) >> 4);
	f->st.y = ((packet[2] & 0x7f) << 4) | (packet[3] & 0x0f);
	f->pressure = packet[5] & 0x7f;

	if (++priv->multi_packet > 2) {
		priv->multi_packet = 0;

		f->x_map = ((priv->multi_data[2] & 0x1f) << 10) |
			   ((priv->multi_data[3] & 0x60) << 3) |
			   ((priv->multi_data[0] & 0x3f) << 2) |
			   ((priv->multi_data[1] & 0x60) >> 5);
		f->y_map = ((priv->multi_data[5] & 0x01) << 10) |
			   ((priv->multi_data[3] & 0x1f) << 5) |
			    (priv->multi_data[1] & 0x1f);

		f->fingers = alps_process_bitmap(priv, f);
	}

	alps_report_semi_mt_data(psmouse, f->fingers);
}

static bool alps_is_valid_package_v7(struct psmouse *psmouse)
{
	switch (psmouse->pktcnt) {
	case 3:
		return (psmouse->packet[2] & 0x40) == 0x40;
	case 4:
		return (psmouse->packet[3] & 0x48) == 0x48;
	case 6:
		return (psmouse->packet[5] & 0x40) == 0x00;
	}
	return true;
}

static unsigned char alps_get_packet_id_v7(char *byte)
{
	unsigned char packet_id;

	if (byte[4] & 0x40)
		packet_id = V7_PACKET_ID_TWO;
	else if (byte[4] & 0x01)
		packet_id = V7_PACKET_ID_MULTI;
	else if ((byte[0] & 0x10) && !(byte[4] & 0x43))
		packet_id = V7_PACKET_ID_NEW;
	else if (byte[1] == 0x00 && byte[4] == 0x00)
		packet_id = V7_PACKET_ID_IDLE;
	else
		packet_id = V7_PACKET_ID_UNKNOWN;

	return packet_id;
}

static void alps_get_finger_coordinate_v7(struct input_mt_pos *mt,
					  unsigned char *pkt,
					  unsigned char pkt_id)
{
	mt[0].x = ((pkt[2] & 0x80) << 4);
	mt[0].x |= ((pkt[2] & 0x3F) << 5);
	mt[0].x |= ((pkt[3] & 0x30) >> 1);
	mt[0].x |= (pkt[3] & 0x07);
	mt[0].y = (pkt[1] << 3) | (pkt[0] & 0x07);

	mt[1].x = ((pkt[3] & 0x80) << 4);
	mt[1].x |= ((pkt[4] & 0x80) << 3);
	mt[1].x |= ((pkt[4] & 0x3F) << 4);
	mt[1].y = ((pkt[5] & 0x80) << 3);
	mt[1].y |= ((pkt[5] & 0x3F) << 4);

	switch (pkt_id) {
	case V7_PACKET_ID_TWO:
		mt[1].x &= ~0x000F;
		mt[1].y |= 0x000F;
		/* Detect false-postive touches where x & y report max value */
		if (mt[1].y == 0x7ff && mt[1].x == 0xff0) {
			mt[1].x = 0;
			/* y gets set to 0 at the end of this function */
		}
		break;

	case V7_PACKET_ID_MULTI:
		mt[1].x &= ~0x003F;
		mt[1].y &= ~0x0020;
		mt[1].y |= ((pkt[4] & 0x02) << 4);
		mt[1].y |= 0x001F;
		break;

	case V7_PACKET_ID_NEW:
		mt[1].x &= ~0x003F;
		mt[1].x |= (pkt[0] & 0x20);
		mt[1].y |= 0x000F;
		break;
	}

	mt[0].y = 0x7FF - mt[0].y;
	mt[1].y = 0x7FF - mt[1].y;
}

static int alps_get_mt_count(struct input_mt_pos *mt)
{
	int i, fingers = 0;

	for (i = 0; i < MAX_TOUCHES; i++) {
		if (mt[i].x != 0 || mt[i].y != 0)
			fingers++;
	}

	return fingers;
}

static int alps_decode_packet_v7(struct alps_fields *f,
				  unsigned char *p,
				  struct psmouse *psmouse)
{
	struct alps_data *priv = psmouse->private;
	unsigned char pkt_id;

	pkt_id = alps_get_packet_id_v7(p);
	if (pkt_id == V7_PACKET_ID_IDLE)
		return 0;
	if (pkt_id == V7_PACKET_ID_UNKNOWN)
		return -1;
	/*
	 * NEW packets are send to indicate a discontinuity in the finger
	 * coordinate reporting. Specifically a finger may have moved from
	 * slot 0 to 1 or vice versa. INPUT_MT_TRACK takes care of this for
	 * us.
	 *
	 * NEW packets have 3 problems:
	 * 1) They do not contain middle / right button info (on non clickpads)
	 *    this can be worked around by preserving the old button state
	 * 2) They do not contain an accurate fingercount, and they are
	 *    typically send when the number of fingers changes. We cannot use
	 *    the old finger count as that may mismatch with the amount of
	 *    touch coordinates we've available in the NEW packet
	 * 3) Their x data for the second touch is inaccurate leading to
	 *    a possible jump of the x coordinate by 16 units when the first
	 *    non NEW packet comes in
	 * Since problems 2 & 3 cannot be worked around, just ignore them.
	 */
	if (pkt_id == V7_PACKET_ID_NEW)
		return 1;

	alps_get_finger_coordinate_v7(f->mt, p, pkt_id);

	if (pkt_id == V7_PACKET_ID_TWO)
		f->fingers = alps_get_mt_count(f->mt);
	else /* pkt_id == V7_PACKET_ID_MULTI */
		f->fingers = 3 + (p[5] & 0x03);

	f->left = (p[0] & 0x80) >> 7;
	if (priv->flags & ALPS_BUTTONPAD) {
		if (p[0] & 0x20)
			f->fingers++;
		if (p[0] & 0x10)
			f->fingers++;
	} else {
		f->right = (p[0] & 0x20) >> 5;
		f->middle = (p[0] & 0x10) >> 4;
	}

	/* Sometimes a single touch is reported in mt[1] rather then mt[0] */
	if (f->fingers == 1 && f->mt[0].x == 0 && f->mt[0].y == 0) {
		f->mt[0].x = f->mt[1].x;
		f->mt[0].y = f->mt[1].y;
		f->mt[1].x = 0;
		f->mt[1].y = 0;
	}

	return 0;
}

static void alps_process_trackstick_packet_v7(struct psmouse *psmouse)
{
	struct alps_data *priv = psmouse->private;
	unsigned char *packet = psmouse->packet;
	struct input_dev *dev2 = priv->dev2;
	int x, y, z, left, right, middle;

	/* It should be a DualPoint when received trackstick packet */
	if (!(priv->flags & ALPS_DUALPOINT)) {
		psmouse_warn(psmouse,
			     "Rejected trackstick packet from non DualPoint device");
		return;
	}

	x = ((packet[2] & 0xbf)) | ((packet[3] & 0x10) << 2);
	y = (packet[3] & 0x07) | (packet[4] & 0xb8) |
	    ((packet[3] & 0x20) << 1);
	z = (packet[5] & 0x3f) | ((packet[3] & 0x80) >> 1);

	left = (packet[1] & 0x01);
	right = (packet[1] & 0x02) >> 1;
	middle = (packet[1] & 0x04) >> 2;

	input_report_rel(dev2, REL_X, (char)x);
	input_report_rel(dev2, REL_Y, -((char)y));

	input_report_key(dev2, BTN_LEFT, left);
	input_report_key(dev2, BTN_RIGHT, right);
	input_report_key(dev2, BTN_MIDDLE, middle);

	input_sync(dev2);
}

static void alps_process_touchpad_packet_v7(struct psmouse *psmouse)
{
	struct alps_data *priv = psmouse->private;
	struct input_dev *dev = psmouse->dev;
	struct alps_fields *f = &priv->f;

	memset(f, 0, sizeof(*f));

	if (priv->decode_fields(f, psmouse->packet, psmouse))
		return;

	alps_report_mt_data(psmouse, alps_get_mt_count(f->mt));

	input_mt_report_finger_count(dev, f->fingers);

	input_report_key(dev, BTN_LEFT, f->left);
	input_report_key(dev, BTN_RIGHT, f->right);
	input_report_key(dev, BTN_MIDDLE, f->middle);

	input_sync(dev);
}

static void alps_process_packet_v7(struct psmouse *psmouse)
{
	unsigned char *packet = psmouse->packet;

	if (packet[0] == 0x48 && (packet[4] & 0x47) == 0x06)
		alps_process_trackstick_packet_v7(psmouse);
	else
		alps_process_touchpad_packet_v7(psmouse);
}

static enum SS4_PACKET_ID alps_get_pkt_id_ss4_v2(unsigned char *byte)
{
	enum SS4_PACKET_ID pkt_id = SS4_PACKET_ID_IDLE;

	switch (byte[3] & 0x30) {
	case 0x00:
		if (SS4_IS_IDLE_V2(byte)) {
			pkt_id = SS4_PACKET_ID_IDLE;
		} else {
			pkt_id = SS4_PACKET_ID_ONE;
		}
		break;
	case 0x10:
		/* two-finger finger positions */
		pkt_id = SS4_PACKET_ID_TWO;
		break;
	case 0x20:
		/* stick pointer */
		pkt_id = SS4_PACKET_ID_STICK;
		break;
	case 0x30:
		/* third and fourth finger positions */
		pkt_id = SS4_PACKET_ID_MULTI;
		break;
	}

	return pkt_id;
}

static int alps_decode_ss4_v2(struct alps_fields *f,
			      unsigned char *p, struct psmouse *psmouse)
{
	struct alps_data *priv = psmouse->private;
	enum SS4_PACKET_ID pkt_id;
	unsigned int no_data_x, no_data_y;

	pkt_id = alps_get_pkt_id_ss4_v2(p);

	/* Current packet is 1Finger coordinate packet */
	switch (pkt_id) {
	case SS4_PACKET_ID_ONE:
		f->mt[0].x = SS4_1F_X_V2(p);
		f->mt[0].y = SS4_1F_Y_V2(p);
		f->pressure = ((SS4_1F_Z_V2(p)) * 2) & 0x7f;
		/*
		 * When a button is held the device will give us events
		 * with x, y, and pressure of 0. This causes annoying jumps
		 * if a touch is released while the button is held.
		 * Handle this by claiming zero contacts.
		 */
		f->fingers = f->pressure > 0 ? 1 : 0;
		f->first_mp = 0;
		f->is_mp = 0;
		break;

	case SS4_PACKET_ID_TWO:
		if (priv->flags & ALPS_BUTTONPAD) {
			f->mt[0].x = SS4_BTL_MF_X_V2(p, 0);
			f->mt[0].y = SS4_BTL_MF_Y_V2(p, 0);
			f->mt[1].x = SS4_BTL_MF_X_V2(p, 1);
			f->mt[1].y = SS4_BTL_MF_Y_V2(p, 1);
		} else {
			f->mt[0].x = SS4_STD_MF_X_V2(p, 0);
			f->mt[0].y = SS4_STD_MF_Y_V2(p, 0);
			f->mt[1].x = SS4_STD_MF_X_V2(p, 1);
			f->mt[1].y = SS4_STD_MF_Y_V2(p, 1);
		}
		f->pressure = SS4_MF_Z_V2(p, 0) ? 0x30 : 0;

		if (SS4_IS_MF_CONTINUE(p)) {
			f->first_mp = 1;
		} else {
			f->fingers = 2;
			f->first_mp = 0;
		}
		f->is_mp = 0;

		break;

	case SS4_PACKET_ID_MULTI:
		if (priv->flags & ALPS_BUTTONPAD) {
			f->mt[2].x = SS4_BTL_MF_X_V2(p, 0);
			f->mt[2].y = SS4_BTL_MF_Y_V2(p, 0);
			f->mt[3].x = SS4_BTL_MF_X_V2(p, 1);
			f->mt[3].y = SS4_BTL_MF_Y_V2(p, 1);
			no_data_x = SS4_MFPACKET_NO_AX_BL;
			no_data_y = SS4_MFPACKET_NO_AY_BL;
		} else {
			f->mt[2].x = SS4_STD_MF_X_V2(p, 0);
			f->mt[2].y = SS4_STD_MF_Y_V2(p, 0);
			f->mt[3].x = SS4_STD_MF_X_V2(p, 1);
			f->mt[3].y = SS4_STD_MF_Y_V2(p, 1);
			no_data_x = SS4_MFPACKET_NO_AX;
			no_data_y = SS4_MFPACKET_NO_AY;
		}

		f->first_mp = 0;
		f->is_mp = 1;

		if (SS4_IS_5F_DETECTED(p)) {
			f->fingers = 5;
		} else if (f->mt[3].x == no_data_x &&
			     f->mt[3].y == no_data_y) {
			f->mt[3].x = 0;
			f->mt[3].y = 0;
			f->fingers = 3;
		} else {
			f->fingers = 4;
		}
		break;

	case SS4_PACKET_ID_STICK:
		/*
		 * x, y, and pressure are decoded in
		 * alps_process_packet_ss4_v2()
		 */
		f->first_mp = 0;
		f->is_mp = 0;
		break;

	case SS4_PACKET_ID_IDLE:
	default:
		memset(f, 0, sizeof(struct alps_fields));
		break;
	}

	/* handle buttons */
	if (pkt_id == SS4_PACKET_ID_STICK) {
		f->ts_left = !!(SS4_BTN_V2(p) & 0x01);
		if (!(priv->flags & ALPS_BUTTONPAD)) {
			f->ts_right = !!(SS4_BTN_V2(p) & 0x02);
			f->ts_middle = !!(SS4_BTN_V2(p) & 0x04);
		}
	} else {
		f->left = !!(SS4_BTN_V2(p) & 0x01);
		if (!(priv->flags & ALPS_BUTTONPAD)) {
			f->right = !!(SS4_BTN_V2(p) & 0x02);
			f->middle = !!(SS4_BTN_V2(p) & 0x04);
		}
	}

	return 0;
}

static void alps_process_packet_ss4_v2(struct psmouse *psmouse)
{
	struct alps_data *priv = psmouse->private;
	unsigned char *packet = psmouse->packet;
	struct input_dev *dev = psmouse->dev;
	struct input_dev *dev2 = priv->dev2;
	struct alps_fields *f = &priv->f;

	memset(f, 0, sizeof(struct alps_fields));
	priv->decode_fields(f, packet, psmouse);
	if (priv->multi_packet) {
		/*
		 * Sometimes the first packet will indicate a multi-packet
		 * sequence, but sometimes the next multi-packet would not
		 * come. Check for this, and when it happens process the
		 * position packet as usual.
		 */
		if (f->is_mp) {
			/* Now process the 1st packet */
			priv->decode_fields(f, priv->multi_data, psmouse);
		} else {
			priv->multi_packet = 0;
		}
	}

	/*
	 * "f.is_mp" would always be '0' after merging the 1st and 2nd packet.
	 * When it is set, it means 2nd packet comes without 1st packet come.
	 */
	if (f->is_mp)
		return;

	/* Save the first packet */
	if (!priv->multi_packet && f->first_mp) {
		priv->multi_packet = 1;
		memcpy(priv->multi_data, packet, sizeof(priv->multi_data));
		return;
	}

	priv->multi_packet = 0;

	/* Report trackstick */
	if (alps_get_pkt_id_ss4_v2(packet) == SS4_PACKET_ID_STICK) {
<<<<<<< HEAD
		if (priv->flags & ALPS_DUALPOINT) {
			input_report_key(dev2, BTN_LEFT, f->ts_left);
			input_report_key(dev2, BTN_RIGHT, f->ts_right);
			input_report_key(dev2, BTN_MIDDLE, f->ts_middle);
			input_sync(dev2);
		}
=======
		if (!(priv->flags & ALPS_DUALPOINT)) {
			psmouse_warn(psmouse,
				     "Rejected trackstick packet from non DualPoint device");
			return;
		}

		input_report_rel(dev2, REL_X, SS4_TS_X_V2(packet));
		input_report_rel(dev2, REL_Y, SS4_TS_Y_V2(packet));
		input_report_abs(dev2, ABS_PRESSURE, SS4_TS_Z_V2(packet));

		input_report_key(dev2, BTN_LEFT, f->ts_left);
		input_report_key(dev2, BTN_RIGHT, f->ts_right);
		input_report_key(dev2, BTN_MIDDLE, f->ts_middle);

		input_sync(dev2);
>>>>>>> a062067a
		return;
	}

	/* Report touchpad */
	alps_report_mt_data(psmouse, (f->fingers <= 4) ? f->fingers : 4);

	input_mt_report_finger_count(dev, f->fingers);

	input_report_key(dev, BTN_LEFT, f->left);
	input_report_key(dev, BTN_RIGHT, f->right);
	input_report_key(dev, BTN_MIDDLE, f->middle);

	input_report_abs(dev, ABS_PRESSURE, f->pressure);
	input_sync(dev);
}

static bool alps_is_valid_package_ss4_v2(struct psmouse *psmouse)
{
	if (psmouse->pktcnt == 4 && ((psmouse->packet[3] & 0x08) != 0x08))
		return false;
	if (psmouse->pktcnt == 6 && ((psmouse->packet[5] & 0x10) != 0x0))
		return false;
	return true;
}

static DEFINE_MUTEX(alps_mutex);

static void alps_register_bare_ps2_mouse(struct work_struct *work)
{
	struct alps_data *priv =
		container_of(work, struct alps_data, dev3_register_work.work);
	struct psmouse *psmouse = priv->psmouse;
	struct input_dev *dev3;
	int error = 0;

	mutex_lock(&alps_mutex);

	if (priv->dev3)
		goto out;

	dev3 = input_allocate_device();
	if (!dev3) {
		psmouse_err(psmouse, "failed to allocate secondary device\n");
		error = -ENOMEM;
		goto out;
	}

	snprintf(priv->phys3, sizeof(priv->phys3), "%s/%s",
		 psmouse->ps2dev.serio->phys,
		 (priv->dev2 ? "input2" : "input1"));
	dev3->phys = priv->phys3;

	/*
	 * format of input device name is: "protocol vendor name"
	 * see function psmouse_switch_protocol() in psmouse-base.c
	 */
	dev3->name = "PS/2 ALPS Mouse";

	dev3->id.bustype = BUS_I8042;
	dev3->id.vendor  = 0x0002;
	dev3->id.product = PSMOUSE_PS2;
	dev3->id.version = 0x0000;
	dev3->dev.parent = &psmouse->ps2dev.serio->dev;

	input_set_capability(dev3, EV_REL, REL_X);
	input_set_capability(dev3, EV_REL, REL_Y);
	input_set_capability(dev3, EV_KEY, BTN_LEFT);
	input_set_capability(dev3, EV_KEY, BTN_RIGHT);
	input_set_capability(dev3, EV_KEY, BTN_MIDDLE);

	__set_bit(INPUT_PROP_POINTER, dev3->propbit);

	error = input_register_device(dev3);
	if (error) {
		psmouse_err(psmouse,
			    "failed to register secondary device: %d\n",
			    error);
		input_free_device(dev3);
		goto out;
	}

	priv->dev3 = dev3;

out:
	/*
	 * Save the error code so that we can detect that we
	 * already tried to create the device.
	 */
	if (error)
		priv->dev3 = ERR_PTR(error);

	mutex_unlock(&alps_mutex);
}

static void alps_report_bare_ps2_packet(struct psmouse *psmouse,
					unsigned char packet[],
					bool report_buttons)
{
	struct alps_data *priv = psmouse->private;
	struct input_dev *dev, *dev2 = NULL;

	/* Figure out which device to use to report the bare packet */
	if (priv->proto_version == ALPS_PROTO_V2 &&
	    (priv->flags & ALPS_DUALPOINT)) {
		/* On V2 devices the DualPoint Stick reports bare packets */
		dev = priv->dev2;
		dev2 = psmouse->dev;
	} else if (unlikely(IS_ERR_OR_NULL(priv->dev3))) {
		/* Register dev3 mouse if we received PS/2 packet first time */
		if (!IS_ERR(priv->dev3))
			psmouse_queue_work(psmouse, &priv->dev3_register_work,
					   0);
		return;
	} else {
		dev = priv->dev3;
	}

	if (report_buttons)
		alps_report_buttons(dev, dev2,
				packet[0] & 1, packet[0] & 2, packet[0] & 4);

	input_report_rel(dev, REL_X,
		packet[1] ? packet[1] - ((packet[0] << 4) & 0x100) : 0);
	input_report_rel(dev, REL_Y,
		packet[2] ? ((packet[0] << 3) & 0x100) - packet[2] : 0);

	input_sync(dev);
}

static psmouse_ret_t alps_handle_interleaved_ps2(struct psmouse *psmouse)
{
	struct alps_data *priv = psmouse->private;

	if (psmouse->pktcnt < 6)
		return PSMOUSE_GOOD_DATA;

	if (psmouse->pktcnt == 6) {
		/*
		 * Start a timer to flush the packet if it ends up last
		 * 6-byte packet in the stream. Timer needs to fire
		 * psmouse core times out itself. 20 ms should be enough
		 * to decide if we are getting more data or not.
		 */
		mod_timer(&priv->timer, jiffies + msecs_to_jiffies(20));
		return PSMOUSE_GOOD_DATA;
	}

	del_timer(&priv->timer);

	if (psmouse->packet[6] & 0x80) {

		/*
		 * Highest bit is set - that means we either had
		 * complete ALPS packet and this is start of the
		 * next packet or we got garbage.
		 */

		if (((psmouse->packet[3] |
		      psmouse->packet[4] |
		      psmouse->packet[5]) & 0x80) ||
		    (!alps_is_valid_first_byte(priv, psmouse->packet[6]))) {
			psmouse_dbg(psmouse,
				    "refusing packet %4ph (suspected interleaved ps/2)\n",
				    psmouse->packet + 3);
			return PSMOUSE_BAD_DATA;
		}

		priv->process_packet(psmouse);

		/* Continue with the next packet */
		psmouse->packet[0] = psmouse->packet[6];
		psmouse->pktcnt = 1;

	} else {

		/*
		 * High bit is 0 - that means that we indeed got a PS/2
		 * packet in the middle of ALPS packet.
		 *
		 * There is also possibility that we got 6-byte ALPS
		 * packet followed  by 3-byte packet from trackpoint. We
		 * can not distinguish between these 2 scenarios but
		 * because the latter is unlikely to happen in course of
		 * normal operation (user would need to press all
		 * buttons on the pad and start moving trackpoint
		 * without touching the pad surface) we assume former.
		 * Even if we are wrong the wost thing that would happen
		 * the cursor would jump but we should not get protocol
		 * de-synchronization.
		 */

		alps_report_bare_ps2_packet(psmouse, &psmouse->packet[3],
					    false);

		/*
		 * Continue with the standard ALPS protocol handling,
		 * but make sure we won't process it as an interleaved
		 * packet again, which may happen if all buttons are
		 * pressed. To avoid this let's reset the 4th bit which
		 * is normally 1.
		 */
		psmouse->packet[3] = psmouse->packet[6] & 0xf7;
		psmouse->pktcnt = 4;
	}

	return PSMOUSE_GOOD_DATA;
}

static void alps_flush_packet(unsigned long data)
{
	struct psmouse *psmouse = (struct psmouse *)data;
	struct alps_data *priv = psmouse->private;

	serio_pause_rx(psmouse->ps2dev.serio);

	if (psmouse->pktcnt == psmouse->pktsize) {

		/*
		 * We did not any more data in reasonable amount of time.
		 * Validate the last 3 bytes and process as a standard
		 * ALPS packet.
		 */
		if ((psmouse->packet[3] |
		     psmouse->packet[4] |
		     psmouse->packet[5]) & 0x80) {
			psmouse_dbg(psmouse,
				    "refusing packet %3ph (suspected interleaved ps/2)\n",
				    psmouse->packet + 3);
		} else {
			priv->process_packet(psmouse);
		}
		psmouse->pktcnt = 0;
	}

	serio_continue_rx(psmouse->ps2dev.serio);
}

static psmouse_ret_t alps_process_byte(struct psmouse *psmouse)
{
	struct alps_data *priv = psmouse->private;

	/*
	 * Check if we are dealing with a bare PS/2 packet, presumably from
	 * a device connected to the external PS/2 port. Because bare PS/2
	 * protocol does not have enough constant bits to self-synchronize
	 * properly we only do this if the device is fully synchronized.
	 * Can not distinguish V8's first byte from PS/2 packet's
	 */
	if (priv->proto_version != ALPS_PROTO_V8 &&
	    !psmouse->out_of_sync_cnt &&
	    (psmouse->packet[0] & 0xc8) == 0x08) {

		if (psmouse->pktcnt == 3) {
			alps_report_bare_ps2_packet(psmouse, psmouse->packet,
						    true);
			return PSMOUSE_FULL_PACKET;
		}
		return PSMOUSE_GOOD_DATA;
	}

	/* Check for PS/2 packet stuffed in the middle of ALPS packet. */

	if ((priv->flags & ALPS_PS2_INTERLEAVED) &&
	    psmouse->pktcnt >= 4 && (psmouse->packet[3] & 0x0f) == 0x0f) {
		return alps_handle_interleaved_ps2(psmouse);
	}

	if (!alps_is_valid_first_byte(priv, psmouse->packet[0])) {
		psmouse_dbg(psmouse,
			    "refusing packet[0] = %x (mask0 = %x, byte0 = %x)\n",
			    psmouse->packet[0], priv->mask0, priv->byte0);
		return PSMOUSE_BAD_DATA;
	}

	/* Bytes 2 - pktsize should have 0 in the highest bit */
	if (priv->proto_version < ALPS_PROTO_V5 &&
	    psmouse->pktcnt >= 2 && psmouse->pktcnt <= psmouse->pktsize &&
	    (psmouse->packet[psmouse->pktcnt - 1] & 0x80)) {
		psmouse_dbg(psmouse, "refusing packet[%i] = %x\n",
			    psmouse->pktcnt - 1,
			    psmouse->packet[psmouse->pktcnt - 1]);

		if (priv->proto_version == ALPS_PROTO_V3_RUSHMORE &&
		    psmouse->pktcnt == psmouse->pktsize) {
			/*
			 * Some Dell boxes, such as Latitude E6440 or E7440
			 * with closed lid, quite often smash last byte of
			 * otherwise valid packet with 0xff. Given that the
			 * next packet is very likely to be valid let's
			 * report PSMOUSE_FULL_PACKET but not process data,
			 * rather than reporting PSMOUSE_BAD_DATA and
			 * filling the logs.
			 */
			return PSMOUSE_FULL_PACKET;
		}

		return PSMOUSE_BAD_DATA;
	}

	if ((priv->proto_version == ALPS_PROTO_V7 &&
			!alps_is_valid_package_v7(psmouse)) ||
	    (priv->proto_version == ALPS_PROTO_V8 &&
			!alps_is_valid_package_ss4_v2(psmouse))) {
		psmouse_dbg(psmouse, "refusing packet[%i] = %x\n",
			    psmouse->pktcnt - 1,
			    psmouse->packet[psmouse->pktcnt - 1]);
		return PSMOUSE_BAD_DATA;
	}

	if (psmouse->pktcnt == psmouse->pktsize) {
		priv->process_packet(psmouse);
		return PSMOUSE_FULL_PACKET;
	}

	return PSMOUSE_GOOD_DATA;
}

static int alps_command_mode_send_nibble(struct psmouse *psmouse, int nibble)
{
	struct ps2dev *ps2dev = &psmouse->ps2dev;
	struct alps_data *priv = psmouse->private;
	int command;
	unsigned char *param;
	unsigned char dummy[4];

	BUG_ON(nibble > 0xf);

	command = priv->nibble_commands[nibble].command;
	param = (command & 0x0f00) ?
		dummy : (unsigned char *)&priv->nibble_commands[nibble].data;

	if (ps2_command(ps2dev, param, command))
		return -1;

	return 0;
}

static int alps_command_mode_set_addr(struct psmouse *psmouse, int addr)
{
	struct ps2dev *ps2dev = &psmouse->ps2dev;
	struct alps_data *priv = psmouse->private;
	int i, nibble;

	if (ps2_command(ps2dev, NULL, priv->addr_command))
		return -1;

	for (i = 12; i >= 0; i -= 4) {
		nibble = (addr >> i) & 0xf;
		if (alps_command_mode_send_nibble(psmouse, nibble))
			return -1;
	}

	return 0;
}

static int __alps_command_mode_read_reg(struct psmouse *psmouse, int addr)
{
	struct ps2dev *ps2dev = &psmouse->ps2dev;
	unsigned char param[4];

	if (ps2_command(ps2dev, param, PSMOUSE_CMD_GETINFO))
		return -1;

	/*
	 * The address being read is returned in the first two bytes
	 * of the result. Check that this address matches the expected
	 * address.
	 */
	if (addr != ((param[0] << 8) | param[1]))
		return -1;

	return param[2];
}

static int alps_command_mode_read_reg(struct psmouse *psmouse, int addr)
{
	if (alps_command_mode_set_addr(psmouse, addr))
		return -1;
	return __alps_command_mode_read_reg(psmouse, addr);
}

static int __alps_command_mode_write_reg(struct psmouse *psmouse, u8 value)
{
	if (alps_command_mode_send_nibble(psmouse, (value >> 4) & 0xf))
		return -1;
	if (alps_command_mode_send_nibble(psmouse, value & 0xf))
		return -1;
	return 0;
}

static int alps_command_mode_write_reg(struct psmouse *psmouse, int addr,
				       u8 value)
{
	if (alps_command_mode_set_addr(psmouse, addr))
		return -1;
	return __alps_command_mode_write_reg(psmouse, value);
}

static int alps_rpt_cmd(struct psmouse *psmouse, int init_command,
			int repeated_command, unsigned char *param)
{
	struct ps2dev *ps2dev = &psmouse->ps2dev;

	param[0] = 0;
	if (init_command && ps2_command(ps2dev, param, init_command))
		return -EIO;

	if (ps2_command(ps2dev,  NULL, repeated_command) ||
	    ps2_command(ps2dev,  NULL, repeated_command) ||
	    ps2_command(ps2dev,  NULL, repeated_command))
		return -EIO;

	param[0] = param[1] = param[2] = 0xff;
	if (ps2_command(ps2dev, param, PSMOUSE_CMD_GETINFO))
		return -EIO;

	psmouse_dbg(psmouse, "%2.2X report: %3ph\n",
		    repeated_command, param);
	return 0;
}

static bool alps_check_valid_firmware_id(unsigned char id[])
{
	if (id[0] == 0x73)
		return true;

	if (id[0] == 0x88 &&
	    (id[1] == 0x07 ||
	     id[1] == 0x08 ||
	     (id[1] & 0xf0) == 0xb0 ||
	     (id[1] & 0xf0) == 0xc0)) {
		return true;
	}

	return false;
}

static int alps_enter_command_mode(struct psmouse *psmouse)
{
	unsigned char param[4];

	if (alps_rpt_cmd(psmouse, 0, PSMOUSE_CMD_RESET_WRAP, param)) {
		psmouse_err(psmouse, "failed to enter command mode\n");
		return -1;
	}

	if (!alps_check_valid_firmware_id(param)) {
		psmouse_dbg(psmouse,
			    "unknown response while entering command mode\n");
		return -1;
	}
	return 0;
}

static inline int alps_exit_command_mode(struct psmouse *psmouse)
{
	struct ps2dev *ps2dev = &psmouse->ps2dev;
	if (ps2_command(ps2dev, NULL, PSMOUSE_CMD_SETSTREAM))
		return -1;
	return 0;
}

/*
 * For DualPoint devices select the device that should respond to
 * subsequent commands. It looks like glidepad is behind stickpointer,
 * I'd thought it would be other way around...
 */
static int alps_passthrough_mode_v2(struct psmouse *psmouse, bool enable)
{
	struct ps2dev *ps2dev = &psmouse->ps2dev;
	int cmd = enable ? PSMOUSE_CMD_SETSCALE21 : PSMOUSE_CMD_SETSCALE11;

	if (ps2_command(ps2dev, NULL, cmd) ||
	    ps2_command(ps2dev, NULL, cmd) ||
	    ps2_command(ps2dev, NULL, cmd) ||
	    ps2_command(ps2dev, NULL, PSMOUSE_CMD_DISABLE))
		return -1;

	/* we may get 3 more bytes, just ignore them */
	ps2_drain(ps2dev, 3, 100);

	return 0;
}

static int alps_absolute_mode_v1_v2(struct psmouse *psmouse)
{
	struct ps2dev *ps2dev = &psmouse->ps2dev;

	/* Try ALPS magic knock - 4 disable before enable */
	if (ps2_command(ps2dev, NULL, PSMOUSE_CMD_DISABLE) ||
	    ps2_command(ps2dev, NULL, PSMOUSE_CMD_DISABLE) ||
	    ps2_command(ps2dev, NULL, PSMOUSE_CMD_DISABLE) ||
	    ps2_command(ps2dev, NULL, PSMOUSE_CMD_DISABLE) ||
	    ps2_command(ps2dev, NULL, PSMOUSE_CMD_ENABLE))
		return -1;

	/*
	 * Switch mouse to poll (remote) mode so motion data will not
	 * get in our way
	 */
	return ps2_command(&psmouse->ps2dev, NULL, PSMOUSE_CMD_SETPOLL);
}

static int alps_monitor_mode_send_word(struct psmouse *psmouse, u16 word)
{
	int i, nibble;

	/*
	 * b0-b11 are valid bits, send sequence is inverse.
	 * e.g. when word = 0x0123, nibble send sequence is 3, 2, 1
	 */
	for (i = 0; i <= 8; i += 4) {
		nibble = (word >> i) & 0xf;
		if (alps_command_mode_send_nibble(psmouse, nibble))
			return -1;
	}

	return 0;
}

static int alps_monitor_mode_write_reg(struct psmouse *psmouse,
				       u16 addr, u16 value)
{
	struct ps2dev *ps2dev = &psmouse->ps2dev;

	/* 0x0A0 is the command to write the word */
	if (ps2_command(ps2dev, NULL, PSMOUSE_CMD_ENABLE) ||
	    alps_monitor_mode_send_word(psmouse, 0x0A0) ||
	    alps_monitor_mode_send_word(psmouse, addr) ||
	    alps_monitor_mode_send_word(psmouse, value) ||
	    ps2_command(ps2dev, NULL, PSMOUSE_CMD_DISABLE))
		return -1;

	return 0;
}

static int alps_monitor_mode(struct psmouse *psmouse, bool enable)
{
	struct ps2dev *ps2dev = &psmouse->ps2dev;

	if (enable) {
		/* EC E9 F5 F5 E7 E6 E7 E9 to enter monitor mode */
		if (ps2_command(ps2dev, NULL, PSMOUSE_CMD_RESET_WRAP) ||
		    ps2_command(ps2dev, NULL, PSMOUSE_CMD_GETINFO) ||
		    ps2_command(ps2dev, NULL, PSMOUSE_CMD_DISABLE) ||
		    ps2_command(ps2dev, NULL, PSMOUSE_CMD_DISABLE) ||
		    ps2_command(ps2dev, NULL, PSMOUSE_CMD_SETSCALE21) ||
		    ps2_command(ps2dev, NULL, PSMOUSE_CMD_SETSCALE11) ||
		    ps2_command(ps2dev, NULL, PSMOUSE_CMD_SETSCALE21) ||
		    ps2_command(ps2dev, NULL, PSMOUSE_CMD_GETINFO))
			return -1;
	} else {
		/* EC to exit monitor mode */
		if (ps2_command(ps2dev, NULL, PSMOUSE_CMD_RESET_WRAP))
			return -1;
	}

	return 0;
}

static int alps_absolute_mode_v6(struct psmouse *psmouse)
{
	u16 reg_val = 0x181;
	int ret = -1;

	/* enter monitor mode, to write the register */
	if (alps_monitor_mode(psmouse, true))
		return -1;

	ret = alps_monitor_mode_write_reg(psmouse, 0x000, reg_val);

	if (alps_monitor_mode(psmouse, false))
		ret = -1;

	return ret;
}

static int alps_get_status(struct psmouse *psmouse, char *param)
{
	/* Get status: 0xF5 0xF5 0xF5 0xE9 */
	if (alps_rpt_cmd(psmouse, 0, PSMOUSE_CMD_DISABLE, param))
		return -1;

	return 0;
}

/*
 * Turn touchpad tapping on or off. The sequences are:
 * 0xE9 0xF5 0xF5 0xF3 0x0A to enable,
 * 0xE9 0xF5 0xF5 0xE8 0x00 to disable.
 * My guess that 0xE9 (GetInfo) is here as a sync point.
 * For models that also have stickpointer (DualPoints) its tapping
 * is controlled separately (0xE6 0xE6 0xE6 0xF3 0x14|0x0A) but
 * we don't fiddle with it.
 */
static int alps_tap_mode(struct psmouse *psmouse, int enable)
{
	struct ps2dev *ps2dev = &psmouse->ps2dev;
	int cmd = enable ? PSMOUSE_CMD_SETRATE : PSMOUSE_CMD_SETRES;
	unsigned char tap_arg = enable ? 0x0A : 0x00;
	unsigned char param[4];

	if (ps2_command(ps2dev, param, PSMOUSE_CMD_GETINFO) ||
	    ps2_command(ps2dev, NULL, PSMOUSE_CMD_DISABLE) ||
	    ps2_command(ps2dev, NULL, PSMOUSE_CMD_DISABLE) ||
	    ps2_command(ps2dev, &tap_arg, cmd))
		return -1;

	if (alps_get_status(psmouse, param))
		return -1;

	return 0;
}

/*
 * alps_poll() - poll the touchpad for current motion packet.
 * Used in resync.
 */
static int alps_poll(struct psmouse *psmouse)
{
	struct alps_data *priv = psmouse->private;
	unsigned char buf[sizeof(psmouse->packet)];
	bool poll_failed;

	if (priv->flags & ALPS_PASS)
		alps_passthrough_mode_v2(psmouse, true);

	poll_failed = ps2_command(&psmouse->ps2dev, buf,
				  PSMOUSE_CMD_POLL | (psmouse->pktsize << 8)) < 0;

	if (priv->flags & ALPS_PASS)
		alps_passthrough_mode_v2(psmouse, false);

	if (poll_failed || (buf[0] & priv->mask0) != priv->byte0)
		return -1;

	if ((psmouse->badbyte & 0xc8) == 0x08) {
/*
 * Poll the track stick ...
 */
		if (ps2_command(&psmouse->ps2dev, buf, PSMOUSE_CMD_POLL | (3 << 8)))
			return -1;
	}

	memcpy(psmouse->packet, buf, sizeof(buf));
	return 0;
}

static int alps_hw_init_v1_v2(struct psmouse *psmouse)
{
	struct alps_data *priv = psmouse->private;

	if ((priv->flags & ALPS_PASS) &&
	    alps_passthrough_mode_v2(psmouse, true)) {
		return -1;
	}

	if (alps_tap_mode(psmouse, true)) {
		psmouse_warn(psmouse, "Failed to enable hardware tapping\n");
		return -1;
	}

	if (alps_absolute_mode_v1_v2(psmouse)) {
		psmouse_err(psmouse, "Failed to enable absolute mode\n");
		return -1;
	}

	if ((priv->flags & ALPS_PASS) &&
	    alps_passthrough_mode_v2(psmouse, false)) {
		return -1;
	}

	/* ALPS needs stream mode, otherwise it won't report any data */
	if (ps2_command(&psmouse->ps2dev, NULL, PSMOUSE_CMD_SETSTREAM)) {
		psmouse_err(psmouse, "Failed to enable stream mode\n");
		return -1;
	}

	return 0;
}

static int alps_hw_init_v6(struct psmouse *psmouse)
{
	unsigned char param[2] = {0xC8, 0x14};

	/* Enter passthrough mode to let trackpoint enter 6byte raw mode */
	if (alps_passthrough_mode_v2(psmouse, true))
		return -1;

	if (ps2_command(&psmouse->ps2dev, NULL, PSMOUSE_CMD_SETSCALE11) ||
	    ps2_command(&psmouse->ps2dev, NULL, PSMOUSE_CMD_SETSCALE11) ||
	    ps2_command(&psmouse->ps2dev, NULL, PSMOUSE_CMD_SETSCALE11) ||
	    ps2_command(&psmouse->ps2dev, &param[0], PSMOUSE_CMD_SETRATE) ||
	    ps2_command(&psmouse->ps2dev, &param[1], PSMOUSE_CMD_SETRATE))
		return -1;

	if (alps_passthrough_mode_v2(psmouse, false))
		return -1;

	if (alps_absolute_mode_v6(psmouse)) {
		psmouse_err(psmouse, "Failed to enable absolute mode\n");
		return -1;
	}

	return 0;
}

/*
 * Enable or disable passthrough mode to the trackstick.
 */
static int alps_passthrough_mode_v3(struct psmouse *psmouse,
				    int reg_base, bool enable)
{
	int reg_val, ret = -1;

	if (alps_enter_command_mode(psmouse))
		return -1;

	reg_val = alps_command_mode_read_reg(psmouse, reg_base + 0x0008);
	if (reg_val == -1)
		goto error;

	if (enable)
		reg_val |= 0x01;
	else
		reg_val &= ~0x01;

	ret = __alps_command_mode_write_reg(psmouse, reg_val);

error:
	if (alps_exit_command_mode(psmouse))
		ret = -1;
	return ret;
}

/* Must be in command mode when calling this function */
static int alps_absolute_mode_v3(struct psmouse *psmouse)
{
	int reg_val;

	reg_val = alps_command_mode_read_reg(psmouse, 0x0004);
	if (reg_val == -1)
		return -1;

	reg_val |= 0x06;
	if (__alps_command_mode_write_reg(psmouse, reg_val))
		return -1;

	return 0;
}

static int alps_probe_trackstick_v3_v7(struct psmouse *psmouse, int reg_base)
{
	int ret = -EIO, reg_val;

	if (alps_enter_command_mode(psmouse))
		goto error;

	reg_val = alps_command_mode_read_reg(psmouse, reg_base + 0x08);
	if (reg_val == -1)
		goto error;

	/* bit 7: trackstick is present */
	ret = reg_val & 0x80 ? 0 : -ENODEV;

error:
	alps_exit_command_mode(psmouse);
	return ret;
}

static int alps_setup_trackstick_v3(struct psmouse *psmouse, int reg_base)
{
	struct ps2dev *ps2dev = &psmouse->ps2dev;
	int ret = 0;
	unsigned char param[4];

	if (alps_passthrough_mode_v3(psmouse, reg_base, true))
		return -EIO;

	/*
	 * E7 report for the trackstick
	 *
	 * There have been reports of failures to seem to trace back
	 * to the above trackstick check failing. When these occur
	 * this E7 report fails, so when that happens we continue
	 * with the assumption that there isn't a trackstick after
	 * all.
	 */
	if (alps_rpt_cmd(psmouse, 0, PSMOUSE_CMD_SETSCALE21, param)) {
		psmouse_warn(psmouse, "Failed to initialize trackstick (E7 report failed)\n");
		ret = -ENODEV;
	} else {
		psmouse_dbg(psmouse, "trackstick E7 report: %3ph\n", param);

		/*
		 * Not sure what this does, but it is absolutely
		 * essential. Without it, the touchpad does not
		 * work at all and the trackstick just emits normal
		 * PS/2 packets.
		 */
		if (ps2_command(ps2dev, NULL, PSMOUSE_CMD_SETSCALE11) ||
		    ps2_command(ps2dev, NULL, PSMOUSE_CMD_SETSCALE11) ||
		    ps2_command(ps2dev, NULL, PSMOUSE_CMD_SETSCALE11) ||
		    alps_command_mode_send_nibble(psmouse, 0x9) ||
		    alps_command_mode_send_nibble(psmouse, 0x4)) {
			psmouse_err(psmouse,
				    "Error sending magic E6 sequence\n");
			ret = -EIO;
			goto error;
		}

		/*
		 * This ensures the trackstick packets are in the format
		 * supported by this driver. If bit 1 isn't set the packet
		 * format is different.
		 */
		if (alps_enter_command_mode(psmouse) ||
		    alps_command_mode_write_reg(psmouse,
						reg_base + 0x08, 0x82) ||
		    alps_exit_command_mode(psmouse))
			ret = -EIO;
	}

error:
	if (alps_passthrough_mode_v3(psmouse, reg_base, false))
		ret = -EIO;

	return ret;
}

static int alps_hw_init_v3(struct psmouse *psmouse)
{
	struct alps_data *priv = psmouse->private;
	struct ps2dev *ps2dev = &psmouse->ps2dev;
	int reg_val;
	unsigned char param[4];

	if ((priv->flags & ALPS_DUALPOINT) &&
	    alps_setup_trackstick_v3(psmouse, ALPS_REG_BASE_PINNACLE) == -EIO)
		goto error;

	if (alps_enter_command_mode(psmouse) ||
	    alps_absolute_mode_v3(psmouse)) {
		psmouse_err(psmouse, "Failed to enter absolute mode\n");
		goto error;
	}

	reg_val = alps_command_mode_read_reg(psmouse, 0x0006);
	if (reg_val == -1)
		goto error;
	if (__alps_command_mode_write_reg(psmouse, reg_val | 0x01))
		goto error;

	reg_val = alps_command_mode_read_reg(psmouse, 0x0007);
	if (reg_val == -1)
		goto error;
	if (__alps_command_mode_write_reg(psmouse, reg_val | 0x01))
		goto error;

	if (alps_command_mode_read_reg(psmouse, 0x0144) == -1)
		goto error;
	if (__alps_command_mode_write_reg(psmouse, 0x04))
		goto error;

	if (alps_command_mode_read_reg(psmouse, 0x0159) == -1)
		goto error;
	if (__alps_command_mode_write_reg(psmouse, 0x03))
		goto error;

	if (alps_command_mode_read_reg(psmouse, 0x0163) == -1)
		goto error;
	if (alps_command_mode_write_reg(psmouse, 0x0163, 0x03))
		goto error;

	if (alps_command_mode_read_reg(psmouse, 0x0162) == -1)
		goto error;
	if (alps_command_mode_write_reg(psmouse, 0x0162, 0x04))
		goto error;

	alps_exit_command_mode(psmouse);

	/* Set rate and enable data reporting */
	param[0] = 0x64;
	if (ps2_command(ps2dev, param, PSMOUSE_CMD_SETRATE) ||
	    ps2_command(ps2dev, NULL, PSMOUSE_CMD_ENABLE)) {
		psmouse_err(psmouse, "Failed to enable data reporting\n");
		return -1;
	}

	return 0;

error:
	/*
	 * Leaving the touchpad in command mode will essentially render
	 * it unusable until the machine reboots, so exit it here just
	 * to be safe
	 */
	alps_exit_command_mode(psmouse);
	return -1;
}

static int alps_get_v3_v7_resolution(struct psmouse *psmouse, int reg_pitch)
{
	int reg, x_pitch, y_pitch, x_electrode, y_electrode, x_phys, y_phys;
	struct alps_data *priv = psmouse->private;

	reg = alps_command_mode_read_reg(psmouse, reg_pitch);
	if (reg < 0)
		return reg;

	x_pitch = (char)(reg << 4) >> 4; /* sign extend lower 4 bits */
	x_pitch = 50 + 2 * x_pitch; /* In 0.1 mm units */

	y_pitch = (char)reg >> 4; /* sign extend upper 4 bits */
	y_pitch = 36 + 2 * y_pitch; /* In 0.1 mm units */

	reg = alps_command_mode_read_reg(psmouse, reg_pitch + 1);
	if (reg < 0)
		return reg;

	x_electrode = (char)(reg << 4) >> 4; /* sign extend lower 4 bits */
	x_electrode = 17 + x_electrode;

	y_electrode = (char)reg >> 4; /* sign extend upper 4 bits */
	y_electrode = 13 + y_electrode;

	x_phys = x_pitch * (x_electrode - 1); /* In 0.1 mm units */
	y_phys = y_pitch * (y_electrode - 1); /* In 0.1 mm units */

	priv->x_res = priv->x_max * 10 / x_phys; /* units / mm */
	priv->y_res = priv->y_max * 10 / y_phys; /* units / mm */

	psmouse_dbg(psmouse,
		    "pitch %dx%d num-electrodes %dx%d physical size %dx%d mm res %dx%d\n",
		    x_pitch, y_pitch, x_electrode, y_electrode,
		    x_phys / 10, y_phys / 10, priv->x_res, priv->y_res);

	return 0;
}

static int alps_hw_init_rushmore_v3(struct psmouse *psmouse)
{
	struct alps_data *priv = psmouse->private;
	struct ps2dev *ps2dev = &psmouse->ps2dev;
	int reg_val, ret = -1;

	if (priv->flags & ALPS_DUALPOINT) {
		reg_val = alps_setup_trackstick_v3(psmouse,
						   ALPS_REG_BASE_RUSHMORE);
		if (reg_val == -EIO)
			goto error;
	}

	if (alps_enter_command_mode(psmouse) ||
	    alps_command_mode_read_reg(psmouse, 0xc2d9) == -1 ||
	    alps_command_mode_write_reg(psmouse, 0xc2cb, 0x00))
		goto error;

	if (alps_get_v3_v7_resolution(psmouse, 0xc2da))
		goto error;

	reg_val = alps_command_mode_read_reg(psmouse, 0xc2c6);
	if (reg_val == -1)
		goto error;
	if (__alps_command_mode_write_reg(psmouse, reg_val & 0xfd))
		goto error;

	if (alps_command_mode_write_reg(psmouse, 0xc2c9, 0x64))
		goto error;

	/* enter absolute mode */
	reg_val = alps_command_mode_read_reg(psmouse, 0xc2c4);
	if (reg_val == -1)
		goto error;
	if (__alps_command_mode_write_reg(psmouse, reg_val | 0x02))
		goto error;

	alps_exit_command_mode(psmouse);
	return ps2_command(ps2dev, NULL, PSMOUSE_CMD_ENABLE);

error:
	alps_exit_command_mode(psmouse);
	return ret;
}

/* Must be in command mode when calling this function */
static int alps_absolute_mode_v4(struct psmouse *psmouse)
{
	int reg_val;

	reg_val = alps_command_mode_read_reg(psmouse, 0x0004);
	if (reg_val == -1)
		return -1;

	reg_val |= 0x02;
	if (__alps_command_mode_write_reg(psmouse, reg_val))
		return -1;

	return 0;
}

static int alps_hw_init_v4(struct psmouse *psmouse)
{
	struct ps2dev *ps2dev = &psmouse->ps2dev;
	unsigned char param[4];

	if (alps_enter_command_mode(psmouse))
		goto error;

	if (alps_absolute_mode_v4(psmouse)) {
		psmouse_err(psmouse, "Failed to enter absolute mode\n");
		goto error;
	}

	if (alps_command_mode_write_reg(psmouse, 0x0007, 0x8c))
		goto error;

	if (alps_command_mode_write_reg(psmouse, 0x0149, 0x03))
		goto error;

	if (alps_command_mode_write_reg(psmouse, 0x0160, 0x03))
		goto error;

	if (alps_command_mode_write_reg(psmouse, 0x017f, 0x15))
		goto error;

	if (alps_command_mode_write_reg(psmouse, 0x0151, 0x01))
		goto error;

	if (alps_command_mode_write_reg(psmouse, 0x0168, 0x03))
		goto error;

	if (alps_command_mode_write_reg(psmouse, 0x014a, 0x03))
		goto error;

	if (alps_command_mode_write_reg(psmouse, 0x0161, 0x03))
		goto error;

	alps_exit_command_mode(psmouse);

	/*
	 * This sequence changes the output from a 9-byte to an
	 * 8-byte format. All the same data seems to be present,
	 * just in a more compact format.
	 */
	param[0] = 0xc8;
	param[1] = 0x64;
	param[2] = 0x50;
	if (ps2_command(ps2dev, &param[0], PSMOUSE_CMD_SETRATE) ||
	    ps2_command(ps2dev, &param[1], PSMOUSE_CMD_SETRATE) ||
	    ps2_command(ps2dev, &param[2], PSMOUSE_CMD_SETRATE) ||
	    ps2_command(ps2dev, param, PSMOUSE_CMD_GETID))
		return -1;

	/* Set rate and enable data reporting */
	param[0] = 0x64;
	if (ps2_command(ps2dev, param, PSMOUSE_CMD_SETRATE) ||
	    ps2_command(ps2dev, NULL, PSMOUSE_CMD_ENABLE)) {
		psmouse_err(psmouse, "Failed to enable data reporting\n");
		return -1;
	}

	return 0;

error:
	/*
	 * Leaving the touchpad in command mode will essentially render
	 * it unusable until the machine reboots, so exit it here just
	 * to be safe
	 */
	alps_exit_command_mode(psmouse);
	return -1;
}

static int alps_get_otp_values_ss4_v2(struct psmouse *psmouse,
				      unsigned char index, unsigned char otp[])
{
	struct ps2dev *ps2dev = &psmouse->ps2dev;

	switch (index) {
	case 0:
		if (ps2_command(ps2dev, NULL, PSMOUSE_CMD_SETSTREAM)  ||
		    ps2_command(ps2dev, NULL, PSMOUSE_CMD_SETSTREAM)  ||
		    ps2_command(ps2dev, otp, PSMOUSE_CMD_GETINFO))
			return -1;

		break;

	case 1:
		if (ps2_command(ps2dev, NULL, PSMOUSE_CMD_SETPOLL)  ||
		    ps2_command(ps2dev, NULL, PSMOUSE_CMD_SETPOLL)  ||
		    ps2_command(ps2dev, otp, PSMOUSE_CMD_GETINFO))
			return -1;

		break;
	}

	return 0;
}

static int alps_update_device_area_ss4_v2(unsigned char otp[][4],
					  struct alps_data *priv)
{
	int num_x_electrode;
	int num_y_electrode;
	int x_pitch, y_pitch, x_phys, y_phys;

	num_x_electrode = SS4_NUMSENSOR_XOFFSET + (otp[1][0] & 0x0F);
	num_y_electrode = SS4_NUMSENSOR_YOFFSET + ((otp[1][0] >> 4) & 0x0F);

	priv->x_max = (num_x_electrode - 1) * SS4_COUNT_PER_ELECTRODE;
	priv->y_max = (num_y_electrode - 1) * SS4_COUNT_PER_ELECTRODE;

	x_pitch = ((otp[1][2] >> 2) & 0x07) + SS4_MIN_PITCH_MM;
	y_pitch = ((otp[1][2] >> 5) & 0x07) + SS4_MIN_PITCH_MM;

	x_phys = x_pitch * (num_x_electrode - 1); /* In 0.1 mm units */
	y_phys = y_pitch * (num_y_electrode - 1); /* In 0.1 mm units */

	priv->x_res = priv->x_max * 10 / x_phys; /* units / mm */
	priv->y_res = priv->y_max * 10 / y_phys; /* units / mm */

	return 0;
}

static int alps_update_btn_info_ss4_v2(unsigned char otp[][4],
				       struct alps_data *priv)
{
	unsigned char is_btnless;

	is_btnless = (otp[1][1] >> 3) & 0x01;

	if (is_btnless)
		priv->flags |= ALPS_BUTTONPAD;

	return 0;
}

static int alps_set_defaults_ss4_v2(struct psmouse *psmouse,
				    struct alps_data *priv)
{
	unsigned char otp[2][4];

	memset(otp, 0, sizeof(otp));

	if (alps_get_otp_values_ss4_v2(psmouse, 0, &otp[0][0]) ||
	    alps_get_otp_values_ss4_v2(psmouse, 1, &otp[1][0]))
		return -1;

	alps_update_device_area_ss4_v2(otp, priv);

	alps_update_btn_info_ss4_v2(otp, priv);

	return 0;
}

static int alps_dolphin_get_device_area(struct psmouse *psmouse,
					struct alps_data *priv)
{
	struct ps2dev *ps2dev = &psmouse->ps2dev;
	unsigned char param[4] = {0};
	int num_x_electrode, num_y_electrode;

	if (alps_enter_command_mode(psmouse))
		return -1;

	param[0] = 0x0a;
	if (ps2_command(ps2dev, NULL, PSMOUSE_CMD_RESET_WRAP) ||
	    ps2_command(ps2dev, NULL, PSMOUSE_CMD_SETPOLL) ||
	    ps2_command(ps2dev, NULL, PSMOUSE_CMD_SETPOLL) ||
	    ps2_command(ps2dev, &param[0], PSMOUSE_CMD_SETRATE) ||
	    ps2_command(ps2dev, &param[0], PSMOUSE_CMD_SETRATE))
		return -1;

	if (ps2_command(ps2dev, param, PSMOUSE_CMD_GETINFO))
		return -1;

	/*
	 * Dolphin's sensor line number is not fixed. It can be calculated
	 * by adding the device's register value with DOLPHIN_PROFILE_X/YOFFSET.
	 * Further more, we can get device's x_max and y_max by multiplying
	 * sensor line number with DOLPHIN_COUNT_PER_ELECTRODE.
	 *
	 * e.g. When we get register's sensor_x = 11 & sensor_y = 8,
	 *	real sensor line number X = 11 + 8 = 19, and
	 *	real sensor line number Y = 8 + 1 = 9.
	 *	So, x_max = (19 - 1) * 64 = 1152, and
	 *	    y_max = (9 - 1) * 64 = 512.
	 */
	num_x_electrode = DOLPHIN_PROFILE_XOFFSET + (param[2] & 0x0F);
	num_y_electrode = DOLPHIN_PROFILE_YOFFSET + ((param[2] >> 4) & 0x0F);
	priv->x_bits = num_x_electrode;
	priv->y_bits = num_y_electrode;
	priv->x_max = (num_x_electrode - 1) * DOLPHIN_COUNT_PER_ELECTRODE;
	priv->y_max = (num_y_electrode - 1) * DOLPHIN_COUNT_PER_ELECTRODE;

	if (alps_exit_command_mode(psmouse))
		return -1;

	return 0;
}

static int alps_hw_init_dolphin_v1(struct psmouse *psmouse)
{
	struct ps2dev *ps2dev = &psmouse->ps2dev;
	unsigned char param[2];

	/* This is dolphin "v1" as empirically defined by florin9doi */
	param[0] = 0x64;
	param[1] = 0x28;

	if (ps2_command(ps2dev, NULL, PSMOUSE_CMD_SETSTREAM) ||
	    ps2_command(ps2dev, &param[0], PSMOUSE_CMD_SETRATE) ||
	    ps2_command(ps2dev, &param[1], PSMOUSE_CMD_SETRATE))
		return -1;

	return 0;
}

static int alps_hw_init_v7(struct psmouse *psmouse)
{
	struct ps2dev *ps2dev = &psmouse->ps2dev;
	int reg_val, ret = -1;

	if (alps_enter_command_mode(psmouse) ||
	    alps_command_mode_read_reg(psmouse, 0xc2d9) == -1)
		goto error;

	if (alps_get_v3_v7_resolution(psmouse, 0xc397))
		goto error;

	if (alps_command_mode_write_reg(psmouse, 0xc2c9, 0x64))
		goto error;

	reg_val = alps_command_mode_read_reg(psmouse, 0xc2c4);
	if (reg_val == -1)
		goto error;
	if (__alps_command_mode_write_reg(psmouse, reg_val | 0x02))
		goto error;

	alps_exit_command_mode(psmouse);
	return ps2_command(ps2dev, NULL, PSMOUSE_CMD_ENABLE);

error:
	alps_exit_command_mode(psmouse);
	return ret;
}

static int alps_hw_init_ss4_v2(struct psmouse *psmouse)
{
	struct ps2dev *ps2dev = &psmouse->ps2dev;
	char param[2] = {0x64, 0x28};
	int ret = -1;

	/* enter absolute mode */
	if (ps2_command(ps2dev, NULL, PSMOUSE_CMD_SETSTREAM) ||
	    ps2_command(ps2dev, NULL, PSMOUSE_CMD_SETSTREAM) ||
	    ps2_command(ps2dev, &param[0], PSMOUSE_CMD_SETRATE) ||
	    ps2_command(ps2dev, &param[1], PSMOUSE_CMD_SETRATE)) {
		goto error;
	}

	/* T.B.D. Decread noise packet number, delete in the future */
	if (alps_exit_command_mode(psmouse) ||
	    alps_enter_command_mode(psmouse) ||
	    alps_command_mode_write_reg(psmouse, 0x001D, 0x20)) {
		goto error;
	}
	alps_exit_command_mode(psmouse);

	return ps2_command(ps2dev, NULL, PSMOUSE_CMD_ENABLE);

error:
	alps_exit_command_mode(psmouse);
	return ret;
}

static int alps_set_protocol(struct psmouse *psmouse,
			     struct alps_data *priv,
			     const struct alps_protocol_info *protocol)
{
	psmouse->private = priv;

	setup_timer(&priv->timer, alps_flush_packet, (unsigned long)psmouse);

	priv->proto_version = protocol->version;
	priv->byte0 = protocol->byte0;
	priv->mask0 = protocol->mask0;
	priv->flags = protocol->flags;

	priv->x_max = 2000;
	priv->y_max = 1400;
	priv->x_bits = 15;
	priv->y_bits = 11;

	switch (priv->proto_version) {
	case ALPS_PROTO_V1:
	case ALPS_PROTO_V2:
		priv->hw_init = alps_hw_init_v1_v2;
		priv->process_packet = alps_process_packet_v1_v2;
		priv->set_abs_params = alps_set_abs_params_st;
		priv->x_max = 1023;
		priv->y_max = 767;
		if (dmi_check_system(alps_dmi_has_separate_stick_buttons))
			priv->flags |= ALPS_STICK_BITS;
		break;

	case ALPS_PROTO_V3:
		priv->hw_init = alps_hw_init_v3;
		priv->process_packet = alps_process_packet_v3;
		priv->set_abs_params = alps_set_abs_params_semi_mt;
		priv->decode_fields = alps_decode_pinnacle;
		priv->nibble_commands = alps_v3_nibble_commands;
		priv->addr_command = PSMOUSE_CMD_RESET_WRAP;

		if (alps_probe_trackstick_v3_v7(psmouse,
						ALPS_REG_BASE_PINNACLE) < 0)
			priv->flags &= ~ALPS_DUALPOINT;

		break;

	case ALPS_PROTO_V3_RUSHMORE:
		priv->hw_init = alps_hw_init_rushmore_v3;
		priv->process_packet = alps_process_packet_v3;
		priv->set_abs_params = alps_set_abs_params_semi_mt;
		priv->decode_fields = alps_decode_rushmore;
		priv->nibble_commands = alps_v3_nibble_commands;
		priv->addr_command = PSMOUSE_CMD_RESET_WRAP;
		priv->x_bits = 16;
		priv->y_bits = 12;

		if (alps_probe_trackstick_v3_v7(psmouse,
						ALPS_REG_BASE_RUSHMORE) < 0)
			priv->flags &= ~ALPS_DUALPOINT;

		break;

	case ALPS_PROTO_V4:
		priv->hw_init = alps_hw_init_v4;
		priv->process_packet = alps_process_packet_v4;
		priv->set_abs_params = alps_set_abs_params_semi_mt;
		priv->nibble_commands = alps_v4_nibble_commands;
		priv->addr_command = PSMOUSE_CMD_DISABLE;
		break;

	case ALPS_PROTO_V5:
		priv->hw_init = alps_hw_init_dolphin_v1;
		priv->process_packet = alps_process_touchpad_packet_v3_v5;
		priv->decode_fields = alps_decode_dolphin;
		priv->set_abs_params = alps_set_abs_params_semi_mt;
		priv->nibble_commands = alps_v3_nibble_commands;
		priv->addr_command = PSMOUSE_CMD_RESET_WRAP;
		priv->x_bits = 23;
		priv->y_bits = 12;

		if (alps_dolphin_get_device_area(psmouse, priv))
			return -EIO;

		break;

	case ALPS_PROTO_V6:
		priv->hw_init = alps_hw_init_v6;
		priv->process_packet = alps_process_packet_v6;
		priv->set_abs_params = alps_set_abs_params_st;
		priv->nibble_commands = alps_v6_nibble_commands;
		priv->x_max = 2047;
		priv->y_max = 1535;
		break;

	case ALPS_PROTO_V7:
		priv->hw_init = alps_hw_init_v7;
		priv->process_packet = alps_process_packet_v7;
		priv->decode_fields = alps_decode_packet_v7;
		priv->set_abs_params = alps_set_abs_params_v7;
		priv->nibble_commands = alps_v3_nibble_commands;
		priv->addr_command = PSMOUSE_CMD_RESET_WRAP;
		priv->x_max = 0xfff;
		priv->y_max = 0x7ff;

		if (priv->fw_ver[1] != 0xba)
			priv->flags |= ALPS_BUTTONPAD;

		if (alps_probe_trackstick_v3_v7(psmouse, ALPS_REG_BASE_V7) < 0)
			priv->flags &= ~ALPS_DUALPOINT;

		break;

	case ALPS_PROTO_V8:
		priv->hw_init = alps_hw_init_ss4_v2;
		priv->process_packet = alps_process_packet_ss4_v2;
		priv->decode_fields = alps_decode_ss4_v2;
		priv->set_abs_params = alps_set_abs_params_ss4_v2;
		priv->nibble_commands = alps_v3_nibble_commands;
		priv->addr_command = PSMOUSE_CMD_RESET_WRAP;

		if (alps_set_defaults_ss4_v2(psmouse, priv))
			return -EIO;

		if (priv->fw_ver[1] == 0x1)
			priv->flags |= ALPS_DUALPOINT |
					ALPS_DUALPOINT_WITH_PRESSURE;

		break;
	}

	return 0;
}

static const struct alps_protocol_info *alps_match_table(unsigned char *e7,
							 unsigned char *ec)
{
	const struct alps_model_info *model;
	int i;

	for (i = 0; i < ARRAY_SIZE(alps_model_data); i++) {
		model = &alps_model_data[i];

		if (!memcmp(e7, model->signature, sizeof(model->signature)) &&
		    (!model->command_mode_resp ||
		     model->command_mode_resp == ec[2])) {

			return &model->protocol_info;
		}
	}

	return NULL;
}

static int alps_identify(struct psmouse *psmouse, struct alps_data *priv)
{
	const struct alps_protocol_info *protocol;
	unsigned char e6[4], e7[4], ec[4];
	int error;

	/*
	 * First try "E6 report".
	 * ALPS should return 0,0,10 or 0,0,100 if no buttons are pressed.
	 * The bits 0-2 of the first byte will be 1s if some buttons are
	 * pressed.
	 */
	if (alps_rpt_cmd(psmouse, PSMOUSE_CMD_SETRES,
			 PSMOUSE_CMD_SETSCALE11, e6))
		return -EIO;

	if ((e6[0] & 0xf8) != 0 || e6[1] != 0 || (e6[2] != 10 && e6[2] != 100))
		return -EINVAL;

	/*
	 * Now get the "E7" and "EC" reports.  These will uniquely identify
	 * most ALPS touchpads.
	 */
	if (alps_rpt_cmd(psmouse, PSMOUSE_CMD_SETRES,
			 PSMOUSE_CMD_SETSCALE21, e7) ||
	    alps_rpt_cmd(psmouse, PSMOUSE_CMD_SETRES,
			 PSMOUSE_CMD_RESET_WRAP, ec) ||
	    alps_exit_command_mode(psmouse))
		return -EIO;

	protocol = alps_match_table(e7, ec);
	if (!protocol) {
		if (e7[0] == 0x73 && e7[1] == 0x03 && e7[2] == 0x50 &&
			   ec[0] == 0x73 && (ec[1] == 0x01 || ec[1] == 0x02)) {
			protocol = &alps_v5_protocol_data;
		} else if (ec[0] == 0x88 &&
			   ((ec[1] & 0xf0) == 0xb0 || (ec[1] & 0xf0) == 0xc0)) {
			protocol = &alps_v7_protocol_data;
		} else if (ec[0] == 0x88 && ec[1] == 0x08) {
			protocol = &alps_v3_rushmore_data;
		} else if (ec[0] == 0x88 && ec[1] == 0x07 &&
			   ec[2] >= 0x90 && ec[2] <= 0x9d) {
			protocol = &alps_v3_protocol_data;
		} else if (e7[0] == 0x73 && e7[1] == 0x03 &&
			   e7[2] == 0x14 && ec[1] == 0x02) {
			protocol = &alps_v8_protocol_data;
		} else if (e7[0] == 0x73 && e7[1] == 0x03 &&
			   e7[2] == 0x28 && ec[1] == 0x01) {
			protocol = &alps_v8_protocol_data;
		} else {
			psmouse_dbg(psmouse,
				    "Likely not an ALPS touchpad: E7=%3ph, EC=%3ph\n", e7, ec);
			return -EINVAL;
		}
	}

	if (priv) {
		/* Save the Firmware version */
		memcpy(priv->fw_ver, ec, 3);
		error = alps_set_protocol(psmouse, priv, protocol);
		if (error)
			return error;
	}

	return 0;
}

static int alps_reconnect(struct psmouse *psmouse)
{
	struct alps_data *priv = psmouse->private;

	psmouse_reset(psmouse);

	if (alps_identify(psmouse, priv) < 0)
		return -1;

	return priv->hw_init(psmouse);
}

static void alps_disconnect(struct psmouse *psmouse)
{
	struct alps_data *priv = psmouse->private;

	psmouse_reset(psmouse);
	del_timer_sync(&priv->timer);
	if (priv->dev2)
		input_unregister_device(priv->dev2);
	if (!IS_ERR_OR_NULL(priv->dev3))
		input_unregister_device(priv->dev3);
	kfree(priv);
}

static void alps_set_abs_params_st(struct alps_data *priv,
				   struct input_dev *dev1)
{
	input_set_abs_params(dev1, ABS_X, 0, priv->x_max, 0, 0);
	input_set_abs_params(dev1, ABS_Y, 0, priv->y_max, 0, 0);
	input_set_abs_params(dev1, ABS_PRESSURE, 0, 127, 0, 0);
}

static void alps_set_abs_params_mt_common(struct alps_data *priv,
					  struct input_dev *dev1)
{
	input_set_abs_params(dev1, ABS_MT_POSITION_X, 0, priv->x_max, 0, 0);
	input_set_abs_params(dev1, ABS_MT_POSITION_Y, 0, priv->y_max, 0, 0);

	input_abs_set_res(dev1, ABS_MT_POSITION_X, priv->x_res);
	input_abs_set_res(dev1, ABS_MT_POSITION_Y, priv->y_res);

	set_bit(BTN_TOOL_TRIPLETAP, dev1->keybit);
	set_bit(BTN_TOOL_QUADTAP, dev1->keybit);
}

static void alps_set_abs_params_semi_mt(struct alps_data *priv,
					struct input_dev *dev1)
{
	alps_set_abs_params_mt_common(priv, dev1);
	input_set_abs_params(dev1, ABS_PRESSURE, 0, 127, 0, 0);

	input_mt_init_slots(dev1, MAX_TOUCHES,
			    INPUT_MT_POINTER | INPUT_MT_DROP_UNUSED |
				INPUT_MT_SEMI_MT);
}

static void alps_set_abs_params_v7(struct alps_data *priv,
				   struct input_dev *dev1)
{
	alps_set_abs_params_mt_common(priv, dev1);
	set_bit(BTN_TOOL_QUINTTAP, dev1->keybit);

	input_mt_init_slots(dev1, MAX_TOUCHES,
			    INPUT_MT_POINTER | INPUT_MT_DROP_UNUSED |
				INPUT_MT_TRACK);

	set_bit(BTN_TOOL_QUINTTAP, dev1->keybit);
}

static void alps_set_abs_params_ss4_v2(struct alps_data *priv,
				       struct input_dev *dev1)
{
	alps_set_abs_params_mt_common(priv, dev1);
	input_set_abs_params(dev1, ABS_PRESSURE, 0, 127, 0, 0);
	set_bit(BTN_TOOL_QUINTTAP, dev1->keybit);

	input_mt_init_slots(dev1, MAX_TOUCHES,
			    INPUT_MT_POINTER | INPUT_MT_DROP_UNUSED |
				INPUT_MT_TRACK);
}

int alps_init(struct psmouse *psmouse)
{
	struct alps_data *priv = psmouse->private;
	struct input_dev *dev1 = psmouse->dev;
	int error;

	error = priv->hw_init(psmouse);
	if (error)
		goto init_fail;

	/*
	 * Undo part of setup done for us by psmouse core since touchpad
	 * is not a relative device.
	 */
	__clear_bit(EV_REL, dev1->evbit);
	__clear_bit(REL_X, dev1->relbit);
	__clear_bit(REL_Y, dev1->relbit);

	/*
	 * Now set up our capabilities.
	 */
	dev1->evbit[BIT_WORD(EV_KEY)] |= BIT_MASK(EV_KEY);
	dev1->keybit[BIT_WORD(BTN_TOUCH)] |= BIT_MASK(BTN_TOUCH);
	dev1->keybit[BIT_WORD(BTN_TOOL_FINGER)] |= BIT_MASK(BTN_TOOL_FINGER);
	dev1->keybit[BIT_WORD(BTN_LEFT)] |=
		BIT_MASK(BTN_LEFT) | BIT_MASK(BTN_RIGHT);

	dev1->evbit[BIT_WORD(EV_ABS)] |= BIT_MASK(EV_ABS);

	priv->set_abs_params(priv, dev1);

	if (priv->flags & ALPS_WHEEL) {
		dev1->evbit[BIT_WORD(EV_REL)] |= BIT_MASK(EV_REL);
		dev1->relbit[BIT_WORD(REL_WHEEL)] |= BIT_MASK(REL_WHEEL);
	}

	if (priv->flags & (ALPS_FW_BK_1 | ALPS_FW_BK_2)) {
		dev1->keybit[BIT_WORD(BTN_FORWARD)] |= BIT_MASK(BTN_FORWARD);
		dev1->keybit[BIT_WORD(BTN_BACK)] |= BIT_MASK(BTN_BACK);
	}

	if (priv->flags & ALPS_FOUR_BUTTONS) {
		dev1->keybit[BIT_WORD(BTN_0)] |= BIT_MASK(BTN_0);
		dev1->keybit[BIT_WORD(BTN_1)] |= BIT_MASK(BTN_1);
		dev1->keybit[BIT_WORD(BTN_2)] |= BIT_MASK(BTN_2);
		dev1->keybit[BIT_WORD(BTN_3)] |= BIT_MASK(BTN_3);
	} else if (priv->flags & ALPS_BUTTONPAD) {
		set_bit(INPUT_PROP_BUTTONPAD, dev1->propbit);
		clear_bit(BTN_RIGHT, dev1->keybit);
	} else {
		dev1->keybit[BIT_WORD(BTN_MIDDLE)] |= BIT_MASK(BTN_MIDDLE);
	}

	if (priv->flags & ALPS_DUALPOINT) {
		struct input_dev *dev2;

		dev2 = input_allocate_device();
		if (!dev2) {
			psmouse_err(psmouse,
				    "failed to allocate trackstick device\n");
			error = -ENOMEM;
			goto init_fail;
		}

		snprintf(priv->phys2, sizeof(priv->phys2), "%s/input1",
			 psmouse->ps2dev.serio->phys);
		dev2->phys = priv->phys2;

		/*
		 * format of input device name is: "protocol vendor name"
		 * see function psmouse_switch_protocol() in psmouse-base.c
		 */
		dev2->name = "AlpsPS/2 ALPS DualPoint Stick";

		dev2->id.bustype = BUS_I8042;
		dev2->id.vendor  = 0x0002;
		dev2->id.product = PSMOUSE_ALPS;
		dev2->id.version = priv->proto_version;
		dev2->dev.parent = &psmouse->ps2dev.serio->dev;

		input_set_capability(dev2, EV_REL, REL_X);
		input_set_capability(dev2, EV_REL, REL_Y);
		if (priv->flags & ALPS_DUALPOINT_WITH_PRESSURE) {
			input_set_capability(dev2, EV_ABS, ABS_PRESSURE);
			input_set_abs_params(dev2, ABS_PRESSURE, 0, 127, 0, 0);
		}
		input_set_capability(dev2, EV_KEY, BTN_LEFT);
		input_set_capability(dev2, EV_KEY, BTN_RIGHT);
		input_set_capability(dev2, EV_KEY, BTN_MIDDLE);

		__set_bit(INPUT_PROP_POINTER, dev2->propbit);
		__set_bit(INPUT_PROP_POINTING_STICK, dev2->propbit);

		error = input_register_device(dev2);
		if (error) {
			psmouse_err(psmouse,
				    "failed to register trackstick device: %d\n",
				    error);
			input_free_device(dev2);
			goto init_fail;
		}

		priv->dev2 = dev2;
	}

	priv->psmouse = psmouse;

	INIT_DELAYED_WORK(&priv->dev3_register_work,
			  alps_register_bare_ps2_mouse);

	psmouse->protocol_handler = alps_process_byte;
	psmouse->poll = alps_poll;
	psmouse->disconnect = alps_disconnect;
	psmouse->reconnect = alps_reconnect;
	psmouse->pktsize = priv->proto_version == ALPS_PROTO_V4 ? 8 : 6;

	/* We are having trouble resyncing ALPS touchpads so disable it for now */
	psmouse->resync_time = 0;

	/* Allow 2 invalid packets without resetting device */
	psmouse->resetafter = psmouse->pktsize * 2;

	return 0;

init_fail:
	psmouse_reset(psmouse);
	/*
	 * Even though we did not allocate psmouse->private we do free
	 * it here.
	 */
	kfree(psmouse->private);
	psmouse->private = NULL;
	return error;
}

int alps_detect(struct psmouse *psmouse, bool set_properties)
{
	struct alps_data *priv;
	int error;

	error = alps_identify(psmouse, NULL);
	if (error)
		return error;

	/*
	 * Reset the device to make sure it is fully operational:
	 * on some laptops, like certain Dell Latitudes, we may
	 * fail to properly detect presence of trackstick if device
	 * has not been reset.
	 */
	psmouse_reset(psmouse);

	priv = kzalloc(sizeof(struct alps_data), GFP_KERNEL);
	if (!priv)
		return -ENOMEM;

	error = alps_identify(psmouse, priv);
	if (error) {
		kfree(priv);
		return error;
	}

	if (set_properties) {
		psmouse->vendor = "ALPS";
		psmouse->name = priv->flags & ALPS_DUALPOINT ?
				"DualPoint TouchPad" : "GlidePoint";
		psmouse->model = priv->proto_version;
	} else {
		/*
		 * Destroy alps_data structure we allocated earlier since
		 * this was just a "trial run". Otherwise we'll keep it
		 * to be used by alps_init() which has to be called if
		 * we succeed and set_properties is true.
		 */
		kfree(priv);
		psmouse->private = NULL;
	}

	return 0;
}
<|MERGE_RESOLUTION|>--- conflicted
+++ resolved
@@ -1340,14 +1340,6 @@
 
 	/* Report trackstick */
 	if (alps_get_pkt_id_ss4_v2(packet) == SS4_PACKET_ID_STICK) {
-<<<<<<< HEAD
-		if (priv->flags & ALPS_DUALPOINT) {
-			input_report_key(dev2, BTN_LEFT, f->ts_left);
-			input_report_key(dev2, BTN_RIGHT, f->ts_right);
-			input_report_key(dev2, BTN_MIDDLE, f->ts_middle);
-			input_sync(dev2);
-		}
-=======
 		if (!(priv->flags & ALPS_DUALPOINT)) {
 			psmouse_warn(psmouse,
 				     "Rejected trackstick packet from non DualPoint device");
@@ -1363,7 +1355,6 @@
 		input_report_key(dev2, BTN_MIDDLE, f->ts_middle);
 
 		input_sync(dev2);
->>>>>>> a062067a
 		return;
 	}
 
