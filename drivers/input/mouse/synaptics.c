--- conflicted
+++ resolved
@@ -171,10 +171,7 @@
 	"LEN0046", /* X250 */
 	"LEN004a", /* W541 */
 	"LEN005b", /* P50 */
-<<<<<<< HEAD
-=======
 	"LEN005e", /* T560 */
->>>>>>> e2afa97a
 	"LEN0071", /* T480 */
 	"LEN0072", /* X1 Carbon Gen 5 (2017) - Elan/ALPS trackpoint */
 	"LEN0073", /* X1 Carbon G5 (Elantech) */
@@ -182,10 +179,7 @@
 	"LEN0096", /* X280 */
 	"LEN0097", /* X280 -> ALPS trackpoint */
 	"LEN200f", /* T450s */
-<<<<<<< HEAD
-=======
 	"SYN3052", /* HP EliteBook 840 G4 */
->>>>>>> e2afa97a
 	"SYN3221", /* HP 15-ay000 */
 	NULL
 };
