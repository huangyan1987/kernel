--- conflicted
+++ resolved
@@ -158,15 +158,10 @@
 	time->tm_year += p.real_year - 72;
 #endif
 
-<<<<<<< HEAD
-	if (century > 19)
-		time->tm_year += (century - 19) * 100;
-=======
 #ifdef CONFIG_ACPI
 	if (p.century > 19)
 		time->tm_year += (p.century - 19) * 100;
 #endif
->>>>>>> bd2e72b9
 
 	/*
 	 * Account for differences between how the RTC uses the values
