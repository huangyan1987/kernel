--- conflicted
+++ resolved
@@ -93,14 +93,6 @@
 	u8 buf[7];
 	int ret;
 
-<<<<<<< HEAD
-	if (!hym8563->valid) {
-		dev_warn(&client->dev, "no valid clock/calendar values available\n");
-		return -EINVAL;
-	}
-
-=======
->>>>>>> 7d2a07b7
 	ret = i2c_smbus_read_i2c_block_data(client, HYM8563_SEC, 7, buf);
 	if (ret < 0)
 		return ret;
