--- conflicted
+++ resolved
@@ -300,11 +300,8 @@
 
 	rtc->ops = &vr41xx_rtc_ops;
 
-<<<<<<< HEAD
-=======
 	/* 48-bit counter at 32.768 kHz */
 	rtc->range_max = (1ULL << 33) - 1;
->>>>>>> 22cb595e
 	rtc->max_user_freq = MAX_PERIODIC_RATE;
 
 	spin_lock_irq(&rtc_lock);
