--- conflicted
+++ resolved
@@ -291,19 +291,6 @@
 		return -ENOIOCTLCMD;
 	}
 }
-<<<<<<< HEAD
-
-static int pcf8563_rtc_read_time(struct device *dev, struct rtc_time *tm)
-{
-	return pcf8563_get_datetime(to_i2c_client(dev), tm);
-}
-
-static int pcf8563_rtc_set_time(struct device *dev, struct rtc_time *tm)
-{
-	return pcf8563_set_datetime(to_i2c_client(dev), tm);
-}
-=======
->>>>>>> 7d2a07b7
 
 static int pcf8563_rtc_read_alarm(struct device *dev, struct rtc_wkalrm *tm)
 {
