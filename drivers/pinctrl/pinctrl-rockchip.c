--- conflicted
+++ resolved
@@ -2736,15 +2736,8 @@
 	platform_set_drvdata(pdev, info);
 
 	ret = of_platform_populate(np, NULL, NULL, &pdev->dev);
-<<<<<<< HEAD
-	if (ret) {
-		dev_err(&pdev->dev, "failed to register gpio device\n");
-		return ret;
-	}
-=======
 	if (ret)
 		return dev_err_probe(dev, ret, "failed to register gpio device\n");
->>>>>>> bd2e72b9
 
 	return 0;
 }
