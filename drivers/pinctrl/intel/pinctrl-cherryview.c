// SPDX-License-Identifier: GPL-2.0
/*
 * Cherryview/Braswell pinctrl driver
 *
 * Copyright (C) 2014, Intel Corporation
 * Author: Mika Westerberg <mika.westerberg@linux.intel.com>
 *
 * This driver is based on the original Cherryview GPIO driver by
 *   Ning Li <ning.li@intel.com>
 *   Alan Cox <alan@linux.intel.com>
 */

#include <linux/dmi.h>
#include <linux/kernel.h>
#include <linux/module.h>
#include <linux/init.h>
#include <linux/types.h>
#include <linux/gpio.h>
#include <linux/gpio/driver.h>
#include <linux/acpi.h>
#include <linux/pinctrl/pinctrl.h>
#include <linux/pinctrl/pinmux.h>
#include <linux/pinctrl/pinconf.h>
#include <linux/pinctrl/pinconf-generic.h>
#include <linux/platform_device.h>

#define CHV_INTSTAT			0x300
#define CHV_INTMASK			0x380

#define FAMILY_PAD_REGS_OFF		0x4400
#define FAMILY_PAD_REGS_SIZE		0x400
#define MAX_FAMILY_PAD_GPIO_NO		15
#define GPIO_REGS_SIZE			8

#define CHV_PADCTRL0			0x000
#define CHV_PADCTRL0_INTSEL_SHIFT	28
#define CHV_PADCTRL0_INTSEL_MASK	(0xf << CHV_PADCTRL0_INTSEL_SHIFT)
#define CHV_PADCTRL0_TERM_UP		BIT(23)
#define CHV_PADCTRL0_TERM_SHIFT		20
#define CHV_PADCTRL0_TERM_MASK		(7 << CHV_PADCTRL0_TERM_SHIFT)
#define CHV_PADCTRL0_TERM_20K		1
#define CHV_PADCTRL0_TERM_5K		2
#define CHV_PADCTRL0_TERM_1K		4
#define CHV_PADCTRL0_PMODE_SHIFT	16
#define CHV_PADCTRL0_PMODE_MASK		(0xf << CHV_PADCTRL0_PMODE_SHIFT)
#define CHV_PADCTRL0_GPIOEN		BIT(15)
#define CHV_PADCTRL0_GPIOCFG_SHIFT	8
#define CHV_PADCTRL0_GPIOCFG_MASK	(7 << CHV_PADCTRL0_GPIOCFG_SHIFT)
#define CHV_PADCTRL0_GPIOCFG_GPIO	0
#define CHV_PADCTRL0_GPIOCFG_GPO	1
#define CHV_PADCTRL0_GPIOCFG_GPI	2
#define CHV_PADCTRL0_GPIOCFG_HIZ	3
#define CHV_PADCTRL0_GPIOTXSTATE	BIT(1)
#define CHV_PADCTRL0_GPIORXSTATE	BIT(0)

#define CHV_PADCTRL1			0x004
#define CHV_PADCTRL1_CFGLOCK		BIT(31)
#define CHV_PADCTRL1_INVRXTX_SHIFT	4
#define CHV_PADCTRL1_INVRXTX_MASK	(0xf << CHV_PADCTRL1_INVRXTX_SHIFT)
#define CHV_PADCTRL1_INVRXTX_TXENABLE	(2 << CHV_PADCTRL1_INVRXTX_SHIFT)
#define CHV_PADCTRL1_ODEN		BIT(3)
#define CHV_PADCTRL1_INVRXTX_RXDATA	(4 << CHV_PADCTRL1_INVRXTX_SHIFT)
#define CHV_PADCTRL1_INTWAKECFG_MASK	7
#define CHV_PADCTRL1_INTWAKECFG_FALLING	1
#define CHV_PADCTRL1_INTWAKECFG_RISING	2
#define CHV_PADCTRL1_INTWAKECFG_BOTH	3
#define CHV_PADCTRL1_INTWAKECFG_LEVEL	4

/**
 * struct chv_alternate_function - A per group or per pin alternate function
 * @pin: Pin number (only used in per pin configs)
 * @mode: Mode the pin should be set in
 * @invert_oe: Invert OE for this pin
 */
struct chv_alternate_function {
	unsigned pin;
	u8 mode;
	bool invert_oe;
};

/**
 * struct chv_pincgroup - describes a CHV pin group
 * @name: Name of the group
 * @pins: An array of pins in this group
 * @npins: Number of pins in this group
 * @altfunc: Alternate function applied to all pins in this group
 * @overrides: Alternate function override per pin or %NULL if not used
 * @noverrides: Number of per pin alternate function overrides if
 *              @overrides != NULL.
 */
struct chv_pingroup {
	const char *name;
	const unsigned *pins;
	size_t npins;
	struct chv_alternate_function altfunc;
	const struct chv_alternate_function *overrides;
	size_t noverrides;
};

/**
 * struct chv_function - A CHV pinmux function
 * @name: Name of the function
 * @groups: An array of groups for this function
 * @ngroups: Number of groups in @groups
 */
struct chv_function {
	const char *name;
	const char * const *groups;
	size_t ngroups;
};

/**
 * struct chv_gpio_pinrange - A range of pins that can be used as GPIOs
 * @base: Start pin number
 * @npins: Number of pins in this range
 */
struct chv_gpio_pinrange {
	unsigned base;
	unsigned npins;
};

/**
 * struct chv_community - A community specific configuration
 * @uid: ACPI _UID used to match the community
 * @pins: All pins in this community
 * @npins: Number of pins
 * @groups: All groups in this community
 * @ngroups: Number of groups
 * @functions: All functions in this community
 * @nfunctions: Number of functions
 * @gpio_ranges: An array of GPIO ranges in this community
 * @ngpio_ranges: Number of GPIO ranges
 * @nirqs: Total number of IRQs this community can generate
 */
struct chv_community {
	const char *uid;
	const struct pinctrl_pin_desc *pins;
	size_t npins;
	const struct chv_pingroup *groups;
	size_t ngroups;
	const struct chv_function *functions;
	size_t nfunctions;
	const struct chv_gpio_pinrange *gpio_ranges;
	size_t ngpio_ranges;
	size_t nirqs;
	acpi_adr_space_type acpi_space_id;
};

struct chv_pin_context {
	u32 padctrl0;
	u32 padctrl1;
};

/**
 * struct chv_pinctrl - CHV pinctrl private structure
 * @dev: Pointer to the parent device
 * @pctldesc: Pin controller description
 * @pctldev: Pointer to the pin controller device
 * @chip: GPIO chip in this pin controller
 * @irqchip: IRQ chip in this pin controller
 * @regs: MMIO registers
 * @intr_lines: Stores mapping between 16 HW interrupt wires and GPIO
 *		offset (in GPIO number space)
 * @community: Community this pinctrl instance represents
 *
 * The first group in @groups is expected to contain all pins that can be
 * used as GPIOs.
 */
struct chv_pinctrl {
	struct device *dev;
	struct pinctrl_desc pctldesc;
	struct pinctrl_dev *pctldev;
	struct gpio_chip chip;
	struct irq_chip irqchip;
	void __iomem *regs;
	unsigned intr_lines[16];
	const struct chv_community *community;
	u32 saved_intmask;
	struct chv_pin_context *saved_pin_context;
};

#define ALTERNATE_FUNCTION(p, m, i)		\
	{					\
		.pin = (p),			\
		.mode = (m),			\
		.invert_oe = (i),		\
	}

#define PIN_GROUP(n, p, m, i)			\
	{					\
		.name = (n),			\
		.pins = (p),			\
		.npins = ARRAY_SIZE((p)),	\
		.altfunc.mode = (m),		\
		.altfunc.invert_oe = (i),	\
	}

#define PIN_GROUP_WITH_OVERRIDE(n, p, m, i, o)	\
	{					\
		.name = (n),			\
		.pins = (p),			\
		.npins = ARRAY_SIZE((p)),	\
		.altfunc.mode = (m),		\
		.altfunc.invert_oe = (i),	\
		.overrides = (o),		\
		.noverrides = ARRAY_SIZE((o)),	\
	}

#define FUNCTION(n, g)				\
	{					\
		.name = (n),			\
		.groups = (g),			\
		.ngroups = ARRAY_SIZE((g)),	\
	}

#define GPIO_PINRANGE(start, end)		\
	{					\
		.base = (start),		\
		.npins = (end) - (start) + 1,	\
	}

static const struct pinctrl_pin_desc southwest_pins[] = {
	PINCTRL_PIN(0, "FST_SPI_D2"),
	PINCTRL_PIN(1, "FST_SPI_D0"),
	PINCTRL_PIN(2, "FST_SPI_CLK"),
	PINCTRL_PIN(3, "FST_SPI_D3"),
	PINCTRL_PIN(4, "FST_SPI_CS1_B"),
	PINCTRL_PIN(5, "FST_SPI_D1"),
	PINCTRL_PIN(6, "FST_SPI_CS0_B"),
	PINCTRL_PIN(7, "FST_SPI_CS2_B"),

	PINCTRL_PIN(15, "UART1_RTS_B"),
	PINCTRL_PIN(16, "UART1_RXD"),
	PINCTRL_PIN(17, "UART2_RXD"),
	PINCTRL_PIN(18, "UART1_CTS_B"),
	PINCTRL_PIN(19, "UART2_RTS_B"),
	PINCTRL_PIN(20, "UART1_TXD"),
	PINCTRL_PIN(21, "UART2_TXD"),
	PINCTRL_PIN(22, "UART2_CTS_B"),

	PINCTRL_PIN(30, "MF_HDA_CLK"),
	PINCTRL_PIN(31, "MF_HDA_RSTB"),
	PINCTRL_PIN(32, "MF_HDA_SDIO"),
	PINCTRL_PIN(33, "MF_HDA_SDO"),
	PINCTRL_PIN(34, "MF_HDA_DOCKRSTB"),
	PINCTRL_PIN(35, "MF_HDA_SYNC"),
	PINCTRL_PIN(36, "MF_HDA_SDI1"),
	PINCTRL_PIN(37, "MF_HDA_DOCKENB"),

	PINCTRL_PIN(45, "I2C5_SDA"),
	PINCTRL_PIN(46, "I2C4_SDA"),
	PINCTRL_PIN(47, "I2C6_SDA"),
	PINCTRL_PIN(48, "I2C5_SCL"),
	PINCTRL_PIN(49, "I2C_NFC_SDA"),
	PINCTRL_PIN(50, "I2C4_SCL"),
	PINCTRL_PIN(51, "I2C6_SCL"),
	PINCTRL_PIN(52, "I2C_NFC_SCL"),

	PINCTRL_PIN(60, "I2C1_SDA"),
	PINCTRL_PIN(61, "I2C0_SDA"),
	PINCTRL_PIN(62, "I2C2_SDA"),
	PINCTRL_PIN(63, "I2C1_SCL"),
	PINCTRL_PIN(64, "I2C3_SDA"),
	PINCTRL_PIN(65, "I2C0_SCL"),
	PINCTRL_PIN(66, "I2C2_SCL"),
	PINCTRL_PIN(67, "I2C3_SCL"),

	PINCTRL_PIN(75, "SATA_GP0"),
	PINCTRL_PIN(76, "SATA_GP1"),
	PINCTRL_PIN(77, "SATA_LEDN"),
	PINCTRL_PIN(78, "SATA_GP2"),
	PINCTRL_PIN(79, "MF_SMB_ALERTB"),
	PINCTRL_PIN(80, "SATA_GP3"),
	PINCTRL_PIN(81, "MF_SMB_CLK"),
	PINCTRL_PIN(82, "MF_SMB_DATA"),

	PINCTRL_PIN(90, "PCIE_CLKREQ0B"),
	PINCTRL_PIN(91, "PCIE_CLKREQ1B"),
	PINCTRL_PIN(92, "GP_SSP_2_CLK"),
	PINCTRL_PIN(93, "PCIE_CLKREQ2B"),
	PINCTRL_PIN(94, "GP_SSP_2_RXD"),
	PINCTRL_PIN(95, "PCIE_CLKREQ3B"),
	PINCTRL_PIN(96, "GP_SSP_2_FS"),
	PINCTRL_PIN(97, "GP_SSP_2_TXD"),
};

static const unsigned southwest_fspi_pins[] = { 0, 1, 2, 3, 4, 5, 6, 7 };
static const unsigned southwest_uart0_pins[] = { 16, 20 };
static const unsigned southwest_uart1_pins[] = { 15, 16, 18, 20 };
static const unsigned southwest_uart2_pins[] = { 17, 19, 21, 22 };
static const unsigned southwest_i2c0_pins[] = { 61, 65 };
static const unsigned southwest_hda_pins[] = { 30, 31, 32, 33, 34, 35, 36, 37 };
static const unsigned southwest_lpe_pins[] = {
	30, 31, 32, 33, 34, 35, 36, 37, 92, 94, 96, 97,
};
static const unsigned southwest_i2c1_pins[] = { 60, 63 };
static const unsigned southwest_i2c2_pins[] = { 62, 66 };
static const unsigned southwest_i2c3_pins[] = { 64, 67 };
static const unsigned southwest_i2c4_pins[] = { 46, 50 };
static const unsigned southwest_i2c5_pins[] = { 45, 48 };
static const unsigned southwest_i2c6_pins[] = { 47, 51 };
static const unsigned southwest_i2c_nfc_pins[] = { 49, 52 };
static const unsigned southwest_smbus_pins[] = { 79, 81, 82 };
static const unsigned southwest_spi3_pins[] = { 76, 79, 80, 81, 82 };

/* LPE I2S TXD pins need to have invert_oe set */
static const struct chv_alternate_function southwest_lpe_altfuncs[] = {
	ALTERNATE_FUNCTION(30, 1, true),
	ALTERNATE_FUNCTION(34, 1, true),
	ALTERNATE_FUNCTION(97, 1, true),
};

/*
 * Two spi3 chipselects are available in different mode than the main spi3
 * functionality, which is using mode 1.
 */
static const struct chv_alternate_function southwest_spi3_altfuncs[] = {
	ALTERNATE_FUNCTION(76, 3, false),
	ALTERNATE_FUNCTION(80, 3, false),
};

static const struct chv_pingroup southwest_groups[] = {
	PIN_GROUP("uart0_grp", southwest_uart0_pins, 2, false),
	PIN_GROUP("uart1_grp", southwest_uart1_pins, 1, false),
	PIN_GROUP("uart2_grp", southwest_uart2_pins, 1, false),
	PIN_GROUP("hda_grp", southwest_hda_pins, 2, false),
	PIN_GROUP("i2c0_grp", southwest_i2c0_pins, 1, true),
	PIN_GROUP("i2c1_grp", southwest_i2c1_pins, 1, true),
	PIN_GROUP("i2c2_grp", southwest_i2c2_pins, 1, true),
	PIN_GROUP("i2c3_grp", southwest_i2c3_pins, 1, true),
	PIN_GROUP("i2c4_grp", southwest_i2c4_pins, 1, true),
	PIN_GROUP("i2c5_grp", southwest_i2c5_pins, 1, true),
	PIN_GROUP("i2c6_grp", southwest_i2c6_pins, 1, true),
	PIN_GROUP("i2c_nfc_grp", southwest_i2c_nfc_pins, 2, true),

	PIN_GROUP_WITH_OVERRIDE("lpe_grp", southwest_lpe_pins, 1, false,
				southwest_lpe_altfuncs),
	PIN_GROUP_WITH_OVERRIDE("spi3_grp", southwest_spi3_pins, 2, false,
				southwest_spi3_altfuncs),
};

static const char * const southwest_uart0_groups[] = { "uart0_grp" };
static const char * const southwest_uart1_groups[] = { "uart1_grp" };
static const char * const southwest_uart2_groups[] = { "uart2_grp" };
static const char * const southwest_hda_groups[] = { "hda_grp" };
static const char * const southwest_lpe_groups[] = { "lpe_grp" };
static const char * const southwest_i2c0_groups[] = { "i2c0_grp" };
static const char * const southwest_i2c1_groups[] = { "i2c1_grp" };
static const char * const southwest_i2c2_groups[] = { "i2c2_grp" };
static const char * const southwest_i2c3_groups[] = { "i2c3_grp" };
static const char * const southwest_i2c4_groups[] = { "i2c4_grp" };
static const char * const southwest_i2c5_groups[] = { "i2c5_grp" };
static const char * const southwest_i2c6_groups[] = { "i2c6_grp" };
static const char * const southwest_i2c_nfc_groups[] = { "i2c_nfc_grp" };
static const char * const southwest_spi3_groups[] = { "spi3_grp" };

/*
 * Only do pinmuxing for certain LPSS devices for now. Rest of the pins are
 * enabled only as GPIOs.
 */
static const struct chv_function southwest_functions[] = {
	FUNCTION("uart0", southwest_uart0_groups),
	FUNCTION("uart1", southwest_uart1_groups),
	FUNCTION("uart2", southwest_uart2_groups),
	FUNCTION("hda", southwest_hda_groups),
	FUNCTION("lpe", southwest_lpe_groups),
	FUNCTION("i2c0", southwest_i2c0_groups),
	FUNCTION("i2c1", southwest_i2c1_groups),
	FUNCTION("i2c2", southwest_i2c2_groups),
	FUNCTION("i2c3", southwest_i2c3_groups),
	FUNCTION("i2c4", southwest_i2c4_groups),
	FUNCTION("i2c5", southwest_i2c5_groups),
	FUNCTION("i2c6", southwest_i2c6_groups),
	FUNCTION("i2c_nfc", southwest_i2c_nfc_groups),
	FUNCTION("spi3", southwest_spi3_groups),
};

static const struct chv_gpio_pinrange southwest_gpio_ranges[] = {
	GPIO_PINRANGE(0, 7),
	GPIO_PINRANGE(15, 22),
	GPIO_PINRANGE(30, 37),
	GPIO_PINRANGE(45, 52),
	GPIO_PINRANGE(60, 67),
	GPIO_PINRANGE(75, 82),
	GPIO_PINRANGE(90, 97),
};

static const struct chv_community southwest_community = {
	.uid = "1",
	.pins = southwest_pins,
	.npins = ARRAY_SIZE(southwest_pins),
	.groups = southwest_groups,
	.ngroups = ARRAY_SIZE(southwest_groups),
	.functions = southwest_functions,
	.nfunctions = ARRAY_SIZE(southwest_functions),
	.gpio_ranges = southwest_gpio_ranges,
	.ngpio_ranges = ARRAY_SIZE(southwest_gpio_ranges),
	/*
	 * Southwest community can benerate GPIO interrupts only for the
	 * first 8 interrupts. The upper half (8-15) can only be used to
	 * trigger GPEs.
	 */
	.nirqs = 8,
	.acpi_space_id = 0x91,
};

static const struct pinctrl_pin_desc north_pins[] = {
	PINCTRL_PIN(0, "GPIO_DFX_0"),
	PINCTRL_PIN(1, "GPIO_DFX_3"),
	PINCTRL_PIN(2, "GPIO_DFX_7"),
	PINCTRL_PIN(3, "GPIO_DFX_1"),
	PINCTRL_PIN(4, "GPIO_DFX_5"),
	PINCTRL_PIN(5, "GPIO_DFX_4"),
	PINCTRL_PIN(6, "GPIO_DFX_8"),
	PINCTRL_PIN(7, "GPIO_DFX_2"),
	PINCTRL_PIN(8, "GPIO_DFX_6"),

	PINCTRL_PIN(15, "GPIO_SUS0"),
	PINCTRL_PIN(16, "SEC_GPIO_SUS10"),
	PINCTRL_PIN(17, "GPIO_SUS3"),
	PINCTRL_PIN(18, "GPIO_SUS7"),
	PINCTRL_PIN(19, "GPIO_SUS1"),
	PINCTRL_PIN(20, "GPIO_SUS5"),
	PINCTRL_PIN(21, "SEC_GPIO_SUS11"),
	PINCTRL_PIN(22, "GPIO_SUS4"),
	PINCTRL_PIN(23, "SEC_GPIO_SUS8"),
	PINCTRL_PIN(24, "GPIO_SUS2"),
	PINCTRL_PIN(25, "GPIO_SUS6"),
	PINCTRL_PIN(26, "CX_PREQ_B"),
	PINCTRL_PIN(27, "SEC_GPIO_SUS9"),

	PINCTRL_PIN(30, "TRST_B"),
	PINCTRL_PIN(31, "TCK"),
	PINCTRL_PIN(32, "PROCHOT_B"),
	PINCTRL_PIN(33, "SVIDO_DATA"),
	PINCTRL_PIN(34, "TMS"),
	PINCTRL_PIN(35, "CX_PRDY_B_2"),
	PINCTRL_PIN(36, "TDO_2"),
	PINCTRL_PIN(37, "CX_PRDY_B"),
	PINCTRL_PIN(38, "SVIDO_ALERT_B"),
	PINCTRL_PIN(39, "TDO"),
	PINCTRL_PIN(40, "SVIDO_CLK"),
	PINCTRL_PIN(41, "TDI"),

	PINCTRL_PIN(45, "GP_CAMERASB_05"),
	PINCTRL_PIN(46, "GP_CAMERASB_02"),
	PINCTRL_PIN(47, "GP_CAMERASB_08"),
	PINCTRL_PIN(48, "GP_CAMERASB_00"),
	PINCTRL_PIN(49, "GP_CAMERASB_06"),
	PINCTRL_PIN(50, "GP_CAMERASB_10"),
	PINCTRL_PIN(51, "GP_CAMERASB_03"),
	PINCTRL_PIN(52, "GP_CAMERASB_09"),
	PINCTRL_PIN(53, "GP_CAMERASB_01"),
	PINCTRL_PIN(54, "GP_CAMERASB_07"),
	PINCTRL_PIN(55, "GP_CAMERASB_11"),
	PINCTRL_PIN(56, "GP_CAMERASB_04"),

	PINCTRL_PIN(60, "PANEL0_BKLTEN"),
	PINCTRL_PIN(61, "HV_DDI0_HPD"),
	PINCTRL_PIN(62, "HV_DDI2_DDC_SDA"),
	PINCTRL_PIN(63, "PANEL1_BKLTCTL"),
	PINCTRL_PIN(64, "HV_DDI1_HPD"),
	PINCTRL_PIN(65, "PANEL0_BKLTCTL"),
	PINCTRL_PIN(66, "HV_DDI0_DDC_SDA"),
	PINCTRL_PIN(67, "HV_DDI2_DDC_SCL"),
	PINCTRL_PIN(68, "HV_DDI2_HPD"),
	PINCTRL_PIN(69, "PANEL1_VDDEN"),
	PINCTRL_PIN(70, "PANEL1_BKLTEN"),
	PINCTRL_PIN(71, "HV_DDI0_DDC_SCL"),
	PINCTRL_PIN(72, "PANEL0_VDDEN"),
};

static const struct chv_gpio_pinrange north_gpio_ranges[] = {
	GPIO_PINRANGE(0, 8),
	GPIO_PINRANGE(15, 27),
	GPIO_PINRANGE(30, 41),
	GPIO_PINRANGE(45, 56),
	GPIO_PINRANGE(60, 72),
};

static const struct chv_community north_community = {
	.uid = "2",
	.pins = north_pins,
	.npins = ARRAY_SIZE(north_pins),
	.gpio_ranges = north_gpio_ranges,
	.ngpio_ranges = ARRAY_SIZE(north_gpio_ranges),
	/*
	 * North community can generate GPIO interrupts only for the first
	 * 8 interrupts. The upper half (8-15) can only be used to trigger
	 * GPEs.
	 */
	.nirqs = 8,
	.acpi_space_id = 0x92,
};

static const struct pinctrl_pin_desc east_pins[] = {
	PINCTRL_PIN(0, "PMU_SLP_S3_B"),
	PINCTRL_PIN(1, "PMU_BATLOW_B"),
	PINCTRL_PIN(2, "SUS_STAT_B"),
	PINCTRL_PIN(3, "PMU_SLP_S0IX_B"),
	PINCTRL_PIN(4, "PMU_AC_PRESENT"),
	PINCTRL_PIN(5, "PMU_PLTRST_B"),
	PINCTRL_PIN(6, "PMU_SUSCLK"),
	PINCTRL_PIN(7, "PMU_SLP_LAN_B"),
	PINCTRL_PIN(8, "PMU_PWRBTN_B"),
	PINCTRL_PIN(9, "PMU_SLP_S4_B"),
	PINCTRL_PIN(10, "PMU_WAKE_B"),
	PINCTRL_PIN(11, "PMU_WAKE_LAN_B"),

	PINCTRL_PIN(15, "MF_ISH_GPIO_3"),
	PINCTRL_PIN(16, "MF_ISH_GPIO_7"),
	PINCTRL_PIN(17, "MF_ISH_I2C1_SCL"),
	PINCTRL_PIN(18, "MF_ISH_GPIO_1"),
	PINCTRL_PIN(19, "MF_ISH_GPIO_5"),
	PINCTRL_PIN(20, "MF_ISH_GPIO_9"),
	PINCTRL_PIN(21, "MF_ISH_GPIO_0"),
	PINCTRL_PIN(22, "MF_ISH_GPIO_4"),
	PINCTRL_PIN(23, "MF_ISH_GPIO_8"),
	PINCTRL_PIN(24, "MF_ISH_GPIO_2"),
	PINCTRL_PIN(25, "MF_ISH_GPIO_6"),
	PINCTRL_PIN(26, "MF_ISH_I2C1_SDA"),
};

static const struct chv_gpio_pinrange east_gpio_ranges[] = {
	GPIO_PINRANGE(0, 11),
	GPIO_PINRANGE(15, 26),
};

static const struct chv_community east_community = {
	.uid = "3",
	.pins = east_pins,
	.npins = ARRAY_SIZE(east_pins),
	.gpio_ranges = east_gpio_ranges,
	.ngpio_ranges = ARRAY_SIZE(east_gpio_ranges),
	.nirqs = 16,
	.acpi_space_id = 0x93,
};

static const struct pinctrl_pin_desc southeast_pins[] = {
	PINCTRL_PIN(0, "MF_PLT_CLK0"),
	PINCTRL_PIN(1, "PWM1"),
	PINCTRL_PIN(2, "MF_PLT_CLK1"),
	PINCTRL_PIN(3, "MF_PLT_CLK4"),
	PINCTRL_PIN(4, "MF_PLT_CLK3"),
	PINCTRL_PIN(5, "PWM0"),
	PINCTRL_PIN(6, "MF_PLT_CLK5"),
	PINCTRL_PIN(7, "MF_PLT_CLK2"),

	PINCTRL_PIN(15, "SDMMC2_D3_CD_B"),
	PINCTRL_PIN(16, "SDMMC1_CLK"),
	PINCTRL_PIN(17, "SDMMC1_D0"),
	PINCTRL_PIN(18, "SDMMC2_D1"),
	PINCTRL_PIN(19, "SDMMC2_CLK"),
	PINCTRL_PIN(20, "SDMMC1_D2"),
	PINCTRL_PIN(21, "SDMMC2_D2"),
	PINCTRL_PIN(22, "SDMMC2_CMD"),
	PINCTRL_PIN(23, "SDMMC1_CMD"),
	PINCTRL_PIN(24, "SDMMC1_D1"),
	PINCTRL_PIN(25, "SDMMC2_D0"),
	PINCTRL_PIN(26, "SDMMC1_D3_CD_B"),

	PINCTRL_PIN(30, "SDMMC3_D1"),
	PINCTRL_PIN(31, "SDMMC3_CLK"),
	PINCTRL_PIN(32, "SDMMC3_D3"),
	PINCTRL_PIN(33, "SDMMC3_D2"),
	PINCTRL_PIN(34, "SDMMC3_CMD"),
	PINCTRL_PIN(35, "SDMMC3_D0"),

	PINCTRL_PIN(45, "MF_LPC_AD2"),
	PINCTRL_PIN(46, "LPC_CLKRUNB"),
	PINCTRL_PIN(47, "MF_LPC_AD0"),
	PINCTRL_PIN(48, "LPC_FRAMEB"),
	PINCTRL_PIN(49, "MF_LPC_CLKOUT1"),
	PINCTRL_PIN(50, "MF_LPC_AD3"),
	PINCTRL_PIN(51, "MF_LPC_CLKOUT0"),
	PINCTRL_PIN(52, "MF_LPC_AD1"),

	PINCTRL_PIN(60, "SPI1_MISO"),
	PINCTRL_PIN(61, "SPI1_CSO_B"),
	PINCTRL_PIN(62, "SPI1_CLK"),
	PINCTRL_PIN(63, "MMC1_D6"),
	PINCTRL_PIN(64, "SPI1_MOSI"),
	PINCTRL_PIN(65, "MMC1_D5"),
	PINCTRL_PIN(66, "SPI1_CS1_B"),
	PINCTRL_PIN(67, "MMC1_D4_SD_WE"),
	PINCTRL_PIN(68, "MMC1_D7"),
	PINCTRL_PIN(69, "MMC1_RCLK"),

	PINCTRL_PIN(75, "USB_OC1_B"),
	PINCTRL_PIN(76, "PMU_RESETBUTTON_B"),
	PINCTRL_PIN(77, "GPIO_ALERT"),
	PINCTRL_PIN(78, "SDMMC3_PWR_EN_B"),
	PINCTRL_PIN(79, "ILB_SERIRQ"),
	PINCTRL_PIN(80, "USB_OC0_B"),
	PINCTRL_PIN(81, "SDMMC3_CD_B"),
	PINCTRL_PIN(82, "SPKR"),
	PINCTRL_PIN(83, "SUSPWRDNACK"),
	PINCTRL_PIN(84, "SPARE_PIN"),
	PINCTRL_PIN(85, "SDMMC3_1P8_EN"),
};

static const unsigned southeast_pwm0_pins[] = { 5 };
static const unsigned southeast_pwm1_pins[] = { 1 };
static const unsigned southeast_sdmmc1_pins[] = {
	16, 17, 20, 23, 24, 26, 63, 65, 67, 68, 69,
};
static const unsigned southeast_sdmmc2_pins[] = { 15, 18, 19, 21, 22, 25 };
static const unsigned southeast_sdmmc3_pins[] = {
	30, 31, 32, 33, 34, 35, 78, 81, 85,
};
static const unsigned southeast_spi1_pins[] = { 60, 61, 62, 64, 66 };
static const unsigned southeast_spi2_pins[] = { 2, 3, 4, 6, 7 };

static const struct chv_pingroup southeast_groups[] = {
	PIN_GROUP("pwm0_grp", southeast_pwm0_pins, 1, false),
	PIN_GROUP("pwm1_grp", southeast_pwm1_pins, 1, false),
	PIN_GROUP("sdmmc1_grp", southeast_sdmmc1_pins, 1, false),
	PIN_GROUP("sdmmc2_grp", southeast_sdmmc2_pins, 1, false),
	PIN_GROUP("sdmmc3_grp", southeast_sdmmc3_pins, 1, false),
	PIN_GROUP("spi1_grp", southeast_spi1_pins, 1, false),
	PIN_GROUP("spi2_grp", southeast_spi2_pins, 4, false),
};

static const char * const southeast_pwm0_groups[] = { "pwm0_grp" };
static const char * const southeast_pwm1_groups[] = { "pwm1_grp" };
static const char * const southeast_sdmmc1_groups[] = { "sdmmc1_grp" };
static const char * const southeast_sdmmc2_groups[] = { "sdmmc2_grp" };
static const char * const southeast_sdmmc3_groups[] = { "sdmmc3_grp" };
static const char * const southeast_spi1_groups[] = { "spi1_grp" };
static const char * const southeast_spi2_groups[] = { "spi2_grp" };

static const struct chv_function southeast_functions[] = {
	FUNCTION("pwm0", southeast_pwm0_groups),
	FUNCTION("pwm1", southeast_pwm1_groups),
	FUNCTION("sdmmc1", southeast_sdmmc1_groups),
	FUNCTION("sdmmc2", southeast_sdmmc2_groups),
	FUNCTION("sdmmc3", southeast_sdmmc3_groups),
	FUNCTION("spi1", southeast_spi1_groups),
	FUNCTION("spi2", southeast_spi2_groups),
};

static const struct chv_gpio_pinrange southeast_gpio_ranges[] = {
	GPIO_PINRANGE(0, 7),
	GPIO_PINRANGE(15, 26),
	GPIO_PINRANGE(30, 35),
	GPIO_PINRANGE(45, 52),
	GPIO_PINRANGE(60, 69),
	GPIO_PINRANGE(75, 85),
};

static const struct chv_community southeast_community = {
	.uid = "4",
	.pins = southeast_pins,
	.npins = ARRAY_SIZE(southeast_pins),
	.groups = southeast_groups,
	.ngroups = ARRAY_SIZE(southeast_groups),
	.functions = southeast_functions,
	.nfunctions = ARRAY_SIZE(southeast_functions),
	.gpio_ranges = southeast_gpio_ranges,
	.ngpio_ranges = ARRAY_SIZE(southeast_gpio_ranges),
	.nirqs = 16,
	.acpi_space_id = 0x94,
};

static const struct chv_community *chv_communities[] = {
	&southwest_community,
	&north_community,
	&east_community,
	&southeast_community,
};

/*
 * Lock to serialize register accesses
 *
 * Due to a silicon issue, a shared lock must be used to prevent
 * concurrent accesses across the 4 GPIO controllers.
 *
 * See Intel Atom Z8000 Processor Series Specification Update (Rev. 005),
 * errata #CHT34, for further information.
 */
static DEFINE_RAW_SPINLOCK(chv_lock);

static void __iomem *chv_padreg(struct chv_pinctrl *pctrl, unsigned offset,
				unsigned reg)
{
	unsigned family_no = offset / MAX_FAMILY_PAD_GPIO_NO;
	unsigned pad_no = offset % MAX_FAMILY_PAD_GPIO_NO;

	offset = FAMILY_PAD_REGS_OFF + FAMILY_PAD_REGS_SIZE * family_no +
		 GPIO_REGS_SIZE * pad_no;

	return pctrl->regs + offset + reg;
}

static void chv_writel(u32 value, void __iomem *reg)
{
	writel(value, reg);
	/* simple readback to confirm the bus transferring done */
	readl(reg);
}

/* When Pad Cfg is locked, driver can only change GPIOTXState or GPIORXState */
static bool chv_pad_locked(struct chv_pinctrl *pctrl, unsigned offset)
{
	void __iomem *reg;

	reg = chv_padreg(pctrl, offset, CHV_PADCTRL1);
	return readl(reg) & CHV_PADCTRL1_CFGLOCK;
}

static int chv_get_groups_count(struct pinctrl_dev *pctldev)
{
	struct chv_pinctrl *pctrl = pinctrl_dev_get_drvdata(pctldev);

	return pctrl->community->ngroups;
}

static const char *chv_get_group_name(struct pinctrl_dev *pctldev,
				      unsigned group)
{
	struct chv_pinctrl *pctrl = pinctrl_dev_get_drvdata(pctldev);

	return pctrl->community->groups[group].name;
}

static int chv_get_group_pins(struct pinctrl_dev *pctldev, unsigned group,
			      const unsigned **pins, unsigned *npins)
{
	struct chv_pinctrl *pctrl = pinctrl_dev_get_drvdata(pctldev);

	*pins = pctrl->community->groups[group].pins;
	*npins = pctrl->community->groups[group].npins;
	return 0;
}

static void chv_pin_dbg_show(struct pinctrl_dev *pctldev, struct seq_file *s,
			     unsigned offset)
{
	struct chv_pinctrl *pctrl = pinctrl_dev_get_drvdata(pctldev);
	unsigned long flags;
	u32 ctrl0, ctrl1;
	bool locked;

	raw_spin_lock_irqsave(&chv_lock, flags);

	ctrl0 = readl(chv_padreg(pctrl, offset, CHV_PADCTRL0));
	ctrl1 = readl(chv_padreg(pctrl, offset, CHV_PADCTRL1));
	locked = chv_pad_locked(pctrl, offset);

	raw_spin_unlock_irqrestore(&chv_lock, flags);

	if (ctrl0 & CHV_PADCTRL0_GPIOEN) {
		seq_puts(s, "GPIO ");
	} else {
		u32 mode;

		mode = ctrl0 & CHV_PADCTRL0_PMODE_MASK;
		mode >>= CHV_PADCTRL0_PMODE_SHIFT;

		seq_printf(s, "mode %d ", mode);
	}

	seq_printf(s, "0x%08x 0x%08x", ctrl0, ctrl1);

	if (locked)
		seq_puts(s, " [LOCKED]");
}

static const struct pinctrl_ops chv_pinctrl_ops = {
	.get_groups_count = chv_get_groups_count,
	.get_group_name = chv_get_group_name,
	.get_group_pins = chv_get_group_pins,
	.pin_dbg_show = chv_pin_dbg_show,
};

static int chv_get_functions_count(struct pinctrl_dev *pctldev)
{
	struct chv_pinctrl *pctrl = pinctrl_dev_get_drvdata(pctldev);

	return pctrl->community->nfunctions;
}

static const char *chv_get_function_name(struct pinctrl_dev *pctldev,
					 unsigned function)
{
	struct chv_pinctrl *pctrl = pinctrl_dev_get_drvdata(pctldev);

	return pctrl->community->functions[function].name;
}

static int chv_get_function_groups(struct pinctrl_dev *pctldev,
				   unsigned function,
				   const char * const **groups,
				   unsigned * const ngroups)
{
	struct chv_pinctrl *pctrl = pinctrl_dev_get_drvdata(pctldev);

	*groups = pctrl->community->functions[function].groups;
	*ngroups = pctrl->community->functions[function].ngroups;
	return 0;
}

static int chv_pinmux_set_mux(struct pinctrl_dev *pctldev, unsigned function,
			      unsigned group)
{
	struct chv_pinctrl *pctrl = pinctrl_dev_get_drvdata(pctldev);
	const struct chv_pingroup *grp;
	unsigned long flags;
	int i;

	grp = &pctrl->community->groups[group];

	raw_spin_lock_irqsave(&chv_lock, flags);

	/* Check first that the pad is not locked */
	for (i = 0; i < grp->npins; i++) {
		if (chv_pad_locked(pctrl, grp->pins[i])) {
			dev_warn(pctrl->dev, "unable to set mode for locked pin %u\n",
				 grp->pins[i]);
			raw_spin_unlock_irqrestore(&chv_lock, flags);
			return -EBUSY;
		}
	}

	for (i = 0; i < grp->npins; i++) {
		const struct chv_alternate_function *altfunc = &grp->altfunc;
		int pin = grp->pins[i];
		void __iomem *reg;
		u32 value;

		/* Check if there is pin-specific config */
		if (grp->overrides) {
			int j;

			for (j = 0; j < grp->noverrides; j++) {
				if (grp->overrides[j].pin == pin) {
					altfunc = &grp->overrides[j];
					break;
				}
			}
		}

		reg = chv_padreg(pctrl, pin, CHV_PADCTRL0);
		value = readl(reg);
		/* Disable GPIO mode */
		value &= ~CHV_PADCTRL0_GPIOEN;
		/* Set to desired mode */
		value &= ~CHV_PADCTRL0_PMODE_MASK;
		value |= altfunc->mode << CHV_PADCTRL0_PMODE_SHIFT;
		chv_writel(value, reg);

		/* Update for invert_oe */
		reg = chv_padreg(pctrl, pin, CHV_PADCTRL1);
		value = readl(reg) & ~CHV_PADCTRL1_INVRXTX_MASK;
		if (altfunc->invert_oe)
			value |= CHV_PADCTRL1_INVRXTX_TXENABLE;
		chv_writel(value, reg);

		dev_dbg(pctrl->dev, "configured pin %u mode %u OE %sinverted\n",
			pin, altfunc->mode, altfunc->invert_oe ? "" : "not ");
	}

	raw_spin_unlock_irqrestore(&chv_lock, flags);

	return 0;
}

static int chv_gpio_request_enable(struct pinctrl_dev *pctldev,
				   struct pinctrl_gpio_range *range,
				   unsigned offset)
{
	struct chv_pinctrl *pctrl = pinctrl_dev_get_drvdata(pctldev);
	unsigned long flags;
	void __iomem *reg;
	u32 value;

	raw_spin_lock_irqsave(&chv_lock, flags);

	if (chv_pad_locked(pctrl, offset)) {
		value = readl(chv_padreg(pctrl, offset, CHV_PADCTRL0));
		if (!(value & CHV_PADCTRL0_GPIOEN)) {
			/* Locked so cannot enable */
			raw_spin_unlock_irqrestore(&chv_lock, flags);
			return -EBUSY;
		}
	} else {
		int i;

		/* Reset the interrupt mapping */
		for (i = 0; i < ARRAY_SIZE(pctrl->intr_lines); i++) {
			if (pctrl->intr_lines[i] == offset) {
				pctrl->intr_lines[i] = 0;
				break;
			}
		}

		/* Disable interrupt generation */
		reg = chv_padreg(pctrl, offset, CHV_PADCTRL1);
		value = readl(reg);
		value &= ~CHV_PADCTRL1_INTWAKECFG_MASK;
		value &= ~CHV_PADCTRL1_INVRXTX_MASK;
		chv_writel(value, reg);

		reg = chv_padreg(pctrl, offset, CHV_PADCTRL0);
		value = readl(reg);

		/*
		 * If the pin is in HiZ mode (both TX and RX buffers are
		 * disabled) we turn it to be input now.
		 */
		if ((value & CHV_PADCTRL0_GPIOCFG_MASK) ==
		     (CHV_PADCTRL0_GPIOCFG_HIZ << CHV_PADCTRL0_GPIOCFG_SHIFT)) {
			value &= ~CHV_PADCTRL0_GPIOCFG_MASK;
			value |= CHV_PADCTRL0_GPIOCFG_GPI <<
				CHV_PADCTRL0_GPIOCFG_SHIFT;
		}

		/* Switch to a GPIO mode */
		value |= CHV_PADCTRL0_GPIOEN;
		chv_writel(value, reg);
	}

	raw_spin_unlock_irqrestore(&chv_lock, flags);

	return 0;
}

static void chv_gpio_disable_free(struct pinctrl_dev *pctldev,
				  struct pinctrl_gpio_range *range,
				  unsigned offset)
{
	struct chv_pinctrl *pctrl = pinctrl_dev_get_drvdata(pctldev);
	unsigned long flags;
	void __iomem *reg;
	u32 value;

	raw_spin_lock_irqsave(&chv_lock, flags);

	reg = chv_padreg(pctrl, offset, CHV_PADCTRL0);
	value = readl(reg) & ~CHV_PADCTRL0_GPIOEN;
	chv_writel(value, reg);

	raw_spin_unlock_irqrestore(&chv_lock, flags);
}

static int chv_gpio_set_direction(struct pinctrl_dev *pctldev,
				  struct pinctrl_gpio_range *range,
				  unsigned offset, bool input)
{
	struct chv_pinctrl *pctrl = pinctrl_dev_get_drvdata(pctldev);
	void __iomem *reg = chv_padreg(pctrl, offset, CHV_PADCTRL0);
	unsigned long flags;
	u32 ctrl0;

	raw_spin_lock_irqsave(&chv_lock, flags);

	ctrl0 = readl(reg) & ~CHV_PADCTRL0_GPIOCFG_MASK;
	if (input)
		ctrl0 |= CHV_PADCTRL0_GPIOCFG_GPI << CHV_PADCTRL0_GPIOCFG_SHIFT;
	else
		ctrl0 |= CHV_PADCTRL0_GPIOCFG_GPO << CHV_PADCTRL0_GPIOCFG_SHIFT;
	chv_writel(ctrl0, reg);

	raw_spin_unlock_irqrestore(&chv_lock, flags);

	return 0;
}

static const struct pinmux_ops chv_pinmux_ops = {
	.get_functions_count = chv_get_functions_count,
	.get_function_name = chv_get_function_name,
	.get_function_groups = chv_get_function_groups,
	.set_mux = chv_pinmux_set_mux,
	.gpio_request_enable = chv_gpio_request_enable,
	.gpio_disable_free = chv_gpio_disable_free,
	.gpio_set_direction = chv_gpio_set_direction,
};

static int chv_config_get(struct pinctrl_dev *pctldev, unsigned pin,
			  unsigned long *config)
{
	struct chv_pinctrl *pctrl = pinctrl_dev_get_drvdata(pctldev);
	enum pin_config_param param = pinconf_to_config_param(*config);
	unsigned long flags;
	u32 ctrl0, ctrl1;
	u16 arg = 0;
	u32 term;

	raw_spin_lock_irqsave(&chv_lock, flags);
	ctrl0 = readl(chv_padreg(pctrl, pin, CHV_PADCTRL0));
	ctrl1 = readl(chv_padreg(pctrl, pin, CHV_PADCTRL1));
	raw_spin_unlock_irqrestore(&chv_lock, flags);

	term = (ctrl0 & CHV_PADCTRL0_TERM_MASK) >> CHV_PADCTRL0_TERM_SHIFT;

	switch (param) {
	case PIN_CONFIG_BIAS_DISABLE:
		if (term)
			return -EINVAL;
		break;

	case PIN_CONFIG_BIAS_PULL_UP:
		if (!(ctrl0 & CHV_PADCTRL0_TERM_UP))
			return -EINVAL;

		switch (term) {
		case CHV_PADCTRL0_TERM_20K:
			arg = 20000;
			break;
		case CHV_PADCTRL0_TERM_5K:
			arg = 5000;
			break;
		case CHV_PADCTRL0_TERM_1K:
			arg = 1000;
			break;
		}

		break;

	case PIN_CONFIG_BIAS_PULL_DOWN:
		if (!term || (ctrl0 & CHV_PADCTRL0_TERM_UP))
			return -EINVAL;

		switch (term) {
		case CHV_PADCTRL0_TERM_20K:
			arg = 20000;
			break;
		case CHV_PADCTRL0_TERM_5K:
			arg = 5000;
			break;
		}

		break;

	case PIN_CONFIG_DRIVE_OPEN_DRAIN:
		if (!(ctrl1 & CHV_PADCTRL1_ODEN))
			return -EINVAL;
		break;

	case PIN_CONFIG_BIAS_HIGH_IMPEDANCE: {
		u32 cfg;

		cfg = ctrl0 & CHV_PADCTRL0_GPIOCFG_MASK;
		cfg >>= CHV_PADCTRL0_GPIOCFG_SHIFT;
		if (cfg != CHV_PADCTRL0_GPIOCFG_HIZ)
			return -EINVAL;

		break;
	}

	default:
		return -ENOTSUPP;
	}

	*config = pinconf_to_config_packed(param, arg);
	return 0;
}

static int chv_config_set_pull(struct chv_pinctrl *pctrl, unsigned pin,
			       enum pin_config_param param, u32 arg)
{
	void __iomem *reg = chv_padreg(pctrl, pin, CHV_PADCTRL0);
	unsigned long flags;
	u32 ctrl0, pull;

	raw_spin_lock_irqsave(&chv_lock, flags);
	ctrl0 = readl(reg);

	switch (param) {
	case PIN_CONFIG_BIAS_DISABLE:
		ctrl0 &= ~(CHV_PADCTRL0_TERM_MASK | CHV_PADCTRL0_TERM_UP);
		break;

	case PIN_CONFIG_BIAS_PULL_UP:
		ctrl0 &= ~(CHV_PADCTRL0_TERM_MASK | CHV_PADCTRL0_TERM_UP);

		switch (arg) {
		case 1000:
			/* For 1k there is only pull up */
			pull = CHV_PADCTRL0_TERM_1K << CHV_PADCTRL0_TERM_SHIFT;
			break;
		case 5000:
			pull = CHV_PADCTRL0_TERM_5K << CHV_PADCTRL0_TERM_SHIFT;
			break;
		case 20000:
			pull = CHV_PADCTRL0_TERM_20K << CHV_PADCTRL0_TERM_SHIFT;
			break;
		default:
			raw_spin_unlock_irqrestore(&chv_lock, flags);
			return -EINVAL;
		}

		ctrl0 |= CHV_PADCTRL0_TERM_UP | pull;
		break;

	case PIN_CONFIG_BIAS_PULL_DOWN:
		ctrl0 &= ~(CHV_PADCTRL0_TERM_MASK | CHV_PADCTRL0_TERM_UP);

		switch (arg) {
		case 5000:
			pull = CHV_PADCTRL0_TERM_5K << CHV_PADCTRL0_TERM_SHIFT;
			break;
		case 20000:
			pull = CHV_PADCTRL0_TERM_20K << CHV_PADCTRL0_TERM_SHIFT;
			break;
		default:
			raw_spin_unlock_irqrestore(&chv_lock, flags);
			return -EINVAL;
		}

		ctrl0 |= pull;
		break;

	default:
		raw_spin_unlock_irqrestore(&chv_lock, flags);
		return -EINVAL;
	}

	chv_writel(ctrl0, reg);
	raw_spin_unlock_irqrestore(&chv_lock, flags);

	return 0;
}

static int chv_config_set_oden(struct chv_pinctrl *pctrl, unsigned int pin,
			       bool enable)
{
	void __iomem *reg = chv_padreg(pctrl, pin, CHV_PADCTRL1);
	unsigned long flags;
	u32 ctrl1;

	raw_spin_lock_irqsave(&chv_lock, flags);
	ctrl1 = readl(reg);

	if (enable)
		ctrl1 |= CHV_PADCTRL1_ODEN;
	else
		ctrl1 &= ~CHV_PADCTRL1_ODEN;

	chv_writel(ctrl1, reg);
	raw_spin_unlock_irqrestore(&chv_lock, flags);

	return 0;
}

static int chv_config_set(struct pinctrl_dev *pctldev, unsigned pin,
			  unsigned long *configs, unsigned nconfigs)
{
	struct chv_pinctrl *pctrl = pinctrl_dev_get_drvdata(pctldev);
	enum pin_config_param param;
	int i, ret;
	u32 arg;

	if (chv_pad_locked(pctrl, pin))
		return -EBUSY;

	for (i = 0; i < nconfigs; i++) {
		param = pinconf_to_config_param(configs[i]);
		arg = pinconf_to_config_argument(configs[i]);

		switch (param) {
		case PIN_CONFIG_BIAS_DISABLE:
		case PIN_CONFIG_BIAS_PULL_UP:
		case PIN_CONFIG_BIAS_PULL_DOWN:
			ret = chv_config_set_pull(pctrl, pin, param, arg);
			if (ret)
				return ret;
			break;

		case PIN_CONFIG_DRIVE_PUSH_PULL:
			ret = chv_config_set_oden(pctrl, pin, false);
			if (ret)
				return ret;
			break;

		case PIN_CONFIG_DRIVE_OPEN_DRAIN:
			ret = chv_config_set_oden(pctrl, pin, true);
			if (ret)
				return ret;
			break;

		default:
			return -ENOTSUPP;
		}

		dev_dbg(pctrl->dev, "pin %d set config %d arg %u\n", pin,
			param, arg);
	}

	return 0;
}

static int chv_config_group_get(struct pinctrl_dev *pctldev,
				unsigned int group,
				unsigned long *config)
{
	const unsigned int *pins;
	unsigned int npins;
	int ret;

	ret = chv_get_group_pins(pctldev, group, &pins, &npins);
	if (ret)
		return ret;

	ret = chv_config_get(pctldev, pins[0], config);
	if (ret)
		return ret;

	return 0;
}

static int chv_config_group_set(struct pinctrl_dev *pctldev,
				unsigned int group, unsigned long *configs,
				unsigned int num_configs)
{
	const unsigned int *pins;
	unsigned int npins;
	int i, ret;

	ret = chv_get_group_pins(pctldev, group, &pins, &npins);
	if (ret)
		return ret;

	for (i = 0; i < npins; i++) {
		ret = chv_config_set(pctldev, pins[i], configs, num_configs);
		if (ret)
			return ret;
	}

	return 0;
}

static const struct pinconf_ops chv_pinconf_ops = {
	.is_generic = true,
	.pin_config_set = chv_config_set,
	.pin_config_get = chv_config_get,
	.pin_config_group_get = chv_config_group_get,
	.pin_config_group_set = chv_config_group_set,
};

static struct pinctrl_desc chv_pinctrl_desc = {
	.pctlops = &chv_pinctrl_ops,
	.pmxops = &chv_pinmux_ops,
	.confops = &chv_pinconf_ops,
	.owner = THIS_MODULE,
};

static int chv_gpio_get(struct gpio_chip *chip, unsigned offset)
{
	struct chv_pinctrl *pctrl = gpiochip_get_data(chip);
	unsigned long flags;
	u32 ctrl0, cfg;

	raw_spin_lock_irqsave(&chv_lock, flags);
	ctrl0 = readl(chv_padreg(pctrl, offset, CHV_PADCTRL0));
	raw_spin_unlock_irqrestore(&chv_lock, flags);

	cfg = ctrl0 & CHV_PADCTRL0_GPIOCFG_MASK;
	cfg >>= CHV_PADCTRL0_GPIOCFG_SHIFT;

	if (cfg == CHV_PADCTRL0_GPIOCFG_GPO)
		return !!(ctrl0 & CHV_PADCTRL0_GPIOTXSTATE);
	return !!(ctrl0 & CHV_PADCTRL0_GPIORXSTATE);
}

static void chv_gpio_set(struct gpio_chip *chip, unsigned offset, int value)
{
	struct chv_pinctrl *pctrl = gpiochip_get_data(chip);
	unsigned long flags;
	void __iomem *reg;
	u32 ctrl0;

	raw_spin_lock_irqsave(&chv_lock, flags);

	reg = chv_padreg(pctrl, offset, CHV_PADCTRL0);
	ctrl0 = readl(reg);

	if (value)
		ctrl0 |= CHV_PADCTRL0_GPIOTXSTATE;
	else
		ctrl0 &= ~CHV_PADCTRL0_GPIOTXSTATE;

	chv_writel(ctrl0, reg);

	raw_spin_unlock_irqrestore(&chv_lock, flags);
}

static int chv_gpio_get_direction(struct gpio_chip *chip, unsigned offset)
{
	struct chv_pinctrl *pctrl = gpiochip_get_data(chip);
	u32 ctrl0, direction;
	unsigned long flags;

	raw_spin_lock_irqsave(&chv_lock, flags);
	ctrl0 = readl(chv_padreg(pctrl, offset, CHV_PADCTRL0));
	raw_spin_unlock_irqrestore(&chv_lock, flags);

	direction = ctrl0 & CHV_PADCTRL0_GPIOCFG_MASK;
	direction >>= CHV_PADCTRL0_GPIOCFG_SHIFT;

	return direction != CHV_PADCTRL0_GPIOCFG_GPO;
}

static int chv_gpio_direction_input(struct gpio_chip *chip, unsigned offset)
{
	return pinctrl_gpio_direction_input(chip->base + offset);
}

static int chv_gpio_direction_output(struct gpio_chip *chip, unsigned offset,
				     int value)
{
	chv_gpio_set(chip, offset, value);
	return pinctrl_gpio_direction_output(chip->base + offset);
}

static const struct gpio_chip chv_gpio_chip = {
	.owner = THIS_MODULE,
	.request = gpiochip_generic_request,
	.free = gpiochip_generic_free,
	.get_direction = chv_gpio_get_direction,
	.direction_input = chv_gpio_direction_input,
	.direction_output = chv_gpio_direction_output,
	.get = chv_gpio_get,
	.set = chv_gpio_set,
};

static void chv_gpio_irq_ack(struct irq_data *d)
{
	struct gpio_chip *gc = irq_data_get_irq_chip_data(d);
	struct chv_pinctrl *pctrl = gpiochip_get_data(gc);
	int pin = irqd_to_hwirq(d);
	u32 intr_line;

	raw_spin_lock(&chv_lock);

	intr_line = readl(chv_padreg(pctrl, pin, CHV_PADCTRL0));
	intr_line &= CHV_PADCTRL0_INTSEL_MASK;
	intr_line >>= CHV_PADCTRL0_INTSEL_SHIFT;
	chv_writel(BIT(intr_line), pctrl->regs + CHV_INTSTAT);

	raw_spin_unlock(&chv_lock);
}

static void chv_gpio_irq_mask_unmask(struct irq_data *d, bool mask)
{
	struct gpio_chip *gc = irq_data_get_irq_chip_data(d);
	struct chv_pinctrl *pctrl = gpiochip_get_data(gc);
	int pin = irqd_to_hwirq(d);
	u32 value, intr_line;
	unsigned long flags;

	raw_spin_lock_irqsave(&chv_lock, flags);

	intr_line = readl(chv_padreg(pctrl, pin, CHV_PADCTRL0));
	intr_line &= CHV_PADCTRL0_INTSEL_MASK;
	intr_line >>= CHV_PADCTRL0_INTSEL_SHIFT;

	value = readl(pctrl->regs + CHV_INTMASK);
	if (mask)
		value &= ~BIT(intr_line);
	else
		value |= BIT(intr_line);
	chv_writel(value, pctrl->regs + CHV_INTMASK);

	raw_spin_unlock_irqrestore(&chv_lock, flags);
}

static void chv_gpio_irq_mask(struct irq_data *d)
{
	chv_gpio_irq_mask_unmask(d, true);
}

static void chv_gpio_irq_unmask(struct irq_data *d)
{
	chv_gpio_irq_mask_unmask(d, false);
}

static unsigned chv_gpio_irq_startup(struct irq_data *d)
{
	/*
	 * Check if the interrupt has been requested with 0 as triggering
	 * type. In that case it is assumed that the current values
	 * programmed to the hardware are used (e.g BIOS configured
	 * defaults).
	 *
	 * In that case ->irq_set_type() will never be called so we need to
	 * read back the values from hardware now, set correct flow handler
	 * and update mappings before the interrupt is being used.
	 */
	if (irqd_get_trigger_type(d) == IRQ_TYPE_NONE) {
		struct gpio_chip *gc = irq_data_get_irq_chip_data(d);
		struct chv_pinctrl *pctrl = gpiochip_get_data(gc);
		unsigned pin = irqd_to_hwirq(d);
		irq_flow_handler_t handler;
		unsigned long flags;
		u32 intsel, value;

		raw_spin_lock_irqsave(&chv_lock, flags);
		intsel = readl(chv_padreg(pctrl, pin, CHV_PADCTRL0));
		intsel &= CHV_PADCTRL0_INTSEL_MASK;
		intsel >>= CHV_PADCTRL0_INTSEL_SHIFT;

		value = readl(chv_padreg(pctrl, pin, CHV_PADCTRL1));
		if (value & CHV_PADCTRL1_INTWAKECFG_LEVEL)
			handler = handle_level_irq;
		else
			handler = handle_edge_irq;

		if (!pctrl->intr_lines[intsel]) {
			irq_set_handler_locked(d, handler);
			pctrl->intr_lines[intsel] = pin;
		}
		raw_spin_unlock_irqrestore(&chv_lock, flags);
	}

	chv_gpio_irq_unmask(d);
	return 0;
}

static int chv_gpio_irq_type(struct irq_data *d, unsigned type)
{
	struct gpio_chip *gc = irq_data_get_irq_chip_data(d);
	struct chv_pinctrl *pctrl = gpiochip_get_data(gc);
	unsigned pin = irqd_to_hwirq(d);
	unsigned long flags;
	u32 value;

	raw_spin_lock_irqsave(&chv_lock, flags);

	/*
	 * Pins which can be used as shared interrupt are configured in
	 * BIOS. Driver trusts BIOS configurations and assigns different
	 * handler according to the irq type.
	 *
	 * Driver needs to save the mapping between each pin and
	 * its interrupt line.
	 * 1. If the pin cfg is locked in BIOS:
	 *	Trust BIOS has programmed IntWakeCfg bits correctly,
	 *	driver just needs to save the mapping.
	 * 2. If the pin cfg is not locked in BIOS:
	 *	Driver programs the IntWakeCfg bits and save the mapping.
	 */
	if (!chv_pad_locked(pctrl, pin)) {
		void __iomem *reg = chv_padreg(pctrl, pin, CHV_PADCTRL1);

		value = readl(reg);
		value &= ~CHV_PADCTRL1_INTWAKECFG_MASK;
		value &= ~CHV_PADCTRL1_INVRXTX_MASK;

		if (type & IRQ_TYPE_EDGE_BOTH) {
			if ((type & IRQ_TYPE_EDGE_BOTH) == IRQ_TYPE_EDGE_BOTH)
				value |= CHV_PADCTRL1_INTWAKECFG_BOTH;
			else if (type & IRQ_TYPE_EDGE_RISING)
				value |= CHV_PADCTRL1_INTWAKECFG_RISING;
			else if (type & IRQ_TYPE_EDGE_FALLING)
				value |= CHV_PADCTRL1_INTWAKECFG_FALLING;
		} else if (type & IRQ_TYPE_LEVEL_MASK) {
			value |= CHV_PADCTRL1_INTWAKECFG_LEVEL;
			if (type & IRQ_TYPE_LEVEL_LOW)
				value |= CHV_PADCTRL1_INVRXTX_RXDATA;
		}

		chv_writel(value, reg);
	}

	value = readl(chv_padreg(pctrl, pin, CHV_PADCTRL0));
	value &= CHV_PADCTRL0_INTSEL_MASK;
	value >>= CHV_PADCTRL0_INTSEL_SHIFT;

	pctrl->intr_lines[value] = pin;

	if (type & IRQ_TYPE_EDGE_BOTH)
		irq_set_handler_locked(d, handle_edge_irq);
	else if (type & IRQ_TYPE_LEVEL_MASK)
		irq_set_handler_locked(d, handle_level_irq);

	raw_spin_unlock_irqrestore(&chv_lock, flags);

	return 0;
}

static void chv_gpio_irq_handler(struct irq_desc *desc)
{
	struct gpio_chip *gc = irq_desc_get_handler_data(desc);
	struct chv_pinctrl *pctrl = gpiochip_get_data(gc);
	struct irq_chip *chip = irq_desc_get_chip(desc);
	unsigned long pending;
	u32 intr_line;

	chained_irq_enter(chip, desc);

	pending = readl(pctrl->regs + CHV_INTSTAT);
	for_each_set_bit(intr_line, &pending, pctrl->community->nirqs) {
		unsigned irq, offset;

		offset = pctrl->intr_lines[intr_line];
		irq = irq_find_mapping(gc->irqdomain, offset);
		generic_handle_irq(irq);
	}

	chained_irq_exit(chip, desc);
}

/*
 * Certain machines seem to hardcode Linux IRQ numbers in their ACPI
 * tables. Since we leave GPIOs that are not capable of generating
 * interrupts out of the irqdomain the numbering will be different and
 * cause devices using the hardcoded IRQ numbers fail. In order not to
 * break such machines we will only mask pins from irqdomain if the machine
 * is not listed below.
 */
static const struct dmi_system_id chv_no_valid_mask[] = {
	/* See https://bugzilla.kernel.org/show_bug.cgi?id=194945 */
	{
		.ident = "Intel_Strago based Chromebooks (All models)",
		.matches = {
			DMI_MATCH(DMI_SYS_VENDOR, "GOOGLE"),
			DMI_MATCH(DMI_PRODUCT_FAMILY, "Intel_Strago"),
		},
	},
	{
		.ident = "HP Chromebook 11 G5 (Setzer)",
		.matches = {
			DMI_MATCH(DMI_SYS_VENDOR, "HP"),
			DMI_MATCH(DMI_PRODUCT_NAME, "Setzer"),
		},
	},
	{
		.ident = "Acer Chromebook R11 (Cyan)",
		.matches = {
			DMI_MATCH(DMI_SYS_VENDOR, "GOOGLE"),
			DMI_MATCH(DMI_PRODUCT_NAME, "Cyan"),
		},
	},
	{
		.ident = "Samsung Chromebook 3 (Celes)",
		.matches = {
			DMI_MATCH(DMI_SYS_VENDOR, "GOOGLE"),
			DMI_MATCH(DMI_PRODUCT_NAME, "Celes"),
		},
	},
	{}
};

static int chv_gpio_probe(struct chv_pinctrl *pctrl, int irq)
{
	const struct chv_gpio_pinrange *range;
	struct gpio_chip *chip = &pctrl->chip;
	bool need_valid_mask = !dmi_check_system(chv_no_valid_mask);
	const struct chv_community *community = pctrl->community;
	int ret, i, irq_base;

	*chip = chv_gpio_chip;

	chip->ngpio = community->pins[community->npins - 1].number + 1;
	chip->label = dev_name(pctrl->dev);
	chip->parent = pctrl->dev;
	chip->base = -1;
	chip->irq_need_valid_mask = need_valid_mask;

	ret = devm_gpiochip_add_data(pctrl->dev, chip, pctrl);
	if (ret) {
		dev_err(pctrl->dev, "Failed to register gpiochip\n");
		return ret;
	}

	for (i = 0; i < community->ngpio_ranges; i++) {
		range = &community->gpio_ranges[i];
		ret = gpiochip_add_pin_range(chip, dev_name(pctrl->dev),
					     range->base, range->base,
					     range->npins);
		if (ret) {
			dev_err(pctrl->dev, "failed to add GPIO pin range\n");
			return ret;
		}
	}

	/* Do not add GPIOs that can only generate GPEs to the IRQ domain */
	for (i = 0; i < community->npins; i++) {
		const struct pinctrl_pin_desc *desc;
		u32 intsel;

		desc = &community->pins[i];

		intsel = readl(chv_padreg(pctrl, desc->number, CHV_PADCTRL0));
		intsel &= CHV_PADCTRL0_INTSEL_MASK;
		intsel >>= CHV_PADCTRL0_INTSEL_SHIFT;

		if (need_valid_mask && intsel >= community->nirqs)
			clear_bit(i, chip->irq_valid_mask);
	}

	/*
	 * The same set of machines in chv_no_valid_mask[] have incorrectly
	 * configured GPIOs that generate spurious interrupts so we use
	 * this same list to apply another quirk for them.
	 *
	 * See also https://bugzilla.kernel.org/show_bug.cgi?id=197953.
	 */
	if (!need_valid_mask) {
		/*
		 * Mask all interrupts the community is able to generate
		 * but leave the ones that can only generate GPEs unmasked.
		 */
		chv_writel(GENMASK(31, pctrl->community->nirqs),
			   pctrl->regs + CHV_INTMASK);
	}

	/* Clear all interrupts */
	chv_writel(0xffff, pctrl->regs + CHV_INTSTAT);

<<<<<<< HEAD
	if (!need_valid_mask) {
		irq_base = devm_irq_alloc_descs(pctrl->dev, -1, 0,
						community->npins, NUMA_NO_NODE);
		if (irq_base < 0) {
			dev_err(pctrl->dev, "Failed to allocate IRQ numbers\n");
			return irq_base;
		}
	}

	ret = gpiochip_irqchip_add(chip, &chv_gpio_irqchip, 0,
=======
	pctrl->irqchip.name = "chv-gpio";
	pctrl->irqchip.irq_startup = chv_gpio_irq_startup;
	pctrl->irqchip.irq_ack = chv_gpio_irq_ack;
	pctrl->irqchip.irq_mask = chv_gpio_irq_mask;
	pctrl->irqchip.irq_unmask = chv_gpio_irq_unmask;
	pctrl->irqchip.irq_set_type = chv_gpio_irq_type;
	pctrl->irqchip.flags = IRQCHIP_SKIP_SET_WAKE;

	ret = gpiochip_irqchip_add(chip, &pctrl->irqchip, 0,
>>>>>>> 23cee1b2
				   handle_bad_irq, IRQ_TYPE_NONE);
	if (ret) {
		dev_err(pctrl->dev, "failed to add IRQ chip\n");
		return ret;
	}

<<<<<<< HEAD
	if (!need_valid_mask) {
		for (i = 0; i < community->ngpio_ranges; i++) {
			range = &community->gpio_ranges[i];

			irq_domain_associate_many(chip->irqdomain, irq_base,
						  range->base, range->npins);
			irq_base += range->npins;
		}
	}

	gpiochip_set_chained_irqchip(chip, &chv_gpio_irqchip, irq,
=======
	gpiochip_set_chained_irqchip(chip, &pctrl->irqchip, irq,
>>>>>>> 23cee1b2
				     chv_gpio_irq_handler);
	return 0;
}

static acpi_status chv_pinctrl_mmio_access_handler(u32 function,
	acpi_physical_address address, u32 bits, u64 *value,
	void *handler_context, void *region_context)
{
	struct chv_pinctrl *pctrl = region_context;
	unsigned long flags;
	acpi_status ret = AE_OK;

	raw_spin_lock_irqsave(&chv_lock, flags);

	if (function == ACPI_WRITE)
		chv_writel((u32)(*value), pctrl->regs + (u32)address);
	else if (function == ACPI_READ)
		*value = readl(pctrl->regs + (u32)address);
	else
		ret = AE_BAD_PARAMETER;

	raw_spin_unlock_irqrestore(&chv_lock, flags);

	return ret;
}

static int chv_pinctrl_probe(struct platform_device *pdev)
{
	struct chv_pinctrl *pctrl;
	struct acpi_device *adev;
	struct resource *res;
	acpi_status status;
	int ret, irq, i;

	adev = ACPI_COMPANION(&pdev->dev);
	if (!adev)
		return -ENODEV;

	pctrl = devm_kzalloc(&pdev->dev, sizeof(*pctrl), GFP_KERNEL);
	if (!pctrl)
		return -ENOMEM;

	for (i = 0; i < ARRAY_SIZE(chv_communities); i++)
		if (!strcmp(adev->pnp.unique_id, chv_communities[i]->uid)) {
			pctrl->community = chv_communities[i];
			break;
		}
	if (i == ARRAY_SIZE(chv_communities))
		return -ENODEV;

	pctrl->dev = &pdev->dev;

#ifdef CONFIG_PM_SLEEP
	pctrl->saved_pin_context = devm_kcalloc(pctrl->dev,
		pctrl->community->npins, sizeof(*pctrl->saved_pin_context),
		GFP_KERNEL);
	if (!pctrl->saved_pin_context)
		return -ENOMEM;
#endif

	res = platform_get_resource(pdev, IORESOURCE_MEM, 0);
	pctrl->regs = devm_ioremap_resource(&pdev->dev, res);
	if (IS_ERR(pctrl->regs))
		return PTR_ERR(pctrl->regs);

	irq = platform_get_irq(pdev, 0);
	if (irq < 0) {
		dev_err(&pdev->dev, "failed to get interrupt number\n");
		return irq;
	}

	pctrl->pctldesc = chv_pinctrl_desc;
	pctrl->pctldesc.name = dev_name(&pdev->dev);
	pctrl->pctldesc.pins = pctrl->community->pins;
	pctrl->pctldesc.npins = pctrl->community->npins;

	pctrl->pctldev = devm_pinctrl_register(&pdev->dev, &pctrl->pctldesc,
					       pctrl);
	if (IS_ERR(pctrl->pctldev)) {
		dev_err(&pdev->dev, "failed to register pinctrl driver\n");
		return PTR_ERR(pctrl->pctldev);
	}

	ret = chv_gpio_probe(pctrl, irq);
	if (ret)
		return ret;

	status = acpi_install_address_space_handler(adev->handle,
					pctrl->community->acpi_space_id,
					chv_pinctrl_mmio_access_handler,
					NULL, pctrl);
	if (ACPI_FAILURE(status))
		dev_err(&pdev->dev, "failed to install ACPI addr space handler\n");

	platform_set_drvdata(pdev, pctrl);

	return 0;
}

static int chv_pinctrl_remove(struct platform_device *pdev)
{
	struct chv_pinctrl *pctrl = platform_get_drvdata(pdev);

	acpi_remove_address_space_handler(ACPI_COMPANION(&pdev->dev),
					  pctrl->community->acpi_space_id,
					  chv_pinctrl_mmio_access_handler);

	return 0;
}

#ifdef CONFIG_PM_SLEEP
static int chv_pinctrl_suspend_noirq(struct device *dev)
{
	struct platform_device *pdev = to_platform_device(dev);
	struct chv_pinctrl *pctrl = platform_get_drvdata(pdev);
	unsigned long flags;
	int i;

	raw_spin_lock_irqsave(&chv_lock, flags);

	pctrl->saved_intmask = readl(pctrl->regs + CHV_INTMASK);

	for (i = 0; i < pctrl->community->npins; i++) {
		const struct pinctrl_pin_desc *desc;
		struct chv_pin_context *ctx;
		void __iomem *reg;

		desc = &pctrl->community->pins[i];
		if (chv_pad_locked(pctrl, desc->number))
			continue;

		ctx = &pctrl->saved_pin_context[i];

		reg = chv_padreg(pctrl, desc->number, CHV_PADCTRL0);
		ctx->padctrl0 = readl(reg) & ~CHV_PADCTRL0_GPIORXSTATE;

		reg = chv_padreg(pctrl, desc->number, CHV_PADCTRL1);
		ctx->padctrl1 = readl(reg);
	}

	raw_spin_unlock_irqrestore(&chv_lock, flags);

	return 0;
}

static int chv_pinctrl_resume_noirq(struct device *dev)
{
	struct platform_device *pdev = to_platform_device(dev);
	struct chv_pinctrl *pctrl = platform_get_drvdata(pdev);
	unsigned long flags;
	int i;

	raw_spin_lock_irqsave(&chv_lock, flags);

	/*
	 * Mask all interrupts before restoring per-pin configuration
	 * registers because we don't know in which state BIOS left them
	 * upon exiting suspend.
	 */
	chv_writel(0, pctrl->regs + CHV_INTMASK);

	for (i = 0; i < pctrl->community->npins; i++) {
		const struct pinctrl_pin_desc *desc;
		const struct chv_pin_context *ctx;
		void __iomem *reg;
		u32 val;

		desc = &pctrl->community->pins[i];
		if (chv_pad_locked(pctrl, desc->number))
			continue;

		ctx = &pctrl->saved_pin_context[i];

		/* Only restore if our saved state differs from the current */
		reg = chv_padreg(pctrl, desc->number, CHV_PADCTRL0);
		val = readl(reg) & ~CHV_PADCTRL0_GPIORXSTATE;
		if (ctx->padctrl0 != val) {
			chv_writel(ctx->padctrl0, reg);
			dev_dbg(pctrl->dev, "restored pin %2u ctrl0 0x%08x\n",
				desc->number, readl(reg));
		}

		reg = chv_padreg(pctrl, desc->number, CHV_PADCTRL1);
		val = readl(reg);
		if (ctx->padctrl1 != val) {
			chv_writel(ctx->padctrl1, reg);
			dev_dbg(pctrl->dev, "restored pin %2u ctrl1 0x%08x\n",
				desc->number, readl(reg));
		}
	}

	/*
	 * Now that all pins are restored to known state, we can restore
	 * the interrupt mask register as well.
	 */
	chv_writel(0xffff, pctrl->regs + CHV_INTSTAT);
	chv_writel(pctrl->saved_intmask, pctrl->regs + CHV_INTMASK);

	raw_spin_unlock_irqrestore(&chv_lock, flags);

	return 0;
}
#endif

static const struct dev_pm_ops chv_pinctrl_pm_ops = {
	SET_NOIRQ_SYSTEM_SLEEP_PM_OPS(chv_pinctrl_suspend_noirq,
				      chv_pinctrl_resume_noirq)
};

static const struct acpi_device_id chv_pinctrl_acpi_match[] = {
	{ "INT33FF" },
	{ }
};
MODULE_DEVICE_TABLE(acpi, chv_pinctrl_acpi_match);

static struct platform_driver chv_pinctrl_driver = {
	.probe = chv_pinctrl_probe,
	.remove = chv_pinctrl_remove,
	.driver = {
		.name = "cherryview-pinctrl",
		.pm = &chv_pinctrl_pm_ops,
		.acpi_match_table = chv_pinctrl_acpi_match,
	},
};

static int __init chv_pinctrl_init(void)
{
	return platform_driver_register(&chv_pinctrl_driver);
}
subsys_initcall(chv_pinctrl_init);

static void __exit chv_pinctrl_exit(void)
{
	platform_driver_unregister(&chv_pinctrl_driver);
}
module_exit(chv_pinctrl_exit);

MODULE_AUTHOR("Mika Westerberg <mika.westerberg@linux.intel.com>");
MODULE_DESCRIPTION("Intel Cherryview/Braswell pinctrl driver");
MODULE_LICENSE("GPL v2");<|MERGE_RESOLUTION|>--- conflicted
+++ resolved
@@ -1609,7 +1609,6 @@
 	/* Clear all interrupts */
 	chv_writel(0xffff, pctrl->regs + CHV_INTSTAT);
 
-<<<<<<< HEAD
 	if (!need_valid_mask) {
 		irq_base = devm_irq_alloc_descs(pctrl->dev, -1, 0,
 						community->npins, NUMA_NO_NODE);
@@ -1619,8 +1618,6 @@
 		}
 	}
 
-	ret = gpiochip_irqchip_add(chip, &chv_gpio_irqchip, 0,
-=======
 	pctrl->irqchip.name = "chv-gpio";
 	pctrl->irqchip.irq_startup = chv_gpio_irq_startup;
 	pctrl->irqchip.irq_ack = chv_gpio_irq_ack;
@@ -1630,14 +1627,12 @@
 	pctrl->irqchip.flags = IRQCHIP_SKIP_SET_WAKE;
 
 	ret = gpiochip_irqchip_add(chip, &pctrl->irqchip, 0,
->>>>>>> 23cee1b2
 				   handle_bad_irq, IRQ_TYPE_NONE);
 	if (ret) {
 		dev_err(pctrl->dev, "failed to add IRQ chip\n");
 		return ret;
 	}
 
-<<<<<<< HEAD
 	if (!need_valid_mask) {
 		for (i = 0; i < community->ngpio_ranges; i++) {
 			range = &community->gpio_ranges[i];
@@ -1648,10 +1643,7 @@
 		}
 	}
 
-	gpiochip_set_chained_irqchip(chip, &chv_gpio_irqchip, irq,
-=======
 	gpiochip_set_chained_irqchip(chip, &pctrl->irqchip, irq,
->>>>>>> 23cee1b2
 				     chv_gpio_irq_handler);
 	return 0;
 }
