/*
 * Copyright (c) 2012 Samsung Electronics Co., Ltd.
 *		http://www.samsung.com
 *
 * Copyright (C) 2010 Samsung Electronics Co. Ltd.
 *	Jaswinder Singh <jassi.brar@samsung.com>
 *
 * This program is free software; you can redistribute it and/or modify
 * it under the terms of the GNU General Public License as published by
 * the Free Software Foundation; either version 2 of the License, or
 * (at your option) any later version.
 */

#include <linux/kernel.h>
#include <linux/io.h>
#include <linux/init.h>
#include <linux/slab.h>
#include <linux/module.h>
#include <linux/string.h>
#include <linux/delay.h>
#include <linux/interrupt.h>
#include <linux/dma-mapping.h>
#include <linux/dmaengine.h>
#include <linux/amba/bus.h>
#include <linux/amba/pl330.h>
#include <linux/scatterlist.h>
#include <linux/of.h>
#include <linux/of_dma.h>
#include <linux/err.h>

#include "dmaengine.h"
#define PL330_MAX_CHAN		8
#define PL330_MAX_IRQS		32
#define PL330_MAX_PERI		32

enum pl330_srccachectrl {
	SCCTRL0,	/* Noncacheable and nonbufferable */
	SCCTRL1,	/* Bufferable only */
	SCCTRL2,	/* Cacheable, but do not allocate */
	SCCTRL3,	/* Cacheable and bufferable, but do not allocate */
	SINVALID1,
	SINVALID2,
	SCCTRL6,	/* Cacheable write-through, allocate on reads only */
	SCCTRL7,	/* Cacheable write-back, allocate on reads only */
};

enum pl330_dstcachectrl {
	DCCTRL0,	/* Noncacheable and nonbufferable */
	DCCTRL1,	/* Bufferable only */
	DCCTRL2,	/* Cacheable, but do not allocate */
	DCCTRL3,	/* Cacheable and bufferable, but do not allocate */
	DINVALID1,	/* AWCACHE = 0x1000 */
	DINVALID2,
	DCCTRL6,	/* Cacheable write-through, allocate on writes only */
	DCCTRL7,	/* Cacheable write-back, allocate on writes only */
};

enum pl330_byteswap {
	SWAP_NO,
	SWAP_2,
	SWAP_4,
	SWAP_8,
	SWAP_16,
};

enum pl330_reqtype {
	MEMTOMEM,
	MEMTODEV,
	DEVTOMEM,
	DEVTODEV,
};

/* Register and Bit field Definitions */
#define DS			0x0
#define DS_ST_STOP		0x0
#define DS_ST_EXEC		0x1
#define DS_ST_CMISS		0x2
#define DS_ST_UPDTPC		0x3
#define DS_ST_WFE		0x4
#define DS_ST_ATBRR		0x5
#define DS_ST_QBUSY		0x6
#define DS_ST_WFP		0x7
#define DS_ST_KILL		0x8
#define DS_ST_CMPLT		0x9
#define DS_ST_FLTCMP		0xe
#define DS_ST_FAULT		0xf

#define DPC			0x4
#define INTEN			0x20
#define ES			0x24
#define INTSTATUS		0x28
#define INTCLR			0x2c
#define FSM			0x30
#define FSC			0x34
#define FTM			0x38

#define _FTC			0x40
#define FTC(n)			(_FTC + (n)*0x4)

#define _CS			0x100
#define CS(n)			(_CS + (n)*0x8)
#define CS_CNS			(1 << 21)

#define _CPC			0x104
#define CPC(n)			(_CPC + (n)*0x8)

#define _SA			0x400
#define SA(n)			(_SA + (n)*0x20)

#define _DA			0x404
#define DA(n)			(_DA + (n)*0x20)

#define _CC			0x408
#define CC(n)			(_CC + (n)*0x20)

#define CC_SRCINC		(1 << 0)
#define CC_DSTINC		(1 << 14)
#define CC_SRCPRI		(1 << 8)
#define CC_DSTPRI		(1 << 22)
#define CC_SRCNS		(1 << 9)
#define CC_DSTNS		(1 << 23)
#define CC_SRCIA		(1 << 10)
#define CC_DSTIA		(1 << 24)
#define CC_SRCBRSTLEN_SHFT	4
#define CC_DSTBRSTLEN_SHFT	18
#define CC_SRCBRSTSIZE_SHFT	1
#define CC_DSTBRSTSIZE_SHFT	15
#define CC_SRCCCTRL_SHFT	11
#define CC_SRCCCTRL_MASK	0x7
#define CC_DSTCCTRL_SHFT	25
#define CC_DRCCCTRL_MASK	0x7
#define CC_SWAP_SHFT		28

#define _LC0			0x40c
#define LC0(n)			(_LC0 + (n)*0x20)

#define _LC1			0x410
#define LC1(n)			(_LC1 + (n)*0x20)

#define DBGSTATUS		0xd00
#define DBG_BUSY		(1 << 0)

#define DBGCMD			0xd04
#define DBGINST0		0xd08
#define DBGINST1		0xd0c

#define CR0			0xe00
#define CR1			0xe04
#define CR2			0xe08
#define CR3			0xe0c
#define CR4			0xe10
#define CRD			0xe14

#define PERIPH_ID		0xfe0
#define PERIPH_REV_SHIFT	20
#define PERIPH_REV_MASK		0xf
#define PERIPH_REV_R0P0		0
#define PERIPH_REV_R1P0		1
#define PERIPH_REV_R1P1		2

#define CR0_PERIPH_REQ_SET	(1 << 0)
#define CR0_BOOT_EN_SET		(1 << 1)
#define CR0_BOOT_MAN_NS		(1 << 2)
#define CR0_NUM_CHANS_SHIFT	4
#define CR0_NUM_CHANS_MASK	0x7
#define CR0_NUM_PERIPH_SHIFT	12
#define CR0_NUM_PERIPH_MASK	0x1f
#define CR0_NUM_EVENTS_SHIFT	17
#define CR0_NUM_EVENTS_MASK	0x1f

#define CR1_ICACHE_LEN_SHIFT	0
#define CR1_ICACHE_LEN_MASK	0x7
#define CR1_NUM_ICACHELINES_SHIFT	4
#define CR1_NUM_ICACHELINES_MASK	0xf

#define CRD_DATA_WIDTH_SHIFT	0
#define CRD_DATA_WIDTH_MASK	0x7
#define CRD_WR_CAP_SHIFT	4
#define CRD_WR_CAP_MASK		0x7
#define CRD_WR_Q_DEP_SHIFT	8
#define CRD_WR_Q_DEP_MASK	0xf
#define CRD_RD_CAP_SHIFT	12
#define CRD_RD_CAP_MASK		0x7
#define CRD_RD_Q_DEP_SHIFT	16
#define CRD_RD_Q_DEP_MASK	0xf
#define CRD_DATA_BUFF_SHIFT	20
#define CRD_DATA_BUFF_MASK	0x3ff

#define PART			0x330
#define DESIGNER		0x41
#define REVISION		0x0
#define INTEG_CFG		0x0
#define PERIPH_ID_VAL		((PART << 0) | (DESIGNER << 12))

#define PL330_STATE_STOPPED		(1 << 0)
#define PL330_STATE_EXECUTING		(1 << 1)
#define PL330_STATE_WFE			(1 << 2)
#define PL330_STATE_FAULTING		(1 << 3)
#define PL330_STATE_COMPLETING		(1 << 4)
#define PL330_STATE_WFP			(1 << 5)
#define PL330_STATE_KILLING		(1 << 6)
#define PL330_STATE_FAULT_COMPLETING	(1 << 7)
#define PL330_STATE_CACHEMISS		(1 << 8)
#define PL330_STATE_UPDTPC		(1 << 9)
#define PL330_STATE_ATBARRIER		(1 << 10)
#define PL330_STATE_QUEUEBUSY		(1 << 11)
#define PL330_STATE_INVALID		(1 << 15)

#define PL330_STABLE_STATES (PL330_STATE_STOPPED | PL330_STATE_EXECUTING \
				| PL330_STATE_WFE | PL330_STATE_FAULTING)

#define CMD_DMAADDH		0x54
#define CMD_DMAEND		0x00
#define CMD_DMAFLUSHP		0x35
#define CMD_DMAGO		0xa0
#define CMD_DMALD		0x04
#define CMD_DMALDP		0x25
#define CMD_DMALP		0x20
#define CMD_DMALPEND		0x28
#define CMD_DMAKILL		0x01
#define CMD_DMAMOV		0xbc
#define CMD_DMANOP		0x18
#define CMD_DMARMB		0x12
#define CMD_DMASEV		0x34
#define CMD_DMAST		0x08
#define CMD_DMASTP		0x29
#define CMD_DMASTZ		0x0c
#define CMD_DMAWFE		0x36
#define CMD_DMAWFP		0x30
#define CMD_DMAWMB		0x13

#define SZ_DMAADDH		3
#define SZ_DMAEND		1
#define SZ_DMAFLUSHP		2
#define SZ_DMALD		1
#define SZ_DMALDP		2
#define SZ_DMALP		2
#define SZ_DMALPEND		2
#define SZ_DMAKILL		1
#define SZ_DMAMOV		6
#define SZ_DMANOP		1
#define SZ_DMARMB		1
#define SZ_DMASEV		2
#define SZ_DMAST		1
#define SZ_DMASTP		2
#define SZ_DMASTZ		1
#define SZ_DMAWFE		2
#define SZ_DMAWFP		2
#define SZ_DMAWMB		1
#define SZ_DMAGO		6

#define BRST_LEN(ccr)		((((ccr) >> CC_SRCBRSTLEN_SHFT) & 0xf) + 1)
#define BRST_SIZE(ccr)		(1 << (((ccr) >> CC_SRCBRSTSIZE_SHFT) & 0x7))

#define BYTE_TO_BURST(b, ccr)	((b) / BRST_SIZE(ccr) / BRST_LEN(ccr))
#define BURST_TO_BYTE(c, ccr)	((c) * BRST_SIZE(ccr) * BRST_LEN(ccr))

/*
 * With 256 bytes, we can do more than 2.5MB and 5MB xfers per req
 * at 1byte/burst for P<->M and M<->M respectively.
 * For typical scenario, at 1word/burst, 10MB and 20MB xfers per req
 * should be enough for P<->M and M<->M respectively.
 */
#define MCODE_BUFF_PER_REQ	256

/* If the _pl330_req is available to the client */
#define IS_FREE(req)	(*((u8 *)((req)->mc_cpu)) == CMD_DMAEND)

/* Use this _only_ to wait on transient states */
#define UNTIL(t, s)	while (!(_state(t) & (s))) cpu_relax();

#ifdef PL330_DEBUG_MCGEN
static unsigned cmd_line;
#define PL330_DBGCMD_DUMP(off, x...)	do { \
						printk("%x:", cmd_line); \
						printk(x); \
						cmd_line += off; \
					} while (0)
#define PL330_DBGMC_START(addr)		(cmd_line = addr)
#else
#define PL330_DBGCMD_DUMP(off, x...)	do {} while (0)
#define PL330_DBGMC_START(addr)		do {} while (0)
#endif

/* The number of default descriptors */

#define NR_DEFAULT_DESC	16

/* Populated by the PL330 core driver for DMA API driver's info */
struct pl330_config {
	u32	periph_id;
#define DMAC_MODE_NS	(1 << 0)
	unsigned int	mode;
	unsigned int	data_bus_width:10; /* In number of bits */
	unsigned int	data_buf_dep:10;
	unsigned int	num_chan:4;
	unsigned int	num_peri:6;
	u32		peri_ns;
	unsigned int	num_events:6;
	u32		irq_ns;
};

/* Handle to the DMAC provided to the PL330 core */
struct pl330_info {
	/* Owning device */
	struct device *dev;
	/* Size of MicroCode buffers for each channel. */
	unsigned mcbufsz;
	/* ioremap'ed address of PL330 registers. */
	void __iomem	*base;
	/* Client can freely use it. */
	void	*client_data;
	/* PL330 core data, Client must not touch it. */
	void	*pl330_data;
	/* Populated by the PL330 core driver during pl330_add */
	struct pl330_config	pcfg;
	/*
	 * If the DMAC has some reset mechanism, then the
	 * client may want to provide pointer to the method.
	 */
	void (*dmac_reset)(struct pl330_info *pi);
};

/**
 * Request Configuration.
 * The PL330 core does not modify this and uses the last
 * working configuration if the request doesn't provide any.
 *
 * The Client may want to provide this info only for the
 * first request and a request with new settings.
 */
struct pl330_reqcfg {
	/* Address Incrementing */
	unsigned dst_inc:1;
	unsigned src_inc:1;

	/*
	 * For now, the SRC & DST protection levels
	 * and burst size/length are assumed same.
	 */
	bool nonsecure;
	bool privileged;
	bool insnaccess;
	unsigned brst_len:5;
	unsigned brst_size:3; /* in power of 2 */

	enum pl330_dstcachectrl dcctl;
	enum pl330_srccachectrl scctl;
	enum pl330_byteswap swap;
	struct pl330_config *pcfg;
};

/*
 * One cycle of DMAC operation.
 * There may be more than one xfer in a request.
 */
struct pl330_xfer {
	u32 src_addr;
	u32 dst_addr;
	/* Size to xfer */
	u32 bytes;
	/*
	 * Pointer to next xfer in the list.
	 * The last xfer in the req must point to NULL.
	 */
	struct pl330_xfer *next;
};

/* The xfer callbacks are made with one of these arguments. */
enum pl330_op_err {
	/* The all xfers in the request were success. */
	PL330_ERR_NONE,
	/* If req aborted due to global error. */
	PL330_ERR_ABORT,
	/* If req failed due to problem with Channel. */
	PL330_ERR_FAIL,
};

/* A request defining Scatter-Gather List ending with NULL xfer. */
struct pl330_req {
	enum pl330_reqtype rqtype;
	/* Index of peripheral for the xfer. */
	unsigned peri:5;
	/* Unique token for this xfer, set by the client. */
	void *token;
	/* Callback to be called after xfer. */
	void (*xfer_cb)(void *token, enum pl330_op_err err);
	/* If NULL, req will be done at last set parameters. */
	struct pl330_reqcfg *cfg;
	/* Pointer to first xfer in the request. */
	struct pl330_xfer *x;
	/* Hook to attach to DMAC's list of reqs with due callback */
	struct list_head rqd;
};

/*
 * To know the status of the channel and DMAC, the client
 * provides a pointer to this structure. The PL330 core
 * fills it with current information.
 */
struct pl330_chanstatus {
	/*
	 * If the DMAC engine halted due to some error,
	 * the client should remove-add DMAC.
	 */
	bool dmac_halted;
	/*
	 * If channel is halted due to some error,
	 * the client should ABORT/FLUSH and START the channel.
	 */
	bool faulting;
	/* Location of last load */
	u32 src_addr;
	/* Location of last store */
	u32 dst_addr;
	/*
	 * Pointer to the currently active req, NULL if channel is
	 * inactive, even though the requests may be present.
	 */
	struct pl330_req *top_req;
	/* Pointer to req waiting second in the queue if any. */
	struct pl330_req *wait_req;
};

enum pl330_chan_op {
	/* Start the channel */
	PL330_OP_START,
	/* Abort the active xfer */
	PL330_OP_ABORT,
	/* Stop xfer and flush queue */
	PL330_OP_FLUSH,
};

struct _xfer_spec {
	u32 ccr;
	struct pl330_req *r;
	struct pl330_xfer *x;
};

enum dmamov_dst {
	SAR = 0,
	CCR,
	DAR,
};

enum pl330_dst {
	SRC = 0,
	DST,
};

enum pl330_cond {
	SINGLE,
	BURST,
	ALWAYS,
};

struct _pl330_req {
	u32 mc_bus;
	void *mc_cpu;
	/* Number of bytes taken to setup MC for the req */
	u32 mc_len;
	struct pl330_req *r;
};

/* ToBeDone for tasklet */
struct _pl330_tbd {
	bool reset_dmac;
	bool reset_mngr;
	u8 reset_chan;
};

/* A DMAC Thread */
struct pl330_thread {
	u8 id;
	int ev;
	/* If the channel is not yet acquired by any client */
	bool free;
	/* Parent DMAC */
	struct pl330_dmac *dmac;
	/* Only two at a time */
	struct _pl330_req req[2];
	/* Index of the last enqueued request */
	unsigned lstenq;
	/* Index of the last submitted request or -1 if the DMA is stopped */
	int req_running;
};

enum pl330_dmac_state {
	UNINIT,
	INIT,
	DYING,
};

/* A DMAC */
struct pl330_dmac {
	spinlock_t		lock;
	/* Holds list of reqs with due callbacks */
	struct list_head	req_done;
	/* Pointer to platform specific stuff */
	struct pl330_info	*pinfo;
	/* Maximum possible events/irqs */
	int			events[32];
	/* BUS address of MicroCode buffer */
	dma_addr_t		mcode_bus;
	/* CPU address of MicroCode buffer */
	void			*mcode_cpu;
	/* List of all Channel threads */
	struct pl330_thread	*channels;
	/* Pointer to the MANAGER thread */
	struct pl330_thread	*manager;
	/* To handle bad news in interrupt */
	struct tasklet_struct	tasks;
	struct _pl330_tbd	dmac_tbd;
	/* State of DMAC operation */
	enum pl330_dmac_state	state;
};

enum desc_status {
	/* In the DMAC pool */
	FREE,
	/*
	 * Allocated to some channel during prep_xxx
	 * Also may be sitting on the work_list.
	 */
	PREP,
	/*
	 * Sitting on the work_list and already submitted
	 * to the PL330 core. Not more than two descriptors
	 * of a channel can be BUSY at any time.
	 */
	BUSY,
	/*
	 * Sitting on the channel work_list but xfer done
	 * by PL330 core
	 */
	DONE,
};

struct dma_pl330_chan {
	/* Schedule desc completion */
	struct tasklet_struct task;

	/* DMA-Engine Channel */
	struct dma_chan chan;

	/* List of to be xfered descriptors */
	struct list_head work_list;

	/* Pointer to the DMAC that manages this channel,
	 * NULL if the channel is available to be acquired.
	 * As the parent, this DMAC also provides descriptors
	 * to the channel.
	 */
	struct dma_pl330_dmac *dmac;

	/* To protect channel manipulation */
	spinlock_t lock;

	/* Token of a hardware channel thread of PL330 DMAC
	 * NULL if the channel is available to be acquired.
	 */
	void *pl330_chid;

	/* For D-to-M and M-to-D channels */
	int burst_sz; /* the peripheral fifo width */
	int burst_len; /* the number of burst */
	dma_addr_t fifo_addr;

	/* for cyclic capability */
	bool cyclic;
};

struct dma_pl330_dmac {
	struct pl330_info pif;

	/* DMA-Engine Device */
	struct dma_device ddma;

	/* Pool of descriptors available for the DMAC's channels */
	struct list_head desc_pool;
	/* To protect desc_pool manipulation */
	spinlock_t pool_lock;

	/* Peripheral channels connected to this DMAC */
	struct dma_pl330_chan *peripherals; /* keep at end */
};

struct dma_pl330_desc {
	/* To attach to a queue as child */
	struct list_head node;

	/* Descriptor for the DMA Engine API */
	struct dma_async_tx_descriptor txd;

	/* Xfer for PL330 core */
	struct pl330_xfer px;

	struct pl330_reqcfg rqcfg;
	struct pl330_req req;

	enum desc_status status;

	/* The channel which currently holds this desc */
	struct dma_pl330_chan *pchan;
};

struct dma_pl330_filter_args {
	struct dma_pl330_dmac *pdmac;
	unsigned int chan_id;
};

static inline void _callback(struct pl330_req *r, enum pl330_op_err err)
{
	if (r && r->xfer_cb)
		r->xfer_cb(r->token, err);
}

static inline bool _queue_empty(struct pl330_thread *thrd)
{
	return (IS_FREE(&thrd->req[0]) && IS_FREE(&thrd->req[1]))
		? true : false;
}

static inline bool _queue_full(struct pl330_thread *thrd)
{
	return (IS_FREE(&thrd->req[0]) || IS_FREE(&thrd->req[1]))
		? false : true;
}

static inline bool is_manager(struct pl330_thread *thrd)
{
	struct pl330_dmac *pl330 = thrd->dmac;

	/* MANAGER is indexed at the end */
	if (thrd->id == pl330->pinfo->pcfg.num_chan)
		return true;
	else
		return false;
}

/* If manager of the thread is in Non-Secure mode */
static inline bool _manager_ns(struct pl330_thread *thrd)
{
	struct pl330_dmac *pl330 = thrd->dmac;

	return (pl330->pinfo->pcfg.mode & DMAC_MODE_NS) ? true : false;
}

static inline u32 get_revision(u32 periph_id)
{
	return (periph_id >> PERIPH_REV_SHIFT) & PERIPH_REV_MASK;
}

static inline u32 _emit_ADDH(unsigned dry_run, u8 buf[],
		enum pl330_dst da, u16 val)
{
	if (dry_run)
		return SZ_DMAADDH;

	buf[0] = CMD_DMAADDH;
	buf[0] |= (da << 1);
	*((u16 *)&buf[1]) = val;

	PL330_DBGCMD_DUMP(SZ_DMAADDH, "\tDMAADDH %s %u\n",
		da == 1 ? "DA" : "SA", val);

	return SZ_DMAADDH;
}

static inline u32 _emit_END(unsigned dry_run, u8 buf[])
{
	if (dry_run)
		return SZ_DMAEND;

	buf[0] = CMD_DMAEND;

	PL330_DBGCMD_DUMP(SZ_DMAEND, "\tDMAEND\n");

	return SZ_DMAEND;
}

static inline u32 _emit_FLUSHP(unsigned dry_run, u8 buf[], u8 peri)
{
	if (dry_run)
		return SZ_DMAFLUSHP;

	buf[0] = CMD_DMAFLUSHP;

	peri &= 0x1f;
	peri <<= 3;
	buf[1] = peri;

	PL330_DBGCMD_DUMP(SZ_DMAFLUSHP, "\tDMAFLUSHP %u\n", peri >> 3);

	return SZ_DMAFLUSHP;
}

static inline u32 _emit_LD(unsigned dry_run, u8 buf[],	enum pl330_cond cond)
{
	if (dry_run)
		return SZ_DMALD;

	buf[0] = CMD_DMALD;

	if (cond == SINGLE)
		buf[0] |= (0 << 1) | (1 << 0);
	else if (cond == BURST)
		buf[0] |= (1 << 1) | (1 << 0);

	PL330_DBGCMD_DUMP(SZ_DMALD, "\tDMALD%c\n",
		cond == SINGLE ? 'S' : (cond == BURST ? 'B' : 'A'));

	return SZ_DMALD;
}

static inline u32 _emit_LDP(unsigned dry_run, u8 buf[],
		enum pl330_cond cond, u8 peri)
{
	if (dry_run)
		return SZ_DMALDP;

	buf[0] = CMD_DMALDP;

	if (cond == BURST)
		buf[0] |= (1 << 1);

	peri &= 0x1f;
	peri <<= 3;
	buf[1] = peri;

	PL330_DBGCMD_DUMP(SZ_DMALDP, "\tDMALDP%c %u\n",
		cond == SINGLE ? 'S' : 'B', peri >> 3);

	return SZ_DMALDP;
}

static inline u32 _emit_LP(unsigned dry_run, u8 buf[],
		unsigned loop, u8 cnt)
{
	if (dry_run)
		return SZ_DMALP;

	buf[0] = CMD_DMALP;

	if (loop)
		buf[0] |= (1 << 1);

	cnt--; /* DMAC increments by 1 internally */
	buf[1] = cnt;

	PL330_DBGCMD_DUMP(SZ_DMALP, "\tDMALP_%c %u\n", loop ? '1' : '0', cnt);

	return SZ_DMALP;
}

struct _arg_LPEND {
	enum pl330_cond cond;
	bool forever;
	unsigned loop;
	u8 bjump;
};

static inline u32 _emit_LPEND(unsigned dry_run, u8 buf[],
		const struct _arg_LPEND *arg)
{
	enum pl330_cond cond = arg->cond;
	bool forever = arg->forever;
	unsigned loop = arg->loop;
	u8 bjump = arg->bjump;

	if (dry_run)
		return SZ_DMALPEND;

	buf[0] = CMD_DMALPEND;

	if (loop)
		buf[0] |= (1 << 2);

	if (!forever)
		buf[0] |= (1 << 4);

	if (cond == SINGLE)
		buf[0] |= (0 << 1) | (1 << 0);
	else if (cond == BURST)
		buf[0] |= (1 << 1) | (1 << 0);

	buf[1] = bjump;

	PL330_DBGCMD_DUMP(SZ_DMALPEND, "\tDMALP%s%c_%c bjmpto_%x\n",
			forever ? "FE" : "END",
			cond == SINGLE ? 'S' : (cond == BURST ? 'B' : 'A'),
			loop ? '1' : '0',
			bjump);

	return SZ_DMALPEND;
}

static inline u32 _emit_KILL(unsigned dry_run, u8 buf[])
{
	if (dry_run)
		return SZ_DMAKILL;

	buf[0] = CMD_DMAKILL;

	return SZ_DMAKILL;
}

static inline u32 _emit_MOV(unsigned dry_run, u8 buf[],
		enum dmamov_dst dst, u32 val)
{
	if (dry_run)
		return SZ_DMAMOV;

	buf[0] = CMD_DMAMOV;
	buf[1] = dst;
	*((u32 *)&buf[2]) = val;

	PL330_DBGCMD_DUMP(SZ_DMAMOV, "\tDMAMOV %s 0x%x\n",
		dst == SAR ? "SAR" : (dst == DAR ? "DAR" : "CCR"), val);

	return SZ_DMAMOV;
}

static inline u32 _emit_NOP(unsigned dry_run, u8 buf[])
{
	if (dry_run)
		return SZ_DMANOP;

	buf[0] = CMD_DMANOP;

	PL330_DBGCMD_DUMP(SZ_DMANOP, "\tDMANOP\n");

	return SZ_DMANOP;
}

static inline u32 _emit_RMB(unsigned dry_run, u8 buf[])
{
	if (dry_run)
		return SZ_DMARMB;

	buf[0] = CMD_DMARMB;

	PL330_DBGCMD_DUMP(SZ_DMARMB, "\tDMARMB\n");

	return SZ_DMARMB;
}

static inline u32 _emit_SEV(unsigned dry_run, u8 buf[], u8 ev)
{
	if (dry_run)
		return SZ_DMASEV;

	buf[0] = CMD_DMASEV;

	ev &= 0x1f;
	ev <<= 3;
	buf[1] = ev;

	PL330_DBGCMD_DUMP(SZ_DMASEV, "\tDMASEV %u\n", ev >> 3);

	return SZ_DMASEV;
}

static inline u32 _emit_ST(unsigned dry_run, u8 buf[], enum pl330_cond cond)
{
	if (dry_run)
		return SZ_DMAST;

	buf[0] = CMD_DMAST;

	if (cond == SINGLE)
		buf[0] |= (0 << 1) | (1 << 0);
	else if (cond == BURST)
		buf[0] |= (1 << 1) | (1 << 0);

	PL330_DBGCMD_DUMP(SZ_DMAST, "\tDMAST%c\n",
		cond == SINGLE ? 'S' : (cond == BURST ? 'B' : 'A'));

	return SZ_DMAST;
}

static inline u32 _emit_STP(unsigned dry_run, u8 buf[],
		enum pl330_cond cond, u8 peri)
{
	if (dry_run)
		return SZ_DMASTP;

	buf[0] = CMD_DMASTP;

	if (cond == BURST)
		buf[0] |= (1 << 1);

	peri &= 0x1f;
	peri <<= 3;
	buf[1] = peri;

	PL330_DBGCMD_DUMP(SZ_DMASTP, "\tDMASTP%c %u\n",
		cond == SINGLE ? 'S' : 'B', peri >> 3);

	return SZ_DMASTP;
}

static inline u32 _emit_STZ(unsigned dry_run, u8 buf[])
{
	if (dry_run)
		return SZ_DMASTZ;

	buf[0] = CMD_DMASTZ;

	PL330_DBGCMD_DUMP(SZ_DMASTZ, "\tDMASTZ\n");

	return SZ_DMASTZ;
}

static inline u32 _emit_WFE(unsigned dry_run, u8 buf[], u8 ev,
		unsigned invalidate)
{
	if (dry_run)
		return SZ_DMAWFE;

	buf[0] = CMD_DMAWFE;

	ev &= 0x1f;
	ev <<= 3;
	buf[1] = ev;

	if (invalidate)
		buf[1] |= (1 << 1);

	PL330_DBGCMD_DUMP(SZ_DMAWFE, "\tDMAWFE %u%s\n",
		ev >> 3, invalidate ? ", I" : "");

	return SZ_DMAWFE;
}

static inline u32 _emit_WFP(unsigned dry_run, u8 buf[],
		enum pl330_cond cond, u8 peri)
{
	if (dry_run)
		return SZ_DMAWFP;

	buf[0] = CMD_DMAWFP;

	if (cond == SINGLE)
		buf[0] |= (0 << 1) | (0 << 0);
	else if (cond == BURST)
		buf[0] |= (1 << 1) | (0 << 0);
	else
		buf[0] |= (0 << 1) | (1 << 0);

	peri &= 0x1f;
	peri <<= 3;
	buf[1] = peri;

	PL330_DBGCMD_DUMP(SZ_DMAWFP, "\tDMAWFP%c %u\n",
		cond == SINGLE ? 'S' : (cond == BURST ? 'B' : 'P'), peri >> 3);

	return SZ_DMAWFP;
}

static inline u32 _emit_WMB(unsigned dry_run, u8 buf[])
{
	if (dry_run)
		return SZ_DMAWMB;

	buf[0] = CMD_DMAWMB;

	PL330_DBGCMD_DUMP(SZ_DMAWMB, "\tDMAWMB\n");

	return SZ_DMAWMB;
}

struct _arg_GO {
	u8 chan;
	u32 addr;
	unsigned ns;
};

static inline u32 _emit_GO(unsigned dry_run, u8 buf[],
		const struct _arg_GO *arg)
{
	u8 chan = arg->chan;
	u32 addr = arg->addr;
	unsigned ns = arg->ns;

	if (dry_run)
		return SZ_DMAGO;

	buf[0] = CMD_DMAGO;
	buf[0] |= (ns << 1);

	buf[1] = chan & 0x7;

	*((u32 *)&buf[2]) = addr;

	return SZ_DMAGO;
}

#define msecs_to_loops(t) (loops_per_jiffy / 1000 * HZ * t)

/* Returns Time-Out */
static bool _until_dmac_idle(struct pl330_thread *thrd)
{
	void __iomem *regs = thrd->dmac->pinfo->base;
	unsigned long loops = msecs_to_loops(5);

	do {
		/* Until Manager is Idle */
		if (!(readl(regs + DBGSTATUS) & DBG_BUSY))
			break;

		cpu_relax();
	} while (--loops);

	if (!loops)
		return true;

	return false;
}

static inline void _execute_DBGINSN(struct pl330_thread *thrd,
		u8 insn[], bool as_manager)
{
	void __iomem *regs = thrd->dmac->pinfo->base;
	u32 val;

	val = (insn[0] << 16) | (insn[1] << 24);
	if (!as_manager) {
		val |= (1 << 0);
		val |= (thrd->id << 8); /* Channel Number */
	}
	writel(val, regs + DBGINST0);

	val = *((u32 *)&insn[2]);
	writel(val, regs + DBGINST1);

	/* If timed out due to halted state-machine */
	if (_until_dmac_idle(thrd)) {
		dev_err(thrd->dmac->pinfo->dev, "DMAC halted!\n");
		return;
	}

	/* Get going */
	writel(0, regs + DBGCMD);
}

/*
 * Mark a _pl330_req as free.
 * We do it by writing DMAEND as the first instruction
 * because no valid request is going to have DMAEND as
 * its first instruction to execute.
 */
static void mark_free(struct pl330_thread *thrd, int idx)
{
	struct _pl330_req *req = &thrd->req[idx];

	_emit_END(0, req->mc_cpu);
	req->mc_len = 0;

	thrd->req_running = -1;
}

static inline u32 _state(struct pl330_thread *thrd)
{
	void __iomem *regs = thrd->dmac->pinfo->base;
	u32 val;

	if (is_manager(thrd))
		val = readl(regs + DS) & 0xf;
	else
		val = readl(regs + CS(thrd->id)) & 0xf;

	switch (val) {
	case DS_ST_STOP:
		return PL330_STATE_STOPPED;
	case DS_ST_EXEC:
		return PL330_STATE_EXECUTING;
	case DS_ST_CMISS:
		return PL330_STATE_CACHEMISS;
	case DS_ST_UPDTPC:
		return PL330_STATE_UPDTPC;
	case DS_ST_WFE:
		return PL330_STATE_WFE;
	case DS_ST_FAULT:
		return PL330_STATE_FAULTING;
	case DS_ST_ATBRR:
		if (is_manager(thrd))
			return PL330_STATE_INVALID;
		else
			return PL330_STATE_ATBARRIER;
	case DS_ST_QBUSY:
		if (is_manager(thrd))
			return PL330_STATE_INVALID;
		else
			return PL330_STATE_QUEUEBUSY;
	case DS_ST_WFP:
		if (is_manager(thrd))
			return PL330_STATE_INVALID;
		else
			return PL330_STATE_WFP;
	case DS_ST_KILL:
		if (is_manager(thrd))
			return PL330_STATE_INVALID;
		else
			return PL330_STATE_KILLING;
	case DS_ST_CMPLT:
		if (is_manager(thrd))
			return PL330_STATE_INVALID;
		else
			return PL330_STATE_COMPLETING;
	case DS_ST_FLTCMP:
		if (is_manager(thrd))
			return PL330_STATE_INVALID;
		else
			return PL330_STATE_FAULT_COMPLETING;
	default:
		return PL330_STATE_INVALID;
	}
}

static void _stop(struct pl330_thread *thrd)
{
	void __iomem *regs = thrd->dmac->pinfo->base;
	u8 insn[6] = {0, 0, 0, 0, 0, 0};

	if (_state(thrd) == PL330_STATE_FAULT_COMPLETING)
		UNTIL(thrd, PL330_STATE_FAULTING | PL330_STATE_KILLING);

	/* Return if nothing needs to be done */
	if (_state(thrd) == PL330_STATE_COMPLETING
		  || _state(thrd) == PL330_STATE_KILLING
		  || _state(thrd) == PL330_STATE_STOPPED)
		return;

	_emit_KILL(0, insn);

	/* Stop generating interrupts for SEV */
	writel(readl(regs + INTEN) & ~(1 << thrd->ev), regs + INTEN);

	_execute_DBGINSN(thrd, insn, is_manager(thrd));
}

/* Start doing req 'idx' of thread 'thrd' */
static bool _trigger(struct pl330_thread *thrd)
{
	void __iomem *regs = thrd->dmac->pinfo->base;
	struct _pl330_req *req;
	struct pl330_req *r;
	struct _arg_GO go;
	unsigned ns;
	u8 insn[6] = {0, 0, 0, 0, 0, 0};
	int idx;

	/* Return if already ACTIVE */
	if (_state(thrd) != PL330_STATE_STOPPED)
		return true;

	idx = 1 - thrd->lstenq;
	if (!IS_FREE(&thrd->req[idx]))
		req = &thrd->req[idx];
	else {
		idx = thrd->lstenq;
		if (!IS_FREE(&thrd->req[idx]))
			req = &thrd->req[idx];
		else
			req = NULL;
	}

	/* Return if no request */
	if (!req || !req->r)
		return true;

	r = req->r;

	if (r->cfg)
		ns = r->cfg->nonsecure ? 1 : 0;
	else if (readl(regs + CS(thrd->id)) & CS_CNS)
		ns = 1;
	else
		ns = 0;

	/* See 'Abort Sources' point-4 at Page 2-25 */
	if (_manager_ns(thrd) && !ns)
		dev_info(thrd->dmac->pinfo->dev, "%s:%d Recipe for ABORT!\n",
			__func__, __LINE__);

	go.chan = thrd->id;
	go.addr = req->mc_bus;
	go.ns = ns;
	_emit_GO(0, insn, &go);

	/* Set to generate interrupts for SEV */
	writel(readl(regs + INTEN) | (1 << thrd->ev), regs + INTEN);

	/* Only manager can execute GO */
	_execute_DBGINSN(thrd, insn, true);

	thrd->req_running = idx;

	return true;
}

static bool _start(struct pl330_thread *thrd)
{
	switch (_state(thrd)) {
	case PL330_STATE_FAULT_COMPLETING:
		UNTIL(thrd, PL330_STATE_FAULTING | PL330_STATE_KILLING);

		if (_state(thrd) == PL330_STATE_KILLING)
			UNTIL(thrd, PL330_STATE_STOPPED)

	case PL330_STATE_FAULTING:
		_stop(thrd);

	case PL330_STATE_KILLING:
	case PL330_STATE_COMPLETING:
		UNTIL(thrd, PL330_STATE_STOPPED)

	case PL330_STATE_STOPPED:
		return _trigger(thrd);

	case PL330_STATE_WFP:
	case PL330_STATE_QUEUEBUSY:
	case PL330_STATE_ATBARRIER:
	case PL330_STATE_UPDTPC:
	case PL330_STATE_CACHEMISS:
	case PL330_STATE_EXECUTING:
		return true;

	case PL330_STATE_WFE: /* For RESUME, nothing yet */
	default:
		return false;
	}
}

static inline int _ldst_memtomem(unsigned dry_run, u8 buf[],
		const struct _xfer_spec *pxs, int cyc)
{
	int off = 0;
	struct pl330_config *pcfg = pxs->r->cfg->pcfg;

	/* check lock-up free version */
	if (get_revision(pcfg->periph_id) >= PERIPH_REV_R1P0) {
		while (cyc--) {
			off += _emit_LD(dry_run, &buf[off], ALWAYS);
			off += _emit_ST(dry_run, &buf[off], ALWAYS);
		}
	} else {
		while (cyc--) {
			off += _emit_LD(dry_run, &buf[off], ALWAYS);
			off += _emit_RMB(dry_run, &buf[off]);
			off += _emit_ST(dry_run, &buf[off], ALWAYS);
			off += _emit_WMB(dry_run, &buf[off]);
		}
	}

	return off;
}

static inline int _ldst_devtomem(unsigned dry_run, u8 buf[],
		const struct _xfer_spec *pxs, int cyc)
{
	int off = 0;

	while (cyc--) {
		off += _emit_WFP(dry_run, &buf[off], SINGLE, pxs->r->peri);
		off += _emit_LDP(dry_run, &buf[off], SINGLE, pxs->r->peri);
		off += _emit_ST(dry_run, &buf[off], ALWAYS);
		off += _emit_FLUSHP(dry_run, &buf[off], pxs->r->peri);
	}

	return off;
}

static inline int _ldst_memtodev(unsigned dry_run, u8 buf[],
		const struct _xfer_spec *pxs, int cyc)
{
	int off = 0;

	while (cyc--) {
		off += _emit_WFP(dry_run, &buf[off], SINGLE, pxs->r->peri);
		off += _emit_LD(dry_run, &buf[off], ALWAYS);
		off += _emit_STP(dry_run, &buf[off], SINGLE, pxs->r->peri);
		off += _emit_FLUSHP(dry_run, &buf[off], pxs->r->peri);
	}

	return off;
}

static int _bursts(unsigned dry_run, u8 buf[],
		const struct _xfer_spec *pxs, int cyc)
{
	int off = 0;

	switch (pxs->r->rqtype) {
	case MEMTODEV:
		off += _ldst_memtodev(dry_run, &buf[off], pxs, cyc);
		break;
	case DEVTOMEM:
		off += _ldst_devtomem(dry_run, &buf[off], pxs, cyc);
		break;
	case MEMTOMEM:
		off += _ldst_memtomem(dry_run, &buf[off], pxs, cyc);
		break;
	default:
		off += 0x40000000; /* Scare off the Client */
		break;
	}

	return off;
}

/* Returns bytes consumed and updates bursts */
static inline int _loop(unsigned dry_run, u8 buf[],
		unsigned long *bursts, const struct _xfer_spec *pxs)
{
	int cyc, cycmax, szlp, szlpend, szbrst, off;
	unsigned lcnt0, lcnt1, ljmp0, ljmp1;
	struct _arg_LPEND lpend;

	/* Max iterations possible in DMALP is 256 */
	if (*bursts >= 256*256) {
		lcnt1 = 256;
		lcnt0 = 256;
		cyc = *bursts / lcnt1 / lcnt0;
	} else if (*bursts > 256) {
		lcnt1 = 256;
		lcnt0 = *bursts / lcnt1;
		cyc = 1;
	} else {
		lcnt1 = *bursts;
		lcnt0 = 0;
		cyc = 1;
	}

	szlp = _emit_LP(1, buf, 0, 0);
	szbrst = _bursts(1, buf, pxs, 1);

	lpend.cond = ALWAYS;
	lpend.forever = false;
	lpend.loop = 0;
	lpend.bjump = 0;
	szlpend = _emit_LPEND(1, buf, &lpend);

	if (lcnt0) {
		szlp *= 2;
		szlpend *= 2;
	}

	/*
	 * Max bursts that we can unroll due to limit on the
	 * size of backward jump that can be encoded in DMALPEND
	 * which is 8-bits and hence 255
	 */
	cycmax = (255 - (szlp + szlpend)) / szbrst;

	cyc = (cycmax < cyc) ? cycmax : cyc;

	off = 0;

	if (lcnt0) {
		off += _emit_LP(dry_run, &buf[off], 0, lcnt0);
		ljmp0 = off;
	}

	off += _emit_LP(dry_run, &buf[off], 1, lcnt1);
	ljmp1 = off;

	off += _bursts(dry_run, &buf[off], pxs, cyc);

	lpend.cond = ALWAYS;
	lpend.forever = false;
	lpend.loop = 1;
	lpend.bjump = off - ljmp1;
	off += _emit_LPEND(dry_run, &buf[off], &lpend);

	if (lcnt0) {
		lpend.cond = ALWAYS;
		lpend.forever = false;
		lpend.loop = 0;
		lpend.bjump = off - ljmp0;
		off += _emit_LPEND(dry_run, &buf[off], &lpend);
	}

	*bursts = lcnt1 * cyc;
	if (lcnt0)
		*bursts *= lcnt0;

	return off;
}

static inline int _setup_loops(unsigned dry_run, u8 buf[],
		const struct _xfer_spec *pxs)
{
	struct pl330_xfer *x = pxs->x;
	u32 ccr = pxs->ccr;
	unsigned long c, bursts = BYTE_TO_BURST(x->bytes, ccr);
	int off = 0;

	while (bursts) {
		c = bursts;
		off += _loop(dry_run, &buf[off], &c, pxs);
		bursts -= c;
	}

	return off;
}

static inline int _setup_xfer(unsigned dry_run, u8 buf[],
		const struct _xfer_spec *pxs)
{
	struct pl330_xfer *x = pxs->x;
	int off = 0;

	/* DMAMOV SAR, x->src_addr */
	off += _emit_MOV(dry_run, &buf[off], SAR, x->src_addr);
	/* DMAMOV DAR, x->dst_addr */
	off += _emit_MOV(dry_run, &buf[off], DAR, x->dst_addr);

	/* Setup Loop(s) */
	off += _setup_loops(dry_run, &buf[off], pxs);

	return off;
}

/*
 * A req is a sequence of one or more xfer units.
 * Returns the number of bytes taken to setup the MC for the req.
 */
static int _setup_req(unsigned dry_run, struct pl330_thread *thrd,
		unsigned index, struct _xfer_spec *pxs)
{
	struct _pl330_req *req = &thrd->req[index];
	struct pl330_xfer *x;
	u8 *buf = req->mc_cpu;
	int off = 0;

	PL330_DBGMC_START(req->mc_bus);

	/* DMAMOV CCR, ccr */
	off += _emit_MOV(dry_run, &buf[off], CCR, pxs->ccr);

	x = pxs->r->x;
	do {
		/* Error if xfer length is not aligned at burst size */
		if (x->bytes % (BRST_SIZE(pxs->ccr) * BRST_LEN(pxs->ccr)))
			return -EINVAL;

		pxs->x = x;
		off += _setup_xfer(dry_run, &buf[off], pxs);

		x = x->next;
	} while (x);

	/* DMASEV peripheral/event */
	off += _emit_SEV(dry_run, &buf[off], thrd->ev);
	/* DMAEND */
	off += _emit_END(dry_run, &buf[off]);

	return off;
}

static inline u32 _prepare_ccr(const struct pl330_reqcfg *rqc)
{
	u32 ccr = 0;

	if (rqc->src_inc)
		ccr |= CC_SRCINC;

	if (rqc->dst_inc)
		ccr |= CC_DSTINC;

	/* We set same protection levels for Src and DST for now */
	if (rqc->privileged)
		ccr |= CC_SRCPRI | CC_DSTPRI;
	if (rqc->nonsecure)
		ccr |= CC_SRCNS | CC_DSTNS;
	if (rqc->insnaccess)
		ccr |= CC_SRCIA | CC_DSTIA;

	ccr |= (((rqc->brst_len - 1) & 0xf) << CC_SRCBRSTLEN_SHFT);
	ccr |= (((rqc->brst_len - 1) & 0xf) << CC_DSTBRSTLEN_SHFT);

	ccr |= (rqc->brst_size << CC_SRCBRSTSIZE_SHFT);
	ccr |= (rqc->brst_size << CC_DSTBRSTSIZE_SHFT);

	ccr |= (rqc->scctl << CC_SRCCCTRL_SHFT);
	ccr |= (rqc->dcctl << CC_DSTCCTRL_SHFT);

	ccr |= (rqc->swap << CC_SWAP_SHFT);

	return ccr;
}

static inline bool _is_valid(u32 ccr)
{
	enum pl330_dstcachectrl dcctl;
	enum pl330_srccachectrl scctl;

	dcctl = (ccr >> CC_DSTCCTRL_SHFT) & CC_DRCCCTRL_MASK;
	scctl = (ccr >> CC_SRCCCTRL_SHFT) & CC_SRCCCTRL_MASK;

	if (dcctl == DINVALID1 || dcctl == DINVALID2
			|| scctl == SINVALID1 || scctl == SINVALID2)
		return false;
	else
		return true;
}

/*
 * Submit a list of xfers after which the client wants notification.
 * Client is not notified after each xfer unit, just once after all
 * xfer units are done or some error occurs.
 */
static int pl330_submit_req(void *ch_id, struct pl330_req *r)
{
	struct pl330_thread *thrd = ch_id;
	struct pl330_dmac *pl330;
	struct pl330_info *pi;
	struct _xfer_spec xs;
	unsigned long flags;
	void __iomem *regs;
	unsigned idx;
	u32 ccr;
	int ret = 0;

	/* No Req or Unacquired Channel or DMAC */
	if (!r || !thrd || thrd->free)
		return -EINVAL;

	pl330 = thrd->dmac;
	pi = pl330->pinfo;
	regs = pi->base;

	if (pl330->state == DYING
		|| pl330->dmac_tbd.reset_chan & (1 << thrd->id)) {
		dev_info(thrd->dmac->pinfo->dev, "%s:%d\n",
			__func__, __LINE__);
		return -EAGAIN;
	}

	/* If request for non-existing peripheral */
	if (r->rqtype != MEMTOMEM && r->peri >= pi->pcfg.num_peri) {
		dev_info(thrd->dmac->pinfo->dev,
				"%s:%d Invalid peripheral(%u)!\n",
				__func__, __LINE__, r->peri);
		return -EINVAL;
	}

	spin_lock_irqsave(&pl330->lock, flags);

	if (_queue_full(thrd)) {
		ret = -EAGAIN;
		goto xfer_exit;
	}


	/* Use last settings, if not provided */
	if (r->cfg) {
		/* Prefer Secure Channel */
		if (!_manager_ns(thrd))
			r->cfg->nonsecure = 0;
		else
			r->cfg->nonsecure = 1;

		ccr = _prepare_ccr(r->cfg);
	} else {
		ccr = readl(regs + CC(thrd->id));
	}

	/* If this req doesn't have valid xfer settings */
	if (!_is_valid(ccr)) {
		ret = -EINVAL;
		dev_info(thrd->dmac->pinfo->dev, "%s:%d Invalid CCR(%x)!\n",
			__func__, __LINE__, ccr);
		goto xfer_exit;
	}

	idx = IS_FREE(&thrd->req[0]) ? 0 : 1;

	xs.ccr = ccr;
	xs.r = r;

	/* First dry run to check if req is acceptable */
	ret = _setup_req(1, thrd, idx, &xs);
	if (ret < 0)
		goto xfer_exit;

	if (ret > pi->mcbufsz / 2) {
		dev_info(thrd->dmac->pinfo->dev,
			"%s:%d Trying increasing mcbufsz\n",
				__func__, __LINE__);
		ret = -ENOMEM;
		goto xfer_exit;
	}

	/* Hook the request */
	thrd->lstenq = idx;
	thrd->req[idx].mc_len = _setup_req(0, thrd, idx, &xs);
	thrd->req[idx].r = r;

	ret = 0;

xfer_exit:
	spin_unlock_irqrestore(&pl330->lock, flags);

	return ret;
}

static void pl330_dotask(unsigned long data)
{
	struct pl330_dmac *pl330 = (struct pl330_dmac *) data;
	struct pl330_info *pi = pl330->pinfo;
	unsigned long flags;
	int i;

	spin_lock_irqsave(&pl330->lock, flags);

	/* The DMAC itself gone nuts */
	if (pl330->dmac_tbd.reset_dmac) {
		pl330->state = DYING;
		/* Reset the manager too */
		pl330->dmac_tbd.reset_mngr = true;
		/* Clear the reset flag */
		pl330->dmac_tbd.reset_dmac = false;
	}

	if (pl330->dmac_tbd.reset_mngr) {
		_stop(pl330->manager);
		/* Reset all channels */
		pl330->dmac_tbd.reset_chan = (1 << pi->pcfg.num_chan) - 1;
		/* Clear the reset flag */
		pl330->dmac_tbd.reset_mngr = false;
	}

	for (i = 0; i < pi->pcfg.num_chan; i++) {

		if (pl330->dmac_tbd.reset_chan & (1 << i)) {
			struct pl330_thread *thrd = &pl330->channels[i];
			void __iomem *regs = pi->base;
			enum pl330_op_err err;

			_stop(thrd);

			if (readl(regs + FSC) & (1 << thrd->id))
				err = PL330_ERR_FAIL;
			else
				err = PL330_ERR_ABORT;

			spin_unlock_irqrestore(&pl330->lock, flags);

			_callback(thrd->req[1 - thrd->lstenq].r, err);
			_callback(thrd->req[thrd->lstenq].r, err);

			spin_lock_irqsave(&pl330->lock, flags);

			thrd->req[0].r = NULL;
			thrd->req[1].r = NULL;
			mark_free(thrd, 0);
			mark_free(thrd, 1);

			/* Clear the reset flag */
			pl330->dmac_tbd.reset_chan &= ~(1 << i);
		}
	}

	spin_unlock_irqrestore(&pl330->lock, flags);

	return;
}

/* Returns 1 if state was updated, 0 otherwise */
static int pl330_update(const struct pl330_info *pi)
{
	struct pl330_req *rqdone, *tmp;
	struct pl330_dmac *pl330;
	unsigned long flags;
	void __iomem *regs;
	u32 val;
	int id, ev, ret = 0;

	if (!pi || !pi->pl330_data)
		return 0;

	regs = pi->base;
	pl330 = pi->pl330_data;

	spin_lock_irqsave(&pl330->lock, flags);

	val = readl(regs + FSM) & 0x1;
	if (val)
		pl330->dmac_tbd.reset_mngr = true;
	else
		pl330->dmac_tbd.reset_mngr = false;

	val = readl(regs + FSC) & ((1 << pi->pcfg.num_chan) - 1);
	pl330->dmac_tbd.reset_chan |= val;
	if (val) {
		int i = 0;
		while (i < pi->pcfg.num_chan) {
			if (val & (1 << i)) {
				dev_info(pi->dev,
					"Reset Channel-%d\t CS-%x FTC-%x\n",
						i, readl(regs + CS(i)),
						readl(regs + FTC(i)));
				_stop(&pl330->channels[i]);
			}
			i++;
		}
	}

	/* Check which event happened i.e, thread notified */
	val = readl(regs + ES);
	if (pi->pcfg.num_events < 32
			&& val & ~((1 << pi->pcfg.num_events) - 1)) {
		pl330->dmac_tbd.reset_dmac = true;
		dev_err(pi->dev, "%s:%d Unexpected!\n", __func__, __LINE__);
		ret = 1;
		goto updt_exit;
	}

	for (ev = 0; ev < pi->pcfg.num_events; ev++) {
		if (val & (1 << ev)) { /* Event occurred */
			struct pl330_thread *thrd;
			u32 inten = readl(regs + INTEN);
			int active;

			/* Clear the event */
			if (inten & (1 << ev))
				writel(1 << ev, regs + INTCLR);

			ret = 1;

			id = pl330->events[ev];

			thrd = &pl330->channels[id];

			active = thrd->req_running;
			if (active == -1) /* Aborted */
				continue;

			/* Detach the req */
			rqdone = thrd->req[active].r;
			thrd->req[active].r = NULL;

			mark_free(thrd, active);

			/* Get going again ASAP */
			_start(thrd);

			/* For now, just make a list of callbacks to be done */
			list_add_tail(&rqdone->rqd, &pl330->req_done);
		}
	}

	/* Now that we are in no hurry, do the callbacks */
	list_for_each_entry_safe(rqdone, tmp, &pl330->req_done, rqd) {
		list_del(&rqdone->rqd);

		spin_unlock_irqrestore(&pl330->lock, flags);
		_callback(rqdone, PL330_ERR_NONE);
		spin_lock_irqsave(&pl330->lock, flags);
	}

updt_exit:
	spin_unlock_irqrestore(&pl330->lock, flags);

	if (pl330->dmac_tbd.reset_dmac
			|| pl330->dmac_tbd.reset_mngr
			|| pl330->dmac_tbd.reset_chan) {
		ret = 1;
		tasklet_schedule(&pl330->tasks);
	}

	return ret;
}

static int pl330_chan_ctrl(void *ch_id, enum pl330_chan_op op)
{
	struct pl330_thread *thrd = ch_id;
	struct pl330_dmac *pl330;
	unsigned long flags;
	int ret = 0, active;

	if (!thrd || thrd->free || thrd->dmac->state == DYING)
		return -EINVAL;

	pl330 = thrd->dmac;
	active = thrd->req_running;

	spin_lock_irqsave(&pl330->lock, flags);

	switch (op) {
	case PL330_OP_FLUSH:
		/* Make sure the channel is stopped */
		_stop(thrd);

		thrd->req[0].r = NULL;
		thrd->req[1].r = NULL;
		mark_free(thrd, 0);
		mark_free(thrd, 1);
		break;

	case PL330_OP_ABORT:
		/* Make sure the channel is stopped */
		_stop(thrd);

		/* ABORT is only for the active req */
		if (active == -1)
			break;

		thrd->req[active].r = NULL;
		mark_free(thrd, active);

		/* Start the next */
	case PL330_OP_START:
		if ((active == -1) && !_start(thrd))
			ret = -EIO;
		break;

	default:
		ret = -EINVAL;
	}

	spin_unlock_irqrestore(&pl330->lock, flags);
	return ret;
}

/* Reserve an event */
static inline int _alloc_event(struct pl330_thread *thrd)
{
	struct pl330_dmac *pl330 = thrd->dmac;
	struct pl330_info *pi = pl330->pinfo;
	int ev;

	for (ev = 0; ev < pi->pcfg.num_events; ev++)
		if (pl330->events[ev] == -1) {
			pl330->events[ev] = thrd->id;
			return ev;
		}

	return -1;
}

static bool _chan_ns(const struct pl330_info *pi, int i)
{
	return pi->pcfg.irq_ns & (1 << i);
}

/* Upon success, returns IdentityToken for the
 * allocated channel, NULL otherwise.
 */
static void *pl330_request_channel(const struct pl330_info *pi)
{
	struct pl330_thread *thrd = NULL;
	struct pl330_dmac *pl330;
	unsigned long flags;
	int chans, i;

	if (!pi || !pi->pl330_data)
		return NULL;

	pl330 = pi->pl330_data;

	if (pl330->state == DYING)
		return NULL;

	chans = pi->pcfg.num_chan;

	spin_lock_irqsave(&pl330->lock, flags);

	for (i = 0; i < chans; i++) {
		thrd = &pl330->channels[i];
		if ((thrd->free) && (!_manager_ns(thrd) ||
					_chan_ns(pi, i))) {
			thrd->ev = _alloc_event(thrd);
			if (thrd->ev >= 0) {
				thrd->free = false;
				thrd->lstenq = 1;
				thrd->req[0].r = NULL;
				mark_free(thrd, 0);
				thrd->req[1].r = NULL;
				mark_free(thrd, 1);
				break;
			}
		}
		thrd = NULL;
	}

	spin_unlock_irqrestore(&pl330->lock, flags);

	return thrd;
}

/* Release an event */
static inline void _free_event(struct pl330_thread *thrd, int ev)
{
	struct pl330_dmac *pl330 = thrd->dmac;
	struct pl330_info *pi = pl330->pinfo;

	/* If the event is valid and was held by the thread */
	if (ev >= 0 && ev < pi->pcfg.num_events
			&& pl330->events[ev] == thrd->id)
		pl330->events[ev] = -1;
}

static void pl330_release_channel(void *ch_id)
{
	struct pl330_thread *thrd = ch_id;
	struct pl330_dmac *pl330;
	unsigned long flags;

	if (!thrd || thrd->free)
		return;

	_stop(thrd);

	_callback(thrd->req[1 - thrd->lstenq].r, PL330_ERR_ABORT);
	_callback(thrd->req[thrd->lstenq].r, PL330_ERR_ABORT);

	pl330 = thrd->dmac;

	spin_lock_irqsave(&pl330->lock, flags);
	_free_event(thrd, thrd->ev);
	thrd->free = true;
	spin_unlock_irqrestore(&pl330->lock, flags);
}

/* Initialize the structure for PL330 configuration, that can be used
 * by the client driver the make best use of the DMAC
 */
static void read_dmac_config(struct pl330_info *pi)
{
	void __iomem *regs = pi->base;
	u32 val;

	val = readl(regs + CRD) >> CRD_DATA_WIDTH_SHIFT;
	val &= CRD_DATA_WIDTH_MASK;
	pi->pcfg.data_bus_width = 8 * (1 << val);

	val = readl(regs + CRD) >> CRD_DATA_BUFF_SHIFT;
	val &= CRD_DATA_BUFF_MASK;
	pi->pcfg.data_buf_dep = val + 1;

	val = readl(regs + CR0) >> CR0_NUM_CHANS_SHIFT;
	val &= CR0_NUM_CHANS_MASK;
	val += 1;
	pi->pcfg.num_chan = val;

	val = readl(regs + CR0);
	if (val & CR0_PERIPH_REQ_SET) {
		val = (val >> CR0_NUM_PERIPH_SHIFT) & CR0_NUM_PERIPH_MASK;
		val += 1;
		pi->pcfg.num_peri = val;
		pi->pcfg.peri_ns = readl(regs + CR4);
	} else {
		pi->pcfg.num_peri = 0;
	}

	val = readl(regs + CR0);
	if (val & CR0_BOOT_MAN_NS)
		pi->pcfg.mode |= DMAC_MODE_NS;
	else
		pi->pcfg.mode &= ~DMAC_MODE_NS;

	val = readl(regs + CR0) >> CR0_NUM_EVENTS_SHIFT;
	val &= CR0_NUM_EVENTS_MASK;
	val += 1;
	pi->pcfg.num_events = val;

	pi->pcfg.irq_ns = readl(regs + CR3);
}

static inline void _reset_thread(struct pl330_thread *thrd)
{
	struct pl330_dmac *pl330 = thrd->dmac;
	struct pl330_info *pi = pl330->pinfo;

	thrd->req[0].mc_cpu = pl330->mcode_cpu
				+ (thrd->id * pi->mcbufsz);
	thrd->req[0].mc_bus = pl330->mcode_bus
				+ (thrd->id * pi->mcbufsz);
	thrd->req[0].r = NULL;
	mark_free(thrd, 0);

	thrd->req[1].mc_cpu = thrd->req[0].mc_cpu
				+ pi->mcbufsz / 2;
	thrd->req[1].mc_bus = thrd->req[0].mc_bus
				+ pi->mcbufsz / 2;
	thrd->req[1].r = NULL;
	mark_free(thrd, 1);
}

static int dmac_alloc_threads(struct pl330_dmac *pl330)
{
	struct pl330_info *pi = pl330->pinfo;
	int chans = pi->pcfg.num_chan;
	struct pl330_thread *thrd;
	int i;

	/* Allocate 1 Manager and 'chans' Channel threads */
	pl330->channels = kzalloc((1 + chans) * sizeof(*thrd),
					GFP_KERNEL);
	if (!pl330->channels)
		return -ENOMEM;

	/* Init Channel threads */
	for (i = 0; i < chans; i++) {
		thrd = &pl330->channels[i];
		thrd->id = i;
		thrd->dmac = pl330;
		_reset_thread(thrd);
		thrd->free = true;
	}

	/* MANAGER is indexed at the end */
	thrd = &pl330->channels[chans];
	thrd->id = chans;
	thrd->dmac = pl330;
	thrd->free = false;
	pl330->manager = thrd;

	return 0;
}

static int dmac_alloc_resources(struct pl330_dmac *pl330)
{
	struct pl330_info *pi = pl330->pinfo;
	int chans = pi->pcfg.num_chan;
	int ret;

	/*
	 * Alloc MicroCode buffer for 'chans' Channel threads.
	 * A channel's buffer offset is (Channel_Id * MCODE_BUFF_PERCHAN)
	 */
	pl330->mcode_cpu = dma_alloc_coherent(pi->dev,
				chans * pi->mcbufsz,
				&pl330->mcode_bus, GFP_KERNEL);
	if (!pl330->mcode_cpu) {
		dev_err(pi->dev, "%s:%d Can't allocate memory!\n",
			__func__, __LINE__);
		return -ENOMEM;
	}

	ret = dmac_alloc_threads(pl330);
	if (ret) {
		dev_err(pi->dev, "%s:%d Can't to create channels for DMAC!\n",
			__func__, __LINE__);
		dma_free_coherent(pi->dev,
				chans * pi->mcbufsz,
				pl330->mcode_cpu, pl330->mcode_bus);
		return ret;
	}

	return 0;
}

static int pl330_add(struct pl330_info *pi)
{
	struct pl330_dmac *pl330;
	void __iomem *regs;
	int i, ret;

	if (!pi || !pi->dev)
		return -EINVAL;

	/* If already added */
	if (pi->pl330_data)
		return -EINVAL;

	/*
	 * If the SoC can perform reset on the DMAC, then do it
	 * before reading its configuration.
	 */
	if (pi->dmac_reset)
		pi->dmac_reset(pi);

	regs = pi->base;

	/* Check if we can handle this DMAC */
	if ((pi->pcfg.periph_id & 0xfffff) != PERIPH_ID_VAL) {
		dev_err(pi->dev, "PERIPH_ID 0x%x !\n", pi->pcfg.periph_id);
		return -EINVAL;
	}

	/* Read the configuration of the DMAC */
	read_dmac_config(pi);

	if (pi->pcfg.num_events == 0) {
		dev_err(pi->dev, "%s:%d Can't work without events!\n",
			__func__, __LINE__);
		return -EINVAL;
	}

	pl330 = kzalloc(sizeof(*pl330), GFP_KERNEL);
	if (!pl330) {
		dev_err(pi->dev, "%s:%d Can't allocate memory!\n",
			__func__, __LINE__);
		return -ENOMEM;
	}

	/* Assign the info structure and private data */
	pl330->pinfo = pi;
	pi->pl330_data = pl330;

	spin_lock_init(&pl330->lock);

	INIT_LIST_HEAD(&pl330->req_done);

	/* Use default MC buffer size if not provided */
	if (!pi->mcbufsz)
		pi->mcbufsz = MCODE_BUFF_PER_REQ * 2;

	/* Mark all events as free */
	for (i = 0; i < pi->pcfg.num_events; i++)
		pl330->events[i] = -1;

	/* Allocate resources needed by the DMAC */
	ret = dmac_alloc_resources(pl330);
	if (ret) {
		dev_err(pi->dev, "Unable to create channels for DMAC\n");
		kfree(pl330);
		return ret;
	}

	tasklet_init(&pl330->tasks, pl330_dotask, (unsigned long) pl330);

	pl330->state = INIT;

	return 0;
}

static int dmac_free_threads(struct pl330_dmac *pl330)
{
	struct pl330_info *pi = pl330->pinfo;
	int chans = pi->pcfg.num_chan;
	struct pl330_thread *thrd;
	int i;

	/* Release Channel threads */
	for (i = 0; i < chans; i++) {
		thrd = &pl330->channels[i];
		pl330_release_channel((void *)thrd);
	}

	/* Free memory */
	kfree(pl330->channels);

	return 0;
}

static void dmac_free_resources(struct pl330_dmac *pl330)
{
	struct pl330_info *pi = pl330->pinfo;
	int chans = pi->pcfg.num_chan;

	dmac_free_threads(pl330);

	dma_free_coherent(pi->dev, chans * pi->mcbufsz,
				pl330->mcode_cpu, pl330->mcode_bus);
}

static void pl330_del(struct pl330_info *pi)
{
	struct pl330_dmac *pl330;

	if (!pi || !pi->pl330_data)
		return;

	pl330 = pi->pl330_data;

	pl330->state = UNINIT;

	tasklet_kill(&pl330->tasks);

	/* Free DMAC resources */
	dmac_free_resources(pl330);

	kfree(pl330);
	pi->pl330_data = NULL;
}

/* forward declaration */
static struct amba_driver pl330_driver;

static inline struct dma_pl330_chan *
to_pchan(struct dma_chan *ch)
{
	if (!ch)
		return NULL;

	return container_of(ch, struct dma_pl330_chan, chan);
}

static inline struct dma_pl330_desc *
to_desc(struct dma_async_tx_descriptor *tx)
{
	return container_of(tx, struct dma_pl330_desc, txd);
}

static inline void free_desc_list(struct list_head *list)
{
	struct dma_pl330_dmac *pdmac;
	struct dma_pl330_desc *desc;
	struct dma_pl330_chan *pch = NULL;
	unsigned long flags;

	/* Finish off the work list */
	list_for_each_entry(desc, list, node) {
		dma_async_tx_callback callback;
		void *param;

		/* All desc in a list belong to same channel */
		pch = desc->pchan;
		callback = desc->txd.callback;
		param = desc->txd.callback_param;

		if (callback)
			callback(param);

		desc->pchan = NULL;
	}

	/* pch will be unset if list was empty */
	if (!pch)
		return;

	pdmac = pch->dmac;

	spin_lock_irqsave(&pdmac->pool_lock, flags);
	list_splice_tail_init(list, &pdmac->desc_pool);
	spin_unlock_irqrestore(&pdmac->pool_lock, flags);
}

static inline void handle_cyclic_desc_list(struct list_head *list)
{
	struct dma_pl330_desc *desc;
	struct dma_pl330_chan *pch = NULL;
	unsigned long flags;

	list_for_each_entry(desc, list, node) {
		dma_async_tx_callback callback;

		/* Change status to reload it */
		desc->status = PREP;
		pch = desc->pchan;
		callback = desc->txd.callback;
		if (callback)
			callback(desc->txd.callback_param);
	}

	/* pch will be unset if list was empty */
	if (!pch)
		return;

	spin_lock_irqsave(&pch->lock, flags);
	list_splice_tail_init(list, &pch->work_list);
	spin_unlock_irqrestore(&pch->lock, flags);
}

static inline void fill_queue(struct dma_pl330_chan *pch)
{
	struct dma_pl330_desc *desc;
	int ret;

	list_for_each_entry(desc, &pch->work_list, node) {

		/* If already submitted */
		if (desc->status == BUSY)
			continue;

		ret = pl330_submit_req(pch->pl330_chid,
						&desc->req);
		if (!ret) {
			desc->status = BUSY;
		} else if (ret == -EAGAIN) {
			/* QFull or DMAC Dying */
			break;
		} else {
			/* Unacceptable request */
			desc->status = DONE;
			dev_err(pch->dmac->pif.dev, "%s:%d Bad Desc(%d)\n",
					__func__, __LINE__, desc->txd.cookie);
			tasklet_schedule(&pch->task);
		}
	}
}

static void pl330_tasklet(unsigned long data)
{
	struct dma_pl330_chan *pch = (struct dma_pl330_chan *)data;
	struct dma_pl330_desc *desc, *_dt;
	unsigned long flags;
	LIST_HEAD(list);

	spin_lock_irqsave(&pch->lock, flags);

	/* Pick up ripe tomatoes */
	list_for_each_entry_safe(desc, _dt, &pch->work_list, node)
		if (desc->status == DONE) {
			if (!pch->cyclic)
				dma_cookie_complete(&desc->txd);
			list_move_tail(&desc->node, &list);
		}

	/* Try to submit a req imm. next to the last completed cookie */
	fill_queue(pch);

	/* Make sure the PL330 Channel thread is active */
	pl330_chan_ctrl(pch->pl330_chid, PL330_OP_START);

	spin_unlock_irqrestore(&pch->lock, flags);

	if (pch->cyclic)
		handle_cyclic_desc_list(&list);
	else
		free_desc_list(&list);
}

static void dma_pl330_rqcb(void *token, enum pl330_op_err err)
{
	struct dma_pl330_desc *desc = token;
	struct dma_pl330_chan *pch = desc->pchan;
	unsigned long flags;

	/* If desc aborted */
	if (!pch)
		return;

	spin_lock_irqsave(&pch->lock, flags);

	desc->status = DONE;

	spin_unlock_irqrestore(&pch->lock, flags);

	tasklet_schedule(&pch->task);
}

static bool pl330_dt_filter(struct dma_chan *chan, void *param)
{
	struct dma_pl330_filter_args *fargs = param;

	if (chan->device != &fargs->pdmac->ddma)
		return false;

	return (chan->chan_id == fargs->chan_id);
}

bool pl330_filter(struct dma_chan *chan, void *param)
{
	u8 *peri_id;

	if (chan->device->dev->driver != &pl330_driver.drv)
		return false;

	peri_id = chan->private;
	return *peri_id == (unsigned)param;
}
EXPORT_SYMBOL(pl330_filter);

static struct dma_chan *of_dma_pl330_xlate(struct of_phandle_args *dma_spec,
						struct of_dma *ofdma)
{
	int count = dma_spec->args_count;
	struct dma_pl330_dmac *pdmac = ofdma->of_dma_data;
	struct dma_pl330_filter_args fargs;
	dma_cap_mask_t cap;

	if (!pdmac)
		return NULL;

	if (count != 1)
		return NULL;

	fargs.pdmac = pdmac;
	fargs.chan_id = dma_spec->args[0];

	dma_cap_zero(cap);
	dma_cap_set(DMA_SLAVE, cap);
	dma_cap_set(DMA_CYCLIC, cap);

	return dma_request_channel(cap, pl330_dt_filter, &fargs);
}

static int pl330_alloc_chan_resources(struct dma_chan *chan)
{
	struct dma_pl330_chan *pch = to_pchan(chan);
	struct dma_pl330_dmac *pdmac = pch->dmac;
	unsigned long flags;

	spin_lock_irqsave(&pch->lock, flags);

	dma_cookie_init(chan);
	pch->cyclic = false;

	pch->pl330_chid = pl330_request_channel(&pdmac->pif);
	if (!pch->pl330_chid) {
		spin_unlock_irqrestore(&pch->lock, flags);
		return -ENOMEM;
	}

	tasklet_init(&pch->task, pl330_tasklet, (unsigned long) pch);

	spin_unlock_irqrestore(&pch->lock, flags);

	return 1;
}

static int pl330_control(struct dma_chan *chan, enum dma_ctrl_cmd cmd, unsigned long arg)
{
	struct dma_pl330_chan *pch = to_pchan(chan);
	struct dma_pl330_desc *desc, *_dt;
	unsigned long flags;
	struct dma_pl330_dmac *pdmac = pch->dmac;
	struct dma_slave_config *slave_config;
	LIST_HEAD(list);

	switch (cmd) {
	case DMA_TERMINATE_ALL:
		spin_lock_irqsave(&pch->lock, flags);

		/* FLUSH the PL330 Channel thread */
		pl330_chan_ctrl(pch->pl330_chid, PL330_OP_FLUSH);

		/* Mark all desc done */
		list_for_each_entry_safe(desc, _dt, &pch->work_list , node) {
			desc->status = DONE;
			list_move_tail(&desc->node, &list);
		}

		list_splice_tail_init(&list, &pdmac->desc_pool);
		spin_unlock_irqrestore(&pch->lock, flags);
		break;
	case DMA_SLAVE_CONFIG:
		slave_config = (struct dma_slave_config *)arg;

		if (slave_config->direction == DMA_MEM_TO_DEV) {
			if (slave_config->dst_addr)
				pch->fifo_addr = slave_config->dst_addr;
			if (slave_config->dst_addr_width)
				pch->burst_sz = __ffs(slave_config->dst_addr_width);
			if (slave_config->dst_maxburst)
				pch->burst_len = slave_config->dst_maxburst;
		} else if (slave_config->direction == DMA_DEV_TO_MEM) {
			if (slave_config->src_addr)
				pch->fifo_addr = slave_config->src_addr;
			if (slave_config->src_addr_width)
				pch->burst_sz = __ffs(slave_config->src_addr_width);
			if (slave_config->src_maxburst)
				pch->burst_len = slave_config->src_maxburst;
		}
		break;
	default:
		dev_err(pch->dmac->pif.dev, "Not supported command.\n");
		return -ENXIO;
	}

	return 0;
}

static void pl330_free_chan_resources(struct dma_chan *chan)
{
	struct dma_pl330_chan *pch = to_pchan(chan);
	unsigned long flags;

	tasklet_kill(&pch->task);

	spin_lock_irqsave(&pch->lock, flags);

	pl330_release_channel(pch->pl330_chid);
	pch->pl330_chid = NULL;

	if (pch->cyclic)
		list_splice_tail_init(&pch->work_list, &pch->dmac->desc_pool);

	spin_unlock_irqrestore(&pch->lock, flags);
}

static enum dma_status
pl330_tx_status(struct dma_chan *chan, dma_cookie_t cookie,
		 struct dma_tx_state *txstate)
{
	return dma_cookie_status(chan, cookie, txstate);
}

static void pl330_issue_pending(struct dma_chan *chan)
{
	pl330_tasklet((unsigned long) to_pchan(chan));
}

/*
 * We returned the last one of the circular list of descriptor(s)
 * from prep_xxx, so the argument to submit corresponds to the last
 * descriptor of the list.
 */
static dma_cookie_t pl330_tx_submit(struct dma_async_tx_descriptor *tx)
{
	struct dma_pl330_desc *desc, *last = to_desc(tx);
	struct dma_pl330_chan *pch = to_pchan(tx->chan);
	dma_cookie_t cookie;
	unsigned long flags;

	spin_lock_irqsave(&pch->lock, flags);

	/* Assign cookies to all nodes */
	while (!list_empty(&last->node)) {
		desc = list_entry(last->node.next, struct dma_pl330_desc, node);
		if (pch->cyclic) {
			desc->txd.callback = last->txd.callback;
			desc->txd.callback_param = last->txd.callback_param;
		}

		dma_cookie_assign(&desc->txd);

		list_move_tail(&desc->node, &pch->work_list);
	}

	cookie = dma_cookie_assign(&last->txd);
	list_add_tail(&last->node, &pch->work_list);
	spin_unlock_irqrestore(&pch->lock, flags);

	return cookie;
}

static inline void _init_desc(struct dma_pl330_desc *desc)
{
	desc->pchan = NULL;
	desc->req.x = &desc->px;
	desc->req.token = desc;
	desc->rqcfg.swap = SWAP_NO;
	desc->rqcfg.privileged = 0;
	desc->rqcfg.insnaccess = 0;
	desc->rqcfg.scctl = SCCTRL0;
	desc->rqcfg.dcctl = DCCTRL0;
	desc->req.cfg = &desc->rqcfg;
	desc->req.xfer_cb = dma_pl330_rqcb;
	desc->txd.tx_submit = pl330_tx_submit;

	INIT_LIST_HEAD(&desc->node);
}

/* Returns the number of descriptors added to the DMAC pool */
static int add_desc(struct dma_pl330_dmac *pdmac, gfp_t flg, int count)
{
	struct dma_pl330_desc *desc;
	unsigned long flags;
	int i;

	if (!pdmac)
		return 0;

	desc = kmalloc(count * sizeof(*desc), flg);
	if (!desc)
		return 0;

	spin_lock_irqsave(&pdmac->pool_lock, flags);

	for (i = 0; i < count; i++) {
		_init_desc(&desc[i]);
		list_add_tail(&desc[i].node, &pdmac->desc_pool);
	}

	spin_unlock_irqrestore(&pdmac->pool_lock, flags);

	return count;
}

static struct dma_pl330_desc *
pluck_desc(struct dma_pl330_dmac *pdmac)
{
	struct dma_pl330_desc *desc = NULL;
	unsigned long flags;

	if (!pdmac)
		return NULL;

	spin_lock_irqsave(&pdmac->pool_lock, flags);

	if (!list_empty(&pdmac->desc_pool)) {
		desc = list_entry(pdmac->desc_pool.next,
				struct dma_pl330_desc, node);

		list_del_init(&desc->node);

		desc->status = PREP;
		desc->txd.callback = NULL;
	}

	spin_unlock_irqrestore(&pdmac->pool_lock, flags);

	return desc;
}

static struct dma_pl330_desc *pl330_get_desc(struct dma_pl330_chan *pch)
{
	struct dma_pl330_dmac *pdmac = pch->dmac;
	u8 *peri_id = pch->chan.private;
	struct dma_pl330_desc *desc;

	/* Pluck one desc from the pool of DMAC */
	desc = pluck_desc(pdmac);

	/* If the DMAC pool is empty, alloc new */
	if (!desc) {
		if (!add_desc(pdmac, GFP_ATOMIC, 1))
			return NULL;

		/* Try again */
		desc = pluck_desc(pdmac);
		if (!desc) {
			dev_err(pch->dmac->pif.dev,
				"%s:%d ALERT!\n", __func__, __LINE__);
			return NULL;
		}
	}

	/* Initialize the descriptor */
	desc->pchan = pch;
	desc->txd.cookie = 0;
	async_tx_ack(&desc->txd);

	desc->req.peri = peri_id ? pch->chan.chan_id : 0;
	desc->rqcfg.pcfg = &pch->dmac->pif.pcfg;

	dma_async_tx_descriptor_init(&desc->txd, &pch->chan);

	return desc;
}

static inline void fill_px(struct pl330_xfer *px,
		dma_addr_t dst, dma_addr_t src, size_t len)
{
	px->next = NULL;
	px->bytes = len;
	px->dst_addr = dst;
	px->src_addr = src;
}

static struct dma_pl330_desc *
__pl330_prep_dma_memcpy(struct dma_pl330_chan *pch, dma_addr_t dst,
		dma_addr_t src, size_t len)
{
	struct dma_pl330_desc *desc = pl330_get_desc(pch);

	if (!desc) {
		dev_err(pch->dmac->pif.dev, "%s:%d Unable to fetch desc\n",
			__func__, __LINE__);
		return NULL;
	}

	/*
	 * Ideally we should lookout for reqs bigger than
	 * those that can be programmed with 256 bytes of
	 * MC buffer, but considering a req size is seldom
	 * going to be word-unaligned and more than 200MB,
	 * we take it easy.
	 * Also, should the limit is reached we'd rather
	 * have the platform increase MC buffer size than
	 * complicating this API driver.
	 */
	fill_px(&desc->px, dst, src, len);

	return desc;
}

/* Call after fixing burst size */
static inline int get_burst_len(struct dma_pl330_desc *desc, size_t len)
{
	struct dma_pl330_chan *pch = desc->pchan;
	struct pl330_info *pi = &pch->dmac->pif;
	int burst_len;

	burst_len = pi->pcfg.data_bus_width / 8;
	burst_len *= pi->pcfg.data_buf_dep;
	burst_len >>= desc->rqcfg.brst_size;

	/* src/dst_burst_len can't be more than 16 */
	if (burst_len > 16)
		burst_len = 16;

	while (burst_len > 1) {
		if (!(len % (burst_len << desc->rqcfg.brst_size)))
			break;
		burst_len--;
	}

	return burst_len;
}

static struct dma_async_tx_descriptor *pl330_prep_dma_cyclic(
		struct dma_chan *chan, dma_addr_t dma_addr, size_t len,
		size_t period_len, enum dma_transfer_direction direction,
		unsigned long flags, void *context)
{
	struct dma_pl330_desc *desc = NULL, *first = NULL;
	struct dma_pl330_chan *pch = to_pchan(chan);
	struct dma_pl330_dmac *pdmac = pch->dmac;
	unsigned int i;
	dma_addr_t dst;
	dma_addr_t src;

	if (len % period_len != 0)
		return NULL;

	if (!is_slave_direction(direction)) {
		dev_err(pch->dmac->pif.dev, "%s:%d Invalid dma direction\n",
		__func__, __LINE__);
		return NULL;
	}

	for (i = 0; i < len / period_len; i++) {
		desc = pl330_get_desc(pch);
		if (!desc) {
			dev_err(pch->dmac->pif.dev, "%s:%d Unable to fetch desc\n",
				__func__, __LINE__);
<<<<<<< HEAD

			if (!first)
				return NULL;

=======

			if (!first)
				return NULL;

>>>>>>> 69a2d10c
			spin_lock_irqsave(&pdmac->pool_lock, flags);

			while (!list_empty(&first->node)) {
				desc = list_entry(first->node.next,
						struct dma_pl330_desc, node);
				list_move_tail(&desc->node, &pdmac->desc_pool);
			}
<<<<<<< HEAD

			list_move_tail(&first->node, &pdmac->desc_pool);

=======

			list_move_tail(&first->node, &pdmac->desc_pool);

>>>>>>> 69a2d10c
			spin_unlock_irqrestore(&pdmac->pool_lock, flags);

			return NULL;
		}

		switch (direction) {
		case DMA_MEM_TO_DEV:
			desc->rqcfg.src_inc = 1;
			desc->rqcfg.dst_inc = 0;
			desc->req.rqtype = MEMTODEV;
			src = dma_addr;
			dst = pch->fifo_addr;
			break;
		case DMA_DEV_TO_MEM:
			desc->rqcfg.src_inc = 0;
			desc->rqcfg.dst_inc = 1;
			desc->req.rqtype = DEVTOMEM;
			src = pch->fifo_addr;
			dst = dma_addr;
			break;
		default:
			break;
		}

		desc->rqcfg.brst_size = pch->burst_sz;
		desc->rqcfg.brst_len = 1;
		fill_px(&desc->px, dst, src, period_len);

		if (!first)
			first = desc;
		else
			list_add_tail(&desc->node, &first->node);

		dma_addr += period_len;
	}

	if (!desc)
		return NULL;

	pch->cyclic = true;
	desc->txd.flags = flags;

	return &desc->txd;
}

static struct dma_async_tx_descriptor *
pl330_prep_dma_memcpy(struct dma_chan *chan, dma_addr_t dst,
		dma_addr_t src, size_t len, unsigned long flags)
{
	struct dma_pl330_desc *desc;
	struct dma_pl330_chan *pch = to_pchan(chan);
	struct pl330_info *pi;
	int burst;

	if (unlikely(!pch || !len))
		return NULL;

	pi = &pch->dmac->pif;

	desc = __pl330_prep_dma_memcpy(pch, dst, src, len);
	if (!desc)
		return NULL;

	desc->rqcfg.src_inc = 1;
	desc->rqcfg.dst_inc = 1;
	desc->req.rqtype = MEMTOMEM;

	/* Select max possible burst size */
	burst = pi->pcfg.data_bus_width / 8;

	while (burst > 1) {
		if (!(len % burst))
			break;
		burst /= 2;
	}

	desc->rqcfg.brst_size = 0;
	while (burst != (1 << desc->rqcfg.brst_size))
		desc->rqcfg.brst_size++;

	desc->rqcfg.brst_len = get_burst_len(desc, len);

	desc->txd.flags = flags;

	return &desc->txd;
}

static struct dma_async_tx_descriptor *
pl330_prep_slave_sg(struct dma_chan *chan, struct scatterlist *sgl,
		unsigned int sg_len, enum dma_transfer_direction direction,
		unsigned long flg, void *context)
{
	struct dma_pl330_desc *first, *desc = NULL;
	struct dma_pl330_chan *pch = to_pchan(chan);
	struct scatterlist *sg;
	unsigned long flags;
	int i;
	dma_addr_t addr;

	if (unlikely(!pch || !sgl || !sg_len))
		return NULL;

	addr = pch->fifo_addr;

	first = NULL;

	for_each_sg(sgl, sg, sg_len, i) {

		desc = pl330_get_desc(pch);
		if (!desc) {
			struct dma_pl330_dmac *pdmac = pch->dmac;

			dev_err(pch->dmac->pif.dev,
				"%s:%d Unable to fetch desc\n",
				__func__, __LINE__);
			if (!first)
				return NULL;

			spin_lock_irqsave(&pdmac->pool_lock, flags);

			while (!list_empty(&first->node)) {
				desc = list_entry(first->node.next,
						struct dma_pl330_desc, node);
				list_move_tail(&desc->node, &pdmac->desc_pool);
			}

			list_move_tail(&first->node, &pdmac->desc_pool);

			spin_unlock_irqrestore(&pdmac->pool_lock, flags);

			return NULL;
		}

		if (!first)
			first = desc;
		else
			list_add_tail(&desc->node, &first->node);

		if (direction == DMA_MEM_TO_DEV) {
			desc->rqcfg.src_inc = 1;
			desc->rqcfg.dst_inc = 0;
			desc->req.rqtype = MEMTODEV;
			fill_px(&desc->px,
				addr, sg_dma_address(sg), sg_dma_len(sg));
		} else {
			desc->rqcfg.src_inc = 0;
			desc->rqcfg.dst_inc = 1;
			desc->req.rqtype = DEVTOMEM;
			fill_px(&desc->px,
				sg_dma_address(sg), addr, sg_dma_len(sg));
		}

		desc->rqcfg.brst_size = pch->burst_sz;
		desc->rqcfg.brst_len = 1;
	}

	/* Return the last desc in the chain */
	desc->txd.flags = flg;
	return &desc->txd;
}

static irqreturn_t pl330_irq_handler(int irq, void *data)
{
	if (pl330_update(data))
		return IRQ_HANDLED;
	else
		return IRQ_NONE;
}

static int
pl330_probe(struct amba_device *adev, const struct amba_id *id)
{
	struct dma_pl330_platdata *pdat;
	struct dma_pl330_dmac *pdmac;
	struct dma_pl330_chan *pch, *_p;
	struct pl330_info *pi;
	struct dma_device *pd;
	struct resource *res;
	int i, ret, irq;
	int num_chan;

	pdat = adev->dev.platform_data;

	/* Allocate a new DMAC and its Channels */
	pdmac = devm_kzalloc(&adev->dev, sizeof(*pdmac), GFP_KERNEL);
	if (!pdmac) {
		dev_err(&adev->dev, "unable to allocate mem\n");
		return -ENOMEM;
	}

	pi = &pdmac->pif;
	pi->dev = &adev->dev;
	pi->pl330_data = NULL;
	pi->mcbufsz = pdat ? pdat->mcbuf_sz : 0;

	res = &adev->res;
	pi->base = devm_ioremap_resource(&adev->dev, res);
	if (IS_ERR(pi->base))
		return PTR_ERR(pi->base);

	amba_set_drvdata(adev, pdmac);

	irq = adev->irq[0];
	ret = request_irq(irq, pl330_irq_handler, 0,
			dev_name(&adev->dev), pi);
	if (ret)
		return ret;

	pi->pcfg.periph_id = adev->periphid;
	ret = pl330_add(pi);
	if (ret)
		goto probe_err1;

	INIT_LIST_HEAD(&pdmac->desc_pool);
	spin_lock_init(&pdmac->pool_lock);

	/* Create a descriptor pool of default size */
	if (!add_desc(pdmac, GFP_KERNEL, NR_DEFAULT_DESC))
		dev_warn(&adev->dev, "unable to allocate desc\n");

	pd = &pdmac->ddma;
	INIT_LIST_HEAD(&pd->channels);

	/* Initialize channel parameters */
	if (pdat)
		num_chan = max_t(int, pdat->nr_valid_peri, pi->pcfg.num_chan);
	else
		num_chan = max_t(int, pi->pcfg.num_peri, pi->pcfg.num_chan);

	pdmac->peripherals = kzalloc(num_chan * sizeof(*pch), GFP_KERNEL);
	if (!pdmac->peripherals) {
		ret = -ENOMEM;
		dev_err(&adev->dev, "unable to allocate pdmac->peripherals\n");
		goto probe_err2;
	}

	for (i = 0; i < num_chan; i++) {
		pch = &pdmac->peripherals[i];
		if (!adev->dev.of_node)
			pch->chan.private = pdat ? &pdat->peri_id[i] : NULL;
		else
			pch->chan.private = adev->dev.of_node;

		INIT_LIST_HEAD(&pch->work_list);
		spin_lock_init(&pch->lock);
		pch->pl330_chid = NULL;
		pch->chan.device = pd;
		pch->dmac = pdmac;

		/* Add the channel to the DMAC list */
		list_add_tail(&pch->chan.device_node, &pd->channels);
	}

	pd->dev = &adev->dev;
	if (pdat) {
		pd->cap_mask = pdat->cap_mask;
	} else {
		dma_cap_set(DMA_MEMCPY, pd->cap_mask);
		if (pi->pcfg.num_peri) {
			dma_cap_set(DMA_SLAVE, pd->cap_mask);
			dma_cap_set(DMA_CYCLIC, pd->cap_mask);
			dma_cap_set(DMA_PRIVATE, pd->cap_mask);
		}
	}

	pd->device_alloc_chan_resources = pl330_alloc_chan_resources;
	pd->device_free_chan_resources = pl330_free_chan_resources;
	pd->device_prep_dma_memcpy = pl330_prep_dma_memcpy;
	pd->device_prep_dma_cyclic = pl330_prep_dma_cyclic;
	pd->device_tx_status = pl330_tx_status;
	pd->device_prep_slave_sg = pl330_prep_slave_sg;
	pd->device_control = pl330_control;
	pd->device_issue_pending = pl330_issue_pending;

	ret = dma_async_device_register(pd);
	if (ret) {
		dev_err(&adev->dev, "unable to register DMAC\n");
		goto probe_err3;
	}

	if (adev->dev.of_node) {
		ret = of_dma_controller_register(adev->dev.of_node,
					 of_dma_pl330_xlate, pdmac);
		if (ret) {
			dev_err(&adev->dev,
			"unable to register DMA to the generic DT DMA helpers\n");
		}
	}

	dev_info(&adev->dev,
		"Loaded driver for PL330 DMAC-%d\n", adev->periphid);
	dev_info(&adev->dev,
		"\tDBUFF-%ux%ubytes Num_Chans-%u Num_Peri-%u Num_Events-%u\n",
		pi->pcfg.data_buf_dep,
		pi->pcfg.data_bus_width / 8, pi->pcfg.num_chan,
		pi->pcfg.num_peri, pi->pcfg.num_events);

	return 0;
probe_err3:
	amba_set_drvdata(adev, NULL);

	/* Idle the DMAC */
	list_for_each_entry_safe(pch, _p, &pdmac->ddma.channels,
			chan.device_node) {

		/* Remove the channel */
		list_del(&pch->chan.device_node);

		/* Flush the channel */
		pl330_control(&pch->chan, DMA_TERMINATE_ALL, 0);
		pl330_free_chan_resources(&pch->chan);
	}
probe_err2:
	pl330_del(pi);
probe_err1:
	free_irq(irq, pi);

	return ret;
}

static int pl330_remove(struct amba_device *adev)
{
	struct dma_pl330_dmac *pdmac = amba_get_drvdata(adev);
	struct dma_pl330_chan *pch, *_p;
	struct pl330_info *pi;
	int irq;

	if (!pdmac)
		return 0;

	if (adev->dev.of_node)
		of_dma_controller_free(adev->dev.of_node);

	dma_async_device_unregister(&pdmac->ddma);
	amba_set_drvdata(adev, NULL);

	/* Idle the DMAC */
	list_for_each_entry_safe(pch, _p, &pdmac->ddma.channels,
			chan.device_node) {

		/* Remove the channel */
		list_del(&pch->chan.device_node);

		/* Flush the channel */
		pl330_control(&pch->chan, DMA_TERMINATE_ALL, 0);
		pl330_free_chan_resources(&pch->chan);
	}

	pi = &pdmac->pif;

	pl330_del(pi);

	irq = adev->irq[0];
	free_irq(irq, pi);

	return 0;
}

static struct amba_id pl330_ids[] = {
	{
		.id	= 0x00041330,
		.mask	= 0x000fffff,
	},
	{ 0, 0 },
};

MODULE_DEVICE_TABLE(amba, pl330_ids);

static struct amba_driver pl330_driver = {
	.drv = {
		.owner = THIS_MODULE,
		.name = "dma-pl330",
	},
	.id_table = pl330_ids,
	.probe = pl330_probe,
	.remove = pl330_remove,
};

module_amba_driver(pl330_driver);

MODULE_AUTHOR("Jaswinder Singh <jassi.brar@samsung.com>");
MODULE_DESCRIPTION("API Driver for PL330 DMAC");
MODULE_LICENSE("GPL");<|MERGE_RESOLUTION|>--- conflicted
+++ resolved
@@ -2713,17 +2713,10 @@
 		if (!desc) {
 			dev_err(pch->dmac->pif.dev, "%s:%d Unable to fetch desc\n",
 				__func__, __LINE__);
-<<<<<<< HEAD
 
 			if (!first)
 				return NULL;
 
-=======
-
-			if (!first)
-				return NULL;
-
->>>>>>> 69a2d10c
 			spin_lock_irqsave(&pdmac->pool_lock, flags);
 
 			while (!list_empty(&first->node)) {
@@ -2731,15 +2724,9 @@
 						struct dma_pl330_desc, node);
 				list_move_tail(&desc->node, &pdmac->desc_pool);
 			}
-<<<<<<< HEAD
 
 			list_move_tail(&first->node, &pdmac->desc_pool);
 
-=======
-
-			list_move_tail(&first->node, &pdmac->desc_pool);
-
->>>>>>> 69a2d10c
 			spin_unlock_irqrestore(&pdmac->pool_lock, flags);
 
 			return NULL;
