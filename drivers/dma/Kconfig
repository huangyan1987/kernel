--- conflicted
+++ resolved
@@ -61,12 +61,7 @@
 	tristate "Intel I/OAT DMA support"
 	depends on PCI && X86
 	select DMA_ENGINE
-<<<<<<< HEAD
-	select DCA if !XEN
-	select ASYNC_TX_DISABLE_CHANNEL_SWITCH
-=======
 	select DCA
->>>>>>> c8ddb271
 	select ASYNC_TX_DISABLE_PQ_VAL_DMA
 	select ASYNC_TX_DISABLE_XOR_VAL_DMA
 	help
