/* 
 *   Creation Date: <2003/03/14 20:54:13 samuel>
 *   Time-stamp: <2004/03/20 14:20:59 samuel>
 *   
 *	<therm_windtunnel.c>
 *	
 *	The G4 "windtunnel" has a single fan controlled by an
 *	ADM1030 fan controller and a DS1775 thermostat.
 *
 *	The fan controller is equipped with a temperature sensor
 *	which measures the case temperature. The DS1775 sensor
 *	measures the CPU temperature. This driver tunes the
 *	behavior of the fan. It is based upon empirical observations
 *	of the 'AppleFan' driver under Mac OS X.
 *
 *	WARNING: This driver has only been testen on Apple's
 *	1.25 MHz Dual G4 (March 03). It is tuned for a CPU
 *	temperature around 57 C.
 *
 *   Copyright (C) 2003, 2004 Samuel Rydh (samuel@ibrium.se)
 *
 *   Loosely based upon 'thermostat.c' written by Benjamin Herrenschmidt
 *   
 *   This program is free software; you can redistribute it and/or
 *   modify it under the terms of the GNU General Public License
 *   as published by the Free Software Foundation
 *   
 */

#include <linux/types.h>
#include <linux/module.h>
#include <linux/errno.h>
#include <linux/kernel.h>
#include <linux/delay.h>
#include <linux/sched.h>
#include <linux/i2c.h>
#include <linux/init.h>
#include <linux/kthread.h>
#include <linux/of_platform.h>

#include <asm/prom.h>
#include <asm/machdep.h>
#include <asm/io.h>
#include <asm/system.h>
#include <asm/sections.h>
#include <asm/macio.h>

#define LOG_TEMP		0			/* continously log temperature */

static struct {
	volatile int		running;
	struct task_struct	*poll_task;
	
	struct mutex	 	lock;
	struct of_device	*of_dev;
	
	struct i2c_client	*thermostat;
	struct i2c_client	*fan;

	int			overheat_temp;		/* 100% fan at this temp */
	int			overheat_hyst;
	int			temp;
	int			casetemp;
	int			fan_level;		/* active fan_table setting */

	int			downind;
	int			upind;

	int			r0, r1, r20, r23, r25;	/* saved register */
} x;

#define T(x,y)			(((x)<<8) | (y)*0x100/10 )

static struct {
	int			fan_down_setting;
	int			temp;
	int			fan_up_setting;
} fan_table[] = {
	{ 11, T(0,0),  11 },	/* min fan */
	{ 11, T(55,0), 11 },
	{  6, T(55,3), 11 },
	{  7, T(56,0), 11 },
	{  8, T(57,0), 8 },
	{  7, T(58,3), 7 },
	{  6, T(58,8), 6 },
	{  5, T(59,2), 5 },
	{  4, T(59,6), 4 },
	{  3, T(59,9), 3 },
	{  2, T(60,1), 2 },
	{  1, 0xfffff, 1 }	/* on fire */
};

static void
print_temp( const char *s, int temp )
{
	printk("%s%d.%d C", s ? s : "", temp>>8, (temp & 255)*10/256 );
}

static ssize_t
show_cpu_temperature( struct device *dev, struct device_attribute *attr, char *buf )
{
	return sprintf(buf, "%d.%d\n", x.temp>>8, (x.temp & 255)*10/256 );
}

static ssize_t
show_case_temperature( struct device *dev, struct device_attribute *attr, char *buf )
{
	return sprintf(buf, "%d.%d\n", x.casetemp>>8, (x.casetemp & 255)*10/256 );
}

static DEVICE_ATTR(cpu_temperature, S_IRUGO, show_cpu_temperature, NULL );
static DEVICE_ATTR(case_temperature, S_IRUGO, show_case_temperature, NULL );



/************************************************************************/
/*	controller thread						*/
/************************************************************************/

static int
write_reg( struct i2c_client *cl, int reg, int data, int len )
{
	u8 tmp[3];

	if( len < 1 || len > 2 || data < 0 )
		return -EINVAL;

	tmp[0] = reg;
	tmp[1] = (len == 1) ? data : (data >> 8);
	tmp[2] = data;
	len++;
	
	if( i2c_master_send(cl, tmp, len) != len )
		return -ENODEV;
	return 0;
}

static int
read_reg( struct i2c_client *cl, int reg, int len )
{
	u8 buf[2];

	if( len != 1 && len != 2 )
		return -EINVAL;
	buf[0] = reg;
	if( i2c_master_send(cl, buf, 1) != 1 )
		return -ENODEV;
	if( i2c_master_recv(cl, buf, len) != len )
		return -ENODEV;
	return (len == 2)? ((unsigned int)buf[0] << 8) | buf[1] : buf[0];
}

static void
tune_fan( int fan_setting )
{
	int val = (fan_setting << 3) | 7;

	/* write_reg( x.fan, 0x24, val, 1 ); */
	write_reg( x.fan, 0x25, val, 1 );
	write_reg( x.fan, 0x20, 0, 1 );
	print_temp("CPU-temp: ", x.temp );
	if( x.casetemp )
		print_temp(", Case: ", x.casetemp );
	printk(",  Fan: %d (tuned %+d)\n", 11-fan_setting, x.fan_level-fan_setting );

	x.fan_level = fan_setting;
}

static void
poll_temp( void )
{
	int temp, i, level, casetemp;

	temp = read_reg( x.thermostat, 0, 2 );

	/* this actually occurs when the computer is loaded */
	if( temp < 0 )
		return;

	casetemp = read_reg(x.fan, 0x0b, 1) << 8;
	casetemp |= (read_reg(x.fan, 0x06, 1) & 0x7) << 5;

	if( LOG_TEMP && x.temp != temp ) {
		print_temp("CPU-temp: ", temp );
		print_temp(", Case: ", casetemp );
		printk(",  Fan: %d\n", 11-x.fan_level );
	}
	x.temp = temp;
	x.casetemp = casetemp;

	level = -1;
	for( i=0; (temp & 0xffff) > fan_table[i].temp ; i++ )
		;
	if( i < x.downind )
		level = fan_table[i].fan_down_setting;
	x.downind = i;

	for( i=0; (temp & 0xffff) >= fan_table[i+1].temp ; i++ )
		;
	if( x.upind < i )
		level = fan_table[i].fan_up_setting;
	x.upind = i;

	if( level >= 0 )
		tune_fan( level );
}


static void
setup_hardware( void )
{
	int val;
	int err;

	/* save registers (if we unload the module) */
	x.r0 = read_reg( x.fan, 0x00, 1 );
	x.r1 = read_reg( x.fan, 0x01, 1 );
	x.r20 = read_reg( x.fan, 0x20, 1 );
	x.r23 = read_reg( x.fan, 0x23, 1 );
	x.r25 = read_reg( x.fan, 0x25, 1 );

	/* improve measurement resolution (convergence time 1.5s) */
	if( (val=read_reg(x.thermostat, 1, 1)) >= 0 ) {
		val |= 0x60;
		if( write_reg( x.thermostat, 1, val, 1 ) )
			printk("Failed writing config register\n");
	}
	/* disable interrupts and TAC input */
	write_reg( x.fan, 0x01, 0x01, 1 );
	/* enable filter */
	write_reg( x.fan, 0x23, 0x91, 1 );
	/* remote temp. controls fan */
	write_reg( x.fan, 0x00, 0x95, 1 );

	/* The thermostat (which besides measureing temperature controls
	 * has a THERM output which puts the fan on 100%) is usually
	 * set to kick in at 80 C (chip default). We reduce this a bit
	 * to be on the safe side (OSX doesn't)...
	 */
	if( x.overheat_temp == (80 << 8) ) {
		x.overheat_temp = 75 << 8;
		x.overheat_hyst = 70 << 8;
		write_reg( x.thermostat, 2, x.overheat_hyst, 2 );
		write_reg( x.thermostat, 3, x.overheat_temp, 2 );

		print_temp("Reducing overheating limit to ", x.overheat_temp );
		print_temp(" (Hyst: ", x.overheat_hyst );
		printk(")\n");
	}

	/* set an initial fan setting */
	x.downind = 0xffff;
	x.upind = -1;
	/* tune_fan( fan_up_table[x.upind].fan_setting ); */

	err = device_create_file( &x.of_dev->dev, &dev_attr_cpu_temperature );
	err |= device_create_file( &x.of_dev->dev, &dev_attr_case_temperature );
	if (err)
		printk(KERN_WARNING
			"Failed to create temperature attribute file(s).\n");
}

static void
restore_regs( void )
{
	device_remove_file( &x.of_dev->dev, &dev_attr_cpu_temperature );
	device_remove_file( &x.of_dev->dev, &dev_attr_case_temperature );

	write_reg( x.fan, 0x01, x.r1, 1 );
	write_reg( x.fan, 0x20, x.r20, 1 );
	write_reg( x.fan, 0x23, x.r23, 1 );
	write_reg( x.fan, 0x25, x.r25, 1 );
	write_reg( x.fan, 0x00, x.r0, 1 );
}

static int control_loop(void *dummy)
{
	mutex_lock(&x.lock);
	setup_hardware();
	mutex_unlock(&x.lock);

	for (;;) {
		msleep_interruptible(8000);
		if (kthread_should_stop())
			break;

		mutex_lock(&x.lock);
		poll_temp();
		mutex_unlock(&x.lock);
	}

	mutex_lock(&x.lock);
	restore_regs();
	mutex_unlock(&x.lock);

	return 0;
}


/************************************************************************/
/*	i2c probing and setup						*/
/************************************************************************/

static int
do_attach( struct i2c_adapter *adapter )
{
	/* scan 0x48-0x4f (DS1775) and 0x2c-2x2f (ADM1030) */
	static const unsigned short scan_ds1775[] = {
		0x48, 0x49, 0x4a, 0x4b, 0x4c, 0x4d, 0x4e, 0x4f,
		I2C_CLIENT_END
	};
	static const unsigned short scan_adm1030[] = {
		0x2c, 0x2d, 0x2e, 0x2f,
		I2C_CLIENT_END
	};

	if( strncmp(adapter->name, "uni-n", 5) )
		return 0;

	if( !x.running ) {
		struct i2c_board_info info;

		memset(&info, 0, sizeof(struct i2c_board_info));
		strlcpy(info.type, "therm_ds1775", I2C_NAME_SIZE);
		i2c_new_probed_device(adapter, &info, scan_ds1775);

		strlcpy(info.type, "therm_adm1030", I2C_NAME_SIZE);
		i2c_new_probed_device(adapter, &info, scan_adm1030);

		if( x.thermostat && x.fan ) {
			x.running = 1;
			x.poll_task = kthread_run(control_loop, NULL, "g4fand");
		}
	}
	return 0;
}

static int
do_remove(struct i2c_client *client)
{
	if (x.running) {
		x.running = 0;
		kthread_stop(x.poll_task);
		x.poll_task = NULL;
	}
	if (client == x.thermostat)
		x.thermostat = NULL;
	else if (client == x.fan)
		x.fan = NULL;
	else
		printk(KERN_ERR "g4fan: bad client\n");

	return 0;
}

static int
attach_fan( struct i2c_client *cl )
{
	if( x.fan )
		goto out;

	/* check that this is an ADM1030 */
	if( read_reg(cl, 0x3d, 1) != 0x30 || read_reg(cl, 0x3e, 1) != 0x41 )
		goto out;
	printk("ADM1030 fan controller [@%02x]\n", cl->addr );

	x.fan = cl;
 out:
	return 0;
}

static int
attach_thermostat( struct i2c_client *cl ) 
{
	int hyst_temp, os_temp, temp;

	if( x.thermostat )
		goto out;

	if( (temp=read_reg(cl, 0, 2)) < 0 )
		goto out;
	
	/* temperature sanity check */
	if( temp < 0x1600 || temp > 0x3c00 )
		goto out;
	hyst_temp = read_reg(cl, 2, 2);
	os_temp = read_reg(cl, 3, 2);
	if( hyst_temp < 0 || os_temp < 0 )
		goto out;

	printk("DS1775 digital thermometer [@%02x]\n", cl->addr );
	print_temp("Temp: ", temp );
	print_temp("  Hyst: ", hyst_temp );
	print_temp("  OS: ", os_temp );
	printk("\n");

	x.temp = temp;
	x.overheat_temp = os_temp;
	x.overheat_hyst = hyst_temp;
	x.thermostat = cl;
out:
	return 0;
}

enum chip { ds1775, adm1030 };

static const struct i2c_device_id therm_windtunnel_id[] = {
	{ "therm_ds1775", ds1775 },
	{ "therm_adm1030", adm1030 },
	{ }
};

static int
do_probe(struct i2c_client *cl, const struct i2c_device_id *id)
{
	struct i2c_adapter *adapter = cl->adapter;

	if( !i2c_check_functionality(adapter, I2C_FUNC_SMBUS_WORD_DATA
				     | I2C_FUNC_SMBUS_WRITE_BYTE) )
		return 0;

	switch (id->driver_data) {
	case adm1030:
		return attach_fan( cl );
	case ds1775:
		return attach_thermostat(cl);
	}
	return 0;
}

static struct i2c_driver g4fan_driver = {
	.driver = {
		.name	= "therm_windtunnel",
	},
	.attach_adapter = do_attach,
	.probe		= do_probe,
	.remove		= do_remove,
	.id_table	= therm_windtunnel_id,
};


/************************************************************************/
/*	initialization / cleanup					*/
/************************************************************************/

static int
therm_of_probe( struct of_device *dev, const struct of_device_id *match )
{
	return i2c_add_driver( &g4fan_driver );
}

static int
therm_of_remove( struct of_device *dev )
{
	i2c_del_driver( &g4fan_driver );
	return 0;
}

static const struct of_device_id therm_of_match[] = {{
	.name		= "fan",
	.compatible	= "adm1030"
    }, {}
};

static struct of_platform_driver therm_of_driver = {
<<<<<<< HEAD
	.owner		= THIS_MODULE,
	.name		= "temperature",
	.match_table	= therm_of_match,
=======
	.driver = {
		.name = "temperature",
		.owner = THIS_MODULE,
		.of_match_table = therm_of_match,
	},
>>>>>>> e44a21b7
	.probe		= therm_of_probe,
	.remove		= therm_of_remove,
};

struct apple_thermal_info {
	u8		id;			/* implementation ID */
	u8		fan_count;		/* number of fans */
	u8		thermostat_count;	/* number of thermostats */
	u8		unused;
};

static int __init
g4fan_init( void )
{
	const struct apple_thermal_info *info;
	struct device_node *np;

	mutex_init(&x.lock);

	if( !(np=of_find_node_by_name(NULL, "power-mgt")) )
		return -ENODEV;
	info = of_get_property(np, "thermal-info", NULL);
	of_node_put(np);

	if( !info || !of_machine_is_compatible("PowerMac3,6") )
		return -ENODEV;

	if( info->id != 3 ) {
		printk(KERN_ERR "therm_windtunnel: unsupported thermal design %d\n", info->id );
		return -ENODEV;
	}
	if( !(np=of_find_node_by_name(NULL, "fan")) )
		return -ENODEV;
	x.of_dev = of_platform_device_create(np, "temperature", NULL);
	of_node_put( np );

	if( !x.of_dev ) {
		printk(KERN_ERR "Can't register fan controller!\n");
		return -ENODEV;
	}

	of_register_platform_driver( &therm_of_driver );
	return 0;
}

static void __exit
g4fan_exit( void )
{
	of_unregister_platform_driver( &therm_of_driver );

	if( x.of_dev )
		of_device_unregister( x.of_dev );
}

module_init(g4fan_init);
module_exit(g4fan_exit);

MODULE_AUTHOR("Samuel Rydh <samuel@ibrium.se>");
MODULE_DESCRIPTION("Apple G4 (windtunnel) fan controller");
MODULE_LICENSE("GPL");<|MERGE_RESOLUTION|>--- conflicted
+++ resolved
@@ -463,17 +463,11 @@
 };
 
 static struct of_platform_driver therm_of_driver = {
-<<<<<<< HEAD
-	.owner		= THIS_MODULE,
-	.name		= "temperature",
-	.match_table	= therm_of_match,
-=======
 	.driver = {
 		.name = "temperature",
 		.owner = THIS_MODULE,
 		.of_match_table = therm_of_match,
 	},
->>>>>>> e44a21b7
 	.probe		= therm_of_probe,
 	.remove		= therm_of_remove,
 };
