/*
 * ipmi_si.c
 *
 * The interface to the IPMI driver for the system interfaces (KCS, SMIC,
 * BT).
 *
 * Author: MontaVista Software, Inc.
 *         Corey Minyard <minyard@mvista.com>
 *         source@mvista.com
 *
 * Copyright 2002 MontaVista Software Inc.
 * Copyright 2006 IBM Corp., Christian Krafft <krafft@de.ibm.com>
 *
 *  This program is free software; you can redistribute it and/or modify it
 *  under the terms of the GNU General Public License as published by the
 *  Free Software Foundation; either version 2 of the License, or (at your
 *  option) any later version.
 *
 *
 *  THIS SOFTWARE IS PROVIDED ``AS IS'' AND ANY EXPRESS OR IMPLIED
 *  WARRANTIES, INCLUDING, BUT NOT LIMITED TO, THE IMPLIED WARRANTIES OF
 *  MERCHANTABILITY AND FITNESS FOR A PARTICULAR PURPOSE ARE DISCLAIMED.
 *  IN NO EVENT SHALL THE AUTHOR BE LIABLE FOR ANY DIRECT, INDIRECT,
 *  INCIDENTAL, SPECIAL, EXEMPLARY, OR CONSEQUENTIAL DAMAGES (INCLUDING,
 *  BUT NOT LIMITED TO, PROCUREMENT OF SUBSTITUTE GOODS OR SERVICES; LOSS
 *  OF USE, DATA, OR PROFITS; OR BUSINESS INTERRUPTION) HOWEVER CAUSED AND
 *  ON ANY THEORY OF LIABILITY, WHETHER IN CONTRACT, STRICT LIABILITY, OR
 *  TORT (INCLUDING NEGLIGENCE OR OTHERWISE) ARISING IN ANY WAY OUT OF THE
 *  USE OF THIS SOFTWARE, EVEN IF ADVISED OF THE POSSIBILITY OF SUCH DAMAGE.
 *
 *  You should have received a copy of the GNU General Public License along
 *  with this program; if not, write to the Free Software Foundation, Inc.,
 *  675 Mass Ave, Cambridge, MA 02139, USA.
 */

/*
 * This file holds the "policy" for the interface to the SMI state
 * machine.  It does the configuration, handles timers and interrupts,
 * and drives the real SMI state machine.
 */

#include <linux/module.h>
#include <linux/moduleparam.h>
#include <linux/sched.h>
#include <linux/seq_file.h>
#include <linux/timer.h>
#include <linux/errno.h>
#include <linux/spinlock.h>
#include <linux/slab.h>
#include <linux/delay.h>
#include <linux/list.h>
#include <linux/notifier.h>
#include <linux/mutex.h>
#include <linux/kthread.h>
#include <asm/irq.h>
#include <linux/interrupt.h>
#include <linux/rcupdate.h>
#include <linux/ipmi.h>
#include <linux/ipmi_smi.h>
#include "ipmi_si.h"
#include <linux/string.h>
#include <linux/ctype.h>

#define PFX "ipmi_si: "

/* Measure times between events in the driver. */
#undef DEBUG_TIMING

/* Call every 10 ms. */
#define SI_TIMEOUT_TIME_USEC	10000
#define SI_USEC_PER_JIFFY	(1000000/HZ)
#define SI_TIMEOUT_JIFFIES	(SI_TIMEOUT_TIME_USEC/SI_USEC_PER_JIFFY)
#define SI_SHORT_TIMEOUT_USEC  250 /* .25ms when the SM request a
				      short timeout */

enum si_intf_state {
	SI_NORMAL,
	SI_GETTING_FLAGS,
	SI_GETTING_EVENTS,
	SI_CLEARING_FLAGS,
	SI_GETTING_MESSAGES,
	SI_CHECKING_ENABLES,
	SI_SETTING_ENABLES
	/* FIXME - add watchdog stuff. */
};

/* Some BT-specific defines we need here. */
#define IPMI_BT_INTMASK_REG		2
#define IPMI_BT_INTMASK_CLEAR_IRQ_BIT	2
#define IPMI_BT_INTMASK_ENABLE_IRQ_BIT	1

static const char * const si_to_str[] = { "invalid", "kcs", "smic", "bt" };

static int initialized;

/*
 * Indexes into stats[] in smi_info below.
 */
enum si_stat_indexes {
	/*
	 * Number of times the driver requested a timer while an operation
	 * was in progress.
	 */
	SI_STAT_short_timeouts = 0,

	/*
	 * Number of times the driver requested a timer while nothing was in
	 * progress.
	 */
	SI_STAT_long_timeouts,

	/* Number of times the interface was idle while being polled. */
	SI_STAT_idles,

	/* Number of interrupts the driver handled. */
	SI_STAT_interrupts,

	/* Number of time the driver got an ATTN from the hardware. */
	SI_STAT_attentions,

	/* Number of times the driver requested flags from the hardware. */
	SI_STAT_flag_fetches,

	/* Number of times the hardware didn't follow the state machine. */
	SI_STAT_hosed_count,

	/* Number of completed messages. */
	SI_STAT_complete_transactions,

	/* Number of IPMI events received from the hardware. */
	SI_STAT_events,

	/* Number of watchdog pretimeouts. */
	SI_STAT_watchdog_pretimeouts,

	/* Number of asynchronous messages received. */
	SI_STAT_incoming_messages,


	/* This *must* remain last, add new values above this. */
	SI_NUM_STATS
};

struct smi_info {
	int                    intf_num;
	ipmi_smi_t             intf;
	struct si_sm_data      *si_sm;
	const struct si_sm_handlers *handlers;
	spinlock_t             si_lock;
	struct ipmi_smi_msg    *waiting_msg;
	struct ipmi_smi_msg    *curr_msg;
	enum si_intf_state     si_state;

	/*
	 * Used to handle the various types of I/O that can occur with
	 * IPMI
	 */
	struct si_sm_io io;

	/*
	 * Per-OEM handler, called from handle_flags().  Returns 1
	 * when handle_flags() needs to be re-run or 0 indicating it
	 * set si_state itself.
	 */
	int (*oem_data_avail_handler)(struct smi_info *smi_info);

	/*
	 * Flags from the last GET_MSG_FLAGS command, used when an ATTN
	 * is set to hold the flags until we are done handling everything
	 * from the flags.
	 */
#define RECEIVE_MSG_AVAIL	0x01
#define EVENT_MSG_BUFFER_FULL	0x02
#define WDT_PRE_TIMEOUT_INT	0x08
#define OEM0_DATA_AVAIL     0x20
#define OEM1_DATA_AVAIL     0x40
#define OEM2_DATA_AVAIL     0x80
#define OEM_DATA_AVAIL      (OEM0_DATA_AVAIL | \
			     OEM1_DATA_AVAIL | \
			     OEM2_DATA_AVAIL)
	unsigned char       msg_flags;

	/* Does the BMC have an event buffer? */
	bool		    has_event_buffer;

	/*
	 * If set to true, this will request events the next time the
	 * state machine is idle.
	 */
	atomic_t            req_events;

	/*
	 * If true, run the state machine to completion on every send
	 * call.  Generally used after a panic to make sure stuff goes
	 * out.
	 */
	bool                run_to_completion;

	/* The timer for this si. */
	struct timer_list   si_timer;

	/* This flag is set, if the timer is running (timer_pending() isn't enough) */
	bool		    timer_running;

	/* The time (in jiffies) the last timeout occurred at. */
	unsigned long       last_timeout_jiffies;

	/* Are we waiting for the events, pretimeouts, received msgs? */
	atomic_t            need_watch;

	/*
	 * The driver will disable interrupts when it gets into a
	 * situation where it cannot handle messages due to lack of
	 * memory.  Once that situation clears up, it will re-enable
	 * interrupts.
	 */
	bool interrupt_disabled;

	/*
	 * Does the BMC support events?
	 */
	bool supports_event_msg_buff;

	/*
	 * Can we disable interrupts the global enables receive irq
	 * bit?  There are currently two forms of brokenness, some
	 * systems cannot disable the bit (which is technically within
	 * the spec but a bad idea) and some systems have the bit
	 * forced to zero even though interrupts work (which is
	 * clearly outside the spec).  The next bool tells which form
	 * of brokenness is present.
	 */
	bool cannot_disable_irq;

	/*
	 * Some systems are broken and cannot set the irq enable
	 * bit, even if they support interrupts.
	 */
	bool irq_enable_broken;

	/*
	 * Did we get an attention that we did not handle?
	 */
	bool got_attn;

	/* From the get device id response... */
	struct ipmi_device_id device_id;

	/* Default driver model device. */
	struct platform_device *pdev;

	/* Counters and things for the proc filesystem. */
	atomic_t stats[SI_NUM_STATS];

	struct task_struct *thread;

	struct list_head link;
};

#define smi_inc_stat(smi, stat) \
	atomic_inc(&(smi)->stats[SI_STAT_ ## stat])
#define smi_get_stat(smi, stat) \
	((unsigned int) atomic_read(&(smi)->stats[SI_STAT_ ## stat]))

#define IPMI_MAX_INTFS 4
static int force_kipmid[IPMI_MAX_INTFS];
static int num_force_kipmid;

static unsigned int kipmid_max_busy_us[IPMI_MAX_INTFS];
static int num_max_busy_us;

static bool unload_when_empty = true;

static int try_smi_init(struct smi_info *smi);
static void cleanup_one_si(struct smi_info *to_clean);
static void cleanup_ipmi_si(void);

#ifdef DEBUG_TIMING
void debug_timestamp(char *msg)
{
	struct timespec64 t;

	getnstimeofday64(&t);
	pr_debug("**%s: %lld.%9.9ld\n", msg, (long long) t.tv_sec, t.tv_nsec);
}
#else
#define debug_timestamp(x)
#endif

static ATOMIC_NOTIFIER_HEAD(xaction_notifier_list);
static int register_xaction_notifier(struct notifier_block *nb)
{
	return atomic_notifier_chain_register(&xaction_notifier_list, nb);
}

static void deliver_recv_msg(struct smi_info *smi_info,
			     struct ipmi_smi_msg *msg)
{
	/* Deliver the message to the upper layer. */
	if (smi_info->intf)
		ipmi_smi_msg_received(smi_info->intf, msg);
	else
		ipmi_free_smi_msg(msg);
}

static void return_hosed_msg(struct smi_info *smi_info, int cCode)
{
	struct ipmi_smi_msg *msg = smi_info->curr_msg;

	if (cCode < 0 || cCode > IPMI_ERR_UNSPECIFIED)
		cCode = IPMI_ERR_UNSPECIFIED;
	/* else use it as is */

	/* Make it a response */
	msg->rsp[0] = msg->data[0] | 4;
	msg->rsp[1] = msg->data[1];
	msg->rsp[2] = cCode;
	msg->rsp_size = 3;

	smi_info->curr_msg = NULL;
	deliver_recv_msg(smi_info, msg);
}

static enum si_sm_result start_next_msg(struct smi_info *smi_info)
{
	int              rv;

	if (!smi_info->waiting_msg) {
		smi_info->curr_msg = NULL;
		rv = SI_SM_IDLE;
	} else {
		int err;

		smi_info->curr_msg = smi_info->waiting_msg;
		smi_info->waiting_msg = NULL;
		debug_timestamp("Start2");
		err = atomic_notifier_call_chain(&xaction_notifier_list,
				0, smi_info);
		if (err & NOTIFY_STOP_MASK) {
			rv = SI_SM_CALL_WITHOUT_DELAY;
			goto out;
		}
		err = smi_info->handlers->start_transaction(
			smi_info->si_sm,
			smi_info->curr_msg->data,
			smi_info->curr_msg->data_size);
		if (err)
			return_hosed_msg(smi_info, err);

		rv = SI_SM_CALL_WITHOUT_DELAY;
	}
out:
	return rv;
}

static void smi_mod_timer(struct smi_info *smi_info, unsigned long new_val)
{
	smi_info->last_timeout_jiffies = jiffies;
	mod_timer(&smi_info->si_timer, new_val);
	smi_info->timer_running = true;
}

/*
 * Start a new message and (re)start the timer and thread.
 */
static void start_new_msg(struct smi_info *smi_info, unsigned char *msg,
			  unsigned int size)
{
	smi_mod_timer(smi_info, jiffies + SI_TIMEOUT_JIFFIES);

	if (smi_info->thread)
		wake_up_process(smi_info->thread);

	smi_info->handlers->start_transaction(smi_info->si_sm, msg, size);
}

static void start_check_enables(struct smi_info *smi_info, bool start_timer)
{
	unsigned char msg[2];

	msg[0] = (IPMI_NETFN_APP_REQUEST << 2);
	msg[1] = IPMI_GET_BMC_GLOBAL_ENABLES_CMD;

	if (start_timer)
		start_new_msg(smi_info, msg, 2);
	else
		smi_info->handlers->start_transaction(smi_info->si_sm, msg, 2);
	smi_info->si_state = SI_CHECKING_ENABLES;
}

static void start_clear_flags(struct smi_info *smi_info, bool start_timer)
{
	unsigned char msg[3];

	/* Make sure the watchdog pre-timeout flag is not set at startup. */
	msg[0] = (IPMI_NETFN_APP_REQUEST << 2);
	msg[1] = IPMI_CLEAR_MSG_FLAGS_CMD;
	msg[2] = WDT_PRE_TIMEOUT_INT;

	if (start_timer)
		start_new_msg(smi_info, msg, 3);
	else
		smi_info->handlers->start_transaction(smi_info->si_sm, msg, 3);
	smi_info->si_state = SI_CLEARING_FLAGS;
}

static void start_getting_msg_queue(struct smi_info *smi_info)
{
	smi_info->curr_msg->data[0] = (IPMI_NETFN_APP_REQUEST << 2);
	smi_info->curr_msg->data[1] = IPMI_GET_MSG_CMD;
	smi_info->curr_msg->data_size = 2;

	start_new_msg(smi_info, smi_info->curr_msg->data,
		      smi_info->curr_msg->data_size);
	smi_info->si_state = SI_GETTING_MESSAGES;
}

static void start_getting_events(struct smi_info *smi_info)
{
	smi_info->curr_msg->data[0] = (IPMI_NETFN_APP_REQUEST << 2);
	smi_info->curr_msg->data[1] = IPMI_READ_EVENT_MSG_BUFFER_CMD;
	smi_info->curr_msg->data_size = 2;

	start_new_msg(smi_info, smi_info->curr_msg->data,
		      smi_info->curr_msg->data_size);
	smi_info->si_state = SI_GETTING_EVENTS;
}

/*
 * When we have a situtaion where we run out of memory and cannot
 * allocate messages, we just leave them in the BMC and run the system
 * polled until we can allocate some memory.  Once we have some
 * memory, we will re-enable the interrupt.
 *
 * Note that we cannot just use disable_irq(), since the interrupt may
 * be shared.
 */
static inline bool disable_si_irq(struct smi_info *smi_info, bool start_timer)
{
	if ((smi_info->io.irq) && (!smi_info->interrupt_disabled)) {
		smi_info->interrupt_disabled = true;
		start_check_enables(smi_info, start_timer);
		return true;
	}
	return false;
}

static inline bool enable_si_irq(struct smi_info *smi_info)
{
	if ((smi_info->io.irq) && (smi_info->interrupt_disabled)) {
		smi_info->interrupt_disabled = false;
		start_check_enables(smi_info, true);
		return true;
	}
	return false;
}

/*
 * Allocate a message.  If unable to allocate, start the interrupt
 * disable process and return NULL.  If able to allocate but
 * interrupts are disabled, free the message and return NULL after
 * starting the interrupt enable process.
 */
static struct ipmi_smi_msg *alloc_msg_handle_irq(struct smi_info *smi_info)
{
	struct ipmi_smi_msg *msg;

	msg = ipmi_alloc_smi_msg();
	if (!msg) {
		if (!disable_si_irq(smi_info, true))
			smi_info->si_state = SI_NORMAL;
	} else if (enable_si_irq(smi_info)) {
		ipmi_free_smi_msg(msg);
		msg = NULL;
	}
	return msg;
}

static void handle_flags(struct smi_info *smi_info)
{
retry:
	if (smi_info->msg_flags & WDT_PRE_TIMEOUT_INT) {
		/* Watchdog pre-timeout */
		smi_inc_stat(smi_info, watchdog_pretimeouts);

		start_clear_flags(smi_info, true);
		smi_info->msg_flags &= ~WDT_PRE_TIMEOUT_INT;
		if (smi_info->intf)
			ipmi_smi_watchdog_pretimeout(smi_info->intf);
	} else if (smi_info->msg_flags & RECEIVE_MSG_AVAIL) {
		/* Messages available. */
		smi_info->curr_msg = alloc_msg_handle_irq(smi_info);
		if (!smi_info->curr_msg)
			return;

		start_getting_msg_queue(smi_info);
	} else if (smi_info->msg_flags & EVENT_MSG_BUFFER_FULL) {
		/* Events available. */
		smi_info->curr_msg = alloc_msg_handle_irq(smi_info);
		if (!smi_info->curr_msg)
			return;

		start_getting_events(smi_info);
	} else if (smi_info->msg_flags & OEM_DATA_AVAIL &&
		   smi_info->oem_data_avail_handler) {
		if (smi_info->oem_data_avail_handler(smi_info))
			goto retry;
	} else
		smi_info->si_state = SI_NORMAL;
}

/*
 * Global enables we care about.
 */
#define GLOBAL_ENABLES_MASK (IPMI_BMC_EVT_MSG_BUFF | IPMI_BMC_RCV_MSG_INTR | \
			     IPMI_BMC_EVT_MSG_INTR)

static u8 current_global_enables(struct smi_info *smi_info, u8 base,
				 bool *irq_on)
{
	u8 enables = 0;

	if (smi_info->supports_event_msg_buff)
		enables |= IPMI_BMC_EVT_MSG_BUFF;

	if (((smi_info->io.irq && !smi_info->interrupt_disabled) ||
	     smi_info->cannot_disable_irq) &&
	    !smi_info->irq_enable_broken)
		enables |= IPMI_BMC_RCV_MSG_INTR;

	if (smi_info->supports_event_msg_buff &&
	    smi_info->io.irq && !smi_info->interrupt_disabled &&
	    !smi_info->irq_enable_broken)
		enables |= IPMI_BMC_EVT_MSG_INTR;

	*irq_on = enables & (IPMI_BMC_EVT_MSG_INTR | IPMI_BMC_RCV_MSG_INTR);

	return enables;
}

static void check_bt_irq(struct smi_info *smi_info, bool irq_on)
{
	u8 irqstate = smi_info->io.inputb(&smi_info->io, IPMI_BT_INTMASK_REG);

	irqstate &= IPMI_BT_INTMASK_ENABLE_IRQ_BIT;

	if ((bool)irqstate == irq_on)
		return;

	if (irq_on)
		smi_info->io.outputb(&smi_info->io, IPMI_BT_INTMASK_REG,
				     IPMI_BT_INTMASK_ENABLE_IRQ_BIT);
	else
		smi_info->io.outputb(&smi_info->io, IPMI_BT_INTMASK_REG, 0);
}

static void handle_transaction_done(struct smi_info *smi_info)
{
	struct ipmi_smi_msg *msg;

	debug_timestamp("Done");
	switch (smi_info->si_state) {
	case SI_NORMAL:
		if (!smi_info->curr_msg)
			break;

		smi_info->curr_msg->rsp_size
			= smi_info->handlers->get_result(
				smi_info->si_sm,
				smi_info->curr_msg->rsp,
				IPMI_MAX_MSG_LENGTH);

		/*
		 * Do this here becase deliver_recv_msg() releases the
		 * lock, and a new message can be put in during the
		 * time the lock is released.
		 */
		msg = smi_info->curr_msg;
		smi_info->curr_msg = NULL;
		deliver_recv_msg(smi_info, msg);
		break;

	case SI_GETTING_FLAGS:
	{
		unsigned char msg[4];
		unsigned int  len;

		/* We got the flags from the SMI, now handle them. */
		len = smi_info->handlers->get_result(smi_info->si_sm, msg, 4);
		if (msg[2] != 0) {
			/* Error fetching flags, just give up for now. */
			smi_info->si_state = SI_NORMAL;
		} else if (len < 4) {
			/*
			 * Hmm, no flags.  That's technically illegal, but
			 * don't use uninitialized data.
			 */
			smi_info->si_state = SI_NORMAL;
		} else {
			smi_info->msg_flags = msg[3];
			handle_flags(smi_info);
		}
		break;
	}

	case SI_CLEARING_FLAGS:
	{
		unsigned char msg[3];

		/* We cleared the flags. */
		smi_info->handlers->get_result(smi_info->si_sm, msg, 3);
		if (msg[2] != 0) {
			/* Error clearing flags */
			dev_warn(smi_info->io.dev,
				 "Error clearing flags: %2.2x\n", msg[2]);
		}
		smi_info->si_state = SI_NORMAL;
		break;
	}

	case SI_GETTING_EVENTS:
	{
		smi_info->curr_msg->rsp_size
			= smi_info->handlers->get_result(
				smi_info->si_sm,
				smi_info->curr_msg->rsp,
				IPMI_MAX_MSG_LENGTH);

		/*
		 * Do this here becase deliver_recv_msg() releases the
		 * lock, and a new message can be put in during the
		 * time the lock is released.
		 */
		msg = smi_info->curr_msg;
		smi_info->curr_msg = NULL;
		if (msg->rsp[2] != 0) {
			/* Error getting event, probably done. */
			msg->done(msg);

			/* Take off the event flag. */
			smi_info->msg_flags &= ~EVENT_MSG_BUFFER_FULL;
			handle_flags(smi_info);
		} else {
			smi_inc_stat(smi_info, events);

			/*
			 * Do this before we deliver the message
			 * because delivering the message releases the
			 * lock and something else can mess with the
			 * state.
			 */
			handle_flags(smi_info);

			deliver_recv_msg(smi_info, msg);
		}
		break;
	}

	case SI_GETTING_MESSAGES:
	{
		smi_info->curr_msg->rsp_size
			= smi_info->handlers->get_result(
				smi_info->si_sm,
				smi_info->curr_msg->rsp,
				IPMI_MAX_MSG_LENGTH);

		/*
		 * Do this here becase deliver_recv_msg() releases the
		 * lock, and a new message can be put in during the
		 * time the lock is released.
		 */
		msg = smi_info->curr_msg;
		smi_info->curr_msg = NULL;
		if (msg->rsp[2] != 0) {
			/* Error getting event, probably done. */
			msg->done(msg);

			/* Take off the msg flag. */
			smi_info->msg_flags &= ~RECEIVE_MSG_AVAIL;
			handle_flags(smi_info);
		} else {
			smi_inc_stat(smi_info, incoming_messages);

			/*
			 * Do this before we deliver the message
			 * because delivering the message releases the
			 * lock and something else can mess with the
			 * state.
			 */
			handle_flags(smi_info);

			deliver_recv_msg(smi_info, msg);
		}
		break;
	}

	case SI_CHECKING_ENABLES:
	{
		unsigned char msg[4];
		u8 enables;
		bool irq_on;

		/* We got the flags from the SMI, now handle them. */
		smi_info->handlers->get_result(smi_info->si_sm, msg, 4);
		if (msg[2] != 0) {
			dev_warn(smi_info->io.dev,
				 "Couldn't get irq info: %x.\n", msg[2]);
			dev_warn(smi_info->io.dev,
				 "Maybe ok, but ipmi might run very slowly.\n");
			smi_info->si_state = SI_NORMAL;
			break;
		}
		enables = current_global_enables(smi_info, 0, &irq_on);
		if (smi_info->io.si_type == SI_BT)
			/* BT has its own interrupt enable bit. */
			check_bt_irq(smi_info, irq_on);
		if (enables != (msg[3] & GLOBAL_ENABLES_MASK)) {
			/* Enables are not correct, fix them. */
			msg[0] = (IPMI_NETFN_APP_REQUEST << 2);
			msg[1] = IPMI_SET_BMC_GLOBAL_ENABLES_CMD;
			msg[2] = enables | (msg[3] & ~GLOBAL_ENABLES_MASK);
			smi_info->handlers->start_transaction(
				smi_info->si_sm, msg, 3);
			smi_info->si_state = SI_SETTING_ENABLES;
		} else if (smi_info->supports_event_msg_buff) {
			smi_info->curr_msg = ipmi_alloc_smi_msg();
			if (!smi_info->curr_msg) {
				smi_info->si_state = SI_NORMAL;
				break;
			}
			start_getting_events(smi_info);
		} else {
			smi_info->si_state = SI_NORMAL;
		}
		break;
	}

	case SI_SETTING_ENABLES:
	{
		unsigned char msg[4];

		smi_info->handlers->get_result(smi_info->si_sm, msg, 4);
		if (msg[2] != 0)
			dev_warn(smi_info->io.dev,
				 "Could not set the global enables: 0x%x.\n",
				 msg[2]);

		if (smi_info->supports_event_msg_buff) {
			smi_info->curr_msg = ipmi_alloc_smi_msg();
			if (!smi_info->curr_msg) {
				smi_info->si_state = SI_NORMAL;
				break;
			}
			start_getting_events(smi_info);
		} else {
			smi_info->si_state = SI_NORMAL;
		}
		break;
	}
	}
}

/*
 * Called on timeouts and events.  Timeouts should pass the elapsed
 * time, interrupts should pass in zero.  Must be called with
 * si_lock held and interrupts disabled.
 */
static enum si_sm_result smi_event_handler(struct smi_info *smi_info,
					   int time)
{
	enum si_sm_result si_sm_result;

restart:
	/*
	 * There used to be a loop here that waited a little while
	 * (around 25us) before giving up.  That turned out to be
	 * pointless, the minimum delays I was seeing were in the 300us
	 * range, which is far too long to wait in an interrupt.  So
	 * we just run until the state machine tells us something
	 * happened or it needs a delay.
	 */
	si_sm_result = smi_info->handlers->event(smi_info->si_sm, time);
	time = 0;
	while (si_sm_result == SI_SM_CALL_WITHOUT_DELAY)
		si_sm_result = smi_info->handlers->event(smi_info->si_sm, 0);

	if (si_sm_result == SI_SM_TRANSACTION_COMPLETE) {
		smi_inc_stat(smi_info, complete_transactions);

		handle_transaction_done(smi_info);
		goto restart;
	} else if (si_sm_result == SI_SM_HOSED) {
		smi_inc_stat(smi_info, hosed_count);

		/*
		 * Do the before return_hosed_msg, because that
		 * releases the lock.
		 */
		smi_info->si_state = SI_NORMAL;
		if (smi_info->curr_msg != NULL) {
			/*
			 * If we were handling a user message, format
			 * a response to send to the upper layer to
			 * tell it about the error.
			 */
			return_hosed_msg(smi_info, IPMI_ERR_UNSPECIFIED);
		}
		goto restart;
	}

	/*
	 * We prefer handling attn over new messages.  But don't do
	 * this if there is not yet an upper layer to handle anything.
	 */
	if (likely(smi_info->intf) &&
	    (si_sm_result == SI_SM_ATTN || smi_info->got_attn)) {
		unsigned char msg[2];

		if (smi_info->si_state != SI_NORMAL) {
			/*
			 * We got an ATTN, but we are doing something else.
			 * Handle the ATTN later.
			 */
			smi_info->got_attn = true;
		} else {
			smi_info->got_attn = false;
			smi_inc_stat(smi_info, attentions);

			/*
			 * Got a attn, send down a get message flags to see
			 * what's causing it.  It would be better to handle
			 * this in the upper layer, but due to the way
			 * interrupts work with the SMI, that's not really
			 * possible.
			 */
			msg[0] = (IPMI_NETFN_APP_REQUEST << 2);
			msg[1] = IPMI_GET_MSG_FLAGS_CMD;

			start_new_msg(smi_info, msg, 2);
			smi_info->si_state = SI_GETTING_FLAGS;
			goto restart;
		}
	}

	/* If we are currently idle, try to start the next message. */
	if (si_sm_result == SI_SM_IDLE) {
		smi_inc_stat(smi_info, idles);

		si_sm_result = start_next_msg(smi_info);
		if (si_sm_result != SI_SM_IDLE)
			goto restart;
	}

	if ((si_sm_result == SI_SM_IDLE)
	    && (atomic_read(&smi_info->req_events))) {
		/*
		 * We are idle and the upper layer requested that I fetch
		 * events, so do so.
		 */
		atomic_set(&smi_info->req_events, 0);

		/*
		 * Take this opportunity to check the interrupt and
		 * message enable state for the BMC.  The BMC can be
		 * asynchronously reset, and may thus get interrupts
		 * disable and messages disabled.
		 */
		if (smi_info->supports_event_msg_buff || smi_info->io.irq) {
			start_check_enables(smi_info, true);
		} else {
			smi_info->curr_msg = alloc_msg_handle_irq(smi_info);
			if (!smi_info->curr_msg)
				goto out;

			start_getting_events(smi_info);
		}
		goto restart;
	}

	if (si_sm_result == SI_SM_IDLE && smi_info->timer_running) {
		/* Ok it if fails, the timer will just go off. */
		if (del_timer(&smi_info->si_timer))
			smi_info->timer_running = false;
	}

out:
	return si_sm_result;
}

static void check_start_timer_thread(struct smi_info *smi_info)
{
	if (smi_info->si_state == SI_NORMAL && smi_info->curr_msg == NULL) {
		smi_mod_timer(smi_info, jiffies + SI_TIMEOUT_JIFFIES);

		if (smi_info->thread)
			wake_up_process(smi_info->thread);

		start_next_msg(smi_info);
		smi_event_handler(smi_info, 0);
	}
}

static void flush_messages(void *send_info)
{
	struct smi_info *smi_info = send_info;
	enum si_sm_result result;

	/*
	 * Currently, this function is called only in run-to-completion
	 * mode.  This means we are single-threaded, no need for locks.
	 */
	result = smi_event_handler(smi_info, 0);
	while (result != SI_SM_IDLE) {
		udelay(SI_SHORT_TIMEOUT_USEC);
		result = smi_event_handler(smi_info, SI_SHORT_TIMEOUT_USEC);
	}
}

static void sender(void                *send_info,
		   struct ipmi_smi_msg *msg)
{
	struct smi_info   *smi_info = send_info;
	unsigned long     flags;

	debug_timestamp("Enqueue");

	if (smi_info->run_to_completion) {
		/*
		 * If we are running to completion, start it.  Upper
		 * layer will call flush_messages to clear it out.
		 */
		smi_info->waiting_msg = msg;
		return;
	}

	spin_lock_irqsave(&smi_info->si_lock, flags);
	/*
	 * The following two lines don't need to be under the lock for
	 * the lock's sake, but they do need SMP memory barriers to
	 * avoid getting things out of order.  We are already claiming
	 * the lock, anyway, so just do it under the lock to avoid the
	 * ordering problem.
	 */
	BUG_ON(smi_info->waiting_msg);
	smi_info->waiting_msg = msg;
	check_start_timer_thread(smi_info);
	spin_unlock_irqrestore(&smi_info->si_lock, flags);
}

static void set_run_to_completion(void *send_info, bool i_run_to_completion)
{
	struct smi_info   *smi_info = send_info;

	smi_info->run_to_completion = i_run_to_completion;
	if (i_run_to_completion)
		flush_messages(smi_info);
}

/*
 * Use -1 in the nsec value of the busy waiting timespec to tell that
 * we are spinning in kipmid looking for something and not delaying
 * between checks
 */
static inline void ipmi_si_set_not_busy(struct timespec64 *ts)
{
	ts->tv_nsec = -1;
}
static inline int ipmi_si_is_busy(struct timespec64 *ts)
{
	return ts->tv_nsec != -1;
}

static inline int ipmi_thread_busy_wait(enum si_sm_result smi_result,
					const struct smi_info *smi_info,
					struct timespec64 *busy_until)
{
	unsigned int max_busy_us = 0;

	if (smi_info->intf_num < num_max_busy_us)
		max_busy_us = kipmid_max_busy_us[smi_info->intf_num];
	if (max_busy_us == 0 || smi_result != SI_SM_CALL_WITH_DELAY)
		ipmi_si_set_not_busy(busy_until);
	else if (!ipmi_si_is_busy(busy_until)) {
		getnstimeofday64(busy_until);
		timespec64_add_ns(busy_until, max_busy_us*NSEC_PER_USEC);
	} else {
		struct timespec64 now;

		getnstimeofday64(&now);
		if (unlikely(timespec64_compare(&now, busy_until) > 0)) {
			ipmi_si_set_not_busy(busy_until);
			return 0;
		}
	}
	return 1;
}


/*
 * A busy-waiting loop for speeding up IPMI operation.
 *
 * Lousy hardware makes this hard.  This is only enabled for systems
 * that are not BT and do not have interrupts.  It starts spinning
 * when an operation is complete or until max_busy tells it to stop
 * (if that is enabled).  See the paragraph on kimid_max_busy_us in
 * Documentation/IPMI.txt for details.
 */
static int ipmi_thread(void *data)
{
	struct smi_info *smi_info = data;
	unsigned long flags;
	enum si_sm_result smi_result;
	struct timespec64 busy_until;

	ipmi_si_set_not_busy(&busy_until);
	set_user_nice(current, MAX_NICE);
	while (!kthread_should_stop()) {
		int busy_wait;

		spin_lock_irqsave(&(smi_info->si_lock), flags);
		smi_result = smi_event_handler(smi_info, 0);

		/*
		 * If the driver is doing something, there is a possible
		 * race with the timer.  If the timer handler see idle,
		 * and the thread here sees something else, the timer
		 * handler won't restart the timer even though it is
		 * required.  So start it here if necessary.
		 */
		if (smi_result != SI_SM_IDLE && !smi_info->timer_running)
			smi_mod_timer(smi_info, jiffies + SI_TIMEOUT_JIFFIES);

		spin_unlock_irqrestore(&(smi_info->si_lock), flags);
		busy_wait = ipmi_thread_busy_wait(smi_result, smi_info,
						  &busy_until);
		if (smi_result == SI_SM_CALL_WITHOUT_DELAY)
			; /* do nothing */
		else if (smi_result == SI_SM_CALL_WITH_DELAY && busy_wait)
			schedule();
		else if (smi_result == SI_SM_IDLE) {
			if (atomic_read(&smi_info->need_watch)) {
				schedule_timeout_interruptible(100);
			} else {
				/* Wait to be woken up when we are needed. */
				__set_current_state(TASK_INTERRUPTIBLE);
				schedule();
			}
		} else
			schedule_timeout_interruptible(1);
	}
	return 0;
}


static void poll(void *send_info)
{
	struct smi_info *smi_info = send_info;
	unsigned long flags = 0;
	bool run_to_completion = smi_info->run_to_completion;

	/*
	 * Make sure there is some delay in the poll loop so we can
	 * drive time forward and timeout things.
	 */
	udelay(10);
	if (!run_to_completion)
		spin_lock_irqsave(&smi_info->si_lock, flags);
	smi_event_handler(smi_info, 10);
	if (!run_to_completion)
		spin_unlock_irqrestore(&smi_info->si_lock, flags);
}

static void request_events(void *send_info)
{
	struct smi_info *smi_info = send_info;

	if (!smi_info->has_event_buffer)
		return;

	atomic_set(&smi_info->req_events, 1);
}

static void set_need_watch(void *send_info, bool enable)
{
	struct smi_info *smi_info = send_info;
	unsigned long flags;

	atomic_set(&smi_info->need_watch, enable);
	spin_lock_irqsave(&smi_info->si_lock, flags);
	check_start_timer_thread(smi_info);
	spin_unlock_irqrestore(&smi_info->si_lock, flags);
}

static void smi_timeout(struct timer_list *t)
{
	struct smi_info   *smi_info = from_timer(smi_info, t, si_timer);
	enum si_sm_result smi_result;
	unsigned long     flags;
	unsigned long     jiffies_now;
	long              time_diff;
	long		  timeout;

	spin_lock_irqsave(&(smi_info->si_lock), flags);
	debug_timestamp("Timer");

	jiffies_now = jiffies;
	time_diff = (((long)jiffies_now - (long)smi_info->last_timeout_jiffies)
		     * SI_USEC_PER_JIFFY);
	smi_result = smi_event_handler(smi_info, time_diff);

	if ((smi_info->io.irq) && (!smi_info->interrupt_disabled)) {
		/* Running with interrupts, only do long timeouts. */
		timeout = jiffies + SI_TIMEOUT_JIFFIES;
		smi_inc_stat(smi_info, long_timeouts);
		goto do_mod_timer;
	}

	/*
	 * If the state machine asks for a short delay, then shorten
	 * the timer timeout.
	 */
	if (smi_result == SI_SM_CALL_WITH_DELAY) {
		smi_inc_stat(smi_info, short_timeouts);
		timeout = jiffies + 1;
	} else {
		smi_inc_stat(smi_info, long_timeouts);
		timeout = jiffies + SI_TIMEOUT_JIFFIES;
	}

do_mod_timer:
	if (smi_result != SI_SM_IDLE)
		smi_mod_timer(smi_info, timeout);
	else
		smi_info->timer_running = false;
	spin_unlock_irqrestore(&(smi_info->si_lock), flags);
}

irqreturn_t ipmi_si_irq_handler(int irq, void *data)
{
	struct smi_info *smi_info = data;
	unsigned long   flags;

	if (smi_info->io.si_type == SI_BT)
		/* We need to clear the IRQ flag for the BT interface. */
		smi_info->io.outputb(&smi_info->io, IPMI_BT_INTMASK_REG,
				     IPMI_BT_INTMASK_CLEAR_IRQ_BIT
				     | IPMI_BT_INTMASK_ENABLE_IRQ_BIT);

	spin_lock_irqsave(&(smi_info->si_lock), flags);

	smi_inc_stat(smi_info, interrupts);

	debug_timestamp("Interrupt");

	smi_event_handler(smi_info, 0);
	spin_unlock_irqrestore(&(smi_info->si_lock), flags);
	return IRQ_HANDLED;
}

static int smi_start_processing(void       *send_info,
				ipmi_smi_t intf)
{
	struct smi_info *new_smi = send_info;
	int             enable = 0;

	new_smi->intf = intf;

	/* Set up the timer that drives the interface. */
	timer_setup(&new_smi->si_timer, smi_timeout, 0);
	smi_mod_timer(new_smi, jiffies + SI_TIMEOUT_JIFFIES);

	/* Try to claim any interrupts. */
	if (new_smi->io.irq_setup) {
		new_smi->io.irq_handler_data = new_smi;
		new_smi->io.irq_setup(&new_smi->io);
	}

	/*
	 * Check if the user forcefully enabled the daemon.
	 */
	if (new_smi->intf_num < num_force_kipmid)
		enable = force_kipmid[new_smi->intf_num];
	/*
	 * The BT interface is efficient enough to not need a thread,
	 * and there is no need for a thread if we have interrupts.
	 */
	else if ((new_smi->io.si_type != SI_BT) && (!new_smi->io.irq))
		enable = 1;

	if (enable) {
		new_smi->thread = kthread_run(ipmi_thread, new_smi,
					      "kipmi%d", new_smi->intf_num);
		if (IS_ERR(new_smi->thread)) {
			dev_notice(new_smi->io.dev, "Could not start"
				   " kernel thread due to error %ld, only using"
				   " timers to drive the interface\n",
				   PTR_ERR(new_smi->thread));
			new_smi->thread = NULL;
		}
	}

	return 0;
}

static int get_smi_info(void *send_info, struct ipmi_smi_info *data)
{
	struct smi_info *smi = send_info;

	data->addr_src = smi->io.addr_source;
	data->dev = smi->io.dev;
	data->addr_info = smi->io.addr_info;
	get_device(smi->io.dev);

	return 0;
}

static void set_maintenance_mode(void *send_info, bool enable)
{
	struct smi_info   *smi_info = send_info;

	if (!enable)
		atomic_set(&smi_info->req_events, 0);
}

static const struct ipmi_smi_handlers handlers = {
	.owner                  = THIS_MODULE,
	.start_processing       = smi_start_processing,
	.get_smi_info		= get_smi_info,
	.sender			= sender,
	.request_events		= request_events,
	.set_need_watch		= set_need_watch,
	.set_maintenance_mode   = set_maintenance_mode,
	.set_run_to_completion  = set_run_to_completion,
	.flush_messages		= flush_messages,
	.poll			= poll,
};

static LIST_HEAD(smi_infos);
static DEFINE_MUTEX(smi_infos_lock);
static int smi_num; /* Used to sequence the SMIs */

static const char * const addr_space_to_str[] = { "i/o", "mem" };

module_param_array(force_kipmid, int, &num_force_kipmid, 0);
MODULE_PARM_DESC(force_kipmid, "Force the kipmi daemon to be enabled (1) or"
		 " disabled(0).  Normally the IPMI driver auto-detects"
		 " this, but the value may be overridden by this parm.");
module_param(unload_when_empty, bool, 0);
MODULE_PARM_DESC(unload_when_empty, "Unload the module if no interfaces are"
		 " specified or found, default is 1.  Setting to 0"
		 " is useful for hot add of devices using hotmod.");
module_param_array(kipmid_max_busy_us, uint, &num_max_busy_us, 0644);
MODULE_PARM_DESC(kipmid_max_busy_us,
		 "Max time (in microseconds) to busy-wait for IPMI data before"
		 " sleeping. 0 (default) means to wait forever. Set to 100-500"
		 " if kipmid is using up a lot of CPU time.");

void ipmi_irq_finish_setup(struct si_sm_io *io)
{
	if (io->si_type == SI_BT)
		/* Enable the interrupt in the BT interface. */
		io->outputb(io, IPMI_BT_INTMASK_REG,
			    IPMI_BT_INTMASK_ENABLE_IRQ_BIT);
}

void ipmi_irq_start_cleanup(struct si_sm_io *io)
{
	if (io->si_type == SI_BT)
		/* Disable the interrupt in the BT interface. */
		io->outputb(io, IPMI_BT_INTMASK_REG, 0);
}

static void std_irq_cleanup(struct si_sm_io *io)
{
	ipmi_irq_start_cleanup(io);
	free_irq(io->irq, io->irq_handler_data);
}

int ipmi_std_irq_setup(struct si_sm_io *io)
{
	int rv;

	if (!io->irq)
		return 0;

	rv = request_irq(io->irq,
			 ipmi_si_irq_handler,
			 IRQF_SHARED,
			 DEVICE_NAME,
			 io->irq_handler_data);
	if (rv) {
		dev_warn(io->dev, "%s unable to claim interrupt %d,"
			 " running polled\n",
			 DEVICE_NAME, io->irq);
		io->irq = 0;
	} else {
		io->irq_cleanup = std_irq_cleanup;
		ipmi_irq_finish_setup(io);
		dev_info(io->dev, "Using irq %d\n", io->irq);
	}

	return rv;
}

static int wait_for_msg_done(struct smi_info *smi_info)
{
	enum si_sm_result     smi_result;

	smi_result = smi_info->handlers->event(smi_info->si_sm, 0);
	for (;;) {
		if (smi_result == SI_SM_CALL_WITH_DELAY ||
		    smi_result == SI_SM_CALL_WITH_TICK_DELAY) {
			schedule_timeout_uninterruptible(1);
			smi_result = smi_info->handlers->event(
				smi_info->si_sm, jiffies_to_usecs(1));
		} else if (smi_result == SI_SM_CALL_WITHOUT_DELAY) {
			smi_result = smi_info->handlers->event(
				smi_info->si_sm, 0);
		} else
			break;
	}
	if (smi_result == SI_SM_HOSED)
		/*
		 * We couldn't get the state machine to run, so whatever's at
		 * the port is probably not an IPMI SMI interface.
		 */
		return -ENODEV;

	return 0;
}

static int try_get_dev_id(struct smi_info *smi_info)
{
	unsigned char         msg[2];
	unsigned char         *resp;
	unsigned long         resp_len;
	int                   rv = 0;

	resp = kmalloc(IPMI_MAX_MSG_LENGTH, GFP_KERNEL);
	if (!resp)
		return -ENOMEM;

	/*
	 * Do a Get Device ID command, since it comes back with some
	 * useful info.
	 */
	msg[0] = IPMI_NETFN_APP_REQUEST << 2;
	msg[1] = IPMI_GET_DEVICE_ID_CMD;
	smi_info->handlers->start_transaction(smi_info->si_sm, msg, 2);

	rv = wait_for_msg_done(smi_info);
	if (rv)
		goto out;

	resp_len = smi_info->handlers->get_result(smi_info->si_sm,
						  resp, IPMI_MAX_MSG_LENGTH);

	/* Check and record info from the get device id, in case we need it. */
	rv = ipmi_demangle_device_id(resp[0] >> 2, resp[1],
			resp + 2, resp_len - 2, &smi_info->device_id);

out:
	kfree(resp);
	return rv;
}

static int get_global_enables(struct smi_info *smi_info, u8 *enables)
{
	unsigned char         msg[3];
	unsigned char         *resp;
	unsigned long         resp_len;
	int                   rv;

	resp = kmalloc(IPMI_MAX_MSG_LENGTH, GFP_KERNEL);
	if (!resp)
		return -ENOMEM;

	msg[0] = IPMI_NETFN_APP_REQUEST << 2;
	msg[1] = IPMI_GET_BMC_GLOBAL_ENABLES_CMD;
	smi_info->handlers->start_transaction(smi_info->si_sm, msg, 2);

	rv = wait_for_msg_done(smi_info);
	if (rv) {
		dev_warn(smi_info->io.dev,
			 "Error getting response from get global enables command: %d\n",
			 rv);
		goto out;
	}

	resp_len = smi_info->handlers->get_result(smi_info->si_sm,
						  resp, IPMI_MAX_MSG_LENGTH);

	if (resp_len < 4 ||
			resp[0] != (IPMI_NETFN_APP_REQUEST | 1) << 2 ||
			resp[1] != IPMI_GET_BMC_GLOBAL_ENABLES_CMD   ||
			resp[2] != 0) {
		dev_warn(smi_info->io.dev,
			 "Invalid return from get global enables command: %ld %x %x %x\n",
			 resp_len, resp[0], resp[1], resp[2]);
		rv = -EINVAL;
		goto out;
	} else {
		*enables = resp[3];
	}

out:
	kfree(resp);
	return rv;
}

/*
 * Returns 1 if it gets an error from the command.
 */
static int set_global_enables(struct smi_info *smi_info, u8 enables)
{
	unsigned char         msg[3];
	unsigned char         *resp;
	unsigned long         resp_len;
	int                   rv;

	resp = kmalloc(IPMI_MAX_MSG_LENGTH, GFP_KERNEL);
	if (!resp)
		return -ENOMEM;

	msg[0] = IPMI_NETFN_APP_REQUEST << 2;
	msg[1] = IPMI_SET_BMC_GLOBAL_ENABLES_CMD;
	msg[2] = enables;
	smi_info->handlers->start_transaction(smi_info->si_sm, msg, 3);

	rv = wait_for_msg_done(smi_info);
	if (rv) {
		dev_warn(smi_info->io.dev,
			 "Error getting response from set global enables command: %d\n",
			 rv);
		goto out;
	}

	resp_len = smi_info->handlers->get_result(smi_info->si_sm,
						  resp, IPMI_MAX_MSG_LENGTH);

	if (resp_len < 3 ||
			resp[0] != (IPMI_NETFN_APP_REQUEST | 1) << 2 ||
			resp[1] != IPMI_SET_BMC_GLOBAL_ENABLES_CMD) {
		dev_warn(smi_info->io.dev,
			 "Invalid return from set global enables command: %ld %x %x\n",
			 resp_len, resp[0], resp[1]);
		rv = -EINVAL;
		goto out;
	}

	if (resp[2] != 0)
		rv = 1;

out:
	kfree(resp);
	return rv;
}

/*
 * Some BMCs do not support clearing the receive irq bit in the global
 * enables (even if they don't support interrupts on the BMC).  Check
 * for this and handle it properly.
 */
static void check_clr_rcv_irq(struct smi_info *smi_info)
{
	u8 enables = 0;
	int rv;

	rv = get_global_enables(smi_info, &enables);
	if (!rv) {
		if ((enables & IPMI_BMC_RCV_MSG_INTR) == 0)
			/* Already clear, should work ok. */
			return;

		enables &= ~IPMI_BMC_RCV_MSG_INTR;
		rv = set_global_enables(smi_info, enables);
	}

	if (rv < 0) {
		dev_err(smi_info->io.dev,
			"Cannot check clearing the rcv irq: %d\n", rv);
		return;
	}

	if (rv) {
		/*
		 * An error when setting the event buffer bit means
		 * clearing the bit is not supported.
		 */
		dev_warn(smi_info->io.dev,
			 "The BMC does not support clearing the recv irq bit, compensating, but the BMC needs to be fixed.\n");
		smi_info->cannot_disable_irq = true;
	}
}

/*
 * Some BMCs do not support setting the interrupt bits in the global
 * enables even if they support interrupts.  Clearly bad, but we can
 * compensate.
 */
static void check_set_rcv_irq(struct smi_info *smi_info)
{
	u8 enables = 0;
	int rv;

	if (!smi_info->io.irq)
		return;

	rv = get_global_enables(smi_info, &enables);
	if (!rv) {
		enables |= IPMI_BMC_RCV_MSG_INTR;
		rv = set_global_enables(smi_info, enables);
	}

	if (rv < 0) {
		dev_err(smi_info->io.dev,
			"Cannot check setting the rcv irq: %d\n", rv);
		return;
	}

	if (rv) {
		/*
		 * An error when setting the event buffer bit means
		 * setting the bit is not supported.
		 */
		dev_warn(smi_info->io.dev,
			 "The BMC does not support setting the recv irq bit, compensating, but the BMC needs to be fixed.\n");
		smi_info->cannot_disable_irq = true;
		smi_info->irq_enable_broken = true;
	}
}

static int try_enable_event_buffer(struct smi_info *smi_info)
{
	unsigned char         msg[3];
	unsigned char         *resp;
	unsigned long         resp_len;
	int                   rv = 0;

	resp = kmalloc(IPMI_MAX_MSG_LENGTH, GFP_KERNEL);
	if (!resp)
		return -ENOMEM;

	msg[0] = IPMI_NETFN_APP_REQUEST << 2;
	msg[1] = IPMI_GET_BMC_GLOBAL_ENABLES_CMD;
	smi_info->handlers->start_transaction(smi_info->si_sm, msg, 2);

	rv = wait_for_msg_done(smi_info);
	if (rv) {
		pr_warn(PFX "Error getting response from get global enables command, the event buffer is not enabled.\n");
		goto out;
	}

	resp_len = smi_info->handlers->get_result(smi_info->si_sm,
						  resp, IPMI_MAX_MSG_LENGTH);

	if (resp_len < 4 ||
			resp[0] != (IPMI_NETFN_APP_REQUEST | 1) << 2 ||
			resp[1] != IPMI_GET_BMC_GLOBAL_ENABLES_CMD   ||
			resp[2] != 0) {
		pr_warn(PFX "Invalid return from get global enables command, cannot enable the event buffer.\n");
		rv = -EINVAL;
		goto out;
	}

	if (resp[3] & IPMI_BMC_EVT_MSG_BUFF) {
		/* buffer is already enabled, nothing to do. */
		smi_info->supports_event_msg_buff = true;
		goto out;
	}

	msg[0] = IPMI_NETFN_APP_REQUEST << 2;
	msg[1] = IPMI_SET_BMC_GLOBAL_ENABLES_CMD;
	msg[2] = resp[3] | IPMI_BMC_EVT_MSG_BUFF;
	smi_info->handlers->start_transaction(smi_info->si_sm, msg, 3);

	rv = wait_for_msg_done(smi_info);
	if (rv) {
		pr_warn(PFX "Error getting response from set global, enables command, the event buffer is not enabled.\n");
		goto out;
	}

	resp_len = smi_info->handlers->get_result(smi_info->si_sm,
						  resp, IPMI_MAX_MSG_LENGTH);

	if (resp_len < 3 ||
			resp[0] != (IPMI_NETFN_APP_REQUEST | 1) << 2 ||
			resp[1] != IPMI_SET_BMC_GLOBAL_ENABLES_CMD) {
		pr_warn(PFX "Invalid return from get global, enables command, not enable the event buffer.\n");
		rv = -EINVAL;
		goto out;
	}

	if (resp[2] != 0)
		/*
		 * An error when setting the event buffer bit means
		 * that the event buffer is not supported.
		 */
		rv = -ENOENT;
	else
		smi_info->supports_event_msg_buff = true;

out:
	kfree(resp);
	return rv;
}

#ifdef CONFIG_IPMI_PROC_INTERFACE
static int smi_type_proc_show(struct seq_file *m, void *v)
{
	struct smi_info *smi = m->private;

	seq_printf(m, "%s\n", si_to_str[smi->io.si_type]);

	return 0;
}

static int smi_type_proc_open(struct inode *inode, struct file *file)
{
	return single_open(file, smi_type_proc_show, PDE_DATA(inode));
}

static const struct file_operations smi_type_proc_ops = {
	.open		= smi_type_proc_open,
	.read		= seq_read,
	.llseek		= seq_lseek,
	.release	= single_release,
};

static int smi_si_stats_proc_show(struct seq_file *m, void *v)
{
	struct smi_info *smi = m->private;

	seq_printf(m, "interrupts_enabled:    %d\n",
		       smi->io.irq && !smi->interrupt_disabled);
	seq_printf(m, "short_timeouts:        %u\n",
		       smi_get_stat(smi, short_timeouts));
	seq_printf(m, "long_timeouts:         %u\n",
		       smi_get_stat(smi, long_timeouts));
	seq_printf(m, "idles:                 %u\n",
		       smi_get_stat(smi, idles));
	seq_printf(m, "interrupts:            %u\n",
		       smi_get_stat(smi, interrupts));
	seq_printf(m, "attentions:            %u\n",
		       smi_get_stat(smi, attentions));
	seq_printf(m, "flag_fetches:          %u\n",
		       smi_get_stat(smi, flag_fetches));
	seq_printf(m, "hosed_count:           %u\n",
		       smi_get_stat(smi, hosed_count));
	seq_printf(m, "complete_transactions: %u\n",
		       smi_get_stat(smi, complete_transactions));
	seq_printf(m, "events:                %u\n",
		       smi_get_stat(smi, events));
	seq_printf(m, "watchdog_pretimeouts:  %u\n",
		       smi_get_stat(smi, watchdog_pretimeouts));
	seq_printf(m, "incoming_messages:     %u\n",
		       smi_get_stat(smi, incoming_messages));
	return 0;
}

static int smi_si_stats_proc_open(struct inode *inode, struct file *file)
{
	return single_open(file, smi_si_stats_proc_show, PDE_DATA(inode));
}

static const struct file_operations smi_si_stats_proc_ops = {
	.open		= smi_si_stats_proc_open,
	.read		= seq_read,
	.llseek		= seq_lseek,
	.release	= single_release,
};

static int smi_params_proc_show(struct seq_file *m, void *v)
{
	struct smi_info *smi = m->private;

	seq_printf(m,
		   "%s,%s,0x%lx,rsp=%d,rsi=%d,rsh=%d,irq=%d,ipmb=%d\n",
		   si_to_str[smi->io.si_type],
		   addr_space_to_str[smi->io.addr_type],
		   smi->io.addr_data,
		   smi->io.regspacing,
		   smi->io.regsize,
		   smi->io.regshift,
		   smi->io.irq,
		   smi->io.slave_addr);

	return 0;
}

static int smi_params_proc_open(struct inode *inode, struct file *file)
{
	return single_open(file, smi_params_proc_show, PDE_DATA(inode));
}

static const struct file_operations smi_params_proc_ops = {
	.open		= smi_params_proc_open,
	.read		= seq_read,
	.llseek		= seq_lseek,
	.release	= single_release,
};
#endif

#define IPMI_SI_ATTR(name) \
static ssize_t ipmi_##name##_show(struct device *dev,			\
				  struct device_attribute *attr,	\
				  char *buf)				\
{									\
	struct smi_info *smi_info = dev_get_drvdata(dev);		\
									\
	return snprintf(buf, 10, "%u\n", smi_get_stat(smi_info, name));	\
}									\
static DEVICE_ATTR(name, S_IRUGO, ipmi_##name##_show, NULL)

static ssize_t ipmi_type_show(struct device *dev,
			      struct device_attribute *attr,
			      char *buf)
{
	struct smi_info *smi_info = dev_get_drvdata(dev);

	return snprintf(buf, 10, "%s\n", si_to_str[smi_info->io.si_type]);
}
static DEVICE_ATTR(type, S_IRUGO, ipmi_type_show, NULL);

static ssize_t ipmi_interrupts_enabled_show(struct device *dev,
					    struct device_attribute *attr,
					    char *buf)
{
	struct smi_info *smi_info = dev_get_drvdata(dev);
	int enabled = smi_info->io.irq && !smi_info->interrupt_disabled;

	return snprintf(buf, 10, "%d\n", enabled);
}
static DEVICE_ATTR(interrupts_enabled, S_IRUGO,
		   ipmi_interrupts_enabled_show, NULL);

IPMI_SI_ATTR(short_timeouts);
IPMI_SI_ATTR(long_timeouts);
IPMI_SI_ATTR(idles);
IPMI_SI_ATTR(interrupts);
IPMI_SI_ATTR(attentions);
IPMI_SI_ATTR(flag_fetches);
IPMI_SI_ATTR(hosed_count);
IPMI_SI_ATTR(complete_transactions);
IPMI_SI_ATTR(events);
IPMI_SI_ATTR(watchdog_pretimeouts);
IPMI_SI_ATTR(incoming_messages);

static ssize_t ipmi_params_show(struct device *dev,
				struct device_attribute *attr,
				char *buf)
{
	struct smi_info *smi_info = dev_get_drvdata(dev);

	return snprintf(buf, 200,
			"%s,%s,0x%lx,rsp=%d,rsi=%d,rsh=%d,irq=%d,ipmb=%d\n",
			si_to_str[smi_info->io.si_type],
			addr_space_to_str[smi_info->io.addr_type],
			smi_info->io.addr_data,
			smi_info->io.regspacing,
			smi_info->io.regsize,
			smi_info->io.regshift,
			smi_info->io.irq,
			smi_info->io.slave_addr);
}
static DEVICE_ATTR(params, S_IRUGO, ipmi_params_show, NULL);

static struct attribute *ipmi_si_dev_attrs[] = {
	&dev_attr_type.attr,
	&dev_attr_interrupts_enabled.attr,
	&dev_attr_short_timeouts.attr,
	&dev_attr_long_timeouts.attr,
	&dev_attr_idles.attr,
	&dev_attr_interrupts.attr,
	&dev_attr_attentions.attr,
	&dev_attr_flag_fetches.attr,
	&dev_attr_hosed_count.attr,
	&dev_attr_complete_transactions.attr,
	&dev_attr_events.attr,
	&dev_attr_watchdog_pretimeouts.attr,
	&dev_attr_incoming_messages.attr,
	&dev_attr_params.attr,
	NULL
};

static const struct attribute_group ipmi_si_dev_attr_group = {
	.attrs		= ipmi_si_dev_attrs,
};

/*
 * oem_data_avail_to_receive_msg_avail
 * @info - smi_info structure with msg_flags set
 *
 * Converts flags from OEM_DATA_AVAIL to RECEIVE_MSG_AVAIL
 * Returns 1 indicating need to re-run handle_flags().
 */
static int oem_data_avail_to_receive_msg_avail(struct smi_info *smi_info)
{
	smi_info->msg_flags = ((smi_info->msg_flags & ~OEM_DATA_AVAIL) |
			       RECEIVE_MSG_AVAIL);
	return 1;
}

/*
 * setup_dell_poweredge_oem_data_handler
 * @info - smi_info.device_id must be populated
 *
 * Systems that match, but have firmware version < 1.40 may assert
 * OEM0_DATA_AVAIL on their own, without being told via Set Flags that
 * it's safe to do so.  Such systems will de-assert OEM1_DATA_AVAIL
 * upon receipt of IPMI_GET_MSG_CMD, so we should treat these flags
 * as RECEIVE_MSG_AVAIL instead.
 *
 * As Dell has no plans to release IPMI 1.5 firmware that *ever*
 * assert the OEM[012] bits, and if it did, the driver would have to
 * change to handle that properly, we don't actually check for the
 * firmware version.
 * Device ID = 0x20                BMC on PowerEdge 8G servers
 * Device Revision = 0x80
 * Firmware Revision1 = 0x01       BMC version 1.40
 * Firmware Revision2 = 0x40       BCD encoded
 * IPMI Version = 0x51             IPMI 1.5
 * Manufacturer ID = A2 02 00      Dell IANA
 *
 * Additionally, PowerEdge systems with IPMI < 1.5 may also assert
 * OEM0_DATA_AVAIL and needs to be treated as RECEIVE_MSG_AVAIL.
 *
 */
#define DELL_POWEREDGE_8G_BMC_DEVICE_ID  0x20
#define DELL_POWEREDGE_8G_BMC_DEVICE_REV 0x80
#define DELL_POWEREDGE_8G_BMC_IPMI_VERSION 0x51
#define DELL_IANA_MFR_ID 0x0002a2
static void setup_dell_poweredge_oem_data_handler(struct smi_info *smi_info)
{
	struct ipmi_device_id *id = &smi_info->device_id;
	if (id->manufacturer_id == DELL_IANA_MFR_ID) {
		if (id->device_id       == DELL_POWEREDGE_8G_BMC_DEVICE_ID  &&
		    id->device_revision == DELL_POWEREDGE_8G_BMC_DEVICE_REV &&
		    id->ipmi_version   == DELL_POWEREDGE_8G_BMC_IPMI_VERSION) {
			smi_info->oem_data_avail_handler =
				oem_data_avail_to_receive_msg_avail;
		} else if (ipmi_version_major(id) < 1 ||
			   (ipmi_version_major(id) == 1 &&
			    ipmi_version_minor(id) < 5)) {
			smi_info->oem_data_avail_handler =
				oem_data_avail_to_receive_msg_avail;
		}
	}
}

#define CANNOT_RETURN_REQUESTED_LENGTH 0xCA
static void return_hosed_msg_badsize(struct smi_info *smi_info)
{
	struct ipmi_smi_msg *msg = smi_info->curr_msg;

	/* Make it a response */
	msg->rsp[0] = msg->data[0] | 4;
	msg->rsp[1] = msg->data[1];
	msg->rsp[2] = CANNOT_RETURN_REQUESTED_LENGTH;
	msg->rsp_size = 3;
	smi_info->curr_msg = NULL;
	deliver_recv_msg(smi_info, msg);
}

/*
 * dell_poweredge_bt_xaction_handler
 * @info - smi_info.device_id must be populated
 *
 * Dell PowerEdge servers with the BT interface (x6xx and 1750) will
 * not respond to a Get SDR command if the length of the data
 * requested is exactly 0x3A, which leads to command timeouts and no
 * data returned.  This intercepts such commands, and causes userspace
 * callers to try again with a different-sized buffer, which succeeds.
 */

#define STORAGE_NETFN 0x0A
#define STORAGE_CMD_GET_SDR 0x23
static int dell_poweredge_bt_xaction_handler(struct notifier_block *self,
					     unsigned long unused,
					     void *in)
{
	struct smi_info *smi_info = in;
	unsigned char *data = smi_info->curr_msg->data;
	unsigned int size   = smi_info->curr_msg->data_size;
	if (size >= 8 &&
	    (data[0]>>2) == STORAGE_NETFN &&
	    data[1] == STORAGE_CMD_GET_SDR &&
	    data[7] == 0x3A) {
		return_hosed_msg_badsize(smi_info);
		return NOTIFY_STOP;
	}
	return NOTIFY_DONE;
}

static struct notifier_block dell_poweredge_bt_xaction_notifier = {
	.notifier_call	= dell_poweredge_bt_xaction_handler,
};

/*
 * setup_dell_poweredge_bt_xaction_handler
 * @info - smi_info.device_id must be filled in already
 *
 * Fills in smi_info.device_id.start_transaction_pre_hook
 * when we know what function to use there.
 */
static void
setup_dell_poweredge_bt_xaction_handler(struct smi_info *smi_info)
{
	struct ipmi_device_id *id = &smi_info->device_id;
	if (id->manufacturer_id == DELL_IANA_MFR_ID &&
	    smi_info->io.si_type == SI_BT)
		register_xaction_notifier(&dell_poweredge_bt_xaction_notifier);
}

/*
 * setup_oem_data_handler
 * @info - smi_info.device_id must be filled in already
 *
 * Fills in smi_info.device_id.oem_data_available_handler
 * when we know what function to use there.
 */

static void setup_oem_data_handler(struct smi_info *smi_info)
{
	setup_dell_poweredge_oem_data_handler(smi_info);
}

static void setup_xaction_handlers(struct smi_info *smi_info)
{
	setup_dell_poweredge_bt_xaction_handler(smi_info);
}

static void check_for_broken_irqs(struct smi_info *smi_info)
{
	check_clr_rcv_irq(smi_info);
	check_set_rcv_irq(smi_info);
}

static inline void wait_for_timer_and_thread(struct smi_info *smi_info)
{
	if (smi_info->thread != NULL)
		kthread_stop(smi_info->thread);
	if (smi_info->timer_running)
		del_timer_sync(&smi_info->si_timer);
}

static struct smi_info *find_dup_si(struct smi_info *info)
{
	struct smi_info *e;

	list_for_each_entry(e, &smi_infos, link) {
		if (e->io.addr_type != info->io.addr_type)
			continue;
		if (e->io.addr_data == info->io.addr_data) {
			/*
			 * This is a cheap hack, ACPI doesn't have a defined
			 * slave address but SMBIOS does.  Pick it up from
			 * any source that has it available.
			 */
<<<<<<< HEAD
			if (info->slave_addr && !e->slave_addr)
				e->slave_addr = info->slave_addr;
=======
			if (info->io.slave_addr && !e->io.slave_addr)
				e->io.slave_addr = info->io.slave_addr;
>>>>>>> 4fbd8d19
			return e;
		}
	}

	return NULL;
}

int ipmi_si_add_smi(struct si_sm_io *io)
{
	int rv = 0;
<<<<<<< HEAD
	struct smi_info *dup;
=======
	struct smi_info *new_smi, *dup;

	if (!io->io_setup) {
		if (io->addr_type == IPMI_IO_ADDR_SPACE) {
			io->io_setup = ipmi_si_port_setup;
		} else if (io->addr_type == IPMI_MEM_ADDR_SPACE) {
			io->io_setup = ipmi_si_mem_setup;
		} else {
			return -EINVAL;
		}
	}

	new_smi = kzalloc(sizeof(*new_smi), GFP_KERNEL);
	if (!new_smi)
		return -ENOMEM;
	spin_lock_init(&new_smi->si_lock);

	new_smi->io = *io;
>>>>>>> 4fbd8d19

	mutex_lock(&smi_infos_lock);
	dup = find_dup_si(new_smi);
	if (dup) {
<<<<<<< HEAD
		if (new_smi->addr_source == SI_ACPI &&
		    dup->addr_source == SI_SMBIOS) {
			/* We prefer ACPI over SMBIOS. */
			dev_info(dup->dev,
				 "Removing SMBIOS-specified %s state machine in favor of ACPI\n",
				 si_to_str[new_smi->si_type]);
			cleanup_one_si(dup);
		} else {
			dev_info(new_smi->dev,
				 "%s-specified %s state machine: duplicate\n",
				 ipmi_addr_src_to_str(new_smi->addr_source),
				 si_to_str[new_smi->si_type]);
=======
		if (new_smi->io.addr_source == SI_ACPI &&
		    dup->io.addr_source == SI_SMBIOS) {
			/* We prefer ACPI over SMBIOS. */
			dev_info(dup->io.dev,
				 "Removing SMBIOS-specified %s state machine in favor of ACPI\n",
				 si_to_str[new_smi->io.si_type]);
			cleanup_one_si(dup);
		} else {
			dev_info(new_smi->io.dev,
				 "%s-specified %s state machine: duplicate\n",
				 ipmi_addr_src_to_str(new_smi->io.addr_source),
				 si_to_str[new_smi->io.si_type]);
>>>>>>> 4fbd8d19
			rv = -EBUSY;
			kfree(new_smi);
			goto out_err;
		}
	}

	pr_info(PFX "Adding %s-specified %s state machine\n",
		ipmi_addr_src_to_str(new_smi->io.addr_source),
		si_to_str[new_smi->io.si_type]);

	/* So we know not to free it unless we have allocated one. */
	new_smi->intf = NULL;
	new_smi->si_sm = NULL;
	new_smi->handlers = NULL;

	list_add_tail(&new_smi->link, &smi_infos);

	if (initialized) {
		rv = try_smi_init(new_smi);
		if (rv) {
			mutex_unlock(&smi_infos_lock);
			cleanup_one_si(new_smi);
			return rv;
		}
	}
out_err:
	mutex_unlock(&smi_infos_lock);
	return rv;
}

/*
 * Try to start up an interface.  Must be called with smi_infos_lock
 * held, primarily to keep smi_num consistent, we only one to do these
 * one at a time.
 */
static int try_smi_init(struct smi_info *new_smi)
{
	int rv = 0;
	int i;
	char *init_name = NULL;

	pr_info(PFX "Trying %s-specified %s state machine at %s address 0x%lx, slave address 0x%x, irq %d\n",
		ipmi_addr_src_to_str(new_smi->io.addr_source),
		si_to_str[new_smi->io.si_type],
		addr_space_to_str[new_smi->io.addr_type],
		new_smi->io.addr_data,
		new_smi->io.slave_addr, new_smi->io.irq);

	switch (new_smi->io.si_type) {
	case SI_KCS:
		new_smi->handlers = &kcs_smi_handlers;
		break;

	case SI_SMIC:
		new_smi->handlers = &smic_smi_handlers;
		break;

	case SI_BT:
		new_smi->handlers = &bt_smi_handlers;
		break;

	default:
		/* No support for anything else yet. */
		rv = -EIO;
		goto out_err;
	}

	new_smi->intf_num = smi_num;

	/* Do this early so it's available for logs. */
	if (!new_smi->io.dev) {
		init_name = kasprintf(GFP_KERNEL, "ipmi_si.%d",
				      new_smi->intf_num);

		/*
		 * If we don't already have a device from something
		 * else (like PCI), then register a new one.
		 */
		new_smi->pdev = platform_device_alloc("ipmi_si",
						      new_smi->intf_num);
		if (!new_smi->pdev) {
			pr_err(PFX "Unable to allocate platform device\n");
			goto out_err;
		}
		new_smi->io.dev = &new_smi->pdev->dev;
		new_smi->io.dev->driver = &ipmi_platform_driver.driver;
		/* Nulled by device_add() */
		new_smi->io.dev->init_name = init_name;
	}

	/* Allocate the state machine's data and initialize it. */
	new_smi->si_sm = kmalloc(new_smi->handlers->size(), GFP_KERNEL);
	if (!new_smi->si_sm) {
		rv = -ENOMEM;
		goto out_err;
	}
	new_smi->io.io_size = new_smi->handlers->init_data(new_smi->si_sm,
							   &new_smi->io);

	/* Now that we know the I/O size, we can set up the I/O. */
	rv = new_smi->io.io_setup(&new_smi->io);
	if (rv) {
		dev_err(new_smi->io.dev, "Could not set up I/O space\n");
		goto out_err;
	}

	/* Do low-level detection first. */
	if (new_smi->handlers->detect(new_smi->si_sm)) {
		if (new_smi->io.addr_source)
			dev_err(new_smi->io.dev,
				"Interface detection failed\n");
		rv = -ENODEV;
		goto out_err;
	}

	/*
	 * Attempt a get device id command.  If it fails, we probably
	 * don't have a BMC here.
	 */
	rv = try_get_dev_id(new_smi);
	if (rv) {
		if (new_smi->io.addr_source)
			dev_err(new_smi->io.dev,
			       "There appears to be no BMC at this location\n");
		goto out_err;
	}

	setup_oem_data_handler(new_smi);
	setup_xaction_handlers(new_smi);
	check_for_broken_irqs(new_smi);

	new_smi->waiting_msg = NULL;
	new_smi->curr_msg = NULL;
	atomic_set(&new_smi->req_events, 0);
	new_smi->run_to_completion = false;
	for (i = 0; i < SI_NUM_STATS; i++)
		atomic_set(&new_smi->stats[i], 0);

	new_smi->interrupt_disabled = true;
	atomic_set(&new_smi->need_watch, 0);

	rv = try_enable_event_buffer(new_smi);
	if (rv == 0)
		new_smi->has_event_buffer = true;

	/*
	 * Start clearing the flags before we enable interrupts or the
	 * timer to avoid racing with the timer.
	 */
	start_clear_flags(new_smi, false);

	/*
	 * IRQ is defined to be set when non-zero.  req_events will
	 * cause a global flags check that will enable interrupts.
	 */
	if (new_smi->io.irq) {
		new_smi->interrupt_disabled = false;
		atomic_set(&new_smi->req_events, 1);
	}

	if (new_smi->pdev) {
		rv = platform_device_add(new_smi->pdev);
		if (rv) {
			dev_err(new_smi->io.dev,
				"Unable to register system interface device: %d\n",
				rv);
			goto out_err;
		}
	}

	dev_set_drvdata(new_smi->io.dev, new_smi);
	rv = device_add_group(new_smi->io.dev, &ipmi_si_dev_attr_group);
	if (rv) {
		dev_err(new_smi->io.dev,
			"Unable to add device attributes: error %d\n",
			rv);
		goto out_err_stop_timer;
	}

	rv = ipmi_register_smi(&handlers,
			       new_smi,
			       new_smi->io.dev,
			       new_smi->io.slave_addr);
	if (rv) {
		dev_err(new_smi->io.dev,
			"Unable to register device: error %d\n",
			rv);
		goto out_err_remove_attrs;
	}

#ifdef CONFIG_IPMI_PROC_INTERFACE
	rv = ipmi_smi_add_proc_entry(new_smi->intf, "type",
				     &smi_type_proc_ops,
				     new_smi);
	if (rv) {
		dev_err(new_smi->io.dev,
			"Unable to create proc entry: %d\n", rv);
		goto out_err_stop_timer;
	}

	rv = ipmi_smi_add_proc_entry(new_smi->intf, "si_stats",
				     &smi_si_stats_proc_ops,
				     new_smi);
	if (rv) {
		dev_err(new_smi->io.dev,
			"Unable to create proc entry: %d\n", rv);
		goto out_err_stop_timer;
	}

	rv = ipmi_smi_add_proc_entry(new_smi->intf, "params",
				     &smi_params_proc_ops,
				     new_smi);
	if (rv) {
		dev_err(new_smi->io.dev,
			"Unable to create proc entry: %d\n", rv);
		goto out_err_stop_timer;
	}
#endif

	/* Don't increment till we know we have succeeded. */
	smi_num++;

	dev_info(new_smi->io.dev, "IPMI %s interface initialized\n",
		 si_to_str[new_smi->io.si_type]);

	WARN_ON(new_smi->io.dev->init_name != NULL);
	kfree(init_name);

	return 0;

out_err_remove_attrs:
	device_remove_group(new_smi->io.dev, &ipmi_si_dev_attr_group);
	dev_set_drvdata(new_smi->io.dev, NULL);

out_err_stop_timer:
	wait_for_timer_and_thread(new_smi);

out_err:
	new_smi->interrupt_disabled = true;

	if (new_smi->intf) {
		ipmi_smi_t intf = new_smi->intf;
		new_smi->intf = NULL;
		ipmi_unregister_smi(intf);
	}

	if (new_smi->io.irq_cleanup) {
		new_smi->io.irq_cleanup(&new_smi->io);
		new_smi->io.irq_cleanup = NULL;
	}

	/*
	 * Wait until we know that we are out of any interrupt
	 * handlers might have been running before we freed the
	 * interrupt.
	 */
	synchronize_sched();

	if (new_smi->si_sm) {
		if (new_smi->handlers)
			new_smi->handlers->cleanup(new_smi->si_sm);
		kfree(new_smi->si_sm);
		new_smi->si_sm = NULL;
	}
	if (new_smi->io.addr_source_cleanup) {
		new_smi->io.addr_source_cleanup(&new_smi->io);
		new_smi->io.addr_source_cleanup = NULL;
	}
	if (new_smi->io.io_cleanup) {
		new_smi->io.io_cleanup(&new_smi->io);
		new_smi->io.io_cleanup = NULL;
	}

	if (new_smi->pdev) {
		platform_device_unregister(new_smi->pdev);
		new_smi->pdev = NULL;
	} else if (new_smi->pdev) {
		platform_device_put(new_smi->pdev);
	}

	kfree(init_name);

	return rv;
}

static int init_ipmi_si(void)
{
	struct smi_info *e;
	enum ipmi_addr_src type = SI_INVALID;

	if (initialized)
		return 0;

	pr_info("IPMI System Interface driver.\n");

	/* If the user gave us a device, they presumably want us to use it */
	if (!ipmi_si_hardcode_find_bmc())
		goto do_scan;

	ipmi_si_platform_init();

	ipmi_si_pci_init();

	ipmi_si_parisc_init();

	/* We prefer devices with interrupts, but in the case of a machine
	   with multiple BMCs we assume that there will be several instances
	   of a given type so if we succeed in registering a type then also
	   try to register everything else of the same type */
do_scan:
	mutex_lock(&smi_infos_lock);
	list_for_each_entry(e, &smi_infos, link) {
		/* Try to register a device if it has an IRQ and we either
		   haven't successfully registered a device yet or this
		   device has the same type as one we successfully registered */
		if (e->io.irq && (!type || e->io.addr_source == type)) {
			if (!try_smi_init(e)) {
				type = e->io.addr_source;
			}
		}
	}

	/* type will only have been set if we successfully registered an si */
	if (type)
		goto skip_fallback_noirq;

	/* Fall back to the preferred device */

	list_for_each_entry(e, &smi_infos, link) {
		if (!e->io.irq && (!type || e->io.addr_source == type)) {
			if (!try_smi_init(e)) {
				type = e->io.addr_source;
			}
		}
	}

skip_fallback_noirq:
	initialized = 1;
	mutex_unlock(&smi_infos_lock);

	if (type)
		return 0;

	mutex_lock(&smi_infos_lock);
	if (unload_when_empty && list_empty(&smi_infos)) {
		mutex_unlock(&smi_infos_lock);
		cleanup_ipmi_si();
		pr_warn(PFX "Unable to find any System Interface(s)\n");
		return -ENODEV;
	} else {
		mutex_unlock(&smi_infos_lock);
		return 0;
	}
}
module_init(init_ipmi_si);

static void cleanup_one_si(struct smi_info *to_clean)
{
	int           rv = 0;

	if (!to_clean)
		return;

	if (to_clean->intf) {
		ipmi_smi_t intf = to_clean->intf;

		to_clean->intf = NULL;
		rv = ipmi_unregister_smi(intf);
		if (rv) {
			pr_err(PFX "Unable to unregister device: errno=%d\n",
			       rv);
		}
	}

	device_remove_group(to_clean->io.dev, &ipmi_si_dev_attr_group);
	dev_set_drvdata(to_clean->io.dev, NULL);

	list_del(&to_clean->link);

	/*
	 * Make sure that interrupts, the timer and the thread are
	 * stopped and will not run again.
	 */
	if (to_clean->io.irq_cleanup)
		to_clean->io.irq_cleanup(&to_clean->io);
	wait_for_timer_and_thread(to_clean);

	/*
	 * Timeouts are stopped, now make sure the interrupts are off
	 * in the BMC.  Note that timers and CPU interrupts are off,
	 * so no need for locks.
	 */
	while (to_clean->curr_msg || (to_clean->si_state != SI_NORMAL)) {
		poll(to_clean);
		schedule_timeout_uninterruptible(1);
	}
	if (to_clean->handlers)
		disable_si_irq(to_clean, false);
	while (to_clean->curr_msg || (to_clean->si_state != SI_NORMAL)) {
		poll(to_clean);
		schedule_timeout_uninterruptible(1);
	}

	if (to_clean->handlers)
		to_clean->handlers->cleanup(to_clean->si_sm);

	kfree(to_clean->si_sm);

	if (to_clean->io.addr_source_cleanup)
		to_clean->io.addr_source_cleanup(&to_clean->io);
	if (to_clean->io.io_cleanup)
		to_clean->io.io_cleanup(&to_clean->io);

	if (to_clean->pdev)
		platform_device_unregister(to_clean->pdev);

	kfree(to_clean);
}

int ipmi_si_remove_by_dev(struct device *dev)
{
	struct smi_info *e;
	int rv = -ENOENT;

	mutex_lock(&smi_infos_lock);
	list_for_each_entry(e, &smi_infos, link) {
		if (e->io.dev == dev) {
			cleanup_one_si(e);
			rv = 0;
			break;
		}
	}
	mutex_unlock(&smi_infos_lock);

	return rv;
}

void ipmi_si_remove_by_data(int addr_space, enum si_type si_type,
			    unsigned long addr)
{
	/* remove */
	struct smi_info *e, *tmp_e;

	mutex_lock(&smi_infos_lock);
	list_for_each_entry_safe(e, tmp_e, &smi_infos, link) {
		if (e->io.addr_type != addr_space)
			continue;
		if (e->io.si_type != si_type)
			continue;
		if (e->io.addr_data == addr)
			cleanup_one_si(e);
	}
	mutex_unlock(&smi_infos_lock);
}

static void cleanup_ipmi_si(void)
{
	struct smi_info *e, *tmp_e;

	if (!initialized)
		return;

	ipmi_si_pci_shutdown();

	ipmi_si_parisc_shutdown();

	ipmi_si_platform_shutdown();

	mutex_lock(&smi_infos_lock);
	list_for_each_entry_safe(e, tmp_e, &smi_infos, link)
		cleanup_one_si(e);
	mutex_unlock(&smi_infos_lock);
}
module_exit(cleanup_ipmi_si);

MODULE_ALIAS("platform:dmi-ipmi-si");
MODULE_LICENSE("GPL");
MODULE_AUTHOR("Corey Minyard <minyard@mvista.com>");
MODULE_DESCRIPTION("Interface to the IPMI driver for the KCS, SMIC, and BT"
		   " system interfaces.");<|MERGE_RESOLUTION|>--- conflicted
+++ resolved
@@ -1957,13 +1957,8 @@
 			 * slave address but SMBIOS does.  Pick it up from
 			 * any source that has it available.
 			 */
-<<<<<<< HEAD
-			if (info->slave_addr && !e->slave_addr)
-				e->slave_addr = info->slave_addr;
-=======
 			if (info->io.slave_addr && !e->io.slave_addr)
 				e->io.slave_addr = info->io.slave_addr;
->>>>>>> 4fbd8d19
 			return e;
 		}
 	}
@@ -1974,9 +1969,6 @@
 int ipmi_si_add_smi(struct si_sm_io *io)
 {
 	int rv = 0;
-<<<<<<< HEAD
-	struct smi_info *dup;
-=======
 	struct smi_info *new_smi, *dup;
 
 	if (!io->io_setup) {
@@ -1995,25 +1987,10 @@
 	spin_lock_init(&new_smi->si_lock);
 
 	new_smi->io = *io;
->>>>>>> 4fbd8d19
 
 	mutex_lock(&smi_infos_lock);
 	dup = find_dup_si(new_smi);
 	if (dup) {
-<<<<<<< HEAD
-		if (new_smi->addr_source == SI_ACPI &&
-		    dup->addr_source == SI_SMBIOS) {
-			/* We prefer ACPI over SMBIOS. */
-			dev_info(dup->dev,
-				 "Removing SMBIOS-specified %s state machine in favor of ACPI\n",
-				 si_to_str[new_smi->si_type]);
-			cleanup_one_si(dup);
-		} else {
-			dev_info(new_smi->dev,
-				 "%s-specified %s state machine: duplicate\n",
-				 ipmi_addr_src_to_str(new_smi->addr_source),
-				 si_to_str[new_smi->si_type]);
-=======
 		if (new_smi->io.addr_source == SI_ACPI &&
 		    dup->io.addr_source == SI_SMBIOS) {
 			/* We prefer ACPI over SMBIOS. */
@@ -2026,7 +2003,6 @@
 				 "%s-specified %s state machine: duplicate\n",
 				 ipmi_addr_src_to_str(new_smi->io.addr_source),
 				 si_to_str[new_smi->io.si_type]);
->>>>>>> 4fbd8d19
 			rv = -EBUSY;
 			kfree(new_smi);
 			goto out_err;
