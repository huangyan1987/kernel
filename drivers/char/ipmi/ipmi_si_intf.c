--- conflicted
+++ resolved
@@ -2588,17 +2588,11 @@
 };
 
 static struct of_platform_driver ipmi_of_platform_driver = {
-<<<<<<< HEAD
-	.owner		= THIS_MODULE,
-	.name		= "ipmi",
-	.match_table	= ipmi_match,
-=======
 	.driver = {
 		.name = "ipmi",
 		.owner = THIS_MODULE,
 		.of_match_table = ipmi_match,
 	},
->>>>>>> e44a21b7
 	.probe		= ipmi_of_probe,
 	.remove		= __devexit_p(ipmi_of_remove),
 };
