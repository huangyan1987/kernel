--- conflicted
+++ resolved
@@ -30,12 +30,6 @@
 #include <linux/uio.h>
 #include <linux/uaccess.h>
 #include <linux/security.h>
-<<<<<<< HEAD
-#include <linux/pseudo_fs.h>
-#include <uapi/linux/magic.h>
-#include <linux/mount.h>
-=======
->>>>>>> 7d2a07b7
 
 #ifdef CONFIG_IA64
 # include <linux/efi.h>
@@ -408,224 +402,6 @@
 	return 0;
 }
 
-<<<<<<< HEAD
-static int mmap_kmem(struct file *file, struct vm_area_struct *vma)
-{
-	unsigned long pfn;
-
-	/* Turn a kernel-virtual address into a physical page frame */
-	pfn = __pa((u64)vma->vm_pgoff << PAGE_SHIFT) >> PAGE_SHIFT;
-
-	/*
-	 * RED-PEN: on some architectures there is more mapped memory than
-	 * available in mem_map which pfn_valid checks for. Perhaps should add a
-	 * new macro here.
-	 *
-	 * RED-PEN: vmalloc is not supported right now.
-	 */
-	if (!pfn_valid(pfn))
-		return -EIO;
-
-	vma->vm_pgoff = pfn;
-	return mmap_mem(file, vma);
-}
-
-/*
- * This function reads the *virtual* memory as seen by the kernel.
- */
-static ssize_t read_kmem(struct file *file, char __user *buf,
-			 size_t count, loff_t *ppos)
-{
-	unsigned long p = *ppos;
-	ssize_t low_count, read, sz;
-	char *kbuf; /* k-addr because vread() takes vmlist_lock rwlock */
-	int err = 0;
-
-	read = 0;
-	if (p < (unsigned long) high_memory) {
-		low_count = count;
-		if (count > (unsigned long)high_memory - p)
-			low_count = (unsigned long)high_memory - p;
-
-#ifdef __ARCH_HAS_NO_PAGE_ZERO_MAPPED
-		/* we don't have page 0 mapped on sparc and m68k.. */
-		if (p < PAGE_SIZE && low_count > 0) {
-			sz = size_inside_page(p, low_count);
-			if (clear_user(buf, sz))
-				return -EFAULT;
-			buf += sz;
-			p += sz;
-			read += sz;
-			low_count -= sz;
-			count -= sz;
-		}
-#endif
-		while (low_count > 0) {
-			sz = size_inside_page(p, low_count);
-
-			/*
-			 * On ia64 if a page has been mapped somewhere as
-			 * uncached, then it must also be accessed uncached
-			 * by the kernel or data corruption may occur
-			 */
-			kbuf = xlate_dev_kmem_ptr((void *)p);
-			if (!virt_addr_valid(kbuf))
-				return -ENXIO;
-
-			if (copy_to_user(buf, kbuf, sz))
-				return -EFAULT;
-			buf += sz;
-			p += sz;
-			read += sz;
-			low_count -= sz;
-			count -= sz;
-			if (should_stop_iteration()) {
-				count = 0;
-				break;
-			}
-		}
-	}
-
-	if (count > 0) {
-		kbuf = (char *)__get_free_page(GFP_KERNEL);
-		if (!kbuf)
-			return -ENOMEM;
-		while (count > 0) {
-			sz = size_inside_page(p, count);
-			if (!is_vmalloc_or_module_addr((void *)p)) {
-				err = -ENXIO;
-				break;
-			}
-			sz = vread(kbuf, (char *)p, sz);
-			if (!sz)
-				break;
-			if (copy_to_user(buf, kbuf, sz)) {
-				err = -EFAULT;
-				break;
-			}
-			count -= sz;
-			buf += sz;
-			read += sz;
-			p += sz;
-			if (should_stop_iteration())
-				break;
-		}
-		free_page((unsigned long)kbuf);
-	}
-	*ppos = p;
-	return read ? read : err;
-}
-
-
-static ssize_t do_write_kmem(unsigned long p, const char __user *buf,
-				size_t count, loff_t *ppos)
-{
-	ssize_t written, sz;
-	unsigned long copied;
-
-	written = 0;
-#ifdef __ARCH_HAS_NO_PAGE_ZERO_MAPPED
-	/* we don't have page 0 mapped on sparc and m68k.. */
-	if (p < PAGE_SIZE) {
-		sz = size_inside_page(p, count);
-		/* Hmm. Do something? */
-		buf += sz;
-		p += sz;
-		count -= sz;
-		written += sz;
-	}
-#endif
-
-	while (count > 0) {
-		void *ptr;
-
-		sz = size_inside_page(p, count);
-
-		/*
-		 * On ia64 if a page has been mapped somewhere as uncached, then
-		 * it must also be accessed uncached by the kernel or data
-		 * corruption may occur.
-		 */
-		ptr = xlate_dev_kmem_ptr((void *)p);
-		if (!virt_addr_valid(ptr))
-			return -ENXIO;
-
-		copied = copy_from_user(ptr, buf, sz);
-		if (copied) {
-			written += sz - copied;
-			if (written)
-				break;
-			return -EFAULT;
-		}
-		buf += sz;
-		p += sz;
-		count -= sz;
-		written += sz;
-		if (should_stop_iteration())
-			break;
-	}
-
-	*ppos += written;
-	return written;
-}
-
-/*
- * This function writes to the *virtual* memory as seen by the kernel.
- */
-static ssize_t write_kmem(struct file *file, const char __user *buf,
-			  size_t count, loff_t *ppos)
-{
-	unsigned long p = *ppos;
-	ssize_t wrote = 0;
-	ssize_t virtr = 0;
-	char *kbuf; /* k-addr because vwrite() takes vmlist_lock rwlock */
-	int err = 0;
-
-	if (p < (unsigned long) high_memory) {
-		unsigned long to_write = min_t(unsigned long, count,
-					       (unsigned long)high_memory - p);
-		wrote = do_write_kmem(p, buf, to_write, ppos);
-		if (wrote != to_write)
-			return wrote;
-		p += wrote;
-		buf += wrote;
-		count -= wrote;
-	}
-
-	if (count > 0) {
-		kbuf = (char *)__get_free_page(GFP_KERNEL);
-		if (!kbuf)
-			return wrote ? wrote : -ENOMEM;
-		while (count > 0) {
-			unsigned long sz = size_inside_page(p, count);
-			unsigned long n;
-
-			if (!is_vmalloc_or_module_addr((void *)p)) {
-				err = -ENXIO;
-				break;
-			}
-			n = copy_from_user(kbuf, buf, sz);
-			if (n) {
-				err = -EFAULT;
-				break;
-			}
-			vwrite(kbuf, (char *)p, sz);
-			count -= sz;
-			buf += sz;
-			virtr += sz;
-			p += sz;
-			if (should_stop_iteration())
-				break;
-		}
-		free_page((unsigned long)kbuf);
-	}
-
-	*ppos = p;
-	return virtr + wrote ? : err;
-}
-
-=======
->>>>>>> 7d2a07b7
 static ssize_t read_port(struct file *file, char __user *buf,
 			 size_t count, loff_t *ppos)
 {
@@ -834,42 +610,6 @@
 	return ret;
 }
 
-static struct inode *devmem_inode;
-
-#ifdef CONFIG_IO_STRICT_DEVMEM
-void revoke_devmem(struct resource *res)
-{
-	/* pairs with smp_store_release() in devmem_init_inode() */
-	struct inode *inode = smp_load_acquire(&devmem_inode);
-
-	/*
-	 * Check that the initialization has completed. Losing the race
-	 * is ok because it means drivers are claiming resources before
-	 * the fs_initcall level of init and prevent /dev/mem from
-	 * establishing mappings.
-	 */
-	if (!inode)
-		return;
-
-	/*
-	 * The expectation is that the driver has successfully marked
-	 * the resource busy by this point, so devmem_is_allowed()
-	 * should start returning false, however for performance this
-	 * does not iterate the entire resource range.
-	 */
-	if (devmem_is_allowed(PHYS_PFN(res->start)) &&
-	    devmem_is_allowed(PHYS_PFN(res->end))) {
-		/*
-		 * *cringe* iomem=relaxed says "go ahead, what's the
-		 * worst that can happen?"
-		 */
-		return;
-	}
-
-	unmap_mapping_range(inode->i_mapping, res->start, resource_size(res), 1);
-}
-#endif
-
 static int open_port(struct inode *inode, struct file *filp)
 {
 	int rc;
@@ -889,12 +629,7 @@
 	 * revocations when drivers want to take over a /dev/mem mapped
 	 * range.
 	 */
-<<<<<<< HEAD
-	inode->i_mapping = devmem_inode->i_mapping;
-	filp->f_mapping = inode->i_mapping;
-=======
 	filp->f_mapping = iomem_get_mapping();
->>>>>>> 7d2a07b7
 
 	return 0;
 }
@@ -960,12 +695,6 @@
 } devlist[] = {
 #ifdef CONFIG_DEVMEM
 	 [DEVMEM_MINOR] = { "mem", 0, &mem_fops, FMODE_UNSIGNED_OFFSET },
-<<<<<<< HEAD
-#endif
-#ifdef CONFIG_DEVKMEM
-	 [2] = { "kmem", 0, &kmem_fops, FMODE_UNSIGNED_OFFSET },
-=======
->>>>>>> 7d2a07b7
 #endif
 	 [3] = { "null", 0666, &null_fops, 0 },
 #ifdef CONFIG_DEVPORT
@@ -1016,48 +745,6 @@
 
 static struct class *mem_class;
 
-static int devmem_fs_init_fs_context(struct fs_context *fc)
-{
-	return init_pseudo(fc, DEVMEM_MAGIC) ? 0 : -ENOMEM;
-}
-
-static struct file_system_type devmem_fs_type = {
-	.name		= "devmem",
-	.owner		= THIS_MODULE,
-	.init_fs_context = devmem_fs_init_fs_context,
-	.kill_sb	= kill_anon_super,
-};
-
-static int devmem_init_inode(void)
-{
-	static struct vfsmount *devmem_vfs_mount;
-	static int devmem_fs_cnt;
-	struct inode *inode;
-	int rc;
-
-	rc = simple_pin_fs(&devmem_fs_type, &devmem_vfs_mount, &devmem_fs_cnt);
-	if (rc < 0) {
-		pr_err("Cannot mount /dev/mem pseudo filesystem: %d\n", rc);
-		return rc;
-	}
-
-	inode = alloc_anon_inode(devmem_vfs_mount->mnt_sb);
-	if (IS_ERR(inode)) {
-		rc = PTR_ERR(inode);
-		pr_err("Cannot allocate inode for /dev/mem: %d\n", rc);
-		simple_release_fs(&devmem_vfs_mount, &devmem_fs_cnt);
-		return rc;
-	}
-
-	/*
-	 * Publish /dev/mem initialized.
-	 * Pairs with smp_load_acquire() in revoke_devmem().
-	 */
-	smp_store_release(&devmem_inode, inode);
-
-	return 0;
-}
-
 static int __init chr_dev_init(void)
 {
 	int minor;
@@ -1079,8 +766,6 @@
 		 */
 		if ((minor == DEVPORT_MINOR) && !arch_has_dev_port())
 			continue;
-		if ((minor == DEVMEM_MINOR) && devmem_init_inode() != 0)
-			continue;
 
 		device_create(mem_class, NULL, MKDEV(MEM_MAJOR, minor),
 			      NULL, devlist[minor].name);
