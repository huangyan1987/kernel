--- conflicted
+++ resolved
@@ -39,12 +39,7 @@
 	for (i = 0; i < ARRAY_SIZE(space->session_tbl); i++) {
 		if (space->session_tbl[i])
 			tpm2_flush_context_cmd(chip, space->session_tbl[i],
-<<<<<<< HEAD
-					       TPM_TRANSMIT_UNLOCKED |
-					       TPM_TRANSMIT_RAW);
-=======
 					       TPM_TRANSMIT_NESTED);
->>>>>>> 8e6fbfc0
 	}
 }
 
@@ -89,11 +84,7 @@
 	tpm_buf_append(&tbuf, &buf[*offset], body_size);
 
 	rc = tpm_transmit_cmd(chip, NULL, tbuf.data, PAGE_SIZE, 4,
-<<<<<<< HEAD
-			      TPM_TRANSMIT_UNLOCKED | TPM_TRANSMIT_RAW, NULL);
-=======
 			      TPM_TRANSMIT_NESTED, NULL);
->>>>>>> 8e6fbfc0
 	if (rc < 0) {
 		dev_warn(&chip->dev, "%s: failed with a system error %d\n",
 			 __func__, rc);
@@ -142,11 +133,7 @@
 	tpm_buf_append_u32(&tbuf, handle);
 
 	rc = tpm_transmit_cmd(chip, NULL, tbuf.data, PAGE_SIZE, 0,
-<<<<<<< HEAD
-			      TPM_TRANSMIT_UNLOCKED | TPM_TRANSMIT_RAW, NULL);
-=======
 			      TPM_TRANSMIT_NESTED, NULL);
->>>>>>> 8e6fbfc0
 	if (rc < 0) {
 		dev_warn(&chip->dev, "%s: failed with a system error %d\n",
 			 __func__, rc);
@@ -183,12 +170,7 @@
 	for (i = 0; i < ARRAY_SIZE(space->context_tbl); i++)
 		if (space->context_tbl[i] && ~space->context_tbl[i])
 			tpm2_flush_context_cmd(chip, space->context_tbl[i],
-<<<<<<< HEAD
-					       TPM_TRANSMIT_UNLOCKED |
-					       TPM_TRANSMIT_RAW);
-=======
 					       TPM_TRANSMIT_NESTED);
->>>>>>> 8e6fbfc0
 
 	tpm2_flush_sessions(chip, space);
 }
@@ -395,12 +377,7 @@
 
 	return 0;
 out_no_slots:
-<<<<<<< HEAD
-	tpm2_flush_context_cmd(chip, phandle,
-			       TPM_TRANSMIT_UNLOCKED | TPM_TRANSMIT_RAW);
-=======
 	tpm2_flush_context_cmd(chip, phandle, TPM_TRANSMIT_NESTED);
->>>>>>> 8e6fbfc0
 	dev_warn(&chip->dev, "%s: out of slots for 0x%08X\n", __func__,
 		 phandle);
 	return -ENOMEM;
@@ -488,12 +465,7 @@
 			return rc;
 
 		tpm2_flush_context_cmd(chip, space->context_tbl[i],
-<<<<<<< HEAD
-				       TPM_TRANSMIT_UNLOCKED |
-				       TPM_TRANSMIT_RAW);
-=======
 				       TPM_TRANSMIT_NESTED);
->>>>>>> 8e6fbfc0
 		space->context_tbl[i] = ~0;
 	}
 
