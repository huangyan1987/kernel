/*
 * Copyright (C) 2014, 2015 Intel Corporation
 *
 * Authors:
 * Jarkko Sakkinen <jarkko.sakkinen@linux.intel.com>
 *
 * Maintained by: <tpmdd-devel@lists.sourceforge.net>
 *
 * This file contains TPM2 protocol implementations of the commands
 * used by the kernel internally.
 *
 * This program is free software; you can redistribute it and/or
 * modify it under the terms of the GNU General Public License
 * as published by the Free Software Foundation; version 2
 * of the License.
 */

#include "tpm.h"
#include <crypto/hash_info.h>
#include <keys/trusted-type.h>

enum tpm2_object_attributes {
	TPM2_OA_USER_WITH_AUTH		= BIT(6),
};

enum tpm2_session_attributes {
	TPM2_SA_CONTINUE_SESSION	= BIT(0),
};

struct tpm2_startup_in {
	__be16	startup_type;
} __packed;

struct tpm2_get_tpm_pt_in {
	__be32	cap_id;
	__be32	property_id;
	__be32	property_cnt;
} __packed;

struct tpm2_get_tpm_pt_out {
	u8	more_data;
	__be32	subcap_id;
	__be32	property_cnt;
	__be32	property_id;
	__be32	value;
} __packed;

struct tpm2_get_random_in {
	__be16	size;
} __packed;

struct tpm2_get_random_out {
	__be16	size;
	u8	buffer[TPM_MAX_RNG_DATA];
} __packed;

union tpm2_cmd_params {
	struct	tpm2_startup_in		startup_in;
	struct	tpm2_get_tpm_pt_in	get_tpm_pt_in;
	struct	tpm2_get_tpm_pt_out	get_tpm_pt_out;
	struct	tpm2_get_random_in	getrandom_in;
	struct	tpm2_get_random_out	getrandom_out;
};

struct tpm2_cmd {
	tpm_cmd_header		header;
	union tpm2_cmd_params	params;
} __packed;

struct tpm2_hash {
	unsigned int crypto_id;
	unsigned int tpm_id;
};

static struct tpm2_hash tpm2_hash_map[] = {
	{HASH_ALGO_SHA1, TPM2_ALG_SHA1},
	{HASH_ALGO_SHA256, TPM2_ALG_SHA256},
	{HASH_ALGO_SHA384, TPM2_ALG_SHA384},
	{HASH_ALGO_SHA512, TPM2_ALG_SHA512},
	{HASH_ALGO_SM3_256, TPM2_ALG_SM3_256},
};

/*
 * Array with one entry per ordinal defining the maximum amount
 * of time the chip could take to return the result. The values
 * of the SHORT, MEDIUM, and LONG durations are taken from the
 * PC Client Profile (PTP) specification.
 */
static const u8 tpm2_ordinal_duration[TPM2_CC_LAST - TPM2_CC_FIRST + 1] = {
	TPM_UNDEFINED,		/* 11F */
	TPM_UNDEFINED,		/* 120 */
	TPM_LONG,		/* 121 */
	TPM_UNDEFINED,		/* 122 */
	TPM_UNDEFINED,		/* 123 */
	TPM_UNDEFINED,		/* 124 */
	TPM_UNDEFINED,		/* 125 */
	TPM_UNDEFINED,		/* 126 */
	TPM_UNDEFINED,		/* 127 */
	TPM_UNDEFINED,		/* 128 */
	TPM_LONG,		/* 129 */
	TPM_UNDEFINED,		/* 12a */
	TPM_UNDEFINED,		/* 12b */
	TPM_UNDEFINED,		/* 12c */
	TPM_UNDEFINED,		/* 12d */
	TPM_UNDEFINED,		/* 12e */
	TPM_UNDEFINED,		/* 12f */
	TPM_UNDEFINED,		/* 130 */
	TPM_UNDEFINED,		/* 131 */
	TPM_UNDEFINED,		/* 132 */
	TPM_UNDEFINED,		/* 133 */
	TPM_UNDEFINED,		/* 134 */
	TPM_UNDEFINED,		/* 135 */
	TPM_UNDEFINED,		/* 136 */
	TPM_UNDEFINED,		/* 137 */
	TPM_UNDEFINED,		/* 138 */
	TPM_UNDEFINED,		/* 139 */
	TPM_UNDEFINED,		/* 13a */
	TPM_UNDEFINED,		/* 13b */
	TPM_UNDEFINED,		/* 13c */
	TPM_UNDEFINED,		/* 13d */
	TPM_MEDIUM,		/* 13e */
	TPM_UNDEFINED,		/* 13f */
	TPM_UNDEFINED,		/* 140 */
	TPM_UNDEFINED,		/* 141 */
	TPM_UNDEFINED,		/* 142 */
	TPM_LONG,		/* 143 */
	TPM_MEDIUM,		/* 144 */
	TPM_UNDEFINED,		/* 145 */
	TPM_UNDEFINED,		/* 146 */
	TPM_UNDEFINED,		/* 147 */
	TPM_UNDEFINED,		/* 148 */
	TPM_UNDEFINED,		/* 149 */
	TPM_UNDEFINED,		/* 14a */
	TPM_UNDEFINED,		/* 14b */
	TPM_UNDEFINED,		/* 14c */
	TPM_UNDEFINED,		/* 14d */
	TPM_LONG,		/* 14e */
	TPM_UNDEFINED,		/* 14f */
	TPM_UNDEFINED,		/* 150 */
	TPM_UNDEFINED,		/* 151 */
	TPM_UNDEFINED,		/* 152 */
	TPM_UNDEFINED,		/* 153 */
	TPM_UNDEFINED,		/* 154 */
	TPM_UNDEFINED,		/* 155 */
	TPM_UNDEFINED,		/* 156 */
	TPM_UNDEFINED,		/* 157 */
	TPM_UNDEFINED,		/* 158 */
	TPM_UNDEFINED,		/* 159 */
	TPM_UNDEFINED,		/* 15a */
	TPM_UNDEFINED,		/* 15b */
	TPM_MEDIUM,		/* 15c */
	TPM_UNDEFINED,		/* 15d */
	TPM_UNDEFINED,		/* 15e */
	TPM_UNDEFINED,		/* 15f */
	TPM_UNDEFINED,		/* 160 */
	TPM_UNDEFINED,		/* 161 */
	TPM_UNDEFINED,		/* 162 */
	TPM_UNDEFINED,		/* 163 */
	TPM_UNDEFINED,		/* 164 */
	TPM_UNDEFINED,		/* 165 */
	TPM_UNDEFINED,		/* 166 */
	TPM_UNDEFINED,		/* 167 */
	TPM_UNDEFINED,		/* 168 */
	TPM_UNDEFINED,		/* 169 */
	TPM_UNDEFINED,		/* 16a */
	TPM_UNDEFINED,		/* 16b */
	TPM_UNDEFINED,		/* 16c */
	TPM_UNDEFINED,		/* 16d */
	TPM_UNDEFINED,		/* 16e */
	TPM_UNDEFINED,		/* 16f */
	TPM_UNDEFINED,		/* 170 */
	TPM_UNDEFINED,		/* 171 */
	TPM_UNDEFINED,		/* 172 */
	TPM_UNDEFINED,		/* 173 */
	TPM_UNDEFINED,		/* 174 */
	TPM_UNDEFINED,		/* 175 */
	TPM_UNDEFINED,		/* 176 */
	TPM_LONG,		/* 177 */
	TPM_UNDEFINED,		/* 178 */
	TPM_UNDEFINED,		/* 179 */
	TPM_MEDIUM,		/* 17a */
	TPM_LONG,		/* 17b */
	TPM_UNDEFINED,		/* 17c */
	TPM_UNDEFINED,		/* 17d */
	TPM_UNDEFINED,		/* 17e */
	TPM_UNDEFINED,		/* 17f */
	TPM_UNDEFINED,		/* 180 */
	TPM_UNDEFINED,		/* 181 */
	TPM_MEDIUM,		/* 182 */
	TPM_UNDEFINED,		/* 183 */
	TPM_UNDEFINED,		/* 184 */
	TPM_MEDIUM,		/* 185 */
	TPM_MEDIUM,		/* 186 */
	TPM_UNDEFINED,		/* 187 */
	TPM_UNDEFINED,		/* 188 */
	TPM_UNDEFINED,		/* 189 */
	TPM_UNDEFINED,		/* 18a */
	TPM_UNDEFINED,		/* 18b */
	TPM_UNDEFINED,		/* 18c */
	TPM_UNDEFINED,		/* 18d */
	TPM_UNDEFINED,		/* 18e */
	TPM_UNDEFINED		/* 18f */
};

struct tpm2_pcr_read_out {
	__be32	update_cnt;
	__be32	pcr_selects_cnt;
	__be16	hash_alg;
	u8	pcr_select_size;
	u8	pcr_select[TPM2_PCR_SELECT_MIN];
	__be32	digests_cnt;
	__be16	digest_size;
	u8	digest[];
} __packed;

/**
 * tpm2_pcr_read() - read a PCR value
 * @chip:	TPM chip to use.
 * @pcr_idx:	index of the PCR to read.
 * @res_buf:	buffer to store the resulting hash.
 *
 * Return: Same as with tpm_transmit_cmd.
 */
int tpm2_pcr_read(struct tpm_chip *chip, int pcr_idx, u8 *res_buf)
{
	int rc;
	struct tpm_buf buf;
	struct tpm2_pcr_read_out *out;
	u8 pcr_select[TPM2_PCR_SELECT_MIN] = {0};

	if (pcr_idx >= TPM2_PLATFORM_PCR)
		return -EINVAL;

	rc = tpm_buf_init(&buf, TPM2_ST_NO_SESSIONS, TPM2_CC_PCR_READ);
	if (rc)
		return rc;

	pcr_select[pcr_idx >> 3] = 1 << (pcr_idx & 0x7);

	tpm_buf_append_u32(&buf, 1);
	tpm_buf_append_u16(&buf, TPM2_ALG_SHA1);
	tpm_buf_append_u8(&buf, TPM2_PCR_SELECT_MIN);
	tpm_buf_append(&buf, (const unsigned char *)pcr_select,
		       sizeof(pcr_select));

	rc = tpm_transmit_cmd(chip, NULL, buf.data, PAGE_SIZE, 0, 0,
			res_buf ? "attempting to read a pcr value" : NULL);
	if (rc == 0 && res_buf) {
		out = (struct tpm2_pcr_read_out *)&buf.data[TPM_HEADER_SIZE];
		memcpy(res_buf, out->digest, SHA1_DIGEST_SIZE);
	}

	tpm_buf_destroy(&buf);
	return rc;
}

struct tpm2_null_auth_area {
	__be32  handle;
	__be16  nonce_size;
	u8  attributes;
	__be16  auth_size;
} __packed;

/**
 * tpm2_pcr_extend() - extend a PCR value
 *
 * @chip:	TPM chip to use.
 * @pcr_idx:	index of the PCR.
 * @count:	number of digests passed.
 * @digests:	list of pcr banks and corresponding digest values to extend.
 *
 * Return: Same as with tpm_transmit_cmd.
 */
int tpm2_pcr_extend(struct tpm_chip *chip, int pcr_idx, u32 count,
		    struct tpm2_digest *digests)
{
	struct tpm_buf buf;
	struct tpm2_null_auth_area auth_area;
	int rc;
	int i;
	int j;

	if (count > ARRAY_SIZE(chip->active_banks))
		return -EINVAL;

	rc = tpm_buf_init(&buf, TPM2_ST_SESSIONS, TPM2_CC_PCR_EXTEND);
	if (rc)
		return rc;

	tpm_buf_append_u32(&buf, pcr_idx);

	auth_area.handle = cpu_to_be32(TPM2_RS_PW);
	auth_area.nonce_size = 0;
	auth_area.attributes = 0;
	auth_area.auth_size = 0;

	tpm_buf_append_u32(&buf, sizeof(struct tpm2_null_auth_area));
	tpm_buf_append(&buf, (const unsigned char *)&auth_area,
		       sizeof(auth_area));
	tpm_buf_append_u32(&buf, count);

	for (i = 0; i < count; i++) {
		for (j = 0; j < ARRAY_SIZE(tpm2_hash_map); j++) {
			if (digests[i].alg_id != tpm2_hash_map[j].tpm_id)
				continue;
			tpm_buf_append_u16(&buf, digests[i].alg_id);
			tpm_buf_append(&buf, (const unsigned char
					      *)&digests[i].digest,
			       hash_digest_size[tpm2_hash_map[j].crypto_id]);
		}
	}

	rc = tpm_transmit_cmd(chip, NULL, buf.data, PAGE_SIZE, 0, 0,
			      "attempting extend a PCR value");

	tpm_buf_destroy(&buf);

	return rc;
}


#define TPM2_GETRANDOM_IN_SIZE \
	(sizeof(struct tpm_input_header) + \
	 sizeof(struct tpm2_get_random_in))

static const struct tpm_input_header tpm2_getrandom_header = {
	.tag = cpu_to_be16(TPM2_ST_NO_SESSIONS),
	.length = cpu_to_be32(TPM2_GETRANDOM_IN_SIZE),
	.ordinal = cpu_to_be32(TPM2_CC_GET_RANDOM)
};

/**
 * tpm2_get_random() - get random bytes from the TPM RNG
 *
 * @chip: TPM chip to use
 * @out: destination buffer for the random bytes
 * @max: the max number of bytes to write to @out
 *
 * Return:
 *    Size of the output buffer, or -EIO on error.
 */
int tpm2_get_random(struct tpm_chip *chip, u8 *out, size_t max)
{
	struct tpm2_cmd cmd;
	u32 recd, rlength;
	u32 num_bytes;
	int err;
	int total = 0;
	int retries = 5;
	u8 *dest = out;

	num_bytes = min_t(u32, max, sizeof(cmd.params.getrandom_out.buffer));

	if (!out || !num_bytes ||
	    max > sizeof(cmd.params.getrandom_out.buffer))
		return -EINVAL;

	do {
		cmd.header.in = tpm2_getrandom_header;
		cmd.params.getrandom_in.size = cpu_to_be16(num_bytes);

		err = tpm_transmit_cmd(chip, NULL, &cmd, sizeof(cmd),
				       offsetof(struct tpm2_get_random_out,
						buffer),
				       0, "attempting get random");
		if (err)
			break;

		recd = min_t(u32, be16_to_cpu(cmd.params.getrandom_out.size),
			     num_bytes);
		rlength = be32_to_cpu(cmd.header.out.length);
		if (rlength < TPM_HEADER_SIZE +
			      offsetof(struct tpm2_get_random_out, buffer) +
			      recd)
			return -EFAULT;
		memcpy(dest, cmd.params.getrandom_out.buffer, recd);

		dest += recd;
		total += recd;
		num_bytes -= recd;
	} while (retries-- && total < max);

	return total ? total : -EIO;
}

#define TPM2_GET_TPM_PT_IN_SIZE \
	(sizeof(struct tpm_input_header) + \
	 sizeof(struct tpm2_get_tpm_pt_in))

#define TPM2_GET_TPM_PT_OUT_BODY_SIZE \
	 sizeof(struct tpm2_get_tpm_pt_out)

static const struct tpm_input_header tpm2_get_tpm_pt_header = {
	.tag = cpu_to_be16(TPM2_ST_NO_SESSIONS),
	.length = cpu_to_be32(TPM2_GET_TPM_PT_IN_SIZE),
	.ordinal = cpu_to_be32(TPM2_CC_GET_CAPABILITY)
};

/**
 * tpm2_flush_context_cmd() - execute a TPM2_FlushContext command
 * @chip: TPM chip to use
 * @payload: the key data in clear and encrypted form
 * @options: authentication values and other options
 *
 * Return: same as with tpm_transmit_cmd
 */
void tpm2_flush_context_cmd(struct tpm_chip *chip, u32 handle,
			    unsigned int flags)
{
	struct tpm_buf buf;
	int rc;

	rc = tpm_buf_init(&buf, TPM2_ST_NO_SESSIONS, TPM2_CC_FLUSH_CONTEXT);
	if (rc) {
		dev_warn(&chip->dev, "0x%08x was not flushed, out of memory\n",
			 handle);
		return;
	}

	tpm_buf_append_u32(&buf, handle);

	(void) tpm_transmit_cmd(chip, NULL, buf.data, PAGE_SIZE, 0, flags,
				"flushing context");

	tpm_buf_destroy(&buf);
}

/**
 * tpm_buf_append_auth() - append TPMS_AUTH_COMMAND to the buffer.
 *
 * @buf: an allocated tpm_buf instance
 * @session_handle: session handle
 * @nonce: the session nonce, may be NULL if not used
 * @nonce_len: the session nonce length, may be 0 if not used
 * @attributes: the session attributes
 * @hmac: the session HMAC or password, may be NULL if not used
 * @hmac_len: the session HMAC or password length, maybe 0 if not used
 */
static void tpm2_buf_append_auth(struct tpm_buf *buf, u32 session_handle,
				 const u8 *nonce, u16 nonce_len,
				 u8 attributes,
				 const u8 *hmac, u16 hmac_len)
{
	tpm_buf_append_u32(buf, 9 + nonce_len + hmac_len);
	tpm_buf_append_u32(buf, session_handle);
	tpm_buf_append_u16(buf, nonce_len);

	if (nonce && nonce_len)
		tpm_buf_append(buf, nonce, nonce_len);

	tpm_buf_append_u8(buf, attributes);
	tpm_buf_append_u16(buf, hmac_len);

	if (hmac && hmac_len)
		tpm_buf_append(buf, hmac, hmac_len);
}

/**
 * tpm2_seal_trusted() - seal the payload of a trusted key
 *
 * @chip: TPM chip to use
 * @payload: the key data in clear and encrypted form
 * @options: authentication values and other options
 *
 * Return: < 0 on error and 0 on success.
 */
int tpm2_seal_trusted(struct tpm_chip *chip,
		      struct trusted_key_payload *payload,
		      struct trusted_key_options *options)
{
	unsigned int blob_len;
	struct tpm_buf buf;
	u32 hash, rlength;
	int i;
	int rc;

	for (i = 0; i < ARRAY_SIZE(tpm2_hash_map); i++) {
		if (options->hash == tpm2_hash_map[i].crypto_id) {
			hash = tpm2_hash_map[i].tpm_id;
			break;
		}
	}

	if (i == ARRAY_SIZE(tpm2_hash_map))
		return -EINVAL;

	rc = tpm_buf_init(&buf, TPM2_ST_SESSIONS, TPM2_CC_CREATE);
	if (rc)
		return rc;

	tpm_buf_append_u32(&buf, options->keyhandle);
	tpm2_buf_append_auth(&buf, TPM2_RS_PW,
			     NULL /* nonce */, 0,
			     0 /* session_attributes */,
			     options->keyauth /* hmac */,
			     TPM_DIGEST_SIZE);

	/* sensitive */
	tpm_buf_append_u16(&buf, 4 + TPM_DIGEST_SIZE + payload->key_len + 1);

	tpm_buf_append_u16(&buf, TPM_DIGEST_SIZE);
	tpm_buf_append(&buf, options->blobauth, TPM_DIGEST_SIZE);
	tpm_buf_append_u16(&buf, payload->key_len + 1);
	tpm_buf_append(&buf, payload->key, payload->key_len);
	tpm_buf_append_u8(&buf, payload->migratable);

	/* public */
	tpm_buf_append_u16(&buf, 14 + options->policydigest_len);
	tpm_buf_append_u16(&buf, TPM2_ALG_KEYEDHASH);
	tpm_buf_append_u16(&buf, hash);

	/* policy */
	if (options->policydigest_len) {
		tpm_buf_append_u32(&buf, 0);
		tpm_buf_append_u16(&buf, options->policydigest_len);
		tpm_buf_append(&buf, options->policydigest,
			       options->policydigest_len);
	} else {
		tpm_buf_append_u32(&buf, TPM2_OA_USER_WITH_AUTH);
		tpm_buf_append_u16(&buf, 0);
	}

	/* public parameters */
	tpm_buf_append_u16(&buf, TPM2_ALG_NULL);
	tpm_buf_append_u16(&buf, 0);

	/* outside info */
	tpm_buf_append_u16(&buf, 0);

	/* creation PCR */
	tpm_buf_append_u32(&buf, 0);

	if (buf.flags & TPM_BUF_OVERFLOW) {
		rc = -E2BIG;
		goto out;
	}

	rc = tpm_transmit_cmd(chip, NULL, buf.data, PAGE_SIZE, 4, 0,
			      "sealing data");
	if (rc)
		goto out;

	blob_len = be32_to_cpup((__be32 *) &buf.data[TPM_HEADER_SIZE]);
	if (blob_len > MAX_BLOB_SIZE) {
		rc = -E2BIG;
		goto out;
	}
	rlength = be32_to_cpu(((struct tpm2_cmd *)&buf)->header.out.length);
	if (rlength < TPM_HEADER_SIZE + 4 + blob_len) {
		rc = -EFAULT;
		goto out;
	}

	memcpy(payload->blob, &buf.data[TPM_HEADER_SIZE + 4], blob_len);
	payload->blob_len = blob_len;

out:
	tpm_buf_destroy(&buf);

	if (rc > 0) {
		if (tpm2_rc_value(rc) == TPM2_RC_HASH)
			rc = -EINVAL;
		else
			rc = -EPERM;
	}

	return rc;
}

/**
 * tpm2_load_cmd() - execute a TPM2_Load command
 *
 * @chip: TPM chip to use
 * @payload: the key data in clear and encrypted form
 * @options: authentication values and other options
 * @blob_handle: returned blob handle
 * @flags: tpm transmit flags
 *
 * Return: 0 on success.
 *        -E2BIG on wrong payload size.
 *        -EPERM on tpm error status.
 *        < 0 error from tpm_transmit_cmd.
 */
static int tpm2_load_cmd(struct tpm_chip *chip,
			 struct trusted_key_payload *payload,
			 struct trusted_key_options *options,
			 u32 *blob_handle, unsigned int flags)
{
	struct tpm_buf buf;
	unsigned int private_len;
	unsigned int public_len;
	unsigned int blob_len;
	int rc;

	private_len = be16_to_cpup((__be16 *) &payload->blob[0]);
	if (private_len > (payload->blob_len - 2))
		return -E2BIG;

	public_len = be16_to_cpup((__be16 *) &payload->blob[2 + private_len]);
	blob_len = private_len + public_len + 4;
	if (blob_len > payload->blob_len)
		return -E2BIG;

	rc = tpm_buf_init(&buf, TPM2_ST_SESSIONS, TPM2_CC_LOAD);
	if (rc)
		return rc;

	tpm_buf_append_u32(&buf, options->keyhandle);
	tpm2_buf_append_auth(&buf, TPM2_RS_PW,
			     NULL /* nonce */, 0,
			     0 /* session_attributes */,
			     options->keyauth /* hmac */,
			     TPM_DIGEST_SIZE);

	tpm_buf_append(&buf, payload->blob, blob_len);

	if (buf.flags & TPM_BUF_OVERFLOW) {
		rc = -E2BIG;
		goto out;
	}

	rc = tpm_transmit_cmd(chip, NULL, buf.data, PAGE_SIZE, 4, flags,
			      "loading blob");
	if (!rc)
		*blob_handle = be32_to_cpup(
			(__be32 *) &buf.data[TPM_HEADER_SIZE]);

out:
	tpm_buf_destroy(&buf);

	if (rc > 0)
		rc = -EPERM;

	return rc;
}

/**
 * tpm2_unseal_cmd() - execute a TPM2_Unload command
 *
 * @chip: TPM chip to use
 * @payload: the key data in clear and encrypted form
 * @options: authentication values and other options
 * @blob_handle: blob handle
 * @flags: tpm_transmit_cmd flags
 *
 * Return: 0 on success
 *         -EPERM on tpm error status
 *         < 0 error from tpm_transmit_cmd
 */
static int tpm2_unseal_cmd(struct tpm_chip *chip,
			   struct trusted_key_payload *payload,
			   struct trusted_key_options *options,
			   u32 blob_handle, unsigned int flags)
{
	struct tpm_buf buf;
	u16 data_len;
	u8 *data;
	int rc;
	u32 rlength;

	rc = tpm_buf_init(&buf, TPM2_ST_SESSIONS, TPM2_CC_UNSEAL);
	if (rc)
		return rc;

	tpm_buf_append_u32(&buf, blob_handle);
	tpm2_buf_append_auth(&buf,
			     options->policyhandle ?
			     options->policyhandle : TPM2_RS_PW,
			     NULL /* nonce */, 0,
			     TPM2_SA_CONTINUE_SESSION,
			     options->blobauth /* hmac */,
			     TPM_DIGEST_SIZE);

	rc = tpm_transmit_cmd(chip, NULL, buf.data, PAGE_SIZE, 6, flags,
			      "unsealing");
	if (rc > 0)
		rc = -EPERM;

	if (!rc) {
		data_len = be16_to_cpup(
			(__be16 *) &buf.data[TPM_HEADER_SIZE + 4]);
		if (data_len < MIN_KEY_SIZE ||  data_len > MAX_KEY_SIZE + 1) {
			rc = -EFAULT;
			goto out;
		}

		rlength = be32_to_cpu(((struct tpm2_cmd *)&buf)
					->header.out.length);
		if (rlength < TPM_HEADER_SIZE + 6 + data_len) {
			rc = -EFAULT;
			goto out;
		}
		data = &buf.data[TPM_HEADER_SIZE + 6];

		memcpy(payload->key, data, data_len - 1);
		payload->key_len = data_len - 1;
		payload->migratable = data[data_len - 1];
	}

out:
	tpm_buf_destroy(&buf);
	return rc;
}

/**
 * tpm2_unseal_trusted() - unseal the payload of a trusted key
 *
 * @chip: TPM chip to use
 * @payload: the key data in clear and encrypted form
 * @options: authentication values and other options
 *
 * Return: Same as with tpm_transmit_cmd.
 */
int tpm2_unseal_trusted(struct tpm_chip *chip,
			struct trusted_key_payload *payload,
			struct trusted_key_options *options)
{
	u32 blob_handle;
	int rc;

	mutex_lock(&chip->tpm_mutex);
	rc = tpm2_load_cmd(chip, payload, options, &blob_handle,
			   TPM_TRANSMIT_UNLOCKED);
	if (rc)
		goto out;

	rc = tpm2_unseal_cmd(chip, payload, options, blob_handle,
			     TPM_TRANSMIT_UNLOCKED);
	tpm2_flush_context_cmd(chip, blob_handle, TPM_TRANSMIT_UNLOCKED);
out:
	mutex_unlock(&chip->tpm_mutex);
	return rc;
}

/**
 * tpm2_get_tpm_pt() - get value of a TPM_CAP_TPM_PROPERTIES type property
 * @chip:		TPM chip to use.
 * @property_id:	property ID.
 * @value:		output variable.
 * @desc:		passed to tpm_transmit_cmd()
 *
 * Return: Same as with tpm_transmit_cmd.
 */
ssize_t tpm2_get_tpm_pt(struct tpm_chip *chip, u32 property_id,  u32 *value,
			const char *desc)
{
	struct tpm2_cmd cmd;
	int rc;

	cmd.header.in = tpm2_get_tpm_pt_header;
	cmd.params.get_tpm_pt_in.cap_id = cpu_to_be32(TPM2_CAP_TPM_PROPERTIES);
	cmd.params.get_tpm_pt_in.property_id = cpu_to_be32(property_id);
	cmd.params.get_tpm_pt_in.property_cnt = cpu_to_be32(1);

	rc = tpm_transmit_cmd(chip, NULL, &cmd, sizeof(cmd),
			      TPM2_GET_TPM_PT_OUT_BODY_SIZE, 0, desc);
	if (!rc)
		*value = be32_to_cpu(cmd.params.get_tpm_pt_out.value);

	return rc;
}
EXPORT_SYMBOL_GPL(tpm2_get_tpm_pt);

#define TPM2_SHUTDOWN_IN_SIZE \
	(sizeof(struct tpm_input_header) + \
	 sizeof(struct tpm2_startup_in))

static const struct tpm_input_header tpm2_shutdown_header = {
	.tag = cpu_to_be16(TPM2_ST_NO_SESSIONS),
	.length = cpu_to_be32(TPM2_SHUTDOWN_IN_SIZE),
	.ordinal = cpu_to_be32(TPM2_CC_SHUTDOWN)
};

/**
 * tpm2_shutdown() - send shutdown command to the TPM chip
 *
 * @chip:		TPM chip to use.
 * @shutdown_type:	shutdown type. The value is either
 *			TPM_SU_CLEAR or TPM_SU_STATE.
 */
void tpm2_shutdown(struct tpm_chip *chip, u16 shutdown_type)
{
	struct tpm2_cmd cmd;
	int rc;

	cmd.header.in = tpm2_shutdown_header;
	cmd.params.startup_in.startup_type = cpu_to_be16(shutdown_type);

	rc = tpm_transmit_cmd(chip, NULL, &cmd, sizeof(cmd), 0, 0,
			      "stopping the TPM");

	/* In places where shutdown command is sent there's no much we can do
	 * except print the error code on a system failure.
	 */
	if (rc < 0)
		dev_warn(&chip->dev, "transmit returned %d while stopping the TPM",
			 rc);
}

/*
 * tpm2_calc_ordinal_duration() - maximum duration for a command
 *
 * @chip:	TPM chip to use.
 * @ordinal:	command code number.
 *
 * Return: maximum duration for a command
 */
unsigned long tpm2_calc_ordinal_duration(struct tpm_chip *chip, u32 ordinal)
{
	int index = TPM_UNDEFINED;
	int duration = 0;

	if (ordinal >= TPM2_CC_FIRST && ordinal <= TPM2_CC_LAST)
		index = tpm2_ordinal_duration[ordinal - TPM2_CC_FIRST];

	if (index != TPM_UNDEFINED)
		duration = chip->duration[index];

	if (duration <= 0)
		duration = 2 * 60 * HZ;

	return duration;
}
EXPORT_SYMBOL_GPL(tpm2_calc_ordinal_duration);

/**
 * tpm2_do_selftest() - ensure that all self tests have passed
 *
 * @chip: TPM chip to use
 *
 * Return: Same as with tpm_transmit_cmd.
 *
 * The TPM can either run all self tests synchronously and then return
 * RC_SUCCESS once all tests were successful. Or it can choose to run the tests
 * asynchronously and return RC_TESTING immediately while the self tests still
 * execute in the background. This function handles both cases and waits until
 * all tests have completed.
 */
static int tpm2_do_selftest(struct tpm_chip *chip)
{
	struct tpm_buf buf;
	int full;
	int rc;

	for (full = 0; full < 2; full++) {
		rc = tpm_buf_init(&buf, TPM2_ST_NO_SESSIONS, TPM2_CC_SELF_TEST);
		if (rc)
			return rc;

		tpm_buf_append_u8(&buf, full);
		rc = tpm_transmit_cmd(chip, NULL, buf.data, PAGE_SIZE, 0, 0,
				      "attempting the self test");
		tpm_buf_destroy(&buf);

<<<<<<< HEAD
		tpm_msleep(delay_msec);
=======
		if (rc == TPM2_RC_TESTING)
			rc = TPM2_RC_SUCCESS;
		if (rc == TPM2_RC_INITIALIZE || rc == TPM2_RC_SUCCESS)
			return rc;
>>>>>>> 39ad13e2
	}

	return rc;
}

/**
 * tpm2_probe() - probe TPM 2.0
 * @chip: TPM chip to use
 *
 * Return: < 0 error and 0 on success.
 *
 * Send idempotent TPM 2.0 command and see whether TPM 2.0 chip replied based on
 * the reply tag.
 */
int tpm2_probe(struct tpm_chip *chip)
{
	struct tpm2_cmd cmd;
	int rc;

	cmd.header.in = tpm2_get_tpm_pt_header;
	cmd.params.get_tpm_pt_in.cap_id = cpu_to_be32(TPM2_CAP_TPM_PROPERTIES);
	cmd.params.get_tpm_pt_in.property_id = cpu_to_be32(0x100);
	cmd.params.get_tpm_pt_in.property_cnt = cpu_to_be32(1);

	rc = tpm_transmit_cmd(chip, NULL, &cmd, sizeof(cmd), 0, 0, NULL);
	if (rc <  0)
		return rc;

	if (be16_to_cpu(cmd.header.out.tag) == TPM2_ST_NO_SESSIONS)
		chip->flags |= TPM_CHIP_FLAG_TPM2;

	return 0;
}
EXPORT_SYMBOL_GPL(tpm2_probe);

struct tpm2_pcr_selection {
	__be16  hash_alg;
	u8  size_of_select;
	u8  pcr_select[3];
} __packed;

static ssize_t tpm2_get_pcr_allocation(struct tpm_chip *chip)
{
	struct tpm2_pcr_selection pcr_selection;
	struct tpm_buf buf;
	void *marker;
	void *end;
	void *pcr_select_offset;
	unsigned int count;
	u32 sizeof_pcr_selection;
	u32 rsp_len;
	int rc;
	int i = 0;

	rc = tpm_buf_init(&buf, TPM2_ST_NO_SESSIONS, TPM2_CC_GET_CAPABILITY);
	if (rc)
		return rc;

	tpm_buf_append_u32(&buf, TPM2_CAP_PCRS);
	tpm_buf_append_u32(&buf, 0);
	tpm_buf_append_u32(&buf, 1);

	rc = tpm_transmit_cmd(chip, NULL, buf.data, PAGE_SIZE, 9, 0,
			      "get tpm pcr allocation");
	if (rc)
		goto out;

	count = be32_to_cpup(
		(__be32 *)&buf.data[TPM_HEADER_SIZE + 5]);

	if (count > ARRAY_SIZE(chip->active_banks)) {
		rc = -ENODEV;
		goto out;
	}

	marker = &buf.data[TPM_HEADER_SIZE + 9];

	rsp_len = be32_to_cpup((__be32 *)&buf.data[2]);
	end = &buf.data[rsp_len];

	for (i = 0; i < count; i++) {
		pcr_select_offset = marker +
			offsetof(struct tpm2_pcr_selection, size_of_select);
		if (pcr_select_offset >= end) {
			rc = -EFAULT;
			break;
		}

		memcpy(&pcr_selection, marker, sizeof(pcr_selection));
		chip->active_banks[i] = be16_to_cpu(pcr_selection.hash_alg);
		sizeof_pcr_selection = sizeof(pcr_selection.hash_alg) +
			sizeof(pcr_selection.size_of_select) +
			pcr_selection.size_of_select;
		marker = marker + sizeof_pcr_selection;
	}

out:
	if (i < ARRAY_SIZE(chip->active_banks))
		chip->active_banks[i] = TPM2_ALG_ERROR;

	tpm_buf_destroy(&buf);

	return rc;
}

static int tpm2_get_cc_attrs_tbl(struct tpm_chip *chip)
{
	struct tpm_buf buf;
	u32 nr_commands;
	u32 *attrs;
	u32 cc;
	int i;
	int rc;

	rc = tpm2_get_tpm_pt(chip, TPM_PT_TOTAL_COMMANDS, &nr_commands, NULL);
	if (rc)
		goto out;

	if (nr_commands > 0xFFFFF) {
		rc = -EFAULT;
		goto out;
	}

	chip->cc_attrs_tbl = devm_kzalloc(&chip->dev, 4 * nr_commands,
					  GFP_KERNEL);

	rc = tpm_buf_init(&buf, TPM2_ST_NO_SESSIONS, TPM2_CC_GET_CAPABILITY);
	if (rc)
		goto out;

	tpm_buf_append_u32(&buf, TPM2_CAP_COMMANDS);
	tpm_buf_append_u32(&buf, TPM2_CC_FIRST);
	tpm_buf_append_u32(&buf, nr_commands);

	rc = tpm_transmit_cmd(chip, NULL, buf.data, PAGE_SIZE,
			      9 + 4 * nr_commands, 0, NULL);
	if (rc) {
		tpm_buf_destroy(&buf);
		goto out;
	}

	if (nr_commands !=
	    be32_to_cpup((__be32 *)&buf.data[TPM_HEADER_SIZE + 5])) {
		tpm_buf_destroy(&buf);
		goto out;
	}

	chip->nr_commands = nr_commands;

	attrs = (u32 *)&buf.data[TPM_HEADER_SIZE + 9];
	for (i = 0; i < nr_commands; i++, attrs++) {
		chip->cc_attrs_tbl[i] = be32_to_cpup(attrs);
		cc = chip->cc_attrs_tbl[i] & 0xFFFF;

		if (cc == TPM2_CC_CONTEXT_SAVE || cc == TPM2_CC_FLUSH_CONTEXT) {
			chip->cc_attrs_tbl[i] &=
				~(GENMASK(2, 0) << TPM2_CC_ATTR_CHANDLES);
			chip->cc_attrs_tbl[i] |= 1 << TPM2_CC_ATTR_CHANDLES;
		}
	}

	tpm_buf_destroy(&buf);

out:
	if (rc > 0)
		rc = -ENODEV;
	return rc;
}

/**
 * tpm2_auto_startup - Perform the standard automatic TPM initialization
 *                     sequence
 * @chip: TPM chip to use
 *
 * Returns 0 on success, < 0 in case of fatal error.
 */
int tpm2_auto_startup(struct tpm_chip *chip)
{
	int rc;

	rc = tpm_get_timeouts(chip);
	if (rc)
		goto out;

	rc = tpm2_do_selftest(chip);
	if (rc && rc != TPM2_RC_INITIALIZE)
		goto out;

	if (rc == TPM2_RC_INITIALIZE) {
		rc = tpm_startup(chip);
		if (rc)
			goto out;

		rc = tpm2_do_selftest(chip);
		if (rc)
			goto out;
	}

	rc = tpm2_get_pcr_allocation(chip);
	if (rc)
		goto out;

	rc = tpm2_get_cc_attrs_tbl(chip);

out:
	if (rc > 0)
		rc = -ENODEV;
	return rc;
}

int tpm2_find_cc(struct tpm_chip *chip, u32 cc)
{
	int i;

	for (i = 0; i < chip->nr_commands; i++)
		if (cc == (chip->cc_attrs_tbl[i] & GENMASK(15, 0)))
			return i;

	return -1;
}<|MERGE_RESOLUTION|>--- conflicted
+++ resolved
@@ -852,14 +852,10 @@
 				      "attempting the self test");
 		tpm_buf_destroy(&buf);
 
-<<<<<<< HEAD
-		tpm_msleep(delay_msec);
-=======
 		if (rc == TPM2_RC_TESTING)
 			rc = TPM2_RC_SUCCESS;
 		if (rc == TPM2_RC_INITIALIZE || rc == TPM2_RC_SUCCESS)
 			return rc;
->>>>>>> 39ad13e2
 	}
 
 	return rc;
