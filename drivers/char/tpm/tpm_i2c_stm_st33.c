--- conflicted
+++ resolved
@@ -441,11 +441,7 @@
 static int recv_data(struct tpm_chip *chip, u8 *buf, size_t count)
 {
 	int size = 0, burstcnt, len, ret;
-<<<<<<< HEAD
-	struct i2c_client *client;
-=======
-	struct tpm_stm_dev *tpm_dev;
->>>>>>> 4e467d03
+	struct tpm_stm_dev *tpm_dev;
 
 	tpm_dev = (struct tpm_stm_dev *)TPM_VPRIV(chip);
 
@@ -453,20 +449,12 @@
 	       wait_for_stat(chip,
 			     TPM_STS_DATA_AVAIL | TPM_STS_VALID,
 			     chip->vendor.timeout_c,
-<<<<<<< HEAD
-			     &chip->vendor.read_queue) == 0) {
-=======
 			     &chip->vendor.read_queue, true) == 0) {
->>>>>>> 4e467d03
 		burstcnt = get_burstcount(chip);
 		if (burstcnt < 0)
 			return burstcnt;
 		len = min_t(int, burstcnt, count - size);
-<<<<<<< HEAD
-		ret = I2C_READ_DATA(client, TPM_DATA_FIFO, buf + size, len);
-=======
 		ret = I2C_READ_DATA(tpm_dev, TPM_DATA_FIFO, buf + size, len);
->>>>>>> 4e467d03
 		if (ret < 0)
 			return ret;
 
@@ -545,11 +533,7 @@
 		if (burstcnt < 0)
 			return burstcnt;
 		size = min_t(int, len - i - 1, burstcnt);
-<<<<<<< HEAD
-		ret = I2C_WRITE_DATA(client, TPM_DATA_FIFO, buf + i, size);
-=======
 		ret = I2C_WRITE_DATA(tpm_dev, TPM_DATA_FIFO, buf + i, size);
->>>>>>> 4e467d03
 		if (ret < 0)
 			goto out_err;
 
