/*
 * Simple synchronous userspace interface to SPI devices
 *
 * Copyright (C) 2006 SWAPP
 *	Andrea Paterniani <a.paterniani@swapp-eng.it>
 * Copyright (C) 2007 David Brownell (simplification, cleanup)
 *
 * This program is free software; you can redistribute it and/or modify
 * it under the terms of the GNU General Public License as published by
 * the Free Software Foundation; either version 2 of the License, or
 * (at your option) any later version.
 *
 * This program is distributed in the hope that it will be useful,
 * but WITHOUT ANY WARRANTY; without even the implied warranty of
 * MERCHANTABILITY or FITNESS FOR A PARTICULAR PURPOSE.  See the
 * GNU General Public License for more details.
 */

#include <linux/init.h>
#include <linux/module.h>
#include <linux/ioctl.h>
#include <linux/fs.h>
#include <linux/device.h>
#include <linux/err.h>
#include <linux/list.h>
#include <linux/errno.h>
#include <linux/mutex.h>
#include <linux/slab.h>
#include <linux/compat.h>
#include <linux/of.h>
#include <linux/of_device.h>

#include <linux/spi/spi.h>
#include <linux/spi/spidev.h>

#include <linux/uaccess.h>


/*
 * This supports access to SPI devices using normal userspace I/O calls.
 * Note that while traditional UNIX/POSIX I/O semantics are half duplex,
 * and often mask message boundaries, full SPI support requires full duplex
 * transfers.  There are several kinds of internal message boundaries to
 * handle chipselect management and other protocol options.
 *
 * SPI has a character major number assigned.  We allocate minor numbers
 * dynamically using a bitmask.  You must use hotplug tools, such as udev
 * (or mdev with busybox) to create and destroy the /dev/spidevB.C device
 * nodes, since there is no fixed association of minor numbers with any
 * particular SPI bus or device.
 */
#define SPIDEV_MAJOR			153	/* assigned */
#define N_SPI_MINORS			32	/* ... up to 256 */

static DECLARE_BITMAP(minors, N_SPI_MINORS);


/* Bit masks for spi_device.mode management.  Note that incorrect
 * settings for some settings can cause *lots* of trouble for other
 * devices on a shared bus:
 *
 *  - CS_HIGH ... this device will be active when it shouldn't be
 *  - 3WIRE ... when active, it won't behave as it should
 *  - NO_CS ... there will be no explicit message boundaries; this
 *	is completely incompatible with the shared bus model
 *  - READY ... transfers may proceed when they shouldn't.
 *
 * REVISIT should changing those flags be privileged?
 */
#define SPI_MODE_MASK		(SPI_CPHA | SPI_CPOL | SPI_CS_HIGH \
				| SPI_LSB_FIRST | SPI_3WIRE | SPI_LOOP \
				| SPI_NO_CS | SPI_READY | SPI_TX_DUAL \
				| SPI_TX_QUAD | SPI_RX_DUAL | SPI_RX_QUAD)

struct spidev_data {
	dev_t			devt;
	spinlock_t		spi_lock;
	struct spi_device	*spi;
	struct list_head	device_entry;

	/* TX/RX buffers are NULL unless this device is open (users > 0) */
	struct mutex		buf_lock;
	unsigned		users;
	u8			*tx_buffer;
	u8			*rx_buffer;
	u32			speed_hz;
};

static LIST_HEAD(device_list);
static DEFINE_MUTEX(device_list_lock);

static unsigned bufsiz = 4096;
module_param(bufsiz, uint, S_IRUGO);
MODULE_PARM_DESC(bufsiz, "data bytes in biggest supported SPI message");

/*-------------------------------------------------------------------------*/

/*
 * We can't use the standard synchronous wrappers for file I/O; we
 * need to protect against async removal of the underlying spi_device.
 */
static void spidev_complete(void *arg)
{
	complete(arg);
}

static ssize_t
spidev_sync(struct spidev_data *spidev, struct spi_message *message)
{
	DECLARE_COMPLETION_ONSTACK(done);
	int status;

	message->complete = spidev_complete;
	message->context = &done;

	spin_lock_irq(&spidev->spi_lock);
	if (spidev->spi == NULL)
		status = -ESHUTDOWN;
	else
		status = spi_async(spidev->spi, message);
	spin_unlock_irq(&spidev->spi_lock);

	if (status == 0) {
		wait_for_completion(&done);
		status = message->status;
		if (status == 0)
			status = message->actual_length;
	}
	return status;
}

static inline ssize_t
spidev_sync_write(struct spidev_data *spidev, size_t len)
{
	struct spi_transfer	t = {
			.tx_buf		= spidev->tx_buffer,
			.len		= len,
			.speed_hz	= spidev->speed_hz,
		};
	struct spi_message	m;

	spi_message_init(&m);
	spi_message_add_tail(&t, &m);
	return spidev_sync(spidev, &m);
}

static inline ssize_t
spidev_sync_read(struct spidev_data *spidev, size_t len)
{
	struct spi_transfer	t = {
			.rx_buf		= spidev->rx_buffer,
			.len		= len,
			.speed_hz	= spidev->speed_hz,
		};
	struct spi_message	m;

	spi_message_init(&m);
	spi_message_add_tail(&t, &m);
	return spidev_sync(spidev, &m);
}

/*-------------------------------------------------------------------------*/

/* Read-only message with current device setup */
static ssize_t
spidev_read(struct file *filp, char __user *buf, size_t count, loff_t *f_pos)
{
	struct spidev_data	*spidev;
	ssize_t			status = 0;

	/* chipselect only toggles at start or end of operation */
	if (count > bufsiz)
		return -EMSGSIZE;

	spidev = filp->private_data;

	mutex_lock(&spidev->buf_lock);
	status = spidev_sync_read(spidev, count);
	if (status > 0) {
		unsigned long	missing;

		missing = copy_to_user(buf, spidev->rx_buffer, status);
		if (missing == status)
			status = -EFAULT;
		else
			status = status - missing;
	}
	mutex_unlock(&spidev->buf_lock);

	return status;
}

/* Write-only message with current device setup */
static ssize_t
spidev_write(struct file *filp, const char __user *buf,
		size_t count, loff_t *f_pos)
{
	struct spidev_data	*spidev;
	ssize_t			status = 0;
	unsigned long		missing;

	/* chipselect only toggles at start or end of operation */
	if (count > bufsiz)
		return -EMSGSIZE;

	spidev = filp->private_data;

	mutex_lock(&spidev->buf_lock);
	missing = copy_from_user(spidev->tx_buffer, buf, count);
	if (missing == 0)
		status = spidev_sync_write(spidev, count);
	else
		status = -EFAULT;
	mutex_unlock(&spidev->buf_lock);

	return status;
}

static int spidev_message(struct spidev_data *spidev,
		struct spi_ioc_transfer *u_xfers, unsigned n_xfers)
{
	struct spi_message	msg;
	struct spi_transfer	*k_xfers;
	struct spi_transfer	*k_tmp;
	struct spi_ioc_transfer *u_tmp;
	unsigned		n, total, tx_total, rx_total;
	u8			*tx_buf, *rx_buf;
	int			status = -EFAULT;

	spi_message_init(&msg);
	k_xfers = kcalloc(n_xfers, sizeof(*k_tmp), GFP_KERNEL);
	if (k_xfers == NULL)
		return -ENOMEM;

	/* Construct spi_message, copying any tx data to bounce buffer.
	 * We walk the array of user-provided transfers, using each one
	 * to initialize a kernel version of the same transfer.
	 */
	tx_buf = spidev->tx_buffer;
	rx_buf = spidev->rx_buffer;
	total = 0;
	tx_total = 0;
	rx_total = 0;
	for (n = n_xfers, k_tmp = k_xfers, u_tmp = u_xfers;
			n;
			n--, k_tmp++, u_tmp++) {
		k_tmp->len = u_tmp->len;

		total += k_tmp->len;
<<<<<<< HEAD
		/* Check total length of transfers.  Also check each
		 * transfer length to avoid arithmetic overflow.
		 */
		if (total > bufsiz || k_tmp->len > bufsiz) {
=======
		/* Since the function returns the total length of transfers
		 * on success, restrict the total to positive int values to
		 * avoid the return value looking like an error.  Also check
		 * each transfer length to avoid arithmetic overflow.
		 */
		if (total > INT_MAX || k_tmp->len > INT_MAX) {
>>>>>>> 53b729de
			status = -EMSGSIZE;
			goto done;
		}

		if (u_tmp->rx_buf) {
			/* this transfer needs space in RX bounce buffer */
			rx_total += k_tmp->len;
			if (rx_total > bufsiz) {
				status = -EMSGSIZE;
				goto done;
			}
			k_tmp->rx_buf = rx_buf;
			if (!access_ok(VERIFY_WRITE, (u8 __user *)
						(uintptr_t) u_tmp->rx_buf,
						u_tmp->len))
				goto done;
			rx_buf += k_tmp->len;
		}
		if (u_tmp->tx_buf) {
			/* this transfer needs space in TX bounce buffer */
			tx_total += k_tmp->len;
			if (tx_total > bufsiz) {
				status = -EMSGSIZE;
				goto done;
			}
			k_tmp->tx_buf = tx_buf;
			if (copy_from_user(tx_buf, (const u8 __user *)
						(uintptr_t) u_tmp->tx_buf,
					u_tmp->len))
				goto done;
			tx_buf += k_tmp->len;
		}

		k_tmp->cs_change = !!u_tmp->cs_change;
		k_tmp->tx_nbits = u_tmp->tx_nbits;
		k_tmp->rx_nbits = u_tmp->rx_nbits;
		k_tmp->bits_per_word = u_tmp->bits_per_word;
		k_tmp->delay_usecs = u_tmp->delay_usecs;
		k_tmp->speed_hz = u_tmp->speed_hz;
		if (!k_tmp->speed_hz)
			k_tmp->speed_hz = spidev->speed_hz;
#ifdef VERBOSE
		dev_dbg(&spidev->spi->dev,
			"  xfer len %zd %s%s%s%dbits %u usec %uHz\n",
			u_tmp->len,
			u_tmp->rx_buf ? "rx " : "",
			u_tmp->tx_buf ? "tx " : "",
			u_tmp->cs_change ? "cs " : "",
			u_tmp->bits_per_word ? : spidev->spi->bits_per_word,
			u_tmp->delay_usecs,
			u_tmp->speed_hz ? : spidev->spi->max_speed_hz);
#endif
		spi_message_add_tail(k_tmp, &msg);
	}

	status = spidev_sync(spidev, &msg);
	if (status < 0)
		goto done;

	/* copy any rx data out of bounce buffer */
	rx_buf = spidev->rx_buffer;
	for (n = n_xfers, u_tmp = u_xfers; n; n--, u_tmp++) {
		if (u_tmp->rx_buf) {
			if (__copy_to_user((u8 __user *)
					(uintptr_t) u_tmp->rx_buf, rx_buf,
					u_tmp->len)) {
				status = -EFAULT;
				goto done;
			}
			rx_buf += u_tmp->len;
		}
	}
	status = total;

done:
	kfree(k_xfers);
	return status;
}

static struct spi_ioc_transfer *
spidev_get_ioc_message(unsigned int cmd, struct spi_ioc_transfer __user *u_ioc,
		unsigned *n_ioc)
{
	struct spi_ioc_transfer	*ioc;
	u32	tmp;

	/* Check type, command number and direction */
	if (_IOC_TYPE(cmd) != SPI_IOC_MAGIC
			|| _IOC_NR(cmd) != _IOC_NR(SPI_IOC_MESSAGE(0))
			|| _IOC_DIR(cmd) != _IOC_WRITE)
		return ERR_PTR(-ENOTTY);

	tmp = _IOC_SIZE(cmd);
	if ((tmp % sizeof(struct spi_ioc_transfer)) != 0)
		return ERR_PTR(-EINVAL);
	*n_ioc = tmp / sizeof(struct spi_ioc_transfer);
	if (*n_ioc == 0)
		return NULL;

	/* copy into scratch area */
	ioc = kmalloc(tmp, GFP_KERNEL);
	if (!ioc)
		return ERR_PTR(-ENOMEM);
	if (__copy_from_user(ioc, u_ioc, tmp)) {
		kfree(ioc);
		return ERR_PTR(-EFAULT);
	}
	return ioc;
}

static long
spidev_ioctl(struct file *filp, unsigned int cmd, unsigned long arg)
{
	int			err = 0;
	int			retval = 0;
	struct spidev_data	*spidev;
	struct spi_device	*spi;
	u32			tmp;
	unsigned		n_ioc;
	struct spi_ioc_transfer	*ioc;

	/* Check type and command number */
	if (_IOC_TYPE(cmd) != SPI_IOC_MAGIC)
		return -ENOTTY;

	/* Check access direction once here; don't repeat below.
	 * IOC_DIR is from the user perspective, while access_ok is
	 * from the kernel perspective; so they look reversed.
	 */
	if (_IOC_DIR(cmd) & _IOC_READ)
		err = !access_ok(VERIFY_WRITE,
				(void __user *)arg, _IOC_SIZE(cmd));
	if (err == 0 && _IOC_DIR(cmd) & _IOC_WRITE)
		err = !access_ok(VERIFY_READ,
				(void __user *)arg, _IOC_SIZE(cmd));
	if (err)
		return -EFAULT;

	/* guard against device removal before, or while,
	 * we issue this ioctl.
	 */
	spidev = filp->private_data;
	spin_lock_irq(&spidev->spi_lock);
	spi = spi_dev_get(spidev->spi);
	spin_unlock_irq(&spidev->spi_lock);

	if (spi == NULL)
		return -ESHUTDOWN;

	/* use the buffer lock here for triple duty:
	 *  - prevent I/O (from us) so calling spi_setup() is safe;
	 *  - prevent concurrent SPI_IOC_WR_* from morphing
	 *    data fields while SPI_IOC_RD_* reads them;
	 *  - SPI_IOC_MESSAGE needs the buffer locked "normally".
	 */
	mutex_lock(&spidev->buf_lock);

	switch (cmd) {
	/* read requests */
	case SPI_IOC_RD_MODE:
		retval = __put_user(spi->mode & SPI_MODE_MASK,
					(__u8 __user *)arg);
		break;
	case SPI_IOC_RD_MODE32:
		retval = __put_user(spi->mode & SPI_MODE_MASK,
					(__u32 __user *)arg);
		break;
	case SPI_IOC_RD_LSB_FIRST:
		retval = __put_user((spi->mode & SPI_LSB_FIRST) ?  1 : 0,
					(__u8 __user *)arg);
		break;
	case SPI_IOC_RD_BITS_PER_WORD:
		retval = __put_user(spi->bits_per_word, (__u8 __user *)arg);
		break;
	case SPI_IOC_RD_MAX_SPEED_HZ:
		retval = __put_user(spidev->speed_hz, (__u32 __user *)arg);
		break;

	/* write requests */
	case SPI_IOC_WR_MODE:
	case SPI_IOC_WR_MODE32:
		if (cmd == SPI_IOC_WR_MODE)
			retval = __get_user(tmp, (u8 __user *)arg);
		else
			retval = __get_user(tmp, (u32 __user *)arg);
		if (retval == 0) {
			u32	save = spi->mode;

			if (tmp & ~SPI_MODE_MASK) {
				retval = -EINVAL;
				break;
			}

			tmp |= spi->mode & ~SPI_MODE_MASK;
			spi->mode = (u16)tmp;
			retval = spi_setup(spi);
			if (retval < 0)
				spi->mode = save;
			else
				dev_dbg(&spi->dev, "spi mode %x\n", tmp);
		}
		break;
	case SPI_IOC_WR_LSB_FIRST:
		retval = __get_user(tmp, (__u8 __user *)arg);
		if (retval == 0) {
			u32	save = spi->mode;

			if (tmp)
				spi->mode |= SPI_LSB_FIRST;
			else
				spi->mode &= ~SPI_LSB_FIRST;
			retval = spi_setup(spi);
			if (retval < 0)
				spi->mode = save;
			else
				dev_dbg(&spi->dev, "%csb first\n",
						tmp ? 'l' : 'm');
		}
		break;
	case SPI_IOC_WR_BITS_PER_WORD:
		retval = __get_user(tmp, (__u8 __user *)arg);
		if (retval == 0) {
			u8	save = spi->bits_per_word;

			spi->bits_per_word = tmp;
			retval = spi_setup(spi);
			if (retval < 0)
				spi->bits_per_word = save;
			else
				dev_dbg(&spi->dev, "%d bits per word\n", tmp);
		}
		break;
	case SPI_IOC_WR_MAX_SPEED_HZ:
		retval = __get_user(tmp, (__u32 __user *)arg);
		if (retval == 0) {
			u32	save = spi->max_speed_hz;

			spi->max_speed_hz = tmp;
			retval = spi_setup(spi);
			if (retval >= 0)
				spidev->speed_hz = tmp;
			else
				dev_dbg(&spi->dev, "%d Hz (max)\n", tmp);
			spi->max_speed_hz = save;
		}
		break;

	default:
		/* segmented and/or full-duplex I/O request */
		/* Check message and copy into scratch area */
		ioc = spidev_get_ioc_message(cmd,
				(struct spi_ioc_transfer __user *)arg, &n_ioc);
		if (IS_ERR(ioc)) {
			retval = PTR_ERR(ioc);
			break;
		}
		if (!ioc)
			break;	/* n_ioc is also 0 */

		/* translate to spi_message, execute */
		retval = spidev_message(spidev, ioc, n_ioc);
		kfree(ioc);
		break;
	}

	mutex_unlock(&spidev->buf_lock);
	spi_dev_put(spi);
	return retval;
}

#ifdef CONFIG_COMPAT
static long
spidev_compat_ioc_message(struct file *filp, unsigned int cmd,
		unsigned long arg)
{
	struct spi_ioc_transfer __user	*u_ioc;
	int				retval = 0;
	struct spidev_data		*spidev;
	struct spi_device		*spi;
	unsigned			n_ioc, n;
	struct spi_ioc_transfer		*ioc;

	u_ioc = (struct spi_ioc_transfer __user *) compat_ptr(arg);
	if (!access_ok(VERIFY_READ, u_ioc, _IOC_SIZE(cmd)))
		return -EFAULT;

	/* guard against device removal before, or while,
	 * we issue this ioctl.
	 */
	spidev = filp->private_data;
	spin_lock_irq(&spidev->spi_lock);
	spi = spi_dev_get(spidev->spi);
	spin_unlock_irq(&spidev->spi_lock);

	if (spi == NULL)
		return -ESHUTDOWN;

	/* SPI_IOC_MESSAGE needs the buffer locked "normally" */
	mutex_lock(&spidev->buf_lock);

	/* Check message and copy into scratch area */
	ioc = spidev_get_ioc_message(cmd, u_ioc, &n_ioc);
	if (IS_ERR(ioc)) {
		retval = PTR_ERR(ioc);
		goto done;
	}
	if (!ioc)
		goto done;	/* n_ioc is also 0 */

	/* Convert buffer pointers */
	for (n = 0; n < n_ioc; n++) {
		ioc[n].rx_buf = (uintptr_t) compat_ptr(ioc[n].rx_buf);
		ioc[n].tx_buf = (uintptr_t) compat_ptr(ioc[n].tx_buf);
	}

	/* translate to spi_message, execute */
	retval = spidev_message(spidev, ioc, n_ioc);
	kfree(ioc);

done:
	mutex_unlock(&spidev->buf_lock);
	spi_dev_put(spi);
	return retval;
}

static long
spidev_compat_ioctl(struct file *filp, unsigned int cmd, unsigned long arg)
{
	if (_IOC_TYPE(cmd) == SPI_IOC_MAGIC
			&& _IOC_NR(cmd) == _IOC_NR(SPI_IOC_MESSAGE(0))
			&& _IOC_DIR(cmd) == _IOC_WRITE)
		return spidev_compat_ioc_message(filp, cmd, arg);

	return spidev_ioctl(filp, cmd, (unsigned long)compat_ptr(arg));
}
#else
#define spidev_compat_ioctl NULL
#endif /* CONFIG_COMPAT */

static int spidev_open(struct inode *inode, struct file *filp)
{
	struct spidev_data	*spidev;
	int			status = -ENXIO;

	mutex_lock(&device_list_lock);

	list_for_each_entry(spidev, &device_list, device_entry) {
		if (spidev->devt == inode->i_rdev) {
			status = 0;
			break;
		}
	}

	if (status) {
		pr_debug("spidev: nothing for minor %d\n", iminor(inode));
		goto err_find_dev;
	}

	if (!spidev->tx_buffer) {
		spidev->tx_buffer = kmalloc(bufsiz, GFP_KERNEL);
		if (!spidev->tx_buffer) {
				dev_dbg(&spidev->spi->dev, "open/ENOMEM\n");
				status = -ENOMEM;
			goto err_find_dev;
			}
		}

	if (!spidev->rx_buffer) {
		spidev->rx_buffer = kmalloc(bufsiz, GFP_KERNEL);
		if (!spidev->rx_buffer) {
			dev_dbg(&spidev->spi->dev, "open/ENOMEM\n");
			status = -ENOMEM;
			goto err_alloc_rx_buf;
		}
	}

	spidev->users++;
	filp->private_data = spidev;
	nonseekable_open(inode, filp);

	mutex_unlock(&device_list_lock);
	return 0;

err_alloc_rx_buf:
	kfree(spidev->tx_buffer);
	spidev->tx_buffer = NULL;
err_find_dev:
	mutex_unlock(&device_list_lock);
	return status;
}

static int spidev_release(struct inode *inode, struct file *filp)
{
	struct spidev_data	*spidev;
	int			status = 0;

	mutex_lock(&device_list_lock);
	spidev = filp->private_data;
	filp->private_data = NULL;

	/* last close? */
	spidev->users--;
	if (!spidev->users) {
		int		dofree;

		kfree(spidev->tx_buffer);
		spidev->tx_buffer = NULL;

		kfree(spidev->rx_buffer);
		spidev->rx_buffer = NULL;

		spidev->speed_hz = spidev->spi->max_speed_hz;

		/* ... after we unbound from the underlying device? */
		spin_lock_irq(&spidev->spi_lock);
		dofree = (spidev->spi == NULL);
		spin_unlock_irq(&spidev->spi_lock);

		if (dofree)
			kfree(spidev);
	}
	mutex_unlock(&device_list_lock);

	return status;
}

static const struct file_operations spidev_fops = {
	.owner =	THIS_MODULE,
	/* REVISIT switch to aio primitives, so that userspace
	 * gets more complete API coverage.  It'll simplify things
	 * too, except for the locking.
	 */
	.write =	spidev_write,
	.read =		spidev_read,
	.unlocked_ioctl = spidev_ioctl,
	.compat_ioctl = spidev_compat_ioctl,
	.open =		spidev_open,
	.release =	spidev_release,
	.llseek =	no_llseek,
};

/*-------------------------------------------------------------------------*/

/* The main reason to have this class is to make mdev/udev create the
 * /dev/spidevB.C character device nodes exposing our userspace API.
 * It also simplifies memory management.
 */

static struct class *spidev_class;

#ifdef CONFIG_OF
static const struct of_device_id spidev_dt_ids[] = {
	{ .compatible = "rohm,dh2228fv" },
	{},
};
MODULE_DEVICE_TABLE(of, spidev_dt_ids);
#endif

/*-------------------------------------------------------------------------*/

static int spidev_probe(struct spi_device *spi)
{
	struct spidev_data	*spidev;
	int			status;
	unsigned long		minor;

	/*
	 * spidev should never be referenced in DT without a specific
	 * compatbile string, it is a Linux implementation thing
	 * rather than a description of the hardware.
	 */
	if (spi->dev.of_node && !of_match_device(spidev_dt_ids, &spi->dev)) {
		dev_err(&spi->dev, "buggy DT: spidev listed directly in DT\n");
		WARN_ON(spi->dev.of_node &&
			!of_match_device(spidev_dt_ids, &spi->dev));
	}

	/* Allocate driver data */
	spidev = kzalloc(sizeof(*spidev), GFP_KERNEL);
	if (!spidev)
		return -ENOMEM;

	/* Initialize the driver data */
	spidev->spi = spi;
	spin_lock_init(&spidev->spi_lock);
	mutex_init(&spidev->buf_lock);

	INIT_LIST_HEAD(&spidev->device_entry);

	/* If we can allocate a minor number, hook up this device.
	 * Reusing minors is fine so long as udev or mdev is working.
	 */
	mutex_lock(&device_list_lock);
	minor = find_first_zero_bit(minors, N_SPI_MINORS);
	if (minor < N_SPI_MINORS) {
		struct device *dev;

		spidev->devt = MKDEV(SPIDEV_MAJOR, minor);
		dev = device_create(spidev_class, &spi->dev, spidev->devt,
				    spidev, "spidev%d.%d",
				    spi->master->bus_num, spi->chip_select);
		status = PTR_ERR_OR_ZERO(dev);
	} else {
		dev_dbg(&spi->dev, "no minor number available!\n");
		status = -ENODEV;
	}
	if (status == 0) {
		set_bit(minor, minors);
		list_add(&spidev->device_entry, &device_list);
	}
	mutex_unlock(&device_list_lock);

	spidev->speed_hz = spi->max_speed_hz;

	if (status == 0)
		spi_set_drvdata(spi, spidev);
	else
		kfree(spidev);

	return status;
}

static int spidev_remove(struct spi_device *spi)
{
	struct spidev_data	*spidev = spi_get_drvdata(spi);

	/* make sure ops on existing fds can abort cleanly */
	spin_lock_irq(&spidev->spi_lock);
	spidev->spi = NULL;
	spin_unlock_irq(&spidev->spi_lock);

	/* prevent new opens */
	mutex_lock(&device_list_lock);
	list_del(&spidev->device_entry);
	device_destroy(spidev_class, spidev->devt);
	clear_bit(MINOR(spidev->devt), minors);
	if (spidev->users == 0)
		kfree(spidev);
	mutex_unlock(&device_list_lock);

	return 0;
}

static struct spi_driver spidev_spi_driver = {
	.driver = {
		.name =		"spidev",
		.owner =	THIS_MODULE,
		.of_match_table = of_match_ptr(spidev_dt_ids),
	},
	.probe =	spidev_probe,
	.remove =	spidev_remove,

	/* NOTE:  suspend/resume methods are not necessary here.
	 * We don't do anything except pass the requests to/from
	 * the underlying controller.  The refrigerator handles
	 * most issues; the controller driver handles the rest.
	 */
};

/*-------------------------------------------------------------------------*/

static int __init spidev_init(void)
{
	int status;

	/* Claim our 256 reserved device numbers.  Then register a class
	 * that will key udev/mdev to add/remove /dev nodes.  Last, register
	 * the driver which manages those device numbers.
	 */
	BUILD_BUG_ON(N_SPI_MINORS > 256);
	status = register_chrdev(SPIDEV_MAJOR, "spi", &spidev_fops);
	if (status < 0)
		return status;

	spidev_class = class_create(THIS_MODULE, "spidev");
	if (IS_ERR(spidev_class)) {
		unregister_chrdev(SPIDEV_MAJOR, spidev_spi_driver.driver.name);
		return PTR_ERR(spidev_class);
	}

	status = spi_register_driver(&spidev_spi_driver);
	if (status < 0) {
		class_destroy(spidev_class);
		unregister_chrdev(SPIDEV_MAJOR, spidev_spi_driver.driver.name);
	}
	return status;
}
module_init(spidev_init);

static void __exit spidev_exit(void)
{
	spi_unregister_driver(&spidev_spi_driver);
	class_destroy(spidev_class);
	unregister_chrdev(SPIDEV_MAJOR, spidev_spi_driver.driver.name);
}
module_exit(spidev_exit);

MODULE_AUTHOR("Andrea Paterniani, <a.paterniani@swapp-eng.it>");
MODULE_DESCRIPTION("User mode SPI device interface");
MODULE_LICENSE("GPL");
MODULE_ALIAS("spi:spidev");<|MERGE_RESOLUTION|>--- conflicted
+++ resolved
@@ -247,19 +247,12 @@
 		k_tmp->len = u_tmp->len;
 
 		total += k_tmp->len;
-<<<<<<< HEAD
-		/* Check total length of transfers.  Also check each
-		 * transfer length to avoid arithmetic overflow.
-		 */
-		if (total > bufsiz || k_tmp->len > bufsiz) {
-=======
 		/* Since the function returns the total length of transfers
 		 * on success, restrict the total to positive int values to
 		 * avoid the return value looking like an error.  Also check
 		 * each transfer length to avoid arithmetic overflow.
 		 */
 		if (total > INT_MAX || k_tmp->len > INT_MAX) {
->>>>>>> 53b729de
 			status = -EMSGSIZE;
 			goto done;
 		}
