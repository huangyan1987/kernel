--- conflicted
+++ resolved
@@ -462,36 +462,6 @@
  */
 static u32 stm32h7_spi_prepare_fthlv(struct stm32_spi *spi, u32 xfer_len)
 {
-<<<<<<< HEAD
-	u32 fthlv, half_fifo, packet;
-
-	/* data packet should not exceed 1/2 of fifo space */
-	half_fifo = (spi->fifo_size / 2);
-
-	/* data_packet should not exceed transfer length */
-	if (half_fifo > xfer_len)
-		packet = xfer_len;
-	else
-		packet = half_fifo;
-
-	if (spi->cur_bpw <= 8)
-		fthlv = packet;
-	else if (spi->cur_bpw <= 16)
-		fthlv = packet / 2;
-	else
-		fthlv = packet / 4;
-
-	/* align packet size with data registers access */
-	if (spi->cur_bpw > 8)
-		fthlv += (fthlv % 2) ? 1 : 0;
-	else
-		fthlv += (fthlv % 4) ? (4 - (fthlv % 4)) : 0;
-
-	if (!fthlv)
-		fthlv = 1;
-
-	return fthlv;
-=======
 	u32 packet, bpw;
 
 	/* data packet should not exceed 1/2 of fifo space */
@@ -500,7 +470,6 @@
 	/* align packet size with data registers access */
 	bpw = DIV_ROUND_UP(spi->cur_bpw, 8);
 	return DIV_ROUND_UP(packet, bpw);
->>>>>>> 7d2a07b7
 }
 
 /**
@@ -2011,8 +1980,6 @@
 
 	pinctrl_pm_select_sleep_state(&pdev->dev);
 
-	pinctrl_pm_select_sleep_state(&pdev->dev);
-
 	return 0;
 }
 
