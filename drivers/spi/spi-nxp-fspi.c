--- conflicted
+++ resolved
@@ -328,25 +328,6 @@
 };
 
 static struct nxp_fspi_devtype_data lx2160a_data = {
-<<<<<<< HEAD
-	.rxfifo = SZ_512,       /* (64  * 64 bits)  */
-	.txfifo = SZ_1K,        /* (128 * 64 bits)  */
-	.ahb_buf_size = SZ_2K,  /* (256 * 64 bits)  */
-	.quirks = 0,
-	.little_endian = true,  /* little-endian    */
-};
-
-static const struct nxp_fspi_devtype_data imx8mm_data = {
-	.rxfifo = SZ_512,       /* (64  * 64 bits)  */
-	.txfifo = SZ_1K,        /* (128 * 64 bits)  */
-	.ahb_buf_size = SZ_2K,  /* (256 * 64 bits)  */
-	.quirks = 0,
-	.little_endian = true,  /* little-endian    */
-};
-
-static const struct nxp_fspi_devtype_data imx8qxp_data = {
-=======
->>>>>>> 7d2a07b7
 	.rxfifo = SZ_512,       /* (64  * 64 bits)  */
 	.txfifo = SZ_1K,        /* (128 * 64 bits)  */
 	.ahb_buf_size = SZ_2K,  /* (256 * 64 bits)  */
@@ -1260,13 +1241,9 @@
 static const struct of_device_id nxp_fspi_dt_ids[] = {
 	{ .compatible = "nxp,lx2160a-fspi", .data = (void *)&lx2160a_data, },
 	{ .compatible = "nxp,imx8mm-fspi", .data = (void *)&imx8mm_data, },
-<<<<<<< HEAD
-	{ .compatible = "nxp,imx8qxp-fspi", .data = (void *)&imx8qxp_data, },
-=======
 	{ .compatible = "nxp,imx8mp-fspi", .data = (void *)&imx8mm_data, },
 	{ .compatible = "nxp,imx8qxp-fspi", .data = (void *)&imx8qxp_data, },
 	{ .compatible = "nxp,imx8dxl-fspi", .data = (void *)&imx8dxl_data, },
->>>>>>> 7d2a07b7
 	{ /* sentinel */ }
 };
 MODULE_DEVICE_TABLE(of, nxp_fspi_dt_ids);
