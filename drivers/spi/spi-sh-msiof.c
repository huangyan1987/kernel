--- conflicted
+++ resolved
@@ -56,10 +56,7 @@
 	void *rx_dma_page;
 	dma_addr_t tx_dma_addr;
 	dma_addr_t rx_dma_addr;
-<<<<<<< HEAD
-=======
 	unsigned short unused_ss;
->>>>>>> 022a1d6c
 	bool native_cs_inited;
 	bool native_cs_high;
 	bool slave_aborted;
@@ -552,9 +549,8 @@
 		spi->cs_gpio = (uintptr_t)spi->controller_data;
 	}
 
-<<<<<<< HEAD
-	if (spi->cs_gpio >= 0) {
-		gpio_set_value(spi->cs_gpio, !(spi->mode & SPI_CS_HIGH));
+	if (gpio_is_valid(spi->cs_gpio)) {
+		gpio_direction_output(spi->cs_gpio, !(spi->mode & SPI_CS_HIGH));
 		return 0;
 	}
 
@@ -565,20 +561,6 @@
 	    (p->native_cs_high == !!(spi->mode & SPI_CS_HIGH)))
 		return 0;
 
-=======
-	if (gpio_is_valid(spi->cs_gpio)) {
-		gpio_direction_output(spi->cs_gpio, !(spi->mode & SPI_CS_HIGH));
-		return 0;
-	}
-
-	if (spi_controller_is_slave(p->master))
-		return 0;
-
-	if (p->native_cs_inited &&
-	    (p->native_cs_high == !!(spi->mode & SPI_CS_HIGH)))
-		return 0;
-
->>>>>>> 022a1d6c
 	/* Configure native chip select mode/polarity early */
 	clr = MDR1_SYNCMD_MASK;
 	set = MDR1_TRMD | TMDR1_PCON | MDR1_SYNCMD_SPI;
