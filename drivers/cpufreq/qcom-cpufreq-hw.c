// SPDX-License-Identifier: GPL-2.0
/*
 * Copyright (c) 2018, The Linux Foundation. All rights reserved.
 */

#include <linux/bitfield.h>
#include <linux/cpufreq.h>
#include <linux/init.h>
#include <linux/interconnect.h>
#include <linux/interrupt.h>
#include <linux/kernel.h>
#include <linux/module.h>
#include <linux/of_address.h>
#include <linux/of_platform.h>
#include <linux/pm_opp.h>
#include <linux/slab.h>
#include <linux/spinlock.h>

#define LUT_MAX_ENTRIES			40U
#define LUT_SRC				GENMASK(31, 30)
#define LUT_L_VAL			GENMASK(7, 0)
#define LUT_CORE_COUNT			GENMASK(18, 16)
#define LUT_VOLT			GENMASK(11, 0)
#define CLK_HW_DIV			2
#define LUT_TURBO_IND			1

#define GT_IRQ_STATUS			BIT(2)

#define HZ_PER_KHZ			1000

struct qcom_cpufreq_soc_data {
	u32 reg_enable;
	u32 reg_domain_state;
<<<<<<< HEAD
=======
	u32 reg_dcvs_ctrl;
>>>>>>> 8db86851
	u32 reg_freq_lut;
	u32 reg_volt_lut;
	u32 reg_intr_clr;
	u32 reg_current_vote;
	u32 reg_perf_state;
	u8 lut_row_size;
};

struct qcom_cpufreq_data {
	void __iomem *base;
	struct resource *res;
	const struct qcom_cpufreq_soc_data *soc_data;

	/*
	 * Mutex to synchronize between de-init sequence and re-starting LMh
	 * polling/interrupts
	 */
	struct mutex throttle_lock;
	int throttle_irq;
	char irq_name[15];
	bool cancel_throttle;
	struct delayed_work throttle_work;
	struct cpufreq_policy *policy;

	bool per_core_dcvs;
};

static unsigned long cpu_hw_rate, xo_rate;
static bool icc_scaling_enabled;

static int qcom_cpufreq_set_bw(struct cpufreq_policy *policy,
			       unsigned long freq_khz)
{
	unsigned long freq_hz = freq_khz * 1000;
	struct dev_pm_opp *opp;
	struct device *dev;
	int ret;

	dev = get_cpu_device(policy->cpu);
	if (!dev)
		return -ENODEV;

	opp = dev_pm_opp_find_freq_exact(dev, freq_hz, true);
	if (IS_ERR(opp))
		return PTR_ERR(opp);

	ret = dev_pm_opp_set_opp(dev, opp);
	dev_pm_opp_put(opp);
	return ret;
}

static int qcom_cpufreq_update_opp(struct device *cpu_dev,
				   unsigned long freq_khz,
				   unsigned long volt)
{
	unsigned long freq_hz = freq_khz * 1000;
	int ret;

	/* Skip voltage update if the opp table is not available */
	if (!icc_scaling_enabled)
		return dev_pm_opp_add(cpu_dev, freq_hz, volt);

	ret = dev_pm_opp_adjust_voltage(cpu_dev, freq_hz, volt, volt, volt);
	if (ret) {
		dev_err(cpu_dev, "Voltage update failed freq=%ld\n", freq_khz);
		return ret;
	}

	return dev_pm_opp_enable(cpu_dev, freq_hz);
}

static int qcom_cpufreq_hw_target_index(struct cpufreq_policy *policy,
					unsigned int index)
{
	struct qcom_cpufreq_data *data = policy->driver_data;
	const struct qcom_cpufreq_soc_data *soc_data = data->soc_data;
	unsigned long freq = policy->freq_table[index].frequency;
	unsigned int i;

	writel_relaxed(index, data->base + soc_data->reg_perf_state);

	if (data->per_core_dcvs)
		for (i = 1; i < cpumask_weight(policy->related_cpus); i++)
			writel_relaxed(index, data->base + soc_data->reg_perf_state + i * 4);

	if (icc_scaling_enabled)
		qcom_cpufreq_set_bw(policy, freq);

	return 0;
}

static unsigned int qcom_cpufreq_hw_get(unsigned int cpu)
{
	struct qcom_cpufreq_data *data;
	const struct qcom_cpufreq_soc_data *soc_data;
	struct cpufreq_policy *policy;
	unsigned int index;

	policy = cpufreq_cpu_get_raw(cpu);
	if (!policy)
		return 0;

	data = policy->driver_data;
	soc_data = data->soc_data;

	index = readl_relaxed(data->base + soc_data->reg_perf_state);
	index = min(index, LUT_MAX_ENTRIES - 1);

	return policy->freq_table[index].frequency;
}

static unsigned int qcom_cpufreq_hw_fast_switch(struct cpufreq_policy *policy,
						unsigned int target_freq)
{
	struct qcom_cpufreq_data *data = policy->driver_data;
	const struct qcom_cpufreq_soc_data *soc_data = data->soc_data;
	unsigned int index;
	unsigned int i;

	index = policy->cached_resolved_idx;
	writel_relaxed(index, data->base + soc_data->reg_perf_state);

	if (data->per_core_dcvs)
		for (i = 1; i < cpumask_weight(policy->related_cpus); i++)
			writel_relaxed(index, data->base + soc_data->reg_perf_state + i * 4);

	return policy->freq_table[index].frequency;
}

static int qcom_cpufreq_hw_read_lut(struct device *cpu_dev,
				    struct cpufreq_policy *policy)
{
	u32 data, src, lval, i, core_count, prev_freq = 0, freq;
	u32 volt;
	struct cpufreq_frequency_table	*table;
	struct dev_pm_opp *opp;
	unsigned long rate;
	int ret;
	struct qcom_cpufreq_data *drv_data = policy->driver_data;
	const struct qcom_cpufreq_soc_data *soc_data = drv_data->soc_data;

	table = kcalloc(LUT_MAX_ENTRIES + 1, sizeof(*table), GFP_KERNEL);
	if (!table)
		return -ENOMEM;

	ret = dev_pm_opp_of_add_table(cpu_dev);
	if (!ret) {
		/* Disable all opps and cross-validate against LUT later */
		icc_scaling_enabled = true;
		for (rate = 0; ; rate++) {
			opp = dev_pm_opp_find_freq_ceil(cpu_dev, &rate);
			if (IS_ERR(opp))
				break;

			dev_pm_opp_put(opp);
			dev_pm_opp_disable(cpu_dev, rate);
		}
	} else if (ret != -ENODEV) {
		dev_err(cpu_dev, "Invalid opp table in device tree\n");
		return ret;
	} else {
		policy->fast_switch_possible = true;
		icc_scaling_enabled = false;
	}

	for (i = 0; i < LUT_MAX_ENTRIES; i++) {
		data = readl_relaxed(drv_data->base + soc_data->reg_freq_lut +
				      i * soc_data->lut_row_size);
		src = FIELD_GET(LUT_SRC, data);
		lval = FIELD_GET(LUT_L_VAL, data);
		core_count = FIELD_GET(LUT_CORE_COUNT, data);

		data = readl_relaxed(drv_data->base + soc_data->reg_volt_lut +
				      i * soc_data->lut_row_size);
		volt = FIELD_GET(LUT_VOLT, data) * 1000;

		if (src)
			freq = xo_rate * lval / 1000;
		else
			freq = cpu_hw_rate / 1000;

		if (freq != prev_freq && core_count != LUT_TURBO_IND) {
			if (!qcom_cpufreq_update_opp(cpu_dev, freq, volt)) {
				table[i].frequency = freq;
				dev_dbg(cpu_dev, "index=%d freq=%d, core_count %d\n", i,
				freq, core_count);
			} else {
				dev_warn(cpu_dev, "failed to update OPP for freq=%d\n", freq);
				table[i].frequency = CPUFREQ_ENTRY_INVALID;
			}

		} else if (core_count == LUT_TURBO_IND) {
			table[i].frequency = CPUFREQ_ENTRY_INVALID;
		}

		/*
		 * Two of the same frequencies with the same core counts means
		 * end of table
		 */
		if (i > 0 && prev_freq == freq) {
			struct cpufreq_frequency_table *prev = &table[i - 1];

			/*
			 * Only treat the last frequency that might be a boost
			 * as the boost frequency
			 */
			if (prev->frequency == CPUFREQ_ENTRY_INVALID) {
				if (!qcom_cpufreq_update_opp(cpu_dev, prev_freq, volt)) {
					prev->frequency = prev_freq;
					prev->flags = CPUFREQ_BOOST_FREQ;
				} else {
					dev_warn(cpu_dev, "failed to update OPP for freq=%d\n",
						 freq);
				}
			}

			break;
		}

		prev_freq = freq;
	}

	table[i].frequency = CPUFREQ_TABLE_END;
	policy->freq_table = table;
	dev_pm_opp_set_sharing_cpus(cpu_dev, policy->cpus);

	return 0;
}

static void qcom_get_related_cpus(int index, struct cpumask *m)
{
	struct device_node *cpu_np;
	struct of_phandle_args args;
	int cpu, ret;

	for_each_possible_cpu(cpu) {
		cpu_np = of_cpu_device_node_get(cpu);
		if (!cpu_np)
			continue;

		ret = of_parse_phandle_with_args(cpu_np, "qcom,freq-domain",
						 "#freq-domain-cells", 0,
						 &args);
		of_node_put(cpu_np);
		if (ret < 0)
			continue;

		if (index == args.args[0])
			cpumask_set_cpu(cpu, m);
	}
}

static unsigned long qcom_lmh_get_throttle_freq(struct qcom_cpufreq_data *data)
{
	unsigned int lval;
<<<<<<< HEAD

	if (data->soc_data->reg_current_vote)
		lval = readl_relaxed(data->base + data->soc_data->reg_current_vote) & 0x3ff;
	else
		lval = readl_relaxed(data->base + data->soc_data->reg_domain_state) & 0xff;

=======

	if (data->soc_data->reg_current_vote)
		lval = readl_relaxed(data->base + data->soc_data->reg_current_vote) & 0x3ff;
	else
		lval = readl_relaxed(data->base + data->soc_data->reg_domain_state) & 0xff;

>>>>>>> 8db86851
	return lval * xo_rate;
}

static void qcom_lmh_dcvs_notify(struct qcom_cpufreq_data *data)
{
	struct cpufreq_policy *policy = data->policy;
	int cpu = cpumask_first(policy->related_cpus);
	struct device *dev = get_cpu_device(cpu);
	unsigned long freq_hz, throttled_freq;
	struct dev_pm_opp *opp;

	/*
	 * Get the h/w throttled frequency, normalize it using the
	 * registered opp table and use it to calculate thermal pressure.
	 */
	freq_hz = qcom_lmh_get_throttle_freq(data);

	opp = dev_pm_opp_find_freq_floor(dev, &freq_hz);
	if (IS_ERR(opp) && PTR_ERR(opp) == -ERANGE)
		opp = dev_pm_opp_find_freq_ceil(dev, &freq_hz);
<<<<<<< HEAD

	if (IS_ERR(opp)) {
		dev_warn(dev, "Can't find the OPP for throttling: %pe!\n", opp);
	} else {
		throttled_freq = freq_hz / HZ_PER_KHZ;

		/* Update thermal pressure (the boost frequencies are accepted) */
		arch_update_thermal_pressure(policy->related_cpus, throttled_freq);

=======

	if (IS_ERR(opp)) {
		dev_warn(dev, "Can't find the OPP for throttling: %pe!\n", opp);
	} else {
		throttled_freq = freq_hz / HZ_PER_KHZ;

		/* Update thermal pressure (the boost frequencies are accepted) */
		arch_update_thermal_pressure(policy->related_cpus, throttled_freq);

>>>>>>> 8db86851
		dev_pm_opp_put(opp);
	}

	/*
	 * In the unlikely case policy is unregistered do not enable
	 * polling or h/w interrupt
	 */
	mutex_lock(&data->throttle_lock);
	if (data->cancel_throttle)
		goto out;

	/*
	 * If h/w throttled frequency is higher than what cpufreq has requested
	 * for, then stop polling and switch back to interrupt mechanism.
	 */
	if (throttled_freq >= qcom_cpufreq_hw_get(cpu))
		enable_irq(data->throttle_irq);
	else
		mod_delayed_work(system_highpri_wq, &data->throttle_work,
				 msecs_to_jiffies(10));

out:
	mutex_unlock(&data->throttle_lock);
}

static void qcom_lmh_dcvs_poll(struct work_struct *work)
{
	struct qcom_cpufreq_data *data;

	data = container_of(work, struct qcom_cpufreq_data, throttle_work.work);
	qcom_lmh_dcvs_notify(data);
}

static irqreturn_t qcom_lmh_dcvs_handle_irq(int irq, void *data)
{
	struct qcom_cpufreq_data *c_data = data;

	/* Disable interrupt and enable polling */
	disable_irq_nosync(c_data->throttle_irq);
	schedule_delayed_work(&c_data->throttle_work, 0);

	if (c_data->soc_data->reg_intr_clr)
		writel_relaxed(GT_IRQ_STATUS,
			       c_data->base + c_data->soc_data->reg_intr_clr);

	return IRQ_HANDLED;
}

static const struct qcom_cpufreq_soc_data qcom_soc_data = {
	.reg_enable = 0x0,
	.reg_dcvs_ctrl = 0xbc,
	.reg_freq_lut = 0x110,
	.reg_volt_lut = 0x114,
	.reg_current_vote = 0x704,
	.reg_perf_state = 0x920,
	.lut_row_size = 32,
};

static const struct qcom_cpufreq_soc_data epss_soc_data = {
	.reg_enable = 0x0,
	.reg_domain_state = 0x20,
<<<<<<< HEAD
=======
	.reg_dcvs_ctrl = 0xb0,
>>>>>>> 8db86851
	.reg_freq_lut = 0x100,
	.reg_volt_lut = 0x200,
	.reg_intr_clr = 0x308,
	.reg_perf_state = 0x320,
	.lut_row_size = 4,
};

static const struct of_device_id qcom_cpufreq_hw_match[] = {
	{ .compatible = "qcom,cpufreq-hw", .data = &qcom_soc_data },
	{ .compatible = "qcom,cpufreq-epss", .data = &epss_soc_data },
	{}
};
MODULE_DEVICE_TABLE(of, qcom_cpufreq_hw_match);

static int qcom_cpufreq_hw_lmh_init(struct cpufreq_policy *policy, int index)
{
	struct qcom_cpufreq_data *data = policy->driver_data;
	struct platform_device *pdev = cpufreq_get_driver_data();
	int ret;

	/*
	 * Look for LMh interrupt. If no interrupt line is specified /
	 * if there is an error, allow cpufreq to be enabled as usual.
	 */
	data->throttle_irq = platform_get_irq_optional(pdev, index);
	if (data->throttle_irq == -ENXIO)
		return 0;
	if (data->throttle_irq < 0)
		return data->throttle_irq;

	data->cancel_throttle = false;
	data->policy = policy;

	mutex_init(&data->throttle_lock);
	INIT_DEFERRABLE_WORK(&data->throttle_work, qcom_lmh_dcvs_poll);

	snprintf(data->irq_name, sizeof(data->irq_name), "dcvsh-irq-%u", policy->cpu);
	ret = request_threaded_irq(data->throttle_irq, NULL, qcom_lmh_dcvs_handle_irq,
				   IRQF_ONESHOT | IRQF_NO_AUTOEN, data->irq_name, data);
	if (ret) {
		dev_err(&pdev->dev, "Error registering %s: %d\n", data->irq_name, ret);
		return 0;
	}

	ret = irq_set_affinity_hint(data->throttle_irq, policy->cpus);
	if (ret)
		dev_err(&pdev->dev, "Failed to set CPU affinity of %s[%d]\n",
			data->irq_name, data->throttle_irq);

	return 0;
}

static int qcom_cpufreq_hw_cpu_online(struct cpufreq_policy *policy)
{
	struct qcom_cpufreq_data *data = policy->driver_data;
	struct platform_device *pdev = cpufreq_get_driver_data();
	int ret;

	ret = irq_set_affinity_hint(data->throttle_irq, policy->cpus);
	if (ret)
		dev_err(&pdev->dev, "Failed to set CPU affinity of %s[%d]\n",
			data->irq_name, data->throttle_irq);

	return ret;
}

static int qcom_cpufreq_hw_cpu_offline(struct cpufreq_policy *policy)
{
	struct qcom_cpufreq_data *data = policy->driver_data;

	if (data->throttle_irq <= 0)
		return 0;

	mutex_lock(&data->throttle_lock);
	data->cancel_throttle = true;
	mutex_unlock(&data->throttle_lock);

	cancel_delayed_work_sync(&data->throttle_work);
	irq_set_affinity_hint(data->throttle_irq, NULL);
<<<<<<< HEAD
=======

	return 0;
}

static void qcom_cpufreq_hw_lmh_exit(struct qcom_cpufreq_data *data)
{
>>>>>>> 8db86851
	free_irq(data->throttle_irq, data);
}

static int qcom_cpufreq_hw_cpu_init(struct cpufreq_policy *policy)
{
	struct platform_device *pdev = cpufreq_get_driver_data();
	struct device *dev = &pdev->dev;
	struct of_phandle_args args;
	struct device_node *cpu_np;
	struct device *cpu_dev;
	struct resource *res;
	void __iomem *base;
	struct qcom_cpufreq_data *data;
	int ret, index;

	cpu_dev = get_cpu_device(policy->cpu);
	if (!cpu_dev) {
		pr_err("%s: failed to get cpu%d device\n", __func__,
		       policy->cpu);
		return -ENODEV;
	}

	cpu_np = of_cpu_device_node_get(policy->cpu);
	if (!cpu_np)
		return -EINVAL;

	ret = of_parse_phandle_with_args(cpu_np, "qcom,freq-domain",
					 "#freq-domain-cells", 0, &args);
	of_node_put(cpu_np);
	if (ret)
		return ret;

	index = args.args[0];

	res = platform_get_resource(pdev, IORESOURCE_MEM, index);
	if (!res) {
		dev_err(dev, "failed to get mem resource %d\n", index);
		return -ENODEV;
	}

	if (!request_mem_region(res->start, resource_size(res), res->name)) {
		dev_err(dev, "failed to request resource %pR\n", res);
		return -EBUSY;
	}

	base = ioremap(res->start, resource_size(res));
	if (!base) {
		dev_err(dev, "failed to map resource %pR\n", res);
		ret = -ENOMEM;
		goto release_region;
	}

	data = kzalloc(sizeof(*data), GFP_KERNEL);
	if (!data) {
		ret = -ENOMEM;
		goto unmap_base;
	}

	data->soc_data = of_device_get_match_data(&pdev->dev);
	data->base = base;
	data->res = res;

	/* HW should be in enabled state to proceed */
	if (!(readl_relaxed(base + data->soc_data->reg_enable) & 0x1)) {
		dev_err(dev, "Domain-%d cpufreq hardware not enabled\n", index);
		ret = -ENODEV;
		goto error;
	}

	if (readl_relaxed(base + data->soc_data->reg_dcvs_ctrl) & 0x1)
		data->per_core_dcvs = true;

	qcom_get_related_cpus(index, policy->cpus);
	if (cpumask_empty(policy->cpus)) {
		dev_err(dev, "Domain-%d failed to get related CPUs\n", index);
		ret = -ENOENT;
		goto error;
	}

	policy->driver_data = data;
	policy->dvfs_possible_from_any_cpu = true;

	ret = qcom_cpufreq_hw_read_lut(cpu_dev, policy);
	if (ret) {
		dev_err(dev, "Domain-%d failed to read LUT\n", index);
		goto error;
	}

	ret = dev_pm_opp_get_opp_count(cpu_dev);
	if (ret <= 0) {
		dev_err(cpu_dev, "Failed to add OPPs\n");
		ret = -ENODEV;
		goto error;
	}

	if (policy_has_boost_freq(policy)) {
		ret = cpufreq_enable_boost_support();
		if (ret)
			dev_warn(cpu_dev, "failed to enable boost: %d\n", ret);
	}

	ret = qcom_cpufreq_hw_lmh_init(policy, index);
	if (ret)
		goto error;

	return 0;
error:
	kfree(data);
unmap_base:
	iounmap(base);
release_region:
	release_mem_region(res->start, resource_size(res));
	return ret;
}

static int qcom_cpufreq_hw_cpu_exit(struct cpufreq_policy *policy)
{
	struct device *cpu_dev = get_cpu_device(policy->cpu);
	struct qcom_cpufreq_data *data = policy->driver_data;
	struct resource *res = data->res;
	void __iomem *base = data->base;

	dev_pm_opp_remove_all_dynamic(cpu_dev);
	dev_pm_opp_of_cpumask_remove_table(policy->related_cpus);
	qcom_cpufreq_hw_lmh_exit(data);
	kfree(policy->freq_table);
	kfree(data);
	iounmap(base);
	release_mem_region(res->start, resource_size(res));

	return 0;
}

static void qcom_cpufreq_ready(struct cpufreq_policy *policy)
{
	struct qcom_cpufreq_data *data = policy->driver_data;

	if (data->throttle_irq >= 0)
		enable_irq(data->throttle_irq);
}

static struct freq_attr *qcom_cpufreq_hw_attr[] = {
	&cpufreq_freq_attr_scaling_available_freqs,
	&cpufreq_freq_attr_scaling_boost_freqs,
	NULL
};

static struct cpufreq_driver cpufreq_qcom_hw_driver = {
	.flags		= CPUFREQ_NEED_INITIAL_FREQ_CHECK |
			  CPUFREQ_HAVE_GOVERNOR_PER_POLICY |
			  CPUFREQ_IS_COOLING_DEV,
	.verify		= cpufreq_generic_frequency_table_verify,
	.target_index	= qcom_cpufreq_hw_target_index,
	.get		= qcom_cpufreq_hw_get,
	.init		= qcom_cpufreq_hw_cpu_init,
	.exit		= qcom_cpufreq_hw_cpu_exit,
	.online		= qcom_cpufreq_hw_cpu_online,
	.offline	= qcom_cpufreq_hw_cpu_offline,
	.register_em	= cpufreq_register_em_with_opp,
	.fast_switch    = qcom_cpufreq_hw_fast_switch,
	.name		= "qcom-cpufreq-hw",
	.attr		= qcom_cpufreq_hw_attr,
	.ready		= qcom_cpufreq_ready,
};

static int qcom_cpufreq_hw_driver_probe(struct platform_device *pdev)
{
	struct device *cpu_dev;
	struct clk *clk;
	int ret;

	clk = clk_get(&pdev->dev, "xo");
	if (IS_ERR(clk))
		return PTR_ERR(clk);

	xo_rate = clk_get_rate(clk);
	clk_put(clk);

	clk = clk_get(&pdev->dev, "alternate");
	if (IS_ERR(clk))
		return PTR_ERR(clk);

	cpu_hw_rate = clk_get_rate(clk) / CLK_HW_DIV;
	clk_put(clk);

	cpufreq_qcom_hw_driver.driver_data = pdev;

	/* Check for optional interconnect paths on CPU0 */
	cpu_dev = get_cpu_device(0);
	if (!cpu_dev)
		return -EPROBE_DEFER;

	ret = dev_pm_opp_of_find_icc_paths(cpu_dev, NULL);
	if (ret)
		return ret;

	ret = cpufreq_register_driver(&cpufreq_qcom_hw_driver);
	if (ret)
		dev_err(&pdev->dev, "CPUFreq HW driver failed to register\n");
	else
		dev_dbg(&pdev->dev, "QCOM CPUFreq HW driver initialized\n");

	return ret;
}

static int qcom_cpufreq_hw_driver_remove(struct platform_device *pdev)
{
	return cpufreq_unregister_driver(&cpufreq_qcom_hw_driver);
}

static struct platform_driver qcom_cpufreq_hw_driver = {
	.probe = qcom_cpufreq_hw_driver_probe,
	.remove = qcom_cpufreq_hw_driver_remove,
	.driver = {
		.name = "qcom-cpufreq-hw",
		.of_match_table = qcom_cpufreq_hw_match,
	},
};

static int __init qcom_cpufreq_hw_init(void)
{
	return platform_driver_register(&qcom_cpufreq_hw_driver);
}
postcore_initcall(qcom_cpufreq_hw_init);

static void __exit qcom_cpufreq_hw_exit(void)
{
	platform_driver_unregister(&qcom_cpufreq_hw_driver);
}
module_exit(qcom_cpufreq_hw_exit);

MODULE_DESCRIPTION("QCOM CPUFREQ HW Driver");
MODULE_LICENSE("GPL v2");<|MERGE_RESOLUTION|>--- conflicted
+++ resolved
@@ -31,10 +31,7 @@
 struct qcom_cpufreq_soc_data {
 	u32 reg_enable;
 	u32 reg_domain_state;
-<<<<<<< HEAD
-=======
 	u32 reg_dcvs_ctrl;
->>>>>>> 8db86851
 	u32 reg_freq_lut;
 	u32 reg_volt_lut;
 	u32 reg_intr_clr;
@@ -290,21 +287,12 @@
 static unsigned long qcom_lmh_get_throttle_freq(struct qcom_cpufreq_data *data)
 {
 	unsigned int lval;
-<<<<<<< HEAD
 
 	if (data->soc_data->reg_current_vote)
 		lval = readl_relaxed(data->base + data->soc_data->reg_current_vote) & 0x3ff;
 	else
 		lval = readl_relaxed(data->base + data->soc_data->reg_domain_state) & 0xff;
 
-=======
-
-	if (data->soc_data->reg_current_vote)
-		lval = readl_relaxed(data->base + data->soc_data->reg_current_vote) & 0x3ff;
-	else
-		lval = readl_relaxed(data->base + data->soc_data->reg_domain_state) & 0xff;
-
->>>>>>> 8db86851
 	return lval * xo_rate;
 }
 
@@ -325,7 +313,6 @@
 	opp = dev_pm_opp_find_freq_floor(dev, &freq_hz);
 	if (IS_ERR(opp) && PTR_ERR(opp) == -ERANGE)
 		opp = dev_pm_opp_find_freq_ceil(dev, &freq_hz);
-<<<<<<< HEAD
 
 	if (IS_ERR(opp)) {
 		dev_warn(dev, "Can't find the OPP for throttling: %pe!\n", opp);
@@ -335,17 +322,6 @@
 		/* Update thermal pressure (the boost frequencies are accepted) */
 		arch_update_thermal_pressure(policy->related_cpus, throttled_freq);
 
-=======
-
-	if (IS_ERR(opp)) {
-		dev_warn(dev, "Can't find the OPP for throttling: %pe!\n", opp);
-	} else {
-		throttled_freq = freq_hz / HZ_PER_KHZ;
-
-		/* Update thermal pressure (the boost frequencies are accepted) */
-		arch_update_thermal_pressure(policy->related_cpus, throttled_freq);
-
->>>>>>> 8db86851
 		dev_pm_opp_put(opp);
 	}
 
@@ -407,10 +383,7 @@
 static const struct qcom_cpufreq_soc_data epss_soc_data = {
 	.reg_enable = 0x0,
 	.reg_domain_state = 0x20,
-<<<<<<< HEAD
-=======
 	.reg_dcvs_ctrl = 0xb0,
->>>>>>> 8db86851
 	.reg_freq_lut = 0x100,
 	.reg_volt_lut = 0x200,
 	.reg_intr_clr = 0x308,
@@ -490,15 +463,12 @@
 
 	cancel_delayed_work_sync(&data->throttle_work);
 	irq_set_affinity_hint(data->throttle_irq, NULL);
-<<<<<<< HEAD
-=======
 
 	return 0;
 }
 
 static void qcom_cpufreq_hw_lmh_exit(struct qcom_cpufreq_data *data)
 {
->>>>>>> 8db86851
 	free_irq(data->throttle_irq, data);
 }
 
