--- conflicted
+++ resolved
@@ -337,11 +337,6 @@
 
 /* The length is up to 9 bits */
 #define MEI_MSG_MAX_LEN_MASK GENMASK(9, 0)
-<<<<<<< HEAD
-
-#define MEI_MSG_HDR_MAX 2
-=======
->>>>>>> 7d2a07b7
 
 struct mei_bus_message {
 	u8 hbm_cmd;
