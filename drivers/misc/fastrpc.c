// SPDX-License-Identifier: GPL-2.0
// Copyright (c) 2011-2018, The Linux Foundation. All rights reserved.
// Copyright (c) 2018, Linaro Limited

#include <linux/completion.h>
#include <linux/device.h>
#include <linux/dma-buf.h>
#include <linux/dma-mapping.h>
#include <linux/idr.h>
#include <linux/list.h>
#include <linux/miscdevice.h>
#include <linux/module.h>
#include <linux/of_address.h>
#include <linux/of.h>
#include <linux/sort.h>
#include <linux/of_platform.h>
#include <linux/rpmsg.h>
#include <linux/scatterlist.h>
#include <linux/slab.h>
#include <uapi/misc/fastrpc.h>

#define ADSP_DOMAIN_ID (0)
#define MDSP_DOMAIN_ID (1)
#define SDSP_DOMAIN_ID (2)
#define CDSP_DOMAIN_ID (3)
#define FASTRPC_DEV_MAX		4 /* adsp, mdsp, slpi, cdsp*/
#define FASTRPC_MAX_SESSIONS	9 /*8 compute, 1 cpz*/
#define FASTRPC_ALIGN		128
#define FASTRPC_MAX_FDLIST	16
#define FASTRPC_MAX_CRCLIST	64
#define FASTRPC_PHYS(p)	((p) & 0xffffffff)
#define FASTRPC_CTX_MAX (256)
#define FASTRPC_INIT_HANDLE	1
#define FASTRPC_CTXID_MASK (0xFF0)
#define INIT_FILELEN_MAX (2 * 1024 * 1024)
#define FASTRPC_DEVICE_NAME	"fastrpc"
#define ADSP_MMAP_ADD_PAGES 0x1000

/* Retrives number of input buffers from the scalars parameter */
#define REMOTE_SCALARS_INBUFS(sc)	(((sc) >> 16) & 0x0ff)

/* Retrives number of output buffers from the scalars parameter */
#define REMOTE_SCALARS_OUTBUFS(sc)	(((sc) >> 8) & 0x0ff)

/* Retrives number of input handles from the scalars parameter */
#define REMOTE_SCALARS_INHANDLES(sc)	(((sc) >> 4) & 0x0f)

/* Retrives number of output handles from the scalars parameter */
#define REMOTE_SCALARS_OUTHANDLES(sc)	((sc) & 0x0f)

#define REMOTE_SCALARS_LENGTH(sc)	(REMOTE_SCALARS_INBUFS(sc) +   \
					 REMOTE_SCALARS_OUTBUFS(sc) +  \
					 REMOTE_SCALARS_INHANDLES(sc)+ \
					 REMOTE_SCALARS_OUTHANDLES(sc))
#define FASTRPC_BUILD_SCALARS(attr, method, in, out, oin, oout)  \
				(((attr & 0x07) << 29) |		\
				((method & 0x1f) << 24) |	\
				((in & 0xff) << 16) |		\
				((out & 0xff) <<  8) |		\
				((oin & 0x0f) <<  4) |		\
				(oout & 0x0f))

#define FASTRPC_SCALARS(method, in, out) \
		FASTRPC_BUILD_SCALARS(0, method, in, out, 0, 0)

#define FASTRPC_CREATE_PROCESS_NARGS	6
/* Remote Method id table */
#define FASTRPC_RMID_INIT_ATTACH	0
#define FASTRPC_RMID_INIT_RELEASE	1
#define FASTRPC_RMID_INIT_MMAP		4
#define FASTRPC_RMID_INIT_MUNMAP	5
#define FASTRPC_RMID_INIT_CREATE	6
#define FASTRPC_RMID_INIT_CREATE_ATTR	7
#define FASTRPC_RMID_INIT_CREATE_STATIC	8

/* Protection Domain(PD) ids */
#define AUDIO_PD	(0) /* also GUEST_OS PD? */
#define USER_PD		(1)
#define SENSORS_PD	(2)

#define miscdev_to_cctx(d) container_of(d, struct fastrpc_channel_ctx, miscdev)

static const char *domains[FASTRPC_DEV_MAX] = { "adsp", "mdsp",
						"sdsp", "cdsp"};
struct fastrpc_phy_page {
	u64 addr;		/* physical address */
	u64 size;		/* size of contiguous region */
};

struct fastrpc_invoke_buf {
	u32 num;		/* number of contiguous regions */
	u32 pgidx;		/* index to start of contiguous region */
};

struct fastrpc_remote_arg {
	u64 pv;
	u64 len;
};

struct fastrpc_mmap_rsp_msg {
	u64 vaddr;
};

struct fastrpc_mmap_req_msg {
	s32 pgid;
	u32 flags;
	u64 vaddr;
	s32 num;
};

struct fastrpc_munmap_req_msg {
	s32 pgid;
	u64 vaddr;
	u64 size;
};

struct fastrpc_msg {
	int pid;		/* process group id */
	int tid;		/* thread id */
	u64 ctx;		/* invoke caller context */
	u32 handle;	/* handle to invoke */
	u32 sc;		/* scalars structure describing the data */
	u64 addr;		/* physical address */
	u64 size;		/* size of contiguous region */
};

struct fastrpc_invoke_rsp {
	u64 ctx;		/* invoke caller context */
	int retval;		/* invoke return value */
};

struct fastrpc_buf_overlap {
	u64 start;
	u64 end;
	int raix;
	u64 mstart;
	u64 mend;
	u64 offset;
};

struct fastrpc_buf {
	struct fastrpc_user *fl;
	struct dma_buf *dmabuf;
	struct device *dev;
	void *virt;
	u64 phys;
	u64 size;
	/* Lock for dma buf attachments */
	struct mutex lock;
	struct list_head attachments;
	/* mmap support */
	struct list_head node; /* list of user requested mmaps */
	uintptr_t raddr;
};

struct fastrpc_dma_buf_attachment {
	struct device *dev;
	struct sg_table sgt;
	struct list_head node;
};

struct fastrpc_map {
	struct list_head node;
	struct fastrpc_user *fl;
	int fd;
	struct dma_buf *buf;
	struct sg_table *table;
	struct dma_buf_attachment *attach;
	u64 phys;
	u64 size;
	void *va;
	u64 len;
	struct kref refcount;
};

struct fastrpc_invoke_ctx {
	int nscalars;
	int nbufs;
	int retval;
	int pid;
	int tgid;
	u32 sc;
	u32 *crc;
	u64 ctxid;
	u64 msg_sz;
	struct kref refcount;
	struct list_head node; /* list of ctxs */
	struct completion work;
	struct work_struct put_work;
	struct fastrpc_msg msg;
	struct fastrpc_user *fl;
	struct fastrpc_remote_arg *rpra;
	struct fastrpc_map **maps;
	struct fastrpc_buf *buf;
	struct fastrpc_invoke_args *args;
	struct fastrpc_buf_overlap *olaps;
	struct fastrpc_channel_ctx *cctx;
};

struct fastrpc_session_ctx {
	struct device *dev;
	int sid;
	bool used;
	bool valid;
};

struct fastrpc_channel_ctx {
	int domain_id;
	int sesscount;
	struct rpmsg_device *rpdev;
	struct fastrpc_session_ctx session[FASTRPC_MAX_SESSIONS];
	spinlock_t lock;
	struct idr ctx_idr;
	struct list_head users;
	struct miscdevice miscdev;
	struct kref refcount;
};

struct fastrpc_user {
	struct list_head user;
	struct list_head maps;
	struct list_head pending;
	struct list_head mmaps;

	struct fastrpc_channel_ctx *cctx;
	struct fastrpc_session_ctx *sctx;
	struct fastrpc_buf *init_mem;

	int tgid;
	int pd;
	/* Lock for lists */
	spinlock_t lock;
	/* lock for allocations */
	struct mutex mutex;
};

static void fastrpc_free_map(struct kref *ref)
{
	struct fastrpc_map *map;

	map = container_of(ref, struct fastrpc_map, refcount);

	if (map->table) {
		dma_buf_unmap_attachment(map->attach, map->table,
					 DMA_BIDIRECTIONAL);
		dma_buf_detach(map->buf, map->attach);
		dma_buf_put(map->buf);
	}

	kfree(map);
}

static void fastrpc_map_put(struct fastrpc_map *map)
{
	if (map)
		kref_put(&map->refcount, fastrpc_free_map);
}

static void fastrpc_map_get(struct fastrpc_map *map)
{
	if (map)
		kref_get(&map->refcount);
}

static int fastrpc_map_find(struct fastrpc_user *fl, int fd,
			    struct fastrpc_map **ppmap)
{
	struct fastrpc_map *map = NULL;

	mutex_lock(&fl->mutex);
	list_for_each_entry(map, &fl->maps, node) {
		if (map->fd == fd) {
			fastrpc_map_get(map);
			*ppmap = map;
			mutex_unlock(&fl->mutex);
			return 0;
		}
	}
	mutex_unlock(&fl->mutex);

	return -ENOENT;
}

static void fastrpc_buf_free(struct fastrpc_buf *buf)
{
	dma_free_coherent(buf->dev, buf->size, buf->virt,
			  FASTRPC_PHYS(buf->phys));
	kfree(buf);
}

static int fastrpc_buf_alloc(struct fastrpc_user *fl, struct device *dev,
			     u64 size, struct fastrpc_buf **obuf)
{
	struct fastrpc_buf *buf;

	buf = kzalloc(sizeof(*buf), GFP_KERNEL);
	if (!buf)
		return -ENOMEM;

	INIT_LIST_HEAD(&buf->attachments);
	INIT_LIST_HEAD(&buf->node);
	mutex_init(&buf->lock);

	buf->fl = fl;
	buf->virt = NULL;
	buf->phys = 0;
	buf->size = size;
	buf->dev = dev;
	buf->raddr = 0;

	buf->virt = dma_alloc_coherent(dev, buf->size, (dma_addr_t *)&buf->phys,
				       GFP_KERNEL);
	if (!buf->virt) {
		mutex_destroy(&buf->lock);
		kfree(buf);
		return -ENOMEM;
	}

	if (fl->sctx && fl->sctx->sid)
		buf->phys += ((u64)fl->sctx->sid << 32);

	*obuf = buf;

	return 0;
}

static void fastrpc_channel_ctx_free(struct kref *ref)
{
	struct fastrpc_channel_ctx *cctx;

	cctx = container_of(ref, struct fastrpc_channel_ctx, refcount);

	kfree(cctx);
}

static void fastrpc_channel_ctx_get(struct fastrpc_channel_ctx *cctx)
{
	kref_get(&cctx->refcount);
}

static void fastrpc_channel_ctx_put(struct fastrpc_channel_ctx *cctx)
{
	kref_put(&cctx->refcount, fastrpc_channel_ctx_free);
}

static void fastrpc_context_free(struct kref *ref)
{
	struct fastrpc_invoke_ctx *ctx;
	struct fastrpc_channel_ctx *cctx;
	unsigned long flags;
	int i;

	ctx = container_of(ref, struct fastrpc_invoke_ctx, refcount);
	cctx = ctx->cctx;

	for (i = 0; i < ctx->nscalars; i++)
		fastrpc_map_put(ctx->maps[i]);

	if (ctx->buf)
		fastrpc_buf_free(ctx->buf);

	spin_lock_irqsave(&cctx->lock, flags);
	idr_remove(&cctx->ctx_idr, ctx->ctxid >> 4);
	spin_unlock_irqrestore(&cctx->lock, flags);

	kfree(ctx->maps);
	kfree(ctx->olaps);
	kfree(ctx);

	fastrpc_channel_ctx_put(cctx);
}

static void fastrpc_context_get(struct fastrpc_invoke_ctx *ctx)
{
	kref_get(&ctx->refcount);
}

static void fastrpc_context_put(struct fastrpc_invoke_ctx *ctx)
{
	kref_put(&ctx->refcount, fastrpc_context_free);
}

static void fastrpc_context_put_wq(struct work_struct *work)
{
	struct fastrpc_invoke_ctx *ctx =
			container_of(work, struct fastrpc_invoke_ctx, put_work);

	fastrpc_context_put(ctx);
}

#define CMP(aa, bb) ((aa) == (bb) ? 0 : (aa) < (bb) ? -1 : 1)
static int olaps_cmp(const void *a, const void *b)
{
	struct fastrpc_buf_overlap *pa = (struct fastrpc_buf_overlap *)a;
	struct fastrpc_buf_overlap *pb = (struct fastrpc_buf_overlap *)b;
	/* sort with lowest starting buffer first */
	int st = CMP(pa->start, pb->start);
	/* sort with highest ending buffer first */
	int ed = CMP(pb->end, pa->end);

	return st == 0 ? ed : st;
}

static void fastrpc_get_buff_overlaps(struct fastrpc_invoke_ctx *ctx)
{
	u64 max_end = 0;
	int i;

	for (i = 0; i < ctx->nbufs; ++i) {
		ctx->olaps[i].start = ctx->args[i].ptr;
		ctx->olaps[i].end = ctx->olaps[i].start + ctx->args[i].length;
		ctx->olaps[i].raix = i;
	}

	sort(ctx->olaps, ctx->nbufs, sizeof(*ctx->olaps), olaps_cmp, NULL);

	for (i = 0; i < ctx->nbufs; ++i) {
		/* Falling inside previous range */
		if (ctx->olaps[i].start < max_end) {
			ctx->olaps[i].mstart = max_end;
			ctx->olaps[i].mend = ctx->olaps[i].end;
			ctx->olaps[i].offset = max_end - ctx->olaps[i].start;

			if (ctx->olaps[i].end > max_end) {
				max_end = ctx->olaps[i].end;
			} else {
				ctx->olaps[i].mend = 0;
				ctx->olaps[i].mstart = 0;
			}

		} else  {
			ctx->olaps[i].mend = ctx->olaps[i].end;
			ctx->olaps[i].mstart = ctx->olaps[i].start;
			ctx->olaps[i].offset = 0;
			max_end = ctx->olaps[i].end;
		}
	}
}

static struct fastrpc_invoke_ctx *fastrpc_context_alloc(
			struct fastrpc_user *user, u32 kernel, u32 sc,
			struct fastrpc_invoke_args *args)
{
	struct fastrpc_channel_ctx *cctx = user->cctx;
	struct fastrpc_invoke_ctx *ctx = NULL;
	unsigned long flags;
	int ret;

	ctx = kzalloc(sizeof(*ctx), GFP_KERNEL);
	if (!ctx)
		return ERR_PTR(-ENOMEM);

	INIT_LIST_HEAD(&ctx->node);
	ctx->fl = user;
	ctx->nscalars = REMOTE_SCALARS_LENGTH(sc);
	ctx->nbufs = REMOTE_SCALARS_INBUFS(sc) +
		     REMOTE_SCALARS_OUTBUFS(sc);

	if (ctx->nscalars) {
		ctx->maps = kcalloc(ctx->nscalars,
				    sizeof(*ctx->maps), GFP_KERNEL);
		if (!ctx->maps) {
			kfree(ctx);
			return ERR_PTR(-ENOMEM);
		}
		ctx->olaps = kcalloc(ctx->nscalars,
				    sizeof(*ctx->olaps), GFP_KERNEL);
		if (!ctx->olaps) {
			kfree(ctx->maps);
			kfree(ctx);
			return ERR_PTR(-ENOMEM);
		}
		ctx->args = args;
		fastrpc_get_buff_overlaps(ctx);
	}

	/* Released in fastrpc_context_put() */
	fastrpc_channel_ctx_get(cctx);

	ctx->sc = sc;
	ctx->retval = -1;
	ctx->pid = current->pid;
	ctx->tgid = user->tgid;
	ctx->cctx = cctx;
	init_completion(&ctx->work);
	INIT_WORK(&ctx->put_work, fastrpc_context_put_wq);

	spin_lock(&user->lock);
	list_add_tail(&ctx->node, &user->pending);
	spin_unlock(&user->lock);

	spin_lock_irqsave(&cctx->lock, flags);
	ret = idr_alloc_cyclic(&cctx->ctx_idr, ctx, 1,
			       FASTRPC_CTX_MAX, GFP_ATOMIC);
	if (ret < 0) {
		spin_unlock_irqrestore(&cctx->lock, flags);
		goto err_idr;
	}
	ctx->ctxid = ret << 4;
	spin_unlock_irqrestore(&cctx->lock, flags);

	kref_init(&ctx->refcount);

	return ctx;
err_idr:
	spin_lock(&user->lock);
	list_del(&ctx->node);
	spin_unlock(&user->lock);
	fastrpc_channel_ctx_put(cctx);
	kfree(ctx->maps);
	kfree(ctx->olaps);
	kfree(ctx);

	return ERR_PTR(ret);
}

static struct sg_table *
fastrpc_map_dma_buf(struct dma_buf_attachment *attachment,
		    enum dma_data_direction dir)
{
	struct fastrpc_dma_buf_attachment *a = attachment->priv;
	struct sg_table *table;
	int ret;

	table = &a->sgt;

	ret = dma_map_sgtable(attachment->dev, table, dir, 0);
	if (ret)
		table = ERR_PTR(ret);
	return table;
}

static void fastrpc_unmap_dma_buf(struct dma_buf_attachment *attach,
				  struct sg_table *table,
				  enum dma_data_direction dir)
{
	dma_unmap_sgtable(attach->dev, table, dir, 0);
}

static void fastrpc_release(struct dma_buf *dmabuf)
{
	struct fastrpc_buf *buffer = dmabuf->priv;

	fastrpc_buf_free(buffer);
}

static int fastrpc_dma_buf_attach(struct dma_buf *dmabuf,
				  struct dma_buf_attachment *attachment)
{
	struct fastrpc_dma_buf_attachment *a;
	struct fastrpc_buf *buffer = dmabuf->priv;
	int ret;

	a = kzalloc(sizeof(*a), GFP_KERNEL);
	if (!a)
		return -ENOMEM;

	ret = dma_get_sgtable(buffer->dev, &a->sgt, buffer->virt,
			      FASTRPC_PHYS(buffer->phys), buffer->size);
	if (ret < 0) {
		dev_err(buffer->dev, "failed to get scatterlist from DMA API\n");
		kfree(a);
		return -EINVAL;
	}

	a->dev = attachment->dev;
	INIT_LIST_HEAD(&a->node);
	attachment->priv = a;

	mutex_lock(&buffer->lock);
	list_add(&a->node, &buffer->attachments);
	mutex_unlock(&buffer->lock);

	return 0;
}

static void fastrpc_dma_buf_detatch(struct dma_buf *dmabuf,
				    struct dma_buf_attachment *attachment)
{
	struct fastrpc_dma_buf_attachment *a = attachment->priv;
	struct fastrpc_buf *buffer = dmabuf->priv;

	mutex_lock(&buffer->lock);
	list_del(&a->node);
	mutex_unlock(&buffer->lock);
	sg_free_table(&a->sgt);
	kfree(a);
}

<<<<<<< HEAD
static void *fastrpc_vmap(struct dma_buf *dmabuf)
{
	struct fastrpc_buf *buf = dmabuf->priv;

	return buf->virt;
=======
static int fastrpc_vmap(struct dma_buf *dmabuf, struct dma_buf_map *map)
{
	struct fastrpc_buf *buf = dmabuf->priv;

	dma_buf_map_set_vaddr(map, buf->virt);

	return 0;
>>>>>>> 7d2a07b7
}

static int fastrpc_mmap(struct dma_buf *dmabuf,
			struct vm_area_struct *vma)
{
	struct fastrpc_buf *buf = dmabuf->priv;
	size_t size = vma->vm_end - vma->vm_start;

	return dma_mmap_coherent(buf->dev, vma, buf->virt,
				 FASTRPC_PHYS(buf->phys), size);
}

static const struct dma_buf_ops fastrpc_dma_buf_ops = {
	.attach = fastrpc_dma_buf_attach,
	.detach = fastrpc_dma_buf_detatch,
	.map_dma_buf = fastrpc_map_dma_buf,
	.unmap_dma_buf = fastrpc_unmap_dma_buf,
	.mmap = fastrpc_mmap,
	.vmap = fastrpc_vmap,
	.release = fastrpc_release,
};

static int fastrpc_map_create(struct fastrpc_user *fl, int fd,
			      u64 len, struct fastrpc_map **ppmap)
{
	struct fastrpc_session_ctx *sess = fl->sctx;
	struct fastrpc_map *map = NULL;
	int err = 0;

	if (!fastrpc_map_find(fl, fd, ppmap))
		return 0;

	map = kzalloc(sizeof(*map), GFP_KERNEL);
	if (!map)
		return -ENOMEM;

	INIT_LIST_HEAD(&map->node);
	map->fl = fl;
	map->fd = fd;
	map->buf = dma_buf_get(fd);
	if (IS_ERR(map->buf)) {
		err = PTR_ERR(map->buf);
		goto get_err;
	}

	map->attach = dma_buf_attach(map->buf, sess->dev);
	if (IS_ERR(map->attach)) {
		dev_err(sess->dev, "Failed to attach dmabuf\n");
		err = PTR_ERR(map->attach);
		goto attach_err;
	}

	map->table = dma_buf_map_attachment(map->attach, DMA_BIDIRECTIONAL);
	if (IS_ERR(map->table)) {
		err = PTR_ERR(map->table);
		goto map_err;
	}

	map->phys = sg_dma_address(map->table->sgl);
	map->phys += ((u64)fl->sctx->sid << 32);
	map->size = len;
	map->va = sg_virt(map->table->sgl);
	map->len = len;
	kref_init(&map->refcount);

	spin_lock(&fl->lock);
	list_add_tail(&map->node, &fl->maps);
	spin_unlock(&fl->lock);
	*ppmap = map;

	return 0;

map_err:
	dma_buf_detach(map->buf, map->attach);
attach_err:
	dma_buf_put(map->buf);
get_err:
	kfree(map);

	return err;
}

/*
 * Fastrpc payload buffer with metadata looks like:
 *
 * >>>>>>  START of METADATA <<<<<<<<<
 * +---------------------------------+
 * |           Arguments             |
 * | type:(struct fastrpc_remote_arg)|
 * |             (0 - N)             |
 * +---------------------------------+
 * |         Invoke Buffer list      |
 * | type:(struct fastrpc_invoke_buf)|
 * |           (0 - N)               |
 * +---------------------------------+
 * |         Page info list          |
 * | type:(struct fastrpc_phy_page)  |
 * |             (0 - N)             |
 * +---------------------------------+
 * |         Optional info           |
 * |(can be specific to SoC/Firmware)|
 * +---------------------------------+
 * >>>>>>>>  END of METADATA <<<<<<<<<
 * +---------------------------------+
 * |         Inline ARGS             |
 * |            (0-N)                |
 * +---------------------------------+
 */

static int fastrpc_get_meta_size(struct fastrpc_invoke_ctx *ctx)
{
	int size = 0;

	size = (sizeof(struct fastrpc_remote_arg) +
		sizeof(struct fastrpc_invoke_buf) +
		sizeof(struct fastrpc_phy_page)) * ctx->nscalars +
		sizeof(u64) * FASTRPC_MAX_FDLIST +
		sizeof(u32) * FASTRPC_MAX_CRCLIST;

	return size;
}

static u64 fastrpc_get_payload_size(struct fastrpc_invoke_ctx *ctx, int metalen)
{
	u64 size = 0;
	int i;

	size = ALIGN(metalen, FASTRPC_ALIGN);
	for (i = 0; i < ctx->nscalars; i++) {
		if (ctx->args[i].fd == 0 || ctx->args[i].fd == -1) {

			if (ctx->olaps[i].offset == 0)
				size = ALIGN(size, FASTRPC_ALIGN);

			size += (ctx->olaps[i].mend - ctx->olaps[i].mstart);
		}
	}

	return size;
}

static int fastrpc_create_maps(struct fastrpc_invoke_ctx *ctx)
{
	struct device *dev = ctx->fl->sctx->dev;
	int i, err;

	for (i = 0; i < ctx->nscalars; ++i) {
		/* Make sure reserved field is set to 0 */
		if (ctx->args[i].reserved)
			return -EINVAL;

		if (ctx->args[i].fd == 0 || ctx->args[i].fd == -1 ||
		    ctx->args[i].length == 0)
			continue;

		err = fastrpc_map_create(ctx->fl, ctx->args[i].fd,
					 ctx->args[i].length, &ctx->maps[i]);
		if (err) {
			dev_err(dev, "Error Creating map %d\n", err);
			return -EINVAL;
		}

	}
	return 0;
}

static int fastrpc_get_args(u32 kernel, struct fastrpc_invoke_ctx *ctx)
{
	struct device *dev = ctx->fl->sctx->dev;
	struct fastrpc_remote_arg *rpra;
	struct fastrpc_invoke_buf *list;
	struct fastrpc_phy_page *pages;
	int inbufs, i, oix, err = 0;
	u64 len, rlen, pkt_size;
	u64 pg_start, pg_end;
	uintptr_t args;
	int metalen;

	inbufs = REMOTE_SCALARS_INBUFS(ctx->sc);
	metalen = fastrpc_get_meta_size(ctx);
	pkt_size = fastrpc_get_payload_size(ctx, metalen);

	err = fastrpc_create_maps(ctx);
	if (err)
		return err;

	ctx->msg_sz = pkt_size;

	err = fastrpc_buf_alloc(ctx->fl, dev, pkt_size, &ctx->buf);
	if (err)
		return err;

	rpra = ctx->buf->virt;
	list = ctx->buf->virt + ctx->nscalars * sizeof(*rpra);
	pages = ctx->buf->virt + ctx->nscalars * (sizeof(*list) +
		sizeof(*rpra));
	args = (uintptr_t)ctx->buf->virt + metalen;
	rlen = pkt_size - metalen;
	ctx->rpra = rpra;

	for (oix = 0; oix < ctx->nbufs; ++oix) {
		int mlen;

		i = ctx->olaps[oix].raix;
		len = ctx->args[i].length;

		rpra[i].pv = 0;
		rpra[i].len = len;
		list[i].num = len ? 1 : 0;
		list[i].pgidx = i;

		if (!len)
			continue;

		if (ctx->maps[i]) {
			struct vm_area_struct *vma = NULL;

			rpra[i].pv = (u64) ctx->args[i].ptr;
			pages[i].addr = ctx->maps[i]->phys;

			vma = find_vma(current->mm, ctx->args[i].ptr);
			if (vma)
				pages[i].addr += ctx->args[i].ptr -
						 vma->vm_start;

			pg_start = (ctx->args[i].ptr & PAGE_MASK) >> PAGE_SHIFT;
			pg_end = ((ctx->args[i].ptr + len - 1) & PAGE_MASK) >>
				  PAGE_SHIFT;
			pages[i].size = (pg_end - pg_start + 1) * PAGE_SIZE;

		} else {

			if (ctx->olaps[oix].offset == 0) {
				rlen -= ALIGN(args, FASTRPC_ALIGN) - args;
				args = ALIGN(args, FASTRPC_ALIGN);
			}

			mlen = ctx->olaps[oix].mend - ctx->olaps[oix].mstart;

			if (rlen < mlen)
				goto bail;

			rpra[i].pv = args - ctx->olaps[oix].offset;
			pages[i].addr = ctx->buf->phys -
					ctx->olaps[oix].offset +
					(pkt_size - rlen);
			pages[i].addr = pages[i].addr &	PAGE_MASK;

			pg_start = (args & PAGE_MASK) >> PAGE_SHIFT;
			pg_end = ((args + len - 1) & PAGE_MASK) >> PAGE_SHIFT;
			pages[i].size = (pg_end - pg_start + 1) * PAGE_SIZE;
			args = args + mlen;
			rlen -= mlen;
		}

		if (i < inbufs && !ctx->maps[i]) {
			void *dst = (void *)(uintptr_t)rpra[i].pv;
			void *src = (void *)(uintptr_t)ctx->args[i].ptr;

			if (!kernel) {
				if (copy_from_user(dst, (void __user *)src,
						   len)) {
					err = -EFAULT;
					goto bail;
				}
			} else {
				memcpy(dst, src, len);
			}
		}
	}

	for (i = ctx->nbufs; i < ctx->nscalars; ++i) {
		rpra[i].pv = (u64) ctx->args[i].ptr;
		rpra[i].len = ctx->args[i].length;
		list[i].num = ctx->args[i].length ? 1 : 0;
		list[i].pgidx = i;
		pages[i].addr = ctx->maps[i]->phys;
		pages[i].size = ctx->maps[i]->size;
	}

bail:
	if (err)
		dev_err(dev, "Error: get invoke args failed:%d\n", err);

	return err;
}

static int fastrpc_put_args(struct fastrpc_invoke_ctx *ctx,
			    u32 kernel)
{
	struct fastrpc_remote_arg *rpra = ctx->rpra;
	int i, inbufs;

	inbufs = REMOTE_SCALARS_INBUFS(ctx->sc);

	for (i = inbufs; i < ctx->nbufs; ++i) {
		void *src = (void *)(uintptr_t)rpra[i].pv;
		void *dst = (void *)(uintptr_t)ctx->args[i].ptr;
		u64 len = rpra[i].len;

		if (!kernel) {
			if (copy_to_user((void __user *)dst, src, len))
				return -EFAULT;
		} else {
			memcpy(dst, src, len);
		}
	}

	return 0;
}

static int fastrpc_invoke_send(struct fastrpc_session_ctx *sctx,
			       struct fastrpc_invoke_ctx *ctx,
			       u32 kernel, uint32_t handle)
{
	struct fastrpc_channel_ctx *cctx;
	struct fastrpc_user *fl = ctx->fl;
	struct fastrpc_msg *msg = &ctx->msg;
	int ret;

	cctx = fl->cctx;
	msg->pid = fl->tgid;
	msg->tid = current->pid;

	if (kernel)
		msg->pid = 0;

	msg->ctx = ctx->ctxid | fl->pd;
	msg->handle = handle;
	msg->sc = ctx->sc;
	msg->addr = ctx->buf ? ctx->buf->phys : 0;
	msg->size = roundup(ctx->msg_sz, PAGE_SIZE);
	fastrpc_context_get(ctx);

	ret = rpmsg_send(cctx->rpdev->ept, (void *)msg, sizeof(*msg));

	if (ret)
		fastrpc_context_put(ctx);

	return ret;

}

static int fastrpc_internal_invoke(struct fastrpc_user *fl,  u32 kernel,
				   u32 handle, u32 sc,
				   struct fastrpc_invoke_args *args)
{
	struct fastrpc_invoke_ctx *ctx = NULL;
	int err = 0;

	if (!fl->sctx)
		return -EINVAL;

<<<<<<< HEAD
=======
	if (!fl->cctx->rpdev)
		return -EPIPE;

>>>>>>> 7d2a07b7
	if (handle == FASTRPC_INIT_HANDLE && !kernel) {
		dev_warn_ratelimited(fl->sctx->dev, "user app trying to send a kernel RPC message (%d)\n",  handle);
		return -EPERM;
	}

	ctx = fastrpc_context_alloc(fl, kernel, sc, args);
	if (IS_ERR(ctx))
		return PTR_ERR(ctx);

	if (ctx->nscalars) {
		err = fastrpc_get_args(kernel, ctx);
		if (err)
			goto bail;
	}

	/* make sure that all CPU memory writes are seen by DSP */
	dma_wmb();
	/* Send invoke buffer to remote dsp */
	err = fastrpc_invoke_send(fl->sctx, ctx, kernel, handle);
	if (err)
		goto bail;

	if (kernel) {
		if (!wait_for_completion_timeout(&ctx->work, 10 * HZ))
			err = -ETIMEDOUT;
	} else {
		err = wait_for_completion_interruptible(&ctx->work);
	}

	if (err)
		goto bail;

	/* Check the response from remote dsp */
	err = ctx->retval;
	if (err)
		goto bail;

	if (ctx->nscalars) {
		/* make sure that all memory writes by DSP are seen by CPU */
		dma_rmb();
		/* populate all the output buffers with results */
		err = fastrpc_put_args(ctx, kernel);
		if (err)
			goto bail;
	}

bail:
	if (err != -ERESTARTSYS && err != -ETIMEDOUT) {
		/* We are done with this compute context */
		spin_lock(&fl->lock);
		list_del(&ctx->node);
		spin_unlock(&fl->lock);
		fastrpc_context_put(ctx);
	}
	if (err)
		dev_dbg(fl->sctx->dev, "Error: Invoke Failed %d\n", err);

	return err;
}

static int fastrpc_init_create_process(struct fastrpc_user *fl,
					char __user *argp)
{
	struct fastrpc_init_create init;
	struct fastrpc_invoke_args *args;
	struct fastrpc_phy_page pages[1];
	struct fastrpc_map *map = NULL;
	struct fastrpc_buf *imem = NULL;
	int memlen;
	int err;
	struct {
		int pgid;
		u32 namelen;
		u32 filelen;
		u32 pageslen;
		u32 attrs;
		u32 siglen;
	} inbuf;
	u32 sc;

	args = kcalloc(FASTRPC_CREATE_PROCESS_NARGS, sizeof(*args), GFP_KERNEL);
	if (!args)
		return -ENOMEM;

	if (copy_from_user(&init, argp, sizeof(init))) {
		err = -EFAULT;
		goto err;
	}

	if (init.filelen > INIT_FILELEN_MAX) {
		err = -EINVAL;
		goto err;
	}

	inbuf.pgid = fl->tgid;
	inbuf.namelen = strlen(current->comm) + 1;
	inbuf.filelen = init.filelen;
	inbuf.pageslen = 1;
	inbuf.attrs = init.attrs;
	inbuf.siglen = init.siglen;
	fl->pd = USER_PD;

	if (init.filelen && init.filefd) {
		err = fastrpc_map_create(fl, init.filefd, init.filelen, &map);
		if (err)
			goto err;
	}

	memlen = ALIGN(max(INIT_FILELEN_MAX, (int)init.filelen * 4),
		       1024 * 1024);
	err = fastrpc_buf_alloc(fl, fl->sctx->dev, memlen,
				&imem);
	if (err)
		goto err_alloc;

	fl->init_mem = imem;
	args[0].ptr = (u64)(uintptr_t)&inbuf;
	args[0].length = sizeof(inbuf);
	args[0].fd = -1;

	args[1].ptr = (u64)(uintptr_t)current->comm;
	args[1].length = inbuf.namelen;
	args[1].fd = -1;

	args[2].ptr = (u64) init.file;
	args[2].length = inbuf.filelen;
	args[2].fd = init.filefd;

	pages[0].addr = imem->phys;
	pages[0].size = imem->size;

	args[3].ptr = (u64)(uintptr_t) pages;
	args[3].length = 1 * sizeof(*pages);
	args[3].fd = -1;

	args[4].ptr = (u64)(uintptr_t)&inbuf.attrs;
	args[4].length = sizeof(inbuf.attrs);
	args[4].fd = -1;

	args[5].ptr = (u64)(uintptr_t) &inbuf.siglen;
	args[5].length = sizeof(inbuf.siglen);
	args[5].fd = -1;

	sc = FASTRPC_SCALARS(FASTRPC_RMID_INIT_CREATE, 4, 0);
	if (init.attrs)
		sc = FASTRPC_SCALARS(FASTRPC_RMID_INIT_CREATE_ATTR, 6, 0);

	err = fastrpc_internal_invoke(fl, true, FASTRPC_INIT_HANDLE,
				      sc, args);
	if (err)
		goto err_invoke;

	kfree(args);

	return 0;

err_invoke:
	fl->init_mem = NULL;
	fastrpc_buf_free(imem);
err_alloc:
	if (map) {
		spin_lock(&fl->lock);
		list_del(&map->node);
		spin_unlock(&fl->lock);
		fastrpc_map_put(map);
	}
err:
	kfree(args);

	return err;
}

static struct fastrpc_session_ctx *fastrpc_session_alloc(
					struct fastrpc_channel_ctx *cctx)
{
	struct fastrpc_session_ctx *session = NULL;
	unsigned long flags;
	int i;

	spin_lock_irqsave(&cctx->lock, flags);
	for (i = 0; i < cctx->sesscount; i++) {
		if (!cctx->session[i].used && cctx->session[i].valid) {
			cctx->session[i].used = true;
			session = &cctx->session[i];
			break;
		}
	}
	spin_unlock_irqrestore(&cctx->lock, flags);

	return session;
}

static void fastrpc_session_free(struct fastrpc_channel_ctx *cctx,
				 struct fastrpc_session_ctx *session)
{
	unsigned long flags;

	spin_lock_irqsave(&cctx->lock, flags);
	session->used = false;
	spin_unlock_irqrestore(&cctx->lock, flags);
}

static int fastrpc_release_current_dsp_process(struct fastrpc_user *fl)
{
	struct fastrpc_invoke_args args[1];
	int tgid = 0;
	u32 sc;

	tgid = fl->tgid;
	args[0].ptr = (u64)(uintptr_t) &tgid;
	args[0].length = sizeof(tgid);
	args[0].fd = -1;
	args[0].reserved = 0;
	sc = FASTRPC_SCALARS(FASTRPC_RMID_INIT_RELEASE, 1, 0);

	return fastrpc_internal_invoke(fl, true, FASTRPC_INIT_HANDLE,
				       sc, &args[0]);
}

static int fastrpc_device_release(struct inode *inode, struct file *file)
{
	struct fastrpc_user *fl = (struct fastrpc_user *)file->private_data;
	struct fastrpc_channel_ctx *cctx = fl->cctx;
	struct fastrpc_invoke_ctx *ctx, *n;
	struct fastrpc_map *map, *m;
	struct fastrpc_buf *buf, *b;
	unsigned long flags;

	fastrpc_release_current_dsp_process(fl);

	spin_lock_irqsave(&cctx->lock, flags);
	list_del(&fl->user);
	spin_unlock_irqrestore(&cctx->lock, flags);

	if (fl->init_mem)
		fastrpc_buf_free(fl->init_mem);

	list_for_each_entry_safe(ctx, n, &fl->pending, node) {
		list_del(&ctx->node);
		fastrpc_context_put(ctx);
	}

	list_for_each_entry_safe(map, m, &fl->maps, node) {
		list_del(&map->node);
		fastrpc_map_put(map);
	}

	list_for_each_entry_safe(buf, b, &fl->mmaps, node) {
		list_del(&buf->node);
		fastrpc_buf_free(buf);
	}

	fastrpc_session_free(cctx, fl->sctx);
	fastrpc_channel_ctx_put(cctx);

	mutex_destroy(&fl->mutex);
	kfree(fl);
	file->private_data = NULL;

	return 0;
}

static int fastrpc_device_open(struct inode *inode, struct file *filp)
{
	struct fastrpc_channel_ctx *cctx = miscdev_to_cctx(filp->private_data);
	struct fastrpc_user *fl = NULL;
	unsigned long flags;

	fl = kzalloc(sizeof(*fl), GFP_KERNEL);
	if (!fl)
		return -ENOMEM;

	/* Released in fastrpc_device_release() */
	fastrpc_channel_ctx_get(cctx);

	filp->private_data = fl;
	spin_lock_init(&fl->lock);
	mutex_init(&fl->mutex);
	INIT_LIST_HEAD(&fl->pending);
	INIT_LIST_HEAD(&fl->maps);
	INIT_LIST_HEAD(&fl->mmaps);
	INIT_LIST_HEAD(&fl->user);
	fl->tgid = current->tgid;
	fl->cctx = cctx;

	fl->sctx = fastrpc_session_alloc(cctx);
	if (!fl->sctx) {
		dev_err(&cctx->rpdev->dev, "No session available\n");
		mutex_destroy(&fl->mutex);
		kfree(fl);

		return -EBUSY;
	}

	spin_lock_irqsave(&cctx->lock, flags);
	list_add_tail(&fl->user, &cctx->users);
	spin_unlock_irqrestore(&cctx->lock, flags);

	return 0;
}

static int fastrpc_dmabuf_alloc(struct fastrpc_user *fl, char __user *argp)
{
	struct fastrpc_alloc_dma_buf bp;
	DEFINE_DMA_BUF_EXPORT_INFO(exp_info);
	struct fastrpc_buf *buf = NULL;
	int err;

	if (copy_from_user(&bp, argp, sizeof(bp)))
		return -EFAULT;

	err = fastrpc_buf_alloc(fl, fl->sctx->dev, bp.size, &buf);
	if (err)
		return err;
	exp_info.ops = &fastrpc_dma_buf_ops;
	exp_info.size = bp.size;
	exp_info.flags = O_RDWR;
	exp_info.priv = buf;
	buf->dmabuf = dma_buf_export(&exp_info);
	if (IS_ERR(buf->dmabuf)) {
		err = PTR_ERR(buf->dmabuf);
		fastrpc_buf_free(buf);
		return err;
	}

	bp.fd = dma_buf_fd(buf->dmabuf, O_ACCMODE);
	if (bp.fd < 0) {
		dma_buf_put(buf->dmabuf);
		return -EINVAL;
	}

	if (copy_to_user(argp, &bp, sizeof(bp))) {
		dma_buf_put(buf->dmabuf);
		return -EFAULT;
	}

	return 0;
}

static int fastrpc_init_attach(struct fastrpc_user *fl, int pd)
{
	struct fastrpc_invoke_args args[1];
	int tgid = fl->tgid;
	u32 sc;

	args[0].ptr = (u64)(uintptr_t) &tgid;
	args[0].length = sizeof(tgid);
	args[0].fd = -1;
	args[0].reserved = 0;
	sc = FASTRPC_SCALARS(FASTRPC_RMID_INIT_ATTACH, 1, 0);
	fl->pd = pd;

	return fastrpc_internal_invoke(fl, true, FASTRPC_INIT_HANDLE,
				       sc, &args[0]);
}

static int fastrpc_invoke(struct fastrpc_user *fl, char __user *argp)
{
	struct fastrpc_invoke_args *args = NULL;
	struct fastrpc_invoke inv;
	u32 nscalars;
	int err;

	if (copy_from_user(&inv, argp, sizeof(inv)))
		return -EFAULT;

	/* nscalars is truncated here to max supported value */
	nscalars = REMOTE_SCALARS_LENGTH(inv.sc);
	if (nscalars) {
		args = kcalloc(nscalars, sizeof(*args), GFP_KERNEL);
		if (!args)
			return -ENOMEM;

		if (copy_from_user(args, (void __user *)(uintptr_t)inv.args,
				   nscalars * sizeof(*args))) {
			kfree(args);
			return -EFAULT;
		}
	}

	err = fastrpc_internal_invoke(fl, false, inv.handle, inv.sc, args);
	kfree(args);

	return err;
}

static int fastrpc_req_munmap_impl(struct fastrpc_user *fl,
				   struct fastrpc_req_munmap *req)
{
	struct fastrpc_invoke_args args[1] = { [0] = { 0 } };
	struct fastrpc_buf *buf, *b;
	struct fastrpc_munmap_req_msg req_msg;
	struct device *dev = fl->sctx->dev;
	int err;
	u32 sc;

	spin_lock(&fl->lock);
	list_for_each_entry_safe(buf, b, &fl->mmaps, node) {
		if ((buf->raddr == req->vaddrout) && (buf->size == req->size))
			break;
		buf = NULL;
	}
	spin_unlock(&fl->lock);

	if (!buf) {
		dev_err(dev, "mmap not in list\n");
		return -EINVAL;
	}

	req_msg.pgid = fl->tgid;
	req_msg.size = buf->size;
	req_msg.vaddr = buf->raddr;

	args[0].ptr = (u64) (uintptr_t) &req_msg;
	args[0].length = sizeof(req_msg);

	sc = FASTRPC_SCALARS(FASTRPC_RMID_INIT_MUNMAP, 1, 0);
	err = fastrpc_internal_invoke(fl, true, FASTRPC_INIT_HANDLE, sc,
				      &args[0]);
	if (!err) {
		dev_dbg(dev, "unmmap\tpt 0x%09lx OK\n", buf->raddr);
		spin_lock(&fl->lock);
		list_del(&buf->node);
		spin_unlock(&fl->lock);
		fastrpc_buf_free(buf);
	} else {
		dev_err(dev, "unmmap\tpt 0x%09lx ERROR\n", buf->raddr);
	}

	return err;
}

static int fastrpc_req_munmap(struct fastrpc_user *fl, char __user *argp)
{
	struct fastrpc_req_munmap req;

	if (copy_from_user(&req, argp, sizeof(req)))
		return -EFAULT;

	return fastrpc_req_munmap_impl(fl, &req);
}

static int fastrpc_req_mmap(struct fastrpc_user *fl, char __user *argp)
{
	struct fastrpc_invoke_args args[3] = { [0 ... 2] = { 0 } };
	struct fastrpc_buf *buf = NULL;
	struct fastrpc_mmap_req_msg req_msg;
	struct fastrpc_mmap_rsp_msg rsp_msg;
	struct fastrpc_req_munmap req_unmap;
	struct fastrpc_phy_page pages;
	struct fastrpc_req_mmap req;
	struct device *dev = fl->sctx->dev;
	int err;
	u32 sc;

	if (copy_from_user(&req, argp, sizeof(req)))
		return -EFAULT;

	if (req.flags != ADSP_MMAP_ADD_PAGES) {
		dev_err(dev, "flag not supported 0x%x\n", req.flags);
		return -EINVAL;
	}

	if (req.vaddrin) {
		dev_err(dev, "adding user allocated pages is not supported\n");
		return -EINVAL;
	}

	err = fastrpc_buf_alloc(fl, fl->sctx->dev, req.size, &buf);
	if (err) {
		dev_err(dev, "failed to allocate buffer\n");
		return err;
	}

	req_msg.pgid = fl->tgid;
	req_msg.flags = req.flags;
	req_msg.vaddr = req.vaddrin;
	req_msg.num = sizeof(pages);

	args[0].ptr = (u64) (uintptr_t) &req_msg;
	args[0].length = sizeof(req_msg);

	pages.addr = buf->phys;
	pages.size = buf->size;

	args[1].ptr = (u64) (uintptr_t) &pages;
	args[1].length = sizeof(pages);

	args[2].ptr = (u64) (uintptr_t) &rsp_msg;
	args[2].length = sizeof(rsp_msg);

	sc = FASTRPC_SCALARS(FASTRPC_RMID_INIT_MMAP, 2, 1);
	err = fastrpc_internal_invoke(fl, true, FASTRPC_INIT_HANDLE, sc,
				      &args[0]);
	if (err) {
		dev_err(dev, "mmap error (len 0x%08llx)\n", buf->size);
		goto err_invoke;
	}

	/* update the buffer to be able to deallocate the memory on the DSP */
	buf->raddr = (uintptr_t) rsp_msg.vaddr;

	/* let the client know the address to use */
	req.vaddrout = rsp_msg.vaddr;

	spin_lock(&fl->lock);
	list_add_tail(&buf->node, &fl->mmaps);
	spin_unlock(&fl->lock);

	if (copy_to_user((void __user *)argp, &req, sizeof(req))) {
		/* unmap the memory and release the buffer */
		req_unmap.vaddrout = buf->raddr;
		req_unmap.size = buf->size;
		fastrpc_req_munmap_impl(fl, &req_unmap);
		return -EFAULT;
	}

	dev_dbg(dev, "mmap\t\tpt 0x%09lx OK [len 0x%08llx]\n",
		buf->raddr, buf->size);

	return 0;

err_invoke:
	fastrpc_buf_free(buf);

	return err;
}

static long fastrpc_device_ioctl(struct file *file, unsigned int cmd,
				 unsigned long arg)
{
	struct fastrpc_user *fl = (struct fastrpc_user *)file->private_data;
	char __user *argp = (char __user *)arg;
	int err;

	switch (cmd) {
	case FASTRPC_IOCTL_INVOKE:
		err = fastrpc_invoke(fl, argp);
		break;
	case FASTRPC_IOCTL_INIT_ATTACH:
		err = fastrpc_init_attach(fl, AUDIO_PD);
		break;
	case FASTRPC_IOCTL_INIT_ATTACH_SNS:
		err = fastrpc_init_attach(fl, SENSORS_PD);
		break;
	case FASTRPC_IOCTL_INIT_CREATE:
		err = fastrpc_init_create_process(fl, argp);
		break;
	case FASTRPC_IOCTL_ALLOC_DMA_BUFF:
		err = fastrpc_dmabuf_alloc(fl, argp);
		break;
	case FASTRPC_IOCTL_MMAP:
		err = fastrpc_req_mmap(fl, argp);
		break;
	case FASTRPC_IOCTL_MUNMAP:
		err = fastrpc_req_munmap(fl, argp);
		break;
	default:
		err = -ENOTTY;
		break;
	}

	return err;
}

static const struct file_operations fastrpc_fops = {
	.open = fastrpc_device_open,
	.release = fastrpc_device_release,
	.unlocked_ioctl = fastrpc_device_ioctl,
	.compat_ioctl = fastrpc_device_ioctl,
};

static int fastrpc_cb_probe(struct platform_device *pdev)
{
	struct fastrpc_channel_ctx *cctx;
	struct fastrpc_session_ctx *sess;
	struct device *dev = &pdev->dev;
	int i, sessions = 0;
	unsigned long flags;
	int rc;

	cctx = dev_get_drvdata(dev->parent);
	if (!cctx)
		return -EINVAL;

	of_property_read_u32(dev->of_node, "qcom,nsessions", &sessions);

	spin_lock_irqsave(&cctx->lock, flags);
	sess = &cctx->session[cctx->sesscount];
	sess->used = false;
	sess->valid = true;
	sess->dev = dev;
	dev_set_drvdata(dev, sess);

	if (of_property_read_u32(dev->of_node, "reg", &sess->sid))
		dev_info(dev, "FastRPC Session ID not specified in DT\n");

	if (sessions > 0) {
		struct fastrpc_session_ctx *dup_sess;

		for (i = 1; i < sessions; i++) {
			if (cctx->sesscount++ >= FASTRPC_MAX_SESSIONS)
				break;
			dup_sess = &cctx->session[cctx->sesscount];
			memcpy(dup_sess, sess, sizeof(*dup_sess));
		}
	}
	cctx->sesscount++;
	spin_unlock_irqrestore(&cctx->lock, flags);
	rc = dma_set_mask(dev, DMA_BIT_MASK(32));
	if (rc) {
		dev_err(dev, "32-bit DMA enable failed\n");
		return rc;
	}

	return 0;
}

static int fastrpc_cb_remove(struct platform_device *pdev)
{
	struct fastrpc_channel_ctx *cctx = dev_get_drvdata(pdev->dev.parent);
	struct fastrpc_session_ctx *sess = dev_get_drvdata(&pdev->dev);
	unsigned long flags;
	int i;

	spin_lock_irqsave(&cctx->lock, flags);
	for (i = 1; i < FASTRPC_MAX_SESSIONS; i++) {
		if (cctx->session[i].sid == sess->sid) {
			cctx->session[i].valid = false;
			cctx->sesscount--;
		}
	}
	spin_unlock_irqrestore(&cctx->lock, flags);

	return 0;
}

static const struct of_device_id fastrpc_match_table[] = {
	{ .compatible = "qcom,fastrpc-compute-cb", },
	{}
};

static struct platform_driver fastrpc_cb_driver = {
	.probe = fastrpc_cb_probe,
	.remove = fastrpc_cb_remove,
	.driver = {
		.name = "qcom,fastrpc-cb",
		.of_match_table = fastrpc_match_table,
		.suppress_bind_attrs = true,
	},
};

static int fastrpc_rpmsg_probe(struct rpmsg_device *rpdev)
{
	struct device *rdev = &rpdev->dev;
	struct fastrpc_channel_ctx *data;
	int i, err, domain_id = -1;
	const char *domain;

	err = of_property_read_string(rdev->of_node, "label", &domain);
	if (err) {
		dev_info(rdev, "FastRPC Domain not specified in DT\n");
		return err;
	}

	for (i = 0; i <= CDSP_DOMAIN_ID; i++) {
		if (!strcmp(domains[i], domain)) {
			domain_id = i;
			break;
		}
	}

	if (domain_id < 0) {
		dev_info(rdev, "FastRPC Invalid Domain ID %d\n", domain_id);
		return -EINVAL;
	}

	data = kzalloc(sizeof(*data), GFP_KERNEL);
	if (!data)
		return -ENOMEM;

	data->miscdev.minor = MISC_DYNAMIC_MINOR;
	data->miscdev.name = devm_kasprintf(rdev, GFP_KERNEL, "fastrpc-%s",
					    domains[domain_id]);
	data->miscdev.fops = &fastrpc_fops;
	err = misc_register(&data->miscdev);
	if (err) {
		kfree(data);
		return err;
	}

	kref_init(&data->refcount);

	dev_set_drvdata(&rpdev->dev, data);
	dma_set_mask_and_coherent(rdev, DMA_BIT_MASK(32));
	INIT_LIST_HEAD(&data->users);
	spin_lock_init(&data->lock);
	idr_init(&data->ctx_idr);
	data->domain_id = domain_id;
	data->rpdev = rpdev;

	return of_platform_populate(rdev->of_node, NULL, NULL, rdev);
}

static void fastrpc_notify_users(struct fastrpc_user *user)
{
	struct fastrpc_invoke_ctx *ctx;

	spin_lock(&user->lock);
	list_for_each_entry(ctx, &user->pending, node)
		complete(&ctx->work);
	spin_unlock(&user->lock);
}

static void fastrpc_rpmsg_remove(struct rpmsg_device *rpdev)
{
	struct fastrpc_channel_ctx *cctx = dev_get_drvdata(&rpdev->dev);
	struct fastrpc_user *user;
	unsigned long flags;

	spin_lock_irqsave(&cctx->lock, flags);
	list_for_each_entry(user, &cctx->users, user)
		fastrpc_notify_users(user);
	spin_unlock_irqrestore(&cctx->lock, flags);

	misc_deregister(&cctx->miscdev);
	of_platform_depopulate(&rpdev->dev);

	cctx->rpdev = NULL;
	fastrpc_channel_ctx_put(cctx);
}

static int fastrpc_rpmsg_callback(struct rpmsg_device *rpdev, void *data,
				  int len, void *priv, u32 addr)
{
	struct fastrpc_channel_ctx *cctx = dev_get_drvdata(&rpdev->dev);
	struct fastrpc_invoke_rsp *rsp = data;
	struct fastrpc_invoke_ctx *ctx;
	unsigned long flags;
	unsigned long ctxid;

	if (len < sizeof(*rsp))
		return -EINVAL;

	ctxid = ((rsp->ctx & FASTRPC_CTXID_MASK) >> 4);

	spin_lock_irqsave(&cctx->lock, flags);
	ctx = idr_find(&cctx->ctx_idr, ctxid);
	spin_unlock_irqrestore(&cctx->lock, flags);

	if (!ctx) {
		dev_err(&rpdev->dev, "No context ID matches response\n");
		return -ENOENT;
	}

	ctx->retval = rsp->retval;
	complete(&ctx->work);

	/*
	 * The DMA buffer associated with the context cannot be freed in
	 * interrupt context so schedule it through a worker thread to
	 * avoid a kernel BUG.
	 */
	schedule_work(&ctx->put_work);

	return 0;
}

static const struct of_device_id fastrpc_rpmsg_of_match[] = {
	{ .compatible = "qcom,fastrpc" },
	{ },
};
MODULE_DEVICE_TABLE(of, fastrpc_rpmsg_of_match);

static struct rpmsg_driver fastrpc_driver = {
	.probe = fastrpc_rpmsg_probe,
	.remove = fastrpc_rpmsg_remove,
	.callback = fastrpc_rpmsg_callback,
	.drv = {
		.name = "qcom,fastrpc",
		.of_match_table = fastrpc_rpmsg_of_match,
	},
};

static int fastrpc_init(void)
{
	int ret;

	ret = platform_driver_register(&fastrpc_cb_driver);
	if (ret < 0) {
		pr_err("fastrpc: failed to register cb driver\n");
		return ret;
	}

	ret = register_rpmsg_driver(&fastrpc_driver);
	if (ret < 0) {
		pr_err("fastrpc: failed to register rpmsg driver\n");
		platform_driver_unregister(&fastrpc_cb_driver);
		return ret;
	}

	return 0;
}
module_init(fastrpc_init);

static void fastrpc_exit(void)
{
	platform_driver_unregister(&fastrpc_cb_driver);
	unregister_rpmsg_driver(&fastrpc_driver);
}
module_exit(fastrpc_exit);

MODULE_LICENSE("GPL v2");<|MERGE_RESOLUTION|>--- conflicted
+++ resolved
@@ -587,21 +587,13 @@
 	kfree(a);
 }
 
-<<<<<<< HEAD
-static void *fastrpc_vmap(struct dma_buf *dmabuf)
+static int fastrpc_vmap(struct dma_buf *dmabuf, struct dma_buf_map *map)
 {
 	struct fastrpc_buf *buf = dmabuf->priv;
 
-	return buf->virt;
-=======
-static int fastrpc_vmap(struct dma_buf *dmabuf, struct dma_buf_map *map)
-{
-	struct fastrpc_buf *buf = dmabuf->priv;
-
 	dma_buf_map_set_vaddr(map, buf->virt);
 
 	return 0;
->>>>>>> 7d2a07b7
 }
 
 static int fastrpc_mmap(struct dma_buf *dmabuf,
@@ -955,12 +947,9 @@
 	if (!fl->sctx)
 		return -EINVAL;
 
-<<<<<<< HEAD
-=======
 	if (!fl->cctx->rpdev)
 		return -EPIPE;
 
->>>>>>> 7d2a07b7
 	if (handle == FASTRPC_INIT_HANDLE && !kernel) {
 		dev_warn_ratelimited(fl->sctx->dev, "user app trying to send a kernel RPC message (%d)\n",  handle);
 		return -EPERM;
