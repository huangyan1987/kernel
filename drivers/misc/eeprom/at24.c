/*
 * at24.c - handle most I2C EEPROMs
 *
 * Copyright (C) 2005-2007 David Brownell
 * Copyright (C) 2008 Wolfram Sang, Pengutronix
 *
 * This program is free software; you can redistribute it and/or modify
 * it under the terms of the GNU General Public License as published by
 * the Free Software Foundation; either version 2 of the License, or
 * (at your option) any later version.
 */
#include <linux/kernel.h>
#include <linux/init.h>
#include <linux/module.h>
#include <linux/of_device.h>
#include <linux/slab.h>
#include <linux/delay.h>
#include <linux/mutex.h>
#include <linux/mod_devicetable.h>
#include <linux/log2.h>
#include <linux/bitops.h>
#include <linux/jiffies.h>
#include <linux/property.h>
#include <linux/acpi.h>
#include <linux/i2c.h>
#include <linux/nvmem-provider.h>
#include <linux/platform_data/at24.h>
#include <linux/pm_runtime.h>

/*
 * I2C EEPROMs from most vendors are inexpensive and mostly interchangeable.
 * Differences between different vendor product lines (like Atmel AT24C or
 * MicroChip 24LC, etc) won't much matter for typical read/write access.
 * There are also I2C RAM chips, likewise interchangeable. One example
 * would be the PCF8570, which acts like a 24c02 EEPROM (256 bytes).
 *
 * However, misconfiguration can lose data. "Set 16-bit memory address"
 * to a part with 8-bit addressing will overwrite data. Writing with too
 * big a page size also loses data. And it's not safe to assume that the
 * conventional addresses 0x50..0x57 only hold eeproms; a PCF8563 RTC
 * uses 0x51, for just one example.
 *
 * Accordingly, explicit board-specific configuration data should be used
 * in almost all cases. (One partial exception is an SMBus used to access
 * "SPD" data for DRAM sticks. Those only use 24c02 EEPROMs.)
 *
 * So this driver uses "new style" I2C driver binding, expecting to be
 * told what devices exist. That may be in arch/X/mach-Y/board-Z.c or
 * similar kernel-resident tables; or, configuration data coming from
 * a bootloader.
 *
 * Other than binding model, current differences from "eeprom" driver are
 * that this one handles write access and isn't restricted to 24c02 devices.
 * It also handles larger devices (32 kbit and up) with two-byte addresses,
 * which won't work on pure SMBus systems.
 */

struct at24_data {
	struct at24_platform_data chip;
	int use_smbus;
	int use_smbus_write;

	ssize_t (*read_func)(struct at24_data *, char *, unsigned int, size_t);
	ssize_t (*write_func)(struct at24_data *,
			      const char *, unsigned int, size_t);

	/*
	 * Lock protects against activities from other Linux tasks,
	 * but not from changes by other I2C masters.
	 */
	struct mutex lock;

	u8 *writebuf;
	unsigned write_max;
	unsigned num_addresses;

	struct nvmem_config nvmem_config;
	struct nvmem_device *nvmem;

	/*
	 * Some chips tie up multiple I2C addresses; dummy devices reserve
	 * them for us, and we'll use them with SMBus calls.
	 */
	struct i2c_client *client[];
};

/*
 * This parameter is to help this driver avoid blocking other drivers out
 * of I2C for potentially troublesome amounts of time. With a 100 kHz I2C
 * clock, one 256 byte read takes about 1/43 second which is excessive;
 * but the 1/170 second it takes at 400 kHz may be quite reasonable; and
 * at 1 MHz (Fm+) a 1/430 second delay could easily be invisible.
 *
 * This value is forced to be a power of two so that writes align on pages.
 */
static unsigned io_limit = 128;
module_param(io_limit, uint, 0);
MODULE_PARM_DESC(io_limit, "Maximum bytes per I/O (default 128)");

/*
 * Specs often allow 5 msec for a page write, sometimes 20 msec;
 * it's important to recover from write timeouts.
 */
static unsigned write_timeout = 25;
module_param(write_timeout, uint, 0);
MODULE_PARM_DESC(write_timeout, "Time (in ms) to try writes (default 25)");

#define AT24_SIZE_BYTELEN 5
#define AT24_SIZE_FLAGS 8

#define AT24_BITMASK(x) (BIT(x) - 1)

/* create non-zero magic value for given eeprom parameters */
#define AT24_DEVICE_MAGIC(_len, _flags) 		\
	((1 << AT24_SIZE_FLAGS | (_flags)) 		\
	    << AT24_SIZE_BYTELEN | ilog2(_len))

/*
 * Both reads and writes fail if the previous write didn't complete yet. This
 * macro loops a few times waiting at least long enough for one entire page
 * write to work while making sure that at least one iteration is run before
 * checking the break condition.
 *
 * It takes two parameters: a variable in which the future timeout in jiffies
 * will be stored and a temporary variable holding the time of the last
 * iteration of processing the request. Both should be unsigned integers
 * holding at least 32 bits.
 */
#define loop_until_timeout(tout, op_time)				\
	for (tout = jiffies + msecs_to_jiffies(write_timeout), op_time = 0; \
	     op_time ? time_before(op_time, tout) : true;		\
	     usleep_range(1000, 1500), op_time = jiffies)

static const struct i2c_device_id at24_ids[] = {
	/* needs 8 addresses as A0-A2 are ignored */
	{ "24c00",	AT24_DEVICE_MAGIC(128 / 8,	AT24_FLAG_TAKE8ADDR) },
	/* old variants can't be handled with this generic entry! */
	{ "24c01",	AT24_DEVICE_MAGIC(1024 / 8,	0) },
	{ "24cs01",	AT24_DEVICE_MAGIC(16,
				AT24_FLAG_SERIAL | AT24_FLAG_READONLY) },
	{ "24c02",	AT24_DEVICE_MAGIC(2048 / 8,	0) },
	{ "24cs02",	AT24_DEVICE_MAGIC(16,
				AT24_FLAG_SERIAL | AT24_FLAG_READONLY) },
	{ "24mac402",	AT24_DEVICE_MAGIC(48 / 8,
				AT24_FLAG_MAC | AT24_FLAG_READONLY) },
	{ "24mac602",	AT24_DEVICE_MAGIC(64 / 8,
				AT24_FLAG_MAC | AT24_FLAG_READONLY) },
	/* spd is a 24c02 in memory DIMMs */
	{ "spd",	AT24_DEVICE_MAGIC(2048 / 8,
				AT24_FLAG_READONLY | AT24_FLAG_IRUGO) },
	{ "24c04",	AT24_DEVICE_MAGIC(4096 / 8,	0) },
	{ "24cs04",	AT24_DEVICE_MAGIC(16,
				AT24_FLAG_SERIAL | AT24_FLAG_READONLY) },
	/* 24rf08 quirk is handled at i2c-core */
	{ "24c08",	AT24_DEVICE_MAGIC(8192 / 8,	0) },
	{ "24cs08",	AT24_DEVICE_MAGIC(16,
				AT24_FLAG_SERIAL | AT24_FLAG_READONLY) },
	{ "24c16",	AT24_DEVICE_MAGIC(16384 / 8,	0) },
	{ "24cs16",	AT24_DEVICE_MAGIC(16,
				AT24_FLAG_SERIAL | AT24_FLAG_READONLY) },
	{ "24c32",	AT24_DEVICE_MAGIC(32768 / 8,	AT24_FLAG_ADDR16) },
	{ "24cs32",	AT24_DEVICE_MAGIC(16,
				AT24_FLAG_ADDR16 |
				AT24_FLAG_SERIAL |
				AT24_FLAG_READONLY) },
	{ "24c64",	AT24_DEVICE_MAGIC(65536 / 8,	AT24_FLAG_ADDR16) },
	{ "24cs64",	AT24_DEVICE_MAGIC(16,
				AT24_FLAG_ADDR16 |
				AT24_FLAG_SERIAL |
				AT24_FLAG_READONLY) },
	{ "24c128",	AT24_DEVICE_MAGIC(131072 / 8,	AT24_FLAG_ADDR16) },
	{ "24c256",	AT24_DEVICE_MAGIC(262144 / 8,	AT24_FLAG_ADDR16) },
	{ "24c512",	AT24_DEVICE_MAGIC(524288 / 8,	AT24_FLAG_ADDR16) },
	{ "24c1024",	AT24_DEVICE_MAGIC(1048576 / 8,	AT24_FLAG_ADDR16) },
	{ "at24", 0 },
	{ /* END OF LIST */ }
};
MODULE_DEVICE_TABLE(i2c, at24_ids);

static const struct of_device_id at24_of_match[] = {
	{
		.compatible = "atmel,24c00",
		.data = (void *)AT24_DEVICE_MAGIC(128 / 8, AT24_FLAG_TAKE8ADDR)
	},
	{
		.compatible = "atmel,24c01",
		.data = (void *)AT24_DEVICE_MAGIC(1024 / 8, 0)
	},
	{
		.compatible = "atmel,24c02",
		.data = (void *)AT24_DEVICE_MAGIC(2048 / 8, 0)
	},
	{
		.compatible = "atmel,spd",
		.data = (void *)AT24_DEVICE_MAGIC(2048 / 8,
				AT24_FLAG_READONLY | AT24_FLAG_IRUGO)
	},
	{
		.compatible = "atmel,24c04",
		.data = (void *)AT24_DEVICE_MAGIC(4096 / 8, 0)
	},
	{
		.compatible = "atmel,24c08",
		.data = (void *)AT24_DEVICE_MAGIC(8192 / 8, 0)
	},
	{
		.compatible = "atmel,24c16",
		.data = (void *)AT24_DEVICE_MAGIC(16384 / 8, 0)
	},
	{
		.compatible = "atmel,24c32",
		.data = (void *)AT24_DEVICE_MAGIC(32768 / 8, AT24_FLAG_ADDR16)
	},
	{
		.compatible = "atmel,24c64",
		.data = (void *)AT24_DEVICE_MAGIC(65536 / 8, AT24_FLAG_ADDR16)
	},
	{
		.compatible = "atmel,24c128",
		.data = (void *)AT24_DEVICE_MAGIC(131072 / 8, AT24_FLAG_ADDR16)
	},
	{
		.compatible = "atmel,24c256",
		.data = (void *)AT24_DEVICE_MAGIC(262144 / 8, AT24_FLAG_ADDR16)
	},
	{
		.compatible = "atmel,24c512",
		.data = (void *)AT24_DEVICE_MAGIC(524288 / 8, AT24_FLAG_ADDR16)
	},
	{
		.compatible = "atmel,24c1024",
		.data = (void *)AT24_DEVICE_MAGIC(1048576 / 8, AT24_FLAG_ADDR16)
	},
	{ },
};
MODULE_DEVICE_TABLE(of, at24_of_match);

static const struct acpi_device_id at24_acpi_ids[] = {
	{ "INT3499", AT24_DEVICE_MAGIC(8192 / 8, 0) },
	{ }
};
MODULE_DEVICE_TABLE(acpi, at24_acpi_ids);

/*-------------------------------------------------------------------------*/

/*
 * This routine supports chips which consume multiple I2C addresses. It
 * computes the addressing information to be used for a given r/w request.
 * Assumes that sanity checks for offset happened at sysfs-layer.
 *
 * Slave address and byte offset derive from the offset. Always
 * set the byte address; on a multi-master board, another master
 * may have changed the chip's "current" address pointer.
 *
 * REVISIT some multi-address chips don't rollover page reads to
 * the next slave address, so we may need to truncate the count.
 * Those chips might need another quirk flag.
 *
 * If the real hardware used four adjacent 24c02 chips and that
 * were misconfigured as one 24c08, that would be a similar effect:
 * one "eeprom" file not four, but larger reads would fail when
 * they crossed certain pages.
 */
static struct i2c_client *at24_translate_offset(struct at24_data *at24,
						unsigned int *offset)
{
	unsigned i;

	if (at24->chip.flags & AT24_FLAG_ADDR16) {
		i = *offset >> 16;
		*offset &= 0xffff;
	} else {
		i = *offset >> 8;
		*offset &= 0xff;
	}

	return at24->client[i];
}

static ssize_t at24_eeprom_read_smbus(struct at24_data *at24, char *buf,
				      unsigned int offset, size_t count)
{
	unsigned long timeout, read_time;
	struct i2c_client *client;
	int status;

	client = at24_translate_offset(at24, &offset);

	if (count > io_limit)
		count = io_limit;

	/* Smaller eeproms can work given some SMBus extension calls */
	if (count > I2C_SMBUS_BLOCK_MAX)
		count = I2C_SMBUS_BLOCK_MAX;

	loop_until_timeout(timeout, read_time) {
		status = i2c_smbus_read_i2c_block_data_or_emulated(client,
								   offset,
								   count, buf);

		dev_dbg(&client->dev, "read %zu@%d --> %d (%ld)\n",
				count, offset, status, jiffies);

		if (status == count)
			return count;
	}

	return -ETIMEDOUT;
}

static ssize_t at24_eeprom_read_i2c(struct at24_data *at24, char *buf,
				    unsigned int offset, size_t count)
{
	unsigned long timeout, read_time;
	struct i2c_client *client;
	struct i2c_msg msg[2];
	int status, i;
	u8 msgbuf[2];

	memset(msg, 0, sizeof(msg));
	client = at24_translate_offset(at24, &offset);

	if (count > io_limit)
		count = io_limit;

	/*
	 * When we have a better choice than SMBus calls, use a combined I2C
	 * message. Write address; then read up to io_limit data bytes. Note
	 * that read page rollover helps us here (unlike writes). msgbuf is
	 * u8 and will cast to our needs.
	 */
	i = 0;
	if (at24->chip.flags & AT24_FLAG_ADDR16)
		msgbuf[i++] = offset >> 8;
	msgbuf[i++] = offset;

	msg[0].addr = client->addr;
	msg[0].buf = msgbuf;
	msg[0].len = i;

	msg[1].addr = client->addr;
	msg[1].flags = I2C_M_RD;
	msg[1].buf = buf;
	msg[1].len = count;

	loop_until_timeout(timeout, read_time) {
		status = i2c_transfer(client->adapter, msg, 2);
		if (status == 2)
			status = count;

		dev_dbg(&client->dev, "read %zu@%d --> %d (%ld)\n",
				count, offset, status, jiffies);

		if (status == count)
			return count;
	}

	return -ETIMEDOUT;
}

static ssize_t at24_eeprom_read_serial(struct at24_data *at24, char *buf,
				       unsigned int offset, size_t count)
{
	unsigned long timeout, read_time;
	struct i2c_client *client;
	struct i2c_msg msg[2];
	u8 addrbuf[2];
	int status;

	client = at24_translate_offset(at24, &offset);

	memset(msg, 0, sizeof(msg));
	msg[0].addr = client->addr;
	msg[0].buf = addrbuf;

	/*
	 * The address pointer of the device is shared between the regular
	 * EEPROM array and the serial number block. The dummy write (part of
	 * the sequential read protocol) ensures the address pointer is reset
	 * to the desired position.
	 */
	if (at24->chip.flags & AT24_FLAG_ADDR16) {
		/*
		 * For 16 bit address pointers, the word address must contain
		 * a '10' sequence in bits 11 and 10 regardless of the
		 * intended position of the address pointer.
		 */
		addrbuf[0] = 0x08;
		addrbuf[1] = offset;
		msg[0].len = 2;
	} else {
		/*
		 * Otherwise the word address must begin with a '10' sequence,
		 * regardless of the intended address.
		 */
		addrbuf[0] = 0x80 + offset;
		msg[0].len = 1;
	}

	msg[1].addr = client->addr;
	msg[1].flags = I2C_M_RD;
	msg[1].buf = buf;
	msg[1].len = count;

	loop_until_timeout(timeout, read_time) {
		status = i2c_transfer(client->adapter, msg, 2);
		if (status == 2)
			return count;
	}

	return -ETIMEDOUT;
}

static ssize_t at24_eeprom_read_mac(struct at24_data *at24, char *buf,
				    unsigned int offset, size_t count)
{
	unsigned long timeout, read_time;
	struct i2c_client *client;
	struct i2c_msg msg[2];
	u8 addrbuf[2];
	int status;

	client = at24_translate_offset(at24, &offset);

	memset(msg, 0, sizeof(msg));
	msg[0].addr = client->addr;
	msg[0].buf = addrbuf;
	/* EUI-48 starts from 0x9a, EUI-64 from 0x98 */
	addrbuf[0] = 0xa0 - at24->chip.byte_len + offset;
	msg[0].len = 1;
	msg[1].addr = client->addr;
	msg[1].flags = I2C_M_RD;
	msg[1].buf = buf;
	msg[1].len = count;

	loop_until_timeout(timeout, read_time) {
		status = i2c_transfer(client->adapter, msg, 2);
		if (status == 2)
			return count;
	}

	return -ETIMEDOUT;
}

/*
 * Note that if the hardware write-protect pin is pulled high, the whole
 * chip is normally write protected. But there are plenty of product
 * variants here, including OTP fuses and partial chip protect.
 *
 * We only use page mode writes; the alternative is sloooow. These routines
 * write at most one page.
 */

static size_t at24_adjust_write_count(struct at24_data *at24,
				      unsigned int offset, size_t count)
{
	unsigned next_page;

	/* write_max is at most a page */
	if (count > at24->write_max)
		count = at24->write_max;

	/* Never roll over backwards, to the start of this page */
	next_page = roundup(offset + 1, at24->chip.page_size);
	if (offset + count > next_page)
		count = next_page - offset;

	return count;
}

static ssize_t at24_eeprom_write_smbus_block(struct at24_data *at24,
					     const char *buf,
					     unsigned int offset, size_t count)
{
	unsigned long timeout, write_time;
	struct i2c_client *client;
	ssize_t status = 0;

	client = at24_translate_offset(at24, &offset);
	count = at24_adjust_write_count(at24, offset, count);

	loop_until_timeout(timeout, write_time) {
		status = i2c_smbus_write_i2c_block_data(client,
							offset, count, buf);
		if (status == 0)
			status = count;

		dev_dbg(&client->dev, "write %zu@%d --> %zd (%ld)\n",
				count, offset, status, jiffies);

		if (status == count)
			return count;
	}

	return -ETIMEDOUT;
}

static ssize_t at24_eeprom_write_smbus_byte(struct at24_data *at24,
					    const char *buf,
					    unsigned int offset, size_t count)
{
	unsigned long timeout, write_time;
	struct i2c_client *client;
	ssize_t status = 0;

	client = at24_translate_offset(at24, &offset);

	loop_until_timeout(timeout, write_time) {
		status = i2c_smbus_write_byte_data(client, offset, buf[0]);
		if (status == 0)
			status = count;

		dev_dbg(&client->dev, "write %zu@%d --> %zd (%ld)\n",
				count, offset, status, jiffies);

		if (status == count)
			return count;
	}

	return -ETIMEDOUT;
}

static ssize_t at24_eeprom_write_i2c(struct at24_data *at24, const char *buf,
				     unsigned int offset, size_t count)
{
	unsigned long timeout, write_time;
	struct i2c_client *client;
	struct i2c_msg msg;
	ssize_t status = 0;
	int i = 0;

	client = at24_translate_offset(at24, &offset);
	count = at24_adjust_write_count(at24, offset, count);

	msg.addr = client->addr;
	msg.flags = 0;

	/* msg.buf is u8 and casts will mask the values */
	msg.buf = at24->writebuf;
	if (at24->chip.flags & AT24_FLAG_ADDR16)
		msg.buf[i++] = offset >> 8;

	msg.buf[i++] = offset;
	memcpy(&msg.buf[i], buf, count);
	msg.len = i + count;

	loop_until_timeout(timeout, write_time) {
		status = i2c_transfer(client->adapter, &msg, 1);
		if (status == 1)
			status = count;

		dev_dbg(&client->dev, "write %zu@%d --> %zd (%ld)\n",
				count, offset, status, jiffies);

		if (status == count)
			return count;
	}

	return -ETIMEDOUT;
}

static int at24_read(void *priv, unsigned int off, void *val, size_t count)
{
	struct at24_data *at24 = priv;
	struct device *dev = &at24->client[0]->dev;
	char *buf = val;
	int ret;

	if (unlikely(!count))
		return count;

	if (off + count > at24->chip.byte_len)
		return -EINVAL;

<<<<<<< HEAD
=======
	ret = pm_runtime_get_sync(dev);
	if (ret < 0) {
		pm_runtime_put_noidle(dev);
		return ret;
	}

>>>>>>> 0186f2dc
	/*
	 * Read data from chip, protecting against concurrent updates
	 * from this host, but not from other I2C masters.
	 */
	mutex_lock(&at24->lock);

	while (count) {
		int	status;

		status = at24->read_func(at24, buf, off, count);
		if (status < 0) {
			mutex_unlock(&at24->lock);
			pm_runtime_put(dev);
			return status;
		}
		buf += status;
		off += status;
		count -= status;
	}

	mutex_unlock(&at24->lock);

	pm_runtime_put(dev);

	return 0;
}

static int at24_write(void *priv, unsigned int off, void *val, size_t count)
{
	struct at24_data *at24 = priv;
	struct device *dev = &at24->client[0]->dev;
	char *buf = val;
	int ret;

	if (unlikely(!count))
		return -EINVAL;

	if (off + count > at24->chip.byte_len)
		return -EINVAL;

<<<<<<< HEAD
=======
	ret = pm_runtime_get_sync(dev);
	if (ret < 0) {
		pm_runtime_put_noidle(dev);
		return ret;
	}

>>>>>>> 0186f2dc
	/*
	 * Write data to chip, protecting against concurrent updates
	 * from this host, but not from other I2C masters.
	 */
	mutex_lock(&at24->lock);

	while (count) {
		int status;

		status = at24->write_func(at24, buf, off, count);
		if (status < 0) {
			mutex_unlock(&at24->lock);
			pm_runtime_put(dev);
			return status;
		}
		buf += status;
		off += status;
		count -= status;
	}

	mutex_unlock(&at24->lock);

	pm_runtime_put(dev);

	return 0;
}

static void at24_get_pdata(struct device *dev, struct at24_platform_data *chip)
{
	int err;
	u32 val;

	if (device_property_present(dev, "read-only"))
		chip->flags |= AT24_FLAG_READONLY;

	err = device_property_read_u32(dev, "size", &val);
	if (!err)
		chip->byte_len = val;

	err = device_property_read_u32(dev, "pagesize", &val);
	if (!err) {
		chip->page_size = val;
	} else {
		/*
		 * This is slow, but we can't know all eeproms, so we better
		 * play safe. Specifying custom eeprom-types via platform_data
		 * is recommended anyhow.
		 */
		chip->page_size = 1;
	}
}

static int at24_probe(struct i2c_client *client, const struct i2c_device_id *id)
{
	struct at24_platform_data chip;
	kernel_ulong_t magic = 0;
	bool writable;
	int use_smbus = 0;
	int use_smbus_write = 0;
	struct at24_data *at24;
	int err;
	unsigned i, num_addresses;
	u8 test_byte;

	if (client->dev.platform_data) {
		chip = *(struct at24_platform_data *)client->dev.platform_data;
	} else {
		/*
		 * The I2C core allows OF nodes compatibles to match against the
		 * I2C device ID table as a fallback, so check not only if an OF
		 * node is present but also if it matches an OF device ID entry.
		 */
		if (client->dev.of_node &&
		    of_match_device(at24_of_match, &client->dev)) {
			magic = (kernel_ulong_t)
				of_device_get_match_data(&client->dev);
		} else if (id) {
			magic = id->driver_data;
		} else {
			const struct acpi_device_id *aid;

			aid = acpi_match_device(at24_acpi_ids, &client->dev);
			if (aid)
				magic = aid->driver_data;
		}
		if (!magic)
			return -ENODEV;

		chip.byte_len = BIT(magic & AT24_BITMASK(AT24_SIZE_BYTELEN));
		magic >>= AT24_SIZE_BYTELEN;
		chip.flags = magic & AT24_BITMASK(AT24_SIZE_FLAGS);

		at24_get_pdata(&client->dev, &chip);

		chip.setup = NULL;
		chip.context = NULL;
	}

	if (!is_power_of_2(chip.byte_len))
		dev_warn(&client->dev,
			"byte_len looks suspicious (no power of 2)!\n");
	if (!chip.page_size) {
		dev_err(&client->dev, "page_size must not be 0!\n");
		return -EINVAL;
	}
	if (!is_power_of_2(chip.page_size))
		dev_warn(&client->dev,
			"page_size looks suspicious (no power of 2)!\n");

	/*
	 * REVISIT: the size of the EUI-48 byte array is 6 in at24mac402, while
	 * the call to ilog2() in AT24_DEVICE_MAGIC() rounds it down to 4.
	 *
	 * Eventually we'll get rid of the magic values altoghether in favor of
	 * real structs, but for now just manually set the right size.
	 */
	if (chip.flags & AT24_FLAG_MAC && chip.byte_len == 4)
		chip.byte_len = 6;

	/* Use I2C operations unless we're stuck with SMBus extensions. */
	if (!i2c_check_functionality(client->adapter, I2C_FUNC_I2C)) {
		if (chip.flags & AT24_FLAG_ADDR16)
			return -EPFNOSUPPORT;

		if (i2c_check_functionality(client->adapter,
				I2C_FUNC_SMBUS_READ_I2C_BLOCK)) {
			use_smbus = I2C_SMBUS_I2C_BLOCK_DATA;
		} else if (i2c_check_functionality(client->adapter,
				I2C_FUNC_SMBUS_READ_WORD_DATA)) {
			use_smbus = I2C_SMBUS_WORD_DATA;
		} else if (i2c_check_functionality(client->adapter,
				I2C_FUNC_SMBUS_READ_BYTE_DATA)) {
			use_smbus = I2C_SMBUS_BYTE_DATA;
		} else {
			return -EPFNOSUPPORT;
		}

		if (i2c_check_functionality(client->adapter,
				I2C_FUNC_SMBUS_WRITE_I2C_BLOCK)) {
			use_smbus_write = I2C_SMBUS_I2C_BLOCK_DATA;
		} else if (i2c_check_functionality(client->adapter,
				I2C_FUNC_SMBUS_WRITE_BYTE_DATA)) {
			use_smbus_write = I2C_SMBUS_BYTE_DATA;
			chip.page_size = 1;
		}
	}

	if (chip.flags & AT24_FLAG_TAKE8ADDR)
		num_addresses = 8;
	else
		num_addresses =	DIV_ROUND_UP(chip.byte_len,
			(chip.flags & AT24_FLAG_ADDR16) ? 65536 : 256);

	at24 = devm_kzalloc(&client->dev, sizeof(struct at24_data) +
		num_addresses * sizeof(struct i2c_client *), GFP_KERNEL);
	if (!at24)
		return -ENOMEM;

	mutex_init(&at24->lock);
	at24->use_smbus = use_smbus;
	at24->use_smbus_write = use_smbus_write;
	at24->chip = chip;
	at24->num_addresses = num_addresses;

	if ((chip.flags & AT24_FLAG_SERIAL) && (chip.flags & AT24_FLAG_MAC)) {
		dev_err(&client->dev,
			"invalid device data - cannot have both AT24_FLAG_SERIAL & AT24_FLAG_MAC.");
		return -EINVAL;
	}

	if (chip.flags & AT24_FLAG_SERIAL) {
		at24->read_func = at24_eeprom_read_serial;
	} else if (chip.flags & AT24_FLAG_MAC) {
		at24->read_func = at24_eeprom_read_mac;
	} else {
		at24->read_func = at24->use_smbus ? at24_eeprom_read_smbus
						  : at24_eeprom_read_i2c;
	}

	if (at24->use_smbus) {
		if (at24->use_smbus_write == I2C_SMBUS_I2C_BLOCK_DATA)
			at24->write_func = at24_eeprom_write_smbus_block;
		else
			at24->write_func = at24_eeprom_write_smbus_byte;
	} else {
		at24->write_func = at24_eeprom_write_i2c;
	}

	writable = !(chip.flags & AT24_FLAG_READONLY);
	if (writable) {
		if (!use_smbus || use_smbus_write) {

			unsigned write_max = chip.page_size;

			if (write_max > io_limit)
				write_max = io_limit;
			if (use_smbus && write_max > I2C_SMBUS_BLOCK_MAX)
				write_max = I2C_SMBUS_BLOCK_MAX;
			at24->write_max = write_max;

			/* buffer (data + address at the beginning) */
			at24->writebuf = devm_kzalloc(&client->dev,
				write_max + 2, GFP_KERNEL);
			if (!at24->writebuf)
				return -ENOMEM;
		} else {
			dev_warn(&client->dev,
				"cannot write due to controller restrictions.");
		}
	}

	at24->client[0] = client;

	/* use dummy devices for multiple-address chips */
	for (i = 1; i < num_addresses; i++) {
		at24->client[i] = i2c_new_dummy(client->adapter,
					client->addr + i);
		if (!at24->client[i]) {
			dev_err(&client->dev, "address 0x%02x unavailable\n",
					client->addr + i);
			err = -EADDRINUSE;
			goto err_clients;
		}
	}

	i2c_set_clientdata(client, at24);

	/* enable runtime pm */
	pm_runtime_set_active(&client->dev);
	pm_runtime_enable(&client->dev);

	/*
	 * Perform a one-byte test read to verify that the
	 * chip is functional.
	 */
	err = at24_read(at24, 0, &test_byte, 1);
	pm_runtime_idle(&client->dev);
	if (err) {
		err = -ENODEV;
		goto err_clients;
	}

	at24->nvmem_config.name = dev_name(&client->dev);
	at24->nvmem_config.dev = &client->dev;
	at24->nvmem_config.read_only = !writable;
	at24->nvmem_config.root_only = true;
	at24->nvmem_config.owner = THIS_MODULE;
	at24->nvmem_config.compat = true;
	at24->nvmem_config.base_dev = &client->dev;
	at24->nvmem_config.reg_read = at24_read;
	at24->nvmem_config.reg_write = at24_write;
	at24->nvmem_config.priv = at24;
	at24->nvmem_config.stride = 1;
	at24->nvmem_config.word_size = 1;
	at24->nvmem_config.size = chip.byte_len;

	at24->nvmem = nvmem_register(&at24->nvmem_config);

	if (IS_ERR(at24->nvmem)) {
		err = PTR_ERR(at24->nvmem);
		goto err_clients;
	}

	dev_info(&client->dev, "%u byte %s EEPROM, %s, %u bytes/write\n",
		chip.byte_len, client->name,
		writable ? "writable" : "read-only", at24->write_max);
	if (use_smbus == I2C_SMBUS_WORD_DATA ||
	    use_smbus == I2C_SMBUS_BYTE_DATA) {
		dev_notice(&client->dev, "Falling back to %s reads, "
			   "performance will suffer\n", use_smbus ==
			   I2C_SMBUS_WORD_DATA ? "word" : "byte");
	}

	/* export data to kernel code */
	if (chip.setup)
		chip.setup(at24->nvmem, chip.context);

	return 0;

err_clients:
	for (i = 1; i < num_addresses; i++)
		if (at24->client[i])
			i2c_unregister_device(at24->client[i]);

	pm_runtime_disable(&client->dev);

	return err;
}

static int at24_remove(struct i2c_client *client)
{
	struct at24_data *at24;
	int i;

	at24 = i2c_get_clientdata(client);

	nvmem_unregister(at24->nvmem);

	for (i = 1; i < at24->num_addresses; i++)
		i2c_unregister_device(at24->client[i]);

	pm_runtime_disable(&client->dev);
	pm_runtime_set_suspended(&client->dev);

	return 0;
}

/*-------------------------------------------------------------------------*/

static struct i2c_driver at24_driver = {
	.driver = {
		.name = "at24",
		.of_match_table = at24_of_match,
		.acpi_match_table = ACPI_PTR(at24_acpi_ids),
	},
	.probe = at24_probe,
	.remove = at24_remove,
	.id_table = at24_ids,
};

static int __init at24_init(void)
{
	if (!io_limit) {
		pr_err("at24: io_limit must not be 0!\n");
		return -EINVAL;
	}

	io_limit = rounddown_pow_of_two(io_limit);
	return i2c_add_driver(&at24_driver);
}
module_init(at24_init);

static void __exit at24_exit(void)
{
	i2c_del_driver(&at24_driver);
}
module_exit(at24_exit);

MODULE_DESCRIPTION("Driver for most I2C EEPROMs");
MODULE_AUTHOR("David Brownell and Wolfram Sang");
MODULE_LICENSE("GPL");<|MERGE_RESOLUTION|>--- conflicted
+++ resolved
@@ -572,15 +572,12 @@
 	if (off + count > at24->chip.byte_len)
 		return -EINVAL;
 
-<<<<<<< HEAD
-=======
 	ret = pm_runtime_get_sync(dev);
 	if (ret < 0) {
 		pm_runtime_put_noidle(dev);
 		return ret;
 	}
 
->>>>>>> 0186f2dc
 	/*
 	 * Read data from chip, protecting against concurrent updates
 	 * from this host, but not from other I2C masters.
@@ -621,15 +618,12 @@
 	if (off + count > at24->chip.byte_len)
 		return -EINVAL;
 
-<<<<<<< HEAD
-=======
 	ret = pm_runtime_get_sync(dev);
 	if (ret < 0) {
 		pm_runtime_put_noidle(dev);
 		return ret;
 	}
 
->>>>>>> 0186f2dc
 	/*
 	 * Write data to chip, protecting against concurrent updates
 	 * from this host, but not from other I2C masters.
