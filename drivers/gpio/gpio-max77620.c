--- conflicted
+++ resolved
@@ -336,14 +336,6 @@
 		return ret;
 	}
 
-<<<<<<< HEAD
-	mutex_init(&mgpio->buslock);
-
-	gpiochip_irqchip_add_nested(&mgpio->gpio_chip, &max77620_gpio_irqchip,
-				    0, handle_edge_irq, IRQ_TYPE_NONE);
-
-=======
->>>>>>> 9123e3a7
 	ret = devm_request_threaded_irq(&pdev->dev, gpio_irq, NULL,
 					max77620_gpio_irqhandler, IRQF_ONESHOT,
 					"max77620-gpio", mgpio);
