// SPDX-License-Identifier: GPL-2.0-only
/*
 * Emma Mobile GPIO Support - GIO
 *
 *  Copyright (C) 2012 Magnus Damm
 */

#include <linux/init.h>
#include <linux/platform_device.h>
#include <linux/spinlock.h>
#include <linux/interrupt.h>
#include <linux/ioport.h>
#include <linux/io.h>
#include <linux/irq.h>
#include <linux/irqdomain.h>
#include <linux/bitops.h>
#include <linux/err.h>
#include <linux/gpio/driver.h>
#include <linux/slab.h>
#include <linux/module.h>
#include <linux/pinctrl/consumer.h>

struct em_gio_priv {
	void __iomem *base0;
	void __iomem *base1;
	spinlock_t sense_lock;
	struct platform_device *pdev;
	struct gpio_chip gpio_chip;
	struct irq_chip irq_chip;
	struct irq_domain *irq_domain;
};

#define GIO_E1 0x00
#define GIO_E0 0x04
#define GIO_EM 0x04
#define GIO_OL 0x08
#define GIO_OH 0x0c
#define GIO_I 0x10
#define GIO_IIA 0x14
#define GIO_IEN 0x18
#define GIO_IDS 0x1c
#define GIO_IIM 0x1c
#define GIO_RAW 0x20
#define GIO_MST 0x24
#define GIO_IIR 0x28

#define GIO_IDT0 0x40
#define GIO_IDT1 0x44
#define GIO_IDT2 0x48
#define GIO_IDT3 0x4c
#define GIO_RAWBL 0x50
#define GIO_RAWBH 0x54
#define GIO_IRBL 0x58
#define GIO_IRBH 0x5c

#define GIO_IDT(n) (GIO_IDT0 + ((n) * 4))

static inline unsigned long em_gio_read(struct em_gio_priv *p, int offs)
{
	if (offs < GIO_IDT0)
		return ioread32(p->base0 + offs);
	else
		return ioread32(p->base1 + (offs - GIO_IDT0));
}

static inline void em_gio_write(struct em_gio_priv *p, int offs,
				unsigned long value)
{
	if (offs < GIO_IDT0)
		iowrite32(value, p->base0 + offs);
	else
		iowrite32(value, p->base1 + (offs - GIO_IDT0));
}

static void em_gio_irq_disable(struct irq_data *d)
{
	struct em_gio_priv *p = irq_data_get_irq_chip_data(d);

	em_gio_write(p, GIO_IDS, BIT(irqd_to_hwirq(d)));
}

static void em_gio_irq_enable(struct irq_data *d)
{
	struct em_gio_priv *p = irq_data_get_irq_chip_data(d);

	em_gio_write(p, GIO_IEN, BIT(irqd_to_hwirq(d)));
}

static int em_gio_irq_reqres(struct irq_data *d)
{
	struct em_gio_priv *p = irq_data_get_irq_chip_data(d);
	int ret;

	ret = gpiochip_lock_as_irq(&p->gpio_chip, irqd_to_hwirq(d));
	if (ret) {
		dev_err(p->gpio_chip.parent,
			"unable to lock HW IRQ %lu for IRQ\n",
			irqd_to_hwirq(d));
		return ret;
	}
	return 0;
}

static void em_gio_irq_relres(struct irq_data *d)
{
	struct em_gio_priv *p = irq_data_get_irq_chip_data(d);

	gpiochip_unlock_as_irq(&p->gpio_chip, irqd_to_hwirq(d));
}


#define GIO_ASYNC(x) (x + 8)

static unsigned char em_gio_sense_table[IRQ_TYPE_SENSE_MASK + 1] = {
	[IRQ_TYPE_EDGE_RISING] = GIO_ASYNC(0x00),
	[IRQ_TYPE_EDGE_FALLING] = GIO_ASYNC(0x01),
	[IRQ_TYPE_LEVEL_HIGH] = GIO_ASYNC(0x02),
	[IRQ_TYPE_LEVEL_LOW] = GIO_ASYNC(0x03),
	[IRQ_TYPE_EDGE_BOTH] = GIO_ASYNC(0x04),
};

static int em_gio_irq_set_type(struct irq_data *d, unsigned int type)
{
	unsigned char value = em_gio_sense_table[type & IRQ_TYPE_SENSE_MASK];
	struct em_gio_priv *p = irq_data_get_irq_chip_data(d);
	unsigned int reg, offset, shift;
	unsigned long flags;
	unsigned long tmp;

	if (!value)
		return -EINVAL;

	offset = irqd_to_hwirq(d);

	pr_debug("gio: sense irq = %d, mode = %d\n", offset, value);

	/* 8 x 4 bit fields in 4 IDT registers */
	reg = GIO_IDT(offset >> 3);
	shift = (offset & 0x07) << 4;

	spin_lock_irqsave(&p->sense_lock, flags);

	/* disable the interrupt in IIA */
	tmp = em_gio_read(p, GIO_IIA);
	tmp &= ~BIT(offset);
	em_gio_write(p, GIO_IIA, tmp);

	/* change the sense setting in IDT */
	tmp = em_gio_read(p, reg);
	tmp &= ~(0xf << shift);
	tmp |= value << shift;
	em_gio_write(p, reg, tmp);

	/* clear pending interrupts */
	em_gio_write(p, GIO_IIR, BIT(offset));

	/* enable the interrupt in IIA */
	tmp = em_gio_read(p, GIO_IIA);
	tmp |= BIT(offset);
	em_gio_write(p, GIO_IIA, tmp);

	spin_unlock_irqrestore(&p->sense_lock, flags);

	return 0;
}

static irqreturn_t em_gio_irq_handler(int irq, void *dev_id)
{
	struct em_gio_priv *p = dev_id;
	unsigned long pending;
	unsigned int offset, irqs_handled = 0;

	while ((pending = em_gio_read(p, GIO_MST))) {
		offset = __ffs(pending);
		em_gio_write(p, GIO_IIR, BIT(offset));
		generic_handle_irq(irq_find_mapping(p->irq_domain, offset));
		irqs_handled++;
	}

	return irqs_handled ? IRQ_HANDLED : IRQ_NONE;
}

static inline struct em_gio_priv *gpio_to_priv(struct gpio_chip *chip)
{
	return gpiochip_get_data(chip);
}

static int em_gio_direction_input(struct gpio_chip *chip, unsigned offset)
{
	em_gio_write(gpio_to_priv(chip), GIO_E0, BIT(offset));
	return 0;
}

static int em_gio_get(struct gpio_chip *chip, unsigned offset)
{
	return !!(em_gio_read(gpio_to_priv(chip), GIO_I) & BIT(offset));
}

static void __em_gio_set(struct gpio_chip *chip, unsigned int reg,
			 unsigned shift, int value)
{
	/* upper 16 bits contains mask and lower 16 actual value */
	em_gio_write(gpio_to_priv(chip), reg,
		     (BIT(shift + 16)) | (value << shift));
}

static void em_gio_set(struct gpio_chip *chip, unsigned offset, int value)
{
	/* output is split into two registers */
	if (offset < 16)
		__em_gio_set(chip, GIO_OL, offset, value);
	else
		__em_gio_set(chip, GIO_OH, offset - 16, value);
}

static int em_gio_direction_output(struct gpio_chip *chip, unsigned offset,
				   int value)
{
	/* write GPIO value to output before selecting output mode of pin */
	em_gio_set(chip, offset, value);
	em_gio_write(gpio_to_priv(chip), GIO_E1, BIT(offset));
	return 0;
}

static int em_gio_to_irq(struct gpio_chip *chip, unsigned offset)
{
	return irq_create_mapping(gpio_to_priv(chip)->irq_domain, offset);
}

static int em_gio_request(struct gpio_chip *chip, unsigned offset)
{
	return pinctrl_gpio_request(chip->base + offset);
}

static void em_gio_free(struct gpio_chip *chip, unsigned offset)
{
	pinctrl_gpio_free(chip->base + offset);

	/* Set the GPIO as an input to ensure that the next GPIO request won't
	* drive the GPIO pin as an output.
	*/
	em_gio_direction_input(chip, offset);
}

static int em_gio_irq_domain_map(struct irq_domain *h, unsigned int irq,
				 irq_hw_number_t hwirq)
{
	struct em_gio_priv *p = h->host_data;

	pr_debug("gio: map hw irq = %d, irq = %d\n", (int)hwirq, irq);

	irq_set_chip_data(irq, h->host_data);
	irq_set_chip_and_handler(irq, &p->irq_chip, handle_level_irq);
	return 0;
}

static const struct irq_domain_ops em_gio_irq_domain_ops = {
	.map	= em_gio_irq_domain_map,
	.xlate	= irq_domain_xlate_twocell,
};

static void em_gio_irq_domain_remove(void *data)
{
	struct irq_domain *domain = data;

	irq_domain_remove(domain);
}

static int em_gio_probe(struct platform_device *pdev)
{
	struct em_gio_priv *p;
	struct gpio_chip *gpio_chip;
	struct irq_chip *irq_chip;
	struct device *dev = &pdev->dev;
	const char *name = dev_name(dev);
	unsigned int ngpios;
	int irq[2], ret;

	p = devm_kzalloc(dev, sizeof(*p), GFP_KERNEL);
	if (!p)
		return -ENOMEM;

	p->pdev = pdev;
	platform_set_drvdata(pdev, p);
	spin_lock_init(&p->sense_lock);

	irq[0] = platform_get_irq(pdev, 0);
	if (irq[0] < 0)
		return irq[0];

<<<<<<< HEAD
	if (!io[0] || !io[1] || !irq[0] || !irq[1]) {
		dev_err(dev, "missing IRQ or IOMEM\n");
		return -EINVAL;
	}

	p->base0 = devm_ioremap_nocache(dev, io[0]->start,
					resource_size(io[0]));
	if (!p->base0)
		return -ENOMEM;

	p->base1 = devm_ioremap_nocache(dev, io[1]->start,
				   resource_size(io[1]));
	if (!p->base1)
		return -ENOMEM;
=======
	irq[1] = platform_get_irq(pdev, 1);
	if (irq[1] < 0)
		return irq[1];

	p->base0 = devm_platform_ioremap_resource(pdev, 0);
	if (IS_ERR(p->base0))
		return PTR_ERR(p->base0);

	p->base1 = devm_platform_ioremap_resource(pdev, 1);
	if (IS_ERR(p->base1))
		return PTR_ERR(p->base1);
>>>>>>> 7d2a07b7

	if (of_property_read_u32(dev->of_node, "ngpios", &ngpios)) {
		dev_err(dev, "Missing ngpios OF property\n");
		return -EINVAL;
	}

	gpio_chip = &p->gpio_chip;
	gpio_chip->of_node = dev->of_node;
	gpio_chip->direction_input = em_gio_direction_input;
	gpio_chip->get = em_gio_get;
	gpio_chip->direction_output = em_gio_direction_output;
	gpio_chip->set = em_gio_set;
	gpio_chip->to_irq = em_gio_to_irq;
	gpio_chip->request = em_gio_request;
	gpio_chip->free = em_gio_free;
	gpio_chip->label = name;
	gpio_chip->parent = dev;
	gpio_chip->owner = THIS_MODULE;
	gpio_chip->base = -1;
	gpio_chip->ngpio = ngpios;

	irq_chip = &p->irq_chip;
	irq_chip->name = "gpio-em";
	irq_chip->irq_mask = em_gio_irq_disable;
	irq_chip->irq_unmask = em_gio_irq_enable;
	irq_chip->irq_set_type = em_gio_irq_set_type;
	irq_chip->irq_request_resources = em_gio_irq_reqres;
	irq_chip->irq_release_resources = em_gio_irq_relres;
	irq_chip->flags	= IRQCHIP_SKIP_SET_WAKE | IRQCHIP_MASK_ON_SUSPEND;

	p->irq_domain = irq_domain_add_simple(dev->of_node, ngpios, 0,
					      &em_gio_irq_domain_ops, p);
	if (!p->irq_domain) {
		dev_err(dev, "cannot initialize irq domain\n");
		return -ENXIO;
	}

	ret = devm_add_action_or_reset(dev, em_gio_irq_domain_remove,
				       p->irq_domain);
	if (ret)
		return ret;

<<<<<<< HEAD
	if (devm_request_irq(dev, irq[0]->start,
			     em_gio_irq_handler, 0, name, p)) {
=======
	if (devm_request_irq(dev, irq[0], em_gio_irq_handler, 0, name, p)) {
>>>>>>> 7d2a07b7
		dev_err(dev, "failed to request low IRQ\n");
		return -ENOENT;
	}

<<<<<<< HEAD
	if (devm_request_irq(dev, irq[1]->start,
			     em_gio_irq_handler, 0, name, p)) {
=======
	if (devm_request_irq(dev, irq[1], em_gio_irq_handler, 0, name, p)) {
>>>>>>> 7d2a07b7
		dev_err(dev, "failed to request high IRQ\n");
		return -ENOENT;
	}

	ret = devm_gpiochip_add_data(dev, gpio_chip, p);
	if (ret) {
		dev_err(dev, "failed to add GPIO controller\n");
		return ret;
	}

	return 0;
}

static const struct of_device_id em_gio_dt_ids[] = {
	{ .compatible = "renesas,em-gio", },
	{},
};
MODULE_DEVICE_TABLE(of, em_gio_dt_ids);

static struct platform_driver em_gio_device_driver = {
	.probe		= em_gio_probe,
	.driver		= {
		.name	= "em_gio",
		.of_match_table = em_gio_dt_ids,
	}
};

static int __init em_gio_init(void)
{
	return platform_driver_register(&em_gio_device_driver);
}
postcore_initcall(em_gio_init);

static void __exit em_gio_exit(void)
{
	platform_driver_unregister(&em_gio_device_driver);
}
module_exit(em_gio_exit);

MODULE_AUTHOR("Magnus Damm");
MODULE_DESCRIPTION("Renesas Emma Mobile GIO Driver");
MODULE_LICENSE("GPL v2");<|MERGE_RESOLUTION|>--- conflicted
+++ resolved
@@ -288,22 +288,6 @@
 	if (irq[0] < 0)
 		return irq[0];
 
-<<<<<<< HEAD
-	if (!io[0] || !io[1] || !irq[0] || !irq[1]) {
-		dev_err(dev, "missing IRQ or IOMEM\n");
-		return -EINVAL;
-	}
-
-	p->base0 = devm_ioremap_nocache(dev, io[0]->start,
-					resource_size(io[0]));
-	if (!p->base0)
-		return -ENOMEM;
-
-	p->base1 = devm_ioremap_nocache(dev, io[1]->start,
-				   resource_size(io[1]));
-	if (!p->base1)
-		return -ENOMEM;
-=======
 	irq[1] = platform_get_irq(pdev, 1);
 	if (irq[1] < 0)
 		return irq[1];
@@ -315,7 +299,6 @@
 	p->base1 = devm_platform_ioremap_resource(pdev, 1);
 	if (IS_ERR(p->base1))
 		return PTR_ERR(p->base1);
->>>>>>> 7d2a07b7
 
 	if (of_property_read_u32(dev->of_node, "ngpios", &ngpios)) {
 		dev_err(dev, "Missing ngpios OF property\n");
@@ -358,22 +341,12 @@
 	if (ret)
 		return ret;
 
-<<<<<<< HEAD
-	if (devm_request_irq(dev, irq[0]->start,
-			     em_gio_irq_handler, 0, name, p)) {
-=======
 	if (devm_request_irq(dev, irq[0], em_gio_irq_handler, 0, name, p)) {
->>>>>>> 7d2a07b7
 		dev_err(dev, "failed to request low IRQ\n");
 		return -ENOENT;
 	}
 
-<<<<<<< HEAD
-	if (devm_request_irq(dev, irq[1]->start,
-			     em_gio_irq_handler, 0, name, p)) {
-=======
 	if (devm_request_irq(dev, irq[1], em_gio_irq_handler, 0, name, p)) {
->>>>>>> 7d2a07b7
 		dev_err(dev, "failed to request high IRQ\n");
 		return -ENOENT;
 	}
