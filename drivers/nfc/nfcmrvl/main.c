/*
 * Marvell NFC driver: major functions
 *
 * Copyright (C) 2014-2015 Marvell International Ltd.
 *
 * This software file (the "File") is distributed by Marvell International
 * Ltd. under the terms of the GNU General Public License Version 2, June 1991
 * (the "License").  You may use, redistribute and/or modify this File in
 * accordance with the terms and conditions of the License, a copy of which
 * is available on the worldwide web at
 * http://www.gnu.org/licenses/old-licenses/gpl-2.0.txt.
 *
 * THE FILE IS DISTRIBUTED AS-IS, WITHOUT WARRANTY OF ANY KIND, AND THE
 * IMPLIED WARRANTIES OF MERCHANTABILITY OR FITNESS FOR A PARTICULAR PURPOSE
 * ARE EXPRESSLY DISCLAIMED.  The License provides additional details about
 * this warranty disclaimer.
 */

#include <linux/module.h>
#include <linux/gpio.h>
#include <linux/delay.h>
#include <linux/of_gpio.h>
#include <linux/nfc.h>
#include <net/nfc/nci.h>
#include <net/nfc/nci_core.h>
#include "nfcmrvl.h"

static int nfcmrvl_nci_open(struct nci_dev *ndev)
{
	struct nfcmrvl_private *priv = nci_get_drvdata(ndev);
	int err;

	if (test_and_set_bit(NFCMRVL_NCI_RUNNING, &priv->flags))
		return 0;

	/* Reset possible fault of previous session */
	clear_bit(NFCMRVL_PHY_ERROR, &priv->flags);

	err = priv->if_ops->nci_open(priv);

	if (err)
		clear_bit(NFCMRVL_NCI_RUNNING, &priv->flags);

	return err;
}

static int nfcmrvl_nci_close(struct nci_dev *ndev)
{
	struct nfcmrvl_private *priv = nci_get_drvdata(ndev);

	if (!test_and_clear_bit(NFCMRVL_NCI_RUNNING, &priv->flags))
		return 0;

	priv->if_ops->nci_close(priv);

	return 0;
}

static int nfcmrvl_nci_send(struct nci_dev *ndev, struct sk_buff *skb)
{
	struct nfcmrvl_private *priv = nci_get_drvdata(ndev);

	nfc_info(priv->dev, "send entry, len %d\n", skb->len);

	skb->dev = (void *)ndev;

	if (priv->config.hci_muxed) {
		unsigned char *hdr;
		unsigned char len = skb->len;

		hdr = skb_push(skb, NFCMRVL_HCI_EVENT_HEADER_SIZE);
		hdr[0] = NFCMRVL_HCI_COMMAND_CODE;
		hdr[1] = NFCMRVL_HCI_OGF;
		hdr[2] = NFCMRVL_HCI_OCF;
		hdr[3] = len;
	}

	return priv->if_ops->nci_send(priv, skb);
}

static int nfcmrvl_nci_setup(struct nci_dev *ndev)
{
	__u8 val = 1;

	nci_set_config(ndev, NFCMRVL_PB_BAIL_OUT, 1, &val);
	return 0;
}

static int nfcmrvl_nci_fw_download(struct nci_dev *ndev,
				   const char *firmware_name)
{
	return nfcmrvl_fw_dnld_start(ndev, firmware_name);
}

static struct nci_ops nfcmrvl_nci_ops = {
	.open = nfcmrvl_nci_open,
	.close = nfcmrvl_nci_close,
	.send = nfcmrvl_nci_send,
	.setup = nfcmrvl_nci_setup,
	.fw_download = nfcmrvl_nci_fw_download,
};

struct nfcmrvl_private *nfcmrvl_nci_register_dev(enum nfcmrvl_phy phy,
				void *drv_data,
				struct nfcmrvl_if_ops *ops,
				struct device *dev,
				struct nfcmrvl_platform_data *pdata)
{
	struct nfcmrvl_private *priv;
	int rc;
	int headroom;
	int tailroom;
	u32 protocols;

	priv = kzalloc(sizeof(*priv), GFP_KERNEL);
	if (!priv)
		return ERR_PTR(-ENOMEM);

	priv->drv_data = drv_data;
	priv->if_ops = ops;
	priv->dev = dev;
	priv->phy = phy;

	memcpy(&priv->config, pdata, sizeof(*pdata));

<<<<<<< HEAD
	if (priv->config.reset_n_io) {
=======
	if (gpio_is_valid(priv->config.reset_n_io)) {
>>>>>>> f4a53352
		rc = gpio_request_one(priv->config.reset_n_io,
				      GPIOF_OUT_INIT_LOW,
				      "nfcmrvl_reset_n");
		if (rc < 0) {
<<<<<<< HEAD
			priv->config.reset_n_io = 0;
=======
			priv->config.reset_n_io = -EINVAL;
>>>>>>> f4a53352
			nfc_err(dev, "failed to request reset_n io\n");
		}
	}

	if (phy == NFCMRVL_PHY_SPI) {
		headroom = NCI_SPI_HDR_LEN;
		tailroom = 1;
	} else
		headroom = tailroom = 0;

	if (priv->config.hci_muxed)
		headroom += NFCMRVL_HCI_EVENT_HEADER_SIZE;

	protocols = NFC_PROTO_JEWEL_MASK
		| NFC_PROTO_MIFARE_MASK
		| NFC_PROTO_FELICA_MASK
		| NFC_PROTO_ISO14443_MASK
		| NFC_PROTO_ISO14443_B_MASK
		| NFC_PROTO_ISO15693_MASK
		| NFC_PROTO_NFC_DEP_MASK;

	priv->ndev = nci_allocate_device(&nfcmrvl_nci_ops, protocols,
					 headroom, tailroom);
	if (!priv->ndev) {
		nfc_err(dev, "nci_allocate_device failed\n");
		rc = -ENOMEM;
		goto error_free_gpio;
	}

	rc = nfcmrvl_fw_dnld_init(priv);
	if (rc) {
		nfc_err(dev, "failed to initialize FW download %d\n", rc);
		goto error_free_dev;
	}

	nci_set_drvdata(priv->ndev, priv);

	rc = nci_register_device(priv->ndev);
	if (rc) {
		nfc_err(dev, "nci_register_device failed %d\n", rc);
		goto error_fw_dnld_deinit;
	}

	/* Ensure that controller is powered off */
	nfcmrvl_chip_halt(priv);

	nfc_info(dev, "registered with nci successfully\n");
	return priv;

error_fw_dnld_deinit:
	nfcmrvl_fw_dnld_deinit(priv);
error_free_dev:
	nci_free_device(priv->ndev);
error_free_gpio:
<<<<<<< HEAD
	if (priv->config.reset_n_io)
=======
	if (gpio_is_valid(priv->config.reset_n_io))
>>>>>>> f4a53352
		gpio_free(priv->config.reset_n_io);
	kfree(priv);
	return ERR_PTR(rc);
}
EXPORT_SYMBOL_GPL(nfcmrvl_nci_register_dev);

void nfcmrvl_nci_unregister_dev(struct nfcmrvl_private *priv)
{
	struct nci_dev *ndev = priv->ndev;

	if (priv->ndev->nfc_dev->fw_download_in_progress)
		nfcmrvl_fw_dnld_abort(priv);

	nfcmrvl_fw_dnld_deinit(priv);

<<<<<<< HEAD
	if (priv->config.reset_n_io)
=======
	if (gpio_is_valid(priv->config.reset_n_io))
>>>>>>> f4a53352
		gpio_free(priv->config.reset_n_io);

	nci_unregister_device(ndev);
	nci_free_device(ndev);
	kfree(priv);
}
EXPORT_SYMBOL_GPL(nfcmrvl_nci_unregister_dev);

int nfcmrvl_nci_recv_frame(struct nfcmrvl_private *priv, struct sk_buff *skb)
{
	if (priv->config.hci_muxed) {
		if (skb->data[0] == NFCMRVL_HCI_EVENT_CODE &&
		    skb->data[1] == NFCMRVL_HCI_NFC_EVENT_CODE) {
			/* Data packet, let's extract NCI payload */
			skb_pull(skb, NFCMRVL_HCI_EVENT_HEADER_SIZE);
		} else {
			/* Skip this packet */
			kfree_skb(skb);
			return 0;
		}
	}

	if (priv->ndev->nfc_dev->fw_download_in_progress) {
		nfcmrvl_fw_dnld_recv_frame(priv, skb);
		return 0;
	}

	if (test_bit(NFCMRVL_NCI_RUNNING, &priv->flags))
		nci_recv_frame(priv->ndev, skb);
	else {
		/* Drop this packet since nobody wants it */
		kfree_skb(skb);
		return 0;
	}

	return 0;
}
EXPORT_SYMBOL_GPL(nfcmrvl_nci_recv_frame);

void nfcmrvl_chip_reset(struct nfcmrvl_private *priv)
{
	/* Reset possible fault of previous session */
	clear_bit(NFCMRVL_PHY_ERROR, &priv->flags);

	if (priv->config.reset_n_io) {
		nfc_info(priv->dev, "reset the chip\n");
		gpio_set_value(priv->config.reset_n_io, 0);
		usleep_range(5000, 10000);
		gpio_set_value(priv->config.reset_n_io, 1);
	} else
		nfc_info(priv->dev, "no reset available on this interface\n");
}

void nfcmrvl_chip_halt(struct nfcmrvl_private *priv)
{
	if (priv->config.reset_n_io)
		gpio_set_value(priv->config.reset_n_io, 0);
}

int nfcmrvl_parse_dt(struct device_node *node,
		     struct nfcmrvl_platform_data *pdata)
{
	int reset_n_io;

	reset_n_io = of_get_named_gpio(node, "reset-n-io", 0);
	if (reset_n_io < 0) {
		pr_info("no reset-n-io config\n");
	} else if (!gpio_is_valid(reset_n_io)) {
		pr_err("invalid reset-n-io GPIO\n");
		return reset_n_io;
	}
	pdata->reset_n_io = reset_n_io;

	if (of_find_property(node, "hci-muxed", NULL))
		pdata->hci_muxed = 1;
	else
		pdata->hci_muxed = 0;

	return 0;
}
EXPORT_SYMBOL_GPL(nfcmrvl_parse_dt);

MODULE_AUTHOR("Marvell International Ltd.");
MODULE_DESCRIPTION("Marvell NFC driver");
MODULE_LICENSE("GPL v2");<|MERGE_RESOLUTION|>--- conflicted
+++ resolved
@@ -123,20 +123,12 @@
 
 	memcpy(&priv->config, pdata, sizeof(*pdata));
 
-<<<<<<< HEAD
-	if (priv->config.reset_n_io) {
-=======
 	if (gpio_is_valid(priv->config.reset_n_io)) {
->>>>>>> f4a53352
 		rc = gpio_request_one(priv->config.reset_n_io,
 				      GPIOF_OUT_INIT_LOW,
 				      "nfcmrvl_reset_n");
 		if (rc < 0) {
-<<<<<<< HEAD
-			priv->config.reset_n_io = 0;
-=======
 			priv->config.reset_n_io = -EINVAL;
->>>>>>> f4a53352
 			nfc_err(dev, "failed to request reset_n io\n");
 		}
 	}
@@ -191,11 +183,7 @@
 error_free_dev:
 	nci_free_device(priv->ndev);
 error_free_gpio:
-<<<<<<< HEAD
-	if (priv->config.reset_n_io)
-=======
 	if (gpio_is_valid(priv->config.reset_n_io))
->>>>>>> f4a53352
 		gpio_free(priv->config.reset_n_io);
 	kfree(priv);
 	return ERR_PTR(rc);
@@ -211,11 +199,7 @@
 
 	nfcmrvl_fw_dnld_deinit(priv);
 
-<<<<<<< HEAD
-	if (priv->config.reset_n_io)
-=======
 	if (gpio_is_valid(priv->config.reset_n_io))
->>>>>>> f4a53352
 		gpio_free(priv->config.reset_n_io);
 
 	nci_unregister_device(ndev);
