--- conflicted
+++ resolved
@@ -63,13 +63,8 @@
 					GFP_KERNEL);
 	if (ret < 0)
 		goto err;
-<<<<<<< HEAD
-	if (!dma_map_sg(dev, sg->sgl, sg->nents, direction)) {
-		ret = -EINVAL;
-=======
 	ret = dma_map_sgtable(dev, sg, direction, 0);
 	if (ret < 0)
->>>>>>> 7d2a07b7
 		goto err;
 	return sg;
 
@@ -82,11 +77,7 @@
 static void put_sg_table(struct device *dev, struct sg_table *sg,
 			 enum dma_data_direction direction)
 {
-<<<<<<< HEAD
-	dma_unmap_sg(dev, sg->sgl, sg->nents, direction);
-=======
 	dma_unmap_sgtable(dev, sg, direction, 0);
->>>>>>> 7d2a07b7
 	sg_free_table(sg);
 	kfree(sg);
 }
