/*
<<<<<<< HEAD
=======
 *  IDE DMA support (including IDE PCI BM-DMA).
 *
>>>>>>> 976dde01
 *  Copyright (C) 1995-1998   Mark Lord
 *  Copyright (C) 1999-2000   Andre Hedrick <andre@linux-ide.org>
 *  Copyright (C) 2004, 2007  Bartlomiej Zolnierkiewicz
 *
 *  May be copied or modified under the terms of the GNU General Public License
 *
 *  DMA is supported for all IDE devices (disk drives, cdroms, tapes, floppies).
 */

/*
 *  Special Thanks to Mark for his Six years of work.
 */

/*
 * Thanks to "Christopher J. Reimer" <reimer@doe.carleton.ca> for
 * fixing the problem with the BIOS on some Acer motherboards.
 *
 * Thanks to "Benoit Poulot-Cazajous" <poulot@chorus.fr> for testing
 * "TX" chipset compatibility and for providing patches for the "TX" chipset.
 *
 * Thanks to Christian Brunner <chb@muc.de> for taking a good first crack
 * at generic DMA -- his patches were referred to when preparing this code.
 *
 * Most importantly, thanks to Robert Bringman <rob@mars.trion.com>
 * for supplying a Promise UDMA board & WD UDMA drive for this work!
 */

#include <linux/module.h>
#include <linux/types.h>
#include <linux/kernel.h>
#include <linux/timer.h>
#include <linux/mm.h>
#include <linux/interrupt.h>
#include <linux/pci.h>
#include <linux/init.h>
#include <linux/ide.h>
#include <linux/delay.h>
#include <linux/scatterlist.h>
#include <linux/dma-mapping.h>

#include <asm/io.h>
#include <asm/irq.h>

static const struct drive_list_entry drive_whitelist [] = {

	{ "Micropolis 2112A"	,       NULL		},
	{ "CONNER CTMA 4000"	,       NULL		},
	{ "CONNER CTT8000-A"	,       NULL		},
	{ "ST34342A"		,	NULL		},
	{ NULL			,	NULL		}
};

static const struct drive_list_entry drive_blacklist [] = {

	{ "WDC AC11000H"	,	NULL 		},
	{ "WDC AC22100H"	,	NULL 		},
	{ "WDC AC32500H"	,	NULL 		},
	{ "WDC AC33100H"	,	NULL 		},
	{ "WDC AC31600H"	,	NULL 		},
	{ "WDC AC32100H"	,	"24.09P07"	},
	{ "WDC AC23200L"	,	"21.10N21"	},
	{ "Compaq CRD-8241B"	,	NULL 		},
	{ "CRD-8400B"		,	NULL 		},
	{ "CRD-8480B",			NULL 		},
	{ "CRD-8482B",			NULL 		},
	{ "CRD-84"		,	NULL 		},
	{ "SanDisk SDP3B"	,	NULL 		},
	{ "SanDisk SDP3B-64"	,	NULL 		},
	{ "SANYO CD-ROM CRD"	,	NULL 		},
	{ "HITACHI CDR-8"	,	NULL 		},
	{ "HITACHI CDR-8335"	,	NULL 		},
	{ "HITACHI CDR-8435"	,	NULL 		},
	{ "Toshiba CD-ROM XM-6202B"	,	NULL 		},
	{ "TOSHIBA CD-ROM XM-1702BC",	NULL 		},
	{ "CD-532E-A"		,	NULL 		},
	{ "E-IDE CD-ROM CR-840",	NULL 		},
	{ "CD-ROM Drive/F5A",	NULL 		},
	{ "WPI CDD-820",		NULL 		},
	{ "SAMSUNG CD-ROM SC-148C",	NULL 		},
	{ "SAMSUNG CD-ROM SC",	NULL 		},
	{ "ATAPI CD-ROM DRIVE 40X MAXIMUM",	NULL 		},
	{ "_NEC DV5800A",               NULL            },
	{ "SAMSUNG CD-ROM SN-124",	"N001" },
	{ "Seagate STT20000A",		NULL  },
	{ "CD-ROM CDR_U200",		"1.09" },
	{ NULL			,	NULL		}

};

/**
 *	ide_dma_intr	-	IDE DMA interrupt handler
 *	@drive: the drive the interrupt is for
 *
 *	Handle an interrupt completing a read/write DMA transfer on an 
 *	IDE device
 */
 
ide_startstop_t ide_dma_intr (ide_drive_t *drive)
{
	u8 stat = 0, dma_stat = 0;

	dma_stat = HWIF(drive)->ide_dma_end(drive);
	stat = ide_read_status(drive);

	if (OK_STAT(stat,DRIVE_READY,drive->bad_wstat|DRQ_STAT)) {
		if (!dma_stat) {
			struct request *rq = HWGROUP(drive)->rq;

			task_end_request(drive, rq, stat);
			return ide_stopped;
		}
		printk(KERN_ERR "%s: dma_intr: bad DMA status (dma_stat=%x)\n", 
		       drive->name, dma_stat);
	}
	return ide_error(drive, "dma_intr", stat);
}

EXPORT_SYMBOL_GPL(ide_dma_intr);

static int ide_dma_good_drive(ide_drive_t *drive)
{
	return ide_in_drive_list(drive->id, drive_whitelist);
}

/**
 *	ide_build_sglist	-	map IDE scatter gather for DMA I/O
 *	@drive: the drive to build the DMA table for
 *	@rq: the request holding the sg list
 *
 *	Perform the DMA mapping magic necessary to access the source or
 *	target buffers of a request via DMA.  The lower layers of the
 *	kernel provide the necessary cache management so that we can
 *	operate in a portable fashion.
 */

int ide_build_sglist(ide_drive_t *drive, struct request *rq)
{
	ide_hwif_t *hwif = HWIF(drive);
	struct scatterlist *sg = hwif->sg_table;

	ide_map_sg(drive, rq);

	if (rq_data_dir(rq) == READ)
		hwif->sg_dma_direction = DMA_FROM_DEVICE;
	else
		hwif->sg_dma_direction = DMA_TO_DEVICE;

	return dma_map_sg(hwif->dev, sg, hwif->sg_nents,
			  hwif->sg_dma_direction);
}

EXPORT_SYMBOL_GPL(ide_build_sglist);

#ifdef CONFIG_BLK_DEV_IDEDMA_SFF
/**
 *	ide_build_dmatable	-	build IDE DMA table
 *
 *	ide_build_dmatable() prepares a dma request. We map the command
 *	to get the pci bus addresses of the buffers and then build up
 *	the PRD table that the IDE layer wants to be fed. The code
 *	knows about the 64K wrap bug in the CS5530.
 *
 *	Returns the number of built PRD entries if all went okay,
 *	returns 0 otherwise.
 *
 *	May also be invoked from trm290.c
 */
 
int ide_build_dmatable (ide_drive_t *drive, struct request *rq)
{
	ide_hwif_t *hwif	= HWIF(drive);
	unsigned int *table	= hwif->dmatable_cpu;
	unsigned int is_trm290	= (hwif->chipset == ide_trm290) ? 1 : 0;
	unsigned int count = 0;
	int i;
	struct scatterlist *sg;

	hwif->sg_nents = i = ide_build_sglist(drive, rq);

	if (!i)
		return 0;

	sg = hwif->sg_table;
	while (i) {
		u32 cur_addr;
		u32 cur_len;

		cur_addr = sg_dma_address(sg);
		cur_len = sg_dma_len(sg);

		/*
		 * Fill in the dma table, without crossing any 64kB boundaries.
		 * Most hardware requires 16-bit alignment of all blocks,
		 * but the trm290 requires 32-bit alignment.
		 */

		while (cur_len) {
			if (count++ >= PRD_ENTRIES) {
				printk(KERN_ERR "%s: DMA table too small\n", drive->name);
				goto use_pio_instead;
			} else {
				u32 xcount, bcount = 0x10000 - (cur_addr & 0xffff);

				if (bcount > cur_len)
					bcount = cur_len;
				*table++ = cpu_to_le32(cur_addr);
				xcount = bcount & 0xffff;
				if (is_trm290)
					xcount = ((xcount >> 2) - 1) << 16;
				if (xcount == 0x0000) {
	/* 
	 * Most chipsets correctly interpret a length of 0x0000 as 64KB,
	 * but at least one (e.g. CS5530) misinterprets it as zero (!).
	 * So here we break the 64KB entry into two 32KB entries instead.
	 */
					if (count++ >= PRD_ENTRIES) {
						printk(KERN_ERR "%s: DMA table too small\n", drive->name);
						goto use_pio_instead;
					}
					*table++ = cpu_to_le32(0x8000);
					*table++ = cpu_to_le32(cur_addr + 0x8000);
					xcount = 0x8000;
				}
				*table++ = cpu_to_le32(xcount);
				cur_addr += bcount;
				cur_len -= bcount;
			}
		}

		sg = sg_next(sg);
		i--;
	}

	if (count) {
		if (!is_trm290)
			*--table |= cpu_to_le32(0x80000000);
		return count;
	}

	printk(KERN_ERR "%s: empty DMA table?\n", drive->name);

use_pio_instead:
	ide_destroy_dmatable(drive);

	return 0; /* revert to PIO for this request */
}

EXPORT_SYMBOL_GPL(ide_build_dmatable);
#endif

/**
 *	ide_destroy_dmatable	-	clean up DMA mapping
 *	@drive: The drive to unmap
 *
 *	Teardown mappings after DMA has completed. This must be called
 *	after the completion of each use of ide_build_dmatable and before
 *	the next use of ide_build_dmatable. Failure to do so will cause
 *	an oops as only one mapping can be live for each target at a given
 *	time.
 */
 
void ide_destroy_dmatable (ide_drive_t *drive)
{
	ide_hwif_t *hwif = drive->hwif;

	dma_unmap_sg(hwif->dev, hwif->sg_table, hwif->sg_nents,
		     hwif->sg_dma_direction);
}

EXPORT_SYMBOL_GPL(ide_destroy_dmatable);

#ifdef CONFIG_BLK_DEV_IDEDMA_SFF
/**
 *	config_drive_for_dma	-	attempt to activate IDE DMA
 *	@drive: the drive to place in DMA mode
 *
 *	If the drive supports at least mode 2 DMA or UDMA of any kind
 *	then attempt to place it into DMA mode. Drives that are known to
 *	support DMA but predate the DMA properties or that are known
 *	to have DMA handling bugs are also set up appropriately based
 *	on the good/bad drive lists.
 */
 
static int config_drive_for_dma (ide_drive_t *drive)
{
	ide_hwif_t *hwif = drive->hwif;
	struct hd_driveid *id = drive->id;

	if (drive->media != ide_disk) {
		if (hwif->host_flags & IDE_HFLAG_NO_ATAPI_DMA)
			return 0;
	}

	/*
	 * Enable DMA on any drive that has
	 * UltraDMA (mode 0/1/2/3/4/5/6) enabled
	 */
	if ((id->field_valid & 4) && ((id->dma_ultra >> 8) & 0x7f))
		return 1;

	/*
	 * Enable DMA on any drive that has mode2 DMA
	 * (multi or single) enabled
	 */
	if (id->field_valid & 2)	/* regular DMA */
		if ((id->dma_mword & 0x404) == 0x404 ||
		    (id->dma_1word & 0x404) == 0x404)
			return 1;

	/* Consult the list of known "good" drives */
	if (ide_dma_good_drive(drive))
		return 1;

	return 0;
}

/**
 *	dma_timer_expiry	-	handle a DMA timeout
 *	@drive: Drive that timed out
 *
 *	An IDE DMA transfer timed out. In the event of an error we ask
 *	the driver to resolve the problem, if a DMA transfer is still
 *	in progress we continue to wait (arguably we need to add a 
 *	secondary 'I don't care what the drive thinks' timeout here)
 *	Finally if we have an interrupt we let it complete the I/O.
 *	But only one time - we clear expiry and if it's still not
 *	completed after WAIT_CMD, we error and retry in PIO.
 *	This can occur if an interrupt is lost or due to hang or bugs.
 */
 
static int dma_timer_expiry (ide_drive_t *drive)
{
	ide_hwif_t *hwif	= HWIF(drive);
	u8 dma_stat		= hwif->INB(hwif->dma_status);

	printk(KERN_WARNING "%s: dma_timer_expiry: dma status == 0x%02x\n",
		drive->name, dma_stat);

	if ((dma_stat & 0x18) == 0x18)	/* BUSY Stupid Early Timer !! */
		return WAIT_CMD;

	HWGROUP(drive)->expiry = NULL;	/* one free ride for now */

	/* 1 dmaing, 2 error, 4 intr */
	if (dma_stat & 2)	/* ERROR */
		return -1;

	if (dma_stat & 1)	/* DMAing */
		return WAIT_CMD;

	if (dma_stat & 4)	/* Got an Interrupt */
		return WAIT_CMD;

	return 0;	/* Status is unknown -- reset the bus */
}

/**
 *	ide_dma_host_set	-	Enable/disable DMA on a host
 *	@drive: drive to control
 *
 *	Enable/disable DMA on an IDE controller following generic
 *	bus-mastering IDE controller behaviour.
 */

void ide_dma_host_set(ide_drive_t *drive, int on)
{
	ide_hwif_t *hwif	= HWIF(drive);
	u8 unit			= (drive->select.b.unit & 0x01);
	u8 dma_stat		= hwif->INB(hwif->dma_status);

	if (on)
		dma_stat |= (1 << (5 + unit));
	else
		dma_stat &= ~(1 << (5 + unit));

	hwif->OUTB(dma_stat, hwif->dma_status);
}

EXPORT_SYMBOL_GPL(ide_dma_host_set);
#endif /* CONFIG_BLK_DEV_IDEDMA_SFF  */

/**
 *	ide_dma_off_quietly	-	Generic DMA kill
 *	@drive: drive to control
 *
 *	Turn off the current DMA on this IDE controller. 
 */

void ide_dma_off_quietly(ide_drive_t *drive)
{
	drive->using_dma = 0;
	ide_toggle_bounce(drive, 0);

	drive->hwif->dma_host_set(drive, 0);
}

EXPORT_SYMBOL(ide_dma_off_quietly);

/**
 *	ide_dma_off	-	disable DMA on a device
 *	@drive: drive to disable DMA on
 *
 *	Disable IDE DMA for a device on this IDE controller.
 *	Inform the user that DMA has been disabled.
 */

void ide_dma_off(ide_drive_t *drive)
{
	printk(KERN_INFO "%s: DMA disabled\n", drive->name);
	ide_dma_off_quietly(drive);
}

EXPORT_SYMBOL(ide_dma_off);

/**
 *	ide_dma_on		-	Enable DMA on a device
 *	@drive: drive to enable DMA on
 *
 *	Enable IDE DMA for a device on this IDE controller.
 */

void ide_dma_on(ide_drive_t *drive)
{
	drive->using_dma = 1;
	ide_toggle_bounce(drive, 1);

	drive->hwif->dma_host_set(drive, 1);
}

#ifdef CONFIG_BLK_DEV_IDEDMA_SFF
/**
 *	ide_dma_setup	-	begin a DMA phase
 *	@drive: target device
 *
 *	Build an IDE DMA PRD (IDE speak for scatter gather table)
 *	and then set up the DMA transfer registers for a device
 *	that follows generic IDE PCI DMA behaviour. Controllers can
 *	override this function if they need to
 *
 *	Returns 0 on success. If a PIO fallback is required then 1
 *	is returned. 
 */

int ide_dma_setup(ide_drive_t *drive)
{
	ide_hwif_t *hwif = drive->hwif;
	struct request *rq = HWGROUP(drive)->rq;
	unsigned int reading;
	u8 dma_stat;

	if (rq_data_dir(rq))
		reading = 0;
	else
		reading = 1 << 3;

	/* fall back to pio! */
	if (!ide_build_dmatable(drive, rq)) {
		ide_map_sg(drive, rq);
		return 1;
	}

	/* PRD table */
	if (hwif->mmio)
		writel(hwif->dmatable_dma, (void __iomem *)hwif->dma_prdtable);
	else
		outl(hwif->dmatable_dma, hwif->dma_prdtable);

	/* specify r/w */
	hwif->OUTB(reading, hwif->dma_command);

	/* read dma_status for INTR & ERROR flags */
	dma_stat = hwif->INB(hwif->dma_status);

	/* clear INTR & ERROR flags */
	hwif->OUTB(dma_stat|6, hwif->dma_status);
	drive->waiting_for_dma = 1;
	return 0;
}

EXPORT_SYMBOL_GPL(ide_dma_setup);

static void ide_dma_exec_cmd(ide_drive_t *drive, u8 command)
{
	/* issue cmd to drive */
	ide_execute_command(drive, command, &ide_dma_intr, 2*WAIT_CMD, dma_timer_expiry);
}

void ide_dma_start(ide_drive_t *drive)
{
	ide_hwif_t *hwif	= HWIF(drive);
	u8 dma_cmd		= hwif->INB(hwif->dma_command);

	/* Note that this is done *after* the cmd has
	 * been issued to the drive, as per the BM-IDE spec.
	 * The Promise Ultra33 doesn't work correctly when
	 * we do this part before issuing the drive cmd.
	 */
	/* start DMA */
	hwif->OUTB(dma_cmd|1, hwif->dma_command);
	hwif->dma = 1;
	wmb();
}

EXPORT_SYMBOL_GPL(ide_dma_start);

/* returns 1 on error, 0 otherwise */
int __ide_dma_end (ide_drive_t *drive)
{
	ide_hwif_t *hwif	= HWIF(drive);
	u8 dma_stat = 0, dma_cmd = 0;

	drive->waiting_for_dma = 0;
	/* get dma_command mode */
	dma_cmd = hwif->INB(hwif->dma_command);
	/* stop DMA */
	hwif->OUTB(dma_cmd&~1, hwif->dma_command);
	/* get DMA status */
	dma_stat = hwif->INB(hwif->dma_status);
	/* clear the INTR & ERROR bits */
	hwif->OUTB(dma_stat|6, hwif->dma_status);
	/* purge DMA mappings */
	ide_destroy_dmatable(drive);
	/* verify good DMA status */
	hwif->dma = 0;
	wmb();
	return (dma_stat & 7) != 4 ? (0x10 | dma_stat) : 0;
}

EXPORT_SYMBOL(__ide_dma_end);

/* returns 1 if dma irq issued, 0 otherwise */
static int __ide_dma_test_irq(ide_drive_t *drive)
{
	ide_hwif_t *hwif	= HWIF(drive);
	u8 dma_stat		= hwif->INB(hwif->dma_status);

	/* return 1 if INTR asserted */
	if ((dma_stat & 4) == 4)
		return 1;
	if (!drive->waiting_for_dma)
		printk(KERN_WARNING "%s: (%s) called while not waiting\n",
			drive->name, __FUNCTION__);
	return 0;
}
#else
static inline int config_drive_for_dma(ide_drive_t *drive) { return 0; }
#endif /* CONFIG_BLK_DEV_IDEDMA_SFF */

int __ide_dma_bad_drive (ide_drive_t *drive)
{
	struct hd_driveid *id = drive->id;

	int blacklist = ide_in_drive_list(id, drive_blacklist);
	if (blacklist) {
		printk(KERN_WARNING "%s: Disabling (U)DMA for %s (blacklisted)\n",
				    drive->name, id->model);
		return blacklist;
	}
	return 0;
}

EXPORT_SYMBOL(__ide_dma_bad_drive);

static const u8 xfer_mode_bases[] = {
	XFER_UDMA_0,
	XFER_MW_DMA_0,
	XFER_SW_DMA_0,
};

static unsigned int ide_get_mode_mask(ide_drive_t *drive, u8 base, u8 req_mode)
{
	struct hd_driveid *id = drive->id;
	ide_hwif_t *hwif = drive->hwif;
	unsigned int mask = 0;

	switch(base) {
	case XFER_UDMA_0:
		if ((id->field_valid & 4) == 0)
			break;

		if (hwif->udma_filter)
			mask = hwif->udma_filter(drive);
		else
			mask = hwif->ultra_mask;
		mask &= id->dma_ultra;

		/*
		 * avoid false cable warning from eighty_ninty_three()
		 */
		if (req_mode > XFER_UDMA_2) {
			if ((mask & 0x78) && (eighty_ninty_three(drive) == 0))
				mask &= 0x07;
		}
		break;
	case XFER_MW_DMA_0:
		if ((id->field_valid & 2) == 0)
			break;
		if (hwif->mdma_filter)
			mask = hwif->mdma_filter(drive);
		else
			mask = hwif->mwdma_mask;
		mask &= id->dma_mword;
		break;
	case XFER_SW_DMA_0:
		if (id->field_valid & 2) {
			mask = id->dma_1word & hwif->swdma_mask;
		} else if (id->tDMA) {
			/*
			 * ide_fix_driveid() doesn't convert ->tDMA to the
			 * CPU endianness so we need to do it here
			 */
			u8 mode = le16_to_cpu(id->tDMA);

			/*
			 * if the mode is valid convert it to the mask
			 * (the maximum allowed mode is XFER_SW_DMA_2)
			 */
			if (mode <= 2)
				mask = ((2 << mode) - 1) & hwif->swdma_mask;
		}
		break;
	default:
		BUG();
		break;
	}

	return mask;
}

/**
 *	ide_find_dma_mode	-	compute DMA speed
 *	@drive: IDE device
 *	@req_mode: requested mode
 *
 *	Checks the drive/host capabilities and finds the speed to use for
 *	the DMA transfer.  The speed is then limited by the requested mode.
 *
 *	Returns 0 if the drive/host combination is incapable of DMA transfers
 *	or if the requested mode is not a DMA mode.
 */

u8 ide_find_dma_mode(ide_drive_t *drive, u8 req_mode)
{
	ide_hwif_t *hwif = drive->hwif;
	unsigned int mask;
	int x, i;
	u8 mode = 0;

	if (drive->media != ide_disk) {
		if (hwif->host_flags & IDE_HFLAG_NO_ATAPI_DMA)
			return 0;
	}

	for (i = 0; i < ARRAY_SIZE(xfer_mode_bases); i++) {
		if (req_mode < xfer_mode_bases[i])
			continue;
		mask = ide_get_mode_mask(drive, xfer_mode_bases[i], req_mode);
		x = fls(mask) - 1;
		if (x >= 0) {
			mode = xfer_mode_bases[i] + x;
			break;
		}
	}

	if (hwif->chipset == ide_acorn && mode == 0) {
		/*
		 * is this correct?
		 */
		if (ide_dma_good_drive(drive) && drive->id->eide_dma_time < 150)
			mode = XFER_MW_DMA_1;
	}

	mode = min(mode, req_mode);

	printk(KERN_INFO "%s: %s mode selected\n", drive->name,
			  mode ? ide_xfer_verbose(mode) : "no DMA");

	return mode;
}

EXPORT_SYMBOL_GPL(ide_find_dma_mode);

static int ide_tune_dma(ide_drive_t *drive)
{
	ide_hwif_t *hwif = drive->hwif;
	u8 speed;

	if (noautodma || drive->nodma || (drive->id->capability & 1) == 0)
		return 0;

	/* consult the list of known "bad" drives */
	if (__ide_dma_bad_drive(drive))
		return 0;

	if (ide_id_dma_bug(drive))
		return 0;

	if (hwif->host_flags & IDE_HFLAG_TRUST_BIOS_FOR_DMA)
		return config_drive_for_dma(drive);

	speed = ide_max_dma_mode(drive);

	if (!speed) {
		 /* is this really correct/needed? */
		if ((hwif->host_flags & IDE_HFLAG_CY82C693) &&
		    ide_dma_good_drive(drive))
			return 1;
		else
			return 0;
	}

	if (hwif->host_flags & IDE_HFLAG_NO_SET_MODE)
		return 0;

	if (ide_set_dma_mode(drive, speed))
		return 0;

	return 1;
}

static int ide_dma_check(ide_drive_t *drive)
{
	ide_hwif_t *hwif = drive->hwif;
	int vdma = (hwif->host_flags & IDE_HFLAG_VDMA)? 1 : 0;

	if (!vdma && ide_tune_dma(drive))
		return 0;

	/* TODO: always do PIO fallback */
	if (hwif->host_flags & IDE_HFLAG_TRUST_BIOS_FOR_DMA)
		return -1;

	ide_set_max_pio(drive);

	return vdma ? 0 : -1;
}

int ide_id_dma_bug(ide_drive_t *drive)
{
	struct hd_driveid *id = drive->id;

	if (id->field_valid & 4) {
		if ((id->dma_ultra >> 8) && (id->dma_mword >> 8))
			goto err_out;
	} else if (id->field_valid & 2) {
		if ((id->dma_mword >> 8) && (id->dma_1word >> 8))
			goto err_out;
	}
	return 0;
err_out:
	printk(KERN_ERR "%s: bad DMA info in identify block\n", drive->name);
	return 1;
}

int ide_set_dma(ide_drive_t *drive)
{
	int rc;

	/*
	 * Force DMAing for the beginning of the check.
	 * Some chipsets appear to do interesting
	 * things, if not checked and cleared.
	 *   PARANOIA!!!
	 */
	ide_dma_off_quietly(drive);

	rc = ide_dma_check(drive);
	if (rc)
		return rc;

	ide_dma_on(drive);
<<<<<<< HEAD

	return 0;
}

=======

	return 0;
}

>>>>>>> 976dde01
void ide_check_dma_crc(ide_drive_t *drive)
{
	u8 mode;

	ide_dma_off_quietly(drive);
	drive->crc_count = 0;
	mode = drive->current_speed;
	/*
	 * Don't try non Ultra-DMA modes without iCRC's.  Force the
	 * device to PIO and make the user enable SWDMA/MWDMA modes.
	 */
	if (mode > XFER_UDMA_0 && mode <= XFER_UDMA_7)
		mode--;
	else
		mode = XFER_PIO_4;
	ide_set_xfer_rate(drive, mode);
	if (drive->current_speed >= XFER_SW_DMA_0)
		ide_dma_on(drive);
}

#ifdef CONFIG_BLK_DEV_IDEDMA_SFF
void ide_dma_lost_irq (ide_drive_t *drive)
{
	printk("%s: DMA interrupt recovery\n", drive->name);
}

EXPORT_SYMBOL(ide_dma_lost_irq);

void ide_dma_timeout (ide_drive_t *drive)
{
	ide_hwif_t *hwif = HWIF(drive);

	printk(KERN_ERR "%s: timeout waiting for DMA\n", drive->name);

	if (hwif->ide_dma_test_irq(drive))
		return;

	hwif->ide_dma_end(drive);
}

EXPORT_SYMBOL(ide_dma_timeout);

static void ide_release_dma_engine(ide_hwif_t *hwif)
{
	if (hwif->dmatable_cpu) {
		struct pci_dev *pdev = to_pci_dev(hwif->dev);

		pci_free_consistent(pdev, PRD_ENTRIES * PRD_BYTES,
				    hwif->dmatable_cpu, hwif->dmatable_dma);
		hwif->dmatable_cpu = NULL;
	}
}

static int ide_release_iomio_dma(ide_hwif_t *hwif)
{
	release_region(hwif->dma_base, 8);
	if (hwif->extra_ports)
		release_region(hwif->extra_base, hwif->extra_ports);
	return 1;
}

/*
 * Needed for allowing full modular support of ide-driver
 */
int ide_release_dma(ide_hwif_t *hwif)
{
	ide_release_dma_engine(hwif);

	if (hwif->mmio)
		return 1;
	else
		return ide_release_iomio_dma(hwif);
}

static int ide_allocate_dma_engine(ide_hwif_t *hwif)
{
	struct pci_dev *pdev = to_pci_dev(hwif->dev);

	hwif->dmatable_cpu = pci_alloc_consistent(pdev,
						  PRD_ENTRIES * PRD_BYTES,
						  &hwif->dmatable_dma);

	if (hwif->dmatable_cpu)
		return 0;

	printk(KERN_ERR "%s: -- Error, unable to allocate DMA table.\n",
	       hwif->cds->name);

	return 1;
}

static int ide_mapped_mmio_dma(ide_hwif_t *hwif, unsigned long base)
{
	printk(KERN_INFO "    %s: MMIO-DMA ", hwif->name);

	return 0;
}

static int ide_iomio_dma(ide_hwif_t *hwif, unsigned long base)
{
	printk(KERN_INFO "    %s: BM-DMA at 0x%04lx-0x%04lx",
	       hwif->name, base, base + 7);

	if (!request_region(base, 8, hwif->name)) {
		printk(" -- Error, ports in use.\n");
		return 1;
	}

	if (hwif->cds->extra) {
		hwif->extra_base = base + (hwif->channel ? 8 : 16);

		if (!hwif->mate || !hwif->mate->extra_ports) {
			if (!request_region(hwif->extra_base,
					    hwif->cds->extra, hwif->cds->name)) {
				printk(" -- Error, extra ports in use.\n");
				release_region(base, 8);
				return 1;
			}
			hwif->extra_ports = hwif->cds->extra;
		}
	}

	return 0;
}

static int ide_dma_iobase(ide_hwif_t *hwif, unsigned long base)
{
	if (hwif->mmio)
		return ide_mapped_mmio_dma(hwif, base);

	return ide_iomio_dma(hwif, base);
}

void ide_setup_dma(ide_hwif_t *hwif, unsigned long base)
{
	u8 dma_stat;

	if (ide_dma_iobase(hwif, base))
		return;

	if (ide_allocate_dma_engine(hwif)) {
		ide_release_dma(hwif);
		return;
	}

	hwif->dma_base = base;

	if (!hwif->dma_command)
		hwif->dma_command	= hwif->dma_base + 0;
	if (!hwif->dma_vendor1)
		hwif->dma_vendor1	= hwif->dma_base + 1;
	if (!hwif->dma_status)
		hwif->dma_status	= hwif->dma_base + 2;
	if (!hwif->dma_vendor3)
		hwif->dma_vendor3	= hwif->dma_base + 3;
	if (!hwif->dma_prdtable)
		hwif->dma_prdtable	= hwif->dma_base + 4;

	if (!hwif->dma_host_set)
		hwif->dma_host_set = &ide_dma_host_set;
	if (!hwif->dma_setup)
		hwif->dma_setup = &ide_dma_setup;
	if (!hwif->dma_exec_cmd)
		hwif->dma_exec_cmd = &ide_dma_exec_cmd;
	if (!hwif->dma_start)
		hwif->dma_start = &ide_dma_start;
	if (!hwif->ide_dma_end)
		hwif->ide_dma_end = &__ide_dma_end;
	if (!hwif->ide_dma_test_irq)
		hwif->ide_dma_test_irq = &__ide_dma_test_irq;
	if (!hwif->dma_timeout)
		hwif->dma_timeout = &ide_dma_timeout;
	if (!hwif->dma_lost_irq)
		hwif->dma_lost_irq = &ide_dma_lost_irq;

	dma_stat = hwif->INB(hwif->dma_status);
	printk(KERN_CONT ", BIOS settings: %s:%s, %s:%s\n",
	       hwif->drives[0].name, (dma_stat & 0x20) ? "DMA" : "PIO",
	       hwif->drives[1].name, (dma_stat & 0x40) ? "DMA" : "PIO");
}

EXPORT_SYMBOL_GPL(ide_setup_dma);
#endif /* CONFIG_BLK_DEV_IDEDMA_SFF */<|MERGE_RESOLUTION|>--- conflicted
+++ resolved
@@ -1,9 +1,6 @@
 /*
-<<<<<<< HEAD
-=======
  *  IDE DMA support (including IDE PCI BM-DMA).
  *
->>>>>>> 976dde01
  *  Copyright (C) 1995-1998   Mark Lord
  *  Copyright (C) 1999-2000   Andre Hedrick <andre@linux-ide.org>
  *  Copyright (C) 2004, 2007  Bartlomiej Zolnierkiewicz
@@ -775,17 +772,10 @@
 		return rc;
 
 	ide_dma_on(drive);
-<<<<<<< HEAD
 
 	return 0;
 }
 
-=======
-
-	return 0;
-}
-
->>>>>>> 976dde01
 void ide_check_dma_crc(ide_drive_t *drive)
 {
 	u8 mode;
