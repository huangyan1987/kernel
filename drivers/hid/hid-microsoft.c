/*
 *  HID driver for some microsoft "special" devices
 *
 *  Copyright (c) 1999 Andreas Gal
 *  Copyright (c) 2000-2005 Vojtech Pavlik <vojtech@suse.cz>
 *  Copyright (c) 2005 Michael Haboustak <mike-@cinci.rr.com> for Concept2, Inc
 *  Copyright (c) 2006-2007 Jiri Kosina
 *  Copyright (c) 2008 Jiri Slaby
 */

/*
 * This program is free software; you can redistribute it and/or modify it
 * under the terms of the GNU General Public License as published by the Free
 * Software Foundation; either version 2 of the License, or (at your option)
 * any later version.
 */

#include <linux/device.h>
#include <linux/input.h>
#include <linux/hid.h>
#include <linux/module.h>

#include "hid-ids.h"

#define MS_HIDINPUT		0x01
#define MS_ERGONOMY		0x02
#define MS_PRESENTER		0x04
#define MS_RDESC		0x08
#define MS_NOGET		0x10
#define MS_DUPLICATE_USAGES	0x20
#define MS_RDESC_3K		0x40

static __u8 *ms_report_fixup(struct hid_device *hdev, __u8 *rdesc,
		unsigned int *rsize)
{
	unsigned long quirks = (unsigned long)hid_get_drvdata(hdev);

	/*
	 * Microsoft Wireless Desktop Receiver (Model 1028) has
	 * 'Usage Min/Max' where it ought to have 'Physical Min/Max'
	 */
	if ((quirks & MS_RDESC) && *rsize == 571 && rdesc[557] == 0x19 &&
			rdesc[559] == 0x29) {
		hid_info(hdev, "fixing up Microsoft Wireless Receiver Model 1028 report descriptor\n");
		rdesc[557] = 0x35;
		rdesc[559] = 0x45;
	}
	/* the same as above (s/usage/physical/) */
<<<<<<< HEAD
	if ((quirks & MS_RDESC_3K) && *rsize == 106 &&
			!memcmp((char []){ 0x19, 0x00, 0x29, 0xff },
				&rdesc[94], 4)) {
=======
	if ((quirks & MS_RDESC_3K) && *rsize == 106 && rdesc[94] == 0x19 &&
			rdesc[95] == 0x00 && rdesc[96] == 0x29 &&
			rdesc[97] == 0xff) {
>>>>>>> 35681f62
		rdesc[94] = 0x35;
		rdesc[96] = 0x45;
	}
	return rdesc;
}

#define ms_map_key_clear(c)	hid_map_usage_clear(hi, usage, bit, max, \
					EV_KEY, (c))
static int ms_ergonomy_kb_quirk(struct hid_input *hi, struct hid_usage *usage,
		unsigned long **bit, int *max)
{
	struct input_dev *input = hi->input;

	switch (usage->hid & HID_USAGE) {
	case 0xfd06: ms_map_key_clear(KEY_CHAT);	break;
	case 0xfd07: ms_map_key_clear(KEY_PHONE);	break;
	case 0xff05:
		set_bit(EV_REP, input->evbit);
		ms_map_key_clear(KEY_F13);
		set_bit(KEY_F14, input->keybit);
		set_bit(KEY_F15, input->keybit);
		set_bit(KEY_F16, input->keybit);
		set_bit(KEY_F17, input->keybit);
		set_bit(KEY_F18, input->keybit);
	default:
		return 0;
	}
	return 1;
}

static int ms_presenter_8k_quirk(struct hid_input *hi, struct hid_usage *usage,
		unsigned long **bit, int *max)
{
	set_bit(EV_REP, hi->input->evbit);
	switch (usage->hid & HID_USAGE) {
	case 0xfd08: ms_map_key_clear(KEY_FORWARD);	break;
	case 0xfd09: ms_map_key_clear(KEY_BACK);	break;
	case 0xfd0b: ms_map_key_clear(KEY_PLAYPAUSE);	break;
	case 0xfd0e: ms_map_key_clear(KEY_CLOSE);	break;
	case 0xfd0f: ms_map_key_clear(KEY_PLAY);	break;
	default:
		return 0;
	}
	return 1;
}

static int ms_input_mapping(struct hid_device *hdev, struct hid_input *hi,
		struct hid_field *field, struct hid_usage *usage,
		unsigned long **bit, int *max)
{
	unsigned long quirks = (unsigned long)hid_get_drvdata(hdev);

	if ((usage->hid & HID_USAGE_PAGE) != HID_UP_MSVENDOR)
		return 0;

	if (quirks & MS_ERGONOMY) {
		int ret = ms_ergonomy_kb_quirk(hi, usage, bit, max);
		if (ret)
			return ret;
	}

	if ((quirks & MS_PRESENTER) &&
			ms_presenter_8k_quirk(hi, usage, bit, max))
		return 1;

	return 0;
}

static int ms_input_mapped(struct hid_device *hdev, struct hid_input *hi,
		struct hid_field *field, struct hid_usage *usage,
		unsigned long **bit, int *max)
{
	unsigned long quirks = (unsigned long)hid_get_drvdata(hdev);

	if (quirks & MS_DUPLICATE_USAGES)
		clear_bit(usage->code, *bit);

	return 0;
}

static int ms_event(struct hid_device *hdev, struct hid_field *field,
		struct hid_usage *usage, __s32 value)
{
	unsigned long quirks = (unsigned long)hid_get_drvdata(hdev);

	if (!(hdev->claimed & HID_CLAIMED_INPUT) || !field->hidinput ||
			!usage->type)
		return 0;

	/* Handling MS keyboards special buttons */
	if (quirks & MS_ERGONOMY && usage->hid == (HID_UP_MSVENDOR | 0xff05)) {
		struct input_dev *input = field->hidinput->input;
		static unsigned int last_key = 0;
		unsigned int key = 0;
		switch (value) {
		case 0x01: key = KEY_F14; break;
		case 0x02: key = KEY_F15; break;
		case 0x04: key = KEY_F16; break;
		case 0x08: key = KEY_F17; break;
		case 0x10: key = KEY_F18; break;
		}
		if (key) {
			input_event(input, usage->type, key, 1);
			last_key = key;
		} else
			input_event(input, usage->type, last_key, 0);

		return 1;
	}

	return 0;
}

static int ms_probe(struct hid_device *hdev, const struct hid_device_id *id)
{
	unsigned long quirks = id->driver_data;
	int ret;

	hid_set_drvdata(hdev, (void *)quirks);

	if (quirks & MS_NOGET)
		hdev->quirks |= HID_QUIRK_NOGET;

	ret = hid_parse(hdev);
	if (ret) {
		hid_err(hdev, "parse failed\n");
		goto err_free;
	}

	ret = hid_hw_start(hdev, HID_CONNECT_DEFAULT | ((quirks & MS_HIDINPUT) ?
				HID_CONNECT_HIDINPUT_FORCE : 0));
	if (ret) {
		hid_err(hdev, "hw start failed\n");
		goto err_free;
	}

	return 0;
err_free:
	return ret;
}

static const struct hid_device_id ms_devices[] = {
	{ HID_USB_DEVICE(USB_VENDOR_ID_MICROSOFT, USB_DEVICE_ID_SIDEWINDER_GV),
		.driver_data = MS_HIDINPUT },
	{ HID_USB_DEVICE(USB_VENDOR_ID_MICROSOFT, USB_DEVICE_ID_MS_NE4K),
		.driver_data = MS_ERGONOMY },
	{ HID_USB_DEVICE(USB_VENDOR_ID_MICROSOFT, USB_DEVICE_ID_MS_LK6K),
		.driver_data = MS_ERGONOMY | MS_RDESC },
	{ HID_USB_DEVICE(USB_VENDOR_ID_MICROSOFT, USB_DEVICE_ID_MS_PRESENTER_8K_USB),
		.driver_data = MS_PRESENTER },
	{ HID_USB_DEVICE(USB_VENDOR_ID_MICROSOFT, USB_DEVICE_ID_MS_DIGITAL_MEDIA_3K),
		.driver_data = MS_ERGONOMY | MS_RDESC_3K },
	{ HID_USB_DEVICE(USB_VENDOR_ID_MICROSOFT, USB_DEVICE_ID_WIRELESS_OPTICAL_DESKTOP_3_0),
		.driver_data = MS_NOGET },
	{ HID_USB_DEVICE(USB_VENDOR_ID_MICROSOFT, USB_DEVICE_ID_MS_COMFORT_MOUSE_4500),
		.driver_data = MS_DUPLICATE_USAGES },

	{ HID_BLUETOOTH_DEVICE(USB_VENDOR_ID_MICROSOFT, USB_DEVICE_ID_MS_PRESENTER_8K_BT),
		.driver_data = MS_PRESENTER },
	{ }
};
MODULE_DEVICE_TABLE(hid, ms_devices);

static struct hid_driver ms_driver = {
	.name = "microsoft",
	.id_table = ms_devices,
	.report_fixup = ms_report_fixup,
	.input_mapping = ms_input_mapping,
	.input_mapped = ms_input_mapped,
	.event = ms_event,
	.probe = ms_probe,
};

static int __init ms_init(void)
{
	return hid_register_driver(&ms_driver);
}

static void __exit ms_exit(void)
{
	hid_unregister_driver(&ms_driver);
}

module_init(ms_init);
module_exit(ms_exit);
MODULE_LICENSE("GPL");<|MERGE_RESOLUTION|>--- conflicted
+++ resolved
@@ -46,15 +46,9 @@
 		rdesc[559] = 0x45;
 	}
 	/* the same as above (s/usage/physical/) */
-<<<<<<< HEAD
-	if ((quirks & MS_RDESC_3K) && *rsize == 106 &&
-			!memcmp((char []){ 0x19, 0x00, 0x29, 0xff },
-				&rdesc[94], 4)) {
-=======
 	if ((quirks & MS_RDESC_3K) && *rsize == 106 && rdesc[94] == 0x19 &&
 			rdesc[95] == 0x00 && rdesc[96] == 0x29 &&
 			rdesc[97] == 0xff) {
->>>>>>> 35681f62
 		rdesc[94] = 0x35;
 		rdesc[96] = 0x45;
 	}
