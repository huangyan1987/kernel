/*
 * HID over I2C protocol implementation
 *
 * Copyright (c) 2012 Benjamin Tissoires <benjamin.tissoires@gmail.com>
 * Copyright (c) 2012 Ecole Nationale de l'Aviation Civile, France
 * Copyright (c) 2012 Red Hat, Inc
 *
 * This code is partly based on "USB HID support for Linux":
 *
 *  Copyright (c) 1999 Andreas Gal
 *  Copyright (c) 2000-2005 Vojtech Pavlik <vojtech@suse.cz>
 *  Copyright (c) 2005 Michael Haboustak <mike-@cinci.rr.com> for Concept2, Inc
 *  Copyright (c) 2007-2008 Oliver Neukum
 *  Copyright (c) 2006-2010 Jiri Kosina
 *
 * This file is subject to the terms and conditions of the GNU General Public
 * License.  See the file COPYING in the main directory of this archive for
 * more details.
 */

#include <linux/module.h>
#include <linux/i2c.h>
#include <linux/interrupt.h>
#include <linux/input.h>
#include <linux/irq.h>
#include <linux/delay.h>
#include <linux/slab.h>
#include <linux/pm.h>
#include <linux/pm_runtime.h>
#include <linux/device.h>
#include <linux/wait.h>
#include <linux/err.h>
#include <linux/string.h>
#include <linux/list.h>
#include <linux/jiffies.h>
#include <linux/kernel.h>
#include <linux/hid.h>
#include <linux/mutex.h>
#include <linux/acpi.h>
#include <linux/of.h>
#include <linux/regulator/consumer.h>

#include <linux/platform_data/i2c-hid.h>

#include "../hid-ids.h"

/* quirks to control the device */
#define I2C_HID_QUIRK_SET_PWR_WAKEUP_DEV	BIT(0)
#define I2C_HID_QUIRK_NO_IRQ_AFTER_RESET	BIT(1)
<<<<<<< HEAD
#define I2C_HID_QUIRK_RESEND_REPORT_DESCR	BIT(2)
#define I2C_HID_QUIRK_NO_RUNTIME_PM		BIT(3)
=======
#define I2C_HID_QUIRK_NO_RUNTIME_PM		BIT(2)
>>>>>>> 8e6fbfc0

/* flags */
#define I2C_HID_STARTED		0
#define I2C_HID_RESET_PENDING	1
#define I2C_HID_READ_PENDING	2

#define I2C_HID_PWR_ON		0x00
#define I2C_HID_PWR_SLEEP	0x01

/* debug option */
static bool debug;
module_param(debug, bool, 0444);
MODULE_PARM_DESC(debug, "print a lot of debug information");

#define i2c_hid_dbg(ihid, fmt, arg...)					  \
do {									  \
	if (debug)							  \
		dev_printk(KERN_DEBUG, &(ihid)->client->dev, fmt, ##arg); \
} while (0)

struct i2c_hid_desc {
	__le16 wHIDDescLength;
	__le16 bcdVersion;
	__le16 wReportDescLength;
	__le16 wReportDescRegister;
	__le16 wInputRegister;
	__le16 wMaxInputLength;
	__le16 wOutputRegister;
	__le16 wMaxOutputLength;
	__le16 wCommandRegister;
	__le16 wDataRegister;
	__le16 wVendorID;
	__le16 wProductID;
	__le16 wVersionID;
	__le32 reserved;
} __packed;

struct i2c_hid_cmd {
	unsigned int registerIndex;
	__u8 opcode;
	unsigned int length;
	bool wait;
};

union command {
	u8 data[0];
	struct cmd {
		__le16 reg;
		__u8 reportTypeID;
		__u8 opcode;
	} __packed c;
};

#define I2C_HID_CMD(opcode_) \
	.opcode = opcode_, .length = 4, \
	.registerIndex = offsetof(struct i2c_hid_desc, wCommandRegister)

/* fetch HID descriptor */
static const struct i2c_hid_cmd hid_descr_cmd = { .length = 2 };
/* fetch report descriptors */
static const struct i2c_hid_cmd hid_report_descr_cmd = {
		.registerIndex = offsetof(struct i2c_hid_desc,
			wReportDescRegister),
		.opcode = 0x00,
		.length = 2 };
/* commands */
static const struct i2c_hid_cmd hid_reset_cmd =		{ I2C_HID_CMD(0x01),
							  .wait = true };
static const struct i2c_hid_cmd hid_get_report_cmd =	{ I2C_HID_CMD(0x02) };
static const struct i2c_hid_cmd hid_set_report_cmd =	{ I2C_HID_CMD(0x03) };
static const struct i2c_hid_cmd hid_set_power_cmd =	{ I2C_HID_CMD(0x08) };
static const struct i2c_hid_cmd hid_no_cmd =		{ .length = 0 };

/*
 * These definitions are not used here, but are defined by the spec.
 * Keeping them here for documentation purposes.
 *
 * static const struct i2c_hid_cmd hid_get_idle_cmd = { I2C_HID_CMD(0x04) };
 * static const struct i2c_hid_cmd hid_set_idle_cmd = { I2C_HID_CMD(0x05) };
 * static const struct i2c_hid_cmd hid_get_protocol_cmd = { I2C_HID_CMD(0x06) };
 * static const struct i2c_hid_cmd hid_set_protocol_cmd = { I2C_HID_CMD(0x07) };
 */

/* The main device structure */
struct i2c_hid {
	struct i2c_client	*client;	/* i2c client */
	struct hid_device	*hid;	/* pointer to corresponding HID dev */
	union {
		__u8 hdesc_buffer[sizeof(struct i2c_hid_desc)];
		struct i2c_hid_desc hdesc;	/* the HID Descriptor */
	};
	__le16			wHIDDescRegister; /* location of the i2c
						   * register of the HID
						   * descriptor. */
	unsigned int		bufsize;	/* i2c buffer size */
	u8			*inbuf;		/* Input buffer */
	u8			*rawbuf;	/* Raw Input buffer */
	u8			*cmdbuf;	/* Command buffer */
	u8			*argsbuf;	/* Command arguments buffer */

	unsigned long		flags;		/* device flags */
	unsigned long		quirks;		/* Various quirks */

	wait_queue_head_t	wait;		/* For waiting the interrupt */

	struct i2c_hid_platform_data pdata;

	bool			irq_wake_enabled;
	struct mutex		reset_lock;
};

static const struct i2c_hid_quirks {
	__u16 idVendor;
	__u16 idProduct;
	__u32 quirks;
} i2c_hid_quirks[] = {
	{ USB_VENDOR_ID_WEIDA, USB_DEVICE_ID_WEIDA_8752,
		I2C_HID_QUIRK_SET_PWR_WAKEUP_DEV },
	{ USB_VENDOR_ID_WEIDA, USB_DEVICE_ID_WEIDA_8755,
		I2C_HID_QUIRK_SET_PWR_WAKEUP_DEV },
	{ I2C_VENDOR_ID_HANTICK, I2C_PRODUCT_ID_HANTICK_5288,
		I2C_HID_QUIRK_NO_IRQ_AFTER_RESET |
		I2C_HID_QUIRK_NO_RUNTIME_PM },
<<<<<<< HEAD
	{ USB_VENDOR_ID_SIS_TOUCH, USB_DEVICE_ID_SIS10FB_TOUCH,
		I2C_HID_QUIRK_RESEND_REPORT_DESCR },
=======
>>>>>>> 8e6fbfc0
	{ 0, 0 }
};

/*
 * i2c_hid_lookup_quirk: return any quirks associated with a I2C HID device
 * @idVendor: the 16-bit vendor ID
 * @idProduct: the 16-bit product ID
 *
 * Returns: a u32 quirks value.
 */
static u32 i2c_hid_lookup_quirk(const u16 idVendor, const u16 idProduct)
{
	u32 quirks = 0;
	int n;

	for (n = 0; i2c_hid_quirks[n].idVendor; n++)
		if (i2c_hid_quirks[n].idVendor == idVendor &&
		    (i2c_hid_quirks[n].idProduct == (__u16)HID_ANY_ID ||
		     i2c_hid_quirks[n].idProduct == idProduct))
			quirks = i2c_hid_quirks[n].quirks;

	return quirks;
}

static int __i2c_hid_command(struct i2c_client *client,
		const struct i2c_hid_cmd *command, u8 reportID,
		u8 reportType, u8 *args, int args_len,
		unsigned char *buf_recv, int data_len)
{
	struct i2c_hid *ihid = i2c_get_clientdata(client);
	union command *cmd = (union command *)ihid->cmdbuf;
	int ret;
	struct i2c_msg msg[2];
	int msg_num = 1;

	int length = command->length;
	bool wait = command->wait;
	unsigned int registerIndex = command->registerIndex;

	/* special case for hid_descr_cmd */
	if (command == &hid_descr_cmd) {
		cmd->c.reg = ihid->wHIDDescRegister;
	} else {
		cmd->data[0] = ihid->hdesc_buffer[registerIndex];
		cmd->data[1] = ihid->hdesc_buffer[registerIndex + 1];
	}

	if (length > 2) {
		cmd->c.opcode = command->opcode;
		cmd->c.reportTypeID = reportID | reportType << 4;
	}

	memcpy(cmd->data + length, args, args_len);
	length += args_len;

	i2c_hid_dbg(ihid, "%s: cmd=%*ph\n", __func__, length, cmd->data);

	msg[0].addr = client->addr;
	msg[0].flags = client->flags & I2C_M_TEN;
	msg[0].len = length;
	msg[0].buf = cmd->data;
	if (data_len > 0) {
		msg[1].addr = client->addr;
		msg[1].flags = client->flags & I2C_M_TEN;
		msg[1].flags |= I2C_M_RD;
		msg[1].len = data_len;
		msg[1].buf = buf_recv;
		msg_num = 2;
		set_bit(I2C_HID_READ_PENDING, &ihid->flags);
	}

	if (wait)
		set_bit(I2C_HID_RESET_PENDING, &ihid->flags);

	ret = i2c_transfer(client->adapter, msg, msg_num);

	if (data_len > 0)
		clear_bit(I2C_HID_READ_PENDING, &ihid->flags);

	if (ret != msg_num)
		return ret < 0 ? ret : -EIO;

	ret = 0;

	if (wait && (ihid->quirks & I2C_HID_QUIRK_NO_IRQ_AFTER_RESET)) {
		msleep(100);
	} else if (wait) {
		i2c_hid_dbg(ihid, "%s: waiting...\n", __func__);
		if (!wait_event_timeout(ihid->wait,
				!test_bit(I2C_HID_RESET_PENDING, &ihid->flags),
				msecs_to_jiffies(5000)))
			ret = -ENODATA;
		i2c_hid_dbg(ihid, "%s: finished.\n", __func__);
	}

	return ret;
}

static int i2c_hid_command(struct i2c_client *client,
		const struct i2c_hid_cmd *command,
		unsigned char *buf_recv, int data_len)
{
	return __i2c_hid_command(client, command, 0, 0, NULL, 0,
				buf_recv, data_len);
}

static int i2c_hid_get_report(struct i2c_client *client, u8 reportType,
		u8 reportID, unsigned char *buf_recv, int data_len)
{
	struct i2c_hid *ihid = i2c_get_clientdata(client);
	u8 args[3];
	int ret;
	int args_len = 0;
	u16 readRegister = le16_to_cpu(ihid->hdesc.wDataRegister);

	i2c_hid_dbg(ihid, "%s\n", __func__);

	if (reportID >= 0x0F) {
		args[args_len++] = reportID;
		reportID = 0x0F;
	}

	args[args_len++] = readRegister & 0xFF;
	args[args_len++] = readRegister >> 8;

	ret = __i2c_hid_command(client, &hid_get_report_cmd, reportID,
		reportType, args, args_len, buf_recv, data_len);
	if (ret) {
		dev_err(&client->dev,
			"failed to retrieve report from device.\n");
		return ret;
	}

	return 0;
}

/**
 * i2c_hid_set_or_send_report: forward an incoming report to the device
 * @client: the i2c_client of the device
 * @reportType: 0x03 for HID_FEATURE_REPORT ; 0x02 for HID_OUTPUT_REPORT
 * @reportID: the report ID
 * @buf: the actual data to transfer, without the report ID
 * @len: size of buf
 * @use_data: true: use SET_REPORT HID command, false: send plain OUTPUT report
 */
static int i2c_hid_set_or_send_report(struct i2c_client *client, u8 reportType,
		u8 reportID, unsigned char *buf, size_t data_len, bool use_data)
{
	struct i2c_hid *ihid = i2c_get_clientdata(client);
	u8 *args = ihid->argsbuf;
	const struct i2c_hid_cmd *hidcmd;
	int ret;
	u16 dataRegister = le16_to_cpu(ihid->hdesc.wDataRegister);
	u16 outputRegister = le16_to_cpu(ihid->hdesc.wOutputRegister);
	u16 maxOutputLength = le16_to_cpu(ihid->hdesc.wMaxOutputLength);
	u16 size;
	int args_len;
	int index = 0;

	i2c_hid_dbg(ihid, "%s\n", __func__);

	if (data_len > ihid->bufsize)
		return -EINVAL;

	size =		2			/* size */ +
			(reportID ? 1 : 0)	/* reportID */ +
			data_len		/* buf */;
	args_len =	(reportID >= 0x0F ? 1 : 0) /* optional third byte */ +
			2			/* dataRegister */ +
			size			/* args */;

	if (!use_data && maxOutputLength == 0)
		return -ENOSYS;

	if (reportID >= 0x0F) {
		args[index++] = reportID;
		reportID = 0x0F;
	}

	/*
	 * use the data register for feature reports or if the device does not
	 * support the output register
	 */
	if (use_data) {
		args[index++] = dataRegister & 0xFF;
		args[index++] = dataRegister >> 8;
		hidcmd = &hid_set_report_cmd;
	} else {
		args[index++] = outputRegister & 0xFF;
		args[index++] = outputRegister >> 8;
		hidcmd = &hid_no_cmd;
	}

	args[index++] = size & 0xFF;
	args[index++] = size >> 8;

	if (reportID)
		args[index++] = reportID;

	memcpy(&args[index], buf, data_len);

	ret = __i2c_hid_command(client, hidcmd, reportID,
		reportType, args, args_len, NULL, 0);
	if (ret) {
		dev_err(&client->dev, "failed to set a report to device.\n");
		return ret;
	}

	return data_len;
}

static int i2c_hid_set_power(struct i2c_client *client, int power_state)
{
	struct i2c_hid *ihid = i2c_get_clientdata(client);
	int ret;

	i2c_hid_dbg(ihid, "%s\n", __func__);

	/*
	 * Some devices require to send a command to wakeup before power on.
	 * The call will get a return value (EREMOTEIO) but device will be
	 * triggered and activated. After that, it goes like a normal device.
	 */
	if (power_state == I2C_HID_PWR_ON &&
	    ihid->quirks & I2C_HID_QUIRK_SET_PWR_WAKEUP_DEV) {
		ret = i2c_hid_command(client, &hid_set_power_cmd, NULL, 0);

		/* Device was already activated */
		if (!ret)
			goto set_pwr_exit;
	}

	ret = __i2c_hid_command(client, &hid_set_power_cmd, power_state,
		0, NULL, 0, NULL, 0);

	if (ret)
		dev_err(&client->dev, "failed to change power setting.\n");

set_pwr_exit:
	return ret;
}

static int i2c_hid_hwreset(struct i2c_client *client)
{
	struct i2c_hid *ihid = i2c_get_clientdata(client);
	int ret;

	i2c_hid_dbg(ihid, "%s\n", __func__);

	/*
	 * This prevents sending feature reports while the device is
	 * being reset. Otherwise we may lose the reset complete
	 * interrupt.
	 */
	mutex_lock(&ihid->reset_lock);

	ret = i2c_hid_set_power(client, I2C_HID_PWR_ON);
	if (ret)
		goto out_unlock;

	/*
	 * The HID over I2C specification states that if a DEVICE needs time
	 * after the PWR_ON request, it should utilise CLOCK stretching.
	 * However, it has been observered that the Windows driver provides a
	 * 1ms sleep between the PWR_ON and RESET requests and that some devices
	 * rely on this.
	 */
	usleep_range(1000, 5000);

	i2c_hid_dbg(ihid, "resetting...\n");

	ret = i2c_hid_command(client, &hid_reset_cmd, NULL, 0);
	if (ret) {
		dev_err(&client->dev, "failed to reset device.\n");
		i2c_hid_set_power(client, I2C_HID_PWR_SLEEP);
	}

out_unlock:
	mutex_unlock(&ihid->reset_lock);
	return ret;
}

static void i2c_hid_get_input(struct i2c_hid *ihid)
{
	int ret;
	u32 ret_size;
	int size = le16_to_cpu(ihid->hdesc.wMaxInputLength);

	if (size > ihid->bufsize)
		size = ihid->bufsize;

	ret = i2c_master_recv(ihid->client, ihid->inbuf, size);
	if (ret != size) {
		if (ret < 0)
			return;

		dev_err(&ihid->client->dev, "%s: got %d data instead of %d\n",
			__func__, ret, size);
		return;
	}

	ret_size = ihid->inbuf[0] | ihid->inbuf[1] << 8;

	if (!ret_size) {
		/* host or device initiated RESET completed */
		if (test_and_clear_bit(I2C_HID_RESET_PENDING, &ihid->flags))
			wake_up(&ihid->wait);
		return;
	}

	if ((ret_size > size) || (ret_size < 2)) {
		dev_err(&ihid->client->dev, "%s: incomplete report (%d/%d)\n",
			__func__, size, ret_size);
		return;
	}

	i2c_hid_dbg(ihid, "input: %*ph\n", ret_size, ihid->inbuf);

	if (test_bit(I2C_HID_STARTED, &ihid->flags))
		hid_input_report(ihid->hid, HID_INPUT_REPORT, ihid->inbuf + 2,
				ret_size - 2, 1);

	return;
}

static irqreturn_t i2c_hid_irq(int irq, void *dev_id)
{
	struct i2c_hid *ihid = dev_id;

	if (test_bit(I2C_HID_READ_PENDING, &ihid->flags))
		return IRQ_HANDLED;

	i2c_hid_get_input(ihid);

	return IRQ_HANDLED;
}

static int i2c_hid_get_report_length(struct hid_report *report)
{
	return ((report->size - 1) >> 3) + 1 +
		report->device->report_enum[report->type].numbered + 2;
}

/*
 * Traverse the supplied list of reports and find the longest
 */
static void i2c_hid_find_max_report(struct hid_device *hid, unsigned int type,
		unsigned int *max)
{
	struct hid_report *report;
	unsigned int size;

	/* We should not rely on wMaxInputLength, as some devices may set it to
	 * a wrong length. */
	list_for_each_entry(report, &hid->report_enum[type].report_list, list) {
		size = i2c_hid_get_report_length(report);
		if (*max < size)
			*max = size;
	}
}

static void i2c_hid_free_buffers(struct i2c_hid *ihid)
{
	kfree(ihid->inbuf);
	kfree(ihid->rawbuf);
	kfree(ihid->argsbuf);
	kfree(ihid->cmdbuf);
	ihid->inbuf = NULL;
	ihid->rawbuf = NULL;
	ihid->cmdbuf = NULL;
	ihid->argsbuf = NULL;
	ihid->bufsize = 0;
}

static int i2c_hid_alloc_buffers(struct i2c_hid *ihid, size_t report_size)
{
	/* the worst case is computed from the set_report command with a
	 * reportID > 15 and the maximum report length */
	int args_len = sizeof(__u8) + /* ReportID */
		       sizeof(__u8) + /* optional ReportID byte */
		       sizeof(__u16) + /* data register */
		       sizeof(__u16) + /* size of the report */
		       report_size; /* report */

	ihid->inbuf = kzalloc(report_size, GFP_KERNEL);
	ihid->rawbuf = kzalloc(report_size, GFP_KERNEL);
	ihid->argsbuf = kzalloc(args_len, GFP_KERNEL);
	ihid->cmdbuf = kzalloc(sizeof(union command) + args_len, GFP_KERNEL);

	if (!ihid->inbuf || !ihid->rawbuf || !ihid->argsbuf || !ihid->cmdbuf) {
		i2c_hid_free_buffers(ihid);
		return -ENOMEM;
	}

	ihid->bufsize = report_size;

	return 0;
}

static int i2c_hid_get_raw_report(struct hid_device *hid,
		unsigned char report_number, __u8 *buf, size_t count,
		unsigned char report_type)
{
	struct i2c_client *client = hid->driver_data;
	struct i2c_hid *ihid = i2c_get_clientdata(client);
	size_t ret_count, ask_count;
	int ret;

	if (report_type == HID_OUTPUT_REPORT)
		return -EINVAL;

	/* +2 bytes to include the size of the reply in the query buffer */
	ask_count = min(count + 2, (size_t)ihid->bufsize);

	ret = i2c_hid_get_report(client,
			report_type == HID_FEATURE_REPORT ? 0x03 : 0x01,
			report_number, ihid->rawbuf, ask_count);

	if (ret < 0)
		return ret;

	ret_count = ihid->rawbuf[0] | (ihid->rawbuf[1] << 8);

	if (ret_count <= 2)
		return 0;

	ret_count = min(ret_count, ask_count);

	/* The query buffer contains the size, dropping it in the reply */
	count = min(count, ret_count - 2);
	memcpy(buf, ihid->rawbuf + 2, count);

	return count;
}

static int i2c_hid_output_raw_report(struct hid_device *hid, __u8 *buf,
		size_t count, unsigned char report_type, bool use_data)
{
	struct i2c_client *client = hid->driver_data;
	struct i2c_hid *ihid = i2c_get_clientdata(client);
	int report_id = buf[0];
	int ret;

	if (report_type == HID_INPUT_REPORT)
		return -EINVAL;

	mutex_lock(&ihid->reset_lock);

	if (report_id) {
		buf++;
		count--;
	}

	ret = i2c_hid_set_or_send_report(client,
				report_type == HID_FEATURE_REPORT ? 0x03 : 0x02,
				report_id, buf, count, use_data);

	if (report_id && ret >= 0)
		ret++; /* add report_id to the number of transfered bytes */

	mutex_unlock(&ihid->reset_lock);

	return ret;
}

static int i2c_hid_output_report(struct hid_device *hid, __u8 *buf,
		size_t count)
{
	return i2c_hid_output_raw_report(hid, buf, count, HID_OUTPUT_REPORT,
			false);
}

static int i2c_hid_raw_request(struct hid_device *hid, unsigned char reportnum,
			       __u8 *buf, size_t len, unsigned char rtype,
			       int reqtype)
{
	switch (reqtype) {
	case HID_REQ_GET_REPORT:
		return i2c_hid_get_raw_report(hid, reportnum, buf, len, rtype);
	case HID_REQ_SET_REPORT:
		if (buf[0] != reportnum)
			return -EINVAL;
		return i2c_hid_output_raw_report(hid, buf, len, rtype, true);
	default:
		return -EIO;
	}
}

static int i2c_hid_parse(struct hid_device *hid)
{
	struct i2c_client *client = hid->driver_data;
	struct i2c_hid *ihid = i2c_get_clientdata(client);
	struct i2c_hid_desc *hdesc = &ihid->hdesc;
	unsigned int rsize;
	char *rdesc;
	int ret;
	int tries = 3;

	i2c_hid_dbg(ihid, "entering %s\n", __func__);

	rsize = le16_to_cpu(hdesc->wReportDescLength);
	if (!rsize || rsize > HID_MAX_DESCRIPTOR_SIZE) {
		dbg_hid("weird size of report descriptor (%u)\n", rsize);
		return -EINVAL;
	}

	do {
		ret = i2c_hid_hwreset(client);
		if (ret)
			msleep(1000);
	} while (tries-- > 0 && ret);

	if (ret)
		return ret;

	rdesc = kzalloc(rsize, GFP_KERNEL);

	if (!rdesc) {
		dbg_hid("couldn't allocate rdesc memory\n");
		return -ENOMEM;
	}

	i2c_hid_dbg(ihid, "asking HID report descriptor\n");

	ret = i2c_hid_command(client, &hid_report_descr_cmd, rdesc, rsize);
	if (ret) {
		hid_err(hid, "reading report descriptor failed\n");
		kfree(rdesc);
		return -EIO;
	}

	i2c_hid_dbg(ihid, "Report Descriptor: %*ph\n", rsize, rdesc);

	ret = hid_parse_report(hid, rdesc, rsize);
	kfree(rdesc);
	if (ret) {
		dbg_hid("parsing report descriptor failed\n");
		return ret;
	}

	return 0;
}

static int i2c_hid_start(struct hid_device *hid)
{
	struct i2c_client *client = hid->driver_data;
	struct i2c_hid *ihid = i2c_get_clientdata(client);
	int ret;
	unsigned int bufsize = HID_MIN_BUFFER_SIZE;

	i2c_hid_find_max_report(hid, HID_INPUT_REPORT, &bufsize);
	i2c_hid_find_max_report(hid, HID_OUTPUT_REPORT, &bufsize);
	i2c_hid_find_max_report(hid, HID_FEATURE_REPORT, &bufsize);

	if (bufsize > ihid->bufsize) {
		disable_irq(client->irq);
		i2c_hid_free_buffers(ihid);

		ret = i2c_hid_alloc_buffers(ihid, bufsize);
		enable_irq(client->irq);

		if (ret)
			return ret;
	}

	return 0;
}

static void i2c_hid_stop(struct hid_device *hid)
{
	hid->claimed = 0;
}

static int i2c_hid_open(struct hid_device *hid)
{
	struct i2c_client *client = hid->driver_data;
	struct i2c_hid *ihid = i2c_get_clientdata(client);
	int ret = 0;

	ret = pm_runtime_get_sync(&client->dev);
	if (ret < 0)
		return ret;

	set_bit(I2C_HID_STARTED, &ihid->flags);
	return 0;
}

static void i2c_hid_close(struct hid_device *hid)
{
	struct i2c_client *client = hid->driver_data;
	struct i2c_hid *ihid = i2c_get_clientdata(client);

	clear_bit(I2C_HID_STARTED, &ihid->flags);

	/* Save some power */
	pm_runtime_put(&client->dev);
}

static int i2c_hid_power(struct hid_device *hid, int lvl)
{
	struct i2c_client *client = hid->driver_data;
	struct i2c_hid *ihid = i2c_get_clientdata(client);

	i2c_hid_dbg(ihid, "%s lvl:%d\n", __func__, lvl);

	switch (lvl) {
	case PM_HINT_FULLON:
		pm_runtime_get_sync(&client->dev);
		break;
	case PM_HINT_NORMAL:
		pm_runtime_put(&client->dev);
		break;
	}
	return 0;
}

struct hid_ll_driver i2c_hid_ll_driver = {
	.parse = i2c_hid_parse,
	.start = i2c_hid_start,
	.stop = i2c_hid_stop,
	.open = i2c_hid_open,
	.close = i2c_hid_close,
	.power = i2c_hid_power,
	.output_report = i2c_hid_output_report,
	.raw_request = i2c_hid_raw_request,
};
EXPORT_SYMBOL_GPL(i2c_hid_ll_driver);

static int i2c_hid_init_irq(struct i2c_client *client)
{
	struct i2c_hid *ihid = i2c_get_clientdata(client);
	unsigned long irqflags = 0;
	int ret;

	dev_dbg(&client->dev, "Requesting IRQ: %d\n", client->irq);

	if (!irq_get_trigger_type(client->irq))
		irqflags = IRQF_TRIGGER_LOW;

	ret = request_threaded_irq(client->irq, NULL, i2c_hid_irq,
				   irqflags | IRQF_ONESHOT, client->name, ihid);
	if (ret < 0) {
		dev_warn(&client->dev,
			"Could not register for %s interrupt, irq = %d,"
			" ret = %d\n",
			client->name, client->irq, ret);

		return ret;
	}

	return 0;
}

static int i2c_hid_fetch_hid_descriptor(struct i2c_hid *ihid)
{
	struct i2c_client *client = ihid->client;
	struct i2c_hid_desc *hdesc = &ihid->hdesc;
	unsigned int dsize;
	int ret;

	/* i2c hid fetch using a fixed descriptor size (30 bytes) */
	i2c_hid_dbg(ihid, "Fetching the HID descriptor\n");
	ret = i2c_hid_command(client, &hid_descr_cmd, ihid->hdesc_buffer,
				sizeof(struct i2c_hid_desc));
	if (ret) {
		dev_err(&client->dev, "hid_descr_cmd failed\n");
		return -ENODEV;
	}

	/* Validate the length of HID descriptor, the 4 first bytes:
	 * bytes 0-1 -> length
	 * bytes 2-3 -> bcdVersion (has to be 1.00) */
	/* check bcdVersion == 1.0 */
	if (le16_to_cpu(hdesc->bcdVersion) != 0x0100) {
		dev_err(&client->dev,
			"unexpected HID descriptor bcdVersion (0x%04hx)\n",
			le16_to_cpu(hdesc->bcdVersion));
		return -ENODEV;
	}

	/* Descriptor length should be 30 bytes as per the specification */
	dsize = le16_to_cpu(hdesc->wHIDDescLength);
	if (dsize != sizeof(struct i2c_hid_desc)) {
		dev_err(&client->dev, "weird size of HID descriptor (%u)\n",
			dsize);
		return -ENODEV;
	}
	i2c_hid_dbg(ihid, "HID Descriptor: %*ph\n", dsize, ihid->hdesc_buffer);
	return 0;
}

#ifdef CONFIG_ACPI
static const struct acpi_device_id i2c_hid_acpi_blacklist[] = {
	/*
	 * The CHPN0001 ACPI device, which is used to describe the Chipone
	 * ICN8505 controller, has a _CID of PNP0C50 but is not HID compatible.
	 */
	{"CHPN0001", 0 },
	{ },
};

static int i2c_hid_acpi_pdata(struct i2c_client *client,
		struct i2c_hid_platform_data *pdata)
{
	static guid_t i2c_hid_guid =
		GUID_INIT(0x3CDFF6F7, 0x4267, 0x4555,
			  0xAD, 0x05, 0xB3, 0x0A, 0x3D, 0x89, 0x38, 0xDE);
	union acpi_object *obj;
	struct acpi_device *adev;
	acpi_handle handle;

	handle = ACPI_HANDLE(&client->dev);
	if (!handle || acpi_bus_get_device(handle, &adev)) {
		dev_err(&client->dev, "Error could not get ACPI device\n");
		return -ENODEV;
	}

	if (acpi_match_device_ids(adev, i2c_hid_acpi_blacklist) == 0)
		return -ENODEV;

	obj = acpi_evaluate_dsm_typed(handle, &i2c_hid_guid, 1, 1, NULL,
				      ACPI_TYPE_INTEGER);
	if (!obj) {
		dev_err(&client->dev, "Error _DSM call to get HID descriptor address failed\n");
		return -ENODEV;
	}

	pdata->hid_descriptor_address = obj->integer.value;
	ACPI_FREE(obj);

	return 0;
}

static void i2c_hid_acpi_fix_up_power(struct device *dev)
{
	struct acpi_device *adev;

	adev = ACPI_COMPANION(dev);
	if (adev)
		acpi_device_fix_up_power(adev);
}

static const struct acpi_device_id i2c_hid_acpi_match[] = {
	{"ACPI0C50", 0 },
	{"PNP0C50", 0 },
	{ },
};
MODULE_DEVICE_TABLE(acpi, i2c_hid_acpi_match);
#else
static inline int i2c_hid_acpi_pdata(struct i2c_client *client,
		struct i2c_hid_platform_data *pdata)
{
	return -ENODEV;
}

static inline void i2c_hid_acpi_fix_up_power(struct device *dev) {}
#endif

#ifdef CONFIG_OF
static int i2c_hid_of_probe(struct i2c_client *client,
		struct i2c_hid_platform_data *pdata)
{
	struct device *dev = &client->dev;
	u32 val;
	int ret;

	ret = of_property_read_u32(dev->of_node, "hid-descr-addr", &val);
	if (ret) {
		dev_err(&client->dev, "HID register address not provided\n");
		return -ENODEV;
	}
	if (val >> 16) {
		dev_err(&client->dev, "Bad HID register address: 0x%08x\n",
			val);
		return -EINVAL;
	}
	pdata->hid_descriptor_address = val;

	return 0;
}

static const struct of_device_id i2c_hid_of_match[] = {
	{ .compatible = "hid-over-i2c" },
	{},
};
MODULE_DEVICE_TABLE(of, i2c_hid_of_match);
#else
static inline int i2c_hid_of_probe(struct i2c_client *client,
		struct i2c_hid_platform_data *pdata)
{
	return -ENODEV;
}
#endif

static void i2c_hid_fwnode_probe(struct i2c_client *client,
				 struct i2c_hid_platform_data *pdata)
{
	u32 val;

	if (!device_property_read_u32(&client->dev, "post-power-on-delay-ms",
				      &val))
		pdata->post_power_delay_ms = val;
}

static int i2c_hid_probe(struct i2c_client *client,
			 const struct i2c_device_id *dev_id)
{
	int ret;
	struct i2c_hid *ihid;
	struct hid_device *hid;
	__u16 hidRegister;
	struct i2c_hid_platform_data *platform_data = client->dev.platform_data;

	dbg_hid("HID probe called for i2c 0x%02x\n", client->addr);

	if (!client->irq) {
		dev_err(&client->dev,
			"HID over i2c has not been provided an Int IRQ\n");
		return -EINVAL;
	}

	if (client->irq < 0) {
		if (client->irq != -EPROBE_DEFER)
			dev_err(&client->dev,
				"HID over i2c doesn't have a valid IRQ\n");
		return client->irq;
	}

	ihid = devm_kzalloc(&client->dev, sizeof(*ihid), GFP_KERNEL);
	if (!ihid)
		return -ENOMEM;

	if (client->dev.of_node) {
		ret = i2c_hid_of_probe(client, &ihid->pdata);
		if (ret)
			return ret;
	} else if (!platform_data) {
		ret = i2c_hid_acpi_pdata(client, &ihid->pdata);
		if (ret)
			return ret;
	} else {
		ihid->pdata = *platform_data;
	}

	/* Parse platform agnostic common properties from ACPI / device tree */
	i2c_hid_fwnode_probe(client, &ihid->pdata);

	ihid->pdata.supplies[0].supply = "vdd";
	ihid->pdata.supplies[1].supply = "vddl";

	ret = devm_regulator_bulk_get(&client->dev,
				      ARRAY_SIZE(ihid->pdata.supplies),
				      ihid->pdata.supplies);
	if (ret)
		return ret;

	ret = regulator_bulk_enable(ARRAY_SIZE(ihid->pdata.supplies),
				    ihid->pdata.supplies);
	if (ret < 0)
		return ret;

	if (ihid->pdata.post_power_delay_ms)
		msleep(ihid->pdata.post_power_delay_ms);

	i2c_set_clientdata(client, ihid);

	ihid->client = client;

	hidRegister = ihid->pdata.hid_descriptor_address;
	ihid->wHIDDescRegister = cpu_to_le16(hidRegister);

	init_waitqueue_head(&ihid->wait);
	mutex_init(&ihid->reset_lock);

	/* we need to allocate the command buffer without knowing the maximum
	 * size of the reports. Let's use HID_MIN_BUFFER_SIZE, then we do the
	 * real computation later. */
	ret = i2c_hid_alloc_buffers(ihid, HID_MIN_BUFFER_SIZE);
	if (ret < 0)
		goto err_regulator;

	i2c_hid_acpi_fix_up_power(&client->dev);

	pm_runtime_get_noresume(&client->dev);
	pm_runtime_set_active(&client->dev);
	pm_runtime_enable(&client->dev);
	device_enable_async_suspend(&client->dev);

	/* Make sure there is something at this address */
	ret = i2c_smbus_read_byte(client);
	if (ret < 0) {
		dev_dbg(&client->dev, "nothing at this address: %d\n", ret);
		ret = -ENXIO;
		goto err_pm;
	}

	ret = i2c_hid_fetch_hid_descriptor(ihid);
	if (ret < 0)
		goto err_pm;

	ret = i2c_hid_init_irq(client);
	if (ret < 0)
		goto err_pm;

	hid = hid_allocate_device();
	if (IS_ERR(hid)) {
		ret = PTR_ERR(hid);
		goto err_irq;
	}

	ihid->hid = hid;

	hid->driver_data = client;
	hid->ll_driver = &i2c_hid_ll_driver;
	hid->dev.parent = &client->dev;
	hid->bus = BUS_I2C;
	hid->version = le16_to_cpu(ihid->hdesc.bcdVersion);
	hid->vendor = le16_to_cpu(ihid->hdesc.wVendorID);
	hid->product = le16_to_cpu(ihid->hdesc.wProductID);

	snprintf(hid->name, sizeof(hid->name), "%s %04hX:%04hX",
		 client->name, hid->vendor, hid->product);
	strlcpy(hid->phys, dev_name(&client->dev), sizeof(hid->phys));

	ihid->quirks = i2c_hid_lookup_quirk(hid->vendor, hid->product);

	ret = hid_add_device(hid);
	if (ret) {
		if (ret != -ENODEV)
			hid_err(client, "can't add hid device: %d\n", ret);
		goto err_mem_free;
	}

	if (!(ihid->quirks & I2C_HID_QUIRK_NO_RUNTIME_PM))
		pm_runtime_put(&client->dev);

	return 0;

err_mem_free:
	hid_destroy_device(hid);

err_irq:
	free_irq(client->irq, ihid);

err_pm:
	pm_runtime_put_noidle(&client->dev);
	pm_runtime_disable(&client->dev);

err_regulator:
	regulator_bulk_disable(ARRAY_SIZE(ihid->pdata.supplies),
			       ihid->pdata.supplies);
	i2c_hid_free_buffers(ihid);
	return ret;
}

static int i2c_hid_remove(struct i2c_client *client)
{
	struct i2c_hid *ihid = i2c_get_clientdata(client);
	struct hid_device *hid;

	if (!(ihid->quirks & I2C_HID_QUIRK_NO_RUNTIME_PM))
		pm_runtime_get_sync(&client->dev);
	pm_runtime_disable(&client->dev);
	pm_runtime_set_suspended(&client->dev);
	pm_runtime_put_noidle(&client->dev);

	hid = ihid->hid;
	hid_destroy_device(hid);

	free_irq(client->irq, ihid);

	if (ihid->bufsize)
		i2c_hid_free_buffers(ihid);

<<<<<<< HEAD
	regulator_disable(ihid->pdata.supply);
=======
	regulator_bulk_disable(ARRAY_SIZE(ihid->pdata.supplies),
			       ihid->pdata.supplies);
>>>>>>> 8e6fbfc0

	return 0;
}

static void i2c_hid_shutdown(struct i2c_client *client)
{
	struct i2c_hid *ihid = i2c_get_clientdata(client);

	i2c_hid_set_power(client, I2C_HID_PWR_SLEEP);
	free_irq(client->irq, ihid);
}

#ifdef CONFIG_PM_SLEEP
static int i2c_hid_suspend(struct device *dev)
{
	struct i2c_client *client = to_i2c_client(dev);
	struct i2c_hid *ihid = i2c_get_clientdata(client);
	struct hid_device *hid = ihid->hid;
	int ret;
	int wake_status;

	if (hid->driver && hid->driver->suspend) {
		/*
		 * Wake up the device so that IO issues in
		 * HID driver's suspend code can succeed.
		 */
		ret = pm_runtime_resume(dev);
		if (ret < 0)
			return ret;

		ret = hid->driver->suspend(hid, PMSG_SUSPEND);
		if (ret < 0)
			return ret;
	}

	if (!pm_runtime_suspended(dev)) {
		/* Save some power */
		i2c_hid_set_power(client, I2C_HID_PWR_SLEEP);

		disable_irq(client->irq);
	}

	if (device_may_wakeup(&client->dev)) {
		wake_status = enable_irq_wake(client->irq);
		if (!wake_status)
			ihid->irq_wake_enabled = true;
		else
			hid_warn(hid, "Failed to enable irq wake: %d\n",
				wake_status);
	} else {
		regulator_bulk_disable(ARRAY_SIZE(ihid->pdata.supplies),
				       ihid->pdata.supplies);
	}

	return 0;
}

static int i2c_hid_resume(struct device *dev)
{
	int ret;
	struct i2c_client *client = to_i2c_client(dev);
	struct i2c_hid *ihid = i2c_get_clientdata(client);
	struct hid_device *hid = ihid->hid;
	int wake_status;

	if (!device_may_wakeup(&client->dev)) {
		ret = regulator_bulk_enable(ARRAY_SIZE(ihid->pdata.supplies),
					    ihid->pdata.supplies);
		if (ret)
			hid_warn(hid, "Failed to enable supplies: %d\n", ret);

		if (ihid->pdata.post_power_delay_ms)
			msleep(ihid->pdata.post_power_delay_ms);
	} else if (ihid->irq_wake_enabled) {
		wake_status = disable_irq_wake(client->irq);
		if (!wake_status)
			ihid->irq_wake_enabled = false;
		else
			hid_warn(hid, "Failed to disable irq wake: %d\n",
				wake_status);
	}

	/* We'll resume to full power */
	pm_runtime_disable(dev);
	pm_runtime_set_active(dev);
	pm_runtime_enable(dev);

	enable_irq(client->irq);
<<<<<<< HEAD

	/* Instead of resetting device, simply powers the device on. This
	 * solves "incomplete reports" on Raydium devices 2386:3118 and
	 * 2386:4B33
	 */
	ret = i2c_hid_set_power(client, I2C_HID_PWR_ON);
	if (ret)
		return ret;

	/* Some devices need to re-send report descr cmd
	 * after resume, after this it will be back normal.
	 * otherwise it issues too many incomplete reports.
=======

	/* Instead of resetting device, simply powers the device on. This
	 * solves "incomplete reports" on Raydium devices 2386:3118 and
	 * 2386:4B33 and fixes various SIS touchscreens no longer sending
	 * data after a suspend/resume.
>>>>>>> 8e6fbfc0
	 */
	ret = i2c_hid_set_power(client, I2C_HID_PWR_ON);
	if (ret)
		return ret;

	if (hid->driver && hid->driver->reset_resume) {
		ret = hid->driver->reset_resume(hid);
		return ret;
	}

	return 0;
}
#endif

#ifdef CONFIG_PM
static int i2c_hid_runtime_suspend(struct device *dev)
{
	struct i2c_client *client = to_i2c_client(dev);

	i2c_hid_set_power(client, I2C_HID_PWR_SLEEP);
	disable_irq(client->irq);
	return 0;
}

static int i2c_hid_runtime_resume(struct device *dev)
{
	struct i2c_client *client = to_i2c_client(dev);

	enable_irq(client->irq);
	i2c_hid_set_power(client, I2C_HID_PWR_ON);
	return 0;
}
#endif

static const struct dev_pm_ops i2c_hid_pm = {
	SET_SYSTEM_SLEEP_PM_OPS(i2c_hid_suspend, i2c_hid_resume)
	SET_RUNTIME_PM_OPS(i2c_hid_runtime_suspend, i2c_hid_runtime_resume,
			   NULL)
};

static const struct i2c_device_id i2c_hid_id_table[] = {
	{ "hid", 0 },
	{ "hid-over-i2c", 0 },
	{ },
};
MODULE_DEVICE_TABLE(i2c, i2c_hid_id_table);


static struct i2c_driver i2c_hid_driver = {
	.driver = {
		.name	= "i2c_hid",
		.pm	= &i2c_hid_pm,
		.acpi_match_table = ACPI_PTR(i2c_hid_acpi_match),
		.of_match_table = of_match_ptr(i2c_hid_of_match),
	},

	.probe		= i2c_hid_probe,
	.remove		= i2c_hid_remove,
	.shutdown	= i2c_hid_shutdown,
	.id_table	= i2c_hid_id_table,
};

module_i2c_driver(i2c_hid_driver);

MODULE_DESCRIPTION("HID over I2C core driver");
MODULE_AUTHOR("Benjamin Tissoires <benjamin.tissoires@gmail.com>");
MODULE_LICENSE("GPL");<|MERGE_RESOLUTION|>--- conflicted
+++ resolved
@@ -47,12 +47,7 @@
 /* quirks to control the device */
 #define I2C_HID_QUIRK_SET_PWR_WAKEUP_DEV	BIT(0)
 #define I2C_HID_QUIRK_NO_IRQ_AFTER_RESET	BIT(1)
-<<<<<<< HEAD
-#define I2C_HID_QUIRK_RESEND_REPORT_DESCR	BIT(2)
-#define I2C_HID_QUIRK_NO_RUNTIME_PM		BIT(3)
-=======
 #define I2C_HID_QUIRK_NO_RUNTIME_PM		BIT(2)
->>>>>>> 8e6fbfc0
 
 /* flags */
 #define I2C_HID_STARTED		0
@@ -176,11 +171,6 @@
 	{ I2C_VENDOR_ID_HANTICK, I2C_PRODUCT_ID_HANTICK_5288,
 		I2C_HID_QUIRK_NO_IRQ_AFTER_RESET |
 		I2C_HID_QUIRK_NO_RUNTIME_PM },
-<<<<<<< HEAD
-	{ USB_VENDOR_ID_SIS_TOUCH, USB_DEVICE_ID_SIS10FB_TOUCH,
-		I2C_HID_QUIRK_RESEND_REPORT_DESCR },
-=======
->>>>>>> 8e6fbfc0
 	{ 0, 0 }
 };
 
@@ -1155,12 +1145,8 @@
 	if (ihid->bufsize)
 		i2c_hid_free_buffers(ihid);
 
-<<<<<<< HEAD
-	regulator_disable(ihid->pdata.supply);
-=======
 	regulator_bulk_disable(ARRAY_SIZE(ihid->pdata.supplies),
 			       ihid->pdata.supplies);
->>>>>>> 8e6fbfc0
 
 	return 0;
 }
@@ -1249,26 +1235,11 @@
 	pm_runtime_enable(dev);
 
 	enable_irq(client->irq);
-<<<<<<< HEAD
-
-	/* Instead of resetting device, simply powers the device on. This
-	 * solves "incomplete reports" on Raydium devices 2386:3118 and
-	 * 2386:4B33
-	 */
-	ret = i2c_hid_set_power(client, I2C_HID_PWR_ON);
-	if (ret)
-		return ret;
-
-	/* Some devices need to re-send report descr cmd
-	 * after resume, after this it will be back normal.
-	 * otherwise it issues too many incomplete reports.
-=======
 
 	/* Instead of resetting device, simply powers the device on. This
 	 * solves "incomplete reports" on Raydium devices 2386:3118 and
 	 * 2386:4B33 and fixes various SIS touchscreens no longer sending
 	 * data after a suspend/resume.
->>>>>>> 8e6fbfc0
 	 */
 	ret = i2c_hid_set_power(client, I2C_HID_PWR_ON);
 	if (ret)
