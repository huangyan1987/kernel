/*
 * hid-cp2112.c - Silicon Labs HID USB to SMBus master bridge
 * Copyright (c) 2013,2014 Uplogix, Inc.
 * David Barksdale <dbarksdale@uplogix.com>
 *
 * This program is free software; you can redistribute it and/or modify it
 * under the terms and conditions of the GNU General Public License,
 * version 2, as published by the Free Software Foundation.
 *
 * This program is distributed in the hope it will be useful, but WITHOUT
 * ANY WARRANTY; without even the implied warranty of MERCHANTABILITY or
 * FITNESS FOR A PARTICULAR PURPOSE.  See the GNU General Public License for
 * more details.
 */

/*
 * The Silicon Labs CP2112 chip is a USB HID device which provides an
 * SMBus controller for talking to slave devices and 8 GPIO pins. The
 * host communicates with the CP2112 via raw HID reports.
 *
 * Data Sheet:
 *   http://www.silabs.com/Support%20Documents/TechnicalDocs/CP2112.pdf
 * Programming Interface Specification:
 *   http://www.silabs.com/Support%20Documents/TechnicalDocs/AN495.pdf
 */

#include <linux/gpio.h>
#include <linux/gpio/driver.h>
#include <linux/hid.h>
#include <linux/i2c.h>
#include <linux/module.h>
#include <linux/nls.h>
#include <linux/usb/ch9.h>
#include "hid-ids.h"

#define CP2112_REPORT_MAX_LENGTH		64
#define CP2112_GPIO_CONFIG_LENGTH		5
#define CP2112_GPIO_GET_LENGTH			2
#define CP2112_GPIO_SET_LENGTH			3

enum {
	CP2112_GPIO_CONFIG		= 0x02,
	CP2112_GPIO_GET			= 0x03,
	CP2112_GPIO_SET			= 0x04,
	CP2112_GET_VERSION_INFO		= 0x05,
	CP2112_SMBUS_CONFIG		= 0x06,
	CP2112_DATA_READ_REQUEST	= 0x10,
	CP2112_DATA_WRITE_READ_REQUEST	= 0x11,
	CP2112_DATA_READ_FORCE_SEND	= 0x12,
	CP2112_DATA_READ_RESPONSE	= 0x13,
	CP2112_DATA_WRITE_REQUEST	= 0x14,
	CP2112_TRANSFER_STATUS_REQUEST	= 0x15,
	CP2112_TRANSFER_STATUS_RESPONSE	= 0x16,
	CP2112_CANCEL_TRANSFER		= 0x17,
	CP2112_LOCK_BYTE		= 0x20,
	CP2112_USB_CONFIG		= 0x21,
	CP2112_MANUFACTURER_STRING	= 0x22,
	CP2112_PRODUCT_STRING		= 0x23,
	CP2112_SERIAL_STRING		= 0x24,
};

enum {
	STATUS0_IDLE		= 0x00,
	STATUS0_BUSY		= 0x01,
	STATUS0_COMPLETE	= 0x02,
	STATUS0_ERROR		= 0x03,
};

enum {
	STATUS1_TIMEOUT_NACK		= 0x00,
	STATUS1_TIMEOUT_BUS		= 0x01,
	STATUS1_ARBITRATION_LOST	= 0x02,
	STATUS1_READ_INCOMPLETE		= 0x03,
	STATUS1_WRITE_INCOMPLETE	= 0x04,
	STATUS1_SUCCESS			= 0x05,
};

struct cp2112_smbus_config_report {
	u8 report;		/* CP2112_SMBUS_CONFIG */
	__be32 clock_speed;	/* Hz */
	u8 device_address;	/* Stored in the upper 7 bits */
	u8 auto_send_read;	/* 1 = enabled, 0 = disabled */
	__be16 write_timeout;	/* ms, 0 = no timeout */
	__be16 read_timeout;	/* ms, 0 = no timeout */
	u8 scl_low_timeout;	/* 1 = enabled, 0 = disabled */
	__be16 retry_time;	/* # of retries, 0 = no limit */
} __packed;

struct cp2112_usb_config_report {
	u8 report;	/* CP2112_USB_CONFIG */
	__le16 vid;	/* Vendor ID */
	__le16 pid;	/* Product ID */
	u8 max_power;	/* Power requested in 2mA units */
	u8 power_mode;	/* 0x00 = bus powered
			   0x01 = self powered & regulator off
			   0x02 = self powered & regulator on */
	u8 release_major;
	u8 release_minor;
	u8 mask;	/* What fields to program */
} __packed;

struct cp2112_read_req_report {
	u8 report;	/* CP2112_DATA_READ_REQUEST */
	u8 slave_address;
	__be16 length;
} __packed;

struct cp2112_write_read_req_report {
	u8 report;	/* CP2112_DATA_WRITE_READ_REQUEST */
	u8 slave_address;
	__be16 length;
	u8 target_address_length;
	u8 target_address[16];
} __packed;

struct cp2112_write_req_report {
	u8 report;	/* CP2112_DATA_WRITE_REQUEST */
	u8 slave_address;
	u8 length;
	u8 data[61];
} __packed;

struct cp2112_force_read_report {
	u8 report;	/* CP2112_DATA_READ_FORCE_SEND */
	__be16 length;
} __packed;

struct cp2112_xfer_status_report {
	u8 report;	/* CP2112_TRANSFER_STATUS_RESPONSE */
	u8 status0;	/* STATUS0_* */
	u8 status1;	/* STATUS1_* */
	__be16 retries;
	__be16 length;
} __packed;

struct cp2112_string_report {
	u8 dummy;		/* force .string to be aligned */
	u8 report;		/* CP2112_*_STRING */
	u8 length;		/* length in bytes of everyting after .report */
	u8 type;		/* USB_DT_STRING */
	wchar_t string[30];	/* UTF16_LITTLE_ENDIAN string */
} __packed;

/* Number of times to request transfer status before giving up waiting for a
   transfer to complete. This may need to be changed if SMBUS clock, retries,
   or read/write/scl_low timeout settings are changed. */
static const int XFER_STATUS_RETRIES = 10;

/* Time in ms to wait for a CP2112_DATA_READ_RESPONSE or
   CP2112_TRANSFER_STATUS_RESPONSE. */
static const int RESPONSE_TIMEOUT = 50;

static const struct hid_device_id cp2112_devices[] = {
	{ HID_USB_DEVICE(USB_VENDOR_ID_CYGNAL, USB_DEVICE_ID_CYGNAL_CP2112) },
	{ }
};
MODULE_DEVICE_TABLE(hid, cp2112_devices);

struct cp2112_device {
	struct i2c_adapter adap;
	struct hid_device *hdev;
	wait_queue_head_t wait;
	u8 read_data[61];
	u8 read_length;
	u8 hwversion;
	int xfer_status;
	atomic_t read_avail;
	atomic_t xfer_avail;
	struct gpio_chip gc;
	u8 *in_out_buffer;
	struct mutex lock;
<<<<<<< HEAD
=======

	struct gpio_desc *desc[8];
	bool gpio_poll;
	struct delayed_work gpio_poll_worker;
	unsigned long irq_mask;
	u8 gpio_prev_state;
>>>>>>> a062067a
};

static int gpio_push_pull = 0xFF;
module_param(gpio_push_pull, int, S_IRUGO | S_IWUSR);
MODULE_PARM_DESC(gpio_push_pull, "GPIO push-pull configuration bitmask");

static int cp2112_gpio_direction_input(struct gpio_chip *chip, unsigned offset)
{
	struct cp2112_device *dev = gpiochip_get_data(chip);
	struct hid_device *hdev = dev->hdev;
	u8 *buf = dev->in_out_buffer;
	int ret;

	mutex_lock(&dev->lock);

	ret = hid_hw_raw_request(hdev, CP2112_GPIO_CONFIG, buf,
				 CP2112_GPIO_CONFIG_LENGTH, HID_FEATURE_REPORT,
				 HID_REQ_GET_REPORT);
	if (ret != CP2112_GPIO_CONFIG_LENGTH) {
		hid_err(hdev, "error requesting GPIO config: %d\n", ret);
		goto exit;
	}

	buf[1] &= ~(1 << offset);
	buf[2] = gpio_push_pull;

	ret = hid_hw_raw_request(hdev, CP2112_GPIO_CONFIG, buf,
				 CP2112_GPIO_CONFIG_LENGTH, HID_FEATURE_REPORT,
				 HID_REQ_SET_REPORT);
	if (ret < 0) {
		hid_err(hdev, "error setting GPIO config: %d\n", ret);
		goto exit;
	}

	ret = 0;

exit:
	mutex_unlock(&dev->lock);
	return ret < 0 ? ret : -EIO;
}

static void cp2112_gpio_set(struct gpio_chip *chip, unsigned offset, int value)
{
	struct cp2112_device *dev = gpiochip_get_data(chip);
	struct hid_device *hdev = dev->hdev;
	u8 *buf = dev->in_out_buffer;
	int ret;

	mutex_lock(&dev->lock);

	buf[0] = CP2112_GPIO_SET;
	buf[1] = value ? 0xff : 0;
	buf[2] = 1 << offset;

	ret = hid_hw_raw_request(hdev, CP2112_GPIO_SET, buf,
				 CP2112_GPIO_SET_LENGTH, HID_FEATURE_REPORT,
				 HID_REQ_SET_REPORT);
	if (ret < 0)
		hid_err(hdev, "error setting GPIO values: %d\n", ret);

	mutex_unlock(&dev->lock);
}

static int cp2112_gpio_get_all(struct gpio_chip *chip)
{
	struct cp2112_device *dev = gpiochip_get_data(chip);
	struct hid_device *hdev = dev->hdev;
	u8 *buf = dev->in_out_buffer;
	int ret;

	mutex_lock(&dev->lock);

	ret = hid_hw_raw_request(hdev, CP2112_GPIO_GET, buf,
				 CP2112_GPIO_GET_LENGTH, HID_FEATURE_REPORT,
				 HID_REQ_GET_REPORT);
	if (ret != CP2112_GPIO_GET_LENGTH) {
		hid_err(hdev, "error requesting GPIO values: %d\n", ret);
		ret = ret < 0 ? ret : -EIO;
		goto exit;
	}

	ret = buf[1];

exit:
	mutex_unlock(&dev->lock);

	return ret;
}

static int cp2112_gpio_get(struct gpio_chip *chip, unsigned int offset)
{
	int ret;

	ret = cp2112_gpio_get_all(chip);
	if (ret < 0)
		return ret;

	return (ret >> offset) & 1;
}

static int cp2112_gpio_direction_output(struct gpio_chip *chip,
					unsigned offset, int value)
{
	struct cp2112_device *dev = gpiochip_get_data(chip);
	struct hid_device *hdev = dev->hdev;
	u8 *buf = dev->in_out_buffer;
	int ret;

	mutex_lock(&dev->lock);

	ret = hid_hw_raw_request(hdev, CP2112_GPIO_CONFIG, buf,
				 CP2112_GPIO_CONFIG_LENGTH, HID_FEATURE_REPORT,
				 HID_REQ_GET_REPORT);
	if (ret != CP2112_GPIO_CONFIG_LENGTH) {
		hid_err(hdev, "error requesting GPIO config: %d\n", ret);
		goto fail;
	}

	buf[1] |= 1 << offset;
	buf[2] = gpio_push_pull;

	ret = hid_hw_raw_request(hdev, CP2112_GPIO_CONFIG, buf,
				 CP2112_GPIO_CONFIG_LENGTH, HID_FEATURE_REPORT,
				 HID_REQ_SET_REPORT);
	if (ret < 0) {
		hid_err(hdev, "error setting GPIO config: %d\n", ret);
		goto fail;
	}

	mutex_unlock(&dev->lock);

	/*
	 * Set gpio value when output direction is already set,
	 * as specified in AN495, Rev. 0.2, cpt. 4.4
	 */
	cp2112_gpio_set(chip, offset, value);

	return 0;

fail:
	mutex_unlock(&dev->lock);
	return ret < 0 ? ret : -EIO;
}

static int cp2112_hid_get(struct hid_device *hdev, unsigned char report_number,
			  u8 *data, size_t count, unsigned char report_type)
{
	u8 *buf;
	int ret;

	buf = kmalloc(count, GFP_KERNEL);
	if (!buf)
		return -ENOMEM;

	ret = hid_hw_raw_request(hdev, report_number, buf, count,
				       report_type, HID_REQ_GET_REPORT);
	memcpy(data, buf, count);
	kfree(buf);
	return ret;
}

static int cp2112_hid_output(struct hid_device *hdev, u8 *data, size_t count,
			     unsigned char report_type)
{
	u8 *buf;
	int ret;

	buf = kmemdup(data, count, GFP_KERNEL);
	if (!buf)
		return -ENOMEM;

	if (report_type == HID_OUTPUT_REPORT)
		ret = hid_hw_output_report(hdev, buf, count);
	else
		ret = hid_hw_raw_request(hdev, buf[0], buf, count, report_type,
				HID_REQ_SET_REPORT);

	kfree(buf);
	return ret;
}

static int cp2112_wait(struct cp2112_device *dev, atomic_t *avail)
{
	int ret = 0;

	/* We have sent either a CP2112_TRANSFER_STATUS_REQUEST or a
	 * CP2112_DATA_READ_FORCE_SEND and we are waiting for the response to
	 * come in cp2112_raw_event or timeout. There will only be one of these
	 * in flight at any one time. The timeout is extremely large and is a
	 * last resort if the CP2112 has died. If we do timeout we don't expect
	 * to receive the response which would cause data races, it's not like
	 * we can do anything about it anyway.
	 */
	ret = wait_event_interruptible_timeout(dev->wait,
		atomic_read(avail), msecs_to_jiffies(RESPONSE_TIMEOUT));
	if (-ERESTARTSYS == ret)
		return ret;
	if (!ret)
		return -ETIMEDOUT;

	atomic_set(avail, 0);
	return 0;
}

static int cp2112_xfer_status(struct cp2112_device *dev)
{
	struct hid_device *hdev = dev->hdev;
	u8 buf[2];
	int ret;

	buf[0] = CP2112_TRANSFER_STATUS_REQUEST;
	buf[1] = 0x01;
	atomic_set(&dev->xfer_avail, 0);

	ret = cp2112_hid_output(hdev, buf, 2, HID_OUTPUT_REPORT);
	if (ret < 0) {
		hid_warn(hdev, "Error requesting status: %d\n", ret);
		return ret;
	}

	ret = cp2112_wait(dev, &dev->xfer_avail);
	if (ret)
		return ret;

	return dev->xfer_status;
}

static int cp2112_read(struct cp2112_device *dev, u8 *data, size_t size)
{
	struct hid_device *hdev = dev->hdev;
	struct cp2112_force_read_report report;
	int ret;

	if (size > sizeof(dev->read_data))
		size = sizeof(dev->read_data);
	report.report = CP2112_DATA_READ_FORCE_SEND;
	report.length = cpu_to_be16(size);

	atomic_set(&dev->read_avail, 0);

	ret = cp2112_hid_output(hdev, &report.report, sizeof(report),
				HID_OUTPUT_REPORT);
	if (ret < 0) {
		hid_warn(hdev, "Error requesting data: %d\n", ret);
		return ret;
	}

	ret = cp2112_wait(dev, &dev->read_avail);
	if (ret)
		return ret;

	hid_dbg(hdev, "read %d of %zd bytes requested\n",
		dev->read_length, size);

	if (size > dev->read_length)
		size = dev->read_length;

	memcpy(data, dev->read_data, size);
	return dev->read_length;
}

static int cp2112_read_req(void *buf, u8 slave_address, u16 length)
{
	struct cp2112_read_req_report *report = buf;

	if (length < 1 || length > 512)
		return -EINVAL;

	report->report = CP2112_DATA_READ_REQUEST;
	report->slave_address = slave_address << 1;
	report->length = cpu_to_be16(length);
	return sizeof(*report);
}

static int cp2112_write_read_req(void *buf, u8 slave_address, u16 length,
				 u8 command, u8 *data, u8 data_length)
{
	struct cp2112_write_read_req_report *report = buf;

	if (length < 1 || length > 512
	    || data_length > sizeof(report->target_address) - 1)
		return -EINVAL;

	report->report = CP2112_DATA_WRITE_READ_REQUEST;
	report->slave_address = slave_address << 1;
	report->length = cpu_to_be16(length);
	report->target_address_length = data_length + 1;
	report->target_address[0] = command;
	memcpy(&report->target_address[1], data, data_length);
	return data_length + 6;
}

static int cp2112_write_req(void *buf, u8 slave_address, u8 command, u8 *data,
			    u8 data_length)
{
	struct cp2112_write_req_report *report = buf;

	if (data_length > sizeof(report->data) - 1)
		return -EINVAL;

	report->report = CP2112_DATA_WRITE_REQUEST;
	report->slave_address = slave_address << 1;
	report->length = data_length + 1;
	report->data[0] = command;
	memcpy(&report->data[1], data, data_length);
	return data_length + 4;
}

static int cp2112_i2c_write_req(void *buf, u8 slave_address, u8 *data,
				u8 data_length)
{
	struct cp2112_write_req_report *report = buf;

	if (data_length > sizeof(report->data))
		return -EINVAL;

	report->report = CP2112_DATA_WRITE_REQUEST;
	report->slave_address = slave_address << 1;
	report->length = data_length;
	memcpy(report->data, data, data_length);
	return data_length + 3;
}

static int cp2112_i2c_write_read_req(void *buf, u8 slave_address,
				     u8 *addr, int addr_length,
				     int read_length)
{
	struct cp2112_write_read_req_report *report = buf;

	if (read_length < 1 || read_length > 512 ||
	    addr_length > sizeof(report->target_address))
		return -EINVAL;

	report->report = CP2112_DATA_WRITE_READ_REQUEST;
	report->slave_address = slave_address << 1;
	report->length = cpu_to_be16(read_length);
	report->target_address_length = addr_length;
	memcpy(report->target_address, addr, addr_length);
	return addr_length + 5;
}

static int cp2112_i2c_xfer(struct i2c_adapter *adap, struct i2c_msg *msgs,
			   int num)
{
	struct cp2112_device *dev = (struct cp2112_device *)adap->algo_data;
	struct hid_device *hdev = dev->hdev;
	u8 buf[64];
	ssize_t count;
	ssize_t read_length = 0;
	u8 *read_buf = NULL;
	unsigned int retries;
	int ret;

	hid_dbg(hdev, "I2C %d messages\n", num);

	if (num == 1) {
		if (msgs->flags & I2C_M_RD) {
			hid_dbg(hdev, "I2C read %#04x len %d\n",
				msgs->addr, msgs->len);
			read_length = msgs->len;
			read_buf = msgs->buf;
			count = cp2112_read_req(buf, msgs->addr, msgs->len);
		} else {
			hid_dbg(hdev, "I2C write %#04x len %d\n",
				msgs->addr, msgs->len);
			count = cp2112_i2c_write_req(buf, msgs->addr,
						     msgs->buf, msgs->len);
		}
		if (count < 0)
			return count;
	} else if (dev->hwversion > 1 &&  /* no repeated start in rev 1 */
		   num == 2 &&
		   msgs[0].addr == msgs[1].addr &&
		   !(msgs[0].flags & I2C_M_RD) && (msgs[1].flags & I2C_M_RD)) {
		hid_dbg(hdev, "I2C write-read %#04x wlen %d rlen %d\n",
			msgs[0].addr, msgs[0].len, msgs[1].len);
		read_length = msgs[1].len;
		read_buf = msgs[1].buf;
		count = cp2112_i2c_write_read_req(buf, msgs[0].addr,
				msgs[0].buf, msgs[0].len, msgs[1].len);
		if (count < 0)
			return count;
	} else {
		hid_err(hdev,
			"Multi-message I2C transactions not supported\n");
		return -EOPNOTSUPP;
	}

	ret = hid_hw_power(hdev, PM_HINT_FULLON);
	if (ret < 0) {
		hid_err(hdev, "power management error: %d\n", ret);
		return ret;
	}

	ret = cp2112_hid_output(hdev, buf, count, HID_OUTPUT_REPORT);
	if (ret < 0) {
		hid_warn(hdev, "Error starting transaction: %d\n", ret);
		goto power_normal;
	}

	for (retries = 0; retries < XFER_STATUS_RETRIES; ++retries) {
		ret = cp2112_xfer_status(dev);
		if (-EBUSY == ret)
			continue;
		if (ret < 0)
			goto power_normal;
		break;
	}

	if (XFER_STATUS_RETRIES <= retries) {
		hid_warn(hdev, "Transfer timed out, cancelling.\n");
		buf[0] = CP2112_CANCEL_TRANSFER;
		buf[1] = 0x01;

		ret = cp2112_hid_output(hdev, buf, 2, HID_OUTPUT_REPORT);
		if (ret < 0)
			hid_warn(hdev, "Error cancelling transaction: %d\n",
				 ret);

		ret = -ETIMEDOUT;
		goto power_normal;
	}

	for (count = 0; count < read_length;) {
		ret = cp2112_read(dev, read_buf + count, read_length - count);
		if (ret < 0)
			goto power_normal;
		if (ret == 0) {
			hid_err(hdev, "read returned 0\n");
			ret = -EIO;
			goto power_normal;
		}
		count += ret;
		if (count > read_length) {
			/*
			 * The hardware returned too much data.
			 * This is mostly harmless because cp2112_read()
			 * has a limit check so didn't overrun our
			 * buffer.  Nevertheless, we return an error
			 * because something is seriously wrong and
			 * it shouldn't go unnoticed.
			 */
			hid_err(hdev, "long read: %d > %zd\n",
				ret, read_length - count + ret);
			ret = -EIO;
			goto power_normal;
		}
	}

	/* return the number of transferred messages */
	ret = num;

power_normal:
	hid_hw_power(hdev, PM_HINT_NORMAL);
	hid_dbg(hdev, "I2C transfer finished: %d\n", ret);
	return ret;
}

static int cp2112_xfer(struct i2c_adapter *adap, u16 addr,
		       unsigned short flags, char read_write, u8 command,
		       int size, union i2c_smbus_data *data)
{
	struct cp2112_device *dev = (struct cp2112_device *)adap->algo_data;
	struct hid_device *hdev = dev->hdev;
	u8 buf[64];
	__le16 word;
	ssize_t count;
	size_t read_length = 0;
	unsigned int retries;
	int ret;

	hid_dbg(hdev, "%s addr 0x%x flags 0x%x cmd 0x%x size %d\n",
		read_write == I2C_SMBUS_WRITE ? "write" : "read",
		addr, flags, command, size);

	switch (size) {
	case I2C_SMBUS_BYTE:
		read_length = 1;

		if (I2C_SMBUS_READ == read_write)
			count = cp2112_read_req(buf, addr, read_length);
		else
			count = cp2112_write_req(buf, addr, command, NULL,
						 0);
		break;
	case I2C_SMBUS_BYTE_DATA:
		read_length = 1;

		if (I2C_SMBUS_READ == read_write)
			count = cp2112_write_read_req(buf, addr, read_length,
						      command, NULL, 0);
		else
			count = cp2112_write_req(buf, addr, command,
						 &data->byte, 1);
		break;
	case I2C_SMBUS_WORD_DATA:
		read_length = 2;
		word = cpu_to_le16(data->word);

		if (I2C_SMBUS_READ == read_write)
			count = cp2112_write_read_req(buf, addr, read_length,
						      command, NULL, 0);
		else
			count = cp2112_write_req(buf, addr, command,
						 (u8 *)&word, 2);
		break;
	case I2C_SMBUS_PROC_CALL:
		size = I2C_SMBUS_WORD_DATA;
		read_write = I2C_SMBUS_READ;
		read_length = 2;
		word = cpu_to_le16(data->word);

		count = cp2112_write_read_req(buf, addr, read_length, command,
					      (u8 *)&word, 2);
		break;
	case I2C_SMBUS_I2C_BLOCK_DATA:
		size = I2C_SMBUS_BLOCK_DATA;
		/* fallthrough */
	case I2C_SMBUS_BLOCK_DATA:
		if (I2C_SMBUS_READ == read_write) {
			count = cp2112_write_read_req(buf, addr,
						      I2C_SMBUS_BLOCK_MAX,
						      command, NULL, 0);
		} else {
			count = cp2112_write_req(buf, addr, command,
						 data->block,
						 data->block[0] + 1);
		}
		break;
	case I2C_SMBUS_BLOCK_PROC_CALL:
		size = I2C_SMBUS_BLOCK_DATA;
		read_write = I2C_SMBUS_READ;

		count = cp2112_write_read_req(buf, addr, I2C_SMBUS_BLOCK_MAX,
					      command, data->block,
					      data->block[0] + 1);
		break;
	default:
		hid_warn(hdev, "Unsupported transaction %d\n", size);
		return -EOPNOTSUPP;
	}

	if (count < 0)
		return count;

	ret = hid_hw_power(hdev, PM_HINT_FULLON);
	if (ret < 0) {
		hid_err(hdev, "power management error: %d\n", ret);
		return ret;
	}

	ret = cp2112_hid_output(hdev, buf, count, HID_OUTPUT_REPORT);
	if (ret < 0) {
		hid_warn(hdev, "Error starting transaction: %d\n", ret);
		goto power_normal;
	}

	for (retries = 0; retries < XFER_STATUS_RETRIES; ++retries) {
		ret = cp2112_xfer_status(dev);
		if (-EBUSY == ret)
			continue;
		if (ret < 0)
			goto power_normal;
		break;
	}

	if (XFER_STATUS_RETRIES <= retries) {
		hid_warn(hdev, "Transfer timed out, cancelling.\n");
		buf[0] = CP2112_CANCEL_TRANSFER;
		buf[1] = 0x01;

		ret = cp2112_hid_output(hdev, buf, 2, HID_OUTPUT_REPORT);
		if (ret < 0)
			hid_warn(hdev, "Error cancelling transaction: %d\n",
				 ret);

		ret = -ETIMEDOUT;
		goto power_normal;
	}

	if (I2C_SMBUS_WRITE == read_write) {
		ret = 0;
		goto power_normal;
	}

	if (I2C_SMBUS_BLOCK_DATA == size)
		read_length = ret;

	ret = cp2112_read(dev, buf, read_length);
	if (ret < 0)
		goto power_normal;
	if (ret != read_length) {
		hid_warn(hdev, "short read: %d < %zd\n", ret, read_length);
		ret = -EIO;
		goto power_normal;
	}

	switch (size) {
	case I2C_SMBUS_BYTE:
	case I2C_SMBUS_BYTE_DATA:
		data->byte = buf[0];
		break;
	case I2C_SMBUS_WORD_DATA:
		data->word = le16_to_cpup((__le16 *)buf);
		break;
	case I2C_SMBUS_BLOCK_DATA:
		if (read_length > I2C_SMBUS_BLOCK_MAX) {
			ret = -EPROTO;
			goto power_normal;
		}

		memcpy(data->block, buf, read_length);
		break;
	}

	ret = 0;
power_normal:
	hid_hw_power(hdev, PM_HINT_NORMAL);
	hid_dbg(hdev, "transfer finished: %d\n", ret);
	return ret;
}

static u32 cp2112_functionality(struct i2c_adapter *adap)
{
	return I2C_FUNC_I2C |
		I2C_FUNC_SMBUS_BYTE |
		I2C_FUNC_SMBUS_BYTE_DATA |
		I2C_FUNC_SMBUS_WORD_DATA |
		I2C_FUNC_SMBUS_BLOCK_DATA |
		I2C_FUNC_SMBUS_I2C_BLOCK |
		I2C_FUNC_SMBUS_PROC_CALL |
		I2C_FUNC_SMBUS_BLOCK_PROC_CALL;
}

static const struct i2c_algorithm smbus_algorithm = {
	.master_xfer	= cp2112_i2c_xfer,
	.smbus_xfer	= cp2112_xfer,
	.functionality	= cp2112_functionality,
};

static int cp2112_get_usb_config(struct hid_device *hdev,
				 struct cp2112_usb_config_report *cfg)
{
	int ret;

	ret = cp2112_hid_get(hdev, CP2112_USB_CONFIG, (u8 *)cfg, sizeof(*cfg),
			     HID_FEATURE_REPORT);
	if (ret != sizeof(*cfg)) {
		hid_err(hdev, "error reading usb config: %d\n", ret);
		if (ret < 0)
			return ret;
		return -EIO;
	}

	return 0;
}

static int cp2112_set_usb_config(struct hid_device *hdev,
				 struct cp2112_usb_config_report *cfg)
{
	int ret;

	BUG_ON(cfg->report != CP2112_USB_CONFIG);

	ret = cp2112_hid_output(hdev, (u8 *)cfg, sizeof(*cfg),
				HID_FEATURE_REPORT);
	if (ret != sizeof(*cfg)) {
		hid_err(hdev, "error writing usb config: %d\n", ret);
		if (ret < 0)
			return ret;
		return -EIO;
	}

	return 0;
}

static void chmod_sysfs_attrs(struct hid_device *hdev);

#define CP2112_CONFIG_ATTR(name, store, format, ...) \
static ssize_t name##_store(struct device *kdev, \
			    struct device_attribute *attr, const char *buf, \
			    size_t count) \
{ \
	struct hid_device *hdev = to_hid_device(kdev); \
	struct cp2112_usb_config_report cfg; \
	int ret = cp2112_get_usb_config(hdev, &cfg); \
	if (ret) \
		return ret; \
	store; \
	ret = cp2112_set_usb_config(hdev, &cfg); \
	if (ret) \
		return ret; \
	chmod_sysfs_attrs(hdev); \
	return count; \
} \
static ssize_t name##_show(struct device *kdev, \
			   struct device_attribute *attr, char *buf) \
{ \
	struct hid_device *hdev = to_hid_device(kdev); \
	struct cp2112_usb_config_report cfg; \
	int ret = cp2112_get_usb_config(hdev, &cfg); \
	if (ret) \
		return ret; \
	return scnprintf(buf, PAGE_SIZE, format, ##__VA_ARGS__); \
} \
static DEVICE_ATTR_RW(name);

CP2112_CONFIG_ATTR(vendor_id, ({
	u16 vid;

	if (sscanf(buf, "%hi", &vid) != 1)
		return -EINVAL;

	cfg.vid = cpu_to_le16(vid);
	cfg.mask = 0x01;
}), "0x%04x\n", le16_to_cpu(cfg.vid));

CP2112_CONFIG_ATTR(product_id, ({
	u16 pid;

	if (sscanf(buf, "%hi", &pid) != 1)
		return -EINVAL;

	cfg.pid = cpu_to_le16(pid);
	cfg.mask = 0x02;
}), "0x%04x\n", le16_to_cpu(cfg.pid));

CP2112_CONFIG_ATTR(max_power, ({
	int mA;

	if (sscanf(buf, "%i", &mA) != 1)
		return -EINVAL;

	cfg.max_power = (mA + 1) / 2;
	cfg.mask = 0x04;
}), "%u mA\n", cfg.max_power * 2);

CP2112_CONFIG_ATTR(power_mode, ({
	if (sscanf(buf, "%hhi", &cfg.power_mode) != 1)
		return -EINVAL;

	cfg.mask = 0x08;
}), "%u\n", cfg.power_mode);

CP2112_CONFIG_ATTR(release_version, ({
	if (sscanf(buf, "%hhi.%hhi", &cfg.release_major, &cfg.release_minor)
	    != 2)
		return -EINVAL;

	cfg.mask = 0x10;
}), "%u.%u\n", cfg.release_major, cfg.release_minor);

#undef CP2112_CONFIG_ATTR

struct cp2112_pstring_attribute {
	struct device_attribute attr;
	unsigned char report;
};

static ssize_t pstr_store(struct device *kdev,
			  struct device_attribute *kattr, const char *buf,
			  size_t count)
{
	struct hid_device *hdev = to_hid_device(kdev);
	struct cp2112_pstring_attribute *attr =
		container_of(kattr, struct cp2112_pstring_attribute, attr);
	struct cp2112_string_report report;
	int ret;

	memset(&report, 0, sizeof(report));

	ret = utf8s_to_utf16s(buf, count, UTF16_LITTLE_ENDIAN,
			      report.string, ARRAY_SIZE(report.string));
	report.report = attr->report;
	report.length = ret * sizeof(report.string[0]) + 2;
	report.type = USB_DT_STRING;

	ret = cp2112_hid_output(hdev, &report.report, report.length + 1,
				HID_FEATURE_REPORT);
	if (ret != report.length + 1) {
		hid_err(hdev, "error writing %s string: %d\n", kattr->attr.name,
			ret);
		if (ret < 0)
			return ret;
		return -EIO;
	}

	chmod_sysfs_attrs(hdev);
	return count;
}

static ssize_t pstr_show(struct device *kdev,
			 struct device_attribute *kattr, char *buf)
{
	struct hid_device *hdev = to_hid_device(kdev);
	struct cp2112_pstring_attribute *attr =
		container_of(kattr, struct cp2112_pstring_attribute, attr);
	struct cp2112_string_report report;
	u8 length;
	int ret;

	ret = cp2112_hid_get(hdev, attr->report, &report.report,
			     sizeof(report) - 1, HID_FEATURE_REPORT);
	if (ret < 3) {
		hid_err(hdev, "error reading %s string: %d\n", kattr->attr.name,
			ret);
		if (ret < 0)
			return ret;
		return -EIO;
	}

	if (report.length < 2) {
		hid_err(hdev, "invalid %s string length: %d\n",
			kattr->attr.name, report.length);
		return -EIO;
	}

	length = report.length > ret - 1 ? ret - 1 : report.length;
	length = (length - 2) / sizeof(report.string[0]);
	ret = utf16s_to_utf8s(report.string, length, UTF16_LITTLE_ENDIAN, buf,
			      PAGE_SIZE - 1);
	buf[ret++] = '\n';
	return ret;
}

#define CP2112_PSTR_ATTR(name, _report) \
static struct cp2112_pstring_attribute dev_attr_##name = { \
	.attr = __ATTR(name, (S_IWUSR | S_IRUGO), pstr_show, pstr_store), \
	.report = _report, \
};

CP2112_PSTR_ATTR(manufacturer,	CP2112_MANUFACTURER_STRING);
CP2112_PSTR_ATTR(product,	CP2112_PRODUCT_STRING);
CP2112_PSTR_ATTR(serial,	CP2112_SERIAL_STRING);

#undef CP2112_PSTR_ATTR

static const struct attribute_group cp2112_attr_group = {
	.attrs = (struct attribute *[]){
		&dev_attr_vendor_id.attr,
		&dev_attr_product_id.attr,
		&dev_attr_max_power.attr,
		&dev_attr_power_mode.attr,
		&dev_attr_release_version.attr,
		&dev_attr_manufacturer.attr.attr,
		&dev_attr_product.attr.attr,
		&dev_attr_serial.attr.attr,
		NULL
	}
};

/* Chmoding our sysfs attributes is simply a way to expose which fields in the
 * PROM have already been programmed. We do not depend on this preventing
 * writing to these attributes since the CP2112 will simply ignore writes to
 * already-programmed fields. This is why there is no sense in fixing this
 * racy behaviour.
 */
static void chmod_sysfs_attrs(struct hid_device *hdev)
{
	struct attribute **attr;
	u8 buf[2];
	int ret;

	ret = cp2112_hid_get(hdev, CP2112_LOCK_BYTE, buf, sizeof(buf),
			     HID_FEATURE_REPORT);
	if (ret != sizeof(buf)) {
		hid_err(hdev, "error reading lock byte: %d\n", ret);
		return;
	}

	for (attr = cp2112_attr_group.attrs; *attr; ++attr) {
		umode_t mode = (buf[1] & 1) ? S_IWUSR | S_IRUGO : S_IRUGO;
		ret = sysfs_chmod_file(&hdev->dev.kobj, *attr, mode);
		if (ret < 0)
			hid_err(hdev, "error chmoding sysfs file %s\n",
				(*attr)->name);
		buf[1] >>= 1;
	}
}

static void cp2112_gpio_irq_ack(struct irq_data *d)
{
}

static void cp2112_gpio_irq_mask(struct irq_data *d)
{
	struct gpio_chip *gc = irq_data_get_irq_chip_data(d);
	struct cp2112_device *dev = gpiochip_get_data(gc);

	__clear_bit(d->hwirq, &dev->irq_mask);
}

static void cp2112_gpio_irq_unmask(struct irq_data *d)
{
	struct gpio_chip *gc = irq_data_get_irq_chip_data(d);
	struct cp2112_device *dev = gpiochip_get_data(gc);

	__set_bit(d->hwirq, &dev->irq_mask);
}

static void cp2112_gpio_poll_callback(struct work_struct *work)
{
	struct cp2112_device *dev = container_of(work, struct cp2112_device,
						 gpio_poll_worker.work);
	struct irq_data *d;
	u8 gpio_mask;
	u8 virqs = (u8)dev->irq_mask;
	u32 irq_type;
	int irq, virq, ret;

	ret = cp2112_gpio_get_all(&dev->gc);
	if (ret == -ENODEV) /* the hardware has been disconnected */
		return;
	if (ret < 0)
		goto exit;

	gpio_mask = ret;

	while (virqs) {
		virq = ffs(virqs) - 1;
		virqs &= ~BIT(virq);

		if (!dev->gc.to_irq)
			break;

		irq = dev->gc.to_irq(&dev->gc, virq);

		d = irq_get_irq_data(irq);
		if (!d)
			continue;

		irq_type = irqd_get_trigger_type(d);

		if (gpio_mask & BIT(virq)) {
			/* Level High */

			if (irq_type & IRQ_TYPE_LEVEL_HIGH)
				handle_nested_irq(irq);

			if ((irq_type & IRQ_TYPE_EDGE_RISING) &&
			    !(dev->gpio_prev_state & BIT(virq)))
				handle_nested_irq(irq);
		} else {
			/* Level Low */

			if (irq_type & IRQ_TYPE_LEVEL_LOW)
				handle_nested_irq(irq);

			if ((irq_type & IRQ_TYPE_EDGE_FALLING) &&
			    (dev->gpio_prev_state & BIT(virq)))
				handle_nested_irq(irq);
		}
	}

	dev->gpio_prev_state = gpio_mask;

exit:
	if (dev->gpio_poll)
		schedule_delayed_work(&dev->gpio_poll_worker, 10);
}


static unsigned int cp2112_gpio_irq_startup(struct irq_data *d)
{
	struct gpio_chip *gc = irq_data_get_irq_chip_data(d);
	struct cp2112_device *dev = gpiochip_get_data(gc);

	INIT_DELAYED_WORK(&dev->gpio_poll_worker, cp2112_gpio_poll_callback);

	cp2112_gpio_direction_input(gc, d->hwirq);

	if (!dev->gpio_poll) {
		dev->gpio_poll = true;
		schedule_delayed_work(&dev->gpio_poll_worker, 0);
	}

	cp2112_gpio_irq_unmask(d);
	return 0;
}

static void cp2112_gpio_irq_shutdown(struct irq_data *d)
{
	struct gpio_chip *gc = irq_data_get_irq_chip_data(d);
	struct cp2112_device *dev = gpiochip_get_data(gc);

	cancel_delayed_work_sync(&dev->gpio_poll_worker);
}

static int cp2112_gpio_irq_type(struct irq_data *d, unsigned int type)
{
	return 0;
}

static struct irq_chip cp2112_gpio_irqchip = {
	.name = "cp2112-gpio",
	.irq_startup = cp2112_gpio_irq_startup,
	.irq_shutdown = cp2112_gpio_irq_shutdown,
	.irq_ack = cp2112_gpio_irq_ack,
	.irq_mask = cp2112_gpio_irq_mask,
	.irq_unmask = cp2112_gpio_irq_unmask,
	.irq_set_type = cp2112_gpio_irq_type,
};

static int __maybe_unused cp2112_allocate_irq(struct cp2112_device *dev,
					      int pin)
{
	int ret;

	if (dev->desc[pin])
		return -EINVAL;

	dev->desc[pin] = gpiochip_request_own_desc(&dev->gc, pin,
						   "HID/I2C:Event");
	if (IS_ERR(dev->desc[pin])) {
		dev_err(dev->gc.parent, "Failed to request GPIO\n");
		return PTR_ERR(dev->desc[pin]);
	}

	ret = gpiochip_lock_as_irq(&dev->gc, pin);
	if (ret) {
		dev_err(dev->gc.parent, "Failed to lock GPIO as interrupt\n");
		goto err_desc;
	}

	ret = gpiod_to_irq(dev->desc[pin]);
	if (ret < 0) {
		dev_err(dev->gc.parent, "Failed to translate GPIO to IRQ\n");
		goto err_lock;
	}

	return ret;

err_lock:
	gpiochip_unlock_as_irq(&dev->gc, pin);
err_desc:
	gpiochip_free_own_desc(dev->desc[pin]);
	dev->desc[pin] = NULL;
	return ret;
}

static int cp2112_probe(struct hid_device *hdev, const struct hid_device_id *id)
{
	struct cp2112_device *dev;
	u8 buf[3];
	struct cp2112_smbus_config_report config;
	int ret;

	dev = devm_kzalloc(&hdev->dev, sizeof(*dev), GFP_KERNEL);
	if (!dev)
		return -ENOMEM;

	dev->in_out_buffer = devm_kzalloc(&hdev->dev, CP2112_REPORT_MAX_LENGTH,
					  GFP_KERNEL);
	if (!dev->in_out_buffer)
		return -ENOMEM;

	mutex_init(&dev->lock);

	ret = hid_parse(hdev);
	if (ret) {
		hid_err(hdev, "parse failed\n");
		return ret;
	}

	ret = hid_hw_start(hdev, HID_CONNECT_HIDRAW);
	if (ret) {
		hid_err(hdev, "hw start failed\n");
		return ret;
	}

	ret = hid_hw_open(hdev);
	if (ret) {
		hid_err(hdev, "hw open failed\n");
		goto err_hid_stop;
	}

	ret = hid_hw_power(hdev, PM_HINT_FULLON);
	if (ret < 0) {
		hid_err(hdev, "power management error: %d\n", ret);
		goto err_hid_close;
	}

	ret = cp2112_hid_get(hdev, CP2112_GET_VERSION_INFO, buf, sizeof(buf),
			     HID_FEATURE_REPORT);
	if (ret != sizeof(buf)) {
		hid_err(hdev, "error requesting version\n");
		if (ret >= 0)
			ret = -EIO;
		goto err_power_normal;
	}

	hid_info(hdev, "Part Number: 0x%02X Device Version: 0x%02X\n",
		 buf[1], buf[2]);

	ret = cp2112_hid_get(hdev, CP2112_SMBUS_CONFIG, (u8 *)&config,
			     sizeof(config), HID_FEATURE_REPORT);
	if (ret != sizeof(config)) {
		hid_err(hdev, "error requesting SMBus config\n");
		if (ret >= 0)
			ret = -EIO;
		goto err_power_normal;
	}

	config.retry_time = cpu_to_be16(1);

	ret = cp2112_hid_output(hdev, (u8 *)&config, sizeof(config),
				HID_FEATURE_REPORT);
	if (ret != sizeof(config)) {
		hid_err(hdev, "error setting SMBus config\n");
		if (ret >= 0)
			ret = -EIO;
		goto err_power_normal;
	}

	hid_set_drvdata(hdev, (void *)dev);
	dev->hdev		= hdev;
	dev->adap.owner		= THIS_MODULE;
	dev->adap.class		= I2C_CLASS_HWMON;
	dev->adap.algo		= &smbus_algorithm;
	dev->adap.algo_data	= dev;
	dev->adap.dev.parent	= &hdev->dev;
	snprintf(dev->adap.name, sizeof(dev->adap.name),
		 "CP2112 SMBus Bridge on hiddev%d", hdev->minor);
	dev->hwversion = buf[2];
	init_waitqueue_head(&dev->wait);

	hid_device_io_start(hdev);
	ret = i2c_add_adapter(&dev->adap);
	hid_device_io_stop(hdev);

	if (ret) {
		hid_err(hdev, "error registering i2c adapter\n");
		goto err_power_normal;
	}

	hid_dbg(hdev, "adapter registered\n");

	dev->gc.label			= "cp2112_gpio";
	dev->gc.direction_input		= cp2112_gpio_direction_input;
	dev->gc.direction_output	= cp2112_gpio_direction_output;
	dev->gc.set			= cp2112_gpio_set;
	dev->gc.get			= cp2112_gpio_get;
	dev->gc.base			= -1;
	dev->gc.ngpio			= 8;
	dev->gc.can_sleep		= 1;
	dev->gc.parent			= &hdev->dev;

	ret = gpiochip_add_data(&dev->gc, dev);
	if (ret < 0) {
		hid_err(hdev, "error registering gpio chip\n");
		goto err_free_i2c;
	}

	ret = sysfs_create_group(&hdev->dev.kobj, &cp2112_attr_group);
	if (ret < 0) {
		hid_err(hdev, "error creating sysfs attrs\n");
		goto err_gpiochip_remove;
	}

	chmod_sysfs_attrs(hdev);
	hid_hw_power(hdev, PM_HINT_NORMAL);

	ret = gpiochip_irqchip_add(&dev->gc, &cp2112_gpio_irqchip, 0,
				   handle_simple_irq, IRQ_TYPE_NONE);
	if (ret) {
		dev_err(dev->gc.parent, "failed to add IRQ chip\n");
		goto err_sysfs_remove;
	}

	return ret;

err_sysfs_remove:
	sysfs_remove_group(&hdev->dev.kobj, &cp2112_attr_group);
err_gpiochip_remove:
	gpiochip_remove(&dev->gc);
err_free_i2c:
	i2c_del_adapter(&dev->adap);
err_power_normal:
	hid_hw_power(hdev, PM_HINT_NORMAL);
err_hid_close:
	hid_hw_close(hdev);
err_hid_stop:
	hid_hw_stop(hdev);
	return ret;
}

static void cp2112_remove(struct hid_device *hdev)
{
	struct cp2112_device *dev = hid_get_drvdata(hdev);
	int i;

	sysfs_remove_group(&hdev->dev.kobj, &cp2112_attr_group);
	i2c_del_adapter(&dev->adap);

	if (dev->gpio_poll) {
		dev->gpio_poll = false;
		cancel_delayed_work_sync(&dev->gpio_poll_worker);
	}

	for (i = 0; i < ARRAY_SIZE(dev->desc); i++) {
		gpiochip_unlock_as_irq(&dev->gc, i);
		gpiochip_free_own_desc(dev->desc[i]);
	}

	gpiochip_remove(&dev->gc);
	/* i2c_del_adapter has finished removing all i2c devices from our
	 * adapter. Well behaved devices should no longer call our cp2112_xfer
	 * and should have waited for any pending calls to finish. It has also
	 * waited for device_unregister(&adap->dev) to complete. Therefore we
	 * can safely free our struct cp2112_device.
	 */
	hid_hw_close(hdev);
	hid_hw_stop(hdev);
}

static int cp2112_raw_event(struct hid_device *hdev, struct hid_report *report,
			    u8 *data, int size)
{
	struct cp2112_device *dev = hid_get_drvdata(hdev);
	struct cp2112_xfer_status_report *xfer = (void *)data;

	switch (data[0]) {
	case CP2112_TRANSFER_STATUS_RESPONSE:
		hid_dbg(hdev, "xfer status: %02x %02x %04x %04x\n",
			xfer->status0, xfer->status1,
			be16_to_cpu(xfer->retries), be16_to_cpu(xfer->length));

		switch (xfer->status0) {
		case STATUS0_IDLE:
			dev->xfer_status = -EAGAIN;
			break;
		case STATUS0_BUSY:
			dev->xfer_status = -EBUSY;
			break;
		case STATUS0_COMPLETE:
			dev->xfer_status = be16_to_cpu(xfer->length);
			break;
		case STATUS0_ERROR:
			switch (xfer->status1) {
			case STATUS1_TIMEOUT_NACK:
			case STATUS1_TIMEOUT_BUS:
				dev->xfer_status = -ETIMEDOUT;
				break;
			default:
				dev->xfer_status = -EIO;
				break;
			}
			break;
		default:
			dev->xfer_status = -EINVAL;
			break;
		}

		atomic_set(&dev->xfer_avail, 1);
		break;
	case CP2112_DATA_READ_RESPONSE:
		hid_dbg(hdev, "read response: %02x %02x\n", data[1], data[2]);

		dev->read_length = data[2];
		if (dev->read_length > sizeof(dev->read_data))
			dev->read_length = sizeof(dev->read_data);

		memcpy(dev->read_data, &data[3], dev->read_length);
		atomic_set(&dev->read_avail, 1);
		break;
	default:
		hid_err(hdev, "unknown report\n");

		return 0;
	}

	wake_up_interruptible(&dev->wait);
	return 1;
}

static struct hid_driver cp2112_driver = {
	.name		= "cp2112",
	.id_table	= cp2112_devices,
	.probe		= cp2112_probe,
	.remove		= cp2112_remove,
	.raw_event	= cp2112_raw_event,
};

module_hid_driver(cp2112_driver);
MODULE_DESCRIPTION("Silicon Labs HID USB to SMBus master bridge");
MODULE_AUTHOR("David Barksdale <dbarksdale@uplogix.com>");
MODULE_LICENSE("GPL");
<|MERGE_RESOLUTION|>--- conflicted
+++ resolved
@@ -169,15 +169,12 @@
 	struct gpio_chip gc;
 	u8 *in_out_buffer;
 	struct mutex lock;
-<<<<<<< HEAD
-=======
 
 	struct gpio_desc *desc[8];
 	bool gpio_poll;
 	struct delayed_work gpio_poll_worker;
 	unsigned long irq_mask;
 	u8 gpio_prev_state;
->>>>>>> a062067a
 };
 
 static int gpio_push_pull = 0xFF;
