/* SPDX-License-Identifier: (GPL-2.0 OR BSD-3-Clause) */
/* Copyright(c) 2015-17 Intel Corporation. */
#include <sound/soc.h>

#ifndef __SDW_CADENCE_H
#define __SDW_CADENCE_H

#define SDW_CADENCE_GSYNC_KHZ		4 /* 4 kHz */
#define SDW_CADENCE_GSYNC_HZ		(SDW_CADENCE_GSYNC_KHZ * 1000)

/**
 * struct sdw_cdns_pdi: PDI (Physical Data Interface) instance
 *
 * @num: pdi number
 * @intel_alh_id: link identifier
 * @l_ch_num: low channel for PDI
 * @h_ch_num: high channel for PDI
 * @ch_count: total channel count for PDI
 * @dir: data direction
 * @type: stream type, PDM or PCM
 */
struct sdw_cdns_pdi {
	int num;
	int intel_alh_id;
	int l_ch_num;
	int h_ch_num;
	int ch_count;
	enum sdw_data_direction dir;
	enum sdw_stream_type type;
};

/**
 * struct sdw_cdns_streams: Cadence stream data structure
 *
 * @num_bd: number of bidirectional streams
 * @num_in: number of input streams
 * @num_out: number of output streams
 * @num_ch_bd: number of bidirectional stream channels
 * @num_ch_bd: number of input stream channels
 * @num_ch_bd: number of output stream channels
 * @num_pdi: total number of PDIs
 * @bd: bidirectional streams
 * @in: input streams
 * @out: output streams
 */
struct sdw_cdns_streams {
	unsigned int num_bd;
	unsigned int num_in;
	unsigned int num_out;
	unsigned int num_ch_bd;
	unsigned int num_ch_in;
	unsigned int num_ch_out;
	unsigned int num_pdi;
	struct sdw_cdns_pdi *bd;
	struct sdw_cdns_pdi *in;
	struct sdw_cdns_pdi *out;
};

/**
 * struct sdw_cdns_stream_config: stream configuration
 *
 * @pcm_bd: number of bidirectional PCM streams supported
 * @pcm_in: number of input PCM streams supported
 * @pcm_out: number of output PCM streams supported
 * @pdm_bd: number of bidirectional PDM streams supported
 * @pdm_in: number of input PDM streams supported
 * @pdm_out: number of output PDM streams supported
 */
struct sdw_cdns_stream_config {
	unsigned int pcm_bd;
	unsigned int pcm_in;
	unsigned int pcm_out;
	unsigned int pdm_bd;
	unsigned int pdm_in;
	unsigned int pdm_out;
};

/**
 * struct sdw_cdns_dma_data: Cadence DMA data
 *
 * @name: SoundWire stream name
 * @stream: stream runtime
 * @pdi: PDI used for this dai
 * @bus: Bus handle
 * @stream_type: Stream type
 * @link_id: Master link id
 * @hw_params: hw_params to be applied in .prepare step
 * @suspended: status set when suspended, to be used in .prepare
 */
struct sdw_cdns_dma_data {
	char *name;
	struct sdw_stream_runtime *stream;
	struct sdw_cdns_pdi *pdi;
	struct sdw_bus *bus;
	enum sdw_stream_type stream_type;
	int link_id;
	struct snd_pcm_hw_params *hw_params;
	bool suspended;
};

/**
 * struct sdw_cdns - Cadence driver context
 * @dev: Linux device
 * @bus: Bus handle
 * @instance: instance number
 * @response_buf: SoundWire response buffer
 * @tx_complete: Tx completion
 * @defer: Defer pointer
 * @ports: Data ports
 * @num_ports: Total number of data ports
 * @pcm: PCM streams
 * @pdm: PDM streams
 * @registers: Cadence registers
 * @link_up: Link status
 * @msg_count: Messages sent on bus
 */
struct sdw_cdns {
	struct device *dev;
	struct sdw_bus bus;
	unsigned int instance;

	u32 response_buf[0x80];
	struct completion tx_complete;
	struct sdw_defer *defer;

	struct sdw_cdns_port *ports;
	int num_ports;

	struct sdw_cdns_streams pcm;
	struct sdw_cdns_streams pdm;

	void __iomem *registers;

	bool link_up;
	unsigned int msg_count;
	bool interrupt_enabled;

	struct work_struct work;

	struct list_head list;
};

#define bus_to_cdns(_bus) container_of(_bus, struct sdw_cdns, bus)

/* Exported symbols */

int sdw_cdns_probe(struct sdw_cdns *cdns);
extern struct sdw_master_ops sdw_cdns_master_ops;

irqreturn_t sdw_cdns_irq(int irq, void *dev_id);
irqreturn_t sdw_cdns_thread(int irq, void *dev_id);

int sdw_cdns_init(struct sdw_cdns *cdns);
int sdw_cdns_pdi_init(struct sdw_cdns *cdns,
		      struct sdw_cdns_stream_config config);
int sdw_cdns_exit_reset(struct sdw_cdns *cdns);
int sdw_cdns_enable_interrupt(struct sdw_cdns *cdns, bool state);
<<<<<<< HEAD

bool sdw_cdns_is_clock_stop(struct sdw_cdns *cdns);
int sdw_cdns_clock_stop(struct sdw_cdns *cdns, bool block_wake);
int sdw_cdns_clock_restart(struct sdw_cdns *cdns, bool bus_reset);

#ifdef CONFIG_DEBUG_FS
void sdw_cdns_debugfs_init(struct sdw_cdns *cdns, struct dentry *root);
#endif

=======

bool sdw_cdns_is_clock_stop(struct sdw_cdns *cdns);
int sdw_cdns_clock_stop(struct sdw_cdns *cdns, bool block_wake);
int sdw_cdns_clock_restart(struct sdw_cdns *cdns, bool bus_reset);

#ifdef CONFIG_DEBUG_FS
void sdw_cdns_debugfs_init(struct sdw_cdns *cdns, struct dentry *root);
#endif

>>>>>>> 7d2a07b7
struct sdw_cdns_pdi *sdw_cdns_alloc_pdi(struct sdw_cdns *cdns,
					struct sdw_cdns_streams *stream,
					u32 ch, u32 dir, int dai_id);
void sdw_cdns_config_stream(struct sdw_cdns *cdns,
			    u32 ch, u32 dir, struct sdw_cdns_pdi *pdi);

enum sdw_command_response
cdns_reset_page_addr(struct sdw_bus *bus, unsigned int dev_num);

enum sdw_command_response
cdns_xfer_msg(struct sdw_bus *bus, struct sdw_msg *msg);

enum sdw_command_response
cdns_xfer_msg_defer(struct sdw_bus *bus,
		    struct sdw_msg *msg, struct sdw_defer *defer);

int cdns_bus_conf(struct sdw_bus *bus, struct sdw_bus_params *params);

int cdns_set_sdw_stream(struct snd_soc_dai *dai,
			void *stream, bool pcm, int direction);
#endif /* __SDW_CADENCE_H */<|MERGE_RESOLUTION|>--- conflicted
+++ resolved
@@ -155,7 +155,6 @@
 		      struct sdw_cdns_stream_config config);
 int sdw_cdns_exit_reset(struct sdw_cdns *cdns);
 int sdw_cdns_enable_interrupt(struct sdw_cdns *cdns, bool state);
-<<<<<<< HEAD
 
 bool sdw_cdns_is_clock_stop(struct sdw_cdns *cdns);
 int sdw_cdns_clock_stop(struct sdw_cdns *cdns, bool block_wake);
@@ -165,17 +164,6 @@
 void sdw_cdns_debugfs_init(struct sdw_cdns *cdns, struct dentry *root);
 #endif
 
-=======
-
-bool sdw_cdns_is_clock_stop(struct sdw_cdns *cdns);
-int sdw_cdns_clock_stop(struct sdw_cdns *cdns, bool block_wake);
-int sdw_cdns_clock_restart(struct sdw_cdns *cdns, bool bus_reset);
-
-#ifdef CONFIG_DEBUG_FS
-void sdw_cdns_debugfs_init(struct sdw_cdns *cdns, struct dentry *root);
-#endif
-
->>>>>>> 7d2a07b7
 struct sdw_cdns_pdi *sdw_cdns_alloc_pdi(struct sdw_cdns *cdns,
 					struct sdw_cdns_streams *stream,
 					u32 ch, u32 dir, int dai_id);
