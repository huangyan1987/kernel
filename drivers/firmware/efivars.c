/*
 * EFI Variables - efivars.c
 *
 * Copyright (C) 2001,2003,2004 Dell <Matt_Domsch@dell.com>
 * Copyright (C) 2004 Intel Corporation <matthew.e.tolentino@intel.com>
 *
 * This code takes all variables accessible from EFI runtime and
 *  exports them via sysfs
 *
 *  This program is free software; you can redistribute it and/or modify
 *  it under the terms of the GNU General Public License as published by
 *  the Free Software Foundation; either version 2 of the License, or
 *  (at your option) any later version.
 *
 *  This program is distributed in the hope that it will be useful,
 *  but WITHOUT ANY WARRANTY; without even the implied warranty of
 *  MERCHANTABILITY or FITNESS FOR A PARTICULAR PURPOSE.  See the
 *  GNU General Public License for more details.
 *
 *  You should have received a copy of the GNU General Public License
 *  along with this program; if not, write to the Free Software
 *  Foundation, Inc., 59 Temple Place, Suite 330, Boston, MA  02111-1307  USA
 *
 * Changelog:
 *
 *  17 May 2004 - Matt Domsch <Matt_Domsch@dell.com>
 *   remove check for efi_enabled in exit
 *   add MODULE_VERSION
 *
 *  26 Apr 2004 - Matt Domsch <Matt_Domsch@dell.com>
 *   minor bug fixes
 *
 *  21 Apr 2004 - Matt Tolentino <matthew.e.tolentino@intel.com)
 *   converted driver to export variable information via sysfs
 *   and moved to drivers/firmware directory
 *   bumped revision number to v0.07 to reflect conversion & move
 *
 *  10 Dec 2002 - Matt Domsch <Matt_Domsch@dell.com>
 *   fix locking per Peter Chubb's findings
 *
 *  25 Mar 2002 - Matt Domsch <Matt_Domsch@dell.com>
 *   move uuid_unparse() to include/asm-ia64/efi.h:efi_guid_unparse()
 *
 *  12 Feb 2002 - Matt Domsch <Matt_Domsch@dell.com>
 *   use list_for_each_safe when deleting vars.
 *   remove ifdef CONFIG_SMP around include <linux/smp.h>
 *   v0.04 release to linux-ia64@linuxia64.org
 *
 *  20 April 2001 - Matt Domsch <Matt_Domsch@dell.com>
 *   Moved vars from /proc/efi to /proc/efi/vars, and made
 *   efi.c own the /proc/efi directory.
 *   v0.03 release to linux-ia64@linuxia64.org
 *
 *  26 March 2001 - Matt Domsch <Matt_Domsch@dell.com>
 *   At the request of Stephane, moved ownership of /proc/efi
 *   to efi.c, and now efivars lives under /proc/efi/vars.
 *
 *  12 March 2001 - Matt Domsch <Matt_Domsch@dell.com>
 *   Feedback received from Stephane Eranian incorporated.
 *   efivar_write() checks copy_from_user() return value.
 *   efivar_read/write() returns proper errno.
 *   v0.02 release to linux-ia64@linuxia64.org
 *
 *  26 February 2001 - Matt Domsch <Matt_Domsch@dell.com>
 *   v0.01 release to linux-ia64@linuxia64.org
 */

#include <linux/capability.h>
#include <linux/types.h>
#include <linux/errno.h>
#include <linux/init.h>
#include <linux/mm.h>
#include <linux/module.h>
#include <linux/string.h>
#include <linux/smp.h>
#include <linux/efi.h>
#include <linux/sysfs.h>
#include <linux/kobject.h>
#include <linux/device.h>
#include <linux/slab.h>
#include <linux/pstore.h>
#include <linux/ctype.h>
#include <linux/ucs2_string.h>

#include <linux/fs.h>
#include <linux/ramfs.h>
#include <linux/pagemap.h>

#include <asm/uaccess.h>

#define EFIVARS_VERSION "0.08"
#define EFIVARS_DATE "2004-May-17"

MODULE_AUTHOR("Matt Domsch <Matt_Domsch@Dell.com>");
MODULE_DESCRIPTION("sysfs interface to EFI Variables");
MODULE_LICENSE("GPL");
MODULE_VERSION(EFIVARS_VERSION);

#define DUMP_NAME_LEN 52

/*
 * Length of a GUID string (strlen("aaaaaaaa-bbbb-cccc-dddd-eeeeeeeeeeee"))
 * not including trailing NUL
 */
#define GUID_LEN 36

static bool efivars_pstore_disable =
	IS_ENABLED(CONFIG_EFI_VARS_PSTORE_DEFAULT_DISABLE);

module_param_named(pstore_disable, efivars_pstore_disable, bool, 0644);

/*
 * The maximum size of VariableName + Data = 1024
 * Therefore, it's reasonable to save that much
 * space in each part of the structure,
 * and we use a page for reading/writing.
 */

struct efi_variable {
	efi_char16_t  VariableName[1024/sizeof(efi_char16_t)];
	efi_guid_t    VendorGuid;
	unsigned long DataSize;
	__u8          Data[1024];
	efi_status_t  Status;
	__u32         Attributes;
} __attribute__((packed));

struct efivar_entry {
	struct efivars *efivars;
	struct efi_variable var;
	struct list_head list;
	struct kobject kobj;
};

struct efivar_attribute {
	struct attribute attr;
	ssize_t (*show) (struct efivar_entry *entry, char *buf);
	ssize_t (*store)(struct efivar_entry *entry, const char *buf, size_t count);
};

static struct efivars __efivars;
static struct efivar_operations ops;

#define PSTORE_EFI_ATTRIBUTES \
	(EFI_VARIABLE_NON_VOLATILE | \
	 EFI_VARIABLE_BOOTSERVICE_ACCESS | \
	 EFI_VARIABLE_RUNTIME_ACCESS)

#define EFIVAR_ATTR(_name, _mode, _show, _store) \
struct efivar_attribute efivar_attr_##_name = { \
	.attr = {.name = __stringify(_name), .mode = _mode}, \
	.show = _show, \
	.store = _store, \
};

#define to_efivar_attr(_attr) container_of(_attr, struct efivar_attribute, attr)
#define to_efivar_entry(obj)  container_of(obj, struct efivar_entry, kobj)

/*
 * Prototype for sysfs creation function
 */
static int
efivar_create_sysfs_entry(struct efivars *efivars,
			  unsigned long variable_name_size,
			  efi_char16_t *variable_name,
			  efi_guid_t *vendor_guid);

<<<<<<< HEAD
=======
/*
 * Prototype for workqueue functions updating sysfs entry
 */

static void efivar_update_sysfs_entries(struct work_struct *);
static DECLARE_WORK(efivar_work, efivar_update_sysfs_entries);
static bool efivar_wq_enabled = true;

>>>>>>> 8ca7cd1b
static bool
validate_device_path(struct efi_variable *var, int match, u8 *buffer,
		     unsigned long len)
{
	struct efi_generic_dev_path *node;
	int offset = 0;

	node = (struct efi_generic_dev_path *)buffer;

	if (len < sizeof(*node))
		return false;

	while (offset <= len - sizeof(*node) &&
	       node->length >= sizeof(*node) &&
		node->length <= len - offset) {
		offset += node->length;

		if ((node->type == EFI_DEV_END_PATH ||
		     node->type == EFI_DEV_END_PATH2) &&
		    node->sub_type == EFI_DEV_END_ENTIRE)
			return true;

		node = (struct efi_generic_dev_path *)(buffer + offset);
	}

	/*
	 * If we're here then either node->length pointed past the end
	 * of the buffer or we reached the end of the buffer without
	 * finding a device path end node.
	 */
	return false;
}

static bool
validate_boot_order(struct efi_variable *var, int match, u8 *buffer,
		    unsigned long len)
{
	/* An array of 16-bit integers */
	if ((len % 2) != 0)
		return false;

	return true;
}

static bool
validate_load_option(struct efi_variable *var, int match, u8 *buffer,
		     unsigned long len)
{
	u16 filepathlength;
	int i, desclength = 0, namelen;

	namelen = ucs2_strnlen(var->VariableName, sizeof(var->VariableName));

	/* Either "Boot" or "Driver" followed by four digits of hex */
	for (i = match; i < match+4; i++) {
		if (var->VariableName[i] > 127 ||
		    hex_to_bin(var->VariableName[i] & 0xff) < 0)
			return true;
	}

	/* Reject it if there's 4 digits of hex and then further content */
	if (namelen > match + 4)
		return false;

	/* A valid entry must be at least 8 bytes */
	if (len < 8)
		return false;

	filepathlength = buffer[4] | buffer[5] << 8;

	/*
	 * There's no stored length for the description, so it has to be
	 * found by hand
	 */
	desclength = ucs2_strsize((efi_char16_t *)(buffer + 6), len - 6) + 2;

	/* Each boot entry must have a descriptor */
	if (!desclength)
		return false;

	/*
	 * If the sum of the length of the description, the claimed filepath
	 * length and the original header are greater than the length of the
	 * variable, it's malformed
	 */
	if ((desclength + filepathlength + 6) > len)
		return false;

	/*
	 * And, finally, check the filepath
	 */
	return validate_device_path(var, match, buffer + desclength + 6,
				    filepathlength);
}

static bool
validate_uint16(struct efi_variable *var, int match, u8 *buffer,
		unsigned long len)
{
	/* A single 16-bit integer */
	if (len != 2)
		return false;

	return true;
}

static bool
validate_ascii_string(struct efi_variable *var, int match, u8 *buffer,
		      unsigned long len)
{
	int i;

	for (i = 0; i < len; i++) {
		if (buffer[i] > 127)
			return false;

		if (buffer[i] == 0)
			return true;
	}

	return false;
}

struct variable_validate {
	char *name;
	bool (*validate)(struct efi_variable *var, int match, u8 *data,
			 unsigned long len);
};

static const struct variable_validate variable_validate[] = {
	{ "BootNext", validate_uint16 },
	{ "BootOrder", validate_boot_order },
	{ "DriverOrder", validate_boot_order },
	{ "Boot*", validate_load_option },
	{ "Driver*", validate_load_option },
	{ "ConIn", validate_device_path },
	{ "ConInDev", validate_device_path },
	{ "ConOut", validate_device_path },
	{ "ConOutDev", validate_device_path },
	{ "ErrOut", validate_device_path },
	{ "ErrOutDev", validate_device_path },
	{ "Timeout", validate_uint16 },
	{ "Lang", validate_ascii_string },
	{ "PlatformLang", validate_ascii_string },
	{ "", NULL },
};

static bool
validate_var(struct efi_variable *var, u8 *data, unsigned long len)
{
	int i;
	u16 *unicode_name = var->VariableName;

	for (i = 0; variable_validate[i].validate != NULL; i++) {
		const char *name = variable_validate[i].name;
		int match;

		for (match = 0; ; match++) {
			char c = name[match];
			u16 u = unicode_name[match];

			/* All special variables are plain ascii */
			if (u > 127)
				return true;

			/* Wildcard in the matching name means we've matched */
			if (c == '*')
				return variable_validate[i].validate(var,
							     match, data, len);

			/* Case sensitive match */
			if (c != u)
				break;

			/* Reached the end of the string while matching */
			if (!c)
				return variable_validate[i].validate(var,
							     match, data, len);
		}
	}

	return true;
}

static efi_status_t
get_var_data_locked(struct efivars *efivars, struct efi_variable *var)
{
	efi_status_t status;

	var->DataSize = 1024;
	status = efivars->ops->get_variable(var->VariableName,
					    &var->VendorGuid,
					    &var->Attributes,
					    &var->DataSize,
					    var->Data);
	return status;
}

static efi_status_t
get_var_data(struct efivars *efivars, struct efi_variable *var)
{
	efi_status_t status;
	unsigned long flags;

	spin_lock_irqsave(&efivars->lock, flags);
	status = get_var_data_locked(efivars, var);
	spin_unlock_irqrestore(&efivars->lock, flags);

	if (status != EFI_SUCCESS) {
		printk(KERN_WARNING "efivars: get_variable() failed 0x%lx!\n",
			status);
	}
	return status;
}

static efi_status_t
check_var_size_locked(struct efivars *efivars, u32 attributes,
			unsigned long size)
{
	const struct efivar_operations *fops = efivars->ops;

	if (!efivars->ops->query_variable_store)
		return EFI_UNSUPPORTED;

	return fops->query_variable_store(attributes, size);
}


static efi_status_t
check_var_size(struct efivars *efivars, u32 attributes, unsigned long size)
{
	efi_status_t status;
	unsigned long flags;

	spin_lock_irqsave(&efivars->lock, flags);
	status = check_var_size_locked(efivars, attributes, size);
	spin_unlock_irqrestore(&efivars->lock, flags);

	return status;
}

static ssize_t
efivar_guid_read(struct efivar_entry *entry, char *buf)
{
	struct efi_variable *var = &entry->var;
	char *str = buf;

	if (!entry || !buf)
		return 0;

	efi_guid_unparse(&var->VendorGuid, str);
	str += strlen(str);
	str += sprintf(str, "\n");

	return str - buf;
}

static ssize_t
efivar_attr_read(struct efivar_entry *entry, char *buf)
{
	struct efi_variable *var = &entry->var;
	char *str = buf;
	efi_status_t status;

	if (!entry || !buf)
		return -EINVAL;

	status = get_var_data(entry->efivars, var);
	if (status != EFI_SUCCESS)
		return -EIO;

	if (var->Attributes & EFI_VARIABLE_NON_VOLATILE)
		str += sprintf(str, "EFI_VARIABLE_NON_VOLATILE\n");
	if (var->Attributes & EFI_VARIABLE_BOOTSERVICE_ACCESS)
		str += sprintf(str, "EFI_VARIABLE_BOOTSERVICE_ACCESS\n");
	if (var->Attributes & EFI_VARIABLE_RUNTIME_ACCESS)
		str += sprintf(str, "EFI_VARIABLE_RUNTIME_ACCESS\n");
	if (var->Attributes & EFI_VARIABLE_HARDWARE_ERROR_RECORD)
		str += sprintf(str, "EFI_VARIABLE_HARDWARE_ERROR_RECORD\n");
	if (var->Attributes & EFI_VARIABLE_AUTHENTICATED_WRITE_ACCESS)
		str += sprintf(str,
			"EFI_VARIABLE_AUTHENTICATED_WRITE_ACCESS\n");
	if (var->Attributes &
			EFI_VARIABLE_TIME_BASED_AUTHENTICATED_WRITE_ACCESS)
		str += sprintf(str,
			"EFI_VARIABLE_TIME_BASED_AUTHENTICATED_WRITE_ACCESS\n");
	if (var->Attributes & EFI_VARIABLE_APPEND_WRITE)
		str += sprintf(str, "EFI_VARIABLE_APPEND_WRITE\n");
	return str - buf;
}

static ssize_t
efivar_size_read(struct efivar_entry *entry, char *buf)
{
	struct efi_variable *var = &entry->var;
	char *str = buf;
	efi_status_t status;

	if (!entry || !buf)
		return -EINVAL;

	status = get_var_data(entry->efivars, var);
	if (status != EFI_SUCCESS)
		return -EIO;

	str += sprintf(str, "0x%lx\n", var->DataSize);
	return str - buf;
}

static ssize_t
efivar_data_read(struct efivar_entry *entry, char *buf)
{
	struct efi_variable *var = &entry->var;
	efi_status_t status;

	if (!entry || !buf)
		return -EINVAL;

	status = get_var_data(entry->efivars, var);
	if (status != EFI_SUCCESS)
		return -EIO;

	memcpy(buf, var->Data, var->DataSize);
	return var->DataSize;
}
/*
 * We allow each variable to be edited via rewriting the
 * entire efi variable structure.
 */
static ssize_t
efivar_store_raw(struct efivar_entry *entry, const char *buf, size_t count)
{
	struct efi_variable *new_var, *var = &entry->var;
	struct efivars *efivars = entry->efivars;
	efi_status_t status = EFI_NOT_FOUND;

	if (count != sizeof(struct efi_variable))
		return -EINVAL;

	new_var = (struct efi_variable *)buf;
	/*
	 * If only updating the variable data, then the name
	 * and guid should remain the same
	 */
	if (memcmp(new_var->VariableName, var->VariableName, sizeof(var->VariableName)) ||
		efi_guidcmp(new_var->VendorGuid, var->VendorGuid)) {
		printk(KERN_ERR "efivars: Cannot edit the wrong variable!\n");
		return -EINVAL;
	}

	if ((new_var->DataSize <= 0) || (new_var->Attributes == 0)){
		printk(KERN_ERR "efivars: DataSize & Attributes must be valid!\n");
		return -EINVAL;
	}

	if ((new_var->Attributes & ~EFI_VARIABLE_MASK) != 0 ||
	    validate_var(new_var, new_var->Data, new_var->DataSize) == false) {
		printk(KERN_ERR "efivars: Malformed variable content\n");
		return -EINVAL;
	}

	spin_lock_irq(&efivars->lock);

	status = check_var_size_locked(efivars, new_var->Attributes,
	       new_var->DataSize + ucs2_strsize(new_var->VariableName, 1024));
<<<<<<< HEAD

	if (status == EFI_SUCCESS || status == EFI_UNSUPPORTED)
		status = efivars->ops->set_variable(new_var->VariableName,
						    &new_var->VendorGuid,
						    new_var->Attributes,
						    new_var->DataSize,
						    new_var->Data);

=======

	if (status == EFI_SUCCESS || status == EFI_UNSUPPORTED)
		status = efivars->ops->set_variable(new_var->VariableName,
						    &new_var->VendorGuid,
						    new_var->Attributes,
						    new_var->DataSize,
						    new_var->Data);

>>>>>>> 8ca7cd1b
	spin_unlock_irq(&efivars->lock);

	if (status != EFI_SUCCESS) {
		printk(KERN_WARNING "efivars: set_variable() failed: status=%lx\n",
			status);
		return -EIO;
	}

	memcpy(&entry->var, new_var, count);
	return count;
}

static ssize_t
efivar_show_raw(struct efivar_entry *entry, char *buf)
{
	struct efi_variable *var = &entry->var;
	efi_status_t status;

	if (!entry || !buf)
		return 0;

	status = get_var_data(entry->efivars, var);
	if (status != EFI_SUCCESS)
		return -EIO;

	memcpy(buf, var, sizeof(*var));
	return sizeof(*var);
}

/*
 * Generic read/write functions that call the specific functions of
 * the attributes...
 */
static ssize_t efivar_attr_show(struct kobject *kobj, struct attribute *attr,
				char *buf)
{
	struct efivar_entry *var = to_efivar_entry(kobj);
	struct efivar_attribute *efivar_attr = to_efivar_attr(attr);
	ssize_t ret = -EIO;

	if (!capable(CAP_SYS_ADMIN))
		return -EACCES;

	if (efivar_attr->show) {
		ret = efivar_attr->show(var, buf);
	}
	return ret;
}

static ssize_t efivar_attr_store(struct kobject *kobj, struct attribute *attr,
				const char *buf, size_t count)
{
	struct efivar_entry *var = to_efivar_entry(kobj);
	struct efivar_attribute *efivar_attr = to_efivar_attr(attr);
	ssize_t ret = -EIO;

	if (!capable(CAP_SYS_ADMIN))
		return -EACCES;

	if (efivar_attr->store)
		ret = efivar_attr->store(var, buf, count);

	return ret;
}

static const struct sysfs_ops efivar_attr_ops = {
	.show = efivar_attr_show,
	.store = efivar_attr_store,
};

static void efivar_release(struct kobject *kobj)
{
	struct efivar_entry *var = container_of(kobj, struct efivar_entry, kobj);
	kfree(var);
}

static EFIVAR_ATTR(guid, 0400, efivar_guid_read, NULL);
static EFIVAR_ATTR(attributes, 0400, efivar_attr_read, NULL);
static EFIVAR_ATTR(size, 0400, efivar_size_read, NULL);
static EFIVAR_ATTR(data, 0400, efivar_data_read, NULL);
static EFIVAR_ATTR(raw_var, 0600, efivar_show_raw, efivar_store_raw);

static struct attribute *def_attrs[] = {
	&efivar_attr_guid.attr,
	&efivar_attr_size.attr,
	&efivar_attr_attributes.attr,
	&efivar_attr_data.attr,
	&efivar_attr_raw_var.attr,
	NULL,
};

static struct kobj_type efivar_ktype = {
	.release = efivar_release,
	.sysfs_ops = &efivar_attr_ops,
	.default_attrs = def_attrs,
};

static inline void
efivar_unregister(struct efivar_entry *var)
{
	kobject_put(&var->kobj);
}

static int efivarfs_file_open(struct inode *inode, struct file *file)
{
	file->private_data = inode->i_private;
	return 0;
}

static int efi_status_to_err(efi_status_t status)
{
	int err;

	switch (status) {
	case EFI_INVALID_PARAMETER:
		err = -EINVAL;
		break;
	case EFI_OUT_OF_RESOURCES:
		err = -ENOSPC;
		break;
	case EFI_DEVICE_ERROR:
		err = -EIO;
		break;
	case EFI_WRITE_PROTECTED:
		err = -EROFS;
		break;
	case EFI_SECURITY_VIOLATION:
		err = -EACCES;
		break;
	case EFI_NOT_FOUND:
		err = -EIO;
		break;
	default:
		err = -EINVAL;
	}

	return err;
}

static ssize_t efivarfs_file_write(struct file *file,
		const char __user *userbuf, size_t count, loff_t *ppos)
{
	struct efivar_entry *var = file->private_data;
	struct efivars *efivars;
	efi_status_t status;
	void *data;
	u32 attributes;
	struct inode *inode = file->f_mapping->host;
	unsigned long datasize = count - sizeof(attributes);
	unsigned long newdatasize, varsize;
	ssize_t bytes = 0;

	if (count < sizeof(attributes))
		return -EINVAL;

	if (copy_from_user(&attributes, userbuf, sizeof(attributes)))
		return -EFAULT;

	if (attributes & ~(EFI_VARIABLE_MASK))
		return -EINVAL;

	efivars = var->efivars;

	/*
	 * Ensure that the user can't allocate arbitrarily large
	 * amounts of memory. Pick a default size of 64K if
	 * QueryVariableInfo() isn't supported by the firmware.
	 */

	varsize = datasize + ucs2_strsize(var->var.VariableName, 1024);
	status = check_var_size(efivars, attributes, varsize);

	if (status != EFI_SUCCESS) {
		if (status != EFI_UNSUPPORTED)
			return efi_status_to_err(status);

		if (datasize > 65536)
			return -ENOSPC;
	}

	data = kmalloc(datasize, GFP_KERNEL);
	if (!data)
		return -ENOMEM;

	if (copy_from_user(data, userbuf + sizeof(attributes), datasize)) {
		bytes = -EFAULT;
		goto out;
	}

	if (validate_var(&var->var, data, datasize) == false) {
		bytes = -EINVAL;
		goto out;
	}

	/*
	 * The lock here protects the get_variable call, the conditional
	 * set_variable call, and removal of the variable from the efivars
	 * list (in the case of an authenticated delete).
	 */
	spin_lock_irq(&efivars->lock);

	/*
	 * Ensure that the available space hasn't shrunk below the safe level
	 */

	status = check_var_size_locked(efivars, attributes, varsize);

	if (status != EFI_SUCCESS && status != EFI_UNSUPPORTED) {
		spin_unlock_irq(&efivars->lock);
		kfree(data);

		return efi_status_to_err(status);
	}

	status = efivars->ops->set_variable(var->var.VariableName,
					    &var->var.VendorGuid,
					    attributes, datasize,
					    data);

	if (status != EFI_SUCCESS) {
		spin_unlock_irq(&efivars->lock);
		kfree(data);

		return efi_status_to_err(status);
	}

	bytes = count;

	/*
	 * Writing to the variable may have caused a change in size (which
	 * could either be an append or an overwrite), or the variable to be
	 * deleted. Perform a GetVariable() so we can tell what actually
	 * happened.
	 */
	newdatasize = 0;
	status = efivars->ops->get_variable(var->var.VariableName,
					    &var->var.VendorGuid,
					    NULL, &newdatasize,
					    NULL);

	if (status == EFI_BUFFER_TOO_SMALL) {
		spin_unlock_irq(&efivars->lock);
		mutex_lock(&inode->i_mutex);
		i_size_write(inode, newdatasize + sizeof(attributes));
		mutex_unlock(&inode->i_mutex);

	} else if (status == EFI_NOT_FOUND) {
		list_del(&var->list);
		spin_unlock_irq(&efivars->lock);
		efivar_unregister(var);
		drop_nlink(inode);
		d_delete(file->f_dentry);
		dput(file->f_dentry);

	} else {
		spin_unlock_irq(&efivars->lock);
		pr_warn("efivarfs: inconsistent EFI variable implementation? "
				"status = %lx\n", status);
	}

out:
	kfree(data);

	return bytes;
}

static ssize_t efivarfs_file_read(struct file *file, char __user *userbuf,
		size_t count, loff_t *ppos)
{
	struct efivar_entry *var = file->private_data;
	struct efivars *efivars = var->efivars;
	efi_status_t status;
	unsigned long datasize = 0;
	u32 attributes;
	void *data;
	ssize_t size = 0;

	spin_lock_irq(&efivars->lock);
	status = efivars->ops->get_variable(var->var.VariableName,
					    &var->var.VendorGuid,
					    &attributes, &datasize, NULL);
	spin_unlock_irq(&efivars->lock);

	if (status != EFI_BUFFER_TOO_SMALL)
		return efi_status_to_err(status);

	data = kmalloc(datasize + sizeof(attributes), GFP_KERNEL);

	if (!data)
		return -ENOMEM;

	spin_lock_irq(&efivars->lock);
	status = efivars->ops->get_variable(var->var.VariableName,
					    &var->var.VendorGuid,
					    &attributes, &datasize,
					    (data + sizeof(attributes)));
	spin_unlock_irq(&efivars->lock);

	if (status != EFI_SUCCESS) {
		size = efi_status_to_err(status);
		goto out_free;
	}

	memcpy(data, &attributes, sizeof(attributes));
	size = simple_read_from_buffer(userbuf, count, ppos,
				       data, datasize + sizeof(attributes));
out_free:
	kfree(data);

	return size;
}

static void efivarfs_evict_inode(struct inode *inode)
{
	clear_inode(inode);
}

static const struct super_operations efivarfs_ops = {
	.statfs = simple_statfs,
	.drop_inode = generic_delete_inode,
	.evict_inode = efivarfs_evict_inode,
	.show_options = generic_show_options,
};

static struct super_block *efivarfs_sb;

static const struct inode_operations efivarfs_dir_inode_operations;

static const struct file_operations efivarfs_file_operations = {
	.open	= efivarfs_file_open,
	.read	= efivarfs_file_read,
	.write	= efivarfs_file_write,
	.llseek	= no_llseek,
};

static struct inode *efivarfs_get_inode(struct super_block *sb,
				const struct inode *dir, int mode, dev_t dev)
{
	struct inode *inode = new_inode(sb);

	if (inode) {
		inode->i_ino = get_next_ino();
		inode->i_mode = mode;
		inode->i_atime = inode->i_mtime = inode->i_ctime = CURRENT_TIME;
		switch (mode & S_IFMT) {
		case S_IFREG:
			inode->i_fop = &efivarfs_file_operations;
			break;
		case S_IFDIR:
			inode->i_op = &efivarfs_dir_inode_operations;
			inode->i_fop = &simple_dir_operations;
			inc_nlink(inode);
			break;
		}
	}
	return inode;
}

/*
 * Return true if 'str' is a valid efivarfs filename of the form,
 *
 *	VariableName-12345678-1234-1234-1234-1234567891bc
 */
static bool efivarfs_valid_name(const char *str, int len)
{
	static const char dashes[GUID_LEN] = {
		[8] = 1, [13] = 1, [18] = 1, [23] = 1
	};
	const char *s = str + len - GUID_LEN;
	int i;

	/*
	 * We need a GUID, plus at least one letter for the variable name,
	 * plus the '-' separator
	 */
	if (len < GUID_LEN + 2)
		return false;

	/* GUID must be preceded by a '-' */
	if (*(s - 1) != '-')
		return false;

	/*
	 * Validate that 's' is of the correct format, e.g.
	 *
	 *	12345678-1234-1234-1234-123456789abc
	 */
	for (i = 0; i < GUID_LEN; i++) {
		if (dashes[i]) {
			if (*s++ != '-')
				return false;
		} else {
			if (!isxdigit(*s++))
				return false;
		}
	}

	return true;
}

static void efivarfs_hex_to_guid(const char *str, efi_guid_t *guid)
{
	guid->b[0] = hex_to_bin(str[6]) << 4 | hex_to_bin(str[7]);
	guid->b[1] = hex_to_bin(str[4]) << 4 | hex_to_bin(str[5]);
	guid->b[2] = hex_to_bin(str[2]) << 4 | hex_to_bin(str[3]);
	guid->b[3] = hex_to_bin(str[0]) << 4 | hex_to_bin(str[1]);
	guid->b[4] = hex_to_bin(str[11]) << 4 | hex_to_bin(str[12]);
	guid->b[5] = hex_to_bin(str[9]) << 4 | hex_to_bin(str[10]);
	guid->b[6] = hex_to_bin(str[16]) << 4 | hex_to_bin(str[17]);
	guid->b[7] = hex_to_bin(str[14]) << 4 | hex_to_bin(str[15]);
	guid->b[8] = hex_to_bin(str[19]) << 4 | hex_to_bin(str[20]);
	guid->b[9] = hex_to_bin(str[21]) << 4 | hex_to_bin(str[22]);
	guid->b[10] = hex_to_bin(str[24]) << 4 | hex_to_bin(str[25]);
	guid->b[11] = hex_to_bin(str[26]) << 4 | hex_to_bin(str[27]);
	guid->b[12] = hex_to_bin(str[28]) << 4 | hex_to_bin(str[29]);
	guid->b[13] = hex_to_bin(str[30]) << 4 | hex_to_bin(str[31]);
	guid->b[14] = hex_to_bin(str[32]) << 4 | hex_to_bin(str[33]);
	guid->b[15] = hex_to_bin(str[34]) << 4 | hex_to_bin(str[35]);
}

static int efivarfs_create(struct inode *dir, struct dentry *dentry,
			  umode_t mode, bool excl)
{
	struct inode *inode;
	struct efivars *efivars = &__efivars;
	struct efivar_entry *var;
	int namelen, i = 0, err = 0;

	if (!efivarfs_valid_name(dentry->d_name.name, dentry->d_name.len))
		return -EINVAL;

	inode = efivarfs_get_inode(dir->i_sb, dir, mode, 0);
	if (!inode)
		return -ENOMEM;

	var = kzalloc(sizeof(struct efivar_entry), GFP_KERNEL);
	if (!var) {
		err = -ENOMEM;
		goto out;
	}

	/* length of the variable name itself: remove GUID and separator */
	namelen = dentry->d_name.len - GUID_LEN - 1;

	efivarfs_hex_to_guid(dentry->d_name.name + namelen + 1,
			&var->var.VendorGuid);

	for (i = 0; i < namelen; i++)
		var->var.VariableName[i] = dentry->d_name.name[i];

	var->var.VariableName[i] = '\0';

	inode->i_private = var;
	var->efivars = efivars;
	var->kobj.kset = efivars->kset;

	err = kobject_init_and_add(&var->kobj, &efivar_ktype, NULL, "%s",
			     dentry->d_name.name);
	if (err)
		goto out;

	kobject_uevent(&var->kobj, KOBJ_ADD);
	spin_lock_irq(&efivars->lock);
	list_add(&var->list, &efivars->list);
	spin_unlock_irq(&efivars->lock);
	d_instantiate(dentry, inode);
	dget(dentry);
out:
	if (err) {
		kfree(var);
		iput(inode);
	}
	return err;
}

static int efivarfs_unlink(struct inode *dir, struct dentry *dentry)
{
	struct efivar_entry *var = dentry->d_inode->i_private;
	struct efivars *efivars = var->efivars;
	efi_status_t status;

	spin_lock_irq(&efivars->lock);

	status = efivars->ops->set_variable(var->var.VariableName,
					    &var->var.VendorGuid,
					    0, 0, NULL);

	if (status == EFI_SUCCESS || status == EFI_NOT_FOUND) {
		list_del(&var->list);
		spin_unlock_irq(&efivars->lock);
		efivar_unregister(var);
		drop_nlink(dentry->d_inode);
		dput(dentry);
		return 0;
	}

	spin_unlock_irq(&efivars->lock);
	return -EINVAL;
};

/*
 * Compare two efivarfs file names.
 *
 * An efivarfs filename is composed of two parts,
 *
 *	1. A case-sensitive variable name
 *	2. A case-insensitive GUID
 *
 * So we need to perform a case-sensitive match on part 1 and a
 * case-insensitive match on part 2.
 */
static int efivarfs_d_compare(const struct dentry *parent, const struct inode *pinode,
			      const struct dentry *dentry, const struct inode *inode,
			      unsigned int len, const char *str,
			      const struct qstr *name)
{
	int guid = len - GUID_LEN;

	if (name->len != len)
		return 1;

	/* Case-sensitive compare for the variable name */
	if (memcmp(str, name->name, guid))
		return 1;

	/* Case-insensitive compare for the GUID */
	return strncasecmp(name->name + guid, str + guid, GUID_LEN);
}

static int efivarfs_d_hash(const struct dentry *dentry,
			   const struct inode *inode, struct qstr *qstr)
{
	unsigned long hash = init_name_hash();
	const unsigned char *s = qstr->name;
	unsigned int len = qstr->len;

	if (!efivarfs_valid_name(s, len))
		return -EINVAL;

	while (len-- > GUID_LEN)
		hash = partial_name_hash(*s++, hash);

	/* GUID is case-insensitive. */
	while (len--)
		hash = partial_name_hash(tolower(*s++), hash);

	qstr->hash = end_name_hash(hash);
	return 0;
}

/*
 * Retaining negative dentries for an in-memory filesystem just wastes
 * memory and lookup time: arrange for them to be deleted immediately.
 */
static int efivarfs_delete_dentry(const struct dentry *dentry)
{
	return 1;
}

static struct dentry_operations efivarfs_d_ops = {
	.d_compare = efivarfs_d_compare,
	.d_hash = efivarfs_d_hash,
	.d_delete = efivarfs_delete_dentry,
};

static struct dentry *efivarfs_alloc_dentry(struct dentry *parent, char *name)
{
	struct dentry *d;
	struct qstr q;
	int err;

	q.name = name;
	q.len = strlen(name);

	err = efivarfs_d_hash(NULL, NULL, &q);
	if (err)
		return ERR_PTR(err);
<<<<<<< HEAD

	d = d_alloc(parent, &q);
	if (d)
		return d;

=======

	d = d_alloc(parent, &q);
	if (d)
		return d;

>>>>>>> 8ca7cd1b
	return ERR_PTR(-ENOMEM);
}

static int efivarfs_fill_super(struct super_block *sb, void *data, int silent)
{
	struct inode *inode = NULL;
	struct dentry *root;
	struct efivar_entry *entry, *n;
	struct efivars *efivars = &__efivars;
	char *name;
	int err = -ENOMEM;

	efivarfs_sb = sb;

	sb->s_maxbytes          = MAX_LFS_FILESIZE;
	sb->s_blocksize         = PAGE_CACHE_SIZE;
	sb->s_blocksize_bits    = PAGE_CACHE_SHIFT;
	sb->s_magic             = EFIVARFS_MAGIC;
	sb->s_op                = &efivarfs_ops;
	sb->s_d_op		= &efivarfs_d_ops;
	sb->s_time_gran         = 1;

	inode = efivarfs_get_inode(sb, NULL, S_IFDIR | 0755, 0);
	if (!inode)
		return -ENOMEM;
	inode->i_op = &efivarfs_dir_inode_operations;

	root = d_make_root(inode);
	sb->s_root = root;
	if (!root)
		return -ENOMEM;

	list_for_each_entry_safe(entry, n, &efivars->list, list) {
		struct dentry *dentry, *root = efivarfs_sb->s_root;
		unsigned long size = 0;
		int len, i;

		inode = NULL;

		len = ucs2_strlen(entry->var.VariableName);

		/* name, plus '-', plus GUID, plus NUL*/
		name = kmalloc(len + 1 + GUID_LEN + 1, GFP_ATOMIC);
		if (!name)
			goto fail;

		for (i = 0; i < len; i++)
			name[i] = entry->var.VariableName[i] & 0xFF;

		name[len] = '-';

		efi_guid_unparse(&entry->var.VendorGuid, name + len + 1);

		name[len+GUID_LEN+1] = '\0';

		inode = efivarfs_get_inode(efivarfs_sb, root->d_inode,
					  S_IFREG | 0644, 0);
		if (!inode)
			goto fail_name;

		dentry = efivarfs_alloc_dentry(root, name);
		if (IS_ERR(dentry)) {
			err = PTR_ERR(dentry);
			goto fail_inode;
		}

		/* copied by the above to local storage in the dentry. */
		kfree(name);

		spin_lock_irq(&efivars->lock);
		efivars->ops->get_variable(entry->var.VariableName,
					   &entry->var.VendorGuid,
					   &entry->var.Attributes,
					   &size,
					   NULL);
		spin_unlock_irq(&efivars->lock);

		mutex_lock(&inode->i_mutex);
		inode->i_private = entry;
		i_size_write(inode, size + sizeof(entry->var.Attributes));
		mutex_unlock(&inode->i_mutex);
		d_add(dentry, inode);
	}

	return 0;

fail_inode:
	iput(inode);
fail_name:
	kfree(name);
fail:
	return err;
}

static struct dentry *efivarfs_mount(struct file_system_type *fs_type,
				    int flags, const char *dev_name, void *data)
{
	return mount_single(fs_type, flags, data, efivarfs_fill_super);
}

static void efivarfs_kill_sb(struct super_block *sb)
{
	kill_litter_super(sb);
	efivarfs_sb = NULL;
}

static struct file_system_type efivarfs_type = {
	.name    = "efivarfs",
	.mount   = efivarfs_mount,
	.kill_sb = efivarfs_kill_sb,
};
MODULE_ALIAS_FS("efivarfs");

/*
 * Handle negative dentry.
 */
static struct dentry *efivarfs_lookup(struct inode *dir, struct dentry *dentry,
				      unsigned int flags)
{
	if (dentry->d_name.len > NAME_MAX)
		return ERR_PTR(-ENAMETOOLONG);
	d_add(dentry, NULL);
	return NULL;
}

static const struct inode_operations efivarfs_dir_inode_operations = {
	.lookup = efivarfs_lookup,
	.unlink = efivarfs_unlink,
	.create = efivarfs_create,
};

#ifdef CONFIG_EFI_VARS_PSTORE

static int efi_pstore_open(struct pstore_info *psi)
{
	struct efivars *efivars = psi->data;

	spin_lock_irq(&efivars->lock);
	efivars->walk_entry = list_first_entry(&efivars->list,
					       struct efivar_entry, list);
	return 0;
}

static int efi_pstore_close(struct pstore_info *psi)
{
	struct efivars *efivars = psi->data;

	spin_unlock_irq(&efivars->lock);
	return 0;
}

static ssize_t efi_pstore_read(u64 *id, enum pstore_type_id *type,
			       int *count, struct timespec *timespec,
			       char **buf, struct pstore_info *psi)
{
	efi_guid_t vendor = LINUX_EFI_CRASH_GUID;
	struct efivars *efivars = psi->data;
	char name[DUMP_NAME_LEN];
	int i;
	int cnt;
	unsigned int part, size;
	unsigned long time;

	while (&efivars->walk_entry->list != &efivars->list) {
		if (!efi_guidcmp(efivars->walk_entry->var.VendorGuid,
				 vendor)) {
			for (i = 0; i < DUMP_NAME_LEN; i++) {
				name[i] = efivars->walk_entry->var.VariableName[i];
			}
			if (sscanf(name, "dump-type%u-%u-%d-%lu",
				   type, &part, &cnt, &time) == 4) {
				*id = part;
				*count = cnt;
				timespec->tv_sec = time;
				timespec->tv_nsec = 0;
			} else if (sscanf(name, "dump-type%u-%u-%lu",
				   type, &part, &time) == 3) {
				/*
				 * Check if an old format,
				 * which doesn't support holding
				 * multiple logs, remains.
				 */
				*id = part;
				*count = 0;
				timespec->tv_sec = time;
				timespec->tv_nsec = 0;
			} else {
				efivars->walk_entry = list_entry(
						efivars->walk_entry->list.next,
						struct efivar_entry, list);
				continue;
			}

			get_var_data_locked(efivars, &efivars->walk_entry->var);
			size = efivars->walk_entry->var.DataSize;
			*buf = kmalloc(size, GFP_KERNEL);
			if (*buf == NULL)
				return -ENOMEM;
			memcpy(*buf, efivars->walk_entry->var.Data,
			       size);
			efivars->walk_entry = list_entry(
					efivars->walk_entry->list.next,
					struct efivar_entry, list);
			return size;
		}
		efivars->walk_entry = list_entry(efivars->walk_entry->list.next,
						 struct efivar_entry, list);
	}
	return 0;
}

static int efi_pstore_write(enum pstore_type_id type,
		enum kmsg_dump_reason reason, u64 *id,
		unsigned int part, int count, size_t size,
		struct pstore_info *psi)
{
	char name[DUMP_NAME_LEN];
	efi_char16_t efi_name[DUMP_NAME_LEN];
	efi_guid_t vendor = LINUX_EFI_CRASH_GUID;
	struct efivars *efivars = psi->data;
	int i, ret = 0;
	efi_status_t status = EFI_NOT_FOUND;
	unsigned long flags;

<<<<<<< HEAD
	spin_lock_irqsave(&efivars->lock, flags);
=======
	if (pstore_cannot_block_path(reason)) {
		/*
		 * If the lock is taken by another cpu in non-blocking path,
		 * this driver returns without entering firmware to avoid
		 * hanging up.
		 */
		if (!spin_trylock_irqsave(&efivars->lock, flags))
			return -EBUSY;
	} else
		spin_lock_irqsave(&efivars->lock, flags);
>>>>>>> 8ca7cd1b

	/*
	 * Check if there is a space enough to log.
	 * size: a size of logging data
	 * DUMP_NAME_LEN * 2: a maximum size of variable name
	 */

	status = check_var_size_locked(efivars, PSTORE_EFI_ATTRIBUTES,
					 size + DUMP_NAME_LEN * 2);

	if (status) {
		spin_unlock_irqrestore(&efivars->lock, flags);
		*id = part;
		return -ENOSPC;
	}

	sprintf(name, "dump-type%u-%u-%d-%lu", type, part, count,
		get_seconds());

	for (i = 0; i < DUMP_NAME_LEN; i++)
		efi_name[i] = name[i];

	efivars->ops->set_variable(efi_name, &vendor, PSTORE_EFI_ATTRIBUTES,
				   size, psi->buf);

	spin_unlock_irqrestore(&efivars->lock, flags);

<<<<<<< HEAD
	if (size)
		ret = efivar_create_sysfs_entry(efivars,
					  ucs2_strsize(efi_name,
							DUMP_NAME_LEN * 2),
					  efi_name, &vendor);
=======
	if (reason == KMSG_DUMP_OOPS && efivar_wq_enabled)
		schedule_work(&efivar_work);
>>>>>>> 8ca7cd1b

	*id = part;
	return ret;
};

static int efi_pstore_erase(enum pstore_type_id type, u64 id, int count,
			    struct timespec time, struct pstore_info *psi)
{
	char name[DUMP_NAME_LEN];
	efi_char16_t efi_name[DUMP_NAME_LEN];
	char name_old[DUMP_NAME_LEN];
	efi_char16_t efi_name_old[DUMP_NAME_LEN];
	efi_guid_t vendor = LINUX_EFI_CRASH_GUID;
	struct efivars *efivars = psi->data;
	struct efivar_entry *entry, *found = NULL;
	int i;

	sprintf(name, "dump-type%u-%u-%d-%lu", type, (unsigned int)id, count,
		time.tv_sec);

	spin_lock_irq(&efivars->lock);

	for (i = 0; i < DUMP_NAME_LEN; i++)
		efi_name[i] = name[i];

	/*
	 * Clean up an entry with the same name
	 */

	list_for_each_entry(entry, &efivars->list, list) {
		get_var_data_locked(efivars, &entry->var);

		if (efi_guidcmp(entry->var.VendorGuid, vendor))
			continue;
		if (ucs2_strncmp(entry->var.VariableName, efi_name,
				  ucs2_strlen(efi_name))) {
			/*
			 * Check if an old format,
			 * which doesn't support holding
			 * multiple logs, remains.
			 */
			sprintf(name_old, "dump-type%u-%u-%lu", type,
				(unsigned int)id, time.tv_sec);

			for (i = 0; i < DUMP_NAME_LEN; i++)
				efi_name_old[i] = name_old[i];

			if (ucs2_strncmp(entry->var.VariableName, efi_name_old,
					  ucs2_strlen(efi_name_old)))
				continue;
		}

		/* found */
		found = entry;
		efivars->ops->set_variable(entry->var.VariableName,
					   &entry->var.VendorGuid,
					   PSTORE_EFI_ATTRIBUTES,
					   0, NULL);
		break;
	}

	if (found)
		list_del(&found->list);

	spin_unlock_irq(&efivars->lock);

	if (found)
		efivar_unregister(found);

	return 0;
}

static struct pstore_info efi_pstore_info = {
	.owner		= THIS_MODULE,
	.name		= "efi",
	.open		= efi_pstore_open,
	.close		= efi_pstore_close,
	.read		= efi_pstore_read,
	.write		= efi_pstore_write,
	.erase		= efi_pstore_erase,
};

static void efivar_pstore_register(struct efivars *efivars)
{
	efivars->efi_pstore_info = efi_pstore_info;
	efivars->efi_pstore_info.buf = kmalloc(4096, GFP_KERNEL);
	if (efivars->efi_pstore_info.buf) {
		efivars->efi_pstore_info.bufsize = 1024;
		efivars->efi_pstore_info.data = efivars;
		spin_lock_init(&efivars->efi_pstore_info.buf_lock);
		pstore_register(&efivars->efi_pstore_info);
	}
}
#else
static void efivar_pstore_register(struct efivars *efivars)
{
	return;
}
#endif

static ssize_t efivar_create(struct file *filp, struct kobject *kobj,
			     struct bin_attribute *bin_attr,
			     char *buf, loff_t pos, size_t count)
{
	struct efi_variable *new_var = (struct efi_variable *)buf;
	struct efivars *efivars = bin_attr->private;
	struct efivar_entry *search_efivar, *n;
	unsigned long strsize1, strsize2;
	efi_status_t status = EFI_NOT_FOUND;
	int found = 0;

	if (!capable(CAP_SYS_ADMIN))
		return -EACCES;

	if ((new_var->Attributes & ~EFI_VARIABLE_MASK) != 0 ||
	    validate_var(new_var, new_var->Data, new_var->DataSize) == false) {
		printk(KERN_ERR "efivars: Malformed variable content\n");
		return -EINVAL;
	}

	spin_lock_irq(&efivars->lock);

	/*
	 * Does this variable already exist?
	 */
	list_for_each_entry_safe(search_efivar, n, &efivars->list, list) {
		strsize1 = ucs2_strsize(search_efivar->var.VariableName, 1024);
		strsize2 = ucs2_strsize(new_var->VariableName, 1024);
		if (strsize1 == strsize2 &&
			!memcmp(&(search_efivar->var.VariableName),
				new_var->VariableName, strsize1) &&
			!efi_guidcmp(search_efivar->var.VendorGuid,
				new_var->VendorGuid)) {
			found = 1;
			break;
		}
	}
	if (found) {
		spin_unlock_irq(&efivars->lock);
		return -EINVAL;
	}

	status = check_var_size_locked(efivars, new_var->Attributes,
	       new_var->DataSize + ucs2_strsize(new_var->VariableName, 1024));

	if (status && status != EFI_UNSUPPORTED) {
		spin_unlock_irq(&efivars->lock);
		return efi_status_to_err(status);
	}

	/* now *really* create the variable via EFI */
	status = efivars->ops->set_variable(new_var->VariableName,
					    &new_var->VendorGuid,
					    new_var->Attributes,
					    new_var->DataSize,
					    new_var->Data);

	if (status != EFI_SUCCESS) {
		printk(KERN_WARNING "efivars: set_variable() failed: status=%lx\n",
			status);
		spin_unlock_irq(&efivars->lock);
		return -EIO;
	}
	spin_unlock_irq(&efivars->lock);

	/* Create the entry in sysfs.  Locking is not required here */
	status = efivar_create_sysfs_entry(efivars,
					   ucs2_strsize(new_var->VariableName,
							 1024),
					   new_var->VariableName,
					   &new_var->VendorGuid);
	if (status) {
		printk(KERN_WARNING "efivars: variable created, but sysfs entry wasn't.\n");
	}
	return count;
}

static ssize_t efivar_delete(struct file *filp, struct kobject *kobj,
			     struct bin_attribute *bin_attr,
			     char *buf, loff_t pos, size_t count)
{
	struct efi_variable *del_var = (struct efi_variable *)buf;
	struct efivars *efivars = bin_attr->private;
	struct efivar_entry *search_efivar, *n;
	unsigned long strsize1, strsize2;
	efi_status_t status = EFI_NOT_FOUND;
	int found = 0;

	if (!capable(CAP_SYS_ADMIN))
		return -EACCES;

	spin_lock_irq(&efivars->lock);

	/*
	 * Does this variable already exist?
	 */
	list_for_each_entry_safe(search_efivar, n, &efivars->list, list) {
		strsize1 = ucs2_strsize(search_efivar->var.VariableName, 1024);
		strsize2 = ucs2_strsize(del_var->VariableName, 1024);
		if (strsize1 == strsize2 &&
			!memcmp(&(search_efivar->var.VariableName),
				del_var->VariableName, strsize1) &&
			!efi_guidcmp(search_efivar->var.VendorGuid,
				del_var->VendorGuid)) {
			found = 1;
			break;
		}
	}
	if (!found) {
		spin_unlock_irq(&efivars->lock);
		return -EINVAL;
	}
	/* force the Attributes/DataSize to 0 to ensure deletion */
	del_var->Attributes = 0;
	del_var->DataSize = 0;

	status = efivars->ops->set_variable(del_var->VariableName,
					    &del_var->VendorGuid,
					    del_var->Attributes,
					    del_var->DataSize,
					    del_var->Data);

	if (status != EFI_SUCCESS) {
		printk(KERN_WARNING "efivars: set_variable() failed: status=%lx\n",
			status);
		spin_unlock_irq(&efivars->lock);
		return -EIO;
	}
	list_del(&search_efivar->list);
	/* We need to release this lock before unregistering. */
	spin_unlock_irq(&efivars->lock);
	efivar_unregister(search_efivar);

	/* It's dead Jim.... */
	return count;
}

<<<<<<< HEAD
static bool variable_is_present(efi_char16_t *variable_name, efi_guid_t *vendor)
{
	struct efivar_entry *entry, *n;
	struct efivars *efivars = &__efivars;
=======
static bool variable_is_present(struct efivars *efivars,
				efi_char16_t *variable_name,
				efi_guid_t *vendor)
{
	struct efivar_entry *entry, *n;
>>>>>>> 8ca7cd1b
	unsigned long strsize1, strsize2;
	bool found = false;

	strsize1 = ucs2_strsize(variable_name, 1024);
	list_for_each_entry_safe(entry, n, &efivars->list, list) {
		strsize2 = ucs2_strsize(entry->var.VariableName, 1024);
		if (strsize1 == strsize2 &&
			!memcmp(variable_name, &(entry->var.VariableName),
				strsize2) &&
			!efi_guidcmp(entry->var.VendorGuid,
				*vendor)) {
			found = true;
			break;
		}
	}
	return found;
}

/*
 * Returns the size of variable_name, in bytes, including the
 * terminating NULL character, or variable_name_size if no NULL
 * character is found among the first variable_name_size bytes.
 */
static unsigned long var_name_strnsize(efi_char16_t *variable_name,
				       unsigned long variable_name_size)
{
	unsigned long len;
	efi_char16_t c;

	/*
	 * The variable name is, by definition, a NULL-terminated
	 * string, so make absolutely sure that variable_name_size is
	 * the value we expect it to be. If not, return the real size.
	 */
	for (len = 2; len <= variable_name_size; len += sizeof(c)) {
		c = variable_name[(len / sizeof(c)) - 1];
		if (!c)
			break;
	}

	return min(len, variable_name_size);
}

<<<<<<< HEAD
=======
static void efivar_update_sysfs_entries(struct work_struct *work)
{
	struct efivars *efivars = &__efivars;
	efi_guid_t vendor;
	efi_char16_t *variable_name;
	unsigned long variable_name_size = 1024;
	efi_status_t status = EFI_NOT_FOUND;
	bool found;

	/* Add new sysfs entries */
	while (1) {
		variable_name = kzalloc(variable_name_size, GFP_KERNEL);
		if (!variable_name) {
			pr_err("efivars: Memory allocation failed.\n");
			return;
		}

		spin_lock_irq(&efivars->lock);
		found = false;
		while (1) {
			variable_name_size = 1024;
			status = efivars->ops->get_next_variable(
							&variable_name_size,
							variable_name,
							&vendor);
			if (status != EFI_SUCCESS) {
				break;
			} else {
				if (!variable_is_present(efivars,
				    variable_name, &vendor)) {
					found = true;
					break;
				}
			}
		}
		spin_unlock_irq(&efivars->lock);

		if (!found) {
			kfree(variable_name);
			break;
		} else {
			variable_name_size = var_name_strnsize(variable_name,
							       variable_name_size);
			efivar_create_sysfs_entry(efivars,
						  variable_name_size,
						  variable_name, &vendor);
		}
	}
}

>>>>>>> 8ca7cd1b
/*
 * Let's not leave out systab information that snuck into
 * the efivars driver
 */
static ssize_t systab_show(struct kobject *kobj,
			   struct kobj_attribute *attr, char *buf)
{
	char *str = buf;

	if (!kobj || !buf)
		return -EINVAL;

	if (efi.mps != EFI_INVALID_TABLE_ADDR)
		str += sprintf(str, "MPS=0x%lx\n", efi.mps);
	if (efi.acpi20 != EFI_INVALID_TABLE_ADDR)
		str += sprintf(str, "ACPI20=0x%lx\n", efi.acpi20);
	if (efi.acpi != EFI_INVALID_TABLE_ADDR)
		str += sprintf(str, "ACPI=0x%lx\n", efi.acpi);
	if (efi.smbios != EFI_INVALID_TABLE_ADDR)
		str += sprintf(str, "SMBIOS=0x%lx\n", efi.smbios);
	if (efi.hcdp != EFI_INVALID_TABLE_ADDR)
		str += sprintf(str, "HCDP=0x%lx\n", efi.hcdp);
	if (efi.boot_info != EFI_INVALID_TABLE_ADDR)
		str += sprintf(str, "BOOTINFO=0x%lx\n", efi.boot_info);
	if (efi.uga != EFI_INVALID_TABLE_ADDR)
		str += sprintf(str, "UGA=0x%lx\n", efi.uga);

	return str - buf;
}

static struct kobj_attribute efi_attr_systab =
			__ATTR(systab, 0400, systab_show, NULL);

static struct attribute *efi_subsys_attrs[] = {
	&efi_attr_systab.attr,
	NULL,	/* maybe more in the future? */
};

static struct attribute_group efi_subsys_attr_group = {
	.attrs = efi_subsys_attrs,
};

static struct kobject *efi_kobj;

/*
 * efivar_create_sysfs_entry()
 * Requires:
 *    variable_name_size = number of bytes required to hold
 *                         variable_name (not counting the NULL
 *                         character at the end.
 *    efivars->lock is not held on entry or exit.
 * Returns 1 on failure, 0 on success
 */
static int
efivar_create_sysfs_entry(struct efivars *efivars,
			  unsigned long variable_name_size,
			  efi_char16_t *variable_name,
			  efi_guid_t *vendor_guid)
{
	int i, short_name_size;
	char *short_name;
	struct efivar_entry *new_efivar;

	/*
	 * Length of the variable bytes in ASCII, plus the '-' separator,
	 * plus the GUID, plus trailing NUL
	 */
	short_name_size = variable_name_size / sizeof(efi_char16_t)
				+ 1 + GUID_LEN + 1;

	short_name = kzalloc(short_name_size, GFP_KERNEL);
	new_efivar = kzalloc(sizeof(struct efivar_entry), GFP_KERNEL);

	if (!short_name || !new_efivar)  {
		kfree(short_name);
		kfree(new_efivar);
		return 1;
	}

	new_efivar->efivars = efivars;
	memcpy(new_efivar->var.VariableName, variable_name,
		variable_name_size);
	memcpy(&(new_efivar->var.VendorGuid), vendor_guid, sizeof(efi_guid_t));

	/* Convert Unicode to normal chars (assume top bits are 0),
	   ala UTF-8 */
	for (i=0; i < (int)(variable_name_size / sizeof(efi_char16_t)); i++) {
		short_name[i] = variable_name[i] & 0xFF;
	}
	/* This is ugly, but necessary to separate one vendor's
	   private variables from another's.         */

	*(short_name + strlen(short_name)) = '-';
	efi_guid_unparse(vendor_guid, short_name + strlen(short_name));

	new_efivar->kobj.kset = efivars->kset;
	i = kobject_init_and_add(&new_efivar->kobj, &efivar_ktype, NULL,
				 "%s", short_name);
	if (i) {
		kfree(short_name);
		kfree(new_efivar);
		return 1;
	}

	kobject_uevent(&new_efivar->kobj, KOBJ_ADD);
	kfree(short_name);
	short_name = NULL;

	spin_lock_irq(&efivars->lock);
	list_add(&new_efivar->list, &efivars->list);
	spin_unlock_irq(&efivars->lock);

	return 0;
}

static int
create_efivars_bin_attributes(struct efivars *efivars)
{
	struct bin_attribute *attr;
	int error;

	/* new_var */
	attr = kzalloc(sizeof(*attr), GFP_KERNEL);
	if (!attr)
		return -ENOMEM;

	attr->attr.name = "new_var";
	attr->attr.mode = 0200;
	attr->write = efivar_create;
	attr->private = efivars;
	efivars->new_var = attr;

	/* del_var */
	attr = kzalloc(sizeof(*attr), GFP_KERNEL);
	if (!attr) {
		error = -ENOMEM;
		goto out_free;
	}
	attr->attr.name = "del_var";
	attr->attr.mode = 0200;
	attr->write = efivar_delete;
	attr->private = efivars;
	efivars->del_var = attr;

	sysfs_bin_attr_init(efivars->new_var);
	sysfs_bin_attr_init(efivars->del_var);

	/* Register */
	error = sysfs_create_bin_file(&efivars->kset->kobj,
				      efivars->new_var);
	if (error) {
		printk(KERN_ERR "efivars: unable to create new_var sysfs file"
			" due to error %d\n", error);
		goto out_free;
	}
	error = sysfs_create_bin_file(&efivars->kset->kobj,
				      efivars->del_var);
	if (error) {
		printk(KERN_ERR "efivars: unable to create del_var sysfs file"
			" due to error %d\n", error);
		sysfs_remove_bin_file(&efivars->kset->kobj,
				      efivars->new_var);
		goto out_free;
	}

	return 0;
out_free:
	kfree(efivars->del_var);
	efivars->del_var = NULL;
	kfree(efivars->new_var);
	efivars->new_var = NULL;
	return error;
}

void unregister_efivars(struct efivars *efivars)
{
	struct efivar_entry *entry, *n;

	list_for_each_entry_safe(entry, n, &efivars->list, list) {
		spin_lock_irq(&efivars->lock);
		list_del(&entry->list);
		spin_unlock_irq(&efivars->lock);
		efivar_unregister(entry);
	}
	if (efivars->new_var)
		sysfs_remove_bin_file(&efivars->kset->kobj, efivars->new_var);
	if (efivars->del_var)
		sysfs_remove_bin_file(&efivars->kset->kobj, efivars->del_var);
	kfree(efivars->new_var);
	kfree(efivars->del_var);
	kobject_put(efivars->kobject);
	kset_unregister(efivars->kset);
}
EXPORT_SYMBOL_GPL(unregister_efivars);

/*
 * Print a warning when duplicate EFI variables are encountered and
 * disable the sysfs workqueue since the firmware is buggy.
 */
static void dup_variable_bug(efi_char16_t *s16, efi_guid_t *vendor_guid,
			     unsigned long len16)
{
	size_t i, len8 = len16 / sizeof(efi_char16_t);
	char *s8;

<<<<<<< HEAD
=======
	/*
	 * Disable the workqueue since the algorithm it uses for
	 * detecting new variables won't work with this buggy
	 * implementation of GetNextVariableName().
	 */
	efivar_wq_enabled = false;

>>>>>>> 8ca7cd1b
	s8 = kzalloc(len8, GFP_KERNEL);
	if (!s8)
		return;

	for (i = 0; i < len8; i++)
		s8[i] = s16[i];

	printk(KERN_WARNING "efivars: duplicate variable: %s-%pUl\n",
	       s8, vendor_guid);
	kfree(s8);
}

int register_efivars(struct efivars *efivars,
		     const struct efivar_operations *ops,
		     struct kobject *parent_kobj)
{
	efi_status_t status = EFI_NOT_FOUND;
	efi_guid_t vendor_guid;
	efi_char16_t *variable_name;
	unsigned long variable_name_size = 1024;
	int error = 0;

	variable_name = kzalloc(variable_name_size, GFP_KERNEL);
	if (!variable_name) {
		printk(KERN_ERR "efivars: Memory allocation failed.\n");
		return -ENOMEM;
	}

	spin_lock_init(&efivars->lock);
	INIT_LIST_HEAD(&efivars->list);
	efivars->ops = ops;

	efivars->kset = kset_create_and_add("vars", NULL, parent_kobj);
	if (!efivars->kset) {
		printk(KERN_ERR "efivars: Subsystem registration failed.\n");
		error = -ENOMEM;
		goto out;
	}

	efivars->kobject = kobject_create_and_add("efivars", parent_kobj);
	if (!efivars->kobject) {
		pr_err("efivars: Subsystem registration failed.\n");
		error = -ENOMEM;
		kset_unregister(efivars->kset);
		goto out;
	}

	/*
	 * Per EFI spec, the maximum storage allocated for both
	 * the variable name and variable data is 1024 bytes.
	 */

	do {
		variable_name_size = 1024;

		status = ops->get_next_variable(&variable_name_size,
						variable_name,
						&vendor_guid);
		switch (status) {
		case EFI_SUCCESS:
			variable_name_size = var_name_strnsize(variable_name,
							       variable_name_size);

			/*
			 * Some firmware implementations return the
			 * same variable name on multiple calls to
			 * get_next_variable(). Terminate the loop
			 * immediately as there is no guarantee that
			 * we'll ever see a different variable name,
			 * and may end up looping here forever.
			 */
<<<<<<< HEAD
			if (variable_is_present(variable_name, &vendor_guid)) {
=======
			if (variable_is_present(efivars, variable_name,
						&vendor_guid)) {
>>>>>>> 8ca7cd1b
				dup_variable_bug(variable_name, &vendor_guid,
						 variable_name_size);
				status = EFI_NOT_FOUND;
				break;
			}

			efivar_create_sysfs_entry(efivars,
						  variable_name_size,
						  variable_name,
						  &vendor_guid);
			break;
		case EFI_NOT_FOUND:
			break;
		default:
			printk(KERN_WARNING "efivars: get_next_variable: status=%lx\n",
				status);
			status = EFI_NOT_FOUND;
			break;
		}
	} while (status != EFI_NOT_FOUND);

	error = create_efivars_bin_attributes(efivars);
	if (error)
		unregister_efivars(efivars);

	if (!efivars_pstore_disable)
		efivar_pstore_register(efivars);

	register_filesystem(&efivarfs_type);

out:
	kfree(variable_name);

	return error;
}
EXPORT_SYMBOL_GPL(register_efivars);

/*
 * For now we register the efi subsystem with the firmware subsystem
 * and the vars subsystem with the efi subsystem.  In the future, it
 * might make sense to split off the efi subsystem into its own
 * driver, but for now only efivars will register with it, so just
 * include it here.
 */

static int __init
efivars_init(void)
{
	int error = 0;

	printk(KERN_INFO "EFI Variables Facility v%s %s\n", EFIVARS_VERSION,
	       EFIVARS_DATE);

	if (!efi_enabled(EFI_RUNTIME_SERVICES))
		return 0;

	/* For now we'll register the efi directory at /sys/firmware/efi */
	efi_kobj = kobject_create_and_add("efi", firmware_kobj);
	if (!efi_kobj) {
		printk(KERN_ERR "efivars: Firmware registration failed.\n");
		return -ENOMEM;
	}

	ops.get_variable = efi.get_variable;
	ops.set_variable = efi.set_variable;
	ops.get_next_variable = efi.get_next_variable;
	ops.query_variable_store = efi_query_variable_store;

	error = register_efivars(&__efivars, &ops, efi_kobj);
	if (error)
		goto err_put;

	/* Don't forget the systab entry */
	error = sysfs_create_group(efi_kobj, &efi_subsys_attr_group);
	if (error) {
		printk(KERN_ERR
		       "efivars: Sysfs attribute export failed with error %d.\n",
		       error);
		goto err_unregister;
	}

	return 0;

err_unregister:
	unregister_efivars(&__efivars);
err_put:
	kobject_put(efi_kobj);
	return error;
}

static void __exit
efivars_exit(void)
{
	cancel_work_sync(&efivar_work);

	if (efi_enabled(EFI_RUNTIME_SERVICES)) {
		unregister_efivars(&__efivars);
		kobject_put(efi_kobj);
	}
}

module_init(efivars_init);
module_exit(efivars_exit);
<|MERGE_RESOLUTION|>--- conflicted
+++ resolved
@@ -165,8 +165,6 @@
 			  efi_char16_t *variable_name,
 			  efi_guid_t *vendor_guid);
 
-<<<<<<< HEAD
-=======
 /*
  * Prototype for workqueue functions updating sysfs entry
  */
@@ -175,7 +173,6 @@
 static DECLARE_WORK(efivar_work, efivar_update_sysfs_entries);
 static bool efivar_wq_enabled = true;
 
->>>>>>> 8ca7cd1b
 static bool
 validate_device_path(struct efi_variable *var, int match, u8 *buffer,
 		     unsigned long len)
@@ -541,7 +538,6 @@
 
 	status = check_var_size_locked(efivars, new_var->Attributes,
 	       new_var->DataSize + ucs2_strsize(new_var->VariableName, 1024));
-<<<<<<< HEAD
 
 	if (status == EFI_SUCCESS || status == EFI_UNSUPPORTED)
 		status = efivars->ops->set_variable(new_var->VariableName,
@@ -550,16 +546,6 @@
 						    new_var->DataSize,
 						    new_var->Data);
 
-=======
-
-	if (status == EFI_SUCCESS || status == EFI_UNSUPPORTED)
-		status = efivars->ops->set_variable(new_var->VariableName,
-						    &new_var->VendorGuid,
-						    new_var->Attributes,
-						    new_var->DataSize,
-						    new_var->Data);
-
->>>>>>> 8ca7cd1b
 	spin_unlock_irq(&efivars->lock);
 
 	if (status != EFI_SUCCESS) {
@@ -1137,19 +1123,11 @@
 	err = efivarfs_d_hash(NULL, NULL, &q);
 	if (err)
 		return ERR_PTR(err);
-<<<<<<< HEAD
 
 	d = d_alloc(parent, &q);
 	if (d)
 		return d;
 
-=======
-
-	d = d_alloc(parent, &q);
-	if (d)
-		return d;
-
->>>>>>> 8ca7cd1b
 	return ERR_PTR(-ENOMEM);
 }
 
@@ -1374,9 +1352,6 @@
 	efi_status_t status = EFI_NOT_FOUND;
 	unsigned long flags;
 
-<<<<<<< HEAD
-	spin_lock_irqsave(&efivars->lock, flags);
-=======
 	if (pstore_cannot_block_path(reason)) {
 		/*
 		 * If the lock is taken by another cpu in non-blocking path,
@@ -1387,7 +1362,6 @@
 			return -EBUSY;
 	} else
 		spin_lock_irqsave(&efivars->lock, flags);
->>>>>>> 8ca7cd1b
 
 	/*
 	 * Check if there is a space enough to log.
@@ -1415,16 +1389,8 @@
 
 	spin_unlock_irqrestore(&efivars->lock, flags);
 
-<<<<<<< HEAD
-	if (size)
-		ret = efivar_create_sysfs_entry(efivars,
-					  ucs2_strsize(efi_name,
-							DUMP_NAME_LEN * 2),
-					  efi_name, &vendor);
-=======
 	if (reason == KMSG_DUMP_OOPS && efivar_wq_enabled)
 		schedule_work(&efivar_work);
->>>>>>> 8ca7cd1b
 
 	*id = part;
 	return ret;
@@ -1662,18 +1628,11 @@
 	return count;
 }
 
-<<<<<<< HEAD
-static bool variable_is_present(efi_char16_t *variable_name, efi_guid_t *vendor)
-{
-	struct efivar_entry *entry, *n;
-	struct efivars *efivars = &__efivars;
-=======
 static bool variable_is_present(struct efivars *efivars,
 				efi_char16_t *variable_name,
 				efi_guid_t *vendor)
 {
 	struct efivar_entry *entry, *n;
->>>>>>> 8ca7cd1b
 	unsigned long strsize1, strsize2;
 	bool found = false;
 
@@ -1717,8 +1676,6 @@
 	return min(len, variable_name_size);
 }
 
-<<<<<<< HEAD
-=======
 static void efivar_update_sysfs_entries(struct work_struct *work)
 {
 	struct efivars *efivars = &__efivars;
@@ -1769,7 +1726,6 @@
 	}
 }
 
->>>>>>> 8ca7cd1b
 /*
  * Let's not leave out systab information that snuck into
  * the efivars driver
@@ -1975,8 +1931,6 @@
 	size_t i, len8 = len16 / sizeof(efi_char16_t);
 	char *s8;
 
-<<<<<<< HEAD
-=======
 	/*
 	 * Disable the workqueue since the algorithm it uses for
 	 * detecting new variables won't work with this buggy
@@ -1984,7 +1938,6 @@
 	 */
 	efivar_wq_enabled = false;
 
->>>>>>> 8ca7cd1b
 	s8 = kzalloc(len8, GFP_KERNEL);
 	if (!s8)
 		return;
@@ -2056,12 +2009,8 @@
 			 * we'll ever see a different variable name,
 			 * and may end up looping here forever.
 			 */
-<<<<<<< HEAD
-			if (variable_is_present(variable_name, &vendor_guid)) {
-=======
 			if (variable_is_present(efivars, variable_name,
 						&vendor_guid)) {
->>>>>>> 8ca7cd1b
 				dup_variable_bug(variable_name, &vendor_guid,
 						 variable_name_size);
 				status = EFI_NOT_FOUND;
