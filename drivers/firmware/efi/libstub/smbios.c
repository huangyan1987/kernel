--- conflicted
+++ resolved
@@ -37,20 +37,11 @@
 	return record;
 }
 
-<<<<<<< HEAD
-const u8 *__efi_get_smbios_string(u8 type, int offset, int recsize)
-{
-	const struct efi_smbios_record *record;
-	const u8 *strtable;
-
-	record = efi_get_smbios_record(type);
-=======
 const u8 *__efi_get_smbios_string(const struct efi_smbios_record *record,
 				  u8 type, int offset)
 {
 	const u8 *strtable;
 
->>>>>>> 197b6b60
 	if (!record)
 		return NULL;
 
