--- conflicted
+++ resolved
@@ -13,12 +13,8 @@
 				   -Wno-pointer-sign \
 				   $(call cc-disable-warning, address-of-packed-member) \
 				   $(call cc-disable-warning, gnu) \
-<<<<<<< HEAD
-				   -fno-asynchronous-unwind-tables
-=======
 				   -fno-asynchronous-unwind-tables \
 				   $(CLANG_FLAGS)
->>>>>>> 7d2a07b7
 
 # arm64 uses the full KBUILD_CFLAGS so it's necessary to explicitly
 # disable the stackleak plugin
@@ -34,27 +30,17 @@
 cflags-$(CONFIG_EFI_GENERIC_STUB) += -I$(srctree)/scripts/dtc/libfdt
 
 KBUILD_CFLAGS			:= $(cflags-y) -Os -DDISABLE_BRANCH_PROFILING \
-<<<<<<< HEAD
-				   -include $(srctree)/drivers/firmware/efi/libstub/hidden.h \
-				   -D__NO_FORTIFY \
-				   $(call cc-option,-ffreestanding) \
-				   $(call cc-option,-fno-stack-protector) \
-=======
 				   -include $(srctree)/include/linux/hidden.h \
 				   -D__NO_FORTIFY \
 				   -ffreestanding \
 				   -fno-stack-protector \
->>>>>>> 7d2a07b7
 				   $(call cc-option,-fno-addrsig) \
 				   -D__DISABLE_EXPORTS
 
 # remove SCS flags from all objects in this directory
 KBUILD_CFLAGS := $(filter-out $(CC_FLAGS_SCS), $(KBUILD_CFLAGS))
-<<<<<<< HEAD
-=======
 # disable LTO
 KBUILD_CFLAGS := $(filter-out $(CC_FLAGS_LTO), $(KBUILD_CFLAGS))
->>>>>>> 7d2a07b7
 
 GCOV_PROFILE			:= n
 # Sanitizer runtimes are unavailable and cannot be linked here.
@@ -79,47 +65,12 @@
 
 lib-$(CONFIG_EFI_GENERIC_STUB)	+= efi-stub.o fdt.o string.o \
 				   $(patsubst %.c,lib-%.o,$(efi-deps-y))
-<<<<<<< HEAD
-
-lib-$(CONFIG_EFI_SECRET_KEY) += efi_secret_key.o
-=======
->>>>>>> 7d2a07b7
 
 lib-$(CONFIG_ARM)		+= arm32-stub.o
 lib-$(CONFIG_ARM64)		+= arm64-stub.o
 lib-$(CONFIG_X86)		+= x86-stub.o
-<<<<<<< HEAD
-CFLAGS_arm32-stub.o		:= -DTEXT_OFFSET=$(TEXT_OFFSET)
-CFLAGS_arm64-stub.o		:= -DTEXT_OFFSET=$(TEXT_OFFSET)
-=======
 lib-$(CONFIG_RISCV)		+= riscv-stub.o
 CFLAGS_arm32-stub.o		:= -DTEXT_OFFSET=$(TEXT_OFFSET)
-
-# Even when -mbranch-protection=none is set, Clang will generate a
-# .note.gnu.property for code-less object files (like lib/ctype.c),
-# so work around this by explicitly removing the unwanted section.
-# https://bugs.llvm.org/show_bug.cgi?id=46480
-STUBCOPY_FLAGS-y		+= --remove-section=.note.gnu.property
-
-#
-# For x86, bootloaders like systemd-boot or grub-efi do not zero-initialize the
-# .bss section, so the .bss section of the EFI stub needs to be included in the
-# .data section of the compressed kernel to ensure initialization. Rename the
-# .bss section here so it's easy to pick out in the linker script.
-#
-STUBCOPY_FLAGS-$(CONFIG_X86)	+= --rename-section .bss=.bss.efistub,load,alloc
-STUBCOPY_RELOC-$(CONFIG_X86_32)	:= R_386_32
-STUBCOPY_RELOC-$(CONFIG_X86_64)	:= R_X86_64_64
-
-#
-# ARM discards the .data section because it disallows r/w data in the
-# decompressor. So move our .data to .data.efistub and .bss to .bss.efistub,
-# which are preserved explicitly by the decompressor linker script.
-#
-STUBCOPY_FLAGS-$(CONFIG_ARM)	+= --rename-section .data=.data.efistub	\
-				   --rename-section .bss=.bss.efistub,load,alloc
-STUBCOPY_RELOC-$(CONFIG_ARM)	:= R_ARM_ABS
->>>>>>> 7d2a07b7
 
 # Even when -mbranch-protection=none is set, Clang will generate a
 # .note.gnu.property for code-less object files (like lib/ctype.c),
