--- conflicted
+++ resolved
@@ -77,11 +77,7 @@
 }
 early_param("efi", parse_efi_cmdline);
 
-<<<<<<< HEAD
-static struct kobject *efi_kobj;
-=======
 struct kobject *efi_kobj;
->>>>>>> 827c24bc
 
 /*
  * Let's not leave out systab information that snuck into
