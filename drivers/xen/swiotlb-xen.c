// SPDX-License-Identifier: GPL-2.0-only
/*
 *  Copyright 2010
 *  by Konrad Rzeszutek Wilk <konrad.wilk@oracle.com>
 *
 * This code provides a IOMMU for Xen PV guests with PCI passthrough.
 *
 * PV guests under Xen are running in an non-contiguous memory architecture.
 *
 * When PCI pass-through is utilized, this necessitates an IOMMU for
 * translating bus (DMA) to virtual and vice-versa and also providing a
 * mechanism to have contiguous pages for device drivers operations (say DMA
 * operations).
 *
 * Specifically, under Xen the Linux idea of pages is an illusion. It
 * assumes that pages start at zero and go up to the available memory. To
 * help with that, the Linux Xen MMU provides a lookup mechanism to
 * translate the page frame numbers (PFN) to machine frame numbers (MFN)
 * and vice-versa. The MFN are the "real" frame numbers. Furthermore
 * memory is not contiguous. Xen hypervisor stitches memory for guests
 * from different pools, which means there is no guarantee that PFN==MFN
 * and PFN+1==MFN+1. Lastly with Xen 4.0, pages (in debug mode) are
 * allocated in descending order (high to low), meaning the guest might
 * never get any MFN's under the 4GB mark.
 */

#define pr_fmt(fmt) "xen:" KBUILD_MODNAME ": " fmt

#include <linux/memblock.h>
#include <linux/dma-direct.h>
#include <linux/dma-map-ops.h>
#include <linux/export.h>
#include <xen/swiotlb-xen.h>
#include <xen/page.h>
#include <xen/xen-ops.h>
#include <xen/hvc-console.h>

#include <asm/dma-mapping.h>
#include <asm/xen/page-coherent.h>

#include <trace/events/swiotlb.h>
#define MAX_DMA_BITS 32

/*
 * Quick lookup value of the bus address of the IOTLB.
 */

static inline phys_addr_t xen_phys_to_bus(struct device *dev, phys_addr_t paddr)
{
	unsigned long bfn = pfn_to_bfn(XEN_PFN_DOWN(paddr));
	phys_addr_t baddr = (phys_addr_t)bfn << XEN_PAGE_SHIFT;

	baddr |= paddr & ~XEN_PAGE_MASK;
	return baddr;
}

static inline dma_addr_t xen_phys_to_dma(struct device *dev, phys_addr_t paddr)
{
	return phys_to_dma(dev, xen_phys_to_bus(dev, paddr));
}

static inline phys_addr_t xen_bus_to_phys(struct device *dev,
					  phys_addr_t baddr)
{
	unsigned long xen_pfn = bfn_to_pfn(XEN_PFN_DOWN(baddr));
	phys_addr_t paddr = (xen_pfn << XEN_PAGE_SHIFT) |
			    (baddr & ~XEN_PAGE_MASK);

	return paddr;
}

static inline phys_addr_t xen_dma_to_phys(struct device *dev,
					  dma_addr_t dma_addr)
{
	return xen_bus_to_phys(dev, dma_to_phys(dev, dma_addr));
}

static inline int range_straddles_page_boundary(phys_addr_t p, size_t size)
{
	unsigned long next_bfn, xen_pfn = XEN_PFN_DOWN(p);
	unsigned int i, nr_pages = XEN_PFN_UP(xen_offset_in_page(p) + size);

	next_bfn = pfn_to_bfn(xen_pfn);

	for (i = 1; i < nr_pages; i++)
		if (pfn_to_bfn(++xen_pfn) != ++next_bfn)
			return 1;

	return 0;
}

static int is_xen_swiotlb_buffer(struct device *dev, dma_addr_t dma_addr)
{
	unsigned long bfn = XEN_PFN_DOWN(dma_to_phys(dev, dma_addr));
	unsigned long xen_pfn = bfn_to_local_pfn(bfn);
	phys_addr_t paddr = (phys_addr_t)xen_pfn << XEN_PAGE_SHIFT;

	/* If the address is outside our domain, it CAN
	 * have the same virtual address as another address
	 * in our domain. Therefore _only_ check address within our domain.
	 */
	if (pfn_valid(PFN_DOWN(paddr)))
		return is_swiotlb_buffer(dev, paddr);
	return 0;
}

static int xen_swiotlb_fixup(void *buf, unsigned long nslabs)
{
	int rc;
	unsigned int order = get_order(IO_TLB_SEGSIZE << IO_TLB_SHIFT);
	unsigned int i, dma_bits = order + PAGE_SHIFT;
	dma_addr_t dma_handle;
	phys_addr_t p = virt_to_phys(buf);

	BUILD_BUG_ON(IO_TLB_SEGSIZE & (IO_TLB_SEGSIZE - 1));
	BUG_ON(nslabs % IO_TLB_SEGSIZE);

	i = 0;
	do {
		do {
			rc = xen_create_contiguous_region(
				p + (i << IO_TLB_SHIFT), order,
				dma_bits, &dma_handle);
		} while (rc && dma_bits++ < MAX_DMA_BITS);
		if (rc)
			return rc;

		i += IO_TLB_SEGSIZE;
	} while (i < nslabs);
	return 0;
}

enum xen_swiotlb_err {
	XEN_SWIOTLB_UNKNOWN = 0,
	XEN_SWIOTLB_ENOMEM,
	XEN_SWIOTLB_EFIXUP
};

static const char *xen_swiotlb_error(enum xen_swiotlb_err err)
{
	switch (err) {
	case XEN_SWIOTLB_ENOMEM:
		return "Cannot allocate Xen-SWIOTLB buffer\n";
	case XEN_SWIOTLB_EFIXUP:
		return "Failed to get contiguous memory for DMA from Xen!\n"\
		    "You either: don't have the permissions, do not have"\
		    " enough free memory under 4GB, or the hypervisor memory"\
		    " is too fragmented!";
	default:
		break;
	}
	return "";
}

int xen_swiotlb_init(void)
{
	enum xen_swiotlb_err m_ret = XEN_SWIOTLB_UNKNOWN;
	unsigned long bytes = swiotlb_size_or_default();
	unsigned long nslabs = bytes >> IO_TLB_SHIFT;
	unsigned int order, repeat = 3;
	int rc = -ENOMEM;
	char *start;

	if (io_tlb_default_mem.nslabs) {
		pr_warn("swiotlb buffer already initialized\n");
		return -EEXIST;
	}

retry:
	m_ret = XEN_SWIOTLB_ENOMEM;
	order = get_order(bytes);

	/*
	 * Get IO TLB memory from any location.
	 */
#define SLABS_PER_PAGE (1 << (PAGE_SHIFT - IO_TLB_SHIFT))
#define IO_TLB_MIN_SLABS ((1<<20) >> IO_TLB_SHIFT)
	while ((SLABS_PER_PAGE << order) > IO_TLB_MIN_SLABS) {
		start = (void *)xen_get_swiotlb_free_pages(order);
		if (start)
			break;
		order--;
	}
	if (!start)
		goto exit;
	if (order != get_order(bytes)) {
		pr_warn("Warning: only able to allocate %ld MB for software IO TLB\n",
			(PAGE_SIZE << order) >> 20);
		nslabs = SLABS_PER_PAGE << order;
		bytes = nslabs << IO_TLB_SHIFT;
	}

	/*
	 * And replace that memory with pages under 4GB.
	 */
	rc = xen_swiotlb_fixup(start, nslabs);
	if (rc) {
		free_pages((unsigned long)start, order);
		m_ret = XEN_SWIOTLB_EFIXUP;
		goto error;
	}
	rc = swiotlb_late_init_with_tbl(start, nslabs);
	if (rc)
		return rc;
	swiotlb_set_max_segment(PAGE_SIZE);
	return 0;
error:
	if (nslabs > 1024 && repeat--) {
		/* Min is 2MB */
<<<<<<< HEAD
		nslabs = max(1024UL, (nslabs >> 1));
=======
		nslabs = max(1024UL, ALIGN(nslabs >> 1, IO_TLB_SEGSIZE));
>>>>>>> c5ffbcff
		bytes = nslabs << IO_TLB_SHIFT;
		pr_info("Lowering to %luMB\n", bytes >> 20);
		goto retry;
	}
exit:
	pr_err("%s (rc:%d)\n", xen_swiotlb_error(m_ret), rc);
	return rc;
}

#ifdef CONFIG_X86
void __init xen_swiotlb_init_early(void)
{
	unsigned long bytes = swiotlb_size_or_default();
	unsigned long nslabs = bytes >> IO_TLB_SHIFT;
	unsigned int repeat = 3;
	char *start;
	int rc;

retry:
	/*
	 * Get IO TLB memory from any location.
	 */
	start = memblock_alloc(PAGE_ALIGN(bytes),
			       IO_TLB_SEGSIZE << IO_TLB_SHIFT);
	if (!start)
		panic("%s: Failed to allocate %lu bytes\n",
		      __func__, PAGE_ALIGN(bytes));

	/*
	 * And replace that memory with pages under 4GB.
	 */
	rc = xen_swiotlb_fixup(start, nslabs);
	if (rc) {
		memblock_free(__pa(start), PAGE_ALIGN(bytes));
		if (nslabs > 1024 && repeat--) {
			/* Min is 2MB */
			nslabs = max(1024UL, ALIGN(nslabs >> 1, IO_TLB_SEGSIZE));
			bytes = nslabs << IO_TLB_SHIFT;
			pr_info("Lowering to %luMB\n", bytes >> 20);
			goto retry;
		}
		panic("%s (rc:%d)", xen_swiotlb_error(XEN_SWIOTLB_EFIXUP), rc);
	}

	if (swiotlb_init_with_tbl(start, nslabs, true))
		panic("Cannot allocate SWIOTLB buffer");
	swiotlb_set_max_segment(PAGE_SIZE);
}
#endif /* CONFIG_X86 */

static void *
xen_swiotlb_alloc_coherent(struct device *hwdev, size_t size,
			   dma_addr_t *dma_handle, gfp_t flags,
			   unsigned long attrs)
{
	void *ret;
	int order = get_order(size);
	u64 dma_mask = DMA_BIT_MASK(32);
	phys_addr_t phys;
	dma_addr_t dev_addr;

	/*
	* Ignore region specifiers - the kernel's ideas of
	* pseudo-phys memory layout has nothing to do with the
	* machine physical layout.  We can't allocate highmem
	* because we can't return a pointer to it.
	*/
	flags &= ~(__GFP_DMA | __GFP_HIGHMEM);

	/* Convert the size to actually allocated. */
	size = 1UL << (order + XEN_PAGE_SHIFT);

	/* On ARM this function returns an ioremap'ped virtual address for
	 * which virt_to_phys doesn't return the corresponding physical
	 * address. In fact on ARM virt_to_phys only works for kernel direct
	 * mapped RAM memory. Also see comment below.
	 */
	ret = xen_alloc_coherent_pages(hwdev, size, dma_handle, flags, attrs);

	if (!ret)
		return ret;

	if (hwdev && hwdev->coherent_dma_mask)
		dma_mask = hwdev->coherent_dma_mask;

	/* At this point dma_handle is the dma address, next we are
	 * going to set it to the machine address.
	 * Do not use virt_to_phys(ret) because on ARM it doesn't correspond
	 * to *dma_handle. */
	phys = dma_to_phys(hwdev, *dma_handle);
	dev_addr = xen_phys_to_dma(hwdev, phys);
	if (((dev_addr + size - 1 <= dma_mask)) &&
	    !range_straddles_page_boundary(phys, size))
		*dma_handle = dev_addr;
	else {
		if (xen_create_contiguous_region(phys, order,
						 fls64(dma_mask), dma_handle) != 0) {
			xen_free_coherent_pages(hwdev, size, ret, (dma_addr_t)phys, attrs);
			return NULL;
		}
		*dma_handle = phys_to_dma(hwdev, *dma_handle);
		SetPageXenRemapped(virt_to_page(ret));
	}
	memset(ret, 0, size);
	return ret;
}

static void
xen_swiotlb_free_coherent(struct device *hwdev, size_t size, void *vaddr,
			  dma_addr_t dev_addr, unsigned long attrs)
{
	int order = get_order(size);
	phys_addr_t phys;
	u64 dma_mask = DMA_BIT_MASK(32);
	struct page *page;

	if (hwdev && hwdev->coherent_dma_mask)
		dma_mask = hwdev->coherent_dma_mask;

	/* do not use virt_to_phys because on ARM it doesn't return you the
	 * physical address */
	phys = xen_dma_to_phys(hwdev, dev_addr);

	/* Convert the size to actually allocated. */
	size = 1UL << (order + XEN_PAGE_SHIFT);

	if (is_vmalloc_addr(vaddr))
		page = vmalloc_to_page(vaddr);
	else
		page = virt_to_page(vaddr);

	if (!WARN_ON((dev_addr + size - 1 > dma_mask) ||
		     range_straddles_page_boundary(phys, size)) &&
	    TestClearPageXenRemapped(page))
		xen_destroy_contiguous_region(phys, order);

	xen_free_coherent_pages(hwdev, size, vaddr, phys_to_dma(hwdev, phys),
				attrs);
}

/*
 * Map a single buffer of the indicated size for DMA in streaming mode.  The
 * physical address to use is returned.
 *
 * Once the device is given the dma address, the device owns this memory until
 * either xen_swiotlb_unmap_page or xen_swiotlb_dma_sync_single is performed.
 */
static dma_addr_t xen_swiotlb_map_page(struct device *dev, struct page *page,
				unsigned long offset, size_t size,
				enum dma_data_direction dir,
				unsigned long attrs)
{
	phys_addr_t map, phys = page_to_phys(page) + offset;
	dma_addr_t dev_addr = xen_phys_to_dma(dev, phys);

	BUG_ON(dir == DMA_NONE);
	/*
	 * If the address happens to be in the device's DMA window,
	 * we can safely return the device addr and not worry about bounce
	 * buffering it.
	 */
	if (dma_capable(dev, dev_addr, size, true) &&
	    !range_straddles_page_boundary(phys, size) &&
		!xen_arch_need_swiotlb(dev, phys, dev_addr) &&
		!is_swiotlb_force_bounce(dev))
		goto done;

	/*
	 * Oh well, have to allocate and map a bounce buffer.
	 */
	trace_swiotlb_bounced(dev, dev_addr, size, swiotlb_force);

	map = swiotlb_tbl_map_single(dev, phys, size, size, dir, attrs);
	if (map == (phys_addr_t)DMA_MAPPING_ERROR)
		return DMA_MAPPING_ERROR;

	phys = map;
	dev_addr = xen_phys_to_dma(dev, map);

	/*
	 * Ensure that the address returned is DMA'ble
	 */
	if (unlikely(!dma_capable(dev, dev_addr, size, true))) {
		swiotlb_tbl_unmap_single(dev, map, size, dir,
				attrs | DMA_ATTR_SKIP_CPU_SYNC);
		return DMA_MAPPING_ERROR;
	}

done:
	if (!dev_is_dma_coherent(dev) && !(attrs & DMA_ATTR_SKIP_CPU_SYNC)) {
		if (pfn_valid(PFN_DOWN(dma_to_phys(dev, dev_addr))))
			arch_sync_dma_for_device(phys, size, dir);
		else
			xen_dma_sync_for_device(dev, dev_addr, size, dir);
	}
	return dev_addr;
}

/*
 * Unmap a single streaming mode DMA translation.  The dma_addr and size must
 * match what was provided for in a previous xen_swiotlb_map_page call.  All
 * other usages are undefined.
 *
 * After this call, reads by the cpu to the buffer are guaranteed to see
 * whatever the device wrote there.
 */
static void xen_swiotlb_unmap_page(struct device *hwdev, dma_addr_t dev_addr,
		size_t size, enum dma_data_direction dir, unsigned long attrs)
{
	phys_addr_t paddr = xen_dma_to_phys(hwdev, dev_addr);

	BUG_ON(dir == DMA_NONE);

	if (!dev_is_dma_coherent(hwdev) && !(attrs & DMA_ATTR_SKIP_CPU_SYNC)) {
		if (pfn_valid(PFN_DOWN(dma_to_phys(hwdev, dev_addr))))
			arch_sync_dma_for_cpu(paddr, size, dir);
		else
			xen_dma_sync_for_cpu(hwdev, dev_addr, size, dir);
	}

	/* NOTE: We use dev_addr here, not paddr! */
	if (is_xen_swiotlb_buffer(hwdev, dev_addr))
		swiotlb_tbl_unmap_single(hwdev, paddr, size, dir, attrs);
}

static void
xen_swiotlb_sync_single_for_cpu(struct device *dev, dma_addr_t dma_addr,
		size_t size, enum dma_data_direction dir)
{
	phys_addr_t paddr = xen_dma_to_phys(dev, dma_addr);

	if (!dev_is_dma_coherent(dev)) {
		if (pfn_valid(PFN_DOWN(dma_to_phys(dev, dma_addr))))
			arch_sync_dma_for_cpu(paddr, size, dir);
		else
			xen_dma_sync_for_cpu(dev, dma_addr, size, dir);
	}

	if (is_xen_swiotlb_buffer(dev, dma_addr))
		swiotlb_sync_single_for_cpu(dev, paddr, size, dir);
}

static void
xen_swiotlb_sync_single_for_device(struct device *dev, dma_addr_t dma_addr,
		size_t size, enum dma_data_direction dir)
{
	phys_addr_t paddr = xen_dma_to_phys(dev, dma_addr);

	if (is_xen_swiotlb_buffer(dev, dma_addr))
		swiotlb_sync_single_for_device(dev, paddr, size, dir);

	if (!dev_is_dma_coherent(dev)) {
		if (pfn_valid(PFN_DOWN(dma_to_phys(dev, dma_addr))))
			arch_sync_dma_for_device(paddr, size, dir);
		else
			xen_dma_sync_for_device(dev, dma_addr, size, dir);
	}
}

/*
 * Unmap a set of streaming mode DMA translations.  Again, cpu read rules
 * concerning calls here are the same as for swiotlb_unmap_page() above.
 */
static void
xen_swiotlb_unmap_sg(struct device *hwdev, struct scatterlist *sgl, int nelems,
		enum dma_data_direction dir, unsigned long attrs)
{
	struct scatterlist *sg;
	int i;

	BUG_ON(dir == DMA_NONE);

	for_each_sg(sgl, sg, nelems, i)
		xen_swiotlb_unmap_page(hwdev, sg->dma_address, sg_dma_len(sg),
				dir, attrs);

}

static int
xen_swiotlb_map_sg(struct device *dev, struct scatterlist *sgl, int nelems,
		enum dma_data_direction dir, unsigned long attrs)
{
	struct scatterlist *sg;
	int i;

	BUG_ON(dir == DMA_NONE);

	for_each_sg(sgl, sg, nelems, i) {
		sg->dma_address = xen_swiotlb_map_page(dev, sg_page(sg),
				sg->offset, sg->length, dir, attrs);
		if (sg->dma_address == DMA_MAPPING_ERROR)
			goto out_unmap;
		sg_dma_len(sg) = sg->length;
	}

	return nelems;
out_unmap:
	xen_swiotlb_unmap_sg(dev, sgl, i, dir, attrs | DMA_ATTR_SKIP_CPU_SYNC);
	sg_dma_len(sgl) = 0;
	return -EIO;
}

static void
xen_swiotlb_sync_sg_for_cpu(struct device *dev, struct scatterlist *sgl,
			    int nelems, enum dma_data_direction dir)
{
	struct scatterlist *sg;
	int i;

	for_each_sg(sgl, sg, nelems, i) {
		xen_swiotlb_sync_single_for_cpu(dev, sg->dma_address,
				sg->length, dir);
	}
}

static void
xen_swiotlb_sync_sg_for_device(struct device *dev, struct scatterlist *sgl,
			       int nelems, enum dma_data_direction dir)
{
	struct scatterlist *sg;
	int i;

	for_each_sg(sgl, sg, nelems, i) {
		xen_swiotlb_sync_single_for_device(dev, sg->dma_address,
				sg->length, dir);
	}
}

/*
 * Return whether the given device DMA address mask can be supported
 * properly.  For example, if your device can only drive the low 24-bits
 * during bus mastering, then you would pass 0x00ffffff as the mask to
 * this function.
 */
static int
xen_swiotlb_dma_supported(struct device *hwdev, u64 mask)
{
	return xen_phys_to_dma(hwdev, io_tlb_default_mem.end - 1) <= mask;
}

const struct dma_map_ops xen_swiotlb_dma_ops = {
	.alloc = xen_swiotlb_alloc_coherent,
	.free = xen_swiotlb_free_coherent,
	.sync_single_for_cpu = xen_swiotlb_sync_single_for_cpu,
	.sync_single_for_device = xen_swiotlb_sync_single_for_device,
	.sync_sg_for_cpu = xen_swiotlb_sync_sg_for_cpu,
	.sync_sg_for_device = xen_swiotlb_sync_sg_for_device,
	.map_sg = xen_swiotlb_map_sg,
	.unmap_sg = xen_swiotlb_unmap_sg,
	.map_page = xen_swiotlb_map_page,
	.unmap_page = xen_swiotlb_unmap_page,
	.dma_supported = xen_swiotlb_dma_supported,
	.mmap = dma_common_mmap,
	.get_sgtable = dma_common_get_sgtable,
	.alloc_pages = dma_common_alloc_pages,
	.free_pages = dma_common_free_pages,
};<|MERGE_RESOLUTION|>--- conflicted
+++ resolved
@@ -207,11 +207,7 @@
 error:
 	if (nslabs > 1024 && repeat--) {
 		/* Min is 2MB */
-<<<<<<< HEAD
-		nslabs = max(1024UL, (nslabs >> 1));
-=======
 		nslabs = max(1024UL, ALIGN(nslabs >> 1, IO_TLB_SEGSIZE));
->>>>>>> c5ffbcff
 		bytes = nslabs << IO_TLB_SHIFT;
 		pr_info("Lowering to %luMB\n", bytes >> 20);
 		goto retry;
