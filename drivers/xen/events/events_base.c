/*
 * Xen event channels
 *
 * Xen models interrupts with abstract event channels.  Because each
 * domain gets 1024 event channels, but NR_IRQ is not that large, we
 * must dynamically map irqs<->event channels.  The event channels
 * interface with the rest of the kernel by defining a xen interrupt
 * chip.  When an event is received, it is mapped to an irq and sent
 * through the normal interrupt processing path.
 *
 * There are four kinds of events which can be mapped to an event
 * channel:
 *
 * 1. Inter-domain notifications.  This includes all the virtual
 *    device events, since they're driven by front-ends in another domain
 *    (typically dom0).
 * 2. VIRQs, typically used for timers.  These are per-cpu events.
 * 3. IPIs.
 * 4. PIRQs - Hardware interrupts.
 *
 * Jeremy Fitzhardinge <jeremy@xensource.com>, XenSource Inc, 2007
 */

#define pr_fmt(fmt) "xen:" KBUILD_MODNAME ": " fmt

#include <linux/linkage.h>
#include <linux/interrupt.h>
#include <linux/irq.h>
#include <linux/moduleparam.h>
#include <linux/string.h>
#include <linux/bootmem.h>
#include <linux/slab.h>
#include <linux/irqnr.h>
#include <linux/pci.h>
#include <linux/spinlock.h>
#include <linux/cpuhotplug.h>
#include <linux/atomic.h>
#include <linux/ktime.h>

#ifdef CONFIG_X86
#include <asm/desc.h>
#include <asm/ptrace.h>
#include <asm/irq.h>
#include <asm/io_apic.h>
#include <asm/i8259.h>
#include <asm/xen/pci.h>
#endif
#include <asm/sync_bitops.h>
#include <asm/xen/hypercall.h>
#include <asm/xen/hypervisor.h>
#include <xen/page.h>

#include <xen/xen.h>
#include <xen/hvm.h>
#include <xen/xen-ops.h>
#include <xen/events.h>
#include <xen/interface/xen.h>
#include <xen/interface/event_channel.h>
#include <xen/interface/hvm/hvm_op.h>
#include <xen/interface/hvm/params.h>
#include <xen/interface/physdev.h>
#include <xen/interface/sched.h>
#include <xen/interface/vcpu.h>
#include <asm/hw_irq.h>

#include "events_internal.h"

#undef MODULE_PARAM_PREFIX
#define MODULE_PARAM_PREFIX "xen."

static uint __read_mostly event_loop_timeout = 2;
module_param(event_loop_timeout, uint, 0644);

static uint __read_mostly event_eoi_delay = 10;
module_param(event_eoi_delay, uint, 0644);

const struct evtchn_ops *evtchn_ops;

/*
 * This lock protects updates to the following mapping and reference-count
 * arrays. The lock does not need to be acquired to read the mapping tables.
 */
static DEFINE_MUTEX(irq_mapping_update_lock);

/*
 * Lock protecting event handling loop against removing event channels.
 * Adding of event channels is no issue as the associated IRQ becomes active
 * only after everything is setup (before request_[threaded_]irq() the handler
 * can't be entered for an event, as the event channel will be unmasked only
 * then).
 */
static DEFINE_RWLOCK(evtchn_rwlock);

/*
 * Lock hierarchy:
 *
 * irq_mapping_update_lock
 *   evtchn_rwlock
 *     IRQ-desc lock
 *       percpu eoi_list_lock
 */

static LIST_HEAD(xen_irq_list_head);

/* IRQ <-> VIRQ mapping. */
static DEFINE_PER_CPU(int [NR_VIRQS], virq_to_irq) = {[0 ... NR_VIRQS-1] = -1};

/* IRQ <-> IPI mapping */
static DEFINE_PER_CPU(int [XEN_NR_IPIS], ipi_to_irq) = {[0 ... XEN_NR_IPIS-1] = -1};

int **evtchn_to_irq;
#ifdef CONFIG_X86
static unsigned long *pirq_eoi_map;
#endif
static bool (*pirq_needs_eoi)(unsigned irq);

#define EVTCHN_ROW(e)  (e / (PAGE_SIZE/sizeof(**evtchn_to_irq)))
#define EVTCHN_COL(e)  (e % (PAGE_SIZE/sizeof(**evtchn_to_irq)))
#define EVTCHN_PER_ROW (PAGE_SIZE / sizeof(**evtchn_to_irq))

/* Xen will never allocate port zero for any purpose. */
#define VALID_EVTCHN(chn)	((chn) != 0)

static struct irq_info *legacy_info_ptrs[NR_IRQS_LEGACY];

static struct irq_chip xen_dynamic_chip;
static struct irq_chip xen_lateeoi_chip;
static struct irq_chip xen_percpu_chip;
static struct irq_chip xen_pirq_chip;
static void enable_dynirq(struct irq_data *data);
static void disable_dynirq(struct irq_data *data);

static DEFINE_PER_CPU(unsigned int, irq_epoch);

static void clear_evtchn_to_irq_row(unsigned row)
{
	unsigned col;

	for (col = 0; col < EVTCHN_PER_ROW; col++)
		WRITE_ONCE(evtchn_to_irq[row][col], -1);
}

static void clear_evtchn_to_irq_all(void)
{
	unsigned row;

	for (row = 0; row < EVTCHN_ROW(xen_evtchn_max_channels()); row++) {
		if (evtchn_to_irq[row] == NULL)
			continue;
		clear_evtchn_to_irq_row(row);
	}
}

static int set_evtchn_to_irq(unsigned evtchn, unsigned irq)
{
	unsigned row;
	unsigned col;

	if (evtchn >= xen_evtchn_max_channels())
		return -EINVAL;

	row = EVTCHN_ROW(evtchn);
	col = EVTCHN_COL(evtchn);

	if (evtchn_to_irq[row] == NULL) {
		/* Unallocated irq entries return -1 anyway */
		if (irq == -1)
			return 0;

		evtchn_to_irq[row] = (int *)get_zeroed_page(GFP_KERNEL);
		if (evtchn_to_irq[row] == NULL)
			return -ENOMEM;

		clear_evtchn_to_irq_row(row);
	}

	WRITE_ONCE(evtchn_to_irq[row][col], irq);
	return 0;
}

int get_evtchn_to_irq(unsigned evtchn)
{
	if (evtchn >= xen_evtchn_max_channels())
		return -1;
	if (evtchn_to_irq[EVTCHN_ROW(evtchn)] == NULL)
		return -1;
	return READ_ONCE(evtchn_to_irq[EVTCHN_ROW(evtchn)][EVTCHN_COL(evtchn)]);
}

/* Get info for IRQ */
struct irq_info *info_for_irq(unsigned irq)
{
	if (irq < nr_legacy_irqs())
		return legacy_info_ptrs[irq];
	else
		return irq_get_chip_data(irq);
}

static void set_info_for_irq(unsigned int irq, struct irq_info *info)
{
	if (irq < nr_legacy_irqs())
		legacy_info_ptrs[irq] = info;
	else
		irq_set_chip_data(irq, info);
}

/* Constructors for packed IRQ information. */
static int xen_irq_info_common_setup(struct irq_info *info,
				     unsigned irq,
				     enum xen_irq_type type,
				     unsigned evtchn,
				     unsigned short cpu)
{
	int ret;

	BUG_ON(info->type != IRQT_UNBOUND && info->type != type);

	info->type = type;
	info->irq = irq;
	info->evtchn = evtchn;
	info->cpu = cpu;

	ret = set_evtchn_to_irq(evtchn, irq);
	if (ret < 0)
		return ret;

	irq_clear_status_flags(irq, IRQ_NOREQUEST|IRQ_NOAUTOEN);

	return xen_evtchn_port_setup(info);
}

static int xen_irq_info_evtchn_setup(unsigned irq,
				     unsigned evtchn)
{
	struct irq_info *info = info_for_irq(irq);

	return xen_irq_info_common_setup(info, irq, IRQT_EVTCHN, evtchn, 0);
}

static int xen_irq_info_ipi_setup(unsigned cpu,
				  unsigned irq,
				  unsigned evtchn,
				  enum ipi_vector ipi)
{
	struct irq_info *info = info_for_irq(irq);

	info->u.ipi = ipi;

	per_cpu(ipi_to_irq, cpu)[ipi] = irq;

	return xen_irq_info_common_setup(info, irq, IRQT_IPI, evtchn, 0);
}

static int xen_irq_info_virq_setup(unsigned cpu,
				   unsigned irq,
				   unsigned evtchn,
				   unsigned virq)
{
	struct irq_info *info = info_for_irq(irq);

	info->u.virq = virq;

	per_cpu(virq_to_irq, cpu)[virq] = irq;

	return xen_irq_info_common_setup(info, irq, IRQT_VIRQ, evtchn, 0);
}

static int xen_irq_info_pirq_setup(unsigned irq,
				   unsigned evtchn,
				   unsigned pirq,
				   unsigned gsi,
				   uint16_t domid,
				   unsigned char flags)
{
	struct irq_info *info = info_for_irq(irq);

	info->u.pirq.pirq = pirq;
	info->u.pirq.gsi = gsi;
	info->u.pirq.domid = domid;
	info->u.pirq.flags = flags;

	return xen_irq_info_common_setup(info, irq, IRQT_PIRQ, evtchn, 0);
}

static void xen_irq_info_cleanup(struct irq_info *info)
{
	set_evtchn_to_irq(info->evtchn, -1);
	info->evtchn = 0;
}

/*
 * Accessors for packed IRQ information.
 */
unsigned int evtchn_from_irq(unsigned irq)
{
	const struct irq_info *info = NULL;

	if (likely(irq < nr_irqs))
		info = info_for_irq(irq);
	if (!info)
		return 0;

	return info->evtchn;
}

unsigned irq_from_evtchn(unsigned int evtchn)
{
	return get_evtchn_to_irq(evtchn);
}
EXPORT_SYMBOL_GPL(irq_from_evtchn);

int irq_from_virq(unsigned int cpu, unsigned int virq)
{
	return per_cpu(virq_to_irq, cpu)[virq];
}

static enum ipi_vector ipi_from_irq(unsigned irq)
{
	struct irq_info *info = info_for_irq(irq);

	BUG_ON(info == NULL);
	BUG_ON(info->type != IRQT_IPI);

	return info->u.ipi;
}

static unsigned virq_from_irq(unsigned irq)
{
	struct irq_info *info = info_for_irq(irq);

	BUG_ON(info == NULL);
	BUG_ON(info->type != IRQT_VIRQ);

	return info->u.virq;
}

static unsigned pirq_from_irq(unsigned irq)
{
	struct irq_info *info = info_for_irq(irq);

	BUG_ON(info == NULL);
	BUG_ON(info->type != IRQT_PIRQ);

	return info->u.pirq.pirq;
}

static enum xen_irq_type type_from_irq(unsigned irq)
{
	return info_for_irq(irq)->type;
}

unsigned cpu_from_irq(unsigned irq)
{
	return info_for_irq(irq)->cpu;
}

unsigned int cpu_from_evtchn(unsigned int evtchn)
{
	int irq = get_evtchn_to_irq(evtchn);
	unsigned ret = 0;

	if (irq != -1)
		ret = cpu_from_irq(irq);

	return ret;
}

#ifdef CONFIG_X86
static bool pirq_check_eoi_map(unsigned irq)
{
	return test_bit(pirq_from_irq(irq), pirq_eoi_map);
}
#endif

static bool pirq_needs_eoi_flag(unsigned irq)
{
	struct irq_info *info = info_for_irq(irq);
	BUG_ON(info->type != IRQT_PIRQ);

	return info->u.pirq.flags & PIRQ_NEEDS_EOI;
}

static void bind_evtchn_to_cpu(unsigned int chn, unsigned int cpu)
{
	int irq = get_evtchn_to_irq(chn);
	struct irq_info *info = info_for_irq(irq);

	BUG_ON(irq == -1);
#ifdef CONFIG_SMP
	cpumask_copy(irq_get_affinity_mask(irq), cpumask_of(cpu));
#endif
	xen_evtchn_port_bind_to_cpu(info, cpu);

	info->cpu = cpu;
}

static void xen_evtchn_mask_all(void)
{
	unsigned int evtchn;

	for (evtchn = 0; evtchn < xen_evtchn_nr_channels(); evtchn++)
		mask_evtchn(evtchn);
}

/**
 * notify_remote_via_irq - send event to remote end of event channel via irq
 * @irq: irq of event channel to send event to
 *
 * Unlike notify_remote_via_evtchn(), this is safe to use across
 * save/restore. Notifications on a broken connection are silently
 * dropped.
 */
void notify_remote_via_irq(int irq)
{
	int evtchn = evtchn_from_irq(irq);

	if (VALID_EVTCHN(evtchn))
		notify_remote_via_evtchn(evtchn);
}
EXPORT_SYMBOL_GPL(notify_remote_via_irq);

struct lateeoi_work {
	struct delayed_work delayed;
	spinlock_t eoi_list_lock;
	struct list_head eoi_list;
};

static DEFINE_PER_CPU(struct lateeoi_work, lateeoi);

static void lateeoi_list_del(struct irq_info *info)
{
	struct lateeoi_work *eoi = &per_cpu(lateeoi, info->eoi_cpu);
	unsigned long flags;

	spin_lock_irqsave(&eoi->eoi_list_lock, flags);
	list_del_init(&info->eoi_list);
	spin_unlock_irqrestore(&eoi->eoi_list_lock, flags);
}

static void lateeoi_list_add(struct irq_info *info)
{
	struct lateeoi_work *eoi = &per_cpu(lateeoi, info->eoi_cpu);
	struct irq_info *elem;
	u64 now = get_jiffies_64();
	unsigned long delay;
	unsigned long flags;

	if (now < info->eoi_time)
		delay = info->eoi_time - now;
	else
		delay = 1;

	spin_lock_irqsave(&eoi->eoi_list_lock, flags);

	if (list_empty(&eoi->eoi_list)) {
		list_add(&info->eoi_list, &eoi->eoi_list);
		mod_delayed_work_on(info->eoi_cpu, system_wq,
				    &eoi->delayed, delay);
	} else {
		list_for_each_entry_reverse(elem, &eoi->eoi_list, eoi_list) {
			if (elem->eoi_time <= info->eoi_time)
				break;
		}
		list_add(&info->eoi_list, &elem->eoi_list);
	}

	spin_unlock_irqrestore(&eoi->eoi_list_lock, flags);
}

static void xen_irq_lateeoi_locked(struct irq_info *info, bool spurious)
{
	evtchn_port_t evtchn;
	unsigned int cpu;
	unsigned int delay = 0;

	evtchn = info->evtchn;
	if (!VALID_EVTCHN(evtchn) || !list_empty(&info->eoi_list))
		return;

	if (spurious) {
		if ((1 << info->spurious_cnt) < (HZ << 2))
			info->spurious_cnt++;
		if (info->spurious_cnt > 1) {
			delay = 1 << (info->spurious_cnt - 2);
			if (delay > HZ)
				delay = HZ;
			if (!info->eoi_time)
				info->eoi_cpu = smp_processor_id();
			info->eoi_time = get_jiffies_64() + delay;
		}
	} else {
		info->spurious_cnt = 0;
	}

	cpu = info->eoi_cpu;
	if (info->eoi_time &&
	    (info->irq_epoch == per_cpu(irq_epoch, cpu) || delay)) {
		lateeoi_list_add(info);
		return;
	}

	info->eoi_time = 0;
	unmask_evtchn(evtchn);
}

static void xen_irq_lateeoi_worker(struct work_struct *work)
{
	struct lateeoi_work *eoi;
	struct irq_info *info;
	u64 now = get_jiffies_64();
	unsigned long flags;

	eoi = container_of(to_delayed_work(work), struct lateeoi_work, delayed);

	read_lock_irqsave(&evtchn_rwlock, flags);

	while (true) {
		spin_lock(&eoi->eoi_list_lock);

		info = list_first_entry_or_null(&eoi->eoi_list, struct irq_info,
						eoi_list);

		if (info == NULL || now < info->eoi_time) {
			spin_unlock(&eoi->eoi_list_lock);
			break;
		}

		list_del_init(&info->eoi_list);

		spin_unlock(&eoi->eoi_list_lock);

		info->eoi_time = 0;

		xen_irq_lateeoi_locked(info, false);
	}

	if (info)
		mod_delayed_work_on(info->eoi_cpu, system_wq,
				    &eoi->delayed, info->eoi_time - now);

	read_unlock_irqrestore(&evtchn_rwlock, flags);
}

static void xen_cpu_init_eoi(unsigned int cpu)
{
	struct lateeoi_work *eoi = &per_cpu(lateeoi, cpu);

	INIT_DELAYED_WORK(&eoi->delayed, xen_irq_lateeoi_worker);
	spin_lock_init(&eoi->eoi_list_lock);
	INIT_LIST_HEAD(&eoi->eoi_list);
}

void xen_irq_lateeoi(unsigned int irq, unsigned int eoi_flags)
{
	struct irq_info *info;
	unsigned long flags;

	read_lock_irqsave(&evtchn_rwlock, flags);

	info = info_for_irq(irq);

	if (info)
		xen_irq_lateeoi_locked(info, eoi_flags & XEN_EOI_FLAG_SPURIOUS);

	read_unlock_irqrestore(&evtchn_rwlock, flags);
}
EXPORT_SYMBOL_GPL(xen_irq_lateeoi);

static void xen_irq_init(unsigned irq)
{
	struct irq_info *info;

#ifdef CONFIG_SMP
	/* By default all event channels notify CPU#0. */
	cpumask_copy(irq_get_affinity_mask(irq), cpumask_of(0));
#endif

	info = kzalloc(sizeof(*info), GFP_KERNEL);
	if (info == NULL)
		panic("Unable to allocate metadata for IRQ%d\n", irq);

	info->type = IRQT_UNBOUND;
	info->refcnt = -1;

	set_info_for_irq(irq, info);

	INIT_LIST_HEAD(&info->eoi_list);
	list_add_tail(&info->list, &xen_irq_list_head);
}

static int __must_check xen_allocate_irqs_dynamic(int nvec)
{
	int i, irq = irq_alloc_descs(-1, 0, nvec, -1);

	if (irq >= 0) {
		for (i = 0; i < nvec; i++)
			xen_irq_init(irq + i);
	}

	return irq;
}

static inline int __must_check xen_allocate_irq_dynamic(void)
{

	return xen_allocate_irqs_dynamic(1);
}

static int __must_check xen_allocate_irq_gsi(unsigned gsi)
{
	int irq;

	/*
	 * A PV guest has no concept of a GSI (since it has no ACPI
	 * nor access to/knowledge of the physical APICs). Therefore
	 * all IRQs are dynamically allocated from the entire IRQ
	 * space.
	 */
	if (xen_pv_domain() && !xen_initial_domain())
		return xen_allocate_irq_dynamic();

	/* Legacy IRQ descriptors are already allocated by the arch. */
	if (gsi < nr_legacy_irqs())
		irq = gsi;
	else
		irq = irq_alloc_desc_at(gsi, -1);

	xen_irq_init(irq);

	return irq;
}

static void xen_free_irq(unsigned irq)
{
	struct irq_info *info = info_for_irq(irq);
<<<<<<< HEAD
=======
	unsigned long flags;
>>>>>>> c24c5afb

	if (WARN_ON(!info))
		return;

	write_lock_irqsave(&evtchn_rwlock, flags);

	if (!list_empty(&info->eoi_list))
		lateeoi_list_del(info);

	list_del(&info->list);

	set_info_for_irq(irq, NULL);

	WARN_ON(info->refcnt > 0);

	write_unlock_irqrestore(&evtchn_rwlock, flags);

	kfree(info);

	/* Legacy IRQ descriptors are managed by the arch. */
	if (irq < nr_legacy_irqs())
		return;

	irq_free_desc(irq);
}

static void xen_evtchn_close(unsigned int port)
{
	struct evtchn_close close;

	close.port = port;
	if (HYPERVISOR_event_channel_op(EVTCHNOP_close, &close) != 0)
		BUG();
}

static void pirq_query_unmask(int irq)
{
	struct physdev_irq_status_query irq_status;
	struct irq_info *info = info_for_irq(irq);

	BUG_ON(info->type != IRQT_PIRQ);

	irq_status.irq = pirq_from_irq(irq);
	if (HYPERVISOR_physdev_op(PHYSDEVOP_irq_status_query, &irq_status))
		irq_status.flags = 0;

	info->u.pirq.flags &= ~PIRQ_NEEDS_EOI;
	if (irq_status.flags & XENIRQSTAT_needs_eoi)
		info->u.pirq.flags |= PIRQ_NEEDS_EOI;
}

static void eoi_pirq(struct irq_data *data)
{
	int evtchn = evtchn_from_irq(data->irq);
	struct physdev_eoi eoi = { .irq = pirq_from_irq(data->irq) };
	int rc = 0;

	if (!VALID_EVTCHN(evtchn))
		return;

	if (unlikely(irqd_is_setaffinity_pending(data)) &&
	    likely(!irqd_irq_disabled(data))) {
		int masked = test_and_set_mask(evtchn);

		clear_evtchn(evtchn);

		irq_move_masked_irq(data);

		if (!masked)
			unmask_evtchn(evtchn);
	} else
		clear_evtchn(evtchn);

	if (pirq_needs_eoi(data->irq)) {
		rc = HYPERVISOR_physdev_op(PHYSDEVOP_eoi, &eoi);
		WARN_ON(rc);
	}
}

static void mask_ack_pirq(struct irq_data *data)
{
	disable_dynirq(data);
	eoi_pirq(data);
}

static unsigned int __startup_pirq(unsigned int irq)
{
	struct evtchn_bind_pirq bind_pirq;
	struct irq_info *info = info_for_irq(irq);
	int evtchn = evtchn_from_irq(irq);
	int rc;

	BUG_ON(info->type != IRQT_PIRQ);

	if (VALID_EVTCHN(evtchn))
		goto out;

	bind_pirq.pirq = pirq_from_irq(irq);
	/* NB. We are happy to share unless we are probing. */
	bind_pirq.flags = info->u.pirq.flags & PIRQ_SHAREABLE ?
					BIND_PIRQ__WILL_SHARE : 0;
	rc = HYPERVISOR_event_channel_op(EVTCHNOP_bind_pirq, &bind_pirq);
	if (rc != 0) {
		pr_warn("Failed to obtain physical IRQ %d\n", irq);
		return 0;
	}
	evtchn = bind_pirq.port;

	pirq_query_unmask(irq);

	rc = set_evtchn_to_irq(evtchn, irq);
	if (rc)
		goto err;

	info->evtchn = evtchn;
	bind_evtchn_to_cpu(evtchn, 0);

	rc = xen_evtchn_port_setup(info);
	if (rc)
		goto err;

out:
	unmask_evtchn(evtchn);
	eoi_pirq(irq_get_irq_data(irq));

	return 0;

err:
	pr_err("irq%d: Failed to set port to irq mapping (%d)\n", irq, rc);
	xen_evtchn_close(evtchn);
	return 0;
}

static unsigned int startup_pirq(struct irq_data *data)
{
	return __startup_pirq(data->irq);
}

static void shutdown_pirq(struct irq_data *data)
{
	unsigned int irq = data->irq;
	struct irq_info *info = info_for_irq(irq);
	unsigned evtchn = evtchn_from_irq(irq);

	BUG_ON(info->type != IRQT_PIRQ);

	if (!VALID_EVTCHN(evtchn))
		return;

	mask_evtchn(evtchn);
	xen_evtchn_close(evtchn);
	xen_irq_info_cleanup(info);
}

static void enable_pirq(struct irq_data *data)
{
	startup_pirq(data);
}

static void disable_pirq(struct irq_data *data)
{
	disable_dynirq(data);
}

int xen_irq_from_gsi(unsigned gsi)
{
	struct irq_info *info;

	list_for_each_entry(info, &xen_irq_list_head, list) {
		if (info->type != IRQT_PIRQ)
			continue;

		if (info->u.pirq.gsi == gsi)
			return info->irq;
	}

	return -1;
}
EXPORT_SYMBOL_GPL(xen_irq_from_gsi);

static void __unbind_from_irq(unsigned int irq)
{
	int evtchn = evtchn_from_irq(irq);
	struct irq_info *info = info_for_irq(irq);

	if (info->refcnt > 0) {
		info->refcnt--;
		if (info->refcnt != 0)
			return;
	}

	if (VALID_EVTCHN(evtchn)) {
		unsigned int cpu = cpu_from_irq(irq);

		xen_evtchn_close(evtchn);

		switch (type_from_irq(irq)) {
		case IRQT_VIRQ:
			per_cpu(virq_to_irq, cpu)[virq_from_irq(irq)] = -1;
			break;
		case IRQT_IPI:
			per_cpu(ipi_to_irq, cpu)[ipi_from_irq(irq)] = -1;
			break;
		default:
			break;
		}

		xen_irq_info_cleanup(info);
	}

	xen_free_irq(irq);
}

/*
 * Do not make any assumptions regarding the relationship between the
 * IRQ number returned here and the Xen pirq argument.
 *
 * Note: We don't assign an event channel until the irq actually started
 * up.  Return an existing irq if we've already got one for the gsi.
 *
 * Shareable implies level triggered, not shareable implies edge
 * triggered here.
 */
int xen_bind_pirq_gsi_to_irq(unsigned gsi,
			     unsigned pirq, int shareable, char *name)
{
	int irq = -1;
	struct physdev_irq irq_op;
	int ret;

	mutex_lock(&irq_mapping_update_lock);

	irq = xen_irq_from_gsi(gsi);
	if (irq != -1) {
		pr_info("%s: returning irq %d for gsi %u\n",
			__func__, irq, gsi);
		goto out;
	}

	irq = xen_allocate_irq_gsi(gsi);
	if (irq < 0)
		goto out;

	irq_op.irq = irq;
	irq_op.vector = 0;

	/* Only the privileged domain can do this. For non-priv, the pcifront
	 * driver provides a PCI bus that does the call to do exactly
	 * this in the priv domain. */
	if (xen_initial_domain() &&
	    HYPERVISOR_physdev_op(PHYSDEVOP_alloc_irq_vector, &irq_op)) {
		xen_free_irq(irq);
		irq = -ENOSPC;
		goto out;
	}

	ret = xen_irq_info_pirq_setup(irq, 0, pirq, gsi, DOMID_SELF,
			       shareable ? PIRQ_SHAREABLE : 0);
	if (ret < 0) {
		__unbind_from_irq(irq);
		irq = ret;
		goto out;
	}

	pirq_query_unmask(irq);
	/* We try to use the handler with the appropriate semantic for the
	 * type of interrupt: if the interrupt is an edge triggered
	 * interrupt we use handle_edge_irq.
	 *
	 * On the other hand if the interrupt is level triggered we use
	 * handle_fasteoi_irq like the native code does for this kind of
	 * interrupts.
	 *
	 * Depending on the Xen version, pirq_needs_eoi might return true
	 * not only for level triggered interrupts but for edge triggered
	 * interrupts too. In any case Xen always honors the eoi mechanism,
	 * not injecting any more pirqs of the same kind if the first one
	 * hasn't received an eoi yet. Therefore using the fasteoi handler
	 * is the right choice either way.
	 */
	if (shareable)
		irq_set_chip_and_handler_name(irq, &xen_pirq_chip,
				handle_fasteoi_irq, name);
	else
		irq_set_chip_and_handler_name(irq, &xen_pirq_chip,
				handle_edge_irq, name);

out:
	mutex_unlock(&irq_mapping_update_lock);

	return irq;
}

#ifdef CONFIG_PCI_MSI
int xen_allocate_pirq_msi(struct pci_dev *dev, struct msi_desc *msidesc)
{
	int rc;
	struct physdev_get_free_pirq op_get_free_pirq;

	op_get_free_pirq.type = MAP_PIRQ_TYPE_MSI;
	rc = HYPERVISOR_physdev_op(PHYSDEVOP_get_free_pirq, &op_get_free_pirq);

	WARN_ONCE(rc == -ENOSYS,
		  "hypervisor does not support the PHYSDEVOP_get_free_pirq interface\n");

	return rc ? -1 : op_get_free_pirq.pirq;
}

int xen_bind_pirq_msi_to_irq(struct pci_dev *dev, struct msi_desc *msidesc,
			     int pirq, int nvec, const char *name, domid_t domid)
{
	int i, irq, ret;

	mutex_lock(&irq_mapping_update_lock);

	irq = xen_allocate_irqs_dynamic(nvec);
	if (irq < 0)
		goto out;

	for (i = 0; i < nvec; i++) {
		irq_set_chip_and_handler_name(irq + i, &xen_pirq_chip, handle_edge_irq, name);

		ret = xen_irq_info_pirq_setup(irq + i, 0, pirq + i, 0, domid,
					      i == 0 ? 0 : PIRQ_MSI_GROUP);
		if (ret < 0)
			goto error_irq;
	}

	ret = irq_set_msi_desc(irq, msidesc);
	if (ret < 0)
		goto error_irq;
out:
	mutex_unlock(&irq_mapping_update_lock);
	return irq;
error_irq:
	while (nvec--)
		__unbind_from_irq(irq + nvec);
	mutex_unlock(&irq_mapping_update_lock);
	return ret;
}
#endif

int xen_destroy_irq(int irq)
{
	struct physdev_unmap_pirq unmap_irq;
	struct irq_info *info = info_for_irq(irq);
	int rc = -ENOENT;

	mutex_lock(&irq_mapping_update_lock);

	/*
	 * If trying to remove a vector in a MSI group different
	 * than the first one skip the PIRQ unmap unless this vector
	 * is the first one in the group.
	 */
	if (xen_initial_domain() && !(info->u.pirq.flags & PIRQ_MSI_GROUP)) {
		unmap_irq.pirq = info->u.pirq.pirq;
		unmap_irq.domid = info->u.pirq.domid;
		rc = HYPERVISOR_physdev_op(PHYSDEVOP_unmap_pirq, &unmap_irq);
		/* If another domain quits without making the pci_disable_msix
		 * call, the Xen hypervisor takes care of freeing the PIRQs
		 * (free_domain_pirqs).
		 */
		if ((rc == -ESRCH && info->u.pirq.domid != DOMID_SELF))
			pr_info("domain %d does not have %d anymore\n",
				info->u.pirq.domid, info->u.pirq.pirq);
		else if (rc) {
			pr_warn("unmap irq failed %d\n", rc);
			goto out;
		}
	}

	xen_free_irq(irq);

out:
	mutex_unlock(&irq_mapping_update_lock);
	return rc;
}

int xen_irq_from_pirq(unsigned pirq)
{
	int irq;

	struct irq_info *info;

	mutex_lock(&irq_mapping_update_lock);

	list_for_each_entry(info, &xen_irq_list_head, list) {
		if (info->type != IRQT_PIRQ)
			continue;
		irq = info->irq;
		if (info->u.pirq.pirq == pirq)
			goto out;
	}
	irq = -1;
out:
	mutex_unlock(&irq_mapping_update_lock);

	return irq;
}


int xen_pirq_from_irq(unsigned irq)
{
	return pirq_from_irq(irq);
}
EXPORT_SYMBOL_GPL(xen_pirq_from_irq);

static int bind_evtchn_to_irq_chip(unsigned int evtchn, struct irq_chip *chip)
{
	int irq;
	int ret;

	if (evtchn >= xen_evtchn_max_channels())
		return -ENOMEM;

	mutex_lock(&irq_mapping_update_lock);

	irq = get_evtchn_to_irq(evtchn);

	if (irq == -1) {
		irq = xen_allocate_irq_dynamic();
		if (irq < 0)
			goto out;

		irq_set_chip_and_handler_name(irq, chip,
					      handle_edge_irq, "event");

		ret = xen_irq_info_evtchn_setup(irq, evtchn);
		if (ret < 0) {
			__unbind_from_irq(irq);
			irq = ret;
			goto out;
		}
		/* New interdomain events are bound to VCPU 0. */
		bind_evtchn_to_cpu(evtchn, 0);
	} else {
		struct irq_info *info = info_for_irq(irq);
		WARN_ON(info == NULL || info->type != IRQT_EVTCHN);
	}

out:
	mutex_unlock(&irq_mapping_update_lock);

	return irq;
}

int bind_evtchn_to_irq(evtchn_port_t evtchn)
{
	return bind_evtchn_to_irq_chip(evtchn, &xen_dynamic_chip);
}
EXPORT_SYMBOL_GPL(bind_evtchn_to_irq);

int bind_evtchn_to_irq_lateeoi(evtchn_port_t evtchn)
{
	return bind_evtchn_to_irq_chip(evtchn, &xen_lateeoi_chip);
}
EXPORT_SYMBOL_GPL(bind_evtchn_to_irq_lateeoi);

static int bind_ipi_to_irq(unsigned int ipi, unsigned int cpu)
{
	struct evtchn_bind_ipi bind_ipi;
	int evtchn, irq;
	int ret;

	mutex_lock(&irq_mapping_update_lock);

	irq = per_cpu(ipi_to_irq, cpu)[ipi];

	if (irq == -1) {
		irq = xen_allocate_irq_dynamic();
		if (irq < 0)
			goto out;

		irq_set_chip_and_handler_name(irq, &xen_percpu_chip,
					      handle_percpu_irq, "ipi");

		bind_ipi.vcpu = xen_vcpu_nr(cpu);
		if (HYPERVISOR_event_channel_op(EVTCHNOP_bind_ipi,
						&bind_ipi) != 0)
			BUG();
		evtchn = bind_ipi.port;

		ret = xen_irq_info_ipi_setup(cpu, irq, evtchn, ipi);
		if (ret < 0) {
			__unbind_from_irq(irq);
			irq = ret;
			goto out;
		}
		bind_evtchn_to_cpu(evtchn, cpu);
	} else {
		struct irq_info *info = info_for_irq(irq);
		WARN_ON(info == NULL || info->type != IRQT_IPI);
	}

 out:
	mutex_unlock(&irq_mapping_update_lock);
	return irq;
}

static int bind_interdomain_evtchn_to_irq_chip(unsigned int remote_domain,
					       unsigned int remote_port,
					       struct irq_chip *chip)
{
	struct evtchn_bind_interdomain bind_interdomain;
	int err;

	bind_interdomain.remote_dom  = remote_domain;
	bind_interdomain.remote_port = remote_port;

	err = HYPERVISOR_event_channel_op(EVTCHNOP_bind_interdomain,
					  &bind_interdomain);

	return err ? : bind_evtchn_to_irq_chip(bind_interdomain.local_port,
					       chip);
}

int bind_interdomain_evtchn_to_irq(unsigned int remote_domain,
				   unsigned int remote_port)
{
	return bind_interdomain_evtchn_to_irq_chip(remote_domain, remote_port,
						   &xen_dynamic_chip);
}
EXPORT_SYMBOL_GPL(bind_interdomain_evtchn_to_irq);

int bind_interdomain_evtchn_to_irq_lateeoi(unsigned int remote_domain,
					   unsigned int remote_port)
{
	return bind_interdomain_evtchn_to_irq_chip(remote_domain, remote_port,
						   &xen_lateeoi_chip);
}
EXPORT_SYMBOL_GPL(bind_interdomain_evtchn_to_irq_lateeoi);

static int find_virq(unsigned int virq, unsigned int cpu)
{
	struct evtchn_status status;
	int port, rc = -ENOENT;

	memset(&status, 0, sizeof(status));
	for (port = 0; port < xen_evtchn_max_channels(); port++) {
		status.dom = DOMID_SELF;
		status.port = port;
		rc = HYPERVISOR_event_channel_op(EVTCHNOP_status, &status);
		if (rc < 0)
			continue;
		if (status.status != EVTCHNSTAT_virq)
			continue;
		if (status.u.virq == virq && status.vcpu == xen_vcpu_nr(cpu)) {
			rc = port;
			break;
		}
	}
	return rc;
}

/**
 * xen_evtchn_nr_channels - number of usable event channel ports
 *
 * This may be less than the maximum supported by the current
 * hypervisor ABI. Use xen_evtchn_max_channels() for the maximum
 * supported.
 */
unsigned xen_evtchn_nr_channels(void)
{
        return evtchn_ops->nr_channels();
}
EXPORT_SYMBOL_GPL(xen_evtchn_nr_channels);

int bind_virq_to_irq(unsigned int virq, unsigned int cpu, bool percpu)
{
	struct evtchn_bind_virq bind_virq;
	int evtchn, irq, ret;

	mutex_lock(&irq_mapping_update_lock);

	irq = per_cpu(virq_to_irq, cpu)[virq];

	if (irq == -1) {
		irq = xen_allocate_irq_dynamic();
		if (irq < 0)
			goto out;

		if (percpu)
			irq_set_chip_and_handler_name(irq, &xen_percpu_chip,
						      handle_percpu_irq, "virq");
		else
			irq_set_chip_and_handler_name(irq, &xen_dynamic_chip,
						      handle_edge_irq, "virq");

		bind_virq.virq = virq;
		bind_virq.vcpu = xen_vcpu_nr(cpu);
		ret = HYPERVISOR_event_channel_op(EVTCHNOP_bind_virq,
						&bind_virq);
		if (ret == 0)
			evtchn = bind_virq.port;
		else {
			if (ret == -EEXIST)
				ret = find_virq(virq, cpu);
			BUG_ON(ret < 0);
			evtchn = ret;
		}

		ret = xen_irq_info_virq_setup(cpu, irq, evtchn, virq);
		if (ret < 0) {
			__unbind_from_irq(irq);
			irq = ret;
			goto out;
		}

		bind_evtchn_to_cpu(evtchn, cpu);
	} else {
		struct irq_info *info = info_for_irq(irq);
		WARN_ON(info == NULL || info->type != IRQT_VIRQ);
	}

out:
	mutex_unlock(&irq_mapping_update_lock);

	return irq;
}

static void unbind_from_irq(unsigned int irq)
{
	mutex_lock(&irq_mapping_update_lock);
	__unbind_from_irq(irq);
	mutex_unlock(&irq_mapping_update_lock);
}

static int bind_evtchn_to_irqhandler_chip(unsigned int evtchn,
					  irq_handler_t handler,
					  unsigned long irqflags,
					  const char *devname, void *dev_id,
					  struct irq_chip *chip)
{
	int irq, retval;

	irq = bind_evtchn_to_irq_chip(evtchn, chip);
	if (irq < 0)
		return irq;
	retval = request_irq(irq, handler, irqflags, devname, dev_id);
	if (retval != 0) {
		unbind_from_irq(irq);
		return retval;
	}

	return irq;
}

int bind_evtchn_to_irqhandler(unsigned int evtchn,
			      irq_handler_t handler,
			      unsigned long irqflags,
			      const char *devname, void *dev_id)
{
	return bind_evtchn_to_irqhandler_chip(evtchn, handler, irqflags,
					      devname, dev_id,
					      &xen_dynamic_chip);
}
EXPORT_SYMBOL_GPL(bind_evtchn_to_irqhandler);

int bind_evtchn_to_irqhandler_lateeoi(unsigned int evtchn,
				      irq_handler_t handler,
				      unsigned long irqflags,
				      const char *devname, void *dev_id)
{
	return bind_evtchn_to_irqhandler_chip(evtchn, handler, irqflags,
					      devname, dev_id,
					      &xen_lateeoi_chip);
}
EXPORT_SYMBOL_GPL(bind_evtchn_to_irqhandler_lateeoi);

static int bind_interdomain_evtchn_to_irqhandler_chip(
		unsigned int remote_domain, unsigned int remote_port,
		irq_handler_t handler, unsigned long irqflags,
		const char *devname, void *dev_id, struct irq_chip *chip)
{
	int irq, retval;

	irq = bind_interdomain_evtchn_to_irq_chip(remote_domain, remote_port,
						  chip);
	if (irq < 0)
		return irq;

	retval = request_irq(irq, handler, irqflags, devname, dev_id);
	if (retval != 0) {
		unbind_from_irq(irq);
		return retval;
	}

	return irq;
}

int bind_interdomain_evtchn_to_irqhandler(unsigned int remote_domain,
					  unsigned int remote_port,
					  irq_handler_t handler,
					  unsigned long irqflags,
					  const char *devname,
					  void *dev_id)
{
	return bind_interdomain_evtchn_to_irqhandler_chip(remote_domain,
				remote_port, handler, irqflags, devname,
				dev_id, &xen_dynamic_chip);
}
EXPORT_SYMBOL_GPL(bind_interdomain_evtchn_to_irqhandler);

int bind_interdomain_evtchn_to_irqhandler_lateeoi(unsigned int remote_domain,
						  unsigned int remote_port,
						  irq_handler_t handler,
						  unsigned long irqflags,
						  const char *devname,
						  void *dev_id)
{
	return bind_interdomain_evtchn_to_irqhandler_chip(remote_domain,
				remote_port, handler, irqflags, devname,
				dev_id, &xen_lateeoi_chip);
}
EXPORT_SYMBOL_GPL(bind_interdomain_evtchn_to_irqhandler_lateeoi);

int bind_virq_to_irqhandler(unsigned int virq, unsigned int cpu,
			    irq_handler_t handler,
			    unsigned long irqflags, const char *devname, void *dev_id)
{
	int irq, retval;

	irq = bind_virq_to_irq(virq, cpu, irqflags & IRQF_PERCPU);
	if (irq < 0)
		return irq;
	retval = request_irq(irq, handler, irqflags, devname, dev_id);
	if (retval != 0) {
		unbind_from_irq(irq);
		return retval;
	}

	return irq;
}
EXPORT_SYMBOL_GPL(bind_virq_to_irqhandler);

int bind_ipi_to_irqhandler(enum ipi_vector ipi,
			   unsigned int cpu,
			   irq_handler_t handler,
			   unsigned long irqflags,
			   const char *devname,
			   void *dev_id)
{
	int irq, retval;

	irq = bind_ipi_to_irq(ipi, cpu);
	if (irq < 0)
		return irq;

	irqflags |= IRQF_NO_SUSPEND | IRQF_FORCE_RESUME | IRQF_EARLY_RESUME;
	retval = request_irq(irq, handler, irqflags, devname, dev_id);
	if (retval != 0) {
		unbind_from_irq(irq);
		return retval;
	}

	return irq;
}

void unbind_from_irqhandler(unsigned int irq, void *dev_id)
{
	struct irq_info *info = info_for_irq(irq);

	if (WARN_ON(!info))
		return;
	free_irq(irq, dev_id);
	unbind_from_irq(irq);
}
EXPORT_SYMBOL_GPL(unbind_from_irqhandler);

/**
 * xen_set_irq_priority() - set an event channel priority.
 * @irq:irq bound to an event channel.
 * @priority: priority between XEN_IRQ_PRIORITY_MAX and XEN_IRQ_PRIORITY_MIN.
 */
int xen_set_irq_priority(unsigned irq, unsigned priority)
{
	struct evtchn_set_priority set_priority;

	set_priority.port = evtchn_from_irq(irq);
	set_priority.priority = priority;

	return HYPERVISOR_event_channel_op(EVTCHNOP_set_priority,
					   &set_priority);
}
EXPORT_SYMBOL_GPL(xen_set_irq_priority);

int evtchn_make_refcounted(unsigned int evtchn)
{
	int irq = get_evtchn_to_irq(evtchn);
	struct irq_info *info;

	if (irq == -1)
		return -ENOENT;

	info = info_for_irq(irq);

	if (!info)
		return -ENOENT;

	WARN_ON(info->refcnt != -1);

	info->refcnt = 1;

	return 0;
}
EXPORT_SYMBOL_GPL(evtchn_make_refcounted);

int evtchn_get(unsigned int evtchn)
{
	int irq;
	struct irq_info *info;
	int err = -ENOENT;

	if (evtchn >= xen_evtchn_max_channels())
		return -EINVAL;

	mutex_lock(&irq_mapping_update_lock);

	irq = get_evtchn_to_irq(evtchn);
	if (irq == -1)
		goto done;

	info = info_for_irq(irq);

	if (!info)
		goto done;

	err = -EINVAL;
	if (info->refcnt <= 0 || info->refcnt == SHRT_MAX)
		goto done;

	info->refcnt++;
	err = 0;
 done:
	mutex_unlock(&irq_mapping_update_lock);

	return err;
}
EXPORT_SYMBOL_GPL(evtchn_get);

void evtchn_put(unsigned int evtchn)
{
	int irq = get_evtchn_to_irq(evtchn);
	if (WARN_ON(irq == -1))
		return;
	unbind_from_irq(irq);
}
EXPORT_SYMBOL_GPL(evtchn_put);

void xen_send_IPI_one(unsigned int cpu, enum ipi_vector vector)
{
	int irq;

#ifdef CONFIG_X86
	if (unlikely(vector == XEN_NMI_VECTOR)) {
		int rc =  HYPERVISOR_vcpu_op(VCPUOP_send_nmi, xen_vcpu_nr(cpu),
					     NULL);
		if (rc < 0)
			printk(KERN_WARNING "Sending nmi to CPU%d failed (rc:%d)\n", cpu, rc);
		return;
	}
#endif
	irq = per_cpu(ipi_to_irq, cpu)[vector];
	BUG_ON(irq < 0);
	notify_remote_via_irq(irq);
}

struct evtchn_loop_ctrl {
	ktime_t timeout;
	unsigned count;
	bool defer_eoi;
};

void handle_irq_for_port(unsigned int port, struct evtchn_loop_ctrl *ctrl)
{
	int irq;
	struct irq_info *info;

	irq = get_evtchn_to_irq(port);
	if (irq == -1)
		return;

	/*
	 * Check for timeout every 256 events.
	 * We are setting the timeout value only after the first 256
	 * events in order to not hurt the common case of few loop
	 * iterations. The 256 is basically an arbitrary value.
	 *
	 * In case we are hitting the timeout we need to defer all further
	 * EOIs in order to ensure to leave the event handling loop rather
	 * sooner than later.
	 */
	if (!ctrl->defer_eoi && !(++ctrl->count & 0xff)) {
		ktime_t kt = ktime_get();

		if (!ctrl->timeout) {
			kt = ktime_add_ms(kt,
					  jiffies_to_msecs(event_loop_timeout));
			ctrl->timeout = kt;
		} else if (kt > ctrl->timeout) {
			ctrl->defer_eoi = true;
		}
	}

	info = info_for_irq(irq);

	if (ctrl->defer_eoi) {
		info->eoi_cpu = smp_processor_id();
		info->irq_epoch = __this_cpu_read(irq_epoch);
		info->eoi_time = get_jiffies_64() + event_eoi_delay;
	}

	generic_handle_irq(irq);
}

static DEFINE_PER_CPU(unsigned, xed_nesting_count);

static void __xen_evtchn_do_upcall(void)
{
	struct vcpu_info *vcpu_info = __this_cpu_read(xen_vcpu);
	int cpu = get_cpu();
	unsigned count;
	struct evtchn_loop_ctrl ctrl = { 0 };

	read_lock(&evtchn_rwlock);

	do {
		vcpu_info->evtchn_upcall_pending = 0;

		if (__this_cpu_inc_return(xed_nesting_count) - 1)
			goto out;

		xen_evtchn_handle_events(cpu, &ctrl);

		BUG_ON(!irqs_disabled());

		count = __this_cpu_read(xed_nesting_count);
		__this_cpu_write(xed_nesting_count, 0);
	} while (count != 1 || vcpu_info->evtchn_upcall_pending);

out:
	read_unlock(&evtchn_rwlock);

	/*
	 * Increment irq_epoch only now to defer EOIs only for
	 * xen_irq_lateeoi() invocations occurring from inside the loop
	 * above.
	 */
	__this_cpu_inc(irq_epoch);

	put_cpu();
}

void xen_evtchn_do_upcall(struct pt_regs *regs)
{
	struct pt_regs *old_regs = set_irq_regs(regs);

	irq_enter();
#ifdef CONFIG_X86
	inc_irq_stat(irq_hv_callback_count);
#endif

	__xen_evtchn_do_upcall();

	irq_exit();
	set_irq_regs(old_regs);
}

void xen_hvm_evtchn_do_upcall(void)
{
	__xen_evtchn_do_upcall();
}
EXPORT_SYMBOL_GPL(xen_hvm_evtchn_do_upcall);

/* Rebind a new event channel to an existing irq. */
void rebind_evtchn_irq(int evtchn, int irq)
{
	struct irq_info *info = info_for_irq(irq);

	if (WARN_ON(!info))
		return;

	/* Make sure the irq is masked, since the new event channel
	   will also be masked. */
	disable_irq(irq);

	mutex_lock(&irq_mapping_update_lock);

	/* After resume the irq<->evtchn mappings are all cleared out */
	BUG_ON(get_evtchn_to_irq(evtchn) != -1);
	/* Expect irq to have been bound before,
	   so there should be a proper type */
	BUG_ON(info->type == IRQT_UNBOUND);

	(void)xen_irq_info_evtchn_setup(irq, evtchn);

	mutex_unlock(&irq_mapping_update_lock);

        bind_evtchn_to_cpu(evtchn, info->cpu);
	/* This will be deferred until interrupt is processed */
	irq_set_affinity(irq, cpumask_of(info->cpu));

	/* Unmask the event channel. */
	enable_irq(irq);
}

/* Rebind an evtchn so that it gets delivered to a specific cpu */
static int rebind_irq_to_cpu(unsigned irq, unsigned tcpu)
{
	struct evtchn_bind_vcpu bind_vcpu;
	int evtchn = evtchn_from_irq(irq);
	int masked;

	if (!VALID_EVTCHN(evtchn))
		return -1;

	if (!xen_support_evtchn_rebind())
		return -1;

	/* Send future instances of this interrupt to other vcpu. */
	bind_vcpu.port = evtchn;
	bind_vcpu.vcpu = xen_vcpu_nr(tcpu);

	/*
	 * Mask the event while changing the VCPU binding to prevent
	 * it being delivered on an unexpected VCPU.
	 */
	masked = test_and_set_mask(evtchn);

	/*
	 * If this fails, it usually just indicates that we're dealing with a
	 * virq or IPI channel, which don't actually need to be rebound. Ignore
	 * it, but don't do the xenlinux-level rebind in that case.
	 */
	if (HYPERVISOR_event_channel_op(EVTCHNOP_bind_vcpu, &bind_vcpu) >= 0)
		bind_evtchn_to_cpu(evtchn, tcpu);

	if (!masked)
		unmask_evtchn(evtchn);

	return 0;
}

static int set_affinity_irq(struct irq_data *data, const struct cpumask *dest,
			    bool force)
{
	unsigned tcpu = cpumask_first_and(dest, cpu_online_mask);

	return rebind_irq_to_cpu(data->irq, tcpu);
}

static void enable_dynirq(struct irq_data *data)
{
	int evtchn = evtchn_from_irq(data->irq);

	if (VALID_EVTCHN(evtchn))
		unmask_evtchn(evtchn);
}

static void disable_dynirq(struct irq_data *data)
{
	int evtchn = evtchn_from_irq(data->irq);

	if (VALID_EVTCHN(evtchn))
		mask_evtchn(evtchn);
}

static void ack_dynirq(struct irq_data *data)
{
	int evtchn = evtchn_from_irq(data->irq);

	if (!VALID_EVTCHN(evtchn))
		return;

	if (unlikely(irqd_is_setaffinity_pending(data)) &&
	    likely(!irqd_irq_disabled(data))) {
		int masked = test_and_set_mask(evtchn);

		clear_evtchn(evtchn);

		irq_move_masked_irq(data);

		if (!masked)
			unmask_evtchn(evtchn);
	} else
		clear_evtchn(evtchn);
}

static void mask_ack_dynirq(struct irq_data *data)
{
	disable_dynirq(data);
	ack_dynirq(data);
}

static int retrigger_dynirq(struct irq_data *data)
{
	unsigned int evtchn = evtchn_from_irq(data->irq);
	int masked;

	if (!VALID_EVTCHN(evtchn))
		return 0;

	masked = test_and_set_mask(evtchn);
	set_evtchn(evtchn);
	if (!masked)
		unmask_evtchn(evtchn);

	return 1;
}

static void restore_pirqs(void)
{
	int pirq, rc, irq, gsi;
	struct physdev_map_pirq map_irq;
	struct irq_info *info;

	list_for_each_entry(info, &xen_irq_list_head, list) {
		if (info->type != IRQT_PIRQ)
			continue;

		pirq = info->u.pirq.pirq;
		gsi = info->u.pirq.gsi;
		irq = info->irq;

		/* save/restore of PT devices doesn't work, so at this point the
		 * only devices present are GSI based emulated devices */
		if (!gsi)
			continue;

		map_irq.domid = DOMID_SELF;
		map_irq.type = MAP_PIRQ_TYPE_GSI;
		map_irq.index = gsi;
		map_irq.pirq = pirq;

		rc = HYPERVISOR_physdev_op(PHYSDEVOP_map_pirq, &map_irq);
		if (rc) {
			pr_warn("xen map irq failed gsi=%d irq=%d pirq=%d rc=%d\n",
				gsi, irq, pirq, rc);
			xen_free_irq(irq);
			continue;
		}

		printk(KERN_DEBUG "xen: --> irq=%d, pirq=%d\n", irq, map_irq.pirq);

		__startup_pirq(irq);
	}
}

static void restore_cpu_virqs(unsigned int cpu)
{
	struct evtchn_bind_virq bind_virq;
	int virq, irq, evtchn;

	for (virq = 0; virq < NR_VIRQS; virq++) {
		if ((irq = per_cpu(virq_to_irq, cpu)[virq]) == -1)
			continue;

		BUG_ON(virq_from_irq(irq) != virq);

		/* Get a new binding from Xen. */
		bind_virq.virq = virq;
		bind_virq.vcpu = xen_vcpu_nr(cpu);
		if (HYPERVISOR_event_channel_op(EVTCHNOP_bind_virq,
						&bind_virq) != 0)
			BUG();
		evtchn = bind_virq.port;

		/* Record the new mapping. */
		(void)xen_irq_info_virq_setup(cpu, irq, evtchn, virq);
		bind_evtchn_to_cpu(evtchn, cpu);
	}
}

static void restore_cpu_ipis(unsigned int cpu)
{
	struct evtchn_bind_ipi bind_ipi;
	int ipi, irq, evtchn;

	for (ipi = 0; ipi < XEN_NR_IPIS; ipi++) {
		if ((irq = per_cpu(ipi_to_irq, cpu)[ipi]) == -1)
			continue;

		BUG_ON(ipi_from_irq(irq) != ipi);

		/* Get a new binding from Xen. */
		bind_ipi.vcpu = xen_vcpu_nr(cpu);
		if (HYPERVISOR_event_channel_op(EVTCHNOP_bind_ipi,
						&bind_ipi) != 0)
			BUG();
		evtchn = bind_ipi.port;

		/* Record the new mapping. */
		(void)xen_irq_info_ipi_setup(cpu, irq, evtchn, ipi);
		bind_evtchn_to_cpu(evtchn, cpu);
	}
}

/* Clear an irq's pending state, in preparation for polling on it */
void xen_clear_irq_pending(int irq)
{
	int evtchn = evtchn_from_irq(irq);

	if (VALID_EVTCHN(evtchn))
		clear_evtchn(evtchn);
}
EXPORT_SYMBOL(xen_clear_irq_pending);
void xen_set_irq_pending(int irq)
{
	int evtchn = evtchn_from_irq(irq);

	if (VALID_EVTCHN(evtchn))
		set_evtchn(evtchn);
}

bool xen_test_irq_pending(int irq)
{
	int evtchn = evtchn_from_irq(irq);
	bool ret = false;

	if (VALID_EVTCHN(evtchn))
		ret = test_evtchn(evtchn);

	return ret;
}

/* Poll waiting for an irq to become pending with timeout.  In the usual case,
 * the irq will be disabled so it won't deliver an interrupt. */
void xen_poll_irq_timeout(int irq, u64 timeout)
{
	evtchn_port_t evtchn = evtchn_from_irq(irq);

	if (VALID_EVTCHN(evtchn)) {
		struct sched_poll poll;

		poll.nr_ports = 1;
		poll.timeout = timeout;
		set_xen_guest_handle(poll.ports, &evtchn);

		if (HYPERVISOR_sched_op(SCHEDOP_poll, &poll) != 0)
			BUG();
	}
}
EXPORT_SYMBOL(xen_poll_irq_timeout);
/* Poll waiting for an irq to become pending.  In the usual case, the
 * irq will be disabled so it won't deliver an interrupt. */
void xen_poll_irq(int irq)
{
	xen_poll_irq_timeout(irq, 0 /* no timeout */);
}

/* Check whether the IRQ line is shared with other guests. */
int xen_test_irq_shared(int irq)
{
	struct irq_info *info = info_for_irq(irq);
	struct physdev_irq_status_query irq_status;

	if (WARN_ON(!info))
		return -ENOENT;

	irq_status.irq = info->u.pirq.pirq;

	if (HYPERVISOR_physdev_op(PHYSDEVOP_irq_status_query, &irq_status))
		return 0;
	return !(irq_status.flags & XENIRQSTAT_shared);
}
EXPORT_SYMBOL_GPL(xen_test_irq_shared);

void xen_irq_resume(void)
{
	unsigned int cpu;
	struct irq_info *info;

	/* New event-channel space is not 'live' yet. */
	xen_evtchn_mask_all();
	xen_evtchn_resume();

	/* No IRQ <-> event-channel mappings. */
	list_for_each_entry(info, &xen_irq_list_head, list)
		info->evtchn = 0; /* zap event-channel binding */

	clear_evtchn_to_irq_all();

	for_each_possible_cpu(cpu) {
		restore_cpu_virqs(cpu);
		restore_cpu_ipis(cpu);
	}

	restore_pirqs();
}

static struct irq_chip xen_dynamic_chip __read_mostly = {
	.name			= "xen-dyn",

	.irq_disable		= disable_dynirq,
	.irq_mask		= disable_dynirq,
	.irq_unmask		= enable_dynirq,

	.irq_ack		= ack_dynirq,
	.irq_mask_ack		= mask_ack_dynirq,

	.irq_set_affinity	= set_affinity_irq,
	.irq_retrigger		= retrigger_dynirq,
};

static struct irq_chip xen_lateeoi_chip __read_mostly = {
	/* The chip name needs to contain "xen-dyn" for irqbalance to work. */
	.name			= "xen-dyn-lateeoi",

	.irq_disable		= disable_dynirq,
	.irq_mask		= disable_dynirq,
	.irq_unmask		= enable_dynirq,

	.irq_ack		= mask_ack_dynirq,
	.irq_mask_ack		= mask_ack_dynirq,

	.irq_set_affinity	= set_affinity_irq,
	.irq_retrigger		= retrigger_dynirq,
};

static struct irq_chip xen_pirq_chip __read_mostly = {
	.name			= "xen-pirq",

	.irq_startup		= startup_pirq,
	.irq_shutdown		= shutdown_pirq,
	.irq_enable		= enable_pirq,
	.irq_disable		= disable_pirq,

	.irq_mask		= disable_dynirq,
	.irq_unmask		= enable_dynirq,

	.irq_ack		= eoi_pirq,
	.irq_eoi		= eoi_pirq,
	.irq_mask_ack		= mask_ack_pirq,

	.irq_set_affinity	= set_affinity_irq,

	.irq_retrigger		= retrigger_dynirq,
};

static struct irq_chip xen_percpu_chip __read_mostly = {
	.name			= "xen-percpu",

	.irq_disable		= disable_dynirq,
	.irq_mask		= disable_dynirq,
	.irq_unmask		= enable_dynirq,

	.irq_ack		= ack_dynirq,
};

int xen_set_callback_via(uint64_t via)
{
	struct xen_hvm_param a;
	a.domid = DOMID_SELF;
	a.index = HVM_PARAM_CALLBACK_IRQ;
	a.value = via;
	return HYPERVISOR_hvm_op(HVMOP_set_param, &a);
}
EXPORT_SYMBOL_GPL(xen_set_callback_via);

#ifdef CONFIG_XEN_PVHVM
/* Vector callbacks are better than PCI interrupts to receive event
 * channel notifications because we can receive vector callbacks on any
 * vcpu and we don't need PCI support or APIC interactions. */
void xen_callback_vector(void)
{
	int rc;
	uint64_t callback_via;

	if (xen_have_vector_callback) {
		callback_via = HVM_CALLBACK_VECTOR(HYPERVISOR_CALLBACK_VECTOR);
		rc = xen_set_callback_via(callback_via);
		if (rc) {
			pr_err("Request for Xen HVM callback vector failed\n");
			xen_have_vector_callback = 0;
			return;
		}
		pr_info_once("Xen HVM callback vector for event delivery is enabled\n");
		/* in the restore case the vector has already been allocated */
		if (!test_bit(HYPERVISOR_CALLBACK_VECTOR, used_vectors))
			alloc_intr_gate(HYPERVISOR_CALLBACK_VECTOR,
					xen_hvm_callback_vector);
	}
}
#else
void xen_callback_vector(void) {}
#endif

static bool fifo_events = true;
module_param(fifo_events, bool, 0);

static int xen_evtchn_cpu_prepare(unsigned int cpu)
{
	int ret = 0;

	xen_cpu_init_eoi(cpu);

	if (evtchn_ops->percpu_init)
		ret = evtchn_ops->percpu_init(cpu);

	return ret;
}

static int xen_evtchn_cpu_dead(unsigned int cpu)
{
	int ret = 0;

	if (evtchn_ops->percpu_deinit)
		ret = evtchn_ops->percpu_deinit(cpu);

	return ret;
}

void __init xen_init_IRQ(void)
{
	int ret = -EINVAL;

	if (fifo_events)
		ret = xen_evtchn_fifo_init();
	if (ret < 0)
		xen_evtchn_2l_init();

	xen_cpu_init_eoi(smp_processor_id());

	cpuhp_setup_state_nocalls(CPUHP_XEN_EVTCHN_PREPARE,
				  "xen/evtchn:prepare",
				  xen_evtchn_cpu_prepare, xen_evtchn_cpu_dead);

	evtchn_to_irq = kcalloc(EVTCHN_ROW(xen_evtchn_max_channels()),
				sizeof(*evtchn_to_irq), GFP_KERNEL);
	BUG_ON(!evtchn_to_irq);

	/* No event channels are 'live' right now. */
	xen_evtchn_mask_all();

	pirq_needs_eoi = pirq_needs_eoi_flag;

#ifdef CONFIG_X86
	if (xen_pv_domain()) {
		irq_ctx_init(smp_processor_id());
		if (xen_initial_domain())
			pci_xen_initial_domain();
	}
	if (xen_feature(XENFEAT_hvm_callback_vector))
		xen_callback_vector();

	if (xen_hvm_domain()) {
		native_init_IRQ();
		/* pci_xen_hvm_init must be called after native_init_IRQ so that
		 * __acpi_register_gsi can point at the right function */
		pci_xen_hvm_init();
	} else {
		int rc;
		struct physdev_pirq_eoi_gmfn eoi_gmfn;

		pirq_eoi_map = (void *)__get_free_page(GFP_KERNEL|__GFP_ZERO);
		eoi_gmfn.gmfn = virt_to_gfn(pirq_eoi_map);
		rc = HYPERVISOR_physdev_op(PHYSDEVOP_pirq_eoi_gmfn_v2, &eoi_gmfn);
		if (rc != 0) {
			free_page((unsigned long) pirq_eoi_map);
			pirq_eoi_map = NULL;
		} else
			pirq_needs_eoi = pirq_check_eoi_map;
	}
#endif
}<|MERGE_RESOLUTION|>--- conflicted
+++ resolved
@@ -633,10 +633,7 @@
 static void xen_free_irq(unsigned irq)
 {
 	struct irq_info *info = info_for_irq(irq);
-<<<<<<< HEAD
-=======
 	unsigned long flags;
->>>>>>> c24c5afb
 
 	if (WARN_ON(!info))
 		return;
