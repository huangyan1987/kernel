--- conflicted
+++ resolved
@@ -10,20 +10,12 @@
 #include <linux/interrupt.h>
 #include <xen/xenbus.h>
 #include <linux/list.h>
-#include <linux/mutex.h>
+#include <linux/spinlock.h>
 #include <linux/workqueue.h>
 #include <linux/atomic.h>
 #include <xen/interface/io/pciif.h>
 
-<<<<<<< HEAD
-#ifndef CONFIG_XEN
 #define DRV_NAME	"xen-pciback"
-#else
-#define DRV_NAME	"pciback"
-#endif
-=======
-#define DRV_NAME	"xen-pciback"
->>>>>>> 1ea6b8f4
 
 struct pci_dev_entry {
 	struct list_head list;
@@ -42,9 +34,6 @@
 	struct xenbus_watch be_watch;
 	u8 be_watching;
 	int evtchn_irq;
-#ifdef CONFIG_XEN
-	struct vm_struct *sh_area;
-#endif
 	struct xen_pci_sharedinfo *sh_info;
 	unsigned long flags;
 	struct work_struct op_work;
@@ -54,14 +43,12 @@
 	struct list_head config_fields;
 	unsigned int permissive:1;
 	unsigned int warned_on_write:1;
-#ifndef CONFIG_XEN
 	unsigned int enable_intx:1;
 	unsigned int isr_on:1; /* Whether the IRQ handler is installed. */
 	unsigned int ack_intr:1; /* .. and ACK-ing */
 	unsigned long handled;
 	unsigned int irq; /* Saved in case device transitions to MSI/MSI-X */
 	char irq_name[0]; /* xen-pcibk[000:04:00.0] */
-#endif
 };
 
 /* Used by XenBus and xen_pcibk_ops.c */
@@ -99,11 +86,9 @@
 typedef int (*publish_pci_root_cb) (struct xen_pcibk_device *pdev,
 				    unsigned int domain, unsigned int bus);
 
-/* Backend registration for the different types of BDF representation:
+/* Backend registration for the two types of BDF representation:
  *  vpci - BDFs start at 00
  *  passthrough - BDFs are exactly like in the host.
- *  slot - like vpci, but each function becoming a separate slot
- *  controller - devices on same host bus will also be on same virtual bus
  */
 struct xen_pcibk_backend {
 	const char *name;
@@ -121,15 +106,8 @@
 			       unsigned int devfn);
 };
 
-<<<<<<< HEAD
-extern const struct xen_pcibk_backend __weak xen_pcibk_vpci_backend;
-extern const struct xen_pcibk_backend __weak xen_pcibk_passthrough_backend;
-extern const struct xen_pcibk_backend __weak xen_pcibk_slot_backend;
-extern const struct xen_pcibk_backend __weak xen_pcibk_controller_backend;
-=======
 extern const struct xen_pcibk_backend xen_pcibk_vpci_backend;
 extern const struct xen_pcibk_backend xen_pcibk_passthrough_backend;
->>>>>>> 1ea6b8f4
 extern const struct xen_pcibk_backend *xen_pcibk_backend;
 
 static inline int xen_pcibk_add_pci_dev(struct xen_pcibk_device *pdev,
