--- conflicted
+++ resolved
@@ -158,32 +158,9 @@
 
 	dev_pm_opp_of_remove_table(dev);
 	clk_disable_unprepare(bus->clk);
-<<<<<<< HEAD
-	if (bus->regulator)
-		regulator_disable(bus->regulator);
-}
-
-/*
- * Must necessary function for devfreq passive governor
- */
-static int exynos_bus_passive_target(struct device *dev, unsigned long *freq,
-					u32 flags)
-{
-	struct exynos_bus *bus = dev_get_drvdata(dev);
-	struct dev_pm_opp *new_opp;
-	unsigned long old_freq, new_freq;
-	int ret = 0;
-
-	/* Get new opp-bus instance according to new bus clock */
-	new_opp = devfreq_recommended_opp(dev, freq, flags);
-	if (IS_ERR(new_opp)) {
-		dev_err(dev, "failed to get recommended opp instance\n");
-		return PTR_ERR(new_opp);
-=======
 	if (bus->opp_table) {
 		dev_pm_opp_put_regulators(bus->opp_table);
 		bus->opp_table = NULL;
->>>>>>> fec38890
 	}
 }
 
@@ -447,15 +424,10 @@
 	dev_pm_opp_of_remove_table(dev);
 	clk_disable_unprepare(bus->clk);
 err_reg:
-<<<<<<< HEAD
-	if (!passive)
-		regulator_disable(bus->regulator);
-=======
 	if (!passive) {
 		dev_pm_opp_put_regulators(bus->opp_table);
 		bus->opp_table = NULL;
 	}
->>>>>>> fec38890
 
 	return ret;
 }
