// SPDX-License-Identifier: GPL-2.0-only
/*
 * Copyright (C) 2019 Arrikto, Inc. All Rights Reserved.
 */

#include <linux/mm.h>
#include <linux/err.h>
#include <linux/slab.h>
#include <linux/rwsem.h>
#include <linux/bitops.h>
#include <linux/bitmap.h>
#include <linux/device-mapper.h>

#include "persistent-data/dm-bitset.h"
#include "persistent-data/dm-space-map.h"
#include "persistent-data/dm-block-manager.h"
#include "persistent-data/dm-transaction-manager.h"

#include "dm-clone-metadata.h"

#define DM_MSG_PREFIX "clone metadata"

#define SUPERBLOCK_LOCATION 0
#define SUPERBLOCK_MAGIC 0x8af27f64
#define SUPERBLOCK_CSUM_XOR 257649492

#define DM_CLONE_MAX_CONCURRENT_LOCKS 5

#define UUID_LEN 16

/* Min and max dm-clone metadata versions supported */
#define DM_CLONE_MIN_METADATA_VERSION 1
#define DM_CLONE_MAX_METADATA_VERSION 1

/*
 * On-disk metadata layout
 */
struct superblock_disk {
	__le32 csum;
	__le32 flags;
	__le64 blocknr;

	__u8 uuid[UUID_LEN];
	__le64 magic;
	__le32 version;

	__u8 metadata_space_map_root[SPACE_MAP_ROOT_SIZE];

	__le64 region_size;
	__le64 target_size;

	__le64 bitset_root;
} __packed;

/*
 * Region and Dirty bitmaps.
 *
 * dm-clone logically splits the source and destination devices in regions of
 * fixed size. The destination device's regions are gradually hydrated, i.e.,
 * we copy (clone) the source's regions to the destination device. Eventually,
 * all regions will get hydrated and all I/O will be served from the
 * destination device.
 *
 * We maintain an on-disk bitmap which tracks the state of each of the
 * destination device's regions, i.e., whether they are hydrated or not.
 *
 * To save constantly doing look ups on disk we keep an in core copy of the
 * on-disk bitmap, the region_map.
 *
 * In order to track which regions are hydrated during a metadata transaction,
 * we use a second set of bitmaps, the dmap (dirty bitmap), which includes two
 * bitmaps, namely dirty_regions and dirty_words. The dirty_regions bitmap
 * tracks the regions that got hydrated during the current metadata
 * transaction. The dirty_words bitmap tracks the dirty words, i.e. longs, of
 * the dirty_regions bitmap.
 *
 * This allows us to precisely track the regions that were hydrated during the
 * current metadata transaction and update the metadata accordingly, when we
 * commit the current transaction. This is important because dm-clone should
 * only commit the metadata of regions that were properly flushed to the
 * destination device beforehand. Otherwise, in case of a crash, we could end
 * up with a corrupted dm-clone device.
 *
 * When a region finishes hydrating dm-clone calls
 * dm_clone_set_region_hydrated(), or for discard requests
 * dm_clone_cond_set_range(), which sets the corresponding bits in region_map
 * and dmap.
 *
 * During a metadata commit we scan dmap->dirty_words and dmap->dirty_regions
 * and update the on-disk metadata accordingly. Thus, we don't have to flush to
 * disk the whole region_map. We can just flush the dirty region_map bits.
 *
 * We use the helper dmap->dirty_words bitmap, which is smaller than the
 * original region_map, to reduce the amount of memory accesses during a
 * metadata commit. Moreover, as dm-bitset also accesses the on-disk bitmap in
 * 64-bit word granularity, the dirty_words bitmap helps us avoid useless disk
 * accesses.
 *
 * We could update directly the on-disk bitmap, when dm-clone calls either
 * dm_clone_set_region_hydrated() or dm_clone_cond_set_range(), buts this
 * inserts significant metadata I/O overhead in dm-clone's I/O path. Also, as
 * these two functions don't block, we can call them in interrupt context,
 * e.g., in a hooked overwrite bio's completion routine, and further reduce the
 * I/O completion latency.
 *
 * We maintain two dirty bitmap sets. During a metadata commit we atomically
 * swap the currently used dmap with the unused one. This allows the metadata
 * update functions to run concurrently with an ongoing commit.
 */
struct dirty_map {
	unsigned long *dirty_words;
	unsigned long *dirty_regions;
	unsigned int changed;
};

struct dm_clone_metadata {
	/* The metadata block device */
	struct block_device *bdev;

	sector_t target_size;
	sector_t region_size;
	unsigned long nr_regions;
	unsigned long nr_words;

	/* Spinlock protecting the region and dirty bitmaps. */
	spinlock_t bitmap_lock;
	struct dirty_map dmap[2];
	struct dirty_map *current_dmap;

	/* Protected by lock */
	struct dirty_map *committing_dmap;

	/*
	 * In core copy of the on-disk bitmap to save constantly doing look ups
	 * on disk.
	 */
	unsigned long *region_map;

	/* Protected by bitmap_lock */
	unsigned int read_only;

	struct dm_block_manager *bm;
	struct dm_space_map *sm;
	struct dm_transaction_manager *tm;

	struct rw_semaphore lock;

	struct dm_disk_bitset bitset_info;
	dm_block_t bitset_root;

	/*
	 * Reading the space map root can fail, so we read it into this
	 * buffer before the superblock is locked and updated.
	 */
	__u8 metadata_space_map_root[SPACE_MAP_ROOT_SIZE];

	bool hydration_done:1;
	bool fail_io:1;
};

/*---------------------------------------------------------------------------*/

/*
 * Superblock validation.
 */
static void sb_prepare_for_write(struct dm_block_validator *v,
				 struct dm_block *b, size_t sb_block_size)
{
	struct superblock_disk *sb;
	u32 csum;

	sb = dm_block_data(b);
	sb->blocknr = cpu_to_le64(dm_block_location(b));

	csum = dm_bm_checksum(&sb->flags, sb_block_size - sizeof(__le32),
			      SUPERBLOCK_CSUM_XOR);
	sb->csum = cpu_to_le32(csum);
}

static int sb_check(struct dm_block_validator *v, struct dm_block *b,
		    size_t sb_block_size)
{
	struct superblock_disk *sb;
	u32 csum, metadata_version;

	sb = dm_block_data(b);

	if (dm_block_location(b) != le64_to_cpu(sb->blocknr)) {
		DMERR("Superblock check failed: blocknr %llu, expected %llu",
		      le64_to_cpu(sb->blocknr),
		      (unsigned long long)dm_block_location(b));
		return -ENOTBLK;
	}

	if (le64_to_cpu(sb->magic) != SUPERBLOCK_MAGIC) {
		DMERR("Superblock check failed: magic %llu, expected %llu",
		      le64_to_cpu(sb->magic),
		      (unsigned long long)SUPERBLOCK_MAGIC);
		return -EILSEQ;
	}

	csum = dm_bm_checksum(&sb->flags, sb_block_size - sizeof(__le32),
			      SUPERBLOCK_CSUM_XOR);
	if (sb->csum != cpu_to_le32(csum)) {
		DMERR("Superblock check failed: checksum %u, expected %u",
		      csum, le32_to_cpu(sb->csum));
		return -EILSEQ;
	}

	/* Check metadata version */
	metadata_version = le32_to_cpu(sb->version);
	if (metadata_version < DM_CLONE_MIN_METADATA_VERSION ||
	    metadata_version > DM_CLONE_MAX_METADATA_VERSION) {
		DMERR("Clone metadata version %u found, but only versions between %u and %u supported.",
		      metadata_version, DM_CLONE_MIN_METADATA_VERSION,
		      DM_CLONE_MAX_METADATA_VERSION);
		return -EINVAL;
	}

	return 0;
}

static struct dm_block_validator sb_validator = {
	.name = "superblock",
	.prepare_for_write = sb_prepare_for_write,
	.check = sb_check
};

/*
 * Check if the superblock is formatted or not. We consider the superblock to
 * be formatted in case we find non-zero bytes in it.
 */
static int __superblock_all_zeroes(struct dm_block_manager *bm, bool *formatted)
{
	int r;
	unsigned int i, nr_words;
	struct dm_block *sblock;
	__le64 *data_le, zero = cpu_to_le64(0);

	/*
	 * We don't use a validator here because the superblock could be all
	 * zeroes.
	 */
	r = dm_bm_read_lock(bm, SUPERBLOCK_LOCATION, NULL, &sblock);
	if (r) {
		DMERR("Failed to read_lock superblock");
		return r;
	}

	data_le = dm_block_data(sblock);
	*formatted = false;

	/* This assumes that the block size is a multiple of 8 bytes */
	BUG_ON(dm_bm_block_size(bm) % sizeof(__le64));
	nr_words = dm_bm_block_size(bm) / sizeof(__le64);
	for (i = 0; i < nr_words; i++) {
		if (data_le[i] != zero) {
			*formatted = true;
			break;
		}
	}

	dm_bm_unlock(sblock);

	return 0;
}

/*---------------------------------------------------------------------------*/

/*
 * Low-level metadata handling.
 */
static inline int superblock_read_lock(struct dm_clone_metadata *cmd,
				       struct dm_block **sblock)
{
	return dm_bm_read_lock(cmd->bm, SUPERBLOCK_LOCATION, &sb_validator, sblock);
}

static inline int superblock_write_lock(struct dm_clone_metadata *cmd,
					struct dm_block **sblock)
{
	return dm_bm_write_lock(cmd->bm, SUPERBLOCK_LOCATION, &sb_validator, sblock);
}

static inline int superblock_write_lock_zero(struct dm_clone_metadata *cmd,
					     struct dm_block **sblock)
{
	return dm_bm_write_lock_zero(cmd->bm, SUPERBLOCK_LOCATION, &sb_validator, sblock);
}

static int __copy_sm_root(struct dm_clone_metadata *cmd)
{
	int r;
	size_t root_size;

	r = dm_sm_root_size(cmd->sm, &root_size);
	if (r)
		return r;

	return dm_sm_copy_root(cmd->sm, &cmd->metadata_space_map_root, root_size);
}

/* Save dm-clone metadata in superblock */
static void __prepare_superblock(struct dm_clone_metadata *cmd,
				 struct superblock_disk *sb)
{
	sb->flags = cpu_to_le32(0UL);

	/* FIXME: UUID is currently unused */
	memset(sb->uuid, 0, sizeof(sb->uuid));

	sb->magic = cpu_to_le64(SUPERBLOCK_MAGIC);
	sb->version = cpu_to_le32(DM_CLONE_MAX_METADATA_VERSION);

	/* Save the metadata space_map root */
	memcpy(&sb->metadata_space_map_root, &cmd->metadata_space_map_root,
	       sizeof(cmd->metadata_space_map_root));

	sb->region_size = cpu_to_le64(cmd->region_size);
	sb->target_size = cpu_to_le64(cmd->target_size);
	sb->bitset_root = cpu_to_le64(cmd->bitset_root);
}

static int __open_metadata(struct dm_clone_metadata *cmd)
{
	int r;
	struct dm_block *sblock;
	struct superblock_disk *sb;

	r = superblock_read_lock(cmd, &sblock);

	if (r) {
		DMERR("Failed to read_lock superblock");
		return r;
	}

	sb = dm_block_data(sblock);

	/* Verify that target_size and region_size haven't changed. */
	if (cmd->region_size != le64_to_cpu(sb->region_size) ||
	    cmd->target_size != le64_to_cpu(sb->target_size)) {
		DMERR("Region and/or target size don't match the ones in metadata");
		r = -EINVAL;
		goto out_with_lock;
	}

	r = dm_tm_open_with_sm(cmd->bm, SUPERBLOCK_LOCATION,
			       sb->metadata_space_map_root,
			       sizeof(sb->metadata_space_map_root),
			       &cmd->tm, &cmd->sm);

	if (r) {
		DMERR("dm_tm_open_with_sm failed");
		goto out_with_lock;
	}

	dm_disk_bitset_init(cmd->tm, &cmd->bitset_info);
	cmd->bitset_root = le64_to_cpu(sb->bitset_root);

out_with_lock:
	dm_bm_unlock(sblock);

	return r;
}

static int __format_metadata(struct dm_clone_metadata *cmd)
{
	int r;
	struct dm_block *sblock;
	struct superblock_disk *sb;

	r = dm_tm_create_with_sm(cmd->bm, SUPERBLOCK_LOCATION, &cmd->tm, &cmd->sm);
	if (r) {
		DMERR("Failed to create transaction manager");
		return r;
	}

	dm_disk_bitset_init(cmd->tm, &cmd->bitset_info);

	r = dm_bitset_empty(&cmd->bitset_info, &cmd->bitset_root);
	if (r) {
		DMERR("Failed to create empty on-disk bitset");
		goto err_with_tm;
	}

	r = dm_bitset_resize(&cmd->bitset_info, cmd->bitset_root, 0,
			     cmd->nr_regions, false, &cmd->bitset_root);
	if (r) {
		DMERR("Failed to resize on-disk bitset to %lu entries", cmd->nr_regions);
		goto err_with_tm;
	}

	/* Flush to disk all blocks, except the superblock */
	r = dm_tm_pre_commit(cmd->tm);
	if (r) {
		DMERR("dm_tm_pre_commit failed");
		goto err_with_tm;
	}

	r = __copy_sm_root(cmd);
	if (r) {
		DMERR("__copy_sm_root failed");
		goto err_with_tm;
	}

	r = superblock_write_lock_zero(cmd, &sblock);
	if (r) {
		DMERR("Failed to write_lock superblock");
		goto err_with_tm;
	}

	sb = dm_block_data(sblock);
	__prepare_superblock(cmd, sb);
	r = dm_tm_commit(cmd->tm, sblock);
	if (r) {
		DMERR("Failed to commit superblock");
		goto err_with_tm;
	}

	return 0;

err_with_tm:
	dm_sm_destroy(cmd->sm);
	dm_tm_destroy(cmd->tm);

	return r;
}

static int __open_or_format_metadata(struct dm_clone_metadata *cmd, bool may_format_device)
{
	int r;
	bool formatted = false;

	r = __superblock_all_zeroes(cmd->bm, &formatted);
	if (r)
		return r;

	if (!formatted)
		return may_format_device ? __format_metadata(cmd) : -EPERM;

	return __open_metadata(cmd);
}

static int __create_persistent_data_structures(struct dm_clone_metadata *cmd,
					       bool may_format_device)
{
	int r;

	/* Create block manager */
	cmd->bm = dm_block_manager_create(cmd->bdev,
					 DM_CLONE_METADATA_BLOCK_SIZE << SECTOR_SHIFT,
					 DM_CLONE_MAX_CONCURRENT_LOCKS);
	if (IS_ERR(cmd->bm)) {
		DMERR("Failed to create block manager");
		return PTR_ERR(cmd->bm);
	}

	r = __open_or_format_metadata(cmd, may_format_device);
	if (r)
		dm_block_manager_destroy(cmd->bm);

	return r;
}

static void __destroy_persistent_data_structures(struct dm_clone_metadata *cmd)
{
	dm_sm_destroy(cmd->sm);
	dm_tm_destroy(cmd->tm);
	dm_block_manager_destroy(cmd->bm);
}

/*---------------------------------------------------------------------------*/

static size_t bitmap_size(unsigned long nr_bits)
{
	return BITS_TO_LONGS(nr_bits) * sizeof(long);
}

static int __dirty_map_init(struct dirty_map *dmap, unsigned long nr_words,
			    unsigned long nr_regions)
{
	dmap->changed = 0;

	dmap->dirty_words = kvzalloc(bitmap_size(nr_words), GFP_KERNEL);
	if (!dmap->dirty_words)
		return -ENOMEM;

	dmap->dirty_regions = kvzalloc(bitmap_size(nr_regions), GFP_KERNEL);
	if (!dmap->dirty_regions) {
		kvfree(dmap->dirty_words);
		return -ENOMEM;
	}

	return 0;
}

static void __dirty_map_exit(struct dirty_map *dmap)
{
	kvfree(dmap->dirty_words);
	kvfree(dmap->dirty_regions);
}

static int dirty_map_init(struct dm_clone_metadata *cmd)
{
	if (__dirty_map_init(&cmd->dmap[0], cmd->nr_words, cmd->nr_regions)) {
		DMERR("Failed to allocate dirty bitmap");
		return -ENOMEM;
	}

	if (__dirty_map_init(&cmd->dmap[1], cmd->nr_words, cmd->nr_regions)) {
		DMERR("Failed to allocate dirty bitmap");
		__dirty_map_exit(&cmd->dmap[0]);
		return -ENOMEM;
	}

	cmd->current_dmap = &cmd->dmap[0];
	cmd->committing_dmap = NULL;

	return 0;
}

static void dirty_map_exit(struct dm_clone_metadata *cmd)
{
	__dirty_map_exit(&cmd->dmap[0]);
	__dirty_map_exit(&cmd->dmap[1]);
}

static int __load_bitset_in_core(struct dm_clone_metadata *cmd)
{
	int r;
	unsigned long i;
	struct dm_bitset_cursor c;

	/* Flush bitset cache */
	r = dm_bitset_flush(&cmd->bitset_info, cmd->bitset_root, &cmd->bitset_root);
	if (r)
		return r;

	r = dm_bitset_cursor_begin(&cmd->bitset_info, cmd->bitset_root, cmd->nr_regions, &c);
	if (r)
		return r;

	for (i = 0; ; i++) {
		if (dm_bitset_cursor_get_value(&c))
			__set_bit(i, cmd->region_map);
		else
			__clear_bit(i, cmd->region_map);

		if (i >= (cmd->nr_regions - 1))
			break;

		r = dm_bitset_cursor_next(&c);

		if (r)
			break;
	}

	dm_bitset_cursor_end(&c);

	return r;
}

struct dm_clone_metadata *dm_clone_metadata_open(struct block_device *bdev,
						 sector_t target_size,
						 sector_t region_size)
{
	int r;
	struct dm_clone_metadata *cmd;

	cmd = kzalloc(sizeof(*cmd), GFP_KERNEL);
	if (!cmd) {
		DMERR("Failed to allocate memory for dm-clone metadata");
		return ERR_PTR(-ENOMEM);
	}

	cmd->bdev = bdev;
	cmd->target_size = target_size;
	cmd->region_size = region_size;
	cmd->nr_regions = dm_sector_div_up(cmd->target_size, cmd->region_size);
	cmd->nr_words = BITS_TO_LONGS(cmd->nr_regions);

	init_rwsem(&cmd->lock);
	spin_lock_init(&cmd->bitmap_lock);
	cmd->read_only = 0;
	cmd->fail_io = false;
	cmd->hydration_done = false;

	cmd->region_map = kvmalloc(bitmap_size(cmd->nr_regions), GFP_KERNEL);
	if (!cmd->region_map) {
		DMERR("Failed to allocate memory for region bitmap");
		r = -ENOMEM;
		goto out_with_md;
	}

	r = __create_persistent_data_structures(cmd, true);
	if (r)
		goto out_with_region_map;

	r = __load_bitset_in_core(cmd);
	if (r) {
		DMERR("Failed to load on-disk region map");
		goto out_with_pds;
	}

	r = dirty_map_init(cmd);
	if (r)
		goto out_with_pds;

	if (bitmap_full(cmd->region_map, cmd->nr_regions))
		cmd->hydration_done = true;

	return cmd;

out_with_pds:
	__destroy_persistent_data_structures(cmd);

out_with_region_map:
	kvfree(cmd->region_map);

out_with_md:
	kfree(cmd);

	return ERR_PTR(r);
}

void dm_clone_metadata_close(struct dm_clone_metadata *cmd)
{
	if (!cmd->fail_io)
		__destroy_persistent_data_structures(cmd);

	dirty_map_exit(cmd);
	kvfree(cmd->region_map);
	kfree(cmd);
}

bool dm_clone_is_hydration_done(struct dm_clone_metadata *cmd)
{
	return cmd->hydration_done;
}

bool dm_clone_is_region_hydrated(struct dm_clone_metadata *cmd, unsigned long region_nr)
{
	return dm_clone_is_hydration_done(cmd) || test_bit(region_nr, cmd->region_map);
}

bool dm_clone_is_range_hydrated(struct dm_clone_metadata *cmd,
				unsigned long start, unsigned long nr_regions)
{
	unsigned long bit;

	if (dm_clone_is_hydration_done(cmd))
		return true;

	bit = find_next_zero_bit(cmd->region_map, cmd->nr_regions, start);

	return (bit >= (start + nr_regions));
}

unsigned long dm_clone_nr_of_hydrated_regions(struct dm_clone_metadata *cmd)
{
	return bitmap_weight(cmd->region_map, cmd->nr_regions);
}

unsigned long dm_clone_find_next_unhydrated_region(struct dm_clone_metadata *cmd,
						   unsigned long start)
{
	return find_next_zero_bit(cmd->region_map, cmd->nr_regions, start);
}

static int __update_metadata_word(struct dm_clone_metadata *cmd,
				  unsigned long *dirty_regions,
				  unsigned long word)
{
	int r;
	unsigned long index = word * BITS_PER_LONG;
	unsigned long max_index = min(cmd->nr_regions, (word + 1) * BITS_PER_LONG);

	while (index < max_index) {
		if (test_bit(index, dirty_regions)) {
			r = dm_bitset_set_bit(&cmd->bitset_info, cmd->bitset_root,
					      index, &cmd->bitset_root);
			if (r) {
				DMERR("dm_bitset_set_bit failed");
				return r;
			}
			__clear_bit(index, dirty_regions);
		}
		index++;
	}

	return 0;
}

static int __metadata_commit(struct dm_clone_metadata *cmd)
{
	int r;
	struct dm_block *sblock;
	struct superblock_disk *sb;

	/* Flush bitset cache */
	r = dm_bitset_flush(&cmd->bitset_info, cmd->bitset_root, &cmd->bitset_root);
	if (r) {
		DMERR("dm_bitset_flush failed");
		return r;
	}

	/* Flush to disk all blocks, except the superblock */
	r = dm_tm_pre_commit(cmd->tm);
	if (r) {
		DMERR("dm_tm_pre_commit failed");
		return r;
	}

	/* Save the space map root in cmd->metadata_space_map_root */
	r = __copy_sm_root(cmd);
	if (r) {
		DMERR("__copy_sm_root failed");
		return r;
	}

	/* Lock the superblock */
	r = superblock_write_lock_zero(cmd, &sblock);
	if (r) {
		DMERR("Failed to write_lock superblock");
		return r;
	}

	/* Save the metadata in superblock */
	sb = dm_block_data(sblock);
	__prepare_superblock(cmd, sb);

	/* Unlock superblock and commit it to disk */
	r = dm_tm_commit(cmd->tm, sblock);
	if (r) {
		DMERR("Failed to commit superblock");
		return r;
	}

	/*
	 * FIXME: Find a more efficient way to check if the hydration is done.
	 */
	if (bitmap_full(cmd->region_map, cmd->nr_regions))
		cmd->hydration_done = true;

	return 0;
}

static int __flush_dmap(struct dm_clone_metadata *cmd, struct dirty_map *dmap)
{
	int r;
	unsigned long word;

	word = 0;
	do {
		word = find_next_bit(dmap->dirty_words, cmd->nr_words, word);

		if (word == cmd->nr_words)
			break;

		r = __update_metadata_word(cmd, dmap->dirty_regions, word);

		if (r)
			return r;

		__clear_bit(word, dmap->dirty_words);
		word++;
	} while (word < cmd->nr_words);

	r = __metadata_commit(cmd);

	if (r)
		return r;

	/* Update the changed flag */
	spin_lock_irq(&cmd->bitmap_lock);
	dmap->changed = 0;
	spin_unlock_irq(&cmd->bitmap_lock);

	return 0;
}

int dm_clone_metadata_pre_commit(struct dm_clone_metadata *cmd)
{
	int r = 0;
<<<<<<< HEAD
	unsigned long flags;
=======
>>>>>>> 0d3821eb
	struct dirty_map *dmap, *next_dmap;

	down_write(&cmd->lock);

	if (cmd->fail_io || dm_bm_is_read_only(cmd->bm)) {
		r = -EPERM;
		goto out;
	}

	/* Get current dirty bitmap */
	dmap = cmd->current_dmap;

	/* Get next dirty bitmap */
	next_dmap = (dmap == &cmd->dmap[0]) ? &cmd->dmap[1] : &cmd->dmap[0];

	/*
	 * The last commit failed, so we don't have a clean dirty-bitmap to
	 * use.
	 */
	if (WARN_ON(next_dmap->changed || cmd->committing_dmap)) {
		r = -EINVAL;
		goto out;
	}

	/* Swap dirty bitmaps */
	spin_lock_irq(&cmd->bitmap_lock);
	cmd->current_dmap = next_dmap;
	spin_unlock_irq(&cmd->bitmap_lock);

	/* Set old dirty bitmap as currently committing */
	cmd->committing_dmap = dmap;
out:
	up_write(&cmd->lock);

	return r;
}

int dm_clone_metadata_commit(struct dm_clone_metadata *cmd)
{
	int r = -EPERM;

	down_write(&cmd->lock);

	if (cmd->fail_io || dm_bm_is_read_only(cmd->bm))
		goto out;

	if (WARN_ON(!cmd->committing_dmap)) {
		r = -EINVAL;
		goto out;
	}

	r = __flush_dmap(cmd, cmd->committing_dmap);
	if (!r) {
		/* Clear committing dmap */
		cmd->committing_dmap = NULL;
	}
out:
	up_write(&cmd->lock);

	return r;
}

int dm_clone_set_region_hydrated(struct dm_clone_metadata *cmd, unsigned long region_nr)
{
	int r = 0;
	struct dirty_map *dmap;
	unsigned long word, flags;

	word = region_nr / BITS_PER_LONG;

	spin_lock_irqsave(&cmd->bitmap_lock, flags);

	if (cmd->read_only) {
		r = -EPERM;
		goto out;
	}

	dmap = cmd->current_dmap;

	__set_bit(word, dmap->dirty_words);
	__set_bit(region_nr, dmap->dirty_regions);
	__set_bit(region_nr, cmd->region_map);
	dmap->changed = 1;

out:
	spin_unlock_irqrestore(&cmd->bitmap_lock, flags);

	return r;
}

int dm_clone_cond_set_range(struct dm_clone_metadata *cmd, unsigned long start,
			    unsigned long nr_regions)
{
	int r = 0;
	struct dirty_map *dmap;
	unsigned long word, region_nr;

	spin_lock_irq(&cmd->bitmap_lock);

	if (cmd->read_only) {
		r = -EPERM;
		goto out;
	}

	dmap = cmd->current_dmap;
	for (region_nr = start; region_nr < (start + nr_regions); region_nr++) {
		if (!test_bit(region_nr, cmd->region_map)) {
			word = region_nr / BITS_PER_LONG;
			__set_bit(word, dmap->dirty_words);
			__set_bit(region_nr, dmap->dirty_regions);
			__set_bit(region_nr, cmd->region_map);
			dmap->changed = 1;
		}
	}
out:
	spin_unlock_irq(&cmd->bitmap_lock);

	return r;
}

/*
 * WARNING: This must not be called concurrently with either
 * dm_clone_set_region_hydrated() or dm_clone_cond_set_range(), as it changes
 * cmd->region_map without taking the cmd->bitmap_lock spinlock. The only
 * exception is after setting the metadata to read-only mode, using
 * dm_clone_metadata_set_read_only().
 *
 * We don't take the spinlock because __load_bitset_in_core() does I/O, so it
 * may block.
 */
int dm_clone_reload_in_core_bitset(struct dm_clone_metadata *cmd)
{
	int r = -EINVAL;

	down_write(&cmd->lock);

	if (cmd->fail_io)
		goto out;

	r = __load_bitset_in_core(cmd);
out:
	up_write(&cmd->lock);

	return r;
}

bool dm_clone_changed_this_transaction(struct dm_clone_metadata *cmd)
{
	bool r;
	unsigned long flags;

	spin_lock_irqsave(&cmd->bitmap_lock, flags);
	r = cmd->dmap[0].changed || cmd->dmap[1].changed;
	spin_unlock_irqrestore(&cmd->bitmap_lock, flags);

	return r;
}

int dm_clone_metadata_abort(struct dm_clone_metadata *cmd)
{
	int r = -EPERM;

	down_write(&cmd->lock);

	if (cmd->fail_io || dm_bm_is_read_only(cmd->bm))
		goto out;

	__destroy_persistent_data_structures(cmd);

	r = __create_persistent_data_structures(cmd, false);
	if (r) {
		/* If something went wrong we can neither write nor read the metadata */
		cmd->fail_io = true;
	}
out:
	up_write(&cmd->lock);

	return r;
}

void dm_clone_metadata_set_read_only(struct dm_clone_metadata *cmd)
{
	down_write(&cmd->lock);

	spin_lock_irq(&cmd->bitmap_lock);
	cmd->read_only = 1;
	spin_unlock_irq(&cmd->bitmap_lock);

	if (!cmd->fail_io)
		dm_bm_set_read_only(cmd->bm);

	up_write(&cmd->lock);
}

void dm_clone_metadata_set_read_write(struct dm_clone_metadata *cmd)
{
	down_write(&cmd->lock);

	spin_lock_irq(&cmd->bitmap_lock);
	cmd->read_only = 0;
	spin_unlock_irq(&cmd->bitmap_lock);

	if (!cmd->fail_io)
		dm_bm_set_read_write(cmd->bm);

	up_write(&cmd->lock);
}

int dm_clone_get_free_metadata_block_count(struct dm_clone_metadata *cmd,
					   dm_block_t *result)
{
	int r = -EINVAL;

	down_read(&cmd->lock);

	if (!cmd->fail_io)
		r = dm_sm_get_nr_free(cmd->sm, result);

	up_read(&cmd->lock);

	return r;
}

int dm_clone_get_metadata_dev_size(struct dm_clone_metadata *cmd,
				   dm_block_t *result)
{
	int r = -EINVAL;

	down_read(&cmd->lock);

	if (!cmd->fail_io)
		r = dm_sm_get_nr_blocks(cmd->sm, result);

	up_read(&cmd->lock);

	return r;
}<|MERGE_RESOLUTION|>--- conflicted
+++ resolved
@@ -782,10 +782,6 @@
 int dm_clone_metadata_pre_commit(struct dm_clone_metadata *cmd)
 {
 	int r = 0;
-<<<<<<< HEAD
-	unsigned long flags;
-=======
->>>>>>> 0d3821eb
 	struct dirty_map *dmap, *next_dmap;
 
 	down_write(&cmd->lock);
