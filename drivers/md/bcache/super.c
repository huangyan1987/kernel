// SPDX-License-Identifier: GPL-2.0
/*
 * bcache setup/teardown code, and some metadata io - read a superblock and
 * figure out what to do with it.
 *
 * Copyright 2010, 2011 Kent Overstreet <kent.overstreet@gmail.com>
 * Copyright 2012 Google, Inc.
 */

#include "bcache.h"
#include "btree.h"
#include "debug.h"
#include "extents.h"
#include "request.h"
#include "writeback.h"

#include <linux/blkdev.h>
#include <linux/buffer_head.h>
#include <linux/debugfs.h>
#include <linux/genhd.h>
#include <linux/idr.h>
#include <linux/kthread.h>
#include <linux/module.h>
#include <linux/random.h>
#include <linux/reboot.h>
#include <linux/sysfs.h>
#include <linux/overflow.h>

unsigned int bch_cutoff_writeback;
unsigned int bch_cutoff_writeback_sync;

static const char bcache_magic[] = {
	0xc6, 0x85, 0x73, 0xf6, 0x4e, 0x1a, 0x45, 0xca,
	0x82, 0x65, 0xf5, 0x7f, 0x48, 0xba, 0x6d, 0x81
};

static const char invalid_uuid[] = {
	0xa0, 0x3e, 0xf8, 0xed, 0x3e, 0xe1, 0xb8, 0x78,
	0xc8, 0x50, 0xfc, 0x5e, 0xcb, 0x16, 0xcd, 0x99
};

static struct kobject *bcache_kobj;
struct mutex bch_register_lock;
LIST_HEAD(bch_cache_sets);
static LIST_HEAD(uncached_devices);

static int bcache_major;
static DEFINE_IDA(bcache_device_idx);
static wait_queue_head_t unregister_wait;
struct workqueue_struct *bcache_wq;
struct workqueue_struct *bch_journal_wq;

#define BTREE_MAX_PAGES		(256 * 1024 / PAGE_SIZE)
/* limitation of partitions number on single bcache device */
#define BCACHE_MINORS		128
/* limitation of bcache devices number on single system */
#define BCACHE_DEVICE_IDX_MAX	((1U << MINORBITS)/BCACHE_MINORS)

/* Superblock */

static const char *read_super(struct cache_sb *sb, struct block_device *bdev,
			      struct page **res)
{
	const char *err;
	struct cache_sb *s;
	struct buffer_head *bh = __bread(bdev, 1, SB_SIZE);
	unsigned int i;

	if (!bh)
		return "IO error";

	s = (struct cache_sb *) bh->b_data;

	sb->offset		= le64_to_cpu(s->offset);
	sb->version		= le64_to_cpu(s->version);

	memcpy(sb->magic,	s->magic, 16);
	memcpy(sb->uuid,	s->uuid, 16);
	memcpy(sb->set_uuid,	s->set_uuid, 16);
	memcpy(sb->label,	s->label, SB_LABEL_SIZE);

	sb->flags		= le64_to_cpu(s->flags);
	sb->seq			= le64_to_cpu(s->seq);
	sb->last_mount		= le32_to_cpu(s->last_mount);
	sb->first_bucket	= le16_to_cpu(s->first_bucket);
	sb->keys		= le16_to_cpu(s->keys);

	for (i = 0; i < SB_JOURNAL_BUCKETS; i++)
		sb->d[i] = le64_to_cpu(s->d[i]);

	pr_debug("read sb version %llu, flags %llu, seq %llu, journal size %u",
		 sb->version, sb->flags, sb->seq, sb->keys);

	err = "Not a bcache superblock";
	if (sb->offset != SB_SECTOR)
		goto err;

	if (memcmp(sb->magic, bcache_magic, 16))
		goto err;

	err = "Too many journal buckets";
	if (sb->keys > SB_JOURNAL_BUCKETS)
		goto err;

	err = "Bad checksum";
	if (s->csum != csum_set(s))
		goto err;

	err = "Bad UUID";
	if (bch_is_zero(sb->uuid, 16))
		goto err;

	sb->block_size	= le16_to_cpu(s->block_size);

	err = "Superblock block size smaller than device block size";
	if (sb->block_size << 9 < bdev_logical_block_size(bdev))
		goto err;

	switch (sb->version) {
	case BCACHE_SB_VERSION_BDEV:
		sb->data_offset	= BDEV_DATA_START_DEFAULT;
		break;
	case BCACHE_SB_VERSION_BDEV_WITH_OFFSET:
		sb->data_offset	= le64_to_cpu(s->data_offset);

		err = "Bad data offset";
		if (sb->data_offset < BDEV_DATA_START_DEFAULT)
			goto err;

		break;
	case BCACHE_SB_VERSION_CDEV:
	case BCACHE_SB_VERSION_CDEV_WITH_UUID:
		sb->nbuckets	= le64_to_cpu(s->nbuckets);
		sb->bucket_size	= le16_to_cpu(s->bucket_size);

		sb->nr_in_set	= le16_to_cpu(s->nr_in_set);
		sb->nr_this_dev	= le16_to_cpu(s->nr_this_dev);

		err = "Too many buckets";
		if (sb->nbuckets > LONG_MAX)
			goto err;

		err = "Not enough buckets";
		if (sb->nbuckets < 1 << 7)
			goto err;

		err = "Bad block/bucket size";
		if (!is_power_of_2(sb->block_size) ||
		    sb->block_size > PAGE_SECTORS ||
		    !is_power_of_2(sb->bucket_size) ||
		    sb->bucket_size < PAGE_SECTORS)
			goto err;

		err = "Invalid superblock: device too small";
		if (get_capacity(bdev->bd_disk) <
		    sb->bucket_size * sb->nbuckets)
			goto err;

		err = "Bad UUID";
		if (bch_is_zero(sb->set_uuid, 16))
			goto err;

		err = "Bad cache device number in set";
		if (!sb->nr_in_set ||
		    sb->nr_in_set <= sb->nr_this_dev ||
		    sb->nr_in_set > MAX_CACHES_PER_SET)
			goto err;

		err = "Journal buckets not sequential";
		for (i = 0; i < sb->keys; i++)
			if (sb->d[i] != sb->first_bucket + i)
				goto err;

		err = "Too many journal buckets";
		if (sb->first_bucket + sb->keys > sb->nbuckets)
			goto err;

		err = "Invalid superblock: first bucket comes before end of super";
		if (sb->first_bucket * sb->bucket_size < 16)
			goto err;

		break;
	default:
		err = "Unsupported superblock version";
		goto err;
	}

	sb->last_mount = (u32)ktime_get_real_seconds();
	err = NULL;

	get_page(bh->b_page);
	*res = bh->b_page;
err:
	put_bh(bh);
	return err;
}

static void write_bdev_super_endio(struct bio *bio)
{
	struct cached_dev *dc = bio->bi_private;
	/* XXX: error checking */

	closure_put(&dc->sb_write);
}

static void __write_super(struct cache_sb *sb, struct bio *bio)
{
<<<<<<< HEAD
	struct cache_sb *out = page_address(bio_first_page_all(bio));
=======
	struct cache_sb *out = page_address(bio->bi_io_vec[0].bv_page);
>>>>>>> 69109a50
	unsigned int i;

	bio->bi_iter.bi_sector	= SB_SECTOR;
	bio->bi_iter.bi_size	= SB_SIZE;
	bio_set_op_attrs(bio, REQ_OP_WRITE, REQ_SYNC|REQ_META);
	bch_bio_map(bio, NULL);

	out->offset		= cpu_to_le64(sb->offset);
	out->version		= cpu_to_le64(sb->version);

	memcpy(out->uuid,	sb->uuid, 16);
	memcpy(out->set_uuid,	sb->set_uuid, 16);
	memcpy(out->label,	sb->label, SB_LABEL_SIZE);

	out->flags		= cpu_to_le64(sb->flags);
	out->seq		= cpu_to_le64(sb->seq);

	out->last_mount		= cpu_to_le32(sb->last_mount);
	out->first_bucket	= cpu_to_le16(sb->first_bucket);
	out->keys		= cpu_to_le16(sb->keys);

	for (i = 0; i < sb->keys; i++)
		out->d[i] = cpu_to_le64(sb->d[i]);

	out->csum = csum_set(out);

	pr_debug("ver %llu, flags %llu, seq %llu",
		 sb->version, sb->flags, sb->seq);

	submit_bio(bio);
}

static void bch_write_bdev_super_unlock(struct closure *cl)
{
	struct cached_dev *dc = container_of(cl, struct cached_dev, sb_write);

	up(&dc->sb_write_mutex);
}

void bch_write_bdev_super(struct cached_dev *dc, struct closure *parent)
{
	struct closure *cl = &dc->sb_write;
	struct bio *bio = &dc->sb_bio;

	down(&dc->sb_write_mutex);
	closure_init(cl, parent);

	bio_reset(bio);
	bio_set_dev(bio, dc->bdev);
	bio->bi_end_io	= write_bdev_super_endio;
	bio->bi_private = dc;

	closure_get(cl);
	/* I/O request sent to backing device */
	__write_super(&dc->sb, bio);

	closure_return_with_destructor(cl, bch_write_bdev_super_unlock);
}

static void write_super_endio(struct bio *bio)
{
	struct cache *ca = bio->bi_private;

	/* is_read = 0 */
	bch_count_io_errors(ca, bio->bi_status, 0,
			    "writing superblock");
	closure_put(&ca->set->sb_write);
}

static void bcache_write_super_unlock(struct closure *cl)
{
	struct cache_set *c = container_of(cl, struct cache_set, sb_write);

	up(&c->sb_write_mutex);
}

void bcache_write_super(struct cache_set *c)
{
	struct closure *cl = &c->sb_write;
	struct cache *ca;
	unsigned int i;

	down(&c->sb_write_mutex);
	closure_init(cl, &c->cl);

	c->sb.seq++;

	for_each_cache(ca, c, i) {
		struct bio *bio = &ca->sb_bio;

		ca->sb.version		= BCACHE_SB_VERSION_CDEV_WITH_UUID;
		ca->sb.seq		= c->sb.seq;
		ca->sb.last_mount	= c->sb.last_mount;

		SET_CACHE_SYNC(&ca->sb, CACHE_SYNC(&c->sb));

		bio_reset(bio);
		bio_set_dev(bio, ca->bdev);
		bio->bi_end_io	= write_super_endio;
		bio->bi_private = ca;

		closure_get(cl);
		__write_super(&ca->sb, bio);
	}

	closure_return_with_destructor(cl, bcache_write_super_unlock);
}

/* UUID io */

static void uuid_endio(struct bio *bio)
{
	struct closure *cl = bio->bi_private;
	struct cache_set *c = container_of(cl, struct cache_set, uuid_write);

	cache_set_err_on(bio->bi_status, c, "accessing uuids");
	bch_bbio_free(bio, c);
	closure_put(cl);
}

static void uuid_io_unlock(struct closure *cl)
{
	struct cache_set *c = container_of(cl, struct cache_set, uuid_write);

	up(&c->uuid_write_mutex);
}

static void uuid_io(struct cache_set *c, int op, unsigned long op_flags,
		    struct bkey *k, struct closure *parent)
{
	struct closure *cl = &c->uuid_write;
	struct uuid_entry *u;
	unsigned int i;
	char buf[80];

	BUG_ON(!parent);
	down(&c->uuid_write_mutex);
	closure_init(cl, parent);

	for (i = 0; i < KEY_PTRS(k); i++) {
		struct bio *bio = bch_bbio_alloc(c);

		bio->bi_opf = REQ_SYNC | REQ_META | op_flags;
		bio->bi_iter.bi_size = KEY_SIZE(k) << 9;

		bio->bi_end_io	= uuid_endio;
		bio->bi_private = cl;
		bio_set_op_attrs(bio, op, REQ_SYNC|REQ_META|op_flags);
		bch_bio_map(bio, c->uuids);

		bch_submit_bbio(bio, c, k, i);

		if (op != REQ_OP_WRITE)
			break;
	}

	bch_extent_to_text(buf, sizeof(buf), k);
	pr_debug("%s UUIDs at %s", op == REQ_OP_WRITE ? "wrote" : "read", buf);

	for (u = c->uuids; u < c->uuids + c->nr_uuids; u++)
		if (!bch_is_zero(u->uuid, 16))
			pr_debug("Slot %zi: %pU: %s: 1st: %u last: %u inv: %u",
				 u - c->uuids, u->uuid, u->label,
				 u->first_reg, u->last_reg, u->invalidated);

	closure_return_with_destructor(cl, uuid_io_unlock);
}

static char *uuid_read(struct cache_set *c, struct jset *j, struct closure *cl)
{
	struct bkey *k = &j->uuid_bucket;

	if (__bch_btree_ptr_invalid(c, k))
		return "bad uuid pointer";

	bkey_copy(&c->uuid_bucket, k);
	uuid_io(c, REQ_OP_READ, 0, k, cl);

	if (j->version < BCACHE_JSET_VERSION_UUIDv1) {
		struct uuid_entry_v0	*u0 = (void *) c->uuids;
		struct uuid_entry	*u1 = (void *) c->uuids;
		int i;

		closure_sync(cl);

		/*
		 * Since the new uuid entry is bigger than the old, we have to
		 * convert starting at the highest memory address and work down
		 * in order to do it in place
		 */

		for (i = c->nr_uuids - 1;
		     i >= 0;
		     --i) {
			memcpy(u1[i].uuid,	u0[i].uuid, 16);
			memcpy(u1[i].label,	u0[i].label, 32);

			u1[i].first_reg		= u0[i].first_reg;
			u1[i].last_reg		= u0[i].last_reg;
			u1[i].invalidated	= u0[i].invalidated;

			u1[i].flags	= 0;
			u1[i].sectors	= 0;
		}
	}

	return NULL;
}

static int __uuid_write(struct cache_set *c)
{
	BKEY_PADDED(key) k;
	struct closure cl;
<<<<<<< HEAD
=======
	struct cache *ca;
>>>>>>> 69109a50

	closure_init_stack(&cl);
	lockdep_assert_held(&bch_register_lock);

	if (bch_bucket_alloc_set(c, RESERVE_BTREE, &k.key, 1, true))
		return 1;

	SET_KEY_SIZE(&k.key, c->sb.bucket_size);
	uuid_io(c, REQ_OP_WRITE, 0, &k.key, &cl);
	closure_sync(&cl);

	/* Only one bucket used for uuid write */
	ca = PTR_CACHE(c, &k.key, 0);
	atomic_long_add(ca->sb.bucket_size, &ca->meta_sectors_written);

	bkey_copy(&c->uuid_bucket, &k.key);
	bkey_put(c, &k.key);
	return 0;
}

int bch_uuid_write(struct cache_set *c)
{
	int ret = __uuid_write(c);

	if (!ret)
		bch_journal_meta(c, NULL);

	return ret;
}

static struct uuid_entry *uuid_find(struct cache_set *c, const char *uuid)
{
	struct uuid_entry *u;

	for (u = c->uuids;
	     u < c->uuids + c->nr_uuids; u++)
		if (!memcmp(u->uuid, uuid, 16))
			return u;

	return NULL;
}

static struct uuid_entry *uuid_find_empty(struct cache_set *c)
{
	static const char zero_uuid[16] = "\0\0\0\0\0\0\0\0\0\0\0\0\0\0\0\0";

	return uuid_find(c, zero_uuid);
}

/*
 * Bucket priorities/gens:
 *
 * For each bucket, we store on disk its
 *   8 bit gen
 *  16 bit priority
 *
 * See alloc.c for an explanation of the gen. The priority is used to implement
 * lru (and in the future other) cache replacement policies; for most purposes
 * it's just an opaque integer.
 *
 * The gens and the priorities don't have a whole lot to do with each other, and
 * it's actually the gens that must be written out at specific times - it's no
 * big deal if the priorities don't get written, if we lose them we just reuse
 * buckets in suboptimal order.
 *
 * On disk they're stored in a packed array, and in as many buckets are required
 * to fit them all. The buckets we use to store them form a list; the journal
 * header points to the first bucket, the first bucket points to the second
 * bucket, et cetera.
 *
 * This code is used by the allocation code; periodically (whenever it runs out
 * of buckets to allocate from) the allocation code will invalidate some
 * buckets, but it can't use those buckets until their new gens are safely on
 * disk.
 */

static void prio_endio(struct bio *bio)
{
	struct cache *ca = bio->bi_private;

	cache_set_err_on(bio->bi_status, ca->set, "accessing priorities");
	bch_bbio_free(bio, ca->set);
	closure_put(&ca->prio);
}

static void prio_io(struct cache *ca, uint64_t bucket, int op,
		    unsigned long op_flags)
{
	struct closure *cl = &ca->prio;
	struct bio *bio = bch_bbio_alloc(ca->set);

	closure_init_stack(cl);

	bio->bi_iter.bi_sector	= bucket * ca->sb.bucket_size;
	bio_set_dev(bio, ca->bdev);
	bio->bi_iter.bi_size	= bucket_bytes(ca);

	bio->bi_end_io	= prio_endio;
	bio->bi_private = ca;
	bio_set_op_attrs(bio, op, REQ_SYNC|REQ_META|op_flags);
	bch_bio_map(bio, ca->disk_buckets);

	closure_bio_submit(ca->set, bio, &ca->prio);
	closure_sync(cl);
}

void bch_prio_write(struct cache *ca)
{
	int i;
	struct bucket *b;
	struct closure cl;

	closure_init_stack(&cl);

	lockdep_assert_held(&ca->set->bucket_lock);

	ca->disk_buckets->seq++;

	atomic_long_add(ca->sb.bucket_size * prio_buckets(ca),
			&ca->meta_sectors_written);

	//pr_debug("free %zu, free_inc %zu, unused %zu", fifo_used(&ca->free),
	//	 fifo_used(&ca->free_inc), fifo_used(&ca->unused));

	for (i = prio_buckets(ca) - 1; i >= 0; --i) {
		long bucket;
		struct prio_set *p = ca->disk_buckets;
		struct bucket_disk *d = p->data;
		struct bucket_disk *end = d + prios_per_bucket(ca);

		for (b = ca->buckets + i * prios_per_bucket(ca);
		     b < ca->buckets + ca->sb.nbuckets && d < end;
		     b++, d++) {
			d->prio = cpu_to_le16(b->prio);
			d->gen = b->gen;
		}

		p->next_bucket	= ca->prio_buckets[i + 1];
		p->magic	= pset_magic(&ca->sb);
		p->csum		= bch_crc64(&p->magic, bucket_bytes(ca) - 8);

		bucket = bch_bucket_alloc(ca, RESERVE_PRIO, true);
		BUG_ON(bucket == -1);

		mutex_unlock(&ca->set->bucket_lock);
		prio_io(ca, bucket, REQ_OP_WRITE, 0);
		mutex_lock(&ca->set->bucket_lock);

		ca->prio_buckets[i] = bucket;
		atomic_dec_bug(&ca->buckets[bucket].pin);
	}

	mutex_unlock(&ca->set->bucket_lock);

	bch_journal_meta(ca->set, &cl);
	closure_sync(&cl);

	mutex_lock(&ca->set->bucket_lock);

	/*
	 * Don't want the old priorities to get garbage collected until after we
	 * finish writing the new ones, and they're journalled
	 */
	for (i = 0; i < prio_buckets(ca); i++) {
		if (ca->prio_last_buckets[i])
			__bch_bucket_free(ca,
				&ca->buckets[ca->prio_last_buckets[i]]);

		ca->prio_last_buckets[i] = ca->prio_buckets[i];
	}
}

static void prio_read(struct cache *ca, uint64_t bucket)
{
	struct prio_set *p = ca->disk_buckets;
	struct bucket_disk *d = p->data + prios_per_bucket(ca), *end = d;
	struct bucket *b;
	unsigned int bucket_nr = 0;

	for (b = ca->buckets;
	     b < ca->buckets + ca->sb.nbuckets;
	     b++, d++) {
		if (d == end) {
			ca->prio_buckets[bucket_nr] = bucket;
			ca->prio_last_buckets[bucket_nr] = bucket;
			bucket_nr++;

			prio_io(ca, bucket, REQ_OP_READ, 0);

			if (p->csum !=
			    bch_crc64(&p->magic, bucket_bytes(ca) - 8))
				pr_warn("bad csum reading priorities");

			if (p->magic != pset_magic(&ca->sb))
				pr_warn("bad magic reading priorities");

			bucket = p->next_bucket;
			d = p->data;
		}

		b->prio = le16_to_cpu(d->prio);
		b->gen = b->last_gc = d->gen;
	}
}

/* Bcache device */

static int open_dev(struct block_device *b, fmode_t mode)
{
	struct bcache_device *d = b->bd_disk->private_data;

	if (test_bit(BCACHE_DEV_CLOSING, &d->flags))
		return -ENXIO;

	closure_get(&d->cl);
	return 0;
}

static void release_dev(struct gendisk *b, fmode_t mode)
{
	struct bcache_device *d = b->private_data;

	closure_put(&d->cl);
}

static int ioctl_dev(struct block_device *b, fmode_t mode,
		     unsigned int cmd, unsigned long arg)
{
	struct bcache_device *d = b->bd_disk->private_data;

	return d->ioctl(d, mode, cmd, arg);
}

static const struct block_device_operations bcache_ops = {
	.open		= open_dev,
	.release	= release_dev,
	.ioctl		= ioctl_dev,
	.owner		= THIS_MODULE,
};

void bcache_device_stop(struct bcache_device *d)
{
	if (!test_and_set_bit(BCACHE_DEV_CLOSING, &d->flags))
		closure_queue(&d->cl);
}

static void bcache_device_unlink(struct bcache_device *d)
{
	lockdep_assert_held(&bch_register_lock);

	if (d->c && !test_and_set_bit(BCACHE_DEV_UNLINK_DONE, &d->flags)) {
		unsigned int i;
		struct cache *ca;

		sysfs_remove_link(&d->c->kobj, d->name);
		sysfs_remove_link(&d->kobj, "cache");

		for_each_cache(ca, d->c, i)
			bd_unlink_disk_holder(ca->bdev, d->disk);
	}
}

static void bcache_device_link(struct bcache_device *d, struct cache_set *c,
			       const char *name)
{
	unsigned int i;
	struct cache *ca;

	for_each_cache(ca, d->c, i)
		bd_link_disk_holder(ca->bdev, d->disk);

	snprintf(d->name, BCACHEDEVNAME_SIZE,
		 "%s%u", name, d->id);

	WARN(sysfs_create_link(&d->kobj, &c->kobj, "cache") ||
	     sysfs_create_link(&c->kobj, &d->kobj, d->name),
	     "Couldn't create device <-> cache set symlinks");

	clear_bit(BCACHE_DEV_UNLINK_DONE, &d->flags);
}

static void bcache_device_detach(struct bcache_device *d)
{
	lockdep_assert_held(&bch_register_lock);

	atomic_dec(&d->c->attached_dev_nr);

	if (test_bit(BCACHE_DEV_DETACHING, &d->flags)) {
		struct uuid_entry *u = d->c->uuids + d->id;

		SET_UUID_FLASH_ONLY(u, 0);
		memcpy(u->uuid, invalid_uuid, 16);
		u->invalidated = cpu_to_le32((u32)ktime_get_real_seconds());
		bch_uuid_write(d->c);
	}

	bcache_device_unlink(d);

	d->c->devices[d->id] = NULL;
	closure_put(&d->c->caching);
	d->c = NULL;
}

static void bcache_device_attach(struct bcache_device *d, struct cache_set *c,
				 unsigned int id)
{
	d->id = id;
	d->c = c;
	c->devices[id] = d;

	if (id >= c->devices_max_used)
		c->devices_max_used = id + 1;

	closure_get(&c->caching);
}

static inline int first_minor_to_idx(int first_minor)
{
	return (first_minor/BCACHE_MINORS);
}

static inline int idx_to_first_minor(int idx)
{
	return (idx * BCACHE_MINORS);
}

static void bcache_device_free(struct bcache_device *d)
{
	lockdep_assert_held(&bch_register_lock);

	pr_info("%s stopped", d->disk->disk_name);

	if (d->c)
		bcache_device_detach(d);
	if (d->disk && d->disk->flags & GENHD_FL_UP)
		del_gendisk(d->disk);
	if (d->disk && d->disk->queue)
		blk_cleanup_queue(d->disk->queue);
	if (d->disk) {
		ida_simple_remove(&bcache_device_idx,
				  first_minor_to_idx(d->disk->first_minor));
		put_disk(d->disk);
	}

	if (d->bio_split)
		bioset_free(d->bio_split);
	kvfree(d->full_dirty_stripes);
	kvfree(d->stripe_sectors_dirty);

	closure_debug_destroy(&d->cl);
}

static int bcache_device_init(struct bcache_device *d, unsigned int block_size,
			      sector_t sectors)
{
	struct request_queue *q;
	const size_t max_stripes = min_t(size_t, INT_MAX,
					 SIZE_MAX / sizeof(atomic_t));
	size_t n;
	int idx;

	if (!d->stripe_size)
		d->stripe_size = 1 << 31;

	d->nr_stripes = DIV_ROUND_UP_ULL(sectors, d->stripe_size);

	if (!d->nr_stripes || d->nr_stripes > max_stripes) {
		pr_err("nr_stripes too large or invalid: %u (start sector beyond end of disk?)",
			(unsigned int)d->nr_stripes);
		return -ENOMEM;
	}

	n = d->nr_stripes * sizeof(atomic_t);
	d->stripe_sectors_dirty = kvzalloc(n, GFP_KERNEL);
	if (!d->stripe_sectors_dirty)
		return -ENOMEM;

	n = BITS_TO_LONGS(d->nr_stripes) * sizeof(unsigned long);
	d->full_dirty_stripes = kvzalloc(n, GFP_KERNEL);
	if (!d->full_dirty_stripes)
		return -ENOMEM;

	idx = ida_simple_get(&bcache_device_idx, 0,
				BCACHE_DEVICE_IDX_MAX, GFP_KERNEL);
	if (idx < 0)
		return idx;

	if (!(d->bio_split = bioset_create(4, offsetof(struct bbio, bio),
					   BIOSET_NEED_BVECS |
					   BIOSET_NEED_RESCUER)))
		goto err;

	d->disk = alloc_disk(BCACHE_MINORS);
	if (!d->disk) 
		goto err;

	set_capacity(d->disk, sectors);
	snprintf(d->disk->disk_name, DISK_NAME_LEN, "bcache%i", idx);

	d->disk->major		= bcache_major;
	d->disk->first_minor	= idx_to_first_minor(idx);
	d->disk->fops		= &bcache_ops;
	d->disk->private_data	= d;

	q = blk_alloc_queue(GFP_KERNEL);
	if (!q)
		return -ENOMEM;

	blk_queue_make_request(q, NULL);
	d->disk->queue			= q;
	q->queuedata			= d;
	q->backing_dev_info->congested_data = d;
	q->limits.max_hw_sectors	= UINT_MAX;
	q->limits.max_sectors		= UINT_MAX;
	q->limits.max_segment_size	= UINT_MAX;
	q->limits.max_segments		= BIO_MAX_PAGES;
	blk_queue_max_discard_sectors(q, UINT_MAX);
	q->limits.discard_granularity	= 512;
	q->limits.io_min		= block_size;
	q->limits.logical_block_size	= block_size;
	q->limits.physical_block_size	= block_size;
	blk_queue_flag_set(QUEUE_FLAG_NONROT, d->disk->queue);
	blk_queue_flag_clear(QUEUE_FLAG_ADD_RANDOM, d->disk->queue);
	blk_queue_flag_set(QUEUE_FLAG_DISCARD, d->disk->queue);

	blk_queue_write_cache(q, true, true);

	return 0;

err:
	ida_simple_remove(&bcache_device_idx, idx);
	return -ENOMEM;

}

/* Cached device */

static void calc_cached_dev_sectors(struct cache_set *c)
{
	uint64_t sectors = 0;
	struct cached_dev *dc;

	list_for_each_entry(dc, &c->cached_devs, list)
		sectors += bdev_sectors(dc->bdev);

	c->cached_dev_sectors = sectors;
}

#define BACKING_DEV_OFFLINE_TIMEOUT 5
static int cached_dev_status_update(void *arg)
{
	struct cached_dev *dc = arg;
	struct request_queue *q;

	/*
	 * If this delayed worker is stopping outside, directly quit here.
	 * dc->io_disable might be set via sysfs interface, so check it
	 * here too.
	 */
	while (!kthread_should_stop() && !dc->io_disable) {
		q = bdev_get_queue(dc->bdev);
		if (blk_queue_dying(q))
			dc->offline_seconds++;
		else
			dc->offline_seconds = 0;

		if (dc->offline_seconds >= BACKING_DEV_OFFLINE_TIMEOUT) {
			pr_err("%s: device offline for %d seconds",
			       dc->backing_dev_name,
			       BACKING_DEV_OFFLINE_TIMEOUT);
			pr_err("%s: disable I/O request due to backing "
			       "device offline", dc->disk.name);
			dc->io_disable = true;
			/* let others know earlier that io_disable is true */
			smp_mb();
			bcache_device_stop(&dc->disk);
			break;
		}
		schedule_timeout_interruptible(HZ);
	}

	wait_for_kthread_stop();
	return 0;
}


void bch_cached_dev_run(struct cached_dev *dc)
{
	struct bcache_device *d = &dc->disk;
	char buf[SB_LABEL_SIZE + 1];
	char *env[] = {
		"DRIVER=bcache",
		kasprintf(GFP_KERNEL, "CACHED_UUID=%pU", dc->sb.uuid),
		NULL,
		NULL,
	};

	memcpy(buf, dc->sb.label, SB_LABEL_SIZE);
	buf[SB_LABEL_SIZE] = '\0';
	env[2] = kasprintf(GFP_KERNEL, "CACHED_LABEL=%s", buf);

	if (atomic_xchg(&dc->running, 1)) {
		kfree(env[1]);
		kfree(env[2]);
		return;
	}

	if (!d->c &&
	    BDEV_STATE(&dc->sb) != BDEV_STATE_NONE) {
		struct closure cl;

		closure_init_stack(&cl);

		SET_BDEV_STATE(&dc->sb, BDEV_STATE_STALE);
		bch_write_bdev_super(dc, &cl);
		closure_sync(&cl);
	}

	add_disk(d->disk);
	bd_link_disk_holder(dc->bdev, dc->disk.disk);
	/*
	 * won't show up in the uevent file, use udevadm monitor -e instead
	 * only class / kset properties are persistent
	 */
	kobject_uevent_env(&disk_to_dev(d->disk)->kobj, KOBJ_CHANGE, env);
	kfree(env[1]);
	kfree(env[2]);

	if (sysfs_create_link(&d->kobj, &disk_to_dev(d->disk)->kobj, "dev") ||
	    sysfs_create_link(&disk_to_dev(d->disk)->kobj, &d->kobj, "bcache"))
		pr_debug("error creating sysfs link");

	dc->status_update_thread = kthread_run(cached_dev_status_update,
					       dc, "bcache_status_update");
	if (IS_ERR(dc->status_update_thread)) {
		pr_warn("failed to create bcache_status_update kthread, "
			"continue to run without monitoring backing "
			"device status");
	}
}

/*
 * If BCACHE_DEV_RATE_DW_RUNNING is set, it means routine of the delayed
 * work dc->writeback_rate_update is running. Wait until the routine
 * quits (BCACHE_DEV_RATE_DW_RUNNING is clear), then continue to
 * cancel it. If BCACHE_DEV_RATE_DW_RUNNING is not clear after time_out
 * seconds, give up waiting here and continue to cancel it too.
 */
static void cancel_writeback_rate_update_dwork(struct cached_dev *dc)
{
	int time_out = WRITEBACK_RATE_UPDATE_SECS_MAX * HZ;

	do {
		if (!test_bit(BCACHE_DEV_RATE_DW_RUNNING,
			      &dc->disk.flags))
			break;
		time_out--;
		schedule_timeout_interruptible(1);
	} while (time_out > 0);

	if (time_out == 0)
		pr_warn("give up waiting for dc->writeback_write_update to quit");

	cancel_delayed_work_sync(&dc->writeback_rate_update);
}

static void cached_dev_detach_finish(struct work_struct *w)
{
	struct cached_dev *dc = container_of(w, struct cached_dev, detach);
	struct closure cl;

	closure_init_stack(&cl);

	BUG_ON(!test_bit(BCACHE_DEV_DETACHING, &dc->disk.flags));
	BUG_ON(refcount_read(&dc->count));

	mutex_lock(&bch_register_lock);

	if (test_and_clear_bit(BCACHE_DEV_WB_RUNNING, &dc->disk.flags))
		cancel_writeback_rate_update_dwork(dc);

	if (!IS_ERR_OR_NULL(dc->writeback_thread)) {
		kthread_stop(dc->writeback_thread);
		dc->writeback_thread = NULL;
	}

	memset(&dc->sb.set_uuid, 0, 16);
	SET_BDEV_STATE(&dc->sb, BDEV_STATE_NONE);

	bch_write_bdev_super(dc, &cl);
	closure_sync(&cl);

	calc_cached_dev_sectors(dc->disk.c);
	bcache_device_detach(&dc->disk);
	list_move(&dc->list, &uncached_devices);

	clear_bit(BCACHE_DEV_DETACHING, &dc->disk.flags);
	clear_bit(BCACHE_DEV_UNLINK_DONE, &dc->disk.flags);

	mutex_unlock(&bch_register_lock);

	pr_info("Caching disabled for %s", dc->backing_dev_name);

	/* Drop ref we took in cached_dev_detach() */
	closure_put(&dc->disk.cl);
}

void bch_cached_dev_detach(struct cached_dev *dc)
{
	lockdep_assert_held(&bch_register_lock);

	if (test_bit(BCACHE_DEV_CLOSING, &dc->disk.flags))
		return;

	if (test_and_set_bit(BCACHE_DEV_DETACHING, &dc->disk.flags))
		return;

	/*
	 * Block the device from being closed and freed until we're finished
	 * detaching
	 */
	closure_get(&dc->disk.cl);

	bch_writeback_queue(dc);

	cached_dev_put(dc);
}

int bch_cached_dev_attach(struct cached_dev *dc, struct cache_set *c,
			  uint8_t *set_uuid)
{
	uint32_t rtime = cpu_to_le32((u32)ktime_get_real_seconds());
	struct uuid_entry *u;
	struct cached_dev *exist_dc, *t;

	if ((set_uuid && memcmp(set_uuid, c->sb.set_uuid, 16)) ||
	    (!set_uuid && memcmp(dc->sb.set_uuid, c->sb.set_uuid, 16)))
		return -ENOENT;

	if (dc->disk.c) {
		pr_err("Can't attach %s: already attached",
		       dc->backing_dev_name);
		return -EINVAL;
	}

	if (test_bit(CACHE_SET_STOPPING, &c->flags)) {
		pr_err("Can't attach %s: shutting down",
		       dc->backing_dev_name);
		return -EINVAL;
	}

	if (dc->sb.block_size < c->sb.block_size) {
		/* Will die */
		pr_err("Couldn't attach %s: block size less than set's block size",
		       dc->backing_dev_name);
		return -EINVAL;
	}

	/* Check whether already attached */
	list_for_each_entry_safe(exist_dc, t, &c->cached_devs, list) {
		if (!memcmp(dc->sb.uuid, exist_dc->sb.uuid, 16)) {
			pr_err("Tried to attach %s but duplicate UUID already attached",
				dc->backing_dev_name);

			return -EINVAL;
		}
	}

	u = uuid_find(c, dc->sb.uuid);

	if (u &&
	    (BDEV_STATE(&dc->sb) == BDEV_STATE_STALE ||
	     BDEV_STATE(&dc->sb) == BDEV_STATE_NONE)) {
		memcpy(u->uuid, invalid_uuid, 16);
		u->invalidated = cpu_to_le32((u32)ktime_get_real_seconds());
		u = NULL;
	}

	if (!u) {
		if (BDEV_STATE(&dc->sb) == BDEV_STATE_DIRTY) {
			pr_err("Couldn't find uuid for %s in set",
			       dc->backing_dev_name);
			return -ENOENT;
		}

		u = uuid_find_empty(c);
		if (!u) {
			pr_err("Not caching %s, no room for UUID",
			       dc->backing_dev_name);
			return -EINVAL;
		}
	}

	/*
	 * Deadlocks since we're called via sysfs...
	 * sysfs_remove_file(&dc->kobj, &sysfs_attach);
	 */

	if (bch_is_zero(u->uuid, 16)) {
		struct closure cl;

		closure_init_stack(&cl);

		memcpy(u->uuid, dc->sb.uuid, 16);
		memcpy(u->label, dc->sb.label, SB_LABEL_SIZE);
		u->first_reg = u->last_reg = rtime;
		bch_uuid_write(c);

		memcpy(dc->sb.set_uuid, c->sb.set_uuid, 16);
		SET_BDEV_STATE(&dc->sb, BDEV_STATE_CLEAN);

		bch_write_bdev_super(dc, &cl);
		closure_sync(&cl);
	} else {
		u->last_reg = rtime;
		bch_uuid_write(c);
	}

	bcache_device_attach(&dc->disk, c, u - c->uuids);
	list_move(&dc->list, &c->cached_devs);
	calc_cached_dev_sectors(c);

	/*
	 * dc->c must be set before dc->count != 0 - paired with the mb in
	 * cached_dev_get()
	 */
	smp_wmb();
	refcount_set(&dc->count, 1);

	/* Block writeback thread, but spawn it */
	down_write(&dc->writeback_lock);
	if (bch_cached_dev_writeback_start(dc)) {
		up_write(&dc->writeback_lock);
		return -ENOMEM;
	}

	if (BDEV_STATE(&dc->sb) == BDEV_STATE_DIRTY) {
		atomic_set(&dc->has_dirty, 1);
		bch_writeback_queue(dc);
	}

	bch_sectors_dirty_init(&dc->disk);

	bch_cached_dev_run(dc);
	bcache_device_link(&dc->disk, c, "bdev");
	atomic_inc(&c->attached_dev_nr);

	/* Allow the writeback thread to proceed */
	up_write(&dc->writeback_lock);

	pr_info("Caching %s as %s on set %pU",
		dc->backing_dev_name,
		dc->disk.disk->disk_name,
		dc->disk.c->sb.set_uuid);
	return 0;
}

void bch_cached_dev_release(struct kobject *kobj)
{
	struct cached_dev *dc = container_of(kobj, struct cached_dev,
					     disk.kobj);
	kfree(dc);
	module_put(THIS_MODULE);
}

static void cached_dev_free(struct closure *cl)
{
	struct cached_dev *dc = container_of(cl, struct cached_dev, disk.cl);

	mutex_lock(&bch_register_lock);

	if (test_and_clear_bit(BCACHE_DEV_WB_RUNNING, &dc->disk.flags))
		cancel_writeback_rate_update_dwork(dc);

	if (!IS_ERR_OR_NULL(dc->writeback_thread))
		kthread_stop(dc->writeback_thread);
	if (dc->writeback_write_wq)
		destroy_workqueue(dc->writeback_write_wq);
	if (!IS_ERR_OR_NULL(dc->status_update_thread))
		kthread_stop(dc->status_update_thread);

	if (atomic_read(&dc->running))
		bd_unlink_disk_holder(dc->bdev, dc->disk.disk);
	bcache_device_free(&dc->disk);
	list_del(&dc->list);

	mutex_unlock(&bch_register_lock);

	if (!IS_ERR_OR_NULL(dc->bdev))
		blkdev_put(dc->bdev, FMODE_READ|FMODE_WRITE|FMODE_EXCL);

	wake_up(&unregister_wait);

	kobject_put(&dc->disk.kobj);
}

static void cached_dev_flush(struct closure *cl)
{
	struct cached_dev *dc = container_of(cl, struct cached_dev, disk.cl);
	struct bcache_device *d = &dc->disk;

	mutex_lock(&bch_register_lock);
	bcache_device_unlink(d);
	mutex_unlock(&bch_register_lock);

	bch_cache_accounting_destroy(&dc->accounting);
	kobject_del(&d->kobj);

	continue_at(cl, cached_dev_free, system_wq);
}

static int cached_dev_init(struct cached_dev *dc, unsigned int block_size)
{
	int ret;
	struct io *io;
	struct request_queue *q = bdev_get_queue(dc->bdev);

	__module_get(THIS_MODULE);
	INIT_LIST_HEAD(&dc->list);
	closure_init(&dc->disk.cl, NULL);
	set_closure_fn(&dc->disk.cl, cached_dev_flush, system_wq);
	kobject_init(&dc->disk.kobj, &bch_cached_dev_ktype);
	INIT_WORK(&dc->detach, cached_dev_detach_finish);
	sema_init(&dc->sb_write_mutex, 1);
	INIT_LIST_HEAD(&dc->io_lru);
	spin_lock_init(&dc->io_lock);
	bch_cache_accounting_init(&dc->accounting, &dc->disk.cl);

	dc->sequential_cutoff		= 4 << 20;

	for (io = dc->io; io < dc->io + RECENT_IO; io++) {
		list_add(&io->lru, &dc->io_lru);
		hlist_add_head(&io->hash, dc->io_hash + RECENT_IO);
	}

	dc->disk.stripe_size = q->limits.io_opt >> 9;

	if (dc->disk.stripe_size)
		dc->partial_stripes_expensive =
			q->limits.raid_partial_stripes_expensive;

	ret = bcache_device_init(&dc->disk, block_size,
			 dc->bdev->bd_part->nr_sects - dc->sb.data_offset);
	if (ret)
		return ret;

	dc->disk.disk->queue->backing_dev_info->ra_pages =
		max(dc->disk.disk->queue->backing_dev_info->ra_pages,
		    q->backing_dev_info->ra_pages);

	atomic_set(&dc->io_errors, 0);
	dc->io_disable = false;
	dc->error_limit = DEFAULT_CACHED_DEV_ERROR_LIMIT;
	/* default to auto */
	dc->stop_when_cache_set_failed = BCH_CACHED_DEV_STOP_AUTO;

	bch_cached_dev_request_init(dc);
	bch_cached_dev_writeback_init(dc);
	return 0;
}

/* Cached device - bcache superblock */

static void register_bdev(struct cache_sb *sb, struct page *sb_page,
				 struct block_device *bdev,
				 struct cached_dev *dc)
{
	const char *err = "cannot allocate memory";
	struct cache_set *c;

	bdevname(bdev, dc->backing_dev_name);
	memcpy(&dc->sb, sb, sizeof(struct cache_sb));
	dc->bdev = bdev;
	dc->bdev->bd_holder = dc;

	bio_init(&dc->sb_bio, dc->sb_bio.bi_inline_vecs, 1);
	bio_first_bvec_all(&dc->sb_bio)->bv_page = sb_page;
	get_page(sb_page);


	if (cached_dev_init(dc, sb->block_size << 9))
		goto err;

	err = "error creating kobject";
	if (kobject_add(&dc->disk.kobj, &part_to_dev(bdev->bd_part)->kobj,
			"bcache"))
		goto err;
	if (bch_cache_accounting_add_kobjs(&dc->accounting, &dc->disk.kobj))
		goto err;

	pr_info("registered backing device %s", dc->backing_dev_name);

	list_add(&dc->list, &uncached_devices);
	/* attach to a matched cache set if it exists */
	list_for_each_entry(c, &bch_cache_sets, list)
		bch_cached_dev_attach(dc, c, NULL);

	if (BDEV_STATE(&dc->sb) == BDEV_STATE_NONE ||
	    BDEV_STATE(&dc->sb) == BDEV_STATE_STALE)
		bch_cached_dev_run(dc);

	return;
err:
	pr_notice("error %s: %s", dc->backing_dev_name, err);
	bcache_device_stop(&dc->disk);
}

/* Flash only volumes */

void bch_flash_dev_release(struct kobject *kobj)
{
	struct bcache_device *d = container_of(kobj, struct bcache_device,
					       kobj);
	kfree(d);
}

static void flash_dev_free(struct closure *cl)
{
	struct bcache_device *d = container_of(cl, struct bcache_device, cl);

	mutex_lock(&bch_register_lock);
	atomic_long_sub(bcache_dev_sectors_dirty(d),
			&d->c->flash_dev_dirty_sectors);
	bcache_device_free(d);
	mutex_unlock(&bch_register_lock);
	kobject_put(&d->kobj);
}

static void flash_dev_flush(struct closure *cl)
{
	struct bcache_device *d = container_of(cl, struct bcache_device, cl);

	mutex_lock(&bch_register_lock);
	bcache_device_unlink(d);
	mutex_unlock(&bch_register_lock);
	kobject_del(&d->kobj);
	continue_at(cl, flash_dev_free, system_wq);
}

static int flash_dev_run(struct cache_set *c, struct uuid_entry *u)
{
	struct bcache_device *d = kzalloc(sizeof(struct bcache_device),
					  GFP_KERNEL);
	if (!d)
		return -ENOMEM;

	closure_init(&d->cl, NULL);
	set_closure_fn(&d->cl, flash_dev_flush, system_wq);

	kobject_init(&d->kobj, &bch_flash_dev_ktype);

	if (bcache_device_init(d, block_bytes(c), u->sectors))
		goto err;

	bcache_device_attach(d, c, u - c->uuids);
	bch_sectors_dirty_init(d);
	bch_flash_dev_request_init(d);
	add_disk(d->disk);

	if (kobject_add(&d->kobj, &disk_to_dev(d->disk)->kobj, "bcache"))
		goto err;

	bcache_device_link(d, c, "volume");

	return 0;
err:
	kobject_put(&d->kobj);
	return -ENOMEM;
}

static int flash_devs_run(struct cache_set *c)
{
	int ret = 0;
	struct uuid_entry *u;

	for (u = c->uuids;
	     u < c->uuids + c->nr_uuids && !ret;
	     u++)
		if (UUID_FLASH_ONLY(u))
			ret = flash_dev_run(c, u);

	return ret;
}

int bch_flash_dev_create(struct cache_set *c, uint64_t size)
{
	struct uuid_entry *u;

	if (test_bit(CACHE_SET_STOPPING, &c->flags))
		return -EINTR;

	if (!test_bit(CACHE_SET_RUNNING, &c->flags))
		return -EPERM;

	u = uuid_find_empty(c);
	if (!u) {
		pr_err("Can't create volume, no room for UUID");
		return -EINVAL;
	}

	get_random_bytes(u->uuid, 16);
	memset(u->label, 0, 32);
	u->first_reg = u->last_reg = cpu_to_le32((u32)ktime_get_real_seconds());

	SET_UUID_FLASH_ONLY(u, 1);
	u->sectors = size >> 9;

	bch_uuid_write(c);

	return flash_dev_run(c, u);
}

bool bch_cached_dev_error(struct cached_dev *dc)
{
	struct cache_set *c;

	if (!dc || test_bit(BCACHE_DEV_CLOSING, &dc->disk.flags))
		return false;

	dc->io_disable = true;
	/* make others know io_disable is true earlier */
	smp_mb();

	pr_err("stop %s: too many IO errors on backing device %s\n",
		dc->disk.disk->disk_name, dc->backing_dev_name);

	/*
	 * If the cached device is still attached to a cache set,
	 * even dc->io_disable is true and no more I/O requests
	 * accepted, cache device internal I/O (writeback scan or
	 * garbage collection) may still prevent bcache device from
	 * being stopped. So here CACHE_SET_IO_DISABLE should be
	 * set to c->flags too, to make the internal I/O to cache
	 * device rejected and stopped immediately.
	 * If c is NULL, that means the bcache device is not attached
	 * to any cache set, then no CACHE_SET_IO_DISABLE bit to set.
	 */
	c = dc->disk.c;
	if (c && test_and_set_bit(CACHE_SET_IO_DISABLE, &c->flags))
		pr_info("CACHE_SET_IO_DISABLE already set");

	bcache_device_stop(&dc->disk);
	return true;
}

/* Cache set */

__printf(2, 3)
bool bch_cache_set_error(struct cache_set *c, const char *fmt, ...)
{
	va_list args;

	if (c->on_error != ON_ERROR_PANIC &&
	    test_bit(CACHE_SET_STOPPING, &c->flags))
		return false;

	if (test_and_set_bit(CACHE_SET_IO_DISABLE, &c->flags))
		pr_info("CACHE_SET_IO_DISABLE already set");

	/*
	 * XXX: we can be called from atomic context
	 * acquire_console_sem();
	 */

	pr_err("bcache: error on %pU: ", c->sb.set_uuid);

	va_start(args, fmt);
	vprintk(fmt, args);
	va_end(args);

	pr_err(", disabling caching\n");

	if (c->on_error == ON_ERROR_PANIC)
		panic("panic forced after error\n");

	bch_cache_set_unregister(c);
	return true;
}

void bch_cache_set_release(struct kobject *kobj)
{
	struct cache_set *c = container_of(kobj, struct cache_set, kobj);

	kfree(c);
	module_put(THIS_MODULE);
}

static void cache_set_free(struct closure *cl)
{
	struct cache_set *c = container_of(cl, struct cache_set, cl);
	struct cache *ca;
	unsigned int i;

	debugfs_remove(c->debug);

	bch_open_buckets_free(c);
	bch_btree_cache_free(c);
	bch_journal_free(c);

	for_each_cache(ca, c, i)
		if (ca) {
			ca->set = NULL;
			c->cache[ca->sb.nr_this_dev] = NULL;
			kobject_put(&ca->kobj);
		}

	bch_bset_sort_state_free(&c->sort);
	free_pages((unsigned long) c->uuids, ilog2(bucket_pages(c)));

	if (c->moving_gc_wq)
		destroy_workqueue(c->moving_gc_wq);
	if (c->bio_split)
		bioset_free(c->bio_split);
	if (c->fill_iter)
		mempool_destroy(c->fill_iter);
	if (c->bio_meta)
		mempool_destroy(c->bio_meta);
	if (c->search)
		mempool_destroy(c->search);
	kfree(c->devices);

	mutex_lock(&bch_register_lock);
	list_del(&c->list);
	mutex_unlock(&bch_register_lock);

	pr_info("Cache set %pU unregistered", c->sb.set_uuid);
	wake_up(&unregister_wait);

	closure_debug_destroy(&c->cl);
	kobject_put(&c->kobj);
}

static void cache_set_flush(struct closure *cl)
{
	struct cache_set *c = container_of(cl, struct cache_set, caching);
	struct cache *ca;
	struct btree *b;
	unsigned int i;

	bch_cache_accounting_destroy(&c->accounting);

	kobject_put(&c->internal);
	kobject_del(&c->kobj);

	if (c->gc_thread)
		kthread_stop(c->gc_thread);

	if (!IS_ERR_OR_NULL(c->root))
		list_add(&c->root->list, &c->btree_cache);

	/* Should skip this if we're unregistering because of an error */
	list_for_each_entry(b, &c->btree_cache, list) {
		mutex_lock(&b->write_lock);
		if (btree_node_dirty(b))
			__bch_btree_node_write(b, NULL);
		mutex_unlock(&b->write_lock);
	}

	for_each_cache(ca, c, i)
		if (ca->alloc_thread)
			kthread_stop(ca->alloc_thread);

	if (c->journal.cur) {
		cancel_delayed_work_sync(&c->journal.work);
		/* flush last journal entry if needed */
		c->journal.work.work.func(&c->journal.work.work);
	}

	closure_return(cl);
}

/*
 * This function is only called when CACHE_SET_IO_DISABLE is set, which means
 * cache set is unregistering due to too many I/O errors. In this condition,
 * the bcache device might be stopped, it depends on stop_when_cache_set_failed
 * value and whether the broken cache has dirty data:
 *
 * dc->stop_when_cache_set_failed    dc->has_dirty   stop bcache device
 *  BCH_CACHED_STOP_AUTO               0               NO
 *  BCH_CACHED_STOP_AUTO               1               YES
 *  BCH_CACHED_DEV_STOP_ALWAYS         0               YES
 *  BCH_CACHED_DEV_STOP_ALWAYS         1               YES
 *
 * The expected behavior is, if stop_when_cache_set_failed is configured to
 * "auto" via sysfs interface, the bcache device will not be stopped if the
 * backing device is clean on the broken cache device.
 */
static void conditional_stop_bcache_device(struct cache_set *c,
					   struct bcache_device *d,
					   struct cached_dev *dc)
{
	if (dc->stop_when_cache_set_failed == BCH_CACHED_DEV_STOP_ALWAYS) {
		pr_warn("stop_when_cache_set_failed of %s is \"always\", stop it for failed cache set %pU.",
			d->disk->disk_name, c->sb.set_uuid);
		bcache_device_stop(d);
	} else if (atomic_read(&dc->has_dirty)) {
		/*
		 * dc->stop_when_cache_set_failed == BCH_CACHED_STOP_AUTO
		 * and dc->has_dirty == 1
		 */
		pr_warn("stop_when_cache_set_failed of %s is \"auto\" and cache is dirty, stop it to avoid potential data corruption.",
			d->disk->disk_name);
		/*
		 * There might be a small time gap that cache set is
		 * released but bcache device is not. Inside this time
		 * gap, regular I/O requests will directly go into
		 * backing device as no cache set attached to. This
		 * behavior may also introduce potential inconsistence
		 * data in writeback mode while cache is dirty.
		 * Therefore before calling bcache_device_stop() due
		 * to a broken cache device, dc->io_disable should be
		 * explicitly set to true.
		 */
		dc->io_disable = true;
		/* make others know io_disable is true earlier */
		smp_mb();
		bcache_device_stop(d);
	} else {
		/*
		 * dc->stop_when_cache_set_failed == BCH_CACHED_STOP_AUTO
		 * and dc->has_dirty == 0
		 */
		pr_warn("stop_when_cache_set_failed of %s is \"auto\" and cache is clean, keep it alive.",
			d->disk->disk_name);
	}
}

static void __cache_set_unregister(struct closure *cl)
{
	struct cache_set *c = container_of(cl, struct cache_set, caching);
	struct cached_dev *dc;
	struct bcache_device *d;
	size_t i;

	mutex_lock(&bch_register_lock);

	for (i = 0; i < c->devices_max_used; i++) {
		d = c->devices[i];
		if (!d)
			continue;

		if (!UUID_FLASH_ONLY(&c->uuids[i]) &&
		    test_bit(CACHE_SET_UNREGISTERING, &c->flags)) {
			dc = container_of(d, struct cached_dev, disk);
			bch_cached_dev_detach(dc);
			if (test_bit(CACHE_SET_IO_DISABLE, &c->flags))
				conditional_stop_bcache_device(c, d, dc);
		} else {
			bcache_device_stop(d);
		}
	}

	mutex_unlock(&bch_register_lock);

	continue_at(cl, cache_set_flush, system_wq);
}

void bch_cache_set_stop(struct cache_set *c)
{
	if (!test_and_set_bit(CACHE_SET_STOPPING, &c->flags))
		closure_queue(&c->caching);
}

void bch_cache_set_unregister(struct cache_set *c)
{
	set_bit(CACHE_SET_UNREGISTERING, &c->flags);
	bch_cache_set_stop(c);
}

#define alloc_bucket_pages(gfp, c)			\
	((void *) __get_free_pages(__GFP_ZERO|gfp, ilog2(bucket_pages(c))))

struct cache_set *bch_cache_set_alloc(struct cache_sb *sb)
{
	int iter_size;
	struct cache_set *c = kzalloc(sizeof(struct cache_set), GFP_KERNEL);

	if (!c)
		return NULL;

	__module_get(THIS_MODULE);
	closure_init(&c->cl, NULL);
	set_closure_fn(&c->cl, cache_set_free, system_wq);

	closure_init(&c->caching, &c->cl);
	set_closure_fn(&c->caching, __cache_set_unregister, system_wq);

	/* Maybe create continue_at_noreturn() and use it here? */
	closure_set_stopped(&c->cl);
	closure_put(&c->cl);

	kobject_init(&c->kobj, &bch_cache_set_ktype);
	kobject_init(&c->internal, &bch_cache_set_internal_ktype);

	bch_cache_accounting_init(&c->accounting, &c->cl);

	memcpy(c->sb.set_uuid, sb->set_uuid, 16);
	c->sb.block_size	= sb->block_size;
	c->sb.bucket_size	= sb->bucket_size;
	c->sb.nr_in_set		= sb->nr_in_set;
	c->sb.last_mount	= sb->last_mount;
	c->bucket_bits		= ilog2(sb->bucket_size);
	c->block_bits		= ilog2(sb->block_size);
	c->nr_uuids		= bucket_bytes(c) / sizeof(struct uuid_entry);
	c->devices_max_used	= 0;
	atomic_set(&c->attached_dev_nr, 0);
	c->btree_pages		= bucket_pages(c);
	if (c->btree_pages > BTREE_MAX_PAGES)
		c->btree_pages = max_t(int, c->btree_pages / 4,
				       BTREE_MAX_PAGES);

	sema_init(&c->sb_write_mutex, 1);
	mutex_init(&c->bucket_lock);
	init_waitqueue_head(&c->btree_cache_wait);
	init_waitqueue_head(&c->bucket_wait);
	init_waitqueue_head(&c->gc_wait);
	sema_init(&c->uuid_write_mutex, 1);

	spin_lock_init(&c->btree_gc_time.lock);
	spin_lock_init(&c->btree_split_time.lock);
	spin_lock_init(&c->btree_read_time.lock);

	bch_moving_init_cache_set(c);

	INIT_LIST_HEAD(&c->list);
	INIT_LIST_HEAD(&c->cached_devs);
	INIT_LIST_HEAD(&c->btree_cache);
	INIT_LIST_HEAD(&c->btree_cache_freeable);
	INIT_LIST_HEAD(&c->btree_cache_freed);
	INIT_LIST_HEAD(&c->data_buckets);

	c->search = mempool_create_slab_pool(32, bch_search_cache);
	if (!c->search)
		goto err;

	iter_size = (sb->bucket_size / sb->block_size + 1) *
		sizeof(struct btree_iter_set);

	if (!(c->devices = kzalloc(c->nr_uuids * sizeof(void *), GFP_KERNEL)) ||
	    !(c->bio_meta = mempool_create_kmalloc_pool(2,
				sizeof(struct bbio) + sizeof(struct bio_vec) *
				bucket_pages(c))) ||
	    !(c->fill_iter = mempool_create_kmalloc_pool(1, iter_size)) ||
	    !(c->bio_split = bioset_create(4, offsetof(struct bbio, bio),
					   BIOSET_NEED_BVECS |
					   BIOSET_NEED_RESCUER)) ||
	    !(c->uuids = alloc_bucket_pages(GFP_KERNEL, c)) ||
	    !(c->moving_gc_wq = alloc_workqueue("bcache_gc",
						WQ_MEM_RECLAIM, 0)) ||
	    bch_journal_alloc(c) ||
	    bch_btree_cache_alloc(c) ||
	    bch_open_buckets_alloc(c) ||
	    bch_bset_sort_state_init(&c->sort, ilog2(c->btree_pages)))
		goto err;

	c->congested_read_threshold_us	= 2000;
	c->congested_write_threshold_us	= 20000;
	c->error_limit	= DEFAULT_IO_ERROR_LIMIT;
	WARN_ON(test_and_clear_bit(CACHE_SET_IO_DISABLE, &c->flags));

	return c;
err:
	bch_cache_set_unregister(c);
	return NULL;
}

static void run_cache_set(struct cache_set *c)
{
	const char *err = "cannot allocate memory";
	struct cached_dev *dc, *t;
	struct cache *ca;
	struct closure cl;
	unsigned int i;

	closure_init_stack(&cl);

	for_each_cache(ca, c, i)
		c->nbuckets += ca->sb.nbuckets;
	set_gc_sectors(c);

	if (CACHE_SYNC(&c->sb)) {
		LIST_HEAD(journal);
		struct bkey *k;
		struct jset *j;

		err = "cannot allocate memory for journal";
		if (bch_journal_read(c, &journal))
			goto err;

		pr_debug("btree_journal_read() done");

		err = "no journal entries found";
		if (list_empty(&journal))
			goto err;

		j = &list_entry(journal.prev, struct journal_replay, list)->j;

		err = "IO error reading priorities";
		for_each_cache(ca, c, i)
			prio_read(ca, j->prio_bucket[ca->sb.nr_this_dev]);

		/*
		 * If prio_read() fails it'll call cache_set_error and we'll
		 * tear everything down right away, but if we perhaps checked
		 * sooner we could avoid journal replay.
		 */

		k = &j->btree_root;

		err = "bad btree root";
		if (__bch_btree_ptr_invalid(c, k))
			goto err;

		err = "error reading btree root";
		c->root = bch_btree_node_get(c, NULL, k,
					     j->btree_level,
					     true, NULL);
		if (IS_ERR_OR_NULL(c->root))
			goto err;

		list_del_init(&c->root->list);
		rw_unlock(true, c->root);

		err = uuid_read(c, j, &cl);
		if (err)
			goto err;

		err = "error in recovery";
		if (bch_btree_check(c))
			goto err;

		bch_journal_mark(c, &journal);
		bch_initial_gc_finish(c);
		pr_debug("btree_check() done");

		/*
		 * bcache_journal_next() can't happen sooner, or
		 * btree_gc_finish() will give spurious errors about last_gc >
		 * gc_gen - this is a hack but oh well.
		 */
		bch_journal_next(&c->journal);

		err = "error starting allocator thread";
		for_each_cache(ca, c, i)
			if (bch_cache_allocator_start(ca))
				goto err;

		/*
		 * First place it's safe to allocate: btree_check() and
		 * btree_gc_finish() have to run before we have buckets to
		 * allocate, and bch_bucket_alloc_set() might cause a journal
		 * entry to be written so bcache_journal_next() has to be called
		 * first.
		 *
		 * If the uuids were in the old format we have to rewrite them
		 * before the next journal entry is written:
		 */
		if (j->version < BCACHE_JSET_VERSION_UUID)
			__uuid_write(c);

		bch_journal_replay(c, &journal);
	} else {
		pr_notice("invalidating existing data");

		for_each_cache(ca, c, i) {
			unsigned int j;

			ca->sb.keys = clamp_t(int, ca->sb.nbuckets >> 7,
					      2, SB_JOURNAL_BUCKETS);

			for (j = 0; j < ca->sb.keys; j++)
				ca->sb.d[j] = ca->sb.first_bucket + j;
		}

		bch_initial_gc_finish(c);

		err = "error starting allocator thread";
		for_each_cache(ca, c, i)
			if (bch_cache_allocator_start(ca))
				goto err;

		mutex_lock(&c->bucket_lock);
		for_each_cache(ca, c, i)
			bch_prio_write(ca);
		mutex_unlock(&c->bucket_lock);

		err = "cannot allocate new UUID bucket";
		if (__uuid_write(c))
			goto err;

		err = "cannot allocate new btree root";
		c->root = __bch_btree_node_alloc(c, NULL, 0, true, NULL);
		if (IS_ERR_OR_NULL(c->root))
			goto err;

		mutex_lock(&c->root->write_lock);
		bkey_copy_key(&c->root->key, &MAX_KEY);
		bch_btree_node_write(c->root, &cl);
		mutex_unlock(&c->root->write_lock);

		bch_btree_set_root(c->root);
		rw_unlock(true, c->root);

		/*
		 * We don't want to write the first journal entry until
		 * everything is set up - fortunately journal entries won't be
		 * written until the SET_CACHE_SYNC() here:
		 */
		SET_CACHE_SYNC(&c->sb, true);

		bch_journal_next(&c->journal);
		bch_journal_meta(c, &cl);
	}

	err = "error starting gc thread";
	if (bch_gc_thread_start(c))
		goto err;

	closure_sync(&cl);
	c->sb.last_mount = (u32)ktime_get_real_seconds();
	bcache_write_super(c);

	list_for_each_entry_safe(dc, t, &uncached_devices, list)
		bch_cached_dev_attach(dc, c, NULL);

	flash_devs_run(c);

	set_bit(CACHE_SET_RUNNING, &c->flags);
	return;
err:
	closure_sync(&cl);
	/* XXX: test this, it's broken */
	bch_cache_set_error(c, "%s", err);
}

static bool can_attach_cache(struct cache *ca, struct cache_set *c)
{
	return ca->sb.block_size	== c->sb.block_size &&
		ca->sb.bucket_size	== c->sb.bucket_size &&
		ca->sb.nr_in_set	== c->sb.nr_in_set;
}

static const char *register_cache_set(struct cache *ca)
{
	char buf[12];
	const char *err = "cannot allocate memory";
	struct cache_set *c;

	list_for_each_entry(c, &bch_cache_sets, list)
		if (!memcmp(c->sb.set_uuid, ca->sb.set_uuid, 16)) {
			if (c->cache[ca->sb.nr_this_dev])
				return "duplicate cache set member";

			if (!can_attach_cache(ca, c))
				return "cache sb does not match set";

			if (!CACHE_SYNC(&ca->sb))
				SET_CACHE_SYNC(&c->sb, false);

			goto found;
		}

	c = bch_cache_set_alloc(&ca->sb);
	if (!c)
		return err;

	err = "error creating kobject";
	if (kobject_add(&c->kobj, bcache_kobj, "%pU", c->sb.set_uuid) ||
	    kobject_add(&c->internal, &c->kobj, "internal"))
		goto err;

	if (bch_cache_accounting_add_kobjs(&c->accounting, &c->kobj))
		goto err;

	bch_debug_init_cache_set(c);

	list_add(&c->list, &bch_cache_sets);
found:
	sprintf(buf, "cache%i", ca->sb.nr_this_dev);
	if (sysfs_create_link(&ca->kobj, &c->kobj, "set") ||
	    sysfs_create_link(&c->kobj, &ca->kobj, buf))
		goto err;

	if (ca->sb.seq > c->sb.seq) {
		c->sb.version		= ca->sb.version;
		memcpy(c->sb.set_uuid, ca->sb.set_uuid, 16);
		c->sb.flags             = ca->sb.flags;
		c->sb.seq		= ca->sb.seq;
		pr_debug("set version = %llu", c->sb.version);
	}

	kobject_get(&ca->kobj);
	ca->set = c;
	ca->set->cache[ca->sb.nr_this_dev] = ca;
	c->cache_by_alloc[c->caches_loaded++] = ca;

	if (c->caches_loaded == c->sb.nr_in_set)
		run_cache_set(c);

	return NULL;
err:
	bch_cache_set_unregister(c);
	return err;
}

/* Cache device */

void bch_cache_release(struct kobject *kobj)
{
	struct cache *ca = container_of(kobj, struct cache, kobj);
	unsigned int i;

	if (ca->set) {
		BUG_ON(ca->set->cache[ca->sb.nr_this_dev] != ca);
		ca->set->cache[ca->sb.nr_this_dev] = NULL;
	}

	free_pages((unsigned long) ca->disk_buckets, ilog2(bucket_pages(ca)));
	kfree(ca->prio_buckets);
	vfree(ca->buckets);

	free_heap(&ca->heap);
	free_fifo(&ca->free_inc);

	for (i = 0; i < RESERVE_NR; i++)
		free_fifo(&ca->free[i]);

	if (ca->sb_bio.bi_inline_vecs[0].bv_page)
		put_page(bio_first_page_all(&ca->sb_bio));

	if (!IS_ERR_OR_NULL(ca->bdev))
		blkdev_put(ca->bdev, FMODE_READ|FMODE_WRITE|FMODE_EXCL);

	kfree(ca);
	module_put(THIS_MODULE);
}

static int cache_alloc(struct cache *ca)
{
	size_t free;
	size_t btree_buckets;
	struct bucket *b;
	int ret = -ENOMEM;
	const char *err = NULL;

	__module_get(THIS_MODULE);
	kobject_init(&ca->kobj, &bch_cache_ktype);

	bio_init(&ca->journal.bio, ca->journal.bio.bi_inline_vecs, 8);

	/*
	 * when ca->sb.njournal_buckets is not zero, journal exists,
	 * and in bch_journal_replay(), tree node may split,
	 * so bucket of RESERVE_BTREE type is needed,
	 * the worst situation is all journal buckets are valid journal,
	 * and all the keys need to replay,
	 * so the number of  RESERVE_BTREE type buckets should be as much
	 * as journal buckets
	 */
	btree_buckets = ca->sb.njournal_buckets ?: 8;
	free = roundup_pow_of_two(ca->sb.nbuckets) >> 10;
	if (!free) {
		ret = -EPERM;
		err = "ca->sb.nbuckets is too small";
		goto err_free;
	}

	if (!init_fifo(&ca->free[RESERVE_BTREE], btree_buckets,
						GFP_KERNEL)) {
		err = "ca->free[RESERVE_BTREE] alloc failed";
		goto err_btree_alloc;
	}

	if (!init_fifo_exact(&ca->free[RESERVE_PRIO], prio_buckets(ca),
							GFP_KERNEL)) {
		err = "ca->free[RESERVE_PRIO] alloc failed";
		goto err_prio_alloc;
	}

	if (!init_fifo(&ca->free[RESERVE_MOVINGGC], free, GFP_KERNEL)) {
		err = "ca->free[RESERVE_MOVINGGC] alloc failed";
		goto err_movinggc_alloc;
	}

	if (!init_fifo(&ca->free[RESERVE_NONE], free, GFP_KERNEL)) {
		err = "ca->free[RESERVE_NONE] alloc failed";
		goto err_none_alloc;
	}

	if (!init_fifo(&ca->free_inc, free << 2, GFP_KERNEL)) {
		err = "ca->free_inc alloc failed";
		goto err_free_inc_alloc;
	}

	if (!init_heap(&ca->heap, free << 3, GFP_KERNEL)) {
		err = "ca->heap alloc failed";
		goto err_heap_alloc;
	}

	ca->buckets = vzalloc(array_size(sizeof(struct bucket),
			      ca->sb.nbuckets));
	if (!ca->buckets) {
		err = "ca->buckets alloc failed";
		goto err_buckets_alloc;
	}

	ca->prio_buckets = kzalloc(array3_size(sizeof(uint64_t),
				   prio_buckets(ca), 2),
				   GFP_KERNEL);
	if (!ca->prio_buckets) {
		err = "ca->prio_buckets alloc failed";
		goto err_prio_buckets_alloc;
	}

	ca->disk_buckets = alloc_bucket_pages(GFP_KERNEL, ca);
	if (!ca->disk_buckets) {
		err = "ca->disk_buckets alloc failed";
		goto err_disk_buckets_alloc;
	}

	ca->prio_last_buckets = ca->prio_buckets + prio_buckets(ca);

	for_each_bucket(b, ca)
		atomic_set(&b->pin, 0);

	return 0;

err_disk_buckets_alloc:
	kfree(ca->prio_buckets);
err_prio_buckets_alloc:
	vfree(ca->buckets);
err_buckets_alloc:
	free_heap(&ca->heap);
err_heap_alloc:
	free_fifo(&ca->free_inc);
err_free_inc_alloc:
	free_fifo(&ca->free[RESERVE_NONE]);
err_none_alloc:
	free_fifo(&ca->free[RESERVE_MOVINGGC]);
err_movinggc_alloc:
	free_fifo(&ca->free[RESERVE_PRIO]);
err_prio_alloc:
	free_fifo(&ca->free[RESERVE_BTREE]);
err_btree_alloc:
err_free:
	module_put(THIS_MODULE);
	if (err)
		pr_notice("error %s: %s", ca->cache_dev_name, err);
	return ret;
}

static int register_cache(struct cache_sb *sb, struct page *sb_page,
				struct block_device *bdev, struct cache *ca)
{
	const char *err = NULL; /* must be set for any error case */
	int ret = 0;

	bdevname(bdev, ca->cache_dev_name);
	memcpy(&ca->sb, sb, sizeof(struct cache_sb));
	ca->bdev = bdev;
	ca->bdev->bd_holder = ca;

	bio_init(&ca->sb_bio, ca->sb_bio.bi_inline_vecs, 1);
	bio_first_bvec_all(&ca->sb_bio)->bv_page = sb_page;
	get_page(sb_page);

	if (blk_queue_discard(bdev_get_queue(bdev)))
		ca->discard = CACHE_DISCARD(&ca->sb);

	ret = cache_alloc(ca);
	if (ret != 0) {
		blkdev_put(bdev, FMODE_READ|FMODE_WRITE|FMODE_EXCL);
		if (ret == -ENOMEM)
			err = "cache_alloc(): -ENOMEM";
		else if (ret == -EPERM)
			err = "cache_alloc(): cache device is too small";
		else
			err = "cache_alloc(): unknown error";
		goto err;
	}

	if (kobject_add(&ca->kobj,
			&part_to_dev(bdev->bd_part)->kobj,
			"bcache")) {
		err = "error calling kobject_add";
		ret = -ENOMEM;
		goto out;
	}

	mutex_lock(&bch_register_lock);
	err = register_cache_set(ca);
	mutex_unlock(&bch_register_lock);

	if (err) {
		ret = -ENODEV;
		goto out;
	}

	pr_info("registered cache device %s", ca->cache_dev_name);

out:
	kobject_put(&ca->kobj);

err:
	if (err)
		pr_notice("error %s: %s", ca->cache_dev_name, err);

	return ret;
}

/* Global interfaces/init */

static ssize_t register_bcache(struct kobject *k, struct kobj_attribute *attr,
			       const char *buffer, size_t size);

kobj_attribute_write(register,		register_bcache);
kobj_attribute_write(register_quiet,	register_bcache);

static bool bch_is_open_backing(struct block_device *bdev)
{
	struct cache_set *c, *tc;
	struct cached_dev *dc, *t;

	list_for_each_entry_safe(c, tc, &bch_cache_sets, list)
		list_for_each_entry_safe(dc, t, &c->cached_devs, list)
			if (dc->bdev == bdev)
				return true;
	list_for_each_entry_safe(dc, t, &uncached_devices, list)
		if (dc->bdev == bdev)
			return true;
	return false;
}

static bool bch_is_open_cache(struct block_device *bdev)
{
	struct cache_set *c, *tc;
	struct cache *ca;
	unsigned int i;

	list_for_each_entry_safe(c, tc, &bch_cache_sets, list)
		for_each_cache(ca, c, i)
			if (ca->bdev == bdev)
				return true;
	return false;
}

static bool bch_is_open(struct block_device *bdev)
{
	return bch_is_open_cache(bdev) || bch_is_open_backing(bdev);
}

static ssize_t register_bcache(struct kobject *k, struct kobj_attribute *attr,
			       const char *buffer, size_t size)
{
	ssize_t ret = size;
	const char *err = "cannot allocate memory";
	char *path = NULL;
	struct cache_sb *sb = NULL;
	struct block_device *bdev = NULL;
	struct page *sb_page = NULL;

	if (!try_module_get(THIS_MODULE))
		return -EBUSY;

	path = kstrndup(buffer, size, GFP_KERNEL);
	if (!path)
		goto err;

	sb = kmalloc(sizeof(struct cache_sb), GFP_KERNEL);
	if (!sb)
		goto err;

	err = "failed to open device";
	bdev = blkdev_get_by_path(strim(path),
				  FMODE_READ|FMODE_WRITE|FMODE_EXCL,
				  sb);
	if (IS_ERR(bdev)) {
		if (bdev == ERR_PTR(-EBUSY)) {
			bdev = lookup_bdev(strim(path));
			mutex_lock(&bch_register_lock);
			if (!IS_ERR(bdev) && bch_is_open(bdev))
				err = "device already registered";
			else
				err = "device busy";
			mutex_unlock(&bch_register_lock);
			if (!IS_ERR(bdev))
				bdput(bdev);
			if (attr == &ksysfs_register_quiet)
				goto out;
		}
		goto err;
	}

	err = "failed to set blocksize";
	if (set_blocksize(bdev, 4096))
		goto err_close;

	err = read_super(sb, bdev, &sb_page);
	if (err)
		goto err_close;

	err = "failed to register device";
	if (SB_IS_BDEV(sb)) {
		struct cached_dev *dc = kzalloc(sizeof(*dc), GFP_KERNEL);

		if (!dc)
			goto err_close;

		mutex_lock(&bch_register_lock);
		register_bdev(sb, sb_page, bdev, dc);
		mutex_unlock(&bch_register_lock);
	} else {
		struct cache *ca = kzalloc(sizeof(*ca), GFP_KERNEL);

		if (!ca)
			goto err_close;

		if (register_cache(sb, sb_page, bdev, ca) != 0)
			goto err;
	}
out:
	if (sb_page)
		put_page(sb_page);
	kfree(sb);
	kfree(path);
	module_put(THIS_MODULE);
	return ret;

err_close:
	blkdev_put(bdev, FMODE_READ|FMODE_WRITE|FMODE_EXCL);
err:
	pr_info("error %s: %s", path, err);
	ret = -EINVAL;
	goto out;
}

static int bcache_reboot(struct notifier_block *n, unsigned long code, void *x)
{
	if (code == SYS_DOWN ||
	    code == SYS_HALT ||
	    code == SYS_POWER_OFF) {
		DEFINE_WAIT(wait);
		unsigned long start = jiffies;
		bool stopped = false;

		struct cache_set *c, *tc;
		struct cached_dev *dc, *tdc;

		mutex_lock(&bch_register_lock);

		if (list_empty(&bch_cache_sets) &&
		    list_empty(&uncached_devices))
			goto out;

		pr_info("Stopping all devices:");

		list_for_each_entry_safe(c, tc, &bch_cache_sets, list)
			bch_cache_set_stop(c);

		list_for_each_entry_safe(dc, tdc, &uncached_devices, list)
			bcache_device_stop(&dc->disk);

		/* What's a condition variable? */
		while (1) {
			long timeout = start + 2 * HZ - jiffies;

			stopped = list_empty(&bch_cache_sets) &&
				list_empty(&uncached_devices);

			if (timeout < 0 || stopped)
				break;

			prepare_to_wait(&unregister_wait, &wait,
					TASK_UNINTERRUPTIBLE);

			mutex_unlock(&bch_register_lock);
			schedule_timeout(timeout);
			mutex_lock(&bch_register_lock);
		}

		finish_wait(&unregister_wait, &wait);

		if (stopped)
			pr_info("All devices stopped");
		else
			pr_notice("Timeout waiting for devices to be closed");
out:
		mutex_unlock(&bch_register_lock);
	}

	return NOTIFY_DONE;
}

static struct notifier_block reboot = {
	.notifier_call	= bcache_reboot,
	.priority	= INT_MAX, /* before any real devices */
};

static void bcache_exit(void)
{
	bch_debug_exit();
	bch_request_exit();
	if (bcache_kobj)
		kobject_put(bcache_kobj);
	if (bcache_wq)
		destroy_workqueue(bcache_wq);
	if (bch_journal_wq)
		destroy_workqueue(bch_journal_wq);

	if (bcache_major)
		unregister_blkdev(bcache_major, "bcache");
	unregister_reboot_notifier(&reboot);
	mutex_destroy(&bch_register_lock);
}

/* Check and fixup module parameters */
static void check_module_parameters(void)
{
	if (bch_cutoff_writeback_sync == 0)
		bch_cutoff_writeback_sync = CUTOFF_WRITEBACK_SYNC;
	else if (bch_cutoff_writeback_sync > CUTOFF_WRITEBACK_SYNC_MAX) {
		pr_warn("set bch_cutoff_writeback_sync (%u) to max value %u",
			bch_cutoff_writeback_sync, CUTOFF_WRITEBACK_SYNC_MAX);
		bch_cutoff_writeback_sync = CUTOFF_WRITEBACK_SYNC_MAX;
	}

	if (bch_cutoff_writeback == 0)
		bch_cutoff_writeback = CUTOFF_WRITEBACK;
	else if (bch_cutoff_writeback > CUTOFF_WRITEBACK_MAX) {
		pr_warn("set bch_cutoff_writeback (%u) to max value %u",
			bch_cutoff_writeback, CUTOFF_WRITEBACK_MAX);
		bch_cutoff_writeback = CUTOFF_WRITEBACK_MAX;
	}

	if (bch_cutoff_writeback > bch_cutoff_writeback_sync) {
		pr_warn("set bch_cutoff_writeback (%u) to %u",
			bch_cutoff_writeback, bch_cutoff_writeback_sync);
		bch_cutoff_writeback = bch_cutoff_writeback_sync;
	}
}

static int __init bcache_init(void)
{
	static const struct attribute *files[] = {
		&ksysfs_register.attr,
		&ksysfs_register_quiet.attr,
		NULL
	};

	check_module_parameters();

	mutex_init(&bch_register_lock);
	init_waitqueue_head(&unregister_wait);
	register_reboot_notifier(&reboot);

	bcache_major = register_blkdev(0, "bcache");
	if (bcache_major < 0) {
		unregister_reboot_notifier(&reboot);
		mutex_destroy(&bch_register_lock);
		return bcache_major;
	}

	bcache_wq = alloc_workqueue("bcache", WQ_MEM_RECLAIM, 0);
	if (!bcache_wq)
		goto err;

	bch_journal_wq = alloc_workqueue("bch_journal", WQ_MEM_RECLAIM, 0);
	if (!bch_journal_wq)
		goto err;

	bcache_kobj = kobject_create_and_add("bcache", fs_kobj);
	if (!bcache_kobj)
		goto err;

	if (bch_request_init() ||
	    sysfs_create_files(bcache_kobj, files))
		goto err;

	bch_debug_init();
	closure_debug_init();

	return 0;
err:
	bcache_exit();
	return -ENOMEM;
}

/*
 * Module hooks
 */
module_exit(bcache_exit);
module_init(bcache_init);

module_param(bch_cutoff_writeback, uint, 0);
MODULE_PARM_DESC(bch_cutoff_writeback, "threshold to cutoff writeback");

module_param(bch_cutoff_writeback_sync, uint, 0);
MODULE_PARM_DESC(bch_cutoff_writeback_sync, "hard threshold to cutoff writeback");

MODULE_DESCRIPTION("Bcache: a Linux block layer cache");
MODULE_AUTHOR("Kent Overstreet <kent.overstreet@gmail.com>");
MODULE_LICENSE("GPL");<|MERGE_RESOLUTION|>--- conflicted
+++ resolved
@@ -205,11 +205,7 @@
 
 static void __write_super(struct cache_sb *sb, struct bio *bio)
 {
-<<<<<<< HEAD
 	struct cache_sb *out = page_address(bio_first_page_all(bio));
-=======
-	struct cache_sb *out = page_address(bio->bi_io_vec[0].bv_page);
->>>>>>> 69109a50
 	unsigned int i;
 
 	bio->bi_iter.bi_sector	= SB_SECTOR;
@@ -423,10 +419,7 @@
 {
 	BKEY_PADDED(key) k;
 	struct closure cl;
-<<<<<<< HEAD
-=======
 	struct cache *ca;
->>>>>>> 69109a50
 
 	closure_init_stack(&cl);
 	lockdep_assert_held(&bch_register_lock);
