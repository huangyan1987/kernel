--- conflicted
+++ resolved
@@ -16,10 +16,7 @@
 #include "features.h"
 
 #include <linux/blkdev.h>
-<<<<<<< HEAD
-=======
 #include <linux/pagemap.h>
->>>>>>> 7d2a07b7
 #include <linux/debugfs.h>
 #include <linux/genhd.h>
 #include <linux/idr.h>
@@ -386,17 +383,10 @@
 	closure_init(cl, &c->cl);
 
 	ca->sb.seq++;
-<<<<<<< HEAD
 
 	if (ca->sb.version < version)
 		ca->sb.version = version;
 
-=======
-
-	if (ca->sb.version < version)
-		ca->sb.version = version;
-
->>>>>>> 7d2a07b7
 	bio_init(bio, ca->sb_bv, 1);
 	bio_set_dev(bio, ca->bdev);
 	bio->bi_end_io	= write_super_endio;
@@ -900,19 +890,9 @@
 		if (disk_added)
 			del_gendisk(disk);
 
-<<<<<<< HEAD
-		if (disk->queue)
-			blk_cleanup_queue(disk->queue);
-
-		ida_simple_remove(&bcache_device_idx,
-				  first_minor_to_idx(disk->first_minor));
-		if (disk_added)
-			put_disk(disk);
-=======
 		blk_cleanup_disk(disk);
 		ida_simple_remove(&bcache_device_idx,
 				  first_minor_to_idx(disk->first_minor));
->>>>>>> 7d2a07b7
 	}
 
 	bioset_exit(&d->bio_split);
@@ -971,22 +951,11 @@
 
 	d->disk->major		= bcache_major;
 	d->disk->first_minor	= idx_to_first_minor(idx);
-<<<<<<< HEAD
-	d->disk->fops		= ops;
-	d->disk->private_data	= d;
-
-	q = blk_alloc_queue(NUMA_NO_NODE);
-	if (!q)
-		return -ENOMEM;
-
-	d->disk->queue			= q;
-=======
 	d->disk->minors		= BCACHE_MINORS;
 	d->disk->fops		= ops;
 	d->disk->private_data	= d;
 
 	q = d->disk->queue;
->>>>>>> 7d2a07b7
 	q->limits.max_hw_sectors	= UINT_MAX;
 	q->limits.max_sectors		= UINT_MAX;
 	q->limits.max_segment_size	= UINT_MAX;
@@ -1460,21 +1429,11 @@
 			q->limits.raid_partial_stripes_expensive;
 
 	ret = bcache_device_init(&dc->disk, block_size,
-<<<<<<< HEAD
-			 dc->bdev->bd_part->nr_sects - dc->sb.data_offset,
-=======
 			 bdev_nr_sectors(dc->bdev) - dc->sb.data_offset,
->>>>>>> 7d2a07b7
 			 dc->bdev, &bcache_cached_ops);
 	if (ret)
 		return ret;
 
-<<<<<<< HEAD
-	dc->disk.disk->queue->backing_dev_info->ra_pages =
-		max(dc->disk.disk->queue->backing_dev_info->ra_pages,
-		    q->backing_dev_info->ra_pages);
-=======
->>>>>>> 7d2a07b7
 	blk_queue_io_opt(dc->disk.disk->queue,
 		max(queue_io_opt(dc->disk.disk->queue), queue_io_opt(q)));
 
@@ -2449,7 +2408,6 @@
 
 kobj_attribute_write(register,		register_bcache);
 kobj_attribute_write(register_quiet,	register_bcache);
-kobj_attribute_write(register_async,	register_bcache);
 kobj_attribute_write(pendings_cleanup,	bch_pending_bdevs_cleanup);
 
 static bool bch_is_open_backing(dev_t dev)
@@ -2474,11 +2432,7 @@
 	list_for_each_entry_safe(c, tc, &bch_cache_sets, list) {
 		struct cache *ca = c->cache;
 
-<<<<<<< HEAD
-		if (ca->bdev == bdev)
-=======
 		if (ca->bdev->bd_dev == dev)
->>>>>>> 7d2a07b7
 			return true;
 	}
 
@@ -2568,84 +2522,6 @@
 	queue_delayed_work(system_wq, &args->reg_work, 10);
 }
 
-struct async_reg_args {
-	struct delayed_work reg_work;
-	char *path;
-	struct cache_sb *sb;
-	struct cache_sb_disk *sb_disk;
-	struct block_device *bdev;
-};
-
-static void register_bdev_worker(struct work_struct *work)
-{
-	int fail = false;
-	struct async_reg_args *args =
-		container_of(work, struct async_reg_args, reg_work.work);
-	struct cached_dev *dc;
-
-	dc = kzalloc(sizeof(*dc), GFP_KERNEL);
-	if (!dc) {
-		fail = true;
-		put_page(virt_to_page(args->sb_disk));
-		blkdev_put(args->bdev, FMODE_READ | FMODE_WRITE | FMODE_EXCL);
-		goto out;
-	}
-
-	mutex_lock(&bch_register_lock);
-	if (register_bdev(args->sb, args->sb_disk, args->bdev, dc) < 0)
-		fail = true;
-	mutex_unlock(&bch_register_lock);
-
-out:
-	if (fail)
-		pr_info("error %s: fail to register backing device\n",
-			args->path);
-	kfree(args->sb);
-	kfree(args->path);
-	kfree(args);
-	module_put(THIS_MODULE);
-}
-
-static void register_cache_worker(struct work_struct *work)
-{
-	int fail = false;
-	struct async_reg_args *args =
-		container_of(work, struct async_reg_args, reg_work.work);
-	struct cache *ca;
-
-	ca = kzalloc(sizeof(*ca), GFP_KERNEL);
-	if (!ca) {
-		fail = true;
-		put_page(virt_to_page(args->sb_disk));
-		blkdev_put(args->bdev, FMODE_READ | FMODE_WRITE | FMODE_EXCL);
-		goto out;
-	}
-
-	/* blkdev_put() will be called in bch_cache_release() */
-	if (register_cache(args->sb, args->sb_disk, args->bdev, ca) != 0)
-		fail = true;
-
-out:
-	if (fail)
-		pr_info("error %s: fail to register cache device\n",
-			args->path);
-	kfree(args->sb);
-	kfree(args->path);
-	kfree(args);
-	module_put(THIS_MODULE);
-}
-
-static void register_device_async(struct async_reg_args *args)
-{
-	if (SB_IS_BDEV(args->sb))
-		INIT_DELAYED_WORK(&args->reg_work, register_bdev_worker);
-	else
-		INIT_DELAYED_WORK(&args->reg_work, register_cache_worker);
-
-	/* 10 jiffies is enough for a delay */
-	queue_delayed_work(system_wq, &args->reg_work, 10);
-}
-
 static ssize_t register_bcache(struct kobject *k, struct kobj_attribute *attr,
 			       const char *buffer, size_t size)
 {
@@ -2655,14 +2531,11 @@
 	struct cache_sb_disk *sb_disk;
 	struct block_device *bdev;
 	ssize_t ret;
-<<<<<<< HEAD
-=======
 	bool async_registration = false;
 
 #ifdef CONFIG_BCACHE_ASYNC_REGISTRATION
 	async_registration = true;
 #endif
->>>>>>> 7d2a07b7
 
 	ret = -EBUSY;
 	err = "failed to reference bcache module";
@@ -2716,12 +2589,8 @@
 		goto out_blkdev_put;
 
 	err = "failed to register device";
-<<<<<<< HEAD
-	if (attr == &ksysfs_register_async) {
-=======
 
 	if (async_registration) {
->>>>>>> 7d2a07b7
 		/* register in asynchronous way */
 		struct async_reg_args *args =
 			kzalloc(sizeof(struct async_reg_args), GFP_KERNEL);
@@ -2987,9 +2856,6 @@
 	static const struct attribute *files[] = {
 		&ksysfs_register.attr,
 		&ksysfs_register_quiet.attr,
-#ifdef CONFIG_BCACHE_ASYNC_REGISTRATION
-		&ksysfs_register_async.attr,
-#endif
 		&ksysfs_pendings_cleanup.attr,
 		NULL
 	};
