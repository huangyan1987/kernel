--- conflicted
+++ resolved
@@ -208,11 +208,7 @@
 	 * Journal writes are marked REQ_PREFLUSH; if the original write was a
 	 * flush, it'll wait on the journal write.
 	 */
-<<<<<<< HEAD
-	bio->bi_rw &= ~(REQ_PREFLUSH|REQ_FUA);
-=======
 	bio->bi_opf &= ~(REQ_PREFLUSH|REQ_FUA);
->>>>>>> 29b4817d
 
 	do {
 		unsigned i;
@@ -409,11 +405,7 @@
 	if (!congested &&
 	    mode == CACHE_MODE_WRITEBACK &&
 	    op_is_write(bio_op(bio)) &&
-<<<<<<< HEAD
-	    (bio->bi_rw & REQ_SYNC))
-=======
 	    (bio->bi_opf & REQ_SYNC))
->>>>>>> 29b4817d
 		goto rescale;
 
 	spin_lock(&dc->io_lock);
@@ -676,11 +668,7 @@
 	s->iop.write_prio	= 0;
 	s->iop.error		= 0;
 	s->iop.flags		= 0;
-<<<<<<< HEAD
-	s->iop.flush_journal	= (bio->bi_rw & (REQ_PREFLUSH|REQ_FUA)) != 0;
-=======
 	s->iop.flush_journal	= (bio->bi_opf & (REQ_PREFLUSH|REQ_FUA)) != 0;
->>>>>>> 29b4817d
 	s->iop.wq		= bcache_wq;
 
 	return s;
@@ -932,11 +920,7 @@
 		bch_writeback_add(dc);
 		s->iop.bio = bio;
 
-<<<<<<< HEAD
-		if (bio->bi_rw & REQ_PREFLUSH) {
-=======
 		if (bio->bi_opf & REQ_PREFLUSH) {
->>>>>>> 29b4817d
 			/* Also need to send a flush to the backing device */
 			struct bio *flush = bio_alloc_bioset(GFP_NOIO, 0,
 							     dc->disk.bio_split);
