--- conflicted
+++ resolved
@@ -1120,11 +1120,7 @@
 		mempool_destroy(state->pool);
 }
 
-<<<<<<< HEAD
-static struct bkey *btree_sort_fixup(struct btree_iter *iter, struct bkey *tmp)
-=======
 int bch_bset_sort_state_init(struct bset_sort_state *state, unsigned page_order)
->>>>>>> cfbf8d48
 {
 	spin_lock_init(&state->time.lock);
 
@@ -1135,30 +1131,7 @@
 	if (!state->pool)
 		return -ENOMEM;
 
-<<<<<<< HEAD
-			heap_sift(iter, i - top, btree_iter_cmp);
-		} else {
-			/* can't happen because of comparison func */
-			BUG_ON(!bkey_cmp(&START_KEY(top->k), &START_KEY(i->k)));
-
-			if (bkey_cmp(i->k, top->k) < 0) {
-				bkey_copy(tmp, top->k);
-
-				bch_cut_back(&START_KEY(i->k), tmp);
-				bch_cut_front(i->k, top->k);
-				heap_sift(iter, 0, btree_iter_cmp);
-
-				return tmp;
-			} else {
-				bch_cut_back(&START_KEY(i->k), top->k);
-			}
-		}
-	}
-
-	return NULL;
-=======
 	return 0;
->>>>>>> cfbf8d48
 }
 EXPORT_SYMBOL(bch_bset_sort_state_init);
 
@@ -1169,11 +1142,7 @@
 	int i;
 	struct bkey *k, *last = NULL;
 	BKEY_PADDED(k) tmp;
-<<<<<<< HEAD
-	bool (*bad)(struct btree *, const struct bkey *) = remove_stale
-=======
 	bool (*bad)(struct btree_keys *, const struct bkey *) = remove_stale
->>>>>>> cfbf8d48
 		? bch_ptr_bad
 		: bch_ptr_invalid;
 
@@ -1182,22 +1151,13 @@
 		heap_sift(iter, i, b->ops->sort_cmp);
 
 	while (!btree_iter_end(iter)) {
-<<<<<<< HEAD
-		if (fixup && !b->level)
-			k = btree_sort_fixup(iter, &tmp.k);
-=======
 		if (b->ops->sort_fixup && fixup)
 			k = b->ops->sort_fixup(iter, &tmp.k);
->>>>>>> cfbf8d48
 		else
 			k = NULL;
 
 		if (!k)
-<<<<<<< HEAD
-			k = bch_btree_iter_next(iter);
-=======
 			k = __bch_btree_iter_next(iter, b->ops->sort_cmp);
->>>>>>> cfbf8d48
 
 		if (bad(b, k))
 			continue;
