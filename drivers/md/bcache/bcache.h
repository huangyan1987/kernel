#ifndef _BCACHE_H
#define _BCACHE_H

/*
 * SOME HIGH LEVEL CODE DOCUMENTATION:
 *
 * Bcache mostly works with cache sets, cache devices, and backing devices.
 *
 * Support for multiple cache devices hasn't quite been finished off yet, but
 * it's about 95% plumbed through. A cache set and its cache devices is sort of
 * like a md raid array and its component devices. Most of the code doesn't care
 * about individual cache devices, the main abstraction is the cache set.
 *
 * Multiple cache devices is intended to give us the ability to mirror dirty
 * cached data and metadata, without mirroring clean cached data.
 *
 * Backing devices are different, in that they have a lifetime independent of a
 * cache set. When you register a newly formatted backing device it'll come up
 * in passthrough mode, and then you can attach and detach a backing device from
 * a cache set at runtime - while it's mounted and in use. Detaching implicitly
 * invalidates any cached data for that backing device.
 *
 * A cache set can have multiple (many) backing devices attached to it.
 *
 * There's also flash only volumes - this is the reason for the distinction
 * between struct cached_dev and struct bcache_device. A flash only volume
 * works much like a bcache device that has a backing device, except the
 * "cached" data is always dirty. The end result is that we get thin
 * provisioning with very little additional code.
 *
 * Flash only volumes work but they're not production ready because the moving
 * garbage collector needs more work. More on that later.
 *
 * BUCKETS/ALLOCATION:
 *
 * Bcache is primarily designed for caching, which means that in normal
 * operation all of our available space will be allocated. Thus, we need an
 * efficient way of deleting things from the cache so we can write new things to
 * it.
 *
 * To do this, we first divide the cache device up into buckets. A bucket is the
 * unit of allocation; they're typically around 1 mb - anywhere from 128k to 2M+
 * works efficiently.
 *
 * Each bucket has a 16 bit priority, and an 8 bit generation associated with
 * it. The gens and priorities for all the buckets are stored contiguously and
 * packed on disk (in a linked list of buckets - aside from the superblock, all
 * of bcache's metadata is stored in buckets).
 *
 * The priority is used to implement an LRU. We reset a bucket's priority when
 * we allocate it or on cache it, and every so often we decrement the priority
 * of each bucket. It could be used to implement something more sophisticated,
 * if anyone ever gets around to it.
 *
 * The generation is used for invalidating buckets. Each pointer also has an 8
 * bit generation embedded in it; for a pointer to be considered valid, its gen
 * must match the gen of the bucket it points into.  Thus, to reuse a bucket all
 * we have to do is increment its gen (and write its new gen to disk; we batch
 * this up).
 *
 * Bcache is entirely COW - we never write twice to a bucket, even buckets that
 * contain metadata (including btree nodes).
 *
 * THE BTREE:
 *
 * Bcache is in large part design around the btree.
 *
 * At a high level, the btree is just an index of key -> ptr tuples.
 *
 * Keys represent extents, and thus have a size field. Keys also have a variable
 * number of pointers attached to them (potentially zero, which is handy for
 * invalidating the cache).
 *
 * The key itself is an inode:offset pair. The inode number corresponds to a
 * backing device or a flash only volume. The offset is the ending offset of the
 * extent within the inode - not the starting offset; this makes lookups
 * slightly more convenient.
 *
 * Pointers contain the cache device id, the offset on that device, and an 8 bit
 * generation number. More on the gen later.
 *
 * Index lookups are not fully abstracted - cache lookups in particular are
 * still somewhat mixed in with the btree code, but things are headed in that
 * direction.
 *
 * Updates are fairly well abstracted, though. There are two different ways of
 * updating the btree; insert and replace.
 *
 * BTREE_INSERT will just take a list of keys and insert them into the btree -
 * overwriting (possibly only partially) any extents they overlap with. This is
 * used to update the index after a write.
 *
 * BTREE_REPLACE is really cmpxchg(); it inserts a key into the btree iff it is
 * overwriting a key that matches another given key. This is used for inserting
 * data into the cache after a cache miss, and for background writeback, and for
 * the moving garbage collector.
 *
 * There is no "delete" operation; deleting things from the index is
 * accomplished by either by invalidating pointers (by incrementing a bucket's
 * gen) or by inserting a key with 0 pointers - which will overwrite anything
 * previously present at that location in the index.
 *
 * This means that there are always stale/invalid keys in the btree. They're
 * filtered out by the code that iterates through a btree node, and removed when
 * a btree node is rewritten.
 *
 * BTREE NODES:
 *
 * Our unit of allocation is a bucket, and we we can't arbitrarily allocate and
 * free smaller than a bucket - so, that's how big our btree nodes are.
 *
 * (If buckets are really big we'll only use part of the bucket for a btree node
 * - no less than 1/4th - but a bucket still contains no more than a single
 * btree node. I'd actually like to change this, but for now we rely on the
 * bucket's gen for deleting btree nodes when we rewrite/split a node.)
 *
 * Anyways, btree nodes are big - big enough to be inefficient with a textbook
 * btree implementation.
 *
 * The way this is solved is that btree nodes are internally log structured; we
 * can append new keys to an existing btree node without rewriting it. This
 * means each set of keys we write is sorted, but the node is not.
 *
 * We maintain this log structure in memory - keeping 1Mb of keys sorted would
 * be expensive, and we have to distinguish between the keys we have written and
 * the keys we haven't. So to do a lookup in a btree node, we have to search
 * each sorted set. But we do merge written sets together lazily, so the cost of
 * these extra searches is quite low (normally most of the keys in a btree node
 * will be in one big set, and then there'll be one or two sets that are much
 * smaller).
 *
 * This log structure makes bcache's btree more of a hybrid between a
 * conventional btree and a compacting data structure, with some of the
 * advantages of both.
 *
 * GARBAGE COLLECTION:
 *
 * We can't just invalidate any bucket - it might contain dirty data or
 * metadata. If it once contained dirty data, other writes might overwrite it
 * later, leaving no valid pointers into that bucket in the index.
 *
 * Thus, the primary purpose of garbage collection is to find buckets to reuse.
 * It also counts how much valid data it each bucket currently contains, so that
 * allocation can reuse buckets sooner when they've been mostly overwritten.
 *
 * It also does some things that are really internal to the btree
 * implementation. If a btree node contains pointers that are stale by more than
 * some threshold, it rewrites the btree node to avoid the bucket's generation
 * wrapping around. It also merges adjacent btree nodes if they're empty enough.
 *
 * THE JOURNAL:
 *
 * Bcache's journal is not necessary for consistency; we always strictly
 * order metadata writes so that the btree and everything else is consistent on
 * disk in the event of an unclean shutdown, and in fact bcache had writeback
 * caching (with recovery from unclean shutdown) before journalling was
 * implemented.
 *
 * Rather, the journal is purely a performance optimization; we can't complete a
 * write until we've updated the index on disk, otherwise the cache would be
 * inconsistent in the event of an unclean shutdown. This means that without the
 * journal, on random write workloads we constantly have to update all the leaf
 * nodes in the btree, and those writes will be mostly empty (appending at most
 * a few keys each) - highly inefficient in terms of amount of metadata writes,
 * and it puts more strain on the various btree resorting/compacting code.
 *
 * The journal is just a log of keys we've inserted; on startup we just reinsert
 * all the keys in the open journal entries. That means that when we're updating
 * a node in the btree, we can wait until a 4k block of keys fills up before
 * writing them out.
 *
 * For simplicity, we only journal updates to leaf nodes; updates to parent
 * nodes are rare enough (since our leaf nodes are huge) that it wasn't worth
 * the complexity to deal with journalling them (in particular, journal replay)
 * - updates to non leaf nodes just happen synchronously (see btree_split()).
 */

#define pr_fmt(fmt) "bcache: %s() " fmt "\n", __func__

#include <linux/bio.h>
#include <linux/kobject.h>
#include <linux/list.h>
#include <linux/mutex.h>
#include <linux/rbtree.h>
#include <linux/rwsem.h>
#include <linux/types.h>
#include <linux/workqueue.h>

#include "util.h"
#include "closure.h"

struct bucket {
	atomic_t	pin;
	uint16_t	prio;
	uint8_t		gen;
	uint8_t		disk_gen;
	uint8_t		last_gc; /* Most out of date gen in the btree */
	uint8_t		gc_gen;
	uint16_t	gc_mark;
};

/*
 * I'd use bitfields for these, but I don't trust the compiler not to screw me
 * as multiple threads touch struct bucket without locking
 */

BITMASK(GC_MARK,	 struct bucket, gc_mark, 0, 2);
#define GC_MARK_RECLAIMABLE	0
#define GC_MARK_DIRTY		1
#define GC_MARK_METADATA	2
BITMASK(GC_SECTORS_USED, struct bucket, gc_mark, 2, 14);

struct bkey {
	uint64_t	high;
	uint64_t	low;
	uint64_t	ptr[];
};

/* Enough for a key with 6 pointers */
#define BKEY_PAD		8

#define BKEY_PADDED(key)					\
	union { struct bkey key; uint64_t key ## _pad[BKEY_PAD]; }

/* Version 0: Cache device
 * Version 1: Backing device
 * Version 2: Seed pointer into btree node checksum
 * Version 3: Cache device with new UUID format
 * Version 4: Backing device with data offset
 */
#define BCACHE_SB_VERSION_CDEV			0
#define BCACHE_SB_VERSION_BDEV			1
#define BCACHE_SB_VERSION_CDEV_WITH_UUID	3
#define BCACHE_SB_VERSION_BDEV_WITH_OFFSET	4
#define BCACHE_SB_MAX_VERSION			4

#define SB_SECTOR		8
#define SB_SIZE			4096
#define SB_LABEL_SIZE		32
#define SB_JOURNAL_BUCKETS	256U
/* SB_JOURNAL_BUCKETS must be divisible by BITS_PER_LONG */
#define MAX_CACHES_PER_SET	8

#define BDEV_DATA_START_DEFAULT	16	/* sectors */

struct cache_sb {
	uint64_t		csum;
	uint64_t		offset;	/* sector where this sb was written */
	uint64_t		version;

	uint8_t			magic[16];

	uint8_t			uuid[16];
	union {
		uint8_t		set_uuid[16];
		uint64_t	set_magic;
	};
	uint8_t			label[SB_LABEL_SIZE];

	uint64_t		flags;
	uint64_t		seq;
	uint64_t		pad[8];

	union {
	struct {
		/* Cache devices */
		uint64_t	nbuckets;	/* device size */

		uint16_t	block_size;	/* sectors */
		uint16_t	bucket_size;	/* sectors */

		uint16_t	nr_in_set;
		uint16_t	nr_this_dev;
	};
	struct {
		/* Backing devices */
		uint64_t	data_offset;

		/*
		 * block_size from the cache device section is still used by
		 * backing devices, so don't add anything here until we fix
		 * things to not need it for backing devices anymore
		 */
	};
	};

	uint32_t		last_mount;	/* time_t */

	uint16_t		first_bucket;
	union {
		uint16_t	njournal_buckets;
		uint16_t	keys;
	};
	uint64_t		d[SB_JOURNAL_BUCKETS];	/* journal buckets */
};

BITMASK(CACHE_SYNC,		struct cache_sb, flags, 0, 1);
BITMASK(CACHE_DISCARD,		struct cache_sb, flags, 1, 1);
BITMASK(CACHE_REPLACEMENT,	struct cache_sb, flags, 2, 3);
#define CACHE_REPLACEMENT_LRU	0U
#define CACHE_REPLACEMENT_FIFO	1U
#define CACHE_REPLACEMENT_RANDOM 2U

BITMASK(BDEV_CACHE_MODE,	struct cache_sb, flags, 0, 4);
#define CACHE_MODE_WRITETHROUGH	0U
#define CACHE_MODE_WRITEBACK	1U
#define CACHE_MODE_WRITEAROUND	2U
#define CACHE_MODE_NONE		3U
BITMASK(BDEV_STATE,		struct cache_sb, flags, 61, 2);
#define BDEV_STATE_NONE		0U
#define BDEV_STATE_CLEAN	1U
#define BDEV_STATE_DIRTY	2U
#define BDEV_STATE_STALE	3U

/* Version 1: Seed pointer into btree node checksum
 */
#define BCACHE_BSET_VERSION	1

/*
 * This is the on disk format for btree nodes - a btree node on disk is a list
 * of these; within each set the keys are sorted
 */
struct bset {
	uint64_t		csum;
	uint64_t		magic;
	uint64_t		seq;
	uint32_t		version;
	uint32_t		keys;

	union {
		struct bkey	start[0];
		uint64_t	d[0];
	};
};

/*
 * On disk format for priorities and gens - see super.c near prio_write() for
 * more.
 */
struct prio_set {
	uint64_t		csum;
	uint64_t		magic;
	uint64_t		seq;
	uint32_t		version;
	uint32_t		pad;

	uint64_t		next_bucket;

	struct bucket_disk {
		uint16_t	prio;
		uint8_t		gen;
	} __attribute((packed)) data[];
};

struct uuid_entry {
	union {
		struct {
			uint8_t		uuid[16];
			uint8_t		label[32];
			uint32_t	first_reg;
			uint32_t	last_reg;
			uint32_t	invalidated;

			uint32_t	flags;
			/* Size of flash only volumes */
			uint64_t	sectors;
		};

		uint8_t	pad[128];
	};
};

BITMASK(UUID_FLASH_ONLY,	struct uuid_entry, flags, 0, 1);

#include "journal.h"
#include "stats.h"
struct search;
struct btree;
struct keybuf;

struct keybuf_key {
	struct rb_node		node;
	BKEY_PADDED(key);
	void			*private;
};

typedef bool (keybuf_pred_fn)(struct keybuf *, struct bkey *);

struct keybuf {
	struct bkey		last_scanned;
	spinlock_t		lock;

	/*
	 * Beginning and end of range in rb tree - so that we can skip taking
	 * lock and checking the rb tree when we need to check for overlapping
	 * keys.
	 */
	struct bkey		start;
	struct bkey		end;

	struct rb_root		keys;

#define KEYBUF_NR		100
	DECLARE_ARRAY_ALLOCATOR(struct keybuf_key, freelist, KEYBUF_NR);
};

struct bio_split_pool {
	struct bio_set		*bio_split;
	mempool_t		*bio_split_hook;
};

struct bio_split_hook {
	struct closure		cl;
	struct bio_split_pool	*p;
	struct bio		*bio;
	bio_end_io_t		*bi_end_io;
	void			*bi_private;
};

struct bcache_device {
	struct closure		cl;

	struct kobject		kobj;

	struct cache_set	*c;
	unsigned		id;
#define BCACHEDEVNAME_SIZE	12
	char			name[BCACHEDEVNAME_SIZE];

	struct gendisk		*disk;

	/* If nonzero, we're closing */
	atomic_t		closing;

	/* If nonzero, we're detaching/unregistering from cache set */
	atomic_t		detaching;
	int			flush_done;
<<<<<<< HEAD
=======

	uint64_t		nr_stripes;
	unsigned		stripe_size_bits;
	atomic_t		*stripe_sectors_dirty;
>>>>>>> 69a2d10c

	unsigned long		sectors_dirty_last;
	long			sectors_dirty_derivative;

	mempool_t		*unaligned_bvec;
	struct bio_set		*bio_split;

	unsigned		data_csum:1;

	int (*cache_miss)(struct btree *, struct search *,
			  struct bio *, unsigned);
	int (*ioctl) (struct bcache_device *, fmode_t, unsigned, unsigned long);

	struct bio_split_pool	bio_split_hook;
};

struct io {
	/* Used to track sequential IO so it can be skipped */
	struct hlist_node	hash;
	struct list_head	lru;

	unsigned long		jiffies;
	unsigned		sequential;
	sector_t		last;
};

struct cached_dev {
	struct list_head	list;
	struct bcache_device	disk;
	struct block_device	*bdev;

	struct cache_sb		sb;
	struct bio		sb_bio;
	struct bio_vec		sb_bv[1];
	struct closure_with_waitlist sb_write;

	/* Refcount on the cache set. Always nonzero when we're caching. */
	atomic_t		count;
	struct work_struct	detach;

	/*
	 * Device might not be running if it's dirty and the cache set hasn't
	 * showed up yet.
	 */
	atomic_t		running;

	/*
	 * Writes take a shared lock from start to finish; scanning for dirty
	 * data to refill the rb tree requires an exclusive lock.
	 */
	struct rw_semaphore	writeback_lock;

	/*
	 * Nonzero, and writeback has a refcount (d->count), iff there is dirty
	 * data in the cache. Protected by writeback_lock; must have an
	 * shared lock to set and exclusive lock to clear.
	 */
	atomic_t		has_dirty;

	struct ratelimit	writeback_rate;
	struct delayed_work	writeback_rate_update;

	/*
	 * Internal to the writeback code, so read_dirty() can keep track of
	 * where it's at.
	 */
	sector_t		last_read;

	/* Number of writeback bios in flight */
	atomic_t		in_flight;
	struct closure_with_timer writeback;
	struct closure_waitlist	writeback_wait;

	struct keybuf		writeback_keys;

	/* For tracking sequential IO */
#define RECENT_IO_BITS	7
#define RECENT_IO	(1 << RECENT_IO_BITS)
	struct io		io[RECENT_IO];
	struct hlist_head	io_hash[RECENT_IO + 1];
	struct list_head	io_lru;
	spinlock_t		io_lock;

	struct cache_accounting	accounting;

	/* The rest of this all shows up in sysfs */
	unsigned		sequential_cutoff;
	unsigned		readahead;

	unsigned		sequential_merge:1;
	unsigned		verify:1;

	unsigned		partial_stripes_expensive:1;
	unsigned		writeback_metadata:1;
	unsigned		writeback_running:1;
	unsigned char		writeback_percent;
	unsigned		writeback_delay;

	int			writeback_rate_change;
	int64_t			writeback_rate_derivative;
	uint64_t		writeback_rate_target;

	unsigned		writeback_rate_update_seconds;
	unsigned		writeback_rate_d_term;
	unsigned		writeback_rate_p_term_inverse;
	unsigned		writeback_rate_d_smooth;
};

enum alloc_watermarks {
	WATERMARK_PRIO,
	WATERMARK_METADATA,
	WATERMARK_MOVINGGC,
	WATERMARK_NONE,
	WATERMARK_MAX
};

struct cache {
	struct cache_set	*set;
	struct cache_sb		sb;
	struct bio		sb_bio;
	struct bio_vec		sb_bv[1];

	struct kobject		kobj;
	struct block_device	*bdev;

	unsigned		watermark[WATERMARK_MAX];

	struct task_struct	*alloc_thread;

	struct closure		prio;
	struct prio_set		*disk_buckets;

	/*
	 * When allocating new buckets, prio_write() gets first dibs - since we
	 * may not be allocate at all without writing priorities and gens.
	 * prio_buckets[] contains the last buckets we wrote priorities to (so
	 * gc can mark them as metadata), prio_next[] contains the buckets
	 * allocated for the next prio write.
	 */
	uint64_t		*prio_buckets;
	uint64_t		*prio_last_buckets;

	/*
	 * free: Buckets that are ready to be used
	 *
	 * free_inc: Incoming buckets - these are buckets that currently have
	 * cached data in them, and we can't reuse them until after we write
	 * their new gen to disk. After prio_write() finishes writing the new
	 * gens/prios, they'll be moved to the free list (and possibly discarded
	 * in the process)
	 *
	 * unused: GC found nothing pointing into these buckets (possibly
	 * because all the data they contained was overwritten), so we only
	 * need to discard them before they can be moved to the free list.
	 */
	DECLARE_FIFO(long, free);
	DECLARE_FIFO(long, free_inc);
	DECLARE_FIFO(long, unused);

	size_t			fifo_last_bucket;

	/* Allocation stuff: */
	struct bucket		*buckets;

	DECLARE_HEAP(struct bucket *, heap);

	/*
	 * max(gen - disk_gen) for all buckets. When it gets too big we have to
	 * call prio_write() to keep gens from wrapping.
	 */
	uint8_t			need_save_prio;
	unsigned		gc_move_threshold;

	/*
	 * If nonzero, we know we aren't going to find any buckets to invalidate
	 * until a gc finishes - otherwise we could pointlessly burn a ton of
	 * cpu
	 */
	unsigned		invalidate_needs_gc:1;

	bool			discard; /* Get rid of? */

	/*
	 * We preallocate structs for issuing discards to buckets, and keep them
	 * on this list when they're not in use; do_discard() issues discards
	 * whenever there's work to do and is called by free_some_buckets() and
	 * when a discard finishes.
	 */
	atomic_t		discards_in_flight;
	struct list_head	discards;

	struct journal_device	journal;

	/* The rest of this all shows up in sysfs */
#define IO_ERROR_SHIFT		20
	atomic_t		io_errors;
	atomic_t		io_count;

	atomic_long_t		meta_sectors_written;
	atomic_long_t		btree_sectors_written;
	atomic_long_t		sectors_written;

	struct bio_split_pool	bio_split_hook;
};

struct gc_stat {
	size_t			nodes;
	size_t			key_bytes;

	size_t			nkeys;
	uint64_t		data;	/* sectors */
	uint64_t		dirty;	/* sectors */
	unsigned		in_use; /* percent */
};

/*
 * Flag bits, for how the cache set is shutting down, and what phase it's at:
 *
 * CACHE_SET_UNREGISTERING means we're not just shutting down, we're detaching
 * all the backing devices first (their cached data gets invalidated, and they
 * won't automatically reattach).
 *
 * CACHE_SET_STOPPING always gets set first when we're closing down a cache set;
 * we'll continue to run normally for awhile with CACHE_SET_STOPPING set (i.e.
 * flushing dirty data).
 */
#define CACHE_SET_UNREGISTERING		0
#define	CACHE_SET_STOPPING		1

struct cache_set {
	struct closure		cl;

	struct list_head	list;
	struct kobject		kobj;
	struct kobject		internal;
	struct dentry		*debug;
	struct cache_accounting accounting;

	unsigned long		flags;

	struct cache_sb		sb;

	struct cache		*cache[MAX_CACHES_PER_SET];
	struct cache		*cache_by_alloc[MAX_CACHES_PER_SET];
	int			caches_loaded;

	struct bcache_device	**devices;
	struct list_head	cached_devs;
	uint64_t		cached_dev_sectors;
	struct closure		caching;

	struct closure_with_waitlist sb_write;

	mempool_t		*search;
	mempool_t		*bio_meta;
	struct bio_set		*bio_split;

	/* For the btree cache */
	struct shrinker		shrink;

	/* For the btree cache and anything allocation related */
	struct mutex		bucket_lock;

	/* log2(bucket_size), in sectors */
	unsigned short		bucket_bits;

	/* log2(block_size), in sectors */
	unsigned short		block_bits;

	/*
	 * Default number of pages for a new btree node - may be less than a
	 * full bucket
	 */
	unsigned		btree_pages;

	/*
	 * Lists of struct btrees; lru is the list for structs that have memory
	 * allocated for actual btree node, freed is for structs that do not.
	 *
	 * We never free a struct btree, except on shutdown - we just put it on
	 * the btree_cache_freed list and reuse it later. This simplifies the
	 * code, and it doesn't cost us much memory as the memory usage is
	 * dominated by buffers that hold the actual btree node data and those
	 * can be freed - and the number of struct btrees allocated is
	 * effectively bounded.
	 *
	 * btree_cache_freeable effectively is a small cache - we use it because
	 * high order page allocations can be rather expensive, and it's quite
	 * common to delete and allocate btree nodes in quick succession. It
	 * should never grow past ~2-3 nodes in practice.
	 */
	struct list_head	btree_cache;
	struct list_head	btree_cache_freeable;
	struct list_head	btree_cache_freed;

	/* Number of elements in btree_cache + btree_cache_freeable lists */
	unsigned		bucket_cache_used;

	/*
	 * If we need to allocate memory for a new btree node and that
	 * allocation fails, we can cannibalize another node in the btree cache
	 * to satisfy the allocation. However, only one thread can be doing this
	 * at a time, for obvious reasons - try_harder and try_wait are
	 * basically a lock for this that we can wait on asynchronously. The
	 * btree_root() macro releases the lock when it returns.
	 */
	struct closure		*try_harder;
	struct closure_waitlist	try_wait;
	uint64_t		try_harder_start;

	/*
	 * When we free a btree node, we increment the gen of the bucket the
	 * node is in - but we can't rewrite the prios and gens until we
	 * finished whatever it is we were doing, otherwise after a crash the
	 * btree node would be freed but for say a split, we might not have the
	 * pointers to the new nodes inserted into the btree yet.
	 *
	 * This is a refcount that blocks prio_write() until the new keys are
	 * written.
	 */
	atomic_t		prio_blocked;
	struct closure_waitlist	bucket_wait;

	/*
	 * For any bio we don't skip we subtract the number of sectors from
	 * rescale; when it hits 0 we rescale all the bucket priorities.
	 */
	atomic_t		rescale;
	/*
	 * When we invalidate buckets, we use both the priority and the amount
	 * of good data to determine which buckets to reuse first - to weight
	 * those together consistently we keep track of the smallest nonzero
	 * priority of any bucket.
	 */
	uint16_t		min_prio;

	/*
	 * max(gen - gc_gen) for all buckets. When it gets too big we have to gc
	 * to keep gens from wrapping around.
	 */
	uint8_t			need_gc;
	struct gc_stat		gc_stats;
	size_t			nbuckets;

	struct closure_with_waitlist gc;
	/* Where in the btree gc currently is */
	struct bkey		gc_done;

	/*
	 * The allocation code needs gc_mark in struct bucket to be correct, but
	 * it's not while a gc is in progress. Protected by bucket_lock.
	 */
	int			gc_mark_valid;

	/* Counts how many sectors bio_insert has added to the cache */
	atomic_t		sectors_to_gc;

	struct closure		moving_gc;
	struct closure_waitlist	moving_gc_wait;
	struct keybuf		moving_gc_keys;
	/* Number of moving GC bios in flight */
	atomic_t		in_flight;

	struct btree		*root;

#ifdef CONFIG_BCACHE_DEBUG
	struct btree		*verify_data;
	struct mutex		verify_lock;
#endif

	unsigned		nr_uuids;
	struct uuid_entry	*uuids;
	BKEY_PADDED(uuid_bucket);
	struct closure_with_waitlist uuid_write;

	/*
	 * A btree node on disk could have too many bsets for an iterator to fit
	 * on the stack - have to dynamically allocate them
	 */
	mempool_t		*fill_iter;

	/*
	 * btree_sort() is a merge sort and requires temporary space - single
	 * element mempool
	 */
	struct mutex		sort_lock;
	struct bset		*sort;
	unsigned		sort_crit_factor;

	/* List of buckets we're currently writing data to */
	struct list_head	data_buckets;
	spinlock_t		data_bucket_lock;

	struct journal		journal;

#define CONGESTED_MAX		1024
	unsigned		congested_last_us;
	atomic_t		congested;

	/* The rest of this all shows up in sysfs */
	unsigned		congested_read_threshold_us;
	unsigned		congested_write_threshold_us;

	spinlock_t		sort_time_lock;
	struct time_stats	sort_time;
	struct time_stats	btree_gc_time;
	struct time_stats	btree_split_time;
	spinlock_t		btree_read_time_lock;
	struct time_stats	btree_read_time;
	struct time_stats	try_harder_time;

	atomic_long_t		cache_read_races;
	atomic_long_t		writeback_keys_done;
	atomic_long_t		writeback_keys_failed;
	unsigned		error_limit;
	unsigned		error_decay;
	unsigned short		journal_delay_ms;
	unsigned		verify:1;
	unsigned		key_merging_disabled:1;
	unsigned		gc_always_rewrite:1;
	unsigned		shrinker_disabled:1;
	unsigned		copy_gc_enabled:1;

#define BUCKET_HASH_BITS	12
	struct hlist_head	bucket_hash[1 << BUCKET_HASH_BITS];
};

static inline bool key_merging_disabled(struct cache_set *c)
{
#ifdef CONFIG_BCACHE_DEBUG
	return c->key_merging_disabled;
#else
	return 0;
#endif
}

static inline bool SB_IS_BDEV(const struct cache_sb *sb)
{
	return sb->version == BCACHE_SB_VERSION_BDEV
		|| sb->version == BCACHE_SB_VERSION_BDEV_WITH_OFFSET;
}

struct bbio {
	unsigned		submit_time_us;
	union {
		struct bkey	key;
		uint64_t	_pad[3];
		/*
		 * We only need pad = 3 here because we only ever carry around a
		 * single pointer - i.e. the pointer we're doing io to/from.
		 */
	};
	struct bio		bio;
};

static inline unsigned local_clock_us(void)
{
	return local_clock() >> 10;
}

#define BTREE_PRIO		USHRT_MAX
#define INITIAL_PRIO		32768

#define btree_bytes(c)		((c)->btree_pages * PAGE_SIZE)
#define btree_blocks(b)							\
	((unsigned) (KEY_SIZE(&b->key) >> (b)->c->block_bits))

#define btree_default_blocks(c)						\
	((unsigned) ((PAGE_SECTORS * (c)->btree_pages) >> (c)->block_bits))

#define bucket_pages(c)		((c)->sb.bucket_size / PAGE_SECTORS)
#define bucket_bytes(c)		((c)->sb.bucket_size << 9)
#define block_bytes(c)		((c)->sb.block_size << 9)

#define __set_bytes(i, k)	(sizeof(*(i)) + (k) * sizeof(uint64_t))
#define set_bytes(i)		__set_bytes(i, i->keys)

#define __set_blocks(i, k, c)	DIV_ROUND_UP(__set_bytes(i, k), block_bytes(c))
#define set_blocks(i, c)	__set_blocks(i, (i)->keys, c)

#define node(i, j)		((struct bkey *) ((i)->d + (j)))
#define end(i)			node(i, (i)->keys)

#define index(i, b)							\
	((size_t) (((void *) i - (void *) (b)->sets[0].data) /		\
		   block_bytes(b->c)))

#define btree_data_space(b)	(PAGE_SIZE << (b)->page_order)

#define prios_per_bucket(c)				\
	((bucket_bytes(c) - sizeof(struct prio_set)) /	\
	 sizeof(struct bucket_disk))
#define prio_buckets(c)					\
	DIV_ROUND_UP((size_t) (c)->sb.nbuckets, prios_per_bucket(c))

#define JSET_MAGIC		0x245235c1a3625032ULL
#define PSET_MAGIC		0x6750e15f87337f91ULL
#define BSET_MAGIC		0x90135c78b99e07f5ULL

#define jset_magic(c)		((c)->sb.set_magic ^ JSET_MAGIC)
#define pset_magic(c)		((c)->sb.set_magic ^ PSET_MAGIC)
#define bset_magic(c)		((c)->sb.set_magic ^ BSET_MAGIC)

/* Bkey fields: all units are in sectors */

#define KEY_FIELD(name, field, offset, size)				\
	BITMASK(name, struct bkey, field, offset, size)

#define PTR_FIELD(name, offset, size)					\
	static inline uint64_t name(const struct bkey *k, unsigned i)	\
	{ return (k->ptr[i] >> offset) & ~(((uint64_t) ~0) << size); }	\
									\
	static inline void SET_##name(struct bkey *k, unsigned i, uint64_t v)\
	{								\
		k->ptr[i] &= ~(~((uint64_t) ~0 << size) << offset);	\
		k->ptr[i] |= v << offset;				\
	}

KEY_FIELD(KEY_PTRS,	high, 60, 3)
KEY_FIELD(HEADER_SIZE,	high, 58, 2)
KEY_FIELD(KEY_CSUM,	high, 56, 2)
KEY_FIELD(KEY_PINNED,	high, 55, 1)
KEY_FIELD(KEY_DIRTY,	high, 36, 1)

KEY_FIELD(KEY_SIZE,	high, 20, 16)
KEY_FIELD(KEY_INODE,	high, 0,  20)

/* Next time I change the on disk format, KEY_OFFSET() won't be 64 bits */

static inline uint64_t KEY_OFFSET(const struct bkey *k)
{
	return k->low;
}

static inline void SET_KEY_OFFSET(struct bkey *k, uint64_t v)
{
	k->low = v;
}

PTR_FIELD(PTR_DEV,		51, 12)
PTR_FIELD(PTR_OFFSET,		8,  43)
PTR_FIELD(PTR_GEN,		0,  8)

#define PTR_CHECK_DEV		((1 << 12) - 1)

#define PTR(gen, offset, dev)						\
	((((uint64_t) dev) << 51) | ((uint64_t) offset) << 8 | gen)

static inline size_t sector_to_bucket(struct cache_set *c, sector_t s)
{
	return s >> c->bucket_bits;
}

static inline sector_t bucket_to_sector(struct cache_set *c, size_t b)
{
	return ((sector_t) b) << c->bucket_bits;
}

static inline sector_t bucket_remainder(struct cache_set *c, sector_t s)
{
	return s & (c->sb.bucket_size - 1);
}

static inline struct cache *PTR_CACHE(struct cache_set *c,
				      const struct bkey *k,
				      unsigned ptr)
{
	return c->cache[PTR_DEV(k, ptr)];
}

static inline size_t PTR_BUCKET_NR(struct cache_set *c,
				   const struct bkey *k,
				   unsigned ptr)
{
	return sector_to_bucket(c, PTR_OFFSET(k, ptr));
}

static inline struct bucket *PTR_BUCKET(struct cache_set *c,
					const struct bkey *k,
					unsigned ptr)
{
	return PTR_CACHE(c, k, ptr)->buckets + PTR_BUCKET_NR(c, k, ptr);
}

/* Btree key macros */

/*
 * The high bit being set is a relic from when we used it to do binary
 * searches - it told you where a key started. It's not used anymore,
 * and can probably be safely dropped.
 */
#define KEY(dev, sector, len)						\
((struct bkey) {							\
	.high = (1ULL << 63) | ((uint64_t) (len) << 20) | (dev),	\
	.low = (sector)							\
})

static inline void bkey_init(struct bkey *k)
{
	*k = KEY(0, 0, 0);
}

#define KEY_START(k)		(KEY_OFFSET(k) - KEY_SIZE(k))
#define START_KEY(k)		KEY(KEY_INODE(k), KEY_START(k), 0)
#define MAX_KEY			KEY(~(~0 << 20), ((uint64_t) ~0) >> 1, 0)
#define ZERO_KEY		KEY(0, 0, 0)

/*
 * This is used for various on disk data structures - cache_sb, prio_set, bset,
 * jset: The checksum is _always_ the first 8 bytes of these structs
 */
#define csum_set(i)							\
	bch_crc64(((void *) (i)) + sizeof(uint64_t),			\
	      ((void *) end(i)) - (((void *) (i)) + sizeof(uint64_t)))

/* Error handling macros */

#define btree_bug(b, ...)						\
do {									\
	if (bch_cache_set_error((b)->c, __VA_ARGS__))			\
		dump_stack();						\
} while (0)

#define cache_bug(c, ...)						\
do {									\
	if (bch_cache_set_error(c, __VA_ARGS__))			\
		dump_stack();						\
} while (0)

#define btree_bug_on(cond, b, ...)					\
do {									\
	if (cond)							\
		btree_bug(b, __VA_ARGS__);				\
} while (0)

#define cache_bug_on(cond, c, ...)					\
do {									\
	if (cond)							\
		cache_bug(c, __VA_ARGS__);				\
} while (0)

#define cache_set_err_on(cond, c, ...)					\
do {									\
	if (cond)							\
		bch_cache_set_error(c, __VA_ARGS__);			\
} while (0)

/* Looping macros */

#define for_each_cache(ca, cs, iter)					\
	for (iter = 0; ca = cs->cache[iter], iter < (cs)->sb.nr_in_set; iter++)

#define for_each_bucket(b, ca)						\
	for (b = (ca)->buckets + (ca)->sb.first_bucket;			\
	     b < (ca)->buckets + (ca)->sb.nbuckets; b++)

static inline void __bkey_put(struct cache_set *c, struct bkey *k)
{
	unsigned i;

	for (i = 0; i < KEY_PTRS(k); i++)
		atomic_dec_bug(&PTR_BUCKET(c, k, i)->pin);
}

static inline void cached_dev_put(struct cached_dev *dc)
{
	if (atomic_dec_and_test(&dc->count))
		schedule_work(&dc->detach);
}

static inline bool cached_dev_get(struct cached_dev *dc)
{
	if (!atomic_inc_not_zero(&dc->count))
		return false;

	/* Paired with the mb in cached_dev_attach */
	smp_mb__after_atomic_inc();
	return true;
}

/*
 * bucket_gc_gen() returns the difference between the bucket's current gen and
 * the oldest gen of any pointer into that bucket in the btree (last_gc).
 *
 * bucket_disk_gen() returns the difference between the current gen and the gen
 * on disk; they're both used to make sure gens don't wrap around.
 */

static inline uint8_t bucket_gc_gen(struct bucket *b)
{
	return b->gen - b->last_gc;
}

static inline uint8_t bucket_disk_gen(struct bucket *b)
{
	return b->gen - b->disk_gen;
}

#define BUCKET_GC_GEN_MAX	96U
#define BUCKET_DISK_GEN_MAX	64U

#define kobj_attribute_write(n, fn)					\
	static struct kobj_attribute ksysfs_##n = __ATTR(n, S_IWUSR, NULL, fn)

#define kobj_attribute_rw(n, show, store)				\
	static struct kobj_attribute ksysfs_##n =			\
		__ATTR(n, S_IWUSR|S_IRUSR, show, store)

static inline void wake_up_allocators(struct cache_set *c)
{
	struct cache *ca;
	unsigned i;

	for_each_cache(ca, c, i)
		wake_up_process(ca->alloc_thread);
}

/* Forward declarations */

void bch_count_io_errors(struct cache *, int, const char *);
void bch_bbio_count_io_errors(struct cache_set *, struct bio *,
			      int, const char *);
void bch_bbio_endio(struct cache_set *, struct bio *, int, const char *);
void bch_bbio_free(struct bio *, struct cache_set *);
struct bio *bch_bbio_alloc(struct cache_set *);

struct bio *bch_bio_split(struct bio *, int, gfp_t, struct bio_set *);
void bch_generic_make_request(struct bio *, struct bio_split_pool *);
void __bch_submit_bbio(struct bio *, struct cache_set *);
void bch_submit_bbio(struct bio *, struct cache_set *, struct bkey *, unsigned);

uint8_t bch_inc_gen(struct cache *, struct bucket *);
void bch_rescale_priorities(struct cache_set *, int);
bool bch_bucket_add_unused(struct cache *, struct bucket *);

long bch_bucket_alloc(struct cache *, unsigned, struct closure *);
void bch_bucket_free(struct cache_set *, struct bkey *);

int __bch_bucket_alloc_set(struct cache_set *, unsigned,
			   struct bkey *, int, struct closure *);
int bch_bucket_alloc_set(struct cache_set *, unsigned,
			 struct bkey *, int, struct closure *);

__printf(2, 3)
bool bch_cache_set_error(struct cache_set *, const char *, ...);

void bch_prio_write(struct cache *);
void bch_write_bdev_super(struct cached_dev *, struct closure *);

extern struct workqueue_struct *bcache_wq, *bch_gc_wq;
extern const char * const bch_cache_modes[];
extern struct mutex bch_register_lock;
extern struct list_head bch_cache_sets;

extern struct kobj_type bch_cached_dev_ktype;
extern struct kobj_type bch_flash_dev_ktype;
extern struct kobj_type bch_cache_set_ktype;
extern struct kobj_type bch_cache_set_internal_ktype;
extern struct kobj_type bch_cache_ktype;

void bch_cached_dev_release(struct kobject *);
void bch_flash_dev_release(struct kobject *);
void bch_cache_set_release(struct kobject *);
void bch_cache_release(struct kobject *);

int bch_uuid_write(struct cache_set *);
void bcache_write_super(struct cache_set *);

int bch_flash_dev_create(struct cache_set *c, uint64_t size);

int bch_cached_dev_attach(struct cached_dev *, struct cache_set *);
void bch_cached_dev_detach(struct cached_dev *);
void bch_cached_dev_run(struct cached_dev *);
void bcache_device_stop(struct bcache_device *);

void bch_cache_set_unregister(struct cache_set *);
void bch_cache_set_stop(struct cache_set *);

struct cache_set *bch_cache_set_alloc(struct cache_sb *);
void bch_btree_cache_free(struct cache_set *);
int bch_btree_cache_alloc(struct cache_set *);
void bch_moving_init_cache_set(struct cache_set *);

int bch_cache_allocator_start(struct cache *ca);
void bch_cache_allocator_exit(struct cache *ca);
int bch_cache_allocator_init(struct cache *ca);

void bch_debug_exit(void);
int bch_debug_init(struct kobject *);
void bch_writeback_exit(void);
int bch_writeback_init(void);
void bch_request_exit(void);
int bch_request_init(void);
void bch_btree_exit(void);
int bch_btree_init(void);

#endif /* _BCACHE_H */<|MERGE_RESOLUTION|>--- conflicted
+++ resolved
@@ -435,13 +435,10 @@
 	/* If nonzero, we're detaching/unregistering from cache set */
 	atomic_t		detaching;
 	int			flush_done;
-<<<<<<< HEAD
-=======
 
 	uint64_t		nr_stripes;
 	unsigned		stripe_size_bits;
 	atomic_t		*stripe_sectors_dirty;
->>>>>>> 69a2d10c
 
 	unsigned long		sectors_dirty_last;
 	long			sectors_dirty_derivative;
