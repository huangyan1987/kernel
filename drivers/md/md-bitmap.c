--- conflicted
+++ resolved
@@ -1787,13 +1787,9 @@
 	if (!bitmap) /* there was no bitmap */
 		return;
 
-<<<<<<< HEAD
-	bitmap_wait_behind_writes(mddev);
+	md_bitmap_wait_behind_writes(mddev);
 	mempool_destroy(mddev->serial_info_pool);
 	mddev->serial_info_pool = NULL;
-=======
-	md_bitmap_wait_behind_writes(mddev);
->>>>>>> 4d7b5455
 
 	mutex_lock(&mddev->bitmap_info.mutex);
 	spin_lock(&mddev->lock);
@@ -2141,12 +2137,8 @@
 		memcpy(page_address(store.sb_page),
 		       page_address(bitmap->storage.sb_page),
 		       sizeof(bitmap_super_t));
-<<<<<<< HEAD
 	spin_lock_irq(&bitmap->counts.lock);
-	bitmap_file_unmap(&bitmap->storage);
-=======
 	md_bitmap_file_unmap(&bitmap->storage);
->>>>>>> 4d7b5455
 	bitmap->storage = store;
 
 	old_counts = bitmap->counts;
@@ -2301,15 +2293,9 @@
 			goto out;
 		}
 		if (mddev->pers) {
-<<<<<<< HEAD
 			mddev_suspend(mddev);
-			bitmap_destroy(mddev);
+			md_bitmap_destroy(mddev);
 			mddev_resume(mddev);
-=======
-			mddev->pers->quiesce(mddev, 1);
-			md_bitmap_destroy(mddev);
-			mddev->pers->quiesce(mddev, 0);
->>>>>>> 4d7b5455
 		}
 		mddev->bitmap_info.offset = 0;
 		if (mddev->bitmap_info.file) {
@@ -2346,13 +2332,8 @@
 			mddev->bitmap_info.offset = offset;
 			if (mddev->pers) {
 				struct bitmap *bitmap;
-<<<<<<< HEAD
-				bitmap = bitmap_create(mddev, -1);
+				bitmap = md_bitmap_create(mddev, -1);
 				mddev_suspend(mddev);
-=======
-				mddev->pers->quiesce(mddev, 1);
-				bitmap = md_bitmap_create(mddev, -1);
->>>>>>> 4d7b5455
 				if (IS_ERR(bitmap))
 					rv = PTR_ERR(bitmap);
 				else {
@@ -2362,12 +2343,8 @@
 						mddev->bitmap_info.offset = 0;
 				}
 				if (rv) {
-<<<<<<< HEAD
-					bitmap_destroy(mddev);
+					md_bitmap_destroy(mddev);
 					mddev_resume(mddev);
-=======
-					md_bitmap_destroy(mddev);
->>>>>>> 4d7b5455
 					goto out;
 				}
 				mddev_resume(mddev);
