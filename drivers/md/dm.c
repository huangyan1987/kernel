/*
 * Copyright (C) 2001, 2002 Sistina Software (UK) Limited.
 * Copyright (C) 2004-2008 Red Hat, Inc. All rights reserved.
 *
 * This file is released under the GPL.
 */

#include "dm-core.h"
#include "dm-rq.h"
#include "dm-uevent.h"

#include <linux/init.h>
#include <linux/module.h>
#include <linux/mutex.h>
#include <linux/sched/mm.h>
#include <linux/sched/signal.h>
#include <linux/blkpg.h>
#include <linux/bio.h>
#include <linux/mempool.h>
#include <linux/dax.h>
#include <linux/slab.h>
#include <linux/idr.h>
#include <linux/uio.h>
#include <linux/hdreg.h>
#include <linux/delay.h>
#include <linux/wait.h>
#include <linux/pr.h>
#include <linux/refcount.h>
#include <linux/part_stat.h>
#include <linux/blk-crypto.h>
#include <linux/keyslot-manager.h>

#define DM_MSG_PREFIX "core"

/*
 * Cookies are numeric values sent with CHANGE and REMOVE
 * uevents while resuming, removing or renaming the device.
 */
#define DM_COOKIE_ENV_VAR_NAME "DM_COOKIE"
#define DM_COOKIE_LENGTH 24

static const char *_name = DM_NAME;

static unsigned int major = 0;
static unsigned int _major = 0;

static DEFINE_IDR(_minor_idr);

static DEFINE_SPINLOCK(_minor_lock);

static void do_deferred_remove(struct work_struct *w);

static DECLARE_WORK(deferred_remove_work, do_deferred_remove);

static struct workqueue_struct *deferred_remove_workqueue;

atomic_t dm_global_event_nr = ATOMIC_INIT(0);
DECLARE_WAIT_QUEUE_HEAD(dm_global_eventq);

void dm_issue_global_event(void)
{
	atomic_inc(&dm_global_event_nr);
	wake_up(&dm_global_eventq);
}

/*
 * One of these is allocated (on-stack) per original bio.
 */
struct clone_info {
	struct dm_table *map;
	struct bio *bio;
	struct dm_io *io;
	sector_t sector;
	unsigned sector_count;
};

#define DM_TARGET_IO_BIO_OFFSET (offsetof(struct dm_target_io, clone))
#define DM_IO_BIO_OFFSET \
	(offsetof(struct dm_target_io, clone) + offsetof(struct dm_io, tio))

void *dm_per_bio_data(struct bio *bio, size_t data_size)
{
	struct dm_target_io *tio = container_of(bio, struct dm_target_io, clone);
	if (!tio->inside_dm_io)
		return (char *)bio - DM_TARGET_IO_BIO_OFFSET - data_size;
	return (char *)bio - DM_IO_BIO_OFFSET - data_size;
}
EXPORT_SYMBOL_GPL(dm_per_bio_data);

struct bio *dm_bio_from_per_bio_data(void *data, size_t data_size)
{
	struct dm_io *io = (struct dm_io *)((char *)data + data_size);
	if (io->magic == DM_IO_MAGIC)
		return (struct bio *)((char *)io + DM_IO_BIO_OFFSET);
	BUG_ON(io->magic != DM_TIO_MAGIC);
	return (struct bio *)((char *)io + DM_TARGET_IO_BIO_OFFSET);
}
EXPORT_SYMBOL_GPL(dm_bio_from_per_bio_data);

unsigned dm_bio_get_target_bio_nr(const struct bio *bio)
{
	return container_of(bio, struct dm_target_io, clone)->target_bio_nr;
}
EXPORT_SYMBOL_GPL(dm_bio_get_target_bio_nr);

#define MINOR_ALLOCED ((void *)-1)

#define DM_NUMA_NODE NUMA_NO_NODE
static int dm_numa_node = DM_NUMA_NODE;

#define DEFAULT_SWAP_BIOS	(8 * 1048576 / PAGE_SIZE)
static int swap_bios = DEFAULT_SWAP_BIOS;
static int get_swap_bios(void)
{
	int latch = READ_ONCE(swap_bios);
	if (unlikely(latch <= 0))
		latch = DEFAULT_SWAP_BIOS;
	return latch;
}

/*
 * For mempools pre-allocation at the table loading time.
 */
struct dm_md_mempools {
	struct bio_set bs;
	struct bio_set io_bs;
};

struct table_device {
	struct list_head list;
	refcount_t count;
	struct dm_dev dm_dev;
};

/*
 * Bio-based DM's mempools' reserved IOs set by the user.
 */
#define RESERVED_BIO_BASED_IOS		16
static unsigned reserved_bio_based_ios = RESERVED_BIO_BASED_IOS;

static int __dm_get_module_param_int(int *module_param, int min, int max)
{
	int param = READ_ONCE(*module_param);
	int modified_param = 0;
	bool modified = true;

	if (param < min)
		modified_param = min;
	else if (param > max)
		modified_param = max;
	else
		modified = false;

	if (modified) {
		(void)cmpxchg(module_param, param, modified_param);
		param = modified_param;
	}

	return param;
}

unsigned __dm_get_module_param(unsigned *module_param,
			       unsigned def, unsigned max)
{
	unsigned param = READ_ONCE(*module_param);
	unsigned modified_param = 0;

	if (!param)
		modified_param = def;
	else if (param > max)
		modified_param = max;

	if (modified_param) {
		(void)cmpxchg(module_param, param, modified_param);
		param = modified_param;
	}

	return param;
}

unsigned dm_get_reserved_bio_based_ios(void)
{
	return __dm_get_module_param(&reserved_bio_based_ios,
				     RESERVED_BIO_BASED_IOS, DM_RESERVED_MAX_IOS);
}
EXPORT_SYMBOL_GPL(dm_get_reserved_bio_based_ios);

static unsigned dm_get_numa_node(void)
{
	return __dm_get_module_param_int(&dm_numa_node,
					 DM_NUMA_NODE, num_online_nodes() - 1);
}

static int __init local_init(void)
{
	int r;

	r = dm_uevent_init();
	if (r)
		return r;

	deferred_remove_workqueue = alloc_workqueue("kdmremove", WQ_UNBOUND, 1);
	if (!deferred_remove_workqueue) {
		r = -ENOMEM;
		goto out_uevent_exit;
	}

	_major = major;
	r = register_blkdev(_major, _name);
	if (r < 0)
		goto out_free_workqueue;

	if (!_major)
		_major = r;

	return 0;

out_free_workqueue:
	destroy_workqueue(deferred_remove_workqueue);
out_uevent_exit:
	dm_uevent_exit();

	return r;
}

static void local_exit(void)
{
	flush_scheduled_work();
	destroy_workqueue(deferred_remove_workqueue);

	unregister_blkdev(_major, _name);
	dm_uevent_exit();

	_major = 0;

	DMINFO("cleaned up");
}

static int (*_inits[])(void) __initdata = {
	local_init,
	dm_target_init,
	dm_linear_init,
	dm_stripe_init,
	dm_io_init,
	dm_kcopyd_init,
	dm_interface_init,
	dm_statistics_init,
};

static void (*_exits[])(void) = {
	local_exit,
	dm_target_exit,
	dm_linear_exit,
	dm_stripe_exit,
	dm_io_exit,
	dm_kcopyd_exit,
	dm_interface_exit,
	dm_statistics_exit,
};

static int __init dm_init(void)
{
	const int count = ARRAY_SIZE(_inits);

	int r, i;

	for (i = 0; i < count; i++) {
		r = _inits[i]();
		if (r)
			goto bad;
	}

	return 0;

      bad:
	while (i--)
		_exits[i]();

	return r;
}

static void __exit dm_exit(void)
{
	int i = ARRAY_SIZE(_exits);

	while (i--)
		_exits[i]();

	/*
	 * Should be empty by this point.
	 */
	idr_destroy(&_minor_idr);
}

/*
 * Block device functions
 */
int dm_deleting_md(struct mapped_device *md)
{
	return test_bit(DMF_DELETING, &md->flags);
}

static int dm_blk_open(struct block_device *bdev, fmode_t mode)
{
	struct mapped_device *md;
	int retval = 0;

	spin_lock(&_minor_lock);

	md = bdev->bd_disk->private_data;
	if (!md) {
		retval = -ENXIO;
		goto out;
	}

	if (test_bit(DMF_FREEING, &md->flags) ||
	    dm_deleting_md(md)) {
		md = NULL;
		retval = -ENXIO;
		goto out;
	}
	if (get_disk_ro(md->disk) && (mode & FMODE_WRITE)) {
		md = NULL;
		retval = -EROFS;
		goto out;
	}

	dm_get(md);
	atomic_inc(&md->open_count);
out:
	spin_unlock(&_minor_lock);

	return retval;
}

static void dm_blk_close(struct gendisk *disk, fmode_t mode)
{
	struct mapped_device *md;

	spin_lock(&_minor_lock);

	md = disk->private_data;
	if (WARN_ON(!md))
		goto out;

	if (atomic_dec_and_test(&md->open_count) &&
	    (test_bit(DMF_DEFERRED_REMOVE, &md->flags)))
		queue_work(deferred_remove_workqueue, &deferred_remove_work);

	dm_put(md);
out:
	spin_unlock(&_minor_lock);
}

int dm_open_count(struct mapped_device *md)
{
	return atomic_read(&md->open_count);
}

/*
 * Guarantees nothing is using the device before it's deleted.
 */
int dm_lock_for_deletion(struct mapped_device *md, bool mark_deferred, bool only_deferred)
{
	int r = 0;

	spin_lock(&_minor_lock);

	if (dm_open_count(md)) {
		r = -EBUSY;
		if (mark_deferred)
			set_bit(DMF_DEFERRED_REMOVE, &md->flags);
	} else if (only_deferred && !test_bit(DMF_DEFERRED_REMOVE, &md->flags))
		r = -EEXIST;
	else
		set_bit(DMF_DELETING, &md->flags);

	spin_unlock(&_minor_lock);

	return r;
}

int dm_cancel_deferred_remove(struct mapped_device *md)
{
	int r = 0;

	spin_lock(&_minor_lock);

	if (test_bit(DMF_DELETING, &md->flags))
		r = -EBUSY;
	else
		clear_bit(DMF_DEFERRED_REMOVE, &md->flags);

	spin_unlock(&_minor_lock);

	return r;
}

static void do_deferred_remove(struct work_struct *w)
{
	dm_deferred_remove();
}

static int dm_blk_getgeo(struct block_device *bdev, struct hd_geometry *geo)
{
	struct mapped_device *md = bdev->bd_disk->private_data;

	return dm_get_geometry(md, geo);
}

static int dm_prepare_ioctl(struct mapped_device *md, int *srcu_idx,
			    struct block_device **bdev)
{
	struct dm_target *tgt;
	struct dm_table *map;
	int r;

retry:
	r = -ENOTTY;
	map = dm_get_live_table(md, srcu_idx);
	if (!map || !dm_table_get_size(map))
		return r;

	/* We only support devices that have a single target */
	if (dm_table_get_num_targets(map) != 1)
		return r;

	tgt = dm_table_get_target(map, 0);
	if (!tgt->type->prepare_ioctl)
		return r;

	if (dm_suspended_md(md))
		return -EAGAIN;

	r = tgt->type->prepare_ioctl(tgt, bdev);
	if (r == -ENOTCONN && !fatal_signal_pending(current)) {
		dm_put_live_table(md, *srcu_idx);
		msleep(10);
		goto retry;
	}

	return r;
}

static void dm_unprepare_ioctl(struct mapped_device *md, int srcu_idx)
{
	dm_put_live_table(md, srcu_idx);
}

static int dm_blk_ioctl(struct block_device *bdev, fmode_t mode,
			unsigned int cmd, unsigned long arg)
{
	struct mapped_device *md = bdev->bd_disk->private_data;
	int r, srcu_idx;

	r = dm_prepare_ioctl(md, &srcu_idx, &bdev);
	if (r < 0)
		goto out;

	if (r > 0) {
		/*
		 * Target determined this ioctl is being issued against a
		 * subset of the parent bdev; require extra privileges.
		 */
		if (!capable(CAP_SYS_RAWIO)) {
			DMDEBUG_LIMIT(
	"%s: sending ioctl %x to DM device without required privilege.",
				current->comm, cmd);
			r = -ENOIOCTLCMD;
			goto out;
		}
	}

	if (!bdev->bd_disk->fops->ioctl)
		r = -ENOTTY;
	else
		r = bdev->bd_disk->fops->ioctl(bdev, mode, cmd, arg);
out:
	dm_unprepare_ioctl(md, srcu_idx);
	return r;
}

u64 dm_start_time_ns_from_clone(struct bio *bio)
{
	struct dm_target_io *tio = container_of(bio, struct dm_target_io, clone);
	struct dm_io *io = tio->io;

	return jiffies_to_nsecs(io->start_time);
}
EXPORT_SYMBOL_GPL(dm_start_time_ns_from_clone);

static void start_io_acct(struct dm_io *io)
{
	struct mapped_device *md = io->md;
	struct bio *bio = io->orig_bio;

	io->start_time = bio_start_io_acct(bio);
	if (unlikely(dm_stats_used(&md->stats)))
		dm_stats_account_io(&md->stats, bio_data_dir(bio),
				    bio->bi_iter.bi_sector, bio_sectors(bio),
				    false, 0, &io->stats_aux);
}

static void end_io_acct(struct dm_io *io)
{
	struct mapped_device *md = io->md;
	struct bio *bio = io->orig_bio;
	unsigned long duration = jiffies - io->start_time;

	bio_end_io_acct(bio, io->start_time);

	if (unlikely(dm_stats_used(&md->stats)))
		dm_stats_account_io(&md->stats, bio_data_dir(bio),
				    bio->bi_iter.bi_sector, bio_sectors(bio),
				    true, duration, &io->stats_aux);

	/* nudge anyone waiting on suspend queue */
	if (unlikely(wq_has_sleeper(&md->wait)))
		wake_up(&md->wait);
}

static struct dm_io *alloc_io(struct mapped_device *md, struct bio *bio)
{
	struct dm_io *io;
	struct dm_target_io *tio;
	struct bio *clone;

	clone = bio_alloc_bioset(GFP_NOIO, 0, &md->io_bs);
	if (!clone)
		return NULL;

	tio = container_of(clone, struct dm_target_io, clone);
	tio->inside_dm_io = true;
	tio->io = NULL;

	io = container_of(tio, struct dm_io, tio);
	io->magic = DM_IO_MAGIC;
	io->status = 0;
	atomic_set(&io->io_count, 1);
	io->orig_bio = bio;
	io->md = md;
	spin_lock_init(&io->endio_lock);

	start_io_acct(io);

	return io;
}

static void free_io(struct mapped_device *md, struct dm_io *io)
{
	bio_put(&io->tio.clone);
}

static struct dm_target_io *alloc_tio(struct clone_info *ci, struct dm_target *ti,
				      unsigned target_bio_nr, gfp_t gfp_mask)
{
	struct dm_target_io *tio;

	if (!ci->io->tio.io) {
		/* the dm_target_io embedded in ci->io is available */
		tio = &ci->io->tio;
	} else {
		struct bio *clone = bio_alloc_bioset(gfp_mask, 0, &ci->io->md->bs);
		if (!clone)
			return NULL;

		tio = container_of(clone, struct dm_target_io, clone);
		tio->inside_dm_io = false;
	}

	tio->magic = DM_TIO_MAGIC;
	tio->io = ci->io;
	tio->ti = ti;
	tio->target_bio_nr = target_bio_nr;

	return tio;
}

static void free_tio(struct dm_target_io *tio)
{
	if (tio->inside_dm_io)
		return;
	bio_put(&tio->clone);
}

/*
 * Add the bio to the list of deferred io.
 */
static void queue_io(struct mapped_device *md, struct bio *bio)
{
	unsigned long flags;

	spin_lock_irqsave(&md->deferred_lock, flags);
	bio_list_add(&md->deferred, bio);
	spin_unlock_irqrestore(&md->deferred_lock, flags);
	queue_work(md->wq, &md->work);
}

/*
 * Everyone (including functions in this file), should use this
 * function to access the md->map field, and make sure they call
 * dm_put_live_table() when finished.
 */
struct dm_table *dm_get_live_table(struct mapped_device *md, int *srcu_idx) __acquires(md->io_barrier)
{
	*srcu_idx = srcu_read_lock(&md->io_barrier);

	return srcu_dereference(md->map, &md->io_barrier);
}

void dm_put_live_table(struct mapped_device *md, int srcu_idx) __releases(md->io_barrier)
{
	srcu_read_unlock(&md->io_barrier, srcu_idx);
}

void dm_sync_table(struct mapped_device *md)
{
	synchronize_srcu(&md->io_barrier);
	synchronize_rcu_expedited();
}

/*
 * A fast alternative to dm_get_live_table/dm_put_live_table.
 * The caller must not block between these two functions.
 */
static struct dm_table *dm_get_live_table_fast(struct mapped_device *md) __acquires(RCU)
{
	rcu_read_lock();
	return rcu_dereference(md->map);
}

static void dm_put_live_table_fast(struct mapped_device *md) __releases(RCU)
{
	rcu_read_unlock();
}

static char *_dm_claim_ptr = "I belong to device-mapper";

/*
 * Open a table device so we can use it as a map destination.
 */
static int open_table_device(struct table_device *td, dev_t dev,
			     struct mapped_device *md)
{
	struct block_device *bdev;

	int r;

	BUG_ON(td->dm_dev.bdev);

	bdev = blkdev_get_by_dev(dev, td->dm_dev.mode | FMODE_EXCL, _dm_claim_ptr);
	if (IS_ERR(bdev))
		return PTR_ERR(bdev);

	r = bd_link_disk_holder(bdev, dm_disk(md));
	if (r) {
		blkdev_put(bdev, td->dm_dev.mode | FMODE_EXCL);
		return r;
	}

	td->dm_dev.bdev = bdev;
	td->dm_dev.dax_dev = dax_get_by_host(bdev->bd_disk->disk_name);
	return 0;
}

/*
 * Close a table device that we've been using.
 */
static void close_table_device(struct table_device *td, struct mapped_device *md)
{
	if (!td->dm_dev.bdev)
		return;

	bd_unlink_disk_holder(td->dm_dev.bdev, dm_disk(md));
	blkdev_put(td->dm_dev.bdev, td->dm_dev.mode | FMODE_EXCL);
	put_dax(td->dm_dev.dax_dev);
	td->dm_dev.bdev = NULL;
	td->dm_dev.dax_dev = NULL;
}

static struct table_device *find_table_device(struct list_head *l, dev_t dev,
					      fmode_t mode)
{
	struct table_device *td;

	list_for_each_entry(td, l, list)
		if (td->dm_dev.bdev->bd_dev == dev && td->dm_dev.mode == mode)
			return td;

	return NULL;
}

int dm_get_table_device(struct mapped_device *md, dev_t dev, fmode_t mode,
			struct dm_dev **result)
{
	int r;
	struct table_device *td;

	mutex_lock(&md->table_devices_lock);
	td = find_table_device(&md->table_devices, dev, mode);
	if (!td) {
		td = kmalloc_node(sizeof(*td), GFP_KERNEL, md->numa_node_id);
		if (!td) {
			mutex_unlock(&md->table_devices_lock);
			return -ENOMEM;
		}

		td->dm_dev.mode = mode;
		td->dm_dev.bdev = NULL;

		r = open_table_device(td, dev, md);
		if (r == -EROFS) {
			td->dm_dev.mode &= ~FMODE_WRITE;
			r = open_table_device(td, dev, md);
		}
		if (r) {
			mutex_unlock(&md->table_devices_lock);
			kfree(td);
			return r;
		}

		format_dev_t(td->dm_dev.name, dev);

		refcount_set(&td->count, 1);
		list_add(&td->list, &md->table_devices);
	} else {
		refcount_inc(&td->count);
	}
	mutex_unlock(&md->table_devices_lock);

	*result = &td->dm_dev;
	return 0;
}

void dm_put_table_device(struct mapped_device *md, struct dm_dev *d)
{
	struct table_device *td = container_of(d, struct table_device, dm_dev);

	mutex_lock(&md->table_devices_lock);
	if (refcount_dec_and_test(&td->count)) {
		close_table_device(td, md);
		list_del(&td->list);
		kfree(td);
	}
	mutex_unlock(&md->table_devices_lock);
}

static void free_table_devices(struct list_head *devices)
{
	struct list_head *tmp, *next;

	list_for_each_safe(tmp, next, devices) {
		struct table_device *td = list_entry(tmp, struct table_device, list);

		DMWARN("dm_destroy: %s still exists with %d references",
		       td->dm_dev.name, refcount_read(&td->count));
		kfree(td);
	}
}

/*
 * Get the geometry associated with a dm device
 */
int dm_get_geometry(struct mapped_device *md, struct hd_geometry *geo)
{
	*geo = md->geometry;

	return 0;
}

/*
 * Set the geometry of a device.
 */
int dm_set_geometry(struct mapped_device *md, struct hd_geometry *geo)
{
	sector_t sz = (sector_t)geo->cylinders * geo->heads * geo->sectors;

	if (geo->start > sz) {
		DMWARN("Start sector is beyond the geometry limits.");
		return -EINVAL;
	}

	md->geometry = *geo;

	return 0;
}

static int __noflush_suspending(struct mapped_device *md)
{
	return test_bit(DMF_NOFLUSH_SUSPENDING, &md->flags);
}

/*
 * Decrements the number of outstanding ios that a bio has been
 * cloned into, completing the original io if necc.
 */
void dm_io_dec_pending(struct dm_io *io, blk_status_t error)
{
	unsigned long flags;
	blk_status_t io_error;
	struct bio *bio;
	struct mapped_device *md = io->md;

	/* Push-back supersedes any I/O errors */
	if (unlikely(error)) {
		spin_lock_irqsave(&io->endio_lock, flags);
		if (!(io->status == BLK_STS_DM_REQUEUE && __noflush_suspending(md)))
			io->status = error;
		spin_unlock_irqrestore(&io->endio_lock, flags);
	}

	if (atomic_dec_and_test(&io->io_count)) {
		bio = io->orig_bio;
		if (io->status == BLK_STS_DM_REQUEUE) {
			/*
			 * Target requested pushing back the I/O.
			 */
			spin_lock_irqsave(&md->deferred_lock, flags);
			if (__noflush_suspending(md) &&
			    !WARN_ON_ONCE(dm_is_zone_write(md, bio))) {
				/* NOTE early return due to BLK_STS_DM_REQUEUE below */
				bio_list_add_head(&md->deferred, bio);
			} else {
				/*
				 * noflush suspend was interrupted or this is
				 * a write to a zoned target.
				 */
				io->status = BLK_STS_IOERR;
			}
			spin_unlock_irqrestore(&md->deferred_lock, flags);
		}

		io_error = io->status;
		end_io_acct(io);
		free_io(md, io);

		if (io_error == BLK_STS_DM_REQUEUE)
			return;

		if ((bio->bi_opf & REQ_PREFLUSH) && bio->bi_iter.bi_size) {
			/*
			 * Preflush done for flush with data, reissue
			 * without REQ_PREFLUSH.
			 */
			bio->bi_opf &= ~REQ_PREFLUSH;
			queue_io(md, bio);
		} else {
			/* done with normal IO or empty flush */
			if (io_error)
				bio->bi_status = io_error;
			bio_endio(bio);
		}
	}
}

void disable_discard(struct mapped_device *md)
{
	struct queue_limits *limits = dm_get_queue_limits(md);

	/* device doesn't really support DISCARD, disable it */
	limits->max_discard_sectors = 0;
	blk_queue_flag_clear(QUEUE_FLAG_DISCARD, md->queue);
}

void disable_write_same(struct mapped_device *md)
{
	struct queue_limits *limits = dm_get_queue_limits(md);

	/* device doesn't really support WRITE SAME, disable it */
	limits->max_write_same_sectors = 0;
}

void disable_write_zeroes(struct mapped_device *md)
{
	struct queue_limits *limits = dm_get_queue_limits(md);

	/* device doesn't really support WRITE ZEROES, disable it */
	limits->max_write_zeroes_sectors = 0;
}

static bool swap_bios_limit(struct dm_target *ti, struct bio *bio)
{
	return unlikely((bio->bi_opf & REQ_SWAP) != 0) && unlikely(ti->limit_swap_bios);
}

static void clone_endio(struct bio *bio)
{
	blk_status_t error = bio->bi_status;
	struct dm_target_io *tio = container_of(bio, struct dm_target_io, clone);
	struct dm_io *io = tio->io;
	struct mapped_device *md = tio->io->md;
	dm_endio_fn endio = tio->ti->type->end_io;
	struct request_queue *q = bio->bi_bdev->bd_disk->queue;

	if (unlikely(error == BLK_STS_TARGET)) {
		if (bio_op(bio) == REQ_OP_DISCARD &&
		    !q->limits.max_discard_sectors)
			disable_discard(md);
		else if (bio_op(bio) == REQ_OP_WRITE_SAME &&
			 !q->limits.max_write_same_sectors)
			disable_write_same(md);
		else if (bio_op(bio) == REQ_OP_WRITE_ZEROES &&
			 !q->limits.max_write_zeroes_sectors)
			disable_write_zeroes(md);
	}

	if (blk_queue_is_zoned(q))
		dm_zone_endio(io, bio);

	if (endio) {
		int r = endio(tio->ti, bio, &error);
		switch (r) {
		case DM_ENDIO_REQUEUE:
			/*
			 * Requeuing writes to a sequential zone of a zoned
			 * target will break the sequential write pattern:
			 * fail such IO.
			 */
			if (WARN_ON_ONCE(dm_is_zone_write(md, bio)))
				error = BLK_STS_IOERR;
			else
				error = BLK_STS_DM_REQUEUE;
			fallthrough;
		case DM_ENDIO_DONE:
			break;
		case DM_ENDIO_INCOMPLETE:
			/* The target will handle the io */
			return;
		default:
			DMWARN("unimplemented target endio return value: %d", r);
			BUG();
		}
	}

	if (unlikely(swap_bios_limit(tio->ti, bio))) {
		struct mapped_device *md = io->md;
		up(&md->swap_bios_semaphore);
	}

	free_tio(tio);
	dm_io_dec_pending(io, error);
}

/*
 * Return maximum size of I/O possible at the supplied sector up to the current
 * target boundary.
 */
static inline sector_t max_io_len_target_boundary(struct dm_target *ti,
						  sector_t target_offset)
{
	return ti->len - target_offset;
}

static sector_t max_io_len(struct dm_target *ti, sector_t sector)
{
	sector_t target_offset = dm_target_offset(ti, sector);
	sector_t len = max_io_len_target_boundary(ti, target_offset);
	sector_t max_len;

	/*
	 * Does the target need to split IO even further?
	 * - varied (per target) IO splitting is a tenet of DM; this
	 *   explains why stacked chunk_sectors based splitting via
	 *   blk_max_size_offset() isn't possible here. So pass in
	 *   ti->max_io_len to override stacked chunk_sectors.
	 */
	if (ti->max_io_len) {
		max_len = blk_max_size_offset(ti->table->md->queue,
					      target_offset, ti->max_io_len);
		if (len > max_len)
			len = max_len;
	}

	return len;
}

int dm_set_target_max_io_len(struct dm_target *ti, sector_t len)
{
	if (len > UINT_MAX) {
		DMERR("Specified maximum size of target IO (%llu) exceeds limit (%u)",
		      (unsigned long long)len, UINT_MAX);
		ti->error = "Maximum size of target IO is too large";
		return -EINVAL;
	}

	ti->max_io_len = (uint32_t) len;

	return 0;
}
EXPORT_SYMBOL_GPL(dm_set_target_max_io_len);

static struct dm_target *dm_dax_get_live_target(struct mapped_device *md,
						sector_t sector, int *srcu_idx)
	__acquires(md->io_barrier)
{
	struct dm_table *map;
	struct dm_target *ti;

	map = dm_get_live_table(md, srcu_idx);
	if (!map)
		return NULL;

	ti = dm_table_find_target(map, sector);
	if (!ti)
		return NULL;

	return ti;
}

static long dm_dax_direct_access(struct dax_device *dax_dev, pgoff_t pgoff,
				 long nr_pages, void **kaddr, pfn_t *pfn)
{
	struct mapped_device *md = dax_get_private(dax_dev);
	sector_t sector = pgoff * PAGE_SECTORS;
	struct dm_target *ti;
	long len, ret = -EIO;
	int srcu_idx;

	ti = dm_dax_get_live_target(md, sector, &srcu_idx);

	if (!ti)
		goto out;
	if (!ti->type->direct_access)
		goto out;
	len = max_io_len(ti, sector) / PAGE_SECTORS;
	if (len < 1)
		goto out;
	nr_pages = min(len, nr_pages);
	ret = ti->type->direct_access(ti, pgoff, nr_pages, kaddr, pfn);

 out:
	dm_put_live_table(md, srcu_idx);

	return ret;
}

static bool dm_dax_supported(struct dax_device *dax_dev, struct block_device *bdev,
		int blocksize, sector_t start, sector_t len)
{
	struct mapped_device *md = dax_get_private(dax_dev);
	struct dm_table *map;
	bool ret = false;
	int srcu_idx;

	map = dm_get_live_table(md, &srcu_idx);
	if (!map)
		goto out;

	ret = dm_table_supports_dax(map, device_not_dax_capable, &blocksize);

out:
	dm_put_live_table(md, srcu_idx);

	return ret;
}

static size_t dm_dax_copy_from_iter(struct dax_device *dax_dev, pgoff_t pgoff,
				    void *addr, size_t bytes, struct iov_iter *i)
{
	struct mapped_device *md = dax_get_private(dax_dev);
	sector_t sector = pgoff * PAGE_SECTORS;
	struct dm_target *ti;
	long ret = 0;
	int srcu_idx;

	ti = dm_dax_get_live_target(md, sector, &srcu_idx);

	if (!ti)
		goto out;
	if (!ti->type->dax_copy_from_iter) {
		ret = copy_from_iter(addr, bytes, i);
		goto out;
	}
	ret = ti->type->dax_copy_from_iter(ti, pgoff, addr, bytes, i);
 out:
	dm_put_live_table(md, srcu_idx);

	return ret;
}

static size_t dm_dax_copy_to_iter(struct dax_device *dax_dev, pgoff_t pgoff,
		void *addr, size_t bytes, struct iov_iter *i)
{
	struct mapped_device *md = dax_get_private(dax_dev);
	sector_t sector = pgoff * PAGE_SECTORS;
	struct dm_target *ti;
	long ret = 0;
	int srcu_idx;

	ti = dm_dax_get_live_target(md, sector, &srcu_idx);

	if (!ti)
		goto out;
	if (!ti->type->dax_copy_to_iter) {
		ret = copy_to_iter(addr, bytes, i);
		goto out;
	}
	ret = ti->type->dax_copy_to_iter(ti, pgoff, addr, bytes, i);
 out:
	dm_put_live_table(md, srcu_idx);

	return ret;
}

static int dm_dax_zero_page_range(struct dax_device *dax_dev, pgoff_t pgoff,
				  size_t nr_pages)
{
	struct mapped_device *md = dax_get_private(dax_dev);
	sector_t sector = pgoff * PAGE_SECTORS;
	struct dm_target *ti;
	int ret = -EIO;
	int srcu_idx;

	ti = dm_dax_get_live_target(md, sector, &srcu_idx);

	if (!ti)
		goto out;
	if (WARN_ON(!ti->type->dax_zero_page_range)) {
		/*
		 * ->zero_page_range() is mandatory dax operation. If we are
		 *  here, something is wrong.
		 */
		goto out;
	}
	ret = ti->type->dax_zero_page_range(ti, pgoff, nr_pages);
 out:
	dm_put_live_table(md, srcu_idx);

	return ret;
}

/*
 * A target may call dm_accept_partial_bio only from the map routine.  It is
 * allowed for all bio types except REQ_PREFLUSH, REQ_OP_ZONE_* zone management
 * operations and REQ_OP_ZONE_APPEND (zone append writes).
 *
 * dm_accept_partial_bio informs the dm that the target only wants to process
 * additional n_sectors sectors of the bio and the rest of the data should be
 * sent in a next bio.
 *
 * A diagram that explains the arithmetics:
 * +--------------------+---------------+-------+
 * |         1          |       2       |   3   |
 * +--------------------+---------------+-------+
 *
 * <-------------- *tio->len_ptr --------------->
 *                      <------- bi_size ------->
 *                      <-- n_sectors -->
 *
 * Region 1 was already iterated over with bio_advance or similar function.
 *	(it may be empty if the target doesn't use bio_advance)
 * Region 2 is the remaining bio size that the target wants to process.
 *	(it may be empty if region 1 is non-empty, although there is no reason
 *	 to make it empty)
 * The target requires that region 3 is to be sent in the next bio.
 *
 * If the target wants to receive multiple copies of the bio (via num_*bios, etc),
 * the partially processed part (the sum of regions 1+2) must be the same for all
 * copies of the bio.
 */
void dm_accept_partial_bio(struct bio *bio, unsigned n_sectors)
{
	struct dm_target_io *tio = container_of(bio, struct dm_target_io, clone);
	unsigned bi_size = bio->bi_iter.bi_size >> SECTOR_SHIFT;

	BUG_ON(bio->bi_opf & REQ_PREFLUSH);
	BUG_ON(op_is_zone_mgmt(bio_op(bio)));
	BUG_ON(bio_op(bio) == REQ_OP_ZONE_APPEND);
	BUG_ON(bi_size > *tio->len_ptr);
	BUG_ON(n_sectors > bi_size);

	*tio->len_ptr -= bi_size - n_sectors;
	bio->bi_iter.bi_size = n_sectors << SECTOR_SHIFT;
}
EXPORT_SYMBOL_GPL(dm_accept_partial_bio);

static noinline void __set_swap_bios_limit(struct mapped_device *md, int latch)
{
	mutex_lock(&md->swap_bios_lock);
	while (latch < md->swap_bios) {
		cond_resched();
		down(&md->swap_bios_semaphore);
		md->swap_bios--;
	}
	while (latch > md->swap_bios) {
		cond_resched();
		up(&md->swap_bios_semaphore);
		md->swap_bios++;
	}
	mutex_unlock(&md->swap_bios_lock);
}

static blk_qc_t __map_bio(struct dm_target_io *tio)
{
	int r;
	sector_t sector;
	struct bio *clone = &tio->clone;
	struct dm_io *io = tio->io;
	struct dm_target *ti = tio->ti;
	blk_qc_t ret = BLK_QC_T_NONE;

	clone->bi_end_io = clone_endio;

	/*
	 * Map the clone.  If r == 0 we don't need to do
	 * anything, the target has assumed ownership of
	 * this io.
	 */
	dm_io_inc_pending(io);
	sector = clone->bi_iter.bi_sector;

	if (unlikely(swap_bios_limit(ti, clone))) {
		struct mapped_device *md = io->md;
		int latch = get_swap_bios();
		if (unlikely(latch != md->swap_bios))
			__set_swap_bios_limit(md, latch);
		down(&md->swap_bios_semaphore);
	}

	/*
	 * Check if the IO needs a special mapping due to zone append emulation
	 * on zoned target. In this case, dm_zone_map_bio() calls the target
	 * map operation.
	 */
	if (dm_emulate_zone_append(io->md))
		r = dm_zone_map_bio(tio);
	else
		r = ti->type->map(ti, clone);

	switch (r) {
	case DM_MAPIO_SUBMITTED:
		break;
	case DM_MAPIO_REMAPPED:
		/* the bio has been remapped so dispatch it */
		trace_block_bio_remap(clone, bio_dev(io->orig_bio), sector);
		ret = submit_bio_noacct(clone);
		break;
	case DM_MAPIO_KILL:
		if (unlikely(swap_bios_limit(ti, clone))) {
			struct mapped_device *md = io->md;
			up(&md->swap_bios_semaphore);
		}
		free_tio(tio);
		dm_io_dec_pending(io, BLK_STS_IOERR);
		break;
	case DM_MAPIO_REQUEUE:
		if (unlikely(swap_bios_limit(ti, clone))) {
			struct mapped_device *md = io->md;
			up(&md->swap_bios_semaphore);
		}
		free_tio(tio);
		dm_io_dec_pending(io, BLK_STS_DM_REQUEUE);
		break;
	default:
		DMWARN("unimplemented target map return value: %d", r);
		BUG();
	}

	return ret;
}

static void bio_setup_sector(struct bio *bio, sector_t sector, unsigned len)
{
	bio->bi_iter.bi_sector = sector;
	bio->bi_iter.bi_size = to_bytes(len);
}

/*
 * Creates a bio that consists of range of complete bvecs.
 */
static int clone_bio(struct dm_target_io *tio, struct bio *bio,
		     sector_t sector, unsigned len)
{
	struct bio *clone = &tio->clone;
	int r;

	__bio_clone_fast(clone, bio);

	r = bio_crypt_clone(clone, bio, GFP_NOIO);
	if (r < 0)
		return r;

	if (bio_integrity(bio)) {
		if (unlikely(!dm_target_has_integrity(tio->ti->type) &&
			     !dm_target_passes_integrity(tio->ti->type))) {
			DMWARN("%s: the target %s doesn't support integrity data.",
				dm_device_name(tio->io->md),
				tio->ti->type->name);
			return -EIO;
		}

		r = bio_integrity_clone(clone, bio, GFP_NOIO);
		if (r < 0)
			return r;
	}

	bio_advance(clone, to_bytes(sector - clone->bi_iter.bi_sector));
	clone->bi_iter.bi_size = to_bytes(len);

	if (bio_integrity(bio))
		bio_integrity_trim(clone);

	return 0;
}

static void alloc_multiple_bios(struct bio_list *blist, struct clone_info *ci,
				struct dm_target *ti, unsigned num_bios)
{
	struct dm_target_io *tio;
	int try;

	if (!num_bios)
		return;

	if (num_bios == 1) {
		tio = alloc_tio(ci, ti, 0, GFP_NOIO);
		bio_list_add(blist, &tio->clone);
		return;
	}

	for (try = 0; try < 2; try++) {
		int bio_nr;
		struct bio *bio;

		if (try)
			mutex_lock(&ci->io->md->table_devices_lock);
		for (bio_nr = 0; bio_nr < num_bios; bio_nr++) {
			tio = alloc_tio(ci, ti, bio_nr, try ? GFP_NOIO : GFP_NOWAIT);
			if (!tio)
				break;

			bio_list_add(blist, &tio->clone);
		}
		if (try)
			mutex_unlock(&ci->io->md->table_devices_lock);
		if (bio_nr == num_bios)
			return;

		while ((bio = bio_list_pop(blist))) {
			tio = container_of(bio, struct dm_target_io, clone);
			free_tio(tio);
		}
	}
}

static blk_qc_t __clone_and_map_simple_bio(struct clone_info *ci,
					   struct dm_target_io *tio, unsigned *len)
{
	struct bio *clone = &tio->clone;

	tio->len_ptr = len;

	__bio_clone_fast(clone, ci->bio);
	if (len)
		bio_setup_sector(clone, ci->sector, *len);

	return __map_bio(tio);
}

static void __send_duplicate_bios(struct clone_info *ci, struct dm_target *ti,
				  unsigned num_bios, unsigned *len)
{
	struct bio_list blist = BIO_EMPTY_LIST;
	struct bio *bio;
	struct dm_target_io *tio;

	alloc_multiple_bios(&blist, ci, ti, num_bios);

	while ((bio = bio_list_pop(&blist))) {
		tio = container_of(bio, struct dm_target_io, clone);
		(void) __clone_and_map_simple_bio(ci, tio, len);
	}
}

static int __send_empty_flush(struct clone_info *ci)
{
	unsigned target_nr = 0;
	struct dm_target *ti;
	struct bio flush_bio;

	/*
	 * Use an on-stack bio for this, it's safe since we don't
	 * need to reference it after submit. It's just used as
	 * the basis for the clone(s).
	 */
	bio_init(&flush_bio, NULL, 0);
	flush_bio.bi_opf = REQ_OP_WRITE | REQ_PREFLUSH | REQ_SYNC;
	bio_set_dev(&flush_bio, ci->io->md->disk->part0);

	ci->bio = &flush_bio;
	ci->sector_count = 0;

	BUG_ON(bio_has_data(ci->bio));
	while ((ti = dm_table_get_target(ci->map, target_nr++)))
		__send_duplicate_bios(ci, ti, ti->num_flush_bios, NULL);

	bio_uninit(ci->bio);
	return 0;
}

static int __clone_and_map_data_bio(struct clone_info *ci, struct dm_target *ti,
				    sector_t sector, unsigned *len)
{
	struct bio *bio = ci->bio;
	struct dm_target_io *tio;
	int r;

	tio = alloc_tio(ci, ti, 0, GFP_NOIO);
	tio->len_ptr = len;
	r = clone_bio(tio, bio, sector, *len);
	if (r < 0) {
		free_tio(tio);
		return r;
	}
	(void) __map_bio(tio);

	return 0;
}

static int __send_changing_extent_only(struct clone_info *ci, struct dm_target *ti,
				       unsigned num_bios)
{
	unsigned len;

	/*
	 * Even though the device advertised support for this type of
	 * request, that does not mean every target supports it, and
	 * reconfiguration might also have changed that since the
	 * check was performed.
	 */
	if (!num_bios)
		return -EOPNOTSUPP;

	len = min_t(sector_t, ci->sector_count,
		    max_io_len_target_boundary(ti, dm_target_offset(ti, ci->sector)));

	__send_duplicate_bios(ci, ti, num_bios, &len);

	ci->sector += len;
	ci->sector_count -= len;

	return 0;
}

static bool is_abnormal_io(struct bio *bio)
{
	bool r = false;

	switch (bio_op(bio)) {
	case REQ_OP_DISCARD:
	case REQ_OP_SECURE_ERASE:
	case REQ_OP_WRITE_SAME:
	case REQ_OP_WRITE_ZEROES:
		r = true;
		break;
	}

	return r;
}

static bool __process_abnormal_io(struct clone_info *ci, struct dm_target *ti,
				  int *result)
{
	struct bio *bio = ci->bio;
	unsigned num_bios = 0;

	switch (bio_op(bio)) {
	case REQ_OP_DISCARD:
		num_bios = ti->num_discard_bios;
		break;
	case REQ_OP_SECURE_ERASE:
		num_bios = ti->num_secure_erase_bios;
		break;
	case REQ_OP_WRITE_SAME:
		num_bios = ti->num_write_same_bios;
		break;
	case REQ_OP_WRITE_ZEROES:
		num_bios = ti->num_write_zeroes_bios;
		break;
	default:
		return false;
	}

	*result = __send_changing_extent_only(ci, ti, num_bios);
	return true;
}

/*
 * Select the correct strategy for processing a non-flush bio.
 */
static int __split_and_process_non_flush(struct clone_info *ci)
{
	struct dm_target *ti;
	unsigned len;
	int r;

	ti = dm_table_find_target(ci->map, ci->sector);
	if (!ti)
		return -EIO;

	if (__process_abnormal_io(ci, ti, &r))
		return r;

	len = min_t(sector_t, max_io_len(ti, ci->sector), ci->sector_count);

	r = __clone_and_map_data_bio(ci, ti, ci->sector, &len);
	if (r < 0)
		return r;

	ci->sector += len;
	ci->sector_count -= len;

	return 0;
}

static void init_clone_info(struct clone_info *ci, struct mapped_device *md,
			    struct dm_table *map, struct bio *bio)
{
	ci->map = map;
	ci->io = alloc_io(md, bio);
	ci->sector = bio->bi_iter.bi_sector;
}

#define __dm_part_stat_sub(part, field, subnd)	\
	(part_stat_get(part, field) -= (subnd))

/*
 * Entry point to split a bio into clones and submit them to the targets.
 */
static blk_qc_t __split_and_process_bio(struct mapped_device *md,
					struct dm_table *map, struct bio *bio)
{
	struct clone_info ci;
	blk_qc_t ret = BLK_QC_T_NONE;
	int error = 0;

	init_clone_info(&ci, md, map, bio);

	if (bio->bi_opf & REQ_PREFLUSH) {
		error = __send_empty_flush(&ci);
		/* dm_io_dec_pending submits any data associated with flush */
	} else if (op_is_zone_mgmt(bio_op(bio))) {
		ci.bio = bio;
		ci.sector_count = 0;
		error = __split_and_process_non_flush(&ci);
	} else {
		ci.bio = bio;
		ci.sector_count = bio_sectors(bio);
		error = __split_and_process_non_flush(&ci);
		if (ci.sector_count && !error) {
			/*
			 * Remainder must be passed to submit_bio_noacct()
			 * so that it gets handled *after* bios already submitted
			 * have been completely processed.
			 * We take a clone of the original to store in
			 * ci.io->orig_bio to be used by end_io_acct() and
			 * for dec_pending to use for completion handling.
			 */
			struct bio *b = bio_split(bio, bio_sectors(bio) - ci.sector_count,
						  GFP_NOIO, &md->queue->bio_split);
			ci.io->orig_bio = b;

			/*
			 * Adjust IO stats for each split, otherwise upon queue
			 * reentry there will be redundant IO accounting.
			 * NOTE: this is a stop-gap fix, a proper fix involves
			 * significant refactoring of DM core's bio splitting
			 * (by eliminating DM's splitting and just using bio_split)
			 */
			part_stat_lock();
			__dm_part_stat_sub(dm_disk(md)->part0,
					   sectors[op_stat_group(bio_op(bio))], ci.sector_count);
			part_stat_unlock();

			bio_chain(b, bio);
			trace_block_split(b, bio->bi_iter.bi_sector);
			ret = submit_bio_noacct(bio);
		}
	}

	/* drop the extra reference count */
	dm_io_dec_pending(ci.io, errno_to_blk_status(error));
	return ret;
}

static blk_qc_t dm_submit_bio(struct bio *bio)
{
	struct mapped_device *md = bio->bi_bdev->bd_disk->private_data;
	blk_qc_t ret = BLK_QC_T_NONE;
	int srcu_idx;
	struct dm_table *map;

	map = dm_get_live_table(md, &srcu_idx);
	if (unlikely(!map)) {
		DMERR_LIMIT("%s: mapping table unavailable, erroring io",
			    dm_device_name(md));
		bio_io_error(bio);
		goto out;
	}

	/* If suspended, queue this IO for later */
	if (unlikely(test_bit(DMF_BLOCK_IO_FOR_SUSPEND, &md->flags))) {
		if (bio->bi_opf & REQ_NOWAIT)
			bio_wouldblock_error(bio);
		else if (bio->bi_opf & REQ_RAHEAD)
			bio_io_error(bio);
		else
			queue_io(md, bio);
		goto out;
	}

	/*
	 * Use blk_queue_split() for abnormal IO (e.g. discard, writesame, etc)
	 * otherwise associated queue_limits won't be imposed.
	 */
	if (is_abnormal_io(bio))
		blk_queue_split(&bio);

	ret = __split_and_process_bio(md, map, bio);
out:
	dm_put_live_table(md, srcu_idx);
	return ret;
}

/*-----------------------------------------------------------------
 * An IDR is used to keep track of allocated minor numbers.
 *---------------------------------------------------------------*/
static void free_minor(int minor)
{
	spin_lock(&_minor_lock);
	idr_remove(&_minor_idr, minor);
	spin_unlock(&_minor_lock);
}

/*
 * See if the device with a specific minor # is free.
 */
static int specific_minor(int minor)
{
	int r;

	if (minor >= (1 << MINORBITS))
		return -EINVAL;

	idr_preload(GFP_KERNEL);
	spin_lock(&_minor_lock);

	r = idr_alloc(&_minor_idr, MINOR_ALLOCED, minor, minor + 1, GFP_NOWAIT);

	spin_unlock(&_minor_lock);
	idr_preload_end();
	if (r < 0)
		return r == -ENOSPC ? -EBUSY : r;
	return 0;
}

static int next_free_minor(int *minor)
{
	int r;

	idr_preload(GFP_KERNEL);
	spin_lock(&_minor_lock);

	r = idr_alloc(&_minor_idr, MINOR_ALLOCED, 0, 1 << MINORBITS, GFP_NOWAIT);

	spin_unlock(&_minor_lock);
	idr_preload_end();
	if (r < 0)
		return r;
	*minor = r;
	return 0;
}

static const struct block_device_operations dm_blk_dops;
static const struct block_device_operations dm_rq_blk_dops;
static const struct dax_operations dm_dax_ops;

static void dm_wq_work(struct work_struct *work);

#ifdef CONFIG_BLK_INLINE_ENCRYPTION
static void dm_queue_destroy_keyslot_manager(struct request_queue *q)
{
	dm_destroy_keyslot_manager(q->ksm);
}

#else /* CONFIG_BLK_INLINE_ENCRYPTION */

static inline void dm_queue_destroy_keyslot_manager(struct request_queue *q)
{
}
#endif /* !CONFIG_BLK_INLINE_ENCRYPTION */

static void cleanup_mapped_device(struct mapped_device *md)
{
	if (md->wq)
		destroy_workqueue(md->wq);
	bioset_exit(&md->bs);
	bioset_exit(&md->io_bs);

	if (md->dax_dev) {
		kill_dax(md->dax_dev);
		put_dax(md->dax_dev);
		md->dax_dev = NULL;
	}

	if (md->disk) {
		spin_lock(&_minor_lock);
		md->disk->private_data = NULL;
		spin_unlock(&_minor_lock);
		del_gendisk(md->disk);
	}

	if (md->queue)
		dm_queue_destroy_keyslot_manager(md->queue);

	if (md->disk)
		blk_cleanup_disk(md->disk);

	cleanup_srcu_struct(&md->io_barrier);

	mutex_destroy(&md->suspend_lock);
	mutex_destroy(&md->type_lock);
	mutex_destroy(&md->table_devices_lock);
	mutex_destroy(&md->swap_bios_lock);

	dm_mq_cleanup_mapped_device(md);
	dm_cleanup_zoned_dev(md);
}

/*
 * Allocate and initialise a blank device with a given minor.
 */
static struct mapped_device *alloc_dev(int minor)
{
	int r, numa_node_id = dm_get_numa_node();
	struct mapped_device *md;
	void *old_md;

	md = kvzalloc_node(sizeof(*md), GFP_KERNEL, numa_node_id);
	if (!md) {
		DMWARN("unable to allocate device, out of memory.");
		return NULL;
	}

	if (!try_module_get(THIS_MODULE))
		goto bad_module_get;

	/* get a minor number for the dev */
	if (minor == DM_ANY_MINOR)
		r = next_free_minor(&minor);
	else
		r = specific_minor(minor);
	if (r < 0)
		goto bad_minor;

	r = init_srcu_struct(&md->io_barrier);
	if (r < 0)
		goto bad_io_barrier;

	md->numa_node_id = numa_node_id;
	md->init_tio_pdu = false;
	md->type = DM_TYPE_NONE;
	mutex_init(&md->suspend_lock);
	mutex_init(&md->type_lock);
	mutex_init(&md->table_devices_lock);
	spin_lock_init(&md->deferred_lock);
	atomic_set(&md->holders, 1);
	atomic_set(&md->open_count, 0);
	atomic_set(&md->event_nr, 0);
	atomic_set(&md->uevent_seq, 0);
	INIT_LIST_HEAD(&md->uevent_list);
	INIT_LIST_HEAD(&md->table_devices);
	spin_lock_init(&md->uevent_lock);

	/*
	 * default to bio-based until DM table is loaded and md->type
	 * established. If request-based table is loaded: blk-mq will
	 * override accordingly.
	 */
	md->disk = blk_alloc_disk(md->numa_node_id);
	if (!md->disk)
		goto bad;
	md->queue = md->disk->queue;

	init_waitqueue_head(&md->wait);
	INIT_WORK(&md->work, dm_wq_work);
	init_waitqueue_head(&md->eventq);
	init_completion(&md->kobj_holder.completion);

	md->swap_bios = get_swap_bios();
	sema_init(&md->swap_bios_semaphore, md->swap_bios);
	mutex_init(&md->swap_bios_lock);

	md->disk->major = _major;
	md->disk->first_minor = minor;
	md->disk->minors = 1;
	md->disk->fops = &dm_blk_dops;
	md->disk->queue = md->queue;
	md->disk->private_data = md;
	sprintf(md->disk->disk_name, "dm-%d", minor);

	if (IS_ENABLED(CONFIG_DAX_DRIVER)) {
		md->dax_dev = alloc_dax(md, md->disk->disk_name,
					&dm_dax_ops, 0);
		if (IS_ERR(md->dax_dev))
			goto bad;
	}

	add_disk_no_queue_reg(md->disk);
	format_dev_t(md->name, MKDEV(_major, minor));

	md->wq = alloc_workqueue("kdmflush", WQ_MEM_RECLAIM, 0);
	if (!md->wq)
		goto bad;

	dm_stats_init(&md->stats);

	/* Populate the mapping, nobody knows we exist yet */
	spin_lock(&_minor_lock);
	old_md = idr_replace(&_minor_idr, md, minor);
	spin_unlock(&_minor_lock);

	BUG_ON(old_md != MINOR_ALLOCED);

	return md;

bad:
	cleanup_mapped_device(md);
bad_io_barrier:
	free_minor(minor);
bad_minor:
	module_put(THIS_MODULE);
bad_module_get:
	kvfree(md);
	return NULL;
}

static void unlock_fs(struct mapped_device *md);

static void free_dev(struct mapped_device *md)
{
	int minor = MINOR(disk_devt(md->disk));

	unlock_fs(md);

	cleanup_mapped_device(md);

	free_table_devices(&md->table_devices);
	dm_stats_cleanup(&md->stats);
	free_minor(minor);

	module_put(THIS_MODULE);
	kvfree(md);
}

static int __bind_mempools(struct mapped_device *md, struct dm_table *t)
{
	struct dm_md_mempools *p = dm_table_get_md_mempools(t);
	int ret = 0;

	if (dm_table_bio_based(t)) {
		/*
		 * The md may already have mempools that need changing.
		 * If so, reload bioset because front_pad may have changed
		 * because a different table was loaded.
		 */
		bioset_exit(&md->bs);
		bioset_exit(&md->io_bs);

	} else if (bioset_initialized(&md->bs)) {
		/*
		 * There's no need to reload with request-based dm
		 * because the size of front_pad doesn't change.
		 * Note for future: If you are to reload bioset,
		 * prep-ed requests in the queue may refer
		 * to bio from the old bioset, so you must walk
		 * through the queue to unprep.
		 */
		goto out;
	}

	BUG_ON(!p ||
	       bioset_initialized(&md->bs) ||
	       bioset_initialized(&md->io_bs));

	ret = bioset_init_from_src(&md->bs, &p->bs);
	if (ret)
		goto out;
	ret = bioset_init_from_src(&md->io_bs, &p->io_bs);
	if (ret)
		bioset_exit(&md->bs);
out:
	/* mempool bind completed, no longer need any mempools in the table */
	dm_table_free_md_mempools(t);
	return ret;
}

/*
 * Bind a table to the device.
 */
static void event_callback(void *context)
{
	unsigned long flags;
	LIST_HEAD(uevents);
	struct mapped_device *md = (struct mapped_device *) context;

	spin_lock_irqsave(&md->uevent_lock, flags);
	list_splice_init(&md->uevent_list, &uevents);
	spin_unlock_irqrestore(&md->uevent_lock, flags);

	dm_send_uevents(&uevents, &disk_to_dev(md->disk)->kobj);

	atomic_inc(&md->event_nr);
	wake_up(&md->eventq);
	dm_issue_global_event();
}

/*
 * Returns old map, which caller must destroy.
 */
static struct dm_table *__bind(struct mapped_device *md, struct dm_table *t,
			       struct queue_limits *limits)
{
	struct dm_table *old_map;
	struct request_queue *q = md->queue;
	bool request_based = dm_table_request_based(t);
	sector_t size;
	int ret;

	lockdep_assert_held(&md->suspend_lock);

	size = dm_table_get_size(t);

	/*
	 * Wipe any geometry if the size of the table changed.
	 */
	if (size != dm_get_size(md))
		memset(&md->geometry, 0, sizeof(md->geometry));

	if (!get_capacity(md->disk))
		set_capacity(md->disk, size);
	else
		set_capacity_and_notify(md->disk, size);

	dm_table_event_callback(t, event_callback, md);

	/*
	 * The queue hasn't been stopped yet, if the old table type wasn't
	 * for request-based during suspension.  So stop it to prevent
	 * I/O mapping before resume.
	 * This must be done before setting the queue restrictions,
	 * because request-based dm may be run just after the setting.
	 */
	if (request_based)
		dm_stop_queue(q);

	if (request_based) {
		/*
		 * Leverage the fact that request-based DM targets are
		 * immutable singletons - used to optimize dm_mq_queue_rq.
		 */
		md->immutable_target = dm_table_get_immutable_target(t);
	}

	ret = __bind_mempools(md, t);
	if (ret) {
		old_map = ERR_PTR(ret);
		goto out;
	}

	ret = dm_table_set_restrictions(t, q, limits);
	if (ret) {
		old_map = ERR_PTR(ret);
		goto out;
	}

	old_map = rcu_dereference_protected(md->map, lockdep_is_held(&md->suspend_lock));
	rcu_assign_pointer(md->map, (void *)t);
	md->immutable_target_type = dm_table_get_immutable_target_type(t);

<<<<<<< HEAD
	dm_table_set_restrictions(t, q, limits);
	if (!(dm_table_get_mode(t) & FMODE_WRITE))
		set_disk_ro(md->disk, 1);
	else
		set_disk_ro(md->disk, 0);
=======
>>>>>>> e73f0f0e
	if (old_map)
		dm_sync_table(md);

out:
	return old_map;
}

/*
 * Returns unbound table for the caller to free.
 */
static struct dm_table *__unbind(struct mapped_device *md)
{
	struct dm_table *map = rcu_dereference_protected(md->map, 1);

	if (!map)
		return NULL;

	dm_table_event_callback(map, NULL, NULL);
	RCU_INIT_POINTER(md->map, NULL);
	dm_sync_table(md);

	return map;
}

/*
 * Constructor for a new device.
 */
int dm_create(int minor, struct mapped_device **result)
{
	int r;
	struct mapped_device *md;

	md = alloc_dev(minor);
	if (!md)
		return -ENXIO;

	r = dm_sysfs_init(md);
	if (r) {
		free_dev(md);
		return r;
	}

	*result = md;
	return 0;
}

/*
 * Functions to manage md->type.
 * All are required to hold md->type_lock.
 */
void dm_lock_md_type(struct mapped_device *md)
{
	mutex_lock(&md->type_lock);
}

void dm_unlock_md_type(struct mapped_device *md)
{
	mutex_unlock(&md->type_lock);
}

void dm_set_md_type(struct mapped_device *md, enum dm_queue_mode type)
{
	BUG_ON(!mutex_is_locked(&md->type_lock));
	md->type = type;
}

enum dm_queue_mode dm_get_md_type(struct mapped_device *md)
{
	return md->type;
}

struct target_type *dm_get_immutable_target_type(struct mapped_device *md)
{
	return md->immutable_target_type;
}

/*
 * The queue_limits are only valid as long as you have a reference
 * count on 'md'.
 */
struct queue_limits *dm_get_queue_limits(struct mapped_device *md)
{
	BUG_ON(!atomic_read(&md->holders));
	return &md->queue->limits;
}
EXPORT_SYMBOL_GPL(dm_get_queue_limits);

/*
 * Setup the DM device's queue based on md's type
 */
int dm_setup_md_queue(struct mapped_device *md, struct dm_table *t)
{
	int r;
	struct queue_limits limits;
	enum dm_queue_mode type = dm_get_md_type(md);

	switch (type) {
	case DM_TYPE_REQUEST_BASED:
		md->disk->fops = &dm_rq_blk_dops;
		r = dm_mq_init_request_queue(md, t);
		if (r) {
			DMERR("Cannot initialize queue for request-based dm mapped device");
			return r;
		}
		break;
	case DM_TYPE_BIO_BASED:
	case DM_TYPE_DAX_BIO_BASED:
		break;
	case DM_TYPE_NONE:
		WARN_ON_ONCE(true);
		break;
	}

	r = dm_calculate_queue_limits(t, &limits);
	if (r) {
		DMERR("Cannot calculate initial queue limits");
		return r;
	}
	r = dm_table_set_restrictions(t, md->queue, &limits);
	if (r)
		return r;

	blk_register_queue(md->disk);

	return 0;
}

struct mapped_device *dm_get_md(dev_t dev)
{
	struct mapped_device *md;
	unsigned minor = MINOR(dev);

	if (MAJOR(dev) != _major || minor >= (1 << MINORBITS))
		return NULL;

	spin_lock(&_minor_lock);

	md = idr_find(&_minor_idr, minor);
	if (!md || md == MINOR_ALLOCED || (MINOR(disk_devt(dm_disk(md))) != minor) ||
	    test_bit(DMF_FREEING, &md->flags) || dm_deleting_md(md)) {
		md = NULL;
		goto out;
	}
	dm_get(md);
out:
	spin_unlock(&_minor_lock);

	return md;
}
EXPORT_SYMBOL_GPL(dm_get_md);

void *dm_get_mdptr(struct mapped_device *md)
{
	return md->interface_ptr;
}

void dm_set_mdptr(struct mapped_device *md, void *ptr)
{
	md->interface_ptr = ptr;
}

void dm_get(struct mapped_device *md)
{
	atomic_inc(&md->holders);
	BUG_ON(test_bit(DMF_FREEING, &md->flags));
}

int dm_hold(struct mapped_device *md)
{
	spin_lock(&_minor_lock);
	if (test_bit(DMF_FREEING, &md->flags)) {
		spin_unlock(&_minor_lock);
		return -EBUSY;
	}
	dm_get(md);
	spin_unlock(&_minor_lock);
	return 0;
}
EXPORT_SYMBOL_GPL(dm_hold);

const char *dm_device_name(struct mapped_device *md)
{
	return md->name;
}
EXPORT_SYMBOL_GPL(dm_device_name);

static void __dm_destroy(struct mapped_device *md, bool wait)
{
	struct dm_table *map;
	int srcu_idx;

	might_sleep();

	spin_lock(&_minor_lock);
	idr_replace(&_minor_idr, MINOR_ALLOCED, MINOR(disk_devt(dm_disk(md))));
	set_bit(DMF_FREEING, &md->flags);
	spin_unlock(&_minor_lock);

	blk_set_queue_dying(md->queue);

	/*
	 * Take suspend_lock so that presuspend and postsuspend methods
	 * do not race with internal suspend.
	 */
	mutex_lock(&md->suspend_lock);
	map = dm_get_live_table(md, &srcu_idx);
	if (!dm_suspended_md(md)) {
		dm_table_presuspend_targets(map);
		set_bit(DMF_SUSPENDED, &md->flags);
		set_bit(DMF_POST_SUSPENDING, &md->flags);
		dm_table_postsuspend_targets(map);
	}
	/* dm_put_live_table must be before msleep, otherwise deadlock is possible */
	dm_put_live_table(md, srcu_idx);
	mutex_unlock(&md->suspend_lock);

	/*
	 * Rare, but there may be I/O requests still going to complete,
	 * for example.  Wait for all references to disappear.
	 * No one should increment the reference count of the mapped_device,
	 * after the mapped_device state becomes DMF_FREEING.
	 */
	if (wait)
		while (atomic_read(&md->holders))
			msleep(1);
	else if (atomic_read(&md->holders))
		DMWARN("%s: Forcibly removing mapped_device still in use! (%d users)",
		       dm_device_name(md), atomic_read(&md->holders));

	dm_sysfs_exit(md);
	dm_table_destroy(__unbind(md));
	free_dev(md);
}

void dm_destroy(struct mapped_device *md)
{
	__dm_destroy(md, true);
}

void dm_destroy_immediate(struct mapped_device *md)
{
	__dm_destroy(md, false);
}

void dm_put(struct mapped_device *md)
{
	atomic_dec(&md->holders);
}
EXPORT_SYMBOL_GPL(dm_put);

static bool md_in_flight_bios(struct mapped_device *md)
{
	int cpu;
	struct block_device *part = dm_disk(md)->part0;
	long sum = 0;

	for_each_possible_cpu(cpu) {
		sum += part_stat_local_read_cpu(part, in_flight[0], cpu);
		sum += part_stat_local_read_cpu(part, in_flight[1], cpu);
	}

	return sum != 0;
}

static int dm_wait_for_bios_completion(struct mapped_device *md, unsigned int task_state)
{
	int r = 0;
	DEFINE_WAIT(wait);

	while (true) {
		prepare_to_wait(&md->wait, &wait, task_state);

		if (!md_in_flight_bios(md))
			break;

		if (signal_pending_state(task_state, current)) {
			r = -EINTR;
			break;
		}

		io_schedule();
	}
	finish_wait(&md->wait, &wait);

	return r;
}

static int dm_wait_for_completion(struct mapped_device *md, unsigned int task_state)
{
	int r = 0;

	if (!queue_is_mq(md->queue))
		return dm_wait_for_bios_completion(md, task_state);

	while (true) {
		if (!blk_mq_queue_inflight(md->queue))
			break;

		if (signal_pending_state(task_state, current)) {
			r = -EINTR;
			break;
		}

		msleep(5);
	}

	return r;
}

/*
 * Process the deferred bios
 */
static void dm_wq_work(struct work_struct *work)
{
	struct mapped_device *md = container_of(work, struct mapped_device, work);
	struct bio *bio;

	while (!test_bit(DMF_BLOCK_IO_FOR_SUSPEND, &md->flags)) {
		spin_lock_irq(&md->deferred_lock);
		bio = bio_list_pop(&md->deferred);
		spin_unlock_irq(&md->deferred_lock);

		if (!bio)
			break;

		submit_bio_noacct(bio);
	}
}

static void dm_queue_flush(struct mapped_device *md)
{
	clear_bit(DMF_BLOCK_IO_FOR_SUSPEND, &md->flags);
	smp_mb__after_atomic();
	queue_work(md->wq, &md->work);
}

/*
 * Swap in a new table, returning the old one for the caller to destroy.
 */
struct dm_table *dm_swap_table(struct mapped_device *md, struct dm_table *table)
{
	struct dm_table *live_map = NULL, *map = ERR_PTR(-EINVAL);
	struct queue_limits limits;
	int r;

	mutex_lock(&md->suspend_lock);

	/* device must be suspended */
	if (!dm_suspended_md(md))
		goto out;

	/*
	 * If the new table has no data devices, retain the existing limits.
	 * This helps multipath with queue_if_no_path if all paths disappear,
	 * then new I/O is queued based on these limits, and then some paths
	 * reappear.
	 */
	if (dm_table_has_no_data_devices(table)) {
		live_map = dm_get_live_table_fast(md);
		if (live_map)
			limits = md->queue->limits;
		dm_put_live_table_fast(md);
	}

	if (!live_map) {
		r = dm_calculate_queue_limits(table, &limits);
		if (r) {
			map = ERR_PTR(r);
			goto out;
		}
	}

	map = __bind(md, table, &limits);
	dm_issue_global_event();

out:
	mutex_unlock(&md->suspend_lock);
	return map;
}

/*
 * Functions to lock and unlock any filesystem running on the
 * device.
 */
static int lock_fs(struct mapped_device *md)
{
	int r;

	WARN_ON(test_bit(DMF_FROZEN, &md->flags));

	r = freeze_bdev(md->disk->part0);
	if (!r)
		set_bit(DMF_FROZEN, &md->flags);
	return r;
}

static void unlock_fs(struct mapped_device *md)
{
	if (!test_bit(DMF_FROZEN, &md->flags))
		return;
	thaw_bdev(md->disk->part0);
	clear_bit(DMF_FROZEN, &md->flags);
}

/*
 * @suspend_flags: DM_SUSPEND_LOCKFS_FLAG and/or DM_SUSPEND_NOFLUSH_FLAG
 * @task_state: e.g. TASK_INTERRUPTIBLE or TASK_UNINTERRUPTIBLE
 * @dmf_suspended_flag: DMF_SUSPENDED or DMF_SUSPENDED_INTERNALLY
 *
 * If __dm_suspend returns 0, the device is completely quiescent
 * now. There is no request-processing activity. All new requests
 * are being added to md->deferred list.
 */
static int __dm_suspend(struct mapped_device *md, struct dm_table *map,
			unsigned suspend_flags, unsigned int task_state,
			int dmf_suspended_flag)
{
	bool do_lockfs = suspend_flags & DM_SUSPEND_LOCKFS_FLAG;
	bool noflush = suspend_flags & DM_SUSPEND_NOFLUSH_FLAG;
	int r;

	lockdep_assert_held(&md->suspend_lock);

	/*
	 * DMF_NOFLUSH_SUSPENDING must be set before presuspend.
	 * This flag is cleared before dm_suspend returns.
	 */
	if (noflush)
		set_bit(DMF_NOFLUSH_SUSPENDING, &md->flags);
	else
		DMDEBUG("%s: suspending with flush", dm_device_name(md));

	/*
	 * This gets reverted if there's an error later and the targets
	 * provide the .presuspend_undo hook.
	 */
	dm_table_presuspend_targets(map);

	/*
	 * Flush I/O to the device.
	 * Any I/O submitted after lock_fs() may not be flushed.
	 * noflush takes precedence over do_lockfs.
	 * (lock_fs() flushes I/Os and waits for them to complete.)
	 */
	if (!noflush && do_lockfs) {
		r = lock_fs(md);
		if (r) {
			dm_table_presuspend_undo_targets(map);
			return r;
		}
	}

	/*
	 * Here we must make sure that no processes are submitting requests
	 * to target drivers i.e. no one may be executing
	 * __split_and_process_bio from dm_submit_bio.
	 *
	 * To get all processes out of __split_and_process_bio in dm_submit_bio,
	 * we take the write lock. To prevent any process from reentering
	 * __split_and_process_bio from dm_submit_bio and quiesce the thread
	 * (dm_wq_work), we set DMF_BLOCK_IO_FOR_SUSPEND and call
	 * flush_workqueue(md->wq).
	 */
	set_bit(DMF_BLOCK_IO_FOR_SUSPEND, &md->flags);
	if (map)
		synchronize_srcu(&md->io_barrier);

	/*
	 * Stop md->queue before flushing md->wq in case request-based
	 * dm defers requests to md->wq from md->queue.
	 */
	if (dm_request_based(md))
		dm_stop_queue(md->queue);

	flush_workqueue(md->wq);

	/*
	 * At this point no more requests are entering target request routines.
	 * We call dm_wait_for_completion to wait for all existing requests
	 * to finish.
	 */
	r = dm_wait_for_completion(md, task_state);
	if (!r)
		set_bit(dmf_suspended_flag, &md->flags);

	if (noflush)
		clear_bit(DMF_NOFLUSH_SUSPENDING, &md->flags);
	if (map)
		synchronize_srcu(&md->io_barrier);

	/* were we interrupted ? */
	if (r < 0) {
		dm_queue_flush(md);

		if (dm_request_based(md))
			dm_start_queue(md->queue);

		unlock_fs(md);
		dm_table_presuspend_undo_targets(map);
		/* pushback list is already flushed, so skip flush */
	}

	return r;
}

/*
 * We need to be able to change a mapping table under a mounted
 * filesystem.  For example we might want to move some data in
 * the background.  Before the table can be swapped with
 * dm_bind_table, dm_suspend must be called to flush any in
 * flight bios and ensure that any further io gets deferred.
 */
/*
 * Suspend mechanism in request-based dm.
 *
 * 1. Flush all I/Os by lock_fs() if needed.
 * 2. Stop dispatching any I/O by stopping the request_queue.
 * 3. Wait for all in-flight I/Os to be completed or requeued.
 *
 * To abort suspend, start the request_queue.
 */
int dm_suspend(struct mapped_device *md, unsigned suspend_flags)
{
	struct dm_table *map = NULL;
	int r = 0;

retry:
	mutex_lock_nested(&md->suspend_lock, SINGLE_DEPTH_NESTING);

	if (dm_suspended_md(md)) {
		r = -EINVAL;
		goto out_unlock;
	}

	if (dm_suspended_internally_md(md)) {
		/* already internally suspended, wait for internal resume */
		mutex_unlock(&md->suspend_lock);
		r = wait_on_bit(&md->flags, DMF_SUSPENDED_INTERNALLY, TASK_INTERRUPTIBLE);
		if (r)
			return r;
		goto retry;
	}

	map = rcu_dereference_protected(md->map, lockdep_is_held(&md->suspend_lock));

	r = __dm_suspend(md, map, suspend_flags, TASK_INTERRUPTIBLE, DMF_SUSPENDED);
	if (r)
		goto out_unlock;

	set_bit(DMF_POST_SUSPENDING, &md->flags);
	dm_table_postsuspend_targets(map);
	clear_bit(DMF_POST_SUSPENDING, &md->flags);

out_unlock:
	mutex_unlock(&md->suspend_lock);
	return r;
}

static int __dm_resume(struct mapped_device *md, struct dm_table *map)
{
	if (map) {
		int r = dm_table_resume_targets(map);
		if (r)
			return r;
	}

	dm_queue_flush(md);

	/*
	 * Flushing deferred I/Os must be done after targets are resumed
	 * so that mapping of targets can work correctly.
	 * Request-based dm is queueing the deferred I/Os in its request_queue.
	 */
	if (dm_request_based(md))
		dm_start_queue(md->queue);

	unlock_fs(md);

	return 0;
}

int dm_resume(struct mapped_device *md)
{
	int r;
	struct dm_table *map = NULL;

retry:
	r = -EINVAL;
	mutex_lock_nested(&md->suspend_lock, SINGLE_DEPTH_NESTING);

	if (!dm_suspended_md(md))
		goto out;

	if (dm_suspended_internally_md(md)) {
		/* already internally suspended, wait for internal resume */
		mutex_unlock(&md->suspend_lock);
		r = wait_on_bit(&md->flags, DMF_SUSPENDED_INTERNALLY, TASK_INTERRUPTIBLE);
		if (r)
			return r;
		goto retry;
	}

	map = rcu_dereference_protected(md->map, lockdep_is_held(&md->suspend_lock));
	if (!map || !dm_table_get_size(map))
		goto out;

	r = __dm_resume(md, map);
	if (r)
		goto out;

	clear_bit(DMF_SUSPENDED, &md->flags);
out:
	mutex_unlock(&md->suspend_lock);

	return r;
}

/*
 * Internal suspend/resume works like userspace-driven suspend. It waits
 * until all bios finish and prevents issuing new bios to the target drivers.
 * It may be used only from the kernel.
 */

static void __dm_internal_suspend(struct mapped_device *md, unsigned suspend_flags)
{
	struct dm_table *map = NULL;

	lockdep_assert_held(&md->suspend_lock);

	if (md->internal_suspend_count++)
		return; /* nested internal suspend */

	if (dm_suspended_md(md)) {
		set_bit(DMF_SUSPENDED_INTERNALLY, &md->flags);
		return; /* nest suspend */
	}

	map = rcu_dereference_protected(md->map, lockdep_is_held(&md->suspend_lock));

	/*
	 * Using TASK_UNINTERRUPTIBLE because only NOFLUSH internal suspend is
	 * supported.  Properly supporting a TASK_INTERRUPTIBLE internal suspend
	 * would require changing .presuspend to return an error -- avoid this
	 * until there is a need for more elaborate variants of internal suspend.
	 */
	(void) __dm_suspend(md, map, suspend_flags, TASK_UNINTERRUPTIBLE,
			    DMF_SUSPENDED_INTERNALLY);

	set_bit(DMF_POST_SUSPENDING, &md->flags);
	dm_table_postsuspend_targets(map);
	clear_bit(DMF_POST_SUSPENDING, &md->flags);
}

static void __dm_internal_resume(struct mapped_device *md)
{
	BUG_ON(!md->internal_suspend_count);

	if (--md->internal_suspend_count)
		return; /* resume from nested internal suspend */

	if (dm_suspended_md(md))
		goto done; /* resume from nested suspend */

	/*
	 * NOTE: existing callers don't need to call dm_table_resume_targets
	 * (which may fail -- so best to avoid it for now by passing NULL map)
	 */
	(void) __dm_resume(md, NULL);

done:
	clear_bit(DMF_SUSPENDED_INTERNALLY, &md->flags);
	smp_mb__after_atomic();
	wake_up_bit(&md->flags, DMF_SUSPENDED_INTERNALLY);
}

void dm_internal_suspend_noflush(struct mapped_device *md)
{
	mutex_lock(&md->suspend_lock);
	__dm_internal_suspend(md, DM_SUSPEND_NOFLUSH_FLAG);
	mutex_unlock(&md->suspend_lock);
}
EXPORT_SYMBOL_GPL(dm_internal_suspend_noflush);

void dm_internal_resume(struct mapped_device *md)
{
	mutex_lock(&md->suspend_lock);
	__dm_internal_resume(md);
	mutex_unlock(&md->suspend_lock);
}
EXPORT_SYMBOL_GPL(dm_internal_resume);

/*
 * Fast variants of internal suspend/resume hold md->suspend_lock,
 * which prevents interaction with userspace-driven suspend.
 */

void dm_internal_suspend_fast(struct mapped_device *md)
{
	mutex_lock(&md->suspend_lock);
	if (dm_suspended_md(md) || dm_suspended_internally_md(md))
		return;

	set_bit(DMF_BLOCK_IO_FOR_SUSPEND, &md->flags);
	synchronize_srcu(&md->io_barrier);
	flush_workqueue(md->wq);
	dm_wait_for_completion(md, TASK_UNINTERRUPTIBLE);
}
EXPORT_SYMBOL_GPL(dm_internal_suspend_fast);

void dm_internal_resume_fast(struct mapped_device *md)
{
	if (dm_suspended_md(md) || dm_suspended_internally_md(md))
		goto done;

	dm_queue_flush(md);

done:
	mutex_unlock(&md->suspend_lock);
}
EXPORT_SYMBOL_GPL(dm_internal_resume_fast);

/*-----------------------------------------------------------------
 * Event notification.
 *---------------------------------------------------------------*/
int dm_kobject_uevent(struct mapped_device *md, enum kobject_action action,
		       unsigned cookie)
{
	int r;
	unsigned noio_flag;
	char udev_cookie[DM_COOKIE_LENGTH];
	char *envp[] = { udev_cookie, NULL };

	noio_flag = memalloc_noio_save();

	if (!cookie)
		r = kobject_uevent(&disk_to_dev(md->disk)->kobj, action);
	else {
		snprintf(udev_cookie, DM_COOKIE_LENGTH, "%s=%u",
			 DM_COOKIE_ENV_VAR_NAME, cookie);
		r = kobject_uevent_env(&disk_to_dev(md->disk)->kobj,
				       action, envp);
	}

	memalloc_noio_restore(noio_flag);

	return r;
}

uint32_t dm_next_uevent_seq(struct mapped_device *md)
{
	return atomic_add_return(1, &md->uevent_seq);
}

uint32_t dm_get_event_nr(struct mapped_device *md)
{
	return atomic_read(&md->event_nr);
}

int dm_wait_event(struct mapped_device *md, int event_nr)
{
	return wait_event_interruptible(md->eventq,
			(event_nr != atomic_read(&md->event_nr)));
}

void dm_uevent_add(struct mapped_device *md, struct list_head *elist)
{
	unsigned long flags;

	spin_lock_irqsave(&md->uevent_lock, flags);
	list_add(elist, &md->uevent_list);
	spin_unlock_irqrestore(&md->uevent_lock, flags);
}

/*
 * The gendisk is only valid as long as you have a reference
 * count on 'md'.
 */
struct gendisk *dm_disk(struct mapped_device *md)
{
	return md->disk;
}
EXPORT_SYMBOL_GPL(dm_disk);

struct kobject *dm_kobject(struct mapped_device *md)
{
	return &md->kobj_holder.kobj;
}

struct mapped_device *dm_get_from_kobject(struct kobject *kobj)
{
	struct mapped_device *md;

	md = container_of(kobj, struct mapped_device, kobj_holder.kobj);

	spin_lock(&_minor_lock);
	if (test_bit(DMF_FREEING, &md->flags) || dm_deleting_md(md)) {
		md = NULL;
		goto out;
	}
	dm_get(md);
out:
	spin_unlock(&_minor_lock);

	return md;
}

int dm_suspended_md(struct mapped_device *md)
{
	return test_bit(DMF_SUSPENDED, &md->flags);
}

static int dm_post_suspending_md(struct mapped_device *md)
{
	return test_bit(DMF_POST_SUSPENDING, &md->flags);
}

int dm_suspended_internally_md(struct mapped_device *md)
{
	return test_bit(DMF_SUSPENDED_INTERNALLY, &md->flags);
}

int dm_test_deferred_remove_flag(struct mapped_device *md)
{
	return test_bit(DMF_DEFERRED_REMOVE, &md->flags);
}

int dm_suspended(struct dm_target *ti)
{
	return dm_suspended_md(ti->table->md);
}
EXPORT_SYMBOL_GPL(dm_suspended);

int dm_post_suspending(struct dm_target *ti)
{
	return dm_post_suspending_md(ti->table->md);
}
EXPORT_SYMBOL_GPL(dm_post_suspending);

int dm_noflush_suspending(struct dm_target *ti)
{
	return __noflush_suspending(ti->table->md);
}
EXPORT_SYMBOL_GPL(dm_noflush_suspending);

struct dm_md_mempools *dm_alloc_md_mempools(struct mapped_device *md, enum dm_queue_mode type,
					    unsigned integrity, unsigned per_io_data_size,
					    unsigned min_pool_size)
{
	struct dm_md_mempools *pools = kzalloc_node(sizeof(*pools), GFP_KERNEL, md->numa_node_id);
	unsigned int pool_size = 0;
	unsigned int front_pad, io_front_pad;
	int ret;

	if (!pools)
		return NULL;

	switch (type) {
	case DM_TYPE_BIO_BASED:
	case DM_TYPE_DAX_BIO_BASED:
		pool_size = max(dm_get_reserved_bio_based_ios(), min_pool_size);
		front_pad = roundup(per_io_data_size, __alignof__(struct dm_target_io)) + DM_TARGET_IO_BIO_OFFSET;
		io_front_pad = roundup(per_io_data_size,  __alignof__(struct dm_io)) + DM_IO_BIO_OFFSET;
		ret = bioset_init(&pools->io_bs, pool_size, io_front_pad, 0);
		if (ret)
			goto out;
		if (integrity && bioset_integrity_create(&pools->io_bs, pool_size))
			goto out;
		break;
	case DM_TYPE_REQUEST_BASED:
		pool_size = max(dm_get_reserved_rq_based_ios(), min_pool_size);
		front_pad = offsetof(struct dm_rq_clone_bio_info, clone);
		/* per_io_data_size is used for blk-mq pdu at queue allocation */
		break;
	default:
		BUG();
	}

	ret = bioset_init(&pools->bs, pool_size, front_pad, 0);
	if (ret)
		goto out;

	if (integrity && bioset_integrity_create(&pools->bs, pool_size))
		goto out;

	return pools;

out:
	dm_free_md_mempools(pools);

	return NULL;
}

void dm_free_md_mempools(struct dm_md_mempools *pools)
{
	if (!pools)
		return;

	bioset_exit(&pools->bs);
	bioset_exit(&pools->io_bs);

	kfree(pools);
}

struct dm_pr {
	u64	old_key;
	u64	new_key;
	u32	flags;
	bool	fail_early;
};

static int dm_call_pr(struct block_device *bdev, iterate_devices_callout_fn fn,
		      void *data)
{
	struct mapped_device *md = bdev->bd_disk->private_data;
	struct dm_table *table;
	struct dm_target *ti;
	int ret = -ENOTTY, srcu_idx;

	table = dm_get_live_table(md, &srcu_idx);
	if (!table || !dm_table_get_size(table))
		goto out;

	/* We only support devices that have a single target */
	if (dm_table_get_num_targets(table) != 1)
		goto out;
	ti = dm_table_get_target(table, 0);

	ret = -EINVAL;
	if (!ti->type->iterate_devices)
		goto out;

	ret = ti->type->iterate_devices(ti, fn, data);
out:
	dm_put_live_table(md, srcu_idx);
	return ret;
}

/*
 * For register / unregister we need to manually call out to every path.
 */
static int __dm_pr_register(struct dm_target *ti, struct dm_dev *dev,
			    sector_t start, sector_t len, void *data)
{
	struct dm_pr *pr = data;
	const struct pr_ops *ops = dev->bdev->bd_disk->fops->pr_ops;

	if (!ops || !ops->pr_register)
		return -EOPNOTSUPP;
	return ops->pr_register(dev->bdev, pr->old_key, pr->new_key, pr->flags);
}

static int dm_pr_register(struct block_device *bdev, u64 old_key, u64 new_key,
			  u32 flags)
{
	struct dm_pr pr = {
		.old_key	= old_key,
		.new_key	= new_key,
		.flags		= flags,
		.fail_early	= true,
	};
	int ret;

	ret = dm_call_pr(bdev, __dm_pr_register, &pr);
	if (ret && new_key) {
		/* unregister all paths if we failed to register any path */
		pr.old_key = new_key;
		pr.new_key = 0;
		pr.flags = 0;
		pr.fail_early = false;
		dm_call_pr(bdev, __dm_pr_register, &pr);
	}

	return ret;
}

static int dm_pr_reserve(struct block_device *bdev, u64 key, enum pr_type type,
			 u32 flags)
{
	struct mapped_device *md = bdev->bd_disk->private_data;
	const struct pr_ops *ops;
	int r, srcu_idx;

	r = dm_prepare_ioctl(md, &srcu_idx, &bdev);
	if (r < 0)
		goto out;

	ops = bdev->bd_disk->fops->pr_ops;
	if (ops && ops->pr_reserve)
		r = ops->pr_reserve(bdev, key, type, flags);
	else
		r = -EOPNOTSUPP;
out:
	dm_unprepare_ioctl(md, srcu_idx);
	return r;
}

static int dm_pr_release(struct block_device *bdev, u64 key, enum pr_type type)
{
	struct mapped_device *md = bdev->bd_disk->private_data;
	const struct pr_ops *ops;
	int r, srcu_idx;

	r = dm_prepare_ioctl(md, &srcu_idx, &bdev);
	if (r < 0)
		goto out;

	ops = bdev->bd_disk->fops->pr_ops;
	if (ops && ops->pr_release)
		r = ops->pr_release(bdev, key, type);
	else
		r = -EOPNOTSUPP;
out:
	dm_unprepare_ioctl(md, srcu_idx);
	return r;
}

static int dm_pr_preempt(struct block_device *bdev, u64 old_key, u64 new_key,
			 enum pr_type type, bool abort)
{
	struct mapped_device *md = bdev->bd_disk->private_data;
	const struct pr_ops *ops;
	int r, srcu_idx;

	r = dm_prepare_ioctl(md, &srcu_idx, &bdev);
	if (r < 0)
		goto out;

	ops = bdev->bd_disk->fops->pr_ops;
	if (ops && ops->pr_preempt)
		r = ops->pr_preempt(bdev, old_key, new_key, type, abort);
	else
		r = -EOPNOTSUPP;
out:
	dm_unprepare_ioctl(md, srcu_idx);
	return r;
}

static int dm_pr_clear(struct block_device *bdev, u64 key)
{
	struct mapped_device *md = bdev->bd_disk->private_data;
	const struct pr_ops *ops;
	int r, srcu_idx;

	r = dm_prepare_ioctl(md, &srcu_idx, &bdev);
	if (r < 0)
		goto out;

	ops = bdev->bd_disk->fops->pr_ops;
	if (ops && ops->pr_clear)
		r = ops->pr_clear(bdev, key);
	else
		r = -EOPNOTSUPP;
out:
	dm_unprepare_ioctl(md, srcu_idx);
	return r;
}

static const struct pr_ops dm_pr_ops = {
	.pr_register	= dm_pr_register,
	.pr_reserve	= dm_pr_reserve,
	.pr_release	= dm_pr_release,
	.pr_preempt	= dm_pr_preempt,
	.pr_clear	= dm_pr_clear,
};

static const struct block_device_operations dm_blk_dops = {
	.submit_bio = dm_submit_bio,
	.open = dm_blk_open,
	.release = dm_blk_close,
	.ioctl = dm_blk_ioctl,
	.getgeo = dm_blk_getgeo,
	.report_zones = dm_blk_report_zones,
	.pr_ops = &dm_pr_ops,
	.owner = THIS_MODULE
};

static const struct block_device_operations dm_rq_blk_dops = {
	.open = dm_blk_open,
	.release = dm_blk_close,
	.ioctl = dm_blk_ioctl,
	.getgeo = dm_blk_getgeo,
	.pr_ops = &dm_pr_ops,
	.owner = THIS_MODULE
};

static const struct dax_operations dm_dax_ops = {
	.direct_access = dm_dax_direct_access,
	.dax_supported = dm_dax_supported,
	.copy_from_iter = dm_dax_copy_from_iter,
	.copy_to_iter = dm_dax_copy_to_iter,
	.zero_page_range = dm_dax_zero_page_range,
};

/*
 * module hooks
 */
module_init(dm_init);
module_exit(dm_exit);

module_param(major, uint, 0);
MODULE_PARM_DESC(major, "The major number of the device mapper");

module_param(reserved_bio_based_ios, uint, S_IRUGO | S_IWUSR);
MODULE_PARM_DESC(reserved_bio_based_ios, "Reserved IOs in bio-based mempools");

module_param(dm_numa_node, int, S_IRUGO | S_IWUSR);
MODULE_PARM_DESC(dm_numa_node, "NUMA node for DM device memory allocations");

module_param(swap_bios, int, S_IRUGO | S_IWUSR);
MODULE_PARM_DESC(swap_bios, "Maximum allowed inflight swap IOs");

MODULE_DESCRIPTION(DM_NAME " driver");
MODULE_AUTHOR("Joe Thornber <dm-devel@redhat.com>");
MODULE_LICENSE("GPL");<|MERGE_RESOLUTION|>--- conflicted
+++ resolved
@@ -1973,19 +1973,15 @@
 		old_map = ERR_PTR(ret);
 		goto out;
 	}
-
-	old_map = rcu_dereference_protected(md->map, lockdep_is_held(&md->suspend_lock));
-	rcu_assign_pointer(md->map, (void *)t);
-	md->immutable_target_type = dm_table_get_immutable_target_type(t);
-
-<<<<<<< HEAD
-	dm_table_set_restrictions(t, q, limits);
 	if (!(dm_table_get_mode(t) & FMODE_WRITE))
 		set_disk_ro(md->disk, 1);
 	else
 		set_disk_ro(md->disk, 0);
-=======
->>>>>>> e73f0f0e
+
+	old_map = rcu_dereference_protected(md->map, lockdep_is_held(&md->suspend_lock));
+	rcu_assign_pointer(md->map, (void *)t);
+	md->immutable_target_type = dm_table_get_immutable_target_type(t);
+
 	if (old_map)
 		dm_sync_table(md);
 
