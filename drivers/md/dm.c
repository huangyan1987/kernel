--- conflicted
+++ resolved
@@ -1718,12 +1718,6 @@
 	sprintf(md->disk->disk_name, "dm-%d", minor);
 
 	if (IS_ENABLED(CONFIG_FS_DAX)) {
-<<<<<<< HEAD
-		md->dax_dev = alloc_dax(md, md->disk->disk_name,
-					&dm_dax_ops, 0);
-		if (IS_ERR(md->dax_dev)) {
-			md->dax_dev = NULL;
-=======
 		md->dax_dev = alloc_dax(md, &dm_dax_ops);
 		if (IS_ERR(md->dax_dev)) {
 			md->dax_dev = NULL;
@@ -1732,9 +1726,7 @@
 		set_dax_nocache(md->dax_dev);
 		set_dax_nomc(md->dax_dev);
 		if (dax_add_host(md->dax_dev, md->disk))
->>>>>>> bd2e72b9
 			goto bad;
-		}
 	}
 
 	format_dev_t(md->name, MKDEV(_major, minor));
