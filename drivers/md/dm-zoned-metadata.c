--- conflicted
+++ resolved
@@ -276,7 +276,6 @@
 }
 
 unsigned int dmz_nr_unmap_rnd_zones(struct dmz_metadata *zmd, int idx)
-<<<<<<< HEAD
 {
 	return atomic_read(&zmd->dev[idx].unmap_nr_rnd);
 }
@@ -298,29 +297,6 @@
 
 unsigned int dmz_nr_unmap_seq_zones(struct dmz_metadata *zmd, int idx)
 {
-=======
-{
-	return atomic_read(&zmd->dev[idx].unmap_nr_rnd);
-}
-
-unsigned int dmz_nr_cache_zones(struct dmz_metadata *zmd)
-{
-	return zmd->nr_cache;
-}
-
-unsigned int dmz_nr_unmap_cache_zones(struct dmz_metadata *zmd)
-{
-	return atomic_read(&zmd->unmap_nr_cache);
-}
-
-unsigned int dmz_nr_seq_zones(struct dmz_metadata *zmd, int idx)
-{
-	return zmd->dev[idx].nr_seq;
-}
-
-unsigned int dmz_nr_unmap_seq_zones(struct dmz_metadata *zmd, int idx)
-{
->>>>>>> 7d2a07b7
 	return atomic_read(&zmd->dev[idx].unmap_nr_seq);
 }
 
@@ -843,11 +819,7 @@
 	ret = dmz_rdwr_block(dev, REQ_OP_WRITE, zmd->sb[set].block,
 			     mblk->page);
 	if (ret == 0)
-<<<<<<< HEAD
-		ret = blkdev_issue_flush(dev->bdev, GFP_NOIO);
-=======
 		ret = blkdev_issue_flush(dev->bdev);
->>>>>>> 7d2a07b7
 
 	return ret;
 }
@@ -890,11 +862,7 @@
 
 	/* Flush drive cache (this will also sync data) */
 	if (ret == 0)
-<<<<<<< HEAD
-		ret = blkdev_issue_flush(dev->bdev, GFP_NOIO);
-=======
 		ret = blkdev_issue_flush(dev->bdev);
->>>>>>> 7d2a07b7
 
 	return ret;
 }
@@ -965,11 +933,7 @@
 
 	/* If there are no dirty metadata blocks, just flush the device cache */
 	if (list_empty(&write_list)) {
-<<<<<<< HEAD
-		ret = blkdev_issue_flush(dev->bdev, GFP_NOIO);
-=======
 		ret = blkdev_issue_flush(dev->bdev);
->>>>>>> 7d2a07b7
 		goto err;
 	}
 
@@ -1426,8 +1390,6 @@
 		return -ENXIO;
 	}
 
-<<<<<<< HEAD
-=======
 	/*
 	 * Devices that have zones with a capacity smaller than the zone size
 	 * (e.g. NVMe zoned namespaces) are not supported.
@@ -1435,7 +1397,6 @@
 	if (blkz->capacity != blkz->len)
 		return -ENXIO;
 
->>>>>>> 7d2a07b7
 	switch (blkz->type) {
 	case BLK_ZONE_TYPE_CONVENTIONAL:
 		set_bit(DMZ_RND, &zone->flags);
@@ -1477,7 +1438,6 @@
 	}
 	return 0;
 }
-<<<<<<< HEAD
 
 static int dmz_emulate_zones(struct dmz_metadata *zmd, struct dmz_dev *dev)
 {
@@ -1487,17 +1447,6 @@
 	for(idx = 0; idx < dev->nr_zones; idx++) {
 		struct dm_zone *zone;
 
-=======
-
-static int dmz_emulate_zones(struct dmz_metadata *zmd, struct dmz_dev *dev)
-{
-	int idx;
-	sector_t zone_offset = 0;
-
-	for(idx = 0; idx < dev->nr_zones; idx++) {
-		struct dm_zone *zone;
-
->>>>>>> 7d2a07b7
 		zone = dmz_insert(zmd, idx, dev);
 		if (IS_ERR(zone))
 			return PTR_ERR(zone);
