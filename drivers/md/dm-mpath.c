--- conflicted
+++ resolved
@@ -143,18 +143,6 @@
 	kfree(pgpath);
 }
 
-<<<<<<< HEAD
-static void deactivate_path(struct work_struct *work)
-{
-	struct pgpath *pgpath =
-		container_of(work, struct pgpath, deactivate_path);
-
-	if (pgpath->path.dev)
-		blk_abort_queue(pgpath->path.dev->bdev->bd_disk->queue);
-}
-
-=======
->>>>>>> 638a1894
 static struct priority_group *alloc_priority_group(void)
 {
 	struct priority_group *pg;
