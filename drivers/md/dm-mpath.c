/*
 * Copyright (C) 2003 Sistina Software Limited.
 * Copyright (C) 2004-2005 Red Hat, Inc. All rights reserved.
 *
 * This file is released under the GPL.
 */

#include <linux/device-mapper.h>

#include "dm-rq.h"
#include "dm-bio-record.h"
#include "dm-path-selector.h"
#include "dm-uevent.h"

#include <linux/blkdev.h>
#include <linux/ctype.h>
#include <linux/init.h>
#include <linux/mempool.h>
#include <linux/module.h>
#include <linux/pagemap.h>
#include <linux/slab.h>
#include <linux/time.h>
#include <linux/workqueue.h>
#include <linux/delay.h>
#include <scsi/scsi_dh.h>
#include <linux/atomic.h>
#include <linux/blk-mq.h>

#define DM_MSG_PREFIX "multipath"
#define DM_PG_INIT_DELAY_MSECS 2000
#define DM_PG_INIT_DELAY_DEFAULT ((unsigned) -1)

/* Path properties */
struct pgpath {
	struct list_head list;

	struct priority_group *pg;	/* Owning PG */
	unsigned fail_count;		/* Cumulative failure count */

	struct dm_path path;
	struct delayed_work activate_path;

	bool is_active:1;		/* Path status */
};

#define path_to_pgpath(__pgp) container_of((__pgp), struct pgpath, path)

/*
 * Paths are grouped into Priority Groups and numbered from 1 upwards.
 * Each has a path selector which controls which path gets used.
 */
struct priority_group {
	struct list_head list;

	struct multipath *m;		/* Owning multipath instance */
	struct path_selector ps;

	unsigned pg_num;		/* Reference number */
	unsigned nr_pgpaths;		/* Number of paths in PG */
	struct list_head pgpaths;

	bool bypassed:1;		/* Temporarily bypass this PG? */
};

/* Multipath context */
struct multipath {
	struct list_head list;
	struct dm_target *ti;

	const char *hw_handler_name;
	char *hw_handler_params;

	spinlock_t lock;

	unsigned nr_priority_groups;
	struct list_head priority_groups;

	wait_queue_head_t pg_init_wait;	/* Wait for pg_init completion */

	struct pgpath *current_pgpath;
	struct priority_group *current_pg;
	struct priority_group *next_pg;	/* Switch to this PG if set */

	unsigned long flags;		/* Multipath state flags */

	unsigned pg_init_retries;	/* Number of times to retry pg_init */
	unsigned pg_init_delay_msecs;	/* Number of msecs before pg_init retry */

	atomic_t nr_valid_paths;	/* Total number of usable paths */
	atomic_t pg_init_in_progress;	/* Only one pg_init allowed at once */
	atomic_t pg_init_count;		/* Number of times pg_init called */

	enum dm_queue_mode queue_mode;

	struct mutex work_mutex;
	struct work_struct trigger_event;

	struct work_struct process_queued_bios;
	struct bio_list queued_bios;
};

/*
 * Context information attached to each io we process.
 */
struct dm_mpath_io {
	struct pgpath *pgpath;
	size_t nr_bytes;
};

typedef int (*action_fn) (struct pgpath *pgpath);

static struct workqueue_struct *kmultipathd, *kmpath_handlerd;
static void trigger_event(struct work_struct *work);
static void activate_or_offline_path(struct pgpath *pgpath);
static void activate_path_work(struct work_struct *work);
static void process_queued_bios(struct work_struct *work);

/*-----------------------------------------------
 * Multipath state flags.
 *-----------------------------------------------*/

#define MPATHF_QUEUE_IO 0			/* Must we queue all I/O? */
#define MPATHF_QUEUE_IF_NO_PATH 1		/* Queue I/O if last path fails? */
#define MPATHF_SAVED_QUEUE_IF_NO_PATH 2		/* Saved state during suspension */
#define MPATHF_RETAIN_ATTACHED_HW_HANDLER 3	/* If there's already a hw_handler present, don't change it. */
#define MPATHF_PG_INIT_DISABLED 4		/* pg_init is not currently allowed */
#define MPATHF_PG_INIT_REQUIRED 5		/* pg_init needs calling? */
#define MPATHF_PG_INIT_DELAY_RETRY 6		/* Delay pg_init retry? */
#define MPATHF_NO_PARTITIONS 31			/* Don't scan partition table */

/*-----------------------------------------------
 * Allocation routines
 *-----------------------------------------------*/

static struct pgpath *alloc_pgpath(void)
{
	struct pgpath *pgpath = kzalloc(sizeof(*pgpath), GFP_KERNEL);

	if (pgpath) {
		pgpath->is_active = true;
		INIT_DELAYED_WORK(&pgpath->activate_path, activate_path_work);
	}

	return pgpath;
}

static void free_pgpath(struct pgpath *pgpath)
{
	kfree(pgpath);
}

static struct priority_group *alloc_priority_group(void)
{
	struct priority_group *pg;

	pg = kzalloc(sizeof(*pg), GFP_KERNEL);

	if (pg)
		INIT_LIST_HEAD(&pg->pgpaths);

	return pg;
}

static void free_pgpaths(struct list_head *pgpaths, struct dm_target *ti)
{
	struct pgpath *pgpath, *tmp;

	list_for_each_entry_safe(pgpath, tmp, pgpaths, list) {
		list_del(&pgpath->list);
		if (pgpath->path.dev)
			dm_put_device(ti, pgpath->path.dev);
		free_pgpath(pgpath);
	}
}

static void free_priority_group(struct priority_group *pg,
				struct dm_target *ti)
{
	struct path_selector *ps = &pg->ps;

	if (ps->type) {
		ps->type->destroy(ps);
		dm_put_path_selector(ps->type);
	}

	free_pgpaths(&pg->pgpaths, ti);
	kfree(pg);
}

static struct multipath *alloc_multipath(struct dm_target *ti)
{
	struct multipath *m;

	m = kzalloc(sizeof(*m), GFP_KERNEL);
	if (m) {
		INIT_LIST_HEAD(&m->priority_groups);
		spin_lock_init(&m->lock);
		set_bit(MPATHF_QUEUE_IO, &m->flags);
		atomic_set(&m->nr_valid_paths, 0);
		atomic_set(&m->pg_init_in_progress, 0);
		atomic_set(&m->pg_init_count, 0);
		m->pg_init_delay_msecs = DM_PG_INIT_DELAY_DEFAULT;
		INIT_WORK(&m->trigger_event, trigger_event);
		init_waitqueue_head(&m->pg_init_wait);
		mutex_init(&m->work_mutex);

		m->queue_mode = DM_TYPE_NONE;

		m->ti = ti;
		ti->private = m;
	}

	return m;
}

static int alloc_multipath_stage2(struct dm_target *ti, struct multipath *m)
{
	if (m->queue_mode == DM_TYPE_NONE) {
		/*
		 * Default to request-based.
		 */
		if (dm_use_blk_mq(dm_table_get_md(ti->table)))
			m->queue_mode = DM_TYPE_MQ_REQUEST_BASED;
		else
			m->queue_mode = DM_TYPE_REQUEST_BASED;
	} else if (m->queue_mode == DM_TYPE_BIO_BASED) {
		INIT_WORK(&m->process_queued_bios, process_queued_bios);
		/*
		 * bio-based doesn't support any direct scsi_dh management;
		 * it just discovers if a scsi_dh is attached.
		 */
		set_bit(MPATHF_RETAIN_ATTACHED_HW_HANDLER, &m->flags);
	}

	dm_table_set_type(ti->table, m->queue_mode);

	return 0;
}

static void free_multipath(struct multipath *m)
{
	struct priority_group *pg, *tmp;

	list_for_each_entry_safe(pg, tmp, &m->priority_groups, list) {
		list_del(&pg->list);
		free_priority_group(pg, m->ti);
	}

	kfree(m->hw_handler_name);
	kfree(m->hw_handler_params);
	kfree(m);
}

static struct dm_mpath_io *get_mpio(union map_info *info)
{
	return info->ptr;
}

static size_t multipath_per_bio_data_size(void)
{
	return sizeof(struct dm_mpath_io) + sizeof(struct dm_bio_details);
}

static struct dm_mpath_io *get_mpio_from_bio(struct bio *bio)
{
	return dm_per_bio_data(bio, multipath_per_bio_data_size());
}

static struct dm_bio_details *get_bio_details_from_bio(struct bio *bio)
{
	/* dm_bio_details is immediately after the dm_mpath_io in bio's per-bio-data */
	struct dm_mpath_io *mpio = get_mpio_from_bio(bio);
	void *bio_details = mpio + 1;

	return bio_details;
}

static void multipath_init_per_bio_data(struct bio *bio, struct dm_mpath_io **mpio_p,
					struct dm_bio_details **bio_details_p)
{
	struct dm_mpath_io *mpio = get_mpio_from_bio(bio);
	struct dm_bio_details *bio_details = get_bio_details_from_bio(bio);

	memset(mpio, 0, sizeof(*mpio));
	memset(bio_details, 0, sizeof(*bio_details));
	dm_bio_record(bio_details, bio);

	if (mpio_p)
		*mpio_p = mpio;
	if (bio_details_p)
		*bio_details_p = bio_details;
}

/*-----------------------------------------------
 * Path selection
 *-----------------------------------------------*/

static int __pg_init_all_paths(struct multipath *m)
{
	struct pgpath *pgpath;
	unsigned long pg_init_delay = 0;

	lockdep_assert_held(&m->lock);

	if (atomic_read(&m->pg_init_in_progress) || test_bit(MPATHF_PG_INIT_DISABLED, &m->flags))
		return 0;

	atomic_inc(&m->pg_init_count);
	clear_bit(MPATHF_PG_INIT_REQUIRED, &m->flags);

	/* Check here to reset pg_init_required */
	if (!m->current_pg)
		return 0;

	if (test_bit(MPATHF_PG_INIT_DELAY_RETRY, &m->flags))
		pg_init_delay = msecs_to_jiffies(m->pg_init_delay_msecs != DM_PG_INIT_DELAY_DEFAULT ?
						 m->pg_init_delay_msecs : DM_PG_INIT_DELAY_MSECS);
	list_for_each_entry(pgpath, &m->current_pg->pgpaths, list) {
		/* Skip failed paths */
		if (!pgpath->is_active)
			continue;
		if (queue_delayed_work(kmpath_handlerd, &pgpath->activate_path,
				       pg_init_delay))
			atomic_inc(&m->pg_init_in_progress);
	}
	return atomic_read(&m->pg_init_in_progress);
}

static int pg_init_all_paths(struct multipath *m)
{
	int ret;
	unsigned long flags;

	spin_lock_irqsave(&m->lock, flags);
	ret = __pg_init_all_paths(m);
	spin_unlock_irqrestore(&m->lock, flags);

	return ret;
}

static void __switch_pg(struct multipath *m, struct priority_group *pg)
{
	m->current_pg = pg;

	/* Must we initialise the PG first, and queue I/O till it's ready? */
	if (m->hw_handler_name) {
		set_bit(MPATHF_PG_INIT_REQUIRED, &m->flags);
		set_bit(MPATHF_QUEUE_IO, &m->flags);
	} else {
		clear_bit(MPATHF_PG_INIT_REQUIRED, &m->flags);
		clear_bit(MPATHF_QUEUE_IO, &m->flags);
	}

	atomic_set(&m->pg_init_count, 0);
}

static struct pgpath *choose_path_in_pg(struct multipath *m,
					struct priority_group *pg,
					size_t nr_bytes)
{
	unsigned long flags;
	struct dm_path *path;
	struct pgpath *pgpath;

	path = pg->ps.type->select_path(&pg->ps, nr_bytes);
	if (!path)
		return ERR_PTR(-ENXIO);

	pgpath = path_to_pgpath(path);

	if (!pgpath->path.dev)
		return ERR_PTR(-ENODEV);

	if (unlikely(READ_ONCE(m->current_pg) != pg)) {
		/* Only update current_pgpath if pg changed */
		spin_lock_irqsave(&m->lock, flags);
		m->current_pgpath = pgpath;
		__switch_pg(m, pg);
		spin_unlock_irqrestore(&m->lock, flags);
	}

	return pgpath;
}

static struct pgpath *choose_pgpath(struct multipath *m, size_t nr_bytes)
{
	unsigned long flags;
	struct priority_group *pg;
	struct pgpath *pgpath;
	unsigned bypassed = 1;

	if (!atomic_read(&m->nr_valid_paths)) {
		clear_bit(MPATHF_QUEUE_IO, &m->flags);
		goto failed;
	}

	/* Were we instructed to switch PG? */
	if (READ_ONCE(m->next_pg)) {
		spin_lock_irqsave(&m->lock, flags);
		pg = m->next_pg;
		if (!pg) {
			spin_unlock_irqrestore(&m->lock, flags);
			goto check_current_pg;
		}
		m->next_pg = NULL;
		spin_unlock_irqrestore(&m->lock, flags);
		pgpath = choose_path_in_pg(m, pg, nr_bytes);
		if (!IS_ERR_OR_NULL(pgpath))
			return pgpath;
	}

	/* Don't change PG until it has no remaining paths */
check_current_pg:
	pg = READ_ONCE(m->current_pg);
	if (pg) {
		pgpath = choose_path_in_pg(m, pg, nr_bytes);
		if (!IS_ERR_OR_NULL(pgpath))
			return pgpath;
	}

	/*
	 * Loop through priority groups until we find a valid path.
	 * First time we skip PGs marked 'bypassed'.
	 * Second time we only try the ones we skipped, but set
	 * pg_init_delay_retry so we do not hammer controllers.
	 */
	do {
		list_for_each_entry(pg, &m->priority_groups, list) {
			if (pg->bypassed == !!bypassed)
				continue;
			pgpath = choose_path_in_pg(m, pg, nr_bytes);
			if (!IS_ERR_OR_NULL(pgpath)) {
				if (!bypassed)
					set_bit(MPATHF_PG_INIT_DELAY_RETRY, &m->flags);
				return pgpath;
			}
		}
	} while (bypassed--);

failed:
	spin_lock_irqsave(&m->lock, flags);
	m->current_pgpath = NULL;
	m->current_pg = NULL;
	spin_unlock_irqrestore(&m->lock, flags);

	return NULL;
}

/*
 * dm_report_EIO() is a macro instead of a function to make pr_debug()
 * report the function name and line number of the function from which
 * it has been invoked.
 */
#define dm_report_EIO(m)						\
do {									\
	struct mapped_device *md = dm_table_get_md((m)->ti->table);	\
									\
	pr_debug("%s: returning EIO; QIFNP = %d; SQIFNP = %d; DNFS = %d\n", \
		 dm_device_name(md),					\
		 test_bit(MPATHF_QUEUE_IF_NO_PATH, &(m)->flags),	\
		 test_bit(MPATHF_SAVED_QUEUE_IF_NO_PATH, &(m)->flags),	\
		 dm_noflush_suspending((m)->ti));			\
} while (0)

/*
 * Check whether bios must be queued in the device-mapper core rather
 * than here in the target.
 *
 * If MPATHF_QUEUE_IF_NO_PATH and MPATHF_SAVED_QUEUE_IF_NO_PATH hold
 * the same value then we are not between multipath_presuspend()
 * and multipath_resume() calls and we have no need to check
 * for the DMF_NOFLUSH_SUSPENDING flag.
 */
static bool __must_push_back(struct multipath *m, unsigned long flags)
{
	return ((test_bit(MPATHF_QUEUE_IF_NO_PATH, &flags) !=
		 test_bit(MPATHF_SAVED_QUEUE_IF_NO_PATH, &flags)) &&
		dm_noflush_suspending(m->ti));
}

/*
 * Following functions use READ_ONCE to get atomic access to
 * all m->flags to avoid taking spinlock
 */
static bool must_push_back_rq(struct multipath *m)
{
	unsigned long flags = READ_ONCE(m->flags);
	return test_bit(MPATHF_QUEUE_IF_NO_PATH, &flags) || __must_push_back(m, flags);
}

static bool must_push_back_bio(struct multipath *m)
{
	unsigned long flags = READ_ONCE(m->flags);
	return __must_push_back(m, flags);
}

/*
 * Map cloned requests (request-based multipath)
 */
static int multipath_clone_and_map(struct dm_target *ti, struct request *rq,
				   union map_info *map_context,
				   struct request **__clone)
{
	struct multipath *m = ti->private;
	size_t nr_bytes = blk_rq_bytes(rq);
	struct pgpath *pgpath;
	struct block_device *bdev;
	struct dm_mpath_io *mpio = get_mpio(map_context);
	struct request_queue *q = NULL;
	struct request *clone;

	/* Do we need to select a new pgpath? */
	pgpath = READ_ONCE(m->current_pgpath);
	if (!pgpath || !test_bit(MPATHF_QUEUE_IO, &m->flags))
		pgpath = choose_pgpath(m, nr_bytes);

	if (!pgpath) {
		if (must_push_back_rq(m))
			return DM_MAPIO_DELAY_REQUEUE;
		dm_report_EIO(m);	/* Failed */
		return DM_MAPIO_KILL;
	} else if (test_bit(MPATHF_QUEUE_IO, &m->flags) ||
		   test_bit(MPATHF_PG_INIT_REQUIRED, &m->flags)) {
		if (pg_init_all_paths(m))
			return DM_MAPIO_DELAY_REQUEUE;
		return DM_MAPIO_REQUEUE;
	}

	memset(mpio, 0, sizeof(*mpio));
	mpio->pgpath = pgpath;
	mpio->nr_bytes = nr_bytes;

	if (pgpath->path.dev) {
		bdev = pgpath->path.dev->bdev;
		q = bdev_get_queue(bdev);
		clone = blk_get_request(q, rq->cmd_flags | REQ_NOMERGE,
					GFP_ATOMIC);
	} else
		clone = ERR_PTR(-ENODEV);
	if (IS_ERR(clone)) {
		/* EBUSY, ENODEV or EWOULDBLOCK: requeue */
		bool queue_dying = q ? blk_queue_dying(q) : false;
		if (queue_dying) {
			atomic_inc(&m->pg_init_in_progress);
			activate_or_offline_path(pgpath);
		}
		return DM_MAPIO_DELAY_REQUEUE;
	}
	clone->bio = clone->biotail = NULL;
	clone->rq_disk = bdev->bd_disk;
	clone->cmd_flags |= REQ_FAILFAST_TRANSPORT;
	*__clone = clone;

	if (pgpath->pg->ps.type->start_io)
		pgpath->pg->ps.type->start_io(&pgpath->pg->ps,
					      &pgpath->path,
					      nr_bytes);
	return DM_MAPIO_REMAPPED;
}

static void multipath_release_clone(struct request *clone)
{
	blk_put_request(clone);
}

/*
 * Map cloned bios (bio-based multipath)
 */
static int __multipath_map_bio(struct multipath *m, struct bio *bio, struct dm_mpath_io *mpio)
{
	size_t nr_bytes = bio->bi_iter.bi_size;
	struct pgpath *pgpath;
	unsigned long flags;
	bool queue_io;

	/* Do we need to select a new pgpath? */
	pgpath = READ_ONCE(m->current_pgpath);
	queue_io = test_bit(MPATHF_QUEUE_IO, &m->flags);
	if (!pgpath || !queue_io)
		pgpath = choose_pgpath(m, nr_bytes);

	if ((pgpath && queue_io) ||
	    (!pgpath && test_bit(MPATHF_QUEUE_IF_NO_PATH, &m->flags))) {
		/* Queue for the daemon to resubmit */
		spin_lock_irqsave(&m->lock, flags);
		bio_list_add(&m->queued_bios, bio);
		spin_unlock_irqrestore(&m->lock, flags);
		/* PG_INIT_REQUIRED cannot be set without QUEUE_IO */
		if (queue_io || test_bit(MPATHF_PG_INIT_REQUIRED, &m->flags))
			pg_init_all_paths(m);
		else if (!queue_io)
			queue_work(kmultipathd, &m->process_queued_bios);
		return DM_MAPIO_SUBMITTED;
	}

<<<<<<< HEAD
	if (!pgpath || !pgpath->path.dev) {
		if (test_bit(MPATHF_QUEUE_IF_NO_PATH, &m->flags))
=======
	if (!pgpath) {
		if (must_push_back_bio(m))
>>>>>>> 1291a0d5
			return DM_MAPIO_REQUEUE;
		dm_report_EIO(m);
		return DM_MAPIO_KILL;
	}

	mpio->pgpath = pgpath;
	mpio->nr_bytes = nr_bytes;

	bio->bi_status = 0;
	bio_set_dev(bio, pgpath->path.dev->bdev);
	bio->bi_opf |= REQ_FAILFAST_TRANSPORT;

	if (pgpath->pg->ps.type->start_io)
		pgpath->pg->ps.type->start_io(&pgpath->pg->ps,
					      &pgpath->path,
					      nr_bytes);
	return DM_MAPIO_REMAPPED;
}

static int multipath_map_bio(struct dm_target *ti, struct bio *bio)
{
	struct multipath *m = ti->private;
	struct dm_mpath_io *mpio = NULL;

	multipath_init_per_bio_data(bio, &mpio, NULL);

	return __multipath_map_bio(m, bio, mpio);
}

static void process_queued_io_list(struct multipath *m)
{
	if (m->queue_mode == DM_TYPE_MQ_REQUEST_BASED)
		dm_mq_kick_requeue_list(dm_table_get_md(m->ti->table));
	else if (m->queue_mode == DM_TYPE_BIO_BASED)
		queue_work(kmultipathd, &m->process_queued_bios);
}

static void process_queued_bios(struct work_struct *work)
{
	int r;
	unsigned long flags;
	struct bio *bio;
	struct bio_list bios;
	struct blk_plug plug;
	struct multipath *m =
		container_of(work, struct multipath, process_queued_bios);

	bio_list_init(&bios);

	spin_lock_irqsave(&m->lock, flags);

	if (bio_list_empty(&m->queued_bios)) {
		spin_unlock_irqrestore(&m->lock, flags);
		return;
	}

	bio_list_merge(&bios, &m->queued_bios);
	bio_list_init(&m->queued_bios);

	spin_unlock_irqrestore(&m->lock, flags);

	blk_start_plug(&plug);
	while ((bio = bio_list_pop(&bios))) {
		r = __multipath_map_bio(m, bio, get_mpio_from_bio(bio));
		switch (r) {
		case DM_MAPIO_KILL:
			bio->bi_status = BLK_STS_IOERR;
			bio_endio(bio);
			break;
		case DM_MAPIO_REQUEUE:
			bio->bi_status = BLK_STS_DM_REQUEUE;
			bio_endio(bio);
			break;
		case DM_MAPIO_REMAPPED:
			generic_make_request(bio);
			break;
		case 0:
			break;
		default:
			WARN_ONCE(true, "__multipath_map_bio() returned %d\n", r);
		}
	}
	blk_finish_plug(&plug);
}

/*
 * If we run out of usable paths, should we queue I/O or error it?
 */
static int queue_if_no_path(struct multipath *m, bool queue_if_no_path,
			    bool save_old_value)
{
	unsigned long flags;

	spin_lock_irqsave(&m->lock, flags);
	assign_bit(MPATHF_SAVED_QUEUE_IF_NO_PATH, &m->flags,
		   (save_old_value && test_bit(MPATHF_QUEUE_IF_NO_PATH, &m->flags)) ||
		   (!save_old_value && queue_if_no_path));
	assign_bit(MPATHF_QUEUE_IF_NO_PATH, &m->flags, queue_if_no_path);
	spin_unlock_irqrestore(&m->lock, flags);

	if (!queue_if_no_path) {
		dm_table_run_md_queue_async(m->ti->table);
		process_queued_io_list(m);
	}

	return 0;
}

/*
 * An event is triggered whenever a path is taken out of use.
 * Includes path failure and PG bypass.
 */
static void trigger_event(struct work_struct *work)
{
	struct multipath *m =
		container_of(work, struct multipath, trigger_event);

	dm_table_event(m->ti->table);
}

/*-----------------------------------------------------------------
 * Constructor/argument parsing:
 * <#multipath feature args> [<arg>]*
 * <#hw_handler args> [hw_handler [<arg>]*]
 * <#priority groups>
 * <initial priority group>
 *     [<selector> <#selector args> [<arg>]*
 *      <#paths> <#per-path selector args>
 *         [<path> [<arg>]* ]+ ]+
 *---------------------------------------------------------------*/
static int parse_path_selector(struct dm_arg_set *as, struct priority_group *pg,
			       struct dm_target *ti)
{
	int r;
	struct path_selector_type *pst;
	unsigned ps_argc;

	static const struct dm_arg _args[] = {
		{0, 1024, "invalid number of path selector args"},
	};

	pst = dm_get_path_selector(dm_shift_arg(as));
	if (!pst) {
		ti->error = "unknown path selector type";
		return -EINVAL;
	}

	r = dm_read_arg_group(_args, as, &ps_argc, &ti->error);
	if (r) {
		dm_put_path_selector(pst);
		return -EINVAL;
	}

	r = pst->create(&pg->ps, ps_argc, as->argv);
	if (r) {
		dm_put_path_selector(pst);
		ti->error = "path selector constructor failed";
		return r;
	}

	pg->ps.type = pst;
	dm_consume_args(as, ps_argc);

	return 0;
}

static struct pgpath *parse_path(struct dm_arg_set *as, struct path_selector *ps,
			       struct dm_target *ti)
{
	int r;
	struct pgpath *p;
	const char *path;
	struct multipath *m = ti->private;
	struct request_queue *q = NULL;
	const char *attached_handler_name;

	/* we need at least a path arg */
	if (as->argc < 1) {
		ti->error = "no device given";
		return ERR_PTR(-EINVAL);
	}

	p = alloc_pgpath();
	if (!p)
		return ERR_PTR(-ENOMEM);

	path = dm_shift_arg(as);
	r = dm_get_device(ti, path, dm_table_get_mode(ti->table),
			  &p->path.dev);
	if (r) {
		unsigned major, minor;

		/* Try to add a failed device */
		if (r == -ENXIO && sscanf(path, "%u:%u", &major, &minor) == 2) {
			dev_t dev;

			/* Extract the major/minor numbers */
			dev = MKDEV(major, minor);
			if (MAJOR(dev) != major || MINOR(dev) != minor) {
				/* Nice try, didn't work */
				DMWARN("Invalid device path %s", path);
				ti->error = "error converting devnum";
				goto bad;
			}
			DMWARN("adding disabled device %d:%d", major, minor);
			p->path.dev = NULL;
			format_dev_t(p->path.pdev, dev);
			p->is_active = 0;
		} else {
			ti->error = "error getting device";
			goto bad;
		}
	} else {
		memcpy(p->path.pdev, p->path.dev->name, 16);
	}

	if (p->path.dev)
		q = bdev_get_queue(p->path.dev->bdev);

	if (q && test_bit(MPATHF_RETAIN_ATTACHED_HW_HANDLER, &m->flags)) {
retain:
		attached_handler_name = scsi_dh_attached_handler_name(q, GFP_KERNEL);
		if (attached_handler_name) {
			/*
			 * Clear any hw_handler_params associated with a
			 * handler that isn't already attached.
			 */
			if (m->hw_handler_name && strcmp(attached_handler_name, m->hw_handler_name)) {
				kfree(m->hw_handler_params);
				m->hw_handler_params = NULL;
			}

			/*
			 * Reset hw_handler_name to match the attached handler
			 *
			 * NB. This modifies the table line to show the actual
			 * handler instead of the original table passed in.
			 */
			kfree(m->hw_handler_name);
			m->hw_handler_name = attached_handler_name;
		}
	}

	if (q && m->hw_handler_name) {
		r = scsi_dh_attach(q, m->hw_handler_name);
		if (r == -EBUSY) {
			char b[BDEVNAME_SIZE];

			printk(KERN_INFO "dm-mpath: retaining handler on device %s\n",
				bdevname(p->path.dev->bdev, b));
			goto retain;
		}
		if (r < 0) {
			ti->error = "error attaching hardware handler";
			dm_put_device(ti, p->path.dev);
			goto bad;
		}

		if (m->hw_handler_params) {
			r = scsi_dh_set_params(q, m->hw_handler_params);
			if (r < 0) {
				ti->error = "unable to set hardware "
							"handler parameters";
				dm_put_device(ti, p->path.dev);
				goto bad;
			}
		}
	}

	r = ps->type->add_path(ps, &p->path, as->argc, as->argv, &ti->error);
	if (r) {
		if (p->path.dev)
			dm_put_device(ti, p->path.dev);
		goto bad;
	}

	if (!p->is_active) {
		ps->type->fail_path(ps, &p->path);
		p->fail_count++;
		atomic_dec(&m->nr_valid_paths);
	}
	return p;

 bad:
	free_pgpath(p);
	return ERR_PTR(r);
}

static struct priority_group *parse_priority_group(struct dm_arg_set *as,
						   struct multipath *m)
{
	static const struct dm_arg _args[] = {
		{1, 1024, "invalid number of paths"},
		{0, 1024, "invalid number of selector args"}
	};

	int r;
	unsigned i, nr_selector_args, nr_args;
	struct priority_group *pg;
	struct dm_target *ti = m->ti;

	if (as->argc < 2) {
		as->argc = 0;
		ti->error = "not enough priority group arguments";
		return ERR_PTR(-EINVAL);
	}

	pg = alloc_priority_group();
	if (!pg) {
		ti->error = "couldn't allocate priority group";
		return ERR_PTR(-ENOMEM);
	}
	pg->m = m;

	r = parse_path_selector(as, pg, ti);
	if (r)
		goto bad;

	/*
	 * read the paths
	 */
	r = dm_read_arg(_args, as, &pg->nr_pgpaths, &ti->error);
	if (r)
		goto bad;

	r = dm_read_arg(_args + 1, as, &nr_selector_args, &ti->error);
	if (r)
		goto bad;

	nr_args = 1 + nr_selector_args;
	for (i = 0; i < pg->nr_pgpaths; i++) {
		struct pgpath *pgpath;
		struct dm_arg_set path_args;

		if (as->argc < nr_args) {
			ti->error = "not enough path parameters";
			r = -EINVAL;
			goto bad;
		}

		path_args.argc = nr_args;
		path_args.argv = as->argv;

		pgpath = parse_path(&path_args, &pg->ps, ti);
		if (IS_ERR(pgpath)) {
			r = PTR_ERR(pgpath);
			goto bad;
		}

		pgpath->pg = pg;
		list_add_tail(&pgpath->list, &pg->pgpaths);
		dm_consume_args(as, nr_args);
	}

	return pg;

 bad:
	free_priority_group(pg, ti);
	return ERR_PTR(r);
}

static int parse_hw_handler(struct dm_arg_set *as, struct multipath *m)
{
	unsigned hw_argc;
	int ret;
	struct dm_target *ti = m->ti;

	static const struct dm_arg _args[] = {
		{0, 1024, "invalid number of hardware handler args"},
	};

	if (dm_read_arg_group(_args, as, &hw_argc, &ti->error))
		return -EINVAL;

	if (!hw_argc)
		return 0;

	if (m->queue_mode == DM_TYPE_BIO_BASED) {
		dm_consume_args(as, hw_argc);
		DMERR("bio-based multipath doesn't allow hardware handler args");
		return 0;
	}

	m->hw_handler_name = kstrdup(dm_shift_arg(as), GFP_KERNEL);
	if (!m->hw_handler_name)
		return -EINVAL;

	if (hw_argc > 1) {
		char *p;
		int i, j, len = 4;

		for (i = 0; i <= hw_argc - 2; i++)
			len += strlen(as->argv[i]) + 1;
		p = m->hw_handler_params = kzalloc(len, GFP_KERNEL);
		if (!p) {
			ti->error = "memory allocation failed";
			ret = -ENOMEM;
			goto fail;
		}
		j = sprintf(p, "%d", hw_argc - 1);
		for (i = 0, p+=j+1; i <= hw_argc - 2; i++, p+=j+1)
			j = sprintf(p, "%s", as->argv[i]);
	}
	dm_consume_args(as, hw_argc - 1);

	return 0;
fail:
	kfree(m->hw_handler_name);
	m->hw_handler_name = NULL;
	return ret;
}

static int parse_features(struct dm_arg_set *as, struct multipath *m)
{
	int r;
	unsigned argc;
	struct dm_target *ti = m->ti;
	const char *arg_name;

	static const struct dm_arg _args[] = {
		{0, 8, "invalid number of feature args"},
		{1, 50, "pg_init_retries must be between 1 and 50"},
		{0, 60000, "pg_init_delay_msecs must be between 0 and 60000"},
	};

	r = dm_read_arg_group(_args, as, &argc, &ti->error);
	if (r)
		return -EINVAL;

	if (!argc)
		return 0;

	do {
		arg_name = dm_shift_arg(as);
		argc--;

		if (!strcasecmp(arg_name, "queue_if_no_path")) {
			r = queue_if_no_path(m, true, false);
			continue;
		}

		if (!strcasecmp(arg_name, "retain_attached_hw_handler")) {
			set_bit(MPATHF_RETAIN_ATTACHED_HW_HANDLER, &m->flags);
			continue;
		}

		if (!strcasecmp(arg_name, "no_partitions")) {
			set_bit(MPATHF_NO_PARTITIONS, &m->flags);
			continue;
		}
		if (!strcasecmp(arg_name, "pg_init_retries") &&
		    (argc >= 1)) {
			r = dm_read_arg(_args + 1, as, &m->pg_init_retries, &ti->error);
			argc--;
			continue;
		}

		if (!strcasecmp(arg_name, "pg_init_delay_msecs") &&
		    (argc >= 1)) {
			r = dm_read_arg(_args + 2, as, &m->pg_init_delay_msecs, &ti->error);
			argc--;
			continue;
		}

		if (!strcasecmp(arg_name, "queue_mode") &&
		    (argc >= 1)) {
			const char *queue_mode_name = dm_shift_arg(as);

			if (!strcasecmp(queue_mode_name, "bio"))
				m->queue_mode = DM_TYPE_BIO_BASED;
			else if (!strcasecmp(queue_mode_name, "rq"))
				m->queue_mode = DM_TYPE_REQUEST_BASED;
			else if (!strcasecmp(queue_mode_name, "mq"))
				m->queue_mode = DM_TYPE_MQ_REQUEST_BASED;
			else {
				ti->error = "Unknown 'queue_mode' requested";
				r = -EINVAL;
			}
			argc--;
			continue;
		}

		ti->error = "Unrecognised multipath feature request";
		r = -EINVAL;
	} while (argc && !r);

	return r;
}

static int multipath_ctr(struct dm_target *ti, unsigned argc, char **argv)
{
	/* target arguments */
	static const struct dm_arg _args[] = {
		{0, 1024, "invalid number of priority groups"},
		{0, 1024, "invalid initial priority group number"},
	};

	int r;
	struct multipath *m;
	struct dm_arg_set as;
	unsigned pg_count = 0;
	unsigned next_pg_num;

	as.argc = argc;
	as.argv = argv;

	m = alloc_multipath(ti);
	if (!m) {
		ti->error = "can't allocate multipath";
		return -EINVAL;
	}

	r = parse_features(&as, m);
	if (r)
		goto bad;

	r = alloc_multipath_stage2(ti, m);
	if (r)
		goto bad;

	r = parse_hw_handler(&as, m);
	if (r)
		goto bad;

	r = dm_read_arg(_args, &as, &m->nr_priority_groups, &ti->error);
	if (r)
		goto bad;

	r = dm_read_arg(_args + 1, &as, &next_pg_num, &ti->error);
	if (r)
		goto bad;

	if ((!m->nr_priority_groups && next_pg_num) ||
	    (m->nr_priority_groups && !next_pg_num)) {
		ti->error = "invalid initial priority group";
		r = -EINVAL;
		goto bad;
	}

	/* parse the priority groups */
	while (as.argc) {
		struct priority_group *pg;
		unsigned nr_valid_paths = atomic_read(&m->nr_valid_paths);

		pg = parse_priority_group(&as, m);
		if (IS_ERR(pg)) {
			r = PTR_ERR(pg);
			goto bad;
		}

		nr_valid_paths += pg->nr_pgpaths;
		atomic_set(&m->nr_valid_paths, nr_valid_paths);

		list_add_tail(&pg->list, &m->priority_groups);
		pg_count++;
		pg->pg_num = pg_count;
		if (!--next_pg_num)
			m->next_pg = pg;
	}

	if (pg_count != m->nr_priority_groups) {
		ti->error = "priority group count mismatch";
		r = -EINVAL;
		goto bad;
	}

	ti->num_flush_bios = 1;
	ti->num_discard_bios = 1;
	ti->num_write_same_bios = 1;
	ti->num_write_zeroes_bios = 1;
	if (m->queue_mode == DM_TYPE_BIO_BASED)
		ti->per_io_data_size = multipath_per_bio_data_size();
	else
		ti->per_io_data_size = sizeof(struct dm_mpath_io);

	return 0;

 bad:
	free_multipath(m);
	return r;
}

static void multipath_wait_for_pg_init_completion(struct multipath *m)
{
	DEFINE_WAIT(wait);

	while (1) {
		prepare_to_wait(&m->pg_init_wait, &wait, TASK_UNINTERRUPTIBLE);

		if (!atomic_read(&m->pg_init_in_progress))
			break;

		io_schedule();
	}
	finish_wait(&m->pg_init_wait, &wait);
}

static void flush_multipath_work(struct multipath *m)
{
	set_bit(MPATHF_PG_INIT_DISABLED, &m->flags);
	smp_mb__after_atomic();

	flush_workqueue(kmpath_handlerd);
	multipath_wait_for_pg_init_completion(m);
	flush_workqueue(kmultipathd);
	flush_work(&m->trigger_event);

	clear_bit(MPATHF_PG_INIT_DISABLED, &m->flags);
	smp_mb__after_atomic();
}

static void multipath_dtr(struct dm_target *ti)
{
	struct multipath *m = ti->private;

	flush_multipath_work(m);
	free_multipath(m);
}

/*
 * Take a path out of use.
 */
static int fail_path(struct pgpath *pgpath)
{
	unsigned long flags;
	struct multipath *m = pgpath->pg->m;

	spin_lock_irqsave(&m->lock, flags);

	if (!pgpath->path.dev || !pgpath->is_active)
		goto out;

	DMWARN("Failing path %s.", pgpath->path.pdev);

	pgpath->pg->ps.type->fail_path(&pgpath->pg->ps, &pgpath->path);
	pgpath->is_active = false;
	pgpath->fail_count++;

	atomic_dec(&m->nr_valid_paths);

	if (pgpath == m->current_pgpath)
		m->current_pgpath = NULL;

	dm_path_uevent(DM_UEVENT_PATH_FAILED, m->ti,
		       pgpath->path.pdev, atomic_read(&m->nr_valid_paths));

	schedule_work(&m->trigger_event);

out:
	spin_unlock_irqrestore(&m->lock, flags);

	return 0;
}

/*
 * Reinstate a previously-failed path
 */
static int reinstate_path(struct pgpath *pgpath)
{
	int r = 0, run_queue = 0;
	unsigned long flags;
	struct multipath *m = pgpath->pg->m;
	unsigned nr_valid_paths;

	spin_lock_irqsave(&m->lock, flags);

	if (pgpath->is_active)
		goto out;

	if (!pgpath->path.dev) {
		DMWARN("Cannot reinstate disabled path %s", pgpath->path.pdev);
		r = -ENODEV;
		goto out;
	}

	DMWARN("Reinstating path %s.", pgpath->path.pdev);

	r = pgpath->pg->ps.type->reinstate_path(&pgpath->pg->ps, &pgpath->path);
	if (r)
		goto out;

	pgpath->is_active = true;

	nr_valid_paths = atomic_inc_return(&m->nr_valid_paths);
	if (nr_valid_paths == 1) {
		m->current_pgpath = NULL;
		run_queue = 1;
	} else if (m->hw_handler_name && (m->current_pg == pgpath->pg)) {
		if (queue_work(kmpath_handlerd, &pgpath->activate_path.work))
			atomic_inc(&m->pg_init_in_progress);
	}

	dm_path_uevent(DM_UEVENT_PATH_REINSTATED, m->ti,
		       pgpath->path.pdev, nr_valid_paths);

	schedule_work(&m->trigger_event);

out:
	spin_unlock_irqrestore(&m->lock, flags);
	if (run_queue) {
		dm_table_run_md_queue_async(m->ti->table);
		process_queued_io_list(m);
	}

	return r;
}

/*
 * Fail or reinstate all paths that match the provided struct dm_dev.
 */
static int action_dev(struct multipath *m, struct dm_dev *dev,
		      action_fn action)
{
	int r = -EINVAL;
	struct pgpath *pgpath;
	struct priority_group *pg;

	if (!dev)
		return 0;

	list_for_each_entry(pg, &m->priority_groups, list) {
		list_for_each_entry(pgpath, &pg->pgpaths, list) {
			if (pgpath->path.dev == dev)
				r = action(pgpath);
		}
	}

	return r;
}

/*
 * Temporarily try to avoid having to use the specified PG
 */
static void bypass_pg(struct multipath *m, struct priority_group *pg,
		      bool bypassed)
{
	unsigned long flags;

	spin_lock_irqsave(&m->lock, flags);

	pg->bypassed = bypassed;
	m->current_pgpath = NULL;
	m->current_pg = NULL;

	spin_unlock_irqrestore(&m->lock, flags);

	schedule_work(&m->trigger_event);
}

/*
 * Switch to using the specified PG from the next I/O that gets mapped
 */
static int switch_pg_num(struct multipath *m, const char *pgstr)
{
	struct priority_group *pg;
	unsigned pgnum;
	unsigned long flags;
	char dummy;

	if (!pgstr || (sscanf(pgstr, "%u%c", &pgnum, &dummy) != 1) || !pgnum ||
	    !m->nr_priority_groups || (pgnum > m->nr_priority_groups)) {
		DMWARN("invalid PG number supplied to switch_pg_num");
		return -EINVAL;
	}

	spin_lock_irqsave(&m->lock, flags);
	list_for_each_entry(pg, &m->priority_groups, list) {
		pg->bypassed = false;
		if (--pgnum)
			continue;

		m->current_pgpath = NULL;
		m->current_pg = NULL;
		m->next_pg = pg;
	}
	spin_unlock_irqrestore(&m->lock, flags);

	schedule_work(&m->trigger_event);
	return 0;
}

/*
 * Set/clear bypassed status of a PG.
 * PGs are numbered upwards from 1 in the order they were declared.
 */
static int bypass_pg_num(struct multipath *m, const char *pgstr, bool bypassed)
{
	struct priority_group *pg;
	unsigned pgnum;
	char dummy;

	if (!pgstr || (sscanf(pgstr, "%u%c", &pgnum, &dummy) != 1) || !pgnum ||
	    !m->nr_priority_groups || (pgnum > m->nr_priority_groups)) {
		DMWARN("invalid PG number supplied to bypass_pg");
		return -EINVAL;
	}

	list_for_each_entry(pg, &m->priority_groups, list) {
		if (!--pgnum)
			break;
	}

	bypass_pg(m, pg, bypassed);
	return 0;
}

/*
 * Should we retry pg_init immediately?
 */
static bool pg_init_limit_reached(struct multipath *m, struct pgpath *pgpath)
{
	unsigned long flags;
	bool limit_reached = false;

	spin_lock_irqsave(&m->lock, flags);

	if (atomic_read(&m->pg_init_count) <= m->pg_init_retries &&
	    !test_bit(MPATHF_PG_INIT_DISABLED, &m->flags))
		set_bit(MPATHF_PG_INIT_REQUIRED, &m->flags);
	else
		limit_reached = true;

	spin_unlock_irqrestore(&m->lock, flags);

	return limit_reached;
}

static void pg_init_done(void *data, int errors)
{
	struct pgpath *pgpath = data;
	struct priority_group *pg = pgpath->pg;
	struct multipath *m = pg->m;
	unsigned long flags;
	bool delay_retry = false;

	/* device or driver problems */
	switch (errors) {
	case SCSI_DH_OK:
		break;
	case SCSI_DH_NOSYS:
		if (!m->hw_handler_name) {
			errors = 0;
			break;
		}
		DMERR("Could not failover the device: Handler scsi_dh_%s "
		      "Error %d.", m->hw_handler_name, errors);
		/*
		 * Fail path for now, so we do not ping pong
		 */
		fail_path(pgpath);
		break;
	case SCSI_DH_DEV_TEMP_BUSY:
		/*
		 * Probably doing something like FW upgrade on the
		 * controller so try the other pg.
		 */
		bypass_pg(m, pg, true);
		break;
	case SCSI_DH_RETRY:
		/* Wait before retrying. */
		delay_retry = 1;
		/* fall through */
	case SCSI_DH_IMM_RETRY:
	case SCSI_DH_RES_TEMP_UNAVAIL:
		if (pg_init_limit_reached(m, pgpath))
			fail_path(pgpath);
		errors = 0;
		break;
	case SCSI_DH_DEV_OFFLINED:
	default:
		/*
		 * We probably do not want to fail the path for a device
		 * error, but this is what the old dm did. In future
		 * patches we can do more advanced handling.
		 */
		fail_path(pgpath);
	}

	spin_lock_irqsave(&m->lock, flags);
	if (errors) {
		if (pgpath == m->current_pgpath) {
			DMERR("Could not failover device. Error %d.", errors);
			m->current_pgpath = NULL;
			m->current_pg = NULL;
		}
	} else if (!test_bit(MPATHF_PG_INIT_REQUIRED, &m->flags))
		pg->bypassed = false;

	if (atomic_dec_return(&m->pg_init_in_progress) > 0)
		/* Activations of other paths are still on going */
		goto out;

	if (test_bit(MPATHF_PG_INIT_REQUIRED, &m->flags)) {
		if (delay_retry)
			set_bit(MPATHF_PG_INIT_DELAY_RETRY, &m->flags);
		else
			clear_bit(MPATHF_PG_INIT_DELAY_RETRY, &m->flags);

		if (__pg_init_all_paths(m))
			goto out;
	}
	clear_bit(MPATHF_QUEUE_IO, &m->flags);

	process_queued_io_list(m);

	/*
	 * Wake up any thread waiting to suspend.
	 */
	wake_up(&m->pg_init_wait);

out:
	spin_unlock_irqrestore(&m->lock, flags);
}

static void activate_or_offline_path(struct pgpath *pgpath)
{

	if (pgpath->path.dev) {
		struct request_queue *q = bdev_get_queue(pgpath->path.dev->bdev);
		if (pgpath->is_active && !blk_queue_dying(q)) {
			scsi_dh_activate(q, pg_init_done, pgpath);
			return;
		}
	}
	pg_init_done(pgpath, SCSI_DH_DEV_OFFLINED);
}

static void activate_path_work(struct work_struct *work)
{
	struct pgpath *pgpath =
		container_of(work, struct pgpath, activate_path.work);

	activate_or_offline_path(pgpath);
}

static int noretry_error(blk_status_t error)
{
	switch (error) {
	case BLK_STS_NOTSUPP:
	case BLK_STS_NOSPC:
	case BLK_STS_TARGET:
	case BLK_STS_NEXUS:
	case BLK_STS_MEDIUM:
		return 1;
	}

	/* Anything else could be a path failure, so should be retried */
	return 0;
}

static int multipath_end_io(struct dm_target *ti, struct request *clone,
			    blk_status_t error, union map_info *map_context)
{
	struct dm_mpath_io *mpio = get_mpio(map_context);
	struct pgpath *pgpath = mpio->pgpath;
	int r = DM_ENDIO_DONE;

	/*
	 * We don't queue any clone request inside the multipath target
	 * during end I/O handling, since those clone requests don't have
	 * bio clones.  If we queue them inside the multipath target,
	 * we need to make bio clones, that requires memory allocation.
	 * (See drivers/md/dm-rq.c:end_clone_bio() about why the clone requests
	 *  don't have bio clones.)
	 * Instead of queueing the clone request here, we queue the original
	 * request into dm core, which will remake a clone request and
	 * clone bios for it and resubmit it later.
	 */
	if (error && !noretry_error(error)) {
		struct multipath *m = ti->private;

		r = DM_ENDIO_REQUEUE;

		if (pgpath)
			fail_path(pgpath);

		if (atomic_read(&m->nr_valid_paths) == 0 &&
		    !must_push_back_rq(m)) {
			if (error == BLK_STS_IOERR)
				dm_report_EIO(m);
			/* complete with the original error */
			r = DM_ENDIO_DONE;
		}
	}

	if (pgpath) {
		struct path_selector *ps = &pgpath->pg->ps;

		if (ps->type->end_io)
			ps->type->end_io(ps, &pgpath->path, mpio->nr_bytes);
	}

	return r;
}

static int multipath_end_io_bio(struct dm_target *ti, struct bio *clone,
		blk_status_t *error)
{
	struct multipath *m = ti->private;
	struct dm_mpath_io *mpio = get_mpio_from_bio(clone);
	struct pgpath *pgpath = mpio->pgpath;
	unsigned long flags;
	int r = DM_ENDIO_DONE;

	if (!*error || noretry_error(*error))
		goto done;

	if (pgpath)
		fail_path(pgpath);

	if (atomic_read(&m->nr_valid_paths) == 0 &&
	    !test_bit(MPATHF_QUEUE_IF_NO_PATH, &m->flags)) {
		if (must_push_back_bio(m)) {
			r = DM_ENDIO_REQUEUE;
		} else {
			dm_report_EIO(m);
			*error = BLK_STS_IOERR;
		}
		goto done;
	}

	/* Queue for the daemon to resubmit */
	dm_bio_restore(get_bio_details_from_bio(clone), clone);

	spin_lock_irqsave(&m->lock, flags);
	bio_list_add(&m->queued_bios, clone);
	spin_unlock_irqrestore(&m->lock, flags);
	if (!test_bit(MPATHF_QUEUE_IO, &m->flags))
		queue_work(kmultipathd, &m->process_queued_bios);

	r = DM_ENDIO_INCOMPLETE;
done:
	if (pgpath) {
		struct path_selector *ps = &pgpath->pg->ps;

		if (ps->type->end_io)
			ps->type->end_io(ps, &pgpath->path, mpio->nr_bytes);
	}

	return r;
}

/*
 * Suspend can't complete until all the I/O is processed so if
 * the last path fails we must error any remaining I/O.
 * Note that if the freeze_bdev fails while suspending, the
 * queue_if_no_path state is lost - userspace should reset it.
 */
static void multipath_presuspend(struct dm_target *ti)
{
	struct multipath *m = ti->private;

	queue_if_no_path(m, false, true);
}

static void multipath_postsuspend(struct dm_target *ti)
{
	struct multipath *m = ti->private;

	mutex_lock(&m->work_mutex);
	flush_multipath_work(m);
	mutex_unlock(&m->work_mutex);
}

/*
 * Restore the queue_if_no_path setting.
 */
static void multipath_resume(struct dm_target *ti)
{
	struct multipath *m = ti->private;
	unsigned long flags;

	spin_lock_irqsave(&m->lock, flags);
	assign_bit(MPATHF_QUEUE_IF_NO_PATH, &m->flags,
		   test_bit(MPATHF_SAVED_QUEUE_IF_NO_PATH, &m->flags));
	spin_unlock_irqrestore(&m->lock, flags);
}

/*
 * Info output has the following format:
 * num_multipath_feature_args [multipath_feature_args]*
 * num_handler_status_args [handler_status_args]*
 * num_groups init_group_number
 *            [A|D|E num_ps_status_args [ps_status_args]*
 *             num_paths num_selector_args
 *             [path_dev A|F fail_count [selector_args]* ]+ ]+
 *
 * Table output has the following format (identical to the constructor string):
 * num_feature_args [features_args]*
 * num_handler_args hw_handler [hw_handler_args]*
 * num_groups init_group_number
 *     [priority selector-name num_ps_args [ps_args]*
 *      num_paths num_selector_args [path_dev [selector_args]* ]+ ]+
 */
static void multipath_status(struct dm_target *ti, status_type_t type,
			     unsigned status_flags, char *result, unsigned maxlen)
{
	int sz = 0;
	unsigned long flags;
	struct multipath *m = ti->private;
	struct priority_group *pg;
	struct pgpath *p;
	unsigned pg_num;
	char state;

	spin_lock_irqsave(&m->lock, flags);

	/* Features */
	if (type == STATUSTYPE_INFO)
		DMEMIT("2 %u %u ", test_bit(MPATHF_QUEUE_IO, &m->flags),
		       atomic_read(&m->pg_init_count));
	else {
		DMEMIT("%u ", test_bit(MPATHF_QUEUE_IF_NO_PATH, &m->flags) +
			      (m->pg_init_retries > 0) * 2 +
			      (m->pg_init_delay_msecs != DM_PG_INIT_DELAY_DEFAULT) * 2 +
			      test_bit(MPATHF_NO_PARTITIONS, &m->flags) +
			      test_bit(MPATHF_RETAIN_ATTACHED_HW_HANDLER, &m->flags) +
			      (m->queue_mode != DM_TYPE_REQUEST_BASED) * 2);

		if (test_bit(MPATHF_QUEUE_IF_NO_PATH, &m->flags))
			DMEMIT("queue_if_no_path ");
		if (m->pg_init_retries)
			DMEMIT("pg_init_retries %u ", m->pg_init_retries);
		if (test_bit(MPATHF_NO_PARTITIONS, &m->flags))
			DMEMIT("no_partitions ");
		if (m->pg_init_delay_msecs != DM_PG_INIT_DELAY_DEFAULT)
			DMEMIT("pg_init_delay_msecs %u ", m->pg_init_delay_msecs);
		if (test_bit(MPATHF_RETAIN_ATTACHED_HW_HANDLER, &m->flags))
			DMEMIT("retain_attached_hw_handler ");
		if (m->queue_mode != DM_TYPE_REQUEST_BASED) {
			switch(m->queue_mode) {
			case DM_TYPE_BIO_BASED:
				DMEMIT("queue_mode bio ");
				break;
			case DM_TYPE_MQ_REQUEST_BASED:
				DMEMIT("queue_mode mq ");
				break;
			default:
				WARN_ON_ONCE(true);
				break;
			}
		}
	}

	if (!m->hw_handler_name || type == STATUSTYPE_INFO)
		DMEMIT("0 ");
	else
		DMEMIT("1 %s ", m->hw_handler_name);

	DMEMIT("%u ", m->nr_priority_groups);

	if (m->next_pg)
		pg_num = m->next_pg->pg_num;
	else if (m->current_pg)
		pg_num = m->current_pg->pg_num;
	else
		pg_num = (m->nr_priority_groups ? 1 : 0);

	DMEMIT("%u ", pg_num);

	switch (type) {
	case STATUSTYPE_INFO:
		list_for_each_entry(pg, &m->priority_groups, list) {
			if (pg->bypassed)
				state = 'D';	/* Disabled */
			else if (pg == m->current_pg)
				state = 'A';	/* Currently Active */
			else
				state = 'E';	/* Enabled */

			DMEMIT("%c ", state);

			if (pg->ps.type->status)
				sz += pg->ps.type->status(&pg->ps, NULL, type,
							  result + sz,
							  maxlen - sz);
			else
				DMEMIT("0 ");

			DMEMIT("%u %u ", pg->nr_pgpaths,
			       pg->ps.type->info_args);

			list_for_each_entry(p, &pg->pgpaths, list) {
				DMEMIT("%s %s %u ", p->path.pdev,
				       p->is_active ? "A" : "F",
				       p->fail_count);
				if (pg->ps.type->status)
					sz += pg->ps.type->status(&pg->ps,
					      &p->path, type, result + sz,
					      maxlen - sz);
			}
		}
		break;

	case STATUSTYPE_TABLE:
		list_for_each_entry(pg, &m->priority_groups, list) {
			DMEMIT("%s ", pg->ps.type->name);

			if (pg->ps.type->status)
				sz += pg->ps.type->status(&pg->ps, NULL, type,
							  result + sz,
							  maxlen - sz);
			else
				DMEMIT("0 ");

			DMEMIT("%u %u ", pg->nr_pgpaths,
			       pg->ps.type->table_args);

			list_for_each_entry(p, &pg->pgpaths, list) {
				DMEMIT("%s ", p->path.pdev);
				if (pg->ps.type->status)
					sz += pg->ps.type->status(&pg->ps,
					      &p->path, type, result + sz,
					      maxlen - sz);
			}
		}
		break;
	}

	spin_unlock_irqrestore(&m->lock, flags);
}

static int multipath_message(struct dm_target *ti, unsigned argc, char **argv)
{
	int r = -EINVAL;
	struct dm_dev *dev;
	struct multipath *m = ti->private;
	action_fn action;

	mutex_lock(&m->work_mutex);

	if (dm_suspended(ti)) {
		r = -EBUSY;
		goto out;
	}

	if (argc == 1) {
		if (!strcasecmp(argv[0], "queue_if_no_path")) {
			r = queue_if_no_path(m, true, false);
			goto out;
		} else if (!strcasecmp(argv[0], "fail_if_no_path")) {
			r = queue_if_no_path(m, false, false);
			goto out;
		}
	}

	if (argc != 2) {
		DMWARN("Invalid multipath message arguments. Expected 2 arguments, got %d.", argc);
		goto out;
	}

	if (!strcasecmp(argv[0], "disable_group")) {
		r = bypass_pg_num(m, argv[1], true);
		goto out;
	} else if (!strcasecmp(argv[0], "enable_group")) {
		r = bypass_pg_num(m, argv[1], false);
		goto out;
	} else if (!strcasecmp(argv[0], "switch_group")) {
		r = switch_pg_num(m, argv[1]);
		goto out;
	} else if (!strcasecmp(argv[0], "reinstate_path"))
		action = reinstate_path;
	else if (!strcasecmp(argv[0], "fail_path"))
		action = fail_path;
	else {
		DMWARN("Unrecognised multipath message received: %s", argv[0]);
		goto out;
	}

	r = dm_get_device(ti, argv[1], dm_table_get_mode(ti->table), &dev);
	if (r) {
		DMWARN("message: error getting device %s",
		       argv[1]);
		goto out;
	}

	r = action_dev(m, dev, action);

	dm_put_device(ti, dev);

out:
	mutex_unlock(&m->work_mutex);
	return r;
}

static int multipath_prepare_ioctl(struct dm_target *ti,
		struct block_device **bdev, fmode_t *mode)
{
	struct multipath *m = ti->private;
	struct pgpath *current_pgpath;
	int r;

	current_pgpath = READ_ONCE(m->current_pgpath);
	if (!current_pgpath)
		current_pgpath = choose_pgpath(m, 0);

	if (current_pgpath && current_pgpath->path.dev) {
		if (!test_bit(MPATHF_QUEUE_IO, &m->flags)) {
			*bdev = current_pgpath->path.dev->bdev;
			*mode = current_pgpath->path.dev->mode;
			r = 0;
		} else {
			/* pg_init has not started or completed */
			r = -ENOTCONN;
		}
	} else {
		/* No path is available */
		if (test_bit(MPATHF_QUEUE_IF_NO_PATH, &m->flags))
			r = -ENOTCONN;
		else
			r = -EIO;
	}

	if (r == -ENOTCONN) {
		if (!READ_ONCE(m->current_pg)) {
			/* Path status changed, redo selection */
			(void) choose_pgpath(m, 0);
		}
		if (test_bit(MPATHF_PG_INIT_REQUIRED, &m->flags))
			pg_init_all_paths(m);
		dm_table_run_md_queue_async(m->ti->table);
		process_queued_io_list(m);
	}

	/*
	 * Only pass ioctls through if the device sizes match exactly.
	 */
	if (!r && ti->len != i_size_read((*bdev)->bd_inode) >> SECTOR_SHIFT)
		return 1;
	return r;
}

static int multipath_iterate_devices(struct dm_target *ti,
				     iterate_devices_callout_fn fn, void *data)
{
	struct multipath *m = ti->private;
	struct priority_group *pg;
	struct pgpath *p;
	int ret = 0;

	list_for_each_entry(pg, &m->priority_groups, list) {
		list_for_each_entry(p, &pg->pgpaths, list) {
			if (!p->path.dev)
				continue;
			ret = fn(ti, p->path.dev, ti->begin, ti->len, data);
			if (ret)
				goto out;
		}
	}

out:
	return ret;
}

static int pgpath_busy(struct pgpath *pgpath)
{
	struct request_queue *q;

	if (!pgpath->path.dev)
		return 0;

	q = bdev_get_queue(pgpath->path.dev->bdev);
	return blk_lld_busy(q);
}

/*
 * We return "busy", only when we can map I/Os but underlying devices
 * are busy (so even if we map I/Os now, the I/Os will wait on
 * the underlying queue).
 * In other words, if we want to kill I/Os or queue them inside us
 * due to map unavailability, we don't return "busy".  Otherwise,
 * dm core won't give us the I/Os and we can't do what we want.
 */
static int multipath_busy(struct dm_target *ti)
{
	bool busy = false, has_active = false;
	struct multipath *m = ti->private;
	struct priority_group *pg, *next_pg;
	struct pgpath *pgpath;

	/* pg_init in progress */
	if (atomic_read(&m->pg_init_in_progress))
		return true;

	/* no paths available, for blk-mq: rely on IO mapping to delay requeue */
	if (!atomic_read(&m->nr_valid_paths) && test_bit(MPATHF_QUEUE_IF_NO_PATH, &m->flags))
		return (m->queue_mode != DM_TYPE_MQ_REQUEST_BASED);

	/* Guess which priority_group will be used at next mapping time */
	pg = READ_ONCE(m->current_pg);
	next_pg = READ_ONCE(m->next_pg);
	if (unlikely(!READ_ONCE(m->current_pgpath) && next_pg))
		pg = next_pg;

	if (!pg) {
		/*
		 * We don't know which pg will be used at next mapping time.
		 * We don't call choose_pgpath() here to avoid to trigger
		 * pg_init just by busy checking.
		 * So we don't know whether underlying devices we will be using
		 * at next mapping time are busy or not. Just try mapping.
		 */
		return busy;
	}

	/*
	 * If there is one non-busy active path at least, the path selector
	 * will be able to select it. So we consider such a pg as not busy.
	 */
	busy = true;
	list_for_each_entry(pgpath, &pg->pgpaths, list) {
		if (pgpath->is_active) {
			has_active = true;
			if (!pgpath_busy(pgpath)) {
				busy = false;
				break;
			}
		}
	}

	if (!has_active) {
		/*
		 * No active path in this pg, so this pg won't be used and
		 * the current_pg will be changed at next mapping time.
		 * We need to try mapping to determine it.
		 */
		busy = false;
	}

	return busy;
}

/*-----------------------------------------------------------------
 * Module setup
 *---------------------------------------------------------------*/
static struct target_type multipath_target = {
	.name = "multipath",
	.version = {1, 12, 0},
	.features = DM_TARGET_SINGLETON | DM_TARGET_IMMUTABLE,
	.module = THIS_MODULE,
	.ctr = multipath_ctr,
	.dtr = multipath_dtr,
	.clone_and_map_rq = multipath_clone_and_map,
	.release_clone_rq = multipath_release_clone,
	.rq_end_io = multipath_end_io,
	.map = multipath_map_bio,
	.end_io = multipath_end_io_bio,
	.presuspend = multipath_presuspend,
	.postsuspend = multipath_postsuspend,
	.resume = multipath_resume,
	.status = multipath_status,
	.message = multipath_message,
	.prepare_ioctl = multipath_prepare_ioctl,
	.iterate_devices = multipath_iterate_devices,
	.busy = multipath_busy,
};

static int __init dm_multipath_init(void)
{
	int r;

	kmultipathd = alloc_workqueue("kmpathd", WQ_MEM_RECLAIM, 0);
	if (!kmultipathd) {
		DMERR("failed to create workqueue kmpathd");
		r = -ENOMEM;
		goto bad_alloc_kmultipathd;
	}

	/*
	 * A separate workqueue is used to handle the device handlers
	 * to avoid overloading existing workqueue. Overloading the
	 * old workqueue would also create a bottleneck in the
	 * path of the storage hardware device activation.
	 */
	kmpath_handlerd = alloc_ordered_workqueue("kmpath_handlerd",
						  WQ_MEM_RECLAIM);
	if (!kmpath_handlerd) {
		DMERR("failed to create workqueue kmpath_handlerd");
		r = -ENOMEM;
		goto bad_alloc_kmpath_handlerd;
	}

	r = dm_register_target(&multipath_target);
	if (r < 0) {
		DMERR("request-based register failed %d", r);
		r = -EINVAL;
		goto bad_register_target;
	}

	return 0;

bad_register_target:
	destroy_workqueue(kmpath_handlerd);
bad_alloc_kmpath_handlerd:
	destroy_workqueue(kmultipathd);
bad_alloc_kmultipathd:
	return r;
}

static void __exit dm_multipath_exit(void)
{
	destroy_workqueue(kmpath_handlerd);
	destroy_workqueue(kmultipathd);

	dm_unregister_target(&multipath_target);
}

module_init(dm_multipath_init);
module_exit(dm_multipath_exit);

MODULE_DESCRIPTION(DM_NAME " multipath target");
MODULE_AUTHOR("Sistina Software <dm-devel@redhat.com>");
MODULE_LICENSE("GPL");<|MERGE_RESOLUTION|>--- conflicted
+++ resolved
@@ -593,13 +593,8 @@
 		return DM_MAPIO_SUBMITTED;
 	}
 
-<<<<<<< HEAD
 	if (!pgpath || !pgpath->path.dev) {
-		if (test_bit(MPATHF_QUEUE_IF_NO_PATH, &m->flags))
-=======
-	if (!pgpath) {
 		if (must_push_back_bio(m))
->>>>>>> 1291a0d5
 			return DM_MAPIO_REQUEUE;
 		dm_report_EIO(m);
 		return DM_MAPIO_KILL;
