--- conflicted
+++ resolved
@@ -362,14 +362,7 @@
 
 	pgpath = path_to_pgpath(path);
 
-<<<<<<< HEAD
-	if (unlikely(lockless_dereference(m->current_pg) != pg)) {
-=======
-	if (!pgpath->path.dev)
-		return ERR_PTR(-ENODEV);
-
 	if (unlikely(READ_ONCE(m->current_pg) != pg)) {
->>>>>>> 8507a484
 		/* Only update current_pgpath if pg changed */
 		spin_lock_irqsave(&m->lock, flags);
 		m->current_pgpath = pgpath;
@@ -578,7 +571,8 @@
 	bool queue_io;
 
 	/* Do we need to select a new pgpath? */
-	pgpath = READ_ONCE(m->current_pgpath);
+	pgpath = lockless_dereference(m->current_pgpath);
+	/* MPATHF_QUEUE_IO will never be set for NVMe */
 	queue_io = test_bit(MPATHF_QUEUE_IO, &m->flags);
 	if (!pgpath || !queue_io)
 		pgpath = choose_pgpath(m, bio->bi_iter.bi_size);
