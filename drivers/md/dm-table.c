/*
 * Copyright (C) 2001 Sistina Software (UK) Limited.
 * Copyright (C) 2004-2008 Red Hat, Inc. All rights reserved.
 *
 * This file is released under the GPL.
 */

#include "dm-core.h"

#include <linux/module.h>
#include <linux/vmalloc.h>
#include <linux/blkdev.h>
#include <linux/namei.h>
#include <linux/ctype.h>
#include <linux/string.h>
#include <linux/slab.h>
#include <linux/interrupt.h>
#include <linux/mutex.h>
#include <linux/delay.h>
#include <linux/atomic.h>
#include <linux/blk-mq.h>
#include <linux/mount.h>
#include <linux/dax.h>
#include <linux/device.h>
#include "../../block/blk.h"

#define DM_MSG_PREFIX "table"

#define MAX_DEPTH 16
#define NODE_SIZE L1_CACHE_BYTES
#define KEYS_PER_NODE (NODE_SIZE / sizeof(sector_t))
#define CHILDREN_PER_NODE (KEYS_PER_NODE + 1)

struct dm_table {
	struct mapped_device *md;
	enum dm_queue_mode type;

	/* btree table */
	unsigned int depth;
	unsigned int counts[MAX_DEPTH];	/* in nodes */
	sector_t *index[MAX_DEPTH];

	unsigned int num_targets;
	unsigned int num_allocated;
	sector_t *highs;
	struct dm_target *targets;

	struct target_type *immutable_target_type;

	bool integrity_supported:1;
	bool singleton:1;
	bool all_blk_mq:1;
	unsigned integrity_added:1;

	/*
	 * Indicates the rw permissions for the new logical
	 * device.  This should be a combination of FMODE_READ
	 * and FMODE_WRITE.
	 */
	fmode_t mode;

	/* a list of devices used by this table */
	struct list_head devices;

	/* events get handed up using this callback */
	void (*event_fn)(void *);
	void *event_context;

	struct dm_md_mempools *mempools;

	struct list_head target_callbacks;
};

/*
 * Similar to ceiling(log_size(n))
 */
static unsigned int int_log(unsigned int n, unsigned int base)
{
	int result = 0;

	while (n > 1) {
		n = dm_div_up(n, base);
		result++;
	}

	return result;
}

/*
 * Calculate the index of the child node of the n'th node k'th key.
 */
static inline unsigned int get_child(unsigned int n, unsigned int k)
{
	return (n * CHILDREN_PER_NODE) + k;
}

/*
 * Return the n'th node of level l from table t.
 */
static inline sector_t *get_node(struct dm_table *t,
				 unsigned int l, unsigned int n)
{
	return t->index[l] + (n * KEYS_PER_NODE);
}

/*
 * Return the highest key that you could lookup from the n'th
 * node on level l of the btree.
 */
static sector_t high(struct dm_table *t, unsigned int l, unsigned int n)
{
	for (; l < t->depth - 1; l++)
		n = get_child(n, CHILDREN_PER_NODE - 1);

	if (n >= t->counts[l])
		return (sector_t) - 1;

	return get_node(t, l, n)[KEYS_PER_NODE - 1];
}

/*
 * Fills in a level of the btree based on the highs of the level
 * below it.
 */
static int setup_btree_index(unsigned int l, struct dm_table *t)
{
	unsigned int n, k;
	sector_t *node;

	for (n = 0U; n < t->counts[l]; n++) {
		node = get_node(t, l, n);

		for (k = 0U; k < KEYS_PER_NODE; k++)
			node[k] = high(t, l + 1, get_child(n, k));
	}

	return 0;
}

void *dm_vcalloc(unsigned long nmemb, unsigned long elem_size)
{
	unsigned long size;
	void *addr;

	/*
	 * Check that we're not going to overflow.
	 */
	if (nmemb > (ULONG_MAX / elem_size))
		return NULL;

	size = nmemb * elem_size;
	addr = vzalloc(size);

	return addr;
}
EXPORT_SYMBOL(dm_vcalloc);

/*
 * highs, and targets are managed as dynamic arrays during a
 * table load.
 */
static int alloc_targets(struct dm_table *t, unsigned int num)
{
	sector_t *n_highs;
	struct dm_target *n_targets;

	/*
	 * Allocate both the target array and offset array at once.
	 * Append an empty entry to catch sectors beyond the end of
	 * the device.
	 */
	n_highs = (sector_t *) dm_vcalloc(num + 1, sizeof(struct dm_target) +
					  sizeof(sector_t));
	if (!n_highs)
		return -ENOMEM;

	n_targets = (struct dm_target *) (n_highs + num);

	memset(n_highs, -1, sizeof(*n_highs) * num);
	vfree(t->highs);

	t->num_allocated = num;
	t->highs = n_highs;
	t->targets = n_targets;

	return 0;
}

int dm_table_create(struct dm_table **result, fmode_t mode,
		    unsigned num_targets, struct mapped_device *md)
{
	struct dm_table *t = kzalloc(sizeof(*t), GFP_KERNEL);

	if (!t)
		return -ENOMEM;

	INIT_LIST_HEAD(&t->devices);
	INIT_LIST_HEAD(&t->target_callbacks);

	if (!num_targets)
		num_targets = KEYS_PER_NODE;

	num_targets = dm_round_up(num_targets, KEYS_PER_NODE);

	if (!num_targets) {
		kfree(t);
		return -ENOMEM;
	}

	if (alloc_targets(t, num_targets)) {
		kfree(t);
		return -ENOMEM;
	}

	t->type = DM_TYPE_NONE;
	t->mode = mode;
	t->md = md;
	*result = t;
	return 0;
}

static void free_devices(struct list_head *devices, struct mapped_device *md)
{
	struct list_head *tmp, *next;

	list_for_each_safe(tmp, next, devices) {
		struct dm_dev_internal *dd =
		    list_entry(tmp, struct dm_dev_internal, list);
		DMWARN("%s: dm_table_destroy: dm_put_device call missing for %s",
		       dm_device_name(md), dd->dm_dev->name);
		dm_put_table_device(md, dd->dm_dev);
		kfree(dd);
	}
}

void dm_table_destroy(struct dm_table *t)
{
	unsigned int i;

	if (!t)
		return;

	/* free the indexes */
	if (t->depth >= 2)
		vfree(t->index[t->depth - 2]);

	/* free the targets */
	for (i = 0; i < t->num_targets; i++) {
		struct dm_target *tgt = t->targets + i;

		if (tgt->type->dtr)
			tgt->type->dtr(tgt);

		dm_put_target_type(tgt->type);
	}

	vfree(t->highs);

	/* free the device list */
	free_devices(&t->devices, t->md);

	dm_free_md_mempools(t->mempools);

	kfree(t);
}

/*
 * See if we've already got a device in the list.
 */
static struct dm_dev_internal *find_device(struct list_head *l, dev_t dev)
{
	struct dm_dev_internal *dd;

	list_for_each_entry (dd, l, list)
		if (dd->dm_dev->bdev->bd_dev == dev)
			return dd;

	return NULL;
}

/*
 * If possible, this checks an area of a destination device is invalid.
 */
static int device_area_is_invalid(struct dm_target *ti, struct dm_dev *dev,
				  sector_t start, sector_t len, void *data)
{
	struct request_queue *q;
	struct queue_limits *limits = data;
	struct block_device *bdev = dev->bdev;
	sector_t dev_size =
		i_size_read(bdev->bd_inode) >> SECTOR_SHIFT;
	unsigned short logical_block_size_sectors =
		limits->logical_block_size >> SECTOR_SHIFT;
	char b[BDEVNAME_SIZE];

	/*
	 * Some devices exist without request functions,
	 * such as loop devices not yet bound to backing files.
	 * Forbid the use of such devices.
	 */
	q = bdev_get_queue(bdev);
	if (!q || !q->make_request_fn) {
		DMWARN("%s: %s is not yet initialised: "
		       "start=%llu, len=%llu, dev_size=%llu",
		       dm_device_name(ti->table->md), bdevname(bdev, b),
		       (unsigned long long)start,
		       (unsigned long long)len,
		       (unsigned long long)dev_size);
		return 1;
	}

	if (!dev_size)
		return 0;

	if ((start >= dev_size) || (start + len > dev_size)) {
		DMWARN("%s: %s too small for target: "
		       "start=%llu, len=%llu, dev_size=%llu",
		       dm_device_name(ti->table->md), bdevname(bdev, b),
		       (unsigned long long)start,
		       (unsigned long long)len,
		       (unsigned long long)dev_size);
		return 1;
	}

	/*
	 * If the target is mapped to zoned block device(s), check
	 * that the zones are not partially mapped.
	 */
	if (bdev_zoned_model(bdev) != BLK_ZONED_NONE) {
		unsigned int zone_sectors = bdev_zone_sectors(bdev);

		if (start & (zone_sectors - 1)) {
			DMWARN("%s: start=%llu not aligned to h/w zone size %u of %s",
			       dm_device_name(ti->table->md),
			       (unsigned long long)start,
			       zone_sectors, bdevname(bdev, b));
			return 1;
		}

		/*
		 * Note: The last zone of a zoned block device may be smaller
		 * than other zones. So for a target mapping the end of a
		 * zoned block device with such a zone, len would not be zone
		 * aligned. We do not allow such last smaller zone to be part
		 * of the mapping here to ensure that mappings with multiple
		 * devices do not end up with a smaller zone in the middle of
		 * the sector range.
		 */
		if (len & (zone_sectors - 1)) {
			DMWARN("%s: len=%llu not aligned to h/w zone size %u of %s",
			       dm_device_name(ti->table->md),
			       (unsigned long long)len,
			       zone_sectors, bdevname(bdev, b));
			return 1;
		}
	}

	if (logical_block_size_sectors <= 1)
		return 0;

	if (start & (logical_block_size_sectors - 1)) {
		DMWARN("%s: start=%llu not aligned to h/w "
		       "logical block size %u of %s",
		       dm_device_name(ti->table->md),
		       (unsigned long long)start,
		       limits->logical_block_size, bdevname(bdev, b));
		return 1;
	}

	if (len & (logical_block_size_sectors - 1)) {
		DMWARN("%s: len=%llu not aligned to h/w "
		       "logical block size %u of %s",
		       dm_device_name(ti->table->md),
		       (unsigned long long)len,
		       limits->logical_block_size, bdevname(bdev, b));
		return 1;
	}

	return 0;
}

/*
 * This upgrades the mode on an already open dm_dev, being
 * careful to leave things as they were if we fail to reopen the
 * device and not to touch the existing bdev field in case
 * it is accessed concurrently inside dm_table_any_congested().
 */
static int upgrade_mode(struct dm_dev_internal *dd, fmode_t new_mode,
			struct mapped_device *md)
{
	int r;
	struct dm_dev *old_dev, *new_dev;

	old_dev = dd->dm_dev;

	r = dm_get_table_device(md, dd->dm_dev->bdev->bd_dev,
				dd->dm_dev->mode | new_mode, &new_dev);
	if (r)
		return r;

	dd->dm_dev = new_dev;
	dm_put_table_device(md, old_dev);

	return 0;
}

/*
 * Convert the path to a device
 */
dev_t dm_get_dev_t(const char *path)
{
	dev_t dev;
	struct block_device *bdev;

	bdev = lookup_bdev(path);
	if (IS_ERR(bdev))
		dev = name_to_dev_t(path);
	else {
		dev = bdev->bd_dev;
		bdput(bdev);
	}

	return dev;
}
EXPORT_SYMBOL_GPL(dm_get_dev_t);

/*
 * Add a device to the list, or just increment the usage count if
 * it's already present.
 */
int dm_get_device(struct dm_target *ti, const char *path, fmode_t mode,
		  struct dm_dev **result)
{
	int r;
	dev_t dev;
	struct dm_dev_internal *dd;
	struct dm_table *t = ti->table;

	BUG_ON(!t);

	dev = dm_get_dev_t(path);
	if (!dev)
		return -ENODEV;

	dd = find_device(&t->devices, dev);
	if (!dd) {
		dd = kmalloc(sizeof(*dd), GFP_KERNEL);
		if (!dd)
			return -ENOMEM;

		if ((r = dm_get_table_device(t->md, dev, mode, &dd->dm_dev))) {
			kfree(dd);
			return r;
		}

		refcount_set(&dd->count, 1);
		list_add(&dd->list, &t->devices);
		goto out;

	} else if (dd->dm_dev->mode != (mode | dd->dm_dev->mode)) {
		r = upgrade_mode(dd, mode, t->md);
		if (r)
			return r;
	}
	refcount_inc(&dd->count);
out:
	*result = dd->dm_dev;
	return 0;
}
EXPORT_SYMBOL(dm_get_device);

static int dm_set_device_limits(struct dm_target *ti, struct dm_dev *dev,
				sector_t start, sector_t len, void *data)
{
	struct queue_limits *limits = data;
	struct block_device *bdev = dev->bdev;
	struct request_queue *q = bdev_get_queue(bdev);
	char b[BDEVNAME_SIZE];

	if (unlikely(!q)) {
		DMWARN("%s: Cannot set limits for nonexistent device %s",
		       dm_device_name(ti->table->md), bdevname(bdev, b));
		return 0;
	}

	if (bdev_stack_limits(limits, bdev, start) < 0)
		DMWARN("%s: adding target device %s caused an alignment inconsistency: "
		       "physical_block_size=%u, logical_block_size=%u, "
		       "alignment_offset=%u, start=%llu",
		       dm_device_name(ti->table->md), bdevname(bdev, b),
		       q->limits.physical_block_size,
		       q->limits.logical_block_size,
		       q->limits.alignment_offset,
		       (unsigned long long) start << SECTOR_SHIFT);

	limits->zoned = blk_queue_zoned_model(q);

	return 0;
}

/*
 * Decrement a device's use count and remove it if necessary.
 */
void dm_put_device(struct dm_target *ti, struct dm_dev *d)
{
	int found = 0;
	struct list_head *devices = &ti->table->devices;
	struct dm_dev_internal *dd;

	list_for_each_entry(dd, devices, list) {
		if (dd->dm_dev == d) {
			found = 1;
			break;
		}
	}
	if (!found) {
		DMWARN("%s: device %s not in table devices list",
		       dm_device_name(ti->table->md), d->name);
		return;
	}
	if (refcount_dec_and_test(&dd->count)) {
		dm_put_table_device(ti->table->md, d);
		list_del(&dd->list);
		kfree(dd);
	}
}
EXPORT_SYMBOL(dm_put_device);

/*
 * Checks to see if the target joins onto the end of the table.
 */
static int adjoin(struct dm_table *table, struct dm_target *ti)
{
	struct dm_target *prev;

	if (!table->num_targets)
		return !ti->begin;

	prev = &table->targets[table->num_targets - 1];
	return (ti->begin == (prev->begin + prev->len));
}

/*
 * Used to dynamically allocate the arg array.
 *
 * We do first allocation with GFP_NOIO because dm-mpath and dm-thin must
 * process messages even if some device is suspended. These messages have a
 * small fixed number of arguments.
 *
 * On the other hand, dm-switch needs to process bulk data using messages and
 * excessive use of GFP_NOIO could cause trouble.
 */
static char **realloc_argv(unsigned *size, char **old_argv)
{
	char **argv;
	unsigned new_size;
	gfp_t gfp;

	if (*size) {
		new_size = *size * 2;
		gfp = GFP_KERNEL;
	} else {
		new_size = 8;
		gfp = GFP_NOIO;
	}
	argv = kmalloc(new_size * sizeof(*argv), gfp);
	if (argv) {
		memcpy(argv, old_argv, *size * sizeof(*argv));
		*size = new_size;
	}

	kfree(old_argv);
	return argv;
}

/*
 * Destructively splits up the argument list to pass to ctr.
 */
int dm_split_args(int *argc, char ***argvp, char *input)
{
	char *start, *end = input, *out, **argv = NULL;
	unsigned array_size = 0;

	*argc = 0;

	if (!input) {
		*argvp = NULL;
		return 0;
	}

	argv = realloc_argv(&array_size, argv);
	if (!argv)
		return -ENOMEM;

	while (1) {
		/* Skip whitespace */
		start = skip_spaces(end);

		if (!*start)
			break;	/* success, we hit the end */

		/* 'out' is used to remove any back-quotes */
		end = out = start;
		while (*end) {
			/* Everything apart from '\0' can be quoted */
			if (*end == '\\' && *(end + 1)) {
				*out++ = *(end + 1);
				end += 2;
				continue;
			}

			if (isspace(*end))
				break;	/* end of token */

			*out++ = *end++;
		}

		/* have we already filled the array ? */
		if ((*argc + 1) > array_size) {
			argv = realloc_argv(&array_size, argv);
			if (!argv)
				return -ENOMEM;
		}

		/* we know this is whitespace */
		if (*end)
			end++;

		/* terminate the string and put it in the array */
		*out = '\0';
		argv[*argc] = start;
		(*argc)++;
	}

	*argvp = argv;
	return 0;
}

/*
 * Impose necessary and sufficient conditions on a devices's table such
 * that any incoming bio which respects its logical_block_size can be
 * processed successfully.  If it falls across the boundary between
 * two or more targets, the size of each piece it gets split into must
 * be compatible with the logical_block_size of the target processing it.
 */
static int validate_hardware_logical_block_alignment(struct dm_table *table,
						 struct queue_limits *limits)
{
	/*
	 * This function uses arithmetic modulo the logical_block_size
	 * (in units of 512-byte sectors).
	 */
	unsigned short device_logical_block_size_sects =
		limits->logical_block_size >> SECTOR_SHIFT;

	/*
	 * Offset of the start of the next table entry, mod logical_block_size.
	 */
	unsigned short next_target_start = 0;

	/*
	 * Given an aligned bio that extends beyond the end of a
	 * target, how many sectors must the next target handle?
	 */
	unsigned short remaining = 0;

	struct dm_target *uninitialized_var(ti);
	struct queue_limits ti_limits;
	unsigned i;

	/*
	 * Check each entry in the table in turn.
	 */
	for (i = 0; i < dm_table_get_num_targets(table); i++) {
		ti = dm_table_get_target(table, i);

		blk_set_stacking_limits(&ti_limits);

		/* combine all target devices' limits */
		if (ti->type->iterate_devices)
			ti->type->iterate_devices(ti, dm_set_device_limits,
						  &ti_limits);

		/*
		 * If the remaining sectors fall entirely within this
		 * table entry are they compatible with its logical_block_size?
		 */
		if (remaining < ti->len &&
		    remaining & ((ti_limits.logical_block_size >>
				  SECTOR_SHIFT) - 1))
			break;	/* Error */

		next_target_start =
		    (unsigned short) ((next_target_start + ti->len) &
				      (device_logical_block_size_sects - 1));
		remaining = next_target_start ?
		    device_logical_block_size_sects - next_target_start : 0;
	}

	if (remaining) {
		DMWARN("%s: table line %u (start sect %llu len %llu) "
		       "not aligned to h/w logical block size %u",
		       dm_device_name(table->md), i,
		       (unsigned long long) ti->begin,
		       (unsigned long long) ti->len,
		       limits->logical_block_size);
		return -EINVAL;
	}

	return 0;
}

int dm_table_add_target(struct dm_table *t, const char *type,
			sector_t start, sector_t len, char *params)
{
	int r = -EINVAL, argc;
	char **argv;
	struct dm_target *tgt;

	if (t->singleton) {
		DMERR("%s: target type %s must appear alone in table",
		      dm_device_name(t->md), t->targets->type->name);
		return -EINVAL;
	}

	BUG_ON(t->num_targets >= t->num_allocated);

	tgt = t->targets + t->num_targets;
	memset(tgt, 0, sizeof(*tgt));

	if (!len) {
		DMERR("%s: zero-length target", dm_device_name(t->md));
		return -EINVAL;
	}

	tgt->type = dm_get_target_type(type);
	if (!tgt->type) {
		DMERR("%s: %s: unknown target type", dm_device_name(t->md), type);
		return -EINVAL;
	}

	if (dm_target_needs_singleton(tgt->type)) {
		if (t->num_targets) {
			tgt->error = "singleton target type must appear alone in table";
			goto bad;
		}
		t->singleton = true;
	}

	if (dm_target_always_writeable(tgt->type) && !(t->mode & FMODE_WRITE)) {
		tgt->error = "target type may not be included in a read-only table";
		goto bad;
	}

	if (t->immutable_target_type) {
		if (t->immutable_target_type != tgt->type) {
			tgt->error = "immutable target type cannot be mixed with other target types";
			goto bad;
		}
	} else if (dm_target_is_immutable(tgt->type)) {
		if (t->num_targets) {
			tgt->error = "immutable target type cannot be mixed with other target types";
			goto bad;
		}
		t->immutable_target_type = tgt->type;
	}

	if (dm_target_has_integrity(tgt->type))
		t->integrity_added = 1;

	tgt->table = t;
	tgt->begin = start;
	tgt->len = len;
	tgt->error = "Unknown error";

	/*
	 * Does this target adjoin the previous one ?
	 */
	if (!adjoin(t, tgt)) {
		tgt->error = "Gap in table";
		goto bad;
	}

	r = dm_split_args(&argc, &argv, params);
	if (r) {
		tgt->error = "couldn't split parameters (insufficient memory)";
		goto bad;
	}

	r = tgt->type->ctr(tgt, argc, argv);
	kfree(argv);
	if (r)
		goto bad;

	t->highs[t->num_targets++] = tgt->begin + tgt->len - 1;

	if (!tgt->num_discard_bios && tgt->discards_supported)
		DMWARN("%s: %s: ignoring discards_supported because num_discard_bios is zero.",
		       dm_device_name(t->md), type);

	return 0;

 bad:
	DMERR("%s: %s: %s", dm_device_name(t->md), type, tgt->error);
	dm_put_target_type(tgt->type);
	return r;
}

/*
 * Target argument parsing helpers.
 */
static int validate_next_arg(const struct dm_arg *arg,
			     struct dm_arg_set *arg_set,
			     unsigned *value, char **error, unsigned grouped)
{
	const char *arg_str = dm_shift_arg(arg_set);
	char dummy;

	if (!arg_str ||
	    (sscanf(arg_str, "%u%c", value, &dummy) != 1) ||
	    (*value < arg->min) ||
	    (*value > arg->max) ||
	    (grouped && arg_set->argc < *value)) {
		*error = arg->error;
		return -EINVAL;
	}

	return 0;
}

int dm_read_arg(const struct dm_arg *arg, struct dm_arg_set *arg_set,
		unsigned *value, char **error)
{
	return validate_next_arg(arg, arg_set, value, error, 0);
}
EXPORT_SYMBOL(dm_read_arg);

int dm_read_arg_group(const struct dm_arg *arg, struct dm_arg_set *arg_set,
		      unsigned *value, char **error)
{
	return validate_next_arg(arg, arg_set, value, error, 1);
}
EXPORT_SYMBOL(dm_read_arg_group);

const char *dm_shift_arg(struct dm_arg_set *as)
{
	char *r;

	if (as->argc) {
		as->argc--;
		r = *as->argv;
		as->argv++;
		return r;
	}

	return NULL;
}
EXPORT_SYMBOL(dm_shift_arg);

void dm_consume_args(struct dm_arg_set *as, unsigned num_args)
{
	BUG_ON(as->argc < num_args);
	as->argc -= num_args;
	as->argv += num_args;
}
EXPORT_SYMBOL(dm_consume_args);

static bool __table_type_bio_based(enum dm_queue_mode table_type)
{
	return (table_type == DM_TYPE_BIO_BASED ||
		table_type == DM_TYPE_DAX_BIO_BASED ||
		table_type == DM_TYPE_NVME_BIO_BASED);
}

static bool __table_type_request_based(enum dm_queue_mode table_type)
{
	return (table_type == DM_TYPE_REQUEST_BASED ||
		table_type == DM_TYPE_MQ_REQUEST_BASED);
}

void dm_table_set_type(struct dm_table *t, enum dm_queue_mode type)
{
	t->type = type;
}
EXPORT_SYMBOL_GPL(dm_table_set_type);

static int device_supports_dax(struct dm_target *ti, struct dm_dev *dev,
			       sector_t start, sector_t len, void *data)
{
	return bdev_dax_supported(dev->bdev, PAGE_SIZE);
}

static bool dm_table_supports_dax(struct dm_table *t)
{
	struct dm_target *ti;
	unsigned i;

	/* Ensure that all targets support DAX. */
	for (i = 0; i < dm_table_get_num_targets(t); i++) {
		ti = dm_table_get_target(t, i);

		if (!ti->type->direct_access)
			return false;

		if (!ti->type->iterate_devices ||
		    !ti->type->iterate_devices(ti, device_supports_dax, NULL))
			return false;
	}

	return true;
}

static bool dm_table_does_not_support_partial_completion(struct dm_table *t);

struct verify_rq_based_data {
	unsigned sq_count;
	unsigned mq_count;
};

static int device_is_rq_based(struct dm_target *ti, struct dm_dev *dev,
			      sector_t start, sector_t len, void *data)
{
	struct request_queue *q = bdev_get_queue(dev->bdev);
	struct verify_rq_based_data *v = data;

	if (q->mq_ops)
		v->mq_count++;
	else
		v->sq_count++;

	return queue_is_rq_based(q);
}

static int dm_table_determine_type(struct dm_table *t)
{
	unsigned i;
	unsigned bio_based = 0, request_based = 0, hybrid = 0;
	struct verify_rq_based_data v = {.sq_count = 0, .mq_count = 0};
	struct dm_target *tgt;
	struct list_head *devices = dm_table_get_devices(t);
	enum dm_queue_mode live_md_type = dm_get_md_type(t->md);

	if (t->type != DM_TYPE_NONE) {
		/* target already set the table's type */
		if (t->type == DM_TYPE_BIO_BASED) {
			/* possibly upgrade to a variant of bio-based */
			goto verify_bio_based;
		}
		BUG_ON(t->type == DM_TYPE_DAX_BIO_BASED);
		BUG_ON(t->type == DM_TYPE_NVME_BIO_BASED);
		goto verify_rq_based;
	}

	for (i = 0; i < t->num_targets; i++) {
		tgt = t->targets + i;
		if (dm_target_hybrid(tgt))
			hybrid = 1;
		else if (dm_target_request_based(tgt))
			request_based = 1;
		else
			bio_based = 1;

		if (bio_based && request_based) {
			DMERR("Inconsistent table: different target types"
			      " can't be mixed up");
			return -EINVAL;
		}
	}

	if (hybrid && !bio_based && !request_based) {
		/*
		 * The targets can work either way.
		 * Determine the type from the live device.
		 * Default to bio-based if device is new.
		 */
		if (__table_type_request_based(live_md_type))
			request_based = 1;
		else
			bio_based = 1;
	}

	if (bio_based) {
verify_bio_based:
		/* We must use this table as bio-based */
		t->type = DM_TYPE_BIO_BASED;
		if (dm_table_supports_dax(t) ||
		    (list_empty(devices) && live_md_type == DM_TYPE_DAX_BIO_BASED)) {
			t->type = DM_TYPE_DAX_BIO_BASED;
		} else {
			/* Check if upgrading to NVMe bio-based is valid or required */
			tgt = dm_table_get_immutable_target(t);
			if (tgt && !tgt->max_io_len && dm_table_does_not_support_partial_completion(t)) {
				t->type = DM_TYPE_NVME_BIO_BASED;
				goto verify_rq_based; /* must be stacked directly on NVMe (blk-mq) */
			} else if (list_empty(devices) && live_md_type == DM_TYPE_NVME_BIO_BASED) {
				t->type = DM_TYPE_NVME_BIO_BASED;
			}
		}
		return 0;
	}

	BUG_ON(!request_based); /* No targets in this table */

	/*
	 * The only way to establish DM_TYPE_MQ_REQUEST_BASED is by
	 * having a compatible target use dm_table_set_type.
	 */
	t->type = DM_TYPE_REQUEST_BASED;

verify_rq_based:
	/*
	 * Request-based dm supports only tables that have a single target now.
	 * To support multiple targets, request splitting support is needed,
	 * and that needs lots of changes in the block-layer.
	 * (e.g. request completion process for partial completion.)
	 */
	if (t->num_targets > 1) {
		DMERR("%s DM doesn't support multiple targets",
		      t->type == DM_TYPE_NVME_BIO_BASED ? "nvme bio-based" : "request-based");
		return -EINVAL;
	}

	if (list_empty(devices)) {
		int srcu_idx;
		struct dm_table *live_table = dm_get_live_table(t->md, &srcu_idx);

		/* inherit live table's type and all_blk_mq */
		if (live_table) {
			t->type = live_table->type;
			t->all_blk_mq = live_table->all_blk_mq;
		}
		dm_put_live_table(t->md, srcu_idx);
		return 0;
	}

	tgt = dm_table_get_immutable_target(t);
	if (!tgt) {
		DMERR("table load rejected: immutable target is required");
		return -EINVAL;
	} else if (tgt->max_io_len) {
		DMERR("table load rejected: immutable target that splits IO is not supported");
		return -EINVAL;
	}

	/* Non-request-stackable devices can't be used for request-based dm */
	if (!tgt->type->iterate_devices ||
	    !tgt->type->iterate_devices(tgt, device_is_rq_based, &v)) {
		DMERR("table load rejected: including non-request-stackable devices");
		return -EINVAL;
	}
	if (v.sq_count && v.mq_count) {
		DMERR("table load rejected: not all devices are blk-mq request-stackable");
		return -EINVAL;
	}
	t->all_blk_mq = v.mq_count > 0;

	if (!t->all_blk_mq &&
	    (t->type == DM_TYPE_MQ_REQUEST_BASED || t->type == DM_TYPE_NVME_BIO_BASED)) {
		DMERR("table load rejected: all devices are not blk-mq request-stackable");
		return -EINVAL;
	}

	return 0;
}

enum dm_queue_mode dm_table_get_type(struct dm_table *t)
{
	return t->type;
}

struct target_type *dm_table_get_immutable_target_type(struct dm_table *t)
{
	return t->immutable_target_type;
}

struct dm_target *dm_table_get_immutable_target(struct dm_table *t)
{
	/* Immutable target is implicitly a singleton */
	if (t->num_targets > 1 ||
	    !dm_target_is_immutable(t->targets[0].type))
		return NULL;

	return t->targets;
}

struct dm_target *dm_table_get_wildcard_target(struct dm_table *t)
{
	struct dm_target *ti;
	unsigned i;

	for (i = 0; i < dm_table_get_num_targets(t); i++) {
		ti = dm_table_get_target(t, i);
		if (dm_target_is_wildcard(ti->type))
			return ti;
	}

	return NULL;
}

bool dm_table_bio_based(struct dm_table *t)
{
	return __table_type_bio_based(dm_table_get_type(t));
}

bool dm_table_request_based(struct dm_table *t)
{
	return __table_type_request_based(dm_table_get_type(t));
}

bool dm_table_all_blk_mq_devices(struct dm_table *t)
{
	return t->all_blk_mq;
}

static int dm_table_alloc_md_mempools(struct dm_table *t, struct mapped_device *md)
{
	enum dm_queue_mode type = dm_table_get_type(t);
	unsigned per_io_data_size = 0;
	unsigned min_pool_size = 0;
	struct dm_target *ti;
	unsigned i;

	if (unlikely(type == DM_TYPE_NONE)) {
		DMWARN("no table type is set, can't allocate mempools");
		return -EINVAL;
	}

	if (__table_type_bio_based(type))
		for (i = 0; i < t->num_targets; i++) {
			ti = t->targets + i;
			per_io_data_size = max(per_io_data_size, ti->per_io_data_size);
			min_pool_size = max(min_pool_size, ti->num_flush_bios);
		}

	t->mempools = dm_alloc_md_mempools(md, type, t->integrity_supported,
					   per_io_data_size, min_pool_size);
	if (!t->mempools)
		return -ENOMEM;

	return 0;
}

void dm_table_free_md_mempools(struct dm_table *t)
{
	dm_free_md_mempools(t->mempools);
	t->mempools = NULL;
}

struct dm_md_mempools *dm_table_get_md_mempools(struct dm_table *t)
{
	return t->mempools;
}

static int setup_indexes(struct dm_table *t)
{
	int i;
	unsigned int total = 0;
	sector_t *indexes;

	/* allocate the space for *all* the indexes */
	for (i = t->depth - 2; i >= 0; i--) {
		t->counts[i] = dm_div_up(t->counts[i + 1], CHILDREN_PER_NODE);
		total += t->counts[i];
	}

	indexes = (sector_t *) dm_vcalloc(total, (unsigned long) NODE_SIZE);
	if (!indexes)
		return -ENOMEM;

	/* set up internal nodes, bottom-up */
	for (i = t->depth - 2; i >= 0; i--) {
		t->index[i] = indexes;
		indexes += (KEYS_PER_NODE * t->counts[i]);
		setup_btree_index(i, t);
	}

	return 0;
}

/*
 * Builds the btree to index the map.
 */
static int dm_table_build_index(struct dm_table *t)
{
	int r = 0;
	unsigned int leaf_nodes;

	/* how many indexes will the btree have ? */
	leaf_nodes = dm_div_up(t->num_targets, KEYS_PER_NODE);
	t->depth = 1 + int_log(leaf_nodes, CHILDREN_PER_NODE);

	/* leaf layer has already been set up */
	t->counts[t->depth - 1] = leaf_nodes;
	t->index[t->depth - 1] = t->highs;

	if (t->depth >= 2)
		r = setup_indexes(t);

	return r;
}

static bool integrity_profile_exists(struct gendisk *disk)
{
	return !!blk_get_integrity(disk);
}

/*
 * Get a disk whose integrity profile reflects the table's profile.
 * Returns NULL if integrity support was inconsistent or unavailable.
 */
static struct gendisk * dm_table_get_integrity_disk(struct dm_table *t)
{
	struct list_head *devices = dm_table_get_devices(t);
	struct dm_dev_internal *dd = NULL;
	struct gendisk *prev_disk = NULL, *template_disk = NULL;
	unsigned i;

	for (i = 0; i < dm_table_get_num_targets(t); i++) {
		struct dm_target *ti = dm_table_get_target(t, i);
		if (!dm_target_passes_integrity(ti->type))
			goto no_integrity;
	}

	list_for_each_entry(dd, devices, list) {
		template_disk = dd->dm_dev->bdev->bd_disk;
		if (!integrity_profile_exists(template_disk))
			goto no_integrity;
		else if (prev_disk &&
			 blk_integrity_compare(prev_disk, template_disk) < 0)
			goto no_integrity;
		prev_disk = template_disk;
	}

	return template_disk;

no_integrity:
	if (prev_disk)
		DMWARN("%s: integrity not set: %s and %s profile mismatch",
		       dm_device_name(t->md),
		       prev_disk->disk_name,
		       template_disk->disk_name);
	return NULL;
}

/*
 * Register the mapped device for blk_integrity support if the
 * underlying devices have an integrity profile.  But all devices may
 * not have matching profiles (checking all devices isn't reliable
 * during table load because this table may use other DM device(s) which
 * must be resumed before they will have an initialized integity
 * profile).  Consequently, stacked DM devices force a 2 stage integrity
 * profile validation: First pass during table load, final pass during
 * resume.
 */
static int dm_table_register_integrity(struct dm_table *t)
{
	struct mapped_device *md = t->md;
	struct gendisk *template_disk = NULL;

	/* If target handles integrity itself do not register it here. */
	if (t->integrity_added)
		return 0;

	template_disk = dm_table_get_integrity_disk(t);
	if (!template_disk)
		return 0;

	if (!integrity_profile_exists(dm_disk(md))) {
		t->integrity_supported = true;
		/*
		 * Register integrity profile during table load; we can do
		 * this because the final profile must match during resume.
		 */
		blk_integrity_register(dm_disk(md),
				       blk_get_integrity(template_disk));
		return 0;
	}

	/*
	 * If DM device already has an initialized integrity
	 * profile the new profile should not conflict.
	 */
	if (blk_integrity_compare(dm_disk(md), template_disk) < 0) {
		DMWARN("%s: conflict with existing integrity profile: "
		       "%s profile mismatch",
		       dm_device_name(t->md),
		       template_disk->disk_name);
		return 1;
	}

	/* Preserve existing integrity profile */
	t->integrity_supported = true;
	return 0;
}

/*
 * Prepares the table for use by building the indices,
 * setting the type, and allocating mempools.
 */
int dm_table_complete(struct dm_table *t)
{
	int r;

	r = dm_table_determine_type(t);
	if (r) {
		DMERR("unable to determine table type");
		return r;
	}

	r = dm_table_build_index(t);
	if (r) {
		DMERR("unable to build btrees");
		return r;
	}

	r = dm_table_register_integrity(t);
	if (r) {
		DMERR("could not register integrity profile.");
		return r;
	}

	r = dm_table_alloc_md_mempools(t, t->md);
	if (r)
		DMERR("unable to allocate mempools");

	return r;
}

static DEFINE_MUTEX(_event_lock);
void dm_table_event_callback(struct dm_table *t,
			     void (*fn)(void *), void *context)
{
	mutex_lock(&_event_lock);
	t->event_fn = fn;
	t->event_context = context;
	mutex_unlock(&_event_lock);
}

void dm_table_event(struct dm_table *t)
{
	/*
	 * You can no longer call dm_table_event() from interrupt
	 * context, use a bottom half instead.
	 */
	BUG_ON(in_interrupt());

	mutex_lock(&_event_lock);
	if (t->event_fn)
		t->event_fn(t->event_context);
	mutex_unlock(&_event_lock);
}
EXPORT_SYMBOL(dm_table_event);

sector_t dm_table_get_size(struct dm_table *t)
{
	return t->num_targets ? (t->highs[t->num_targets - 1] + 1) : 0;
}
EXPORT_SYMBOL(dm_table_get_size);

struct dm_target *dm_table_get_target(struct dm_table *t, unsigned int index)
{
	if (index >= t->num_targets)
		return NULL;

	return t->targets + index;
}

/*
 * Search the btree for the correct target.
 *
 * Caller should check returned pointer with dm_target_is_valid()
 * to trap I/O beyond end of device.
 */
struct dm_target *dm_table_find_target(struct dm_table *t, sector_t sector)
{
	unsigned int l, n = 0, k = 0;
	sector_t *node;

	for (l = 0; l < t->depth; l++) {
		n = get_child(n, k);
		node = get_node(t, l, n);

		for (k = 0; k < KEYS_PER_NODE; k++)
			if (node[k] >= sector)
				break;
	}

	return &t->targets[(KEYS_PER_NODE * n) + k];
}

static int count_device(struct dm_target *ti, struct dm_dev *dev,
			sector_t start, sector_t len, void *data)
{
	unsigned *num_devices = data;

	(*num_devices)++;

	return 0;
}

/*
 * Check whether a table has no data devices attached using each
 * target's iterate_devices method.
 * Returns false if the result is unknown because a target doesn't
 * support iterate_devices.
 */
bool dm_table_has_no_data_devices(struct dm_table *table)
{
	struct dm_target *ti;
	unsigned i, num_devices;

	for (i = 0; i < dm_table_get_num_targets(table); i++) {
		ti = dm_table_get_target(table, i);

		if (!ti->type->iterate_devices)
			return false;

		num_devices = 0;
		ti->type->iterate_devices(ti, count_device, &num_devices);
		if (num_devices)
			return false;
	}

	return true;
}

static int device_is_zoned_model(struct dm_target *ti, struct dm_dev *dev,
				 sector_t start, sector_t len, void *data)
{
	struct request_queue *q = bdev_get_queue(dev->bdev);
	enum blk_zoned_model *zoned_model = data;

	return q && blk_queue_zoned_model(q) == *zoned_model;
}

static bool dm_table_supports_zoned_model(struct dm_table *t,
					  enum blk_zoned_model zoned_model)
{
	struct dm_target *ti;
	unsigned i;

	for (i = 0; i < dm_table_get_num_targets(t); i++) {
		ti = dm_table_get_target(t, i);

		if (zoned_model == BLK_ZONED_HM &&
		    !dm_target_supports_zoned_hm(ti->type))
			return false;

		if (!ti->type->iterate_devices ||
		    !ti->type->iterate_devices(ti, device_is_zoned_model, &zoned_model))
			return false;
	}

	return true;
}

static int device_matches_zone_sectors(struct dm_target *ti, struct dm_dev *dev,
				       sector_t start, sector_t len, void *data)
{
	struct request_queue *q = bdev_get_queue(dev->bdev);
	unsigned int *zone_sectors = data;

	return q && blk_queue_zone_sectors(q) == *zone_sectors;
}

static bool dm_table_matches_zone_sectors(struct dm_table *t,
					  unsigned int zone_sectors)
{
	struct dm_target *ti;
	unsigned i;

	for (i = 0; i < dm_table_get_num_targets(t); i++) {
		ti = dm_table_get_target(t, i);

		if (!ti->type->iterate_devices ||
		    !ti->type->iterate_devices(ti, device_matches_zone_sectors, &zone_sectors))
			return false;
	}

	return true;
}

static int validate_hardware_zoned_model(struct dm_table *table,
					 enum blk_zoned_model zoned_model,
					 unsigned int zone_sectors)
{
	if (zoned_model == BLK_ZONED_NONE)
		return 0;

	if (!dm_table_supports_zoned_model(table, zoned_model)) {
		DMERR("%s: zoned model is not consistent across all devices",
		      dm_device_name(table->md));
		return -EINVAL;
	}

	/* Check zone size validity and compatibility */
	if (!zone_sectors || !is_power_of_2(zone_sectors))
		return -EINVAL;

	if (!dm_table_matches_zone_sectors(table, zone_sectors)) {
		DMERR("%s: zone sectors is not consistent across all devices",
		      dm_device_name(table->md));
		return -EINVAL;
	}

	return 0;
}

/*
 * Establish the new table's queue_limits and validate them.
 */
int dm_calculate_queue_limits(struct dm_table *table,
			      struct queue_limits *limits)
{
	struct dm_target *ti;
	struct queue_limits ti_limits;
	unsigned i;
	enum blk_zoned_model zoned_model = BLK_ZONED_NONE;
	unsigned int zone_sectors = 0;

	blk_set_stacking_limits(limits);

	for (i = 0; i < dm_table_get_num_targets(table); i++) {
		blk_set_stacking_limits(&ti_limits);

		ti = dm_table_get_target(table, i);

		if (!ti->type->iterate_devices)
			goto combine_limits;

		/*
		 * Combine queue limits of all the devices this target uses.
		 */
		ti->type->iterate_devices(ti, dm_set_device_limits,
					  &ti_limits);

		if (zoned_model == BLK_ZONED_NONE && ti_limits.zoned != BLK_ZONED_NONE) {
			/*
			 * After stacking all limits, validate all devices
			 * in table support this zoned model and zone sectors.
			 */
			zoned_model = ti_limits.zoned;
			zone_sectors = ti_limits.chunk_sectors;
		}

		/* Set I/O hints portion of queue limits */
		if (ti->type->io_hints)
			ti->type->io_hints(ti, &ti_limits);

		/*
		 * Check each device area is consistent with the target's
		 * overall queue limits.
		 */
		if (ti->type->iterate_devices(ti, device_area_is_invalid,
					      &ti_limits))
			return -EINVAL;

combine_limits:
		/*
		 * Merge this target's queue limits into the overall limits
		 * for the table.
		 */
		if (blk_stack_limits(limits, &ti_limits, 0) < 0)
			DMWARN("%s: adding target device "
			       "(start sect %llu len %llu) "
			       "caused an alignment inconsistency",
			       dm_device_name(table->md),
			       (unsigned long long) ti->begin,
			       (unsigned long long) ti->len);

		/*
		 * FIXME: this should likely be moved to blk_stack_limits(), would
		 * also eliminate limits->zoned stacking hack in dm_set_device_limits()
		 */
		if (limits->zoned == BLK_ZONED_NONE && ti_limits.zoned != BLK_ZONED_NONE) {
			/*
			 * By default, the stacked limits zoned model is set to
			 * BLK_ZONED_NONE in blk_set_stacking_limits(). Update
			 * this model using the first target model reported
			 * that is not BLK_ZONED_NONE. This will be either the
			 * first target device zoned model or the model reported
			 * by the target .io_hints.
			 */
			limits->zoned = ti_limits.zoned;
		}
	}

	/*
	 * Verify that the zoned model and zone sectors, as determined before
	 * any .io_hints override, are the same across all devices in the table.
	 * - this is especially relevant if .io_hints is emulating a disk-managed
	 *   zoned model (aka BLK_ZONED_NONE) on host-managed zoned block devices.
	 * BUT...
	 */
	if (limits->zoned != BLK_ZONED_NONE) {
		/*
		 * ...IF the above limits stacking determined a zoned model
		 * validate that all of the table's devices conform to it.
		 */
		zoned_model = limits->zoned;
		zone_sectors = limits->chunk_sectors;
	}
	if (validate_hardware_zoned_model(table, zoned_model, zone_sectors))
		return -EINVAL;

	return validate_hardware_logical_block_alignment(table, limits);
}

/*
 * Verify that all devices have an integrity profile that matches the
 * DM device's registered integrity profile.  If the profiles don't
 * match then unregister the DM device's integrity profile.
 */
static void dm_table_verify_integrity(struct dm_table *t)
{
	struct gendisk *template_disk = NULL;

	if (t->integrity_added)
		return;

	if (t->integrity_supported) {
		/*
		 * Verify that the original integrity profile
		 * matches all the devices in this table.
		 */
		template_disk = dm_table_get_integrity_disk(t);
		if (template_disk &&
		    blk_integrity_compare(dm_disk(t->md), template_disk) >= 0)
			return;
	}

	if (integrity_profile_exists(dm_disk(t->md))) {
		DMWARN("%s: unable to establish an integrity profile",
		       dm_device_name(t->md));
		blk_integrity_unregister(dm_disk(t->md));
	}
}

static int device_flush_capable(struct dm_target *ti, struct dm_dev *dev,
				sector_t start, sector_t len, void *data)
{
	unsigned long flush = (unsigned long) data;
	struct request_queue *q = bdev_get_queue(dev->bdev);

	return q && (q->queue_flags & flush);
}

static bool dm_table_supports_flush(struct dm_table *t, unsigned long flush)
{
	struct dm_target *ti;
	unsigned i;

	/*
	 * Require at least one underlying device to support flushes.
	 * t->devices includes internal dm devices such as mirror logs
	 * so we need to use iterate_devices here, which targets
	 * supporting flushes must provide.
	 */
	for (i = 0; i < dm_table_get_num_targets(t); i++) {
		ti = dm_table_get_target(t, i);

		if (!ti->num_flush_bios)
			continue;

		if (ti->flush_supported)
			return true;

		if (ti->type->iterate_devices &&
		    ti->type->iterate_devices(ti, device_flush_capable, (void *) flush))
			return true;
	}

	return false;
}

static int device_dax_write_cache_enabled(struct dm_target *ti,
					  struct dm_dev *dev, sector_t start,
					  sector_t len, void *data)
{
	struct dax_device *dax_dev = dev->dax_dev;

	if (!dax_dev)
		return false;

	if (dax_write_cache_enabled(dax_dev))
		return true;
	return false;
}

static int dm_table_supports_dax_write_cache(struct dm_table *t)
{
	struct dm_target *ti;
	unsigned i;

	for (i = 0; i < dm_table_get_num_targets(t); i++) {
		ti = dm_table_get_target(t, i);

		if (ti->type->iterate_devices &&
		    ti->type->iterate_devices(ti,
				device_dax_write_cache_enabled, NULL))
			return true;
	}

	return false;
}

static int device_is_nonrot(struct dm_target *ti, struct dm_dev *dev,
			    sector_t start, sector_t len, void *data)
{
	struct request_queue *q = bdev_get_queue(dev->bdev);

	return q && blk_queue_nonrot(q);
}

static int device_is_not_random(struct dm_target *ti, struct dm_dev *dev,
			     sector_t start, sector_t len, void *data)
{
	struct request_queue *q = bdev_get_queue(dev->bdev);

	return q && !blk_queue_add_random(q);
}

static int queue_supports_sg_merge(struct dm_target *ti, struct dm_dev *dev,
				   sector_t start, sector_t len, void *data)
{
	struct request_queue *q = bdev_get_queue(dev->bdev);

	return q && !test_bit(QUEUE_FLAG_NO_SG_MERGE, &q->queue_flags);
}

static bool dm_table_all_devices_attribute(struct dm_table *t,
					   iterate_devices_callout_fn func)
{
	struct dm_target *ti;
	unsigned i;

	for (i = 0; i < dm_table_get_num_targets(t); i++) {
		ti = dm_table_get_target(t, i);

		if (!ti->type->iterate_devices ||
		    !ti->type->iterate_devices(ti, func, NULL))
			return false;
	}

	return true;
}

static int device_no_partial_completion(struct dm_target *ti, struct dm_dev *dev,
					sector_t start, sector_t len, void *data)
{
	char b[BDEVNAME_SIZE];

	/* For now, NVMe devices are the only devices of this class */
	return (strncmp(bdevname(dev->bdev, b), "nvme", 4) == 0);
}

static bool dm_table_does_not_support_partial_completion(struct dm_table *t)
{
	return dm_table_all_devices_attribute(t, device_no_partial_completion);
}

static int device_not_write_same_capable(struct dm_target *ti, struct dm_dev *dev,
					 sector_t start, sector_t len, void *data)
{
	struct request_queue *q = bdev_get_queue(dev->bdev);

	return q && !q->limits.max_write_same_sectors;
}

static bool dm_table_supports_write_same(struct dm_table *t)
{
	struct dm_target *ti;
	unsigned i;

	for (i = 0; i < dm_table_get_num_targets(t); i++) {
		ti = dm_table_get_target(t, i);

		if (!ti->num_write_same_bios)
			return false;

		if (!ti->type->iterate_devices ||
		    ti->type->iterate_devices(ti, device_not_write_same_capable, NULL))
			return false;
	}

	return true;
}

static int device_not_write_zeroes_capable(struct dm_target *ti, struct dm_dev *dev,
					   sector_t start, sector_t len, void *data)
{
	struct request_queue *q = bdev_get_queue(dev->bdev);

	return q && !q->limits.max_write_zeroes_sectors;
}

static bool dm_table_supports_write_zeroes(struct dm_table *t)
{
	struct dm_target *ti;
	unsigned i = 0;

	while (i < dm_table_get_num_targets(t)) {
		ti = dm_table_get_target(t, i++);

		if (!ti->num_write_zeroes_bios)
			return false;

		if (!ti->type->iterate_devices ||
		    ti->type->iterate_devices(ti, device_not_write_zeroes_capable, NULL))
			return false;
	}

	return true;
}

static int device_not_discard_capable(struct dm_target *ti, struct dm_dev *dev,
				      sector_t start, sector_t len, void *data)
{
	struct request_queue *q = bdev_get_queue(dev->bdev);

	return q && !blk_queue_discard(q);
}

static bool dm_table_supports_discards(struct dm_table *t)
{
	struct dm_target *ti;
	unsigned i;

	for (i = 0; i < dm_table_get_num_targets(t); i++) {
		ti = dm_table_get_target(t, i);

		if (!ti->num_discard_bios)
			return false;

		/*
		 * Either the target provides discard support (as implied by setting
		 * 'discards_supported') or it relies on _all_ data devices having
		 * discard support.
		 */
		if (!ti->discards_supported &&
		    (!ti->type->iterate_devices ||
		     ti->type->iterate_devices(ti, device_not_discard_capable, NULL)))
			return false;
	}

	return true;
}

static int device_not_secure_erase_capable(struct dm_target *ti,
					   struct dm_dev *dev, sector_t start,
					   sector_t len, void *data)
{
	struct request_queue *q = bdev_get_queue(dev->bdev);

	return q && !blk_queue_secure_erase(q);
}

static bool dm_table_supports_secure_erase(struct dm_table *t)
{
	struct dm_target *ti;
	unsigned int i;

	for (i = 0; i < dm_table_get_num_targets(t); i++) {
		ti = dm_table_get_target(t, i);

		if (!ti->num_secure_erase_bios)
			return false;

		if (!ti->type->iterate_devices ||
		    ti->type->iterate_devices(ti, device_not_secure_erase_capable, NULL))
			return false;
	}

	return true;
}

void dm_table_set_restrictions(struct dm_table *t, struct request_queue *q,
			       struct queue_limits *limits)
{
	bool wc = false, fua = false;

	/*
	 * Copy table's limits to the DM device's request_queue
	 */
	q->limits = *limits;

	if (!dm_table_supports_discards(t)) {
		blk_queue_flag_clear(QUEUE_FLAG_DISCARD, q);
		/* Must also clear discard limits... */
		q->limits.max_discard_sectors = 0;
		q->limits.max_hw_discard_sectors = 0;
		q->limits.discard_granularity = 0;
		q->limits.discard_alignment = 0;
		q->limits.discard_misaligned = 0;
	} else
		blk_queue_flag_set(QUEUE_FLAG_DISCARD, q);

	if (dm_table_supports_secure_erase(t))
		queue_flag_set_unlocked(QUEUE_FLAG_SECERASE, q);

	if (dm_table_supports_flush(t, (1UL << QUEUE_FLAG_WC))) {
		wc = true;
		if (dm_table_supports_flush(t, (1UL << QUEUE_FLAG_FUA)))
			fua = true;
	}
	blk_queue_write_cache(q, wc, fua);

	if (dm_table_supports_dax(t))
		blk_queue_flag_set(QUEUE_FLAG_DAX, q);
	else
		blk_queue_flag_clear(QUEUE_FLAG_DAX, q);

	if (dm_table_supports_dax_write_cache(t))
		dax_write_cache(t->md->dax_dev, true);

	/* Ensure that all underlying devices are non-rotational. */
	if (dm_table_all_devices_attribute(t, device_is_nonrot))
		blk_queue_flag_set(QUEUE_FLAG_NONROT, q);
	else
		blk_queue_flag_clear(QUEUE_FLAG_NONROT, q);

	if (!dm_table_supports_write_same(t))
		q->limits.max_write_same_sectors = 0;
	if (!dm_table_supports_write_zeroes(t))
		q->limits.max_write_zeroes_sectors = 0;

	if (dm_table_all_devices_attribute(t, queue_supports_sg_merge))
		blk_queue_flag_clear(QUEUE_FLAG_NO_SG_MERGE, q);
	else
		blk_queue_flag_set(QUEUE_FLAG_NO_SG_MERGE, q);

	dm_table_verify_integrity(t);

	/*
	 * Determine whether or not this queue's I/O timings contribute
	 * to the entropy pool, Only request-based targets use this.
	 * Clear QUEUE_FLAG_ADD_RANDOM if any underlying device does not
	 * have it set.
	 */
	if (blk_queue_add_random(q) && dm_table_all_devices_attribute(t, device_is_not_random))
<<<<<<< HEAD
		blk_queue_flag_clear(QUEUE_FLAG_ADD_RANDOM, q);
=======
		queue_flag_clear_unlocked(QUEUE_FLAG_ADD_RANDOM, q);

	/*
	 * QUEUE_FLAG_STACKABLE must be set after all queue settings are
	 * visible to other CPUs because, once the flag is set, incoming bios
	 * are processed by request-based dm, which refers to the queue
	 * settings.
	 * Until the flag set, bios are passed to bio-based dm and queued to
	 * md->deferred where queue settings are not needed yet.
	 * Those bios are passed to request-based dm at the resume time.
	 */
	smp_mb();
	if (dm_table_request_based(t))
		queue_flag_set_unlocked(QUEUE_FLAG_STACKABLE, q);

	/* Allow reads to exceed readahead limits */
	q->backing_dev_info->io_pages = limits->max_sectors >> (PAGE_SHIFT - 9);
>>>>>>> f73bcb17
}

unsigned int dm_table_get_num_targets(struct dm_table *t)
{
	return t->num_targets;
}

struct list_head *dm_table_get_devices(struct dm_table *t)
{
	return &t->devices;
}

fmode_t dm_table_get_mode(struct dm_table *t)
{
	return t->mode;
}
EXPORT_SYMBOL(dm_table_get_mode);

enum suspend_mode {
	PRESUSPEND,
	PRESUSPEND_UNDO,
	POSTSUSPEND,
};

static void suspend_targets(struct dm_table *t, enum suspend_mode mode)
{
	int i = t->num_targets;
	struct dm_target *ti = t->targets;

	lockdep_assert_held(&t->md->suspend_lock);

	while (i--) {
		switch (mode) {
		case PRESUSPEND:
			if (ti->type->presuspend)
				ti->type->presuspend(ti);
			break;
		case PRESUSPEND_UNDO:
			if (ti->type->presuspend_undo)
				ti->type->presuspend_undo(ti);
			break;
		case POSTSUSPEND:
			if (ti->type->postsuspend)
				ti->type->postsuspend(ti);
			break;
		}
		ti++;
	}
}

void dm_table_presuspend_targets(struct dm_table *t)
{
	if (!t)
		return;

	suspend_targets(t, PRESUSPEND);
}

void dm_table_presuspend_undo_targets(struct dm_table *t)
{
	if (!t)
		return;

	suspend_targets(t, PRESUSPEND_UNDO);
}

void dm_table_postsuspend_targets(struct dm_table *t)
{
	if (!t)
		return;

	suspend_targets(t, POSTSUSPEND);
}

int dm_table_resume_targets(struct dm_table *t)
{
	int i, r = 0;

	lockdep_assert_held(&t->md->suspend_lock);

	for (i = 0; i < t->num_targets; i++) {
		struct dm_target *ti = t->targets + i;

		if (!ti->type->preresume)
			continue;

		r = ti->type->preresume(ti);
		if (r) {
			DMERR("%s: %s: preresume failed, error = %d",
			      dm_device_name(t->md), ti->type->name, r);
			return r;
		}
	}

	for (i = 0; i < t->num_targets; i++) {
		struct dm_target *ti = t->targets + i;

		if (ti->type->resume)
			ti->type->resume(ti);
	}

	return 0;
}

void dm_table_add_target_callbacks(struct dm_table *t, struct dm_target_callbacks *cb)
{
	list_add(&cb->list, &t->target_callbacks);
}
EXPORT_SYMBOL_GPL(dm_table_add_target_callbacks);

int dm_table_any_congested(struct dm_table *t, int bdi_bits)
{
	struct dm_dev_internal *dd;
	struct list_head *devices = dm_table_get_devices(t);
	struct dm_target_callbacks *cb;
	int r = 0;

	list_for_each_entry(dd, devices, list) {
		struct request_queue *q = bdev_get_queue(dd->dm_dev->bdev);
		char b[BDEVNAME_SIZE];

		if (likely(q))
			r |= bdi_congested(q->backing_dev_info, bdi_bits);
		else
			DMWARN_LIMIT("%s: any_congested: nonexistent device %s",
				     dm_device_name(t->md),
				     bdevname(dd->dm_dev->bdev, b));
	}

	list_for_each_entry(cb, &t->target_callbacks, list)
		if (cb->congested_fn)
			r |= cb->congested_fn(cb, bdi_bits);

	return r;
}

struct mapped_device *dm_table_get_md(struct dm_table *t)
{
	return t->md;
}
EXPORT_SYMBOL(dm_table_get_md);

void dm_table_run_md_queue_async(struct dm_table *t)
{
	struct mapped_device *md;
	struct request_queue *queue;
	unsigned long flags;

	if (!dm_table_request_based(t))
		return;

	md = dm_table_get_md(t);
	queue = dm_get_md_queue(md);
	if (queue) {
		if (queue->mq_ops)
			blk_mq_run_hw_queues(queue, true);
		else {
			spin_lock_irqsave(queue->queue_lock, flags);
			blk_run_queue_async(queue);
			spin_unlock_irqrestore(queue->queue_lock, flags);
		}
	}
}
EXPORT_SYMBOL(dm_table_run_md_queue_async);
<|MERGE_RESOLUTION|>--- conflicted
+++ resolved
@@ -1938,27 +1938,10 @@
 	 * have it set.
 	 */
 	if (blk_queue_add_random(q) && dm_table_all_devices_attribute(t, device_is_not_random))
-<<<<<<< HEAD
 		blk_queue_flag_clear(QUEUE_FLAG_ADD_RANDOM, q);
-=======
-		queue_flag_clear_unlocked(QUEUE_FLAG_ADD_RANDOM, q);
-
-	/*
-	 * QUEUE_FLAG_STACKABLE must be set after all queue settings are
-	 * visible to other CPUs because, once the flag is set, incoming bios
-	 * are processed by request-based dm, which refers to the queue
-	 * settings.
-	 * Until the flag set, bios are passed to bio-based dm and queued to
-	 * md->deferred where queue settings are not needed yet.
-	 * Those bios are passed to request-based dm at the resume time.
-	 */
-	smp_mb();
-	if (dm_table_request_based(t))
-		queue_flag_set_unlocked(QUEUE_FLAG_STACKABLE, q);
 
 	/* Allow reads to exceed readahead limits */
 	q->backing_dev_info->io_pages = limits->max_sectors >> (PAGE_SHIFT - 9);
->>>>>>> f73bcb17
 }
 
 unsigned int dm_table_get_num_targets(struct dm_table *t)
