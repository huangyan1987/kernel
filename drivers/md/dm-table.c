--- conflicted
+++ resolved
@@ -565,17 +565,10 @@
 void dm_put_device(struct dm_target *ti, struct dm_dev *d)
 {
 	struct dm_dev_internal *dd;
-<<<<<<< HEAD
 
 	if (!d)
 		return;
 
-=======
-
-	if (!d)
-		return;
-
->>>>>>> 9c61904c
 	dd = container_of(d, struct dm_dev_internal, dm_dev);
 	if (atomic_dec_and_test(&dd->count)) {
 		close_dev(dd, ti->table->md);
@@ -1269,8 +1262,6 @@
 	else
 		DMWARN("%s: unable to establish an integrity profile",
 		       dm_device_name(t->md));
-<<<<<<< HEAD
-=======
 }
 
 static int device_flush_capable(struct dm_target *ti, struct dm_dev *dev,
@@ -1321,7 +1312,6 @@
 	}
 
 	return 1;
->>>>>>> 9c61904c
 }
 
 void dm_table_set_restrictions(struct dm_table *t, struct request_queue *q,
