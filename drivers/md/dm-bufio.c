/*
 * Copyright (C) 2009-2011 Red Hat, Inc.
 *
 * Author: Mikulas Patocka <mpatocka@redhat.com>
 *
 * This file is released under the GPL.
 */

#include "dm-bufio.h"

#include <linux/device-mapper.h>
#include <linux/dm-io.h>
#include <linux/slab.h>
#include <linux/sched/mm.h>
#include <linux/jiffies.h>
#include <linux/vmalloc.h>
#include <linux/shrinker.h>
#include <linux/module.h>
#include <linux/rbtree.h>
#include <linux/stacktrace.h>

#define DM_MSG_PREFIX "bufio"

/*
 * Memory management policy:
 *	Limit the number of buffers to DM_BUFIO_MEMORY_PERCENT of main memory
 *	or DM_BUFIO_VMALLOC_PERCENT of vmalloc memory (whichever is lower).
 *	Always allocate at least DM_BUFIO_MIN_BUFFERS buffers.
 *	Start background writeback when there are DM_BUFIO_WRITEBACK_PERCENT
 *	dirty buffers.
 */
#define DM_BUFIO_MIN_BUFFERS		8

#define DM_BUFIO_MEMORY_PERCENT		2
#define DM_BUFIO_VMALLOC_PERCENT	25
#define DM_BUFIO_WRITEBACK_PERCENT	75

/*
 * Check buffer ages in this interval (seconds)
 */
#define DM_BUFIO_WORK_TIMER_SECS	30

/*
 * Free buffers when they are older than this (seconds)
 */
#define DM_BUFIO_DEFAULT_AGE_SECS	300

/*
 * The nr of bytes of cached data to keep around.
 */
#define DM_BUFIO_DEFAULT_RETAIN_BYTES   (256 * 1024)

/*
 * The number of bvec entries that are embedded directly in the buffer.
 * If the chunk size is larger, dm-io is used to do the io.
 */
#define DM_BUFIO_INLINE_VECS		16

/*
 * Don't try to use kmem_cache_alloc for blocks larger than this.
 * For explanation, see alloc_buffer_data below.
 */
#define DM_BUFIO_BLOCK_SIZE_SLAB_LIMIT	(PAGE_SIZE >> 1)
#define DM_BUFIO_BLOCK_SIZE_GFP_LIMIT	(PAGE_SIZE << (MAX_ORDER - 1))

/*
 * Align buffer writes to this boundary.
 * Tests show that SSDs have the highest IOPS when using 4k writes.
 */
#define DM_BUFIO_WRITE_ALIGN		4096

/*
 * dm_buffer->list_mode
 */
#define LIST_CLEAN	0
#define LIST_DIRTY	1
#define LIST_SIZE	2

/*
 * Linking of buffers:
 *	All buffers are linked to cache_hash with their hash_list field.
 *
 *	Clean buffers that are not being written (B_WRITING not set)
 *	are linked to lru[LIST_CLEAN] with their lru_list field.
 *
 *	Dirty and clean buffers that are being written are linked to
 *	lru[LIST_DIRTY] with their lru_list field. When the write
 *	finishes, the buffer cannot be relinked immediately (because we
 *	are in an interrupt context and relinking requires process
 *	context), so some clean-not-writing buffers can be held on
 *	dirty_lru too.  They are later added to lru in the process
 *	context.
 */
struct dm_bufio_client {
	struct mutex lock;

	struct list_head lru[LIST_SIZE];
	unsigned long n_buffers[LIST_SIZE];

	struct block_device *bdev;
	unsigned block_size;
	unsigned char sectors_per_block_bits;
	unsigned char pages_per_block_bits;
	unsigned char blocks_per_page_bits;
	unsigned aux_size;
	void (*alloc_callback)(struct dm_buffer *);
	void (*write_callback)(struct dm_buffer *);

	struct dm_io_client *dm_io;

	struct list_head reserved_buffers;
	unsigned need_reserved_buffers;

	unsigned minimum_buffers;

	struct rb_root buffer_tree;
	wait_queue_head_t free_buffer_wait;

	sector_t start;

	int async_write_error;

	struct list_head client_list;
	struct shrinker shrinker;
};

/*
 * Buffer state bits.
 */
#define B_READING	0
#define B_WRITING	1
#define B_DIRTY		2

/*
 * Describes how the block was allocated:
 * kmem_cache_alloc(), __get_free_pages() or vmalloc().
 * See the comment at alloc_buffer_data.
 */
enum data_mode {
	DATA_MODE_SLAB = 0,
	DATA_MODE_GET_FREE_PAGES = 1,
	DATA_MODE_VMALLOC = 2,
	DATA_MODE_LIMIT = 3
};

struct dm_buffer {
	struct rb_node node;
	struct list_head lru_list;
	sector_t block;
	void *data;
	enum data_mode data_mode;
	unsigned char list_mode;		/* LIST_* */
	unsigned hold_count;
	blk_status_t read_error;
	blk_status_t write_error;
	unsigned long state;
	unsigned long last_accessed;
	unsigned dirty_start;
	unsigned dirty_end;
	unsigned write_start;
	unsigned write_end;
	struct dm_bufio_client *c;
	struct list_head write_list;
	struct bio bio;
	struct bio_vec bio_vec[DM_BUFIO_INLINE_VECS];
#ifdef CONFIG_DM_DEBUG_BLOCK_STACK_TRACING
#define MAX_STACK 10
	struct stack_trace stack_trace;
	unsigned long stack_entries[MAX_STACK];
#endif
};

/*----------------------------------------------------------------*/

static struct kmem_cache *dm_bufio_caches[PAGE_SHIFT - SECTOR_SHIFT];
static char *dm_bufio_cache_names[PAGE_SHIFT - SECTOR_SHIFT];

static inline int dm_bufio_cache_index(struct dm_bufio_client *c)
{
	unsigned ret = c->blocks_per_page_bits - 1;

	BUG_ON(ret >= ARRAY_SIZE(dm_bufio_caches));

	return ret;
}

#define DM_BUFIO_CACHE(c)	(dm_bufio_caches[dm_bufio_cache_index(c)])
#define DM_BUFIO_CACHE_NAME(c)	(dm_bufio_cache_names[dm_bufio_cache_index(c)])

#define dm_bufio_in_request()	(!!current->bio_list)

static void dm_bufio_lock(struct dm_bufio_client *c)
{
	mutex_lock_nested(&c->lock, dm_bufio_in_request());
}

static int dm_bufio_trylock(struct dm_bufio_client *c)
{
	return mutex_trylock(&c->lock);
}

static void dm_bufio_unlock(struct dm_bufio_client *c)
{
	mutex_unlock(&c->lock);
}

/*----------------------------------------------------------------*/

/*
 * Default cache size: available memory divided by the ratio.
 */
static unsigned long dm_bufio_default_cache_size;

/*
 * Total cache size set by the user.
 */
static unsigned long dm_bufio_cache_size;

/*
 * A copy of dm_bufio_cache_size because dm_bufio_cache_size can change
 * at any time.  If it disagrees, the user has changed cache size.
 */
static unsigned long dm_bufio_cache_size_latch;

static DEFINE_SPINLOCK(param_spinlock);

/*
 * Buffers are freed after this timeout
 */
static unsigned dm_bufio_max_age = DM_BUFIO_DEFAULT_AGE_SECS;
static unsigned long dm_bufio_retain_bytes = DM_BUFIO_DEFAULT_RETAIN_BYTES;

static unsigned long dm_bufio_peak_allocated;
static unsigned long dm_bufio_allocated_kmem_cache;
static unsigned long dm_bufio_allocated_get_free_pages;
static unsigned long dm_bufio_allocated_vmalloc;
static unsigned long dm_bufio_current_allocated;

/*----------------------------------------------------------------*/

/*
 * Per-client cache: dm_bufio_cache_size / dm_bufio_client_count
 */
static unsigned long dm_bufio_cache_size_per_client;

/*
 * The current number of clients.
 */
static int dm_bufio_client_count;

/*
 * The list of all clients.
 */
static LIST_HEAD(dm_bufio_all_clients);

/*
 * This mutex protects dm_bufio_cache_size_latch,
 * dm_bufio_cache_size_per_client and dm_bufio_client_count
 */
static DEFINE_MUTEX(dm_bufio_clients_lock);

#ifdef CONFIG_DM_DEBUG_BLOCK_STACK_TRACING
static void buffer_record_stack(struct dm_buffer *b)
{
	b->stack_trace.nr_entries = 0;
	b->stack_trace.max_entries = MAX_STACK;
	b->stack_trace.entries = b->stack_entries;
	b->stack_trace.skip = 2;
	save_stack_trace(&b->stack_trace);
}
#endif

/*----------------------------------------------------------------
 * A red/black tree acts as an index for all the buffers.
 *--------------------------------------------------------------*/
static struct dm_buffer *__find(struct dm_bufio_client *c, sector_t block)
{
	struct rb_node *n = c->buffer_tree.rb_node;
	struct dm_buffer *b;

	while (n) {
		b = container_of(n, struct dm_buffer, node);

		if (b->block == block)
			return b;

		n = (b->block < block) ? n->rb_left : n->rb_right;
	}

	return NULL;
}

static void __insert(struct dm_bufio_client *c, struct dm_buffer *b)
{
	struct rb_node **new = &c->buffer_tree.rb_node, *parent = NULL;
	struct dm_buffer *found;

	while (*new) {
		found = container_of(*new, struct dm_buffer, node);

		if (found->block == b->block) {
			BUG_ON(found != b);
			return;
		}

		parent = *new;
		new = (found->block < b->block) ?
			&((*new)->rb_left) : &((*new)->rb_right);
	}

	rb_link_node(&b->node, parent, new);
	rb_insert_color(&b->node, &c->buffer_tree);
}

static void __remove(struct dm_bufio_client *c, struct dm_buffer *b)
{
	rb_erase(&b->node, &c->buffer_tree);
}

/*----------------------------------------------------------------*/

static void adjust_total_allocated(enum data_mode data_mode, long diff)
{
	static unsigned long * const class_ptr[DATA_MODE_LIMIT] = {
		&dm_bufio_allocated_kmem_cache,
		&dm_bufio_allocated_get_free_pages,
		&dm_bufio_allocated_vmalloc,
	};

	spin_lock(&param_spinlock);

	*class_ptr[data_mode] += diff;

	dm_bufio_current_allocated += diff;

	if (dm_bufio_current_allocated > dm_bufio_peak_allocated)
		dm_bufio_peak_allocated = dm_bufio_current_allocated;

	spin_unlock(&param_spinlock);
}

/*
 * Change the number of clients and recalculate per-client limit.
 */
static void __cache_size_refresh(void)
{
	BUG_ON(!mutex_is_locked(&dm_bufio_clients_lock));
	BUG_ON(dm_bufio_client_count < 0);

	dm_bufio_cache_size_latch = READ_ONCE(dm_bufio_cache_size);

	/*
	 * Use default if set to 0 and report the actual cache size used.
	 */
	if (!dm_bufio_cache_size_latch) {
		(void)cmpxchg(&dm_bufio_cache_size, 0,
			      dm_bufio_default_cache_size);
		dm_bufio_cache_size_latch = dm_bufio_default_cache_size;
	}

	dm_bufio_cache_size_per_client = dm_bufio_cache_size_latch /
					 (dm_bufio_client_count ? : 1);
}

/*
 * Allocating buffer data.
 *
 * Small buffers are allocated with kmem_cache, to use space optimally.
 *
 * For large buffers, we choose between get_free_pages and vmalloc.
 * Each has advantages and disadvantages.
 *
 * __get_free_pages can randomly fail if the memory is fragmented.
 * __vmalloc won't randomly fail, but vmalloc space is limited (it may be
 * as low as 128M) so using it for caching is not appropriate.
 *
 * If the allocation may fail we use __get_free_pages. Memory fragmentation
 * won't have a fatal effect here, but it just causes flushes of some other
 * buffers and more I/O will be performed. Don't use __get_free_pages if it
 * always fails (i.e. order >= MAX_ORDER).
 *
 * If the allocation shouldn't fail we use __vmalloc. This is only for the
 * initial reserve allocation, so there's no risk of wasting all vmalloc
 * space.
 */
static void *alloc_buffer_data(struct dm_bufio_client *c, gfp_t gfp_mask,
			       enum data_mode *data_mode)
{
	unsigned noio_flag;
	void *ptr;

	if (c->block_size <= DM_BUFIO_BLOCK_SIZE_SLAB_LIMIT) {
		*data_mode = DATA_MODE_SLAB;
		return kmem_cache_alloc(DM_BUFIO_CACHE(c), gfp_mask);
	}

	if (c->block_size <= DM_BUFIO_BLOCK_SIZE_GFP_LIMIT &&
	    gfp_mask & __GFP_NORETRY) {
		*data_mode = DATA_MODE_GET_FREE_PAGES;
		return (void *)__get_free_pages(gfp_mask,
						c->pages_per_block_bits);
	}

	*data_mode = DATA_MODE_VMALLOC;

	/*
	 * __vmalloc allocates the data pages and auxiliary structures with
	 * gfp_flags that were specified, but pagetables are always allocated
	 * with GFP_KERNEL, no matter what was specified as gfp_mask.
	 *
	 * Consequently, we must set per-process flag PF_MEMALLOC_NOIO so that
	 * all allocations done by this process (including pagetables) are done
	 * as if GFP_NOIO was specified.
	 */

	if (gfp_mask & __GFP_NORETRY)
		noio_flag = memalloc_noio_save();

	ptr = __vmalloc(c->block_size, gfp_mask, PAGE_KERNEL);

	if (gfp_mask & __GFP_NORETRY)
		memalloc_noio_restore(noio_flag);

	return ptr;
}

/*
 * Free buffer's data.
 */
static void free_buffer_data(struct dm_bufio_client *c,
			     void *data, enum data_mode data_mode)
{
	switch (data_mode) {
	case DATA_MODE_SLAB:
		kmem_cache_free(DM_BUFIO_CACHE(c), data);
		break;

	case DATA_MODE_GET_FREE_PAGES:
		free_pages((unsigned long)data, c->pages_per_block_bits);
		break;

	case DATA_MODE_VMALLOC:
		vfree(data);
		break;

	default:
		DMCRIT("dm_bufio_free_buffer_data: bad data mode: %d",
		       data_mode);
		BUG();
	}
}

/*
 * Allocate buffer and its data.
 */
static struct dm_buffer *alloc_buffer(struct dm_bufio_client *c, gfp_t gfp_mask)
{
	struct dm_buffer *b = kmalloc(sizeof(struct dm_buffer) + c->aux_size,
				      gfp_mask);

	if (!b)
		return NULL;

	b->c = c;

	b->data = alloc_buffer_data(c, gfp_mask, &b->data_mode);
	if (!b->data) {
		kfree(b);
		return NULL;
	}

	adjust_total_allocated(b->data_mode, (long)c->block_size);

#ifdef CONFIG_DM_DEBUG_BLOCK_STACK_TRACING
	memset(&b->stack_trace, 0, sizeof(b->stack_trace));
#endif
	return b;
}

/*
 * Free buffer and its data.
 */
static void free_buffer(struct dm_buffer *b)
{
	struct dm_bufio_client *c = b->c;

	adjust_total_allocated(b->data_mode, -(long)c->block_size);

	free_buffer_data(c, b->data, b->data_mode);
	kfree(b);
}

/*
 * Link buffer to the hash list and clean or dirty queue.
 */
static void __link_buffer(struct dm_buffer *b, sector_t block, int dirty)
{
	struct dm_bufio_client *c = b->c;

	c->n_buffers[dirty]++;
	b->block = block;
	b->list_mode = dirty;
	list_add(&b->lru_list, &c->lru[dirty]);
	__insert(b->c, b);
	b->last_accessed = jiffies;
}

/*
 * Unlink buffer from the hash list and dirty or clean queue.
 */
static void __unlink_buffer(struct dm_buffer *b)
{
	struct dm_bufio_client *c = b->c;

	BUG_ON(!c->n_buffers[b->list_mode]);

	c->n_buffers[b->list_mode]--;
	__remove(b->c, b);
	list_del(&b->lru_list);
}

/*
 * Place the buffer to the head of dirty or clean LRU queue.
 */
static void __relink_lru(struct dm_buffer *b, int dirty)
{
	struct dm_bufio_client *c = b->c;

	BUG_ON(!c->n_buffers[b->list_mode]);

	c->n_buffers[b->list_mode]--;
	c->n_buffers[dirty]++;
	b->list_mode = dirty;
	list_move(&b->lru_list, &c->lru[dirty]);
	b->last_accessed = jiffies;
}

/*----------------------------------------------------------------
 * Submit I/O on the buffer.
 *
 * Bio interface is faster but it has some problems:
 *	the vector list is limited (increasing this limit increases
 *	memory-consumption per buffer, so it is not viable);
 *
 *	the memory must be direct-mapped, not vmalloced;
 *
 *	the I/O driver can reject requests spuriously if it thinks that
 *	the requests are too big for the device or if they cross a
 *	controller-defined memory boundary.
 *
 * If the buffer is small enough (up to DM_BUFIO_INLINE_VECS pages) and
 * it is not vmalloced, try using the bio interface.
 *
 * If the buffer is big, if it is vmalloced or if the underlying device
 * rejects the bio because it is too large, use dm-io layer to do the I/O.
 * The dm-io layer splits the I/O into multiple requests, avoiding the above
 * shortcomings.
 *--------------------------------------------------------------*/

/*
 * dm-io completion routine. It just calls b->bio.bi_end_io, pretending
 * that the request was handled directly with bio interface.
 */
static void dmio_complete(unsigned long error, void *context)
{
	struct dm_buffer *b = context;

	b->bio.bi_status = error ? BLK_STS_IOERR : 0;
	b->bio.bi_end_io(&b->bio);
}

static void use_dmio(struct dm_buffer *b, int rw, sector_t sector,
		     unsigned n_sectors, unsigned offset, bio_end_io_t *end_io)
{
	int r;
	struct dm_io_request io_req = {
		.bi_op = rw,
		.bi_op_flags = 0,
		.notify.fn = dmio_complete,
		.notify.context = b,
		.client = b->c->dm_io,
	};
	struct dm_io_region region = {
		.bdev = b->c->bdev,
		.sector = sector,
		.count = n_sectors,
	};

	if (b->data_mode != DATA_MODE_VMALLOC) {
		io_req.mem.type = DM_IO_KMEM;
		io_req.mem.ptr.addr = (char *)b->data + offset;
	} else {
		io_req.mem.type = DM_IO_VMA;
		io_req.mem.ptr.vma = (char *)b->data + offset;
	}

	b->bio.bi_end_io = end_io;

	r = dm_io(&io_req, 1, &region, NULL);
	if (r) {
		b->bio.bi_status = errno_to_blk_status(r);
		end_io(&b->bio);
	}
}

static void inline_endio(struct bio *bio)
{
	bio_end_io_t *end_fn = bio->bi_private;
	blk_status_t status = bio->bi_status;

	/*
	 * Reset the bio to free any attached resources
	 * (e.g. bio integrity profiles).
	 */
	bio_reset(bio);

	bio->bi_status = status;
	end_fn(bio);
}

static void use_inline_bio(struct dm_buffer *b, int rw, sector_t sector,
			   unsigned n_sectors, unsigned offset, bio_end_io_t *end_io)
{
	char *ptr;
	unsigned len;

	bio_init(&b->bio, b->bio_vec, DM_BUFIO_INLINE_VECS);
	b->bio.bi_iter.bi_sector = sector;
	bio_set_dev(&b->bio, b->c->bdev);
	b->bio.bi_end_io = inline_endio;
	/*
	 * Use of .bi_private isn't a problem here because
	 * the dm_buffer's inline bio is local to bufio.
	 */
	b->bio.bi_private = end_io;
	bio_set_op_attrs(&b->bio, rw, 0);

	ptr = (char *)b->data + offset;
	len = n_sectors << SECTOR_SHIFT;

	do {
		unsigned this_step = min((unsigned)(PAGE_SIZE - offset_in_page(ptr)), len);
		if (!bio_add_page(&b->bio, virt_to_page(ptr), this_step,
				  offset_in_page(ptr))) {
			BUG_ON(b->c->block_size <= PAGE_SIZE);
			use_dmio(b, rw, sector, n_sectors, offset, end_io);
			return;
		}

		len -= this_step;
		ptr += this_step;
	} while (len > 0);

	submit_bio(&b->bio);
}

static void submit_io(struct dm_buffer *b, int rw, bio_end_io_t *end_io)
{
	unsigned n_sectors;
	sector_t sector;
	unsigned offset, end;

	sector = (b->block << b->c->sectors_per_block_bits) + b->c->start;

	if (rw != WRITE) {
		n_sectors = 1 << b->c->sectors_per_block_bits;
		offset = 0;
	} else {
		if (b->c->write_callback)
			b->c->write_callback(b);
		offset = b->write_start;
		end = b->write_end;
		offset &= -DM_BUFIO_WRITE_ALIGN;
		end += DM_BUFIO_WRITE_ALIGN - 1;
		end &= -DM_BUFIO_WRITE_ALIGN;
		if (unlikely(end > b->c->block_size))
			end = b->c->block_size;

		sector += offset >> SECTOR_SHIFT;
		n_sectors = (end - offset) >> SECTOR_SHIFT;
	}

	if (n_sectors <= ((DM_BUFIO_INLINE_VECS * PAGE_SIZE) >> SECTOR_SHIFT) &&
	    b->data_mode != DATA_MODE_VMALLOC)
		use_inline_bio(b, rw, sector, n_sectors, offset, end_io);
	else
		use_dmio(b, rw, sector, n_sectors, offset, end_io);
}

/*----------------------------------------------------------------
 * Writing dirty buffers
 *--------------------------------------------------------------*/

/*
 * The endio routine for write.
 *
 * Set the error, clear B_WRITING bit and wake anyone who was waiting on
 * it.
 */
static void write_endio(struct bio *bio)
{
	struct dm_buffer *b = container_of(bio, struct dm_buffer, bio);

	b->write_error = bio->bi_status;
	if (unlikely(bio->bi_status)) {
		struct dm_bufio_client *c = b->c;

		(void)cmpxchg(&c->async_write_error, 0,
				blk_status_to_errno(bio->bi_status));
	}

	BUG_ON(!test_bit(B_WRITING, &b->state));

	smp_mb__before_atomic();
	clear_bit(B_WRITING, &b->state);
	smp_mb__after_atomic();

	wake_up_bit(&b->state, B_WRITING);
}

/*
 * Initiate a write on a dirty buffer, but don't wait for it.
 *
 * - If the buffer is not dirty, exit.
 * - If there some previous write going on, wait for it to finish (we can't
 *   have two writes on the same buffer simultaneously).
 * - Submit our write and don't wait on it. We set B_WRITING indicating
 *   that there is a write in progress.
 */
static void __write_dirty_buffer(struct dm_buffer *b,
				 struct list_head *write_list)
{
	if (!test_bit(B_DIRTY, &b->state))
		return;

	clear_bit(B_DIRTY, &b->state);
	wait_on_bit_lock_io(&b->state, B_WRITING, TASK_UNINTERRUPTIBLE);

	b->write_start = b->dirty_start;
	b->write_end = b->dirty_end;

	if (!write_list)
		submit_io(b, WRITE, write_endio);
	else
		list_add_tail(&b->write_list, write_list);
}

static void __flush_write_list(struct list_head *write_list)
{
	struct blk_plug plug;
	blk_start_plug(&plug);
	while (!list_empty(write_list)) {
		struct dm_buffer *b =
			list_entry(write_list->next, struct dm_buffer, write_list);
		list_del(&b->write_list);
		submit_io(b, WRITE, write_endio);
		cond_resched();
	}
	blk_finish_plug(&plug);
}

/*
 * Wait until any activity on the buffer finishes.  Possibly write the
 * buffer if it is dirty.  When this function finishes, there is no I/O
 * running on the buffer and the buffer is not dirty.
 */
static void __make_buffer_clean(struct dm_buffer *b)
{
	BUG_ON(b->hold_count);

	if (!b->state)	/* fast case */
		return;

	wait_on_bit_io(&b->state, B_READING, TASK_UNINTERRUPTIBLE);
	__write_dirty_buffer(b, NULL);
	wait_on_bit_io(&b->state, B_WRITING, TASK_UNINTERRUPTIBLE);
}

/*
 * Find some buffer that is not held by anybody, clean it, unlink it and
 * return it.
 */
static struct dm_buffer *__get_unclaimed_buffer(struct dm_bufio_client *c)
{
	struct dm_buffer *b;

	list_for_each_entry_reverse(b, &c->lru[LIST_CLEAN], lru_list) {
		BUG_ON(test_bit(B_WRITING, &b->state));
		BUG_ON(test_bit(B_DIRTY, &b->state));

		if (!b->hold_count) {
			__make_buffer_clean(b);
			__unlink_buffer(b);
			return b;
		}
		cond_resched();
	}

	list_for_each_entry_reverse(b, &c->lru[LIST_DIRTY], lru_list) {
		BUG_ON(test_bit(B_READING, &b->state));

		if (!b->hold_count) {
			__make_buffer_clean(b);
			__unlink_buffer(b);
			return b;
		}
		cond_resched();
	}

	return NULL;
}

/*
 * Wait until some other threads free some buffer or release hold count on
 * some buffer.
 *
 * This function is entered with c->lock held, drops it and regains it
 * before exiting.
 */
static void __wait_for_free_buffer(struct dm_bufio_client *c)
{
	DECLARE_WAITQUEUE(wait, current);

	add_wait_queue(&c->free_buffer_wait, &wait);
	set_current_state(TASK_UNINTERRUPTIBLE);
	dm_bufio_unlock(c);

	io_schedule();

	remove_wait_queue(&c->free_buffer_wait, &wait);

	dm_bufio_lock(c);
}

enum new_flag {
	NF_FRESH = 0,
	NF_READ = 1,
	NF_GET = 2,
	NF_PREFETCH = 3
};

/*
 * Allocate a new buffer. If the allocation is not possible, wait until
 * some other thread frees a buffer.
 *
 * May drop the lock and regain it.
 */
static struct dm_buffer *__alloc_buffer_wait_no_callback(struct dm_bufio_client *c, enum new_flag nf)
{
	struct dm_buffer *b;
	bool tried_noio_alloc = false;

	/*
	 * dm-bufio is resistant to allocation failures (it just keeps
	 * one buffer reserved in cases all the allocations fail).
	 * So set flags to not try too hard:
	 *	GFP_NOWAIT: don't wait; if we need to sleep we'll release our
	 *		    mutex and wait ourselves.
	 *	__GFP_NORETRY: don't retry and rather return failure
	 *	__GFP_NOMEMALLOC: don't use emergency reserves
	 *	__GFP_NOWARN: don't print a warning in case of failure
	 *
	 * For debugging, if we set the cache size to 1, no new buffers will
	 * be allocated.
	 */
	while (1) {
		if (dm_bufio_cache_size_latch != 1) {
			b = alloc_buffer(c, GFP_NOWAIT | __GFP_NORETRY | __GFP_NOMEMALLOC | __GFP_NOWARN);
			if (b)
				return b;
		}

		if (nf == NF_PREFETCH)
			return NULL;

		if (dm_bufio_cache_size_latch != 1 && !tried_noio_alloc) {
			dm_bufio_unlock(c);
			b = alloc_buffer(c, GFP_NOIO | __GFP_NORETRY | __GFP_NOMEMALLOC | __GFP_NOWARN);
			dm_bufio_lock(c);
			if (b)
				return b;
			tried_noio_alloc = true;
		}

		if (!list_empty(&c->reserved_buffers)) {
			b = list_entry(c->reserved_buffers.next,
				       struct dm_buffer, lru_list);
			list_del(&b->lru_list);
			c->need_reserved_buffers++;

			return b;
		}

		b = __get_unclaimed_buffer(c);
		if (b)
			return b;

		__wait_for_free_buffer(c);
	}
}

static struct dm_buffer *__alloc_buffer_wait(struct dm_bufio_client *c, enum new_flag nf)
{
	struct dm_buffer *b = __alloc_buffer_wait_no_callback(c, nf);

	if (!b)
		return NULL;

	if (c->alloc_callback)
		c->alloc_callback(b);

	return b;
}

/*
 * Free a buffer and wake other threads waiting for free buffers.
 */
static void __free_buffer_wake(struct dm_buffer *b)
{
	struct dm_bufio_client *c = b->c;

	if (!c->need_reserved_buffers)
		free_buffer(b);
	else {
		list_add(&b->lru_list, &c->reserved_buffers);
		c->need_reserved_buffers--;
	}

	wake_up(&c->free_buffer_wait);
}

static void __write_dirty_buffers_async(struct dm_bufio_client *c, int no_wait,
					struct list_head *write_list)
{
	struct dm_buffer *b, *tmp;

	list_for_each_entry_safe_reverse(b, tmp, &c->lru[LIST_DIRTY], lru_list) {
		BUG_ON(test_bit(B_READING, &b->state));

		if (!test_bit(B_DIRTY, &b->state) &&
		    !test_bit(B_WRITING, &b->state)) {
			__relink_lru(b, LIST_CLEAN);
			continue;
		}

		if (no_wait && test_bit(B_WRITING, &b->state))
			return;

		__write_dirty_buffer(b, write_list);
		cond_resched();
	}
}

/*
 * Get writeback threshold and buffer limit for a given client.
 */
static void __get_memory_limit(struct dm_bufio_client *c,
			       unsigned long *threshold_buffers,
			       unsigned long *limit_buffers)
{
	unsigned long buffers;

	if (unlikely(READ_ONCE(dm_bufio_cache_size) != dm_bufio_cache_size_latch)) {
		if (mutex_trylock(&dm_bufio_clients_lock)) {
			__cache_size_refresh();
			mutex_unlock(&dm_bufio_clients_lock);
		}
	}

	buffers = dm_bufio_cache_size_per_client >>
		  (c->sectors_per_block_bits + SECTOR_SHIFT);

	if (buffers < c->minimum_buffers)
		buffers = c->minimum_buffers;

	*limit_buffers = buffers;
	*threshold_buffers = mult_frac(buffers,
				       DM_BUFIO_WRITEBACK_PERCENT, 100);
}

/*
 * Check if we're over watermark.
 * If we are over threshold_buffers, start freeing buffers.
 * If we're over "limit_buffers", block until we get under the limit.
 */
static void __check_watermark(struct dm_bufio_client *c,
			      struct list_head *write_list)
{
	unsigned long threshold_buffers, limit_buffers;

	__get_memory_limit(c, &threshold_buffers, &limit_buffers);

	while (c->n_buffers[LIST_CLEAN] + c->n_buffers[LIST_DIRTY] >
	       limit_buffers) {

		struct dm_buffer *b = __get_unclaimed_buffer(c);

		if (!b)
			return;

		__free_buffer_wake(b);
		cond_resched();
	}

	if (c->n_buffers[LIST_DIRTY] > threshold_buffers)
		__write_dirty_buffers_async(c, 1, write_list);
}

/*----------------------------------------------------------------
 * Getting a buffer
 *--------------------------------------------------------------*/

static struct dm_buffer *__bufio_new(struct dm_bufio_client *c, sector_t block,
				     enum new_flag nf, int *need_submit,
				     struct list_head *write_list)
{
	struct dm_buffer *b, *new_b = NULL;

	*need_submit = 0;

	b = __find(c, block);
	if (b)
		goto found_buffer;

	if (nf == NF_GET)
		return NULL;

	new_b = __alloc_buffer_wait(c, nf);
	if (!new_b)
		return NULL;

	/*
	 * We've had a period where the mutex was unlocked, so need to
	 * recheck the hash table.
	 */
	b = __find(c, block);
	if (b) {
		__free_buffer_wake(new_b);
		goto found_buffer;
	}

	__check_watermark(c, write_list);

	b = new_b;
	b->hold_count = 1;
	b->read_error = 0;
	b->write_error = 0;
	__link_buffer(b, block, LIST_CLEAN);

	if (nf == NF_FRESH) {
		b->state = 0;
		return b;
	}

	b->state = 1 << B_READING;
	*need_submit = 1;

	return b;

found_buffer:
	if (nf == NF_PREFETCH)
		return NULL;
	/*
	 * Note: it is essential that we don't wait for the buffer to be
	 * read if dm_bufio_get function is used. Both dm_bufio_get and
	 * dm_bufio_prefetch can be used in the driver request routine.
	 * If the user called both dm_bufio_prefetch and dm_bufio_get on
	 * the same buffer, it would deadlock if we waited.
	 */
	if (nf == NF_GET && unlikely(test_bit(B_READING, &b->state)))
		return NULL;

	b->hold_count++;
	__relink_lru(b, test_bit(B_DIRTY, &b->state) ||
		     test_bit(B_WRITING, &b->state));
	return b;
}

/*
 * The endio routine for reading: set the error, clear the bit and wake up
 * anyone waiting on the buffer.
 */
static void read_endio(struct bio *bio)
{
	struct dm_buffer *b = container_of(bio, struct dm_buffer, bio);

	b->read_error = bio->bi_status;

	BUG_ON(!test_bit(B_READING, &b->state));

	smp_mb__before_atomic();
	clear_bit(B_READING, &b->state);
	smp_mb__after_atomic();

	wake_up_bit(&b->state, B_READING);
}

/*
 * A common routine for dm_bufio_new and dm_bufio_read.  Operation of these
 * functions is similar except that dm_bufio_new doesn't read the
 * buffer from the disk (assuming that the caller overwrites all the data
 * and uses dm_bufio_mark_buffer_dirty to write new data back).
 */
static void *new_read(struct dm_bufio_client *c, sector_t block,
		      enum new_flag nf, struct dm_buffer **bp)
{
	int need_submit;
	struct dm_buffer *b;

	LIST_HEAD(write_list);

	dm_bufio_lock(c);
	b = __bufio_new(c, block, nf, &need_submit, &write_list);
#ifdef CONFIG_DM_DEBUG_BLOCK_STACK_TRACING
	if (b && b->hold_count == 1)
		buffer_record_stack(b);
#endif
	dm_bufio_unlock(c);

	__flush_write_list(&write_list);

	if (!b)
		return NULL;

	if (need_submit)
		submit_io(b, READ, read_endio);

	wait_on_bit_io(&b->state, B_READING, TASK_UNINTERRUPTIBLE);

	if (b->read_error) {
		int error = blk_status_to_errno(b->read_error);

		dm_bufio_release(b);

		return ERR_PTR(error);
	}

	*bp = b;

	return b->data;
}

void *dm_bufio_get(struct dm_bufio_client *c, sector_t block,
		   struct dm_buffer **bp)
{
	return new_read(c, block, NF_GET, bp);
}
EXPORT_SYMBOL_GPL(dm_bufio_get);

void *dm_bufio_read(struct dm_bufio_client *c, sector_t block,
		    struct dm_buffer **bp)
{
	BUG_ON(dm_bufio_in_request());

	return new_read(c, block, NF_READ, bp);
}
EXPORT_SYMBOL_GPL(dm_bufio_read);

void *dm_bufio_new(struct dm_bufio_client *c, sector_t block,
		   struct dm_buffer **bp)
{
	BUG_ON(dm_bufio_in_request());

	return new_read(c, block, NF_FRESH, bp);
}
EXPORT_SYMBOL_GPL(dm_bufio_new);

void dm_bufio_prefetch(struct dm_bufio_client *c,
		       sector_t block, unsigned n_blocks)
{
	struct blk_plug plug;

	LIST_HEAD(write_list);

	BUG_ON(dm_bufio_in_request());

	blk_start_plug(&plug);
	dm_bufio_lock(c);

	for (; n_blocks--; block++) {
		int need_submit;
		struct dm_buffer *b;
		b = __bufio_new(c, block, NF_PREFETCH, &need_submit,
				&write_list);
		if (unlikely(!list_empty(&write_list))) {
			dm_bufio_unlock(c);
			blk_finish_plug(&plug);
			__flush_write_list(&write_list);
			blk_start_plug(&plug);
			dm_bufio_lock(c);
		}
		if (unlikely(b != NULL)) {
			dm_bufio_unlock(c);

			if (need_submit)
				submit_io(b, READ, read_endio);
			dm_bufio_release(b);

			cond_resched();

			if (!n_blocks)
				goto flush_plug;
			dm_bufio_lock(c);
		}
	}

	dm_bufio_unlock(c);

flush_plug:
	blk_finish_plug(&plug);
}
EXPORT_SYMBOL_GPL(dm_bufio_prefetch);

void dm_bufio_release(struct dm_buffer *b)
{
	struct dm_bufio_client *c = b->c;

	dm_bufio_lock(c);

	BUG_ON(!b->hold_count);

	b->hold_count--;
	if (!b->hold_count) {
		wake_up(&c->free_buffer_wait);

		/*
		 * If there were errors on the buffer, and the buffer is not
		 * to be written, free the buffer. There is no point in caching
		 * invalid buffer.
		 */
		if ((b->read_error || b->write_error) &&
		    !test_bit(B_READING, &b->state) &&
		    !test_bit(B_WRITING, &b->state) &&
		    !test_bit(B_DIRTY, &b->state)) {
			__unlink_buffer(b);
			__free_buffer_wake(b);
		}
	}

	dm_bufio_unlock(c);
}
EXPORT_SYMBOL_GPL(dm_bufio_release);

void dm_bufio_mark_partial_buffer_dirty(struct dm_buffer *b,
					unsigned start, unsigned end)
{
	struct dm_bufio_client *c = b->c;

	BUG_ON(start >= end);
	BUG_ON(end > b->c->block_size);

	dm_bufio_lock(c);

	BUG_ON(test_bit(B_READING, &b->state));

	if (!test_and_set_bit(B_DIRTY, &b->state)) {
		b->dirty_start = start;
		b->dirty_end = end;
		__relink_lru(b, LIST_DIRTY);
	} else {
		if (start < b->dirty_start)
			b->dirty_start = start;
		if (end > b->dirty_end)
			b->dirty_end = end;
	}

	dm_bufio_unlock(c);
}
EXPORT_SYMBOL_GPL(dm_bufio_mark_partial_buffer_dirty);

void dm_bufio_mark_buffer_dirty(struct dm_buffer *b)
{
	dm_bufio_mark_partial_buffer_dirty(b, 0, b->c->block_size);
}
EXPORT_SYMBOL_GPL(dm_bufio_mark_buffer_dirty);

void dm_bufio_write_dirty_buffers_async(struct dm_bufio_client *c)
{
	LIST_HEAD(write_list);

	BUG_ON(dm_bufio_in_request());

	dm_bufio_lock(c);
	__write_dirty_buffers_async(c, 0, &write_list);
	dm_bufio_unlock(c);
	__flush_write_list(&write_list);
}
EXPORT_SYMBOL_GPL(dm_bufio_write_dirty_buffers_async);

/*
 * For performance, it is essential that the buffers are written asynchronously
 * and simultaneously (so that the block layer can merge the writes) and then
 * waited upon.
 *
 * Finally, we flush hardware disk cache.
 */
int dm_bufio_write_dirty_buffers(struct dm_bufio_client *c)
{
	int a, f;
	unsigned long buffers_processed = 0;
	struct dm_buffer *b, *tmp;

	LIST_HEAD(write_list);

	dm_bufio_lock(c);
	__write_dirty_buffers_async(c, 0, &write_list);
	dm_bufio_unlock(c);
	__flush_write_list(&write_list);
	dm_bufio_lock(c);

again:
	list_for_each_entry_safe_reverse(b, tmp, &c->lru[LIST_DIRTY], lru_list) {
		int dropped_lock = 0;

		if (buffers_processed < c->n_buffers[LIST_DIRTY])
			buffers_processed++;

		BUG_ON(test_bit(B_READING, &b->state));

		if (test_bit(B_WRITING, &b->state)) {
			if (buffers_processed < c->n_buffers[LIST_DIRTY]) {
				dropped_lock = 1;
				b->hold_count++;
				dm_bufio_unlock(c);
				wait_on_bit_io(&b->state, B_WRITING,
					       TASK_UNINTERRUPTIBLE);
				dm_bufio_lock(c);
				b->hold_count--;
			} else
				wait_on_bit_io(&b->state, B_WRITING,
					       TASK_UNINTERRUPTIBLE);
		}

		if (!test_bit(B_DIRTY, &b->state) &&
		    !test_bit(B_WRITING, &b->state))
			__relink_lru(b, LIST_CLEAN);

		cond_resched();

		/*
		 * If we dropped the lock, the list is no longer consistent,
		 * so we must restart the search.
		 *
		 * In the most common case, the buffer just processed is
		 * relinked to the clean list, so we won't loop scanning the
		 * same buffer again and again.
		 *
		 * This may livelock if there is another thread simultaneously
		 * dirtying buffers, so we count the number of buffers walked
		 * and if it exceeds the total number of buffers, it means that
		 * someone is doing some writes simultaneously with us.  In
		 * this case, stop, dropping the lock.
		 */
		if (dropped_lock)
			goto again;
	}
	wake_up(&c->free_buffer_wait);
	dm_bufio_unlock(c);

	a = xchg(&c->async_write_error, 0);
	f = dm_bufio_issue_flush(c);
	if (a)
		return a;

	return f;
}
EXPORT_SYMBOL_GPL(dm_bufio_write_dirty_buffers);

/*
 * Use dm-io to send and empty barrier flush the device.
 */
int dm_bufio_issue_flush(struct dm_bufio_client *c)
{
	struct dm_io_request io_req = {
		.bi_op = REQ_OP_WRITE,
		.bi_op_flags = REQ_PREFLUSH | REQ_SYNC,
		.mem.type = DM_IO_KMEM,
		.mem.ptr.addr = NULL,
		.client = c->dm_io,
	};
	struct dm_io_region io_reg = {
		.bdev = c->bdev,
		.sector = 0,
		.count = 0,
	};

	BUG_ON(dm_bufio_in_request());

	return dm_io(&io_req, 1, &io_reg, NULL);
}
EXPORT_SYMBOL_GPL(dm_bufio_issue_flush);

/*
 * We first delete any other buffer that may be at that new location.
 *
 * Then, we write the buffer to the original location if it was dirty.
 *
 * Then, if we are the only one who is holding the buffer, relink the buffer
 * in the hash queue for the new location.
 *
 * If there was someone else holding the buffer, we write it to the new
 * location but not relink it, because that other user needs to have the buffer
 * at the same place.
 */
void dm_bufio_release_move(struct dm_buffer *b, sector_t new_block)
{
	struct dm_bufio_client *c = b->c;
	struct dm_buffer *new;

	BUG_ON(dm_bufio_in_request());

	dm_bufio_lock(c);

retry:
	new = __find(c, new_block);
	if (new) {
		if (new->hold_count) {
			__wait_for_free_buffer(c);
			goto retry;
		}

		/*
		 * FIXME: Is there any point waiting for a write that's going
		 * to be overwritten in a bit?
		 */
		__make_buffer_clean(new);
		__unlink_buffer(new);
		__free_buffer_wake(new);
	}

	BUG_ON(!b->hold_count);
	BUG_ON(test_bit(B_READING, &b->state));

	__write_dirty_buffer(b, NULL);
	if (b->hold_count == 1) {
		wait_on_bit_io(&b->state, B_WRITING,
			       TASK_UNINTERRUPTIBLE);
		set_bit(B_DIRTY, &b->state);
		b->dirty_start = 0;
		b->dirty_end = c->block_size;
		__unlink_buffer(b);
		__link_buffer(b, new_block, LIST_DIRTY);
	} else {
		sector_t old_block;
		wait_on_bit_lock_io(&b->state, B_WRITING,
				    TASK_UNINTERRUPTIBLE);
		/*
		 * Relink buffer to "new_block" so that write_callback
		 * sees "new_block" as a block number.
		 * After the write, link the buffer back to old_block.
		 * All this must be done in bufio lock, so that block number
		 * change isn't visible to other threads.
		 */
		old_block = b->block;
		__unlink_buffer(b);
		__link_buffer(b, new_block, b->list_mode);
		submit_io(b, WRITE, write_endio);
		wait_on_bit_io(&b->state, B_WRITING,
			       TASK_UNINTERRUPTIBLE);
		__unlink_buffer(b);
		__link_buffer(b, old_block, b->list_mode);
	}

	dm_bufio_unlock(c);
	dm_bufio_release(b);
}
EXPORT_SYMBOL_GPL(dm_bufio_release_move);

/*
 * Free the given buffer.
 *
 * This is just a hint, if the buffer is in use or dirty, this function
 * does nothing.
 */
void dm_bufio_forget(struct dm_bufio_client *c, sector_t block)
{
	struct dm_buffer *b;

	dm_bufio_lock(c);

	b = __find(c, block);
	if (b && likely(!b->hold_count) && likely(!b->state)) {
		__unlink_buffer(b);
		__free_buffer_wake(b);
	}

	dm_bufio_unlock(c);
}
EXPORT_SYMBOL(dm_bufio_forget);

void dm_bufio_set_minimum_buffers(struct dm_bufio_client *c, unsigned n)
{
	c->minimum_buffers = n;
}
EXPORT_SYMBOL(dm_bufio_set_minimum_buffers);

unsigned dm_bufio_get_block_size(struct dm_bufio_client *c)
{
	return c->block_size;
}
EXPORT_SYMBOL_GPL(dm_bufio_get_block_size);

sector_t dm_bufio_get_device_size(struct dm_bufio_client *c)
{
	return i_size_read(c->bdev->bd_inode) >>
			   (SECTOR_SHIFT + c->sectors_per_block_bits);
}
EXPORT_SYMBOL_GPL(dm_bufio_get_device_size);

sector_t dm_bufio_get_block_number(struct dm_buffer *b)
{
	return b->block;
}
EXPORT_SYMBOL_GPL(dm_bufio_get_block_number);

void *dm_bufio_get_block_data(struct dm_buffer *b)
{
	return b->data;
}
EXPORT_SYMBOL_GPL(dm_bufio_get_block_data);

void *dm_bufio_get_aux_data(struct dm_buffer *b)
{
	return b + 1;
}
EXPORT_SYMBOL_GPL(dm_bufio_get_aux_data);

struct dm_bufio_client *dm_bufio_get_client(struct dm_buffer *b)
{
	return b->c;
}
EXPORT_SYMBOL_GPL(dm_bufio_get_client);

static void drop_buffers(struct dm_bufio_client *c)
{
	struct dm_buffer *b;
	int i;
	bool warned = false;

	BUG_ON(dm_bufio_in_request());

	/*
	 * An optimization so that the buffers are not written one-by-one.
	 */
	dm_bufio_write_dirty_buffers_async(c);

	dm_bufio_lock(c);

	while ((b = __get_unclaimed_buffer(c)))
		__free_buffer_wake(b);

	for (i = 0; i < LIST_SIZE; i++)
		list_for_each_entry(b, &c->lru[i], lru_list) {
			WARN_ON(!warned);
			warned = true;
			DMERR("leaked buffer %llx, hold count %u, list %d",
			      (unsigned long long)b->block, b->hold_count, i);
#ifdef CONFIG_DM_DEBUG_BLOCK_STACK_TRACING
			print_stack_trace(&b->stack_trace, 1);
			b->hold_count = 0; /* mark unclaimed to avoid BUG_ON below */
#endif
		}

#ifdef CONFIG_DM_DEBUG_BLOCK_STACK_TRACING
	while ((b = __get_unclaimed_buffer(c)))
		__free_buffer_wake(b);
#endif

	for (i = 0; i < LIST_SIZE; i++)
		BUG_ON(!list_empty(&c->lru[i]));

	dm_bufio_unlock(c);
}

/*
 * We may not be able to evict this buffer if IO pending or the client
 * is still using it.  Caller is expected to know buffer is too old.
 *
 * And if GFP_NOFS is used, we must not do any I/O because we hold
 * dm_bufio_clients_lock and we would risk deadlock if the I/O gets
 * rerouted to different bufio client.
 */
static bool __try_evict_buffer(struct dm_buffer *b, gfp_t gfp)
{
	if (!(gfp & __GFP_FS)) {
		if (test_bit(B_READING, &b->state) ||
		    test_bit(B_WRITING, &b->state) ||
		    test_bit(B_DIRTY, &b->state))
			return false;
	}

	if (b->hold_count)
		return false;

	__make_buffer_clean(b);
	__unlink_buffer(b);
	__free_buffer_wake(b);

	return true;
}

static unsigned long get_retain_buffers(struct dm_bufio_client *c)
{
        unsigned long retain_bytes = READ_ONCE(dm_bufio_retain_bytes);
        return retain_bytes >> (c->sectors_per_block_bits + SECTOR_SHIFT);
}

static unsigned long __scan(struct dm_bufio_client *c, unsigned long nr_to_scan,
			    gfp_t gfp_mask)
{
	int l;
	struct dm_buffer *b, *tmp;
	unsigned long freed = 0;
	unsigned long count = c->n_buffers[LIST_CLEAN] +
			      c->n_buffers[LIST_DIRTY];
	unsigned long retain_target = get_retain_buffers(c);

	for (l = 0; l < LIST_SIZE; l++) {
		list_for_each_entry_safe_reverse(b, tmp, &c->lru[l], lru_list) {
			if (__try_evict_buffer(b, gfp_mask))
				freed++;
			if (!--nr_to_scan || ((count - freed) <= retain_target))
				return freed;
			cond_resched();
		}
	}
	return freed;
}

static unsigned long
dm_bufio_shrink_scan(struct shrinker *shrink, struct shrink_control *sc)
{
	struct dm_bufio_client *c;
	unsigned long freed;

	c = container_of(shrink, struct dm_bufio_client, shrinker);
	if (sc->gfp_mask & __GFP_FS)
		dm_bufio_lock(c);
	else if (!dm_bufio_trylock(c))
		return SHRINK_STOP;

	freed  = __scan(c, sc->nr_to_scan, sc->gfp_mask);
	dm_bufio_unlock(c);
	return freed;
}

static unsigned long
dm_bufio_shrink_count(struct shrinker *shrink, struct shrink_control *sc)
{
	struct dm_bufio_client *c = container_of(shrink, struct dm_bufio_client, shrinker);
<<<<<<< HEAD
	unsigned long count = ACCESS_ONCE(c->n_buffers[LIST_CLEAN]) +
			      ACCESS_ONCE(c->n_buffers[LIST_DIRTY]);
=======
	unsigned long count = READ_ONCE(c->n_buffers[LIST_CLEAN]) +
			      READ_ONCE(c->n_buffers[LIST_DIRTY]);
>>>>>>> 0186f2dc
	unsigned long retain_target = get_retain_buffers(c);

	return (count < retain_target) ? 0 : (count - retain_target);
}

/*
 * Create the buffering interface
 */
struct dm_bufio_client *dm_bufio_client_create(struct block_device *bdev, unsigned block_size,
					       unsigned reserved_buffers, unsigned aux_size,
					       void (*alloc_callback)(struct dm_buffer *),
					       void (*write_callback)(struct dm_buffer *))
{
	int r;
	struct dm_bufio_client *c;
	unsigned i;

	BUG_ON(block_size < 1 << SECTOR_SHIFT ||
	       (block_size & (block_size - 1)));

	c = kzalloc(sizeof(*c), GFP_KERNEL);
	if (!c) {
		r = -ENOMEM;
		goto bad_client;
	}
	c->buffer_tree = RB_ROOT;

	c->bdev = bdev;
	c->block_size = block_size;
	c->sectors_per_block_bits = __ffs(block_size) - SECTOR_SHIFT;
	c->pages_per_block_bits = (__ffs(block_size) >= PAGE_SHIFT) ?
				  __ffs(block_size) - PAGE_SHIFT : 0;
	c->blocks_per_page_bits = (__ffs(block_size) < PAGE_SHIFT ?
				  PAGE_SHIFT - __ffs(block_size) : 0);

	c->aux_size = aux_size;
	c->alloc_callback = alloc_callback;
	c->write_callback = write_callback;

	for (i = 0; i < LIST_SIZE; i++) {
		INIT_LIST_HEAD(&c->lru[i]);
		c->n_buffers[i] = 0;
	}

	mutex_init(&c->lock);
	INIT_LIST_HEAD(&c->reserved_buffers);
	c->need_reserved_buffers = reserved_buffers;

	c->minimum_buffers = DM_BUFIO_MIN_BUFFERS;

	init_waitqueue_head(&c->free_buffer_wait);
	c->async_write_error = 0;

	c->dm_io = dm_io_client_create();
	if (IS_ERR(c->dm_io)) {
		r = PTR_ERR(c->dm_io);
		goto bad_dm_io;
	}

	mutex_lock(&dm_bufio_clients_lock);
	if (c->blocks_per_page_bits) {
		if (!DM_BUFIO_CACHE_NAME(c)) {
			DM_BUFIO_CACHE_NAME(c) = kasprintf(GFP_KERNEL, "dm_bufio_cache-%u", c->block_size);
			if (!DM_BUFIO_CACHE_NAME(c)) {
				r = -ENOMEM;
				mutex_unlock(&dm_bufio_clients_lock);
				goto bad_cache;
			}
		}

		if (!DM_BUFIO_CACHE(c)) {
			DM_BUFIO_CACHE(c) = kmem_cache_create(DM_BUFIO_CACHE_NAME(c),
							      c->block_size,
							      c->block_size, 0, NULL);
			if (!DM_BUFIO_CACHE(c)) {
				r = -ENOMEM;
				mutex_unlock(&dm_bufio_clients_lock);
				goto bad_cache;
			}
		}
	}
	mutex_unlock(&dm_bufio_clients_lock);

	while (c->need_reserved_buffers) {
		struct dm_buffer *b = alloc_buffer(c, GFP_KERNEL);

		if (!b) {
			r = -ENOMEM;
			goto bad_buffer;
		}
		__free_buffer_wake(b);
	}

	mutex_lock(&dm_bufio_clients_lock);
	dm_bufio_client_count++;
	list_add(&c->client_list, &dm_bufio_all_clients);
	__cache_size_refresh();
	mutex_unlock(&dm_bufio_clients_lock);

	c->shrinker.count_objects = dm_bufio_shrink_count;
	c->shrinker.scan_objects = dm_bufio_shrink_scan;
	c->shrinker.seeks = 1;
	c->shrinker.batch = 0;
	register_shrinker(&c->shrinker);

	return c;

bad_buffer:
bad_cache:
	while (!list_empty(&c->reserved_buffers)) {
		struct dm_buffer *b = list_entry(c->reserved_buffers.next,
						 struct dm_buffer, lru_list);
		list_del(&b->lru_list);
		free_buffer(b);
	}
	dm_io_client_destroy(c->dm_io);
bad_dm_io:
	kfree(c);
bad_client:
	return ERR_PTR(r);
}
EXPORT_SYMBOL_GPL(dm_bufio_client_create);

/*
 * Free the buffering interface.
 * It is required that there are no references on any buffers.
 */
void dm_bufio_client_destroy(struct dm_bufio_client *c)
{
	unsigned i;

	drop_buffers(c);

	unregister_shrinker(&c->shrinker);

	mutex_lock(&dm_bufio_clients_lock);

	list_del(&c->client_list);
	dm_bufio_client_count--;
	__cache_size_refresh();

	mutex_unlock(&dm_bufio_clients_lock);

	BUG_ON(!RB_EMPTY_ROOT(&c->buffer_tree));
	BUG_ON(c->need_reserved_buffers);

	while (!list_empty(&c->reserved_buffers)) {
		struct dm_buffer *b = list_entry(c->reserved_buffers.next,
						 struct dm_buffer, lru_list);
		list_del(&b->lru_list);
		free_buffer(b);
	}

	for (i = 0; i < LIST_SIZE; i++)
		if (c->n_buffers[i])
			DMERR("leaked buffer count %d: %ld", i, c->n_buffers[i]);

	for (i = 0; i < LIST_SIZE; i++)
		BUG_ON(c->n_buffers[i]);

	dm_io_client_destroy(c->dm_io);
	kfree(c);
}
EXPORT_SYMBOL_GPL(dm_bufio_client_destroy);

void dm_bufio_set_sector_offset(struct dm_bufio_client *c, sector_t start)
{
	c->start = start;
}
EXPORT_SYMBOL_GPL(dm_bufio_set_sector_offset);

static unsigned get_max_age_hz(void)
{
	unsigned max_age = READ_ONCE(dm_bufio_max_age);

	if (max_age > UINT_MAX / HZ)
		max_age = UINT_MAX / HZ;

	return max_age * HZ;
}

static bool older_than(struct dm_buffer *b, unsigned long age_hz)
{
	return time_after_eq(jiffies, b->last_accessed + age_hz);
}

static void __evict_old_buffers(struct dm_bufio_client *c, unsigned long age_hz)
{
	struct dm_buffer *b, *tmp;
	unsigned long retain_target = get_retain_buffers(c);
	unsigned long count;
	LIST_HEAD(write_list);

	dm_bufio_lock(c);

	__check_watermark(c, &write_list);
	if (unlikely(!list_empty(&write_list))) {
		dm_bufio_unlock(c);
		__flush_write_list(&write_list);
		dm_bufio_lock(c);
	}

	count = c->n_buffers[LIST_CLEAN] + c->n_buffers[LIST_DIRTY];
	list_for_each_entry_safe_reverse(b, tmp, &c->lru[LIST_CLEAN], lru_list) {
		if (count <= retain_target)
			break;

		if (!older_than(b, age_hz))
			break;

		if (__try_evict_buffer(b, 0))
			count--;

		cond_resched();
	}

	dm_bufio_unlock(c);
}

static void cleanup_old_buffers(void)
{
	unsigned long max_age_hz = get_max_age_hz();
	struct dm_bufio_client *c;

	mutex_lock(&dm_bufio_clients_lock);

	__cache_size_refresh();

	list_for_each_entry(c, &dm_bufio_all_clients, client_list)
		__evict_old_buffers(c, max_age_hz);

	mutex_unlock(&dm_bufio_clients_lock);
}

static struct workqueue_struct *dm_bufio_wq;
static struct delayed_work dm_bufio_work;

static void work_fn(struct work_struct *w)
{
	cleanup_old_buffers();

	queue_delayed_work(dm_bufio_wq, &dm_bufio_work,
			   DM_BUFIO_WORK_TIMER_SECS * HZ);
}

/*----------------------------------------------------------------
 * Module setup
 *--------------------------------------------------------------*/

/*
 * This is called only once for the whole dm_bufio module.
 * It initializes memory limit.
 */
static int __init dm_bufio_init(void)
{
	__u64 mem;

	dm_bufio_allocated_kmem_cache = 0;
	dm_bufio_allocated_get_free_pages = 0;
	dm_bufio_allocated_vmalloc = 0;
	dm_bufio_current_allocated = 0;

	memset(&dm_bufio_caches, 0, sizeof dm_bufio_caches);
	memset(&dm_bufio_cache_names, 0, sizeof dm_bufio_cache_names);

	mem = (__u64)mult_frac(totalram_pages - totalhigh_pages,
			       DM_BUFIO_MEMORY_PERCENT, 100) << PAGE_SHIFT;

	if (mem > ULONG_MAX)
		mem = ULONG_MAX;

#ifdef CONFIG_MMU
	if (mem > mult_frac(VMALLOC_TOTAL, DM_BUFIO_VMALLOC_PERCENT, 100))
		mem = mult_frac(VMALLOC_TOTAL, DM_BUFIO_VMALLOC_PERCENT, 100);
#endif

	dm_bufio_default_cache_size = mem;

	mutex_lock(&dm_bufio_clients_lock);
	__cache_size_refresh();
	mutex_unlock(&dm_bufio_clients_lock);

	dm_bufio_wq = alloc_workqueue("dm_bufio_cache", WQ_MEM_RECLAIM, 0);
	if (!dm_bufio_wq)
		return -ENOMEM;

	INIT_DELAYED_WORK(&dm_bufio_work, work_fn);
	queue_delayed_work(dm_bufio_wq, &dm_bufio_work,
			   DM_BUFIO_WORK_TIMER_SECS * HZ);

	return 0;
}

/*
 * This is called once when unloading the dm_bufio module.
 */
static void __exit dm_bufio_exit(void)
{
	int bug = 0;
	int i;

	cancel_delayed_work_sync(&dm_bufio_work);
	destroy_workqueue(dm_bufio_wq);

	for (i = 0; i < ARRAY_SIZE(dm_bufio_caches); i++)
		kmem_cache_destroy(dm_bufio_caches[i]);

	for (i = 0; i < ARRAY_SIZE(dm_bufio_cache_names); i++)
		kfree(dm_bufio_cache_names[i]);

	if (dm_bufio_client_count) {
		DMCRIT("%s: dm_bufio_client_count leaked: %d",
			__func__, dm_bufio_client_count);
		bug = 1;
	}

	if (dm_bufio_current_allocated) {
		DMCRIT("%s: dm_bufio_current_allocated leaked: %lu",
			__func__, dm_bufio_current_allocated);
		bug = 1;
	}

	if (dm_bufio_allocated_get_free_pages) {
		DMCRIT("%s: dm_bufio_allocated_get_free_pages leaked: %lu",
		       __func__, dm_bufio_allocated_get_free_pages);
		bug = 1;
	}

	if (dm_bufio_allocated_vmalloc) {
		DMCRIT("%s: dm_bufio_vmalloc leaked: %lu",
		       __func__, dm_bufio_allocated_vmalloc);
		bug = 1;
	}

	BUG_ON(bug);
}

module_init(dm_bufio_init)
module_exit(dm_bufio_exit)

module_param_named(max_cache_size_bytes, dm_bufio_cache_size, ulong, S_IRUGO | S_IWUSR);
MODULE_PARM_DESC(max_cache_size_bytes, "Size of metadata cache");

module_param_named(max_age_seconds, dm_bufio_max_age, uint, S_IRUGO | S_IWUSR);
MODULE_PARM_DESC(max_age_seconds, "Max age of a buffer in seconds");

module_param_named(retain_bytes, dm_bufio_retain_bytes, ulong, S_IRUGO | S_IWUSR);
MODULE_PARM_DESC(retain_bytes, "Try to keep at least this many bytes cached in memory");

module_param_named(peak_allocated_bytes, dm_bufio_peak_allocated, ulong, S_IRUGO | S_IWUSR);
MODULE_PARM_DESC(peak_allocated_bytes, "Tracks the maximum allocated memory");

module_param_named(allocated_kmem_cache_bytes, dm_bufio_allocated_kmem_cache, ulong, S_IRUGO);
MODULE_PARM_DESC(allocated_kmem_cache_bytes, "Memory allocated with kmem_cache_alloc");

module_param_named(allocated_get_free_pages_bytes, dm_bufio_allocated_get_free_pages, ulong, S_IRUGO);
MODULE_PARM_DESC(allocated_get_free_pages_bytes, "Memory allocated with get_free_pages");

module_param_named(allocated_vmalloc_bytes, dm_bufio_allocated_vmalloc, ulong, S_IRUGO);
MODULE_PARM_DESC(allocated_vmalloc_bytes, "Memory allocated with vmalloc");

module_param_named(current_allocated_bytes, dm_bufio_current_allocated, ulong, S_IRUGO);
MODULE_PARM_DESC(current_allocated_bytes, "Memory currently used by the cache");

MODULE_AUTHOR("Mikulas Patocka <dm-devel@redhat.com>");
MODULE_DESCRIPTION(DM_NAME " buffered I/O library");
MODULE_LICENSE("GPL");<|MERGE_RESOLUTION|>--- conflicted
+++ resolved
@@ -1648,13 +1648,8 @@
 dm_bufio_shrink_count(struct shrinker *shrink, struct shrink_control *sc)
 {
 	struct dm_bufio_client *c = container_of(shrink, struct dm_bufio_client, shrinker);
-<<<<<<< HEAD
-	unsigned long count = ACCESS_ONCE(c->n_buffers[LIST_CLEAN]) +
-			      ACCESS_ONCE(c->n_buffers[LIST_DIRTY]);
-=======
 	unsigned long count = READ_ONCE(c->n_buffers[LIST_CLEAN]) +
 			      READ_ONCE(c->n_buffers[LIST_DIRTY]);
->>>>>>> 0186f2dc
 	unsigned long retain_target = get_retain_buffers(c);
 
 	return (count < retain_target) ? 0 : (count - retain_target);
