// SPDX-License-Identifier: GPL-2.0-or-later
/*
   md.c : Multiple Devices driver for Linux
     Copyright (C) 1998, 1999, 2000 Ingo Molnar

     completely rewritten, based on the MD driver code from Marc Zyngier

   Changes:

   - RAID-1/RAID-5 extensions by Miguel de Icaza, Gadi Oxman, Ingo Molnar
   - RAID-6 extensions by H. Peter Anvin <hpa@zytor.com>
   - boot support for linear and striped mode by Harald Hoyer <HarryH@Royal.Net>
   - kerneld support by Boris Tobotras <boris@xtalk.msk.su>
   - kmod support by: Cyrus Durgin
   - RAID0 bugfixes: Mark Anthony Lisher <markal@iname.com>
   - Devfs support by Richard Gooch <rgooch@atnf.csiro.au>

   - lots of fixes and improvements to the RAID1/RAID5 and generic
     RAID code (such as request based resynchronization):

     Neil Brown <neilb@cse.unsw.edu.au>.

   - persistent bitmap code
     Copyright (C) 2003-2004, Paul Clements, SteelEye Technology, Inc.


   Errors, Warnings, etc.
   Please use:
     pr_crit() for error conditions that risk data loss
     pr_err() for error conditions that are unexpected, like an IO error
         or internal inconsistency
     pr_warn() for error conditions that could have been predicated, like
         adding a device to an array when it has incompatible metadata
     pr_info() for every interesting, very rare events, like an array starting
         or stopping, or resync starting or stopping
     pr_debug() for everything else.

*/

#include <linux/sched/mm.h>
#include <linux/sched/signal.h>
#include <linux/kthread.h>
#include <linux/blkdev.h>
#include <linux/badblocks.h>
#include <linux/sysctl.h>
#include <linux/seq_file.h>
#include <linux/fs.h>
#include <linux/poll.h>
#include <linux/ctype.h>
#include <linux/string.h>
#include <linux/hdreg.h>
#include <linux/proc_fs.h>
#include <linux/random.h>
#include <linux/module.h>
#include <linux/reboot.h>
#include <linux/file.h>
#include <linux/compat.h>
#include <linux/delay.h>
#include <linux/raid/md_p.h>
#include <linux/raid/md_u.h>
#include <linux/raid/detect.h>
#include <linux/slab.h>
#include <linux/percpu-refcount.h>
#include <linux/part_stat.h>

#include <trace/events/block.h>
#include "md.h"
#include "md-bitmap.h"
#include "md-cluster.h"

/* pers_list is a list of registered personalities protected
 * by pers_lock.
 * pers_lock does extra service to protect accesses to
 * mddev->thread when the mutex cannot be held.
 */
static LIST_HEAD(pers_list);
static DEFINE_SPINLOCK(pers_lock);

static struct kobj_type md_ktype;

struct md_cluster_operations *md_cluster_ops;
EXPORT_SYMBOL(md_cluster_ops);
static struct module *md_cluster_mod;

static DECLARE_WAIT_QUEUE_HEAD(resync_wait);
static struct workqueue_struct *md_wq;
static struct workqueue_struct *md_misc_wq;
static struct workqueue_struct *md_rdev_misc_wq;

static int remove_and_add_spares(struct mddev *mddev,
				 struct md_rdev *this);
static void mddev_detach(struct mddev *mddev);

/*
 * Default number of read corrections we'll attempt on an rdev
 * before ejecting it from the array. We divide the read error
 * count by 2 for every hour elapsed between read errors.
 */
#define MD_DEFAULT_MAX_CORRECTED_READ_ERRORS 20
/* Default safemode delay: 200 msec */
#define DEFAULT_SAFEMODE_DELAY ((200 * HZ)/1000 +1)
/*
 * Current RAID-1,4,5 parallel reconstruction 'guaranteed speed limit'
 * is 1000 KB/sec, so the extra system load does not show up that much.
 * Increase it if you want to have more _guaranteed_ speed. Note that
 * the RAID driver will use the maximum available bandwidth if the IO
 * subsystem is idle. There is also an 'absolute maximum' reconstruction
 * speed limit - in case reconstruction slows down your system despite
 * idle IO detection.
 *
 * you can change it via /proc/sys/dev/raid/speed_limit_min and _max.
 * or /sys/block/mdX/md/sync_speed_{min,max}
 */

static int sysctl_speed_limit_min = 1000;
static int sysctl_speed_limit_max = 200000;
static inline int speed_min(struct mddev *mddev)
{
	return mddev->sync_speed_min ?
		mddev->sync_speed_min : sysctl_speed_limit_min;
}

static inline int speed_max(struct mddev *mddev)
{
	return mddev->sync_speed_max ?
		mddev->sync_speed_max : sysctl_speed_limit_max;
}

static void rdev_uninit_serial(struct md_rdev *rdev)
<<<<<<< HEAD
{
	if (!test_and_clear_bit(CollisionCheck, &rdev->flags))
		return;

	kvfree(rdev->serial);
	rdev->serial = NULL;
}

static void rdevs_uninit_serial(struct mddev *mddev)
{
	struct md_rdev *rdev;

	rdev_for_each(rdev, mddev)
		rdev_uninit_serial(rdev);
}

static int rdev_init_serial(struct md_rdev *rdev)
{
=======
{
	if (!test_and_clear_bit(CollisionCheck, &rdev->flags))
		return;

	kvfree(rdev->serial);
	rdev->serial = NULL;
}

static void rdevs_uninit_serial(struct mddev *mddev)
{
	struct md_rdev *rdev;

	rdev_for_each(rdev, mddev)
		rdev_uninit_serial(rdev);
}

static int rdev_init_serial(struct md_rdev *rdev)
{
>>>>>>> 7d2a07b7
	/* serial_nums equals with BARRIER_BUCKETS_NR */
	int i, serial_nums = 1 << ((PAGE_SHIFT - ilog2(sizeof(atomic_t))));
	struct serial_in_rdev *serial = NULL;

	if (test_bit(CollisionCheck, &rdev->flags))
		return 0;

	serial = kvmalloc(sizeof(struct serial_in_rdev) * serial_nums,
			  GFP_KERNEL);
	if (!serial)
		return -ENOMEM;
<<<<<<< HEAD

	for (i = 0; i < serial_nums; i++) {
		struct serial_in_rdev *serial_tmp = &serial[i];

=======

	for (i = 0; i < serial_nums; i++) {
		struct serial_in_rdev *serial_tmp = &serial[i];

>>>>>>> 7d2a07b7
		spin_lock_init(&serial_tmp->serial_lock);
		serial_tmp->serial_rb = RB_ROOT_CACHED;
		init_waitqueue_head(&serial_tmp->serial_io_wait);
	}

	rdev->serial = serial;
	set_bit(CollisionCheck, &rdev->flags);

	return 0;
}

static int rdevs_init_serial(struct mddev *mddev)
{
	struct md_rdev *rdev;
	int ret = 0;

	rdev_for_each(rdev, mddev) {
		ret = rdev_init_serial(rdev);
		if (ret)
			break;
	}

	/* Free all resources if pool is not existed */
	if (ret && !mddev->serial_info_pool)
		rdevs_uninit_serial(mddev);

	return ret;
}

/*
 * rdev needs to enable serial stuffs if it meets the conditions:
 * 1. it is multi-queue device flaged with writemostly.
 * 2. the write-behind mode is enabled.
 */
static int rdev_need_serial(struct md_rdev *rdev)
{
	return (rdev && rdev->mddev->bitmap_info.max_write_behind > 0 &&
		rdev->bdev->bd_disk->queue->nr_hw_queues != 1 &&
		test_bit(WriteMostly, &rdev->flags));
}

/*
 * Init resource for rdev(s), then create serial_info_pool if:
 * 1. rdev is the first device which return true from rdev_enable_serial.
 * 2. rdev is NULL, means we want to enable serialization for all rdevs.
 */
void mddev_create_serial_pool(struct mddev *mddev, struct md_rdev *rdev,
			      bool is_suspend)
{
	int ret = 0;

	if (rdev && !rdev_need_serial(rdev) &&
	    !test_bit(CollisionCheck, &rdev->flags))
		return;

	if (!is_suspend)
		mddev_suspend(mddev);

	if (!rdev)
		ret = rdevs_init_serial(mddev);
	else
		ret = rdev_init_serial(rdev);
	if (ret)
		goto abort;

	if (mddev->serial_info_pool == NULL) {
		/*
		 * already in memalloc noio context by
		 * mddev_suspend()
		 */
		mddev->serial_info_pool =
			mempool_create_kmalloc_pool(NR_SERIAL_INFOS,
						sizeof(struct serial_info));
		if (!mddev->serial_info_pool) {
			rdevs_uninit_serial(mddev);
			pr_err("can't alloc memory pool for serialization\n");
		}
	}

abort:
	if (!is_suspend)
		mddev_resume(mddev);
}

/*
 * Free resource from rdev(s), and destroy serial_info_pool under conditions:
 * 1. rdev is the last device flaged with CollisionCheck.
 * 2. when bitmap is destroyed while policy is not enabled.
 * 3. for disable policy, the pool is destroyed only when no rdev needs it.
 */
void mddev_destroy_serial_pool(struct mddev *mddev, struct md_rdev *rdev,
			       bool is_suspend)
{
	if (rdev && !test_bit(CollisionCheck, &rdev->flags))
		return;

	if (mddev->serial_info_pool) {
		struct md_rdev *temp;
		int num = 0; /* used to track if other rdevs need the pool */

		if (!is_suspend)
			mddev_suspend(mddev);
		rdev_for_each(temp, mddev) {
			if (!rdev) {
				if (!mddev->serialize_policy ||
				    !rdev_need_serial(temp))
					rdev_uninit_serial(temp);
				else
					num++;
			} else if (temp != rdev &&
				   test_bit(CollisionCheck, &temp->flags))
				num++;
		}

		if (rdev)
			rdev_uninit_serial(rdev);

		if (num)
			pr_info("The mempool could be used by other devices\n");
		else {
			mempool_destroy(mddev->serial_info_pool);
			mddev->serial_info_pool = NULL;
		}
		if (!is_suspend)
			mddev_resume(mddev);
	}
}

static struct ctl_table_header *raid_table_header;

static struct ctl_table raid_table[] = {
	{
		.procname	= "speed_limit_min",
		.data		= &sysctl_speed_limit_min,
		.maxlen		= sizeof(int),
		.mode		= S_IRUGO|S_IWUSR,
		.proc_handler	= proc_dointvec,
	},
	{
		.procname	= "speed_limit_max",
		.data		= &sysctl_speed_limit_max,
		.maxlen		= sizeof(int),
		.mode		= S_IRUGO|S_IWUSR,
		.proc_handler	= proc_dointvec,
	},
	{ }
};

static struct ctl_table raid_dir_table[] = {
	{
		.procname	= "raid",
		.maxlen		= 0,
		.mode		= S_IRUGO|S_IXUGO,
		.child		= raid_table,
	},
	{ }
};

static struct ctl_table raid_root_table[] = {
	{
		.procname	= "dev",
		.maxlen		= 0,
		.mode		= 0555,
		.child		= raid_dir_table,
	},
	{  }
};

static int start_readonly;

/*
 * The original mechanism for creating an md device is to create
 * a device node in /dev and to open it.  This causes races with device-close.
 * The preferred method is to write to the "new_array" module parameter.
 * This can avoid races.
 * Setting create_on_open to false disables the original mechanism
 * so all the races disappear.
 */
static bool create_on_open = true;

/*
 * We have a system wide 'event count' that is incremented
 * on any 'interesting' event, and readers of /proc/mdstat
 * can use 'poll' or 'select' to find out when the event
 * count increases.
 *
 * Events are:
 *  start array, stop array, error, add device, remove device,
 *  start build, activate spare
 */
static DECLARE_WAIT_QUEUE_HEAD(md_event_waiters);
static atomic_t md_event_count;
void md_new_event(struct mddev *mddev)
{
	atomic_inc(&md_event_count);
	wake_up(&md_event_waiters);
}
EXPORT_SYMBOL_GPL(md_new_event);

/*
 * Enables to iterate over all existing md arrays
 * all_mddevs_lock protects this list.
 */
static LIST_HEAD(all_mddevs);
static DEFINE_SPINLOCK(all_mddevs_lock);

/*
 * iterates through all used mddevs in the system.
 * We take care to grab the all_mddevs_lock whenever navigating
 * the list, and to always hold a refcount when unlocked.
 * Any code which breaks out of this loop while own
 * a reference to the current mddev and must mddev_put it.
 */
#define for_each_mddev(_mddev,_tmp)					\
									\
	for (({ spin_lock(&all_mddevs_lock);				\
		_tmp = all_mddevs.next;					\
		_mddev = NULL;});					\
	     ({ if (_tmp != &all_mddevs)				\
			mddev_get(list_entry(_tmp, struct mddev, all_mddevs));\
		spin_unlock(&all_mddevs_lock);				\
		if (_mddev) mddev_put(_mddev);				\
		_mddev = list_entry(_tmp, struct mddev, all_mddevs);	\
		_tmp != &all_mddevs;});					\
	     ({ spin_lock(&all_mddevs_lock);				\
		_tmp = _tmp->next;})					\
		)

/* Rather than calling directly into the personality make_request function,
 * IO requests come here first so that we can check if the device is
 * being suspended pending a reconfiguration.
 * We hold a refcount over the call to ->make_request.  By the time that
 * call has finished, the bio has been linked into some internal structure
 * and so is visible to ->quiesce(), so we don't need the refcount any more.
 */
static bool is_suspended(struct mddev *mddev, struct bio *bio)
{
	if (mddev->suspended)
		return true;
	if (bio_data_dir(bio) != WRITE)
		return false;
	if (mddev->suspend_lo >= mddev->suspend_hi)
		return false;
	if (bio->bi_iter.bi_sector >= mddev->suspend_hi)
		return false;
	if (bio_end_sector(bio) < mddev->suspend_lo)
		return false;
	return true;
}

void md_handle_request(struct mddev *mddev, struct bio *bio)
{
check_suspended:
	rcu_read_lock();
	if (is_suspended(mddev, bio)) {
		DEFINE_WAIT(__wait);
		for (;;) {
			prepare_to_wait(&mddev->sb_wait, &__wait,
					TASK_UNINTERRUPTIBLE);
			if (!is_suspended(mddev, bio))
				break;
			rcu_read_unlock();
			schedule();
			rcu_read_lock();
		}
		finish_wait(&mddev->sb_wait, &__wait);
	}
	atomic_inc(&mddev->active_io);
	rcu_read_unlock();

	if (!mddev->pers->make_request(mddev, bio)) {
		atomic_dec(&mddev->active_io);
		wake_up(&mddev->sb_wait);
		goto check_suspended;
	}

	if (atomic_dec_and_test(&mddev->active_io) && mddev->suspended)
		wake_up(&mddev->sb_wait);
}
EXPORT_SYMBOL(md_handle_request);

<<<<<<< HEAD
struct md_io {
	struct mddev *mddev;
	bio_end_io_t *orig_bi_end_io;
	void *orig_bi_private;
	unsigned long start_time;
};

static void md_end_io(struct bio *bio)
{
	struct md_io *md_io = bio->bi_private;
	struct mddev *mddev = md_io->mddev;

	disk_end_io_acct(mddev->gendisk, bio_op(bio), md_io->start_time);

	bio->bi_end_io = md_io->orig_bi_end_io;
	bio->bi_private = md_io->orig_bi_private;

	mempool_free(md_io, &mddev->md_io_pool);

	if (bio->bi_end_io)
		bio->bi_end_io(bio);
}

static blk_qc_t md_submit_bio(struct bio *bio)
{
	const int rw = bio_data_dir(bio);
	struct mddev *mddev = bio->bi_disk->private_data;
=======
static blk_qc_t md_submit_bio(struct bio *bio)
{
	const int rw = bio_data_dir(bio);
	struct mddev *mddev = bio->bi_bdev->bd_disk->private_data;
>>>>>>> 7d2a07b7

	if (mddev == NULL || mddev->pers == NULL) {
		bio_io_error(bio);
		return BLK_QC_T_NONE;
	}

	if (unlikely(test_bit(MD_BROKEN, &mddev->flags)) && (rw == WRITE)) {
		bio_io_error(bio);
		return BLK_QC_T_NONE;
	}

	blk_queue_split(&bio);

	if (mddev->ro == 1 && unlikely(rw == WRITE)) {
		if (bio_sectors(bio) != 0)
			bio->bi_status = BLK_STS_IOERR;
		bio_endio(bio);
		return BLK_QC_T_NONE;
	}

<<<<<<< HEAD
	if (bio->bi_end_io != md_end_io) {
		struct md_io *md_io;

		md_io = mempool_alloc(&mddev->md_io_pool, GFP_NOIO);
		md_io->mddev = mddev;
		md_io->orig_bi_end_io = bio->bi_end_io;
		md_io->orig_bi_private = bio->bi_private;

		bio->bi_end_io = md_end_io;
		bio->bi_private = md_io;

		md_io->start_time = disk_start_io_acct(mddev->gendisk,
						       bio_sectors(bio),
						       bio_op(bio));
	}

=======
>>>>>>> 7d2a07b7
	/* bio could be mergeable after passing to underlayer */
	bio->bi_opf &= ~REQ_NOMERGE;

	md_handle_request(mddev, bio);

	return BLK_QC_T_NONE;
}

/* mddev_suspend makes sure no new requests are submitted
 * to the device, and that any requests that have been submitted
 * are completely handled.
 * Once mddev_detach() is called and completes, the module will be
 * completely unused.
 */
void mddev_suspend(struct mddev *mddev)
{
	WARN_ON_ONCE(mddev->thread && current == mddev->thread->tsk);
	lockdep_assert_held(&mddev->reconfig_mutex);
	if (mddev->suspended++)
		return;
	synchronize_rcu();
	wake_up(&mddev->sb_wait);
	set_bit(MD_ALLOW_SB_UPDATE, &mddev->flags);
	smp_mb__after_atomic();
	wait_event(mddev->sb_wait, atomic_read(&mddev->active_io) == 0);
	mddev->pers->quiesce(mddev, 1);
	clear_bit_unlock(MD_ALLOW_SB_UPDATE, &mddev->flags);
	wait_event(mddev->sb_wait, !test_bit(MD_UPDATING_SB, &mddev->flags));

	del_timer_sync(&mddev->safemode_timer);
	/* restrict memory reclaim I/O during raid array is suspend */
	mddev->noio_flag = memalloc_noio_save();
}
EXPORT_SYMBOL_GPL(mddev_suspend);

void mddev_resume(struct mddev *mddev)
{
	/* entred the memalloc scope from mddev_suspend() */
	memalloc_noio_restore(mddev->noio_flag);
	lockdep_assert_held(&mddev->reconfig_mutex);
	if (--mddev->suspended)
		return;
	wake_up(&mddev->sb_wait);
	mddev->pers->quiesce(mddev, 0);

	set_bit(MD_RECOVERY_NEEDED, &mddev->recovery);
	md_wakeup_thread(mddev->thread);
	md_wakeup_thread(mddev->sync_thread); /* possibly kick off a reshape */
}
EXPORT_SYMBOL_GPL(mddev_resume);

/*
 * Generic flush handling for md
 */

static void md_end_flush(struct bio *bio)
{
	struct md_rdev *rdev = bio->bi_private;
	struct mddev *mddev = rdev->mddev;

	rdev_dec_pending(rdev, mddev);

	if (atomic_dec_and_test(&mddev->flush_pending)) {
		/* The pre-request flush has finished */
		queue_work(md_wq, &mddev->flush_work);
	}
	bio_put(bio);
}

static void md_submit_flush_data(struct work_struct *ws);

static void submit_flushes(struct work_struct *ws)
{
	struct mddev *mddev = container_of(ws, struct mddev, flush_work);
	struct md_rdev *rdev;

	mddev->start_flush = ktime_get_boottime();
	INIT_WORK(&mddev->flush_work, md_submit_flush_data);
	atomic_set(&mddev->flush_pending, 1);
	rcu_read_lock();
	rdev_for_each_rcu(rdev, mddev)
		if (rdev->raid_disk >= 0 &&
		    !test_bit(Faulty, &rdev->flags)) {
			/* Take two references, one is dropped
			 * when request finishes, one after
			 * we reclaim rcu_read_lock
			 */
			struct bio *bi;
			atomic_inc(&rdev->nr_pending);
			atomic_inc(&rdev->nr_pending);
			rcu_read_unlock();
			bi = bio_alloc_bioset(GFP_NOIO, 0, &mddev->bio_set);
			bi->bi_end_io = md_end_flush;
			bi->bi_private = rdev;
			bio_set_dev(bi, rdev->bdev);
			bi->bi_opf = REQ_OP_WRITE | REQ_PREFLUSH;
			atomic_inc(&mddev->flush_pending);
			submit_bio(bi);
			rcu_read_lock();
			rdev_dec_pending(rdev, mddev);
		}
	rcu_read_unlock();
	if (atomic_dec_and_test(&mddev->flush_pending))
		queue_work(md_wq, &mddev->flush_work);
}

static void md_submit_flush_data(struct work_struct *ws)
{
	struct mddev *mddev = container_of(ws, struct mddev, flush_work);
	struct bio *bio = mddev->flush_bio;

	/*
	 * must reset flush_bio before calling into md_handle_request to avoid a
	 * deadlock, because other bios passed md_handle_request suspend check
	 * could wait for this and below md_handle_request could wait for those
	 * bios because of suspend check
	 */
	spin_lock_irq(&mddev->lock);
	mddev->prev_flush_start = mddev->start_flush;
	mddev->flush_bio = NULL;
	spin_unlock_irq(&mddev->lock);
	wake_up(&mddev->sb_wait);

	if (bio->bi_iter.bi_size == 0) {
		/* an empty barrier - all done */
		bio_endio(bio);
	} else {
		bio->bi_opf &= ~REQ_PREFLUSH;
		md_handle_request(mddev, bio);
	}
}

/*
 * Manages consolidation of flushes and submitting any flushes needed for
 * a bio with REQ_PREFLUSH.  Returns true if the bio is finished or is
 * being finished in another context.  Returns false if the flushing is
 * complete but still needs the I/O portion of the bio to be processed.
 */
bool md_flush_request(struct mddev *mddev, struct bio *bio)
{
	ktime_t req_start = ktime_get_boottime();
	spin_lock_irq(&mddev->lock);
	/* flush requests wait until ongoing flush completes,
	 * hence coalescing all the pending requests.
	 */
	wait_event_lock_irq(mddev->sb_wait,
			    !mddev->flush_bio ||
			    ktime_before(req_start, mddev->prev_flush_start),
			    mddev->lock);
	/* new request after previous flush is completed */
	if (ktime_after(req_start, mddev->prev_flush_start)) {
		WARN_ON(mddev->flush_bio);
		mddev->flush_bio = bio;
		bio = NULL;
	}
	spin_unlock_irq(&mddev->lock);

	if (!bio) {
		INIT_WORK(&mddev->flush_work, submit_flushes);
		queue_work(md_wq, &mddev->flush_work);
	} else {
		/* flush was performed for some other bio while we waited. */
		if (bio->bi_iter.bi_size == 0)
			/* an empty barrier - all done */
			bio_endio(bio);
		else {
			bio->bi_opf &= ~REQ_PREFLUSH;
			return false;
		}
	}
	return true;
}
EXPORT_SYMBOL(md_flush_request);

static inline struct mddev *mddev_get(struct mddev *mddev)
{
	atomic_inc(&mddev->active);
	return mddev;
}

static void mddev_delayed_delete(struct work_struct *ws);

static void mddev_put(struct mddev *mddev)
{
	if (!atomic_dec_and_lock(&mddev->active, &all_mddevs_lock))
		return;
	if (!mddev->raid_disks && list_empty(&mddev->disks) &&
	    mddev->ctime == 0 && !mddev->hold_active) {
		/* Array is not configured at all, and not held active,
		 * so destroy it */
		list_del_init(&mddev->all_mddevs);

		/*
		 * Call queue_work inside the spinlock so that
		 * flush_workqueue() after mddev_find will succeed in waiting
		 * for the work to be done.
		 */
		INIT_WORK(&mddev->del_work, mddev_delayed_delete);
		queue_work(md_misc_wq, &mddev->del_work);
	}
	spin_unlock(&all_mddevs_lock);
}

static void md_safemode_timeout(struct timer_list *t);

void mddev_init(struct mddev *mddev)
{
	kobject_init(&mddev->kobj, &md_ktype);
	mutex_init(&mddev->open_mutex);
	mutex_init(&mddev->reconfig_mutex);
	mutex_init(&mddev->bitmap_info.mutex);
	INIT_LIST_HEAD(&mddev->disks);
	INIT_LIST_HEAD(&mddev->all_mddevs);
	timer_setup(&mddev->safemode_timer, md_safemode_timeout, 0);
	atomic_set(&mddev->active, 1);
	atomic_set(&mddev->openers, 0);
	atomic_set(&mddev->active_io, 0);
	spin_lock_init(&mddev->lock);
	atomic_set(&mddev->flush_pending, 0);
	init_waitqueue_head(&mddev->sb_wait);
	init_waitqueue_head(&mddev->recovery_wait);
	mddev->reshape_position = MaxSector;
	mddev->reshape_backwards = 0;
	mddev->last_sync_action = "none";
	mddev->resync_min = 0;
	mddev->resync_max = MaxSector;
	mddev->level = LEVEL_NONE;
}
EXPORT_SYMBOL_GPL(mddev_init);

static struct mddev *mddev_find_locked(dev_t unit)
{
	struct mddev *mddev;

	list_for_each_entry(mddev, &all_mddevs, all_mddevs)
		if (mddev->unit == unit)
			return mddev;

	return NULL;
}

<<<<<<< HEAD
static struct mddev *mddev_find(dev_t unit)
{
	struct mddev *mddev;

	if (MAJOR(unit) != MD_MAJOR)
		unit &= ~((1 << MdpMinorShift) - 1);

	spin_lock(&all_mddevs_lock);
	mddev = mddev_find_locked(unit);
	if (mddev)
		mddev_get(mddev);
	spin_unlock(&all_mddevs_lock);

	return mddev;
}

static struct mddev *mddev_find_or_alloc(dev_t unit)
{
	struct mddev *mddev, *new = NULL;
=======
/* find an unused unit number */
static dev_t mddev_alloc_unit(void)
{
	static int next_minor = 512;
	int start = next_minor;
	bool is_free = 0;
	dev_t dev = 0;

	while (!is_free) {
		dev = MKDEV(MD_MAJOR, next_minor);
		next_minor++;
		if (next_minor > MINORMASK)
			next_minor = 0;
		if (next_minor == start)
			return 0;		/* Oh dear, all in use. */
		is_free = !mddev_find_locked(dev);
	}

	return dev;
}

static struct mddev *mddev_find(dev_t unit)
{
	struct mddev *mddev;
>>>>>>> 7d2a07b7

	if (MAJOR(unit) != MD_MAJOR)
		unit &= ~((1 << MdpMinorShift) - 1);

	spin_lock(&all_mddevs_lock);
	mddev = mddev_find_locked(unit);
	if (mddev)
		mddev_get(mddev);
	spin_unlock(&all_mddevs_lock);

<<<<<<< HEAD
	if (unit) {
		mddev = mddev_find_locked(unit);
		if (mddev) {
			mddev_get(mddev);
			spin_unlock(&all_mddevs_lock);
			kfree(new);
			return mddev;
		}
=======
	return mddev;
}
>>>>>>> 7d2a07b7

static struct mddev *mddev_alloc(dev_t unit)
{
	struct mddev *new;
	int error;

<<<<<<< HEAD
			is_free = !mddev_find_locked(dev);
		}
		new->unit = dev;
		new->md_minor = MINOR(dev);
		new->hold_active = UNTIL_STOP;
		list_add(&new->all_mddevs, &all_mddevs);
		spin_unlock(&all_mddevs_lock);
		return new;
	}
	spin_unlock(&all_mddevs_lock);
=======
	if (unit && MAJOR(unit) != MD_MAJOR)
		unit &= ~((1 << MdpMinorShift) - 1);
>>>>>>> 7d2a07b7

	new = kzalloc(sizeof(*new), GFP_KERNEL);
	if (!new)
		return ERR_PTR(-ENOMEM);
	mddev_init(new);

	spin_lock(&all_mddevs_lock);
	if (unit) {
		error = -EEXIST;
		if (mddev_find_locked(unit))
			goto out_free_new;
		new->unit = unit;
		if (MAJOR(unit) == MD_MAJOR)
			new->md_minor = MINOR(unit);
		else
			new->md_minor = MINOR(unit) >> MdpMinorShift;
		new->hold_active = UNTIL_IOCTL;
	} else {
		error = -ENODEV;
		new->unit = mddev_alloc_unit();
		if (!new->unit)
			goto out_free_new;
		new->md_minor = MINOR(new->unit);
		new->hold_active = UNTIL_STOP;
	}

	list_add(&new->all_mddevs, &all_mddevs);
	spin_unlock(&all_mddevs_lock);
	return new;
out_free_new:
	spin_unlock(&all_mddevs_lock);
	kfree(new);
	return ERR_PTR(error);
}

static const struct attribute_group md_redundancy_group;

void mddev_unlock(struct mddev *mddev)
{
	if (mddev->to_remove) {
		/* These cannot be removed under reconfig_mutex as
		 * an access to the files will try to take reconfig_mutex
		 * while holding the file unremovable, which leads to
		 * a deadlock.
		 * So hold set sysfs_active while the remove in happeing,
		 * and anything else which might set ->to_remove or my
		 * otherwise change the sysfs namespace will fail with
		 * -EBUSY if sysfs_active is still set.
		 * We set sysfs_active under reconfig_mutex and elsewhere
		 * test it under the same mutex to ensure its correct value
		 * is seen.
		 */
		const struct attribute_group *to_remove = mddev->to_remove;
		mddev->to_remove = NULL;
		mddev->sysfs_active = 1;
		mutex_unlock(&mddev->reconfig_mutex);

		if (mddev->kobj.sd) {
			if (to_remove != &md_redundancy_group)
				sysfs_remove_group(&mddev->kobj, to_remove);
			if (mddev->pers == NULL ||
			    mddev->pers->sync_request == NULL) {
				sysfs_remove_group(&mddev->kobj, &md_redundancy_group);
				if (mddev->sysfs_action)
					sysfs_put(mddev->sysfs_action);
				if (mddev->sysfs_completed)
					sysfs_put(mddev->sysfs_completed);
				if (mddev->sysfs_degraded)
					sysfs_put(mddev->sysfs_degraded);
				mddev->sysfs_action = NULL;
				mddev->sysfs_completed = NULL;
				mddev->sysfs_degraded = NULL;
			}
		}
		mddev->sysfs_active = 0;
	} else
		mutex_unlock(&mddev->reconfig_mutex);

	/* As we've dropped the mutex we need a spinlock to
	 * make sure the thread doesn't disappear
	 */
	spin_lock(&pers_lock);
	md_wakeup_thread(mddev->thread);
	wake_up(&mddev->sb_wait);
	spin_unlock(&pers_lock);
}
EXPORT_SYMBOL_GPL(mddev_unlock);

struct md_rdev *md_find_rdev_nr_rcu(struct mddev *mddev, int nr)
{
	struct md_rdev *rdev;

	rdev_for_each_rcu(rdev, mddev)
		if (rdev->desc_nr == nr)
			return rdev;

	return NULL;
}
EXPORT_SYMBOL_GPL(md_find_rdev_nr_rcu);

static struct md_rdev *find_rdev(struct mddev *mddev, dev_t dev)
{
	struct md_rdev *rdev;

	rdev_for_each(rdev, mddev)
		if (rdev->bdev->bd_dev == dev)
			return rdev;

	return NULL;
}

struct md_rdev *md_find_rdev_rcu(struct mddev *mddev, dev_t dev)
{
	struct md_rdev *rdev;

	rdev_for_each_rcu(rdev, mddev)
		if (rdev->bdev->bd_dev == dev)
			return rdev;

	return NULL;
}
EXPORT_SYMBOL_GPL(md_find_rdev_rcu);

static struct md_personality *find_pers(int level, char *clevel)
{
	struct md_personality *pers;
	list_for_each_entry(pers, &pers_list, list) {
		if (level != LEVEL_NONE && pers->level == level)
			return pers;
		if (strcmp(pers->name, clevel)==0)
			return pers;
	}
	return NULL;
}

/* return the offset of the super block in 512byte sectors */
static inline sector_t calc_dev_sboffset(struct md_rdev *rdev)
{
	sector_t num_sectors = i_size_read(rdev->bdev->bd_inode) / 512;
	return MD_NEW_SIZE_SECTORS(num_sectors);
}

static int alloc_disk_sb(struct md_rdev *rdev)
{
	rdev->sb_page = alloc_page(GFP_KERNEL);
	if (!rdev->sb_page)
		return -ENOMEM;
	return 0;
}

void md_rdev_clear(struct md_rdev *rdev)
{
	if (rdev->sb_page) {
		put_page(rdev->sb_page);
		rdev->sb_loaded = 0;
		rdev->sb_page = NULL;
		rdev->sb_start = 0;
		rdev->sectors = 0;
	}
	if (rdev->bb_page) {
		put_page(rdev->bb_page);
		rdev->bb_page = NULL;
	}
	badblocks_exit(&rdev->badblocks);
}
EXPORT_SYMBOL_GPL(md_rdev_clear);

static void super_written(struct bio *bio)
{
	struct md_rdev *rdev = bio->bi_private;
	struct mddev *mddev = rdev->mddev;

	if (bio->bi_status) {
		pr_err("md: %s gets error=%d\n", __func__,
		       blk_status_to_errno(bio->bi_status));
		md_error(mddev, rdev);
		if (!test_bit(Faulty, &rdev->flags)) {
			if (bio->bi_status == BLK_STS_TIMEOUT)
				set_bit(Timeout, &rdev->flags);
		} else if (bio->bi_opf & MD_FAILFAST) {
			set_bit(MD_SB_NEED_REWRITE, &mddev->sb_flags);
			set_bit(LastDev, &rdev->flags);
		}
	} else
		clear_bit(LastDev, &rdev->flags);

	if (atomic_dec_and_test(&mddev->pending_writes))
		wake_up(&mddev->sb_wait);
	rdev_dec_pending(rdev, mddev);
	bio_put(bio);
}

void md_super_write(struct mddev *mddev, struct md_rdev *rdev,
		   sector_t sector, int size, struct page *page)
{
	/* write first size bytes of page to sector of rdev
	 * Increment mddev->pending_writes before returning
	 * and decrement it on completion, waking up sb_wait
	 * if zero is reached.
	 * If an error occurred, call md_error
	 */
	struct bio *bio;
	int ff = 0;

	if (!page)
		return;

	if (test_bit(Faulty, &rdev->flags))
		return;

	bio = bio_alloc_bioset(GFP_NOIO, 1, &mddev->sync_set);

	atomic_inc(&rdev->nr_pending);

	bio_set_dev(bio, rdev->meta_bdev ? rdev->meta_bdev : rdev->bdev);
	bio->bi_iter.bi_sector = sector;
	bio_add_page(bio, page, size, 0);
	bio->bi_private = rdev;
	bio->bi_end_io = super_written;

	if (test_bit(MD_FAILFAST_SUPPORTED, &mddev->flags) &&
	    test_bit(FailFast, &rdev->flags) &&
	    !test_bit(LastDev, &rdev->flags))
		ff = MD_FAILFAST;
	bio->bi_opf = REQ_OP_WRITE | REQ_SYNC | REQ_PREFLUSH | REQ_FUA | ff;

	atomic_inc(&mddev->pending_writes);
	submit_bio(bio);
}

int md_super_wait(struct mddev *mddev)
{
	/* wait for all superblock writes that were scheduled to complete */
	wait_event(mddev->sb_wait, atomic_read(&mddev->pending_writes)==0);
	if (test_and_clear_bit(MD_SB_NEED_REWRITE, &mddev->sb_flags))
		return -EAGAIN;
	return 0;
}

int sync_page_io(struct md_rdev *rdev, sector_t sector, int size,
		 struct page *page, int op, int op_flags, bool metadata_op)
{
	struct bio bio;
	struct bio_vec bvec;

	bio_init(&bio, &bvec, 1);

	if (metadata_op && rdev->meta_bdev)
		bio_set_dev(&bio, rdev->meta_bdev);
	else
		bio_set_dev(&bio, rdev->bdev);
	bio.bi_opf = op | op_flags;
	if (metadata_op)
		bio.bi_iter.bi_sector = sector + rdev->sb_start;
	else if (rdev->mddev->reshape_position != MaxSector &&
		 (rdev->mddev->reshape_backwards ==
		  (sector >= rdev->mddev->reshape_position)))
		bio.bi_iter.bi_sector = sector + rdev->new_data_offset;
	else
		bio.bi_iter.bi_sector = sector + rdev->data_offset;
	bio_add_page(&bio, page, size, 0);

	submit_bio_wait(&bio);

	return !bio.bi_status;
}
EXPORT_SYMBOL_GPL(sync_page_io);

static int read_disk_sb(struct md_rdev *rdev, int size)
{
	char b[BDEVNAME_SIZE];

	if (rdev->sb_loaded)
		return 0;

	if (!sync_page_io(rdev, 0, size, rdev->sb_page, REQ_OP_READ, 0, true))
		goto fail;
	rdev->sb_loaded = 1;
	return 0;

fail:
	pr_err("md: disabled device %s, could not read superblock.\n",
	       bdevname(rdev->bdev,b));
	return -EINVAL;
}

static int md_uuid_equal(mdp_super_t *sb1, mdp_super_t *sb2)
{
	return	sb1->set_uuid0 == sb2->set_uuid0 &&
		sb1->set_uuid1 == sb2->set_uuid1 &&
		sb1->set_uuid2 == sb2->set_uuid2 &&
		sb1->set_uuid3 == sb2->set_uuid3;
}

static int md_sb_equal(mdp_super_t *sb1, mdp_super_t *sb2)
{
	int ret;
	mdp_super_t *tmp1, *tmp2;

	tmp1 = kmalloc(sizeof(*tmp1),GFP_KERNEL);
	tmp2 = kmalloc(sizeof(*tmp2),GFP_KERNEL);

	if (!tmp1 || !tmp2) {
		ret = 0;
		goto abort;
	}

	*tmp1 = *sb1;
	*tmp2 = *sb2;

	/*
	 * nr_disks is not constant
	 */
	tmp1->nr_disks = 0;
	tmp2->nr_disks = 0;

	ret = (memcmp(tmp1, tmp2, MD_SB_GENERIC_CONSTANT_WORDS * 4) == 0);
abort:
	kfree(tmp1);
	kfree(tmp2);
	return ret;
}

static u32 md_csum_fold(u32 csum)
{
	csum = (csum & 0xffff) + (csum >> 16);
	return (csum & 0xffff) + (csum >> 16);
}

static unsigned int calc_sb_csum(mdp_super_t *sb)
{
	u64 newcsum = 0;
	u32 *sb32 = (u32*)sb;
	int i;
	unsigned int disk_csum, csum;

	disk_csum = sb->sb_csum;
	sb->sb_csum = 0;

	for (i = 0; i < MD_SB_BYTES/4 ; i++)
		newcsum += sb32[i];
	csum = (newcsum & 0xffffffff) + (newcsum>>32);

#ifdef CONFIG_ALPHA
	/* This used to use csum_partial, which was wrong for several
	 * reasons including that different results are returned on
	 * different architectures.  It isn't critical that we get exactly
	 * the same return value as before (we always csum_fold before
	 * testing, and that removes any differences).  However as we
	 * know that csum_partial always returned a 16bit value on
	 * alphas, do a fold to maximise conformity to previous behaviour.
	 */
	sb->sb_csum = md_csum_fold(disk_csum);
#else
	sb->sb_csum = disk_csum;
#endif
	return csum;
}

/*
 * Handle superblock details.
 * We want to be able to handle multiple superblock formats
 * so we have a common interface to them all, and an array of
 * different handlers.
 * We rely on user-space to write the initial superblock, and support
 * reading and updating of superblocks.
 * Interface methods are:
 *   int load_super(struct md_rdev *dev, struct md_rdev *refdev, int minor_version)
 *      loads and validates a superblock on dev.
 *      if refdev != NULL, compare superblocks on both devices
 *    Return:
 *      0 - dev has a superblock that is compatible with refdev
 *      1 - dev has a superblock that is compatible and newer than refdev
 *          so dev should be used as the refdev in future
 *     -EINVAL superblock incompatible or invalid
 *     -othererror e.g. -EIO
 *
 *   int validate_super(struct mddev *mddev, struct md_rdev *dev)
 *      Verify that dev is acceptable into mddev.
 *       The first time, mddev->raid_disks will be 0, and data from
 *       dev should be merged in.  Subsequent calls check that dev
 *       is new enough.  Return 0 or -EINVAL
 *
 *   void sync_super(struct mddev *mddev, struct md_rdev *dev)
 *     Update the superblock for rdev with data in mddev
 *     This does not write to disc.
 *
 */

struct super_type  {
	char		    *name;
	struct module	    *owner;
	int		    (*load_super)(struct md_rdev *rdev,
					  struct md_rdev *refdev,
					  int minor_version);
	int		    (*validate_super)(struct mddev *mddev,
					      struct md_rdev *rdev);
	void		    (*sync_super)(struct mddev *mddev,
					  struct md_rdev *rdev);
	unsigned long long  (*rdev_size_change)(struct md_rdev *rdev,
						sector_t num_sectors);
	int		    (*allow_new_offset)(struct md_rdev *rdev,
						unsigned long long new_offset);
};

/*
 * Check that the given mddev has no bitmap.
 *
 * This function is called from the run method of all personalities that do not
 * support bitmaps. It prints an error message and returns non-zero if mddev
 * has a bitmap. Otherwise, it returns 0.
 *
 */
int md_check_no_bitmap(struct mddev *mddev)
{
	if (!mddev->bitmap_info.file && !mddev->bitmap_info.offset)
		return 0;
	pr_warn("%s: bitmaps are not supported for %s\n",
		mdname(mddev), mddev->pers->name);
	return 1;
}
EXPORT_SYMBOL(md_check_no_bitmap);

/*
 * load_super for 0.90.0
 */
static int super_90_load(struct md_rdev *rdev, struct md_rdev *refdev, int minor_version)
{
	char b[BDEVNAME_SIZE], b2[BDEVNAME_SIZE];
	mdp_super_t *sb;
	int ret;
	bool spare_disk = true;

	/*
	 * Calculate the position of the superblock (512byte sectors),
	 * it's at the end of the disk.
	 *
	 * It also happens to be a multiple of 4Kb.
	 */
	rdev->sb_start = calc_dev_sboffset(rdev);

	ret = read_disk_sb(rdev, MD_SB_BYTES);
	if (ret)
		return ret;

	ret = -EINVAL;

	bdevname(rdev->bdev, b);
	sb = page_address(rdev->sb_page);

	if (sb->md_magic != MD_SB_MAGIC) {
		pr_warn("md: invalid raid superblock magic on %s\n", b);
		goto abort;
	}

	if (sb->major_version != 0 ||
	    sb->minor_version < 90 ||
	    sb->minor_version > 91) {
		pr_warn("Bad version number %d.%d on %s\n",
			sb->major_version, sb->minor_version, b);
		goto abort;
	}

	if (sb->raid_disks <= 0)
		goto abort;

	if (md_csum_fold(calc_sb_csum(sb)) != md_csum_fold(sb->sb_csum)) {
		pr_warn("md: invalid superblock checksum on %s\n", b);
		goto abort;
	}

	rdev->preferred_minor = sb->md_minor;
	rdev->data_offset = 0;
	rdev->new_data_offset = 0;
	rdev->sb_size = MD_SB_BYTES;
	rdev->badblocks.shift = -1;

	if (sb->level == LEVEL_MULTIPATH)
		rdev->desc_nr = -1;
	else
		rdev->desc_nr = sb->this_disk.number;

	/* not spare disk, or LEVEL_MULTIPATH */
	if (sb->level == LEVEL_MULTIPATH ||
		(rdev->desc_nr >= 0 &&
		 rdev->desc_nr < MD_SB_DISKS &&
		 sb->disks[rdev->desc_nr].state &
		 ((1<<MD_DISK_SYNC) | (1 << MD_DISK_ACTIVE))))
		spare_disk = false;

	if (!refdev) {
		if (!spare_disk)
			ret = 1;
		else
			ret = 0;
	} else {
		__u64 ev1, ev2;
		mdp_super_t *refsb = page_address(refdev->sb_page);
		if (!md_uuid_equal(refsb, sb)) {
			pr_warn("md: %s has different UUID to %s\n",
				b, bdevname(refdev->bdev,b2));
			goto abort;
		}
		if (!md_sb_equal(refsb, sb)) {
			pr_warn("md: %s has same UUID but different superblock to %s\n",
				b, bdevname(refdev->bdev, b2));
			goto abort;
		}
		ev1 = md_event(sb);
		ev2 = md_event(refsb);

		if (!spare_disk && ev1 > ev2)
			ret = 1;
		else
			ret = 0;
	}
	rdev->sectors = rdev->sb_start;
	/* Limit to 4TB as metadata cannot record more than that.
	 * (not needed for Linear and RAID0 as metadata doesn't
	 * record this size)
	 */
	if ((u64)rdev->sectors >= (2ULL << 32) && sb->level >= 1)
		rdev->sectors = (sector_t)(2ULL << 32) - 2;

	if (rdev->sectors < ((sector_t)sb->size) * 2 && sb->level >= 1)
		/* "this cannot possibly happen" ... */
		ret = -EINVAL;

 abort:
	return ret;
}

/*
 * validate_super for 0.90.0
 */
static int super_90_validate(struct mddev *mddev, struct md_rdev *rdev)
{
	mdp_disk_t *desc;
	mdp_super_t *sb = page_address(rdev->sb_page);
	__u64 ev1 = md_event(sb);

	rdev->raid_disk = -1;
	clear_bit(Faulty, &rdev->flags);
	clear_bit(Timeout, &rdev->flags);
	clear_bit(In_sync, &rdev->flags);
	clear_bit(Bitmap_sync, &rdev->flags);
	clear_bit(WriteMostly, &rdev->flags);

	if (mddev->raid_disks == 0) {
		mddev->major_version = 0;
		mddev->minor_version = sb->minor_version;
		mddev->patch_version = sb->patch_version;
		mddev->external = 0;
		mddev->chunk_sectors = sb->chunk_size >> 9;
		mddev->ctime = sb->ctime;
		mddev->utime = sb->utime;
		mddev->level = sb->level;
		mddev->clevel[0] = 0;
		mddev->layout = sb->layout;
		mddev->raid_disks = sb->raid_disks;
		mddev->dev_sectors = ((sector_t)sb->size) * 2;
		mddev->events = ev1;
		mddev->bitmap_info.offset = 0;
		mddev->bitmap_info.space = 0;
		/* bitmap can use 60 K after the 4K superblocks */
		mddev->bitmap_info.default_offset = MD_SB_BYTES >> 9;
		mddev->bitmap_info.default_space = 64*2 - (MD_SB_BYTES >> 9);
		mddev->reshape_backwards = 0;

		if (mddev->minor_version >= 91) {
			mddev->reshape_position = sb->reshape_position;
			mddev->delta_disks = sb->delta_disks;
			mddev->new_level = sb->new_level;
			mddev->new_layout = sb->new_layout;
			mddev->new_chunk_sectors = sb->new_chunk >> 9;
			if (mddev->delta_disks < 0)
				mddev->reshape_backwards = 1;
		} else {
			mddev->reshape_position = MaxSector;
			mddev->delta_disks = 0;
			mddev->new_level = mddev->level;
			mddev->new_layout = mddev->layout;
			mddev->new_chunk_sectors = mddev->chunk_sectors;
		}
		if (mddev->level == 0)
			mddev->layout = -1;

		if (sb->state & (1<<MD_SB_CLEAN))
			mddev->recovery_cp = MaxSector;
		else {
			if (sb->events_hi == sb->cp_events_hi &&
				sb->events_lo == sb->cp_events_lo) {
				mddev->recovery_cp = sb->recovery_cp;
			} else
				mddev->recovery_cp = 0;
		}

		memcpy(mddev->uuid+0, &sb->set_uuid0, 4);
		memcpy(mddev->uuid+4, &sb->set_uuid1, 4);
		memcpy(mddev->uuid+8, &sb->set_uuid2, 4);
		memcpy(mddev->uuid+12,&sb->set_uuid3, 4);

		mddev->max_disks = MD_SB_DISKS;

		if (sb->state & (1<<MD_SB_BITMAP_PRESENT) &&
		    mddev->bitmap_info.file == NULL) {
			mddev->bitmap_info.offset =
				mddev->bitmap_info.default_offset;
			mddev->bitmap_info.space =
				mddev->bitmap_info.default_space;
		}

	} else if (mddev->pers == NULL) {
		/* Insist on good event counter while assembling, except
		 * for spares (which don't need an event count) */
		++ev1;
		if (sb->disks[rdev->desc_nr].state & (
			    (1<<MD_DISK_SYNC) | (1 << MD_DISK_ACTIVE)))
			if (ev1 < mddev->events)
				return -EINVAL;
	} else if (mddev->bitmap) {
		/* if adding to array with a bitmap, then we can accept an
		 * older device ... but not too old.
		 */
		if (ev1 < mddev->bitmap->events_cleared)
			return 0;
		if (ev1 < mddev->events)
			set_bit(Bitmap_sync, &rdev->flags);
	} else {
		if (ev1 < mddev->events)
			/* just a hot-add of a new device, leave raid_disk at -1 */
			return 0;
	}

	if (mddev->level != LEVEL_MULTIPATH) {
		desc = sb->disks + rdev->desc_nr;

		if (desc->state & (1<<MD_DISK_FAULTY))
			set_bit(Faulty, &rdev->flags);
		else if (desc->state & (1<<MD_DISK_SYNC) /* &&
			    desc->raid_disk < mddev->raid_disks */) {
			set_bit(In_sync, &rdev->flags);
			rdev->raid_disk = desc->raid_disk;
			rdev->saved_raid_disk = desc->raid_disk;
		} else if (desc->state & (1<<MD_DISK_ACTIVE)) {
			/* active but not in sync implies recovery up to
			 * reshape position.  We don't know exactly where
			 * that is, so set to zero for now */
			if (mddev->minor_version >= 91) {
				rdev->recovery_offset = 0;
				rdev->raid_disk = desc->raid_disk;
			}
		}
		if (desc->state & (1<<MD_DISK_WRITEMOSTLY))
			set_bit(WriteMostly, &rdev->flags);
		if (desc->state & (1<<MD_DISK_FAILFAST))
			set_bit(FailFast, &rdev->flags);
	} else /* MULTIPATH are always insync */
		set_bit(In_sync, &rdev->flags);
	return 0;
}

/*
 * sync_super for 0.90.0
 */
static void super_90_sync(struct mddev *mddev, struct md_rdev *rdev)
{
	mdp_super_t *sb;
	struct md_rdev *rdev2;
	int next_spare = mddev->raid_disks;

	/* make rdev->sb match mddev data..
	 *
	 * 1/ zero out disks
	 * 2/ Add info for each disk, keeping track of highest desc_nr (next_spare);
	 * 3/ any empty disks < next_spare become removed
	 *
	 * disks[0] gets initialised to REMOVED because
	 * we cannot be sure from other fields if it has
	 * been initialised or not.
	 */
	int i;
	int active=0, working=0,failed=0,spare=0,nr_disks=0;

	rdev->sb_size = MD_SB_BYTES;

	sb = page_address(rdev->sb_page);

	memset(sb, 0, sizeof(*sb));

	sb->md_magic = MD_SB_MAGIC;
	sb->major_version = mddev->major_version;
	sb->patch_version = mddev->patch_version;
	sb->gvalid_words  = 0; /* ignored */
	memcpy(&sb->set_uuid0, mddev->uuid+0, 4);
	memcpy(&sb->set_uuid1, mddev->uuid+4, 4);
	memcpy(&sb->set_uuid2, mddev->uuid+8, 4);
	memcpy(&sb->set_uuid3, mddev->uuid+12,4);

	sb->ctime = clamp_t(time64_t, mddev->ctime, 0, U32_MAX);
	sb->level = mddev->level;
	sb->size = mddev->dev_sectors / 2;
	sb->raid_disks = mddev->raid_disks;
	sb->md_minor = mddev->md_minor;
	sb->not_persistent = 0;
	sb->utime = clamp_t(time64_t, mddev->utime, 0, U32_MAX);
	sb->state = 0;
	sb->events_hi = (mddev->events>>32);
	sb->events_lo = (u32)mddev->events;

	if (mddev->reshape_position == MaxSector)
		sb->minor_version = 90;
	else {
		sb->minor_version = 91;
		sb->reshape_position = mddev->reshape_position;
		sb->new_level = mddev->new_level;
		sb->delta_disks = mddev->delta_disks;
		sb->new_layout = mddev->new_layout;
		sb->new_chunk = mddev->new_chunk_sectors << 9;
	}
	mddev->minor_version = sb->minor_version;
	if (mddev->in_sync)
	{
		sb->recovery_cp = mddev->recovery_cp;
		sb->cp_events_hi = (mddev->events>>32);
		sb->cp_events_lo = (u32)mddev->events;
		if (mddev->recovery_cp == MaxSector)
			sb->state = (1<< MD_SB_CLEAN);
	} else
		sb->recovery_cp = 0;

	sb->layout = mddev->layout;
	sb->chunk_size = mddev->chunk_sectors << 9;

	if (mddev->bitmap && mddev->bitmap_info.file == NULL)
		sb->state |= (1<<MD_SB_BITMAP_PRESENT);

	sb->disks[0].state = (1<<MD_DISK_REMOVED);
	rdev_for_each(rdev2, mddev) {
		mdp_disk_t *d;
		int desc_nr;
		int is_active = test_bit(In_sync, &rdev2->flags);

		if (rdev2->raid_disk >= 0 &&
		    sb->minor_version >= 91)
			/* we have nowhere to store the recovery_offset,
			 * but if it is not below the reshape_position,
			 * we can piggy-back on that.
			 */
			is_active = 1;
		if (rdev2->raid_disk < 0 ||
		    test_bit(Faulty, &rdev2->flags))
			is_active = 0;
		if (is_active)
			desc_nr = rdev2->raid_disk;
		else
			desc_nr = next_spare++;
		rdev2->desc_nr = desc_nr;
		d = &sb->disks[rdev2->desc_nr];
		nr_disks++;
		d->number = rdev2->desc_nr;
		d->major = MAJOR(rdev2->bdev->bd_dev);
		d->minor = MINOR(rdev2->bdev->bd_dev);
		if (is_active)
			d->raid_disk = rdev2->raid_disk;
		else
			d->raid_disk = rdev2->desc_nr; /* compatibility */
		if (test_bit(Faulty, &rdev2->flags))
			d->state = (1<<MD_DISK_FAULTY);
		else if (is_active) {
			d->state = (1<<MD_DISK_ACTIVE);
			if (test_bit(In_sync, &rdev2->flags))
				d->state |= (1<<MD_DISK_SYNC);
			active++;
			working++;
		} else {
			d->state = 0;
			spare++;
			working++;
		}
		if (test_bit(WriteMostly, &rdev2->flags))
			d->state |= (1<<MD_DISK_WRITEMOSTLY);
		if (test_bit(FailFast, &rdev2->flags))
			d->state |= (1<<MD_DISK_FAILFAST);
	}
	/* now set the "removed" and "faulty" bits on any missing devices */
	for (i=0 ; i < mddev->raid_disks ; i++) {
		mdp_disk_t *d = &sb->disks[i];
		if (d->state == 0 && d->number == 0) {
			d->number = i;
			d->raid_disk = i;
			d->state = (1<<MD_DISK_REMOVED);
			d->state |= (1<<MD_DISK_FAULTY);
			failed++;
		}
	}
	sb->nr_disks = nr_disks;
	sb->active_disks = active;
	sb->working_disks = working;
	sb->failed_disks = failed;
	sb->spare_disks = spare;

	sb->this_disk = sb->disks[rdev->desc_nr];
	sb->sb_csum = calc_sb_csum(sb);
}

/*
 * rdev_size_change for 0.90.0
 */
static unsigned long long
super_90_rdev_size_change(struct md_rdev *rdev, sector_t num_sectors)
{
	if (num_sectors && num_sectors < rdev->mddev->dev_sectors)
		return 0; /* component must fit device */
	if (rdev->mddev->bitmap_info.offset)
		return 0; /* can't move bitmap */
	rdev->sb_start = calc_dev_sboffset(rdev);
	if (!num_sectors || num_sectors > rdev->sb_start)
		num_sectors = rdev->sb_start;
	/* Limit to 4TB as metadata cannot record more than that.
	 * 4TB == 2^32 KB, or 2*2^32 sectors.
	 */
	if ((u64)num_sectors >= (2ULL << 32) && rdev->mddev->level >= 1)
		num_sectors = (sector_t)(2ULL << 32) - 2;
	do {
		md_super_write(rdev->mddev, rdev, rdev->sb_start, rdev->sb_size,
		       rdev->sb_page);
	} while (md_super_wait(rdev->mddev) < 0);
	return num_sectors;
}

static int
super_90_allow_new_offset(struct md_rdev *rdev, unsigned long long new_offset)
{
	/* non-zero offset changes not possible with v0.90 */
	return new_offset == 0;
}

/*
 * version 1 superblock
 */

static __le32 calc_sb_1_csum(struct mdp_superblock_1 *sb)
{
	__le32 disk_csum;
	u32 csum;
	unsigned long long newcsum;
	int size = 256 + le32_to_cpu(sb->max_dev)*2;
	__le32 *isuper = (__le32*)sb;

	disk_csum = sb->sb_csum;
	sb->sb_csum = 0;
	newcsum = 0;
	for (; size >= 4; size -= 4)
		newcsum += le32_to_cpu(*isuper++);

	if (size == 2)
		newcsum += le16_to_cpu(*(__le16*) isuper);

	csum = (newcsum & 0xffffffff) + (newcsum >> 32);
	sb->sb_csum = disk_csum;
	return cpu_to_le32(csum);
}

static int super_1_load(struct md_rdev *rdev, struct md_rdev *refdev, int minor_version)
{
	struct mdp_superblock_1 *sb;
	int ret;
	sector_t sb_start;
	sector_t sectors;
	char b[BDEVNAME_SIZE], b2[BDEVNAME_SIZE];
	int bmask;
	bool spare_disk = true;

	/*
	 * Calculate the position of the superblock in 512byte sectors.
	 * It is always aligned to a 4K boundary and
	 * depeding on minor_version, it can be:
	 * 0: At least 8K, but less than 12K, from end of device
	 * 1: At start of device
	 * 2: 4K from start of device.
	 */
	switch(minor_version) {
	case 0:
		sb_start = i_size_read(rdev->bdev->bd_inode) >> 9;
		sb_start -= 8*2;
		sb_start &= ~(sector_t)(4*2-1);
		break;
	case 1:
		sb_start = 0;
		break;
	case 2:
		sb_start = 8;
		break;
	default:
		return -EINVAL;
	}
	rdev->sb_start = sb_start;

	/* superblock is rarely larger than 1K, but it can be larger,
	 * and it is safe to read 4k, so we do that
	 */
	ret = read_disk_sb(rdev, 4096);
	if (ret) return ret;

	sb = page_address(rdev->sb_page);

	if (sb->magic != cpu_to_le32(MD_SB_MAGIC) ||
	    sb->major_version != cpu_to_le32(1) ||
	    le32_to_cpu(sb->max_dev) > (4096-256)/2 ||
	    le64_to_cpu(sb->super_offset) != rdev->sb_start ||
	    (le32_to_cpu(sb->feature_map) & ~MD_FEATURE_ALL) != 0)
		return -EINVAL;

	if (calc_sb_1_csum(sb) != sb->sb_csum) {
		pr_warn("md: invalid superblock checksum on %s\n",
			bdevname(rdev->bdev,b));
		return -EINVAL;
	}
	if (le64_to_cpu(sb->data_size) < 10) {
		pr_warn("md: data_size too small on %s\n",
			bdevname(rdev->bdev,b));
		return -EINVAL;
	}
	if (sb->pad0 ||
	    sb->pad3[0] ||
	    memcmp(sb->pad3, sb->pad3+1, sizeof(sb->pad3) - sizeof(sb->pad3[1])))
		/* Some padding is non-zero, might be a new feature */
		return -EINVAL;

	rdev->preferred_minor = 0xffff;
	rdev->data_offset = le64_to_cpu(sb->data_offset);
	rdev->new_data_offset = rdev->data_offset;
	if ((le32_to_cpu(sb->feature_map) & MD_FEATURE_RESHAPE_ACTIVE) &&
	    (le32_to_cpu(sb->feature_map) & MD_FEATURE_NEW_OFFSET))
		rdev->new_data_offset += (s32)le32_to_cpu(sb->new_offset);
	atomic_set(&rdev->corrected_errors, le32_to_cpu(sb->cnt_corrected_read));

	rdev->sb_size = le32_to_cpu(sb->max_dev) * 2 + 256;
	bmask = queue_logical_block_size(rdev->bdev->bd_disk->queue)-1;
	if (rdev->sb_size & bmask)
		rdev->sb_size = (rdev->sb_size | bmask) + 1;

	if (minor_version
	    && rdev->data_offset < sb_start + (rdev->sb_size/512))
		return -EINVAL;
	if (minor_version
	    && rdev->new_data_offset < sb_start + (rdev->sb_size/512))
		return -EINVAL;

	if (sb->level == cpu_to_le32(LEVEL_MULTIPATH))
		rdev->desc_nr = -1;
	else
		rdev->desc_nr = le32_to_cpu(sb->dev_number);

	if (!rdev->bb_page) {
		rdev->bb_page = alloc_page(GFP_KERNEL);
		if (!rdev->bb_page)
			return -ENOMEM;
	}
	if ((le32_to_cpu(sb->feature_map) & MD_FEATURE_BAD_BLOCKS) &&
	    rdev->badblocks.count == 0) {
		/* need to load the bad block list.
		 * Currently we limit it to one page.
		 */
		s32 offset;
		sector_t bb_sector;
		__le64 *bbp;
		int i;
		int sectors = le16_to_cpu(sb->bblog_size);
		if (sectors > (PAGE_SIZE / 512))
			return -EINVAL;
		offset = le32_to_cpu(sb->bblog_offset);
		if (offset == 0)
			return -EINVAL;
		bb_sector = (long long)offset;
		if (!sync_page_io(rdev, bb_sector, sectors << 9,
				  rdev->bb_page, REQ_OP_READ, 0, true))
			return -EIO;
		bbp = (__le64 *)page_address(rdev->bb_page);
		rdev->badblocks.shift = sb->bblog_shift;
		for (i = 0 ; i < (sectors << (9-3)) ; i++, bbp++) {
			u64 bb = le64_to_cpu(*bbp);
			int count = bb & (0x3ff);
			u64 sector = bb >> 10;
			sector <<= sb->bblog_shift;
			count <<= sb->bblog_shift;
			if (bb + 1 == 0)
				break;
			if (badblocks_set(&rdev->badblocks, sector, count, 1))
				return -EINVAL;
		}
	} else if (sb->bblog_offset != 0)
		rdev->badblocks.shift = 0;

	if ((le32_to_cpu(sb->feature_map) &
	    (MD_FEATURE_PPL | MD_FEATURE_MULTIPLE_PPLS))) {
		rdev->ppl.offset = (__s16)le16_to_cpu(sb->ppl.offset);
		rdev->ppl.size = le16_to_cpu(sb->ppl.size);
		rdev->ppl.sector = rdev->sb_start + rdev->ppl.offset;
	}

	if ((le32_to_cpu(sb->feature_map) & MD_FEATURE_RAID0_LAYOUT) &&
	    sb->level != 0)
		return -EINVAL;

	/* not spare disk, or LEVEL_MULTIPATH */
	if (sb->level == cpu_to_le32(LEVEL_MULTIPATH) ||
		(rdev->desc_nr >= 0 &&
		rdev->desc_nr < le32_to_cpu(sb->max_dev) &&
		(le16_to_cpu(sb->dev_roles[rdev->desc_nr]) < MD_DISK_ROLE_MAX ||
		 le16_to_cpu(sb->dev_roles[rdev->desc_nr]) == MD_DISK_ROLE_JOURNAL)))
		spare_disk = false;

	if (!refdev) {
		if (!spare_disk)
			ret = 1;
		else
			ret = 0;
	} else {
		__u64 ev1, ev2;
		struct mdp_superblock_1 *refsb = page_address(refdev->sb_page);

		if (memcmp(sb->set_uuid, refsb->set_uuid, 16) != 0 ||
		    sb->level != refsb->level ||
		    sb->layout != refsb->layout ||
		    sb->chunksize != refsb->chunksize) {
			pr_warn("md: %s has strangely different superblock to %s\n",
				bdevname(rdev->bdev,b),
				bdevname(refdev->bdev,b2));
			return -EINVAL;
		}
		ev1 = le64_to_cpu(sb->events);
		ev2 = le64_to_cpu(refsb->events);

		if (!spare_disk && ev1 > ev2)
			ret = 1;
		else
			ret = 0;
	}
	if (minor_version) {
		sectors = (i_size_read(rdev->bdev->bd_inode) >> 9);
		sectors -= rdev->data_offset;
	} else
		sectors = rdev->sb_start;
	if (sectors < le64_to_cpu(sb->data_size))
		return -EINVAL;
	rdev->sectors = le64_to_cpu(sb->data_size);
	return ret;
}

static int super_1_validate(struct mddev *mddev, struct md_rdev *rdev)
{
	struct mdp_superblock_1 *sb = page_address(rdev->sb_page);
	__u64 ev1 = le64_to_cpu(sb->events);

	rdev->raid_disk = -1;
	clear_bit(Faulty, &rdev->flags);
	clear_bit(Timeout, &rdev->flags);
	clear_bit(In_sync, &rdev->flags);
	clear_bit(Bitmap_sync, &rdev->flags);
	clear_bit(WriteMostly, &rdev->flags);

	if (mddev->raid_disks == 0) {
		mddev->major_version = 1;
		mddev->patch_version = 0;
		mddev->external = 0;
		mddev->chunk_sectors = le32_to_cpu(sb->chunksize);
		mddev->ctime = le64_to_cpu(sb->ctime);
		mddev->utime = le64_to_cpu(sb->utime);
		mddev->level = le32_to_cpu(sb->level);
		mddev->clevel[0] = 0;
		mddev->layout = le32_to_cpu(sb->layout);
		mddev->raid_disks = le32_to_cpu(sb->raid_disks);
		mddev->dev_sectors = le64_to_cpu(sb->size);
		mddev->events = ev1;
		mddev->bitmap_info.offset = 0;
		mddev->bitmap_info.space = 0;
		/* Default location for bitmap is 1K after superblock
		 * using 3K - total of 4K
		 */
		mddev->bitmap_info.default_offset = 1024 >> 9;
		mddev->bitmap_info.default_space = (4096-1024) >> 9;
		mddev->reshape_backwards = 0;

		mddev->recovery_cp = le64_to_cpu(sb->resync_offset);
		memcpy(mddev->uuid, sb->set_uuid, 16);

		mddev->max_disks =  (4096-256)/2;

		if ((le32_to_cpu(sb->feature_map) & MD_FEATURE_BITMAP_OFFSET) &&
		    mddev->bitmap_info.file == NULL) {
			mddev->bitmap_info.offset =
				(__s32)le32_to_cpu(sb->bitmap_offset);
			/* Metadata doesn't record how much space is available.
			 * For 1.0, we assume we can use up to the superblock
			 * if before, else to 4K beyond superblock.
			 * For others, assume no change is possible.
			 */
			if (mddev->minor_version > 0)
				mddev->bitmap_info.space = 0;
			else if (mddev->bitmap_info.offset > 0)
				mddev->bitmap_info.space =
					8 - mddev->bitmap_info.offset;
			else
				mddev->bitmap_info.space =
					-mddev->bitmap_info.offset;
		}

		if ((le32_to_cpu(sb->feature_map) & MD_FEATURE_RESHAPE_ACTIVE)) {
			mddev->reshape_position = le64_to_cpu(sb->reshape_position);
			mddev->delta_disks = le32_to_cpu(sb->delta_disks);
			mddev->new_level = le32_to_cpu(sb->new_level);
			mddev->new_layout = le32_to_cpu(sb->new_layout);
			mddev->new_chunk_sectors = le32_to_cpu(sb->new_chunk);
			if (mddev->delta_disks < 0 ||
			    (mddev->delta_disks == 0 &&
			     (le32_to_cpu(sb->feature_map)
			      & MD_FEATURE_RESHAPE_BACKWARDS)))
				mddev->reshape_backwards = 1;
		} else {
			mddev->reshape_position = MaxSector;
			mddev->delta_disks = 0;
			mddev->new_level = mddev->level;
			mddev->new_layout = mddev->layout;
			mddev->new_chunk_sectors = mddev->chunk_sectors;
		}

		if (mddev->level == 0 &&
		    !(le32_to_cpu(sb->feature_map) & MD_FEATURE_RAID0_LAYOUT))
			mddev->layout = -1;

		if (le32_to_cpu(sb->feature_map) & MD_FEATURE_JOURNAL)
			set_bit(MD_HAS_JOURNAL, &mddev->flags);

		if (le32_to_cpu(sb->feature_map) &
		    (MD_FEATURE_PPL | MD_FEATURE_MULTIPLE_PPLS)) {
			if (le32_to_cpu(sb->feature_map) &
			    (MD_FEATURE_BITMAP_OFFSET | MD_FEATURE_JOURNAL))
				return -EINVAL;
			if ((le32_to_cpu(sb->feature_map) & MD_FEATURE_PPL) &&
			    (le32_to_cpu(sb->feature_map) &
					    MD_FEATURE_MULTIPLE_PPLS))
				return -EINVAL;
			set_bit(MD_HAS_PPL, &mddev->flags);
		}
	} else if (mddev->pers == NULL) {
		/* Insist of good event counter while assembling, except for
		 * spares (which don't need an event count) */
		++ev1;
		if (rdev->desc_nr >= 0 &&
		    rdev->desc_nr < le32_to_cpu(sb->max_dev) &&
		    (le16_to_cpu(sb->dev_roles[rdev->desc_nr]) < MD_DISK_ROLE_MAX ||
		     le16_to_cpu(sb->dev_roles[rdev->desc_nr]) == MD_DISK_ROLE_JOURNAL))
			if (ev1 < mddev->events)
				return -EINVAL;
	} else if (mddev->bitmap) {
		/* If adding to array with a bitmap, then we can accept an
		 * older device, but not too old.
		 */
		if (ev1 < mddev->bitmap->events_cleared)
			return 0;
		if (ev1 < mddev->events)
			set_bit(Bitmap_sync, &rdev->flags);
	} else {
		if (ev1 < mddev->events)
			/* just a hot-add of a new device, leave raid_disk at -1 */
			return 0;
	}
	if (mddev->level != LEVEL_MULTIPATH) {
		int role;
		if (rdev->desc_nr < 0 ||
		    rdev->desc_nr >= le32_to_cpu(sb->max_dev)) {
			role = MD_DISK_ROLE_SPARE;
			rdev->desc_nr = -1;
		} else
			role = le16_to_cpu(sb->dev_roles[rdev->desc_nr]);
		switch(role) {
		case MD_DISK_ROLE_SPARE: /* spare */
			break;
		case MD_DISK_ROLE_FAULTY: /* faulty */
			set_bit(Faulty, &rdev->flags);
			break;
		case MD_DISK_ROLE_JOURNAL: /* journal device */
			if (!(le32_to_cpu(sb->feature_map) & MD_FEATURE_JOURNAL)) {
				/* probably legacy 'timed-out' device */
				if (mddev->level == 10 || mddev->level == 1)
					goto timeout;
				/* journal device without journal feature */
				pr_warn("md: journal device provided without journal feature, ignoring the device\n");
				return -EINVAL;
			}
			set_bit(Journal, &rdev->flags);
			rdev->journal_tail = le64_to_cpu(sb->journal_tail);
			rdev->raid_disk = 0;
			break;
		case MD_DISK_ROLE_TIMEOUT: /* faulty, timeout */
		timeout:
			set_bit(Faulty, &rdev->flags);
			set_bit(Timeout, &rdev->flags);
			break;
		default:
			rdev->saved_raid_disk = role;
			if ((le32_to_cpu(sb->feature_map) &
			     MD_FEATURE_RECOVERY_OFFSET)) {
				rdev->recovery_offset = le64_to_cpu(sb->recovery_offset);
				if (!(le32_to_cpu(sb->feature_map) &
				      MD_FEATURE_RECOVERY_BITMAP))
					rdev->saved_raid_disk = -1;
			} else {
				/*
				 * If the array is FROZEN, then the device can't
				 * be in_sync with rest of array.
				 */
				if (!test_bit(MD_RECOVERY_FROZEN,
					      &mddev->recovery))
					set_bit(In_sync, &rdev->flags);
			}
			rdev->raid_disk = role;
			break;
		}
		if (sb->devflags & WriteMostly1)
			set_bit(WriteMostly, &rdev->flags);
		if (sb->devflags & FailFast1)
			set_bit(FailFast, &rdev->flags);
		if (le32_to_cpu(sb->feature_map) & MD_FEATURE_REPLACEMENT)
			set_bit(Replacement, &rdev->flags);
	} else /* MULTIPATH are always insync */
		set_bit(In_sync, &rdev->flags);

	return 0;
}

static void super_1_sync(struct mddev *mddev, struct md_rdev *rdev)
{
	struct mdp_superblock_1 *sb;
	struct md_rdev *rdev2;
	int max_dev, i;
	/* make rdev->sb match mddev and rdev data. */

	sb = page_address(rdev->sb_page);

	sb->feature_map = 0;
	sb->pad0 = 0;
	sb->recovery_offset = cpu_to_le64(0);
	memset(sb->pad3, 0, sizeof(sb->pad3));

	sb->utime = cpu_to_le64((__u64)mddev->utime);
	sb->events = cpu_to_le64(mddev->events);
	if (mddev->in_sync)
		sb->resync_offset = cpu_to_le64(mddev->recovery_cp);
	else if (test_bit(MD_JOURNAL_CLEAN, &mddev->flags))
		sb->resync_offset = cpu_to_le64(MaxSector);
	else
		sb->resync_offset = cpu_to_le64(0);

	sb->cnt_corrected_read = cpu_to_le32(atomic_read(&rdev->corrected_errors));

	sb->raid_disks = cpu_to_le32(mddev->raid_disks);
	sb->size = cpu_to_le64(mddev->dev_sectors);
	sb->chunksize = cpu_to_le32(mddev->chunk_sectors);
	sb->level = cpu_to_le32(mddev->level);
	sb->layout = cpu_to_le32(mddev->layout);
	if (test_bit(FailFast, &rdev->flags))
		sb->devflags |= FailFast1;
	else
		sb->devflags &= ~FailFast1;

	if (test_bit(WriteMostly, &rdev->flags))
		sb->devflags |= WriteMostly1;
	else
		sb->devflags &= ~WriteMostly1;
	sb->data_offset = cpu_to_le64(rdev->data_offset);
	sb->data_size = cpu_to_le64(rdev->sectors);

	if (mddev->bitmap && mddev->bitmap_info.file == NULL) {
		sb->bitmap_offset = cpu_to_le32((__u32)mddev->bitmap_info.offset);
		sb->feature_map = cpu_to_le32(MD_FEATURE_BITMAP_OFFSET);
	}

	if (rdev->raid_disk >= 0 && !test_bit(Journal, &rdev->flags) &&
	    !test_bit(In_sync, &rdev->flags)) {
		sb->feature_map |=
			cpu_to_le32(MD_FEATURE_RECOVERY_OFFSET);
		sb->recovery_offset =
			cpu_to_le64(rdev->recovery_offset);
		if (rdev->saved_raid_disk >= 0 && mddev->bitmap)
			sb->feature_map |=
				cpu_to_le32(MD_FEATURE_RECOVERY_BITMAP);
	}
	/* Note: recovery_offset and journal_tail share space  */
	if (test_bit(Journal, &rdev->flags))
		sb->journal_tail = cpu_to_le64(rdev->journal_tail);
	if (test_bit(Replacement, &rdev->flags))
		sb->feature_map |=
			cpu_to_le32(MD_FEATURE_REPLACEMENT);

	if (mddev->reshape_position != MaxSector) {
		sb->feature_map |= cpu_to_le32(MD_FEATURE_RESHAPE_ACTIVE);
		sb->reshape_position = cpu_to_le64(mddev->reshape_position);
		sb->new_layout = cpu_to_le32(mddev->new_layout);
		sb->delta_disks = cpu_to_le32(mddev->delta_disks);
		sb->new_level = cpu_to_le32(mddev->new_level);
		sb->new_chunk = cpu_to_le32(mddev->new_chunk_sectors);
		if (mddev->delta_disks == 0 &&
		    mddev->reshape_backwards)
			sb->feature_map
				|= cpu_to_le32(MD_FEATURE_RESHAPE_BACKWARDS);
		if (rdev->new_data_offset != rdev->data_offset) {
			sb->feature_map
				|= cpu_to_le32(MD_FEATURE_NEW_OFFSET);
			sb->new_offset = cpu_to_le32((__u32)(rdev->new_data_offset
							     - rdev->data_offset));
		}
	}

	if (mddev_is_clustered(mddev))
		sb->feature_map |= cpu_to_le32(MD_FEATURE_CLUSTERED);

	if (rdev->badblocks.count == 0)
		/* Nothing to do for bad blocks*/ ;
	else if (sb->bblog_offset == 0)
		/* Cannot record bad blocks on this device */
		md_error(mddev, rdev);
	else {
		struct badblocks *bb = &rdev->badblocks;
		__le64 *bbp = (__le64 *)page_address(rdev->bb_page);
		u64 *p = bb->page;
		sb->feature_map |= cpu_to_le32(MD_FEATURE_BAD_BLOCKS);
		if (bb->changed) {
			unsigned seq;

retry:
			seq = read_seqbegin(&bb->lock);

			memset(bbp, 0xff, PAGE_SIZE);

			for (i = 0 ; i < bb->count ; i++) {
				u64 internal_bb = p[i];
				u64 store_bb = ((BB_OFFSET(internal_bb) << 10)
						| BB_LEN(internal_bb));
				bbp[i] = cpu_to_le64(store_bb);
			}
			bb->changed = 0;
			if (read_seqretry(&bb->lock, seq))
				goto retry;

			bb->sector = (rdev->sb_start +
				      (int)le32_to_cpu(sb->bblog_offset));
			bb->size = le16_to_cpu(sb->bblog_size);
		}
	}

	max_dev = 0;
	rdev_for_each(rdev2, mddev)
		if (rdev2->desc_nr+1 > max_dev)
			max_dev = rdev2->desc_nr+1;

	if (max_dev > le32_to_cpu(sb->max_dev)) {
		int bmask;
		sb->max_dev = cpu_to_le32(max_dev);
		rdev->sb_size = max_dev * 2 + 256;
		bmask = queue_logical_block_size(rdev->bdev->bd_disk->queue)-1;
		if (rdev->sb_size & bmask)
			rdev->sb_size = (rdev->sb_size | bmask) + 1;
	} else
		max_dev = le32_to_cpu(sb->max_dev);

	for (i=0; i<max_dev;i++)
		sb->dev_roles[i] = cpu_to_le16(MD_DISK_ROLE_SPARE);

	if (test_bit(MD_HAS_JOURNAL, &mddev->flags))
		sb->feature_map |= cpu_to_le32(MD_FEATURE_JOURNAL);

	if (test_bit(MD_HAS_PPL, &mddev->flags)) {
		if (test_bit(MD_HAS_MULTIPLE_PPLS, &mddev->flags))
			sb->feature_map |=
			    cpu_to_le32(MD_FEATURE_MULTIPLE_PPLS);
		else
			sb->feature_map |= cpu_to_le32(MD_FEATURE_PPL);
		sb->ppl.offset = cpu_to_le16(rdev->ppl.offset);
		sb->ppl.size = cpu_to_le16(rdev->ppl.size);
	}

	rdev_for_each(rdev2, mddev) {
		i = rdev2->desc_nr;
		if (test_bit(Faulty, &rdev2->flags)) {
			if (test_bit(Timeout, &rdev2->flags))
				sb->dev_roles[i] = cpu_to_le16(MD_DISK_ROLE_TIMEOUT);
			else
				sb->dev_roles[i] = cpu_to_le16(MD_DISK_ROLE_FAULTY);
		} else if (test_bit(In_sync, &rdev2->flags))
			sb->dev_roles[i] = cpu_to_le16(rdev2->raid_disk);
		else if (test_bit(Journal, &rdev2->flags))
			sb->dev_roles[i] = cpu_to_le16(MD_DISK_ROLE_JOURNAL);
		else if (rdev2->raid_disk >= 0)
			sb->dev_roles[i] = cpu_to_le16(rdev2->raid_disk);
		else
			sb->dev_roles[i] = cpu_to_le16(MD_DISK_ROLE_SPARE);
	}

	sb->sb_csum = calc_sb_1_csum(sb);
}

static sector_t super_1_choose_bm_space(sector_t dev_size)
{
	sector_t bm_space;

	/* if the device is bigger than 8Gig, save 64k for bitmap
	 * usage, if bigger than 200Gig, save 128k
	 */
	if (dev_size < 64*2)
		bm_space = 0;
	else if (dev_size - 64*2 >= 200*1024*1024*2)
		bm_space = 128*2;
	else if (dev_size - 4*2 > 8*1024*1024*2)
		bm_space = 64*2;
	else
		bm_space = 4*2;
	return bm_space;
}

static unsigned long long
super_1_rdev_size_change(struct md_rdev *rdev, sector_t num_sectors)
{
	struct mdp_superblock_1 *sb;
	sector_t max_sectors;
	if (num_sectors && num_sectors < rdev->mddev->dev_sectors)
		return 0; /* component must fit device */
	if (rdev->data_offset != rdev->new_data_offset)
		return 0; /* too confusing */
	if (rdev->sb_start < rdev->data_offset) {
		/* minor versions 1 and 2; superblock before data */
		max_sectors = i_size_read(rdev->bdev->bd_inode) >> 9;
		max_sectors -= rdev->data_offset;
		if (!num_sectors || num_sectors > max_sectors)
			num_sectors = max_sectors;
	} else if (rdev->mddev->bitmap_info.offset) {
		/* minor version 0 with bitmap we can't move */
		return 0;
	} else {
		/* minor version 0; superblock after data */
		sector_t sb_start, bm_space;
		sector_t dev_size = i_size_read(rdev->bdev->bd_inode) >> 9;

		/* 8K is for superblock */
		sb_start = dev_size - 8*2;
		sb_start &= ~(sector_t)(4*2 - 1);

		bm_space = super_1_choose_bm_space(dev_size);

		/* Space that can be used to store date needs to decrease
		 * superblock bitmap space and bad block space(4K)
		 */
		max_sectors = sb_start - bm_space - 4*2;

		if (!num_sectors || num_sectors > max_sectors)
			num_sectors = max_sectors;
	}
	sb = page_address(rdev->sb_page);
	sb->data_size = cpu_to_le64(num_sectors);
	sb->super_offset = cpu_to_le64(rdev->sb_start);
	sb->sb_csum = calc_sb_1_csum(sb);
	do {
		md_super_write(rdev->mddev, rdev, rdev->sb_start, rdev->sb_size,
			       rdev->sb_page);
	} while (md_super_wait(rdev->mddev) < 0);
	return num_sectors;

}

static int
super_1_allow_new_offset(struct md_rdev *rdev,
			 unsigned long long new_offset)
{
	/* All necessary checks on new >= old have been done */
	struct bitmap *bitmap;
	if (new_offset >= rdev->data_offset)
		return 1;

	/* with 1.0 metadata, there is no metadata to tread on
	 * so we can always move back */
	if (rdev->mddev->minor_version == 0)
		return 1;

	/* otherwise we must be sure not to step on
	 * any metadata, so stay:
	 * 36K beyond start of superblock
	 * beyond end of badblocks
	 * beyond write-intent bitmap
	 */
	if (rdev->sb_start + (32+4)*2 > new_offset)
		return 0;
	bitmap = rdev->mddev->bitmap;
	if (bitmap && !rdev->mddev->bitmap_info.file &&
	    rdev->sb_start + rdev->mddev->bitmap_info.offset +
	    bitmap->storage.file_pages * (PAGE_SIZE>>9) > new_offset)
		return 0;
	if (rdev->badblocks.sector + rdev->badblocks.size > new_offset)
		return 0;

	return 1;
}

static struct super_type super_types[] = {
	[0] = {
		.name	= "0.90.0",
		.owner	= THIS_MODULE,
		.load_super	    = super_90_load,
		.validate_super	    = super_90_validate,
		.sync_super	    = super_90_sync,
		.rdev_size_change   = super_90_rdev_size_change,
		.allow_new_offset   = super_90_allow_new_offset,
	},
	[1] = {
		.name	= "md-1",
		.owner	= THIS_MODULE,
		.load_super	    = super_1_load,
		.validate_super	    = super_1_validate,
		.sync_super	    = super_1_sync,
		.rdev_size_change   = super_1_rdev_size_change,
		.allow_new_offset   = super_1_allow_new_offset,
	},
};

static void sync_super(struct mddev *mddev, struct md_rdev *rdev)
{
	if (mddev->sync_super) {
		mddev->sync_super(mddev, rdev);
		return;
	}

	BUG_ON(mddev->major_version >= ARRAY_SIZE(super_types));

	super_types[mddev->major_version].sync_super(mddev, rdev);
}

static int match_mddev_units(struct mddev *mddev1, struct mddev *mddev2)
{
	struct md_rdev *rdev, *rdev2;

	rcu_read_lock();
	rdev_for_each_rcu(rdev, mddev1) {
		if (test_bit(Faulty, &rdev->flags) ||
		    test_bit(Journal, &rdev->flags) ||
		    rdev->raid_disk == -1)
			continue;
		rdev_for_each_rcu(rdev2, mddev2) {
			if (test_bit(Faulty, &rdev2->flags) ||
			    test_bit(Journal, &rdev2->flags) ||
			    rdev2->raid_disk == -1)
				continue;
			if (rdev->bdev->bd_disk == rdev2->bdev->bd_disk) {
				rcu_read_unlock();
				return 1;
			}
		}
	}
	rcu_read_unlock();
	return 0;
}

static LIST_HEAD(pending_raid_disks);

/*
 * Try to register data integrity profile for an mddev
 *
 * This is called when an array is started and after a disk has been kicked
 * from the array. It only succeeds if all working and active component devices
 * are integrity capable with matching profiles.
 */
int md_integrity_register(struct mddev *mddev)
{
	struct md_rdev *rdev, *reference = NULL;

	if (list_empty(&mddev->disks))
		return 0; /* nothing to do */
	if (!mddev->gendisk || blk_get_integrity(mddev->gendisk))
		return 0; /* shouldn't register, or already is */
	rdev_for_each(rdev, mddev) {
		/* skip spares and non-functional disks */
		if (test_bit(Faulty, &rdev->flags))
			continue;
		if (rdev->raid_disk < 0)
			continue;
		if (!reference) {
			/* Use the first rdev as the reference */
			reference = rdev;
			continue;
		}
		/* does this rdev's profile match the reference profile? */
		if (blk_integrity_compare(reference->bdev->bd_disk,
				rdev->bdev->bd_disk) < 0)
			return -EINVAL;
	}
	if (!reference || !bdev_get_integrity(reference->bdev))
		return 0;
	/*
	 * All component devices are integrity capable and have matching
	 * profiles, register the common profile for the md device.
	 */
	blk_integrity_register(mddev->gendisk,
			       bdev_get_integrity(reference->bdev));

	pr_debug("md: data integrity enabled on %s\n", mdname(mddev));
	if (bioset_integrity_create(&mddev->bio_set, BIO_POOL_SIZE) ||
	    (mddev->level != 1 && mddev->level != 10 &&
	     bioset_integrity_create(&mddev->io_acct_set, BIO_POOL_SIZE))) {
		/*
		 * No need to handle the failure of bioset_integrity_create,
		 * because the function is called by md_run() -> pers->run(),
		 * md_run calls bioset_exit -> bioset_integrity_free in case
		 * of failure case.
		 */
		pr_err("md: failed to create integrity pool for %s\n",
		       mdname(mddev));
		return -EINVAL;
	}
	return 0;
}
EXPORT_SYMBOL(md_integrity_register);

/*
 * Attempt to add an rdev, but only if it is consistent with the current
 * integrity profile
 */
int md_integrity_add_rdev(struct md_rdev *rdev, struct mddev *mddev)
{
	struct blk_integrity *bi_mddev;
	char name[BDEVNAME_SIZE];

	if (!mddev->gendisk)
		return 0;

	bi_mddev = blk_get_integrity(mddev->gendisk);

	if (!bi_mddev) /* nothing to do */
		return 0;

	if (blk_integrity_compare(mddev->gendisk, rdev->bdev->bd_disk) != 0) {
		pr_err("%s: incompatible integrity profile for %s\n",
		       mdname(mddev), bdevname(rdev->bdev, name));
		return -ENXIO;
	}

	return 0;
}
EXPORT_SYMBOL(md_integrity_add_rdev);

static bool rdev_read_only(struct md_rdev *rdev)
{
	return bdev_read_only(rdev->bdev) ||
		(rdev->meta_bdev && bdev_read_only(rdev->meta_bdev));
}

static int bind_rdev_to_array(struct md_rdev *rdev, struct mddev *mddev)
{
	char b[BDEVNAME_SIZE];
	int err;

	/* prevent duplicates */
	if (find_rdev(mddev, rdev->bdev->bd_dev))
		return -EEXIST;

	if (rdev_read_only(rdev) && mddev->pers)
		return -EROFS;

	/* make sure rdev->sectors exceeds mddev->dev_sectors */
	if (!test_bit(Journal, &rdev->flags) &&
	    rdev->sectors &&
	    (mddev->dev_sectors == 0 || rdev->sectors < mddev->dev_sectors)) {
		if (mddev->pers) {
			/* Cannot change size, so fail
			 * If mddev->level <= 0, then we don't care
			 * about aligning sizes (e.g. linear)
			 */
			if (mddev->level > 0)
				return -ENOSPC;
		} else
			mddev->dev_sectors = rdev->sectors;
	}

	/* Verify rdev->desc_nr is unique.
	 * If it is -1, assign a free number, else
	 * check number is not in use
	 */
	rcu_read_lock();
	if (rdev->desc_nr < 0) {
		int choice = 0;
		if (mddev->pers)
			choice = mddev->raid_disks;
		while (md_find_rdev_nr_rcu(mddev, choice))
			choice++;
		rdev->desc_nr = choice;
	} else {
		if (md_find_rdev_nr_rcu(mddev, rdev->desc_nr)) {
			rcu_read_unlock();
			return -EBUSY;
		}
	}
	rcu_read_unlock();
	if (!test_bit(Journal, &rdev->flags) &&
	    mddev->max_disks && rdev->desc_nr >= mddev->max_disks) {
		pr_warn("md: %s: array is limited to %d devices\n",
			mdname(mddev), mddev->max_disks);
		return -EBUSY;
	}
	bdevname(rdev->bdev,b);
	strreplace(b, '/', '!');

	rdev->mddev = mddev;
	pr_debug("md: bind<%s>\n", b);

	if (mddev->raid_disks)
		mddev_create_serial_pool(mddev, rdev, false);

	if ((err = kobject_add(&rdev->kobj, &mddev->kobj, "dev-%s", b)))
		goto fail;

<<<<<<< HEAD
	ko = &part_to_dev(rdev->bdev->bd_part)->kobj;
	/* failure here is OK */
	err = sysfs_create_link(&rdev->kobj, ko, "block");
=======
	/* failure here is OK */
	err = sysfs_create_link(&rdev->kobj, bdev_kobj(rdev->bdev), "block");
>>>>>>> 7d2a07b7
	rdev->sysfs_state = sysfs_get_dirent_safe(rdev->kobj.sd, "state");
	rdev->sysfs_unack_badblocks =
		sysfs_get_dirent_safe(rdev->kobj.sd, "unacknowledged_bad_blocks");
	rdev->sysfs_badblocks =
		sysfs_get_dirent_safe(rdev->kobj.sd, "bad_blocks");

	list_add_rcu(&rdev->same_set, &mddev->disks);
	bd_link_disk_holder(rdev->bdev, mddev->gendisk);

	/* May as well allow recovery to be retried once */
	mddev->recovery_disabled++;

	return 0;

 fail:
	pr_warn("md: failed to register dev-%s for %s\n",
		b, mdname(mddev));
	return err;
}

static void rdev_delayed_delete(struct work_struct *ws)
{
	struct md_rdev *rdev = container_of(ws, struct md_rdev, del_work);
	kobject_del(&rdev->kobj);
	kobject_put(&rdev->kobj);
}

static void unbind_rdev_from_array(struct md_rdev *rdev)
{
	char b[BDEVNAME_SIZE];

	bd_unlink_disk_holder(rdev->bdev, rdev->mddev->gendisk);
	list_del_rcu(&rdev->same_set);
	pr_debug("md: unbind<%s>\n", bdevname(rdev->bdev,b));
	mddev_destroy_serial_pool(rdev->mddev, rdev, false);
	rdev->mddev = NULL;
	sysfs_remove_link(&rdev->kobj, "block");
	sysfs_put(rdev->sysfs_state);
	sysfs_put(rdev->sysfs_unack_badblocks);
	sysfs_put(rdev->sysfs_badblocks);
	rdev->sysfs_state = NULL;
	rdev->sysfs_unack_badblocks = NULL;
	rdev->sysfs_badblocks = NULL;
	rdev->badblocks.count = 0;
	/* We need to delay this, otherwise we can deadlock when
	 * writing to 'remove' to "dev/state".  We also need
	 * to delay it due to rcu usage.
	 */
	synchronize_rcu();
	INIT_WORK(&rdev->del_work, rdev_delayed_delete);
	kobject_get(&rdev->kobj);
	queue_work(md_rdev_misc_wq, &rdev->del_work);
}

/*
 * prevent the device from being mounted, repartitioned or
 * otherwise reused by a RAID array (or any other kernel
 * subsystem), by bd_claiming the device.
 */
static int lock_rdev(struct md_rdev *rdev, dev_t dev, int shared)
{
	int err = 0;
	struct block_device *bdev;

	bdev = blkdev_get_by_dev(dev, FMODE_READ|FMODE_WRITE|FMODE_EXCL,
				 shared ? (struct md_rdev *)lock_rdev : rdev);
	if (IS_ERR(bdev)) {
		pr_warn("md: could not open device unknown-block(%u,%u).\n",
			MAJOR(dev), MINOR(dev));
		return PTR_ERR(bdev);
	}
	rdev->bdev = bdev;
	return err;
}

static void unlock_rdev(struct md_rdev *rdev)
{
	struct block_device *bdev = rdev->bdev;
	rdev->bdev = NULL;
	blkdev_put(bdev, FMODE_READ|FMODE_WRITE|FMODE_EXCL);
}

void md_autodetect_dev(dev_t dev);

static void export_rdev(struct md_rdev *rdev)
{
	char b[BDEVNAME_SIZE];

	pr_debug("md: export_rdev(%s)\n", bdevname(rdev->bdev,b));
	md_rdev_clear(rdev);
#ifndef MODULE
	if (test_bit(AutoDetected, &rdev->flags))
		md_autodetect_dev(rdev->bdev->bd_dev);
#endif
	unlock_rdev(rdev);
	kobject_put(&rdev->kobj);
}

void md_kick_rdev_from_array(struct md_rdev *rdev)
{
	unbind_rdev_from_array(rdev);
	export_rdev(rdev);
}
EXPORT_SYMBOL_GPL(md_kick_rdev_from_array);

static void export_array(struct mddev *mddev)
{
	struct md_rdev *rdev;

	while (!list_empty(&mddev->disks)) {
		rdev = list_first_entry(&mddev->disks, struct md_rdev,
					same_set);
		md_kick_rdev_from_array(rdev);
	}
	mddev->raid_disks = 0;
	mddev->major_version = 0;
}

static bool set_in_sync(struct mddev *mddev)
{
	lockdep_assert_held(&mddev->lock);
	if (!mddev->in_sync) {
		mddev->sync_checkers++;
		spin_unlock(&mddev->lock);
		percpu_ref_switch_to_atomic_sync(&mddev->writes_pending);
		spin_lock(&mddev->lock);
		if (!mddev->in_sync &&
		    percpu_ref_is_zero(&mddev->writes_pending)) {
			mddev->in_sync = 1;
			/*
			 * Ensure ->in_sync is visible before we clear
			 * ->sync_checkers.
			 */
			smp_mb();
			set_bit(MD_SB_CHANGE_CLEAN, &mddev->sb_flags);
			sysfs_notify_dirent_safe(mddev->sysfs_state);
		}
		if (--mddev->sync_checkers == 0)
			percpu_ref_switch_to_percpu(&mddev->writes_pending);
	}
	if (mddev->safemode == 1)
		mddev->safemode = 0;
	return mddev->in_sync;
}

static void sync_sbs(struct mddev *mddev, int nospares)
{
	/* Update each superblock (in-memory image), but
	 * if we are allowed to, skip spares which already
	 * have the right event counter, or have one earlier
	 * (which would mean they aren't being marked as dirty
	 * with the rest of the array)
	 */
	struct md_rdev *rdev;
	rdev_for_each(rdev, mddev) {
		if (rdev->sb_events == mddev->events ||
		    (nospares &&
		     rdev->raid_disk < 0 &&
		     rdev->sb_events+1 == mddev->events)) {
			/* Don't update this superblock */
			rdev->sb_loaded = 2;
		} else {
			sync_super(mddev, rdev);
			rdev->sb_loaded = 1;
		}
	}
}

static bool does_sb_need_changing(struct mddev *mddev)
{
	struct md_rdev *rdev;
	struct mdp_superblock_1 *sb;
	int role;

	/* Find a good rdev */
	rdev_for_each(rdev, mddev)
		if ((rdev->raid_disk >= 0) && !test_bit(Faulty, &rdev->flags))
			break;

	/* No good device found. */
	if (!rdev)
		return false;

	sb = page_address(rdev->sb_page);
	/* Check if a device has become faulty or a spare become active */
	rdev_for_each(rdev, mddev) {
		role = le16_to_cpu(sb->dev_roles[rdev->desc_nr]);
		/* Device activated? */
		if (role == 0xffff && rdev->raid_disk >=0 &&
		    !test_bit(Faulty, &rdev->flags))
			return true;
		/* Device turned faulty? */
		if (test_bit(Faulty, &rdev->flags) && (role < 0xfffd))
			return true;
	}

	/* Check if any mddev parameters have changed */
	if ((mddev->dev_sectors != le64_to_cpu(sb->size)) ||
	    (mddev->reshape_position != le64_to_cpu(sb->reshape_position)) ||
	    (mddev->layout != le32_to_cpu(sb->layout)) ||
	    (mddev->raid_disks != le32_to_cpu(sb->raid_disks)) ||
	    (mddev->chunk_sectors != le32_to_cpu(sb->chunksize)))
		return true;

	return false;
}

void md_update_sb(struct mddev *mddev, int force_change)
{
	struct md_rdev *rdev;
	int sync_req;
	int nospares = 0;
	int any_badblocks_changed = 0;
	int ret = -1;

	if (mddev->ro) {
		if (force_change)
			set_bit(MD_SB_CHANGE_DEVS, &mddev->sb_flags);
		return;
	}

repeat:
	if (mddev_is_clustered(mddev)) {
		if (test_and_clear_bit(MD_SB_CHANGE_DEVS, &mddev->sb_flags))
			force_change = 1;
		if (test_and_clear_bit(MD_SB_CHANGE_CLEAN, &mddev->sb_flags))
			nospares = 1;
		ret = md_cluster_ops->metadata_update_start(mddev);
		/* Has someone else has updated the sb */
		if (!does_sb_need_changing(mddev)) {
			if (ret == 0)
				md_cluster_ops->metadata_update_cancel(mddev);
			bit_clear_unless(&mddev->sb_flags, BIT(MD_SB_CHANGE_PENDING),
							 BIT(MD_SB_CHANGE_DEVS) |
							 BIT(MD_SB_CHANGE_CLEAN));
			return;
		}
	}

	/*
	 * First make sure individual recovery_offsets are correct
	 * curr_resync_completed can only be used during recovery.
	 * During reshape/resync it might use array-addresses rather
	 * that device addresses.
	 */
	rdev_for_each(rdev, mddev) {
		if (rdev->raid_disk >= 0 &&
		    mddev->delta_disks >= 0 &&
		    test_bit(MD_RECOVERY_RUNNING, &mddev->recovery) &&
		    test_bit(MD_RECOVERY_RECOVER, &mddev->recovery) &&
		    !test_bit(MD_RECOVERY_RESHAPE, &mddev->recovery) &&
		    !test_bit(Journal, &rdev->flags) &&
		    !test_bit(In_sync, &rdev->flags) &&
		    mddev->curr_resync_completed > rdev->recovery_offset)
				rdev->recovery_offset = mddev->curr_resync_completed;

	}
	if (!mddev->persistent) {
		clear_bit(MD_SB_CHANGE_CLEAN, &mddev->sb_flags);
		clear_bit(MD_SB_CHANGE_DEVS, &mddev->sb_flags);
		if (!mddev->external) {
			clear_bit(MD_SB_CHANGE_PENDING, &mddev->sb_flags);
			rdev_for_each(rdev, mddev) {
				if (rdev->badblocks.changed) {
					rdev->badblocks.changed = 0;
					ack_all_badblocks(&rdev->badblocks);
					md_error(mddev, rdev);
				}
				clear_bit(Blocked, &rdev->flags);
				clear_bit(BlockedBadBlocks, &rdev->flags);
				wake_up(&rdev->blocked_wait);
			}
		}
		wake_up(&mddev->sb_wait);
		return;
	}

	spin_lock(&mddev->lock);

	mddev->utime = ktime_get_real_seconds();

	if (test_and_clear_bit(MD_SB_CHANGE_DEVS, &mddev->sb_flags))
		force_change = 1;
	if (test_and_clear_bit(MD_SB_CHANGE_CLEAN, &mddev->sb_flags))
		/* just a clean<-> dirty transition, possibly leave spares alone,
		 * though if events isn't the right even/odd, we will have to do
		 * spares after all
		 */
		nospares = 1;
	if (force_change)
		nospares = 0;
	if (mddev->degraded)
		/* If the array is degraded, then skipping spares is both
		 * dangerous and fairly pointless.
		 * Dangerous because a device that was removed from the array
		 * might have a event_count that still looks up-to-date,
		 * so it can be re-added without a resync.
		 * Pointless because if there are any spares to skip,
		 * then a recovery will happen and soon that array won't
		 * be degraded any more and the spare can go back to sleep then.
		 */
		nospares = 0;

	sync_req = mddev->in_sync;

	/* If this is just a dirty<->clean transition, and the array is clean
	 * and 'events' is odd, we can roll back to the previous clean state */
	if (nospares
	    && (mddev->in_sync && mddev->recovery_cp == MaxSector)
	    && mddev->can_decrease_events
	    && mddev->events != 1) {
		mddev->events--;
		mddev->can_decrease_events = 0;
	} else {
		/* otherwise we have to go forward and ... */
		mddev->events ++;
		mddev->can_decrease_events = nospares;
	}

	/*
	 * This 64-bit counter should never wrap.
	 * Either we are in around ~1 trillion A.C., assuming
	 * 1 reboot per second, or we have a bug...
	 */
	WARN_ON(mddev->events == 0);

	rdev_for_each(rdev, mddev) {
		if (rdev->badblocks.changed)
			any_badblocks_changed++;
		if (test_bit(Faulty, &rdev->flags))
			set_bit(FaultRecorded, &rdev->flags);
	}

	sync_sbs(mddev, nospares);
	spin_unlock(&mddev->lock);

	pr_debug("md: updating %s RAID superblock on device (in sync %d)\n",
		 mdname(mddev), mddev->in_sync);

	if (mddev->queue)
		blk_add_trace_msg(mddev->queue, "md md_update_sb");
rewrite:
	md_bitmap_update_sb(mddev->bitmap);
	rdev_for_each(rdev, mddev) {
		char b[BDEVNAME_SIZE];

		if (rdev->sb_loaded != 1)
			continue; /* no noise on spare devices */

		if (!test_bit(Faulty, &rdev->flags)) {
			md_super_write(mddev,rdev,
				       rdev->sb_start, rdev->sb_size,
				       rdev->sb_page);
			pr_debug("md: (write) %s's sb offset: %llu\n",
				 bdevname(rdev->bdev, b),
				 (unsigned long long)rdev->sb_start);
			rdev->sb_events = mddev->events;
			if (rdev->badblocks.size) {
				md_super_write(mddev, rdev,
					       rdev->badblocks.sector,
					       rdev->badblocks.size << 9,
					       rdev->bb_page);
				rdev->badblocks.size = 0;
			}

		} else
			pr_debug("md: %s (skipping faulty)\n",
				 bdevname(rdev->bdev, b));

		if (mddev->level == LEVEL_MULTIPATH)
			/* only need to write one superblock... */
			break;
	}
	if (md_super_wait(mddev) < 0)
		goto rewrite;
	/* if there was a failure, MD_SB_CHANGE_DEVS was set, and we re-write super */

	if (mddev_is_clustered(mddev) && ret == 0)
		md_cluster_ops->metadata_update_finish(mddev);

	if (mddev->in_sync != sync_req ||
	    !bit_clear_unless(&mddev->sb_flags, BIT(MD_SB_CHANGE_PENDING),
			       BIT(MD_SB_CHANGE_DEVS) | BIT(MD_SB_CHANGE_CLEAN)))
		/* have to write it out again */
		goto repeat;
	wake_up(&mddev->sb_wait);
	if (test_bit(MD_RECOVERY_RUNNING, &mddev->recovery))
		sysfs_notify_dirent_safe(mddev->sysfs_completed);

	rdev_for_each(rdev, mddev) {
		if (test_and_clear_bit(FaultRecorded, &rdev->flags))
			clear_bit(Blocked, &rdev->flags);

		if (any_badblocks_changed)
			ack_all_badblocks(&rdev->badblocks);
		clear_bit(BlockedBadBlocks, &rdev->flags);
		wake_up(&rdev->blocked_wait);
	}
}
EXPORT_SYMBOL(md_update_sb);

static int add_bound_rdev(struct md_rdev *rdev)
{
	struct mddev *mddev = rdev->mddev;
	int err = 0;
	bool add_journal = test_bit(Journal, &rdev->flags);

	if (!mddev->pers->hot_remove_disk || add_journal) {
		/* If there is hot_add_disk but no hot_remove_disk
		 * then added disks for geometry changes,
		 * and should be added immediately.
		 */
		super_types[mddev->major_version].
			validate_super(mddev, rdev);
		if (add_journal)
			mddev_suspend(mddev);
		err = mddev->pers->hot_add_disk(mddev, rdev);
		if (add_journal)
			mddev_resume(mddev);
		if (err) {
			md_kick_rdev_from_array(rdev);
			return err;
		}
	}
	sysfs_notify_dirent_safe(rdev->sysfs_state);

	set_bit(MD_SB_CHANGE_DEVS, &mddev->sb_flags);
	if (mddev->degraded)
		set_bit(MD_RECOVERY_RECOVER, &mddev->recovery);
	set_bit(MD_RECOVERY_NEEDED, &mddev->recovery);
	md_new_event(mddev);
	md_wakeup_thread(mddev->thread);
	return 0;
}

/* words written to sysfs files may, or may not, be \n terminated.
 * We want to accept with case. For this we use cmd_match.
 */
static int cmd_match(const char *cmd, const char *str)
{
	/* See if cmd, written into a sysfs file, matches
	 * str.  They must either be the same, or cmd can
	 * have a trailing newline
	 */
	while (*cmd && *str && *cmd == *str) {
		cmd++;
		str++;
	}
	if (*cmd == '\n')
		cmd++;
	if (*str || *cmd)
		return 0;
	return 1;
}

struct rdev_sysfs_entry {
	struct attribute attr;
	ssize_t (*show)(struct md_rdev *, char *);
	ssize_t (*store)(struct md_rdev *, const char *, size_t);
};

static ssize_t
state_show(struct md_rdev *rdev, char *page)
{
	char *sep = ",";
	size_t len = 0;
	unsigned long flags = READ_ONCE(rdev->flags);

	if (test_bit(Faulty, &flags) ||
	    (!test_bit(ExternalBbl, &flags) &&
	    rdev->badblocks.unacked_exist))
		len += sprintf(page+len, "faulty%s", sep);
	if (test_bit(Timeout, &flags))
		len += sprintf(page+len, "timeout%s", sep);
	if (test_bit(In_sync, &flags))
		len += sprintf(page+len, "in_sync%s", sep);
	if (test_bit(Journal, &flags))
		len += sprintf(page+len, "journal%s", sep);
	if (test_bit(WriteMostly, &flags))
		len += sprintf(page+len, "write_mostly%s", sep);
	if (test_bit(Blocked, &flags) ||
	    (rdev->badblocks.unacked_exist
	     && !test_bit(Faulty, &flags)))
		len += sprintf(page+len, "blocked%s", sep);
	if (!test_bit(Faulty, &flags) &&
	    !test_bit(Journal, &flags) &&
	    !test_bit(In_sync, &flags))
		len += sprintf(page+len, "spare%s", sep);
	if (test_bit(WriteErrorSeen, &flags))
		len += sprintf(page+len, "write_error%s", sep);
	if (test_bit(WantReplacement, &flags))
		len += sprintf(page+len, "want_replacement%s", sep);
	if (test_bit(Replacement, &flags))
		len += sprintf(page+len, "replacement%s", sep);
	if (test_bit(ExternalBbl, &flags))
		len += sprintf(page+len, "external_bbl%s", sep);
	if (test_bit(FailFast, &flags))
		len += sprintf(page+len, "failfast%s", sep);

	if (len)
		len -= strlen(sep);

	return len+sprintf(page+len, "\n");
}

static ssize_t
state_store(struct md_rdev *rdev, const char *buf, size_t len)
{
	/* can write
	 *  faulty  - simulates an error
	 *  remove  - disconnects the device
	 *  writemostly - sets write_mostly
	 *  -writemostly - clears write_mostly
	 *  blocked - sets the Blocked flags
	 *  -blocked - clears the Blocked and possibly simulates an error
	 *  insync - sets Insync providing device isn't active
	 *  -insync - clear Insync for a device with a slot assigned,
	 *            so that it gets rebuilt based on bitmap
	 *  write_error - sets WriteErrorSeen
	 *  -write_error - clears WriteErrorSeen
	 *  {,-}failfast - set/clear FailFast
	 */
	int err = -EINVAL;
	if (cmd_match(buf, "faulty") && rdev->mddev->pers) {
		md_error(rdev->mddev, rdev);
		if (test_bit(Faulty, &rdev->flags))
			err = 0;
		else
			err = -EBUSY;
	} else if (cmd_match(buf, "timeout") && rdev->mddev->pers) {
		md_error(rdev->mddev, rdev);
		if (test_bit(Faulty, &rdev->flags))
			set_bit(Timeout, &rdev->flags);
		err = 0;
	} else if (cmd_match(buf, "remove")) {
		if (rdev->mddev->pers) {
			clear_bit(Blocked, &rdev->flags);
			remove_and_add_spares(rdev->mddev, rdev);
		}
		if (rdev->raid_disk >= 0)
			err = -EBUSY;
		else {
			struct mddev *mddev = rdev->mddev;
			err = 0;
			if (mddev_is_clustered(mddev))
				err = md_cluster_ops->remove_disk(mddev, rdev);

			if (err == 0) {
				md_kick_rdev_from_array(rdev);
				if (mddev->pers) {
					set_bit(MD_SB_CHANGE_DEVS, &mddev->sb_flags);
					md_wakeup_thread(mddev->thread);
				}
				md_new_event(mddev);
			}
		}
	} else if (cmd_match(buf, "writemostly")) {
		set_bit(WriteMostly, &rdev->flags);
		mddev_create_serial_pool(rdev->mddev, rdev, false);
		err = 0;
	} else if (cmd_match(buf, "-writemostly")) {
		mddev_destroy_serial_pool(rdev->mddev, rdev, false);
		clear_bit(WriteMostly, &rdev->flags);
		err = 0;
	} else if (cmd_match(buf, "blocked")) {
		set_bit(Blocked, &rdev->flags);
		err = 0;
	} else if (cmd_match(buf, "-blocked")) {
		if (!test_bit(Faulty, &rdev->flags) &&
		    !test_bit(ExternalBbl, &rdev->flags) &&
		    rdev->badblocks.unacked_exist) {
			/* metadata handler doesn't understand badblocks,
			 * so we need to fail the device
			 */
			md_error(rdev->mddev, rdev);
		}
		clear_bit(Blocked, &rdev->flags);
		clear_bit(BlockedBadBlocks, &rdev->flags);
		wake_up(&rdev->blocked_wait);
		set_bit(MD_RECOVERY_NEEDED, &rdev->mddev->recovery);
		md_wakeup_thread(rdev->mddev->thread);

		err = 0;
	} else if (cmd_match(buf, "insync") && rdev->raid_disk == -1) {
		set_bit(In_sync, &rdev->flags);
		err = 0;
	} else if (cmd_match(buf, "failfast")) {
		set_bit(FailFast, &rdev->flags);
		err = 0;
	} else if (cmd_match(buf, "-failfast")) {
		clear_bit(FailFast, &rdev->flags);
		err = 0;
	} else if (cmd_match(buf, "-insync") && rdev->raid_disk >= 0 &&
		   !test_bit(Journal, &rdev->flags)) {
		if (rdev->mddev->pers == NULL) {
			clear_bit(In_sync, &rdev->flags);
			rdev->saved_raid_disk = rdev->raid_disk;
			rdev->raid_disk = -1;
			err = 0;
		}
	} else if (cmd_match(buf, "write_error")) {
		set_bit(WriteErrorSeen, &rdev->flags);
		err = 0;
	} else if (cmd_match(buf, "-write_error")) {
		clear_bit(WriteErrorSeen, &rdev->flags);
		err = 0;
	} else if (cmd_match(buf, "want_replacement")) {
		/* Any non-spare device that is not a replacement can
		 * become want_replacement at any time, but we then need to
		 * check if recovery is needed.
		 */
		if (rdev->raid_disk >= 0 &&
		    !test_bit(Journal, &rdev->flags) &&
		    !test_bit(Replacement, &rdev->flags))
			set_bit(WantReplacement, &rdev->flags);
		set_bit(MD_RECOVERY_NEEDED, &rdev->mddev->recovery);
		md_wakeup_thread(rdev->mddev->thread);
		err = 0;
	} else if (cmd_match(buf, "-want_replacement")) {
		/* Clearing 'want_replacement' is always allowed.
		 * Once replacements starts it is too late though.
		 */
		err = 0;
		clear_bit(WantReplacement, &rdev->flags);
	} else if (cmd_match(buf, "replacement")) {
		/* Can only set a device as a replacement when array has not
		 * yet been started.  Once running, replacement is automatic
		 * from spares, or by assigning 'slot'.
		 */
		if (rdev->mddev->pers)
			err = -EBUSY;
		else {
			set_bit(Replacement, &rdev->flags);
			err = 0;
		}
	} else if (cmd_match(buf, "-replacement")) {
		/* Similarly, can only clear Replacement before start */
		if (rdev->mddev->pers)
			err = -EBUSY;
		else {
			clear_bit(Replacement, &rdev->flags);
			err = 0;
		}
	} else if (cmd_match(buf, "re-add")) {
		if (!rdev->mddev->pers)
			err = -EINVAL;
		else if (test_bit(Faulty, &rdev->flags) && (rdev->raid_disk == -1) &&
				rdev->saved_raid_disk >= 0) {
			/* clear_bit is performed _after_ all the devices
			 * have their local Faulty bit cleared. If any writes
			 * happen in the meantime in the local node, they
			 * will land in the local bitmap, which will be synced
			 * by this node eventually
			 */
			if (!mddev_is_clustered(rdev->mddev) ||
			    (err = md_cluster_ops->gather_bitmaps(rdev)) == 0) {
				clear_bit(Faulty, &rdev->flags);
				err = add_bound_rdev(rdev);
			}
		} else
			err = -EBUSY;
	} else if (cmd_match(buf, "external_bbl") && (rdev->mddev->external)) {
		set_bit(ExternalBbl, &rdev->flags);
		rdev->badblocks.shift = 0;
		err = 0;
	} else if (cmd_match(buf, "-external_bbl") && (rdev->mddev->external)) {
		clear_bit(ExternalBbl, &rdev->flags);
		err = 0;
	}
	if (!err)
		sysfs_notify_dirent_safe(rdev->sysfs_state);
	return err ? err : len;
}
static struct rdev_sysfs_entry rdev_state =
__ATTR_PREALLOC(state, S_IRUGO|S_IWUSR, state_show, state_store);

static ssize_t
errors_show(struct md_rdev *rdev, char *page)
{
	return sprintf(page, "%d\n", atomic_read(&rdev->corrected_errors));
}

static ssize_t
errors_store(struct md_rdev *rdev, const char *buf, size_t len)
{
	unsigned int n;
	int rv;

	rv = kstrtouint(buf, 10, &n);
	if (rv < 0)
		return rv;
	atomic_set(&rdev->corrected_errors, n);
	return len;
}
static struct rdev_sysfs_entry rdev_errors =
__ATTR(errors, S_IRUGO|S_IWUSR, errors_show, errors_store);

static ssize_t
slot_show(struct md_rdev *rdev, char *page)
{
	if (test_bit(Journal, &rdev->flags))
		return sprintf(page, "journal\n");
	else if (rdev->raid_disk < 0)
		return sprintf(page, "none\n");
	else
		return sprintf(page, "%d\n", rdev->raid_disk);
}

static ssize_t
slot_store(struct md_rdev *rdev, const char *buf, size_t len)
{
	int slot;
	int err;

	if (test_bit(Journal, &rdev->flags))
		return -EBUSY;
	if (strncmp(buf, "none", 4)==0)
		slot = -1;
	else {
		err = kstrtouint(buf, 10, (unsigned int *)&slot);
		if (err < 0)
			return err;
	}
	if (rdev->mddev->pers && slot == -1) {
		/* Setting 'slot' on an active array requires also
		 * updating the 'rd%d' link, and communicating
		 * with the personality with ->hot_*_disk.
		 * For now we only support removing
		 * failed/spare devices.  This normally happens automatically,
		 * but not when the metadata is externally managed.
		 */
		if (rdev->raid_disk == -1)
			return -EEXIST;
		/* personality does all needed checks */
		if (rdev->mddev->pers->hot_remove_disk == NULL)
			return -EINVAL;
		clear_bit(Blocked, &rdev->flags);
		remove_and_add_spares(rdev->mddev, rdev);
		if (rdev->raid_disk >= 0)
			return -EBUSY;
		set_bit(MD_RECOVERY_NEEDED, &rdev->mddev->recovery);
		md_wakeup_thread(rdev->mddev->thread);
	} else if (rdev->mddev->pers) {
		/* Activating a spare .. or possibly reactivating
		 * if we ever get bitmaps working here.
		 */
		int err;

		if (rdev->raid_disk != -1)
			return -EBUSY;

		if (test_bit(MD_RECOVERY_RUNNING, &rdev->mddev->recovery))
			return -EBUSY;

		if (rdev->mddev->pers->hot_add_disk == NULL)
			return -EINVAL;

		if (slot >= rdev->mddev->raid_disks &&
		    slot >= rdev->mddev->raid_disks + rdev->mddev->delta_disks)
			return -ENOSPC;

		rdev->raid_disk = slot;
		if (test_bit(In_sync, &rdev->flags))
			rdev->saved_raid_disk = slot;
		else
			rdev->saved_raid_disk = -1;
		clear_bit(In_sync, &rdev->flags);
		clear_bit(Bitmap_sync, &rdev->flags);
		err = rdev->mddev->pers->hot_add_disk(rdev->mddev, rdev);
		if (err) {
			rdev->raid_disk = -1;
			return err;
		} else
			sysfs_notify_dirent_safe(rdev->sysfs_state);
		/* failure here is OK */;
		sysfs_link_rdev(rdev->mddev, rdev);
		/* don't wakeup anyone, leave that to userspace. */
	} else {
		if (slot >= rdev->mddev->raid_disks &&
		    slot >= rdev->mddev->raid_disks + rdev->mddev->delta_disks)
			return -ENOSPC;
		rdev->raid_disk = slot;
		/* assume it is working */
		clear_bit(Faulty, &rdev->flags);
		clear_bit(Timeout, &rdev->flags);
		clear_bit(WriteMostly, &rdev->flags);
		set_bit(In_sync, &rdev->flags);
		sysfs_notify_dirent_safe(rdev->sysfs_state);
	}
	return len;
}

static struct rdev_sysfs_entry rdev_slot =
__ATTR(slot, S_IRUGO|S_IWUSR, slot_show, slot_store);

static ssize_t
offset_show(struct md_rdev *rdev, char *page)
{
	return sprintf(page, "%llu\n", (unsigned long long)rdev->data_offset);
}

static ssize_t
offset_store(struct md_rdev *rdev, const char *buf, size_t len)
{
	unsigned long long offset;
	if (kstrtoull(buf, 10, &offset) < 0)
		return -EINVAL;
	if (rdev->mddev->pers && rdev->raid_disk >= 0)
		return -EBUSY;
	if (rdev->sectors && rdev->mddev->external)
		/* Must set offset before size, so overlap checks
		 * can be sane */
		return -EBUSY;
	rdev->data_offset = offset;
	rdev->new_data_offset = offset;
	return len;
}

static struct rdev_sysfs_entry rdev_offset =
__ATTR(offset, S_IRUGO|S_IWUSR, offset_show, offset_store);

static ssize_t new_offset_show(struct md_rdev *rdev, char *page)
{
	return sprintf(page, "%llu\n",
		       (unsigned long long)rdev->new_data_offset);
}

static ssize_t new_offset_store(struct md_rdev *rdev,
				const char *buf, size_t len)
{
	unsigned long long new_offset;
	struct mddev *mddev = rdev->mddev;

	if (kstrtoull(buf, 10, &new_offset) < 0)
		return -EINVAL;

	if (mddev->sync_thread ||
	    test_bit(MD_RECOVERY_RUNNING,&mddev->recovery))
		return -EBUSY;
	if (new_offset == rdev->data_offset)
		/* reset is always permitted */
		;
	else if (new_offset > rdev->data_offset) {
		/* must not push array size beyond rdev_sectors */
		if (new_offset - rdev->data_offset
		    + mddev->dev_sectors > rdev->sectors)
				return -E2BIG;
	}
	/* Metadata worries about other space details. */

	/* decreasing the offset is inconsistent with a backwards
	 * reshape.
	 */
	if (new_offset < rdev->data_offset &&
	    mddev->reshape_backwards)
		return -EINVAL;
	/* Increasing offset is inconsistent with forwards
	 * reshape.  reshape_direction should be set to
	 * 'backwards' first.
	 */
	if (new_offset > rdev->data_offset &&
	    !mddev->reshape_backwards)
		return -EINVAL;

	if (mddev->pers && mddev->persistent &&
	    !super_types[mddev->major_version]
	    .allow_new_offset(rdev, new_offset))
		return -E2BIG;
	rdev->new_data_offset = new_offset;
	if (new_offset > rdev->data_offset)
		mddev->reshape_backwards = 1;
	else if (new_offset < rdev->data_offset)
		mddev->reshape_backwards = 0;

	return len;
}
static struct rdev_sysfs_entry rdev_new_offset =
__ATTR(new_offset, S_IRUGO|S_IWUSR, new_offset_show, new_offset_store);

static ssize_t
rdev_size_show(struct md_rdev *rdev, char *page)
{
	return sprintf(page, "%llu\n", (unsigned long long)rdev->sectors / 2);
}

static int overlaps(sector_t s1, sector_t l1, sector_t s2, sector_t l2)
{
	/* check if two start/length pairs overlap */
	if (s1+l1 <= s2)
		return 0;
	if (s2+l2 <= s1)
		return 0;
	return 1;
}

static int strict_blocks_to_sectors(const char *buf, sector_t *sectors)
{
	unsigned long long blocks;
	sector_t new;

	if (kstrtoull(buf, 10, &blocks) < 0)
		return -EINVAL;

	if (blocks & 1ULL << (8 * sizeof(blocks) - 1))
		return -EINVAL; /* sector conversion overflow */

	new = blocks * 2;
	if (new != blocks * 2)
		return -EINVAL; /* unsigned long long to sector_t overflow */

	*sectors = new;
	return 0;
}

static ssize_t
rdev_size_store(struct md_rdev *rdev, const char *buf, size_t len)
{
	struct mddev *my_mddev = rdev->mddev;
	sector_t oldsectors = rdev->sectors;
	sector_t sectors;

	if (test_bit(Journal, &rdev->flags))
		return -EBUSY;
	if (strict_blocks_to_sectors(buf, &sectors) < 0)
		return -EINVAL;
	if (rdev->data_offset != rdev->new_data_offset)
		return -EINVAL; /* too confusing */
	if (my_mddev->pers && rdev->raid_disk >= 0) {
		if (my_mddev->persistent) {
			sectors = super_types[my_mddev->major_version].
				rdev_size_change(rdev, sectors);
			if (!sectors)
				return -EBUSY;
		} else if (!sectors)
			sectors = (i_size_read(rdev->bdev->bd_inode) >> 9) -
				rdev->data_offset;
		if (!my_mddev->pers->resize)
			/* Cannot change size for RAID0 or Linear etc */
			return -EINVAL;
	}
	if (sectors < my_mddev->dev_sectors)
		return -EINVAL; /* component must fit device */

	rdev->sectors = sectors;
	if (sectors > oldsectors && my_mddev->external) {
		/* Need to check that all other rdevs with the same
		 * ->bdev do not overlap.  'rcu' is sufficient to walk
		 * the rdev lists safely.
		 * This check does not provide a hard guarantee, it
		 * just helps avoid dangerous mistakes.
		 */
		struct mddev *mddev;
		int overlap = 0;
		struct list_head *tmp;

		rcu_read_lock();
		for_each_mddev(mddev, tmp) {
			struct md_rdev *rdev2;

			rdev_for_each(rdev2, mddev)
				if (rdev->bdev == rdev2->bdev &&
				    rdev != rdev2 &&
				    overlaps(rdev->data_offset, rdev->sectors,
					     rdev2->data_offset,
					     rdev2->sectors)) {
					overlap = 1;
					break;
				}
			if (overlap) {
				mddev_put(mddev);
				break;
			}
		}
		rcu_read_unlock();
		if (overlap) {
			/* Someone else could have slipped in a size
			 * change here, but doing so is just silly.
			 * We put oldsectors back because we *know* it is
			 * safe, and trust userspace not to race with
			 * itself
			 */
			rdev->sectors = oldsectors;
			return -EBUSY;
		}
	}
	return len;
}

static struct rdev_sysfs_entry rdev_size =
__ATTR(size, S_IRUGO|S_IWUSR, rdev_size_show, rdev_size_store);

static ssize_t recovery_start_show(struct md_rdev *rdev, char *page)
{
	unsigned long long recovery_start = rdev->recovery_offset;

	if (test_bit(In_sync, &rdev->flags) ||
	    recovery_start == MaxSector)
		return sprintf(page, "none\n");

	return sprintf(page, "%llu\n", recovery_start);
}

static ssize_t recovery_start_store(struct md_rdev *rdev, const char *buf, size_t len)
{
	unsigned long long recovery_start;

	if (cmd_match(buf, "none"))
		recovery_start = MaxSector;
	else if (kstrtoull(buf, 10, &recovery_start))
		return -EINVAL;

	if (rdev->mddev->pers &&
	    rdev->raid_disk >= 0)
		return -EBUSY;

	rdev->recovery_offset = recovery_start;
	if (recovery_start == MaxSector)
		set_bit(In_sync, &rdev->flags);
	else
		clear_bit(In_sync, &rdev->flags);
	return len;
}

static struct rdev_sysfs_entry rdev_recovery_start =
__ATTR(recovery_start, S_IRUGO|S_IWUSR, recovery_start_show, recovery_start_store);

/* sysfs access to bad-blocks list.
 * We present two files.
 * 'bad-blocks' lists sector numbers and lengths of ranges that
 *    are recorded as bad.  The list is truncated to fit within
 *    the one-page limit of sysfs.
 *    Writing "sector length" to this file adds an acknowledged
 *    bad block list.
 * 'unacknowledged-bad-blocks' lists bad blocks that have not yet
 *    been acknowledged.  Writing to this file adds bad blocks
 *    without acknowledging them.  This is largely for testing.
 */
static ssize_t bb_show(struct md_rdev *rdev, char *page)
{
	return badblocks_show(&rdev->badblocks, page, 0);
}
static ssize_t bb_store(struct md_rdev *rdev, const char *page, size_t len)
{
	int rv = badblocks_store(&rdev->badblocks, page, len, 0);
	/* Maybe that ack was all we needed */
	if (test_and_clear_bit(BlockedBadBlocks, &rdev->flags))
		wake_up(&rdev->blocked_wait);
	return rv;
}
static struct rdev_sysfs_entry rdev_bad_blocks =
__ATTR(bad_blocks, S_IRUGO|S_IWUSR, bb_show, bb_store);

static ssize_t ubb_show(struct md_rdev *rdev, char *page)
{
	return badblocks_show(&rdev->badblocks, page, 1);
}
static ssize_t ubb_store(struct md_rdev *rdev, const char *page, size_t len)
{
	return badblocks_store(&rdev->badblocks, page, len, 1);
}
static struct rdev_sysfs_entry rdev_unack_bad_blocks =
__ATTR(unacknowledged_bad_blocks, S_IRUGO|S_IWUSR, ubb_show, ubb_store);

static ssize_t
ppl_sector_show(struct md_rdev *rdev, char *page)
{
	return sprintf(page, "%llu\n", (unsigned long long)rdev->ppl.sector);
}

static ssize_t
ppl_sector_store(struct md_rdev *rdev, const char *buf, size_t len)
{
	unsigned long long sector;

	if (kstrtoull(buf, 10, &sector) < 0)
		return -EINVAL;
	if (sector != (sector_t)sector)
		return -EINVAL;

	if (rdev->mddev->pers && test_bit(MD_HAS_PPL, &rdev->mddev->flags) &&
	    rdev->raid_disk >= 0)
		return -EBUSY;

	if (rdev->mddev->persistent) {
		if (rdev->mddev->major_version == 0)
			return -EINVAL;
		if ((sector > rdev->sb_start &&
		     sector - rdev->sb_start > S16_MAX) ||
		    (sector < rdev->sb_start &&
		     rdev->sb_start - sector > -S16_MIN))
			return -EINVAL;
		rdev->ppl.offset = sector - rdev->sb_start;
	} else if (!rdev->mddev->external) {
		return -EBUSY;
	}
	rdev->ppl.sector = sector;
	return len;
}

static struct rdev_sysfs_entry rdev_ppl_sector =
__ATTR(ppl_sector, S_IRUGO|S_IWUSR, ppl_sector_show, ppl_sector_store);

static ssize_t
ppl_size_show(struct md_rdev *rdev, char *page)
{
	return sprintf(page, "%u\n", rdev->ppl.size);
}

static ssize_t
ppl_size_store(struct md_rdev *rdev, const char *buf, size_t len)
{
	unsigned int size;

	if (kstrtouint(buf, 10, &size) < 0)
		return -EINVAL;

	if (rdev->mddev->pers && test_bit(MD_HAS_PPL, &rdev->mddev->flags) &&
	    rdev->raid_disk >= 0)
		return -EBUSY;

	if (rdev->mddev->persistent) {
		if (rdev->mddev->major_version == 0)
			return -EINVAL;
		if (size > U16_MAX)
			return -EINVAL;
	} else if (!rdev->mddev->external) {
		return -EBUSY;
	}
	rdev->ppl.size = size;
	return len;
}

static struct rdev_sysfs_entry rdev_ppl_size =
__ATTR(ppl_size, S_IRUGO|S_IWUSR, ppl_size_show, ppl_size_store);

static struct attribute *rdev_default_attrs[] = {
	&rdev_state.attr,
	&rdev_errors.attr,
	&rdev_slot.attr,
	&rdev_offset.attr,
	&rdev_new_offset.attr,
	&rdev_size.attr,
	&rdev_recovery_start.attr,
	&rdev_bad_blocks.attr,
	&rdev_unack_bad_blocks.attr,
	&rdev_ppl_sector.attr,
	&rdev_ppl_size.attr,
	NULL,
};
static ssize_t
rdev_attr_show(struct kobject *kobj, struct attribute *attr, char *page)
{
	struct rdev_sysfs_entry *entry = container_of(attr, struct rdev_sysfs_entry, attr);
	struct md_rdev *rdev = container_of(kobj, struct md_rdev, kobj);

	if (!entry->show)
		return -EIO;
	if (!rdev->mddev)
		return -ENODEV;
	return entry->show(rdev, page);
}

static ssize_t
rdev_attr_store(struct kobject *kobj, struct attribute *attr,
	      const char *page, size_t length)
{
	struct rdev_sysfs_entry *entry = container_of(attr, struct rdev_sysfs_entry, attr);
	struct md_rdev *rdev = container_of(kobj, struct md_rdev, kobj);
	ssize_t rv;
	struct mddev *mddev = rdev->mddev;

	if (!entry->store)
		return -EIO;
	if (!capable(CAP_SYS_ADMIN))
		return -EACCES;
	rv = mddev ? mddev_lock(mddev) : -ENODEV;
	if (!rv) {
		if (rdev->mddev == NULL)
			rv = -ENODEV;
		else
			rv = entry->store(rdev, page, length);
		mddev_unlock(mddev);
	}
	return rv;
}

static void rdev_free(struct kobject *ko)
{
	struct md_rdev *rdev = container_of(ko, struct md_rdev, kobj);
	kfree(rdev);
}
static const struct sysfs_ops rdev_sysfs_ops = {
	.show		= rdev_attr_show,
	.store		= rdev_attr_store,
};
static struct kobj_type rdev_ktype = {
	.release	= rdev_free,
	.sysfs_ops	= &rdev_sysfs_ops,
	.default_attrs	= rdev_default_attrs,
};

int md_rdev_init(struct md_rdev *rdev)
{
	rdev->desc_nr = -1;
	rdev->saved_raid_disk = -1;
	rdev->raid_disk = -1;
	rdev->flags = 0;
	rdev->data_offset = 0;
	rdev->new_data_offset = 0;
	rdev->sb_events = 0;
	rdev->last_read_error = 0;
	rdev->sb_loaded = 0;
	rdev->bb_page = NULL;
	atomic_set(&rdev->nr_pending, 0);
	atomic_set(&rdev->read_errors, 0);
	atomic_set(&rdev->corrected_errors, 0);

	INIT_LIST_HEAD(&rdev->same_set);
	init_waitqueue_head(&rdev->blocked_wait);

	/* Add space to store bad block list.
	 * This reserves the space even on arrays where it cannot
	 * be used - I wonder if that matters
	 */
	return badblocks_init(&rdev->badblocks, 0);
}
EXPORT_SYMBOL_GPL(md_rdev_init);
/*
 * Import a device. If 'super_format' >= 0, then sanity check the superblock
 *
 * mark the device faulty if:
 *
 *   - the device is nonexistent (zero size)
 *   - the device has no valid superblock
 *
 * a faulty rdev _never_ has rdev->sb set.
 */
static struct md_rdev *md_import_device(dev_t newdev, int super_format, int super_minor)
{
	char b[BDEVNAME_SIZE];
	int err;
	struct md_rdev *rdev;
	sector_t size;

	rdev = kzalloc(sizeof(*rdev), GFP_KERNEL);
	if (!rdev)
		return ERR_PTR(-ENOMEM);

	err = md_rdev_init(rdev);
	if (err)
		goto abort_free;
	err = alloc_disk_sb(rdev);
	if (err)
		goto abort_free;

	err = lock_rdev(rdev, newdev, super_format == -2);
	if (err)
		goto abort_free;

	kobject_init(&rdev->kobj, &rdev_ktype);

	size = i_size_read(rdev->bdev->bd_inode) >> BLOCK_SIZE_BITS;
	if (!size) {
		pr_warn("md: %s has zero or unknown size, marking faulty!\n",
			bdevname(rdev->bdev,b));
		err = -EINVAL;
		goto abort_free;
	}

	if (super_format >= 0) {
		err = super_types[super_format].
			load_super(rdev, NULL, super_minor);
		if (err == -EINVAL) {
			pr_warn("md: %s does not have a valid v%d.%d superblock, not importing!\n",
				bdevname(rdev->bdev,b),
				super_format, super_minor);
			goto abort_free;
		}
		if (err < 0) {
			pr_warn("md: could not read %s's sb, not importing!\n",
				bdevname(rdev->bdev,b));
			goto abort_free;
		}
	}

	return rdev;

abort_free:
	if (rdev->bdev)
		unlock_rdev(rdev);
	md_rdev_clear(rdev);
	kfree(rdev);
	return ERR_PTR(err);
}

/*
 * Check a full RAID array for plausibility
 */

static int analyze_sbs(struct mddev *mddev)
{
	int i;
	struct md_rdev *rdev, *freshest, *tmp;
	char b[BDEVNAME_SIZE];

	freshest = NULL;
	rdev_for_each_safe(rdev, tmp, mddev)
		switch (super_types[mddev->major_version].
			load_super(rdev, freshest, mddev->minor_version)) {
		case 1:
			freshest = rdev;
			break;
		case 0:
			break;
		default:
			pr_warn("md: fatal superblock inconsistency in %s -- removing from array\n",
				bdevname(rdev->bdev,b));
			md_kick_rdev_from_array(rdev);
		}

	/* Cannot find a valid fresh disk */
	if (!freshest) {
		pr_warn("md: cannot find a valid disk\n");
		return -EINVAL;
	}

	super_types[mddev->major_version].
		validate_super(mddev, freshest);

	i = 0;
	rdev_for_each_safe(rdev, tmp, mddev) {
		if (mddev->max_disks &&
		    (rdev->desc_nr >= mddev->max_disks ||
		     i > mddev->max_disks)) {
			pr_warn("md: %s: %s: only %d devices permitted\n",
				mdname(mddev), bdevname(rdev->bdev, b),
				mddev->max_disks);
			md_kick_rdev_from_array(rdev);
			continue;
		}
		if (rdev != freshest) {
			if (super_types[mddev->major_version].
			    validate_super(mddev, rdev)) {
				pr_warn("md: kicking non-fresh %s from array!\n",
					bdevname(rdev->bdev,b));
				md_kick_rdev_from_array(rdev);
				continue;
			}
		}
		if (mddev->level == LEVEL_MULTIPATH) {
			rdev->desc_nr = i++;
			rdev->raid_disk = rdev->desc_nr;
			set_bit(In_sync, &rdev->flags);
		} else if (rdev->raid_disk >=
			    (mddev->raid_disks - min(0, mddev->delta_disks)) &&
			   !test_bit(Journal, &rdev->flags)) {
			rdev->raid_disk = -1;
			clear_bit(In_sync, &rdev->flags);
		}
	}

	return 0;
}

/* Read a fixed-point number.
 * Numbers in sysfs attributes should be in "standard" units where
 * possible, so time should be in seconds.
 * However we internally use a a much smaller unit such as
 * milliseconds or jiffies.
 * This function takes a decimal number with a possible fractional
 * component, and produces an integer which is the result of
 * multiplying that number by 10^'scale'.
 * all without any floating-point arithmetic.
 */
int strict_strtoul_scaled(const char *cp, unsigned long *res, int scale)
{
	unsigned long result = 0;
	long decimals = -1;
	while (isdigit(*cp) || (*cp == '.' && decimals < 0)) {
		if (*cp == '.')
			decimals = 0;
		else if (decimals < scale) {
			unsigned int value;
			value = *cp - '0';
			result = result * 10 + value;
			if (decimals >= 0)
				decimals++;
		}
		cp++;
	}
	if (*cp == '\n')
		cp++;
	if (*cp)
		return -EINVAL;
	if (decimals < 0)
		decimals = 0;
	*res = result * int_pow(10, scale - decimals);
	return 0;
}

static ssize_t
safe_delay_show(struct mddev *mddev, char *page)
{
	int msec = (mddev->safemode_delay*1000)/HZ;
	return sprintf(page, "%d.%03d\n", msec/1000, msec%1000);
}
static ssize_t
safe_delay_store(struct mddev *mddev, const char *cbuf, size_t len)
{
	unsigned long msec;

	if (mddev_is_clustered(mddev)) {
		pr_warn("md: Safemode is disabled for clustered mode\n");
		return -EINVAL;
	}

	if (strict_strtoul_scaled(cbuf, &msec, 3) < 0)
		return -EINVAL;
	if (msec == 0)
		mddev->safemode_delay = 0;
	else {
		unsigned long old_delay = mddev->safemode_delay;
		unsigned long new_delay = (msec*HZ)/1000;

		if (new_delay == 0)
			new_delay = 1;
		mddev->safemode_delay = new_delay;
		if (new_delay < old_delay || old_delay == 0)
			mod_timer(&mddev->safemode_timer, jiffies+1);
	}
	return len;
}
static struct md_sysfs_entry md_safe_delay =
__ATTR(safe_mode_delay, S_IRUGO|S_IWUSR,safe_delay_show, safe_delay_store);

static ssize_t
level_show(struct mddev *mddev, char *page)
{
	struct md_personality *p;
	int ret;
	spin_lock(&mddev->lock);
	p = mddev->pers;
	if (p)
		ret = sprintf(page, "%s\n", p->name);
	else if (mddev->clevel[0])
		ret = sprintf(page, "%s\n", mddev->clevel);
	else if (mddev->level != LEVEL_NONE)
		ret = sprintf(page, "%d\n", mddev->level);
	else
		ret = 0;
	spin_unlock(&mddev->lock);
	return ret;
}

static ssize_t
level_store(struct mddev *mddev, const char *buf, size_t len)
{
	char clevel[16];
	ssize_t rv;
	size_t slen = len;
	struct md_personality *pers, *oldpers;
	long level;
	void *priv, *oldpriv;
	struct md_rdev *rdev;

	if (slen == 0 || slen >= sizeof(clevel))
		return -EINVAL;

	rv = mddev_lock(mddev);
	if (rv)
		return rv;

	if (mddev->pers == NULL) {
		strncpy(mddev->clevel, buf, slen);
		if (mddev->clevel[slen-1] == '\n')
			slen--;
		mddev->clevel[slen] = 0;
		mddev->level = LEVEL_NONE;
		rv = len;
		goto out_unlock;
	}
	rv = -EROFS;
	if (mddev->ro)
		goto out_unlock;

	/* request to change the personality.  Need to ensure:
	 *  - array is not engaged in resync/recovery/reshape
	 *  - old personality can be suspended
	 *  - new personality will access other array.
	 */

	rv = -EBUSY;
	if (mddev->sync_thread ||
	    test_bit(MD_RECOVERY_RUNNING, &mddev->recovery) ||
	    mddev->reshape_position != MaxSector ||
	    mddev->sysfs_active)
		goto out_unlock;

	rv = -EINVAL;
	if (!mddev->pers->quiesce) {
		pr_warn("md: %s: %s does not support online personality change\n",
			mdname(mddev), mddev->pers->name);
		goto out_unlock;
	}

	/* Now find the new personality */
	strncpy(clevel, buf, slen);
	if (clevel[slen-1] == '\n')
		slen--;
	clevel[slen] = 0;
	if (kstrtol(clevel, 10, &level))
		level = LEVEL_NONE;

	if (request_module("md-%s", clevel) != 0)
		request_module("md-level-%s", clevel);
	spin_lock(&pers_lock);
	pers = find_pers(level, clevel);
	if (!pers || !try_module_get(pers->owner)) {
		spin_unlock(&pers_lock);
		pr_warn("md: personality %s not loaded\n", clevel);
		rv = -EINVAL;
		goto out_unlock;
	}
	spin_unlock(&pers_lock);

	if (pers == mddev->pers) {
		/* Nothing to do! */
		module_put(pers->owner);
		rv = len;
		goto out_unlock;
	}
	if (!pers->takeover) {
		module_put(pers->owner);
		pr_warn("md: %s: %s does not support personality takeover\n",
			mdname(mddev), clevel);
		rv = -EINVAL;
		goto out_unlock;
	}

	rdev_for_each(rdev, mddev)
		rdev->new_raid_disk = rdev->raid_disk;

	/* ->takeover must set new_* and/or delta_disks
	 * if it succeeds, and may set them when it fails.
	 */
	priv = pers->takeover(mddev);
	if (IS_ERR(priv)) {
		mddev->new_level = mddev->level;
		mddev->new_layout = mddev->layout;
		mddev->new_chunk_sectors = mddev->chunk_sectors;
		mddev->raid_disks -= mddev->delta_disks;
		mddev->delta_disks = 0;
		mddev->reshape_backwards = 0;
		module_put(pers->owner);
		pr_warn("md: %s: %s would not accept array\n",
			mdname(mddev), clevel);
		rv = PTR_ERR(priv);
		goto out_unlock;
	}

	/* Looks like we have a winner */
	mddev_suspend(mddev);
	mddev_detach(mddev);

	spin_lock(&mddev->lock);
	oldpers = mddev->pers;
	oldpriv = mddev->private;
	mddev->pers = pers;
	mddev->private = priv;
	strlcpy(mddev->clevel, pers->name, sizeof(mddev->clevel));
	mddev->level = mddev->new_level;
	mddev->layout = mddev->new_layout;
	mddev->chunk_sectors = mddev->new_chunk_sectors;
	mddev->delta_disks = 0;
	mddev->reshape_backwards = 0;
	mddev->degraded = 0;
	spin_unlock(&mddev->lock);

	if (oldpers->sync_request == NULL &&
	    mddev->external) {
		/* We are converting from a no-redundancy array
		 * to a redundancy array and metadata is managed
		 * externally so we need to be sure that writes
		 * won't block due to a need to transition
		 *      clean->dirty
		 * until external management is started.
		 */
		mddev->in_sync = 0;
		mddev->safemode_delay = 0;
		mddev->safemode = 0;
	}

	oldpers->free(mddev, oldpriv);

	if (oldpers->sync_request == NULL &&
	    pers->sync_request != NULL) {
		/* need to add the md_redundancy_group */
		if (sysfs_create_group(&mddev->kobj, &md_redundancy_group))
			pr_warn("md: cannot register extra attributes for %s\n",
				mdname(mddev));
		mddev->sysfs_action = sysfs_get_dirent(mddev->kobj.sd, "sync_action");
		mddev->sysfs_completed = sysfs_get_dirent_safe(mddev->kobj.sd, "sync_completed");
		mddev->sysfs_degraded = sysfs_get_dirent_safe(mddev->kobj.sd, "degraded");
	}
	if (oldpers->sync_request != NULL &&
	    pers->sync_request == NULL) {
		/* need to remove the md_redundancy_group */
		if (mddev->to_remove == NULL)
			mddev->to_remove = &md_redundancy_group;
	}

	module_put(oldpers->owner);

	rdev_for_each(rdev, mddev) {
		if (rdev->raid_disk < 0)
			continue;
		if (rdev->new_raid_disk >= mddev->raid_disks)
			rdev->new_raid_disk = -1;
		if (rdev->new_raid_disk == rdev->raid_disk)
			continue;
		sysfs_unlink_rdev(mddev, rdev);
	}
	rdev_for_each(rdev, mddev) {
		if (rdev->raid_disk < 0)
			continue;
		if (rdev->new_raid_disk == rdev->raid_disk)
			continue;
		rdev->raid_disk = rdev->new_raid_disk;
		if (rdev->raid_disk < 0)
			clear_bit(In_sync, &rdev->flags);
		else {
			if (sysfs_link_rdev(mddev, rdev))
				pr_warn("md: cannot register rd%d for %s after level change\n",
					rdev->raid_disk, mdname(mddev));
		}
	}

	if (pers->sync_request == NULL) {
		/* this is now an array without redundancy, so
		 * it must always be in_sync
		 */
		mddev->in_sync = 1;
		del_timer_sync(&mddev->safemode_timer);
	}
	blk_set_stacking_limits(&mddev->queue->limits);
	pers->run(mddev);
	set_bit(MD_SB_CHANGE_DEVS, &mddev->sb_flags);
	mddev_resume(mddev);
	if (!mddev->thread)
		md_update_sb(mddev, 1);
	sysfs_notify_dirent_safe(mddev->sysfs_level);
	md_new_event(mddev);
	rv = len;
out_unlock:
	mddev_unlock(mddev);
	return rv;
}

static struct md_sysfs_entry md_level =
__ATTR(level, S_IRUGO|S_IWUSR, level_show, level_store);

static ssize_t
layout_show(struct mddev *mddev, char *page)
{
	/* just a number, not meaningful for all levels */
	if (mddev->reshape_position != MaxSector &&
	    mddev->layout != mddev->new_layout)
		return sprintf(page, "%d (%d)\n",
			       mddev->new_layout, mddev->layout);
	return sprintf(page, "%d\n", mddev->layout);
}

static ssize_t
layout_store(struct mddev *mddev, const char *buf, size_t len)
{
	unsigned int n;
	int err;

	err = kstrtouint(buf, 10, &n);
	if (err < 0)
		return err;
	err = mddev_lock(mddev);
	if (err)
		return err;

	if (mddev->pers) {
		if (mddev->pers->check_reshape == NULL)
			err = -EBUSY;
		else if (mddev->ro)
			err = -EROFS;
		else {
			mddev->new_layout = n;
			err = mddev->pers->check_reshape(mddev);
			if (err)
				mddev->new_layout = mddev->layout;
		}
	} else {
		mddev->new_layout = n;
		if (mddev->reshape_position == MaxSector)
			mddev->layout = n;
	}
	mddev_unlock(mddev);
	return err ?: len;
}
static struct md_sysfs_entry md_layout =
__ATTR(layout, S_IRUGO|S_IWUSR, layout_show, layout_store);

static ssize_t
raid_disks_show(struct mddev *mddev, char *page)
{
	if (mddev->raid_disks == 0)
		return 0;
	if (mddev->reshape_position != MaxSector &&
	    mddev->delta_disks != 0)
		return sprintf(page, "%d (%d)\n", mddev->raid_disks,
			       mddev->raid_disks - mddev->delta_disks);
	return sprintf(page, "%d\n", mddev->raid_disks);
}

static int update_raid_disks(struct mddev *mddev, int raid_disks);

static ssize_t
raid_disks_store(struct mddev *mddev, const char *buf, size_t len)
{
	unsigned int n;
	int err;

	err = kstrtouint(buf, 10, &n);
	if (err < 0)
		return err;

	err = mddev_lock(mddev);
	if (err)
		return err;
	if (mddev->pers)
		err = update_raid_disks(mddev, n);
	else if (mddev->reshape_position != MaxSector) {
		struct md_rdev *rdev;
		int olddisks = mddev->raid_disks - mddev->delta_disks;

		err = -EINVAL;
		rdev_for_each(rdev, mddev) {
			if (olddisks < n &&
			    rdev->data_offset < rdev->new_data_offset)
				goto out_unlock;
			if (olddisks > n &&
			    rdev->data_offset > rdev->new_data_offset)
				goto out_unlock;
		}
		err = 0;
		mddev->delta_disks = n - olddisks;
		mddev->raid_disks = n;
		mddev->reshape_backwards = (mddev->delta_disks < 0);
	} else
		mddev->raid_disks = n;
out_unlock:
	mddev_unlock(mddev);
	return err ? err : len;
}
static struct md_sysfs_entry md_raid_disks =
__ATTR(raid_disks, S_IRUGO|S_IWUSR, raid_disks_show, raid_disks_store);

static ssize_t
uuid_show(struct mddev *mddev, char *page)
{
	return sprintf(page, "%pU\n", mddev->uuid);
}
static struct md_sysfs_entry md_uuid =
__ATTR(uuid, S_IRUGO, uuid_show, NULL);

static ssize_t
chunk_size_show(struct mddev *mddev, char *page)
{
	if (mddev->reshape_position != MaxSector &&
	    mddev->chunk_sectors != mddev->new_chunk_sectors)
		return sprintf(page, "%d (%d)\n",
			       mddev->new_chunk_sectors << 9,
			       mddev->chunk_sectors << 9);
	return sprintf(page, "%d\n", mddev->chunk_sectors << 9);
}

static ssize_t
chunk_size_store(struct mddev *mddev, const char *buf, size_t len)
{
	unsigned long n;
	int err;

	err = kstrtoul(buf, 10, &n);
	if (err < 0)
		return err;

	err = mddev_lock(mddev);
	if (err)
		return err;
	if (mddev->pers) {
		if (mddev->pers->check_reshape == NULL)
			err = -EBUSY;
		else if (mddev->ro)
			err = -EROFS;
		else {
			mddev->new_chunk_sectors = n >> 9;
			err = mddev->pers->check_reshape(mddev);
			if (err)
				mddev->new_chunk_sectors = mddev->chunk_sectors;
		}
	} else {
		mddev->new_chunk_sectors = n >> 9;
		if (mddev->reshape_position == MaxSector)
			mddev->chunk_sectors = n >> 9;
	}
	mddev_unlock(mddev);
	return err ?: len;
}
static struct md_sysfs_entry md_chunk_size =
__ATTR(chunk_size, S_IRUGO|S_IWUSR, chunk_size_show, chunk_size_store);

static ssize_t
resync_start_show(struct mddev *mddev, char *page)
{
	if (mddev->recovery_cp == MaxSector)
		return sprintf(page, "none\n");
	return sprintf(page, "%llu\n", (unsigned long long)mddev->recovery_cp);
}

static ssize_t
resync_start_store(struct mddev *mddev, const char *buf, size_t len)
{
	unsigned long long n;
	int err;

	if (cmd_match(buf, "none"))
		n = MaxSector;
	else {
		err = kstrtoull(buf, 10, &n);
		if (err < 0)
			return err;
		if (n != (sector_t)n)
			return -EINVAL;
	}

	err = mddev_lock(mddev);
	if (err)
		return err;
	if (mddev->pers && !test_bit(MD_RECOVERY_FROZEN, &mddev->recovery))
		err = -EBUSY;

	if (!err) {
		mddev->recovery_cp = n;
		if (mddev->pers)
			set_bit(MD_SB_CHANGE_CLEAN, &mddev->sb_flags);
	}
	mddev_unlock(mddev);
	return err ?: len;
}
static struct md_sysfs_entry md_resync_start =
__ATTR_PREALLOC(resync_start, S_IRUGO|S_IWUSR,
		resync_start_show, resync_start_store);

/*
 * The array state can be:
 *
 * clear
 *     No devices, no size, no level
 *     Equivalent to STOP_ARRAY ioctl
 * inactive
 *     May have some settings, but array is not active
 *        all IO results in error
 *     When written, doesn't tear down array, but just stops it
 * suspended (not supported yet)
 *     All IO requests will block. The array can be reconfigured.
 *     Writing this, if accepted, will block until array is quiescent
 * readonly
 *     no resync can happen.  no superblocks get written.
 *     write requests fail
 * read-auto
 *     like readonly, but behaves like 'clean' on a write request.
 *
 * clean - no pending writes, but otherwise active.
 *     When written to inactive array, starts without resync
 *     If a write request arrives then
 *       if metadata is known, mark 'dirty' and switch to 'active'.
 *       if not known, block and switch to write-pending
 *     If written to an active array that has pending writes, then fails.
 * active
 *     fully active: IO and resync can be happening.
 *     When written to inactive array, starts with resync
 *
 * write-pending
 *     clean, but writes are blocked waiting for 'active' to be written.
 *
 * active-idle
 *     like active, but no writes have been seen for a while (100msec).
 *
 * broken
 *     RAID0/LINEAR-only: same as clean, but array is missing a member.
 *     It's useful because RAID0/LINEAR mounted-arrays aren't stopped
 *     when a member is gone, so this state will at least alert the
 *     user that something is wrong.
 */
enum array_state { clear, inactive, suspended, readonly, read_auto, clean, active,
		   write_pending, active_idle, broken, bad_word};
static char *array_states[] = {
	"clear", "inactive", "suspended", "readonly", "read-auto", "clean", "active",
	"write-pending", "active-idle", "broken", NULL };

static int match_word(const char *word, char **list)
{
	int n;
	for (n=0; list[n]; n++)
		if (cmd_match(word, list[n]))
			break;
	return n;
}

static ssize_t
array_state_show(struct mddev *mddev, char *page)
{
	enum array_state st = inactive;

	if (mddev->pers && !test_bit(MD_NOT_READY, &mddev->flags)) {
		switch(mddev->ro) {
		case 1:
			st = readonly;
			break;
		case 2:
			st = read_auto;
			break;
		case 0:
			spin_lock(&mddev->lock);
			if (test_bit(MD_SB_CHANGE_PENDING, &mddev->sb_flags))
				st = write_pending;
			else if (mddev->in_sync)
				st = clean;
			else if (mddev->safemode)
				st = active_idle;
			else
				st = active;
			spin_unlock(&mddev->lock);
		}

		if (test_bit(MD_BROKEN, &mddev->flags) && st == clean)
			st = broken;
	} else {
		if (list_empty(&mddev->disks) &&
		    mddev->raid_disks == 0 &&
		    mddev->dev_sectors == 0)
			st = clear;
		else
			st = inactive;
	}
	return sprintf(page, "%s\n", array_states[st]);
}

static int do_md_stop(struct mddev *mddev, int ro, struct block_device *bdev);
static int md_set_readonly(struct mddev *mddev, struct block_device *bdev);
static int restart_array(struct mddev *mddev);

static ssize_t
array_state_store(struct mddev *mddev, const char *buf, size_t len)
{
	int err = 0;
	enum array_state st = match_word(buf, array_states);

	if (mddev->pers && (st == active || st == clean) && mddev->ro != 1) {
		/* don't take reconfig_mutex when toggling between
		 * clean and active
		 */
		spin_lock(&mddev->lock);
		if (st == active) {
			restart_array(mddev);
			clear_bit(MD_SB_CHANGE_PENDING, &mddev->sb_flags);
			md_wakeup_thread(mddev->thread);
			wake_up(&mddev->sb_wait);
		} else /* st == clean */ {
			restart_array(mddev);
			if (!set_in_sync(mddev))
				err = -EBUSY;
		}
		if (!err)
			sysfs_notify_dirent_safe(mddev->sysfs_state);
		spin_unlock(&mddev->lock);
		return err ?: len;
	}
	err = mddev_lock(mddev);
	if (err)
		return err;
	err = -EINVAL;
	switch(st) {
	case bad_word:
		break;
	case clear:
		/* stopping an active array */
		err = do_md_stop(mddev, 0, NULL);
		break;
	case inactive:
		/* stopping an active array */
		if (mddev->pers)
			err = do_md_stop(mddev, 2, NULL);
		else
			err = 0; /* already inactive */
		break;
	case suspended:
		break; /* not supported yet */
	case readonly:
		if (mddev->pers)
			err = md_set_readonly(mddev, NULL);
		else {
			mddev->ro = 1;
			set_disk_ro(mddev->gendisk, 1);
			err = do_md_run(mddev);
		}
		break;
	case read_auto:
		if (mddev->pers) {
			if (mddev->ro == 0)
				err = md_set_readonly(mddev, NULL);
			else if (mddev->ro == 1)
				err = restart_array(mddev);
			if (err == 0) {
				mddev->ro = 2;
				set_disk_ro(mddev->gendisk, 0);
			}
		} else {
			mddev->ro = 2;
			err = do_md_run(mddev);
		}
		break;
	case clean:
		if (mddev->pers) {
			err = restart_array(mddev);
			if (err)
				break;
			spin_lock(&mddev->lock);
			if (!set_in_sync(mddev))
				err = -EBUSY;
			spin_unlock(&mddev->lock);
		} else
			err = -EINVAL;
		break;
	case active:
		if (mddev->pers) {
			err = restart_array(mddev);
			if (err)
				break;
			clear_bit(MD_SB_CHANGE_PENDING, &mddev->sb_flags);
			wake_up(&mddev->sb_wait);
			err = 0;
		} else {
			mddev->ro = 0;
			set_disk_ro(mddev->gendisk, 0);
			err = do_md_run(mddev);
		}
		break;
	case write_pending:
	case active_idle:
	case broken:
		/* these cannot be set */
		break;
	}

	if (!err) {
		if (mddev->hold_active == UNTIL_IOCTL)
			mddev->hold_active = 0;
		sysfs_notify_dirent_safe(mddev->sysfs_state);
	}
	mddev_unlock(mddev);
	return err ?: len;
}
static struct md_sysfs_entry md_array_state =
__ATTR_PREALLOC(array_state, S_IRUGO|S_IWUSR, array_state_show, array_state_store);

static ssize_t
max_corrected_read_errors_show(struct mddev *mddev, char *page) {
	return sprintf(page, "%d\n",
		       atomic_read(&mddev->max_corr_read_errors));
}

static ssize_t
max_corrected_read_errors_store(struct mddev *mddev, const char *buf, size_t len)
{
	unsigned int n;
	int rv;

	rv = kstrtouint(buf, 10, &n);
	if (rv < 0)
		return rv;
	atomic_set(&mddev->max_corr_read_errors, n);
	return len;
}

static struct md_sysfs_entry max_corr_read_errors =
__ATTR(max_read_errors, S_IRUGO|S_IWUSR, max_corrected_read_errors_show,
	max_corrected_read_errors_store);

static ssize_t
null_show(struct mddev *mddev, char *page)
{
	return -EINVAL;
}

/* need to ensure rdev_delayed_delete() has completed */
static void flush_rdev_wq(struct mddev *mddev)
{
	struct md_rdev *rdev;

	rcu_read_lock();
	rdev_for_each_rcu(rdev, mddev)
		if (work_pending(&rdev->del_work)) {
			flush_workqueue(md_rdev_misc_wq);
			break;
		}
	rcu_read_unlock();
}

static ssize_t
new_dev_store(struct mddev *mddev, const char *buf, size_t len)
{
	/* buf must be %d:%d\n? giving major and minor numbers */
	/* The new device is added to the array.
	 * If the array has a persistent superblock, we read the
	 * superblock to initialise info and check validity.
	 * Otherwise, only checking done is that in bind_rdev_to_array,
	 * which mainly checks size.
	 */
	char *e;
	int major = simple_strtoul(buf, &e, 10);
	int minor;
	dev_t dev;
	struct md_rdev *rdev;
	int err;

	if (!*buf || *e != ':' || !e[1] || e[1] == '\n')
		return -EINVAL;
	minor = simple_strtoul(e+1, &e, 10);
	if (*e && *e != '\n')
		return -EINVAL;
	dev = MKDEV(major, minor);
	if (major != MAJOR(dev) ||
	    minor != MINOR(dev))
		return -EOVERFLOW;

	flush_rdev_wq(mddev);
	err = mddev_lock(mddev);
	if (err)
		return err;
	if (mddev->persistent) {
		rdev = md_import_device(dev, mddev->major_version,
					mddev->minor_version);
		if (!IS_ERR(rdev) && !list_empty(&mddev->disks)) {
			struct md_rdev *rdev0
				= list_entry(mddev->disks.next,
					     struct md_rdev, same_set);
			err = super_types[mddev->major_version]
				.load_super(rdev, rdev0, mddev->minor_version);
			if (err < 0)
				goto out;
		}
	} else if (mddev->external)
		rdev = md_import_device(dev, -2, -1);
	else
		rdev = md_import_device(dev, -1, -1);

	if (IS_ERR(rdev)) {
		mddev_unlock(mddev);
		return PTR_ERR(rdev);
	}
	err = bind_rdev_to_array(rdev, mddev);
 out:
	if (err)
		export_rdev(rdev);
	mddev_unlock(mddev);
	if (!err)
		md_new_event(mddev);
	return err ? err : len;
}

static struct md_sysfs_entry md_new_device =
__ATTR(new_dev, S_IWUSR, null_show, new_dev_store);

static ssize_t
bitmap_store(struct mddev *mddev, const char *buf, size_t len)
{
	char *end;
	unsigned long chunk, end_chunk;
	int err;

	err = mddev_lock(mddev);
	if (err)
		return err;
	if (!mddev->bitmap)
		goto out;
	/* buf should be <chunk> <chunk> ... or <chunk>-<chunk> ... (range) */
	while (*buf) {
		chunk = end_chunk = simple_strtoul(buf, &end, 0);
		if (buf == end) break;
		if (*end == '-') { /* range */
			buf = end + 1;
			end_chunk = simple_strtoul(buf, &end, 0);
			if (buf == end) break;
		}
		if (*end && !isspace(*end)) break;
		md_bitmap_dirty_bits(mddev->bitmap, chunk, end_chunk);
		buf = skip_spaces(end);
	}
	md_bitmap_unplug(mddev->bitmap); /* flush the bits to disk */
out:
	mddev_unlock(mddev);
	return len;
}

static struct md_sysfs_entry md_bitmap =
__ATTR(bitmap_set_bits, S_IWUSR, null_show, bitmap_store);

static ssize_t
size_show(struct mddev *mddev, char *page)
{
	return sprintf(page, "%llu\n",
		(unsigned long long)mddev->dev_sectors / 2);
}

static int update_size(struct mddev *mddev, sector_t num_sectors);

static ssize_t
size_store(struct mddev *mddev, const char *buf, size_t len)
{
	/* If array is inactive, we can reduce the component size, but
	 * not increase it (except from 0).
	 * If array is active, we can try an on-line resize
	 */
	sector_t sectors;
	int err = strict_blocks_to_sectors(buf, &sectors);

	if (err < 0)
		return err;
	err = mddev_lock(mddev);
	if (err)
		return err;
	if (mddev->pers) {
		err = update_size(mddev, sectors);
		if (err == 0)
			md_update_sb(mddev, 1);
	} else {
		if (mddev->dev_sectors == 0 ||
		    mddev->dev_sectors > sectors)
			mddev->dev_sectors = sectors;
		else
			err = -ENOSPC;
	}
	mddev_unlock(mddev);
	return err ? err : len;
}

static struct md_sysfs_entry md_size =
__ATTR(component_size, S_IRUGO|S_IWUSR, size_show, size_store);

/* Metadata version.
 * This is one of
 *   'none' for arrays with no metadata (good luck...)
 *   'external' for arrays with externally managed metadata,
 * or N.M for internally known formats
 */
static ssize_t
metadata_show(struct mddev *mddev, char *page)
{
	if (mddev->persistent)
		return sprintf(page, "%d.%d\n",
			       mddev->major_version, mddev->minor_version);
	else if (mddev->external)
		return sprintf(page, "external:%s\n", mddev->metadata_type);
	else
		return sprintf(page, "none\n");
}

static ssize_t
metadata_store(struct mddev *mddev, const char *buf, size_t len)
{
	int major, minor;
	char *e;
	int err;
	/* Changing the details of 'external' metadata is
	 * always permitted.  Otherwise there must be
	 * no devices attached to the array.
	 */

	err = mddev_lock(mddev);
	if (err)
		return err;
	err = -EBUSY;
	if (mddev->external && strncmp(buf, "external:", 9) == 0)
		;
	else if (!list_empty(&mddev->disks))
		goto out_unlock;

	err = 0;
	if (cmd_match(buf, "none")) {
		mddev->persistent = 0;
		mddev->external = 0;
		mddev->major_version = 0;
		mddev->minor_version = 90;
		goto out_unlock;
	}
	if (strncmp(buf, "external:", 9) == 0) {
		size_t namelen = len-9;
		if (namelen >= sizeof(mddev->metadata_type))
			namelen = sizeof(mddev->metadata_type)-1;
		strncpy(mddev->metadata_type, buf+9, namelen);
		mddev->metadata_type[namelen] = 0;
		if (namelen && mddev->metadata_type[namelen-1] == '\n')
			mddev->metadata_type[--namelen] = 0;
		mddev->persistent = 0;
		mddev->external = 1;
		mddev->major_version = 0;
		mddev->minor_version = 90;
		goto out_unlock;
	}
	major = simple_strtoul(buf, &e, 10);
	err = -EINVAL;
	if (e==buf || *e != '.')
		goto out_unlock;
	buf = e+1;
	minor = simple_strtoul(buf, &e, 10);
	if (e==buf || (*e && *e != '\n') )
		goto out_unlock;
	err = -ENOENT;
	if (major >= ARRAY_SIZE(super_types) || super_types[major].name == NULL)
		goto out_unlock;
	mddev->major_version = major;
	mddev->minor_version = minor;
	mddev->persistent = 1;
	mddev->external = 0;
	err = 0;
out_unlock:
	mddev_unlock(mddev);
	return err ?: len;
}

static struct md_sysfs_entry md_metadata =
__ATTR_PREALLOC(metadata_version, S_IRUGO|S_IWUSR, metadata_show, metadata_store);

static ssize_t
action_show(struct mddev *mddev, char *page)
{
	char *type = "idle";
	unsigned long recovery = mddev->recovery;
	if (test_bit(MD_RECOVERY_FROZEN, &recovery))
		type = "frozen";
	else if (test_bit(MD_RECOVERY_RUNNING, &recovery) ||
	    (!mddev->ro && test_bit(MD_RECOVERY_NEEDED, &recovery))) {
		if (test_bit(MD_RECOVERY_RESHAPE, &recovery))
			type = "reshape";
		else if (test_bit(MD_RECOVERY_SYNC, &recovery)) {
			if (!test_bit(MD_RECOVERY_REQUESTED, &recovery))
				type = "resync";
			else if (test_bit(MD_RECOVERY_CHECK, &recovery))
				type = "check";
			else
				type = "repair";
		} else if (test_bit(MD_RECOVERY_RECOVER, &recovery))
			type = "recover";
		else if (mddev->reshape_position != MaxSector)
			type = "reshape";
	}
	return sprintf(page, "%s\n", type);
}

static ssize_t
action_store(struct mddev *mddev, const char *page, size_t len)
{
	if (!mddev->pers || !mddev->pers->sync_request)
		return -EINVAL;


	if (cmd_match(page, "idle") || cmd_match(page, "frozen")) {
		if (cmd_match(page, "frozen"))
			set_bit(MD_RECOVERY_FROZEN, &mddev->recovery);
		else
			clear_bit(MD_RECOVERY_FROZEN, &mddev->recovery);
		if (test_bit(MD_RECOVERY_RUNNING, &mddev->recovery) &&
		    mddev_lock(mddev) == 0) {
			if (work_pending(&mddev->del_work))
				flush_workqueue(md_misc_wq);
			if (mddev->sync_thread) {
				set_bit(MD_RECOVERY_INTR, &mddev->recovery);
				md_reap_sync_thread(mddev);
			}
			mddev_unlock(mddev);
		}
	} else if (test_bit(MD_RECOVERY_RUNNING, &mddev->recovery))
		return -EBUSY;
	else if (cmd_match(page, "resync"))
		clear_bit(MD_RECOVERY_FROZEN, &mddev->recovery);
	else if (cmd_match(page, "recover")) {
		clear_bit(MD_RECOVERY_FROZEN, &mddev->recovery);
		set_bit(MD_RECOVERY_RECOVER, &mddev->recovery);
	} else if (cmd_match(page, "reshape")) {
		int err;
		if (mddev->pers->start_reshape == NULL)
			return -EINVAL;
		err = mddev_lock(mddev);
		if (!err) {
			if (test_bit(MD_RECOVERY_RUNNING, &mddev->recovery))
				err =  -EBUSY;
			else {
				clear_bit(MD_RECOVERY_FROZEN, &mddev->recovery);
				err = mddev->pers->start_reshape(mddev);
			}
			mddev_unlock(mddev);
		}
		if (err)
			return err;
		sysfs_notify_dirent_safe(mddev->sysfs_degraded);
	} else {
		if (cmd_match(page, "check"))
			set_bit(MD_RECOVERY_CHECK, &mddev->recovery);
		else if (!cmd_match(page, "repair"))
			return -EINVAL;
		clear_bit(MD_RECOVERY_FROZEN, &mddev->recovery);
		set_bit(MD_RECOVERY_REQUESTED, &mddev->recovery);
		set_bit(MD_RECOVERY_SYNC, &mddev->recovery);
	}
	if (mddev->ro == 2) {
		/* A write to sync_action is enough to justify
		 * canceling read-auto mode
		 */
		mddev->ro = 0;
		md_wakeup_thread(mddev->sync_thread);
	}
	set_bit(MD_RECOVERY_NEEDED, &mddev->recovery);
	md_wakeup_thread(mddev->thread);
	sysfs_notify_dirent_safe(mddev->sysfs_action);
	return len;
}

static struct md_sysfs_entry md_scan_mode =
__ATTR_PREALLOC(sync_action, S_IRUGO|S_IWUSR, action_show, action_store);

static ssize_t
last_sync_action_show(struct mddev *mddev, char *page)
{
	return sprintf(page, "%s\n", mddev->last_sync_action);
}

static struct md_sysfs_entry md_last_scan_mode = __ATTR_RO(last_sync_action);

static ssize_t
mismatch_cnt_show(struct mddev *mddev, char *page)
{
	return sprintf(page, "%llu\n",
		       (unsigned long long)
		       atomic64_read(&mddev->resync_mismatches));
}

static struct md_sysfs_entry md_mismatches = __ATTR_RO(mismatch_cnt);

static ssize_t
sync_min_show(struct mddev *mddev, char *page)
{
	return sprintf(page, "%d (%s)\n", speed_min(mddev),
		       mddev->sync_speed_min ? "local": "system");
}

static ssize_t
sync_min_store(struct mddev *mddev, const char *buf, size_t len)
{
	unsigned int min;
	int rv;

	if (strncmp(buf, "system", 6)==0) {
		min = 0;
	} else {
		rv = kstrtouint(buf, 10, &min);
		if (rv < 0)
			return rv;
		if (min == 0)
			return -EINVAL;
	}
	mddev->sync_speed_min = min;
	return len;
}

static struct md_sysfs_entry md_sync_min =
__ATTR(sync_speed_min, S_IRUGO|S_IWUSR, sync_min_show, sync_min_store);

static ssize_t
sync_max_show(struct mddev *mddev, char *page)
{
	return sprintf(page, "%d (%s)\n", speed_max(mddev),
		       mddev->sync_speed_max ? "local": "system");
}

static ssize_t
sync_max_store(struct mddev *mddev, const char *buf, size_t len)
{
	unsigned int max;
	int rv;

	if (strncmp(buf, "system", 6)==0) {
		max = 0;
	} else {
		rv = kstrtouint(buf, 10, &max);
		if (rv < 0)
			return rv;
		if (max == 0)
			return -EINVAL;
	}
	mddev->sync_speed_max = max;
	return len;
}

static struct md_sysfs_entry md_sync_max =
__ATTR(sync_speed_max, S_IRUGO|S_IWUSR, sync_max_show, sync_max_store);

static ssize_t
degraded_show(struct mddev *mddev, char *page)
{
	return sprintf(page, "%d\n", mddev->degraded);
}
static struct md_sysfs_entry md_degraded = __ATTR_RO(degraded);

static ssize_t
sync_force_parallel_show(struct mddev *mddev, char *page)
{
	return sprintf(page, "%d\n", mddev->parallel_resync);
}

static ssize_t
sync_force_parallel_store(struct mddev *mddev, const char *buf, size_t len)
{
	long n;

	if (kstrtol(buf, 10, &n))
		return -EINVAL;

	if (n != 0 && n != 1)
		return -EINVAL;

	mddev->parallel_resync = n;

	if (mddev->sync_thread)
		wake_up(&resync_wait);

	return len;
}

/* force parallel resync, even with shared block devices */
static struct md_sysfs_entry md_sync_force_parallel =
__ATTR(sync_force_parallel, S_IRUGO|S_IWUSR,
       sync_force_parallel_show, sync_force_parallel_store);

static ssize_t
sync_speed_show(struct mddev *mddev, char *page)
{
	unsigned long resync, dt, db;
	if (mddev->curr_resync == 0)
		return sprintf(page, "none\n");
	resync = mddev->curr_mark_cnt - atomic_read(&mddev->recovery_active);
	dt = (jiffies - mddev->resync_mark) / HZ;
	if (!dt) dt++;
	db = resync - mddev->resync_mark_cnt;
	return sprintf(page, "%lu\n", db/dt/2); /* K/sec */
}

static struct md_sysfs_entry md_sync_speed = __ATTR_RO(sync_speed);

static ssize_t
sync_completed_show(struct mddev *mddev, char *page)
{
	unsigned long long max_sectors, resync;

	if (!test_bit(MD_RECOVERY_RUNNING, &mddev->recovery))
		return sprintf(page, "none\n");

	if (mddev->curr_resync == 1 ||
	    mddev->curr_resync == 2)
		return sprintf(page, "delayed\n");

	if (test_bit(MD_RECOVERY_SYNC, &mddev->recovery) ||
	    test_bit(MD_RECOVERY_RESHAPE, &mddev->recovery))
		max_sectors = mddev->resync_max_sectors;
	else
		max_sectors = mddev->dev_sectors;

	resync = mddev->curr_resync_completed;
	return sprintf(page, "%llu / %llu\n", resync, max_sectors);
}

static struct md_sysfs_entry md_sync_completed =
	__ATTR_PREALLOC(sync_completed, S_IRUGO, sync_completed_show, NULL);

static ssize_t
min_sync_show(struct mddev *mddev, char *page)
{
	return sprintf(page, "%llu\n",
		       (unsigned long long)mddev->resync_min);
}
static ssize_t
min_sync_store(struct mddev *mddev, const char *buf, size_t len)
{
	unsigned long long min;
	int err;

	if (kstrtoull(buf, 10, &min))
		return -EINVAL;

	spin_lock(&mddev->lock);
	err = -EINVAL;
	if (min > mddev->resync_max)
		goto out_unlock;

	err = -EBUSY;
	if (test_bit(MD_RECOVERY_RUNNING, &mddev->recovery))
		goto out_unlock;

	/* Round down to multiple of 4K for safety */
	mddev->resync_min = round_down(min, 8);
	err = 0;

out_unlock:
	spin_unlock(&mddev->lock);
	return err ?: len;
}

static struct md_sysfs_entry md_min_sync =
__ATTR(sync_min, S_IRUGO|S_IWUSR, min_sync_show, min_sync_store);

static ssize_t
max_sync_show(struct mddev *mddev, char *page)
{
	if (mddev->resync_max == MaxSector)
		return sprintf(page, "max\n");
	else
		return sprintf(page, "%llu\n",
			       (unsigned long long)mddev->resync_max);
}
static ssize_t
max_sync_store(struct mddev *mddev, const char *buf, size_t len)
{
	int err;
	spin_lock(&mddev->lock);
	if (strncmp(buf, "max", 3) == 0)
		mddev->resync_max = MaxSector;
	else {
		unsigned long long max;
		int chunk;

		err = -EINVAL;
		if (kstrtoull(buf, 10, &max))
			goto out_unlock;
		if (max < mddev->resync_min)
			goto out_unlock;

		err = -EBUSY;
		if (max < mddev->resync_max &&
		    mddev->ro == 0 &&
		    test_bit(MD_RECOVERY_RUNNING, &mddev->recovery))
			goto out_unlock;

		/* Must be a multiple of chunk_size */
		chunk = mddev->chunk_sectors;
		if (chunk) {
			sector_t temp = max;

			err = -EINVAL;
			if (sector_div(temp, chunk))
				goto out_unlock;
		}
		mddev->resync_max = max;
	}
	wake_up(&mddev->recovery_wait);
	err = 0;
out_unlock:
	spin_unlock(&mddev->lock);
	return err ?: len;
}

static struct md_sysfs_entry md_max_sync =
__ATTR(sync_max, S_IRUGO|S_IWUSR, max_sync_show, max_sync_store);

static ssize_t
suspend_lo_show(struct mddev *mddev, char *page)
{
	return sprintf(page, "%llu\n", (unsigned long long)mddev->suspend_lo);
}

static ssize_t
suspend_lo_store(struct mddev *mddev, const char *buf, size_t len)
{
	unsigned long long new;
	int err;

	err = kstrtoull(buf, 10, &new);
	if (err < 0)
		return err;
	if (new != (sector_t)new)
		return -EINVAL;

	err = mddev_lock(mddev);
	if (err)
		return err;
	err = -EINVAL;
	if (mddev->pers == NULL ||
	    mddev->pers->quiesce == NULL)
		goto unlock;
	mddev_suspend(mddev);
	mddev->suspend_lo = new;
	mddev_resume(mddev);

	err = 0;
unlock:
	mddev_unlock(mddev);
	return err ?: len;
}
static struct md_sysfs_entry md_suspend_lo =
__ATTR(suspend_lo, S_IRUGO|S_IWUSR, suspend_lo_show, suspend_lo_store);

static ssize_t
suspend_hi_show(struct mddev *mddev, char *page)
{
	return sprintf(page, "%llu\n", (unsigned long long)mddev->suspend_hi);
}

static ssize_t
suspend_hi_store(struct mddev *mddev, const char *buf, size_t len)
{
	unsigned long long new;
	int err;

	err = kstrtoull(buf, 10, &new);
	if (err < 0)
		return err;
	if (new != (sector_t)new)
		return -EINVAL;

	err = mddev_lock(mddev);
	if (err)
		return err;
	err = -EINVAL;
	if (mddev->pers == NULL)
		goto unlock;

	mddev_suspend(mddev);
	mddev->suspend_hi = new;
	mddev_resume(mddev);

	err = 0;
unlock:
	mddev_unlock(mddev);
	return err ?: len;
}
static struct md_sysfs_entry md_suspend_hi =
__ATTR(suspend_hi, S_IRUGO|S_IWUSR, suspend_hi_show, suspend_hi_store);

static ssize_t
reshape_position_show(struct mddev *mddev, char *page)
{
	if (mddev->reshape_position != MaxSector)
		return sprintf(page, "%llu\n",
			       (unsigned long long)mddev->reshape_position);
	strcpy(page, "none\n");
	return 5;
}

static ssize_t
reshape_position_store(struct mddev *mddev, const char *buf, size_t len)
{
	struct md_rdev *rdev;
	unsigned long long new;
	int err;

	err = kstrtoull(buf, 10, &new);
	if (err < 0)
		return err;
	if (new != (sector_t)new)
		return -EINVAL;
	err = mddev_lock(mddev);
	if (err)
		return err;
	err = -EBUSY;
	if (mddev->pers)
		goto unlock;
	mddev->reshape_position = new;
	mddev->delta_disks = 0;
	mddev->reshape_backwards = 0;
	mddev->new_level = mddev->level;
	mddev->new_layout = mddev->layout;
	mddev->new_chunk_sectors = mddev->chunk_sectors;
	rdev_for_each(rdev, mddev)
		rdev->new_data_offset = rdev->data_offset;
	err = 0;
unlock:
	mddev_unlock(mddev);
	return err ?: len;
}

static struct md_sysfs_entry md_reshape_position =
__ATTR(reshape_position, S_IRUGO|S_IWUSR, reshape_position_show,
       reshape_position_store);

static ssize_t
reshape_direction_show(struct mddev *mddev, char *page)
{
	return sprintf(page, "%s\n",
		       mddev->reshape_backwards ? "backwards" : "forwards");
}

static ssize_t
reshape_direction_store(struct mddev *mddev, const char *buf, size_t len)
{
	int backwards = 0;
	int err;

	if (cmd_match(buf, "forwards"))
		backwards = 0;
	else if (cmd_match(buf, "backwards"))
		backwards = 1;
	else
		return -EINVAL;
	if (mddev->reshape_backwards == backwards)
		return len;

	err = mddev_lock(mddev);
	if (err)
		return err;
	/* check if we are allowed to change */
	if (mddev->delta_disks)
		err = -EBUSY;
	else if (mddev->persistent &&
	    mddev->major_version == 0)
		err =  -EINVAL;
	else
		mddev->reshape_backwards = backwards;
	mddev_unlock(mddev);
	return err ?: len;
}

static struct md_sysfs_entry md_reshape_direction =
__ATTR(reshape_direction, S_IRUGO|S_IWUSR, reshape_direction_show,
       reshape_direction_store);

static ssize_t
array_size_show(struct mddev *mddev, char *page)
{
	if (mddev->external_size)
		return sprintf(page, "%llu\n",
			       (unsigned long long)mddev->array_sectors/2);
	else
		return sprintf(page, "default\n");
}

static ssize_t
array_size_store(struct mddev *mddev, const char *buf, size_t len)
{
	sector_t sectors;
	int err;

	err = mddev_lock(mddev);
	if (err)
		return err;

	/* cluster raid doesn't support change array_sectors */
	if (mddev_is_clustered(mddev)) {
		mddev_unlock(mddev);
		return -EINVAL;
	}

	if (strncmp(buf, "default", 7) == 0) {
		if (mddev->pers)
			sectors = mddev->pers->size(mddev, 0, 0);
		else
			sectors = mddev->array_sectors;

		mddev->external_size = 0;
	} else {
		if (strict_blocks_to_sectors(buf, &sectors) < 0)
			err = -EINVAL;
		else if (mddev->pers && mddev->pers->size(mddev, 0, 0) < sectors)
			err = -E2BIG;
		else
			mddev->external_size = 1;
	}

	if (!err) {
		mddev->array_sectors = sectors;
<<<<<<< HEAD
		if (mddev->pers) {
			set_capacity(mddev->gendisk, mddev->array_sectors);
			revalidate_disk_size(mddev->gendisk, true);
		}
=======
		if (mddev->pers)
			set_capacity_and_notify(mddev->gendisk,
						mddev->array_sectors);
>>>>>>> 7d2a07b7
	}
	mddev_unlock(mddev);
	return err ?: len;
}

static struct md_sysfs_entry md_array_size =
__ATTR(array_size, S_IRUGO|S_IWUSR, array_size_show,
       array_size_store);

static ssize_t
consistency_policy_show(struct mddev *mddev, char *page)
{
	int ret;

	if (test_bit(MD_HAS_JOURNAL, &mddev->flags)) {
		ret = sprintf(page, "journal\n");
	} else if (test_bit(MD_HAS_PPL, &mddev->flags)) {
		ret = sprintf(page, "ppl\n");
	} else if (mddev->bitmap) {
		ret = sprintf(page, "bitmap\n");
	} else if (mddev->pers) {
		if (mddev->pers->sync_request)
			ret = sprintf(page, "resync\n");
		else
			ret = sprintf(page, "none\n");
	} else {
		ret = sprintf(page, "unknown\n");
	}

	return ret;
}

static ssize_t
consistency_policy_store(struct mddev *mddev, const char *buf, size_t len)
{
	int err = 0;

	if (mddev->pers) {
		if (mddev->pers->change_consistency_policy)
			err = mddev->pers->change_consistency_policy(mddev, buf);
		else
			err = -EBUSY;
	} else if (mddev->external && strncmp(buf, "ppl", 3) == 0) {
		set_bit(MD_HAS_PPL, &mddev->flags);
	} else {
		err = -EINVAL;
	}

	return err ? err : len;
}

static struct md_sysfs_entry md_consistency_policy =
__ATTR(consistency_policy, S_IRUGO | S_IWUSR, consistency_policy_show,
       consistency_policy_store);

static ssize_t fail_last_dev_show(struct mddev *mddev, char *page)
{
	return sprintf(page, "%d\n", mddev->fail_last_dev);
}

/*
 * Setting fail_last_dev to true to allow last device to be forcibly removed
 * from RAID1/RAID10.
 */
static ssize_t
fail_last_dev_store(struct mddev *mddev, const char *buf, size_t len)
{
	int ret;
	bool value;

	ret = kstrtobool(buf, &value);
	if (ret)
		return ret;

	if (value != mddev->fail_last_dev)
		mddev->fail_last_dev = value;

	return len;
}
static struct md_sysfs_entry md_fail_last_dev =
__ATTR(fail_last_dev, S_IRUGO | S_IWUSR, fail_last_dev_show,
       fail_last_dev_store);

static ssize_t serialize_policy_show(struct mddev *mddev, char *page)
{
	if (mddev->pers == NULL || (mddev->pers->level != 1))
		return sprintf(page, "n/a\n");
	else
		return sprintf(page, "%d\n", mddev->serialize_policy);
}

/*
 * Setting serialize_policy to true to enforce write IO is not reordered
 * for raid1.
 */
static ssize_t
serialize_policy_store(struct mddev *mddev, const char *buf, size_t len)
{
	int err;
	bool value;

	err = kstrtobool(buf, &value);
	if (err)
		return err;

	if (value == mddev->serialize_policy)
		return len;

	err = mddev_lock(mddev);
	if (err)
		return err;
	if (mddev->pers == NULL || (mddev->pers->level != 1)) {
		pr_err("md: serialize_policy is only effective for raid1\n");
		err = -EINVAL;
		goto unlock;
	}

	mddev_suspend(mddev);
	if (value)
		mddev_create_serial_pool(mddev, NULL, true);
	else
		mddev_destroy_serial_pool(mddev, NULL, true);
	mddev->serialize_policy = value;
	mddev_resume(mddev);
unlock:
	mddev_unlock(mddev);
	return err ?: len;
}

static struct md_sysfs_entry md_serialize_policy =
__ATTR(serialize_policy, S_IRUGO | S_IWUSR, serialize_policy_show,
       serialize_policy_store);


static struct attribute *md_default_attrs[] = {
	&md_level.attr,
	&md_layout.attr,
	&md_raid_disks.attr,
	&md_uuid.attr,
	&md_chunk_size.attr,
	&md_size.attr,
	&md_resync_start.attr,
	&md_metadata.attr,
	&md_new_device.attr,
	&md_safe_delay.attr,
	&md_array_state.attr,
	&md_reshape_position.attr,
	&md_reshape_direction.attr,
	&md_array_size.attr,
	&max_corr_read_errors.attr,
	&md_consistency_policy.attr,
	&md_fail_last_dev.attr,
	&md_serialize_policy.attr,
	NULL,
};

static struct attribute *md_redundancy_attrs[] = {
	&md_scan_mode.attr,
	&md_last_scan_mode.attr,
	&md_mismatches.attr,
	&md_sync_min.attr,
	&md_sync_max.attr,
	&md_sync_speed.attr,
	&md_sync_force_parallel.attr,
	&md_sync_completed.attr,
	&md_min_sync.attr,
	&md_max_sync.attr,
	&md_suspend_lo.attr,
	&md_suspend_hi.attr,
	&md_bitmap.attr,
	&md_degraded.attr,
	NULL,
};
static const struct attribute_group md_redundancy_group = {
	.name = NULL,
	.attrs = md_redundancy_attrs,
};

static ssize_t
md_attr_show(struct kobject *kobj, struct attribute *attr, char *page)
{
	struct md_sysfs_entry *entry = container_of(attr, struct md_sysfs_entry, attr);
	struct mddev *mddev = container_of(kobj, struct mddev, kobj);
	ssize_t rv;

	if (!entry->show)
		return -EIO;
	spin_lock(&all_mddevs_lock);
	if (list_empty(&mddev->all_mddevs)) {
		spin_unlock(&all_mddevs_lock);
		return -EBUSY;
	}
	mddev_get(mddev);
	spin_unlock(&all_mddevs_lock);

	rv = entry->show(mddev, page);
	mddev_put(mddev);
	return rv;
}

static ssize_t
md_attr_store(struct kobject *kobj, struct attribute *attr,
	      const char *page, size_t length)
{
	struct md_sysfs_entry *entry = container_of(attr, struct md_sysfs_entry, attr);
	struct mddev *mddev = container_of(kobj, struct mddev, kobj);
	ssize_t rv;

	if (!entry->store)
		return -EIO;
	if (!capable(CAP_SYS_ADMIN))
		return -EACCES;
	spin_lock(&all_mddevs_lock);
	if (list_empty(&mddev->all_mddevs)) {
		spin_unlock(&all_mddevs_lock);
		return -EBUSY;
	}
	mddev_get(mddev);
	spin_unlock(&all_mddevs_lock);
	rv = entry->store(mddev, page, length);
	mddev_put(mddev);
	return rv;
}

static void md_free(struct kobject *ko)
{
	struct mddev *mddev = container_of(ko, struct mddev, kobj);

	if (mddev->sysfs_state)
		sysfs_put(mddev->sysfs_state);
	if (mddev->sysfs_level)
		sysfs_put(mddev->sysfs_level);

	if (mddev->gendisk) {
		del_gendisk(mddev->gendisk);
		blk_cleanup_disk(mddev->gendisk);
	}
	percpu_ref_exit(&mddev->writes_pending);

	bioset_exit(&mddev->bio_set);
	bioset_exit(&mddev->sync_set);
<<<<<<< HEAD
	mempool_exit(&mddev->md_io_pool);
=======
	if (mddev->level != 1 && mddev->level != 10)
		bioset_exit(&mddev->io_acct_set);
>>>>>>> 7d2a07b7
	kfree(mddev);
}

static const struct sysfs_ops md_sysfs_ops = {
	.show	= md_attr_show,
	.store	= md_attr_store,
};
static struct kobj_type md_ktype = {
	.release	= md_free,
	.sysfs_ops	= &md_sysfs_ops,
	.default_attrs	= md_default_attrs,
};

int mdp_major = 0;

static void mddev_delayed_delete(struct work_struct *ws)
{
	struct mddev *mddev = container_of(ws, struct mddev, del_work);

	sysfs_remove_group(&mddev->kobj, &md_bitmap_group);
	kobject_del(&mddev->kobj);
	kobject_put(&mddev->kobj);
}

static void no_op(struct percpu_ref *r) {}

int mddev_init_writes_pending(struct mddev *mddev)
{
	if (mddev->writes_pending.percpu_count_ptr)
		return 0;
	if (percpu_ref_init(&mddev->writes_pending, no_op,
			    PERCPU_REF_ALLOW_REINIT, GFP_KERNEL) < 0)
		return -ENOMEM;
	/* We want to start with the refcount at zero */
	percpu_ref_put(&mddev->writes_pending);
	return 0;
}
EXPORT_SYMBOL_GPL(mddev_init_writes_pending);

static int md_alloc(dev_t dev, char *name)
{
	/*
	 * If dev is zero, name is the name of a device to allocate with
	 * an arbitrary minor number.  It will be "md_???"
	 * If dev is non-zero it must be a device number with a MAJOR of
	 * MD_MAJOR or mdp_major.  In this case, if "name" is NULL, then
	 * the device is being created by opening a node in /dev.
	 * If "name" is not NULL, the device is being created by
	 * writing to /sys/module/md_mod/parameters/new_array.
	 */
	static DEFINE_MUTEX(disks_mutex);
<<<<<<< HEAD
	struct mddev *mddev = mddev_find_or_alloc(dev);
=======
	struct mddev *mddev;
>>>>>>> 7d2a07b7
	struct gendisk *disk;
	int partitioned;
	int shift;
	int unit;
	int error ;

	/*
	 * Wait for any previous instance of this device to be completely
	 * removed (mddev_delayed_delete).
	 */
	flush_workqueue(md_misc_wq);

	mutex_lock(&disks_mutex);
	mddev = mddev_alloc(dev);
	if (IS_ERR(mddev)) {
		mutex_unlock(&disks_mutex);
		return PTR_ERR(mddev);
	}

	partitioned = (MAJOR(mddev->unit) != MD_MAJOR);
	shift = partitioned ? MdpMinorShift : 0;
	unit = MINOR(mddev->unit) >> shift;

	if (name && !dev) {
		/* Need to ensure that 'name' is not a duplicate.
		 */
		struct mddev *mddev2;
		spin_lock(&all_mddevs_lock);

		list_for_each_entry(mddev2, &all_mddevs, all_mddevs)
			if (mddev2->gendisk &&
			    strcmp(mddev2->gendisk->disk_name, name) == 0) {
				spin_unlock(&all_mddevs_lock);
				error = -EEXIST;
				goto abort;
			}
		spin_unlock(&all_mddevs_lock);
	}
	if (name && dev)
		/*
		 * Creating /dev/mdNNN via "newarray", so adjust hold_active.
		 */
		mddev->hold_active = UNTIL_STOP;

	error = mempool_init_kmalloc_pool(&mddev->md_io_pool, BIO_POOL_SIZE,
					  sizeof(struct md_io));
	if (error)
		goto abort;

	error = -ENOMEM;
<<<<<<< HEAD
	mddev->queue = blk_alloc_queue(NUMA_NO_NODE);
	if (!mddev->queue)
		goto abort;

	blk_set_stacking_limits(&mddev->queue->limits);
=======
	disk = blk_alloc_disk(NUMA_NO_NODE);
	if (!disk)
		goto abort;
>>>>>>> 7d2a07b7

	disk->major = MAJOR(mddev->unit);
	disk->first_minor = unit << shift;
	disk->minors = 1 << shift;
	if (name)
		strcpy(disk->disk_name, name);
	else if (partitioned)
		sprintf(disk->disk_name, "md_d%d", unit);
	else
		sprintf(disk->disk_name, "md%d", unit);
	disk->fops = &md_fops;
	disk->private_data = mddev;

	mddev->queue = disk->queue;
	blk_set_stacking_limits(&mddev->queue->limits);
	blk_queue_write_cache(mddev->queue, true, true);
	/* Allow extended partitions.  This makes the
	 * 'mdp' device redundant, but we can't really
	 * remove it now.
	 */
	disk->flags |= GENHD_FL_EXT_DEVT;
	disk->events |= DISK_EVENT_MEDIA_CHANGE;
	mddev->gendisk = disk;
	/* As soon as we call add_disk(), another thread could get
	 * through to md_open, so make sure it doesn't get too far
	 */
	mutex_lock(&mddev->open_mutex);
	add_disk(disk);

	error = kobject_add(&mddev->kobj, &disk_to_dev(disk)->kobj, "%s", "md");
	if (error) {
		/* This isn't possible, but as kobject_init_and_add is marked
		 * __must_check, we must do something with the result
		 */
		pr_debug("md: cannot register %s/md - name in use\n",
			 disk->disk_name);
		error = 0;
	}
	if (mddev->kobj.sd &&
	    sysfs_create_group(&mddev->kobj, &md_bitmap_group))
		pr_debug("pointless warning\n");
	mutex_unlock(&mddev->open_mutex);
 abort:
	mutex_unlock(&disks_mutex);
	if (!error && mddev->kobj.sd) {
		kobject_uevent(&mddev->kobj, KOBJ_ADD);
		mddev->sysfs_state = sysfs_get_dirent_safe(mddev->kobj.sd, "array_state");
		mddev->sysfs_level = sysfs_get_dirent_safe(mddev->kobj.sd, "level");
	}
	mddev_put(mddev);
	return error;
}

static void md_probe(dev_t dev)
{
	if (MAJOR(dev) == MD_MAJOR && MINOR(dev) >= 512)
		return;
	if (create_on_open)
		md_alloc(dev, NULL);
}

static int add_named_array(const char *val, const struct kernel_param *kp)
{
	/*
	 * val must be "md_*" or "mdNNN".
	 * For "md_*" we allocate an array with a large free minor number, and
	 * set the name to val.  val must not already be an active name.
	 * For "mdNNN" we allocate an array with the minor number NNN
	 * which must not already be in use.
	 */
	int len = strlen(val);
	char buf[DISK_NAME_LEN];
	unsigned long devnum;

	while (len && val[len-1] == '\n')
		len--;
	if (len >= DISK_NAME_LEN)
		return -E2BIG;
	strlcpy(buf, val, len+1);
	if (strncmp(buf, "md_", 3) == 0)
		return md_alloc(0, buf);
	if (strncmp(buf, "md", 2) == 0 &&
	    isdigit(buf[2]) &&
	    kstrtoul(buf+2, 10, &devnum) == 0 &&
	    devnum <= MINORMASK)
		return md_alloc(MKDEV(MD_MAJOR, devnum), NULL);

	return -EINVAL;
}

static void md_safemode_timeout(struct timer_list *t)
{
	struct mddev *mddev = from_timer(mddev, t, safemode_timer);

	mddev->safemode = 1;
	if (mddev->external)
		sysfs_notify_dirent_safe(mddev->sysfs_state);

	md_wakeup_thread(mddev->thread);
}

static int start_dirty_degraded;

int md_run(struct mddev *mddev)
{
	int err;
	struct md_rdev *rdev;
	struct md_personality *pers;

	if (list_empty(&mddev->disks))
		/* cannot run an array with no devices.. */
		return -EINVAL;

	if (mddev->pers)
		return -EBUSY;
	/* Cannot run until previous stop completes properly */
	if (mddev->sysfs_active)
		return -EBUSY;

	/*
	 * Analyze all RAID superblock(s)
	 */
	if (!mddev->raid_disks) {
		if (!mddev->persistent)
			return -EINVAL;
		err = analyze_sbs(mddev);
		if (err)
			return -EINVAL;
	}

	if (mddev->level != LEVEL_NONE)
		request_module("md-level-%d", mddev->level);
	else if (mddev->clevel[0])
		request_module("md-%s", mddev->clevel);

	/*
	 * Drop all container device buffers, from now on
	 * the only valid external interface is through the md
	 * device.
	 */
	mddev->has_superblocks = false;
	rdev_for_each(rdev, mddev) {
		if (test_bit(Faulty, &rdev->flags))
			continue;
		sync_blockdev(rdev->bdev);
		invalidate_bdev(rdev->bdev);
		if (mddev->ro != 1 && rdev_read_only(rdev)) {
			mddev->ro = 1;
			if (mddev->gendisk)
				set_disk_ro(mddev->gendisk, 1);
		}

		if (rdev->sb_page)
			mddev->has_superblocks = true;

		/* perform some consistency tests on the device.
		 * We don't want the data to overlap the metadata,
		 * Internal Bitmap issues have been handled elsewhere.
		 */
		if (rdev->meta_bdev) {
			/* Nothing to check */;
		} else if (rdev->data_offset < rdev->sb_start) {
			if (mddev->dev_sectors &&
			    rdev->data_offset + mddev->dev_sectors
			    > rdev->sb_start) {
				pr_warn("md: %s: data overlaps metadata\n",
					mdname(mddev));
				return -EINVAL;
			}
		} else {
			if (rdev->sb_start + rdev->sb_size/512
			    > rdev->data_offset) {
				pr_warn("md: %s: metadata overlaps data\n",
					mdname(mddev));
				return -EINVAL;
			}
		}
		sysfs_notify_dirent_safe(rdev->sysfs_state);
	}

	if (!bioset_initialized(&mddev->bio_set)) {
		err = bioset_init(&mddev->bio_set, BIO_POOL_SIZE, 0, BIOSET_NEED_BVECS);
		if (err)
			return err;
	}
	if (!bioset_initialized(&mddev->sync_set)) {
		err = bioset_init(&mddev->sync_set, BIO_POOL_SIZE, 0, BIOSET_NEED_BVECS);
		if (err)
			goto exit_bio_set;
	}
	if (mddev->level != 1 && mddev->level != 10 &&
	    !bioset_initialized(&mddev->io_acct_set)) {
		err = bioset_init(&mddev->io_acct_set, BIO_POOL_SIZE,
				  offsetof(struct md_io_acct, bio_clone), 0);
		if (err)
			goto exit_sync_set;
	}

	spin_lock(&pers_lock);
	pers = find_pers(mddev->level, mddev->clevel);
	if (!pers || !try_module_get(pers->owner)) {
		spin_unlock(&pers_lock);
		if (mddev->level != LEVEL_NONE)
			pr_warn("md: personality for level %d is not loaded!\n",
				mddev->level);
		else
			pr_warn("md: personality for level %s is not loaded!\n",
				mddev->clevel);
		err = -EINVAL;
		goto abort;
	}
	spin_unlock(&pers_lock);
	if (mddev->level != pers->level) {
		mddev->level = pers->level;
		mddev->new_level = pers->level;
	}
	strlcpy(mddev->clevel, pers->name, sizeof(mddev->clevel));

	if (mddev->reshape_position != MaxSector &&
	    pers->start_reshape == NULL) {
		/* This personality cannot handle reshaping... */
		module_put(pers->owner);
		err = -EINVAL;
		goto abort;
	}

	if (pers->sync_request) {
		/* Warn if this is a potentially silly
		 * configuration.
		 */
		char b[BDEVNAME_SIZE], b2[BDEVNAME_SIZE];
		struct md_rdev *rdev2;
		int warned = 0;

		rdev_for_each(rdev, mddev)
			rdev_for_each(rdev2, mddev) {
				if (rdev < rdev2 &&
				    rdev->bdev->bd_disk ==
				    rdev2->bdev->bd_disk) {
					pr_warn("%s: WARNING: %s appears to be on the same physical disk as %s.\n",
						mdname(mddev),
						bdevname(rdev->bdev,b),
						bdevname(rdev2->bdev,b2));
					warned = 1;
				}
			}

		if (warned)
			pr_warn("True protection against single-disk failure might be compromised.\n");
	}

	mddev->recovery = 0;
	/* may be over-ridden by personality */
	mddev->resync_max_sectors = mddev->dev_sectors;

	mddev->ok_start_degraded = start_dirty_degraded;

	if (start_readonly && mddev->ro == 0)
		mddev->ro = 2; /* read-only, but switch on first write */

	err = pers->run(mddev);
	if (err)
		pr_warn("md: pers->run() failed ...\n");
	else if (pers->size(mddev, 0, 0) < mddev->array_sectors) {
		WARN_ONCE(!mddev->external_size,
			  "%s: default size too small, but 'external_size' not in effect?\n",
			  __func__);
		pr_warn("md: invalid array_size %llu > default size %llu\n",
			(unsigned long long)mddev->array_sectors / 2,
			(unsigned long long)pers->size(mddev, 0, 0) / 2);
		err = -EINVAL;
	}
	if (err == 0 && pers->sync_request &&
	    (mddev->bitmap_info.file || mddev->bitmap_info.offset)) {
		struct bitmap *bitmap;

		bitmap = md_bitmap_create(mddev, -1);
		if (IS_ERR(bitmap)) {
			err = PTR_ERR(bitmap);
			pr_warn("%s: failed to create bitmap (%d)\n",
				mdname(mddev), err);
		} else
			mddev->bitmap = bitmap;

	}
	if (err)
		goto bitmap_abort;

	if (mddev->bitmap_info.max_write_behind > 0) {
		bool create_pool = false;

		rdev_for_each(rdev, mddev) {
			if (test_bit(WriteMostly, &rdev->flags) &&
			    rdev_init_serial(rdev))
				create_pool = true;
		}
		if (create_pool && mddev->serial_info_pool == NULL) {
			mddev->serial_info_pool =
				mempool_create_kmalloc_pool(NR_SERIAL_INFOS,
						    sizeof(struct serial_info));
			if (!mddev->serial_info_pool) {
				err = -ENOMEM;
				goto bitmap_abort;
			}
		}
	}

	if (mddev->queue) {
		bool nonrot = true;

		rdev_for_each(rdev, mddev) {
			if (rdev->raid_disk >= 0 &&
			    !blk_queue_nonrot(bdev_get_queue(rdev->bdev))) {
				nonrot = false;
				break;
			}
		}
		if (mddev->degraded)
			nonrot = false;
		if (nonrot)
			blk_queue_flag_set(QUEUE_FLAG_NONROT, mddev->queue);
		else
			blk_queue_flag_clear(QUEUE_FLAG_NONROT, mddev->queue);
<<<<<<< HEAD
=======
		blk_queue_flag_set(QUEUE_FLAG_IO_STAT, mddev->queue);
>>>>>>> 7d2a07b7
	}
	if (pers->sync_request) {
		if (mddev->kobj.sd &&
		    sysfs_create_group(&mddev->kobj, &md_redundancy_group))
			pr_warn("md: cannot register extra attributes for %s\n",
				mdname(mddev));
		mddev->sysfs_action = sysfs_get_dirent_safe(mddev->kobj.sd, "sync_action");
		mddev->sysfs_completed = sysfs_get_dirent_safe(mddev->kobj.sd, "sync_completed");
		mddev->sysfs_degraded = sysfs_get_dirent_safe(mddev->kobj.sd, "degraded");
	} else if (mddev->ro == 2) /* auto-readonly not meaningful */
		mddev->ro = 0;

	atomic_set(&mddev->max_corr_read_errors,
		   MD_DEFAULT_MAX_CORRECTED_READ_ERRORS);
	mddev->safemode = 0;
	if (mddev_is_clustered(mddev))
		mddev->safemode_delay = 0;
	else
		mddev->safemode_delay = DEFAULT_SAFEMODE_DELAY;
	mddev->in_sync = 1;
	smp_wmb();
	spin_lock(&mddev->lock);
	mddev->pers = pers;
	spin_unlock(&mddev->lock);
	rdev_for_each(rdev, mddev)
		if (rdev->raid_disk >= 0)
			sysfs_link_rdev(mddev, rdev); /* failure here is OK */

	if (mddev->degraded && !mddev->ro)
		/* This ensures that recovering status is reported immediately
		 * via sysfs - until a lack of spares is confirmed.
		 */
		set_bit(MD_RECOVERY_RECOVER, &mddev->recovery);
	set_bit(MD_RECOVERY_NEEDED, &mddev->recovery);

	if (mddev->sb_flags)
		md_update_sb(mddev, 0);

	md_new_event(mddev);
	return 0;

bitmap_abort:
	mddev_detach(mddev);
	if (mddev->private)
		pers->free(mddev, mddev->private);
	mddev->private = NULL;
	module_put(pers->owner);
	md_bitmap_destroy(mddev);
abort:
	if (mddev->level != 1 && mddev->level != 10)
		bioset_exit(&mddev->io_acct_set);
exit_sync_set:
	bioset_exit(&mddev->sync_set);
exit_bio_set:
	bioset_exit(&mddev->bio_set);
	return err;
}
EXPORT_SYMBOL_GPL(md_run);

int do_md_run(struct mddev *mddev)
{
	int err;

	set_bit(MD_NOT_READY, &mddev->flags);
	err = md_run(mddev);
	if (err)
		goto out;
	err = md_bitmap_load(mddev);
	if (err) {
		md_bitmap_destroy(mddev);
		goto out;
	}

	if (mddev_is_clustered(mddev))
		md_allow_write(mddev);

	/* run start up tasks that require md_thread */
	md_start(mddev);

	md_wakeup_thread(mddev->thread);
	md_wakeup_thread(mddev->sync_thread); /* possibly kick off a reshape */

<<<<<<< HEAD
	set_capacity(mddev->gendisk, mddev->array_sectors);
	revalidate_disk_size(mddev->gendisk, true);
=======
	set_capacity_and_notify(mddev->gendisk, mddev->array_sectors);
>>>>>>> 7d2a07b7
	clear_bit(MD_NOT_READY, &mddev->flags);
	mddev->changed = 1;
	kobject_uevent(&disk_to_dev(mddev->gendisk)->kobj, KOBJ_CHANGE);
	sysfs_notify_dirent_safe(mddev->sysfs_state);
	sysfs_notify_dirent_safe(mddev->sysfs_action);
	sysfs_notify_dirent_safe(mddev->sysfs_degraded);
out:
	clear_bit(MD_NOT_READY, &mddev->flags);
	return err;
}

int md_start(struct mddev *mddev)
{
	int ret = 0;

	if (mddev->pers->start) {
		set_bit(MD_RECOVERY_WAIT, &mddev->recovery);
		md_wakeup_thread(mddev->thread);
		ret = mddev->pers->start(mddev);
		clear_bit(MD_RECOVERY_WAIT, &mddev->recovery);
		md_wakeup_thread(mddev->sync_thread);
	}
	return ret;
}
EXPORT_SYMBOL_GPL(md_start);

static int restart_array(struct mddev *mddev)
{
	struct gendisk *disk = mddev->gendisk;
	struct md_rdev *rdev;
	bool has_journal = false;
	bool has_readonly = false;

	/* Complain if it has no devices */
	if (list_empty(&mddev->disks))
		return -ENXIO;
	if (!mddev->pers)
		return -EINVAL;
	if (!mddev->ro)
		return -EBUSY;

	rcu_read_lock();
	rdev_for_each_rcu(rdev, mddev) {
		if (test_bit(Journal, &rdev->flags) &&
		    !test_bit(Faulty, &rdev->flags))
			has_journal = true;
		if (rdev_read_only(rdev))
			has_readonly = true;
	}
	rcu_read_unlock();
	if (test_bit(MD_HAS_JOURNAL, &mddev->flags) && !has_journal)
		/* Don't restart rw with journal missing/faulty */
			return -EINVAL;
	if (has_readonly)
		return -EROFS;

	mddev->safemode = 0;
	mddev->ro = 0;
	set_disk_ro(disk, 0);
	pr_debug("md: %s switched to read-write mode.\n", mdname(mddev));
	/* Kick recovery or resync if necessary */
	set_bit(MD_RECOVERY_NEEDED, &mddev->recovery);
	md_wakeup_thread(mddev->thread);
	md_wakeup_thread(mddev->sync_thread);
	sysfs_notify_dirent_safe(mddev->sysfs_state);
	return 0;
}

static void md_clean(struct mddev *mddev)
{
	mddev->array_sectors = 0;
	mddev->external_size = 0;
	mddev->dev_sectors = 0;
	mddev->raid_disks = 0;
	mddev->recovery_cp = 0;
	mddev->resync_min = 0;
	mddev->resync_max = MaxSector;
	mddev->reshape_position = MaxSector;
	mddev->external = 0;
	mddev->persistent = 0;
	mddev->level = LEVEL_NONE;
	mddev->clevel[0] = 0;
	mddev->flags = 0;
	mddev->sb_flags = 0;
	mddev->ro = 0;
	mddev->metadata_type[0] = 0;
	mddev->chunk_sectors = 0;
	mddev->ctime = mddev->utime = 0;
	mddev->layout = 0;
	mddev->max_disks = 0;
	mddev->events = 0;
	mddev->can_decrease_events = 0;
	mddev->delta_disks = 0;
	mddev->reshape_backwards = 0;
	mddev->new_level = LEVEL_NONE;
	mddev->new_layout = 0;
	mddev->new_chunk_sectors = 0;
	mddev->curr_resync = 0;
	atomic64_set(&mddev->resync_mismatches, 0);
	mddev->suspend_lo = mddev->suspend_hi = 0;
	mddev->sync_speed_min = mddev->sync_speed_max = 0;
	mddev->recovery = 0;
	mddev->in_sync = 0;
	mddev->changed = 0;
	mddev->degraded = 0;
	mddev->safemode = 0;
	mddev->private = NULL;
	mddev->cluster_info = NULL;
	mddev->bitmap_info.offset = 0;
	mddev->bitmap_info.default_offset = 0;
	mddev->bitmap_info.default_space = 0;
	mddev->bitmap_info.chunksize = 0;
	mddev->bitmap_info.daemon_sleep = 0;
	mddev->bitmap_info.max_write_behind = 0;
	mddev->bitmap_info.nodes = 0;
}

static void __md_stop_writes(struct mddev *mddev)
{
	set_bit(MD_RECOVERY_FROZEN, &mddev->recovery);
	if (work_pending(&mddev->del_work))
		flush_workqueue(md_misc_wq);
	if (mddev->sync_thread) {
		set_bit(MD_RECOVERY_INTR, &mddev->recovery);
		md_reap_sync_thread(mddev);
	}

	del_timer_sync(&mddev->safemode_timer);

	if (mddev->pers && mddev->pers->quiesce) {
		mddev->pers->quiesce(mddev, 1);
		mddev->pers->quiesce(mddev, 0);
	}
	md_bitmap_flush(mddev);

	if (mddev->ro == 0 &&
	    ((!mddev->in_sync && !mddev_is_clustered(mddev)) ||
	     mddev->sb_flags)) {
		/* mark array as shutdown cleanly */
		if (!mddev_is_clustered(mddev))
			mddev->in_sync = 1;
		md_update_sb(mddev, 1);
	}
	/* disable policy to guarantee rdevs free resources for serialization */
	mddev->serialize_policy = 0;
	mddev_destroy_serial_pool(mddev, NULL, true);
}

void md_stop_writes(struct mddev *mddev)
{
	mddev_lock_nointr(mddev);
	__md_stop_writes(mddev);
	mddev_unlock(mddev);
}
EXPORT_SYMBOL_GPL(md_stop_writes);

static void mddev_detach(struct mddev *mddev)
{
	md_bitmap_wait_behind_writes(mddev);
	if (mddev->pers && mddev->pers->quiesce && !mddev->suspended) {
		mddev->pers->quiesce(mddev, 1);
		mddev->pers->quiesce(mddev, 0);
	}
	md_unregister_thread(&mddev->thread);
	if (mddev->queue)
		blk_sync_queue(mddev->queue); /* the unplug fn references 'conf'*/
}

static void __md_stop(struct mddev *mddev)
{
	struct md_personality *pers = mddev->pers;
	md_bitmap_destroy(mddev);
	mddev_detach(mddev);
	/* Ensure ->event_work is done */
	if (mddev->event_work.func)
		flush_workqueue(md_misc_wq);
	spin_lock(&mddev->lock);
	mddev->pers = NULL;
	spin_unlock(&mddev->lock);
	pers->free(mddev, mddev->private);
	mddev->private = NULL;
	if (pers->sync_request && mddev->to_remove == NULL)
		mddev->to_remove = &md_redundancy_group;
	module_put(pers->owner);
	clear_bit(MD_RECOVERY_FROZEN, &mddev->recovery);
}

void md_stop(struct mddev *mddev)
{
	/* stop the array and free an attached data structures.
	 * This is called from dm-raid
	 */
	__md_stop(mddev);
	bioset_exit(&mddev->bio_set);
	bioset_exit(&mddev->sync_set);
	if (mddev->level != 1 && mddev->level != 10)
		bioset_exit(&mddev->io_acct_set);
}

EXPORT_SYMBOL_GPL(md_stop);

static int md_set_readonly(struct mddev *mddev, struct block_device *bdev)
{
	int err = 0;
	int did_freeze = 0;

	if (!test_bit(MD_RECOVERY_FROZEN, &mddev->recovery)) {
		did_freeze = 1;
		set_bit(MD_RECOVERY_FROZEN, &mddev->recovery);
		md_wakeup_thread(mddev->thread);
	}
	if (test_bit(MD_RECOVERY_RUNNING, &mddev->recovery))
		set_bit(MD_RECOVERY_INTR, &mddev->recovery);
	if (mddev->sync_thread)
		/* Thread might be blocked waiting for metadata update
		 * which will now never happen */
		wake_up_process(mddev->sync_thread->tsk);

	if (mddev->external && test_bit(MD_SB_CHANGE_PENDING, &mddev->sb_flags))
		return -EBUSY;
	mddev_unlock(mddev);
	wait_event(resync_wait, !test_bit(MD_RECOVERY_RUNNING,
					  &mddev->recovery));
	wait_event(mddev->sb_wait,
		   !test_bit(MD_SB_CHANGE_PENDING, &mddev->sb_flags));
	mddev_lock_nointr(mddev);

	mutex_lock(&mddev->open_mutex);
	if ((mddev->pers && atomic_read(&mddev->openers) > !!bdev) ||
	    mddev->sync_thread ||
	    test_bit(MD_RECOVERY_RUNNING, &mddev->recovery)) {
		pr_warn("md: %s still in use.\n",mdname(mddev));
		if (did_freeze) {
			clear_bit(MD_RECOVERY_FROZEN, &mddev->recovery);
			set_bit(MD_RECOVERY_NEEDED, &mddev->recovery);
			md_wakeup_thread(mddev->thread);
		}
		err = -EBUSY;
		goto out;
	}
	if (mddev->pers) {
		__md_stop_writes(mddev);

		err  = -ENXIO;
		if (mddev->ro==1)
			goto out;
		mddev->ro = 1;
		set_disk_ro(mddev->gendisk, 1);
		clear_bit(MD_RECOVERY_FROZEN, &mddev->recovery);
		set_bit(MD_RECOVERY_NEEDED, &mddev->recovery);
		md_wakeup_thread(mddev->thread);
		sysfs_notify_dirent_safe(mddev->sysfs_state);
		err = 0;
	}
out:
	mutex_unlock(&mddev->open_mutex);
	return err;
}

/* mode:
 *   0 - completely stop and dis-assemble array
 *   2 - stop but do not disassemble array
 */
static int do_md_stop(struct mddev *mddev, int mode,
		      struct block_device *bdev)
{
	struct gendisk *disk = mddev->gendisk;
	struct md_rdev *rdev;
	int did_freeze = 0;

	if (!test_bit(MD_RECOVERY_FROZEN, &mddev->recovery)) {
		did_freeze = 1;
		set_bit(MD_RECOVERY_FROZEN, &mddev->recovery);
		md_wakeup_thread(mddev->thread);
	}
	if (test_bit(MD_RECOVERY_RUNNING, &mddev->recovery))
		set_bit(MD_RECOVERY_INTR, &mddev->recovery);
	if (mddev->sync_thread)
		/* Thread might be blocked waiting for metadata update
		 * which will now never happen */
		wake_up_process(mddev->sync_thread->tsk);

	mddev_unlock(mddev);
	wait_event(resync_wait, (mddev->sync_thread == NULL &&
				 !test_bit(MD_RECOVERY_RUNNING,
					   &mddev->recovery)));
	mddev_lock_nointr(mddev);

	mutex_lock(&mddev->open_mutex);
	if ((mddev->pers && atomic_read(&mddev->openers) > !!bdev) ||
	    mddev->sysfs_active ||
	    mddev->sync_thread ||
	    test_bit(MD_RECOVERY_RUNNING, &mddev->recovery)) {
		pr_warn("md: %s still in use.\n",mdname(mddev));
		mutex_unlock(&mddev->open_mutex);
		if (did_freeze) {
			clear_bit(MD_RECOVERY_FROZEN, &mddev->recovery);
			set_bit(MD_RECOVERY_NEEDED, &mddev->recovery);
			md_wakeup_thread(mddev->thread);
		}
		return -EBUSY;
	}
	if (mddev->pers) {
		if (mddev->ro)
			set_disk_ro(disk, 0);

		__md_stop_writes(mddev);
		__md_stop(mddev);

		/* tell userspace to handle 'inactive' */
		sysfs_notify_dirent_safe(mddev->sysfs_state);

		rdev_for_each(rdev, mddev)
			if (rdev->raid_disk >= 0)
				sysfs_unlink_rdev(mddev, rdev);

		set_capacity_and_notify(disk, 0);
		mutex_unlock(&mddev->open_mutex);
		mddev->changed = 1;
<<<<<<< HEAD
		revalidate_disk_size(disk, true);
=======
>>>>>>> 7d2a07b7

		if (mddev->ro)
			mddev->ro = 0;
	} else
		mutex_unlock(&mddev->open_mutex);
	/*
	 * Free resources if final stop
	 */
	if (mode == 0) {
		pr_info("md: %s stopped.\n", mdname(mddev));

		if (mddev->bitmap_info.file) {
			struct file *f = mddev->bitmap_info.file;
			spin_lock(&mddev->lock);
			mddev->bitmap_info.file = NULL;
			spin_unlock(&mddev->lock);
			fput(f);
		}
		mddev->bitmap_info.offset = 0;

		export_array(mddev);

		md_clean(mddev);
		if (mddev->hold_active == UNTIL_STOP)
			mddev->hold_active = 0;
	}
	md_new_event(mddev);
	sysfs_notify_dirent_safe(mddev->sysfs_state);
	return 0;
}

#ifndef MODULE
static void autorun_array(struct mddev *mddev)
{
	struct md_rdev *rdev;
	int err;

	if (list_empty(&mddev->disks))
		return;

	pr_info("md: running: ");

	rdev_for_each(rdev, mddev) {
		char b[BDEVNAME_SIZE];
		pr_cont("<%s>", bdevname(rdev->bdev,b));
	}
	pr_cont("\n");

	err = do_md_run(mddev);
	if (err) {
		pr_warn("md: do_md_run() returned %d\n", err);
		do_md_stop(mddev, 0, NULL);
	}
}

/*
 * lets try to run arrays based on all disks that have arrived
 * until now. (those are in pending_raid_disks)
 *
 * the method: pick the first pending disk, collect all disks with
 * the same UUID, remove all from the pending list and put them into
 * the 'same_array' list. Then order this list based on superblock
 * update time (freshest comes first), kick out 'old' disks and
 * compare superblocks. If everything's fine then run it.
 *
 * If "unit" is allocated, then bump its reference count
 */
static void autorun_devices(int part)
{
	struct md_rdev *rdev0, *rdev, *tmp;
	struct mddev *mddev;
	char b[BDEVNAME_SIZE];

	pr_info("md: autorun ...\n");
	while (!list_empty(&pending_raid_disks)) {
		int unit;
		dev_t dev;
		LIST_HEAD(candidates);
		rdev0 = list_entry(pending_raid_disks.next,
					 struct md_rdev, same_set);

		pr_debug("md: considering %s ...\n", bdevname(rdev0->bdev,b));
		INIT_LIST_HEAD(&candidates);
		rdev_for_each_list(rdev, tmp, &pending_raid_disks)
			if (super_90_load(rdev, rdev0, 0) >= 0) {
				pr_debug("md:  adding %s ...\n",
					 bdevname(rdev->bdev,b));
				list_move(&rdev->same_set, &candidates);
			}
		/*
		 * now we have a set of devices, with all of them having
		 * mostly sane superblocks. It's time to allocate the
		 * mddev.
		 */
		if (part) {
			dev = MKDEV(mdp_major,
				    rdev0->preferred_minor << MdpMinorShift);
			unit = MINOR(dev) >> MdpMinorShift;
		} else {
			dev = MKDEV(MD_MAJOR, rdev0->preferred_minor);
			unit = MINOR(dev);
		}
		if (rdev0->preferred_minor != unit) {
			pr_warn("md: unit number in %s is bad: %d\n",
				bdevname(rdev0->bdev, b), rdev0->preferred_minor);
			break;
		}

		md_probe(dev);
		mddev = mddev_find(dev);
		if (!mddev)
			break;

		if (mddev_lock(mddev))
			pr_warn("md: %s locked, cannot run\n", mdname(mddev));
		else if (mddev->raid_disks || mddev->major_version
			 || !list_empty(&mddev->disks)) {
			pr_warn("md: %s already running, cannot run %s\n",
				mdname(mddev), bdevname(rdev0->bdev,b));
			mddev_unlock(mddev);
		} else {
			pr_debug("md: created %s\n", mdname(mddev));
			mddev->persistent = 1;
			rdev_for_each_list(rdev, tmp, &candidates) {
				list_del_init(&rdev->same_set);
				if (bind_rdev_to_array(rdev, mddev))
					export_rdev(rdev);
			}
			autorun_array(mddev);
			mddev_unlock(mddev);
		}
		/* on success, candidates will be empty, on error
		 * it won't...
		 */
		rdev_for_each_list(rdev, tmp, &candidates) {
			list_del_init(&rdev->same_set);
			export_rdev(rdev);
		}
		mddev_put(mddev);
	}
	pr_info("md: ... autorun DONE.\n");
}
#endif /* !MODULE */

static int get_version(void __user *arg)
{
	mdu_version_t ver;

	ver.major = MD_MAJOR_VERSION;
	ver.minor = MD_MINOR_VERSION;
	ver.patchlevel = MD_PATCHLEVEL_VERSION;

	if (copy_to_user(arg, &ver, sizeof(ver)))
		return -EFAULT;

	return 0;
}

static int get_array_info(struct mddev *mddev, void __user *arg)
{
	mdu_array_info_t info;
	int nr,working,insync,failed,spare;
	struct md_rdev *rdev;

	nr = working = insync = failed = spare = 0;
	rcu_read_lock();
	rdev_for_each_rcu(rdev, mddev) {
		nr++;
		if (test_bit(Faulty, &rdev->flags))
			failed++;
		else {
			working++;
			if (test_bit(In_sync, &rdev->flags))
				insync++;
			else if (test_bit(Journal, &rdev->flags))
				/* TODO: add journal count to md_u.h */
				;
			else
				spare++;
		}
	}
	rcu_read_unlock();

	info.major_version = mddev->major_version;
	info.minor_version = mddev->minor_version;
	info.patch_version = MD_PATCHLEVEL_VERSION;
	info.ctime         = clamp_t(time64_t, mddev->ctime, 0, U32_MAX);
	info.level         = mddev->level;
	info.size          = mddev->dev_sectors / 2;
	if (info.size != mddev->dev_sectors / 2) /* overflow */
		info.size = -1;
	info.nr_disks      = nr;
	info.raid_disks    = mddev->raid_disks;
	info.md_minor      = mddev->md_minor;
	info.not_persistent= !mddev->persistent;

	info.utime         = clamp_t(time64_t, mddev->utime, 0, U32_MAX);
	info.state         = 0;
	if (mddev->in_sync)
		info.state = (1<<MD_SB_CLEAN);
	if (mddev->bitmap && mddev->bitmap_info.offset)
		info.state |= (1<<MD_SB_BITMAP_PRESENT);
	if (mddev_is_clustered(mddev))
		info.state |= (1<<MD_SB_CLUSTERED);
	info.active_disks  = insync;
	info.working_disks = working;
	info.failed_disks  = failed;
	info.spare_disks   = spare;

	info.layout        = mddev->layout;
	info.chunk_size    = mddev->chunk_sectors << 9;

	if (copy_to_user(arg, &info, sizeof(info)))
		return -EFAULT;

	return 0;
}

static int get_bitmap_file(struct mddev *mddev, void __user * arg)
{
	mdu_bitmap_file_t *file = NULL; /* too big for stack allocation */
	char *ptr;
	int err;

	file = kzalloc(sizeof(*file), GFP_NOIO);
	if (!file)
		return -ENOMEM;

	err = 0;
	spin_lock(&mddev->lock);
	/* bitmap enabled */
	if (mddev->bitmap_info.file) {
		ptr = file_path(mddev->bitmap_info.file, file->pathname,
				sizeof(file->pathname));
		if (IS_ERR(ptr))
			err = PTR_ERR(ptr);
		else
			memmove(file->pathname, ptr,
				sizeof(file->pathname)-(ptr-file->pathname));
	}
	spin_unlock(&mddev->lock);

	if (err == 0 &&
	    copy_to_user(arg, file, sizeof(*file)))
		err = -EFAULT;

	kfree(file);
	return err;
}

static int get_disk_info(struct mddev *mddev, void __user * arg)
{
	mdu_disk_info_t info;
	struct md_rdev *rdev;

	if (copy_from_user(&info, arg, sizeof(info)))
		return -EFAULT;

	rcu_read_lock();
	rdev = md_find_rdev_nr_rcu(mddev, info.number);
	if (rdev) {
		info.major = MAJOR(rdev->bdev->bd_dev);
		info.minor = MINOR(rdev->bdev->bd_dev);
		info.raid_disk = rdev->raid_disk;
		info.state = 0;
		if (test_bit(Faulty, &rdev->flags)) {
			info.state |= (1<<MD_DISK_FAULTY);
			if (test_bit(Timeout, &rdev->flags))
				info.state |= (1<<MD_DISK_TIMEOUT);
		} else if (test_bit(In_sync, &rdev->flags)) {
			info.state |= (1<<MD_DISK_ACTIVE);
			info.state |= (1<<MD_DISK_SYNC);
		}
		if (test_bit(Journal, &rdev->flags))
			info.state |= (1<<MD_DISK_JOURNAL);
		if (test_bit(WriteMostly, &rdev->flags))
			info.state |= (1<<MD_DISK_WRITEMOSTLY);
		if (test_bit(FailFast, &rdev->flags))
			info.state |= (1<<MD_DISK_FAILFAST);
	} else {
		info.major = info.minor = 0;
		info.raid_disk = -1;
		info.state = (1<<MD_DISK_REMOVED);
	}
	rcu_read_unlock();

	if (copy_to_user(arg, &info, sizeof(info)))
		return -EFAULT;

	return 0;
}

int md_add_new_disk(struct mddev *mddev, struct mdu_disk_info_s *info)
{
	char b[BDEVNAME_SIZE], b2[BDEVNAME_SIZE];
	struct md_rdev *rdev;
	dev_t dev = MKDEV(info->major,info->minor);

	if (mddev_is_clustered(mddev) &&
		!(info->state & ((1 << MD_DISK_CLUSTER_ADD) | (1 << MD_DISK_CANDIDATE)))) {
		pr_warn("%s: Cannot add to clustered mddev.\n",
			mdname(mddev));
		return -EINVAL;
	}

	if (info->major != MAJOR(dev) || info->minor != MINOR(dev))
		return -EOVERFLOW;

	if (!mddev->raid_disks) {
		int err;
		/* expecting a device which has a superblock */
		rdev = md_import_device(dev, mddev->major_version, mddev->minor_version);
		if (IS_ERR(rdev)) {
			pr_warn("md: md_import_device returned %ld\n",
				PTR_ERR(rdev));
			return PTR_ERR(rdev);
		}
		if (!list_empty(&mddev->disks)) {
			struct md_rdev *rdev0
				= list_entry(mddev->disks.next,
					     struct md_rdev, same_set);
			err = super_types[mddev->major_version]
				.load_super(rdev, rdev0, mddev->minor_version);
			if (err < 0) {
				pr_warn("md: %s has different UUID to %s\n",
					bdevname(rdev->bdev,b),
					bdevname(rdev0->bdev,b2));
				export_rdev(rdev);
				return -EINVAL;
			}
		}
		err = bind_rdev_to_array(rdev, mddev);
		if (err)
			export_rdev(rdev);
		return err;
	}

	/*
	 * md_add_new_disk can be used once the array is assembled
	 * to add "hot spares".  They must already have a superblock
	 * written
	 */
	if (mddev->pers) {
		int err;
		if (!mddev->pers->hot_add_disk) {
			pr_warn("%s: personality does not support diskops!\n",
				mdname(mddev));
			return -EINVAL;
		}
		if (mddev->persistent)
			rdev = md_import_device(dev, mddev->major_version,
						mddev->minor_version);
		else
			rdev = md_import_device(dev, -1, -1);
		if (IS_ERR(rdev)) {
			pr_warn("md: md_import_device returned %ld\n",
				PTR_ERR(rdev));
			return PTR_ERR(rdev);
		}
		/* set saved_raid_disk if appropriate */
		if (!mddev->persistent) {
			if (info->state & (1<<MD_DISK_SYNC)  &&
			    info->raid_disk < mddev->raid_disks) {
				rdev->raid_disk = info->raid_disk;
				set_bit(In_sync, &rdev->flags);
				clear_bit(Bitmap_sync, &rdev->flags);
			} else
				rdev->raid_disk = -1;
			rdev->saved_raid_disk = rdev->raid_disk;
		} else
			super_types[mddev->major_version].
				validate_super(mddev, rdev);
		if ((info->state & (1<<MD_DISK_SYNC)) &&
		     rdev->raid_disk != info->raid_disk) {
			/* This was a hot-add request, but events doesn't
			 * match, so reject it.
			 */
			export_rdev(rdev);
			return -EINVAL;
		}

		clear_bit(In_sync, &rdev->flags); /* just to be sure */
		if (info->state & (1<<MD_DISK_WRITEMOSTLY))
			set_bit(WriteMostly, &rdev->flags);
		else
			clear_bit(WriteMostly, &rdev->flags);
		if (info->state & (1<<MD_DISK_FAILFAST))
			set_bit(FailFast, &rdev->flags);
		else
			clear_bit(FailFast, &rdev->flags);

		if (info->state & (1<<MD_DISK_JOURNAL)) {
			struct md_rdev *rdev2;
			bool has_journal = false;

			/* make sure no existing journal disk */
			rdev_for_each(rdev2, mddev) {
				if (test_bit(Journal, &rdev2->flags)) {
					has_journal = true;
					break;
				}
			}
			if (has_journal || mddev->bitmap) {
				export_rdev(rdev);
				return -EBUSY;
			}
			set_bit(Journal, &rdev->flags);
		}
		/*
		 * check whether the device shows up in other nodes
		 */
		if (mddev_is_clustered(mddev)) {
			if (info->state & (1 << MD_DISK_CANDIDATE))
				set_bit(Candidate, &rdev->flags);
			else if (info->state & (1 << MD_DISK_CLUSTER_ADD)) {
				/* --add initiated by this node */
				err = md_cluster_ops->add_new_disk(mddev, rdev);
				if (err) {
					export_rdev(rdev);
					return err;
				}
			}
		}

		rdev->raid_disk = -1;
		err = bind_rdev_to_array(rdev, mddev);

		if (err)
			export_rdev(rdev);

		if (mddev_is_clustered(mddev)) {
			if (info->state & (1 << MD_DISK_CANDIDATE)) {
				if (!err) {
					err = md_cluster_ops->new_disk_ack(mddev,
						err == 0);
					if (err)
						md_kick_rdev_from_array(rdev);
				}
			} else {
				if (err)
					md_cluster_ops->add_new_disk_cancel(mddev);
				else
					err = add_bound_rdev(rdev);
			}

		} else if (!err)
			err = add_bound_rdev(rdev);

		return err;
	}

	/* otherwise, md_add_new_disk is only allowed
	 * for major_version==0 superblocks
	 */
	if (mddev->major_version != 0) {
		pr_warn("%s: ADD_NEW_DISK not supported\n", mdname(mddev));
		return -EINVAL;
	}

	if (!(info->state & (1<<MD_DISK_FAULTY))) {
		int err;
		rdev = md_import_device(dev, -1, 0);
		if (IS_ERR(rdev)) {
			pr_warn("md: error, md_import_device() returned %ld\n",
				PTR_ERR(rdev));
			return PTR_ERR(rdev);
		}
		rdev->desc_nr = info->number;
		if (info->raid_disk < mddev->raid_disks)
			rdev->raid_disk = info->raid_disk;
		else
			rdev->raid_disk = -1;

		if (rdev->raid_disk < mddev->raid_disks)
			if (info->state & (1<<MD_DISK_SYNC))
				set_bit(In_sync, &rdev->flags);

		if (info->state & (1<<MD_DISK_WRITEMOSTLY))
			set_bit(WriteMostly, &rdev->flags);
		if (info->state & (1<<MD_DISK_FAILFAST))
			set_bit(FailFast, &rdev->flags);

		if (!mddev->persistent) {
			pr_debug("md: nonpersistent superblock ...\n");
			rdev->sb_start = i_size_read(rdev->bdev->bd_inode) / 512;
		} else
			rdev->sb_start = calc_dev_sboffset(rdev);
		rdev->sectors = rdev->sb_start;

		err = bind_rdev_to_array(rdev, mddev);
		if (err) {
			export_rdev(rdev);
			return err;
		}
	}

	return 0;
}

static int hot_remove_disk(struct mddev *mddev, dev_t dev)
{
	char b[BDEVNAME_SIZE];
	struct md_rdev *rdev;

	if (!mddev->pers)
		return -ENODEV;

	rdev = find_rdev(mddev, dev);
	if (!rdev)
		return -ENXIO;

	if (rdev->raid_disk < 0)
		goto kick_rdev;

	clear_bit(Blocked, &rdev->flags);
	remove_and_add_spares(mddev, rdev);

	if (rdev->raid_disk >= 0)
		goto busy;

kick_rdev:
	if (mddev_is_clustered(mddev)) {
		if (md_cluster_ops->remove_disk(mddev, rdev))
			goto busy;
	}

	md_kick_rdev_from_array(rdev);
	set_bit(MD_SB_CHANGE_DEVS, &mddev->sb_flags);
	if (mddev->thread)
		md_wakeup_thread(mddev->thread);
	else
		md_update_sb(mddev, 1);
	md_new_event(mddev);

	return 0;
busy:
	pr_debug("md: cannot remove active disk %s from %s ...\n",
		 bdevname(rdev->bdev,b), mdname(mddev));
	return -EBUSY;
}

static int hot_add_disk(struct mddev *mddev, dev_t dev)
{
	char b[BDEVNAME_SIZE];
	int err;
	struct md_rdev *rdev;

	if (!mddev->pers)
		return -ENODEV;

	if (mddev->major_version != 0) {
		pr_warn("%s: HOT_ADD may only be used with version-0 superblocks.\n",
			mdname(mddev));
		return -EINVAL;
	}
	if (!mddev->pers->hot_add_disk) {
		pr_warn("%s: personality does not support diskops!\n",
			mdname(mddev));
		return -EINVAL;
	}

	rdev = md_import_device(dev, -1, 0);
	if (IS_ERR(rdev)) {
		pr_warn("md: error, md_import_device() returned %ld\n",
			PTR_ERR(rdev));
		return -EINVAL;
	}

	if (mddev->persistent)
		rdev->sb_start = calc_dev_sboffset(rdev);
	else
		rdev->sb_start = i_size_read(rdev->bdev->bd_inode) / 512;

	rdev->sectors = rdev->sb_start;

	if (test_bit(Faulty, &rdev->flags)) {
		pr_warn("md: can not hot-add faulty %s disk to %s!\n",
			bdevname(rdev->bdev,b), mdname(mddev));
		err = -EINVAL;
		goto abort_export;
	}

	clear_bit(In_sync, &rdev->flags);
	rdev->desc_nr = -1;
	rdev->saved_raid_disk = -1;
	err = bind_rdev_to_array(rdev, mddev);
	if (err)
		goto abort_export;

	/*
	 * The rest should better be atomic, we can have disk failures
	 * noticed in interrupt contexts ...
	 */

	rdev->raid_disk = -1;

	set_bit(MD_SB_CHANGE_DEVS, &mddev->sb_flags);
	if (!mddev->thread)
		md_update_sb(mddev, 1);
	/*
	 * Kick recovery, maybe this spare has to be added to the
	 * array immediately.
	 */
	set_bit(MD_RECOVERY_NEEDED, &mddev->recovery);
	md_wakeup_thread(mddev->thread);
	md_new_event(mddev);
	return 0;

abort_export:
	export_rdev(rdev);
	return err;
}

static int set_bitmap_file(struct mddev *mddev, int fd)
{
	int err = 0;

	if (mddev->pers) {
		if (!mddev->pers->quiesce || !mddev->thread)
			return -EBUSY;
		if (mddev->recovery || mddev->sync_thread)
			return -EBUSY;
		/* we should be able to change the bitmap.. */
	}

	if (fd >= 0) {
		struct inode *inode;
		struct file *f;

		if (mddev->bitmap || mddev->bitmap_info.file)
			return -EEXIST; /* cannot add when bitmap is present */
		f = fget(fd);

		if (f == NULL) {
			pr_warn("%s: error: failed to get bitmap file\n",
				mdname(mddev));
			return -EBADF;
		}

		inode = f->f_mapping->host;
		if (!S_ISREG(inode->i_mode)) {
			pr_warn("%s: error: bitmap file must be a regular file\n",
				mdname(mddev));
			err = -EBADF;
		} else if (!(f->f_mode & FMODE_WRITE)) {
			pr_warn("%s: error: bitmap file must open for write\n",
				mdname(mddev));
			err = -EBADF;
		} else if (atomic_read(&inode->i_writecount) != 1) {
			pr_warn("%s: error: bitmap file is already in use\n",
				mdname(mddev));
			err = -EBUSY;
		}
		if (err) {
			fput(f);
			return err;
		}
		mddev->bitmap_info.file = f;
		mddev->bitmap_info.offset = 0; /* file overrides offset */
	} else if (mddev->bitmap == NULL)
		return -ENOENT; /* cannot remove what isn't there */
	err = 0;
	if (mddev->pers) {
		if (fd >= 0) {
			struct bitmap *bitmap;

			bitmap = md_bitmap_create(mddev, -1);
			mddev_suspend(mddev);
			if (!IS_ERR(bitmap)) {
				mddev->bitmap = bitmap;
				err = md_bitmap_load(mddev);
			} else
				err = PTR_ERR(bitmap);
			if (err) {
				md_bitmap_destroy(mddev);
				fd = -1;
			}
			mddev_resume(mddev);
		} else if (fd < 0) {
			mddev_suspend(mddev);
			md_bitmap_destroy(mddev);
			mddev_resume(mddev);
		}
	}
	if (fd < 0) {
		struct file *f = mddev->bitmap_info.file;
		if (f) {
			spin_lock(&mddev->lock);
			mddev->bitmap_info.file = NULL;
			spin_unlock(&mddev->lock);
			fput(f);
		}
	}

	return err;
}

/*
 * md_set_array_info is used two different ways
 * The original usage is when creating a new array.
 * In this usage, raid_disks is > 0 and it together with
 *  level, size, not_persistent,layout,chunksize determine the
 *  shape of the array.
 *  This will always create an array with a type-0.90.0 superblock.
 * The newer usage is when assembling an array.
 *  In this case raid_disks will be 0, and the major_version field is
 *  use to determine which style super-blocks are to be found on the devices.
 *  The minor and patch _version numbers are also kept incase the
 *  super_block handler wishes to interpret them.
 */
int md_set_array_info(struct mddev *mddev, struct mdu_array_info_s *info)
{
	if (info->raid_disks == 0) {
		/* just setting version number for superblock loading */
		if (info->major_version < 0 ||
		    info->major_version >= ARRAY_SIZE(super_types) ||
		    super_types[info->major_version].name == NULL) {
			/* maybe try to auto-load a module? */
			pr_warn("md: superblock version %d not known\n",
				info->major_version);
			return -EINVAL;
		}
		mddev->major_version = info->major_version;
		mddev->minor_version = info->minor_version;
		mddev->patch_version = info->patch_version;
		mddev->persistent = !info->not_persistent;
		/* ensure mddev_put doesn't delete this now that there
		 * is some minimal configuration.
		 */
		mddev->ctime         = ktime_get_real_seconds();
		return 0;
	}
	mddev->major_version = MD_MAJOR_VERSION;
	mddev->minor_version = MD_MINOR_VERSION;
	mddev->patch_version = MD_PATCHLEVEL_VERSION;
	mddev->ctime         = ktime_get_real_seconds();

	mddev->level         = info->level;
	mddev->clevel[0]     = 0;
	mddev->dev_sectors   = 2 * (sector_t)info->size;
	mddev->raid_disks    = info->raid_disks;
	/* don't set md_minor, it is determined by which /dev/md* was
	 * openned
	 */
	if (info->state & (1<<MD_SB_CLEAN))
		mddev->recovery_cp = MaxSector;
	else
		mddev->recovery_cp = 0;
	mddev->persistent    = ! info->not_persistent;
	mddev->external	     = 0;

	mddev->layout        = info->layout;
	if (mddev->level == 0)
		/* Cannot trust RAID0 layout info here */
		mddev->layout = -1;
	mddev->chunk_sectors = info->chunk_size >> 9;

	if (mddev->persistent) {
		mddev->max_disks = MD_SB_DISKS;
		mddev->flags = 0;
		mddev->sb_flags = 0;
	}
	set_bit(MD_SB_CHANGE_DEVS, &mddev->sb_flags);

	mddev->bitmap_info.default_offset = MD_SB_BYTES >> 9;
	mddev->bitmap_info.default_space = 64*2 - (MD_SB_BYTES >> 9);
	mddev->bitmap_info.offset = 0;

	mddev->reshape_position = MaxSector;

	/*
	 * Generate a 128 bit UUID
	 */
	get_random_bytes(mddev->uuid, 16);

	mddev->new_level = mddev->level;
	mddev->new_chunk_sectors = mddev->chunk_sectors;
	mddev->new_layout = mddev->layout;
	mddev->delta_disks = 0;
	mddev->reshape_backwards = 0;

	return 0;
}

void md_set_array_sectors(struct mddev *mddev, sector_t array_sectors)
{
	lockdep_assert_held(&mddev->reconfig_mutex);

	if (mddev->external_size)
		return;

	mddev->array_sectors = array_sectors;
}
EXPORT_SYMBOL(md_set_array_sectors);

static int update_size(struct mddev *mddev, sector_t num_sectors)
{
	struct md_rdev *rdev;
	int rv;
	int fit = (num_sectors == 0);
	sector_t old_dev_sectors = mddev->dev_sectors;

	if (mddev->pers->resize == NULL)
		return -EINVAL;
	/* The "num_sectors" is the number of sectors of each device that
	 * is used.  This can only make sense for arrays with redundancy.
	 * linear and raid0 always use whatever space is available. We can only
	 * consider changing this number if no resync or reconstruction is
	 * happening, and if the new size is acceptable. It must fit before the
	 * sb_start or, if that is <data_offset, it must fit before the size
	 * of each device.  If num_sectors is zero, we find the largest size
	 * that fits.
	 */
	if (test_bit(MD_RECOVERY_RUNNING, &mddev->recovery) ||
	    mddev->sync_thread)
		return -EBUSY;
	if (mddev->ro)
		return -EROFS;

	rdev_for_each(rdev, mddev) {
		sector_t avail = rdev->sectors;

		if (fit && (num_sectors == 0 || num_sectors > avail))
			num_sectors = avail;
		if (avail < num_sectors)
			return -ENOSPC;
	}
	rv = mddev->pers->resize(mddev, num_sectors);
	if (!rv) {
		if (mddev_is_clustered(mddev))
			md_cluster_ops->update_size(mddev, old_dev_sectors);
		else if (mddev->queue) {
<<<<<<< HEAD
			set_capacity(mddev->gendisk, mddev->array_sectors);
			revalidate_disk_size(mddev->gendisk, true);
=======
			set_capacity_and_notify(mddev->gendisk,
						mddev->array_sectors);
>>>>>>> 7d2a07b7
		}
	}
	return rv;
}

static int update_raid_disks(struct mddev *mddev, int raid_disks)
{
	int rv;
	struct md_rdev *rdev;
	/* change the number of raid disks */
	if (mddev->pers->check_reshape == NULL)
		return -EINVAL;
	if (mddev->ro)
		return -EROFS;
	if (raid_disks <= 0 ||
	    (mddev->max_disks && raid_disks >= mddev->max_disks))
		return -EINVAL;
	if (mddev->sync_thread ||
	    test_bit(MD_RECOVERY_RUNNING, &mddev->recovery) ||
	    test_bit(MD_RESYNCING_REMOTE, &mddev->recovery) ||
	    mddev->reshape_position != MaxSector)
		return -EBUSY;

	rdev_for_each(rdev, mddev) {
		if (mddev->raid_disks < raid_disks &&
		    rdev->data_offset < rdev->new_data_offset)
			return -EINVAL;
		if (mddev->raid_disks > raid_disks &&
		    rdev->data_offset > rdev->new_data_offset)
			return -EINVAL;
	}

	mddev->delta_disks = raid_disks - mddev->raid_disks;
	if (mddev->delta_disks < 0)
		mddev->reshape_backwards = 1;
	else if (mddev->delta_disks > 0)
		mddev->reshape_backwards = 0;

	rv = mddev->pers->check_reshape(mddev);
	if (rv < 0) {
		mddev->delta_disks = 0;
		mddev->reshape_backwards = 0;
	}
	return rv;
}

/*
 * update_array_info is used to change the configuration of an
 * on-line array.
 * The version, ctime,level,size,raid_disks,not_persistent, layout,chunk_size
 * fields in the info are checked against the array.
 * Any differences that cannot be handled will cause an error.
 * Normally, only one change can be managed at a time.
 */
static int update_array_info(struct mddev *mddev, mdu_array_info_t *info)
{
	int rv = 0;
	int cnt = 0;
	int state = 0;

	/* calculate expected state,ignoring low bits */
	if (mddev->bitmap && mddev->bitmap_info.offset)
		state |= (1 << MD_SB_BITMAP_PRESENT);

	if (mddev->major_version != info->major_version ||
	    mddev->minor_version != info->minor_version ||
/*	    mddev->patch_version != info->patch_version || */
	    mddev->ctime         != info->ctime         ||
	    mddev->level         != info->level         ||
/*	    mddev->layout        != info->layout        || */
	    mddev->persistent	 != !info->not_persistent ||
	    mddev->chunk_sectors != info->chunk_size >> 9 ||
	    /* ignore bottom 8 bits of state, and allow SB_BITMAP_PRESENT to change */
	    ((state^info->state) & 0xfffffe00)
		)
		return -EINVAL;
	/* Check there is only one change */
	if (info->size >= 0 && mddev->dev_sectors / 2 != info->size)
		cnt++;
	if (mddev->raid_disks != info->raid_disks)
		cnt++;
	if (mddev->layout != info->layout)
		cnt++;
	if ((state ^ info->state) & (1<<MD_SB_BITMAP_PRESENT))
		cnt++;
	if (cnt == 0)
		return 0;
	if (cnt > 1)
		return -EINVAL;

	if (mddev->layout != info->layout) {
		/* Change layout
		 * we don't need to do anything at the md level, the
		 * personality will take care of it all.
		 */
		if (mddev->pers->check_reshape == NULL)
			return -EINVAL;
		else {
			mddev->new_layout = info->layout;
			rv = mddev->pers->check_reshape(mddev);
			if (rv)
				mddev->new_layout = mddev->layout;
			return rv;
		}
	}
	if (info->size >= 0 && mddev->dev_sectors / 2 != info->size)
		rv = update_size(mddev, (sector_t)info->size * 2);

	if (mddev->raid_disks    != info->raid_disks)
		rv = update_raid_disks(mddev, info->raid_disks);

	if ((state ^ info->state) & (1<<MD_SB_BITMAP_PRESENT)) {
		if (mddev->pers->quiesce == NULL || mddev->thread == NULL) {
			rv = -EINVAL;
			goto err;
		}
		if (mddev->recovery || mddev->sync_thread) {
			rv = -EBUSY;
			goto err;
		}
		if (info->state & (1<<MD_SB_BITMAP_PRESENT)) {
			struct bitmap *bitmap;
			/* add the bitmap */
			if (mddev->bitmap) {
				rv = -EEXIST;
				goto err;
			}
			if (mddev->bitmap_info.default_offset == 0) {
				rv = -EINVAL;
				goto err;
			}
			mddev->bitmap_info.offset =
				mddev->bitmap_info.default_offset;
			mddev->bitmap_info.space =
				mddev->bitmap_info.default_space;
			bitmap = md_bitmap_create(mddev, -1);
			mddev_suspend(mddev);
			if (!IS_ERR(bitmap)) {
				mddev->bitmap = bitmap;
				rv = md_bitmap_load(mddev);
			} else
				rv = PTR_ERR(bitmap);
			if (rv)
				md_bitmap_destroy(mddev);
			mddev_resume(mddev);
		} else {
			/* remove the bitmap */
			if (!mddev->bitmap) {
				rv = -ENOENT;
				goto err;
			}
			if (mddev->bitmap->storage.file) {
				rv = -EINVAL;
				goto err;
			}
			if (mddev->bitmap_info.nodes) {
				/* hold PW on all the bitmap lock */
				if (md_cluster_ops->lock_all_bitmaps(mddev) <= 0) {
					pr_warn("md: can't change bitmap to none since the array is in use by more than one node\n");
					rv = -EPERM;
					md_cluster_ops->unlock_all_bitmaps(mddev);
					goto err;
				}

				mddev->bitmap_info.nodes = 0;
				md_cluster_ops->leave(mddev);
				module_put(md_cluster_mod);
				mddev->safemode_delay = DEFAULT_SAFEMODE_DELAY;
			}
			mddev_suspend(mddev);
			md_bitmap_destroy(mddev);
			mddev_resume(mddev);
			mddev->bitmap_info.offset = 0;
		}
	}
	md_update_sb(mddev, 1);
	return rv;
err:
	return rv;
}

static int set_disk_faulty(struct mddev *mddev, dev_t dev)
{
	struct md_rdev *rdev;
	int err = 0;

	if (mddev->pers == NULL)
		return -ENODEV;

	rcu_read_lock();
	rdev = md_find_rdev_rcu(mddev, dev);
	if (!rdev)
		err =  -ENODEV;
	else {
		md_error(mddev, rdev);
		if (!test_bit(Faulty, &rdev->flags))
			err = -EBUSY;
	}
	rcu_read_unlock();
	return err;
}

/*
 * We have a problem here : there is no easy way to give a CHS
 * virtual geometry. We currently pretend that we have a 2 heads
 * 4 sectors (with a BIG number of cylinders...). This drives
 * dosfs just mad... ;-)
 */
static int md_getgeo(struct block_device *bdev, struct hd_geometry *geo)
{
	struct mddev *mddev = bdev->bd_disk->private_data;

	geo->heads = 2;
	geo->sectors = 4;
	geo->cylinders = mddev->array_sectors / 8;
	return 0;
}

static inline bool md_ioctl_valid(unsigned int cmd)
{
	switch (cmd) {
	case ADD_NEW_DISK:
	case GET_ARRAY_INFO:
	case GET_BITMAP_FILE:
	case GET_DISK_INFO:
	case HOT_ADD_DISK:
	case HOT_REMOVE_DISK:
	case RAID_VERSION:
	case RESTART_ARRAY_RW:
	case RUN_ARRAY:
	case SET_ARRAY_INFO:
	case SET_BITMAP_FILE:
	case SET_DISK_FAULTY:
	case STOP_ARRAY:
	case STOP_ARRAY_RO:
	case CLUSTERED_DISK_NACK:
		return true;
	default:
		return false;
	}
}

static int md_ioctl(struct block_device *bdev, fmode_t mode,
			unsigned int cmd, unsigned long arg)
{
	int err = 0;
	void __user *argp = (void __user *)arg;
	struct mddev *mddev = NULL;
	bool did_set_md_closing = false;

	if (!md_ioctl_valid(cmd))
		return -ENOTTY;

	switch (cmd) {
	case RAID_VERSION:
	case GET_ARRAY_INFO:
	case GET_DISK_INFO:
		break;
	default:
		if (!capable(CAP_SYS_ADMIN))
			return -EACCES;
	}

	/*
	 * Commands dealing with the RAID driver but not any
	 * particular array:
	 */
	switch (cmd) {
	case RAID_VERSION:
		err = get_version(argp);
		goto out;
	default:;
	}

	/*
	 * Commands creating/starting a new array:
	 */

	mddev = bdev->bd_disk->private_data;

	if (!mddev) {
		BUG();
		goto out;
	}

	/* Some actions do not requires the mutex */
	switch (cmd) {
	case GET_ARRAY_INFO:
		if (!mddev->raid_disks && !mddev->external)
			err = -ENODEV;
		else
			err = get_array_info(mddev, argp);
		goto out;

	case GET_DISK_INFO:
		if (!mddev->raid_disks && !mddev->external)
			err = -ENODEV;
		else
			err = get_disk_info(mddev, argp);
		goto out;

	case SET_DISK_FAULTY:
		err = set_disk_faulty(mddev, new_decode_dev(arg));
		goto out;

	case GET_BITMAP_FILE:
		err = get_bitmap_file(mddev, argp);
		goto out;

	}

	if (cmd == ADD_NEW_DISK || cmd == HOT_ADD_DISK)
		flush_rdev_wq(mddev);

	if (cmd == HOT_REMOVE_DISK)
		/* need to ensure recovery thread has run */
		wait_event_interruptible_timeout(mddev->sb_wait,
						 !test_bit(MD_RECOVERY_NEEDED,
							   &mddev->recovery),
						 msecs_to_jiffies(5000));
	if (cmd == STOP_ARRAY || cmd == STOP_ARRAY_RO) {
		/* Need to flush page cache, and ensure no-one else opens
		 * and writes
		 */
		mutex_lock(&mddev->open_mutex);
		if (mddev->pers && atomic_read(&mddev->openers) > 1) {
			mutex_unlock(&mddev->open_mutex);
			err = -EBUSY;
			goto out;
		}
		if (test_and_set_bit(MD_CLOSING, &mddev->flags)) {
			mutex_unlock(&mddev->open_mutex);
			err = -EBUSY;
			goto out;
		}
		did_set_md_closing = true;
		mutex_unlock(&mddev->open_mutex);
		sync_blockdev(bdev);
	}
	err = mddev_lock(mddev);
	if (err) {
		pr_debug("md: ioctl lock interrupted, reason %d, cmd %d\n",
			 err, cmd);
		goto out;
	}

	if (cmd == SET_ARRAY_INFO) {
		mdu_array_info_t info;
		if (!arg)
			memset(&info, 0, sizeof(info));
		else if (copy_from_user(&info, argp, sizeof(info))) {
			err = -EFAULT;
			goto unlock;
		}
		if (mddev->pers) {
			err = update_array_info(mddev, &info);
			if (err) {
				pr_warn("md: couldn't update array info. %d\n", err);
				goto unlock;
			}
			goto unlock;
		}
		if (!list_empty(&mddev->disks)) {
			pr_warn("md: array %s already has disks!\n", mdname(mddev));
			err = -EBUSY;
			goto unlock;
		}
		if (mddev->raid_disks) {
			pr_warn("md: array %s already initialised!\n", mdname(mddev));
			err = -EBUSY;
			goto unlock;
		}
		err = md_set_array_info(mddev, &info);
		if (err) {
			pr_warn("md: couldn't set array info. %d\n", err);
			goto unlock;
		}
		goto unlock;
	}

	/*
	 * Commands querying/configuring an existing array:
	 */
	/* if we are not initialised yet, only ADD_NEW_DISK, STOP_ARRAY,
	 * RUN_ARRAY, and GET_ and SET_BITMAP_FILE are allowed */
	if ((!mddev->raid_disks && !mddev->external)
	    && cmd != ADD_NEW_DISK && cmd != STOP_ARRAY
	    && cmd != RUN_ARRAY && cmd != SET_BITMAP_FILE
	    && cmd != GET_BITMAP_FILE) {
		err = -ENODEV;
		goto unlock;
	}

	/*
	 * Commands even a read-only array can execute:
	 */
	switch (cmd) {
	case RESTART_ARRAY_RW:
		err = restart_array(mddev);
		goto unlock;

	case STOP_ARRAY:
		err = do_md_stop(mddev, 0, bdev);
		goto unlock;

	case STOP_ARRAY_RO:
		err = md_set_readonly(mddev, bdev);
		goto unlock;

	case HOT_REMOVE_DISK:
		err = hot_remove_disk(mddev, new_decode_dev(arg));
		goto unlock;

	case ADD_NEW_DISK:
		/* We can support ADD_NEW_DISK on read-only arrays
		 * only if we are re-adding a preexisting device.
		 * So require mddev->pers and MD_DISK_SYNC.
		 */
		if (mddev->pers) {
			mdu_disk_info_t info;
			if (copy_from_user(&info, argp, sizeof(info)))
				err = -EFAULT;
			else if (!(info.state & (1<<MD_DISK_SYNC)))
				/* Need to clear read-only for this */
				break;
			else
				err = md_add_new_disk(mddev, &info);
			goto unlock;
		}
		break;
	}

	/*
	 * The remaining ioctls are changing the state of the
	 * superblock, so we do not allow them on read-only arrays.
	 */
	if (mddev->ro && mddev->pers) {
		if (mddev->ro == 2) {
			mddev->ro = 0;
			sysfs_notify_dirent_safe(mddev->sysfs_state);
			set_bit(MD_RECOVERY_NEEDED, &mddev->recovery);
			/* mddev_unlock will wake thread */
			/* If a device failed while we were read-only, we
			 * need to make sure the metadata is updated now.
			 */
			if (test_bit(MD_SB_CHANGE_DEVS, &mddev->sb_flags)) {
				mddev_unlock(mddev);
				wait_event(mddev->sb_wait,
					   !test_bit(MD_SB_CHANGE_DEVS, &mddev->sb_flags) &&
					   !test_bit(MD_SB_CHANGE_PENDING, &mddev->sb_flags));
				mddev_lock_nointr(mddev);
			}
		} else {
			err = -EROFS;
			goto unlock;
		}
	}

	switch (cmd) {
	case ADD_NEW_DISK:
	{
		mdu_disk_info_t info;
		if (copy_from_user(&info, argp, sizeof(info)))
			err = -EFAULT;
		else
			err = md_add_new_disk(mddev, &info);
		goto unlock;
	}

	case CLUSTERED_DISK_NACK:
		if (mddev_is_clustered(mddev))
			md_cluster_ops->new_disk_ack(mddev, false);
		else
			err = -EINVAL;
		goto unlock;

	case HOT_ADD_DISK:
		err = hot_add_disk(mddev, new_decode_dev(arg));
		goto unlock;

	case RUN_ARRAY:
		err = do_md_run(mddev);
		goto unlock;

	case SET_BITMAP_FILE:
		err = set_bitmap_file(mddev, (int)arg);
		goto unlock;

	default:
		err = -EINVAL;
		goto unlock;
	}

unlock:
	if (mddev->hold_active == UNTIL_IOCTL &&
	    err != -EINVAL)
		mddev->hold_active = 0;
	mddev_unlock(mddev);
out:
	if(did_set_md_closing)
		clear_bit(MD_CLOSING, &mddev->flags);
	return err;
}
#ifdef CONFIG_COMPAT
static int md_compat_ioctl(struct block_device *bdev, fmode_t mode,
		    unsigned int cmd, unsigned long arg)
{
	switch (cmd) {
	case HOT_REMOVE_DISK:
	case HOT_ADD_DISK:
	case SET_DISK_FAULTY:
	case SET_BITMAP_FILE:
		/* These take in integer arg, do not convert */
		break;
	default:
		arg = (unsigned long)compat_ptr(arg);
		break;
	}

	return md_ioctl(bdev, mode, cmd, arg);
}
#endif /* CONFIG_COMPAT */

static int md_set_read_only(struct block_device *bdev, bool ro)
{
	struct mddev *mddev = bdev->bd_disk->private_data;
	int err;

	err = mddev_lock(mddev);
	if (err)
		return err;

	if (!mddev->raid_disks && !mddev->external) {
		err = -ENODEV;
		goto out_unlock;
	}

	/*
	 * Transitioning to read-auto need only happen for arrays that call
	 * md_write_start and which are not ready for writes yet.
	 */
	if (!ro && mddev->ro == 1 && mddev->pers) {
		err = restart_array(mddev);
		if (err)
			goto out_unlock;
		mddev->ro = 2;
	}

out_unlock:
	mddev_unlock(mddev);
	return err;
}

static int md_open(struct block_device *bdev, fmode_t mode)
{
	/*
	 * Succeed if we can lock the mddev, which confirms that
	 * it isn't being stopped right now.
	 */
	struct mddev *mddev = mddev_find(bdev->bd_dev);
	int err;

	if (!mddev)
		return -ENODEV;

	if (mddev->gendisk != bdev->bd_disk) {
		/* we are racing with mddev_put which is discarding this
		 * bd_disk.
		 */
		mddev_put(mddev);
		/* Wait until bdev->bd_disk is definitely gone */
		if (work_pending(&mddev->del_work))
			flush_workqueue(md_misc_wq);
		return -EBUSY;
	}
	BUG_ON(mddev != bdev->bd_disk->private_data);

	if ((err = mutex_lock_interruptible(&mddev->open_mutex)))
		goto out;

	if (test_bit(MD_CLOSING, &mddev->flags)) {
		mutex_unlock(&mddev->open_mutex);
		err = -ENODEV;
		goto out;
	}

	err = 0;
	atomic_inc(&mddev->openers);
	mutex_unlock(&mddev->open_mutex);

	bdev_check_media_change(bdev);
 out:
	if (err)
		mddev_put(mddev);
	return err;
}

static void md_release(struct gendisk *disk, fmode_t mode)
{
	struct mddev *mddev = disk->private_data;

	BUG_ON(!mddev);
	atomic_dec(&mddev->openers);
	mddev_put(mddev);
}

static unsigned int md_check_events(struct gendisk *disk, unsigned int clearing)
{
	struct mddev *mddev = disk->private_data;
	unsigned int ret = 0;

	if (mddev->changed)
		ret = DISK_EVENT_MEDIA_CHANGE;
	mddev->changed = 0;
	return ret;
}

<<<<<<< HEAD
static const struct block_device_operations md_fops =
=======
const struct block_device_operations md_fops =
>>>>>>> 7d2a07b7
{
	.owner		= THIS_MODULE,
	.submit_bio	= md_submit_bio,
	.open		= md_open,
	.release	= md_release,
	.ioctl		= md_ioctl,
#ifdef CONFIG_COMPAT
	.compat_ioctl	= md_compat_ioctl,
#endif
	.getgeo		= md_getgeo,
	.check_events	= md_check_events,
<<<<<<< HEAD
=======
	.set_read_only	= md_set_read_only,
>>>>>>> 7d2a07b7
};

static int md_thread(void *arg)
{
	struct md_thread *thread = arg;

	/*
	 * md_thread is a 'system-thread', it's priority should be very
	 * high. We avoid resource deadlocks individually in each
	 * raid personality. (RAID5 does preallocation) We also use RR and
	 * the very same RT priority as kswapd, thus we will never get
	 * into a priority inversion deadlock.
	 *
	 * we definitely have to have equal or higher priority than
	 * bdflush, otherwise bdflush will deadlock if there are too
	 * many dirty RAID5 blocks.
	 */

	allow_signal(SIGKILL);
	while (!kthread_should_stop()) {

		/* We need to wait INTERRUPTIBLE so that
		 * we don't add to the load-average.
		 * That means we need to be sure no signals are
		 * pending
		 */
		if (signal_pending(current))
			flush_signals(current);

		wait_event_interruptible_timeout
			(thread->wqueue,
			 test_bit(THREAD_WAKEUP, &thread->flags)
			 || kthread_should_stop() || kthread_should_park(),
			 thread->timeout);

		clear_bit(THREAD_WAKEUP, &thread->flags);
		if (kthread_should_park())
			kthread_parkme();
		if (!kthread_should_stop())
			thread->run(thread);
	}

	return 0;
}

void md_wakeup_thread(struct md_thread *thread)
{
	if (thread) {
		pr_debug("md: waking up MD thread %s.\n", thread->tsk->comm);
		set_bit(THREAD_WAKEUP, &thread->flags);
		wake_up(&thread->wqueue);
	}
}
EXPORT_SYMBOL(md_wakeup_thread);

struct md_thread *md_register_thread(void (*run) (struct md_thread *),
		struct mddev *mddev, const char *name)
{
	struct md_thread *thread;

	thread = kzalloc(sizeof(struct md_thread), GFP_KERNEL);
	if (!thread)
		return NULL;

	init_waitqueue_head(&thread->wqueue);

	thread->run = run;
	thread->mddev = mddev;
	thread->timeout = MAX_SCHEDULE_TIMEOUT;
	thread->tsk = kthread_run(md_thread, thread,
				  "%s_%s",
				  mdname(thread->mddev),
				  name);
	if (IS_ERR(thread->tsk)) {
		kfree(thread);
		return NULL;
	}
	return thread;
}
EXPORT_SYMBOL(md_register_thread);

void md_unregister_thread(struct md_thread **threadp)
{
	struct md_thread *thread = *threadp;
	if (!thread)
		return;
	pr_debug("interrupting MD-thread pid %d\n", task_pid_nr(thread->tsk));
	/* Locking ensures that mddev_unlock does not wake_up a
	 * non-existent thread
	 */
	spin_lock(&pers_lock);
	*threadp = NULL;
	spin_unlock(&pers_lock);

	kthread_stop(thread->tsk);
	kfree(thread);
}
EXPORT_SYMBOL(md_unregister_thread);

void md_error(struct mddev *mddev, struct md_rdev *rdev)
{
	if (!rdev || test_bit(Faulty, &rdev->flags))
		return;

	if (!mddev->pers || !mddev->pers->error_handler)
		return;
	mddev->pers->error_handler(mddev,rdev);
	if (mddev->degraded)
		set_bit(MD_RECOVERY_RECOVER, &mddev->recovery);
	sysfs_notify_dirent_safe(rdev->sysfs_state);
	set_bit(MD_RECOVERY_INTR, &mddev->recovery);
	set_bit(MD_RECOVERY_NEEDED, &mddev->recovery);
	md_wakeup_thread(mddev->thread);
	if (mddev->event_work.func)
		queue_work(md_misc_wq, &mddev->event_work);
	md_new_event(mddev);
}
EXPORT_SYMBOL(md_error);

/* seq_file implementation /proc/mdstat */

static void status_unused(struct seq_file *seq)
{
	int i = 0;
	struct md_rdev *rdev;

	seq_printf(seq, "unused devices: ");

	list_for_each_entry(rdev, &pending_raid_disks, same_set) {
		char b[BDEVNAME_SIZE];
		i++;
		seq_printf(seq, "%s ",
			      bdevname(rdev->bdev,b));
	}
	if (!i)
		seq_printf(seq, "<none>");

	seq_printf(seq, "\n");
}

static int status_resync(struct seq_file *seq, struct mddev *mddev)
{
	sector_t max_sectors, resync, res;
	unsigned long dt, db = 0;
	sector_t rt, curr_mark_cnt, resync_mark_cnt;
	int scale, recovery_active;
	unsigned int per_milli;

	if (test_bit(MD_RECOVERY_SYNC, &mddev->recovery) ||
	    test_bit(MD_RECOVERY_RESHAPE, &mddev->recovery))
		max_sectors = mddev->resync_max_sectors;
	else
		max_sectors = mddev->dev_sectors;

	resync = mddev->curr_resync;
	if (resync <= 3) {
		if (test_bit(MD_RECOVERY_DONE, &mddev->recovery))
			/* Still cleaning up */
			resync = max_sectors;
	} else if (resync > max_sectors)
		resync = max_sectors;
	else
		resync -= atomic_read(&mddev->recovery_active);

	if (resync == 0) {
		if (test_bit(MD_RESYNCING_REMOTE, &mddev->recovery)) {
			struct md_rdev *rdev;

			rdev_for_each(rdev, mddev)
				if (rdev->raid_disk >= 0 &&
				    !test_bit(Faulty, &rdev->flags) &&
				    rdev->recovery_offset != MaxSector &&
				    rdev->recovery_offset) {
					seq_printf(seq, "\trecover=REMOTE");
					return 1;
				}
			if (mddev->reshape_position != MaxSector)
				seq_printf(seq, "\treshape=REMOTE");
			else
				seq_printf(seq, "\tresync=REMOTE");
			return 1;
		}
		if (mddev->recovery_cp < MaxSector) {
			seq_printf(seq, "\tresync=PENDING");
			return 1;
		}
		return 0;
	}
	if (resync < 3) {
		seq_printf(seq, "\tresync=DELAYED");
		return 1;
	}

	WARN_ON(max_sectors == 0);
	/* Pick 'scale' such that (resync>>scale)*1000 will fit
	 * in a sector_t, and (max_sectors>>scale) will fit in a
	 * u32, as those are the requirements for sector_div.
	 * Thus 'scale' must be at least 10
	 */
	scale = 10;
	if (sizeof(sector_t) > sizeof(unsigned long)) {
		while ( max_sectors/2 > (1ULL<<(scale+32)))
			scale++;
	}
	res = (resync>>scale)*1000;
	sector_div(res, (u32)((max_sectors>>scale)+1));

	per_milli = res;
	{
		int i, x = per_milli/50, y = 20-x;
		seq_printf(seq, "[");
		for (i = 0; i < x; i++)
			seq_printf(seq, "=");
		seq_printf(seq, ">");
		for (i = 0; i < y; i++)
			seq_printf(seq, ".");
		seq_printf(seq, "] ");
	}
	seq_printf(seq, " %s =%3u.%u%% (%llu/%llu)",
		   (test_bit(MD_RECOVERY_RESHAPE, &mddev->recovery)?
		    "reshape" :
		    (test_bit(MD_RECOVERY_CHECK, &mddev->recovery)?
		     "check" :
		     (test_bit(MD_RECOVERY_SYNC, &mddev->recovery) ?
		      "resync" : "recovery"))),
		   per_milli/10, per_milli % 10,
		   (unsigned long long) resync/2,
		   (unsigned long long) max_sectors/2);

	/*
	 * dt: time from mark until now
	 * db: blocks written from mark until now
	 * rt: remaining time
	 *
	 * rt is a sector_t, which is always 64bit now. We are keeping
	 * the original algorithm, but it is not really necessary.
	 *
	 * Original algorithm:
	 *   So we divide before multiply in case it is 32bit and close
	 *   to the limit.
	 *   We scale the divisor (db) by 32 to avoid losing precision
	 *   near the end of resync when the number of remaining sectors
	 *   is close to 'db'.
	 *   We then divide rt by 32 after multiplying by db to compensate.
	 *   The '+1' avoids division by zero if db is very small.
	 */
	dt = ((jiffies - mddev->resync_mark) / HZ);
	if (!dt) dt++;

	curr_mark_cnt = mddev->curr_mark_cnt;
	recovery_active = atomic_read(&mddev->recovery_active);
	resync_mark_cnt = mddev->resync_mark_cnt;

	if (curr_mark_cnt >= (recovery_active + resync_mark_cnt))
		db = curr_mark_cnt - (recovery_active + resync_mark_cnt);

	rt = max_sectors - resync;    /* number of remaining sectors */
	rt = div64_u64(rt, db/32+1);
	rt *= dt;
	rt >>= 5;

	seq_printf(seq, " finish=%lu.%lumin", (unsigned long)rt / 60,
		   ((unsigned long)rt % 60)/6);

	seq_printf(seq, " speed=%ldK/sec", db/2/dt);
	return 1;
}

static void *md_seq_start(struct seq_file *seq, loff_t *pos)
{
	struct list_head *tmp;
	loff_t l = *pos;
	struct mddev *mddev;

	if (l == 0x10000) {
		++*pos;
		return (void *)2;
	}
	if (l > 0x10000)
		return NULL;
	if (!l--)
		/* header */
		return (void*)1;

	spin_lock(&all_mddevs_lock);
	list_for_each(tmp,&all_mddevs)
		if (!l--) {
			mddev = list_entry(tmp, struct mddev, all_mddevs);
			mddev_get(mddev);
			spin_unlock(&all_mddevs_lock);
			return mddev;
		}
	spin_unlock(&all_mddevs_lock);
	if (!l--)
		return (void*)2;/* tail */
	return NULL;
}

static void *md_seq_next(struct seq_file *seq, void *v, loff_t *pos)
{
	struct list_head *tmp;
	struct mddev *next_mddev, *mddev = v;

	++*pos;
	if (v == (void*)2)
		return NULL;

	spin_lock(&all_mddevs_lock);
	if (v == (void*)1)
		tmp = all_mddevs.next;
	else
		tmp = mddev->all_mddevs.next;
	if (tmp != &all_mddevs)
		next_mddev = mddev_get(list_entry(tmp,struct mddev,all_mddevs));
	else {
		next_mddev = (void*)2;
		*pos = 0x10000;
	}
	spin_unlock(&all_mddevs_lock);

	if (v != (void*)1)
		mddev_put(mddev);
	return next_mddev;

}

static void md_seq_stop(struct seq_file *seq, void *v)
{
	struct mddev *mddev = v;

	if (mddev && v != (void*)1 && v != (void*)2)
		mddev_put(mddev);
}

static int md_seq_show(struct seq_file *seq, void *v)
{
	struct mddev *mddev = v;
	sector_t sectors;
	struct md_rdev *rdev;

	if (v == (void*)1) {
		struct md_personality *pers;
		seq_printf(seq, "Personalities : ");
		spin_lock(&pers_lock);
		list_for_each_entry(pers, &pers_list, list)
			seq_printf(seq, "[%s] ", pers->name);

		spin_unlock(&pers_lock);
		seq_printf(seq, "\n");
		seq->poll_event = atomic_read(&md_event_count);
		return 0;
	}
	if (v == (void*)2) {
		status_unused(seq);
		return 0;
	}

	spin_lock(&mddev->lock);
	if (mddev->pers || mddev->raid_disks || !list_empty(&mddev->disks)) {
		seq_printf(seq, "%s : %sactive", mdname(mddev),
						mddev->pers ? "" : "in");
		if (mddev->pers) {
			if (mddev->ro==1)
				seq_printf(seq, " (read-only)");
			if (mddev->ro==2)
				seq_printf(seq, " (auto-read-only)");
			seq_printf(seq, " %s", mddev->pers->name);
		}

		sectors = 0;
		rcu_read_lock();
		rdev_for_each_rcu(rdev, mddev) {
			char b[BDEVNAME_SIZE];
			seq_printf(seq, " %s[%d]",
				bdevname(rdev->bdev,b), rdev->desc_nr);
			if (test_bit(WriteMostly, &rdev->flags))
				seq_printf(seq, "(W)");
			if (test_bit(Journal, &rdev->flags))
				seq_printf(seq, "(J)");
			if (test_bit(Faulty, &rdev->flags)) {
				if (test_bit(Timeout, &rdev->flags))
					seq_printf(seq, "(T)");
				else
					seq_printf(seq, "(F)");
				continue;
			}
			if (rdev->raid_disk < 0)
				seq_printf(seq, "(S)"); /* spare */
			if (test_bit(Replacement, &rdev->flags))
				seq_printf(seq, "(R)");
			sectors += rdev->sectors;
		}
		rcu_read_unlock();

		if (!list_empty(&mddev->disks)) {
			if (mddev->pers)
				seq_printf(seq, "\n      %llu blocks",
					   (unsigned long long)
					   mddev->array_sectors / 2);
			else
				seq_printf(seq, "\n      %llu blocks",
					   (unsigned long long)sectors / 2);
		}
		if (mddev->persistent) {
			if (mddev->major_version != 0 ||
			    mddev->minor_version != 90) {
				seq_printf(seq," super %d.%d",
					   mddev->major_version,
					   mddev->minor_version);
			}
		} else if (mddev->external)
			seq_printf(seq, " super external:%s",
				   mddev->metadata_type);
		else
			seq_printf(seq, " super non-persistent");

		if (mddev->pers) {
			mddev->pers->status(seq, mddev);
			seq_printf(seq, "\n      ");
			if (mddev->pers->sync_request) {
				if (status_resync(seq, mddev))
					seq_printf(seq, "\n      ");
			}
		} else
			seq_printf(seq, "\n       ");

		md_bitmap_status(seq, mddev->bitmap);

		seq_printf(seq, "\n");
	}
	spin_unlock(&mddev->lock);

	return 0;
}

static const struct seq_operations md_seq_ops = {
	.start  = md_seq_start,
	.next   = md_seq_next,
	.stop   = md_seq_stop,
	.show   = md_seq_show,
};

static int md_seq_open(struct inode *inode, struct file *file)
{
	struct seq_file *seq;
	int error;

	error = seq_open(file, &md_seq_ops);
	if (error)
		return error;

	seq = file->private_data;
	seq->poll_event = atomic_read(&md_event_count);
	return error;
}

static int md_unloading;
static __poll_t mdstat_poll(struct file *filp, poll_table *wait)
{
	struct seq_file *seq = filp->private_data;
	__poll_t mask;

	if (md_unloading)
		return EPOLLIN|EPOLLRDNORM|EPOLLERR|EPOLLPRI;
	poll_wait(filp, &md_event_waiters, wait);

	/* always allow read */
	mask = EPOLLIN | EPOLLRDNORM;

	if (seq->poll_event != atomic_read(&md_event_count))
		mask |= EPOLLERR | EPOLLPRI;
	return mask;
}

static const struct proc_ops mdstat_proc_ops = {
	.proc_open	= md_seq_open,
	.proc_read	= seq_read,
	.proc_lseek	= seq_lseek,
	.proc_release	= seq_release,
	.proc_poll	= mdstat_poll,
};

int register_md_personality(struct md_personality *p)
{
	pr_debug("md: %s personality registered for level %d\n",
		 p->name, p->level);
	spin_lock(&pers_lock);
	list_add_tail(&p->list, &pers_list);
	spin_unlock(&pers_lock);
	return 0;
}
EXPORT_SYMBOL(register_md_personality);

int unregister_md_personality(struct md_personality *p)
{
	pr_debug("md: %s personality unregistered\n", p->name);
	spin_lock(&pers_lock);
	list_del_init(&p->list);
	spin_unlock(&pers_lock);
	return 0;
}
EXPORT_SYMBOL(unregister_md_personality);

int register_md_cluster_operations(struct md_cluster_operations *ops,
				   struct module *module)
{
	int ret = 0;
	spin_lock(&pers_lock);
	if (md_cluster_ops != NULL)
		ret = -EALREADY;
	else {
		md_cluster_ops = ops;
		md_cluster_mod = module;
	}
	spin_unlock(&pers_lock);
	return ret;
}
EXPORT_SYMBOL(register_md_cluster_operations);

int unregister_md_cluster_operations(void)
{
	spin_lock(&pers_lock);
	md_cluster_ops = NULL;
	spin_unlock(&pers_lock);
	return 0;
}
EXPORT_SYMBOL(unregister_md_cluster_operations);

int md_setup_cluster(struct mddev *mddev, int nodes)
{
	int ret;
	if (!md_cluster_ops)
		request_module("md-cluster");
	spin_lock(&pers_lock);
	/* ensure module won't be unloaded */
	if (!md_cluster_ops || !try_module_get(md_cluster_mod)) {
		pr_warn("can't find md-cluster module or get it's reference.\n");
		spin_unlock(&pers_lock);
		return -ENOENT;
	}
	spin_unlock(&pers_lock);

	ret = md_cluster_ops->join(mddev, nodes);
	if (!ret)
		mddev->safemode_delay = 0;
	return ret;
}

void md_cluster_stop(struct mddev *mddev)
{
	if (!md_cluster_ops)
		return;
	md_cluster_ops->leave(mddev);
	module_put(md_cluster_mod);
}

static int is_mddev_idle(struct mddev *mddev, int init)
{
	struct md_rdev *rdev;
	int idle;
	int curr_events;

	idle = 1;
	rcu_read_lock();
	rdev_for_each_rcu(rdev, mddev) {
		struct gendisk *disk = rdev->bdev->bd_disk;
		curr_events = (int)part_stat_read_accum(disk->part0, sectors) -
			      atomic_read(&disk->sync_io);
		/* sync IO will cause sync_io to increase before the disk_stats
		 * as sync_io is counted when a request starts, and
		 * disk_stats is counted when it completes.
		 * So resync activity will cause curr_events to be smaller than
		 * when there was no such activity.
		 * non-sync IO will cause disk_stat to increase without
		 * increasing sync_io so curr_events will (eventually)
		 * be larger than it was before.  Once it becomes
		 * substantially larger, the test below will cause
		 * the array to appear non-idle, and resync will slow
		 * down.
		 * If there is a lot of outstanding resync activity when
		 * we set last_event to curr_events, then all that activity
		 * completing might cause the array to appear non-idle
		 * and resync will be slowed down even though there might
		 * not have been non-resync activity.  This will only
		 * happen once though.  'last_events' will soon reflect
		 * the state where there is little or no outstanding
		 * resync requests, and further resync activity will
		 * always make curr_events less than last_events.
		 *
		 */
		if (init || curr_events - rdev->last_events > 64) {
			rdev->last_events = curr_events;
			idle = 0;
		}
	}
	rcu_read_unlock();
	return idle;
}

void md_done_sync(struct mddev *mddev, int blocks, int ok)
{
	/* another "blocks" (512byte) blocks have been synced */
	atomic_sub(blocks, &mddev->recovery_active);
	wake_up(&mddev->recovery_wait);
	if (!ok) {
		set_bit(MD_RECOVERY_INTR, &mddev->recovery);
		set_bit(MD_RECOVERY_ERROR, &mddev->recovery);
		md_wakeup_thread(mddev->thread);
		// stop recovery, signal do_sync ....
	}
}
EXPORT_SYMBOL(md_done_sync);

/* md_write_start(mddev, bi)
 * If we need to update some array metadata (e.g. 'active' flag
 * in superblock) before writing, schedule a superblock update
 * and wait for it to complete.
 * A return value of 'false' means that the write wasn't recorded
 * and cannot proceed as the array is being suspend.
 */
bool md_write_start(struct mddev *mddev, struct bio *bi)
{
	int did_change = 0;

	if (bio_data_dir(bi) != WRITE)
		return true;

	BUG_ON(mddev->ro == 1);
	if (mddev->ro == 2) {
		/* need to switch to read/write */
		mddev->ro = 0;
		set_bit(MD_RECOVERY_NEEDED, &mddev->recovery);
		md_wakeup_thread(mddev->thread);
		md_wakeup_thread(mddev->sync_thread);
		did_change = 1;
	}
	rcu_read_lock();
	percpu_ref_get(&mddev->writes_pending);
	smp_mb(); /* Match smp_mb in set_in_sync() */
	if (mddev->safemode == 1)
		mddev->safemode = 0;
	/* sync_checkers is always 0 when writes_pending is in per-cpu mode */
	if (mddev->in_sync || mddev->sync_checkers) {
		spin_lock(&mddev->lock);
		if (mddev->in_sync) {
			mddev->in_sync = 0;
			set_bit(MD_SB_CHANGE_CLEAN, &mddev->sb_flags);
			set_bit(MD_SB_CHANGE_PENDING, &mddev->sb_flags);
			md_wakeup_thread(mddev->thread);
			did_change = 1;
		}
		spin_unlock(&mddev->lock);
	}
	rcu_read_unlock();
	if (did_change)
		sysfs_notify_dirent_safe(mddev->sysfs_state);
	if (!mddev->has_superblocks)
		return true;
	wait_event(mddev->sb_wait,
		   !test_bit(MD_SB_CHANGE_PENDING, &mddev->sb_flags) ||
		   mddev->suspended);
	if (test_bit(MD_SB_CHANGE_PENDING, &mddev->sb_flags)) {
		percpu_ref_put(&mddev->writes_pending);
		return false;
	}
	return true;
}
EXPORT_SYMBOL(md_write_start);

/* md_write_inc can only be called when md_write_start() has
 * already been called at least once of the current request.
 * It increments the counter and is useful when a single request
 * is split into several parts.  Each part causes an increment and
 * so needs a matching md_write_end().
 * Unlike md_write_start(), it is safe to call md_write_inc() inside
 * a spinlocked region.
 */
void md_write_inc(struct mddev *mddev, struct bio *bi)
{
	if (bio_data_dir(bi) != WRITE)
		return;
	WARN_ON_ONCE(mddev->in_sync || mddev->ro);
	percpu_ref_get(&mddev->writes_pending);
}
EXPORT_SYMBOL(md_write_inc);

void md_write_end(struct mddev *mddev)
{
	percpu_ref_put(&mddev->writes_pending);

	if (mddev->safemode == 2)
		md_wakeup_thread(mddev->thread);
	else if (mddev->safemode_delay)
		/* The roundup() ensures this only performs locking once
		 * every ->safemode_delay jiffies
		 */
		mod_timer(&mddev->safemode_timer,
			  roundup(jiffies, mddev->safemode_delay) +
			  mddev->safemode_delay);
}

EXPORT_SYMBOL(md_write_end);

/* This is used by raid0 and raid10 */
void md_submit_discard_bio(struct mddev *mddev, struct md_rdev *rdev,
			struct bio *bio, sector_t start, sector_t size)
{
	struct bio *discard_bio = NULL;

	if (__blkdev_issue_discard(rdev->bdev, start, size, GFP_NOIO, 0,
			&discard_bio) || !discard_bio)
		return;

	bio_chain(discard_bio, bio);
	bio_clone_blkg_association(discard_bio, bio);
	if (mddev->gendisk)
		trace_block_bio_remap(discard_bio,
				disk_devt(mddev->gendisk),
				bio->bi_iter.bi_sector);
	submit_bio_noacct(discard_bio);
}
EXPORT_SYMBOL_GPL(md_submit_discard_bio);

static void md_end_io_acct(struct bio *bio)
{
	struct md_io_acct *md_io_acct = bio->bi_private;
	struct bio *orig_bio = md_io_acct->orig_bio;

	orig_bio->bi_status = bio->bi_status;

	bio_end_io_acct(orig_bio, md_io_acct->start_time);
	bio_put(bio);
	bio_endio(orig_bio);
}

/*
 * Used by personalities that don't already clone the bio and thus can't
 * easily add the timestamp to their extended bio structure.
 */
void md_account_bio(struct mddev *mddev, struct bio **bio)
{
	struct md_io_acct *md_io_acct;
	struct bio *clone;

	if (!blk_queue_io_stat((*bio)->bi_bdev->bd_disk->queue))
		return;

	clone = bio_clone_fast(*bio, GFP_NOIO, &mddev->io_acct_set);
	md_io_acct = container_of(clone, struct md_io_acct, bio_clone);
	md_io_acct->orig_bio = *bio;
	md_io_acct->start_time = bio_start_io_acct(*bio);

	clone->bi_end_io = md_end_io_acct;
	clone->bi_private = md_io_acct;
	*bio = clone;
}
EXPORT_SYMBOL_GPL(md_account_bio);

/* md_allow_write(mddev)
 * Calling this ensures that the array is marked 'active' so that writes
 * may proceed without blocking.  It is important to call this before
 * attempting a GFP_KERNEL allocation while holding the mddev lock.
 * Must be called with mddev_lock held.
 */
void md_allow_write(struct mddev *mddev)
{
	if (!mddev->pers)
		return;
	if (mddev->ro)
		return;
	if (!mddev->pers->sync_request)
		return;

	spin_lock(&mddev->lock);
	if (mddev->in_sync) {
		mddev->in_sync = 0;
		set_bit(MD_SB_CHANGE_CLEAN, &mddev->sb_flags);
		set_bit(MD_SB_CHANGE_PENDING, &mddev->sb_flags);
		if (mddev->safemode_delay &&
		    mddev->safemode == 0)
			mddev->safemode = 1;
		spin_unlock(&mddev->lock);
		md_update_sb(mddev, 0);
		sysfs_notify_dirent_safe(mddev->sysfs_state);
		/* wait for the dirty state to be recorded in the metadata */
		wait_event(mddev->sb_wait,
			   !test_bit(MD_SB_CHANGE_PENDING, &mddev->sb_flags));
	} else
		spin_unlock(&mddev->lock);
}
EXPORT_SYMBOL_GPL(md_allow_write);

#define SYNC_MARKS	10
#define	SYNC_MARK_STEP	(3*HZ)
#define UPDATE_FREQUENCY (5*60*HZ)
void md_do_sync(struct md_thread *thread)
{
	struct mddev *mddev = thread->mddev;
	struct mddev *mddev2;
	unsigned int currspeed = 0, window;
	sector_t max_sectors,j, io_sectors, recovery_done;
	unsigned long mark[SYNC_MARKS];
	unsigned long update_time;
	sector_t mark_cnt[SYNC_MARKS];
	int last_mark,m;
	struct list_head *tmp;
	sector_t last_check;
	int skipped = 0;
	struct md_rdev *rdev;
	char *desc, *action = NULL;
	struct blk_plug plug;
	int ret;

	/* just incase thread restarts... */
	if (test_bit(MD_RECOVERY_DONE, &mddev->recovery) ||
	    test_bit(MD_RECOVERY_WAIT, &mddev->recovery))
		return;
	if (mddev->ro) {/* never try to sync a read-only array */
		set_bit(MD_RECOVERY_INTR, &mddev->recovery);
		return;
	}

	if (mddev_is_clustered(mddev)) {
		ret = md_cluster_ops->resync_start(mddev);
		if (ret)
			goto skip;

		set_bit(MD_CLUSTER_RESYNC_LOCKED, &mddev->flags);
		if (!(test_bit(MD_RECOVERY_SYNC, &mddev->recovery) ||
			test_bit(MD_RECOVERY_RESHAPE, &mddev->recovery) ||
			test_bit(MD_RECOVERY_RECOVER, &mddev->recovery))
		     && ((unsigned long long)mddev->curr_resync_completed
			 < (unsigned long long)mddev->resync_max_sectors))
			goto skip;
	}

	if (test_bit(MD_RECOVERY_SYNC, &mddev->recovery)) {
		if (test_bit(MD_RECOVERY_CHECK, &mddev->recovery)) {
			desc = "data-check";
			action = "check";
		} else if (test_bit(MD_RECOVERY_REQUESTED, &mddev->recovery)) {
			desc = "requested-resync";
			action = "repair";
		} else
			desc = "resync";
	} else if (test_bit(MD_RECOVERY_RESHAPE, &mddev->recovery))
		desc = "reshape";
	else
		desc = "recovery";

	mddev->last_sync_action = action ?: desc;

	/* we overload curr_resync somewhat here.
	 * 0 == not engaged in resync at all
	 * 2 == checking that there is no conflict with another sync
	 * 1 == like 2, but have yielded to allow conflicting resync to
	 *		commence
	 * other == active in resync - this many blocks
	 *
	 * Before starting a resync we must have set curr_resync to
	 * 2, and then checked that every "conflicting" array has curr_resync
	 * less than ours.  When we find one that is the same or higher
	 * we wait on resync_wait.  To avoid deadlock, we reduce curr_resync
	 * to 1 if we choose to yield (based arbitrarily on address of mddev structure).
	 * This will mean we have to start checking from the beginning again.
	 *
	 */

	do {
		int mddev2_minor = -1;
		mddev->curr_resync = 2;

	try_again:
		if (test_bit(MD_RECOVERY_INTR, &mddev->recovery))
			goto skip;
		for_each_mddev(mddev2, tmp) {
			if (mddev2 == mddev)
				continue;
			if (!mddev->parallel_resync
			&&  mddev2->curr_resync
			&&  match_mddev_units(mddev, mddev2)) {
				DEFINE_WAIT(wq);
				if (mddev < mddev2 && mddev->curr_resync == 2) {
					/* arbitrarily yield */
					mddev->curr_resync = 1;
					wake_up(&resync_wait);
				}
				if (mddev > mddev2 && mddev->curr_resync == 1)
					/* no need to wait here, we can wait the next
					 * time 'round when curr_resync == 2
					 */
					continue;
				/* We need to wait 'interruptible' so as not to
				 * contribute to the load average, and not to
				 * be caught by 'softlockup'
				 */
				prepare_to_wait(&resync_wait, &wq, TASK_INTERRUPTIBLE);
				if (!test_bit(MD_RECOVERY_INTR, &mddev->recovery) &&
				    mddev2->curr_resync >= mddev->curr_resync) {
					if (mddev2_minor != mddev2->md_minor) {
						mddev2_minor = mddev2->md_minor;
						pr_info("md: delaying %s of %s until %s has finished (they share one or more physical units)\n",
							desc, mdname(mddev),
							mdname(mddev2));
					}
					mddev_put(mddev2);
					if (signal_pending(current))
						flush_signals(current);
					schedule();
					finish_wait(&resync_wait, &wq);
					goto try_again;
				}
				finish_wait(&resync_wait, &wq);
			}
		}
	} while (mddev->curr_resync < 2);

	j = 0;
	if (test_bit(MD_RECOVERY_SYNC, &mddev->recovery)) {
		/* resync follows the size requested by the personality,
		 * which defaults to physical size, but can be virtual size
		 */
		max_sectors = mddev->resync_max_sectors;
		atomic64_set(&mddev->resync_mismatches, 0);
		/* we don't use the checkpoint if there's a bitmap */
		if (test_bit(MD_RECOVERY_REQUESTED, &mddev->recovery))
			j = mddev->resync_min;
		else if (!mddev->bitmap)
			j = mddev->recovery_cp;

	} else if (test_bit(MD_RECOVERY_RESHAPE, &mddev->recovery)) {
		max_sectors = mddev->resync_max_sectors;
		/*
		 * If the original node aborts reshaping then we continue the
		 * reshaping, so set j again to avoid restart reshape from the
		 * first beginning
		 */
		if (mddev_is_clustered(mddev) &&
		    mddev->reshape_position != MaxSector)
			j = mddev->reshape_position;
	} else {
		/* recovery follows the physical size of devices */
		max_sectors = mddev->dev_sectors;
		j = MaxSector;
		rcu_read_lock();
		rdev_for_each_rcu(rdev, mddev)
			if (rdev->raid_disk >= 0 &&
			    !test_bit(Journal, &rdev->flags) &&
			    !test_bit(Faulty, &rdev->flags) &&
			    !test_bit(In_sync, &rdev->flags) &&
			    rdev->recovery_offset < j)
				j = rdev->recovery_offset;
		rcu_read_unlock();

		/* If there is a bitmap, we need to make sure all
		 * writes that started before we added a spare
		 * complete before we start doing a recovery.
		 * Otherwise the write might complete and (via
		 * bitmap_endwrite) set a bit in the bitmap after the
		 * recovery has checked that bit and skipped that
		 * region.
		 */
		if (mddev->bitmap) {
			mddev->pers->quiesce(mddev, 1);
			mddev->pers->quiesce(mddev, 0);
		}
	}

	pr_info("md: %s of RAID array %s\n", desc, mdname(mddev));
	pr_debug("md: minimum _guaranteed_  speed: %d KB/sec/disk.\n", speed_min(mddev));
	pr_debug("md: using maximum available idle IO bandwidth (but not more than %d KB/sec) for %s.\n",
		 speed_max(mddev), desc);

	is_mddev_idle(mddev, 1); /* this initializes IO event counters */

	io_sectors = 0;
	for (m = 0; m < SYNC_MARKS; m++) {
		mark[m] = jiffies;
		mark_cnt[m] = io_sectors;
	}
	last_mark = 0;
	mddev->resync_mark = mark[last_mark];
	mddev->resync_mark_cnt = mark_cnt[last_mark];

	/*
	 * Tune reconstruction:
	 */
	window = 32 * (PAGE_SIZE / 512);
	pr_debug("md: using %dk window, over a total of %lluk.\n",
		 window/2, (unsigned long long)max_sectors/2);

	atomic_set(&mddev->recovery_active, 0);
	last_check = 0;

	if (j>2) {
		pr_debug("md: resuming %s of %s from checkpoint.\n",
			 desc, mdname(mddev));
		mddev->curr_resync = j;
	} else
		mddev->curr_resync = 3; /* no longer delayed */
	mddev->curr_resync_completed = j;
	sysfs_notify_dirent_safe(mddev->sysfs_completed);
	md_new_event(mddev);
	update_time = jiffies;

	blk_start_plug(&plug);
	while (j < max_sectors) {
		sector_t sectors;

		skipped = 0;

		if (!test_bit(MD_RECOVERY_RESHAPE, &mddev->recovery) &&
		    ((mddev->curr_resync > mddev->curr_resync_completed &&
		      (mddev->curr_resync - mddev->curr_resync_completed)
		      > (max_sectors >> 4)) ||
		     time_after_eq(jiffies, update_time + UPDATE_FREQUENCY) ||
		     (j - mddev->curr_resync_completed)*2
		     >= mddev->resync_max - mddev->curr_resync_completed ||
		     mddev->curr_resync_completed > mddev->resync_max
			    )) {
			/* time to update curr_resync_completed */
			wait_event(mddev->recovery_wait,
				   atomic_read(&mddev->recovery_active) == 0);
			mddev->curr_resync_completed = j;
			if (test_bit(MD_RECOVERY_SYNC, &mddev->recovery) &&
			    j > mddev->recovery_cp)
				mddev->recovery_cp = j;
			update_time = jiffies;
			set_bit(MD_SB_CHANGE_CLEAN, &mddev->sb_flags);
			sysfs_notify_dirent_safe(mddev->sysfs_completed);
		}

		while (j >= mddev->resync_max &&
		       !test_bit(MD_RECOVERY_INTR, &mddev->recovery)) {
			/* As this condition is controlled by user-space,
			 * we can block indefinitely, so use '_interruptible'
			 * to avoid triggering warnings.
			 */
			flush_signals(current); /* just in case */
			wait_event_interruptible(mddev->recovery_wait,
						 mddev->resync_max > j
						 || test_bit(MD_RECOVERY_INTR,
							     &mddev->recovery));
		}

		if (test_bit(MD_RECOVERY_INTR, &mddev->recovery))
			break;

		sectors = mddev->pers->sync_request(mddev, j, &skipped);
		if (sectors == 0) {
			set_bit(MD_RECOVERY_INTR, &mddev->recovery);
			break;
		}

		if (!skipped) { /* actual IO requested */
			io_sectors += sectors;
			atomic_add(sectors, &mddev->recovery_active);
		}

		if (test_bit(MD_RECOVERY_INTR, &mddev->recovery))
			break;

		j += sectors;
		if (j > max_sectors)
			/* when skipping, extra large numbers can be returned. */
			j = max_sectors;
		if (j > 2)
			mddev->curr_resync = j;
		mddev->curr_mark_cnt = io_sectors;
		if (last_check == 0)
			/* this is the earliest that rebuild will be
			 * visible in /proc/mdstat
			 */
			md_new_event(mddev);

		if (last_check + window > io_sectors || j == max_sectors)
			continue;

		last_check = io_sectors;
	repeat:
		if (time_after_eq(jiffies, mark[last_mark] + SYNC_MARK_STEP )) {
			/* step marks */
			int next = (last_mark+1) % SYNC_MARKS;

			mddev->resync_mark = mark[next];
			mddev->resync_mark_cnt = mark_cnt[next];
			mark[next] = jiffies;
			mark_cnt[next] = io_sectors - atomic_read(&mddev->recovery_active);
			last_mark = next;
		}

		if (test_bit(MD_RECOVERY_INTR, &mddev->recovery))
			break;

		/*
		 * this loop exits only if either when we are slower than
		 * the 'hard' speed limit, or the system was IO-idle for
		 * a jiffy.
		 * the system might be non-idle CPU-wise, but we only care
		 * about not overloading the IO subsystem. (things like an
		 * e2fsck being done on the RAID array should execute fast)
		 */
		cond_resched();

		recovery_done = io_sectors - atomic_read(&mddev->recovery_active);
		currspeed = ((unsigned long)(recovery_done - mddev->resync_mark_cnt))/2
			/((jiffies-mddev->resync_mark)/HZ +1) +1;

		if (currspeed > speed_min(mddev)) {
			if (currspeed > speed_max(mddev)) {
				msleep(500);
				goto repeat;
			}
			if (!is_mddev_idle(mddev, 0)) {
				/*
				 * Give other IO more of a chance.
				 * The faster the devices, the less we wait.
				 */
				wait_event(mddev->recovery_wait,
					   !atomic_read(&mddev->recovery_active));
			}
		}
	}
	pr_info("md: %s: %s %s.\n",mdname(mddev), desc,
		test_bit(MD_RECOVERY_INTR, &mddev->recovery)
		? "interrupted" : "done");
	/*
	 * this also signals 'finished resyncing' to md_stop
	 */
	blk_finish_plug(&plug);
	wait_event(mddev->recovery_wait, !atomic_read(&mddev->recovery_active));

	if (!test_bit(MD_RECOVERY_RESHAPE, &mddev->recovery) &&
	    !test_bit(MD_RECOVERY_INTR, &mddev->recovery) &&
	    mddev->curr_resync > 3) {
		mddev->curr_resync_completed = mddev->curr_resync;
		sysfs_notify_dirent_safe(mddev->sysfs_completed);
	}
	mddev->pers->sync_request(mddev, max_sectors, &skipped);

	if (!test_bit(MD_RECOVERY_CHECK, &mddev->recovery) &&
	    mddev->curr_resync > 3) {
		if (test_bit(MD_RECOVERY_SYNC, &mddev->recovery)) {
			if (test_bit(MD_RECOVERY_INTR, &mddev->recovery)) {
				if (mddev->curr_resync >= mddev->recovery_cp) {
					pr_debug("md: checkpointing %s of %s.\n",
						 desc, mdname(mddev));
					if (test_bit(MD_RECOVERY_ERROR,
						&mddev->recovery))
						mddev->recovery_cp =
							mddev->curr_resync_completed;
					else
						mddev->recovery_cp =
							mddev->curr_resync;
				}
			} else
				mddev->recovery_cp = MaxSector;
		} else {
			if (!test_bit(MD_RECOVERY_INTR, &mddev->recovery))
				mddev->curr_resync = MaxSector;
			if (!test_bit(MD_RECOVERY_RESHAPE, &mddev->recovery) &&
			    test_bit(MD_RECOVERY_RECOVER, &mddev->recovery)) {
				rcu_read_lock();
				rdev_for_each_rcu(rdev, mddev)
					if (rdev->raid_disk >= 0 &&
					    mddev->delta_disks >= 0 &&
					    !test_bit(Journal, &rdev->flags) &&
					    !test_bit(Faulty, &rdev->flags) &&
					    !test_bit(In_sync, &rdev->flags) &&
					    rdev->recovery_offset < mddev->curr_resync)
						rdev->recovery_offset = mddev->curr_resync;
				rcu_read_unlock();
			}
		}
	}
 skip:
	/* set CHANGE_PENDING here since maybe another update is needed,
	 * so other nodes are informed. It should be harmless for normal
	 * raid */
	set_mask_bits(&mddev->sb_flags, 0,
		      BIT(MD_SB_CHANGE_PENDING) | BIT(MD_SB_CHANGE_DEVS));

	if (test_bit(MD_RECOVERY_RESHAPE, &mddev->recovery) &&
			!test_bit(MD_RECOVERY_INTR, &mddev->recovery) &&
			mddev->delta_disks > 0 &&
			mddev->pers->finish_reshape &&
			mddev->pers->size &&
			mddev->queue) {
		mddev_lock_nointr(mddev);
		md_set_array_sectors(mddev, mddev->pers->size(mddev, 0, 0));
		mddev_unlock(mddev);
<<<<<<< HEAD
		if (!mddev_is_clustered(mddev)) {
			set_capacity(mddev->gendisk, mddev->array_sectors);
			revalidate_disk_size(mddev->gendisk, true);
		}
=======
		if (!mddev_is_clustered(mddev))
			set_capacity_and_notify(mddev->gendisk,
						mddev->array_sectors);
>>>>>>> 7d2a07b7
	}

	spin_lock(&mddev->lock);
	if (!test_bit(MD_RECOVERY_INTR, &mddev->recovery)) {
		/* We completed so min/max setting can be forgotten if used. */
		if (test_bit(MD_RECOVERY_REQUESTED, &mddev->recovery))
			mddev->resync_min = 0;
		mddev->resync_max = MaxSector;
	} else if (test_bit(MD_RECOVERY_REQUESTED, &mddev->recovery))
		mddev->resync_min = mddev->curr_resync_completed;
	set_bit(MD_RECOVERY_DONE, &mddev->recovery);
	mddev->curr_resync = 0;
	spin_unlock(&mddev->lock);

	wake_up(&resync_wait);
	md_wakeup_thread(mddev->thread);
	return;
}
EXPORT_SYMBOL_GPL(md_do_sync);

static int remove_and_add_spares(struct mddev *mddev,
				 struct md_rdev *this)
{
	struct md_rdev *rdev;
	int spares = 0;
	int removed = 0;
	bool remove_some = false;

	if (this && test_bit(MD_RECOVERY_RUNNING, &mddev->recovery))
		/* Mustn't remove devices when resync thread is running */
		return 0;

	rdev_for_each(rdev, mddev) {
		if ((this == NULL || rdev == this) &&
		    rdev->raid_disk >= 0 &&
		    !test_bit(Blocked, &rdev->flags) &&
		    test_bit(Faulty, &rdev->flags) &&
		    atomic_read(&rdev->nr_pending)==0) {
			/* Faulty non-Blocked devices with nr_pending == 0
			 * never get nr_pending incremented,
			 * never get Faulty cleared, and never get Blocked set.
			 * So we can synchronize_rcu now rather than once per device
			 */
			remove_some = true;
			set_bit(RemoveSynchronized, &rdev->flags);
		}
	}

	if (remove_some)
		synchronize_rcu();
	rdev_for_each(rdev, mddev) {
		if ((this == NULL || rdev == this) &&
		    rdev->raid_disk >= 0 &&
		    !test_bit(Blocked, &rdev->flags) &&
		    ((test_bit(RemoveSynchronized, &rdev->flags) ||
		     (!test_bit(In_sync, &rdev->flags) &&
		      !test_bit(Journal, &rdev->flags))) &&
		    atomic_read(&rdev->nr_pending)==0)) {
			if (mddev->pers->hot_remove_disk(
				    mddev, rdev) == 0) {
				sysfs_unlink_rdev(mddev, rdev);
				rdev->saved_raid_disk = rdev->raid_disk;
				rdev->raid_disk = -1;
				removed++;
			}
		}
		if (remove_some && test_bit(RemoveSynchronized, &rdev->flags))
			clear_bit(RemoveSynchronized, &rdev->flags);
	}

	if (removed && mddev->kobj.sd)
		sysfs_notify_dirent_safe(mddev->sysfs_degraded);

	if (this && removed)
		goto no_add;

	rdev_for_each(rdev, mddev) {
		if (this && this != rdev)
			continue;
		if (test_bit(Candidate, &rdev->flags))
			continue;
		if (rdev->raid_disk >= 0 &&
		    !test_bit(In_sync, &rdev->flags) &&
		    !test_bit(Journal, &rdev->flags) &&
		    !test_bit(Faulty, &rdev->flags))
			spares++;
		if (rdev->raid_disk >= 0)
			continue;
		if (test_bit(Faulty, &rdev->flags))
			continue;
		if (!test_bit(Journal, &rdev->flags)) {
			if (mddev->ro &&
			    ! (rdev->saved_raid_disk >= 0 &&
			       !test_bit(Bitmap_sync, &rdev->flags)))
				continue;

			rdev->recovery_offset = 0;
		}
		if (mddev->pers->hot_add_disk(mddev, rdev) == 0) {
			/* failure here is OK */
			sysfs_link_rdev(mddev, rdev);
			if (!test_bit(Journal, &rdev->flags))
				spares++;
			md_new_event(mddev);
			set_bit(MD_SB_CHANGE_DEVS, &mddev->sb_flags);
		}
	}
no_add:
	if (removed)
		set_bit(MD_SB_CHANGE_DEVS, &mddev->sb_flags);
	return spares;
}

static void md_start_sync(struct work_struct *ws)
{
	struct mddev *mddev = container_of(ws, struct mddev, del_work);

	mddev->sync_thread = md_register_thread(md_do_sync,
						mddev,
						"resync");
	if (!mddev->sync_thread) {
		pr_warn("%s: could not start resync thread...\n",
			mdname(mddev));
		/* leave the spares where they are, it shouldn't hurt */
		clear_bit(MD_RECOVERY_SYNC, &mddev->recovery);
		clear_bit(MD_RECOVERY_RESHAPE, &mddev->recovery);
		clear_bit(MD_RECOVERY_REQUESTED, &mddev->recovery);
		clear_bit(MD_RECOVERY_CHECK, &mddev->recovery);
		clear_bit(MD_RECOVERY_RUNNING, &mddev->recovery);
		wake_up(&resync_wait);
		if (test_and_clear_bit(MD_RECOVERY_RECOVER,
				       &mddev->recovery))
			if (mddev->sysfs_action)
				sysfs_notify_dirent_safe(mddev->sysfs_action);
	} else
		md_wakeup_thread(mddev->sync_thread);
	sysfs_notify_dirent_safe(mddev->sysfs_action);
	md_new_event(mddev);
}

/*
 * This routine is regularly called by all per-raid-array threads to
 * deal with generic issues like resync and super-block update.
 * Raid personalities that don't have a thread (linear/raid0) do not
 * need this as they never do any recovery or update the superblock.
 *
 * It does not do any resync itself, but rather "forks" off other threads
 * to do that as needed.
 * When it is determined that resync is needed, we set MD_RECOVERY_RUNNING in
 * "->recovery" and create a thread at ->sync_thread.
 * When the thread finishes it sets MD_RECOVERY_DONE
 * and wakeups up this thread which will reap the thread and finish up.
 * This thread also removes any faulty devices (with nr_pending == 0).
 *
 * The overall approach is:
 *  1/ if the superblock needs updating, update it.
 *  2/ If a recovery thread is running, don't do anything else.
 *  3/ If recovery has finished, clean up, possibly marking spares active.
 *  4/ If there are any faulty devices, remove them.
 *  5/ If array is degraded, try to add spares devices
 *  6/ If array has spares or is not in-sync, start a resync thread.
 */
void md_check_recovery(struct mddev *mddev)
{
	if (test_bit(MD_ALLOW_SB_UPDATE, &mddev->flags) && mddev->sb_flags) {
		/* Write superblock - thread that called mddev_suspend()
		 * holds reconfig_mutex for us.
		 */
		set_bit(MD_UPDATING_SB, &mddev->flags);
		smp_mb__after_atomic();
		if (test_bit(MD_ALLOW_SB_UPDATE, &mddev->flags))
			md_update_sb(mddev, 0);
		clear_bit_unlock(MD_UPDATING_SB, &mddev->flags);
		wake_up(&mddev->sb_wait);
	}

	if (mddev->suspended)
		return;

	if (mddev->bitmap)
		md_bitmap_daemon_work(mddev);

	if (signal_pending(current)) {
		if (mddev->pers->sync_request && !mddev->external) {
			pr_debug("md: %s in immediate safe mode\n",
				 mdname(mddev));
			mddev->safemode = 2;
		}
		flush_signals(current);
	}

	if (mddev->ro && !test_bit(MD_RECOVERY_NEEDED, &mddev->recovery))
		return;
	if ( ! (
		(mddev->sb_flags & ~ (1<<MD_SB_CHANGE_PENDING)) ||
		test_bit(MD_RECOVERY_NEEDED, &mddev->recovery) ||
		test_bit(MD_RECOVERY_DONE, &mddev->recovery) ||
		(mddev->external == 0 && mddev->safemode == 1) ||
		(mddev->safemode == 2
		 && !mddev->in_sync && mddev->recovery_cp == MaxSector)
		))
		return;

	if (mddev_trylock(mddev)) {
		int spares = 0;
		bool try_set_sync = mddev->safemode != 0;

		if (!mddev->external && mddev->safemode == 1)
			mddev->safemode = 0;

		if (mddev->ro) {
			struct md_rdev *rdev;
			if (!mddev->external && mddev->in_sync)
				/* 'Blocked' flag not needed as failed devices
				 * will be recorded if array switched to read/write.
				 * Leaving it set will prevent the device
				 * from being removed.
				 */
				rdev_for_each(rdev, mddev)
					clear_bit(Blocked, &rdev->flags);
			/* On a read-only array we can:
			 * - remove failed devices
			 * - add already-in_sync devices if the array itself
			 *   is in-sync.
			 * As we only add devices that are already in-sync,
			 * we can activate the spares immediately.
			 */
			remove_and_add_spares(mddev, NULL);
			/* There is no thread, but we need to call
			 * ->spare_active and clear saved_raid_disk
			 */
			set_bit(MD_RECOVERY_INTR, &mddev->recovery);
			md_reap_sync_thread(mddev);
			clear_bit(MD_RECOVERY_RECOVER, &mddev->recovery);
			clear_bit(MD_RECOVERY_NEEDED, &mddev->recovery);
			clear_bit(MD_SB_CHANGE_PENDING, &mddev->sb_flags);
			goto unlock;
		}

		if (mddev_is_clustered(mddev)) {
			struct md_rdev *rdev, *tmp;
			/* kick the device if another node issued a
			 * remove disk.
			 */
			rdev_for_each_safe(rdev, tmp, mddev) {
				if (test_and_clear_bit(ClusterRemove, &rdev->flags) &&
						rdev->raid_disk < 0)
					md_kick_rdev_from_array(rdev);
			}
		}

		if (try_set_sync && !mddev->external && !mddev->in_sync) {
			spin_lock(&mddev->lock);
			set_in_sync(mddev);
			spin_unlock(&mddev->lock);
		}

		if (mddev->sb_flags)
			md_update_sb(mddev, 0);

		if (test_bit(MD_RECOVERY_RUNNING, &mddev->recovery) &&
		    !test_bit(MD_RECOVERY_DONE, &mddev->recovery)) {
			/* resync/recovery still happening */
			clear_bit(MD_RECOVERY_NEEDED, &mddev->recovery);
			goto unlock;
		}
		if (mddev->sync_thread) {
			md_reap_sync_thread(mddev);
			goto unlock;
		}
		/* Set RUNNING before clearing NEEDED to avoid
		 * any transients in the value of "sync_action".
		 */
		mddev->curr_resync_completed = 0;
		spin_lock(&mddev->lock);
		set_bit(MD_RECOVERY_RUNNING, &mddev->recovery);
		spin_unlock(&mddev->lock);
		/* Clear some bits that don't mean anything, but
		 * might be left set
		 */
		clear_bit(MD_RECOVERY_INTR, &mddev->recovery);
		clear_bit(MD_RECOVERY_DONE, &mddev->recovery);

		if (!test_and_clear_bit(MD_RECOVERY_NEEDED, &mddev->recovery) ||
		    test_bit(MD_RECOVERY_FROZEN, &mddev->recovery))
			goto not_running;
		/* no recovery is running.
		 * remove any failed drives, then
		 * add spares if possible.
		 * Spares are also removed and re-added, to allow
		 * the personality to fail the re-add.
		 */

		if (mddev->reshape_position != MaxSector) {
			if (mddev->pers->check_reshape == NULL ||
			    mddev->pers->check_reshape(mddev) != 0)
				/* Cannot proceed */
				goto not_running;
			set_bit(MD_RECOVERY_RESHAPE, &mddev->recovery);
			clear_bit(MD_RECOVERY_RECOVER, &mddev->recovery);
		} else if ((spares = remove_and_add_spares(mddev, NULL))) {
			clear_bit(MD_RECOVERY_SYNC, &mddev->recovery);
			clear_bit(MD_RECOVERY_CHECK, &mddev->recovery);
			clear_bit(MD_RECOVERY_REQUESTED, &mddev->recovery);
			set_bit(MD_RECOVERY_RECOVER, &mddev->recovery);
		} else if (mddev->recovery_cp < MaxSector) {
			set_bit(MD_RECOVERY_SYNC, &mddev->recovery);
			clear_bit(MD_RECOVERY_RECOVER, &mddev->recovery);
		} else if (!test_bit(MD_RECOVERY_SYNC, &mddev->recovery))
			/* nothing to be done ... */
			goto not_running;

		if (mddev->pers->sync_request) {
			if (spares) {
				/* We are adding a device or devices to an array
				 * which has the bitmap stored on all devices.
				 * So make sure all bitmap pages get written
				 */
				md_bitmap_write_all(mddev->bitmap);
			}
			INIT_WORK(&mddev->del_work, md_start_sync);
			queue_work(md_misc_wq, &mddev->del_work);
			goto unlock;
		}
	not_running:
		if (!mddev->sync_thread) {
			clear_bit(MD_RECOVERY_RUNNING, &mddev->recovery);
			wake_up(&resync_wait);
			if (test_and_clear_bit(MD_RECOVERY_RECOVER,
					       &mddev->recovery))
				if (mddev->sysfs_action)
					sysfs_notify_dirent_safe(mddev->sysfs_action);
		}
	unlock:
		wake_up(&mddev->sb_wait);
		mddev_unlock(mddev);
	}
}
EXPORT_SYMBOL(md_check_recovery);

void md_reap_sync_thread(struct mddev *mddev)
{
	struct md_rdev *rdev;
	sector_t old_dev_sectors = mddev->dev_sectors;
	bool is_reshaped = false;

	/* resync has finished, collect result */
	md_unregister_thread(&mddev->sync_thread);
	if (!test_bit(MD_RECOVERY_INTR, &mddev->recovery) &&
	    !test_bit(MD_RECOVERY_REQUESTED, &mddev->recovery) &&
	    mddev->degraded != mddev->raid_disks) {
		/* success...*/
		/* activate any spares */
		if (mddev->pers->spare_active(mddev)) {
			sysfs_notify_dirent_safe(mddev->sysfs_degraded);
			set_bit(MD_SB_CHANGE_DEVS, &mddev->sb_flags);
		}
	}
	if (test_bit(MD_RECOVERY_RESHAPE, &mddev->recovery) &&
	    mddev->pers->finish_reshape) {
		mddev->pers->finish_reshape(mddev);
		if (mddev_is_clustered(mddev))
			is_reshaped = true;
	}

	/* If array is no-longer degraded, then any saved_raid_disk
	 * information must be scrapped.
	 */
	if (!mddev->degraded)
		rdev_for_each(rdev, mddev)
			rdev->saved_raid_disk = -1;

	md_update_sb(mddev, 1);
	/* MD_SB_CHANGE_PENDING should be cleared by md_update_sb, so we can
	 * call resync_finish here if MD_CLUSTER_RESYNC_LOCKED is set by
	 * clustered raid */
	if (test_and_clear_bit(MD_CLUSTER_RESYNC_LOCKED, &mddev->flags))
		md_cluster_ops->resync_finish(mddev);
	clear_bit(MD_RECOVERY_RUNNING, &mddev->recovery);
	clear_bit(MD_RECOVERY_DONE, &mddev->recovery);
	clear_bit(MD_RECOVERY_SYNC, &mddev->recovery);
	clear_bit(MD_RECOVERY_RESHAPE, &mddev->recovery);
	clear_bit(MD_RECOVERY_REQUESTED, &mddev->recovery);
	clear_bit(MD_RECOVERY_CHECK, &mddev->recovery);
	/*
	 * We call md_cluster_ops->update_size here because sync_size could
	 * be changed by md_update_sb, and MD_RECOVERY_RESHAPE is cleared,
	 * so it is time to update size across cluster.
	 */
	if (mddev_is_clustered(mddev) && is_reshaped
				      && !test_bit(MD_CLOSING, &mddev->flags))
		md_cluster_ops->update_size(mddev, old_dev_sectors);
	wake_up(&resync_wait);
	/* flag recovery needed just to double check */
	set_bit(MD_RECOVERY_NEEDED, &mddev->recovery);
	sysfs_notify_dirent_safe(mddev->sysfs_action);
	md_new_event(mddev);
	if (mddev->event_work.func)
		queue_work(md_misc_wq, &mddev->event_work);
}
EXPORT_SYMBOL(md_reap_sync_thread);

void md_wait_for_blocked_rdev(struct md_rdev *rdev, struct mddev *mddev)
{
	sysfs_notify_dirent_safe(rdev->sysfs_state);
	wait_event_timeout(rdev->blocked_wait,
			   !test_bit(Blocked, &rdev->flags) &&
			   !test_bit(BlockedBadBlocks, &rdev->flags),
			   msecs_to_jiffies(5000));
	rdev_dec_pending(rdev, mddev);
}
EXPORT_SYMBOL(md_wait_for_blocked_rdev);

void md_finish_reshape(struct mddev *mddev)
{
	/* called be personality module when reshape completes. */
	struct md_rdev *rdev;

	rdev_for_each(rdev, mddev) {
		if (rdev->data_offset > rdev->new_data_offset)
			rdev->sectors += rdev->data_offset - rdev->new_data_offset;
		else
			rdev->sectors -= rdev->new_data_offset - rdev->data_offset;
		rdev->data_offset = rdev->new_data_offset;
	}
}
EXPORT_SYMBOL(md_finish_reshape);

/* Bad block management */

/* Returns 1 on success, 0 on failure */
int rdev_set_badblocks(struct md_rdev *rdev, sector_t s, int sectors,
		       int is_new)
{
	struct mddev *mddev = rdev->mddev;
	int rv;
	if (is_new)
		s += rdev->new_data_offset;
	else
		s += rdev->data_offset;
	rv = badblocks_set(&rdev->badblocks, s, sectors, 0);
	if (rv == 0) {
		/* Make sure they get written out promptly */
		if (test_bit(ExternalBbl, &rdev->flags))
			sysfs_notify_dirent_safe(rdev->sysfs_unack_badblocks);
		sysfs_notify_dirent_safe(rdev->sysfs_state);
		set_mask_bits(&mddev->sb_flags, 0,
			      BIT(MD_SB_CHANGE_CLEAN) | BIT(MD_SB_CHANGE_PENDING));
		md_wakeup_thread(rdev->mddev->thread);
		return 1;
	} else
		return 0;
}
EXPORT_SYMBOL_GPL(rdev_set_badblocks);

int rdev_clear_badblocks(struct md_rdev *rdev, sector_t s, int sectors,
			 int is_new)
{
	int rv;
	if (is_new)
		s += rdev->new_data_offset;
	else
		s += rdev->data_offset;
	rv = badblocks_clear(&rdev->badblocks, s, sectors);
	if ((rv == 0) && test_bit(ExternalBbl, &rdev->flags))
		sysfs_notify_dirent_safe(rdev->sysfs_badblocks);
	return rv;
}
EXPORT_SYMBOL_GPL(rdev_clear_badblocks);

static int md_notify_reboot(struct notifier_block *this,
			    unsigned long code, void *x)
{
	struct list_head *tmp;
	struct mddev *mddev;
	int need_delay = 0;

	for_each_mddev(mddev, tmp) {
		if (mddev_trylock(mddev)) {
			if (mddev->pers)
				__md_stop_writes(mddev);
			if (mddev->persistent)
				mddev->safemode = 2;
			mddev_unlock(mddev);
		}
		need_delay = 1;
	}
	/*
	 * certain more exotic SCSI devices are known to be
	 * volatile wrt too early system reboots. While the
	 * right place to handle this issue is the given
	 * driver, we do want to have a safe RAID driver ...
	 */
	if (need_delay)
		mdelay(1000*1);

	return NOTIFY_DONE;
}

static struct notifier_block md_notifier = {
	.notifier_call	= md_notify_reboot,
	.next		= NULL,
	.priority	= INT_MAX, /* before any real devices */
};

static void md_geninit(void)
{
	pr_debug("md: sizeof(mdp_super_t) = %d\n", (int)sizeof(mdp_super_t));

	proc_create("mdstat", S_IRUGO, NULL, &mdstat_proc_ops);
}

static int __init md_init(void)
{
	int ret = -ENOMEM;

	md_wq = alloc_workqueue("md", WQ_MEM_RECLAIM, 0);
	if (!md_wq)
		goto err_wq;

	md_misc_wq = alloc_workqueue("md_misc", 0, 0);
	if (!md_misc_wq)
		goto err_misc_wq;

	md_rdev_misc_wq = alloc_workqueue("md_rdev_misc", 0, 0);
	if (!md_rdev_misc_wq)
		goto err_rdev_misc_wq;

<<<<<<< HEAD
	if ((ret = register_blkdev(MD_MAJOR, "md")) < 0)
=======
	ret = __register_blkdev(MD_MAJOR, "md", md_probe);
	if (ret < 0)
>>>>>>> 7d2a07b7
		goto err_md;

	ret = __register_blkdev(0, "mdp", md_probe);
	if (ret < 0)
		goto err_mdp;
	mdp_major = ret;

	register_reboot_notifier(&md_notifier);
	raid_table_header = register_sysctl_table(raid_root_table);

	md_geninit();
	return 0;

err_mdp:
	unregister_blkdev(MD_MAJOR, "md");
err_md:
	destroy_workqueue(md_rdev_misc_wq);
err_rdev_misc_wq:
	destroy_workqueue(md_misc_wq);
err_misc_wq:
	destroy_workqueue(md_wq);
err_wq:
	return ret;
}

static void check_sb_changes(struct mddev *mddev, struct md_rdev *rdev)
{
	struct mdp_superblock_1 *sb = page_address(rdev->sb_page);
	struct md_rdev *rdev2, *tmp;
	int role, ret;
	char b[BDEVNAME_SIZE];

	/*
	 * If size is changed in another node then we need to
	 * do resize as well.
	 */
	if (mddev->dev_sectors != le64_to_cpu(sb->size)) {
		ret = mddev->pers->resize(mddev, le64_to_cpu(sb->size));
		if (ret)
			pr_info("md-cluster: resize failed\n");
		else
			md_bitmap_update_sb(mddev->bitmap);
	}

	/* Check for change of roles in the active devices */
	rdev_for_each_safe(rdev2, tmp, mddev) {
		if (test_bit(Faulty, &rdev2->flags))
			continue;

		/* Check if the roles changed */
		role = le16_to_cpu(sb->dev_roles[rdev2->desc_nr]);

		if (test_bit(Candidate, &rdev2->flags)) {
			if (role == 0xfffe) {
				pr_info("md: Removing Candidate device %s because add failed\n", bdevname(rdev2->bdev,b));
				md_kick_rdev_from_array(rdev2);
				continue;
			}
			else
				clear_bit(Candidate, &rdev2->flags);
		}

		if (role != rdev2->raid_disk) {
			/*
			 * got activated except reshape is happening.
			 */
			if (rdev2->raid_disk == -1 && role != 0xffff &&
			    !(le32_to_cpu(sb->feature_map) &
			      MD_FEATURE_RESHAPE_ACTIVE)) {
				rdev2->saved_raid_disk = role;
				ret = remove_and_add_spares(mddev, rdev2);
				pr_info("Activated spare: %s\n",
					bdevname(rdev2->bdev,b));
				/* wakeup mddev->thread here, so array could
				 * perform resync with the new activated disk */
				set_bit(MD_RECOVERY_NEEDED, &mddev->recovery);
				md_wakeup_thread(mddev->thread);
			}
			/* device faulty
			 * We just want to do the minimum to mark the disk
			 * as faulty. The recovery is performed by the
			 * one who initiated the error.
			 */
			if ((role == 0xfffe) || (role == 0xfffd)) {
				md_error(mddev, rdev2);
				clear_bit(Blocked, &rdev2->flags);
			}
		}
	}

	if (mddev->raid_disks != le32_to_cpu(sb->raid_disks)) {
		ret = update_raid_disks(mddev, le32_to_cpu(sb->raid_disks));
		if (ret)
			pr_warn("md: updating array disks failed. %d\n", ret);
	}

	/*
	 * Since mddev->delta_disks has already updated in update_raid_disks,
	 * so it is time to check reshape.
	 */
	if (test_bit(MD_RESYNCING_REMOTE, &mddev->recovery) &&
	    (le32_to_cpu(sb->feature_map) & MD_FEATURE_RESHAPE_ACTIVE)) {
		/*
		 * reshape is happening in the remote node, we need to
		 * update reshape_position and call start_reshape.
		 */
		mddev->reshape_position = le64_to_cpu(sb->reshape_position);
		if (mddev->pers->update_reshape_pos)
			mddev->pers->update_reshape_pos(mddev);
		if (mddev->pers->start_reshape)
			mddev->pers->start_reshape(mddev);
	} else if (test_bit(MD_RESYNCING_REMOTE, &mddev->recovery) &&
		   mddev->reshape_position != MaxSector &&
		   !(le32_to_cpu(sb->feature_map) & MD_FEATURE_RESHAPE_ACTIVE)) {
		/* reshape is just done in another node. */
		mddev->reshape_position = MaxSector;
		if (mddev->pers->update_reshape_pos)
			mddev->pers->update_reshape_pos(mddev);
	}

	/* Finally set the event to be up to date */
	mddev->events = le64_to_cpu(sb->events);
}

static int read_rdev(struct mddev *mddev, struct md_rdev *rdev)
{
	int err;
	struct page *swapout = rdev->sb_page;
	struct mdp_superblock_1 *sb;

	/* Store the sb page of the rdev in the swapout temporary
	 * variable in case we err in the future
	 */
	rdev->sb_page = NULL;
	err = alloc_disk_sb(rdev);
	if (err == 0) {
		ClearPageUptodate(rdev->sb_page);
		rdev->sb_loaded = 0;
		err = super_types[mddev->major_version].
			load_super(rdev, NULL, mddev->minor_version);
	}
	if (err < 0) {
		pr_warn("%s: %d Could not reload rdev(%d) err: %d. Restoring old values\n",
				__func__, __LINE__, rdev->desc_nr, err);
		if (rdev->sb_page)
			put_page(rdev->sb_page);
		rdev->sb_page = swapout;
		rdev->sb_loaded = 1;
		return err;
	}

	sb = page_address(rdev->sb_page);
	/* Read the offset unconditionally, even if MD_FEATURE_RECOVERY_OFFSET
	 * is not set
	 */

	if ((le32_to_cpu(sb->feature_map) & MD_FEATURE_RECOVERY_OFFSET))
		rdev->recovery_offset = le64_to_cpu(sb->recovery_offset);

	/* The other node finished recovery, call spare_active to set
	 * device In_sync and mddev->degraded
	 */
	if (rdev->recovery_offset == MaxSector &&
	    !test_bit(In_sync, &rdev->flags) &&
	    mddev->pers->spare_active(mddev))
		sysfs_notify_dirent_safe(mddev->sysfs_degraded);

	put_page(swapout);
	return 0;
}

void md_reload_sb(struct mddev *mddev, int nr)
{
	struct md_rdev *rdev;
	int err;

	/* Find the rdev */
	rdev_for_each_rcu(rdev, mddev) {
		if (rdev->desc_nr == nr)
			break;
	}

	if (!rdev || rdev->desc_nr != nr) {
		pr_warn("%s: %d Could not find rdev with nr %d\n", __func__, __LINE__, nr);
		return;
	}

	err = read_rdev(mddev, rdev);
	if (err < 0)
		return;

	check_sb_changes(mddev, rdev);

	/* Read all rdev's to update recovery_offset */
	rdev_for_each_rcu(rdev, mddev) {
		if (!test_bit(Faulty, &rdev->flags))
			read_rdev(mddev, rdev);
	}
}
EXPORT_SYMBOL(md_reload_sb);

#ifndef MODULE

/*
 * Searches all registered partitions for autorun RAID arrays
 * at boot time.
 */

static DEFINE_MUTEX(detected_devices_mutex);
static LIST_HEAD(all_detected_devices);
struct detected_devices_node {
	struct list_head list;
	dev_t dev;
};

void md_autodetect_dev(dev_t dev)
{
	struct detected_devices_node *node_detected_dev;

	node_detected_dev = kzalloc(sizeof(*node_detected_dev), GFP_KERNEL);
	if (node_detected_dev) {
		node_detected_dev->dev = dev;
		mutex_lock(&detected_devices_mutex);
		list_add_tail(&node_detected_dev->list, &all_detected_devices);
		mutex_unlock(&detected_devices_mutex);
	}
}

void md_autostart_arrays(int part)
{
	struct md_rdev *rdev;
	struct detected_devices_node *node_detected_dev;
	dev_t dev;
	int i_scanned, i_passed;

	i_scanned = 0;
	i_passed = 0;

	pr_info("md: Autodetecting RAID arrays.\n");

	mutex_lock(&detected_devices_mutex);
	while (!list_empty(&all_detected_devices) && i_scanned < INT_MAX) {
		i_scanned++;
		node_detected_dev = list_entry(all_detected_devices.next,
					struct detected_devices_node, list);
		list_del(&node_detected_dev->list);
		dev = node_detected_dev->dev;
		kfree(node_detected_dev);
		mutex_unlock(&detected_devices_mutex);
		rdev = md_import_device(dev,0, 90);
		mutex_lock(&detected_devices_mutex);
		if (IS_ERR(rdev))
			continue;

		if (test_bit(Faulty, &rdev->flags))
			continue;

		set_bit(AutoDetected, &rdev->flags);
		list_add(&rdev->same_set, &pending_raid_disks);
		i_passed++;
	}
	mutex_unlock(&detected_devices_mutex);

	pr_debug("md: Scanned %d and added %d devices.\n", i_scanned, i_passed);

	autorun_devices(part);
}

#endif /* !MODULE */

static __exit void md_exit(void)
{
	struct mddev *mddev;
	struct list_head *tmp;
	int delay = 1;

	unregister_blkdev(MD_MAJOR,"md");
	unregister_blkdev(mdp_major, "mdp");
	unregister_reboot_notifier(&md_notifier);
	unregister_sysctl_table(raid_table_header);

	/* We cannot unload the modules while some process is
	 * waiting for us in select() or poll() - wake them up
	 */
	md_unloading = 1;
	while (waitqueue_active(&md_event_waiters)) {
		/* not safe to leave yet */
		wake_up(&md_event_waiters);
		msleep(delay);
		delay += delay;
	}
	remove_proc_entry("mdstat", NULL);

	for_each_mddev(mddev, tmp) {
		export_array(mddev);
		mddev->ctime = 0;
		mddev->hold_active = 0;
		/*
		 * for_each_mddev() will call mddev_put() at the end of each
		 * iteration.  As the mddev is now fully clear, this will
		 * schedule the mddev for destruction by a workqueue, and the
		 * destroy_workqueue() below will wait for that to complete.
		 */
	}
	destroy_workqueue(md_rdev_misc_wq);
	destroy_workqueue(md_misc_wq);
	destroy_workqueue(md_wq);
}

subsys_initcall(md_init);
module_exit(md_exit)

static int get_ro(char *buffer, const struct kernel_param *kp)
{
	return sprintf(buffer, "%d\n", start_readonly);
}
static int set_ro(const char *val, const struct kernel_param *kp)
{
	return kstrtouint(val, 10, (unsigned int *)&start_readonly);
}

module_param_call(start_ro, set_ro, get_ro, NULL, S_IRUSR|S_IWUSR);
module_param(start_dirty_degraded, int, S_IRUGO|S_IWUSR);
module_param_call(new_array, add_named_array, NULL, NULL, S_IWUSR);
module_param(create_on_open, bool, S_IRUSR|S_IWUSR);

MODULE_LICENSE("GPL");
MODULE_DESCRIPTION("MD RAID framework");
MODULE_ALIAS("md");
MODULE_ALIAS_BLOCKDEV_MAJOR(MD_MAJOR);<|MERGE_RESOLUTION|>--- conflicted
+++ resolved
@@ -127,7 +127,6 @@
 }
 
 static void rdev_uninit_serial(struct md_rdev *rdev)
-<<<<<<< HEAD
 {
 	if (!test_and_clear_bit(CollisionCheck, &rdev->flags))
 		return;
@@ -146,26 +145,6 @@
 
 static int rdev_init_serial(struct md_rdev *rdev)
 {
-=======
-{
-	if (!test_and_clear_bit(CollisionCheck, &rdev->flags))
-		return;
-
-	kvfree(rdev->serial);
-	rdev->serial = NULL;
-}
-
-static void rdevs_uninit_serial(struct mddev *mddev)
-{
-	struct md_rdev *rdev;
-
-	rdev_for_each(rdev, mddev)
-		rdev_uninit_serial(rdev);
-}
-
-static int rdev_init_serial(struct md_rdev *rdev)
-{
->>>>>>> 7d2a07b7
 	/* serial_nums equals with BARRIER_BUCKETS_NR */
 	int i, serial_nums = 1 << ((PAGE_SHIFT - ilog2(sizeof(atomic_t))));
 	struct serial_in_rdev *serial = NULL;
@@ -177,17 +156,10 @@
 			  GFP_KERNEL);
 	if (!serial)
 		return -ENOMEM;
-<<<<<<< HEAD
 
 	for (i = 0; i < serial_nums; i++) {
 		struct serial_in_rdev *serial_tmp = &serial[i];
 
-=======
-
-	for (i = 0; i < serial_nums; i++) {
-		struct serial_in_rdev *serial_tmp = &serial[i];
-
->>>>>>> 7d2a07b7
 		spin_lock_init(&serial_tmp->serial_lock);
 		serial_tmp->serial_rb = RB_ROOT_CACHED;
 		init_waitqueue_head(&serial_tmp->serial_io_wait);
@@ -469,40 +441,10 @@
 }
 EXPORT_SYMBOL(md_handle_request);
 
-<<<<<<< HEAD
-struct md_io {
-	struct mddev *mddev;
-	bio_end_io_t *orig_bi_end_io;
-	void *orig_bi_private;
-	unsigned long start_time;
-};
-
-static void md_end_io(struct bio *bio)
-{
-	struct md_io *md_io = bio->bi_private;
-	struct mddev *mddev = md_io->mddev;
-
-	disk_end_io_acct(mddev->gendisk, bio_op(bio), md_io->start_time);
-
-	bio->bi_end_io = md_io->orig_bi_end_io;
-	bio->bi_private = md_io->orig_bi_private;
-
-	mempool_free(md_io, &mddev->md_io_pool);
-
-	if (bio->bi_end_io)
-		bio->bi_end_io(bio);
-}
-
-static blk_qc_t md_submit_bio(struct bio *bio)
-{
-	const int rw = bio_data_dir(bio);
-	struct mddev *mddev = bio->bi_disk->private_data;
-=======
 static blk_qc_t md_submit_bio(struct bio *bio)
 {
 	const int rw = bio_data_dir(bio);
 	struct mddev *mddev = bio->bi_bdev->bd_disk->private_data;
->>>>>>> 7d2a07b7
 
 	if (mddev == NULL || mddev->pers == NULL) {
 		bio_io_error(bio);
@@ -523,25 +465,6 @@
 		return BLK_QC_T_NONE;
 	}
 
-<<<<<<< HEAD
-	if (bio->bi_end_io != md_end_io) {
-		struct md_io *md_io;
-
-		md_io = mempool_alloc(&mddev->md_io_pool, GFP_NOIO);
-		md_io->mddev = mddev;
-		md_io->orig_bi_end_io = bio->bi_end_io;
-		md_io->orig_bi_private = bio->bi_private;
-
-		bio->bi_end_io = md_end_io;
-		bio->bi_private = md_io;
-
-		md_io->start_time = disk_start_io_acct(mddev->gendisk,
-						       bio_sectors(bio),
-						       bio_op(bio));
-	}
-
-=======
->>>>>>> 7d2a07b7
 	/* bio could be mergeable after passing to underlayer */
 	bio->bi_opf &= ~REQ_NOMERGE;
 
@@ -783,27 +706,6 @@
 	return NULL;
 }
 
-<<<<<<< HEAD
-static struct mddev *mddev_find(dev_t unit)
-{
-	struct mddev *mddev;
-
-	if (MAJOR(unit) != MD_MAJOR)
-		unit &= ~((1 << MdpMinorShift) - 1);
-
-	spin_lock(&all_mddevs_lock);
-	mddev = mddev_find_locked(unit);
-	if (mddev)
-		mddev_get(mddev);
-	spin_unlock(&all_mddevs_lock);
-
-	return mddev;
-}
-
-static struct mddev *mddev_find_or_alloc(dev_t unit)
-{
-	struct mddev *mddev, *new = NULL;
-=======
 /* find an unused unit number */
 static dev_t mddev_alloc_unit(void)
 {
@@ -828,7 +730,6 @@
 static struct mddev *mddev_find(dev_t unit)
 {
 	struct mddev *mddev;
->>>>>>> 7d2a07b7
 
 	if (MAJOR(unit) != MD_MAJOR)
 		unit &= ~((1 << MdpMinorShift) - 1);
@@ -839,40 +740,16 @@
 		mddev_get(mddev);
 	spin_unlock(&all_mddevs_lock);
 
-<<<<<<< HEAD
-	if (unit) {
-		mddev = mddev_find_locked(unit);
-		if (mddev) {
-			mddev_get(mddev);
-			spin_unlock(&all_mddevs_lock);
-			kfree(new);
-			return mddev;
-		}
-=======
 	return mddev;
 }
->>>>>>> 7d2a07b7
 
 static struct mddev *mddev_alloc(dev_t unit)
 {
 	struct mddev *new;
 	int error;
 
-<<<<<<< HEAD
-			is_free = !mddev_find_locked(dev);
-		}
-		new->unit = dev;
-		new->md_minor = MINOR(dev);
-		new->hold_active = UNTIL_STOP;
-		list_add(&new->all_mddevs, &all_mddevs);
-		spin_unlock(&all_mddevs_lock);
-		return new;
-	}
-	spin_unlock(&all_mddevs_lock);
-=======
 	if (unit && MAJOR(unit) != MD_MAJOR)
 		unit &= ~((1 << MdpMinorShift) - 1);
->>>>>>> 7d2a07b7
 
 	new = kzalloc(sizeof(*new), GFP_KERNEL);
 	if (!new)
@@ -1049,10 +926,8 @@
 		pr_err("md: %s gets error=%d\n", __func__,
 		       blk_status_to_errno(bio->bi_status));
 		md_error(mddev, rdev);
-		if (!test_bit(Faulty, &rdev->flags)) {
-			if (bio->bi_status == BLK_STS_TIMEOUT)
-				set_bit(Timeout, &rdev->flags);
-		} else if (bio->bi_opf & MD_FAILFAST) {
+		if (!test_bit(Faulty, &rdev->flags)
+		    && (bio->bi_opf & MD_FAILFAST)) {
 			set_bit(MD_SB_NEED_REWRITE, &mddev->sb_flags);
 			set_bit(LastDev, &rdev->flags);
 		}
@@ -1416,7 +1291,6 @@
 
 	rdev->raid_disk = -1;
 	clear_bit(Faulty, &rdev->flags);
-	clear_bit(Timeout, &rdev->flags);
 	clear_bit(In_sync, &rdev->flags);
 	clear_bit(Bitmap_sync, &rdev->flags);
 	clear_bit(WriteMostly, &rdev->flags);
@@ -1931,7 +1805,6 @@
 
 	rdev->raid_disk = -1;
 	clear_bit(Faulty, &rdev->flags);
-	clear_bit(Timeout, &rdev->flags);
 	clear_bit(In_sync, &rdev->flags);
 	clear_bit(Bitmap_sync, &rdev->flags);
 	clear_bit(WriteMostly, &rdev->flags);
@@ -2058,9 +1931,6 @@
 			break;
 		case MD_DISK_ROLE_JOURNAL: /* journal device */
 			if (!(le32_to_cpu(sb->feature_map) & MD_FEATURE_JOURNAL)) {
-				/* probably legacy 'timed-out' device */
-				if (mddev->level == 10 || mddev->level == 1)
-					goto timeout;
 				/* journal device without journal feature */
 				pr_warn("md: journal device provided without journal feature, ignoring the device\n");
 				return -EINVAL;
@@ -2068,11 +1938,6 @@
 			set_bit(Journal, &rdev->flags);
 			rdev->journal_tail = le64_to_cpu(sb->journal_tail);
 			rdev->raid_disk = 0;
-			break;
-		case MD_DISK_ROLE_TIMEOUT: /* faulty, timeout */
-		timeout:
-			set_bit(Faulty, &rdev->flags);
-			set_bit(Timeout, &rdev->flags);
 			break;
 		default:
 			rdev->saved_raid_disk = role;
@@ -2259,12 +2124,9 @@
 
 	rdev_for_each(rdev2, mddev) {
 		i = rdev2->desc_nr;
-		if (test_bit(Faulty, &rdev2->flags)) {
-			if (test_bit(Timeout, &rdev2->flags))
-				sb->dev_roles[i] = cpu_to_le16(MD_DISK_ROLE_TIMEOUT);
-			else
-				sb->dev_roles[i] = cpu_to_le16(MD_DISK_ROLE_FAULTY);
-		} else if (test_bit(In_sync, &rdev2->flags))
+		if (test_bit(Faulty, &rdev2->flags))
+			sb->dev_roles[i] = cpu_to_le16(MD_DISK_ROLE_FAULTY);
+		else if (test_bit(In_sync, &rdev2->flags))
 			sb->dev_roles[i] = cpu_to_le16(rdev2->raid_disk);
 		else if (test_bit(Journal, &rdev2->flags))
 			sb->dev_roles[i] = cpu_to_le16(MD_DISK_ROLE_JOURNAL);
@@ -2592,14 +2454,8 @@
 	if ((err = kobject_add(&rdev->kobj, &mddev->kobj, "dev-%s", b)))
 		goto fail;
 
-<<<<<<< HEAD
-	ko = &part_to_dev(rdev->bdev->bd_part)->kobj;
-	/* failure here is OK */
-	err = sysfs_create_link(&rdev->kobj, ko, "block");
-=======
 	/* failure here is OK */
 	err = sysfs_create_link(&rdev->kobj, bdev_kobj(rdev->bdev), "block");
->>>>>>> 7d2a07b7
 	rdev->sysfs_state = sysfs_get_dirent_safe(rdev->kobj.sd, "state");
 	rdev->sysfs_unack_badblocks =
 		sysfs_get_dirent_safe(rdev->kobj.sd, "unacknowledged_bad_blocks");
@@ -3072,8 +2928,6 @@
 	    (!test_bit(ExternalBbl, &flags) &&
 	    rdev->badblocks.unacked_exist))
 		len += sprintf(page+len, "faulty%s", sep);
-	if (test_bit(Timeout, &flags))
-		len += sprintf(page+len, "timeout%s", sep);
 	if (test_bit(In_sync, &flags))
 		len += sprintf(page+len, "in_sync%s", sep);
 	if (test_bit(Journal, &flags))
@@ -3129,11 +2983,6 @@
 			err = 0;
 		else
 			err = -EBUSY;
-	} else if (cmd_match(buf, "timeout") && rdev->mddev->pers) {
-		md_error(rdev->mddev, rdev);
-		if (test_bit(Faulty, &rdev->flags))
-			set_bit(Timeout, &rdev->flags);
-		err = 0;
 	} else if (cmd_match(buf, "remove")) {
 		if (rdev->mddev->pers) {
 			clear_bit(Blocked, &rdev->flags);
@@ -3384,7 +3233,6 @@
 		rdev->raid_disk = slot;
 		/* assume it is working */
 		clear_bit(Faulty, &rdev->flags);
-		clear_bit(Timeout, &rdev->flags);
 		clear_bit(WriteMostly, &rdev->flags);
 		set_bit(In_sync, &rdev->flags);
 		sysfs_notify_dirent_safe(rdev->sysfs_state);
@@ -5483,16 +5331,9 @@
 
 	if (!err) {
 		mddev->array_sectors = sectors;
-<<<<<<< HEAD
-		if (mddev->pers) {
-			set_capacity(mddev->gendisk, mddev->array_sectors);
-			revalidate_disk_size(mddev->gendisk, true);
-		}
-=======
 		if (mddev->pers)
 			set_capacity_and_notify(mddev->gendisk,
 						mddev->array_sectors);
->>>>>>> 7d2a07b7
 	}
 	mddev_unlock(mddev);
 	return err ?: len;
@@ -5734,12 +5575,8 @@
 
 	bioset_exit(&mddev->bio_set);
 	bioset_exit(&mddev->sync_set);
-<<<<<<< HEAD
-	mempool_exit(&mddev->md_io_pool);
-=======
 	if (mddev->level != 1 && mddev->level != 10)
 		bioset_exit(&mddev->io_acct_set);
->>>>>>> 7d2a07b7
 	kfree(mddev);
 }
 
@@ -5791,11 +5628,7 @@
 	 * writing to /sys/module/md_mod/parameters/new_array.
 	 */
 	static DEFINE_MUTEX(disks_mutex);
-<<<<<<< HEAD
-	struct mddev *mddev = mddev_find_or_alloc(dev);
-=======
 	struct mddev *mddev;
->>>>>>> 7d2a07b7
 	struct gendisk *disk;
 	int partitioned;
 	int shift;
@@ -5840,23 +5673,10 @@
 		 */
 		mddev->hold_active = UNTIL_STOP;
 
-	error = mempool_init_kmalloc_pool(&mddev->md_io_pool, BIO_POOL_SIZE,
-					  sizeof(struct md_io));
-	if (error)
-		goto abort;
-
 	error = -ENOMEM;
-<<<<<<< HEAD
-	mddev->queue = blk_alloc_queue(NUMA_NO_NODE);
-	if (!mddev->queue)
-		goto abort;
-
-	blk_set_stacking_limits(&mddev->queue->limits);
-=======
 	disk = blk_alloc_disk(NUMA_NO_NODE);
 	if (!disk)
 		goto abort;
->>>>>>> 7d2a07b7
 
 	disk->major = MAJOR(mddev->unit);
 	disk->first_minor = unit << shift;
@@ -6180,10 +6000,7 @@
 			blk_queue_flag_set(QUEUE_FLAG_NONROT, mddev->queue);
 		else
 			blk_queue_flag_clear(QUEUE_FLAG_NONROT, mddev->queue);
-<<<<<<< HEAD
-=======
 		blk_queue_flag_set(QUEUE_FLAG_IO_STAT, mddev->queue);
->>>>>>> 7d2a07b7
 	}
 	if (pers->sync_request) {
 		if (mddev->kobj.sd &&
@@ -6266,12 +6083,7 @@
 	md_wakeup_thread(mddev->thread);
 	md_wakeup_thread(mddev->sync_thread); /* possibly kick off a reshape */
 
-<<<<<<< HEAD
-	set_capacity(mddev->gendisk, mddev->array_sectors);
-	revalidate_disk_size(mddev->gendisk, true);
-=======
 	set_capacity_and_notify(mddev->gendisk, mddev->array_sectors);
->>>>>>> 7d2a07b7
 	clear_bit(MD_NOT_READY, &mddev->flags);
 	mddev->changed = 1;
 	kobject_uevent(&disk_to_dev(mddev->gendisk)->kobj, KOBJ_CHANGE);
@@ -6591,10 +6403,6 @@
 		set_capacity_and_notify(disk, 0);
 		mutex_unlock(&mddev->open_mutex);
 		mddev->changed = 1;
-<<<<<<< HEAD
-		revalidate_disk_size(disk, true);
-=======
->>>>>>> 7d2a07b7
 
 		if (mddev->ro)
 			mddev->ro = 0;
@@ -6860,11 +6668,9 @@
 		info.minor = MINOR(rdev->bdev->bd_dev);
 		info.raid_disk = rdev->raid_disk;
 		info.state = 0;
-		if (test_bit(Faulty, &rdev->flags)) {
+		if (test_bit(Faulty, &rdev->flags))
 			info.state |= (1<<MD_DISK_FAULTY);
-			if (test_bit(Timeout, &rdev->flags))
-				info.state |= (1<<MD_DISK_TIMEOUT);
-		} else if (test_bit(In_sync, &rdev->flags)) {
+		else if (test_bit(In_sync, &rdev->flags)) {
 			info.state |= (1<<MD_DISK_ACTIVE);
 			info.state |= (1<<MD_DISK_SYNC);
 		}
@@ -7427,13 +7233,8 @@
 		if (mddev_is_clustered(mddev))
 			md_cluster_ops->update_size(mddev, old_dev_sectors);
 		else if (mddev->queue) {
-<<<<<<< HEAD
-			set_capacity(mddev->gendisk, mddev->array_sectors);
-			revalidate_disk_size(mddev->gendisk, true);
-=======
 			set_capacity_and_notify(mddev->gendisk,
 						mddev->array_sectors);
->>>>>>> 7d2a07b7
 		}
 	}
 	return rv;
@@ -8051,11 +7852,7 @@
 	return ret;
 }
 
-<<<<<<< HEAD
-static const struct block_device_operations md_fops =
-=======
 const struct block_device_operations md_fops =
->>>>>>> 7d2a07b7
 {
 	.owner		= THIS_MODULE,
 	.submit_bio	= md_submit_bio,
@@ -8067,10 +7864,7 @@
 #endif
 	.getgeo		= md_getgeo,
 	.check_events	= md_check_events,
-<<<<<<< HEAD
-=======
 	.set_read_only	= md_set_read_only,
->>>>>>> 7d2a07b7
 };
 
 static int md_thread(void *arg)
@@ -8451,10 +8245,7 @@
 			if (test_bit(Journal, &rdev->flags))
 				seq_printf(seq, "(J)");
 			if (test_bit(Faulty, &rdev->flags)) {
-				if (test_bit(Timeout, &rdev->flags))
-					seq_printf(seq, "(T)");
-				else
-					seq_printf(seq, "(F)");
+				seq_printf(seq, "(F)");
 				continue;
 			}
 			if (rdev->raid_disk < 0)
@@ -9262,16 +9053,9 @@
 		mddev_lock_nointr(mddev);
 		md_set_array_sectors(mddev, mddev->pers->size(mddev, 0, 0));
 		mddev_unlock(mddev);
-<<<<<<< HEAD
-		if (!mddev_is_clustered(mddev)) {
-			set_capacity(mddev->gendisk, mddev->array_sectors);
-			revalidate_disk_size(mddev->gendisk, true);
-		}
-=======
 		if (!mddev_is_clustered(mddev))
 			set_capacity_and_notify(mddev->gendisk,
 						mddev->array_sectors);
->>>>>>> 7d2a07b7
 	}
 
 	spin_lock(&mddev->lock);
@@ -9800,12 +9584,8 @@
 	if (!md_rdev_misc_wq)
 		goto err_rdev_misc_wq;
 
-<<<<<<< HEAD
-	if ((ret = register_blkdev(MD_MAJOR, "md")) < 0)
-=======
 	ret = __register_blkdev(MD_MAJOR, "md", md_probe);
 	if (ret < 0)
->>>>>>> 7d2a07b7
 		goto err_md;
 
 	ret = __register_blkdev(0, "mdp", md_probe);
