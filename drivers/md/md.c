/*
   md.c : Multiple Devices driver for Linux
	  Copyright (C) 1998, 1999, 2000 Ingo Molnar

     completely rewritten, based on the MD driver code from Marc Zyngier

   Changes:

   - RAID-1/RAID-5 extensions by Miguel de Icaza, Gadi Oxman, Ingo Molnar
   - RAID-6 extensions by H. Peter Anvin <hpa@zytor.com>
   - boot support for linear and striped mode by Harald Hoyer <HarryH@Royal.Net>
   - kerneld support by Boris Tobotras <boris@xtalk.msk.su>
   - kmod support by: Cyrus Durgin
   - RAID0 bugfixes: Mark Anthony Lisher <markal@iname.com>
   - Devfs support by Richard Gooch <rgooch@atnf.csiro.au>

   - lots of fixes and improvements to the RAID1/RAID5 and generic
     RAID code (such as request based resynchronization):

     Neil Brown <neilb@cse.unsw.edu.au>.

   - persistent bitmap code
     Copyright (C) 2003-2004, Paul Clements, SteelEye Technology, Inc.

   This program is free software; you can redistribute it and/or modify
   it under the terms of the GNU General Public License as published by
   the Free Software Foundation; either version 2, or (at your option)
   any later version.

   You should have received a copy of the GNU General Public License
   (for example /usr/src/linux/COPYING); if not, write to the Free
   Software Foundation, Inc., 675 Mass Ave, Cambridge, MA 02139, USA.
*/

#include <linux/kthread.h>
#include <linux/blkdev.h>
#include <linux/sysctl.h>
#include <linux/seq_file.h>
#include <linux/buffer_head.h> /* for invalidate_bdev */
#include <linux/poll.h>
#include <linux/ctype.h>
#include <linux/hdreg.h>
#include <linux/proc_fs.h>
#include <linux/random.h>
#include <linux/reboot.h>
#include <linux/file.h>
#include <linux/delay.h>
#include <linux/raid/md_p.h>
#include <linux/raid/md_u.h>
#include "md.h"
#include "bitmap.h"

#define DEBUG 0
#define dprintk(x...) ((void)(DEBUG && printk(x)))


#ifndef MODULE
static void autostart_arrays(int part);
#endif

static LIST_HEAD(pers_list);
static DEFINE_SPINLOCK(pers_lock);

static void md_print_devices(void);

static DECLARE_WAIT_QUEUE_HEAD(resync_wait);

#define MD_BUG(x...) { printk("md: bug in file %s, line %d\n", __FILE__, __LINE__); md_print_devices(); }

/*
 * Current RAID-1,4,5 parallel reconstruction 'guaranteed speed limit'
 * is 1000 KB/sec, so the extra system load does not show up that much.
 * Increase it if you want to have more _guaranteed_ speed. Note that
 * the RAID driver will use the maximum available bandwidth if the IO
 * subsystem is idle. There is also an 'absolute maximum' reconstruction
 * speed limit - in case reconstruction slows down your system despite
 * idle IO detection.
 *
 * you can change it via /proc/sys/dev/raid/speed_limit_min and _max.
 * or /sys/block/mdX/md/sync_speed_{min,max}
 */

static int sysctl_speed_limit_min = 1000;
static int sysctl_speed_limit_max = 200000;
static inline int speed_min(mddev_t *mddev)
{
	return mddev->sync_speed_min ?
		mddev->sync_speed_min : sysctl_speed_limit_min;
}

static inline int speed_max(mddev_t *mddev)
{
	return mddev->sync_speed_max ?
		mddev->sync_speed_max : sysctl_speed_limit_max;
}

static struct ctl_table_header *raid_table_header;

static ctl_table raid_table[] = {
	{
		.ctl_name	= DEV_RAID_SPEED_LIMIT_MIN,
		.procname	= "speed_limit_min",
		.data		= &sysctl_speed_limit_min,
		.maxlen		= sizeof(int),
		.mode		= S_IRUGO|S_IWUSR,
		.proc_handler	= &proc_dointvec,
	},
	{
		.ctl_name	= DEV_RAID_SPEED_LIMIT_MAX,
		.procname	= "speed_limit_max",
		.data		= &sysctl_speed_limit_max,
		.maxlen		= sizeof(int),
		.mode		= S_IRUGO|S_IWUSR,
		.proc_handler	= &proc_dointvec,
	},
	{ .ctl_name = 0 }
};

static ctl_table raid_dir_table[] = {
	{
		.ctl_name	= DEV_RAID,
		.procname	= "raid",
		.maxlen		= 0,
		.mode		= S_IRUGO|S_IXUGO,
		.child		= raid_table,
	},
	{ .ctl_name = 0 }
};

static ctl_table raid_root_table[] = {
	{
		.ctl_name	= CTL_DEV,
		.procname	= "dev",
		.maxlen		= 0,
		.mode		= 0555,
		.child		= raid_dir_table,
	},
	{ .ctl_name = 0 }
};

static struct block_device_operations md_fops;

static int start_readonly;

/*
 * We have a system wide 'event count' that is incremented
 * on any 'interesting' event, and readers of /proc/mdstat
 * can use 'poll' or 'select' to find out when the event
 * count increases.
 *
 * Events are:
 *  start array, stop array, error, add device, remove device,
 *  start build, activate spare
 */
static DECLARE_WAIT_QUEUE_HEAD(md_event_waiters);
static atomic_t md_event_count;
void md_new_event(mddev_t *mddev)
{
	atomic_inc(&md_event_count);
	wake_up(&md_event_waiters);
}
EXPORT_SYMBOL_GPL(md_new_event);

/* Alternate version that can be called from interrupts
 * when calling sysfs_notify isn't needed.
 */
static void md_new_event_inintr(mddev_t *mddev)
{
	atomic_inc(&md_event_count);
	wake_up(&md_event_waiters);
}

/*
 * Enables to iterate over all existing md arrays
 * all_mddevs_lock protects this list.
 */
static LIST_HEAD(all_mddevs);
static DEFINE_SPINLOCK(all_mddevs_lock);


/*
 * iterates through all used mddevs in the system.
 * We take care to grab the all_mddevs_lock whenever navigating
 * the list, and to always hold a refcount when unlocked.
 * Any code which breaks out of this loop while own
 * a reference to the current mddev and must mddev_put it.
 */
#define for_each_mddev(mddev,tmp)					\
									\
	for (({ spin_lock(&all_mddevs_lock); 				\
		tmp = all_mddevs.next;					\
		mddev = NULL;});					\
	     ({ if (tmp != &all_mddevs)					\
			mddev_get(list_entry(tmp, mddev_t, all_mddevs));\
		spin_unlock(&all_mddevs_lock);				\
		if (mddev) mddev_put(mddev);				\
		mddev = list_entry(tmp, mddev_t, all_mddevs);		\
		tmp != &all_mddevs;});					\
	     ({ spin_lock(&all_mddevs_lock);				\
		tmp = tmp->next;})					\
		)


/* Rather than calling directly into the personality make_request function,
 * IO requests come here first so that we can check if the device is
 * being suspended pending a reconfiguration.
 * We hold a refcount over the call to ->make_request.  By the time that
 * call has finished, the bio has been linked into some internal structure
 * and so is visible to ->quiesce(), so we don't need the refcount any more.
 */
static int md_make_request(struct request_queue *q, struct bio *bio)
{
	mddev_t *mddev = q->queuedata;
	int rv;
	if (mddev == NULL || mddev->pers == NULL) {
		bio_io_error(bio);
		return 0;
	}
	rcu_read_lock();
	if (mddev->suspended) {
		DEFINE_WAIT(__wait);
		for (;;) {
			prepare_to_wait(&mddev->sb_wait, &__wait,
					TASK_UNINTERRUPTIBLE);
			if (!mddev->suspended)
				break;
			rcu_read_unlock();
			schedule();
			rcu_read_lock();
		}
		finish_wait(&mddev->sb_wait, &__wait);
	}
	atomic_inc(&mddev->active_io);
	rcu_read_unlock();
	rv = mddev->pers->make_request(q, bio);
	if (atomic_dec_and_test(&mddev->active_io) && mddev->suspended)
		wake_up(&mddev->sb_wait);

	return rv;
}

static void mddev_suspend(mddev_t *mddev)
{
	BUG_ON(mddev->suspended);
	mddev->suspended = 1;
	synchronize_rcu();
	wait_event(mddev->sb_wait, atomic_read(&mddev->active_io) == 0);
	mddev->pers->quiesce(mddev, 1);
	md_unregister_thread(mddev->thread);
	mddev->thread = NULL;
	/* we now know that no code is executing in the personality module,
	 * except possibly the tail end of a ->bi_end_io function, but that
	 * is certain to complete before the module has a chance to get
	 * unloaded
	 */
}

static void mddev_resume(mddev_t *mddev)
{
	mddev->suspended = 0;
	wake_up(&mddev->sb_wait);
	mddev->pers->quiesce(mddev, 0);
}


static inline mddev_t *mddev_get(mddev_t *mddev)
{
	atomic_inc(&mddev->active);
	return mddev;
}

static void mddev_delayed_delete(struct work_struct *ws);

static void mddev_put(mddev_t *mddev)
{
	if (!atomic_dec_and_lock(&mddev->active, &all_mddevs_lock))
		return;
	if (!mddev->raid_disks && list_empty(&mddev->disks) &&
	    !mddev->hold_active) {
		list_del(&mddev->all_mddevs);
		if (mddev->gendisk) {
			/* we did a probe so need to clean up.
			 * Call schedule_work inside the spinlock
			 * so that flush_scheduled_work() after
			 * mddev_find will succeed in waiting for the
			 * work to be done.
			 */
			INIT_WORK(&mddev->del_work, mddev_delayed_delete);
			schedule_work(&mddev->del_work);
		} else
			kfree(mddev);
	}
	spin_unlock(&all_mddevs_lock);
}

static mddev_t * mddev_find(dev_t unit)
{
	mddev_t *mddev, *new = NULL;

 retry:
	spin_lock(&all_mddevs_lock);

	if (unit) {
		list_for_each_entry(mddev, &all_mddevs, all_mddevs)
			if (mddev->unit == unit) {
				mddev_get(mddev);
				spin_unlock(&all_mddevs_lock);
				kfree(new);
				return mddev;
			}

		if (new) {
			list_add(&new->all_mddevs, &all_mddevs);
			spin_unlock(&all_mddevs_lock);
			new->hold_active = UNTIL_IOCTL;
			return new;
		}
	} else if (new) {
		/* find an unused unit number */
		static int next_minor = 512;
		int start = next_minor;
		int is_free = 0;
		int dev = 0;
		while (!is_free) {
			dev = MKDEV(MD_MAJOR, next_minor);
			next_minor++;
			if (next_minor > MINORMASK)
				next_minor = 0;
			if (next_minor == start) {
				/* Oh dear, all in use. */
				spin_unlock(&all_mddevs_lock);
				kfree(new);
				return NULL;
			}
				
			is_free = 1;
			list_for_each_entry(mddev, &all_mddevs, all_mddevs)
				if (mddev->unit == dev) {
					is_free = 0;
					break;
				}
		}
		new->unit = dev;
		new->md_minor = MINOR(dev);
		new->hold_active = UNTIL_STOP;
		list_add(&new->all_mddevs, &all_mddevs);
		spin_unlock(&all_mddevs_lock);
		return new;
	}
	spin_unlock(&all_mddevs_lock);

	new = kzalloc(sizeof(*new), GFP_KERNEL);
	if (!new)
		return NULL;

	new->unit = unit;
	if (MAJOR(unit) == MD_MAJOR)
		new->md_minor = MINOR(unit);
	else
		new->md_minor = MINOR(unit) >> MdpMinorShift;

	mutex_init(&new->reconfig_mutex);
	INIT_LIST_HEAD(&new->disks);
	INIT_LIST_HEAD(&new->all_mddevs);
	init_timer(&new->safemode_timer);
	atomic_set(&new->active, 1);
	atomic_set(&new->openers, 0);
	atomic_set(&new->active_io, 0);
	spin_lock_init(&new->write_lock);
	init_waitqueue_head(&new->sb_wait);
	init_waitqueue_head(&new->recovery_wait);
	new->reshape_position = MaxSector;
	new->resync_min = 0;
	new->resync_max = MaxSector;
	new->level = LEVEL_NONE;

	goto retry;
}

static inline int mddev_lock(mddev_t * mddev)
{
	return mutex_lock_interruptible(&mddev->reconfig_mutex);
}

static inline int mddev_is_locked(mddev_t *mddev)
{
	return mutex_is_locked(&mddev->reconfig_mutex);
}

static inline int mddev_trylock(mddev_t * mddev)
{
	return mutex_trylock(&mddev->reconfig_mutex);
}

static inline void mddev_unlock(mddev_t * mddev)
{
	mutex_unlock(&mddev->reconfig_mutex);

	md_wakeup_thread(mddev->thread);
}

static mdk_rdev_t * find_rdev_nr(mddev_t *mddev, int nr)
{
	mdk_rdev_t *rdev;

	list_for_each_entry(rdev, &mddev->disks, same_set)
		if (rdev->desc_nr == nr)
			return rdev;

	return NULL;
}

static mdk_rdev_t * find_rdev(mddev_t * mddev, dev_t dev)
{
	mdk_rdev_t *rdev;

	list_for_each_entry(rdev, &mddev->disks, same_set)
		if (rdev->bdev->bd_dev == dev)
			return rdev;

	return NULL;
}

static struct mdk_personality *find_pers(int level, char *clevel)
{
	struct mdk_personality *pers;
	list_for_each_entry(pers, &pers_list, list) {
		if (level != LEVEL_NONE && pers->level == level)
			return pers;
		if (strcmp(pers->name, clevel)==0)
			return pers;
	}
	return NULL;
}

/* return the offset of the super block in 512byte sectors */
static inline sector_t calc_dev_sboffset(struct block_device *bdev)
{
	sector_t num_sectors = bdev->bd_inode->i_size / 512;
	return MD_NEW_SIZE_SECTORS(num_sectors);
}

static int alloc_disk_sb(mdk_rdev_t * rdev)
{
	if (rdev->sb_page)
		MD_BUG();

	rdev->sb_page = alloc_page(GFP_KERNEL);
	if (!rdev->sb_page) {
		printk(KERN_ALERT "md: out of memory.\n");
		return -ENOMEM;
	}

	return 0;
}

static void free_disk_sb(mdk_rdev_t * rdev)
{
	if (rdev->sb_page) {
		put_page(rdev->sb_page);
		rdev->sb_loaded = 0;
		rdev->sb_page = NULL;
		rdev->sb_start = 0;
		rdev->sectors = 0;
	}
}


static void super_written(struct bio *bio, int error)
{
	mdk_rdev_t *rdev = bio->bi_private;
	mddev_t *mddev = rdev->mddev;

	if (error || !test_bit(BIO_UPTODATE, &bio->bi_flags)) {
		printk("md: super_written gets error=%d, uptodate=%d\n",
		       error, test_bit(BIO_UPTODATE, &bio->bi_flags));
		WARN_ON(test_bit(BIO_UPTODATE, &bio->bi_flags));
		md_error(mddev, rdev);
	}

	if (atomic_dec_and_test(&mddev->pending_writes))
		wake_up(&mddev->sb_wait);
	bio_put(bio);
}

static void super_written_barrier(struct bio *bio, int error)
{
	struct bio *bio2 = bio->bi_private;
	mdk_rdev_t *rdev = bio2->bi_private;
	mddev_t *mddev = rdev->mddev;

	if (!test_bit(BIO_UPTODATE, &bio->bi_flags) &&
	    error == -EOPNOTSUPP) {
		unsigned long flags;
		/* barriers don't appear to be supported :-( */
		set_bit(BarriersNotsupp, &rdev->flags);
		mddev->barriers_work = 0;
		spin_lock_irqsave(&mddev->write_lock, flags);
		bio2->bi_next = mddev->biolist;
		mddev->biolist = bio2;
		spin_unlock_irqrestore(&mddev->write_lock, flags);
		wake_up(&mddev->sb_wait);
		bio_put(bio);
	} else {
		bio_put(bio2);
		bio->bi_private = rdev;
		super_written(bio, error);
	}
}

void md_super_write(mddev_t *mddev, mdk_rdev_t *rdev,
		   sector_t sector, int size, struct page *page)
{
	/* write first size bytes of page to sector of rdev
	 * Increment mddev->pending_writes before returning
	 * and decrement it on completion, waking up sb_wait
	 * if zero is reached.
	 * If an error occurred, call md_error
	 *
	 * As we might need to resubmit the request if BIO_RW_BARRIER
	 * causes ENOTSUPP, we allocate a spare bio...
	 */
	struct bio *bio = bio_alloc(GFP_NOIO, 1);
	int rw = (1<<BIO_RW) | (1<<BIO_RW_SYNCIO) | (1<<BIO_RW_UNPLUG);

	bio->bi_bdev = rdev->bdev;
	bio->bi_sector = sector;
	bio_add_page(bio, page, size, 0);
	bio->bi_private = rdev;
	bio->bi_end_io = super_written;
	bio->bi_rw = rw;

	atomic_inc(&mddev->pending_writes);
	if (!test_bit(BarriersNotsupp, &rdev->flags)) {
		struct bio *rbio;
		rw |= (1<<BIO_RW_BARRIER);
		rbio = bio_clone(bio, GFP_NOIO);
		rbio->bi_private = bio;
		rbio->bi_end_io = super_written_barrier;
		submit_bio(rw, rbio);
	} else
		submit_bio(rw, bio);
}

void md_super_wait(mddev_t *mddev)
{
	/* wait for all superblock writes that were scheduled to complete.
	 * if any had to be retried (due to BARRIER problems), retry them
	 */
	DEFINE_WAIT(wq);
	for(;;) {
		prepare_to_wait(&mddev->sb_wait, &wq, TASK_UNINTERRUPTIBLE);
		if (atomic_read(&mddev->pending_writes)==0)
			break;
		while (mddev->biolist) {
			struct bio *bio;
			spin_lock_irq(&mddev->write_lock);
			bio = mddev->biolist;
			mddev->biolist = bio->bi_next ;
			bio->bi_next = NULL;
			spin_unlock_irq(&mddev->write_lock);
			submit_bio(bio->bi_rw, bio);
		}
		schedule();
	}
	finish_wait(&mddev->sb_wait, &wq);
}

static void bi_complete(struct bio *bio, int error)
{
	complete((struct completion*)bio->bi_private);
}

int sync_page_io(struct block_device *bdev, sector_t sector, int size,
		   struct page *page, int rw)
{
	struct bio *bio = bio_alloc(GFP_NOIO, 1);
	struct completion event;
	int ret;

	rw |= (1 << BIO_RW_SYNCIO) | (1 << BIO_RW_UNPLUG);

	bio->bi_bdev = bdev;
	bio->bi_sector = sector;
	bio_add_page(bio, page, size, 0);
	init_completion(&event);
	bio->bi_private = &event;
	bio->bi_end_io = bi_complete;
	submit_bio(rw, bio);
	wait_for_completion(&event);

	ret = test_bit(BIO_UPTODATE, &bio->bi_flags);
	bio_put(bio);
	return ret;
}
EXPORT_SYMBOL_GPL(sync_page_io);

static int read_disk_sb(mdk_rdev_t * rdev, int size)
{
	char b[BDEVNAME_SIZE];
	if (!rdev->sb_page) {
		MD_BUG();
		return -EINVAL;
	}
	if (rdev->sb_loaded)
		return 0;


	if (!sync_page_io(rdev->bdev, rdev->sb_start, size, rdev->sb_page, READ))
		goto fail;
	rdev->sb_loaded = 1;
	return 0;

fail:
	printk(KERN_WARNING "md: disabled device %s, could not read superblock.\n",
		bdevname(rdev->bdev,b));
	return -EINVAL;
}

static int uuid_equal(mdp_super_t *sb1, mdp_super_t *sb2)
{
	return 	sb1->set_uuid0 == sb2->set_uuid0 &&
		sb1->set_uuid1 == sb2->set_uuid1 &&
		sb1->set_uuid2 == sb2->set_uuid2 &&
		sb1->set_uuid3 == sb2->set_uuid3;
}

static int sb_equal(mdp_super_t *sb1, mdp_super_t *sb2)
{
	int ret;
	mdp_super_t *tmp1, *tmp2;

	tmp1 = kmalloc(sizeof(*tmp1),GFP_KERNEL);
	tmp2 = kmalloc(sizeof(*tmp2),GFP_KERNEL);

	if (!tmp1 || !tmp2) {
		ret = 0;
		printk(KERN_INFO "md.c sb_equal(): failed to allocate memory!\n");
		goto abort;
	}

	*tmp1 = *sb1;
	*tmp2 = *sb2;

	/*
	 * nr_disks is not constant
	 */
	tmp1->nr_disks = 0;
	tmp2->nr_disks = 0;

	ret = (memcmp(tmp1, tmp2, MD_SB_GENERIC_CONSTANT_WORDS * 4) == 0);
abort:
	kfree(tmp1);
	kfree(tmp2);
	return ret;
}


static u32 md_csum_fold(u32 csum)
{
	csum = (csum & 0xffff) + (csum >> 16);
	return (csum & 0xffff) + (csum >> 16);
}

static unsigned int calc_sb_csum(mdp_super_t * sb)
{
	u64 newcsum = 0;
	u32 *sb32 = (u32*)sb;
	int i;
	unsigned int disk_csum, csum;

	disk_csum = sb->sb_csum;
	sb->sb_csum = 0;

	for (i = 0; i < MD_SB_BYTES/4 ; i++)
		newcsum += sb32[i];
	csum = (newcsum & 0xffffffff) + (newcsum>>32);


#ifdef CONFIG_ALPHA
	/* This used to use csum_partial, which was wrong for several
	 * reasons including that different results are returned on
	 * different architectures.  It isn't critical that we get exactly
	 * the same return value as before (we always csum_fold before
	 * testing, and that removes any differences).  However as we
	 * know that csum_partial always returned a 16bit value on
	 * alphas, do a fold to maximise conformity to previous behaviour.
	 */
	sb->sb_csum = md_csum_fold(disk_csum);
#else
	sb->sb_csum = disk_csum;
#endif
	return csum;
}


/*
 * Handle superblock details.
 * We want to be able to handle multiple superblock formats
 * so we have a common interface to them all, and an array of
 * different handlers.
 * We rely on user-space to write the initial superblock, and support
 * reading and updating of superblocks.
 * Interface methods are:
 *   int load_super(mdk_rdev_t *dev, mdk_rdev_t *refdev, int minor_version)
 *      loads and validates a superblock on dev.
 *      if refdev != NULL, compare superblocks on both devices
 *    Return:
 *      0 - dev has a superblock that is compatible with refdev
 *      1 - dev has a superblock that is compatible and newer than refdev
 *          so dev should be used as the refdev in future
 *     -EINVAL superblock incompatible or invalid
 *     -othererror e.g. -EIO
 *
 *   int validate_super(mddev_t *mddev, mdk_rdev_t *dev)
 *      Verify that dev is acceptable into mddev.
 *       The first time, mddev->raid_disks will be 0, and data from
 *       dev should be merged in.  Subsequent calls check that dev
 *       is new enough.  Return 0 or -EINVAL
 *
 *   void sync_super(mddev_t *mddev, mdk_rdev_t *dev)
 *     Update the superblock for rdev with data in mddev
 *     This does not write to disc.
 *
 */

struct super_type  {
	char		    *name;
	struct module	    *owner;
	int		    (*load_super)(mdk_rdev_t *rdev, mdk_rdev_t *refdev,
					  int minor_version);
	int		    (*validate_super)(mddev_t *mddev, mdk_rdev_t *rdev);
	void		    (*sync_super)(mddev_t *mddev, mdk_rdev_t *rdev);
	unsigned long long  (*rdev_size_change)(mdk_rdev_t *rdev,
						sector_t num_sectors);
};

/*
 * Check that the given mddev has no bitmap.
 *
 * This function is called from the run method of all personalities that do not
 * support bitmaps. It prints an error message and returns non-zero if mddev
 * has a bitmap. Otherwise, it returns 0.
 *
 */
int md_check_no_bitmap(mddev_t *mddev)
{
	if (!mddev->bitmap_file && !mddev->bitmap_offset)
		return 0;
	printk(KERN_ERR "%s: bitmaps are not supported for %s\n",
		mdname(mddev), mddev->pers->name);
	return 1;
}
EXPORT_SYMBOL(md_check_no_bitmap);

/*
 * load_super for 0.90.0 
 */
static int super_90_load(mdk_rdev_t *rdev, mdk_rdev_t *refdev, int minor_version)
{
	char b[BDEVNAME_SIZE], b2[BDEVNAME_SIZE];
	mdp_super_t *sb;
	int ret;

	/*
	 * Calculate the position of the superblock (512byte sectors),
	 * it's at the end of the disk.
	 *
	 * It also happens to be a multiple of 4Kb.
	 */
	rdev->sb_start = calc_dev_sboffset(rdev->bdev);

	ret = read_disk_sb(rdev, MD_SB_BYTES);
	if (ret) return ret;

	ret = -EINVAL;

	bdevname(rdev->bdev, b);
	sb = (mdp_super_t*)page_address(rdev->sb_page);

	if (sb->md_magic != MD_SB_MAGIC) {
		printk(KERN_ERR "md: invalid raid superblock magic on %s\n",
		       b);
		goto abort;
	}

	if (sb->major_version != 0 ||
	    sb->minor_version < 90 ||
	    sb->minor_version > 91) {
		printk(KERN_WARNING "Bad version number %d.%d on %s\n",
			sb->major_version, sb->minor_version,
			b);
		goto abort;
	}

	if (sb->raid_disks <= 0)
		goto abort;

	if (md_csum_fold(calc_sb_csum(sb)) != md_csum_fold(sb->sb_csum)) {
		printk(KERN_WARNING "md: invalid superblock checksum on %s\n",
			b);
		goto abort;
	}

	rdev->preferred_minor = sb->md_minor;
	rdev->data_offset = 0;
	rdev->sb_size = MD_SB_BYTES;

	if (sb->level == LEVEL_MULTIPATH)
		rdev->desc_nr = -1;
	else
		rdev->desc_nr = sb->this_disk.number;

	if (!refdev) {
		ret = 1;
	} else {
		__u64 ev1, ev2;
		mdp_super_t *refsb = (mdp_super_t*)page_address(refdev->sb_page);
		if (!uuid_equal(refsb, sb)) {
			printk(KERN_WARNING "md: %s has different UUID to %s\n",
				b, bdevname(refdev->bdev,b2));
			goto abort;
		}
		if (!sb_equal(refsb, sb)) {
			printk(KERN_WARNING "md: %s has same UUID"
			       " but different superblock to %s\n",
			       b, bdevname(refdev->bdev, b2));
			goto abort;
		}
		ev1 = md_event(sb);
		ev2 = md_event(refsb);
		if (ev1 > ev2)
			ret = 1;
		else 
			ret = 0;
	}
	rdev->sectors = rdev->sb_start;

	if (rdev->sectors < sb->size * 2 && sb->level > 1)
		/* "this cannot possibly happen" ... */
		ret = -EINVAL;

 abort:
	return ret;
}

/*
 * validate_super for 0.90.0
 */
static int super_90_validate(mddev_t *mddev, mdk_rdev_t *rdev)
{
	mdp_disk_t *desc;
	mdp_super_t *sb = (mdp_super_t *)page_address(rdev->sb_page);
	__u64 ev1 = md_event(sb);

	rdev->raid_disk = -1;
	clear_bit(Faulty, &rdev->flags);
	clear_bit(In_sync, &rdev->flags);
	clear_bit(WriteMostly, &rdev->flags);
	clear_bit(BarriersNotsupp, &rdev->flags);

	if (mddev->raid_disks == 0) {
		mddev->major_version = 0;
		mddev->minor_version = sb->minor_version;
		mddev->patch_version = sb->patch_version;
		mddev->external = 0;
		mddev->chunk_sectors = sb->chunk_size >> 9;
		mddev->ctime = sb->ctime;
		mddev->utime = sb->utime;
		mddev->level = sb->level;
		mddev->clevel[0] = 0;
		mddev->layout = sb->layout;
		mddev->raid_disks = sb->raid_disks;
		mddev->dev_sectors = sb->size * 2;
		mddev->events = ev1;
		mddev->bitmap_offset = 0;
		mddev->default_bitmap_offset = MD_SB_BYTES >> 9;

		if (mddev->minor_version >= 91) {
			mddev->reshape_position = sb->reshape_position;
			mddev->delta_disks = sb->delta_disks;
			mddev->new_level = sb->new_level;
			mddev->new_layout = sb->new_layout;
			mddev->new_chunk_sectors = sb->new_chunk >> 9;
		} else {
			mddev->reshape_position = MaxSector;
			mddev->delta_disks = 0;
			mddev->new_level = mddev->level;
			mddev->new_layout = mddev->layout;
			mddev->new_chunk_sectors = mddev->chunk_sectors;
		}

		if (sb->state & (1<<MD_SB_CLEAN))
			mddev->recovery_cp = MaxSector;
		else {
			if (sb->events_hi == sb->cp_events_hi && 
				sb->events_lo == sb->cp_events_lo) {
				mddev->recovery_cp = sb->recovery_cp;
			} else
				mddev->recovery_cp = 0;
		}

		memcpy(mddev->uuid+0, &sb->set_uuid0, 4);
		memcpy(mddev->uuid+4, &sb->set_uuid1, 4);
		memcpy(mddev->uuid+8, &sb->set_uuid2, 4);
		memcpy(mddev->uuid+12,&sb->set_uuid3, 4);

		mddev->max_disks = MD_SB_DISKS;

		if (sb->state & (1<<MD_SB_BITMAP_PRESENT) &&
		    mddev->bitmap_file == NULL)
			mddev->bitmap_offset = mddev->default_bitmap_offset;

	} else if (mddev->pers == NULL) {
		/* Insist on good event counter while assembling */
		++ev1;
		if (ev1 < mddev->events) 
			return -EINVAL;
	} else if (mddev->bitmap) {
		/* if adding to array with a bitmap, then we can accept an
		 * older device ... but not too old.
		 */
		if (ev1 < mddev->bitmap->events_cleared)
			return 0;
	} else {
		if (ev1 < mddev->events)
			/* just a hot-add of a new device, leave raid_disk at -1 */
			return 0;
	}

	if (mddev->level != LEVEL_MULTIPATH) {
		desc = sb->disks + rdev->desc_nr;

		if (desc->state & (1<<MD_DISK_FAULTY))
			set_bit(Faulty, &rdev->flags);
		else if (desc->state & (1<<MD_DISK_SYNC) /* &&
			    desc->raid_disk < mddev->raid_disks */) {
			set_bit(In_sync, &rdev->flags);
			rdev->raid_disk = desc->raid_disk;
		}
		if (desc->state & (1<<MD_DISK_WRITEMOSTLY))
			set_bit(WriteMostly, &rdev->flags);
	} else /* MULTIPATH are always insync */
		set_bit(In_sync, &rdev->flags);
	return 0;
}

/*
 * sync_super for 0.90.0
 */
static void super_90_sync(mddev_t *mddev, mdk_rdev_t *rdev)
{
	mdp_super_t *sb;
	mdk_rdev_t *rdev2;
	int next_spare = mddev->raid_disks;


	/* make rdev->sb match mddev data..
	 *
	 * 1/ zero out disks
	 * 2/ Add info for each disk, keeping track of highest desc_nr (next_spare);
	 * 3/ any empty disks < next_spare become removed
	 *
	 * disks[0] gets initialised to REMOVED because
	 * we cannot be sure from other fields if it has
	 * been initialised or not.
	 */
	int i;
	int active=0, working=0,failed=0,spare=0,nr_disks=0;

	rdev->sb_size = MD_SB_BYTES;

	sb = (mdp_super_t*)page_address(rdev->sb_page);

	memset(sb, 0, sizeof(*sb));

	sb->md_magic = MD_SB_MAGIC;
	sb->major_version = mddev->major_version;
	sb->patch_version = mddev->patch_version;
	sb->gvalid_words  = 0; /* ignored */
	memcpy(&sb->set_uuid0, mddev->uuid+0, 4);
	memcpy(&sb->set_uuid1, mddev->uuid+4, 4);
	memcpy(&sb->set_uuid2, mddev->uuid+8, 4);
	memcpy(&sb->set_uuid3, mddev->uuid+12,4);

	sb->ctime = mddev->ctime;
	sb->level = mddev->level;
	sb->size = mddev->dev_sectors / 2;
	sb->raid_disks = mddev->raid_disks;
	sb->md_minor = mddev->md_minor;
	sb->not_persistent = 0;
	sb->utime = mddev->utime;
	sb->state = 0;
	sb->events_hi = (mddev->events>>32);
	sb->events_lo = (u32)mddev->events;

	if (mddev->reshape_position == MaxSector)
		sb->minor_version = 90;
	else {
		sb->minor_version = 91;
		sb->reshape_position = mddev->reshape_position;
		sb->new_level = mddev->new_level;
		sb->delta_disks = mddev->delta_disks;
		sb->new_layout = mddev->new_layout;
		sb->new_chunk = mddev->new_chunk_sectors << 9;
	}
	mddev->minor_version = sb->minor_version;
	if (mddev->in_sync)
	{
		sb->recovery_cp = mddev->recovery_cp;
		sb->cp_events_hi = (mddev->events>>32);
		sb->cp_events_lo = (u32)mddev->events;
		if (mddev->recovery_cp == MaxSector)
			sb->state = (1<< MD_SB_CLEAN);
	} else
		sb->recovery_cp = 0;

	sb->layout = mddev->layout;
	sb->chunk_size = mddev->chunk_sectors << 9;

	if (mddev->bitmap && mddev->bitmap_file == NULL)
		sb->state |= (1<<MD_SB_BITMAP_PRESENT);

	sb->disks[0].state = (1<<MD_DISK_REMOVED);
	list_for_each_entry(rdev2, &mddev->disks, same_set) {
		mdp_disk_t *d;
		int desc_nr;
		if (rdev2->raid_disk >= 0 && test_bit(In_sync, &rdev2->flags)
		    && !test_bit(Faulty, &rdev2->flags))
			desc_nr = rdev2->raid_disk;
		else
			desc_nr = next_spare++;
		rdev2->desc_nr = desc_nr;
		d = &sb->disks[rdev2->desc_nr];
		nr_disks++;
		d->number = rdev2->desc_nr;
		d->major = MAJOR(rdev2->bdev->bd_dev);
		d->minor = MINOR(rdev2->bdev->bd_dev);
		if (rdev2->raid_disk >= 0 && test_bit(In_sync, &rdev2->flags)
		    && !test_bit(Faulty, &rdev2->flags))
			d->raid_disk = rdev2->raid_disk;
		else
			d->raid_disk = rdev2->desc_nr; /* compatibility */
		if (test_bit(Faulty, &rdev2->flags))
			d->state = (1<<MD_DISK_FAULTY);
		else if (test_bit(In_sync, &rdev2->flags)) {
			d->state = (1<<MD_DISK_ACTIVE);
			d->state |= (1<<MD_DISK_SYNC);
			active++;
			working++;
		} else {
			d->state = 0;
			spare++;
			working++;
		}
		if (test_bit(WriteMostly, &rdev2->flags))
			d->state |= (1<<MD_DISK_WRITEMOSTLY);
	}
	/* now set the "removed" and "faulty" bits on any missing devices */
	for (i=0 ; i < mddev->raid_disks ; i++) {
		mdp_disk_t *d = &sb->disks[i];
		if (d->state == 0 && d->number == 0) {
			d->number = i;
			d->raid_disk = i;
			d->state = (1<<MD_DISK_REMOVED);
			d->state |= (1<<MD_DISK_FAULTY);
			failed++;
		}
	}
	sb->nr_disks = nr_disks;
	sb->active_disks = active;
	sb->working_disks = working;
	sb->failed_disks = failed;
	sb->spare_disks = spare;

	sb->this_disk = sb->disks[rdev->desc_nr];
	sb->sb_csum = calc_sb_csum(sb);
}

/*
 * rdev_size_change for 0.90.0
 */
static unsigned long long
super_90_rdev_size_change(mdk_rdev_t *rdev, sector_t num_sectors)
{
	if (num_sectors && num_sectors < rdev->mddev->dev_sectors)
		return 0; /* component must fit device */
	if (rdev->mddev->bitmap_offset)
		return 0; /* can't move bitmap */
	rdev->sb_start = calc_dev_sboffset(rdev->bdev);
	if (!num_sectors || num_sectors > rdev->sb_start)
		num_sectors = rdev->sb_start;
	md_super_write(rdev->mddev, rdev, rdev->sb_start, rdev->sb_size,
		       rdev->sb_page);
	md_super_wait(rdev->mddev);
	return num_sectors / 2; /* kB for sysfs */
}


/*
 * version 1 superblock
 */

static __le32 calc_sb_1_csum(struct mdp_superblock_1 * sb)
{
	__le32 disk_csum;
	u32 csum;
	unsigned long long newcsum;
	int size = 256 + le32_to_cpu(sb->max_dev)*2;
	__le32 *isuper = (__le32*)sb;
	int i;

	disk_csum = sb->sb_csum;
	sb->sb_csum = 0;
	newcsum = 0;
	for (i=0; size>=4; size -= 4 )
		newcsum += le32_to_cpu(*isuper++);

	if (size == 2)
		newcsum += le16_to_cpu(*(__le16*) isuper);

	csum = (newcsum & 0xffffffff) + (newcsum >> 32);
	sb->sb_csum = disk_csum;
	return cpu_to_le32(csum);
}

static int super_1_load(mdk_rdev_t *rdev, mdk_rdev_t *refdev, int minor_version)
{
	struct mdp_superblock_1 *sb;
	int ret;
	sector_t sb_start;
	char b[BDEVNAME_SIZE], b2[BDEVNAME_SIZE];
	int bmask;

	/*
	 * Calculate the position of the superblock in 512byte sectors.
	 * It is always aligned to a 4K boundary and
	 * depeding on minor_version, it can be:
	 * 0: At least 8K, but less than 12K, from end of device
	 * 1: At start of device
	 * 2: 4K from start of device.
	 */
	switch(minor_version) {
	case 0:
		sb_start = rdev->bdev->bd_inode->i_size >> 9;
		sb_start -= 8*2;
		sb_start &= ~(sector_t)(4*2-1);
		break;
	case 1:
		sb_start = 0;
		break;
	case 2:
		sb_start = 8;
		break;
	default:
		return -EINVAL;
	}
	rdev->sb_start = sb_start;

	/* superblock is rarely larger than 1K, but it can be larger,
	 * and it is safe to read 4k, so we do that
	 */
	ret = read_disk_sb(rdev, 4096);
	if (ret) return ret;


	sb = (struct mdp_superblock_1*)page_address(rdev->sb_page);

	if (sb->magic != cpu_to_le32(MD_SB_MAGIC) ||
	    sb->major_version != cpu_to_le32(1) ||
	    le32_to_cpu(sb->max_dev) > (4096-256)/2 ||
	    le64_to_cpu(sb->super_offset) != rdev->sb_start ||
	    (le32_to_cpu(sb->feature_map) & ~MD_FEATURE_ALL) != 0)
		return -EINVAL;

	if (calc_sb_1_csum(sb) != sb->sb_csum) {
		printk("md: invalid superblock checksum on %s\n",
			bdevname(rdev->bdev,b));
		return -EINVAL;
	}
	if (le64_to_cpu(sb->data_size) < 10) {
		printk("md: data_size too small on %s\n",
		       bdevname(rdev->bdev,b));
		return -EINVAL;
	}

	rdev->preferred_minor = 0xffff;
	rdev->data_offset = le64_to_cpu(sb->data_offset);
	atomic_set(&rdev->corrected_errors, le32_to_cpu(sb->cnt_corrected_read));

	rdev->sb_size = le32_to_cpu(sb->max_dev) * 2 + 256;
	bmask = queue_logical_block_size(rdev->bdev->bd_disk->queue)-1;
	if (rdev->sb_size & bmask)
		rdev->sb_size = (rdev->sb_size | bmask) + 1;

	if (minor_version
	    && rdev->data_offset < sb_start + (rdev->sb_size/512))
		return -EINVAL;

	if (sb->level == cpu_to_le32(LEVEL_MULTIPATH))
		rdev->desc_nr = -1;
	else
		rdev->desc_nr = le32_to_cpu(sb->dev_number);

	if (!refdev) {
		ret = 1;
	} else {
		__u64 ev1, ev2;
		struct mdp_superblock_1 *refsb = 
			(struct mdp_superblock_1*)page_address(refdev->sb_page);

		if (memcmp(sb->set_uuid, refsb->set_uuid, 16) != 0 ||
		    sb->level != refsb->level ||
		    sb->layout != refsb->layout ||
		    sb->chunksize != refsb->chunksize) {
			printk(KERN_WARNING "md: %s has strangely different"
				" superblock to %s\n",
				bdevname(rdev->bdev,b),
				bdevname(refdev->bdev,b2));
			return -EINVAL;
		}
		ev1 = le64_to_cpu(sb->events);
		ev2 = le64_to_cpu(refsb->events);

		if (ev1 > ev2)
			ret = 1;
		else
			ret = 0;
	}
	if (minor_version)
		rdev->sectors = (rdev->bdev->bd_inode->i_size >> 9) -
			le64_to_cpu(sb->data_offset);
	else
		rdev->sectors = rdev->sb_start;
	if (rdev->sectors < le64_to_cpu(sb->data_size))
		return -EINVAL;
	rdev->sectors = le64_to_cpu(sb->data_size);
	if (le64_to_cpu(sb->size) > rdev->sectors)
		return -EINVAL;
	return ret;
}

static int super_1_validate(mddev_t *mddev, mdk_rdev_t *rdev)
{
	struct mdp_superblock_1 *sb = (struct mdp_superblock_1*)page_address(rdev->sb_page);
	__u64 ev1 = le64_to_cpu(sb->events);

	rdev->raid_disk = -1;
	clear_bit(Faulty, &rdev->flags);
	clear_bit(In_sync, &rdev->flags);
	clear_bit(WriteMostly, &rdev->flags);
	clear_bit(BarriersNotsupp, &rdev->flags);

	if (mddev->raid_disks == 0) {
		mddev->major_version = 1;
		mddev->patch_version = 0;
		mddev->external = 0;
		mddev->chunk_sectors = le32_to_cpu(sb->chunksize);
		mddev->ctime = le64_to_cpu(sb->ctime) & ((1ULL << 32)-1);
		mddev->utime = le64_to_cpu(sb->utime) & ((1ULL << 32)-1);
		mddev->level = le32_to_cpu(sb->level);
		mddev->clevel[0] = 0;
		mddev->layout = le32_to_cpu(sb->layout);
		mddev->raid_disks = le32_to_cpu(sb->raid_disks);
		mddev->dev_sectors = le64_to_cpu(sb->size);
		mddev->events = ev1;
		mddev->bitmap_offset = 0;
		mddev->default_bitmap_offset = 1024 >> 9;
		
		mddev->recovery_cp = le64_to_cpu(sb->resync_offset);
		memcpy(mddev->uuid, sb->set_uuid, 16);

		mddev->max_disks =  (4096-256)/2;

		if ((le32_to_cpu(sb->feature_map) & MD_FEATURE_BITMAP_OFFSET) &&
		    mddev->bitmap_file == NULL )
			mddev->bitmap_offset = (__s32)le32_to_cpu(sb->bitmap_offset);

		if ((le32_to_cpu(sb->feature_map) & MD_FEATURE_RESHAPE_ACTIVE)) {
			mddev->reshape_position = le64_to_cpu(sb->reshape_position);
			mddev->delta_disks = le32_to_cpu(sb->delta_disks);
			mddev->new_level = le32_to_cpu(sb->new_level);
			mddev->new_layout = le32_to_cpu(sb->new_layout);
			mddev->new_chunk_sectors = le32_to_cpu(sb->new_chunk);
		} else {
			mddev->reshape_position = MaxSector;
			mddev->delta_disks = 0;
			mddev->new_level = mddev->level;
			mddev->new_layout = mddev->layout;
			mddev->new_chunk_sectors = mddev->chunk_sectors;
		}

	} else if (mddev->pers == NULL) {
		/* Insist of good event counter while assembling */
		++ev1;
		if (ev1 < mddev->events)
			return -EINVAL;
	} else if (mddev->bitmap) {
		/* If adding to array with a bitmap, then we can accept an
		 * older device, but not too old.
		 */
		if (ev1 < mddev->bitmap->events_cleared)
			return 0;
	} else {
		if (ev1 < mddev->events)
			/* just a hot-add of a new device, leave raid_disk at -1 */
			return 0;
	}
	if (mddev->level != LEVEL_MULTIPATH) {
		int role;
		role = le16_to_cpu(sb->dev_roles[rdev->desc_nr]);
		switch(role) {
		case 0xffff: /* spare */
			break;
		case 0xfffe: /* faulty */
			set_bit(Faulty, &rdev->flags);
			break;
		default:
			if ((le32_to_cpu(sb->feature_map) &
			     MD_FEATURE_RECOVERY_OFFSET))
				rdev->recovery_offset = le64_to_cpu(sb->recovery_offset);
			else
				set_bit(In_sync, &rdev->flags);
			rdev->raid_disk = role;
			break;
		}
		if (sb->devflags & WriteMostly1)
			set_bit(WriteMostly, &rdev->flags);
	} else /* MULTIPATH are always insync */
		set_bit(In_sync, &rdev->flags);

	return 0;
}

static void super_1_sync(mddev_t *mddev, mdk_rdev_t *rdev)
{
	struct mdp_superblock_1 *sb;
	mdk_rdev_t *rdev2;
	int max_dev, i;
	/* make rdev->sb match mddev and rdev data. */

	sb = (struct mdp_superblock_1*)page_address(rdev->sb_page);

	sb->feature_map = 0;
	sb->pad0 = 0;
	sb->recovery_offset = cpu_to_le64(0);
	memset(sb->pad1, 0, sizeof(sb->pad1));
	memset(sb->pad2, 0, sizeof(sb->pad2));
	memset(sb->pad3, 0, sizeof(sb->pad3));

	sb->utime = cpu_to_le64((__u64)mddev->utime);
	sb->events = cpu_to_le64(mddev->events);
	if (mddev->in_sync)
		sb->resync_offset = cpu_to_le64(mddev->recovery_cp);
	else
		sb->resync_offset = cpu_to_le64(0);

	sb->cnt_corrected_read = cpu_to_le32(atomic_read(&rdev->corrected_errors));

	sb->raid_disks = cpu_to_le32(mddev->raid_disks);
	sb->size = cpu_to_le64(mddev->dev_sectors);
	sb->chunksize = cpu_to_le32(mddev->chunk_sectors);
	sb->level = cpu_to_le32(mddev->level);
	sb->layout = cpu_to_le32(mddev->layout);

	if (mddev->bitmap && mddev->bitmap_file == NULL) {
		sb->bitmap_offset = cpu_to_le32((__u32)mddev->bitmap_offset);
		sb->feature_map = cpu_to_le32(MD_FEATURE_BITMAP_OFFSET);
	}

	if (rdev->raid_disk >= 0 &&
	    !test_bit(In_sync, &rdev->flags)) {
		if (mddev->curr_resync_completed > rdev->recovery_offset)
			rdev->recovery_offset = mddev->curr_resync_completed;
		if (rdev->recovery_offset > 0) {
			sb->feature_map |=
				cpu_to_le32(MD_FEATURE_RECOVERY_OFFSET);
			sb->recovery_offset =
				cpu_to_le64(rdev->recovery_offset);
		}
	}

	if (mddev->reshape_position != MaxSector) {
		sb->feature_map |= cpu_to_le32(MD_FEATURE_RESHAPE_ACTIVE);
		sb->reshape_position = cpu_to_le64(mddev->reshape_position);
		sb->new_layout = cpu_to_le32(mddev->new_layout);
		sb->delta_disks = cpu_to_le32(mddev->delta_disks);
		sb->new_level = cpu_to_le32(mddev->new_level);
		sb->new_chunk = cpu_to_le32(mddev->new_chunk_sectors);
	}

	max_dev = 0;
	list_for_each_entry(rdev2, &mddev->disks, same_set)
		if (rdev2->desc_nr+1 > max_dev)
			max_dev = rdev2->desc_nr+1;

	if (max_dev > le32_to_cpu(sb->max_dev))
		sb->max_dev = cpu_to_le32(max_dev);
	for (i=0; i<max_dev;i++)
		sb->dev_roles[i] = cpu_to_le16(0xfffe);
	
	list_for_each_entry(rdev2, &mddev->disks, same_set) {
		i = rdev2->desc_nr;
		if (test_bit(Faulty, &rdev2->flags))
			sb->dev_roles[i] = cpu_to_le16(0xfffe);
		else if (test_bit(In_sync, &rdev2->flags))
			sb->dev_roles[i] = cpu_to_le16(rdev2->raid_disk);
		else if (rdev2->raid_disk >= 0 && rdev2->recovery_offset > 0)
			sb->dev_roles[i] = cpu_to_le16(rdev2->raid_disk);
		else
			sb->dev_roles[i] = cpu_to_le16(0xffff);
	}

	sb->sb_csum = calc_sb_1_csum(sb);
}

static unsigned long long
super_1_rdev_size_change(mdk_rdev_t *rdev, sector_t num_sectors)
{
	struct mdp_superblock_1 *sb;
	sector_t max_sectors;
	if (num_sectors && num_sectors < rdev->mddev->dev_sectors)
		return 0; /* component must fit device */
	if (rdev->sb_start < rdev->data_offset) {
		/* minor versions 1 and 2; superblock before data */
		max_sectors = rdev->bdev->bd_inode->i_size >> 9;
		max_sectors -= rdev->data_offset;
		if (!num_sectors || num_sectors > max_sectors)
			num_sectors = max_sectors;
	} else if (rdev->mddev->bitmap_offset) {
		/* minor version 0 with bitmap we can't move */
		return 0;
	} else {
		/* minor version 0; superblock after data */
		sector_t sb_start;
		sb_start = (rdev->bdev->bd_inode->i_size >> 9) - 8*2;
		sb_start &= ~(sector_t)(4*2 - 1);
		max_sectors = rdev->sectors + sb_start - rdev->sb_start;
		if (!num_sectors || num_sectors > max_sectors)
			num_sectors = max_sectors;
		rdev->sb_start = sb_start;
	}
	sb = (struct mdp_superblock_1 *) page_address(rdev->sb_page);
	sb->data_size = cpu_to_le64(num_sectors);
	sb->super_offset = rdev->sb_start;
	sb->sb_csum = calc_sb_1_csum(sb);
	md_super_write(rdev->mddev, rdev, rdev->sb_start, rdev->sb_size,
		       rdev->sb_page);
	md_super_wait(rdev->mddev);
	return num_sectors / 2; /* kB for sysfs */
}

static struct super_type super_types[] = {
	[0] = {
		.name	= "0.90.0",
		.owner	= THIS_MODULE,
		.load_super	    = super_90_load,
		.validate_super	    = super_90_validate,
		.sync_super	    = super_90_sync,
		.rdev_size_change   = super_90_rdev_size_change,
	},
	[1] = {
		.name	= "md-1",
		.owner	= THIS_MODULE,
		.load_super	    = super_1_load,
		.validate_super	    = super_1_validate,
		.sync_super	    = super_1_sync,
		.rdev_size_change   = super_1_rdev_size_change,
	},
};

static int match_mddev_units(mddev_t *mddev1, mddev_t *mddev2)
{
	mdk_rdev_t *rdev, *rdev2;

	rcu_read_lock();
	rdev_for_each_rcu(rdev, mddev1)
		rdev_for_each_rcu(rdev2, mddev2)
			if (rdev->bdev->bd_contains ==
			    rdev2->bdev->bd_contains) {
				rcu_read_unlock();
				return 1;
			}
	rcu_read_unlock();
	return 0;
}

static LIST_HEAD(pending_raid_disks);

static void md_integrity_check(mdk_rdev_t *rdev, mddev_t *mddev)
{
	struct mdk_personality *pers = mddev->pers;
	struct gendisk *disk = mddev->gendisk;
	struct blk_integrity *bi_rdev = bdev_get_integrity(rdev->bdev);
	struct blk_integrity *bi_mddev = blk_get_integrity(disk);

	/* Data integrity passthrough not supported on RAID 4, 5 and 6 */
	if (pers && pers->level >= 4 && pers->level <= 6)
		return;

	/* If rdev is integrity capable, register profile for mddev */
	if (!bi_mddev && bi_rdev) {
		if (blk_integrity_register(disk, bi_rdev))
			printk(KERN_ERR "%s: %s Could not register integrity!\n",
			       __func__, disk->disk_name);
		else
			printk(KERN_NOTICE "Enabling data integrity on %s\n",
			       disk->disk_name);
		return;
	}

	/* Check that mddev and rdev have matching profiles */
	if (blk_integrity_compare(disk, rdev->bdev->bd_disk) < 0) {
		printk(KERN_ERR "%s: %s/%s integrity mismatch!\n", __func__,
		       disk->disk_name, rdev->bdev->bd_disk->disk_name);
		printk(KERN_NOTICE "Disabling data integrity on %s\n",
		       disk->disk_name);
		blk_integrity_unregister(disk);
	}
}

static int bind_rdev_to_array(mdk_rdev_t * rdev, mddev_t * mddev)
{
	char b[BDEVNAME_SIZE];
	struct kobject *ko;
	char *s;
	int err;

	if (rdev->mddev) {
		MD_BUG();
		return -EINVAL;
	}

	/* prevent duplicates */
	if (find_rdev(mddev, rdev->bdev->bd_dev))
		return -EEXIST;

	/* make sure rdev->sectors exceeds mddev->dev_sectors */
	if (rdev->sectors && (mddev->dev_sectors == 0 ||
			rdev->sectors < mddev->dev_sectors)) {
		if (mddev->pers) {
			/* Cannot change size, so fail
			 * If mddev->level <= 0, then we don't care
			 * about aligning sizes (e.g. linear)
			 */
			if (mddev->level > 0)
				return -ENOSPC;
		} else
			mddev->dev_sectors = rdev->sectors;
	}

	/* Verify rdev->desc_nr is unique.
	 * If it is -1, assign a free number, else
	 * check number is not in use
	 */
	if (rdev->desc_nr < 0) {
		int choice = 0;
		if (mddev->pers) choice = mddev->raid_disks;
		while (find_rdev_nr(mddev, choice))
			choice++;
		rdev->desc_nr = choice;
	} else {
		if (find_rdev_nr(mddev, rdev->desc_nr))
			return -EBUSY;
	}
	if (mddev->max_disks && rdev->desc_nr >= mddev->max_disks) {
		printk(KERN_WARNING "md: %s: array is limited to %d devices\n",
		       mdname(mddev), mddev->max_disks);
		return -EBUSY;
	}
	bdevname(rdev->bdev,b);
	while ( (s=strchr(b, '/')) != NULL)
		*s = '!';

	rdev->mddev = mddev;
	printk(KERN_INFO "md: bind<%s>\n", b);

	if ((err = kobject_add(&rdev->kobj, &mddev->kobj, "dev-%s", b)))
		goto fail;

	ko = &part_to_dev(rdev->bdev->bd_part)->kobj;
	if ((err = sysfs_create_link(&rdev->kobj, ko, "block"))) {
		kobject_del(&rdev->kobj);
		goto fail;
	}
	rdev->sysfs_state = sysfs_get_dirent(rdev->kobj.sd, "state");

	list_add_rcu(&rdev->same_set, &mddev->disks);
	bd_claim_by_disk(rdev->bdev, rdev->bdev->bd_holder, mddev->gendisk);

	/* May as well allow recovery to be retried once */
	mddev->recovery_disabled = 0;

	md_integrity_check(rdev, mddev);
	return 0;

 fail:
	printk(KERN_WARNING "md: failed to register dev-%s for %s\n",
	       b, mdname(mddev));
	return err;
}

static void md_delayed_delete(struct work_struct *ws)
{
	mdk_rdev_t *rdev = container_of(ws, mdk_rdev_t, del_work);
	kobject_del(&rdev->kobj);
	kobject_put(&rdev->kobj);
}

static void unbind_rdev_from_array(mdk_rdev_t * rdev)
{
	char b[BDEVNAME_SIZE];
	if (!rdev->mddev) {
		MD_BUG();
		return;
	}
	bd_release_from_disk(rdev->bdev, rdev->mddev->gendisk);
	list_del_rcu(&rdev->same_set);
	printk(KERN_INFO "md: unbind<%s>\n", bdevname(rdev->bdev,b));
	rdev->mddev = NULL;
	sysfs_remove_link(&rdev->kobj, "block");
	sysfs_put(rdev->sysfs_state);
	rdev->sysfs_state = NULL;
	/* We need to delay this, otherwise we can deadlock when
	 * writing to 'remove' to "dev/state".  We also need
	 * to delay it due to rcu usage.
	 */
	synchronize_rcu();
	INIT_WORK(&rdev->del_work, md_delayed_delete);
	kobject_get(&rdev->kobj);
	schedule_work(&rdev->del_work);
}

/*
 * prevent the device from being mounted, repartitioned or
 * otherwise reused by a RAID array (or any other kernel
 * subsystem), by bd_claiming the device.
 */
static int lock_rdev(mdk_rdev_t *rdev, dev_t dev, int shared)
{
	int err = 0;
	struct block_device *bdev;
	char b[BDEVNAME_SIZE];

	bdev = open_by_devnum(dev, FMODE_READ|FMODE_WRITE);
	if (IS_ERR(bdev)) {
		printk(KERN_ERR "md: could not open %s.\n",
			__bdevname(dev, b));
		return PTR_ERR(bdev);
	}
	err = bd_claim(bdev, shared ? (mdk_rdev_t *)lock_rdev : rdev);
	if (err) {
		printk(KERN_ERR "md: could not bd_claim %s.\n",
			bdevname(bdev, b));
		blkdev_put(bdev, FMODE_READ|FMODE_WRITE);
		return err;
	}
	if (!shared)
		set_bit(AllReserved, &rdev->flags);
	rdev->bdev = bdev;
	return err;
}

static void unlock_rdev(mdk_rdev_t *rdev)
{
	struct block_device *bdev = rdev->bdev;
	rdev->bdev = NULL;
	if (!bdev)
		MD_BUG();
	bd_release(bdev);
	blkdev_put(bdev, FMODE_READ|FMODE_WRITE);
}

void md_autodetect_dev(dev_t dev);

static void export_rdev(mdk_rdev_t * rdev)
{
	char b[BDEVNAME_SIZE];
	printk(KERN_INFO "md: export_rdev(%s)\n",
		bdevname(rdev->bdev,b));
	if (rdev->mddev)
		MD_BUG();
	free_disk_sb(rdev);
#ifndef MODULE
	if (test_bit(AutoDetected, &rdev->flags))
		md_autodetect_dev(rdev->bdev->bd_dev);
#endif
	unlock_rdev(rdev);
	kobject_put(&rdev->kobj);
}

static void kick_rdev_from_array(mdk_rdev_t * rdev)
{
	unbind_rdev_from_array(rdev);
	export_rdev(rdev);
}

static void export_array(mddev_t *mddev)
{
	mdk_rdev_t *rdev, *tmp;

	rdev_for_each(rdev, tmp, mddev) {
		if (!rdev->mddev) {
			MD_BUG();
			continue;
		}
		kick_rdev_from_array(rdev);
	}
	if (!list_empty(&mddev->disks))
		MD_BUG();
	mddev->raid_disks = 0;
	mddev->major_version = 0;
}

static void print_desc(mdp_disk_t *desc)
{
	printk(" DISK<N:%d,(%d,%d),R:%d,S:%d>\n", desc->number,
		desc->major,desc->minor,desc->raid_disk,desc->state);
}

static void print_sb_90(mdp_super_t *sb)
{
	int i;

	printk(KERN_INFO 
		"md:  SB: (V:%d.%d.%d) ID:<%08x.%08x.%08x.%08x> CT:%08x\n",
		sb->major_version, sb->minor_version, sb->patch_version,
		sb->set_uuid0, sb->set_uuid1, sb->set_uuid2, sb->set_uuid3,
		sb->ctime);
	printk(KERN_INFO "md:     L%d S%08d ND:%d RD:%d md%d LO:%d CS:%d\n",
		sb->level, sb->size, sb->nr_disks, sb->raid_disks,
		sb->md_minor, sb->layout, sb->chunk_size);
	printk(KERN_INFO "md:     UT:%08x ST:%d AD:%d WD:%d"
		" FD:%d SD:%d CSUM:%08x E:%08lx\n",
		sb->utime, sb->state, sb->active_disks, sb->working_disks,
		sb->failed_disks, sb->spare_disks,
		sb->sb_csum, (unsigned long)sb->events_lo);

	printk(KERN_INFO);
	for (i = 0; i < MD_SB_DISKS; i++) {
		mdp_disk_t *desc;

		desc = sb->disks + i;
		if (desc->number || desc->major || desc->minor ||
		    desc->raid_disk || (desc->state && (desc->state != 4))) {
			printk("     D %2d: ", i);
			print_desc(desc);
		}
	}
	printk(KERN_INFO "md:     THIS: ");
	print_desc(&sb->this_disk);
}

static void print_sb_1(struct mdp_superblock_1 *sb)
{
	__u8 *uuid;

	uuid = sb->set_uuid;
	printk(KERN_INFO
	       "md:  SB: (V:%u) (F:0x%08x) Array-ID:<%02x%02x%02x%02x"
	       ":%02x%02x:%02x%02x:%02x%02x:%02x%02x%02x%02x%02x%02x>\n"
	       "md:    Name: \"%s\" CT:%llu\n",
		le32_to_cpu(sb->major_version),
		le32_to_cpu(sb->feature_map),
		uuid[0], uuid[1], uuid[2], uuid[3],
		uuid[4], uuid[5], uuid[6], uuid[7],
		uuid[8], uuid[9], uuid[10], uuid[11],
		uuid[12], uuid[13], uuid[14], uuid[15],
		sb->set_name,
		(unsigned long long)le64_to_cpu(sb->ctime)
		       & MD_SUPERBLOCK_1_TIME_SEC_MASK);

	uuid = sb->device_uuid;
	printk(KERN_INFO
	       "md:       L%u SZ%llu RD:%u LO:%u CS:%u DO:%llu DS:%llu SO:%llu"
			" RO:%llu\n"
	       "md:     Dev:%08x UUID: %02x%02x%02x%02x:%02x%02x:%02x%02x:%02x%02x"
	                ":%02x%02x%02x%02x%02x%02x\n"
	       "md:       (F:0x%08x) UT:%llu Events:%llu ResyncOffset:%llu CSUM:0x%08x\n"
	       "md:         (MaxDev:%u) \n",
		le32_to_cpu(sb->level),
		(unsigned long long)le64_to_cpu(sb->size),
		le32_to_cpu(sb->raid_disks),
		le32_to_cpu(sb->layout),
		le32_to_cpu(sb->chunksize),
		(unsigned long long)le64_to_cpu(sb->data_offset),
		(unsigned long long)le64_to_cpu(sb->data_size),
		(unsigned long long)le64_to_cpu(sb->super_offset),
		(unsigned long long)le64_to_cpu(sb->recovery_offset),
		le32_to_cpu(sb->dev_number),
		uuid[0], uuid[1], uuid[2], uuid[3],
		uuid[4], uuid[5], uuid[6], uuid[7],
		uuid[8], uuid[9], uuid[10], uuid[11],
		uuid[12], uuid[13], uuid[14], uuid[15],
		sb->devflags,
		(unsigned long long)le64_to_cpu(sb->utime) & MD_SUPERBLOCK_1_TIME_SEC_MASK,
		(unsigned long long)le64_to_cpu(sb->events),
		(unsigned long long)le64_to_cpu(sb->resync_offset),
		le32_to_cpu(sb->sb_csum),
		le32_to_cpu(sb->max_dev)
		);
}

static void print_rdev(mdk_rdev_t *rdev, int major_version)
{
	char b[BDEVNAME_SIZE];
	printk(KERN_INFO "md: rdev %s, Sect:%08llu F:%d S:%d DN:%u\n",
		bdevname(rdev->bdev, b), (unsigned long long)rdev->sectors,
	        test_bit(Faulty, &rdev->flags), test_bit(In_sync, &rdev->flags),
	        rdev->desc_nr);
	if (rdev->sb_loaded) {
		printk(KERN_INFO "md: rdev superblock (MJ:%d):\n", major_version);
		switch (major_version) {
		case 0:
			print_sb_90((mdp_super_t*)page_address(rdev->sb_page));
			break;
		case 1:
			print_sb_1((struct mdp_superblock_1 *)page_address(rdev->sb_page));
			break;
		}
	} else
		printk(KERN_INFO "md: no rdev superblock!\n");
}

static void md_print_devices(void)
{
	struct list_head *tmp;
	mdk_rdev_t *rdev;
	mddev_t *mddev;
	char b[BDEVNAME_SIZE];

	printk("\n");
	printk("md:	**********************************\n");
	printk("md:	* <COMPLETE RAID STATE PRINTOUT> *\n");
	printk("md:	**********************************\n");
	for_each_mddev(mddev, tmp) {

		if (mddev->bitmap)
			bitmap_print_sb(mddev->bitmap);
		else
			printk("%s: ", mdname(mddev));
		list_for_each_entry(rdev, &mddev->disks, same_set)
			printk("<%s>", bdevname(rdev->bdev,b));
		printk("\n");

		list_for_each_entry(rdev, &mddev->disks, same_set)
			print_rdev(rdev, mddev->major_version);
	}
	printk("md:	**********************************\n");
	printk("\n");
}


static void sync_sbs(mddev_t * mddev, int nospares)
{
	/* Update each superblock (in-memory image), but
	 * if we are allowed to, skip spares which already
	 * have the right event counter, or have one earlier
	 * (which would mean they aren't being marked as dirty
	 * with the rest of the array)
	 */
	mdk_rdev_t *rdev;

	list_for_each_entry(rdev, &mddev->disks, same_set) {
		if (rdev->sb_events == mddev->events ||
		    (nospares &&
		     rdev->raid_disk < 0 &&
		     (rdev->sb_events&1)==0 &&
		     rdev->sb_events+1 == mddev->events)) {
			/* Don't update this superblock */
			rdev->sb_loaded = 2;
		} else {
			super_types[mddev->major_version].
				sync_super(mddev, rdev);
			rdev->sb_loaded = 1;
		}
	}
}

static void md_update_sb(mddev_t * mddev, int force_change)
{
	mdk_rdev_t *rdev;
	int sync_req;
	int nospares = 0;

	mddev->utime = get_seconds();
	if (mddev->external)
		return;
repeat:
	spin_lock_irq(&mddev->write_lock);

	set_bit(MD_CHANGE_PENDING, &mddev->flags);
	if (test_and_clear_bit(MD_CHANGE_DEVS, &mddev->flags))
		force_change = 1;
	if (test_and_clear_bit(MD_CHANGE_CLEAN, &mddev->flags))
		/* just a clean<-> dirty transition, possibly leave spares alone,
		 * though if events isn't the right even/odd, we will have to do
		 * spares after all
		 */
		nospares = 1;
	if (force_change)
		nospares = 0;
	if (mddev->degraded)
		/* If the array is degraded, then skipping spares is both
		 * dangerous and fairly pointless.
		 * Dangerous because a device that was removed from the array
		 * might have a event_count that still looks up-to-date,
		 * so it can be re-added without a resync.
		 * Pointless because if there are any spares to skip,
		 * then a recovery will happen and soon that array won't
		 * be degraded any more and the spare can go back to sleep then.
		 */
		nospares = 0;

	sync_req = mddev->in_sync;

	/* If this is just a dirty<->clean transition, and the array is clean
	 * and 'events' is odd, we can roll back to the previous clean state */
	if (nospares
	    && (mddev->in_sync && mddev->recovery_cp == MaxSector)
	    && (mddev->events & 1)
	    && mddev->events != 1)
		mddev->events--;
	else {
		/* otherwise we have to go forward and ... */
		mddev->events ++;
		if (!mddev->in_sync || mddev->recovery_cp != MaxSector) { /* not clean */
			/* .. if the array isn't clean, insist on an odd 'events' */
			if ((mddev->events&1)==0) {
				mddev->events++;
				nospares = 0;
			}
		} else {
			/* otherwise insist on an even 'events' (for clean states) */
			if ((mddev->events&1)) {
				mddev->events++;
				nospares = 0;
			}
		}
	}

	if (!mddev->events) {
		/*
		 * oops, this 64-bit counter should never wrap.
		 * Either we are in around ~1 trillion A.C., assuming
		 * 1 reboot per second, or we have a bug:
		 */
		MD_BUG();
		mddev->events --;
	}

	/*
	 * do not write anything to disk if using
	 * nonpersistent superblocks
	 */
	if (!mddev->persistent) {
		if (!mddev->external)
			clear_bit(MD_CHANGE_PENDING, &mddev->flags);

		spin_unlock_irq(&mddev->write_lock);
		wake_up(&mddev->sb_wait);
		return;
	}
	sync_sbs(mddev, nospares);
	spin_unlock_irq(&mddev->write_lock);

	dprintk(KERN_INFO 
		"md: updating %s RAID superblock on device (in sync %d)\n",
		mdname(mddev),mddev->in_sync);

	bitmap_update_sb(mddev->bitmap);
	list_for_each_entry(rdev, &mddev->disks, same_set) {
		char b[BDEVNAME_SIZE];
		dprintk(KERN_INFO "md: ");
		if (rdev->sb_loaded != 1)
			continue; /* no noise on spare devices */
		if (test_bit(Faulty, &rdev->flags))
			dprintk("(skipping faulty ");

		dprintk("%s ", bdevname(rdev->bdev,b));
		if (!test_bit(Faulty, &rdev->flags)) {
			md_super_write(mddev,rdev,
				       rdev->sb_start, rdev->sb_size,
				       rdev->sb_page);
			dprintk(KERN_INFO "(write) %s's sb offset: %llu\n",
				bdevname(rdev->bdev,b),
				(unsigned long long)rdev->sb_start);
			rdev->sb_events = mddev->events;

		} else
			dprintk(")\n");
		if (mddev->level == LEVEL_MULTIPATH)
			/* only need to write one superblock... */
			break;
	}
	md_super_wait(mddev);
	/* if there was a failure, MD_CHANGE_DEVS was set, and we re-write super */

	spin_lock_irq(&mddev->write_lock);
	if (mddev->in_sync != sync_req ||
	    test_bit(MD_CHANGE_DEVS, &mddev->flags)) {
		/* have to write it out again */
		spin_unlock_irq(&mddev->write_lock);
		goto repeat;
	}
	clear_bit(MD_CHANGE_PENDING, &mddev->flags);
	spin_unlock_irq(&mddev->write_lock);
	wake_up(&mddev->sb_wait);
	if (test_bit(MD_RECOVERY_RUNNING, &mddev->recovery))
		sysfs_notify(&mddev->kobj, NULL, "sync_completed");

}

/* words written to sysfs files may, or may not, be \n terminated.
 * We want to accept with case. For this we use cmd_match.
 */
static int cmd_match(const char *cmd, const char *str)
{
	/* See if cmd, written into a sysfs file, matches
	 * str.  They must either be the same, or cmd can
	 * have a trailing newline
	 */
	while (*cmd && *str && *cmd == *str) {
		cmd++;
		str++;
	}
	if (*cmd == '\n')
		cmd++;
	if (*str || *cmd)
		return 0;
	return 1;
}

struct rdev_sysfs_entry {
	struct attribute attr;
	ssize_t (*show)(mdk_rdev_t *, char *);
	ssize_t (*store)(mdk_rdev_t *, const char *, size_t);
};

static ssize_t
state_show(mdk_rdev_t *rdev, char *page)
{
	char *sep = "";
	size_t len = 0;

	if (test_bit(Faulty, &rdev->flags)) {
		len+= sprintf(page+len, "%sfaulty",sep);
		sep = ",";
	}
	if (test_bit(In_sync, &rdev->flags)) {
		len += sprintf(page+len, "%sin_sync",sep);
		sep = ",";
	}
	if (test_bit(WriteMostly, &rdev->flags)) {
		len += sprintf(page+len, "%swrite_mostly",sep);
		sep = ",";
	}
	if (test_bit(Blocked, &rdev->flags)) {
		len += sprintf(page+len, "%sblocked", sep);
		sep = ",";
	}
	if (!test_bit(Faulty, &rdev->flags) &&
	    !test_bit(In_sync, &rdev->flags)) {
		len += sprintf(page+len, "%sspare", sep);
		sep = ",";
	}
	return len+sprintf(page+len, "\n");
}

static ssize_t
state_store(mdk_rdev_t *rdev, const char *buf, size_t len)
{
	/* can write
	 *  faulty  - simulates and error
	 *  remove  - disconnects the device
	 *  writemostly - sets write_mostly
	 *  -writemostly - clears write_mostly
	 *  blocked - sets the Blocked flag
	 *  -blocked - clears the Blocked flag
	 *  insync - sets Insync providing device isn't active
	 */
	int err = -EINVAL;
	if (cmd_match(buf, "faulty") && rdev->mddev->pers) {
		md_error(rdev->mddev, rdev);
		err = 0;
	} else if (cmd_match(buf, "remove")) {
		if (rdev->raid_disk >= 0)
			err = -EBUSY;
		else {
			mddev_t *mddev = rdev->mddev;
			kick_rdev_from_array(rdev);
			if (mddev->pers)
				md_update_sb(mddev, 1);
			md_new_event(mddev);
			err = 0;
		}
	} else if (cmd_match(buf, "writemostly")) {
		set_bit(WriteMostly, &rdev->flags);
		err = 0;
	} else if (cmd_match(buf, "-writemostly")) {
		clear_bit(WriteMostly, &rdev->flags);
		err = 0;
	} else if (cmd_match(buf, "blocked")) {
		set_bit(Blocked, &rdev->flags);
		err = 0;
	} else if (cmd_match(buf, "-blocked")) {
		clear_bit(Blocked, &rdev->flags);
		wake_up(&rdev->blocked_wait);
		set_bit(MD_RECOVERY_NEEDED, &rdev->mddev->recovery);
		md_wakeup_thread(rdev->mddev->thread);

		err = 0;
	} else if (cmd_match(buf, "insync") && rdev->raid_disk == -1) {
		set_bit(In_sync, &rdev->flags);
		err = 0;
	}
	if (!err && rdev->sysfs_state)
		sysfs_notify_dirent(rdev->sysfs_state);
	return err ? err : len;
}
static struct rdev_sysfs_entry rdev_state =
__ATTR(state, S_IRUGO|S_IWUSR, state_show, state_store);

static ssize_t
errors_show(mdk_rdev_t *rdev, char *page)
{
	return sprintf(page, "%d\n", atomic_read(&rdev->corrected_errors));
}

static ssize_t
errors_store(mdk_rdev_t *rdev, const char *buf, size_t len)
{
	char *e;
	unsigned long n = simple_strtoul(buf, &e, 10);
	if (*buf && (*e == 0 || *e == '\n')) {
		atomic_set(&rdev->corrected_errors, n);
		return len;
	}
	return -EINVAL;
}
static struct rdev_sysfs_entry rdev_errors =
__ATTR(errors, S_IRUGO|S_IWUSR, errors_show, errors_store);

static ssize_t
slot_show(mdk_rdev_t *rdev, char *page)
{
	if (rdev->raid_disk < 0)
		return sprintf(page, "none\n");
	else
		return sprintf(page, "%d\n", rdev->raid_disk);
}

static ssize_t
slot_store(mdk_rdev_t *rdev, const char *buf, size_t len)
{
	char *e;
	int err;
	char nm[20];
	int slot = simple_strtoul(buf, &e, 10);
	if (strncmp(buf, "none", 4)==0)
		slot = -1;
	else if (e==buf || (*e && *e!= '\n'))
		return -EINVAL;
	if (rdev->mddev->pers && slot == -1) {
		/* Setting 'slot' on an active array requires also
		 * updating the 'rd%d' link, and communicating
		 * with the personality with ->hot_*_disk.
		 * For now we only support removing
		 * failed/spare devices.  This normally happens automatically,
		 * but not when the metadata is externally managed.
		 */
		if (rdev->raid_disk == -1)
			return -EEXIST;
		/* personality does all needed checks */
		if (rdev->mddev->pers->hot_add_disk == NULL)
			return -EINVAL;
		err = rdev->mddev->pers->
			hot_remove_disk(rdev->mddev, rdev->raid_disk);
		if (err)
			return err;
		sprintf(nm, "rd%d", rdev->raid_disk);
		sysfs_remove_link(&rdev->mddev->kobj, nm);
		set_bit(MD_RECOVERY_NEEDED, &rdev->mddev->recovery);
		md_wakeup_thread(rdev->mddev->thread);
	} else if (rdev->mddev->pers) {
		mdk_rdev_t *rdev2;
		/* Activating a spare .. or possibly reactivating
		 * if we ever get bitmaps working here.
		 */

		if (rdev->raid_disk != -1)
			return -EBUSY;

		if (rdev->mddev->pers->hot_add_disk == NULL)
			return -EINVAL;

		list_for_each_entry(rdev2, &rdev->mddev->disks, same_set)
			if (rdev2->raid_disk == slot)
				return -EEXIST;

		rdev->raid_disk = slot;
		if (test_bit(In_sync, &rdev->flags))
			rdev->saved_raid_disk = slot;
		else
			rdev->saved_raid_disk = -1;
		err = rdev->mddev->pers->
			hot_add_disk(rdev->mddev, rdev);
		if (err) {
			rdev->raid_disk = -1;
			return err;
		} else
			sysfs_notify_dirent(rdev->sysfs_state);
		sprintf(nm, "rd%d", rdev->raid_disk);
		if (sysfs_create_link(&rdev->mddev->kobj, &rdev->kobj, nm))
			printk(KERN_WARNING
			       "md: cannot register "
			       "%s for %s\n",
			       nm, mdname(rdev->mddev));

		/* don't wakeup anyone, leave that to userspace. */
	} else {
		if (slot >= rdev->mddev->raid_disks)
			return -ENOSPC;
		rdev->raid_disk = slot;
		/* assume it is working */
		clear_bit(Faulty, &rdev->flags);
		clear_bit(WriteMostly, &rdev->flags);
		set_bit(In_sync, &rdev->flags);
		sysfs_notify_dirent(rdev->sysfs_state);
	}
	return len;
}


static struct rdev_sysfs_entry rdev_slot =
__ATTR(slot, S_IRUGO|S_IWUSR, slot_show, slot_store);

static ssize_t
offset_show(mdk_rdev_t *rdev, char *page)
{
	return sprintf(page, "%llu\n", (unsigned long long)rdev->data_offset);
}

static ssize_t
offset_store(mdk_rdev_t *rdev, const char *buf, size_t len)
{
	char *e;
	unsigned long long offset = simple_strtoull(buf, &e, 10);
	if (e==buf || (*e && *e != '\n'))
		return -EINVAL;
	if (rdev->mddev->pers && rdev->raid_disk >= 0)
		return -EBUSY;
	if (rdev->sectors && rdev->mddev->external)
		/* Must set offset before size, so overlap checks
		 * can be sane */
		return -EBUSY;
	rdev->data_offset = offset;
	return len;
}

static struct rdev_sysfs_entry rdev_offset =
__ATTR(offset, S_IRUGO|S_IWUSR, offset_show, offset_store);

static ssize_t
rdev_size_show(mdk_rdev_t *rdev, char *page)
{
	return sprintf(page, "%llu\n", (unsigned long long)rdev->sectors / 2);
}

static int overlaps(sector_t s1, sector_t l1, sector_t s2, sector_t l2)
{
	/* check if two start/length pairs overlap */
	if (s1+l1 <= s2)
		return 0;
	if (s2+l2 <= s1)
		return 0;
	return 1;
}

static int strict_blocks_to_sectors(const char *buf, sector_t *sectors)
{
	unsigned long long blocks;
	sector_t new;

	if (strict_strtoull(buf, 10, &blocks) < 0)
		return -EINVAL;

	if (blocks & 1ULL << (8 * sizeof(blocks) - 1))
		return -EINVAL; /* sector conversion overflow */

	new = blocks * 2;
	if (new != blocks * 2)
		return -EINVAL; /* unsigned long long to sector_t overflow */

	*sectors = new;
	return 0;
}

static ssize_t
rdev_size_store(mdk_rdev_t *rdev, const char *buf, size_t len)
{
	mddev_t *my_mddev = rdev->mddev;
	sector_t oldsectors = rdev->sectors;
	sector_t sectors;

	if (strict_blocks_to_sectors(buf, &sectors) < 0)
		return -EINVAL;
	if (my_mddev->pers && rdev->raid_disk >= 0) {
		if (my_mddev->persistent) {
			sectors = super_types[my_mddev->major_version].
				rdev_size_change(rdev, sectors);
			if (!sectors)
				return -EBUSY;
		} else if (!sectors)
			sectors = (rdev->bdev->bd_inode->i_size >> 9) -
				rdev->data_offset;
	}
	if (sectors < my_mddev->dev_sectors)
		return -EINVAL; /* component must fit device */

	rdev->sectors = sectors;
	if (sectors > oldsectors && my_mddev->external) {
		/* need to check that all other rdevs with the same ->bdev
		 * do not overlap.  We need to unlock the mddev to avoid
		 * a deadlock.  We have already changed rdev->sectors, and if
		 * we have to change it back, we will have the lock again.
		 */
		mddev_t *mddev;
		int overlap = 0;
		struct list_head *tmp;

		mddev_unlock(my_mddev);
		for_each_mddev(mddev, tmp) {
			mdk_rdev_t *rdev2;

			mddev_lock(mddev);
			list_for_each_entry(rdev2, &mddev->disks, same_set)
				if (test_bit(AllReserved, &rdev2->flags) ||
				    (rdev->bdev == rdev2->bdev &&
				     rdev != rdev2 &&
				     overlaps(rdev->data_offset, rdev->sectors,
					      rdev2->data_offset,
					      rdev2->sectors))) {
					overlap = 1;
					break;
				}
			mddev_unlock(mddev);
			if (overlap) {
				mddev_put(mddev);
				break;
			}
		}
		mddev_lock(my_mddev);
		if (overlap) {
			/* Someone else could have slipped in a size
			 * change here, but doing so is just silly.
			 * We put oldsectors back because we *know* it is
			 * safe, and trust userspace not to race with
			 * itself
			 */
			rdev->sectors = oldsectors;
			return -EBUSY;
		}
	}
	return len;
}

static struct rdev_sysfs_entry rdev_size =
__ATTR(size, S_IRUGO|S_IWUSR, rdev_size_show, rdev_size_store);

static struct attribute *rdev_default_attrs[] = {
	&rdev_state.attr,
	&rdev_errors.attr,
	&rdev_slot.attr,
	&rdev_offset.attr,
	&rdev_size.attr,
	NULL,
};
static ssize_t
rdev_attr_show(struct kobject *kobj, struct attribute *attr, char *page)
{
	struct rdev_sysfs_entry *entry = container_of(attr, struct rdev_sysfs_entry, attr);
	mdk_rdev_t *rdev = container_of(kobj, mdk_rdev_t, kobj);
	mddev_t *mddev = rdev->mddev;
	ssize_t rv;

	if (!entry->show)
		return -EIO;

	rv = mddev ? mddev_lock(mddev) : -EBUSY;
	if (!rv) {
		if (rdev->mddev == NULL)
			rv = -EBUSY;
		else
			rv = entry->show(rdev, page);
		mddev_unlock(mddev);
	}
	return rv;
}

static ssize_t
rdev_attr_store(struct kobject *kobj, struct attribute *attr,
	      const char *page, size_t length)
{
	struct rdev_sysfs_entry *entry = container_of(attr, struct rdev_sysfs_entry, attr);
	mdk_rdev_t *rdev = container_of(kobj, mdk_rdev_t, kobj);
	ssize_t rv;
	mddev_t *mddev = rdev->mddev;

	if (!entry->store)
		return -EIO;
	if (!capable(CAP_SYS_ADMIN))
		return -EACCES;
	rv = mddev ? mddev_lock(mddev): -EBUSY;
	if (!rv) {
		if (rdev->mddev == NULL)
			rv = -EBUSY;
		else
			rv = entry->store(rdev, page, length);
		mddev_unlock(mddev);
	}
	return rv;
}

static void rdev_free(struct kobject *ko)
{
	mdk_rdev_t *rdev = container_of(ko, mdk_rdev_t, kobj);
	kfree(rdev);
}
static struct sysfs_ops rdev_sysfs_ops = {
	.show		= rdev_attr_show,
	.store		= rdev_attr_store,
};
static struct kobj_type rdev_ktype = {
	.release	= rdev_free,
	.sysfs_ops	= &rdev_sysfs_ops,
	.default_attrs	= rdev_default_attrs,
};

/*
 * Import a device. If 'super_format' >= 0, then sanity check the superblock
 *
 * mark the device faulty if:
 *
 *   - the device is nonexistent (zero size)
 *   - the device has no valid superblock
 *
 * a faulty rdev _never_ has rdev->sb set.
 */
static mdk_rdev_t *md_import_device(dev_t newdev, int super_format, int super_minor)
{
	char b[BDEVNAME_SIZE];
	int err;
	mdk_rdev_t *rdev;
	sector_t size;

	rdev = kzalloc(sizeof(*rdev), GFP_KERNEL);
	if (!rdev) {
		printk(KERN_ERR "md: could not alloc mem for new device!\n");
		return ERR_PTR(-ENOMEM);
	}

	if ((err = alloc_disk_sb(rdev)))
		goto abort_free;

	err = lock_rdev(rdev, newdev, super_format == -2);
	if (err)
		goto abort_free;

	kobject_init(&rdev->kobj, &rdev_ktype);

	rdev->desc_nr = -1;
	rdev->saved_raid_disk = -1;
	rdev->raid_disk = -1;
	rdev->flags = 0;
	rdev->data_offset = 0;
	rdev->sb_events = 0;
	atomic_set(&rdev->nr_pending, 0);
	atomic_set(&rdev->read_errors, 0);
	atomic_set(&rdev->corrected_errors, 0);

	size = rdev->bdev->bd_inode->i_size >> BLOCK_SIZE_BITS;
	if (!size) {
		printk(KERN_WARNING 
			"md: %s has zero or unknown size, marking faulty!\n",
			bdevname(rdev->bdev,b));
		err = -EINVAL;
		goto abort_free;
	}

	if (super_format >= 0) {
		err = super_types[super_format].
			load_super(rdev, NULL, super_minor);
		if (err == -EINVAL) {
			printk(KERN_WARNING
				"md: %s does not have a valid v%d.%d "
			       "superblock, not importing!\n",
				bdevname(rdev->bdev,b),
			       super_format, super_minor);
			goto abort_free;
		}
		if (err < 0) {
			printk(KERN_WARNING 
				"md: could not read %s's sb, not importing!\n",
				bdevname(rdev->bdev,b));
			goto abort_free;
		}
	}

	INIT_LIST_HEAD(&rdev->same_set);
	init_waitqueue_head(&rdev->blocked_wait);

	return rdev;

abort_free:
	if (rdev->sb_page) {
		if (rdev->bdev)
			unlock_rdev(rdev);
		free_disk_sb(rdev);
	}
	kfree(rdev);
	return ERR_PTR(err);
}

/*
 * Check a full RAID array for plausibility
 */


static void analyze_sbs(mddev_t * mddev)
{
	int i;
	mdk_rdev_t *rdev, *freshest, *tmp;
	char b[BDEVNAME_SIZE];

	freshest = NULL;
	rdev_for_each(rdev, tmp, mddev)
		switch (super_types[mddev->major_version].
			load_super(rdev, freshest, mddev->minor_version)) {
		case 1:
			freshest = rdev;
			break;
		case 0:
			break;
		default:
			printk( KERN_ERR \
				"md: fatal superblock inconsistency in %s"
				" -- removing from array\n", 
				bdevname(rdev->bdev,b));
			kick_rdev_from_array(rdev);
		}


	super_types[mddev->major_version].
		validate_super(mddev, freshest);

	i = 0;
	rdev_for_each(rdev, tmp, mddev) {
		if (rdev->desc_nr >= mddev->max_disks ||
		    i > mddev->max_disks) {
			printk(KERN_WARNING
			       "md: %s: %s: only %d devices permitted\n",
			       mdname(mddev), bdevname(rdev->bdev, b),
			       mddev->max_disks);
			kick_rdev_from_array(rdev);
			continue;
		}
		if (rdev != freshest)
			if (super_types[mddev->major_version].
			    validate_super(mddev, rdev)) {
				printk(KERN_WARNING "md: kicking non-fresh %s"
					" from array!\n",
					bdevname(rdev->bdev,b));
				kick_rdev_from_array(rdev);
				continue;
			}
		if (mddev->level == LEVEL_MULTIPATH) {
			rdev->desc_nr = i++;
			rdev->raid_disk = rdev->desc_nr;
			set_bit(In_sync, &rdev->flags);
		} else if (rdev->raid_disk >= mddev->raid_disks) {
			rdev->raid_disk = -1;
			clear_bit(In_sync, &rdev->flags);
		}
	}
}

static void md_safemode_timeout(unsigned long data);

static ssize_t
safe_delay_show(mddev_t *mddev, char *page)
{
	int msec = (mddev->safemode_delay*1000)/HZ;
	return sprintf(page, "%d.%03d\n", msec/1000, msec%1000);
}
static ssize_t
safe_delay_store(mddev_t *mddev, const char *cbuf, size_t len)
{
	int scale=1;
	int dot=0;
	int i;
	unsigned long msec;
	char buf[30];

	/* remove a period, and count digits after it */
	if (len >= sizeof(buf))
		return -EINVAL;
	strlcpy(buf, cbuf, sizeof(buf));
	for (i=0; i<len; i++) {
		if (dot) {
			if (isdigit(buf[i])) {
				buf[i-1] = buf[i];
				scale *= 10;
			}
			buf[i] = 0;
		} else if (buf[i] == '.') {
			dot=1;
			buf[i] = 0;
		}
	}
	if (strict_strtoul(buf, 10, &msec) < 0)
		return -EINVAL;
	msec = (msec * 1000) / scale;
	if (msec == 0)
		mddev->safemode_delay = 0;
	else {
		unsigned long old_delay = mddev->safemode_delay;
		mddev->safemode_delay = (msec*HZ)/1000;
		if (mddev->safemode_delay == 0)
			mddev->safemode_delay = 1;
		if (mddev->safemode_delay < old_delay)
			md_safemode_timeout((unsigned long)mddev);
	}
	return len;
}
static struct md_sysfs_entry md_safe_delay =
__ATTR(safe_mode_delay, S_IRUGO|S_IWUSR,safe_delay_show, safe_delay_store);

static ssize_t
level_show(mddev_t *mddev, char *page)
{
	struct mdk_personality *p = mddev->pers;
	if (p)
		return sprintf(page, "%s\n", p->name);
	else if (mddev->clevel[0])
		return sprintf(page, "%s\n", mddev->clevel);
	else if (mddev->level != LEVEL_NONE)
		return sprintf(page, "%d\n", mddev->level);
	else
		return 0;
}

static ssize_t
level_store(mddev_t *mddev, const char *buf, size_t len)
{
	char level[16];
	ssize_t rv = len;
	struct mdk_personality *pers;
	void *priv;

	if (mddev->pers == NULL) {
		if (len == 0)
			return 0;
		if (len >= sizeof(mddev->clevel))
			return -ENOSPC;
		strncpy(mddev->clevel, buf, len);
		if (mddev->clevel[len-1] == '\n')
			len--;
		mddev->clevel[len] = 0;
		mddev->level = LEVEL_NONE;
		return rv;
	}

	/* request to change the personality.  Need to ensure:
	 *  - array is not engaged in resync/recovery/reshape
	 *  - old personality can be suspended
	 *  - new personality will access other array.
	 */

	if (mddev->sync_thread || mddev->reshape_position != MaxSector)
		return -EBUSY;

	if (!mddev->pers->quiesce) {
		printk(KERN_WARNING "md: %s: %s does not support online personality change\n",
		       mdname(mddev), mddev->pers->name);
		return -EINVAL;
	}

	/* Now find the new personality */
	if (len == 0 || len >= sizeof(level))
		return -EINVAL;
	strncpy(level, buf, len);
	if (level[len-1] == '\n')
		len--;
	level[len] = 0;

	request_module("md-%s", level);
	spin_lock(&pers_lock);
	pers = find_pers(LEVEL_NONE, level);
	if (!pers || !try_module_get(pers->owner)) {
		spin_unlock(&pers_lock);
		printk(KERN_WARNING "md: personality %s not loaded\n", level);
		return -EINVAL;
	}
	spin_unlock(&pers_lock);

	if (pers == mddev->pers) {
		/* Nothing to do! */
		module_put(pers->owner);
		return rv;
	}
	if (!pers->takeover) {
		module_put(pers->owner);
		printk(KERN_WARNING "md: %s: %s does not support personality takeover\n",
		       mdname(mddev), level);
		return -EINVAL;
	}

	/* ->takeover must set new_* and/or delta_disks
	 * if it succeeds, and may set them when it fails.
	 */
	priv = pers->takeover(mddev);
	if (IS_ERR(priv)) {
		mddev->new_level = mddev->level;
		mddev->new_layout = mddev->layout;
		mddev->new_chunk_sectors = mddev->chunk_sectors;
		mddev->raid_disks -= mddev->delta_disks;
		mddev->delta_disks = 0;
		module_put(pers->owner);
		printk(KERN_WARNING "md: %s: %s would not accept array\n",
		       mdname(mddev), level);
		return PTR_ERR(priv);
	}

	/* Looks like we have a winner */
	mddev_suspend(mddev);
	mddev->pers->stop(mddev);
	module_put(mddev->pers->owner);
	mddev->pers = pers;
	mddev->private = priv;
	strlcpy(mddev->clevel, pers->name, sizeof(mddev->clevel));
	mddev->level = mddev->new_level;
	mddev->layout = mddev->new_layout;
	mddev->chunk_sectors = mddev->new_chunk_sectors;
	mddev->delta_disks = 0;
	pers->run(mddev);
	mddev_resume(mddev);
	set_bit(MD_CHANGE_DEVS, &mddev->flags);
	set_bit(MD_RECOVERY_NEEDED, &mddev->recovery);
	md_wakeup_thread(mddev->thread);
	return rv;
}

static struct md_sysfs_entry md_level =
__ATTR(level, S_IRUGO|S_IWUSR, level_show, level_store);


static ssize_t
layout_show(mddev_t *mddev, char *page)
{
	/* just a number, not meaningful for all levels */
	if (mddev->reshape_position != MaxSector &&
	    mddev->layout != mddev->new_layout)
		return sprintf(page, "%d (%d)\n",
			       mddev->new_layout, mddev->layout);
	return sprintf(page, "%d\n", mddev->layout);
}

static ssize_t
layout_store(mddev_t *mddev, const char *buf, size_t len)
{
	char *e;
	unsigned long n = simple_strtoul(buf, &e, 10);

	if (!*buf || (*e && *e != '\n'))
		return -EINVAL;

	if (mddev->pers) {
		int err;
		if (mddev->pers->check_reshape == NULL)
			return -EBUSY;
		mddev->new_layout = n;
		err = mddev->pers->check_reshape(mddev);
		if (err) {
			mddev->new_layout = mddev->layout;
			return err;
		}
	} else {
		mddev->new_layout = n;
		if (mddev->reshape_position == MaxSector)
			mddev->layout = n;
	}
	return len;
}
static struct md_sysfs_entry md_layout =
__ATTR(layout, S_IRUGO|S_IWUSR, layout_show, layout_store);


static ssize_t
raid_disks_show(mddev_t *mddev, char *page)
{
	if (mddev->raid_disks == 0)
		return 0;
	if (mddev->reshape_position != MaxSector &&
	    mddev->delta_disks != 0)
		return sprintf(page, "%d (%d)\n", mddev->raid_disks,
			       mddev->raid_disks - mddev->delta_disks);
	return sprintf(page, "%d\n", mddev->raid_disks);
}

static int update_raid_disks(mddev_t *mddev, int raid_disks);

static ssize_t
raid_disks_store(mddev_t *mddev, const char *buf, size_t len)
{
	char *e;
	int rv = 0;
	unsigned long n = simple_strtoul(buf, &e, 10);

	if (!*buf || (*e && *e != '\n'))
		return -EINVAL;

	if (mddev->pers)
		rv = update_raid_disks(mddev, n);
	else if (mddev->reshape_position != MaxSector) {
		int olddisks = mddev->raid_disks - mddev->delta_disks;
		mddev->delta_disks = n - olddisks;
		mddev->raid_disks = n;
	} else
		mddev->raid_disks = n;
	return rv ? rv : len;
}
static struct md_sysfs_entry md_raid_disks =
__ATTR(raid_disks, S_IRUGO|S_IWUSR, raid_disks_show, raid_disks_store);

static ssize_t
chunk_size_show(mddev_t *mddev, char *page)
{
	if (mddev->reshape_position != MaxSector &&
	    mddev->chunk_sectors != mddev->new_chunk_sectors)
		return sprintf(page, "%d (%d)\n",
			       mddev->new_chunk_sectors << 9,
			       mddev->chunk_sectors << 9);
	return sprintf(page, "%d\n", mddev->chunk_sectors << 9);
}

static ssize_t
chunk_size_store(mddev_t *mddev, const char *buf, size_t len)
{
	char *e;
	unsigned long n = simple_strtoul(buf, &e, 10);

	if (!*buf || (*e && *e != '\n'))
		return -EINVAL;

	if (mddev->pers) {
		int err;
		if (mddev->pers->check_reshape == NULL)
			return -EBUSY;
		mddev->new_chunk_sectors = n >> 9;
		err = mddev->pers->check_reshape(mddev);
		if (err) {
			mddev->new_chunk_sectors = mddev->chunk_sectors;
			return err;
		}
	} else {
		mddev->new_chunk_sectors = n >> 9;
		if (mddev->reshape_position == MaxSector)
			mddev->chunk_sectors = n >> 9;
	}
	return len;
}
static struct md_sysfs_entry md_chunk_size =
__ATTR(chunk_size, S_IRUGO|S_IWUSR, chunk_size_show, chunk_size_store);

static ssize_t
resync_start_show(mddev_t *mddev, char *page)
{
	if (mddev->recovery_cp == MaxSector)
		return sprintf(page, "none\n");
	return sprintf(page, "%llu\n", (unsigned long long)mddev->recovery_cp);
}

static ssize_t
resync_start_store(mddev_t *mddev, const char *buf, size_t len)
{
	char *e;
	unsigned long long n = simple_strtoull(buf, &e, 10);

	if (mddev->pers)
		return -EBUSY;
	if (!*buf || (*e && *e != '\n'))
		return -EINVAL;

	mddev->recovery_cp = n;
	return len;
}
static struct md_sysfs_entry md_resync_start =
__ATTR(resync_start, S_IRUGO|S_IWUSR, resync_start_show, resync_start_store);

/*
 * The array state can be:
 *
 * clear
 *     No devices, no size, no level
 *     Equivalent to STOP_ARRAY ioctl
 * inactive
 *     May have some settings, but array is not active
 *        all IO results in error
 *     When written, doesn't tear down array, but just stops it
 * suspended (not supported yet)
 *     All IO requests will block. The array can be reconfigured.
 *     Writing this, if accepted, will block until array is quiescent
 * readonly
 *     no resync can happen.  no superblocks get written.
 *     write requests fail
 * read-auto
 *     like readonly, but behaves like 'clean' on a write request.
 *
 * clean - no pending writes, but otherwise active.
 *     When written to inactive array, starts without resync
 *     If a write request arrives then
 *       if metadata is known, mark 'dirty' and switch to 'active'.
 *       if not known, block and switch to write-pending
 *     If written to an active array that has pending writes, then fails.
 * active
 *     fully active: IO and resync can be happening.
 *     When written to inactive array, starts with resync
 *
 * write-pending
 *     clean, but writes are blocked waiting for 'active' to be written.
 *
 * active-idle
 *     like active, but no writes have been seen for a while (100msec).
 *
 */
enum array_state { clear, inactive, suspended, readonly, read_auto, clean, active,
		   write_pending, active_idle, bad_word};
static char *array_states[] = {
	"clear", "inactive", "suspended", "readonly", "read-auto", "clean", "active",
	"write-pending", "active-idle", NULL };

static int match_word(const char *word, char **list)
{
	int n;
	for (n=0; list[n]; n++)
		if (cmd_match(word, list[n]))
			break;
	return n;
}

static ssize_t
array_state_show(mddev_t *mddev, char *page)
{
	enum array_state st = inactive;

	if (mddev->pers)
		switch(mddev->ro) {
		case 1:
			st = readonly;
			break;
		case 2:
			st = read_auto;
			break;
		case 0:
			if (mddev->in_sync)
				st = clean;
			else if (test_bit(MD_CHANGE_CLEAN, &mddev->flags))
				st = write_pending;
			else if (mddev->safemode)
				st = active_idle;
			else
				st = active;
		}
	else {
		if (list_empty(&mddev->disks) &&
		    mddev->raid_disks == 0 &&
		    mddev->dev_sectors == 0)
			st = clear;
		else
			st = inactive;
	}
	return sprintf(page, "%s\n", array_states[st]);
}

static int do_md_stop(mddev_t * mddev, int ro, int is_open);
static int do_md_run(mddev_t * mddev);
static int restart_array(mddev_t *mddev);

static ssize_t
array_state_store(mddev_t *mddev, const char *buf, size_t len)
{
	int err = -EINVAL;
	enum array_state st = match_word(buf, array_states);
	switch(st) {
	case bad_word:
		break;
	case clear:
		/* stopping an active array */
		if (atomic_read(&mddev->openers) > 0)
			return -EBUSY;
		err = do_md_stop(mddev, 0, 0);
		break;
	case inactive:
		/* stopping an active array */
		if (mddev->pers) {
			if (atomic_read(&mddev->openers) > 0)
				return -EBUSY;
			err = do_md_stop(mddev, 2, 0);
		} else
			err = 0; /* already inactive */
		break;
	case suspended:
		break; /* not supported yet */
	case readonly:
		if (mddev->pers)
			err = do_md_stop(mddev, 1, 0);
		else {
			mddev->ro = 1;
			set_disk_ro(mddev->gendisk, 1);
			err = do_md_run(mddev);
		}
		break;
	case read_auto:
		if (mddev->pers) {
			if (mddev->ro == 0)
				err = do_md_stop(mddev, 1, 0);
			else if (mddev->ro == 1)
				err = restart_array(mddev);
			if (err == 0) {
				mddev->ro = 2;
				set_disk_ro(mddev->gendisk, 0);
			}
		} else {
			mddev->ro = 2;
			err = do_md_run(mddev);
		}
		break;
	case clean:
		if (mddev->pers) {
			restart_array(mddev);
			spin_lock_irq(&mddev->write_lock);
			if (atomic_read(&mddev->writes_pending) == 0) {
				if (mddev->in_sync == 0) {
					mddev->in_sync = 1;
					if (mddev->safemode == 1)
						mddev->safemode = 0;
					if (mddev->persistent)
						set_bit(MD_CHANGE_CLEAN,
							&mddev->flags);
				}
				err = 0;
			} else
				err = -EBUSY;
			spin_unlock_irq(&mddev->write_lock);
		} else
			err = -EINVAL;
		break;
	case active:
		if (mddev->pers) {
			restart_array(mddev);
			if (mddev->external)
				clear_bit(MD_CHANGE_CLEAN, &mddev->flags);
			wake_up(&mddev->sb_wait);
			err = 0;
		} else {
			mddev->ro = 0;
			set_disk_ro(mddev->gendisk, 0);
			err = do_md_run(mddev);
		}
		break;
	case write_pending:
	case active_idle:
		/* these cannot be set */
		break;
	}
	if (err)
		return err;
	else {
		sysfs_notify_dirent(mddev->sysfs_state);
		return len;
	}
}
static struct md_sysfs_entry md_array_state =
__ATTR(array_state, S_IRUGO|S_IWUSR, array_state_show, array_state_store);

static ssize_t
null_show(mddev_t *mddev, char *page)
{
	return -EINVAL;
}

static ssize_t
new_dev_store(mddev_t *mddev, const char *buf, size_t len)
{
	/* buf must be %d:%d\n? giving major and minor numbers */
	/* The new device is added to the array.
	 * If the array has a persistent superblock, we read the
	 * superblock to initialise info and check validity.
	 * Otherwise, only checking done is that in bind_rdev_to_array,
	 * which mainly checks size.
	 */
	char *e;
	int major = simple_strtoul(buf, &e, 10);
	int minor;
	dev_t dev;
	mdk_rdev_t *rdev;
	int err;

	if (!*buf || *e != ':' || !e[1] || e[1] == '\n')
		return -EINVAL;
	minor = simple_strtoul(e+1, &e, 10);
	if (*e && *e != '\n')
		return -EINVAL;
	dev = MKDEV(major, minor);
	if (major != MAJOR(dev) ||
	    minor != MINOR(dev))
		return -EOVERFLOW;


	if (mddev->persistent) {
		rdev = md_import_device(dev, mddev->major_version,
					mddev->minor_version);
		if (!IS_ERR(rdev) && !list_empty(&mddev->disks)) {
			mdk_rdev_t *rdev0 = list_entry(mddev->disks.next,
						       mdk_rdev_t, same_set);
			err = super_types[mddev->major_version]
				.load_super(rdev, rdev0, mddev->minor_version);
			if (err < 0)
				goto out;
		}
	} else if (mddev->external)
		rdev = md_import_device(dev, -2, -1);
	else
		rdev = md_import_device(dev, -1, -1);

	if (IS_ERR(rdev))
		return PTR_ERR(rdev);
	err = bind_rdev_to_array(rdev, mddev);
 out:
	if (err)
		export_rdev(rdev);
	return err ? err : len;
}

static struct md_sysfs_entry md_new_device =
__ATTR(new_dev, S_IWUSR, null_show, new_dev_store);

static ssize_t
bitmap_store(mddev_t *mddev, const char *buf, size_t len)
{
	char *end;
	unsigned long chunk, end_chunk;

	if (!mddev->bitmap)
		goto out;
	/* buf should be <chunk> <chunk> ... or <chunk>-<chunk> ... (range) */
	while (*buf) {
		chunk = end_chunk = simple_strtoul(buf, &end, 0);
		if (buf == end) break;
		if (*end == '-') { /* range */
			buf = end + 1;
			end_chunk = simple_strtoul(buf, &end, 0);
			if (buf == end) break;
		}
		if (*end && !isspace(*end)) break;
		bitmap_dirty_bits(mddev->bitmap, chunk, end_chunk);
		buf = end;
		while (isspace(*buf)) buf++;
	}
	bitmap_unplug(mddev->bitmap); /* flush the bits to disk */
out:
	return len;
}

static struct md_sysfs_entry md_bitmap =
__ATTR(bitmap_set_bits, S_IWUSR, null_show, bitmap_store);

static ssize_t
size_show(mddev_t *mddev, char *page)
{
	return sprintf(page, "%llu\n",
		(unsigned long long)mddev->dev_sectors / 2);
}

static int update_size(mddev_t *mddev, sector_t num_sectors);

static ssize_t
size_store(mddev_t *mddev, const char *buf, size_t len)
{
	/* If array is inactive, we can reduce the component size, but
	 * not increase it (except from 0).
	 * If array is active, we can try an on-line resize
	 */
	sector_t sectors;
	int err = strict_blocks_to_sectors(buf, &sectors);

	if (err < 0)
		return err;
	if (mddev->pers) {
		err = update_size(mddev, sectors);
		md_update_sb(mddev, 1);
	} else {
		if (mddev->dev_sectors == 0 ||
		    mddev->dev_sectors > sectors)
			mddev->dev_sectors = sectors;
		else
			err = -ENOSPC;
	}
	return err ? err : len;
}

static struct md_sysfs_entry md_size =
__ATTR(component_size, S_IRUGO|S_IWUSR, size_show, size_store);


/* Metdata version.
 * This is one of
 *   'none' for arrays with no metadata (good luck...)
 *   'external' for arrays with externally managed metadata,
 * or N.M for internally known formats
 */
static ssize_t
metadata_show(mddev_t *mddev, char *page)
{
	if (mddev->persistent)
		return sprintf(page, "%d.%d\n",
			       mddev->major_version, mddev->minor_version);
	else if (mddev->external)
		return sprintf(page, "external:%s\n", mddev->metadata_type);
	else
		return sprintf(page, "none\n");
}

static ssize_t
metadata_store(mddev_t *mddev, const char *buf, size_t len)
{
	int major, minor;
	char *e;
	/* Changing the details of 'external' metadata is
	 * always permitted.  Otherwise there must be
	 * no devices attached to the array.
	 */
	if (mddev->external && strncmp(buf, "external:", 9) == 0)
		;
	else if (!list_empty(&mddev->disks))
		return -EBUSY;

	if (cmd_match(buf, "none")) {
		mddev->persistent = 0;
		mddev->external = 0;
		mddev->major_version = 0;
		mddev->minor_version = 90;
		return len;
	}
	if (strncmp(buf, "external:", 9) == 0) {
		size_t namelen = len-9;
		if (namelen >= sizeof(mddev->metadata_type))
			namelen = sizeof(mddev->metadata_type)-1;
		strncpy(mddev->metadata_type, buf+9, namelen);
		mddev->metadata_type[namelen] = 0;
		if (namelen && mddev->metadata_type[namelen-1] == '\n')
			mddev->metadata_type[--namelen] = 0;
		mddev->persistent = 0;
		mddev->external = 1;
		mddev->major_version = 0;
		mddev->minor_version = 90;
		return len;
	}
	major = simple_strtoul(buf, &e, 10);
	if (e==buf || *e != '.')
		return -EINVAL;
	buf = e+1;
	minor = simple_strtoul(buf, &e, 10);
	if (e==buf || (*e && *e != '\n') )
		return -EINVAL;
	if (major >= ARRAY_SIZE(super_types) || super_types[major].name == NULL)
		return -ENOENT;
	mddev->major_version = major;
	mddev->minor_version = minor;
	mddev->persistent = 1;
	mddev->external = 0;
	return len;
}

static struct md_sysfs_entry md_metadata =
__ATTR(metadata_version, S_IRUGO|S_IWUSR, metadata_show, metadata_store);

static ssize_t
action_show(mddev_t *mddev, char *page)
{
	char *type = "idle";
	if (test_bit(MD_RECOVERY_FROZEN, &mddev->recovery))
		type = "frozen";
	else if (test_bit(MD_RECOVERY_RUNNING, &mddev->recovery) ||
	    (!mddev->ro && test_bit(MD_RECOVERY_NEEDED, &mddev->recovery))) {
		if (test_bit(MD_RECOVERY_RESHAPE, &mddev->recovery))
			type = "reshape";
		else if (test_bit(MD_RECOVERY_SYNC, &mddev->recovery)) {
			if (!test_bit(MD_RECOVERY_REQUESTED, &mddev->recovery))
				type = "resync";
			else if (test_bit(MD_RECOVERY_CHECK, &mddev->recovery))
				type = "check";
			else
				type = "repair";
		} else if (test_bit(MD_RECOVERY_RECOVER, &mddev->recovery))
			type = "recover";
	}
	return sprintf(page, "%s\n", type);
}

static ssize_t
action_store(mddev_t *mddev, const char *page, size_t len)
{
	if (!mddev->pers || !mddev->pers->sync_request)
		return -EINVAL;

	if (cmd_match(page, "frozen"))
		set_bit(MD_RECOVERY_FROZEN, &mddev->recovery);
	else
		clear_bit(MD_RECOVERY_FROZEN, &mddev->recovery);

	if (cmd_match(page, "idle") || cmd_match(page, "frozen")) {
		if (mddev->sync_thread) {
			set_bit(MD_RECOVERY_INTR, &mddev->recovery);
			md_unregister_thread(mddev->sync_thread);
			mddev->sync_thread = NULL;
			mddev->recovery = 0;
		}
	} else if (test_bit(MD_RECOVERY_RUNNING, &mddev->recovery) ||
		   test_bit(MD_RECOVERY_NEEDED, &mddev->recovery))
		return -EBUSY;
	else if (cmd_match(page, "resync"))
		set_bit(MD_RECOVERY_NEEDED, &mddev->recovery);
	else if (cmd_match(page, "recover")) {
		set_bit(MD_RECOVERY_RECOVER, &mddev->recovery);
		set_bit(MD_RECOVERY_NEEDED, &mddev->recovery);
	} else if (cmd_match(page, "reshape")) {
		int err;
		if (mddev->pers->start_reshape == NULL)
			return -EINVAL;
		err = mddev->pers->start_reshape(mddev);
		if (err)
			return err;
		sysfs_notify(&mddev->kobj, NULL, "degraded");
	} else {
		if (cmd_match(page, "check"))
			set_bit(MD_RECOVERY_CHECK, &mddev->recovery);
		else if (!cmd_match(page, "repair"))
			return -EINVAL;
		set_bit(MD_RECOVERY_REQUESTED, &mddev->recovery);
		set_bit(MD_RECOVERY_SYNC, &mddev->recovery);
	}
	set_bit(MD_RECOVERY_NEEDED, &mddev->recovery);
	md_wakeup_thread(mddev->thread);
	sysfs_notify_dirent(mddev->sysfs_action);
	return len;
}

static ssize_t
mismatch_cnt_show(mddev_t *mddev, char *page)
{
	return sprintf(page, "%llu\n",
		       (unsigned long long) mddev->resync_mismatches);
}

static struct md_sysfs_entry md_scan_mode =
__ATTR(sync_action, S_IRUGO|S_IWUSR, action_show, action_store);


static struct md_sysfs_entry md_mismatches = __ATTR_RO(mismatch_cnt);

static ssize_t
sync_min_show(mddev_t *mddev, char *page)
{
	return sprintf(page, "%d (%s)\n", speed_min(mddev),
		       mddev->sync_speed_min ? "local": "system");
}

static ssize_t
sync_min_store(mddev_t *mddev, const char *buf, size_t len)
{
	int min;
	char *e;
	if (strncmp(buf, "system", 6)==0) {
		mddev->sync_speed_min = 0;
		return len;
	}
	min = simple_strtoul(buf, &e, 10);
	if (buf == e || (*e && *e != '\n') || min <= 0)
		return -EINVAL;
	mddev->sync_speed_min = min;
	return len;
}

static struct md_sysfs_entry md_sync_min =
__ATTR(sync_speed_min, S_IRUGO|S_IWUSR, sync_min_show, sync_min_store);

static ssize_t
sync_max_show(mddev_t *mddev, char *page)
{
	return sprintf(page, "%d (%s)\n", speed_max(mddev),
		       mddev->sync_speed_max ? "local": "system");
}

static ssize_t
sync_max_store(mddev_t *mddev, const char *buf, size_t len)
{
	int max;
	char *e;
	if (strncmp(buf, "system", 6)==0) {
		mddev->sync_speed_max = 0;
		return len;
	}
	max = simple_strtoul(buf, &e, 10);
	if (buf == e || (*e && *e != '\n') || max <= 0)
		return -EINVAL;
	mddev->sync_speed_max = max;
	return len;
}

static struct md_sysfs_entry md_sync_max =
__ATTR(sync_speed_max, S_IRUGO|S_IWUSR, sync_max_show, sync_max_store);

static ssize_t
degraded_show(mddev_t *mddev, char *page)
{
	return sprintf(page, "%d\n", mddev->degraded);
}
static struct md_sysfs_entry md_degraded = __ATTR_RO(degraded);

static ssize_t
sync_force_parallel_show(mddev_t *mddev, char *page)
{
	return sprintf(page, "%d\n", mddev->parallel_resync);
}

static ssize_t
sync_force_parallel_store(mddev_t *mddev, const char *buf, size_t len)
{
	long n;

	if (strict_strtol(buf, 10, &n))
		return -EINVAL;

	if (n != 0 && n != 1)
		return -EINVAL;

	mddev->parallel_resync = n;

	if (mddev->sync_thread)
		wake_up(&resync_wait);

	return len;
}

/* force parallel resync, even with shared block devices */
static struct md_sysfs_entry md_sync_force_parallel =
__ATTR(sync_force_parallel, S_IRUGO|S_IWUSR,
       sync_force_parallel_show, sync_force_parallel_store);

static ssize_t
sync_speed_show(mddev_t *mddev, char *page)
{
	unsigned long resync, dt, db;
	if (mddev->curr_resync == 0)
		return sprintf(page, "none\n");
	resync = mddev->curr_mark_cnt - atomic_read(&mddev->recovery_active);
	dt = (jiffies - mddev->resync_mark) / HZ;
	if (!dt) dt++;
	db = resync - mddev->resync_mark_cnt;
	return sprintf(page, "%lu\n", db/dt/2); /* K/sec */
}

static struct md_sysfs_entry md_sync_speed = __ATTR_RO(sync_speed);

static ssize_t
sync_completed_show(mddev_t *mddev, char *page)
{
	unsigned long max_sectors, resync;

	if (!test_bit(MD_RECOVERY_RUNNING, &mddev->recovery))
		return sprintf(page, "none\n");

	if (test_bit(MD_RECOVERY_SYNC, &mddev->recovery))
		max_sectors = mddev->resync_max_sectors;
	else
		max_sectors = mddev->dev_sectors;

	resync = mddev->curr_resync_completed;
	return sprintf(page, "%lu / %lu\n", resync, max_sectors);
}

static struct md_sysfs_entry md_sync_completed = __ATTR_RO(sync_completed);

static ssize_t
min_sync_show(mddev_t *mddev, char *page)
{
	return sprintf(page, "%llu\n",
		       (unsigned long long)mddev->resync_min);
}
static ssize_t
min_sync_store(mddev_t *mddev, const char *buf, size_t len)
{
	unsigned long long min;
	if (strict_strtoull(buf, 10, &min))
		return -EINVAL;
	if (min > mddev->resync_max)
		return -EINVAL;
	if (test_bit(MD_RECOVERY_RUNNING, &mddev->recovery))
		return -EBUSY;

	/* Must be a multiple of chunk_size */
	if (mddev->chunk_sectors) {
		sector_t temp = min;
		if (sector_div(temp, mddev->chunk_sectors))
			return -EINVAL;
	}
	mddev->resync_min = min;

	return len;
}

static struct md_sysfs_entry md_min_sync =
__ATTR(sync_min, S_IRUGO|S_IWUSR, min_sync_show, min_sync_store);

static ssize_t
max_sync_show(mddev_t *mddev, char *page)
{
	if (mddev->resync_max == MaxSector)
		return sprintf(page, "max\n");
	else
		return sprintf(page, "%llu\n",
			       (unsigned long long)mddev->resync_max);
}
static ssize_t
max_sync_store(mddev_t *mddev, const char *buf, size_t len)
{
	if (strncmp(buf, "max", 3) == 0)
		mddev->resync_max = MaxSector;
	else {
		unsigned long long max;
		if (strict_strtoull(buf, 10, &max))
			return -EINVAL;
		if (max < mddev->resync_min)
			return -EINVAL;
		if (max < mddev->resync_max &&
		    test_bit(MD_RECOVERY_RUNNING, &mddev->recovery))
			return -EBUSY;

		/* Must be a multiple of chunk_size */
		if (mddev->chunk_sectors) {
			sector_t temp = max;
			if (sector_div(temp, mddev->chunk_sectors))
				return -EINVAL;
		}
		mddev->resync_max = max;
	}
	wake_up(&mddev->recovery_wait);
	return len;
}

static struct md_sysfs_entry md_max_sync =
__ATTR(sync_max, S_IRUGO|S_IWUSR, max_sync_show, max_sync_store);

static ssize_t
suspend_lo_show(mddev_t *mddev, char *page)
{
	return sprintf(page, "%llu\n", (unsigned long long)mddev->suspend_lo);
}

static ssize_t
suspend_lo_store(mddev_t *mddev, const char *buf, size_t len)
{
	char *e;
	unsigned long long new = simple_strtoull(buf, &e, 10);

<<<<<<< HEAD
	if (mddev->pers == NULL ||
=======
	if (mddev->pers == NULL || 
>>>>>>> 56d1ed69
	    mddev->pers->quiesce == NULL)
		return -EINVAL;
	if (buf == e || (*e && *e != '\n'))
		return -EINVAL;
	if (new >= mddev->suspend_hi ||
	    (new > mddev->suspend_lo && new < mddev->suspend_hi)) {
		mddev->suspend_lo = new;
		mddev->pers->quiesce(mddev, 2);
		return len;
	} else
		return -EINVAL;
}
static struct md_sysfs_entry md_suspend_lo =
__ATTR(suspend_lo, S_IRUGO|S_IWUSR, suspend_lo_show, suspend_lo_store);


static ssize_t
suspend_hi_show(mddev_t *mddev, char *page)
{
	return sprintf(page, "%llu\n", (unsigned long long)mddev->suspend_hi);
}

static ssize_t
suspend_hi_store(mddev_t *mddev, const char *buf, size_t len)
{
	char *e;
	unsigned long long new = simple_strtoull(buf, &e, 10);

	if (mddev->pers == NULL ||
	    mddev->pers->quiesce == NULL)
		return -EINVAL;
	if (buf == e || (*e && *e != '\n'))
		return -EINVAL;
	if ((new <= mddev->suspend_lo && mddev->suspend_lo >= mddev->suspend_hi) ||
	    (new > mddev->suspend_lo && new > mddev->suspend_hi)) {
		mddev->suspend_hi = new;
		mddev->pers->quiesce(mddev, 1);
		mddev->pers->quiesce(mddev, 0);
		return len;
	} else
		return -EINVAL;
}
static struct md_sysfs_entry md_suspend_hi =
__ATTR(suspend_hi, S_IRUGO|S_IWUSR, suspend_hi_show, suspend_hi_store);

static ssize_t
reshape_position_show(mddev_t *mddev, char *page)
{
	if (mddev->reshape_position != MaxSector)
		return sprintf(page, "%llu\n",
			       (unsigned long long)mddev->reshape_position);
	strcpy(page, "none\n");
	return 5;
}

static ssize_t
reshape_position_store(mddev_t *mddev, const char *buf, size_t len)
{
	char *e;
	unsigned long long new = simple_strtoull(buf, &e, 10);
	if (mddev->pers)
		return -EBUSY;
	if (buf == e || (*e && *e != '\n'))
		return -EINVAL;
	mddev->reshape_position = new;
	mddev->delta_disks = 0;
	mddev->new_level = mddev->level;
	mddev->new_layout = mddev->layout;
	mddev->new_chunk_sectors = mddev->chunk_sectors;
	return len;
}

static struct md_sysfs_entry md_reshape_position =
__ATTR(reshape_position, S_IRUGO|S_IWUSR, reshape_position_show,
       reshape_position_store);

static ssize_t
array_size_show(mddev_t *mddev, char *page)
{
	if (mddev->external_size)
		return sprintf(page, "%llu\n",
			       (unsigned long long)mddev->array_sectors/2);
	else
		return sprintf(page, "default\n");
}

static ssize_t
array_size_store(mddev_t *mddev, const char *buf, size_t len)
{
	sector_t sectors;

	if (strncmp(buf, "default", 7) == 0) {
		if (mddev->pers)
			sectors = mddev->pers->size(mddev, 0, 0);
		else
			sectors = mddev->array_sectors;

		mddev->external_size = 0;
	} else {
		if (strict_blocks_to_sectors(buf, &sectors) < 0)
			return -EINVAL;
		if (mddev->pers && mddev->pers->size(mddev, 0, 0) < sectors)
			return -E2BIG;

		mddev->external_size = 1;
	}

	mddev->array_sectors = sectors;
	set_capacity(mddev->gendisk, mddev->array_sectors);
	if (mddev->pers) {
		struct block_device *bdev = bdget_disk(mddev->gendisk, 0);

		if (bdev) {
			mutex_lock(&bdev->bd_inode->i_mutex);
			i_size_write(bdev->bd_inode,
				     (loff_t)mddev->array_sectors << 9);
			mutex_unlock(&bdev->bd_inode->i_mutex);
			bdput(bdev);
		}
	}

	return len;
}

static struct md_sysfs_entry md_array_size =
__ATTR(array_size, S_IRUGO|S_IWUSR, array_size_show,
       array_size_store);

static struct attribute *md_default_attrs[] = {
	&md_level.attr,
	&md_layout.attr,
	&md_raid_disks.attr,
	&md_chunk_size.attr,
	&md_size.attr,
	&md_resync_start.attr,
	&md_metadata.attr,
	&md_new_device.attr,
	&md_safe_delay.attr,
	&md_array_state.attr,
	&md_reshape_position.attr,
	&md_array_size.attr,
	NULL,
};

static struct attribute *md_redundancy_attrs[] = {
	&md_scan_mode.attr,
	&md_mismatches.attr,
	&md_sync_min.attr,
	&md_sync_max.attr,
	&md_sync_speed.attr,
	&md_sync_force_parallel.attr,
	&md_sync_completed.attr,
	&md_min_sync.attr,
	&md_max_sync.attr,
	&md_suspend_lo.attr,
	&md_suspend_hi.attr,
	&md_bitmap.attr,
	&md_degraded.attr,
	NULL,
};
static struct attribute_group md_redundancy_group = {
	.name = NULL,
	.attrs = md_redundancy_attrs,
};


static ssize_t
md_attr_show(struct kobject *kobj, struct attribute *attr, char *page)
{
	struct md_sysfs_entry *entry = container_of(attr, struct md_sysfs_entry, attr);
	mddev_t *mddev = container_of(kobj, struct mddev_s, kobj);
	ssize_t rv;

	if (!entry->show)
		return -EIO;
	rv = mddev_lock(mddev);
	if (!rv) {
		rv = entry->show(mddev, page);
		mddev_unlock(mddev);
	}
	return rv;
}

static ssize_t
md_attr_store(struct kobject *kobj, struct attribute *attr,
	      const char *page, size_t length)
{
	struct md_sysfs_entry *entry = container_of(attr, struct md_sysfs_entry, attr);
	mddev_t *mddev = container_of(kobj, struct mddev_s, kobj);
	ssize_t rv;

	if (!entry->store)
		return -EIO;
	if (!capable(CAP_SYS_ADMIN))
		return -EACCES;
	rv = mddev_lock(mddev);
	if (mddev->hold_active == UNTIL_IOCTL)
		mddev->hold_active = 0;
	if (!rv) {
		rv = entry->store(mddev, page, length);
		mddev_unlock(mddev);
	}
	return rv;
}

static void md_free(struct kobject *ko)
{
	mddev_t *mddev = container_of(ko, mddev_t, kobj);

	if (mddev->sysfs_state)
		sysfs_put(mddev->sysfs_state);

	if (mddev->gendisk) {
		del_gendisk(mddev->gendisk);
		put_disk(mddev->gendisk);
	}
	if (mddev->queue)
		blk_cleanup_queue(mddev->queue);

	kfree(mddev);
}

static struct sysfs_ops md_sysfs_ops = {
	.show	= md_attr_show,
	.store	= md_attr_store,
};
static struct kobj_type md_ktype = {
	.release	= md_free,
	.sysfs_ops	= &md_sysfs_ops,
	.default_attrs	= md_default_attrs,
};

int mdp_major = 0;

static void mddev_delayed_delete(struct work_struct *ws)
{
	mddev_t *mddev = container_of(ws, mddev_t, del_work);

	if (mddev->private == &md_redundancy_group) {
		sysfs_remove_group(&mddev->kobj, &md_redundancy_group);
		if (mddev->sysfs_action)
			sysfs_put(mddev->sysfs_action);
		mddev->sysfs_action = NULL;
		mddev->private = NULL;
	}
	kobject_del(&mddev->kobj);
	kobject_put(&mddev->kobj);
}

static int md_alloc(dev_t dev, char *name)
{
	static DEFINE_MUTEX(disks_mutex);
	mddev_t *mddev = mddev_find(dev);
	struct gendisk *disk;
	int partitioned;
	int shift;
	int unit;
	int error;

	if (!mddev)
		return -ENODEV;

	partitioned = (MAJOR(mddev->unit) != MD_MAJOR);
	shift = partitioned ? MdpMinorShift : 0;
	unit = MINOR(mddev->unit) >> shift;

	/* wait for any previous instance if this device
	 * to be completed removed (mddev_delayed_delete).
	 */
	flush_scheduled_work();

	mutex_lock(&disks_mutex);
	error = -EEXIST;
	if (mddev->gendisk)
		goto abort;

	if (name) {
		/* Need to ensure that 'name' is not a duplicate.
		 */
		mddev_t *mddev2;
		spin_lock(&all_mddevs_lock);

		list_for_each_entry(mddev2, &all_mddevs, all_mddevs)
			if (mddev2->gendisk &&
			    strcmp(mddev2->gendisk->disk_name, name) == 0) {
				spin_unlock(&all_mddevs_lock);
<<<<<<< HEAD
				mutex_unlock(&disks_mutex);
				mddev_put(mddev);
				return -EEXIST;
=======
				goto abort;
>>>>>>> 56d1ed69
			}
		spin_unlock(&all_mddevs_lock);
	}

	error = -ENOMEM;
	mddev->queue = blk_alloc_queue(GFP_KERNEL);
	if (!mddev->queue)
		goto abort;
	mddev->queue->queuedata = mddev;

	/* Can be unlocked because the queue is new: no concurrency */
	queue_flag_set_unlocked(QUEUE_FLAG_CLUSTER, mddev->queue);

	blk_queue_make_request(mddev->queue, md_make_request);

	disk = alloc_disk(1 << shift);
	if (!disk) {
		blk_cleanup_queue(mddev->queue);
		mddev->queue = NULL;
		goto abort;
	}
	disk->major = MAJOR(mddev->unit);
	disk->first_minor = unit << shift;
	if (name)
		strcpy(disk->disk_name, name);
	else if (partitioned)
		sprintf(disk->disk_name, "md_d%d", unit);
	else
		sprintf(disk->disk_name, "md%d", unit);
	disk->fops = &md_fops;
	disk->private_data = mddev;
	disk->queue = mddev->queue;
	/* Allow extended partitions.  This makes the
	 * 'mdp' device redundant, but we can't really
	 * remove it now.
	 */
	disk->flags |= GENHD_FL_EXT_DEVT;
	add_disk(disk);
	mddev->gendisk = disk;
	error = kobject_init_and_add(&mddev->kobj, &md_ktype,
				     &disk_to_dev(disk)->kobj, "%s", "md");
	if (error) {
		/* This isn't possible, but as kobject_init_and_add is marked
		 * __must_check, we must do something with the result
		 */
		printk(KERN_WARNING "md: cannot register %s/md - name in use\n",
		       disk->disk_name);
		error = 0;
	}
 abort:
	mutex_unlock(&disks_mutex);
	if (!error) {
		kobject_uevent(&mddev->kobj, KOBJ_ADD);
		mddev->sysfs_state = sysfs_get_dirent(mddev->kobj.sd, "array_state");
	}
	mddev_put(mddev);
	return error;
}

static struct kobject *md_probe(dev_t dev, int *part, void *data)
{
	md_alloc(dev, NULL);
	return NULL;
}

static int add_named_array(const char *val, struct kernel_param *kp)
{
	/* val must be "md_*" where * is not all digits.
	 * We allocate an array with a large free minor number, and
	 * set the name to val.  val must not already be an active name.
	 */
	int len = strlen(val);
	char buf[DISK_NAME_LEN];

	while (len && val[len-1] == '\n')
		len--;
	if (len >= DISK_NAME_LEN)
		return -E2BIG;
	strlcpy(buf, val, len+1);
	if (strncmp(buf, "md_", 3) != 0)
		return -EINVAL;
	return md_alloc(0, buf);
}

static void md_safemode_timeout(unsigned long data)
{
	mddev_t *mddev = (mddev_t *) data;

	if (!atomic_read(&mddev->writes_pending)) {
		mddev->safemode = 1;
		if (mddev->external)
			sysfs_notify_dirent(mddev->sysfs_state);
	}
	md_wakeup_thread(mddev->thread);
}

static int start_dirty_degraded;

static int do_md_run(mddev_t * mddev)
{
	int err;
	mdk_rdev_t *rdev;
	struct gendisk *disk;
	struct mdk_personality *pers;

	if (list_empty(&mddev->disks))
		/* cannot run an array with no devices.. */
		return -EINVAL;

	if (mddev->pers)
		return -EBUSY;

	/*
	 * Analyze all RAID superblock(s)
	 */
	if (!mddev->raid_disks) {
		if (!mddev->persistent)
			return -EINVAL;
		analyze_sbs(mddev);
	}

	if (mddev->level != LEVEL_NONE)
		request_module("md-level-%d", mddev->level);
	else if (mddev->clevel[0])
		request_module("md-%s", mddev->clevel);

	/*
	 * Drop all container device buffers, from now on
	 * the only valid external interface is through the md
	 * device.
	 */
	list_for_each_entry(rdev, &mddev->disks, same_set) {
		if (test_bit(Faulty, &rdev->flags))
			continue;
		sync_blockdev(rdev->bdev);
		invalidate_bdev(rdev->bdev);

		/* perform some consistency tests on the device.
		 * We don't want the data to overlap the metadata,
		 * Internal Bitmap issues have been handled elsewhere.
		 */
		if (rdev->data_offset < rdev->sb_start) {
			if (mddev->dev_sectors &&
			    rdev->data_offset + mddev->dev_sectors
			    > rdev->sb_start) {
				printk("md: %s: data overlaps metadata\n",
				       mdname(mddev));
				return -EINVAL;
			}
		} else {
			if (rdev->sb_start + rdev->sb_size/512
			    > rdev->data_offset) {
				printk("md: %s: metadata overlaps data\n",
				       mdname(mddev));
				return -EINVAL;
			}
		}
		sysfs_notify_dirent(rdev->sysfs_state);
	}

	md_probe(mddev->unit, NULL, NULL);
	disk = mddev->gendisk;
	if (!disk)
		return -ENOMEM;

	spin_lock(&pers_lock);
	pers = find_pers(mddev->level, mddev->clevel);
	if (!pers || !try_module_get(pers->owner)) {
		spin_unlock(&pers_lock);
		if (mddev->level != LEVEL_NONE)
			printk(KERN_WARNING "md: personality for level %d is not loaded!\n",
			       mddev->level);
		else
			printk(KERN_WARNING "md: personality for level %s is not loaded!\n",
			       mddev->clevel);
		return -EINVAL;
	}
	mddev->pers = pers;
	spin_unlock(&pers_lock);
	if (mddev->level != pers->level) {
		mddev->level = pers->level;
		mddev->new_level = pers->level;
	}
	strlcpy(mddev->clevel, pers->name, sizeof(mddev->clevel));

	if (pers->level >= 4 && pers->level <= 6)
		/* Cannot support integrity (yet) */
		blk_integrity_unregister(mddev->gendisk);

	if (mddev->reshape_position != MaxSector &&
	    pers->start_reshape == NULL) {
		/* This personality cannot handle reshaping... */
		mddev->pers = NULL;
		module_put(pers->owner);
		return -EINVAL;
	}

	if (pers->sync_request) {
		/* Warn if this is a potentially silly
		 * configuration.
		 */
		char b[BDEVNAME_SIZE], b2[BDEVNAME_SIZE];
		mdk_rdev_t *rdev2;
		int warned = 0;

		list_for_each_entry(rdev, &mddev->disks, same_set)
			list_for_each_entry(rdev2, &mddev->disks, same_set) {
				if (rdev < rdev2 &&
				    rdev->bdev->bd_contains ==
				    rdev2->bdev->bd_contains) {
					printk(KERN_WARNING
					       "%s: WARNING: %s appears to be"
					       " on the same physical disk as"
					       " %s.\n",
					       mdname(mddev),
					       bdevname(rdev->bdev,b),
					       bdevname(rdev2->bdev,b2));
					warned = 1;
				}
			}

		if (warned)
			printk(KERN_WARNING
			       "True protection against single-disk"
			       " failure might be compromised.\n");
	}

	mddev->recovery = 0;
	/* may be over-ridden by personality */
	mddev->resync_max_sectors = mddev->dev_sectors;

	mddev->barriers_work = 1;
	mddev->ok_start_degraded = start_dirty_degraded;

	if (start_readonly)
		mddev->ro = 2; /* read-only, but switch on first write */

	err = mddev->pers->run(mddev);
	if (err)
		printk(KERN_ERR "md: pers->run() failed ...\n");
	else if (mddev->pers->size(mddev, 0, 0) < mddev->array_sectors) {
		WARN_ONCE(!mddev->external_size, "%s: default size too small,"
			  " but 'external_size' not in effect?\n", __func__);
		printk(KERN_ERR
		       "md: invalid array_size %llu > default size %llu\n",
		       (unsigned long long)mddev->array_sectors / 2,
		       (unsigned long long)mddev->pers->size(mddev, 0, 0) / 2);
		err = -EINVAL;
		mddev->pers->stop(mddev);
	}
	if (err == 0 && mddev->pers->sync_request) {
		err = bitmap_create(mddev);
		if (err) {
			printk(KERN_ERR "%s: failed to create bitmap (%d)\n",
			       mdname(mddev), err);
			mddev->pers->stop(mddev);
		}
	}
	if (err) {
		module_put(mddev->pers->owner);
		mddev->pers = NULL;
		bitmap_destroy(mddev);
		return err;
	}
	if (mddev->pers->sync_request) {
		if (sysfs_create_group(&mddev->kobj, &md_redundancy_group))
			printk(KERN_WARNING
			       "md: cannot register extra attributes for %s\n",
			       mdname(mddev));
		mddev->sysfs_action = sysfs_get_dirent(mddev->kobj.sd, "sync_action");
	} else if (mddev->ro == 2) /* auto-readonly not meaningful */
		mddev->ro = 0;

 	atomic_set(&mddev->writes_pending,0);
	mddev->safemode = 0;
	mddev->safemode_timer.function = md_safemode_timeout;
	mddev->safemode_timer.data = (unsigned long) mddev;
	mddev->safemode_delay = (200 * HZ)/1000 +1; /* 200 msec delay */
	mddev->in_sync = 1;

	list_for_each_entry(rdev, &mddev->disks, same_set)
		if (rdev->raid_disk >= 0) {
			char nm[20];
			sprintf(nm, "rd%d", rdev->raid_disk);
			if (sysfs_create_link(&mddev->kobj, &rdev->kobj, nm))
				printk("md: cannot register %s for %s\n",
				       nm, mdname(mddev));
		}
	
	set_bit(MD_RECOVERY_NEEDED, &mddev->recovery);
	
	if (mddev->flags)
		md_update_sb(mddev, 0);

	set_capacity(disk, mddev->array_sectors);

	/* If there is a partially-recovered drive we need to
	 * start recovery here.  If we leave it to md_check_recovery,
	 * it will remove the drives and not do the right thing
	 */
	if (mddev->degraded && !mddev->sync_thread) {
		int spares = 0;
		list_for_each_entry(rdev, &mddev->disks, same_set)
			if (rdev->raid_disk >= 0 &&
			    !test_bit(In_sync, &rdev->flags) &&
			    !test_bit(Faulty, &rdev->flags))
				/* complete an interrupted recovery */
				spares++;
		if (spares && mddev->pers->sync_request) {
			mddev->recovery = 0;
			set_bit(MD_RECOVERY_RUNNING, &mddev->recovery);
			mddev->sync_thread = md_register_thread(md_do_sync,
								mddev,
								"%s_resync");
			if (!mddev->sync_thread) {
				printk(KERN_ERR "%s: could not start resync"
				       " thread...\n",
				       mdname(mddev));
				/* leave the spares where they are, it shouldn't hurt */
				mddev->recovery = 0;
			}
		}
	}
	md_wakeup_thread(mddev->thread);
	md_wakeup_thread(mddev->sync_thread); /* possibly kick off a reshape */

	mddev->changed = 1;
	md_new_event(mddev);
	sysfs_notify_dirent(mddev->sysfs_state);
	if (mddev->sysfs_action)
		sysfs_notify_dirent(mddev->sysfs_action);
	sysfs_notify(&mddev->kobj, NULL, "degraded");
	kobject_uevent(&disk_to_dev(mddev->gendisk)->kobj, KOBJ_CHANGE);
	return 0;
}

static int restart_array(mddev_t *mddev)
{
	struct gendisk *disk = mddev->gendisk;

	/* Complain if it has no devices */
	if (list_empty(&mddev->disks))
		return -ENXIO;
	if (!mddev->pers)
		return -EINVAL;
	if (!mddev->ro)
		return -EBUSY;
	mddev->safemode = 0;
	mddev->ro = 0;
	set_disk_ro(disk, 0);
	printk(KERN_INFO "md: %s switched to read-write mode.\n",
		mdname(mddev));
	/* Kick recovery or resync if necessary */
	set_bit(MD_RECOVERY_NEEDED, &mddev->recovery);
	md_wakeup_thread(mddev->thread);
	md_wakeup_thread(mddev->sync_thread);
	sysfs_notify_dirent(mddev->sysfs_state);
	return 0;
}

/* similar to deny_write_access, but accounts for our holding a reference
 * to the file ourselves */
static int deny_bitmap_write_access(struct file * file)
{
	struct inode *inode = file->f_mapping->host;

	spin_lock(&inode->i_lock);
	if (atomic_read(&inode->i_writecount) > 1) {
		spin_unlock(&inode->i_lock);
		return -ETXTBSY;
	}
	atomic_set(&inode->i_writecount, -1);
	spin_unlock(&inode->i_lock);

	return 0;
}

static void restore_bitmap_write_access(struct file *file)
{
	struct inode *inode = file->f_mapping->host;

	spin_lock(&inode->i_lock);
	atomic_set(&inode->i_writecount, 1);
	spin_unlock(&inode->i_lock);
}

/* mode:
 *   0 - completely stop and dis-assemble array
 *   1 - switch to readonly
 *   2 - stop but do not disassemble array
 */
static int do_md_stop(mddev_t * mddev, int mode, int is_open)
{
	int err = 0;
	struct gendisk *disk = mddev->gendisk;
	mdk_rdev_t *rdev;

	if (atomic_read(&mddev->openers) > is_open) {
		printk("md: %s still in use.\n",mdname(mddev));
		return -EBUSY;
	}

	if (mddev->pers) {

		if (mddev->sync_thread) {
			set_bit(MD_RECOVERY_FROZEN, &mddev->recovery);
			set_bit(MD_RECOVERY_INTR, &mddev->recovery);
			md_unregister_thread(mddev->sync_thread);
			mddev->sync_thread = NULL;
		}

		del_timer_sync(&mddev->safemode_timer);

		switch(mode) {
		case 1: /* readonly */
			err  = -ENXIO;
			if (mddev->ro==1)
				goto out;
			mddev->ro = 1;
			break;
		case 0: /* disassemble */
		case 2: /* stop */
			bitmap_flush(mddev);
			md_super_wait(mddev);
			if (mddev->ro)
				set_disk_ro(disk, 0);

			mddev->pers->stop(mddev);
			mddev->queue->merge_bvec_fn = NULL;
			mddev->queue->unplug_fn = NULL;
			mddev->queue->backing_dev_info.congested_fn = NULL;
			module_put(mddev->pers->owner);
			if (mddev->pers->sync_request)
				mddev->private = &md_redundancy_group;
			mddev->pers = NULL;
			/* tell userspace to handle 'inactive' */
			sysfs_notify_dirent(mddev->sysfs_state);

			list_for_each_entry(rdev, &mddev->disks, same_set)
				if (rdev->raid_disk >= 0) {
					char nm[20];
					sprintf(nm, "rd%d", rdev->raid_disk);
					sysfs_remove_link(&mddev->kobj, nm);
				}

			set_capacity(disk, 0);
			mddev->changed = 1;

			if (mddev->ro)
				mddev->ro = 0;
		}
		if (!mddev->in_sync || mddev->flags) {
			/* mark array as shutdown cleanly */
			mddev->in_sync = 1;
			md_update_sb(mddev, 1);
		}
		if (mode == 1)
			set_disk_ro(disk, 1);
		clear_bit(MD_RECOVERY_FROZEN, &mddev->recovery);
	}

	/*
	 * Free resources if final stop
	 */
	if (mode == 0) {

		printk(KERN_INFO "md: %s stopped.\n", mdname(mddev));

		bitmap_destroy(mddev);
		if (mddev->bitmap_file) {
			restore_bitmap_write_access(mddev->bitmap_file);
			fput(mddev->bitmap_file);
			mddev->bitmap_file = NULL;
		}
		mddev->bitmap_offset = 0;

		/* make sure all md_delayed_delete calls have finished */
		flush_scheduled_work();

		export_array(mddev);

		mddev->array_sectors = 0;
		mddev->external_size = 0;
		mddev->dev_sectors = 0;
		mddev->raid_disks = 0;
		mddev->recovery_cp = 0;
		mddev->resync_min = 0;
		mddev->resync_max = MaxSector;
		mddev->reshape_position = MaxSector;
		mddev->external = 0;
		mddev->persistent = 0;
		mddev->level = LEVEL_NONE;
		mddev->clevel[0] = 0;
		mddev->flags = 0;
		mddev->ro = 0;
		mddev->metadata_type[0] = 0;
		mddev->chunk_sectors = 0;
		mddev->ctime = mddev->utime = 0;
		mddev->layout = 0;
		mddev->max_disks = 0;
		mddev->events = 0;
		mddev->delta_disks = 0;
		mddev->new_level = LEVEL_NONE;
		mddev->new_layout = 0;
		mddev->new_chunk_sectors = 0;
		mddev->curr_resync = 0;
		mddev->resync_mismatches = 0;
		mddev->suspend_lo = mddev->suspend_hi = 0;
		mddev->sync_speed_min = mddev->sync_speed_max = 0;
		mddev->recovery = 0;
		mddev->in_sync = 0;
		mddev->changed = 0;
		mddev->degraded = 0;
		mddev->barriers_work = 0;
		mddev->safemode = 0;
		kobject_uevent(&disk_to_dev(mddev->gendisk)->kobj, KOBJ_CHANGE);
		if (mddev->hold_active == UNTIL_STOP)
			mddev->hold_active = 0;

	} else if (mddev->pers)
		printk(KERN_INFO "md: %s switched to read-only mode.\n",
			mdname(mddev));
	err = 0;
	blk_integrity_unregister(disk);
	md_new_event(mddev);
	sysfs_notify_dirent(mddev->sysfs_state);
out:
	return err;
}

#ifndef MODULE
static void autorun_array(mddev_t *mddev)
{
	mdk_rdev_t *rdev;
	int err;

	if (list_empty(&mddev->disks))
		return;

	printk(KERN_INFO "md: running: ");

	list_for_each_entry(rdev, &mddev->disks, same_set) {
		char b[BDEVNAME_SIZE];
		printk("<%s>", bdevname(rdev->bdev,b));
	}
	printk("\n");

	err = do_md_run(mddev);
	if (err) {
		printk(KERN_WARNING "md: do_md_run() returned %d\n", err);
		do_md_stop(mddev, 0, 0);
	}
}

/*
 * lets try to run arrays based on all disks that have arrived
 * until now. (those are in pending_raid_disks)
 *
 * the method: pick the first pending disk, collect all disks with
 * the same UUID, remove all from the pending list and put them into
 * the 'same_array' list. Then order this list based on superblock
 * update time (freshest comes first), kick out 'old' disks and
 * compare superblocks. If everything's fine then run it.
 *
 * If "unit" is allocated, then bump its reference count
 */
static void autorun_devices(int part)
{
	mdk_rdev_t *rdev0, *rdev, *tmp;
	mddev_t *mddev;
	char b[BDEVNAME_SIZE];

	printk(KERN_INFO "md: autorun ...\n");
	while (!list_empty(&pending_raid_disks)) {
		int unit;
		dev_t dev;
		LIST_HEAD(candidates);
		rdev0 = list_entry(pending_raid_disks.next,
					 mdk_rdev_t, same_set);

		printk(KERN_INFO "md: considering %s ...\n",
			bdevname(rdev0->bdev,b));
		INIT_LIST_HEAD(&candidates);
		rdev_for_each_list(rdev, tmp, &pending_raid_disks)
			if (super_90_load(rdev, rdev0, 0) >= 0) {
				printk(KERN_INFO "md:  adding %s ...\n",
					bdevname(rdev->bdev,b));
				list_move(&rdev->same_set, &candidates);
			}
		/*
		 * now we have a set of devices, with all of them having
		 * mostly sane superblocks. It's time to allocate the
		 * mddev.
		 */
		if (part) {
			dev = MKDEV(mdp_major,
				    rdev0->preferred_minor << MdpMinorShift);
			unit = MINOR(dev) >> MdpMinorShift;
		} else {
			dev = MKDEV(MD_MAJOR, rdev0->preferred_minor);
			unit = MINOR(dev);
		}
		if (rdev0->preferred_minor != unit) {
			printk(KERN_INFO "md: unit number in %s is bad: %d\n",
			       bdevname(rdev0->bdev, b), rdev0->preferred_minor);
			break;
		}

		md_probe(dev, NULL, NULL);
		mddev = mddev_find(dev);
		if (!mddev || !mddev->gendisk) {
			if (mddev)
				mddev_put(mddev);
			printk(KERN_ERR
				"md: cannot allocate memory for md drive.\n");
			break;
		}
		if (mddev_lock(mddev)) 
			printk(KERN_WARNING "md: %s locked, cannot run\n",
			       mdname(mddev));
		else if (mddev->raid_disks || mddev->major_version
			 || !list_empty(&mddev->disks)) {
			printk(KERN_WARNING 
				"md: %s already running, cannot run %s\n",
				mdname(mddev), bdevname(rdev0->bdev,b));
			mddev_unlock(mddev);
		} else {
			printk(KERN_INFO "md: created %s\n", mdname(mddev));
			mddev->persistent = 1;
			rdev_for_each_list(rdev, tmp, &candidates) {
				list_del_init(&rdev->same_set);
				if (bind_rdev_to_array(rdev, mddev))
					export_rdev(rdev);
			}
			autorun_array(mddev);
			mddev_unlock(mddev);
		}
		/* on success, candidates will be empty, on error
		 * it won't...
		 */
		rdev_for_each_list(rdev, tmp, &candidates) {
			list_del_init(&rdev->same_set);
			export_rdev(rdev);
		}
		mddev_put(mddev);
	}
	printk(KERN_INFO "md: ... autorun DONE.\n");
}
#endif /* !MODULE */

static int get_version(void __user * arg)
{
	mdu_version_t ver;

	ver.major = MD_MAJOR_VERSION;
	ver.minor = MD_MINOR_VERSION;
	ver.patchlevel = MD_PATCHLEVEL_VERSION;

	if (copy_to_user(arg, &ver, sizeof(ver)))
		return -EFAULT;

	return 0;
}

static int get_array_info(mddev_t * mddev, void __user * arg)
{
	mdu_array_info_t info;
	int nr,working,active,failed,spare;
	mdk_rdev_t *rdev;

	nr=working=active=failed=spare=0;
	list_for_each_entry(rdev, &mddev->disks, same_set) {
		nr++;
		if (test_bit(Faulty, &rdev->flags))
			failed++;
		else {
			working++;
			if (test_bit(In_sync, &rdev->flags))
				active++;	
			else
				spare++;
		}
	}

	info.major_version = mddev->major_version;
	info.minor_version = mddev->minor_version;
	info.patch_version = MD_PATCHLEVEL_VERSION;
	info.ctime         = mddev->ctime;
	info.level         = mddev->level;
	info.size          = mddev->dev_sectors / 2;
	if (info.size != mddev->dev_sectors / 2) /* overflow */
		info.size = -1;
	info.nr_disks      = nr;
	info.raid_disks    = mddev->raid_disks;
	info.md_minor      = mddev->md_minor;
	info.not_persistent= !mddev->persistent;

	info.utime         = mddev->utime;
	info.state         = 0;
	if (mddev->in_sync)
		info.state = (1<<MD_SB_CLEAN);
	if (mddev->bitmap && mddev->bitmap_offset)
		info.state = (1<<MD_SB_BITMAP_PRESENT);
	info.active_disks  = active;
	info.working_disks = working;
	info.failed_disks  = failed;
	info.spare_disks   = spare;

	info.layout        = mddev->layout;
	info.chunk_size    = mddev->chunk_sectors << 9;

	if (copy_to_user(arg, &info, sizeof(info)))
		return -EFAULT;

	return 0;
}

static int get_bitmap_file(mddev_t * mddev, void __user * arg)
{
	mdu_bitmap_file_t *file = NULL; /* too big for stack allocation */
	char *ptr, *buf = NULL;
	int err = -ENOMEM;

	if (md_allow_write(mddev))
		file = kmalloc(sizeof(*file), GFP_NOIO);
	else
		file = kmalloc(sizeof(*file), GFP_KERNEL);

	if (!file)
		goto out;

	/* bitmap disabled, zero the first byte and copy out */
	if (!mddev->bitmap || !mddev->bitmap->file) {
		file->pathname[0] = '\0';
		goto copy_out;
	}

	buf = kmalloc(sizeof(file->pathname), GFP_KERNEL);
	if (!buf)
		goto out;

	ptr = d_path(&mddev->bitmap->file->f_path, buf, sizeof(file->pathname));
	if (IS_ERR(ptr))
		goto out;

	strcpy(file->pathname, ptr);

copy_out:
	err = 0;
	if (copy_to_user(arg, file, sizeof(*file)))
		err = -EFAULT;
out:
	kfree(buf);
	kfree(file);
	return err;
}

static int get_disk_info(mddev_t * mddev, void __user * arg)
{
	mdu_disk_info_t info;
	mdk_rdev_t *rdev;

	if (copy_from_user(&info, arg, sizeof(info)))
		return -EFAULT;

	rdev = find_rdev_nr(mddev, info.number);
	if (rdev) {
		info.major = MAJOR(rdev->bdev->bd_dev);
		info.minor = MINOR(rdev->bdev->bd_dev);
		info.raid_disk = rdev->raid_disk;
		info.state = 0;
		if (test_bit(Faulty, &rdev->flags))
			info.state |= (1<<MD_DISK_FAULTY);
		else if (test_bit(In_sync, &rdev->flags)) {
			info.state |= (1<<MD_DISK_ACTIVE);
			info.state |= (1<<MD_DISK_SYNC);
		}
		if (test_bit(WriteMostly, &rdev->flags))
			info.state |= (1<<MD_DISK_WRITEMOSTLY);
	} else {
		info.major = info.minor = 0;
		info.raid_disk = -1;
		info.state = (1<<MD_DISK_REMOVED);
	}

	if (copy_to_user(arg, &info, sizeof(info)))
		return -EFAULT;

	return 0;
}

static int add_new_disk(mddev_t * mddev, mdu_disk_info_t *info)
{
	char b[BDEVNAME_SIZE], b2[BDEVNAME_SIZE];
	mdk_rdev_t *rdev;
	dev_t dev = MKDEV(info->major,info->minor);

	if (info->major != MAJOR(dev) || info->minor != MINOR(dev))
		return -EOVERFLOW;

	if (!mddev->raid_disks) {
		int err;
		/* expecting a device which has a superblock */
		rdev = md_import_device(dev, mddev->major_version, mddev->minor_version);
		if (IS_ERR(rdev)) {
			printk(KERN_WARNING 
				"md: md_import_device returned %ld\n",
				PTR_ERR(rdev));
			return PTR_ERR(rdev);
		}
		if (!list_empty(&mddev->disks)) {
			mdk_rdev_t *rdev0 = list_entry(mddev->disks.next,
							mdk_rdev_t, same_set);
			int err = super_types[mddev->major_version]
				.load_super(rdev, rdev0, mddev->minor_version);
			if (err < 0) {
				printk(KERN_WARNING 
					"md: %s has different UUID to %s\n",
					bdevname(rdev->bdev,b), 
					bdevname(rdev0->bdev,b2));
				export_rdev(rdev);
				return -EINVAL;
			}
		}
		err = bind_rdev_to_array(rdev, mddev);
		if (err)
			export_rdev(rdev);
		return err;
	}

	/*
	 * add_new_disk can be used once the array is assembled
	 * to add "hot spares".  They must already have a superblock
	 * written
	 */
	if (mddev->pers) {
		int err;
		if (!mddev->pers->hot_add_disk) {
			printk(KERN_WARNING 
				"%s: personality does not support diskops!\n",
			       mdname(mddev));
			return -EINVAL;
		}
		if (mddev->persistent)
			rdev = md_import_device(dev, mddev->major_version,
						mddev->minor_version);
		else
			rdev = md_import_device(dev, -1, -1);
		if (IS_ERR(rdev)) {
			printk(KERN_WARNING 
				"md: md_import_device returned %ld\n",
				PTR_ERR(rdev));
			return PTR_ERR(rdev);
		}
		/* set save_raid_disk if appropriate */
		if (!mddev->persistent) {
			if (info->state & (1<<MD_DISK_SYNC)  &&
			    info->raid_disk < mddev->raid_disks)
				rdev->raid_disk = info->raid_disk;
			else
				rdev->raid_disk = -1;
		} else
			super_types[mddev->major_version].
				validate_super(mddev, rdev);
		rdev->saved_raid_disk = rdev->raid_disk;

		clear_bit(In_sync, &rdev->flags); /* just to be sure */
		if (info->state & (1<<MD_DISK_WRITEMOSTLY))
			set_bit(WriteMostly, &rdev->flags);
		else
			clear_bit(WriteMostly, &rdev->flags);

		rdev->raid_disk = -1;
		err = bind_rdev_to_array(rdev, mddev);
		if (!err && !mddev->pers->hot_remove_disk) {
			/* If there is hot_add_disk but no hot_remove_disk
			 * then added disks for geometry changes,
			 * and should be added immediately.
			 */
			super_types[mddev->major_version].
				validate_super(mddev, rdev);
			err = mddev->pers->hot_add_disk(mddev, rdev);
			if (err)
				unbind_rdev_from_array(rdev);
		}
		if (err)
			export_rdev(rdev);
		else
			sysfs_notify_dirent(rdev->sysfs_state);

		md_update_sb(mddev, 1);
		if (mddev->degraded)
			set_bit(MD_RECOVERY_RECOVER, &mddev->recovery);
		set_bit(MD_RECOVERY_NEEDED, &mddev->recovery);
		md_wakeup_thread(mddev->thread);
		return err;
	}

	/* otherwise, add_new_disk is only allowed
	 * for major_version==0 superblocks
	 */
	if (mddev->major_version != 0) {
		printk(KERN_WARNING "%s: ADD_NEW_DISK not supported\n",
		       mdname(mddev));
		return -EINVAL;
	}

	if (!(info->state & (1<<MD_DISK_FAULTY))) {
		int err;
		rdev = md_import_device(dev, -1, 0);
		if (IS_ERR(rdev)) {
			printk(KERN_WARNING 
				"md: error, md_import_device() returned %ld\n",
				PTR_ERR(rdev));
			return PTR_ERR(rdev);
		}
		rdev->desc_nr = info->number;
		if (info->raid_disk < mddev->raid_disks)
			rdev->raid_disk = info->raid_disk;
		else
			rdev->raid_disk = -1;

		if (rdev->raid_disk < mddev->raid_disks)
			if (info->state & (1<<MD_DISK_SYNC))
				set_bit(In_sync, &rdev->flags);

		if (info->state & (1<<MD_DISK_WRITEMOSTLY))
			set_bit(WriteMostly, &rdev->flags);

		if (!mddev->persistent) {
			printk(KERN_INFO "md: nonpersistent superblock ...\n");
			rdev->sb_start = rdev->bdev->bd_inode->i_size / 512;
		} else 
			rdev->sb_start = calc_dev_sboffset(rdev->bdev);
		rdev->sectors = rdev->sb_start;

		err = bind_rdev_to_array(rdev, mddev);
		if (err) {
			export_rdev(rdev);
			return err;
		}
	}

	return 0;
}

static int hot_remove_disk(mddev_t * mddev, dev_t dev)
{
	char b[BDEVNAME_SIZE];
	mdk_rdev_t *rdev;

	rdev = find_rdev(mddev, dev);
	if (!rdev)
		return -ENXIO;

	if (rdev->raid_disk >= 0)
		goto busy;

	kick_rdev_from_array(rdev);
	md_update_sb(mddev, 1);
	md_new_event(mddev);

	return 0;
busy:
	printk(KERN_WARNING "md: cannot remove active disk %s from %s ...\n",
		bdevname(rdev->bdev,b), mdname(mddev));
	return -EBUSY;
}

static int hot_add_disk(mddev_t * mddev, dev_t dev)
{
	char b[BDEVNAME_SIZE];
	int err;
	mdk_rdev_t *rdev;

	if (!mddev->pers)
		return -ENODEV;

	if (mddev->major_version != 0) {
		printk(KERN_WARNING "%s: HOT_ADD may only be used with"
			" version-0 superblocks.\n",
			mdname(mddev));
		return -EINVAL;
	}
	if (!mddev->pers->hot_add_disk) {
		printk(KERN_WARNING 
			"%s: personality does not support diskops!\n",
			mdname(mddev));
		return -EINVAL;
	}

	rdev = md_import_device(dev, -1, 0);
	if (IS_ERR(rdev)) {
		printk(KERN_WARNING 
			"md: error, md_import_device() returned %ld\n",
			PTR_ERR(rdev));
		return -EINVAL;
	}

	if (mddev->persistent)
		rdev->sb_start = calc_dev_sboffset(rdev->bdev);
	else
		rdev->sb_start = rdev->bdev->bd_inode->i_size / 512;

	rdev->sectors = rdev->sb_start;

	if (test_bit(Faulty, &rdev->flags)) {
		printk(KERN_WARNING 
			"md: can not hot-add faulty %s disk to %s!\n",
			bdevname(rdev->bdev,b), mdname(mddev));
		err = -EINVAL;
		goto abort_export;
	}
	clear_bit(In_sync, &rdev->flags);
	rdev->desc_nr = -1;
	rdev->saved_raid_disk = -1;
	err = bind_rdev_to_array(rdev, mddev);
	if (err)
		goto abort_export;

	/*
	 * The rest should better be atomic, we can have disk failures
	 * noticed in interrupt contexts ...
	 */

	rdev->raid_disk = -1;

	md_update_sb(mddev, 1);

	/*
	 * Kick recovery, maybe this spare has to be added to the
	 * array immediately.
	 */
	set_bit(MD_RECOVERY_NEEDED, &mddev->recovery);
	md_wakeup_thread(mddev->thread);
	md_new_event(mddev);
	return 0;

abort_export:
	export_rdev(rdev);
	return err;
}

static int set_bitmap_file(mddev_t *mddev, int fd)
{
	int err;

	if (mddev->pers) {
		if (!mddev->pers->quiesce)
			return -EBUSY;
		if (mddev->recovery || mddev->sync_thread)
			return -EBUSY;
		/* we should be able to change the bitmap.. */
	}


	if (fd >= 0) {
		if (mddev->bitmap)
			return -EEXIST; /* cannot add when bitmap is present */
		mddev->bitmap_file = fget(fd);

		if (mddev->bitmap_file == NULL) {
			printk(KERN_ERR "%s: error: failed to get bitmap file\n",
			       mdname(mddev));
			return -EBADF;
		}

		err = deny_bitmap_write_access(mddev->bitmap_file);
		if (err) {
			printk(KERN_ERR "%s: error: bitmap file is already in use\n",
			       mdname(mddev));
			fput(mddev->bitmap_file);
			mddev->bitmap_file = NULL;
			return err;
		}
		mddev->bitmap_offset = 0; /* file overrides offset */
	} else if (mddev->bitmap == NULL)
		return -ENOENT; /* cannot remove what isn't there */
	err = 0;
	if (mddev->pers) {
		mddev->pers->quiesce(mddev, 1);
		if (fd >= 0)
			err = bitmap_create(mddev);
		if (fd < 0 || err) {
			bitmap_destroy(mddev);
			fd = -1; /* make sure to put the file */
		}
		mddev->pers->quiesce(mddev, 0);
	}
	if (fd < 0) {
		if (mddev->bitmap_file) {
			restore_bitmap_write_access(mddev->bitmap_file);
			fput(mddev->bitmap_file);
		}
		mddev->bitmap_file = NULL;
	}

	return err;
}

/*
 * set_array_info is used two different ways
 * The original usage is when creating a new array.
 * In this usage, raid_disks is > 0 and it together with
 *  level, size, not_persistent,layout,chunksize determine the
 *  shape of the array.
 *  This will always create an array with a type-0.90.0 superblock.
 * The newer usage is when assembling an array.
 *  In this case raid_disks will be 0, and the major_version field is
 *  use to determine which style super-blocks are to be found on the devices.
 *  The minor and patch _version numbers are also kept incase the
 *  super_block handler wishes to interpret them.
 */
static int set_array_info(mddev_t * mddev, mdu_array_info_t *info)
{

	if (info->raid_disks == 0) {
		/* just setting version number for superblock loading */
		if (info->major_version < 0 ||
		    info->major_version >= ARRAY_SIZE(super_types) ||
		    super_types[info->major_version].name == NULL) {
			/* maybe try to auto-load a module? */
			printk(KERN_INFO 
				"md: superblock version %d not known\n",
				info->major_version);
			return -EINVAL;
		}
		mddev->major_version = info->major_version;
		mddev->minor_version = info->minor_version;
		mddev->patch_version = info->patch_version;
		mddev->persistent = !info->not_persistent;
		return 0;
	}
	mddev->major_version = MD_MAJOR_VERSION;
	mddev->minor_version = MD_MINOR_VERSION;
	mddev->patch_version = MD_PATCHLEVEL_VERSION;
	mddev->ctime         = get_seconds();

	mddev->level         = info->level;
	mddev->clevel[0]     = 0;
	mddev->dev_sectors   = 2 * (sector_t)info->size;
	mddev->raid_disks    = info->raid_disks;
	/* don't set md_minor, it is determined by which /dev/md* was
	 * openned
	 */
	if (info->state & (1<<MD_SB_CLEAN))
		mddev->recovery_cp = MaxSector;
	else
		mddev->recovery_cp = 0;
	mddev->persistent    = ! info->not_persistent;
	mddev->external	     = 0;

	mddev->layout        = info->layout;
	mddev->chunk_sectors = info->chunk_size >> 9;

	mddev->max_disks     = MD_SB_DISKS;

	if (mddev->persistent)
		mddev->flags         = 0;
	set_bit(MD_CHANGE_DEVS, &mddev->flags);

	mddev->default_bitmap_offset = MD_SB_BYTES >> 9;
	mddev->bitmap_offset = 0;

	mddev->reshape_position = MaxSector;

	/*
	 * Generate a 128 bit UUID
	 */
	get_random_bytes(mddev->uuid, 16);

	mddev->new_level = mddev->level;
	mddev->new_chunk_sectors = mddev->chunk_sectors;
	mddev->new_layout = mddev->layout;
	mddev->delta_disks = 0;

	return 0;
}

void md_set_array_sectors(mddev_t *mddev, sector_t array_sectors)
{
	WARN(!mddev_is_locked(mddev), "%s: unlocked mddev!\n", __func__);

	if (mddev->external_size)
		return;

	mddev->array_sectors = array_sectors;
}
EXPORT_SYMBOL(md_set_array_sectors);

static int update_size(mddev_t *mddev, sector_t num_sectors)
{
	mdk_rdev_t *rdev;
	int rv;
	int fit = (num_sectors == 0);

	if (mddev->pers->resize == NULL)
		return -EINVAL;
	/* The "num_sectors" is the number of sectors of each device that
	 * is used.  This can only make sense for arrays with redundancy.
	 * linear and raid0 always use whatever space is available. We can only
	 * consider changing this number if no resync or reconstruction is
	 * happening, and if the new size is acceptable. It must fit before the
	 * sb_start or, if that is <data_offset, it must fit before the size
	 * of each device.  If num_sectors is zero, we find the largest size
	 * that fits.

	 */
	if (mddev->sync_thread)
		return -EBUSY;
	if (mddev->bitmap)
		/* Sorry, cannot grow a bitmap yet, just remove it,
		 * grow, and re-add.
		 */
		return -EBUSY;
	list_for_each_entry(rdev, &mddev->disks, same_set) {
		sector_t avail = rdev->sectors;

		if (fit && (num_sectors == 0 || num_sectors > avail))
			num_sectors = avail;
		if (avail < num_sectors)
			return -ENOSPC;
	}
	rv = mddev->pers->resize(mddev, num_sectors);
	if (!rv) {
		struct block_device *bdev;

		bdev = bdget_disk(mddev->gendisk, 0);
		if (bdev) {
			mutex_lock(&bdev->bd_inode->i_mutex);
			i_size_write(bdev->bd_inode,
				     (loff_t)mddev->array_sectors << 9);
			mutex_unlock(&bdev->bd_inode->i_mutex);
			bdput(bdev);
		}
	}
	return rv;
}

static int update_raid_disks(mddev_t *mddev, int raid_disks)
{
	int rv;
	/* change the number of raid disks */
	if (mddev->pers->check_reshape == NULL)
		return -EINVAL;
	if (raid_disks <= 0 ||
	    raid_disks >= mddev->max_disks)
		return -EINVAL;
	if (mddev->sync_thread || mddev->reshape_position != MaxSector)
		return -EBUSY;
	mddev->delta_disks = raid_disks - mddev->raid_disks;

	rv = mddev->pers->check_reshape(mddev);
	return rv;
}


/*
 * update_array_info is used to change the configuration of an
 * on-line array.
 * The version, ctime,level,size,raid_disks,not_persistent, layout,chunk_size
 * fields in the info are checked against the array.
 * Any differences that cannot be handled will cause an error.
 * Normally, only one change can be managed at a time.
 */
static int update_array_info(mddev_t *mddev, mdu_array_info_t *info)
{
	int rv = 0;
	int cnt = 0;
	int state = 0;

	/* calculate expected state,ignoring low bits */
	if (mddev->bitmap && mddev->bitmap_offset)
		state |= (1 << MD_SB_BITMAP_PRESENT);

	if (mddev->major_version != info->major_version ||
	    mddev->minor_version != info->minor_version ||
/*	    mddev->patch_version != info->patch_version || */
	    mddev->ctime         != info->ctime         ||
	    mddev->level         != info->level         ||
/*	    mddev->layout        != info->layout        || */
	    !mddev->persistent	 != info->not_persistent||
	    mddev->chunk_sectors != info->chunk_size >> 9 ||
	    /* ignore bottom 8 bits of state, and allow SB_BITMAP_PRESENT to change */
	    ((state^info->state) & 0xfffffe00)
		)
		return -EINVAL;
	/* Check there is only one change */
	if (info->size >= 0 && mddev->dev_sectors / 2 != info->size)
		cnt++;
	if (mddev->raid_disks != info->raid_disks)
		cnt++;
	if (mddev->layout != info->layout)
		cnt++;
	if ((state ^ info->state) & (1<<MD_SB_BITMAP_PRESENT))
		cnt++;
	if (cnt == 0)
		return 0;
	if (cnt > 1)
		return -EINVAL;

	if (mddev->layout != info->layout) {
		/* Change layout
		 * we don't need to do anything at the md level, the
		 * personality will take care of it all.
		 */
		if (mddev->pers->check_reshape == NULL)
			return -EINVAL;
		else {
			mddev->new_layout = info->layout;
			rv = mddev->pers->check_reshape(mddev);
			if (rv)
				mddev->new_layout = mddev->layout;
			return rv;
		}
	}
	if (info->size >= 0 && mddev->dev_sectors / 2 != info->size)
		rv = update_size(mddev, (sector_t)info->size * 2);

	if (mddev->raid_disks    != info->raid_disks)
		rv = update_raid_disks(mddev, info->raid_disks);

	if ((state ^ info->state) & (1<<MD_SB_BITMAP_PRESENT)) {
		if (mddev->pers->quiesce == NULL)
			return -EINVAL;
		if (mddev->recovery || mddev->sync_thread)
			return -EBUSY;
		if (info->state & (1<<MD_SB_BITMAP_PRESENT)) {
			/* add the bitmap */
			if (mddev->bitmap)
				return -EEXIST;
			if (mddev->default_bitmap_offset == 0)
				return -EINVAL;
			mddev->bitmap_offset = mddev->default_bitmap_offset;
			mddev->pers->quiesce(mddev, 1);
			rv = bitmap_create(mddev);
			if (rv)
				bitmap_destroy(mddev);
			mddev->pers->quiesce(mddev, 0);
		} else {
			/* remove the bitmap */
			if (!mddev->bitmap)
				return -ENOENT;
			if (mddev->bitmap->file)
				return -EINVAL;
			mddev->pers->quiesce(mddev, 1);
			bitmap_destroy(mddev);
			mddev->pers->quiesce(mddev, 0);
			mddev->bitmap_offset = 0;
		}
	}
	md_update_sb(mddev, 1);
	return rv;
}

static int set_disk_faulty(mddev_t *mddev, dev_t dev)
{
	mdk_rdev_t *rdev;

	if (mddev->pers == NULL)
		return -ENODEV;

	rdev = find_rdev(mddev, dev);
	if (!rdev)
		return -ENODEV;

	md_error(mddev, rdev);
	return 0;
}

/*
 * We have a problem here : there is no easy way to give a CHS
 * virtual geometry. We currently pretend that we have a 2 heads
 * 4 sectors (with a BIG number of cylinders...). This drives
 * dosfs just mad... ;-)
 */
static int md_getgeo(struct block_device *bdev, struct hd_geometry *geo)
{
	mddev_t *mddev = bdev->bd_disk->private_data;

	geo->heads = 2;
	geo->sectors = 4;
	geo->cylinders = get_capacity(mddev->gendisk) / 8;
	return 0;
}

static int md_ioctl(struct block_device *bdev, fmode_t mode,
			unsigned int cmd, unsigned long arg)
{
	int err = 0;
	void __user *argp = (void __user *)arg;
	mddev_t *mddev = NULL;

	if (!capable(CAP_SYS_ADMIN))
		return -EACCES;

	/*
	 * Commands dealing with the RAID driver but not any
	 * particular array:
	 */
	switch (cmd)
	{
		case RAID_VERSION:
			err = get_version(argp);
			goto done;

		case PRINT_RAID_DEBUG:
			err = 0;
			md_print_devices();
			goto done;

#ifndef MODULE
		case RAID_AUTORUN:
			err = 0;
			autostart_arrays(arg);
			goto done;
#endif
		default:;
	}

	/*
	 * Commands creating/starting a new array:
	 */

	mddev = bdev->bd_disk->private_data;

	if (!mddev) {
		BUG();
		goto abort;
	}

	err = mddev_lock(mddev);
	if (err) {
		printk(KERN_INFO 
			"md: ioctl lock interrupted, reason %d, cmd %d\n",
			err, cmd);
		goto abort;
	}

	switch (cmd)
	{
		case SET_ARRAY_INFO:
			{
				mdu_array_info_t info;
				if (!arg)
					memset(&info, 0, sizeof(info));
				else if (copy_from_user(&info, argp, sizeof(info))) {
					err = -EFAULT;
					goto abort_unlock;
				}
				if (mddev->pers) {
					err = update_array_info(mddev, &info);
					if (err) {
						printk(KERN_WARNING "md: couldn't update"
						       " array info. %d\n", err);
						goto abort_unlock;
					}
					goto done_unlock;
				}
				if (!list_empty(&mddev->disks)) {
					printk(KERN_WARNING
					       "md: array %s already has disks!\n",
					       mdname(mddev));
					err = -EBUSY;
					goto abort_unlock;
				}
				if (mddev->raid_disks) {
					printk(KERN_WARNING
					       "md: array %s already initialised!\n",
					       mdname(mddev));
					err = -EBUSY;
					goto abort_unlock;
				}
				err = set_array_info(mddev, &info);
				if (err) {
					printk(KERN_WARNING "md: couldn't set"
					       " array info. %d\n", err);
					goto abort_unlock;
				}
			}
			goto done_unlock;

		default:;
	}

	/*
	 * Commands querying/configuring an existing array:
	 */
	/* if we are not initialised yet, only ADD_NEW_DISK, STOP_ARRAY,
	 * RUN_ARRAY, and GET_ and SET_BITMAP_FILE are allowed */
	if ((!mddev->raid_disks && !mddev->external)
	    && cmd != ADD_NEW_DISK && cmd != STOP_ARRAY
	    && cmd != RUN_ARRAY && cmd != SET_BITMAP_FILE
	    && cmd != GET_BITMAP_FILE) {
		err = -ENODEV;
		goto abort_unlock;
	}

	/*
	 * Commands even a read-only array can execute:
	 */
	switch (cmd)
	{
		case GET_ARRAY_INFO:
			err = get_array_info(mddev, argp);
			goto done_unlock;

		case GET_BITMAP_FILE:
			err = get_bitmap_file(mddev, argp);
			goto done_unlock;

		case GET_DISK_INFO:
			err = get_disk_info(mddev, argp);
			goto done_unlock;

		case RESTART_ARRAY_RW:
			err = restart_array(mddev);
			goto done_unlock;

		case STOP_ARRAY:
			err = do_md_stop(mddev, 0, 1);
			goto done_unlock;

		case STOP_ARRAY_RO:
			err = do_md_stop(mddev, 1, 1);
			goto done_unlock;

	}

	/*
	 * The remaining ioctls are changing the state of the
	 * superblock, so we do not allow them on read-only arrays.
	 * However non-MD ioctls (e.g. get-size) will still come through
	 * here and hit the 'default' below, so only disallow
	 * 'md' ioctls, and switch to rw mode if started auto-readonly.
	 */
	if (_IOC_TYPE(cmd) == MD_MAJOR && mddev->ro && mddev->pers) {
		if (mddev->ro == 2) {
			mddev->ro = 0;
			sysfs_notify_dirent(mddev->sysfs_state);
			set_bit(MD_RECOVERY_NEEDED, &mddev->recovery);
			md_wakeup_thread(mddev->thread);
		} else {
			err = -EROFS;
			goto abort_unlock;
		}
	}

	switch (cmd)
	{
		case ADD_NEW_DISK:
		{
			mdu_disk_info_t info;
			if (copy_from_user(&info, argp, sizeof(info)))
				err = -EFAULT;
			else
				err = add_new_disk(mddev, &info);
			goto done_unlock;
		}

		case HOT_REMOVE_DISK:
			err = hot_remove_disk(mddev, new_decode_dev(arg));
			goto done_unlock;

		case HOT_ADD_DISK:
			err = hot_add_disk(mddev, new_decode_dev(arg));
			goto done_unlock;

		case SET_DISK_FAULTY:
			err = set_disk_faulty(mddev, new_decode_dev(arg));
			goto done_unlock;

		case RUN_ARRAY:
			err = do_md_run(mddev);
			goto done_unlock;

		case SET_BITMAP_FILE:
			err = set_bitmap_file(mddev, (int)arg);
			goto done_unlock;

		default:
			err = -EINVAL;
			goto abort_unlock;
	}

done_unlock:
abort_unlock:
	if (mddev->hold_active == UNTIL_IOCTL &&
	    err != -EINVAL)
		mddev->hold_active = 0;
	mddev_unlock(mddev);

	return err;
done:
	if (err)
		MD_BUG();
abort:
	return err;
}

static int md_open(struct block_device *bdev, fmode_t mode)
{
	/*
	 * Succeed if we can lock the mddev, which confirms that
	 * it isn't being stopped right now.
	 */
	mddev_t *mddev = mddev_find(bdev->bd_dev);
	int err;

	if (mddev->gendisk != bdev->bd_disk) {
		/* we are racing with mddev_put which is discarding this
		 * bd_disk.
		 */
		mddev_put(mddev);
		/* Wait until bdev->bd_disk is definitely gone */
		flush_scheduled_work();
		/* Then retry the open from the top */
		return -ERESTARTSYS;
	}
	BUG_ON(mddev != bdev->bd_disk->private_data);

	if ((err = mutex_lock_interruptible_nested(&mddev->reconfig_mutex, 1)))
		goto out;

	err = 0;
	atomic_inc(&mddev->openers);
	mddev_unlock(mddev);

	check_disk_change(bdev);
 out:
	return err;
}

static int md_release(struct gendisk *disk, fmode_t mode)
{
 	mddev_t *mddev = disk->private_data;

	BUG_ON(!mddev);
	atomic_dec(&mddev->openers);
	mddev_put(mddev);

	return 0;
}

static int md_media_changed(struct gendisk *disk)
{
	mddev_t *mddev = disk->private_data;

	return mddev->changed;
}

static int md_revalidate(struct gendisk *disk)
{
	mddev_t *mddev = disk->private_data;

	mddev->changed = 0;
	return 0;
}
static struct block_device_operations md_fops =
{
	.owner		= THIS_MODULE,
	.open		= md_open,
	.release	= md_release,
	.ioctl		= md_ioctl,
	.getgeo		= md_getgeo,
	.media_changed	= md_media_changed,
	.revalidate_disk= md_revalidate,
};

static int md_thread(void * arg)
{
	mdk_thread_t *thread = arg;

	/*
	 * md_thread is a 'system-thread', it's priority should be very
	 * high. We avoid resource deadlocks individually in each
	 * raid personality. (RAID5 does preallocation) We also use RR and
	 * the very same RT priority as kswapd, thus we will never get
	 * into a priority inversion deadlock.
	 *
	 * we definitely have to have equal or higher priority than
	 * bdflush, otherwise bdflush will deadlock if there are too
	 * many dirty RAID5 blocks.
	 */

	allow_signal(SIGKILL);
	while (!kthread_should_stop()) {

		/* We need to wait INTERRUPTIBLE so that
		 * we don't add to the load-average.
		 * That means we need to be sure no signals are
		 * pending
		 */
		if (signal_pending(current))
			flush_signals(current);

		wait_event_interruptible_timeout
			(thread->wqueue,
			 test_bit(THREAD_WAKEUP, &thread->flags)
			 || kthread_should_stop(),
			 thread->timeout);

		clear_bit(THREAD_WAKEUP, &thread->flags);

		thread->run(thread->mddev);
	}

	return 0;
}

void md_wakeup_thread(mdk_thread_t *thread)
{
	if (thread) {
		dprintk("md: waking up MD thread %s.\n", thread->tsk->comm);
		set_bit(THREAD_WAKEUP, &thread->flags);
		wake_up(&thread->wqueue);
	}
}

mdk_thread_t *md_register_thread(void (*run) (mddev_t *), mddev_t *mddev,
				 const char *name)
{
	mdk_thread_t *thread;

	thread = kzalloc(sizeof(mdk_thread_t), GFP_KERNEL);
	if (!thread)
		return NULL;

	init_waitqueue_head(&thread->wqueue);

	thread->run = run;
	thread->mddev = mddev;
	thread->timeout = MAX_SCHEDULE_TIMEOUT;
	thread->tsk = kthread_run(md_thread, thread, name, mdname(thread->mddev));
	if (IS_ERR(thread->tsk)) {
		kfree(thread);
		return NULL;
	}
	return thread;
}

void md_unregister_thread(mdk_thread_t *thread)
{
	if (!thread)
		return;
	dprintk("interrupting MD-thread pid %d\n", task_pid_nr(thread->tsk));

	kthread_stop(thread->tsk);
	kfree(thread);
}

void md_error(mddev_t *mddev, mdk_rdev_t *rdev)
{
	if (!mddev) {
		MD_BUG();
		return;
	}

	if (!rdev || test_bit(Faulty, &rdev->flags))
		return;

	if (mddev->external)
		set_bit(Blocked, &rdev->flags);
/*
	dprintk("md_error dev:%s, rdev:(%d:%d), (caller: %p,%p,%p,%p).\n",
		mdname(mddev),
		MAJOR(rdev->bdev->bd_dev), MINOR(rdev->bdev->bd_dev),
		__builtin_return_address(0),__builtin_return_address(1),
		__builtin_return_address(2),__builtin_return_address(3));
*/
	if (!mddev->pers)
		return;
	if (!mddev->pers->error_handler)
		return;
	mddev->pers->error_handler(mddev,rdev);
	if (mddev->degraded)
		set_bit(MD_RECOVERY_RECOVER, &mddev->recovery);
	set_bit(StateChanged, &rdev->flags);
	set_bit(MD_RECOVERY_INTR, &mddev->recovery);
	set_bit(MD_RECOVERY_NEEDED, &mddev->recovery);
	md_wakeup_thread(mddev->thread);
	md_new_event_inintr(mddev);
}

/* seq_file implementation /proc/mdstat */

static void status_unused(struct seq_file *seq)
{
	int i = 0;
	mdk_rdev_t *rdev;

	seq_printf(seq, "unused devices: ");

	list_for_each_entry(rdev, &pending_raid_disks, same_set) {
		char b[BDEVNAME_SIZE];
		i++;
		seq_printf(seq, "%s ",
			      bdevname(rdev->bdev,b));
	}
	if (!i)
		seq_printf(seq, "<none>");

	seq_printf(seq, "\n");
}


static void status_resync(struct seq_file *seq, mddev_t * mddev)
{
	sector_t max_sectors, resync, res;
	unsigned long dt, db;
	sector_t rt;
	int scale;
	unsigned int per_milli;

	resync = mddev->curr_resync - atomic_read(&mddev->recovery_active);

	if (test_bit(MD_RECOVERY_SYNC, &mddev->recovery))
		max_sectors = mddev->resync_max_sectors;
	else
		max_sectors = mddev->dev_sectors;

	/*
	 * Should not happen.
	 */
	if (!max_sectors) {
		MD_BUG();
		return;
	}
	/* Pick 'scale' such that (resync>>scale)*1000 will fit
	 * in a sector_t, and (max_sectors>>scale) will fit in a
	 * u32, as those are the requirements for sector_div.
	 * Thus 'scale' must be at least 10
	 */
	scale = 10;
	if (sizeof(sector_t) > sizeof(unsigned long)) {
		while ( max_sectors/2 > (1ULL<<(scale+32)))
			scale++;
	}
	res = (resync>>scale)*1000;
	sector_div(res, (u32)((max_sectors>>scale)+1));

	per_milli = res;
	{
		int i, x = per_milli/50, y = 20-x;
		seq_printf(seq, "[");
		for (i = 0; i < x; i++)
			seq_printf(seq, "=");
		seq_printf(seq, ">");
		for (i = 0; i < y; i++)
			seq_printf(seq, ".");
		seq_printf(seq, "] ");
	}
	seq_printf(seq, " %s =%3u.%u%% (%llu/%llu)",
		   (test_bit(MD_RECOVERY_RESHAPE, &mddev->recovery)?
		    "reshape" :
		    (test_bit(MD_RECOVERY_CHECK, &mddev->recovery)?
		     "check" :
		     (test_bit(MD_RECOVERY_SYNC, &mddev->recovery) ?
		      "resync" : "recovery"))),
		   per_milli/10, per_milli % 10,
		   (unsigned long long) resync/2,
		   (unsigned long long) max_sectors/2);

	/*
	 * dt: time from mark until now
	 * db: blocks written from mark until now
	 * rt: remaining time
	 *
	 * rt is a sector_t, so could be 32bit or 64bit.
	 * So we divide before multiply in case it is 32bit and close
	 * to the limit.
	 * We scale the divisor (db) by 32 to avoid loosing precision
	 * near the end of resync when the number of remaining sectors
	 * is close to 'db'.
	 * We then divide rt by 32 after multiplying by db to compensate.
	 * The '+1' avoids division by zero if db is very small.
	 */
	dt = ((jiffies - mddev->resync_mark) / HZ);
	if (!dt) dt++;
	db = (mddev->curr_mark_cnt - atomic_read(&mddev->recovery_active))
		- mddev->resync_mark_cnt;

	rt = max_sectors - resync;    /* number of remaining sectors */
	sector_div(rt, db/32+1);
	rt *= dt;
	rt >>= 5;

	seq_printf(seq, " finish=%lu.%lumin", (unsigned long)rt / 60,
		   ((unsigned long)rt % 60)/6);

	seq_printf(seq, " speed=%ldK/sec", db/2/dt);
}

static void *md_seq_start(struct seq_file *seq, loff_t *pos)
{
	struct list_head *tmp;
	loff_t l = *pos;
	mddev_t *mddev;

	if (l >= 0x10000)
		return NULL;
	if (!l--)
		/* header */
		return (void*)1;

	spin_lock(&all_mddevs_lock);
	list_for_each(tmp,&all_mddevs)
		if (!l--) {
			mddev = list_entry(tmp, mddev_t, all_mddevs);
			mddev_get(mddev);
			spin_unlock(&all_mddevs_lock);
			return mddev;
		}
	spin_unlock(&all_mddevs_lock);
	if (!l--)
		return (void*)2;/* tail */
	return NULL;
}

static void *md_seq_next(struct seq_file *seq, void *v, loff_t *pos)
{
	struct list_head *tmp;
	mddev_t *next_mddev, *mddev = v;
	
	++*pos;
	if (v == (void*)2)
		return NULL;

	spin_lock(&all_mddevs_lock);
	if (v == (void*)1)
		tmp = all_mddevs.next;
	else
		tmp = mddev->all_mddevs.next;
	if (tmp != &all_mddevs)
		next_mddev = mddev_get(list_entry(tmp,mddev_t,all_mddevs));
	else {
		next_mddev = (void*)2;
		*pos = 0x10000;
	}		
	spin_unlock(&all_mddevs_lock);

	if (v != (void*)1)
		mddev_put(mddev);
	return next_mddev;

}

static void md_seq_stop(struct seq_file *seq, void *v)
{
	mddev_t *mddev = v;

	if (mddev && v != (void*)1 && v != (void*)2)
		mddev_put(mddev);
}

struct mdstat_info {
	int event;
};

static int md_seq_show(struct seq_file *seq, void *v)
{
	mddev_t *mddev = v;
	sector_t sectors;
	mdk_rdev_t *rdev;
	struct mdstat_info *mi = seq->private;
	struct bitmap *bitmap;

	if (v == (void*)1) {
		struct mdk_personality *pers;
		seq_printf(seq, "Personalities : ");
		spin_lock(&pers_lock);
		list_for_each_entry(pers, &pers_list, list)
			seq_printf(seq, "[%s] ", pers->name);

		spin_unlock(&pers_lock);
		seq_printf(seq, "\n");
		mi->event = atomic_read(&md_event_count);
		return 0;
	}
	if (v == (void*)2) {
		status_unused(seq);
		return 0;
	}

	if (mddev_lock(mddev) < 0)
		return -EINTR;

	if (mddev->pers || mddev->raid_disks || !list_empty(&mddev->disks)) {
		seq_printf(seq, "%s : %sactive", mdname(mddev),
						mddev->pers ? "" : "in");
		if (mddev->pers) {
			if (mddev->ro==1)
				seq_printf(seq, " (read-only)");
			if (mddev->ro==2)
				seq_printf(seq, " (auto-read-only)");
			seq_printf(seq, " %s", mddev->pers->name);
		}

		sectors = 0;
		list_for_each_entry(rdev, &mddev->disks, same_set) {
			char b[BDEVNAME_SIZE];
			seq_printf(seq, " %s[%d]",
				bdevname(rdev->bdev,b), rdev->desc_nr);
			if (test_bit(WriteMostly, &rdev->flags))
				seq_printf(seq, "(W)");
			if (test_bit(Faulty, &rdev->flags)) {
				seq_printf(seq, "(F)");
				continue;
			} else if (rdev->raid_disk < 0)
				seq_printf(seq, "(S)"); /* spare */
			sectors += rdev->sectors;
		}

		if (!list_empty(&mddev->disks)) {
			if (mddev->pers)
				seq_printf(seq, "\n      %llu blocks",
					   (unsigned long long)
					   mddev->array_sectors / 2);
			else
				seq_printf(seq, "\n      %llu blocks",
					   (unsigned long long)sectors / 2);
		}
		if (mddev->persistent) {
			if (mddev->major_version != 0 ||
			    mddev->minor_version != 90) {
				seq_printf(seq," super %d.%d",
					   mddev->major_version,
					   mddev->minor_version);
			}
		} else if (mddev->external)
			seq_printf(seq, " super external:%s",
				   mddev->metadata_type);
		else
			seq_printf(seq, " super non-persistent");

		if (mddev->pers) {
			mddev->pers->status(seq, mddev);
	 		seq_printf(seq, "\n      ");
			if (mddev->pers->sync_request) {
				if (mddev->curr_resync > 2) {
					status_resync(seq, mddev);
					seq_printf(seq, "\n      ");
				} else if (mddev->curr_resync == 1 || mddev->curr_resync == 2)
					seq_printf(seq, "\tresync=DELAYED\n      ");
				else if (mddev->recovery_cp < MaxSector)
					seq_printf(seq, "\tresync=PENDING\n      ");
			}
		} else
			seq_printf(seq, "\n       ");

		if ((bitmap = mddev->bitmap)) {
			unsigned long chunk_kb;
			unsigned long flags;
			spin_lock_irqsave(&bitmap->lock, flags);
			chunk_kb = bitmap->chunksize >> 10;
			seq_printf(seq, "bitmap: %lu/%lu pages [%luKB], "
				"%lu%s chunk",
				bitmap->pages - bitmap->missing_pages,
				bitmap->pages,
				(bitmap->pages - bitmap->missing_pages)
					<< (PAGE_SHIFT - 10),
				chunk_kb ? chunk_kb : bitmap->chunksize,
				chunk_kb ? "KB" : "B");
			if (bitmap->file) {
				seq_printf(seq, ", file: ");
				seq_path(seq, &bitmap->file->f_path, " \t\n");
			}

			seq_printf(seq, "\n");
			spin_unlock_irqrestore(&bitmap->lock, flags);
		}

		seq_printf(seq, "\n");
	}
	mddev_unlock(mddev);
	
	return 0;
}

static const struct seq_operations md_seq_ops = {
	.start  = md_seq_start,
	.next   = md_seq_next,
	.stop   = md_seq_stop,
	.show   = md_seq_show,
};

static int md_seq_open(struct inode *inode, struct file *file)
{
	int error;
	struct mdstat_info *mi = kmalloc(sizeof(*mi), GFP_KERNEL);
	if (mi == NULL)
		return -ENOMEM;

	error = seq_open(file, &md_seq_ops);
	if (error)
		kfree(mi);
	else {
		struct seq_file *p = file->private_data;
		p->private = mi;
		mi->event = atomic_read(&md_event_count);
	}
	return error;
}

static unsigned int mdstat_poll(struct file *filp, poll_table *wait)
{
	struct seq_file *m = filp->private_data;
	struct mdstat_info *mi = m->private;
	int mask;

	poll_wait(filp, &md_event_waiters, wait);

	/* always allow read */
	mask = POLLIN | POLLRDNORM;

	if (mi->event != atomic_read(&md_event_count))
		mask |= POLLERR | POLLPRI;
	return mask;
}

static const struct file_operations md_seq_fops = {
	.owner		= THIS_MODULE,
	.open           = md_seq_open,
	.read           = seq_read,
	.llseek         = seq_lseek,
	.release	= seq_release_private,
	.poll		= mdstat_poll,
};

int register_md_personality(struct mdk_personality *p)
{
	spin_lock(&pers_lock);
	list_add_tail(&p->list, &pers_list);
	printk(KERN_INFO "md: %s personality registered for level %d\n", p->name, p->level);
	spin_unlock(&pers_lock);
	return 0;
}

int unregister_md_personality(struct mdk_personality *p)
{
	printk(KERN_INFO "md: %s personality unregistered\n", p->name);
	spin_lock(&pers_lock);
	list_del_init(&p->list);
	spin_unlock(&pers_lock);
	return 0;
}

static int is_mddev_idle(mddev_t *mddev, int init)
{
	mdk_rdev_t * rdev;
	int idle;
	int curr_events;

	idle = 1;
	rcu_read_lock();
	rdev_for_each_rcu(rdev, mddev) {
		struct gendisk *disk = rdev->bdev->bd_contains->bd_disk;
		curr_events = (int)part_stat_read(&disk->part0, sectors[0]) +
			      (int)part_stat_read(&disk->part0, sectors[1]) -
			      atomic_read(&disk->sync_io);
		/* sync IO will cause sync_io to increase before the disk_stats
		 * as sync_io is counted when a request starts, and
		 * disk_stats is counted when it completes.
		 * So resync activity will cause curr_events to be smaller than
		 * when there was no such activity.
		 * non-sync IO will cause disk_stat to increase without
		 * increasing sync_io so curr_events will (eventually)
		 * be larger than it was before.  Once it becomes
		 * substantially larger, the test below will cause
		 * the array to appear non-idle, and resync will slow
		 * down.
		 * If there is a lot of outstanding resync activity when
		 * we set last_event to curr_events, then all that activity
		 * completing might cause the array to appear non-idle
		 * and resync will be slowed down even though there might
		 * not have been non-resync activity.  This will only
		 * happen once though.  'last_events' will soon reflect
		 * the state where there is little or no outstanding
		 * resync requests, and further resync activity will
		 * always make curr_events less than last_events.
		 *
		 */
		if (init || curr_events - rdev->last_events > 64) {
			rdev->last_events = curr_events;
			idle = 0;
		}
	}
	rcu_read_unlock();
	return idle;
}

void md_done_sync(mddev_t *mddev, int blocks, int ok)
{
	/* another "blocks" (512byte) blocks have been synced */
	atomic_sub(blocks, &mddev->recovery_active);
	wake_up(&mddev->recovery_wait);
	if (!ok) {
		set_bit(MD_RECOVERY_INTR, &mddev->recovery);
		md_wakeup_thread(mddev->thread);
		// stop recovery, signal do_sync ....
	}
}


/* md_write_start(mddev, bi)
 * If we need to update some array metadata (e.g. 'active' flag
 * in superblock) before writing, schedule a superblock update
 * and wait for it to complete.
 */
void md_write_start(mddev_t *mddev, struct bio *bi)
{
	int did_change = 0;
	if (bio_data_dir(bi) != WRITE)
		return;

	BUG_ON(mddev->ro == 1);
	if (mddev->ro == 2) {
		/* need to switch to read/write */
		mddev->ro = 0;
		set_bit(MD_RECOVERY_NEEDED, &mddev->recovery);
		md_wakeup_thread(mddev->thread);
		md_wakeup_thread(mddev->sync_thread);
		did_change = 1;
	}
	atomic_inc(&mddev->writes_pending);
	if (mddev->safemode == 1)
		mddev->safemode = 0;
	if (mddev->in_sync) {
		spin_lock_irq(&mddev->write_lock);
		if (mddev->in_sync) {
			mddev->in_sync = 0;
			set_bit(MD_CHANGE_CLEAN, &mddev->flags);
			md_wakeup_thread(mddev->thread);
			did_change = 1;
		}
		spin_unlock_irq(&mddev->write_lock);
	}
	if (did_change)
		sysfs_notify_dirent(mddev->sysfs_state);
	wait_event(mddev->sb_wait,
		   !test_bit(MD_CHANGE_CLEAN, &mddev->flags) &&
		   !test_bit(MD_CHANGE_PENDING, &mddev->flags));
}

void md_write_end(mddev_t *mddev)
{
	if (atomic_dec_and_test(&mddev->writes_pending)) {
		if (mddev->safemode == 2)
			md_wakeup_thread(mddev->thread);
		else if (mddev->safemode_delay)
			mod_timer(&mddev->safemode_timer, jiffies + mddev->safemode_delay);
	}
}

/* md_allow_write(mddev)
 * Calling this ensures that the array is marked 'active' so that writes
 * may proceed without blocking.  It is important to call this before
 * attempting a GFP_KERNEL allocation while holding the mddev lock.
 * Must be called with mddev_lock held.
 *
 * In the ->external case MD_CHANGE_CLEAN can not be cleared until mddev->lock
 * is dropped, so return -EAGAIN after notifying userspace.
 */
int md_allow_write(mddev_t *mddev)
{
	if (!mddev->pers)
		return 0;
	if (mddev->ro)
		return 0;
	if (!mddev->pers->sync_request)
		return 0;

	spin_lock_irq(&mddev->write_lock);
	if (mddev->in_sync) {
		mddev->in_sync = 0;
		set_bit(MD_CHANGE_CLEAN, &mddev->flags);
		if (mddev->safemode_delay &&
		    mddev->safemode == 0)
			mddev->safemode = 1;
		spin_unlock_irq(&mddev->write_lock);
		md_update_sb(mddev, 0);
		sysfs_notify_dirent(mddev->sysfs_state);
	} else
		spin_unlock_irq(&mddev->write_lock);

	if (test_bit(MD_CHANGE_CLEAN, &mddev->flags))
		return -EAGAIN;
	else
		return 0;
}
EXPORT_SYMBOL_GPL(md_allow_write);

#define SYNC_MARKS	10
#define	SYNC_MARK_STEP	(3*HZ)
void md_do_sync(mddev_t *mddev)
{
	mddev_t *mddev2;
	unsigned int currspeed = 0,
		 window;
	sector_t max_sectors,j, io_sectors;
	unsigned long mark[SYNC_MARKS];
	sector_t mark_cnt[SYNC_MARKS];
	int last_mark,m;
	struct list_head *tmp;
	sector_t last_check;
	int skipped = 0;
	mdk_rdev_t *rdev;
	char *desc;

	/* just incase thread restarts... */
	if (test_bit(MD_RECOVERY_DONE, &mddev->recovery))
		return;
	if (mddev->ro) /* never try to sync a read-only array */
		return;

	if (test_bit(MD_RECOVERY_SYNC, &mddev->recovery)) {
		if (test_bit(MD_RECOVERY_CHECK, &mddev->recovery))
			desc = "data-check";
		else if (test_bit(MD_RECOVERY_REQUESTED, &mddev->recovery))
			desc = "requested-resync";
		else
			desc = "resync";
	} else if (test_bit(MD_RECOVERY_RESHAPE, &mddev->recovery))
		desc = "reshape";
	else
		desc = "recovery";

	/* we overload curr_resync somewhat here.
	 * 0 == not engaged in resync at all
	 * 2 == checking that there is no conflict with another sync
	 * 1 == like 2, but have yielded to allow conflicting resync to
	 *		commense
	 * other == active in resync - this many blocks
	 *
	 * Before starting a resync we must have set curr_resync to
	 * 2, and then checked that every "conflicting" array has curr_resync
	 * less than ours.  When we find one that is the same or higher
	 * we wait on resync_wait.  To avoid deadlock, we reduce curr_resync
	 * to 1 if we choose to yield (based arbitrarily on address of mddev structure).
	 * This will mean we have to start checking from the beginning again.
	 *
	 */

	do {
		mddev->curr_resync = 2;

	try_again:
		if (kthread_should_stop()) {
			set_bit(MD_RECOVERY_INTR, &mddev->recovery);
			goto skip;
		}
		for_each_mddev(mddev2, tmp) {
			if (mddev2 == mddev)
				continue;
			if (!mddev->parallel_resync
			&&  mddev2->curr_resync
			&&  match_mddev_units(mddev, mddev2)) {
				DEFINE_WAIT(wq);
				if (mddev < mddev2 && mddev->curr_resync == 2) {
					/* arbitrarily yield */
					mddev->curr_resync = 1;
					wake_up(&resync_wait);
				}
				if (mddev > mddev2 && mddev->curr_resync == 1)
					/* no need to wait here, we can wait the next
					 * time 'round when curr_resync == 2
					 */
					continue;
				/* We need to wait 'interruptible' so as not to
				 * contribute to the load average, and not to
				 * be caught by 'softlockup'
				 */
				prepare_to_wait(&resync_wait, &wq, TASK_INTERRUPTIBLE);
				if (!kthread_should_stop() &&
				    mddev2->curr_resync >= mddev->curr_resync) {
					printk(KERN_INFO "md: delaying %s of %s"
					       " until %s has finished (they"
					       " share one or more physical units)\n",
					       desc, mdname(mddev), mdname(mddev2));
					mddev_put(mddev2);
					if (signal_pending(current))
						flush_signals(current);
					schedule();
					finish_wait(&resync_wait, &wq);
					goto try_again;
				}
				finish_wait(&resync_wait, &wq);
			}
		}
	} while (mddev->curr_resync < 2);

	j = 0;
	if (test_bit(MD_RECOVERY_SYNC, &mddev->recovery)) {
		/* resync follows the size requested by the personality,
		 * which defaults to physical size, but can be virtual size
		 */
		max_sectors = mddev->resync_max_sectors;
		mddev->resync_mismatches = 0;
		/* we don't use the checkpoint if there's a bitmap */
		if (test_bit(MD_RECOVERY_REQUESTED, &mddev->recovery))
			j = mddev->resync_min;
		else if (!mddev->bitmap)
			j = mddev->recovery_cp;

	} else if (test_bit(MD_RECOVERY_RESHAPE, &mddev->recovery))
		max_sectors = mddev->dev_sectors;
	else {
		/* recovery follows the physical size of devices */
		max_sectors = mddev->dev_sectors;
		j = MaxSector;
		list_for_each_entry(rdev, &mddev->disks, same_set)
			if (rdev->raid_disk >= 0 &&
			    !test_bit(Faulty, &rdev->flags) &&
			    !test_bit(In_sync, &rdev->flags) &&
			    rdev->recovery_offset < j)
				j = rdev->recovery_offset;
	}

	printk(KERN_INFO "md: %s of RAID array %s\n", desc, mdname(mddev));
	printk(KERN_INFO "md: minimum _guaranteed_  speed:"
		" %d KB/sec/disk.\n", speed_min(mddev));
	printk(KERN_INFO "md: using maximum available idle IO bandwidth "
	       "(but not more than %d KB/sec) for %s.\n",
	       speed_max(mddev), desc);

	is_mddev_idle(mddev, 1); /* this initializes IO event counters */

	io_sectors = 0;
	for (m = 0; m < SYNC_MARKS; m++) {
		mark[m] = jiffies;
		mark_cnt[m] = io_sectors;
	}
	last_mark = 0;
	mddev->resync_mark = mark[last_mark];
	mddev->resync_mark_cnt = mark_cnt[last_mark];

	/*
	 * Tune reconstruction:
	 */
	window = 32*(PAGE_SIZE/512);
	printk(KERN_INFO "md: using %dk window, over a total of %llu blocks.\n",
		window/2,(unsigned long long) max_sectors/2);

	atomic_set(&mddev->recovery_active, 0);
	last_check = 0;

	if (j>2) {
		printk(KERN_INFO 
		       "md: resuming %s of %s from checkpoint.\n",
		       desc, mdname(mddev));
		mddev->curr_resync = j;
	}

	while (j < max_sectors) {
		sector_t sectors;

		skipped = 0;

		if (!test_bit(MD_RECOVERY_RESHAPE, &mddev->recovery) &&
		    ((mddev->curr_resync > mddev->curr_resync_completed &&
		      (mddev->curr_resync - mddev->curr_resync_completed)
		      > (max_sectors >> 4)) ||
		     (j - mddev->curr_resync_completed)*2
		     >= mddev->resync_max - mddev->curr_resync_completed
			    )) {
			/* time to update curr_resync_completed */
			blk_unplug(mddev->queue);
			wait_event(mddev->recovery_wait,
				   atomic_read(&mddev->recovery_active) == 0);
			mddev->curr_resync_completed =
				mddev->curr_resync;
			set_bit(MD_CHANGE_CLEAN, &mddev->flags);
			sysfs_notify(&mddev->kobj, NULL, "sync_completed");
		}

		while (j >= mddev->resync_max && !kthread_should_stop()) {
			/* As this condition is controlled by user-space,
			 * we can block indefinitely, so use '_interruptible'
			 * to avoid triggering warnings.
			 */
			flush_signals(current); /* just in case */
			wait_event_interruptible(mddev->recovery_wait,
						 mddev->resync_max > j
						 || kthread_should_stop());
		}

		if (kthread_should_stop())
			goto interrupted;

		sectors = mddev->pers->sync_request(mddev, j, &skipped,
						  currspeed < speed_min(mddev));
		if (sectors == 0) {
			set_bit(MD_RECOVERY_INTR, &mddev->recovery);
			goto out;
		}

		if (!skipped) { /* actual IO requested */
			io_sectors += sectors;
			atomic_add(sectors, &mddev->recovery_active);
		}

		j += sectors;
		if (j>1) mddev->curr_resync = j;
		mddev->curr_mark_cnt = io_sectors;
		if (last_check == 0)
			/* this is the earliers that rebuilt will be
			 * visible in /proc/mdstat
			 */
			md_new_event(mddev);

		if (last_check + window > io_sectors || j == max_sectors)
			continue;

		last_check = io_sectors;

		if (test_bit(MD_RECOVERY_INTR, &mddev->recovery))
			break;

	repeat:
		if (time_after_eq(jiffies, mark[last_mark] + SYNC_MARK_STEP )) {
			/* step marks */
			int next = (last_mark+1) % SYNC_MARKS;

			mddev->resync_mark = mark[next];
			mddev->resync_mark_cnt = mark_cnt[next];
			mark[next] = jiffies;
			mark_cnt[next] = io_sectors - atomic_read(&mddev->recovery_active);
			last_mark = next;
		}


		if (kthread_should_stop())
			goto interrupted;


		/*
		 * this loop exits only if either when we are slower than
		 * the 'hard' speed limit, or the system was IO-idle for
		 * a jiffy.
		 * the system might be non-idle CPU-wise, but we only care
		 * about not overloading the IO subsystem. (things like an
		 * e2fsck being done on the RAID array should execute fast)
		 */
		blk_unplug(mddev->queue);
		cond_resched();

		currspeed = ((unsigned long)(io_sectors-mddev->resync_mark_cnt))/2
			/((jiffies-mddev->resync_mark)/HZ +1) +1;

		if (currspeed > speed_min(mddev)) {
			if ((currspeed > speed_max(mddev)) ||
					!is_mddev_idle(mddev, 0)) {
				msleep(500);
				goto repeat;
			}
		}
	}
	printk(KERN_INFO "md: %s: %s done.\n",mdname(mddev), desc);
	/*
	 * this also signals 'finished resyncing' to md_stop
	 */
 out:
	blk_unplug(mddev->queue);

	wait_event(mddev->recovery_wait, !atomic_read(&mddev->recovery_active));

	/* tell personality that we are finished */
	mddev->pers->sync_request(mddev, max_sectors, &skipped, 1);

	if (!test_bit(MD_RECOVERY_CHECK, &mddev->recovery) &&
	    mddev->curr_resync > 2) {
		if (test_bit(MD_RECOVERY_SYNC, &mddev->recovery)) {
			if (test_bit(MD_RECOVERY_INTR, &mddev->recovery)) {
				if (mddev->curr_resync >= mddev->recovery_cp) {
					printk(KERN_INFO
					       "md: checkpointing %s of %s.\n",
					       desc, mdname(mddev));
					mddev->recovery_cp = mddev->curr_resync;
				}
			} else
				mddev->recovery_cp = MaxSector;
		} else {
			if (!test_bit(MD_RECOVERY_INTR, &mddev->recovery))
				mddev->curr_resync = MaxSector;
			list_for_each_entry(rdev, &mddev->disks, same_set)
				if (rdev->raid_disk >= 0 &&
				    !test_bit(Faulty, &rdev->flags) &&
				    !test_bit(In_sync, &rdev->flags) &&
				    rdev->recovery_offset < mddev->curr_resync)
					rdev->recovery_offset = mddev->curr_resync;
		}
	}
	set_bit(MD_CHANGE_DEVS, &mddev->flags);

 skip:
	mddev->curr_resync = 0;
	mddev->curr_resync_completed = 0;
	mddev->resync_min = 0;
	mddev->resync_max = MaxSector;
	sysfs_notify(&mddev->kobj, NULL, "sync_completed");
	wake_up(&resync_wait);
	set_bit(MD_RECOVERY_DONE, &mddev->recovery);
	md_wakeup_thread(mddev->thread);
	return;

 interrupted:
	/*
	 * got a signal, exit.
	 */
	printk(KERN_INFO
	       "md: md_do_sync() got signal ... exiting\n");
	set_bit(MD_RECOVERY_INTR, &mddev->recovery);
	goto out;

}
EXPORT_SYMBOL_GPL(md_do_sync);


static int remove_and_add_spares(mddev_t *mddev)
{
	mdk_rdev_t *rdev;
	int spares = 0;

	mddev->curr_resync_completed = 0;

	list_for_each_entry(rdev, &mddev->disks, same_set)
		if (rdev->raid_disk >= 0 &&
		    !test_bit(Blocked, &rdev->flags) &&
		    (test_bit(Faulty, &rdev->flags) ||
		     ! test_bit(In_sync, &rdev->flags)) &&
		    atomic_read(&rdev->nr_pending)==0) {
			if (mddev->pers->hot_remove_disk(
				    mddev, rdev->raid_disk)==0) {
				char nm[20];
				sprintf(nm,"rd%d", rdev->raid_disk);
				sysfs_remove_link(&mddev->kobj, nm);
				rdev->raid_disk = -1;
			}
		}

	if (mddev->degraded && ! mddev->ro && !mddev->recovery_disabled) {
		list_for_each_entry(rdev, &mddev->disks, same_set) {
			if (rdev->raid_disk >= 0 &&
			    !test_bit(In_sync, &rdev->flags) &&
			    !test_bit(Blocked, &rdev->flags))
				spares++;
			if (rdev->raid_disk < 0
			    && !test_bit(Faulty, &rdev->flags)) {
				rdev->recovery_offset = 0;
				if (mddev->pers->
				    hot_add_disk(mddev, rdev) == 0) {
					char nm[20];
					sprintf(nm, "rd%d", rdev->raid_disk);
					if (sysfs_create_link(&mddev->kobj,
							      &rdev->kobj, nm))
						printk(KERN_WARNING
						       "md: cannot register "
						       "%s for %s\n",
						       nm, mdname(mddev));
					spares++;
					md_new_event(mddev);
				} else
					break;
			}
		}
	}
	return spares;
}
/*
 * This routine is regularly called by all per-raid-array threads to
 * deal with generic issues like resync and super-block update.
 * Raid personalities that don't have a thread (linear/raid0) do not
 * need this as they never do any recovery or update the superblock.
 *
 * It does not do any resync itself, but rather "forks" off other threads
 * to do that as needed.
 * When it is determined that resync is needed, we set MD_RECOVERY_RUNNING in
 * "->recovery" and create a thread at ->sync_thread.
 * When the thread finishes it sets MD_RECOVERY_DONE
 * and wakeups up this thread which will reap the thread and finish up.
 * This thread also removes any faulty devices (with nr_pending == 0).
 *
 * The overall approach is:
 *  1/ if the superblock needs updating, update it.
 *  2/ If a recovery thread is running, don't do anything else.
 *  3/ If recovery has finished, clean up, possibly marking spares active.
 *  4/ If there are any faulty devices, remove them.
 *  5/ If array is degraded, try to add spares devices
 *  6/ If array has spares or is not in-sync, start a resync thread.
 */
void md_check_recovery(mddev_t *mddev)
{
	mdk_rdev_t *rdev;


	if (mddev->bitmap)
		bitmap_daemon_work(mddev->bitmap);

	if (mddev->ro)
		return;

	if (signal_pending(current)) {
		if (mddev->pers->sync_request && !mddev->external) {
			printk(KERN_INFO "md: %s in immediate safe mode\n",
			       mdname(mddev));
			mddev->safemode = 2;
		}
		flush_signals(current);
	}

	if (mddev->ro && !test_bit(MD_RECOVERY_NEEDED, &mddev->recovery))
		return;
	if ( ! (
		(mddev->flags && !mddev->external) ||
		test_bit(MD_RECOVERY_NEEDED, &mddev->recovery) ||
		test_bit(MD_RECOVERY_DONE, &mddev->recovery) ||
		(mddev->external == 0 && mddev->safemode == 1) ||
		(mddev->safemode == 2 && ! atomic_read(&mddev->writes_pending)
		 && !mddev->in_sync && mddev->recovery_cp == MaxSector)
		))
		return;

	if (mddev_trylock(mddev)) {
		int spares = 0;

		if (mddev->ro) {
			/* Only thing we do on a ro array is remove
			 * failed devices.
			 */
			remove_and_add_spares(mddev);
			clear_bit(MD_RECOVERY_NEEDED, &mddev->recovery);
			goto unlock;
		}

		if (!mddev->external) {
			int did_change = 0;
			spin_lock_irq(&mddev->write_lock);
			if (mddev->safemode &&
			    !atomic_read(&mddev->writes_pending) &&
			    !mddev->in_sync &&
			    mddev->recovery_cp == MaxSector) {
				mddev->in_sync = 1;
				did_change = 1;
				if (mddev->persistent)
					set_bit(MD_CHANGE_CLEAN, &mddev->flags);
			}
			if (mddev->safemode == 1)
				mddev->safemode = 0;
			spin_unlock_irq(&mddev->write_lock);
			if (did_change)
				sysfs_notify_dirent(mddev->sysfs_state);
		}

		if (mddev->flags)
			md_update_sb(mddev, 0);

		list_for_each_entry(rdev, &mddev->disks, same_set)
			if (test_and_clear_bit(StateChanged, &rdev->flags))
				sysfs_notify_dirent(rdev->sysfs_state);


		if (test_bit(MD_RECOVERY_RUNNING, &mddev->recovery) &&
		    !test_bit(MD_RECOVERY_DONE, &mddev->recovery)) {
			/* resync/recovery still happening */
			clear_bit(MD_RECOVERY_NEEDED, &mddev->recovery);
			goto unlock;
		}
		if (mddev->sync_thread) {
			/* resync has finished, collect result */
			md_unregister_thread(mddev->sync_thread);
			mddev->sync_thread = NULL;
			if (!test_bit(MD_RECOVERY_INTR, &mddev->recovery) &&
			    !test_bit(MD_RECOVERY_REQUESTED, &mddev->recovery)) {
				/* success...*/
				/* activate any spares */
				if (mddev->pers->spare_active(mddev))
					sysfs_notify(&mddev->kobj, NULL,
						     "degraded");
			}
			if (test_bit(MD_RECOVERY_RESHAPE, &mddev->recovery) &&
			    mddev->pers->finish_reshape)
				mddev->pers->finish_reshape(mddev);
			md_update_sb(mddev, 1);

			/* if array is no-longer degraded, then any saved_raid_disk
			 * information must be scrapped
			 */
			if (!mddev->degraded)
				list_for_each_entry(rdev, &mddev->disks, same_set)
					rdev->saved_raid_disk = -1;

			mddev->recovery = 0;
			/* flag recovery needed just to double check */
			set_bit(MD_RECOVERY_NEEDED, &mddev->recovery);
			sysfs_notify_dirent(mddev->sysfs_action);
			md_new_event(mddev);
			goto unlock;
		}
		/* Set RUNNING before clearing NEEDED to avoid
		 * any transients in the value of "sync_action".
		 */
		set_bit(MD_RECOVERY_RUNNING, &mddev->recovery);
		clear_bit(MD_RECOVERY_NEEDED, &mddev->recovery);
		/* Clear some bits that don't mean anything, but
		 * might be left set
		 */
		clear_bit(MD_RECOVERY_INTR, &mddev->recovery);
		clear_bit(MD_RECOVERY_DONE, &mddev->recovery);

		if (test_bit(MD_RECOVERY_FROZEN, &mddev->recovery))
			goto unlock;
		/* no recovery is running.
		 * remove any failed drives, then
		 * add spares if possible.
		 * Spare are also removed and re-added, to allow
		 * the personality to fail the re-add.
		 */

		if (mddev->reshape_position != MaxSector) {
			if (mddev->pers->check_reshape == NULL ||
			    mddev->pers->check_reshape(mddev) != 0)
				/* Cannot proceed */
				goto unlock;
			set_bit(MD_RECOVERY_RESHAPE, &mddev->recovery);
			clear_bit(MD_RECOVERY_RECOVER, &mddev->recovery);
		} else if ((spares = remove_and_add_spares(mddev))) {
			clear_bit(MD_RECOVERY_SYNC, &mddev->recovery);
			clear_bit(MD_RECOVERY_CHECK, &mddev->recovery);
			clear_bit(MD_RECOVERY_REQUESTED, &mddev->recovery);
			set_bit(MD_RECOVERY_RECOVER, &mddev->recovery);
		} else if (mddev->recovery_cp < MaxSector) {
			set_bit(MD_RECOVERY_SYNC, &mddev->recovery);
			clear_bit(MD_RECOVERY_RECOVER, &mddev->recovery);
		} else if (!test_bit(MD_RECOVERY_SYNC, &mddev->recovery))
			/* nothing to be done ... */
			goto unlock;

		if (mddev->pers->sync_request) {
			if (spares && mddev->bitmap && ! mddev->bitmap->file) {
				/* We are adding a device or devices to an array
				 * which has the bitmap stored on all devices.
				 * So make sure all bitmap pages get written
				 */
				bitmap_write_all(mddev->bitmap);
			}
			mddev->sync_thread = md_register_thread(md_do_sync,
								mddev,
								"%s_resync");
			if (!mddev->sync_thread) {
				printk(KERN_ERR "%s: could not start resync"
					" thread...\n", 
					mdname(mddev));
				/* leave the spares where they are, it shouldn't hurt */
				mddev->recovery = 0;
			} else
				md_wakeup_thread(mddev->sync_thread);
			sysfs_notify_dirent(mddev->sysfs_action);
			md_new_event(mddev);
		}
	unlock:
		if (!mddev->sync_thread) {
			clear_bit(MD_RECOVERY_RUNNING, &mddev->recovery);
			if (test_and_clear_bit(MD_RECOVERY_RECOVER,
					       &mddev->recovery))
				if (mddev->sysfs_action)
					sysfs_notify_dirent(mddev->sysfs_action);
		}
		mddev_unlock(mddev);
	}
}

void md_wait_for_blocked_rdev(mdk_rdev_t *rdev, mddev_t *mddev)
{
	sysfs_notify_dirent(rdev->sysfs_state);
	wait_event_timeout(rdev->blocked_wait,
			   !test_bit(Blocked, &rdev->flags),
			   msecs_to_jiffies(5000));
	rdev_dec_pending(rdev, mddev);
}
EXPORT_SYMBOL(md_wait_for_blocked_rdev);

static int md_notify_reboot(struct notifier_block *this,
			    unsigned long code, void *x)
{
	struct list_head *tmp;
	mddev_t *mddev;

	if ((code == SYS_DOWN) || (code == SYS_HALT) || (code == SYS_POWER_OFF)) {

		printk(KERN_INFO "md: stopping all md devices.\n");

		for_each_mddev(mddev, tmp)
			if (mddev_trylock(mddev)) {
				/* Force a switch to readonly even array
				 * appears to still be in use.  Hence
				 * the '100'.
				 */
				do_md_stop(mddev, 1, 100);
				mddev_unlock(mddev);
			}
		/*
		 * certain more exotic SCSI devices are known to be
		 * volatile wrt too early system reboots. While the
		 * right place to handle this issue is the given
		 * driver, we do want to have a safe RAID driver ...
		 */
		mdelay(1000*1);
	}
	return NOTIFY_DONE;
}

static struct notifier_block md_notifier = {
	.notifier_call	= md_notify_reboot,
	.next		= NULL,
	.priority	= INT_MAX, /* before any real devices */
};

static void md_geninit(void)
{
	dprintk("md: sizeof(mdp_super_t) = %d\n", (int)sizeof(mdp_super_t));

	proc_create("mdstat", S_IRUGO, NULL, &md_seq_fops);
}

static int __init md_init(void)
{
	if (register_blkdev(MD_MAJOR, "md"))
		return -1;
	if ((mdp_major=register_blkdev(0, "mdp"))<=0) {
		unregister_blkdev(MD_MAJOR, "md");
		return -1;
	}
	blk_register_region(MKDEV(MD_MAJOR, 0), 1UL<<MINORBITS, THIS_MODULE,
			    md_probe, NULL, NULL);
	blk_register_region(MKDEV(mdp_major, 0), 1UL<<MINORBITS, THIS_MODULE,
			    md_probe, NULL, NULL);

	register_reboot_notifier(&md_notifier);
	raid_table_header = register_sysctl_table(raid_root_table);

	md_geninit();
	return 0;
}


#ifndef MODULE

/*
 * Searches all registered partitions for autorun RAID arrays
 * at boot time.
 */

static LIST_HEAD(all_detected_devices);
struct detected_devices_node {
	struct list_head list;
	dev_t dev;
};

void md_autodetect_dev(dev_t dev)
{
	struct detected_devices_node *node_detected_dev;

	node_detected_dev = kzalloc(sizeof(*node_detected_dev), GFP_KERNEL);
	if (node_detected_dev) {
		node_detected_dev->dev = dev;
		list_add_tail(&node_detected_dev->list, &all_detected_devices);
	} else {
		printk(KERN_CRIT "md: md_autodetect_dev: kzalloc failed"
			", skipping dev(%d,%d)\n", MAJOR(dev), MINOR(dev));
	}
}


static void autostart_arrays(int part)
{
	mdk_rdev_t *rdev;
	struct detected_devices_node *node_detected_dev;
	dev_t dev;
	int i_scanned, i_passed;

	i_scanned = 0;
	i_passed = 0;

	printk(KERN_INFO "md: Autodetecting RAID arrays.\n");

	while (!list_empty(&all_detected_devices) && i_scanned < INT_MAX) {
		i_scanned++;
		node_detected_dev = list_entry(all_detected_devices.next,
					struct detected_devices_node, list);
		list_del(&node_detected_dev->list);
		dev = node_detected_dev->dev;
		kfree(node_detected_dev);
		rdev = md_import_device(dev,0, 90);
		if (IS_ERR(rdev))
			continue;

		if (test_bit(Faulty, &rdev->flags)) {
			MD_BUG();
			continue;
		}
		set_bit(AutoDetected, &rdev->flags);
		list_add(&rdev->same_set, &pending_raid_disks);
		i_passed++;
	}

	printk(KERN_INFO "md: Scanned %d and added %d devices.\n",
						i_scanned, i_passed);

	autorun_devices(part);
}

#endif /* !MODULE */

static __exit void md_exit(void)
{
	mddev_t *mddev;
	struct list_head *tmp;

	blk_unregister_region(MKDEV(MD_MAJOR,0), 1U << MINORBITS);
	blk_unregister_region(MKDEV(mdp_major,0), 1U << MINORBITS);

	unregister_blkdev(MD_MAJOR,"md");
	unregister_blkdev(mdp_major, "mdp");
	unregister_reboot_notifier(&md_notifier);
	unregister_sysctl_table(raid_table_header);
	remove_proc_entry("mdstat", NULL);
	for_each_mddev(mddev, tmp) {
		export_array(mddev);
		mddev->hold_active = 0;
	}
}

subsys_initcall(md_init);
module_exit(md_exit)

int get_ro(char *buffer, struct kernel_param *kp)
{
	return sprintf(buffer, "%d", start_readonly);
}
int set_ro(const char *val, struct kernel_param *kp)
{
	char *e;
	int num = simple_strtoul(val, &e, 10);
	if (*val && (*e == '\0' || *e == '\n')) {
		start_readonly = num;
		return 0;
	}
	return -EINVAL;
}

module_param_call(start_ro, set_ro, get_ro, NULL, S_IRUSR|S_IWUSR);
module_param(start_dirty_degraded, int, S_IRUGO|S_IWUSR);

module_param_call(new_array, add_named_array, NULL, NULL, S_IWUSR);

EXPORT_SYMBOL(register_md_personality);
EXPORT_SYMBOL(unregister_md_personality);
EXPORT_SYMBOL(md_error);
EXPORT_SYMBOL(md_done_sync);
EXPORT_SYMBOL(md_write_start);
EXPORT_SYMBOL(md_write_end);
EXPORT_SYMBOL(md_register_thread);
EXPORT_SYMBOL(md_unregister_thread);
EXPORT_SYMBOL(md_wakeup_thread);
EXPORT_SYMBOL(md_check_recovery);
MODULE_LICENSE("GPL");
MODULE_ALIAS("md");
MODULE_ALIAS_BLOCKDEV_MAJOR(MD_MAJOR);<|MERGE_RESOLUTION|>--- conflicted
+++ resolved
@@ -3575,11 +3575,7 @@
 	char *e;
 	unsigned long long new = simple_strtoull(buf, &e, 10);
 
-<<<<<<< HEAD
-	if (mddev->pers == NULL ||
-=======
 	if (mddev->pers == NULL || 
->>>>>>> 56d1ed69
 	    mddev->pers->quiesce == NULL)
 		return -EINVAL;
 	if (buf == e || (*e && *e != '\n'))
@@ -3866,13 +3862,7 @@
 			if (mddev2->gendisk &&
 			    strcmp(mddev2->gendisk->disk_name, name) == 0) {
 				spin_unlock(&all_mddevs_lock);
-<<<<<<< HEAD
-				mutex_unlock(&disks_mutex);
-				mddev_put(mddev);
-				return -EEXIST;
-=======
 				goto abort;
->>>>>>> 56d1ed69
 			}
 		spin_unlock(&all_mddevs_lock);
 	}
