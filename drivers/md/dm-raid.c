--- conflicted
+++ resolved
@@ -700,12 +700,7 @@
 {
 	struct gendisk *gendisk = dm_disk(dm_table_get_md(rs->ti->table));
 
-<<<<<<< HEAD
-	set_capacity(gendisk, rs->md.array_sectors);
-	revalidate_disk_size(gendisk, true);
-=======
 	set_capacity_and_notify(gendisk, rs->md.array_sectors);
->>>>>>> 7d2a07b7
 }
 
 /*
@@ -3752,24 +3747,9 @@
 {
 	struct raid_set *rs = ti->private;
 	unsigned int chunk_size_bytes = to_bytes(rs->md.chunk_sectors);
-<<<<<<< HEAD
 
 	blk_limits_io_min(limits, chunk_size_bytes);
 	blk_limits_io_opt(limits, chunk_size_bytes * mddev_data_stripes(rs));
-
-	/*
-	 * RAID0 and RAID10 personalities require bio splitting,
-	 * RAID1/4/5/6 don't and process large discard bios properly.
-	 */
-	if (rs_is_raid0(rs) || rs_is_raid10(rs)) {
-		limits->discard_granularity = chunk_size_bytes;
-		limits->max_discard_sectors = rs->md.chunk_sectors;
-	}
-=======
-
-	blk_limits_io_min(limits, chunk_size_bytes);
-	blk_limits_io_opt(limits, chunk_size_bytes * mddev_data_stripes(rs));
->>>>>>> 7d2a07b7
 }
 
 static void raid_postsuspend(struct dm_target *ti)
