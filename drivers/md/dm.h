/*
 * Internal header file for device mapper
 *
 * Copyright (C) 2001, 2002 Sistina Software
 * Copyright (C) 2004-2006 Red Hat, Inc. All rights reserved.
 *
 * This file is released under the LGPL.
 */

#ifndef DM_INTERNAL_H
#define DM_INTERNAL_H

#include <linux/fs.h>
#include <linux/device-mapper.h>
#include <linux/list.h>
#include <linux/blkdev.h>
#include <linux/hdreg.h>

/*
 * Suspend feature flags
 */
#define DM_SUSPEND_LOCKFS_FLAG		(1 << 0)
#define DM_SUSPEND_NOFLUSH_FLAG		(1 << 1)

/*
 * List of devices that a metadevice uses and should open/close.
 */
struct dm_dev {
	struct list_head list;

	atomic_t count;
	int mode;
	struct block_device *bdev;
	char name[16];
};

struct dm_table;

/*-----------------------------------------------------------------
 * Internal table functions.
 *---------------------------------------------------------------*/
void dm_table_event_callback(struct dm_table *t,
			     void (*fn)(void *), void *context);
struct dm_target *dm_table_get_target(struct dm_table *t, unsigned int index);
struct dm_target *dm_table_find_target(struct dm_table *t, sector_t sector);
void dm_table_set_restrictions(struct dm_table *t, struct request_queue *q);
struct list_head *dm_table_get_devices(struct dm_table *t);
void dm_table_presuspend_targets(struct dm_table *t);
void dm_table_postsuspend_targets(struct dm_table *t);
int dm_table_resume_targets(struct dm_table *t);
int dm_table_any_congested(struct dm_table *t, int bdi_bits);
void dm_table_unplug_all(struct dm_table *t);
void dm_table_set_request_based(struct dm_table *t);
int dm_table_request_based(struct dm_table *t);

/*
 * To check the return value from dm_table_find_target().
 */
#define dm_target_is_valid(t) ((t)->table)

/*-----------------------------------------------------------------
 * A registry of target types.
 *---------------------------------------------------------------*/
int dm_target_init(void);
void dm_target_exit(void);
struct target_type *dm_get_target_type(const char *name);
void dm_put_target_type(struct target_type *t);
int dm_target_iterate(void (*iter_func)(struct target_type *tt,
					void *param), void *param);

/*-----------------------------------------------------------------
 * Helper for block layer and dm core operations
 *---------------------------------------------------------------*/
void dm_dispatch_request(struct request *rq);
void dm_end_request(struct request *rq, int error);
int dm_underlying_device_congested(struct request_queue *q);

/*-----------------------------------------------------------------
 * Useful inlines.
 *---------------------------------------------------------------*/
static inline int array_too_big(unsigned long fixed, unsigned long obj,
				unsigned long num)
{
	return (num > (ULONG_MAX - fixed) / obj);
}

int dm_split_args(int *argc, char ***argvp, char *input);

/*
 * The device-mapper can be driven through one of two interfaces;
 * ioctl or filesystem, depending which patch you have applied.
 */
int dm_interface_init(void);
void dm_interface_exit(void);

/*
 * Targets for linear and striped mappings
 */
int dm_linear_init(void);
void dm_linear_exit(void);

int dm_stripe_init(void);
void dm_stripe_exit(void);

void *dm_vcalloc(unsigned long nmemb, unsigned long elem_size);
union map_info *dm_get_mapinfo(struct bio *bio);
union map_info *dm_get_rq_mapinfo(struct request *rq);
int dm_open_count(struct mapped_device *md);
int dm_lock_for_deletion(struct mapped_device *md);

void dm_kobject_uevent(struct mapped_device *md);

<<<<<<< HEAD
#define blk_queue_merge_bvec(a,b) do { } while(0)

=======
>>>>>>> 30a2f3c6
int dm_kcopyd_init(void);
void dm_kcopyd_exit(void);

/*
 * Initializer for request-based/bio-based device
 */
int dm_set_md_request_based(struct mapped_device *md);
int dm_set_md_bio_based(struct mapped_device *md);
void dm_set_request_based(struct mapped_device *md);
int dm_init_md(struct mapped_device *md);

#endif<|MERGE_RESOLUTION|>--- conflicted
+++ resolved
@@ -110,11 +110,6 @@
 
 void dm_kobject_uevent(struct mapped_device *md);
 
-<<<<<<< HEAD
-#define blk_queue_merge_bvec(a,b) do { } while(0)
-
-=======
->>>>>>> 30a2f3c6
 int dm_kcopyd_init(void);
 void dm_kcopyd_exit(void);
 
