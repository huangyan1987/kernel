--- conflicted
+++ resolved
@@ -3480,13 +3480,9 @@
 				 (conf->geo.raid_disks / conf->geo.near_copies));
 
 	rdev_for_each(rdev, mddev) {
-<<<<<<< HEAD
-		struct request_queue *q;
-=======
 		long long diff;
 		struct request_queue *q;
 
->>>>>>> 53c30a1a
 		disk_idx = rdev->raid_disk;
 		if (disk_idx < 0)
 			continue;
@@ -3507,8 +3503,6 @@
 		q = bdev_get_queue(rdev->bdev);
 		if (q->merge_bvec_fn)
 			mddev->merge_check_needed = 1;
-<<<<<<< HEAD
-=======
 		diff = (rdev->new_data_offset - rdev->data_offset);
 		if (!mddev->reshape_backwards)
 			diff = -diff;
@@ -3516,7 +3510,6 @@
 			diff = 0;
 		if (first || diff < min_offset_diff)
 			min_offset_diff = diff;
->>>>>>> 53c30a1a
 
 		disk_stack_limits(mddev->gendisk, rdev->bdev,
 				  rdev->data_offset << 9);
