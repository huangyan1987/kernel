/*
 * raid10.c : Multiple Devices driver for Linux
 *
 * Copyright (C) 2000-2004 Neil Brown
 *
 * RAID-10 support for md.
 *
 * Base on code in raid1.c.  See raid1.c for further copyright information.
 *
 *
 * This program is free software; you can redistribute it and/or modify
 * it under the terms of the GNU General Public License as published by
 * the Free Software Foundation; either version 2, or (at your option)
 * any later version.
 *
 * You should have received a copy of the GNU General Public License
 * (for example /usr/src/linux/COPYING); if not, write to the Free
 * Software Foundation, Inc., 675 Mass Ave, Cambridge, MA 02139, USA.
 */

#include <linux/slab.h>
#include <linux/delay.h>
#include <linux/blkdev.h>
#include <linux/module.h>
#include <linux/seq_file.h>
#include <linux/ratelimit.h>
#include <linux/kthread.h>
#include <linux/raid/md_p.h>
#include <trace/events/block.h>
#include "md.h"
#include "raid10.h"
#include "raid0.h"
#include "md-bitmap.h"

/*
 * RAID10 provides a combination of RAID0 and RAID1 functionality.
 * The layout of data is defined by
 *    chunk_size
 *    raid_disks
 *    near_copies (stored in low byte of layout)
 *    far_copies (stored in second byte of layout)
 *    far_offset (stored in bit 16 of layout )
 *    use_far_sets (stored in bit 17 of layout )
 *    use_far_sets_bugfixed (stored in bit 18 of layout )
 *
 * The data to be stored is divided into chunks using chunksize.  Each device
 * is divided into far_copies sections.   In each section, chunks are laid out
 * in a style similar to raid0, but near_copies copies of each chunk is stored
 * (each on a different drive).  The starting device for each section is offset
 * near_copies from the starting device of the previous section.  Thus there
 * are (near_copies * far_copies) of each chunk, and each is on a different
 * drive.  near_copies and far_copies must be at least one, and their product
 * is at most raid_disks.
 *
 * If far_offset is true, then the far_copies are handled a bit differently.
 * The copies are still in different stripes, but instead of being very far
 * apart on disk, there are adjacent stripes.
 *
 * The far and offset algorithms are handled slightly differently if
 * 'use_far_sets' is true.  In this case, the array's devices are grouped into
 * sets that are (near_copies * far_copies) in size.  The far copied stripes
 * are still shifted by 'near_copies' devices, but this shifting stays confined
 * to the set rather than the entire array.  This is done to improve the number
 * of device combinations that can fail without causing the array to fail.
 * Example 'far' algorithm w/o 'use_far_sets' (each letter represents a chunk
 * on a device):
 *    A B C D    A B C D E
 *      ...         ...
 *    D A B C    E A B C D
 * Example 'far' algorithm w/ 'use_far_sets' enabled (sets illustrated w/ []'s):
 *    [A B] [C D]    [A B] [C D E]
 *    |...| |...|    |...| | ... |
 *    [B A] [D C]    [B A] [E C D]
 */

/*
 * Number of guaranteed r10bios in case of extreme VM load:
 */
#define	NR_RAID10_BIOS 256

/* when we get a read error on a read-only array, we redirect to another
 * device without failing the first device, or trying to over-write to
 * correct the read error.  To keep track of bad blocks on a per-bio
 * level, we store IO_BLOCKED in the appropriate 'bios' pointer
 */
#define IO_BLOCKED ((struct bio *)1)
/* When we successfully write to a known bad-block, we need to remove the
 * bad-block marking which must be done from process context.  So we record
 * the success by setting devs[n].bio to IO_MADE_GOOD
 */
#define IO_MADE_GOOD ((struct bio *)2)

#define BIO_SPECIAL(bio) ((unsigned long)bio <= 2)

/* When there are this many requests queued to be written by
 * the raid10 thread, we become 'congested' to provide back-pressure
 * for writeback.
 */
static int max_queued_requests = 1024;

static void allow_barrier(struct r10conf *conf);
static void lower_barrier(struct r10conf *conf);
static int _enough(struct r10conf *conf, int previous, int ignore);
static int enough(struct r10conf *conf, int ignore);
static sector_t reshape_request(struct mddev *mddev, sector_t sector_nr,
				int *skipped);
static void reshape_request_write(struct mddev *mddev, struct r10bio *r10_bio);
static void end_reshape_write(struct bio *bio);
static void end_reshape(struct r10conf *conf);

#define raid10_log(md, fmt, args...)				\
	do { if ((md)->queue) blk_add_trace_msg((md)->queue, "raid10 " fmt, ##args); } while (0)

#include "raid1-10.c"

/*
 * for resync bio, r10bio pointer can be retrieved from the per-bio
 * 'struct resync_pages'.
 */
static inline struct r10bio *get_resync_r10bio(struct bio *bio)
{
	return get_resync_pages(bio)->raid_bio;
}

static void * r10bio_pool_alloc(gfp_t gfp_flags, void *data)
{
	struct r10conf *conf = data;
	int size = offsetof(struct r10bio, devs[conf->copies]);

	/* allocate a r10bio with room for raid_disks entries in the
	 * bios array */
	return kzalloc(size, gfp_flags);
}

static void r10bio_pool_free(void *r10_bio, void *data)
{
	kfree(r10_bio);
}

#define RESYNC_SECTORS (RESYNC_BLOCK_SIZE >> 9)
/* amount of memory to reserve for resync requests */
#define RESYNC_WINDOW (1024*1024)
/* maximum number of concurrent requests, memory permitting */
#define RESYNC_DEPTH (32*1024*1024/RESYNC_BLOCK_SIZE)
#define CLUSTER_RESYNC_WINDOW (32 * RESYNC_WINDOW)
#define CLUSTER_RESYNC_WINDOW_SECTORS (CLUSTER_RESYNC_WINDOW >> 9)

/*
 * When performing a resync, we need to read and compare, so
 * we need as many pages are there are copies.
 * When performing a recovery, we need 2 bios, one for read,
 * one for write (we recover only one drive per r10buf)
 *
 */
static void * r10buf_pool_alloc(gfp_t gfp_flags, void *data)
{
	struct r10conf *conf = data;
	struct r10bio *r10_bio;
	struct bio *bio;
	int j;
	int nalloc, nalloc_rp;
	struct resync_pages *rps;

	r10_bio = r10bio_pool_alloc(gfp_flags, conf);
	if (!r10_bio)
		return NULL;

	if (test_bit(MD_RECOVERY_SYNC, &conf->mddev->recovery) ||
	    test_bit(MD_RECOVERY_RESHAPE, &conf->mddev->recovery))
		nalloc = conf->copies; /* resync */
	else
		nalloc = 2; /* recovery */

	/* allocate once for all bios */
	if (!conf->have_replacement)
		nalloc_rp = nalloc;
	else
		nalloc_rp = nalloc * 2;
	rps = kmalloc(sizeof(struct resync_pages) * nalloc_rp, gfp_flags);
	if (!rps)
		goto out_free_r10bio;

	/*
	 * Allocate bios.
	 */
	for (j = nalloc ; j-- ; ) {
		bio = bio_kmalloc(gfp_flags, RESYNC_PAGES);
		if (!bio)
			goto out_free_bio;
		r10_bio->devs[j].bio = bio;
		if (!conf->have_replacement)
			continue;
		bio = bio_kmalloc(gfp_flags, RESYNC_PAGES);
		if (!bio)
			goto out_free_bio;
		r10_bio->devs[j].repl_bio = bio;
	}
	/*
	 * Allocate RESYNC_PAGES data pages and attach them
	 * where needed.
	 */
	for (j = 0; j < nalloc; j++) {
		struct bio *rbio = r10_bio->devs[j].repl_bio;
		struct resync_pages *rp, *rp_repl;

		rp = &rps[j];
		if (rbio)
			rp_repl = &rps[nalloc + j];

		bio = r10_bio->devs[j].bio;

		if (!j || test_bit(MD_RECOVERY_SYNC,
				   &conf->mddev->recovery)) {
			if (resync_alloc_pages(rp, gfp_flags))
				goto out_free_pages;
		} else {
			memcpy(rp, &rps[0], sizeof(*rp));
			resync_get_all_pages(rp);
		}

		rp->raid_bio = r10_bio;
		bio->bi_private = rp;
		if (rbio) {
			memcpy(rp_repl, rp, sizeof(*rp));
			rbio->bi_private = rp_repl;
		}
	}

	return r10_bio;

out_free_pages:
	while (--j >= 0)
		resync_free_pages(&rps[j]);

	j = 0;
out_free_bio:
	for ( ; j < nalloc; j++) {
		if (r10_bio->devs[j].bio)
			bio_put(r10_bio->devs[j].bio);
		if (r10_bio->devs[j].repl_bio)
			bio_put(r10_bio->devs[j].repl_bio);
	}
	kfree(rps);
out_free_r10bio:
	r10bio_pool_free(r10_bio, conf);
	return NULL;
}

static void r10buf_pool_free(void *__r10_bio, void *data)
{
	struct r10conf *conf = data;
	struct r10bio *r10bio = __r10_bio;
	int j;
	struct resync_pages *rp = NULL;

	for (j = conf->copies; j--; ) {
		struct bio *bio = r10bio->devs[j].bio;

		if (bio) {
			rp = get_resync_pages(bio);
			resync_free_pages(rp);
			bio_put(bio);
		}

		bio = r10bio->devs[j].repl_bio;
		if (bio)
			bio_put(bio);
	}

	/* resync pages array stored in the 1st bio's .bi_private */
	kfree(rp);

	r10bio_pool_free(r10bio, conf);
}

static void put_all_bios(struct r10conf *conf, struct r10bio *r10_bio)
{
	int i;

	for (i = 0; i < conf->copies; i++) {
		struct bio **bio = & r10_bio->devs[i].bio;
		if (!BIO_SPECIAL(*bio))
			bio_put(*bio);
		*bio = NULL;
		bio = &r10_bio->devs[i].repl_bio;
		if (r10_bio->read_slot < 0 && !BIO_SPECIAL(*bio))
			bio_put(*bio);
		*bio = NULL;
	}
}

static void free_r10bio(struct r10bio *r10_bio)
{
	struct r10conf *conf = r10_bio->mddev->private;

	put_all_bios(conf, r10_bio);
	mempool_free(r10_bio, conf->r10bio_pool);
}

static void put_buf(struct r10bio *r10_bio)
{
	struct r10conf *conf = r10_bio->mddev->private;

	mempool_free(r10_bio, conf->r10buf_pool);

	lower_barrier(conf);
}

static void reschedule_retry(struct r10bio *r10_bio)
{
	unsigned long flags;
	struct mddev *mddev = r10_bio->mddev;
	struct r10conf *conf = mddev->private;

	spin_lock_irqsave(&conf->device_lock, flags);
	list_add(&r10_bio->retry_list, &conf->retry_list);
	conf->nr_queued ++;
	spin_unlock_irqrestore(&conf->device_lock, flags);

	/* wake up frozen array... */
	wake_up(&conf->wait_barrier);

	md_wakeup_thread(mddev->thread);
}

/*
 * raid_end_bio_io() is called when we have finished servicing a mirrored
 * operation and are ready to return a success/failure code to the buffer
 * cache layer.
 */
static void raid_end_bio_io(struct r10bio *r10_bio)
{
	struct bio *bio = r10_bio->master_bio;
	struct r10conf *conf = r10_bio->mddev->private;

	if (!test_bit(R10BIO_Uptodate, &r10_bio->state))
		bio->bi_status = BLK_STS_IOERR;

	bio_endio(bio);
	/*
	 * Wake up any possible resync thread that waits for the device
	 * to go idle.
	 */
	allow_barrier(conf);

	free_r10bio(r10_bio);
}

/*
 * Update disk head position estimator based on IRQ completion info.
 */
static inline void update_head_pos(int slot, struct r10bio *r10_bio)
{
	struct r10conf *conf = r10_bio->mddev->private;

	conf->mirrors[r10_bio->devs[slot].devnum].head_position =
		r10_bio->devs[slot].addr + (r10_bio->sectors);
}

/*
 * Find the disk number which triggered given bio
 */
static int find_bio_disk(struct r10conf *conf, struct r10bio *r10_bio,
			 struct bio *bio, int *slotp, int *replp)
{
	int slot;
	int repl = 0;

	for (slot = 0; slot < conf->copies; slot++) {
		if (r10_bio->devs[slot].bio == bio)
			break;
		if (r10_bio->devs[slot].repl_bio == bio) {
			repl = 1;
			break;
		}
	}

	BUG_ON(slot == conf->copies);
	update_head_pos(slot, r10_bio);

	if (slotp)
		*slotp = slot;
	if (replp)
		*replp = repl;
	return r10_bio->devs[slot].devnum;
}

static void raid10_end_read_request(struct bio *bio)
{
	int uptodate = !bio->bi_status;
	struct r10bio *r10_bio = bio->bi_private;
	int slot;
	struct md_rdev *rdev;
	struct r10conf *conf = r10_bio->mddev->private;

	slot = r10_bio->read_slot;
	rdev = r10_bio->devs[slot].rdev;
	r10_bio->devs[slot].error = bio->bi_status;
	/*
	 * this branch is our 'one mirror IO has finished' event handler:
	 */
	update_head_pos(slot, r10_bio);

	if (uptodate) {
		/*
		 * Set R10BIO_Uptodate in our master bio, so that
		 * we will return a good error code to the higher
		 * levels even if IO on some other mirrored buffer fails.
		 *
		 * The 'master' represents the composite IO operation to
		 * user-side. So if something waits for IO, then it will
		 * wait for the 'master' bio.
		 */
		set_bit(R10BIO_Uptodate, &r10_bio->state);
	} else {
		/* If all other devices that store this block have
		 * failed, we want to return the error upwards rather
		 * than fail the last device.  Here we redefine
		 * "uptodate" to mean "Don't want to retry"
		 */
		if (!_enough(conf, test_bit(R10BIO_Previous, &r10_bio->state),
			     rdev->raid_disk))
			uptodate = 1;
	}
	if (uptodate) {
		raid_end_bio_io(r10_bio);
		rdev_dec_pending(rdev, conf->mddev);
	} else {
		/*
		 * oops, read error - keep the refcount on the rdev
		 */
		char b[BDEVNAME_SIZE];
		pr_err_ratelimited("md/raid10:%s: %s: rescheduling sector %llu\n",
				   mdname(conf->mddev),
				   bdevname(rdev->bdev, b),
				   (unsigned long long)r10_bio->sector);
		set_bit(R10BIO_ReadError, &r10_bio->state);
		reschedule_retry(r10_bio);
	}
}

static void close_write(struct r10bio *r10_bio)
{
	/* clear the bitmap if all writes complete successfully */
	md_bitmap_endwrite(r10_bio->mddev->bitmap, r10_bio->sector,
			   r10_bio->sectors,
			   !test_bit(R10BIO_Degraded, &r10_bio->state),
			   0);
	md_write_end(r10_bio->mddev);
}

static void one_write_done(struct r10bio *r10_bio)
{
	if (atomic_dec_and_test(&r10_bio->remaining)) {
		if (test_bit(R10BIO_WriteError, &r10_bio->state))
			reschedule_retry(r10_bio);
		else {
			close_write(r10_bio);
			if (test_bit(R10BIO_MadeGood, &r10_bio->state))
				reschedule_retry(r10_bio);
			else
				raid_end_bio_io(r10_bio);
		}
	}
}

static void raid10_end_write_request(struct bio *bio)
{
	struct r10bio *r10_bio = bio->bi_private;
	int dev;
	int dec_rdev = 1;
	struct r10conf *conf = r10_bio->mddev->private;
	int slot, repl;
	struct md_rdev *rdev = NULL;
	struct bio *to_put = NULL;
	bool discard_error;

	discard_error = bio->bi_status && bio_op(bio) == REQ_OP_DISCARD;

	dev = find_bio_disk(conf, r10_bio, bio, &slot, &repl);

	if (repl)
		rdev = conf->mirrors[dev].replacement;
	if (!rdev) {
		smp_rmb();
		repl = 0;
		rdev = conf->mirrors[dev].rdev;
	}
	r10_bio->devs[slot].error = bio->bi_status;
	/*
	 * this branch is our 'one mirror IO has finished' event handler:
	 */
	if (bio->bi_status && !discard_error) {
		if (repl)
			/* Never record new bad blocks to replacement,
			 * just fail it.
			 */
			md_error(rdev->mddev, rdev);
		else {
			set_bit(WriteErrorSeen,	&rdev->flags);
			if (!test_and_set_bit(WantReplacement, &rdev->flags))
				set_bit(MD_RECOVERY_NEEDED,
					&rdev->mddev->recovery);

			dec_rdev = 0;
			if (test_bit(FailFast, &rdev->flags) &&
			    (bio->bi_opf & MD_FAILFAST)) {
				md_error(rdev->mddev, rdev);
			}

			/*
			 * When the device is faulty, it is not necessary to
			 * handle write error.
			 * For failfast, this is the only remaining device,
			 * We need to retry the write without FailFast.
			 */
			if (!test_bit(Faulty, &rdev->flags))
				set_bit(R10BIO_WriteError, &r10_bio->state);
			else {
				if (bio->bi_status == BLK_STS_TIMEOUT)
					set_bit(Timeout, &rdev->flags);
				r10_bio->devs[slot].bio = NULL;
				to_put = bio;
				dec_rdev = 1;
			}
		}
	} else {
		/*
		 * Set R10BIO_Uptodate in our master bio, so that
		 * we will return a good error code for to the higher
		 * levels even if IO on some other mirrored buffer fails.
		 *
		 * The 'master' represents the composite IO operation to
		 * user-side. So if something waits for IO, then it will
		 * wait for the 'master' bio.
		 */
		sector_t first_bad;
		int bad_sectors;

		/*
		 * Do not set R10BIO_Uptodate if the current device is
		 * rebuilding or Faulty. This is because we cannot use
		 * such device for properly reading the data back (we could
		 * potentially use it, if the current write would have felt
		 * before rdev->recovery_offset, but for simplicity we don't
		 * check this here.
		 */
		if (test_bit(In_sync, &rdev->flags) &&
		    !test_bit(Faulty, &rdev->flags))
			set_bit(R10BIO_Uptodate, &r10_bio->state);

		/* Maybe we can clear some bad blocks. */
		if (is_badblock(rdev,
				r10_bio->devs[slot].addr,
				r10_bio->sectors,
				&first_bad, &bad_sectors) && !discard_error) {
			bio_put(bio);
			if (repl)
				r10_bio->devs[slot].repl_bio = IO_MADE_GOOD;
			else
				r10_bio->devs[slot].bio = IO_MADE_GOOD;
			dec_rdev = 0;
			set_bit(R10BIO_MadeGood, &r10_bio->state);
		}
	}

	/*
	 *
	 * Let's see if all mirrored write operations have finished
	 * already.
	 */
	one_write_done(r10_bio);
	if (dec_rdev)
		rdev_dec_pending(rdev, conf->mddev);
	if (to_put)
		bio_put(to_put);
}

/*
 * RAID10 layout manager
 * As well as the chunksize and raid_disks count, there are two
 * parameters: near_copies and far_copies.
 * near_copies * far_copies must be <= raid_disks.
 * Normally one of these will be 1.
 * If both are 1, we get raid0.
 * If near_copies == raid_disks, we get raid1.
 *
 * Chunks are laid out in raid0 style with near_copies copies of the
 * first chunk, followed by near_copies copies of the next chunk and
 * so on.
 * If far_copies > 1, then after 1/far_copies of the array has been assigned
 * as described above, we start again with a device offset of near_copies.
 * So we effectively have another copy of the whole array further down all
 * the drives, but with blocks on different drives.
 * With this layout, and block is never stored twice on the one device.
 *
 * raid10_find_phys finds the sector offset of a given virtual sector
 * on each device that it is on.
 *
 * raid10_find_virt does the reverse mapping, from a device and a
 * sector offset to a virtual address
 */

static void __raid10_find_phys(struct geom *geo, struct r10bio *r10bio)
{
	int n,f;
	sector_t sector;
	sector_t chunk;
	sector_t stripe;
	int dev;
	int slot = 0;
	int last_far_set_start, last_far_set_size;

	last_far_set_start = (geo->raid_disks / geo->far_set_size) - 1;
	last_far_set_start *= geo->far_set_size;

	last_far_set_size = geo->far_set_size;
	last_far_set_size += (geo->raid_disks % geo->far_set_size);

	/* now calculate first sector/dev */
	chunk = r10bio->sector >> geo->chunk_shift;
	sector = r10bio->sector & geo->chunk_mask;

	chunk *= geo->near_copies;
	stripe = chunk;
	dev = sector_div(stripe, geo->raid_disks);
	if (geo->far_offset)
		stripe *= geo->far_copies;

	sector += stripe << geo->chunk_shift;

	/* and calculate all the others */
	for (n = 0; n < geo->near_copies; n++) {
		int d = dev;
		int set;
		sector_t s = sector;
		r10bio->devs[slot].devnum = d;
		r10bio->devs[slot].addr = s;
		slot++;

		for (f = 1; f < geo->far_copies; f++) {
			set = d / geo->far_set_size;
			d += geo->near_copies;

			if ((geo->raid_disks % geo->far_set_size) &&
			    (d > last_far_set_start)) {
				d -= last_far_set_start;
				d %= last_far_set_size;
				d += last_far_set_start;
			} else {
				d %= geo->far_set_size;
				d += geo->far_set_size * set;
			}
			s += geo->stride;
			r10bio->devs[slot].devnum = d;
			r10bio->devs[slot].addr = s;
			slot++;
		}
		dev++;
		if (dev >= geo->raid_disks) {
			dev = 0;
			sector += (geo->chunk_mask + 1);
		}
	}
}

static void raid10_find_phys(struct r10conf *conf, struct r10bio *r10bio)
{
	struct geom *geo = &conf->geo;

	if (conf->reshape_progress != MaxSector &&
	    ((r10bio->sector >= conf->reshape_progress) !=
	     conf->mddev->reshape_backwards)) {
		set_bit(R10BIO_Previous, &r10bio->state);
		geo = &conf->prev;
	} else
		clear_bit(R10BIO_Previous, &r10bio->state);

	__raid10_find_phys(geo, r10bio);
}

static sector_t raid10_find_virt(struct r10conf *conf, sector_t sector, int dev)
{
	sector_t offset, chunk, vchunk;
	/* Never use conf->prev as this is only called during resync
	 * or recovery, so reshape isn't happening
	 */
	struct geom *geo = &conf->geo;
	int far_set_start = (dev / geo->far_set_size) * geo->far_set_size;
	int far_set_size = geo->far_set_size;
	int last_far_set_start;

	if (geo->raid_disks % geo->far_set_size) {
		last_far_set_start = (geo->raid_disks / geo->far_set_size) - 1;
		last_far_set_start *= geo->far_set_size;

		if (dev >= last_far_set_start) {
			far_set_size = geo->far_set_size;
			far_set_size += (geo->raid_disks % geo->far_set_size);
			far_set_start = last_far_set_start;
		}
	}

	offset = sector & geo->chunk_mask;
	if (geo->far_offset) {
		int fc;
		chunk = sector >> geo->chunk_shift;
		fc = sector_div(chunk, geo->far_copies);
		dev -= fc * geo->near_copies;
		if (dev < far_set_start)
			dev += far_set_size;
	} else {
		while (sector >= geo->stride) {
			sector -= geo->stride;
			if (dev < (geo->near_copies + far_set_start))
				dev += far_set_size - geo->near_copies;
			else
				dev -= geo->near_copies;
		}
		chunk = sector >> geo->chunk_shift;
	}
	vchunk = chunk * geo->raid_disks + dev;
	sector_div(vchunk, geo->near_copies);
	return (vchunk << geo->chunk_shift) + offset;
}

/*
 * This routine returns the disk from which the requested read should
 * be done. There is a per-array 'next expected sequential IO' sector
 * number - if this matches on the next IO then we use the last disk.
 * There is also a per-disk 'last know head position' sector that is
 * maintained from IRQ contexts, both the normal and the resync IO
 * completion handlers update this position correctly. If there is no
 * perfect sequential match then we pick the disk whose head is closest.
 *
 * If there are 2 mirrors in the same 2 devices, performance degrades
 * because position is mirror, not device based.
 *
 * The rdev for the device selected will have nr_pending incremented.
 */

/*
 * FIXME: possibly should rethink readbalancing and do it differently
 * depending on near_copies / far_copies geometry.
 */
static struct md_rdev *read_balance(struct r10conf *conf,
				    struct r10bio *r10_bio,
				    int *max_sectors)
{
	const sector_t this_sector = r10_bio->sector;
	int disk, slot;
	int sectors = r10_bio->sectors;
	int best_good_sectors;
	sector_t new_distance, best_dist;
	struct md_rdev *best_dist_rdev, *best_pending_rdev, *rdev = NULL;
	int do_balance;
	int best_dist_slot, best_pending_slot;
	bool has_nonrot_disk = false;
	unsigned int min_pending;
	struct geom *geo = &conf->geo;

	raid10_find_phys(conf, r10_bio);
	rcu_read_lock();
	best_dist_slot = -1;
	min_pending = UINT_MAX;
	best_dist_rdev = NULL;
	best_pending_rdev = NULL;
	best_dist = MaxSector;
	best_good_sectors = 0;
	do_balance = 1;
	clear_bit(R10BIO_FailFast, &r10_bio->state);
	/*
	 * Check if we can balance. We can balance on the whole
	 * device if no resync is going on (recovery is ok), or below
	 * the resync window. We take the first readable disk when
	 * above the resync window.
	 */
	if ((conf->mddev->recovery_cp < MaxSector
	     && (this_sector + sectors >= conf->next_resync)) ||
	    (mddev_is_clustered(conf->mddev) &&
	     md_cluster_ops->area_resyncing(conf->mddev, READ, this_sector,
					    this_sector + sectors)))
		do_balance = 0;

	for (slot = 0; slot < conf->copies ; slot++) {
		sector_t first_bad;
		int bad_sectors;
		sector_t dev_sector;
		unsigned int pending;
		bool nonrot;

		if (r10_bio->devs[slot].bio == IO_BLOCKED)
			continue;
		disk = r10_bio->devs[slot].devnum;
		rdev = rcu_dereference(conf->mirrors[disk].replacement);
		if (rdev == NULL || test_bit(Faulty, &rdev->flags) ||
		    r10_bio->devs[slot].addr + sectors > rdev->recovery_offset)
			rdev = rcu_dereference(conf->mirrors[disk].rdev);
		if (rdev == NULL ||
		    test_bit(Faulty, &rdev->flags))
			continue;
		if (!test_bit(In_sync, &rdev->flags) &&
		    r10_bio->devs[slot].addr + sectors > rdev->recovery_offset)
			continue;

		dev_sector = r10_bio->devs[slot].addr;
		if (is_badblock(rdev, dev_sector, sectors,
				&first_bad, &bad_sectors)) {
			if (best_dist < MaxSector)
				/* Already have a better slot */
				continue;
			if (first_bad <= dev_sector) {
				/* Cannot read here.  If this is the
				 * 'primary' device, then we must not read
				 * beyond 'bad_sectors' from another device.
				 */
				bad_sectors -= (dev_sector - first_bad);
				if (!do_balance && sectors > bad_sectors)
					sectors = bad_sectors;
				if (best_good_sectors > sectors)
					best_good_sectors = sectors;
			} else {
				sector_t good_sectors =
					first_bad - dev_sector;
				if (good_sectors > best_good_sectors) {
					best_good_sectors = good_sectors;
					best_dist_slot = slot;
					best_dist_rdev = rdev;
				}
				if (!do_balance)
					/* Must read from here */
					break;
			}
			continue;
		} else
			best_good_sectors = sectors;

		if (!do_balance)
			break;

		nonrot = blk_queue_nonrot(bdev_get_queue(rdev->bdev));
		has_nonrot_disk |= nonrot;
		pending = atomic_read(&rdev->nr_pending);
		if (min_pending > pending && nonrot) {
			min_pending = pending;
			best_pending_slot = slot;
			best_pending_rdev = rdev;
		}

		if (best_dist_slot >= 0)
			/* At least 2 disks to choose from so failfast is OK */
			set_bit(R10BIO_FailFast, &r10_bio->state);
		/* This optimisation is debatable, and completely destroys
		 * sequential read speed for 'far copies' arrays.  So only
		 * keep it for 'near' arrays, and review those later.
		 */
		if (geo->near_copies > 1 && !pending)
			new_distance = 0;

		/* for far > 1 always use the lowest address */
		else if (geo->far_copies > 1)
			new_distance = r10_bio->devs[slot].addr;
		else
			new_distance = abs(r10_bio->devs[slot].addr -
					   conf->mirrors[disk].head_position);

		if (new_distance < best_dist) {
			best_dist = new_distance;
			best_dist_slot = slot;
			best_dist_rdev = rdev;
		}
	}
	if (slot >= conf->copies) {
		if (has_nonrot_disk) {
			slot = best_pending_slot;
			rdev = best_pending_rdev;
		} else {
			slot = best_dist_slot;
			rdev = best_dist_rdev;
		}
	}

	if (slot >= 0) {
		atomic_inc(&rdev->nr_pending);
		r10_bio->read_slot = slot;
	} else
		rdev = NULL;
	rcu_read_unlock();
	*max_sectors = best_good_sectors;

	return rdev;
}

static int raid10_congested(struct mddev *mddev, int bits)
{
	struct r10conf *conf = mddev->private;
	int i, ret = 0;

	if ((bits & (1 << WB_async_congested)) &&
	    conf->pending_count >= max_queued_requests)
		return 1;

	rcu_read_lock();
	for (i = 0;
	     (i < conf->geo.raid_disks || i < conf->prev.raid_disks)
		     && ret == 0;
	     i++) {
		struct md_rdev *rdev = rcu_dereference(conf->mirrors[i].rdev);
		if (rdev && !test_bit(Faulty, &rdev->flags)) {
			struct request_queue *q = bdev_get_queue(rdev->bdev);

			ret |= bdi_congested(q->backing_dev_info, bits);
		}
	}
	rcu_read_unlock();
	return ret;
}

static void flush_pending_writes(struct r10conf *conf)
{
	/* Any writes that have been queued but are awaiting
	 * bitmap updates get flushed here.
	 */
	spin_lock_irq(&conf->device_lock);

	if (conf->pending_bio_list.head) {
		struct blk_plug plug;
		struct bio *bio;

		bio = bio_list_get(&conf->pending_bio_list);
		conf->pending_count = 0;
		spin_unlock_irq(&conf->device_lock);

		/*
		 * As this is called in a wait_event() loop (see freeze_array),
		 * current->state might be TASK_UNINTERRUPTIBLE which will
		 * cause a warning when we prepare to wait again.  As it is
		 * rare that this path is taken, it is perfectly safe to force
		 * us to go around the wait_event() loop again, so the warning
		 * is a false-positive. Silence the warning by resetting
		 * thread state
		 */
		__set_current_state(TASK_RUNNING);

		blk_start_plug(&plug);
		/* flush any pending bitmap writes to disk
		 * before proceeding w/ I/O */
		md_bitmap_unplug(conf->mddev->bitmap);
		wake_up(&conf->wait_barrier);

		while (bio) { /* submit pending writes */
			struct bio *next = bio->bi_next;
			struct md_rdev *rdev = (void*)bio->bi_disk;
			bio->bi_next = NULL;
			bio_set_dev(bio, rdev->bdev);
			if (test_bit(Faulty, &rdev->flags)) {
				if (test_bit(Timeout, &rdev->flags))
					bio->bi_status = BLK_STS_TIMEOUT;
				else
					bio->bi_status = BLK_STS_IOERR;
				bio_endio(bio);
			} else if (unlikely((bio_op(bio) ==  REQ_OP_DISCARD) &&
					    !blk_queue_discard(bio->bi_disk->queue)))
				/* Just ignore it */
				bio_endio(bio);
			else
				generic_make_request(bio);
			bio = next;
		}
		blk_finish_plug(&plug);
	} else
		spin_unlock_irq(&conf->device_lock);
}

/* Barriers....
 * Sometimes we need to suspend IO while we do something else,
 * either some resync/recovery, or reconfigure the array.
 * To do this we raise a 'barrier'.
 * The 'barrier' is a counter that can be raised multiple times
 * to count how many activities are happening which preclude
 * normal IO.
 * We can only raise the barrier if there is no pending IO.
 * i.e. if nr_pending == 0.
 * We choose only to raise the barrier if no-one is waiting for the
 * barrier to go down.  This means that as soon as an IO request
 * is ready, no other operations which require a barrier will start
 * until the IO request has had a chance.
 *
 * So: regular IO calls 'wait_barrier'.  When that returns there
 *    is no backgroup IO happening,  It must arrange to call
 *    allow_barrier when it has finished its IO.
 * backgroup IO calls must call raise_barrier.  Once that returns
 *    there is no normal IO happeing.  It must arrange to call
 *    lower_barrier when the particular background IO completes.
 */

static void raise_barrier(struct r10conf *conf, int force)
{
	BUG_ON(force && !conf->barrier);
	spin_lock_irq(&conf->resync_lock);

	/* Wait until no block IO is waiting (unless 'force') */
	wait_event_lock_irq(conf->wait_barrier, force || !conf->nr_waiting,
			    conf->resync_lock);

	/* block any new IO from starting */
	conf->barrier++;

	/* Now wait for all pending IO to complete */
	wait_event_lock_irq(conf->wait_barrier,
			    !atomic_read(&conf->nr_pending) && conf->barrier < RESYNC_DEPTH,
			    conf->resync_lock);

	spin_unlock_irq(&conf->resync_lock);
}

static void lower_barrier(struct r10conf *conf)
{
	unsigned long flags;
	spin_lock_irqsave(&conf->resync_lock, flags);
	conf->barrier--;
	spin_unlock_irqrestore(&conf->resync_lock, flags);
	wake_up(&conf->wait_barrier);
}

static void wait_barrier(struct r10conf *conf)
{
	spin_lock_irq(&conf->resync_lock);
	if (conf->barrier) {
		conf->nr_waiting++;
		/* Wait for the barrier to drop.
		 * However if there are already pending
		 * requests (preventing the barrier from
		 * rising completely), and the
		 * pre-process bio queue isn't empty,
		 * then don't wait, as we need to empty
		 * that queue to get the nr_pending
		 * count down.
		 */
		raid10_log(conf->mddev, "wait barrier");
		wait_event_lock_irq(conf->wait_barrier,
				    !conf->barrier ||
				    (atomic_read(&conf->nr_pending) &&
				     current->bio_list &&
				     (!bio_list_empty(&current->bio_list[0]) ||
				      !bio_list_empty(&current->bio_list[1]))),
				    conf->resync_lock);
		conf->nr_waiting--;
		if (!conf->nr_waiting)
			wake_up(&conf->wait_barrier);
	}
	atomic_inc(&conf->nr_pending);
	spin_unlock_irq(&conf->resync_lock);
}

static void allow_barrier(struct r10conf *conf)
{
	if ((atomic_dec_and_test(&conf->nr_pending)) ||
			(conf->array_freeze_pending))
		wake_up(&conf->wait_barrier);
}

static void freeze_array(struct r10conf *conf, int extra)
{
	/* stop syncio and normal IO and wait for everything to
	 * go quiet.
	 * We increment barrier and nr_waiting, and then
	 * wait until nr_pending match nr_queued+extra
	 * This is called in the context of one normal IO request
	 * that has failed. Thus any sync request that might be pending
	 * will be blocked by nr_pending, and we need to wait for
	 * pending IO requests to complete or be queued for re-try.
	 * Thus the number queued (nr_queued) plus this request (extra)
	 * must match the number of pending IOs (nr_pending) before
	 * we continue.
	 */
	spin_lock_irq(&conf->resync_lock);
	conf->array_freeze_pending++;
	conf->barrier++;
	conf->nr_waiting++;
	wait_event_lock_irq_cmd(conf->wait_barrier,
				atomic_read(&conf->nr_pending) == conf->nr_queued+extra,
				conf->resync_lock,
				flush_pending_writes(conf));

	conf->array_freeze_pending--;
	spin_unlock_irq(&conf->resync_lock);
}

static void unfreeze_array(struct r10conf *conf)
{
	/* reverse the effect of the freeze */
	spin_lock_irq(&conf->resync_lock);
	conf->barrier--;
	conf->nr_waiting--;
	wake_up(&conf->wait_barrier);
	spin_unlock_irq(&conf->resync_lock);
}

static sector_t choose_data_offset(struct r10bio *r10_bio,
				   struct md_rdev *rdev)
{
	if (!test_bit(MD_RECOVERY_RESHAPE, &rdev->mddev->recovery) ||
	    test_bit(R10BIO_Previous, &r10_bio->state))
		return rdev->data_offset;
	else
		return rdev->new_data_offset;
}

struct raid10_plug_cb {
	struct blk_plug_cb	cb;
	struct bio_list		pending;
	int			pending_cnt;
};

static void raid10_unplug(struct blk_plug_cb *cb, bool from_schedule)
{
	struct raid10_plug_cb *plug = container_of(cb, struct raid10_plug_cb,
						   cb);
	struct mddev *mddev = plug->cb.data;
	struct r10conf *conf = mddev->private;
	struct bio *bio;

	if (from_schedule || current->bio_list) {
		spin_lock_irq(&conf->device_lock);
		bio_list_merge(&conf->pending_bio_list, &plug->pending);
		conf->pending_count += plug->pending_cnt;
		spin_unlock_irq(&conf->device_lock);
		wake_up(&conf->wait_barrier);
		md_wakeup_thread(mddev->thread);
		kfree(plug);
		return;
	}

	/* we aren't scheduling, so we can do the write-out directly. */
	bio = bio_list_get(&plug->pending);
	md_bitmap_unplug(mddev->bitmap);
	wake_up(&conf->wait_barrier);

	while (bio) { /* submit pending writes */
		struct bio *next = bio->bi_next;
		struct md_rdev *rdev = (void*)bio->bi_disk;
		bio->bi_next = NULL;
		bio_set_dev(bio, rdev->bdev);
		if (test_bit(Faulty, &rdev->flags)) {
			if (test_bit(Timeout, &rdev->flags))
				bio->bi_status = BLK_STS_TIMEOUT;
			else
				bio->bi_status = BLK_STS_IOERR;
			bio_endio(bio);
		} else if (unlikely((bio_op(bio) ==  REQ_OP_DISCARD) &&
				    !blk_queue_discard(bio->bi_disk->queue)))
			/* Just ignore it */
			bio_endio(bio);
		else
			generic_make_request(bio);
		bio = next;
	}
	kfree(plug);
}

/*
 * 1. Register the new request and wait if the reconstruction thread has put
 * up a bar for new requests. Continue immediately if no resync is active
 * currently.
 * 2. If IO spans the reshape position.  Need to wait for reshape to pass.
 */
static void regular_request_wait(struct mddev *mddev, struct r10conf *conf,
				 struct bio *bio, sector_t sectors)
{
	wait_barrier(conf);
	while (test_bit(MD_RECOVERY_RESHAPE, &mddev->recovery) &&
	    bio->bi_iter.bi_sector < conf->reshape_progress &&
	    bio->bi_iter.bi_sector + sectors > conf->reshape_progress) {
		raid10_log(conf->mddev, "wait reshape");
		allow_barrier(conf);
		wait_event(conf->wait_barrier,
			   conf->reshape_progress <= bio->bi_iter.bi_sector ||
			   conf->reshape_progress >= bio->bi_iter.bi_sector +
			   sectors);
		wait_barrier(conf);
	}
}

static void raid10_read_request(struct mddev *mddev, struct bio *bio,
				struct r10bio *r10_bio)
{
	struct r10conf *conf = mddev->private;
	struct bio *read_bio;
	const int op = bio_op(bio);
	const unsigned long do_sync = (bio->bi_opf & REQ_SYNC);
	int max_sectors;
	struct md_rdev *rdev;
	char b[BDEVNAME_SIZE];
	int slot = r10_bio->read_slot;
	struct md_rdev *err_rdev = NULL;
	gfp_t gfp = GFP_NOIO;

	if (r10_bio->devs[slot].rdev) {
		/*
		 * This is an error retry, but we cannot
		 * safely dereference the rdev in the r10_bio,
		 * we must use the one in conf.
		 * If it has already been disconnected (unlikely)
		 * we lose the device name in error messages.
		 */
		int disk;
		/*
		 * As we are blocking raid10, it is a little safer to
		 * use __GFP_HIGH.
		 */
		gfp = GFP_NOIO | __GFP_HIGH;

		rcu_read_lock();
		disk = r10_bio->devs[slot].devnum;
		err_rdev = rcu_dereference(conf->mirrors[disk].rdev);
		if (err_rdev)
			bdevname(err_rdev->bdev, b);
		else {
			strcpy(b, "???");
			/* This never gets dereferenced */
			err_rdev = r10_bio->devs[slot].rdev;
		}
		rcu_read_unlock();
	}

	regular_request_wait(mddev, conf, bio, r10_bio->sectors);
	rdev = read_balance(conf, r10_bio, &max_sectors);
	if (!rdev) {
		if (err_rdev) {
			pr_crit_ratelimited("md/raid10:%s: %s: unrecoverable I/O read error for block %llu\n",
					    mdname(mddev), b,
					    (unsigned long long)r10_bio->sector);
		}
		raid_end_bio_io(r10_bio);
		return;
	}
	if (err_rdev)
		pr_err_ratelimited("md/raid10:%s: %s: redirecting sector %llu to another mirror\n",
				   mdname(mddev),
				   bdevname(rdev->bdev, b),
				   (unsigned long long)r10_bio->sector);
	if (max_sectors < bio_sectors(bio)) {
		struct bio *split = bio_split(bio, max_sectors,
					      gfp, conf->bio_split);
		bio_chain(split, bio);
		allow_barrier(conf);
		generic_make_request(bio);
		wait_barrier(conf);
		bio = split;
		r10_bio->master_bio = bio;
		r10_bio->sectors = max_sectors;
	}
	slot = r10_bio->read_slot;

	read_bio = bio_clone_fast(bio, gfp, mddev->bio_set);

	r10_bio->devs[slot].bio = read_bio;
	r10_bio->devs[slot].rdev = rdev;

	read_bio->bi_iter.bi_sector = r10_bio->devs[slot].addr +
		choose_data_offset(r10_bio, rdev);
	bio_set_dev(read_bio, rdev->bdev);
	read_bio->bi_end_io = raid10_end_read_request;
	bio_set_op_attrs(read_bio, op, do_sync);
	if (test_bit(FailFast, &rdev->flags) &&
	    test_bit(R10BIO_FailFast, &r10_bio->state))
	        read_bio->bi_opf |= MD_FAILFAST;
	read_bio->bi_private = r10_bio;

	if (mddev->gendisk)
	        trace_block_bio_remap(read_bio->bi_disk->queue,
	                              read_bio, disk_devt(mddev->gendisk),
	                              r10_bio->sector);
	generic_make_request(read_bio);
	return;
}

static void raid10_write_one_disk(struct mddev *mddev, struct r10bio *r10_bio,
				  struct bio *bio, bool replacement,
				  int n_copy)
{
	const int op = bio_op(bio);
	const unsigned long do_sync = (bio->bi_opf & REQ_SYNC);
	const unsigned long do_fua = (bio->bi_opf & REQ_FUA);
	unsigned long flags;
	struct blk_plug_cb *cb;
	struct raid10_plug_cb *plug = NULL;
	struct r10conf *conf = mddev->private;
	struct md_rdev *rdev;
	int devnum = r10_bio->devs[n_copy].devnum;
	struct bio *mbio;

	if (replacement) {
		rdev = conf->mirrors[devnum].replacement;
		if (rdev == NULL) {
			/* Replacement just got moved to main 'rdev' */
			smp_mb();
			rdev = conf->mirrors[devnum].rdev;
		}
	} else
		rdev = conf->mirrors[devnum].rdev;

	mbio = bio_clone_fast(bio, GFP_NOIO, mddev->bio_set);
	if (replacement)
		r10_bio->devs[n_copy].repl_bio = mbio;
	else
		r10_bio->devs[n_copy].bio = mbio;

	mbio->bi_iter.bi_sector	= (r10_bio->devs[n_copy].addr +
				   choose_data_offset(r10_bio, rdev));
	bio_set_dev(mbio, rdev->bdev);
	mbio->bi_end_io	= raid10_end_write_request;
	bio_set_op_attrs(mbio, op, do_sync | do_fua);
	if (!replacement && test_bit(FailFast,
				     &conf->mirrors[devnum].rdev->flags)
			 && enough(conf, devnum))
		mbio->bi_opf |= MD_FAILFAST;
	mbio->bi_private = r10_bio;

	if (conf->mddev->gendisk)
		trace_block_bio_remap(mbio->bi_disk->queue,
				      mbio, disk_devt(conf->mddev->gendisk),
				      r10_bio->sector);
	/* flush_pending_writes() needs access to the rdev so...*/
	mbio->bi_disk = (void *)rdev;

	atomic_inc(&r10_bio->remaining);

	cb = blk_check_plugged(raid10_unplug, mddev, sizeof(*plug));
	if (cb)
		plug = container_of(cb, struct raid10_plug_cb, cb);
	else
		plug = NULL;
	if (plug) {
		bio_list_add(&plug->pending, mbio);
		plug->pending_cnt++;
	} else {
		spin_lock_irqsave(&conf->device_lock, flags);
		bio_list_add(&conf->pending_bio_list, mbio);
		conf->pending_count++;
		spin_unlock_irqrestore(&conf->device_lock, flags);
		md_wakeup_thread(mddev->thread);
	}
}

static void raid10_write_request(struct mddev *mddev, struct bio *bio,
				 struct r10bio *r10_bio)
{
	struct r10conf *conf = mddev->private;
	int i;
	struct md_rdev *blocked_rdev;
	sector_t sectors;
	int max_sectors;

	if ((mddev_is_clustered(mddev) &&
	     md_cluster_ops->area_resyncing(mddev, WRITE,
					    bio->bi_iter.bi_sector,
					    bio_end_sector(bio)))) {
		DEFINE_WAIT(w);
		for (;;) {
			prepare_to_wait(&conf->wait_barrier,
					&w, TASK_IDLE);
			if (!md_cluster_ops->area_resyncing(mddev, WRITE,
				 bio->bi_iter.bi_sector, bio_end_sector(bio)))
				break;
			schedule();
		}
		finish_wait(&conf->wait_barrier, &w);
	}

	sectors = r10_bio->sectors;
	regular_request_wait(mddev, conf, bio, sectors);
	if (test_bit(MD_RECOVERY_RESHAPE, &mddev->recovery) &&
	    (mddev->reshape_backwards
	     ? (bio->bi_iter.bi_sector < conf->reshape_safe &&
		bio->bi_iter.bi_sector + sectors > conf->reshape_progress)
	     : (bio->bi_iter.bi_sector + sectors > conf->reshape_safe &&
		bio->bi_iter.bi_sector < conf->reshape_progress))) {
		/* Need to update reshape_position in metadata */
		mddev->reshape_position = conf->reshape_progress;
		set_mask_bits(&mddev->sb_flags, 0,
			      BIT(MD_SB_CHANGE_DEVS) | BIT(MD_SB_CHANGE_PENDING));
		md_wakeup_thread(mddev->thread);
		raid10_log(conf->mddev, "wait reshape metadata");
		wait_event(mddev->sb_wait,
			   !test_bit(MD_SB_CHANGE_PENDING, &mddev->sb_flags));

		conf->reshape_safe = mddev->reshape_position;
	}

	if (conf->pending_count >= max_queued_requests) {
		md_wakeup_thread(mddev->thread);
		raid10_log(mddev, "wait queued");
		wait_event(conf->wait_barrier,
			   conf->pending_count < max_queued_requests);
	}
	/* first select target devices under rcu_lock and
	 * inc refcount on their rdev.  Record them by setting
	 * bios[x] to bio
	 * If there are known/acknowledged bad blocks on any device
	 * on which we have seen a write error, we want to avoid
	 * writing to those blocks.  This potentially requires several
	 * writes to write around the bad blocks.  Each set of writes
	 * gets its own r10_bio with a set of bios attached.
	 */

	r10_bio->read_slot = -1; /* make sure repl_bio gets freed */
	raid10_find_phys(conf, r10_bio);
retry_write:
	blocked_rdev = NULL;
	rcu_read_lock();
	max_sectors = r10_bio->sectors;

	for (i = 0;  i < conf->copies; i++) {
		int d = r10_bio->devs[i].devnum;
		struct md_rdev *rdev = rcu_dereference(conf->mirrors[d].rdev);
		struct md_rdev *rrdev = rcu_dereference(
			conf->mirrors[d].replacement);
		if (rdev == rrdev)
			rrdev = NULL;
		if (rdev && unlikely(test_bit(Blocked, &rdev->flags))) {
			atomic_inc(&rdev->nr_pending);
			blocked_rdev = rdev;
			break;
		}
		if (rrdev && unlikely(test_bit(Blocked, &rrdev->flags))) {
			atomic_inc(&rrdev->nr_pending);
			blocked_rdev = rrdev;
			break;
		}
		if (rdev && (test_bit(Faulty, &rdev->flags)))
			rdev = NULL;
		if (rrdev && (test_bit(Faulty, &rrdev->flags)))
			rrdev = NULL;

		r10_bio->devs[i].bio = NULL;
		r10_bio->devs[i].repl_bio = NULL;

		if (!rdev && !rrdev) {
			set_bit(R10BIO_Degraded, &r10_bio->state);
			continue;
		}
		if (rdev && test_bit(WriteErrorSeen, &rdev->flags)) {
			sector_t first_bad;
			sector_t dev_sector = r10_bio->devs[i].addr;
			int bad_sectors;
			int is_bad;

			is_bad = is_badblock(rdev, dev_sector, max_sectors,
					     &first_bad, &bad_sectors);
			if (is_bad < 0) {
				/* Mustn't write here until the bad block
				 * is acknowledged
				 */
				atomic_inc(&rdev->nr_pending);
				set_bit(BlockedBadBlocks, &rdev->flags);
				blocked_rdev = rdev;
				break;
			}
			if (is_bad && first_bad <= dev_sector) {
				/* Cannot write here at all */
				bad_sectors -= (dev_sector - first_bad);
				if (bad_sectors < max_sectors)
					/* Mustn't write more than bad_sectors
					 * to other devices yet
					 */
					max_sectors = bad_sectors;
				/* We don't set R10BIO_Degraded as that
				 * only applies if the disk is missing,
				 * so it might be re-added, and we want to
				 * know to recover this chunk.
				 * In this case the device is here, and the
				 * fact that this chunk is not in-sync is
				 * recorded in the bad block log.
				 */
				continue;
			}
			if (is_bad) {
				int good_sectors = first_bad - dev_sector;
				if (good_sectors < max_sectors)
					max_sectors = good_sectors;
			}
		}
		if (rdev) {
			r10_bio->devs[i].bio = bio;
			atomic_inc(&rdev->nr_pending);
		}
		if (rrdev) {
			r10_bio->devs[i].repl_bio = bio;
			atomic_inc(&rrdev->nr_pending);
		}
	}
	rcu_read_unlock();

	if (unlikely(blocked_rdev)) {
		/* Have to wait for this device to get unblocked, then retry */
		int j;
		int d;

		for (j = 0; j < i; j++) {
			if (r10_bio->devs[j].bio) {
				d = r10_bio->devs[j].devnum;
				rdev_dec_pending(conf->mirrors[d].rdev, mddev);
			}
			if (r10_bio->devs[j].repl_bio) {
				struct md_rdev *rdev;
				d = r10_bio->devs[j].devnum;
				rdev = conf->mirrors[d].replacement;
				if (!rdev) {
					/* Race with remove_disk */
					smp_mb();
					rdev = conf->mirrors[d].rdev;
				}
				rdev_dec_pending(rdev, mddev);
			}
		}
		allow_barrier(conf);
		raid10_log(conf->mddev, "wait rdev %d blocked", blocked_rdev->raid_disk);
		md_wait_for_blocked_rdev(blocked_rdev, mddev);
		wait_barrier(conf);
		goto retry_write;
	}

	if (max_sectors < r10_bio->sectors)
		r10_bio->sectors = max_sectors;

	if (r10_bio->sectors < bio_sectors(bio)) {
		struct bio *split = bio_split(bio, r10_bio->sectors,
					      GFP_NOIO, conf->bio_split);
		bio_chain(split, bio);
		allow_barrier(conf);
		generic_make_request(bio);
		wait_barrier(conf);
		bio = split;
		r10_bio->master_bio = bio;
	}

	atomic_set(&r10_bio->remaining, 1);
	md_bitmap_startwrite(mddev->bitmap, r10_bio->sector, r10_bio->sectors, 0);

	for (i = 0; i < conf->copies; i++) {
		if (r10_bio->devs[i].bio)
			raid10_write_one_disk(mddev, r10_bio, bio, false, i);
		if (r10_bio->devs[i].repl_bio)
			raid10_write_one_disk(mddev, r10_bio, bio, true, i);
	}
	one_write_done(r10_bio);
}

static void __make_request(struct mddev *mddev, struct bio *bio, int sectors)
{
	struct r10conf *conf = mddev->private;
	struct r10bio *r10_bio;

	r10_bio = mempool_alloc(conf->r10bio_pool, GFP_NOIO);

	r10_bio->master_bio = bio;
	r10_bio->sectors = sectors;

	r10_bio->mddev = mddev;
	r10_bio->sector = bio->bi_iter.bi_sector;
	r10_bio->state = 0;
	memset(r10_bio->devs, 0, sizeof(r10_bio->devs[0]) * conf->copies);

	if (bio_data_dir(bio) == READ)
		raid10_read_request(mddev, bio, r10_bio);
	else
		raid10_write_request(mddev, bio, r10_bio);
}

static bool raid10_make_request(struct mddev *mddev, struct bio *bio)
{
	struct r10conf *conf = mddev->private;
	sector_t chunk_mask = (conf->geo.chunk_mask & conf->prev.chunk_mask);
	int chunk_sects = chunk_mask + 1;
	int sectors = bio_sectors(bio);

	if (unlikely(bio->bi_opf & REQ_PREFLUSH)
	    && md_flush_request2(mddev, bio))
		return true;

	if (!md_write_start(mddev, bio))
		return false;

	/*
	 * If this request crosses a chunk boundary, we need to split
	 * it.
	 */
	if (unlikely((bio->bi_iter.bi_sector & chunk_mask) +
		     sectors > chunk_sects
		     && (conf->geo.near_copies < conf->geo.raid_disks
			 || conf->prev.near_copies <
			 conf->prev.raid_disks)))
		sectors = chunk_sects -
			(bio->bi_iter.bi_sector &
			 (chunk_sects - 1));
	__make_request(mddev, bio, sectors);

	/* In case raid10d snuck in to freeze_array */
	wake_up(&conf->wait_barrier);
	return true;
}

static void raid10_status(struct seq_file *seq, struct mddev *mddev)
{
	struct r10conf *conf = mddev->private;
	int i;

	if (conf->geo.near_copies < conf->geo.raid_disks)
		seq_printf(seq, " %dK chunks", mddev->chunk_sectors / 2);
	if (conf->geo.near_copies > 1)
		seq_printf(seq, " %d near-copies", conf->geo.near_copies);
	if (conf->geo.far_copies > 1) {
		if (conf->geo.far_offset)
			seq_printf(seq, " %d offset-copies", conf->geo.far_copies);
		else
			seq_printf(seq, " %d far-copies", conf->geo.far_copies);
		if (conf->geo.far_set_size != conf->geo.raid_disks)
			seq_printf(seq, " %d devices per set", conf->geo.far_set_size);
	}
	seq_printf(seq, " [%d/%d] [", conf->geo.raid_disks,
					conf->geo.raid_disks - mddev->degraded);
	rcu_read_lock();
	for (i = 0; i < conf->geo.raid_disks; i++) {
		struct md_rdev *rdev = rcu_dereference(conf->mirrors[i].rdev);
		seq_printf(seq, "%s", rdev && test_bit(In_sync, &rdev->flags) ? "U" : "_");
	}
	rcu_read_unlock();
	seq_printf(seq, "]");
}

/* check if there are enough drives for
 * every block to appear on atleast one.
 * Don't consider the device numbered 'ignore'
 * as we might be about to remove it.
 */
static int _enough(struct r10conf *conf, int previous, int ignore)
{
	int first = 0;
	int has_enough = 0;
	int disks, ncopies;
	if (previous) {
		disks = conf->prev.raid_disks;
		ncopies = conf->prev.near_copies;
	} else {
		disks = conf->geo.raid_disks;
		ncopies = conf->geo.near_copies;
	}

	rcu_read_lock();
	do {
		int n = conf->copies;
		int cnt = 0;
		int this = first;
		while (n--) {
			struct md_rdev *rdev;
			if (this != ignore &&
			    (rdev = rcu_dereference(conf->mirrors[this].rdev)) &&
			    test_bit(In_sync, &rdev->flags))
				cnt++;
			this = (this+1) % disks;
		}
		if (cnt == 0)
			goto out;
		first = (first + ncopies) % disks;
	} while (first != 0);
	has_enough = 1;
out:
	rcu_read_unlock();
	return has_enough;
}

static int enough(struct r10conf *conf, int ignore)
{
	/* when calling 'enough', both 'prev' and 'geo' must
	 * be stable.
	 * This is ensured if ->reconfig_mutex or ->device_lock
	 * is held.
	 */
	return _enough(conf, 0, ignore) &&
		_enough(conf, 1, ignore);
}

static void raid10_error(struct mddev *mddev, struct md_rdev *rdev)
{
	char b[BDEVNAME_SIZE];
	struct r10conf *conf = mddev->private;
	unsigned long flags;

	/*
	 * If it is not operational, then we have already marked it as dead
	 * else if it is the last working disks with "fail_last_dev == false",
	 * ignore the error, let the next level up know.
	 * else mark the drive as failed
	 */
	spin_lock_irqsave(&conf->device_lock, flags);
	if (test_bit(In_sync, &rdev->flags) && !mddev->fail_last_dev
	    && !enough(conf, rdev->raid_disk)) {
		/*
		 * Don't fail the drive, just return an IO error.
		 */
		spin_unlock_irqrestore(&conf->device_lock, flags);
		return;
	}
	if (test_and_clear_bit(In_sync, &rdev->flags))
		mddev->degraded++;
	/*
	 * If recovery is running, make sure it aborts.
	 */
	set_bit(MD_RECOVERY_INTR, &mddev->recovery);
	set_bit(Blocked, &rdev->flags);
	set_bit(Faulty, &rdev->flags);
	set_mask_bits(&mddev->sb_flags, 0,
		      BIT(MD_SB_CHANGE_DEVS) | BIT(MD_SB_CHANGE_PENDING));
	spin_unlock_irqrestore(&conf->device_lock, flags);
	pr_crit("md/raid10:%s: Disk failure on %s, disabling device.\n"
		"md/raid10:%s: Operation continuing on %d devices.\n",
		mdname(mddev), bdevname(rdev->bdev, b),
		mdname(mddev), conf->geo.raid_disks - mddev->degraded);
}

static void print_conf(struct r10conf *conf)
{
	int i;
	struct md_rdev *rdev;

	pr_debug("RAID10 conf printout:\n");
	if (!conf) {
		pr_debug("(!conf)\n");
		return;
	}
	pr_debug(" --- wd:%d rd:%d\n", conf->geo.raid_disks - conf->mddev->degraded,
		 conf->geo.raid_disks);

	/* This is only called with ->reconfix_mutex held, so
	 * rcu protection of rdev is not needed */
	for (i = 0; i < conf->geo.raid_disks; i++) {
		char b[BDEVNAME_SIZE];
		rdev = conf->mirrors[i].rdev;
		if (rdev)
			pr_debug(" disk %d, wo:%d, o:%d, dev:%s\n",
				 i, !test_bit(In_sync, &rdev->flags),
				 !test_bit(Faulty, &rdev->flags),
				 bdevname(rdev->bdev,b));
	}
}

static void close_sync(struct r10conf *conf)
{
	wait_barrier(conf);
	allow_barrier(conf);

	mempool_destroy(conf->r10buf_pool);
	conf->r10buf_pool = NULL;
}

static int raid10_spare_active(struct mddev *mddev)
{
	int i;
	struct r10conf *conf = mddev->private;
	struct raid10_info *tmp;
	int count = 0;
	unsigned long flags;

	/*
	 * Find all non-in_sync disks within the RAID10 configuration
	 * and mark them in_sync
	 */
	for (i = 0; i < conf->geo.raid_disks; i++) {
		tmp = conf->mirrors + i;
		if (tmp->replacement
		    && tmp->replacement->recovery_offset == MaxSector
		    && !test_bit(Faulty, &tmp->replacement->flags)
		    && !test_and_set_bit(In_sync, &tmp->replacement->flags)) {
			/* Replacement has just become active */
			if (!tmp->rdev
			    || !test_and_clear_bit(In_sync, &tmp->rdev->flags))
				count++;
			if (tmp->rdev) {
				/* Replaced device not technically faulty,
				 * but we need to be sure it gets removed
				 * and never re-added.
				 */
				set_bit(Faulty, &tmp->rdev->flags);
				sysfs_notify_dirent_safe(
					tmp->rdev->sysfs_state);
			}
			sysfs_notify_dirent_safe(tmp->replacement->sysfs_state);
		} else if (tmp->rdev
			   && tmp->rdev->recovery_offset == MaxSector
			   && !test_bit(Faulty, &tmp->rdev->flags)
			   && !test_and_set_bit(In_sync, &tmp->rdev->flags)) {
			count++;
			sysfs_notify_dirent_safe(tmp->rdev->sysfs_state);
		}
	}
	spin_lock_irqsave(&conf->device_lock, flags);
	mddev->degraded -= count;
	spin_unlock_irqrestore(&conf->device_lock, flags);

	print_conf(conf);
	return count;
}

static int raid10_add_disk(struct mddev *mddev, struct md_rdev *rdev)
{
	struct r10conf *conf = mddev->private;
	int err = -EEXIST;
	int mirror;
	int first = 0;
	int last = conf->geo.raid_disks - 1;

	if (mddev->recovery_cp < MaxSector)
		/* only hot-add to in-sync arrays, as recovery is
		 * very different from resync
		 */
		return -EBUSY;
	if (rdev->saved_raid_disk < 0 && !_enough(conf, 1, -1))
		return -EINVAL;

	if (md_integrity_add_rdev(rdev, mddev))
		return -ENXIO;

	if (rdev->raid_disk >= 0)
		first = last = rdev->raid_disk;

	if (rdev->saved_raid_disk >= first &&
	    rdev->saved_raid_disk < conf->geo.raid_disks &&
	    conf->mirrors[rdev->saved_raid_disk].rdev == NULL)
		mirror = rdev->saved_raid_disk;
	else
		mirror = first;
	for ( ; mirror <= last ; mirror++) {
		struct raid10_info *p = &conf->mirrors[mirror];
		if (p->recovery_disabled == mddev->recovery_disabled)
			continue;
		if (p->rdev) {
			if (!test_bit(WantReplacement, &p->rdev->flags) ||
			    p->replacement != NULL)
				continue;
			clear_bit(In_sync, &rdev->flags);
			set_bit(Replacement, &rdev->flags);
			rdev->raid_disk = mirror;
			err = 0;
			if (mddev->gendisk)
				disk_stack_limits(mddev->gendisk, rdev->bdev,
						  rdev->data_offset << 9);
			conf->fullsync = 1;
			rcu_assign_pointer(p->replacement, rdev);
			break;
		}

		if (mddev->gendisk)
			disk_stack_limits(mddev->gendisk, rdev->bdev,
					  rdev->data_offset << 9);

		p->head_position = 0;
		p->recovery_disabled = mddev->recovery_disabled - 1;
		rdev->raid_disk = mirror;
		err = 0;
		if (rdev->saved_raid_disk != mirror)
			conf->fullsync = 1;
		rcu_assign_pointer(p->rdev, rdev);
		break;
	}
	if (mddev->queue && blk_queue_discard(bdev_get_queue(rdev->bdev)))
		queue_flag_set_unlocked(QUEUE_FLAG_DISCARD, mddev->queue);

	print_conf(conf);
	return err;
}

static int raid10_remove_disk(struct mddev *mddev, struct md_rdev *rdev)
{
	struct r10conf *conf = mddev->private;
	int err = 0;
	int number = rdev->raid_disk;
	struct md_rdev **rdevp;
	struct raid10_info *p = conf->mirrors + number;

	print_conf(conf);
	if (rdev == p->rdev)
		rdevp = &p->rdev;
	else if (rdev == p->replacement)
		rdevp = &p->replacement;
	else
		return 0;

	if (test_bit(In_sync, &rdev->flags) ||
	    atomic_read(&rdev->nr_pending)) {
		err = -EBUSY;
		goto abort;
	}
	/* Only remove non-faulty devices if recovery
	 * is not possible.
	 */
	if (!test_bit(Faulty, &rdev->flags) &&
	    mddev->recovery_disabled != p->recovery_disabled &&
	    (!p->replacement || p->replacement == rdev) &&
	    number < conf->geo.raid_disks &&
	    enough(conf, -1)) {
		err = -EBUSY;
		goto abort;
	}
	*rdevp = NULL;
	if (!test_bit(RemoveSynchronized, &rdev->flags)) {
		synchronize_rcu();
		if (atomic_read(&rdev->nr_pending)) {
			/* lost the race, try later */
			err = -EBUSY;
			*rdevp = rdev;
			goto abort;
		}
	}
	if (p->replacement) {
		/* We must have just cleared 'rdev' */
		p->rdev = p->replacement;
		clear_bit(Replacement, &p->replacement->flags);
		smp_mb(); /* Make sure other CPUs may see both as identical
			   * but will never see neither -- if they are careful.
			   */
		p->replacement = NULL;
	}

	clear_bit(WantReplacement, &rdev->flags);
	err = md_integrity_register(mddev);

abort:

	print_conf(conf);
	return err;
}

static void __end_sync_read(struct r10bio *r10_bio, struct bio *bio, int d)
{
	struct r10conf *conf = r10_bio->mddev->private;

	if (!bio->bi_status)
		set_bit(R10BIO_Uptodate, &r10_bio->state);
	else
		/* The write handler will notice the lack of
		 * R10BIO_Uptodate and record any errors etc
		 */
		atomic_add(r10_bio->sectors,
			   &conf->mirrors[d].rdev->corrected_errors);

	/* for reconstruct, we always reschedule after a read.
	 * for resync, only after all reads
	 */
	rdev_dec_pending(conf->mirrors[d].rdev, conf->mddev);
	if (test_bit(R10BIO_IsRecover, &r10_bio->state) ||
	    atomic_dec_and_test(&r10_bio->remaining)) {
		/* we have read all the blocks,
		 * do the comparison in process context in raid10d
		 */
		reschedule_retry(r10_bio);
	}
}

static void end_sync_read(struct bio *bio)
{
	struct r10bio *r10_bio = get_resync_r10bio(bio);
	struct r10conf *conf = r10_bio->mddev->private;
	int d = find_bio_disk(conf, r10_bio, bio, NULL, NULL);

	__end_sync_read(r10_bio, bio, d);
}

static void end_reshape_read(struct bio *bio)
{
	/* reshape read bio isn't allocated from r10buf_pool */
	struct r10bio *r10_bio = bio->bi_private;

	__end_sync_read(r10_bio, bio, r10_bio->read_slot);
}

static void end_sync_request(struct r10bio *r10_bio)
{
	struct mddev *mddev = r10_bio->mddev;

	while (atomic_dec_and_test(&r10_bio->remaining)) {
		if (r10_bio->master_bio == NULL) {
			/* the primary of several recovery bios */
			sector_t s = r10_bio->sectors;
			if (test_bit(R10BIO_MadeGood, &r10_bio->state) ||
			    test_bit(R10BIO_WriteError, &r10_bio->state))
				reschedule_retry(r10_bio);
			else
				put_buf(r10_bio);
			md_done_sync(mddev, s, 1);
			break;
		} else {
			struct r10bio *r10_bio2 = (struct r10bio *)r10_bio->master_bio;
			if (test_bit(R10BIO_MadeGood, &r10_bio->state) ||
			    test_bit(R10BIO_WriteError, &r10_bio->state))
				reschedule_retry(r10_bio);
			else
				put_buf(r10_bio);
			r10_bio = r10_bio2;
		}
	}
}

static void end_sync_write(struct bio *bio)
{
	struct r10bio *r10_bio = get_resync_r10bio(bio);
	struct mddev *mddev = r10_bio->mddev;
	struct r10conf *conf = mddev->private;
	int d;
	sector_t first_bad;
	int bad_sectors;
	int slot;
	int repl;
	struct md_rdev *rdev = NULL;

	d = find_bio_disk(conf, r10_bio, bio, &slot, &repl);
	if (repl)
		rdev = conf->mirrors[d].replacement;
	else
		rdev = conf->mirrors[d].rdev;

	if (bio->bi_status) {
		if (repl)
			md_error(mddev, rdev);
		else {
			set_bit(WriteErrorSeen, &rdev->flags);
			if (!test_and_set_bit(WantReplacement, &rdev->flags))
				set_bit(MD_RECOVERY_NEEDED,
					&rdev->mddev->recovery);
			set_bit(R10BIO_WriteError, &r10_bio->state);
		}
	} else if (is_badblock(rdev,
			     r10_bio->devs[slot].addr,
			     r10_bio->sectors,
			     &first_bad, &bad_sectors))
		set_bit(R10BIO_MadeGood, &r10_bio->state);

	rdev_dec_pending(rdev, mddev);

	end_sync_request(r10_bio);
}

/*
 * Note: sync and recover and handled very differently for raid10
 * This code is for resync.
 * For resync, we read through virtual addresses and read all blocks.
 * If there is any error, we schedule a write.  The lowest numbered
 * drive is authoritative.
 * However requests come for physical address, so we need to map.
 * For every physical address there are raid_disks/copies virtual addresses,
 * which is always are least one, but is not necessarly an integer.
 * This means that a physical address can span multiple chunks, so we may
 * have to submit multiple io requests for a single sync request.
 */
/*
 * We check if all blocks are in-sync and only write to blocks that
 * aren't in sync
 */
static void sync_request_write(struct mddev *mddev, struct r10bio *r10_bio)
{
	struct r10conf *conf = mddev->private;
	int i, first;
	struct bio *tbio, *fbio;
	int vcnt;
	struct page **tpages, **fpages;

	atomic_set(&r10_bio->remaining, 1);

	/* find the first device with a block */
	for (i=0; i<conf->copies; i++)
		if (!r10_bio->devs[i].bio->bi_status)
			break;

	if (i == conf->copies)
		goto done;

	first = i;
	fbio = r10_bio->devs[i].bio;
	fbio->bi_iter.bi_size = r10_bio->sectors << 9;
	fbio->bi_iter.bi_idx = 0;
	fpages = get_resync_pages(fbio)->pages;

	vcnt = (r10_bio->sectors + (PAGE_SIZE >> 9) - 1) >> (PAGE_SHIFT - 9);
	/* now find blocks with errors */
	for (i=0 ; i < conf->copies ; i++) {
		int  j, d;
		struct md_rdev *rdev;
		struct resync_pages *rp;

		tbio = r10_bio->devs[i].bio;

		if (tbio->bi_end_io != end_sync_read)
			continue;
		if (i == first)
			continue;

		tpages = get_resync_pages(tbio)->pages;
		d = r10_bio->devs[i].devnum;
		rdev = conf->mirrors[d].rdev;
		if (!r10_bio->devs[i].bio->bi_status) {
			/* We know that the bi_io_vec layout is the same for
			 * both 'first' and 'i', so we just compare them.
			 * All vec entries are PAGE_SIZE;
			 */
			int sectors = r10_bio->sectors;
			for (j = 0; j < vcnt; j++) {
				int len = PAGE_SIZE;
				if (sectors < (len / 512))
					len = sectors * 512;
				if (memcmp(page_address(fpages[j]),
					   page_address(tpages[j]),
					   len))
					break;
				sectors -= len/512;
			}
			if (j == vcnt)
				continue;
			atomic64_add(r10_bio->sectors, &mddev->resync_mismatches);
			if (test_bit(MD_RECOVERY_CHECK, &mddev->recovery))
				/* Don't fix anything. */
				continue;
		} else if (test_bit(FailFast, &rdev->flags)) {
			/* Just give up on this device */
			md_error(rdev->mddev, rdev);
			if (test_bit(Faulty, &rdev->flags) &&
			    r10_bio->devs[i].error == BLK_STS_TIMEOUT)
				set_bit(Timeout, &rdev->flags);
			continue;
		}
		/* Ok, we need to write this bio, either to correct an
		 * inconsistency or to correct an unreadable block.
		 * First we need to fixup bv_offset, bv_len and
		 * bi_vecs, as the read request might have corrupted these
		 */
		rp = get_resync_pages(tbio);
		bio_reset(tbio);

		md_bio_reset_resync_pages(tbio, rp, fbio->bi_iter.bi_size);

		rp->raid_bio = r10_bio;
		tbio->bi_private = rp;
		tbio->bi_iter.bi_sector = r10_bio->devs[i].addr;
		tbio->bi_end_io = end_sync_write;
		bio_set_op_attrs(tbio, REQ_OP_WRITE, 0);

		bio_copy_data(tbio, fbio);

		atomic_inc(&conf->mirrors[d].rdev->nr_pending);
		atomic_inc(&r10_bio->remaining);
		md_sync_acct(conf->mirrors[d].rdev->bdev, bio_sectors(tbio));

		if (test_bit(FailFast, &conf->mirrors[d].rdev->flags))
			tbio->bi_opf |= MD_FAILFAST;
		tbio->bi_iter.bi_sector += conf->mirrors[d].rdev->data_offset;
		bio_set_dev(tbio, conf->mirrors[d].rdev->bdev);
		generic_make_request(tbio);
	}

	/* Now write out to any replacement devices
	 * that are active
	 */
	for (i = 0; i < conf->copies; i++) {
		int d;

		tbio = r10_bio->devs[i].repl_bio;
		if (!tbio || !tbio->bi_end_io)
			continue;
		if (r10_bio->devs[i].bio->bi_end_io != end_sync_write
		    && r10_bio->devs[i].bio != fbio)
			bio_copy_data(tbio, fbio);
		d = r10_bio->devs[i].devnum;
		atomic_inc(&r10_bio->remaining);
		md_sync_acct(conf->mirrors[d].replacement->bdev,
			     bio_sectors(tbio));
		generic_make_request(tbio);
	}

done:
	if (atomic_dec_and_test(&r10_bio->remaining)) {
		md_done_sync(mddev, r10_bio->sectors, 1);
		put_buf(r10_bio);
	}
}

/*
 * Now for the recovery code.
 * Recovery happens across physical sectors.
 * We recover all non-is_sync drives by finding the virtual address of
 * each, and then choose a working drive that also has that virt address.
 * There is a separate r10_bio for each non-in_sync drive.
 * Only the first two slots are in use. The first for reading,
 * The second for writing.
 *
 */
static void fix_recovery_read_error(struct r10bio *r10_bio)
{
	/* We got a read error during recovery.
	 * We repeat the read in smaller page-sized sections.
	 * If a read succeeds, write it to the new device or record
	 * a bad block if we cannot.
	 * If a read fails, record a bad block on both old and
	 * new devices.
	 */
	struct mddev *mddev = r10_bio->mddev;
	struct r10conf *conf = mddev->private;
	struct bio *bio = r10_bio->devs[0].bio;
	sector_t sect = 0;
	int sectors = r10_bio->sectors;
	int idx = 0;
	int dr = r10_bio->devs[0].devnum;
	int dw = r10_bio->devs[1].devnum;
	struct page **pages = get_resync_pages(bio)->pages;

	while (sectors) {
		int s = sectors;
		struct md_rdev *rdev;
		sector_t addr;
		int ok;

		if (s > (PAGE_SIZE>>9))
			s = PAGE_SIZE >> 9;

		rdev = conf->mirrors[dr].rdev;
		addr = r10_bio->devs[0].addr + sect,
		ok = sync_page_io(rdev,
				  addr,
				  s << 9,
				  pages[idx],
				  REQ_OP_READ, 0, false);
		if (ok) {
			rdev = conf->mirrors[dw].rdev;
			addr = r10_bio->devs[1].addr + sect;
			ok = sync_page_io(rdev,
					  addr,
					  s << 9,
					  pages[idx],
					  REQ_OP_WRITE, 0, false);
			if (!ok) {
				set_bit(WriteErrorSeen, &rdev->flags);
				if (!test_and_set_bit(WantReplacement,
						      &rdev->flags))
					set_bit(MD_RECOVERY_NEEDED,
						&rdev->mddev->recovery);
			}
		}
		if (!ok) {
			/* We don't worry if we cannot set a bad block -
			 * it really is bad so there is no loss in not
			 * recording it yet
			 */
			rdev_set_badblocks(rdev, addr, s, 0);

			if (rdev != conf->mirrors[dw].rdev) {
				/* need bad block on destination too */
				struct md_rdev *rdev2 = conf->mirrors[dw].rdev;
				addr = r10_bio->devs[1].addr + sect;
				ok = rdev_set_badblocks(rdev2, addr, s, 0);
				if (!ok) {
					/* just abort the recovery */
					pr_notice("md/raid10:%s: recovery aborted due to read error\n",
						  mdname(mddev));

					conf->mirrors[dw].recovery_disabled
						= mddev->recovery_disabled;
					set_bit(MD_RECOVERY_INTR,
						&mddev->recovery);
					break;
				}
			}
		}

		sectors -= s;
		sect += s;
		idx++;
	}
}

static void recovery_request_write(struct mddev *mddev, struct r10bio *r10_bio)
{
	struct r10conf *conf = mddev->private;
	int d;
	struct bio *wbio, *wbio2;

	if (!test_bit(R10BIO_Uptodate, &r10_bio->state)) {
		fix_recovery_read_error(r10_bio);
		end_sync_request(r10_bio);
		return;
	}

	/*
	 * share the pages with the first bio
	 * and submit the write request
	 */
	d = r10_bio->devs[1].devnum;
	wbio = r10_bio->devs[1].bio;
	wbio2 = r10_bio->devs[1].repl_bio;
	/* Need to test wbio2->bi_end_io before we call
	 * generic_make_request as if the former is NULL,
	 * the latter is free to free wbio2.
	 */
	if (wbio2 && !wbio2->bi_end_io)
		wbio2 = NULL;
	if (wbio->bi_end_io) {
		atomic_inc(&conf->mirrors[d].rdev->nr_pending);
		md_sync_acct(conf->mirrors[d].rdev->bdev, bio_sectors(wbio));
		generic_make_request(wbio);
	}
	if (wbio2) {
		atomic_inc(&conf->mirrors[d].replacement->nr_pending);
		md_sync_acct(conf->mirrors[d].replacement->bdev,
			     bio_sectors(wbio2));
		generic_make_request(wbio2);
	}
}

/*
 * Used by fix_read_error() to decay the per rdev read_errors.
 * We halve the read error count for every hour that has elapsed
 * since the last recorded read error.
 *
 */
static void check_decay_read_errors(struct mddev *mddev, struct md_rdev *rdev)
{
	long cur_time_mon;
	unsigned long hours_since_last;
	unsigned int read_errors = atomic_read(&rdev->read_errors);

	cur_time_mon = ktime_get_seconds();

	if (rdev->last_read_error == 0) {
		/* first time we've seen a read error */
		rdev->last_read_error = cur_time_mon;
		return;
	}

	hours_since_last = (long)(cur_time_mon -
			    rdev->last_read_error) / 3600;

	rdev->last_read_error = cur_time_mon;

	/*
	 * if hours_since_last is > the number of bits in read_errors
	 * just set read errors to 0. We do this to avoid
	 * overflowing the shift of read_errors by hours_since_last.
	 */
	if (hours_since_last >= 8 * sizeof(read_errors))
		atomic_set(&rdev->read_errors, 0);
	else
		atomic_set(&rdev->read_errors, read_errors >> hours_since_last);
}

static int r10_sync_page_io(struct md_rdev *rdev, sector_t sector,
			    int sectors, struct page *page, int rw)
{
	sector_t first_bad;
	int bad_sectors;

	if (is_badblock(rdev, sector, sectors, &first_bad, &bad_sectors)
	    && (rw == READ || test_bit(WriteErrorSeen, &rdev->flags)))
		return -1;
	if (sync_page_io(rdev, sector, sectors << 9, page, rw, 0, false))
		/* success */
		return 1;
	if (rw == WRITE) {
		set_bit(WriteErrorSeen, &rdev->flags);
		if (!test_and_set_bit(WantReplacement, &rdev->flags))
			set_bit(MD_RECOVERY_NEEDED,
				&rdev->mddev->recovery);
	}
	/* need to record an error - either for the block or the device */
	if (!rdev_set_badblocks(rdev, sector, sectors, 0))
		md_error(rdev->mddev, rdev);
	return 0;
}

/*
 * This is a kernel thread which:
 *
 *	1.	Retries failed read operations on working mirrors.
 *	2.	Updates the raid superblock when problems encounter.
 *	3.	Performs writes following reads for array synchronising.
 */

static void fix_read_error(struct r10conf *conf, struct mddev *mddev, struct r10bio *r10_bio)
{
	int sect = 0; /* Offset from r10_bio->sector */
	int sectors = r10_bio->sectors;
	struct md_rdev *rdev;
	int max_read_errors = atomic_read(&mddev->max_corr_read_errors);
	int d = r10_bio->devs[r10_bio->read_slot].devnum;
	int read_error = r10_bio->devs[r10_bio->read_slot].error;

	/* still own a reference to this rdev, so it cannot
	 * have been cleared recently.
	 */
	rdev = conf->mirrors[d].rdev;

	if (test_bit(Faulty, &rdev->flags))
		/* drive has already been failed, just ignore any
		   more fix_read_error() attempts */
		return;

	check_decay_read_errors(mddev, rdev);
	atomic_inc(&rdev->read_errors);
	if (atomic_read(&rdev->read_errors) > max_read_errors) {
		char b[BDEVNAME_SIZE];
		bdevname(rdev->bdev, b);

		pr_notice("md/raid10:%s: %s: Raid device exceeded read_error threshold [cur %d:max %d]\n",
			  mdname(mddev), b,
			  atomic_read(&rdev->read_errors), max_read_errors);
		pr_notice("md/raid10:%s: %s: Failing raid device\n",
			  mdname(mddev), b);
		md_error(mddev, rdev);
		if (test_bit(Faulty, &rdev->flags) &&
		    read_error == BLK_STS_TIMEOUT)
			set_bit(Timeout, &rdev->flags);
		r10_bio->devs[r10_bio->read_slot].bio = IO_BLOCKED;
		return;
	}

	while(sectors) {
		int s = sectors;
		int sl = r10_bio->read_slot;
		int success = 0;
		int start;

		if (s > (PAGE_SIZE>>9))
			s = PAGE_SIZE >> 9;

		rcu_read_lock();
		do {
			sector_t first_bad;
			int bad_sectors;

			d = r10_bio->devs[sl].devnum;
			rdev = rcu_dereference(conf->mirrors[d].rdev);
			if (rdev &&
			    test_bit(In_sync, &rdev->flags) &&
			    !test_bit(Faulty, &rdev->flags) &&
			    is_badblock(rdev, r10_bio->devs[sl].addr + sect, s,
					&first_bad, &bad_sectors) == 0) {
				atomic_inc(&rdev->nr_pending);
				rcu_read_unlock();
				success = sync_page_io(rdev,
						       r10_bio->devs[sl].addr +
						       sect,
						       s<<9,
						       conf->tmppage,
						       REQ_OP_READ, 0, false);
				rdev_dec_pending(rdev, mddev);
				rcu_read_lock();
				if (success)
					break;
			}
			sl++;
			if (sl == conf->copies)
				sl = 0;
		} while (!success && sl != r10_bio->read_slot);
		rcu_read_unlock();

		if (!success) {
			/* Cannot read from anywhere, just mark the block
			 * as bad on the first device to discourage future
			 * reads.
			 */
			int dn = r10_bio->devs[r10_bio->read_slot].devnum;
			rdev = conf->mirrors[dn].rdev;

			if (!rdev_set_badblocks(
				    rdev,
				    r10_bio->devs[r10_bio->read_slot].addr
				    + sect,
				    s, 0)) {
				md_error(mddev, rdev);
				r10_bio->devs[r10_bio->read_slot].bio
					= IO_BLOCKED;
			}
			break;
		}

		start = sl;
		/* write it back and re-read */
		rcu_read_lock();
		while (sl != r10_bio->read_slot) {
			char b[BDEVNAME_SIZE];

			if (sl==0)
				sl = conf->copies;
			sl--;
			d = r10_bio->devs[sl].devnum;
			rdev = rcu_dereference(conf->mirrors[d].rdev);
			if (!rdev ||
			    test_bit(Faulty, &rdev->flags) ||
			    !test_bit(In_sync, &rdev->flags))
				continue;

			atomic_inc(&rdev->nr_pending);
			rcu_read_unlock();
			if (r10_sync_page_io(rdev,
					     r10_bio->devs[sl].addr +
					     sect,
					     s, conf->tmppage, WRITE)
			    == 0) {
				/* Well, this device is dead */
				pr_notice("md/raid10:%s: read correction write failed (%d sectors at %llu on %s)\n",
					  mdname(mddev), s,
					  (unsigned long long)(
						  sect +
						  choose_data_offset(r10_bio,
								     rdev)),
					  bdevname(rdev->bdev, b));
				pr_notice("md/raid10:%s: %s: failing drive\n",
					  mdname(mddev),
					  bdevname(rdev->bdev, b));
			}
			rdev_dec_pending(rdev, mddev);
			rcu_read_lock();
		}
		sl = start;
		while (sl != r10_bio->read_slot) {
			char b[BDEVNAME_SIZE];

			if (sl==0)
				sl = conf->copies;
			sl--;
			d = r10_bio->devs[sl].devnum;
			rdev = rcu_dereference(conf->mirrors[d].rdev);
			if (!rdev ||
			    test_bit(Faulty, &rdev->flags) ||
			    !test_bit(In_sync, &rdev->flags))
				continue;

			atomic_inc(&rdev->nr_pending);
			rcu_read_unlock();
			switch (r10_sync_page_io(rdev,
					     r10_bio->devs[sl].addr +
					     sect,
					     s, conf->tmppage,
						 READ)) {
			case 0:
				/* Well, this device is dead */
				pr_notice("md/raid10:%s: unable to read back corrected sectors (%d sectors at %llu on %s)\n",
				       mdname(mddev), s,
				       (unsigned long long)(
					       sect +
					       choose_data_offset(r10_bio, rdev)),
				       bdevname(rdev->bdev, b));
				pr_notice("md/raid10:%s: %s: failing drive\n",
				       mdname(mddev),
				       bdevname(rdev->bdev, b));
				break;
			case 1:
				pr_info("md/raid10:%s: read error corrected (%d sectors at %llu on %s)\n",
				       mdname(mddev), s,
				       (unsigned long long)(
					       sect +
					       choose_data_offset(r10_bio, rdev)),
				       bdevname(rdev->bdev, b));
				atomic_add(s, &rdev->corrected_errors);
			}

			rdev_dec_pending(rdev, mddev);
			rcu_read_lock();
		}
		rcu_read_unlock();

		sectors -= s;
		sect += s;
	}
}

static int narrow_write_error(struct r10bio *r10_bio, int i)
{
	struct bio *bio = r10_bio->master_bio;
	struct mddev *mddev = r10_bio->mddev;
	struct r10conf *conf = mddev->private;
	struct md_rdev *rdev = conf->mirrors[r10_bio->devs[i].devnum].rdev;
	/* bio has the data to be written to slot 'i' where
	 * we just recently had a write error.
	 * We repeatedly clone the bio and trim down to one block,
	 * then try the write.  Where the write fails we record
	 * a bad block.
	 * It is conceivable that the bio doesn't exactly align with
	 * blocks.  We must handle this.
	 *
	 * We currently own a reference to the rdev.
	 */

	int block_sectors;
	sector_t sector;
	int sectors;
	int sect_to_write = r10_bio->sectors;
	int ok = 1;

	if (rdev->badblocks.shift < 0)
		return 0;

	block_sectors = roundup(1 << rdev->badblocks.shift,
				bdev_logical_block_size(rdev->bdev) >> 9);
	sector = r10_bio->sector;
	sectors = ((r10_bio->sector + block_sectors)
		   & ~(sector_t)(block_sectors - 1))
		- sector;

	while (sect_to_write) {
		struct bio *wbio;
		sector_t wsector;
		if (sectors > sect_to_write)
			sectors = sect_to_write;
		/* Write at 'sector' for 'sectors' */
		wbio = bio_clone_fast(bio, GFP_NOIO, mddev->bio_set);
		bio_trim(wbio, sector - bio->bi_iter.bi_sector, sectors);
		wsector = r10_bio->devs[i].addr + (sector - r10_bio->sector);
		wbio->bi_iter.bi_sector = wsector +
				   choose_data_offset(r10_bio, rdev);
		bio_set_dev(wbio, rdev->bdev);
		bio_set_op_attrs(wbio, REQ_OP_WRITE, 0);

		if (submit_bio_wait(wbio) < 0)
			/* Failure! */
			ok = rdev_set_badblocks(rdev, wsector,
						sectors, 0)
				&& ok;

		bio_put(wbio);
		sect_to_write -= sectors;
		sector += sectors;
		sectors = block_sectors;
	}
	return ok;
}

static void handle_read_error(struct mddev *mddev, struct r10bio *r10_bio)
{
	int slot = r10_bio->read_slot;
	struct bio *bio;
	struct r10conf *conf = mddev->private;
	struct md_rdev *rdev = r10_bio->devs[slot].rdev;

	/* we got a read error. Maybe the drive is bad.  Maybe just
	 * the block and we can fix it.
	 * We freeze all other IO, and try reading the block from
	 * other devices.  When we find one, we re-write
	 * and check it that fixes the read error.
	 * This is all done synchronously while the array is
	 * frozen.
	 */
	bio = r10_bio->devs[slot].bio;
	bio_put(bio);
	r10_bio->devs[slot].bio = NULL;

	if (mddev->ro)
		r10_bio->devs[slot].bio = IO_BLOCKED;
	else if (!test_bit(FailFast, &rdev->flags)) {
		freeze_array(conf, 1);
		fix_read_error(conf, mddev, r10_bio);
		unfreeze_array(conf);
	} else {
		md_error(mddev, rdev);
		if (test_bit(Faulty, &rdev->flags) &&
		    r10_bio->devs[slot].error == BLK_STS_TIMEOUT)
			set_bit(Timeout, &rdev->flags);
	}
	rdev_dec_pending(rdev, mddev);
	allow_barrier(conf);
	r10_bio->state = 0;
	raid10_read_request(mddev, r10_bio->master_bio, r10_bio);
}

static void handle_write_completed(struct r10conf *conf, struct r10bio *r10_bio)
{
	/* Some sort of write request has finished and it
	 * succeeded in writing where we thought there was a
	 * bad block.  So forget the bad block.
	 * Or possibly if failed and we need to record
	 * a bad block.
	 */
	int m;
	struct md_rdev *rdev;

	if (test_bit(R10BIO_IsSync, &r10_bio->state) ||
	    test_bit(R10BIO_IsRecover, &r10_bio->state)) {
		for (m = 0; m < conf->copies; m++) {
			int dev = r10_bio->devs[m].devnum;
			rdev = conf->mirrors[dev].rdev;
			if (r10_bio->devs[m].bio == NULL ||
				r10_bio->devs[m].bio->bi_end_io == NULL)
				continue;
			if (!r10_bio->devs[m].bio->bi_status) {
				rdev_clear_badblocks(
					rdev,
					r10_bio->devs[m].addr,
					r10_bio->sectors, 0);
			} else {
				if (!rdev_set_badblocks(
					    rdev,
					    r10_bio->devs[m].addr,
					    r10_bio->sectors, 0)) {
					md_error(conf->mddev, rdev);
					if (test_bit(Faulty, &rdev->flags) &&
					    r10_bio->devs[m].error ==
					     BLK_STS_TIMEOUT)
						set_bit(Timeout, &rdev->flags);
				}
			}
			rdev = conf->mirrors[dev].replacement;
			if (r10_bio->devs[m].repl_bio == NULL ||
				r10_bio->devs[m].repl_bio->bi_end_io == NULL)
				continue;

			if (!r10_bio->devs[m].repl_bio->bi_status) {
				rdev_clear_badblocks(
					rdev,
					r10_bio->devs[m].addr,
					r10_bio->sectors, 0);
			} else {
				if (!rdev_set_badblocks(
					    rdev,
					    r10_bio->devs[m].addr,
					    r10_bio->sectors, 0)) {
					md_error(conf->mddev, rdev);
					if (test_bit(Faulty, &rdev->flags) &&
					    r10_bio->devs[m].error ==
					     BLK_STS_TIMEOUT)
						set_bit(Timeout, &rdev->flags);
				}
			}
		}
		put_buf(r10_bio);
	} else {
		bool fail = false;
		for (m = 0; m < conf->copies; m++) {
			int dev = r10_bio->devs[m].devnum;
			struct bio *bio = r10_bio->devs[m].bio;
			rdev = conf->mirrors[dev].rdev;
			if (bio == IO_MADE_GOOD) {
				rdev_clear_badblocks(
					rdev,
					r10_bio->devs[m].addr,
					r10_bio->sectors, 0);
				rdev_dec_pending(rdev, conf->mddev);
			} else if (bio != NULL && bio->bi_status) {
				fail = true;
				if (!narrow_write_error(r10_bio, m)) {
					md_error(conf->mddev, rdev);
					set_bit(R10BIO_Degraded,
						&r10_bio->state);
				}
				rdev_dec_pending(rdev, conf->mddev);
			}
			bio = r10_bio->devs[m].repl_bio;
			rdev = conf->mirrors[dev].replacement;
			if (rdev && bio == IO_MADE_GOOD) {
				rdev_clear_badblocks(
					rdev,
					r10_bio->devs[m].addr,
					r10_bio->sectors, 0);
				rdev_dec_pending(rdev, conf->mddev);
			}
		}
		if (fail) {
			spin_lock_irq(&conf->device_lock);
			list_add(&r10_bio->retry_list, &conf->bio_end_io_list);
			conf->nr_queued++;
			spin_unlock_irq(&conf->device_lock);
			/*
			 * In case freeze_array() is waiting for condition
			 * nr_pending == nr_queued + extra to be true.
			 */
			wake_up(&conf->wait_barrier);
			md_wakeup_thread(conf->mddev->thread);
		} else {
			if (test_bit(R10BIO_WriteError,
				     &r10_bio->state))
				close_write(r10_bio);
			raid_end_bio_io(r10_bio);
		}
	}
}

static void raid10d(struct md_thread *thread)
{
	struct mddev *mddev = thread->mddev;
	struct r10bio *r10_bio;
	unsigned long flags;
	struct r10conf *conf = mddev->private;
	struct list_head *head = &conf->retry_list;
	struct blk_plug plug;

	md_check_recovery(mddev);

	if (!list_empty_careful(&conf->bio_end_io_list) &&
	    !test_bit(MD_SB_CHANGE_PENDING, &mddev->sb_flags)) {
		LIST_HEAD(tmp);
		spin_lock_irqsave(&conf->device_lock, flags);
		if (!test_bit(MD_SB_CHANGE_PENDING, &mddev->sb_flags)) {
			while (!list_empty(&conf->bio_end_io_list)) {
				list_move(conf->bio_end_io_list.prev, &tmp);
				conf->nr_queued--;
			}
		}
		spin_unlock_irqrestore(&conf->device_lock, flags);
		while (!list_empty(&tmp)) {
			r10_bio = list_first_entry(&tmp, struct r10bio,
						   retry_list);
			list_del(&r10_bio->retry_list);
			if (mddev->degraded)
				set_bit(R10BIO_Degraded, &r10_bio->state);

			if (test_bit(R10BIO_WriteError,
				     &r10_bio->state))
				close_write(r10_bio);
			raid_end_bio_io(r10_bio);
		}
	}

	blk_start_plug(&plug);
	for (;;) {

		flush_pending_writes(conf);

		spin_lock_irqsave(&conf->device_lock, flags);
		if (list_empty(head)) {
			spin_unlock_irqrestore(&conf->device_lock, flags);
			break;
		}
		r10_bio = list_entry(head->prev, struct r10bio, retry_list);
		list_del(head->prev);
		conf->nr_queued--;
		spin_unlock_irqrestore(&conf->device_lock, flags);

		mddev = r10_bio->mddev;
		conf = mddev->private;
		if (test_bit(R10BIO_MadeGood, &r10_bio->state) ||
		    test_bit(R10BIO_WriteError, &r10_bio->state))
			handle_write_completed(conf, r10_bio);
		else if (test_bit(R10BIO_IsReshape, &r10_bio->state))
			reshape_request_write(mddev, r10_bio);
		else if (test_bit(R10BIO_IsSync, &r10_bio->state))
			sync_request_write(mddev, r10_bio);
		else if (test_bit(R10BIO_IsRecover, &r10_bio->state))
			recovery_request_write(mddev, r10_bio);
		else if (test_bit(R10BIO_ReadError, &r10_bio->state))
			handle_read_error(mddev, r10_bio);
		else
			WARN_ON_ONCE(1);

		cond_resched();
		if (mddev->sb_flags & ~(1<<MD_SB_CHANGE_PENDING))
			md_check_recovery(mddev);
	}
	blk_finish_plug(&plug);
}

static int init_resync(struct r10conf *conf)
{
	int buffs;
	int i;

	buffs = RESYNC_WINDOW / RESYNC_BLOCK_SIZE;
	BUG_ON(conf->r10buf_pool);
	conf->have_replacement = 0;
	for (i = 0; i < conf->geo.raid_disks; i++)
		if (conf->mirrors[i].replacement)
			conf->have_replacement = 1;
	conf->r10buf_pool = mempool_create(buffs, r10buf_pool_alloc, r10buf_pool_free, conf);
	if (!conf->r10buf_pool)
		return -ENOMEM;
	conf->next_resync = 0;
	return 0;
}

static struct r10bio *raid10_alloc_init_r10buf(struct r10conf *conf)
{
	struct r10bio *r10bio = mempool_alloc(conf->r10buf_pool, GFP_NOIO);
	struct rsync_pages *rp;
	struct bio *bio;
	int nalloc;
	int i;

	if (test_bit(MD_RECOVERY_SYNC, &conf->mddev->recovery) ||
	    test_bit(MD_RECOVERY_RESHAPE, &conf->mddev->recovery))
		nalloc = conf->copies; /* resync */
	else
		nalloc = 2; /* recovery */

	for (i = 0; i < nalloc; i++) {
		bio = r10bio->devs[i].bio;
		rp = bio->bi_private;
		bio_reset(bio);
		bio->bi_private = rp;
		bio = r10bio->devs[i].repl_bio;
		if (bio) {
			rp = bio->bi_private;
			bio_reset(bio);
			bio->bi_private = rp;
		}
	}
	return r10bio;
}

/*
 * Set cluster_sync_high since we need other nodes to add the
 * range [cluster_sync_low, cluster_sync_high] to suspend list.
 */
static void raid10_set_cluster_sync_high(struct r10conf *conf)
{
	sector_t window_size;
	int extra_chunk, chunks;

	/*
	 * First, here we define "stripe" as a unit which across
	 * all member devices one time, so we get chunks by use
	 * raid_disks / near_copies. Otherwise, if near_copies is
	 * close to raid_disks, then resync window could increases
	 * linearly with the increase of raid_disks, which means
	 * we will suspend a really large IO window while it is not
	 * necessary. If raid_disks is not divisible by near_copies,
	 * an extra chunk is needed to ensure the whole "stripe" is
	 * covered.
	 */

	chunks = conf->geo.raid_disks / conf->geo.near_copies;
	if (conf->geo.raid_disks % conf->geo.near_copies == 0)
		extra_chunk = 0;
	else
		extra_chunk = 1;
	window_size = (chunks + extra_chunk) * conf->mddev->chunk_sectors;

	/*
	 * At least use a 32M window to align with raid1's resync window
	 */
	window_size = (CLUSTER_RESYNC_WINDOW_SECTORS > window_size) ?
			CLUSTER_RESYNC_WINDOW_SECTORS : window_size;

	conf->cluster_sync_high = conf->cluster_sync_low + window_size;
}

/*
 * perform a "sync" on one "block"
 *
 * We need to make sure that no normal I/O request - particularly write
 * requests - conflict with active sync requests.
 *
 * This is achieved by tracking pending requests and a 'barrier' concept
 * that can be installed to exclude normal IO requests.
 *
 * Resync and recovery are handled very differently.
 * We differentiate by looking at MD_RECOVERY_SYNC in mddev->recovery.
 *
 * For resync, we iterate over virtual addresses, read all copies,
 * and update if there are differences.  If only one copy is live,
 * skip it.
 * For recovery, we iterate over physical addresses, read a good
 * value for each non-in_sync drive, and over-write.
 *
 * So, for recovery we may have several outstanding complex requests for a
 * given address, one for each out-of-sync device.  We model this by allocating
 * a number of r10_bio structures, one for each out-of-sync device.
 * As we setup these structures, we collect all bio's together into a list
 * which we then process collectively to add pages, and then process again
 * to pass to generic_make_request.
 *
 * The r10_bio structures are linked using a borrowed master_bio pointer.
 * This link is counted in ->remaining.  When the r10_bio that points to NULL
 * has its remaining count decremented to 0, the whole complex operation
 * is complete.
 *
 */

static sector_t raid10_sync_request(struct mddev *mddev, sector_t sector_nr,
			     int *skipped)
{
	struct r10conf *conf = mddev->private;
	struct r10bio *r10_bio;
	struct bio *biolist = NULL, *bio;
	sector_t max_sector, nr_sectors;
	int i;
	int max_sync;
	sector_t sync_blocks;
	sector_t sectors_skipped = 0;
	int chunks_skipped = 0;
	sector_t chunk_mask = conf->geo.chunk_mask;
	int page_idx = 0;

	if (!conf->r10buf_pool)
		if (init_resync(conf))
			return 0;

	/*
	 * Allow skipping a full rebuild for incremental assembly
	 * of a clean array, like RAID1 does.
	 */
	if (mddev->bitmap == NULL &&
	    mddev->recovery_cp == MaxSector &&
	    mddev->reshape_position == MaxSector &&
	    !test_bit(MD_RECOVERY_SYNC, &mddev->recovery) &&
	    !test_bit(MD_RECOVERY_REQUESTED, &mddev->recovery) &&
	    !test_bit(MD_RECOVERY_RESHAPE, &mddev->recovery) &&
	    conf->fullsync == 0) {
		*skipped = 1;
		return mddev->dev_sectors - sector_nr;
	}

 skipped:
	max_sector = mddev->dev_sectors;
	if (test_bit(MD_RECOVERY_SYNC, &mddev->recovery) ||
	    test_bit(MD_RECOVERY_RESHAPE, &mddev->recovery))
		max_sector = mddev->resync_max_sectors;
	if (sector_nr >= max_sector) {
		conf->cluster_sync_low = 0;
		conf->cluster_sync_high = 0;

		/* If we aborted, we need to abort the
		 * sync on the 'current' bitmap chucks (there can
		 * be several when recovering multiple devices).
		 * as we may have started syncing it but not finished.
		 * We can find the current address in
		 * mddev->curr_resync, but for recovery,
		 * we need to convert that to several
		 * virtual addresses.
		 */
		if (test_bit(MD_RECOVERY_RESHAPE, &mddev->recovery)) {
			end_reshape(conf);
			close_sync(conf);
			return 0;
		}

		if (mddev->curr_resync < max_sector) { /* aborted */
			if (test_bit(MD_RECOVERY_SYNC, &mddev->recovery))
				md_bitmap_end_sync(mddev->bitmap, mddev->curr_resync,
						   &sync_blocks, 1);
			else for (i = 0; i < conf->geo.raid_disks; i++) {
				sector_t sect =
					raid10_find_virt(conf, mddev->curr_resync, i);
				md_bitmap_end_sync(mddev->bitmap, sect,
						   &sync_blocks, 1);
			}
		} else {
			/* completed sync */
			if ((!mddev->bitmap || conf->fullsync)
			    && conf->have_replacement
			    && test_bit(MD_RECOVERY_SYNC, &mddev->recovery)) {
				/* Completed a full sync so the replacements
				 * are now fully recovered.
				 */
				rcu_read_lock();
				for (i = 0; i < conf->geo.raid_disks; i++) {
					struct md_rdev *rdev =
						rcu_dereference(conf->mirrors[i].replacement);
					if (rdev)
						rdev->recovery_offset = MaxSector;
				}
				rcu_read_unlock();
			}
			conf->fullsync = 0;
		}
		md_bitmap_close_sync(mddev->bitmap);
		close_sync(conf);
		*skipped = 1;
		return sectors_skipped;
	}

	if (test_bit(MD_RECOVERY_RESHAPE, &mddev->recovery))
		return reshape_request(mddev, sector_nr, skipped);

	if (chunks_skipped >= conf->geo.raid_disks) {
		/* if there has been nothing to do on any drive,
		 * then there is nothing to do at all..
		 */
		*skipped = 1;
		return (max_sector - sector_nr) + sectors_skipped;
	}

	if (max_sector > mddev->resync_max)
		max_sector = mddev->resync_max; /* Don't do IO beyond here */

	/* make sure whole request will fit in a chunk - if chunks
	 * are meaningful
	 */
	if (conf->geo.near_copies < conf->geo.raid_disks &&
	    max_sector > (sector_nr | chunk_mask))
		max_sector = (sector_nr | chunk_mask) + 1;

	/*
	 * If there is non-resync activity waiting for a turn, then let it
	 * though before starting on this new sync request.
	 */
	if (conf->nr_waiting)
		schedule_timeout_uninterruptible(1);

	/* Again, very different code for resync and recovery.
	 * Both must result in an r10bio with a list of bios that
	 * have bi_end_io, bi_sector, bi_disk set,
	 * and bi_private set to the r10bio.
	 * For recovery, we may actually create several r10bios
	 * with 2 bios in each, that correspond to the bios in the main one.
	 * In this case, the subordinate r10bios link back through a
	 * borrowed master_bio pointer, and the counter in the master
	 * includes a ref from each subordinate.
	 */
	/* First, we decide what to do and set ->bi_end_io
	 * To end_sync_read if we want to read, and
	 * end_sync_write if we will want to write.
	 */

	max_sync = RESYNC_PAGES << (PAGE_SHIFT-9);
	if (!test_bit(MD_RECOVERY_SYNC, &mddev->recovery)) {
		/* recovery... the complicated one */
		int j;
		r10_bio = NULL;

		for (i = 0 ; i < conf->geo.raid_disks; i++) {
			int still_degraded;
			struct r10bio *rb2;
			sector_t sect;
			int must_sync;
			int any_working;
			int need_recover = 0;
			int need_replace = 0;
			struct raid10_info *mirror = &conf->mirrors[i];
			struct md_rdev *mrdev, *mreplace;

			rcu_read_lock();
			mrdev = rcu_dereference(mirror->rdev);
			mreplace = rcu_dereference(mirror->replacement);

			if (mrdev != NULL &&
			    !test_bit(Faulty, &mrdev->flags) &&
			    !test_bit(In_sync, &mrdev->flags))
				need_recover = 1;
			if (mreplace != NULL &&
			    !test_bit(Faulty, &mreplace->flags))
				need_replace = 1;

			if (!need_recover && !need_replace) {
				rcu_read_unlock();
				continue;
			}

			still_degraded = 0;
			/* want to reconstruct this device */
			rb2 = r10_bio;
			sect = raid10_find_virt(conf, sector_nr, i);
			if (sect >= mddev->resync_max_sectors) {
				/* last stripe is not complete - don't
				 * try to recover this sector.
				 */
				rcu_read_unlock();
				continue;
			}
			if (mreplace && test_bit(Faulty, &mreplace->flags))
				mreplace = NULL;
			/* Unless we are doing a full sync, or a replacement
			 * we only need to recover the block if it is set in
			 * the bitmap
			 */
			must_sync = md_bitmap_start_sync(mddev->bitmap, sect,
							 &sync_blocks, 1);
			if (sync_blocks < max_sync)
				max_sync = sync_blocks;
			if (!must_sync &&
			    mreplace == NULL &&
			    !conf->fullsync) {
				/* yep, skip the sync_blocks here, but don't assume
				 * that there will never be anything to do here
				 */
				chunks_skipped = -1;
				rcu_read_unlock();
				continue;
			}
			atomic_inc(&mrdev->nr_pending);
			if (mreplace)
				atomic_inc(&mreplace->nr_pending);
			rcu_read_unlock();

			r10_bio = raid10_alloc_init_r10buf(conf);
			r10_bio->state = 0;
			raise_barrier(conf, rb2 != NULL);
			atomic_set(&r10_bio->remaining, 0);

			r10_bio->master_bio = (struct bio*)rb2;
			if (rb2)
				atomic_inc(&rb2->remaining);
			r10_bio->mddev = mddev;
			set_bit(R10BIO_IsRecover, &r10_bio->state);
			r10_bio->sector = sect;

			raid10_find_phys(conf, r10_bio);

			/* Need to check if the array will still be
			 * degraded
			 */
			rcu_read_lock();
			for (j = 0; j < conf->geo.raid_disks; j++) {
				struct md_rdev *rdev = rcu_dereference(
					conf->mirrors[j].rdev);
				if (rdev == NULL || test_bit(Faulty, &rdev->flags)) {
					still_degraded = 1;
					break;
				}
			}

			must_sync = md_bitmap_start_sync(mddev->bitmap, sect,
							 &sync_blocks, still_degraded);

			any_working = 0;
			for (j=0; j<conf->copies;j++) {
				int k;
				int d = r10_bio->devs[j].devnum;
				sector_t from_addr, to_addr;
				struct md_rdev *rdev =
					rcu_dereference(conf->mirrors[d].rdev);
				sector_t sector, first_bad;
				int bad_sectors;
				if (!rdev ||
				    !test_bit(In_sync, &rdev->flags))
					continue;
				/* This is where we read from */
				any_working = 1;
				sector = r10_bio->devs[j].addr;

				if (is_badblock(rdev, sector, max_sync,
						&first_bad, &bad_sectors)) {
					if (first_bad > sector)
						max_sync = first_bad - sector;
					else {
						bad_sectors -= (sector
								- first_bad);
						if (max_sync > bad_sectors)
							max_sync = bad_sectors;
						continue;
					}
				}
				bio = r10_bio->devs[0].bio;
				bio->bi_next = biolist;
				biolist = bio;
				bio->bi_end_io = end_sync_read;
				bio_set_op_attrs(bio, REQ_OP_READ, 0);
				if (test_bit(FailFast, &rdev->flags))
					bio->bi_opf |= MD_FAILFAST;
				from_addr = r10_bio->devs[j].addr;
				bio->bi_iter.bi_sector = from_addr +
					rdev->data_offset;
				bio_set_dev(bio, rdev->bdev);
				atomic_inc(&rdev->nr_pending);
				/* and we write to 'i' (if not in_sync) */

				for (k=0; k<conf->copies; k++)
					if (r10_bio->devs[k].devnum == i)
						break;
				BUG_ON(k == conf->copies);
				to_addr = r10_bio->devs[k].addr;
				r10_bio->devs[0].devnum = d;
				r10_bio->devs[0].addr = from_addr;
				r10_bio->devs[1].devnum = i;
				r10_bio->devs[1].addr = to_addr;

				if (need_recover) {
					bio = r10_bio->devs[1].bio;
					bio->bi_next = biolist;
					biolist = bio;
					bio->bi_end_io = end_sync_write;
					bio_set_op_attrs(bio, REQ_OP_WRITE, 0);
					bio->bi_iter.bi_sector = to_addr
						+ mrdev->data_offset;
					bio_set_dev(bio, mrdev->bdev);
					atomic_inc(&r10_bio->remaining);
				} else
					r10_bio->devs[1].bio->bi_end_io = NULL;

				/* and maybe write to replacement */
				bio = r10_bio->devs[1].repl_bio;
				if (bio)
					bio->bi_end_io = NULL;
				/* Note: if need_replace, then bio
				 * cannot be NULL as r10buf_pool_alloc will
				 * have allocated it.
				 */
				if (!need_replace)
					break;
				bio->bi_next = biolist;
				biolist = bio;
				bio->bi_end_io = end_sync_write;
				bio_set_op_attrs(bio, REQ_OP_WRITE, 0);
				bio->bi_iter.bi_sector = to_addr +
					mreplace->data_offset;
				bio_set_dev(bio, mreplace->bdev);
				atomic_inc(&r10_bio->remaining);
				break;
			}
			rcu_read_unlock();
			if (j == conf->copies) {
				/* Cannot recover, so abort the recovery or
				 * record a bad block */
				if (any_working) {
					/* problem is that there are bad blocks
					 * on other device(s)
					 */
					int k;
					for (k = 0; k < conf->copies; k++)
						if (r10_bio->devs[k].devnum == i)
							break;
					if (!test_bit(In_sync,
						      &mrdev->flags)
					    && !rdev_set_badblocks(
						    mrdev,
						    r10_bio->devs[k].addr,
						    max_sync, 0))
						any_working = 0;
					if (mreplace &&
					    !rdev_set_badblocks(
						    mreplace,
						    r10_bio->devs[k].addr,
						    max_sync, 0))
						any_working = 0;
				}
				if (!any_working)  {
					if (!test_and_set_bit(MD_RECOVERY_INTR,
							      &mddev->recovery))
						pr_warn("md/raid10:%s: insufficient working devices for recovery.\n",
						       mdname(mddev));
					mirror->recovery_disabled
						= mddev->recovery_disabled;
				}
				put_buf(r10_bio);
				if (rb2)
					atomic_dec(&rb2->remaining);
				r10_bio = rb2;
				rdev_dec_pending(mrdev, mddev);
				if (mreplace)
					rdev_dec_pending(mreplace, mddev);
				break;
			}
			rdev_dec_pending(mrdev, mddev);
			if (mreplace)
				rdev_dec_pending(mreplace, mddev);
			if (r10_bio->devs[0].bio->bi_opf & MD_FAILFAST) {
				/* Only want this if there is elsewhere to
				 * read from. 'j' is currently the first
				 * readable copy.
				 */
				int targets = 1;
				for (; j < conf->copies; j++) {
					int d = r10_bio->devs[j].devnum;
					if (conf->mirrors[d].rdev &&
					    test_bit(In_sync,
						      &conf->mirrors[d].rdev->flags))
						targets++;
				}
				if (targets == 1)
					r10_bio->devs[0].bio->bi_opf
						&= ~MD_FAILFAST;
			}
		}
		if (biolist == NULL) {
			while (r10_bio) {
				struct r10bio *rb2 = r10_bio;
				r10_bio = (struct r10bio*) rb2->master_bio;
				rb2->master_bio = NULL;
				put_buf(rb2);
			}
			goto giveup;
		}
	} else {
		/* resync. Schedule a read for every block at this virt offset */
		int count = 0;

		/*
		 * Since curr_resync_completed could probably not update in
		 * time, and we will set cluster_sync_low based on it.
		 * Let's check against "sector_nr + 2 * RESYNC_SECTORS" for
		 * safety reason, which ensures curr_resync_completed is
		 * updated in bitmap_cond_end_sync.
		 */
		md_bitmap_cond_end_sync(mddev->bitmap, sector_nr,
					mddev_is_clustered(mddev) &&
					(sector_nr + 2 * RESYNC_SECTORS > conf->cluster_sync_high));

		if (!md_bitmap_start_sync(mddev->bitmap, sector_nr,
					  &sync_blocks, mddev->degraded) &&
		    !conf->fullsync && !test_bit(MD_RECOVERY_REQUESTED,
						 &mddev->recovery)) {
			/* We can skip this block */
			*skipped = 1;
			return sync_blocks + sectors_skipped;
		}
		if (sync_blocks < max_sync)
			max_sync = sync_blocks;
		r10_bio = raid10_alloc_init_r10buf(conf);
		r10_bio->state = 0;

		r10_bio->mddev = mddev;
		atomic_set(&r10_bio->remaining, 0);
		raise_barrier(conf, 0);
		conf->next_resync = sector_nr;

		r10_bio->master_bio = NULL;
		r10_bio->sector = sector_nr;
		set_bit(R10BIO_IsSync, &r10_bio->state);
		raid10_find_phys(conf, r10_bio);
		r10_bio->sectors = (sector_nr | chunk_mask) - sector_nr + 1;

		for (i = 0; i < conf->copies; i++) {
			int d = r10_bio->devs[i].devnum;
			sector_t first_bad, sector;
			int bad_sectors;
			struct md_rdev *rdev;

			if (r10_bio->devs[i].repl_bio)
				r10_bio->devs[i].repl_bio->bi_end_io = NULL;

			bio = r10_bio->devs[i].bio;
			bio->bi_status = BLK_STS_IOERR;
			rcu_read_lock();
			rdev = rcu_dereference(conf->mirrors[d].rdev);
			if (rdev == NULL || test_bit(Faulty, &rdev->flags)) {
				rcu_read_unlock();
				continue;
			}
			sector = r10_bio->devs[i].addr;
			if (is_badblock(rdev, sector, max_sync,
					&first_bad, &bad_sectors)) {
				if (first_bad > sector)
					max_sync = first_bad - sector;
				else {
					bad_sectors -= (sector - first_bad);
					if (max_sync > bad_sectors)
						max_sync = bad_sectors;
					rcu_read_unlock();
					continue;
				}
			}
			atomic_inc(&rdev->nr_pending);
			atomic_inc(&r10_bio->remaining);
			bio->bi_next = biolist;
			biolist = bio;
			bio->bi_end_io = end_sync_read;
			bio_set_op_attrs(bio, REQ_OP_READ, 0);
			if (test_bit(FailFast, &rdev->flags))
				bio->bi_opf |= MD_FAILFAST;
			bio->bi_iter.bi_sector = sector + rdev->data_offset;
			bio_set_dev(bio, rdev->bdev);
			count++;

			rdev = rcu_dereference(conf->mirrors[d].replacement);
			if (rdev == NULL || test_bit(Faulty, &rdev->flags)) {
				rcu_read_unlock();
				continue;
			}
			atomic_inc(&rdev->nr_pending);

			/* Need to set up for writing to the replacement */
			bio = r10_bio->devs[i].repl_bio;
			bio->bi_status = BLK_STS_IOERR;

			sector = r10_bio->devs[i].addr;
			bio->bi_next = biolist;
			biolist = bio;
			bio->bi_end_io = end_sync_write;
			bio_set_op_attrs(bio, REQ_OP_WRITE, 0);
			if (test_bit(FailFast, &rdev->flags))
				bio->bi_opf |= MD_FAILFAST;
			bio->bi_iter.bi_sector = sector + rdev->data_offset;
			bio_set_dev(bio, rdev->bdev);
			count++;
			rcu_read_unlock();
		}

		if (count < 2) {
			for (i=0; i<conf->copies; i++) {
				int d = r10_bio->devs[i].devnum;
				if (r10_bio->devs[i].bio->bi_end_io)
					rdev_dec_pending(conf->mirrors[d].rdev,
							 mddev);
				if (r10_bio->devs[i].repl_bio &&
				    r10_bio->devs[i].repl_bio->bi_end_io)
					rdev_dec_pending(
						conf->mirrors[d].replacement,
						mddev);
			}
			put_buf(r10_bio);
			biolist = NULL;
			goto giveup;
		}
	}

	nr_sectors = 0;
	if (sector_nr + max_sync < max_sector)
		max_sector = sector_nr + max_sync;
	do {
		struct page *page;
		int len = PAGE_SIZE;
		if (sector_nr + (len>>9) > max_sector)
			len = (max_sector - sector_nr) << 9;
		if (len == 0)
			break;
		for (bio= biolist ; bio ; bio=bio->bi_next) {
			struct resync_pages *rp = get_resync_pages(bio);
			page = resync_fetch_page(rp, page_idx);
			/*
			 * won't fail because the vec table is big enough
			 * to hold all these pages
			 */
			bio_add_page(bio, page, len, 0);
		}
		nr_sectors += len>>9;
		sector_nr += len>>9;
	} while (++page_idx < RESYNC_PAGES);
	r10_bio->sectors = nr_sectors;

	if (mddev_is_clustered(mddev) &&
	    test_bit(MD_RECOVERY_SYNC, &mddev->recovery)) {
		/* It is resync not recovery */
		if (conf->cluster_sync_high < sector_nr + nr_sectors) {
			conf->cluster_sync_low = mddev->curr_resync_completed;
			raid10_set_cluster_sync_high(conf);
			/* Send resync message */
			md_cluster_ops->resync_info_update(mddev,
						conf->cluster_sync_low,
						conf->cluster_sync_high);
		}
	} else if (mddev_is_clustered(mddev)) {
		/* This is recovery not resync */
		sector_t sect_va1, sect_va2;
		bool broadcast_msg = false;

		for (i = 0; i < conf->geo.raid_disks; i++) {
			/*
			 * sector_nr is a device address for recovery, so we
			 * need translate it to array address before compare
			 * with cluster_sync_high.
			 */
			sect_va1 = raid10_find_virt(conf, sector_nr, i);

			if (conf->cluster_sync_high < sect_va1 + nr_sectors) {
				broadcast_msg = true;
				/*
				 * curr_resync_completed is similar as
				 * sector_nr, so make the translation too.
				 */
				sect_va2 = raid10_find_virt(conf,
					mddev->curr_resync_completed, i);

				if (conf->cluster_sync_low == 0 ||
				    conf->cluster_sync_low > sect_va2)
					conf->cluster_sync_low = sect_va2;
			}
		}
		if (broadcast_msg) {
			raid10_set_cluster_sync_high(conf);
			md_cluster_ops->resync_info_update(mddev,
						conf->cluster_sync_low,
						conf->cluster_sync_high);
		}
	}

	while (biolist) {
		bio = biolist;
		biolist = biolist->bi_next;

		bio->bi_next = NULL;
		r10_bio = get_resync_r10bio(bio);
		r10_bio->sectors = nr_sectors;

		if (bio->bi_end_io == end_sync_read) {
			md_sync_acct_bio(bio, nr_sectors);
			bio->bi_status = 0;
			generic_make_request(bio);
		}
	}

	if (sectors_skipped)
		/* pretend they weren't skipped, it makes
		 * no important difference in this case
		 */
		md_done_sync(mddev, sectors_skipped, 1);

	return sectors_skipped + nr_sectors;
 giveup:
	/* There is nowhere to write, so all non-sync
	 * drives must be failed or in resync, all drives
	 * have a bad block, so try the next chunk...
	 */
	if (sector_nr + max_sync < max_sector)
		max_sector = sector_nr + max_sync;

	sectors_skipped += (max_sector - sector_nr);
	chunks_skipped ++;
	sector_nr = max_sector;
	goto skipped;
}

static sector_t
raid10_size(struct mddev *mddev, sector_t sectors, int raid_disks)
{
	sector_t size;
	struct r10conf *conf = mddev->private;

	if (!raid_disks)
		raid_disks = min(conf->geo.raid_disks,
				 conf->prev.raid_disks);
	if (!sectors)
		sectors = conf->dev_sectors;

	size = sectors >> conf->geo.chunk_shift;
	sector_div(size, conf->geo.far_copies);
	size = size * raid_disks;
	sector_div(size, conf->geo.near_copies);

	return size << conf->geo.chunk_shift;
}

static void calc_sectors(struct r10conf *conf, sector_t size)
{
	/* Calculate the number of sectors-per-device that will
	 * actually be used, and set conf->dev_sectors and
	 * conf->stride
	 */

	size = size >> conf->geo.chunk_shift;
	sector_div(size, conf->geo.far_copies);
	size = size * conf->geo.raid_disks;
	sector_div(size, conf->geo.near_copies);
	/* 'size' is now the number of chunks in the array */
	/* calculate "used chunks per device" */
	size = size * conf->copies;

	/* We need to round up when dividing by raid_disks to
	 * get the stride size.
	 */
	size = DIV_ROUND_UP_SECTOR_T(size, conf->geo.raid_disks);

	conf->dev_sectors = size << conf->geo.chunk_shift;

	if (conf->geo.far_offset)
		conf->geo.stride = 1 << conf->geo.chunk_shift;
	else {
		sector_div(size, conf->geo.far_copies);
		conf->geo.stride = size << conf->geo.chunk_shift;
	}
}

enum geo_type {geo_new, geo_old, geo_start};
static int setup_geo(struct geom *geo, struct mddev *mddev, enum geo_type new)
{
	int nc, fc, fo;
	int layout, chunk, disks;
	switch (new) {
	case geo_old:
		layout = mddev->layout;
		chunk = mddev->chunk_sectors;
		disks = mddev->raid_disks - mddev->delta_disks;
		break;
	case geo_new:
		layout = mddev->new_layout;
		chunk = mddev->new_chunk_sectors;
		disks = mddev->raid_disks;
		break;
	default: /* avoid 'may be unused' warnings */
	case geo_start: /* new when starting reshape - raid_disks not
			 * updated yet. */
		layout = mddev->new_layout;
		chunk = mddev->new_chunk_sectors;
		disks = mddev->raid_disks + mddev->delta_disks;
		break;
	}
	if (layout >> 19)
		return -1;
	if (chunk < (PAGE_SIZE >> 9) ||
	    !is_power_of_2(chunk))
		return -2;
	nc = layout & 255;
	fc = (layout >> 8) & 255;
	fo = layout & (1<<16);
	geo->raid_disks = disks;
	geo->near_copies = nc;
	geo->far_copies = fc;
	geo->far_offset = fo;
	switch (layout >> 17) {
	case 0:	/* original layout.  simple but not always optimal */
		geo->far_set_size = disks;
		break;
	case 1: /* "improved" layout which was buggy.  Hopefully no-one is
		 * actually using this, but leave code here just in case.*/
		geo->far_set_size = disks/fc;
		WARN(geo->far_set_size < fc,
		     "This RAID10 layout does not provide data safety - please backup and create new array\n");
		break;
	case 2: /* "improved" layout fixed to match documentation */
		geo->far_set_size = fc * nc;
		break;
	default: /* Not a valid layout */
		return -1;
	}
	geo->chunk_mask = chunk - 1;
	geo->chunk_shift = ffz(~chunk);
	return nc*fc;
}

static struct r10conf *setup_conf(struct mddev *mddev)
{
	struct r10conf *conf = NULL;
	int err = -EINVAL;
	struct geom geo;
	int copies;

	copies = setup_geo(&geo, mddev, geo_new);

	if (copies == -2) {
		pr_warn("md/raid10:%s: chunk size must be at least PAGE_SIZE(%ld) and be a power of 2.\n",
			mdname(mddev), PAGE_SIZE);
		goto out;
	}

	if (copies < 2 || copies > mddev->raid_disks) {
		pr_warn("md/raid10:%s: unsupported raid10 layout: 0x%8x\n",
			mdname(mddev), mddev->new_layout);
		goto out;
	}

	err = -ENOMEM;
	conf = kzalloc(sizeof(struct r10conf), GFP_KERNEL);
	if (!conf)
		goto out;

	/* FIXME calc properly */
	conf->mirrors = kzalloc(sizeof(struct raid10_info)*(mddev->raid_disks +
							    max(0,-mddev->delta_disks)),
				GFP_KERNEL);
	if (!conf->mirrors)
		goto out;

	conf->tmppage = alloc_page(GFP_KERNEL);
	if (!conf->tmppage)
		goto out;

	conf->geo = geo;
	conf->copies = copies;
	conf->r10bio_pool = mempool_create(NR_RAID10_BIOS, r10bio_pool_alloc,
					   r10bio_pool_free, conf);
	if (!conf->r10bio_pool)
		goto out;

	conf->bio_split = bioset_create(BIO_POOL_SIZE, 0, 0);
	if (!conf->bio_split)
		goto out;

	calc_sectors(conf, mddev->dev_sectors);
	if (mddev->reshape_position == MaxSector) {
		conf->prev = conf->geo;
		conf->reshape_progress = MaxSector;
	} else {
		if (setup_geo(&conf->prev, mddev, geo_old) != conf->copies) {
			err = -EINVAL;
			goto out;
		}
		conf->reshape_progress = mddev->reshape_position;
		if (conf->prev.far_offset)
			conf->prev.stride = 1 << conf->prev.chunk_shift;
		else
			/* far_copies must be 1 */
			conf->prev.stride = conf->dev_sectors;
	}
	conf->reshape_safe = conf->reshape_progress;
	spin_lock_init(&conf->device_lock);
	INIT_LIST_HEAD(&conf->retry_list);
	INIT_LIST_HEAD(&conf->bio_end_io_list);

	spin_lock_init(&conf->resync_lock);
	init_waitqueue_head(&conf->wait_barrier);
	atomic_set(&conf->nr_pending, 0);

	conf->thread = md_register_thread(raid10d, mddev, "raid10");
	if (!conf->thread)
		goto out;

	conf->mddev = mddev;
	return conf;

 out:
	if (conf) {
		mempool_destroy(conf->r10bio_pool);
		kfree(conf->mirrors);
		safe_put_page(conf->tmppage);
		if (conf->bio_split)
			bioset_free(conf->bio_split);
		kfree(conf);
	}
	return ERR_PTR(err);
}

static int raid10_run(struct mddev *mddev)
{
	struct r10conf *conf;
	int i, disk_idx, chunk_size;
	struct raid10_info *disk;
	struct md_rdev *rdev;
	sector_t size;
	sector_t min_offset_diff = 0;
	int first = 1;
	bool discard_supported = false;

	if (mddev_init_writes_pending(mddev) < 0)
		return -ENOMEM;

	if (mddev->private == NULL) {
		conf = setup_conf(mddev);
		if (IS_ERR(conf))
			return PTR_ERR(conf);
		mddev->private = conf;
	}
	conf = mddev->private;
	if (!conf)
		goto out;

	if (mddev_is_clustered(conf->mddev)) {
		int fc, fo;

		fc = (mddev->layout >> 8) & 255;
		fo = mddev->layout & (1<<16);
		if (fc > 1 || fo > 0) {
			pr_err("only near layout is supported by clustered"
				" raid10\n");
			goto out_free_conf;
		}
	}

	mddev->thread = conf->thread;
	conf->thread = NULL;

	chunk_size = mddev->chunk_sectors << 9;
	if (mddev->queue) {
		blk_queue_max_discard_sectors(mddev->queue,
					      mddev->chunk_sectors);
		blk_queue_max_write_same_sectors(mddev->queue, 0);
		blk_queue_max_write_zeroes_sectors(mddev->queue, 0);
		blk_queue_io_min(mddev->queue, chunk_size);
		if (conf->geo.raid_disks % conf->geo.near_copies)
			blk_queue_io_opt(mddev->queue, chunk_size * conf->geo.raid_disks);
		else
			blk_queue_io_opt(mddev->queue, chunk_size *
					 (conf->geo.raid_disks / conf->geo.near_copies));
	}

	rdev_for_each(rdev, mddev) {
		long long diff;

		disk_idx = rdev->raid_disk;
		if (disk_idx < 0)
			continue;
		if (disk_idx >= conf->geo.raid_disks &&
		    disk_idx >= conf->prev.raid_disks)
			continue;
		disk = conf->mirrors + disk_idx;

		if (test_bit(Replacement, &rdev->flags)) {
			if (disk->replacement)
				goto out_free_conf;
			disk->replacement = rdev;
		} else {
			if (disk->rdev)
				goto out_free_conf;
			disk->rdev = rdev;
		}
		diff = (rdev->new_data_offset - rdev->data_offset);
		if (!mddev->reshape_backwards)
			diff = -diff;
		if (diff < 0)
			diff = 0;
		if (first || diff < min_offset_diff)
			min_offset_diff = diff;

		if (mddev->gendisk)
			disk_stack_limits(mddev->gendisk, rdev->bdev,
					  rdev->data_offset << 9);

		disk->head_position = 0;

		if (blk_queue_discard(bdev_get_queue(rdev->bdev)))
			discard_supported = true;
		first = 0;
	}

	if (mddev->queue) {
		if (discard_supported)
			queue_flag_set_unlocked(QUEUE_FLAG_DISCARD,
						mddev->queue);
		else
			queue_flag_clear_unlocked(QUEUE_FLAG_DISCARD,
						  mddev->queue);
	}
	/* need to check that every block has at least one working mirror */
	if (!enough(conf, -1)) {
		pr_err("md/raid10:%s: not enough operational mirrors.\n",
		       mdname(mddev));
		goto out_free_conf;
	}

	if (conf->reshape_progress != MaxSector) {
		/* must ensure that shape change is supported */
		if (conf->geo.far_copies != 1 &&
		    conf->geo.far_offset == 0)
			goto out_free_conf;
		if (conf->prev.far_copies != 1 &&
		    conf->prev.far_offset == 0)
			goto out_free_conf;
	}

	mddev->degraded = 0;
	for (i = 0;
	     i < conf->geo.raid_disks
		     || i < conf->prev.raid_disks;
	     i++) {

		disk = conf->mirrors + i;

		if (!disk->rdev && disk->replacement) {
			/* The replacement is all we have - use it */
			disk->rdev = disk->replacement;
			disk->replacement = NULL;
			clear_bit(Replacement, &disk->rdev->flags);
		}

		if (!disk->rdev ||
		    !test_bit(In_sync, &disk->rdev->flags)) {
			disk->head_position = 0;
			mddev->degraded++;
			if (disk->rdev &&
			    disk->rdev->saved_raid_disk < 0)
				conf->fullsync = 1;
		}

		if (disk->replacement &&
		    !test_bit(In_sync, &disk->replacement->flags) &&
		    disk->replacement->saved_raid_disk < 0) {
			conf->fullsync = 1;
		}

		disk->recovery_disabled = mddev->recovery_disabled - 1;
	}

	if (mddev->recovery_cp != MaxSector)
		pr_notice("md/raid10:%s: not clean -- starting background reconstruction\n",
			  mdname(mddev));
	pr_info("md/raid10:%s: active with %d out of %d devices\n",
		mdname(mddev), conf->geo.raid_disks - mddev->degraded,
		conf->geo.raid_disks);
	/*
	 * Ok, everything is just fine now
	 */
	mddev->dev_sectors = conf->dev_sectors;
	size = raid10_size(mddev, 0, 0);
	md_set_array_sectors(mddev, size);
	mddev->resync_max_sectors = size;
	set_bit(MD_FAILFAST_SUPPORTED, &mddev->flags);

	if (mddev->queue) {
		int stripe = conf->geo.raid_disks *
			((mddev->chunk_sectors << 9) / PAGE_SIZE);

		/* Calculate max read-ahead size.
		 * We need to readahead at least twice a whole stripe....
		 * maybe...
		 */
		stripe /= conf->geo.near_copies;
		if (mddev->queue->backing_dev_info->ra_pages < 2 * stripe)
			mddev->queue->backing_dev_info->ra_pages = 2 * stripe;
	}

	if (md_integrity_register(mddev))
		goto out_free_conf;

	if (conf->reshape_progress != MaxSector) {
		unsigned long before_length, after_length;

		before_length = ((1 << conf->prev.chunk_shift) *
				 conf->prev.far_copies);
		after_length = ((1 << conf->geo.chunk_shift) *
				conf->geo.far_copies);

		if (max(before_length, after_length) > min_offset_diff) {
			/* This cannot work */
			pr_warn("md/raid10: offset difference not enough to continue reshape\n");
			goto out_free_conf;
		}
		conf->offset_diff = min_offset_diff;

		clear_bit(MD_RECOVERY_SYNC, &mddev->recovery);
		clear_bit(MD_RECOVERY_CHECK, &mddev->recovery);
		set_bit(MD_RECOVERY_RESHAPE, &mddev->recovery);
		set_bit(MD_RECOVERY_RUNNING, &mddev->recovery);
		mddev->sync_thread = md_register_thread(md_do_sync, mddev,
							"reshape");
		if (!mddev->sync_thread)
			goto out_free_conf;
	}

	return 0;

out_free_conf:
	md_unregister_thread(&mddev->thread);
	mempool_destroy(conf->r10bio_pool);
	safe_put_page(conf->tmppage);
	kfree(conf->mirrors);
	kfree(conf);
	mddev->private = NULL;
out:
	return -EIO;
}

static void raid10_free(struct mddev *mddev, void *priv)
{
	struct r10conf *conf = priv;

	mempool_destroy(conf->r10bio_pool);
	safe_put_page(conf->tmppage);
	kfree(conf->mirrors);
	kfree(conf->mirrors_old);
	kfree(conf->mirrors_new);
	if (conf->bio_split)
		bioset_free(conf->bio_split);
	kfree(conf);
}

static void raid10_quiesce(struct mddev *mddev, int quiesce)
{
	struct r10conf *conf = mddev->private;

	if (quiesce)
		raise_barrier(conf, 0);
	else
		lower_barrier(conf);
}

static int raid10_resize(struct mddev *mddev, sector_t sectors)
{
	/* Resize of 'far' arrays is not supported.
	 * For 'near' and 'offset' arrays we can set the
	 * number of sectors used to be an appropriate multiple
	 * of the chunk size.
	 * For 'offset', this is far_copies*chunksize.
	 * For 'near' the multiplier is the LCM of
	 * near_copies and raid_disks.
	 * So if far_copies > 1 && !far_offset, fail.
	 * Else find LCM(raid_disks, near_copy)*far_copies and
	 * multiply by chunk_size.  Then round to this number.
	 * This is mostly done by raid10_size()
	 */
	struct r10conf *conf = mddev->private;
	sector_t oldsize, size;

	if (mddev->reshape_position != MaxSector)
		return -EBUSY;

	if (conf->geo.far_copies > 1 && !conf->geo.far_offset)
		return -EINVAL;

	oldsize = raid10_size(mddev, 0, 0);
	size = raid10_size(mddev, sectors, 0);
	if (mddev->external_size &&
	    mddev->array_sectors > size)
		return -EINVAL;
	if (mddev->bitmap) {
		int ret = md_bitmap_resize(mddev->bitmap, size, 0, 0);
		if (ret)
			return ret;
	}
	md_set_array_sectors(mddev, size);
	if (sectors > mddev->dev_sectors &&
	    mddev->recovery_cp > oldsize) {
		mddev->recovery_cp = oldsize;
		set_bit(MD_RECOVERY_NEEDED, &mddev->recovery);
	}
	calc_sectors(conf, sectors);
	mddev->dev_sectors = conf->dev_sectors;
	mddev->resync_max_sectors = size;
	return 0;
}

static void *raid10_takeover_raid0(struct mddev *mddev, sector_t size, int devs)
{
	struct md_rdev *rdev;
	struct r10conf *conf;

	if (mddev->degraded > 0) {
		pr_warn("md/raid10:%s: Error: degraded raid0!\n",
			mdname(mddev));
		return ERR_PTR(-EINVAL);
	}
	sector_div(size, devs);

	/* Set new parameters */
	mddev->new_level = 10;
	/* new layout: far_copies = 1, near_copies = 2 */
	mddev->new_layout = (1<<8) + 2;
	mddev->new_chunk_sectors = mddev->chunk_sectors;
	mddev->delta_disks = mddev->raid_disks;
	mddev->raid_disks *= 2;
	/* make sure it will be not marked as dirty */
	mddev->recovery_cp = MaxSector;
	mddev->dev_sectors = size;

	conf = setup_conf(mddev);
	if (!IS_ERR(conf)) {
		rdev_for_each(rdev, mddev)
			if (rdev->raid_disk >= 0) {
				rdev->new_raid_disk = rdev->raid_disk * 2;
				rdev->sectors = size;
			}
		conf->barrier = 1;
	}

	return conf;
}

static void *raid10_takeover(struct mddev *mddev)
{
	struct r0conf *raid0_conf;

	/* raid10 can take over:
	 *  raid0 - providing it has only two drives
	 */
	if (mddev->level == 0) {
		/* for raid0 takeover only one zone is supported */
		raid0_conf = mddev->private;
		if (raid0_conf->nr_strip_zones > 1) {
			pr_warn("md/raid10:%s: cannot takeover raid 0 with more than one zone.\n",
				mdname(mddev));
			return ERR_PTR(-EINVAL);
		}
		return raid10_takeover_raid0(mddev,
			raid0_conf->strip_zone->zone_end,
			raid0_conf->strip_zone->nb_dev);
	}
	return ERR_PTR(-EINVAL);
}

static int raid10_check_reshape(struct mddev *mddev)
{
	/* Called when there is a request to change
	 * - layout (to ->new_layout)
	 * - chunk size (to ->new_chunk_sectors)
	 * - raid_disks (by delta_disks)
	 * or when trying to restart a reshape that was ongoing.
	 *
	 * We need to validate the request and possibly allocate
	 * space if that might be an issue later.
	 *
	 * Currently we reject any reshape of a 'far' mode array,
	 * allow chunk size to change if new is generally acceptable,
	 * allow raid_disks to increase, and allow
	 * a switch between 'near' mode and 'offset' mode.
	 */
	struct r10conf *conf = mddev->private;
	struct geom geo;

	if (conf->geo.far_copies != 1 && !conf->geo.far_offset)
		return -EINVAL;

	if (setup_geo(&geo, mddev, geo_start) != conf->copies)
		/* mustn't change number of copies */
		return -EINVAL;
	if (geo.far_copies > 1 && !geo.far_offset)
		/* Cannot switch to 'far' mode */
		return -EINVAL;

	if (mddev->array_sectors & geo.chunk_mask)
			/* not factor of array size */
			return -EINVAL;

	if (!enough(conf, -1))
		return -EINVAL;

	kfree(conf->mirrors_new);
	conf->mirrors_new = NULL;
	if (mddev->delta_disks > 0) {
		/* allocate new 'mirrors' list */
		conf->mirrors_new = kzalloc(
			sizeof(struct raid10_info)
			*(mddev->raid_disks +
			  mddev->delta_disks),
			GFP_KERNEL);
		if (!conf->mirrors_new)
			return -ENOMEM;
	}
	return 0;
}

/*
 * Need to check if array has failed when deciding whether to:
 *  - start an array
 *  - remove non-faulty devices
 *  - add a spare
 *  - allow a reshape
 * This determination is simple when no reshape is happening.
 * However if there is a reshape, we need to carefully check
 * both the before and after sections.
 * This is because some failed devices may only affect one
 * of the two sections, and some non-in_sync devices may
 * be insync in the section most affected by failed devices.
 */
static int calc_degraded(struct r10conf *conf)
{
	int degraded, degraded2;
	int i;

	rcu_read_lock();
	degraded = 0;
	/* 'prev' section first */
	for (i = 0; i < conf->prev.raid_disks; i++) {
		struct md_rdev *rdev = rcu_dereference(conf->mirrors[i].rdev);
		if (!rdev || test_bit(Faulty, &rdev->flags))
			degraded++;
		else if (!test_bit(In_sync, &rdev->flags))
			/* When we can reduce the number of devices in
			 * an array, this might not contribute to
			 * 'degraded'.  It does now.
			 */
			degraded++;
	}
	rcu_read_unlock();
	if (conf->geo.raid_disks == conf->prev.raid_disks)
		return degraded;
	rcu_read_lock();
	degraded2 = 0;
	for (i = 0; i < conf->geo.raid_disks; i++) {
		struct md_rdev *rdev = rcu_dereference(conf->mirrors[i].rdev);
		if (!rdev || test_bit(Faulty, &rdev->flags))
			degraded2++;
		else if (!test_bit(In_sync, &rdev->flags)) {
			/* If reshape is increasing the number of devices,
			 * this section has already been recovered, so
			 * it doesn't contribute to degraded.
			 * else it does.
			 */
			if (conf->geo.raid_disks <= conf->prev.raid_disks)
				degraded2++;
		}
	}
	rcu_read_unlock();
	if (degraded2 > degraded)
		return degraded2;
	return degraded;
}

static int raid10_start_reshape(struct mddev *mddev)
{
	/* A 'reshape' has been requested. This commits
	 * the various 'new' fields and sets MD_RECOVER_RESHAPE
	 * This also checks if there are enough spares and adds them
	 * to the array.
	 * We currently require enough spares to make the final
	 * array non-degraded.  We also require that the difference
	 * between old and new data_offset - on each device - is
	 * enough that we never risk over-writing.
	 */

	unsigned long before_length, after_length;
	sector_t min_offset_diff = 0;
	int first = 1;
	struct geom new;
	struct r10conf *conf = mddev->private;
	struct md_rdev *rdev;
	int spares = 0;
	int ret;

	if (test_bit(MD_RECOVERY_RUNNING, &mddev->recovery))
		return -EBUSY;

	if (setup_geo(&new, mddev, geo_start) != conf->copies)
		return -EINVAL;

	before_length = ((1 << conf->prev.chunk_shift) *
			 conf->prev.far_copies);
	after_length = ((1 << conf->geo.chunk_shift) *
			conf->geo.far_copies);

	rdev_for_each(rdev, mddev) {
		if (!test_bit(In_sync, &rdev->flags)
		    && !test_bit(Faulty, &rdev->flags))
			spares++;
		if (rdev->raid_disk >= 0) {
			long long diff = (rdev->new_data_offset
					  - rdev->data_offset);
			if (!mddev->reshape_backwards)
				diff = -diff;
			if (diff < 0)
				diff = 0;
			if (first || diff < min_offset_diff)
				min_offset_diff = diff;
			first = 0;
		}
	}

	if (max(before_length, after_length) > min_offset_diff)
		return -EINVAL;

	if (spares < mddev->delta_disks)
		return -EINVAL;

	conf->offset_diff = min_offset_diff;
	spin_lock_irq(&conf->device_lock);
	if (conf->mirrors_new) {
		memcpy(conf->mirrors_new, conf->mirrors,
		       sizeof(struct raid10_info)*conf->prev.raid_disks);
		smp_mb();
		kfree(conf->mirrors_old);
		conf->mirrors_old = conf->mirrors;
		conf->mirrors = conf->mirrors_new;
		conf->mirrors_new = NULL;
	}
	setup_geo(&conf->geo, mddev, geo_start);
	smp_mb();
	if (mddev->reshape_backwards) {
		sector_t size = raid10_size(mddev, 0, 0);
		if (size < mddev->array_sectors) {
			spin_unlock_irq(&conf->device_lock);
			pr_warn("md/raid10:%s: array size must be reduce before number of disks\n",
				mdname(mddev));
			return -EINVAL;
		}
		mddev->resync_max_sectors = size;
		conf->reshape_progress = size;
	} else
		conf->reshape_progress = 0;
	conf->reshape_safe = conf->reshape_progress;
	spin_unlock_irq(&conf->device_lock);

	if (mddev->delta_disks && mddev->bitmap) {
<<<<<<< HEAD
		struct mdp_superblock_1 *sb = NULL;
		sector_t oldsize, newsize;

		oldsize = raid10_size(mddev, 0, 0);
		newsize = raid10_size(mddev, 0, conf->geo.raid_disks);

		if (!mddev_is_clustered(mddev)) {
			ret = bitmap_resize(mddev->bitmap, newsize, 0, 0);
			if (ret)
				goto abort;
			else
				goto out;
		}

		rdev_for_each(rdev, mddev) {
			if (rdev->raid_disk > -1 &&
			    !test_bit(Faulty, &rdev->flags))
				sb = page_address(rdev->sb_page);
		}

		/*
		 * some node is already performing reshape, and no need to
		 * call bitmap_resize again since it should be called when
		 * receiving BITMAP_RESIZE msg
		 */
		if ((sb && (le32_to_cpu(sb->feature_map) &
			    MD_FEATURE_RESHAPE_ACTIVE)) || (oldsize == newsize))
			goto out;

		ret = bitmap_resize(mddev->bitmap, newsize, 0, 0);

=======
		ret = md_bitmap_resize(mddev->bitmap,
				       raid10_size(mddev, 0, conf->geo.raid_disks),
				       0, 0);
>>>>>>> 4d7b5455
		if (ret)
			goto abort;

		ret = md_cluster_ops->resize_bitmaps(mddev, newsize, oldsize);
		if (ret) {
			bitmap_resize(mddev->bitmap, oldsize, 0, 0);
			goto abort;
		}
	}
out:
	if (mddev->delta_disks > 0) {
		rdev_for_each(rdev, mddev)
			if (rdev->raid_disk < 0 &&
			    !test_bit(Faulty, &rdev->flags)) {
				if (raid10_add_disk(mddev, rdev) == 0) {
					if (rdev->raid_disk >=
					    conf->prev.raid_disks)
						set_bit(In_sync, &rdev->flags);
					else
						rdev->recovery_offset = 0;

					if (sysfs_link_rdev(mddev, rdev))
						/* Failure here  is OK */;
				}
			} else if (rdev->raid_disk >= conf->prev.raid_disks
				   && !test_bit(Faulty, &rdev->flags)) {
				/* This is a spare that was manually added */
				set_bit(In_sync, &rdev->flags);
			}
	}
	/* When a reshape changes the number of devices,
	 * ->degraded is measured against the larger of the
	 * pre and  post numbers.
	 */
	spin_lock_irq(&conf->device_lock);
	mddev->degraded = calc_degraded(conf);
	spin_unlock_irq(&conf->device_lock);
	mddev->raid_disks = conf->geo.raid_disks;
	mddev->reshape_position = conf->reshape_progress;
	set_bit(MD_SB_CHANGE_DEVS, &mddev->sb_flags);

	clear_bit(MD_RECOVERY_SYNC, &mddev->recovery);
	clear_bit(MD_RECOVERY_CHECK, &mddev->recovery);
	clear_bit(MD_RECOVERY_DONE, &mddev->recovery);
	set_bit(MD_RECOVERY_RESHAPE, &mddev->recovery);
	set_bit(MD_RECOVERY_RUNNING, &mddev->recovery);

	mddev->sync_thread = md_register_thread(md_do_sync, mddev,
						"reshape");
	if (!mddev->sync_thread) {
		ret = -EAGAIN;
		goto abort;
	}
	conf->reshape_checkpoint = jiffies;
	md_wakeup_thread(mddev->sync_thread);
	md_new_event(mddev);
	return 0;

abort:
	mddev->recovery = 0;
	spin_lock_irq(&conf->device_lock);
	conf->geo = conf->prev;
	mddev->raid_disks = conf->geo.raid_disks;
	rdev_for_each(rdev, mddev)
		rdev->new_data_offset = rdev->data_offset;
	smp_wmb();
	conf->reshape_progress = MaxSector;
	conf->reshape_safe = MaxSector;
	mddev->reshape_position = MaxSector;
	spin_unlock_irq(&conf->device_lock);
	return ret;
}

/* Calculate the last device-address that could contain
 * any block from the chunk that includes the array-address 's'
 * and report the next address.
 * i.e. the address returned will be chunk-aligned and after
 * any data that is in the chunk containing 's'.
 */
static sector_t last_dev_address(sector_t s, struct geom *geo)
{
	s = (s | geo->chunk_mask) + 1;
	s >>= geo->chunk_shift;
	s *= geo->near_copies;
	s = DIV_ROUND_UP_SECTOR_T(s, geo->raid_disks);
	s *= geo->far_copies;
	s <<= geo->chunk_shift;
	return s;
}

/* Calculate the first device-address that could contain
 * any block from the chunk that includes the array-address 's'.
 * This too will be the start of a chunk
 */
static sector_t first_dev_address(sector_t s, struct geom *geo)
{
	s >>= geo->chunk_shift;
	s *= geo->near_copies;
	sector_div(s, geo->raid_disks);
	s *= geo->far_copies;
	s <<= geo->chunk_shift;
	return s;
}

static sector_t reshape_request(struct mddev *mddev, sector_t sector_nr,
				int *skipped)
{
	/* We simply copy at most one chunk (smallest of old and new)
	 * at a time, possibly less if that exceeds RESYNC_PAGES,
	 * or we hit a bad block or something.
	 * This might mean we pause for normal IO in the middle of
	 * a chunk, but that is not a problem as mddev->reshape_position
	 * can record any location.
	 *
	 * If we will want to write to a location that isn't
	 * yet recorded as 'safe' (i.e. in metadata on disk) then
	 * we need to flush all reshape requests and update the metadata.
	 *
	 * When reshaping forwards (e.g. to more devices), we interpret
	 * 'safe' as the earliest block which might not have been copied
	 * down yet.  We divide this by previous stripe size and multiply
	 * by previous stripe length to get lowest device offset that we
	 * cannot write to yet.
	 * We interpret 'sector_nr' as an address that we want to write to.
	 * From this we use last_device_address() to find where we might
	 * write to, and first_device_address on the  'safe' position.
	 * If this 'next' write position is after the 'safe' position,
	 * we must update the metadata to increase the 'safe' position.
	 *
	 * When reshaping backwards, we round in the opposite direction
	 * and perform the reverse test:  next write position must not be
	 * less than current safe position.
	 *
	 * In all this the minimum difference in data offsets
	 * (conf->offset_diff - always positive) allows a bit of slack,
	 * so next can be after 'safe', but not by more than offset_diff
	 *
	 * We need to prepare all the bios here before we start any IO
	 * to ensure the size we choose is acceptable to all devices.
	 * The means one for each copy for write-out and an extra one for
	 * read-in.
	 * We store the read-in bio in ->master_bio and the others in
	 * ->devs[x].bio and ->devs[x].repl_bio.
	 */
	struct r10conf *conf = mddev->private;
	struct r10bio *r10_bio;
	sector_t next, safe, last;
	int max_sectors;
	int nr_sectors;
	int s;
	struct md_rdev *rdev;
	int need_flush = 0;
	struct bio *blist;
	struct bio *bio, *read_bio;
	int sectors_done = 0;
	struct page **pages;

	if (sector_nr == 0) {
		/* If restarting in the middle, skip the initial sectors */
		if (mddev->reshape_backwards &&
		    conf->reshape_progress < raid10_size(mddev, 0, 0)) {
			sector_nr = (raid10_size(mddev, 0, 0)
				     - conf->reshape_progress);
		} else if (!mddev->reshape_backwards &&
			   conf->reshape_progress > 0)
			sector_nr = conf->reshape_progress;
		if (sector_nr) {
			mddev->curr_resync_completed = sector_nr;
			sysfs_notify(&mddev->kobj, NULL, "sync_completed");
			*skipped = 1;
			return sector_nr;
		}
	}

	/* We don't use sector_nr to track where we are up to
	 * as that doesn't work well for ->reshape_backwards.
	 * So just use ->reshape_progress.
	 */
	if (mddev->reshape_backwards) {
		/* 'next' is the earliest device address that we might
		 * write to for this chunk in the new layout
		 */
		next = first_dev_address(conf->reshape_progress - 1,
					 &conf->geo);

		/* 'safe' is the last device address that we might read from
		 * in the old layout after a restart
		 */
		safe = last_dev_address(conf->reshape_safe - 1,
					&conf->prev);

		if (next + conf->offset_diff < safe)
			need_flush = 1;

		last = conf->reshape_progress - 1;
		sector_nr = last & ~(sector_t)(conf->geo.chunk_mask
					       & conf->prev.chunk_mask);
		if (sector_nr + RESYNC_BLOCK_SIZE/512 < last)
			sector_nr = last + 1 - RESYNC_BLOCK_SIZE/512;
	} else {
		/* 'next' is after the last device address that we
		 * might write to for this chunk in the new layout
		 */
		next = last_dev_address(conf->reshape_progress, &conf->geo);

		/* 'safe' is the earliest device address that we might
		 * read from in the old layout after a restart
		 */
		safe = first_dev_address(conf->reshape_safe, &conf->prev);

		/* Need to update metadata if 'next' might be beyond 'safe'
		 * as that would possibly corrupt data
		 */
		if (next > safe + conf->offset_diff)
			need_flush = 1;

		sector_nr = conf->reshape_progress;
		last  = sector_nr | (conf->geo.chunk_mask
				     & conf->prev.chunk_mask);

		if (sector_nr + RESYNC_BLOCK_SIZE/512 <= last)
			last = sector_nr + RESYNC_BLOCK_SIZE/512 - 1;
	}

	if (need_flush ||
	    time_after(jiffies, conf->reshape_checkpoint + 10*HZ)) {
		/* Need to update reshape_position in metadata */
		wait_barrier(conf);
		mddev->reshape_position = conf->reshape_progress;
		if (mddev->reshape_backwards)
			mddev->curr_resync_completed = raid10_size(mddev, 0, 0)
				- conf->reshape_progress;
		else
			mddev->curr_resync_completed = conf->reshape_progress;
		conf->reshape_checkpoint = jiffies;
		set_bit(MD_SB_CHANGE_DEVS, &mddev->sb_flags);
		md_wakeup_thread(mddev->thread);
		wait_event(mddev->sb_wait, mddev->sb_flags == 0 ||
			   test_bit(MD_RECOVERY_INTR, &mddev->recovery));
		if (test_bit(MD_RECOVERY_INTR, &mddev->recovery)) {
			allow_barrier(conf);
			return sectors_done;
		}
		conf->reshape_safe = mddev->reshape_position;
		allow_barrier(conf);
	}

	raise_barrier(conf, 0);
read_more:
	/* Now schedule reads for blocks from sector_nr to last */
	r10_bio = raid10_alloc_init_r10buf(conf);
	r10_bio->state = 0;
	raise_barrier(conf, 1);
	atomic_set(&r10_bio->remaining, 0);
	r10_bio->mddev = mddev;
	r10_bio->sector = sector_nr;
	set_bit(R10BIO_IsReshape, &r10_bio->state);
	r10_bio->sectors = last - sector_nr + 1;
	rdev = read_balance(conf, r10_bio, &max_sectors);
	BUG_ON(!test_bit(R10BIO_Previous, &r10_bio->state));

	if (!rdev) {
		/* Cannot read from here, so need to record bad blocks
		 * on all the target devices.
		 */
		// FIXME
		mempool_free(r10_bio, conf->r10buf_pool);
		set_bit(MD_RECOVERY_INTR, &mddev->recovery);
		return sectors_done;
	}

	read_bio = bio_alloc_mddev(GFP_KERNEL, RESYNC_PAGES, mddev);

	bio_set_dev(read_bio, rdev->bdev);
	read_bio->bi_iter.bi_sector = (r10_bio->devs[r10_bio->read_slot].addr
			       + rdev->data_offset);
	read_bio->bi_private = r10_bio;
	read_bio->bi_end_io = end_reshape_read;
	bio_set_op_attrs(read_bio, REQ_OP_READ, 0);
	read_bio->bi_flags &= (~0UL << BIO_RESET_BITS);
	read_bio->bi_status = 0;
	read_bio->bi_vcnt = 0;
	read_bio->bi_iter.bi_size = 0;
	r10_bio->master_bio = read_bio;
	r10_bio->read_slot = r10_bio->devs[r10_bio->read_slot].devnum;

	/*
	 * Broadcast RESYNC message to other nodes, so all nodes would not
	 * write to the region to avoid conflict.
	*/
	if (mddev_is_clustered(mddev) && conf->cluster_sync_high <= sector_nr) {
		struct mdp_superblock_1 *sb = NULL;
		int sb_reshape_pos = 0;

		conf->cluster_sync_low = sector_nr;
		conf->cluster_sync_high = sector_nr + CLUSTER_RESYNC_WINDOW_SECTORS;
		sb = page_address(rdev->sb_page);
		if (sb) {
			sb_reshape_pos = le64_to_cpu(sb->reshape_position);
			/*
			 * Set cluster_sync_low again if next address for array
			 * reshape is less than cluster_sync_low. Since we can't
			 * update cluster_sync_low until it has finished reshape.
			 */
			if (sb_reshape_pos < conf->cluster_sync_low)
				conf->cluster_sync_low = sb_reshape_pos;
		}

		md_cluster_ops->resync_info_update(mddev, conf->cluster_sync_low,
							  conf->cluster_sync_high);
	}

	/* Now find the locations in the new layout */
	__raid10_find_phys(&conf->geo, r10_bio);

	blist = read_bio;
	read_bio->bi_next = NULL;

	rcu_read_lock();
	for (s = 0; s < conf->copies*2; s++) {
		struct bio *b;
		int d = r10_bio->devs[s/2].devnum;
		struct md_rdev *rdev2;
		if (s&1) {
			rdev2 = rcu_dereference(conf->mirrors[d].replacement);
			b = r10_bio->devs[s/2].repl_bio;
		} else {
			rdev2 = rcu_dereference(conf->mirrors[d].rdev);
			b = r10_bio->devs[s/2].bio;
		}
		if (!rdev2 || test_bit(Faulty, &rdev2->flags))
			continue;

		bio_set_dev(b, rdev2->bdev);
		b->bi_iter.bi_sector = r10_bio->devs[s/2].addr +
			rdev2->new_data_offset;
		b->bi_end_io = end_reshape_write;
		bio_set_op_attrs(b, REQ_OP_WRITE, 0);
		b->bi_next = blist;
		blist = b;
	}

	/* Now add as many pages as possible to all of these bios. */

	nr_sectors = 0;
	pages = get_resync_pages(r10_bio->devs[0].bio)->pages;
	for (s = 0 ; s < max_sectors; s += PAGE_SIZE >> 9) {
		struct page *page = pages[s / (PAGE_SIZE >> 9)];
		int len = (max_sectors - s) << 9;
		if (len > PAGE_SIZE)
			len = PAGE_SIZE;
		for (bio = blist; bio ; bio = bio->bi_next) {
			/*
			 * won't fail because the vec table is big enough
			 * to hold all these pages
			 */
			bio_add_page(bio, page, len, 0);
		}
		sector_nr += len >> 9;
		nr_sectors += len >> 9;
	}
	rcu_read_unlock();
	r10_bio->sectors = nr_sectors;

	/* Now submit the read */
	md_sync_acct_bio(read_bio, r10_bio->sectors);
	atomic_inc(&r10_bio->remaining);
	read_bio->bi_next = NULL;
	generic_make_request(read_bio);
	sectors_done += nr_sectors;
	if (sector_nr <= last)
		goto read_more;

	lower_barrier(conf);

	/* Now that we have done the whole section we can
	 * update reshape_progress
	 */
	if (mddev->reshape_backwards)
		conf->reshape_progress -= sectors_done;
	else
		conf->reshape_progress += sectors_done;

	return sectors_done;
}

static void end_reshape_request(struct r10bio *r10_bio);
static int handle_reshape_read_error(struct mddev *mddev,
				     struct r10bio *r10_bio);
static void reshape_request_write(struct mddev *mddev, struct r10bio *r10_bio)
{
	/* Reshape read completed.  Hopefully we have a block
	 * to write out.
	 * If we got a read error then we do sync 1-page reads from
	 * elsewhere until we find the data - or give up.
	 */
	struct r10conf *conf = mddev->private;
	int s;

	if (!test_bit(R10BIO_Uptodate, &r10_bio->state))
		if (handle_reshape_read_error(mddev, r10_bio) < 0) {
			/* Reshape has been aborted */
			md_done_sync(mddev, r10_bio->sectors, 0);
			return;
		}

	/* We definitely have the data in the pages, schedule the
	 * writes.
	 */
	atomic_set(&r10_bio->remaining, 1);
	for (s = 0; s < conf->copies*2; s++) {
		struct bio *b;
		int d = r10_bio->devs[s/2].devnum;
		struct md_rdev *rdev;
		rcu_read_lock();
		if (s&1) {
			rdev = rcu_dereference(conf->mirrors[d].replacement);
			b = r10_bio->devs[s/2].repl_bio;
		} else {
			rdev = rcu_dereference(conf->mirrors[d].rdev);
			b = r10_bio->devs[s/2].bio;
		}
		if (!rdev || test_bit(Faulty, &rdev->flags)) {
			rcu_read_unlock();
			continue;
		}
		atomic_inc(&rdev->nr_pending);
		rcu_read_unlock();
		md_sync_acct_bio(b, r10_bio->sectors);
		atomic_inc(&r10_bio->remaining);
		b->bi_next = NULL;
		generic_make_request(b);
	}
	end_reshape_request(r10_bio);
}

static void end_reshape(struct r10conf *conf)
{
	if (test_bit(MD_RECOVERY_INTR, &conf->mddev->recovery))
		return;

	spin_lock_irq(&conf->device_lock);
	conf->prev = conf->geo;
	md_finish_reshape(conf->mddev);
	smp_wmb();
	conf->reshape_progress = MaxSector;
	conf->reshape_safe = MaxSector;
	spin_unlock_irq(&conf->device_lock);

	/* read-ahead size must cover two whole stripes, which is
	 * 2 * (datadisks) * chunksize where 'n' is the number of raid devices
	 */
	if (conf->mddev->queue) {
		int stripe = conf->geo.raid_disks *
			((conf->mddev->chunk_sectors << 9) / PAGE_SIZE);
		stripe /= conf->geo.near_copies;
		if (conf->mddev->queue->backing_dev_info->ra_pages < 2 * stripe)
			conf->mddev->queue->backing_dev_info->ra_pages = 2 * stripe;
	}
	conf->fullsync = 0;
}

static void raid10_update_reshape_pos(struct mddev *mddev)
{
	struct r10conf *conf = mddev->private;
	sector_t lo, hi;

	md_cluster_ops->resync_info_get(mddev, &lo, &hi);
	if (((mddev->reshape_position <= hi) && (mddev->reshape_position >= lo))
	    || mddev->reshape_position == MaxSector)
		conf->reshape_progress = mddev->reshape_position;
	else
		WARN_ON_ONCE(1);
}

static int handle_reshape_read_error(struct mddev *mddev,
				     struct r10bio *r10_bio)
{
	/* Use sync reads to get the blocks from somewhere else */
	int sectors = r10_bio->sectors;
	struct r10conf *conf = mddev->private;
	struct r10bio *r10b;
	int slot = 0;
	int idx = 0;
	struct page **pages;

	r10b = kmalloc(struct_size(r10b, devs, conf->copies), GFP_NOIO);
	if (!r10b) {
		set_bit(MD_RECOVERY_INTR, &mddev->recovery);
		return -ENOMEM;
	}

	/* reshape IOs share pages from .devs[0].bio */
	pages = get_resync_pages(r10_bio->devs[0].bio)->pages;

	r10b->sector = r10_bio->sector;
	__raid10_find_phys(&conf->prev, r10b);

	while (sectors) {
		int s = sectors;
		int success = 0;
		int first_slot = slot;

		if (s > (PAGE_SIZE >> 9))
			s = PAGE_SIZE >> 9;

		rcu_read_lock();
		while (!success) {
			int d = r10b->devs[slot].devnum;
			struct md_rdev *rdev = rcu_dereference(conf->mirrors[d].rdev);
			sector_t addr;
			if (rdev == NULL ||
			    test_bit(Faulty, &rdev->flags) ||
			    !test_bit(In_sync, &rdev->flags))
				goto failed;

			addr = r10b->devs[slot].addr + idx * PAGE_SIZE;
			atomic_inc(&rdev->nr_pending);
			rcu_read_unlock();
			success = sync_page_io(rdev,
					       addr,
					       s << 9,
					       pages[idx],
					       REQ_OP_READ, 0, false);
			rdev_dec_pending(rdev, mddev);
			rcu_read_lock();
			if (success)
				break;
		failed:
			slot++;
			if (slot >= conf->copies)
				slot = 0;
			if (slot == first_slot)
				break;
		}
		rcu_read_unlock();
		if (!success) {
			/* couldn't read this block, must give up */
			set_bit(MD_RECOVERY_INTR,
				&mddev->recovery);
			kfree(r10b);
			return -EIO;
		}
		sectors -= s;
		idx++;
	}
	kfree(r10b);
	return 0;
}

static void end_reshape_write(struct bio *bio)
{
	struct r10bio *r10_bio = get_resync_r10bio(bio);
	struct mddev *mddev = r10_bio->mddev;
	struct r10conf *conf = mddev->private;
	int d;
	int slot;
	int repl;
	struct md_rdev *rdev = NULL;

	d = find_bio_disk(conf, r10_bio, bio, &slot, &repl);
	if (repl)
		rdev = conf->mirrors[d].replacement;
	if (!rdev) {
		smp_mb();
		rdev = conf->mirrors[d].rdev;
	}

	if (bio->bi_status) {
		/* FIXME should record badblock */
		md_error(mddev, rdev);
		if (test_bit(Faulty, &rdev->flags) &&
		    bio->bi_status == BLK_STS_TIMEOUT)
			set_bit(Timeout, &rdev->flags);
	}

	rdev_dec_pending(rdev, mddev);
	end_reshape_request(r10_bio);
}

static void end_reshape_request(struct r10bio *r10_bio)
{
	if (!atomic_dec_and_test(&r10_bio->remaining))
		return;
	md_done_sync(r10_bio->mddev, r10_bio->sectors, 1);
	bio_put(r10_bio->master_bio);
	put_buf(r10_bio);
}

static void raid10_finish_reshape(struct mddev *mddev)
{
	struct r10conf *conf = mddev->private;

	if (test_bit(MD_RECOVERY_INTR, &mddev->recovery))
		return;

	if (mddev->delta_disks > 0) {
		if (mddev->recovery_cp > mddev->resync_max_sectors) {
			mddev->recovery_cp = mddev->resync_max_sectors;
			set_bit(MD_RECOVERY_NEEDED, &mddev->recovery);
		}
		mddev->resync_max_sectors = mddev->array_sectors;
	} else {
		int d;
		rcu_read_lock();
		for (d = conf->geo.raid_disks ;
		     d < conf->geo.raid_disks - mddev->delta_disks;
		     d++) {
			struct md_rdev *rdev = rcu_dereference(conf->mirrors[d].rdev);
			if (rdev)
				clear_bit(In_sync, &rdev->flags);
			rdev = rcu_dereference(conf->mirrors[d].replacement);
			if (rdev)
				clear_bit(In_sync, &rdev->flags);
		}
		rcu_read_unlock();
	}
	mddev->layout = mddev->new_layout;
	mddev->chunk_sectors = 1 << conf->geo.chunk_shift;
	mddev->reshape_position = MaxSector;
	mddev->delta_disks = 0;
	mddev->reshape_backwards = 0;
}

static struct md_personality raid10_personality =
{
	.name		= "raid10",
	.level		= 10,
	.owner		= THIS_MODULE,
	.make_request	= raid10_make_request,
	.run		= raid10_run,
	.free		= raid10_free,
	.status		= raid10_status,
	.error_handler	= raid10_error,
	.hot_add_disk	= raid10_add_disk,
	.hot_remove_disk= raid10_remove_disk,
	.spare_active	= raid10_spare_active,
	.sync_request	= raid10_sync_request,
	.quiesce	= raid10_quiesce,
	.size		= raid10_size,
	.resize		= raid10_resize,
	.takeover	= raid10_takeover,
	.check_reshape	= raid10_check_reshape,
	.start_reshape	= raid10_start_reshape,
	.finish_reshape	= raid10_finish_reshape,
	.update_reshape_pos = raid10_update_reshape_pos,
	.congested	= raid10_congested,
};

static int __init raid_init(void)
{
	return register_md_personality(&raid10_personality);
}

static void raid_exit(void)
{
	unregister_md_personality(&raid10_personality);
}

module_init(raid_init);
module_exit(raid_exit);
MODULE_LICENSE("GPL");
MODULE_DESCRIPTION("RAID10 (striped mirror) personality for MD");
MODULE_ALIAS("md-personality-9"); /* RAID10 */
MODULE_ALIAS("md-raid10");
MODULE_ALIAS("md-level-10");

module_param(max_queued_requests, int, S_IRUGO|S_IWUSR);<|MERGE_RESOLUTION|>--- conflicted
+++ resolved
@@ -4330,7 +4330,6 @@
 	spin_unlock_irq(&conf->device_lock);
 
 	if (mddev->delta_disks && mddev->bitmap) {
-<<<<<<< HEAD
 		struct mdp_superblock_1 *sb = NULL;
 		sector_t oldsize, newsize;
 
@@ -4348,7 +4347,7 @@
 		rdev_for_each(rdev, mddev) {
 			if (rdev->raid_disk > -1 &&
 			    !test_bit(Faulty, &rdev->flags))
-				sb = page_address(rdev->sb_page);
+			     sb = page_address(rdev->sb_page);
 		}
 
 		/*
@@ -4362,11 +4361,6 @@
 
 		ret = bitmap_resize(mddev->bitmap, newsize, 0, 0);
 
-=======
-		ret = md_bitmap_resize(mddev->bitmap,
-				       raid10_size(mddev, 0, conf->geo.raid_disks),
-				       0, 0);
->>>>>>> 4d7b5455
 		if (ret)
 			goto abort;
 
