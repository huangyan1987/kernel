--- conflicted
+++ resolved
@@ -993,10 +993,7 @@
 	if (sock->ops->shutdown == sock_no_shutdown) {
 		dev_err(disk_to_dev(nbd->disk), "Unsupported socket: shutdown callout must be supported.\n");
 		*err = -EINVAL;
-<<<<<<< HEAD
-=======
 		sockfd_put(sock);
->>>>>>> fec38890
 		return NULL;
 	}
 
@@ -1984,11 +1981,7 @@
 	 * queue.
 	 */
 	flush_workqueue(nbd->recv_workq);
-<<<<<<< HEAD
-	if (test_and_clear_bit(NBD_HAS_CONFIG_REF,
-=======
 	if (test_and_clear_bit(NBD_RT_HAS_CONFIG_REF,
->>>>>>> fec38890
 			       &nbd->config->runtime_flags))
 		nbd_config_put(nbd);
 }
