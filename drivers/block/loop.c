--- conflicted
+++ resolved
@@ -1586,19 +1586,12 @@
 		}
 		break;
 	case LOOP_GET_STATUS:
-<<<<<<< HEAD
-		mutex_lock(&lo->lo_ctl_mutex);
-		err = loop_get_status_compat(
-			lo, (struct compat_loop_info __user *) arg);
-		/* loop_get_status() unlocks lo_ctl_mutex */
-=======
 		err = mutex_lock_killable(&lo->lo_ctl_mutex);
 		if (!err) {
 			err = loop_get_status_compat(lo,
 						     (struct compat_loop_info __user *)arg);
 			/* loop_get_status() unlocks lo_ctl_mutex */
 		}
->>>>>>> 144482d4
 		break;
 	case LOOP_SET_CAPACITY:
 	case LOOP_CLR_FD:
