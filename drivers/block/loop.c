/*
 *  linux/drivers/block/loop.c
 *
 *  Written by Theodore Ts'o, 3/29/93
 *
 * Copyright 1993 by Theodore Ts'o.  Redistribution of this file is
 * permitted under the GNU General Public License.
 *
 * DES encryption plus some minor changes by Werner Almesberger, 30-MAY-1993
 * more DES encryption plus IDEA encryption by Nicholas J. Leon, June 20, 1996
 *
 * Modularized and updated for 1.1.16 kernel - Mitch Dsouza 28th May 1994
 * Adapted for 1.3.59 kernel - Andries Brouwer, 1 Feb 1996
 *
 * Fixed do_loop_request() re-entrancy - Vincent.Renardias@waw.com Mar 20, 1997
 *
 * Added devfs support - Richard Gooch <rgooch@atnf.csiro.au> 16-Jan-1998
 *
 * Handle sparse backing files correctly - Kenn Humborg, Jun 28, 1998
 *
 * Loadable modules and other fixes by AK, 1998
 *
 * Make real block number available to downstream transfer functions, enables
 * CBC (and relatives) mode encryption requiring unique IVs per data block.
 * Reed H. Petty, rhp@draper.net
 *
 * Maximum number of loop devices now dynamic via max_loop module parameter.
 * Russell Kroll <rkroll@exploits.org> 19990701
 *
 * Maximum number of loop devices when compiled-in now selectable by passing
 * max_loop=<1-255> to the kernel on boot.
 * Erik I. Bolsø, <eriki@himolde.no>, Oct 31, 1999
 *
 * Completely rewrite request handling to be make_request_fn style and
 * non blocking, pushing work to a helper thread. Lots of fixes from
 * Al Viro too.
 * Jens Axboe <axboe@suse.de>, Nov 2000
 *
 * Support up to 256 loop devices
 * Heinz Mauelshagen <mge@sistina.com>, Feb 2002
 *
 * Support for falling back on the write file operation when the address space
 * operations write_begin is not available on the backing filesystem.
 * Anton Altaparmakov, 16 Feb 2005
 *
 * Still To Fix:
 * - Advisory locking is ignored here.
 * - Should use an own CAP_* category instead of CAP_SYS_ADMIN
 *
 */

#include <linux/module.h>
#include <linux/moduleparam.h>
#include <linux/sched.h>
#include <linux/fs.h>
#include <linux/file.h>
#include <linux/stat.h>
#include <linux/errno.h>
#include <linux/major.h>
#include <linux/wait.h>
#include <linux/blkdev.h>
#include <linux/blkpg.h>
#include <linux/init.h>
#include <linux/swap.h>
#include <linux/slab.h>
#include <linux/compat.h>
#include <linux/suspend.h>
#include <linux/freezer.h>
#include <linux/mutex.h>
#include <linux/writeback.h>
#include <linux/completion.h>
#include <linux/highmem.h>
#include <linux/kthread.h>
#include <linux/splice.h>
#include <linux/sysfs.h>
#include <linux/miscdevice.h>
#include <linux/falloc.h>
#include <linux/uio.h>
#include "loop.h"

#include <linux/uaccess.h>

static DEFINE_IDR(loop_index_idr);
static DEFINE_MUTEX(loop_index_mutex);

static int max_part;
static int part_shift;

static int transfer_xor(struct loop_device *lo, int cmd,
			struct page *raw_page, unsigned raw_off,
			struct page *loop_page, unsigned loop_off,
			int size, sector_t real_block)
{
	char *raw_buf = kmap_atomic(raw_page) + raw_off;
	char *loop_buf = kmap_atomic(loop_page) + loop_off;
	char *in, *out, *key;
	int i, keysize;

	if (cmd == READ) {
		in = raw_buf;
		out = loop_buf;
	} else {
		in = loop_buf;
		out = raw_buf;
	}

	key = lo->lo_encrypt_key;
	keysize = lo->lo_encrypt_key_size;
	for (i = 0; i < size; i++)
		*out++ = *in++ ^ key[(i & 511) % keysize];

	kunmap_atomic(loop_buf);
	kunmap_atomic(raw_buf);
	cond_resched();
	return 0;
}

static int xor_init(struct loop_device *lo, const struct loop_info64 *info)
{
	if (unlikely(info->lo_encrypt_key_size <= 0))
		return -EINVAL;
	return 0;
}

static struct loop_func_table none_funcs = {
	.number = LO_CRYPT_NONE,
}; 

static struct loop_func_table xor_funcs = {
	.number = LO_CRYPT_XOR,
	.transfer = transfer_xor,
	.init = xor_init
}; 

/* xfer_funcs[0] is special - its release function is never called */
static struct loop_func_table *xfer_funcs[MAX_LO_CRYPT] = {
	&none_funcs,
	&xor_funcs
};

static loff_t get_size(loff_t offset, loff_t sizelimit, struct file *file)
{
	loff_t loopsize;

	/* Compute loopsize in bytes */
	loopsize = i_size_read(file->f_mapping->host);
	if (offset > 0)
		loopsize -= offset;
	/* offset is beyond i_size, weird but possible */
	if (loopsize < 0)
		return 0;

	if (sizelimit > 0 && sizelimit < loopsize)
		loopsize = sizelimit;
	/*
	 * Unfortunately, if we want to do I/O on the device,
	 * the number of 512-byte sectors has to fit into a sector_t.
	 */
	return loopsize >> 9;
}

static loff_t get_loop_size(struct loop_device *lo, struct file *file)
{
	return get_size(lo->lo_offset, lo->lo_sizelimit, file);
}

static void __loop_update_dio(struct loop_device *lo, bool dio)
{
	struct file *file = lo->lo_backing_file;
	struct address_space *mapping = file->f_mapping;
	struct inode *inode = mapping->host;
	unsigned short sb_bsize = 0;
	unsigned dio_align = 0;
	bool use_dio;

	if (inode->i_sb->s_bdev) {
		sb_bsize = bdev_logical_block_size(inode->i_sb->s_bdev);
		dio_align = sb_bsize - 1;
	}

	/*
	 * We support direct I/O only if lo_offset is aligned with the
	 * logical I/O size of backing device, and the logical block
	 * size of loop is bigger than the backing device's and the loop
	 * needn't transform transfer.
	 *
	 * TODO: the above condition may be loosed in the future, and
	 * direct I/O may be switched runtime at that time because most
	 * of requests in sane applications should be PAGE_SIZE aligned
	 */
	if (dio) {
		if (queue_logical_block_size(lo->lo_queue) >= sb_bsize &&
				!(lo->lo_offset & dio_align) &&
				mapping->a_ops->direct_IO &&
				!lo->transfer)
			use_dio = true;
		else
			use_dio = false;
	} else {
		use_dio = false;
	}

	if (lo->use_dio == use_dio)
		return;

	/* flush dirty pages before changing direct IO */
	vfs_fsync(file, 0);

	/*
	 * The flag of LO_FLAGS_DIRECT_IO is handled similarly with
	 * LO_FLAGS_READ_ONLY, both are set from kernel, and losetup
	 * will get updated by ioctl(LOOP_GET_STATUS)
	 */
	blk_mq_freeze_queue(lo->lo_queue);
	lo->use_dio = use_dio;
	if (use_dio) {
		blk_queue_flag_clear(QUEUE_FLAG_NOMERGES, lo->lo_queue);
		lo->lo_flags |= LO_FLAGS_DIRECT_IO;
	} else {
		blk_queue_flag_set(QUEUE_FLAG_NOMERGES, lo->lo_queue);
		lo->lo_flags &= ~LO_FLAGS_DIRECT_IO;
	}
	blk_mq_unfreeze_queue(lo->lo_queue);
}

static int
figure_loop_size(struct loop_device *lo, loff_t offset, loff_t sizelimit)
{
	loff_t size = get_size(offset, sizelimit, lo->lo_backing_file);
	sector_t x = (sector_t)size;
	struct block_device *bdev = lo->lo_device;

	if (unlikely((loff_t)x != size))
		return -EFBIG;
	if (lo->lo_offset != offset)
		lo->lo_offset = offset;
	if (lo->lo_sizelimit != sizelimit)
		lo->lo_sizelimit = sizelimit;
	set_capacity(lo->lo_disk, x);
	bd_set_size(bdev, (loff_t)get_capacity(bdev->bd_disk) << 9);
	/* let user-space know about the new size */
	kobject_uevent(&disk_to_dev(bdev->bd_disk)->kobj, KOBJ_CHANGE);
	return 0;
}

static inline int
lo_do_transfer(struct loop_device *lo, int cmd,
	       struct page *rpage, unsigned roffs,
	       struct page *lpage, unsigned loffs,
	       int size, sector_t rblock)
{
	int ret;

	ret = lo->transfer(lo, cmd, rpage, roffs, lpage, loffs, size, rblock);
	if (likely(!ret))
		return 0;

	printk_ratelimited(KERN_ERR
		"loop: Transfer error at byte offset %llu, length %i.\n",
		(unsigned long long)rblock << 9, size);
	return ret;
}

static int lo_write_bvec(struct file *file, struct bio_vec *bvec, loff_t *ppos)
{
	struct iov_iter i;
	ssize_t bw;

	iov_iter_bvec(&i, ITER_BVEC | WRITE, bvec, 1, bvec->bv_len);

	file_start_write(file);
	bw = vfs_iter_write(file, &i, ppos);
	file_end_write(file);

	if (likely(bw ==  bvec->bv_len))
		return 0;

	printk_ratelimited(KERN_ERR
		"loop: Write error at byte offset %llu, length %i.\n",
		(unsigned long long)*ppos, bvec->bv_len);
	if (bw >= 0)
		bw = -EIO;
	return bw;
}

static int lo_write_simple(struct loop_device *lo, struct request *rq,
		loff_t pos)
{
	struct bio_vec bvec;
	struct req_iterator iter;
	int ret = 0;

	rq_for_each_segment(bvec, rq, iter) {
		ret = lo_write_bvec(lo->lo_backing_file, &bvec, &pos);
		if (ret < 0)
			break;
		cond_resched();
	}

	return ret;
}

/*
 * This is the slow, transforming version that needs to double buffer the
 * data as it cannot do the transformations in place without having direct
 * access to the destination pages of the backing file.
 */
static int lo_write_transfer(struct loop_device *lo, struct request *rq,
		loff_t pos)
{
	struct bio_vec bvec, b;
	struct req_iterator iter;
	struct page *page;
	int ret = 0;

	page = alloc_page(GFP_NOIO);
	if (unlikely(!page))
		return -ENOMEM;

	rq_for_each_segment(bvec, rq, iter) {
		ret = lo_do_transfer(lo, WRITE, page, 0, bvec.bv_page,
			bvec.bv_offset, bvec.bv_len, pos >> 9);
		if (unlikely(ret))
			break;

		b.bv_page = page;
		b.bv_offset = 0;
		b.bv_len = bvec.bv_len;
		ret = lo_write_bvec(lo->lo_backing_file, &b, &pos);
		if (ret < 0)
			break;
	}

	__free_page(page);
	return ret;
}

static int lo_read_simple(struct loop_device *lo, struct request *rq,
		loff_t pos)
{
	struct bio_vec bvec;
	struct req_iterator iter;
	struct iov_iter i;
	ssize_t len;

	rq_for_each_segment(bvec, rq, iter) {
		iov_iter_bvec(&i, ITER_BVEC, &bvec, 1, bvec.bv_len);
		len = vfs_iter_read(lo->lo_backing_file, &i, &pos);
		if (len < 0)
			return len;

		flush_dcache_page(bvec.bv_page);

		if (len != bvec.bv_len) {
			struct bio *bio;

			__rq_for_each_bio(bio, rq)
				zero_fill_bio(bio);
			break;
		}
		cond_resched();
	}

	return 0;
}

static int lo_read_transfer(struct loop_device *lo, struct request *rq,
		loff_t pos)
{
	struct bio_vec bvec, b;
	struct req_iterator iter;
	struct iov_iter i;
	struct page *page;
	ssize_t len;
	int ret = 0;

	page = alloc_page(GFP_NOIO);
	if (unlikely(!page))
		return -ENOMEM;

	rq_for_each_segment(bvec, rq, iter) {
		loff_t offset = pos;

		b.bv_page = page;
		b.bv_offset = 0;
		b.bv_len = bvec.bv_len;

		iov_iter_bvec(&i, ITER_BVEC, &b, 1, b.bv_len);
		len = vfs_iter_read(lo->lo_backing_file, &i, &pos);
		if (len < 0) {
			ret = len;
			goto out_free_page;
		}

		ret = lo_do_transfer(lo, READ, page, 0, bvec.bv_page,
			bvec.bv_offset, len, offset >> 9);
		if (ret)
			goto out_free_page;

		flush_dcache_page(bvec.bv_page);

		if (len != bvec.bv_len) {
			struct bio *bio;

			__rq_for_each_bio(bio, rq)
				zero_fill_bio(bio);
			break;
		}
	}

	ret = 0;
out_free_page:
	__free_page(page);
	return ret;
}

static int lo_discard(struct loop_device *lo, struct request *rq, loff_t pos)
{
	/*
	 * We use punch hole to reclaim the free space used by the
	 * image a.k.a. discard. However we do not support discard if
	 * encryption is enabled, because it may give an attacker
	 * useful information.
	 */
	struct file *file = lo->lo_backing_file;
	int mode = FALLOC_FL_PUNCH_HOLE | FALLOC_FL_KEEP_SIZE;
	int ret;

	if ((!file->f_op->fallocate) || lo->lo_encrypt_key_size) {
		ret = -EOPNOTSUPP;
		goto out;
	}

	ret = file->f_op->fallocate(file, mode, pos, blk_rq_bytes(rq));
	if (unlikely(ret && ret != -EINVAL && ret != -EOPNOTSUPP))
		ret = -EIO;
 out:
	return ret;
}

static int lo_req_flush(struct loop_device *lo, struct request *rq)
{
	struct file *file = lo->lo_backing_file;
	int ret = vfs_fsync(file, 0);
	if (unlikely(ret && ret != -EINVAL))
		ret = -EIO;

	return ret;
}

static void lo_complete_rq(struct request *rq)
{
	struct loop_cmd *cmd = blk_mq_rq_to_pdu(rq);
	blk_status_t ret = BLK_STS_OK;

	if (!cmd->use_aio || cmd->ret < 0 || cmd->ret == blk_rq_bytes(rq) ||
	    req_op(rq) != REQ_OP_READ) {
		if (cmd->ret < 0)
			ret = BLK_STS_IOERR;
		goto end_io;
	}

	/*
	 * Short READ - if we got some data, advance our request and
	 * retry it. If we got no data, end the rest with EIO.
	 */
	if (cmd->ret) {
		blk_update_request(rq, BLK_STS_OK, cmd->ret);
		cmd->ret = 0;
		blk_mq_requeue_request(rq, true);
	} else {
		if (cmd->use_aio) {
			struct bio *bio = rq->bio;

			while (bio) {
				zero_fill_bio(bio);
				bio = bio->bi_next;
			}
		}
		ret = BLK_STS_IOERR;
end_io:
		blk_mq_end_request(rq, ret);
	}
}

static void lo_rw_aio_do_completion(struct loop_cmd *cmd)
{
	struct request *rq = blk_mq_rq_from_pdu(cmd);

	if (!atomic_dec_and_test(&cmd->ref))
		return;
	kfree(cmd->bvec);
	cmd->bvec = NULL;
	blk_mq_complete_request(rq);
}

static void lo_rw_aio_complete(struct kiocb *iocb, long ret, long ret2)
{
	struct loop_cmd *cmd = container_of(iocb, struct loop_cmd, iocb);

	if (cmd->css)
		css_put(cmd->css);
	cmd->ret = ret;
	lo_rw_aio_do_completion(cmd);
}

static int lo_rw_aio(struct loop_device *lo, struct loop_cmd *cmd,
		     loff_t pos, bool rw)
{
	struct iov_iter iter;
	struct bio_vec *bvec;
	struct request *rq = blk_mq_rq_from_pdu(cmd);
	struct bio *bio = rq->bio;
	struct file *file = lo->lo_backing_file;
	unsigned int offset;
	int segments = 0;
	int ret;

	if (rq->bio != rq->biotail) {
		struct req_iterator iter;
		struct bio_vec tmp;

		__rq_for_each_bio(bio, rq)
			segments += bio_segments(bio);
		bvec = kmalloc(sizeof(struct bio_vec) * segments, GFP_NOIO);
		if (!bvec)
			return -EIO;
		cmd->bvec = bvec;

		/*
		 * The bios of the request may be started from the middle of
		 * the 'bvec' because of bio splitting, so we can't directly
		 * copy bio->bi_iov_vec to new bvec. The rq_for_each_segment
		 * API will take care of all details for us.
		 */
		rq_for_each_segment(tmp, rq, iter) {
			*bvec = tmp;
			bvec++;
		}
		bvec = cmd->bvec;
		offset = 0;
	} else {
		/*
		 * Same here, this bio may be started from the middle of the
		 * 'bvec' because of bio splitting, so offset from the bvec
		 * must be passed to iov iterator
		 */
		offset = bio->bi_iter.bi_bvec_done;
		bvec = __bvec_iter_bvec(bio->bi_io_vec, bio->bi_iter);
		segments = bio_segments(bio);
	}
	atomic_set(&cmd->ref, 2);

	iov_iter_bvec(&iter, ITER_BVEC | rw, bvec,
		      segments, blk_rq_bytes(rq));
	iter.iov_offset = offset;

	cmd->iocb.ki_pos = pos;
	cmd->iocb.ki_filp = file;
	cmd->iocb.ki_complete = lo_rw_aio_complete;
	cmd->iocb.ki_flags = IOCB_DIRECT;
	if (cmd->css)
		kthread_associate_blkcg(cmd->css);

	if (rw == WRITE)
		ret = call_write_iter(file, &cmd->iocb, &iter);
	else
		ret = call_read_iter(file, &cmd->iocb, &iter);

	lo_rw_aio_do_completion(cmd);
	kthread_associate_blkcg(NULL);

	if (ret != -EIOCBQUEUED)
		cmd->iocb.ki_complete(&cmd->iocb, ret, 0);
	return 0;
}

static int do_req_filebacked(struct loop_device *lo, struct request *rq)
{
	struct loop_cmd *cmd = blk_mq_rq_to_pdu(rq);
	loff_t pos = ((loff_t) blk_rq_pos(rq) << 9) + lo->lo_offset;

	/*
	 * lo_write_simple and lo_read_simple should have been covered
	 * by io submit style function like lo_rw_aio(), one blocker
	 * is that lo_read_simple() need to call flush_dcache_page after
	 * the page is written from kernel, and it isn't easy to handle
	 * this in io submit style function which submits all segments
	 * of the req at one time. And direct read IO doesn't need to
	 * run flush_dcache_page().
	 */
	switch (req_op(rq)) {
	case REQ_OP_FLUSH:
		return lo_req_flush(lo, rq);
	case REQ_OP_DISCARD:
	case REQ_OP_WRITE_ZEROES:
		return lo_discard(lo, rq, pos);
	case REQ_OP_WRITE:
		if (lo->transfer)
			return lo_write_transfer(lo, rq, pos);
		else if (cmd->use_aio)
			return lo_rw_aio(lo, cmd, pos, WRITE);
		else
			return lo_write_simple(lo, rq, pos);
	case REQ_OP_READ:
		if (lo->transfer)
			return lo_read_transfer(lo, rq, pos);
		else if (cmd->use_aio)
			return lo_rw_aio(lo, cmd, pos, READ);
		else
			return lo_read_simple(lo, rq, pos);
	default:
		WARN_ON_ONCE(1);
		return -EIO;
		break;
	}
}

static inline void loop_update_dio(struct loop_device *lo)
{
	__loop_update_dio(lo, io_is_direct(lo->lo_backing_file) |
			lo->use_dio);
}

static void loop_reread_partitions(struct loop_device *lo,
				   struct block_device *bdev)
{
	int rc;

	/*
	 * bd_mutex has been held already in release path, so don't
	 * acquire it if this function is called in such case.
	 *
	 * If the reread partition isn't from release path, lo_refcnt
	 * must be at least one and it can only become zero when the
	 * current holder is released.
	 */
	if (!atomic_read(&lo->lo_refcnt))
		rc = __blkdev_reread_part(bdev);
	else
		rc = blkdev_reread_part(bdev);
	if (rc)
		pr_warn("%s: partition scan of loop%d (%s) failed (rc=%d)\n",
			__func__, lo->lo_number, lo->lo_file_name, rc);
}

static inline int is_loop_device(struct file *file)
{
	struct inode *i = file->f_mapping->host;

	return i && S_ISBLK(i->i_mode) && MAJOR(i->i_rdev) == LOOP_MAJOR;
}

static int loop_validate_file(struct file *file, struct block_device *bdev)
{
	struct inode	*inode = file->f_mapping->host;
	struct file	*f = file;

	/* Avoid recursion */
	while (is_loop_device(f)) {
		struct loop_device *l;

		if (f->f_mapping->host->i_bdev == bdev)
			return -EBADF;

		l = f->f_mapping->host->i_bdev->bd_disk->private_data;
		if (l->lo_state == Lo_unbound) {
			return -EINVAL;
		}
		f = l->lo_backing_file;
	}
	if (!S_ISREG(inode->i_mode) && !S_ISBLK(inode->i_mode))
		return -EINVAL;
	return 0;
}

/*
 * loop_change_fd switched the backing store of a loopback device to
 * a new file. This is useful for operating system installers to free up
 * the original file and in High Availability environments to switch to
 * an alternative location for the content in case of server meltdown.
 * This can only work if the loop device is used read-only, and if the
 * new backing store is the same size and type as the old backing store.
 */
static int loop_change_fd(struct loop_device *lo, struct block_device *bdev,
			  unsigned int arg)
{
	struct file	*file, *old_file;
	struct inode	*inode;
	int		error;

	error = -ENXIO;
	if (lo->lo_state != Lo_bound)
		goto out;

	/* the loop device has to be read-only */
	error = -EINVAL;
	if (!(lo->lo_flags & LO_FLAGS_READ_ONLY))
		goto out;

	error = -EBADF;
	file = fget(arg);
	if (!file)
		goto out;

	error = loop_validate_file(file, bdev);
	if (error)
		goto out_putf;

	inode = file->f_mapping->host;
	old_file = lo->lo_backing_file;

	error = -EINVAL;

	/* size of the new backing store needs to be the same */
	if (get_loop_size(lo, file) != get_loop_size(lo, old_file))
		goto out_putf;

	/* and ... switch */
	blk_mq_freeze_queue(lo->lo_queue);
	mapping_set_gfp_mask(old_file->f_mapping, lo->old_gfp_mask);
	lo->lo_backing_file = file;
	lo->old_gfp_mask = mapping_gfp_mask(file->f_mapping);
	mapping_set_gfp_mask(file->f_mapping,
			     lo->old_gfp_mask & ~(__GFP_IO|__GFP_FS));
	loop_update_dio(lo);
	blk_mq_unfreeze_queue(lo->lo_queue);

	fput(old_file);
	if (lo->lo_flags & LO_FLAGS_PARTSCAN)
		loop_reread_partitions(lo, bdev);
	return 0;

 out_putf:
	fput(file);
 out:
	return error;
}

/* loop sysfs attributes */

static ssize_t loop_attr_show(struct device *dev, char *page,
			      ssize_t (*callback)(struct loop_device *, char *))
{
	struct gendisk *disk = dev_to_disk(dev);
	struct loop_device *lo = disk->private_data;

	return callback(lo, page);
}

#define LOOP_ATTR_RO(_name)						\
static ssize_t loop_attr_##_name##_show(struct loop_device *, char *);	\
static ssize_t loop_attr_do_show_##_name(struct device *d,		\
				struct device_attribute *attr, char *b)	\
{									\
	return loop_attr_show(d, b, loop_attr_##_name##_show);		\
}									\
static struct device_attribute loop_attr_##_name =			\
	__ATTR(_name, 0444, loop_attr_do_show_##_name, NULL);

static ssize_t loop_attr_backing_file_show(struct loop_device *lo, char *buf)
{
	ssize_t ret;
	char *p = NULL;

	spin_lock_irq(&lo->lo_lock);
	if (lo->lo_backing_file)
		p = file_path(lo->lo_backing_file, buf, PAGE_SIZE - 1);
	spin_unlock_irq(&lo->lo_lock);

	if (IS_ERR_OR_NULL(p))
		ret = PTR_ERR(p);
	else {
		ret = strlen(p);
		memmove(buf, p, ret);
		buf[ret++] = '\n';
		buf[ret] = 0;
	}

	return ret;
}

static ssize_t loop_attr_offset_show(struct loop_device *lo, char *buf)
{
	return sprintf(buf, "%llu\n", (unsigned long long)lo->lo_offset);
}

static ssize_t loop_attr_sizelimit_show(struct loop_device *lo, char *buf)
{
	return sprintf(buf, "%llu\n", (unsigned long long)lo->lo_sizelimit);
}

static ssize_t loop_attr_autoclear_show(struct loop_device *lo, char *buf)
{
	int autoclear = (lo->lo_flags & LO_FLAGS_AUTOCLEAR);

	return sprintf(buf, "%s\n", autoclear ? "1" : "0");
}

static ssize_t loop_attr_partscan_show(struct loop_device *lo, char *buf)
{
	int partscan = (lo->lo_flags & LO_FLAGS_PARTSCAN);

	return sprintf(buf, "%s\n", partscan ? "1" : "0");
}

static ssize_t loop_attr_dio_show(struct loop_device *lo, char *buf)
{
	int dio = (lo->lo_flags & LO_FLAGS_DIRECT_IO);

	return sprintf(buf, "%s\n", dio ? "1" : "0");
}

LOOP_ATTR_RO(backing_file);
LOOP_ATTR_RO(offset);
LOOP_ATTR_RO(sizelimit);
LOOP_ATTR_RO(autoclear);
LOOP_ATTR_RO(partscan);
LOOP_ATTR_RO(dio);

static struct attribute *loop_attrs[] = {
	&loop_attr_backing_file.attr,
	&loop_attr_offset.attr,
	&loop_attr_sizelimit.attr,
	&loop_attr_autoclear.attr,
	&loop_attr_partscan.attr,
	&loop_attr_dio.attr,
	NULL,
};

static struct attribute_group loop_attribute_group = {
	.name = "loop",
	.attrs= loop_attrs,
};

static int loop_sysfs_init(struct loop_device *lo)
{
	return sysfs_create_group(&disk_to_dev(lo->lo_disk)->kobj,
				  &loop_attribute_group);
}

static void loop_sysfs_exit(struct loop_device *lo)
{
	sysfs_remove_group(&disk_to_dev(lo->lo_disk)->kobj,
			   &loop_attribute_group);
}

static void loop_config_discard(struct loop_device *lo)
{
	struct file *file = lo->lo_backing_file;
	struct inode *inode = file->f_mapping->host;
	struct request_queue *q = lo->lo_queue;

	/*
	 * We use punch hole to reclaim the free space used by the
	 * image a.k.a. discard. However we do not support discard if
	 * encryption is enabled, because it may give an attacker
	 * useful information.
	 */
	if ((!file->f_op->fallocate) ||
	    lo->lo_encrypt_key_size) {
		q->limits.discard_granularity = 0;
		q->limits.discard_alignment = 0;
		blk_queue_max_discard_sectors(q, 0);
		blk_queue_max_write_zeroes_sectors(q, 0);
		blk_queue_flag_clear(QUEUE_FLAG_DISCARD, q);
		return;
	}

	q->limits.discard_granularity = inode->i_sb->s_blocksize;
	q->limits.discard_alignment = 0;

	blk_queue_max_discard_sectors(q, UINT_MAX >> 9);
	blk_queue_max_write_zeroes_sectors(q, UINT_MAX >> 9);
	blk_queue_flag_set(QUEUE_FLAG_DISCARD, q);
}

static void loop_unprepare_queue(struct loop_device *lo)
{
	kthread_flush_worker(&lo->worker);
	kthread_stop(lo->worker_task);
}

static int loop_kthread_worker_fn(void *worker_ptr)
{
	current->flags |= PF_LESS_THROTTLE;
	return kthread_worker_fn(worker_ptr);
}

static int loop_prepare_queue(struct loop_device *lo)
{
	kthread_init_worker(&lo->worker);
	lo->worker_task = kthread_run(loop_kthread_worker_fn,
			&lo->worker, "loop%d", lo->lo_number);
	if (IS_ERR(lo->worker_task))
		return -ENOMEM;
	set_user_nice(lo->worker_task, MIN_NICE);
	return 0;
}

static int loop_set_fd(struct loop_device *lo, fmode_t mode,
		       struct block_device *bdev, unsigned int arg)
{
	struct file	*file;
	struct inode	*inode;
	struct address_space *mapping;
	int		lo_flags = 0;
	int		error;
	loff_t		size;

	/* This is safe, since we have a reference from open(). */
	__module_get(THIS_MODULE);

	error = -EBADF;
	file = fget(arg);
	if (!file)
		goto out;

	error = -EBUSY;
	if (lo->lo_state != Lo_unbound)
		goto out_putf;

	error = loop_validate_file(file, bdev);
	if (error)
		goto out_putf;

	mapping = file->f_mapping;
	inode = mapping->host;

	if (!(file->f_mode & FMODE_WRITE) || !(mode & FMODE_WRITE) ||
	    !file->f_op->write_iter)
		lo_flags |= LO_FLAGS_READ_ONLY;

	error = -EFBIG;
	size = get_loop_size(lo, file);
	if ((loff_t)(sector_t)size != size)
		goto out_putf;
	error = loop_prepare_queue(lo);
	if (error)
		goto out_putf;

	error = 0;

	set_device_ro(bdev, (lo_flags & LO_FLAGS_READ_ONLY) != 0);

	lo->use_dio = false;
	lo->lo_device = bdev;
	lo->lo_flags = lo_flags;
	lo->lo_backing_file = file;
	lo->transfer = NULL;
	lo->ioctl = NULL;
	lo->lo_sizelimit = 0;
	lo->old_gfp_mask = mapping_gfp_mask(mapping);
	mapping_set_gfp_mask(mapping, lo->old_gfp_mask & ~(__GFP_IO|__GFP_FS));

	if (!(lo_flags & LO_FLAGS_READ_ONLY) && file->f_op->fsync)
		blk_queue_write_cache(lo->lo_queue, true, false);

	loop_update_dio(lo);
	set_capacity(lo->lo_disk, size);
	bd_set_size(bdev, size << 9);
	loop_sysfs_init(lo);
	/* let user-space know about the new size */
	kobject_uevent(&disk_to_dev(bdev->bd_disk)->kobj, KOBJ_CHANGE);

	set_blocksize(bdev, S_ISBLK(inode->i_mode) ?
		      block_size(inode->i_bdev) : PAGE_SIZE);

	lo->lo_state = Lo_bound;
	if (part_shift)
		lo->lo_flags |= LO_FLAGS_PARTSCAN;
	if (lo->lo_flags & LO_FLAGS_PARTSCAN)
		loop_reread_partitions(lo, bdev);

	/* Grab the block_device to prevent its destruction after we
	 * put /dev/loopXX inode. Later in loop_clr_fd() we bdput(bdev).
	 */
	bdgrab(bdev);
	return 0;

 out_putf:
	fput(file);
 out:
	/* This is safe: open() is still holding a reference. */
	module_put(THIS_MODULE);
	return error;
}

static int
loop_release_xfer(struct loop_device *lo)
{
	int err = 0;
	struct loop_func_table *xfer = lo->lo_encryption;

	if (xfer) {
		if (xfer->release)
			err = xfer->release(lo);
		lo->transfer = NULL;
		lo->lo_encryption = NULL;
		module_put(xfer->owner);
	}
	return err;
}

static int
loop_init_xfer(struct loop_device *lo, struct loop_func_table *xfer,
	       const struct loop_info64 *i)
{
	int err = 0;

	if (xfer) {
		struct module *owner = xfer->owner;

		if (!try_module_get(owner))
			return -EINVAL;
		if (xfer->init)
			err = xfer->init(lo, i);
		if (err)
			module_put(owner);
		else
			lo->lo_encryption = xfer;
	}
	return err;
}

static int loop_clr_fd(struct loop_device *lo)
{
	struct file *filp = lo->lo_backing_file;
	gfp_t gfp = lo->old_gfp_mask;
	struct block_device *bdev = lo->lo_device;

	if (lo->lo_state != Lo_bound)
		return -ENXIO;

	/*
	 * If we've explicitly asked to tear down the loop device,
	 * and it has an elevated reference count, set it for auto-teardown when
	 * the last reference goes away. This stops $!~#$@ udev from
	 * preventing teardown because it decided that it needs to run blkid on
	 * the loopback device whenever they appear. xfstests is notorious for
	 * failing tests because blkid via udev races with a losetup
	 * <dev>/do something like mkfs/losetup -d <dev> causing the losetup -d
	 * command to fail with EBUSY.
	 */
	if (atomic_read(&lo->lo_refcnt) > 1) {
		lo->lo_flags |= LO_FLAGS_AUTOCLEAR;
		mutex_unlock(&lo->lo_ctl_mutex);
		return 0;
	}

	if (filp == NULL)
		return -EINVAL;

	/* freeze request queue during the transition */
	blk_mq_freeze_queue(lo->lo_queue);

	spin_lock_irq(&lo->lo_lock);
	lo->lo_state = Lo_rundown;
	lo->lo_backing_file = NULL;
	spin_unlock_irq(&lo->lo_lock);

	loop_release_xfer(lo);
	lo->transfer = NULL;
	lo->ioctl = NULL;
	lo->lo_device = NULL;
	lo->lo_encryption = NULL;
	lo->lo_offset = 0;
	lo->lo_sizelimit = 0;
	lo->lo_encrypt_key_size = 0;
	memset(lo->lo_encrypt_key, 0, LO_KEY_SIZE);
	memset(lo->lo_crypt_name, 0, LO_NAME_SIZE);
	memset(lo->lo_file_name, 0, LO_NAME_SIZE);
	blk_queue_logical_block_size(lo->lo_queue, 512);
	blk_queue_physical_block_size(lo->lo_queue, 512);
	blk_queue_io_min(lo->lo_queue, 512);
	if (bdev) {
		bdput(bdev);
		invalidate_bdev(bdev);
		bdev->bd_inode->i_mapping->wb_err = 0;
	}
	set_capacity(lo->lo_disk, 0);
	loop_sysfs_exit(lo);
	if (bdev) {
		bd_set_size(bdev, 0);
		/* let user-space know about this change */
		kobject_uevent(&disk_to_dev(bdev->bd_disk)->kobj, KOBJ_CHANGE);
	}
	mapping_set_gfp_mask(filp->f_mapping, gfp);
	lo->lo_state = Lo_unbound;
	/* This is safe: open() is still holding a reference. */
	module_put(THIS_MODULE);
	blk_mq_unfreeze_queue(lo->lo_queue);

	if (lo->lo_flags & LO_FLAGS_PARTSCAN && bdev)
		loop_reread_partitions(lo, bdev);
	lo->lo_flags = 0;
	if (!part_shift)
		lo->lo_disk->flags |= GENHD_FL_NO_PART_SCAN;
	loop_unprepare_queue(lo);
	mutex_unlock(&lo->lo_ctl_mutex);
	/*
	 * Need not hold lo_ctl_mutex to fput backing file.
	 * Calling fput holding lo_ctl_mutex triggers a circular
	 * lock dependency possibility warning as fput can take
	 * bd_mutex which is usually taken before lo_ctl_mutex.
	 */
	fput(filp);
	return 0;
}

static int
loop_set_status(struct loop_device *lo, const struct loop_info64 *info)
{
	int err;
	struct loop_func_table *xfer;
	kuid_t uid = current_uid();

	if (lo->lo_encrypt_key_size &&
	    !uid_eq(lo->lo_key_owner, uid) &&
	    !capable(CAP_SYS_ADMIN))
		return -EPERM;
	if (lo->lo_state != Lo_bound)
		return -ENXIO;
	if ((unsigned int) info->lo_encrypt_key_size > LO_KEY_SIZE)
		return -EINVAL;

	if (lo->lo_offset != info->lo_offset ||
	    lo->lo_sizelimit != info->lo_sizelimit) {
		sync_blockdev(lo->lo_device);
		kill_bdev(lo->lo_device);
	}

	/* I/O need to be drained during transfer transition */
	blk_mq_freeze_queue(lo->lo_queue);

	err = loop_release_xfer(lo);
	if (err)
		goto exit;

	if (info->lo_encrypt_type) {
		unsigned int type = info->lo_encrypt_type;

		if (type >= MAX_LO_CRYPT) {
			err = -EINVAL;
			goto exit;
		}
		xfer = xfer_funcs[type];
		if (xfer == NULL) {
			err = -EINVAL;
			goto exit;
		}
	} else
		xfer = NULL;

	err = loop_init_xfer(lo, xfer, info);
	if (err)
		goto exit;

	if (lo->lo_offset != info->lo_offset ||
	    lo->lo_sizelimit != info->lo_sizelimit) {
		/* kill_bdev should have truncated all the pages */
		if (lo->lo_device->bd_inode->i_mapping->nrpages) {
			err = -EAGAIN;
			pr_warn("%s: loop%d (%s) has still dirty pages (nrpages=%lu)\n",
				__func__, lo->lo_number, lo->lo_file_name,
				lo->lo_device->bd_inode->i_mapping->nrpages);
			goto exit;
		}
		if (figure_loop_size(lo, info->lo_offset, info->lo_sizelimit)) {
			err = -EFBIG;
			goto exit;
		}
	}

	loop_config_discard(lo);

	memcpy(lo->lo_file_name, info->lo_file_name, LO_NAME_SIZE);
	memcpy(lo->lo_crypt_name, info->lo_crypt_name, LO_NAME_SIZE);
	lo->lo_file_name[LO_NAME_SIZE-1] = 0;
	lo->lo_crypt_name[LO_NAME_SIZE-1] = 0;

	if (!xfer)
		xfer = &none_funcs;
	lo->transfer = xfer->transfer;
	lo->ioctl = xfer->ioctl;

	if ((lo->lo_flags & LO_FLAGS_AUTOCLEAR) !=
	     (info->lo_flags & LO_FLAGS_AUTOCLEAR))
		lo->lo_flags ^= LO_FLAGS_AUTOCLEAR;

	lo->lo_encrypt_key_size = info->lo_encrypt_key_size;
	lo->lo_init[0] = info->lo_init[0];
	lo->lo_init[1] = info->lo_init[1];
	if (info->lo_encrypt_key_size) {
		memcpy(lo->lo_encrypt_key, info->lo_encrypt_key,
		       info->lo_encrypt_key_size);
		lo->lo_key_owner = uid;
	}

	/* update dio if lo_offset or transfer is changed */
	__loop_update_dio(lo, lo->use_dio);

 exit:
	blk_mq_unfreeze_queue(lo->lo_queue);

	if (!err && (info->lo_flags & LO_FLAGS_PARTSCAN) &&
	     !(lo->lo_flags & LO_FLAGS_PARTSCAN)) {
		lo->lo_flags |= LO_FLAGS_PARTSCAN;
		lo->lo_disk->flags &= ~GENHD_FL_NO_PART_SCAN;
		loop_reread_partitions(lo, lo->lo_device);
	}

	return err;
}

static int
loop_get_status(struct loop_device *lo, struct loop_info64 *info)
{
	struct file *file;
	struct kstat stat;
	int ret;

	if (lo->lo_state != Lo_bound) {
		mutex_unlock(&lo->lo_ctl_mutex);
		return -ENXIO;
	}

	memset(info, 0, sizeof(*info));
	info->lo_number = lo->lo_number;
	info->lo_offset = lo->lo_offset;
	info->lo_sizelimit = lo->lo_sizelimit;
	info->lo_flags = lo->lo_flags;
	memcpy(info->lo_file_name, lo->lo_file_name, LO_NAME_SIZE);
	memcpy(info->lo_crypt_name, lo->lo_crypt_name, LO_NAME_SIZE);
	info->lo_encrypt_type =
		lo->lo_encryption ? lo->lo_encryption->number : 0;
	if (lo->lo_encrypt_key_size && capable(CAP_SYS_ADMIN)) {
		info->lo_encrypt_key_size = lo->lo_encrypt_key_size;
		memcpy(info->lo_encrypt_key, lo->lo_encrypt_key,
		       lo->lo_encrypt_key_size);
	}

	/* Drop lo_ctl_mutex while we call into the filesystem. */
	file = get_file(lo->lo_backing_file);
	mutex_unlock(&lo->lo_ctl_mutex);
	ret = vfs_getattr(&file->f_path, &stat, STATX_INO,
			  AT_STATX_SYNC_AS_STAT);
	if (!ret) {
		info->lo_device = huge_encode_dev(stat.dev);
		info->lo_inode = stat.ino;
		info->lo_rdevice = huge_encode_dev(stat.rdev);
	}
	fput(file);
	return ret;
}

static void
loop_info64_from_old(const struct loop_info *info, struct loop_info64 *info64)
{
	memset(info64, 0, sizeof(*info64));
	info64->lo_number = info->lo_number;
	info64->lo_device = info->lo_device;
	info64->lo_inode = info->lo_inode;
	info64->lo_rdevice = info->lo_rdevice;
	info64->lo_offset = info->lo_offset;
	info64->lo_sizelimit = 0;
	info64->lo_encrypt_type = info->lo_encrypt_type;
	info64->lo_encrypt_key_size = info->lo_encrypt_key_size;
	info64->lo_flags = info->lo_flags;
	info64->lo_init[0] = info->lo_init[0];
	info64->lo_init[1] = info->lo_init[1];
	if (info->lo_encrypt_type == LO_CRYPT_CRYPTOAPI)
		memcpy(info64->lo_crypt_name, info->lo_name, LO_NAME_SIZE);
	else
		memcpy(info64->lo_file_name, info->lo_name, LO_NAME_SIZE);
	memcpy(info64->lo_encrypt_key, info->lo_encrypt_key, LO_KEY_SIZE);
}

static int
loop_info64_to_old(const struct loop_info64 *info64, struct loop_info *info)
{
	memset(info, 0, sizeof(*info));
	info->lo_number = info64->lo_number;
	info->lo_device = info64->lo_device;
	info->lo_inode = info64->lo_inode;
	info->lo_rdevice = info64->lo_rdevice;
	info->lo_offset = info64->lo_offset;
	info->lo_encrypt_type = info64->lo_encrypt_type;
	info->lo_encrypt_key_size = info64->lo_encrypt_key_size;
	info->lo_flags = info64->lo_flags;
	info->lo_init[0] = info64->lo_init[0];
	info->lo_init[1] = info64->lo_init[1];
	if (info->lo_encrypt_type == LO_CRYPT_CRYPTOAPI)
		memcpy(info->lo_name, info64->lo_crypt_name, LO_NAME_SIZE);
	else
		memcpy(info->lo_name, info64->lo_file_name, LO_NAME_SIZE);
	memcpy(info->lo_encrypt_key, info64->lo_encrypt_key, LO_KEY_SIZE);

	/* error in case values were truncated */
	if (info->lo_device != info64->lo_device ||
	    info->lo_rdevice != info64->lo_rdevice ||
	    info->lo_inode != info64->lo_inode ||
	    info->lo_offset != info64->lo_offset)
		return -EOVERFLOW;

	return 0;
}

static int
loop_set_status_old(struct loop_device *lo, const struct loop_info __user *arg)
{
	struct loop_info info;
	struct loop_info64 info64;

	if (copy_from_user(&info, arg, sizeof (struct loop_info)))
		return -EFAULT;
	loop_info64_from_old(&info, &info64);
	return loop_set_status(lo, &info64);
}

static int
loop_set_status64(struct loop_device *lo, const struct loop_info64 __user *arg)
{
	struct loop_info64 info64;

	if (copy_from_user(&info64, arg, sizeof (struct loop_info64)))
		return -EFAULT;
	return loop_set_status(lo, &info64);
}

static int
loop_get_status_old(struct loop_device *lo, struct loop_info __user *arg) {
	struct loop_info info;
	struct loop_info64 info64;
	int err;

	if (!arg) {
		mutex_unlock(&lo->lo_ctl_mutex);
		return -EINVAL;
	}
	err = loop_get_status(lo, &info64);
	if (!err)
		err = loop_info64_to_old(&info64, &info);
	if (!err && copy_to_user(arg, &info, sizeof(info)))
		err = -EFAULT;

	return err;
}

static int
loop_get_status64(struct loop_device *lo, struct loop_info64 __user *arg) {
	struct loop_info64 info64;
	int err;

	if (!arg) {
		mutex_unlock(&lo->lo_ctl_mutex);
		return -EINVAL;
	}
	err = loop_get_status(lo, &info64);
	if (!err && copy_to_user(arg, &info64, sizeof(info64)))
		err = -EFAULT;

	return err;
}

static int loop_set_capacity(struct loop_device *lo)
{
	if (unlikely(lo->lo_state != Lo_bound))
		return -ENXIO;

	return figure_loop_size(lo, lo->lo_offset, lo->lo_sizelimit);
}

static int loop_set_dio(struct loop_device *lo, unsigned long arg)
{
	int error = -ENXIO;
	if (lo->lo_state != Lo_bound)
		goto out;

	__loop_update_dio(lo, !!arg);
	if (lo->use_dio == !!arg)
		return 0;
	error = -EINVAL;
 out:
	return error;
}

static int loop_set_block_size(struct loop_device *lo, unsigned long arg)
{
	int err = 0;

	if (lo->lo_state != Lo_bound)
		return -ENXIO;

	if (arg < 512 || arg > PAGE_SIZE || !is_power_of_2(arg))
		return -EINVAL;

	if (lo->lo_queue->limits.logical_block_size != arg) {
		sync_blockdev(lo->lo_device);
		kill_bdev(lo->lo_device);
	}

	blk_mq_freeze_queue(lo->lo_queue);

	/* kill_bdev should have truncated all the pages */
	if (lo->lo_queue->limits.logical_block_size != arg &&
			lo->lo_device->bd_inode->i_mapping->nrpages) {
		err = -EAGAIN;
		pr_warn("%s: loop%d (%s) has still dirty pages (nrpages=%lu)\n",
			__func__, lo->lo_number, lo->lo_file_name,
			lo->lo_device->bd_inode->i_mapping->nrpages);
		goto out_unfreeze;
	}

	blk_queue_logical_block_size(lo->lo_queue, arg);
	blk_queue_physical_block_size(lo->lo_queue, arg);
	blk_queue_io_min(lo->lo_queue, arg);
	loop_update_dio(lo);
out_unfreeze:
	blk_mq_unfreeze_queue(lo->lo_queue);

	return err;
}

static int lo_ioctl(struct block_device *bdev, fmode_t mode,
	unsigned int cmd, unsigned long arg)
{
	struct loop_device *lo = bdev->bd_disk->private_data;
	int err;

<<<<<<< HEAD
	err = mutex_lock_killable_nested(&loop_ctl_mutex, 1);
	if (err)
		goto out_unlocked;

=======
	mutex_lock_nested(&lo->lo_ctl_mutex, 1);
>>>>>>> 391a7026
	switch (cmd) {
	case LOOP_SET_FD:
		err = loop_set_fd(lo, mode, bdev, arg);
		break;
	case LOOP_CHANGE_FD:
		err = loop_change_fd(lo, bdev, arg);
		break;
	case LOOP_CLR_FD:
		/* loop_clr_fd would have unlocked lo_ctl_mutex on success */
		err = loop_clr_fd(lo);
		if (!err)
			goto out_unlocked;
		break;
	case LOOP_SET_STATUS:
		err = -EPERM;
		if ((mode & FMODE_WRITE) || capable(CAP_SYS_ADMIN))
			err = loop_set_status_old(lo,
					(struct loop_info __user *)arg);
		break;
	case LOOP_GET_STATUS:
		err = loop_get_status_old(lo, (struct loop_info __user *) arg);
		/* loop_get_status() unlocks lo_ctl_mutex */
		goto out_unlocked;
	case LOOP_SET_STATUS64:
		err = -EPERM;
		if ((mode & FMODE_WRITE) || capable(CAP_SYS_ADMIN))
			err = loop_set_status64(lo,
					(struct loop_info64 __user *) arg);
		break;
	case LOOP_GET_STATUS64:
		err = loop_get_status64(lo, (struct loop_info64 __user *) arg);
		/* loop_get_status() unlocks lo_ctl_mutex */
		goto out_unlocked;
	case LOOP_SET_CAPACITY:
		err = -EPERM;
		if ((mode & FMODE_WRITE) || capable(CAP_SYS_ADMIN))
			err = loop_set_capacity(lo);
		break;
	case LOOP_SET_DIRECT_IO:
		err = -EPERM;
		if ((mode & FMODE_WRITE) || capable(CAP_SYS_ADMIN))
			err = loop_set_dio(lo, arg);
		break;
	case LOOP_SET_BLOCK_SIZE:
		err = -EPERM;
		if ((mode & FMODE_WRITE) || capable(CAP_SYS_ADMIN))
			err = loop_set_block_size(lo, arg);
		break;
	default:
		err = lo->ioctl ? lo->ioctl(lo, cmd, arg) : -EINVAL;
	}
	mutex_unlock(&lo->lo_ctl_mutex);

out_unlocked:
	return err;
}

#ifdef CONFIG_COMPAT
struct compat_loop_info {
	compat_int_t	lo_number;      /* ioctl r/o */
	compat_dev_t	lo_device;      /* ioctl r/o */
	compat_ulong_t	lo_inode;       /* ioctl r/o */
	compat_dev_t	lo_rdevice;     /* ioctl r/o */
	compat_int_t	lo_offset;
	compat_int_t	lo_encrypt_type;
	compat_int_t	lo_encrypt_key_size;    /* ioctl w/o */
	compat_int_t	lo_flags;       /* ioctl r/o */
	char		lo_name[LO_NAME_SIZE];
	unsigned char	lo_encrypt_key[LO_KEY_SIZE]; /* ioctl w/o */
	compat_ulong_t	lo_init[2];
	char		reserved[4];
};

/*
 * Transfer 32-bit compatibility structure in userspace to 64-bit loop info
 * - noinlined to reduce stack space usage in main part of driver
 */
static noinline int
loop_info64_from_compat(const struct compat_loop_info __user *arg,
			struct loop_info64 *info64)
{
	struct compat_loop_info info;

	if (copy_from_user(&info, arg, sizeof(info)))
		return -EFAULT;

	memset(info64, 0, sizeof(*info64));
	info64->lo_number = info.lo_number;
	info64->lo_device = info.lo_device;
	info64->lo_inode = info.lo_inode;
	info64->lo_rdevice = info.lo_rdevice;
	info64->lo_offset = info.lo_offset;
	info64->lo_sizelimit = 0;
	info64->lo_encrypt_type = info.lo_encrypt_type;
	info64->lo_encrypt_key_size = info.lo_encrypt_key_size;
	info64->lo_flags = info.lo_flags;
	info64->lo_init[0] = info.lo_init[0];
	info64->lo_init[1] = info.lo_init[1];
	if (info.lo_encrypt_type == LO_CRYPT_CRYPTOAPI)
		memcpy(info64->lo_crypt_name, info.lo_name, LO_NAME_SIZE);
	else
		memcpy(info64->lo_file_name, info.lo_name, LO_NAME_SIZE);
	memcpy(info64->lo_encrypt_key, info.lo_encrypt_key, LO_KEY_SIZE);
	return 0;
}

/*
 * Transfer 64-bit loop info to 32-bit compatibility structure in userspace
 * - noinlined to reduce stack space usage in main part of driver
 */
static noinline int
loop_info64_to_compat(const struct loop_info64 *info64,
		      struct compat_loop_info __user *arg)
{
	struct compat_loop_info info;

	memset(&info, 0, sizeof(info));
	info.lo_number = info64->lo_number;
	info.lo_device = info64->lo_device;
	info.lo_inode = info64->lo_inode;
	info.lo_rdevice = info64->lo_rdevice;
	info.lo_offset = info64->lo_offset;
	info.lo_encrypt_type = info64->lo_encrypt_type;
	info.lo_encrypt_key_size = info64->lo_encrypt_key_size;
	info.lo_flags = info64->lo_flags;
	info.lo_init[0] = info64->lo_init[0];
	info.lo_init[1] = info64->lo_init[1];
	if (info.lo_encrypt_type == LO_CRYPT_CRYPTOAPI)
		memcpy(info.lo_name, info64->lo_crypt_name, LO_NAME_SIZE);
	else
		memcpy(info.lo_name, info64->lo_file_name, LO_NAME_SIZE);
	memcpy(info.lo_encrypt_key, info64->lo_encrypt_key, LO_KEY_SIZE);

	/* error in case values were truncated */
	if (info.lo_device != info64->lo_device ||
	    info.lo_rdevice != info64->lo_rdevice ||
	    info.lo_inode != info64->lo_inode ||
	    info.lo_offset != info64->lo_offset ||
	    info.lo_init[0] != info64->lo_init[0] ||
	    info.lo_init[1] != info64->lo_init[1])
		return -EOVERFLOW;

	if (copy_to_user(arg, &info, sizeof(info)))
		return -EFAULT;
	return 0;
}

static int
loop_set_status_compat(struct loop_device *lo,
		       const struct compat_loop_info __user *arg)
{
	struct loop_info64 info64;
	int ret;

	ret = loop_info64_from_compat(arg, &info64);
	if (ret < 0)
		return ret;
	return loop_set_status(lo, &info64);
}

static int
loop_get_status_compat(struct loop_device *lo,
		       struct compat_loop_info __user *arg)
{
	struct loop_info64 info64;
	int err;

	if (!arg) {
		mutex_unlock(&lo->lo_ctl_mutex);
		return -EINVAL;
	}
	err = loop_get_status(lo, &info64);
	if (!err)
		err = loop_info64_to_compat(&info64, arg);
	return err;
}

static int lo_compat_ioctl(struct block_device *bdev, fmode_t mode,
			   unsigned int cmd, unsigned long arg)
{
	struct loop_device *lo = bdev->bd_disk->private_data;
	int err;

	switch(cmd) {
	case LOOP_SET_STATUS:
<<<<<<< HEAD
		err = mutex_lock_killable(&loop_ctl_mutex);
		if (!err) {
			err = loop_set_status_compat(lo,
						     (const struct compat_loop_info __user *)arg);
			mutex_unlock(&loop_ctl_mutex);
		}
		break;
	case LOOP_GET_STATUS:
		err = mutex_lock_killable(&loop_ctl_mutex);
		if (!err) {
			err = loop_get_status_compat(lo,
						     (struct compat_loop_info __user *)arg);
			/* loop_get_status() unlocks loop_ctl_mutex */
		}
=======
		mutex_lock(&lo->lo_ctl_mutex);
		err = loop_set_status_compat(
			lo, (const struct compat_loop_info __user *) arg);
		mutex_unlock(&lo->lo_ctl_mutex);
		break;
	case LOOP_GET_STATUS:
		mutex_lock(&lo->lo_ctl_mutex);
		err = loop_get_status_compat(
			lo, (struct compat_loop_info __user *) arg);
		/* loop_get_status() unlocks lo_ctl_mutex */
>>>>>>> 391a7026
		break;
	case LOOP_SET_CAPACITY:
	case LOOP_CLR_FD:
	case LOOP_GET_STATUS64:
	case LOOP_SET_STATUS64:
		arg = (unsigned long) compat_ptr(arg);
	case LOOP_SET_FD:
	case LOOP_CHANGE_FD:
		err = lo_ioctl(bdev, mode, cmd, arg);
		break;
	default:
		err = -ENOIOCTLCMD;
		break;
	}
	return err;
}
#endif

static int lo_open(struct block_device *bdev, fmode_t mode)
{
	struct loop_device *lo;
	int err = 0;

	mutex_lock(&loop_index_mutex);
	lo = bdev->bd_disk->private_data;
	if (!lo) {
		err = -ENXIO;
		goto out;
	}

	atomic_inc(&lo->lo_refcnt);
out:
	mutex_unlock(&loop_index_mutex);
	return err;
}

static void __lo_release(struct loop_device *lo)
{
	int err;

	if (atomic_dec_return(&lo->lo_refcnt))
		return;

	mutex_lock(&lo->lo_ctl_mutex);
	if (lo->lo_flags & LO_FLAGS_AUTOCLEAR) {
		/*
		 * In autoclear mode, stop the loop thread
		 * and remove configuration after last close.
		 */
		err = loop_clr_fd(lo);
		if (!err)
			return;
	} else if (lo->lo_state == Lo_bound) {
		/*
		 * Otherwise keep thread (if running) and config,
		 * but flush possible ongoing bios in thread.
		 */
		blk_mq_freeze_queue(lo->lo_queue);
		blk_mq_unfreeze_queue(lo->lo_queue);
	}

	mutex_unlock(&lo->lo_ctl_mutex);
}

static void lo_release(struct gendisk *disk, fmode_t mode)
{
	mutex_lock(&loop_index_mutex);
	__lo_release(disk->private_data);
	mutex_unlock(&loop_index_mutex);
}

static const struct block_device_operations lo_fops = {
	.owner =	THIS_MODULE,
	.open =		lo_open,
	.release =	lo_release,
	.ioctl =	lo_ioctl,
#ifdef CONFIG_COMPAT
	.compat_ioctl =	lo_compat_ioctl,
#endif
};

/*
 * And now the modules code and kernel interface.
 */
static int max_loop;
module_param(max_loop, int, 0444);
MODULE_PARM_DESC(max_loop, "Maximum number of loop devices");
module_param(max_part, int, 0444);
MODULE_PARM_DESC(max_part, "Maximum number of partitions per loop device");
MODULE_LICENSE("GPL");
MODULE_ALIAS_BLOCKDEV_MAJOR(LOOP_MAJOR);

int loop_register_transfer(struct loop_func_table *funcs)
{
	unsigned int n = funcs->number;

	if (n >= MAX_LO_CRYPT || xfer_funcs[n])
		return -EINVAL;
	xfer_funcs[n] = funcs;
	return 0;
}

static int unregister_transfer_cb(int id, void *ptr, void *data)
{
	struct loop_device *lo = ptr;
	struct loop_func_table *xfer = data;

	mutex_lock(&lo->lo_ctl_mutex);
	if (lo->lo_encryption == xfer)
		loop_release_xfer(lo);
	mutex_unlock(&lo->lo_ctl_mutex);
	return 0;
}

int loop_unregister_transfer(int number)
{
	unsigned int n = number;
	struct loop_func_table *xfer;

	if (n == 0 || n >= MAX_LO_CRYPT || (xfer = xfer_funcs[n]) == NULL)
		return -EINVAL;

	xfer_funcs[n] = NULL;
	idr_for_each(&loop_index_idr, &unregister_transfer_cb, xfer);
	return 0;
}

EXPORT_SYMBOL(loop_register_transfer);
EXPORT_SYMBOL(loop_unregister_transfer);

static blk_status_t loop_queue_rq(struct blk_mq_hw_ctx *hctx,
		const struct blk_mq_queue_data *bd)
{
	struct request *rq = bd->rq;
	struct loop_cmd *cmd = blk_mq_rq_to_pdu(rq);
	struct loop_device *lo = rq->q->queuedata;

	blk_mq_start_request(rq);

	if (lo->lo_state != Lo_bound)
		return BLK_STS_IOERR;

	switch (req_op(rq)) {
	case REQ_OP_FLUSH:
	case REQ_OP_DISCARD:
	case REQ_OP_WRITE_ZEROES:
		cmd->use_aio = false;
		break;
	default:
		cmd->use_aio = lo->use_dio;
		break;
	}

	/* always use the first bio's css */
#ifdef CONFIG_CGROUPS
	if (cmd->use_aio && rq->bio && rq->bio->bi_css) {
		cmd->css = rq->bio->bi_css;
		css_get(cmd->css);
	} else
#endif
		cmd->css = NULL;
	kthread_queue_work(&lo->worker, &cmd->work);

	return BLK_STS_OK;
}

static void loop_handle_cmd(struct loop_cmd *cmd)
{
	struct request *rq = blk_mq_rq_from_pdu(cmd);
	const bool write = op_is_write(req_op(rq));
	struct loop_device *lo = rq->q->queuedata;
	int ret = 0;

	if (write && (lo->lo_flags & LO_FLAGS_READ_ONLY)) {
		ret = -EIO;
		goto failed;
	}

	ret = do_req_filebacked(lo, rq);
 failed:
	/* complete non-aio request */
	if (!cmd->use_aio || ret) {
		cmd->ret = ret ? -EIO : 0;
		blk_mq_complete_request(rq);
	}
}

static void loop_queue_work(struct kthread_work *work)
{
	struct loop_cmd *cmd =
		container_of(work, struct loop_cmd, work);

	loop_handle_cmd(cmd);
}

static int loop_init_request(struct blk_mq_tag_set *set, struct request *rq,
		unsigned int hctx_idx, unsigned int numa_node)
{
	struct loop_cmd *cmd = blk_mq_rq_to_pdu(rq);

	kthread_init_work(&cmd->work, loop_queue_work);
	return 0;
}

static const struct blk_mq_ops loop_mq_ops = {
	.queue_rq       = loop_queue_rq,
	.init_request	= loop_init_request,
	.complete	= lo_complete_rq,
};

static int loop_add(struct loop_device **l, int i)
{
	struct loop_device *lo;
	struct gendisk *disk;
	int err;

	err = -ENOMEM;
	lo = kzalloc(sizeof(*lo), GFP_KERNEL);
	if (!lo)
		goto out;

	lo->lo_state = Lo_unbound;

	/* allocate id, if @id >= 0, we're requesting that specific id */
	if (i >= 0) {
		err = idr_alloc(&loop_index_idr, lo, i, i + 1, GFP_KERNEL);
		if (err == -ENOSPC)
			err = -EEXIST;
	} else {
		err = idr_alloc(&loop_index_idr, lo, 0, 0, GFP_KERNEL);
	}
	if (err < 0)
		goto out_free_dev;
	i = err;

	err = -ENOMEM;
	lo->tag_set.ops = &loop_mq_ops;
	lo->tag_set.nr_hw_queues = 1;
	lo->tag_set.queue_depth = 128;
	lo->tag_set.numa_node = NUMA_NO_NODE;
	lo->tag_set.cmd_size = sizeof(struct loop_cmd);
	lo->tag_set.flags = BLK_MQ_F_SHOULD_MERGE | BLK_MQ_F_SG_MERGE;
	lo->tag_set.driver_data = lo;

	err = blk_mq_alloc_tag_set(&lo->tag_set);
	if (err)
		goto out_free_idr;

	lo->lo_queue = blk_mq_init_queue(&lo->tag_set);
	if (IS_ERR_OR_NULL(lo->lo_queue)) {
		err = PTR_ERR(lo->lo_queue);
		goto out_cleanup_tags;
	}
	lo->lo_queue->queuedata = lo;

	blk_queue_max_hw_sectors(lo->lo_queue, BLK_DEF_MAX_SECTORS);

	/*
	 * By default, we do buffer IO, so it doesn't make sense to enable
	 * merge because the I/O submitted to backing file is handled page by
	 * page. For directio mode, merge does help to dispatch bigger request
	 * to underlayer disk. We will enable merge once directio is enabled.
	 */
	blk_queue_flag_set(QUEUE_FLAG_NOMERGES, lo->lo_queue);

	err = -ENOMEM;
	disk = lo->lo_disk = alloc_disk(1 << part_shift);
	if (!disk)
		goto out_free_queue;

	/*
	 * Disable partition scanning by default. The in-kernel partition
	 * scanning can be requested individually per-device during its
	 * setup. Userspace can always add and remove partitions from all
	 * devices. The needed partition minors are allocated from the
	 * extended minor space, the main loop device numbers will continue
	 * to match the loop minors, regardless of the number of partitions
	 * used.
	 *
	 * If max_part is given, partition scanning is globally enabled for
	 * all loop devices. The minors for the main loop devices will be
	 * multiples of max_part.
	 *
	 * Note: Global-for-all-devices, set-only-at-init, read-only module
	 * parameteters like 'max_loop' and 'max_part' make things needlessly
	 * complicated, are too static, inflexible and may surprise
	 * userspace tools. Parameters like this in general should be avoided.
	 */
	if (!part_shift)
		disk->flags |= GENHD_FL_NO_PART_SCAN;
	disk->flags |= GENHD_FL_EXT_DEVT;
	mutex_init(&lo->lo_ctl_mutex);
	atomic_set(&lo->lo_refcnt, 0);
	lo->lo_number		= i;
	spin_lock_init(&lo->lo_lock);
	disk->major		= LOOP_MAJOR;
	disk->first_minor	= i << part_shift;
	disk->fops		= &lo_fops;
	disk->private_data	= lo;
	disk->queue		= lo->lo_queue;
	sprintf(disk->disk_name, "loop%d", i);
	add_disk(disk);
	*l = lo;
	return lo->lo_number;

out_free_queue:
	blk_cleanup_queue(lo->lo_queue);
out_cleanup_tags:
	blk_mq_free_tag_set(&lo->tag_set);
out_free_idr:
	idr_remove(&loop_index_idr, i);
out_free_dev:
	kfree(lo);
out:
	return err;
}

static void loop_remove(struct loop_device *lo)
{
	del_gendisk(lo->lo_disk);
	blk_cleanup_queue(lo->lo_queue);
	blk_mq_free_tag_set(&lo->tag_set);
	put_disk(lo->lo_disk);
	kfree(lo);
}

static int find_free_cb(int id, void *ptr, void *data)
{
	struct loop_device *lo = ptr;
	struct loop_device **l = data;

	if (lo->lo_state == Lo_unbound) {
		*l = lo;
		return 1;
	}
	return 0;
}

static int loop_lookup(struct loop_device **l, int i)
{
	struct loop_device *lo;
	int ret = -ENODEV;

	if (i < 0) {
		int err;

		err = idr_for_each(&loop_index_idr, &find_free_cb, &lo);
		if (err == 1) {
			*l = lo;
			ret = lo->lo_number;
		}
		goto out;
	}

	/* lookup and return a specific i */
	lo = idr_find(&loop_index_idr, i);
	if (lo) {
		*l = lo;
		ret = lo->lo_number;
	}
out:
	return ret;
}

static struct kobject *loop_probe(dev_t dev, int *part, void *data)
{
	struct loop_device *lo;
	struct kobject *kobj;
	int err;

	mutex_lock(&loop_index_mutex);
	err = loop_lookup(&lo, MINOR(dev) >> part_shift);
	if (err < 0)
		err = loop_add(&lo, MINOR(dev) >> part_shift);
	if (err < 0)
		kobj = NULL;
	else
		kobj = get_disk_and_module(lo->lo_disk);
	mutex_unlock(&loop_index_mutex);

	*part = 0;
	return kobj;
}

static long loop_control_ioctl(struct file *file, unsigned int cmd,
			       unsigned long parm)
{
	struct loop_device *lo;
	int ret = -ENOSYS;

	mutex_lock(&loop_index_mutex);
	switch (cmd) {
	case LOOP_CTL_ADD:
		ret = loop_lookup(&lo, parm);
		if (ret >= 0) {
			ret = -EEXIST;
			break;
		}
		ret = loop_add(&lo, parm);
		break;
	case LOOP_CTL_REMOVE:
		ret = loop_lookup(&lo, parm);
		if (ret < 0)
			break;
<<<<<<< HEAD
		ret = mutex_lock_killable(&loop_ctl_mutex);
		if (ret)
			break;
=======
		mutex_lock(&lo->lo_ctl_mutex);
>>>>>>> 391a7026
		if (lo->lo_state != Lo_unbound) {
			ret = -EBUSY;
			mutex_unlock(&lo->lo_ctl_mutex);
			break;
		}
		if (atomic_read(&lo->lo_refcnt) > 0) {
			ret = -EBUSY;
			mutex_unlock(&lo->lo_ctl_mutex);
			break;
		}
		lo->lo_disk->private_data = NULL;
		mutex_unlock(&lo->lo_ctl_mutex);
		idr_remove(&loop_index_idr, lo->lo_number);
		loop_remove(lo);
		break;
	case LOOP_CTL_GET_FREE:
		ret = loop_lookup(&lo, -1);
		if (ret >= 0)
			break;
		ret = loop_add(&lo, -1);
	}
	mutex_unlock(&loop_index_mutex);

	return ret;
}

static const struct file_operations loop_ctl_fops = {
	.open		= nonseekable_open,
	.unlocked_ioctl	= loop_control_ioctl,
	.compat_ioctl	= loop_control_ioctl,
	.owner		= THIS_MODULE,
	.llseek		= noop_llseek,
};

static struct miscdevice loop_misc = {
	.minor		= LOOP_CTRL_MINOR,
	.name		= "loop-control",
	.fops		= &loop_ctl_fops,
};

MODULE_ALIAS_MISCDEV(LOOP_CTRL_MINOR);
MODULE_ALIAS("devname:loop-control");

static int __init loop_init(void)
{
	int i, nr;
	unsigned long range;
	struct loop_device *lo;
	int err;

	part_shift = 0;
	if (max_part > 0) {
		part_shift = fls(max_part);

		/*
		 * Adjust max_part according to part_shift as it is exported
		 * to user space so that user can decide correct minor number
		 * if [s]he want to create more devices.
		 *
		 * Note that -1 is required because partition 0 is reserved
		 * for the whole disk.
		 */
		max_part = (1UL << part_shift) - 1;
	}

	if ((1UL << part_shift) > DISK_MAX_PARTS) {
		err = -EINVAL;
		goto err_out;
	}

	if (max_loop > 1UL << (MINORBITS - part_shift)) {
		err = -EINVAL;
		goto err_out;
	}

	/*
	 * If max_loop is specified, create that many devices upfront.
	 * This also becomes a hard limit. If max_loop is not specified,
	 * create CONFIG_BLK_DEV_LOOP_MIN_COUNT loop devices at module
	 * init time. Loop devices can be requested on-demand with the
	 * /dev/loop-control interface, or be instantiated by accessing
	 * a 'dead' device node.
	 */
	if (max_loop) {
		nr = max_loop;
		range = max_loop << part_shift;
	} else {
		nr = CONFIG_BLK_DEV_LOOP_MIN_COUNT;
		range = 1UL << MINORBITS;
	}

	err = misc_register(&loop_misc);
	if (err < 0)
		goto err_out;


	if (register_blkdev(LOOP_MAJOR, "loop")) {
		err = -EIO;
		goto misc_out;
	}

	blk_register_region(MKDEV(LOOP_MAJOR, 0), range,
				  THIS_MODULE, loop_probe, NULL, NULL);

	/* pre-create number of devices given by config or max_loop */
	mutex_lock(&loop_index_mutex);
	for (i = 0; i < nr; i++)
		loop_add(&lo, i);
	mutex_unlock(&loop_index_mutex);

	printk(KERN_INFO "loop: module loaded\n");
	return 0;

misc_out:
	misc_deregister(&loop_misc);
err_out:
	return err;
}

static int loop_exit_cb(int id, void *ptr, void *data)
{
	struct loop_device *lo = ptr;

	loop_remove(lo);
	return 0;
}

static void __exit loop_exit(void)
{
	unsigned long range;

	range = max_loop ? max_loop << part_shift : 1UL << MINORBITS;

	idr_for_each(&loop_index_idr, &loop_exit_cb, NULL);
	idr_destroy(&loop_index_idr);

	blk_unregister_region(MKDEV(LOOP_MAJOR, 0), range);
	unregister_blkdev(LOOP_MAJOR, "loop");

	misc_deregister(&loop_misc);
}

module_init(loop_init);
module_exit(loop_exit);

#ifndef MODULE
static int __init max_loop_setup(char *str)
{
	max_loop = simple_strtol(str, NULL, 0);
	return 1;
}

__setup("max_loop=", max_loop_setup);
#endif<|MERGE_RESOLUTION|>--- conflicted
+++ resolved
@@ -1428,14 +1428,10 @@
 	struct loop_device *lo = bdev->bd_disk->private_data;
 	int err;
 
-<<<<<<< HEAD
-	err = mutex_lock_killable_nested(&loop_ctl_mutex, 1);
+	err = mutex_lock_killable_nested(&lo->lo_ctl_mutex, 1);
 	if (err)
 		goto out_unlocked;
 
-=======
-	mutex_lock_nested(&lo->lo_ctl_mutex, 1);
->>>>>>> 391a7026
 	switch (cmd) {
 	case LOOP_SET_FD:
 		err = loop_set_fd(lo, mode, bdev, arg);
@@ -1621,33 +1617,20 @@
 
 	switch(cmd) {
 	case LOOP_SET_STATUS:
-<<<<<<< HEAD
-		err = mutex_lock_killable(&loop_ctl_mutex);
+		err = mutex_lock_killable(&lo->lo_ctl_mutex);
 		if (!err) {
 			err = loop_set_status_compat(lo,
 						     (const struct compat_loop_info __user *)arg);
-			mutex_unlock(&loop_ctl_mutex);
+			mutex_unlock(&lo->lo_ctl_mutex);
 		}
 		break;
 	case LOOP_GET_STATUS:
-		err = mutex_lock_killable(&loop_ctl_mutex);
+		err = mutex_lock_killable(&lo->lo_ctl_mutex);
 		if (!err) {
 			err = loop_get_status_compat(lo,
 						     (struct compat_loop_info __user *)arg);
-			/* loop_get_status() unlocks loop_ctl_mutex */
+			/* loop_get_status() unlocks lo_ctl_mutex */
 		}
-=======
-		mutex_lock(&lo->lo_ctl_mutex);
-		err = loop_set_status_compat(
-			lo, (const struct compat_loop_info __user *) arg);
-		mutex_unlock(&lo->lo_ctl_mutex);
-		break;
-	case LOOP_GET_STATUS:
-		mutex_lock(&lo->lo_ctl_mutex);
-		err = loop_get_status_compat(
-			lo, (struct compat_loop_info __user *) arg);
-		/* loop_get_status() unlocks lo_ctl_mutex */
->>>>>>> 391a7026
 		break;
 	case LOOP_SET_CAPACITY:
 	case LOOP_CLR_FD:
@@ -2052,13 +2035,9 @@
 		ret = loop_lookup(&lo, parm);
 		if (ret < 0)
 			break;
-<<<<<<< HEAD
-		ret = mutex_lock_killable(&loop_ctl_mutex);
+		ret = mutex_lock_killable(&lo->lo_ctl_mutex);
 		if (ret)
 			break;
-=======
-		mutex_lock(&lo->lo_ctl_mutex);
->>>>>>> 391a7026
 		if (lo->lo_state != Lo_unbound) {
 			ret = -EBUSY;
 			mutex_unlock(&lo->lo_ctl_mutex);
