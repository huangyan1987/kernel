/*
 * blkfront.c
 *
 * XenLinux virtual block device driver.
 *
 * Copyright (c) 2003-2004, Keir Fraser & Steve Hand
 * Modifications by Mark A. Williamson are (c) Intel Research Cambridge
 * Copyright (c) 2004, Christian Limpach
 * Copyright (c) 2004, Andrew Warfield
 * Copyright (c) 2005, Christopher Clark
 * Copyright (c) 2005, XenSource Ltd
 *
 * This program is free software; you can redistribute it and/or
 * modify it under the terms of the GNU General Public License version 2
 * as published by the Free Software Foundation; or, when distributed
 * separately from the Linux kernel or incorporated into other
 * software packages, subject to the following license:
 *
 * Permission is hereby granted, free of charge, to any person obtaining a copy
 * of this source file (the "Software"), to deal in the Software without
 * restriction, including without limitation the rights to use, copy, modify,
 * merge, publish, distribute, sublicense, and/or sell copies of the Software,
 * and to permit persons to whom the Software is furnished to do so, subject to
 * the following conditions:
 *
 * The above copyright notice and this permission notice shall be included in
 * all copies or substantial portions of the Software.
 *
 * THE SOFTWARE IS PROVIDED "AS IS", WITHOUT WARRANTY OF ANY KIND, EXPRESS OR
 * IMPLIED, INCLUDING BUT NOT LIMITED TO THE WARRANTIES OF MERCHANTABILITY,
 * FITNESS FOR A PARTICULAR PURPOSE AND NONINFRINGEMENT. IN NO EVENT SHALL THE
 * AUTHORS OR COPYRIGHT HOLDERS BE LIABLE FOR ANY CLAIM, DAMAGES OR OTHER
 * LIABILITY, WHETHER IN AN ACTION OF CONTRACT, TORT OR OTHERWISE, ARISING
 * FROM, OUT OF OR IN CONNECTION WITH THE SOFTWARE OR THE USE OR OTHER DEALINGS
 * IN THE SOFTWARE.
 */

#include <linux/interrupt.h>
#include <linux/blkdev.h>
#include <linux/hdreg.h>
#include <linux/cdrom.h>
#include <linux/module.h>
#include <linux/slab.h>
#include <linux/mutex.h>
#include <linux/scatterlist.h>
#include <linux/bitmap.h>
#include <linux/list.h>

#include <xen/xen.h>
#include <xen/xenbus.h>
#include <xen/grant_table.h>
#include <xen/events.h>
#include <xen/page.h>
#include <xen/platform_pci.h>

#include <xen/interface/grant_table.h>
#include <xen/interface/io/blkif.h>
#include <xen/interface/io/protocols.h>

#include <asm/xen/hypervisor.h>

enum blkif_state {
	BLKIF_STATE_DISCONNECTED,
	BLKIF_STATE_CONNECTED,
	BLKIF_STATE_SUSPENDED,
};

struct grant {
	grant_ref_t gref;
	unsigned long pfn;
	struct list_head node;
};

struct blk_shadow {
	struct blkif_request req;
	struct request *request;
<<<<<<< HEAD
	struct grant *grants_used[BLKIF_MAX_SEGMENTS_PER_REQUEST];
	struct scatterlist sg[BLKIF_MAX_SEGMENTS_PER_REQUEST];
=======
	struct grant **grants_used;
	struct grant **indirect_grants;
	struct scatterlist *sg;
};

struct split_bio {
	struct bio *bio;
	atomic_t pending;
	int err;
>>>>>>> 69a2d10c
};

static DEFINE_MUTEX(blkfront_mutex);
static const struct block_device_operations xlvbd_block_fops;

/*
 * Maximum number of segments in indirect requests, the actual value used by
 * the frontend driver is the minimum of this value and the value provided
 * by the backend driver.
 */

static unsigned int xen_blkif_max_segments = 32;
module_param_named(max, xen_blkif_max_segments, int, S_IRUGO);
MODULE_PARM_DESC(max, "Maximum amount of segments in indirect requests (default is 32)");

#define BLK_RING_SIZE __CONST_RING_SIZE(blkif, PAGE_SIZE)

/*
 * We have one of these per vbd, whether ide, scsi or 'other'.  They
 * hang in private_data off the gendisk structure. We may end up
 * putting all kinds of interesting stuff here :-)
 */
struct blkfront_info
{
	spinlock_t io_lock;
	struct mutex mutex;
	struct xenbus_device *xbdev;
	struct gendisk *gd;
	int vdevice;
	blkif_vdev_t handle;
	enum blkif_state connected;
	int ring_ref;
	struct blkif_front_ring ring;
	unsigned int evtchn, irq;
	struct request_queue *rq;
	struct work_struct work;
	struct gnttab_free_callback callback;
	struct blk_shadow shadow[BLK_RING_SIZE];
	struct list_head persistent_gnts;
	unsigned int persistent_gnts_c;
	unsigned long shadow_free;
	unsigned int feature_flush;
	unsigned int flush_op;
	unsigned int feature_discard:1;
	unsigned int feature_secdiscard:1;
	unsigned int discard_granularity;
	unsigned int discard_alignment;
	unsigned int feature_persistent:1;
	unsigned int max_indirect_segments;
	int is_ready;
};

static unsigned int nr_minors;
static unsigned long *minors;
static DEFINE_SPINLOCK(minor_lock);

#define MAXIMUM_OUTSTANDING_BLOCK_REQS \
	(BLKIF_MAX_SEGMENTS_PER_REQUEST * BLK_RING_SIZE)
#define GRANT_INVALID_REF	0

#define PARTS_PER_DISK		16
#define PARTS_PER_EXT_DISK      256

#define BLKIF_MAJOR(dev) ((dev)>>8)
#define BLKIF_MINOR(dev) ((dev) & 0xff)

#define EXT_SHIFT 28
#define EXTENDED (1<<EXT_SHIFT)
#define VDEV_IS_EXTENDED(dev) ((dev)&(EXTENDED))
#define BLKIF_MINOR_EXT(dev) ((dev)&(~EXTENDED))
#define EMULATED_HD_DISK_MINOR_OFFSET (0)
#define EMULATED_HD_DISK_NAME_OFFSET (EMULATED_HD_DISK_MINOR_OFFSET / 256)
#define EMULATED_SD_DISK_MINOR_OFFSET (0)
#define EMULATED_SD_DISK_NAME_OFFSET (EMULATED_SD_DISK_MINOR_OFFSET / 256)

#define DEV_NAME	"xvd"	/* name in /dev */

#define SEGS_PER_INDIRECT_FRAME \
	(PAGE_SIZE/sizeof(struct blkif_request_segment_aligned))
#define INDIRECT_GREFS(_segs) \
	((_segs + SEGS_PER_INDIRECT_FRAME - 1)/SEGS_PER_INDIRECT_FRAME)

static int blkfront_setup_indirect(struct blkfront_info *info);

static int get_id_from_freelist(struct blkfront_info *info)
{
	unsigned long free = info->shadow_free;
	BUG_ON(free >= BLK_RING_SIZE);
	info->shadow_free = info->shadow[free].req.u.rw.id;
	info->shadow[free].req.u.rw.id = 0x0fffffee; /* debug */
	return free;
}

static int add_id_to_freelist(struct blkfront_info *info,
			       unsigned long id)
{
	if (info->shadow[id].req.u.rw.id != id)
		return -EINVAL;
	if (info->shadow[id].request == NULL)
		return -EINVAL;
	info->shadow[id].req.u.rw.id  = info->shadow_free;
	info->shadow[id].request = NULL;
	info->shadow_free = id;
	return 0;
}

static int fill_grant_buffer(struct blkfront_info *info, int num)
{
	struct page *granted_page;
	struct grant *gnt_list_entry, *n;
	int i = 0;

	while(i < num) {
		gnt_list_entry = kzalloc(sizeof(struct grant), GFP_NOIO);
		if (!gnt_list_entry)
			goto out_of_memory;

		granted_page = alloc_page(GFP_NOIO);
		if (!granted_page) {
			kfree(gnt_list_entry);
			goto out_of_memory;
		}

		gnt_list_entry->pfn = page_to_pfn(granted_page);
		gnt_list_entry->gref = GRANT_INVALID_REF;
		list_add(&gnt_list_entry->node, &info->persistent_gnts);
		i++;
	}

	return 0;

out_of_memory:
	list_for_each_entry_safe(gnt_list_entry, n,
	                         &info->persistent_gnts, node) {
		list_del(&gnt_list_entry->node);
		__free_page(pfn_to_page(gnt_list_entry->pfn));
		kfree(gnt_list_entry);
		i--;
	}
	BUG_ON(i != 0);
	return -ENOMEM;
}

static struct grant *get_grant(grant_ref_t *gref_head,
                               struct blkfront_info *info)
{
	struct grant *gnt_list_entry;
	unsigned long buffer_mfn;

	BUG_ON(list_empty(&info->persistent_gnts));
	gnt_list_entry = list_first_entry(&info->persistent_gnts, struct grant,
	                                  node);
	list_del(&gnt_list_entry->node);

	if (gnt_list_entry->gref != GRANT_INVALID_REF) {
		info->persistent_gnts_c--;
		return gnt_list_entry;
	}

	/* Assign a gref to this page */
	gnt_list_entry->gref = gnttab_claim_grant_reference(gref_head);
	BUG_ON(gnt_list_entry->gref == -ENOSPC);
	buffer_mfn = pfn_to_mfn(gnt_list_entry->pfn);
	gnttab_grant_foreign_access_ref(gnt_list_entry->gref,
	                                info->xbdev->otherend_id,
	                                buffer_mfn, 0);
	return gnt_list_entry;
}

static const char *op_name(int op)
{
	static const char *const names[] = {
		[BLKIF_OP_READ] = "read",
		[BLKIF_OP_WRITE] = "write",
		[BLKIF_OP_WRITE_BARRIER] = "barrier",
		[BLKIF_OP_FLUSH_DISKCACHE] = "flush",
		[BLKIF_OP_DISCARD] = "discard" };

	if (op < 0 || op >= ARRAY_SIZE(names))
		return "unknown";

	if (!names[op])
		return "reserved";

	return names[op];
}
static int xlbd_reserve_minors(unsigned int minor, unsigned int nr)
{
	unsigned int end = minor + nr;
	int rc;

	if (end > nr_minors) {
		unsigned long *bitmap, *old;

		bitmap = kcalloc(BITS_TO_LONGS(end), sizeof(*bitmap),
				 GFP_KERNEL);
		if (bitmap == NULL)
			return -ENOMEM;

		spin_lock(&minor_lock);
		if (end > nr_minors) {
			old = minors;
			memcpy(bitmap, minors,
			       BITS_TO_LONGS(nr_minors) * sizeof(*bitmap));
			minors = bitmap;
			nr_minors = BITS_TO_LONGS(end) * BITS_PER_LONG;
		} else
			old = bitmap;
		spin_unlock(&minor_lock);
		kfree(old);
	}

	spin_lock(&minor_lock);
	if (find_next_bit(minors, end, minor) >= end) {
		bitmap_set(minors, minor, nr);
		rc = 0;
	} else
		rc = -EBUSY;
	spin_unlock(&minor_lock);

	return rc;
}

static void xlbd_release_minors(unsigned int minor, unsigned int nr)
{
	unsigned int end = minor + nr;

	BUG_ON(end > nr_minors);
	spin_lock(&minor_lock);
	bitmap_clear(minors,  minor, nr);
	spin_unlock(&minor_lock);
}

static void blkif_restart_queue_callback(void *arg)
{
	struct blkfront_info *info = (struct blkfront_info *)arg;
	schedule_work(&info->work);
}

static int blkif_getgeo(struct block_device *bd, struct hd_geometry *hg)
{
	/* We don't have real geometry info, but let's at least return
	   values consistent with the size of the device */
	sector_t nsect = get_capacity(bd->bd_disk);
	sector_t cylinders = nsect;

	hg->heads = 0xff;
	hg->sectors = 0x3f;
	sector_div(cylinders, hg->heads * hg->sectors);
	hg->cylinders = cylinders;
	if ((sector_t)(hg->cylinders + 1) * hg->heads * hg->sectors < nsect)
		hg->cylinders = 0xffff;
	return 0;
}

static int blkif_ioctl(struct block_device *bdev, fmode_t mode,
		       unsigned command, unsigned long argument)
{
	struct blkfront_info *info = bdev->bd_disk->private_data;
	int i;

	dev_dbg(&info->xbdev->dev, "command: 0x%x, argument: 0x%lx\n",
		command, (long)argument);

	switch (command) {
	case CDROMMULTISESSION:
		dev_dbg(&info->xbdev->dev, "FIXME: support multisession CDs later\n");
		for (i = 0; i < sizeof(struct cdrom_multisession); i++)
			if (put_user(0, (char __user *)(argument + i)))
				return -EFAULT;
		return 0;

	case CDROM_GET_CAPABILITY: {
		struct gendisk *gd = info->gd;
		if (gd->flags & GENHD_FL_CD)
			return 0;
		return -EINVAL;
	}

	default:
		/*printk(KERN_ALERT "ioctl %08x not supported by Xen blkdev\n",
		  command);*/
		return -EINVAL; /* same return as native Linux */
	}

	return 0;
}

/*
 * Generate a Xen blkfront IO request from a blk layer request.  Reads
 * and writes are handled as expected.
 *
 * @req: a request struct
 */
static int blkif_queue_request(struct request *req)
{
	struct blkfront_info *info = req->rq_disk->private_data;
	struct blkif_request *ring_req;
	unsigned long id;
	unsigned int fsect, lsect;
	int i, ref, n;
	struct blkif_request_segment_aligned *segments = NULL;

	/*
	 * Used to store if we are able to queue the request by just using
	 * existing persistent grants, or if we have to get new grants,
	 * as there are not sufficiently many free.
	 */
	bool new_persistent_gnts;
	grant_ref_t gref_head;
	struct grant *gnt_list_entry = NULL;
	struct scatterlist *sg;
	int nseg, max_grefs;

	if (unlikely(info->connected != BLKIF_STATE_CONNECTED))
		return 1;

	max_grefs = info->max_indirect_segments ?
		    info->max_indirect_segments +
		    INDIRECT_GREFS(info->max_indirect_segments) :
		    BLKIF_MAX_SEGMENTS_PER_REQUEST;

	/* Check if we have enough grants to allocate a requests */
	if (info->persistent_gnts_c < max_grefs) {
		new_persistent_gnts = 1;
		if (gnttab_alloc_grant_references(
		    max_grefs - info->persistent_gnts_c,
		    &gref_head) < 0) {
			gnttab_request_free_callback(
				&info->callback,
				blkif_restart_queue_callback,
				info,
				max_grefs);
			return 1;
		}
	} else
		new_persistent_gnts = 0;

	/* Fill out a communications ring structure. */
	ring_req = RING_GET_REQUEST(&info->ring, info->ring.req_prod_pvt);
	id = get_id_from_freelist(info);
	info->shadow[id].request = req;

	if (unlikely(req->cmd_flags & (REQ_DISCARD | REQ_SECURE))) {
		ring_req->operation = BLKIF_OP_DISCARD;
		ring_req->u.discard.nr_sectors = blk_rq_sectors(req);
		ring_req->u.discard.id = id;
		ring_req->u.discard.sector_number = (blkif_sector_t)blk_rq_pos(req);
		if ((req->cmd_flags & REQ_SECURE) && info->feature_secdiscard)
			ring_req->u.discard.flag = BLKIF_DISCARD_SECURE;
		else
			ring_req->u.discard.flag = 0;
	} else {
<<<<<<< HEAD
		ring_req->u.rw.nr_segments = blk_rq_map_sg(req->q, req,
							   info->shadow[id].sg);
		BUG_ON(ring_req->u.rw.nr_segments >
		       BLKIF_MAX_SEGMENTS_PER_REQUEST);

		for_each_sg(info->shadow[id].sg, sg, ring_req->u.rw.nr_segments, i) {
=======
		BUG_ON(info->max_indirect_segments == 0 &&
		       req->nr_phys_segments > BLKIF_MAX_SEGMENTS_PER_REQUEST);
		BUG_ON(info->max_indirect_segments &&
		       req->nr_phys_segments > info->max_indirect_segments);
		nseg = blk_rq_map_sg(req->q, req, info->shadow[id].sg);
		ring_req->u.rw.id = id;
		if (nseg > BLKIF_MAX_SEGMENTS_PER_REQUEST) {
			/*
			 * The indirect operation can only be a BLKIF_OP_READ or
			 * BLKIF_OP_WRITE
			 */
			BUG_ON(req->cmd_flags & (REQ_FLUSH | REQ_FUA));
			ring_req->operation = BLKIF_OP_INDIRECT;
			ring_req->u.indirect.indirect_op = rq_data_dir(req) ?
				BLKIF_OP_WRITE : BLKIF_OP_READ;
			ring_req->u.indirect.sector_number = (blkif_sector_t)blk_rq_pos(req);
			ring_req->u.indirect.handle = info->handle;
			ring_req->u.indirect.nr_segments = nseg;
		} else {
			ring_req->u.rw.sector_number = (blkif_sector_t)blk_rq_pos(req);
			ring_req->u.rw.handle = info->handle;
			ring_req->operation = rq_data_dir(req) ?
				BLKIF_OP_WRITE : BLKIF_OP_READ;
			if (req->cmd_flags & (REQ_FLUSH | REQ_FUA)) {
				/*
				 * Ideally we can do an unordered flush-to-disk. In case the
				 * backend onlysupports barriers, use that. A barrier request
				 * a superset of FUA, so we can implement it the same
				 * way.  (It's also a FLUSH+FUA, since it is
				 * guaranteed ordered WRT previous writes.)
				 */
				ring_req->operation = info->flush_op;
			}
			ring_req->u.rw.nr_segments = nseg;
		}
		for_each_sg(info->shadow[id].sg, sg, nseg, i) {
>>>>>>> 69a2d10c
			fsect = sg->offset >> 9;
			lsect = fsect + (sg->length >> 9) - 1;

			if ((ring_req->operation == BLKIF_OP_INDIRECT) &&
			    (i % SEGS_PER_INDIRECT_FRAME == 0)) {
				if (segments)
					kunmap_atomic(segments);

				n = i / SEGS_PER_INDIRECT_FRAME;
				gnt_list_entry = get_grant(&gref_head, info);
				info->shadow[id].indirect_grants[n] = gnt_list_entry;
				segments = kmap_atomic(pfn_to_page(gnt_list_entry->pfn));
				ring_req->u.indirect.indirect_grefs[n] = gnt_list_entry->gref;
			}

			gnt_list_entry = get_grant(&gref_head, info);
			ref = gnt_list_entry->gref;

			info->shadow[id].grants_used[i] = gnt_list_entry;

			if (rq_data_dir(req)) {
				char *bvec_data;
				void *shared_data;

				BUG_ON(sg->offset + sg->length > PAGE_SIZE);

				shared_data = kmap_atomic(pfn_to_page(gnt_list_entry->pfn));
				bvec_data = kmap_atomic(sg_page(sg));

				/*
				 * this does not wipe data stored outside the
				 * range sg->offset..sg->offset+sg->length.
				 * Therefore, blkback *could* see data from
				 * previous requests. This is OK as long as
				 * persistent grants are shared with just one
				 * domain. It may need refactoring if this
				 * changes
				 */
				memcpy(shared_data + sg->offset,
				       bvec_data   + sg->offset,
				       sg->length);

				kunmap_atomic(bvec_data);
				kunmap_atomic(shared_data);
			}
			if (ring_req->operation != BLKIF_OP_INDIRECT) {
				ring_req->u.rw.seg[i] =
						(struct blkif_request_segment) {
							.gref       = ref,
							.first_sect = fsect,
							.last_sect  = lsect };
			} else {
				n = i % SEGS_PER_INDIRECT_FRAME;
				segments[n] =
					(struct blkif_request_segment_aligned) {
							.gref       = ref,
							.first_sect = fsect,
							.last_sect  = lsect };
			}
		}
		if (segments)
			kunmap_atomic(segments);
	}

	info->ring.req_prod_pvt++;

	/* Keep a private copy so we can reissue requests when recovering. */
	info->shadow[id].req = *ring_req;

	if (new_persistent_gnts)
		gnttab_free_grant_references(gref_head);

	return 0;
}


static inline void flush_requests(struct blkfront_info *info)
{
	int notify;

	RING_PUSH_REQUESTS_AND_CHECK_NOTIFY(&info->ring, notify);

	if (notify)
		notify_remote_via_irq(info->irq);
}

/*
 * do_blkif_request
 *  read a block; request is in a request queue
 */
static void do_blkif_request(struct request_queue *rq)
{
	struct blkfront_info *info = NULL;
	struct request *req;
	int queued;

	pr_debug("Entered do_blkif_request\n");

	queued = 0;

	while ((req = blk_peek_request(rq)) != NULL) {
		info = req->rq_disk->private_data;

		if (RING_FULL(&info->ring))
			goto wait;

		blk_start_request(req);

		if ((req->cmd_type != REQ_TYPE_FS) ||
		    ((req->cmd_flags & (REQ_FLUSH | REQ_FUA)) &&
		    !info->flush_op)) {
			__blk_end_request_all(req, -EIO);
			continue;
		}

		pr_debug("do_blk_req %p: cmd %p, sec %lx, "
			 "(%u/%u) buffer:%p [%s]\n",
			 req, req->cmd, (unsigned long)blk_rq_pos(req),
			 blk_rq_cur_sectors(req), blk_rq_sectors(req),
			 req->buffer, rq_data_dir(req) ? "write" : "read");

		if (blkif_queue_request(req)) {
			blk_requeue_request(rq, req);
wait:
			/* Avoid pointless unplugs. */
			blk_stop_queue(rq);
			break;
		}

		queued++;
	}

	if (queued != 0)
		flush_requests(info);
}

static int xlvbd_init_blk_queue(struct gendisk *gd, u16 sector_size,
				unsigned int physical_sector_size,
				unsigned int segments)
{
	struct request_queue *rq;
	struct blkfront_info *info = gd->private_data;

	rq = blk_init_queue(do_blkif_request, &info->io_lock);
	if (rq == NULL)
		return -1;

	queue_flag_set_unlocked(QUEUE_FLAG_VIRT, rq);

	if (info->feature_discard) {
		queue_flag_set_unlocked(QUEUE_FLAG_DISCARD, rq);
		blk_queue_max_discard_sectors(rq, get_capacity(gd));
		rq->limits.discard_granularity = info->discard_granularity;
		rq->limits.discard_alignment = info->discard_alignment;
		if (info->feature_secdiscard)
			queue_flag_set_unlocked(QUEUE_FLAG_SECDISCARD, rq);
	}

	/* Hard sector size and max sectors impersonate the equiv. hardware. */
	blk_queue_logical_block_size(rq, sector_size);
	blk_queue_physical_block_size(rq, physical_sector_size);
	blk_queue_max_hw_sectors(rq, (segments * PAGE_SIZE) / 512);

	/* Each segment in a request is up to an aligned page in size. */
	blk_queue_segment_boundary(rq, PAGE_SIZE - 1);
	blk_queue_max_segment_size(rq, PAGE_SIZE);

	/* Ensure a merged request will fit in a single I/O ring slot. */
	blk_queue_max_segments(rq, segments);

	/* Make sure buffer addresses are sector-aligned. */
	blk_queue_dma_alignment(rq, 511);

	/* Make sure we don't use bounce buffers. */
	blk_queue_bounce_limit(rq, BLK_BOUNCE_ANY);

	gd->queue = rq;

	return 0;
}


static void xlvbd_flush(struct blkfront_info *info)
{
	blk_queue_flush(info->rq, info->feature_flush);
	printk(KERN_INFO "blkfront: %s: %s: %s %s %s %s %s\n",
	       info->gd->disk_name,
	       info->flush_op == BLKIF_OP_WRITE_BARRIER ?
		"barrier" : (info->flush_op == BLKIF_OP_FLUSH_DISKCACHE ?
		"flush diskcache" : "barrier or flush"),
	       info->feature_flush ? "enabled;" : "disabled;",
	       "persistent grants:",
	       info->feature_persistent ? "enabled;" : "disabled;",
	       "indirect descriptors:",
	       info->max_indirect_segments ? "enabled;" : "disabled;");
}

static int xen_translate_vdev(int vdevice, int *minor, unsigned int *offset)
{
	int major;
	major = BLKIF_MAJOR(vdevice);
	*minor = BLKIF_MINOR(vdevice);
	switch (major) {
		case XEN_IDE0_MAJOR:
			*offset = (*minor / 64) + EMULATED_HD_DISK_NAME_OFFSET;
			*minor = ((*minor / 64) * PARTS_PER_DISK) +
				EMULATED_HD_DISK_MINOR_OFFSET;
			break;
		case XEN_IDE1_MAJOR:
			*offset = (*minor / 64) + 2 + EMULATED_HD_DISK_NAME_OFFSET;
			*minor = (((*minor / 64) + 2) * PARTS_PER_DISK) +
				EMULATED_HD_DISK_MINOR_OFFSET;
			break;
		case XEN_SCSI_DISK0_MAJOR:
			*offset = (*minor / PARTS_PER_DISK) + EMULATED_SD_DISK_NAME_OFFSET;
			*minor = *minor + EMULATED_SD_DISK_MINOR_OFFSET;
			break;
		case XEN_SCSI_DISK1_MAJOR:
		case XEN_SCSI_DISK2_MAJOR:
		case XEN_SCSI_DISK3_MAJOR:
		case XEN_SCSI_DISK4_MAJOR:
		case XEN_SCSI_DISK5_MAJOR:
		case XEN_SCSI_DISK6_MAJOR:
		case XEN_SCSI_DISK7_MAJOR:
			*offset = (*minor / PARTS_PER_DISK) + 
				((major - XEN_SCSI_DISK1_MAJOR + 1) * 16) +
				EMULATED_SD_DISK_NAME_OFFSET;
			*minor = *minor +
				((major - XEN_SCSI_DISK1_MAJOR + 1) * 16 * PARTS_PER_DISK) +
				EMULATED_SD_DISK_MINOR_OFFSET;
			break;
		case XEN_SCSI_DISK8_MAJOR:
		case XEN_SCSI_DISK9_MAJOR:
		case XEN_SCSI_DISK10_MAJOR:
		case XEN_SCSI_DISK11_MAJOR:
		case XEN_SCSI_DISK12_MAJOR:
		case XEN_SCSI_DISK13_MAJOR:
		case XEN_SCSI_DISK14_MAJOR:
		case XEN_SCSI_DISK15_MAJOR:
			*offset = (*minor / PARTS_PER_DISK) + 
				((major - XEN_SCSI_DISK8_MAJOR + 8) * 16) +
				EMULATED_SD_DISK_NAME_OFFSET;
			*minor = *minor +
				((major - XEN_SCSI_DISK8_MAJOR + 8) * 16 * PARTS_PER_DISK) +
				EMULATED_SD_DISK_MINOR_OFFSET;
			break;
		case XENVBD_MAJOR:
			*offset = *minor / PARTS_PER_DISK;
			break;
		default:
			printk(KERN_WARNING "blkfront: your disk configuration is "
					"incorrect, please use an xvd device instead\n");
			return -ENODEV;
	}
	return 0;
}

static char *encode_disk_name(char *ptr, unsigned int n)
{
	if (n >= 26)
		ptr = encode_disk_name(ptr, n / 26 - 1);
	*ptr = 'a' + n % 26;
	return ptr + 1;
}

static int xlvbd_alloc_gendisk(blkif_sector_t capacity,
			       struct blkfront_info *info,
			       u16 vdisk_info, u16 sector_size,
			       unsigned int physical_sector_size)
{
	struct gendisk *gd;
	int nr_minors = 1;
	int err;
	unsigned int offset;
	int minor;
	int nr_parts;
	char *ptr;

	BUG_ON(info->gd != NULL);
	BUG_ON(info->rq != NULL);

	if ((info->vdevice>>EXT_SHIFT) > 1) {
		/* this is above the extended range; something is wrong */
		printk(KERN_WARNING "blkfront: vdevice 0x%x is above the extended range; ignoring\n", info->vdevice);
		return -ENODEV;
	}

	if (!VDEV_IS_EXTENDED(info->vdevice)) {
		err = xen_translate_vdev(info->vdevice, &minor, &offset);
		if (err)
			return err;		
 		nr_parts = PARTS_PER_DISK;
	} else {
		minor = BLKIF_MINOR_EXT(info->vdevice);
		nr_parts = PARTS_PER_EXT_DISK;
		offset = minor / nr_parts;
		if (xen_hvm_domain() && offset < EMULATED_HD_DISK_NAME_OFFSET + 4)
			printk(KERN_WARNING "blkfront: vdevice 0x%x might conflict with "
					"emulated IDE disks,\n\t choose an xvd device name"
					"from xvde on\n", info->vdevice);
	}
	if (minor >> MINORBITS) {
		pr_warn("blkfront: %#x's minor (%#x) out of range; ignoring\n",
			info->vdevice, minor);
		return -ENODEV;
	}

	if ((minor % nr_parts) == 0)
		nr_minors = nr_parts;

	err = xlbd_reserve_minors(minor, nr_minors);
	if (err)
		goto out;
	err = -ENODEV;

	gd = alloc_disk(nr_minors);
	if (gd == NULL)
		goto release;

	strcpy(gd->disk_name, DEV_NAME);
	ptr = encode_disk_name(gd->disk_name + sizeof(DEV_NAME) - 1, offset);
	BUG_ON(ptr >= gd->disk_name + DISK_NAME_LEN);
	if (nr_minors > 1)
		*ptr = 0;
	else
		snprintf(ptr, gd->disk_name + DISK_NAME_LEN - ptr,
			 "%d", minor & (nr_parts - 1));

	gd->major = XENVBD_MAJOR;
	gd->first_minor = minor;
	gd->fops = &xlvbd_block_fops;
	gd->private_data = info;
	gd->driverfs_dev = &(info->xbdev->dev);
	set_capacity(gd, capacity);

	if (xlvbd_init_blk_queue(gd, sector_size, physical_sector_size,
				 info->max_indirect_segments ? :
				 BLKIF_MAX_SEGMENTS_PER_REQUEST)) {
		del_gendisk(gd);
		goto release;
	}

	info->rq = gd->queue;
	info->gd = gd;

	xlvbd_flush(info);

	if (vdisk_info & VDISK_READONLY)
		set_disk_ro(gd, 1);

	if (vdisk_info & VDISK_REMOVABLE)
		gd->flags |= GENHD_FL_REMOVABLE;

	if (vdisk_info & VDISK_CDROM)
		gd->flags |= GENHD_FL_CD;

	return 0;

 release:
	xlbd_release_minors(minor, nr_minors);
 out:
	return err;
}

static void xlvbd_release_gendisk(struct blkfront_info *info)
{
	unsigned int minor, nr_minors;
	unsigned long flags;

	if (info->rq == NULL)
		return;

	spin_lock_irqsave(&info->io_lock, flags);

	/* No more blkif_request(). */
	blk_stop_queue(info->rq);

	/* No more gnttab callback work. */
	gnttab_cancel_free_callback(&info->callback);
	spin_unlock_irqrestore(&info->io_lock, flags);

	/* Flush gnttab callback work. Must be done with no locks held. */
	flush_work(&info->work);

	del_gendisk(info->gd);

	minor = info->gd->first_minor;
	nr_minors = info->gd->minors;
	xlbd_release_minors(minor, nr_minors);

	blk_cleanup_queue(info->rq);
	info->rq = NULL;

	put_disk(info->gd);
	info->gd = NULL;
}

static void kick_pending_request_queues(struct blkfront_info *info)
{
	if (!RING_FULL(&info->ring)) {
		/* Re-enable calldowns. */
		blk_start_queue(info->rq);
		/* Kick things off immediately. */
		do_blkif_request(info->rq);
	}
}

static void blkif_restart_queue(struct work_struct *work)
{
	struct blkfront_info *info = container_of(work, struct blkfront_info, work);

	spin_lock_irq(&info->io_lock);
	if (info->connected == BLKIF_STATE_CONNECTED)
		kick_pending_request_queues(info);
	spin_unlock_irq(&info->io_lock);
}

static void blkif_free(struct blkfront_info *info, int suspend)
{
	struct grant *persistent_gnt;
	struct grant *n;
	int i, j, segs;

	/* Prevent new requests being issued until we fix things up. */
	spin_lock_irq(&info->io_lock);
	info->connected = suspend ?
		BLKIF_STATE_SUSPENDED : BLKIF_STATE_DISCONNECTED;
	/* No more blkif_request(). */
	if (info->rq)
		blk_stop_queue(info->rq);

	/* Remove all persistent grants */
	if (!list_empty(&info->persistent_gnts)) {
		list_for_each_entry_safe(persistent_gnt, n,
		                         &info->persistent_gnts, node) {
			list_del(&persistent_gnt->node);
			if (persistent_gnt->gref != GRANT_INVALID_REF) {
				gnttab_end_foreign_access(persistent_gnt->gref,
				                          0, 0UL);
				info->persistent_gnts_c--;
			}
			__free_page(pfn_to_page(persistent_gnt->pfn));
			kfree(persistent_gnt);
		}
	}
	BUG_ON(info->persistent_gnts_c != 0);

	for (i = 0; i < BLK_RING_SIZE; i++) {
		/*
		 * Clear persistent grants present in requests already
		 * on the shared ring
		 */
		if (!info->shadow[i].request)
			goto free_shadow;

		segs = info->shadow[i].req.operation == BLKIF_OP_INDIRECT ?
		       info->shadow[i].req.u.indirect.nr_segments :
		       info->shadow[i].req.u.rw.nr_segments;
		for (j = 0; j < segs; j++) {
			persistent_gnt = info->shadow[i].grants_used[j];
			gnttab_end_foreign_access(persistent_gnt->gref, 0, 0UL);
			__free_page(pfn_to_page(persistent_gnt->pfn));
			kfree(persistent_gnt);
		}

		if (info->shadow[i].req.operation != BLKIF_OP_INDIRECT)
			/*
			 * If this is not an indirect operation don't try to
			 * free indirect segments
			 */
			goto free_shadow;

		for (j = 0; j < INDIRECT_GREFS(segs); j++) {
			persistent_gnt = info->shadow[i].indirect_grants[j];
			gnttab_end_foreign_access(persistent_gnt->gref, 0, 0UL);
			__free_page(pfn_to_page(persistent_gnt->pfn));
			kfree(persistent_gnt);
		}

free_shadow:
		kfree(info->shadow[i].grants_used);
		info->shadow[i].grants_used = NULL;
		kfree(info->shadow[i].indirect_grants);
		info->shadow[i].indirect_grants = NULL;
		kfree(info->shadow[i].sg);
		info->shadow[i].sg = NULL;
	}

	/* No more gnttab callback work. */
	gnttab_cancel_free_callback(&info->callback);
	spin_unlock_irq(&info->io_lock);

	/* Flush gnttab callback work. Must be done with no locks held. */
	flush_work(&info->work);

	/* Free resources associated with old device channel. */
	if (info->ring_ref != GRANT_INVALID_REF) {
		gnttab_end_foreign_access(info->ring_ref, 0,
					  (unsigned long)info->ring.sring);
		info->ring_ref = GRANT_INVALID_REF;
		info->ring.sring = NULL;
	}
	if (info->irq)
		unbind_from_irqhandler(info->irq, info);
	info->evtchn = info->irq = 0;

}

static void blkif_completion(struct blk_shadow *s, struct blkfront_info *info,
			     struct blkif_response *bret)
{
	int i = 0;
	struct scatterlist *sg;
	char *bvec_data;
	void *shared_data;
	int nseg;

<<<<<<< HEAD
	nseg = s->req.u.rw.nr_segments;
=======
	nseg = s->req.operation == BLKIF_OP_INDIRECT ?
		s->req.u.indirect.nr_segments : s->req.u.rw.nr_segments;
>>>>>>> 69a2d10c

	if (bret->operation == BLKIF_OP_READ) {
		/*
		 * Copy the data received from the backend into the bvec.
		 * Since bv_offset can be different than 0, and bv_len different
		 * than PAGE_SIZE, we have to keep track of the current offset,
		 * to be sure we are copying the data from the right shared page.
		 */
		for_each_sg(s->sg, sg, nseg, i) {
			BUG_ON(sg->offset + sg->length > PAGE_SIZE);
			shared_data = kmap_atomic(
				pfn_to_page(s->grants_used[i]->pfn));
			bvec_data = kmap_atomic(sg_page(sg));
			memcpy(bvec_data   + sg->offset,
			       shared_data + sg->offset,
			       sg->length);
			kunmap_atomic(bvec_data);
			kunmap_atomic(shared_data);
		}
	}
	/* Add the persistent grant into the list of free grants */
	for (i = 0; i < nseg; i++) {
		list_add(&s->grants_used[i]->node, &info->persistent_gnts);
		info->persistent_gnts_c++;
	}
	if (s->req.operation == BLKIF_OP_INDIRECT) {
		for (i = 0; i < INDIRECT_GREFS(nseg); i++) {
			list_add(&s->indirect_grants[i]->node, &info->persistent_gnts);
			info->persistent_gnts_c++;
		}
	}
}

static irqreturn_t blkif_interrupt(int irq, void *dev_id)
{
	struct request *req;
	struct blkif_response *bret;
	RING_IDX i, rp;
	unsigned long flags;
	struct blkfront_info *info = (struct blkfront_info *)dev_id;
	int error;

	spin_lock_irqsave(&info->io_lock, flags);

	if (unlikely(info->connected != BLKIF_STATE_CONNECTED)) {
		spin_unlock_irqrestore(&info->io_lock, flags);
		return IRQ_HANDLED;
	}

 again:
	rp = info->ring.sring->rsp_prod;
	rmb(); /* Ensure we see queued responses up to 'rp'. */

	for (i = info->ring.rsp_cons; i != rp; i++) {
		unsigned long id;

		bret = RING_GET_RESPONSE(&info->ring, i);
		id   = bret->id;
		/*
		 * The backend has messed up and given us an id that we would
		 * never have given to it (we stamp it up to BLK_RING_SIZE -
		 * look in get_id_from_freelist.
		 */
		if (id >= BLK_RING_SIZE) {
			WARN(1, "%s: response to %s has incorrect id (%ld)\n",
			     info->gd->disk_name, op_name(bret->operation), id);
			/* We can't safely get the 'struct request' as
			 * the id is busted. */
			continue;
		}
		req  = info->shadow[id].request;

		if (bret->operation != BLKIF_OP_DISCARD)
			blkif_completion(&info->shadow[id], info, bret);

		if (add_id_to_freelist(info, id)) {
			WARN(1, "%s: response to %s (id %ld) couldn't be recycled!\n",
			     info->gd->disk_name, op_name(bret->operation), id);
			continue;
		}

		error = (bret->status == BLKIF_RSP_OKAY) ? 0 : -EIO;
		switch (bret->operation) {
		case BLKIF_OP_DISCARD:
			if (unlikely(bret->status == BLKIF_RSP_EOPNOTSUPP)) {
				struct request_queue *rq = info->rq;
				printk(KERN_WARNING "blkfront: %s: %s op failed\n",
					   info->gd->disk_name, op_name(bret->operation));
				error = -EOPNOTSUPP;
				info->feature_discard = 0;
				info->feature_secdiscard = 0;
				queue_flag_clear(QUEUE_FLAG_DISCARD, rq);
				queue_flag_clear(QUEUE_FLAG_SECDISCARD, rq);
			}
			__blk_end_request_all(req, error);
			break;
		case BLKIF_OP_FLUSH_DISKCACHE:
		case BLKIF_OP_WRITE_BARRIER:
			if (unlikely(bret->status == BLKIF_RSP_EOPNOTSUPP)) {
				printk(KERN_WARNING "blkfront: %s: %s op failed\n",
				       info->gd->disk_name, op_name(bret->operation));
				error = -EOPNOTSUPP;
			}
			if (unlikely(bret->status == BLKIF_RSP_ERROR &&
				     info->shadow[id].req.u.rw.nr_segments == 0)) {
				printk(KERN_WARNING "blkfront: %s: empty %s op failed\n",
				       info->gd->disk_name, op_name(bret->operation));
				error = -EOPNOTSUPP;
			}
			if (unlikely(error)) {
				if (error == -EOPNOTSUPP)
					error = 0;
				info->feature_flush = 0;
				info->flush_op = 0;
				xlvbd_flush(info);
			}
			/* fall through */
		case BLKIF_OP_READ:
		case BLKIF_OP_WRITE:
			if (unlikely(bret->status != BLKIF_RSP_OKAY))
				dev_dbg(&info->xbdev->dev, "Bad return from blkdev data "
					"request: %x\n", bret->status);

			__blk_end_request_all(req, error);
			break;
		default:
			BUG();
		}
	}

	info->ring.rsp_cons = i;

	if (i != info->ring.req_prod_pvt) {
		int more_to_do;
		RING_FINAL_CHECK_FOR_RESPONSES(&info->ring, more_to_do);
		if (more_to_do)
			goto again;
	} else
		info->ring.sring->rsp_event = i + 1;

	kick_pending_request_queues(info);

	spin_unlock_irqrestore(&info->io_lock, flags);

	return IRQ_HANDLED;
}


static int setup_blkring(struct xenbus_device *dev,
			 struct blkfront_info *info)
{
	struct blkif_sring *sring;
	int err, i;

	info->ring_ref = GRANT_INVALID_REF;

	sring = (struct blkif_sring *)__get_free_page(GFP_NOIO | __GFP_HIGH);
	if (!sring) {
		xenbus_dev_fatal(dev, -ENOMEM, "allocating shared ring");
		return -ENOMEM;
	}
	SHARED_RING_INIT(sring);
	FRONT_RING_INIT(&info->ring, sring, PAGE_SIZE);

<<<<<<< HEAD
	for (i = 0; i < BLK_RING_SIZE; i++)
		sg_init_table(info->shadow[i].sg, BLKIF_MAX_SEGMENTS_PER_REQUEST);

	/* Allocate memory for grants */
	err = fill_grant_buffer(info, BLK_RING_SIZE *
	                              BLKIF_MAX_SEGMENTS_PER_REQUEST);
	if (err)
		goto fail;

=======
>>>>>>> 69a2d10c
	err = xenbus_grant_ring(dev, virt_to_mfn(info->ring.sring));
	if (err < 0) {
		free_page((unsigned long)sring);
		info->ring.sring = NULL;
		goto fail;
	}
	info->ring_ref = err;

	err = xenbus_alloc_evtchn(dev, &info->evtchn);
	if (err)
		goto fail;

	err = bind_evtchn_to_irqhandler(info->evtchn, blkif_interrupt, 0,
					"blkif", info);
	if (err <= 0) {
		xenbus_dev_fatal(dev, err,
				 "bind_evtchn_to_irqhandler failed");
		goto fail;
	}
	info->irq = err;

	return 0;
fail:
	blkif_free(info, 0);
	return err;
}


/* Common code used when first setting up, and when resuming. */
static int talk_to_blkback(struct xenbus_device *dev,
			   struct blkfront_info *info)
{
	const char *message = NULL;
	struct xenbus_transaction xbt;
	int err;

	/* Create shared ring, alloc event channel. */
	err = setup_blkring(dev, info);
	if (err)
		goto out;

again:
	err = xenbus_transaction_start(&xbt);
	if (err) {
		xenbus_dev_fatal(dev, err, "starting transaction");
		goto destroy_blkring;
	}

	err = xenbus_printf(xbt, dev->nodename,
			    "ring-ref", "%u", info->ring_ref);
	if (err) {
		message = "writing ring-ref";
		goto abort_transaction;
	}
	err = xenbus_printf(xbt, dev->nodename,
			    "event-channel", "%u", info->evtchn);
	if (err) {
		message = "writing event-channel";
		goto abort_transaction;
	}
	err = xenbus_printf(xbt, dev->nodename, "protocol", "%s",
			    XEN_IO_PROTO_ABI_NATIVE);
	if (err) {
		message = "writing protocol";
		goto abort_transaction;
	}
	err = xenbus_printf(xbt, dev->nodename,
			    "feature-persistent", "%u", 1);
	if (err)
		dev_warn(&dev->dev,
			 "writing persistent grants feature to xenbus");

	err = xenbus_transaction_end(xbt, 0);
	if (err) {
		if (err == -EAGAIN)
			goto again;
		xenbus_dev_fatal(dev, err, "completing transaction");
		goto destroy_blkring;
	}

	xenbus_switch_state(dev, XenbusStateInitialised);

	return 0;

 abort_transaction:
	xenbus_transaction_end(xbt, 1);
	if (message)
		xenbus_dev_fatal(dev, err, "%s", message);
 destroy_blkring:
	blkif_free(info, 0);
 out:
	return err;
}

/**
 * Entry point to this code when a new device is created.  Allocate the basic
 * structures and the ring buffer for communication with the backend, and
 * inform the backend of the appropriate details for those.  Switch to
 * Initialised state.
 */
static int blkfront_probe(struct xenbus_device *dev,
			  const struct xenbus_device_id *id)
{
	int err, vdevice, i;
	struct blkfront_info *info;

	/* FIXME: Use dynamic device id if this is not set. */
	err = xenbus_scanf(XBT_NIL, dev->nodename,
			   "virtual-device", "%i", &vdevice);
	if (err != 1) {
		/* go looking in the extended area instead */
		err = xenbus_scanf(XBT_NIL, dev->nodename, "virtual-device-ext",
				   "%i", &vdevice);
		if (err != 1) {
			xenbus_dev_fatal(dev, err, "reading virtual-device");
			return err;
		}
	}

	if (xen_hvm_domain()) {
		char *type;
		int len;
		/* no unplug has been done: do not hook devices != xen vbds */
		if (xen_platform_pci_unplug & XEN_UNPLUG_UNNECESSARY) {
			int major;

			if (!VDEV_IS_EXTENDED(vdevice))
				major = BLKIF_MAJOR(vdevice);
			else
				major = XENVBD_MAJOR;

			if (major != XENVBD_MAJOR) {
				printk(KERN_INFO
						"%s: HVM does not support vbd %d as xen block device\n",
						__FUNCTION__, vdevice);
				return -ENODEV;
			}
		}
		/* do not create a PV cdrom device if we are an HVM guest */
		type = xenbus_read(XBT_NIL, dev->nodename, "device-type", &len);
		if (IS_ERR(type))
			return -ENODEV;
		if (strncmp(type, "cdrom", 5) == 0) {
			kfree(type);
			return -ENODEV;
		}
		kfree(type);
	}
	info = kzalloc(sizeof(*info), GFP_KERNEL);
	if (!info) {
		xenbus_dev_fatal(dev, -ENOMEM, "allocating info structure");
		return -ENOMEM;
	}

	mutex_init(&info->mutex);
	spin_lock_init(&info->io_lock);
	info->xbdev = dev;
	info->vdevice = vdevice;
	INIT_LIST_HEAD(&info->persistent_gnts);
	info->persistent_gnts_c = 0;
	info->connected = BLKIF_STATE_DISCONNECTED;
	INIT_WORK(&info->work, blkif_restart_queue);

	for (i = 0; i < BLK_RING_SIZE; i++)
		info->shadow[i].req.u.rw.id = i+1;
	info->shadow[BLK_RING_SIZE-1].req.u.rw.id = 0x0fffffff;

	/* Front end dir is a number, which is used as the id. */
	info->handle = simple_strtoul(strrchr(dev->nodename, '/')+1, NULL, 0);
	dev_set_drvdata(&dev->dev, info);

	err = talk_to_blkback(dev, info);
	if (err) {
		kfree(info);
		dev_set_drvdata(&dev->dev, NULL);
		return err;
	}

	return 0;
}

/*
 * This is a clone of md_trim_bio, used to split a bio into smaller ones
 */
static void trim_bio(struct bio *bio, int offset, int size)
{
	/* 'bio' is a cloned bio which we need to trim to match
	 * the given offset and size.
	 * This requires adjusting bi_sector, bi_size, and bi_io_vec
	 */
	int i;
	struct bio_vec *bvec;
	int sofar = 0;

	size <<= 9;
	if (offset == 0 && size == bio->bi_size)
		return;

	bio->bi_sector += offset;
	bio->bi_size = size;
	offset <<= 9;
	clear_bit(BIO_SEG_VALID, &bio->bi_flags);

	while (bio->bi_idx < bio->bi_vcnt &&
	       bio->bi_io_vec[bio->bi_idx].bv_len <= offset) {
		/* remove this whole bio_vec */
		offset -= bio->bi_io_vec[bio->bi_idx].bv_len;
		bio->bi_idx++;
	}
	if (bio->bi_idx < bio->bi_vcnt) {
		bio->bi_io_vec[bio->bi_idx].bv_offset += offset;
		bio->bi_io_vec[bio->bi_idx].bv_len -= offset;
	}
	/* avoid any complications with bi_idx being non-zero*/
	if (bio->bi_idx) {
		memmove(bio->bi_io_vec, bio->bi_io_vec+bio->bi_idx,
			(bio->bi_vcnt - bio->bi_idx) * sizeof(struct bio_vec));
		bio->bi_vcnt -= bio->bi_idx;
		bio->bi_idx = 0;
	}
	/* Make sure vcnt and last bv are not too big */
	bio_for_each_segment(bvec, bio, i) {
		if (sofar + bvec->bv_len > size)
			bvec->bv_len = size - sofar;
		if (bvec->bv_len == 0) {
			bio->bi_vcnt = i;
			break;
		}
		sofar += bvec->bv_len;
	}
}

static void split_bio_end(struct bio *bio, int error)
{
	struct split_bio *split_bio = bio->bi_private;

	if (error)
		split_bio->err = error;

	if (atomic_dec_and_test(&split_bio->pending)) {
		split_bio->bio->bi_phys_segments = 0;
		bio_endio(split_bio->bio, split_bio->err);
		kfree(split_bio);
	}
	bio_put(bio);
}

static int blkif_recover(struct blkfront_info *info)
{
	int i;
	struct request *req, *n;
	struct blk_shadow *copy;
	int rc;
	struct bio *bio, *cloned_bio;
	struct bio_list bio_list, merge_bio;
	unsigned int segs, offset;
	int pending, size;
	struct split_bio *split_bio;
	struct list_head requests;

	/* Stage 1: Make a safe copy of the shadow state. */
	copy = kmemdup(info->shadow, sizeof(info->shadow),
		       GFP_NOIO | __GFP_REPEAT | __GFP_HIGH);
	if (!copy)
		return -ENOMEM;

	/* Stage 2: Set up free list. */
	memset(&info->shadow, 0, sizeof(info->shadow));
	for (i = 0; i < BLK_RING_SIZE; i++)
		info->shadow[i].req.u.rw.id = i+1;
	info->shadow_free = info->ring.req_prod_pvt;
	info->shadow[BLK_RING_SIZE-1].req.u.rw.id = 0x0fffffff;

	rc = blkfront_setup_indirect(info);
	if (rc) {
		kfree(copy);
		return rc;
	}

	segs = info->max_indirect_segments ? : BLKIF_MAX_SEGMENTS_PER_REQUEST;
	blk_queue_max_segments(info->rq, segs);
	bio_list_init(&bio_list);
	INIT_LIST_HEAD(&requests);
	for (i = 0; i < BLK_RING_SIZE; i++) {
		/* Not in use? */
		if (!copy[i].request)
			continue;

		/*
		 * Get the bios in the request so we can re-queue them.
		 */
		if (copy[i].request->cmd_flags &
		    (REQ_FLUSH | REQ_FUA | REQ_DISCARD | REQ_SECURE)) {
			/*
			 * Flush operations don't contain bios, so
			 * we need to requeue the whole request
			 */
			list_add(&copy[i].request->queuelist, &requests);
			continue;
		}
		merge_bio.head = copy[i].request->bio;
		merge_bio.tail = copy[i].request->biotail;
		bio_list_merge(&bio_list, &merge_bio);
		copy[i].request->bio = NULL;
		blk_put_request(copy[i].request);
	}

	kfree(copy);

	/*
	 * Empty the queue, this is important because we might have
	 * requests in the queue with more segments than what we
	 * can handle now.
	 */
	spin_lock_irq(&info->io_lock);
	while ((req = blk_fetch_request(info->rq)) != NULL) {
		if (req->cmd_flags &
		    (REQ_FLUSH | REQ_FUA | REQ_DISCARD | REQ_SECURE)) {
			list_add(&req->queuelist, &requests);
			continue;
		}
		merge_bio.head = req->bio;
		merge_bio.tail = req->biotail;
		bio_list_merge(&bio_list, &merge_bio);
		req->bio = NULL;
		if (req->cmd_flags & (REQ_FLUSH | REQ_FUA))
			pr_alert("diskcache flush request found!\n");
		__blk_put_request(info->rq, req);
	}
	spin_unlock_irq(&info->io_lock);

	xenbus_switch_state(info->xbdev, XenbusStateConnected);

	spin_lock_irq(&info->io_lock);

	/* Now safe for us to use the shared ring */
	info->connected = BLKIF_STATE_CONNECTED;

	/* Kick any other new requests queued since we resumed */
	kick_pending_request_queues(info);

	list_for_each_entry_safe(req, n, &requests, queuelist) {
		/* Requeue pending requests (flush or discard) */
		list_del_init(&req->queuelist);
		BUG_ON(req->nr_phys_segments > segs);
		blk_requeue_request(info->rq, req);
	}
	spin_unlock_irq(&info->io_lock);

	while ((bio = bio_list_pop(&bio_list)) != NULL) {
		/* Traverse the list of pending bios and re-queue them */
		if (bio_segments(bio) > segs) {
			/*
			 * This bio has more segments than what we can
			 * handle, we have to split it.
			 */
			pending = (bio_segments(bio) + segs - 1) / segs;
			split_bio = kzalloc(sizeof(*split_bio), GFP_NOIO);
			BUG_ON(split_bio == NULL);
			atomic_set(&split_bio->pending, pending);
			split_bio->bio = bio;
			for (i = 0; i < pending; i++) {
				offset = (i * segs * PAGE_SIZE) >> 9;
				size = min((unsigned int)(segs * PAGE_SIZE) >> 9,
					   (unsigned int)(bio->bi_size >> 9) - offset);
				cloned_bio = bio_clone(bio, GFP_NOIO);
				BUG_ON(cloned_bio == NULL);
				trim_bio(cloned_bio, offset, size);
				cloned_bio->bi_private = split_bio;
				cloned_bio->bi_end_io = split_bio_end;
				submit_bio(cloned_bio->bi_rw, cloned_bio);
			}
			/*
			 * Now we have to wait for all those smaller bios to
			 * end, so we can also end the "parent" bio.
			 */
			continue;
		}
		/* We don't need to split this bio */
		submit_bio(bio->bi_rw, bio);
	}

	return 0;
}

/**
 * We are reconnecting to the backend, due to a suspend/resume, or a backend
 * driver restart.  We tear down our blkif structure and recreate it, but
 * leave the device-layer structures intact so that this is transparent to the
 * rest of the kernel.
 */
static int blkfront_resume(struct xenbus_device *dev)
{
	struct blkfront_info *info = dev_get_drvdata(&dev->dev);
	int err;

	dev_dbg(&dev->dev, "blkfront_resume: %s\n", dev->nodename);

	blkif_free(info, info->connected == BLKIF_STATE_CONNECTED);

	err = talk_to_blkback(dev, info);

	/*
	 * We have to wait for the backend to switch to
	 * connected state, since we want to read which
	 * features it supports.
	 */

	return err;
}

static void
blkfront_closing(struct blkfront_info *info)
{
	struct xenbus_device *xbdev = info->xbdev;
	struct block_device *bdev = NULL;

	mutex_lock(&info->mutex);

	if (xbdev->state == XenbusStateClosing) {
		mutex_unlock(&info->mutex);
		return;
	}

	if (info->gd)
		bdev = bdget_disk(info->gd, 0);

	mutex_unlock(&info->mutex);

	if (!bdev) {
		xenbus_frontend_closed(xbdev);
		return;
	}

	mutex_lock(&bdev->bd_mutex);

	if (bdev->bd_openers) {
		xenbus_dev_error(xbdev, -EBUSY,
				 "Device in use; refusing to close");
		xenbus_switch_state(xbdev, XenbusStateClosing);
	} else {
		xlvbd_release_gendisk(info);
		xenbus_frontend_closed(xbdev);
	}

	mutex_unlock(&bdev->bd_mutex);
	bdput(bdev);
}

static void blkfront_setup_discard(struct blkfront_info *info)
{
	int err;
	char *type;
	unsigned int discard_granularity;
	unsigned int discard_alignment;
	unsigned int discard_secure;

	type = xenbus_read(XBT_NIL, info->xbdev->otherend, "type", NULL);
	if (IS_ERR(type))
		return;

	info->feature_secdiscard = 0;
	if (strncmp(type, "phy", 3) == 0) {
		err = xenbus_gather(XBT_NIL, info->xbdev->otherend,
			"discard-granularity", "%u", &discard_granularity,
			"discard-alignment", "%u", &discard_alignment,
			NULL);
		if (!err) {
			info->feature_discard = 1;
			info->discard_granularity = discard_granularity;
			info->discard_alignment = discard_alignment;
		}
		err = xenbus_gather(XBT_NIL, info->xbdev->otherend,
			    "discard-secure", "%d", &discard_secure,
			    NULL);
		if (!err)
			info->feature_secdiscard = discard_secure;

	} else if (strncmp(type, "file", 4) == 0)
		info->feature_discard = 1;

	kfree(type);
}

static int blkfront_setup_indirect(struct blkfront_info *info)
{
	unsigned int indirect_segments, segs;
	int err, i;

	err = xenbus_gather(XBT_NIL, info->xbdev->otherend,
			    "feature-max-indirect-segments", "%u", &indirect_segments,
			    NULL);
	if (err) {
		info->max_indirect_segments = 0;
		segs = BLKIF_MAX_SEGMENTS_PER_REQUEST;
	} else {
		info->max_indirect_segments = min(indirect_segments,
						  xen_blkif_max_segments);
		segs = info->max_indirect_segments;
	}

	err = fill_grant_buffer(info, (segs + INDIRECT_GREFS(segs)) * BLK_RING_SIZE);
	if (err)
		goto out_of_memory;

	for (i = 0; i < BLK_RING_SIZE; i++) {
		info->shadow[i].grants_used = kzalloc(
			sizeof(info->shadow[i].grants_used[0]) * segs,
			GFP_NOIO);
		info->shadow[i].sg = kzalloc(sizeof(info->shadow[i].sg[0]) * segs, GFP_NOIO);
		if (info->max_indirect_segments)
			info->shadow[i].indirect_grants = kzalloc(
				sizeof(info->shadow[i].indirect_grants[0]) *
				INDIRECT_GREFS(segs),
				GFP_NOIO);
		if ((info->shadow[i].grants_used == NULL) ||
			(info->shadow[i].sg == NULL) ||
		     (info->max_indirect_segments &&
		     (info->shadow[i].indirect_grants == NULL)))
			goto out_of_memory;
		sg_init_table(info->shadow[i].sg, segs);
	}


	return 0;

out_of_memory:
	for (i = 0; i < BLK_RING_SIZE; i++) {
		kfree(info->shadow[i].grants_used);
		info->shadow[i].grants_used = NULL;
		kfree(info->shadow[i].sg);
		info->shadow[i].sg = NULL;
		kfree(info->shadow[i].indirect_grants);
		info->shadow[i].indirect_grants = NULL;
	}
	return -ENOMEM;
}

/*
 * Invoked when the backend is finally 'ready' (and has told produced
 * the details about the physical device - #sectors, size, etc).
 */
static void blkfront_connect(struct blkfront_info *info)
{
	unsigned long long sectors;
	unsigned long sector_size;
	unsigned int physical_sector_size;
	unsigned int binfo;
	int err;
	int barrier, flush, discard, persistent;

	switch (info->connected) {
	case BLKIF_STATE_CONNECTED:
		/*
		 * Potentially, the back-end may be signalling
		 * a capacity change; update the capacity.
		 */
		err = xenbus_scanf(XBT_NIL, info->xbdev->otherend,
				   "sectors", "%Lu", &sectors);
		if (XENBUS_EXIST_ERR(err))
			return;
		printk(KERN_INFO "Setting capacity to %Lu\n",
		       sectors);
		set_capacity(info->gd, sectors);
		revalidate_disk(info->gd);

		return;
	case BLKIF_STATE_SUSPENDED:
		/*
		 * If we are recovering from suspension, we need to wait
		 * for the backend to announce it's features before
		 * reconnecting, at least we need to know if the backend
		 * supports indirect descriptors, and how many.
		 */
		blkif_recover(info);
		return;

	default:
		break;
	}

	dev_dbg(&info->xbdev->dev, "%s:%s.\n",
		__func__, info->xbdev->otherend);

	err = xenbus_gather(XBT_NIL, info->xbdev->otherend,
			    "sectors", "%llu", &sectors,
			    "info", "%u", &binfo,
			    "sector-size", "%lu", &sector_size,
			    NULL);
	if (err) {
		xenbus_dev_fatal(info->xbdev, err,
				 "reading backend fields at %s",
				 info->xbdev->otherend);
		return;
	}

	/*
	 * physcial-sector-size is a newer field, so old backends may not
	 * provide this. Assume physical sector size to be the same as
	 * sector_size in that case.
	 */
	err = xenbus_scanf(XBT_NIL, info->xbdev->otherend,
			   "physical-sector-size", "%u", &physical_sector_size);
	if (err != 1)
		physical_sector_size = sector_size;

	info->feature_flush = 0;
	info->flush_op = 0;

	err = xenbus_gather(XBT_NIL, info->xbdev->otherend,
			    "feature-barrier", "%d", &barrier,
			    NULL);

	/*
	 * If there's no "feature-barrier" defined, then it means
	 * we're dealing with a very old backend which writes
	 * synchronously; nothing to do.
	 *
	 * If there are barriers, then we use flush.
	 */
	if (!err && barrier) {
		info->feature_flush = REQ_FLUSH | REQ_FUA;
		info->flush_op = BLKIF_OP_WRITE_BARRIER;
	}
	/*
	 * And if there is "feature-flush-cache" use that above
	 * barriers.
	 */
	err = xenbus_gather(XBT_NIL, info->xbdev->otherend,
			    "feature-flush-cache", "%d", &flush,
			    NULL);

	if (!err && flush) {
		info->feature_flush = REQ_FLUSH;
		info->flush_op = BLKIF_OP_FLUSH_DISKCACHE;
	}

	err = xenbus_gather(XBT_NIL, info->xbdev->otherend,
			    "feature-discard", "%d", &discard,
			    NULL);

	if (!err && discard)
		blkfront_setup_discard(info);

	err = xenbus_gather(XBT_NIL, info->xbdev->otherend,
			    "feature-persistent", "%u", &persistent,
			    NULL);
	if (err)
		info->feature_persistent = 0;
	else
		info->feature_persistent = persistent;

	err = blkfront_setup_indirect(info);
	if (err) {
		xenbus_dev_fatal(info->xbdev, err, "setup_indirect at %s",
				 info->xbdev->otherend);
		return;
	}

	err = xlvbd_alloc_gendisk(sectors, info, binfo, sector_size,
				  physical_sector_size);
	if (err) {
		xenbus_dev_fatal(info->xbdev, err, "xlvbd_add at %s",
				 info->xbdev->otherend);
		return;
	}

	xenbus_switch_state(info->xbdev, XenbusStateConnected);

	/* Kick pending requests. */
	spin_lock_irq(&info->io_lock);
	info->connected = BLKIF_STATE_CONNECTED;
	kick_pending_request_queues(info);
	spin_unlock_irq(&info->io_lock);

	add_disk(info->gd);

	info->is_ready = 1;
}

/**
 * Callback received when the backend's state changes.
 */
static void blkback_changed(struct xenbus_device *dev,
			    enum xenbus_state backend_state)
{
	struct blkfront_info *info = dev_get_drvdata(&dev->dev);

	dev_dbg(&dev->dev, "blkfront:blkback_changed to state %d.\n", backend_state);

	switch (backend_state) {
	case XenbusStateInitialising:
	case XenbusStateInitWait:
	case XenbusStateInitialised:
	case XenbusStateReconfiguring:
	case XenbusStateReconfigured:
	case XenbusStateUnknown:
	case XenbusStateClosed:
		break;

	case XenbusStateConnected:
		blkfront_connect(info);
		break;

	case XenbusStateClosing:
		blkfront_closing(info);
		break;
	}
}

static int blkfront_remove(struct xenbus_device *xbdev)
{
	struct blkfront_info *info = dev_get_drvdata(&xbdev->dev);
	struct block_device *bdev = NULL;
	struct gendisk *disk;

	dev_dbg(&xbdev->dev, "%s removed", xbdev->nodename);

	blkif_free(info, 0);

	mutex_lock(&info->mutex);

	disk = info->gd;
	if (disk)
		bdev = bdget_disk(disk, 0);

	info->xbdev = NULL;
	mutex_unlock(&info->mutex);

	if (!bdev) {
		kfree(info);
		return 0;
	}

	/*
	 * The xbdev was removed before we reached the Closed
	 * state. See if it's safe to remove the disk. If the bdev
	 * isn't closed yet, we let release take care of it.
	 */

	mutex_lock(&bdev->bd_mutex);
	info = disk->private_data;

	dev_warn(disk_to_dev(disk),
		 "%s was hot-unplugged, %d stale handles\n",
		 xbdev->nodename, bdev->bd_openers);

	if (info && !bdev->bd_openers) {
		xlvbd_release_gendisk(info);
		disk->private_data = NULL;
		kfree(info);
	}

	mutex_unlock(&bdev->bd_mutex);
	bdput(bdev);

	return 0;
}

static int blkfront_is_ready(struct xenbus_device *dev)
{
	struct blkfront_info *info = dev_get_drvdata(&dev->dev);

	return info->is_ready && info->xbdev;
}

static int blkif_open(struct block_device *bdev, fmode_t mode)
{
	struct gendisk *disk = bdev->bd_disk;
	struct blkfront_info *info;
	int err = 0;

	mutex_lock(&blkfront_mutex);

	info = disk->private_data;
	if (!info) {
		/* xbdev gone */
		err = -ERESTARTSYS;
		goto out;
	}

	mutex_lock(&info->mutex);

	if (!info->gd)
		/* xbdev is closed */
		err = -ERESTARTSYS;

	mutex_unlock(&info->mutex);

out:
	mutex_unlock(&blkfront_mutex);
	return err;
}

static void blkif_release(struct gendisk *disk, fmode_t mode)
{
	struct blkfront_info *info = disk->private_data;
	struct block_device *bdev;
	struct xenbus_device *xbdev;

	mutex_lock(&blkfront_mutex);

	bdev = bdget_disk(disk, 0);

	if (bdev->bd_openers)
		goto out;

	/*
	 * Check if we have been instructed to close. We will have
	 * deferred this request, because the bdev was still open.
	 */

	mutex_lock(&info->mutex);
	xbdev = info->xbdev;

	if (xbdev && xbdev->state == XenbusStateClosing) {
		/* pending switch to state closed */
		dev_info(disk_to_dev(bdev->bd_disk), "releasing disk\n");
		xlvbd_release_gendisk(info);
		xenbus_frontend_closed(info->xbdev);
 	}

	mutex_unlock(&info->mutex);

	if (!xbdev) {
		/* sudden device removal */
		dev_info(disk_to_dev(bdev->bd_disk), "releasing disk\n");
		xlvbd_release_gendisk(info);
		disk->private_data = NULL;
		kfree(info);
	}

out:
	bdput(bdev);
	mutex_unlock(&blkfront_mutex);
}

static const struct block_device_operations xlvbd_block_fops =
{
	.owner = THIS_MODULE,
	.open = blkif_open,
	.release = blkif_release,
	.getgeo = blkif_getgeo,
	.ioctl = blkif_ioctl,
};


static const struct xenbus_device_id blkfront_ids[] = {
	{ "vbd" },
	{ "" }
};

static DEFINE_XENBUS_DRIVER(blkfront, ,
	.probe = blkfront_probe,
	.remove = blkfront_remove,
	.resume = blkfront_resume,
	.otherend_changed = blkback_changed,
	.is_ready = blkfront_is_ready,
);

static int __init xlblk_init(void)
{
	int ret;

	if (!xen_domain())
		return -ENODEV;

	if (xen_hvm_domain() && !xen_platform_pci_unplug)
		return -ENODEV;

	if (register_blkdev(XENVBD_MAJOR, DEV_NAME)) {
		printk(KERN_WARNING "xen_blk: can't get major %d with name %s\n",
		       XENVBD_MAJOR, DEV_NAME);
		return -ENODEV;
	}

	ret = xenbus_register_frontend(&blkfront_driver);
	if (ret) {
		unregister_blkdev(XENVBD_MAJOR, DEV_NAME);
		return ret;
	}

	return 0;
}
module_init(xlblk_init);


static void __exit xlblk_exit(void)
{
	xenbus_unregister_driver(&blkfront_driver);
	unregister_blkdev(XENVBD_MAJOR, DEV_NAME);
	kfree(minors);
}
module_exit(xlblk_exit);

MODULE_DESCRIPTION("Xen virtual block device frontend");
MODULE_LICENSE("GPL");
MODULE_ALIAS_BLOCKDEV_MAJOR(XENVBD_MAJOR);
MODULE_ALIAS("xen:vbd");
MODULE_ALIAS("xenblk");<|MERGE_RESOLUTION|>--- conflicted
+++ resolved
@@ -74,10 +74,6 @@
 struct blk_shadow {
 	struct blkif_request req;
 	struct request *request;
-<<<<<<< HEAD
-	struct grant *grants_used[BLKIF_MAX_SEGMENTS_PER_REQUEST];
-	struct scatterlist sg[BLKIF_MAX_SEGMENTS_PER_REQUEST];
-=======
 	struct grant **grants_used;
 	struct grant **indirect_grants;
 	struct scatterlist *sg;
@@ -87,7 +83,6 @@
 	struct bio *bio;
 	atomic_t pending;
 	int err;
->>>>>>> 69a2d10c
 };
 
 static DEFINE_MUTEX(blkfront_mutex);
@@ -441,14 +436,6 @@
 		else
 			ring_req->u.discard.flag = 0;
 	} else {
-<<<<<<< HEAD
-		ring_req->u.rw.nr_segments = blk_rq_map_sg(req->q, req,
-							   info->shadow[id].sg);
-		BUG_ON(ring_req->u.rw.nr_segments >
-		       BLKIF_MAX_SEGMENTS_PER_REQUEST);
-
-		for_each_sg(info->shadow[id].sg, sg, ring_req->u.rw.nr_segments, i) {
-=======
 		BUG_ON(info->max_indirect_segments == 0 &&
 		       req->nr_phys_segments > BLKIF_MAX_SEGMENTS_PER_REQUEST);
 		BUG_ON(info->max_indirect_segments &&
@@ -485,7 +472,6 @@
 			ring_req->u.rw.nr_segments = nseg;
 		}
 		for_each_sg(info->shadow[id].sg, sg, nseg, i) {
->>>>>>> 69a2d10c
 			fsect = sg->offset >> 9;
 			lsect = fsect + (sg->length >> 9) - 1;
 
@@ -1003,12 +989,8 @@
 	void *shared_data;
 	int nseg;
 
-<<<<<<< HEAD
-	nseg = s->req.u.rw.nr_segments;
-=======
 	nseg = s->req.operation == BLKIF_OP_INDIRECT ?
 		s->req.u.indirect.nr_segments : s->req.u.rw.nr_segments;
->>>>>>> 69a2d10c
 
 	if (bret->operation == BLKIF_OP_READ) {
 		/*
@@ -1161,7 +1143,7 @@
 			 struct blkfront_info *info)
 {
 	struct blkif_sring *sring;
-	int err, i;
+	int err;
 
 	info->ring_ref = GRANT_INVALID_REF;
 
@@ -1173,18 +1155,6 @@
 	SHARED_RING_INIT(sring);
 	FRONT_RING_INIT(&info->ring, sring, PAGE_SIZE);
 
-<<<<<<< HEAD
-	for (i = 0; i < BLK_RING_SIZE; i++)
-		sg_init_table(info->shadow[i].sg, BLKIF_MAX_SEGMENTS_PER_REQUEST);
-
-	/* Allocate memory for grants */
-	err = fill_grant_buffer(info, BLK_RING_SIZE *
-	                              BLKIF_MAX_SEGMENTS_PER_REQUEST);
-	if (err)
-		goto fail;
-
-=======
->>>>>>> 69a2d10c
 	err = xenbus_grant_ring(dev, virt_to_mfn(info->ring.sring));
 	if (err < 0) {
 		free_page((unsigned long)sring);
