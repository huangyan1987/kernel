/*
 * Ram backed block device driver.
 *
 * Copyright (C) 2007 Nick Piggin
 * Copyright (C) 2007 Novell Inc.
 *
 * Parts derived from drivers/block/rd.c, and drivers/block/loop.c, copyright
 * of their respective owners.
 */

#include <linux/init.h>
#include <linux/module.h>
#include <linux/moduleparam.h>
#include <linux/major.h>
#include <linux/blkdev.h>
#include <linux/bio.h>
#include <linux/highmem.h>
#include <linux/mutex.h>
#include <linux/radix-tree.h>
#include <linux/buffer_head.h> /* invalidate_bh_lrus() */
#include <linux/slab.h>

#include <asm/uaccess.h>

#define SECTOR_SHIFT		9
#define PAGE_SECTORS_SHIFT	(PAGE_SHIFT - SECTOR_SHIFT)
#define PAGE_SECTORS		(1 << PAGE_SECTORS_SHIFT)

/*
 * Each block ramdisk device has a radix_tree brd_pages of pages that stores
 * the pages containing the block device's contents. A brd page's ->index is
 * its offset in PAGE_SIZE units. This is similar to, but in no way connected
 * with, the kernel's pagecache or buffer cache (which sit above our block
 * device).
 */
struct brd_device {
	int		brd_number;

	struct request_queue	*brd_queue;
	struct gendisk		*brd_disk;
	struct list_head	brd_list;

	/*
	 * Backing store of pages and lock to protect it. This is the contents
	 * of the block device.
	 */
	spinlock_t		brd_lock;
	struct radix_tree_root	brd_pages;
};

/*
 * Look up and return a brd's page for a given sector.
 */
static DEFINE_MUTEX(brd_mutex);
static struct page *brd_lookup_page(struct brd_device *brd, sector_t sector)
{
	pgoff_t idx;
	struct page *page;

	/*
	 * The page lifetime is protected by the fact that we have opened the
	 * device node -- brd pages will never be deleted under us, so we
	 * don't need any further locking or refcounting.
	 *
	 * This is strictly true for the radix-tree nodes as well (ie. we
	 * don't actually need the rcu_read_lock()), however that is not a
	 * documented feature of the radix-tree API so it is better to be
	 * safe here (we don't have total exclusion from radix tree updates
	 * here, only deletes).
	 */
	rcu_read_lock();
	idx = sector >> PAGE_SECTORS_SHIFT; /* sector to page index */
	page = radix_tree_lookup(&brd->brd_pages, idx);
	rcu_read_unlock();

	BUG_ON(page && page->index != idx);

	return page;
}

/*
 * Look up and return a brd's page for a given sector.
 * If one does not exist, allocate an empty page, and insert that. Then
 * return it.
 */
static struct page *brd_insert_page(struct brd_device *brd, sector_t sector)
{
	pgoff_t idx;
	struct page *page;
	gfp_t gfp_flags;

	page = brd_lookup_page(brd, sector);
	if (page)
		return page;

	/*
	 * Must use NOIO because we don't want to recurse back into the
	 * block or filesystem layers from page reclaim.
	 *
	 * Cannot support XIP and highmem, because our ->direct_access
	 * routine for XIP must return memory that is always addressable.
	 * If XIP was reworked to use pfns and kmap throughout, this
	 * restriction might be able to be lifted.
	 */
	gfp_flags = GFP_NOIO | __GFP_ZERO;
#ifndef CONFIG_BLK_DEV_XIP
	gfp_flags |= __GFP_HIGHMEM;
#endif
	page = alloc_page(gfp_flags);
	if (!page)
		return NULL;

	if (radix_tree_preload(GFP_NOIO)) {
		__free_page(page);
		return NULL;
	}

	spin_lock(&brd->brd_lock);
	idx = sector >> PAGE_SECTORS_SHIFT;
	if (radix_tree_insert(&brd->brd_pages, idx, page)) {
		__free_page(page);
		page = radix_tree_lookup(&brd->brd_pages, idx);
		BUG_ON(!page);
		BUG_ON(page->index != idx);
	} else
		page->index = idx;
	spin_unlock(&brd->brd_lock);

	radix_tree_preload_end();

	return page;
}

static void brd_free_page(struct brd_device *brd, sector_t sector)
{
	struct page *page;
	pgoff_t idx;

	spin_lock(&brd->brd_lock);
	idx = sector >> PAGE_SECTORS_SHIFT;
	page = radix_tree_delete(&brd->brd_pages, idx);
	spin_unlock(&brd->brd_lock);
	if (page)
		__free_page(page);
}

static void brd_zero_page(struct brd_device *brd, sector_t sector)
{
	struct page *page;

	page = brd_lookup_page(brd, sector);
	if (page)
		clear_highpage(page);
}

/*
 * Free all backing store pages and radix tree. This must only be called when
 * there are no other users of the device.
 */
#define FREE_BATCH 16
static void brd_free_pages(struct brd_device *brd)
{
	unsigned long pos = 0;
	struct page *pages[FREE_BATCH];
	int nr_pages;

	do {
		int i;

		nr_pages = radix_tree_gang_lookup(&brd->brd_pages,
				(void **)pages, pos, FREE_BATCH);

		for (i = 0; i < nr_pages; i++) {
			void *ret;

			BUG_ON(pages[i]->index < pos);
			pos = pages[i]->index;
			ret = radix_tree_delete(&brd->brd_pages, pos);
			BUG_ON(!ret || ret != pages[i]);
			__free_page(pages[i]);
		}

		pos++;

		/*
		 * This assumes radix_tree_gang_lookup always returns as
		 * many pages as possible. If the radix-tree code changes,
		 * so will this have to.
		 */
	} while (nr_pages == FREE_BATCH);
}

/*
 * copy_to_brd_setup must be called before copy_to_brd. It may sleep.
 */
static int copy_to_brd_setup(struct brd_device *brd, sector_t sector, size_t n)
{
	unsigned int offset = (sector & (PAGE_SECTORS-1)) << SECTOR_SHIFT;
	size_t copy;

	copy = min_t(size_t, n, PAGE_SIZE - offset);
	if (!brd_insert_page(brd, sector))
		return -ENOMEM;
	if (copy < n) {
		sector += copy >> SECTOR_SHIFT;
		if (!brd_insert_page(brd, sector))
			return -ENOMEM;
	}
	return 0;
}

static void discard_from_brd(struct brd_device *brd,
			sector_t sector, size_t n)
{
	while (n >= PAGE_SIZE) {
		/*
		 * Don't want to actually discard pages here because
		 * re-allocating the pages can result in writeback
		 * deadlocks under heavy load.
		 */
		if (0)
			brd_free_page(brd, sector);
		else
			brd_zero_page(brd, sector);
		sector += PAGE_SIZE >> SECTOR_SHIFT;
		n -= PAGE_SIZE;
	}
}

/*
 * Copy n bytes from src to the brd starting at sector. Does not sleep.
 */
static void copy_to_brd(struct brd_device *brd, const void *src,
			sector_t sector, size_t n)
{
	struct page *page;
	void *dst;
	unsigned int offset = (sector & (PAGE_SECTORS-1)) << SECTOR_SHIFT;
	size_t copy;

	copy = min_t(size_t, n, PAGE_SIZE - offset);
	page = brd_lookup_page(brd, sector);
	BUG_ON(!page);

	dst = kmap_atomic(page, KM_USER1);
	memcpy(dst + offset, src, copy);
	kunmap_atomic(dst, KM_USER1);

	if (copy < n) {
		src += copy;
		sector += copy >> SECTOR_SHIFT;
		copy = n - copy;
		page = brd_lookup_page(brd, sector);
		BUG_ON(!page);

		dst = kmap_atomic(page, KM_USER1);
		memcpy(dst, src, copy);
		kunmap_atomic(dst, KM_USER1);
	}
}

/*
 * Copy n bytes to dst from the brd starting at sector. Does not sleep.
 */
static void copy_from_brd(void *dst, struct brd_device *brd,
			sector_t sector, size_t n)
{
	struct page *page;
	void *src;
	unsigned int offset = (sector & (PAGE_SECTORS-1)) << SECTOR_SHIFT;
	size_t copy;

	copy = min_t(size_t, n, PAGE_SIZE - offset);
	page = brd_lookup_page(brd, sector);
	if (page) {
		src = kmap_atomic(page, KM_USER1);
		memcpy(dst, src + offset, copy);
		kunmap_atomic(src, KM_USER1);
	} else
		memset(dst, 0, copy);

	if (copy < n) {
		dst += copy;
		sector += copy >> SECTOR_SHIFT;
		copy = n - copy;
		page = brd_lookup_page(brd, sector);
		if (page) {
			src = kmap_atomic(page, KM_USER1);
			memcpy(dst, src, copy);
			kunmap_atomic(src, KM_USER1);
		} else
			memset(dst, 0, copy);
	}
}

/*
 * Process a single bvec of a bio.
 */
static int brd_do_bvec(struct brd_device *brd, struct page *page,
			unsigned int len, unsigned int off, int rw,
			sector_t sector)
{
	void *mem;
	int err = 0;

	if (rw != READ) {
		err = copy_to_brd_setup(brd, sector, len);
		if (err)
			goto out;
	}

	mem = kmap_atomic(page, KM_USER0);
	if (rw == READ) {
		copy_from_brd(mem + off, brd, sector, len);
		flush_dcache_page(page);
	} else {
		flush_dcache_page(page);
		copy_to_brd(brd, mem + off, sector, len);
	}
	kunmap_atomic(mem, KM_USER0);

out:
	return err;
}

static int brd_make_request(struct request_queue *q, struct bio *bio)
{
	struct block_device *bdev = bio->bi_bdev;
	struct brd_device *brd = bdev->bd_disk->private_data;
	int rw;
	struct bio_vec *bvec;
	sector_t sector;
	int i;
	int err = -EIO;

	sector = bio->bi_sector;
	if (sector + (bio->bi_size >> SECTOR_SHIFT) >
						get_capacity(bdev->bd_disk))
		goto out;

	if (unlikely(bio->bi_rw & REQ_DISCARD)) {
		err = 0;
		discard_from_brd(brd, sector, bio->bi_size);
		goto out;
	}

	rw = bio_rw(bio);
	if (rw == READA)
		rw = READ;

	bio_for_each_segment(bvec, bio, i) {
		unsigned int len = bvec->bv_len;
		err = brd_do_bvec(brd, bvec->bv_page, len,
					bvec->bv_offset, rw, sector);
		if (err)
			break;
		sector += len >> SECTOR_SHIFT;
	}

out:
	bio_endio(bio, err);

	return 0;
}

#ifdef CONFIG_BLK_DEV_XIP
static int brd_direct_access(struct block_device *bdev, sector_t sector,
			void **kaddr, unsigned long *pfn)
{
	struct brd_device *brd = bdev->bd_disk->private_data;
	struct page *page;

	if (!brd)
		return -ENODEV;
	if (sector & (PAGE_SECTORS-1))
		return -EINVAL;
	if (sector + PAGE_SECTORS > get_capacity(bdev->bd_disk))
		return -ERANGE;
	page = brd_insert_page(brd, sector);
	if (!page)
		return -ENOMEM;
	*kaddr = page_address(page);
	*pfn = page_to_pfn(page);

	return 0;
}
#endif

static int brd_ioctl(struct block_device *bdev, fmode_t mode,
			unsigned int cmd, unsigned long arg)
{
	int error;
	struct brd_device *brd = bdev->bd_disk->private_data;

	if (cmd != BLKFLSBUF)
		return -ENOTTY;

	/*
	 * ram device BLKFLSBUF has special semantics, we want to actually
	 * release and destroy the ramdisk data.
	 */
	mutex_lock(&brd_mutex);
	mutex_lock(&bdev->bd_mutex);
	error = -EBUSY;
	if (bdev->bd_openers <= 1) {
		/*
		 * Invalidate the cache first, so it isn't written
		 * back to the device.
		 *
		 * Another thread might instantiate more buffercache here,
		 * but there is not much we can do to close that race.
		 */
		invalidate_bh_lrus();
		truncate_inode_pages(bdev->bd_inode->i_mapping, 0);
		brd_free_pages(brd);
		error = 0;
	}
	mutex_unlock(&bdev->bd_mutex);
	mutex_unlock(&brd_mutex);

	return error;
}

static const struct block_device_operations brd_fops = {
	.owner =		THIS_MODULE,
	.ioctl =		brd_ioctl,
#ifdef CONFIG_BLK_DEV_XIP
	.direct_access =	brd_direct_access,
#endif
};

/*
 * And now the modules code and kernel interface.
 */
static int rd_nr;
int rd_size = CONFIG_BLK_DEV_RAM_SIZE;
static int max_part;
static int part_shift;
module_param(rd_nr, int, S_IRUGO);
MODULE_PARM_DESC(rd_nr, "Maximum number of brd devices");
module_param(rd_size, int, S_IRUGO);
MODULE_PARM_DESC(rd_size, "Size of each RAM disk in kbytes.");
module_param(max_part, int, S_IRUGO);
MODULE_PARM_DESC(max_part, "Maximum number of partitions per RAM disk");
MODULE_LICENSE("GPL");
MODULE_ALIAS_BLOCKDEV_MAJOR(RAMDISK_MAJOR);
MODULE_ALIAS("rd");

#ifndef MODULE
/* Legacy boot options - nonmodular */
static int __init ramdisk_size(char *str)
{
	rd_size = simple_strtol(str, NULL, 0);
	return 1;
}
__setup("ramdisk_size=", ramdisk_size);
#endif

/*
 * The device scheme is derived from loop.c. Keep them in synch where possible
 * (should share code eventually).
 */
static LIST_HEAD(brd_devices);
static DEFINE_MUTEX(brd_devices_mutex);

static struct brd_device *brd_alloc(int i)
{
	struct brd_device *brd;
	struct gendisk *disk;

	brd = kzalloc(sizeof(*brd), GFP_KERNEL);
	if (!brd)
		goto out;
	brd->brd_number		= i;
	spin_lock_init(&brd->brd_lock);
	INIT_RADIX_TREE(&brd->brd_pages, GFP_ATOMIC);

	brd->brd_queue = blk_alloc_queue(GFP_KERNEL);
	if (!brd->brd_queue)
		goto out_free_dev;
	blk_queue_make_request(brd->brd_queue, brd_make_request);
	blk_queue_max_hw_sectors(brd->brd_queue, 1024);
	blk_queue_bounce_limit(brd->brd_queue, BLK_BOUNCE_ANY);

	brd->brd_queue->limits.discard_granularity = PAGE_SIZE;
	brd->brd_queue->limits.max_discard_sectors = UINT_MAX;
	brd->brd_queue->limits.discard_zeroes_data = 1;
	queue_flag_set_unlocked(QUEUE_FLAG_DISCARD, brd->brd_queue);

	disk = brd->brd_disk = alloc_disk(1 << part_shift);
	if (!disk)
		goto out_free_queue;
	disk->major		= RAMDISK_MAJOR;
	disk->first_minor	= i << part_shift;
	disk->fops		= &brd_fops;
	disk->private_data	= brd;
	disk->queue		= brd->brd_queue;
	disk->flags |= GENHD_FL_SUPPRESS_PARTITION_INFO;
	sprintf(disk->disk_name, "ram%d", i);
	set_capacity(disk, rd_size * 2);

	return brd;

out_free_queue:
	blk_cleanup_queue(brd->brd_queue);
out_free_dev:
	kfree(brd);
out:
	return NULL;
}

static void brd_free(struct brd_device *brd)
{
	put_disk(brd->brd_disk);
	blk_cleanup_queue(brd->brd_queue);
	brd_free_pages(brd);
	kfree(brd);
}

static struct brd_device *brd_init_one(int i)
{
	struct brd_device *brd;

	list_for_each_entry(brd, &brd_devices, brd_list) {
		if (brd->brd_number == i)
			goto out;
	}

	brd = brd_alloc(i);
	if (brd) {
		add_disk(brd->brd_disk);
		list_add_tail(&brd->brd_list, &brd_devices);
	}
out:
	return brd;
}

static void brd_del_one(struct brd_device *brd)
{
	list_del(&brd->brd_list);
	del_gendisk(brd->brd_disk);
	brd_free(brd);
}

static struct kobject *brd_probe(dev_t dev, int *part, void *data)
{
	struct brd_device *brd;
	struct kobject *kobj;

	mutex_lock(&brd_devices_mutex);
	brd = brd_init_one(MINOR(dev) >> part_shift);
	kobj = brd ? get_disk(brd->brd_disk) : ERR_PTR(-ENOMEM);
	mutex_unlock(&brd_devices_mutex);

	*part = 0;
	return kobj;
}

static int __init brd_init(void)
{
	int i, nr;
	unsigned long range;
	struct brd_device *brd, *next;

	/*
	 * brd module now has a feature to instantiate underlying device
	 * structure on-demand, provided that there is an access dev node.
	 * However, this will not work well with user space tool that doesn't
	 * know about such "feature".  In order to not break any existing
	 * tool, we do the following:
	 *
	 * (1) if rd_nr is specified, create that many upfront, and this
	 *     also becomes a hard limit.
	 * (2) if rd_nr is not specified, create CONFIG_BLK_DEV_RAM_COUNT
	 *     (default 16) rd device on module load, user can further
	 *     extend brd device by create dev node themselves and have
	 *     kernel automatically instantiate actual device on-demand.
	 */

	part_shift = 0;
	if (max_part > 0) {
		part_shift = fls(max_part);

<<<<<<< HEAD
=======
		/*
		 * Adjust max_part according to part_shift as it is exported
		 * to user space so that user can decide correct minor number
		 * if [s]he want to create more devices.
		 *
		 * Note that -1 is required because partition 0 is reserved
		 * for the whole disk.
		 */
		max_part = (1UL << part_shift) - 1;
	}

>>>>>>> 77570429
	if ((1UL << part_shift) > DISK_MAX_PARTS)
		return -EINVAL;

	if (rd_nr > 1UL << (MINORBITS - part_shift))
		return -EINVAL;

	if (rd_nr) {
		nr = rd_nr;
		range = rd_nr << part_shift;
	} else {
		nr = CONFIG_BLK_DEV_RAM_COUNT;
		range = 1UL << MINORBITS;
	}

	if (register_blkdev(RAMDISK_MAJOR, "ramdisk"))
		return -EIO;

	for (i = 0; i < nr; i++) {
		brd = brd_alloc(i);
		if (!brd)
			goto out_free;
		list_add_tail(&brd->brd_list, &brd_devices);
	}

	/* point of no return */

	list_for_each_entry(brd, &brd_devices, brd_list)
		add_disk(brd->brd_disk);

	blk_register_region(MKDEV(RAMDISK_MAJOR, 0), range,
				  THIS_MODULE, brd_probe, NULL, NULL);

	printk(KERN_INFO "brd: module loaded\n");
	return 0;

out_free:
	list_for_each_entry_safe(brd, next, &brd_devices, brd_list) {
		list_del(&brd->brd_list);
		brd_free(brd);
	}
	unregister_blkdev(RAMDISK_MAJOR, "ramdisk");

	return -ENOMEM;
}

static void __exit brd_exit(void)
{
	unsigned long range;
	struct brd_device *brd, *next;

	range = rd_nr ? rd_nr << part_shift : 1UL << MINORBITS;

	list_for_each_entry_safe(brd, next, &brd_devices, brd_list)
		brd_del_one(brd);

	blk_unregister_region(MKDEV(RAMDISK_MAJOR, 0), range);
	unregister_blkdev(RAMDISK_MAJOR, "ramdisk");
}

module_init(brd_init);
module_exit(brd_exit);
<|MERGE_RESOLUTION|>--- conflicted
+++ resolved
@@ -581,8 +581,6 @@
 	if (max_part > 0) {
 		part_shift = fls(max_part);
 
-<<<<<<< HEAD
-=======
 		/*
 		 * Adjust max_part according to part_shift as it is exported
 		 * to user space so that user can decide correct minor number
@@ -594,7 +592,6 @@
 		max_part = (1UL << part_shift) - 1;
 	}
 
->>>>>>> 77570429
 	if ((1UL << part_shift) > DISK_MAX_PARTS)
 		return -EINVAL;
 
