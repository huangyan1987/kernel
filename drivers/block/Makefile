#
# Makefile for the kernel block device drivers.
#
# 12 June 2000, Christoph Hellwig <hch@infradead.org>
# Rewritten to use lists instead of if-statements.
# 

obj-$(CONFIG_MAC_FLOPPY)	+= swim3.o
obj-$(CONFIG_BLK_DEV_SWIM)	+= swim_mod.o
obj-$(CONFIG_BLK_DEV_FD)	+= floppy.o
obj-$(CONFIG_AMIGA_FLOPPY)	+= amiflop.o
obj-$(CONFIG_PS3_DISK)		+= ps3disk.o
obj-$(CONFIG_PS3_VRAM)		+= ps3vram.o
obj-$(CONFIG_ATARI_FLOPPY)	+= ataflop.o
obj-$(CONFIG_AMIGA_Z2RAM)	+= z2ram.o
obj-$(CONFIG_BLK_DEV_RAM)	+= brd.o
obj-$(CONFIG_BLK_DEV_LOOP)	+= loop.o
obj-$(CONFIG_BLK_DEV_XD)	+= xd.o
obj-$(CONFIG_BLK_CPQ_DA)	+= cpqarray.o
obj-$(CONFIG_BLK_CPQ_CISS_DA)  += cciss.o
obj-$(CONFIG_BLK_DEV_DAC960)	+= DAC960.o
obj-$(CONFIG_XILINX_SYSACE)	+= xsysace.o
obj-$(CONFIG_CDROM_PKTCDVD)	+= pktcdvd.o
obj-$(CONFIG_MG_DISK)		+= mg_disk.o
obj-$(CONFIG_SUNVDC)		+= sunvdc.o
obj-$(CONFIG_BLK_DEV_OSD)	+= osdblk.o

obj-$(CONFIG_BLK_DEV_UMEM)	+= umem.o
obj-$(CONFIG_BLK_DEV_NBD)	+= nbd.o
obj-$(CONFIG_BLK_DEV_CRYPTOLOOP) += cryptoloop.o
obj-$(CONFIG_VIRTIO_BLK)	+= virtio_blk.o

obj-$(CONFIG_VIODASD)		+= viodasd.o
obj-$(CONFIG_BLK_DEV_SX8)	+= sx8.o
obj-$(CONFIG_BLK_DEV_UB)	+= ub.o
obj-$(CONFIG_BLK_DEV_HD)	+= hd.o

<<<<<<< HEAD
obj-$(CONFIG_PARAVIRT_XEN_BLKDEV_FRONTEND) += xen-blkfront.o
=======
obj-$(CONFIG_XEN_BLKDEV_FRONTEND)	+= xen-blkfront.o
obj-$(CONFIG_XEN_BLKDEV_BACKEND)	+= xen-blkback/
>>>>>>> 55922c9d
obj-$(CONFIG_BLK_DEV_DRBD)     += drbd/
obj-$(CONFIG_BLK_DEV_RBD)     += rbd.o

swim_mod-y	:= swim.o swim_asm.o<|MERGE_RESOLUTION|>--- conflicted
+++ resolved
@@ -35,12 +35,8 @@
 obj-$(CONFIG_BLK_DEV_UB)	+= ub.o
 obj-$(CONFIG_BLK_DEV_HD)	+= hd.o
 
-<<<<<<< HEAD
-obj-$(CONFIG_PARAVIRT_XEN_BLKDEV_FRONTEND) += xen-blkfront.o
-=======
 obj-$(CONFIG_XEN_BLKDEV_FRONTEND)	+= xen-blkfront.o
 obj-$(CONFIG_XEN_BLKDEV_BACKEND)	+= xen-blkback/
->>>>>>> 55922c9d
 obj-$(CONFIG_BLK_DEV_DRBD)     += drbd/
 obj-$(CONFIG_BLK_DEV_RBD)     += rbd.o
 
