--- conflicted
+++ resolved
@@ -271,10 +271,7 @@
 	if (!d->blkq)
 		goto err_mempool;
 	blk_queue_make_request(d->blkq, aoeblk_make_request);
-<<<<<<< HEAD
-=======
 	d->blkq->backing_dev_info.name = "aoe";
->>>>>>> 4ec62b2b
 	if (bdi_init(&d->blkq->backing_dev_info))
 		goto err_blkq;
 	spin_lock_irqsave(&d->lock, flags);
