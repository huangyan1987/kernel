/* Copyright (c) 2012 Coraid, Inc.  See COPYING for GPL terms. */
/*
 * aoeblk.c
 * block device routines
 */

#include <linux/kernel.h>
#include <linux/hdreg.h>
#include <linux/blkdev.h>
#include <linux/backing-dev.h>
#include <linux/fs.h>
#include <linux/ioctl.h>
#include <linux/slab.h>
#include <linux/ratelimit.h>
#include <linux/genhd.h>
#include <linux/netdevice.h>
#include <linux/mutex.h>
#include <linux/export.h>
#include <linux/moduleparam.h>
#include <scsi/sg.h>
#include "aoe.h"

static DEFINE_MUTEX(aoeblk_mutex);
static struct kmem_cache *buf_pool_cache;

/* GPFS needs a larger value than the default. */
static int aoe_maxsectors;
module_param(aoe_maxsectors, int, 0644);
MODULE_PARM_DESC(aoe_maxsectors,
	"When nonzero, set the maximum number of sectors per I/O request");

static ssize_t aoedisk_show_state(struct device *dev,
				  struct device_attribute *attr, char *page)
{
	struct gendisk *disk = dev_to_disk(dev);
	struct aoedev *d = disk->private_data;

	return snprintf(page, PAGE_SIZE,
			"%s%s\n",
			(d->flags & DEVFL_UP) ? "up" : "down",
			(d->flags & DEVFL_KICKME) ? ",kickme" :
			(d->nopen && !(d->flags & DEVFL_UP)) ? ",closewait" : "");
	/* I'd rather see nopen exported so we can ditch closewait */
}
static ssize_t aoedisk_show_mac(struct device *dev,
				struct device_attribute *attr, char *page)
{
	struct gendisk *disk = dev_to_disk(dev);
	struct aoedev *d = disk->private_data;
	struct aoetgt *t = d->targets[0];

	if (t == NULL)
		return snprintf(page, PAGE_SIZE, "none\n");
	return snprintf(page, PAGE_SIZE, "%pm\n", t->addr);
}
static ssize_t aoedisk_show_netif(struct device *dev,
				  struct device_attribute *attr, char *page)
{
	struct gendisk *disk = dev_to_disk(dev);
	struct aoedev *d = disk->private_data;
	struct net_device *nds[8], **nd, **nnd, **ne;
	struct aoetgt **t, **te;
	struct aoeif *ifp, *e;
	char *p;

	memset(nds, 0, sizeof nds);
	nd = nds;
	ne = nd + ARRAY_SIZE(nds);
	t = d->targets;
	te = t + d->ntargets;
	for (; t < te && *t; t++) {
		ifp = (*t)->ifs;
		e = ifp + NAOEIFS;
		for (; ifp < e && ifp->nd; ifp++) {
			for (nnd = nds; nnd < nd; nnd++)
				if (*nnd == ifp->nd)
					break;
			if (nnd == nd && nd != ne)
				*nd++ = ifp->nd;
		}
	}

	ne = nd;
	nd = nds;
	if (*nd == NULL)
		return snprintf(page, PAGE_SIZE, "none\n");
	for (p = page; nd < ne; nd++)
		p += snprintf(p, PAGE_SIZE - (p-page), "%s%s",
			p == page ? "" : ",", (*nd)->name);
	p += snprintf(p, PAGE_SIZE - (p-page), "\n");
	return p-page;
}
/* firmware version */
static ssize_t aoedisk_show_fwver(struct device *dev,
				  struct device_attribute *attr, char *page)
{
	struct gendisk *disk = dev_to_disk(dev);
	struct aoedev *d = disk->private_data;

	return snprintf(page, PAGE_SIZE, "0x%04x\n", (unsigned int) d->fw_ver);
}
static ssize_t aoedisk_show_payload(struct device *dev,
				    struct device_attribute *attr, char *page)
{
	struct gendisk *disk = dev_to_disk(dev);
	struct aoedev *d = disk->private_data;

	return snprintf(page, PAGE_SIZE, "%lu\n", d->maxbcnt);
}

static DEVICE_ATTR(state, S_IRUGO, aoedisk_show_state, NULL);
static DEVICE_ATTR(mac, S_IRUGO, aoedisk_show_mac, NULL);
static DEVICE_ATTR(netif, S_IRUGO, aoedisk_show_netif, NULL);
static struct device_attribute dev_attr_firmware_version = {
	.attr = { .name = "firmware-version", .mode = S_IRUGO },
	.show = aoedisk_show_fwver,
};
static DEVICE_ATTR(payload, S_IRUGO, aoedisk_show_payload, NULL);

static struct attribute *aoe_attrs[] = {
	&dev_attr_state.attr,
	&dev_attr_mac.attr,
	&dev_attr_netif.attr,
	&dev_attr_firmware_version.attr,
	&dev_attr_payload.attr,
	NULL,
};

static const struct attribute_group attr_group = {
	.attrs = aoe_attrs,
};

static int
aoedisk_add_sysfs(struct aoedev *d)
{
	return sysfs_create_group(&disk_to_dev(d->gd)->kobj, &attr_group);
}
void
aoedisk_rm_sysfs(struct aoedev *d)
{
	sysfs_remove_group(&disk_to_dev(d->gd)->kobj, &attr_group);
}

static int
aoeblk_open(struct block_device *bdev, fmode_t mode)
{
	struct aoedev *d = bdev->bd_disk->private_data;
	ulong flags;

	if (!virt_addr_valid(d)) {
		pr_crit("aoe: invalid device pointer in %s\n",
			__func__);
		WARN_ON(1);
		return -ENODEV;
	}
	if (!(d->flags & DEVFL_UP) || d->flags & DEVFL_TKILL)
		return -ENODEV;

	mutex_lock(&aoeblk_mutex);
	spin_lock_irqsave(&d->lock, flags);
	if (d->flags & DEVFL_UP && !(d->flags & DEVFL_TKILL)) {
		d->nopen++;
		spin_unlock_irqrestore(&d->lock, flags);
		mutex_unlock(&aoeblk_mutex);
		return 0;
	}
	spin_unlock_irqrestore(&d->lock, flags);
	mutex_unlock(&aoeblk_mutex);
	return -ENODEV;
}

static int
aoeblk_release(struct gendisk *disk, fmode_t mode)
{
	struct aoedev *d = disk->private_data;
	ulong flags;

	spin_lock_irqsave(&d->lock, flags);

	if (--d->nopen == 0) {
		spin_unlock_irqrestore(&d->lock, flags);
		aoecmd_cfg(d->aoemajor, d->aoeminor);
		return 0;
	}
	spin_unlock_irqrestore(&d->lock, flags);

	return 0;
}

static void
aoeblk_request(struct request_queue *q)
{
	struct aoedev *d;
	struct request *rq;

	d = q->queuedata;
	if ((d->flags & DEVFL_UP) == 0) {
		pr_info_ratelimited("aoe: device %ld.%d is not up\n",
			d->aoemajor, d->aoeminor);
		while ((rq = blk_peek_request(q))) {
			blk_start_request(rq);
			aoe_end_request(d, rq, 1);
		}
		return;
	}
	aoecmd_work(d);
}

static int
aoeblk_getgeo(struct block_device *bdev, struct hd_geometry *geo)
{
	struct aoedev *d = bdev->bd_disk->private_data;

	if ((d->flags & DEVFL_UP) == 0) {
		printk(KERN_ERR "aoe: disk not up\n");
		return -ENODEV;
	}

	geo->cylinders = d->geo.cylinders;
	geo->heads = d->geo.heads;
	geo->sectors = d->geo.sectors;
	return 0;
}

static int
aoeblk_ioctl(struct block_device *bdev, fmode_t mode, uint cmd, ulong arg)
{
	struct aoedev *d;

	if (!arg)
		return -EINVAL;

	d = bdev->bd_disk->private_data;
	if ((d->flags & DEVFL_UP) == 0) {
		pr_err("aoe: disk not up\n");
		return -ENODEV;
	}

	if (cmd == HDIO_GET_IDENTITY) {
		if (!copy_to_user((void __user *) arg, &d->ident,
			sizeof(d->ident)))
			return 0;
		return -EFAULT;
	}

	/* udev calls scsi_id, which uses SG_IO, resulting in noise */
	if (cmd != SG_IO)
		pr_info("aoe: unknown ioctl 0x%x\n", cmd);

	return -ENOTTY;
}

static const struct block_device_operations aoe_bdops = {
	.open = aoeblk_open,
	.release = aoeblk_release,
	.ioctl = aoeblk_ioctl,
	.getgeo = aoeblk_getgeo,
	.owner = THIS_MODULE,
};

/* alloc_disk and add_disk can sleep */
void
aoeblk_gdalloc(void *vp)
{
	struct aoedev *d = vp;
	struct gendisk *gd;
	mempool_t *mp;
	struct request_queue *q;
	enum { KB = 1024, MB = KB * KB, READ_AHEAD = 2 * MB, };
	ulong flags;
	int late = 0;

	spin_lock_irqsave(&d->lock, flags);
	if (d->flags & DEVFL_GDALLOC
	&& !(d->flags & DEVFL_TKILL)
	&& !(d->flags & DEVFL_GD_NOW))
		d->flags |= DEVFL_GD_NOW;
	else
		late = 1;
	spin_unlock_irqrestore(&d->lock, flags);
	if (late)
		return;

	gd = alloc_disk(AOE_PARTITIONS);
	if (gd == NULL) {
		pr_err("aoe: cannot allocate disk structure for %ld.%d\n",
			d->aoemajor, d->aoeminor);
		goto err;
	}

	mp = mempool_create(MIN_BUFS, mempool_alloc_slab, mempool_free_slab,
		buf_pool_cache);
	if (mp == NULL) {
		printk(KERN_ERR "aoe: cannot allocate bufpool for %ld.%d\n",
			d->aoemajor, d->aoeminor);
		goto err_disk;
	}
	q = blk_init_queue(aoeblk_request, &d->lock);
	if (q == NULL) {
		pr_err("aoe: cannot allocate block queue for %ld.%d\n",
			d->aoemajor, d->aoeminor);
		goto err_mempool;
	}

	spin_lock_irqsave(&d->lock, flags);
<<<<<<< HEAD
=======
	WARN_ON(!(d->flags & DEVFL_GD_NOW));
	WARN_ON(!(d->flags & DEVFL_GDALLOC));
	WARN_ON(d->flags & DEVFL_TKILL);
	WARN_ON(d->gd);
	WARN_ON(d->flags & DEVFL_UP);
>>>>>>> 81881a45
	blk_queue_max_hw_sectors(q, BLK_DEF_MAX_SECTORS);
	q->backing_dev_info.name = "aoe";
	q->backing_dev_info.ra_pages = READ_AHEAD / PAGE_CACHE_SIZE;
	d->bufpool = mp;
	d->blkq = gd->queue = q;
	q->queuedata = d;
	d->gd = gd;
	if (aoe_maxsectors)
		blk_queue_max_hw_sectors(q, aoe_maxsectors);
	gd->major = AOE_MAJOR;
	gd->first_minor = d->sysminor;
	gd->fops = &aoe_bdops;
	gd->private_data = d;
	set_capacity(gd, d->ssize);
	snprintf(gd->disk_name, sizeof gd->disk_name, "etherd/e%ld.%d",
		d->aoemajor, d->aoeminor);

	d->flags &= ~DEVFL_GDALLOC;
	d->flags |= DEVFL_UP;

	spin_unlock_irqrestore(&d->lock, flags);

	add_disk(gd);
	aoedisk_add_sysfs(d);

	spin_lock_irqsave(&d->lock, flags);
	WARN_ON(!(d->flags & DEVFL_GD_NOW));
	d->flags &= ~DEVFL_GD_NOW;
	spin_unlock_irqrestore(&d->lock, flags);
	return;

err_mempool:
	mempool_destroy(mp);
err_disk:
	put_disk(gd);
err:
	spin_lock_irqsave(&d->lock, flags);
	d->flags &= ~DEVFL_GD_NOW;
	schedule_work(&d->work);
	spin_unlock_irqrestore(&d->lock, flags);
}

void
aoeblk_exit(void)
{
	kmem_cache_destroy(buf_pool_cache);
}

int __init
aoeblk_init(void)
{
	buf_pool_cache = kmem_cache_create("aoe_bufs",
					   sizeof(struct buf),
					   0, 0, NULL);
	if (buf_pool_cache == NULL)
		return -ENOMEM;

	return 0;
}
<|MERGE_RESOLUTION|>--- conflicted
+++ resolved
@@ -303,14 +303,11 @@
 	}
 
 	spin_lock_irqsave(&d->lock, flags);
-<<<<<<< HEAD
-=======
 	WARN_ON(!(d->flags & DEVFL_GD_NOW));
 	WARN_ON(!(d->flags & DEVFL_GDALLOC));
 	WARN_ON(d->flags & DEVFL_TKILL);
 	WARN_ON(d->gd);
 	WARN_ON(d->flags & DEVFL_UP);
->>>>>>> 81881a45
 	blk_queue_max_hw_sectors(q, BLK_DEF_MAX_SECTORS);
 	q->backing_dev_info.name = "aoe";
 	q->backing_dev_info.ra_pages = READ_AHEAD / PAGE_CACHE_SIZE;
