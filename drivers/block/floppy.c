// SPDX-License-Identifier: GPL-2.0-only
/*
 *  linux/drivers/block/floppy.c
 *
 *  Copyright (C) 1991, 1992  Linus Torvalds
 *  Copyright (C) 1993, 1994  Alain Knaff
 *  Copyright (C) 1998 Alan Cox
 */

/*
 * 02.12.91 - Changed to static variables to indicate need for reset
 * and recalibrate. This makes some things easier (output_byte reset
 * checking etc), and means less interrupt jumping in case of errors,
 * so the code is hopefully easier to understand.
 */

/*
 * This file is certainly a mess. I've tried my best to get it working,
 * but I don't like programming floppies, and I have only one anyway.
 * Urgel. I should check for more errors, and do more graceful error
 * recovery. Seems there are problems with several drives. I've tried to
 * correct them. No promises.
 */

/*
 * As with hd.c, all routines within this file can (and will) be called
 * by interrupts, so extreme caution is needed. A hardware interrupt
 * handler may not sleep, or a kernel panic will happen. Thus I cannot
 * call "floppy-on" directly, but have to set a special timer interrupt
 * etc.
 */

/*
 * 28.02.92 - made track-buffering routines, based on the routines written
 * by entropy@wintermute.wpi.edu (Lawrence Foard). Linus.
 */

/*
 * Automatic floppy-detection and formatting written by Werner Almesberger
 * (almesber@nessie.cs.id.ethz.ch), who also corrected some problems with
 * the floppy-change signal detection.
 */

/*
 * 1992/7/22 -- Hennus Bergman: Added better error reporting, fixed
 * FDC data overrun bug, added some preliminary stuff for vertical
 * recording support.
 *
 * 1992/9/17: Added DMA allocation & DMA functions. -- hhb.
 *
 * TODO: Errors are still not counted properly.
 */

/* 1992/9/20
 * Modifications for ``Sector Shifting'' by Rob Hooft (hooft@chem.ruu.nl)
 * modeled after the freeware MS-DOS program fdformat/88 V1.8 by
 * Christoph H. Hochst\"atter.
 * I have fixed the shift values to the ones I always use. Maybe a new
 * ioctl() should be created to be able to modify them.
 * There is a bug in the driver that makes it impossible to format a
 * floppy as the first thing after bootup.
 */

/*
 * 1993/4/29 -- Linus -- cleaned up the timer handling in the kernel, and
 * this helped the floppy driver as well. Much cleaner, and still seems to
 * work.
 */

/* 1994/6/24 --bbroad-- added the floppy table entries and made
 * minor modifications to allow 2.88 floppies to be run.
 */

/* 1994/7/13 -- Paul Vojta -- modified the probing code to allow three or more
 * disk types.
 */

/*
 * 1994/8/8 -- Alain Knaff -- Switched to fdpatch driver: Support for bigger
 * format bug fixes, but unfortunately some new bugs too...
 */

/* 1994/9/17 -- Koen Holtman -- added logging of physical floppy write
 * errors to allow safe writing by specialized programs.
 */

/* 1995/4/24 -- Dan Fandrich -- added support for Commodore 1581 3.5" disks
 * by defining bit 1 of the "stretch" parameter to mean put sectors on the
 * opposite side of the disk, leaving the sector IDs alone (i.e. Commodore's
 * drives are "upside-down").
 */

/*
 * 1995/8/26 -- Andreas Busse -- added Mips support.
 */

/*
 * 1995/10/18 -- Ralf Baechle -- Portability cleanup; move machine dependent
 * features to asm/floppy.h.
 */

/*
 * 1998/1/21 -- Richard Gooch <rgooch@atnf.csiro.au> -- devfs support
 */

/*
 * 1998/05/07 -- Russell King -- More portability cleanups; moved definition of
 * interrupt and dma channel to asm/floppy.h. Cleaned up some formatting &
 * use of '0' for NULL.
 */

/*
 * 1998/06/07 -- Alan Cox -- Merged the 2.0.34 fixes for resource allocation
 * failures.
 */

/*
 * 1998/09/20 -- David Weinehall -- Added slow-down code for buggy PS/2-drives.
 */

/*
 * 1999/08/13 -- Paul Slootman -- floppy stopped working on Alpha after 24
 * days, 6 hours, 32 minutes and 32 seconds (i.e. MAXINT jiffies; ints were
 * being used to store jiffies, which are unsigned longs).
 */

/*
 * 2000/08/28 -- Arnaldo Carvalho de Melo <acme@conectiva.com.br>
 * - get rid of check_region
 * - s/suser/capable/
 */

/*
 * 2001/08/26 -- Paul Gortmaker - fix insmod oops on machines with no
 * floppy controller (lingering task on list after module is gone... boom.)
 */

/*
 * 2002/02/07 -- Anton Altaparmakov - Fix io ports reservation to correct range
 * (0x3f2-0x3f5, 0x3f7). This fix is a bit of a hack but the proper fix
 * requires many non-obvious changes in arch dependent code.
 */

/* 2003/07/28 -- Daniele Bellucci <bellucda@tiscali.it>.
 * Better audit of register_blkdev.
 */

#define REALLY_SLOW_IO

#define DEBUGT 2

#define DPRINT(format, args...) \
	pr_info("floppy%d: " format, current_drive, ##args)

#define DCL_DEBUG		/* debug disk change line */
#ifdef DCL_DEBUG
#define debug_dcl(test, fmt, args...) \
	do { if ((test) & FD_DEBUG) DPRINT(fmt, ##args); } while (0)
#else
#define debug_dcl(test, fmt, args...) \
	do { if (0) DPRINT(fmt, ##args); } while (0)
#endif

/* do print messages for unexpected interrupts */
static int print_unex = 1;
#include <linux/module.h>
#include <linux/sched.h>
#include <linux/fs.h>
#include <linux/kernel.h>
#include <linux/timer.h>
#include <linux/workqueue.h>
#include <linux/fdreg.h>
#include <linux/fd.h>
#include <linux/hdreg.h>
#include <linux/errno.h>
#include <linux/slab.h>
#include <linux/mm.h>
#include <linux/bio.h>
#include <linux/string.h>
#include <linux/jiffies.h>
#include <linux/fcntl.h>
#include <linux/delay.h>
#include <linux/mc146818rtc.h>	/* CMOS defines */
#include <linux/ioport.h>
#include <linux/interrupt.h>
#include <linux/init.h>
#include <linux/major.h>
#include <linux/platform_device.h>
#include <linux/mod_devicetable.h>
#include <linux/mutex.h>
#include <linux/io.h>
#include <linux/uaccess.h>
#include <linux/async.h>
#include <linux/compat.h>

/*
 * PS/2 floppies have much slower step rates than regular floppies.
 * It's been recommended that take about 1/4 of the default speed
 * in some more extreme cases.
 */
static DEFINE_MUTEX(floppy_mutex);
static int slow_floppy;

#include <asm/dma.h>
#include <asm/irq.h>

static int FLOPPY_IRQ = 6;
static int FLOPPY_DMA = 2;
static int can_use_virtual_dma = 2;
/* =======
 * can use virtual DMA:
 * 0 = use of virtual DMA disallowed by config
 * 1 = use of virtual DMA prescribed by config
 * 2 = no virtual DMA preference configured.  By default try hard DMA,
 * but fall back on virtual DMA when not enough memory available
 */

static int use_virtual_dma;
/* =======
 * use virtual DMA
 * 0 using hard DMA
 * 1 using virtual DMA
 * This variable is set to virtual when a DMA mem problem arises, and
 * reset back in floppy_grab_irq_and_dma.
 * It is not safe to reset it in other circumstances, because the floppy
 * driver may have several buffers in use at once, and we do currently not
 * record each buffers capabilities
 */

static DEFINE_SPINLOCK(floppy_lock);

static unsigned short virtual_dma_port = 0x3f0;
irqreturn_t floppy_interrupt(int irq, void *dev_id);
static int set_dor(int fdc, char mask, char data);

#define K_64	0x10000		/* 64KB */

/* the following is the mask of allowed drives. By default units 2 and
 * 3 of both floppy controllers are disabled, because switching on the
 * motor of these drives causes system hangs on some PCI computers. drive
 * 0 is the low bit (0x1), and drive 7 is the high bit (0x80). Bits are on if
 * a drive is allowed.
 *
 * NOTE: This must come before we include the arch floppy header because
 *       some ports reference this variable from there. -DaveM
 */

static int allowed_drive_mask = 0x33;

#include <asm/floppy.h>

static int irqdma_allocated;

#include <linux/blk-mq.h>
#include <linux/blkpg.h>
#include <linux/cdrom.h>	/* for the compatibility eject ioctl */
#include <linux/completion.h>

static LIST_HEAD(floppy_reqs);
static struct request *current_req;
static int set_next_request(void);

#ifndef fd_get_dma_residue
#define fd_get_dma_residue() get_dma_residue(FLOPPY_DMA)
#endif

/* Dma Memory related stuff */

#ifndef fd_dma_mem_free
#define fd_dma_mem_free(addr, size) free_pages(addr, get_order(size))
#endif

#ifndef fd_dma_mem_alloc
#define fd_dma_mem_alloc(size) __get_dma_pages(GFP_KERNEL, get_order(size))
#endif

#ifndef fd_cacheflush
#define fd_cacheflush(addr, size) /* nothing... */
#endif

static inline void fallback_on_nodma_alloc(char **addr, size_t l)
{
#ifdef FLOPPY_CAN_FALLBACK_ON_NODMA
	if (*addr)
		return;		/* we have the memory */
	if (can_use_virtual_dma != 2)
		return;		/* no fallback allowed */
	pr_info("DMA memory shortage. Temporarily falling back on virtual DMA\n");
	*addr = (char *)nodma_mem_alloc(l);
#else
	return;
#endif
}

/* End dma memory related stuff */

static unsigned long fake_change;
static bool initialized;

#define ITYPE(x)	(((x) >> 2) & 0x1f)
#define TOMINOR(x)	((x & 3) | ((x & 4) << 5))
#define UNIT(x)		((x) & 0x03)		/* drive on fdc */
#define FDC(x)		(((x) & 0x04) >> 2)	/* fdc of drive */
	/* reverse mapping from unit and fdc to drive */
#define REVDRIVE(fdc, unit) ((unit) + ((fdc) << 2))

#define PH_HEAD(floppy, head) (((((floppy)->stretch & 2) >> 1) ^ head) << 2)
#define STRETCH(floppy)	((floppy)->stretch & FD_STRETCH)

/* read/write commands */
#define COMMAND			0
#define DR_SELECT		1
#define TRACK			2
#define HEAD			3
#define SECTOR			4
#define SIZECODE		5
#define SECT_PER_TRACK		6
#define GAP			7
#define SIZECODE2		8
#define NR_RW 9

/* format commands */
#define F_SIZECODE		2
#define F_SECT_PER_TRACK	3
#define F_GAP			4
#define F_FILL			5
#define NR_F 6

/*
 * Maximum disk size (in kilobytes).
 * This default is used whenever the current disk size is unknown.
 * [Now it is rather a minimum]
 */
#define MAX_DISK_SIZE 4		/* 3984 */

/*
 * globals used by 'result()'
 */
static unsigned char reply_buffer[FD_RAW_REPLY_SIZE];
static int inr;		/* size of reply buffer, when called from interrupt */
#define ST0		0
#define ST1		1
#define ST2		2
#define ST3		0	/* result of GETSTATUS */
#define R_TRACK		3
#define R_HEAD		4
#define R_SECTOR	5
#define R_SIZECODE	6

#define SEL_DLY		(2 * HZ / 100)

/*
 * this struct defines the different floppy drive types.
 */
static struct {
	struct floppy_drive_params params;
	const char *name;	/* name printed while booting */
} default_drive_params[] = {
/* NOTE: the time values in jiffies should be in msec!
 CMOS drive type
  |     Maximum data rate supported by drive type
  |     |   Head load time, msec
  |     |   |   Head unload time, msec (not used)
  |     |   |   |     Step rate interval, usec
  |     |   |   |     |       Time needed for spinup time (jiffies)
  |     |   |   |     |       |      Timeout for spinning down (jiffies)
  |     |   |   |     |       |      |   Spindown offset (where disk stops)
  |     |   |   |     |       |      |   |     Select delay
  |     |   |   |     |       |      |   |     |     RPS
  |     |   |   |     |       |      |   |     |     |    Max number of tracks
  |     |   |   |     |       |      |   |     |     |    |     Interrupt timeout
  |     |   |   |     |       |      |   |     |     |    |     |   Max nonintlv. sectors
  |     |   |   |     |       |      |   |     |     |    |     |   | -Max Errors- flags */
{{0,  500, 16, 16, 8000,    1*HZ, 3*HZ,  0, SEL_DLY, 5,  80, 3*HZ, 20, {3,1,2,0,2}, 0,
      0, { 7, 4, 8, 2, 1, 5, 3,10}, 3*HZ/2, 0 }, "unknown" },

{{1,  300, 16, 16, 8000,    1*HZ, 3*HZ,  0, SEL_DLY, 5,  40, 3*HZ, 17, {3,1,2,0,2}, 0,
      0, { 1, 0, 0, 0, 0, 0, 0, 0}, 3*HZ/2, 1 }, "360K PC" }, /*5 1/4 360 KB PC*/

{{2,  500, 16, 16, 6000, 4*HZ/10, 3*HZ, 14, SEL_DLY, 6,  83, 3*HZ, 17, {3,1,2,0,2}, 0,
      0, { 2, 5, 6,23,10,20,12, 0}, 3*HZ/2, 2 }, "1.2M" }, /*5 1/4 HD AT*/

{{3,  250, 16, 16, 3000,    1*HZ, 3*HZ,  0, SEL_DLY, 5,  83, 3*HZ, 20, {3,1,2,0,2}, 0,
      0, { 4,22,21,30, 3, 0, 0, 0}, 3*HZ/2, 4 }, "720k" }, /*3 1/2 DD*/

{{4,  500, 16, 16, 4000, 4*HZ/10, 3*HZ, 10, SEL_DLY, 5,  83, 3*HZ, 20, {3,1,2,0,2}, 0,
      0, { 7, 4,25,22,31,21,29,11}, 3*HZ/2, 7 }, "1.44M" }, /*3 1/2 HD*/

{{5, 1000, 15,  8, 3000, 4*HZ/10, 3*HZ, 10, SEL_DLY, 5,  83, 3*HZ, 40, {3,1,2,0,2}, 0,
      0, { 7, 8, 4,25,28,22,31,21}, 3*HZ/2, 8 }, "2.88M AMI BIOS" }, /*3 1/2 ED*/

{{6, 1000, 15,  8, 3000, 4*HZ/10, 3*HZ, 10, SEL_DLY, 5,  83, 3*HZ, 40, {3,1,2,0,2}, 0,
      0, { 7, 8, 4,25,28,22,31,21}, 3*HZ/2, 8 }, "2.88M" } /*3 1/2 ED*/
/*    |  --autodetected formats---    |      |      |
 *    read_track                      |      |    Name printed when booting
 *				      |     Native format
 *	            Frequency of disk change checks */
};

static struct floppy_drive_params drive_params[N_DRIVE];
static struct floppy_drive_struct drive_state[N_DRIVE];
static struct floppy_write_errors write_errors[N_DRIVE];
static struct timer_list motor_off_timer[N_DRIVE];
static struct blk_mq_tag_set tag_sets[N_DRIVE];
static struct block_device *opened_bdev[N_DRIVE];
static DEFINE_MUTEX(open_lock);
static struct floppy_raw_cmd *raw_cmd, default_raw_cmd;

/*
 * This struct defines the different floppy types.
 *
 * Bit 0 of 'stretch' tells if the tracks need to be doubled for some
 * types (e.g. 360kB diskette in 1.2MB drive, etc.).  Bit 1 of 'stretch'
 * tells if the disk is in Commodore 1581 format, which means side 0 sectors
 * are located on side 1 of the disk but with a side 0 ID, and vice-versa.
 * This is the same as the Sharp MZ-80 5.25" CP/M disk format, except that the
 * 1581's logical side 0 is on physical side 1, whereas the Sharp's logical
 * side 0 is on physical side 0 (but with the misnamed sector IDs).
 * 'stretch' should probably be renamed to something more general, like
 * 'options'.
 *
 * Bits 2 through 9 of 'stretch' tell the number of the first sector.
 * The LSB (bit 2) is flipped. For most disks, the first sector
 * is 1 (represented by 0x00<<2).  For some CP/M and music sampler
 * disks (such as Ensoniq EPS 16plus) it is 0 (represented as 0x01<<2).
 * For Amstrad CPC disks it is 0xC1 (represented as 0xC0<<2).
 *
 * Other parameters should be self-explanatory (see also setfdprm(8)).
 */
/*
	    Size
	     |  Sectors per track
	     |  | Head
	     |  | |  Tracks
	     |  | |  | Stretch
	     |  | |  | |  Gap 1 size
	     |  | |  | |    |  Data rate, | 0x40 for perp
	     |  | |  | |    |    |  Spec1 (stepping rate, head unload
	     |  | |  | |    |    |    |    /fmt gap (gap2) */
static struct floppy_struct floppy_type[32] = {
	{    0, 0,0, 0,0,0x00,0x00,0x00,0x00,NULL    },	/*  0 no testing    */
	{  720, 9,2,40,0,0x2A,0x02,0xDF,0x50,"d360"  }, /*  1 360KB PC      */
	{ 2400,15,2,80,0,0x1B,0x00,0xDF,0x54,"h1200" },	/*  2 1.2MB AT      */
	{  720, 9,1,80,0,0x2A,0x02,0xDF,0x50,"D360"  },	/*  3 360KB SS 3.5" */
	{ 1440, 9,2,80,0,0x2A,0x02,0xDF,0x50,"D720"  },	/*  4 720KB 3.5"    */
	{  720, 9,2,40,1,0x23,0x01,0xDF,0x50,"h360"  },	/*  5 360KB AT      */
	{ 1440, 9,2,80,0,0x23,0x01,0xDF,0x50,"h720"  },	/*  6 720KB AT      */
	{ 2880,18,2,80,0,0x1B,0x00,0xCF,0x6C,"H1440" },	/*  7 1.44MB 3.5"   */
	{ 5760,36,2,80,0,0x1B,0x43,0xAF,0x54,"E2880" },	/*  8 2.88MB 3.5"   */
	{ 6240,39,2,80,0,0x1B,0x43,0xAF,0x28,"E3120" },	/*  9 3.12MB 3.5"   */

	{ 2880,18,2,80,0,0x25,0x00,0xDF,0x02,"h1440" }, /* 10 1.44MB 5.25"  */
	{ 3360,21,2,80,0,0x1C,0x00,0xCF,0x0C,"H1680" }, /* 11 1.68MB 3.5"   */
	{  820,10,2,41,1,0x25,0x01,0xDF,0x2E,"h410"  },	/* 12 410KB 5.25"   */
	{ 1640,10,2,82,0,0x25,0x02,0xDF,0x2E,"H820"  },	/* 13 820KB 3.5"    */
	{ 2952,18,2,82,0,0x25,0x00,0xDF,0x02,"h1476" },	/* 14 1.48MB 5.25"  */
	{ 3444,21,2,82,0,0x25,0x00,0xDF,0x0C,"H1722" },	/* 15 1.72MB 3.5"   */
	{  840,10,2,42,1,0x25,0x01,0xDF,0x2E,"h420"  },	/* 16 420KB 5.25"   */
	{ 1660,10,2,83,0,0x25,0x02,0xDF,0x2E,"H830"  },	/* 17 830KB 3.5"    */
	{ 2988,18,2,83,0,0x25,0x00,0xDF,0x02,"h1494" },	/* 18 1.49MB 5.25"  */
	{ 3486,21,2,83,0,0x25,0x00,0xDF,0x0C,"H1743" }, /* 19 1.74 MB 3.5"  */

	{ 1760,11,2,80,0,0x1C,0x09,0xCF,0x00,"h880"  }, /* 20 880KB 5.25"   */
	{ 2080,13,2,80,0,0x1C,0x01,0xCF,0x00,"D1040" }, /* 21 1.04MB 3.5"   */
	{ 2240,14,2,80,0,0x1C,0x19,0xCF,0x00,"D1120" }, /* 22 1.12MB 3.5"   */
	{ 3200,20,2,80,0,0x1C,0x20,0xCF,0x2C,"h1600" }, /* 23 1.6MB 5.25"   */
	{ 3520,22,2,80,0,0x1C,0x08,0xCF,0x2e,"H1760" }, /* 24 1.76MB 3.5"   */
	{ 3840,24,2,80,0,0x1C,0x20,0xCF,0x00,"H1920" }, /* 25 1.92MB 3.5"   */
	{ 6400,40,2,80,0,0x25,0x5B,0xCF,0x00,"E3200" }, /* 26 3.20MB 3.5"   */
	{ 7040,44,2,80,0,0x25,0x5B,0xCF,0x00,"E3520" }, /* 27 3.52MB 3.5"   */
	{ 7680,48,2,80,0,0x25,0x63,0xCF,0x00,"E3840" }, /* 28 3.84MB 3.5"   */
	{ 3680,23,2,80,0,0x1C,0x10,0xCF,0x00,"H1840" }, /* 29 1.84MB 3.5"   */

	{ 1600,10,2,80,0,0x25,0x02,0xDF,0x2E,"D800"  },	/* 30 800KB 3.5"    */
	{ 3200,20,2,80,0,0x1C,0x00,0xCF,0x2C,"H1600" }, /* 31 1.6MB 3.5"    */
};

static struct gendisk *disks[N_DRIVE][ARRAY_SIZE(floppy_type)];

#define SECTSIZE (_FD_SECTSIZE(*floppy))

/* Auto-detection: Disk type used until the next media change occurs. */
static struct floppy_struct *current_type[N_DRIVE];

/*
 * User-provided type information. current_type points to
 * the respective entry of this array.
 */
static struct floppy_struct user_params[N_DRIVE];

static sector_t floppy_sizes[256];

static char floppy_device_name[] = "floppy";

/*
 * The driver is trying to determine the correct media format
 * while probing is set. rw_interrupt() clears it after a
 * successful access.
 */
static int probing;

/* Synchronization of FDC access. */
#define FD_COMMAND_NONE		-1
#define FD_COMMAND_ERROR	2
#define FD_COMMAND_OKAY		3

static volatile int command_status = FD_COMMAND_NONE;
static unsigned long fdc_busy;
static DECLARE_WAIT_QUEUE_HEAD(fdc_wait);
static DECLARE_WAIT_QUEUE_HEAD(command_done);

/* Errors during formatting are counted here. */
static int format_errors;

/* Format request descriptor. */
static struct format_descr format_req;

/*
 * Rate is 0 for 500kb/s, 1 for 300kbps, 2 for 250kbps
 * Spec1 is 0xSH, where S is stepping rate (F=1ms, E=2ms, D=3ms etc),
 * H is head unload time (1=16ms, 2=32ms, etc)
 */

/*
 * Track buffer
 * Because these are written to by the DMA controller, they must
 * not contain a 64k byte boundary crossing, or data will be
 * corrupted/lost.
 */
static char *floppy_track_buffer;
static int max_buffer_sectors;

static int *errors;
typedef void (*done_f)(int);
static const struct cont_t {
	void (*interrupt)(void);
				/* this is called after the interrupt of the
				 * main command */
	void (*redo)(void);	/* this is called to retry the operation */
	void (*error)(void);	/* this is called to tally an error */
	done_f done;		/* this is called to say if the operation has
				 * succeeded/failed */
} *cont;

static void floppy_ready(void);
static void floppy_start(void);
static void process_fd_request(void);
static void recalibrate_floppy(void);
static void floppy_shutdown(struct work_struct *);

static int floppy_request_regions(int);
static void floppy_release_regions(int);
static int floppy_grab_irq_and_dma(void);
static void floppy_release_irq_and_dma(void);

/*
 * The "reset" variable should be tested whenever an interrupt is scheduled,
 * after the commands have been sent. This is to ensure that the driver doesn't
 * get wedged when the interrupt doesn't come because of a failed command.
 * reset doesn't need to be tested before sending commands, because
 * output_byte is automatically disabled when reset is set.
 */
static void reset_fdc(void);
static int floppy_revalidate(struct gendisk *disk);

/*
 * These are global variables, as that's the easiest way to give
 * information to interrupts. They are the data used for the current
 * request.
 */
#define NO_TRACK	-1
#define NEED_1_RECAL	-2
#define NEED_2_RECAL	-3

static atomic_t usage_count = ATOMIC_INIT(0);

/* buffer related variables */
static int buffer_track = -1;
static int buffer_drive = -1;
static int buffer_min = -1;
static int buffer_max = -1;

/* fdc related variables, should end up in a struct */
static struct floppy_fdc_state fdc_state[N_FDC];
static int current_fdc;			/* current fdc */

static struct workqueue_struct *floppy_wq;

static struct floppy_struct *_floppy = floppy_type;
static unsigned char current_drive;
static long current_count_sectors;
static unsigned char fsector_t;	/* sector in track */
static unsigned char in_sector_offset;	/* offset within physical sector,
					 * expressed in units of 512 bytes */

static inline unsigned char fdc_inb(int fdc, int reg)
{
	return fd_inb(fdc_state[fdc].address, reg);
}

static inline void fdc_outb(unsigned char value, int fdc, int reg)
{
	fd_outb(value, fdc_state[fdc].address, reg);
}

static inline bool drive_no_geom(int drive)
{
	return !current_type[drive] && !ITYPE(drive_state[drive].fd_device);
}

#ifndef fd_eject
static inline int fd_eject(int drive)
{
	return -EINVAL;
}
#endif

/*
 * Debugging
 * =========
 */
#ifdef DEBUGT
static long unsigned debugtimer;

static inline void set_debugt(void)
{
	debugtimer = jiffies;
}

static inline void debugt(const char *func, const char *msg)
{
	if (drive_params[current_drive].flags & DEBUGT)
		pr_info("%s:%s dtime=%lu\n", func, msg, jiffies - debugtimer);
}
#else
static inline void set_debugt(void) { }
static inline void debugt(const char *func, const char *msg) { }
#endif /* DEBUGT */


static DECLARE_DELAYED_WORK(fd_timeout, floppy_shutdown);
static const char *timeout_message;

static void is_alive(const char *func, const char *message)
{
	/* this routine checks whether the floppy driver is "alive" */
	if (test_bit(0, &fdc_busy) && command_status < 2 &&
	    !delayed_work_pending(&fd_timeout)) {
		DPRINT("%s: timeout handler died.  %s\n", func, message);
	}
}

static void (*do_floppy)(void) = NULL;

#define OLOGSIZE 20

static void (*lasthandler)(void);
static unsigned long interruptjiffies;
static unsigned long resultjiffies;
static int resultsize;
static unsigned long lastredo;

static struct output_log {
	unsigned char data;
	unsigned char status;
	unsigned long jiffies;
} output_log[OLOGSIZE];

static int output_log_pos;

#define MAXTIMEOUT -2

static void __reschedule_timeout(int drive, const char *message)
{
	unsigned long delay;

	if (drive < 0 || drive >= N_DRIVE) {
		delay = 20UL * HZ;
		drive = 0;
	} else
		delay = drive_params[drive].timeout;

	mod_delayed_work(floppy_wq, &fd_timeout, delay);
	if (drive_params[drive].flags & FD_DEBUG)
		DPRINT("reschedule timeout %s\n", message);
	timeout_message = message;
}

static void reschedule_timeout(int drive, const char *message)
{
	unsigned long flags;

	spin_lock_irqsave(&floppy_lock, flags);
	__reschedule_timeout(drive, message);
	spin_unlock_irqrestore(&floppy_lock, flags);
}

#define INFBOUND(a, b) (a) = max_t(int, a, b)
#define SUPBOUND(a, b) (a) = min_t(int, a, b)

/*
 * Bottom half floppy driver.
 * ==========================
 *
 * This part of the file contains the code talking directly to the hardware,
 * and also the main service loop (seek-configure-spinup-command)
 */

/*
 * disk change.
 * This routine is responsible for maintaining the FD_DISK_CHANGE flag,
 * and the last_checked date.
 *
 * last_checked is the date of the last check which showed 'no disk change'
 * FD_DISK_CHANGE is set under two conditions:
 * 1. The floppy has been changed after some i/o to that floppy already
 *    took place.
 * 2. No floppy disk is in the drive. This is done in order to ensure that
 *    requests are quickly flushed in case there is no disk in the drive. It
 *    follows that FD_DISK_CHANGE can only be cleared if there is a disk in
 *    the drive.
 *
 * For 1., maxblock is observed. Maxblock is 0 if no i/o has taken place yet.
 * For 2., FD_DISK_NEWCHANGE is watched. FD_DISK_NEWCHANGE is cleared on
 *  each seek. If a disk is present, the disk change line should also be
 *  cleared on each seek. Thus, if FD_DISK_NEWCHANGE is clear, but the disk
 *  change line is set, this means either that no disk is in the drive, or
 *  that it has been removed since the last seek.
 *
 * This means that we really have a third possibility too:
 *  The floppy has been changed after the last seek.
 */

static int disk_change(int drive)
{
	int fdc = FDC(drive);

	if (time_before(jiffies, drive_state[drive].select_date + drive_params[drive].select_delay))
		DPRINT("WARNING disk change called early\n");
	if (!(fdc_state[fdc].dor & (0x10 << UNIT(drive))) ||
	    (fdc_state[fdc].dor & 3) != UNIT(drive) || fdc != FDC(drive)) {
		DPRINT("probing disk change on unselected drive\n");
		DPRINT("drive=%d fdc=%d dor=%x\n", drive, FDC(drive),
		       (unsigned int)fdc_state[fdc].dor);
	}

	debug_dcl(drive_params[drive].flags,
		  "checking disk change line for drive %d\n", drive);
	debug_dcl(drive_params[drive].flags, "jiffies=%lu\n", jiffies);
	debug_dcl(drive_params[drive].flags, "disk change line=%x\n",
		  fdc_inb(fdc, FD_DIR) & 0x80);
	debug_dcl(drive_params[drive].flags, "flags=%lx\n",
		  drive_state[drive].flags);

	if (drive_params[drive].flags & FD_BROKEN_DCL)
		return test_bit(FD_DISK_CHANGED_BIT,
				&drive_state[drive].flags);
	if ((fdc_inb(fdc, FD_DIR) ^ drive_params[drive].flags) & 0x80) {
		set_bit(FD_VERIFY_BIT, &drive_state[drive].flags);
					/* verify write protection */

		if (drive_state[drive].maxblock)	/* mark it changed */
			set_bit(FD_DISK_CHANGED_BIT,
				&drive_state[drive].flags);

		/* invalidate its geometry */
		if (drive_state[drive].keep_data >= 0) {
			if ((drive_params[drive].flags & FTD_MSG) &&
			    current_type[drive] != NULL)
				DPRINT("Disk type is undefined after disk change\n");
			current_type[drive] = NULL;
			floppy_sizes[TOMINOR(drive)] = MAX_DISK_SIZE << 1;
		}

		return 1;
	} else {
		drive_state[drive].last_checked = jiffies;
		clear_bit(FD_DISK_NEWCHANGE_BIT, &drive_state[drive].flags);
	}
	return 0;
}

static inline int is_selected(int dor, int unit)
{
	return ((dor & (0x10 << unit)) && (dor & 3) == unit);
}

static bool is_ready_state(int status)
{
	int state = status & (STATUS_READY | STATUS_DIR | STATUS_DMA);
	return state == STATUS_READY;
}

static int set_dor(int fdc, char mask, char data)
{
	unsigned char unit;
	unsigned char drive;
	unsigned char newdor;
	unsigned char olddor;

	if (fdc_state[fdc].address == -1)
		return -1;

	olddor = fdc_state[fdc].dor;
	newdor = (olddor & mask) | data;
	if (newdor != olddor) {
		unit = olddor & 0x3;
		if (is_selected(olddor, unit) && !is_selected(newdor, unit)) {
			drive = REVDRIVE(fdc, unit);
			debug_dcl(drive_params[drive].flags,
				  "calling disk change from set_dor\n");
			disk_change(drive);
		}
		fdc_state[fdc].dor = newdor;
		fdc_outb(newdor, fdc, FD_DOR);

		unit = newdor & 0x3;
		if (!is_selected(olddor, unit) && is_selected(newdor, unit)) {
			drive = REVDRIVE(fdc, unit);
			drive_state[drive].select_date = jiffies;
		}
	}
	return olddor;
}

static void twaddle(int fdc, int drive)
{
	if (drive_params[drive].select_delay)
		return;
	fdc_outb(fdc_state[fdc].dor & ~(0x10 << UNIT(drive)),
		 fdc, FD_DOR);
	fdc_outb(fdc_state[fdc].dor, fdc, FD_DOR);
	drive_state[drive].select_date = jiffies;
}

/*
 * Reset all driver information about the specified fdc.
 * This is needed after a reset, and after a raw command.
 */
static void reset_fdc_info(int fdc, int mode)
{
	int drive;

	fdc_state[fdc].spec1 = fdc_state[fdc].spec2 = -1;
	fdc_state[fdc].need_configure = 1;
	fdc_state[fdc].perp_mode = 1;
	fdc_state[fdc].rawcmd = 0;
	for (drive = 0; drive < N_DRIVE; drive++)
		if (FDC(drive) == fdc &&
		    (mode || drive_state[drive].track != NEED_1_RECAL))
			drive_state[drive].track = NEED_2_RECAL;
}

/*
 * selects the fdc and drive, and enables the fdc's input/dma.
 * Both current_drive and current_fdc are changed to match the new drive.
 */
static void set_fdc(int drive)
{
	unsigned int fdc;

	if (drive < 0 || drive >= N_DRIVE) {
		pr_info("bad drive value %d\n", drive);
		return;
	}

	fdc = FDC(drive);
	if (fdc >= N_FDC) {
		pr_info("bad fdc value\n");
		return;
	}

	set_dor(fdc, ~0, 8);
#if N_FDC > 1
	set_dor(1 - fdc, ~8, 0);
#endif
	if (fdc_state[fdc].rawcmd == 2)
		reset_fdc_info(fdc, 1);
	if (fdc_inb(fdc, FD_STATUS) != STATUS_READY)
		fdc_state[fdc].reset = 1;

	current_drive = drive;
	current_fdc = fdc;
}

/*
 * locks the driver.
 * Both current_drive and current_fdc are changed to match the new drive.
 */
static int lock_fdc(int drive)
{
	if (WARN(atomic_read(&usage_count) == 0,
		 "Trying to lock fdc while usage count=0\n"))
		return -1;

	if (wait_event_interruptible(fdc_wait, !test_and_set_bit(0, &fdc_busy)))
		return -EINTR;

	command_status = FD_COMMAND_NONE;

	reschedule_timeout(drive, "lock fdc");
	set_fdc(drive);
	return 0;
}

/* unlocks the driver */
static void unlock_fdc(void)
{
	if (!test_bit(0, &fdc_busy))
		DPRINT("FDC access conflict!\n");

	raw_cmd = NULL;
	command_status = FD_COMMAND_NONE;
	cancel_delayed_work(&fd_timeout);
	do_floppy = NULL;
	cont = NULL;
	clear_bit(0, &fdc_busy);
	wake_up(&fdc_wait);
}

/* switches the motor off after a given timeout */
static void motor_off_callback(struct timer_list *t)
{
	unsigned long nr = t - motor_off_timer;
	unsigned char mask = ~(0x10 << UNIT(nr));

	if (WARN_ON_ONCE(nr >= N_DRIVE))
		return;

	set_dor(FDC(nr), mask, 0);
}

/* schedules motor off */
static void floppy_off(unsigned int drive)
{
	unsigned long volatile delta;
	int fdc = FDC(drive);

	if (!(fdc_state[fdc].dor & (0x10 << UNIT(drive))))
		return;

	del_timer(motor_off_timer + drive);

	/* make spindle stop in a position which minimizes spinup time
	 * next time */
	if (drive_params[drive].rps) {
		delta = jiffies - drive_state[drive].first_read_date + HZ -
		    drive_params[drive].spindown_offset;
		delta = ((delta * drive_params[drive].rps) % HZ) / drive_params[drive].rps;
		motor_off_timer[drive].expires =
		    jiffies + drive_params[drive].spindown - delta;
	}
	add_timer(motor_off_timer + drive);
}

/*
 * cycle through all N_DRIVE floppy drives, for disk change testing.
 * stopping at current drive. This is done before any long operation, to
 * be sure to have up to date disk change information.
 */
static void scandrives(void)
{
	int i;
	int drive;
	int saved_drive;

	if (drive_params[current_drive].select_delay)
		return;

	saved_drive = current_drive;
	for (i = 0; i < N_DRIVE; i++) {
		drive = (saved_drive + i + 1) % N_DRIVE;
		if (drive_state[drive].fd_ref == 0 || drive_params[drive].select_delay != 0)
			continue;	/* skip closed drives */
		set_fdc(drive);
		if (!(set_dor(current_fdc, ~3, UNIT(drive) | (0x10 << UNIT(drive))) &
		      (0x10 << UNIT(drive))))
			/* switch the motor off again, if it was off to
			 * begin with */
			set_dor(current_fdc, ~(0x10 << UNIT(drive)), 0);
	}
	set_fdc(saved_drive);
}

static void empty(void)
{
}

static void (*floppy_work_fn)(void);

static void floppy_work_workfn(struct work_struct *work)
{
	floppy_work_fn();
}

static DECLARE_WORK(floppy_work, floppy_work_workfn);

static void schedule_bh(void (*handler)(void))
{
	WARN_ON(work_pending(&floppy_work));

	floppy_work_fn = handler;
	queue_work(floppy_wq, &floppy_work);
}

static void (*fd_timer_fn)(void) = NULL;

static void fd_timer_workfn(struct work_struct *work)
{
	fd_timer_fn();
}

static DECLARE_DELAYED_WORK(fd_timer, fd_timer_workfn);

static void cancel_activity(void)
{
	do_floppy = NULL;
	cancel_delayed_work_sync(&fd_timer);
	cancel_work_sync(&floppy_work);
}

/* this function makes sure that the disk stays in the drive during the
 * transfer */
static void fd_watchdog(void)
{
	debug_dcl(drive_params[current_drive].flags,
		  "calling disk change from watchdog\n");

	if (disk_change(current_drive)) {
		DPRINT("disk removed during i/o\n");
		cancel_activity();
		cont->done(0);
		reset_fdc();
	} else {
		cancel_delayed_work(&fd_timer);
		fd_timer_fn = fd_watchdog;
		queue_delayed_work(floppy_wq, &fd_timer, HZ / 10);
	}
}

static void main_command_interrupt(void)
{
	cancel_delayed_work(&fd_timer);
	cont->interrupt();
}

/* waits for a delay (spinup or select) to pass */
static int fd_wait_for_completion(unsigned long expires,
				  void (*function)(void))
{
	if (fdc_state[current_fdc].reset) {
		reset_fdc();	/* do the reset during sleep to win time
				 * if we don't need to sleep, it's a good
				 * occasion anyways */
		return 1;
	}

	if (time_before(jiffies, expires)) {
		cancel_delayed_work(&fd_timer);
		fd_timer_fn = function;
		queue_delayed_work(floppy_wq, &fd_timer, expires - jiffies);
		return 1;
	}
	return 0;
}

static void setup_DMA(void)
{
	unsigned long f;

	if (raw_cmd->length == 0) {
		print_hex_dump(KERN_INFO, "zero dma transfer size: ",
			       DUMP_PREFIX_NONE, 16, 1,
			       raw_cmd->fullcmd, raw_cmd->cmd_count, false);
		cont->done(0);
		fdc_state[current_fdc].reset = 1;
		return;
	}
	if (((unsigned long)raw_cmd->kernel_data) % 512) {
		pr_info("non aligned address: %p\n", raw_cmd->kernel_data);
		cont->done(0);
		fdc_state[current_fdc].reset = 1;
		return;
	}
	f = claim_dma_lock();
	fd_disable_dma();
#ifdef fd_dma_setup
	if (fd_dma_setup(raw_cmd->kernel_data, raw_cmd->length,
			 (raw_cmd->flags & FD_RAW_READ) ?
			 DMA_MODE_READ : DMA_MODE_WRITE,
			 fdc_state[current_fdc].address) < 0) {
		release_dma_lock(f);
		cont->done(0);
		fdc_state[current_fdc].reset = 1;
		return;
	}
	release_dma_lock(f);
#else
	fd_clear_dma_ff();
	fd_cacheflush(raw_cmd->kernel_data, raw_cmd->length);
	fd_set_dma_mode((raw_cmd->flags & FD_RAW_READ) ?
			DMA_MODE_READ : DMA_MODE_WRITE);
	fd_set_dma_addr(raw_cmd->kernel_data);
	fd_set_dma_count(raw_cmd->length);
	virtual_dma_port = fdc_state[current_fdc].address;
	fd_enable_dma();
	release_dma_lock(f);
#endif
}

static void show_floppy(int fdc);

/* waits until the fdc becomes ready */
static int wait_til_ready(int fdc)
{
	int status;
	int counter;

	if (fdc_state[fdc].reset)
		return -1;
	for (counter = 0; counter < 10000; counter++) {
		status = fdc_inb(fdc, FD_STATUS);
		if (status & STATUS_READY)
			return status;
	}
	if (initialized) {
		DPRINT("Getstatus times out (%x) on fdc %d\n", status, fdc);
		show_floppy(fdc);
	}
	fdc_state[fdc].reset = 1;
	return -1;
}

/* sends a command byte to the fdc */
static int output_byte(int fdc, char byte)
{
	int status = wait_til_ready(fdc);

	if (status < 0)
		return -1;

	if (is_ready_state(status)) {
		fdc_outb(byte, fdc, FD_DATA);
		output_log[output_log_pos].data = byte;
		output_log[output_log_pos].status = status;
		output_log[output_log_pos].jiffies = jiffies;
		output_log_pos = (output_log_pos + 1) % OLOGSIZE;
		return 0;
	}
	fdc_state[fdc].reset = 1;
	if (initialized) {
		DPRINT("Unable to send byte %x to FDC. Fdc=%x Status=%x\n",
		       byte, fdc, status);
		show_floppy(fdc);
	}
	return -1;
}

/* gets the response from the fdc */
static int result(int fdc)
{
	int i;
	int status = 0;

	for (i = 0; i < FD_RAW_REPLY_SIZE; i++) {
		status = wait_til_ready(fdc);
		if (status < 0)
			break;
		status &= STATUS_DIR | STATUS_READY | STATUS_BUSY | STATUS_DMA;
		if ((status & ~STATUS_BUSY) == STATUS_READY) {
			resultjiffies = jiffies;
			resultsize = i;
			return i;
		}
		if (status == (STATUS_DIR | STATUS_READY | STATUS_BUSY))
			reply_buffer[i] = fdc_inb(fdc, FD_DATA);
		else
			break;
	}
	if (initialized) {
		DPRINT("get result error. Fdc=%d Last status=%x Read bytes=%d\n",
		       fdc, status, i);
		show_floppy(fdc);
	}
	fdc_state[fdc].reset = 1;
	return -1;
}

#define MORE_OUTPUT -2
/* does the fdc need more output? */
static int need_more_output(int fdc)
{
	int status = wait_til_ready(fdc);

	if (status < 0)
		return -1;

	if (is_ready_state(status))
		return MORE_OUTPUT;

	return result(fdc);
}

/* Set perpendicular mode as required, based on data rate, if supported.
 * 82077 Now tested. 1Mbps data rate only possible with 82077-1.
 */
static void perpendicular_mode(int fdc)
{
	unsigned char perp_mode;

	if (raw_cmd->rate & 0x40) {
		switch (raw_cmd->rate & 3) {
		case 0:
			perp_mode = 2;
			break;
		case 3:
			perp_mode = 3;
			break;
		default:
			DPRINT("Invalid data rate for perpendicular mode!\n");
			cont->done(0);
			fdc_state[fdc].reset = 1;
					/*
					 * convenient way to return to
					 * redo without too much hassle
					 * (deep stack et al.)
					 */
			return;
		}
	} else
		perp_mode = 0;

	if (fdc_state[fdc].perp_mode == perp_mode)
		return;
	if (fdc_state[fdc].version >= FDC_82077_ORIG) {
		output_byte(fdc, FD_PERPENDICULAR);
		output_byte(fdc, perp_mode);
		fdc_state[fdc].perp_mode = perp_mode;
	} else if (perp_mode) {
		DPRINT("perpendicular mode not supported by this FDC.\n");
	}
}				/* perpendicular_mode */

static int fifo_depth = 0xa;
static int no_fifo;

static int fdc_configure(int fdc)
{
	/* Turn on FIFO */
	output_byte(fdc, FD_CONFIGURE);
	if (need_more_output(fdc) != MORE_OUTPUT)
		return 0;
	output_byte(fdc, 0);
	output_byte(fdc, 0x10 | (no_fifo & 0x20) | (fifo_depth & 0xf));
	output_byte(fdc, 0);    /* pre-compensation from track 0 upwards */
	return 1;
}

#define NOMINAL_DTR 500

/* Issue a "SPECIFY" command to set the step rate time, head unload time,
 * head load time, and DMA disable flag to values needed by floppy.
 *
 * The value "dtr" is the data transfer rate in Kbps.  It is needed
 * to account for the data rate-based scaling done by the 82072 and 82077
 * FDC types.  This parameter is ignored for other types of FDCs (i.e.
 * 8272a).
 *
 * Note that changing the data transfer rate has a (probably deleterious)
 * effect on the parameters subject to scaling for 82072/82077 FDCs, so
 * fdc_specify is called again after each data transfer rate
 * change.
 *
 * srt: 1000 to 16000 in microseconds
 * hut: 16 to 240 milliseconds
 * hlt: 2 to 254 milliseconds
 *
 * These values are rounded up to the next highest available delay time.
 */
static void fdc_specify(int fdc, int drive)
{
	unsigned char spec1;
	unsigned char spec2;
	unsigned long srt;
	unsigned long hlt;
	unsigned long hut;
	unsigned long dtr = NOMINAL_DTR;
	unsigned long scale_dtr = NOMINAL_DTR;
	int hlt_max_code = 0x7f;
	int hut_max_code = 0xf;

	if (fdc_state[fdc].need_configure &&
	    fdc_state[fdc].version >= FDC_82072A) {
		fdc_configure(fdc);
		fdc_state[fdc].need_configure = 0;
	}

	switch (raw_cmd->rate & 0x03) {
	case 3:
		dtr = 1000;
		break;
	case 1:
		dtr = 300;
		if (fdc_state[fdc].version >= FDC_82078) {
			/* chose the default rate table, not the one
			 * where 1 = 2 Mbps */
			output_byte(fdc, FD_DRIVESPEC);
			if (need_more_output(fdc) == MORE_OUTPUT) {
				output_byte(fdc, UNIT(drive));
				output_byte(fdc, 0xc0);
			}
		}
		break;
	case 2:
		dtr = 250;
		break;
	}

	if (fdc_state[fdc].version >= FDC_82072) {
		scale_dtr = dtr;
		hlt_max_code = 0x00;	/* 0==256msec*dtr0/dtr (not linear!) */
		hut_max_code = 0x0;	/* 0==256msec*dtr0/dtr (not linear!) */
	}

	/* Convert step rate from microseconds to milliseconds and 4 bits */
	srt = 16 - DIV_ROUND_UP(drive_params[drive].srt * scale_dtr / 1000,
				NOMINAL_DTR);
	if (slow_floppy)
		srt = srt / 4;

	SUPBOUND(srt, 0xf);
	INFBOUND(srt, 0);

	hlt = DIV_ROUND_UP(drive_params[drive].hlt * scale_dtr / 2,
			   NOMINAL_DTR);
	if (hlt < 0x01)
		hlt = 0x01;
	else if (hlt > 0x7f)
		hlt = hlt_max_code;

	hut = DIV_ROUND_UP(drive_params[drive].hut * scale_dtr / 16,
			   NOMINAL_DTR);
	if (hut < 0x1)
		hut = 0x1;
	else if (hut > 0xf)
		hut = hut_max_code;

	spec1 = (srt << 4) | hut;
	spec2 = (hlt << 1) | (use_virtual_dma & 1);

	/* If these parameters did not change, just return with success */
	if (fdc_state[fdc].spec1 != spec1 ||
	    fdc_state[fdc].spec2 != spec2) {
		/* Go ahead and set spec1 and spec2 */
		output_byte(fdc, FD_SPECIFY);
		output_byte(fdc, fdc_state[fdc].spec1 = spec1);
		output_byte(fdc, fdc_state[fdc].spec2 = spec2);
	}
}				/* fdc_specify */

/* Set the FDC's data transfer rate on behalf of the specified drive.
 * NOTE: with 82072/82077 FDCs, changing the data rate requires a reissue
 * of the specify command (i.e. using the fdc_specify function).
 */
static int fdc_dtr(void)
{
	/* If data rate not already set to desired value, set it. */
	if ((raw_cmd->rate & 3) == fdc_state[current_fdc].dtr)
		return 0;

	/* Set dtr */
	fdc_outb(raw_cmd->rate & 3, current_fdc, FD_DCR);

	/* TODO: some FDC/drive combinations (C&T 82C711 with TEAC 1.2MB)
	 * need a stabilization period of several milliseconds to be
	 * enforced after data rate changes before R/W operations.
	 * Pause 5 msec to avoid trouble. (Needs to be 2 jiffies)
	 */
	fdc_state[current_fdc].dtr = raw_cmd->rate & 3;
	return fd_wait_for_completion(jiffies + 2UL * HZ / 100, floppy_ready);
}				/* fdc_dtr */

static void tell_sector(void)
{
	pr_cont(": track %d, head %d, sector %d, size %d",
		reply_buffer[R_TRACK], reply_buffer[R_HEAD],
		reply_buffer[R_SECTOR],
		reply_buffer[R_SIZECODE]);
}				/* tell_sector */

static void print_errors(void)
{
	DPRINT("");
	if (reply_buffer[ST0] & ST0_ECE) {
		pr_cont("Recalibrate failed!");
	} else if (reply_buffer[ST2] & ST2_CRC) {
		pr_cont("data CRC error");
		tell_sector();
	} else if (reply_buffer[ST1] & ST1_CRC) {
		pr_cont("CRC error");
		tell_sector();
	} else if ((reply_buffer[ST1] & (ST1_MAM | ST1_ND)) ||
		   (reply_buffer[ST2] & ST2_MAM)) {
		if (!probing) {
			pr_cont("sector not found");
			tell_sector();
		} else
			pr_cont("probe failed...");
	} else if (reply_buffer[ST2] & ST2_WC) {	/* seek error */
		pr_cont("wrong cylinder");
	} else if (reply_buffer[ST2] & ST2_BC) {	/* cylinder marked as bad */
		pr_cont("bad cylinder");
	} else {
		pr_cont("unknown error. ST[0..2] are: 0x%x 0x%x 0x%x",
			reply_buffer[ST0], reply_buffer[ST1],
			reply_buffer[ST2]);
		tell_sector();
	}
	pr_cont("\n");
}

/*
 * OK, this error interpreting routine is called after a
 * DMA read/write has succeeded
 * or failed, so we check the results, and copy any buffers.
 * hhb: Added better error reporting.
 * ak: Made this into a separate routine.
 */
static int interpret_errors(void)
{
	char bad;

	if (inr != 7) {
		DPRINT("-- FDC reply error\n");
		fdc_state[current_fdc].reset = 1;
		return 1;
	}

	/* check IC to find cause of interrupt */
	switch (reply_buffer[ST0] & ST0_INTR) {
	case 0x40:		/* error occurred during command execution */
		if (reply_buffer[ST1] & ST1_EOC)
			return 0;	/* occurs with pseudo-DMA */
		bad = 1;
		if (reply_buffer[ST1] & ST1_WP) {
			DPRINT("Drive is write protected\n");
			clear_bit(FD_DISK_WRITABLE_BIT,
				  &drive_state[current_drive].flags);
			cont->done(0);
			bad = 2;
		} else if (reply_buffer[ST1] & ST1_ND) {
			set_bit(FD_NEED_TWADDLE_BIT,
				&drive_state[current_drive].flags);
		} else if (reply_buffer[ST1] & ST1_OR) {
			if (drive_params[current_drive].flags & FTD_MSG)
				DPRINT("Over/Underrun - retrying\n");
			bad = 0;
		} else if (*errors >= drive_params[current_drive].max_errors.reporting) {
			print_errors();
		}
		if (reply_buffer[ST2] & ST2_WC || reply_buffer[ST2] & ST2_BC)
			/* wrong cylinder => recal */
			drive_state[current_drive].track = NEED_2_RECAL;
		return bad;
	case 0x80:		/* invalid command given */
		DPRINT("Invalid FDC command given!\n");
		cont->done(0);
		return 2;
	case 0xc0:
		DPRINT("Abnormal termination caused by polling\n");
		cont->error();
		return 2;
	default:		/* (0) Normal command termination */
		return 0;
	}
}

/*
 * This routine is called when everything should be correctly set up
 * for the transfer (i.e. floppy motor is on, the correct floppy is
 * selected, and the head is sitting on the right track).
 */
static void setup_rw_floppy(void)
{
	int i;
	int r;
	int flags;
	unsigned long ready_date;
	void (*function)(void);

	flags = raw_cmd->flags;
	if (flags & (FD_RAW_READ | FD_RAW_WRITE))
		flags |= FD_RAW_INTR;

	if ((flags & FD_RAW_SPIN) && !(flags & FD_RAW_NO_MOTOR)) {
		ready_date = drive_state[current_drive].spinup_date + drive_params[current_drive].spinup;
		/* If spinup will take a long time, rerun scandrives
		 * again just before spinup completion. Beware that
		 * after scandrives, we must again wait for selection.
		 */
		if (time_after(ready_date, jiffies + drive_params[current_drive].select_delay)) {
			ready_date -= drive_params[current_drive].select_delay;
			function = floppy_start;
		} else
			function = setup_rw_floppy;

		/* wait until the floppy is spinning fast enough */
		if (fd_wait_for_completion(ready_date, function))
			return;
	}
	if ((flags & FD_RAW_READ) || (flags & FD_RAW_WRITE))
		setup_DMA();

	if (flags & FD_RAW_INTR)
		do_floppy = main_command_interrupt;

	r = 0;
	for (i = 0; i < raw_cmd->cmd_count; i++)
		r |= output_byte(current_fdc, raw_cmd->fullcmd[i]);

	debugt(__func__, "rw_command");

	if (r) {
		cont->error();
		reset_fdc();
		return;
	}

	if (!(flags & FD_RAW_INTR)) {
		inr = result(current_fdc);
		cont->interrupt();
	} else if (flags & FD_RAW_NEED_DISK)
		fd_watchdog();
}

static int blind_seek;

/*
 * This is the routine called after every seek (or recalibrate) interrupt
 * from the floppy controller.
 */
static void seek_interrupt(void)
{
	debugt(__func__, "");
	if (inr != 2 || (reply_buffer[ST0] & 0xF8) != 0x20) {
		DPRINT("seek failed\n");
		drive_state[current_drive].track = NEED_2_RECAL;
		cont->error();
		cont->redo();
		return;
	}
	if (drive_state[current_drive].track >= 0 &&
	    drive_state[current_drive].track != reply_buffer[ST1] &&
	    !blind_seek) {
		debug_dcl(drive_params[current_drive].flags,
			  "clearing NEWCHANGE flag because of effective seek\n");
		debug_dcl(drive_params[current_drive].flags, "jiffies=%lu\n",
			  jiffies);
		clear_bit(FD_DISK_NEWCHANGE_BIT,
			  &drive_state[current_drive].flags);
					/* effective seek */
		drive_state[current_drive].select_date = jiffies;
	}
	drive_state[current_drive].track = reply_buffer[ST1];
	floppy_ready();
}

static void check_wp(int fdc, int drive)
{
	if (test_bit(FD_VERIFY_BIT, &drive_state[drive].flags)) {
					/* check write protection */
		output_byte(fdc, FD_GETSTATUS);
		output_byte(fdc, UNIT(drive));
		if (result(fdc) != 1) {
			fdc_state[fdc].reset = 1;
			return;
		}
		clear_bit(FD_VERIFY_BIT, &drive_state[drive].flags);
		clear_bit(FD_NEED_TWADDLE_BIT,
			  &drive_state[drive].flags);
		debug_dcl(drive_params[drive].flags,
			  "checking whether disk is write protected\n");
		debug_dcl(drive_params[drive].flags, "wp=%x\n",
			  reply_buffer[ST3] & 0x40);
		if (!(reply_buffer[ST3] & 0x40))
			set_bit(FD_DISK_WRITABLE_BIT,
				&drive_state[drive].flags);
		else
			clear_bit(FD_DISK_WRITABLE_BIT,
				  &drive_state[drive].flags);
	}
}

static void seek_floppy(void)
{
	int track;

	blind_seek = 0;

	debug_dcl(drive_params[current_drive].flags,
		  "calling disk change from %s\n", __func__);

	if (!test_bit(FD_DISK_NEWCHANGE_BIT, &drive_state[current_drive].flags) &&
	    disk_change(current_drive) && (raw_cmd->flags & FD_RAW_NEED_DISK)) {
		/* the media changed flag should be cleared after the seek.
		 * If it isn't, this means that there is really no disk in
		 * the drive.
		 */
		set_bit(FD_DISK_CHANGED_BIT,
			&drive_state[current_drive].flags);
		cont->done(0);
		cont->redo();
		return;
	}
	if (drive_state[current_drive].track <= NEED_1_RECAL) {
		recalibrate_floppy();
		return;
	} else if (test_bit(FD_DISK_NEWCHANGE_BIT, &drive_state[current_drive].flags) &&
		   (raw_cmd->flags & FD_RAW_NEED_DISK) &&
		   (drive_state[current_drive].track <= NO_TRACK || drive_state[current_drive].track == raw_cmd->track)) {
		/* we seek to clear the media-changed condition. Does anybody
		 * know a more elegant way, which works on all drives? */
		if (raw_cmd->track)
			track = raw_cmd->track - 1;
		else {
			if (drive_params[current_drive].flags & FD_SILENT_DCL_CLEAR) {
				set_dor(current_fdc, ~(0x10 << UNIT(current_drive)), 0);
				blind_seek = 1;
				raw_cmd->flags |= FD_RAW_NEED_SEEK;
			}
			track = 1;
		}
	} else {
		check_wp(current_fdc, current_drive);
		if (raw_cmd->track != drive_state[current_drive].track &&
		    (raw_cmd->flags & FD_RAW_NEED_SEEK))
			track = raw_cmd->track;
		else {
			setup_rw_floppy();
			return;
		}
	}

	do_floppy = seek_interrupt;
	output_byte(current_fdc, FD_SEEK);
	output_byte(current_fdc, UNIT(current_drive));
	if (output_byte(current_fdc, track) < 0) {
		reset_fdc();
		return;
	}
	debugt(__func__, "");
}

static void recal_interrupt(void)
{
	debugt(__func__, "");
	if (inr != 2)
		fdc_state[current_fdc].reset = 1;
	else if (reply_buffer[ST0] & ST0_ECE) {
		switch (drive_state[current_drive].track) {
		case NEED_1_RECAL:
			debugt(__func__, "need 1 recal");
			/* after a second recalibrate, we still haven't
			 * reached track 0. Probably no drive. Raise an
			 * error, as failing immediately might upset
			 * computers possessed by the Devil :-) */
			cont->error();
			cont->redo();
			return;
		case NEED_2_RECAL:
			debugt(__func__, "need 2 recal");
			/* If we already did a recalibrate,
			 * and we are not at track 0, this
			 * means we have moved. (The only way
			 * not to move at recalibration is to
			 * be already at track 0.) Clear the
			 * new change flag */
			debug_dcl(drive_params[current_drive].flags,
				  "clearing NEWCHANGE flag because of second recalibrate\n");

			clear_bit(FD_DISK_NEWCHANGE_BIT,
				  &drive_state[current_drive].flags);
			drive_state[current_drive].select_date = jiffies;
			fallthrough;
		default:
			debugt(__func__, "default");
			/* Recalibrate moves the head by at
			 * most 80 steps. If after one
			 * recalibrate we don't have reached
			 * track 0, this might mean that we
			 * started beyond track 80.  Try
			 * again.  */
			drive_state[current_drive].track = NEED_1_RECAL;
			break;
		}
	} else
		drive_state[current_drive].track = reply_buffer[ST1];
	floppy_ready();
}

static void print_result(char *message, int inr)
{
	int i;

	DPRINT("%s ", message);
	if (inr >= 0)
		for (i = 0; i < inr; i++)
			pr_cont("repl[%d]=%x ", i, reply_buffer[i]);
	pr_cont("\n");
}

/* interrupt handler. Note that this can be called externally on the Sparc */
irqreturn_t floppy_interrupt(int irq, void *dev_id)
{
	int do_print;
	unsigned long f;
	void (*handler)(void) = do_floppy;

	lasthandler = handler;
	interruptjiffies = jiffies;

	f = claim_dma_lock();
	fd_disable_dma();
	release_dma_lock(f);

	do_floppy = NULL;
	if (current_fdc >= N_FDC || fdc_state[current_fdc].address == -1) {
		/* we don't even know which FDC is the culprit */
		pr_info("DOR0=%x\n", fdc_state[0].dor);
		pr_info("floppy interrupt on bizarre fdc %d\n", current_fdc);
		pr_info("handler=%ps\n", handler);
		is_alive(__func__, "bizarre fdc");
		return IRQ_NONE;
	}

	fdc_state[current_fdc].reset = 0;
	/* We have to clear the reset flag here, because apparently on boxes
	 * with level triggered interrupts (PS/2, Sparc, ...), it is needed to
	 * emit SENSEI's to clear the interrupt line. And fdc_state[fdc].reset
	 * blocks the emission of the SENSEI's.
	 * It is OK to emit floppy commands because we are in an interrupt
	 * handler here, and thus we have to fear no interference of other
	 * activity.
	 */

	do_print = !handler && print_unex && initialized;

	inr = result(current_fdc);
	if (do_print)
		print_result("unexpected interrupt", inr);
	if (inr == 0) {
		int max_sensei = 4;
		do {
			output_byte(current_fdc, FD_SENSEI);
			inr = result(current_fdc);
			if (do_print)
				print_result("sensei", inr);
			max_sensei--;
		} while ((reply_buffer[ST0] & 0x83) != UNIT(current_drive) &&
			 inr == 2 && max_sensei);
	}
	if (!handler) {
		fdc_state[current_fdc].reset = 1;
		return IRQ_NONE;
	}
	schedule_bh(handler);
	is_alive(__func__, "normal interrupt end");

	/* FIXME! Was it really for us? */
	return IRQ_HANDLED;
}

static void recalibrate_floppy(void)
{
	debugt(__func__, "");
	do_floppy = recal_interrupt;
	output_byte(current_fdc, FD_RECALIBRATE);
	if (output_byte(current_fdc, UNIT(current_drive)) < 0)
		reset_fdc();
}

/*
 * Must do 4 FD_SENSEIs after reset because of ``drive polling''.
 */
static void reset_interrupt(void)
{
	debugt(__func__, "");
	result(current_fdc);		/* get the status ready for set_fdc */
	if (fdc_state[current_fdc].reset) {
		pr_info("reset set in interrupt, calling %ps\n", cont->error);
		cont->error();	/* a reset just after a reset. BAD! */
	}
	cont->redo();
}

/*
 * reset is done by pulling bit 2 of DOR low for a while (old FDCs),
 * or by setting the self clearing bit 7 of STATUS (newer FDCs).
 * This WILL trigger an interrupt, causing the handlers in the current
 * cont's ->redo() to be called via reset_interrupt().
 */
static void reset_fdc(void)
{
	unsigned long flags;

	do_floppy = reset_interrupt;
	fdc_state[current_fdc].reset = 0;
	reset_fdc_info(current_fdc, 0);

	/* Pseudo-DMA may intercept 'reset finished' interrupt.  */
	/* Irrelevant for systems with true DMA (i386).          */

	flags = claim_dma_lock();
	fd_disable_dma();
	release_dma_lock(flags);

	if (fdc_state[current_fdc].version >= FDC_82072A)
		fdc_outb(0x80 | (fdc_state[current_fdc].dtr & 3),
			 current_fdc, FD_STATUS);
	else {
		fdc_outb(fdc_state[current_fdc].dor & ~0x04, current_fdc, FD_DOR);
		udelay(FD_RESET_DELAY);
		fdc_outb(fdc_state[current_fdc].dor, current_fdc, FD_DOR);
	}
}

static void show_floppy(int fdc)
{
	int i;

	pr_info("\n");
	pr_info("floppy driver state\n");
	pr_info("-------------------\n");
	pr_info("now=%lu last interrupt=%lu diff=%lu last called handler=%ps\n",
		jiffies, interruptjiffies, jiffies - interruptjiffies,
		lasthandler);

	pr_info("timeout_message=%s\n", timeout_message);
	pr_info("last output bytes:\n");
	for (i = 0; i < OLOGSIZE; i++)
		pr_info("%2x %2x %lu\n",
			output_log[(i + output_log_pos) % OLOGSIZE].data,
			output_log[(i + output_log_pos) % OLOGSIZE].status,
			output_log[(i + output_log_pos) % OLOGSIZE].jiffies);
	pr_info("last result at %lu\n", resultjiffies);
	pr_info("last redo_fd_request at %lu\n", lastredo);
	print_hex_dump(KERN_INFO, "", DUMP_PREFIX_NONE, 16, 1,
		       reply_buffer, resultsize, true);

	pr_info("status=%x\n", fdc_inb(fdc, FD_STATUS));
	pr_info("fdc_busy=%lu\n", fdc_busy);
	if (do_floppy)
		pr_info("do_floppy=%ps\n", do_floppy);
	if (work_pending(&floppy_work))
		pr_info("floppy_work.func=%ps\n", floppy_work.func);
	if (delayed_work_pending(&fd_timer))
		pr_info("delayed work.function=%p expires=%ld\n",
		       fd_timer.work.func,
		       fd_timer.timer.expires - jiffies);
	if (delayed_work_pending(&fd_timeout))
		pr_info("timer_function=%p expires=%ld\n",
		       fd_timeout.work.func,
		       fd_timeout.timer.expires - jiffies);

	pr_info("cont=%p\n", cont);
	pr_info("current_req=%p\n", current_req);
	pr_info("command_status=%d\n", command_status);
	pr_info("\n");
}

static void floppy_shutdown(struct work_struct *arg)
{
	unsigned long flags;

	if (initialized)
		show_floppy(current_fdc);
	cancel_activity();

	flags = claim_dma_lock();
	fd_disable_dma();
	release_dma_lock(flags);

	/* avoid dma going to a random drive after shutdown */

	if (initialized)
		DPRINT("floppy timeout called\n");
	fdc_state[current_fdc].reset = 1;
	if (cont) {
		cont->done(0);
		cont->redo();	/* this will recall reset when needed */
	} else {
		pr_info("no cont in shutdown!\n");
		process_fd_request();
	}
	is_alive(__func__, "");
}

/* start motor, check media-changed condition and write protection */
static int start_motor(void (*function)(void))
{
	int mask;
	int data;

	mask = 0xfc;
	data = UNIT(current_drive);
	if (!(raw_cmd->flags & FD_RAW_NO_MOTOR)) {
		if (!(fdc_state[current_fdc].dor & (0x10 << UNIT(current_drive)))) {
			set_debugt();
			/* no read since this drive is running */
			drive_state[current_drive].first_read_date = 0;
			/* note motor start time if motor is not yet running */
			drive_state[current_drive].spinup_date = jiffies;
			data |= (0x10 << UNIT(current_drive));
		}
	} else if (fdc_state[current_fdc].dor & (0x10 << UNIT(current_drive)))
		mask &= ~(0x10 << UNIT(current_drive));

	/* starts motor and selects floppy */
	del_timer(motor_off_timer + current_drive);
	set_dor(current_fdc, mask, data);

	/* wait_for_completion also schedules reset if needed. */
	return fd_wait_for_completion(drive_state[current_drive].select_date + drive_params[current_drive].select_delay,
				      function);
}

static void floppy_ready(void)
{
	if (fdc_state[current_fdc].reset) {
		reset_fdc();
		return;
	}
	if (start_motor(floppy_ready))
		return;
	if (fdc_dtr())
		return;

	debug_dcl(drive_params[current_drive].flags,
		  "calling disk change from floppy_ready\n");
	if (!(raw_cmd->flags & FD_RAW_NO_MOTOR) &&
	    disk_change(current_drive) && !drive_params[current_drive].select_delay)
		twaddle(current_fdc, current_drive);	/* this clears the dcl on certain
				 * drive/controller combinations */

#ifdef fd_chose_dma_mode
	if ((raw_cmd->flags & FD_RAW_READ) || (raw_cmd->flags & FD_RAW_WRITE)) {
		unsigned long flags = claim_dma_lock();
		fd_chose_dma_mode(raw_cmd->kernel_data, raw_cmd->length);
		release_dma_lock(flags);
	}
#endif

	if (raw_cmd->flags & (FD_RAW_NEED_SEEK | FD_RAW_NEED_DISK)) {
		perpendicular_mode(current_fdc);
		fdc_specify(current_fdc, current_drive); /* must be done here because of hut, hlt ... */
		seek_floppy();
	} else {
		if ((raw_cmd->flags & FD_RAW_READ) ||
		    (raw_cmd->flags & FD_RAW_WRITE))
			fdc_specify(current_fdc, current_drive);
		setup_rw_floppy();
	}
}

static void floppy_start(void)
{
	reschedule_timeout(current_drive, "floppy start");

	scandrives();
	debug_dcl(drive_params[current_drive].flags,
		  "setting NEWCHANGE in floppy_start\n");
	set_bit(FD_DISK_NEWCHANGE_BIT, &drive_state[current_drive].flags);
	floppy_ready();
}

/*
 * ========================================================================
 * here ends the bottom half. Exported routines are:
 * floppy_start, floppy_off, floppy_ready, lock_fdc, unlock_fdc, set_fdc,
 * start_motor, reset_fdc, reset_fdc_info, interpret_errors.
 * Initialization also uses output_byte, result, set_dor, floppy_interrupt
 * and set_dor.
 * ========================================================================
 */
/*
 * General purpose continuations.
 * ==============================
 */

static void do_wakeup(void)
{
	reschedule_timeout(MAXTIMEOUT, "do wakeup");
	cont = NULL;
	command_status += 2;
	wake_up(&command_done);
}

static const struct cont_t wakeup_cont = {
	.interrupt	= empty,
	.redo		= do_wakeup,
	.error		= empty,
	.done		= (done_f)empty
};

static const struct cont_t intr_cont = {
	.interrupt	= empty,
	.redo		= process_fd_request,
	.error		= empty,
	.done		= (done_f)empty
};

/* schedules handler, waiting for completion. May be interrupted, will then
 * return -EINTR, in which case the driver will automatically be unlocked.
 */
static int wait_til_done(void (*handler)(void), bool interruptible)
{
	int ret;

	schedule_bh(handler);

	if (interruptible)
		wait_event_interruptible(command_done, command_status >= 2);
	else
		wait_event(command_done, command_status >= 2);

	if (command_status < 2) {
		cancel_activity();
		cont = &intr_cont;
		reset_fdc();
		return -EINTR;
	}

	if (fdc_state[current_fdc].reset)
		command_status = FD_COMMAND_ERROR;
	if (command_status == FD_COMMAND_OKAY)
		ret = 0;
	else
		ret = -EIO;
	command_status = FD_COMMAND_NONE;
	return ret;
}

static void generic_done(int result)
{
	command_status = result;
	cont = &wakeup_cont;
}

static void generic_success(void)
{
	cont->done(1);
}

static void generic_failure(void)
{
	cont->done(0);
}

static void success_and_wakeup(void)
{
	generic_success();
	cont->redo();
}

/*
 * formatting and rw support.
 * ==========================
 */

static int next_valid_format(int drive)
{
	int probed_format;

	probed_format = drive_state[drive].probed_format;
	while (1) {
		if (probed_format >= FD_AUTODETECT_SIZE ||
		    !drive_params[drive].autodetect[probed_format]) {
			drive_state[drive].probed_format = 0;
			return 1;
		}
		if (floppy_type[drive_params[drive].autodetect[probed_format]].sect) {
			drive_state[drive].probed_format = probed_format;
			return 0;
		}
		probed_format++;
	}
}

static void bad_flp_intr(void)
{
	int err_count;

	if (probing) {
		drive_state[current_drive].probed_format++;
		if (!next_valid_format(current_drive))
			return;
	}
	err_count = ++(*errors);
	INFBOUND(write_errors[current_drive].badness, err_count);
	if (err_count > drive_params[current_drive].max_errors.abort)
		cont->done(0);
	if (err_count > drive_params[current_drive].max_errors.reset)
		fdc_state[current_fdc].reset = 1;
	else if (err_count > drive_params[current_drive].max_errors.recal)
		drive_state[current_drive].track = NEED_2_RECAL;
}

static void set_floppy(int drive)
{
	int type = ITYPE(drive_state[drive].fd_device);

	if (type)
		_floppy = floppy_type + type;
	else
		_floppy = current_type[drive];
}

/*
 * formatting support.
 * ===================
 */
static void format_interrupt(void)
{
	switch (interpret_errors()) {
	case 1:
		cont->error();
		break;
	case 2:
		break;
	case 0:
		cont->done(1);
	}
	cont->redo();
}

#define FM_MODE(x, y) ((y) & ~(((x)->rate & 0x80) >> 1))
#define CT(x) ((x) | 0xc0)

static void setup_format_params(int track)
{
	int n;
	int il;
	int count;
	int head_shift;
	int track_shift;
	struct fparm {
		unsigned char track, head, sect, size;
	} *here = (struct fparm *)floppy_track_buffer;

	raw_cmd = &default_raw_cmd;
	raw_cmd->track = track;

	raw_cmd->flags = (FD_RAW_WRITE | FD_RAW_INTR | FD_RAW_SPIN |
			  FD_RAW_NEED_DISK | FD_RAW_NEED_SEEK);
	raw_cmd->rate = _floppy->rate & 0x43;
	raw_cmd->cmd_count = NR_F;
	raw_cmd->cmd[COMMAND] = FM_MODE(_floppy, FD_FORMAT);
	raw_cmd->cmd[DR_SELECT] = UNIT(current_drive) + PH_HEAD(_floppy, format_req.head);
	raw_cmd->cmd[F_SIZECODE] = FD_SIZECODE(_floppy);
	raw_cmd->cmd[F_SECT_PER_TRACK] = _floppy->sect << 2 >> raw_cmd->cmd[F_SIZECODE];
	raw_cmd->cmd[F_GAP] = _floppy->fmt_gap;
	raw_cmd->cmd[F_FILL] = FD_FILL_BYTE;

	raw_cmd->kernel_data = floppy_track_buffer;
	raw_cmd->length = 4 * raw_cmd->cmd[F_SECT_PER_TRACK];

	if (!raw_cmd->cmd[F_SECT_PER_TRACK])
		return;

	/* allow for about 30ms for data transport per track */
	head_shift = (raw_cmd->cmd[F_SECT_PER_TRACK] + 5) / 6;

	/* a ``cylinder'' is two tracks plus a little stepping time */
	track_shift = 2 * head_shift + 3;

	/* position of logical sector 1 on this track */
	n = (track_shift * format_req.track + head_shift * format_req.head)
	    % raw_cmd->cmd[F_SECT_PER_TRACK];

	/* determine interleave */
	il = 1;
	if (_floppy->fmt_gap < 0x22)
		il++;

	/* initialize field */
	for (count = 0; count < raw_cmd->cmd[F_SECT_PER_TRACK]; ++count) {
		here[count].track = format_req.track;
		here[count].head = format_req.head;
		here[count].sect = 0;
		here[count].size = raw_cmd->cmd[F_SIZECODE];
	}
	/* place logical sectors */
	for (count = 1; count <= raw_cmd->cmd[F_SECT_PER_TRACK]; ++count) {
		here[n].sect = count;
		n = (n + il) % raw_cmd->cmd[F_SECT_PER_TRACK];
		if (here[n].sect) {	/* sector busy, find next free sector */
			++n;
			if (n >= raw_cmd->cmd[F_SECT_PER_TRACK]) {
				n -= raw_cmd->cmd[F_SECT_PER_TRACK];
				while (here[n].sect)
					++n;
			}
		}
	}
	if (_floppy->stretch & FD_SECTBASEMASK) {
		for (count = 0; count < raw_cmd->cmd[F_SECT_PER_TRACK]; count++)
			here[count].sect += FD_SECTBASE(_floppy) - 1;
	}
}

static void redo_format(void)
{
	buffer_track = -1;
	setup_format_params(format_req.track << STRETCH(_floppy));
	floppy_start();
	debugt(__func__, "queue format request");
}

static const struct cont_t format_cont = {
	.interrupt	= format_interrupt,
	.redo		= redo_format,
	.error		= bad_flp_intr,
	.done		= generic_done
};

static int do_format(int drive, struct format_descr *tmp_format_req)
{
	int ret;

	if (lock_fdc(drive))
		return -EINTR;

	set_floppy(drive);
	if (!_floppy ||
	    _floppy->track > drive_params[current_drive].tracks ||
	    tmp_format_req->track >= _floppy->track ||
	    tmp_format_req->head >= _floppy->head ||
	    (_floppy->sect << 2) % (1 << FD_SIZECODE(_floppy)) ||
	    !_floppy->fmt_gap) {
		process_fd_request();
		return -EINVAL;
	}
	format_req = *tmp_format_req;
	format_errors = 0;
	cont = &format_cont;
	errors = &format_errors;
	ret = wait_til_done(redo_format, true);
	if (ret == -EINTR)
		return -EINTR;
	process_fd_request();
	return ret;
}

/*
 * Buffer read/write and support
 * =============================
 */

static void floppy_end_request(struct request *req, blk_status_t error)
{
	unsigned int nr_sectors = current_count_sectors;
	unsigned int drive = (unsigned long)req->rq_disk->private_data;

	/* current_count_sectors can be zero if transfer failed */
	if (error)
		nr_sectors = blk_rq_cur_sectors(req);
	if (blk_update_request(req, error, nr_sectors << 9))
		return;
	__blk_mq_end_request(req, error);

	/* We're done with the request */
	floppy_off(drive);
	current_req = NULL;
}

/* new request_done. Can handle physical sectors which are smaller than a
 * logical buffer */
static void request_done(int uptodate)
{
	struct request *req = current_req;
	int block;
	char msg[sizeof("request done ") + sizeof(int) * 3];

	probing = 0;
	snprintf(msg, sizeof(msg), "request done %d", uptodate);
	reschedule_timeout(MAXTIMEOUT, msg);

	if (!req) {
		pr_info("floppy.c: no request in request_done\n");
		return;
	}

	if (uptodate) {
		/* maintain values for invalidation on geometry
		 * change */
		block = current_count_sectors + blk_rq_pos(req);
		INFBOUND(drive_state[current_drive].maxblock, block);
		if (block > _floppy->sect)
			drive_state[current_drive].maxtrack = 1;

		floppy_end_request(req, 0);
	} else {
		if (rq_data_dir(req) == WRITE) {
			/* record write error information */
			write_errors[current_drive].write_errors++;
			if (write_errors[current_drive].write_errors == 1) {
				write_errors[current_drive].first_error_sector = blk_rq_pos(req);
				write_errors[current_drive].first_error_generation = drive_state[current_drive].generation;
			}
			write_errors[current_drive].last_error_sector = blk_rq_pos(req);
			write_errors[current_drive].last_error_generation = drive_state[current_drive].generation;
		}
		floppy_end_request(req, BLK_STS_IOERR);
	}
}

/* Interrupt handler evaluating the result of the r/w operation */
static void rw_interrupt(void)
{
	int eoc;
	int ssize;
	int heads;
	int nr_sectors;

	if (reply_buffer[R_HEAD] >= 2) {
		/* some Toshiba floppy controllers occasionnally seem to
		 * return bogus interrupts after read/write operations, which
		 * can be recognized by a bad head number (>= 2) */
		return;
	}

	if (!drive_state[current_drive].first_read_date)
		drive_state[current_drive].first_read_date = jiffies;

	ssize = DIV_ROUND_UP(1 << raw_cmd->cmd[SIZECODE], 4);

	if (reply_buffer[ST1] & ST1_EOC)
		eoc = 1;
	else
		eoc = 0;

	if (raw_cmd->cmd[COMMAND] & 0x80)
		heads = 2;
	else
		heads = 1;

	nr_sectors = (((reply_buffer[R_TRACK] - raw_cmd->cmd[TRACK]) * heads +
		       reply_buffer[R_HEAD] - raw_cmd->cmd[HEAD]) * raw_cmd->cmd[SECT_PER_TRACK] +
		      reply_buffer[R_SECTOR] - raw_cmd->cmd[SECTOR] + eoc) << raw_cmd->cmd[SIZECODE] >> 2;

	if (nr_sectors / ssize >
	    DIV_ROUND_UP(in_sector_offset + current_count_sectors, ssize)) {
		DPRINT("long rw: %x instead of %lx\n",
		       nr_sectors, current_count_sectors);
		pr_info("rs=%d s=%d\n", reply_buffer[R_SECTOR],
			raw_cmd->cmd[SECTOR]);
		pr_info("rh=%d h=%d\n", reply_buffer[R_HEAD],
			raw_cmd->cmd[HEAD]);
		pr_info("rt=%d t=%d\n", reply_buffer[R_TRACK],
			raw_cmd->cmd[TRACK]);
		pr_info("heads=%d eoc=%d\n", heads, eoc);
		pr_info("spt=%d st=%d ss=%d\n",
			raw_cmd->cmd[SECT_PER_TRACK], fsector_t, ssize);
		pr_info("in_sector_offset=%d\n", in_sector_offset);
	}

	nr_sectors -= in_sector_offset;
	INFBOUND(nr_sectors, 0);
	SUPBOUND(current_count_sectors, nr_sectors);

	switch (interpret_errors()) {
	case 2:
		cont->redo();
		return;
	case 1:
		if (!current_count_sectors) {
			cont->error();
			cont->redo();
			return;
		}
		break;
	case 0:
		if (!current_count_sectors) {
			cont->redo();
			return;
		}
		current_type[current_drive] = _floppy;
		floppy_sizes[TOMINOR(current_drive)] = _floppy->size;
		break;
	}

	if (probing) {
		if (drive_params[current_drive].flags & FTD_MSG)
			DPRINT("Auto-detected floppy type %s in fd%d\n",
			       _floppy->name, current_drive);
		current_type[current_drive] = _floppy;
		floppy_sizes[TOMINOR(current_drive)] = _floppy->size;
		probing = 0;
	}

	if (CT(raw_cmd->cmd[COMMAND]) != FD_READ) {
		/* transfer directly from buffer */
		cont->done(1);
	} else {
		buffer_track = raw_cmd->track;
		buffer_drive = current_drive;
		INFBOUND(buffer_max, nr_sectors + fsector_t);
	}
	cont->redo();
}

/* Compute the maximal transfer size */
static int transfer_size(int ssize, int max_sector, int max_size)
{
	SUPBOUND(max_sector, fsector_t + max_size);

	/* alignment */
	max_sector -= (max_sector % _floppy->sect) % ssize;

	/* transfer size, beginning not aligned */
	current_count_sectors = max_sector - fsector_t;

	return max_sector;
}

/*
 * Move data from/to the track buffer to/from the buffer cache.
 */
static void copy_buffer(int ssize, int max_sector, int max_sector_2)
{
	int remaining;		/* number of transferred 512-byte sectors */
	struct bio_vec bv;
	char *dma_buffer;
	int size;
	struct req_iterator iter;

	max_sector = transfer_size(ssize,
				   min(max_sector, max_sector_2),
				   blk_rq_sectors(current_req));

	if (current_count_sectors <= 0 && CT(raw_cmd->cmd[COMMAND]) == FD_WRITE &&
	    buffer_max > fsector_t + blk_rq_sectors(current_req))
		current_count_sectors = min_t(int, buffer_max - fsector_t,
					      blk_rq_sectors(current_req));

	remaining = current_count_sectors << 9;
	if (remaining > blk_rq_bytes(current_req) && CT(raw_cmd->cmd[COMMAND]) == FD_WRITE) {
		DPRINT("in copy buffer\n");
		pr_info("current_count_sectors=%ld\n", current_count_sectors);
		pr_info("remaining=%d\n", remaining >> 9);
		pr_info("current_req->nr_sectors=%u\n",
			blk_rq_sectors(current_req));
		pr_info("current_req->current_nr_sectors=%u\n",
			blk_rq_cur_sectors(current_req));
		pr_info("max_sector=%d\n", max_sector);
		pr_info("ssize=%d\n", ssize);
	}

	buffer_max = max(max_sector, buffer_max);

	dma_buffer = floppy_track_buffer + ((fsector_t - buffer_min) << 9);

	size = blk_rq_cur_bytes(current_req);

	rq_for_each_segment(bv, current_req, iter) {
		if (!remaining)
			break;

		size = bv.bv_len;
		SUPBOUND(size, remaining);
		if (dma_buffer + size >
		    floppy_track_buffer + (max_buffer_sectors << 10) ||
		    dma_buffer < floppy_track_buffer) {
			DPRINT("buffer overrun in copy buffer %d\n",
			       (int)((floppy_track_buffer - dma_buffer) >> 9));
			pr_info("fsector_t=%d buffer_min=%d\n",
				fsector_t, buffer_min);
			pr_info("current_count_sectors=%ld\n",
				current_count_sectors);
			if (CT(raw_cmd->cmd[COMMAND]) == FD_READ)
				pr_info("read\n");
			if (CT(raw_cmd->cmd[COMMAND]) == FD_WRITE)
				pr_info("write\n");
			break;
		}

		if (CT(raw_cmd->cmd[COMMAND]) == FD_READ)
			memcpy_to_page(bv.bv_page, bv.bv_offset, dma_buffer,
				       size);
		else
			memcpy_from_page(dma_buffer, bv.bv_page, bv.bv_offset,
					 size);

		remaining -= size;
		dma_buffer += size;
	}
	if (remaining) {
		if (remaining > 0)
			max_sector -= remaining >> 9;
		DPRINT("weirdness: remaining %d\n", remaining >> 9);
	}
}

/* work around a bug in pseudo DMA
 * (on some FDCs) pseudo DMA does not stop when the CPU stops
 * sending data.  Hence we need a different way to signal the
 * transfer length:  We use raw_cmd->cmd[SECT_PER_TRACK].  Unfortunately, this
 * does not work with MT, hence we can only transfer one head at
 * a time
 */
static void virtualdmabug_workaround(void)
{
	int hard_sectors;
	int end_sector;

	if (CT(raw_cmd->cmd[COMMAND]) == FD_WRITE) {
		raw_cmd->cmd[COMMAND] &= ~0x80;	/* switch off multiple track mode */

		hard_sectors = raw_cmd->length >> (7 + raw_cmd->cmd[SIZECODE]);
		end_sector = raw_cmd->cmd[SECTOR] + hard_sectors - 1;
		if (end_sector > raw_cmd->cmd[SECT_PER_TRACK]) {
			pr_info("too many sectors %d > %d\n",
				end_sector, raw_cmd->cmd[SECT_PER_TRACK]);
			return;
		}
		raw_cmd->cmd[SECT_PER_TRACK] = end_sector;
					/* make sure raw_cmd->cmd[SECT_PER_TRACK]
					 * points to end of transfer */
	}
}

/*
 * Formulate a read/write request.
 * this routine decides where to load the data (directly to buffer, or to
 * tmp floppy area), how much data to load (the size of the buffer, the whole
 * track, or a single sector)
 * All floppy_track_buffer handling goes in here. If we ever add track buffer
 * allocation on the fly, it should be done here. No other part should need
 * modification.
 */

static int make_raw_rw_request(void)
{
	int aligned_sector_t;
	int max_sector;
	int max_size;
	int tracksize;
	int ssize;

	if (WARN(max_buffer_sectors == 0, "VFS: Block I/O scheduled on unopened device\n"))
		return 0;

	set_fdc((long)current_req->rq_disk->private_data);

	raw_cmd = &default_raw_cmd;
	raw_cmd->flags = FD_RAW_SPIN | FD_RAW_NEED_DISK | FD_RAW_NEED_SEEK;
	raw_cmd->cmd_count = NR_RW;
	if (rq_data_dir(current_req) == READ) {
		raw_cmd->flags |= FD_RAW_READ;
		raw_cmd->cmd[COMMAND] = FM_MODE(_floppy, FD_READ);
	} else if (rq_data_dir(current_req) == WRITE) {
		raw_cmd->flags |= FD_RAW_WRITE;
		raw_cmd->cmd[COMMAND] = FM_MODE(_floppy, FD_WRITE);
	} else {
		DPRINT("%s: unknown command\n", __func__);
		return 0;
	}

	max_sector = _floppy->sect * _floppy->head;

	raw_cmd->cmd[TRACK] = (int)blk_rq_pos(current_req) / max_sector;
	fsector_t = (int)blk_rq_pos(current_req) % max_sector;
	if (_floppy->track && raw_cmd->cmd[TRACK] >= _floppy->track) {
		if (blk_rq_cur_sectors(current_req) & 1) {
			current_count_sectors = 1;
			return 1;
		} else
			return 0;
	}
	raw_cmd->cmd[HEAD] = fsector_t / _floppy->sect;

	if (((_floppy->stretch & (FD_SWAPSIDES | FD_SECTBASEMASK)) ||
	     test_bit(FD_NEED_TWADDLE_BIT, &drive_state[current_drive].flags)) &&
	    fsector_t < _floppy->sect)
		max_sector = _floppy->sect;

	/* 2M disks have phantom sectors on the first track */
	if ((_floppy->rate & FD_2M) && (!raw_cmd->cmd[TRACK]) && (!raw_cmd->cmd[HEAD])) {
		max_sector = 2 * _floppy->sect / 3;
		if (fsector_t >= max_sector) {
			current_count_sectors =
			    min_t(int, _floppy->sect - fsector_t,
				  blk_rq_sectors(current_req));
			return 1;
		}
		raw_cmd->cmd[SIZECODE] = 2;
	} else
		raw_cmd->cmd[SIZECODE] = FD_SIZECODE(_floppy);
	raw_cmd->rate = _floppy->rate & 0x43;
	if ((_floppy->rate & FD_2M) &&
	    (raw_cmd->cmd[TRACK] || raw_cmd->cmd[HEAD]) && raw_cmd->rate == 2)
		raw_cmd->rate = 1;

	if (raw_cmd->cmd[SIZECODE])
		raw_cmd->cmd[SIZECODE2] = 0xff;
	else
		raw_cmd->cmd[SIZECODE2] = 0x80;
	raw_cmd->track = raw_cmd->cmd[TRACK] << STRETCH(_floppy);
	raw_cmd->cmd[DR_SELECT] = UNIT(current_drive) + PH_HEAD(_floppy, raw_cmd->cmd[HEAD]);
	raw_cmd->cmd[GAP] = _floppy->gap;
	ssize = DIV_ROUND_UP(1 << raw_cmd->cmd[SIZECODE], 4);
	raw_cmd->cmd[SECT_PER_TRACK] = _floppy->sect << 2 >> raw_cmd->cmd[SIZECODE];
	raw_cmd->cmd[SECTOR] = ((fsector_t % _floppy->sect) << 2 >> raw_cmd->cmd[SIZECODE]) +
	    FD_SECTBASE(_floppy);

	/* tracksize describes the size which can be filled up with sectors
	 * of size ssize.
	 */
	tracksize = _floppy->sect - _floppy->sect % ssize;
	if (tracksize < _floppy->sect) {
		raw_cmd->cmd[SECT_PER_TRACK]++;
		if (tracksize <= fsector_t % _floppy->sect)
			raw_cmd->cmd[SECTOR]--;

		/* if we are beyond tracksize, fill up using smaller sectors */
		while (tracksize <= fsector_t % _floppy->sect) {
			while (tracksize + ssize > _floppy->sect) {
				raw_cmd->cmd[SIZECODE]--;
				ssize >>= 1;
			}
			raw_cmd->cmd[SECTOR]++;
			raw_cmd->cmd[SECT_PER_TRACK]++;
			tracksize += ssize;
		}
		max_sector = raw_cmd->cmd[HEAD] * _floppy->sect + tracksize;
	} else if (!raw_cmd->cmd[TRACK] && !raw_cmd->cmd[HEAD] && !(_floppy->rate & FD_2M) && probing) {
		max_sector = _floppy->sect;
	} else if (!raw_cmd->cmd[HEAD] && CT(raw_cmd->cmd[COMMAND]) == FD_WRITE) {
		/* for virtual DMA bug workaround */
		max_sector = _floppy->sect;
	}

	in_sector_offset = (fsector_t % _floppy->sect) % ssize;
	aligned_sector_t = fsector_t - in_sector_offset;
	max_size = blk_rq_sectors(current_req);
	if ((raw_cmd->track == buffer_track) &&
	    (current_drive == buffer_drive) &&
	    (fsector_t >= buffer_min) && (fsector_t < buffer_max)) {
		/* data already in track buffer */
		if (CT(raw_cmd->cmd[COMMAND]) == FD_READ) {
			copy_buffer(1, max_sector, buffer_max);
			return 1;
		}
	} else if (in_sector_offset || blk_rq_sectors(current_req) < ssize) {
		if (CT(raw_cmd->cmd[COMMAND]) == FD_WRITE) {
			unsigned int sectors;

			sectors = fsector_t + blk_rq_sectors(current_req);
			if (sectors > ssize && sectors < ssize + ssize)
				max_size = ssize + ssize;
			else
				max_size = ssize;
		}
		raw_cmd->flags &= ~FD_RAW_WRITE;
		raw_cmd->flags |= FD_RAW_READ;
		raw_cmd->cmd[COMMAND] = FM_MODE(_floppy, FD_READ);
	}

	if (CT(raw_cmd->cmd[COMMAND]) == FD_READ)
		max_size = max_sector;	/* unbounded */

	/* claim buffer track if needed */
	if (buffer_track != raw_cmd->track ||	/* bad track */
	    buffer_drive != current_drive ||	/* bad drive */
	    fsector_t > buffer_max ||
	    fsector_t < buffer_min ||
	    ((CT(raw_cmd->cmd[COMMAND]) == FD_READ ||
	      (!in_sector_offset && blk_rq_sectors(current_req) >= ssize)) &&
	     max_sector > 2 * max_buffer_sectors + buffer_min &&
	     max_size + fsector_t > 2 * max_buffer_sectors + buffer_min)) {
		/* not enough space */
		buffer_track = -1;
		buffer_drive = current_drive;
		buffer_max = buffer_min = aligned_sector_t;
	}
	raw_cmd->kernel_data = floppy_track_buffer +
		((aligned_sector_t - buffer_min) << 9);

	if (CT(raw_cmd->cmd[COMMAND]) == FD_WRITE) {
		/* copy write buffer to track buffer.
		 * if we get here, we know that the write
		 * is either aligned or the data already in the buffer
		 * (buffer will be overwritten) */
		if (in_sector_offset && buffer_track == -1)
			DPRINT("internal error offset !=0 on write\n");
		buffer_track = raw_cmd->track;
		buffer_drive = current_drive;
		copy_buffer(ssize, max_sector,
			    2 * max_buffer_sectors + buffer_min);
	} else
		transfer_size(ssize, max_sector,
			      2 * max_buffer_sectors + buffer_min -
			      aligned_sector_t);

	/* round up current_count_sectors to get dma xfer size */
	raw_cmd->length = in_sector_offset + current_count_sectors;
	raw_cmd->length = ((raw_cmd->length - 1) | (ssize - 1)) + 1;
	raw_cmd->length <<= 9;
	if ((raw_cmd->length < current_count_sectors << 9) ||
	    (CT(raw_cmd->cmd[COMMAND]) == FD_WRITE &&
	     (aligned_sector_t + (raw_cmd->length >> 9) > buffer_max ||
	      aligned_sector_t < buffer_min)) ||
	    raw_cmd->length % (128 << raw_cmd->cmd[SIZECODE]) ||
	    raw_cmd->length <= 0 || current_count_sectors <= 0) {
		DPRINT("fractionary current count b=%lx s=%lx\n",
		       raw_cmd->length, current_count_sectors);
		pr_info("addr=%d, length=%ld\n",
			(int)((raw_cmd->kernel_data -
			       floppy_track_buffer) >> 9),
			current_count_sectors);
		pr_info("st=%d ast=%d mse=%d msi=%d\n",
			fsector_t, aligned_sector_t, max_sector, max_size);
		pr_info("ssize=%x SIZECODE=%d\n", ssize, raw_cmd->cmd[SIZECODE]);
		pr_info("command=%x SECTOR=%d HEAD=%d, TRACK=%d\n",
			raw_cmd->cmd[COMMAND], raw_cmd->cmd[SECTOR],
			raw_cmd->cmd[HEAD], raw_cmd->cmd[TRACK]);
		pr_info("buffer drive=%d\n", buffer_drive);
		pr_info("buffer track=%d\n", buffer_track);
		pr_info("buffer_min=%d\n", buffer_min);
		pr_info("buffer_max=%d\n", buffer_max);
		return 0;
	}

	if (raw_cmd->kernel_data < floppy_track_buffer ||
	    current_count_sectors < 0 ||
	    raw_cmd->length < 0 ||
	    raw_cmd->kernel_data + raw_cmd->length >
	    floppy_track_buffer + (max_buffer_sectors << 10)) {
		DPRINT("buffer overrun in schedule dma\n");
		pr_info("fsector_t=%d buffer_min=%d current_count=%ld\n",
			fsector_t, buffer_min, raw_cmd->length >> 9);
		pr_info("current_count_sectors=%ld\n",
			current_count_sectors);
		if (CT(raw_cmd->cmd[COMMAND]) == FD_READ)
			pr_info("read\n");
		if (CT(raw_cmd->cmd[COMMAND]) == FD_WRITE)
			pr_info("write\n");
		return 0;
	}
	if (raw_cmd->length == 0) {
		DPRINT("zero dma transfer attempted from make_raw_request\n");
		return 0;
	}

	virtualdmabug_workaround();
	return 2;
}

static int set_next_request(void)
{
	current_req = list_first_entry_or_null(&floppy_reqs, struct request,
					       queuelist);
	if (current_req) {
		current_req->error_count = 0;
		list_del_init(&current_req->queuelist);
	}
	return current_req != NULL;
}

/* Starts or continues processing request. Will automatically unlock the
 * driver at end of request.
 */
static void redo_fd_request(void)
{
	int drive;
	int tmp;

	lastredo = jiffies;
	if (current_drive < N_DRIVE)
		floppy_off(current_drive);

do_request:
	if (!current_req) {
		int pending;

		spin_lock_irq(&floppy_lock);
		pending = set_next_request();
		spin_unlock_irq(&floppy_lock);
		if (!pending) {
			do_floppy = NULL;
			unlock_fdc();
			return;
		}
	}
	drive = (long)current_req->rq_disk->private_data;
	set_fdc(drive);
	reschedule_timeout(current_drive, "redo fd request");

	set_floppy(drive);
	raw_cmd = &default_raw_cmd;
	raw_cmd->flags = 0;
	if (start_motor(redo_fd_request))
		return;

	disk_change(current_drive);
	if (test_bit(current_drive, &fake_change) ||
	    test_bit(FD_DISK_CHANGED_BIT, &drive_state[current_drive].flags)) {
		DPRINT("disk absent or changed during operation\n");
		request_done(0);
		goto do_request;
	}
	if (!_floppy) {	/* Autodetection */
		if (!probing) {
			drive_state[current_drive].probed_format = 0;
			if (next_valid_format(current_drive)) {
				DPRINT("no autodetectable formats\n");
				_floppy = NULL;
				request_done(0);
				goto do_request;
			}
		}
		probing = 1;
		_floppy = floppy_type + drive_params[current_drive].autodetect[drive_state[current_drive].probed_format];
	} else
		probing = 0;
	errors = &(current_req->error_count);
	tmp = make_raw_rw_request();
	if (tmp < 2) {
		request_done(tmp);
		goto do_request;
	}

	if (test_bit(FD_NEED_TWADDLE_BIT, &drive_state[current_drive].flags))
		twaddle(current_fdc, current_drive);
	schedule_bh(floppy_start);
	debugt(__func__, "queue fd request");
	return;
}

static const struct cont_t rw_cont = {
	.interrupt	= rw_interrupt,
	.redo		= redo_fd_request,
	.error		= bad_flp_intr,
	.done		= request_done
};

/* schedule the request and automatically unlock the driver on completion */
static void process_fd_request(void)
{
	cont = &rw_cont;
	schedule_bh(redo_fd_request);
}

static blk_status_t floppy_queue_rq(struct blk_mq_hw_ctx *hctx,
				    const struct blk_mq_queue_data *bd)
{
	blk_mq_start_request(bd->rq);

	if (WARN(max_buffer_sectors == 0,
		 "VFS: %s called on non-open device\n", __func__))
		return BLK_STS_IOERR;

	if (WARN(atomic_read(&usage_count) == 0,
		 "warning: usage count=0, current_req=%p sect=%ld flags=%llx\n",
		 current_req, (long)blk_rq_pos(current_req),
		 (unsigned long long) current_req->cmd_flags))
		return BLK_STS_IOERR;

	if (test_and_set_bit(0, &fdc_busy)) {
		/* fdc busy, this new request will be treated when the
		   current one is done */
		is_alive(__func__, "old request running");
		return BLK_STS_RESOURCE;
	}

	spin_lock_irq(&floppy_lock);
	list_add_tail(&bd->rq->queuelist, &floppy_reqs);
	spin_unlock_irq(&floppy_lock);

	command_status = FD_COMMAND_NONE;
	__reschedule_timeout(MAXTIMEOUT, "fd_request");
	set_fdc(0);
	process_fd_request();
	is_alive(__func__, "");
	return BLK_STS_OK;
}

static const struct cont_t poll_cont = {
	.interrupt	= success_and_wakeup,
	.redo		= floppy_ready,
	.error		= generic_failure,
	.done		= generic_done
};

static int poll_drive(bool interruptible, int flag)
{
	/* no auto-sense, just clear dcl */
	raw_cmd = &default_raw_cmd;
	raw_cmd->flags = flag;
	raw_cmd->track = 0;
	raw_cmd->cmd_count = 0;
	cont = &poll_cont;
	debug_dcl(drive_params[current_drive].flags,
		  "setting NEWCHANGE in poll_drive\n");
	set_bit(FD_DISK_NEWCHANGE_BIT, &drive_state[current_drive].flags);

	return wait_til_done(floppy_ready, interruptible);
}

/*
 * User triggered reset
 * ====================
 */

static void reset_intr(void)
{
	pr_info("weird, reset interrupt called\n");
}

static const struct cont_t reset_cont = {
	.interrupt	= reset_intr,
	.redo		= success_and_wakeup,
	.error		= generic_failure,
	.done		= generic_done
};

/*
 * Resets the FDC connected to drive <drive>.
 * Both current_drive and current_fdc are changed to match the new drive.
 */
static int user_reset_fdc(int drive, int arg, bool interruptible)
{
	int ret;

	if (lock_fdc(drive))
		return -EINTR;

	if (arg == FD_RESET_ALWAYS)
		fdc_state[current_fdc].reset = 1;
	if (fdc_state[current_fdc].reset) {
		/* note: reset_fdc will take care of unlocking the driver
		 * on completion.
		 */
		cont = &reset_cont;
		ret = wait_til_done(reset_fdc, interruptible);
		if (ret == -EINTR)
			return -EINTR;
	}
	process_fd_request();
	return 0;
}

/*
 * Misc Ioctl's and support
 * ========================
 */
static inline int fd_copyout(void __user *param, const void *address,
			     unsigned long size)
{
	return copy_to_user(param, address, size) ? -EFAULT : 0;
}

static inline int fd_copyin(void __user *param, void *address,
			    unsigned long size)
{
	return copy_from_user(address, param, size) ? -EFAULT : 0;
}

static const char *drive_name(int type, int drive)
{
	struct floppy_struct *floppy;

	if (type)
		floppy = floppy_type + type;
	else {
		if (drive_params[drive].native_format)
			floppy = floppy_type + drive_params[drive].native_format;
		else
			return "(null)";
	}
	if (floppy->name)
		return floppy->name;
	else
		return "(null)";
}

/* raw commands */
static void raw_cmd_done(int flag)
{
	if (!flag) {
		raw_cmd->flags |= FD_RAW_FAILURE;
		raw_cmd->flags |= FD_RAW_HARDFAILURE;
	} else {
		raw_cmd->reply_count = inr;
		if (raw_cmd->reply_count > FD_RAW_REPLY_SIZE)
			raw_cmd->reply_count = 0;
		memcpy(raw_cmd->reply, reply_buffer, raw_cmd->reply_count);

		if (raw_cmd->flags & (FD_RAW_READ | FD_RAW_WRITE)) {
			unsigned long flags;
			flags = claim_dma_lock();
			raw_cmd->length = fd_get_dma_residue();
			release_dma_lock(flags);
		}

		if ((raw_cmd->flags & FD_RAW_SOFTFAILURE) &&
		    (!raw_cmd->reply_count || (raw_cmd->reply[0] & 0xc0)))
			raw_cmd->flags |= FD_RAW_FAILURE;

		if (disk_change(current_drive))
			raw_cmd->flags |= FD_RAW_DISK_CHANGE;
		else
			raw_cmd->flags &= ~FD_RAW_DISK_CHANGE;
		if (raw_cmd->flags & FD_RAW_NO_MOTOR_AFTER)
			motor_off_callback(&motor_off_timer[current_drive]);

		if (raw_cmd->next &&
		    (!(raw_cmd->flags & FD_RAW_FAILURE) ||
		     !(raw_cmd->flags & FD_RAW_STOP_IF_FAILURE)) &&
		    ((raw_cmd->flags & FD_RAW_FAILURE) ||
		     !(raw_cmd->flags & FD_RAW_STOP_IF_SUCCESS))) {
			raw_cmd = raw_cmd->next;
			return;
		}
	}
	generic_done(flag);
}

static const struct cont_t raw_cmd_cont = {
	.interrupt	= success_and_wakeup,
	.redo		= floppy_start,
	.error		= generic_failure,
	.done		= raw_cmd_done
};

static int raw_cmd_copyout(int cmd, void __user *param,
				  struct floppy_raw_cmd *ptr)
{
	int ret;

	while (ptr) {
		struct floppy_raw_cmd cmd = *ptr;
		cmd.next = NULL;
		cmd.kernel_data = NULL;
		ret = copy_to_user(param, &cmd, sizeof(cmd));
		if (ret)
			return -EFAULT;
		param += sizeof(struct floppy_raw_cmd);
		if ((ptr->flags & FD_RAW_READ) && ptr->buffer_length) {
			if (ptr->length >= 0 &&
			    ptr->length <= ptr->buffer_length) {
				long length = ptr->buffer_length - ptr->length;
				ret = fd_copyout(ptr->data, ptr->kernel_data,
						 length);
				if (ret)
					return ret;
			}
		}
		ptr = ptr->next;
	}

	return 0;
}

static void raw_cmd_free(struct floppy_raw_cmd **ptr)
{
	struct floppy_raw_cmd *next;
	struct floppy_raw_cmd *this;

	this = *ptr;
	*ptr = NULL;
	while (this) {
		if (this->buffer_length) {
			fd_dma_mem_free((unsigned long)this->kernel_data,
					this->buffer_length);
			this->buffer_length = 0;
		}
		next = this->next;
		kfree(this);
		this = next;
	}
}

static int raw_cmd_copyin(int cmd, void __user *param,
				 struct floppy_raw_cmd **rcmd)
{
	struct floppy_raw_cmd *ptr;
	int ret;

	*rcmd = NULL;

loop:
	ptr = kmalloc(sizeof(struct floppy_raw_cmd), GFP_KERNEL);
	if (!ptr)
		return -ENOMEM;
	*rcmd = ptr;
	ret = copy_from_user(ptr, param, sizeof(*ptr));
	ptr->next = NULL;
	ptr->buffer_length = 0;
	ptr->kernel_data = NULL;
	if (ret)
		return -EFAULT;
	param += sizeof(struct floppy_raw_cmd);
	if (ptr->cmd_count > FD_RAW_CMD_FULLSIZE)
		return -EINVAL;

	memset(ptr->reply, 0, FD_RAW_REPLY_SIZE);
	ptr->resultcode = 0;

	if (ptr->flags & (FD_RAW_READ | FD_RAW_WRITE)) {
		if (ptr->length <= 0)
			return -EINVAL;
		ptr->kernel_data = (char *)fd_dma_mem_alloc(ptr->length);
		fallback_on_nodma_alloc(&ptr->kernel_data, ptr->length);
		if (!ptr->kernel_data)
			return -ENOMEM;
		ptr->buffer_length = ptr->length;
	}
	if (ptr->flags & FD_RAW_WRITE) {
		ret = fd_copyin(ptr->data, ptr->kernel_data, ptr->length);
		if (ret)
			return ret;
	}

	if (ptr->flags & FD_RAW_MORE) {
		rcmd = &(ptr->next);
		ptr->rate &= 0x43;
		goto loop;
	}

	return 0;
}

static int raw_cmd_ioctl(int cmd, void __user *param)
{
	struct floppy_raw_cmd *my_raw_cmd;
	int drive;
	int ret2;
	int ret;

	if (fdc_state[current_fdc].rawcmd <= 1)
		fdc_state[current_fdc].rawcmd = 1;
	for (drive = 0; drive < N_DRIVE; drive++) {
		if (FDC(drive) != current_fdc)
			continue;
		if (drive == current_drive) {
			if (drive_state[drive].fd_ref > 1) {
				fdc_state[current_fdc].rawcmd = 2;
				break;
			}
		} else if (drive_state[drive].fd_ref) {
			fdc_state[current_fdc].rawcmd = 2;
			break;
		}
	}

	if (fdc_state[current_fdc].reset)
		return -EIO;

	ret = raw_cmd_copyin(cmd, param, &my_raw_cmd);
	if (ret) {
		raw_cmd_free(&my_raw_cmd);
		return ret;
	}

	raw_cmd = my_raw_cmd;
	cont = &raw_cmd_cont;
	ret = wait_til_done(floppy_start, true);
	debug_dcl(drive_params[current_drive].flags,
		  "calling disk change from raw_cmd ioctl\n");

	if (ret != -EINTR && fdc_state[current_fdc].reset)
		ret = -EIO;

	drive_state[current_drive].track = NO_TRACK;

	ret2 = raw_cmd_copyout(cmd, param, my_raw_cmd);
	if (!ret)
		ret = ret2;
	raw_cmd_free(&my_raw_cmd);
	return ret;
}

static int invalidate_drive(struct block_device *bdev)
{
	/* invalidate the buffer track to force a reread */
	set_bit((long)bdev->bd_disk->private_data, &fake_change);
	process_fd_request();
	if (bdev_check_media_change(bdev))
		floppy_revalidate(bdev->bd_disk);
	return 0;
}

static int set_geometry(unsigned int cmd, struct floppy_struct *g,
			       int drive, int type, struct block_device *bdev)
{
	int cnt;

	/* sanity checking for parameters. */
	if ((int)g->sect <= 0 ||
	    (int)g->head <= 0 ||
	    /* check for overflow in max_sector */
	    (int)(g->sect * g->head) <= 0 ||
	    /* check for zero in raw_cmd->cmd[F_SECT_PER_TRACK] */
	    (unsigned char)((g->sect << 2) >> FD_SIZECODE(g)) == 0 ||
	    g->track <= 0 || g->track > drive_params[drive].tracks >> STRETCH(g) ||
	    /* check if reserved bits are set */
	    (g->stretch & ~(FD_STRETCH | FD_SWAPSIDES | FD_SECTBASEMASK)) != 0)
		return -EINVAL;
	if (type) {
		if (!capable(CAP_SYS_ADMIN))
			return -EPERM;
		mutex_lock(&open_lock);
		if (lock_fdc(drive)) {
			mutex_unlock(&open_lock);
			return -EINTR;
		}
		floppy_type[type] = *g;
		floppy_type[type].name = "user format";
		for (cnt = type << 2; cnt < (type << 2) + 4; cnt++)
			floppy_sizes[cnt] = floppy_sizes[cnt + 0x80] =
			    floppy_type[type].size + 1;
		process_fd_request();
		for (cnt = 0; cnt < N_DRIVE; cnt++) {
			struct block_device *bdev = opened_bdev[cnt];
			if (!bdev || ITYPE(drive_state[cnt].fd_device) != type)
				continue;
			__invalidate_device(bdev, true);
		}
		mutex_unlock(&open_lock);
	} else {
		int oldStretch;

		if (lock_fdc(drive))
			return -EINTR;
		if (cmd != FDDEFPRM) {
			/* notice a disk change immediately, else
			 * we lose our settings immediately*/
			if (poll_drive(true, FD_RAW_NEED_DISK) == -EINTR)
				return -EINTR;
		}
		oldStretch = g->stretch;
		user_params[drive] = *g;
		if (buffer_drive == drive)
			SUPBOUND(buffer_max, user_params[drive].sect);
		current_type[drive] = &user_params[drive];
		floppy_sizes[drive] = user_params[drive].size;
		if (cmd == FDDEFPRM)
			drive_state[current_drive].keep_data = -1;
		else
			drive_state[current_drive].keep_data = 1;
		/* invalidation. Invalidate only when needed, i.e.
		 * when there are already sectors in the buffer cache
		 * whose number will change. This is useful, because
		 * mtools often changes the geometry of the disk after
		 * looking at the boot block */
		if (drive_state[current_drive].maxblock > user_params[drive].sect ||
		    drive_state[current_drive].maxtrack ||
		    ((user_params[drive].sect ^ oldStretch) &
		     (FD_SWAPSIDES | FD_SECTBASEMASK)))
			invalidate_drive(bdev);
		else
			process_fd_request();
	}
	return 0;
}

/* handle obsolete ioctl's */
static unsigned int ioctl_table[] = {
	FDCLRPRM,
	FDSETPRM,
	FDDEFPRM,
	FDGETPRM,
	FDMSGON,
	FDMSGOFF,
	FDFMTBEG,
	FDFMTTRK,
	FDFMTEND,
	FDSETEMSGTRESH,
	FDFLUSH,
	FDSETMAXERRS,
	FDGETMAXERRS,
	FDGETDRVTYP,
	FDSETDRVPRM,
	FDGETDRVPRM,
	FDGETDRVSTAT,
	FDPOLLDRVSTAT,
	FDRESET,
	FDGETFDCSTAT,
	FDWERRORCLR,
	FDWERRORGET,
	FDRAWCMD,
	FDEJECT,
	FDTWADDLE
};

static int normalize_ioctl(unsigned int *cmd, int *size)
{
	int i;

	for (i = 0; i < ARRAY_SIZE(ioctl_table); i++) {
		if ((*cmd & 0xffff) == (ioctl_table[i] & 0xffff)) {
			*size = _IOC_SIZE(*cmd);
			*cmd = ioctl_table[i];
			if (*size > _IOC_SIZE(*cmd)) {
				pr_info("ioctl not yet supported\n");
				return -EFAULT;
			}
			return 0;
		}
	}
	return -EINVAL;
}

static int get_floppy_geometry(int drive, int type, struct floppy_struct **g)
{
	if (type)
		*g = &floppy_type[type];
	else {
		if (lock_fdc(drive))
			return -EINTR;
		if (poll_drive(false, 0) == -EINTR)
			return -EINTR;
		process_fd_request();
		*g = current_type[drive];
	}
	if (!*g)
		return -ENODEV;
	return 0;
}

static int fd_getgeo(struct block_device *bdev, struct hd_geometry *geo)
{
	int drive = (long)bdev->bd_disk->private_data;
	int type = ITYPE(drive_state[drive].fd_device);
	struct floppy_struct *g;
	int ret;

	ret = get_floppy_geometry(drive, type, &g);
	if (ret)
		return ret;

	geo->heads = g->head;
	geo->sectors = g->sect;
	geo->cylinders = g->track;
	return 0;
}

static bool valid_floppy_drive_params(const short autodetect[FD_AUTODETECT_SIZE],
		int native_format)
{
	size_t floppy_type_size = ARRAY_SIZE(floppy_type);
	size_t i = 0;

	for (i = 0; i < FD_AUTODETECT_SIZE; ++i) {
		if (autodetect[i] < 0 ||
		    autodetect[i] >= floppy_type_size)
			return false;
	}

	if (native_format < 0 || native_format >= floppy_type_size)
		return false;

	return true;
}

static int fd_locked_ioctl(struct block_device *bdev, fmode_t mode, unsigned int cmd,
		    unsigned long param)
{
	int drive = (long)bdev->bd_disk->private_data;
	int type = ITYPE(drive_state[drive].fd_device);
	int i;
	int ret;
	int size;
	union inparam {
		struct floppy_struct g;	/* geometry */
		struct format_descr f;
		struct floppy_max_errors max_errors;
		struct floppy_drive_params dp;
	} inparam;		/* parameters coming from user space */
	const void *outparam;	/* parameters passed back to user space */

	/* convert compatibility eject ioctls into floppy eject ioctl.
	 * We do this in order to provide a means to eject floppy disks before
	 * installing the new fdutils package */
	if (cmd == CDROMEJECT ||	/* CD-ROM eject */
	    cmd == 0x6470) {		/* SunOS floppy eject */
		DPRINT("obsolete eject ioctl\n");
		DPRINT("please use floppycontrol --eject\n");
		cmd = FDEJECT;
	}

	if (!((cmd & 0xff00) == 0x0200))
		return -EINVAL;

	/* convert the old style command into a new style command */
	ret = normalize_ioctl(&cmd, &size);
	if (ret)
		return ret;

	/* permission checks */
	if (((cmd & 0x40) && !(mode & (FMODE_WRITE | FMODE_WRITE_IOCTL))) ||
	    ((cmd & 0x80) && !capable(CAP_SYS_ADMIN)))
		return -EPERM;

	if (WARN_ON(size < 0 || size > sizeof(inparam)))
		return -EINVAL;

	/* copyin */
	memset(&inparam, 0, sizeof(inparam));
	if (_IOC_DIR(cmd) & _IOC_WRITE) {
		ret = fd_copyin((void __user *)param, &inparam, size);
		if (ret)
			return ret;
	}

	switch (cmd) {
	case FDEJECT:
		if (drive_state[drive].fd_ref != 1)
			/* somebody else has this drive open */
			return -EBUSY;
		if (lock_fdc(drive))
			return -EINTR;

		/* do the actual eject. Fails on
		 * non-Sparc architectures */
		ret = fd_eject(UNIT(drive));

		set_bit(FD_DISK_CHANGED_BIT, &drive_state[drive].flags);
		set_bit(FD_VERIFY_BIT, &drive_state[drive].flags);
		process_fd_request();
		return ret;
	case FDCLRPRM:
		if (lock_fdc(drive))
			return -EINTR;
		current_type[drive] = NULL;
		floppy_sizes[drive] = MAX_DISK_SIZE << 1;
		drive_state[drive].keep_data = 0;
		return invalidate_drive(bdev);
	case FDSETPRM:
	case FDDEFPRM:
		return set_geometry(cmd, &inparam.g, drive, type, bdev);
	case FDGETPRM:
		ret = get_floppy_geometry(drive, type,
					  (struct floppy_struct **)&outparam);
		if (ret)
			return ret;
		memcpy(&inparam.g, outparam,
				offsetof(struct floppy_struct, name));
		outparam = &inparam.g;
		break;
	case FDMSGON:
		drive_params[drive].flags |= FTD_MSG;
		return 0;
	case FDMSGOFF:
		drive_params[drive].flags &= ~FTD_MSG;
		return 0;
	case FDFMTBEG:
		if (lock_fdc(drive))
			return -EINTR;
		if (poll_drive(true, FD_RAW_NEED_DISK) == -EINTR)
			return -EINTR;
		ret = drive_state[drive].flags;
		process_fd_request();
		if (ret & FD_VERIFY)
			return -ENODEV;
		if (!(ret & FD_DISK_WRITABLE))
			return -EROFS;
		return 0;
	case FDFMTTRK:
		if (drive_state[drive].fd_ref != 1)
			return -EBUSY;
		return do_format(drive, &inparam.f);
	case FDFMTEND:
	case FDFLUSH:
		if (lock_fdc(drive))
			return -EINTR;
		return invalidate_drive(bdev);
	case FDSETEMSGTRESH:
		drive_params[drive].max_errors.reporting = (unsigned short)(param & 0x0f);
		return 0;
	case FDGETMAXERRS:
		outparam = &drive_params[drive].max_errors;
		break;
	case FDSETMAXERRS:
		drive_params[drive].max_errors = inparam.max_errors;
		break;
	case FDGETDRVTYP:
		outparam = drive_name(type, drive);
		SUPBOUND(size, strlen((const char *)outparam) + 1);
		break;
	case FDSETDRVPRM:
		if (!valid_floppy_drive_params(inparam.dp.autodetect,
				inparam.dp.native_format))
			return -EINVAL;
		drive_params[drive] = inparam.dp;
		break;
	case FDGETDRVPRM:
		outparam = &drive_params[drive];
		break;
	case FDPOLLDRVSTAT:
		if (lock_fdc(drive))
			return -EINTR;
		if (poll_drive(true, FD_RAW_NEED_DISK) == -EINTR)
			return -EINTR;
		process_fd_request();
		fallthrough;
	case FDGETDRVSTAT:
		outparam = &drive_state[drive];
		break;
	case FDRESET:
		return user_reset_fdc(drive, (int)param, true);
	case FDGETFDCSTAT:
		outparam = &fdc_state[FDC(drive)];
		break;
	case FDWERRORCLR:
		memset(&write_errors[drive], 0, sizeof(write_errors[drive]));
		return 0;
	case FDWERRORGET:
		outparam = &write_errors[drive];
		break;
	case FDRAWCMD:
		if (type)
			return -EINVAL;
		if (lock_fdc(drive))
			return -EINTR;
		set_floppy(drive);
		i = raw_cmd_ioctl(cmd, (void __user *)param);
		if (i == -EINTR)
			return -EINTR;
		process_fd_request();
		return i;
	case FDTWADDLE:
		if (lock_fdc(drive))
			return -EINTR;
		twaddle(current_fdc, current_drive);
		process_fd_request();
		return 0;
	default:
		return -EINVAL;
	}

	if (_IOC_DIR(cmd) & _IOC_READ)
		return fd_copyout((void __user *)param, outparam, size);

	return 0;
}

static int fd_ioctl(struct block_device *bdev, fmode_t mode,
			     unsigned int cmd, unsigned long param)
{
	int ret;

	mutex_lock(&floppy_mutex);
	ret = fd_locked_ioctl(bdev, mode, cmd, param);
	mutex_unlock(&floppy_mutex);

	return ret;
}

#ifdef CONFIG_COMPAT

struct compat_floppy_drive_params {
	char		cmos;
	compat_ulong_t	max_dtr;
	compat_ulong_t	hlt;
	compat_ulong_t	hut;
	compat_ulong_t	srt;
	compat_ulong_t	spinup;
	compat_ulong_t	spindown;
	unsigned char	spindown_offset;
	unsigned char	select_delay;
	unsigned char	rps;
	unsigned char	tracks;
	compat_ulong_t	timeout;
	unsigned char	interleave_sect;
	struct floppy_max_errors max_errors;
	char		flags;
	char		read_track;
	short		autodetect[FD_AUTODETECT_SIZE];
	compat_int_t	checkfreq;
	compat_int_t	native_format;
};

struct compat_floppy_drive_struct {
	signed char	flags;
	compat_ulong_t	spinup_date;
	compat_ulong_t	select_date;
	compat_ulong_t	first_read_date;
	short		probed_format;
	short		track;
	short		maxblock;
	short		maxtrack;
	compat_int_t	generation;
	compat_int_t	keep_data;
	compat_int_t	fd_ref;
	compat_int_t	fd_device;
	compat_int_t	last_checked;
	compat_caddr_t dmabuf;
	compat_int_t	bufblocks;
};

struct compat_floppy_fdc_state {
	compat_int_t	spec1;
	compat_int_t	spec2;
	compat_int_t	dtr;
	unsigned char	version;
	unsigned char	dor;
	compat_ulong_t	address;
	unsigned int	rawcmd:2;
	unsigned int	reset:1;
	unsigned int	need_configure:1;
	unsigned int	perp_mode:2;
	unsigned int	has_fifo:1;
	unsigned int	driver_version;
	unsigned char	track[4];
};

struct compat_floppy_write_errors {
	unsigned int	write_errors;
	compat_ulong_t	first_error_sector;
	compat_int_t	first_error_generation;
	compat_ulong_t	last_error_sector;
	compat_int_t	last_error_generation;
	compat_uint_t	badness;
};

#define FDSETPRM32 _IOW(2, 0x42, struct compat_floppy_struct)
#define FDDEFPRM32 _IOW(2, 0x43, struct compat_floppy_struct)
#define FDSETDRVPRM32 _IOW(2, 0x90, struct compat_floppy_drive_params)
#define FDGETDRVPRM32 _IOR(2, 0x11, struct compat_floppy_drive_params)
#define FDGETDRVSTAT32 _IOR(2, 0x12, struct compat_floppy_drive_struct)
#define FDPOLLDRVSTAT32 _IOR(2, 0x13, struct compat_floppy_drive_struct)
#define FDGETFDCSTAT32 _IOR(2, 0x15, struct compat_floppy_fdc_state)
#define FDWERRORGET32  _IOR(2, 0x17, struct compat_floppy_write_errors)

static int compat_set_geometry(struct block_device *bdev, fmode_t mode, unsigned int cmd,
		    struct compat_floppy_struct __user *arg)
{
	struct floppy_struct v;
	int drive, type;
	int err;

	BUILD_BUG_ON(offsetof(struct floppy_struct, name) !=
		     offsetof(struct compat_floppy_struct, name));

	if (!(mode & (FMODE_WRITE | FMODE_WRITE_IOCTL)))
		return -EPERM;

	memset(&v, 0, sizeof(struct floppy_struct));
	if (copy_from_user(&v, arg, offsetof(struct floppy_struct, name)))
		return -EFAULT;

	mutex_lock(&floppy_mutex);
	drive = (long)bdev->bd_disk->private_data;
	type = ITYPE(drive_state[drive].fd_device);
	err = set_geometry(cmd == FDSETPRM32 ? FDSETPRM : FDDEFPRM,
			&v, drive, type, bdev);
	mutex_unlock(&floppy_mutex);
	return err;
}

static int compat_get_prm(int drive,
			  struct compat_floppy_struct __user *arg)
{
	struct compat_floppy_struct v;
	struct floppy_struct *p;
	int err;

	memset(&v, 0, sizeof(v));
	mutex_lock(&floppy_mutex);
	err = get_floppy_geometry(drive, ITYPE(drive_state[drive].fd_device),
				  &p);
	if (err) {
		mutex_unlock(&floppy_mutex);
		return err;
	}
	memcpy(&v, p, offsetof(struct floppy_struct, name));
	mutex_unlock(&floppy_mutex);
	if (copy_to_user(arg, &v, sizeof(struct compat_floppy_struct)))
		return -EFAULT;
	return 0;
}

static int compat_setdrvprm(int drive,
			    struct compat_floppy_drive_params __user *arg)
{
	struct compat_floppy_drive_params v;

	if (!capable(CAP_SYS_ADMIN))
		return -EPERM;
	if (copy_from_user(&v, arg, sizeof(struct compat_floppy_drive_params)))
		return -EFAULT;
	if (!valid_floppy_drive_params(v.autodetect, v.native_format))
		return -EINVAL;
	mutex_lock(&floppy_mutex);
	drive_params[drive].cmos = v.cmos;
	drive_params[drive].max_dtr = v.max_dtr;
	drive_params[drive].hlt = v.hlt;
	drive_params[drive].hut = v.hut;
	drive_params[drive].srt = v.srt;
	drive_params[drive].spinup = v.spinup;
	drive_params[drive].spindown = v.spindown;
	drive_params[drive].spindown_offset = v.spindown_offset;
	drive_params[drive].select_delay = v.select_delay;
	drive_params[drive].rps = v.rps;
	drive_params[drive].tracks = v.tracks;
	drive_params[drive].timeout = v.timeout;
	drive_params[drive].interleave_sect = v.interleave_sect;
	drive_params[drive].max_errors = v.max_errors;
	drive_params[drive].flags = v.flags;
	drive_params[drive].read_track = v.read_track;
	memcpy(drive_params[drive].autodetect, v.autodetect,
	       sizeof(v.autodetect));
	drive_params[drive].checkfreq = v.checkfreq;
	drive_params[drive].native_format = v.native_format;
	mutex_unlock(&floppy_mutex);
	return 0;
}

static int compat_getdrvprm(int drive,
			    struct compat_floppy_drive_params __user *arg)
{
	struct compat_floppy_drive_params v;

	memset(&v, 0, sizeof(struct compat_floppy_drive_params));
	mutex_lock(&floppy_mutex);
	v.cmos = drive_params[drive].cmos;
	v.max_dtr = drive_params[drive].max_dtr;
	v.hlt = drive_params[drive].hlt;
	v.hut = drive_params[drive].hut;
	v.srt = drive_params[drive].srt;
	v.spinup = drive_params[drive].spinup;
	v.spindown = drive_params[drive].spindown;
	v.spindown_offset = drive_params[drive].spindown_offset;
	v.select_delay = drive_params[drive].select_delay;
	v.rps = drive_params[drive].rps;
	v.tracks = drive_params[drive].tracks;
	v.timeout = drive_params[drive].timeout;
	v.interleave_sect = drive_params[drive].interleave_sect;
	v.max_errors = drive_params[drive].max_errors;
	v.flags = drive_params[drive].flags;
	v.read_track = drive_params[drive].read_track;
	memcpy(v.autodetect, drive_params[drive].autodetect,
	       sizeof(v.autodetect));
	v.checkfreq = drive_params[drive].checkfreq;
	v.native_format = drive_params[drive].native_format;
	mutex_unlock(&floppy_mutex);

	if (copy_to_user(arg, &v, sizeof(struct compat_floppy_drive_params)))
		return -EFAULT;
	return 0;
}

static int compat_getdrvstat(int drive, bool poll,
			    struct compat_floppy_drive_struct __user *arg)
{
	struct compat_floppy_drive_struct v;

	memset(&v, 0, sizeof(struct compat_floppy_drive_struct));
	mutex_lock(&floppy_mutex);

	if (poll) {
		if (lock_fdc(drive))
			goto Eintr;
		if (poll_drive(true, FD_RAW_NEED_DISK) == -EINTR)
			goto Eintr;
		process_fd_request();
	}
	v.spinup_date = drive_state[drive].spinup_date;
	v.select_date = drive_state[drive].select_date;
	v.first_read_date = drive_state[drive].first_read_date;
	v.probed_format = drive_state[drive].probed_format;
	v.track = drive_state[drive].track;
	v.maxblock = drive_state[drive].maxblock;
	v.maxtrack = drive_state[drive].maxtrack;
	v.generation = drive_state[drive].generation;
	v.keep_data = drive_state[drive].keep_data;
	v.fd_ref = drive_state[drive].fd_ref;
	v.fd_device = drive_state[drive].fd_device;
	v.last_checked = drive_state[drive].last_checked;
	v.dmabuf = (uintptr_t) drive_state[drive].dmabuf;
	v.bufblocks = drive_state[drive].bufblocks;
	mutex_unlock(&floppy_mutex);

	if (copy_to_user(arg, &v, sizeof(struct compat_floppy_drive_struct)))
		return -EFAULT;
	return 0;
Eintr:
	mutex_unlock(&floppy_mutex);
	return -EINTR;
}

static int compat_getfdcstat(int drive,
			    struct compat_floppy_fdc_state __user *arg)
{
	struct compat_floppy_fdc_state v32;
	struct floppy_fdc_state v;

	mutex_lock(&floppy_mutex);
	v = fdc_state[FDC(drive)];
	mutex_unlock(&floppy_mutex);

	memset(&v32, 0, sizeof(struct compat_floppy_fdc_state));
	v32.spec1 = v.spec1;
	v32.spec2 = v.spec2;
	v32.dtr = v.dtr;
	v32.version = v.version;
	v32.dor = v.dor;
	v32.address = v.address;
	v32.rawcmd = v.rawcmd;
	v32.reset = v.reset;
	v32.need_configure = v.need_configure;
	v32.perp_mode = v.perp_mode;
	v32.has_fifo = v.has_fifo;
	v32.driver_version = v.driver_version;
	memcpy(v32.track, v.track, 4);
	if (copy_to_user(arg, &v32, sizeof(struct compat_floppy_fdc_state)))
		return -EFAULT;
	return 0;
}

static int compat_werrorget(int drive,
			    struct compat_floppy_write_errors __user *arg)
{
	struct compat_floppy_write_errors v32;
	struct floppy_write_errors v;

	memset(&v32, 0, sizeof(struct compat_floppy_write_errors));
	mutex_lock(&floppy_mutex);
	v = write_errors[drive];
	mutex_unlock(&floppy_mutex);
	v32.write_errors = v.write_errors;
	v32.first_error_sector = v.first_error_sector;
	v32.first_error_generation = v.first_error_generation;
	v32.last_error_sector = v.last_error_sector;
	v32.last_error_generation = v.last_error_generation;
	v32.badness = v.badness;
	if (copy_to_user(arg, &v32, sizeof(struct compat_floppy_write_errors)))
		return -EFAULT;
	return 0;
}

static int fd_compat_ioctl(struct block_device *bdev, fmode_t mode, unsigned int cmd,
		    unsigned long param)
{
	int drive = (long)bdev->bd_disk->private_data;
	switch (cmd) {
	case CDROMEJECT: /* CD-ROM eject */
	case 0x6470:	 /* SunOS floppy eject */

	case FDMSGON:
	case FDMSGOFF:
	case FDSETEMSGTRESH:
	case FDFLUSH:
	case FDWERRORCLR:
	case FDEJECT:
	case FDCLRPRM:
	case FDFMTBEG:
	case FDRESET:
	case FDTWADDLE:
		return fd_ioctl(bdev, mode, cmd, param);
	case FDSETMAXERRS:
	case FDGETMAXERRS:
	case FDGETDRVTYP:
	case FDFMTEND:
	case FDFMTTRK:
	case FDRAWCMD:
		return fd_ioctl(bdev, mode, cmd,
				(unsigned long)compat_ptr(param));
	case FDSETPRM32:
	case FDDEFPRM32:
		return compat_set_geometry(bdev, mode, cmd, compat_ptr(param));
	case FDGETPRM32:
		return compat_get_prm(drive, compat_ptr(param));
	case FDSETDRVPRM32:
		return compat_setdrvprm(drive, compat_ptr(param));
	case FDGETDRVPRM32:
		return compat_getdrvprm(drive, compat_ptr(param));
	case FDPOLLDRVSTAT32:
		return compat_getdrvstat(drive, true, compat_ptr(param));
	case FDGETDRVSTAT32:
		return compat_getdrvstat(drive, false, compat_ptr(param));
	case FDGETFDCSTAT32:
		return compat_getfdcstat(drive, compat_ptr(param));
	case FDWERRORGET32:
		return compat_werrorget(drive, compat_ptr(param));
	}
	return -EINVAL;
}
#endif

static void __init config_types(void)
{
	bool has_drive = false;
	int drive;

	/* read drive info out of physical CMOS */
	drive = 0;
	if (!drive_params[drive].cmos)
		drive_params[drive].cmos = FLOPPY0_TYPE;
	drive = 1;
	if (!drive_params[drive].cmos)
		drive_params[drive].cmos = FLOPPY1_TYPE;

	/* FIXME: additional physical CMOS drive detection should go here */

	for (drive = 0; drive < N_DRIVE; drive++) {
		unsigned int type = drive_params[drive].cmos;
		struct floppy_drive_params *params;
		const char *name = NULL;
		char temparea[32];

		if (type < ARRAY_SIZE(default_drive_params)) {
			params = &default_drive_params[type].params;
			if (type) {
				name = default_drive_params[type].name;
				allowed_drive_mask |= 1 << drive;
			} else
				allowed_drive_mask &= ~(1 << drive);
		} else {
			params = &default_drive_params[0].params;
			snprintf(temparea, sizeof(temparea),
				 "unknown type %d (usb?)", type);
			name = temparea;
		}
		if (name) {
			const char *prepend;
			if (!has_drive) {
				prepend = "";
				has_drive = true;
				pr_info("Floppy drive(s):");
			} else {
				prepend = ",";
			}

			pr_cont("%s fd%d is %s", prepend, drive, name);
		}
		drive_params[drive] = *params;
	}

	if (has_drive)
		pr_cont("\n");
}

static void floppy_release(struct gendisk *disk, fmode_t mode)
{
	int drive = (long)disk->private_data;

	mutex_lock(&floppy_mutex);
	mutex_lock(&open_lock);
	if (!drive_state[drive].fd_ref--) {
		DPRINT("floppy_release with fd_ref == 0");
		drive_state[drive].fd_ref = 0;
	}
	if (!drive_state[drive].fd_ref)
		opened_bdev[drive] = NULL;
	mutex_unlock(&open_lock);
	mutex_unlock(&floppy_mutex);
}

/*
 * floppy_open check for aliasing (/dev/fd0 can be the same as
 * /dev/PS0 etc), and disallows simultaneous access to the same
 * drive with different device numbers.
 */
static int floppy_open(struct block_device *bdev, fmode_t mode)
{
	int drive = (long)bdev->bd_disk->private_data;
	int old_dev, new_dev;
	int try;
	int res = -EBUSY;
	char *tmp;

	mutex_lock(&floppy_mutex);
	mutex_lock(&open_lock);
	old_dev = drive_state[drive].fd_device;
	if (opened_bdev[drive] && opened_bdev[drive] != bdev)
		goto out2;

	if (!drive_state[drive].fd_ref && (drive_params[drive].flags & FD_BROKEN_DCL)) {
		set_bit(FD_DISK_CHANGED_BIT, &drive_state[drive].flags);
		set_bit(FD_VERIFY_BIT, &drive_state[drive].flags);
	}

	drive_state[drive].fd_ref++;

	opened_bdev[drive] = bdev;

	res = -ENXIO;

	if (!floppy_track_buffer) {
		/* if opening an ED drive, reserve a big buffer,
		 * else reserve a small one */
		if ((drive_params[drive].cmos == 6) || (drive_params[drive].cmos == 5))
			try = 64;	/* Only 48 actually useful */
		else
			try = 32;	/* Only 24 actually useful */

		tmp = (char *)fd_dma_mem_alloc(1024 * try);
		if (!tmp && !floppy_track_buffer) {
			try >>= 1;	/* buffer only one side */
			INFBOUND(try, 16);
			tmp = (char *)fd_dma_mem_alloc(1024 * try);
		}
		if (!tmp && !floppy_track_buffer)
			fallback_on_nodma_alloc(&tmp, 2048 * try);
		if (!tmp && !floppy_track_buffer) {
			DPRINT("Unable to allocate DMA memory\n");
			goto out;
		}
		if (floppy_track_buffer) {
			if (tmp)
				fd_dma_mem_free((unsigned long)tmp, try * 1024);
		} else {
			buffer_min = buffer_max = -1;
			floppy_track_buffer = tmp;
			max_buffer_sectors = try;
		}
	}

	new_dev = MINOR(bdev->bd_dev);
	drive_state[drive].fd_device = new_dev;
	set_capacity(disks[drive][ITYPE(new_dev)], floppy_sizes[new_dev]);
	if (old_dev != -1 && old_dev != new_dev) {
		if (buffer_drive == drive)
			buffer_track = -1;
	}

	if (fdc_state[FDC(drive)].rawcmd == 1)
		fdc_state[FDC(drive)].rawcmd = 2;

	if (!(mode & FMODE_NDELAY)) {
		if (mode & (FMODE_READ|FMODE_WRITE)) {
			drive_state[drive].last_checked = 0;
			clear_bit(FD_OPEN_SHOULD_FAIL_BIT,
				  &drive_state[drive].flags);
			if (bdev_check_media_change(bdev))
				floppy_revalidate(bdev->bd_disk);
			if (test_bit(FD_DISK_CHANGED_BIT, &drive_state[drive].flags))
				goto out;
			if (test_bit(FD_OPEN_SHOULD_FAIL_BIT, &drive_state[drive].flags))
				goto out;
		}
		res = -EROFS;
		if ((mode & FMODE_WRITE) &&
		    !test_bit(FD_DISK_WRITABLE_BIT, &drive_state[drive].flags))
			goto out;
	}
	mutex_unlock(&open_lock);
	mutex_unlock(&floppy_mutex);
	return 0;
out:
	drive_state[drive].fd_ref--;

	if (!drive_state[drive].fd_ref)
		opened_bdev[drive] = NULL;
out2:
	mutex_unlock(&open_lock);
	mutex_unlock(&floppy_mutex);
	return res;
}

/*
 * Check if the disk has been changed or if a change has been faked.
 */
static unsigned int floppy_check_events(struct gendisk *disk,
					unsigned int clearing)
{
	int drive = (long)disk->private_data;

	if (test_bit(FD_DISK_CHANGED_BIT, &drive_state[drive].flags) ||
	    test_bit(FD_VERIFY_BIT, &drive_state[drive].flags))
		return DISK_EVENT_MEDIA_CHANGE;

	if (time_after(jiffies, drive_state[drive].last_checked + drive_params[drive].checkfreq)) {
		if (lock_fdc(drive))
			return 0;
		poll_drive(false, 0);
		process_fd_request();
	}

	if (test_bit(FD_DISK_CHANGED_BIT, &drive_state[drive].flags) ||
	    test_bit(FD_VERIFY_BIT, &drive_state[drive].flags) ||
	    test_bit(drive, &fake_change) ||
	    drive_no_geom(drive))
		return DISK_EVENT_MEDIA_CHANGE;
	return 0;
}

/*
 * This implements "read block 0" for floppy_revalidate().
 * Needed for format autodetection, checking whether there is
 * a disk in the drive, and whether that disk is writable.
 */

struct rb0_cbdata {
	int drive;
	struct completion complete;
};

static void floppy_rb0_cb(struct bio *bio)
{
	struct rb0_cbdata *cbdata = (struct rb0_cbdata *)bio->bi_private;
	int drive = cbdata->drive;

	if (bio->bi_status) {
		pr_info("floppy: error %d while reading block 0\n",
			bio->bi_status);
		set_bit(FD_OPEN_SHOULD_FAIL_BIT, &drive_state[drive].flags);
	}
	complete(&cbdata->complete);
}

static int __floppy_read_block_0(struct block_device *bdev, int drive)
{
	struct bio bio;
	struct bio_vec bio_vec;
	struct page *page;
	struct rb0_cbdata cbdata;

	page = alloc_page(GFP_NOIO);
	if (!page) {
		process_fd_request();
		return -ENOMEM;
	}

	cbdata.drive = drive;

	bio_init(&bio, &bio_vec, 1);
	bio_set_dev(&bio, bdev);
	bio_add_page(&bio, page, block_size(bdev), 0);

	bio.bi_iter.bi_sector = 0;
	bio.bi_flags |= (1 << BIO_QUIET);
	bio.bi_private = &cbdata;
	bio.bi_end_io = floppy_rb0_cb;
	bio_set_op_attrs(&bio, REQ_OP_READ, 0);

	init_completion(&cbdata.complete);

	submit_bio(&bio);
	process_fd_request();

	wait_for_completion(&cbdata.complete);

	__free_page(page);

	return 0;
}

/* revalidate the floppy disk, i.e. trigger format autodetection by reading
 * the bootblock (block 0). "Autodetection" is also needed to check whether
 * there is a disk in the drive at all... Thus we also do it for fixed
 * geometry formats */
static int floppy_revalidate(struct gendisk *disk)
{
	int drive = (long)disk->private_data;
	int cf;
	int res = 0;

	if (test_bit(FD_DISK_CHANGED_BIT, &drive_state[drive].flags) ||
	    test_bit(FD_VERIFY_BIT, &drive_state[drive].flags) ||
	    test_bit(drive, &fake_change) ||
	    drive_no_geom(drive)) {
		if (WARN(atomic_read(&usage_count) == 0,
			 "VFS: revalidate called on non-open device.\n"))
			return -EFAULT;

		res = lock_fdc(drive);
		if (res)
			return res;
		cf = (test_bit(FD_DISK_CHANGED_BIT, &drive_state[drive].flags) ||
		      test_bit(FD_VERIFY_BIT, &drive_state[drive].flags));
		if (!(cf || test_bit(drive, &fake_change) || drive_no_geom(drive))) {
			process_fd_request();	/*already done by another thread */
			return 0;
		}
		drive_state[drive].maxblock = 0;
		drive_state[drive].maxtrack = 0;
		if (buffer_drive == drive)
			buffer_track = -1;
		clear_bit(drive, &fake_change);
		clear_bit(FD_DISK_CHANGED_BIT, &drive_state[drive].flags);
		if (cf)
			drive_state[drive].generation++;
		if (drive_no_geom(drive)) {
			/* auto-sensing */
			res = __floppy_read_block_0(opened_bdev[drive], drive);
		} else {
			if (cf)
				poll_drive(false, FD_RAW_NEED_DISK);
			process_fd_request();
		}
	}
	set_capacity(disk, floppy_sizes[drive_state[drive].fd_device]);
	return res;
}

static const struct block_device_operations floppy_fops = {
	.owner			= THIS_MODULE,
	.open			= floppy_open,
	.release		= floppy_release,
	.ioctl			= fd_ioctl,
	.getgeo			= fd_getgeo,
	.check_events		= floppy_check_events,
#ifdef CONFIG_COMPAT
	.compat_ioctl		= fd_compat_ioctl,
#endif
};

/*
 * Floppy Driver initialization
 * =============================
 */

/* Determine the floppy disk controller type */
/* This routine was written by David C. Niemi */
static char __init get_fdc_version(int fdc)
{
	int r;

	output_byte(fdc, FD_DUMPREGS);	/* 82072 and better know DUMPREGS */
	if (fdc_state[fdc].reset)
		return FDC_NONE;
	r = result(fdc);
	if (r <= 0x00)
		return FDC_NONE;	/* No FDC present ??? */
	if ((r == 1) && (reply_buffer[ST0] == 0x80)) {
		pr_info("FDC %d is an 8272A\n", fdc);
		return FDC_8272A;	/* 8272a/765 don't know DUMPREGS */
	}
	if (r != 10) {
		pr_info("FDC %d init: DUMPREGS: unexpected return of %d bytes.\n",
			fdc, r);
		return FDC_UNKNOWN;
	}

	if (!fdc_configure(fdc)) {
		pr_info("FDC %d is an 82072\n", fdc);
		return FDC_82072;	/* 82072 doesn't know CONFIGURE */
	}

	output_byte(fdc, FD_PERPENDICULAR);
	if (need_more_output(fdc) == MORE_OUTPUT) {
		output_byte(fdc, 0);
	} else {
		pr_info("FDC %d is an 82072A\n", fdc);
		return FDC_82072A;	/* 82072A as found on Sparcs. */
	}

	output_byte(fdc, FD_UNLOCK);
	r = result(fdc);
	if ((r == 1) && (reply_buffer[ST0] == 0x80)) {
		pr_info("FDC %d is a pre-1991 82077\n", fdc);
		return FDC_82077_ORIG;	/* Pre-1991 82077, doesn't know
					 * LOCK/UNLOCK */
	}
	if ((r != 1) || (reply_buffer[ST0] != 0x00)) {
		pr_info("FDC %d init: UNLOCK: unexpected return of %d bytes.\n",
			fdc, r);
		return FDC_UNKNOWN;
	}
	output_byte(fdc, FD_PARTID);
	r = result(fdc);
	if (r != 1) {
		pr_info("FDC %d init: PARTID: unexpected return of %d bytes.\n",
			fdc, r);
		return FDC_UNKNOWN;
	}
	if (reply_buffer[ST0] == 0x80) {
		pr_info("FDC %d is a post-1991 82077\n", fdc);
		return FDC_82077;	/* Revised 82077AA passes all the tests */
	}
	switch (reply_buffer[ST0] >> 5) {
	case 0x0:
		/* Either a 82078-1 or a 82078SL running at 5Volt */
		pr_info("FDC %d is an 82078.\n", fdc);
		return FDC_82078;
	case 0x1:
		pr_info("FDC %d is a 44pin 82078\n", fdc);
		return FDC_82078;
	case 0x2:
		pr_info("FDC %d is a S82078B\n", fdc);
		return FDC_S82078B;
	case 0x3:
		pr_info("FDC %d is a National Semiconductor PC87306\n", fdc);
		return FDC_87306;
	default:
		pr_info("FDC %d init: 82078 variant with unknown PARTID=%d.\n",
			fdc, reply_buffer[ST0] >> 5);
		return FDC_82078_UNKN;
	}
}				/* get_fdc_version */

/* lilo configuration */

static void __init floppy_set_flags(int *ints, int param, int param2)
{
	int i;

	for (i = 0; i < ARRAY_SIZE(default_drive_params); i++) {
		if (param)
			default_drive_params[i].params.flags |= param2;
		else
			default_drive_params[i].params.flags &= ~param2;
	}
	DPRINT("%s flag 0x%x\n", param2 ? "Setting" : "Clearing", param);
}

static void __init daring(int *ints, int param, int param2)
{
	int i;

	for (i = 0; i < ARRAY_SIZE(default_drive_params); i++) {
		if (param) {
			default_drive_params[i].params.select_delay = 0;
			default_drive_params[i].params.flags |=
			    FD_SILENT_DCL_CLEAR;
		} else {
			default_drive_params[i].params.select_delay =
			    2 * HZ / 100;
			default_drive_params[i].params.flags &=
			    ~FD_SILENT_DCL_CLEAR;
		}
	}
	DPRINT("Assuming %s floppy hardware\n", param ? "standard" : "broken");
}

static void __init set_cmos(int *ints, int dummy, int dummy2)
{
	int current_drive = 0;

	if (ints[0] != 2) {
		DPRINT("wrong number of parameters for CMOS\n");
		return;
	}
	current_drive = ints[1];
	if (current_drive < 0 || current_drive >= 8) {
		DPRINT("bad drive for set_cmos\n");
		return;
	}
#if N_FDC > 1
	if (current_drive >= 4 && !FDC2)
		FDC2 = 0x370;
#endif
	drive_params[current_drive].cmos = ints[2];
	DPRINT("setting CMOS code to %d\n", ints[2]);
}

static struct param_table {
	const char *name;
	void (*fn) (int *ints, int param, int param2);
	int *var;
	int def_param;
	int param2;
} config_params[] __initdata = {
	{"allowed_drive_mask", NULL, &allowed_drive_mask, 0xff, 0}, /* obsolete */
	{"all_drives", NULL, &allowed_drive_mask, 0xff, 0},	/* obsolete */
	{"asus_pci", NULL, &allowed_drive_mask, 0x33, 0},
	{"irq", NULL, &FLOPPY_IRQ, 6, 0},
	{"dma", NULL, &FLOPPY_DMA, 2, 0},
	{"daring", daring, NULL, 1, 0},
#if N_FDC > 1
	{"two_fdc", NULL, &FDC2, 0x370, 0},
	{"one_fdc", NULL, &FDC2, 0, 0},
#endif
	{"thinkpad", floppy_set_flags, NULL, 1, FD_INVERTED_DCL},
	{"broken_dcl", floppy_set_flags, NULL, 1, FD_BROKEN_DCL},
	{"messages", floppy_set_flags, NULL, 1, FTD_MSG},
	{"silent_dcl_clear", floppy_set_flags, NULL, 1, FD_SILENT_DCL_CLEAR},
	{"debug", floppy_set_flags, NULL, 1, FD_DEBUG},
	{"nodma", NULL, &can_use_virtual_dma, 1, 0},
	{"omnibook", NULL, &can_use_virtual_dma, 1, 0},
	{"yesdma", NULL, &can_use_virtual_dma, 0, 0},
	{"fifo_depth", NULL, &fifo_depth, 0xa, 0},
	{"nofifo", NULL, &no_fifo, 0x20, 0},
	{"usefifo", NULL, &no_fifo, 0, 0},
	{"cmos", set_cmos, NULL, 0, 0},
	{"slow", NULL, &slow_floppy, 1, 0},
	{"unexpected_interrupts", NULL, &print_unex, 1, 0},
	{"no_unexpected_interrupts", NULL, &print_unex, 0, 0},
	{"L40SX", NULL, &print_unex, 0, 0}

	EXTRA_FLOPPY_PARAMS
};

static int __init floppy_setup(char *str)
{
	int i;
	int param;
	int ints[11];

	str = get_options(str, ARRAY_SIZE(ints), ints);
	if (str) {
		for (i = 0; i < ARRAY_SIZE(config_params); i++) {
			if (strcmp(str, config_params[i].name) == 0) {
				if (ints[0])
					param = ints[1];
				else
					param = config_params[i].def_param;
				if (config_params[i].fn)
					config_params[i].fn(ints, param,
							    config_params[i].
							    param2);
				if (config_params[i].var) {
					DPRINT("%s=%d\n", str, param);
					*config_params[i].var = param;
				}
				return 1;
			}
		}
	}
	if (str) {
		DPRINT("unknown floppy option [%s]\n", str);

		DPRINT("allowed options are:");
		for (i = 0; i < ARRAY_SIZE(config_params); i++)
			pr_cont(" %s", config_params[i].name);
		pr_cont("\n");
	} else
		DPRINT("botched floppy option\n");
	DPRINT("Read Documentation/admin-guide/blockdev/floppy.rst\n");
	return 0;
}

static int have_no_fdc = -ENODEV;

static ssize_t floppy_cmos_show(struct device *dev,
				struct device_attribute *attr, char *buf)
{
	struct platform_device *p = to_platform_device(dev);
	int drive;

	drive = p->id;
	return sprintf(buf, "%X\n", drive_params[drive].cmos);
}

static DEVICE_ATTR(cmos, 0444, floppy_cmos_show, NULL);

static struct attribute *floppy_dev_attrs[] = {
	&dev_attr_cmos.attr,
	NULL
};

ATTRIBUTE_GROUPS(floppy_dev);

static void floppy_device_release(struct device *dev)
{
}

static int floppy_resume(struct device *dev)
{
	int fdc;
	int saved_drive;

	saved_drive = current_drive;
	for (fdc = 0; fdc < N_FDC; fdc++)
		if (fdc_state[fdc].address != -1)
			user_reset_fdc(REVDRIVE(fdc, 0), FD_RESET_ALWAYS, false);
	set_fdc(saved_drive);
	return 0;
}

static const struct dev_pm_ops floppy_pm_ops = {
	.resume = floppy_resume,
	.restore = floppy_resume,
};

static struct platform_driver floppy_driver = {
	.driver = {
		   .name = "floppy",
		   .pm = &floppy_pm_ops,
	},
};

static const struct blk_mq_ops floppy_mq_ops = {
	.queue_rq = floppy_queue_rq,
};

static struct platform_device floppy_device[N_DRIVE];
static bool registered[N_DRIVE];

static bool floppy_available(int drive)
{
	if (!(allowed_drive_mask & (1 << drive)))
		return false;
	if (fdc_state[FDC(drive)].version == FDC_NONE)
		return false;
	return true;
}

static int floppy_alloc_disk(unsigned int drive, unsigned int type)
{
	struct gendisk *disk;

	disk = blk_mq_alloc_disk(&tag_sets[drive], NULL);
	if (IS_ERR(disk))
		return PTR_ERR(disk);

	blk_queue_max_hw_sectors(disk->queue, 64);
	disk->major = FLOPPY_MAJOR;
	disk->first_minor = TOMINOR(drive) | (type << 2);
	disk->minors = 1;
	disk->fops = &floppy_fops;
	disk->events = DISK_EVENT_MEDIA_CHANGE;
	if (type)
		sprintf(disk->disk_name, "fd%d_type%d", drive, type);
	else
		sprintf(disk->disk_name, "fd%d", drive);
	/* to be cleaned up... */
	disk->private_data = (void *)(long)drive;
	disk->flags |= GENHD_FL_REMOVABLE;

	disks[drive][type] = disk;
	return 0;
}

static DEFINE_MUTEX(floppy_probe_lock);

static void floppy_probe(dev_t dev)
{
	unsigned int drive = (MINOR(dev) & 3) | ((MINOR(dev) & 0x80) >> 5);
	unsigned int type = (MINOR(dev) >> 2) & 0x1f;

	if (drive >= N_DRIVE || !floppy_available(drive) ||
	    type >= ARRAY_SIZE(floppy_type))
		return;

	mutex_lock(&floppy_probe_lock);
	if (disks[drive][type])
		goto out;
	if (floppy_alloc_disk(drive, type))
		goto out;
	if (add_disk(disks[drive][type]))
		goto cleanup_disk;
out:
	mutex_unlock(&floppy_probe_lock);
	return;

cleanup_disk:
	blk_cleanup_disk(disks[drive][type]);
	disks[drive][type] = NULL;
	mutex_unlock(&floppy_probe_lock);
}

static int __init do_floppy_init(void)
{
	int i, unit, drive, err;

	set_debugt();
	interruptjiffies = resultjiffies = jiffies;

#if defined(CONFIG_PPC)
	if (check_legacy_ioport(FDC1))
		return -ENODEV;
#endif

	raw_cmd = NULL;

	floppy_wq = alloc_ordered_workqueue("floppy", 0);
	if (!floppy_wq)
		return -ENOMEM;

	for (drive = 0; drive < N_DRIVE; drive++) {
		memset(&tag_sets[drive], 0, sizeof(tag_sets[drive]));
		tag_sets[drive].ops = &floppy_mq_ops;
		tag_sets[drive].nr_hw_queues = 1;
		tag_sets[drive].nr_maps = 1;
		tag_sets[drive].queue_depth = 2;
		tag_sets[drive].numa_node = NUMA_NO_NODE;
		tag_sets[drive].flags = BLK_MQ_F_SHOULD_MERGE;
		err = blk_mq_alloc_tag_set(&tag_sets[drive]);
		if (err)
			goto out_put_disk;

		err = floppy_alloc_disk(drive, 0);
		if (err)
			goto out_put_disk;

		timer_setup(&motor_off_timer[drive], motor_off_callback, 0);
	}

	err = __register_blkdev(FLOPPY_MAJOR, "fd", floppy_probe);
	if (err)
		goto out_put_disk;

	err = platform_driver_register(&floppy_driver);
	if (err)
		goto out_unreg_blkdev;

	for (i = 0; i < 256; i++)
		if (ITYPE(i))
			floppy_sizes[i] = floppy_type[ITYPE(i)].size;
		else
			floppy_sizes[i] = MAX_DISK_SIZE << 1;

	reschedule_timeout(MAXTIMEOUT, "floppy init");
	config_types();

	for (i = 0; i < N_FDC; i++) {
		memset(&fdc_state[i], 0, sizeof(*fdc_state));
		fdc_state[i].dtr = -1;
		fdc_state[i].dor = 0x4;
#if defined(__sparc__) || defined(__mc68000__)
	/*sparcs/sun3x don't have a DOR reset which we can fall back on to */
#ifdef __mc68000__
		if (MACH_IS_SUN3X)
#endif
			fdc_state[i].version = FDC_82072A;
#endif
	}

	use_virtual_dma = can_use_virtual_dma & 1;
	fdc_state[0].address = FDC1;
	if (fdc_state[0].address == -1) {
		cancel_delayed_work(&fd_timeout);
		err = -ENODEV;
		goto out_unreg_driver;
	}
#if N_FDC > 1
	fdc_state[1].address = FDC2;
#endif

	current_fdc = 0;	/* reset fdc in case of unexpected interrupt */
	err = floppy_grab_irq_and_dma();
	if (err) {
		cancel_delayed_work(&fd_timeout);
		err = -EBUSY;
		goto out_unreg_driver;
	}

	/* initialise drive state */
	for (drive = 0; drive < N_DRIVE; drive++) {
		memset(&drive_state[drive], 0, sizeof(drive_state[drive]));
		memset(&write_errors[drive], 0, sizeof(write_errors[drive]));
		set_bit(FD_DISK_NEWCHANGE_BIT, &drive_state[drive].flags);
		set_bit(FD_DISK_CHANGED_BIT, &drive_state[drive].flags);
		set_bit(FD_VERIFY_BIT, &drive_state[drive].flags);
		drive_state[drive].fd_device = -1;
		floppy_track_buffer = NULL;
		max_buffer_sectors = 0;
	}
	/*
	 * Small 10 msec delay to let through any interrupt that
	 * initialization might have triggered, to not
	 * confuse detection:
	 */
	msleep(10);

	for (i = 0; i < N_FDC; i++) {
		fdc_state[i].driver_version = FD_DRIVER_VERSION;
		for (unit = 0; unit < 4; unit++)
			fdc_state[i].track[unit] = 0;
		if (fdc_state[i].address == -1)
			continue;
		fdc_state[i].rawcmd = 2;
		if (user_reset_fdc(REVDRIVE(i, 0), FD_RESET_ALWAYS, false)) {
			/* free ioports reserved by floppy_grab_irq_and_dma() */
			floppy_release_regions(i);
			fdc_state[i].address = -1;
			fdc_state[i].version = FDC_NONE;
			continue;
		}
		/* Try to determine the floppy controller type */
		fdc_state[i].version = get_fdc_version(i);
		if (fdc_state[i].version == FDC_NONE) {
			/* free ioports reserved by floppy_grab_irq_and_dma() */
			floppy_release_regions(i);
			fdc_state[i].address = -1;
			continue;
		}
		if (can_use_virtual_dma == 2 &&
		    fdc_state[i].version < FDC_82072A)
			can_use_virtual_dma = 0;

		have_no_fdc = 0;
		/* Not all FDCs seem to be able to handle the version command
		 * properly, so force a reset for the standard FDC clones,
		 * to avoid interrupt garbage.
		 */
		user_reset_fdc(REVDRIVE(i, 0), FD_RESET_ALWAYS, false);
	}
	current_fdc = 0;
	cancel_delayed_work(&fd_timeout);
	current_drive = 0;
	initialized = true;
	if (have_no_fdc) {
		DPRINT("no floppy controllers found\n");
		err = have_no_fdc;
		goto out_release_dma;
	}

	for (drive = 0; drive < N_DRIVE; drive++) {
		if (!floppy_available(drive))
			continue;

		floppy_device[drive].name = floppy_device_name;
		floppy_device[drive].id = drive;
		floppy_device[drive].dev.release = floppy_device_release;
		floppy_device[drive].dev.groups = floppy_dev_groups;

		err = platform_device_register(&floppy_device[drive]);
		if (err)
			goto out_remove_drives;

		registered[drive] = true;

<<<<<<< HEAD
		device_add_disk(&floppy_device[drive].dev, disks[drive][0],
				NULL);
=======
		err = device_add_disk(&floppy_device[drive].dev,
				      disks[drive][0], NULL);
		if (err)
			goto out_remove_drives;
>>>>>>> 0b67be0e
	}

	return 0;

out_remove_drives:
	while (drive--) {
		if (floppy_available(drive)) {
			del_gendisk(disks[drive][0]);
			if (registered[drive])
				platform_device_unregister(&floppy_device[drive]);
		}
	}
out_release_dma:
	if (atomic_read(&usage_count))
		floppy_release_irq_and_dma();
out_unreg_driver:
	platform_driver_unregister(&floppy_driver);
out_unreg_blkdev:
	unregister_blkdev(FLOPPY_MAJOR, "fd");
out_put_disk:
	destroy_workqueue(floppy_wq);
	for (drive = 0; drive < N_DRIVE; drive++) {
		if (!disks[drive][0])
			break;
		del_timer_sync(&motor_off_timer[drive]);
		blk_cleanup_disk(disks[drive][0]);
		blk_mq_free_tag_set(&tag_sets[drive]);
	}
	return err;
}

#ifndef MODULE
static __init void floppy_async_init(void *data, async_cookie_t cookie)
{
	do_floppy_init();
}
#endif

static int __init floppy_init(void)
{
#ifdef MODULE
	return do_floppy_init();
#else
	/* Don't hold up the bootup by the floppy initialization */
	async_schedule(floppy_async_init, NULL);
	return 0;
#endif
}

static const struct io_region {
	int offset;
	int size;
} io_regions[] = {
	{ 2, 1 },
	/* address + 3 is sometimes reserved by pnp bios for motherboard */
	{ 4, 2 },
	/* address + 6 is reserved, and may be taken by IDE.
	 * Unfortunately, Adaptec doesn't know this :-(, */
	{ 7, 1 },
};

static void floppy_release_allocated_regions(int fdc, const struct io_region *p)
{
	while (p != io_regions) {
		p--;
		release_region(fdc_state[fdc].address + p->offset, p->size);
	}
}

#define ARRAY_END(X) (&((X)[ARRAY_SIZE(X)]))

static int floppy_request_regions(int fdc)
{
	const struct io_region *p;

	for (p = io_regions; p < ARRAY_END(io_regions); p++) {
		if (!request_region(fdc_state[fdc].address + p->offset,
				    p->size, "floppy")) {
			DPRINT("Floppy io-port 0x%04lx in use\n",
			       fdc_state[fdc].address + p->offset);
			floppy_release_allocated_regions(fdc, p);
			return -EBUSY;
		}
	}
	return 0;
}

static void floppy_release_regions(int fdc)
{
	floppy_release_allocated_regions(fdc, ARRAY_END(io_regions));
}

static int floppy_grab_irq_and_dma(void)
{
	int fdc;

	if (atomic_inc_return(&usage_count) > 1)
		return 0;

	/*
	 * We might have scheduled a free_irq(), wait it to
	 * drain first:
	 */
	flush_workqueue(floppy_wq);

	if (fd_request_irq()) {
		DPRINT("Unable to grab IRQ%d for the floppy driver\n",
		       FLOPPY_IRQ);
		atomic_dec(&usage_count);
		return -1;
	}
	if (fd_request_dma()) {
		DPRINT("Unable to grab DMA%d for the floppy driver\n",
		       FLOPPY_DMA);
		if (can_use_virtual_dma & 2)
			use_virtual_dma = can_use_virtual_dma = 1;
		if (!(can_use_virtual_dma & 1)) {
			fd_free_irq();
			atomic_dec(&usage_count);
			return -1;
		}
	}

	for (fdc = 0; fdc < N_FDC; fdc++) {
		if (fdc_state[fdc].address != -1) {
			if (floppy_request_regions(fdc))
				goto cleanup;
		}
	}
	for (fdc = 0; fdc < N_FDC; fdc++) {
		if (fdc_state[fdc].address != -1) {
			reset_fdc_info(fdc, 1);
			fdc_outb(fdc_state[fdc].dor, fdc, FD_DOR);
		}
	}

	set_dor(0, ~0, 8);	/* avoid immediate interrupt */

	for (fdc = 0; fdc < N_FDC; fdc++)
		if (fdc_state[fdc].address != -1)
			fdc_outb(fdc_state[fdc].dor, fdc, FD_DOR);
	/*
	 * The driver will try and free resources and relies on us
	 * to know if they were allocated or not.
	 */
	current_fdc = 0;
	irqdma_allocated = 1;
	return 0;
cleanup:
	fd_free_irq();
	fd_free_dma();
	while (--fdc >= 0)
		floppy_release_regions(fdc);
	current_fdc = 0;
	atomic_dec(&usage_count);
	return -1;
}

static void floppy_release_irq_and_dma(void)
{
	int fdc;
#ifndef __sparc__
	int drive;
#endif
	long tmpsize;
	unsigned long tmpaddr;

	if (!atomic_dec_and_test(&usage_count))
		return;

	if (irqdma_allocated) {
		fd_disable_dma();
		fd_free_dma();
		fd_free_irq();
		irqdma_allocated = 0;
	}
	set_dor(0, ~0, 8);
#if N_FDC > 1
	set_dor(1, ~8, 0);
#endif

	if (floppy_track_buffer && max_buffer_sectors) {
		tmpsize = max_buffer_sectors * 1024;
		tmpaddr = (unsigned long)floppy_track_buffer;
		floppy_track_buffer = NULL;
		max_buffer_sectors = 0;
		buffer_min = buffer_max = -1;
		fd_dma_mem_free(tmpaddr, tmpsize);
	}
#ifndef __sparc__
	for (drive = 0; drive < N_FDC * 4; drive++)
		if (timer_pending(motor_off_timer + drive))
			pr_info("motor off timer %d still active\n", drive);
#endif

	if (delayed_work_pending(&fd_timeout))
		pr_info("floppy timer still active:%s\n", timeout_message);
	if (delayed_work_pending(&fd_timer))
		pr_info("auxiliary floppy timer still active\n");
	if (work_pending(&floppy_work))
		pr_info("work still pending\n");
	for (fdc = 0; fdc < N_FDC; fdc++)
		if (fdc_state[fdc].address != -1)
			floppy_release_regions(fdc);
}

#ifdef MODULE

static char *floppy;

static void __init parse_floppy_cfg_string(char *cfg)
{
	char *ptr;

	while (*cfg) {
		ptr = cfg;
		while (*cfg && *cfg != ' ' && *cfg != '\t')
			cfg++;
		if (*cfg) {
			*cfg = '\0';
			cfg++;
		}
		if (*ptr)
			floppy_setup(ptr);
	}
}

static int __init floppy_module_init(void)
{
	if (floppy)
		parse_floppy_cfg_string(floppy);
	return floppy_init();
}
module_init(floppy_module_init);

static void __exit floppy_module_exit(void)
{
	int drive, i;

	unregister_blkdev(FLOPPY_MAJOR, "fd");
	platform_driver_unregister(&floppy_driver);

	destroy_workqueue(floppy_wq);

	for (drive = 0; drive < N_DRIVE; drive++) {
		del_timer_sync(&motor_off_timer[drive]);

		if (floppy_available(drive)) {
			for (i = 0; i < ARRAY_SIZE(floppy_type); i++) {
				if (disks[drive][i])
					del_gendisk(disks[drive][i]);
			}
			if (registered[drive])
				platform_device_unregister(&floppy_device[drive]);
		}
		for (i = 0; i < ARRAY_SIZE(floppy_type); i++) {
			if (disks[drive][i])
				blk_cleanup_disk(disks[drive][i]);
		}
		blk_mq_free_tag_set(&tag_sets[drive]);
	}

	cancel_delayed_work_sync(&fd_timeout);
	cancel_delayed_work_sync(&fd_timer);

	if (atomic_read(&usage_count))
		floppy_release_irq_and_dma();

	/* eject disk, if any */
	fd_eject(0);
}

module_exit(floppy_module_exit);

module_param(floppy, charp, 0);
module_param(FLOPPY_IRQ, int, 0);
module_param(FLOPPY_DMA, int, 0);
MODULE_AUTHOR("Alain L. Knaff");
MODULE_LICENSE("GPL");

/* This doesn't actually get used other than for module information */
static const struct pnp_device_id floppy_pnpids[] = {
	{"PNP0700", 0},
	{}
};

MODULE_DEVICE_TABLE(pnp, floppy_pnpids);

#else

__setup("floppy=", floppy_setup);
module_init(floppy_init)
#endif

MODULE_ALIAS_BLOCKDEV_MAJOR(FLOPPY_MAJOR);<|MERGE_RESOLUTION|>--- conflicted
+++ resolved
@@ -4706,15 +4706,10 @@
 
 		registered[drive] = true;
 
-<<<<<<< HEAD
-		device_add_disk(&floppy_device[drive].dev, disks[drive][0],
-				NULL);
-=======
 		err = device_add_disk(&floppy_device[drive].dev,
 				      disks[drive][0], NULL);
 		if (err)
 			goto out_remove_drives;
->>>>>>> 0b67be0e
 	}
 
 	return 0;
