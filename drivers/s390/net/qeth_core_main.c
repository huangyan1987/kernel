--- conflicted
+++ resolved
@@ -5088,11 +5088,6 @@
 	unsigned int headroom;
 	struct sk_buff *skb;
 	int skb_len = 0;
-<<<<<<< HEAD
-	void *data_ptr;
-	int data_len;
-=======
->>>>>>> e42617b8
 
 next_packet:
 	/* qeth_hdr must not cross element boundaries */
@@ -5110,22 +5105,13 @@
 	switch ((*hdr)->hdr.l2.id) {
 	case QETH_HEADER_TYPE_LAYER2:
 		skb_len = (*hdr)->hdr.l2.pkt_length;
-<<<<<<< HEAD
-=======
 		linear_len = ETH_HLEN;
->>>>>>> e42617b8
 		headroom = 0;
 		break;
 	case QETH_HEADER_TYPE_LAYER3:
 		skb_len = (*hdr)->hdr.l3.length;
 		if (!IS_LAYER3(card)) {
 			QETH_CARD_STAT_INC(card, rx_dropped_notsupp);
-<<<<<<< HEAD
-			skb = NULL;
-			goto walk_packet;
-		}
-
-=======
 			goto walk_packet;
 		}
 
@@ -5139,24 +5125,16 @@
 			linear_len = sizeof(struct ipv6hdr);
 		else
 			linear_len = sizeof(struct iphdr);
->>>>>>> e42617b8
 		headroom = ETH_HLEN;
 		break;
 	case QETH_HEADER_TYPE_OSN:
 		skb_len = (*hdr)->hdr.osn.pdu_length;
 		if (!IS_OSN(card)) {
 			QETH_CARD_STAT_INC(card, rx_dropped_notsupp);
-<<<<<<< HEAD
-			skb = NULL;
 			goto walk_packet;
 		}
 
-=======
-			goto walk_packet;
-		}
-
 		linear_len = skb_len;
->>>>>>> e42617b8
 		headroom = sizeof(struct qeth_hdr);
 		break;
 	default:
@@ -5164,13 +5142,6 @@
 			QETH_CARD_STAT_INC(card, rx_frame_errors);
 		else
 			QETH_CARD_STAT_INC(card, rx_dropped_notsupp);
-<<<<<<< HEAD
-
-		/* Can't determine packet length, drop the whole buffer. */
-		return NULL;
-	}
-=======
->>>>>>> e42617b8
 
 		/* Can't determine packet length, drop the whole buffer. */
 		return NULL;
@@ -5202,24 +5173,10 @@
 		skb_reserve(skb, headroom);
 
 walk_packet:
-<<<<<<< HEAD
-	data_ptr = element->addr + offset;
-	while (skb_len) {
-		data_len = min(skb_len, (int)(element->length - offset));
-
-		if (skb && data_len) {
-			if (use_rx_sg)
-				qeth_create_skb_frag(element, skb, offset,
-						     data_len);
-			else
-				skb_put_data(skb, data_ptr, data_len);
-		}
-=======
 	while (skb_len) {
 		int data_len = min(skb_len, (int)(element->length - offset));
 		char *data = element->addr + offset;
 
->>>>>>> e42617b8
 		skb_len -= data_len;
 		offset += data_len;
 
@@ -6354,12 +6311,8 @@
 			   card->stats.rx_frame_errors +
 			   card->stats.rx_fifo_errors;
 	stats->rx_dropped = card->stats.rx_dropped_nomem +
-<<<<<<< HEAD
-			    card->stats.rx_dropped_notsupp;
-=======
 			    card->stats.rx_dropped_notsupp +
 			    card->stats.rx_dropped_runt;
->>>>>>> e42617b8
 	stats->multicast = card->stats.rx_multicast;
 	stats->rx_length_errors = card->stats.rx_length_errors;
 	stats->rx_frame_errors = card->stats.rx_frame_errors;
