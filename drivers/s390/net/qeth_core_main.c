--- conflicted
+++ resolved
@@ -5236,29 +5236,6 @@
 }
 EXPORT_SYMBOL_GPL(qeth_core_hardsetup_card);
 
-<<<<<<< HEAD
-static void qeth_create_skb_frag(struct qdio_buffer_element *element,
-				 struct sk_buff *skb, int offset, int data_len)
-{
-	struct page *page = virt_to_page(element->addr);
-	unsigned int next_frag;
-
-	/* first fill the linear space */
-	if (!skb->len) {
-		unsigned int linear = min(data_len, skb_tailroom(skb));
-
-		skb_put_data(skb, element->addr + offset, linear);
-		data_len -= linear;
-		if (!data_len)
-			return;
-		offset += linear;
-		/* fall through to add page frag for remaining data */
-	}
-
-	next_frag = skb_shinfo(skb)->nr_frags;
-	get_page(page);
-	skb_add_rx_frag(skb, next_frag, page, offset, data_len, data_len);
-=======
 static void qeth_create_skb_frag(struct sk_buff *skb, char *data, int data_len)
 {
 	struct page *page = virt_to_page(data);
@@ -5268,7 +5245,6 @@
 	get_page(page);
 	skb_add_rx_frag(skb, next_frag, page, offset_in_page(data), data_len,
 			data_len);
->>>>>>> f3360151
 }
 
 static inline int qeth_is_last_sbale(struct qdio_buffer_element *sbale)
@@ -5346,15 +5322,9 @@
 		skb = qethbuffer->rx_skb;
 		qethbuffer->rx_skb = NULL;
 	} else {
-<<<<<<< HEAD
-		unsigned int linear = (use_rx_sg) ? QETH_RX_PULL_LEN : skb_len;
-
-		skb = napi_alloc_skb(&card->napi, linear + headroom);
-=======
 		if (!use_rx_sg)
 			linear_len = skb_len;
-		skb = dev_alloc_skb(linear_len + headroom);
->>>>>>> f3360151
+		skb = napi_alloc_skb(&card->napi, linear_len + headroom);
 	}
 	if (!skb)
 		goto no_mem;
@@ -5370,13 +5340,6 @@
 
 		/* Extract data from current element: */
 		if (data_len) {
-<<<<<<< HEAD
-			if (use_rx_sg)
-				qeth_create_skb_frag(element, skb, offset,
-						     data_len);
-			else
-				skb_put_data(skb, data_ptr, data_len);
-=======
 			if (linear_len) {
 				unsigned int copy_len;
 
@@ -5391,7 +5354,6 @@
 
 			if (data_len)
 				qeth_create_skb_frag(skb, data, data_len);
->>>>>>> f3360151
 		}
 
 		/* Step forward to next element: */
