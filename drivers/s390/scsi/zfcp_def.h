/* SPDX-License-Identifier: GPL-2.0 */
/*
 * zfcp device driver
 *
 * Global definitions for the zfcp device driver.
 *
 * Copyright IBM Corp. 2002, 2020
 */

#ifndef ZFCP_DEF_H
#define ZFCP_DEF_H

/*************************** INCLUDES *****************************************/

#include <linux/init.h>
#include <linux/moduleparam.h>
#include <linux/major.h>
#include <linux/blkdev.h>
#include <linux/delay.h>
#include <linux/timer.h>
#include <linux/slab.h>
#include <linux/mempool.h>
#include <linux/syscalls.h>
#include <linux/scatterlist.h>
#include <linux/ioctl.h>
#include <scsi/fc/fc_fs.h>
#include <scsi/fc/fc_gs.h>
#include <scsi/scsi.h>
#include <scsi/scsi_tcq.h>
#include <scsi/scsi_cmnd.h>
#include <scsi/scsi_device.h>
#include <scsi/scsi_host.h>
#include <scsi/scsi_transport.h>
#include <scsi/scsi_transport_fc.h>
#include <scsi/scsi_bsg_fc.h>
#include <asm/ccwdev.h>
#include <asm/debug.h>
#include <asm/ebcdic.h>
#include <asm/sysinfo.h>
#include "zfcp_fsf.h"
#include "zfcp_fc.h"
#include "zfcp_qdio.h"

/********************* FSF SPECIFIC DEFINES *********************************/

/* ATTENTION: value must not be used by hardware */
#define FSF_QTCB_UNSOLICITED_STATUS		0x6305

/*************** ADAPTER/PORT/UNIT AND FSF_REQ STATUS FLAGS ******************/

/*
 * Note, the leftmost 12 status bits (3 nibbles) are common among adapter, port
 * and unit. This is a mask for bitwise 'and' with status values.
 */
#define ZFCP_COMMON_FLAGS			0xfff00000

/* common status bits */
#define ZFCP_STATUS_COMMON_RUNNING		0x40000000
#define ZFCP_STATUS_COMMON_ERP_FAILED		0x20000000
#define ZFCP_STATUS_COMMON_UNBLOCKED		0x10000000
#define ZFCP_STATUS_COMMON_OPEN                 0x04000000
#define ZFCP_STATUS_COMMON_ERP_INUSE		0x01000000
#define ZFCP_STATUS_COMMON_ACCESS_DENIED	0x00800000
#define ZFCP_STATUS_COMMON_ACCESS_BOXED		0x00400000
#define ZFCP_STATUS_COMMON_NOESC		0x00200000

/* adapter status */
#define ZFCP_STATUS_ADAPTER_MB_ACT		0x00000001
#define ZFCP_STATUS_ADAPTER_QDIOUP		0x00000002
#define ZFCP_STATUS_ADAPTER_SIOSL_ISSUED	0x00000004
#define ZFCP_STATUS_ADAPTER_XCONFIG_OK		0x00000008
#define ZFCP_STATUS_ADAPTER_HOST_CON_INIT	0x00000010
#define ZFCP_STATUS_ADAPTER_ERP_PENDING		0x00000100
#define ZFCP_STATUS_ADAPTER_LINK_UNPLUGGED	0x00000200
#define ZFCP_STATUS_ADAPTER_DATA_DIV_ENABLED	0x00000400

/* remote port status */
#define ZFCP_STATUS_PORT_PHYS_OPEN		0x00000001
#define ZFCP_STATUS_PORT_LINK_TEST		0x00000002

/* FSF request status (this does not have a common part) */
#define ZFCP_STATUS_FSFREQ_ERROR		0x00000008
#define ZFCP_STATUS_FSFREQ_CLEANUP		0x00000010
#define ZFCP_STATUS_FSFREQ_ABORTSUCCEEDED	0x00000040
#define ZFCP_STATUS_FSFREQ_ABORTNOTNEEDED       0x00000080
#define ZFCP_STATUS_FSFREQ_TMFUNCFAILED         0x00000200
#define ZFCP_STATUS_FSFREQ_DISMISSED            0x00001000
#define ZFCP_STATUS_FSFREQ_XDATAINCOMPLETE	0x00020000

/************************* STRUCTURE DEFINITIONS *****************************/

/**
 * enum zfcp_erp_act_type - Type of ERP action object.
 * @ZFCP_ERP_ACTION_REOPEN_LUN: LUN recovery.
 * @ZFCP_ERP_ACTION_REOPEN_PORT: Port recovery.
 * @ZFCP_ERP_ACTION_REOPEN_PORT_FORCED: Forced port recovery.
 * @ZFCP_ERP_ACTION_REOPEN_ADAPTER: Adapter recovery.
 *
 * Values must fit into u8 because of code dependencies:
 * zfcp_dbf_rec_trig(), &zfcp_dbf_rec_trigger.want, &zfcp_dbf_rec_trigger.need;
 * zfcp_dbf_rec_run_lvl(), zfcp_dbf_rec_run(), &zfcp_dbf_rec_running.rec_action.
 */
enum zfcp_erp_act_type {
	ZFCP_ERP_ACTION_REOPEN_LUN	   = 1,
	ZFCP_ERP_ACTION_REOPEN_PORT	   = 2,
	ZFCP_ERP_ACTION_REOPEN_PORT_FORCED = 3,
	ZFCP_ERP_ACTION_REOPEN_ADAPTER	   = 4,
};

/*
 * Values must fit into u16 because of code dependencies:
 * zfcp_dbf_rec_run_lvl(), zfcp_dbf_rec_run(), zfcp_dbf_rec_run_wka(),
 * &zfcp_dbf_rec_running.rec_step.
 */
enum zfcp_erp_steps {
	ZFCP_ERP_STEP_UNINITIALIZED	= 0x0000,
	ZFCP_ERP_STEP_PHYS_PORT_CLOSING	= 0x0010,
	ZFCP_ERP_STEP_PORT_CLOSING	= 0x0100,
	ZFCP_ERP_STEP_PORT_OPENING	= 0x0800,
	ZFCP_ERP_STEP_LUN_CLOSING	= 0x1000,
	ZFCP_ERP_STEP_LUN_OPENING	= 0x2000,
};

struct zfcp_erp_action {
	struct list_head list;
	enum zfcp_erp_act_type type;  /* requested action code */
	struct zfcp_adapter *adapter; /* device which should be recovered */
	struct zfcp_port *port;
	struct scsi_device *sdev;
	u32		status;	      /* recovery status */
	enum zfcp_erp_steps	step;	/* active step of this erp action */
	unsigned long		fsf_req_id;
	struct timer_list timer;
};

/* holds various memory pools of an adapter */
struct zfcp_adapter_mempool {
	mempool_t *erp_req;
	mempool_t *gid_pn_req;
	mempool_t *scsi_req;
	mempool_t *scsi_abort;
	mempool_t *status_read_req;
	mempool_t *sr_data;
	mempool_t *gid_pn;
	mempool_t *qtcb_pool;
};

struct zfcp_adapter {
	struct kref		ref;
	u64			peer_wwnn;	   /* P2P peer WWNN */
	u64			peer_wwpn;	   /* P2P peer WWPN */
	u32			peer_d_id;	   /* P2P peer D_ID */
	struct ccw_device       *ccw_device;	   /* S/390 ccw device */
	struct zfcp_qdio	*qdio;
	u32			hydra_version;	   /* Hydra version */
	u32			fsf_lic_version;
	u32			adapter_features;  /* FCP channel features */
	u32			connection_features; /* host connection features */
<<<<<<< HEAD
        u32			hardware_version;  /* of FCP channel */
=======
	u32			hardware_version;  /* of FCP channel */
>>>>>>> 7d2a07b7
	u32			fc_security_algorithms; /* of FCP channel */
	u32			fc_security_algorithms_old; /* of FCP channel */
	u16			timer_ticks;       /* time int for a tick */
	struct Scsi_Host	*scsi_host;	   /* Pointer to mid-layer */
	struct list_head	port_list;	   /* remote port list */
	rwlock_t		port_list_lock;    /* port list lock */
	unsigned long		req_no;		   /* unique FSF req number */
	struct zfcp_reqlist	*req_list;
	u32			fsf_req_seq_no;	   /* FSF cmnd seq number */
	rwlock_t		abort_lock;        /* Protects against SCSI
						      stack abort/command
						      completion races */
	atomic_t		stat_miss;	   /* # missing status reads*/
	unsigned int		stat_read_buf_num;
	struct work_struct	stat_work;
	atomic_t		status;	           /* status of this adapter */
	struct list_head	erp_ready_head;	   /* error recovery for this
						      adapter/devices */
	wait_queue_head_t	erp_ready_wq;
	struct list_head	erp_running_head;
	rwlock_t		erp_lock;
	wait_queue_head_t	erp_done_wqh;
	struct zfcp_erp_action	erp_action;	   /* pending error recovery */
	atomic_t		erp_counter;
	u32			erp_total_count;   /* total nr of enqueued erp
						      actions */
	u32			erp_low_mem_count; /* nr of erp actions waiting
						      for memory */
	struct task_struct	*erp_thread;
	struct zfcp_fc_wka_ports *gs;		   /* generic services */
	struct zfcp_dbf		*dbf;		   /* debug traces */
	struct zfcp_adapter_mempool	pool;      /* Adapter memory pools */
	struct fc_host_statistics *fc_stats;
	struct fsf_qtcb_bottom_port *stats_reset_data;
	unsigned long		stats_reset;
	struct delayed_work	scan_work;
	struct work_struct	ns_up_work;
	struct service_level	service_level;
	struct workqueue_struct	*work_queue;
	struct device_dma_parameters dma_parms;
	struct zfcp_fc_events events;
	unsigned long		next_port_scan;
	struct zfcp_diag_adapter	*diagnostics;
<<<<<<< HEAD
=======
	struct work_struct	version_change_lost_work;
>>>>>>> 7d2a07b7
};

struct zfcp_port {
	struct device          dev;
	struct fc_rport        *rport;         /* rport of fc transport class */
	struct list_head       list;	       /* list of remote ports */
	struct zfcp_adapter    *adapter;       /* adapter used to access port */
	struct list_head	unit_list;	/* head of logical unit list */
	rwlock_t		unit_list_lock; /* unit list lock */
	atomic_t		units;	       /* zfcp_unit count */
	atomic_t	       status;	       /* status of this remote port */
	u64		       wwnn;	       /* WWNN if known */
	u64		       wwpn;	       /* WWPN */
	u32		       d_id;	       /* D_ID */
	u32		       handle;	       /* handle assigned by FSF */
	struct zfcp_erp_action erp_action;     /* pending error recovery */
	atomic_t	       erp_counter;
	u32                    maxframe_size;
	u32                    supported_classes;
	u32                    connection_info;
	u32                    connection_info_old;
	struct work_struct     gid_pn_work;
	struct work_struct     test_link_work;
	struct work_struct     rport_work;
	enum { RPORT_NONE, RPORT_ADD, RPORT_DEL }  rport_task;
	unsigned int		starget_id;
};

struct zfcp_latency_record {
	u32 min;
	u32 max;
	u64 sum;
};

struct zfcp_latency_cont {
	struct zfcp_latency_record channel;
	struct zfcp_latency_record fabric;
	u64 counter;
};

struct zfcp_latencies {
	struct zfcp_latency_cont read;
	struct zfcp_latency_cont write;
	struct zfcp_latency_cont cmd;
	spinlock_t lock;
};

/**
 * struct zfcp_unit - LUN configured via zfcp sysfs
 * @dev: struct device for sysfs representation and reference counting
 * @list: entry in LUN/unit list per zfcp_port
 * @port: reference to zfcp_port where this LUN is configured
 * @fcp_lun: 64 bit LUN value
 * @scsi_work: for running scsi_scan_target
 *
 * This is the representation of a LUN that has been configured for
 * usage. The main data here is the 64 bit LUN value, data for
 * running I/O and recovery is in struct zfcp_scsi_dev.
 */
struct zfcp_unit {
	struct device		dev;
	struct list_head	list;
	struct zfcp_port	*port;
	u64			fcp_lun;
	struct work_struct	scsi_work;
};

/**
 * struct zfcp_scsi_dev - zfcp data per SCSI device
 * @status: zfcp internal status flags
 * @lun_handle: handle from "open lun" for issuing FSF requests
 * @erp_action: zfcp erp data for opening and recovering this LUN
 * @erp_counter: zfcp erp counter for this LUN
 * @latencies: FSF channel and fabric latencies
 * @port: zfcp_port where this LUN belongs to
 */
struct zfcp_scsi_dev {
	atomic_t		status;
	u32			lun_handle;
	struct zfcp_erp_action	erp_action;
	atomic_t		erp_counter;
	struct zfcp_latencies	latencies;
	struct zfcp_port	*port;
};

/**
 * sdev_to_zfcp - Access zfcp LUN data for SCSI device
 * @sdev: scsi_device where to get the zfcp_scsi_dev pointer
 */
static inline struct zfcp_scsi_dev *sdev_to_zfcp(struct scsi_device *sdev)
{
	return scsi_transport_device_data(sdev);
}

/**
 * zfcp_scsi_dev_lun - Return SCSI device LUN as 64 bit FCP LUN
 * @sdev: SCSI device where to get the LUN from
 */
static inline u64 zfcp_scsi_dev_lun(struct scsi_device *sdev)
{
	u64 fcp_lun;

	int_to_scsilun(sdev->lun, (struct scsi_lun *)&fcp_lun);
	return fcp_lun;
}

/**
 * struct zfcp_fsf_req - basic FSF request structure
 * @list: list of FSF requests
 * @req_id: unique request ID
 * @adapter: adapter this request belongs to
 * @qdio_req: qdio queue related values
 * @completion: used to signal the completion of the request
 * @status: status of the request
 * @qtcb: associated QTCB
 * @data: private data
 * @timer: timer data of this request
 * @erp_action: reference to erp action if request issued on behalf of ERP
 * @pool: reference to memory pool if used for this request
 * @issued: time when request was send (STCK)
 * @handler: handler which should be called to process response
 */
struct zfcp_fsf_req {
	struct list_head	list;
	unsigned long		req_id;
	struct zfcp_adapter	*adapter;
	struct zfcp_qdio_req	qdio_req;
	struct completion	completion;
	u32			status;
	struct fsf_qtcb		*qtcb;
	void			*data;
	struct timer_list	timer;
	struct zfcp_erp_action	*erp_action;
	mempool_t		*pool;
	unsigned long long	issued;
	void			(*handler)(struct zfcp_fsf_req *);
};

static inline
int zfcp_adapter_multi_buffer_active(struct zfcp_adapter *adapter)
{
	return atomic_read(&adapter->status) & ZFCP_STATUS_ADAPTER_MB_ACT;
}

static inline bool zfcp_fsf_req_is_status_read_buffer(struct zfcp_fsf_req *req)
{
	return req->qtcb == NULL;
}

#endif /* ZFCP_DEF_H */<|MERGE_RESOLUTION|>--- conflicted
+++ resolved
@@ -156,11 +156,7 @@
 	u32			fsf_lic_version;
 	u32			adapter_features;  /* FCP channel features */
 	u32			connection_features; /* host connection features */
-<<<<<<< HEAD
-        u32			hardware_version;  /* of FCP channel */
-=======
 	u32			hardware_version;  /* of FCP channel */
->>>>>>> 7d2a07b7
 	u32			fc_security_algorithms; /* of FCP channel */
 	u32			fc_security_algorithms_old; /* of FCP channel */
 	u16			timer_ticks;       /* time int for a tick */
@@ -204,10 +200,7 @@
 	struct zfcp_fc_events events;
 	unsigned long		next_port_scan;
 	struct zfcp_diag_adapter	*diagnostics;
-<<<<<<< HEAD
-=======
 	struct work_struct	version_change_lost_work;
->>>>>>> 7d2a07b7
 };
 
 struct zfcp_port {
