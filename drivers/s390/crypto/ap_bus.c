// SPDX-License-Identifier: GPL-2.0+
/*
 * Copyright IBM Corp. 2006, 2021
 * Author(s): Cornelia Huck <cornelia.huck@de.ibm.com>
 *	      Martin Schwidefsky <schwidefsky@de.ibm.com>
 *	      Ralph Wuerthner <rwuerthn@de.ibm.com>
 *	      Felix Beck <felix.beck@de.ibm.com>
 *	      Holger Dengler <hd@linux.vnet.ibm.com>
 *	      Harald Freudenberger <freude@linux.ibm.com>
 *
 * Adjunct processor bus.
 */

#define KMSG_COMPONENT "ap"
#define pr_fmt(fmt) KMSG_COMPONENT ": " fmt

#include <linux/kernel_stat.h>
#include <linux/moduleparam.h>
#include <linux/init.h>
#include <linux/delay.h>
#include <linux/err.h>
#include <linux/freezer.h>
#include <linux/interrupt.h>
#include <linux/workqueue.h>
#include <linux/slab.h>
#include <linux/notifier.h>
#include <linux/kthread.h>
#include <linux/mutex.h>
#include <asm/airq.h>
#include <linux/atomic.h>
#include <asm/isc.h>
#include <linux/hrtimer.h>
#include <linux/ktime.h>
#include <asm/facility.h>
#include <linux/crypto.h>
#include <linux/mod_devicetable.h>
#include <linux/debugfs.h>
#include <linux/ctype.h>

#include "ap_bus.h"
#include "ap_debug.h"

/*
 * Module parameters; note though this file itself isn't modular.
 */
int ap_domain_index = -1;	/* Adjunct Processor Domain Index */
static DEFINE_SPINLOCK(ap_domain_lock);
module_param_named(domain, ap_domain_index, int, 0440);
MODULE_PARM_DESC(domain, "domain index for ap devices");
EXPORT_SYMBOL(ap_domain_index);

static int ap_thread_flag;
module_param_named(poll_thread, ap_thread_flag, int, 0440);
MODULE_PARM_DESC(poll_thread, "Turn on/off poll thread, default is 0 (off).");

static char *apm_str;
module_param_named(apmask, apm_str, charp, 0440);
MODULE_PARM_DESC(apmask, "AP bus adapter mask.");

static char *aqm_str;
module_param_named(aqmask, aqm_str, charp, 0440);
MODULE_PARM_DESC(aqmask, "AP bus domain mask.");

atomic_t ap_max_msg_size = ATOMIC_INIT(AP_DEFAULT_MAX_MSG_SIZE);
EXPORT_SYMBOL(ap_max_msg_size);

static struct device *ap_root_device;

/* Hashtable of all queue devices on the AP bus */
DEFINE_HASHTABLE(ap_queues, 8);
/* lock used for the ap_queues hashtable */
DEFINE_SPINLOCK(ap_queues_lock);

/* Default permissions (ioctl, card and domain masking) */
struct ap_perms ap_perms;
EXPORT_SYMBOL(ap_perms);
DEFINE_MUTEX(ap_perms_mutex);
EXPORT_SYMBOL(ap_perms_mutex);

<<<<<<< HEAD
=======
/* # of bus scans since init */
static atomic64_t ap_scan_bus_count;

/* # of bindings complete since init */
static atomic64_t ap_bindings_complete_count = ATOMIC64_INIT(0);

/* completion for initial APQN bindings complete */
static DECLARE_COMPLETION(ap_init_apqn_bindings_complete);

>>>>>>> 7d2a07b7
static struct ap_config_info *ap_qci_info;

/*
 * AP bus related debug feature things.
 */
debug_info_t *ap_dbf_info;

/*
 * Workqueue timer for bus rescan.
 */
static struct timer_list ap_config_timer;
static int ap_config_time = AP_CONFIG_TIME;
static void ap_scan_bus(struct work_struct *);
static DECLARE_WORK(ap_scan_work, ap_scan_bus);

/*
 * Tasklet & timer for AP request polling and interrupts
 */
static void ap_tasklet_fn(unsigned long);
static DECLARE_TASKLET_OLD(ap_tasklet, ap_tasklet_fn);
static DECLARE_WAIT_QUEUE_HEAD(ap_poll_wait);
static struct task_struct *ap_poll_kthread;
static DEFINE_MUTEX(ap_poll_thread_mutex);
static DEFINE_SPINLOCK(ap_poll_timer_lock);
static struct hrtimer ap_poll_timer;
/*
 * In LPAR poll with 4kHz frequency. Poll every 250000 nanoseconds.
 * If z/VM change to 1500000 nanoseconds to adjust to z/VM polling.
 */
static unsigned long long poll_timeout = 250000;

<<<<<<< HEAD
/* Suspend flag */
static int ap_suspend_flag;
=======
>>>>>>> 7d2a07b7
/* Maximum domain id, if not given via qci */
static int ap_max_domain_id = 15;
/* Maximum adapter id, if not given via qci */
static int ap_max_adapter_id = 63;
<<<<<<< HEAD
/*
 * Flag to check if domain was set through module parameter domain=. This is
 * important when supsend and resume is done in a z/VM environment where the
 * domain might change.
 */
static int user_set_domain;
=======

>>>>>>> 7d2a07b7
static struct bus_type ap_bus_type;

/* Adapter interrupt definitions */
static void ap_interrupt_handler(struct airq_struct *airq, bool floating);

static int ap_airq_flag;

static struct airq_struct ap_airq = {
	.handler = ap_interrupt_handler,
	.isc = AP_ISC,
};

/**
 * ap_using_interrupts() - Returns non-zero if interrupt support is
 * available.
 */
static inline int ap_using_interrupts(void)
{
	return ap_airq_flag;
}

/**
 * ap_airq_ptr() - Get the address of the adapter interrupt indicator
 *
 * Returns the address of the local-summary-indicator of the adapter
 * interrupt handler for AP, or NULL if adapter interrupts are not
 * available.
 */
void *ap_airq_ptr(void)
{
	if (ap_using_interrupts())
		return ap_airq.lsi_ptr;
	return NULL;
}

/**
 * ap_interrupts_available(): Test if AP interrupts are available.
 *
 * Returns 1 if AP interrupts are available.
 */
static int ap_interrupts_available(void)
{
	return test_facility(65);
}

/**
 * ap_qci_available(): Test if AP configuration
 * information can be queried via QCI subfunction.
 *
 * Returns 1 if subfunction PQAP(QCI) is available.
 */
static int ap_qci_available(void)
{
	return test_facility(12);
}

/**
 * ap_apft_available(): Test if AP facilities test (APFT)
 * facility is available.
 *
 * Returns 1 if APFT is is available.
 */
static int ap_apft_available(void)
{
	return test_facility(15);
}

/*
 * ap_qact_available(): Test if the PQAP(QACT) subfunction is available.
 *
 * Returns 1 if the QACT subfunction is available.
 */
static inline int ap_qact_available(void)
{
	if (ap_qci_info)
		return ap_qci_info->qact;
	return 0;
}

/*
 * ap_fetch_qci_info(): Fetch cryptographic config info
 *
 * Returns the ap configuration info fetched via PQAP(QCI).
 * On success 0 is returned, on failure a negative errno
 * is returned, e.g. if the PQAP(QCI) instruction is not
 * available, the return value will be -EOPNOTSUPP.
 */
static inline int ap_fetch_qci_info(struct ap_config_info *info)
{
	if (!ap_qci_available())
		return -EOPNOTSUPP;
	if (!info)
		return -EINVAL;
	return ap_qci(info);
}

/**
 * ap_init_qci_info(): Allocate and query qci config info.
 * Does also update the static variables ap_max_domain_id
 * and ap_max_adapter_id if this info is available.

 */
static void __init ap_init_qci_info(void)
{
	if (!ap_qci_available()) {
		AP_DBF_INFO("%s QCI not supported\n", __func__);
		return;
	}

	ap_qci_info = kzalloc(sizeof(*ap_qci_info), GFP_KERNEL);
	if (!ap_qci_info)
		return;
	if (ap_fetch_qci_info(ap_qci_info) != 0) {
		kfree(ap_qci_info);
		ap_qci_info = NULL;
		return;
	}
	AP_DBF_INFO("%s successful fetched initial qci info\n", __func__);

	if (ap_qci_info->apxa) {
		if (ap_qci_info->Na) {
			ap_max_adapter_id = ap_qci_info->Na;
			AP_DBF_INFO("%s new ap_max_adapter_id is %d\n",
				    __func__, ap_max_adapter_id);
		}
		if (ap_qci_info->Nd) {
			ap_max_domain_id = ap_qci_info->Nd;
			AP_DBF_INFO("%s new ap_max_domain_id is %d\n",
				    __func__, ap_max_domain_id);
		}
	}
}

/*
 * ap_test_config(): helper function to extract the nrth bit
 *		     within the unsigned int array field.
 */
static inline int ap_test_config(unsigned int *field, unsigned int nr)
{
	return ap_test_bit((field + (nr >> 5)), (nr & 0x1f));
}

/*
 * ap_test_config_card_id(): Test, whether an AP card ID is configured.
 *
 * Returns 0 if the card is not configured
 *	   1 if the card is configured or
 *	     if the configuration information is not available
 */
static inline int ap_test_config_card_id(unsigned int id)
{
	if (id > ap_max_adapter_id)
		return 0;
	if (ap_qci_info)
		return ap_test_config(ap_qci_info->apm, id);
	return 1;
}

/*
 * ap_test_config_usage_domain(): Test, whether an AP usage domain
 * is configured.
 *
 * Returns 0 if the usage domain is not configured
 *	   1 if the usage domain is configured or
 *	     if the configuration information is not available
 */
int ap_test_config_usage_domain(unsigned int domain)
{
	if (domain > ap_max_domain_id)
		return 0;
	if (ap_qci_info)
		return ap_test_config(ap_qci_info->aqm, domain);
	return 1;
}
EXPORT_SYMBOL(ap_test_config_usage_domain);

/*
 * ap_test_config_ctrl_domain(): Test, whether an AP control domain
 * is configured.
 * @domain AP control domain ID
 *
 * Returns 1 if the control domain is configured
 *	   0 in all other cases
 */
int ap_test_config_ctrl_domain(unsigned int domain)
{
	if (!ap_qci_info || domain > ap_max_domain_id)
		return 0;
	return ap_test_config(ap_qci_info->adm, domain);
}
EXPORT_SYMBOL(ap_test_config_ctrl_domain);

/*
 * ap_queue_info(): Check and get AP queue info.
 * Returns true if TAPQ succeeded and the info is filled or
 * false otherwise.
 */
<<<<<<< HEAD
static bool ap_queue_info(ap_qid_t qid, int *q_type,
			  unsigned int *q_fac, int *q_depth, bool *q_decfg)
{
	struct ap_queue_status status;
	unsigned long info = 0;
=======
static bool ap_queue_info(ap_qid_t qid, int *q_type, unsigned int *q_fac,
			  int *q_depth, int *q_ml, bool *q_decfg)
{
	struct ap_queue_status status;
	union {
		unsigned long value;
		struct {
			unsigned int fac   : 32; /* facility bits */
			unsigned int at	   :  8; /* ap type */
			unsigned int _res1 :  8;
			unsigned int _res2 :  4;
			unsigned int ml	   :  4; /* apxl ml */
			unsigned int _res3 :  4;
			unsigned int qd	   :  4; /* queue depth */
		} tapq_gr2;
	} tapq_info;

	tapq_info.value = 0;
>>>>>>> 7d2a07b7

	/* make sure we don't run into a specifiation exception */
	if (AP_QID_CARD(qid) > ap_max_adapter_id ||
	    AP_QID_QUEUE(qid) > ap_max_domain_id)
		return false;

	/* call TAPQ on this APQN */
<<<<<<< HEAD
	status = ap_test_queue(qid, ap_apft_available(), &info);
=======
	status = ap_test_queue(qid, ap_apft_available(), &tapq_info.value);
>>>>>>> 7d2a07b7
	switch (status.response_code) {
	case AP_RESPONSE_NORMAL:
	case AP_RESPONSE_RESET_IN_PROGRESS:
	case AP_RESPONSE_DECONFIGURED:
	case AP_RESPONSE_CHECKSTOPPED:
	case AP_RESPONSE_BUSY:
		/*
		 * According to the architecture in all these cases the
		 * info should be filled. All bits 0 is not possible as
		 * there is at least one of the mode bits set.
		 */
<<<<<<< HEAD
		if (WARN_ON_ONCE(!info))
			return false;
		*q_type = (int)((info >> 24) & 0xff);
		*q_fac = (unsigned int)(info >> 32);
		*q_depth = (int)(info & 0xff);
=======
		if (WARN_ON_ONCE(!tapq_info.value))
			return false;
		*q_type = tapq_info.tapq_gr2.at;
		*q_fac = tapq_info.tapq_gr2.fac;
		*q_depth = tapq_info.tapq_gr2.qd;
		*q_ml = tapq_info.tapq_gr2.ml;
>>>>>>> 7d2a07b7
		*q_decfg = status.response_code == AP_RESPONSE_DECONFIGURED;
		switch (*q_type) {
			/* For CEX2 and CEX3 the available functions
			 * are not reflected by the facilities bits.
			 * Instead it is coded into the type. So here
			 * modify the function bits based on the type.
			 */
		case AP_DEVICE_TYPE_CEX2A:
		case AP_DEVICE_TYPE_CEX3A:
			*q_fac |= 0x08000000;
			break;
		case AP_DEVICE_TYPE_CEX2C:
		case AP_DEVICE_TYPE_CEX3C:
			*q_fac |= 0x10000000;
			break;
		default:
			break;
		}
		return true;
	default:
		/*
		 * A response code which indicates, there is no info available.
		 */
		return false;
	}
}

void ap_wait(enum ap_sm_wait wait)
{
	ktime_t hr_time;

	switch (wait) {
	case AP_SM_WAIT_AGAIN:
	case AP_SM_WAIT_INTERRUPT:
		if (ap_using_interrupts())
			break;
		if (ap_poll_kthread) {
			wake_up(&ap_poll_wait);
			break;
		}
<<<<<<< HEAD
		/* Fall through */
=======
		fallthrough;
>>>>>>> 7d2a07b7
	case AP_SM_WAIT_TIMEOUT:
		spin_lock_bh(&ap_poll_timer_lock);
		if (!hrtimer_is_queued(&ap_poll_timer)) {
			hr_time = poll_timeout;
			hrtimer_forward_now(&ap_poll_timer, hr_time);
			hrtimer_restart(&ap_poll_timer);
		}
		spin_unlock_bh(&ap_poll_timer_lock);
		break;
	case AP_SM_WAIT_NONE:
	default:
		break;
	}
}

/**
 * ap_request_timeout(): Handling of request timeouts
 * @t: timer making this callback
 *
 * Handles request timeouts.
 */
void ap_request_timeout(struct timer_list *t)
{
	struct ap_queue *aq = from_timer(aq, t, timeout);

	spin_lock_bh(&aq->lock);
	ap_wait(ap_sm_event(aq, AP_SM_EVENT_TIMEOUT));
	spin_unlock_bh(&aq->lock);
}

/**
 * ap_poll_timeout(): AP receive polling for finished AP requests.
 * @unused: Unused pointer.
 *
 * Schedules the AP tasklet using a high resolution timer.
 */
static enum hrtimer_restart ap_poll_timeout(struct hrtimer *unused)
{
	tasklet_schedule(&ap_tasklet);
	return HRTIMER_NORESTART;
}

/**
 * ap_interrupt_handler() - Schedule ap_tasklet on interrupt
 * @airq: pointer to adapter interrupt descriptor
 */
static void ap_interrupt_handler(struct airq_struct *airq, bool floating)
{
	inc_irq_stat(IRQIO_APB);
	tasklet_schedule(&ap_tasklet);
}

/**
 * ap_tasklet_fn(): Tasklet to poll all AP devices.
 * @dummy: Unused variable
 *
 * Poll all AP devices on the bus.
 */
static void ap_tasklet_fn(unsigned long dummy)
{
	int bkt;
	struct ap_queue *aq;
	enum ap_sm_wait wait = AP_SM_WAIT_NONE;

	/* Reset the indicator if interrupts are used. Thus new interrupts can
	 * be received. Doing it in the beginning of the tasklet is therefor
	 * important that no requests on any AP get lost.
	 */
	if (ap_using_interrupts())
		xchg(ap_airq.lsi_ptr, 0);

	spin_lock_bh(&ap_queues_lock);
	hash_for_each(ap_queues, bkt, aq, hnode) {
		spin_lock_bh(&aq->lock);
		wait = min(wait, ap_sm_event_loop(aq, AP_SM_EVENT_POLL));
		spin_unlock_bh(&aq->lock);
	}
	spin_unlock_bh(&ap_queues_lock);

	ap_wait(wait);
}

static int ap_pending_requests(void)
{
	int bkt;
	struct ap_queue *aq;

	spin_lock_bh(&ap_queues_lock);
	hash_for_each(ap_queues, bkt, aq, hnode) {
		if (aq->queue_count == 0)
			continue;
		spin_unlock_bh(&ap_queues_lock);
		return 1;
	}
	spin_unlock_bh(&ap_queues_lock);
	return 0;
}

/**
 * ap_poll_thread(): Thread that polls for finished requests.
 * @data: Unused pointer
 *
 * AP bus poll thread. The purpose of this thread is to poll for
 * finished requests in a loop if there is a "free" cpu - that is
 * a cpu that doesn't have anything better to do. The polling stops
 * as soon as there is another task or if all messages have been
 * delivered.
 */
static int ap_poll_thread(void *data)
{
	DECLARE_WAITQUEUE(wait, current);

	set_user_nice(current, MAX_NICE);
	set_freezable();
	while (!kthread_should_stop()) {
		add_wait_queue(&ap_poll_wait, &wait);
		set_current_state(TASK_INTERRUPTIBLE);
		if (!ap_pending_requests()) {
			schedule();
			try_to_freeze();
		}
		set_current_state(TASK_RUNNING);
		remove_wait_queue(&ap_poll_wait, &wait);
		if (need_resched()) {
			schedule();
			try_to_freeze();
			continue;
		}
		ap_tasklet_fn(0);
	}

	return 0;
}

static int ap_poll_thread_start(void)
{
	int rc;

	if (ap_using_interrupts() || ap_poll_kthread)
		return 0;
	mutex_lock(&ap_poll_thread_mutex);
	ap_poll_kthread = kthread_run(ap_poll_thread, NULL, "appoll");
	rc = PTR_ERR_OR_ZERO(ap_poll_kthread);
	if (rc)
		ap_poll_kthread = NULL;
	mutex_unlock(&ap_poll_thread_mutex);
	return rc;
}

static void ap_poll_thread_stop(void)
{
	if (!ap_poll_kthread)
		return;
	mutex_lock(&ap_poll_thread_mutex);
	kthread_stop(ap_poll_kthread);
	ap_poll_kthread = NULL;
	mutex_unlock(&ap_poll_thread_mutex);
}

#define is_card_dev(x) ((x)->parent == ap_root_device)
#define is_queue_dev(x) ((x)->parent != ap_root_device)

/**
 * ap_bus_match()
 * @dev: Pointer to device
 * @drv: Pointer to device_driver
 *
 * AP bus driver registration/unregistration.
 */
static int ap_bus_match(struct device *dev, struct device_driver *drv)
{
	struct ap_driver *ap_drv = to_ap_drv(drv);
	struct ap_device_id *id;

	/*
	 * Compare device type of the device with the list of
	 * supported types of the device_driver.
	 */
	for (id = ap_drv->ids; id->match_flags; id++) {
		if (is_card_dev(dev) &&
		    id->match_flags & AP_DEVICE_ID_MATCH_CARD_TYPE &&
		    id->dev_type == to_ap_dev(dev)->device_type)
			return 1;
		if (is_queue_dev(dev) &&
		    id->match_flags & AP_DEVICE_ID_MATCH_QUEUE_TYPE &&
		    id->dev_type == to_ap_dev(dev)->device_type)
			return 1;
	}
	return 0;
}

/**
 * ap_uevent(): Uevent function for AP devices.
 * @dev: Pointer to device
 * @env: Pointer to kobj_uevent_env
 *
 * It sets up a single environment variable DEV_TYPE which contains the
 * hardware device type.
 */
static int ap_uevent(struct device *dev, struct kobj_uevent_env *env)
{
	int rc = 0;
	struct ap_device *ap_dev = to_ap_dev(dev);

	/* Uevents from ap bus core don't need extensions to the env */
	if (dev == ap_root_device)
		return 0;

	if (is_card_dev(dev)) {
		struct ap_card *ac = to_ap_card(&ap_dev->device);

		/* Set up DEV_TYPE environment variable. */
		rc = add_uevent_var(env, "DEV_TYPE=%04X", ap_dev->device_type);
		if (rc)
			return rc;
		/* Add MODALIAS= */
		rc = add_uevent_var(env, "MODALIAS=ap:t%02X", ap_dev->device_type);
		if (rc)
			return rc;

		/* Add MODE=<accel|cca|ep11> */
		if (ap_test_bit(&ac->functions, AP_FUNC_ACCEL))
			rc = add_uevent_var(env, "MODE=accel");
		else if (ap_test_bit(&ac->functions, AP_FUNC_COPRO))
			rc = add_uevent_var(env, "MODE=cca");
		else if (ap_test_bit(&ac->functions, AP_FUNC_EP11))
			rc = add_uevent_var(env, "MODE=ep11");
		if (rc)
			return rc;
	} else {
		struct ap_queue *aq = to_ap_queue(&ap_dev->device);

		/* Add MODE=<accel|cca|ep11> */
		if (ap_test_bit(&aq->card->functions, AP_FUNC_ACCEL))
			rc = add_uevent_var(env, "MODE=accel");
		else if (ap_test_bit(&aq->card->functions, AP_FUNC_COPRO))
			rc = add_uevent_var(env, "MODE=cca");
		else if (ap_test_bit(&aq->card->functions, AP_FUNC_EP11))
			rc = add_uevent_var(env, "MODE=ep11");
		if (rc)
			return rc;
	}

	return 0;
}

static void ap_send_init_scan_done_uevent(void)
{
	char *envp[] = { "INITSCAN=done", NULL };

	kobject_uevent_env(&ap_root_device->kobj, KOBJ_CHANGE, envp);
}

static void ap_send_bindings_complete_uevent(void)
{
	char buf[32];
	char *envp[] = { "BINDINGS=complete", buf, NULL };

	snprintf(buf, sizeof(buf), "COMPLETECOUNT=%llu",
		 atomic64_inc_return(&ap_bindings_complete_count));
	kobject_uevent_env(&ap_root_device->kobj, KOBJ_CHANGE, envp);
}

void ap_send_config_uevent(struct ap_device *ap_dev, bool cfg)
{
	char buf[16];
	char *envp[] = { buf, NULL };

	snprintf(buf, sizeof(buf), "CONFIG=%d", cfg ? 1 : 0);

	kobject_uevent_env(&ap_dev->device.kobj, KOBJ_CHANGE, envp);
}
EXPORT_SYMBOL(ap_send_config_uevent);

void ap_send_online_uevent(struct ap_device *ap_dev, int online)
{
	char buf[16];
	char *envp[] = { buf, NULL };

	snprintf(buf, sizeof(buf), "ONLINE=%d", online ? 1 : 0);

	kobject_uevent_env(&ap_dev->device.kobj, KOBJ_CHANGE, envp);
}
EXPORT_SYMBOL(ap_send_online_uevent);

/*
 * calc # of bound APQNs
 */

struct __ap_calc_ctrs {
	unsigned int apqns;
	unsigned int bound;
};

static int __ap_calc_helper(struct device *dev, void *arg)
{
	struct __ap_calc_ctrs *pctrs = (struct __ap_calc_ctrs *) arg;

	if (is_queue_dev(dev)) {
		pctrs->apqns++;
		if ((to_ap_dev(dev))->drv)
			pctrs->bound++;
	}

	return 0;
}

static void ap_calc_bound_apqns(unsigned int *apqns, unsigned int *bound)
{
	struct __ap_calc_ctrs ctrs;

	memset(&ctrs, 0, sizeof(ctrs));
	bus_for_each_dev(&ap_bus_type, NULL, (void *) &ctrs, __ap_calc_helper);

	*apqns = ctrs.apqns;
	*bound = ctrs.bound;
}

/*
 * After initial ap bus scan do check if all existing APQNs are
 * bound to device drivers.
 */
static void ap_check_bindings_complete(void)
{
	unsigned int apqns, bound;

	if (atomic64_read(&ap_scan_bus_count) >= 1) {
		ap_calc_bound_apqns(&apqns, &bound);
		if (bound == apqns) {
			if (!completion_done(&ap_init_apqn_bindings_complete)) {
				complete_all(&ap_init_apqn_bindings_complete);
				AP_DBF(DBF_INFO, "%s complete\n", __func__);
			}
			ap_send_bindings_complete_uevent();
		}
	}
}

/*
 * Interface to wait for the AP bus to have done one initial ap bus
 * scan and all detected APQNs have been bound to device drivers.
 * If these both conditions are not fulfilled, this function blocks
 * on a condition with wait_for_completion_interruptible_timeout().
 * If these both conditions are fulfilled (before the timeout hits)
 * the return value is 0. If the timeout (in jiffies) hits instead
 * -ETIME is returned. On failures negative return values are
 * returned to the caller.
 */
int ap_wait_init_apqn_bindings_complete(unsigned long timeout)
{
	long l;

	if (completion_done(&ap_init_apqn_bindings_complete))
		return 0;

	if (timeout)
		l = wait_for_completion_interruptible_timeout(
			&ap_init_apqn_bindings_complete, timeout);
	else
		l = wait_for_completion_interruptible(
			&ap_init_apqn_bindings_complete);
	if (l < 0)
		return l == -ERESTARTSYS ? -EINTR : l;
	else if (l == 0 && timeout)
		return -ETIME;

	return 0;
}
EXPORT_SYMBOL(ap_wait_init_apqn_bindings_complete);

static int __ap_queue_devices_with_id_unregister(struct device *dev, void *data)
{
	if (is_queue_dev(dev) &&
	    AP_QID_CARD(to_ap_queue(dev)->qid) == (int)(long) data)
		device_unregister(dev);
	return 0;
}

static int __ap_revise_reserved(struct device *dev, void *dummy)
{
	int rc, card, queue, devres, drvres;

	if (is_queue_dev(dev)) {
		card = AP_QID_CARD(to_ap_queue(dev)->qid);
		queue = AP_QID_QUEUE(to_ap_queue(dev)->qid);
		mutex_lock(&ap_perms_mutex);
		devres = test_bit_inv(card, ap_perms.apm)
			&& test_bit_inv(queue, ap_perms.aqm);
		mutex_unlock(&ap_perms_mutex);
		drvres = to_ap_drv(dev->driver)->flags
			& AP_DRIVER_FLAG_DEFAULT;
		if (!!devres != !!drvres) {
			AP_DBF_DBG("reprobing queue=%02x.%04x\n",
				   card, queue);
			rc = device_reprobe(dev);
		}
	}

	return 0;
}

static void ap_bus_revise_bindings(void)
{
	bus_for_each_dev(&ap_bus_type, NULL, NULL, __ap_revise_reserved);
}

int ap_owned_by_def_drv(int card, int queue)
{
	int rc = 0;

	if (card < 0 || card >= AP_DEVICES || queue < 0 || queue >= AP_DOMAINS)
		return -EINVAL;

	mutex_lock(&ap_perms_mutex);

	if (test_bit_inv(card, ap_perms.apm)
	    && test_bit_inv(queue, ap_perms.aqm))
		rc = 1;

	mutex_unlock(&ap_perms_mutex);

	return rc;
}
EXPORT_SYMBOL(ap_owned_by_def_drv);

int ap_apqn_in_matrix_owned_by_def_drv(unsigned long *apm,
				       unsigned long *aqm)
{
	int card, queue, rc = 0;

	mutex_lock(&ap_perms_mutex);

	for (card = 0; !rc && card < AP_DEVICES; card++)
		if (test_bit_inv(card, apm) &&
		    test_bit_inv(card, ap_perms.apm))
			for (queue = 0; !rc && queue < AP_DOMAINS; queue++)
				if (test_bit_inv(queue, aqm) &&
				    test_bit_inv(queue, ap_perms.aqm))
					rc = 1;

	mutex_unlock(&ap_perms_mutex);

	return rc;
}
EXPORT_SYMBOL(ap_apqn_in_matrix_owned_by_def_drv);

static int ap_device_probe(struct device *dev)
{
	struct ap_device *ap_dev = to_ap_dev(dev);
	struct ap_driver *ap_drv = to_ap_drv(dev->driver);
	int card, queue, devres, drvres, rc = -ENODEV;

	if (!get_device(dev))
		return rc;

	if (is_queue_dev(dev)) {
		/*
		 * If the apqn is marked as reserved/used by ap bus and
		 * default drivers, only probe with drivers with the default
		 * flag set. If it is not marked, only probe with drivers
		 * with the default flag not set.
		 */
		card = AP_QID_CARD(to_ap_queue(dev)->qid);
		queue = AP_QID_QUEUE(to_ap_queue(dev)->qid);
		mutex_lock(&ap_perms_mutex);
		devres = test_bit_inv(card, ap_perms.apm)
			&& test_bit_inv(queue, ap_perms.aqm);
		mutex_unlock(&ap_perms_mutex);
		drvres = ap_drv->flags & AP_DRIVER_FLAG_DEFAULT;
		if (!!devres != !!drvres)
			goto out;
	}

	/* Add queue/card to list of active queues/cards */
	spin_lock_bh(&ap_queues_lock);
	if (is_queue_dev(dev))
		hash_add(ap_queues, &to_ap_queue(dev)->hnode,
			 to_ap_queue(dev)->qid);
	spin_unlock_bh(&ap_queues_lock);

	ap_dev->drv = ap_drv;
	rc = ap_drv->probe ? ap_drv->probe(ap_dev) : -ENODEV;

	if (rc) {
		spin_lock_bh(&ap_queues_lock);
		if (is_queue_dev(dev))
			hash_del(&to_ap_queue(dev)->hnode);
		spin_unlock_bh(&ap_queues_lock);
		ap_dev->drv = NULL;
	} else
		ap_check_bindings_complete();

out:
	if (rc)
		put_device(dev);
	return rc;
}

static int ap_device_remove(struct device *dev)
{
	struct ap_device *ap_dev = to_ap_dev(dev);
	struct ap_driver *ap_drv = ap_dev->drv;

	/* prepare ap queue device removal */
	if (is_queue_dev(dev))
		ap_queue_prepare_remove(to_ap_queue(dev));

	/* driver's chance to clean up gracefully */
	if (ap_drv->remove)
		ap_drv->remove(ap_dev);

	/* now do the ap queue device remove */
	if (is_queue_dev(dev))
		ap_queue_remove(to_ap_queue(dev));

	/* Remove queue/card from list of active queues/cards */
	spin_lock_bh(&ap_queues_lock);
	if (is_queue_dev(dev))
		hash_del(&to_ap_queue(dev)->hnode);
	spin_unlock_bh(&ap_queues_lock);
<<<<<<< HEAD
=======
	ap_dev->drv = NULL;
>>>>>>> 7d2a07b7

	put_device(dev);

	return 0;
}

struct ap_queue *ap_get_qdev(ap_qid_t qid)
{
	int bkt;
	struct ap_queue *aq;

	spin_lock_bh(&ap_queues_lock);
	hash_for_each(ap_queues, bkt, aq, hnode) {
		if (aq->qid == qid) {
			get_device(&aq->ap_dev.device);
			spin_unlock_bh(&ap_queues_lock);
			return aq;
		}
	}
	spin_unlock_bh(&ap_queues_lock);

	return NULL;
}
EXPORT_SYMBOL(ap_get_qdev);

int ap_driver_register(struct ap_driver *ap_drv, struct module *owner,
		       char *name)
{
	struct device_driver *drv = &ap_drv->driver;

	drv->bus = &ap_bus_type;
	drv->owner = owner;
	drv->name = name;
	return driver_register(drv);
}
EXPORT_SYMBOL(ap_driver_register);

void ap_driver_unregister(struct ap_driver *ap_drv)
{
	driver_unregister(&ap_drv->driver);
}
EXPORT_SYMBOL(ap_driver_unregister);

void ap_bus_force_rescan(void)
{
	/* processing a asynchronous bus rescan */
	del_timer(&ap_config_timer);
	queue_work(system_long_wq, &ap_scan_work);
	flush_work(&ap_scan_work);
}
EXPORT_SYMBOL(ap_bus_force_rescan);

/*
* A config change has happened, force an ap bus rescan.
*/
void ap_bus_cfg_chg(void)
{
	AP_DBF_DBG("%s config change, forcing bus rescan\n", __func__);

	ap_bus_force_rescan();
}

/*
 * hex2bitmap() - parse hex mask string and set bitmap.
 * Valid strings are "0x012345678" with at least one valid hex number.
 * Rest of the bitmap to the right is padded with 0. No spaces allowed
 * within the string, the leading 0x may be omitted.
 * Returns the bitmask with exactly the bits set as given by the hex
 * string (both in big endian order).
 */
static int hex2bitmap(const char *str, unsigned long *bitmap, int bits)
{
	int i, n, b;

	/* bits needs to be a multiple of 8 */
	if (bits & 0x07)
		return -EINVAL;

	if (str[0] == '0' && str[1] == 'x')
		str++;
	if (*str == 'x')
		str++;

	for (i = 0; isxdigit(*str) && i < bits; str++) {
		b = hex_to_bin(*str);
		for (n = 0; n < 4; n++)
			if (b & (0x08 >> n))
				set_bit_inv(i + n, bitmap);
		i += 4;
	}

	if (*str == '\n')
		str++;
	if (*str)
		return -EINVAL;
	return 0;
}

/*
 * modify_bitmap() - parse bitmask argument and modify an existing
 * bit mask accordingly. A concatenation (done with ',') of these
 * terms is recognized:
 *   +<bitnr>[-<bitnr>] or -<bitnr>[-<bitnr>]
 * <bitnr> may be any valid number (hex, decimal or octal) in the range
 * 0...bits-1; the leading + or - is required. Here are some examples:
 *   +0-15,+32,-128,-0xFF
 *   -0-255,+1-16,+0x128
 *   +1,+2,+3,+4,-5,-7-10
 * Returns the new bitmap after all changes have been applied. Every
 * positive value in the string will set a bit and every negative value
 * in the string will clear a bit. As a bit may be touched more than once,
 * the last 'operation' wins:
 * +0-255,-128 = first bits 0-255 will be set, then bit 128 will be
 * cleared again. All other bits are unmodified.
 */
static int modify_bitmap(const char *str, unsigned long *bitmap, int bits)
{
	int a, i, z;
	char *np, sign;

	/* bits needs to be a multiple of 8 */
	if (bits & 0x07)
		return -EINVAL;

	while (*str) {
		sign = *str++;
		if (sign != '+' && sign != '-')
			return -EINVAL;
		a = z = simple_strtoul(str, &np, 0);
		if (str == np || a >= bits)
			return -EINVAL;
		str = np;
		if (*str == '-') {
			z = simple_strtoul(++str, &np, 0);
			if (str == np || a > z || z >= bits)
				return -EINVAL;
			str = np;
		}
		for (i = a; i <= z; i++)
			if (sign == '+')
				set_bit_inv(i, bitmap);
			else
				clear_bit_inv(i, bitmap);
		while (*str == ',' || *str == '\n')
			str++;
	}

	return 0;
}

int ap_parse_mask_str(const char *str,
		      unsigned long *bitmap, int bits,
		      struct mutex *lock)
{
	unsigned long *newmap, size;
	int rc;

	/* bits needs to be a multiple of 8 */
	if (bits & 0x07)
		return -EINVAL;

	size = BITS_TO_LONGS(bits)*sizeof(unsigned long);
	newmap = kmalloc(size, GFP_KERNEL);
	if (!newmap)
		return -ENOMEM;
	if (mutex_lock_interruptible(lock)) {
		kfree(newmap);
		return -ERESTARTSYS;
	}

	if (*str == '+' || *str == '-') {
		memcpy(newmap, bitmap, size);
		rc = modify_bitmap(str, newmap, bits);
	} else {
		memset(newmap, 0, size);
		rc = hex2bitmap(str, newmap, bits);
	}
	if (rc == 0)
		memcpy(bitmap, newmap, size);
	mutex_unlock(lock);
	kfree(newmap);
	return rc;
}
EXPORT_SYMBOL(ap_parse_mask_str);

/*
 * AP bus attributes.
 */

static ssize_t ap_domain_show(struct bus_type *bus, char *buf)
{
	return scnprintf(buf, PAGE_SIZE, "%d\n", ap_domain_index);
}

static ssize_t ap_domain_store(struct bus_type *bus,
			       const char *buf, size_t count)
{
	int domain;

	if (sscanf(buf, "%i\n", &domain) != 1 ||
	    domain < 0 || domain > ap_max_domain_id ||
	    !test_bit_inv(domain, ap_perms.aqm))
		return -EINVAL;

	spin_lock_bh(&ap_domain_lock);
	ap_domain_index = domain;
	spin_unlock_bh(&ap_domain_lock);

	AP_DBF_INFO("stored new default domain=%d\n", domain);

	return count;
}

static BUS_ATTR_RW(ap_domain);

static ssize_t ap_control_domain_mask_show(struct bus_type *bus, char *buf)
{
	if (!ap_qci_info)	/* QCI not supported */
		return scnprintf(buf, PAGE_SIZE, "not supported\n");

	return scnprintf(buf, PAGE_SIZE,
			 "0x%08x%08x%08x%08x%08x%08x%08x%08x\n",
			 ap_qci_info->adm[0], ap_qci_info->adm[1],
			 ap_qci_info->adm[2], ap_qci_info->adm[3],
			 ap_qci_info->adm[4], ap_qci_info->adm[5],
			 ap_qci_info->adm[6], ap_qci_info->adm[7]);
}

static BUS_ATTR_RO(ap_control_domain_mask);

static ssize_t ap_usage_domain_mask_show(struct bus_type *bus, char *buf)
{
	if (!ap_qci_info)	/* QCI not supported */
		return scnprintf(buf, PAGE_SIZE, "not supported\n");

	return scnprintf(buf, PAGE_SIZE,
			 "0x%08x%08x%08x%08x%08x%08x%08x%08x\n",
			 ap_qci_info->aqm[0], ap_qci_info->aqm[1],
			 ap_qci_info->aqm[2], ap_qci_info->aqm[3],
			 ap_qci_info->aqm[4], ap_qci_info->aqm[5],
			 ap_qci_info->aqm[6], ap_qci_info->aqm[7]);
}

static BUS_ATTR_RO(ap_usage_domain_mask);

static ssize_t ap_adapter_mask_show(struct bus_type *bus, char *buf)
{
	if (!ap_qci_info)	/* QCI not supported */
		return scnprintf(buf, PAGE_SIZE, "not supported\n");

	return scnprintf(buf, PAGE_SIZE,
			 "0x%08x%08x%08x%08x%08x%08x%08x%08x\n",
			 ap_qci_info->apm[0], ap_qci_info->apm[1],
			 ap_qci_info->apm[2], ap_qci_info->apm[3],
			 ap_qci_info->apm[4], ap_qci_info->apm[5],
			 ap_qci_info->apm[6], ap_qci_info->apm[7]);
}

static BUS_ATTR_RO(ap_adapter_mask);

static ssize_t ap_interrupts_show(struct bus_type *bus, char *buf)
{
	return scnprintf(buf, PAGE_SIZE, "%d\n",
			 ap_using_interrupts() ? 1 : 0);
}

static BUS_ATTR_RO(ap_interrupts);

static ssize_t config_time_show(struct bus_type *bus, char *buf)
{
	return scnprintf(buf, PAGE_SIZE, "%d\n", ap_config_time);
}

static ssize_t config_time_store(struct bus_type *bus,
				 const char *buf, size_t count)
{
	int time;

	if (sscanf(buf, "%d\n", &time) != 1 || time < 5 || time > 120)
		return -EINVAL;
	ap_config_time = time;
	mod_timer(&ap_config_timer, jiffies + ap_config_time * HZ);
	return count;
}

static BUS_ATTR_RW(config_time);

static ssize_t poll_thread_show(struct bus_type *bus, char *buf)
{
	return scnprintf(buf, PAGE_SIZE, "%d\n", ap_poll_kthread ? 1 : 0);
}

static ssize_t poll_thread_store(struct bus_type *bus,
				 const char *buf, size_t count)
{
	int flag, rc;

	if (sscanf(buf, "%d\n", &flag) != 1)
		return -EINVAL;
	if (flag) {
		rc = ap_poll_thread_start();
		if (rc)
			count = rc;
	} else
		ap_poll_thread_stop();
	return count;
}

static BUS_ATTR_RW(poll_thread);

static ssize_t poll_timeout_show(struct bus_type *bus, char *buf)
{
	return scnprintf(buf, PAGE_SIZE, "%llu\n", poll_timeout);
}

static ssize_t poll_timeout_store(struct bus_type *bus, const char *buf,
				  size_t count)
{
	unsigned long long time;
	ktime_t hr_time;

	/* 120 seconds = maximum poll interval */
	if (sscanf(buf, "%llu\n", &time) != 1 || time < 1 ||
	    time > 120000000000ULL)
		return -EINVAL;
	poll_timeout = time;
	hr_time = poll_timeout;

	spin_lock_bh(&ap_poll_timer_lock);
	hrtimer_cancel(&ap_poll_timer);
	hrtimer_set_expires(&ap_poll_timer, hr_time);
	hrtimer_start_expires(&ap_poll_timer, HRTIMER_MODE_ABS);
	spin_unlock_bh(&ap_poll_timer_lock);

	return count;
}

static BUS_ATTR_RW(poll_timeout);

static ssize_t ap_max_domain_id_show(struct bus_type *bus, char *buf)
{
	return scnprintf(buf, PAGE_SIZE, "%d\n", ap_max_domain_id);
}

static BUS_ATTR_RO(ap_max_domain_id);

static ssize_t ap_max_adapter_id_show(struct bus_type *bus, char *buf)
{
	return scnprintf(buf, PAGE_SIZE, "%d\n", ap_max_adapter_id);
}

static BUS_ATTR_RO(ap_max_adapter_id);

static ssize_t apmask_show(struct bus_type *bus, char *buf)
{
	int rc;

	if (mutex_lock_interruptible(&ap_perms_mutex))
		return -ERESTARTSYS;
	rc = scnprintf(buf, PAGE_SIZE,
		       "0x%016lx%016lx%016lx%016lx\n",
		       ap_perms.apm[0], ap_perms.apm[1],
		       ap_perms.apm[2], ap_perms.apm[3]);
	mutex_unlock(&ap_perms_mutex);

	return rc;
}

static ssize_t apmask_store(struct bus_type *bus, const char *buf,
			    size_t count)
{
	int rc;

	rc = ap_parse_mask_str(buf, ap_perms.apm, AP_DEVICES, &ap_perms_mutex);
	if (rc)
		return rc;

	ap_bus_revise_bindings();

	return count;
}

static BUS_ATTR_RW(apmask);

static ssize_t aqmask_show(struct bus_type *bus, char *buf)
{
	int rc;

	if (mutex_lock_interruptible(&ap_perms_mutex))
		return -ERESTARTSYS;
	rc = scnprintf(buf, PAGE_SIZE,
		       "0x%016lx%016lx%016lx%016lx\n",
		       ap_perms.aqm[0], ap_perms.aqm[1],
		       ap_perms.aqm[2], ap_perms.aqm[3]);
	mutex_unlock(&ap_perms_mutex);

	return rc;
}

static ssize_t aqmask_store(struct bus_type *bus, const char *buf,
			    size_t count)
{
	int rc;

	rc = ap_parse_mask_str(buf, ap_perms.aqm, AP_DOMAINS, &ap_perms_mutex);
	if (rc)
		return rc;

	ap_bus_revise_bindings();

	return count;
}

static BUS_ATTR_RW(aqmask);

<<<<<<< HEAD
static struct bus_attribute *const ap_bus_attrs[] = {
	&bus_attr_ap_domain,
	&bus_attr_ap_control_domain_mask,
	&bus_attr_ap_usage_domain_mask,
	&bus_attr_ap_adapter_mask,
	&bus_attr_config_time,
	&bus_attr_poll_thread,
	&bus_attr_ap_interrupts,
	&bus_attr_poll_timeout,
	&bus_attr_ap_max_domain_id,
	&bus_attr_ap_max_adapter_id,
	&bus_attr_apmask,
	&bus_attr_aqmask,
=======
static ssize_t scans_show(struct bus_type *bus, char *buf)
{
	return scnprintf(buf, PAGE_SIZE, "%llu\n",
			 atomic64_read(&ap_scan_bus_count));
}

static BUS_ATTR_RO(scans);

static ssize_t bindings_show(struct bus_type *bus, char *buf)
{
	int rc;
	unsigned int apqns, n;

	ap_calc_bound_apqns(&apqns, &n);
	if (atomic64_read(&ap_scan_bus_count) >= 1 && n == apqns)
		rc = scnprintf(buf, PAGE_SIZE, "%u/%u (complete)\n", n, apqns);
	else
		rc = scnprintf(buf, PAGE_SIZE, "%u/%u\n", n, apqns);

	return rc;
}

static BUS_ATTR_RO(bindings);

static struct attribute *ap_bus_attrs[] = {
	&bus_attr_ap_domain.attr,
	&bus_attr_ap_control_domain_mask.attr,
	&bus_attr_ap_usage_domain_mask.attr,
	&bus_attr_ap_adapter_mask.attr,
	&bus_attr_config_time.attr,
	&bus_attr_poll_thread.attr,
	&bus_attr_ap_interrupts.attr,
	&bus_attr_poll_timeout.attr,
	&bus_attr_ap_max_domain_id.attr,
	&bus_attr_ap_max_adapter_id.attr,
	&bus_attr_apmask.attr,
	&bus_attr_aqmask.attr,
	&bus_attr_scans.attr,
	&bus_attr_bindings.attr,
>>>>>>> 7d2a07b7
	NULL,
};
ATTRIBUTE_GROUPS(ap_bus);

static struct bus_type ap_bus_type = {
	.name = "ap",
	.bus_groups = ap_bus_groups,
	.match = &ap_bus_match,
	.uevent = &ap_uevent,
	.probe = ap_device_probe,
	.remove = ap_device_remove,
};

/**
 * ap_select_domain(): Select an AP domain if possible and we haven't
 * already done so before.
 */
static void ap_select_domain(void)
{
	struct ap_queue_status status;
	int card, dom;

	/*
	 * Choose the default domain. Either the one specified with
	 * the "domain=" parameter or the first domain with at least
	 * one valid APQN.
	 */
	spin_lock_bh(&ap_domain_lock);
	if (ap_domain_index >= 0) {
		/* Domain has already been selected. */
		goto out;
	}
	for (dom = 0; dom <= ap_max_domain_id; dom++) {
		if (!ap_test_config_usage_domain(dom) ||
		    !test_bit_inv(dom, ap_perms.aqm))
			continue;
		for (card = 0; card <= ap_max_adapter_id; card++) {
			if (!ap_test_config_card_id(card) ||
			    !test_bit_inv(card, ap_perms.apm))
				continue;
			status = ap_test_queue(AP_MKQID(card, dom),
					       ap_apft_available(),
					       NULL);
			if (status.response_code == AP_RESPONSE_NORMAL)
				break;
		}
		if (card <= ap_max_adapter_id)
			break;
	}
	if (dom <= ap_max_domain_id) {
		ap_domain_index = dom;
		AP_DBF_INFO("%s new default domain is %d\n",
			    __func__, ap_domain_index);
	}
out:
	spin_unlock_bh(&ap_domain_lock);
}

/*
 * This function checks the type and returns either 0 for not
 * supported or the highest compatible type value (which may
 * include the input type value).
 */
static int ap_get_compatible_type(ap_qid_t qid, int rawtype, unsigned int func)
{
	int comp_type = 0;

	/* < CEX2A is not supported */
	if (rawtype < AP_DEVICE_TYPE_CEX2A) {
		AP_DBF_WARN("get_comp_type queue=%02x.%04x unsupported type %d\n",
			    AP_QID_CARD(qid), AP_QID_QUEUE(qid), rawtype);
		return 0;
	}
	/* up to CEX7 known and fully supported */
	if (rawtype <= AP_DEVICE_TYPE_CEX7)
		return rawtype;
	/*
	 * unknown new type > CEX7, check for compatibility
	 * to the highest known and supported type which is
	 * currently CEX7 with the help of the QACT function.
	 */
	if (ap_qact_available()) {
		struct ap_queue_status status;
		union ap_qact_ap_info apinfo = {0};

		apinfo.mode = (func >> 26) & 0x07;
		apinfo.cat = AP_DEVICE_TYPE_CEX7;
		status = ap_qact(qid, 0, &apinfo);
		if (status.response_code == AP_RESPONSE_NORMAL
		    && apinfo.cat >= AP_DEVICE_TYPE_CEX2A
		    && apinfo.cat <= AP_DEVICE_TYPE_CEX7)
			comp_type = apinfo.cat;
	}
	if (!comp_type)
		AP_DBF_WARN("get_comp_type queue=%02x.%04x unable to map type %d\n",
			    AP_QID_CARD(qid), AP_QID_QUEUE(qid), rawtype);
	else if (comp_type != rawtype)
		AP_DBF_INFO("get_comp_type queue=%02x.%04x map type %d to %d\n",
			    AP_QID_CARD(qid), AP_QID_QUEUE(qid),
			    rawtype, comp_type);
	return comp_type;
}

/*
 * Helper function to be used with bus_find_dev
 * matches for the card device with the given id
 */
static int __match_card_device_with_id(struct device *dev, const void *data)
{
	return is_card_dev(dev) && to_ap_card(dev)->id == (int)(long)(void *) data;
}

/*
 * Helper function to be used with bus_find_dev
 * matches for the queue device with a given qid
 */
static int __match_queue_device_with_qid(struct device *dev, const void *data)
{
	return is_queue_dev(dev) && to_ap_queue(dev)->qid == (int)(long) data;
}

/*
 * Helper function to be used with bus_find_dev
 * matches any queue device with given queue id
 */
static int __match_queue_device_with_queue_id(struct device *dev, const void *data)
{
	return is_queue_dev(dev)
		&& AP_QID_QUEUE(to_ap_queue(dev)->qid) == (int)(long) data;
}

/*
 * Helper function for ap_scan_bus().
 * Remove card device and associated queue devices.
 */
static inline void ap_scan_rm_card_dev_and_queue_devs(struct ap_card *ac)
{
	bus_for_each_dev(&ap_bus_type, NULL,
			 (void *)(long) ac->id,
			 __ap_queue_devices_with_id_unregister);
	device_unregister(&ac->ap_dev.device);
}

/*
 * Helper function for ap_scan_bus().
 * Does the scan bus job for all the domains within
 * a valid adapter given by an ap_card ptr.
 */
static inline void ap_scan_domains(struct ap_card *ac)
{
	bool decfg;
	ap_qid_t qid;
	unsigned int func;
	struct device *dev;
	struct ap_queue *aq;
<<<<<<< HEAD
	int rc, dom, depth, type;
=======
	int rc, dom, depth, type, ml;
>>>>>>> 7d2a07b7

	/*
	 * Go through the configuration for the domains and compare them
	 * to the existing queue devices. Also take care of the config
	 * and error state for the queue devices.
	 */

	for (dom = 0; dom <= ap_max_domain_id; dom++) {
		qid = AP_MKQID(ac->id, dom);
		dev = bus_find_device(&ap_bus_type, NULL,
				      (void *)(long) qid,
				      __match_queue_device_with_qid);
		aq = dev ? to_ap_queue(dev) : NULL;
		if (!ap_test_config_usage_domain(dom)) {
			if (dev) {
				AP_DBF_INFO("%s(%d,%d) not in config any more, rm queue device\n",
					    __func__, ac->id, dom);
				device_unregister(dev);
				put_device(dev);
			}
			continue;
		}
		/* domain is valid, get info from this APQN */
<<<<<<< HEAD
		if (!ap_queue_info(qid, &type, &func, &depth, &decfg)) {
=======
		if (!ap_queue_info(qid, &type, &func, &depth, &ml, &decfg)) {
>>>>>>> 7d2a07b7
			if (aq) {
				AP_DBF_INFO(
					"%s(%d,%d) ap_queue_info() not successful, rm queue device\n",
					__func__, ac->id, dom);
				device_unregister(dev);
				put_device(dev);
			}
			continue;
		}
		/* if no queue device exists, create a new one */
		if (!aq) {
			aq = ap_queue_create(qid, ac->ap_dev.device_type);
			if (!aq) {
				AP_DBF_WARN("%s(%d,%d) ap_queue_create() failed\n",
					    __func__, ac->id, dom);
				continue;
			}
			aq->card = ac;
			aq->config = !decfg;
			dev = &aq->ap_dev.device;
			dev->bus = &ap_bus_type;
			dev->parent = &ac->ap_dev.device;
			dev_set_name(dev, "%02x.%04x", ac->id, dom);
			/* register queue device */
			rc = device_register(dev);
			if (rc) {
				AP_DBF_WARN("%s(%d,%d) device_register() failed\n",
					    __func__, ac->id, dom);
				goto put_dev_and_continue;
			}
			/* get it and thus adjust reference counter */
			get_device(dev);
			if (decfg)
				AP_DBF_INFO("%s(%d,%d) new (decfg) queue device created\n",
					    __func__, ac->id, dom);
			else
				AP_DBF_INFO("%s(%d,%d) new queue device created\n",
					    __func__, ac->id, dom);
			goto put_dev_and_continue;
		}
		/* Check config state on the already existing queue device */
		spin_lock_bh(&aq->lock);
		if (decfg && aq->config) {
			/* config off this queue device */
			aq->config = false;
			if (aq->dev_state > AP_DEV_STATE_UNINITIATED) {
				aq->dev_state = AP_DEV_STATE_ERROR;
				aq->last_err_rc = AP_RESPONSE_DECONFIGURED;
			}
			spin_unlock_bh(&aq->lock);
			AP_DBF_INFO("%s(%d,%d) queue device config off\n",
				    __func__, ac->id, dom);
<<<<<<< HEAD
=======
			ap_send_config_uevent(&aq->ap_dev, aq->config);
>>>>>>> 7d2a07b7
			/* 'receive' pending messages with -EAGAIN */
			ap_flush_queue(aq);
			goto put_dev_and_continue;
		}
		if (!decfg && !aq->config) {
			/* config on this queue device */
			aq->config = true;
			if (aq->dev_state > AP_DEV_STATE_UNINITIATED) {
				aq->dev_state = AP_DEV_STATE_OPERATING;
				aq->sm_state = AP_SM_STATE_RESET_START;
			}
			spin_unlock_bh(&aq->lock);
			AP_DBF_INFO("%s(%d,%d) queue device config on\n",
				    __func__, ac->id, dom);
<<<<<<< HEAD
=======
			ap_send_config_uevent(&aq->ap_dev, aq->config);
>>>>>>> 7d2a07b7
			goto put_dev_and_continue;
		}
		/* handle other error states */
		if (!decfg && aq->dev_state == AP_DEV_STATE_ERROR) {
			spin_unlock_bh(&aq->lock);
			/* 'receive' pending messages with -EAGAIN */
			ap_flush_queue(aq);
			/* re-init (with reset) the queue device */
			ap_queue_init_state(aq);
			AP_DBF_INFO("%s(%d,%d) queue device reinit enforced\n",
				    __func__, ac->id, dom);
			goto put_dev_and_continue;
		}
		spin_unlock_bh(&aq->lock);
put_dev_and_continue:
		put_device(dev);
	}
}

/*
 * Helper function for ap_scan_bus().
 * Does the scan bus job for the given adapter id.
 */
static inline void ap_scan_adapter(int ap)
{
	bool decfg;
	ap_qid_t qid;
	unsigned int func;
	struct device *dev;
	struct ap_card *ac;
<<<<<<< HEAD
	int rc, dom, depth, type, comp_type;
=======
	int rc, dom, depth, type, comp_type, ml;
>>>>>>> 7d2a07b7

	/* Is there currently a card device for this adapter ? */
	dev = bus_find_device(&ap_bus_type, NULL,
			      (void *)(long) ap,
			      __match_card_device_with_id);
	ac = dev ? to_ap_card(dev) : NULL;

	/* Adapter not in configuration ? */
	if (!ap_test_config_card_id(ap)) {
		if (ac) {
			AP_DBF_INFO("%s(%d) ap not in config any more, rm card and queue devices\n",
				    __func__, ap);
			ap_scan_rm_card_dev_and_queue_devs(ac);
			put_device(dev);
		}
		return;
	}

	/*
	 * Adapter ap is valid in the current configuration. So do some checks:
	 * If no card device exists, build one. If a card device exists, check
	 * for type and functions changed. For all this we need to find a valid
	 * APQN first.
	 */

	for (dom = 0; dom <= ap_max_domain_id; dom++)
		if (ap_test_config_usage_domain(dom)) {
			qid = AP_MKQID(ap, dom);
<<<<<<< HEAD
			if (ap_queue_info(qid, &type, &func, &depth, &decfg))
=======
			if (ap_queue_info(qid, &type, &func,
					  &depth, &ml, &decfg))
>>>>>>> 7d2a07b7
				break;
		}
	if (dom > ap_max_domain_id) {
		/* Could not find a valid APQN for this adapter */
		if (ac) {
			AP_DBF_INFO(
				"%s(%d) no type info (no APQN found), rm card and queue devices\n",
				__func__, ap);
			ap_scan_rm_card_dev_and_queue_devs(ac);
			put_device(dev);
		} else {
			AP_DBF_DBG("%s(%d) no type info (no APQN found), ignored\n",
				   __func__, ap);
		}
		return;
	}
	if (!type) {
		/* No apdater type info available, an unusable adapter */
		if (ac) {
			AP_DBF_INFO("%s(%d) no valid type (0) info, rm card and queue devices\n",
				    __func__, ap);
			ap_scan_rm_card_dev_and_queue_devs(ac);
			put_device(dev);
		} else {
			AP_DBF_DBG("%s(%d) no valid type (0) info, ignored\n",
				   __func__, ap);
		}
		return;
	}

	if (ac) {
		/* Check APQN against existing card device for changes */
		if (ac->raw_hwtype != type) {
			AP_DBF_INFO("%s(%d) hwtype %d changed, rm card and queue devices\n",
				    __func__, ap, type);
			ap_scan_rm_card_dev_and_queue_devs(ac);
			put_device(dev);
			ac = NULL;
		} else if (ac->functions != func) {
			AP_DBF_INFO("%s(%d) functions 0x%08x changed, rm card and queue devices\n",
				    __func__, ap, type);
			ap_scan_rm_card_dev_and_queue_devs(ac);
			put_device(dev);
			ac = NULL;
		} else {
			if (decfg && ac->config) {
				ac->config = false;
				AP_DBF_INFO("%s(%d) card device config off\n",
					    __func__, ap);
<<<<<<< HEAD

=======
				ap_send_config_uevent(&ac->ap_dev, ac->config);
>>>>>>> 7d2a07b7
			}
			if (!decfg && !ac->config) {
				ac->config = true;
				AP_DBF_INFO("%s(%d) card device config on\n",
					    __func__, ap);
<<<<<<< HEAD
=======
				ap_send_config_uevent(&ac->ap_dev, ac->config);
>>>>>>> 7d2a07b7
			}
		}
	}

	if (!ac) {
		/* Build a new card device */
		comp_type = ap_get_compatible_type(qid, type, func);
		if (!comp_type) {
			AP_DBF_WARN("%s(%d) type %d, can't get compatibility type\n",
				    __func__, ap, type);
			return;
		}
<<<<<<< HEAD
		ac = ap_card_create(ap, depth, type, comp_type, func);
=======
		ac = ap_card_create(ap, depth, type, comp_type, func, ml);
>>>>>>> 7d2a07b7
		if (!ac) {
			AP_DBF_WARN("%s(%d) ap_card_create() failed\n",
				    __func__, ap);
			return;
		}
		ac->config = !decfg;
		dev = &ac->ap_dev.device;
		dev->bus = &ap_bus_type;
		dev->parent = ap_root_device;
		dev_set_name(dev, "card%02x", ap);
<<<<<<< HEAD
=======
		/* maybe enlarge ap_max_msg_size to support this card */
		if (ac->maxmsgsize > atomic_read(&ap_max_msg_size)) {
			atomic_set(&ap_max_msg_size, ac->maxmsgsize);
			AP_DBF_INFO("%s(%d) ap_max_msg_size update to %d byte\n",
				    __func__, ap, atomic_read(&ap_max_msg_size));
		}
>>>>>>> 7d2a07b7
		/* Register the new card device with AP bus */
		rc = device_register(dev);
		if (rc) {
			AP_DBF_WARN("%s(%d) device_register() failed\n",
				    __func__, ap);
			put_device(dev);
			return;
		}
		/* get it and thus adjust reference counter */
		get_device(dev);
		if (decfg)
			AP_DBF_INFO("%s(%d) new (decfg) card device type=%d func=0x%08x created\n",
				    __func__, ap, type, func);
		else
			AP_DBF_INFO("%s(%d) new card device type=%d func=0x%08x created\n",
				    __func__, ap, type, func);
	}

	/* Verify the domains and the queue devices for this card */
	ap_scan_domains(ac);

	/* release the card device */
	put_device(&ac->ap_dev.device);
}

/**
 * ap_scan_bus(): Scan the AP bus for new devices
 * Runs periodically, workqueue timer (ap_config_time)
 */
static void ap_scan_bus(struct work_struct *unused)
{
	int ap;

	ap_fetch_qci_info(ap_qci_info);
	ap_select_domain();

	AP_DBF_DBG("%s running\n", __func__);

	/* loop over all possible adapters */
	for (ap = 0; ap <= ap_max_adapter_id; ap++)
		ap_scan_adapter(ap);

	/* check if there is at least one queue available with default domain */
	if (ap_domain_index >= 0) {
		struct device *dev =
			bus_find_device(&ap_bus_type, NULL,
					(void *)(long) ap_domain_index,
					__match_queue_device_with_queue_id);
		if (dev)
			put_device(dev);
		else
			AP_DBF_INFO("no queue device with default domain %d available\n",
				    ap_domain_index);
<<<<<<< HEAD
=======
	}

	if (atomic64_inc_return(&ap_scan_bus_count) == 1) {
		AP_DBF(DBF_DEBUG, "%s init scan complete\n", __func__);
		ap_send_init_scan_done_uevent();
		ap_check_bindings_complete();
>>>>>>> 7d2a07b7
	}

	mod_timer(&ap_config_timer, jiffies + ap_config_time * HZ);
}

static void ap_config_timeout(struct timer_list *unused)
{
	queue_work(system_long_wq, &ap_scan_work);
}

static int __init ap_debug_init(void)
{
	ap_dbf_info = debug_register("ap", 1, 1,
				     DBF_MAX_SPRINTF_ARGS * sizeof(long));
	debug_register_view(ap_dbf_info, &debug_sprintf_view);
	debug_set_level(ap_dbf_info, DBF_ERR);

	return 0;
}

static void __init ap_perms_init(void)
{
	/* all resources useable if no kernel parameter string given */
	memset(&ap_perms.ioctlm, 0xFF, sizeof(ap_perms.ioctlm));
	memset(&ap_perms.apm, 0xFF, sizeof(ap_perms.apm));
	memset(&ap_perms.aqm, 0xFF, sizeof(ap_perms.aqm));

	/* apm kernel parameter string */
	if (apm_str) {
		memset(&ap_perms.apm, 0, sizeof(ap_perms.apm));
		ap_parse_mask_str(apm_str, ap_perms.apm, AP_DEVICES,
				  &ap_perms_mutex);
	}

	/* aqm kernel parameter string */
	if (aqm_str) {
		memset(&ap_perms.aqm, 0, sizeof(ap_perms.aqm));
		ap_parse_mask_str(aqm_str, ap_perms.aqm, AP_DOMAINS,
				  &ap_perms_mutex);
	}
}

/**
 * ap_module_init(): The module initialization code.
 *
 * Initializes the module.
 */
static int __init ap_module_init(void)
{
<<<<<<< HEAD
	int rc, i;
=======
	int rc;
>>>>>>> 7d2a07b7

	rc = ap_debug_init();
	if (rc)
		return rc;

	if (!ap_instructions_available()) {
		pr_warn("The hardware system does not support AP instructions\n");
		return -ENODEV;
	}

	/* init ap_queue hashtable */
	hash_init(ap_queues);

	/* set up the AP permissions (ioctls, ap and aq masks) */
	ap_perms_init();

	/* Get AP configuration data if available */
	ap_init_qci_info();

	/* check default domain setting */
	if (ap_domain_index < -1 || ap_domain_index > ap_max_domain_id ||
	    (ap_domain_index >= 0 &&
	     !test_bit_inv(ap_domain_index, ap_perms.aqm))) {
		pr_warn("%d is not a valid cryptographic domain\n",
			ap_domain_index);
		ap_domain_index = -1;
	}

	/* enable interrupts if available */
	if (ap_interrupts_available()) {
		rc = register_adapter_interrupt(&ap_airq);
		ap_airq_flag = (rc == 0);
	}

	/* Create /sys/bus/ap. */
	rc = bus_register(&ap_bus_type);
	if (rc)
		goto out;

	/* Create /sys/devices/ap. */
	ap_root_device = root_device_register("ap");
	rc = PTR_ERR_OR_ZERO(ap_root_device);
	if (rc)
		goto out_bus;
	ap_root_device->bus = &ap_bus_type;

	/* Setup the AP bus rescan timer. */
	timer_setup(&ap_config_timer, ap_config_timeout, 0);

	/*
	 * Setup the high resultion poll timer.
	 * If we are running under z/VM adjust polling to z/VM polling rate.
	 */
	if (MACHINE_IS_VM)
		poll_timeout = 1500000;
	hrtimer_init(&ap_poll_timer, CLOCK_MONOTONIC, HRTIMER_MODE_ABS);
	ap_poll_timer.function = ap_poll_timeout;

	/* Start the low priority AP bus poll thread. */
	if (ap_thread_flag) {
		rc = ap_poll_thread_start();
		if (rc)
			goto out_work;
	}

	queue_work(system_long_wq, &ap_scan_work);

	return 0;

out_work:
	hrtimer_cancel(&ap_poll_timer);
	root_device_unregister(ap_root_device);
out_bus:
	bus_unregister(&ap_bus_type);
out:
	if (ap_using_interrupts())
		unregister_adapter_interrupt(&ap_airq);
	kfree(ap_qci_info);
	return rc;
}
device_initcall(ap_module_init);<|MERGE_RESOLUTION|>--- conflicted
+++ resolved
@@ -77,8 +77,6 @@
 DEFINE_MUTEX(ap_perms_mutex);
 EXPORT_SYMBOL(ap_perms_mutex);
 
-<<<<<<< HEAD
-=======
 /* # of bus scans since init */
 static atomic64_t ap_scan_bus_count;
 
@@ -88,7 +86,6 @@
 /* completion for initial APQN bindings complete */
 static DECLARE_COMPLETION(ap_init_apqn_bindings_complete);
 
->>>>>>> 7d2a07b7
 static struct ap_config_info *ap_qci_info;
 
 /*
@@ -120,25 +117,11 @@
  */
 static unsigned long long poll_timeout = 250000;
 
-<<<<<<< HEAD
-/* Suspend flag */
-static int ap_suspend_flag;
-=======
->>>>>>> 7d2a07b7
 /* Maximum domain id, if not given via qci */
 static int ap_max_domain_id = 15;
 /* Maximum adapter id, if not given via qci */
 static int ap_max_adapter_id = 63;
-<<<<<<< HEAD
-/*
- * Flag to check if domain was set through module parameter domain=. This is
- * important when supsend and resume is done in a z/VM environment where the
- * domain might change.
- */
-static int user_set_domain;
-=======
-
->>>>>>> 7d2a07b7
+
 static struct bus_type ap_bus_type;
 
 /* Adapter interrupt definitions */
@@ -336,13 +319,6 @@
  * Returns true if TAPQ succeeded and the info is filled or
  * false otherwise.
  */
-<<<<<<< HEAD
-static bool ap_queue_info(ap_qid_t qid, int *q_type,
-			  unsigned int *q_fac, int *q_depth, bool *q_decfg)
-{
-	struct ap_queue_status status;
-	unsigned long info = 0;
-=======
 static bool ap_queue_info(ap_qid_t qid, int *q_type, unsigned int *q_fac,
 			  int *q_depth, int *q_ml, bool *q_decfg)
 {
@@ -361,7 +337,6 @@
 	} tapq_info;
 
 	tapq_info.value = 0;
->>>>>>> 7d2a07b7
 
 	/* make sure we don't run into a specifiation exception */
 	if (AP_QID_CARD(qid) > ap_max_adapter_id ||
@@ -369,11 +344,7 @@
 		return false;
 
 	/* call TAPQ on this APQN */
-<<<<<<< HEAD
-	status = ap_test_queue(qid, ap_apft_available(), &info);
-=======
 	status = ap_test_queue(qid, ap_apft_available(), &tapq_info.value);
->>>>>>> 7d2a07b7
 	switch (status.response_code) {
 	case AP_RESPONSE_NORMAL:
 	case AP_RESPONSE_RESET_IN_PROGRESS:
@@ -385,20 +356,12 @@
 		 * info should be filled. All bits 0 is not possible as
 		 * there is at least one of the mode bits set.
 		 */
-<<<<<<< HEAD
-		if (WARN_ON_ONCE(!info))
-			return false;
-		*q_type = (int)((info >> 24) & 0xff);
-		*q_fac = (unsigned int)(info >> 32);
-		*q_depth = (int)(info & 0xff);
-=======
 		if (WARN_ON_ONCE(!tapq_info.value))
 			return false;
 		*q_type = tapq_info.tapq_gr2.at;
 		*q_fac = tapq_info.tapq_gr2.fac;
 		*q_depth = tapq_info.tapq_gr2.qd;
 		*q_ml = tapq_info.tapq_gr2.ml;
->>>>>>> 7d2a07b7
 		*q_decfg = status.response_code == AP_RESPONSE_DECONFIGURED;
 		switch (*q_type) {
 			/* For CEX2 and CEX3 the available functions
@@ -439,11 +402,7 @@
 			wake_up(&ap_poll_wait);
 			break;
 		}
-<<<<<<< HEAD
-		/* Fall through */
-=======
 		fallthrough;
->>>>>>> 7d2a07b7
 	case AP_SM_WAIT_TIMEOUT:
 		spin_lock_bh(&ap_poll_timer_lock);
 		if (!hrtimer_is_queued(&ap_poll_timer)) {
@@ -964,10 +923,7 @@
 	if (is_queue_dev(dev))
 		hash_del(&to_ap_queue(dev)->hnode);
 	spin_unlock_bh(&ap_queues_lock);
-<<<<<<< HEAD
-=======
 	ap_dev->drv = NULL;
->>>>>>> 7d2a07b7
 
 	put_device(dev);
 
@@ -1383,21 +1339,6 @@
 
 static BUS_ATTR_RW(aqmask);
 
-<<<<<<< HEAD
-static struct bus_attribute *const ap_bus_attrs[] = {
-	&bus_attr_ap_domain,
-	&bus_attr_ap_control_domain_mask,
-	&bus_attr_ap_usage_domain_mask,
-	&bus_attr_ap_adapter_mask,
-	&bus_attr_config_time,
-	&bus_attr_poll_thread,
-	&bus_attr_ap_interrupts,
-	&bus_attr_poll_timeout,
-	&bus_attr_ap_max_domain_id,
-	&bus_attr_ap_max_adapter_id,
-	&bus_attr_apmask,
-	&bus_attr_aqmask,
-=======
 static ssize_t scans_show(struct bus_type *bus, char *buf)
 {
 	return scnprintf(buf, PAGE_SIZE, "%llu\n",
@@ -1437,7 +1378,6 @@
 	&bus_attr_aqmask.attr,
 	&bus_attr_scans.attr,
 	&bus_attr_bindings.attr,
->>>>>>> 7d2a07b7
 	NULL,
 };
 ATTRIBUTE_GROUPS(ap_bus);
@@ -1593,11 +1533,7 @@
 	unsigned int func;
 	struct device *dev;
 	struct ap_queue *aq;
-<<<<<<< HEAD
-	int rc, dom, depth, type;
-=======
 	int rc, dom, depth, type, ml;
->>>>>>> 7d2a07b7
 
 	/*
 	 * Go through the configuration for the domains and compare them
@@ -1621,11 +1557,7 @@
 			continue;
 		}
 		/* domain is valid, get info from this APQN */
-<<<<<<< HEAD
-		if (!ap_queue_info(qid, &type, &func, &depth, &decfg)) {
-=======
 		if (!ap_queue_info(qid, &type, &func, &depth, &ml, &decfg)) {
->>>>>>> 7d2a07b7
 			if (aq) {
 				AP_DBF_INFO(
 					"%s(%d,%d) ap_queue_info() not successful, rm queue device\n",
@@ -1678,10 +1610,7 @@
 			spin_unlock_bh(&aq->lock);
 			AP_DBF_INFO("%s(%d,%d) queue device config off\n",
 				    __func__, ac->id, dom);
-<<<<<<< HEAD
-=======
 			ap_send_config_uevent(&aq->ap_dev, aq->config);
->>>>>>> 7d2a07b7
 			/* 'receive' pending messages with -EAGAIN */
 			ap_flush_queue(aq);
 			goto put_dev_and_continue;
@@ -1696,10 +1625,7 @@
 			spin_unlock_bh(&aq->lock);
 			AP_DBF_INFO("%s(%d,%d) queue device config on\n",
 				    __func__, ac->id, dom);
-<<<<<<< HEAD
-=======
 			ap_send_config_uevent(&aq->ap_dev, aq->config);
->>>>>>> 7d2a07b7
 			goto put_dev_and_continue;
 		}
 		/* handle other error states */
@@ -1730,11 +1656,7 @@
 	unsigned int func;
 	struct device *dev;
 	struct ap_card *ac;
-<<<<<<< HEAD
-	int rc, dom, depth, type, comp_type;
-=======
 	int rc, dom, depth, type, comp_type, ml;
->>>>>>> 7d2a07b7
 
 	/* Is there currently a card device for this adapter ? */
 	dev = bus_find_device(&ap_bus_type, NULL,
@@ -1763,12 +1685,8 @@
 	for (dom = 0; dom <= ap_max_domain_id; dom++)
 		if (ap_test_config_usage_domain(dom)) {
 			qid = AP_MKQID(ap, dom);
-<<<<<<< HEAD
-			if (ap_queue_info(qid, &type, &func, &depth, &decfg))
-=======
 			if (ap_queue_info(qid, &type, &func,
 					  &depth, &ml, &decfg))
->>>>>>> 7d2a07b7
 				break;
 		}
 	if (dom > ap_max_domain_id) {
@@ -1818,20 +1736,13 @@
 				ac->config = false;
 				AP_DBF_INFO("%s(%d) card device config off\n",
 					    __func__, ap);
-<<<<<<< HEAD
-
-=======
 				ap_send_config_uevent(&ac->ap_dev, ac->config);
->>>>>>> 7d2a07b7
 			}
 			if (!decfg && !ac->config) {
 				ac->config = true;
 				AP_DBF_INFO("%s(%d) card device config on\n",
 					    __func__, ap);
-<<<<<<< HEAD
-=======
 				ap_send_config_uevent(&ac->ap_dev, ac->config);
->>>>>>> 7d2a07b7
 			}
 		}
 	}
@@ -1844,11 +1755,7 @@
 				    __func__, ap, type);
 			return;
 		}
-<<<<<<< HEAD
-		ac = ap_card_create(ap, depth, type, comp_type, func);
-=======
 		ac = ap_card_create(ap, depth, type, comp_type, func, ml);
->>>>>>> 7d2a07b7
 		if (!ac) {
 			AP_DBF_WARN("%s(%d) ap_card_create() failed\n",
 				    __func__, ap);
@@ -1859,15 +1766,12 @@
 		dev->bus = &ap_bus_type;
 		dev->parent = ap_root_device;
 		dev_set_name(dev, "card%02x", ap);
-<<<<<<< HEAD
-=======
 		/* maybe enlarge ap_max_msg_size to support this card */
 		if (ac->maxmsgsize > atomic_read(&ap_max_msg_size)) {
 			atomic_set(&ap_max_msg_size, ac->maxmsgsize);
 			AP_DBF_INFO("%s(%d) ap_max_msg_size update to %d byte\n",
 				    __func__, ap, atomic_read(&ap_max_msg_size));
 		}
->>>>>>> 7d2a07b7
 		/* Register the new card device with AP bus */
 		rc = device_register(dev);
 		if (rc) {
@@ -1921,15 +1825,12 @@
 		else
 			AP_DBF_INFO("no queue device with default domain %d available\n",
 				    ap_domain_index);
-<<<<<<< HEAD
-=======
 	}
 
 	if (atomic64_inc_return(&ap_scan_bus_count) == 1) {
 		AP_DBF(DBF_DEBUG, "%s init scan complete\n", __func__);
 		ap_send_init_scan_done_uevent();
 		ap_check_bindings_complete();
->>>>>>> 7d2a07b7
 	}
 
 	mod_timer(&ap_config_timer, jiffies + ap_config_time * HZ);
@@ -1979,11 +1880,7 @@
  */
 static int __init ap_module_init(void)
 {
-<<<<<<< HEAD
-	int rc, i;
-=======
 	int rc;
->>>>>>> 7d2a07b7
 
 	rc = ap_debug_init();
 	if (rc)
