/*
 *  drivers/s390/char/tape_core.c
 *    basic function of the tape device driver
 *
 *  S390 and zSeries version
 *    Copyright IBM Corp. 2001, 2009
 *    Author(s): Carsten Otte <cotte@de.ibm.com>
 *		 Michael Holzheu <holzheu@de.ibm.com>
 *		 Tuan Ngo-Anh <ngoanh@de.ibm.com>
 *		 Martin Schwidefsky <schwidefsky@de.ibm.com>
 *		 Stefan Bader <shbader@de.ibm.com>
 */

#define KMSG_COMPONENT "tape"
#define pr_fmt(fmt) KMSG_COMPONENT ": " fmt

#include <linux/module.h>
#include <linux/init.h>	     // for kernel parameters
#include <linux/kmod.h>	     // for requesting modules
#include <linux/spinlock.h>  // for locks
#include <linux/vmalloc.h>
#include <linux/list.h>

#include <asm/types.h>	     // for variable types

#define TAPE_DBF_AREA	tape_core_dbf

#include "tape.h"
#include "tape_std.h"

#define LONG_BUSY_TIMEOUT 180 /* seconds */

static void __tape_do_irq (struct ccw_device *, unsigned long, struct irb *);
static void tape_delayed_next_request(struct work_struct *);
static void tape_long_busy_timeout(unsigned long data);

/*
 * One list to contain all tape devices of all disciplines, so
 * we can assign the devices to minor numbers of the same major
 * The list is protected by the rwlock
 */
static LIST_HEAD(tape_device_list);
static DEFINE_RWLOCK(tape_device_lock);

/*
 * Pointer to debug area.
 */
debug_info_t *TAPE_DBF_AREA = NULL;
EXPORT_SYMBOL(TAPE_DBF_AREA);

/*
 * Printable strings for tape enumerations.
 */
const char *tape_state_verbose[TS_SIZE] =
{
	[TS_UNUSED]   = "UNUSED",
	[TS_IN_USE]   = "IN_USE",
	[TS_BLKUSE]   = "BLKUSE",
	[TS_INIT]     = "INIT  ",
	[TS_NOT_OPER] = "NOT_OP"
};

const char *tape_op_verbose[TO_SIZE] =
{
	[TO_BLOCK] = "BLK",	[TO_BSB] = "BSB",
	[TO_BSF] = "BSF",	[TO_DSE] = "DSE",
	[TO_FSB] = "FSB",	[TO_FSF] = "FSF",
	[TO_LBL] = "LBL",	[TO_NOP] = "NOP",
	[TO_RBA] = "RBA",	[TO_RBI] = "RBI",
	[TO_RFO] = "RFO",	[TO_REW] = "REW",
	[TO_RUN] = "RUN",	[TO_WRI] = "WRI",
	[TO_WTM] = "WTM",	[TO_MSEN] = "MSN",
	[TO_LOAD] = "LOA",	[TO_READ_CONFIG] = "RCF",
	[TO_READ_ATTMSG] = "RAT",
	[TO_DIS] = "DIS",	[TO_ASSIGN] = "ASS",
	[TO_UNASSIGN] = "UAS",  [TO_CRYPT_ON] = "CON",
	[TO_CRYPT_OFF] = "COF",	[TO_KEKL_SET] = "KLS",
	[TO_KEKL_QUERY] = "KLQ",[TO_RDC] = "RDC",
};

static int devid_to_int(struct ccw_dev_id *dev_id)
{
	return dev_id->devno + (dev_id->ssid << 16);
}

/*
 * Some channel attached tape specific attributes.
 *
 * FIXME: In the future the first_minor and blocksize attribute should be
 *        replaced by a link to the cdev tree.
 */
static ssize_t
tape_medium_state_show(struct device *dev, struct device_attribute *attr, char *buf)
{
	struct tape_device *tdev;

	tdev = dev_get_drvdata(dev);
	return scnprintf(buf, PAGE_SIZE, "%i\n", tdev->medium_state);
}

static
DEVICE_ATTR(medium_state, 0444, tape_medium_state_show, NULL);

static ssize_t
tape_first_minor_show(struct device *dev, struct device_attribute *attr, char *buf)
{
	struct tape_device *tdev;

	tdev = dev_get_drvdata(dev);
	return scnprintf(buf, PAGE_SIZE, "%i\n", tdev->first_minor);
}

static
DEVICE_ATTR(first_minor, 0444, tape_first_minor_show, NULL);

static ssize_t
tape_state_show(struct device *dev, struct device_attribute *attr, char *buf)
{
	struct tape_device *tdev;

	tdev = dev_get_drvdata(dev);
	return scnprintf(buf, PAGE_SIZE, "%s\n", (tdev->first_minor < 0) ?
		"OFFLINE" : tape_state_verbose[tdev->tape_state]);
}

static
DEVICE_ATTR(state, 0444, tape_state_show, NULL);

static ssize_t
tape_operation_show(struct device *dev, struct device_attribute *attr, char *buf)
{
	struct tape_device *tdev;
	ssize_t rc;

	tdev = dev_get_drvdata(dev);
	if (tdev->first_minor < 0)
		return scnprintf(buf, PAGE_SIZE, "N/A\n");

	spin_lock_irq(get_ccwdev_lock(tdev->cdev));
	if (list_empty(&tdev->req_queue))
		rc = scnprintf(buf, PAGE_SIZE, "---\n");
	else {
		struct tape_request *req;

		req = list_entry(tdev->req_queue.next, struct tape_request,
			list);
		rc = scnprintf(buf,PAGE_SIZE, "%s\n", tape_op_verbose[req->op]);
	}
	spin_unlock_irq(get_ccwdev_lock(tdev->cdev));
	return rc;
}

static
DEVICE_ATTR(operation, 0444, tape_operation_show, NULL);

static ssize_t
tape_blocksize_show(struct device *dev, struct device_attribute *attr, char *buf)
{
	struct tape_device *tdev;

	tdev = dev_get_drvdata(dev);

	return scnprintf(buf, PAGE_SIZE, "%i\n", tdev->char_data.block_size);
}

static
DEVICE_ATTR(blocksize, 0444, tape_blocksize_show, NULL);

static struct attribute *tape_attrs[] = {
	&dev_attr_medium_state.attr,
	&dev_attr_first_minor.attr,
	&dev_attr_state.attr,
	&dev_attr_operation.attr,
	&dev_attr_blocksize.attr,
	NULL
};

static struct attribute_group tape_attr_group = {
	.attrs = tape_attrs,
};

/*
 * Tape state functions
 */
void
tape_state_set(struct tape_device *device, enum tape_state newstate)
{
	const char *str;

	if (device->tape_state == TS_NOT_OPER) {
		DBF_EVENT(3, "ts_set err: not oper\n");
		return;
	}
	DBF_EVENT(4, "ts. dev:	%x\n", device->first_minor);
	DBF_EVENT(4, "old ts:\t\n");
	if (device->tape_state < TS_SIZE && device->tape_state >=0 )
		str = tape_state_verbose[device->tape_state];
	else
		str = "UNKNOWN TS";
	DBF_EVENT(4, "%s\n", str);
	DBF_EVENT(4, "new ts:\t\n");
	if (newstate < TS_SIZE && newstate >= 0)
		str = tape_state_verbose[newstate];
	else
		str = "UNKNOWN TS";
	DBF_EVENT(4, "%s\n", str);
	device->tape_state = newstate;
	wake_up(&device->state_change_wq);
}

void
tape_med_state_set(struct tape_device *device, enum tape_medium_state newstate)
{
	if (device->medium_state == newstate)
		return;
	switch(newstate){
	case MS_UNLOADED:
		device->tape_generic_status |= GMT_DR_OPEN(~0);
		if (device->medium_state == MS_LOADED)
			pr_info("%s: The tape cartridge has been successfully "
				"unloaded\n", dev_name(&device->cdev->dev));
		break;
	case MS_LOADED:
		device->tape_generic_status &= ~GMT_DR_OPEN(~0);
		if (device->medium_state == MS_UNLOADED)
			pr_info("%s: A tape cartridge has been mounted\n",
				dev_name(&device->cdev->dev));
		break;
	default:
		// print nothing
		break;
	}
	device->medium_state = newstate;
	wake_up(&device->state_change_wq);
}

/*
 * Stop running ccw. Has to be called with the device lock held.
 */
static int
__tape_cancel_io(struct tape_device *device, struct tape_request *request)
{
	int retries;
	int rc;

	/* Check if interrupt has already been processed */
	if (request->callback == NULL)
		return 0;

	rc = 0;
	for (retries = 0; retries < 5; retries++) {
		rc = ccw_device_clear(device->cdev, (long) request);

		switch (rc) {
			case 0:
				request->status	= TAPE_REQUEST_DONE;
				return 0;
			case -EBUSY:
				request->status	= TAPE_REQUEST_CANCEL;
				schedule_delayed_work(&device->tape_dnr, 0);
				return 0;
			case -ENODEV:
				DBF_EXCEPTION(2, "device gone, retry\n");
				break;
			case -EIO:
				DBF_EXCEPTION(2, "I/O error, retry\n");
				break;
			default:
				BUG();
		}
	}

	return rc;
}

/*
 * Add device into the sorted list, giving it the first
 * available minor number.
 */
static int
tape_assign_minor(struct tape_device *device)
{
	struct tape_device *tmp;
	int minor;

	minor = 0;
	write_lock(&tape_device_lock);
	list_for_each_entry(tmp, &tape_device_list, node) {
		if (minor < tmp->first_minor)
			break;
		minor += TAPE_MINORS_PER_DEV;
	}
	if (minor >= 256) {
		write_unlock(&tape_device_lock);
		return -ENODEV;
	}
	device->first_minor = minor;
	list_add_tail(&device->node, &tmp->node);
	write_unlock(&tape_device_lock);
	return 0;
}

/* remove device from the list */
static void
tape_remove_minor(struct tape_device *device)
{
	write_lock(&tape_device_lock);
	list_del_init(&device->node);
	device->first_minor = -1;
	write_unlock(&tape_device_lock);
}

/*
 * Set a device online.
 *
 * This function is called by the common I/O layer to move a device from the
 * detected but offline into the online state.
 * If we return an error (RC < 0) the device remains in the offline state. This
 * can happen if the device is assigned somewhere else, for example.
 */
int
tape_generic_online(struct tape_device *device,
		   struct tape_discipline *discipline)
{
	int rc;

	DBF_LH(6, "tape_enable_device(%p, %p)\n", device, discipline);

	if (device->tape_state != TS_INIT) {
		DBF_LH(3, "Tapestate not INIT (%d)\n", device->tape_state);
		return -EINVAL;
	}

	init_timer(&device->lb_timeout);
	device->lb_timeout.function = tape_long_busy_timeout;

	/* Let the discipline have a go at the device. */
	device->discipline = discipline;
	if (!try_module_get(discipline->owner)) {
		return -EINVAL;
	}

	rc = discipline->setup_device(device);
	if (rc)
		goto out;
	rc = tape_assign_minor(device);
	if (rc)
		goto out_discipline;

	rc = tapechar_setup_device(device);
	if (rc)
		goto out_minor;
	rc = tapeblock_setup_device(device);
	if (rc)
		goto out_char;

	tape_state_set(device, TS_UNUSED);

	DBF_LH(3, "(%08x): Drive set online\n", device->cdev_id);

	return 0;

out_char:
	tapechar_cleanup_device(device);
out_minor:
	tape_remove_minor(device);
out_discipline:
	device->discipline->cleanup_device(device);
	device->discipline = NULL;
out:
	module_put(discipline->owner);
	return rc;
}

static void
tape_cleanup_device(struct tape_device *device)
{
	tapeblock_cleanup_device(device);
	tapechar_cleanup_device(device);
	device->discipline->cleanup_device(device);
	module_put(device->discipline->owner);
	tape_remove_minor(device);
	tape_med_state_set(device, MS_UNKNOWN);
}

/*
 * Suspend device.
 *
 * Called by the common I/O layer if the drive should be suspended on user
 * request. We refuse to suspend if the device is loaded or in use for the
 * following reason:
 * While the Linux guest is suspended, it might be logged off which causes
 * devices to be detached. Tape devices are automatically rewound and unloaded
 * during DETACH processing (unless the tape device was attached with the
 * NOASSIGN or MULTIUSER option). After rewind/unload, there is no way to
 * resume the original state of the tape device, since we would need to
 * manually re-load the cartridge which was active at suspend time.
 */
int tape_generic_pm_suspend(struct ccw_device *cdev)
{
	struct tape_device *device;

	device = dev_get_drvdata(&cdev->dev);
	if (!device) {
		return -ENODEV;
	}

	DBF_LH(3, "(%08x): tape_generic_pm_suspend(%p)\n",
		device->cdev_id, device);

	if (device->medium_state != MS_UNLOADED) {
		pr_err("A cartridge is loaded in tape device %s, "
		       "refusing to suspend\n", dev_name(&cdev->dev));
		return -EBUSY;
	}

	spin_lock_irq(get_ccwdev_lock(device->cdev));
	switch (device->tape_state) {
		case TS_INIT:
		case TS_NOT_OPER:
		case TS_UNUSED:
			spin_unlock_irq(get_ccwdev_lock(device->cdev));
			break;
		default:
			pr_err("Tape device %s is busy, refusing to "
			       "suspend\n", dev_name(&cdev->dev));
			spin_unlock_irq(get_ccwdev_lock(device->cdev));
			return -EBUSY;
	}

	DBF_LH(3, "(%08x): Drive suspended.\n", device->cdev_id);
	return 0;
}

/*
 * Set device offline.
 *
 * Called by the common I/O layer if the drive should set offline on user
 * request. We may prevent this by returning an error.
 * Manual offline is only allowed while the drive is not in use.
 */
int
tape_generic_offline(struct ccw_device *cdev)
{
	struct tape_device *device;

	device = dev_get_drvdata(&cdev->dev);
	if (!device) {
		return -ENODEV;
	}

	DBF_LH(3, "(%08x): tape_generic_offline(%p)\n",
		device->cdev_id, device);

	spin_lock_irq(get_ccwdev_lock(device->cdev));
	switch (device->tape_state) {
		case TS_INIT:
		case TS_NOT_OPER:
			spin_unlock_irq(get_ccwdev_lock(device->cdev));
			break;
		case TS_UNUSED:
			tape_state_set(device, TS_INIT);
			spin_unlock_irq(get_ccwdev_lock(device->cdev));
			tape_cleanup_device(device);
			break;
		default:
			DBF_EVENT(3, "(%08x): Set offline failed "
				"- drive in use.\n",
				device->cdev_id);
			spin_unlock_irq(get_ccwdev_lock(device->cdev));
			return -EBUSY;
	}

	DBF_LH(3, "(%08x): Drive set offline.\n", device->cdev_id);
	return 0;
}

/*
 * Allocate memory for a new device structure.
 */
static struct tape_device *
tape_alloc_device(void)
{
	struct tape_device *device;

	device = kzalloc(sizeof(struct tape_device), GFP_KERNEL);
	if (device == NULL) {
		DBF_EXCEPTION(2, "ti:no mem\n");
		return ERR_PTR(-ENOMEM);
	}
	device->modeset_byte = kmalloc(1, GFP_KERNEL | GFP_DMA);
	if (device->modeset_byte == NULL) {
		DBF_EXCEPTION(2, "ti:no mem\n");
		kfree(device);
		return ERR_PTR(-ENOMEM);
	}
	mutex_init(&device->mutex);
	INIT_LIST_HEAD(&device->req_queue);
	INIT_LIST_HEAD(&device->node);
	init_waitqueue_head(&device->state_change_wq);
	init_waitqueue_head(&device->wait_queue);
	device->tape_state = TS_INIT;
	device->medium_state = MS_UNKNOWN;
	*device->modeset_byte = 0;
	device->first_minor = -1;
	atomic_set(&device->ref_count, 1);
	INIT_DELAYED_WORK(&device->tape_dnr, tape_delayed_next_request);

	return device;
}

/*
 * Get a reference to an existing device structure. This will automatically
 * increment the reference count.
 */
struct tape_device *
tape_get_device(struct tape_device *device)
{
	int count;

	count = atomic_inc_return(&device->ref_count);
	DBF_EVENT(4, "tape_get_device(%p) = %i\n", device, count);
	return device;
}

/*
 * Decrease the reference counter of a devices structure. If the
 * reference counter reaches zero free the device structure.
 * The function returns a NULL pointer to be used by the caller
 * for clearing reference pointers.
 */
void
tape_put_device(struct tape_device *device)
{
	int count;

	count = atomic_dec_return(&device->ref_count);
	DBF_EVENT(4, "tape_put_device(%p) -> %i\n", device, count);
	BUG_ON(count < 0);
	if (count == 0) {
		kfree(device->modeset_byte);
		kfree(device);
	}
}

/*
 * Find tape device by a device index.
 */
struct tape_device *
tape_find_device(int devindex)
{
	struct tape_device *device, *tmp;

	device = ERR_PTR(-ENODEV);
	read_lock(&tape_device_lock);
	list_for_each_entry(tmp, &tape_device_list, node) {
		if (tmp->first_minor / TAPE_MINORS_PER_DEV == devindex) {
			device = tape_get_device(tmp);
			break;
		}
	}
	read_unlock(&tape_device_lock);
	return device;
}

/*
 * Driverfs tape probe function.
 */
int
tape_generic_probe(struct ccw_device *cdev)
{
	struct tape_device *device;
	int ret;
	struct ccw_dev_id dev_id;

	device = tape_alloc_device();
	if (IS_ERR(device))
		return -ENODEV;
	ccw_device_set_options(cdev, CCWDEV_DO_PATHGROUP |
				     CCWDEV_DO_MULTIPATH);
	ret = sysfs_create_group(&cdev->dev.kobj, &tape_attr_group);
	if (ret) {
		tape_put_device(device);
		return ret;
	}
	dev_set_drvdata(&cdev->dev, device);
	cdev->handler = __tape_do_irq;
	device->cdev = cdev;
	ccw_device_get_id(cdev, &dev_id);
	device->cdev_id = devid_to_int(&dev_id);
	return ret;
}

static void
__tape_discard_requests(struct tape_device *device)
{
	struct tape_request *	request;
	struct list_head *	l, *n;

	list_for_each_safe(l, n, &device->req_queue) {
		request = list_entry(l, struct tape_request, list);
		if (request->status == TAPE_REQUEST_IN_IO)
			request->status = TAPE_REQUEST_DONE;
		list_del(&request->list);

		/* Decrease ref_count for removed request. */
		request->device = NULL;
		tape_put_device(device);
		request->rc = -EIO;
		if (request->callback != NULL)
			request->callback(request, request->callback_data);
	}
}

/*
 * Driverfs tape remove function.
 *
 * This function is called whenever the common I/O layer detects the device
 * gone. This can happen at any time and we cannot refuse.
 */
void
tape_generic_remove(struct ccw_device *cdev)
{
	struct tape_device *	device;

	device = dev_get_drvdata(&cdev->dev);
	if (!device) {
		return;
	}
	DBF_LH(3, "(%08x): tape_generic_remove(%p)\n", device->cdev_id, cdev);

	spin_lock_irq(get_ccwdev_lock(device->cdev));
	switch (device->tape_state) {
		case TS_INIT:
			tape_state_set(device, TS_NOT_OPER);
		case TS_NOT_OPER:
			/*
			 * Nothing to do.
			 */
			spin_unlock_irq(get_ccwdev_lock(device->cdev));
			break;
		case TS_UNUSED:
			/*
			 * Need only to release the device.
			 */
			tape_state_set(device, TS_NOT_OPER);
			spin_unlock_irq(get_ccwdev_lock(device->cdev));
			tape_cleanup_device(device);
			break;
		default:
			/*
			 * There may be requests on the queue. We will not get
			 * an interrupt for a request that was running. So we
			 * just post them all as I/O errors.
			 */
			DBF_EVENT(3, "(%08x): Drive in use vanished!\n",
				device->cdev_id);
			pr_warning("%s: A tape unit was detached while in "
				   "use\n", dev_name(&device->cdev->dev));
			tape_state_set(device, TS_NOT_OPER);
			__tape_discard_requests(device);
			spin_unlock_irq(get_ccwdev_lock(device->cdev));
			tape_cleanup_device(device);
	}

<<<<<<< HEAD
	if (dev_get_drvdata(&cdev->dev)) {
=======
	device = dev_get_drvdata(&cdev->dev);
	if (device) {
>>>>>>> 92dcffb9
		sysfs_remove_group(&cdev->dev.kobj, &tape_attr_group);
		dev_set_drvdata(&cdev->dev, NULL);
		tape_put_device(device);
	}
}

/*
 * Allocate a new tape ccw request
 */
struct tape_request *
tape_alloc_request(int cplength, int datasize)
{
	struct tape_request *request;

	BUG_ON(datasize > PAGE_SIZE || (cplength*sizeof(struct ccw1)) > PAGE_SIZE);

	DBF_LH(6, "tape_alloc_request(%d, %d)\n", cplength, datasize);

	request = kzalloc(sizeof(struct tape_request), GFP_KERNEL);
	if (request == NULL) {
		DBF_EXCEPTION(1, "cqra nomem\n");
		return ERR_PTR(-ENOMEM);
	}
	/* allocate channel program */
	if (cplength > 0) {
		request->cpaddr = kcalloc(cplength, sizeof(struct ccw1),
					  GFP_ATOMIC | GFP_DMA);
		if (request->cpaddr == NULL) {
			DBF_EXCEPTION(1, "cqra nomem\n");
			kfree(request);
			return ERR_PTR(-ENOMEM);
		}
	}
	/* alloc small kernel buffer */
	if (datasize > 0) {
		request->cpdata = kzalloc(datasize, GFP_KERNEL | GFP_DMA);
		if (request->cpdata == NULL) {
			DBF_EXCEPTION(1, "cqra nomem\n");
			kfree(request->cpaddr);
			kfree(request);
			return ERR_PTR(-ENOMEM);
		}
	}
	DBF_LH(6, "New request %p(%p/%p)\n", request, request->cpaddr,
		request->cpdata);

	return request;
}

/*
 * Free tape ccw request
 */
void
tape_free_request (struct tape_request * request)
{
	DBF_LH(6, "Free request %p\n", request);

	if (request->device)
		tape_put_device(request->device);
	kfree(request->cpdata);
	kfree(request->cpaddr);
	kfree(request);
}

static int
__tape_start_io(struct tape_device *device, struct tape_request *request)
{
	int rc;

#ifdef CONFIG_S390_TAPE_BLOCK
	if (request->op == TO_BLOCK)
		device->discipline->check_locate(device, request);
#endif
	rc = ccw_device_start(
		device->cdev,
		request->cpaddr,
		(unsigned long) request,
		0x00,
		request->options
	);
	if (rc == 0) {
		request->status = TAPE_REQUEST_IN_IO;
	} else if (rc == -EBUSY) {
		/* The common I/O subsystem is currently busy. Retry later. */
		request->status = TAPE_REQUEST_QUEUED;
		schedule_delayed_work(&device->tape_dnr, 0);
		rc = 0;
	} else {
		/* Start failed. Remove request and indicate failure. */
		DBF_EVENT(1, "tape: start request failed with RC = %i\n", rc);
	}
	return rc;
}

static void
__tape_start_next_request(struct tape_device *device)
{
	struct list_head *l, *n;
	struct tape_request *request;
	int rc;

	DBF_LH(6, "__tape_start_next_request(%p)\n", device);
	/*
	 * Try to start each request on request queue until one is
	 * started successful.
	 */
	list_for_each_safe(l, n, &device->req_queue) {
		request = list_entry(l, struct tape_request, list);

		/*
		 * Avoid race condition if bottom-half was triggered more than
		 * once.
		 */
		if (request->status == TAPE_REQUEST_IN_IO)
			return;
		/*
		 * Request has already been stopped. We have to wait until
		 * the request is removed from the queue in the interrupt
		 * handling.
		 */
		if (request->status == TAPE_REQUEST_DONE)
			return;

		/*
		 * We wanted to cancel the request but the common I/O layer
		 * was busy at that time. This can only happen if this
		 * function is called by delayed_next_request.
		 * Otherwise we start the next request on the queue.
		 */
		if (request->status == TAPE_REQUEST_CANCEL) {
			rc = __tape_cancel_io(device, request);
		} else {
			rc = __tape_start_io(device, request);
		}
		if (rc == 0)
			return;

		/* Set ending status. */
		request->rc = rc;
		request->status = TAPE_REQUEST_DONE;

		/* Remove from request queue. */
		list_del(&request->list);

		/* Do callback. */
		if (request->callback != NULL)
			request->callback(request, request->callback_data);
	}
}

static void
tape_delayed_next_request(struct work_struct *work)
{
	struct tape_device *device =
		container_of(work, struct tape_device, tape_dnr.work);

	DBF_LH(6, "tape_delayed_next_request(%p)\n", device);
	spin_lock_irq(get_ccwdev_lock(device->cdev));
	__tape_start_next_request(device);
	spin_unlock_irq(get_ccwdev_lock(device->cdev));
}

static void tape_long_busy_timeout(unsigned long data)
{
	struct tape_request *request;
	struct tape_device *device;

	device = (struct tape_device *) data;
	spin_lock_irq(get_ccwdev_lock(device->cdev));
	request = list_entry(device->req_queue.next, struct tape_request, list);
	BUG_ON(request->status != TAPE_REQUEST_LONG_BUSY);
	DBF_LH(6, "%08x: Long busy timeout.\n", device->cdev_id);
	__tape_start_next_request(device);
	device->lb_timeout.data = 0UL;
	tape_put_device(device);
	spin_unlock_irq(get_ccwdev_lock(device->cdev));
}

static void
__tape_end_request(
	struct tape_device *	device,
	struct tape_request *	request,
	int			rc)
{
	DBF_LH(6, "__tape_end_request(%p, %p, %i)\n", device, request, rc);
	if (request) {
		request->rc = rc;
		request->status = TAPE_REQUEST_DONE;

		/* Remove from request queue. */
		list_del(&request->list);

		/* Do callback. */
		if (request->callback != NULL)
			request->callback(request, request->callback_data);
	}

	/* Start next request. */
	if (!list_empty(&device->req_queue))
		__tape_start_next_request(device);
}

/*
 * Write sense data to dbf
 */
void
tape_dump_sense_dbf(struct tape_device *device, struct tape_request *request,
		    struct irb *irb)
{
	unsigned int *sptr;
	const char* op;

	if (request != NULL)
		op = tape_op_verbose[request->op];
	else
		op = "---";
	DBF_EVENT(3, "DSTAT : %02x   CSTAT: %02x\n",
		  irb->scsw.cmd.dstat, irb->scsw.cmd.cstat);
	DBF_EVENT(3, "DEVICE: %08x OP\t: %s\n", device->cdev_id, op);
	sptr = (unsigned int *) irb->ecw;
	DBF_EVENT(3, "%08x %08x\n", sptr[0], sptr[1]);
	DBF_EVENT(3, "%08x %08x\n", sptr[2], sptr[3]);
	DBF_EVENT(3, "%08x %08x\n", sptr[4], sptr[5]);
	DBF_EVENT(3, "%08x %08x\n", sptr[6], sptr[7]);
}

/*
 * I/O helper function. Adds the request to the request queue
 * and starts it if the tape is idle. Has to be called with
 * the device lock held.
 */
static int
__tape_start_request(struct tape_device *device, struct tape_request *request)
{
	int rc;

	switch (request->op) {
		case TO_MSEN:
		case TO_ASSIGN:
		case TO_UNASSIGN:
		case TO_READ_ATTMSG:
		case TO_RDC:
			if (device->tape_state == TS_INIT)
				break;
			if (device->tape_state == TS_UNUSED)
				break;
		default:
			if (device->tape_state == TS_BLKUSE)
				break;
			if (device->tape_state != TS_IN_USE)
				return -ENODEV;
	}

	/* Increase use count of device for the added request. */
	request->device = tape_get_device(device);

	if (list_empty(&device->req_queue)) {
		/* No other requests are on the queue. Start this one. */
		rc = __tape_start_io(device, request);
		if (rc)
			return rc;

		DBF_LH(5, "Request %p added for execution.\n", request);
		list_add(&request->list, &device->req_queue);
	} else {
		DBF_LH(5, "Request %p add to queue.\n", request);
		request->status = TAPE_REQUEST_QUEUED;
		list_add_tail(&request->list, &device->req_queue);
	}
	return 0;
}

/*
 * Add the request to the request queue, try to start it if the
 * tape is idle. Return without waiting for end of i/o.
 */
int
tape_do_io_async(struct tape_device *device, struct tape_request *request)
{
	int rc;

	DBF_LH(6, "tape_do_io_async(%p, %p)\n", device, request);

	spin_lock_irq(get_ccwdev_lock(device->cdev));
	/* Add request to request queue and try to start it. */
	rc = __tape_start_request(device, request);
	spin_unlock_irq(get_ccwdev_lock(device->cdev));
	return rc;
}

/*
 * tape_do_io/__tape_wake_up
 * Add the request to the request queue, try to start it if the
 * tape is idle and wait uninterruptible for its completion.
 */
static void
__tape_wake_up(struct tape_request *request, void *data)
{
	request->callback = NULL;
	wake_up((wait_queue_head_t *) data);
}

int
tape_do_io(struct tape_device *device, struct tape_request *request)
{
	int rc;

	spin_lock_irq(get_ccwdev_lock(device->cdev));
	/* Setup callback */
	request->callback = __tape_wake_up;
	request->callback_data = &device->wait_queue;
	/* Add request to request queue and try to start it. */
	rc = __tape_start_request(device, request);
	spin_unlock_irq(get_ccwdev_lock(device->cdev));
	if (rc)
		return rc;
	/* Request added to the queue. Wait for its completion. */
	wait_event(device->wait_queue, (request->callback == NULL));
	/* Get rc from request */
	return request->rc;
}

/*
 * tape_do_io_interruptible/__tape_wake_up_interruptible
 * Add the request to the request queue, try to start it if the
 * tape is idle and wait uninterruptible for its completion.
 */
static void
__tape_wake_up_interruptible(struct tape_request *request, void *data)
{
	request->callback = NULL;
	wake_up_interruptible((wait_queue_head_t *) data);
}

int
tape_do_io_interruptible(struct tape_device *device,
			 struct tape_request *request)
{
	int rc;

	spin_lock_irq(get_ccwdev_lock(device->cdev));
	/* Setup callback */
	request->callback = __tape_wake_up_interruptible;
	request->callback_data = &device->wait_queue;
	rc = __tape_start_request(device, request);
	spin_unlock_irq(get_ccwdev_lock(device->cdev));
	if (rc)
		return rc;
	/* Request added to the queue. Wait for its completion. */
	rc = wait_event_interruptible(device->wait_queue,
				      (request->callback == NULL));
	if (rc != -ERESTARTSYS)
		/* Request finished normally. */
		return request->rc;

	/* Interrupted by a signal. We have to stop the current request. */
	spin_lock_irq(get_ccwdev_lock(device->cdev));
	rc = __tape_cancel_io(device, request);
	spin_unlock_irq(get_ccwdev_lock(device->cdev));
	if (rc == 0) {
		/* Wait for the interrupt that acknowledges the halt. */
		do {
			rc = wait_event_interruptible(
				device->wait_queue,
				(request->callback == NULL)
			);
		} while (rc == -ERESTARTSYS);

		DBF_EVENT(3, "IO stopped on %08x\n", device->cdev_id);
		rc = -ERESTARTSYS;
	}
	return rc;
}

/*
 * Stop running ccw.
 */
int
tape_cancel_io(struct tape_device *device, struct tape_request *request)
{
	int rc;

	spin_lock_irq(get_ccwdev_lock(device->cdev));
	rc = __tape_cancel_io(device, request);
	spin_unlock_irq(get_ccwdev_lock(device->cdev));
	return rc;
}

/*
 * Tape interrupt routine, called from the ccw_device layer
 */
static void
__tape_do_irq (struct ccw_device *cdev, unsigned long intparm, struct irb *irb)
{
	struct tape_device *device;
	struct tape_request *request;
	int rc;

	device = dev_get_drvdata(&cdev->dev);
	if (device == NULL) {
		return;
	}
	request = (struct tape_request *) intparm;

	DBF_LH(6, "__tape_do_irq(device=%p, request=%p)\n", device, request);

	/* On special conditions irb is an error pointer */
	if (IS_ERR(irb)) {
		/* FIXME: What to do with the request? */
		switch (PTR_ERR(irb)) {
			case -ETIMEDOUT:
				DBF_LH(1, "(%s): Request timed out\n",
					dev_name(&cdev->dev));
			case -EIO:
				__tape_end_request(device, request, -EIO);
				break;
			default:
				DBF_LH(1, "(%s): Unexpected i/o error %li\n",
					dev_name(&cdev->dev),
					PTR_ERR(irb));
		}
		return;
	}

	/*
	 * If the condition code is not zero and the start function bit is
	 * still set, this is an deferred error and the last start I/O did
	 * not succeed. At this point the condition that caused the deferred
	 * error might still apply. So we just schedule the request to be
	 * started later.
	 */
	if (irb->scsw.cmd.cc != 0 &&
	    (irb->scsw.cmd.fctl & SCSW_FCTL_START_FUNC) &&
	    (request->status == TAPE_REQUEST_IN_IO)) {
		DBF_EVENT(3,"(%08x): deferred cc=%i, fctl=%i. restarting\n",
			device->cdev_id, irb->scsw.cmd.cc, irb->scsw.cmd.fctl);
		request->status = TAPE_REQUEST_QUEUED;
		schedule_delayed_work(&device->tape_dnr, HZ);
		return;
	}

	/* May be an unsolicited irq */
	if(request != NULL)
		request->rescnt = irb->scsw.cmd.count;
	else if ((irb->scsw.cmd.dstat == 0x85 || irb->scsw.cmd.dstat == 0x80) &&
		 !list_empty(&device->req_queue)) {
		/* Not Ready to Ready after long busy ? */
		struct tape_request *req;
		req = list_entry(device->req_queue.next,
				 struct tape_request, list);
		if (req->status == TAPE_REQUEST_LONG_BUSY) {
			DBF_EVENT(3, "(%08x): del timer\n", device->cdev_id);
			if (del_timer(&device->lb_timeout)) {
				device->lb_timeout.data = 0UL;
				tape_put_device(device);
				__tape_start_next_request(device);
			}
			return;
		}
	}
	if (irb->scsw.cmd.dstat != 0x0c) {
		/* Set the 'ONLINE' flag depending on sense byte 1 */
		if(*(((__u8 *) irb->ecw) + 1) & SENSE_DRIVE_ONLINE)
			device->tape_generic_status |= GMT_ONLINE(~0);
		else
			device->tape_generic_status &= ~GMT_ONLINE(~0);

		/*
		 * Any request that does not come back with channel end
		 * and device end is unusual. Log the sense data.
		 */
		DBF_EVENT(3,"-- Tape Interrupthandler --\n");
		tape_dump_sense_dbf(device, request, irb);
	} else {
		/* Upon normal completion the device _is_ online */
		device->tape_generic_status |= GMT_ONLINE(~0);
	}
	if (device->tape_state == TS_NOT_OPER) {
		DBF_EVENT(6, "tape:device is not operational\n");
		return;
	}

	/*
	 * Request that were canceled still come back with an interrupt.
	 * To detect these request the state will be set to TAPE_REQUEST_DONE.
	 */
	if(request != NULL && request->status == TAPE_REQUEST_DONE) {
		__tape_end_request(device, request, -EIO);
		return;
	}

	rc = device->discipline->irq(device, request, irb);
	/*
	 * rc < 0 : request finished unsuccessfully.
	 * rc == TAPE_IO_SUCCESS: request finished successfully.
	 * rc == TAPE_IO_PENDING: request is still running. Ignore rc.
	 * rc == TAPE_IO_RETRY: request finished but needs another go.
	 * rc == TAPE_IO_STOP: request needs to get terminated.
	 */
	switch (rc) {
		case TAPE_IO_SUCCESS:
			/* Upon normal completion the device _is_ online */
			device->tape_generic_status |= GMT_ONLINE(~0);
			__tape_end_request(device, request, rc);
			break;
		case TAPE_IO_PENDING:
			break;
		case TAPE_IO_LONG_BUSY:
			device->lb_timeout.data =
				(unsigned long) tape_get_device(device);
			device->lb_timeout.expires = jiffies +
				LONG_BUSY_TIMEOUT * HZ;
			DBF_EVENT(3, "(%08x): add timer\n", device->cdev_id);
			add_timer(&device->lb_timeout);
			request->status = TAPE_REQUEST_LONG_BUSY;
			break;
		case TAPE_IO_RETRY:
			rc = __tape_start_io(device, request);
			if (rc)
				__tape_end_request(device, request, rc);
			break;
		case TAPE_IO_STOP:
			rc = __tape_cancel_io(device, request);
			if (rc)
				__tape_end_request(device, request, rc);
			break;
		default:
			if (rc > 0) {
				DBF_EVENT(6, "xunknownrc\n");
				__tape_end_request(device, request, -EIO);
			} else {
				__tape_end_request(device, request, rc);
			}
			break;
	}
}

/*
 * Tape device open function used by tape_char & tape_block frontends.
 */
int
tape_open(struct tape_device *device)
{
	int rc;

	spin_lock_irq(get_ccwdev_lock(device->cdev));
	if (device->tape_state == TS_NOT_OPER) {
		DBF_EVENT(6, "TAPE:nodev\n");
		rc = -ENODEV;
	} else if (device->tape_state == TS_IN_USE) {
		DBF_EVENT(6, "TAPE:dbusy\n");
		rc = -EBUSY;
	} else if (device->tape_state == TS_BLKUSE) {
		DBF_EVENT(6, "TAPE:dbusy\n");
		rc = -EBUSY;
	} else if (device->discipline != NULL &&
		   !try_module_get(device->discipline->owner)) {
		DBF_EVENT(6, "TAPE:nodisc\n");
		rc = -ENODEV;
	} else {
		tape_state_set(device, TS_IN_USE);
		rc = 0;
	}
	spin_unlock_irq(get_ccwdev_lock(device->cdev));
	return rc;
}

/*
 * Tape device release function used by tape_char & tape_block frontends.
 */
int
tape_release(struct tape_device *device)
{
	spin_lock_irq(get_ccwdev_lock(device->cdev));
	if (device->tape_state == TS_IN_USE)
		tape_state_set(device, TS_UNUSED);
	module_put(device->discipline->owner);
	spin_unlock_irq(get_ccwdev_lock(device->cdev));
	return 0;
}

/*
 * Execute a magnetic tape command a number of times.
 */
int
tape_mtop(struct tape_device *device, int mt_op, int mt_count)
{
	tape_mtop_fn fn;
	int rc;

	DBF_EVENT(6, "TAPE:mtio\n");
	DBF_EVENT(6, "TAPE:ioop: %x\n", mt_op);
	DBF_EVENT(6, "TAPE:arg:	 %x\n", mt_count);

	if (mt_op < 0 || mt_op >= TAPE_NR_MTOPS)
		return -EINVAL;
	fn = device->discipline->mtop_array[mt_op];
	if (fn == NULL)
		return -EINVAL;

	/* We assume that the backends can handle count up to 500. */
	if (mt_op == MTBSR  || mt_op == MTFSR  || mt_op == MTFSF  ||
	    mt_op == MTBSF  || mt_op == MTFSFM || mt_op == MTBSFM) {
		rc = 0;
		for (; mt_count > 500; mt_count -= 500)
			if ((rc = fn(device, 500)) != 0)
				break;
		if (rc == 0)
			rc = fn(device, mt_count);
	} else
		rc = fn(device, mt_count);
	return rc;

}

/*
 * Tape init function.
 */
static int
tape_init (void)
{
	TAPE_DBF_AREA = debug_register ( "tape", 2, 2, 4*sizeof(long));
	debug_register_view(TAPE_DBF_AREA, &debug_sprintf_view);
#ifdef DBF_LIKE_HELL
	debug_set_level(TAPE_DBF_AREA, 6);
#endif
	DBF_EVENT(3, "tape init\n");
	tape_proc_init();
	tapechar_init ();
	tapeblock_init ();
	return 0;
}

/*
 * Tape exit function.
 */
static void
tape_exit(void)
{
	DBF_EVENT(6, "tape exit\n");

	/* Get rid of the frontends */
	tapechar_exit();
	tapeblock_exit();
	tape_proc_cleanup();
	debug_unregister (TAPE_DBF_AREA);
}

MODULE_AUTHOR("(C) 2001 IBM Deutschland Entwicklung GmbH by Carsten Otte and "
	      "Michael Holzheu (cotte@de.ibm.com,holzheu@de.ibm.com)");
MODULE_DESCRIPTION("Linux on zSeries channel attached tape device driver");
MODULE_LICENSE("GPL");

module_init(tape_init);
module_exit(tape_exit);

EXPORT_SYMBOL(tape_generic_remove);
EXPORT_SYMBOL(tape_generic_probe);
EXPORT_SYMBOL(tape_generic_online);
EXPORT_SYMBOL(tape_generic_offline);
EXPORT_SYMBOL(tape_generic_pm_suspend);
EXPORT_SYMBOL(tape_put_device);
EXPORT_SYMBOL(tape_get_device);
EXPORT_SYMBOL(tape_state_verbose);
EXPORT_SYMBOL(tape_op_verbose);
EXPORT_SYMBOL(tape_state_set);
EXPORT_SYMBOL(tape_med_state_set);
EXPORT_SYMBOL(tape_alloc_request);
EXPORT_SYMBOL(tape_free_request);
EXPORT_SYMBOL(tape_dump_sense_dbf);
EXPORT_SYMBOL(tape_do_io);
EXPORT_SYMBOL(tape_do_io_async);
EXPORT_SYMBOL(tape_do_io_interruptible);
EXPORT_SYMBOL(tape_cancel_io);
EXPORT_SYMBOL(tape_mtop);<|MERGE_RESOLUTION|>--- conflicted
+++ resolved
@@ -663,12 +663,8 @@
 			tape_cleanup_device(device);
 	}
 
-<<<<<<< HEAD
-	if (dev_get_drvdata(&cdev->dev)) {
-=======
 	device = dev_get_drvdata(&cdev->dev);
 	if (device) {
->>>>>>> 92dcffb9
 		sysfs_remove_group(&cdev->dev.kobj, &tape_attr_group);
 		dev_set_drvdata(&cdev->dev, NULL);
 		tape_put_device(device);
