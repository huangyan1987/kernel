--- conflicted
+++ resolved
@@ -8,10 +8,7 @@
  */
 
 #define KMSG_COMPONENT "monreader"
-<<<<<<< HEAD
-=======
 #define pr_fmt(fmt) KMSG_COMPONENT ": " fmt
->>>>>>> 18e352e4
 
 #include <linux/module.h>
 #include <linux/moduleparam.h>
