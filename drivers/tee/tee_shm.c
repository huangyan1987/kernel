// SPDX-License-Identifier: GPL-2.0-only
/*
 * Copyright (c) 2015-2017, 2019-2021 Linaro Limited
 */
#include <linux/anon_inodes.h>
#include <linux/device.h>
#include <linux/idr.h>
#include <linux/mm.h>
#include <linux/sched.h>
#include <linux/slab.h>
#include <linux/tee_drv.h>
#include "tee_private.h"

static void tee_shm_release(struct tee_device *teedev, struct tee_shm *shm)
{
	if (shm->flags & TEE_SHM_POOL) {
		struct tee_shm_pool_mgr *poolm;

		if (shm->flags & TEE_SHM_DMA_BUF)
			poolm = teedev->pool->dma_buf_mgr;
		else
			poolm = teedev->pool->private_mgr;

		poolm->ops->free(poolm, shm);
	} else if (shm->flags & TEE_SHM_REGISTER) {
		size_t n;
		int rc = teedev->desc->ops->shm_unregister(shm->ctx, shm);

		if (rc)
			dev_err(teedev->dev.parent,
				"unregister shm %p failed: %d", shm, rc);

		for (n = 0; n < shm->num_pages; n++)
			put_page(shm->pages[n]);

		kfree(shm->pages);
	}

	if (shm->ctx)
		teedev_ctx_put(shm->ctx);

	kfree(shm);

	tee_device_put(teedev);
}

<<<<<<< HEAD
static struct sg_table *tee_shm_op_map_dma_buf(struct dma_buf_attachment
			*attach, enum dma_data_direction dir)
{
	return NULL;
}

static void tee_shm_op_unmap_dma_buf(struct dma_buf_attachment *attach,
				     struct sg_table *table,
				     enum dma_data_direction dir)
{
}

static void tee_shm_op_release(struct dma_buf *dmabuf)
{
	struct tee_shm *shm = dmabuf->priv;

	tee_shm_release(shm);
}

static int tee_shm_op_mmap(struct dma_buf *dmabuf, struct vm_area_struct *vma)
{
	struct tee_shm *shm = dmabuf->priv;
	size_t size = vma->vm_end - vma->vm_start;

	/* Refuse sharing shared memory provided by application */
	if (shm->flags & TEE_SHM_REGISTER)
		return -EINVAL;

	return remap_pfn_range(vma, vma->vm_start, shm->paddr >> PAGE_SHIFT,
			       size, vma->vm_page_prot);
}

static const struct dma_buf_ops tee_shm_dma_buf_ops = {
	.map_dma_buf = tee_shm_op_map_dma_buf,
	.unmap_dma_buf = tee_shm_op_unmap_dma_buf,
	.release = tee_shm_op_release,
	.mmap = tee_shm_op_mmap,
};

=======
>>>>>>> 4d3ee761
static struct tee_shm *__tee_shm_alloc(struct tee_context *ctx,
				       struct tee_device *teedev,
				       size_t size, u32 flags)
{
	struct tee_shm_pool_mgr *poolm = NULL;
	struct tee_shm *shm;
	void *ret;
	int rc;

	if (ctx && ctx->teedev != teedev) {
		dev_err(teedev->dev.parent, "ctx and teedev mismatch\n");
		return ERR_PTR(-EINVAL);
	}

	if (!(flags & TEE_SHM_MAPPED)) {
		dev_err(teedev->dev.parent,
			"only mapped allocations supported\n");
		return ERR_PTR(-EINVAL);
	}

	if ((flags & ~(TEE_SHM_MAPPED | TEE_SHM_DMA_BUF))) {
		dev_err(teedev->dev.parent, "invalid shm flags 0x%x", flags);
		return ERR_PTR(-EINVAL);
	}

	if (!tee_device_get(teedev))
		return ERR_PTR(-EINVAL);

	if (!teedev->pool) {
		/* teedev has been detached from driver */
		ret = ERR_PTR(-EINVAL);
		goto err_dev_put;
	}

	shm = kzalloc(sizeof(*shm), GFP_KERNEL);
	if (!shm) {
		ret = ERR_PTR(-ENOMEM);
		goto err_dev_put;
	}

	refcount_set(&shm->refcount, 1);
	shm->flags = flags | TEE_SHM_POOL;
	shm->teedev = teedev;
	shm->ctx = ctx;
	if (flags & TEE_SHM_DMA_BUF)
		poolm = teedev->pool->dma_buf_mgr;
	else
		poolm = teedev->pool->private_mgr;

	rc = poolm->ops->alloc(poolm, shm, size);
	if (rc) {
		ret = ERR_PTR(rc);
		goto err_kfree;
	}

	if (flags & TEE_SHM_DMA_BUF) {
		mutex_lock(&teedev->mutex);
		shm->id = idr_alloc(&teedev->idr, shm, 1, 0, GFP_KERNEL);
		mutex_unlock(&teedev->mutex);
		if (shm->id < 0) {
			ret = ERR_PTR(shm->id);
			goto err_pool_free;
		}
	}

	if (ctx)
		teedev_ctx_get(ctx);

	return shm;
err_pool_free:
	poolm->ops->free(poolm, shm);
err_kfree:
	kfree(shm);
err_dev_put:
	tee_device_put(teedev);
	return ret;
}

/**
 * tee_shm_alloc() - Allocate shared memory
 * @ctx:	Context that allocates the shared memory
 * @size:	Requested size of shared memory
 * @flags:	Flags setting properties for the requested shared memory.
 *
 * Memory allocated as global shared memory is automatically freed when the
 * TEE file pointer is closed. The @flags field uses the bits defined by
 * TEE_SHM_* in <linux/tee_drv.h>. TEE_SHM_MAPPED must currently always be
 * set. If TEE_SHM_DMA_BUF global shared memory will be allocated and
 * associated with a dma-buf handle, else driver private memory.
 */
struct tee_shm *tee_shm_alloc(struct tee_context *ctx, size_t size, u32 flags)
{
	return __tee_shm_alloc(ctx, ctx->teedev, size, flags);
}
EXPORT_SYMBOL_GPL(tee_shm_alloc);

struct tee_shm *tee_shm_priv_alloc(struct tee_device *teedev, size_t size)
{
	return __tee_shm_alloc(NULL, teedev, size, TEE_SHM_MAPPED);
}
EXPORT_SYMBOL_GPL(tee_shm_priv_alloc);

struct tee_shm *tee_shm_register(struct tee_context *ctx, unsigned long addr,
				 size_t length, u32 flags)
{
	struct tee_device *teedev = ctx->teedev;
	const u32 req_flags = TEE_SHM_DMA_BUF | TEE_SHM_USER_MAPPED;
	struct tee_shm *shm;
	void *ret;
	int rc;
	int num_pages;
	unsigned long start;

	if (flags != req_flags)
		return ERR_PTR(-ENOTSUPP);

	if (!tee_device_get(teedev))
		return ERR_PTR(-EINVAL);

	if (!teedev->desc->ops->shm_register ||
	    !teedev->desc->ops->shm_unregister) {
		tee_device_put(teedev);
		return ERR_PTR(-ENOTSUPP);
	}

	teedev_ctx_get(ctx);

	shm = kzalloc(sizeof(*shm), GFP_KERNEL);
	if (!shm) {
		ret = ERR_PTR(-ENOMEM);
		goto err;
	}

	refcount_set(&shm->refcount, 1);
	shm->flags = flags | TEE_SHM_REGISTER;
	shm->teedev = teedev;
	shm->ctx = ctx;
	shm->id = -1;
	start = rounddown(addr, PAGE_SIZE);
	shm->offset = addr - start;
	shm->size = length;
	num_pages = (roundup(addr + length, PAGE_SIZE) - start) / PAGE_SIZE;
	shm->pages = kcalloc(num_pages, sizeof(*shm->pages), GFP_KERNEL);
	if (!shm->pages) {
		ret = ERR_PTR(-ENOMEM);
		goto err;
	}

	rc = get_user_pages_fast(start, num_pages, FOLL_WRITE, shm->pages);
	if (rc > 0)
		shm->num_pages = rc;
	if (rc != num_pages) {
		if (rc >= 0)
			rc = -ENOMEM;
		ret = ERR_PTR(rc);
		goto err;
	}

	mutex_lock(&teedev->mutex);
	shm->id = idr_alloc(&teedev->idr, shm, 1, 0, GFP_KERNEL);
	mutex_unlock(&teedev->mutex);

	if (shm->id < 0) {
		ret = ERR_PTR(shm->id);
		goto err;
	}

	rc = teedev->desc->ops->shm_register(ctx, shm, shm->pages,
					     shm->num_pages, start);
	if (rc) {
		ret = ERR_PTR(rc);
		goto err;
	}

	return shm;
err:
	if (shm) {
		size_t n;

		if (shm->id >= 0) {
			mutex_lock(&teedev->mutex);
			idr_remove(&teedev->idr, shm->id);
			mutex_unlock(&teedev->mutex);
		}
		if (shm->pages) {
			for (n = 0; n < shm->num_pages; n++)
				put_page(shm->pages[n]);
			kfree(shm->pages);
		}
	}
	kfree(shm);
	teedev_ctx_put(ctx);
	tee_device_put(teedev);
	return ret;
}
EXPORT_SYMBOL_GPL(tee_shm_register);

static int tee_shm_fop_release(struct inode *inode, struct file *filp)
{
	tee_shm_put(filp->private_data);
	return 0;
}

static int tee_shm_fop_mmap(struct file *filp, struct vm_area_struct *vma)
{
	struct tee_shm *shm = filp->private_data;
	size_t size = vma->vm_end - vma->vm_start;

	/* Refuse sharing shared memory provided by application */
	if (shm->flags & TEE_SHM_USER_MAPPED)
		return -EINVAL;

	/* check for overflowing the buffer's size */
	if (vma->vm_pgoff + vma_pages(vma) > shm->size >> PAGE_SHIFT)
		return -EINVAL;

	return remap_pfn_range(vma, vma->vm_start, shm->paddr >> PAGE_SHIFT,
			       size, vma->vm_page_prot);
}

static const struct file_operations tee_shm_fops = {
	.owner = THIS_MODULE,
	.release = tee_shm_fop_release,
	.mmap = tee_shm_fop_mmap,
};

/**
 * tee_shm_get_fd() - Increase reference count and return file descriptor
 * @shm:	Shared memory handle
 * @returns user space file descriptor to shared memory
 */
int tee_shm_get_fd(struct tee_shm *shm)
{
	int fd;

	if (!(shm->flags & TEE_SHM_DMA_BUF))
		return -EINVAL;

	/* matched by tee_shm_put() in tee_shm_op_release() */
	refcount_inc(&shm->refcount);
	fd = anon_inode_getfd("tee_shm", &tee_shm_fops, shm, O_RDWR);
	if (fd < 0)
		tee_shm_put(shm);
	return fd;
}

/**
 * tee_shm_free() - Free shared memory
 * @shm:	Handle to shared memory to free
 */
void tee_shm_free(struct tee_shm *shm)
{
	tee_shm_put(shm);
}
EXPORT_SYMBOL_GPL(tee_shm_free);

/**
 * tee_shm_va2pa() - Get physical address of a virtual address
 * @shm:	Shared memory handle
 * @va:		Virtual address to tranlsate
 * @pa:		Returned physical address
 * @returns 0 on success and < 0 on failure
 */
int tee_shm_va2pa(struct tee_shm *shm, void *va, phys_addr_t *pa)
{
	if (!(shm->flags & TEE_SHM_MAPPED))
		return -EINVAL;
	/* Check that we're in the range of the shm */
	if ((char *)va < (char *)shm->kaddr)
		return -EINVAL;
	if ((char *)va >= ((char *)shm->kaddr + shm->size))
		return -EINVAL;

	return tee_shm_get_pa(
			shm, (unsigned long)va - (unsigned long)shm->kaddr, pa);
}
EXPORT_SYMBOL_GPL(tee_shm_va2pa);

/**
 * tee_shm_pa2va() - Get virtual address of a physical address
 * @shm:	Shared memory handle
 * @pa:		Physical address to tranlsate
 * @va:		Returned virtual address
 * @returns 0 on success and < 0 on failure
 */
int tee_shm_pa2va(struct tee_shm *shm, phys_addr_t pa, void **va)
{
	if (!(shm->flags & TEE_SHM_MAPPED))
		return -EINVAL;
	/* Check that we're in the range of the shm */
	if (pa < shm->paddr)
		return -EINVAL;
	if (pa >= (shm->paddr + shm->size))
		return -EINVAL;

	if (va) {
		void *v = tee_shm_get_va(shm, pa - shm->paddr);

		if (IS_ERR(v))
			return PTR_ERR(v);
		*va = v;
	}
	return 0;
}
EXPORT_SYMBOL_GPL(tee_shm_pa2va);

/**
 * tee_shm_get_va() - Get virtual address of a shared memory plus an offset
 * @shm:	Shared memory handle
 * @offs:	Offset from start of this shared memory
 * @returns virtual address of the shared memory + offs if offs is within
 *	the bounds of this shared memory, else an ERR_PTR
 */
void *tee_shm_get_va(struct tee_shm *shm, size_t offs)
{
	if (!(shm->flags & TEE_SHM_MAPPED))
		return ERR_PTR(-EINVAL);
	if (offs >= shm->size)
		return ERR_PTR(-EINVAL);
	return (char *)shm->kaddr + offs;
}
EXPORT_SYMBOL_GPL(tee_shm_get_va);

/**
 * tee_shm_get_pa() - Get physical address of a shared memory plus an offset
 * @shm:	Shared memory handle
 * @offs:	Offset from start of this shared memory
 * @pa:		Physical address to return
 * @returns 0 if offs is within the bounds of this shared memory, else an
 *	error code.
 */
int tee_shm_get_pa(struct tee_shm *shm, size_t offs, phys_addr_t *pa)
{
	if (offs >= shm->size)
		return -EINVAL;
	if (pa)
		*pa = shm->paddr + offs;
	return 0;
}
EXPORT_SYMBOL_GPL(tee_shm_get_pa);

/**
 * tee_shm_get_from_id() - Find shared memory object and increase reference
 * count
 * @ctx:	Context owning the shared memory
 * @id:		Id of shared memory object
 * @returns a pointer to 'struct tee_shm' on success or an ERR_PTR on failure
 */
struct tee_shm *tee_shm_get_from_id(struct tee_context *ctx, int id)
{
	struct tee_device *teedev;
	struct tee_shm *shm;

	if (!ctx)
		return ERR_PTR(-EINVAL);

	teedev = ctx->teedev;
	mutex_lock(&teedev->mutex);
	shm = idr_find(&teedev->idr, id);
	/*
	 * If the tee_shm was found in the IDR it must have a refcount
	 * larger than 0 due to the guarantee in tee_shm_put() below. So
	 * it's safe to use refcount_inc().
	 */
	if (!shm || shm->ctx != ctx)
		shm = ERR_PTR(-EINVAL);
	else
		refcount_inc(&shm->refcount);
	mutex_unlock(&teedev->mutex);
	return shm;
}
EXPORT_SYMBOL_GPL(tee_shm_get_from_id);

/**
 * tee_shm_put() - Decrease reference count on a shared memory handle
 * @shm:	Shared memory handle
 */
void tee_shm_put(struct tee_shm *shm)
{
	struct tee_device *teedev = shm->ctx->teedev;
	bool do_release = false;

	mutex_lock(&teedev->mutex);
	if (refcount_dec_and_test(&shm->refcount)) {
		/*
		 * refcount has reached 0, we must now remove it from the
		 * IDR before releasing the mutex. This will guarantee that
		 * the refcount_inc() in tee_shm_get_from_id() never starts
		 * from 0.
		 */
		if (shm->flags & TEE_SHM_DMA_BUF)
			idr_remove(&teedev->idr, shm->id);
		do_release = true;
	}
	mutex_unlock(&teedev->mutex);

	if (do_release)
		tee_shm_release(teedev, shm);
}
EXPORT_SYMBOL_GPL(tee_shm_put);<|MERGE_RESOLUTION|>--- conflicted
+++ resolved
@@ -44,48 +44,6 @@
 	tee_device_put(teedev);
 }
 
-<<<<<<< HEAD
-static struct sg_table *tee_shm_op_map_dma_buf(struct dma_buf_attachment
-			*attach, enum dma_data_direction dir)
-{
-	return NULL;
-}
-
-static void tee_shm_op_unmap_dma_buf(struct dma_buf_attachment *attach,
-				     struct sg_table *table,
-				     enum dma_data_direction dir)
-{
-}
-
-static void tee_shm_op_release(struct dma_buf *dmabuf)
-{
-	struct tee_shm *shm = dmabuf->priv;
-
-	tee_shm_release(shm);
-}
-
-static int tee_shm_op_mmap(struct dma_buf *dmabuf, struct vm_area_struct *vma)
-{
-	struct tee_shm *shm = dmabuf->priv;
-	size_t size = vma->vm_end - vma->vm_start;
-
-	/* Refuse sharing shared memory provided by application */
-	if (shm->flags & TEE_SHM_REGISTER)
-		return -EINVAL;
-
-	return remap_pfn_range(vma, vma->vm_start, shm->paddr >> PAGE_SHIFT,
-			       size, vma->vm_page_prot);
-}
-
-static const struct dma_buf_ops tee_shm_dma_buf_ops = {
-	.map_dma_buf = tee_shm_op_map_dma_buf,
-	.unmap_dma_buf = tee_shm_op_unmap_dma_buf,
-	.release = tee_shm_op_release,
-	.mmap = tee_shm_op_mmap,
-};
-
-=======
->>>>>>> 4d3ee761
 static struct tee_shm *__tee_shm_alloc(struct tee_context *ctx,
 				       struct tee_device *teedev,
 				       size_t size, u32 flags)
