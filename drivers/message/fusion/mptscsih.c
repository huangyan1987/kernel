/*
 *  linux/drivers/message/fusion/mptscsih.c
 *      High performance SCSI / Fibre Channel SCSI Host device driver.
 *      For use with PCI chip/adapter(s):
 *          LSIFC9xx/LSI409xx Fibre Channel
 *      running LSI Logic Fusion MPT (Message Passing Technology) firmware.
 *
 *  Credits:
 *      This driver would not exist if not for Alan Cox's development
 *      of the linux i2o driver.
 *
 *      A special thanks to Pamela Delaney (LSI Logic) for tons of work
 *      and countless enhancements while adding support for the 1030
 *      chip family.  Pam has been instrumental in the development of
 *      of the 2.xx.xx series fusion drivers, and her contributions are
 *      far too numerous to hope to list in one place.
 *
 *      A huge debt of gratitude is owed to David S. Miller (DaveM)
 *      for fixing much of the stupid and broken stuff in the early
 *      driver while porting to sparc64 platform.  THANK YOU!
 *
 *      (see mptbase.c)
 *
 *  Copyright (c) 1999-2002 LSI Logic Corporation
 *  Original author: Steven J. Ralston
 *  (mailto:sjralston1@netscape.net)
 *  (mailto:Pam.Delaney@lsil.com)
 *
 *  $Id: mptscsih.c,v 1.102 2002/10/03 13:10:14 pdelaney Exp $
 */
/*=-=-=-=-=-=-=-=-=-=-=-=-=-=-=-=-=-=-=-=-=-=-=-=-=-=-=-=-=-=-=-=-=-=-=-=-=-=*/
/*
    This program is free software; you can redistribute it and/or modify
    it under the terms of the GNU General Public License as published by
    the Free Software Foundation; version 2 of the License.

    This program is distributed in the hope that it will be useful,
    but WITHOUT ANY WARRANTY; without even the implied warranty of
    MERCHANTABILITY or FITNESS FOR A PARTICULAR PURPOSE.  See the
    GNU General Public License for more details.

    NO WARRANTY
    THE PROGRAM IS PROVIDED ON AN "AS IS" BASIS, WITHOUT WARRANTIES OR
    CONDITIONS OF ANY KIND, EITHER EXPRESS OR IMPLIED INCLUDING, WITHOUT
    LIMITATION, ANY WARRANTIES OR CONDITIONS OF TITLE, NON-INFRINGEMENT,
    MERCHANTABILITY OR FITNESS FOR A PARTICULAR PURPOSE. Each Recipient is
    solely responsible for determining the appropriateness of using and
    distributing the Program and assumes all risks associated with its
    exercise of rights under this Agreement, including but not limited to
    the risks and costs of program errors, damage to or loss of data,
    programs or equipment, and unavailability or interruption of operations.

    DISCLAIMER OF LIABILITY
    NEITHER RECIPIENT NOR ANY CONTRIBUTORS SHALL HAVE ANY LIABILITY FOR ANY
    DIRECT, INDIRECT, INCIDENTAL, SPECIAL, EXEMPLARY, OR CONSEQUENTIAL
    DAMAGES (INCLUDING WITHOUT LIMITATION LOST PROFITS), HOWEVER CAUSED AND
    ON ANY THEORY OF LIABILITY, WHETHER IN CONTRACT, STRICT LIABILITY, OR
    TORT (INCLUDING NEGLIGENCE OR OTHERWISE) ARISING IN ANY WAY OUT OF THE
    USE OR DISTRIBUTION OF THE PROGRAM OR THE EXERCISE OF ANY RIGHTS GRANTED
    HEREUNDER, EVEN IF ADVISED OF THE POSSIBILITY OF SUCH DAMAGES

    You should have received a copy of the GNU General Public License
    along with this program; if not, write to the Free Software
    Foundation, Inc., 59 Temple Place, Suite 330, Boston, MA  02111-1307  USA
*/
/*=-=-=-=-=-=-=-=-=-=-=-=-=-=-=-=-=-=-=-=-=-=-=-=-=-=-=-=-=-=-=-=-=-=-=-=-=-=*/

#include <linux/module.h>
#include <linux/version.h>
#include <linux/kernel.h>
#include <linux/init.h>
#include <linux/errno.h>
#include <linux/kdev_t.h>
#include <linux/blkdev.h>
#include <linux/blk.h>		/* for io_request_lock (spinlock) decl */
#include <linux/delay.h>	/* for mdelay */
#include <linux/interrupt.h>	/* needed for in_interrupt() proto */
#include <linux/reboot.h>	/* notifier code */
#include "../../scsi/scsi.h"
#include "../../scsi/hosts.h"

#include "mptbase.h"
#include "mptscsih.h"
#include "isense.h"

/*=-=-=-=-=-=-=-=-=-=-=-=-=-=-=-=-=-=-=-=-=-=-=-=-=-=-=-=-=-=-=-=-=-=-=-=-=-=*/
#define my_NAME		"Fusion MPT SCSI Host driver"
#define my_VERSION	MPT_LINUX_VERSION_COMMON
#define MYNAM		"mptscsih"

MODULE_AUTHOR(MODULEAUTHOR);
MODULE_DESCRIPTION(my_NAME);
MODULE_LICENSE("GPL");

/* Set string for command line args from insmod */
#ifdef MODULE
char *mptscsih = 0;
MODULE_PARM(mptscsih, "s");
#endif

/*=-=-=-=-=-=-=-=-=-=-=-=-=-=-=-=-=-=-=-=-=-=-=-=-=-=-=-=-=-=-=-=-=-=-=-=-=-=*/

typedef struct _BIG_SENSE_BUF {
	u8		data[MPT_SENSE_BUFFER_ALLOC];
} BIG_SENSE_BUF;

#define MPT_SCANDV_GOOD			(0x00000000) /* must be 0 */
#define MPT_SCANDV_DID_RESET		(0x00000001)
#define MPT_SCANDV_SENSE		(0x00000002)
#define MPT_SCANDV_SOME_ERROR		(0x00000004)
#define MPT_SCANDV_SELECTION_TIMEOUT	(0x00000008)
#define MPT_SCANDV_ISSUE_SENSE		(0x00000010)

#define MPT_SCANDV_MAX_RETRIES		(10)

#define MPT_ICFLAG_BUF_CAP	0x01	/* ReadBuffer Read Capacity format */
#define MPT_ICFLAG_ECHO		0x02	/* ReadBuffer Echo buffer format */
#define MPT_ICFLAG_PHYS_DISK	0x04	/* Any SCSI IO but do Phys Disk Format */
#define MPT_ICFLAG_TAGGED_CMD	0x08	/* Do tagged IO */
#define MPT_ICFLAG_DID_RESET	0x20	/* Bus Reset occured with this command */
#define MPT_ICFLAG_RESERVED	0x40	/* Reserved has been issued */

typedef struct _internal_cmd {
	char		*data;		/* data pointer */
	dma_addr_t	data_dma;	/* data dma address */
	int		size;		/* transfer size */
	u8		cmd;		/* SCSI Op Code */
	u8		bus;		/* bus number */
	u8		id;		/* SCSI ID (virtual) */
	u8		lun;
	u8		flags;		/* Bit Field - See above */
	u8		physDiskNum;	/* Phys disk number, -1 else */
	u8		rsvd2;
	u8		rsvd;
} INTERNAL_CMD;

typedef struct _negoparms {
	u8 width;
	u8 offset;
	u8 factor;
	u8 flags;
} NEGOPARMS;

typedef struct _dv_parameters {
	NEGOPARMS	 max;
	NEGOPARMS	 now;
	u8		 cmd;
	u8		 id;
	u16		 pad1;
} DVPARAMETERS;


/*
 *  Other private/forward protos...
 */
static int	mptscsih_io_done(MPT_ADAPTER *ioc, MPT_FRAME_HDR *mf, MPT_FRAME_HDR *r);
static void	mptscsih_report_queue_full(Scsi_Cmnd *sc, SCSIIOReply_t *pScsiReply, SCSIIORequest_t *pScsiReq);
static int	mptscsih_taskmgmt_complete(MPT_ADAPTER *ioc, MPT_FRAME_HDR *mf, MPT_FRAME_HDR *r);
static int	mptscsih_io_direction(Scsi_Cmnd *cmd);

static int	mptscsih_AddSGE(MPT_SCSI_HOST *hd, Scsi_Cmnd *SCpnt,
				 SCSIIORequest_t *pReq, int req_idx);
static int	mptscsih_getFreeChainBuffer(MPT_SCSI_HOST *hd, int *retIndex);
static void	mptscsih_freeChainBuffers(MPT_SCSI_HOST *hd, int req_idx);
static int	mptscsih_initChainBuffers (MPT_SCSI_HOST *hd, int init);
static void	copy_sense_data(Scsi_Cmnd *sc, MPT_SCSI_HOST *hd, MPT_FRAME_HDR *mf, SCSIIOReply_t *pScsiReply);
#ifndef MPT_SCSI_USE_NEW_EH
static void	search_taskQ_for_cmd(Scsi_Cmnd *sc, MPT_SCSI_HOST *hd);
#else
static int	mptscsih_tm_pending_wait(MPT_SCSI_HOST * hd);
#endif
static u32	SCPNT_TO_LOOKUP_IDX(Scsi_Cmnd *sc);
static MPT_FRAME_HDR *mptscsih_search_pendingQ(MPT_SCSI_HOST *hd, int scpnt_idx);
static void	post_pendingQ_commands(MPT_SCSI_HOST *hd);

static int	mptscsih_TMHandler(MPT_SCSI_HOST *hd, u8 type, u8 target, u8 lun, int ctx2abort, int sleepFlag);
static int	mptscsih_IssueTaskMgmt(MPT_SCSI_HOST *hd, u8 type, u8 target, u8 lun, int ctx2abort, int sleepFlag);

static int	mptscsih_ioc_reset(MPT_ADAPTER *ioc, int post_reset);
static int	mptscsih_event_process(MPT_ADAPTER *ioc, EventNotificationReply_t *pEvReply);

static VirtDevice	*mptscsih_initTarget(MPT_SCSI_HOST *hd, int bus_id, int target_id, u8 lun, char *data, int dlen);
void		mptscsih_setTargetNegoParms(MPT_SCSI_HOST *hd, VirtDevice *target, char byte56);
#ifdef MPT_SAVE_AUTOSENSE
static void	clear_sense_flag(MPT_SCSI_HOST *hd, SCSIIORequest_t *pReq);
#endif
static void	mptscsih_set_dvflags(MPT_SCSI_HOST *hd, SCSIIORequest_t *pReq);
static void	mptscsih_setDevicePage1Flags (u8 width, u8 factor, u8 offset, int *requestedPtr, int *configurationPtr, u8 flags);
static void	mptscsih_no_negotiate(MPT_SCSI_HOST *hd, int target_id);
static int	mptscsih_writeSDP1(MPT_SCSI_HOST *hd, int portnum, int target, int flags);
static int	mptscsih_scandv_complete(MPT_ADAPTER *ioc, MPT_FRAME_HDR *mf, MPT_FRAME_HDR *r);
static void	mptscsih_timer_expired(unsigned long data);
static void	mptscsih_taskmgmt_timeout(unsigned long data);
static int	mptscsih_do_cmd(MPT_SCSI_HOST *hd, INTERNAL_CMD *iocmd);
static int	mptscsih_synchronize_cache(MPT_SCSI_HOST *hd, int portnum);

#ifndef MPTSCSIH_DISABLE_DOMAIN_VALIDATION
static int	mptscsih_do_raid(MPT_SCSI_HOST *hd, u8 action, INTERNAL_CMD *io);
static void	mptscsih_domainValidation(void *hd);
static int	mptscsih_is_phys_disk(MPT_ADAPTER *ioc, int id);
static void	mptscsih_qas_check(MPT_SCSI_HOST *hd);
static int	mptscsih_doDv(MPT_SCSI_HOST *hd, int portnum, int target);
static void	mptscsih_dv_parms(MPT_SCSI_HOST *hd, DVPARAMETERS *dv,void *pPage);
static void	mptscsih_fillbuf(char *buffer, int size, int index, int width);
#endif
static int	mptscsih_setup(char *str);
static int	mptscsih_halt(struct notifier_block *nb, ulong event, void *buf);

/*
 *	Reboot Notification
 */
static struct notifier_block mptscsih_notifier = {
	mptscsih_halt, NULL, 0
};

/*
 *	Private data...
 */

static int	mpt_scsi_hosts = 0;
static atomic_t	queue_depth;

static int	ScsiDoneCtx = -1;
static int	ScsiTaskCtx = -1;
static int	ScsiScanDvCtx = -1; /* Used only for bus scan and dv */

#if LINUX_VERSION_CODE < KERNEL_VERSION(2,3,28)
static struct proc_dir_entry proc_mpt_scsihost =
{
	.low_ino =	PROC_SCSI_MPT,
	.namelen =	8,
	.name =		"mptscsih",
	.mode =		S_IFDIR | S_IRUGO | S_IXUGO,
	.nlink =	2,
};
#endif

#define SNS_LEN(scp)	sizeof((scp)->sense_buffer)

#ifndef MPT_SCSI_USE_NEW_EH
/*
 *  Stuff to handle single-threading SCSI TaskMgmt
 *  (abort/reset) requests...
 */
static spinlock_t mytaskQ_lock = SPIN_LOCK_UNLOCKED;
static int mytaskQ_bh_active = 0;
static struct mpt_work_struct	mptscsih_ptaskfoo;
static atomic_t	mpt_taskQdepth;
#endif

#ifndef MPTSCSIH_DISABLE_DOMAIN_VALIDATION
/*
 * Domain Validation task structure
 */
static spinlock_t dvtaskQ_lock = SPIN_LOCK_UNLOCKED;
static int dvtaskQ_active = 0;
static int dvtaskQ_release = 0;
static struct mpt_work_struct	mptscsih_dvTask;
#endif

/*
 * Wait Queue setup
 */
static DECLARE_WAIT_QUEUE_HEAD (scandv_waitq);
static int scandv_wait_done = 1;

/* Driver default setup
 */
static struct mptscsih_driver_setup
	driver_setup = MPTSCSIH_DRIVER_SETUP;

/*=-=-=-=-=-=-=-=-=-=-=-=-=-=-=-=-=-=-=-=-=-=-=-=-=-=-=-=-=-=-=-=-=-=-=-=-=-=*/
/*
 *	mptscsih_io_done - Main SCSI IO callback routine registered to
 *	Fusion MPT (base) driver
 *	@ioc: Pointer to MPT_ADAPTER structure
 *	@mf: Pointer to original MPT request frame
 *	@r: Pointer to MPT reply frame (NULL if TurboReply)
 *
 *	This routine is called from mpt.c::mpt_interrupt() at the completion
 *	of any SCSI IO request.
 *	This routine is registered with the Fusion MPT (base) driver at driver
 *	load/init time via the mpt_register() API call.
 *
 *	Returns 1 indicating alloc'd request frame ptr should be freed.
 */
static int
mptscsih_io_done(MPT_ADAPTER *ioc, MPT_FRAME_HDR *mf, MPT_FRAME_HDR *mr)
{
	Scsi_Cmnd	*sc;
	MPT_SCSI_HOST	*hd;
	SCSIIORequest_t	*pScsiReq;
	SCSIIOReply_t	*pScsiReply;
#ifndef MPT_SCSI_USE_NEW_EH
	unsigned long	 flags;
#endif
	u16		 req_idx;

	hd = (MPT_SCSI_HOST *) ioc->sh->hostdata;

	if ((mf == NULL) ||
	    (mf >= MPT_INDEX_2_MFPTR(ioc, ioc->req_depth))) {
		printk(MYIOC_s_ERR_FMT "%s req frame ptr! (=%p)!\n",
				ioc->name, mf?"BAD":"NULL", (void *) mf);
		/* return 1; CHECKME SteveR. Don't free. */
		return 0;
	}

	req_idx = le16_to_cpu(mf->u.frame.hwhdr.msgctxu.fld.req_idx);
	sc = hd->ScsiLookup[req_idx];
	if (sc == NULL) {
		MPIHeader_t *hdr = (MPIHeader_t *)mf;

		atomic_dec(&queue_depth);

		/* writeSDP1 will use the ScsiDoneCtx
		 * There is no processing for the reply.
		 * Just return to the calling function.
		 */
		if (hdr->Function == MPI_FUNCTION_SCSI_IO_REQUEST)
			printk(MYIOC_s_ERR_FMT "NULL ScsiCmd ptr!\n", ioc->name);

		mptscsih_freeChainBuffers(hd, req_idx);
		return 1;
	}

	dmfprintk((MYIOC_s_INFO_FMT "ScsiDone (mf=%p,mr=%p,sc=%p,idx=%d)\n",
			ioc->name, mf, mr, sc, req_idx));

	atomic_dec(&queue_depth);

	sc->result = DID_OK << 16;		/* Set default reply as OK */
	pScsiReq = (SCSIIORequest_t *) mf;
	pScsiReply = (SCSIIOReply_t *) mr;

	if (pScsiReply == NULL) {
		/* special context reply handling */

		/* If regular Inquiry cmd - save inquiry data
		 */
		if (pScsiReq->CDB[0] == INQUIRY && !(pScsiReq->CDB[1] & 0x3)) {
			int	 dlen;

			dlen = le32_to_cpu(pScsiReq->DataLength);
			if (dlen >= SCSI_STD_INQUIRY_BYTES) {
				mptscsih_initTarget(hd,
						hd->port,
						sc->target,
						pScsiReq->LUN[1],
						sc->buffer,
						dlen);
			}
		}
#ifdef MPT_SAVE_AUTOSENSE
		clear_sense_flag(hd, pScsiReq);
#endif
	} else {
		u32	 xfer_cnt;
		u16	 status;
		u8	 scsi_state;

		status = le16_to_cpu(pScsiReply->IOCStatus) & MPI_IOCSTATUS_MASK;
		scsi_state = pScsiReply->SCSIState;

		dprintk((KERN_NOTICE "  Uh-Oh! (%d:%d:%d) mf=%p, mr=%p, sc=%p\n",
				ioc->id, pScsiReq->TargetID, pScsiReq->LUN[1],
				mf, mr, sc));
		dprintk((KERN_NOTICE "  IOCStatus=%04xh, SCSIState=%02xh"
				", SCSIStatus=%02xh, IOCLogInfo=%08xh\n",
				status, scsi_state, pScsiReply->SCSIStatus,
				le32_to_cpu(pScsiReply->IOCLogInfo)));

		if (scsi_state & MPI_SCSI_STATE_AUTOSENSE_VALID)
			copy_sense_data(sc, hd, mf, pScsiReply);

		/*
		 *  Look for + dump FCP ResponseInfo[]!
		 */
		if (scsi_state & MPI_SCSI_STATE_RESPONSE_INFO_VALID) {
			dprintk((KERN_NOTICE "  FCP_ResponseInfo=%08xh\n",
					     le32_to_cpu(pScsiReply->ResponseInfo)));
		}

		switch(status) {
		case MPI_IOCSTATUS_BUSY:			/* 0x0002 */
			/* CHECKME!
			 * Maybe: DRIVER_BUSY | SUGGEST_RETRY | DID_SOFT_ERROR (retry)
			 * But not: DID_BUS_BUSY lest one risk
			 * killing interrupt handler:-(
			 */
			sc->result = STS_BUSY;
			break;

		case MPI_IOCSTATUS_SCSI_INVALID_BUS:		/* 0x0041 */
		case MPI_IOCSTATUS_SCSI_INVALID_TARGETID:	/* 0x0042 */
			sc->result = DID_BAD_TARGET << 16;
			break;

		case MPI_IOCSTATUS_SCSI_DEVICE_NOT_THERE:	/* 0x0043 */
			/* Spoof to SCSI Selection Timeout! */
			sc->result = DID_NO_CONNECT << 16;
			break;

		case MPI_IOCSTATUS_SCSI_TASK_TERMINATED:	/* 0x0048 */
#ifndef MPT_SCSI_USE_NEW_EH
			search_taskQ_for_cmd(sc, hd);
#endif
			/* Linux handles an unsolicited DID_RESET better 
			 * than an unsolicited DID_ABORT.
			 */
			sc->result = DID_RESET << 16;

			/* GEM Workaround. */ 
			if (hd->is_spi)
				mptscsih_no_negotiate(hd, sc->target);
			break;

		case MPI_IOCSTATUS_SCSI_IOC_TERMINATED:		/* 0x004B */
		case MPI_IOCSTATUS_SCSI_EXT_TERMINATED:		/* 0x004C */
#ifndef MPT_SCSI_USE_NEW_EH
			search_taskQ_for_cmd(sc, hd);
#endif
			sc->result = DID_RESET << 16;

			/* GEM Workaround. */ 
			if (hd->is_spi)
				mptscsih_no_negotiate(hd, sc->target);
			break;

		case MPI_IOCSTATUS_SCSI_RESIDUAL_MISMATCH:	/* 0x0049 */
		case MPI_IOCSTATUS_SCSI_DATA_UNDERRUN:		/* 0x0045 */
			/*
			 *  YIKES!  I just discovered that SCSI IO which
			 *  returns check condition, SenseKey=05 (ILLEGAL REQUEST)
			 *  and ASC/ASCQ=94/01 (LSI Logic RAID vendor specific),
			 *  comes down this path!
			 *  Do upfront check for valid SenseData and give it
			 *  precedence!
			 */
			sc->result = (DID_OK << 16) | pScsiReply->SCSIStatus;
#ifdef MPT_SAVE_AUTOSENSE
			clear_sense_flag(hd, pScsiReq);
#endif
			if (scsi_state == 0) {
				;
			} else if (scsi_state & MPI_SCSI_STATE_AUTOSENSE_VALID) {
				/* Have already saved the status and sense data
				 */
				;
			} else if (scsi_state & (MPI_SCSI_STATE_AUTOSENSE_FAILED | MPI_SCSI_STATE_NO_SCSI_STATUS)) {
				/* What to do?
				 */
				sc->result = DID_SOFT_ERROR << 16;
			}
			else if (scsi_state & MPI_SCSI_STATE_TERMINATED) {
				/*  Not real sure here either...  */
				sc->result = DID_RESET << 16;
			}

			/* Give report and update residual count.
			 */
			xfer_cnt = le32_to_cpu(pScsiReply->TransferCount);
			dprintk((KERN_NOTICE "  sc->underflow={report ERR if < %02xh bytes xfer'd}\n",
					sc->underflow));
			dprintk((KERN_NOTICE "  ActBytesXferd=%02xh\n", xfer_cnt));

#if LINUX_VERSION_CODE >= KERNEL_VERSION(2,3,0)
			sc->resid = sc->request_bufflen - xfer_cnt;
			dprintk((KERN_NOTICE "  SET sc->resid=%02xh\n", sc->resid));
#endif

			/* Report Queue Full
			 */
			if (sc->result == MPI_SCSI_STATUS_TASK_SET_FULL)
				mptscsih_report_queue_full(sc, pScsiReply, pScsiReq);

			/* If regular Inquiry cmd and some data was transferred,
			 * save inquiry data
			 */
			if (    pScsiReq->CDB[0] == INQUIRY
			     && !(pScsiReq->CDB[1] & 0x3)
			     && xfer_cnt >= SCSI_STD_INQUIRY_BYTES
			   ) {
				mptscsih_initTarget(hd,
						hd->port,
						sc->target,
						pScsiReq->LUN[1],
						sc->buffer,
						xfer_cnt);
			}
			break;

		case MPI_IOCSTATUS_SCSI_RECOVERED_ERROR:	/* 0x0040 */
		case MPI_IOCSTATUS_SUCCESS:			/* 0x0000 */
			sc->result = (DID_OK << 16) | pScsiReply->SCSIStatus;
#ifdef MPT_SAVE_AUTOSENSE
			clear_sense_flag(hd, pScsiReq);
#endif
			if (scsi_state == 0) {
				;
			} else if (scsi_state & MPI_SCSI_STATE_AUTOSENSE_VALID) {
				/*
				 * If running agains circa 200003dd 909 MPT f/w,
				 * may get this (AUTOSENSE_VALID) for actual TASK_SET_FULL
				 * (QUEUE_FULL) returned from device! --> get 0x0000?128
				 * and with SenseBytes set to 0.
				 */
				if (pScsiReply->SCSIStatus == MPI_SCSI_STATUS_TASK_SET_FULL)
					mptscsih_report_queue_full(sc, pScsiReply, pScsiReq);

#ifndef MPT_SCSI_USE_NEW_EH
				/* ADDED 20011120 -sralston
				 * Scsi mid-layer (old_eh) doesn't seem to like it
				 * when RAID returns SCSIStatus=02 (CHECK CONDITION),
				 * SenseKey=01 (RECOVERED ERROR), ASC/ASCQ=95/01.
				 * Seems to be * treating this as a IO error:-(
				 *
				 * So just lie about it altogether here.
				 *
				 * NOTE: It still gets reported to syslog via
				 * mpt_ScsiHost_ErrorReport from copy_sense_data
				 * call far above.
				 */
				if (    pScsiReply->SCSIStatus == STS_CHECK_CONDITION
				     && SD_Sense_Key(sc->sense_buffer) == SK_RECOVERED_ERROR
				   ) {
					sc->result = 0;
				}
#endif

			}
			else if (scsi_state &
			         (MPI_SCSI_STATE_AUTOSENSE_FAILED | MPI_SCSI_STATE_NO_SCSI_STATUS)
			   ) {
				/*
				 * What to do?
				 */
				sc->result = DID_SOFT_ERROR << 16;
			}
			else if (scsi_state & MPI_SCSI_STATE_TERMINATED) {
				/*  Not real sure here either...  */
				sc->result = DID_RESET << 16;
			}
			else if (scsi_state & MPI_SCSI_STATE_QUEUE_TAG_REJECTED) {
				/* Device Inq. data indicates that it supports
				 * QTags, but rejects QTag messages.
				 * This command completed OK.
				 *
				 * Not real sure here either so do nothing...  */
			}

			if (sc->result == MPI_SCSI_STATUS_TASK_SET_FULL)
				mptscsih_report_queue_full(sc, pScsiReply, pScsiReq);

			/* Add handling of:
			 * Reservation Conflict, Busy,
			 * Command Terminated, CHECK
			 */

			/* If regular Inquiry cmd - save inquiry data
			 */
			xfer_cnt = le32_to_cpu(pScsiReply->TransferCount);
			if (    sc->result == (DID_OK << 16)
			     && pScsiReq->CDB[0] == INQUIRY
			     && !(pScsiReq->CDB[1] & 0x3)
			     && xfer_cnt >= SCSI_STD_INQUIRY_BYTES
			   ) {
				mptscsih_initTarget(hd,
						hd->port,
						sc->target,
						pScsiReq->LUN[1],
						sc->buffer,
						xfer_cnt);
			}
			break;

		case MPI_IOCSTATUS_SCSI_PROTOCOL_ERROR:		/* 0x0047 */
			if (pScsiReply->SCSIState & MPI_SCSI_STATE_TERMINATED) {
				/*  Not real sure here either...  */
				sc->result = DID_RESET << 16;
			} else
				sc->result = DID_SOFT_ERROR << 16;
			break;

		case MPI_IOCSTATUS_INVALID_FUNCTION:		/* 0x0001 */
		case MPI_IOCSTATUS_INVALID_SGL:			/* 0x0003 */
		case MPI_IOCSTATUS_INTERNAL_ERROR:		/* 0x0004 */
		case MPI_IOCSTATUS_RESERVED:			/* 0x0005 */
		case MPI_IOCSTATUS_INSUFFICIENT_RESOURCES:	/* 0x0006 */
		case MPI_IOCSTATUS_INVALID_FIELD:		/* 0x0007 */
		case MPI_IOCSTATUS_INVALID_STATE:		/* 0x0008 */
		case MPI_IOCSTATUS_SCSI_DATA_OVERRUN:		/* 0x0044 */
		case MPI_IOCSTATUS_SCSI_IO_DATA_ERROR:		/* 0x0046 */
		case MPI_IOCSTATUS_SCSI_TASK_MGMT_FAILED:	/* 0x004A */
		default:
			/*
			 * What to do?
			 */
			sc->result = DID_SOFT_ERROR << 16;
			break;

		}	/* switch(status) */

		dprintk((KERN_NOTICE "  sc->result set to %08xh\n", sc->result));
	} /* end of address reply case */

	/* Unmap the DMA buffers, if any. */
	if (sc->use_sg) {
		pci_unmap_sg(ioc->pcidev, (struct scatterlist *) sc->request_buffer,
			    sc->use_sg, scsi_to_pci_dma_dir(sc->sc_data_direction));
	} else if (sc->request_bufflen) {
		scPrivate	*my_priv;

		my_priv = (scPrivate *) &sc->SCp;
		pci_unmap_single(ioc->pcidev, (dma_addr_t)(ulong)my_priv->p1,
			   sc->request_bufflen,
			   scsi_to_pci_dma_dir(sc->sc_data_direction));
	}

	hd->ScsiLookup[req_idx] = NULL;

	sc->host_scribble = NULL;	/* CHECKME! - Do we need to clear this??? */

        MPT_HOST_LOCK(flags);
	sc->scsi_done(sc);		/* Issue the command callback */
        MPT_HOST_UNLOCK(flags);

	/* Free Chain buffers */
	mptscsih_freeChainBuffers(hd, req_idx);
	return 1;
}

#ifndef MPT_SCSI_USE_NEW_EH	/* { */
/*=-=-=-=-=-=-=-=-=-=-=-=-=-=-=-=-=-=-=-=-=-=-=-=-=-=-=-=-=-=-=-=-=-=-=-=-=-=*/
/*
 *	search_taskQ - Search SCSI task mgmt request queue for specific
 *	request type.
 *	@remove: (Boolean) Should request be removed if found?
 *	@sc: Pointer to Scsi_Cmnd structure
 *	@task_type: Task type to search for
 *
 *	Returns pointer to MPT request frame if found, or %NULL if request
 *	was not found.
 */
static MPT_FRAME_HDR *
search_taskQ(int remove, Scsi_Cmnd *sc, MPT_SCSI_HOST *hd, u8 task_type)
{
	MPT_FRAME_HDR *mf = NULL;
	unsigned long flags;
	int count = 0;
	int list_sz;

	dprintk((KERN_INFO MYNAM ": search_taskQ(%d,sc=%p,%d) called\n",
			remove, sc, task_type));
	spin_lock_irqsave(&hd->ioc->FreeQlock, flags);
	list_sz = hd->taskQcnt;
	if (! Q_IS_EMPTY(&hd->taskQ)) {
		mf = hd->taskQ.head;
		do {
			count++;
			if (mf->u.frame.linkage.argp1 == sc &&
			    mf->u.frame.linkage.arg1 == task_type) {
				if (remove) {
					Q_DEL_ITEM(&mf->u.frame.linkage);
					hd->taskQcnt--;
					atomic_dec(&mpt_taskQdepth);

					/* Don't save mf into nextmf because
					 * exit after command has been deleted.
					 */

					/* Place the MF back on the FreeQ */
					Q_ADD_TAIL(&hd->ioc->FreeQ,
						&mf->u.frame.linkage,
						MPT_FRAME_HDR);
#ifdef MFCNT
					hd->ioc->mfcnt--;
#endif
				}
				break;
			}
		} while ((mf = mf->u.frame.linkage.forw) != (MPT_FRAME_HDR*)&hd->taskQ);
		if (mf == (MPT_FRAME_HDR*)&hd->taskQ) {
			mf = NULL;
		}
	}
	spin_unlock_irqrestore(&hd->ioc->FreeQlock, flags);

	if (list_sz) {
		dprintk((KERN_INFO "  Results=%p (%sFOUND%s)!\n",
				   mf,
				   mf ? "" : "NOT_",
				   (mf && remove) ? "+REMOVED" : "" ));
		dprintk((KERN_INFO "  (searched thru %d of %d items on taskQ)\n",
				   count,
				   list_sz ));
	}

	return mf;
}

/*
 *	clean_taskQ - Clean the  SCSI task mgmt request for
 *			this SCSI host instance.
 *	@hd: MPT_SCSI_HOST pointer
 *
 *	Returns: None.
 */
static void
clean_taskQ(MPT_SCSI_HOST *hd)
{
	MPT_FRAME_HDR *mf = NULL;
	MPT_FRAME_HDR *nextmf = NULL;
	MPT_ADAPTER *ioc = hd->ioc;
	unsigned long flags;

	dprintk((KERN_INFO MYNAM ": clean_taskQ called\n"));

	spin_lock_irqsave(&ioc->FreeQlock, flags);
	if (! Q_IS_EMPTY(&hd->taskQ)) {
		mf = hd->taskQ.head;
		do {
			Q_DEL_ITEM(&mf->u.frame.linkage);
			hd->taskQcnt--;
			atomic_dec(&mpt_taskQdepth);

			nextmf = mf->u.frame.linkage.forw;

			/* Place the MF back on the FreeQ */
			Q_ADD_TAIL(&ioc->FreeQ, &mf->u.frame.linkage,
				MPT_FRAME_HDR);
#ifdef MFCNT
			hd->ioc->mfcnt--;
#endif
		} while ((mf = nextmf) != (MPT_FRAME_HDR*)&hd->taskQ);
	}
	spin_unlock_irqrestore(&ioc->FreeQlock, flags);

	return;
}

/*
 *	search_taskQ_for_cmd - Search the  SCSI task mgmt request queue for
 *			the specified command. If found, delete
 *	@hd: MPT_SCSI_HOST pointer
 *
 *	Returns: None.
 */
static void
search_taskQ_for_cmd(Scsi_Cmnd *sc, MPT_SCSI_HOST *hd)
{
	MPT_FRAME_HDR *mf = NULL;
	unsigned long flags;
	int count = 0;

	dprintk((KERN_INFO MYNAM ": search_taskQ_for_cmd(sc=%p) called\n", sc));
	spin_lock_irqsave(&hd->ioc->FreeQlock, flags);
	if (! Q_IS_EMPTY(&hd->taskQ)) {
		mf = hd->taskQ.head;
		do {
			count++;
			if (mf->u.frame.linkage.argp1 == sc) {
				Q_DEL_ITEM(&mf->u.frame.linkage);
				hd->taskQcnt--;
				atomic_dec(&mpt_taskQdepth);
				dprintk((KERN_INFO MYNAM
					": Cmd %p found! Deleting.\n", sc));

				/* Don't save mf into nextmf because
				 * exit after command has been deleted.
				 */

				/* Place the MF back on the FreeQ */
				Q_ADD_TAIL(&hd->ioc->FreeQ,
					&mf->u.frame.linkage,
					MPT_FRAME_HDR);
#ifdef MFCNT
				hd->ioc->mfcnt--;
#endif
				break;
			}
		} while ((mf = mf->u.frame.linkage.forw) != (MPT_FRAME_HDR*)&hd->taskQ);
	}
	spin_unlock_irqrestore(&hd->ioc->FreeQlock, flags);

	return;
}

#endif		/* } MPT_SCSI_USE_NEW_EH */


/*
 * Flush all commands on the doneQ.
 * Lock Q when deleting/adding members
 * Lock io_request_lock for OS callback.
 */
static void
flush_doneQ(MPT_SCSI_HOST *hd)
{
	MPT_DONE_Q	*buffer;
	Scsi_Cmnd	*SCpnt;
	unsigned long	 flags;

	/* Flush the doneQ.
	 */
	dprintk((KERN_INFO MYNAM ": flush_doneQ called\n"));
	while (1) {
		spin_lock_irqsave(&hd->freedoneQlock, flags);
		if (Q_IS_EMPTY(&hd->doneQ)) {
			spin_unlock_irqrestore(&hd->freedoneQlock, flags);
			break;
		}

		buffer = hd->doneQ.head;
		/* Delete from Q
		 */
		Q_DEL_ITEM(buffer);

		/* Set the Scsi_Cmnd pointer
		 */
		SCpnt = (Scsi_Cmnd *) buffer->argp;
		buffer->argp = NULL;

		/* Add to the freeQ
		 */
		Q_ADD_TAIL(&hd->freeQ.head, buffer, MPT_DONE_Q);
		spin_unlock_irqrestore(&hd->freedoneQlock, flags);

		/* Do the OS callback.
		 */
                MPT_HOST_LOCK(flags);
		SCpnt->scsi_done(SCpnt);
                MPT_HOST_UNLOCK(flags);
	}

	return;
}

/*
 * Search the doneQ for a specific command. If found, delete from Q.
 * Calling function will finish processing.
 */
static void
search_doneQ_for_cmd(MPT_SCSI_HOST *hd, Scsi_Cmnd *SCpnt)
{
	unsigned long	 flags;
	MPT_DONE_Q	*buffer;

	spin_lock_irqsave(&hd->freedoneQlock, flags);
	if (!Q_IS_EMPTY(&hd->doneQ)) {
		buffer = hd->doneQ.head;
		do {
			Scsi_Cmnd *sc = (Scsi_Cmnd *) buffer->argp;
			if (SCpnt == sc) {
				Q_DEL_ITEM(buffer);
				SCpnt->result = sc->result;

				/* Set the Scsi_Cmnd pointer
				 */
				buffer->argp = NULL;

				/* Add to the freeQ
				 */
				Q_ADD_TAIL(&hd->freeQ.head, buffer, MPT_DONE_Q);
				break;
			}
		} while ((buffer = buffer->forw) != (MPT_DONE_Q *) &hd->doneQ);
	}
	spin_unlock_irqrestore(&hd->freedoneQlock, flags);
	return;
}

/*
 *	mptscsih_flush_running_cmds - For each command found, search
 *		Scsi_Host instance taskQ and reply to OS.
 *		Called only if recovering from a FW reload.
 *	@hd: Pointer to a SCSI HOST structure
 *
 *	Returns: None.
 *
 *	Must be called while new I/Os are being queued.
 */
static void
mptscsih_flush_running_cmds(MPT_SCSI_HOST *hd)
{
	Scsi_Cmnd	*SCpnt = NULL;
	MPT_FRAME_HDR	*mf = NULL;
	int		 ii;
	int		 max = hd->ioc->req_depth;

#ifndef MPT_SCSI_USE_NEW_EH
	unsigned long	 flags;
#endif

	dprintk((KERN_INFO MYNAM ": flush_ScsiLookup called\n"));
	for (ii= 0; ii < max; ii++) {
		if ((SCpnt = hd->ScsiLookup[ii]) != NULL) {

			/* Command found.
			 */

#ifndef MPT_SCSI_USE_NEW_EH
			/* Search taskQ, if found, delete.
			 */
			search_taskQ_for_cmd(SCpnt, hd);
#endif

			/* Search pendingQ, if found, 
			 * delete from Q. If found, do not decrement
			 * queue_depth, command never posted.
			 */
			if (mptscsih_search_pendingQ(hd, ii) == NULL)
				atomic_dec(&queue_depth);

			/* Null ScsiLookup index
			 */
			hd->ScsiLookup[ii] = NULL;

			mf = MPT_INDEX_2_MFPTR(hd->ioc, ii);
			dmfprintk(( "flush: ScsiDone (mf=%p,sc=%p)\n",
					mf, SCpnt));

			/* Set status, free OS resources (SG DMA buffers)
			 * Do OS callback
			 * Free driver resources (chain, msg buffers)
			 */
			if (SCpnt->use_sg) {
				pci_unmap_sg(hd->ioc->pcidev, (struct scatterlist *) SCpnt->request_buffer,
					    SCpnt->use_sg, scsi_to_pci_dma_dir(SCpnt->sc_data_direction));
			} else if (SCpnt->request_bufflen) {
				scPrivate	*my_priv;
		
				my_priv = (scPrivate *) &SCpnt->SCp;
				pci_unmap_single(hd->ioc->pcidev, (dma_addr_t)(ulong)my_priv->p1,
					   SCpnt->request_bufflen,
					   scsi_to_pci_dma_dir(SCpnt->sc_data_direction));
			}
			SCpnt->result = DID_RESET << 16;
			SCpnt->host_scribble = NULL;
                        MPT_HOST_LOCK(flags);
			SCpnt->scsi_done(SCpnt);	/* Issue the command callback */
                        MPT_HOST_UNLOCK(flags);

			/* Free Chain buffers */
			mptscsih_freeChainBuffers(hd, ii);

			/* Free Message frames */
			mpt_free_msg_frame(ScsiDoneCtx, hd->ioc->id, mf);
		}
	}

	return;
}

#ifdef DROP_TEST
/* 	mptscsih_flush_drop_test - Free resources and do callback if
 *		DROP_TEST enabled.
 *
 *	@hd: Pointer to a SCSI HOST structure
 *
 *	Returns: None.
 *
 *	Must be called while new I/Os are being queued.
 */
static void
mptscsih_flush_drop_test (MPT_SCSI_HOST *hd)
{
	Scsi_Cmnd	*sc;
	unsigned long	 flags;
	u16		 req_idx;

	/* Free resources for the drop test MF
	 * and chain buffers.
	 */
	if (dropMfPtr) {
		req_idx = le16_to_cpu(dropMfPtr->u.frame.hwhdr.msgctxu.fld.req_idx);
		sc = hd->ScsiLookup[req_idx];
		if (sc == NULL) {
			printk(MYIOC_s_ERR_FMT "Drop Test: NULL ScsiCmd ptr!\n",
					ioc->name);
		} else {
			/* unmap OS resources, set status, do callback
			 * free driver resources
			 */
			if (sc->use_sg) {
				pci_unmap_sg(ioc->pcidev, (struct scatterlist *) sc->request_buffer,
					    sc->use_sg, scsi_to_pci_dma_dir(sc->sc_data_direction));
			} else if (sc->request_bufflen) {
				scPrivate	*my_priv;

				my_priv = (scPrivate *) &sc->SCp;
				pci_unmap_single(ioc->pcidev, (dma_addr_t)(ulong)my_priv->p1,
					   sc->request_bufflen,
					   scsi_to_pci_dma_dir(sc->sc_data_direction));
			}

			sc->host_scribble = NULL;
			sc->result = DID_RESET << 16;
			hd->ScsiLookup[req_idx] = NULL;
			atomic_dec(&queue_depth);
			MPT_HOST_LOCK(flags);
			sc->scsi_done(sc);	/* Issue callback */
			MPT_HOST_UNLOCK(flags);
		}

		mptscsih_freeChainBuffers(hd, req_idx);
		mpt_free_msg_frame(ScsiDoneCtx, ioc->id, dropMfPtr);
		printk(MYIOC_s_INFO_FMT "Free'd Dropped cmd (%p)\n",
					hd->ioc->name, sc);
		printk(MYIOC_s_INFO_FMT "mf (%p) reqidx (%4x)\n",
					hd->ioc->name, dropMfPtr, req_idx);
		printk(MYIOC_s_INFO_FMT "Num Tot (%d) Good (%d) Bad (%d) \n",
				hd->ioc->name, dropTestNum,
				dropTestOK, dropTestBad);
	}
	dropMfPtr = NULL;

	return;
}
#endif

/*=-=-=-=-=-=-=-=-=-=-=-=-=-=-=-=-=-=-=-=-=-=-=-=-=-=-=-=-=-=-=-=-=-=-=-=-=-=*/
/*
 *	mptscsih_initChainBuffers - Allocate memory for and initialize
 *	chain buffers, chain buffer control arrays and spinlock.
 *	@hd: Pointer to MPT_SCSI_HOST structure
 *	@init: If set, initialize the spin lock.
 */
static int
mptscsih_initChainBuffers (MPT_SCSI_HOST *hd, int init)
{
	MPT_FRAME_HDR	*chain;
	u8		*mem;
	unsigned long	flags;
	int		sz, ii, num_chain;
	int 		scale, num_sge;

	/* ReqToChain size must equal the req_depth
	 * index = req_idx
	 */
	sz = hd->ioc->req_depth * sizeof(int);
	if (hd->ReqToChain == NULL) {
		mem = kmalloc(sz, GFP_ATOMIC);
		if (mem == NULL)
			return -1;

		hd->ReqToChain = (int *) mem;
	} else {
		mem = (u8 *) hd->ReqToChain;
	}
	memset(mem, 0xFF, sz);


	/* ChainToChain size must equal the total number
	 * of chain buffers to be allocated.
	 * index = chain_idx
	 *
	 * Calculate the number of chain buffers needed(plus 1) per I/O 
	 * then multiply the the maximum number of simultaneous cmds
	 *
	 * num_sge = num sge in request frame + last chain buffer
	 * scale = num sge per chain buffer if no chain element
	 */
	scale = hd->ioc->req_sz/(sizeof(dma_addr_t) + sizeof(u32));
	if (sizeof(dma_addr_t) == sizeof(u64))
		num_sge =  scale + (hd->ioc->req_sz - 60) / (sizeof(dma_addr_t) + sizeof(u32));
	else
		num_sge =  1+ scale + (hd->ioc->req_sz - 64) / (sizeof(dma_addr_t) + sizeof(u32));

	num_chain = 1;
	while (hd->max_sge - num_sge > 0) {
		num_chain++;
		num_sge += (scale - 1);
	}
	num_chain++;

	if ((int) hd->ioc->chip_type > (int) FC929)
		num_chain *= MPT_SCSI_CAN_QUEUE;
	else
		num_chain *= MPT_FC_CAN_QUEUE;

	hd->num_chain = num_chain;

	sz = num_chain * sizeof(int);
	if (hd->ChainToChain == NULL) {
		mem = kmalloc(sz, GFP_ATOMIC);
		if (mem == NULL)
			return -1;

		hd->ChainToChain = (int *) mem;
	} else {
		mem = (u8 *) hd->ChainToChain;
	}
	memset(mem, 0xFF, sz);

	sz = num_chain * hd->ioc->req_sz;
	if (hd->ChainBuffer == NULL) {
		/* Allocate free chain buffer pool
		 */
		mem = pci_alloc_consistent(hd->ioc->pcidev, sz, &hd->ChainBufferDMA);
		if (mem == NULL)
			return -1;

		hd->ChainBuffer = (u8*)mem;
	} else {
		mem = (u8 *) hd->ChainBuffer;
	}
	memset(mem, 0, sz);

	dprintk((KERN_INFO "  ChainBuffer    @ %p(%p), sz=%d\n",
		 hd->ChainBuffer, (void *)(ulong)hd->ChainBufferDMA, sz));

	/* Initialize the free chain Q.
	 */
	if (init) {
		spin_lock_init(&hd->FreeChainQlock);
	}

	spin_lock_irqsave (&hd->FreeChainQlock, flags);
	Q_INIT(&hd->FreeChainQ, MPT_FRAME_HDR);

	/* Post the chain buffers to the FreeChainQ.
	 */
	mem = (u8 *)hd->ChainBuffer;
	for (ii=0; ii < num_chain; ii++) {
		chain = (MPT_FRAME_HDR *) mem;
		Q_ADD_TAIL(&hd->FreeChainQ.head, &chain->u.frame.linkage, MPT_FRAME_HDR);
		mem += hd->ioc->req_sz;
	}
	spin_unlock_irqrestore(&hd->FreeChainQlock, flags);

	return 0;
}

/*=-=-=-=-=-=-=-=-=-=-=-=-=-=-=-=-=-=-=-=-=-=-=-=-=-=-=-=-=-=-=-=-=-=-=-=-=-=*/
/*
 *  Hack! It might be nice to report if a device is returning QUEUE_FULL
 *  but maybe not each and every time...
 */
static long last_queue_full = 0;

/*=-=-=-=-=-=-=-=-=-=-=-=-=-=-=-=-=-=-=-=-=-=-=-=-=-=-=-=-=-=-=-=-=-=-=-=-=-=*/
/*
 *	mptscsih_report_queue_full - Report QUEUE_FULL status returned
 *	from a SCSI target device.
 *	@sc: Pointer to Scsi_Cmnd structure
 *	@pScsiReply: Pointer to SCSIIOReply_t
 *	@pScsiReq: Pointer to original SCSI request
 *
 *	This routine periodically reports QUEUE_FULL status returned from a
 *	SCSI target device.  It reports this to the console via kernel
 *	printk() API call, not more than once every 10 seconds.
 */
static void
mptscsih_report_queue_full(Scsi_Cmnd *sc, SCSIIOReply_t *pScsiReply, SCSIIORequest_t *pScsiReq)
{
	long time = jiffies;

	if (time - last_queue_full > 10 * HZ) {
		char *ioc_str = "ioc?";

		if (sc->host != NULL && sc->host->hostdata != NULL)
			ioc_str = ((MPT_SCSI_HOST *)sc->host->hostdata)->ioc->name;
		printk(MYIOC_s_WARN_FMT "Device (%d:%d:%d) reported QUEUE_FULL!\n",
				ioc_str, 0, sc->target, sc->lun);
		last_queue_full = time;
	}
}

/*=-=-=-=-=-=-=-=-=-=-=-=-=-=-=-=-=-=-=-=-=-=-=-=-=-=-=-=-=-=-=-=-=-=-=-=-=-=*/
static int BeenHereDoneThat = 0;

/*  SCSI host fops start here...  */
/*=-=-=-=-=-=-=-=-=-=-=-=-=-=-=-=-=-=-=-=-=-=-=-=-=-=-=-=-=-=-=-=-=-=-=-=-=-=*/
/**
 *	mptscsih_detect - Register MPT adapter(s) as SCSI host(s) with
 *	linux scsi mid-layer.
 *	@tpnt: Pointer to Scsi_Host_Template structure
 *
 *	(linux Scsi_Host_Template.detect routine)
 *
 *	Returns number of SCSI host adapters that were successfully
 *	registered with the linux scsi mid-layer via the scsi_register()
 *	API call.
 */
int
mptscsih_detect(Scsi_Host_Template *tpnt)
{
	struct Scsi_Host	*sh = NULL;
	MPT_SCSI_HOST		*hd = NULL;
	MPT_ADAPTER		*this;
	MPT_DONE_Q		*freedoneQ;
	unsigned long		 flags;
	int			 sz, ii;
	int			 numSGE = 0;
	int			 scale;
	u8			*mem;

	if (! BeenHereDoneThat++) {
		show_mptmod_ver(my_NAME, my_VERSION);

		ScsiDoneCtx = mpt_register(mptscsih_io_done, MPTSCSIH_DRIVER);
		ScsiTaskCtx = mpt_register(mptscsih_taskmgmt_complete, MPTSCSIH_DRIVER);
		ScsiScanDvCtx = mpt_register(mptscsih_scandv_complete, MPTSCSIH_DRIVER);

#ifndef MPT_SCSI_USE_NEW_EH
		spin_lock_init(&mytaskQ_lock);
#endif

		if (mpt_event_register(ScsiDoneCtx, mptscsih_event_process) == 0) {
			dprintk((KERN_INFO MYNAM ": Registered for IOC event notifications\n"));
		} else {
			/* FIXME! */
		}

		if (mpt_reset_register(ScsiDoneCtx, mptscsih_ioc_reset) == 0) {
			dprintk((KERN_INFO MYNAM ": Registered for IOC reset notifications\n"));
		} else {
			/* FIXME! */
		}
	}
	dprintk((KERN_INFO MYNAM ": mpt_scsih_detect()\n"));

#ifdef MODULE
	/* Evaluate the command line arguments, if any */
	if (mptscsih)
		mptscsih_setup(mptscsih);
#endif
#ifndef MPT_SCSI_USE_NEW_EH
	atomic_set(&mpt_taskQdepth, 0);
#endif

	this = mpt_adapter_find_first();
	while (this != NULL) {
		int	 portnum;
		for (portnum=0; portnum < this->facts.NumberOfPorts; portnum++) {

			/* 20010215 -sralston
			 *  Added sanity check on SCSI Initiator-mode enabled
			 *  for this MPT adapter.
			 */
			if (!(this->pfacts[portnum].ProtocolFlags & MPI_PORTFACTS_PROTOCOL_INITIATOR)) {
				printk(MYIOC_s_WARN_FMT "Skipping because SCSI Initiator mode is NOT enabled!\n",
						this->name);
				continue;
			}

			/* 20010202 -sralston
			 *  Added sanity check on readiness of the MPT adapter.
			 */
			if (this->last_state != MPI_IOC_STATE_OPERATIONAL) {
				printk(MYIOC_s_WARN_FMT "Skipping because it's not operational!\n",
						this->name);
				continue;
			}

#if LINUX_VERSION_CODE < KERNEL_VERSION(2,3,0)
			tpnt->proc_dir = &proc_mpt_scsihost;
#endif
			sh = scsi_register(tpnt, sizeof(MPT_SCSI_HOST));
			if (sh != NULL) {
				mptscsih_lock(this, flags);
				sh->io_port = 0;
				sh->n_io_port = 0;
				sh->irq = 0;

				/* Yikes!  This is important!
				 * Otherwise, by default, linux
				 * only scans target IDs 0-7!
				 * pfactsN->MaxDevices unreliable
				 * (not supported in early
				 *	versions of the FW).
				 * max_id = 1 + actual max id,
				 * max_lun = 1 + actual last lun,
				 *	see hosts.h :o(
				 */
				if ((int)this->chip_type > (int)FC929)
					sh->max_id = MPT_MAX_SCSI_DEVICES;
				else {
					/* For FC, increase the queue depth
					 * from MPT_SCSI_CAN_QUEUE (31)
					 * to MPT_FC_CAN_QUEUE (63).
					 */
					sh->can_queue = MPT_FC_CAN_QUEUE;
					sh->max_id = MPT_MAX_FC_DEVICES<256 ? MPT_MAX_FC_DEVICES : 255;
				}
				sh->max_lun = MPT_LAST_LUN + 1;

#if LINUX_VERSION_CODE >= KERNEL_VERSION(2,4,7)
				sh->max_sectors = MPT_SCSI_MAX_SECTORS;
#endif
#if LINUX_VERSION_CODE >= KERNEL_VERSION(2,5,1)
				sh->highmem_io = 1;
#endif
				sh->this_id = this->pfacts[portnum].PortSCSIID;

				/* Required entry.
				 */
				sh->unique_id = this->id;

				/* Verify that we won't exceed the maximum
				 * number of chain buffers
				 * We can optimize:  ZZ = req_sz/sizeof(SGE)
				 * For 32bit SGE's:
				 *  numSGE = 1 + (ZZ-1)*(maxChain -1) + ZZ
				 *               + (req_sz - 64)/sizeof(SGE)
				 * A slightly different algorithm is required for
				 * 64bit SGEs.
				 */
				scale = this->req_sz/(sizeof(dma_addr_t) + sizeof(u32));
				if (sizeof(dma_addr_t) == sizeof(u64)) {
					numSGE = (scale - 1) * (this->facts.MaxChainDepth-1) + scale +
						(this->req_sz - 60) / (sizeof(dma_addr_t) + sizeof(u32));
				} else {
					numSGE = 1 + (scale - 1) * (this->facts.MaxChainDepth-1) + scale +
						(this->req_sz - 64) / (sizeof(dma_addr_t) + sizeof(u32));
				} 

				if (numSGE < sh->sg_tablesize) {
					/* Reset this value */
					dprintk((MYIOC_s_INFO_FMT
						 "Resetting sg_tablesize to %d from %d\n",
						 this->name, numSGE, sh->sg_tablesize));
					sh->sg_tablesize = numSGE;
				}

				/* Set the pci device pointer in Scsi_Host structure.
				 */
				scsi_set_pci_device(sh, this->pcidev);

				mptscsih_unlock(this, flags);

				hd = (MPT_SCSI_HOST *) sh->hostdata;
				hd->ioc = this;
				hd->max_sge = sh->sg_tablesize;

				if ((int)this->chip_type > (int)FC929)
					hd->is_spi = 1;

				if (DmpService &&
				    (this->chip_type == FC919 || this->chip_type == FC929))
					hd->is_multipath = 1;

				hd->port = 0;		/* FIXME! */

				/* SCSI needs Scsi_Cmnd lookup table!
				 * (with size equal to req_depth*PtrSz!)
				 */
				sz = hd->ioc->req_depth * sizeof(void *);
				mem = kmalloc(sz, GFP_ATOMIC);
				if (mem == NULL)
					goto done;

				memset(mem, 0, sz);
				hd->ScsiLookup = (struct scsi_cmnd **) mem;

				dprintk((MYIOC_s_INFO_FMT "ScsiLookup @ %p, sz=%d\n",
					 this->name, hd->ScsiLookup, sz));

				if (mptscsih_initChainBuffers(hd, 1) < 0)
					goto done;

				/* Allocate memory for free and doneQ's
				 */
				sz = sh->can_queue * sizeof(MPT_DONE_Q);
				mem = kmalloc(sz, GFP_ATOMIC);
				if (mem == NULL)
					goto done;

				memset(mem, 0xFF, sz);
				hd->memQ = mem;

				/* Initialize the free, done and pending Qs.
				 */
				Q_INIT(&hd->freeQ, MPT_DONE_Q);
				Q_INIT(&hd->doneQ, MPT_DONE_Q);
				Q_INIT(&hd->pendingQ, MPT_DONE_Q);
				spin_lock_init(&hd->freedoneQlock);

				mem = hd->memQ;
				for (ii=0; ii < sh->can_queue; ii++) {
					freedoneQ = (MPT_DONE_Q *) mem;
					Q_ADD_TAIL(&hd->freeQ.head, freedoneQ, MPT_DONE_Q);
					mem += sizeof(MPT_DONE_Q);
				}

				/* Initialize this Scsi_Host
				 * internal task Q.
				 */
				Q_INIT(&hd->taskQ, MPT_FRAME_HDR);
				hd->taskQcnt = 0;

				/* Allocate memory for the device structures.
				 * A non-Null pointer at an offset
				 * indicates a device exists.
				 * max_id = 1 + maximum id (hosts.h)
				 */
				sz = sh->max_id * sizeof(void *);
				mem = kmalloc(sz, GFP_ATOMIC);
				if (mem == NULL)
					goto done;

				memset(mem, 0, sz);
				hd->Targets = (VirtDevice **) mem;

				dprintk((KERN_INFO "  Targets @ %p, sz=%d\n", hd->Targets, sz));


				/* Clear the TM flags
				 */
				hd->tmPending = 0;
#ifdef MPT_SCSI_USE_NEW_EH
				hd->tmState = TM_STATE_NONE;
#endif
				hd->resetPending = 0;
				hd->abortSCpnt = NULL;
				hd->tmPtr = NULL;
				hd->numTMrequests = 0;

				/* Clear the pointer used to store
				 * single-threaded commands, i.e., those
				 * issued during a bus scan, dv and
				 * configuration pages.
				 */
				hd->cmdPtr = NULL;

				/* Attach the SCSI Host to the IOC structure
				 */
				this->sh = sh;

				/* Initialize this SCSI Hosts' timers
				 * To use, set the timer expires field
				 * and add_timer
				 */
				init_timer(&hd->timer);
				hd->timer.data = (unsigned long) hd;
				hd->timer.function = mptscsih_timer_expired;

				init_timer(&hd->TMtimer);
				hd->TMtimer.data = (unsigned long) hd;
				hd->TMtimer.function = mptscsih_taskmgmt_timeout;
				hd->qtag_tick = jiffies;

				/* Moved Earlier Pam D */
				/* this->sh = sh;	*/

				if (hd->is_spi) {
					/* Update with the driver setup
					 * values.
					 */
					if (hd->ioc->spi_data.maxBusWidth > driver_setup.max_width)
						hd->ioc->spi_data.maxBusWidth = driver_setup.max_width;
					if (hd->ioc->spi_data.minSyncFactor < driver_setup.min_sync_fac)
						hd->ioc->spi_data.minSyncFactor = driver_setup.min_sync_fac;

					if (hd->ioc->spi_data.minSyncFactor == MPT_ASYNC)
						hd->ioc->spi_data.maxSyncOffset = 0;

					hd->negoNvram = 0;
#ifdef MPTSCSIH_DISABLE_DOMAIN_VALIDATION
					hd->negoNvram = MPT_SCSICFG_USE_NVRAM;
#endif
					if (driver_setup.dv == 0)
						hd->negoNvram = MPT_SCSICFG_USE_NVRAM;

					hd->ioc->spi_data.forceDv = 0;
					for (ii=0; ii < MPT_MAX_SCSI_DEVICES; ii++)
						hd->ioc->spi_data.dvStatus[ii] = MPT_SCSICFG_NEGOTIATE;
	
					if (hd->negoNvram == 0) {
						for (ii=0; ii < MPT_MAX_SCSI_DEVICES; ii++)
							hd->ioc->spi_data.dvStatus[ii] |= MPT_SCSICFG_DV_NOT_DONE;
					}

					ddvprintk((MYIOC_s_INFO_FMT
						"dv %x width %x factor %x \n",
						hd->ioc->name, driver_setup.dv,
						driver_setup.max_width,
						driver_setup.min_sync_fac));

				}

				mpt_scsi_hosts++;
			}

		}	/* for each adapter port */

		this = mpt_adapter_find_next(this);
	}

done:
	if (mpt_scsi_hosts > 0)
		register_reboot_notifier(&mptscsih_notifier);

	return mpt_scsi_hosts;
}

/*=-=-=-=-=-=-=-=-=-=-=-=-=-=-=-=-=-=-=-=-=-=-=-=-=-=-=-=-=-=-=-=-=-=-=-=-=-=*/
    static char *info_kbuf = NULL;
/*=-=-=-=-=-=-=-=-=-=-=-=-=-=-=-=-=-=-=-=-=-=-=-=-=-=-=-=-=-=-=-=-=-=-=-=-=-=*/
/**
 *	mptscsih_release - Unregister SCSI host from linux scsi mid-layer
 *	@host: Pointer to Scsi_Host structure
 *
 *	(linux Scsi_Host_Template.release routine)
 *	This routine releases all resources associated with the SCSI host
 *	adapter.
 *
 *	Returns 0 for success.
 */
int
mptscsih_release(struct Scsi_Host *host)
{
	MPT_SCSI_HOST	*hd;
	int 		 count;
	unsigned long	 flags;

	hd = (MPT_SCSI_HOST *) host->hostdata;

#ifndef MPT_SCSI_USE_NEW_EH
#ifndef MPTSCSIH_DISABLE_DOMAIN_VALIDATION
	spin_lock_irqsave(&dvtaskQ_lock, flags);
	dvtaskQ_release = 1;
	spin_unlock_irqrestore(&dvtaskQ_lock, flags);
#endif

	count = 10 * HZ;
	spin_lock_irqsave(&mytaskQ_lock, flags);
	if (mytaskQ_bh_active) {
		spin_unlock_irqrestore(&mytaskQ_lock, flags);
		dprintk((KERN_INFO MYNAM ": Info: Zapping TaskMgmt thread!\n"));
		clean_taskQ(hd);

		while(mytaskQ_bh_active && --count) {
			set_current_state(TASK_INTERRUPTIBLE);
			schedule_timeout(1);
		}
	} else {
		spin_unlock_irqrestore(&mytaskQ_lock, flags);
	}
	if (!count)
		printk(KERN_ERR MYNAM ": ERROR - TaskMgmt thread still active!\n");

#endif

#ifndef MPTSCSIH_DISABLE_DOMAIN_VALIDATION
	/* Check DV thread active */
	count = 10 * HZ;
	spin_lock_irqsave(&dvtaskQ_lock, flags);
	if (dvtaskQ_active) {
		spin_unlock_irqrestore(&dvtaskQ_lock, flags);
		while(dvtaskQ_active && --count) {
			set_current_state(TASK_INTERRUPTIBLE);
			schedule_timeout(1);
		}
	} else {
		spin_unlock_irqrestore(&dvtaskQ_lock, flags);
	}
	if (!count)
		printk(KERN_ERR MYNAM ": ERROR - DV thread still active!\n");
#if defined(MPT_DEBUG_DV) || defined(MPT_DEBUG_DV_TINY)
	else
		printk(KERN_ERR MYNAM ": DV thread orig %d, count %d\n", 10 * HZ, count);
#endif
#endif

	unregister_reboot_notifier(&mptscsih_notifier);

	if (hd != NULL) {
		int sz1, sz2, sz3, sztarget=0;
		int szr2chain = 0;
		int szc2chain = 0;
		int szchain = 0;
		int szQ = 0;

		/* Synchronize disk caches
		 */
		(void) mptscsih_synchronize_cache(hd, 0);

		sz1 = sz2 = sz3 = 0;

		if (hd->ScsiLookup != NULL) {
			sz1 = hd->ioc->req_depth * sizeof(void *);
			kfree(hd->ScsiLookup);
			hd->ScsiLookup = NULL;
		}

		if (hd->ReqToChain != NULL) {
			szr2chain = hd->ioc->req_depth * sizeof(int);
			kfree(hd->ReqToChain);
			hd->ReqToChain = NULL;
		}

		if (hd->ChainToChain != NULL) {
			szc2chain = hd->num_chain * sizeof(int);
			kfree(hd->ChainToChain);
			hd->ChainToChain = NULL;
		}

		if (hd->ChainBuffer != NULL) {
			sz2 = hd->num_chain * hd->ioc->req_sz;
			szchain = szr2chain + szc2chain + sz2;

			pci_free_consistent(hd->ioc->pcidev, sz2,
				    hd->ChainBuffer, hd->ChainBufferDMA);
			hd->ChainBuffer = NULL;
		}

		if (hd->memQ != NULL) {
			szQ = host->can_queue * sizeof(MPT_DONE_Q);
			kfree(hd->memQ);
			hd->memQ = NULL;
		}

		if (hd->Targets != NULL) {
			int max, ii;

			/*
			 * Free any target structures that were allocated.
			 */
			if (hd->is_spi) {
				max = MPT_MAX_SCSI_DEVICES;
			} else {
				max = MPT_MAX_FC_DEVICES<256 ? MPT_MAX_FC_DEVICES : 255;
			}
			for (ii=0; ii < max; ii++) {
				if (hd->Targets[ii]) {
					kfree(hd->Targets[ii]);
					hd->Targets[ii] = NULL;
					sztarget += sizeof(VirtDevice);
				}
			}

			/*
			 * Free pointer array.
			 */
			sz3 = max * sizeof(void *);
			kfree(hd->Targets);
			hd->Targets = NULL;
		}

		dprintk((MYIOC_s_INFO_FMT "Free'd ScsiLookup (%d), chain (%d) and Target (%d+%d) memory\n",
				hd->ioc->name, sz1, szchain, sz3, sztarget));
		dprintk(("Free'd done and free Q (%d) memory\n", szQ));
	}
	/* NULL the Scsi_Host pointer
	 */
	hd->ioc->sh = NULL;
	scsi_unregister(host);

	if (mpt_scsi_hosts) {
		if (--mpt_scsi_hosts == 0) {
			mpt_reset_deregister(ScsiDoneCtx);
			dprintk((KERN_INFO MYNAM ": Deregistered for IOC reset notifications\n"));

			mpt_event_deregister(ScsiDoneCtx);
			dprintk((KERN_INFO MYNAM ": Deregistered for IOC event notifications\n"));

			mpt_deregister(ScsiScanDvCtx);
			mpt_deregister(ScsiTaskCtx);
			mpt_deregister(ScsiDoneCtx);

			if (info_kbuf != NULL)
				kfree(info_kbuf);
		}
	}

	return 0;
}

/*=-=-=-=-=-=-=-=-=-=-=-=-=-=-=-=-=-=-=-=-=-=-=-=-=-=-=-=-=-=-=-=-=-=-=-=-=-=*/
/**
 *	mptscsih_halt - Process the reboot notification
 *	@nb: Pointer to a struct notifier_block (ignored)
 *	@event: event (SYS_HALT, SYS_RESTART, SYS_POWER_OFF)
 *	@buf: Pointer to a data buffer (ignored)
 *
 *	This routine called if a system shutdown or reboot is to occur.
 *
 *	Return NOTIFY_DONE if this is something other than a reboot message.
 *		NOTIFY_OK if this is a reboot message.
 */
static int
mptscsih_halt(struct notifier_block *nb, ulong event, void *buf)
{
	MPT_ADAPTER *ioc = NULL;
	MPT_SCSI_HOST *hd = NULL;

	/* Ignore all messages other than reboot message
	 */
	if ((event != SYS_RESTART) && (event != SYS_HALT)
		&& (event != SYS_POWER_OFF))
		return (NOTIFY_DONE);

	for (ioc = mpt_adapter_find_first(); ioc != NULL; ioc =	mpt_adapter_find_next(ioc)) {
		/* Flush the cache of this adapter
		 */
		if (ioc->sh) {
			hd = (MPT_SCSI_HOST *) ioc->sh->hostdata;
			if (hd) {
				mptscsih_synchronize_cache(hd, 0);
			}
		}
	}

	unregister_reboot_notifier(&mptscsih_notifier);
	return NOTIFY_OK;
}

/*=-=-=-=-=-=-=-=-=-=-=-=-=-=-=-=-=-=-=-=-=-=-=-=-=-=-=-=-=-=-=-=-=-=-=-=-=-=*/
/**
 *	mptscsih_info - Return information about MPT adapter
 *	@SChost: Pointer to Scsi_Host structure
 *
 *	(linux Scsi_Host_Template.info routine)
 *
 *	Returns pointer to buffer where information was written.
 */
const char *
mptscsih_info(struct Scsi_Host *SChost)
{
	MPT_SCSI_HOST *h;
	int size = 0;

	if (info_kbuf == NULL)
		if ((info_kbuf = kmalloc(0x1000 /* 4Kb */, GFP_KERNEL)) == NULL)
			return info_kbuf;

	h = (MPT_SCSI_HOST *)SChost->hostdata;
	info_kbuf[0] = '\0';
	mpt_print_ioc_summary(h->ioc, info_kbuf, &size, 0, 0);
	info_kbuf[size-1] = '\0';

	return info_kbuf;
}

/*=-=-=-=-=-=-=-=-=-=-=-=-=-=-=-=-=-=-=-=-=-=-=-=-=-=-=-=-=-=-=-=-=-=-=-=-=-=*/
	static int max_qd = 1;
#if 0
static int index_log[128];
static int index_ent = 0;
static __inline__ void ADD_INDEX_LOG(int req_ent)
{
	int i = index_ent++;

	index_log[i & (128 - 1)] = req_ent;
}
#else
#define ADD_INDEX_LOG(req_ent)	do { } while(0)
#endif

#ifdef	DROP_TEST
#define DROP_IOC	1	/* IOC to force failures */
#define DROP_TARGET	3	/* Target ID to force failures */
#define	DROP_THIS_CMD	10000	/* iteration to drop command */
static int dropCounter = 0;
static int dropTestOK = 0;	/* num did good */
static int dropTestBad = 0;	/* num did bad */
static int dropTestNum = 0;	/* total = good + bad + incomplete */
static int numTotCmds = 0;
static MPT_FRAME_HDR *dropMfPtr = NULL;
static int numTMrequested = 0;
#endif

/*=-=-=-=-=-=-=-=-=-=-=-=-=-=-=-=-=-=-=-=-=-=-=-=-=-=-=-=-=-=-=-=-=-=-=-=-=-=*/
/*
 *	mptscsih_put_msgframe - Wrapper routine to post message frame to F/W.
 *	@context: Call back context (ScsiDoneCtx, ScsiScanDvCtx) 
 *	@id: IOC id number 
 *	@mf: Pointer to message frame 
 *
 *	Handles the call to mptbase for posting request and queue depth 
 *	tracking.
 *
 *	Returns none.
 */
static void
mptscsih_put_msgframe(int context, int id, MPT_FRAME_HDR *mf)
{
	/* Main banana... */
	atomic_inc(&queue_depth);
	if (atomic_read(&queue_depth) > max_qd) {
		max_qd = atomic_read(&queue_depth);
		dprintk((KERN_INFO MYNAM ": Queue depth now %d.\n", max_qd));
	}

	mpt_put_msg_frame(context, id, mf);

	return;
}

/*=-=-=-=-=-=-=-=-=-=-=-=-=-=-=-=-=-=-=-=-=-=-=-=-=-=-=-=-=-=-=-=-=-=-=-=-=-=*/
/**
 *	mptscsih_qcmd - Primary Fusion MPT SCSI initiator IO start routine.
 *	@SCpnt: Pointer to Scsi_Cmnd structure
 *	@done: Pointer SCSI mid-layer IO completion function
 *
 *	(linux Scsi_Host_Template.queuecommand routine)
 *	This is the primary SCSI IO start routine.  Create a MPI SCSIIORequest
 *	from a linux Scsi_Cmnd request and send it to the IOC.
 *
 *	Returns 0. (rtn value discarded by linux scsi mid-layer)
 */
int
mptscsih_qcmd(Scsi_Cmnd *SCpnt, void (*done)(Scsi_Cmnd *))
{
	MPT_SCSI_HOST		*hd;
	MPT_FRAME_HDR		*mf;
	SCSIIORequest_t		*pScsiReq;
	VirtDevice		*pTarget;
	MPT_DONE_Q		*buffer = NULL;
	unsigned long		 flags;
	int	 target;
	int	 lun;
	int	 datadir;
	u32	 datalen;
	u32	 scsictl;
	u32	 scsidir;
	u32	 qtag;
	u32	 cmd_len;
	int	 my_idx;
	int	 ii;
	int	 rc;
	int	 did_errcode;
	int	 issueCmd;

	did_errcode = 0;
	hd = (MPT_SCSI_HOST *) SCpnt->host->hostdata;
	target = SCpnt->target;
	lun = SCpnt->lun;
	SCpnt->scsi_done = done;

	pTarget = hd->Targets[target];

	dmfprintk((MYIOC_s_INFO_FMT "qcmd: SCpnt=%p, done()=%p\n",
			(hd && hd->ioc) ? hd->ioc->name : "ioc?", SCpnt, done));

#ifdef MPT_SAVE_AUTOSENSE
	/* 20000617 -sralston
	 *  GRRRRR...  Shouldn't have to do this but...
	 *  Do explicit check for REQUEST_SENSE and cached SenseData.
	 *  If yes, return cached SenseData.
	 */
	if (SCpnt->cmnd[0] == REQUEST_SENSE) {
		u8 *dest = NULL;
		int sz;

		if (pTarget && (pTarget->tflags & MPT_TARGET_FLAGS_VALID_SENSE)) {
			pTarget->tflags &= ~MPT_TARGET_FLAGS_VALID_SENSE;	//sjr-moved-here
			if (!SCpnt->use_sg) {
				dest = SCpnt->request_buffer;
			} else {
				struct scatterlist *sg = (struct scatterlist *) SCpnt->request_buffer;
				if (sg)
					dest = (u8 *)(ulong)sg_dma_address(sg);
			}

			if (dest) {
				sz = MIN (SCSI_STD_SENSE_BYTES, SCpnt->request_bufflen);
				memcpy(dest, pTarget->sense, sz);

#if LINUX_VERSION_CODE >= KERNEL_VERSION(2,3,0)
				SCpnt->resid = SCpnt->request_bufflen - sz;
#endif
				SCpnt->result = 0;
				SCpnt->scsi_done(SCpnt);

				//sjr-moved-up//pTarget->tflags &= ~MPT_TARGET_FLAGS_VALID_SENSE;

				return 0;
			}
		}
	}
#endif

	if (hd->resetPending) {
		/* Prevent new commands from being issued
		 * while reloading the FW.
		 */
		did_errcode = 1;
		goto did_error;
	}

	/*
	 *  Put together a MPT SCSI request...
	 */
	if ((mf = mpt_get_msg_frame(ScsiDoneCtx, hd->ioc->id)) == NULL) {
		dprintk((MYIOC_s_WARN_FMT "QueueCmd, no msg frames!!\n",
				hd->ioc->name));
		did_errcode = 2;
		goto did_error;
	}

	pScsiReq = (SCSIIORequest_t *) mf;

	my_idx = le16_to_cpu(mf->u.frame.hwhdr.msgctxu.fld.req_idx);

	ADD_INDEX_LOG(my_idx);

	/*
	 *  The scsi layer should be handling this stuff
	 *  (In 2.3.x it does -DaveM)
	 */

	/*  BUG FIX!  19991030 -sralston
	 *    TUR's being issued with scsictl=0x02000000 (DATA_IN)!
	 *    Seems we may receive a buffer (datalen>0) even when there
	 *    will be no data transfer!  GRRRRR...
	 */
	datadir = mptscsih_io_direction(SCpnt);
	if (datadir == SCSI_DATA_READ) {
		datalen = SCpnt->request_bufflen;
		scsidir = MPI_SCSIIO_CONTROL_READ;	/* DATA IN  (host<--ioc<--dev) */
	} else if (datadir == SCSI_DATA_WRITE) {
		datalen = SCpnt->request_bufflen;
		scsidir = MPI_SCSIIO_CONTROL_WRITE;	/* DATA OUT (host-->ioc-->dev) */
	} else {
		datalen = 0;
		scsidir = MPI_SCSIIO_CONTROL_NODATATRANSFER;
	}

	/* Default to untagged. Once a target structure has been allocated,
	 * use the Inquiry data to determine if device supports tagged.
	 */
	qtag = MPI_SCSIIO_CONTROL_UNTAGGED;
	if (pTarget && (pTarget->tflags & MPT_TARGET_FLAGS_Q_YES)
			&& (SCpnt->device->tagged_supported)) {
		/*
		 *  Some drives are too stupid to handle fairness issues
		 *  with tagged queueing. We throw in the odd ordered
		 *  tag to stop them starving themselves.
		 */
		if ((jiffies - hd->qtag_tick) > (5*HZ)) {
			qtag = MPI_SCSIIO_CONTROL_ORDEREDQ;
			hd->qtag_tick = jiffies;
		}
		else
			qtag = MPI_SCSIIO_CONTROL_SIMPLEQ;
	}
	scsictl = scsidir | qtag;

	/* Use the above information to set up the message frame
	 */
	pScsiReq->TargetID = target;
	pScsiReq->Bus = hd->port;
	pScsiReq->ChainOffset = 0;
	pScsiReq->Function = MPI_FUNCTION_SCSI_IO_REQUEST;
	pScsiReq->CDBLength = SCpnt->cmd_len;
	pScsiReq->SenseBufferLength = MPT_SENSE_BUFFER_SIZE;
	pScsiReq->Reserved = 0;
	pScsiReq->MsgFlags = mpt_msg_flags();
	pScsiReq->LUN[0] = 0;
	pScsiReq->LUN[1] = lun;
	pScsiReq->LUN[2] = 0;
	pScsiReq->LUN[3] = 0;
	pScsiReq->LUN[4] = 0;
	pScsiReq->LUN[5] = 0;
	pScsiReq->LUN[6] = 0;
	pScsiReq->LUN[7] = 0;
	pScsiReq->Control = cpu_to_le32(scsictl);

	/*
	 *  Write SCSI CDB into the message
	 */
	cmd_len = SCpnt->cmd_len;
	for (ii=0; ii < cmd_len; ii++)
		pScsiReq->CDB[ii] = SCpnt->cmnd[ii];
	for (ii=cmd_len; ii < 16; ii++)
		pScsiReq->CDB[ii] = 0;

	/* DataLength */
	pScsiReq->DataLength = cpu_to_le32(datalen);

	/* SenseBuffer low address */
	pScsiReq->SenseBufferLowAddr = cpu_to_le32(hd->ioc->sense_buf_low_dma
					   + (my_idx * MPT_SENSE_BUFFER_ALLOC));

	/* Now add the SG list
	 * Always have a SGE even if null length.
	 */
	rc = SUCCESS;
	if (datalen == 0) {
		/* Add a NULL SGE */
		mpt_add_sge((char *)&pScsiReq->SGL, MPT_SGE_FLAGS_SSIMPLE_READ | 0,
			(dma_addr_t) -1);
	} else {
		/* Add a 32 or 64 bit SGE */
		rc = mptscsih_AddSGE(hd, SCpnt, pScsiReq, my_idx);
	}


	if (rc == SUCCESS) {
		hd->ScsiLookup[my_idx] = SCpnt;
		SCpnt->host_scribble = NULL;

#ifdef	DROP_TEST
		numTotCmds++;
		/* If the IOC number and target match, increment
		 * counter. If counter matches DROP_THIS, do not
		 * issue command to FW to force a reset.
		 * Save the MF pointer so we can free resources
		 * when task mgmt completes.
		 */
		if ((hd->ioc->id == DROP_IOC) && (target == DROP_TARGET)) {
			dropCounter++;

			if (dropCounter == DROP_THIS_CMD) {
				dropCounter = 0;

				/* If global is set, then we are already
				 * doing something - so keep issuing commands.
				 */
				if (dropMfPtr == NULL) {
					dropTestNum++;
					dropMfPtr = mf;
					atomic_inc(&queue_depth);
					printk(MYIOC_s_INFO_FMT
						"Dropped SCSI cmd (%p)\n",
						hd->ioc->name, SCpnt);
					printk("mf (%p) req (%4x) tot cmds (%d)\n",
						mf, my_idx, numTotCmds);

					return 0;
				}
			}
		}
#endif

		/* SCSI specific processing */
		issueCmd = 1;
		if (hd->is_spi) {
			int dvStatus = hd->ioc->spi_data.dvStatus[target];

			if (dvStatus || hd->ioc->spi_data.forceDv) {

				/* Write SDP1 on this I/O to this target */
				if (dvStatus & MPT_SCSICFG_NEGOTIATE) {
					mptscsih_writeSDP1(hd, 0, target, hd->negoNvram);
					dvStatus &= ~MPT_SCSICFG_NEGOTIATE;
					hd->ioc->spi_data.dvStatus[target] =  dvStatus;
				} else if (dvStatus & MPT_SCSICFG_BLK_NEGO) {
					mptscsih_writeSDP1(hd, 0, target, MPT_SCSICFG_BLK_NEGO);
					dvStatus &= ~MPT_SCSICFG_BLK_NEGO;
					hd->ioc->spi_data.dvStatus[target] =  dvStatus;
				}

#ifndef MPTSCSIH_DISABLE_DOMAIN_VALIDATION
				if ((dvStatus & MPT_SCSICFG_NEED_DV) || hd->ioc->spi_data.forceDv) {
					unsigned long lflags;
					/* Schedule DV if necessary */
					spin_lock_irqsave(&dvtaskQ_lock, lflags);
					if (!dvtaskQ_active) {
						dvtaskQ_active = 1;
						spin_unlock_irqrestore(&dvtaskQ_lock, lflags);
						MPT_INIT_WORK(&mptscsih_dvTask, mptscsih_domainValidation, (void *) hd); 

						SCHEDULE_TASK(&mptscsih_dvTask);
					} else {
						spin_unlock_irqrestore(&dvtaskQ_lock, lflags);
					}
					hd->ioc->spi_data.forceDv = 0;
				}

				/* Trying to do DV to this target, extend timeout.
				 * Wait to issue intil flag is clear 
				 */
				if (dvStatus & MPT_SCSICFG_DV_PENDING) {
					mod_timer(&SCpnt->eh_timeout, jiffies + 40 * HZ);
					issueCmd = 0;
				}

				/* Set the DV flags.
				 */
				if (dvStatus & MPT_SCSICFG_DV_NOT_DONE)
					mptscsih_set_dvflags(hd, pScsiReq);
#endif
			}
		}

		if (issueCmd) {
			mptscsih_put_msgframe(ScsiDoneCtx, hd->ioc->id, mf);
			dmfprintk((MYIOC_s_INFO_FMT "Issued SCSI cmd (%p) mf=%p idx=%d\n",
					hd->ioc->name, SCpnt, mf, my_idx));
		} else {
			ddvtprintk((MYIOC_s_INFO_FMT "Pending cmd=%p idx %d\n",
					hd->ioc->name, SCpnt, my_idx));
			/* Place this command on the pendingQ if possible */
			spin_lock_irqsave(&hd->freedoneQlock, flags);
			if (!Q_IS_EMPTY(&hd->freeQ)) {
				buffer = hd->freeQ.head;
				Q_DEL_ITEM(buffer);

				/* Save the mf pointer
				 */
				buffer->argp = (void *)mf;

				/* Add to the pendingQ
				 */
				Q_ADD_TAIL(&hd->pendingQ.head, buffer, MPT_DONE_Q);
				spin_unlock_irqrestore(&hd->freedoneQlock, flags);
			} else {
				spin_unlock_irqrestore(&hd->freedoneQlock, flags);
				SCpnt->result = (DID_BUS_BUSY << 16);
				SCpnt->scsi_done(SCpnt);
			}
		}
	} else {
		mptscsih_freeChainBuffers(hd, my_idx);
		mpt_free_msg_frame(ScsiDoneCtx, hd->ioc->id, mf);
		did_errcode = 3;
		goto did_error;
	}

	return 0;

did_error:
	dprintk((MYIOC_s_WARN_FMT "_qcmd did_errcode=%d (sc=%p)\n",
			hd->ioc->name, did_errcode, SCpnt));
	/* Just wish OS to issue a retry */
	SCpnt->result = (DID_BUS_BUSY << 16);
	spin_lock_irqsave(&hd->freedoneQlock, flags);
	if (!Q_IS_EMPTY(&hd->freeQ)) {
		buffer = hd->freeQ.head;
		Q_DEL_ITEM(buffer);

		/* Set the Scsi_Cmnd pointer
		 */
		buffer->argp = (void *)SCpnt;

		/* Add to the doneQ
		 */
		Q_ADD_TAIL(&hd->doneQ.head, buffer, MPT_DONE_Q);
		spin_unlock_irqrestore(&hd->freedoneQlock, flags);
	} else {
		spin_unlock_irqrestore(&hd->freedoneQlock, flags);
		SCpnt->scsi_done(SCpnt);
	}

	return 0;
}

/*=-=-=-=-=-=-=-=-=-=-=-=-=-=-=-=-=-=-=-=-=-=-=-=-=-=-=-=-=-=-=-=-=-=-=-=-=-=*/
/*
 *	mptscsih_AddSGE - Add a SGE (plus chain buffers) to the
 *	SCSIIORequest_t Message Frame.
 *	@hd: Pointer to MPT_SCSI_HOST structure
 *	@SCpnt: Pointer to Scsi_Cmnd structure
 *	@pReq: Pointer to SCSIIORequest_t structure
 *
 *	Returns ...
 */
static int
mptscsih_AddSGE(MPT_SCSI_HOST *hd, Scsi_Cmnd *SCpnt,
				 SCSIIORequest_t *pReq, int req_idx)
{
	char 	*psge;
	char	*chainSge;
	struct scatterlist *sg;
	int	 frm_sz;
	int	 sges_left, sg_done;
	int	 chain_idx = MPT_HOST_NO_CHAIN;
	int	 sgeOffset;
	int	 numSgeSlots, numSgeThisFrame;
	u32	 sgflags, sgdir, thisxfer = 0;
	int	 chain_dma_off = 0;
	int	 newIndex;
	int	 ii;
	dma_addr_t v2;

	sgdir = le32_to_cpu(pReq->Control) & MPI_SCSIIO_CONTROL_DATADIRECTION_MASK;
	if (sgdir == MPI_SCSIIO_CONTROL_WRITE)  {
		sgdir = MPT_TRANSFER_HOST_TO_IOC;
	} else {
		sgdir = MPT_TRANSFER_IOC_TO_HOST;
	}

	psge = (char *) &pReq->SGL;
	frm_sz = hd->ioc->req_sz;

	/* Map the data portion, if any.
	 * sges_left  = 0 if no data transfer.
	 */
	sges_left = SCpnt->use_sg;
	if (SCpnt->use_sg) {
		sges_left = pci_map_sg(hd->ioc->pcidev,
			       (struct scatterlist *) SCpnt->request_buffer,
			       SCpnt->use_sg,
			       scsi_to_pci_dma_dir(SCpnt->sc_data_direction));
	} else if (SCpnt->request_bufflen) {
		dma_addr_t	 buf_dma_addr;
		scPrivate	*my_priv;

		buf_dma_addr = pci_map_single(hd->ioc->pcidev,
				      SCpnt->request_buffer,
				      SCpnt->request_bufflen,
				      scsi_to_pci_dma_dir(SCpnt->sc_data_direction));

		/* We hide it here for later unmap. */
		my_priv = (scPrivate *) &SCpnt->SCp;
		my_priv->p1 = (void *)(ulong) buf_dma_addr;

		dsgprintk((MYIOC_s_INFO_FMT "SG: non-SG for %p, len=%d\n",
				hd->ioc->name, SCpnt, SCpnt->request_bufflen));

		mpt_add_sge((char *) &pReq->SGL,
			0xD1000000|MPT_SGE_FLAGS_ADDRESSING|sgdir|SCpnt->request_bufflen,
			buf_dma_addr);

		return SUCCESS;
	}

	/* Handle the SG case.
	 */
	sg = (struct scatterlist *) SCpnt->request_buffer;
	sg_done  = 0;
	sgeOffset = sizeof(SCSIIORequest_t) - sizeof(SGE_IO_UNION);
	chainSge = NULL;

	/* Prior to entering this loop - the following must be set
	 * current MF:  sgeOffset (bytes)
	 *              chainSge (Null if original MF is not a chain buffer)
	 *              sg_done (num SGE done for this MF)
	 */

nextSGEset:
	numSgeSlots = ((frm_sz - sgeOffset) / (sizeof(u32) + sizeof(dma_addr_t)) );
	numSgeThisFrame = (sges_left < numSgeSlots) ? sges_left : numSgeSlots;

	sgflags = MPT_SGE_FLAGS_SIMPLE_ELEMENT | MPT_SGE_FLAGS_ADDRESSING | sgdir;

	/* Get first (num - 1) SG elements
	 * Skip any SG entries with a length of 0
	 * NOTE: at finish, sg and psge pointed to NEXT data/location positions
	 */
	for (ii=0; ii < (numSgeThisFrame-1); ii++) {
		thisxfer = sg_dma_len(sg);
		if (thisxfer == 0) {
			sg ++; /* Get next SG element from the OS */
			sg_done++;
			continue;
		}

		v2 = sg_dma_address(sg);
		mpt_add_sge(psge, sgflags | thisxfer, v2);

		sg++;		/* Get next SG element from the OS */
		psge += (sizeof(u32) + sizeof(dma_addr_t));
		sgeOffset += (sizeof(u32) + sizeof(dma_addr_t));
		sg_done++;
	}

	if (numSgeThisFrame == sges_left) {
		/* Add last element, end of buffer and end of list flags.
		 */
		sgflags |= MPT_SGE_FLAGS_LAST_ELEMENT |
				MPT_SGE_FLAGS_END_OF_BUFFER |
				MPT_SGE_FLAGS_END_OF_LIST;

		/* Add last SGE and set termination flags.
		 * Note: Last SGE may have a length of 0 - which should be ok.
		 */
		thisxfer = sg_dma_len(sg);

		v2 = sg_dma_address(sg);
		mpt_add_sge(psge, sgflags | thisxfer, v2);
		/*
		sg++;
		psge += (sizeof(u32) + sizeof(dma_addr_t));
		*/
		sgeOffset += (sizeof(u32) + sizeof(dma_addr_t));
		sg_done++;

		if (chainSge) {
			/* The current buffer is a chain buffer,
			 * but there is not another one.
			 * Update the chain element
			 * Offset and Length fields.
			 */
			mpt_add_chain((char *)chainSge, 0, sgeOffset, hd->ChainBufferDMA + chain_dma_off);
		} else {
			/* The current buffer is the original MF
			 * and there is no Chain buffer.
			 */
			pReq->ChainOffset = 0;
		}
	} else {
		/* At least one chain buffer is needed.
		 * Complete the first MF
		 *  - last SGE element, set the LastElement bit
		 *  - set ChainOffset (words) for orig MF
		 *             (OR finish previous MF chain buffer)
		 *  - update MFStructPtr ChainIndex
		 *  - Populate chain element
		 * Also
		 * Loop until done.
		 */

		dsgprintk((MYIOC_s_INFO_FMT "SG: Chain Required! sg done %d\n",
				hd->ioc->name, sg_done));

		/* Set LAST_ELEMENT flag for last non-chain element
		 * in the buffer. Since psge points at the NEXT
		 * SGE element, go back one SGE element, update the flags
		 * and reset the pointer. (Note: sgflags & thisxfer are already
		 * set properly).
		 */
		if (sg_done) {
			u32 *ptmp = (u32 *) (psge - (sizeof(u32) + sizeof(dma_addr_t)));
			sgflags = le32_to_cpu(*ptmp);
			sgflags |= MPT_SGE_FLAGS_LAST_ELEMENT;
			*ptmp = cpu_to_le32(sgflags);
		}

		if (chainSge) {
			/* The current buffer is a chain buffer.
			 * chainSge points to the previous Chain Element.
			 * Update its chain element Offset and Length (must
			 * include chain element size) fields.
			 * Old chain element is now complete.
			 */
			u8 nextChain = (u8) (sgeOffset >> 2);
			sgeOffset += (sizeof(u32) + sizeof(dma_addr_t));
			mpt_add_chain((char *)chainSge, nextChain, sgeOffset, hd->ChainBufferDMA + chain_dma_off);
		} else {
			/* The original MF buffer requires a chain buffer -
			 * set the offset.
			 * Last element in this MF is a chain element.
			 */
			pReq->ChainOffset = (u8) (sgeOffset >> 2);
		}

		sges_left -= sg_done;


		/* NOTE: psge points to the beginning of the chain element
		 * in current buffer. Get a chain buffer.
		 */
		if ((mptscsih_getFreeChainBuffer(hd, &newIndex)) == FAILED)
			return FAILED;

		/* Update the tracking arrays.
		 * If chainSge == NULL, update ReqToChain, else ChainToChain
		 */
		if (chainSge) {
			hd->ChainToChain[chain_idx] = newIndex;
		} else {
			hd->ReqToChain[req_idx] = newIndex;
		}
		chain_idx = newIndex;
		chain_dma_off = hd->ioc->req_sz * chain_idx;

		/* Populate the chainSGE for the current buffer.
		 * - Set chain buffer pointer to psge and fill
		 *   out the Address and Flags fields.
		 */
		chainSge = (char *) psge;
		dsgprintk((KERN_INFO "  Current buff @ %p (index 0x%x)",
				psge, req_idx));

		/* Start the SGE for the next buffer
		 */
		psge = (char *) (hd->ChainBuffer + chain_dma_off);
		sgeOffset = 0;
		sg_done = 0;

		dsgprintk((KERN_INFO "  Chain buff @ %p (index 0x%x)\n",
				psge, chain_idx));

		/* Start the SGE for the next buffer
		 */

		goto nextSGEset;
	}

	return SUCCESS;
}

/*=-=-=-=-=-=-=-=-=-=-=-=-=-=-=-=-=-=-=-=-=-=-=-=-=-=-=-=-=-=-=-=-=-=-=-=-=-=*/
/*
 *	mptscsih_getFreeChainBuffes - Function to get a free chain
 *	from the MPT_SCSI_HOST FreeChainQ.
 *	@hd: Pointer to the MPT_SCSI_HOST instance
 *	@req_idx: Index of the SCSI IO request frame. (output)
 *
 *	return SUCCESS or FAILED
 */
static int
mptscsih_getFreeChainBuffer(MPT_SCSI_HOST *hd, int *retIndex)
{
	MPT_FRAME_HDR *chainBuf = NULL;
	unsigned long flags;
	int rc = FAILED;
	int chain_idx = MPT_HOST_NO_CHAIN;

	//spin_lock_irqsave(&hd->FreeChainQlock, flags);
	spin_lock_irqsave(&hd->ioc->FreeQlock, flags);
	if (!Q_IS_EMPTY(&hd->FreeChainQ)) {

		int offset;

		chainBuf = hd->FreeChainQ.head;
		Q_DEL_ITEM(&chainBuf->u.frame.linkage);
		offset = (u8 *)chainBuf - (u8 *)hd->ChainBuffer;
		chain_idx = offset / hd->ioc->req_sz;
		rc = SUCCESS;
	}
	//spin_unlock_irqrestore(&hd->FreeChainQlock, flags);
	spin_unlock_irqrestore(&hd->ioc->FreeQlock, flags);


	*retIndex = chain_idx;

	dsgprintk((MYIOC_s_INFO_FMT "getFreeChainBuffer (index %d), got buf=%p\n",
			hd->ioc->name, *retIndex, chainBuf));

	return rc;
}

/*=-=-=-=-=-=-=-=-=-=-=-=-=-=-=-=-=-=-=-=-=-=-=-=-=-=-=-=-=-=-=-=-=-=-=-=-=-=*/
/*
 *	mptscsih_freeChainBuffers - Function to free chain buffers associated
 *	with a SCSI IO request
 *	@hd: Pointer to the MPT_SCSI_HOST instance
 *	@req_idx: Index of the SCSI IO request frame.
 *
 *	Called if SG chain buffer allocation fails and mptscsih callbacks.
 *	No return.
 */
static void
mptscsih_freeChainBuffers(MPT_SCSI_HOST *hd, int req_idx)
{
	MPT_FRAME_HDR *chain = NULL;
	unsigned long flags;
	int chain_idx;
	int next;

	/* Get the first chain index and reset
	 * tracker state.
	 */
	chain_idx = hd->ReqToChain[req_idx];
	hd->ReqToChain[req_idx] = MPT_HOST_NO_CHAIN;

	while (chain_idx != MPT_HOST_NO_CHAIN) {

		/* Save the next chain buffer index */
		next = hd->ChainToChain[chain_idx];

		/* Free this chain buffer and reset
		 * tracker
		 */
		hd->ChainToChain[chain_idx] = MPT_HOST_NO_CHAIN;

		chain = (MPT_FRAME_HDR *) (hd->ChainBuffer
					+ (chain_idx * hd->ioc->req_sz));
		spin_lock_irqsave(&hd->ioc->FreeQlock, flags);
		Q_ADD_TAIL(&hd->FreeChainQ.head,
					&chain->u.frame.linkage, MPT_FRAME_HDR);
		spin_unlock_irqrestore(&hd->ioc->FreeQlock, flags);

		dmfprintk((MYIOC_s_INFO_FMT "FreeChainBuffers (index %d)\n",
				hd->ioc->name, chain_idx));

		/* handle next */
		chain_idx = next;
	}
	return;
}

/*=-=-=-=-=-=-=-=-=-=-=-=-=-=-=-=-=-=-=-=-=-=-=-=-=-=-=-=-=-=-=-=-=-=-=-=-=-=*/
/*
 *	Reset Handling
 */

/*=-=-=-=-=-=-=-=-=-=-=-=-=-=-=-=-=-=-=-=-=-=-=-=-=-=-=-=-=-=-=-=-=-=-=-=-=-=*/
/*
 *	mptscsih_TMHandler - Generic handler for SCSI Task Management.
 *	Fall through to mpt_HardResetHandler if: not operational, too many
 *	failed TM requests or handshake failure.
 *
 *	@ioc: Pointer to MPT_ADAPTER structure
 *	@type: Task Management type
 *	@target: Logical Target ID for reset (if appropriate)
 *	@lun: Logical Unit for reset (if appropriate)
 *	@ctx2abort: Context for the task to be aborted (if appropriate)
 *	@sleepFlag: If set, use udelay instead of schedule in handshake code.
 *
 *	Remark: Currently invoked from a non-interrupt thread (_bh).
 *
 *	Remark: With old EH code, at most 1 SCSI TaskMgmt function per IOC
 *	will be active.
 *
 *	Returns 0 for SUCCESS or -1 if FAILED.
 */
static int
mptscsih_TMHandler(MPT_SCSI_HOST *hd, u8 type, u8 target, u8 lun, int ctx2abort, int sleepFlag)
{
	MPT_ADAPTER	*ioc = NULL;
	int		 rc = -1;
	int		 doTask = 1;
	u32		 ioc_raw_state;
	unsigned long	 flags;

	/* If FW is being reloaded currently, return success to
	 * the calling function.
	 */
	if (hd == NULL)
		return 0;

	ioc = hd->ioc;
	dtmprintk((MYIOC_s_INFO_FMT "TMHandler Entered!\n", ioc->name));

	if (ioc == NULL) {
		printk(KERN_ERR MYNAM " TMHandler" " NULL ioc!\n");
		return 0;
	}

	// SJR - CHECKME - Can we avoid this here?
	// (mpt_HardResetHandler has this check...)
	spin_lock_irqsave(&ioc->diagLock, flags);
	if ((ioc->diagPending) || (ioc->alt_ioc && ioc->alt_ioc->diagPending)) {
		spin_unlock_irqrestore(&ioc->diagLock, flags);
		return 0;
	}
	spin_unlock_irqrestore(&ioc->diagLock, flags);

	/* Do not do a Task Management if there are
	 * too many failed TMs on this adapter.
	 */
	if (hd->numTMrequests > MPT_HOST_TOO_MANY_TM)
		doTask = 0;

	/* Is operational?
	 */
	ioc_raw_state = mpt_GetIocState(hd->ioc, 0);

#ifdef MPT_DEBUG_RESET
	if ((ioc_raw_state & MPI_IOC_STATE_MASK) != MPI_IOC_STATE_OPERATIONAL) {
		printk(MYIOC_s_WARN_FMT 
			"TM Handler: IOC Not operational! state 0x%x Calling HardResetHandler\n", 
			hd->ioc->name, ioc_raw_state);
	}
#endif

	if (doTask && ((ioc_raw_state & MPI_IOC_STATE_MASK) == MPI_IOC_STATE_OPERATIONAL)
				&& !(ioc_raw_state & MPI_DOORBELL_ACTIVE)) {

		/* Isse the Task Mgmt request.
		 */
		rc = mptscsih_IssueTaskMgmt(hd, type, target, lun, ctx2abort, sleepFlag);
		if (rc) {
#ifdef MPT_SCSI_USE_NEW_EH
			hd->tmState = TM_STATE_ERROR;
#endif
			printk(MYIOC_s_INFO_FMT "Issue of TaskMgmt failed!\n", hd->ioc->name);
		} else {
			printk(MYIOC_s_INFO_FMT "Issue of TaskMgmt Successful!\n", hd->ioc->name);
		}
	}
#ifdef DROP_TEST
	numTMrequested++;
	if (numTMrequested > 5) {
		rc = 0;		/* set to 1 to force a hard reset */
		numTMrequested = 0;
	}
#endif

	if (rc || ioc->reload_fw || (ioc->alt_ioc && ioc->alt_ioc->reload_fw)) {
		dtmprintk((MYIOC_s_INFO_FMT "Falling through to HardReset! \n",
			 hd->ioc->name));
		rc = mpt_HardResetHandler(hd->ioc, sleepFlag);
	}

	dtmprintk((MYIOC_s_INFO_FMT "TMHandler rc = %d!\n", hd->ioc->name, rc));
#ifndef MPT_SCSI_USE_NEW_EH
	dtmprintk((MYIOC_s_INFO_FMT "TMHandler: _bh_handler state (%d) taskQ count (%d)\n",
		ioc->name, mytaskQ_bh_active, hd->taskQcnt));
#endif

	return rc;
}


/*=-=-=-=-=-=-=-=-=-=-=-=-=-=-=-=-=-=-=-=-=-=-=-=-=-=-=-=-=-=-=-=-=-=-=-=-=-=*/
/*
 *	mptscsih_IssueTaskMgmt - Generic send Task Management function.
 *	@hd: Pointer to MPT_SCSI_HOST structure
 *	@type: Task Management type
 *	@target: Logical Target ID for reset (if appropriate)
 *	@lun: Logical Unit for reset (if appropriate)
 *	@ctx2abort: Context for the task to be aborted (if appropriate)
 *	@sleepFlag: If set, use udelay instead of schedule in handshake code.
 *
 *	Remark: _HardResetHandler can be invoked from an interrupt thread (timer)
 *	or a non-interrupt thread.  In the former, must not call schedule().
 *
 *	Not all fields are meaningfull for all task types.
 *
 *	Returns 0 for SUCCESS, -999 for "no msg frames",
 *	else other non-zero value returned.
 */
static int
mptscsih_IssueTaskMgmt(MPT_SCSI_HOST *hd, u8 type, u8 target, u8 lun, int ctx2abort, int sleepFlag)
{
	MPT_FRAME_HDR	*mf;
	SCSITaskMgmt_t	*pScsiTm;
	int		 ii;
	int		 retval;

	/* Return Fail to calling function if no message frames available.
	 */
	if ((mf = mpt_get_msg_frame(ScsiTaskCtx, hd->ioc->id)) == NULL) {
		dtmprintk((MYIOC_s_WARN_FMT "IssueTaskMgmt, no msg frames!!\n",
				hd->ioc->name));
		//return FAILED;
		return -999;
	}
	dtmprintk((MYIOC_s_INFO_FMT "IssueTaskMgmt request @ %p\n",
			hd->ioc->name, mf));

	/* Format the Request
	 */
	pScsiTm = (SCSITaskMgmt_t *) mf;
	pScsiTm->TargetID = target;
	pScsiTm->Bus = hd->port;
	pScsiTm->ChainOffset = 0;
	pScsiTm->Function = MPI_FUNCTION_SCSI_TASK_MGMT;

	pScsiTm->Reserved = 0;
	pScsiTm->TaskType = type;
	pScsiTm->Reserved1 = 0;
	pScsiTm->MsgFlags = (type == MPI_SCSITASKMGMT_TASKTYPE_RESET_BUS)
	                    ? MPI_SCSITASKMGMT_MSGFLAGS_LIPRESET_RESET_OPTION : 0;

	for (ii= 0; ii < 8; ii++) {
		pScsiTm->LUN[ii] = 0;
	}
	pScsiTm->LUN[1] = lun;

	for (ii=0; ii < 7; ii++)
		pScsiTm->Reserved2[ii] = 0;

	pScsiTm->TaskMsgContext = ctx2abort;
	dtmprintk((MYIOC_s_INFO_FMT "IssueTaskMgmt, ctx2abort (0x%08x), type (%d)\n",
			hd->ioc->name, ctx2abort, type));

	/* MPI v0.10 requires SCSITaskMgmt requests be sent via Doorbell/handshake
		mpt_put_msg_frame(hd->ioc->id, mf);
	* Save the MF pointer in case the request times out.
	*/
	hd->tmPtr = mf;
	hd->numTMrequests++;
	hd->TMtimer.expires = jiffies + HZ*20;  /* 20 seconds */
	add_timer(&hd->TMtimer);

	if ((retval = mpt_send_handshake_request(ScsiTaskCtx, hd->ioc->id,
				sizeof(SCSITaskMgmt_t), (u32*)pScsiTm, sleepFlag))
	!= 0) {
		dtmprintk((MYIOC_s_WARN_FMT "_send_handshake FAILED!"
			" (hd %p, ioc %p, mf %p) \n", hd->ioc->name, hd, hd->ioc, mf));
		hd->numTMrequests--;
		hd->tmPtr = NULL;
		del_timer(&hd->TMtimer);
		mpt_free_msg_frame(ScsiTaskCtx, hd->ioc->id, mf);
	}

	return retval;
}

#ifdef MPT_SCSI_USE_NEW_EH		/* { */
/*=-=-=-=-=-=-=-=-=-=-=-=-=-=-=-=-=-=-=-=-=-=-=-=-=-=-=-=-=-=-=-=-=-=-=-=-=-=*/
/**
 *	mptscsih_abort - Abort linux Scsi_Cmnd routine, new_eh variant
 *	@SCpnt: Pointer to Scsi_Cmnd structure, IO to be aborted
 *
 *	(linux Scsi_Host_Template.eh_abort_handler routine)
 *
 *	Returns SUCCESS or FAILED.
 */
int
mptscsih_abort(Scsi_Cmnd * SCpnt)
{
	MPT_SCSI_HOST	*hd;
	MPT_FRAME_HDR	*mf;
	unsigned long	 flags;
	u32		 ctx2abort;
	int		 scpnt_idx;

	/* If we can't locate our host adapter structure, return FAILED status.
	 */
	if ((hd = (MPT_SCSI_HOST *) SCpnt->host->hostdata) == NULL) {
		SCpnt->result = DID_RESET << 16;
		SCpnt->scsi_done(SCpnt);
		nehprintk((KERN_WARNING MYNAM ": mptscsih_abort: "
			   "Can't locate host! (sc=%p)\n",
			   SCpnt));
		return FAILED;
	}

	printk(KERN_WARNING MYNAM ": %s: >> Attempting task abort! (sc=%p)\n",
	       hd->ioc->name, SCpnt);
	printk(KERN_WARNING MYNAM ": %s: IOs outstanding = %d\n",
	       hd->ioc->name, atomic_read(&queue_depth));

	/* Find this command
	 */
	if ((scpnt_idx = SCPNT_TO_LOOKUP_IDX(SCpnt)) < 0) {
		/* Cmd not found in ScsiLookup. If found in
		 * doneQ, delete from Q. Do OS callback.
		 */
		search_doneQ_for_cmd(hd, SCpnt);

		SCpnt->result = DID_RESET << 16;
		SCpnt->scsi_done(SCpnt);
		nehprintk((KERN_WARNING MYNAM ": %s: mptscsih_abort: "
			   "Command not in the active list! (sc=%p)\n",
			   hd->ioc->name, SCpnt));
		return SUCCESS;
	}

	/*  Wait a fixed amount of time for the TM pending flag to be cleared.
	 *  If we time out, then we return a FAILED status to the caller.  This
	 *  call to mptscsih_tm_pending_wait() will set the pending flag if we are
	 *  successful.
	 */
	if (mptscsih_tm_pending_wait(hd) == FAILED){
		nehprintk((KERN_WARNING MYNAM ": %s: mptscsih_abort: "
			   "Timed out waiting for previous TM to complete! "
			   "(sc = %p)\n",
			   hd->ioc->name, SCpnt));
		return FAILED;
	}

	/* If this command is pended, then timeout/hang occurred
	 * during DV. Post command and flush pending Q
	 * and then following up with the reset request.
	 */
	if ((mf = mptscsih_search_pendingQ(hd, scpnt_idx)) != NULL) {
		mptscsih_put_msgframe(ScsiDoneCtx, hd->ioc->id, mf);
		post_pendingQ_commands(hd);
		nehprintk((KERN_WARNING MYNAM ": %s: mptscsih_abort: "
			   "Found command in pending queue! (sc=%p)\n",
			   hd->ioc->name, SCpnt));
	}

	/* Most important!  Set TaskMsgContext to SCpnt's MsgContext!
	 * (the IO to be ABORT'd)
	 *
	 * NOTE: Since we do not byteswap MsgContext, we do not
	 *	 swap it here either.  It is an opaque cookie to
	 *	 the controller, so it does not matter. -DaveM
	 */
	mf = MPT_INDEX_2_MFPTR(hd->ioc, scpnt_idx);
	ctx2abort = mf->u.frame.hwhdr.msgctxu.MsgContext;

	hd->abortSCpnt = SCpnt;

	if (mptscsih_TMHandler(hd, MPI_SCSITASKMGMT_TASKTYPE_ABORT_TASK,
	                       SCpnt->target, SCpnt->lun, ctx2abort, CAN_SLEEP) 
		< 0
	    || hd->tmState == TM_STATE_ERROR) {

		/* The TM request failed and the subsequent FW-reload failed!
		 * Fatal error case.
		 */
		printk(MYIOC_s_WARN_FMT "Error issuing abort task! (sc=%p)\n",
		       hd->ioc->name, SCpnt);

		/* If command not found, do not do callback,
		 *  just return failed.  CHECKME
		 */
		if (hd->ScsiLookup[scpnt_idx] != NULL) {
			SCpnt->result = STS_BUSY;
			SCpnt->scsi_done(SCpnt);
		}

		/* We must clear our pending flag before clearing our state.
		 */
		hd->tmPending = 0;
		hd->tmState = TM_STATE_NONE;

		return FAILED;
	}

	/* Our task management request will either complete or time out.  So we
	 * spin until tmPending is != 1. If tmState is set to TM_STATE_ERROR, 
	 * we encountered an error executing the task management request.
	 */
	while (hd->tmPending == 1){
		set_current_state(TASK_INTERRUPTIBLE);
		schedule_timeout(HZ/4);
	}
	spin_lock_irqsave(&hd->ioc->FreeQlock, flags);
	if (hd->tmState == TM_STATE_ERROR){
		hd->tmState = TM_STATE_NONE;
		spin_unlock_irqrestore(&hd->ioc->FreeQlock, flags);
		nehprintk((KERN_WARNING MYNAM ": %s: mptscsih_abort: "
			   "TM timeout error! (sc=%p)\n",
			   hd->ioc->name,
			   SCpnt));
		return FAILED;
	}
	hd->tmState = TM_STATE_NONE;
	spin_unlock_irqrestore(&hd->ioc->FreeQlock, flags);

	nehprintk((KERN_WARNING MYNAM ": %s: mptscsih_abort: "
		   "Abort was successful! (sc=%p)\n",
		   hd->ioc->name,
		   SCpnt));

	return SUCCESS;
}

/*=-=-=-=-=-=-=-=-=-=-=-=-=-=-=-=-=-=-=-=-=-=-=-=-=-=-=-=-=-=-=-=-=-=-=-=-=-=*/
/**
 *	mptscsih_dev_reset - Perform a SCSI TARGET_RESET!  new_eh variant
 *	@SCpnt: Pointer to Scsi_Cmnd structure, IO which reset is due to
 *
 *	(linux Scsi_Host_Template.eh_dev_reset_handler routine)
 *
 *	Returns SUCCESS or FAILED.
 */
int
mptscsih_dev_reset(Scsi_Cmnd * SCpnt)
{
	MPT_SCSI_HOST	*hd;
	unsigned long	 flags;

	/* If we can't locate our host adapter structure, return FAILED status.
	 */
	if ((hd = (MPT_SCSI_HOST *) SCpnt->host->hostdata) == NULL){
		nehprintk((KERN_WARNING MYNAM ": mptscsih_dev_reset: "
			   "Can't locate host! (sc=%p)\n",
			   SCpnt));
		return FAILED;
	}

	printk(KERN_WARNING MYNAM ": %s: >> Attempting target reset! (sc=%p)\n",
	       hd->ioc->name, SCpnt);
	printk(KERN_WARNING MYNAM ": %s: IOs outstanding = %d\n",
	       hd->ioc->name, atomic_read(&queue_depth));

	/*  Wait a fixed amount of time for the TM pending flag to be cleared.
	 *  If we time out, then we return a FAILED status to the caller.  This
	 *  call to mptscsih_tm_pending_wait() will set the pending flag if we are
	 *  successful.
	 */
	if (mptscsih_tm_pending_wait(hd) == FAILED) {
		nehprintk((KERN_WARNING MYNAM ": %s: mptscsih_dev_reset: "
			   "Timed out waiting for previous TM to complete! "
			   "(sc = %p)\n",
			   hd->ioc->name, SCpnt));
		return FAILED;
	}

	if (mptscsih_TMHandler(hd, MPI_SCSITASKMGMT_TASKTYPE_TARGET_RESET,
	                       SCpnt->target, 0, 0, CAN_SLEEP) 
		< 0){
		/* The TM request failed and the subsequent FW-reload failed!
		 * Fatal error case.
		 */
		printk(MYIOC_s_WARN_FMT "Error processing TaskMgmt request (sc=%p)\n",
		 		hd->ioc->name, SCpnt);
		hd->tmPending = 0;
		hd->tmState = TM_STATE_NONE;
		return FAILED;
	}

	/* Our task management request will either complete or time out.  So we
	 * spin until tmPending is != 1. If tmState is set to TM_STATE_ERROR, 
	 * we encountered an error executing the task management request.
	 */
	while (hd->tmPending == 1){
		set_current_state(TASK_INTERRUPTIBLE);
		schedule_timeout(HZ/4);
	}
	spin_lock_irqsave(&hd->ioc->FreeQlock, flags);
	if (hd->tmState == TM_STATE_ERROR){
		hd->tmState = TM_STATE_NONE;
		spin_unlock_irqrestore(&hd->ioc->FreeQlock, flags);
		nehprintk((KERN_WARNING MYNAM ": %s: mptscsih_dev_reset: "
			   "TM timeout error! (sc=%p)\n",
			   hd->ioc->name,
			   SCpnt));
		return FAILED;
	}
	hd->tmState = TM_STATE_NONE;
	spin_unlock_irqrestore(&hd->ioc->FreeQlock, flags);

	nehprintk((KERN_WARNING MYNAM ": %s: mptscsih_dev_reset: "
		   "Device reset was successful! (sc=%p)\n",
		   hd->ioc->name,
		   SCpnt));

	return SUCCESS;
}

/*=-=-=-=-=-=-=-=-=-=-=-=-=-=-=-=-=-=-=-=-=-=-=-=-=-=-=-=-=-=-=-=-=-=-=-=-=-=*/
/**
 *	mptscsih_bus_reset - Perform a SCSI BUS_RESET!	new_eh variant
 *	@SCpnt: Pointer to Scsi_Cmnd structure, IO which reset is due to
 *
 *	(linux Scsi_Host_Template.eh_bus_reset_handler routine)
 *
 *	Returns SUCCESS or FAILED.
 */
int
mptscsih_bus_reset(Scsi_Cmnd * SCpnt)
{
	MPT_SCSI_HOST	*hd;
	unsigned long	 flags;

	/* If we can't locate our host adapter structure, return FAILED status.
	 */
	if ((hd = (MPT_SCSI_HOST *) SCpnt->host->hostdata) == NULL){
		nehprintk((KERN_WARNING MYNAM ": mptscsih_bus_reset: "
			   "Can't locate host! (sc=%p)\n",
			   SCpnt ) );
		return FAILED;
	}

	printk(KERN_WARNING MYNAM ": %s: >> Attempting bus reset! (sc=%p)\n",
	       hd->ioc->name, SCpnt);
	printk(KERN_WARNING MYNAM ": %s: IOs outstanding = %d\n",
	       hd->ioc->name, atomic_read(&queue_depth));

	/*  Wait a fixed amount of time for the TM pending flag to be cleared.
	 *  If we time out, then we return a FAILED status to the caller.  This
	 *  call to mptscsih_tm_pending_wait() will set the pending flag if we are
	 *  successful.
	 */
	if (mptscsih_tm_pending_wait(hd) == FAILED) {
		nehprintk((KERN_WARNING MYNAM ": %s: mptscsih_bus_reset: "
			   "Timed out waiting for previous TM to complete! "
			   "(sc = %p)\n",
			   hd->ioc->name, SCpnt ) );
		return FAILED;
	}

	/* We are now ready to execute the task management request. */
	if (mptscsih_TMHandler(hd, MPI_SCSITASKMGMT_TASKTYPE_RESET_BUS,
	                       0, 0, 0, CAN_SLEEP) 
	    < 0){

		/* The TM request failed and the subsequent FW-reload failed!
		 * Fatal error case.
		 */
		printk(MYIOC_s_WARN_FMT 
		       "Error processing TaskMgmt request (sc=%p)\n",
		       hd->ioc->name, SCpnt);
		hd->tmPending = 0;
		hd->tmState = TM_STATE_NONE;
		return FAILED;
	}

	/* Our task management request will either complete or time out.  So we
	 * spin until tmPending is != 1. If tmState is set to TM_STATE_ERROR, 
	 * we encountered an error executing the task management request.
	 */
	while (hd->tmPending == 1){
		set_current_state(TASK_INTERRUPTIBLE);
		schedule_timeout(HZ/4);
	}
	spin_lock_irqsave(&hd->ioc->FreeQlock, flags);
	if (hd->tmState == TM_STATE_ERROR){
		hd->tmState = TM_STATE_NONE;
		spin_unlock_irqrestore(&hd->ioc->FreeQlock, flags);
		nehprintk((KERN_WARNING MYNAM ": %s: mptscsih_bus_reset: "
			   "TM timeout error! (sc=%p)\n",
			   hd->ioc->name,
			   SCpnt));
		return FAILED;
	}
	hd->tmState = TM_STATE_NONE;
	spin_unlock_irqrestore(&hd->ioc->FreeQlock, flags);

	nehprintk((KERN_WARNING MYNAM ": %s: mptscsih_bus_reset: "
		   "Bus reset was successful! (sc=%p)\n",
		   hd->ioc->name,
		   SCpnt));

	return SUCCESS;
}

/*=-=-=-=-=-=-=-=-=-=-=-=-=-=-=-=-=-=-=-=-=-=-=-=-=-=-=-=-=-=-=-=-=-=-=-=-=-=*/
/**
 *	mptscsih_host_reset - Perform a SCSI host adapter RESET!
 *	new_eh variant
 *	@SCpnt: Pointer to Scsi_Cmnd structure, IO which reset is due to
 *
 *	(linux Scsi_Host_Template.eh_host_reset_handler routine)
 *
 *	Returns SUCCESS or FAILED.
 */
int
mptscsih_host_reset(Scsi_Cmnd *SCpnt)
{
	MPT_SCSI_HOST *  hd;
	int              status = SUCCESS;

	/*  If we can't locate the host to reset, then we failed. */
	if ((hd = (MPT_SCSI_HOST *) SCpnt->host->hostdata) == NULL){
		nehprintk( ( KERN_WARNING MYNAM ": mptscsih_host_reset: "
			     "Can't locate host! (sc=%p)\n",
			     SCpnt ) );
		return FAILED;
	}

	printk(KERN_WARNING MYNAM ": %s: >> Attempting host reset! (sc=%p)\n",
	       hd->ioc->name, SCpnt);
	printk(KERN_WARNING MYNAM ": %s: IOs outstanding = %d\n",
	       hd->ioc->name, atomic_read(&queue_depth));

	/*  If our attempts to reset the host failed, then return a failed
	 *  status.  The host will be taken off line by the SCSI mid-layer.
	 */
	if (mpt_HardResetHandler(hd->ioc, CAN_SLEEP) < 0){
		status = FAILED;
	} else {
		/*  Make sure TM pending is cleared and TM state is set to 
		 *  NONE. 
		 */
		hd->tmPending = 0;
		hd->tmState = TM_STATE_NONE;
	}


	nehprintk( ( KERN_WARNING MYNAM ": mptscsih_host_reset: "
		     "Status = %s\n",
		     (status == SUCCESS) ? "SUCCESS" : "FAILED" ) );

	return status;
}

/*=-=-=-=-=-=-=-=-=-=-=-=-=-=-=-=-=-=-=-=-=-=-=-=-=-=-=-=-=-=-=-=-=-=-=-=-=-=*/
/**
 *	mptscsih_tm_pending_wait - wait for pending task management request to 
 *		complete.
 *	@hd: Pointer to MPT host structure.
 *
 *	Returns {SUCCESS,FAILED}.
 */
static int
mptscsih_tm_pending_wait(MPT_SCSI_HOST * hd)
{
	unsigned long  flags;
	int            loop_count = 60 * 4;  /* Wait 60 seconds */
	int            status = FAILED;

	do {
		spin_lock_irqsave(&hd->ioc->FreeQlock, flags);
		if (hd->tmState == TM_STATE_NONE) {
			hd->tmState = TM_STATE_IN_PROGRESS;
			hd->tmPending = 1;
			spin_unlock_irqrestore(&hd->ioc->FreeQlock, flags);
			status = SUCCESS;
			break;
		}
		spin_unlock_irqrestore(&hd->ioc->FreeQlock, flags);
		set_current_state(TASK_INTERRUPTIBLE);
		schedule_timeout(HZ/4);

	} while (--loop_count);

	return status;
}

#else		/* MPT_SCSI old EH stuff... */
/*=-=-=-=-=-=-=-=-=-=-=-=-=-=-=-=-=-=-=-=-=-=-=-=-=-=-=-=-=-=-=-=-=-=-=-=-=-=*/
/**
 *	mptscsih_old_abort - Abort linux Scsi_Cmnd routine
 *	@SCpnt: Pointer to Scsi_Cmnd structure, IO to be aborted
 *
 *	(linux Scsi_Host_Template.abort routine)
 *
 *	Returns SCSI_ABORT_{SUCCESS,BUSY,PENDING}.
 */
int
mptscsih_old_abort(Scsi_Cmnd *SCpnt)
{
	MPT_SCSI_HOST		*hd;
	MPT_FRAME_HDR		*mf;
	struct mpt_work_struct	*ptaskfoo;
	unsigned long		 flags;
	int			 scpnt_idx;

	printk(KERN_WARNING MYNAM ": OldAbort scheduling ABORT SCSI IO (sc=%p)\n", (void *) SCpnt);
	printk(KERN_WARNING "  IOs outstanding = %d\n", atomic_read(&queue_depth));

	if ((hd = (MPT_SCSI_HOST *) SCpnt->host->hostdata) == NULL) {
		printk(KERN_WARNING "  WARNING - OldAbort, NULL hostdata ptr!!\n");
		SCpnt->result = DID_ERROR << 16;
		SCpnt->scsi_done(SCpnt);
		return SCSI_ABORT_NOT_RUNNING;
	}

	if ((scpnt_idx = SCPNT_TO_LOOKUP_IDX(SCpnt)) < 0) {
		/* Cmd not found in ScsiLookup.
		 * If found in doneQ, delete from Q.
		 * Do OS callback.
		 */
		search_doneQ_for_cmd(hd, SCpnt);

		SCpnt->result = DID_RESET << 16;
		SCpnt->scsi_done(SCpnt);
		return SCSI_ABORT_SUCCESS;
	} else {
		/* If this command is pended, then timeout/hang occurred
		 * during DV. Force bus reset by posting command to F/W
		 * and then following up with the reset request.
		 */
		if ((mf = mptscsih_search_pendingQ(hd, scpnt_idx)) != NULL) {
			mptscsih_put_msgframe(ScsiDoneCtx, hd->ioc->id, mf);
			post_pendingQ_commands(hd);
		}
	}

	/*
	 *  Check to see if there's already an ABORT queued for this guy.
	 */
	mf = search_taskQ(0, SCpnt, hd, MPI_SCSITASKMGMT_TASKTYPE_ABORT_TASK);
	if (mf != NULL) {
		dtmprintk((MYIOC_s_INFO_FMT "OldAbort:Abort Task PENDING cmd (%p) taskQ depth (%d)\n",
			hd->ioc->name, SCpnt, hd->taskQcnt));
		return SCSI_ABORT_PENDING;
	}

	// SJR - CHECKME - Can we avoid this here?
	// (mpt_HardResetHandler has this check...)
	/* If IOC is reloading FW, return PENDING.
	 */
	spin_lock_irqsave(&hd->ioc->diagLock, flags);
	if (hd->ioc->diagPending) {
		spin_unlock_irqrestore(&hd->ioc->diagLock, flags);
		return SCSI_ABORT_PENDING;
	}
	spin_unlock_irqrestore(&hd->ioc->diagLock, flags);

	/* If there are no message frames what should we do?
	 */
	if ((mf = mpt_get_msg_frame(ScsiTaskCtx, hd->ioc->id)) == NULL) {
		printk((KERN_WARNING "  WARNING - OldAbort, no msg frames!!\n"));
		/* We are out of message frames!
		 * Call the reset handler to do a FW reload.
		 */
		printk((KERN_WARNING " Reloading Firmware!!\n"));
		if (mpt_HardResetHandler(hd->ioc, NO_SLEEP) < 0) {
			printk((KERN_WARNING " Firmware Reload FAILED!!\n"));
		}
		return SCSI_ABORT_PENDING;
	}

	/*
	 *  Add ourselves to (end of) taskQ .
	 *  Check to see if our _bh is running.  If NOT, schedule it.
	 */
	spin_lock_irqsave(&hd->ioc->FreeQlock, flags);
	Q_ADD_TAIL(&hd->taskQ, &mf->u.frame.linkage, MPT_FRAME_HDR);
	hd->taskQcnt++;
	atomic_inc(&mpt_taskQdepth);
	spin_unlock_irqrestore(&hd->ioc->FreeQlock, flags);

	spin_lock_irqsave(&mytaskQ_lock, flags);

	/* Save the original SCpnt mf pointer
	 */
	SCpnt->host_scribble = (u8 *) MPT_INDEX_2_MFPTR (hd->ioc, scpnt_idx);

	/* For the time being, force bus reset on any abort
	 * requests for the 1030 FW.
	 */
	if (hd->is_spi)
		mf->u.frame.linkage.arg1 = MPI_SCSITASKMGMT_TASKTYPE_RESET_BUS;
	else
		mf->u.frame.linkage.arg1 = MPI_SCSITASKMGMT_TASKTYPE_ABORT_TASK;

	mf->u.frame.linkage.argp1 = SCpnt;
	mf->u.frame.linkage.argp2 = (void *) hd;

	dtmprintk((MYIOC_s_INFO_FMT "OldAbort:_bh_handler state (%d) taskQ count (%d)\n",
		hd->ioc->name, mytaskQ_bh_active, hd->taskQcnt));

	if (! mytaskQ_bh_active) {
		mytaskQ_bh_active = 1;
		spin_unlock_irqrestore(&mytaskQ_lock, flags);

		/*
		 *  Oh how cute, no alloc/free/mgmt needed if we use
		 *  (bottom/unused portion of) MPT request frame.
		 */
		ptaskfoo = (struct mpt_work_struct *) &mptscsih_ptaskfoo;
		MPT_INIT_WORK(&mptscsih_ptaskfoo, mptscsih_taskmgmt_bh, (void *) SCpnt); 

		SCHEDULE_TASK(ptaskfoo);
	} else  {
		spin_unlock_irqrestore(&mytaskQ_lock, flags);
	}

	return SCSI_ABORT_PENDING;
}

/*=-=-=-=-=-=-=-=-=-=-=-=-=-=-=-=-=-=-=-=-=-=-=-=-=-=-=-=-=-=-=-=-=-=-=-=-=-=*/
/**
 *	mptscsih_old_reset - Perform a SCSI BUS_RESET!
 *	@SCpnt: Pointer to Scsi_Cmnd structure, IO which reset is due to
 *	@reset_flags: (not used?)
 *
 *	(linux Scsi_Host_Template.reset routine)
 *
 *	Returns SCSI_RESET_{SUCCESS,PUNT,PENDING}.
 */
int
mptscsih_old_reset(Scsi_Cmnd *SCpnt, unsigned int reset_flags)
{
	MPT_SCSI_HOST		*hd;
	MPT_FRAME_HDR		*mf;
	struct mpt_work_struct	*ptaskfoo;
	unsigned long		 flags;
	int			 scpnt_idx;

	printk(KERN_WARNING MYNAM ": OldReset scheduling BUS_RESET (sc=%p)\n", (void *) SCpnt);
	printk(KERN_WARNING "  IOs outstanding = %d\n", atomic_read(&queue_depth));

	if ((hd = (MPT_SCSI_HOST *) SCpnt->host->hostdata) == NULL) {
		SCpnt->result = DID_RESET << 16;
		SCpnt->scsi_done(SCpnt);
		return SCSI_RESET_SUCCESS;
	}

	if ((scpnt_idx = SCPNT_TO_LOOKUP_IDX(SCpnt)) < 0) {
		/* Cmd not found in ScsiLookup.
		 * If found in doneQ, delete from Q.
		 * Do OS callback.
		 */
		search_doneQ_for_cmd(hd, SCpnt);

		SCpnt->result = DID_RESET << 16;
		SCpnt->scsi_done(SCpnt);
		return SCSI_RESET_SUCCESS;
	} else {
		/* If this command is pended, then timeout/hang occurred
		 * during DV. Force bus reset by posting command to F/W
		 * and then following up with the reset request.
		 */
		if ((mf = mptscsih_search_pendingQ(hd, scpnt_idx)) != NULL) {
			mptscsih_put_msgframe(ScsiDoneCtx, hd->ioc->id, mf);
			post_pendingQ_commands(hd);
		}
	}

	/*
	 *  Check to see if there's an ABORT_TASK queued for this guy.
	 *  If so, delete.
	 */
	search_taskQ(1, SCpnt, hd, MPI_SCSITASKMGMT_TASKTYPE_ABORT_TASK);

	/*
	 *  Check to see if there's already a BUS_RESET queued for this guy.
	 */
	mf = search_taskQ(0, SCpnt, hd, MPI_SCSITASKMGMT_TASKTYPE_RESET_BUS);
	if (mf != NULL) {
		dtmprintk((MYIOC_s_INFO_FMT "OldReset:Reset Task PENDING cmd (%p) taskQ depth (%d)\n",
			hd->ioc->name, SCpnt, hd->taskQcnt));
		return SCSI_RESET_PENDING;
	}

	// SJR - CHECKME - Can we avoid this here?
	// (mpt_HardResetHandler has this check...)
	/* If IOC is reloading FW, return PENDING.
	 */
	spin_lock_irqsave(&hd->ioc->diagLock, flags);
	if (hd->ioc->diagPending) {
		spin_unlock_irqrestore(&hd->ioc->diagLock, flags);
		return SCSI_RESET_PENDING;
	}
	spin_unlock_irqrestore(&hd->ioc->diagLock, flags);

	if ((mf = mpt_get_msg_frame(ScsiTaskCtx, hd->ioc->id)) == NULL) {
		/* We are out of message frames!
		 * Call the reset handler to do a FW reload.
		 */
		printk((KERN_WARNING " Reloading Firmware!!\n"));
		if (mpt_HardResetHandler(hd->ioc, NO_SLEEP) < 0) {
			printk((KERN_WARNING " Firmware Reload FAILED!!\n"));
		}
		return SCSI_RESET_PENDING;
	}

	/*
	 *  Add ourselves to (end of) taskQ.
	 *  Check to see if our _bh is running.  If NOT, schedule it.
	 */
	spin_lock_irqsave(&hd->ioc->FreeQlock, flags);
	Q_ADD_TAIL(&hd->taskQ, &mf->u.frame.linkage, MPT_FRAME_HDR);
	hd->taskQcnt++;
	atomic_inc(&mpt_taskQdepth);
	spin_unlock_irqrestore(&hd->ioc->FreeQlock, flags);


	dtmprintk((MYIOC_s_INFO_FMT "OldReset: _bh_handler state (%d) taskQ count (%d)\n",
		hd->ioc->name, mytaskQ_bh_active, hd->taskQcnt));

	spin_lock_irqsave(&mytaskQ_lock, flags);
	/* Save the original SCpnt mf pointer
	 */
	SCpnt->host_scribble = (u8 *) MPT_INDEX_2_MFPTR (hd->ioc, scpnt_idx);

	mf->u.frame.linkage.arg1 = MPI_SCSITASKMGMT_TASKTYPE_RESET_BUS;
	mf->u.frame.linkage.argp1 = SCpnt;
	mf->u.frame.linkage.argp2 = (void *) hd;

	if (! mytaskQ_bh_active) {
		mytaskQ_bh_active = 1;
		spin_unlock_irqrestore(&mytaskQ_lock, flags);
		/*
		 *  Oh how cute, no alloc/free/mgmt needed if we use
		 *  (bottom/unused portion of) MPT request frame.
		 */
		ptaskfoo = (struct mpt_work_struct *) &mptscsih_ptaskfoo;
		MPT_INIT_WORK(&mptscsih_ptaskfoo, mptscsih_taskmgmt_bh, (void *) SCpnt); 

		SCHEDULE_TASK(ptaskfoo);
	} else  {
		spin_unlock_irqrestore(&mytaskQ_lock, flags);
	}
	return SCSI_RESET_PENDING;
}

/*=-=-=-=-=-=-=-=-=-=-=-=-=-=-=-=-=-=-=-=-=-=-=-=-=-=-=-=-=-=-=-=-=-=-=-=-=-=*/
/*
 *	mptscsih_taskmgmt_bh - SCSI task mgmt bottom half handler
 *	@sc: (unused)
 *
 *	This routine (thread) is active whenever there are any outstanding
 *	SCSI task management requests for a SCSI host adapter.
 *	IMPORTANT!  This routine is scheduled therefore should never be
 *	running in ISR context.  i.e., it's safe to sleep here.
 */
void
mptscsih_taskmgmt_bh(void *sc)
{
	MPT_ADAPTER	*ioc;
	Scsi_Cmnd	*SCpnt;
	MPT_FRAME_HDR	*mf = NULL;
	MPT_SCSI_HOST	*hd;
	u32		 ctx2abort = 0;
	unsigned long	 flags;
	int		 scpnt_idx;
	int		 did;
	u8		 task_type;

	spin_lock_irqsave(&mytaskQ_lock, flags);
	mytaskQ_bh_active = 1;
	spin_unlock_irqrestore(&mytaskQ_lock, flags);

	do {
		set_current_state(TASK_INTERRUPTIBLE);
		schedule_timeout(HZ/4);
		did = 0;

		for (ioc = mpt_adapter_find_first(); ioc != NULL; ioc = mpt_adapter_find_next(ioc)) {
			if (ioc->sh) {
				hd = (MPT_SCSI_HOST *) ioc->sh->hostdata;
				if (hd == NULL) {
					printk(KERN_ERR MYNAM
							": ERROR - TaskMgmt NULL SCSI Host!"
							"(ioc=%p, sh=%p hd=%p)\n",
							(void *) ioc, (void *) ioc->sh, (void *) hd);
					continue;
				}

				spin_lock_irqsave(&ioc->FreeQlock, flags);
				if (Q_IS_EMPTY(&hd->taskQ)) {
					spin_unlock_irqrestore(&ioc->FreeQlock, flags);
					continue;
				}

				/* If we ever find a non-empty queue,
				 * keep the handler alive
				 */
				did++;

				/* tmPending is SMP lock-protected */
				if (hd->tmPending || hd->tmPtr) {
					spin_unlock_irqrestore(&ioc->FreeQlock, flags);
					continue;
				}
				hd->tmPending = 1;

				/* Process this request
				 */
                                mf = hd->taskQ.head;
				Q_DEL_ITEM(&mf->u.frame.linkage);
				hd->taskQcnt--;
				atomic_dec(&mpt_taskQdepth);
				spin_unlock_irqrestore(&ioc->FreeQlock, flags);

				SCpnt = (Scsi_Cmnd*)mf->u.frame.linkage.argp1;
				if (SCpnt == NULL) {
					printk(KERN_ERR MYNAM ": ERROR - TaskMgmt has NULL SCpnt! (mf=%p:sc=%p)\n",
							(void *) mf, (void *) SCpnt);
					mpt_free_msg_frame(ScsiTaskCtx, hd->ioc->id, mf);
					spin_lock_irqsave(&ioc->FreeQlock, flags);
					hd->tmPending = 0;
					spin_unlock_irqrestore(&ioc->FreeQlock, flags);
					continue;
				}

				/* Get the ScsiLookup index pointer
				 * from the SC pointer.
				 */
				if (!SCpnt->host_scribble || ((MPT_SCSI_HOST *)SCpnt->host->hostdata != hd)) {
					/* The command associated with the
					 * abort/reset request must have
					 * completed and this is a stale
					 * request. We are done.
					 * Free the current MF and continue.
					 */
					mpt_free_msg_frame(ScsiTaskCtx, hd->ioc->id, mf);
					spin_lock_irqsave(&ioc->FreeQlock, flags);
					hd->tmPending = 0;
					spin_unlock_irqrestore(&ioc->FreeQlock, flags);
					continue;
				}

				scpnt_idx = MFPTR_2_MPT_INDEX(hd->ioc, SCpnt->host_scribble);
				if (scpnt_idx != SCPNT_TO_LOOKUP_IDX(SCpnt)) {
					/* Error! this should never happen!!
					 */
					mpt_free_msg_frame(ScsiTaskCtx, hd->ioc->id, mf);
					spin_lock_irqsave(&ioc->FreeQlock, flags);
					hd->tmPending = 0;
					spin_unlock_irqrestore(&ioc->FreeQlock, flags);
					continue;
				}

				task_type = mf->u.frame.linkage.arg1;
				ctx2abort = 0;
				if (task_type == MPI_SCSITASKMGMT_TASKTYPE_ABORT_TASK) {
					MPT_FRAME_HDR	*SCpntMf;

					/*
					 * Most important!  Set TaskMsgContext to SCpnt's MsgContext!
					 * (the IO to be ABORT'd)
					 *
					 * NOTE: Since we do not byteswap MsgContext, we do not
					 *	 swap it here either.  It is an opaque cookie to
					 *	 the controller, so it does not matter. -DaveM
					 */
					SCpntMf = (MPT_FRAME_HDR *) SCpnt->host_scribble;
					ctx2abort = SCpntMf->u.frame.hwhdr.msgctxu.MsgContext;

					hd->abortSCpnt = SCpnt;
					printk(KERN_WARNING MYNAM ": Attempting ABORT SCSI IO! (mf=%p:sc=%p)\n",
							(void *) mf, (void *) SCpnt);
				}

				/* The TM handler will allocate a new mf,
				 * so free the current mf.
				 */
				mpt_free_msg_frame(ScsiTaskCtx, hd->ioc->id, mf);
				mf = NULL;

				if (mptscsih_TMHandler(hd, task_type, SCpnt->target, SCpnt->lun, ctx2abort, NO_SLEEP) < 0) {

					/* The TM request failed and the subsequent FW-reload failed!
					 * Fatal error case.
					 */
					printk(KERN_WARNING MYNAM
						": WARNING[1] - IOC error processing TaskMgmt request (sc=%p)\n", (void *) SCpnt);

					if (hd->ScsiLookup[scpnt_idx] != NULL) {
						atomic_dec(&queue_depth);
						SCpnt->result = DID_SOFT_ERROR << 16;
                                                MPT_HOST_LOCK(flags);
						SCpnt->scsi_done(SCpnt);
                                                MPT_HOST_UNLOCK(flags);
						mpt_free_msg_frame(ScsiTaskCtx, hd->ioc->id, mf);
					}
					spin_lock_irqsave(&ioc->FreeQlock, flags);
					hd->tmPending = 0;
					spin_unlock_irqrestore(&ioc->FreeQlock, flags);
					hd->abortSCpnt = NULL;
				}
			}
		}
		if (atomic_read(&mpt_taskQdepth) > 0)
			did++;

	} while ( did );

	spin_lock_irqsave(&mytaskQ_lock, flags);
	mytaskQ_bh_active = 0;
	spin_unlock_irqrestore(&mytaskQ_lock, flags);

	return;
}
#endif		/* } */

/*=-=-=-=-=-=-=-=-=-=-=-=-=-=-=-=-=-=-=-=-=-=-=-=-=-=-=-=-=-=-=-=-=-=-=-=-=-=*/
/**
 *	mptscsih_taskmgmt_complete - Registered with Fusion MPT base driver
 *	@ioc: Pointer to MPT_ADAPTER structure
 *	@mf: Pointer to SCSI task mgmt request frame
 *	@mr: Pointer to SCSI task mgmt reply frame
 *
 *	This routine is called from mptbase.c::mpt_interrupt() at the completion
 *	of any SCSI task management request.
 *	This routine is registered with the MPT (base) driver at driver
 *	load/init time via the mpt_register() API call.
 *
 *	Returns 1 indicating alloc'd request frame ptr should be freed.
 */
static int
mptscsih_taskmgmt_complete(MPT_ADAPTER *ioc, MPT_FRAME_HDR *mf, MPT_FRAME_HDR *mr)
{
	SCSITaskMgmtReply_t	*pScsiTmReply;
	SCSITaskMgmt_t		*pScsiTmReq;
	MPT_SCSI_HOST		*hd = NULL;
	unsigned long		 flags;
	u8			 tmType = 0;

	dtmprintk((MYIOC_s_INFO_FMT "SCSI TaskMgmt completed (mf=%p,r=%p)\n",
			ioc->name, mf, mr));
	if (ioc->sh) {
		/* Depending on the thread, a timer is activated for
		 * the TM request.  Delete this timer on completion of TM.
		 * Decrement count of outstanding TM requests.
		 */
		hd = (MPT_SCSI_HOST *)ioc->sh->hostdata;
		if (hd->tmPtr) {
			del_timer(&hd->TMtimer);
		}
		dtmprintk((MYIOC_s_INFO_FMT "taskQcnt (%d)\n",
			ioc->name, hd->taskQcnt));
	} else {
		dtmprintk((MYIOC_s_WARN_FMT "TaskMgmt Complete: NULL Scsi Host Ptr\n",
			ioc->name));
		return 1;
	}

	if (mr == NULL) {
		dtmprintk((MYIOC_s_WARN_FMT "ERROR! TaskMgmt Reply: NULL Request %p\n",
			ioc->name, mf));
		return 1;
	} else {
		pScsiTmReply = (SCSITaskMgmtReply_t*)mr;
		pScsiTmReq = (SCSITaskMgmt_t*)mf;

		/* Figure out if this was ABORT_TASK, TARGET_RESET, or BUS_RESET! */
		tmType = pScsiTmReq->TaskType;

		dtmprintk((KERN_INFO "  TaskType = %d, TerminationCount=%d\n",
				tmType, le32_to_cpu(pScsiTmReply->TerminationCount)));

		/* Error?  (anything non-zero?) */
		if (*(u32 *)&pScsiTmReply->Reserved2[0]) {
			u16	 iocstatus;

			iocstatus = le16_to_cpu(pScsiTmReply->IOCStatus) & MPI_IOCSTATUS_MASK;
			dtmprintk((KERN_INFO "  SCSI TaskMgmt (%d) - Oops!\n", tmType));
			dtmprintk((KERN_INFO "  IOCStatus = %04xh\n", iocstatus));
			dtmprintk((KERN_INFO "  IOCLogInfo = %08xh\n",
				 le32_to_cpu(pScsiTmReply->IOCLogInfo)));

			/* clear flags and continue.
			 */
			if (tmType == MPI_SCSITASKMGMT_TASKTYPE_ABORT_TASK)
				hd->abortSCpnt = NULL;
#ifdef	DROP_TEST
			if (dropMfPtr)
				dropTestBad++;
#endif
			/* If an internal command is present
			 * or the TM failed - reload the FW.
			 * FC FW may respond FAILED to an ABORT
			 */
			if (tmType == MPI_SCSITASKMGMT_TASKTYPE_RESET_BUS) {
				if ((hd->cmdPtr) ||
				    (iocstatus == MPI_IOCSTATUS_SCSI_TASK_MGMT_FAILED)) {
					if (mpt_HardResetHandler(ioc, NO_SLEEP) < 0) {
						printk((KERN_WARNING
							" Firmware Reload FAILED!!\n"));
					}
				}
			}
#ifdef MPT_SCSI_USE_NEW_EH
			hd->tmState = TM_STATE_ERROR;
#endif
		} else {
			dtmprintk((KERN_INFO "  SCSI TaskMgmt SUCCESS!\n"));

#ifndef MPT_SCSI_USE_NEW_EH
			if (tmType == MPI_SCSITASKMGMT_TASKTYPE_RESET_BUS) {
				/* clean taskQ - remove tasks associated with
				 * completed commands.
				 */
				clean_taskQ(hd);
			} else if (tmType == MPI_SCSITASKMGMT_TASKTYPE_ABORT_TASK) {
				/* If taskQ contains another request
				 * for this SCpnt, delete this request.
				 */
				search_taskQ_for_cmd(hd->abortSCpnt, hd);
			}
#endif
			hd->numTMrequests--;
			hd->abortSCpnt = NULL;
			flush_doneQ(hd);

#ifdef	DROP_TEST
			if (dropMfPtr)
				dropTestOK++;
#endif
		}
	}

#ifdef	DROP_TEST
	mptscsih_flush_drop_test(hd);
#endif

#ifndef MPT_SCSI_USE_NEW_EH
	/*
	 *  Signal to _bh thread that we finished.
	 *  This IOC can now process another TM command.
	 */
	dtmprintk((MYIOC_s_INFO_FMT "taskmgmt_complete: (=%p) done! Num Failed(%d) Task Count (%d)\n",
			ioc->name, mf, hd->numTMrequests, hd->taskQcnt));
#endif
	hd->tmPtr = NULL;
	spin_lock_irqsave(&ioc->FreeQlock, flags);
	hd->tmPending = 0;
	spin_unlock_irqrestore(&ioc->FreeQlock, flags);

	return 1;
}

/*=-=-=-=-=-=-=-=-=-=-=-=-=-=-=-=-=-=-=-=-=-=-=-=-=-=-=-=-=-=-=-=-=-=-=-=-=-=*/
/*
 *	This is anyones guess quite frankly.
 */
int
#if LINUX_VERSION_CODE >= KERNEL_VERSION(2,5,44)
mptscsih_bios_param(struct scsi_device * sdev, struct block_device *bdev,
		sector_t capacity, int *ip)
{
#else
mptscsih_bios_param(Disk * disk, kdev_t dev, int *ip)
{
	sector_t capacity = disk->capacity;
#endif
	int size;

	size = capacity;
	ip[0] = 64;				/* heads			*/
	ip[1] = 32;				/* sectors			*/
	if ((ip[2] = size >> 11) > 1024) {	/* cylinders, test for big disk */
		ip[0] = 255;			/* heads			*/
		ip[1] = 63;			/* sectors			*/
		ip[2] = size / (255 * 63);	/* cylinders			*/
	}
	return 0;
}

/*=-=-=-=-=-=-=-=-=-=-=-=-=-=-=-=-=-=-=-=-=-=-=-=-=-=-=-=-=-=-=-=-=-=-=-=-=-=*/
/*
 *	OS entry point to adjust the queue_depths on a per-device basis.
 *	Called once per device the bus scan. Use it to force the queue_depth
 *	member to 1 if a device does not support Q tags.
 */
int
mptscsih_slave_attach(Scsi_Device *device)
{
<<<<<<< HEAD
	VirtDevice		*pTarget;

	pTarget = device->hostdata;
	if (!device->tagged_supported ||
	    !(pTarget->tflags & MPT_TARGET_FLAGS_Q_YES)) {
		scsi_adjust_queue_depth(device, 0, 1);
	} else {
		scsi_adjust_queue_depth(device, MSG_SIMPLE_TAG,
					       device->host->can_queue >> 1);
=======
	struct Scsi_Host	*host = device->host;
	VirtDevice		*pTarget;
	MPT_SCSI_HOST		*hd;
	int			 ii, max;

	hd = (MPT_SCSI_HOST *)host->hostdata;
		if (hd->Targets != NULL) {
			if (hd->is_spi)
				max = MPT_MAX_SCSI_DEVICES;
			else
				max = MPT_MAX_FC_DEVICES<256 ? MPT_MAX_FC_DEVICES : 255;

			for (ii=0; ii < max; ii++) {
				pTarget = hd->Targets[ii];
				if (pTarget && !(pTarget->tflags & MPT_TARGET_FLAGS_Q_YES)) {
				scsi_adjust_queue_depth(device, 0, 1);
			}
		}
>>>>>>> 0c152879
	}
	return 0;
}

/*=-=-=-=-=-=-=-=-=-=-=-=-=-=-=-=-=-=-=-=-=-=-=-=-=-=-=-=-=-=-=-=-=-=-=-=-=-=*/
/*
 *  Private routines...
 */
/*=-=-=-=-=-=-=-=-=-=-=-=-=-=-=-=-=-=-=-=-=-=-=-=-=-=-=-=-=-=-=-=-=-=-=-=-=-=*/
/* 19991030 -sralston
 *  Return absolute SCSI data direction:
 *     1 = _DATA_OUT
 *     0 = _DIR_NONE
 *    -1 = _DATA_IN
 *
 * Changed: 3-20-2002 pdelaney to use the default data
 * direction and the defines set up in the
 * 2.4 kernel series
 *     1 = _DATA_OUT	changed to SCSI_DATA_WRITE (1)
 *     0 = _DIR_NONE	changed to SCSI_DATA_NONE (3)
 *    -1 = _DATA_IN	changed to SCSI_DATA_READ (2)
 * If the direction is unknown, fall through to original code.
 *
 * Mid-layer bug fix(): sg interface generates the wrong data 
 * direction in some cases. Set the direction the hard way for 
 * the most common commands.
 */
static int
mptscsih_io_direction(Scsi_Cmnd *cmd)
{
	switch (cmd->cmnd[0]) {
	case WRITE_6:		
	case WRITE_10:		
		return SCSI_DATA_WRITE;
		break;
	case READ_6:		
	case READ_10:		
		return SCSI_DATA_READ;
		break;
	}

#if LINUX_VERSION_CODE >= KERNEL_VERSION(2,4,0)
	if (cmd->sc_data_direction != SCSI_DATA_UNKNOWN)
		return cmd->sc_data_direction;
#endif
	switch (cmd->cmnd[0]) {
	/*  _DATA_OUT commands	*/
	case WRITE_6:		case WRITE_10:		case WRITE_12:
	case WRITE_LONG:	case WRITE_SAME:	case WRITE_BUFFER:
	case WRITE_VERIFY:	case WRITE_VERIFY_12:
	case COMPARE:		case COPY:		case COPY_VERIFY:
	case SEARCH_EQUAL:	case SEARCH_HIGH:	case SEARCH_LOW:
	case SEARCH_EQUAL_12:	case SEARCH_HIGH_12:	case SEARCH_LOW_12:
	case MODE_SELECT:	case MODE_SELECT_10:	case LOG_SELECT:
	case SEND_DIAGNOSTIC:	case CHANGE_DEFINITION: case UPDATE_BLOCK:
	case SET_WINDOW:	case MEDIUM_SCAN:	case SEND_VOLUME_TAG:
	case REASSIGN_BLOCKS:
	case PERSISTENT_RESERVE_OUT:
	case 0xea:
	case 0xa3:
		return SCSI_DATA_WRITE;

	/*  No data transfer commands  */
	case SEEK_6:		case SEEK_10:
	case RESERVE:		case RELEASE:
	case TEST_UNIT_READY:
	case START_STOP:
	case ALLOW_MEDIUM_REMOVAL:
		return SCSI_DATA_NONE;

	/*  Conditional data transfer commands	*/
	case FORMAT_UNIT:
		if (cmd->cmnd[1] & 0x10)	/* FmtData (data out phase)? */
			return SCSI_DATA_WRITE;
		else
			return SCSI_DATA_NONE;

	case VERIFY:
		if (cmd->cmnd[1] & 0x02)	/* VERIFY:BYTCHK (data out phase)? */
			return SCSI_DATA_WRITE;
		else
			return SCSI_DATA_NONE;

	case RESERVE_10:
		if (cmd->cmnd[1] & 0x03)	/* RESERVE:{LongID|Extent} (data out phase)? */
			return SCSI_DATA_WRITE;
		else
			return SCSI_DATA_NONE;

#if 0
	case REZERO_UNIT:	/* (or REWIND) */
	case SPACE:
	case ERASE:		case ERASE_10:
	case SYNCHRONIZE_CACHE:
	case LOCK_UNLOCK_CACHE:
#endif

	/*  Must be data _IN!  */
	default:
		return SCSI_DATA_READ;
	}
}

/*=-=-=-=-=-=-=-=-=-=-=-=-=-=-=-=-=-=-=-=-=-=-=-=-=-=-=-=-=-=-=-=-=-=-=-=-=-=*/
/* Utility function to copy sense data from the scsi_cmnd buffer
 * to the FC and SCSI target structures.
 *
 */
static void
copy_sense_data(Scsi_Cmnd *sc, MPT_SCSI_HOST *hd, MPT_FRAME_HDR *mf, SCSIIOReply_t *pScsiReply)
{
	VirtDevice	*target;
	SCSIIORequest_t	*pReq;
	u32		 sense_count = le32_to_cpu(pScsiReply->SenseCount);
	int		 index;
	char		 devFoo[96];
	IO_Info_t	 thisIo;

	/* Get target structure
	 */
	pReq = (SCSIIORequest_t *) mf;
	index = (int) pReq->TargetID;
	target = hd->Targets[index];
	if (hd->is_multipath && sc->device->hostdata)
		target = (VirtDevice *) sc->device->hostdata;

	if (sense_count) {
		u8 *sense_data;
		int req_index;

		/* Copy the sense received into the scsi command block. */
		req_index = le16_to_cpu(mf->u.frame.hwhdr.msgctxu.fld.req_idx);
		sense_data = ((u8 *)hd->ioc->sense_buf_pool + (req_index * MPT_SENSE_BUFFER_ALLOC));
		memcpy(sc->sense_buffer, sense_data, SNS_LEN(sc));

		/* save sense data to the target device
		 */
		if (target) {
#ifdef MPT_SAVE_AUTOSENSE
			int sz;

			sz = MIN(pReq->SenseBufferLength, sense_count);
			if (sz > SCSI_STD_SENSE_BYTES)
				sz =  SCSI_STD_SENSE_BYTES;
			memcpy(target->sense, sense_data, sz);
			target->tflags |= MPT_TARGET_FLAGS_VALID_SENSE;
#endif

#ifdef ABORT_FIX
			if (sz >= SCSI_STD_SENSE_BYTES) {
				if ((sense_data[02] == ABORTED_COMMAND) && 
					(sense_data[12] == 0x47) && (sense_data[13] == 0x00)){
					target->numAborts++;
					if ((target->raidVolume == 0) && (target->numAborts > 5)) {
						target->numAborts = 0;
						target->minSyncFactor++;
						hd->ioc->spi_data.dvStatus[index] |= MPT_SCSICFG_NEGOTIATE;
					}
				}
			}
#endif
		}

		/* Log SMART data (asc = 0x5D, non-IM case only) if required.
		 */
		if ((hd->ioc->events) && (hd->ioc->eventTypes & (1 << MPI_EVENT_SCSI_DEVICE_STATUS_CHANGE))) {
			if ((sense_data[12] == 0x5D) && (target->raidVolume == 0)) {
				int idx;
				MPT_ADAPTER *ioc = hd->ioc;

				idx = ioc->eventContext % ioc->eventLogSize;
				ioc->events[idx].event = MPI_EVENT_SCSI_DEVICE_STATUS_CHANGE;
				ioc->events[idx].eventContext = ioc->eventContext;

				ioc->events[idx].data[0] = (pReq->LUN[1] << 24) ||
					(MPI_EVENT_SCSI_DEV_STAT_RC_SMART_DATA << 16) ||
					(pReq->Bus << 8) || pReq->TargetID;

				ioc->events[idx].data[1] = (sense_data[13] << 8) || sense_data[12];

				ioc->eventContext++;
			}
		}

		/* Print an error report for the user.
		 */
		thisIo.cdbPtr = sc->cmnd;
		thisIo.sensePtr = sc->sense_buffer;
		thisIo.SCSIStatus = pScsiReply->SCSIStatus;
		thisIo.DoDisplay = 1;
		if (hd->is_multipath)
			sprintf(devFoo, "%d:%d:%d \"%s\"",
					hd->ioc->id,
					pReq->TargetID,
					pReq->LUN[1],
					target->dev_vol_name);
		else
			sprintf(devFoo, "%d:%d:%d", hd->ioc->id, sc->target, sc->lun);
		thisIo.DevIDStr = devFoo;
/* fubar */
		thisIo.dataPtr = NULL;
		thisIo.inqPtr = NULL;
		if (sc->device) {
			thisIo.inqPtr = sc->device->vendor-8;	/* FIXME!!! */
		}
		(void) mpt_ScsiHost_ErrorReport(&thisIo);

	} else {
		dprintk((MYIOC_s_INFO_FMT "Hmmm... SenseData len=0! (?)\n",
				hd->ioc->name));
	}

	return;
}

static u32
SCPNT_TO_LOOKUP_IDX(Scsi_Cmnd *sc)
{
	MPT_SCSI_HOST *hd;
	int i;

	hd = (MPT_SCSI_HOST *) sc->host->hostdata;

	for (i = 0; i < hd->ioc->req_depth; i++) {
		if (hd->ScsiLookup[i] == sc) {
			return i;
		}
	}

	return -1;
}

/*=-=-=-=-=-=-=-=-=-=-=-=-=-=-=-=-=-=-=-=-=-=-=-=-=-=-=-=-=-=-=-=-=-=-=-=-=-=*/

/* see mptscsih.h */

#ifdef MPT_SCSIHOST_NEED_ENTRY_EXIT_HOOKUPS
	static Scsi_Host_Template driver_template = MPT_SCSIHOST;
#	include "../../scsi/scsi_module.c"
#endif

/*=-=-=-=-=-=-=-=-=-=-=-=-=-=-=-=-=-=-=-=-=-=-=-=-=-=-=-=-=-=-=-=-=-=-=-=-=-=*/
/* Search the pendingQ for a command with specific index.
 * If found, delete and return mf pointer  
 * If not found, return NULL
 */
static MPT_FRAME_HDR *
mptscsih_search_pendingQ(MPT_SCSI_HOST *hd, int scpnt_idx)
{
	unsigned long	 flags;
	MPT_DONE_Q	*buffer;
	MPT_FRAME_HDR	*mf = NULL;
	MPT_FRAME_HDR	*cmdMfPtr = NULL;

	ddvtprintk((MYIOC_s_INFO_FMT ": search_pendingQ ...", hd->ioc->name));
	cmdMfPtr = MPT_INDEX_2_MFPTR(hd->ioc, scpnt_idx);
	spin_lock_irqsave(&hd->freedoneQlock, flags);
	if (!Q_IS_EMPTY(&hd->pendingQ)) {
		buffer = hd->pendingQ.head;
		do {
			mf = (MPT_FRAME_HDR *) buffer->argp;
			if (mf == cmdMfPtr) {
				Q_DEL_ITEM(buffer);

				/* clear the arg pointer
				 */
				buffer->argp = NULL;

				/* Add to the freeQ
				 */
				Q_ADD_TAIL(&hd->freeQ.head, buffer, MPT_DONE_Q);
				break;
			}
			mf = NULL;
		} while ((buffer = buffer->forw) != (MPT_DONE_Q *) &hd->pendingQ);
	}
	spin_unlock_irqrestore(&hd->freedoneQlock, flags);
	ddvtprintk((" ...return %p\n", mf));
	return mf;
}

/* Post all commands on the pendingQ to the FW.
 * Lock Q when deleting/adding members
 * Lock io_request_lock for OS callback.
 */
static void
post_pendingQ_commands(MPT_SCSI_HOST *hd)
{
	MPT_FRAME_HDR	*mf;
	MPT_DONE_Q	*buffer;
	unsigned long	 flags;

	/* Flush the pendingQ.
	 */
	ddvtprintk((MYIOC_s_INFO_FMT ": post_pendingQ_commands\n", hd->ioc->name));
	while (1) {
		spin_lock_irqsave(&hd->freedoneQlock, flags);
		if (Q_IS_EMPTY(&hd->pendingQ)) {
			spin_unlock_irqrestore(&hd->freedoneQlock, flags);
			break;
		}

		buffer = hd->pendingQ.head;
		/* Delete from Q
		 */
		Q_DEL_ITEM(buffer);

		mf = (MPT_FRAME_HDR *) buffer->argp;
		buffer->argp = NULL;

		/* Add to the freeQ
		 */
		Q_ADD_TAIL(&hd->freeQ.head, buffer, MPT_DONE_Q);
		spin_unlock_irqrestore(&hd->freedoneQlock, flags);

		if (!mf) {
			/* This should never happen */
			printk(MYIOC_s_WARN_FMT "post_pendingQ_commands: mf %p\n", hd->ioc->name, (void *) mf);
			continue;
		}

		mptscsih_put_msgframe(ScsiDoneCtx, hd->ioc->id, mf);

#if defined(MPT_DEBUG_DV) || defined(MPT_DEBUG_DV_TINY)
		{
			u16		 req_idx = le16_to_cpu(mf->u.frame.hwhdr.msgctxu.fld.req_idx);
			Scsi_Cmnd	*sc = hd->ScsiLookup[req_idx];
			printk(MYIOC_s_INFO_FMT "Issued SCSI cmd (sc=%p) idx=%d (mf=%p)\n",
					hd->ioc->name, sc, req_idx, mf);
		}
#endif
	}

	return;
}

/*=-=-=-=-=-=-=-=-=-=-=-=-=-=-=-=-=-=-=-=-=-=-=-=-=-=-=-=-=-=-=-=-=-=-=-=-=-=*/
static int
mptscsih_ioc_reset(MPT_ADAPTER *ioc, int reset_phase)
{
	MPT_SCSI_HOST	*hd = NULL;
	unsigned long	 flags;

	dtmprintk((KERN_WARNING MYNAM
			": IOC %s_reset routed to SCSI host driver!\n",
			reset_phase==MPT_IOC_PRE_RESET ? "pre" : "post"));

	/* If a FW reload request arrives after base installed but
	 * before all scsi hosts have been attached, then an alt_ioc
	 * may have a NULL sh pointer.
	 */
	if ((ioc->sh == NULL) || (ioc->sh->hostdata == NULL))
		return 0;
	else
		hd = (MPT_SCSI_HOST *) ioc->sh->hostdata;

	if (reset_phase == MPT_IOC_PRE_RESET) {
		dtmprintk((MYIOC_s_WARN_FMT "Do Pre-Diag Reset handling\n",
			ioc->name));

		/* Clean Up:
		 * 1. Set Hard Reset Pending Flag
		 * All new commands go to doneQ
		 */
		hd->resetPending = 1;

		/* 2. Flush running commands
		 *	Clean drop test code - if compiled
		 *	Clean ScsiLookup (and associated memory)
		 *	AND clean mytaskQ
		 */

		/* 2a. Drop Test Command.
		 */
#ifdef	DROP_TEST
		mptscsih_flush_drop_test(hd);
#endif

		/* 2b. Reply to OS all known outstanding I/O commands.
		 */
		mptscsih_flush_running_cmds(hd);

		/* 2c. If there was an internal command that
		 * has not completed, configuration or io request,
		 * free these resources.
		 */
		if (hd->cmdPtr) {
			del_timer(&hd->timer);
			mpt_free_msg_frame(ScsiScanDvCtx, ioc->id, hd->cmdPtr);
			atomic_dec(&queue_depth);
		}

		/* 2d. If a task management has not completed,
		 * free resources associated with this request.
		 */
		if (hd->tmPtr) {
			del_timer(&hd->TMtimer);
			mpt_free_msg_frame(ScsiTaskCtx, ioc->id, hd->tmPtr);
		}

#ifndef MPT_SCSI_USE_NEW_EH
		/* 2e. Delete all commands on taskQ
		 * Should be superfluous - as this taskQ should
		 * be empty.
		 */
		clean_taskQ(hd);
#endif
		dtmprintk((MYIOC_s_WARN_FMT "Pre-Reset handling complete.\n",
			ioc->name));

	} else {
		dtmprintk((MYIOC_s_WARN_FMT "Do Post-Diag Reset handling\n",
			ioc->name));

		/* Once a FW reload begins, all new OS commands are
		 * redirected to the doneQ w/ a reset status.
		 * Init all control structures.
		 */

		/* ScsiLookup initialization
		 */
		{
			int ii;
			for (ii=0; ii < hd->ioc->req_depth; ii++)
				hd->ScsiLookup[ii] = NULL;
		}

		/* 2. Chain Buffer initialization
		 */
		mptscsih_initChainBuffers(hd, 0);

		/* 3. tmPtr clear
		 */
		if (hd->tmPtr) {
			hd->tmPtr = NULL;
		}

		/* 4. Renegotiate to all devices, if SCSI
		 */
		if (hd->is_spi)
			mptscsih_writeSDP1(hd, 0, 0, MPT_SCSICFG_ALL_IDS | MPT_SCSICFG_USE_NVRAM);

		/* 5. Enable new commands to be posted
		 */
		spin_lock_irqsave(&ioc->FreeQlock, flags);
		hd->tmPending = 0;
		spin_unlock_irqrestore(&ioc->FreeQlock, flags);
		hd->resetPending = 0;
		hd->numTMrequests = 0;

		/* 6. If there was an internal command,
		 * wake this process up.
		 */
		if (hd->cmdPtr) {
			/*
			 * Wake up the original calling thread
			 */
			hd->pLocal = &hd->localReply;
			hd->pLocal->completion = MPT_SCANDV_DID_RESET;
			scandv_wait_done = 1;
			wake_up(&scandv_waitq);
			hd->cmdPtr = NULL;
		}

		/* 7. Flush doneQ
		 */
		flush_doneQ(hd);

		dtmprintk((MYIOC_s_WARN_FMT "Post-Reset handling complete.\n",
			ioc->name));
	}

	return 1;		/* currently means nothing really */
}

/*=-=-=-=-=-=-=-=-=-=-=-=-=-=-=-=-=-=-=-=-=-=-=-=-=-=-=-=-=-=-=-=-=-=-=-=-=-=*/
static int
mptscsih_event_process(MPT_ADAPTER *ioc, EventNotificationReply_t *pEvReply)
{
	MPT_SCSI_HOST *hd;
	u8 event = le32_to_cpu(pEvReply->Event) & 0xFF;

	dprintk((MYIOC_s_INFO_FMT "MPT event (=%02Xh) routed to SCSI host driver!\n",
			ioc->name, event));

	switch (event) {
	case MPI_EVENT_UNIT_ATTENTION:			/* 03 */
		/* FIXME! */
		break;
	case MPI_EVENT_IOC_BUS_RESET:			/* 04 */
		/* FIXME! */
		break;
	case MPI_EVENT_EXT_BUS_RESET:			/* 05 */
		/* FIXME! */
		break;
	case MPI_EVENT_LOGOUT:				/* 09 */
		/* FIXME! */
		break;

		/*
		 *  CHECKME! Don't think we need to do
		 *  anything for these, but...
		 */
	case MPI_EVENT_RESCAN:				/* 06 */
	case MPI_EVENT_LINK_STATUS_CHANGE:		/* 07 */
	case MPI_EVENT_LOOP_STATE_CHANGE:		/* 08 */
		/*
		 *  CHECKME!  Falling thru...
		 */
		break;

	case MPI_EVENT_INTEGRATED_RAID:			/* 0B */
#ifndef MPTSCSIH_DISABLE_DOMAIN_VALIDATION
		/* negoNvram set to 0 if DV enabled and to USE_NVRAM if 
		 * if DV disabled. Need to check for target mode.
		 */
		hd = NULL;
		if (ioc->sh)
			hd = (MPT_SCSI_HOST *) ioc->sh->hostdata;

		if (hd && (hd->is_spi) && (hd->negoNvram == 0)) {
			ScsiCfgData	*pSpi;
			Ioc3PhysDisk_t	*pPDisk;
			int		 numPDisk;
			u8		 reason;
			u8		 physDiskNum;
			
			reason = (le32_to_cpu(pEvReply->Data[0]) & 0x00FF0000) >> 16;
			if (reason == MPI_EVENT_RAID_RC_DOMAIN_VAL_NEEDED) {
				/* New or replaced disk. 
				 * Set DV flag and schedule DV.
				 */
				pSpi = &ioc->spi_data;
				physDiskNum = (le32_to_cpu(pEvReply->Data[0]) & 0xFF000000) >> 24;
				if (pSpi->pIocPg3) {
					pPDisk =  pSpi->pIocPg3->PhysDisk;
					numPDisk =pSpi->pIocPg3->NumPhysDisks;

					while (numPDisk) {
						if (physDiskNum == pPDisk->PhysDiskNum) {
							pSpi->dvStatus[pPDisk->PhysDiskID] = (MPT_SCSICFG_NEED_DV | MPT_SCSICFG_DV_NOT_DONE);
							pSpi->forceDv = MPT_SCSICFG_NEED_DV;
							ddvtprintk(("NEED_DV set for phys disk id %d\n", pPDisk->PhysDiskID));
							break;
						}
						pPDisk++;
						numPDisk--;
					}
				}
			}
		}
#endif

#if defined(MPT_DEBUG_DV) || defined(MPT_DEBUG_DV_TINY)
		printk("Raid Event RF: ");
		{
			u32 *m = (u32 *)pEvReply;
			int ii;
			int n = (int)pEvReply->MsgLength;
			for (ii=6; ii < n; ii++)
				printk(" %08x", le32_to_cpu(m[ii]));
			printk("\n");
		}
#endif
		break;

	case MPI_EVENT_NONE:				/* 00 */
	case MPI_EVENT_LOG_DATA:			/* 01 */
	case MPI_EVENT_STATE_CHANGE:			/* 02 */
	case MPI_EVENT_EVENT_CHANGE:			/* 0A */
	default:
		dprintk((KERN_INFO "  Ignoring event (=%02Xh)\n", event));
		break;
	}

	return 1;		/* currently means nothing really */
}

#if 0		/* { */
/*=-=-=-=-=-=-=-=-=-=-=-=-=-=-=-=-=-=-=-=-=-=-=-=-=-=-=-=-=-=-=-=-=-=-=-=-=-=*/
/*
 *	scsiherr.c - Fusion MPT SCSI Host driver error handling/reporting.
 *
 *	drivers/message/fusion/scsiherr.c
 */

//extern const char	**mpt_ScsiOpcodesPtr;	/* needed by mptscsih.c */
//extern ASCQ_Table_t	 *mpt_ASCQ_TablePtr;
//extern int		  mpt_ASCQ_TableSz;

#define MYNAM	"mptscsih"

#endif		/* } */

/*=-=-=-=-=-=-=-=-=-=-=-=-=-=-=-=-=-=-=-=-=-=-=-=-=-=-=-=-=-=-=-=-=-=-=-=-=-=*/
/*
 *  Private data...
 */
static ASCQ_Table_t *mptscsih_ASCQ_TablePtr;

/*=-=-=-=-=-=-=-=-=-=-=-=-=-=-=-=-=-=-=-=-=-=-=-=-=-=-=-=-=-=-=-=-=-=-=-=-=-=*/
/* old symsense.c stuff... */
/*=-=-=-=-=-=-=-=-=-=-=-=-=-=-=-=-=-=-=-=-=-=-=-=-=-=-=-=-=-=-=-=-=-=-=-=-=-=*/
/*
 * Private data...
 * To protect ourselves against those that would pass us bogus pointers
 */
static u8 dummyInqData[SCSI_STD_INQUIRY_BYTES]
    = { 0x1F, 0x00, 0x00, 0x00,
	0x1F, 0x00, 0x00, 0x00, 0x00, 0x00, 0x00, 0x00,
	0x00, 0x00, 0x00, 0x00, 0x00, 0x00, 0x00, 0x00,
	0x00, 0x00, 0x00, 0x00, 0x00, 0x00, 0x00, 0x00,
	0x00, 0x00, 0x00, 0x00, 0x00, 0x00, 0x00, 0x00 };
static u8 dummySenseData[SCSI_STD_SENSE_BYTES]
    = { 0x70, 0x00, 0x00, 0x00, 0x00, 0x00, 0x00, 0x0A,
	0x00, 0x00, 0x00, 0x00, 0x00, 0x00, 0x00, 0x00,
	0x00, 0x00 };
static u8 dummyCDB[16]
    = { 0x00, 0x00, 0x00, 0x00, 0x00, 0x00, 0x00, 0x00,
	0x00, 0x00, 0x00, 0x00, 0x00, 0x00, 0x00, 0x00 };
static u8 dummyScsiData[16]
    = { 0x00, 0x00, 0x00, 0x00, 0x00, 0x00, 0x00, 0x00,
	0x00, 0x00, 0x00, 0x00, 0x00, 0x00, 0x00, 0x00 };

#if 0
static const char *PeripheralDeviceTypeString[32] = {
	"Direct-access",		/* 00h */
	"Sequential-access",		/* 01h */
	"Printer",			/* 02h */
	"Processor",			/* 03h */
			/*"Write-Once-Read-Multiple",*/	/* 04h */
	"WORM",				/* 04h */
	"CD-ROM",			/* 05h */
	"Scanner",			/* 06h */
	"Optical memory",		/* 07h */
	"Media Changer",		/* 08h */
	"Communications",		/* 09h */
	"(Graphics arts pre-press)",	/* 0Ah */
	"(Graphics arts pre-press)",	/* 0Bh */
	"Array controller",		/* 0Ch */
	"Enclosure services",		/* 0Dh */
	"Simplified direct-access",	/* 0Eh */
	"Reserved-0Fh",			/* 0Fh */
	"Reserved-10h",			/* 10h */
	"Reserved-11h",			/* 11h */
	"Reserved-12h",			/* 12h */
	"Reserved-13h",			/* 13h */
	"Reserved-14h",			/* 14h */
	"Reserved-15h",			/* 15h */
	"Reserved-16h",			/* 16h */
	"Reserved-17h",			/* 17h */
	"Reserved-18h",			/* 18h */
	"Reserved-19h",			/* 19h */
	"Reserved-1Ah",			/* 1Ah */
	"Reserved-1Bh",			/* 1Bh */
	"Reserved-1Ch",			/* 1Ch */
	"Reserved-1Dh",			/* 1Dh */
	"Reserved-1Eh",			/* 1Eh */
	"Unknown"			/* 1Fh */
};
#endif

static char *ScsiStatusString[] = {
	"GOOD",					/* 00h */
	NULL,					/* 01h */
	"CHECK CONDITION",			/* 02h */
	NULL,					/* 03h */
	"CONDITION MET",			/* 04h */
	NULL,					/* 05h */
	NULL,					/* 06h */
	NULL,					/* 07h */
	"BUSY",					/* 08h */
	NULL,					/* 09h */
	NULL,					/* 0Ah */
	NULL,					/* 0Bh */
	NULL,					/* 0Ch */
	NULL,					/* 0Dh */
	NULL,					/* 0Eh */
	NULL,					/* 0Fh */
	"INTERMEDIATE",				/* 10h */
	NULL,					/* 11h */
	NULL,					/* 12h */
	NULL,					/* 13h */
	"INTERMEDIATE-CONDITION MET",		/* 14h */
	NULL,					/* 15h */
	NULL,					/* 16h */
	NULL,					/* 17h */
	"RESERVATION CONFLICT",			/* 18h */
	NULL,					/* 19h */
	NULL,					/* 1Ah */
	NULL,					/* 1Bh */
	NULL,					/* 1Ch */
	NULL,					/* 1Dh */
	NULL,					/* 1Eh */
	NULL,					/* 1Fh */
	NULL,					/* 20h */
	NULL,					/* 21h */
	"COMMAND TERMINATED",			/* 22h */
	NULL,					/* 23h */
	NULL,					/* 24h */
	NULL,					/* 25h */
	NULL,					/* 26h */
	NULL,					/* 27h */
	"TASK SET FULL",			/* 28h */
	NULL,					/* 29h */
	NULL,					/* 2Ah */
	NULL,					/* 2Bh */
	NULL,					/* 2Ch */
	NULL,					/* 2Dh */
	NULL,					/* 2Eh */
	NULL,					/* 2Fh */
	"ACA ACTIVE",				/* 30h */
	NULL
};

static const char *ScsiCommonOpString[] = {
	"TEST UNIT READY",			/* 00h */
	"REZERO UNIT (REWIND)",			/* 01h */
	NULL,					/* 02h */
	"REQUEST_SENSE",			/* 03h */
	"FORMAT UNIT (MEDIUM)",			/* 04h */
	"READ BLOCK LIMITS",			/* 05h */
	NULL,					/* 06h */
	"REASSIGN BLOCKS",			/* 07h */
	"READ(6)",				/* 08h */
	NULL,					/* 09h */
	"WRITE(6)",				/* 0Ah */
	"SEEK(6)",				/* 0Bh */
	NULL,					/* 0Ch */
	NULL,					/* 0Dh */
	NULL,					/* 0Eh */
	"READ REVERSE",				/* 0Fh */
	"WRITE_FILEMARKS",			/* 10h */
	"SPACE(6)",				/* 11h */
	"INQUIRY",				/* 12h */
	NULL
};

static const char *SenseKeyString[] = {
	"NO SENSE",				/* 0h */
	"RECOVERED ERROR",			/* 1h */
	"NOT READY",				/* 2h */
	"MEDIUM ERROR",				/* 3h */
	"HARDWARE ERROR",			/* 4h */
	"ILLEGAL REQUEST",			/* 5h */
	"UNIT ATTENTION",			/* 6h */
	"DATA PROTECT",				/* 7h */
	"BLANK CHECK",				/* 8h */
	"VENDOR-SPECIFIC",			/* 9h */
	"ABORTED COPY",				/* Ah */
	"ABORTED COMMAND",			/* Bh */
	"EQUAL (obsolete)",			/* Ch */
	"VOLUME OVERFLOW",			/* Dh */
	"MISCOMPARE",				/* Eh */
	"RESERVED",				/* Fh */
	NULL
};

#define SPECIAL_ASCQ(c,q) \
	(((c) == 0x40 && (q) != 0x00) || ((c) == 0x4D) || ((c) == 0x70))

#if 0
/*=-=-=-=-=-=-=-=-=-=-=-=-=-=-=-=-=-=-=-=-=-=-=-=-=-=-=-=-=-=-=-=-=-=-=-=-=-=*/
/*
 *  Sense_Key_Specific() - If Sense_Key_Specific_Valid bit is set,
 *			   then print additional information via
 *			   a call to SDMS_SystemAlert().
 */
static void Sense_Key_Specific(IO_Info_t *ioop, char *msg1)
{
	u8	*sd;
	u8	 BadValue;
	u8	 SenseKey;
	int	 Offset;
	int	 len = strlen(msg1);

	sd = ioop->sensePtr;
	if (SD_Additional_Sense_Length(sd) < 8)
		return;

	SenseKey = SD_Sense_Key(sd);

	if (SD_Sense_Key_Specific_Valid(sd)) {
		if (SenseKey == SK_ILLEGAL_REQUEST) {
			Offset = SD_Bad_Byte(sd);
			if (SD_Was_Illegal_Request(sd)) {
				BadValue = ioop->cdbPtr[Offset];
				len += sprintf(msg1+len, "\n  Illegal CDB value=%02Xh found at CDB ",
						BadValue);
		} else {
			BadValue = ioop->dataPtr[Offset];
			len += sprintf(msg1+len, "\n  Illegal DATA value=%02Xh found at DATA ",
					BadValue);
		}
		len += sprintf(msg1+len, "byte=%02Xh", Offset);
		if (SD_SKS_Bit_Pointer_Valid(sd))
			len += sprintf(msg1+len, "/bit=%1Xh", SD_SKS_Bit_Pointer(sd));
		} else if ((SenseKey == SK_RECOVERED_ERROR) ||
			   (SenseKey == SK_HARDWARE_ERROR) ||
			   (SenseKey == SK_MEDIUM_ERROR)) {
			len += sprintf(msg1+len, "\n  Recovery algorithm Actual_Retry_Count=%02Xh",
			SD_Actual_Retry_Count(sd));
		}
	}
}
#endif

/*=-=-=-=-=-=-=-=-=-=-=-=-=-=-=-=-=-=-=-=-=-=-=-=-=-=-=-=-=-=-=-=-=-=-=-=-=-=*/
static int dump_cdb(char *foo, unsigned char *cdb)
{
	int i, grpCode, cdbLen;
	int l = 0;

	grpCode = cdb[0] >> 5;
	if (grpCode < 1)
		cdbLen = 6;
	else if (grpCode < 3)
		cdbLen = 10;
	else if (grpCode == 5)
		cdbLen = 12;
	else
		cdbLen = 16;

	for (i=0; i < cdbLen; i++)
		l += sprintf(foo+l, " %02X", cdb[i]);

	return l;
}

/*=-=-=-=-=-=-=-=-=-=-=-=-=-=-=-=-=-=-=-=-=-=-=-=-=-=-=-=-=-=-=-=-=-=-=-=-=-=*/
#if 0
static int dump_sd(char *foo, unsigned char *sd)
{
	int snsLen = 8 + SD_Additional_Sense_Length(sd);
	int l = 0;
	int i;

	for (i=0; i < MIN(snsLen,18); i++)
		l += sprintf(foo+l, " %02X", sd[i]);
	l += sprintf(foo+l, "%s", snsLen>18 ? " ..." : "");

	return l;
}
#endif

/*=-=-=-=-=-=-=-=-=-=-=-=-=-=-=-=-=-=-=-=-=-=-=-=-=-=-=-=-=-=-=-=-=-=-=-=-=-=*/
/*  Do ASC/ASCQ lookup/grindage to English readable string(s)  */
static const char * ascq_set_strings_4max(
		u8 ASC, u8 ASCQ,
		const char **s1, const char **s2, const char **s3, const char **s4)
{
	static const char *asc_04_part1_string = "LOGICAL UNIT ";
	static const char *asc_04_part2a_string = "NOT READY, ";
	static const char *asc_04_part2b_string = "IS ";
	static const char *asc_04_ascq_NN_part3_strings[] = {	/* ASC ASCQ (hex) */
	  "CAUSE NOT REPORTABLE",				/* 04 00 */
	  "IN PROCESS OF BECOMING READY",			/* 04 01 */
	  "INITIALIZING CMD. REQUIRED",				/* 04 02 */
	  "MANUAL INTERVENTION REQUIRED",			/* 04 03 */
	  /* Add	" IN PROGRESS" to all the following... */
	  "FORMAT",						/* 04 04 */
	  "REBUILD",						/* 04 05 */
	  "RECALCULATION",					/* 04 06 */
	  "OPERATION",						/* 04 07 */
	  "LONG WRITE",						/* 04 08 */
	  "SELF-TEST",						/* 04 09 */
	  NULL
	};
	static char *asc_04_part4_string = " IN PROGRESS";

	static char *asc_29_ascq_NN_strings[] = {		/* ASC ASCQ (hex) */
	  "POWER ON, RESET, OR BUS DEVICE RESET OCCURRED",	/* 29 00 */
	  "POWER ON OCCURRED",					/* 29 01 */
	  "SCSI BUS RESET OCCURRED",				/* 29 02 */
	  "BUS DEVICE RESET FUNCTION OCCURRED",			/* 29 03 */
	  "DEVICE INTERNAL RESET",				/* 29 04 */
	  "TRANSCEIVER MODE CHANGED TO SINGLE-ENDED",		/* 29 05 */
	  "TRANSCEIVER MODE CHANGED TO LVD",			/* 29 06 */
	  NULL
	};
	static char *ascq_vendor_uniq = "(Vendor Unique)";
	static char *ascq_noone = "(no matching ASC/ASCQ description found)";
	int idx;

	*s1 = *s2 = *s3 = *s4 = "";		/* set'em all to the empty "" string */

	/* CHECKME! Need lock/sem?
	 *  Update and examine for isense module presense.
	 */
	mptscsih_ASCQ_TablePtr = (ASCQ_Table_t *)mpt_v_ASCQ_TablePtr;

	if (mptscsih_ASCQ_TablePtr == NULL) {
		/* 2nd chances... */
		if (ASC == 0x04 && (ASCQ < sizeof(asc_04_ascq_NN_part3_strings)/sizeof(char*)-1)) {
			*s1 = asc_04_part1_string;
			*s2 = (ASCQ == 0x01) ? asc_04_part2b_string : asc_04_part2a_string;
			*s3 = asc_04_ascq_NN_part3_strings[ASCQ];
			/* check for " IN PROGRESS" ones */
			if (ASCQ >= 0x04)
				*s4 = asc_04_part4_string;
		} else if (ASC == 0x29 && (ASCQ < sizeof(asc_29_ascq_NN_strings)/sizeof(char*)-1))
			*s1 = asc_29_ascq_NN_strings[ASCQ];
		/*
		 *	Else { leave all *s[1-4] values pointing to the empty "" string }
		 */
		return *s1;
	}

	/*
	 * Need to check ASC here; if it is "special," then
	 * the ASCQ is variable, and indicates failed component number.
	 * We must treat the ASCQ as a "dont care" while searching the
	 * mptscsih_ASCQ_Table[] by masking it off, and then restoring it later
	 * on when we actually need to identify the failed component.
	 */
	if (SPECIAL_ASCQ(ASC,ASCQ))
		ASCQ = 0xFF;

	/* OK, now search mptscsih_ASCQ_Table[] for a matching entry */
	for (idx = 0; mptscsih_ASCQ_TablePtr && idx < mpt_ASCQ_TableSz; idx++)
		if ((ASC == mptscsih_ASCQ_TablePtr[idx].ASC) && (ASCQ == mptscsih_ASCQ_TablePtr[idx].ASCQ)) {
			*s1 = mptscsih_ASCQ_TablePtr[idx].Description;
			return *s1;
		}

	if ((ASC >= 0x80) || (ASCQ >= 0x80))
		*s1 = ascq_vendor_uniq;
	else
		*s1 = ascq_noone;

	return *s1;
}

/*=-=-=-=-=-=-=-=-=-=-=-=-=-=-=-=-=-=-=-=-=-=-=-=-=-=-=-=-=-=-=-=-=-=-=-=-=-=*/
/*
 *  SCSI Information Report; desired output format...
 *---
SCSI Error: (iocnum:target_id:LUN) Status=02h (CHECK CONDITION)
  Key=6h (UNIT ATTENTION); FRU=03h
  ASC/ASCQ=29h/00h, "POWER ON, RESET, OR BUS DEVICE RESET OCCURRED"
  CDB: 00 00 00 00 00 00 - TestUnitReady
 *---
 */
/*
 *  SCSI Error Report; desired output format...
 *---
SCSI Error Report =-=-=-=-=-=-=-=-=-=-=-=-=-= (ioc0,scsi0:0)
  SCSI_Status=02h (CHECK CONDITION)
  Original_CDB[]: 00 00 00 00 00 00 - TestUnitReady
  SenseData[12h]: 70 00 06 00 00 00 00 0A 00 00 00 00 29 00 03 00 00 00
  SenseKey=6h (UNIT ATTENTION); FRU=03h
  ASC/ASCQ=29h/00h, "POWER ON, RESET, OR BUS DEVICE RESET OCCURRED"
 *---
 */

int mpt_ScsiHost_ErrorReport(IO_Info_t *ioop)
{
	char		 foo[512];
	char		 buf2[32];
	char		*statstr;
	const char	*opstr;
	int		 sk		= SD_Sense_Key(ioop->sensePtr);
	const char	*skstr		= SenseKeyString[sk];
	unsigned char	 asc		= SD_ASC(ioop->sensePtr);
	unsigned char	 ascq		= SD_ASCQ(ioop->sensePtr);
	int		 l;

	/* Change the error logging to only report errors on
	 * read and write commands. Ignore errors on other commands.
	 * Should this be configurable via proc?
	 */
	switch (ioop->cdbPtr[0]) {
	case READ_6:
	case WRITE_6:
	case READ_10:
	case WRITE_10:
	case READ_12:
	case WRITE_12:
		break;
	default:
		return 0;
	}

	/*
	 *  More quiet mode.
	 *  Filter out common, repetitive, warning-type errors...  like:
	 *    POWER ON (06,29/00 or 06,29/01),
	 *    SPINNING UP (02,04/01),
	 *    LOGICAL UNIT NOT SUPPORTED (05,25/00), etc.
	 */
	if (sk == SK_NO_SENSE) {
		return 0;
	}

	if (	(sk==SK_UNIT_ATTENTION	&& asc==0x29 && (ascq==0x00 || ascq==0x01))
	     || (sk==SK_NOT_READY	&& asc==0x04 && (ascq==0x01 || ascq==0x02))
	     || (sk==SK_ILLEGAL_REQUEST && asc==0x25 && ascq==0x00)
	   )
	{
		/* Do nothing! */
		return 0;
	}

	/* Prevent the system from continually writing to the log
	 * if a medium is not found: 02 3A 00
	 * Changer issues: TUR, Read Capacity, Table of Contents continually
	 */
	if (sk==SK_NOT_READY && asc==0x3A) {
		if (ioop->cdbPtr == NULL) {
			return 0;
		} else if ((ioop->cdbPtr[0] == CMD_TestUnitReady) ||
			(ioop->cdbPtr[0] == CMD_ReadCapacity) || 
			(ioop->cdbPtr[0] == 0x43)) {
			return 0;
		}
	}
	if (sk==SK_UNIT_ATTENTION) {
		if (ioop->cdbPtr == NULL)
			return 0;
		else if (ioop->cdbPtr[0] == CMD_TestUnitReady)
			return 0;
	}

	/*
	 *  Protect ourselves...
	 */
	if (ioop->cdbPtr == NULL)
		ioop->cdbPtr = dummyCDB;
	if (ioop->sensePtr == NULL)
		ioop->sensePtr = dummySenseData;
	if (ioop->inqPtr == NULL)
		ioop->inqPtr = dummyInqData;
	if (ioop->dataPtr == NULL)
		ioop->dataPtr = dummyScsiData;

	statstr = NULL;
	if ((ioop->SCSIStatus >= sizeof(ScsiStatusString)/sizeof(char*)-1) ||
	    ((statstr = (char*)ScsiStatusString[ioop->SCSIStatus]) == NULL)) {
		(void) sprintf(buf2, "Bad-Reserved-%02Xh", ioop->SCSIStatus);
		statstr = buf2;
	}

	opstr = NULL;
	if (1+ioop->cdbPtr[0] <= sizeof(ScsiCommonOpString)/sizeof(char*))
		opstr = ScsiCommonOpString[ioop->cdbPtr[0]];
	else if (mpt_ScsiOpcodesPtr)
		opstr = mpt_ScsiOpcodesPtr[ioop->cdbPtr[0]];

	l = sprintf(foo, "SCSI Error: (%s) Status=%02Xh (%s)\n",
			  ioop->DevIDStr,
			  ioop->SCSIStatus,
			  statstr);
	l += sprintf(foo+l, " Key=%Xh (%s); FRU=%02Xh\n ASC/ASCQ=%02Xh/%02Xh",
		  sk, skstr, SD_FRU(ioop->sensePtr), asc, ascq );
	{
		const char	*x1, *x2, *x3, *x4;
		x1 = x2 = x3 = x4 = "";
		x1 = ascq_set_strings_4max(asc, ascq, &x1, &x2, &x3, &x4);
		if (x1 != NULL) {
			if (x1[0] != '(')
				l += sprintf(foo+l, " \"%s%s%s%s\"", x1,x2,x3,x4);
			else
				l += sprintf(foo+l, " %s%s%s%s", x1,x2,x3,x4);
		}
	}
	l += sprintf(foo+l, "\n CDB:");
	l += dump_cdb(foo+l, ioop->cdbPtr);
	if (opstr)
		l += sprintf(foo+l, " - \"%s\"", opstr);
	l += sprintf(foo+l, "\n");

	PrintF(("%s\n", foo));

	return l;
}

/*=-=-=-=-=-=-=-=-=-=-=-=-=-=-=-=-=-=-=-=-=-=-=-=-=-=-=-=-=-=-=-=-=-=-=-=-=-=*/

/*=-=-=-=-=-=-=-=-=-=-=-=-=-=-=-=-=-=-=-=-=-=-=-=-=-=-=-=-=-=-=-=-=-=-=-=-=-=*/
/*
 *	mptscsih_initTarget - Target, LUN alloc/free functionality.
 *	@hd: Pointer to MPT_SCSI_HOST structure
 *	@bus_id: Bus number (?)
 *	@target_id: SCSI target id
 *	@lun: SCSI LUN id
 *	@data: Pointer to data
 *	@dlen: Number of INQUIRY bytes
 *
 *	NOTE: It's only SAFE to call this routine if data points to
 *	sane & valid STANDARD INQUIRY data!
 *
 *	Allocate and initialize memory for this target.
 *	Save inquiry data.
 *
 *	Returns pointer to VirtDevice structure.
 */
static VirtDevice *
mptscsih_initTarget(MPT_SCSI_HOST *hd, int bus_id, int target_id, u8 lun, char *data, int dlen)
{
	VirtDevice	*vdev;
	int		 sz;

	dprintk((MYIOC_s_INFO_FMT "initTarget (%d,%d,%d) called, hd=%p\n",
			hd->ioc->name, bus_id, target_id, lun, hd));

	if ((vdev = hd->Targets[target_id]) == NULL) {
		if ((vdev = kmalloc(sizeof(VirtDevice), GFP_ATOMIC)) == NULL) {
			printk(MYIOC_s_ERR_FMT "initTarget kmalloc(%d) FAILED!\n",
					hd->ioc->name, (int)sizeof(VirtDevice));
		} else {
			memset(vdev, 0, sizeof(VirtDevice));
			rwlock_init(&vdev->VdevLock);
			Q_INIT(&vdev->WaitQ, void);
			Q_INIT(&vdev->SentQ, void);
			Q_INIT(&vdev->DoneQ, void);
			vdev->tflags = 0;
			vdev->ioc_id = hd->ioc->id;
			vdev->target_id = target_id;
			vdev->bus_id = bus_id;

			hd->Targets[target_id] = vdev;
			dprintk((KERN_INFO "  *NEW* Target structure (id %d) @ %p\n",
					target_id, vdev));
		}
	}

	if (vdev) {
		if (hd->ioc->spi_data.isRaid & (1 << target_id))
			vdev->raidVolume = 1;
		else
			vdev->raidVolume = 0;
	}

	if (vdev && data) {
		if ((!(vdev->tflags & MPT_TARGET_FLAGS_VALID_INQUIRY)) || 
		((dlen > 56) && (!(vdev->tflags & MPT_TARGET_FLAGS_VALID_56)))) {

			/* Copy the inquiry data  - if we haven't yet.
			*/
			sz = MIN(dlen, SCSI_STD_INQUIRY_BYTES);

			memcpy (vdev->inq_data, data, sz);
			vdev->tflags |= MPT_TARGET_FLAGS_VALID_INQUIRY;

			/* Update the target capabilities
			 */
			if (dlen > 56) {
				mptscsih_setTargetNegoParms(hd, vdev, data[56]);
				vdev->tflags |= MPT_TARGET_FLAGS_VALID_56;
			} else
				mptscsih_setTargetNegoParms(hd, vdev, 0);

			/* If LUN 0, tape and have not done DV, set the DV flag.
			 */
			if ((lun == 0) && ((data[0] & 0x1F) == 0x01)) {
				ScsiCfgData *pSpi = &hd->ioc->spi_data;
				if (pSpi->dvStatus[target_id] & MPT_SCSICFG_DV_NOT_DONE)
					pSpi->dvStatus[target_id] |= MPT_SCSICFG_NEED_DV;
			}
		}

		/* Is LUN supported? If so, upper 3 bits will be 0
		 * in first byte of inquiry data.
		 */
		if ((*data & 0xe0) == 0)
			vdev->luns |= (1 << lun);
	}


	dprintk((KERN_INFO "  target = %p\n", vdev));
	return vdev;
}

/*=-=-=-=-=-=-=-=-=-=-=-=-=-=-=-=-=-=-=-=-=-=-=-=-=-=-=-=-=-=-=-=-=-=-=-=-=-=*/
/*
 *  Update the target negotiation parameters based on the
 *  the Inquiry data, adapter capabilities, and NVRAM settings.
 *
 */
void mptscsih_setTargetNegoParms(MPT_SCSI_HOST *hd, VirtDevice *target, char byte56)
{
	ScsiCfgData *pspi_data = &hd->ioc->spi_data;
	int  id = (int) target->target_id;
	int  nvram;
	char canQ = 0;
	u8 width = MPT_NARROW;
	u8 factor = MPT_ASYNC;
	u8 offset = 0;
	u8 version, nfactor;
	u8 noQas = 1;

	/* Set flags based on Inquiry data
	 */
	if (target->tflags & MPT_TARGET_FLAGS_VALID_INQUIRY) {
		version = target->inq_data[2] & 0x07;
		if (version < 2) {
			width = 0;
			factor = MPT_ULTRA2;
			offset = pspi_data->maxSyncOffset;
		} else {
			if (target->inq_data[7] & 0x20) {
				width = 1;
			}

			if (target->inq_data[7] & 0x10) {
				/* bits 2 & 3 show DT support
				 */
				if ((byte56 & 0x04) == 0)
					factor = MPT_ULTRA2;
				else
					factor = MPT_ULTRA320;

				/* bit 1 QAS support, non-raid only
				 */
				if ((target->raidVolume == 0) && (byte56 & 0x02) != 0)
					noQas = 0;

				offset = pspi_data->maxSyncOffset;
			} else {
				factor = MPT_ASYNC;
				offset = 0;
			}
		}

		if (target->inq_data[7] & 0x02) {
			canQ = 1;
		}

		/* Update tflags based on NVRAM settings. (SCSI only)
		 */
		if (pspi_data->nvram && (pspi_data->nvram[id] != MPT_HOST_NVRAM_INVALID)) {
			nvram = pspi_data->nvram[id];
			nfactor = (nvram & MPT_NVRAM_SYNC_MASK) >> 8;

			if (width)
				width = nvram & MPT_NVRAM_WIDE_DISABLE ? 0 : 1;

			if (offset > 0) {
				/* Ensure factor is set to the
				 * maximum of: adapter, nvram, inquiry
				 */
				if (nfactor) {
					if (nfactor < pspi_data->minSyncFactor )
						nfactor = pspi_data->minSyncFactor;

					factor = MAX (factor, nfactor);
					if (factor == MPT_ASYNC)
						offset = 0;
				} else {
					offset = 0;
					factor = MPT_ASYNC;
				}
			} else {
				factor = MPT_ASYNC;
			}
		}

		/* Make sure data is consistent
		 */
		if ((!width) && (factor < MPT_ULTRA2)) {
			factor = MPT_ULTRA2;
		}

		/* Save the data to the target structure.
		 */
		target->minSyncFactor = factor;
		target->maxOffset = offset;
		target->maxWidth = width;
		if (canQ) {
			target->tflags |= MPT_TARGET_FLAGS_Q_YES;
		}

		target->tflags |= MPT_TARGET_FLAGS_VALID_NEGO;

		/* Disable unused features.
		 */
		target->negoFlags = pspi_data->noQas;
		if (!width)
			target->negoFlags |= MPT_TARGET_NO_NEGO_WIDE;

		if (!offset)
			target->negoFlags |= MPT_TARGET_NO_NEGO_SYNC;

		if (noQas)
			target->negoFlags |= MPT_TARGET_NO_NEGO_QAS;

		/* GEM, processor WORKAROUND
		 */
		if (((target->inq_data[0] & 0x1F) == 0x03) || ((target->inq_data[0] & 0x1F) > 0x08)){
			target->negoFlags |= (MPT_TARGET_NO_NEGO_WIDE | MPT_TARGET_NO_NEGO_SYNC);
			pspi_data->dvStatus[id] |= MPT_SCSICFG_BLK_NEGO;
		}

		/* Disable QAS if mixed configuration case
		 */
		if ((noQas) && (!pspi_data->noQas) && ((target->inq_data[0] & 0x1F) == 0x00)){
			VirtDevice	*vdev;
			int ii;

			pspi_data->noQas = MPT_TARGET_NO_NEGO_QAS;
			for (ii = 0; ii < id; ii++) {
				vdev = hd->Targets[id];
				if (vdev != NULL)
					vdev->negoFlags |= MPT_TARGET_NO_NEGO_QAS;
			}
		}

	}

	return;
}

#ifdef MPT_SAVE_AUTOSENSE
/*=-=-=-=-=-=-=-=-=-=-=-=-=-=-=-=-=-=-=-=-=-=-=-=-=-=-=-=-=-=-=-=-=-=-=-=-=-=*/
/*
 *  Clear sense valid flag.
 */
static void clear_sense_flag(MPT_SCSI_HOST *hd, SCSIIORequest_t *pReq)
{
	VirtDevice	*target;
	int		 index = (int) pReq->TargetID;

	if ((target = hd->Targets[index])) {
		target->tflags &= ~MPT_TARGET_FLAGS_VALID_SENSE;
	}

	return;
}
#endif

/* If DV disabled (negoNvram set to USE_NVARM) or if not LUN 0, return.
 * Else set the NEED_DV flag after Read Capacity Issued (disks) 
 * or Mode Sense (cdroms). 
 *
 * Tapes, initTarget will set this flag on completion of Inquiry command.
 * Called only if DV_NOT_DONE flag is set
 */
static void mptscsih_set_dvflags(MPT_SCSI_HOST *hd, SCSIIORequest_t *pReq)
{
	u8 cmd;
	
	if ((pReq->LUN[1] != 0) || (hd->negoNvram != 0))
		return;

	cmd = pReq->CDB[0];

	if ((cmd == READ_CAPACITY) || (cmd == MODE_SENSE)) {
		ScsiCfgData *pSpi = &hd->ioc->spi_data;
		if ((pSpi->isRaid & (1 << pReq->TargetID)) && pSpi->pIocPg3) {
			/* Set NEED_DV for all hidden disks
			 */
			Ioc3PhysDisk_t *pPDisk =  pSpi->pIocPg3->PhysDisk;
			int		numPDisk = pSpi->pIocPg3->NumPhysDisks;

			while (numPDisk) {
				pSpi->dvStatus[pPDisk->PhysDiskID] |= MPT_SCSICFG_NEED_DV;
				ddvtprintk(("NEED_DV set for phys disk id %d\n", pPDisk->PhysDiskID));
				pPDisk++;
				numPDisk--;
			}
		}
		pSpi->dvStatus[pReq->TargetID] |= MPT_SCSICFG_NEED_DV;
		ddvtprintk(("NEED_DV set for visible disk id %d\n", pReq->TargetID));
	}
}

/*=-=-=-=-=-=-=-=-=-=-=-=-=-=-=-=-=-=-=-=-=-=-=-=-=-=-=-=-=-=-=-=-=-=-=-=-=-=*/
/*
 * If no Target, bus reset on 1st I/O. Set the flag to 
 * prevent any future negotiations to this device.
 */
static void mptscsih_no_negotiate(MPT_SCSI_HOST *hd, int target_id)
{

	if ((hd->Targets) && (hd->Targets[target_id] == NULL))
		hd->ioc->spi_data.dvStatus[target_id] |= MPT_SCSICFG_BLK_NEGO;

	return;
}

/*=-=-=-=-=-=-=-=-=-=-=-=-=-=-=-=-=-=-=-=-=-=-=-=-=-=-=-=-=-=-=-=-=-=-=-=-=-=*/
/*
 *  SCSI Config Page functionality ...
 */
/*=-=-=-=-=-=-=-=-=-=-=-=-=-=-=-=-=-=-=-=-=-=-=-=-=-=-=-=-=-=-=-=-=-=-=-=-=-=*/
/*	mptscsih_setDevicePage1Flags  - add Requested and Configuration fields flags
 *	based on width, factor and offset parameters.
 *	@width: bus width
 *	@factor: sync factor
 *	@offset: sync offset
 *	@requestedPtr: pointer to requested values (updated)
 *	@configurationPtr: pointer to configuration values (updated)
 *	@flags: flags to block WDTR or SDTR negotiation
 *
 *	Return: None.
 *
 *	Remark: Called by writeSDP1 and _dv_params
 */
static void
mptscsih_setDevicePage1Flags (u8 width, u8 factor, u8 offset, int *requestedPtr, int *configurationPtr, u8 flags)
{
	u8 nowide = flags & MPT_TARGET_NO_NEGO_WIDE;
	u8 nosync = flags & MPT_TARGET_NO_NEGO_SYNC;

	*configurationPtr = 0;
	*requestedPtr = width ? MPI_SCSIDEVPAGE1_RP_WIDE : 0;
	*requestedPtr |= (offset << 16) | (factor << 8);

	if (width && offset && !nowide && !nosync) {
		if (factor < MPT_ULTRA160) {
			*requestedPtr |= (MPI_SCSIDEVPAGE1_RP_IU + MPI_SCSIDEVPAGE1_RP_DT);
			if ((flags & MPT_TARGET_NO_NEGO_QAS) == 0)
				*requestedPtr |= MPI_SCSIDEVPAGE1_RP_QAS;
		} else if (factor < MPT_ULTRA2) {
			*requestedPtr |= MPI_SCSIDEVPAGE1_RP_DT;
		}
	}

	if (nowide)
		*configurationPtr |= MPI_SCSIDEVPAGE1_CONF_WDTR_DISALLOWED;

	if (nosync)
		*configurationPtr |= MPI_SCSIDEVPAGE1_CONF_SDTR_DISALLOWED;

	return;
}

/*=-=-=-=-=-=-=-=-=-=-=-=-=-=-=-=-=-=-=-=-=-=-=-=-=-=-=-=-=-=-=-=-=-=-=-=-=-=*/
/*	mptscsih_writeSDP1  - write SCSI Device Page 1
 *	@hd: Pointer to a SCSI Host Strucutre
 *	@portnum: IOC port number
 *	@target_id: writeSDP1 for single ID
 *	@flags: MPT_SCSICFG_ALL_IDS, MPT_SCSICFG_USE_NVRAM, MPT_SCSICFG_BLK_NEGO
 *
 *	Return: -EFAULT if read of config page header fails
 *		or 0 if success.
 *
 *	Remark: If a target has been found, the settings from the
 *		target structure are used, else the device is set
 *		to async/narrow.
 *
 *	Remark: Called during init and after a FW reload.
 *	Remark: We do not wait for a return, write pages sequentially.
 */
static int
mptscsih_writeSDP1(MPT_SCSI_HOST *hd, int portnum, int target_id, int flags)
{
	MPT_ADAPTER		*ioc = hd->ioc;
	Config_t		*pReq = NULL;
	SCSIDevicePage1_t	*pData = NULL;
	VirtDevice		*pTarget = NULL;
	MPT_FRAME_HDR		*mf;
	dma_addr_t		 dataDma;
	u16			 req_idx;
	u32			 frameOffset;
	u32			 requested, configuration, flagsLength;
	int			 ii, nvram;
	int			 id = 0, maxid = 0;
	u8			 width;
	u8			 factor;
	u8			 offset;
	u8			 bus = 0;
	u8			 negoFlags;
	u8			 maxwidth, maxoffset, maxfactor;

	if (ioc->spi_data.sdp1length == 0)
		return 0;

	if (flags & MPT_SCSICFG_ALL_IDS) {
		id = 0;
		maxid = ioc->sh->max_id - 1;
	} else if (ioc->sh) {
		id = target_id;
		maxid = MIN(id, ioc->sh->max_id - 1);
	}

	for (; id <= maxid; id++) {

		if (id == ioc->pfacts[portnum].PortSCSIID)
			continue;

		/* Use NVRAM to get adapter and target maximums
		 * Data over-riden by target structure information, if present
		 */
		maxwidth = ioc->spi_data.maxBusWidth;
		maxoffset = ioc->spi_data.maxSyncOffset;
		maxfactor = ioc->spi_data.minSyncFactor;
		if (ioc->spi_data.nvram && (ioc->spi_data.nvram[id] != MPT_HOST_NVRAM_INVALID)) {
			nvram = ioc->spi_data.nvram[id];

			if (maxwidth)
				maxwidth = nvram & MPT_NVRAM_WIDE_DISABLE ? 0 : 1;

			if (maxoffset > 0) {
				maxfactor = (nvram & MPT_NVRAM_SYNC_MASK) >> 8;
				if (maxfactor == 0) {
					/* Key for async */
					maxfactor = MPT_ASYNC;
					maxoffset = 0;
				} else if (maxfactor < ioc->spi_data.minSyncFactor) {
					maxfactor = ioc->spi_data.minSyncFactor;
				}
			} else
				maxfactor = MPT_ASYNC;
		}

		/* Set the negotiation flags.
		 */
		negoFlags = ioc->spi_data.noQas;
		if (!maxwidth)
			negoFlags |= MPT_TARGET_NO_NEGO_WIDE;

		if (!maxoffset)
			negoFlags |= MPT_TARGET_NO_NEGO_SYNC;

		if (flags & MPT_SCSICFG_USE_NVRAM) {
			width = maxwidth;
			factor = maxfactor;
			offset = maxoffset;
		} else {
			width = 0;
			factor = MPT_ASYNC;
			offset = 0;
			//negoFlags = 0;
			//negoFlags = MPT_TARGET_NO_NEGO_SYNC;
		}

		/* If id is not a raid volume, get the updated
		 * transmission settings from the target structure.
		 */
		if (hd->Targets && (pTarget = hd->Targets[id]) && !pTarget->raidVolume) {
			width = pTarget->maxWidth;
			factor = pTarget->minSyncFactor;
			offset = pTarget->maxOffset;
			negoFlags = pTarget->negoFlags;
			pTarget = NULL;
		}

		if (flags & MPT_SCSICFG_BLK_NEGO)
			negoFlags = MPT_TARGET_NO_NEGO_WIDE | MPT_TARGET_NO_NEGO_SYNC;

		mptscsih_setDevicePage1Flags(width, factor, offset,
					&requested, &configuration, negoFlags);

		/* Get a MF for this command.
		 */
		if ((mf = mpt_get_msg_frame(ScsiDoneCtx, ioc->id)) == NULL) {
			dprintk((MYIOC_s_WARN_FMT "write SDP1: no msg frames!\n",
						ioc->name));
			return -EAGAIN;
		}

		ddvprintk((MYIOC_s_INFO_FMT "WriteSDP1 (mf=%p, id=%d, req=0x%x, cfg=0x%x)\n",
			hd->ioc->name, mf, id, requested, configuration));


		/* Set the request and the data pointers.
		 * Request takes: 36 bytes (32 bit SGE)
		 * SCSI Device Page 1 requires 16 bytes
		 * 40 + 16 <= size of SCSI IO Request = 56 bytes
		 * and MF size >= 64 bytes.
		 * Place data at end of MF.
		 */
		pReq = (Config_t *)mf;

		req_idx = le16_to_cpu(mf->u.frame.hwhdr.msgctxu.fld.req_idx);
		frameOffset = ioc->req_sz - sizeof(SCSIDevicePage1_t);

		pData = (SCSIDevicePage1_t *)((u8 *) mf + frameOffset);
		dataDma = ioc->req_frames_dma + (req_idx * ioc->req_sz) + frameOffset;

		/* Complete the request frame (same for all requests).
		 */
		pReq->Action = MPI_CONFIG_ACTION_PAGE_WRITE_CURRENT;
		pReq->Reserved = 0;
		pReq->ChainOffset = 0;
		pReq->Function = MPI_FUNCTION_CONFIG;
		pReq->Reserved1[0] = 0;
		pReq->Reserved1[1] = 0;
		pReq->Reserved1[2] = 0;
		pReq->MsgFlags = 0;
		for (ii=0; ii < 8; ii++) {
			pReq->Reserved2[ii] = 0;
		}
		pReq->Header.PageVersion = ioc->spi_data.sdp1version;
		pReq->Header.PageLength = ioc->spi_data.sdp1length;
		pReq->Header.PageNumber = 1;
		pReq->Header.PageType = MPI_CONFIG_PAGETYPE_SCSI_DEVICE;
		pReq->PageAddress = cpu_to_le32(id | (bus << 8 ));

		/* Add a SGE to the config request.
		 */
		flagsLength = MPT_SGE_FLAGS_SSIMPLE_WRITE | ioc->spi_data.sdp1length * 4;

		mpt_add_sge((char *)&pReq->PageBufferSGE, flagsLength, dataDma);

		/* Set up the common data portion
		 */
		pData->Header.PageVersion = pReq->Header.PageVersion;
		pData->Header.PageLength = pReq->Header.PageLength;
		pData->Header.PageNumber = pReq->Header.PageNumber;
		pData->Header.PageType = pReq->Header.PageType;
		pData->RequestedParameters = cpu_to_le32(requested);
		pData->Reserved = 0;
		pData->Configuration = cpu_to_le32(configuration);

		dprintk((MYIOC_s_INFO_FMT 
			"write SDP1: id %d pgaddr 0x%x req 0x%x config 0x%x\n",
				ioc->name, id, (id | (bus<<8)), 
				requested, configuration));

		mptscsih_put_msgframe(ScsiDoneCtx, ioc->id, mf);
	}

	return 0;
}

/*=-=-=-=-=-=-=-=-=-=-=-=-=-=-=-=-=-=-=-=-=-=-=-=-=-=-=-=-=-=-=-=-=-=-=-=-=-=*/
/*	mptscsih_taskmgmt_timeout - Call back for timeout on a
 *	task management request.
 *	@data: Pointer to MPT_SCSI_HOST recast as an unsigned long
 *
 */
static void mptscsih_taskmgmt_timeout(unsigned long data)
{
	MPT_SCSI_HOST *hd = (MPT_SCSI_HOST *) data;

	dtmprintk((KERN_WARNING MYNAM ": %s: mptscsih_taskmgmt_timeout: "
		   "TM request timed out!\n", hd->ioc->name));

	/* Delete the timer that triggered this callback.
	 * Remark: del_timer checks to make sure timer is active
	 * before deleting.
	 */
	del_timer(&hd->TMtimer);

#ifdef MPT_SCSI_USE_NEW_EH
	/* Set the error flag to 1 so that the function that started the
	 * task management request knows it timed out.
	 */
	hd->tmState = TM_STATE_ERROR;
#endif

	/* Call the reset handler. Already had a TM request
	 * timeout - so issue a diagnostic reset
	 */
	if (mpt_HardResetHandler(hd->ioc, NO_SLEEP) < 0) {
		printk((KERN_WARNING " Firmware Reload FAILED!!\n"));
	}
#ifdef MPT_SCSI_USE_NEW_EH
	else {
		/* Because we have reset the IOC, no TM requests can be
		 * pending.  So let's make sure the tmPending flag is reset.
		 */
		nehprintk((KERN_WARNING MYNAM 
			   ": %s: mptscsih_taskmgmt_timeout\n", 
			   hd->ioc->name));
		hd->tmPending = 0;
	}
#endif

	return;
}

/*=-=-=-=-=-=-=-=-=-=-=-=-=-=-=-=-=-=-=-=-=-=-=-=-=-=-=-=-=-=-=-=-=-=-=-=-=-=*/
/*
 *  Bus Scan and Domain Validation functionality ...
 */

/*=-=-=-=-=-=-=-=-=-=-=-=-=-=-=-=-=-=-=-=-=-=-=-=-=-=-=-=-=-=-=-=-=-=-=-=-=-=*/
/*
 *	mptscsih_scandv_complete - Scan and DV callback routine registered
 *	to Fustion MPT (base) driver.
 *
 *	@ioc: Pointer to MPT_ADAPTER structure
 *	@mf: Pointer to original MPT request frame
 *	@mr: Pointer to MPT reply frame (NULL if TurboReply)
 *
 *	This routine is called from mpt.c::mpt_interrupt() at the completion
 *	of any SCSI IO request.
 *	This routine is registered with the Fusion MPT (base) driver at driver
 *	load/init time via the mpt_register() API call.
 *
 *	Returns 1 indicating alloc'd request frame ptr should be freed.
 *
 *	Remark: Sets a completion code and (possibly) saves sense data
 *	in the IOC member localReply structure.
 *	Used ONLY for DV and other internal commands.
 */
static int
mptscsih_scandv_complete(MPT_ADAPTER *ioc, MPT_FRAME_HDR *mf, MPT_FRAME_HDR *mr)
{
	MPT_SCSI_HOST	*hd;
	SCSIIORequest_t *pReq;
	int		 completionCode;
	u16		 req_idx;

	if ((mf == NULL) ||
	    (mf >= MPT_INDEX_2_MFPTR(ioc, ioc->req_depth))) {
		printk(MYIOC_s_ERR_FMT
			"ScanDvComplete, %s req frame ptr! (=%p)\n",
				ioc->name, mf?"BAD":"NULL", (void *) mf);
		goto wakeup;
	}

	hd = (MPT_SCSI_HOST *) ioc->sh->hostdata;
	del_timer(&hd->timer);
	req_idx = le16_to_cpu(mf->u.frame.hwhdr.msgctxu.fld.req_idx);
	hd->ScsiLookup[req_idx] = NULL;
	pReq = (SCSIIORequest_t *) mf;

	if (mf != hd->cmdPtr) {
		printk(MYIOC_s_WARN_FMT "ScanDvComplete (mf=%p, cmdPtr=%p, idx=%d)\n",
				hd->ioc->name, (void *)mf, (void *) hd->cmdPtr, req_idx);
	}
	hd->cmdPtr = NULL;

	ddvprintk((MYIOC_s_INFO_FMT "ScanDvComplete (mf=%p,mr=%p,idx=%d)\n",
			hd->ioc->name, mf, mr, req_idx));

	atomic_dec(&queue_depth);

	hd->pLocal = &hd->localReply;
	hd->pLocal->scsiStatus = 0;

	/* If target struct exists, clear sense valid flag.
	 */
#ifdef MPT_SAVE_AUTOSENSE
	clear_sense_flag(hd, pReq);
#endif

	if (mr == NULL) {
		completionCode = MPT_SCANDV_GOOD;
	} else {
		SCSIIOReply_t	*pReply;
		u16		 status;

		pReply = (SCSIIOReply_t *) mr;

		status = le16_to_cpu(pReply->IOCStatus) & MPI_IOCSTATUS_MASK;

		ddvtprintk((KERN_NOTICE "  IOCStatus=%04xh, SCSIState=%02xh, SCSIStatus=%02xh, IOCLogInfo=%08xh\n",
			     status, pReply->SCSIState, pReply->SCSIStatus,
			     le32_to_cpu(pReply->IOCLogInfo)));

		switch(status) {

		case MPI_IOCSTATUS_SCSI_DEVICE_NOT_THERE:	/* 0x0043 */
			completionCode = MPT_SCANDV_SELECTION_TIMEOUT;
			break;

		case MPI_IOCSTATUS_SCSI_IO_DATA_ERROR:		/* 0x0046 */
		case MPI_IOCSTATUS_SCSI_TASK_TERMINATED:	/* 0x0048 */
		case MPI_IOCSTATUS_SCSI_IOC_TERMINATED:		/* 0x004B */
		case MPI_IOCSTATUS_SCSI_EXT_TERMINATED:		/* 0x004C */
			completionCode = MPT_SCANDV_DID_RESET;
			break;

		case MPI_IOCSTATUS_SCSI_DATA_UNDERRUN:		/* 0x0045 */
		case MPI_IOCSTATUS_SCSI_RECOVERED_ERROR:	/* 0x0040 */
		case MPI_IOCSTATUS_SUCCESS:			/* 0x0000 */
			if (pReply->Function == MPI_FUNCTION_CONFIG) {
				ConfigReply_t *pr = (ConfigReply_t *)mr;
				completionCode = MPT_SCANDV_GOOD;
				hd->pLocal->header.PageVersion = pr->Header.PageVersion;
				hd->pLocal->header.PageLength = pr->Header.PageLength;
				hd->pLocal->header.PageNumber = pr->Header.PageNumber;
				hd->pLocal->header.PageType = pr->Header.PageType;

			} else if (pReply->Function == MPI_FUNCTION_RAID_ACTION) {
				/* If the RAID Volume request is successful,
				 * return GOOD, else indicate that
				 * some type of error occurred.
				 */
				MpiRaidActionReply_t	*pr = (MpiRaidActionReply_t *)mr;
				if (pr->ActionStatus == MPI_RAID_ACTION_ASTATUS_SUCCESS)
					completionCode = MPT_SCANDV_GOOD;
				else
					completionCode = MPT_SCANDV_SOME_ERROR;

			} else if (pReply->SCSIState & MPI_SCSI_STATE_AUTOSENSE_VALID) {
#ifdef MPT_SAVE_AUTOSENSE
				VirtDevice	*target;
#endif
				u8		*sense_data;
				int		 sz;

				/* save sense data in global & target structure
				 */
				completionCode = MPT_SCANDV_SENSE;
				hd->pLocal->scsiStatus = pReply->SCSIStatus;
				sense_data = ((u8 *)hd->ioc->sense_buf_pool +
					(req_idx * MPT_SENSE_BUFFER_ALLOC));

				sz = MIN (pReq->SenseBufferLength,
							SCSI_STD_SENSE_BYTES);
				memcpy(hd->pLocal->sense, sense_data, sz);

#ifdef MPT_SAVE_AUTOSENSE
				target = hd->Targets[pReq->TargetID];
				if (target) {
					memcpy(target->sense, sense_data, sz);
					target->tflags
						|= MPT_TARGET_FLAGS_VALID_SENSE;
				}
#endif

				ddvprintk((KERN_NOTICE "  Check Condition, sense ptr %p\n",
						sense_data));
			} else if (pReply->SCSIState & MPI_SCSI_STATE_AUTOSENSE_FAILED) {
				if (pReq->CDB[0] == CMD_Inquiry)
					completionCode = MPT_SCANDV_ISSUE_SENSE;
				else
					completionCode = MPT_SCANDV_DID_RESET;
			}
			else if (pReply->SCSIState & MPI_SCSI_STATE_NO_SCSI_STATUS)
				completionCode = MPT_SCANDV_DID_RESET;
			else if (pReply->SCSIState & MPI_SCSI_STATE_TERMINATED)
				completionCode = MPT_SCANDV_DID_RESET;
			else {
				/* If no error, this will be equivalent
				 * to MPT_SCANDV_GOOD
				 */
				completionCode = MPT_SCANDV_GOOD;
				hd->pLocal->scsiStatus = pReply->SCSIStatus;
			}
			break;

		case MPI_IOCSTATUS_SCSI_PROTOCOL_ERROR:		/* 0x0047 */
			if (pReply->SCSIState & MPI_SCSI_STATE_TERMINATED)
				completionCode = MPT_SCANDV_DID_RESET;
			else
				completionCode = MPT_SCANDV_SOME_ERROR;
			break;

		default:
			completionCode = MPT_SCANDV_SOME_ERROR;
			break;

		}	/* switch(status) */

		ddvtprintk((KERN_NOTICE "  completionCode set to %08xh\n",
				completionCode));
	} /* end of address reply case */

	hd->pLocal->completion = completionCode;

	/* MF and RF are freed in mpt_interrupt
	 */
wakeup:
	/* Free Chain buffers (will never chain) in scan or dv */
	//mptscsih_freeChainBuffers(hd, req_idx);

	/*
	 * Wake up the original calling thread
	 */
	scandv_wait_done = 1;
	wake_up(&scandv_waitq);

	return 1;
}

/*=-=-=-=-=-=-=-=-=-=-=-=-=-=-=-=-=-=-=-=-=-=-=-=-=-=-=-=-=-=-=-=-=-=-=-=-=-=*/
/*	mptscsih_timer_expired - Call back for timer process.
 *	Used only for dv functionality.
 *	@data: Pointer to MPT_SCSI_HOST recast as an unsigned long
 *
 */
static void mptscsih_timer_expired(unsigned long data)
{
	MPT_SCSI_HOST *hd = (MPT_SCSI_HOST *) data;
#ifndef MPT_SCSI_USE_NEW_EH
	unsigned long  flags;
#endif


	ddvprintk((MYIOC_s_WARN_FMT "Timer Expired! Cmd %p\n", hd->ioc->name, hd->cmdPtr));

	if (hd->cmdPtr) {
		MPIHeader_t *cmd = (MPIHeader_t *)hd->cmdPtr;

		if (cmd->Function == MPI_FUNCTION_SCSI_IO_REQUEST) {
			/* Desire to issue a task management request here.
			 * TM requests MUST be single threaded.
			 * If old eh code and no TM current, issue request.
			 * If new eh code, do nothing. Wait for OS cmd timeout
			 *	for bus reset.
			 */
#ifndef MPT_SCSI_USE_NEW_EH
			spin_lock_irqsave(&hd->ioc->FreeQlock, flags);
			if (hd->tmPending) {
				spin_unlock_irqrestore(&hd->ioc->FreeQlock, flags);
				return;
			} else 
				hd->tmPending = 1;
			spin_unlock_irqrestore(&hd->ioc->FreeQlock, flags);

			if (mptscsih_TMHandler(hd, MPI_SCSITASKMGMT_TASKTYPE_RESET_BUS,
							0, 0, 0, NO_SLEEP) < 0) {
				printk(MYIOC_s_WARN_FMT "TM FAILED!\n", hd->ioc->name);
			}
#else
			ddvtprintk((MYIOC_s_NOTE_FMT "DV Cmd Timeout: NoOp\n", hd->ioc->name));
#endif
		} else {
			/* Perform a FW reload */
			if (mpt_HardResetHandler(hd->ioc, NO_SLEEP) < 0) {
				printk(MYIOC_s_WARN_FMT "Firmware Reload FAILED!\n", hd->ioc->name);
			}
		}
	} else {
		/* This should NEVER happen */
		printk(MYIOC_s_WARN_FMT "Null cmdPtr!!!!\n", hd->ioc->name);
	}

	/* No more processing.
	 * TM call will generate an interrupt for SCSI TM Management.
	 * The FW will reply to all outstanding commands, callback will finish cleanup.
	 * Hard reset clean-up will free all resources.
	 */
	ddvprintk((MYIOC_s_WARN_FMT "Timer Expired Complete!\n", hd->ioc->name));

	return;
}

#ifndef MPTSCSIH_DISABLE_DOMAIN_VALIDATION
/*=-=-=-=-=-=-=-=-=-=-=-=-=-=-=-=-=-=-=-=-=-=-=-=-=-=-=-=-=-=-=-=-=-=-=-=-=-=*/
/*	mptscsih_do_raid - Format and Issue a RAID volume request message.
 *	@hd: Pointer to scsi host structure
 *	@action: What do be done.
 *	@id: Logical target id.
 *	@bus: Target locations bus.
 *
 *	Returns: < 0 on a fatal error
 *		0 on success
 *
 *	Remark: Wait to return until reply processed by the ISR.
 */
static int
mptscsih_do_raid(MPT_SCSI_HOST *hd, u8 action, INTERNAL_CMD *io)
{
	MpiRaidActionRequest_t	*pReq;
	MPT_FRAME_HDR		*mf;
	int			in_isr;

	in_isr = in_interrupt();
	if (in_isr) {
		dprintk((MYIOC_s_WARN_FMT "Internal raid request not allowed in ISR context!\n",
       				hd->ioc->name));
		return -EPERM;
	}

	/* Get and Populate a free Frame
	 */
	if ((mf = mpt_get_msg_frame(ScsiScanDvCtx, hd->ioc->id)) == NULL) {
		ddvprintk((MYIOC_s_WARN_FMT "_do_raid: no msg frames!\n",
					hd->ioc->name));
		return -EAGAIN;
	}
	pReq = (MpiRaidActionRequest_t *)mf;
	pReq->Action = action;
	pReq->Reserved1 = 0;
	pReq->ChainOffset = 0;
	pReq->Function = MPI_FUNCTION_RAID_ACTION;
	pReq->VolumeID = io->id;
	pReq->VolumeBus = io->bus;
	pReq->PhysDiskNum = io->physDiskNum;
	pReq->MsgFlags = 0;
	pReq->Reserved2 = 0;
	pReq->ActionDataWord = 0; /* Reserved for this action */
	//pReq->ActionDataSGE = 0;

	mpt_add_sge((char *)&pReq->ActionDataSGE, 
		MPT_SGE_FLAGS_SSIMPLE_READ | 0, (dma_addr_t) -1);

	ddvprintk((MYIOC_s_INFO_FMT "RAID Volume action %x id %d\n",
			hd->ioc->name, action, io->id));

	hd->pLocal = NULL;
	hd->timer.expires = jiffies + HZ*2; /* 2 second timeout */
	scandv_wait_done = 0;

	/* Save cmd pointer, for resource free if timeout or
	 * FW reload occurs
	 */
	hd->cmdPtr = mf;

	add_timer(&hd->timer);
	mptscsih_put_msgframe(ScsiScanDvCtx, hd->ioc->id, mf);
	wait_event(scandv_waitq, scandv_wait_done);

	if ((hd->pLocal == NULL) || (hd->pLocal->completion != MPT_SCANDV_GOOD))
		return -1;

	return 0;
}
#endif /* ~MPTSCSIH_DISABLE_DOMAIN_VALIDATION */

/*=-=-=-=-=-=-=-=-=-=-=-=-=-=-=-=-=-=-=-=-=-=-=-=-=-=-=-=-=-=-=-=-=-=-=-=-=-=*/
/**
 *	mptscsih_do_cmd - Do internal command.
 *	@hd: MPT_SCSI_HOST pointer
 *	@io: INTERNAL_CMD pointer.
 *
 *	Issue the specified internally generated command and do command
 *	specific cleanup. For bus scan / DV only.
 *	NOTES: If command is Inquiry and status is good,
 *	initialize a target structure, save the data
 *
 *	Remark: Single threaded access only.
 *
 *	Return:
 *		< 0 if an illegal command or no resources
 *
 *		   0 if good
 *
 *		 > 0 if command complete but some type of completion error.
 */
static int
mptscsih_do_cmd(MPT_SCSI_HOST *hd, INTERNAL_CMD *io)
{
	MPT_FRAME_HDR	*mf;
	SCSIIORequest_t	*pScsiReq;
	SCSIIORequest_t	 ReqCopy;
	int		 my_idx, ii, dir;
	int		 rc, cmdTimeout;
	int		in_isr;
	char		 cmdLen;
	char		 CDB[]={0,0,0,0,0,0,0,0,0,0,0,0,0,0,0,0};
	char		 cmd = io->cmd;

	in_isr = in_interrupt();
	if (in_isr) {
		dprintk((MYIOC_s_WARN_FMT "Internal SCSI IO request not allowed in ISR context!\n",
       				hd->ioc->name));
		return -EPERM;
	}


	/* Set command specific information
	 */
	switch (cmd) {
	case CMD_Inquiry:
		cmdLen = 6;
		dir = MPI_SCSIIO_CONTROL_READ;
		CDB[0] = cmd;
		CDB[4] = io->size;
		cmdTimeout = 10;
		break;

	case CMD_TestUnitReady:
		cmdLen = 6;
		dir = MPI_SCSIIO_CONTROL_READ;
		cmdTimeout = 10;
		break;

	case CMD_StartStopUnit:
		cmdLen = 6;
		dir = MPI_SCSIIO_CONTROL_READ;
		CDB[0] = cmd;
		CDB[4] = 1;	/*Spin up the disk */
		cmdTimeout = 15;
		break;

	case CMD_RequestSense:
		cmdLen = 6;
		CDB[0] = cmd;
		CDB[4] = io->size;
		dir = MPI_SCSIIO_CONTROL_READ;
		cmdTimeout = 10;
		break;

	case CMD_ReadBuffer:
		cmdLen = 10;
		dir = MPI_SCSIIO_CONTROL_READ;
		CDB[0] = cmd;
		if (io->flags & MPT_ICFLAG_ECHO) {
			CDB[1] = 0x0A;
		} else {
			CDB[1] = 0x02;
		}

		if (io->flags & MPT_ICFLAG_BUF_CAP) {
			CDB[1] |= 0x01;
		}
		CDB[6] = (io->size >> 16) & 0xFF;
		CDB[7] = (io->size >>  8) & 0xFF;
		CDB[8] = io->size & 0xFF;
		cmdTimeout = 10;
		break;

	case CMD_WriteBuffer:
		cmdLen = 10;
		dir = MPI_SCSIIO_CONTROL_WRITE;
		CDB[0] = cmd;
		if (io->flags & MPT_ICFLAG_ECHO) {
			CDB[1] = 0x0A;
		} else {
			CDB[1] = 0x02;
		}
		CDB[6] = (io->size >> 16) & 0xFF;
		CDB[7] = (io->size >>  8) & 0xFF;
		CDB[8] = io->size & 0xFF;
		cmdTimeout = 10;
		break;

	case CMD_Reserve6:
		cmdLen = 6;
		dir = MPI_SCSIIO_CONTROL_READ;
		CDB[0] = cmd;
		cmdTimeout = 10;
		break;

	case CMD_Release6:
		cmdLen = 6;
		dir = MPI_SCSIIO_CONTROL_READ;
		CDB[0] = cmd;
		cmdTimeout = 10;
		break;

	case CMD_SynchronizeCache:
		cmdLen = 10;
		dir = MPI_SCSIIO_CONTROL_READ;
		CDB[0] = cmd;
//		CDB[1] = 0x02;	/* set immediate bit */
		cmdTimeout = 10;
		break;

	default:
		/* Error Case */
		return -EFAULT;
	}

	/* Get and Populate a free Frame
	 */
	if ((mf = mpt_get_msg_frame(ScsiScanDvCtx, hd->ioc->id)) == NULL) {
		ddvprintk((MYIOC_s_WARN_FMT "No msg frames!\n",
					hd->ioc->name));
		return -EBUSY;
	}

	pScsiReq = (SCSIIORequest_t *) mf;

	/* Get the request index */
	my_idx = le16_to_cpu(mf->u.frame.hwhdr.msgctxu.fld.req_idx);
	ADD_INDEX_LOG(my_idx); /* for debug */

	if (io->flags & MPT_ICFLAG_PHYS_DISK) {
		pScsiReq->TargetID = io->physDiskNum;
		pScsiReq->Bus = 0;
		pScsiReq->ChainOffset = 0;
		pScsiReq->Function = MPI_FUNCTION_RAID_SCSI_IO_PASSTHROUGH;
	} else {
		pScsiReq->TargetID = io->id;
		pScsiReq->Bus = io->bus;
		pScsiReq->ChainOffset = 0;
		pScsiReq->Function = MPI_FUNCTION_SCSI_IO_REQUEST;
	}

	pScsiReq->CDBLength = cmdLen;
	pScsiReq->SenseBufferLength = MPT_SENSE_BUFFER_SIZE;

	pScsiReq->Reserved = 0;

	pScsiReq->MsgFlags = mpt_msg_flags();
	/* MsgContext set in mpt_get_msg_fram call  */

	for (ii=0; ii < 8; ii++)
		pScsiReq->LUN[ii] = 0;
	pScsiReq->LUN[1] = io->lun;

	if (io->flags & MPT_ICFLAG_TAGGED_CMD)
		pScsiReq->Control = cpu_to_le32(dir | MPI_SCSIIO_CONTROL_SIMPLEQ);
	else
		pScsiReq->Control = cpu_to_le32(dir | MPI_SCSIIO_CONTROL_UNTAGGED);

	for (ii=0; ii < 16; ii++)
		pScsiReq->CDB[ii] = CDB[ii];

	pScsiReq->DataLength = cpu_to_le32(io->size);
	pScsiReq->SenseBufferLowAddr = cpu_to_le32(hd->ioc->sense_buf_low_dma
					   + (my_idx * MPT_SENSE_BUFFER_ALLOC));

	ddvprintk((MYIOC_s_INFO_FMT "Sending Command 0x%x for (%d:%d:%d)\n",
			hd->ioc->name, cmd, io->bus, io->id, io->lun));

	if (dir == MPI_SCSIIO_CONTROL_READ) {
		mpt_add_sge((char *) &pScsiReq->SGL,
			MPT_SGE_FLAGS_SSIMPLE_READ | io->size,
			io->data_dma);
	} else {
		mpt_add_sge((char *) &pScsiReq->SGL,
			MPT_SGE_FLAGS_SSIMPLE_WRITE | io->size,
			io->data_dma);
	}

	/* The ISR will free the request frame, but we need
	 * the information to initialize the target. Duplicate.
	 */
	memcpy(&ReqCopy, pScsiReq, sizeof(SCSIIORequest_t));

	/* Issue this command after:
	 *	finish init
	 *	add timer
	 * Wait until the reply has been received
	 *  ScsiScanDvCtx callback function will
	 *	set hd->pLocal;
	 *	set scandv_wait_done and call wake_up
	 */
	hd->pLocal = NULL;
	hd->timer.expires = jiffies + HZ*cmdTimeout;
	scandv_wait_done = 0;

	/* Save cmd pointer, for resource free if timeout or
	 * FW reload occurs
	 */
	hd->cmdPtr = mf;

	add_timer(&hd->timer);
	mptscsih_put_msgframe(ScsiScanDvCtx, hd->ioc->id, mf);
	wait_event(scandv_waitq, scandv_wait_done);

	if (hd->pLocal) {
		rc = hd->pLocal->completion;
		hd->pLocal->skip = 0;

		/* Always set fatal error codes in some cases.
		 */
		if (rc == MPT_SCANDV_SELECTION_TIMEOUT)
			rc = -ENXIO;
		else if (rc == MPT_SCANDV_SOME_ERROR)
			rc =  -rc;
	} else {
		rc = -EFAULT;
		/* This should never happen. */
		ddvprintk((MYIOC_s_INFO_FMT "_do_cmd: Null pLocal!!!\n",
				hd->ioc->name));
	}

	return rc;
}

/*=-=-=-=-=-=-=-=-=-=-=-=-=-=-=-=-=-=-=-=-=-=-=-=-=-=-=-=-=-=-=-=-=-=-=-=-=-=*/
/**
 *	mptscsih_synchronize_cache - Send SYNCHRONIZE_CACHE to all disks.
 *	@hd: Pointer to MPT_SCSI_HOST structure
 *	@portnum: IOC port number
 *
 *	Uses the ISR, but with special processing.
 *	MUST be single-threaded.
 *
 *	Return: 0 on completion
 */
static int
mptscsih_synchronize_cache(MPT_SCSI_HOST *hd, int portnum)
{
	MPT_ADAPTER		*ioc= hd->ioc;
	VirtDevice		*pTarget = NULL;
	SCSIDevicePage1_t	*pcfg1Data = NULL;
	INTERNAL_CMD		 iocmd;
	CONFIGPARMS		 cfg;
	dma_addr_t		 cfg1_dma_addr = -1;
	ConfigPageHeader_t	 header1;
	int			 bus = 0;
	int			 id = 0;
	int			 lun = 0;
	int			 hostId = ioc->pfacts[portnum].PortSCSIID;
	int			 max_id;
	int			 requested, configuration, data;
	int			 doConfig = 0;
	u8			 flags, factor;

	max_id = ioc->sh->max_id - 1;

	/* Following parameters will not change
	 * in this routine.
	 */
	iocmd.cmd = CMD_SynchronizeCache;
	iocmd.flags = 0;
	iocmd.physDiskNum = -1;
	iocmd.data = NULL;
	iocmd.data_dma = -1;
	iocmd.size = 0;
	iocmd.rsvd = iocmd.rsvd2 = 0;

	/* No SCSI hosts
	 */
	if (hd->Targets == NULL)
		return 0;

	/* Skip the host
	 */
	if (id == hostId)
		id++;

	/* Write SDP1 for all SCSI devices 
	 * Alloc memory and set up config buffer
	 */
	if (hd->is_spi) {
		if (ioc->spi_data.sdp1length > 0) {
			pcfg1Data = (SCSIDevicePage1_t *)pci_alloc_consistent(ioc->pcidev,
					 ioc->spi_data.sdp1length * 4, &cfg1_dma_addr);
	
			if (pcfg1Data != NULL) {
				doConfig = 1;
				header1.PageVersion = ioc->spi_data.sdp1version;
				header1.PageLength = ioc->spi_data.sdp1length;
				header1.PageNumber = 1;
				header1.PageType = MPI_CONFIG_PAGETYPE_SCSI_DEVICE;
				cfg.hdr = &header1;
				cfg.physAddr = cfg1_dma_addr;
				cfg.action = MPI_CONFIG_ACTION_PAGE_WRITE_CURRENT;
				cfg.dir = 1;
				cfg.timeout = 0;
			}
		}
	}

	/* loop through all devices on this port
	 */
	while (bus < MPT_MAX_BUS) {
		iocmd.bus = bus;
		iocmd.id = id;
		pTarget = hd->Targets[(int)id];

		if (doConfig) {

			/* Set the negotiation flags */
			if (pTarget && (pTarget = hd->Targets[id]) && !pTarget->raidVolume) {
				flags = pTarget->negoFlags;
			} else {
				flags = hd->ioc->spi_data.noQas;
				if (hd->ioc->spi_data.nvram && (hd->ioc->spi_data.nvram[id] != MPT_HOST_NVRAM_INVALID)) {
					data = hd->ioc->spi_data.nvram[id];
	
					if (data & MPT_NVRAM_WIDE_DISABLE)
						flags |= MPT_TARGET_NO_NEGO_WIDE;

					factor = (data & MPT_NVRAM_SYNC_MASK) >> MPT_NVRAM_SYNC_SHIFT;
					if ((factor == 0) || (factor == MPT_ASYNC))
						flags |= MPT_TARGET_NO_NEGO_SYNC;
				}
			}
	
			/* Force to async, narrow */
			mptscsih_setDevicePage1Flags(0, MPT_ASYNC, 0, &requested,
					&configuration, flags);
			pcfg1Data->RequestedParameters = le32_to_cpu(requested);
			pcfg1Data->Reserved = 0;
			pcfg1Data->Configuration = le32_to_cpu(configuration);
			cfg.pageAddr = (bus<<8) | id;
			mpt_config(hd->ioc, &cfg);
		}

		/* If target Ptr NULL or if this target is NOT a disk, skip.
		 */
	//	if (pTarget && ((pTarget->inq_data[0] & 0x1F) == 0)) {
		if ((pTarget) && (pTarget->tflags & MPT_TARGET_FLAGS_Q_YES)){
			for (lun=0; lun <= MPT_LAST_LUN; lun++) {
				/* If LUN present, issue the command
				 */
				if (pTarget->luns & (1<<lun)) {
					iocmd.lun = lun;
					(void) mptscsih_do_cmd(hd, &iocmd);
				}
			}
		}

		/* get next relevant device */
		id++;

		if (id == hostId)
			id++;

		if (id > max_id) {
			id = 0;
			bus++;
		}
	}

	if (pcfg1Data) {
		pci_free_consistent(ioc->pcidev, header1.PageLength * 4, pcfg1Data, cfg1_dma_addr);
	}

	return 0;
}

#ifndef MPTSCSIH_DISABLE_DOMAIN_VALIDATION
/*=-=-=-=-=-=-=-=-=-=-=-=-=-=-=-=-=-=-=-=-=-=-=-=-=-=-=-=-=-=-=-=-=-=-=-=-=-=*/
/**
 *	mptscsih_domainValidation - Top level handler for domain validation.
 *	@hd: Pointer to MPT_SCSI_HOST structure.
 *
 *	Uses the ISR, but with special processing.
 *	Called from schedule, should not be in interrupt mode.
 *	While thread alive, do dv for all devices needing dv
 *
 *	Return: None.
 */
static void
mptscsih_domainValidation(void *arg)
{
	MPT_SCSI_HOST		*hd = NULL;
	MPT_ADAPTER		*ioc = NULL;
	unsigned long		 flags;
	int 			 id, maxid, dvStatus, did;
	int			 ii, isPhysDisk;

	spin_lock_irqsave(&dvtaskQ_lock, flags);
	dvtaskQ_active = 1;
	if (dvtaskQ_release) {
		dvtaskQ_active = 0;
		spin_unlock_irqrestore(&dvtaskQ_lock, flags);
		return;
	}
	spin_unlock_irqrestore(&dvtaskQ_lock, flags);

	/* For this ioc, loop through all devices and do dv to each device.
	 * When complete with this ioc, search through the ioc list, and 
	 * for each scsi ioc found, do dv for all devices. Exit when no
	 * device needs dv.
	 */
	did = 1;
	while (did) {
		did = 0;
		for (ioc = mpt_adapter_find_first(); ioc != NULL; ioc = mpt_adapter_find_next(ioc)) {
			spin_lock_irqsave(&dvtaskQ_lock, flags);
			if (dvtaskQ_release) {
				dvtaskQ_active = 0;
				spin_unlock_irqrestore(&dvtaskQ_lock, flags);
				return;
			}
			spin_unlock_irqrestore(&dvtaskQ_lock, flags);

			set_current_state(TASK_INTERRUPTIBLE);
			schedule_timeout(HZ/4);

			/* DV only to SCSI adapters */
			if ((int)ioc->chip_type <= (int)FC929)
				continue;
			
			/* Make sure everything looks ok */
			if (ioc->sh == NULL)
				continue;

			hd = (MPT_SCSI_HOST *) ioc->sh->hostdata;
			if (hd == NULL)
				continue;

			maxid = MIN (ioc->sh->max_id, MPT_MAX_SCSI_DEVICES);

			for (id = 0; id < maxid; id++) {
				spin_lock_irqsave(&dvtaskQ_lock, flags);
				if (dvtaskQ_release) {
					dvtaskQ_active = 0;
					spin_unlock_irqrestore(&dvtaskQ_lock, flags);
					return;
				}
				spin_unlock_irqrestore(&dvtaskQ_lock, flags);
				dvStatus = hd->ioc->spi_data.dvStatus[id];

				if (dvStatus & MPT_SCSICFG_NEED_DV) {
					did++;
					hd->ioc->spi_data.dvStatus[id] |= MPT_SCSICFG_DV_PENDING;
					hd->ioc->spi_data.dvStatus[id] &= ~MPT_SCSICFG_NEED_DV;

					set_current_state(TASK_INTERRUPTIBLE);
					schedule_timeout(HZ/4);

					/* If hidden phys disk, block IO's to all
					 *	raid volumes
					 * else, process normally
					 */
					isPhysDisk = mptscsih_is_phys_disk(ioc, id);
					if (isPhysDisk) {
						for (ii=0; ii < MPT_MAX_SCSI_DEVICES; ii++) {
							if (hd->ioc->spi_data.isRaid & (1 << ii)) {
								hd->ioc->spi_data.dvStatus[ii] |= MPT_SCSICFG_DV_PENDING;
							}
						}
					}

					if (mptscsih_doDv(hd, 0, id) == 1) {
						/* Untagged device was busy, try again
						 */
						hd->ioc->spi_data.dvStatus[id] |= MPT_SCSICFG_NEED_DV;
						hd->ioc->spi_data.dvStatus[id] &= ~MPT_SCSICFG_DV_PENDING;
					} else {
						/* DV is complete. Clear flags.
						 */
						hd->ioc->spi_data.dvStatus[id] &= ~(MPT_SCSICFG_DV_NOT_DONE | MPT_SCSICFG_DV_PENDING);
					}

					if (isPhysDisk) {
						for (ii=0; ii < MPT_MAX_SCSI_DEVICES; ii++) {
							if (hd->ioc->spi_data.isRaid & (1 << ii)) {
								hd->ioc->spi_data.dvStatus[ii] &= ~MPT_SCSICFG_DV_PENDING;
							}
						}
					}

					/* Post OS IOs that were pended while
					 * DV running.
					 */
					post_pendingQ_commands(hd);

					if (hd->ioc->spi_data.noQas)
						mptscsih_qas_check(hd);
				}
			}
		}
	}

	spin_lock_irqsave(&dvtaskQ_lock, flags);
	dvtaskQ_active = 0;
	spin_unlock_irqrestore(&dvtaskQ_lock, flags);

	return;
}

/* Search IOC page 3 to determine if this is hidden physical disk
 */
static int mptscsih_is_phys_disk(MPT_ADAPTER *ioc, int id)
{
	if (ioc->spi_data.pIocPg3) {
		Ioc3PhysDisk_t *pPDisk =  ioc->spi_data.pIocPg3->PhysDisk;
		int		numPDisk = ioc->spi_data.pIocPg3->NumPhysDisks;

		while (numPDisk) {
			if (pPDisk->PhysDiskID == id) {
				return 1;
			}
			pPDisk++;
			numPDisk--;
		}
	}
	return 0;
}

/* Write SDP1 if no QAS has been enabled
 */
static void mptscsih_qas_check(MPT_SCSI_HOST *hd)
{
	VirtDevice *pTarget = NULL;
	int ii;

	if (hd->Targets == NULL)
		return;

	for (ii=0; ii < MPT_MAX_SCSI_DEVICES; ii++) {
		if ((hd->ioc->spi_data.dvStatus[ii] & MPT_SCSICFG_DV_NOT_DONE) != 0)
			continue;

		pTarget = hd->Targets[ii];

		if ((pTarget != NULL) && (!pTarget->raidVolume)) {
			if ((pTarget->negoFlags & hd->ioc->spi_data.noQas) == 0) {
				pTarget->negoFlags |= hd->ioc->spi_data.noQas;
				mptscsih_writeSDP1(hd, 0, ii, 0);
			}
		} else {
			if (mptscsih_is_phys_disk(hd->ioc, ii) == 1)
				mptscsih_writeSDP1(hd, 0, ii, MPT_SCSICFG_USE_NVRAM);
		}
	}
	return;
}



#define MPT_GET_NVRAM_VALS	0x01
#define MPT_UPDATE_MAX		0x02
#define MPT_SET_MAX		0x04
#define MPT_SET_MIN		0x08
#define MPT_FALLBACK		0x10
#define MPT_SAVE		0x20

/*=-=-=-=-=-=-=-=-=-=-=-=-=-=-=-=-=-=-=-=-=-=-=-=-=-=-=-=-=-=-=-=-=-=-=-=-=-=*/
/**
 *	mptscsih_doDv - Perform domain validation to a target.
 *	@hd: Pointer to MPT_SCSI_HOST structure.
 *	@portnum: IOC port number.
 *	@target: Physical ID of this target
 *
 *	Uses the ISR, but with special processing.
 *	MUST be single-threaded.
 *	Test will exit if target is at async & narrow.
 *
 *	Return: None.
 */
static int
mptscsih_doDv(MPT_SCSI_HOST *hd, int portnum, int id)
{
	MPT_ADAPTER		*ioc = hd->ioc;
	VirtDevice		*pTarget = NULL;
	SCSIDevicePage1_t	*pcfg1Data = NULL;
	SCSIDevicePage0_t	*pcfg0Data = NULL;
	u8			*pbuf1 = NULL;
	u8			*pbuf2 = NULL;
	u8			*pDvBuf = NULL;
	dma_addr_t		 dvbuf_dma = -1;
	dma_addr_t		 buf1_dma = -1;
	dma_addr_t		 buf2_dma = -1;
	dma_addr_t		 cfg1_dma_addr = -1;
	dma_addr_t		 cfg0_dma_addr = -1;
	ConfigPageHeader_t	 header1;
	ConfigPageHeader_t	 header0;
	DVPARAMETERS		 dv;
	INTERNAL_CMD		 iocmd;
	CONFIGPARMS		 cfg;
	int			 dv_alloc = 0;
	int			 rc, sz = 0;
	int			 bufsize = 0;
	int			 dataBufSize = 0;
	int			 echoBufSize = 0;
	int			 notDone;
	int			 patt;
	int			 repeat;
	int			 retcode = 0;
	char			 firstPass = 1;
	char			 doFallback = 0;
	char			 readPage0;
	char			 bus, lun;
	char			 inq0 = 0;

	if (ioc->spi_data.sdp1length == 0)
		return 0;

	if (ioc->spi_data.sdp0length == 0)
		return 0;

	if (id == ioc->pfacts[portnum].PortSCSIID)
		return 0;

	lun = 0;
	bus = 0;
	ddvtprintk((MYIOC_s_NOTE_FMT 
			"DV started: numIOs %d bus=%d, id %d dv @ %p\n",
			ioc->name, atomic_read(&queue_depth), bus, id, &dv));

	/* Prep DV structure
	 */
	memset (&dv, 0, sizeof(DVPARAMETERS));
	dv.id = id;

	/* Populate tmax with the current maximum
	 * transfer parameters for this target.
	 * Exit if narrow and async.
	 */
	dv.cmd = MPT_GET_NVRAM_VALS;
	mptscsih_dv_parms(hd, &dv, NULL);
	if ((!dv.max.width) && (!dv.max.offset))
		return 0;

	/* Prep SCSI IO structure
	 */
	iocmd.id = id;
	iocmd.bus = bus;
	iocmd.lun = lun;
	iocmd.flags = 0;
	iocmd.physDiskNum = -1;
	iocmd.rsvd = iocmd.rsvd2 = 0;

	pTarget = hd->Targets[id];
	if (pTarget && (pTarget->tflags & MPT_TARGET_FLAGS_VALID_INQUIRY)) {
		/* Another GEM workaround. Check peripheral device type,
		 * if PROCESSOR, quit DV.
		 */
		if (((pTarget->inq_data[0] & 0x1F) == 0x03) || ((pTarget->inq_data[0] & 0x1F) > 0x08)) {
			pTarget->negoFlags |= (MPT_TARGET_NO_NEGO_WIDE | MPT_TARGET_NO_NEGO_SYNC);
			return 0;
		}
	}

	/* Use tagged commands if possible.
	 */
	if (pTarget) {
		if (pTarget->tflags & MPT_TARGET_FLAGS_Q_YES)
			iocmd.flags |= MPT_ICFLAG_TAGGED_CMD;
		else {
			if (hd->ioc->facts.FWVersion.Word < 0x01000600)
				return 0;

			if ((hd->ioc->facts.FWVersion.Word >= 0x01010000) &&
				(hd->ioc->facts.FWVersion.Word < 0x01010B00))
				return 0;
		}
	}

	/* Prep cfg structure
	 */
	cfg.pageAddr = (bus<<8) | id;
	cfg.hdr = NULL;

	/* Prep SDP0 header
	 */
	header0.PageVersion = ioc->spi_data.sdp0version;
	header0.PageLength = ioc->spi_data.sdp0length;
	header0.PageNumber = 0;
	header0.PageType = MPI_CONFIG_PAGETYPE_SCSI_DEVICE;

	/* Prep SDP1 header
	 */
	header1.PageVersion = ioc->spi_data.sdp1version;
	header1.PageLength = ioc->spi_data.sdp1length;
	header1.PageNumber = 1;
	header1.PageType = MPI_CONFIG_PAGETYPE_SCSI_DEVICE;

	if (header0.PageLength & 1)
		dv_alloc = (header0.PageLength * 4) + 4;

	dv_alloc +=  (2048 + (header1.PageLength * 4));

	pDvBuf = pci_alloc_consistent(ioc->pcidev, dv_alloc, &dvbuf_dma);
	if (pDvBuf == NULL)
		return 0;

	sz = 0;
	pbuf1 = (u8 *)pDvBuf;
	buf1_dma = dvbuf_dma;
	sz +=1024;

	pbuf2 = (u8 *) (pDvBuf + sz);
	buf2_dma = dvbuf_dma + sz;
	sz +=1024;

	pcfg0Data = (SCSIDevicePage0_t *) (pDvBuf + sz);
	cfg0_dma_addr = dvbuf_dma + sz;
	sz += header0.PageLength * 4;

	/* 8-byte alignment
	 */
	if (header0.PageLength & 1)
		sz += 4;

	pcfg1Data = (SCSIDevicePage1_t *) (pDvBuf + sz);
	cfg1_dma_addr = dvbuf_dma + sz;

	/* Skip this ID? Set cfg.hdr to force config page write
	 */
	if ((ioc->spi_data.nvram[id] != MPT_HOST_NVRAM_INVALID) &&
			(!(ioc->spi_data.nvram[id] & MPT_NVRAM_ID_SCAN_ENABLE))) { 

		ddvprintk((MYIOC_s_NOTE_FMT "DV Skipped: bus, id, lun (%d, %d, %d)\n",
			ioc->name, bus, id, lun));

		dv.cmd = MPT_SET_MAX;
		mptscsih_dv_parms(hd, &dv, (void *)pcfg1Data);
		cfg.hdr = &header1;
		goto target_done;
	}

	/* Finish iocmd inititialization - hidden or visible disk? */
	if (ioc->spi_data.pIocPg3) {
		/* Searc IOC page 3 for matching id
		 */
		Ioc3PhysDisk_t *pPDisk =  ioc->spi_data.pIocPg3->PhysDisk;
		int		numPDisk = ioc->spi_data.pIocPg3->NumPhysDisks;

		while (numPDisk) {
			if (pPDisk->PhysDiskID == id) {
				/* match */
				iocmd.flags |= MPT_ICFLAG_PHYS_DISK;
				iocmd.physDiskNum = pPDisk->PhysDiskNum;

				/* Quiesce the IM
				 */
				if (mptscsih_do_raid(hd, MPI_RAID_ACTION_QUIESCE_PHYS_IO, &iocmd) < 0) {
					ddvprintk((MYIOC_s_ERR_FMT "RAID Queisce FAILED!\n", ioc->name));
					goto target_done;
				}
				break;
			}
			pPDisk++;
			numPDisk--;
		}
	}

	/* RAID Volume ID's may double for a physical device. If RAID but
	 * not a physical ID as well, skip DV.
	 */
	if ((hd->ioc->spi_data.isRaid & (1 << id)) && !(iocmd.flags & MPT_ICFLAG_PHYS_DISK))
		goto target_done;


	/* Basic Test.
	 * Async & Narrow - Inquiry
	 * Async & Narrow - Inquiry
	 * Maximum transfer rate - Inquiry
	 * Compare buffers:
	 *	If compare, test complete.
	 *	If miscompare and first pass, repeat
	 *	If miscompare and not first pass, fall back and repeat
	 */
	hd->pLocal = NULL;
	readPage0 = 0;
	sz = SCSI_STD_INQUIRY_BYTES;
	rc = MPT_SCANDV_GOOD;
	while (1) {
		ddvprintk((MYIOC_s_NOTE_FMT "DV: Start Basic test.\n", ioc->name));
		retcode = 0;
		dv.cmd = MPT_SET_MIN;
		mptscsih_dv_parms(hd, &dv, (void *)pcfg1Data);

		cfg.hdr = &header1;
		cfg.physAddr = cfg1_dma_addr;
		cfg.action = MPI_CONFIG_ACTION_PAGE_WRITE_CURRENT;
		cfg.dir = 1;
		if (mpt_config(hd->ioc, &cfg) != 0)
			goto target_done;

		/* Wide - narrow - wide workaround case
		 */
		if ((rc == MPT_SCANDV_ISSUE_SENSE) && dv.max.width) { 
			/* Send an untagged command to reset disk Qs corrupted
			 * when a parity error occurs on a Request Sense.
			 */
			if ((hd->ioc->facts.FWVersion.Word >= 0x01000600) || 
				((hd->ioc->facts.FWVersion.Word >= 0x01010000) &&
				(hd->ioc->facts.FWVersion.Word < 0x01010B00)) ) {

				iocmd.cmd = CMD_RequestSense;
				iocmd.data_dma = buf1_dma;
				iocmd.data = pbuf1;
				iocmd.size = 0x12;
				if (mptscsih_do_cmd(hd, &iocmd) < 0)
					goto target_done;
				else {
					if (hd->pLocal == NULL)
						goto target_done;
					rc = hd->pLocal->completion;
					if ((rc == MPT_SCANDV_GOOD) || (rc == MPT_SCANDV_SENSE)) {
						dv.max.width = 0;
					} else
						goto target_done;
				}
			} else
				goto target_done;
		}

		iocmd.cmd = CMD_Inquiry;
		iocmd.data_dma = buf1_dma;
		iocmd.data = pbuf1;
		iocmd.size = sz;
		if (mptscsih_do_cmd(hd, &iocmd) < 0)
			goto target_done;
		else {
			if (hd->pLocal == NULL)
				goto target_done;
			rc = hd->pLocal->completion;
			if (rc == MPT_SCANDV_GOOD) {
				if (hd->pLocal->scsiStatus == STS_BUSY) {
					retcode = 1;
					goto target_done;
				}
			} else if  (rc == MPT_SCANDV_SENSE) {
				;
			} else {
				/* If first command doesn't complete
				 * with a good status or with a check condition,
				 * exit.
				 */
				goto target_done;
			}
		}

		/* Another GEM workaround. Check peripheral device type,
		 * if PROCESSOR, quit DV.
		 */
		if (((pbuf1[0] & 0x1F) == 0x03) || ((pbuf1[0] & 0x1F) > 0x08))
			goto target_done;

		if (mptscsih_do_cmd(hd, &iocmd) < 0)
			goto target_done;

		if (doFallback)
			dv.cmd = MPT_FALLBACK;
		else
			dv.cmd = MPT_SET_MAX;

		mptscsih_dv_parms(hd, &dv, (void *)pcfg1Data);
		if (mpt_config(hd->ioc, &cfg) != 0)
			goto target_done;

		if ((!dv.now.width) && (!dv.now.offset))
			goto target_done;

		iocmd.cmd = CMD_Inquiry;
		iocmd.data_dma = buf2_dma;
		iocmd.data = pbuf2;
		iocmd.size = sz;
		if (mptscsih_do_cmd(hd, &iocmd) < 0)
			goto target_done;
		else if (hd->pLocal == NULL)
			goto target_done;
		else {
			/* Save the return code.
			 * If this is the first pass,
			 * read SCSI Device Page 0
			 * and update the target max parameters.
			 */
			rc = hd->pLocal->completion;
			doFallback = 0;
			if (rc == MPT_SCANDV_GOOD) {
				if (!readPage0) {
					u32 sdp0_info;
					u32 sdp0_nego;

					cfg.hdr = &header0;
					cfg.physAddr = cfg0_dma_addr;
					cfg.action = MPI_CONFIG_ACTION_PAGE_READ_CURRENT;
					cfg.dir = 0;

					if (mpt_config(hd->ioc, &cfg) != 0)
						goto target_done;

					sdp0_info = le32_to_cpu(pcfg0Data->Information) & 0x0E;
					sdp0_nego = (le32_to_cpu(pcfg0Data->NegotiatedParameters) & 0xFF00 ) >> 8;

					/* Quantum and Fujitsu workarounds.
					 * Quantum: PPR U320 -> PPR reply with Ultra2 and wide
					 * Fujitsu: PPR U320 -> Msg Reject and Ultra2 and wide
					 * Resetart with a request for U160.
					 */
					if ((dv.now.factor == MPT_ULTRA320) && (sdp0_nego == MPT_ULTRA2)) { 
							doFallback = 1;
					} else {
						dv.cmd = MPT_UPDATE_MAX;
						mptscsih_dv_parms(hd, &dv, (void *)pcfg0Data);
						/* Update the SCSI device page 1 area
						 */
						pcfg1Data->RequestedParameters = pcfg0Data->NegotiatedParameters;
						readPage0 = 1;
					}
				}

				/* Quantum workaround. Restart this test will the fallback
				 * flag set.
				 */
				if (doFallback == 0) {
					if (memcmp(pbuf1, pbuf2, sz) != 0) {
						if (!firstPass)
							doFallback = 1;
					} else
						break;	/* test complete */
				}


			} else if (rc == MPT_SCANDV_ISSUE_SENSE) 
				doFallback = 1;	/* set fallback flag */
			else if ((rc == MPT_SCANDV_DID_RESET) || (rc == MPT_SCANDV_SENSE))
				doFallback = 1;	/* set fallback flag */
			else
				goto target_done;

			firstPass = 0;
		}
	}
	ddvprintk((MYIOC_s_NOTE_FMT "DV: Basic test completed OK.\n", ioc->name));
	inq0 = (*pbuf1) & 0x1F;

	/* Continue only for disks
	 */
	if (inq0 != 0)
		goto target_done;

	/* Start the Enhanced Test.
	 * 0) issue TUR to clear out check conditions
	 * 1) read capacity of echo (regular) buffer
	 * 2) reserve device
	 * 3) do write-read-compare data pattern test
	 * 4) release
	 * 5) update nego parms to target struct
	 */
	cfg.hdr = &header1;
	cfg.physAddr = cfg1_dma_addr;
	cfg.action = MPI_CONFIG_ACTION_PAGE_WRITE_CURRENT;
	cfg.dir = 1;

	iocmd.cmd = CMD_TestUnitReady;
	iocmd.data_dma = -1;
	iocmd.data = NULL;
	iocmd.size = 0;
	notDone = 1;
	while (notDone) {
		if (mptscsih_do_cmd(hd, &iocmd) < 0)
			goto target_done;

		if (hd->pLocal == NULL)
			goto target_done;

		rc = hd->pLocal->completion;
		if (rc == MPT_SCANDV_GOOD)
			notDone = 0;
		else if (rc == MPT_SCANDV_SENSE) {
			u8 skey = hd->pLocal->sense[2] & 0x0F;
			u8 asc = hd->pLocal->sense[12];
			u8 ascq = hd->pLocal->sense[13];
			ddvprintk((MYIOC_s_INFO_FMT
				"SenseKey:ASC:ASCQ = (%x:%02x:%02x)\n",
				ioc->name, skey, asc, ascq));

			if (skey == SK_UNIT_ATTENTION)
				notDone++; /* repeat */
			else if ((skey == SK_NOT_READY) &&
					(asc == 0x04)&&(ascq == 0x01)) {
				/* wait then repeat */
				mdelay (2000);
				notDone++;
			} else if ((skey == SK_NOT_READY) && (asc == 0x3A)) {
				/* no medium, try read test anyway */
				notDone = 0;
			} else {
				/* All other errors are fatal.
				 */
				ddvprintk((MYIOC_s_INFO_FMT "DV: fatal error.",
						ioc->name));
				goto target_done;
			}
		} else
			goto target_done;
	}

	iocmd.cmd = CMD_ReadBuffer;
	iocmd.data_dma = buf1_dma;
	iocmd.data = pbuf1;
	iocmd.size = 4;
	iocmd.flags |= MPT_ICFLAG_BUF_CAP;

	dataBufSize = 0;
	echoBufSize = 0;
	for (patt = 0; patt < 2; patt++) {
		if (patt == 0)
			iocmd.flags |= MPT_ICFLAG_ECHO;
		else
			iocmd.flags &= ~MPT_ICFLAG_ECHO;

		notDone = 1;
		while (notDone) {
			bufsize = 0;

			/* If not ready after 8 trials,
			 * give up on this device.
			 */
			if (notDone > 8)
				goto target_done;

			if (mptscsih_do_cmd(hd, &iocmd) < 0)
				goto target_done;
			else if (hd->pLocal == NULL)
				goto target_done;
			else {
				rc = hd->pLocal->completion;
				ddvprintk(("ReadBuffer Comp Code %d", rc));
				ddvprintk(("  buff: %0x %0x %0x %0x\n",
					pbuf1[0], pbuf1[1], pbuf1[2], pbuf1[3]));

				if (rc == MPT_SCANDV_GOOD) {
					notDone = 0;
					if (iocmd.flags & MPT_ICFLAG_ECHO) {
						bufsize =  ((pbuf1[2] & 0x1F) <<8) | pbuf1[3];
					} else {
						bufsize =  pbuf1[1]<<16 | pbuf1[2]<<8 | pbuf1[3];
					}
				} else if (rc == MPT_SCANDV_SENSE) {
					u8 skey = hd->pLocal->sense[2] & 0x0F;
					u8 asc = hd->pLocal->sense[12];
					u8 ascq = hd->pLocal->sense[13];
					ddvprintk((MYIOC_s_INFO_FMT
						"SenseKey:ASC:ASCQ = (%x:%02x:%02x)\n",
						ioc->name, skey, asc, ascq));
					if (skey == SK_ILLEGAL_REQUEST) {
						notDone = 0;
					} else if (skey == SK_UNIT_ATTENTION) {
						notDone++; /* repeat */
					} else if ((skey == SK_NOT_READY) &&
						(asc == 0x04)&&(ascq == 0x01)) {
						/* wait then repeat */
						mdelay (2000);
						notDone++;
					} else {
						/* All other errors are fatal.
						 */
						ddvprintk((MYIOC_s_INFO_FMT "DV: fatal error.",
							ioc->name));
						goto target_done;
					}
				} else {
					/* All other errors are fatal
					 */
					goto target_done;
				}
			}
		}

		if (iocmd.flags & MPT_ICFLAG_ECHO)
			echoBufSize = bufsize;
		else
			dataBufSize = bufsize;
	}
	sz = 0;
	iocmd.flags &= ~MPT_ICFLAG_BUF_CAP;

	/* Use echo buffers if possible,
	 * Exit if both buffers are 0.
	 */
	if (echoBufSize > 0) {
		iocmd.flags |= MPT_ICFLAG_ECHO;
		if (dataBufSize > 0)
			bufsize = MIN(echoBufSize, dataBufSize);
		else
			bufsize = echoBufSize;
	} else if (dataBufSize == 0)
		goto target_done;

	ddvprintk((MYIOC_s_INFO_FMT "%s Buffer Capacity %d\n", ioc->name,
		(iocmd.flags & MPT_ICFLAG_ECHO) ? "Echo" : " ", bufsize));

	/* Data buffers for write-read-compare test max 1K.
	 */
	sz = MIN(bufsize, 1024);

	/* --- loop ----
	 * On first pass, always issue a reserve.
	 * On additional loops, only if a reset has occurred.
	 * iocmd.flags indicates if echo or regular buffer
	 */
	for (patt = 0; patt < 4; patt++) {
		ddvprintk(("Pattern %d\n", patt));
		if ((iocmd.flags & MPT_ICFLAG_RESERVED) && (iocmd.flags & MPT_ICFLAG_DID_RESET)) {
			iocmd.cmd = CMD_TestUnitReady;
			iocmd.data_dma = -1;
			iocmd.data = NULL;
			iocmd.size = 0;
			if (mptscsih_do_cmd(hd, &iocmd) < 0)
				goto target_done;

			iocmd.cmd = CMD_Release6;
			iocmd.data_dma = -1;
			iocmd.data = NULL;
			iocmd.size = 0;
			if (mptscsih_do_cmd(hd, &iocmd) < 0)
				goto target_done;
			else if (hd->pLocal == NULL)
				goto target_done;
			else {
				rc = hd->pLocal->completion;
				ddvprintk(("Release rc %d\n", rc));
				if (rc == MPT_SCANDV_GOOD)
					iocmd.flags &= ~MPT_ICFLAG_RESERVED;
				else
					goto target_done;
			}
			iocmd.flags &= ~MPT_ICFLAG_RESERVED;
		}
		iocmd.flags &= ~MPT_ICFLAG_DID_RESET;

		repeat = 5;
		while (repeat && (!(iocmd.flags & MPT_ICFLAG_RESERVED))) {
			iocmd.cmd = CMD_Reserve6;
			iocmd.data_dma = -1;
			iocmd.data = NULL;
			iocmd.size = 0;
			if (mptscsih_do_cmd(hd, &iocmd) < 0)
				goto target_done;
			else if (hd->pLocal == NULL)
				goto target_done;
			else {
				rc = hd->pLocal->completion;
				if (rc == MPT_SCANDV_GOOD) {
					iocmd.flags |= MPT_ICFLAG_RESERVED;
				} else if (rc == MPT_SCANDV_SENSE) {
					/* Wait if coming ready
					 */
					u8 skey = hd->pLocal->sense[2] & 0x0F;
					u8 asc = hd->pLocal->sense[12];
					u8 ascq = hd->pLocal->sense[13];
					ddvprintk((MYIOC_s_INFO_FMT
						"DV: Reserve Failed: ", ioc->name));
					ddvprintk(("SenseKey:ASC:ASCQ = (%x:%02x:%02x)\n",
							skey, asc, ascq));

					if ((skey == SK_NOT_READY) && (asc == 0x04)&&
									(ascq == 0x01)) {
						/* wait then repeat */
						mdelay (2000);
						notDone++;
					} else {
						ddvprintk((MYIOC_s_INFO_FMT 
							"DV: Reserved Failed.", ioc->name));
						goto target_done;
					}
				} else {
					ddvprintk((MYIOC_s_INFO_FMT "DV: Reserved Failed.",
							 ioc->name));
					goto target_done;
				}
			}
		}

		mptscsih_fillbuf(pbuf1, sz, patt, 1);
		iocmd.cmd = CMD_WriteBuffer;
		iocmd.data_dma = buf1_dma;
		iocmd.data = pbuf1;
		iocmd.size = sz;
		if (mptscsih_do_cmd(hd, &iocmd) < 0)
			goto target_done;
		else if (hd->pLocal == NULL)
			goto target_done;
		else {
			rc = hd->pLocal->completion;
			if (rc == MPT_SCANDV_GOOD)
				;		/* Issue read buffer */
			else if (rc == MPT_SCANDV_DID_RESET) {
				/* If using echo buffers, reset to data buffers.
				 * Else do Fallback and restart
				 * this test (re-issue reserve
				 * because of bus reset).
				 */
				if ((iocmd.flags & MPT_ICFLAG_ECHO) && (dataBufSize >= bufsize)) {
					iocmd.flags &= ~MPT_ICFLAG_ECHO;
				} else {
					dv.cmd = MPT_FALLBACK;
					mptscsih_dv_parms(hd, &dv, (void *)pcfg1Data);

					if (mpt_config(hd->ioc, &cfg) != 0)
						goto target_done;

					if ((!dv.now.width) && (!dv.now.offset))
						goto target_done;
				}

				iocmd.flags |= MPT_ICFLAG_DID_RESET;
				patt = -1;
				continue;
			} else if (rc == MPT_SCANDV_SENSE) {
				/* Restart data test if UA, else quit.
				 */
				u8 skey = hd->pLocal->sense[2] & 0x0F;
				ddvprintk((MYIOC_s_INFO_FMT
					"SenseKey:ASC:ASCQ = (%x:%02x:%02x)\n", ioc->name, skey,
					hd->pLocal->sense[12], hd->pLocal->sense[13]));
				if (skey == SK_UNIT_ATTENTION) {
					patt = -1;
					continue;
				} else if (skey == SK_ILLEGAL_REQUEST) {
					if (iocmd.flags & MPT_ICFLAG_ECHO) {
						if (dataBufSize >= bufsize) {
							iocmd.flags &= ~MPT_ICFLAG_ECHO;
							patt = -1;
							continue;
						}
					} 
					goto target_done;
				}
				else
					goto target_done;
			} else {
				/* fatal error */
				goto target_done;
			}
		}

		iocmd.cmd = CMD_ReadBuffer;
		iocmd.data_dma = buf2_dma;
		iocmd.data = pbuf2;
		iocmd.size = sz;
		if (mptscsih_do_cmd(hd, &iocmd) < 0)
			goto target_done;
		else if (hd->pLocal == NULL)
			goto target_done;
		else {
			rc = hd->pLocal->completion;
			if (rc == MPT_SCANDV_GOOD) {
				 /* If buffers compare,
				  * go to next pattern,
				  * else, do a fallback and restart
				  * data transfer test.
				  */
				if (memcmp (pbuf1, pbuf2, sz) == 0) {
					; /* goto next pattern */
				} else {
					/* Miscompare with Echo buffer, go to data buffer,
					 * if that buffer exists.
					 * Miscompare with Data buffer, check first 4 bytes,
					 * some devices return capacity. Exit in this case.
					 */
					if (iocmd.flags & MPT_ICFLAG_ECHO) {
						if (dataBufSize >= bufsize)
							iocmd.flags &= ~MPT_ICFLAG_ECHO;
						else
							goto target_done;
					} else {
						if (dataBufSize == (pbuf2[1]<<16 | pbuf2[2]<<8 | pbuf2[3])) {
							/* Argh. Device returning wrong data.
							 * Quit DV for this device.
							 */
							goto target_done;
						}

						/* Had an actual miscompare. Slow down.*/
						dv.cmd = MPT_FALLBACK;
						mptscsih_dv_parms(hd, &dv, (void *)pcfg1Data);

						if (mpt_config(hd->ioc, &cfg) != 0)
							goto target_done;

						if ((!dv.now.width) && (!dv.now.offset))
							goto target_done;
					}

					patt = -1;
					continue;
				}
			} else if (rc == MPT_SCANDV_DID_RESET) {
				/* Do Fallback and restart
				 * this test (re-issue reserve
				 * because of bus reset).
				 */
				dv.cmd = MPT_FALLBACK;
				mptscsih_dv_parms(hd, &dv, (void *)pcfg1Data);

				if (mpt_config(hd->ioc, &cfg) != 0)
					 goto target_done;

				if ((!dv.now.width) && (!dv.now.offset))
					goto target_done;

				iocmd.flags |= MPT_ICFLAG_DID_RESET;
				patt = -1;
				continue;
			} else if (rc == MPT_SCANDV_SENSE) {
				/* Restart data test if UA, else quit.
				 */
				u8 skey = hd->pLocal->sense[2] & 0x0F;
				ddvprintk((MYIOC_s_INFO_FMT
					"SenseKey:ASC:ASCQ = (%x:%02x:%02x)\n", ioc->name, skey,
					hd->pLocal->sense[12], hd->pLocal->sense[13]));
				if (skey == SK_UNIT_ATTENTION) {
					patt = -1;
					continue;
				}
				else
					goto target_done;
			} else {
				/* fatal error */
				goto target_done;
			}
		}

	} /* --- end of patt loop ---- */

target_done:
	if (iocmd.flags & MPT_ICFLAG_RESERVED) {
		iocmd.cmd = CMD_Release6;
		iocmd.data_dma = -1;
		iocmd.data = NULL;
		iocmd.size = 0;
		if (mptscsih_do_cmd(hd, &iocmd) < 0)
			printk(MYIOC_s_INFO_FMT "DV: Release failed. id %d",
					ioc->name, id);
		else if (hd->pLocal) {
			if (hd->pLocal->completion == MPT_SCANDV_GOOD)
				iocmd.flags &= ~MPT_ICFLAG_RESERVED;
		} else {
			printk(MYIOC_s_INFO_FMT "DV: Release failed. id %d", 
						ioc->name, id);
		}
	}


	/* Set if cfg1_dma_addr contents is valid
	 */
	if ((cfg.hdr != NULL) && (retcode == 0)){
		/* If disk, not U320, disable QAS
		 */
		if ((inq0 == 0) && (dv.now.factor > MPT_ULTRA320))
			hd->ioc->spi_data.noQas = MPT_TARGET_NO_NEGO_QAS;

		dv.cmd = MPT_SAVE;
		mptscsih_dv_parms(hd, &dv, (void *)pcfg1Data);

		/* Save the final negotiated settings to
		 * SCSI device page 1.
		 */
		cfg.hdr = &header1;
		cfg.physAddr = cfg1_dma_addr;
		cfg.action = MPI_CONFIG_ACTION_PAGE_WRITE_CURRENT;
		cfg.dir = 1;
		mpt_config(hd->ioc, &cfg);
	}

	/* If this is a RAID Passthrough, enable internal IOs
	 */
	if (iocmd.flags & MPT_ICFLAG_PHYS_DISK) {
		if (mptscsih_do_raid(hd, MPI_RAID_ACTION_ENABLE_PHYS_IO, &iocmd) < 0)
			ddvprintk((MYIOC_s_ERR_FMT "RAID Queisce FAILED!\n", ioc->name));
	}

	/* Done with the DV scan of the current target
	 */
	if (pDvBuf)
		pci_free_consistent(ioc->pcidev, dv_alloc, pDvBuf, dvbuf_dma);

	ddvtprintk((MYIOC_s_INFO_FMT "DV Done. IOs outstanding = %d\n",
			ioc->name, atomic_read(&queue_depth)));

	return retcode;
}

/*=-=-=-=-=-=-=-=-=-=-=-=-=-=-=-=-=-=-=-=-=-=-=-=-=-=-=-=-=-=-=-=-=-=-=-=-=-=*/
/*	mptscsih_dv_parms - perform a variety of operations on the
 *	parameters used for negotiation.
 *	@hd: Pointer to a SCSI host.
 *	@dv: Pointer to a structure that contains the maximum and current
 *		negotiated parameters.
 */
static void
mptscsih_dv_parms(MPT_SCSI_HOST *hd, DVPARAMETERS *dv,void *pPage)
{
	VirtDevice		*pTarget = NULL;
	SCSIDevicePage0_t	*pPage0 = NULL;
	SCSIDevicePage1_t	*pPage1 = NULL;
	int			val = 0, data, configuration;
	u8			width = 0;
	u8			offset = 0;
	u8			factor = 0;
	u8			negoFlags = 0;
	u8			cmd = dv->cmd;
	u8			id = dv->id;

	switch (cmd) {
	case MPT_GET_NVRAM_VALS:
		ddvprintk((MYIOC_s_NOTE_FMT "Getting NVRAM: ",
							 hd->ioc->name));
		/* Get the NVRAM values and save in tmax
		 * If not an LVD bus, the adapter minSyncFactor has been
		 * already throttled back.
		 */
		if ((hd->Targets)&&((pTarget = hd->Targets[(int)id]) != NULL) && !pTarget->raidVolume) {
			width = pTarget->maxWidth;
			offset = pTarget->maxOffset;
			factor = pTarget->minSyncFactor;
			negoFlags = pTarget->negoFlags;
		} else {
			if (hd->ioc->spi_data.nvram && (hd->ioc->spi_data.nvram[id] != MPT_HOST_NVRAM_INVALID)) {
				data = hd->ioc->spi_data.nvram[id];
				width = data & MPT_NVRAM_WIDE_DISABLE ? 0 : 1;
				if ((offset = hd->ioc->spi_data.maxSyncOffset) == 0)
					factor = MPT_ASYNC;
				else {
					factor = (data & MPT_NVRAM_SYNC_MASK) >> MPT_NVRAM_SYNC_SHIFT;
					if ((factor == 0) || (factor == MPT_ASYNC)){
						factor = MPT_ASYNC;
						offset = 0;
					}
				}
			} else {
				width = MPT_NARROW;
				offset = 0;
				factor = MPT_ASYNC;
			}

			/* Set the negotiation flags */
			negoFlags = hd->ioc->spi_data.noQas;
			if (!width)
				negoFlags |= MPT_TARGET_NO_NEGO_WIDE;

			if (!offset)
				negoFlags |= MPT_TARGET_NO_NEGO_SYNC;
		}

		/* limit by adapter capabilities */
		width = MIN(width, hd->ioc->spi_data.maxBusWidth);
		offset = MIN(offset, hd->ioc->spi_data.maxSyncOffset);
		factor = MAX(factor, hd->ioc->spi_data.minSyncFactor);

		/* Check Consistency */
		if (offset && (factor < MPT_ULTRA2) && !width)
			factor = MPT_ULTRA2;

		dv->max.width = width;
		dv->max.offset = offset;
		dv->max.factor = factor;
		dv->max.flags = negoFlags;
		ddvprintk((" width %d, factor %x, offset %x flags %x\n",
				width, factor, offset, negoFlags));
		break;

	case MPT_UPDATE_MAX:
		ddvprintk((MYIOC_s_NOTE_FMT
			"Updating with SDP0 Data: ", hd->ioc->name));
		/* Update tmax values with those from Device Page 0.*/
		pPage0 = (SCSIDevicePage0_t *) pPage;
		if (pPage0) {
			val = cpu_to_le32(pPage0->NegotiatedParameters);
			dv->max.width = val & MPI_SCSIDEVPAGE0_NP_WIDE ? 1 : 0;
			dv->max.offset = (val&MPI_SCSIDEVPAGE0_NP_NEG_SYNC_OFFSET_MASK) >> 16;
			dv->max.factor = (val&MPI_SCSIDEVPAGE0_NP_NEG_SYNC_PERIOD_MASK) >> 8;
		}

		dv->now.width = dv->max.width;
		dv->now.offset = dv->max.offset;
		dv->now.factor = dv->max.factor;
		ddvprintk(("width %d, factor %x, offset %x, flags %x\n",
				dv->now.width, dv->now.factor, dv->now.offset, dv->now.flags));
		break;

	case MPT_SET_MAX:
		ddvprintk((MYIOC_s_NOTE_FMT "Setting Max: ",
								hd->ioc->name));
		/* Set current to the max values. Update the config page.*/
		dv->now.width = dv->max.width;
		dv->now.offset = dv->max.offset;
		dv->now.factor = dv->max.factor;
		dv->now.flags = dv->max.flags;

		pPage1 = (SCSIDevicePage1_t *)pPage;
		if (pPage1) {
			mptscsih_setDevicePage1Flags (dv->now.width, dv->now.factor,
				dv->now.offset, &val, &configuration, dv->now.flags);
			pPage1->RequestedParameters = le32_to_cpu(val);
			pPage1->Reserved = 0;
			pPage1->Configuration = le32_to_cpu(configuration);

		}

		ddvprintk(("width %d, factor %x, offset %x request %x, config %x\n",
				dv->now.width, dv->now.factor, dv->now.offset, val, configuration));
		break;

	case MPT_SET_MIN:
		ddvprintk((MYIOC_s_NOTE_FMT "Setting Min: ",
								hd->ioc->name));
		/* Set page to asynchronous and narrow 
		 * Do not update now, breaks fallback routine. */
		width = MPT_NARROW;
		offset = 0;
		factor = MPT_ASYNC;
		negoFlags = dv->max.flags;

		pPage1 = (SCSIDevicePage1_t *)pPage;
		if (pPage1) {
			mptscsih_setDevicePage1Flags (width, factor,
				offset, &val, &configuration, negoFlags);
			pPage1->RequestedParameters = le32_to_cpu(val);
			pPage1->Reserved = 0;
			pPage1->Configuration = le32_to_cpu(configuration);
		}
		ddvprintk(("width %d, factor %x, offset %x request %x config %x\n",
				dv->now.width, dv->now.factor,
				dv->now.offset, val, configuration));
		break;

	case MPT_FALLBACK:
		ddvprintk((MYIOC_s_NOTE_FMT
			"Fallback: Start: offset %d, factor %x, width %d \n",
				hd->ioc->name, dv->now.offset, 
				dv->now.factor, dv->now.width));
		width = dv->now.width;
		offset = dv->now.offset;
		factor = dv->now.factor;
		if ((offset) && (dv->max.width)) {
			if (factor < MPT_ULTRA160)
				factor = MPT_ULTRA160;
			else if (factor < MPT_ULTRA2) {
				factor = MPT_ULTRA2;
				width = MPT_WIDE;
			} else if ((factor == MPT_ULTRA2) && width) {
				factor = MPT_ULTRA2;
				width = MPT_NARROW;
			} else if (factor < MPT_ULTRA) {
				factor = MPT_ULTRA;
				width = MPT_WIDE;
			} else if ((factor == MPT_ULTRA) && width) {
				factor = MPT_ULTRA;
				width = MPT_NARROW;
			} else if (factor < MPT_FAST) {
				factor = MPT_FAST;
				width = MPT_WIDE;
			} else if ((factor == MPT_FAST) && width) {
				factor = MPT_FAST;
				width = MPT_NARROW;
			} else if (factor < MPT_SCSI) {
				factor = MPT_SCSI;
				width = MPT_WIDE;
			} else if ((factor == MPT_SCSI) && width) {
				factor = MPT_SCSI;
				width = MPT_NARROW;
			} else {
				factor = MPT_ASYNC;
				offset = 0;
			}

		} else if (offset) {
			width = MPT_NARROW;
			if (factor < MPT_ULTRA)
				factor = MPT_ULTRA;
			else if (factor < MPT_FAST)
				factor = MPT_FAST;
			else if (factor < MPT_SCSI)
				factor = MPT_SCSI;
			else {
				factor = MPT_ASYNC;
				offset = 0;
			}

		} else {
			width = MPT_NARROW;
			factor = MPT_ASYNC;
		}
		dv->max.flags |= MPT_TARGET_NO_NEGO_QAS;

		dv->now.width = width;
		dv->now.offset = offset;
		dv->now.factor = factor;
		dv->now.flags = dv->max.flags;

		pPage1 = (SCSIDevicePage1_t *)pPage;
		if (pPage1) {
			mptscsih_setDevicePage1Flags (width, factor, offset, &val,
						&configuration, dv->now.flags);

			pPage1->RequestedParameters = le32_to_cpu(val);
			pPage1->Reserved = 0;
			pPage1->Configuration = le32_to_cpu(configuration);
		}

		ddvprintk(("Finish: offset %d, factor %x, width %d, request %x config %x\n",
			     dv->now.offset, dv->now.factor, dv->now.width, val, configuration));
		break;

	case MPT_SAVE:
		ddvprintk((MYIOC_s_NOTE_FMT
			"Saving to Target structure: ", hd->ioc->name));
		ddvprintk(("offset %d, factor %x, width %d \n",
			     dv->now.offset, dv->now.factor, dv->now.width));

		/* Save these values to target structures
		 * or overwrite nvram (phys disks only).
		 */

		if ((hd->Targets)&&((pTarget = hd->Targets[(int)id]) != NULL) && !pTarget->raidVolume ) {
			pTarget->maxWidth = dv->now.width;
			pTarget->maxOffset = dv->now.offset;
			pTarget->minSyncFactor = dv->now.factor;
			pTarget->negoFlags = dv->now.flags;
		} else {
			/* Preserv all flags, use
			 * read-modify-write algorithm
			 */
			if (hd->ioc->spi_data.nvram) {
				data = hd->ioc->spi_data.nvram[id];

				if (dv->now.width)
					data &= ~MPT_NVRAM_WIDE_DISABLE;
				else
					data |= MPT_NVRAM_WIDE_DISABLE;

				if (!dv->now.offset)
					factor = MPT_ASYNC;

				data &= ~MPT_NVRAM_SYNC_MASK;
				data |= (dv->now.factor << MPT_NVRAM_SYNC_SHIFT) & MPT_NVRAM_SYNC_MASK;

				hd->ioc->spi_data.nvram[id] = data;
			}
		}
		break;
	}
}

/*=-=-=-=-=-=-=-=-=-=-=-=-=-=-=-=-=-=-=-=-=-=-=-=-=-=-=-=-=-=-=-=-=-=-=-=-=-=*/
/*	mptscsih_fillbuf - fill a buffer with a special data pattern
 *		cleanup. For bus scan only.
 *
 *	@buffer: Pointer to data buffer to be filled.
 *	@size: Number of bytes to fill
 *	@index: Pattern index
 *	@width: bus width, 0 (8 bits) or 1 (16 bits)
 */
static void
mptscsih_fillbuf(char *buffer, int size, int index, int width)
{
	char *ptr = buffer;
	int ii;
	char byte;
	short val;

	switch (index) {
	case 0:

		if (width) {
			/* Pattern:  0000 FFFF 0000 FFFF
			 */
			for (ii=0; ii < size; ii++, ptr++) {
				if (ii & 0x02)
					*ptr = 0xFF;
				else
					*ptr = 0x00;
			}
		} else {
			/* Pattern:  00 FF 00 FF
			 */
			for (ii=0; ii < size; ii++, ptr++) {
				if (ii & 0x01)
					*ptr = 0xFF;
				else
					*ptr = 0x00;
			}
		}
		break;

	case 1:
		if (width) {
			/* Pattern:  5555 AAAA 5555 AAAA 5555
			 */
			for (ii=0; ii < size; ii++, ptr++) {
				if (ii & 0x02)
					*ptr = 0xAA;
				else
					*ptr = 0x55;
			}
		} else {
			/* Pattern:  55 AA 55 AA 55
			 */
			for (ii=0; ii < size; ii++, ptr++) {
				if (ii & 0x01)
					*ptr = 0xAA;
				else
					*ptr = 0x55;
			}
		}
		break;

	case 2:
		/* Pattern:  00 01 02 03 04 05
		 * ... FE FF 00 01..
		 */
		for (ii=0; ii < size; ii++, ptr++)
			*ptr = (char) ii;
		break;

	case 3:
		if (width) {
			/* Wide Pattern:  FFFE 0001 FFFD 0002
			 * ...  4000 DFFF 8000 EFFF
			 */
			byte = 0;
			for (ii=0; ii < size/2; ii++) {
				/* Create the base pattern
				 */
				val = (1 << byte);
				/* every 64 (0x40) bytes flip the pattern
				 * since we fill 2 bytes / iteration,
				 * test for ii = 0x20
				 */
				if (ii & 0x20)
					val = ~(val);

				if (ii & 0x01) {
					*ptr = (char)( (val & 0xFF00) >> 8);
					ptr++;
					*ptr = (char)(val & 0xFF);
					byte++;
					byte &= 0x0F;
				} else {
					val = ~val;
					*ptr = (char)( (val & 0xFF00) >> 8);
					ptr++;
					*ptr = (char)(val & 0xFF);
				}

				ptr++;
			}
		} else {
			/* Narrow Pattern:  FE 01 FD 02 FB 04
			 * .. 7F 80 01 FE 02 FD ...  80 7F
			 */
			byte = 0;
			for (ii=0; ii < size; ii++, ptr++) {
				/* Base pattern - first 32 bytes
				 */
				if (ii & 0x01) {
					*ptr = (1 << byte);
					byte++;
					byte &= 0x07;
				} else {
					*ptr = (char) (~(1 << byte));
				}

				/* Flip the pattern every 32 bytes
				 */
				if (ii & 0x20)
					*ptr = ~(*ptr);
			}
		}
		break;
	}
}
#endif /* ~MPTSCSIH_DISABLE_DOMAIN_VALIDATION */

/*=-=-=-=-=-=-=-=-=-=-=-=-=-=-=-=-=-=-=-=-=-=-=-=-=-=-=-=-=-=-=-=-=-=-=-=-=-=*/
/* Commandline Parsing routines and defines.
 *
 * insmod format:
 *	insmod mptscsih mptscsih="width:1 dv:n factor:0x09"
 *  boot format:
 *	mptscsih=width:1,dv:n,factor:0x8
 *
 */
#ifdef MODULE
#define	ARG_SEP	' '
#else
#define	ARG_SEP	','
#endif

static char setup_token[] __initdata =
	"dv:"
	"width:"
	"factor:"
       ;	/* DONNOT REMOVE THIS ';' */

#define OPT_DV			1
#define OPT_MAX_WIDTH		2
#define OPT_MIN_SYNC_FACTOR	3

/*=-=-=-=-=-=-=-=-=-=-=-=-=-=-=-=-=-=*/
static int
__init get_setup_token(char *p)
{
	char *cur = setup_token;
	char *pc;
	int i = 0;

	while (cur != NULL && (pc = strchr(cur, ':')) != NULL) {
		++pc;
		++i;
		if (!strncmp(p, cur, pc - cur))
			return i;
		cur = pc;
	}
	return 0;
}

/*=-=-=-=-=-=-=-=-=-=-=-=-=-=-=-=-=-=*/
static int
__init mptscsih_setup(char *str)
{
	char *cur = str;
	char *pc, *pv;
	unsigned long val;
	int  c;

	while (cur != NULL && (pc = strchr(cur, ':')) != NULL) {
		char *pe;

		val = 0;
		pv = pc;
		c = *++pv;

		if	(c == 'n')
			val = 0;
		else if	(c == 'y')
			val = 1;
		else
			val = (int) simple_strtoul(pv, &pe, 0);

		printk("Found Token: %s, value %x\n", cur, (int)val);
		switch (get_setup_token(cur)) {
		case OPT_DV:
			driver_setup.dv = val;
			break;

		case OPT_MAX_WIDTH:
			driver_setup.max_width = val;
			break;

		case OPT_MIN_SYNC_FACTOR:
			driver_setup.min_sync_fac = val;
			break;

		default:
			printk("mptscsih_setup: unexpected boot option '%.*s' ignored\n", (int)(pc-cur+1), cur);
			break;
		}

		if ((cur = strchr(cur, ARG_SEP)) != NULL)
			++cur;
	}
	return 1;
}

/*=-=-=-=-=-=-=-=-=-=-=-=-=-=-=-=-=-=-=-=-=-=-=-=-=-=-=-=-=-=-=-=-=-=-=-=-=-=*/
<|MERGE_RESOLUTION|>--- conflicted
+++ resolved
@@ -3669,9 +3669,7 @@
 int
 mptscsih_slave_attach(Scsi_Device *device)
 {
-<<<<<<< HEAD
 	VirtDevice		*pTarget;
-
 	pTarget = device->hostdata;
 	if (!device->tagged_supported ||
 	    !(pTarget->tflags & MPT_TARGET_FLAGS_Q_YES)) {
@@ -3679,26 +3677,6 @@
 	} else {
 		scsi_adjust_queue_depth(device, MSG_SIMPLE_TAG,
 					       device->host->can_queue >> 1);
-=======
-	struct Scsi_Host	*host = device->host;
-	VirtDevice		*pTarget;
-	MPT_SCSI_HOST		*hd;
-	int			 ii, max;
-
-	hd = (MPT_SCSI_HOST *)host->hostdata;
-		if (hd->Targets != NULL) {
-			if (hd->is_spi)
-				max = MPT_MAX_SCSI_DEVICES;
-			else
-				max = MPT_MAX_FC_DEVICES<256 ? MPT_MAX_FC_DEVICES : 255;
-
-			for (ii=0; ii < max; ii++) {
-				pTarget = hd->Targets[ii];
-				if (pTarget && !(pTarget->tflags & MPT_TARGET_FLAGS_Q_YES)) {
-				scsi_adjust_queue_depth(device, 0, 1);
-			}
-		}
->>>>>>> 0c152879
 	}
 	return 0;
 }
