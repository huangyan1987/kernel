/*
 *  ideapad-laptop.c - Lenovo IdeaPad ACPI Extras
 *
 *  Copyright © 2010 Intel Corporation
 *  Copyright © 2010 David Woodhouse <dwmw2@infradead.org>
 *
 *  This program is free software; you can redistribute it and/or modify
 *  it under the terms of the GNU General Public License as published by
 *  the Free Software Foundation; either version 2 of the License, or
 *  (at your option) any later version.
 *
 *  This program is distributed in the hope that it will be useful,
 *  but WITHOUT ANY WARRANTY; without even the implied warranty of
 *  MERCHANTABILITY or FITNESS FOR A PARTICULAR PURPOSE.  See the
 *  GNU General Public License for more details.
 *
 *  You should have received a copy of the GNU General Public License
 *  along with this program; if not, write to the Free Software
 *  Foundation, Inc., 51 Franklin Street, Fifth Floor, Boston, MA
 *  02110-1301, USA.
 */

#define pr_fmt(fmt) KBUILD_MODNAME ": " fmt

#include <linux/kernel.h>
#include <linux/module.h>
#include <linux/init.h>
#include <linux/types.h>
#include <linux/acpi.h>
#include <linux/rfkill.h>
#include <linux/platform_device.h>
#include <linux/input.h>
#include <linux/input/sparse-keymap.h>
#include <linux/backlight.h>
#include <linux/fb.h>
#include <linux/debugfs.h>
#include <linux/seq_file.h>
#include <linux/i8042.h>
#include <linux/dmi.h>
#include <linux/device.h>
#include <acpi/video.h>

#define IDEAPAD_RFKILL_DEV_NUM	(3)

#define CFG_BT_BIT	(16)
#define CFG_3G_BIT	(17)
#define CFG_WIFI_BIT	(18)
#define CFG_CAMERA_BIT	(19)

enum {
	VPCCMD_R_VPC1 = 0x10,
	VPCCMD_R_BL_MAX,
	VPCCMD_R_BL,
	VPCCMD_W_BL,
	VPCCMD_R_WIFI,
	VPCCMD_W_WIFI,
	VPCCMD_R_BT,
	VPCCMD_W_BT,
	VPCCMD_R_BL_POWER,
	VPCCMD_R_NOVO,
	VPCCMD_R_VPC2,
	VPCCMD_R_TOUCHPAD,
	VPCCMD_W_TOUCHPAD,
	VPCCMD_R_CAMERA,
	VPCCMD_W_CAMERA,
	VPCCMD_R_3G,
	VPCCMD_W_3G,
	VPCCMD_R_ODD, /* 0x21 */
	VPCCMD_W_FAN,
	VPCCMD_R_RF,
	VPCCMD_W_RF,
	VPCCMD_R_FAN = 0x2B,
	VPCCMD_R_SPECIAL_BUTTONS = 0x31,
	VPCCMD_W_BL_POWER = 0x33,
};

struct ideapad_rfk_priv {
	int dev;
	struct ideapad_private *priv;
};

struct ideapad_private {
	struct acpi_device *adev;
	struct rfkill *rfk[IDEAPAD_RFKILL_DEV_NUM];
	struct ideapad_rfk_priv rfk_priv[IDEAPAD_RFKILL_DEV_NUM];
	struct platform_device *platform_device;
	struct input_dev *inputdev;
	struct backlight_device *blightdev;
	struct dentry *debug;
	unsigned long cfg;
	bool has_hw_rfkill_switch;
};

static bool no_bt_rfkill;
module_param(no_bt_rfkill, bool, 0444);
MODULE_PARM_DESC(no_bt_rfkill, "No rfkill for bluetooth.");

/*
 * ACPI Helpers
 */
#define IDEAPAD_EC_TIMEOUT (100) /* in ms */

static int read_method_int(acpi_handle handle, const char *method, int *val)
{
	acpi_status status;
	unsigned long long result;

	status = acpi_evaluate_integer(handle, (char *)method, NULL, &result);
	if (ACPI_FAILURE(status)) {
		*val = -1;
		return -1;
	} else {
		*val = result;
		return 0;
	}
}

static int method_vpcr(acpi_handle handle, int cmd, int *ret)
{
	acpi_status status;
	unsigned long long result;
	struct acpi_object_list params;
	union acpi_object in_obj;

	params.count = 1;
	params.pointer = &in_obj;
	in_obj.type = ACPI_TYPE_INTEGER;
	in_obj.integer.value = cmd;

	status = acpi_evaluate_integer(handle, "VPCR", &params, &result);

	if (ACPI_FAILURE(status)) {
		*ret = -1;
		return -1;
	} else {
		*ret = result;
		return 0;
	}
}

static int method_vpcw(acpi_handle handle, int cmd, int data)
{
	struct acpi_object_list params;
	union acpi_object in_obj[2];
	acpi_status status;

	params.count = 2;
	params.pointer = in_obj;
	in_obj[0].type = ACPI_TYPE_INTEGER;
	in_obj[0].integer.value = cmd;
	in_obj[1].type = ACPI_TYPE_INTEGER;
	in_obj[1].integer.value = data;

	status = acpi_evaluate_object(handle, "VPCW", &params, NULL);
	if (status != AE_OK)
		return -1;
	return 0;
}

static int read_ec_data(acpi_handle handle, int cmd, unsigned long *data)
{
	int val;
	unsigned long int end_jiffies;

	if (method_vpcw(handle, 1, cmd))
		return -1;

	for (end_jiffies = jiffies+(HZ)*IDEAPAD_EC_TIMEOUT/1000+1;
	     time_before(jiffies, end_jiffies);) {
		schedule();
		if (method_vpcr(handle, 1, &val))
			return -1;
		if (val == 0) {
			if (method_vpcr(handle, 0, &val))
				return -1;
			*data = val;
			return 0;
		}
	}
	pr_err("timeout in read_ec_cmd\n");
	return -1;
}

static int write_ec_cmd(acpi_handle handle, int cmd, unsigned long data)
{
	int val;
	unsigned long int end_jiffies;

	if (method_vpcw(handle, 0, data))
		return -1;
	if (method_vpcw(handle, 1, cmd))
		return -1;

	for (end_jiffies = jiffies+(HZ)*IDEAPAD_EC_TIMEOUT/1000+1;
	     time_before(jiffies, end_jiffies);) {
		schedule();
		if (method_vpcr(handle, 1, &val))
			return -1;
		if (val == 0)
			return 0;
	}
	pr_err("timeout in write_ec_cmd\n");
	return -1;
}

/*
 * debugfs
 */
static int debugfs_status_show(struct seq_file *s, void *data)
{
	struct ideapad_private *priv = s->private;
	unsigned long value;

	if (!priv)
		return -EINVAL;

	if (!read_ec_data(priv->adev->handle, VPCCMD_R_BL_MAX, &value))
		seq_printf(s, "Backlight max:\t%lu\n", value);
	if (!read_ec_data(priv->adev->handle, VPCCMD_R_BL, &value))
		seq_printf(s, "Backlight now:\t%lu\n", value);
	if (!read_ec_data(priv->adev->handle, VPCCMD_R_BL_POWER, &value))
		seq_printf(s, "BL power value:\t%s\n", value ? "On" : "Off");
	seq_printf(s, "=====================\n");

	if (!read_ec_data(priv->adev->handle, VPCCMD_R_RF, &value))
		seq_printf(s, "Radio status:\t%s(%lu)\n",
			   value ? "On" : "Off", value);
	if (!read_ec_data(priv->adev->handle, VPCCMD_R_WIFI, &value))
		seq_printf(s, "Wifi status:\t%s(%lu)\n",
			   value ? "On" : "Off", value);
	if (!read_ec_data(priv->adev->handle, VPCCMD_R_BT, &value))
		seq_printf(s, "BT status:\t%s(%lu)\n",
			   value ? "On" : "Off", value);
	if (!read_ec_data(priv->adev->handle, VPCCMD_R_3G, &value))
		seq_printf(s, "3G status:\t%s(%lu)\n",
			   value ? "On" : "Off", value);
	seq_printf(s, "=====================\n");

	if (!read_ec_data(priv->adev->handle, VPCCMD_R_TOUCHPAD, &value))
		seq_printf(s, "Touchpad status:%s(%lu)\n",
			   value ? "On" : "Off", value);
	if (!read_ec_data(priv->adev->handle, VPCCMD_R_CAMERA, &value))
		seq_printf(s, "Camera status:\t%s(%lu)\n",
			   value ? "On" : "Off", value);

	return 0;
}

static int debugfs_status_open(struct inode *inode, struct file *file)
{
	return single_open(file, debugfs_status_show, inode->i_private);
}

static const struct file_operations debugfs_status_fops = {
	.owner = THIS_MODULE,
	.open = debugfs_status_open,
	.read = seq_read,
	.llseek = seq_lseek,
	.release = single_release,
};

static int debugfs_cfg_show(struct seq_file *s, void *data)
{
	struct ideapad_private *priv = s->private;

	if (!priv) {
		seq_printf(s, "cfg: N/A\n");
	} else {
		seq_printf(s, "cfg: 0x%.8lX\n\nCapability: ",
			   priv->cfg);
		if (test_bit(CFG_BT_BIT, &priv->cfg))
			seq_printf(s, "Bluetooth ");
		if (test_bit(CFG_3G_BIT, &priv->cfg))
			seq_printf(s, "3G ");
		if (test_bit(CFG_WIFI_BIT, &priv->cfg))
			seq_printf(s, "Wireless ");
		if (test_bit(CFG_CAMERA_BIT, &priv->cfg))
			seq_printf(s, "Camera ");
		seq_printf(s, "\nGraphic: ");
		switch ((priv->cfg)&0x700) {
		case 0x100:
			seq_printf(s, "Intel");
			break;
		case 0x200:
			seq_printf(s, "ATI");
			break;
		case 0x300:
			seq_printf(s, "Nvidia");
			break;
		case 0x400:
			seq_printf(s, "Intel and ATI");
			break;
		case 0x500:
			seq_printf(s, "Intel and Nvidia");
			break;
		}
		seq_printf(s, "\n");
	}
	return 0;
}

static int debugfs_cfg_open(struct inode *inode, struct file *file)
{
	return single_open(file, debugfs_cfg_show, inode->i_private);
}

static const struct file_operations debugfs_cfg_fops = {
	.owner = THIS_MODULE,
	.open = debugfs_cfg_open,
	.read = seq_read,
	.llseek = seq_lseek,
	.release = single_release,
};

static int ideapad_debugfs_init(struct ideapad_private *priv)
{
	struct dentry *node;

	priv->debug = debugfs_create_dir("ideapad", NULL);
	if (priv->debug == NULL) {
		pr_err("failed to create debugfs directory");
		goto errout;
	}

	node = debugfs_create_file("cfg", S_IRUGO, priv->debug, priv,
				   &debugfs_cfg_fops);
	if (!node) {
		pr_err("failed to create cfg in debugfs");
		goto errout;
	}

	node = debugfs_create_file("status", S_IRUGO, priv->debug, priv,
				   &debugfs_status_fops);
	if (!node) {
		pr_err("failed to create status in debugfs");
		goto errout;
	}

	return 0;

errout:
	return -ENOMEM;
}

static void ideapad_debugfs_exit(struct ideapad_private *priv)
{
	debugfs_remove_recursive(priv->debug);
	priv->debug = NULL;
}

/*
 * sysfs
 */
static ssize_t show_ideapad_cam(struct device *dev,
				struct device_attribute *attr,
				char *buf)
{
	unsigned long result;
	struct ideapad_private *priv = dev_get_drvdata(dev);

	if (read_ec_data(priv->adev->handle, VPCCMD_R_CAMERA, &result))
		return sprintf(buf, "-1\n");
	return sprintf(buf, "%lu\n", result);
}

static ssize_t store_ideapad_cam(struct device *dev,
				 struct device_attribute *attr,
				 const char *buf, size_t count)
{
	int ret, state;
	struct ideapad_private *priv = dev_get_drvdata(dev);

	if (!count)
		return 0;
	if (sscanf(buf, "%i", &state) != 1)
		return -EINVAL;
	ret = write_ec_cmd(priv->adev->handle, VPCCMD_W_CAMERA, state);
	if (ret < 0)
		return -EIO;
	return count;
}

static DEVICE_ATTR(camera_power, 0644, show_ideapad_cam, store_ideapad_cam);

static ssize_t show_ideapad_fan(struct device *dev,
				struct device_attribute *attr,
				char *buf)
{
	unsigned long result;
	struct ideapad_private *priv = dev_get_drvdata(dev);

	if (read_ec_data(priv->adev->handle, VPCCMD_R_FAN, &result))
		return sprintf(buf, "-1\n");
	return sprintf(buf, "%lu\n", result);
}

static ssize_t store_ideapad_fan(struct device *dev,
				 struct device_attribute *attr,
				 const char *buf, size_t count)
{
	int ret, state;
	struct ideapad_private *priv = dev_get_drvdata(dev);

	if (!count)
		return 0;
	if (sscanf(buf, "%i", &state) != 1)
		return -EINVAL;
	if (state < 0 || state > 4 || state == 3)
		return -EINVAL;
	ret = write_ec_cmd(priv->adev->handle, VPCCMD_W_FAN, state);
	if (ret < 0)
		return -EIO;
	return count;
}

static DEVICE_ATTR(fan_mode, 0644, show_ideapad_fan, store_ideapad_fan);

static struct attribute *ideapad_attributes[] = {
	&dev_attr_camera_power.attr,
	&dev_attr_fan_mode.attr,
	NULL
};

static umode_t ideapad_is_visible(struct kobject *kobj,
				 struct attribute *attr,
				 int idx)
{
	struct device *dev = container_of(kobj, struct device, kobj);
	struct ideapad_private *priv = dev_get_drvdata(dev);
	bool supported;

	if (attr == &dev_attr_camera_power.attr)
		supported = test_bit(CFG_CAMERA_BIT, &(priv->cfg));
	else if (attr == &dev_attr_fan_mode.attr) {
		unsigned long value;
		supported = !read_ec_data(priv->adev->handle, VPCCMD_R_FAN,
					  &value);
	} else
		supported = true;

	return supported ? attr->mode : 0;
}

static const struct attribute_group ideapad_attribute_group = {
	.is_visible = ideapad_is_visible,
	.attrs = ideapad_attributes
};

/*
 * Rfkill
 */
struct ideapad_rfk_data {
	char *name;
	int cfgbit;
	int opcode;
	int type;
};

static const struct ideapad_rfk_data ideapad_rfk_data[] = {
	{ "ideapad_wlan",    CFG_WIFI_BIT, VPCCMD_W_WIFI, RFKILL_TYPE_WLAN },
	{ "ideapad_bluetooth", CFG_BT_BIT, VPCCMD_W_BT, RFKILL_TYPE_BLUETOOTH },
	{ "ideapad_3g",        CFG_3G_BIT, VPCCMD_W_3G, RFKILL_TYPE_WWAN },
};

static int ideapad_rfk_set(void *data, bool blocked)
{
	struct ideapad_rfk_priv *priv = data;
	int opcode = ideapad_rfk_data[priv->dev].opcode;

	return write_ec_cmd(priv->priv->adev->handle, opcode, !blocked);
}

static struct rfkill_ops ideapad_rfk_ops = {
	.set_block = ideapad_rfk_set,
};

static void ideapad_sync_rfk_state(struct ideapad_private *priv)
{
	unsigned long hw_blocked = 0;
	int i;

	if (priv->has_hw_rfkill_switch) {
		if (read_ec_data(priv->adev->handle, VPCCMD_R_RF, &hw_blocked))
			return;
		hw_blocked = !hw_blocked;
	}

	for (i = 0; i < IDEAPAD_RFKILL_DEV_NUM; i++)
		if (priv->rfk[i])
			rfkill_set_hw_state(priv->rfk[i], hw_blocked);
}

static int ideapad_register_rfkill(struct ideapad_private *priv, int dev)
{
	int ret;
	unsigned long sw_blocked;

	if (no_bt_rfkill &&
	    (ideapad_rfk_data[dev].type == RFKILL_TYPE_BLUETOOTH)) {
		/* Force to enable bluetooth when no_bt_rfkill=1 */
		write_ec_cmd(priv->adev->handle,
			     ideapad_rfk_data[dev].opcode, 1);
		return 0;
	}
	priv->rfk_priv[dev].dev = dev;
	priv->rfk_priv[dev].priv = priv;

	priv->rfk[dev] = rfkill_alloc(ideapad_rfk_data[dev].name,
				      &priv->platform_device->dev,
				      ideapad_rfk_data[dev].type,
				      &ideapad_rfk_ops,
				      &priv->rfk_priv[dev]);
	if (!priv->rfk[dev])
		return -ENOMEM;

	if (read_ec_data(priv->adev->handle, ideapad_rfk_data[dev].opcode-1,
			 &sw_blocked)) {
		rfkill_init_sw_state(priv->rfk[dev], 0);
	} else {
		sw_blocked = !sw_blocked;
		rfkill_init_sw_state(priv->rfk[dev], sw_blocked);
	}

	ret = rfkill_register(priv->rfk[dev]);
	if (ret) {
		rfkill_destroy(priv->rfk[dev]);
		return ret;
	}
	return 0;
}

static void ideapad_unregister_rfkill(struct ideapad_private *priv, int dev)
{
	if (!priv->rfk[dev])
		return;

	rfkill_unregister(priv->rfk[dev]);
	rfkill_destroy(priv->rfk[dev]);
}

/*
 * Platform device
 */
static int ideapad_sysfs_init(struct ideapad_private *priv)
{
	return sysfs_create_group(&priv->platform_device->dev.kobj,
				    &ideapad_attribute_group);
}

static void ideapad_sysfs_exit(struct ideapad_private *priv)
{
	sysfs_remove_group(&priv->platform_device->dev.kobj,
			   &ideapad_attribute_group);
}

/*
 * input device
 */
static const struct key_entry ideapad_keymap[] = {
	{ KE_KEY, 6,  { KEY_SWITCHVIDEOMODE } },
	{ KE_KEY, 7,  { KEY_CAMERA } },
	{ KE_KEY, 11, { KEY_F16 } },
	{ KE_KEY, 13, { KEY_WLAN } },
	{ KE_KEY, 16, { KEY_PROG1 } },
	{ KE_KEY, 17, { KEY_PROG2 } },
	{ KE_KEY, 64, { KEY_PROG3 } },
	{ KE_KEY, 65, { KEY_PROG4 } },
	{ KE_KEY, 66, { KEY_TOUCHPAD_OFF } },
	{ KE_KEY, 67, { KEY_TOUCHPAD_ON } },
	{ KE_END, 0 },
};

static int ideapad_input_init(struct ideapad_private *priv)
{
	struct input_dev *inputdev;
	int error;

	inputdev = input_allocate_device();
	if (!inputdev)
		return -ENOMEM;

	inputdev->name = "Ideapad extra buttons";
	inputdev->phys = "ideapad/input0";
	inputdev->id.bustype = BUS_HOST;
	inputdev->dev.parent = &priv->platform_device->dev;

	error = sparse_keymap_setup(inputdev, ideapad_keymap, NULL);
	if (error) {
		pr_err("Unable to setup input device keymap\n");
		goto err_free_dev;
	}

	error = input_register_device(inputdev);
	if (error) {
		pr_err("Unable to register input device\n");
		goto err_free_keymap;
	}

	priv->inputdev = inputdev;
	return 0;

err_free_keymap:
	sparse_keymap_free(inputdev);
err_free_dev:
	input_free_device(inputdev);
	return error;
}

static void ideapad_input_exit(struct ideapad_private *priv)
{
	sparse_keymap_free(priv->inputdev);
	input_unregister_device(priv->inputdev);
	priv->inputdev = NULL;
}

static void ideapad_input_report(struct ideapad_private *priv,
				 unsigned long scancode)
{
	sparse_keymap_report_event(priv->inputdev, scancode, 1, true);
}

static void ideapad_input_novokey(struct ideapad_private *priv)
{
	unsigned long long_pressed;

	if (read_ec_data(priv->adev->handle, VPCCMD_R_NOVO, &long_pressed))
		return;
	if (long_pressed)
		ideapad_input_report(priv, 17);
	else
		ideapad_input_report(priv, 16);
}

static void ideapad_check_special_buttons(struct ideapad_private *priv)
{
	unsigned long bit, value;

	read_ec_data(priv->adev->handle, VPCCMD_R_SPECIAL_BUTTONS, &value);

	for (bit = 0; bit < 16; bit++) {
		if (test_bit(bit, &value)) {
			switch (bit) {
			case 0:	/* Z580 */
			case 6:	/* Z570 */
				/* Thermal Management button */
				ideapad_input_report(priv, 65);
				break;
			case 1:
				/* OneKey Theater button */
				ideapad_input_report(priv, 64);
				break;
			default:
				pr_info("Unknown special button: %lu\n", bit);
				break;
			}
		}
	}
}

/*
 * backlight
 */
static int ideapad_backlight_get_brightness(struct backlight_device *blightdev)
{
	struct ideapad_private *priv = bl_get_data(blightdev);
	unsigned long now;

	if (!priv)
		return -EINVAL;

	if (read_ec_data(priv->adev->handle, VPCCMD_R_BL, &now))
		return -EIO;
	return now;
}

static int ideapad_backlight_update_status(struct backlight_device *blightdev)
{
	struct ideapad_private *priv = bl_get_data(blightdev);

	if (!priv)
		return -EINVAL;

	if (write_ec_cmd(priv->adev->handle, VPCCMD_W_BL,
			 blightdev->props.brightness))
		return -EIO;
	if (write_ec_cmd(priv->adev->handle, VPCCMD_W_BL_POWER,
			 blightdev->props.power == FB_BLANK_POWERDOWN ? 0 : 1))
		return -EIO;

	return 0;
}

static const struct backlight_ops ideapad_backlight_ops = {
	.get_brightness = ideapad_backlight_get_brightness,
	.update_status = ideapad_backlight_update_status,
};

static int ideapad_backlight_init(struct ideapad_private *priv)
{
	struct backlight_device *blightdev;
	struct backlight_properties props;
	unsigned long max, now, power;

	if (read_ec_data(priv->adev->handle, VPCCMD_R_BL_MAX, &max))
		return -EIO;
	if (read_ec_data(priv->adev->handle, VPCCMD_R_BL, &now))
		return -EIO;
	if (read_ec_data(priv->adev->handle, VPCCMD_R_BL_POWER, &power))
		return -EIO;

	memset(&props, 0, sizeof(struct backlight_properties));
	props.max_brightness = max;
	props.type = BACKLIGHT_PLATFORM;
	blightdev = backlight_device_register("ideapad",
					      &priv->platform_device->dev,
					      priv,
					      &ideapad_backlight_ops,
					      &props);
	if (IS_ERR(blightdev)) {
		pr_err("Could not register backlight device\n");
		return PTR_ERR(blightdev);
	}

	priv->blightdev = blightdev;
	blightdev->props.brightness = now;
	blightdev->props.power = power ? FB_BLANK_UNBLANK : FB_BLANK_POWERDOWN;
	backlight_update_status(blightdev);

	return 0;
}

static void ideapad_backlight_exit(struct ideapad_private *priv)
{
	backlight_device_unregister(priv->blightdev);
	priv->blightdev = NULL;
}

static void ideapad_backlight_notify_power(struct ideapad_private *priv)
{
	unsigned long power;
	struct backlight_device *blightdev = priv->blightdev;

	if (!blightdev)
		return;
	if (read_ec_data(priv->adev->handle, VPCCMD_R_BL_POWER, &power))
		return;
	blightdev->props.power = power ? FB_BLANK_UNBLANK : FB_BLANK_POWERDOWN;
}

static void ideapad_backlight_notify_brightness(struct ideapad_private *priv)
{
	unsigned long now;

	/* if we control brightness via acpi video driver */
	if (priv->blightdev == NULL) {
		read_ec_data(priv->adev->handle, VPCCMD_R_BL, &now);
		return;
	}

	backlight_force_update(priv->blightdev, BACKLIGHT_UPDATE_HOTKEY);
}

/*
 * module init/exit
 */
static void ideapad_sync_touchpad_state(struct ideapad_private *priv)
{
	unsigned long value;

	/* Without reading from EC touchpad LED doesn't switch state */
	if (!read_ec_data(priv->adev->handle, VPCCMD_R_TOUCHPAD, &value)) {
		/* Some IdeaPads don't really turn off touchpad - they only
		 * switch the LED state. We (de)activate KBC AUX port to turn
		 * touchpad off and on. We send KEY_TOUCHPAD_OFF and
		 * KEY_TOUCHPAD_ON to not to get out of sync with LED */
		unsigned char param;
		i8042_command(&param, value ? I8042_CMD_AUX_ENABLE :
			      I8042_CMD_AUX_DISABLE);
		ideapad_input_report(priv, value ? 67 : 66);
	}
}

static void ideapad_acpi_notify(acpi_handle handle, u32 event, void *data)
{
	struct ideapad_private *priv = data;
	unsigned long vpc1, vpc2, vpc_bit;

	if (read_ec_data(handle, VPCCMD_R_VPC1, &vpc1))
		return;
	if (read_ec_data(handle, VPCCMD_R_VPC2, &vpc2))
		return;

	vpc1 = (vpc2 << 8) | vpc1;
	for (vpc_bit = 0; vpc_bit < 16; vpc_bit++) {
		if (test_bit(vpc_bit, &vpc1)) {
			switch (vpc_bit) {
			case 9:
				ideapad_sync_rfk_state(priv);
				break;
			case 13:
			case 11:
			case 7:
			case 6:
				ideapad_input_report(priv, vpc_bit);
				break;
			case 5:
				ideapad_sync_touchpad_state(priv);
				break;
			case 4:
				ideapad_backlight_notify_brightness(priv);
				break;
			case 3:
				ideapad_input_novokey(priv);
				break;
			case 2:
				ideapad_backlight_notify_power(priv);
				break;
			case 0:
				ideapad_check_special_buttons(priv);
				break;
			default:
				pr_info("Unknown event: %lu\n", vpc_bit);
			}
		}
	}
}

/*
 * Some ideapads don't have a hardware rfkill switch, reading VPCCMD_R_RF
 * always results in 0 on these models, causing ideapad_laptop to wrongly
 * report all radios as hardware-blocked.
 */
static const struct dmi_system_id no_hw_rfkill_list[] = {
	{
		.ident = "Lenovo G40-30",
		.matches = {
			DMI_MATCH(DMI_SYS_VENDOR, "LENOVO"),
			DMI_MATCH(DMI_PRODUCT_VERSION, "Lenovo G40-30"),
		},
	},
	{
		.ident = "Lenovo G50-30",
		.matches = {
			DMI_MATCH(DMI_SYS_VENDOR, "LENOVO"),
			DMI_MATCH(DMI_PRODUCT_VERSION, "Lenovo G50-30"),
		},
	},
	{
		.ident = "Lenovo Yoga 2 11 / 13 / Pro",
		.matches = {
			DMI_MATCH(DMI_SYS_VENDOR, "LENOVO"),
			DMI_MATCH(DMI_PRODUCT_VERSION, "Lenovo Yoga 2"),
		},
	},
	{
		.ident = "Lenovo Yoga 3 14",
		.matches = {
			DMI_MATCH(DMI_SYS_VENDOR, "LENOVO"),
			DMI_MATCH(DMI_PRODUCT_VERSION, "Lenovo Yoga 3 14"),
		},
	},
	{
<<<<<<< HEAD
=======
		.ident = "Lenovo Yoga 2 11 / 13 / Pro",
		.matches = {
			DMI_MATCH(DMI_SYS_VENDOR, "LENOVO"),
			DMI_MATCH(DMI_BOARD_NAME, "Yoga2"),
		},
	},
	{
>>>>>>> 61328de2
		.ident = "Lenovo Yoga 3 Pro 1370",
		.matches = {
			DMI_MATCH(DMI_SYS_VENDOR, "LENOVO"),
			DMI_MATCH(DMI_PRODUCT_VERSION, "Lenovo YOGA 3 Pro-1370"),
		},
	},
	{}
};

static int ideapad_acpi_add(struct platform_device *pdev)
{
	int ret, i;
	int cfg;
	struct ideapad_private *priv;
	struct acpi_device *adev;

	ret = acpi_bus_get_device(ACPI_HANDLE(&pdev->dev), &adev);
	if (ret)
		return -ENODEV;

	if (read_method_int(adev->handle, "_CFG", &cfg))
		return -ENODEV;

	priv = devm_kzalloc(&pdev->dev, sizeof(*priv), GFP_KERNEL);
	if (!priv)
		return -ENOMEM;

	dev_set_drvdata(&pdev->dev, priv);
	priv->cfg = cfg;
	priv->adev = adev;
	priv->platform_device = pdev;
	priv->has_hw_rfkill_switch = !dmi_check_system(no_hw_rfkill_list);

	ret = ideapad_sysfs_init(priv);
	if (ret)
		return ret;

	ret = ideapad_debugfs_init(priv);
	if (ret)
		goto debugfs_failed;

	ret = ideapad_input_init(priv);
	if (ret)
		goto input_failed;

	/*
	 * On some models without a hw-switch (the yoga 2 13 at least)
	 * VPCCMD_W_RF must be explicitly set to 1 for the wifi to work.
	 */
	if (!priv->has_hw_rfkill_switch)
		write_ec_cmd(priv->adev->handle, VPCCMD_W_RF, 1);

	for (i = 0; i < IDEAPAD_RFKILL_DEV_NUM; i++)
		if (test_bit(ideapad_rfk_data[i].cfgbit, &priv->cfg))
			ideapad_register_rfkill(priv, i);

	ideapad_sync_rfk_state(priv);
	ideapad_sync_touchpad_state(priv);

	if (acpi_video_get_backlight_type() == acpi_backlight_vendor) {
		ret = ideapad_backlight_init(priv);
		if (ret && ret != -ENODEV)
			goto backlight_failed;
	}
	ret = acpi_install_notify_handler(adev->handle,
		ACPI_DEVICE_NOTIFY, ideapad_acpi_notify, priv);
	if (ret)
		goto notification_failed;

	return 0;
notification_failed:
	ideapad_backlight_exit(priv);
backlight_failed:
	for (i = 0; i < IDEAPAD_RFKILL_DEV_NUM; i++)
		ideapad_unregister_rfkill(priv, i);
	ideapad_input_exit(priv);
input_failed:
	ideapad_debugfs_exit(priv);
debugfs_failed:
	ideapad_sysfs_exit(priv);
	return ret;
}

static int ideapad_acpi_remove(struct platform_device *pdev)
{
	struct ideapad_private *priv = dev_get_drvdata(&pdev->dev);
	int i;

	acpi_remove_notify_handler(priv->adev->handle,
		ACPI_DEVICE_NOTIFY, ideapad_acpi_notify);
	ideapad_backlight_exit(priv);
	for (i = 0; i < IDEAPAD_RFKILL_DEV_NUM; i++)
		ideapad_unregister_rfkill(priv, i);
	ideapad_input_exit(priv);
	ideapad_debugfs_exit(priv);
	ideapad_sysfs_exit(priv);
	dev_set_drvdata(&pdev->dev, NULL);

	return 0;
}

#ifdef CONFIG_PM_SLEEP
static int ideapad_acpi_resume(struct device *device)
{
	struct ideapad_private *priv;

	if (!device)
		return -EINVAL;
	priv = dev_get_drvdata(device);

	ideapad_sync_rfk_state(priv);
	ideapad_sync_touchpad_state(priv);
	return 0;
}
#endif
static SIMPLE_DEV_PM_OPS(ideapad_pm, NULL, ideapad_acpi_resume);

static const struct acpi_device_id ideapad_device_ids[] = {
	{ "VPC2004", 0},
	{ "", 0},
};
MODULE_DEVICE_TABLE(acpi, ideapad_device_ids);

static struct platform_driver ideapad_acpi_driver = {
	.probe = ideapad_acpi_add,
	.remove = ideapad_acpi_remove,
	.driver = {
		.name   = "ideapad_acpi",
		.pm     = &ideapad_pm,
		.acpi_match_table = ACPI_PTR(ideapad_device_ids),
	},
};

module_platform_driver(ideapad_acpi_driver);

MODULE_AUTHOR("David Woodhouse <dwmw2@infradead.org>");
MODULE_DESCRIPTION("IdeaPad ACPI Extras");
MODULE_LICENSE("GPL");<|MERGE_RESOLUTION|>--- conflicted
+++ resolved
@@ -860,8 +860,6 @@
 		},
 	},
 	{
-<<<<<<< HEAD
-=======
 		.ident = "Lenovo Yoga 2 11 / 13 / Pro",
 		.matches = {
 			DMI_MATCH(DMI_SYS_VENDOR, "LENOVO"),
@@ -869,7 +867,6 @@
 		},
 	},
 	{
->>>>>>> 61328de2
 		.ident = "Lenovo Yoga 3 Pro 1370",
 		.matches = {
 			DMI_MATCH(DMI_SYS_VENDOR, "LENOVO"),
