--- conflicted
+++ resolved
@@ -54,10 +54,7 @@
 #define SPT_PMC_LTR_SATA			0x368
 #define SPT_PMC_LTR_GBE				0x36C
 #define SPT_PMC_LTR_XHCI			0x370
-<<<<<<< HEAD
-=======
 #define SPT_PMC_LTR_RESERVED			0x374
->>>>>>> 7ce58816
 #define SPT_PMC_LTR_ME				0x378
 #define SPT_PMC_LTR_EVA				0x37C
 #define SPT_PMC_LTR_SPC				0x380
@@ -147,12 +144,9 @@
 #define SPT_PMC_BIT_MPHY_CMN_LANE2		BIT(2)
 #define SPT_PMC_BIT_MPHY_CMN_LANE3		BIT(3)
 
-<<<<<<< HEAD
-=======
 #define SPT_PMC_VRIC1_SLPS0LVEN			BIT(13)
 #define SPT_PMC_VRIC1_XTALSDQDIS		BIT(22)
 
->>>>>>> 7ce58816
 /* Cannonlake Power Management Controller register offsets */
 #define CNP_PMC_SLPS0_DBG_OFFSET		0x10B4
 #define CNP_PMC_PM_CFG_OFFSET			0x1818
@@ -174,10 +168,7 @@
 #define CNP_PMC_LTR_SATA			0x1B68
 #define CNP_PMC_LTR_GBE				0x1B6C
 #define CNP_PMC_LTR_XHCI			0x1B70
-<<<<<<< HEAD
-=======
 #define CNP_PMC_LTR_RESERVED			0x1B74
->>>>>>> 7ce58816
 #define CNP_PMC_LTR_ME				0x1B78
 #define CNP_PMC_LTR_EVA				0x1B7C
 #define CNP_PMC_LTR_SPC				0x1B80
@@ -198,13 +189,10 @@
 #define LTR_REQ_SNOOP				BIT(15)
 #define LTR_REQ_NONSNOOP			BIT(31)
 
-<<<<<<< HEAD
-=======
 #define ICL_PPFEAR_NUM_ENTRIES			9
 #define ICL_NUM_IP_IGN_ALLOWED			20
 #define ICL_PMC_LTR_WIGIG			0x1BFC
 
->>>>>>> 7ce58816
 struct pmc_bit_map {
 	const char *name;
 	u32 bit_mask;
@@ -237,10 +225,7 @@
 	const struct pmc_bit_map *pll_sts;
 	const struct pmc_bit_map **slps0_dbg_maps;
 	const struct pmc_bit_map *ltr_show_sts;
-<<<<<<< HEAD
-=======
 	const struct pmc_bit_map *msr_sts;
->>>>>>> 7ce58816
 	const u32 slp_s0_offset;
 	const u32 ltr_ignore_offset;
 	const int regmap_length;
@@ -250,10 +235,7 @@
 	const int pm_read_disable_bit;
 	const u32 slps0_dbg_offset;
 	const u32 ltr_ignore_max;
-<<<<<<< HEAD
-=======
 	const u32 pm_vric1_offset;
->>>>>>> 7ce58816
 };
 
 /**
