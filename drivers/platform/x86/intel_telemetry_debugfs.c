/*
 * Intel SOC Telemetry debugfs Driver: Currently supports APL
 * Copyright (c) 2015, Intel Corporation.
 * All Rights Reserved.
 *
 * This program is free software; you can redistribute it and/or modify it
 * under the terms and conditions of the GNU General Public License,
 * version 2, as published by the Free Software Foundation.
 *
 * This program is distributed in the hope it will be useful, but WITHOUT
 * ANY WARRANTY; without even the implied warranty of MERCHANTABILITY or
 * FITNESS FOR A PARTICULAR PURPOSE.  See the GNU General Public License for
 * more details.
 *
 * This file provides the debugfs interfaces for telemetry.
 * /sys/kernel/debug/telemetry/pss_info: Shows Primary Control Sub-Sys Counters
 * /sys/kernel/debug/telemetry/ioss_info: Shows IO Sub-System Counters
 * /sys/kernel/debug/telemetry/soc_states: Shows SoC State
 * /sys/kernel/debug/telemetry/pss_trace_verbosity: Read and Change Tracing
 *				Verbosity via firmware
 * /sys/kernel/debug/telemetry/ioss_race_verbosity: Write and Change Tracing
 *				Verbosity via firmware
 */
#include <linux/module.h>
#include <linux/init.h>
#include <linux/device.h>
#include <linux/debugfs.h>
#include <linux/seq_file.h>
#include <linux/io.h>
#include <linux/uaccess.h>
#include <linux/pci.h>
#include <linux/suspend.h>

#include <asm/cpu_device_id.h>
#include <asm/intel-family.h>
#include <asm/intel_pmc_ipc.h>
#include <asm/intel_punit_ipc.h>
#include <asm/intel_telemetry.h>

#define DRIVER_NAME	"telemetry_soc_debugfs"
#define DRIVER_VERSION	"1.0.0"

/* ApolloLake SoC Event-IDs */
#define TELEM_APL_PSS_PSTATES_ID	0x2802
#define TELEM_APL_PSS_IDLE_ID		0x2806
#define TELEM_APL_PCS_IDLE_BLOCKED_ID	0x2C00
#define TELEM_APL_PCS_S0IX_BLOCKED_ID	0x2C01
#define TELEM_APL_PSS_WAKEUP_ID		0x2C02
#define TELEM_APL_PSS_LTR_BLOCKING_ID	0x2C03

#define TELEM_APL_S0IX_TOTAL_OCC_ID	0x4000
#define TELEM_APL_S0IX_SHLW_OCC_ID	0x4001
#define TELEM_APL_S0IX_DEEP_OCC_ID	0x4002
#define TELEM_APL_S0IX_TOTAL_RES_ID	0x4800
#define TELEM_APL_S0IX_SHLW_RES_ID	0x4801
#define TELEM_APL_S0IX_DEEP_RES_ID	0x4802
#define TELEM_APL_D0IX_ID		0x581A
#define TELEM_APL_D3_ID			0x5819
#define TELEM_APL_PG_ID			0x5818

#define TELEM_INFO_SRAMEVTS_MASK	0xFF00
#define TELEM_INFO_SRAMEVTS_SHIFT	0x8
#define TELEM_SSRAM_READ_TIMEOUT	10

#define TELEM_MASK_BIT			1
#define TELEM_MASK_BYTE			0xFF
#define BYTES_PER_LONG			8
#define TELEM_APL_MASK_PCS_STATE	0xF

/* Max events in bitmap to check for */
#define TELEM_PSS_IDLE_EVTS		25
#define TELEM_PSS_IDLE_BLOCKED_EVTS	20
#define TELEM_PSS_S0IX_BLOCKED_EVTS	20
#define TELEM_PSS_S0IX_WAKEUP_EVTS	20
#define TELEM_PSS_LTR_BLOCKING_EVTS	20
#define TELEM_IOSS_DX_D0IX_EVTS		25
#define TELEM_IOSS_PG_EVTS		30

#define TELEM_EVT_LEN(x) (sizeof(x)/sizeof((x)[0]))

<<<<<<< HEAD
#define TELEM_DEBUGFS_CPU(model, data) \
	{ X86_VENDOR_INTEL, 6, model, X86_STEPPING_ANY, X86_FEATURE_ANY, (unsigned long)&data}

=======
>>>>>>> 0eee48be
#define TELEM_CHECK_AND_PARSE_EVTS(EVTID, EVTNUM, BUF, EVTLOG, EVTDAT, MASK) { \
	if (evtlog[index].telem_evtid == (EVTID)) { \
		for (idx = 0; idx < (EVTNUM); idx++) \
			(BUF)[idx] = ((EVTLOG) >> (EVTDAT)[idx].bit_pos) & \
				     (MASK); \
	continue; \
	} \
}

#define TELEM_CHECK_AND_PARSE_CTRS(EVTID, CTR) { \
	if (evtlog[index].telem_evtid == (EVTID)) { \
		(CTR) = evtlog[index].telem_evtlog; \
		continue; \
	} \
}

static u8 suspend_prep_ok;
static u32 suspend_shlw_ctr_temp, suspend_deep_ctr_temp;
static u64 suspend_shlw_res_temp, suspend_deep_res_temp;

struct telemetry_susp_stats {
	u32 shlw_swake_ctr;
	u32 deep_swake_ctr;
	u64 shlw_swake_res;
	u64 deep_swake_res;
	u32 shlw_ctr;
	u32 deep_ctr;
	u64 shlw_res;
	u64 deep_res;
};

/* Bitmap definitions for default counters in APL */
struct telem_pss_idle_stateinfo {
	const char *name;
	u32 bit_pos;
};

static struct telem_pss_idle_stateinfo telem_apl_pss_idle_data[] = {
	{"IA_CORE0_C1E",		0},
	{"IA_CORE1_C1E",		1},
	{"IA_CORE2_C1E",		2},
	{"IA_CORE3_C1E",		3},
	{"IA_CORE0_C6",			16},
	{"IA_CORE1_C6",			17},
	{"IA_CORE2_C6",			18},
	{"IA_CORE3_C6",			19},
	{"IA_MODULE0_C7",		32},
	{"IA_MODULE1_C7",		33},
	{"GT_RC6",			40},
	{"IUNIT_PROCESSING_IDLE",	41},
	{"FAR_MEM_IDLE",		43},
	{"DISPLAY_IDLE",		44},
	{"IUNIT_INPUT_SYSTEM_IDLE",	45},
	{"PCS_STATUS",			60},
};

struct telem_pcs_blkd_info {
	const char *name;
	u32 bit_pos;
};

static struct telem_pcs_blkd_info telem_apl_pcs_idle_blkd_data[] = {
	{"COMPUTE",			0},
	{"MISC",			8},
	{"MODULE_ACTIONS_PENDING",	16},
	{"LTR",				24},
	{"DISPLAY_WAKE",		32},
	{"ISP_WAKE",			40},
	{"PSF0_ACTIVE",			48},
};

static struct telem_pcs_blkd_info telem_apl_pcs_s0ix_blkd_data[] = {
	{"LTR",				0},
	{"IRTL",			8},
	{"WAKE_DEADLINE_PENDING",	16},
	{"DISPLAY",			24},
	{"ISP",				32},
	{"CORE",			40},
	{"PMC",				48},
	{"MISC",			56},
};

struct telem_pss_ltr_info {
	const char *name;
	u32 bit_pos;
};

static struct telem_pss_ltr_info telem_apl_pss_ltr_data[] = {
	{"CORE_ACTIVE",		0},
	{"MEM_UP",		8},
	{"DFX",			16},
	{"DFX_FORCE_LTR",	24},
	{"DISPLAY",		32},
	{"ISP",			40},
	{"SOUTH",		48},
};

struct telem_pss_wakeup_info {
	const char *name;
	u32 bit_pos;
};

static struct telem_pss_wakeup_info telem_apl_pss_wakeup[] = {
	{"IP_IDLE",			0},
	{"DISPLAY_WAKE",		8},
	{"VOLTAGE_REG_INT",		16},
	{"DROWSY_TIMER (HOTPLUG)",	24},
	{"CORE_WAKE",			32},
	{"MISC_S0IX",			40},
	{"MISC_ABORT",			56},
};

struct telem_ioss_d0ix_stateinfo {
	const char *name;
	u32 bit_pos;
};

static struct telem_ioss_d0ix_stateinfo telem_apl_ioss_d0ix_data[] = {
	{"CSE",		0},
	{"SCC2",	1},
	{"GMM",		2},
	{"XDCI",	3},
	{"XHCI",	4},
	{"ISH",		5},
	{"AVS",		6},
	{"PCIE0P1",	7},
	{"PECI0P0",	8},
	{"LPSS",	9},
	{"SCC",		10},
	{"PWM",		11},
	{"PCIE1_P3",    12},
	{"PCIE1_P2",    13},
	{"PCIE1_P1",    14},
	{"PCIE1_P0",    15},
	{"CNV",		16},
	{"SATA",	17},
	{"PRTC",	18},
};

struct telem_ioss_pg_info {
	const char *name;
	u32 bit_pos;
};

static struct telem_ioss_pg_info telem_apl_ioss_pg_data[] = {
	{"LPSS",	0},
	{"SCC",		1},
	{"P2SB",	2},
	{"SCC2",	3},
	{"GMM",		4},
	{"PCIE0",	5},
	{"XDCI",	6},
	{"xHCI",	7},
	{"CSE",		8},
	{"SPI",		9},
	{"AVSPGD4",	10},
	{"AVSPGD3",	11},
	{"AVSPGD2",	12},
	{"AVSPGD1",	13},
	{"ISH",		14},
	{"EXI",		15},
	{"NPKVRC",	16},
	{"NPKVNN",	17},
	{"CUNIT",	18},
	{"FUSE_CTRL",	19},
	{"PCIE1",	20},
	{"CNV",		21},
	{"LPC",		22},
	{"SATA",	23},
	{"SMB",		24},
	{"PRTC",	25},
};


struct telemetry_debugfs_conf {
	struct telemetry_susp_stats suspend_stats;
	struct dentry *telemetry_dbg_dir;

	/* Bitmap Data */
	struct telem_ioss_d0ix_stateinfo *ioss_d0ix_data;
	struct telem_pss_idle_stateinfo *pss_idle_data;
	struct telem_pcs_blkd_info *pcs_idle_blkd_data;
	struct telem_pcs_blkd_info *pcs_s0ix_blkd_data;
	struct telem_pss_wakeup_info *pss_wakeup;
	struct telem_pss_ltr_info *pss_ltr_data;
	struct telem_ioss_pg_info *ioss_pg_data;
	u8 pcs_idle_blkd_evts;
	u8 pcs_s0ix_blkd_evts;
	u8 pss_wakeup_evts;
	u8 pss_idle_evts;
	u8 pss_ltr_evts;
	u8 ioss_d0ix_evts;
	u8 ioss_pg_evts;

	/* IDs */
	u16  pss_ltr_blocking_id;
	u16  pcs_idle_blkd_id;
	u16  pcs_s0ix_blkd_id;
	u16  s0ix_total_occ_id;
	u16  s0ix_shlw_occ_id;
	u16  s0ix_deep_occ_id;
	u16  s0ix_total_res_id;
	u16  s0ix_shlw_res_id;
	u16  s0ix_deep_res_id;
	u16  pss_wakeup_id;
	u16  ioss_d0ix_id;
	u16  pstates_id;
	u16  pss_idle_id;
	u16  ioss_d3_id;
	u16  ioss_pg_id;
};

static struct telemetry_debugfs_conf *debugfs_conf;

static struct telemetry_debugfs_conf telem_apl_debugfs_conf = {
	.pss_idle_data = telem_apl_pss_idle_data,
	.pcs_idle_blkd_data = telem_apl_pcs_idle_blkd_data,
	.pcs_s0ix_blkd_data = telem_apl_pcs_s0ix_blkd_data,
	.pss_ltr_data = telem_apl_pss_ltr_data,
	.pss_wakeup = telem_apl_pss_wakeup,
	.ioss_d0ix_data = telem_apl_ioss_d0ix_data,
	.ioss_pg_data = telem_apl_ioss_pg_data,

	.pss_idle_evts = TELEM_EVT_LEN(telem_apl_pss_idle_data),
	.pcs_idle_blkd_evts = TELEM_EVT_LEN(telem_apl_pcs_idle_blkd_data),
	.pcs_s0ix_blkd_evts = TELEM_EVT_LEN(telem_apl_pcs_s0ix_blkd_data),
	.pss_ltr_evts = TELEM_EVT_LEN(telem_apl_pss_ltr_data),
	.pss_wakeup_evts = TELEM_EVT_LEN(telem_apl_pss_wakeup),
	.ioss_d0ix_evts = TELEM_EVT_LEN(telem_apl_ioss_d0ix_data),
	.ioss_pg_evts = TELEM_EVT_LEN(telem_apl_ioss_pg_data),

	.pstates_id = TELEM_APL_PSS_PSTATES_ID,
	.pss_idle_id = TELEM_APL_PSS_IDLE_ID,
	.pcs_idle_blkd_id = TELEM_APL_PCS_IDLE_BLOCKED_ID,
	.pcs_s0ix_blkd_id = TELEM_APL_PCS_S0IX_BLOCKED_ID,
	.pss_wakeup_id = TELEM_APL_PSS_WAKEUP_ID,
	.pss_ltr_blocking_id = TELEM_APL_PSS_LTR_BLOCKING_ID,
	.s0ix_total_occ_id = TELEM_APL_S0IX_TOTAL_OCC_ID,
	.s0ix_shlw_occ_id = TELEM_APL_S0IX_SHLW_OCC_ID,
	.s0ix_deep_occ_id = TELEM_APL_S0IX_DEEP_OCC_ID,
	.s0ix_total_res_id = TELEM_APL_S0IX_TOTAL_RES_ID,
	.s0ix_shlw_res_id = TELEM_APL_S0IX_SHLW_RES_ID,
	.s0ix_deep_res_id = TELEM_APL_S0IX_DEEP_RES_ID,
	.ioss_d0ix_id = TELEM_APL_D0IX_ID,
	.ioss_d3_id = TELEM_APL_D3_ID,
	.ioss_pg_id = TELEM_APL_PG_ID,
};

static const struct x86_cpu_id telemetry_debugfs_cpu_ids[] = {
	X86_MATCH_INTEL_FAM6_MODEL(ATOM_GOLDMONT,	&telem_apl_debugfs_conf),
	{}
};
MODULE_DEVICE_TABLE(x86cpu, telemetry_debugfs_cpu_ids);

static int telemetry_debugfs_check_evts(void)
{
	if ((debugfs_conf->pss_idle_evts > TELEM_PSS_IDLE_EVTS) ||
	    (debugfs_conf->pcs_idle_blkd_evts > TELEM_PSS_IDLE_BLOCKED_EVTS) ||
	    (debugfs_conf->pcs_s0ix_blkd_evts > TELEM_PSS_S0IX_BLOCKED_EVTS) ||
	    (debugfs_conf->pss_ltr_evts > TELEM_PSS_LTR_BLOCKING_EVTS) ||
	    (debugfs_conf->pss_wakeup_evts > TELEM_PSS_S0IX_WAKEUP_EVTS) ||
	    (debugfs_conf->ioss_d0ix_evts > TELEM_IOSS_DX_D0IX_EVTS) ||
	    (debugfs_conf->ioss_pg_evts > TELEM_IOSS_PG_EVTS))
		return -EINVAL;

	return 0;
}

static int telem_pss_states_show(struct seq_file *s, void *unused)
{
	struct telemetry_evtlog evtlog[TELEM_MAX_OS_ALLOCATED_EVENTS];
	struct telemetry_debugfs_conf *conf = debugfs_conf;
	const char *name[TELEM_MAX_OS_ALLOCATED_EVENTS];
	u32 pcs_idle_blkd[TELEM_PSS_IDLE_BLOCKED_EVTS],
	    pcs_s0ix_blkd[TELEM_PSS_S0IX_BLOCKED_EVTS],
	    pss_s0ix_wakeup[TELEM_PSS_S0IX_WAKEUP_EVTS],
	    pss_ltr_blkd[TELEM_PSS_LTR_BLOCKING_EVTS],
	    pss_idle[TELEM_PSS_IDLE_EVTS];
	int index, idx, ret, err = 0;
	u64 pstates = 0;

	ret = telemetry_read_eventlog(TELEM_PSS, evtlog,
				      TELEM_MAX_OS_ALLOCATED_EVENTS);
	if (ret < 0)
		return ret;

	err = telemetry_get_evtname(TELEM_PSS, name,
				    TELEM_MAX_OS_ALLOCATED_EVENTS);
	if (err < 0)
		return err;

	seq_puts(s, "\n----------------------------------------------------\n");
	seq_puts(s, "\tPSS TELEM EVENTLOG (Residency = field/19.2 us\n");
	seq_puts(s, "----------------------------------------------------\n");
	for (index = 0; index < ret; index++) {
		seq_printf(s, "%-32s %llu\n",
			   name[index], evtlog[index].telem_evtlog);

		/* Fetch PSS IDLE State */
		if (evtlog[index].telem_evtid == conf->pss_idle_id) {
			pss_idle[conf->pss_idle_evts - 1] =
			(evtlog[index].telem_evtlog >>
			conf->pss_idle_data[conf->pss_idle_evts - 1].bit_pos) &
			TELEM_APL_MASK_PCS_STATE;
		}


		TELEM_CHECK_AND_PARSE_EVTS(conf->pss_idle_id,
					   conf->pss_idle_evts - 1,
					   pss_idle, evtlog[index].telem_evtlog,
					   conf->pss_idle_data, TELEM_MASK_BIT);

		TELEM_CHECK_AND_PARSE_EVTS(conf->pcs_idle_blkd_id,
					   conf->pcs_idle_blkd_evts,
					   pcs_idle_blkd,
					   evtlog[index].telem_evtlog,
					   conf->pcs_idle_blkd_data,
					   TELEM_MASK_BYTE);

		TELEM_CHECK_AND_PARSE_EVTS(conf->pcs_s0ix_blkd_id,
					   conf->pcs_s0ix_blkd_evts,
					   pcs_s0ix_blkd,
					   evtlog[index].telem_evtlog,
					   conf->pcs_s0ix_blkd_data,
					   TELEM_MASK_BYTE);


		TELEM_CHECK_AND_PARSE_EVTS(conf->pss_wakeup_id,
					   conf->pss_wakeup_evts,
					   pss_s0ix_wakeup,
					   evtlog[index].telem_evtlog,
					   conf->pss_wakeup, TELEM_MASK_BYTE);

		TELEM_CHECK_AND_PARSE_EVTS(conf->pss_ltr_blocking_id,
					   conf->pss_ltr_evts, pss_ltr_blkd,
					   evtlog[index].telem_evtlog,
					   conf->pss_ltr_data, TELEM_MASK_BYTE);

		if (evtlog[index].telem_evtid == debugfs_conf->pstates_id)
			pstates = evtlog[index].telem_evtlog;
	}

	seq_puts(s, "\n--------------------------------------\n");
	seq_puts(s, "PStates\n");
	seq_puts(s, "--------------------------------------\n");
	seq_puts(s, "Domain\t\t\t\tFreq(Mhz)\n");
	seq_printf(s, " IA\t\t\t\t %llu\n GT\t\t\t\t %llu\n",
		   (pstates & TELEM_MASK_BYTE)*100,
		   ((pstates >> 8) & TELEM_MASK_BYTE)*50/3);

	seq_printf(s, " IUNIT\t\t\t\t %llu\n SA\t\t\t\t %llu\n",
		   ((pstates >> 16) & TELEM_MASK_BYTE)*25,
		   ((pstates >> 24) & TELEM_MASK_BYTE)*50/3);

	seq_puts(s, "\n--------------------------------------\n");
	seq_puts(s, "PSS IDLE Status\n");
	seq_puts(s, "--------------------------------------\n");
	seq_puts(s, "Device\t\t\t\t\tIDLE\n");
	for (index = 0; index < debugfs_conf->pss_idle_evts; index++) {
		seq_printf(s, "%-32s\t%u\n",
			   debugfs_conf->pss_idle_data[index].name,
			   pss_idle[index]);
	}

	seq_puts(s, "\n--------------------------------------\n");
	seq_puts(s, "PSS Idle blkd Status (~1ms saturating bucket)\n");
	seq_puts(s, "--------------------------------------\n");
	seq_puts(s, "Blocker\t\t\t\t\tCount\n");
	for (index = 0; index < debugfs_conf->pcs_idle_blkd_evts; index++) {
		seq_printf(s, "%-32s\t%u\n",
			   debugfs_conf->pcs_idle_blkd_data[index].name,
			   pcs_idle_blkd[index]);
	}

	seq_puts(s, "\n--------------------------------------\n");
	seq_puts(s, "PSS S0ix blkd Status (~1ms saturating bucket)\n");
	seq_puts(s, "--------------------------------------\n");
	seq_puts(s, "Blocker\t\t\t\t\tCount\n");
	for (index = 0; index < debugfs_conf->pcs_s0ix_blkd_evts; index++) {
		seq_printf(s, "%-32s\t%u\n",
			   debugfs_conf->pcs_s0ix_blkd_data[index].name,
			   pcs_s0ix_blkd[index]);
	}

	seq_puts(s, "\n--------------------------------------\n");
	seq_puts(s, "LTR Blocking Status (~1ms saturating bucket)\n");
	seq_puts(s, "--------------------------------------\n");
	seq_puts(s, "Blocker\t\t\t\t\tCount\n");
	for (index = 0; index < debugfs_conf->pss_ltr_evts; index++) {
		seq_printf(s, "%-32s\t%u\n",
			   debugfs_conf->pss_ltr_data[index].name,
			   pss_s0ix_wakeup[index]);
	}

	seq_puts(s, "\n--------------------------------------\n");
	seq_puts(s, "Wakes Status (~1ms saturating bucket)\n");
	seq_puts(s, "--------------------------------------\n");
	seq_puts(s, "Wakes\t\t\t\t\tCount\n");
	for (index = 0; index < debugfs_conf->pss_wakeup_evts; index++) {
		seq_printf(s, "%-32s\t%u\n",
			   debugfs_conf->pss_wakeup[index].name,
			   pss_ltr_blkd[index]);
	}

	return 0;
}

static int telem_pss_state_open(struct inode *inode, struct file *file)
{
	return single_open(file, telem_pss_states_show, inode->i_private);
}

static const struct file_operations telem_pss_ops = {
	.open		= telem_pss_state_open,
	.read		= seq_read,
	.llseek		= seq_lseek,
	.release	= single_release,
};


static int telem_ioss_states_show(struct seq_file *s, void *unused)
{
	struct telemetry_evtlog evtlog[TELEM_MAX_OS_ALLOCATED_EVENTS];
	const char *name[TELEM_MAX_OS_ALLOCATED_EVENTS];
	int index, ret, err;

	ret = telemetry_read_eventlog(TELEM_IOSS, evtlog,
				      TELEM_MAX_OS_ALLOCATED_EVENTS);
	if (ret < 0)
		return ret;

	err = telemetry_get_evtname(TELEM_IOSS, name,
				    TELEM_MAX_OS_ALLOCATED_EVENTS);
	if (err < 0)
		return err;

	seq_puts(s, "--------------------------------------\n");
	seq_puts(s, "\tI0SS TELEMETRY EVENTLOG\n");
	seq_puts(s, "--------------------------------------\n");
	for (index = 0; index < ret; index++) {
		seq_printf(s, "%-32s 0x%llx\n",
			   name[index], evtlog[index].telem_evtlog);
	}

	return 0;
}

static int telem_ioss_state_open(struct inode *inode, struct file *file)
{
	return single_open(file, telem_ioss_states_show, inode->i_private);
}

static const struct file_operations telem_ioss_ops = {
	.open		= telem_ioss_state_open,
	.read		= seq_read,
	.llseek		= seq_lseek,
	.release	= single_release,
};

static int telem_soc_states_show(struct seq_file *s, void *unused)
{
	u32 d3_sts[TELEM_IOSS_DX_D0IX_EVTS], d0ix_sts[TELEM_IOSS_DX_D0IX_EVTS];
	u32 pg_sts[TELEM_IOSS_PG_EVTS], pss_idle[TELEM_PSS_IDLE_EVTS];
	struct telemetry_evtlog evtlog[TELEM_MAX_OS_ALLOCATED_EVENTS];
	u32 s0ix_total_ctr = 0, s0ix_shlw_ctr = 0, s0ix_deep_ctr = 0;
	u64 s0ix_total_res = 0, s0ix_shlw_res = 0, s0ix_deep_res = 0;
	struct telemetry_debugfs_conf *conf = debugfs_conf;
	struct pci_dev *dev = NULL;
	int index, idx, ret;
	u32 d3_state;
	u16 pmcsr;

	ret = telemetry_read_eventlog(TELEM_IOSS, evtlog,
				      TELEM_MAX_OS_ALLOCATED_EVENTS);
	if (ret < 0)
		return ret;

	for (index = 0; index < ret; index++) {
		TELEM_CHECK_AND_PARSE_EVTS(conf->ioss_d3_id,
					   conf->ioss_d0ix_evts,
					   d3_sts, evtlog[index].telem_evtlog,
					   conf->ioss_d0ix_data,
					   TELEM_MASK_BIT);

		TELEM_CHECK_AND_PARSE_EVTS(conf->ioss_pg_id, conf->ioss_pg_evts,
					   pg_sts, evtlog[index].telem_evtlog,
					   conf->ioss_pg_data, TELEM_MASK_BIT);

		TELEM_CHECK_AND_PARSE_EVTS(conf->ioss_d0ix_id,
					   conf->ioss_d0ix_evts,
					   d0ix_sts, evtlog[index].telem_evtlog,
					   conf->ioss_d0ix_data,
					   TELEM_MASK_BIT);

		TELEM_CHECK_AND_PARSE_CTRS(conf->s0ix_total_occ_id,
					   s0ix_total_ctr);

		TELEM_CHECK_AND_PARSE_CTRS(conf->s0ix_shlw_occ_id,
					   s0ix_shlw_ctr);

		TELEM_CHECK_AND_PARSE_CTRS(conf->s0ix_deep_occ_id,
					   s0ix_deep_ctr);

		TELEM_CHECK_AND_PARSE_CTRS(conf->s0ix_total_res_id,
					   s0ix_total_res);

		TELEM_CHECK_AND_PARSE_CTRS(conf->s0ix_shlw_res_id,
					   s0ix_shlw_res);

		TELEM_CHECK_AND_PARSE_CTRS(conf->s0ix_deep_res_id,
					   s0ix_deep_res);
	}

	seq_puts(s, "\n---------------------------------------------------\n");
	seq_puts(s, "S0IX Type\t\t\t Occurrence\t\t Residency(us)\n");
	seq_puts(s, "---------------------------------------------------\n");

	seq_printf(s, "S0IX Shallow\t\t\t %10u\t %10llu\n",
		   s0ix_shlw_ctr -
		   conf->suspend_stats.shlw_ctr -
		   conf->suspend_stats.shlw_swake_ctr,
		   (u64)((s0ix_shlw_res -
		   conf->suspend_stats.shlw_res -
		   conf->suspend_stats.shlw_swake_res)*10/192));

	seq_printf(s, "S0IX Deep\t\t\t %10u\t %10llu\n",
		   s0ix_deep_ctr -
		   conf->suspend_stats.deep_ctr -
		   conf->suspend_stats.deep_swake_ctr,
		   (u64)((s0ix_deep_res -
		   conf->suspend_stats.deep_res -
		   conf->suspend_stats.deep_swake_res)*10/192));

	seq_printf(s, "Suspend(With S0ixShallow)\t %10u\t %10llu\n",
		   conf->suspend_stats.shlw_ctr,
		   (u64)(conf->suspend_stats.shlw_res*10)/192);

	seq_printf(s, "Suspend(With S0ixDeep)\t\t %10u\t %10llu\n",
		   conf->suspend_stats.deep_ctr,
		   (u64)(conf->suspend_stats.deep_res*10)/192);

	seq_printf(s, "Suspend(With Shallow-Wakes)\t %10u\t %10llu\n",
		   conf->suspend_stats.shlw_swake_ctr +
		   conf->suspend_stats.deep_swake_ctr,
		   (u64)((conf->suspend_stats.shlw_swake_res +
		   conf->suspend_stats.deep_swake_res)*10/192));

	seq_printf(s, "S0IX+Suspend Total\t\t %10u\t %10llu\n", s0ix_total_ctr,
				(u64)(s0ix_total_res*10/192));
	seq_puts(s, "\n-------------------------------------------------\n");
	seq_puts(s, "\t\tDEVICE STATES\n");
	seq_puts(s, "-------------------------------------------------\n");

	for_each_pci_dev(dev) {
		pci_read_config_word(dev, dev->pm_cap + PCI_PM_CTRL, &pmcsr);
		d3_state = ((pmcsr & PCI_PM_CTRL_STATE_MASK) ==
			    (__force int)PCI_D3hot) ? 1 : 0;

		seq_printf(s, "pci %04x %04X %s %20.20s: ",
			   dev->vendor, dev->device, dev_name(&dev->dev),
			   dev_driver_string(&dev->dev));
		seq_printf(s, " d3:%x\n", d3_state);
	}

	seq_puts(s, "\n--------------------------------------\n");
	seq_puts(s, "D3/D0i3 Status\n");
	seq_puts(s, "--------------------------------------\n");
	seq_puts(s, "Block\t\t D3\t D0i3\n");
	for (index = 0; index < conf->ioss_d0ix_evts; index++) {
		seq_printf(s, "%-10s\t %u\t %u\n",
			   conf->ioss_d0ix_data[index].name,
			   d3_sts[index], d0ix_sts[index]);
	}

	seq_puts(s, "\n--------------------------------------\n");
	seq_puts(s, "South Complex PowerGate Status\n");
	seq_puts(s, "--------------------------------------\n");
	seq_puts(s, "Device\t\t PG\n");
	for (index = 0; index < conf->ioss_pg_evts; index++) {
		seq_printf(s, "%-10s\t %u\n",
			   conf->ioss_pg_data[index].name,
			   pg_sts[index]);
	}

	evtlog->telem_evtid = conf->pss_idle_id;
	ret = telemetry_read_events(TELEM_PSS, evtlog, 1);
	if (ret < 0)
		return ret;

	seq_puts(s, "\n-----------------------------------------\n");
	seq_puts(s, "North Idle Status\n");
	seq_puts(s, "-----------------------------------------\n");
	for (idx = 0; idx < conf->pss_idle_evts - 1; idx++) {
		pss_idle[idx] =	(evtlog->telem_evtlog >>
				conf->pss_idle_data[idx].bit_pos) &
				TELEM_MASK_BIT;
	}

	pss_idle[idx] = (evtlog->telem_evtlog >>
			conf->pss_idle_data[idx].bit_pos) &
			TELEM_APL_MASK_PCS_STATE;

	for (index = 0; index < conf->pss_idle_evts; index++) {
		seq_printf(s, "%-30s %u\n",
			   conf->pss_idle_data[index].name,
			   pss_idle[index]);
	}

	seq_puts(s, "\nPCS_STATUS Code\n");
	seq_puts(s, "0:C0 1:C1 2:C1_DN_WT_DEV 3:C2 4:C2_WT_DE_MEM_UP\n");
	seq_puts(s, "5:C2_WT_DE_MEM_DOWN 6:C2_UP_WT_DEV 7:C2_DN 8:C2_VOA\n");
	seq_puts(s, "9:C2_VOA_UP 10:S0IX_PRE 11:S0IX\n");

	return 0;
}

static int telem_soc_state_open(struct inode *inode, struct file *file)
{
	return single_open(file, telem_soc_states_show, inode->i_private);
}

static const struct file_operations telem_socstate_ops = {
	.open		= telem_soc_state_open,
	.read		= seq_read,
	.llseek		= seq_lseek,
	.release	= single_release,
};

static int telem_pss_trc_verb_show(struct seq_file *s, void *unused)
{
	u32 verbosity;
	int err;

	err = telemetry_get_trace_verbosity(TELEM_PSS, &verbosity);
	if (err) {
		pr_err("Get PSS Trace Verbosity Failed with Error %d\n", err);
		return -EFAULT;
	}

	seq_printf(s, "PSS Trace Verbosity %u\n", verbosity);
	return 0;
}

static ssize_t telem_pss_trc_verb_write(struct file *file,
					const char __user *userbuf,
					size_t count, loff_t *ppos)
{
	u32 verbosity;
	int err;

	if (kstrtou32_from_user(userbuf, count, 0, &verbosity))
		return -EFAULT;

	err = telemetry_set_trace_verbosity(TELEM_PSS, verbosity);
	if (err) {
		pr_err("Changing PSS Trace Verbosity Failed. Error %d\n", err);
		count = err;
	}

	return count;
}

static int telem_pss_trc_verb_open(struct inode *inode, struct file *file)
{
	return single_open(file, telem_pss_trc_verb_show, inode->i_private);
}

static const struct file_operations telem_pss_trc_verb_ops = {
	.open		= telem_pss_trc_verb_open,
	.read		= seq_read,
	.write		= telem_pss_trc_verb_write,
	.llseek		= seq_lseek,
	.release	= single_release,
};


static int telem_ioss_trc_verb_show(struct seq_file *s, void *unused)
{
	u32 verbosity;
	int err;

	err = telemetry_get_trace_verbosity(TELEM_IOSS, &verbosity);
	if (err) {
		pr_err("Get IOSS Trace Verbosity Failed with Error %d\n", err);
		return -EFAULT;
	}

	seq_printf(s, "IOSS Trace Verbosity %u\n", verbosity);
	return 0;
}

static ssize_t telem_ioss_trc_verb_write(struct file *file,
					 const char __user *userbuf,
					 size_t count, loff_t *ppos)
{
	u32 verbosity;
	int err;

	if (kstrtou32_from_user(userbuf, count, 0, &verbosity))
		return -EFAULT;

	err = telemetry_set_trace_verbosity(TELEM_IOSS, verbosity);
	if (err) {
		pr_err("Changing IOSS Trace Verbosity Failed. Error %d\n", err);
		count = err;
	}

	return count;
}

static int telem_ioss_trc_verb_open(struct inode *inode, struct file *file)
{
	return single_open(file, telem_ioss_trc_verb_show, inode->i_private);
}

static const struct file_operations telem_ioss_trc_verb_ops = {
	.open		= telem_ioss_trc_verb_open,
	.read		= seq_read,
	.write		= telem_ioss_trc_verb_write,
	.llseek		= seq_lseek,
	.release	= single_release,
};

static int pm_suspend_prep_cb(void)
{
	struct telemetry_evtlog evtlog[TELEM_MAX_OS_ALLOCATED_EVENTS];
	struct telemetry_debugfs_conf *conf = debugfs_conf;
	int ret, index;

	ret = telemetry_raw_read_eventlog(TELEM_IOSS, evtlog,
			TELEM_MAX_OS_ALLOCATED_EVENTS);
	if (ret < 0) {
		suspend_prep_ok = 0;
		goto out;
	}

	for (index = 0; index < ret; index++) {

		TELEM_CHECK_AND_PARSE_CTRS(conf->s0ix_shlw_occ_id,
					   suspend_shlw_ctr_temp);

		TELEM_CHECK_AND_PARSE_CTRS(conf->s0ix_deep_occ_id,
					   suspend_deep_ctr_temp);

		TELEM_CHECK_AND_PARSE_CTRS(conf->s0ix_shlw_res_id,
					   suspend_shlw_res_temp);

		TELEM_CHECK_AND_PARSE_CTRS(conf->s0ix_deep_res_id,
					   suspend_deep_res_temp);
	}
	suspend_prep_ok = 1;
out:
	return NOTIFY_OK;
}

static int pm_suspend_exit_cb(void)
{
	struct telemetry_evtlog evtlog[TELEM_MAX_OS_ALLOCATED_EVENTS];
	static u32 suspend_shlw_ctr_exit, suspend_deep_ctr_exit;
	static u64 suspend_shlw_res_exit, suspend_deep_res_exit;
	struct telemetry_debugfs_conf *conf = debugfs_conf;
	int ret, index;

	if (!suspend_prep_ok)
		goto out;

	ret = telemetry_raw_read_eventlog(TELEM_IOSS, evtlog,
					  TELEM_MAX_OS_ALLOCATED_EVENTS);
	if (ret < 0)
		goto out;

	for (index = 0; index < ret; index++) {
		TELEM_CHECK_AND_PARSE_CTRS(conf->s0ix_shlw_occ_id,
					   suspend_shlw_ctr_exit);

		TELEM_CHECK_AND_PARSE_CTRS(conf->s0ix_deep_occ_id,
					   suspend_deep_ctr_exit);

		TELEM_CHECK_AND_PARSE_CTRS(conf->s0ix_shlw_res_id,
					   suspend_shlw_res_exit);

		TELEM_CHECK_AND_PARSE_CTRS(conf->s0ix_deep_res_id,
					   suspend_deep_res_exit);
	}

	if ((suspend_shlw_ctr_exit < suspend_shlw_ctr_temp) ||
	    (suspend_deep_ctr_exit < suspend_deep_ctr_temp) ||
	    (suspend_shlw_res_exit < suspend_shlw_res_temp) ||
	    (suspend_deep_res_exit < suspend_deep_res_temp)) {
		pr_err("Wrong s0ix counters detected\n");
		goto out;
	}

	suspend_shlw_ctr_exit -= suspend_shlw_ctr_temp;
	suspend_deep_ctr_exit -= suspend_deep_ctr_temp;
	suspend_shlw_res_exit -= suspend_shlw_res_temp;
	suspend_deep_res_exit -= suspend_deep_res_temp;

	if (suspend_shlw_ctr_exit == 1) {
		conf->suspend_stats.shlw_ctr +=
		suspend_shlw_ctr_exit;

		conf->suspend_stats.shlw_res +=
		suspend_shlw_res_exit;
	}
	/* Shallow Wakes Case */
	else if (suspend_shlw_ctr_exit > 1) {
		conf->suspend_stats.shlw_swake_ctr +=
		suspend_shlw_ctr_exit;

		conf->suspend_stats.shlw_swake_res +=
		suspend_shlw_res_exit;
	}

	if (suspend_deep_ctr_exit == 1) {
		conf->suspend_stats.deep_ctr +=
		suspend_deep_ctr_exit;

		conf->suspend_stats.deep_res +=
		suspend_deep_res_exit;
	}

	/* Shallow Wakes Case */
	else if (suspend_deep_ctr_exit > 1) {
		conf->suspend_stats.deep_swake_ctr +=
		suspend_deep_ctr_exit;

		conf->suspend_stats.deep_swake_res +=
		suspend_deep_res_exit;
	}

out:
	suspend_prep_ok = 0;
	return NOTIFY_OK;
}

static int pm_notification(struct notifier_block *this,
			   unsigned long event, void *ptr)
{
	switch (event) {
	case PM_SUSPEND_PREPARE:
		return pm_suspend_prep_cb();
	case PM_POST_SUSPEND:
		return pm_suspend_exit_cb();
	}

	return NOTIFY_DONE;
}

static struct notifier_block pm_notifier = {
	.notifier_call = pm_notification,
};

static int __init telemetry_debugfs_init(void)
{
	const struct x86_cpu_id *id;
	int err = -ENOMEM;
	struct dentry *f;

	/* Only APL supported for now */
	id = x86_match_cpu_stp(telemetry_debugfs_cpu_ids);
	if (!id)
		return -ENODEV;

	debugfs_conf = (struct telemetry_debugfs_conf *)id->driver_data;

	err = telemetry_pltconfig_valid();
	if (err < 0) {
		pr_info("Invalid pltconfig, ensure IPC1 device is enabled in BIOS\n");
		return -ENODEV;
	}

	err = telemetry_debugfs_check_evts();
	if (err < 0) {
		pr_info("telemetry_debugfs_check_evts failed\n");
		return -EINVAL;
	}

	register_pm_notifier(&pm_notifier);

	debugfs_conf->telemetry_dbg_dir = debugfs_create_dir("telemetry", NULL);
	if (!debugfs_conf->telemetry_dbg_dir) {
		err = -ENOMEM;
		goto out_pm;
	}

	f = debugfs_create_file("pss_info", S_IFREG | S_IRUGO,
				debugfs_conf->telemetry_dbg_dir, NULL,
				&telem_pss_ops);
	if (!f) {
		pr_err("pss_sample_info debugfs register failed\n");
		goto out;
	}

	f = debugfs_create_file("ioss_info", S_IFREG | S_IRUGO,
				debugfs_conf->telemetry_dbg_dir, NULL,
				&telem_ioss_ops);
	if (!f) {
		pr_err("ioss_sample_info debugfs register failed\n");
		goto out;
	}

	f = debugfs_create_file("soc_states", S_IFREG | S_IRUGO,
				debugfs_conf->telemetry_dbg_dir,
				NULL, &telem_socstate_ops);
	if (!f) {
		pr_err("ioss_sample_info debugfs register failed\n");
		goto out;
	}

	f = debugfs_create_file("pss_trace_verbosity", S_IFREG | S_IRUGO,
				debugfs_conf->telemetry_dbg_dir, NULL,
				&telem_pss_trc_verb_ops);
	if (!f) {
		pr_err("pss_trace_verbosity debugfs register failed\n");
		goto out;
	}

	f = debugfs_create_file("ioss_trace_verbosity", S_IFREG | S_IRUGO,
				debugfs_conf->telemetry_dbg_dir, NULL,
				&telem_ioss_trc_verb_ops);
	if (!f) {
		pr_err("ioss_trace_verbosity debugfs register failed\n");
		goto out;
	}

	return 0;

out:
	debugfs_remove_recursive(debugfs_conf->telemetry_dbg_dir);
	debugfs_conf->telemetry_dbg_dir = NULL;
out_pm:
	unregister_pm_notifier(&pm_notifier);

	return err;
}

static void __exit telemetry_debugfs_exit(void)
{
	debugfs_remove_recursive(debugfs_conf->telemetry_dbg_dir);
	debugfs_conf->telemetry_dbg_dir = NULL;
	unregister_pm_notifier(&pm_notifier);
}

late_initcall(telemetry_debugfs_init);
module_exit(telemetry_debugfs_exit);

MODULE_AUTHOR("Souvik Kumar Chakravarty <souvik.k.chakravarty@intel.com>");
MODULE_DESCRIPTION("Intel SoC Telemetry debugfs Interface");
MODULE_VERSION(DRIVER_VERSION);
MODULE_LICENSE("GPL");<|MERGE_RESOLUTION|>--- conflicted
+++ resolved
@@ -78,12 +78,6 @@
 
 #define TELEM_EVT_LEN(x) (sizeof(x)/sizeof((x)[0]))
 
-<<<<<<< HEAD
-#define TELEM_DEBUGFS_CPU(model, data) \
-	{ X86_VENDOR_INTEL, 6, model, X86_STEPPING_ANY, X86_FEATURE_ANY, (unsigned long)&data}
-
-=======
->>>>>>> 0eee48be
 #define TELEM_CHECK_AND_PARSE_EVTS(EVTID, EVTNUM, BUF, EVTLOG, EVTDAT, MASK) { \
 	if (evtlog[index].telem_evtid == (EVTID)) { \
 		for (idx = 0; idx < (EVTNUM); idx++) \
@@ -944,7 +938,7 @@
 	struct dentry *f;
 
 	/* Only APL supported for now */
-	id = x86_match_cpu_stp(telemetry_debugfs_cpu_ids);
+	id = x86_match_cpu(telemetry_debugfs_cpu_ids);
 	if (!id)
 		return -ENODEV;
 
