/*
 * Rockchip emmc PHY driver
 *
 * Copyright (C) 2016 Shawn Lin <shawn.lin@rock-chips.com>
 * Copyright (C) 2016 ROCKCHIP, Inc.
 *
 * This program is free software; you can redistribute it and/or modify
 * it under the terms of the GNU General Public License as published by
 * the Free Software Foundation; either version 2 of the License.
 *
 * This program is distributed in the hope that it will be useful,
 * but WITHOUT ANY WARRANTY; without even the implied warranty of
 * MERCHANTABILITY or FITNESS FOR A PARTICULAR PURPOSE.  See the
 * GNU General Public License for more details.
 */

#include <linux/clk.h>
#include <linux/delay.h>
#include <linux/mfd/syscon.h>
#include <linux/module.h>
#include <linux/of.h>
#include <linux/of_address.h>
#include <linux/phy/phy.h>
#include <linux/platform_device.h>
#include <linux/regmap.h>

/*
 * The higher 16-bit of this register is used for write protection
 * only if BIT(x + 16) set to 1 the BIT(x) can be written.
 */
#define HIWORD_UPDATE(val, mask, shift) \
		((val) << (shift) | (mask) << ((shift) + 16))

/* Register definition */
#define GRF_EMMCPHY_CON0		0x0
#define GRF_EMMCPHY_CON1		0x4
#define GRF_EMMCPHY_CON2		0x8
#define GRF_EMMCPHY_CON3		0xc
#define GRF_EMMCPHY_CON4		0x10
#define GRF_EMMCPHY_CON5		0x14
#define GRF_EMMCPHY_CON6		0x18
#define GRF_EMMCPHY_STATUS		0x20

#define PHYCTRL_PDB_MASK		0x1
#define PHYCTRL_PDB_SHIFT		0x0
#define PHYCTRL_PDB_PWR_ON		0x1
#define PHYCTRL_PDB_PWR_OFF		0x0
#define PHYCTRL_ENDLL_MASK		0x1
#define PHYCTRL_ENDLL_SHIFT		0x1
#define PHYCTRL_ENDLL_ENABLE		0x1
#define PHYCTRL_ENDLL_DISABLE		0x0
#define PHYCTRL_CALDONE_MASK		0x1
#define PHYCTRL_CALDONE_SHIFT		0x6
#define PHYCTRL_CALDONE_DONE		0x1
#define PHYCTRL_CALDONE_GOING		0x0
#define PHYCTRL_DLLRDY_MASK		0x1
#define PHYCTRL_DLLRDY_SHIFT		0x5
#define PHYCTRL_DLLRDY_DONE		0x1
#define PHYCTRL_DLLRDY_GOING		0x0
#define PHYCTRL_FREQSEL_200M		0x0
#define PHYCTRL_FREQSEL_50M		0x1
#define PHYCTRL_FREQSEL_100M		0x2
#define PHYCTRL_FREQSEL_150M		0x3
#define PHYCTRL_FREQSEL_MASK		0x3
#define PHYCTRL_FREQSEL_SHIFT		0xc
#define PHYCTRL_DR_MASK			0x7
#define PHYCTRL_DR_SHIFT		0x4
#define PHYCTRL_DR_50OHM		0x0
#define PHYCTRL_DR_33OHM		0x1
#define PHYCTRL_DR_66OHM		0x2
#define PHYCTRL_DR_100OHM		0x3
#define PHYCTRL_DR_40OHM		0x4
#define PHYCTRL_OTAPDLYENA		0x1
#define PHYCTRL_OTAPDLYENA_MASK		0x1
#define PHYCTRL_OTAPDLYENA_SHIFT	0xb
#define PHYCTRL_OTAPDLYSEL_MASK		0xf
#define PHYCTRL_OTAPDLYSEL_SHIFT	0x7

#define PHYCTRL_IS_CALDONE(x) \
	((((x) >> PHYCTRL_CALDONE_SHIFT) & \
	  PHYCTRL_CALDONE_MASK) == PHYCTRL_CALDONE_DONE)
<<<<<<< HEAD
=======
#define PHYCTRL_IS_DLLRDY(x) \
	((((x) >> PHYCTRL_DLLRDY_SHIFT) & \
	  PHYCTRL_DLLRDY_MASK) == PHYCTRL_DLLRDY_DONE)
>>>>>>> 144482d4

struct rockchip_emmc_phy {
	unsigned int	reg_offset;
	struct regmap	*reg_base;
	struct clk	*emmcclk;
};

static int rockchip_emmc_phy_power(struct phy *phy, bool on_off)
{
	struct rockchip_emmc_phy *rk_phy = phy_get_drvdata(phy);
	unsigned int caldone;
	unsigned int dllrdy;
	unsigned int freqsel = PHYCTRL_FREQSEL_200M;
	unsigned long rate;
<<<<<<< HEAD
	unsigned long timeout;
=======
>>>>>>> 144482d4
	int ret;

	/*
	 * Keep phyctrl_pdb and phyctrl_endll low to allow
	 * initialization of CALIO state M/C DFFs
	 */
	regmap_write(rk_phy->reg_base,
		     rk_phy->reg_offset + GRF_EMMCPHY_CON6,
		     HIWORD_UPDATE(PHYCTRL_PDB_PWR_OFF,
				   PHYCTRL_PDB_MASK,
				   PHYCTRL_PDB_SHIFT));
	regmap_write(rk_phy->reg_base,
		     rk_phy->reg_offset + GRF_EMMCPHY_CON6,
		     HIWORD_UPDATE(PHYCTRL_ENDLL_DISABLE,
				   PHYCTRL_ENDLL_MASK,
				   PHYCTRL_ENDLL_SHIFT));

	/* Already finish power_off above */
	if (on_off == PHYCTRL_PDB_PWR_OFF)
		return 0;

	rate = clk_get_rate(rk_phy->emmcclk);

	if (rate != 0) {
		unsigned long ideal_rate;
		unsigned long diff;

		switch (rate) {
		case 1 ... 74999999:
			ideal_rate = 50000000;
			freqsel = PHYCTRL_FREQSEL_50M;
			break;
		case 75000000 ... 124999999:
			ideal_rate = 100000000;
			freqsel = PHYCTRL_FREQSEL_100M;
			break;
		case 125000000 ... 174999999:
			ideal_rate = 150000000;
			freqsel = PHYCTRL_FREQSEL_150M;
			break;
		default:
			ideal_rate = 200000000;
			break;
		}

		diff = (rate > ideal_rate) ?
			rate - ideal_rate : ideal_rate - rate;

		/*
		 * In order for tuning delays to be accurate we need to be
		 * pretty spot on for the DLL range, so warn if we're too
		 * far off.  Also warn if we're above the 200 MHz max.  Don't
		 * warn for really slow rates since we won't be tuning then.
		 */
		if ((rate > 50000000 && diff > 15000000) || (rate > 200000000))
			dev_warn(&phy->dev, "Unsupported rate: %lu\n", rate);
	}

	/*
	 * According to the user manual, calpad calibration
	 * cycle takes more than 2us without the minimal recommended
	 * value, so we may need a little margin here
	 */
	udelay(3);
	regmap_write(rk_phy->reg_base,
		     rk_phy->reg_offset + GRF_EMMCPHY_CON6,
		     HIWORD_UPDATE(PHYCTRL_PDB_PWR_ON,
				   PHYCTRL_PDB_MASK,
				   PHYCTRL_PDB_SHIFT));

	/*
	 * According to the user manual, it asks driver to wait 5us for
	 * calpad busy trimming. However it is documented that this value is
	 * PVT(A.K.A process,voltage and temperature) relevant, so some
	 * failure cases are found which indicates we should be more tolerant
	 * to calpad busy trimming.
	 */
	ret = regmap_read_poll_timeout(rk_phy->reg_base,
				       rk_phy->reg_offset + GRF_EMMCPHY_STATUS,
				       caldone, PHYCTRL_IS_CALDONE(caldone),
				       0, 50);
	if (ret) {
		pr_err("%s: caldone failed, ret=%d\n", __func__, ret);
		return ret;
	}

	/* Set the frequency of the DLL operation */
	regmap_write(rk_phy->reg_base,
		     rk_phy->reg_offset + GRF_EMMCPHY_CON0,
		     HIWORD_UPDATE(freqsel, PHYCTRL_FREQSEL_MASK,
				   PHYCTRL_FREQSEL_SHIFT));

	/* Turn on the DLL */
	regmap_write(rk_phy->reg_base,
		     rk_phy->reg_offset + GRF_EMMCPHY_CON6,
		     HIWORD_UPDATE(PHYCTRL_ENDLL_ENABLE,
				   PHYCTRL_ENDLL_MASK,
				   PHYCTRL_ENDLL_SHIFT));

	/*
	 * We turned on the DLL even though the rate was 0 because we the
	 * clock might be turned on later.  ...but we can't wait for the DLL
	 * to lock when the rate is 0 because it will never lock with no
	 * input clock.
	 *
	 * Technically we should be checking the lock later when the clock
	 * is turned on, but for now we won't.
	 */
	if (rate == 0)
		return 0;

	/*
	 * After enabling analog DLL circuits docs say that we need 10.2 us if
	 * our source clock is at 50 MHz and that lock time scales linearly
	 * with clock speed.  If we are powering on the PHY and the card clock
	 * is super slow (like 100 kHZ) this could take as long as 5.1 ms as
	 * per the math: 10.2 us * (50000000 Hz / 100000 Hz) => 5.1 ms
	 * Hopefully we won't be running at 100 kHz, but we should still make
	 * sure we wait long enough.
	 *
	 * NOTE: There appear to be corner cases where the DLL seems to take
	 * extra long to lock for reasons that aren't understood.  In some
	 * extreme cases we've seen it take up to over 10ms (!).  We'll be
	 * generous and give it 50ms.
	 */
	ret = regmap_read_poll_timeout(rk_phy->reg_base,
				       rk_phy->reg_offset + GRF_EMMCPHY_STATUS,
				       dllrdy, PHYCTRL_IS_DLLRDY(dllrdy),
				       0, 50 * USEC_PER_MSEC);
	if (ret) {
		pr_err("%s: dllrdy failed. ret=%d\n", __func__, ret);
		return ret;
	}

	return 0;
}

static int rockchip_emmc_phy_init(struct phy *phy)
{
	struct rockchip_emmc_phy *rk_phy = phy_get_drvdata(phy);
	int ret = 0;

	/*
	 * We purposely get the clock here and not in probe to avoid the
	 * circular dependency problem.  We expect:
	 * - PHY driver to probe
	 * - SDHCI driver to start probe
	 * - SDHCI driver to register it's clock
	 * - SDHCI driver to get the PHY
	 * - SDHCI driver to init the PHY
	 *
	 * The clock is optional, so upon any error we just set to NULL.
	 *
	 * NOTE: we don't do anything special for EPROBE_DEFER here.  Given the
	 * above expected use case, EPROBE_DEFER isn't sensible to expect, so
	 * it's just like any other error.
	 */
	rk_phy->emmcclk = clk_get(&phy->dev, "emmcclk");
	if (IS_ERR(rk_phy->emmcclk)) {
		dev_dbg(&phy->dev, "Error getting emmcclk: %d\n", ret);
		rk_phy->emmcclk = NULL;
	}

	return ret;
}

static int rockchip_emmc_phy_exit(struct phy *phy)
{
	struct rockchip_emmc_phy *rk_phy = phy_get_drvdata(phy);

	clk_put(rk_phy->emmcclk);

	return 0;
}

static int rockchip_emmc_phy_power_off(struct phy *phy)
{
	/* Power down emmc phy analog blocks */
	return rockchip_emmc_phy_power(phy, PHYCTRL_PDB_PWR_OFF);
}

static int rockchip_emmc_phy_power_on(struct phy *phy)
{
	struct rockchip_emmc_phy *rk_phy = phy_get_drvdata(phy);

	/* Drive impedance: 50 Ohm */
	regmap_write(rk_phy->reg_base,
		     rk_phy->reg_offset + GRF_EMMCPHY_CON6,
		     HIWORD_UPDATE(PHYCTRL_DR_50OHM,
				   PHYCTRL_DR_MASK,
				   PHYCTRL_DR_SHIFT));

	/* Output tap delay: enable */
	regmap_write(rk_phy->reg_base,
		     rk_phy->reg_offset + GRF_EMMCPHY_CON0,
		     HIWORD_UPDATE(PHYCTRL_OTAPDLYENA,
				   PHYCTRL_OTAPDLYENA_MASK,
				   PHYCTRL_OTAPDLYENA_SHIFT));

	/* Output tap delay */
	regmap_write(rk_phy->reg_base,
		     rk_phy->reg_offset + GRF_EMMCPHY_CON0,
		     HIWORD_UPDATE(4,
				   PHYCTRL_OTAPDLYSEL_MASK,
				   PHYCTRL_OTAPDLYSEL_SHIFT));

	/* Power up emmc phy analog blocks */
	return rockchip_emmc_phy_power(phy, PHYCTRL_PDB_PWR_ON);
}

static const struct phy_ops ops = {
	.init		= rockchip_emmc_phy_init,
	.exit		= rockchip_emmc_phy_exit,
	.power_on	= rockchip_emmc_phy_power_on,
	.power_off	= rockchip_emmc_phy_power_off,
	.owner		= THIS_MODULE,
};

static int rockchip_emmc_phy_probe(struct platform_device *pdev)
{
	struct device *dev = &pdev->dev;
	struct rockchip_emmc_phy *rk_phy;
	struct phy *generic_phy;
	struct phy_provider *phy_provider;
	struct regmap *grf;
	unsigned int reg_offset;

	if (!dev->parent || !dev->parent->of_node)
		return -ENODEV;

	grf = syscon_node_to_regmap(dev->parent->of_node);
	if (IS_ERR(grf)) {
		dev_err(dev, "Missing rockchip,grf property\n");
		return PTR_ERR(grf);
	}

	rk_phy = devm_kzalloc(dev, sizeof(*rk_phy), GFP_KERNEL);
	if (!rk_phy)
		return -ENOMEM;

	if (of_property_read_u32(dev->of_node, "reg", &reg_offset)) {
		dev_err(dev, "missing reg property in node %s\n",
			dev->of_node->name);
		return -EINVAL;
	}

	rk_phy->reg_offset = reg_offset;
	rk_phy->reg_base = grf;

	generic_phy = devm_phy_create(dev, dev->of_node, &ops);
	if (IS_ERR(generic_phy)) {
		dev_err(dev, "failed to create PHY\n");
		return PTR_ERR(generic_phy);
	}

	phy_set_drvdata(generic_phy, rk_phy);
	phy_provider = devm_of_phy_provider_register(dev, of_phy_simple_xlate);

	return PTR_ERR_OR_ZERO(phy_provider);
}

static const struct of_device_id rockchip_emmc_phy_dt_ids[] = {
	{ .compatible = "rockchip,rk3399-emmc-phy" },
	{}
};

MODULE_DEVICE_TABLE(of, rockchip_emmc_phy_dt_ids);

static struct platform_driver rockchip_emmc_driver = {
	.probe		= rockchip_emmc_phy_probe,
	.driver		= {
		.name	= "rockchip-emmc-phy",
		.of_match_table = rockchip_emmc_phy_dt_ids,
	},
};

module_platform_driver(rockchip_emmc_driver);

MODULE_AUTHOR("Shawn Lin <shawn.lin@rock-chips.com>");
MODULE_DESCRIPTION("Rockchip EMMC PHY driver");
MODULE_LICENSE("GPL v2");<|MERGE_RESOLUTION|>--- conflicted
+++ resolved
@@ -79,12 +79,9 @@
 #define PHYCTRL_IS_CALDONE(x) \
 	((((x) >> PHYCTRL_CALDONE_SHIFT) & \
 	  PHYCTRL_CALDONE_MASK) == PHYCTRL_CALDONE_DONE)
-<<<<<<< HEAD
-=======
 #define PHYCTRL_IS_DLLRDY(x) \
 	((((x) >> PHYCTRL_DLLRDY_SHIFT) & \
 	  PHYCTRL_DLLRDY_MASK) == PHYCTRL_DLLRDY_DONE)
->>>>>>> 144482d4
 
 struct rockchip_emmc_phy {
 	unsigned int	reg_offset;
@@ -99,10 +96,6 @@
 	unsigned int dllrdy;
 	unsigned int freqsel = PHYCTRL_FREQSEL_200M;
 	unsigned long rate;
-<<<<<<< HEAD
-	unsigned long timeout;
-=======
->>>>>>> 144482d4
 	int ret;
 
 	/*
