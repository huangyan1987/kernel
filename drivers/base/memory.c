/*
 * Memory subsystem support
 *
 * Written by Matt Tolentino <matthew.e.tolentino@intel.com>
 *            Dave Hansen <haveblue@us.ibm.com>
 *
 * This file provides the necessary infrastructure to represent
 * a SPARSEMEM-memory-model system's physical memory in /sysfs.
 * All arch-independent code that assumes MEMORY_HOTPLUG requires
 * SPARSEMEM should be contained here, or in mm/memory_hotplug.c.
 */

#include <linux/module.h>
#include <linux/init.h>
#include <linux/topology.h>
#include <linux/capability.h>
#include <linux/device.h>
#include <linux/memory.h>
#include <linux/kobject.h>
#include <linux/memory_hotplug.h>
#include <linux/mm.h>
#include <linux/mutex.h>
#include <linux/stat.h>
#include <linux/slab.h>

#include <linux/atomic.h>
#include <asm/uaccess.h>

static DEFINE_MUTEX(mem_sysfs_mutex);

#define MEMORY_CLASS_NAME	"memory"

static int sections_per_block;

static inline int base_memory_block_id(int section_nr)
{
	return section_nr / sections_per_block;
}

static int memory_subsys_online(struct device *dev);
static int memory_subsys_offline(struct device *dev);

static struct bus_type memory_subsys = {
	.name = MEMORY_CLASS_NAME,
	.dev_name = MEMORY_CLASS_NAME,
	.online = memory_subsys_online,
	.offline = memory_subsys_offline,
};

static BLOCKING_NOTIFIER_HEAD(memory_chain);

int register_memory_notifier(struct notifier_block *nb)
{
        return blocking_notifier_chain_register(&memory_chain, nb);
}
EXPORT_SYMBOL(register_memory_notifier);

void unregister_memory_notifier(struct notifier_block *nb)
{
        blocking_notifier_chain_unregister(&memory_chain, nb);
}
EXPORT_SYMBOL(unregister_memory_notifier);

static ATOMIC_NOTIFIER_HEAD(memory_isolate_chain);

int register_memory_isolate_notifier(struct notifier_block *nb)
{
	return atomic_notifier_chain_register(&memory_isolate_chain, nb);
}
EXPORT_SYMBOL(register_memory_isolate_notifier);

void unregister_memory_isolate_notifier(struct notifier_block *nb)
{
	atomic_notifier_chain_unregister(&memory_isolate_chain, nb);
}
EXPORT_SYMBOL(unregister_memory_isolate_notifier);

static void memory_block_release(struct device *dev)
{
	struct memory_block *mem = container_of(dev, struct memory_block, dev);

	kfree(mem);
}

<<<<<<< HEAD
=======
/*
 * register_memory - Setup a sysfs device for a memory block
 */
static
int register_memory(struct memory_block *memory)
{
	int error;

	memory->dev.bus = &memory_subsys;
	memory->dev.id = memory->start_section_nr / sections_per_block;
	memory->dev.release = memory_block_release;
	memory->dev.offline = memory->state == MEM_OFFLINE;

	error = device_register(&memory->dev);
	return error;
}

>>>>>>> 2c843bd9
unsigned long __weak memory_block_size_bytes(void)
{
	return MIN_MEMORY_BLOCK_SIZE;
}

static unsigned long get_memory_block_size(void)
{
	unsigned long block_sz;

	block_sz = memory_block_size_bytes();

	/* Validate blk_sz is a power of 2 and not less than section size */
	if ((block_sz & (block_sz - 1)) || (block_sz < MIN_MEMORY_BLOCK_SIZE)) {
		WARN_ON(1);
		block_sz = MIN_MEMORY_BLOCK_SIZE;
	}

	return block_sz;
}

/*
 * use this as the physical section index that this memsection
 * uses.
 */

static ssize_t show_mem_start_phys_index(struct device *dev,
			struct device_attribute *attr, char *buf)
{
	struct memory_block *mem =
		container_of(dev, struct memory_block, dev);
	unsigned long phys_index;

	phys_index = mem->start_section_nr / sections_per_block;
	return sprintf(buf, "%08lx\n", phys_index);
}

static ssize_t show_mem_end_phys_index(struct device *dev,
			struct device_attribute *attr, char *buf)
{
	struct memory_block *mem =
		container_of(dev, struct memory_block, dev);
	unsigned long phys_index;

	phys_index = mem->end_section_nr / sections_per_block;
	return sprintf(buf, "%08lx\n", phys_index);
}

/*
 * Show whether the section of memory is likely to be hot-removable
 */
static ssize_t show_mem_removable(struct device *dev,
			struct device_attribute *attr, char *buf)
{
	unsigned long i, pfn;
	int ret = 1;
	struct memory_block *mem =
		container_of(dev, struct memory_block, dev);

	for (i = 0; i < sections_per_block; i++) {
		pfn = section_nr_to_pfn(mem->start_section_nr + i);
		ret &= is_mem_section_removable(pfn, PAGES_PER_SECTION);
	}

	return sprintf(buf, "%d\n", ret);
}

/*
 * online, offline, going offline, etc.
 */
static ssize_t show_mem_state(struct device *dev,
			struct device_attribute *attr, char *buf)
{
	struct memory_block *mem =
		container_of(dev, struct memory_block, dev);
	ssize_t len = 0;

	/*
	 * We can probably put these states in a nice little array
	 * so that they're not open-coded
	 */
	switch (mem->state) {
		case MEM_ONLINE:
			len = sprintf(buf, "online\n");
			break;
		case MEM_OFFLINE:
			len = sprintf(buf, "offline\n");
			break;
		case MEM_GOING_OFFLINE:
			len = sprintf(buf, "going-offline\n");
			break;
		default:
			len = sprintf(buf, "ERROR-UNKNOWN-%ld\n",
					mem->state);
			WARN_ON(1);
			break;
	}

	return len;
}

int memory_notify(unsigned long val, void *v)
{
	return blocking_notifier_call_chain(&memory_chain, val, v);
}

int memory_isolate_notify(unsigned long val, void *v)
{
	return atomic_notifier_call_chain(&memory_isolate_chain, val, v);
}

/*
 * The probe routines leave the pages reserved, just as the bootmem code does.
 * Make sure they're still that way.
 */
static bool pages_correctly_reserved(unsigned long start_pfn)
{
	int i, j;
	struct page *page;
	unsigned long pfn = start_pfn;

	/*
	 * memmap between sections is not contiguous except with
	 * SPARSEMEM_VMEMMAP. We lookup the page once per section
	 * and assume memmap is contiguous within each section
	 */
	for (i = 0; i < sections_per_block; i++, pfn += PAGES_PER_SECTION) {
		if (WARN_ON_ONCE(!pfn_valid(pfn)))
			return false;
		page = pfn_to_page(pfn);

		for (j = 0; j < PAGES_PER_SECTION; j++) {
			if (PageReserved(page + j))
				continue;

			printk(KERN_WARNING "section number %ld page number %d "
				"not reserved, was it already online?\n",
				pfn_to_section_nr(pfn), j);

			return false;
		}
	}

	return true;
}

/*
 * MEMORY_HOTPLUG depends on SPARSEMEM in mm/Kconfig, so it is
 * OK to have direct references to sparsemem variables in here.
 */
static int
memory_block_action(unsigned long phys_index, unsigned long action, int online_type)
{
	unsigned long start_pfn;
	unsigned long nr_pages = PAGES_PER_SECTION * sections_per_block;
	struct page *first_page;
	int ret;

	first_page = pfn_to_page(phys_index << PFN_SECTION_SHIFT);
	start_pfn = page_to_pfn(first_page);

	switch (action) {
		case MEM_ONLINE:
			if (!pages_correctly_reserved(start_pfn))
				return -EBUSY;

			ret = online_pages(start_pfn, nr_pages, online_type);
			break;
		case MEM_OFFLINE:
			ret = offline_pages(start_pfn, nr_pages);
			break;
		default:
			WARN(1, KERN_WARNING "%s(%ld, %ld) unknown action: "
			     "%ld\n", __func__, phys_index, action, action);
			ret = -EINVAL;
	}

	return ret;
}

static int __memory_block_change_state(struct memory_block *mem,
		unsigned long to_state, unsigned long from_state_req,
		int online_type)
{
	int ret = 0;

	if (mem->state != from_state_req)
		return -EINVAL;

	if (to_state == MEM_OFFLINE)
		mem->state = MEM_GOING_OFFLINE;

	ret = memory_block_action(mem->start_section_nr, to_state, online_type);
	mem->state = ret ? from_state_req : to_state;
	return ret;
}

static int memory_subsys_online(struct device *dev)
{
	struct memory_block *mem = container_of(dev, struct memory_block, dev);
	int ret;

	mutex_lock(&mem->state_mutex);

	ret = mem->state == MEM_ONLINE ? 0 :
		__memory_block_change_state(mem, MEM_ONLINE, MEM_OFFLINE,
					    ONLINE_KEEP);

	mutex_unlock(&mem->state_mutex);
	return ret;
}

static int memory_subsys_offline(struct device *dev)
{
	struct memory_block *mem = container_of(dev, struct memory_block, dev);
	int ret;

	mutex_lock(&mem->state_mutex);

	ret = mem->state == MEM_OFFLINE ? 0 :
		__memory_block_change_state(mem, MEM_OFFLINE, MEM_ONLINE, -1);

	mutex_unlock(&mem->state_mutex);
	return ret;
}

static int __memory_block_change_state_uevent(struct memory_block *mem,
		unsigned long to_state, unsigned long from_state_req,
		int online_type)
{
	int ret = __memory_block_change_state(mem, to_state, from_state_req,
					      online_type);
	if (!ret) {
		switch (mem->state) {
		case MEM_OFFLINE:
			kobject_uevent(&mem->dev.kobj, KOBJ_OFFLINE);
			break;
		case MEM_ONLINE:
			kobject_uevent(&mem->dev.kobj, KOBJ_ONLINE);
			break;
		default:
			break;
		}
	}
	return ret;
}

static int memory_block_change_state(struct memory_block *mem,
		unsigned long to_state, unsigned long from_state_req,
		int online_type)
{
	int ret;

	mutex_lock(&mem->state_mutex);
	ret = __memory_block_change_state_uevent(mem, to_state, from_state_req,
						 online_type);
	mutex_unlock(&mem->state_mutex);

	return ret;
}
static ssize_t
store_mem_state(struct device *dev,
		struct device_attribute *attr, const char *buf, size_t count)
{
	struct memory_block *mem;
	bool offline;
	int ret = -EINVAL;

	mem = container_of(dev, struct memory_block, dev);

	lock_device_hotplug();

	if (!strncmp(buf, "online_kernel", min_t(int, count, 13))) {
		offline = false;
		ret = memory_block_change_state(mem, MEM_ONLINE,
						MEM_OFFLINE, ONLINE_KERNEL);
	} else if (!strncmp(buf, "online_movable", min_t(int, count, 14))) {
		offline = false;
		ret = memory_block_change_state(mem, MEM_ONLINE,
						MEM_OFFLINE, ONLINE_MOVABLE);
	} else if (!strncmp(buf, "online", min_t(int, count, 6))) {
		offline = false;
		ret = memory_block_change_state(mem, MEM_ONLINE,
						MEM_OFFLINE, ONLINE_KEEP);
	} else if(!strncmp(buf, "offline", min_t(int, count, 7))) {
		offline = true;
		ret = memory_block_change_state(mem, MEM_OFFLINE,
						MEM_ONLINE, -1);
	}
	if (!ret)
		dev->offline = offline;

	unlock_device_hotplug();

	if (ret)
		return ret;
	return count;
}

/*
 * phys_device is a bad name for this.  What I really want
 * is a way to differentiate between memory ranges that
 * are part of physical devices that constitute
 * a complete removable unit or fru.
 * i.e. do these ranges belong to the same physical device,
 * s.t. if I offline all of these sections I can then
 * remove the physical device?
 */
static ssize_t show_phys_device(struct device *dev,
				struct device_attribute *attr, char *buf)
{
	struct memory_block *mem =
		container_of(dev, struct memory_block, dev);
	return sprintf(buf, "%d\n", mem->phys_device);
}

static DEVICE_ATTR(phys_index, 0444, show_mem_start_phys_index, NULL);
static DEVICE_ATTR(end_phys_index, 0444, show_mem_end_phys_index, NULL);
static DEVICE_ATTR(state, 0644, show_mem_state, store_mem_state);
static DEVICE_ATTR(phys_device, 0444, show_phys_device, NULL);
static DEVICE_ATTR(removable, 0444, show_mem_removable, NULL);

/*
 * Block size attribute stuff
 */
static ssize_t
print_block_size(struct device *dev, struct device_attribute *attr,
		 char *buf)
{
	return sprintf(buf, "%lx\n", get_memory_block_size());
}

static DEVICE_ATTR(block_size_bytes, 0444, print_block_size, NULL);

/*
 * Some architectures will have custom drivers to do this, and
 * will not need to do it from userspace.  The fake hot-add code
 * as well as ppc64 will do all of their discovery in userspace
 * and will require this interface.
 */
#ifdef CONFIG_ARCH_MEMORY_PROBE
static ssize_t
memory_probe_store(struct device *dev, struct device_attribute *attr,
		   const char *buf, size_t count)
{
	u64 phys_addr;
	int nid;
	int i, ret;
	unsigned long pages_per_block = PAGES_PER_SECTION * sections_per_block;

	phys_addr = simple_strtoull(buf, NULL, 0);

	if (phys_addr & ((pages_per_block << PAGE_SHIFT) - 1))
		return -EINVAL;

	for (i = 0; i < sections_per_block; i++) {
		nid = memory_add_physaddr_to_nid(phys_addr);
		ret = add_memory(nid, phys_addr,
				 PAGES_PER_SECTION << PAGE_SHIFT);
		if (ret)
			goto out;

		phys_addr += MIN_MEMORY_BLOCK_SIZE;
	}

	ret = count;
out:
	return ret;
}

static DEVICE_ATTR(probe, S_IWUSR, NULL, memory_probe_store);
#endif

#ifdef CONFIG_MEMORY_FAILURE
/*
 * Support for offlining pages of memory
 */

/* Soft offline a page */
static ssize_t
store_soft_offline_page(struct device *dev,
			struct device_attribute *attr,
			const char *buf, size_t count)
{
	int ret;
	u64 pfn;
	if (!capable(CAP_SYS_ADMIN))
		return -EPERM;
	if (strict_strtoull(buf, 0, &pfn) < 0)
		return -EINVAL;
	pfn >>= PAGE_SHIFT;
	if (!pfn_valid(pfn))
		return -ENXIO;
	ret = soft_offline_page(pfn_to_page(pfn), 0);
	return ret == 0 ? count : ret;
}

/* Forcibly offline a page, including killing processes. */
static ssize_t
store_hard_offline_page(struct device *dev,
			struct device_attribute *attr,
			const char *buf, size_t count)
{
	int ret;
	u64 pfn;
	if (!capable(CAP_SYS_ADMIN))
		return -EPERM;
	if (strict_strtoull(buf, 0, &pfn) < 0)
		return -EINVAL;
	pfn >>= PAGE_SHIFT;
	ret = memory_failure(pfn, 0, 0);
	return ret ? ret : count;
}

static DEVICE_ATTR(soft_offline_page, S_IWUSR, NULL, store_soft_offline_page);
static DEVICE_ATTR(hard_offline_page, S_IWUSR, NULL, store_hard_offline_page);
#endif

/*
 * Note that phys_device is optional.  It is here to allow for
 * differentiation between which *physical* devices each
 * section belongs to...
 */
int __weak arch_get_memory_phys_device(unsigned long start_pfn)
{
	return 0;
}

/*
 * A reference for the returned object is held and the reference for the
 * hinted object is released.
 */
struct memory_block *find_memory_block_hinted(struct mem_section *section,
					      struct memory_block *hint)
{
	int block_id = base_memory_block_id(__section_nr(section));
	struct device *hintdev = hint ? &hint->dev : NULL;
	struct device *dev;

	dev = subsys_find_device_by_id(&memory_subsys, block_id, hintdev);
	if (hint)
		put_device(&hint->dev);
	if (!dev)
		return NULL;
	return container_of(dev, struct memory_block, dev);
}

/*
 * For now, we have a linear search to go find the appropriate
 * memory_block corresponding to a particular phys_index. If
 * this gets to be a real problem, we can always use a radix
 * tree or something here.
 *
 * This could be made generic for all device subsystems.
 */
struct memory_block *find_memory_block(struct mem_section *section)
{
	return find_memory_block_hinted(section, NULL);
}

static struct attribute *memory_memblk_attrs[] = {
	&dev_attr_phys_index.attr,
	&dev_attr_end_phys_index.attr,
	&dev_attr_state.attr,
	&dev_attr_phys_device.attr,
	&dev_attr_removable.attr,
	NULL
};

static struct attribute_group memory_memblk_attr_group = {
	.attrs = memory_memblk_attrs,
};

static const struct attribute_group *memory_memblk_attr_groups[] = {
	&memory_memblk_attr_group,
	NULL,
};

/*
 * register_memory - Setup a sysfs device for a memory block
 */
static
int register_memory(struct memory_block *memory)
{
	int error;

	memory->dev.bus = &memory_subsys;
	memory->dev.id = memory->start_section_nr / sections_per_block;
	memory->dev.release = memory_block_release;
	memory->dev.groups = memory_memblk_attr_groups;

	error = device_register(&memory->dev);
	return error;
}

static int init_memory_block(struct memory_block **memory,
			     struct mem_section *section, unsigned long state)
{
	struct memory_block *mem;
	unsigned long start_pfn;
	int scn_nr;
	int ret = 0;

	mem = kzalloc(sizeof(*mem), GFP_KERNEL);
	if (!mem)
		return -ENOMEM;

	scn_nr = __section_nr(section);
	mem->start_section_nr =
			base_memory_block_id(scn_nr) * sections_per_block;
	mem->end_section_nr = mem->start_section_nr + sections_per_block - 1;
	mem->state = state;
	mem->section_count++;
	mutex_init(&mem->state_mutex);
	start_pfn = section_nr_to_pfn(mem->start_section_nr);
	mem->phys_device = arch_get_memory_phys_device(start_pfn);

	ret = register_memory(mem);

	*memory = mem;
	return ret;
}

static int add_memory_section(int nid, struct mem_section *section,
			struct memory_block **mem_p,
			unsigned long state, enum mem_add_context context)
{
	struct memory_block *mem = NULL;
	int scn_nr = __section_nr(section);
	int ret = 0;

	mutex_lock(&mem_sysfs_mutex);

	if (context == BOOT) {
		/* same memory block ? */
		if (mem_p && *mem_p)
			if (scn_nr >= (*mem_p)->start_section_nr &&
			    scn_nr <= (*mem_p)->end_section_nr) {
				mem = *mem_p;
				kobject_get(&mem->dev.kobj);
			}
	} else
		mem = find_memory_block(section);

	if (mem) {
		mem->section_count++;
		kobject_put(&mem->dev.kobj);
	} else {
		ret = init_memory_block(&mem, section, state);
		/* store memory_block pointer for next loop */
		if (!ret && context == BOOT)
			if (mem_p)
				*mem_p = mem;
	}

	if (!ret) {
		if (context == HOTPLUG &&
		    mem->section_count == sections_per_block)
			ret = register_mem_sect_under_node(mem, nid);
	}

	mutex_unlock(&mem_sysfs_mutex);
	return ret;
}

/*
 * need an interface for the VM to add new memory regions,
 * but without onlining it.
 */
int register_new_memory(int nid, struct mem_section *section)
{
	return add_memory_section(nid, section, NULL, MEM_OFFLINE, HOTPLUG);
}

#ifdef CONFIG_MEMORY_HOTREMOVE
static void
unregister_memory(struct memory_block *memory)
{
	BUG_ON(memory->dev.bus != &memory_subsys);

	/* drop the ref. we got in remove_memory_block() */
	kobject_put(&memory->dev.kobj);
	device_unregister(&memory->dev);
}

static int remove_memory_block(unsigned long node_id,
			       struct mem_section *section, int phys_device)
{
	struct memory_block *mem;

	mutex_lock(&mem_sysfs_mutex);
	mem = find_memory_block(section);
	unregister_mem_sect_under_nodes(mem, __section_nr(section));

	mem->section_count--;
	if (mem->section_count == 0)
		unregister_memory(mem);
	else
		kobject_put(&mem->dev.kobj);

	mutex_unlock(&mem_sysfs_mutex);
	return 0;
}

int unregister_memory_section(struct mem_section *section)
{
	if (!present_section(section))
		return -EINVAL;

	return remove_memory_block(0, section, 0);
}
#endif /* CONFIG_MEMORY_HOTREMOVE */

/* return true if the memory block is offlined, otherwise, return false */
bool is_memblock_offlined(struct memory_block *mem)
{
	return mem->state == MEM_OFFLINE;
}

static struct attribute *memory_root_attrs[] = {
#ifdef CONFIG_ARCH_MEMORY_PROBE
	&dev_attr_probe.attr,
#endif

#ifdef CONFIG_MEMORY_FAILURE
	&dev_attr_soft_offline_page.attr,
	&dev_attr_hard_offline_page.attr,
#endif

	&dev_attr_block_size_bytes.attr,
	NULL
};

static struct attribute_group memory_root_attr_group = {
	.attrs = memory_root_attrs,
};

static const struct attribute_group *memory_root_attr_groups[] = {
	&memory_root_attr_group,
	NULL,
};

/*
 * Initialize the sysfs support for memory devices...
 */
int __init memory_dev_init(void)
{
	unsigned int i;
	int ret;
	int err;
	unsigned long block_sz;
	struct memory_block *mem = NULL;

	ret = subsys_system_register(&memory_subsys, memory_root_attr_groups);
	if (ret)
		goto out;

	block_sz = get_memory_block_size();
	sections_per_block = block_sz / MIN_MEMORY_BLOCK_SIZE;

	/*
	 * Create entries for memory sections that were found
	 * during boot and have been initialized
	 */
	for (i = 0; i < NR_MEM_SECTIONS; i++) {
		if (!present_section_nr(i))
			continue;
		/* don't need to reuse memory_block if only one per block */
		err = add_memory_section(0, __nr_to_section(i),
				 (sections_per_block == 1) ? NULL : &mem,
					 MEM_ONLINE,
					 BOOT);
		if (!ret)
			ret = err;
	}

out:
	if (ret)
		printk(KERN_ERR "%s() failed: %d\n", __func__, ret);
	return ret;
}<|MERGE_RESOLUTION|>--- conflicted
+++ resolved
@@ -82,26 +82,6 @@
 	kfree(mem);
 }
 
-<<<<<<< HEAD
-=======
-/*
- * register_memory - Setup a sysfs device for a memory block
- */
-static
-int register_memory(struct memory_block *memory)
-{
-	int error;
-
-	memory->dev.bus = &memory_subsys;
-	memory->dev.id = memory->start_section_nr / sections_per_block;
-	memory->dev.release = memory_block_release;
-	memory->dev.offline = memory->state == MEM_OFFLINE;
-
-	error = device_register(&memory->dev);
-	return error;
-}
-
->>>>>>> 2c843bd9
 unsigned long __weak memory_block_size_bytes(void)
 {
 	return MIN_MEMORY_BLOCK_SIZE;
@@ -591,6 +571,7 @@
 	memory->dev.id = memory->start_section_nr / sections_per_block;
 	memory->dev.release = memory_block_release;
 	memory->dev.groups = memory_memblk_attr_groups;
+	memory->dev.offline = memory->state == MEM_OFFLINE;
 
 	error = device_register(&memory->dev);
 	return error;
