--- conflicted
+++ resolved
@@ -408,11 +408,7 @@
 	}
 
 	/* Maybe the parent is now able to suspend. */
-<<<<<<< HEAD
-	if (parent && !parent->power.ignore_children) {
-=======
 	if (parent && !parent->power.ignore_children && !dev->power.irq_safe) {
->>>>>>> b79f924c
 		spin_unlock(&dev->power.lock);
 
 		spin_lock(&parent->power.lock);
