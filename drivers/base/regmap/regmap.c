--- conflicted
+++ resolved
@@ -1872,11 +1872,6 @@
 		return -EINVAL;
 	if (val_len % map->format.val_bytes)
 		return -EINVAL;
-<<<<<<< HEAD
-	if (map->max_raw_write && map->max_raw_write < val_len)
-		return -E2BIG;
-=======
->>>>>>> 144482d4
 
 	map->lock(map->lock_arg);
 
