/*
 *
 *  Bluetooth HCI UART driver for Broadcom devices
 *
 *  Copyright (C) 2015  Intel Corporation
 *
 *
 *  This program is free software; you can redistribute it and/or modify
 *  it under the terms of the GNU General Public License as published by
 *  the Free Software Foundation; either version 2 of the License, or
 *  (at your option) any later version.
 *
 *  This program is distributed in the hope that it will be useful,
 *  but WITHOUT ANY WARRANTY; without even the implied warranty of
 *  MERCHANTABILITY or FITNESS FOR A PARTICULAR PURPOSE.  See the
 *  GNU General Public License for more details.
 *
 *  You should have received a copy of the GNU General Public License
 *  along with this program; if not, write to the Free Software
 *  Foundation, Inc., 59 Temple Place, Suite 330, Boston, MA  02111-1307  USA
 *
 */

#include <linux/kernel.h>
#include <linux/errno.h>
#include <linux/skbuff.h>
#include <linux/firmware.h>
#include <linux/module.h>
#include <linux/acpi.h>
#include <linux/of.h>
#include <linux/property.h>
#include <linux/platform_device.h>
#include <linux/clk.h>
#include <linux/gpio/consumer.h>
#include <linux/tty.h>
#include <linux/interrupt.h>
#include <linux/dmi.h>
#include <linux/pm_runtime.h>
#include <linux/serdev.h>

#include <net/bluetooth/bluetooth.h>
#include <net/bluetooth/hci_core.h>

#include "btbcm.h"
#include "hci_uart.h"

#define BCM_NULL_PKT 0x00
#define BCM_NULL_SIZE 0

#define BCM_LM_DIAG_PKT 0x07
#define BCM_LM_DIAG_SIZE 63

#define BCM_AUTOSUSPEND_DELAY	5000 /* default autosleep delay */

/* device driver resources */
struct bcm_device {
	/* Must be the first member, hci_serdev.c expects this. */
	struct hci_uart		serdev_hu;
	struct list_head	list;

	struct device		*dev;

	const char		*name;
	struct gpio_desc	*device_wakeup;
	struct gpio_desc	*shutdown;

	struct clk		*clk;
	bool			clk_enabled;

	u32			init_speed;
	u32			oper_speed;
	int			irq;
	bool			irq_active_low;

#ifdef CONFIG_PM
	struct hci_uart		*hu;
	bool			is_suspended; /* suspend/resume flag */
#endif
};

/* generic bcm uart resources */
struct bcm_data {
	struct sk_buff		*rx_skb;
	struct sk_buff_head	txq;

	struct bcm_device	*dev;
};

/* List of BCM BT UART devices */
static DEFINE_MUTEX(bcm_device_lock);
static LIST_HEAD(bcm_device_list);

static inline void host_set_baudrate(struct hci_uart *hu, unsigned int speed)
{
	if (hu->serdev)
		serdev_device_set_baudrate(hu->serdev, speed);
	else
		hci_uart_set_baudrate(hu, speed);
}

static int bcm_set_baudrate(struct hci_uart *hu, unsigned int speed)
{
	struct hci_dev *hdev = hu->hdev;
	struct sk_buff *skb;
	struct bcm_update_uart_baud_rate param;

	if (speed > 3000000) {
		struct bcm_write_uart_clock_setting clock;

		clock.type = BCM_UART_CLOCK_48MHZ;

		bt_dev_dbg(hdev, "Set Controller clock (%d)", clock.type);

		/* This Broadcom specific command changes the UART's controller
		 * clock for baud rate > 3000000.
		 */
		skb = __hci_cmd_sync(hdev, 0xfc45, 1, &clock, HCI_INIT_TIMEOUT);
		if (IS_ERR(skb)) {
			int err = PTR_ERR(skb);
			bt_dev_err(hdev, "BCM: failed to write clock (%d)",
				   err);
			return err;
		}

		kfree_skb(skb);
	}

	bt_dev_dbg(hdev, "Set Controller UART speed to %d bit/s", speed);

	param.zero = cpu_to_le16(0);
	param.baud_rate = cpu_to_le32(speed);

	/* This Broadcom specific command changes the UART's controller baud
	 * rate.
	 */
	skb = __hci_cmd_sync(hdev, 0xfc18, sizeof(param), &param,
			     HCI_INIT_TIMEOUT);
	if (IS_ERR(skb)) {
		int err = PTR_ERR(skb);
		bt_dev_err(hdev, "BCM: failed to write update baudrate (%d)",
			   err);
		return err;
	}

	kfree_skb(skb);

	return 0;
}

/* bcm_device_exists should be protected by bcm_device_lock */
static bool bcm_device_exists(struct bcm_device *device)
{
	struct list_head *p;

#ifdef CONFIG_PM
	/* Devices using serdev always exist */
	if (device && device->hu && device->hu->serdev)
		return true;
#endif

	list_for_each(p, &bcm_device_list) {
		struct bcm_device *dev = list_entry(p, struct bcm_device, list);

		if (device == dev)
			return true;
	}

	return false;
}

static int bcm_gpio_set_power(struct bcm_device *dev, bool powered)
{
	if (powered && !IS_ERR(dev->clk) && !dev->clk_enabled)
		clk_prepare_enable(dev->clk);

	gpiod_set_value(dev->shutdown, powered);
	gpiod_set_value(dev->device_wakeup, powered);

	if (!powered && !IS_ERR(dev->clk) && dev->clk_enabled)
		clk_disable_unprepare(dev->clk);

	dev->clk_enabled = powered;

	return 0;
}

#ifdef CONFIG_PM
static irqreturn_t bcm_host_wake(int irq, void *data)
{
	struct bcm_device *bdev = data;

	bt_dev_dbg(bdev, "Host wake IRQ");

	pm_runtime_get(bdev->dev);
	pm_runtime_mark_last_busy(bdev->dev);
	pm_runtime_put_autosuspend(bdev->dev);

	return IRQ_HANDLED;
}

static int bcm_request_irq(struct bcm_data *bcm)
{
	struct bcm_device *bdev = bcm->dev;
	int err;

	mutex_lock(&bcm_device_lock);
	if (!bcm_device_exists(bdev)) {
		err = -ENODEV;
		goto unlock;
	}

	if (bdev->irq <= 0) {
		err = -EOPNOTSUPP;
		goto unlock;
	}

<<<<<<< HEAD
	err = devm_request_irq(&bdev->pdev->dev, bdev->irq, bcm_host_wake,
=======
	err = devm_request_irq(bdev->dev, bdev->irq, bcm_host_wake,
>>>>>>> 0186f2dc
			       bdev->irq_active_low ? IRQF_TRIGGER_FALLING :
						      IRQF_TRIGGER_RISING,
			       "host_wake", bdev);
	if (err)
		goto unlock;

	device_init_wakeup(bdev->dev, true);

	pm_runtime_set_autosuspend_delay(bdev->dev,
					 BCM_AUTOSUSPEND_DELAY);
	pm_runtime_use_autosuspend(bdev->dev);
	pm_runtime_set_active(bdev->dev);
	pm_runtime_enable(bdev->dev);

unlock:
	mutex_unlock(&bcm_device_lock);

	return err;
}

static const struct bcm_set_sleep_mode default_sleep_params = {
	.sleep_mode = 1,	/* 0=Disabled, 1=UART, 2=Reserved, 3=USB */
	.idle_host = 2,		/* idle threshold HOST, in 300ms */
	.idle_dev = 2,		/* idle threshold device, in 300ms */
	.bt_wake_active = 1,	/* BT_WAKE active mode: 1 = high, 0 = low */
	.host_wake_active = 0,	/* HOST_WAKE active mode: 1 = high, 0 = low */
	.allow_host_sleep = 1,	/* Allow host sleep in SCO flag */
	.combine_modes = 1,	/* Combine sleep and LPM flag */
	.tristate_control = 0,	/* Allow tri-state control of UART tx flag */
	/* Irrelevant USB flags */
	.usb_auto_sleep = 0,
	.usb_resume_timeout = 0,
	.pulsed_host_wake = 0,
	.break_to_host = 0
};

static int bcm_setup_sleep(struct hci_uart *hu)
{
	struct bcm_data *bcm = hu->priv;
	struct sk_buff *skb;
	struct bcm_set_sleep_mode sleep_params = default_sleep_params;

	sleep_params.host_wake_active = !bcm->dev->irq_active_low;

	skb = __hci_cmd_sync(hu->hdev, 0xfc27, sizeof(sleep_params),
			     &sleep_params, HCI_INIT_TIMEOUT);
	if (IS_ERR(skb)) {
		int err = PTR_ERR(skb);
		bt_dev_err(hu->hdev, "Sleep VSC failed (%d)", err);
		return err;
	}
	kfree_skb(skb);

	bt_dev_dbg(hu->hdev, "Set Sleep Parameters VSC succeeded");

	return 0;
}
#else
static inline int bcm_request_irq(struct bcm_data *bcm) { return 0; }
static inline int bcm_setup_sleep(struct hci_uart *hu) { return 0; }
#endif

static int bcm_set_diag(struct hci_dev *hdev, bool enable)
{
	struct hci_uart *hu = hci_get_drvdata(hdev);
	struct bcm_data *bcm = hu->priv;
	struct sk_buff *skb;

	if (!test_bit(HCI_RUNNING, &hdev->flags))
		return -ENETDOWN;

	skb = bt_skb_alloc(3, GFP_KERNEL);
	if (!skb)
		return -ENOMEM;

	skb_put_u8(skb, BCM_LM_DIAG_PKT);
	skb_put_u8(skb, 0xf0);
	skb_put_u8(skb, enable);

	skb_queue_tail(&bcm->txq, skb);
	hci_uart_tx_wakeup(hu);

	return 0;
}

static int bcm_open(struct hci_uart *hu)
{
	struct bcm_data *bcm;
	struct list_head *p;

	bt_dev_dbg(hu->hdev, "hu %p", hu);

	bcm = kzalloc(sizeof(*bcm), GFP_KERNEL);
	if (!bcm)
		return -ENOMEM;

	skb_queue_head_init(&bcm->txq);

	hu->priv = bcm;

	mutex_lock(&bcm_device_lock);

	if (hu->serdev) {
		serdev_device_open(hu->serdev);
		bcm->dev = serdev_device_get_drvdata(hu->serdev);
		goto out;
	}

	if (!hu->tty->dev)
		goto out;

	list_for_each(p, &bcm_device_list) {
		struct bcm_device *dev = list_entry(p, struct bcm_device, list);

		/* Retrieve saved bcm_device based on parent of the
		 * platform device (saved during device probe) and
		 * parent of tty device used by hci_uart
		 */
		if (hu->tty->dev->parent == dev->dev->parent) {
			bcm->dev = dev;
#ifdef CONFIG_PM
			dev->hu = hu;
#endif
			break;
		}
	}

out:
	if (bcm->dev) {
		hu->init_speed = bcm->dev->init_speed;
		hu->oper_speed = bcm->dev->oper_speed;
		bcm_gpio_set_power(bcm->dev, true);
	}

	mutex_unlock(&bcm_device_lock);
	return 0;
}

static int bcm_close(struct hci_uart *hu)
{
	struct bcm_data *bcm = hu->priv;
	struct bcm_device *bdev = NULL;

	bt_dev_dbg(hu->hdev, "hu %p", hu);

	/* Protect bcm->dev against removal of the device or driver */
	mutex_lock(&bcm_device_lock);

	if (hu->serdev) {
		serdev_device_close(hu->serdev);
		bdev = serdev_device_get_drvdata(hu->serdev);
	} else if (bcm_device_exists(bcm->dev)) {
		bdev = bcm->dev;
#ifdef CONFIG_PM
		bdev->hu = NULL;
#endif
	}

	if (bdev) {
		bcm_gpio_set_power(bdev, false);
#ifdef CONFIG_PM
		pm_runtime_disable(bdev->dev);
		pm_runtime_set_suspended(bdev->dev);

		if (device_can_wakeup(bdev->dev)) {
			devm_free_irq(bdev->dev, bdev->irq, bdev);
			device_init_wakeup(bdev->dev, false);
		}
#endif
	}
	mutex_unlock(&bcm_device_lock);

	skb_queue_purge(&bcm->txq);
	kfree_skb(bcm->rx_skb);
	kfree(bcm);

	hu->priv = NULL;
	return 0;
}

static int bcm_flush(struct hci_uart *hu)
{
	struct bcm_data *bcm = hu->priv;

	bt_dev_dbg(hu->hdev, "hu %p", hu);

	skb_queue_purge(&bcm->txq);

	return 0;
}

static int bcm_setup(struct hci_uart *hu)
{
	struct bcm_data *bcm = hu->priv;
	char fw_name[64];
	const struct firmware *fw;
	unsigned int speed;
	int err;

	bt_dev_dbg(hu->hdev, "hu %p", hu);

	hu->hdev->set_diag = bcm_set_diag;
	hu->hdev->set_bdaddr = btbcm_set_bdaddr;

	err = btbcm_initialize(hu->hdev, fw_name, sizeof(fw_name));
	if (err)
		return err;

	err = request_firmware(&fw, fw_name, &hu->hdev->dev);
	if (err < 0) {
		bt_dev_info(hu->hdev, "BCM: Patch %s not found", fw_name);
		return 0;
	}

	err = btbcm_patchram(hu->hdev, fw);
	if (err) {
		bt_dev_info(hu->hdev, "BCM: Patch failed (%d)", err);
		goto finalize;
	}

	/* Init speed if any */
	if (hu->init_speed)
		speed = hu->init_speed;
	else if (hu->proto->init_speed)
		speed = hu->proto->init_speed;
	else
		speed = 0;

	if (speed)
		host_set_baudrate(hu, speed);

	/* Operational speed if any */
	if (hu->oper_speed)
		speed = hu->oper_speed;
	else if (hu->proto->oper_speed)
		speed = hu->proto->oper_speed;
	else
		speed = 0;

	if (speed) {
		err = bcm_set_baudrate(hu, speed);
		if (!err)
			host_set_baudrate(hu, speed);
	}

finalize:
	release_firmware(fw);

	err = btbcm_finalize(hu->hdev);
	if (err)
		return err;

	if (!bcm_request_irq(bcm))
		err = bcm_setup_sleep(hu);

	return err;
}

#define BCM_RECV_LM_DIAG \
	.type = BCM_LM_DIAG_PKT, \
	.hlen = BCM_LM_DIAG_SIZE, \
	.loff = 0, \
	.lsize = 0, \
	.maxlen = BCM_LM_DIAG_SIZE

#define BCM_RECV_NULL \
	.type = BCM_NULL_PKT, \
	.hlen = BCM_NULL_SIZE, \
	.loff = 0, \
	.lsize = 0, \
	.maxlen = BCM_NULL_SIZE

static const struct h4_recv_pkt bcm_recv_pkts[] = {
	{ H4_RECV_ACL,      .recv = hci_recv_frame },
	{ H4_RECV_SCO,      .recv = hci_recv_frame },
	{ H4_RECV_EVENT,    .recv = hci_recv_frame },
	{ BCM_RECV_LM_DIAG, .recv = hci_recv_diag  },
	{ BCM_RECV_NULL,    .recv = hci_recv_diag  },
};

static int bcm_recv(struct hci_uart *hu, const void *data, int count)
{
	struct bcm_data *bcm = hu->priv;

	if (!test_bit(HCI_UART_REGISTERED, &hu->flags))
		return -EUNATCH;

	bcm->rx_skb = h4_recv_buf(hu->hdev, bcm->rx_skb, data, count,
				  bcm_recv_pkts, ARRAY_SIZE(bcm_recv_pkts));
	if (IS_ERR(bcm->rx_skb)) {
		int err = PTR_ERR(bcm->rx_skb);
		bt_dev_err(hu->hdev, "Frame reassembly failed (%d)", err);
		bcm->rx_skb = NULL;
		return err;
	} else if (!bcm->rx_skb) {
		/* Delay auto-suspend when receiving completed packet */
		mutex_lock(&bcm_device_lock);
		if (bcm->dev && bcm_device_exists(bcm->dev)) {
			pm_runtime_get(bcm->dev->dev);
			pm_runtime_mark_last_busy(bcm->dev->dev);
			pm_runtime_put_autosuspend(bcm->dev->dev);
		}
		mutex_unlock(&bcm_device_lock);
	}

	return count;
}

static int bcm_enqueue(struct hci_uart *hu, struct sk_buff *skb)
{
	struct bcm_data *bcm = hu->priv;

	bt_dev_dbg(hu->hdev, "hu %p skb %p", hu, skb);

	/* Prepend skb with frame type */
	memcpy(skb_push(skb, 1), &hci_skb_pkt_type(skb), 1);
	skb_queue_tail(&bcm->txq, skb);

	return 0;
}

static struct sk_buff *bcm_dequeue(struct hci_uart *hu)
{
	struct bcm_data *bcm = hu->priv;
	struct sk_buff *skb = NULL;
	struct bcm_device *bdev = NULL;

	mutex_lock(&bcm_device_lock);

	if (bcm_device_exists(bcm->dev)) {
		bdev = bcm->dev;
		pm_runtime_get_sync(bdev->dev);
		/* Shall be resumed here */
	}

	skb = skb_dequeue(&bcm->txq);

	if (bdev) {
		pm_runtime_mark_last_busy(bdev->dev);
		pm_runtime_put_autosuspend(bdev->dev);
	}

	mutex_unlock(&bcm_device_lock);

	return skb;
}

#ifdef CONFIG_PM
static int bcm_suspend_device(struct device *dev)
{
	struct bcm_device *bdev = dev_get_drvdata(dev);

	bt_dev_dbg(bdev, "");

	if (!bdev->is_suspended && bdev->hu) {
		hci_uart_set_flow_control(bdev->hu, true);

		/* Once this returns, driver suspends BT via GPIO */
		bdev->is_suspended = true;
	}

	/* Suspend the device */
	if (bdev->device_wakeup) {
		gpiod_set_value(bdev->device_wakeup, false);
		bt_dev_dbg(bdev, "suspend, delaying 15 ms");
		mdelay(15);
	}

	return 0;
}

static int bcm_resume_device(struct device *dev)
{
	struct bcm_device *bdev = dev_get_drvdata(dev);

	bt_dev_dbg(bdev, "");

	if (bdev->device_wakeup) {
		gpiod_set_value(bdev->device_wakeup, true);
		bt_dev_dbg(bdev, "resume, delaying 15 ms");
		mdelay(15);
	}

	/* When this executes, the device has woken up already */
	if (bdev->is_suspended && bdev->hu) {
		bdev->is_suspended = false;

		hci_uart_set_flow_control(bdev->hu, false);
	}

	return 0;
}
#endif

#ifdef CONFIG_PM_SLEEP
/* suspend callback */
static int bcm_suspend(struct device *dev)
{
	struct bcm_device *bdev = dev_get_drvdata(dev);
	int error;

	bt_dev_dbg(bdev, "suspend: is_suspended %d", bdev->is_suspended);

	/*
	 * When used with a device instantiated as platform_device, bcm_suspend
	 * can be called at any time as long as the platform device is bound,
	 * so it should use bcm_device_lock to protect access to hci_uart
	 * and device_wake-up GPIO.
	 */
	mutex_lock(&bcm_device_lock);

	if (!bdev->hu)
		goto unlock;

	if (pm_runtime_active(dev))
		bcm_suspend_device(dev);

	if (device_may_wakeup(dev)) {
		error = enable_irq_wake(bdev->irq);
		if (!error)
			bt_dev_dbg(bdev, "BCM irq: enabled");
	}

unlock:
	mutex_unlock(&bcm_device_lock);

	return 0;
}

/* resume callback */
static int bcm_resume(struct device *dev)
{
	struct bcm_device *bdev = dev_get_drvdata(dev);

	bt_dev_dbg(bdev, "resume: is_suspended %d", bdev->is_suspended);

	/*
	 * When used with a device instantiated as platform_device, bcm_resume
	 * can be called at any time as long as platform device is bound,
	 * so it should use bcm_device_lock to protect access to hci_uart
	 * and device_wake-up GPIO.
	 */
	mutex_lock(&bcm_device_lock);

	if (!bdev->hu)
		goto unlock;

	if (device_may_wakeup(dev)) {
		disable_irq_wake(bdev->irq);
		bt_dev_dbg(bdev, "BCM irq: disabled");
	}

	bcm_resume_device(dev);

unlock:
	mutex_unlock(&bcm_device_lock);

	pm_runtime_disable(dev);
	pm_runtime_set_active(dev);
	pm_runtime_enable(dev);

	return 0;
}
#endif

static const struct acpi_gpio_params int_last_device_wakeup_gpios = { 0, 0, false };
static const struct acpi_gpio_params int_last_shutdown_gpios = { 1, 0, false };
static const struct acpi_gpio_params int_last_host_wakeup_gpios = { 2, 0, false };

static const struct acpi_gpio_mapping acpi_bcm_int_last_gpios[] = {
	{ "device-wakeup-gpios", &int_last_device_wakeup_gpios, 1 },
	{ "shutdown-gpios", &int_last_shutdown_gpios, 1 },
	{ "host-wakeup-gpios", &int_last_host_wakeup_gpios, 1 },
	{ },
};

static const struct acpi_gpio_params int_first_host_wakeup_gpios = { 0, 0, false };
static const struct acpi_gpio_params int_first_device_wakeup_gpios = { 1, 0, false };
static const struct acpi_gpio_params int_first_shutdown_gpios = { 2, 0, false };

static const struct acpi_gpio_mapping acpi_bcm_int_first_gpios[] = {
	{ "device-wakeup-gpios", &int_first_device_wakeup_gpios, 1 },
	{ "shutdown-gpios", &int_first_shutdown_gpios, 1 },
	{ "host-wakeup-gpios", &int_first_host_wakeup_gpios, 1 },
	{ },
};

#ifdef CONFIG_ACPI
/* IRQ polarity of some chipsets are not defined correctly in ACPI table. */
static const struct dmi_system_id bcm_active_low_irq_dmi_table[] = {
	{
		.ident = "Asus T100TA",
		.matches = {
			DMI_EXACT_MATCH(DMI_SYS_VENDOR,
					"ASUSTeK COMPUTER INC."),
			DMI_EXACT_MATCH(DMI_PRODUCT_NAME, "T100TA"),
		},
	},
	{
		.ident = "Asus T100CHI",
		.matches = {
			DMI_EXACT_MATCH(DMI_SYS_VENDOR,
					"ASUSTeK COMPUTER INC."),
			DMI_EXACT_MATCH(DMI_PRODUCT_NAME, "T100CHI"),
		},
	},
	{	/* Handle ThinkPad 8 tablets with BCM2E55 chipset ACPI ID */
		.ident = "Lenovo ThinkPad 8",
		.matches = {
			DMI_EXACT_MATCH(DMI_SYS_VENDOR, "LENOVO"),
			DMI_EXACT_MATCH(DMI_PRODUCT_VERSION, "ThinkPad 8"),
		},
<<<<<<< HEAD
=======
	},
	{
		.ident = "MINIX Z83-4",
		.matches = {
			DMI_EXACT_MATCH(DMI_SYS_VENDOR, "MINIX"),
			DMI_MATCH(DMI_PRODUCT_NAME, "Z83-4"),
		},
>>>>>>> 0186f2dc
	},
	{ }
};

static int bcm_resource(struct acpi_resource *ares, void *data)
{
	struct bcm_device *dev = data;
	struct acpi_resource_extended_irq *irq;
	struct acpi_resource_gpio *gpio;
	struct acpi_resource_uart_serialbus *sb;

	switch (ares->type) {
	case ACPI_RESOURCE_TYPE_EXTENDED_IRQ:
		irq = &ares->data.extended_irq;
		dev->irq_active_low = irq->polarity == ACPI_ACTIVE_LOW;
		break;

	case ACPI_RESOURCE_TYPE_GPIO:
		gpio = &ares->data.gpio;
		if (gpio->connection_type == ACPI_RESOURCE_GPIO_TYPE_INT)
			dev->irq_active_low = gpio->polarity == ACPI_ACTIVE_LOW;
		break;

	case ACPI_RESOURCE_TYPE_SERIAL_BUS:
		sb = &ares->data.uart_serial_bus;
		if (sb->type == ACPI_RESOURCE_SERIAL_TYPE_UART) {
			dev->init_speed = sb->default_baud_rate;
			dev->oper_speed = 4000000;
		}
		break;

	default:
		break;
	}

	return 0;
}
#endif /* CONFIG_ACPI */

static int bcm_get_resources(struct bcm_device *dev)
{
	dev->name = dev_name(dev->dev);

	dev->clk = devm_clk_get(dev->dev, NULL);

	dev->device_wakeup = devm_gpiod_get_optional(dev->dev,
						     "device-wakeup",
						     GPIOD_OUT_LOW);
	if (IS_ERR(dev->device_wakeup))
		return PTR_ERR(dev->device_wakeup);

	dev->shutdown = devm_gpiod_get_optional(dev->dev, "shutdown",
						GPIOD_OUT_LOW);
	if (IS_ERR(dev->shutdown))
		return PTR_ERR(dev->shutdown);

	/* IRQ can be declared in ACPI table as Interrupt or GpioInt */
	if (dev->irq <= 0) {
		struct gpio_desc *gpio;

		gpio = devm_gpiod_get_optional(dev->dev, "host-wakeup",
					       GPIOD_IN);
		if (IS_ERR(gpio))
			return PTR_ERR(gpio);

		dev->irq = gpiod_to_irq(gpio);
	}

	dev_info(dev->dev, "BCM irq: %d\n", dev->irq);
	return 0;
}

#ifdef CONFIG_ACPI
static int bcm_acpi_probe(struct bcm_device *dev)
{
	LIST_HEAD(resources);
	const struct dmi_system_id *dmi_id;
	const struct acpi_gpio_mapping *gpio_mapping = acpi_bcm_int_last_gpios;
	const struct acpi_device_id *id;
	struct resource_entry *entry;
	int ret;

	/* Retrieve GPIO data */
	id = acpi_match_device(dev->dev->driver->acpi_match_table, dev->dev);
	if (id)
		gpio_mapping = (const struct acpi_gpio_mapping *) id->driver_data;

	ret = devm_acpi_dev_add_driver_gpios(dev->dev, gpio_mapping);
	if (ret)
		return ret;

	/* Retrieve UART ACPI info */
	ret = acpi_dev_get_resources(ACPI_COMPANION(dev->dev),
				     &resources, bcm_resource, dev);
	if (ret < 0)
		return ret;

	resource_list_for_each_entry(entry, &resources) {
		if (resource_type(entry->res) == IORESOURCE_IRQ) {
			dev->irq = entry->res->start;
			break;
		}
	}
	acpi_dev_free_resource_list(&resources);

	dmi_id = dmi_first_match(bcm_active_low_irq_dmi_table);
	if (dmi_id) {
		dev_warn(dev->dev, "%s: Overwriting IRQ polarity to active low",
			    dmi_id->ident);
		dev->irq_active_low = true;
	}

	return 0;
}
#else
static int bcm_acpi_probe(struct bcm_device *dev)
{
	return -EINVAL;
}
#endif /* CONFIG_ACPI */

static int bcm_of_probe(struct bcm_device *bdev)
{
	device_property_read_u32(bdev->dev, "max-speed", &bdev->oper_speed);
	return 0;
}

static int bcm_probe(struct platform_device *pdev)
{
	struct bcm_device *dev;
	int ret;

	dev = devm_kzalloc(&pdev->dev, sizeof(*dev), GFP_KERNEL);
	if (!dev)
		return -ENOMEM;

	dev->dev = &pdev->dev;
	dev->irq = platform_get_irq(pdev, 0);

	if (has_acpi_companion(&pdev->dev)) {
		ret = bcm_acpi_probe(dev);
		if (ret)
			return ret;
	}

	ret = bcm_get_resources(dev);
	if (ret)
		return ret;

	platform_set_drvdata(pdev, dev);

	dev_info(&pdev->dev, "%s device registered.\n", dev->name);

	/* Place this instance on the device list */
	mutex_lock(&bcm_device_lock);
	list_add_tail(&dev->list, &bcm_device_list);
	mutex_unlock(&bcm_device_lock);

	bcm_gpio_set_power(dev, false);

	return 0;
}

static int bcm_remove(struct platform_device *pdev)
{
	struct bcm_device *dev = platform_get_drvdata(pdev);

	mutex_lock(&bcm_device_lock);
	list_del(&dev->list);
	mutex_unlock(&bcm_device_lock);

	dev_info(&pdev->dev, "%s device unregistered.\n", dev->name);

	return 0;
}

static const struct hci_uart_proto bcm_proto = {
	.id		= HCI_UART_BCM,
	.name		= "Broadcom",
	.manufacturer	= 15,
	.init_speed	= 115200,
	.open		= bcm_open,
	.close		= bcm_close,
	.flush		= bcm_flush,
	.setup		= bcm_setup,
	.set_baudrate	= bcm_set_baudrate,
	.recv		= bcm_recv,
	.enqueue	= bcm_enqueue,
	.dequeue	= bcm_dequeue,
};

#ifdef CONFIG_ACPI
static const struct acpi_device_id bcm_acpi_match[] = {
	{ "BCM2E1A", (kernel_ulong_t)&acpi_bcm_int_last_gpios },
	{ "BCM2E39", (kernel_ulong_t)&acpi_bcm_int_last_gpios },
	{ "BCM2E3A", (kernel_ulong_t)&acpi_bcm_int_last_gpios },
	{ "BCM2E3D", (kernel_ulong_t)&acpi_bcm_int_last_gpios },
	{ "BCM2E3F", (kernel_ulong_t)&acpi_bcm_int_last_gpios },
	{ "BCM2E40", (kernel_ulong_t)&acpi_bcm_int_last_gpios },
	{ "BCM2E54", (kernel_ulong_t)&acpi_bcm_int_last_gpios },
	{ "BCM2E55", (kernel_ulong_t)&acpi_bcm_int_last_gpios },
	{ "BCM2E64", (kernel_ulong_t)&acpi_bcm_int_last_gpios },
	{ "BCM2E65", (kernel_ulong_t)&acpi_bcm_int_last_gpios },
	{ "BCM2E67", (kernel_ulong_t)&acpi_bcm_int_last_gpios },
	{ "BCM2E71", (kernel_ulong_t)&acpi_bcm_int_last_gpios },
	{ "BCM2E7B", (kernel_ulong_t)&acpi_bcm_int_last_gpios },
	{ "BCM2E7C", (kernel_ulong_t)&acpi_bcm_int_last_gpios },
	{ "BCM2E7E", (kernel_ulong_t)&acpi_bcm_int_first_gpios },
	{ "BCM2E95", (kernel_ulong_t)&acpi_bcm_int_first_gpios },
	{ "BCM2E96", (kernel_ulong_t)&acpi_bcm_int_first_gpios },
	{ "BCM2EA4", (kernel_ulong_t)&acpi_bcm_int_first_gpios },
	{ },
};
MODULE_DEVICE_TABLE(acpi, bcm_acpi_match);
#endif

/* suspend and resume callbacks */
static const struct dev_pm_ops bcm_pm_ops = {
	SET_SYSTEM_SLEEP_PM_OPS(bcm_suspend, bcm_resume)
	SET_RUNTIME_PM_OPS(bcm_suspend_device, bcm_resume_device, NULL)
};

static struct platform_driver bcm_driver = {
	.probe = bcm_probe,
	.remove = bcm_remove,
	.driver = {
		.name = "hci_bcm",
		.acpi_match_table = ACPI_PTR(bcm_acpi_match),
		.pm = &bcm_pm_ops,
	},
};

static int bcm_serdev_probe(struct serdev_device *serdev)
{
	struct bcm_device *bcmdev;
	int err;

	bcmdev = devm_kzalloc(&serdev->dev, sizeof(*bcmdev), GFP_KERNEL);
	if (!bcmdev)
		return -ENOMEM;

	bcmdev->dev = &serdev->dev;
#ifdef CONFIG_PM
	bcmdev->hu = &bcmdev->serdev_hu;
#endif
	bcmdev->serdev_hu.serdev = serdev;
	serdev_device_set_drvdata(serdev, bcmdev);

	if (has_acpi_companion(&serdev->dev))
		err = bcm_acpi_probe(bcmdev);
	else
		err = bcm_of_probe(bcmdev);
	if (err)
		return err;

	err = bcm_get_resources(bcmdev);
	if (err)
		return err;

	bcm_gpio_set_power(bcmdev, false);

	return hci_uart_register_device(&bcmdev->serdev_hu, &bcm_proto);
}

static void bcm_serdev_remove(struct serdev_device *serdev)
{
	struct bcm_device *bcmdev = serdev_device_get_drvdata(serdev);

	hci_uart_unregister_device(&bcmdev->serdev_hu);
}

#ifdef CONFIG_OF
static const struct of_device_id bcm_bluetooth_of_match[] = {
	{ .compatible = "brcm,bcm43438-bt" },
	{ },
};
MODULE_DEVICE_TABLE(of, bcm_bluetooth_of_match);
#endif

static struct serdev_device_driver bcm_serdev_driver = {
	.probe = bcm_serdev_probe,
	.remove = bcm_serdev_remove,
	.driver = {
		.name = "hci_uart_bcm",
		.of_match_table = of_match_ptr(bcm_bluetooth_of_match),
		.acpi_match_table = ACPI_PTR(bcm_acpi_match),
		.pm = &bcm_pm_ops,
	},
};

int __init bcm_init(void)
{
	/* For now, we need to keep both platform device
	 * driver (ACPI generated) and serdev driver (DT).
	 */
	platform_driver_register(&bcm_driver);
	serdev_device_driver_register(&bcm_serdev_driver);

	return hci_uart_register_proto(&bcm_proto);
}

int __exit bcm_deinit(void)
{
	platform_driver_unregister(&bcm_driver);
	serdev_device_driver_unregister(&bcm_serdev_driver);

	return hci_uart_unregister_proto(&bcm_proto);
}<|MERGE_RESOLUTION|>--- conflicted
+++ resolved
@@ -214,11 +214,7 @@
 		goto unlock;
 	}
 
-<<<<<<< HEAD
-	err = devm_request_irq(&bdev->pdev->dev, bdev->irq, bcm_host_wake,
-=======
 	err = devm_request_irq(bdev->dev, bdev->irq, bcm_host_wake,
->>>>>>> 0186f2dc
 			       bdev->irq_active_low ? IRQF_TRIGGER_FALLING :
 						      IRQF_TRIGGER_RISING,
 			       "host_wake", bdev);
@@ -731,8 +727,6 @@
 			DMI_EXACT_MATCH(DMI_SYS_VENDOR, "LENOVO"),
 			DMI_EXACT_MATCH(DMI_PRODUCT_VERSION, "ThinkPad 8"),
 		},
-<<<<<<< HEAD
-=======
 	},
 	{
 		.ident = "MINIX Z83-4",
@@ -740,7 +734,6 @@
 			DMI_EXACT_MATCH(DMI_SYS_VENDOR, "MINIX"),
 			DMI_MATCH(DMI_PRODUCT_NAME, "Z83-4"),
 		},
->>>>>>> 0186f2dc
 	},
 	{ }
 };
