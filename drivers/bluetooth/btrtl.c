--- conflicted
+++ resolved
@@ -125,36 +125,19 @@
 	  .cfg_name = "rtl_bt/rtl8821c_config" },
 
 	/* 8761A */
-<<<<<<< HEAD
-	{ IC_INFO(RTL_ROM_LMP_8761A, 0xa),
-=======
 	{ IC_INFO(RTL_ROM_LMP_8761A, 0xa, 0x6, HCI_USB),
->>>>>>> 7d2a07b7
 	  .config_needed = false,
 	  .has_rom_version = true,
 	  .fw_name  = "rtl_bt/rtl8761a_fw.bin",
 	  .cfg_name = "rtl_bt/rtl8761a_config" },
 
 	/* 8761B */
-<<<<<<< HEAD
-	{ IC_INFO(RTL_ROM_LMP_8761A, 0xb),
-=======
 	{ IC_INFO(RTL_ROM_LMP_8761A, 0xb, 0xa, HCI_UART),
->>>>>>> 7d2a07b7
 	  .config_needed = false,
 	  .has_rom_version = true,
 	  .fw_name  = "rtl_bt/rtl8761b_fw.bin",
 	  .cfg_name = "rtl_bt/rtl8761b_config" },
 
-<<<<<<< HEAD
-	/* 8822C with UART interface */
-	{ .match_flags = IC_MATCH_FL_LMPSUBV | IC_MATCH_FL_HCIREV |
-			 IC_MATCH_FL_HCIBUS,
-	  .lmp_subver = RTL_ROM_LMP_8822B,
-	  .hci_rev = 0x000c,
-	  .hci_ver = 0x0a,
-	  .hci_bus = HCI_UART,
-=======
 	/* 8761BU */
 	{ IC_INFO(RTL_ROM_LMP_8761A, 0xb, 0xa, HCI_USB),
 	  .config_needed = false,
@@ -164,7 +147,6 @@
 
 	/* 8822C with UART interface */
 	{ IC_INFO(RTL_ROM_LMP_8822B, 0xc, 0xa, HCI_UART),
->>>>>>> 7d2a07b7
 	  .config_needed = true,
 	  .has_rom_version = true,
 	  .fw_name  = "rtl_bt/rtl8822cs_fw.bin",
@@ -297,10 +279,7 @@
 		{ RTL_ROM_LMP_8821A, 10 },	/* 8821C */
 		{ RTL_ROM_LMP_8822B, 13 },	/* 8822C */
 		{ RTL_ROM_LMP_8761A, 14 },	/* 8761B */
-<<<<<<< HEAD
-=======
 		{ RTL_ROM_LMP_8852A, 18 },	/* 8852A */
->>>>>>> 7d2a07b7
 	};
 
 	min_size = sizeof(struct rtl_epatch_header) + sizeof(extension_sig) + 3;
@@ -785,15 +764,7 @@
 
 	btrtl_set_quirks(hdev, btrtl_dev);
 
-<<<<<<< HEAD
-	/* Enable controller to do both LE scan and BR/EDR inquiry
-	 * simultaneously.
-	 */
-	set_bit(HCI_QUIRK_SIMULTANEOUS_DISCOVERY, &hdev->quirks);
-
-=======
 	btrtl_free(btrtl_dev);
->>>>>>> 7d2a07b7
 	return ret;
 }
 EXPORT_SYMBOL_GPL(btrtl_setup_realtek);
