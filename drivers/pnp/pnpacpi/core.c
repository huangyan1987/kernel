/*
 * pnpacpi -- PnP ACPI driver
 *
 * Copyright (c) 2004 Matthieu Castet <castet.matthieu@free.fr>
 * Copyright (c) 2004 Li Shaohua <shaohua.li@intel.com>
 *
 * This program is free software; you can redistribute it and/or modify it
 * under the terms of the GNU General Public License as published by the
 * Free Software Foundation; either version 2, or (at your option) any
 * later version.
 *
 * This program is distributed in the hope that it will be useful, but
 * WITHOUT ANY WARRANTY; without even the implied warranty of
 * MERCHANTABILITY or FITNESS FOR A PARTICULAR PURPOSE.  See the GNU
 * General Public License for more details.
 *
 * You should have received a copy of the GNU General Public License
 * along with this program; if not, write to the Free Software
 * Foundation, Inc., 59 Temple Place, Suite 330, Boston, MA  02111-1307  USA
 */

#include <linux/acpi.h>
#include <linux/pnp.h>
#include <linux/slab.h>
#include <linux/mod_devicetable.h>
#include <acpi/acpi_bus.h>

#include "../base.h"
#include "pnpacpi.h"

static int num;

/* We need only to blacklist devices that have already an acpi driver that
 * can't use pnp layer. We don't need to blacklist device that are directly
 * used by the kernel (PCI root, ...), as it is harmless and there were
 * already present in pnpbios. But there is an exception for devices that
 * have irqs (PIC, Timer) because we call acpi_register_gsi.
 * Finally, only devices that have a CRS method need to be in this list.
 */
static struct acpi_device_id excluded_id_list[] __initdata = {
	{"PNP0C09", 0},		/* EC */
	{"PNP0C0F", 0},		/* Link device */
	{"PNP0000", 0},		/* PIC */
	{"PNP0100", 0},		/* Timer */
	{"", 0},
};

static inline int __init is_exclusive_device(struct acpi_device *dev)
{
	return (!acpi_match_device_ids(dev, excluded_id_list));
}

/*
 * Compatible Device IDs
 */
#define TEST_HEX(c) \
	if (!(('0' <= (c) && (c) <= '9') || ('A' <= (c) && (c) <= 'F'))) \
		return 0
#define TEST_ALPHA(c) \
	if (!('@' <= (c) || (c) <= 'Z')) \
		return 0
static int __init ispnpidacpi(const char *id)
{
	TEST_ALPHA(id[0]);
	TEST_ALPHA(id[1]);
	TEST_ALPHA(id[2]);
	TEST_HEX(id[3]);
	TEST_HEX(id[4]);
	TEST_HEX(id[5]);
	TEST_HEX(id[6]);
	if (id[7] != '\0')
		return 0;
	return 1;
}

static int pnpacpi_get_resources(struct pnp_dev *dev)
{
	pnp_dbg(&dev->dev, "get resources\n");
	return pnpacpi_parse_allocated_resource(dev);
}

static int pnpacpi_set_resources(struct pnp_dev *dev)
{
	struct acpi_device *acpi_dev = dev->data;
	acpi_handle handle = acpi_dev->handle;
	struct acpi_buffer buffer;
	int ret;

	pnp_dbg(&dev->dev, "set resources\n");
	ret = pnpacpi_build_resource_template(dev, &buffer);
	if (ret)
		return ret;
	ret = pnpacpi_encode_resources(dev, &buffer);
	if (ret) {
		kfree(buffer.pointer);
		return ret;
	}
	if (ACPI_FAILURE(acpi_set_current_resources(handle, &buffer)))
		ret = -EINVAL;
	else if (acpi_bus_power_manageable(handle))
		ret = acpi_bus_set_power(handle, ACPI_STATE_D0);
	kfree(buffer.pointer);
	return ret;
}

static int pnpacpi_disable_resources(struct pnp_dev *dev)
{
	struct acpi_device *acpi_dev = dev->data;
	acpi_handle handle = acpi_dev->handle;
	int ret;

	dev_dbg(&dev->dev, "disable resources\n");

	/* acpi_unregister_gsi(pnp_irq(dev, 0)); */
	ret = 0;
	if (acpi_bus_power_manageable(handle))
		acpi_bus_set_power(handle, ACPI_STATE_D3);
		/* continue even if acpi_bus_set_power() fails */
	if (ACPI_FAILURE(acpi_evaluate_object(handle, "_DIS", NULL, NULL)))
		ret = -ENODEV;
	return ret;
}

#ifdef CONFIG_ACPI_SLEEP
static bool pnpacpi_can_wakeup(struct pnp_dev *dev)
{
	struct acpi_device *acpi_dev = dev->data;
	acpi_handle handle = acpi_dev->handle;

	return acpi_bus_can_wakeup(handle);
}

static int pnpacpi_suspend(struct pnp_dev *dev, pm_message_t state)
{
	struct acpi_device *acpi_dev = dev->data;
	acpi_handle handle = acpi_dev->handle;
	int power_state;

	if (device_can_wakeup(&dev->dev)) {
		int rc = acpi_pm_device_sleep_wake(&dev->dev,
				device_may_wakeup(&dev->dev));

		if (rc)
			return rc;
	}
	power_state = acpi_pm_device_sleep_state(&dev->dev, NULL);
	if (power_state < 0)
		power_state = (state.event == PM_EVENT_ON) ?
				ACPI_STATE_D0 : ACPI_STATE_D3;

	/* acpi_bus_set_power() often fails (keyboard port can't be
	 * powered-down?), and in any case, our return value is ignored
	 * by pnp_bus_suspend().  Hence we don't revert the wakeup
	 * setting if the set_power fails.
	 */
	return acpi_bus_set_power(handle, power_state);
}

static int pnpacpi_resume(struct pnp_dev *dev)
{
	struct acpi_device *acpi_dev = dev->data;
	acpi_handle handle = acpi_dev->handle;

	if (device_may_wakeup(&dev->dev))
		acpi_pm_device_sleep_wake(&dev->dev, false);
	return acpi_bus_set_power(handle, ACPI_STATE_D0);
}
#endif

struct pnp_protocol pnpacpi_protocol = {
	.name	 = "Plug and Play ACPI",
	.get	 = pnpacpi_get_resources,
	.set	 = pnpacpi_set_resources,
	.disable = pnpacpi_disable_resources,
#ifdef CONFIG_ACPI_SLEEP
	.can_wakeup = pnpacpi_can_wakeup,
	.suspend = pnpacpi_suspend,
	.resume = pnpacpi_resume,
#endif
};
EXPORT_SYMBOL(pnpacpi_protocol);

<<<<<<< HEAD
static char *pnpacpi_get_id(struct acpi_device *device)
=======
static char *__init pnpacpi_get_id(struct acpi_device *device)
>>>>>>> 08eab940
{
	struct acpi_hardware_id *id;

	list_for_each_entry(id, &device->pnp.ids, list) {
		if (ispnpidacpi(id->id))
			return id->id;
	}

	return NULL;
}

static int __init pnpacpi_add_device(struct acpi_device *device)
{
	acpi_handle temp = NULL;
	acpi_status status;
	struct pnp_dev *dev;
	char *pnpid;
	struct acpi_hardware_id *id;

	/*
	 * If a PnPacpi device is not present , the device
	 * driver should not be loaded.
	 */
	status = acpi_get_handle(device->handle, "_CRS", &temp);
	if (ACPI_FAILURE(status))
		return 0;

	pnpid = pnpacpi_get_id(device);
	if (!pnpid)
		return 0;

	if (is_exclusive_device(device) || !device->status.present)
		return 0;

	dev = pnp_alloc_dev(&pnpacpi_protocol, num, pnpid);
	if (!dev)
		return -ENOMEM;

	dev->data = device;
	/* .enabled means the device can decode the resources */
	dev->active = device->status.enabled;
	status = acpi_get_handle(device->handle, "_SRS", &temp);
	if (ACPI_SUCCESS(status))
		dev->capabilities |= PNP_CONFIGURABLE;
	dev->capabilities |= PNP_READ;
	if (device->flags.dynamic_status && (dev->capabilities & PNP_CONFIGURABLE))
		dev->capabilities |= PNP_WRITE;
	if (device->flags.removable)
		dev->capabilities |= PNP_REMOVABLE;
	status = acpi_get_handle(device->handle, "_DIS", &temp);
	if (ACPI_SUCCESS(status))
		dev->capabilities |= PNP_DISABLE;

	if (strlen(acpi_device_name(device)))
		strncpy(dev->name, acpi_device_name(device), sizeof(dev->name));
	else
		strncpy(dev->name, acpi_device_bid(device), sizeof(dev->name));

	if (dev->active)
		pnpacpi_parse_allocated_resource(dev);

	if (dev->capabilities & PNP_CONFIGURABLE)
		pnpacpi_parse_resource_option_data(dev);

	list_for_each_entry(id, &device->pnp.ids, list) {
		if (!strcmp(id->id, pnpid))
			continue;
		if (!ispnpidacpi(id->id))
			continue;
		pnp_add_id(dev, id->id);
	}

	/* clear out the damaged flags */
	if (!dev->active)
		pnp_init_resources(dev);
	pnp_add_device(dev);
	num++;

	return AE_OK;
}

static acpi_status __init pnpacpi_add_device_handler(acpi_handle handle,
						     u32 lvl, void *context,
						     void **rv)
{
	struct acpi_device *device;

	if (!acpi_bus_get_device(handle, &device))
		pnpacpi_add_device(device);
	else
		return AE_CTRL_DEPTH;
	return AE_OK;
}

static int __init acpi_pnp_match(struct device *dev, void *_pnp)
{
	struct acpi_device *acpi = to_acpi_device(dev);
	struct pnp_dev *pnp = _pnp;

	/* true means it matched */
	return !acpi_get_physical_device(acpi->handle)
	    && compare_pnp_id(pnp->id, acpi_device_hid(acpi));
}

static int __init acpi_pnp_find_device(struct device *dev, acpi_handle * handle)
{
	struct device *adev;
	struct acpi_device *acpi;

	adev = bus_find_device(&acpi_bus_type, NULL,
			       to_pnp_dev(dev), acpi_pnp_match);
	if (!adev)
		return -ENODEV;

	acpi = to_acpi_device(adev);
	*handle = acpi->handle;
	put_device(adev);
	return 0;
}

/* complete initialization of a PNPACPI device includes having
 * pnpdev->dev.archdata.acpi_handle point to its ACPI sibling.
 */
static struct acpi_bus_type __initdata acpi_pnp_bus = {
	.bus	     = &pnp_bus_type,
	.find_device = acpi_pnp_find_device,
};

int pnpacpi_disabled __initdata;
static int __init pnpacpi_init(void)
{
	if (acpi_disabled || pnpacpi_disabled) {
		printk(KERN_INFO "pnp: PnP ACPI: disabled\n");
		return 0;
	}
	printk(KERN_INFO "pnp: PnP ACPI init\n");
	pnp_register_protocol(&pnpacpi_protocol);
	register_acpi_bus_type(&acpi_pnp_bus);
	acpi_get_devices(NULL, pnpacpi_add_device_handler, NULL, NULL);
	printk(KERN_INFO "pnp: PnP ACPI: found %d devices\n", num);
	unregister_acpi_bus_type(&acpi_pnp_bus);
	pnp_platform_devices = 1;
	return 0;
}

fs_initcall(pnpacpi_init);

static int __init pnpacpi_setup(char *str)
{
	if (str == NULL)
		return 1;
	if (!strncmp(str, "off", 3))
		pnpacpi_disabled = 1;
	return 1;
}

__setup("pnpacpi=", pnpacpi_setup);<|MERGE_RESOLUTION|>--- conflicted
+++ resolved
@@ -180,11 +180,7 @@
 };
 EXPORT_SYMBOL(pnpacpi_protocol);
 
-<<<<<<< HEAD
-static char *pnpacpi_get_id(struct acpi_device *device)
-=======
 static char *__init pnpacpi_get_id(struct acpi_device *device)
->>>>>>> 08eab940
 {
 	struct acpi_hardware_id *id;
 
