--- conflicted
+++ resolved
@@ -581,15 +581,9 @@
 		 * or otherwise let the async path handle it if the
 		 * unregistration was already queued.
 		 */
-<<<<<<< HEAD
-		device_lock(dev);
-		killed = kill_device(dev);
-		device_unlock(dev);
-=======
 		nd_device_lock(dev);
 		killed = kill_device(dev);
 		nd_device_unlock(dev);
->>>>>>> f95f0722
 
 		if (!killed)
 			return;
@@ -900,17 +894,10 @@
 		if (nvdimm_bus->probe_active == 0)
 			break;
 		nvdimm_bus_unlock(dev);
-<<<<<<< HEAD
-		device_unlock(dev);
-		wait_event(nvdimm_bus->wait,
-				nvdimm_bus->probe_active == 0);
-		device_lock(dev);
-=======
 		nd_device_unlock(dev);
 		wait_event(nvdimm_bus->wait,
 				nvdimm_bus->probe_active == 0);
 		nd_device_lock(dev);
->>>>>>> f95f0722
 		nvdimm_bus_lock(dev);
 	} while (true);
 }
@@ -1126,11 +1113,7 @@
 		goto out;
 	}
 
-<<<<<<< HEAD
-	device_lock(dev);
-=======
 	nd_device_lock(dev);
->>>>>>> f95f0722
 	nvdimm_bus_lock(dev);
 	rc = nd_cmd_clear_to_send(nvdimm_bus, nvdimm, func, buf);
 	if (rc)
@@ -1152,11 +1135,7 @@
 
 out_unlock:
 	nvdimm_bus_unlock(dev);
-<<<<<<< HEAD
-	device_unlock(dev);
-=======
 	nd_device_unlock(dev);
->>>>>>> f95f0722
 out:
 	kfree(in_env);
 	kfree(out_env);
