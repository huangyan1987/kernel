--- conflicted
+++ resolved
@@ -178,11 +178,7 @@
 		return -EIO;
 
 	/* No need to go further if security is disabled */
-<<<<<<< HEAD
-	if (nvdimm->sec.state == NVDIMM_SECURITY_DISABLED)
-=======
 	if (test_bit(NVDIMM_SECURITY_DISABLED, &nvdimm->sec.flags))
->>>>>>> fec38890
 		return 0;
 
 	if (test_bit(NDD_SECURITY_OVERWRITE, &nvdimm->flags)) {
