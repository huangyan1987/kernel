/*
 * Persistent Memory Driver
 *
 * Copyright (c) 2014-2015, Intel Corporation.
 * Copyright (c) 2015, Christoph Hellwig <hch@lst.de>.
 * Copyright (c) 2015, Boaz Harrosh <boaz@plexistor.com>.
 *
 * This program is free software; you can redistribute it and/or modify it
 * under the terms and conditions of the GNU General Public License,
 * version 2, as published by the Free Software Foundation.
 *
 * This program is distributed in the hope it will be useful, but WITHOUT
 * ANY WARRANTY; without even the implied warranty of MERCHANTABILITY or
 * FITNESS FOR A PARTICULAR PURPOSE.  See the GNU General Public License for
 * more details.
 */

#include <asm/cacheflush.h>
#include <linux/blkdev.h>
#include <linux/hdreg.h>
#include <linux/init.h>
#include <linux/platform_device.h>
#include <linux/module.h>
#include <linux/moduleparam.h>
#include <linux/badblocks.h>
#include <linux/memremap.h>
#include <linux/vmalloc.h>
#include <linux/pfn_t.h>
#include <linux/slab.h>
#include <linux/pmem.h>
#include <linux/nd.h>
#include "pfn.h"
#include "nd.h"

struct pmem_device {
	struct request_queue	*pmem_queue;
	struct gendisk		*pmem_disk;
	struct nd_namespace_common *ndns;

	/* One contiguous memory region per device */
	phys_addr_t		phys_addr;
	/* when non-zero this device is hosting a 'pfn' instance */
	phys_addr_t		data_offset;
	u64			pfn_flags;
	void __pmem		*virt_addr;
	/* immutable base size of the namespace */
	size_t			size;
	/* trim size when namespace capacity has been section aligned */
	u32			pfn_pad;
	struct badblocks	bb;
};

static bool is_bad_pmem(struct badblocks *bb, sector_t sector, unsigned int len)
{
	if (bb->count) {
		sector_t first_bad;
		int num_bad;

		return !!badblocks_check(bb, sector, len / 512, &first_bad,
				&num_bad);
	}

	return false;
}

static void pmem_clear_poison(struct pmem_device *pmem, phys_addr_t offset,
		unsigned int len)
{
	struct device *dev = disk_to_dev(pmem->pmem_disk);
	sector_t sector;
	long cleared;

	sector = (offset - pmem->data_offset) / 512;
	cleared = nvdimm_clear_poison(dev, pmem->phys_addr + offset, len);

	if (cleared > 0 && cleared / 512) {
		dev_dbg(dev, "%s: %llx clear %ld sector%s\n",
				__func__, (unsigned long long) sector,
				cleared / 512, cleared / 512 > 1 ? "s" : "");
		badblocks_clear(&pmem->bb, sector, cleared / 512);
	}
	invalidate_pmem(pmem->virt_addr + offset, len);
}

static int pmem_do_bvec(struct pmem_device *pmem, struct page *page,
			unsigned int len, unsigned int off, int rw,
			sector_t sector)
{
	int rc = 0;
<<<<<<< HEAD
=======
	bool bad_pmem = false;
>>>>>>> 1d3cce07
	void *mem = kmap_atomic(page);
	phys_addr_t pmem_off = sector * 512 + pmem->data_offset;
	void __pmem *pmem_addr = pmem->virt_addr + pmem_off;

	if (unlikely(is_bad_pmem(&pmem->bb, sector, len)))
		bad_pmem = true;

	if (rw == READ) {
<<<<<<< HEAD
		if (unlikely(is_bad_pmem(&pmem->bb, sector, len)))
			rc = -EIO;
		else {
			memcpy_from_pmem(mem + off, pmem_addr, len);
=======
		if (unlikely(bad_pmem))
			rc = -EIO;
		else {
			rc = memcpy_from_pmem(mem + off, pmem_addr, len);
>>>>>>> 1d3cce07
			flush_dcache_page(page);
		}
	} else {
		/*
		 * Note that we write the data both before and after
		 * clearing poison.  The write before clear poison
		 * handles situations where the latest written data is
		 * preserved and the clear poison operation simply marks
		 * the address range as valid without changing the data.
		 * In this case application software can assume that an
		 * interrupted write will either return the new good
		 * data or an error.
		 *
		 * However, if pmem_clear_poison() leaves the data in an
		 * indeterminate state we need to perform the write
		 * after clear poison.
		 */
		flush_dcache_page(page);
		memcpy_to_pmem(pmem_addr, mem + off, len);
		if (unlikely(bad_pmem)) {
			pmem_clear_poison(pmem, pmem_off, len);
			memcpy_to_pmem(pmem_addr, mem + off, len);
		}
	}

	kunmap_atomic(mem);
	return rc;
}

static blk_qc_t pmem_make_request(struct request_queue *q, struct bio *bio)
{
	int rc = 0;
	bool do_acct;
	unsigned long start;
	struct bio_vec bvec;
	struct bvec_iter iter;
	struct block_device *bdev = bio->bi_bdev;
	struct pmem_device *pmem = bdev->bd_disk->private_data;

	do_acct = nd_iostat_start(bio, &start);
	bio_for_each_segment(bvec, bio, iter) {
		rc = pmem_do_bvec(pmem, bvec.bv_page, bvec.bv_len,
				bvec.bv_offset, bio_data_dir(bio),
				iter.bi_sector);
		if (rc) {
			bio->bi_error = rc;
			break;
		}
	}
	if (do_acct)
		nd_iostat_end(bio, start);

	if (bio_data_dir(bio))
		wmb_pmem();

	bio_endio(bio);
	return BLK_QC_T_NONE;
}

static int pmem_rw_page(struct block_device *bdev, sector_t sector,
		       struct page *page, int rw)
{
	struct pmem_device *pmem = bdev->bd_disk->private_data;
	int rc;

	rc = pmem_do_bvec(pmem, page, PAGE_SIZE, 0, rw, sector);
	if (rw & WRITE)
		wmb_pmem();

	/*
	 * The ->rw_page interface is subtle and tricky.  The core
	 * retries on any error, so we can only invoke page_endio() in
	 * the successful completion case.  Otherwise, we'll see crashes
	 * caused by double completion.
	 */
	if (rc == 0)
		page_endio(page, rw & WRITE, 0);

	return rc;
}

static long pmem_direct_access(struct block_device *bdev, sector_t sector,
		      void __pmem **kaddr, pfn_t *pfn)
{
	struct pmem_device *pmem = bdev->bd_disk->private_data;
	resource_size_t offset = sector * 512 + pmem->data_offset;

	*kaddr = pmem->virt_addr + offset;
	*pfn = phys_to_pfn_t(pmem->phys_addr + offset, pmem->pfn_flags);

	return pmem->size - pmem->pfn_pad - offset;
}

static const struct block_device_operations pmem_fops = {
	.owner =		THIS_MODULE,
	.rw_page =		pmem_rw_page,
	.direct_access =	pmem_direct_access,
	.revalidate_disk =	nvdimm_revalidate_disk,
};

static struct pmem_device *pmem_alloc(struct device *dev,
		struct resource *res, int id)
{
	struct pmem_device *pmem;
	struct request_queue *q;

	pmem = devm_kzalloc(dev, sizeof(*pmem), GFP_KERNEL);
	if (!pmem)
		return ERR_PTR(-ENOMEM);

	pmem->phys_addr = res->start;
	pmem->size = resource_size(res);
	if (!arch_has_wmb_pmem())
		dev_warn(dev, "unable to guarantee persistence of writes\n");

	if (!devm_request_mem_region(dev, pmem->phys_addr, pmem->size,
			dev_name(dev))) {
		dev_warn(dev, "could not reserve region [0x%pa:0x%zx]\n",
				&pmem->phys_addr, pmem->size);
		return ERR_PTR(-EBUSY);
	}

	q = blk_alloc_queue_node(GFP_KERNEL, dev_to_node(dev));
	if (!q)
		return ERR_PTR(-ENOMEM);

	pmem->pfn_flags = PFN_DEV;
	if (pmem_should_map_pages(dev)) {
		pmem->virt_addr = (void __pmem *) devm_memremap_pages(dev, res,
				&q->q_usage_counter, NULL);
		pmem->pfn_flags |= PFN_MAP;
	} else
		pmem->virt_addr = (void __pmem *) devm_memremap(dev,
				pmem->phys_addr, pmem->size,
				ARCH_MEMREMAP_PMEM);

	if (IS_ERR(pmem->virt_addr)) {
		blk_cleanup_queue(q);
		return (void __force *) pmem->virt_addr;
	}

	pmem->pmem_queue = q;
	return pmem;
}

static void pmem_detach_disk(struct pmem_device *pmem)
{
	if (!pmem->pmem_disk)
		return;

	del_gendisk(pmem->pmem_disk);
	put_disk(pmem->pmem_disk);
	blk_cleanup_queue(pmem->pmem_queue);
}

static int pmem_attach_disk(struct device *dev,
		struct nd_namespace_common *ndns, struct pmem_device *pmem)
{
	struct nd_namespace_io *nsio = to_nd_namespace_io(&ndns->dev);
	int nid = dev_to_node(dev);
	struct resource bb_res;
	struct gendisk *disk;

	blk_queue_make_request(pmem->pmem_queue, pmem_make_request);
	blk_queue_physical_block_size(pmem->pmem_queue, PAGE_SIZE);
	blk_queue_max_hw_sectors(pmem->pmem_queue, UINT_MAX);
	blk_queue_bounce_limit(pmem->pmem_queue, BLK_BOUNCE_ANY);
	queue_flag_set_unlocked(QUEUE_FLAG_NONROT, pmem->pmem_queue);

	disk = alloc_disk_node(0, nid);
	if (!disk) {
		blk_cleanup_queue(pmem->pmem_queue);
		return -ENOMEM;
	}

	disk->fops		= &pmem_fops;
	disk->private_data	= pmem;
	disk->queue		= pmem->pmem_queue;
	disk->flags		= GENHD_FL_EXT_DEVT;
	nvdimm_namespace_disk_name(ndns, disk->disk_name);
	disk->driverfs_dev = dev;
	set_capacity(disk, (pmem->size - pmem->pfn_pad - pmem->data_offset)
			/ 512);
	pmem->pmem_disk = disk;
	devm_exit_badblocks(dev, &pmem->bb);
	if (devm_init_badblocks(dev, &pmem->bb))
		return -ENOMEM;
	bb_res.start = nsio->res.start + pmem->data_offset;
	bb_res.end = nsio->res.end;
	if (is_nd_pfn(dev)) {
		struct nd_pfn *nd_pfn = to_nd_pfn(dev);
		struct nd_pfn_sb *pfn_sb = nd_pfn->pfn_sb;

		bb_res.start += __le32_to_cpu(pfn_sb->start_pad);
		bb_res.end -= __le32_to_cpu(pfn_sb->end_trunc);
	}
	nvdimm_badblocks_populate(to_nd_region(dev->parent), &pmem->bb,
			&bb_res);
	disk->bb = &pmem->bb;
	add_disk(disk);
	revalidate_disk(disk);

	return 0;
}

static int pmem_rw_bytes(struct nd_namespace_common *ndns,
		resource_size_t offset, void *buf, size_t size, int rw)
{
	struct pmem_device *pmem = dev_get_drvdata(ndns->claim);

	if (unlikely(offset + size > pmem->size)) {
		dev_WARN_ONCE(&ndns->dev, 1, "request out of range\n");
		return -EFAULT;
	}

	if (rw == READ) {
		unsigned int sz_align = ALIGN(size + (offset & (512 - 1)), 512);

		if (unlikely(is_bad_pmem(&pmem->bb, offset / 512, sz_align)))
			return -EIO;
		return memcpy_from_pmem(buf, pmem->virt_addr + offset, size);
	} else {
		memcpy_to_pmem(pmem->virt_addr + offset, buf, size);
		wmb_pmem();
	}

	return 0;
}

static int nd_pfn_init(struct nd_pfn *nd_pfn)
{
	struct nd_pfn_sb *pfn_sb = kzalloc(sizeof(*pfn_sb), GFP_KERNEL);
	struct pmem_device *pmem = dev_get_drvdata(&nd_pfn->dev);
	struct nd_namespace_common *ndns = nd_pfn->ndns;
	u32 start_pad = 0, end_trunc = 0;
	resource_size_t start, size;
	struct nd_namespace_io *nsio;
	struct nd_region *nd_region;
	unsigned long npfns;
	phys_addr_t offset;
	u64 checksum;
	int rc;

	if (!pfn_sb)
		return -ENOMEM;

	nd_pfn->pfn_sb = pfn_sb;
	rc = nd_pfn_validate(nd_pfn);
	if (rc == -ENODEV)
		/* no info block, do init */;
	else
		return rc;

	nd_region = to_nd_region(nd_pfn->dev.parent);
	if (nd_region->ro) {
		dev_info(&nd_pfn->dev,
				"%s is read-only, unable to init metadata\n",
				dev_name(&nd_region->dev));
		goto err;
	}

	memset(pfn_sb, 0, sizeof(*pfn_sb));

	/*
	 * Check if pmem collides with 'System RAM' when section aligned and
	 * trim it accordingly
	 */
	nsio = to_nd_namespace_io(&ndns->dev);
	start = PHYS_SECTION_ALIGN_DOWN(nsio->res.start);
	size = resource_size(&nsio->res);
	if (region_intersects(start, size, IORESOURCE_SYSTEM_RAM,
				IORES_DESC_NONE) == REGION_MIXED) {

		start = nsio->res.start;
		start_pad = PHYS_SECTION_ALIGN_UP(start) - start;
	}

	start = nsio->res.start;
	size = PHYS_SECTION_ALIGN_UP(start + size) - start;
	if (region_intersects(start, size, IORESOURCE_SYSTEM_RAM,
				IORES_DESC_NONE) == REGION_MIXED) {
		size = resource_size(&nsio->res);
		end_trunc = start + size - PHYS_SECTION_ALIGN_DOWN(start + size);
	}

	if (start_pad + end_trunc)
		dev_info(&nd_pfn->dev, "%s section collision, truncate %d bytes\n",
				dev_name(&ndns->dev), start_pad + end_trunc);

	/*
	 * Note, we use 64 here for the standard size of struct page,
	 * debugging options may cause it to be larger in which case the
	 * implementation will limit the pfns advertised through
	 * ->direct_access() to those that are included in the memmap.
	 */
<<<<<<< HEAD
=======
	start += start_pad;
	npfns = (pmem->size - start_pad - end_trunc - SZ_8K) / SZ_4K;
>>>>>>> 1d3cce07
	if (nd_pfn->mode == PFN_MODE_PMEM) {
		unsigned long memmap_size;

		/*
		 * vmemmap_populate_hugepages() allocates the memmap array in
<<<<<<< HEAD
		 * HPAGE_SIZE chunks.
		 */
		memmap_size = ALIGN(64 * npfns, PMD_SIZE);
		offset = ALIGN(SZ_8K + memmap_size, nd_pfn->align);
	} else if (nd_pfn->mode == PFN_MODE_RAM)
		offset = ALIGN(SZ_8K, nd_pfn->align);
=======
		 * PMD_SIZE chunks.
		 */
		memmap_size = ALIGN(64 * npfns, PMD_SIZE);
		offset = ALIGN(start + SZ_8K + memmap_size, nd_pfn->align)
			- start;
	} else if (nd_pfn->mode == PFN_MODE_RAM)
		offset = ALIGN(start + SZ_8K, nd_pfn->align) - start;
>>>>>>> 1d3cce07
	else
		goto err;

	if (offset + start_pad + end_trunc >= pmem->size) {
		dev_err(&nd_pfn->dev, "%s unable to satisfy requested alignment\n",
				dev_name(&ndns->dev));
		goto err;
	}

	npfns = (pmem->size - offset - start_pad - end_trunc) / SZ_4K;
	pfn_sb->mode = cpu_to_le32(nd_pfn->mode);
	pfn_sb->dataoff = cpu_to_le64(offset);
	pfn_sb->npfns = cpu_to_le64(npfns);
	memcpy(pfn_sb->signature, PFN_SIG, PFN_SIG_LEN);
	memcpy(pfn_sb->uuid, nd_pfn->uuid, 16);
	memcpy(pfn_sb->parent_uuid, nd_dev_to_uuid(&ndns->dev), 16);
	pfn_sb->version_major = cpu_to_le16(1);
	pfn_sb->version_minor = cpu_to_le16(1);
	pfn_sb->start_pad = cpu_to_le32(start_pad);
	pfn_sb->end_trunc = cpu_to_le32(end_trunc);
	checksum = nd_sb_checksum((struct nd_gen_sb *) pfn_sb);
	pfn_sb->checksum = cpu_to_le64(checksum);

	rc = nvdimm_write_bytes(ndns, SZ_4K, pfn_sb, sizeof(*pfn_sb));
	if (rc)
		goto err;

	return 0;
 err:
	nd_pfn->pfn_sb = NULL;
	kfree(pfn_sb);
	return -ENXIO;
}

static int nvdimm_namespace_detach_pfn(struct nd_namespace_common *ndns)
{
	struct nd_pfn *nd_pfn = to_nd_pfn(ndns->claim);
	struct pmem_device *pmem;

	/* free pmem disk */
	pmem = dev_get_drvdata(&nd_pfn->dev);
	pmem_detach_disk(pmem);

	/* release nd_pfn resources */
	kfree(nd_pfn->pfn_sb);
	nd_pfn->pfn_sb = NULL;

	return 0;
}

/*
 * We hotplug memory at section granularity, pad the reserved area from
 * the previous section base to the namespace base address.
 */
static unsigned long init_altmap_base(resource_size_t base)
{
	unsigned long base_pfn = PHYS_PFN(base);

	return PFN_SECTION_ALIGN_DOWN(base_pfn);
}

static unsigned long init_altmap_reserve(resource_size_t base)
{
	unsigned long reserve = PHYS_PFN(SZ_8K);
	unsigned long base_pfn = PHYS_PFN(base);

	reserve += base_pfn - PFN_SECTION_ALIGN_DOWN(base_pfn);
	return reserve;
}

static int __nvdimm_namespace_attach_pfn(struct nd_pfn *nd_pfn)
{
	int rc;
	struct resource res;
	struct request_queue *q;
	struct pmem_device *pmem;
	struct vmem_altmap *altmap;
	struct device *dev = &nd_pfn->dev;
	struct nd_pfn_sb *pfn_sb = nd_pfn->pfn_sb;
	struct nd_namespace_common *ndns = nd_pfn->ndns;
	u32 start_pad = __le32_to_cpu(pfn_sb->start_pad);
	u32 end_trunc = __le32_to_cpu(pfn_sb->end_trunc);
	struct nd_namespace_io *nsio = to_nd_namespace_io(&ndns->dev);
	resource_size_t base = nsio->res.start + start_pad;
	struct vmem_altmap __altmap = {
		.base_pfn = init_altmap_base(base),
		.reserve = init_altmap_reserve(base),
	};

	pmem = dev_get_drvdata(dev);
	pmem->data_offset = le64_to_cpu(pfn_sb->dataoff);
	pmem->pfn_pad = start_pad + end_trunc;
	nd_pfn->mode = le32_to_cpu(nd_pfn->pfn_sb->mode);
	if (nd_pfn->mode == PFN_MODE_RAM) {
		if (pmem->data_offset < SZ_8K)
			return -EINVAL;
		nd_pfn->npfns = le64_to_cpu(pfn_sb->npfns);
		altmap = NULL;
	} else if (nd_pfn->mode == PFN_MODE_PMEM) {
		nd_pfn->npfns = (pmem->size - pmem->pfn_pad - pmem->data_offset)
			/ PAGE_SIZE;
		if (le64_to_cpu(nd_pfn->pfn_sb->npfns) > nd_pfn->npfns)
			dev_info(&nd_pfn->dev,
					"number of pfns truncated from %lld to %ld\n",
					le64_to_cpu(nd_pfn->pfn_sb->npfns),
					nd_pfn->npfns);
		altmap = & __altmap;
		altmap->free = PHYS_PFN(pmem->data_offset - SZ_8K);
		altmap->alloc = 0;
	} else {
		rc = -ENXIO;
		goto err;
	}

	/* establish pfn range for lookup, and switch to direct map */
	q = pmem->pmem_queue;
	memcpy(&res, &nsio->res, sizeof(res));
	res.start += start_pad;
	res.end -= end_trunc;
	devm_memunmap(dev, (void __force *) pmem->virt_addr);
	pmem->virt_addr = (void __pmem *) devm_memremap_pages(dev, &res,
			&q->q_usage_counter, altmap);
	pmem->pfn_flags |= PFN_MAP;
	if (IS_ERR(pmem->virt_addr)) {
		rc = PTR_ERR(pmem->virt_addr);
		goto err;
	}

	/* attach pmem disk in "pfn-mode" */
	rc = pmem_attach_disk(dev, ndns, pmem);
	if (rc)
		goto err;

	return rc;
 err:
	nvdimm_namespace_detach_pfn(ndns);
	return rc;

}

static int nvdimm_namespace_attach_pfn(struct nd_namespace_common *ndns)
{
	struct nd_pfn *nd_pfn = to_nd_pfn(ndns->claim);
	int rc;

	if (!nd_pfn->uuid || !nd_pfn->ndns)
		return -ENODEV;

	rc = nd_pfn_init(nd_pfn);
	if (rc)
		return rc;
	/* we need a valid pfn_sb before we can init a vmem_altmap */
	return __nvdimm_namespace_attach_pfn(nd_pfn);
}

static int nd_pmem_probe(struct device *dev)
{
	struct nd_region *nd_region = to_nd_region(dev->parent);
	struct nd_namespace_common *ndns;
	struct nd_namespace_io *nsio;
	struct pmem_device *pmem;

	ndns = nvdimm_namespace_common_probe(dev);
	if (IS_ERR(ndns))
		return PTR_ERR(ndns);

	nsio = to_nd_namespace_io(&ndns->dev);
	pmem = pmem_alloc(dev, &nsio->res, nd_region->id);
	if (IS_ERR(pmem))
		return PTR_ERR(pmem);

	pmem->ndns = ndns;
	dev_set_drvdata(dev, pmem);
	ndns->rw_bytes = pmem_rw_bytes;
	if (devm_init_badblocks(dev, &pmem->bb))
		return -ENOMEM;
	nvdimm_badblocks_populate(nd_region, &pmem->bb, &nsio->res);

	if (is_nd_btt(dev)) {
		/* btt allocates its own request_queue */
		blk_cleanup_queue(pmem->pmem_queue);
		pmem->pmem_queue = NULL;
		return nvdimm_namespace_attach_btt(ndns);
	}

	if (is_nd_pfn(dev))
		return nvdimm_namespace_attach_pfn(ndns);

	if (nd_btt_probe(ndns, pmem) == 0 || nd_pfn_probe(ndns, pmem) == 0) {
		/*
		 * We'll come back as either btt-pmem, or pfn-pmem, so
		 * drop the queue allocation for now.
		 */
		blk_cleanup_queue(pmem->pmem_queue);
		return -ENXIO;
	}

	return pmem_attach_disk(dev, ndns, pmem);
}

static int nd_pmem_remove(struct device *dev)
{
	struct pmem_device *pmem = dev_get_drvdata(dev);

	if (is_nd_btt(dev))
		nvdimm_namespace_detach_btt(pmem->ndns);
	else if (is_nd_pfn(dev))
		nvdimm_namespace_detach_pfn(pmem->ndns);
	else
		pmem_detach_disk(pmem);

	return 0;
}

static void nd_pmem_notify(struct device *dev, enum nvdimm_event event)
{
	struct pmem_device *pmem = dev_get_drvdata(dev);
	struct nd_namespace_common *ndns = pmem->ndns;
	struct nd_region *nd_region = to_nd_region(dev->parent);
	struct nd_namespace_io *nsio = to_nd_namespace_io(&ndns->dev);
	struct resource res = {
		.start = nsio->res.start + pmem->data_offset,
		.end = nsio->res.end,
	};

	if (event != NVDIMM_REVALIDATE_POISON)
		return;

	if (is_nd_pfn(dev)) {
		struct nd_pfn *nd_pfn = to_nd_pfn(dev);
		struct nd_pfn_sb *pfn_sb = nd_pfn->pfn_sb;

		res.start += __le32_to_cpu(pfn_sb->start_pad);
		res.end -= __le32_to_cpu(pfn_sb->end_trunc);
	}

	nvdimm_badblocks_populate(nd_region, &pmem->bb, &res);
}

MODULE_ALIAS("pmem");
MODULE_ALIAS_ND_DEVICE(ND_DEVICE_NAMESPACE_IO);
MODULE_ALIAS_ND_DEVICE(ND_DEVICE_NAMESPACE_PMEM);
static struct nd_device_driver nd_pmem_driver = {
	.probe = nd_pmem_probe,
	.remove = nd_pmem_remove,
	.notify = nd_pmem_notify,
	.drv = {
		.name = "nd_pmem",
	},
	.type = ND_DRIVER_NAMESPACE_IO | ND_DRIVER_NAMESPACE_PMEM,
};

static int __init pmem_init(void)
{
	return nd_driver_register(&nd_pmem_driver);
}
module_init(pmem_init);

static void pmem_exit(void)
{
	driver_unregister(&nd_pmem_driver.drv);
}
module_exit(pmem_exit);

MODULE_AUTHOR("Ross Zwisler <ross.zwisler@linux.intel.com>");
MODULE_LICENSE("GPL v2");<|MERGE_RESOLUTION|>--- conflicted
+++ resolved
@@ -87,10 +87,7 @@
 			sector_t sector)
 {
 	int rc = 0;
-<<<<<<< HEAD
-=======
 	bool bad_pmem = false;
->>>>>>> 1d3cce07
 	void *mem = kmap_atomic(page);
 	phys_addr_t pmem_off = sector * 512 + pmem->data_offset;
 	void __pmem *pmem_addr = pmem->virt_addr + pmem_off;
@@ -99,17 +96,10 @@
 		bad_pmem = true;
 
 	if (rw == READ) {
-<<<<<<< HEAD
-		if (unlikely(is_bad_pmem(&pmem->bb, sector, len)))
-			rc = -EIO;
-		else {
-			memcpy_from_pmem(mem + off, pmem_addr, len);
-=======
 		if (unlikely(bad_pmem))
 			rc = -EIO;
 		else {
 			rc = memcpy_from_pmem(mem + off, pmem_addr, len);
->>>>>>> 1d3cce07
 			flush_dcache_page(page);
 		}
 	} else {
@@ -405,24 +395,13 @@
 	 * implementation will limit the pfns advertised through
 	 * ->direct_access() to those that are included in the memmap.
 	 */
-<<<<<<< HEAD
-=======
 	start += start_pad;
 	npfns = (pmem->size - start_pad - end_trunc - SZ_8K) / SZ_4K;
->>>>>>> 1d3cce07
 	if (nd_pfn->mode == PFN_MODE_PMEM) {
 		unsigned long memmap_size;
 
 		/*
 		 * vmemmap_populate_hugepages() allocates the memmap array in
-<<<<<<< HEAD
-		 * HPAGE_SIZE chunks.
-		 */
-		memmap_size = ALIGN(64 * npfns, PMD_SIZE);
-		offset = ALIGN(SZ_8K + memmap_size, nd_pfn->align);
-	} else if (nd_pfn->mode == PFN_MODE_RAM)
-		offset = ALIGN(SZ_8K, nd_pfn->align);
-=======
 		 * PMD_SIZE chunks.
 		 */
 		memmap_size = ALIGN(64 * npfns, PMD_SIZE);
@@ -430,7 +409,6 @@
 			- start;
 	} else if (nd_pfn->mode == PFN_MODE_RAM)
 		offset = ALIGN(start + SZ_8K, nd_pfn->align) - start;
->>>>>>> 1d3cce07
 	else
 		goto err;
 
