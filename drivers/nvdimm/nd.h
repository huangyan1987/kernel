/*
 * Copyright(c) 2013-2015 Intel Corporation. All rights reserved.
 *
 * This program is free software; you can redistribute it and/or modify
 * it under the terms of version 2 of the GNU General Public License as
 * published by the Free Software Foundation.
 *
 * This program is distributed in the hope that it will be useful, but
 * WITHOUT ANY WARRANTY; without even the implied warranty of
 * MERCHANTABILITY or FITNESS FOR A PARTICULAR PURPOSE.  See the GNU
 * General Public License for more details.
 */
#ifndef __ND_H__
#define __ND_H__
#include <linux/libnvdimm.h>
#include <linux/badblocks.h>
#include <linux/blkdev.h>
#include <linux/device.h>
#include <linux/mutex.h>
#include <linux/ndctl.h>
#include <linux/types.h>
#include <linux/nd.h>
#include "label.h"

enum {
	/*
	 * Limits the maximum number of block apertures a dimm can
	 * support and is an input to the geometry/on-disk-format of a
	 * BTT instance
	 */
	ND_MAX_LANES = 256,
	INT_LBASIZE_ALIGNMENT = 64,
	NVDIMM_IO_ATOMIC = 1,
};

struct nvdimm_drvdata {
	struct device *dev;
	int nsindex_size, nslabel_size;
	struct nd_cmd_get_config_size nsarea;
	void *data;
	int ns_current, ns_next;
	struct resource dpa;
	struct kref kref;
};

struct nd_region_data {
	int ns_count;
	int ns_active;
	unsigned int hints_shift;
	void __iomem *flush_wpq[0];
};

static inline void __iomem *ndrd_get_flush_wpq(struct nd_region_data *ndrd,
		int dimm, int hint)
{
	unsigned int num = 1 << ndrd->hints_shift;
	unsigned int mask = num - 1;

	return ndrd->flush_wpq[dimm * num + (hint & mask)];
}

static inline void ndrd_set_flush_wpq(struct nd_region_data *ndrd, int dimm,
		int hint, void __iomem *flush)
{
	unsigned int num = 1 << ndrd->hints_shift;
	unsigned int mask = num - 1;

	ndrd->flush_wpq[dimm * num + (hint & mask)] = flush;
}

static inline struct nd_namespace_index *to_namespace_index(
		struct nvdimm_drvdata *ndd, int i)
{
	if (i < 0)
		return NULL;

	return ndd->data + sizeof_namespace_index(ndd) * i;
}

static inline struct nd_namespace_index *to_current_namespace_index(
		struct nvdimm_drvdata *ndd)
{
	return to_namespace_index(ndd, ndd->ns_current);
}

static inline struct nd_namespace_index *to_next_namespace_index(
		struct nvdimm_drvdata *ndd)
{
	return to_namespace_index(ndd, ndd->ns_next);
}

unsigned sizeof_namespace_label(struct nvdimm_drvdata *ndd);

#define namespace_label_has(ndd, field) \
	(offsetof(struct nd_namespace_label, field) \
		< sizeof_namespace_label(ndd))

#define nd_dbg_dpa(r, d, res, fmt, arg...) \
	dev_dbg((r) ? &(r)->dev : (d)->dev, "%s: %.13s: %#llx @ %#llx " fmt, \
		(r) ? dev_name((d)->dev) : "", res ? res->name : "null", \
		(unsigned long long) (res ? resource_size(res) : 0), \
		(unsigned long long) (res ? res->start : 0), ##arg)

#define for_each_dpa_resource(ndd, res) \
	for (res = (ndd)->dpa.child; res; res = res->sibling)

#define for_each_dpa_resource_safe(ndd, res, next) \
	for (res = (ndd)->dpa.child, next = res ? res->sibling : NULL; \
			res; res = next, next = next ? next->sibling : NULL)

struct nd_percpu_lane {
	int count;
	spinlock_t lock;
};

enum nd_label_flags {
	ND_LABEL_REAP,
};
struct nd_label_ent {
	struct list_head list;
	unsigned long flags;
	struct nd_namespace_label *label;
};

enum nd_mapping_lock_class {
	ND_MAPPING_CLASS0,
	ND_MAPPING_UUID_SCAN,
};

struct nd_mapping {
	struct nvdimm *nvdimm;
	u64 start;
	u64 size;
	int position;
	struct list_head labels;
	struct mutex lock;
	/*
	 * @ndd is for private use at region enable / disable time for
	 * get_ndd() + put_ndd(), all other nd_mapping to ndd
	 * conversions use to_ndd() which respects enabled state of the
	 * nvdimm.
	 */
	struct nvdimm_drvdata *ndd;
};

struct nd_region {
	struct device dev;
	struct ida ns_ida;
	struct ida btt_ida;
	struct ida pfn_ida;
	struct ida dax_ida;
	unsigned long flags;
	struct device *ns_seed;
	struct device *btt_seed;
	struct device *pfn_seed;
	struct device *dax_seed;
	u16 ndr_mappings;
#ifndef __GENKSYMS__
	int target_node;
#endif
	u64 ndr_size;
	u64 ndr_start;
	int id, num_lanes, ro, numa_node, target_node;
	void *provider_data;
	struct kernfs_node *bb_state;
	struct badblocks bb;
	struct nd_interleave_set *nd_set;
	struct nd_percpu_lane __percpu *lane;
	struct nd_mapping mapping[0];
};

struct nd_blk_region {
	int (*enable)(struct nvdimm_bus *nvdimm_bus, struct device *dev);
	int (*do_io)(struct nd_blk_region *ndbr, resource_size_t dpa,
			void *iobuf, u64 len, int rw);
	void *blk_provider_data;
	struct nd_region nd_region;
};

/*
 * Lookup next in the repeating sequence of 01, 10, and 11.
 */
static inline unsigned nd_inc_seq(unsigned seq)
{
	static const unsigned next[] = { 0, 2, 3, 1 };

	return next[seq & 3];
}

struct btt;
struct nd_btt {
	struct device dev;
	struct nd_namespace_common *ndns;
	struct btt *btt;
	unsigned long lbasize;
	u64 size;
	u8 *uuid;
	int id;
	int initial_offset;
	u16 version_major;
	u16 version_minor;
};

enum nd_pfn_mode {
	PFN_MODE_NONE,
	PFN_MODE_RAM,
	PFN_MODE_PMEM,
};

struct nd_pfn {
	int id;
	u8 *uuid;
	struct device dev;
	unsigned long align;
	unsigned long npfns;
	enum nd_pfn_mode mode;
	struct nd_pfn_sb *pfn_sb;
	struct nd_namespace_common *ndns;
};

struct nd_dax {
	struct nd_pfn nd_pfn;
};

static inline u32 nd_info_block_reserve(void)
{
	return ALIGN(SZ_8K, PAGE_SIZE);
}

enum nd_async_mode {
	ND_SYNC,
	ND_ASYNC,
};

int nd_integrity_init(struct gendisk *disk, unsigned long meta_size);
void wait_nvdimm_bus_probe_idle(struct device *dev);
void nd_device_register(struct device *dev);
void nd_device_unregister(struct device *dev, enum nd_async_mode mode);
void nd_device_notify(struct device *dev, enum nvdimm_event event);
int nd_uuid_store(struct device *dev, u8 **uuid_out, const char *buf,
		size_t len);
ssize_t nd_size_select_show(unsigned long current_size,
		const unsigned long *supported, char *buf);
ssize_t nd_size_select_store(struct device *dev, const char *buf,
		unsigned long *current_size, const unsigned long *supported);
int __init nvdimm_init(void);
int __init nd_region_init(void);
int __init nd_label_init(void);
void nvdimm_exit(void);
void nd_region_exit(void);
struct nvdimm;
struct nvdimm_drvdata *to_ndd(struct nd_mapping *nd_mapping);
int nvdimm_check_config_data(struct device *dev);
int nvdimm_init_nsarea(struct nvdimm_drvdata *ndd);
int nvdimm_init_config_data(struct nvdimm_drvdata *ndd);
int nvdimm_get_config_data(struct nvdimm_drvdata *ndd, void *buf,
			   size_t offset, size_t len);
int nvdimm_set_config_data(struct nvdimm_drvdata *ndd, size_t offset,
		void *buf, size_t len);
long nvdimm_clear_poison(struct device *dev, phys_addr_t phys,
		unsigned int len);
void nvdimm_set_aliasing(struct device *dev);
void nvdimm_set_locked(struct device *dev);
void nvdimm_clear_locked(struct device *dev);
int nvdimm_security_setup_events(struct device *dev);
#if IS_ENABLED(CONFIG_NVDIMM_KEYS)
int nvdimm_security_unlock(struct device *dev);
#else
static inline int nvdimm_security_unlock(struct device *dev)
{
	return 0;
}
#endif
struct nd_btt *to_nd_btt(struct device *dev);

struct nd_gen_sb {
	char reserved[SZ_4K - 8];
	__le64 checksum;
};

u64 nd_sb_checksum(struct nd_gen_sb *sb);
#if IS_ENABLED(CONFIG_BTT)
int nd_btt_probe(struct device *dev, struct nd_namespace_common *ndns);
bool is_nd_btt(struct device *dev);
struct device *nd_btt_create(struct nd_region *nd_region);
#else
static inline int nd_btt_probe(struct device *dev,
		struct nd_namespace_common *ndns)
{
	return -ENODEV;
}

static inline bool is_nd_btt(struct device *dev)
{
	return false;
}

static inline struct device *nd_btt_create(struct nd_region *nd_region)
{
	return NULL;
}
#endif

struct nd_pfn *to_nd_pfn(struct device *dev);
#if IS_ENABLED(CONFIG_NVDIMM_PFN)

<<<<<<< HEAD
#ifdef CONFIG_TRANSPARENT_HUGEPAGE
#define PFN_DEFAULT_ALIGNMENT HPAGE_PMD_SIZE
#else
#define PFN_DEFAULT_ALIGNMENT PAGE_SIZE
#endif
=======
#define MAX_NVDIMM_ALIGN	4
>>>>>>> 34e6f0e1

int nd_pfn_probe(struct device *dev, struct nd_namespace_common *ndns);
bool is_nd_pfn(struct device *dev);
struct device *nd_pfn_create(struct nd_region *nd_region);
struct device *nd_pfn_devinit(struct nd_pfn *nd_pfn,
		struct nd_namespace_common *ndns);
int nd_pfn_validate(struct nd_pfn *nd_pfn, const char *sig);
extern struct attribute_group nd_pfn_attribute_group;
#else
static inline int nd_pfn_probe(struct device *dev,
		struct nd_namespace_common *ndns)
{
	return -ENODEV;
}

static inline bool is_nd_pfn(struct device *dev)
{
	return false;
}

static inline struct device *nd_pfn_create(struct nd_region *nd_region)
{
	return NULL;
}

static inline int nd_pfn_validate(struct nd_pfn *nd_pfn, const char *sig)
{
	return -ENODEV;
}
#endif

struct nd_dax *to_nd_dax(struct device *dev);
#if IS_ENABLED(CONFIG_NVDIMM_DAX)
int nd_dax_probe(struct device *dev, struct nd_namespace_common *ndns);
bool is_nd_dax(struct device *dev);
struct device *nd_dax_create(struct nd_region *nd_region);
#else
static inline int nd_dax_probe(struct device *dev,
		struct nd_namespace_common *ndns)
{
	return -ENODEV;
}

static inline bool is_nd_dax(struct device *dev)
{
	return false;
}

static inline struct device *nd_dax_create(struct nd_region *nd_region)
{
	return NULL;
}
#endif

int nd_region_to_nstype(struct nd_region *nd_region);
int nd_region_register_namespaces(struct nd_region *nd_region, int *err);
u64 nd_region_interleave_set_cookie(struct nd_region *nd_region,
		struct nd_namespace_index *nsindex);
u64 nd_region_interleave_set_altcookie(struct nd_region *nd_region);
void nvdimm_bus_lock(struct device *dev);
void nvdimm_bus_unlock(struct device *dev);
bool is_nvdimm_bus_locked(struct device *dev);
int nvdimm_revalidate_disk(struct gendisk *disk);
void nvdimm_drvdata_release(struct kref *kref);
void put_ndd(struct nvdimm_drvdata *ndd);
int nd_label_reserve_dpa(struct nvdimm_drvdata *ndd);
void nvdimm_free_dpa(struct nvdimm_drvdata *ndd, struct resource *res);
struct resource *nvdimm_allocate_dpa(struct nvdimm_drvdata *ndd,
		struct nd_label_id *label_id, resource_size_t start,
		resource_size_t n);
resource_size_t nvdimm_namespace_capacity(struct nd_namespace_common *ndns);
bool nvdimm_namespace_locked(struct nd_namespace_common *ndns);
struct nd_namespace_common *nvdimm_namespace_common_probe(struct device *dev);
int nvdimm_namespace_attach_btt(struct nd_namespace_common *ndns);
int nvdimm_namespace_detach_btt(struct nd_btt *nd_btt);
const char *nvdimm_namespace_disk_name(struct nd_namespace_common *ndns,
		char *name);
unsigned int pmem_sector_size(struct nd_namespace_common *ndns);
void nvdimm_badblocks_populate(struct nd_region *nd_region,
		struct badblocks *bb, const struct resource *res);
int devm_namespace_enable(struct device *dev, struct nd_namespace_common *ndns,
		resource_size_t size);
void devm_namespace_disable(struct device *dev,
		struct nd_namespace_common *ndns);
#if IS_ENABLED(CONFIG_ND_CLAIM)
<<<<<<< HEAD
=======

/* max struct page size independent of kernel config */
#define MAX_STRUCT_PAGE_SIZE 64

>>>>>>> 34e6f0e1
int nvdimm_setup_pfn(struct nd_pfn *nd_pfn, struct dev_pagemap *pgmap);
#else
static inline int nvdimm_setup_pfn(struct nd_pfn *nd_pfn,
				   struct dev_pagemap *pgmap)
{
	return -ENXIO;
}
#endif
int nd_blk_region_init(struct nd_region *nd_region);
int nd_region_activate(struct nd_region *nd_region);
void __nd_iostat_start(struct bio *bio, unsigned long *start);
static inline bool nd_iostat_start(struct bio *bio, unsigned long *start)
{
	struct gendisk *disk = bio->bi_disk;

	if (!blk_queue_io_stat(disk->queue))
		return false;

	*start = jiffies;
	generic_start_io_acct(disk->queue, bio_data_dir(bio),
			      bio_sectors(bio), &disk->part0);
	return true;
}
static inline void nd_iostat_end(struct bio *bio, unsigned long start)
{
	struct gendisk *disk = bio->bi_disk;

	generic_end_io_acct(disk->queue, bio_data_dir(bio), &disk->part0,
				start);
}
static inline bool is_bad_pmem(struct badblocks *bb, sector_t sector,
		unsigned int len)
{
	if (bb->count) {
		sector_t first_bad;
		int num_bad;

		return !!badblocks_check(bb, sector, len / 512, &first_bad,
				&num_bad);
	}

	return false;
}
resource_size_t nd_namespace_blk_validate(struct nd_namespace_blk *nsblk);
const u8 *nd_dev_to_uuid(struct device *dev);
bool pmem_should_map_pages(struct device *dev);
#endif /* __ND_H__ */<|MERGE_RESOLUTION|>--- conflicted
+++ resolved
@@ -155,9 +155,6 @@
 	struct device *pfn_seed;
 	struct device *dax_seed;
 	u16 ndr_mappings;
-#ifndef __GENKSYMS__
-	int target_node;
-#endif
 	u64 ndr_size;
 	u64 ndr_start;
 	int id, num_lanes, ro, numa_node, target_node;
@@ -304,15 +301,7 @@
 struct nd_pfn *to_nd_pfn(struct device *dev);
 #if IS_ENABLED(CONFIG_NVDIMM_PFN)
 
-<<<<<<< HEAD
-#ifdef CONFIG_TRANSPARENT_HUGEPAGE
-#define PFN_DEFAULT_ALIGNMENT HPAGE_PMD_SIZE
-#else
-#define PFN_DEFAULT_ALIGNMENT PAGE_SIZE
-#endif
-=======
 #define MAX_NVDIMM_ALIGN	4
->>>>>>> 34e6f0e1
 
 int nd_pfn_probe(struct device *dev, struct nd_namespace_common *ndns);
 bool is_nd_pfn(struct device *dev);
@@ -398,13 +387,10 @@
 void devm_namespace_disable(struct device *dev,
 		struct nd_namespace_common *ndns);
 #if IS_ENABLED(CONFIG_ND_CLAIM)
-<<<<<<< HEAD
-=======
 
 /* max struct page size independent of kernel config */
 #define MAX_STRUCT_PAGE_SIZE 64
 
->>>>>>> 34e6f0e1
 int nvdimm_setup_pfn(struct nd_pfn *nd_pfn, struct dev_pagemap *pgmap);
 #else
 static inline int nvdimm_setup_pfn(struct nd_pfn *nd_pfn,
