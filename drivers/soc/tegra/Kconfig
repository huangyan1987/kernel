# SPDX-License-Identifier: GPL-2.0-only
if ARCH_TEGRA

# 32-bit ARM SoCs
if ARM

config ARCH_TEGRA_2x_SOC
	bool "Enable support for Tegra20 family"
	select ARCH_NEEDS_CPU_IDLE_COUPLED if SMP
	select ARM_ERRATA_720789
	select ARM_ERRATA_754327 if SMP
	select ARM_ERRATA_764369 if SMP
	select PINCTRL_TEGRA20
	select PL310_ERRATA_727915 if CACHE_L2X0
	select PL310_ERRATA_769419 if CACHE_L2X0
	select SOC_TEGRA_FLOWCTRL
	select SOC_TEGRA_PMC
	select SOC_TEGRA20_VOLTAGE_COUPLER if REGULATOR
	select TEGRA_TIMER
	help
	  Support for NVIDIA Tegra AP20 and T20 processors, based on the
	  ARM CortexA9MP CPU and the ARM PL310 L2 cache controller

config ARCH_TEGRA_3x_SOC
	bool "Enable support for Tegra30 family"
	select ARM_ERRATA_754322
	select ARM_ERRATA_764369 if SMP
	select PINCTRL_TEGRA30
	select PL310_ERRATA_769419 if CACHE_L2X0
	select SOC_TEGRA_FLOWCTRL
	select SOC_TEGRA_PMC
	select SOC_TEGRA30_VOLTAGE_COUPLER if REGULATOR
	select TEGRA_TIMER
	help
	  Support for NVIDIA Tegra T30 processor family, based on the
	  ARM CortexA9MP CPU and the ARM PL310 L2 cache controller

config ARCH_TEGRA_114_SOC
	bool "Enable support for Tegra114 family"
	select ARM_ERRATA_798181 if SMP
	select HAVE_ARM_ARCH_TIMER
	select PINCTRL_TEGRA114
	select SOC_TEGRA_FLOWCTRL
	select SOC_TEGRA_PMC
	select TEGRA_TIMER
	help
	  Support for NVIDIA Tegra T114 processor family, based on the
	  ARM CortexA15MP CPU

config ARCH_TEGRA_124_SOC
	bool "Enable support for Tegra124 family"
	select HAVE_ARM_ARCH_TIMER
	select PINCTRL_TEGRA124
	select SOC_TEGRA_FLOWCTRL
	select SOC_TEGRA_PMC
	select TEGRA_TIMER
	help
	  Support for NVIDIA Tegra T124 processor family, based on the
	  ARM CortexA15MP CPU

endif

# 64-bit ARM SoCs
if ARM64

config ARCH_TEGRA_132_SOC
	bool "NVIDIA Tegra132 SoC"
	select PINCTRL_TEGRA124
	select SOC_TEGRA_FLOWCTRL
	select SOC_TEGRA_PMC
	help
	  Enable support for NVIDIA Tegra132 SoC, based on the Denver
	  ARMv8 CPU.  The Tegra132 SoC is similar to the Tegra124 SoC,
	  but contains an NVIDIA Denver CPU complex in place of
	  Tegra124's "4+1" Cortex-A15 CPU complex.

config ARCH_TEGRA_210_SOC
	bool "NVIDIA Tegra210 SoC"
	select PINCTRL_TEGRA210
	select SOC_TEGRA_FLOWCTRL
	select SOC_TEGRA_PMC
	select TEGRA_TIMER
	help
	  Enable support for the NVIDIA Tegra210 SoC. Also known as Tegra X1,
	  the Tegra210 has four Cortex-A57 cores paired with four Cortex-A53
	  cores in a switched configuration. It features a GPU of the Maxwell
	  architecture with support for DX11, SM4, OpenGL 4.5, OpenGL ES 3.1
	  and providing 256 CUDA cores. It supports hardware-accelerated en-
	  and decoding of various video standards including H.265, H.264 and
	  VP8 at 4K resolution and up to 60 fps.

	  Besides the multimedia features it also comes with a variety of I/O
	  controllers, such as GPIO, I2C, SPI, SDHCI, PCIe, SATA and XHCI, to
	  name only a few.

config ARCH_TEGRA_186_SOC
	bool "NVIDIA Tegra186 SoC"
	select MAILBOX
	select TEGRA_BPMP
	select TEGRA_HSP_MBOX
	select TEGRA_IVC
	select SOC_TEGRA_PMC
	help
	  Enable support for the NVIDIA Tegar186 SoC. The Tegra186 features a
	  combination of Denver and Cortex-A57 CPU cores and a GPU based on
	  the Pascal architecture. It contains an ADSP with a Cortex-A9 CPU
	  used for audio processing, hardware video encoders/decoders with
	  multi-format support, ISP for image capture processing and BPMP for
	  power management.

config ARCH_TEGRA_194_SOC
	bool "NVIDIA Tegra194 SoC"
	select MAILBOX
	select PINCTRL_TEGRA194
	select TEGRA_BPMP
	select TEGRA_HSP_MBOX
	select TEGRA_IVC
	select SOC_TEGRA_PMC
	help
	  Enable support for the NVIDIA Tegra194 SoC.

config ARCH_TEGRA_234_SOC
	bool "NVIDIA Tegra234 SoC"
	select MAILBOX
	select TEGRA_BPMP
	select TEGRA_HSP_MBOX
	select TEGRA_IVC
	select SOC_TEGRA_PMC
	help
	  Enable support for the NVIDIA Tegra234 SoC.

endif
endif

config SOC_TEGRA_FUSE
	def_bool y
	depends on ARCH_TEGRA
	select SOC_BUS
	select TEGRA20_APB_DMA if ARCH_TEGRA_2x_SOC

config SOC_TEGRA_FLOWCTRL
	bool

config SOC_TEGRA_PMC
	bool
	select GENERIC_PINCONF
<<<<<<< HEAD
=======
	select PM_OPP
	select PM_GENERIC_DOMAINS
>>>>>>> 7d2a07b7

config SOC_TEGRA_POWERGATE_BPMP
	def_bool y
	depends on PM_GENERIC_DOMAINS
	depends on TEGRA_BPMP

config SOC_TEGRA20_VOLTAGE_COUPLER
	bool "Voltage scaling support for Tegra20 SoCs"
	depends on ARCH_TEGRA_2x_SOC || COMPILE_TEST
	depends on REGULATOR

config SOC_TEGRA30_VOLTAGE_COUPLER
	bool "Voltage scaling support for Tegra30 SoCs"
	depends on ARCH_TEGRA_3x_SOC || COMPILE_TEST
	depends on REGULATOR<|MERGE_RESOLUTION|>--- conflicted
+++ resolved
@@ -144,11 +144,8 @@
 config SOC_TEGRA_PMC
 	bool
 	select GENERIC_PINCONF
-<<<<<<< HEAD
-=======
 	select PM_OPP
 	select PM_GENERIC_DOMAINS
->>>>>>> 7d2a07b7
 
 config SOC_TEGRA_POWERGATE_BPMP
 	def_bool y
