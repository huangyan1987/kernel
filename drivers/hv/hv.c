/*
 * Copyright (c) 2009, Microsoft Corporation.
 *
 * This program is free software; you can redistribute it and/or modify it
 * under the terms and conditions of the GNU General Public License,
 * version 2, as published by the Free Software Foundation.
 *
 * This program is distributed in the hope it will be useful, but WITHOUT
 * ANY WARRANTY; without even the implied warranty of MERCHANTABILITY or
 * FITNESS FOR A PARTICULAR PURPOSE.  See the GNU General Public License for
 * more details.
 *
 * You should have received a copy of the GNU General Public License along with
 * this program; if not, write to the Free Software Foundation, Inc., 59 Temple
 * Place - Suite 330, Boston, MA 02111-1307 USA.
 *
 * Authors:
 *   Haiyang Zhang <haiyangz@microsoft.com>
 *   Hank Janssen  <hjanssen@microsoft.com>
 *
 */
#define pr_fmt(fmt) KBUILD_MODNAME ": " fmt

#include <linux/kernel.h>
#include <linux/mm.h>
#include <linux/slab.h>
#include <linux/vmalloc.h>
#include <linux/hyperv.h>
#include <linux/version.h>
#include <linux/random.h>
#include <linux/clockchips.h>
#include <clocksource/hyperv_timer.h>
#include <asm/mshyperv.h>
#include "hyperv_vmbus.h"

/* The one and only */
struct hv_context hv_context;

/*
 * hv_init - Main initialization routine.
 *
 * This routine must be called before any other routines in here are called
 */
int hv_init(void)
{
	hv_context.cpu_context = alloc_percpu(struct hv_per_cpu_context);
	if (!hv_context.cpu_context)
		return -ENOMEM;
	return 0;
}

/*
 * hv_post_message - Post a message using the hypervisor message IPC.
 *
 * This involves a hypercall.
 */
int hv_post_message(union hv_connection_id connection_id,
		  enum hv_message_type message_type,
		  void *payload, size_t payload_size)
{
	struct hv_input_post_message *aligned_msg;
	struct hv_per_cpu_context *hv_cpu;
	u64 status;

	if (payload_size > HV_MESSAGE_PAYLOAD_BYTE_COUNT)
		return -EMSGSIZE;

	hv_cpu = get_cpu_ptr(hv_context.cpu_context);
	aligned_msg = hv_cpu->post_msg_page;
	aligned_msg->connectionid = connection_id;
	aligned_msg->reserved = 0;
	aligned_msg->message_type = message_type;
	aligned_msg->payload_size = payload_size;
	memcpy((void *)aligned_msg->payload, payload, payload_size);

	status = hv_do_hypercall(HVCALL_POST_MESSAGE, aligned_msg, NULL);

	/* Preemption must remain disabled until after the hypercall
	 * so some other thread can't get scheduled onto this cpu and
	 * corrupt the per-cpu post_msg_page
	 */
	put_cpu_ptr(hv_cpu);

	return status & 0xFFFF;
}

<<<<<<< HEAD
/*
 * ISR for when stimer0 is operating in Direct Mode.  Direct Mode
 * does not use VMbus or any VMbus messages, so process here and not
 * in the VMbus driver code.
 */

static void hv_stimer0_isr(void)
{
	struct hv_per_cpu_context *hv_cpu;
	struct pt_regs *regs = get_irq_regs();
	u64 ip = regs ? instruction_pointer(regs) : 0;

	hv_cpu = this_cpu_ptr(hv_context.cpu_context);
	hv_cpu->clk_evt->event_handler(hv_cpu->clk_evt);
	add_interrupt_randomness(stimer0_vector, 0, ip);
}

static int hv_ce_set_next_event(unsigned long delta,
				struct clock_event_device *evt)
{
	u64 current_tick;

	WARN_ON(!clockevent_state_oneshot(evt));

	current_tick = hyperv_cs->read(NULL);
	current_tick += delta;
	hv_init_timer(0, current_tick);
	return 0;
}

static int hv_ce_shutdown(struct clock_event_device *evt)
{
	hv_init_timer(0, 0);
	hv_init_timer_config(0, 0);
	if (direct_mode_enabled)
		hv_disable_stimer0_percpu_irq(stimer0_irq);

	return 0;
}

static int hv_ce_set_oneshot(struct clock_event_device *evt)
{
	union hv_stimer_config timer_cfg;

	timer_cfg.as_uint64 = 0;
	timer_cfg.enable = 1;
	timer_cfg.auto_enable = 1;
	if (direct_mode_enabled) {
		/*
		 * When it expires, the timer will directly interrupt
		 * on the specified hardware vector/IRQ.
		 */
		timer_cfg.direct_mode = 1;
		timer_cfg.apic_vector = stimer0_vector;
		hv_enable_stimer0_percpu_irq(stimer0_irq);
	} else {
		/*
		 * When it expires, the timer will generate a VMbus message,
		 * to be handled by the normal VMbus interrupt handler.
		 */
		timer_cfg.direct_mode = 0;
		timer_cfg.sintx = VMBUS_MESSAGE_SINT;
	}
	hv_init_timer_config(0, timer_cfg.as_uint64);
	return 0;
}

static void hv_init_clockevent_device(struct clock_event_device *dev, int cpu)
{
	dev->name = "Hyper-V clockevent";
	dev->features = CLOCK_EVT_FEAT_ONESHOT;
	dev->cpumask = cpumask_of(cpu);
	dev->rating = 1000;
	/*
	 * Avoid settint dev->owner = THIS_MODULE deliberately as doing so will
	 * result in clockevents_config_and_register() taking additional
	 * references to the hv_vmbus module making it impossible to unload.
	 */

	dev->set_state_shutdown = hv_ce_shutdown;
	dev->set_state_oneshot = hv_ce_set_oneshot;
	dev->set_next_event = hv_ce_set_next_event;
}


=======
>>>>>>> cc2c43de
int hv_synic_alloc(void)
{
	int cpu;
	struct hv_per_cpu_context *hv_cpu;

	/*
	 * First, zero all per-cpu memory areas so hv_synic_free() can
	 * detect what memory has been allocated and cleanup properly
	 * after any failures.
	 */
	for_each_present_cpu(cpu) {
		hv_cpu = per_cpu_ptr(hv_context.cpu_context, cpu);
		memset(hv_cpu, 0, sizeof(*hv_cpu));
	}

	hv_context.hv_numa_map = kzalloc(sizeof(struct cpumask) * nr_node_ids,
					 GFP_KERNEL);
	if (hv_context.hv_numa_map == NULL) {
		pr_err("Unable to allocate NUMA map\n");
		goto err;
	}

	for_each_present_cpu(cpu) {
		hv_cpu = per_cpu_ptr(hv_context.cpu_context, cpu);

		tasklet_init(&hv_cpu->msg_dpc,
			     vmbus_on_msg_dpc, (unsigned long) hv_cpu);

		hv_cpu->synic_message_page =
			(void *)get_zeroed_page(GFP_ATOMIC);
		if (hv_cpu->synic_message_page == NULL) {
			pr_err("Unable to allocate SYNIC message page\n");
			goto err;
		}

		hv_cpu->synic_event_page = (void *)get_zeroed_page(GFP_ATOMIC);
		if (hv_cpu->synic_event_page == NULL) {
			pr_err("Unable to allocate SYNIC event page\n");
			goto err;
		}

		hv_cpu->post_msg_page = (void *)get_zeroed_page(GFP_ATOMIC);
		if (hv_cpu->post_msg_page == NULL) {
			pr_err("Unable to allocate post msg page\n");
			goto err;
		}

		INIT_LIST_HEAD(&hv_cpu->chan_list);
	}

	return 0;
err:
	/*
	 * Any memory allocations that succeeded will be freed when
	 * the caller cleans up by calling hv_synic_free()
	 */
	return -ENOMEM;
}


void hv_synic_free(void)
{
	int cpu;

	for_each_present_cpu(cpu) {
		struct hv_per_cpu_context *hv_cpu
			= per_cpu_ptr(hv_context.cpu_context, cpu);

		free_page((unsigned long)hv_cpu->synic_event_page);
		free_page((unsigned long)hv_cpu->synic_message_page);
		free_page((unsigned long)hv_cpu->post_msg_page);
	}

	kfree(hv_context.hv_numa_map);
}

/*
 * hv_synic_init - Initialize the Synthetic Interrupt Controller.
 *
 * If it is already initialized by another entity (ie x2v shim), we need to
 * retrieve the initialized message and event pages.  Otherwise, we create and
 * initialize the message and event pages.
 */
int hv_synic_init(unsigned int cpu)
{
	struct hv_per_cpu_context *hv_cpu
		= per_cpu_ptr(hv_context.cpu_context, cpu);
	union hv_synic_simp simp;
	union hv_synic_siefp siefp;
	union hv_synic_sint shared_sint;
	union hv_synic_scontrol sctrl;

	/* Setup the Synic's message page */
	hv_get_simp(simp.as_uint64);
	simp.simp_enabled = 1;
	simp.base_simp_gpa = virt_to_phys(hv_cpu->synic_message_page)
		>> PAGE_SHIFT;

	hv_set_simp(simp.as_uint64);

	/* Setup the Synic's event page */
	hv_get_siefp(siefp.as_uint64);
	siefp.siefp_enabled = 1;
	siefp.base_siefp_gpa = virt_to_phys(hv_cpu->synic_event_page)
		>> PAGE_SHIFT;

	hv_set_siefp(siefp.as_uint64);

	/* Setup the shared SINT. */
	hv_get_synint_state(VMBUS_MESSAGE_SINT, shared_sint.as_uint64);

	shared_sint.vector = HYPERVISOR_CALLBACK_VECTOR;
	shared_sint.masked = false;
	if (ms_hyperv.hints & HV_DEPRECATING_AEOI_RECOMMENDED)
		shared_sint.auto_eoi = false;
	else
		shared_sint.auto_eoi = true;

	hv_set_synint_state(VMBUS_MESSAGE_SINT, shared_sint.as_uint64);

	/* Enable the global synic bit */
	hv_get_synic_state(sctrl.as_uint64);
	sctrl.enable = 1;

	hv_set_synic_state(sctrl.as_uint64);

	hv_stimer_init(cpu);

	return 0;
}

/*
 * hv_synic_cleanup - Cleanup routine for hv_synic_init().
 */
int hv_synic_cleanup(unsigned int cpu)
{
	union hv_synic_sint shared_sint;
	union hv_synic_simp simp;
	union hv_synic_siefp siefp;
	union hv_synic_scontrol sctrl;
	struct vmbus_channel *channel, *sc;
	bool channel_found = false;
	unsigned long flags;

	hv_get_synic_state(sctrl.as_uint64);
	if (sctrl.enable != 1)
		return -EFAULT;

	/*
	 * Search for channels which are bound to the CPU we're about to
	 * cleanup. In case we find one and vmbus is still connected we need to
	 * fail, this will effectively prevent CPU offlining. There is no way
	 * we can re-bind channels to different CPUs for now.
	 */
	mutex_lock(&vmbus_connection.channel_mutex);
	list_for_each_entry(channel, &vmbus_connection.chn_list, listentry) {
		if (channel->target_cpu == cpu) {
			channel_found = true;
			break;
		}
		spin_lock_irqsave(&channel->lock, flags);
		list_for_each_entry(sc, &channel->sc_list, sc_list) {
			if (sc->target_cpu == cpu) {
				channel_found = true;
				break;
			}
		}
		spin_unlock_irqrestore(&channel->lock, flags);
		if (channel_found)
			break;
	}
	mutex_unlock(&vmbus_connection.channel_mutex);

	if (channel_found && vmbus_connection.conn_state == CONNECTED)
		return -EBUSY;

	hv_stimer_cleanup(cpu);

	hv_get_synint_state(VMBUS_MESSAGE_SINT, shared_sint.as_uint64);

	shared_sint.masked = 1;

	/* Need to correctly cleanup in the case of SMP!!! */
	/* Disable the interrupt */
	hv_set_synint_state(VMBUS_MESSAGE_SINT, shared_sint.as_uint64);

	hv_get_simp(simp.as_uint64);
	simp.simp_enabled = 0;
	simp.base_simp_gpa = 0;

	hv_set_simp(simp.as_uint64);

	hv_get_siefp(siefp.as_uint64);
	siefp.siefp_enabled = 0;
	siefp.base_siefp_gpa = 0;

	hv_set_siefp(siefp.as_uint64);

	/* Disable the global synic bit */
	sctrl.enable = 0;
	hv_set_synic_state(sctrl.as_uint64);

	return 0;
}<|MERGE_RESOLUTION|>--- conflicted
+++ resolved
@@ -84,94 +84,6 @@
 	return status & 0xFFFF;
 }
 
-<<<<<<< HEAD
-/*
- * ISR for when stimer0 is operating in Direct Mode.  Direct Mode
- * does not use VMbus or any VMbus messages, so process here and not
- * in the VMbus driver code.
- */
-
-static void hv_stimer0_isr(void)
-{
-	struct hv_per_cpu_context *hv_cpu;
-	struct pt_regs *regs = get_irq_regs();
-	u64 ip = regs ? instruction_pointer(regs) : 0;
-
-	hv_cpu = this_cpu_ptr(hv_context.cpu_context);
-	hv_cpu->clk_evt->event_handler(hv_cpu->clk_evt);
-	add_interrupt_randomness(stimer0_vector, 0, ip);
-}
-
-static int hv_ce_set_next_event(unsigned long delta,
-				struct clock_event_device *evt)
-{
-	u64 current_tick;
-
-	WARN_ON(!clockevent_state_oneshot(evt));
-
-	current_tick = hyperv_cs->read(NULL);
-	current_tick += delta;
-	hv_init_timer(0, current_tick);
-	return 0;
-}
-
-static int hv_ce_shutdown(struct clock_event_device *evt)
-{
-	hv_init_timer(0, 0);
-	hv_init_timer_config(0, 0);
-	if (direct_mode_enabled)
-		hv_disable_stimer0_percpu_irq(stimer0_irq);
-
-	return 0;
-}
-
-static int hv_ce_set_oneshot(struct clock_event_device *evt)
-{
-	union hv_stimer_config timer_cfg;
-
-	timer_cfg.as_uint64 = 0;
-	timer_cfg.enable = 1;
-	timer_cfg.auto_enable = 1;
-	if (direct_mode_enabled) {
-		/*
-		 * When it expires, the timer will directly interrupt
-		 * on the specified hardware vector/IRQ.
-		 */
-		timer_cfg.direct_mode = 1;
-		timer_cfg.apic_vector = stimer0_vector;
-		hv_enable_stimer0_percpu_irq(stimer0_irq);
-	} else {
-		/*
-		 * When it expires, the timer will generate a VMbus message,
-		 * to be handled by the normal VMbus interrupt handler.
-		 */
-		timer_cfg.direct_mode = 0;
-		timer_cfg.sintx = VMBUS_MESSAGE_SINT;
-	}
-	hv_init_timer_config(0, timer_cfg.as_uint64);
-	return 0;
-}
-
-static void hv_init_clockevent_device(struct clock_event_device *dev, int cpu)
-{
-	dev->name = "Hyper-V clockevent";
-	dev->features = CLOCK_EVT_FEAT_ONESHOT;
-	dev->cpumask = cpumask_of(cpu);
-	dev->rating = 1000;
-	/*
-	 * Avoid settint dev->owner = THIS_MODULE deliberately as doing so will
-	 * result in clockevents_config_and_register() taking additional
-	 * references to the hv_vmbus module making it impossible to unload.
-	 */
-
-	dev->set_state_shutdown = hv_ce_shutdown;
-	dev->set_state_oneshot = hv_ce_set_oneshot;
-	dev->set_next_event = hv_ce_set_next_event;
-}
-
-
-=======
->>>>>>> cc2c43de
 int hv_synic_alloc(void)
 {
 	int cpu;
