--- conflicted
+++ resolved
@@ -145,11 +145,7 @@
 mISDN_poll(struct file *filep, poll_table *wait)
 {
 	struct mISDNtimerdev	*dev = filep->private_data;
-<<<<<<< HEAD
-	__poll_t		mask = POLLERR;
-=======
 	__poll_t		mask = EPOLLERR;
->>>>>>> 7928b2cb
 
 	if (*debug & DEBUG_TIMER)
 		printk(KERN_DEBUG "%s(%p, %p)\n", __func__, filep, wait);
