--- conflicted
+++ resolved
@@ -36,12 +36,8 @@
 static int __devinit autcpu12_nvram_probe(struct platform_device *pdev)
 {
 	map_word tmp, save0, save1;
-<<<<<<< HEAD
-	int err;
-=======
 	struct resource *res;
 	struct autcpu12_nvram_priv *priv;
->>>>>>> ddffeb8c
 
 	priv = devm_kzalloc(&pdev->dev,
 			    sizeof(struct autcpu12_nvram_priv), GFP_KERNEL);
@@ -65,12 +61,8 @@
 		dev_err(&pdev->dev, "failed to remap mem resource\n");
 		return -EBUSY;
 	}
-<<<<<<< HEAD
-	simple_map_init(&autcpu12_sram_map);
-=======
 
 	simple_map_init(&priv->map);
->>>>>>> ddffeb8c
 
 	/*
 	 * Check for 32K/128K
@@ -80,36 +72,6 @@
 	 * Read	and check result on ofs 0x0
 	 * Restore contents
 	 */
-<<<<<<< HEAD
-	save0 = map_read(&autcpu12_sram_map, 0);
-	save1 = map_read(&autcpu12_sram_map, 0x10000);
-	tmp.x[0] = ~save0.x[0];
-	map_write(&autcpu12_sram_map, tmp, 0x10000);
-	/* if we find this pattern on 0x0, we have 32K size
-	 * restore contents and exit
-	 */
-	tmp = map_read(&autcpu12_sram_map, 0);
-	if (!map_word_equal(&autcpu12_sram_map, tmp, save0)) {
-		map_write(&autcpu12_sram_map, save0, 0x0);
-		goto map;
-	}
-	/* We have a 128K found, restore 0x10000 and set size
-	 * to 128K
-	 */
-	map_write(&autcpu12_sram_map, save1, 0x10000);
-	autcpu12_sram_map.size = SZ_128K;
-
-map:
-	sram_mtd = do_map_probe("map_ram", &autcpu12_sram_map);
-	if (!sram_mtd) {
-		printk("NV-RAM probe failed\n");
-		err = -ENXIO;
-		goto out_ioremap;
-	}
-
-	sram_mtd->owner = THIS_MODULE;
-	sram_mtd->erasesize = 16;
-=======
 	save0 = map_read(&priv->map, 0);
 	save1 = map_read(&priv->map, 0x10000);
 	tmp.x[0] = ~save0.x[0];
@@ -127,7 +89,6 @@
 		dev_err(&pdev->dev, "probing failed\n");
 		return -ENXIO;
 	}
->>>>>>> ddffeb8c
 
 	priv->mtd->owner	= THIS_MODULE;
 	priv->mtd->erasesize	= 16;
