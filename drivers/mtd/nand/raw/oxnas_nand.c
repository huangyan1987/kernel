--- conflicted
+++ resolved
@@ -144,12 +144,7 @@
 		if (err)
 			goto err_cleanup_nand;
 
-<<<<<<< HEAD
-		oxnas->chips[oxnas->nchips] = chip;
-		++oxnas->nchips;
-=======
 		oxnas->chips[oxnas->nchips++] = chip;
->>>>>>> 7d2a07b7
 	}
 
 	/* Exit if no chips found */
@@ -186,12 +181,8 @@
 
 	for (i = 0; i < oxnas->nchips; i++) {
 		chip = oxnas->chips[i];
-<<<<<<< HEAD
-		nand_release(chip);
-=======
 		WARN_ON(mtd_device_unregister(nand_to_mtd(chip)));
 		nand_cleanup(chip);
->>>>>>> 7d2a07b7
 	}
 
 	clk_disable_unprepare(oxnas->clk);
