--- conflicted
+++ resolved
@@ -138,11 +138,7 @@
 
 	/* The error bits are invalid while the chip's busy */
 	if (!map_word_bitsset(map, status, CMD(CFI_SR_DRB)))
-<<<<<<< HEAD
-		return;
-=======
 		return 0;
->>>>>>> 7d2a07b7
 
 	if (map_word_bitsset(map, status, CMD(0x3a))) {
 		unsigned long chipstatus = MERGESTATUS(status);
@@ -1711,33 +1707,15 @@
 			break;
 		}
 
-<<<<<<< HEAD
-		if (chip_good(map, chip, adr, datum))
-=======
 		if (chip_good(map, chip, adr, datum)) {
 			if (cfi_check_err_status(map, chip, adr))
 				ret = -EIO;
->>>>>>> 7d2a07b7
 			break;
 		}
 
 		/* Latency issues. Drop the lock, wait a while and retry */
 		UDELAY(map, chip, adr, 1);
 	}
-<<<<<<< HEAD
-
-	/* Did we succeed? */
-	if (ret) {
-		/* reset on all failures. */
-		cfi_check_err_status(map, chip, adr);
-		map_write(map, CMD(0xF0), chip->start);
-		/* FIXME - should have reset delay before continuing */
-
-		if (++retry_cnt <= MAX_RETRIES) {
-			ret = 0;
-			goto retry;
-		}
-=======
 
 	return ret;
 }
@@ -1754,7 +1732,6 @@
 	if (ret) {
 		mutex_unlock(&chip->mutex);
 		return ret;
->>>>>>> 7d2a07b7
 	}
 
 	if (mode == FL_OTP_WRITE)
