--- conflicted
+++ resolved
@@ -3240,53 +3240,6 @@
 	if (ret)
 		return ret;
 
-<<<<<<< HEAD
-	if (!mtd->name)
-		mtd->name = dev_name(dev);
-	mtd->priv = nor;
-	mtd->type = MTD_NORFLASH;
-	mtd->writesize = nor->params->writesize;
-	mtd->flags = MTD_CAP_NORFLASH;
-	mtd->size = nor->params->size;
-	mtd->_erase = spi_nor_erase;
-	mtd->_read = spi_nor_read;
-	mtd->_suspend = spi_nor_suspend;
-	mtd->_resume = spi_nor_resume;
-	mtd->_get_device = spi_nor_get_device;
-	mtd->_put_device = spi_nor_put_device;
-
-	if (info->flags & USE_FSR)
-		nor->flags |= SNOR_F_USE_FSR;
-	if (info->flags & SPI_NOR_HAS_TB) {
-		nor->flags |= SNOR_F_HAS_SR_TB;
-		if (info->flags & SPI_NOR_TB_SR_BIT6)
-			nor->flags |= SNOR_F_HAS_SR_TB_BIT6;
-	}
-
-	if (info->flags & NO_CHIP_ERASE)
-		nor->flags |= SNOR_F_NO_OP_CHIP_ERASE;
-	if (info->flags & USE_CLSR)
-		nor->flags |= SNOR_F_USE_CLSR;
-	if (info->flags & SPI_NOR_SWP_IS_VOLATILE)
-		nor->flags |= SNOR_F_SWP_IS_VOLATILE;
-
-	if (info->flags & SPI_NOR_4BIT_BP) {
-		nor->flags |= SNOR_F_HAS_4BIT_BP;
-		if (info->flags & SPI_NOR_BP3_SR_BIT6)
-			nor->flags |= SNOR_F_HAS_SR_BP3_BIT6;
-	}
-
-	if (info->flags & SPI_NOR_NO_ERASE)
-		mtd->flags |= MTD_NO_ERASE;
-
-	mtd->dev.parent = dev;
-	mtd->writebufsize = nor->params->page_size;
-
-	if (of_property_read_bool(np, "broken-flash-reset"))
-		nor->flags |= SNOR_F_BROKEN_RESET;
-
-=======
->>>>>>> bd2e72b9
 	/*
 	 * Configure the SPI memory:
 	 * - select op codes for (Fast) Read, Page Program and Sector Erase.
