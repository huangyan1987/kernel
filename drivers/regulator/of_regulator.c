--- conflicted
+++ resolved
@@ -32,11 +32,7 @@
 	struct regulator_state *suspend_state;
 	struct device_node *suspend_np;
 	unsigned int mode;
-<<<<<<< HEAD
-	int ret, i;
-=======
 	int ret, i, len;
->>>>>>> 22cb595e
 	u32 pval;
 
 	constraints->name = of_get_property(np, "regulator-name", NULL);
