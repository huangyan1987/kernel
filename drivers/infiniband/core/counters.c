// SPDX-License-Identifier: GPL-2.0 OR Linux-OpenIB
/*
 * Copyright (c) 2019 Mellanox Technologies. All rights reserved.
 */
#include <rdma/ib_verbs.h>
#include <rdma/rdma_counter.h>

#include "core_priv.h"
#include "restrack.h"

#define ALL_AUTO_MODE_MASKS (RDMA_COUNTER_MASK_QP_TYPE | RDMA_COUNTER_MASK_PID)

static int __counter_set_mode(struct rdma_port_counter *port_counter,
			      enum rdma_nl_counter_mode new_mode,
			      enum rdma_nl_counter_mask new_mask)
{
	if (new_mode == RDMA_COUNTER_MODE_AUTO) {
		if (new_mask & (~ALL_AUTO_MODE_MASKS))
			return -EINVAL;
		if (port_counter->num_counters)
			return -EBUSY;
	}

	port_counter->mode.mode = new_mode;
	port_counter->mode.mask = new_mask;
	return 0;
}

/*
 * rdma_counter_set_auto_mode() - Turn on/off per-port auto mode
 *
 * @dev: Device to operate
 * @port: Port to use
 * @mask: Mask to configure
 * @extack: Message to the user
 *
 * Return 0 on success. If counter mode wasn't changed then it is considered
 * as success as well.
 * Return -EBUSY when changing to auto mode while there are bounded counters.
 *
 */
int rdma_counter_set_auto_mode(struct ib_device *dev, u32 port,
			       enum rdma_nl_counter_mask mask,
			       struct netlink_ext_ack *extack)
{
	struct rdma_port_counter *port_counter;
	enum rdma_nl_counter_mode mode;
	int ret;

	port_counter = &dev->port_data[port].port_counter;
	if (!port_counter->hstats)
		return -EOPNOTSUPP;

	mutex_lock(&port_counter->lock);
	if (mask)
		mode = RDMA_COUNTER_MODE_AUTO;
	else
		mode = (port_counter->num_counters) ? RDMA_COUNTER_MODE_MANUAL :
						      RDMA_COUNTER_MODE_NONE;

	if (port_counter->mode.mode == mode &&
	    port_counter->mode.mask == mask) {
		ret = 0;
		goto out;
	}

	ret = __counter_set_mode(port_counter, mode, mask);

out:
	mutex_unlock(&port_counter->lock);
	if (ret == -EBUSY)
		NL_SET_ERR_MSG(
			extack,
			"Modifying auto mode is not allowed when there is a bound QP");
	return ret;
}

static void auto_mode_init_counter(struct rdma_counter *counter,
				   const struct ib_qp *qp,
				   enum rdma_nl_counter_mask new_mask)
{
	struct auto_mode_param *param = &counter->mode.param;

	counter->mode.mode = RDMA_COUNTER_MODE_AUTO;
	counter->mode.mask = new_mask;

	if (new_mask & RDMA_COUNTER_MASK_QP_TYPE)
		param->qp_type = qp->qp_type;
}

static int __rdma_counter_bind_qp(struct rdma_counter *counter,
				  struct ib_qp *qp)
{
	int ret;

	if (qp->counter)
		return -EINVAL;

	if (!qp->device->ops.counter_bind_qp)
		return -EOPNOTSUPP;

	mutex_lock(&counter->lock);
	ret = qp->device->ops.counter_bind_qp(counter, qp);
	mutex_unlock(&counter->lock);

	return ret;
}

static struct rdma_counter *alloc_and_bind(struct ib_device *dev, u32 port,
					   struct ib_qp *qp,
					   enum rdma_nl_counter_mode mode)
{
	struct rdma_port_counter *port_counter;
	struct rdma_counter *counter;
	int ret;

	if (!dev->ops.counter_dealloc || !dev->ops.counter_alloc_stats)
		return NULL;

	counter = kzalloc(sizeof(*counter), GFP_KERNEL);
	if (!counter)
		return NULL;

	counter->device    = dev;
	counter->port      = port;

	rdma_restrack_new(&counter->res, RDMA_RESTRACK_COUNTER);
	counter->stats = dev->ops.counter_alloc_stats(counter);
	if (!counter->stats)
		goto err_stats;

	port_counter = &dev->port_data[port].port_counter;
	mutex_lock(&port_counter->lock);
	switch (mode) {
	case RDMA_COUNTER_MODE_MANUAL:
		ret = __counter_set_mode(port_counter, RDMA_COUNTER_MODE_MANUAL,
					 0);
		if (ret) {
			mutex_unlock(&port_counter->lock);
			goto err_mode;
		}
		break;
	case RDMA_COUNTER_MODE_AUTO:
		auto_mode_init_counter(counter, qp, port_counter->mode.mask);
		break;
	default:
		ret = -EOPNOTSUPP;
		mutex_unlock(&port_counter->lock);
		goto err_mode;
	}

	port_counter->num_counters++;
	mutex_unlock(&port_counter->lock);

	counter->mode.mode = mode;
	kref_init(&counter->kref);
	mutex_init(&counter->lock);

	ret = __rdma_counter_bind_qp(counter, qp);
	if (ret)
		goto err_mode;

	rdma_restrack_parent_name(&counter->res, &qp->res);
	rdma_restrack_add(&counter->res);
	return counter;

err_mode:
	kfree(counter->stats);
err_stats:
	rdma_restrack_put(&counter->res);
	kfree(counter);
	return NULL;
}

static void rdma_counter_free(struct rdma_counter *counter)
{
	struct rdma_port_counter *port_counter;

	port_counter = &counter->device->port_data[counter->port].port_counter;
	mutex_lock(&port_counter->lock);
	port_counter->num_counters--;
	if (!port_counter->num_counters &&
	    (port_counter->mode.mode == RDMA_COUNTER_MODE_MANUAL))
		__counter_set_mode(port_counter, RDMA_COUNTER_MODE_NONE, 0);

	mutex_unlock(&port_counter->lock);

	rdma_restrack_del(&counter->res);
	kfree(counter->stats);
	kfree(counter);
}

static bool auto_mode_match(struct ib_qp *qp, struct rdma_counter *counter,
			    enum rdma_nl_counter_mask auto_mask)
{
	struct auto_mode_param *param = &counter->mode.param;
	bool match = true;

	if (auto_mask & RDMA_COUNTER_MASK_QP_TYPE)
		match &= (param->qp_type == qp->qp_type);

	if (auto_mask & RDMA_COUNTER_MASK_PID)
		match &= (task_pid_nr(counter->res.task) ==
			  task_pid_nr(qp->res.task));
<<<<<<< HEAD

	return match;
}

static int __rdma_counter_bind_qp(struct rdma_counter *counter,
				  struct ib_qp *qp)
{
	int ret;
=======
>>>>>>> 7d2a07b7

	return match;
}

static int __rdma_counter_unbind_qp(struct ib_qp *qp)
{
	struct rdma_counter *counter = qp->counter;
	int ret;

	if (!qp->device->ops.counter_unbind_qp)
		return -EOPNOTSUPP;

	mutex_lock(&counter->lock);
	ret = qp->device->ops.counter_unbind_qp(qp);
	mutex_unlock(&counter->lock);

	return ret;
}

static void counter_history_stat_update(struct rdma_counter *counter)
{
	struct ib_device *dev = counter->device;
	struct rdma_port_counter *port_counter;
	int i;

	port_counter = &dev->port_data[counter->port].port_counter;
	if (!port_counter->hstats)
		return;

	rdma_counter_query_stats(counter);

	for (i = 0; i < counter->stats->num_counters; i++)
		port_counter->hstats->value[i] += counter->stats->value[i];
}

/*
 * rdma_get_counter_auto_mode - Find the counter that @qp should be bound
 *     with in auto mode
 *
 * Return: The counter (with ref-count increased) if found
 */
static struct rdma_counter *rdma_get_counter_auto_mode(struct ib_qp *qp,
						       u32 port)
{
	struct rdma_port_counter *port_counter;
	struct rdma_counter *counter = NULL;
	struct ib_device *dev = qp->device;
	struct rdma_restrack_entry *res;
	struct rdma_restrack_root *rt;
	unsigned long id = 0;

	port_counter = &dev->port_data[port].port_counter;
	rt = &dev->res[RDMA_RESTRACK_COUNTER];
	xa_lock(&rt->xa);
	xa_for_each(&rt->xa, id, res) {
		counter = container_of(res, struct rdma_counter, res);
		if ((counter->device != qp->device) || (counter->port != port))
			goto next;

		if (auto_mode_match(qp, counter, port_counter->mode.mask))
			break;
next:
		counter = NULL;
	}

	if (counter && !kref_get_unless_zero(&counter->kref))
		counter = NULL;

	xa_unlock(&rt->xa);
	return counter;
}

static void counter_release(struct kref *kref)
{
	struct rdma_counter *counter;

	counter = container_of(kref, struct rdma_counter, kref);
	counter_history_stat_update(counter);
	counter->device->ops.counter_dealloc(counter);
	rdma_counter_free(counter);
}

/*
 * rdma_counter_bind_qp_auto - Check and bind the QP to a counter base on
 *   the auto-mode rule
 */
int rdma_counter_bind_qp_auto(struct ib_qp *qp, u32 port)
{
	struct rdma_port_counter *port_counter;
	struct ib_device *dev = qp->device;
	struct rdma_counter *counter;
	int ret;

<<<<<<< HEAD
	if (!qp->res.valid || rdma_is_kernel_res(&qp->res))
=======
	if (!rdma_restrack_is_tracked(&qp->res) || rdma_is_kernel_res(&qp->res))
>>>>>>> 7d2a07b7
		return 0;

	if (!rdma_is_port_valid(dev, port))
		return -EINVAL;

	port_counter = &dev->port_data[port].port_counter;
	if (port_counter->mode.mode != RDMA_COUNTER_MODE_AUTO)
		return 0;

	counter = rdma_get_counter_auto_mode(qp, port);
	if (counter) {
		ret = __rdma_counter_bind_qp(counter, qp);
		if (ret) {
			kref_put(&counter->kref, counter_release);
			return ret;
		}
	} else {
		counter = alloc_and_bind(dev, port, qp, RDMA_COUNTER_MODE_AUTO);
		if (!counter)
			return -ENOMEM;
	}

	return 0;
}

/*
 * rdma_counter_unbind_qp - Unbind a qp from a counter
 * @force:
 *   true - Decrease the counter ref-count anyway (e.g., qp destroy)
 */
int rdma_counter_unbind_qp(struct ib_qp *qp, bool force)
{
	struct rdma_counter *counter = qp->counter;
	int ret;

	if (!counter)
		return -EINVAL;

	ret = __rdma_counter_unbind_qp(qp);
	if (ret && !force)
		return ret;

	kref_put(&counter->kref, counter_release);
	return 0;
}

int rdma_counter_query_stats(struct rdma_counter *counter)
{
	struct ib_device *dev = counter->device;
	int ret;

	if (!dev->ops.counter_update_stats)
		return -EINVAL;

	mutex_lock(&counter->lock);
	ret = dev->ops.counter_update_stats(counter);
	mutex_unlock(&counter->lock);

	return ret;
}

static u64 get_running_counters_hwstat_sum(struct ib_device *dev,
					   u32 port, u32 index)
{
	struct rdma_restrack_entry *res;
	struct rdma_restrack_root *rt;
	struct rdma_counter *counter;
	unsigned long id = 0;
	u64 sum = 0;

	rt = &dev->res[RDMA_RESTRACK_COUNTER];
	xa_lock(&rt->xa);
	xa_for_each(&rt->xa, id, res) {
		if (!rdma_restrack_get(res))
			continue;

		xa_unlock(&rt->xa);

		counter = container_of(res, struct rdma_counter, res);
		if ((counter->device != dev) || (counter->port != port) ||
		    rdma_counter_query_stats(counter))
			goto next;

		sum += counter->stats->value[index];

next:
		xa_lock(&rt->xa);
		rdma_restrack_put(res);
	}

	xa_unlock(&rt->xa);
	return sum;
}

/*
 * rdma_counter_get_hwstat_value() - Get the sum value of all counters on a
 *   specific port, including the running ones and history data
 */
u64 rdma_counter_get_hwstat_value(struct ib_device *dev, u32 port, u32 index)
{
	struct rdma_port_counter *port_counter;
	u64 sum;

	port_counter = &dev->port_data[port].port_counter;
	if (!port_counter->hstats)
		return 0;

	sum = get_running_counters_hwstat_sum(dev, port, index);
	sum += port_counter->hstats->value[index];

	return sum;
}

static struct ib_qp *rdma_counter_get_qp(struct ib_device *dev, u32 qp_num)
{
	struct rdma_restrack_entry *res = NULL;
	struct ib_qp *qp = NULL;

	res = rdma_restrack_get_byid(dev, RDMA_RESTRACK_QP, qp_num);
	if (IS_ERR(res))
		return NULL;

	qp = container_of(res, struct ib_qp, res);
	if (qp->qp_type == IB_QPT_RAW_PACKET && !capable(CAP_NET_RAW))
		goto err;

	return qp;

err:
	rdma_restrack_put(res);
	return NULL;
}

static struct rdma_counter *rdma_get_counter_by_id(struct ib_device *dev,
						   u32 counter_id)
{
	struct rdma_restrack_entry *res;
	struct rdma_counter *counter;

	res = rdma_restrack_get_byid(dev, RDMA_RESTRACK_COUNTER, counter_id);
	if (IS_ERR(res))
		return NULL;

	counter = container_of(res, struct rdma_counter, res);
	kref_get(&counter->kref);
	rdma_restrack_put(res);

	return counter;
}

/*
 * rdma_counter_bind_qpn() - Bind QP @qp_num to counter @counter_id
 */
int rdma_counter_bind_qpn(struct ib_device *dev, u32 port,
			  u32 qp_num, u32 counter_id)
{
	struct rdma_port_counter *port_counter;
	struct rdma_counter *counter;
	struct ib_qp *qp;
	int ret;

	port_counter = &dev->port_data[port].port_counter;
	if (port_counter->mode.mode == RDMA_COUNTER_MODE_AUTO)
		return -EINVAL;

	qp = rdma_counter_get_qp(dev, qp_num);
	if (!qp)
		return -ENOENT;

	counter = rdma_get_counter_by_id(dev, counter_id);
	if (!counter) {
		ret = -ENOENT;
		goto err;
	}

	if (rdma_is_kernel_res(&counter->res) != rdma_is_kernel_res(&qp->res)) {
<<<<<<< HEAD
=======
		ret = -EINVAL;
		goto err_task;
	}

	if ((counter->device != qp->device) || (counter->port != qp->port)) {
>>>>>>> 7d2a07b7
		ret = -EINVAL;
		goto err_task;
	}

	ret = __rdma_counter_bind_qp(counter, qp);
	if (ret)
		goto err_task;

	rdma_restrack_put(&qp->res);
	return 0;

err_task:
	kref_put(&counter->kref, counter_release);
err:
	rdma_restrack_put(&qp->res);
	return ret;
}

/*
 * rdma_counter_bind_qpn_alloc() - Alloc a counter and bind QP @qp_num to it
 *   The id of new counter is returned in @counter_id
 */
int rdma_counter_bind_qpn_alloc(struct ib_device *dev, u32 port,
				u32 qp_num, u32 *counter_id)
{
	struct rdma_port_counter *port_counter;
	struct rdma_counter *counter;
	struct ib_qp *qp;
	int ret;

	if (!rdma_is_port_valid(dev, port))
		return -EINVAL;

	port_counter = &dev->port_data[port].port_counter;
	if (!port_counter->hstats)
		return -EOPNOTSUPP;

	if (port_counter->mode.mode == RDMA_COUNTER_MODE_AUTO)
		return -EINVAL;

	qp = rdma_counter_get_qp(dev, qp_num);
	if (!qp)
		return -ENOENT;

	if (rdma_is_port_valid(dev, qp->port) && (qp->port != port)) {
		ret = -EINVAL;
		goto err;
	}

	counter = alloc_and_bind(dev, port, qp, RDMA_COUNTER_MODE_MANUAL);
	if (!counter) {
		ret = -ENOMEM;
		goto err;
	}

	if (counter_id)
		*counter_id = counter->id;

	rdma_restrack_put(&qp->res);
	return 0;

err:
	rdma_restrack_put(&qp->res);
	return ret;
}

/*
 * rdma_counter_unbind_qpn() - Unbind QP @qp_num from a counter
 */
int rdma_counter_unbind_qpn(struct ib_device *dev, u32 port,
			    u32 qp_num, u32 counter_id)
{
	struct rdma_port_counter *port_counter;
	struct ib_qp *qp;
	int ret;

	if (!rdma_is_port_valid(dev, port))
		return -EINVAL;

	qp = rdma_counter_get_qp(dev, qp_num);
	if (!qp)
		return -ENOENT;

	if (rdma_is_port_valid(dev, qp->port) && (qp->port != port)) {
		ret = -EINVAL;
		goto out;
	}

	port_counter = &dev->port_data[port].port_counter;
	if (!qp->counter || qp->counter->id != counter_id ||
	    port_counter->mode.mode != RDMA_COUNTER_MODE_MANUAL) {
		ret = -EINVAL;
		goto out;
	}

	ret = rdma_counter_unbind_qp(qp, false);

out:
	rdma_restrack_put(&qp->res);
	return ret;
}

int rdma_counter_get_mode(struct ib_device *dev, u32 port,
			  enum rdma_nl_counter_mode *mode,
			  enum rdma_nl_counter_mask *mask)
{
	struct rdma_port_counter *port_counter;

	port_counter = &dev->port_data[port].port_counter;
	*mode = port_counter->mode.mode;
	*mask = port_counter->mode.mask;

	return 0;
}

void rdma_counter_init(struct ib_device *dev)
{
	struct rdma_port_counter *port_counter;
	u32 port, i;

	if (!dev->port_data)
		return;

	rdma_for_each_port(dev, port) {
		port_counter = &dev->port_data[port].port_counter;
		port_counter->mode.mode = RDMA_COUNTER_MODE_NONE;
		mutex_init(&port_counter->lock);

		if (!dev->ops.alloc_hw_port_stats)
			continue;

		port_counter->hstats = dev->ops.alloc_hw_port_stats(dev, port);
		if (!port_counter->hstats)
			goto fail;
	}

	return;

fail:
	for (i = port; i >= rdma_start_port(dev); i--) {
		port_counter = &dev->port_data[port].port_counter;
		kfree(port_counter->hstats);
		port_counter->hstats = NULL;
		mutex_destroy(&port_counter->lock);
	}
}

void rdma_counter_release(struct ib_device *dev)
{
	struct rdma_port_counter *port_counter;
	u32 port;

	rdma_for_each_port(dev, port) {
		port_counter = &dev->port_data[port].port_counter;
		kfree(port_counter->hstats);
		mutex_destroy(&port_counter->lock);
	}
}<|MERGE_RESOLUTION|>--- conflicted
+++ resolved
@@ -202,17 +202,6 @@
 	if (auto_mask & RDMA_COUNTER_MASK_PID)
 		match &= (task_pid_nr(counter->res.task) ==
 			  task_pid_nr(qp->res.task));
-<<<<<<< HEAD
-
-	return match;
-}
-
-static int __rdma_counter_bind_qp(struct rdma_counter *counter,
-				  struct ib_qp *qp)
-{
-	int ret;
-=======
->>>>>>> 7d2a07b7
 
 	return match;
 }
@@ -306,11 +295,7 @@
 	struct rdma_counter *counter;
 	int ret;
 
-<<<<<<< HEAD
-	if (!qp->res.valid || rdma_is_kernel_res(&qp->res))
-=======
 	if (!rdma_restrack_is_tracked(&qp->res) || rdma_is_kernel_res(&qp->res))
->>>>>>> 7d2a07b7
 		return 0;
 
 	if (!rdma_is_port_valid(dev, port))
@@ -487,14 +472,11 @@
 	}
 
 	if (rdma_is_kernel_res(&counter->res) != rdma_is_kernel_res(&qp->res)) {
-<<<<<<< HEAD
-=======
 		ret = -EINVAL;
 		goto err_task;
 	}
 
 	if ((counter->device != qp->device) || (counter->port != qp->port)) {
->>>>>>> 7d2a07b7
 		ret = -EINVAL;
 		goto err_task;
 	}
