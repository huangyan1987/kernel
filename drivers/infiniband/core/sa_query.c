--- conflicted
+++ resolved
@@ -868,13 +868,8 @@
 	/* Repair the nlmsg header length */
 	nlmsg_end(skb, nlh);
 
-<<<<<<< HEAD
-	return rdma_nl_multicast(skb, RDMA_NL_GROUP_LS, gfp_mask);
-}
-=======
 	gfp_flag = ((gfp_mask & GFP_ATOMIC) == GFP_ATOMIC) ? GFP_ATOMIC :
 		GFP_NOWAIT;
->>>>>>> d5395b5f
 
 	spin_lock_irqsave(&ib_nl_request_lock, flags);
 	ret = rdma_nl_multicast(skb, RDMA_NL_GROUP_LS, gfp_flag);
@@ -890,19 +885,8 @@
 	if (ib_nl_request_list.next == &query->list)
 		queue_delayed_work(ib_nl_wq, &ib_nl_timed_work, delay);
 
-<<<<<<< HEAD
-	ret = ib_nl_send_msg(query, gfp_mask);
-	if (ret) {
-		ret = -EIO;
-		/* Remove the request */
-		spin_lock_irqsave(&ib_nl_request_lock, flags);
-		list_del(&query->list);
-		spin_unlock_irqrestore(&ib_nl_request_lock, flags);
-	}
-=======
 out:
 	spin_unlock_irqrestore(&ib_nl_request_lock, flags);
->>>>>>> d5395b5f
 
 	return ret;
 }
