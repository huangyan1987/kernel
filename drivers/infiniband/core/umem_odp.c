--- conflicted
+++ resolved
@@ -455,10 +455,7 @@
 	 * It is the driver's responsibility to ensure, before calling us,
 	 * that the hardware will not attempt to access the MR any more.
 	 */
-<<<<<<< HEAD
-=======
 	mutex_lock(&umem_odp->umem_mutex);
->>>>>>> d5395b5f
 	ib_umem_odp_unmap_dma_pages(umem_odp, ib_umem_start(umem),
 				    ib_umem_end(umem));
 	mutex_unlock(&umem_odp->umem_mutex);
@@ -720,10 +717,6 @@
 	 * faults from completion. We might be racing with other
 	 * invalidations, so we must make sure we free each page only
 	 * once. */
-<<<<<<< HEAD
-	mutex_lock(&umem_odp->umem_mutex);
-=======
->>>>>>> d5395b5f
 	for (addr = virt; addr < bound; addr += BIT(umem->page_shift)) {
 		idx = (addr - ib_umem_start(umem)) >> umem->page_shift;
 		if (umem_odp->page_list[idx]) {
@@ -756,9 +749,5 @@
 			umem->npages--;
 		}
 	}
-<<<<<<< HEAD
-	mutex_unlock(&umem_odp->umem_mutex);
-=======
->>>>>>> d5395b5f
 }
 EXPORT_SYMBOL(ib_umem_odp_unmap_dma_pages);