--- conflicted
+++ resolved
@@ -316,18 +316,10 @@
 void nldev_init(void);
 void nldev_exit(void);
 
-<<<<<<< HEAD
-static inline struct ib_qp *_ib_create_qp(struct ib_device *dev,
-					  struct ib_pd *pd,
-					  struct ib_qp_init_attr *attr,
-					  struct ib_udata *udata,
-					  struct ib_uqp_object *uobj)
-=======
 static inline struct ib_qp *
 _ib_create_qp(struct ib_device *dev, struct ib_pd *pd,
 	      struct ib_qp_init_attr *attr, struct ib_udata *udata,
 	      struct ib_uqp_object *uobj, const char *caller)
->>>>>>> 7d2a07b7
 {
 	struct ib_qp *qp;
 
@@ -342,37 +334,6 @@
 	qp->pd = pd;
 	qp->uobject = uobj;
 	qp->real_qp = qp;
-<<<<<<< HEAD
-
-	qp->qp_type = attr->qp_type;
-	qp->rwq_ind_tbl = attr->rwq_ind_tbl;
-	qp->send_cq = attr->send_cq;
-	qp->recv_cq = attr->recv_cq;
-	qp->srq = attr->srq;
-	qp->rwq_ind_tbl = attr->rwq_ind_tbl;
-	qp->event_handler = attr->event_handler;
-
-	atomic_set(&qp->usecnt, 0);
-	spin_lock_init(&qp->mr_lock);
-	INIT_LIST_HEAD(&qp->rdma_mrs);
-	INIT_LIST_HEAD(&qp->sig_mrs);
-
-	/*
-	 * We don't track XRC QPs for now, because they don't have PD
-	 * and more importantly they are created internaly by driver,
-	 * see mlx5 create_dev_resources() as an example.
-	 */
-	is_xrc = qp_type == IB_QPT_XRC_INI || qp_type == IB_QPT_XRC_TGT;
-	if ((qp_type < IB_QPT_MAX && !is_xrc) || qp_type == IB_QPT_DRIVER) {
-		qp->res.type = RDMA_RESTRACK_QP;
-		if (uobj)
-			rdma_restrack_uadd(&qp->res);
-		else
-			rdma_restrack_kadd(&qp->res);
-	} else
-		qp->res.valid = false;
-=======
->>>>>>> 7d2a07b7
 
 	qp->qp_type = attr->qp_type;
 	qp->rwq_ind_tbl = attr->rwq_ind_tbl;
@@ -442,11 +403,6 @@
 			 struct vm_area_struct *vma,
 			 struct rdma_user_mmap_entry *entry);
 
-<<<<<<< HEAD
-void ib_cq_pool_init(struct ib_device *dev);
-void ib_cq_pool_destroy(struct ib_device *dev);
-=======
 void ib_cq_pool_cleanup(struct ib_device *dev);
->>>>>>> 7d2a07b7
 
 #endif /* _CORE_PRIV_H */