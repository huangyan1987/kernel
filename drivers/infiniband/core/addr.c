/*
 * Copyright (c) 2005 Voltaire Inc.  All rights reserved.
 * Copyright (c) 2002-2005, Network Appliance, Inc. All rights reserved.
 * Copyright (c) 1999-2005, Mellanox Technologies, Inc. All rights reserved.
 * Copyright (c) 2005 Intel Corporation.  All rights reserved.
 *
 * This software is available to you under a choice of one of two
 * licenses.  You may choose to be licensed under the terms of the GNU
 * General Public License (GPL) Version 2, available from the file
 * COPYING in the main directory of this source tree, or the
 * OpenIB.org BSD license below:
 *
 *     Redistribution and use in source and binary forms, with or
 *     without modification, are permitted provided that the following
 *     conditions are met:
 *
 *      - Redistributions of source code must retain the above
 *        copyright notice, this list of conditions and the following
 *        disclaimer.
 *
 *      - Redistributions in binary form must reproduce the above
 *        copyright notice, this list of conditions and the following
 *        disclaimer in the documentation and/or other materials
 *        provided with the distribution.
 *
 * THE SOFTWARE IS PROVIDED "AS IS", WITHOUT WARRANTY OF ANY KIND,
 * EXPRESS OR IMPLIED, INCLUDING BUT NOT LIMITED TO THE WARRANTIES OF
 * MERCHANTABILITY, FITNESS FOR A PARTICULAR PURPOSE AND
 * NONINFRINGEMENT. IN NO EVENT SHALL THE AUTHORS OR COPYRIGHT HOLDERS
 * BE LIABLE FOR ANY CLAIM, DAMAGES OR OTHER LIABILITY, WHETHER IN AN
 * ACTION OF CONTRACT, TORT OR OTHERWISE, ARISING FROM, OUT OF OR IN
 * CONNECTION WITH THE SOFTWARE OR THE USE OR OTHER DEALINGS IN THE
 * SOFTWARE.
 */

#include <linux/mutex.h>
#include <linux/inetdevice.h>
#include <linux/slab.h>
#include <linux/workqueue.h>
#include <linux/module.h>
#include <net/arp.h>
#include <net/neighbour.h>
#include <net/route.h>
#include <net/netevent.h>
#include <net/addrconf.h>
#include <net/ip6_route.h>
#include <rdma/ib_addr.h>
#include <rdma/ib.h>
#include <rdma/rdma_netlink.h>
#include <net/netlink.h>

#include "core_priv.h"

struct addr_req {
	struct list_head list;
	struct sockaddr_storage src_addr;
	struct sockaddr_storage dst_addr;
	struct rdma_dev_addr *addr;
	struct rdma_addr_client *client;
	void *context;
	void (*callback)(int status, struct sockaddr *src_addr,
			 struct rdma_dev_addr *addr, void *context);
	unsigned long timeout;
	int status;
	u32 seq;
};

static atomic_t ib_nl_addr_request_seq = ATOMIC_INIT(0);

static void process_req(struct work_struct *work);

static DEFINE_MUTEX(lock);
static LIST_HEAD(req_list);
static DECLARE_DELAYED_WORK(work, process_req);
static struct workqueue_struct *addr_wq;

static const struct nla_policy ib_nl_addr_policy[LS_NLA_TYPE_MAX] = {
	[LS_NLA_TYPE_DGID] = {.type = NLA_BINARY,
		.len = sizeof(struct rdma_nla_ls_gid)},
};

static inline bool ib_nl_is_good_ip_resp(const struct nlmsghdr *nlh)
{
	struct nlattr *tb[LS_NLA_TYPE_MAX] = {};
	int ret;

	if (nlh->nlmsg_flags & RDMA_NL_LS_F_ERR)
		return false;

	ret = nla_parse(tb, LS_NLA_TYPE_MAX - 1, nlmsg_data(nlh),
			nlmsg_len(nlh), ib_nl_addr_policy, NULL);
	if (ret)
		return false;

	return true;
}

static void ib_nl_process_good_ip_rsep(const struct nlmsghdr *nlh)
{
	const struct nlattr *head, *curr;
	union ib_gid gid;
	struct addr_req *req;
	int len, rem;
	int found = 0;

	head = (const struct nlattr *)nlmsg_data(nlh);
	len = nlmsg_len(nlh);

	nla_for_each_attr(curr, head, len, rem) {
		if (curr->nla_type == LS_NLA_TYPE_DGID)
			memcpy(&gid, nla_data(curr), nla_len(curr));
	}

	mutex_lock(&lock);
	list_for_each_entry(req, &req_list, list) {
		if (nlh->nlmsg_seq != req->seq)
			continue;
		/* We set the DGID part, the rest was set earlier */
		rdma_addr_set_dgid(req->addr, &gid);
		req->status = 0;
		found = 1;
		break;
	}
	mutex_unlock(&lock);

	if (!found)
		pr_info("Couldn't find request waiting for DGID: %pI6\n",
			&gid);
}

int ib_nl_handle_ip_res_resp(struct sk_buff *skb,
			     struct netlink_callback *cb)
{
	const struct nlmsghdr *nlh = (struct nlmsghdr *)cb->nlh;

	if ((nlh->nlmsg_flags & NLM_F_REQUEST) ||
	    !(NETLINK_CB(skb).sk) ||
	    !netlink_capable(skb, CAP_NET_ADMIN))
		return -EPERM;

	if (ib_nl_is_good_ip_resp(nlh))
		ib_nl_process_good_ip_rsep(nlh);

	return skb->len;
}

static int ib_nl_ip_send_msg(struct rdma_dev_addr *dev_addr,
			     const void *daddr,
			     u32 seq, u16 family)
{
	struct sk_buff *skb = NULL;
	struct nlmsghdr *nlh;
	struct rdma_ls_ip_resolve_header *header;
	void *data;
	size_t size;
	int attrtype;
	int len;

	if (family == AF_INET) {
		size = sizeof(struct in_addr);
		attrtype = RDMA_NLA_F_MANDATORY | LS_NLA_TYPE_IPV4;
	} else {
		size = sizeof(struct in6_addr);
		attrtype = RDMA_NLA_F_MANDATORY | LS_NLA_TYPE_IPV6;
	}

	len = nla_total_size(sizeof(size));
	len += NLMSG_ALIGN(sizeof(*header));

	skb = nlmsg_new(len, GFP_KERNEL);
	if (!skb)
		return -ENOMEM;

	data = ibnl_put_msg(skb, &nlh, seq, 0, RDMA_NL_LS,
			    RDMA_NL_LS_OP_IP_RESOLVE, NLM_F_REQUEST);
	if (!data) {
		nlmsg_free(skb);
		return -ENODATA;
	}

	/* Construct the family header first */
	header = (struct rdma_ls_ip_resolve_header *)
		skb_put(skb, NLMSG_ALIGN(sizeof(*header)));
	header->ifindex = dev_addr->bound_dev_if;
	nla_put(skb, attrtype, size, daddr);

	/* Repair the nlmsg header length */
	nlmsg_end(skb, nlh);
	ibnl_multicast(skb, nlh, RDMA_NL_GROUP_LS, GFP_KERNEL);

	/* Make the request retry, so when we get the response from userspace
	 * we will have something.
	 */
	return -ENODATA;
}

int rdma_addr_size(struct sockaddr *addr)
{
	switch (addr->sa_family) {
	case AF_INET:
		return sizeof(struct sockaddr_in);
	case AF_INET6:
		return sizeof(struct sockaddr_in6);
	case AF_IB:
		return sizeof(struct sockaddr_ib);
	default:
		return 0;
	}
}
EXPORT_SYMBOL(rdma_addr_size);

static struct rdma_addr_client self;

void rdma_addr_register_client(struct rdma_addr_client *client)
{
	atomic_set(&client->refcount, 1);
	init_completion(&client->comp);
}
EXPORT_SYMBOL(rdma_addr_register_client);

static inline void put_client(struct rdma_addr_client *client)
{
	if (atomic_dec_and_test(&client->refcount))
		complete(&client->comp);
}

void rdma_addr_unregister_client(struct rdma_addr_client *client)
{
	put_client(client);
	wait_for_completion(&client->comp);
}
EXPORT_SYMBOL(rdma_addr_unregister_client);

int rdma_copy_addr(struct rdma_dev_addr *dev_addr, struct net_device *dev,
		     const unsigned char *dst_dev_addr)
{
	dev_addr->dev_type = dev->type;
	memcpy(dev_addr->src_dev_addr, dev->dev_addr, MAX_ADDR_LEN);
	memcpy(dev_addr->broadcast, dev->broadcast, MAX_ADDR_LEN);
	if (dst_dev_addr)
		memcpy(dev_addr->dst_dev_addr, dst_dev_addr, MAX_ADDR_LEN);
	dev_addr->bound_dev_if = dev->ifindex;
	return 0;
}
EXPORT_SYMBOL(rdma_copy_addr);

int rdma_translate_ip(const struct sockaddr *addr,
		      struct rdma_dev_addr *dev_addr,
		      u16 *vlan_id)
{
	struct net_device *dev;
	int ret = -EADDRNOTAVAIL;

	if (dev_addr->bound_dev_if) {
		dev = dev_get_by_index(dev_addr->net, dev_addr->bound_dev_if);
		if (!dev)
			return -ENODEV;
		ret = rdma_copy_addr(dev_addr, dev, NULL);
		dev_put(dev);
		return ret;
	}

	switch (addr->sa_family) {
	case AF_INET:
		dev = ip_dev_find(dev_addr->net,
			((const struct sockaddr_in *)addr)->sin_addr.s_addr);

		if (!dev)
			return ret;

		ret = rdma_copy_addr(dev_addr, dev, NULL);
		if (vlan_id)
			*vlan_id = rdma_vlan_dev_vlan_id(dev);
		dev_put(dev);
		break;
#if IS_ENABLED(CONFIG_IPV6)
	case AF_INET6:
		rcu_read_lock();
		for_each_netdev_rcu(dev_addr->net, dev) {
			if (ipv6_chk_addr(dev_addr->net,
					  &((const struct sockaddr_in6 *)addr)->sin6_addr,
					  dev, 1)) {
				ret = rdma_copy_addr(dev_addr, dev, NULL);
				if (vlan_id)
					*vlan_id = rdma_vlan_dev_vlan_id(dev);
				break;
			}
		}
		rcu_read_unlock();
		break;
#endif
	}
	return ret;
}
EXPORT_SYMBOL(rdma_translate_ip);

static void set_timeout(unsigned long time)
{
	unsigned long delay;

	delay = time - jiffies;
	if ((long)delay < 0)
		delay = 0;

	mod_delayed_work(addr_wq, &work, delay);
}

static void queue_req(struct addr_req *req)
{
	struct addr_req *temp_req;

	mutex_lock(&lock);
	list_for_each_entry_reverse(temp_req, &req_list, list) {
		if (time_after_eq(req->timeout, temp_req->timeout))
			break;
	}

	list_add(&req->list, &temp_req->list);

	if (req_list.next == &req->list)
		set_timeout(req->timeout);
	mutex_unlock(&lock);
}

static int ib_nl_fetch_ha(struct dst_entry *dst, struct rdma_dev_addr *dev_addr,
			  const void *daddr, u32 seq, u16 family)
{
	if (ibnl_chk_listeners(RDMA_NL_GROUP_LS))
		return -EADDRNOTAVAIL;

	/* We fill in what we can, the response will fill the rest */
	rdma_copy_addr(dev_addr, dst->dev, NULL);
	return ib_nl_ip_send_msg(dev_addr, daddr, seq, family);
}

static int dst_fetch_ha(struct dst_entry *dst, struct rdma_dev_addr *dev_addr,
			const void *daddr)
{
	struct neighbour *n;
	int ret;

	n = dst_neigh_lookup(dst, daddr);

	rcu_read_lock();
	if (!n || !(n->nud_state & NUD_VALID)) {
		if (n)
			neigh_event_send(n, NULL);
		ret = -ENODATA;
	} else {
		ret = rdma_copy_addr(dev_addr, dst->dev, n->ha);
	}
	rcu_read_unlock();

	if (n)
		neigh_release(n);

	return ret;
}

static bool has_gateway(struct dst_entry *dst, sa_family_t family)
{
	struct rtable *rt;
	struct rt6_info *rt6;

	if (family == AF_INET) {
		rt = container_of(dst, struct rtable, dst);
		return rt->rt_uses_gateway;
	}

	rt6 = container_of(dst, struct rt6_info, dst);
	return rt6->rt6i_flags & RTF_GATEWAY;
}

static int fetch_ha(struct dst_entry *dst, struct rdma_dev_addr *dev_addr,
		    const struct sockaddr *dst_in, u32 seq)
{
	const struct sockaddr_in *dst_in4 =
		(const struct sockaddr_in *)dst_in;
	const struct sockaddr_in6 *dst_in6 =
		(const struct sockaddr_in6 *)dst_in;
	const void *daddr = (dst_in->sa_family == AF_INET) ?
		(const void *)&dst_in4->sin_addr.s_addr :
		(const void *)&dst_in6->sin6_addr;
	sa_family_t family = dst_in->sa_family;

	/* Gateway + ARPHRD_INFINIBAND -> IB router */
	if (has_gateway(dst, family) && dst->dev->type == ARPHRD_INFINIBAND)
		return ib_nl_fetch_ha(dst, dev_addr, daddr, seq, family);
	else
		return dst_fetch_ha(dst, dev_addr, daddr);
}

static int addr4_resolve(struct sockaddr_in *src_in,
			 const struct sockaddr_in *dst_in,
			 struct rdma_dev_addr *addr,
			 struct rtable **prt)
{
	__be32 src_ip = src_in->sin_addr.s_addr;
	__be32 dst_ip = dst_in->sin_addr.s_addr;
	struct rtable *rt;
	struct flowi4 fl4;
	int ret;

	memset(&fl4, 0, sizeof(fl4));
	fl4.daddr = dst_ip;
	fl4.saddr = src_ip;
	fl4.flowi4_oif = addr->bound_dev_if;
	rt = ip_route_output_key(addr->net, &fl4);
	if (IS_ERR(rt)) {
		ret = PTR_ERR(rt);
		goto out;
	}
	src_in->sin_family = AF_INET;
	src_in->sin_addr.s_addr = fl4.saddr;

	/* If there's a gateway and type of device not ARPHRD_INFINIBAND, we're
	 * definitely in RoCE v2 (as RoCE v1 isn't routable) set the network
	 * type accordingly.
	 */
	if (rt->rt_uses_gateway && rt->dst.dev->type != ARPHRD_INFINIBAND)
		addr->network = RDMA_NETWORK_IPV4;

	addr->hoplimit = ip4_dst_hoplimit(&rt->dst);

	*prt = rt;
	return 0;
out:
	return ret;
}

#if IS_ENABLED(CONFIG_IPV6)
static int addr6_resolve(struct sockaddr_in6 *src_in,
			 const struct sockaddr_in6 *dst_in,
			 struct rdma_dev_addr *addr,
			 struct dst_entry **pdst)
{
	struct flowi6 fl6;
	struct dst_entry *dst;
	struct rt6_info *rt;
	int ret;

	memset(&fl6, 0, sizeof fl6);
	fl6.daddr = dst_in->sin6_addr;
	fl6.saddr = src_in->sin6_addr;
	fl6.flowi6_oif = addr->bound_dev_if;

	ret = ipv6_stub->ipv6_dst_lookup(addr->net, NULL, &dst, &fl6);
	if (ret < 0)
<<<<<<< HEAD
		goto put;
=======
		return ret;
>>>>>>> a122c576

	rt = (struct rt6_info *)dst;
	if (ipv6_addr_any(&src_in->sin6_addr)) {
		src_in->sin6_family = AF_INET6;
		src_in->sin6_addr = fl6.saddr;
	}

	/* If there's a gateway and type of device not ARPHRD_INFINIBAND, we're
	 * definitely in RoCE v2 (as RoCE v1 isn't routable) set the network
	 * type accordingly.
	 */
	if (rt->rt6i_flags & RTF_GATEWAY &&
	    ip6_dst_idev(dst)->dev->type != ARPHRD_INFINIBAND)
		addr->network = RDMA_NETWORK_IPV6;

	addr->hoplimit = ip6_dst_hoplimit(dst);

	*pdst = dst;
	return 0;
}
#else
static int addr6_resolve(struct sockaddr_in6 *src_in,
			 const struct sockaddr_in6 *dst_in,
			 struct rdma_dev_addr *addr,
			 struct dst_entry **pdst)
{
	return -EADDRNOTAVAIL;
}
#endif

static int addr_resolve_neigh(struct dst_entry *dst,
			      const struct sockaddr *dst_in,
			      struct rdma_dev_addr *addr,
			      u32 seq)
{
	if (dst->dev->flags & IFF_LOOPBACK) {
		int ret;

		ret = rdma_translate_ip(dst_in, addr, NULL);
		if (!ret)
			memcpy(addr->dst_dev_addr, addr->src_dev_addr,
			       MAX_ADDR_LEN);

		return ret;
	}

	/* If the device doesn't do ARP internally */
	if (!(dst->dev->flags & IFF_NOARP))
		return fetch_ha(dst, addr, dst_in, seq);

	return rdma_copy_addr(addr, dst->dev, NULL);
}

static int addr_resolve(struct sockaddr *src_in,
			const struct sockaddr *dst_in,
			struct rdma_dev_addr *addr,
			bool resolve_neigh,
			u32 seq)
{
	struct net_device *ndev;
	struct dst_entry *dst;
	int ret;

	if (src_in->sa_family == AF_INET) {
		struct rtable *rt = NULL;
		const struct sockaddr_in *dst_in4 =
			(const struct sockaddr_in *)dst_in;

		ret = addr4_resolve((struct sockaddr_in *)src_in,
				    dst_in4, addr, &rt);
		if (ret)
			return ret;

		if (resolve_neigh)
			ret = addr_resolve_neigh(&rt->dst, dst_in, addr, seq);

		ndev = rt->dst.dev;
		dev_hold(ndev);

		ip_rt_put(rt);
	} else {
		const struct sockaddr_in6 *dst_in6 =
			(const struct sockaddr_in6 *)dst_in;

		ret = addr6_resolve((struct sockaddr_in6 *)src_in,
				    dst_in6, addr,
				    &dst);
		if (ret)
			return ret;

		if (resolve_neigh)
			ret = addr_resolve_neigh(dst, dst_in, addr, seq);

		ndev = dst->dev;
		dev_hold(ndev);

		dst_release(dst);
	}

	addr->bound_dev_if = ndev->ifindex;
	addr->net = dev_net(ndev);
	dev_put(ndev);

	return ret;
}

static void process_req(struct work_struct *work)
{
	struct addr_req *req, *temp_req;
	struct sockaddr *src_in, *dst_in;
	struct list_head done_list;

	INIT_LIST_HEAD(&done_list);

	mutex_lock(&lock);
	list_for_each_entry_safe(req, temp_req, &req_list, list) {
		if (req->status == -ENODATA) {
			src_in = (struct sockaddr *) &req->src_addr;
			dst_in = (struct sockaddr *) &req->dst_addr;
			req->status = addr_resolve(src_in, dst_in, req->addr,
						   true, req->seq);
			if (req->status && time_after_eq(jiffies, req->timeout))
				req->status = -ETIMEDOUT;
			else if (req->status == -ENODATA)
				continue;
		}
		list_move_tail(&req->list, &done_list);
	}

	if (!list_empty(&req_list)) {
		req = list_entry(req_list.next, struct addr_req, list);
		set_timeout(req->timeout);
	}
	mutex_unlock(&lock);

	list_for_each_entry_safe(req, temp_req, &done_list, list) {
		list_del(&req->list);
		req->callback(req->status, (struct sockaddr *) &req->src_addr,
			req->addr, req->context);
		put_client(req->client);
		kfree(req);
	}
}

int rdma_resolve_ip(struct rdma_addr_client *client,
		    struct sockaddr *src_addr, struct sockaddr *dst_addr,
		    struct rdma_dev_addr *addr, int timeout_ms,
		    void (*callback)(int status, struct sockaddr *src_addr,
				     struct rdma_dev_addr *addr, void *context),
		    void *context)
{
	struct sockaddr *src_in, *dst_in;
	struct addr_req *req;
	int ret = 0;

	req = kzalloc(sizeof *req, GFP_KERNEL);
	if (!req)
		return -ENOMEM;

	src_in = (struct sockaddr *) &req->src_addr;
	dst_in = (struct sockaddr *) &req->dst_addr;

	if (src_addr) {
		if (src_addr->sa_family != dst_addr->sa_family) {
			ret = -EINVAL;
			goto err;
		}

		memcpy(src_in, src_addr, rdma_addr_size(src_addr));
	} else {
		src_in->sa_family = dst_addr->sa_family;
	}

	memcpy(dst_in, dst_addr, rdma_addr_size(dst_addr));
	req->addr = addr;
	req->callback = callback;
	req->context = context;
	req->client = client;
	atomic_inc(&client->refcount);
	req->seq = (u32)atomic_inc_return(&ib_nl_addr_request_seq);

	req->status = addr_resolve(src_in, dst_in, addr, true, req->seq);
	switch (req->status) {
	case 0:
		req->timeout = jiffies;
		queue_req(req);
		break;
	case -ENODATA:
		req->timeout = msecs_to_jiffies(timeout_ms) + jiffies;
		queue_req(req);
		break;
	default:
		ret = req->status;
		atomic_dec(&client->refcount);
		goto err;
	}
	return ret;
err:
	kfree(req);
	return ret;
}
EXPORT_SYMBOL(rdma_resolve_ip);

int rdma_resolve_ip_route(struct sockaddr *src_addr,
			  const struct sockaddr *dst_addr,
			  struct rdma_dev_addr *addr)
{
	struct sockaddr_storage ssrc_addr = {};
	struct sockaddr *src_in = (struct sockaddr *)&ssrc_addr;

	if (src_addr) {
		if (src_addr->sa_family != dst_addr->sa_family)
			return -EINVAL;

		memcpy(src_in, src_addr, rdma_addr_size(src_addr));
	} else {
		src_in->sa_family = dst_addr->sa_family;
	}

	return addr_resolve(src_in, dst_addr, addr, false, 0);
}
EXPORT_SYMBOL(rdma_resolve_ip_route);

void rdma_addr_cancel(struct rdma_dev_addr *addr)
{
	struct addr_req *req, *temp_req;

	mutex_lock(&lock);
	list_for_each_entry_safe(req, temp_req, &req_list, list) {
		if (req->addr == addr) {
			req->status = -ECANCELED;
			req->timeout = jiffies;
			list_move(&req->list, &req_list);
			set_timeout(req->timeout);
			break;
		}
	}
	mutex_unlock(&lock);
}
EXPORT_SYMBOL(rdma_addr_cancel);

struct resolve_cb_context {
	struct rdma_dev_addr *addr;
	struct completion comp;
	int status;
};

static void resolve_cb(int status, struct sockaddr *src_addr,
	     struct rdma_dev_addr *addr, void *context)
{
	if (!status)
		memcpy(((struct resolve_cb_context *)context)->addr,
		       addr, sizeof(struct rdma_dev_addr));
	((struct resolve_cb_context *)context)->status = status;
	complete(&((struct resolve_cb_context *)context)->comp);
}

int rdma_addr_find_l2_eth_by_grh(const union ib_gid *sgid,
				 const union ib_gid *dgid,
				 u8 *dmac, u16 *vlan_id, int *if_index,
				 int *hoplimit)
{
	int ret = 0;
	struct rdma_dev_addr dev_addr;
	struct resolve_cb_context ctx;
	struct net_device *dev;

	union {
		struct sockaddr     _sockaddr;
		struct sockaddr_in  _sockaddr_in;
		struct sockaddr_in6 _sockaddr_in6;
	} sgid_addr, dgid_addr;


	rdma_gid2ip(&sgid_addr._sockaddr, sgid);
	rdma_gid2ip(&dgid_addr._sockaddr, dgid);

	memset(&dev_addr, 0, sizeof(dev_addr));
	if (if_index)
		dev_addr.bound_dev_if = *if_index;
	dev_addr.net = &init_net;

	ctx.addr = &dev_addr;
	init_completion(&ctx.comp);
	ret = rdma_resolve_ip(&self, &sgid_addr._sockaddr, &dgid_addr._sockaddr,
			&dev_addr, 1000, resolve_cb, &ctx);
	if (ret)
		return ret;

	wait_for_completion(&ctx.comp);

	ret = ctx.status;
	if (ret)
		return ret;

	memcpy(dmac, dev_addr.dst_dev_addr, ETH_ALEN);
	dev = dev_get_by_index(&init_net, dev_addr.bound_dev_if);
	if (!dev)
		return -ENODEV;
	if (if_index)
		*if_index = dev_addr.bound_dev_if;
	if (vlan_id)
		*vlan_id = rdma_vlan_dev_vlan_id(dev);
	if (hoplimit)
		*hoplimit = dev_addr.hoplimit;
	dev_put(dev);
	return ret;
}
EXPORT_SYMBOL(rdma_addr_find_l2_eth_by_grh);

int rdma_addr_find_smac_by_sgid(union ib_gid *sgid, u8 *smac, u16 *vlan_id)
{
	int ret = 0;
	struct rdma_dev_addr dev_addr;
	union {
		struct sockaddr     _sockaddr;
		struct sockaddr_in  _sockaddr_in;
		struct sockaddr_in6 _sockaddr_in6;
	} gid_addr;

	rdma_gid2ip(&gid_addr._sockaddr, sgid);

	memset(&dev_addr, 0, sizeof(dev_addr));
	dev_addr.net = &init_net;
	ret = rdma_translate_ip(&gid_addr._sockaddr, &dev_addr, vlan_id);
	if (ret)
		return ret;

	memcpy(smac, dev_addr.src_dev_addr, ETH_ALEN);
	return ret;
}
EXPORT_SYMBOL(rdma_addr_find_smac_by_sgid);

static int netevent_callback(struct notifier_block *self, unsigned long event,
	void *ctx)
{
	if (event == NETEVENT_NEIGH_UPDATE) {
		struct neighbour *neigh = ctx;

		if (neigh->nud_state & NUD_VALID) {
			set_timeout(jiffies);
		}
	}
	return 0;
}

static struct notifier_block nb = {
	.notifier_call = netevent_callback
};

int addr_init(void)
{
	addr_wq = alloc_workqueue("ib_addr", WQ_MEM_RECLAIM, 0);
	if (!addr_wq)
		return -ENOMEM;

	register_netevent_notifier(&nb);
	rdma_addr_register_client(&self);

	return 0;
}

void addr_cleanup(void)
{
	rdma_addr_unregister_client(&self);
	unregister_netevent_notifier(&nb);
	destroy_workqueue(addr_wq);
}<|MERGE_RESOLUTION|>--- conflicted
+++ resolved
@@ -446,11 +446,7 @@
 
 	ret = ipv6_stub->ipv6_dst_lookup(addr->net, NULL, &dst, &fl6);
 	if (ret < 0)
-<<<<<<< HEAD
-		goto put;
-=======
 		return ret;
->>>>>>> a122c576
 
 	rt = (struct rt6_info *)dst;
 	if (ipv6_addr_any(&src_in->sin6_addr)) {
