--- conflicted
+++ resolved
@@ -454,7 +454,6 @@
 
 static int cm_init_av_for_lap(struct cm_port *port, struct ib_wc *wc,
 			      struct ib_grh *grh, struct cm_av *av)
-<<<<<<< HEAD
 {
 	struct rdma_ah_attr new_ah_attr;
 	int ret;
@@ -481,41 +480,6 @@
 
 static int cm_init_av_for_response(struct cm_port *port, struct ib_wc *wc,
 				   struct ib_grh *grh, struct cm_av *av)
-=======
->>>>>>> d5395b5f
-{
-	struct rdma_ah_attr new_ah_attr;
-	int ret;
-
-	av->port = port;
-	av->pkey_index = wc->pkey_index;
-<<<<<<< HEAD
-	return ib_init_ah_attr_from_wc(port->cm_dev->ib_device,
-				       port->port_num, wc,
-				       grh, &av->ah_attr);
-}
-
-=======
-
-	/*
-	 * av->ah_attr might be initialized based on past wc during incoming
-	 * connect request or while sending out connect request. So initialize
-	 * a new ah_attr on stack. If initialization fails, old ah_attr is
-	 * used for sending any responses. If initialization is successful,
-	 * than new ah_attr is used by overwriting old one.
-	 */
-	ret = ib_init_ah_attr_from_wc(port->cm_dev->ib_device,
-				      port->port_num, wc,
-				      grh, &new_ah_attr);
-	if (ret)
-		return ret;
-
-	rdma_move_ah_attr(&av->ah_attr, &new_ah_attr);
-	return 0;
-}
-
-static int cm_init_av_for_response(struct cm_port *port, struct ib_wc *wc,
-				   struct ib_grh *grh, struct cm_av *av)
 {
 	av->port = port;
 	av->pkey_index = wc->pkey_index;
@@ -524,7 +488,6 @@
 				       grh, &av->ah_attr);
 }
 
->>>>>>> d5395b5f
 static int add_cm_id_to_port_list(struct cm_id_private *cm_id_priv,
 				  struct cm_av *av,
 				  struct cm_port *port)
