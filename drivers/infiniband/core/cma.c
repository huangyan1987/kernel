/*
 * Copyright (c) 2005 Voltaire Inc.  All rights reserved.
 * Copyright (c) 2002-2005, Network Appliance, Inc. All rights reserved.
 * Copyright (c) 1999-2005, Mellanox Technologies, Inc. All rights reserved.
 * Copyright (c) 2005-2006 Intel Corporation.  All rights reserved.
 *
 * This software is available to you under a choice of one of two
 * licenses.  You may choose to be licensed under the terms of the GNU
 * General Public License (GPL) Version 2, available from the file
 * COPYING in the main directory of this source tree, or the
 * OpenIB.org BSD license below:
 *
 *     Redistribution and use in source and binary forms, with or
 *     without modification, are permitted provided that the following
 *     conditions are met:
 *
 *      - Redistributions of source code must retain the above
 *        copyright notice, this list of conditions and the following
 *        disclaimer.
 *
 *      - Redistributions in binary form must reproduce the above
 *        copyright notice, this list of conditions and the following
 *        disclaimer in the documentation and/or other materials
 *        provided with the distribution.
 *
 * THE SOFTWARE IS PROVIDED "AS IS", WITHOUT WARRANTY OF ANY KIND,
 * EXPRESS OR IMPLIED, INCLUDING BUT NOT LIMITED TO THE WARRANTIES OF
 * MERCHANTABILITY, FITNESS FOR A PARTICULAR PURPOSE AND
 * NONINFRINGEMENT. IN NO EVENT SHALL THE AUTHORS OR COPYRIGHT HOLDERS
 * BE LIABLE FOR ANY CLAIM, DAMAGES OR OTHER LIABILITY, WHETHER IN AN
 * ACTION OF CONTRACT, TORT OR OTHERWISE, ARISING FROM, OUT OF OR IN
 * CONNECTION WITH THE SOFTWARE OR THE USE OR OTHER DEALINGS IN THE
 * SOFTWARE.
 */

#include <linux/completion.h>
#include <linux/in.h>
#include <linux/in6.h>
#include <linux/mutex.h>
#include <linux/random.h>
#include <linux/igmp.h>
#include <linux/idr.h>
#include <linux/inetdevice.h>
#include <linux/slab.h>
#include <linux/module.h>
#include <net/route.h>

#include <net/net_namespace.h>
#include <net/netns/generic.h>
#include <net/tcp.h>
#include <net/ipv6.h>
#include <net/ip_fib.h>
#include <net/ip6_route.h>

#include <rdma/rdma_cm.h>
#include <rdma/rdma_cm_ib.h>
#include <rdma/rdma_netlink.h>
#include <rdma/ib.h>
#include <rdma/ib_cache.h>
#include <rdma/ib_cm.h>
#include <rdma/ib_sa.h>
#include <rdma/iw_cm.h>

#include "core_priv.h"
#include "cma_priv.h"

MODULE_AUTHOR("Sean Hefty");
MODULE_DESCRIPTION("Generic RDMA CM Agent");
MODULE_LICENSE("Dual BSD/GPL");

#define CMA_CM_RESPONSE_TIMEOUT 20
#define CMA_QUERY_CLASSPORT_INFO_TIMEOUT 3000
#define CMA_MAX_CM_RETRIES 15
#define CMA_CM_MRA_SETTING (IB_CM_MRA_FLAG_DELAY | 24)
#define CMA_IBOE_PACKET_LIFETIME 18
#define CMA_PREFERRED_ROCE_GID_TYPE IB_GID_TYPE_ROCE_UDP_ENCAP

static const char * const cma_events[] = {
	[RDMA_CM_EVENT_ADDR_RESOLVED]	 = "address resolved",
	[RDMA_CM_EVENT_ADDR_ERROR]	 = "address error",
	[RDMA_CM_EVENT_ROUTE_RESOLVED]	 = "route resolved ",
	[RDMA_CM_EVENT_ROUTE_ERROR]	 = "route error",
	[RDMA_CM_EVENT_CONNECT_REQUEST]	 = "connect request",
	[RDMA_CM_EVENT_CONNECT_RESPONSE] = "connect response",
	[RDMA_CM_EVENT_CONNECT_ERROR]	 = "connect error",
	[RDMA_CM_EVENT_UNREACHABLE]	 = "unreachable",
	[RDMA_CM_EVENT_REJECTED]	 = "rejected",
	[RDMA_CM_EVENT_ESTABLISHED]	 = "established",
	[RDMA_CM_EVENT_DISCONNECTED]	 = "disconnected",
	[RDMA_CM_EVENT_DEVICE_REMOVAL]	 = "device removal",
	[RDMA_CM_EVENT_MULTICAST_JOIN]	 = "multicast join",
	[RDMA_CM_EVENT_MULTICAST_ERROR]	 = "multicast error",
	[RDMA_CM_EVENT_ADDR_CHANGE]	 = "address change",
	[RDMA_CM_EVENT_TIMEWAIT_EXIT]	 = "timewait exit",
};

const char *__attribute_const__ rdma_event_msg(enum rdma_cm_event_type event)
{
	size_t index = event;

	return (index < ARRAY_SIZE(cma_events) && cma_events[index]) ?
			cma_events[index] : "unrecognized event";
}
EXPORT_SYMBOL(rdma_event_msg);

const char *__attribute_const__ rdma_reject_msg(struct rdma_cm_id *id,
						int reason)
{
	if (rdma_ib_or_roce(id->device, id->port_num))
		return ibcm_reject_msg(reason);

	if (rdma_protocol_iwarp(id->device, id->port_num))
		return iwcm_reject_msg(reason);

	WARN_ON_ONCE(1);
	return "unrecognized transport";
}
EXPORT_SYMBOL(rdma_reject_msg);

bool rdma_is_consumer_reject(struct rdma_cm_id *id, int reason)
{
	if (rdma_ib_or_roce(id->device, id->port_num))
		return reason == IB_CM_REJ_CONSUMER_DEFINED;

	if (rdma_protocol_iwarp(id->device, id->port_num))
		return reason == -ECONNREFUSED;

	WARN_ON_ONCE(1);
	return false;
}
EXPORT_SYMBOL(rdma_is_consumer_reject);

const void *rdma_consumer_reject_data(struct rdma_cm_id *id,
				      struct rdma_cm_event *ev, u8 *data_len)
{
	const void *p;

	if (rdma_is_consumer_reject(id, ev->status)) {
		*data_len = ev->param.conn.private_data_len;
		p = ev->param.conn.private_data;
	} else {
		*data_len = 0;
		p = NULL;
	}
	return p;
}
EXPORT_SYMBOL(rdma_consumer_reject_data);

/**
 * rdma_iw_cm_id() - return the iw_cm_id pointer for this cm_id.
 * @id: Communication Identifier
 */
struct iw_cm_id *rdma_iw_cm_id(struct rdma_cm_id *id)
{
	struct rdma_id_private *id_priv;

	id_priv = container_of(id, struct rdma_id_private, id);
	if (id->device->node_type == RDMA_NODE_RNIC)
		return id_priv->cm_id.iw;
	return NULL;
}
EXPORT_SYMBOL(rdma_iw_cm_id);

/**
 * rdma_res_to_id() - return the rdma_cm_id pointer for this restrack.
 * @res: rdma resource tracking entry pointer
 */
struct rdma_cm_id *rdma_res_to_id(struct rdma_restrack_entry *res)
{
	struct rdma_id_private *id_priv =
		container_of(res, struct rdma_id_private, res);

	return &id_priv->id;
}
EXPORT_SYMBOL(rdma_res_to_id);

static void cma_add_one(struct ib_device *device);
static void cma_remove_one(struct ib_device *device, void *client_data);

static struct ib_client cma_client = {
	.name   = "cma",
	.add    = cma_add_one,
	.remove = cma_remove_one
};

static struct ib_sa_client sa_client;
static LIST_HEAD(dev_list);
static LIST_HEAD(listen_any_list);
static DEFINE_MUTEX(lock);
static struct workqueue_struct *cma_wq;
static unsigned int cma_pernet_id;

struct cma_pernet {
	struct idr tcp_ps;
	struct idr udp_ps;
	struct idr ipoib_ps;
	struct idr ib_ps;
};

static struct cma_pernet *cma_pernet(struct net *net)
{
	return net_generic(net, cma_pernet_id);
}

static struct idr *cma_pernet_idr(struct net *net, enum rdma_ucm_port_space ps)
{
	struct cma_pernet *pernet = cma_pernet(net);

	switch (ps) {
	case RDMA_PS_TCP:
		return &pernet->tcp_ps;
	case RDMA_PS_UDP:
		return &pernet->udp_ps;
	case RDMA_PS_IPOIB:
		return &pernet->ipoib_ps;
	case RDMA_PS_IB:
		return &pernet->ib_ps;
	default:
		return NULL;
	}
}

struct cma_device {
	struct list_head	list;
	struct ib_device	*device;
	struct completion	comp;
	atomic_t		refcount;
	struct list_head	id_list;
	enum ib_gid_type	*default_gid_type;
	u8			*default_roce_tos;
};

struct rdma_bind_list {
	enum rdma_ucm_port_space ps;
	struct hlist_head	owners;
	unsigned short		port;
};

struct class_port_info_context {
	struct ib_class_port_info	*class_port_info;
	struct ib_device		*device;
	struct completion		done;
	struct ib_sa_query		*sa_query;
	u8				port_num;
};

static int cma_ps_alloc(struct net *net, enum rdma_ucm_port_space ps,
			struct rdma_bind_list *bind_list, int snum)
{
	struct idr *idr = cma_pernet_idr(net, ps);

	return idr_alloc(idr, bind_list, snum, snum + 1, GFP_KERNEL);
}

static struct rdma_bind_list *cma_ps_find(struct net *net,
					  enum rdma_ucm_port_space ps, int snum)
{
	struct idr *idr = cma_pernet_idr(net, ps);

	return idr_find(idr, snum);
}

static void cma_ps_remove(struct net *net, enum rdma_ucm_port_space ps,
			  int snum)
{
	struct idr *idr = cma_pernet_idr(net, ps);

	idr_remove(idr, snum);
}

enum {
	CMA_OPTION_AFONLY,
};

void cma_ref_dev(struct cma_device *cma_dev)
{
	atomic_inc(&cma_dev->refcount);
}

struct cma_device *cma_enum_devices_by_ibdev(cma_device_filter	filter,
					     void		*cookie)
{
	struct cma_device *cma_dev;
	struct cma_device *found_cma_dev = NULL;

	mutex_lock(&lock);

	list_for_each_entry(cma_dev, &dev_list, list)
		if (filter(cma_dev->device, cookie)) {
			found_cma_dev = cma_dev;
			break;
		}

	if (found_cma_dev)
		cma_ref_dev(found_cma_dev);
	mutex_unlock(&lock);
	return found_cma_dev;
}

int cma_get_default_gid_type(struct cma_device *cma_dev,
			     unsigned int port)
{
	if (!rdma_is_port_valid(cma_dev->device, port))
		return -EINVAL;

	return cma_dev->default_gid_type[port - rdma_start_port(cma_dev->device)];
}

int cma_set_default_gid_type(struct cma_device *cma_dev,
			     unsigned int port,
			     enum ib_gid_type default_gid_type)
{
	unsigned long supported_gids;

	if (!rdma_is_port_valid(cma_dev->device, port))
		return -EINVAL;

	supported_gids = roce_gid_type_mask_support(cma_dev->device, port);

	if (!(supported_gids & 1 << default_gid_type))
		return -EINVAL;

	cma_dev->default_gid_type[port - rdma_start_port(cma_dev->device)] =
		default_gid_type;

	return 0;
}

int cma_get_default_roce_tos(struct cma_device *cma_dev, unsigned int port)
{
	if (!rdma_is_port_valid(cma_dev->device, port))
		return -EINVAL;

	return cma_dev->default_roce_tos[port - rdma_start_port(cma_dev->device)];
}

int cma_set_default_roce_tos(struct cma_device *cma_dev, unsigned int port,
			     u8 default_roce_tos)
{
	if (!rdma_is_port_valid(cma_dev->device, port))
		return -EINVAL;

	cma_dev->default_roce_tos[port - rdma_start_port(cma_dev->device)] =
		 default_roce_tos;

	return 0;
}
struct ib_device *cma_get_ib_dev(struct cma_device *cma_dev)
{
	return cma_dev->device;
}

/*
 * Device removal can occur at anytime, so we need extra handling to
 * serialize notifying the user of device removal with other callbacks.
 * We do this by disabling removal notification while a callback is in process,
 * and reporting it after the callback completes.
 */

struct cma_multicast {
	struct rdma_id_private *id_priv;
	union {
		struct ib_sa_multicast *ib;
	} multicast;
	struct list_head	list;
	void			*context;
	struct sockaddr_storage	addr;
	struct kref		mcref;
	u8			join_state;
};

struct cma_work {
	struct work_struct	work;
	struct rdma_id_private	*id;
	enum rdma_cm_state	old_state;
	enum rdma_cm_state	new_state;
	struct rdma_cm_event	event;
};

struct cma_ndev_work {
	struct work_struct	work;
	struct rdma_id_private	*id;
	struct rdma_cm_event	event;
};

struct iboe_mcast_work {
	struct work_struct	 work;
	struct rdma_id_private	*id;
	struct cma_multicast	*mc;
};

union cma_ip_addr {
	struct in6_addr ip6;
	struct {
		__be32 pad[3];
		__be32 addr;
	} ip4;
};

struct cma_hdr {
	u8 cma_version;
	u8 ip_version;	/* IP version: 7:4 */
	__be16 port;
	union cma_ip_addr src_addr;
	union cma_ip_addr dst_addr;
};

#define CMA_VERSION 0x00

struct cma_req_info {
	struct sockaddr_storage listen_addr_storage;
	struct sockaddr_storage src_addr_storage;
	struct ib_device *device;
	union ib_gid local_gid;
	__be64 service_id;
	int port;
	bool has_gid;
	u16 pkey;
};

static int cma_comp(struct rdma_id_private *id_priv, enum rdma_cm_state comp)
{
	unsigned long flags;
	int ret;

	spin_lock_irqsave(&id_priv->lock, flags);
	ret = (id_priv->state == comp);
	spin_unlock_irqrestore(&id_priv->lock, flags);
	return ret;
}

static int cma_comp_exch(struct rdma_id_private *id_priv,
			 enum rdma_cm_state comp, enum rdma_cm_state exch)
{
	unsigned long flags;
	int ret;

	spin_lock_irqsave(&id_priv->lock, flags);
	if ((ret = (id_priv->state == comp)))
		id_priv->state = exch;
	spin_unlock_irqrestore(&id_priv->lock, flags);
	return ret;
}

static enum rdma_cm_state cma_exch(struct rdma_id_private *id_priv,
				   enum rdma_cm_state exch)
{
	unsigned long flags;
	enum rdma_cm_state old;

	spin_lock_irqsave(&id_priv->lock, flags);
	old = id_priv->state;
	id_priv->state = exch;
	spin_unlock_irqrestore(&id_priv->lock, flags);
	return old;
}

static inline u8 cma_get_ip_ver(const struct cma_hdr *hdr)
{
	return hdr->ip_version >> 4;
}

static inline void cma_set_ip_ver(struct cma_hdr *hdr, u8 ip_ver)
{
	hdr->ip_version = (ip_ver << 4) | (hdr->ip_version & 0xF);
}

static int cma_igmp_send(struct net_device *ndev, union ib_gid *mgid, bool join)
{
	struct in_device *in_dev = NULL;

	if (ndev) {
		rtnl_lock();
		in_dev = __in_dev_get_rtnl(ndev);
		if (in_dev) {
			if (join)
				ip_mc_inc_group(in_dev,
						*(__be32 *)(mgid->raw + 12));
			else
				ip_mc_dec_group(in_dev,
						*(__be32 *)(mgid->raw + 12));
		}
		rtnl_unlock();
	}
	return (in_dev) ? 0 : -ENODEV;
}

static void _cma_attach_to_dev(struct rdma_id_private *id_priv,
			       struct cma_device *cma_dev)
{
	cma_ref_dev(cma_dev);
	id_priv->cma_dev = cma_dev;
	id_priv->id.device = cma_dev->device;
	id_priv->id.route.addr.dev_addr.transport =
		rdma_node_get_transport(cma_dev->device->node_type);
	list_add_tail(&id_priv->list, &cma_dev->id_list);
	rdma_restrack_add(&id_priv->res);
}

static void cma_attach_to_dev(struct rdma_id_private *id_priv,
			      struct cma_device *cma_dev)
{
	_cma_attach_to_dev(id_priv, cma_dev);
	id_priv->gid_type =
		cma_dev->default_gid_type[id_priv->id.port_num -
					  rdma_start_port(cma_dev->device)];
}

void cma_deref_dev(struct cma_device *cma_dev)
{
	if (atomic_dec_and_test(&cma_dev->refcount))
		complete(&cma_dev->comp);
}

static inline void release_mc(struct kref *kref)
{
	struct cma_multicast *mc = container_of(kref, struct cma_multicast, mcref);

	kfree(mc->multicast.ib);
	kfree(mc);
}

static void cma_release_dev(struct rdma_id_private *id_priv)
{
	mutex_lock(&lock);
	list_del(&id_priv->list);
	cma_deref_dev(id_priv->cma_dev);
	id_priv->cma_dev = NULL;
	if (id_priv->id.route.addr.dev_addr.sgid_attr) {
		rdma_put_gid_attr(id_priv->id.route.addr.dev_addr.sgid_attr);
		id_priv->id.route.addr.dev_addr.sgid_attr = NULL;
	}
	mutex_unlock(&lock);
}

static inline struct sockaddr *cma_src_addr(struct rdma_id_private *id_priv)
{
	return (struct sockaddr *) &id_priv->id.route.addr.src_addr;
}

static inline struct sockaddr *cma_dst_addr(struct rdma_id_private *id_priv)
{
	return (struct sockaddr *) &id_priv->id.route.addr.dst_addr;
}

static inline unsigned short cma_family(struct rdma_id_private *id_priv)
{
	return id_priv->id.route.addr.src_addr.ss_family;
}

static int cma_set_qkey(struct rdma_id_private *id_priv, u32 qkey)
{
	struct ib_sa_mcmember_rec rec;
	int ret = 0;

	if (id_priv->qkey) {
		if (qkey && id_priv->qkey != qkey)
			return -EINVAL;
		return 0;
	}

	if (qkey) {
		id_priv->qkey = qkey;
		return 0;
	}

	switch (id_priv->id.ps) {
	case RDMA_PS_UDP:
	case RDMA_PS_IB:
		id_priv->qkey = RDMA_UDP_QKEY;
		break;
	case RDMA_PS_IPOIB:
		ib_addr_get_mgid(&id_priv->id.route.addr.dev_addr, &rec.mgid);
		ret = ib_sa_get_mcmember_rec(id_priv->id.device,
					     id_priv->id.port_num, &rec.mgid,
					     &rec);
		if (!ret)
			id_priv->qkey = be32_to_cpu(rec.qkey);
		break;
	default:
		break;
	}
	return ret;
}

static void cma_translate_ib(struct sockaddr_ib *sib, struct rdma_dev_addr *dev_addr)
{
	dev_addr->dev_type = ARPHRD_INFINIBAND;
	rdma_addr_set_sgid(dev_addr, (union ib_gid *) &sib->sib_addr);
	ib_addr_set_pkey(dev_addr, ntohs(sib->sib_pkey));
}

static int cma_translate_addr(struct sockaddr *addr, struct rdma_dev_addr *dev_addr)
{
	int ret;

	if (addr->sa_family != AF_IB) {
		ret = rdma_translate_ip(addr, dev_addr);
	} else {
		cma_translate_ib((struct sockaddr_ib *) addr, dev_addr);
		ret = 0;
	}

	return ret;
}

static const struct ib_gid_attr *
cma_validate_port(struct ib_device *device, u8 port,
		  enum ib_gid_type gid_type,
		  union ib_gid *gid,
		  struct rdma_id_private *id_priv)
{
	struct rdma_dev_addr *dev_addr = &id_priv->id.route.addr.dev_addr;
	int bound_if_index = dev_addr->bound_dev_if;
	const struct ib_gid_attr *sgid_attr;
	int dev_type = dev_addr->dev_type;
	struct net_device *ndev = NULL;

	if ((dev_type == ARPHRD_INFINIBAND) && !rdma_protocol_ib(device, port))
		return ERR_PTR(-ENODEV);

	if ((dev_type != ARPHRD_INFINIBAND) && rdma_protocol_ib(device, port))
		return ERR_PTR(-ENODEV);

	if (dev_type == ARPHRD_ETHER && rdma_protocol_roce(device, port)) {
		ndev = dev_get_by_index(dev_addr->net, bound_if_index);
		if (!ndev)
			return ERR_PTR(-ENODEV);
	} else {
		gid_type = IB_GID_TYPE_IB;
	}

	sgid_attr = rdma_find_gid_by_port(device, gid, gid_type, port, ndev);
	if (ndev)
		dev_put(ndev);
	return sgid_attr;
}

static void cma_bind_sgid_attr(struct rdma_id_private *id_priv,
			       const struct ib_gid_attr *sgid_attr)
{
	WARN_ON(id_priv->id.route.addr.dev_addr.sgid_attr);
	id_priv->id.route.addr.dev_addr.sgid_attr = sgid_attr;
}

/**
 * cma_acquire_dev_by_src_ip - Acquire cma device, port, gid attribute
 * based on source ip address.
 * @id_priv:	cm_id which should be bound to cma device
 *
 * cma_acquire_dev_by_src_ip() binds cm id to cma device, port and GID attribute
 * based on source IP address. It returns 0 on success or error code otherwise.
 * It is applicable to active and passive side cm_id.
 */
static int cma_acquire_dev_by_src_ip(struct rdma_id_private *id_priv)
{
	struct rdma_dev_addr *dev_addr = &id_priv->id.route.addr.dev_addr;
	const struct ib_gid_attr *sgid_attr;
	union ib_gid gid, iboe_gid, *gidp;
	struct cma_device *cma_dev;
	enum ib_gid_type gid_type;
	int ret = -ENODEV;
	u8 port;

	if (dev_addr->dev_type != ARPHRD_INFINIBAND &&
	    id_priv->id.ps == RDMA_PS_IPOIB)
		return -EINVAL;

	rdma_ip2gid((struct sockaddr *)&id_priv->id.route.addr.src_addr,
		    &iboe_gid);

	memcpy(&gid, dev_addr->src_dev_addr +
	       rdma_addr_gid_offset(dev_addr), sizeof(gid));

	mutex_lock(&lock);
	list_for_each_entry(cma_dev, &dev_list, list) {
		for (port = rdma_start_port(cma_dev->device);
		     port <= rdma_end_port(cma_dev->device); port++) {
			gidp = rdma_protocol_roce(cma_dev->device, port) ?
			       &iboe_gid : &gid;
			gid_type = cma_dev->default_gid_type[port - 1];
			sgid_attr = cma_validate_port(cma_dev->device, port,
						      gid_type, gidp, id_priv);
			if (!IS_ERR(sgid_attr)) {
				id_priv->id.port_num = port;
				cma_bind_sgid_attr(id_priv, sgid_attr);
				cma_attach_to_dev(id_priv, cma_dev);
				ret = 0;
				goto out;
			}
		}
	}
out:
	mutex_unlock(&lock);
	return ret;
}

/**
 * cma_ib_acquire_dev - Acquire cma device, port and SGID attribute
 * @id_priv:		cm id to bind to cma device
 * @listen_id_priv:	listener cm id to match against
 * @req:		Pointer to req structure containaining incoming
 *			request information
 * cma_ib_acquire_dev() acquires cma device, port and SGID attribute when
 * rdma device matches for listen_id and incoming request. It also verifies
 * that a GID table entry is present for the source address.
 * Returns 0 on success, or returns error code otherwise.
 */
static int cma_ib_acquire_dev(struct rdma_id_private *id_priv,
			      const struct rdma_id_private *listen_id_priv,
			      struct cma_req_info *req)
{
	struct rdma_dev_addr *dev_addr = &id_priv->id.route.addr.dev_addr;
	const struct ib_gid_attr *sgid_attr;
	enum ib_gid_type gid_type;
	union ib_gid gid;

	if (dev_addr->dev_type != ARPHRD_INFINIBAND &&
	    id_priv->id.ps == RDMA_PS_IPOIB)
		return -EINVAL;

	if (rdma_protocol_roce(req->device, req->port))
		rdma_ip2gid((struct sockaddr *)&id_priv->id.route.addr.src_addr,
			    &gid);
	else
		memcpy(&gid, dev_addr->src_dev_addr +
		       rdma_addr_gid_offset(dev_addr), sizeof(gid));

	gid_type = listen_id_priv->cma_dev->default_gid_type[req->port - 1];
	sgid_attr = cma_validate_port(req->device, req->port,
				      gid_type, &gid, id_priv);
	if (IS_ERR(sgid_attr))
		return PTR_ERR(sgid_attr);

	id_priv->id.port_num = req->port;
	cma_bind_sgid_attr(id_priv, sgid_attr);
	/* Need to acquire lock to protect against reader
	 * of cma_dev->id_list such as cma_netdev_callback() and
	 * cma_process_remove().
	 */
	mutex_lock(&lock);
	cma_attach_to_dev(id_priv, listen_id_priv->cma_dev);
	mutex_unlock(&lock);
	return 0;
}

static int cma_iw_acquire_dev(struct rdma_id_private *id_priv,
			      const struct rdma_id_private *listen_id_priv)
{
	struct rdma_dev_addr *dev_addr = &id_priv->id.route.addr.dev_addr;
	const struct ib_gid_attr *sgid_attr;
	struct cma_device *cma_dev;
	enum ib_gid_type gid_type;
	int ret = -ENODEV;
	union ib_gid gid;
	u8 port;

	if (dev_addr->dev_type != ARPHRD_INFINIBAND &&
	    id_priv->id.ps == RDMA_PS_IPOIB)
		return -EINVAL;

	memcpy(&gid, dev_addr->src_dev_addr +
	       rdma_addr_gid_offset(dev_addr), sizeof(gid));

	mutex_lock(&lock);

	cma_dev = listen_id_priv->cma_dev;
	port = listen_id_priv->id.port_num;
	gid_type = listen_id_priv->gid_type;
	sgid_attr = cma_validate_port(cma_dev->device, port,
				      gid_type, &gid, id_priv);
	if (!IS_ERR(sgid_attr)) {
		id_priv->id.port_num = port;
		cma_bind_sgid_attr(id_priv, sgid_attr);
		ret = 0;
		goto out;
	}

	list_for_each_entry(cma_dev, &dev_list, list) {
		for (port = 1; port <= cma_dev->device->phys_port_cnt; ++port) {
			if (listen_id_priv->cma_dev == cma_dev &&
			    listen_id_priv->id.port_num == port)
				continue;

			gid_type = cma_dev->default_gid_type[port - 1];
			sgid_attr = cma_validate_port(cma_dev->device, port,
						      gid_type, &gid, id_priv);
			if (!IS_ERR(sgid_attr)) {
				id_priv->id.port_num = port;
				cma_bind_sgid_attr(id_priv, sgid_attr);
				ret = 0;
				goto out;
			}
		}
	}

out:
	if (!ret)
		cma_attach_to_dev(id_priv, cma_dev);

	mutex_unlock(&lock);
	return ret;
}

/*
 * Select the source IB device and address to reach the destination IB address.
 */
static int cma_resolve_ib_dev(struct rdma_id_private *id_priv)
{
	struct cma_device *cma_dev, *cur_dev;
	struct sockaddr_ib *addr;
	union ib_gid gid, sgid, *dgid;
	u16 pkey, index;
	u8 p;
	enum ib_port_state port_state;
	int ret;
	int i;

	cma_dev = NULL;
	addr = (struct sockaddr_ib *) cma_dst_addr(id_priv);
	dgid = (union ib_gid *) &addr->sib_addr;
	pkey = ntohs(addr->sib_pkey);

	mutex_lock(&lock);
	list_for_each_entry(cur_dev, &dev_list, list) {
		for (p = 1; p <= cur_dev->device->phys_port_cnt; ++p) {
			if (!rdma_cap_af_ib(cur_dev->device, p))
				continue;

			if (ib_find_cached_pkey(cur_dev->device, p, pkey, &index))
				continue;

			if (ib_get_cached_port_state(cur_dev->device, p, &port_state))
				continue;
<<<<<<< HEAD
			for (i = 0; !rdma_query_gid(cur_dev->device,
						    p, i, &gid);
			     i++) {
=======

			for (i = 0; i < cur_dev->device->port_immutable[p].gid_tbl_len;
			     ++i) {
				ret = rdma_query_gid(cur_dev->device, p, i,
						     &gid);
				if (ret)
					continue;

>>>>>>> d5395b5f
				if (!memcmp(&gid, dgid, sizeof(gid))) {
					cma_dev = cur_dev;
					sgid = gid;
					id_priv->id.port_num = p;
					goto found;
				}

				if (!cma_dev && (gid.global.subnet_prefix ==
				    dgid->global.subnet_prefix) &&
				    port_state == IB_PORT_ACTIVE) {
					cma_dev = cur_dev;
					sgid = gid;
					id_priv->id.port_num = p;
					goto found;
				}
			}
		}
	}
	mutex_unlock(&lock);
	return -ENODEV;

found:
	cma_attach_to_dev(id_priv, cma_dev);
	mutex_unlock(&lock);
	addr = (struct sockaddr_ib *)cma_src_addr(id_priv);
	memcpy(&addr->sib_addr, &sgid, sizeof(sgid));
	cma_translate_ib(addr, &id_priv->id.route.addr.dev_addr);
	return 0;
}

static void cma_deref_id(struct rdma_id_private *id_priv)
{
	if (atomic_dec_and_test(&id_priv->refcount))
		complete(&id_priv->comp);
}

struct rdma_cm_id *__rdma_create_id(struct net *net,
				    rdma_cm_event_handler event_handler,
				    void *context, enum rdma_ucm_port_space ps,
				    enum ib_qp_type qp_type, const char *caller)
{
	struct rdma_id_private *id_priv;

	id_priv = kzalloc(sizeof *id_priv, GFP_KERNEL);
	if (!id_priv)
		return ERR_PTR(-ENOMEM);

	rdma_restrack_set_task(&id_priv->res, caller);
	id_priv->res.type = RDMA_RESTRACK_CM_ID;
	id_priv->state = RDMA_CM_IDLE;
	id_priv->id.context = context;
	id_priv->id.event_handler = event_handler;
	id_priv->id.ps = ps;
	id_priv->id.qp_type = qp_type;
	id_priv->tos_set = false;
	id_priv->gid_type = IB_GID_TYPE_IB;
	spin_lock_init(&id_priv->lock);
	mutex_init(&id_priv->qp_mutex);
	init_completion(&id_priv->comp);
	atomic_set(&id_priv->refcount, 1);
	mutex_init(&id_priv->handler_mutex);
	INIT_LIST_HEAD(&id_priv->listen_list);
	INIT_LIST_HEAD(&id_priv->mc_list);
	get_random_bytes(&id_priv->seq_num, sizeof id_priv->seq_num);
	id_priv->id.route.addr.dev_addr.net = get_net(net);
	id_priv->seq_num &= 0x00ffffff;

	return &id_priv->id;
}
EXPORT_SYMBOL(__rdma_create_id);

static int cma_init_ud_qp(struct rdma_id_private *id_priv, struct ib_qp *qp)
{
	struct ib_qp_attr qp_attr;
	int qp_attr_mask, ret;

	qp_attr.qp_state = IB_QPS_INIT;
	ret = rdma_init_qp_attr(&id_priv->id, &qp_attr, &qp_attr_mask);
	if (ret)
		return ret;

	ret = ib_modify_qp(qp, &qp_attr, qp_attr_mask);
	if (ret)
		return ret;

	qp_attr.qp_state = IB_QPS_RTR;
	ret = ib_modify_qp(qp, &qp_attr, IB_QP_STATE);
	if (ret)
		return ret;

	qp_attr.qp_state = IB_QPS_RTS;
	qp_attr.sq_psn = 0;
	ret = ib_modify_qp(qp, &qp_attr, IB_QP_STATE | IB_QP_SQ_PSN);

	return ret;
}

static int cma_init_conn_qp(struct rdma_id_private *id_priv, struct ib_qp *qp)
{
	struct ib_qp_attr qp_attr;
	int qp_attr_mask, ret;

	qp_attr.qp_state = IB_QPS_INIT;
	ret = rdma_init_qp_attr(&id_priv->id, &qp_attr, &qp_attr_mask);
	if (ret)
		return ret;

	return ib_modify_qp(qp, &qp_attr, qp_attr_mask);
}

int rdma_create_qp(struct rdma_cm_id *id, struct ib_pd *pd,
		   struct ib_qp_init_attr *qp_init_attr)
{
	struct rdma_id_private *id_priv;
	struct ib_qp *qp;
	int ret;

	id_priv = container_of(id, struct rdma_id_private, id);
	if (id->device != pd->device)
		return -EINVAL;

	qp_init_attr->port_num = id->port_num;
	qp = ib_create_qp(pd, qp_init_attr);
	if (IS_ERR(qp))
		return PTR_ERR(qp);

	if (id->qp_type == IB_QPT_UD)
		ret = cma_init_ud_qp(id_priv, qp);
	else
		ret = cma_init_conn_qp(id_priv, qp);
	if (ret)
		goto err;

	id->qp = qp;
	id_priv->qp_num = qp->qp_num;
	id_priv->srq = (qp->srq != NULL);
	return 0;
err:
	ib_destroy_qp(qp);
	return ret;
}
EXPORT_SYMBOL(rdma_create_qp);

void rdma_destroy_qp(struct rdma_cm_id *id)
{
	struct rdma_id_private *id_priv;

	id_priv = container_of(id, struct rdma_id_private, id);
	mutex_lock(&id_priv->qp_mutex);
	ib_destroy_qp(id_priv->id.qp);
	id_priv->id.qp = NULL;
	mutex_unlock(&id_priv->qp_mutex);
}
EXPORT_SYMBOL(rdma_destroy_qp);

static int cma_modify_qp_rtr(struct rdma_id_private *id_priv,
			     struct rdma_conn_param *conn_param)
{
	struct ib_qp_attr qp_attr;
	int qp_attr_mask, ret;

	mutex_lock(&id_priv->qp_mutex);
	if (!id_priv->id.qp) {
		ret = 0;
		goto out;
	}

	/* Need to update QP attributes from default values. */
	qp_attr.qp_state = IB_QPS_INIT;
	ret = rdma_init_qp_attr(&id_priv->id, &qp_attr, &qp_attr_mask);
	if (ret)
		goto out;

	ret = ib_modify_qp(id_priv->id.qp, &qp_attr, qp_attr_mask);
	if (ret)
		goto out;

	qp_attr.qp_state = IB_QPS_RTR;
	ret = rdma_init_qp_attr(&id_priv->id, &qp_attr, &qp_attr_mask);
	if (ret)
		goto out;

	BUG_ON(id_priv->cma_dev->device != id_priv->id.device);

	if (conn_param)
		qp_attr.max_dest_rd_atomic = conn_param->responder_resources;
	ret = ib_modify_qp(id_priv->id.qp, &qp_attr, qp_attr_mask);
out:
	mutex_unlock(&id_priv->qp_mutex);
	return ret;
}

static int cma_modify_qp_rts(struct rdma_id_private *id_priv,
			     struct rdma_conn_param *conn_param)
{
	struct ib_qp_attr qp_attr;
	int qp_attr_mask, ret;

	mutex_lock(&id_priv->qp_mutex);
	if (!id_priv->id.qp) {
		ret = 0;
		goto out;
	}

	qp_attr.qp_state = IB_QPS_RTS;
	ret = rdma_init_qp_attr(&id_priv->id, &qp_attr, &qp_attr_mask);
	if (ret)
		goto out;

	if (conn_param)
		qp_attr.max_rd_atomic = conn_param->initiator_depth;
	ret = ib_modify_qp(id_priv->id.qp, &qp_attr, qp_attr_mask);
out:
	mutex_unlock(&id_priv->qp_mutex);
	return ret;
}

static int cma_modify_qp_err(struct rdma_id_private *id_priv)
{
	struct ib_qp_attr qp_attr;
	int ret;

	mutex_lock(&id_priv->qp_mutex);
	if (!id_priv->id.qp) {
		ret = 0;
		goto out;
	}

	qp_attr.qp_state = IB_QPS_ERR;
	ret = ib_modify_qp(id_priv->id.qp, &qp_attr, IB_QP_STATE);
out:
	mutex_unlock(&id_priv->qp_mutex);
	return ret;
}

static int cma_ib_init_qp_attr(struct rdma_id_private *id_priv,
			       struct ib_qp_attr *qp_attr, int *qp_attr_mask)
{
	struct rdma_dev_addr *dev_addr = &id_priv->id.route.addr.dev_addr;
	int ret;
	u16 pkey;

	if (rdma_cap_eth_ah(id_priv->id.device, id_priv->id.port_num))
		pkey = 0xffff;
	else
		pkey = ib_addr_get_pkey(dev_addr);

	ret = ib_find_cached_pkey(id_priv->id.device, id_priv->id.port_num,
				  pkey, &qp_attr->pkey_index);
	if (ret)
		return ret;

	qp_attr->port_num = id_priv->id.port_num;
	*qp_attr_mask = IB_QP_STATE | IB_QP_PKEY_INDEX | IB_QP_PORT;

	if (id_priv->id.qp_type == IB_QPT_UD) {
		ret = cma_set_qkey(id_priv, 0);
		if (ret)
			return ret;

		qp_attr->qkey = id_priv->qkey;
		*qp_attr_mask |= IB_QP_QKEY;
	} else {
		qp_attr->qp_access_flags = 0;
		*qp_attr_mask |= IB_QP_ACCESS_FLAGS;
	}
	return 0;
}

int rdma_init_qp_attr(struct rdma_cm_id *id, struct ib_qp_attr *qp_attr,
		       int *qp_attr_mask)
{
	struct rdma_id_private *id_priv;
	int ret = 0;

	id_priv = container_of(id, struct rdma_id_private, id);
	if (rdma_cap_ib_cm(id->device, id->port_num)) {
		if (!id_priv->cm_id.ib || (id_priv->id.qp_type == IB_QPT_UD))
			ret = cma_ib_init_qp_attr(id_priv, qp_attr, qp_attr_mask);
		else
			ret = ib_cm_init_qp_attr(id_priv->cm_id.ib, qp_attr,
						 qp_attr_mask);

		if (qp_attr->qp_state == IB_QPS_RTR)
			qp_attr->rq_psn = id_priv->seq_num;
	} else if (rdma_cap_iw_cm(id->device, id->port_num)) {
		if (!id_priv->cm_id.iw) {
			qp_attr->qp_access_flags = 0;
			*qp_attr_mask = IB_QP_STATE | IB_QP_ACCESS_FLAGS;
		} else
			ret = iw_cm_init_qp_attr(id_priv->cm_id.iw, qp_attr,
						 qp_attr_mask);
		qp_attr->port_num = id_priv->id.port_num;
		*qp_attr_mask |= IB_QP_PORT;
	} else
		ret = -ENOSYS;

	return ret;
}
EXPORT_SYMBOL(rdma_init_qp_attr);

static inline bool cma_zero_addr(const struct sockaddr *addr)
{
	switch (addr->sa_family) {
	case AF_INET:
		return ipv4_is_zeronet(((struct sockaddr_in *)addr)->sin_addr.s_addr);
	case AF_INET6:
		return ipv6_addr_any(&((struct sockaddr_in6 *)addr)->sin6_addr);
	case AF_IB:
		return ib_addr_any(&((struct sockaddr_ib *)addr)->sib_addr);
	default:
		return false;
	}
}

static inline bool cma_loopback_addr(const struct sockaddr *addr)
{
	switch (addr->sa_family) {
	case AF_INET:
		return ipv4_is_loopback(
			((struct sockaddr_in *)addr)->sin_addr.s_addr);
	case AF_INET6:
		return ipv6_addr_loopback(
			&((struct sockaddr_in6 *)addr)->sin6_addr);
	case AF_IB:
		return ib_addr_loopback(
			&((struct sockaddr_ib *)addr)->sib_addr);
	default:
		return false;
	}
}

static inline bool cma_any_addr(const struct sockaddr *addr)
{
	return cma_zero_addr(addr) || cma_loopback_addr(addr);
}

static int cma_addr_cmp(struct sockaddr *src, struct sockaddr *dst)
{
	if (src->sa_family != dst->sa_family)
		return -1;

	switch (src->sa_family) {
	case AF_INET:
		return ((struct sockaddr_in *) src)->sin_addr.s_addr !=
		       ((struct sockaddr_in *) dst)->sin_addr.s_addr;
	case AF_INET6:
		return ipv6_addr_cmp(&((struct sockaddr_in6 *) src)->sin6_addr,
				     &((struct sockaddr_in6 *) dst)->sin6_addr);
	default:
		return ib_addr_cmp(&((struct sockaddr_ib *) src)->sib_addr,
				   &((struct sockaddr_ib *) dst)->sib_addr);
	}
}

static __be16 cma_port(const struct sockaddr *addr)
{
	struct sockaddr_ib *sib;

	switch (addr->sa_family) {
	case AF_INET:
		return ((struct sockaddr_in *) addr)->sin_port;
	case AF_INET6:
		return ((struct sockaddr_in6 *) addr)->sin6_port;
	case AF_IB:
		sib = (struct sockaddr_ib *) addr;
		return htons((u16) (be64_to_cpu(sib->sib_sid) &
				    be64_to_cpu(sib->sib_sid_mask)));
	default:
		return 0;
	}
}

static inline int cma_any_port(const struct sockaddr *addr)
{
	return !cma_port(addr);
}

static void cma_save_ib_info(struct sockaddr *src_addr,
			     struct sockaddr *dst_addr,
			     const struct rdma_cm_id *listen_id,
			     const struct sa_path_rec *path)
{
	struct sockaddr_ib *listen_ib, *ib;

	listen_ib = (struct sockaddr_ib *) &listen_id->route.addr.src_addr;
	if (src_addr) {
		ib = (struct sockaddr_ib *)src_addr;
		ib->sib_family = AF_IB;
		if (path) {
			ib->sib_pkey = path->pkey;
			ib->sib_flowinfo = path->flow_label;
			memcpy(&ib->sib_addr, &path->sgid, 16);
			ib->sib_sid = path->service_id;
			ib->sib_scope_id = 0;
		} else {
			ib->sib_pkey = listen_ib->sib_pkey;
			ib->sib_flowinfo = listen_ib->sib_flowinfo;
			ib->sib_addr = listen_ib->sib_addr;
			ib->sib_sid = listen_ib->sib_sid;
			ib->sib_scope_id = listen_ib->sib_scope_id;
		}
		ib->sib_sid_mask = cpu_to_be64(0xffffffffffffffffULL);
	}
	if (dst_addr) {
		ib = (struct sockaddr_ib *)dst_addr;
		ib->sib_family = AF_IB;
		if (path) {
			ib->sib_pkey = path->pkey;
			ib->sib_flowinfo = path->flow_label;
			memcpy(&ib->sib_addr, &path->dgid, 16);
		}
	}
}

static void cma_save_ip4_info(struct sockaddr_in *src_addr,
			      struct sockaddr_in *dst_addr,
			      struct cma_hdr *hdr,
			      __be16 local_port)
{
	if (src_addr) {
		*src_addr = (struct sockaddr_in) {
			.sin_family = AF_INET,
			.sin_addr.s_addr = hdr->dst_addr.ip4.addr,
			.sin_port = local_port,
		};
	}

	if (dst_addr) {
		*dst_addr = (struct sockaddr_in) {
			.sin_family = AF_INET,
			.sin_addr.s_addr = hdr->src_addr.ip4.addr,
			.sin_port = hdr->port,
		};
	}
}

static void cma_save_ip6_info(struct sockaddr_in6 *src_addr,
			      struct sockaddr_in6 *dst_addr,
			      struct cma_hdr *hdr,
			      __be16 local_port)
{
	if (src_addr) {
		*src_addr = (struct sockaddr_in6) {
			.sin6_family = AF_INET6,
			.sin6_addr = hdr->dst_addr.ip6,
			.sin6_port = local_port,
		};
	}

	if (dst_addr) {
		*dst_addr = (struct sockaddr_in6) {
			.sin6_family = AF_INET6,
			.sin6_addr = hdr->src_addr.ip6,
			.sin6_port = hdr->port,
		};
	}
}

static u16 cma_port_from_service_id(__be64 service_id)
{
	return (u16)be64_to_cpu(service_id);
}

static int cma_save_ip_info(struct sockaddr *src_addr,
			    struct sockaddr *dst_addr,
			    const struct ib_cm_event *ib_event,
			    __be64 service_id)
{
	struct cma_hdr *hdr;
	__be16 port;

	hdr = ib_event->private_data;
	if (hdr->cma_version != CMA_VERSION)
		return -EINVAL;

	port = htons(cma_port_from_service_id(service_id));

	switch (cma_get_ip_ver(hdr)) {
	case 4:
		cma_save_ip4_info((struct sockaddr_in *)src_addr,
				  (struct sockaddr_in *)dst_addr, hdr, port);
		break;
	case 6:
		cma_save_ip6_info((struct sockaddr_in6 *)src_addr,
				  (struct sockaddr_in6 *)dst_addr, hdr, port);
		break;
	default:
		return -EAFNOSUPPORT;
	}

	return 0;
}

static int cma_save_net_info(struct sockaddr *src_addr,
			     struct sockaddr *dst_addr,
			     const struct rdma_cm_id *listen_id,
			     const struct ib_cm_event *ib_event,
			     sa_family_t sa_family, __be64 service_id)
{
	if (sa_family == AF_IB) {
		if (ib_event->event == IB_CM_REQ_RECEIVED)
			cma_save_ib_info(src_addr, dst_addr, listen_id,
					 ib_event->param.req_rcvd.primary_path);
		else if (ib_event->event == IB_CM_SIDR_REQ_RECEIVED)
			cma_save_ib_info(src_addr, dst_addr, listen_id, NULL);
		return 0;
	}

	return cma_save_ip_info(src_addr, dst_addr, ib_event, service_id);
}

static int cma_save_req_info(const struct ib_cm_event *ib_event,
			     struct cma_req_info *req)
{
	const struct ib_cm_req_event_param *req_param =
		&ib_event->param.req_rcvd;
	const struct ib_cm_sidr_req_event_param *sidr_param =
		&ib_event->param.sidr_req_rcvd;

	switch (ib_event->event) {
	case IB_CM_REQ_RECEIVED:
		req->device	= req_param->listen_id->device;
		req->port	= req_param->port;
		memcpy(&req->local_gid, &req_param->primary_path->sgid,
		       sizeof(req->local_gid));
		req->has_gid	= true;
		req->service_id = req_param->primary_path->service_id;
		req->pkey	= be16_to_cpu(req_param->primary_path->pkey);
		if (req->pkey != req_param->bth_pkey)
			pr_warn_ratelimited("RDMA CMA: got different BTH P_Key (0x%x) and primary path P_Key (0x%x)\n"
					    "RDMA CMA: in the future this may cause the request to be dropped\n",
					    req_param->bth_pkey, req->pkey);
		break;
	case IB_CM_SIDR_REQ_RECEIVED:
		req->device	= sidr_param->listen_id->device;
		req->port	= sidr_param->port;
		req->has_gid	= false;
		req->service_id	= sidr_param->service_id;
		req->pkey	= sidr_param->pkey;
		if (req->pkey != sidr_param->bth_pkey)
			pr_warn_ratelimited("RDMA CMA: got different BTH P_Key (0x%x) and SIDR request payload P_Key (0x%x)\n"
					    "RDMA CMA: in the future this may cause the request to be dropped\n",
					    sidr_param->bth_pkey, req->pkey);
		break;
	default:
		return -EINVAL;
	}

	return 0;
}

static bool validate_ipv4_net_dev(struct net_device *net_dev,
				  const struct sockaddr_in *dst_addr,
				  const struct sockaddr_in *src_addr)
{
	__be32 daddr = dst_addr->sin_addr.s_addr,
	       saddr = src_addr->sin_addr.s_addr;
	struct fib_result res;
	struct flowi4 fl4;
	int err;
	bool ret;

	if (ipv4_is_multicast(saddr) || ipv4_is_lbcast(saddr) ||
	    ipv4_is_lbcast(daddr) || ipv4_is_zeronet(saddr) ||
	    ipv4_is_zeronet(daddr) || ipv4_is_loopback(daddr) ||
	    ipv4_is_loopback(saddr))
		return false;

	memset(&fl4, 0, sizeof(fl4));
	fl4.flowi4_iif = net_dev->ifindex;
	fl4.daddr = daddr;
	fl4.saddr = saddr;

	rcu_read_lock();
	err = fib_lookup(dev_net(net_dev), &fl4, &res, 0);
	ret = err == 0 && FIB_RES_DEV(res) == net_dev;
	rcu_read_unlock();

	return ret;
}

static bool validate_ipv6_net_dev(struct net_device *net_dev,
				  const struct sockaddr_in6 *dst_addr,
				  const struct sockaddr_in6 *src_addr)
{
#if IS_ENABLED(CONFIG_IPV6)
	const int strict = ipv6_addr_type(&dst_addr->sin6_addr) &
			   IPV6_ADDR_LINKLOCAL;
	struct rt6_info *rt = rt6_lookup(dev_net(net_dev), &dst_addr->sin6_addr,
					 &src_addr->sin6_addr, net_dev->ifindex,
					 strict);
	bool ret;

	if (!rt)
		return false;

	ret = rt->rt6i_idev->dev == net_dev;
	ip6_rt_put(rt);

	return ret;
#else
	return false;
#endif
}

static bool validate_net_dev(struct net_device *net_dev,
			     const struct sockaddr *daddr,
			     const struct sockaddr *saddr)
{
	const struct sockaddr_in *daddr4 = (const struct sockaddr_in *)daddr;
	const struct sockaddr_in *saddr4 = (const struct sockaddr_in *)saddr;
	const struct sockaddr_in6 *daddr6 = (const struct sockaddr_in6 *)daddr;
	const struct sockaddr_in6 *saddr6 = (const struct sockaddr_in6 *)saddr;

	switch (daddr->sa_family) {
	case AF_INET:
		return saddr->sa_family == AF_INET &&
		       validate_ipv4_net_dev(net_dev, daddr4, saddr4);

	case AF_INET6:
		return saddr->sa_family == AF_INET6 &&
		       validate_ipv6_net_dev(net_dev, daddr6, saddr6);

	default:
		return false;
	}
}

static struct net_device *
roce_get_net_dev_by_cm_event(const struct ib_cm_event *ib_event)
{
	const struct ib_gid_attr *sgid_attr = NULL;

	if (ib_event->event == IB_CM_REQ_RECEIVED)
		sgid_attr = ib_event->param.req_rcvd.ppath_sgid_attr;
	else if (ib_event->event == IB_CM_SIDR_REQ_RECEIVED)
		sgid_attr = ib_event->param.sidr_req_rcvd.sgid_attr;

	if (!sgid_attr)
		return NULL;
	dev_hold(sgid_attr->ndev);
	return sgid_attr->ndev;
}

static struct net_device *cma_get_net_dev(const struct ib_cm_event *ib_event,
					  struct cma_req_info *req)
{
	struct sockaddr *listen_addr =
			(struct sockaddr *)&req->listen_addr_storage;
	struct sockaddr *src_addr = (struct sockaddr *)&req->src_addr_storage;
	struct net_device *net_dev;
	const union ib_gid *gid = req->has_gid ? &req->local_gid : NULL;
	int err;

	err = cma_save_ip_info(listen_addr, src_addr, ib_event,
			       req->service_id);
	if (err)
		return ERR_PTR(err);

	if (rdma_protocol_roce(req->device, req->port))
		net_dev = roce_get_net_dev_by_cm_event(ib_event);
	else
		net_dev = ib_get_net_dev_by_params(req->device, req->port,
						   req->pkey,
						   gid, listen_addr);
	if (!net_dev)
		return ERR_PTR(-ENODEV);

	return net_dev;
}

static enum rdma_ucm_port_space rdma_ps_from_service_id(__be64 service_id)
{
	return (be64_to_cpu(service_id) >> 16) & 0xffff;
}

static bool cma_match_private_data(struct rdma_id_private *id_priv,
				   const struct cma_hdr *hdr)
{
	struct sockaddr *addr = cma_src_addr(id_priv);
	__be32 ip4_addr;
	struct in6_addr ip6_addr;

	if (cma_any_addr(addr) && !id_priv->afonly)
		return true;

	switch (addr->sa_family) {
	case AF_INET:
		ip4_addr = ((struct sockaddr_in *)addr)->sin_addr.s_addr;
		if (cma_get_ip_ver(hdr) != 4)
			return false;
		if (!cma_any_addr(addr) &&
		    hdr->dst_addr.ip4.addr != ip4_addr)
			return false;
		break;
	case AF_INET6:
		ip6_addr = ((struct sockaddr_in6 *)addr)->sin6_addr;
		if (cma_get_ip_ver(hdr) != 6)
			return false;
		if (!cma_any_addr(addr) &&
		    memcmp(&hdr->dst_addr.ip6, &ip6_addr, sizeof(ip6_addr)))
			return false;
		break;
	case AF_IB:
		return true;
	default:
		return false;
	}

	return true;
}

static bool cma_protocol_roce(const struct rdma_cm_id *id)
{
	struct ib_device *device = id->device;
	const int port_num = id->port_num ?: rdma_start_port(device);

	return rdma_protocol_roce(device, port_num);
}

static bool cma_is_req_ipv6_ll(const struct cma_req_info *req)
{
	const struct sockaddr *daddr =
			(const struct sockaddr *)&req->listen_addr_storage;
	const struct sockaddr_in6 *daddr6 = (const struct sockaddr_in6 *)daddr;

	/* Returns true if the req is for IPv6 link local */
	return (daddr->sa_family == AF_INET6 &&
		(ipv6_addr_type(&daddr6->sin6_addr) & IPV6_ADDR_LINKLOCAL));
}

static bool cma_match_net_dev(const struct rdma_cm_id *id,
			      const struct net_device *net_dev,
			      const struct cma_req_info *req)
{
	const struct rdma_addr *addr = &id->route.addr;

	if (!net_dev)
		/* This request is an AF_IB request */
		return (!id->port_num || id->port_num == req->port) &&
		       (addr->src_addr.ss_family == AF_IB);

	/*
	 * If the request is not for IPv6 link local, allow matching
	 * request to any netdevice of the one or multiport rdma device.
	 */
	if (!cma_is_req_ipv6_ll(req))
		return true;
	/*
	 * Net namespaces must match, and if the listner is listening
	 * on a specific netdevice than netdevice must match as well.
	 */
	if (net_eq(dev_net(net_dev), addr->dev_addr.net) &&
	    (!!addr->dev_addr.bound_dev_if ==
	     (addr->dev_addr.bound_dev_if == net_dev->ifindex)))
		return true;
	else
		return false;
}

static struct rdma_id_private *cma_find_listener(
		const struct rdma_bind_list *bind_list,
		const struct ib_cm_id *cm_id,
		const struct ib_cm_event *ib_event,
		const struct cma_req_info *req,
		const struct net_device *net_dev)
{
	struct rdma_id_private *id_priv, *id_priv_dev;

	lockdep_assert_held(&lock);

	if (!bind_list)
		return ERR_PTR(-EINVAL);

	hlist_for_each_entry(id_priv, &bind_list->owners, node) {
		if (cma_match_private_data(id_priv, ib_event->private_data)) {
			if (id_priv->id.device == cm_id->device &&
			    cma_match_net_dev(&id_priv->id, net_dev, req))
				return id_priv;
			list_for_each_entry(id_priv_dev,
					    &id_priv->listen_list,
					    listen_list) {
				if (id_priv_dev->id.device == cm_id->device &&
				    cma_match_net_dev(&id_priv_dev->id,
						      net_dev, req))
					return id_priv_dev;
			}
		}
	}

	return ERR_PTR(-EINVAL);
}

static struct rdma_id_private *
cma_ib_id_from_event(struct ib_cm_id *cm_id,
		     const struct ib_cm_event *ib_event,
		     struct cma_req_info *req,
		     struct net_device **net_dev)
{
	struct rdma_bind_list *bind_list;
	struct rdma_id_private *id_priv;
	int err;

	err = cma_save_req_info(ib_event, req);
	if (err)
		return ERR_PTR(err);

	*net_dev = cma_get_net_dev(ib_event, req);
	if (IS_ERR(*net_dev)) {
		if (PTR_ERR(*net_dev) == -EAFNOSUPPORT) {
			/* Assuming the protocol is AF_IB */
			*net_dev = NULL;
		} else {
			return ERR_CAST(*net_dev);
		}
	}

	mutex_lock(&lock);
	/*
	 * Net namespace might be getting deleted while route lookup,
	 * cm_id lookup is in progress. Therefore, perform netdevice
	 * validation, cm_id lookup under rcu lock.
	 * RCU lock along with netdevice state check, synchronizes with
	 * netdevice migrating to different net namespace and also avoids
	 * case where net namespace doesn't get deleted while lookup is in
	 * progress.
	 * If the device state is not IFF_UP, its properties such as ifindex
	 * and nd_net cannot be trusted to remain valid without rcu lock.
	 * net/core/dev.c change_net_namespace() ensures to synchronize with
	 * ongoing operations on net device after device is closed using
	 * synchronize_net().
	 */
	rcu_read_lock();
	if (*net_dev) {
		/*
		 * If netdevice is down, it is likely that it is administratively
		 * down or it might be migrating to different namespace.
		 * In that case avoid further processing, as the net namespace
		 * or ifindex may change.
		 */
		if (((*net_dev)->flags & IFF_UP) == 0) {
			id_priv = ERR_PTR(-EHOSTUNREACH);
			goto err;
		}

		if (!validate_net_dev(*net_dev,
				 (struct sockaddr *)&req->listen_addr_storage,
				 (struct sockaddr *)&req->src_addr_storage)) {
			id_priv = ERR_PTR(-EHOSTUNREACH);
			goto err;
		}
	}

	bind_list = cma_ps_find(*net_dev ? dev_net(*net_dev) : &init_net,
				rdma_ps_from_service_id(req->service_id),
				cma_port_from_service_id(req->service_id));
	id_priv = cma_find_listener(bind_list, cm_id, ib_event, req, *net_dev);
err:
	rcu_read_unlock();
	mutex_unlock(&lock);
	if (IS_ERR(id_priv) && *net_dev) {
		dev_put(*net_dev);
		*net_dev = NULL;
	}
	return id_priv;
}

static inline u8 cma_user_data_offset(struct rdma_id_private *id_priv)
{
	return cma_family(id_priv) == AF_IB ? 0 : sizeof(struct cma_hdr);
}

static void cma_cancel_route(struct rdma_id_private *id_priv)
{
	if (rdma_cap_ib_sa(id_priv->id.device, id_priv->id.port_num)) {
		if (id_priv->query)
			ib_sa_cancel_query(id_priv->query_id, id_priv->query);
	}
}

static void cma_cancel_listens(struct rdma_id_private *id_priv)
{
	struct rdma_id_private *dev_id_priv;

	/*
	 * Remove from listen_any_list to prevent added devices from spawning
	 * additional listen requests.
	 */
	mutex_lock(&lock);
	list_del(&id_priv->list);

	while (!list_empty(&id_priv->listen_list)) {
		dev_id_priv = list_entry(id_priv->listen_list.next,
					 struct rdma_id_private, listen_list);
		/* sync with device removal to avoid duplicate destruction */
		list_del_init(&dev_id_priv->list);
		list_del(&dev_id_priv->listen_list);
		mutex_unlock(&lock);

		rdma_destroy_id(&dev_id_priv->id);
		mutex_lock(&lock);
	}
	mutex_unlock(&lock);
}

static void cma_cancel_operation(struct rdma_id_private *id_priv,
				 enum rdma_cm_state state)
{
	switch (state) {
	case RDMA_CM_ADDR_QUERY:
		/*
		 * We can avoid doing the rdma_addr_cancel() based on state,
		 * only RDMA_CM_ADDR_QUERY has a work that could still execute.
		 * Notice that the addr_handler work could still be exiting
		 * outside this state, however due to the interaction with the
		 * handler_mutex the work is guaranteed not to touch id_priv
		 * during exit.
		 */
		rdma_addr_cancel(&id_priv->id.route.addr.dev_addr);
		break;
	case RDMA_CM_ROUTE_QUERY:
		cma_cancel_route(id_priv);
		break;
	case RDMA_CM_LISTEN:
		if (cma_any_addr(cma_src_addr(id_priv)) && !id_priv->cma_dev)
			cma_cancel_listens(id_priv);
		break;
	default:
		break;
	}
}

static void cma_release_port(struct rdma_id_private *id_priv)
{
	struct rdma_bind_list *bind_list = id_priv->bind_list;
	struct net *net = id_priv->id.route.addr.dev_addr.net;

	if (!bind_list)
		return;

	mutex_lock(&lock);
	hlist_del(&id_priv->node);
	if (hlist_empty(&bind_list->owners)) {
		cma_ps_remove(net, bind_list->ps, bind_list->port);
		kfree(bind_list);
	}
	mutex_unlock(&lock);
}

static void cma_leave_roce_mc_group(struct rdma_id_private *id_priv,
				    struct cma_multicast *mc)
{
	struct rdma_dev_addr *dev_addr = &id_priv->id.route.addr.dev_addr;
	struct net_device *ndev = NULL;

	if (dev_addr->bound_dev_if)
		ndev = dev_get_by_index(dev_addr->net, dev_addr->bound_dev_if);
	if (ndev) {
		cma_igmp_send(ndev, &mc->multicast.ib->rec.mgid, false);
		dev_put(ndev);
	}
	kref_put(&mc->mcref, release_mc);
}

static void cma_leave_mc_groups(struct rdma_id_private *id_priv)
{
	struct cma_multicast *mc;

	while (!list_empty(&id_priv->mc_list)) {
		mc = container_of(id_priv->mc_list.next,
				  struct cma_multicast, list);
		list_del(&mc->list);
		if (rdma_cap_ib_mcast(id_priv->cma_dev->device,
				      id_priv->id.port_num)) {
			ib_sa_free_multicast(mc->multicast.ib);
			kfree(mc);
		} else {
			cma_leave_roce_mc_group(id_priv, mc);
		}
	}
}

void rdma_destroy_id(struct rdma_cm_id *id)
{
	struct rdma_id_private *id_priv;
	enum rdma_cm_state state;

	id_priv = container_of(id, struct rdma_id_private, id);
	state = cma_exch(id_priv, RDMA_CM_DESTROYING);
	cma_cancel_operation(id_priv, state);

	/*
	 * Wait for any active callback to finish.  New callbacks will find
	 * the id_priv state set to destroying and abort.
	 */
	mutex_lock(&id_priv->handler_mutex);
	mutex_unlock(&id_priv->handler_mutex);

	rdma_restrack_del(&id_priv->res);
	if (id_priv->cma_dev) {
		if (rdma_cap_ib_cm(id_priv->id.device, 1)) {
			if (id_priv->cm_id.ib)
				ib_destroy_cm_id(id_priv->cm_id.ib);
		} else if (rdma_cap_iw_cm(id_priv->id.device, 1)) {
			if (id_priv->cm_id.iw)
				iw_destroy_cm_id(id_priv->cm_id.iw);
		}
		cma_leave_mc_groups(id_priv);
		cma_release_dev(id_priv);
	}

	cma_release_port(id_priv);
	cma_deref_id(id_priv);
	wait_for_completion(&id_priv->comp);

	if (id_priv->internal_id)
		cma_deref_id(id_priv->id.context);

	kfree(id_priv->id.route.path_rec);

	put_net(id_priv->id.route.addr.dev_addr.net);
	kfree(id_priv);
}
EXPORT_SYMBOL(rdma_destroy_id);

static int cma_rep_recv(struct rdma_id_private *id_priv)
{
	int ret;

	ret = cma_modify_qp_rtr(id_priv, NULL);
	if (ret)
		goto reject;

	ret = cma_modify_qp_rts(id_priv, NULL);
	if (ret)
		goto reject;

	ret = ib_send_cm_rtu(id_priv->cm_id.ib, NULL, 0);
	if (ret)
		goto reject;

	return 0;
reject:
	pr_debug_ratelimited("RDMA CM: CONNECT_ERROR: failed to handle reply. status %d\n", ret);
	cma_modify_qp_err(id_priv);
	ib_send_cm_rej(id_priv->cm_id.ib, IB_CM_REJ_CONSUMER_DEFINED,
		       NULL, 0, NULL, 0);
	return ret;
}

static void cma_set_rep_event_data(struct rdma_cm_event *event,
				   const struct ib_cm_rep_event_param *rep_data,
				   void *private_data)
{
	event->param.conn.private_data = private_data;
	event->param.conn.private_data_len = IB_CM_REP_PRIVATE_DATA_SIZE;
	event->param.conn.responder_resources = rep_data->responder_resources;
	event->param.conn.initiator_depth = rep_data->initiator_depth;
	event->param.conn.flow_control = rep_data->flow_control;
	event->param.conn.rnr_retry_count = rep_data->rnr_retry_count;
	event->param.conn.srq = rep_data->srq;
	event->param.conn.qp_num = rep_data->remote_qpn;
}

static int cma_ib_handler(struct ib_cm_id *cm_id,
			  const struct ib_cm_event *ib_event)
{
	struct rdma_id_private *id_priv = cm_id->context;
	struct rdma_cm_event event = {};
	int ret = 0;

	mutex_lock(&id_priv->handler_mutex);
	if ((ib_event->event != IB_CM_TIMEWAIT_EXIT &&
	     id_priv->state != RDMA_CM_CONNECT) ||
	    (ib_event->event == IB_CM_TIMEWAIT_EXIT &&
	     id_priv->state != RDMA_CM_DISCONNECT))
		goto out;

	switch (ib_event->event) {
	case IB_CM_REQ_ERROR:
	case IB_CM_REP_ERROR:
		event.event = RDMA_CM_EVENT_UNREACHABLE;
		event.status = -ETIMEDOUT;
		break;
	case IB_CM_REP_RECEIVED:
		if (cma_comp(id_priv, RDMA_CM_CONNECT) &&
		    (id_priv->id.qp_type != IB_QPT_UD))
			ib_send_cm_mra(cm_id, CMA_CM_MRA_SETTING, NULL, 0);
		if (id_priv->id.qp) {
			event.status = cma_rep_recv(id_priv);
			event.event = event.status ? RDMA_CM_EVENT_CONNECT_ERROR :
						     RDMA_CM_EVENT_ESTABLISHED;
		} else {
			event.event = RDMA_CM_EVENT_CONNECT_RESPONSE;
		}
		cma_set_rep_event_data(&event, &ib_event->param.rep_rcvd,
				       ib_event->private_data);
		break;
	case IB_CM_RTU_RECEIVED:
	case IB_CM_USER_ESTABLISHED:
		event.event = RDMA_CM_EVENT_ESTABLISHED;
		break;
	case IB_CM_DREQ_ERROR:
		event.status = -ETIMEDOUT; /* fall through */
	case IB_CM_DREQ_RECEIVED:
	case IB_CM_DREP_RECEIVED:
		if (!cma_comp_exch(id_priv, RDMA_CM_CONNECT,
				   RDMA_CM_DISCONNECT))
			goto out;
		event.event = RDMA_CM_EVENT_DISCONNECTED;
		break;
	case IB_CM_TIMEWAIT_EXIT:
		event.event = RDMA_CM_EVENT_TIMEWAIT_EXIT;
		break;
	case IB_CM_MRA_RECEIVED:
		/* ignore event */
		goto out;
	case IB_CM_REJ_RECEIVED:
		pr_debug_ratelimited("RDMA CM: REJECTED: %s\n", rdma_reject_msg(&id_priv->id,
										ib_event->param.rej_rcvd.reason));
		cma_modify_qp_err(id_priv);
		event.status = ib_event->param.rej_rcvd.reason;
		event.event = RDMA_CM_EVENT_REJECTED;
		event.param.conn.private_data = ib_event->private_data;
		event.param.conn.private_data_len = IB_CM_REJ_PRIVATE_DATA_SIZE;
		break;
	default:
		pr_err("RDMA CMA: unexpected IB CM event: %d\n",
		       ib_event->event);
		goto out;
	}

	ret = id_priv->id.event_handler(&id_priv->id, &event);
	if (ret) {
		/* Destroy the CM ID by returning a non-zero value. */
		id_priv->cm_id.ib = NULL;
		cma_exch(id_priv, RDMA_CM_DESTROYING);
		mutex_unlock(&id_priv->handler_mutex);
		rdma_destroy_id(&id_priv->id);
		return ret;
	}
out:
	mutex_unlock(&id_priv->handler_mutex);
	return ret;
}

static struct rdma_id_private *
cma_ib_new_conn_id(const struct rdma_cm_id *listen_id,
		   const struct ib_cm_event *ib_event,
		   struct net_device *net_dev)
{
	struct rdma_id_private *listen_id_priv;
	struct rdma_id_private *id_priv;
	struct rdma_cm_id *id;
	struct rdma_route *rt;
	const sa_family_t ss_family = listen_id->route.addr.src_addr.ss_family;
	struct sa_path_rec *path = ib_event->param.req_rcvd.primary_path;
	const __be64 service_id =
		ib_event->param.req_rcvd.primary_path->service_id;
	int ret;

	listen_id_priv = container_of(listen_id, struct rdma_id_private, id);
	id = __rdma_create_id(listen_id->route.addr.dev_addr.net,
			    listen_id->event_handler, listen_id->context,
			    listen_id->ps, ib_event->param.req_rcvd.qp_type,
			    listen_id_priv->res.kern_name);
	if (IS_ERR(id))
		return NULL;

	id_priv = container_of(id, struct rdma_id_private, id);
	if (cma_save_net_info((struct sockaddr *)&id->route.addr.src_addr,
			      (struct sockaddr *)&id->route.addr.dst_addr,
			      listen_id, ib_event, ss_family, service_id))
		goto err;

	rt = &id->route;
	rt->num_paths = ib_event->param.req_rcvd.alternate_path ? 2 : 1;
	rt->path_rec = kmalloc(sizeof *rt->path_rec * rt->num_paths,
			       GFP_KERNEL);
	if (!rt->path_rec)
		goto err;

	rt->path_rec[0] = *path;
	if (rt->num_paths == 2)
		rt->path_rec[1] = *ib_event->param.req_rcvd.alternate_path;

	if (net_dev) {
		rdma_copy_src_l2_addr(&rt->addr.dev_addr, net_dev);
	} else {
		if (!cma_protocol_roce(listen_id) &&
		    cma_any_addr(cma_src_addr(id_priv))) {
			rt->addr.dev_addr.dev_type = ARPHRD_INFINIBAND;
			rdma_addr_set_sgid(&rt->addr.dev_addr, &rt->path_rec[0].sgid);
			ib_addr_set_pkey(&rt->addr.dev_addr, be16_to_cpu(rt->path_rec[0].pkey));
		} else if (!cma_any_addr(cma_src_addr(id_priv))) {
			ret = cma_translate_addr(cma_src_addr(id_priv), &rt->addr.dev_addr);
			if (ret)
				goto err;
		}
	}
	rdma_addr_set_dgid(&rt->addr.dev_addr, &rt->path_rec[0].dgid);

	id_priv->state = RDMA_CM_CONNECT;
	return id_priv;

err:
	rdma_destroy_id(id);
	return NULL;
}

static struct rdma_id_private *
cma_ib_new_udp_id(const struct rdma_cm_id *listen_id,
		  const struct ib_cm_event *ib_event,
		  struct net_device *net_dev)
{
	const struct rdma_id_private *listen_id_priv;
	struct rdma_id_private *id_priv;
	struct rdma_cm_id *id;
	const sa_family_t ss_family = listen_id->route.addr.src_addr.ss_family;
	struct net *net = listen_id->route.addr.dev_addr.net;
	int ret;

	listen_id_priv = container_of(listen_id, struct rdma_id_private, id);
	id = __rdma_create_id(net, listen_id->event_handler, listen_id->context,
			      listen_id->ps, IB_QPT_UD,
			      listen_id_priv->res.kern_name);
	if (IS_ERR(id))
		return NULL;

	id_priv = container_of(id, struct rdma_id_private, id);
	if (cma_save_net_info((struct sockaddr *)&id->route.addr.src_addr,
			      (struct sockaddr *)&id->route.addr.dst_addr,
			      listen_id, ib_event, ss_family,
			      ib_event->param.sidr_req_rcvd.service_id))
		goto err;

	if (net_dev) {
		rdma_copy_src_l2_addr(&id->route.addr.dev_addr, net_dev);
	} else {
		if (!cma_any_addr(cma_src_addr(id_priv))) {
			ret = cma_translate_addr(cma_src_addr(id_priv),
						 &id->route.addr.dev_addr);
			if (ret)
				goto err;
		}
	}

	id_priv->state = RDMA_CM_CONNECT;
	return id_priv;
err:
	rdma_destroy_id(id);
	return NULL;
}

static void cma_set_req_event_data(struct rdma_cm_event *event,
				   const struct ib_cm_req_event_param *req_data,
				   void *private_data, int offset)
{
	event->param.conn.private_data = private_data + offset;
	event->param.conn.private_data_len = IB_CM_REQ_PRIVATE_DATA_SIZE - offset;
	event->param.conn.responder_resources = req_data->responder_resources;
	event->param.conn.initiator_depth = req_data->initiator_depth;
	event->param.conn.flow_control = req_data->flow_control;
	event->param.conn.retry_count = req_data->retry_count;
	event->param.conn.rnr_retry_count = req_data->rnr_retry_count;
	event->param.conn.srq = req_data->srq;
	event->param.conn.qp_num = req_data->remote_qpn;
}

static int cma_ib_check_req_qp_type(const struct rdma_cm_id *id,
				    const struct ib_cm_event *ib_event)
{
	return (((ib_event->event == IB_CM_REQ_RECEIVED) &&
		 (ib_event->param.req_rcvd.qp_type == id->qp_type)) ||
		((ib_event->event == IB_CM_SIDR_REQ_RECEIVED) &&
		 (id->qp_type == IB_QPT_UD)) ||
		(!id->qp_type));
}

static int cma_ib_req_handler(struct ib_cm_id *cm_id,
			      const struct ib_cm_event *ib_event)
{
	struct rdma_id_private *listen_id, *conn_id = NULL;
	struct rdma_cm_event event = {};
	struct cma_req_info req = {};
	struct net_device *net_dev;
	u8 offset;
	int ret;

	listen_id = cma_ib_id_from_event(cm_id, ib_event, &req, &net_dev);
	if (IS_ERR(listen_id))
		return PTR_ERR(listen_id);

	if (!cma_ib_check_req_qp_type(&listen_id->id, ib_event)) {
		ret = -EINVAL;
		goto net_dev_put;
	}

	mutex_lock(&listen_id->handler_mutex);
	if (listen_id->state != RDMA_CM_LISTEN) {
		ret = -ECONNABORTED;
		goto err1;
	}

	offset = cma_user_data_offset(listen_id);
	event.event = RDMA_CM_EVENT_CONNECT_REQUEST;
	if (ib_event->event == IB_CM_SIDR_REQ_RECEIVED) {
		conn_id = cma_ib_new_udp_id(&listen_id->id, ib_event, net_dev);
		event.param.ud.private_data = ib_event->private_data + offset;
		event.param.ud.private_data_len =
				IB_CM_SIDR_REQ_PRIVATE_DATA_SIZE - offset;
	} else {
		conn_id = cma_ib_new_conn_id(&listen_id->id, ib_event, net_dev);
		cma_set_req_event_data(&event, &ib_event->param.req_rcvd,
				       ib_event->private_data, offset);
	}
	if (!conn_id) {
		ret = -ENOMEM;
		goto err1;
	}

	mutex_lock_nested(&conn_id->handler_mutex, SINGLE_DEPTH_NESTING);
	ret = cma_ib_acquire_dev(conn_id, listen_id, &req);
	if (ret)
		goto err2;

	conn_id->cm_id.ib = cm_id;
	cm_id->context = conn_id;
	cm_id->cm_handler = cma_ib_handler;

	/*
	 * Protect against the user destroying conn_id from another thread
	 * until we're done accessing it.
	 */
	atomic_inc(&conn_id->refcount);
	ret = conn_id->id.event_handler(&conn_id->id, &event);
	if (ret)
		goto err3;
	/*
	 * Acquire mutex to prevent user executing rdma_destroy_id()
	 * while we're accessing the cm_id.
	 */
	mutex_lock(&lock);
	if (cma_comp(conn_id, RDMA_CM_CONNECT) &&
	    (conn_id->id.qp_type != IB_QPT_UD))
		ib_send_cm_mra(cm_id, CMA_CM_MRA_SETTING, NULL, 0);
	mutex_unlock(&lock);
	mutex_unlock(&conn_id->handler_mutex);
	mutex_unlock(&listen_id->handler_mutex);
	cma_deref_id(conn_id);
	if (net_dev)
		dev_put(net_dev);
	return 0;

err3:
	cma_deref_id(conn_id);
	/* Destroy the CM ID by returning a non-zero value. */
	conn_id->cm_id.ib = NULL;
err2:
	cma_exch(conn_id, RDMA_CM_DESTROYING);
	mutex_unlock(&conn_id->handler_mutex);
err1:
	mutex_unlock(&listen_id->handler_mutex);
	if (conn_id)
		rdma_destroy_id(&conn_id->id);

net_dev_put:
	if (net_dev)
		dev_put(net_dev);

	return ret;
}

__be64 rdma_get_service_id(struct rdma_cm_id *id, struct sockaddr *addr)
{
	if (addr->sa_family == AF_IB)
		return ((struct sockaddr_ib *) addr)->sib_sid;

	return cpu_to_be64(((u64)id->ps << 16) + be16_to_cpu(cma_port(addr)));
}
EXPORT_SYMBOL(rdma_get_service_id);

void rdma_read_gids(struct rdma_cm_id *cm_id, union ib_gid *sgid,
		    union ib_gid *dgid)
{
	struct rdma_addr *addr = &cm_id->route.addr;

	if (!cm_id->device) {
		if (sgid)
			memset(sgid, 0, sizeof(*sgid));
		if (dgid)
			memset(dgid, 0, sizeof(*dgid));
		return;
	}

	if (rdma_protocol_roce(cm_id->device, cm_id->port_num)) {
		if (sgid)
			rdma_ip2gid((struct sockaddr *)&addr->src_addr, sgid);
		if (dgid)
			rdma_ip2gid((struct sockaddr *)&addr->dst_addr, dgid);
	} else {
		if (sgid)
			rdma_addr_get_sgid(&addr->dev_addr, sgid);
		if (dgid)
			rdma_addr_get_dgid(&addr->dev_addr, dgid);
	}
}
EXPORT_SYMBOL(rdma_read_gids);

static int cma_iw_handler(struct iw_cm_id *iw_id, struct iw_cm_event *iw_event)
{
	struct rdma_id_private *id_priv = iw_id->context;
	struct rdma_cm_event event = {};
	int ret = 0;
	struct sockaddr *laddr = (struct sockaddr *)&iw_event->local_addr;
	struct sockaddr *raddr = (struct sockaddr *)&iw_event->remote_addr;

	mutex_lock(&id_priv->handler_mutex);
	if (id_priv->state != RDMA_CM_CONNECT)
		goto out;

	switch (iw_event->event) {
	case IW_CM_EVENT_CLOSE:
		event.event = RDMA_CM_EVENT_DISCONNECTED;
		break;
	case IW_CM_EVENT_CONNECT_REPLY:
		memcpy(cma_src_addr(id_priv), laddr,
		       rdma_addr_size(laddr));
		memcpy(cma_dst_addr(id_priv), raddr,
		       rdma_addr_size(raddr));
		switch (iw_event->status) {
		case 0:
			event.event = RDMA_CM_EVENT_ESTABLISHED;
			event.param.conn.initiator_depth = iw_event->ird;
			event.param.conn.responder_resources = iw_event->ord;
			break;
		case -ECONNRESET:
		case -ECONNREFUSED:
			event.event = RDMA_CM_EVENT_REJECTED;
			break;
		case -ETIMEDOUT:
			event.event = RDMA_CM_EVENT_UNREACHABLE;
			break;
		default:
			event.event = RDMA_CM_EVENT_CONNECT_ERROR;
			break;
		}
		break;
	case IW_CM_EVENT_ESTABLISHED:
		event.event = RDMA_CM_EVENT_ESTABLISHED;
		event.param.conn.initiator_depth = iw_event->ird;
		event.param.conn.responder_resources = iw_event->ord;
		break;
	default:
		goto out;
	}

	event.status = iw_event->status;
	event.param.conn.private_data = iw_event->private_data;
	event.param.conn.private_data_len = iw_event->private_data_len;
	ret = id_priv->id.event_handler(&id_priv->id, &event);
	if (ret) {
		/* Destroy the CM ID by returning a non-zero value. */
		id_priv->cm_id.iw = NULL;
		cma_exch(id_priv, RDMA_CM_DESTROYING);
		mutex_unlock(&id_priv->handler_mutex);
		rdma_destroy_id(&id_priv->id);
		return ret;
	}

out:
	mutex_unlock(&id_priv->handler_mutex);
	return ret;
}

static int iw_conn_req_handler(struct iw_cm_id *cm_id,
			       struct iw_cm_event *iw_event)
{
	struct rdma_cm_id *new_cm_id;
	struct rdma_id_private *listen_id, *conn_id;
	struct rdma_cm_event event = {};
	int ret = -ECONNABORTED;
	struct sockaddr *laddr = (struct sockaddr *)&iw_event->local_addr;
	struct sockaddr *raddr = (struct sockaddr *)&iw_event->remote_addr;

	event.event = RDMA_CM_EVENT_CONNECT_REQUEST;
	event.param.conn.private_data = iw_event->private_data;
	event.param.conn.private_data_len = iw_event->private_data_len;
	event.param.conn.initiator_depth = iw_event->ird;
	event.param.conn.responder_resources = iw_event->ord;

	listen_id = cm_id->context;

	mutex_lock(&listen_id->handler_mutex);
	if (listen_id->state != RDMA_CM_LISTEN)
		goto out;

	/* Create a new RDMA id for the new IW CM ID */
	new_cm_id = __rdma_create_id(listen_id->id.route.addr.dev_addr.net,
				     listen_id->id.event_handler,
				     listen_id->id.context,
				     RDMA_PS_TCP, IB_QPT_RC,
				     listen_id->res.kern_name);
	if (IS_ERR(new_cm_id)) {
		ret = -ENOMEM;
		goto out;
	}
	conn_id = container_of(new_cm_id, struct rdma_id_private, id);
	mutex_lock_nested(&conn_id->handler_mutex, SINGLE_DEPTH_NESTING);
	conn_id->state = RDMA_CM_CONNECT;

	ret = rdma_translate_ip(laddr, &conn_id->id.route.addr.dev_addr);
	if (ret) {
		mutex_unlock(&conn_id->handler_mutex);
		rdma_destroy_id(new_cm_id);
		goto out;
	}

	ret = cma_iw_acquire_dev(conn_id, listen_id);
	if (ret) {
		mutex_unlock(&conn_id->handler_mutex);
		rdma_destroy_id(new_cm_id);
		goto out;
	}

	conn_id->cm_id.iw = cm_id;
	cm_id->context = conn_id;
	cm_id->cm_handler = cma_iw_handler;

	memcpy(cma_src_addr(conn_id), laddr, rdma_addr_size(laddr));
	memcpy(cma_dst_addr(conn_id), raddr, rdma_addr_size(raddr));

	/*
	 * Protect against the user destroying conn_id from another thread
	 * until we're done accessing it.
	 */
	atomic_inc(&conn_id->refcount);
	ret = conn_id->id.event_handler(&conn_id->id, &event);
	if (ret) {
		/* User wants to destroy the CM ID */
		conn_id->cm_id.iw = NULL;
		cma_exch(conn_id, RDMA_CM_DESTROYING);
		mutex_unlock(&conn_id->handler_mutex);
		mutex_unlock(&listen_id->handler_mutex);
		cma_deref_id(conn_id);
		rdma_destroy_id(&conn_id->id);
		return ret;
	}

	mutex_unlock(&conn_id->handler_mutex);
	cma_deref_id(conn_id);

out:
	mutex_unlock(&listen_id->handler_mutex);
	return ret;
}

static int cma_ib_listen(struct rdma_id_private *id_priv)
{
	struct sockaddr *addr;
	struct ib_cm_id	*id;
	__be64 svc_id;

	addr = cma_src_addr(id_priv);
	svc_id = rdma_get_service_id(&id_priv->id, addr);
	id = ib_cm_insert_listen(id_priv->id.device,
				 cma_ib_req_handler, svc_id);
	if (IS_ERR(id))
		return PTR_ERR(id);
	id_priv->cm_id.ib = id;

	return 0;
}

static int cma_iw_listen(struct rdma_id_private *id_priv, int backlog)
{
	int ret;
	struct iw_cm_id	*id;

	id = iw_create_cm_id(id_priv->id.device,
			     iw_conn_req_handler,
			     id_priv);
	if (IS_ERR(id))
		return PTR_ERR(id);

	id->tos = id_priv->tos;
	id->tos_set = id_priv->tos_set;
	id_priv->cm_id.iw = id;

	memcpy(&id_priv->cm_id.iw->local_addr, cma_src_addr(id_priv),
	       rdma_addr_size(cma_src_addr(id_priv)));

	ret = iw_cm_listen(id_priv->cm_id.iw, backlog);

	if (ret) {
		iw_destroy_cm_id(id_priv->cm_id.iw);
		id_priv->cm_id.iw = NULL;
	}

	return ret;
}

static int cma_listen_handler(struct rdma_cm_id *id,
			      struct rdma_cm_event *event)
{
	struct rdma_id_private *id_priv = id->context;

	id->context = id_priv->id.context;
	id->event_handler = id_priv->id.event_handler;
	return id_priv->id.event_handler(id, event);
}

static void cma_listen_on_dev(struct rdma_id_private *id_priv,
			      struct cma_device *cma_dev)
{
	struct rdma_id_private *dev_id_priv;
	struct rdma_cm_id *id;
	struct net *net = id_priv->id.route.addr.dev_addr.net;
	int ret;

	lockdep_assert_held(&lock);

	if (cma_family(id_priv) == AF_IB && !rdma_cap_ib_cm(cma_dev->device, 1))
		return;

	id = __rdma_create_id(net, cma_listen_handler, id_priv, id_priv->id.ps,
			      id_priv->id.qp_type, id_priv->res.kern_name);
	if (IS_ERR(id))
		return;

	dev_id_priv = container_of(id, struct rdma_id_private, id);

	dev_id_priv->state = RDMA_CM_ADDR_BOUND;
	memcpy(cma_src_addr(dev_id_priv), cma_src_addr(id_priv),
	       rdma_addr_size(cma_src_addr(id_priv)));

	_cma_attach_to_dev(dev_id_priv, cma_dev);
	list_add_tail(&dev_id_priv->listen_list, &id_priv->listen_list);
	atomic_inc(&id_priv->refcount);
	dev_id_priv->internal_id = 1;
	dev_id_priv->afonly = id_priv->afonly;

	ret = rdma_listen(id, id_priv->backlog);
	if (ret)
		dev_warn(&cma_dev->device->dev,
			 "RDMA CMA: cma_listen_on_dev, error %d\n", ret);
}

static void cma_listen_on_all(struct rdma_id_private *id_priv)
{
	struct cma_device *cma_dev;

	mutex_lock(&lock);
	list_add_tail(&id_priv->list, &listen_any_list);
	list_for_each_entry(cma_dev, &dev_list, list)
		cma_listen_on_dev(id_priv, cma_dev);
	mutex_unlock(&lock);
}

void rdma_set_service_type(struct rdma_cm_id *id, int tos)
{
	struct rdma_id_private *id_priv;

	id_priv = container_of(id, struct rdma_id_private, id);
	id_priv->tos = (u8) tos;
	id_priv->tos_set = true;
}
EXPORT_SYMBOL(rdma_set_service_type);

static void cma_query_handler(int status, struct sa_path_rec *path_rec,
			      void *context)
{
	struct cma_work *work = context;
	struct rdma_route *route;

	route = &work->id->id.route;

	if (!status) {
		route->num_paths = 1;
		*route->path_rec = *path_rec;
	} else {
		work->old_state = RDMA_CM_ROUTE_QUERY;
		work->new_state = RDMA_CM_ADDR_RESOLVED;
		work->event.event = RDMA_CM_EVENT_ROUTE_ERROR;
		work->event.status = status;
		pr_debug_ratelimited("RDMA CM: ROUTE_ERROR: failed to query path. status %d\n",
				     status);
	}

	queue_work(cma_wq, &work->work);
}

static int cma_query_ib_route(struct rdma_id_private *id_priv,
			      unsigned long timeout_ms, struct cma_work *work)
{
	struct rdma_dev_addr *dev_addr = &id_priv->id.route.addr.dev_addr;
	struct sa_path_rec path_rec;
	ib_sa_comp_mask comp_mask;
	struct sockaddr_in6 *sin6;
	struct sockaddr_ib *sib;

	memset(&path_rec, 0, sizeof path_rec);

	if (rdma_cap_opa_ah(id_priv->id.device, id_priv->id.port_num))
		path_rec.rec_type = SA_PATH_REC_TYPE_OPA;
	else
		path_rec.rec_type = SA_PATH_REC_TYPE_IB;
	rdma_addr_get_sgid(dev_addr, &path_rec.sgid);
	rdma_addr_get_dgid(dev_addr, &path_rec.dgid);
	path_rec.pkey = cpu_to_be16(ib_addr_get_pkey(dev_addr));
	path_rec.numb_path = 1;
	path_rec.reversible = 1;
	path_rec.service_id = rdma_get_service_id(&id_priv->id,
						  cma_dst_addr(id_priv));

	comp_mask = IB_SA_PATH_REC_DGID | IB_SA_PATH_REC_SGID |
		    IB_SA_PATH_REC_PKEY | IB_SA_PATH_REC_NUMB_PATH |
		    IB_SA_PATH_REC_REVERSIBLE | IB_SA_PATH_REC_SERVICE_ID;

	switch (cma_family(id_priv)) {
	case AF_INET:
		path_rec.qos_class = cpu_to_be16((u16) id_priv->tos);
		comp_mask |= IB_SA_PATH_REC_QOS_CLASS;
		break;
	case AF_INET6:
		sin6 = (struct sockaddr_in6 *) cma_src_addr(id_priv);
		path_rec.traffic_class = (u8) (be32_to_cpu(sin6->sin6_flowinfo) >> 20);
		comp_mask |= IB_SA_PATH_REC_TRAFFIC_CLASS;
		break;
	case AF_IB:
		sib = (struct sockaddr_ib *) cma_src_addr(id_priv);
		path_rec.traffic_class = (u8) (be32_to_cpu(sib->sib_flowinfo) >> 20);
		comp_mask |= IB_SA_PATH_REC_TRAFFIC_CLASS;
		break;
	}

	id_priv->query_id = ib_sa_path_rec_get(&sa_client, id_priv->id.device,
					       id_priv->id.port_num, &path_rec,
					       comp_mask, timeout_ms,
					       GFP_KERNEL, cma_query_handler,
					       work, &id_priv->query);

	return (id_priv->query_id < 0) ? id_priv->query_id : 0;
}

static void cma_work_handler(struct work_struct *_work)
{
	struct cma_work *work = container_of(_work, struct cma_work, work);
	struct rdma_id_private *id_priv = work->id;
	int destroy = 0;

	mutex_lock(&id_priv->handler_mutex);
	if (!cma_comp_exch(id_priv, work->old_state, work->new_state))
		goto out;

	if (id_priv->id.event_handler(&id_priv->id, &work->event)) {
		cma_exch(id_priv, RDMA_CM_DESTROYING);
		destroy = 1;
	}
out:
	mutex_unlock(&id_priv->handler_mutex);
	cma_deref_id(id_priv);
	if (destroy)
		rdma_destroy_id(&id_priv->id);
	kfree(work);
}

static void cma_ndev_work_handler(struct work_struct *_work)
{
	struct cma_ndev_work *work = container_of(_work, struct cma_ndev_work, work);
	struct rdma_id_private *id_priv = work->id;
	int destroy = 0;

	mutex_lock(&id_priv->handler_mutex);
	if (id_priv->state == RDMA_CM_DESTROYING ||
	    id_priv->state == RDMA_CM_DEVICE_REMOVAL)
		goto out;

	if (id_priv->id.event_handler(&id_priv->id, &work->event)) {
		cma_exch(id_priv, RDMA_CM_DESTROYING);
		destroy = 1;
	}

out:
	mutex_unlock(&id_priv->handler_mutex);
	cma_deref_id(id_priv);
	if (destroy)
		rdma_destroy_id(&id_priv->id);
	kfree(work);
}

static void cma_init_resolve_route_work(struct cma_work *work,
					struct rdma_id_private *id_priv)
{
	work->id = id_priv;
	INIT_WORK(&work->work, cma_work_handler);
	work->old_state = RDMA_CM_ROUTE_QUERY;
	work->new_state = RDMA_CM_ROUTE_RESOLVED;
	work->event.event = RDMA_CM_EVENT_ROUTE_RESOLVED;
}

static void cma_init_resolve_addr_work(struct cma_work *work,
				       struct rdma_id_private *id_priv)
{
	work->id = id_priv;
	INIT_WORK(&work->work, cma_work_handler);
	work->old_state = RDMA_CM_ADDR_QUERY;
	work->new_state = RDMA_CM_ADDR_RESOLVED;
	work->event.event = RDMA_CM_EVENT_ADDR_RESOLVED;
}

static int cma_resolve_ib_route(struct rdma_id_private *id_priv,
				unsigned long timeout_ms)
{
	struct rdma_route *route = &id_priv->id.route;
	struct cma_work *work;
	int ret;

	work = kzalloc(sizeof *work, GFP_KERNEL);
	if (!work)
		return -ENOMEM;

	cma_init_resolve_route_work(work, id_priv);

	route->path_rec = kmalloc(sizeof *route->path_rec, GFP_KERNEL);
	if (!route->path_rec) {
		ret = -ENOMEM;
		goto err1;
	}

	ret = cma_query_ib_route(id_priv, timeout_ms, work);
	if (ret)
		goto err2;

	return 0;
err2:
	kfree(route->path_rec);
	route->path_rec = NULL;
err1:
	kfree(work);
	return ret;
}

static enum ib_gid_type cma_route_gid_type(enum rdma_network_type network_type,
					   unsigned long supported_gids,
					   enum ib_gid_type default_gid)
{
	if ((network_type == RDMA_NETWORK_IPV4 ||
	     network_type == RDMA_NETWORK_IPV6) &&
	    test_bit(IB_GID_TYPE_ROCE_UDP_ENCAP, &supported_gids))
		return IB_GID_TYPE_ROCE_UDP_ENCAP;

	return default_gid;
}

/*
 * cma_iboe_set_path_rec_l2_fields() is helper function which sets
 * path record type based on GID type.
 * It also sets up other L2 fields which includes destination mac address
 * netdev ifindex, of the path record.
 * It returns the netdev of the bound interface for this path record entry.
 */
static struct net_device *
cma_iboe_set_path_rec_l2_fields(struct rdma_id_private *id_priv)
{
	struct rdma_route *route = &id_priv->id.route;
	enum ib_gid_type gid_type = IB_GID_TYPE_ROCE;
	struct rdma_addr *addr = &route->addr;
	unsigned long supported_gids;
	struct net_device *ndev;

	if (!addr->dev_addr.bound_dev_if)
		return NULL;

	ndev = dev_get_by_index(addr->dev_addr.net,
				addr->dev_addr.bound_dev_if);
	if (!ndev)
		return NULL;

	supported_gids = roce_gid_type_mask_support(id_priv->id.device,
						    id_priv->id.port_num);
	gid_type = cma_route_gid_type(addr->dev_addr.network,
				      supported_gids,
				      id_priv->gid_type);
	/* Use the hint from IP Stack to select GID Type */
	if (gid_type < ib_network_to_gid_type(addr->dev_addr.network))
		gid_type = ib_network_to_gid_type(addr->dev_addr.network);
	route->path_rec->rec_type = sa_conv_gid_to_pathrec_type(gid_type);

	route->path_rec->roce.route_resolved = true;
	sa_path_set_dmac(route->path_rec, addr->dev_addr.dst_dev_addr);
	return ndev;
}

int rdma_set_ib_path(struct rdma_cm_id *id,
		     struct sa_path_rec *path_rec)
{
	struct rdma_id_private *id_priv;
	struct net_device *ndev;
	int ret;

	id_priv = container_of(id, struct rdma_id_private, id);
	if (!cma_comp_exch(id_priv, RDMA_CM_ADDR_RESOLVED,
			   RDMA_CM_ROUTE_RESOLVED))
		return -EINVAL;

	id->route.path_rec = kmemdup(path_rec, sizeof(*path_rec),
				     GFP_KERNEL);
	if (!id->route.path_rec) {
		ret = -ENOMEM;
		goto err;
	}

	if (rdma_protocol_roce(id->device, id->port_num)) {
		ndev = cma_iboe_set_path_rec_l2_fields(id_priv);
		if (!ndev) {
			ret = -ENODEV;
			goto err_free;
		}
		dev_put(ndev);
	}

	id->route.num_paths = 1;
	return 0;

err_free:
	kfree(id->route.path_rec);
	id->route.path_rec = NULL;
err:
	cma_comp_exch(id_priv, RDMA_CM_ROUTE_RESOLVED, RDMA_CM_ADDR_RESOLVED);
	return ret;
}
EXPORT_SYMBOL(rdma_set_ib_path);

static int cma_resolve_iw_route(struct rdma_id_private *id_priv)
{
	struct cma_work *work;

	work = kzalloc(sizeof *work, GFP_KERNEL);
	if (!work)
		return -ENOMEM;

	cma_init_resolve_route_work(work, id_priv);
	queue_work(cma_wq, &work->work);
	return 0;
}

static int iboe_tos_to_sl(struct net_device *ndev, int tos)
{
	int prio;
	struct net_device *dev;

	prio = rt_tos2priority(tos);
	dev = is_vlan_dev(ndev) ? vlan_dev_real_dev(ndev) : ndev;
	if (dev->num_tc)
		return netdev_get_prio_tc_map(dev, prio);

#if IS_ENABLED(CONFIG_VLAN_8021Q)
	if (is_vlan_dev(ndev))
		return (vlan_dev_get_egress_qos_mask(ndev, prio) &
			VLAN_PRIO_MASK) >> VLAN_PRIO_SHIFT;
#endif
	return 0;
}

static int cma_resolve_iboe_route(struct rdma_id_private *id_priv)
{
	struct rdma_route *route = &id_priv->id.route;
	struct rdma_addr *addr = &route->addr;
	struct cma_work *work;
	int ret;
	struct net_device *ndev;

	u8 default_roce_tos = id_priv->cma_dev->default_roce_tos[id_priv->id.port_num -
					rdma_start_port(id_priv->cma_dev->device)];
	u8 tos = id_priv->tos_set ? id_priv->tos : default_roce_tos;


	work = kzalloc(sizeof *work, GFP_KERNEL);
	if (!work)
		return -ENOMEM;

	route->path_rec = kzalloc(sizeof *route->path_rec, GFP_KERNEL);
	if (!route->path_rec) {
		ret = -ENOMEM;
		goto err1;
	}

	route->num_paths = 1;

	ndev = cma_iboe_set_path_rec_l2_fields(id_priv);
	if (!ndev) {
		ret = -ENODEV;
		goto err2;
	}

	rdma_ip2gid((struct sockaddr *)&id_priv->id.route.addr.src_addr,
		    &route->path_rec->sgid);
	rdma_ip2gid((struct sockaddr *)&id_priv->id.route.addr.dst_addr,
		    &route->path_rec->dgid);

	if (((struct sockaddr *)&id_priv->id.route.addr.dst_addr)->sa_family != AF_IB)
		/* TODO: get the hoplimit from the inet/inet6 device */
		route->path_rec->hop_limit = addr->dev_addr.hoplimit;
	else
		route->path_rec->hop_limit = 1;
	route->path_rec->reversible = 1;
	route->path_rec->pkey = cpu_to_be16(0xffff);
	route->path_rec->mtu_selector = IB_SA_EQ;
	route->path_rec->sl = iboe_tos_to_sl(ndev, tos);
	route->path_rec->traffic_class = tos;
	route->path_rec->mtu = iboe_get_mtu(ndev->mtu);
	route->path_rec->rate_selector = IB_SA_EQ;
	route->path_rec->rate = iboe_get_rate(ndev);
	dev_put(ndev);
	route->path_rec->packet_life_time_selector = IB_SA_EQ;
	route->path_rec->packet_life_time = CMA_IBOE_PACKET_LIFETIME;
	if (!route->path_rec->mtu) {
		ret = -EINVAL;
		goto err2;
	}

	cma_init_resolve_route_work(work, id_priv);
	queue_work(cma_wq, &work->work);

	return 0;

err2:
	kfree(route->path_rec);
	route->path_rec = NULL;
	route->num_paths = 0;
err1:
	kfree(work);
	return ret;
}

int rdma_resolve_route(struct rdma_cm_id *id, unsigned long timeout_ms)
{
	struct rdma_id_private *id_priv;
	int ret;

	id_priv = container_of(id, struct rdma_id_private, id);
	if (!cma_comp_exch(id_priv, RDMA_CM_ADDR_RESOLVED, RDMA_CM_ROUTE_QUERY))
		return -EINVAL;

	atomic_inc(&id_priv->refcount);
	if (rdma_cap_ib_sa(id->device, id->port_num))
		ret = cma_resolve_ib_route(id_priv, timeout_ms);
	else if (rdma_protocol_roce(id->device, id->port_num))
		ret = cma_resolve_iboe_route(id_priv);
	else if (rdma_protocol_iwarp(id->device, id->port_num))
		ret = cma_resolve_iw_route(id_priv);
	else
		ret = -ENOSYS;

	if (ret)
		goto err;

	return 0;
err:
	cma_comp_exch(id_priv, RDMA_CM_ROUTE_QUERY, RDMA_CM_ADDR_RESOLVED);
	cma_deref_id(id_priv);
	return ret;
}
EXPORT_SYMBOL(rdma_resolve_route);

static void cma_set_loopback(struct sockaddr *addr)
{
	switch (addr->sa_family) {
	case AF_INET:
		((struct sockaddr_in *) addr)->sin_addr.s_addr = htonl(INADDR_LOOPBACK);
		break;
	case AF_INET6:
		ipv6_addr_set(&((struct sockaddr_in6 *) addr)->sin6_addr,
			      0, 0, 0, htonl(1));
		break;
	default:
		ib_addr_set(&((struct sockaddr_ib *) addr)->sib_addr,
			    0, 0, 0, htonl(1));
		break;
	}
}

static int cma_bind_loopback(struct rdma_id_private *id_priv)
{
	struct cma_device *cma_dev, *cur_dev;
	union ib_gid gid;
	enum ib_port_state port_state;
	u16 pkey;
	int ret;
	u8 p;

	cma_dev = NULL;
	mutex_lock(&lock);
	list_for_each_entry(cur_dev, &dev_list, list) {
		if (cma_family(id_priv) == AF_IB &&
		    !rdma_cap_ib_cm(cur_dev->device, 1))
			continue;

		if (!cma_dev)
			cma_dev = cur_dev;

		for (p = 1; p <= cur_dev->device->phys_port_cnt; ++p) {
			if (!ib_get_cached_port_state(cur_dev->device, p, &port_state) &&
			    port_state == IB_PORT_ACTIVE) {
				cma_dev = cur_dev;
				goto port_found;
			}
		}
	}

	if (!cma_dev) {
		ret = -ENODEV;
		goto out;
	}

	p = 1;

port_found:
	ret = rdma_query_gid(cma_dev->device, p, 0, &gid);
	if (ret)
		goto out;

	ret = ib_get_cached_pkey(cma_dev->device, p, 0, &pkey);
	if (ret)
		goto out;

	id_priv->id.route.addr.dev_addr.dev_type =
		(rdma_protocol_ib(cma_dev->device, p)) ?
		ARPHRD_INFINIBAND : ARPHRD_ETHER;

	rdma_addr_set_sgid(&id_priv->id.route.addr.dev_addr, &gid);
	ib_addr_set_pkey(&id_priv->id.route.addr.dev_addr, pkey);
	id_priv->id.port_num = p;
	cma_attach_to_dev(id_priv, cma_dev);
	cma_set_loopback(cma_src_addr(id_priv));
out:
	mutex_unlock(&lock);
	return ret;
}

static void addr_handler(int status, struct sockaddr *src_addr,
			 struct rdma_dev_addr *dev_addr, void *context)
{
	struct rdma_id_private *id_priv = context;
	struct rdma_cm_event event = {};

	mutex_lock(&id_priv->handler_mutex);
	if (!cma_comp_exch(id_priv, RDMA_CM_ADDR_QUERY,
			   RDMA_CM_ADDR_RESOLVED))
		goto out;

	memcpy(cma_src_addr(id_priv), src_addr, rdma_addr_size(src_addr));
	if (!status && !id_priv->cma_dev) {
		status = cma_acquire_dev_by_src_ip(id_priv);
		if (status)
			pr_debug_ratelimited("RDMA CM: ADDR_ERROR: failed to acquire device. status %d\n",
					     status);
	} else if (status) {
		pr_debug_ratelimited("RDMA CM: ADDR_ERROR: failed to resolve IP. status %d\n", status);
	}

	if (status) {
		if (!cma_comp_exch(id_priv, RDMA_CM_ADDR_RESOLVED,
				   RDMA_CM_ADDR_BOUND))
			goto out;
		event.event = RDMA_CM_EVENT_ADDR_ERROR;
		event.status = status;
	} else
		event.event = RDMA_CM_EVENT_ADDR_RESOLVED;

	if (id_priv->id.event_handler(&id_priv->id, &event)) {
		cma_exch(id_priv, RDMA_CM_DESTROYING);
		mutex_unlock(&id_priv->handler_mutex);
		rdma_destroy_id(&id_priv->id);
		return;
	}
out:
	mutex_unlock(&id_priv->handler_mutex);
}

static int cma_resolve_loopback(struct rdma_id_private *id_priv)
{
	struct cma_work *work;
	union ib_gid gid;
	int ret;

	work = kzalloc(sizeof *work, GFP_KERNEL);
	if (!work)
		return -ENOMEM;

	if (!id_priv->cma_dev) {
		ret = cma_bind_loopback(id_priv);
		if (ret)
			goto err;
	}

	rdma_addr_get_sgid(&id_priv->id.route.addr.dev_addr, &gid);
	rdma_addr_set_dgid(&id_priv->id.route.addr.dev_addr, &gid);

	atomic_inc(&id_priv->refcount);
	cma_init_resolve_addr_work(work, id_priv);
	queue_work(cma_wq, &work->work);
	return 0;
err:
	kfree(work);
	return ret;
}

static int cma_resolve_ib_addr(struct rdma_id_private *id_priv)
{
	struct cma_work *work;
	int ret;

	work = kzalloc(sizeof *work, GFP_KERNEL);
	if (!work)
		return -ENOMEM;

	if (!id_priv->cma_dev) {
		ret = cma_resolve_ib_dev(id_priv);
		if (ret)
			goto err;
	}

	rdma_addr_set_dgid(&id_priv->id.route.addr.dev_addr, (union ib_gid *)
		&(((struct sockaddr_ib *) &id_priv->id.route.addr.dst_addr)->sib_addr));

	atomic_inc(&id_priv->refcount);
	cma_init_resolve_addr_work(work, id_priv);
	queue_work(cma_wq, &work->work);
	return 0;
err:
	kfree(work);
	return ret;
}

static int cma_bind_addr(struct rdma_cm_id *id, struct sockaddr *src_addr,
			 const struct sockaddr *dst_addr)
{
	if (!src_addr || !src_addr->sa_family) {
		src_addr = (struct sockaddr *) &id->route.addr.src_addr;
		src_addr->sa_family = dst_addr->sa_family;
		if (IS_ENABLED(CONFIG_IPV6) &&
		    dst_addr->sa_family == AF_INET6) {
			struct sockaddr_in6 *src_addr6 = (struct sockaddr_in6 *) src_addr;
			struct sockaddr_in6 *dst_addr6 = (struct sockaddr_in6 *) dst_addr;
			src_addr6->sin6_scope_id = dst_addr6->sin6_scope_id;
			if (ipv6_addr_type(&dst_addr6->sin6_addr) & IPV6_ADDR_LINKLOCAL)
				id->route.addr.dev_addr.bound_dev_if = dst_addr6->sin6_scope_id;
		} else if (dst_addr->sa_family == AF_IB) {
			((struct sockaddr_ib *) src_addr)->sib_pkey =
				((struct sockaddr_ib *) dst_addr)->sib_pkey;
		}
	}
	return rdma_bind_addr(id, src_addr);
}

int rdma_resolve_addr(struct rdma_cm_id *id, struct sockaddr *src_addr,
		      const struct sockaddr *dst_addr, unsigned long timeout_ms)
{
	struct rdma_id_private *id_priv;
	int ret;

	id_priv = container_of(id, struct rdma_id_private, id);
	memcpy(cma_dst_addr(id_priv), dst_addr, rdma_addr_size(dst_addr));
	if (id_priv->state == RDMA_CM_IDLE) {
		ret = cma_bind_addr(id, src_addr, dst_addr);
		if (ret) {
			memset(cma_dst_addr(id_priv), 0,
			       rdma_addr_size(dst_addr));
			return ret;
		}
	}

	if (cma_family(id_priv) != dst_addr->sa_family) {
		memset(cma_dst_addr(id_priv), 0, rdma_addr_size(dst_addr));
		return -EINVAL;
	}

	if (!cma_comp_exch(id_priv, RDMA_CM_ADDR_BOUND, RDMA_CM_ADDR_QUERY)) {
		memset(cma_dst_addr(id_priv), 0, rdma_addr_size(dst_addr));
		return -EINVAL;
	}

	if (cma_any_addr(dst_addr)) {
		ret = cma_resolve_loopback(id_priv);
	} else {
		if (dst_addr->sa_family == AF_IB) {
			ret = cma_resolve_ib_addr(id_priv);
		} else {
<<<<<<< HEAD
=======
			/*
			 * The FSM can return back to RDMA_CM_ADDR_BOUND after
			 * rdma_resolve_ip() is called, eg through the error
			 * path in addr_handler(). If this happens the existing
			 * request must be canceled before issuing a new one.
			 * Since canceling a request is a bit slow and this
			 * oddball path is rare, keep track once a request has
			 * been issued. The track turns out to be a permanent
			 * state since this is the only cancel as it is
			 * immediately before rdma_resolve_ip().
			 */
			if (id_priv->used_resolve_ip)
				rdma_addr_cancel(&id->route.addr.dev_addr);
			else
				id_priv->used_resolve_ip = 1;
>>>>>>> d5395b5f
			ret = rdma_resolve_ip(cma_src_addr(id_priv), dst_addr,
					      &id->route.addr.dev_addr,
					      timeout_ms, addr_handler,
					      false, id_priv);
		}
	}
	if (ret)
		goto err;

	return 0;
err:
	cma_comp_exch(id_priv, RDMA_CM_ADDR_QUERY, RDMA_CM_ADDR_BOUND);
	return ret;
}
EXPORT_SYMBOL(rdma_resolve_addr);

int rdma_set_reuseaddr(struct rdma_cm_id *id, int reuse)
{
	struct rdma_id_private *id_priv;
	unsigned long flags;
	int ret;

	id_priv = container_of(id, struct rdma_id_private, id);
	spin_lock_irqsave(&id_priv->lock, flags);
	if (reuse || id_priv->state == RDMA_CM_IDLE) {
		id_priv->reuseaddr = reuse;
		ret = 0;
	} else {
		ret = -EINVAL;
	}
	spin_unlock_irqrestore(&id_priv->lock, flags);
	return ret;
}
EXPORT_SYMBOL(rdma_set_reuseaddr);

int rdma_set_afonly(struct rdma_cm_id *id, int afonly)
{
	struct rdma_id_private *id_priv;
	unsigned long flags;
	int ret;

	id_priv = container_of(id, struct rdma_id_private, id);
	spin_lock_irqsave(&id_priv->lock, flags);
	if (id_priv->state == RDMA_CM_IDLE || id_priv->state == RDMA_CM_ADDR_BOUND) {
		id_priv->options |= (1 << CMA_OPTION_AFONLY);
		id_priv->afonly = afonly;
		ret = 0;
	} else {
		ret = -EINVAL;
	}
	spin_unlock_irqrestore(&id_priv->lock, flags);
	return ret;
}
EXPORT_SYMBOL(rdma_set_afonly);

static void cma_bind_port(struct rdma_bind_list *bind_list,
			  struct rdma_id_private *id_priv)
{
	struct sockaddr *addr;
	struct sockaddr_ib *sib;
	u64 sid, mask;
	__be16 port;

	lockdep_assert_held(&lock);

	addr = cma_src_addr(id_priv);
	port = htons(bind_list->port);

	switch (addr->sa_family) {
	case AF_INET:
		((struct sockaddr_in *) addr)->sin_port = port;
		break;
	case AF_INET6:
		((struct sockaddr_in6 *) addr)->sin6_port = port;
		break;
	case AF_IB:
		sib = (struct sockaddr_ib *) addr;
		sid = be64_to_cpu(sib->sib_sid);
		mask = be64_to_cpu(sib->sib_sid_mask);
		sib->sib_sid = cpu_to_be64((sid & mask) | (u64) ntohs(port));
		sib->sib_sid_mask = cpu_to_be64(~0ULL);
		break;
	}
	id_priv->bind_list = bind_list;
	hlist_add_head(&id_priv->node, &bind_list->owners);
}

static int cma_alloc_port(enum rdma_ucm_port_space ps,
			  struct rdma_id_private *id_priv, unsigned short snum)
{
	struct rdma_bind_list *bind_list;
	int ret;

	lockdep_assert_held(&lock);

	bind_list = kzalloc(sizeof *bind_list, GFP_KERNEL);
	if (!bind_list)
		return -ENOMEM;

	ret = cma_ps_alloc(id_priv->id.route.addr.dev_addr.net, ps, bind_list,
			   snum);
	if (ret < 0)
		goto err;

	bind_list->ps = ps;
	bind_list->port = (unsigned short)ret;
	cma_bind_port(bind_list, id_priv);
	return 0;
err:
	kfree(bind_list);
	return ret == -ENOSPC ? -EADDRNOTAVAIL : ret;
}

static int cma_port_is_unique(struct rdma_bind_list *bind_list,
			      struct rdma_id_private *id_priv)
{
	struct rdma_id_private *cur_id;
	struct sockaddr  *daddr = cma_dst_addr(id_priv);
	struct sockaddr  *saddr = cma_src_addr(id_priv);
	__be16 dport = cma_port(daddr);

	lockdep_assert_held(&lock);

	hlist_for_each_entry(cur_id, &bind_list->owners, node) {
		struct sockaddr  *cur_daddr = cma_dst_addr(cur_id);
		struct sockaddr  *cur_saddr = cma_src_addr(cur_id);
		__be16 cur_dport = cma_port(cur_daddr);

		if (id_priv == cur_id)
			continue;

		/* different dest port -> unique */
		if (!cma_any_port(daddr) &&
		    !cma_any_port(cur_daddr) &&
		    (dport != cur_dport))
			continue;

		/* different src address -> unique */
		if (!cma_any_addr(saddr) &&
		    !cma_any_addr(cur_saddr) &&
		    cma_addr_cmp(saddr, cur_saddr))
			continue;

		/* different dst address -> unique */
		if (!cma_any_addr(daddr) &&
		    !cma_any_addr(cur_daddr) &&
		    cma_addr_cmp(daddr, cur_daddr))
			continue;

		return -EADDRNOTAVAIL;
	}
	return 0;
}

static int cma_alloc_any_port(enum rdma_ucm_port_space ps,
			      struct rdma_id_private *id_priv)
{
	static unsigned int last_used_port;
	int low, high, remaining;
	unsigned int rover;
	struct net *net = id_priv->id.route.addr.dev_addr.net;

	lockdep_assert_held(&lock);

	inet_get_local_port_range(net, &low, &high);
	remaining = (high - low) + 1;
	rover = prandom_u32() % remaining + low;
retry:
	if (last_used_port != rover) {
		struct rdma_bind_list *bind_list;
		int ret;

		bind_list = cma_ps_find(net, ps, (unsigned short)rover);

		if (!bind_list) {
			ret = cma_alloc_port(ps, id_priv, rover);
		} else {
			ret = cma_port_is_unique(bind_list, id_priv);
			if (!ret)
				cma_bind_port(bind_list, id_priv);
		}
		/*
		 * Remember previously used port number in order to avoid
		 * re-using same port immediately after it is closed.
		 */
		if (!ret)
			last_used_port = rover;
		if (ret != -EADDRNOTAVAIL)
			return ret;
	}
	if (--remaining) {
		rover++;
		if ((rover < low) || (rover > high))
			rover = low;
		goto retry;
	}
	return -EADDRNOTAVAIL;
}

/*
 * Check that the requested port is available.  This is called when trying to
 * bind to a specific port, or when trying to listen on a bound port.  In
 * the latter case, the provided id_priv may already be on the bind_list, but
 * we still need to check that it's okay to start listening.
 */
static int cma_check_port(struct rdma_bind_list *bind_list,
			  struct rdma_id_private *id_priv, uint8_t reuseaddr)
{
	struct rdma_id_private *cur_id;
	struct sockaddr *addr, *cur_addr;

	lockdep_assert_held(&lock);

	addr = cma_src_addr(id_priv);
	hlist_for_each_entry(cur_id, &bind_list->owners, node) {
		if (id_priv == cur_id)
			continue;

		if ((cur_id->state != RDMA_CM_LISTEN) && reuseaddr &&
		    cur_id->reuseaddr)
			continue;

		cur_addr = cma_src_addr(cur_id);
		if (id_priv->afonly && cur_id->afonly &&
		    (addr->sa_family != cur_addr->sa_family))
			continue;

		if (cma_any_addr(addr) || cma_any_addr(cur_addr))
			return -EADDRNOTAVAIL;

		if (!cma_addr_cmp(addr, cur_addr))
			return -EADDRINUSE;
	}
	return 0;
}

static int cma_use_port(enum rdma_ucm_port_space ps,
			struct rdma_id_private *id_priv)
{
	struct rdma_bind_list *bind_list;
	unsigned short snum;
	int ret;

	lockdep_assert_held(&lock);

	snum = ntohs(cma_port(cma_src_addr(id_priv)));
	if (snum < PROT_SOCK && !capable(CAP_NET_BIND_SERVICE))
		return -EACCES;

	bind_list = cma_ps_find(id_priv->id.route.addr.dev_addr.net, ps, snum);
	if (!bind_list) {
		ret = cma_alloc_port(ps, id_priv, snum);
	} else {
		ret = cma_check_port(bind_list, id_priv, id_priv->reuseaddr);
		if (!ret)
			cma_bind_port(bind_list, id_priv);
	}
	return ret;
}

static int cma_bind_listen(struct rdma_id_private *id_priv)
{
	struct rdma_bind_list *bind_list = id_priv->bind_list;
	int ret = 0;

	mutex_lock(&lock);
	if (bind_list->owners.first->next)
		ret = cma_check_port(bind_list, id_priv, 0);
	mutex_unlock(&lock);
	return ret;
}

static enum rdma_ucm_port_space
cma_select_inet_ps(struct rdma_id_private *id_priv)
{
	switch (id_priv->id.ps) {
	case RDMA_PS_TCP:
	case RDMA_PS_UDP:
	case RDMA_PS_IPOIB:
	case RDMA_PS_IB:
		return id_priv->id.ps;
	default:

		return 0;
	}
}

static enum rdma_ucm_port_space
cma_select_ib_ps(struct rdma_id_private *id_priv)
{
	enum rdma_ucm_port_space ps = 0;
	struct sockaddr_ib *sib;
	u64 sid_ps, mask, sid;

	sib = (struct sockaddr_ib *) cma_src_addr(id_priv);
	mask = be64_to_cpu(sib->sib_sid_mask) & RDMA_IB_IP_PS_MASK;
	sid = be64_to_cpu(sib->sib_sid) & mask;

	if ((id_priv->id.ps == RDMA_PS_IB) && (sid == (RDMA_IB_IP_PS_IB & mask))) {
		sid_ps = RDMA_IB_IP_PS_IB;
		ps = RDMA_PS_IB;
	} else if (((id_priv->id.ps == RDMA_PS_IB) || (id_priv->id.ps == RDMA_PS_TCP)) &&
		   (sid == (RDMA_IB_IP_PS_TCP & mask))) {
		sid_ps = RDMA_IB_IP_PS_TCP;
		ps = RDMA_PS_TCP;
	} else if (((id_priv->id.ps == RDMA_PS_IB) || (id_priv->id.ps == RDMA_PS_UDP)) &&
		   (sid == (RDMA_IB_IP_PS_UDP & mask))) {
		sid_ps = RDMA_IB_IP_PS_UDP;
		ps = RDMA_PS_UDP;
	}

	if (ps) {
		sib->sib_sid = cpu_to_be64(sid_ps | ntohs(cma_port((struct sockaddr *) sib)));
		sib->sib_sid_mask = cpu_to_be64(RDMA_IB_IP_PS_MASK |
						be64_to_cpu(sib->sib_sid_mask));
	}
	return ps;
}

static int cma_get_port(struct rdma_id_private *id_priv)
{
	enum rdma_ucm_port_space ps;
	int ret;

	if (cma_family(id_priv) != AF_IB)
		ps = cma_select_inet_ps(id_priv);
	else
		ps = cma_select_ib_ps(id_priv);
	if (!ps)
		return -EPROTONOSUPPORT;

	mutex_lock(&lock);
	if (cma_any_port(cma_src_addr(id_priv)))
		ret = cma_alloc_any_port(ps, id_priv);
	else
		ret = cma_use_port(ps, id_priv);
	mutex_unlock(&lock);

	return ret;
}

static int cma_check_linklocal(struct rdma_dev_addr *dev_addr,
			       struct sockaddr *addr)
{
#if IS_ENABLED(CONFIG_IPV6)
	struct sockaddr_in6 *sin6;

	if (addr->sa_family != AF_INET6)
		return 0;

	sin6 = (struct sockaddr_in6 *) addr;

	if (!(ipv6_addr_type(&sin6->sin6_addr) & IPV6_ADDR_LINKLOCAL))
		return 0;

	if (!sin6->sin6_scope_id)
			return -EINVAL;

	dev_addr->bound_dev_if = sin6->sin6_scope_id;
#endif
	return 0;
}

int rdma_listen(struct rdma_cm_id *id, int backlog)
{
	struct rdma_id_private *id_priv;
	int ret;

	id_priv = container_of(id, struct rdma_id_private, id);
	if (id_priv->state == RDMA_CM_IDLE) {
		id->route.addr.src_addr.ss_family = AF_INET;
		ret = rdma_bind_addr(id, cma_src_addr(id_priv));
		if (ret)
			return ret;
	}

	if (!cma_comp_exch(id_priv, RDMA_CM_ADDR_BOUND, RDMA_CM_LISTEN))
		return -EINVAL;

	if (id_priv->reuseaddr) {
		ret = cma_bind_listen(id_priv);
		if (ret)
			goto err;
	}

	id_priv->backlog = backlog;
	if (id->device) {
		if (rdma_cap_ib_cm(id->device, 1)) {
			ret = cma_ib_listen(id_priv);
			if (ret)
				goto err;
		} else if (rdma_cap_iw_cm(id->device, 1)) {
			ret = cma_iw_listen(id_priv, backlog);
			if (ret)
				goto err;
		} else {
			ret = -ENOSYS;
			goto err;
		}
	} else
		cma_listen_on_all(id_priv);

	return 0;
err:
	id_priv->backlog = 0;
	cma_comp_exch(id_priv, RDMA_CM_LISTEN, RDMA_CM_ADDR_BOUND);
	return ret;
}
EXPORT_SYMBOL(rdma_listen);

int rdma_bind_addr(struct rdma_cm_id *id, struct sockaddr *addr)
{
	struct rdma_id_private *id_priv;
	int ret;
	struct sockaddr  *daddr;

	if (addr->sa_family != AF_INET && addr->sa_family != AF_INET6 &&
	    addr->sa_family != AF_IB)
		return -EAFNOSUPPORT;

	id_priv = container_of(id, struct rdma_id_private, id);
	if (!cma_comp_exch(id_priv, RDMA_CM_IDLE, RDMA_CM_ADDR_BOUND))
		return -EINVAL;

	ret = cma_check_linklocal(&id->route.addr.dev_addr, addr);
	if (ret)
		goto err1;

	memcpy(cma_src_addr(id_priv), addr, rdma_addr_size(addr));
	if (!cma_any_addr(addr)) {
		ret = cma_translate_addr(addr, &id->route.addr.dev_addr);
		if (ret)
			goto err1;

		ret = cma_acquire_dev_by_src_ip(id_priv);
		if (ret)
			goto err1;
	}

	if (!(id_priv->options & (1 << CMA_OPTION_AFONLY))) {
		if (addr->sa_family == AF_INET)
			id_priv->afonly = 1;
#if IS_ENABLED(CONFIG_IPV6)
		else if (addr->sa_family == AF_INET6) {
			struct net *net = id_priv->id.route.addr.dev_addr.net;

			id_priv->afonly = net->ipv6.sysctl.bindv6only;
		}
#endif
	}
	daddr = cma_dst_addr(id_priv);
	daddr->sa_family = addr->sa_family;

	ret = cma_get_port(id_priv);
	if (ret)
		goto err2;

	return 0;
err2:
	rdma_restrack_del(&id_priv->res);
	if (id_priv->cma_dev)
		cma_release_dev(id_priv);
err1:
	cma_comp_exch(id_priv, RDMA_CM_ADDR_BOUND, RDMA_CM_IDLE);
	return ret;
}
EXPORT_SYMBOL(rdma_bind_addr);

static int cma_format_hdr(void *hdr, struct rdma_id_private *id_priv)
{
	struct cma_hdr *cma_hdr;

	cma_hdr = hdr;
	cma_hdr->cma_version = CMA_VERSION;
	if (cma_family(id_priv) == AF_INET) {
		struct sockaddr_in *src4, *dst4;

		src4 = (struct sockaddr_in *) cma_src_addr(id_priv);
		dst4 = (struct sockaddr_in *) cma_dst_addr(id_priv);

		cma_set_ip_ver(cma_hdr, 4);
		cma_hdr->src_addr.ip4.addr = src4->sin_addr.s_addr;
		cma_hdr->dst_addr.ip4.addr = dst4->sin_addr.s_addr;
		cma_hdr->port = src4->sin_port;
	} else if (cma_family(id_priv) == AF_INET6) {
		struct sockaddr_in6 *src6, *dst6;

		src6 = (struct sockaddr_in6 *) cma_src_addr(id_priv);
		dst6 = (struct sockaddr_in6 *) cma_dst_addr(id_priv);

		cma_set_ip_ver(cma_hdr, 6);
		cma_hdr->src_addr.ip6 = src6->sin6_addr;
		cma_hdr->dst_addr.ip6 = dst6->sin6_addr;
		cma_hdr->port = src6->sin6_port;
	}
	return 0;
}

static int cma_sidr_rep_handler(struct ib_cm_id *cm_id,
				const struct ib_cm_event *ib_event)
{
	struct rdma_id_private *id_priv = cm_id->context;
	struct rdma_cm_event event = {};
	const struct ib_cm_sidr_rep_event_param *rep =
				&ib_event->param.sidr_rep_rcvd;
	int ret = 0;

	mutex_lock(&id_priv->handler_mutex);
	if (id_priv->state != RDMA_CM_CONNECT)
		goto out;

	switch (ib_event->event) {
	case IB_CM_SIDR_REQ_ERROR:
		event.event = RDMA_CM_EVENT_UNREACHABLE;
		event.status = -ETIMEDOUT;
		break;
	case IB_CM_SIDR_REP_RECEIVED:
		event.param.ud.private_data = ib_event->private_data;
		event.param.ud.private_data_len = IB_CM_SIDR_REP_PRIVATE_DATA_SIZE;
		if (rep->status != IB_SIDR_SUCCESS) {
			event.event = RDMA_CM_EVENT_UNREACHABLE;
			event.status = ib_event->param.sidr_rep_rcvd.status;
			pr_debug_ratelimited("RDMA CM: UNREACHABLE: bad SIDR reply. status %d\n",
					     event.status);
			break;
		}
		ret = cma_set_qkey(id_priv, rep->qkey);
		if (ret) {
			pr_debug_ratelimited("RDMA CM: ADDR_ERROR: failed to set qkey. status %d\n", ret);
			event.event = RDMA_CM_EVENT_ADDR_ERROR;
			event.status = ret;
			break;
		}
		ib_init_ah_attr_from_path(id_priv->id.device,
					  id_priv->id.port_num,
					  id_priv->id.route.path_rec,
					  &event.param.ud.ah_attr,
					  rep->sgid_attr);
		event.param.ud.qp_num = rep->qpn;
		event.param.ud.qkey = rep->qkey;
		event.event = RDMA_CM_EVENT_ESTABLISHED;
		event.status = 0;
		break;
	default:
		pr_err("RDMA CMA: unexpected IB CM event: %d\n",
		       ib_event->event);
		goto out;
	}

	ret = id_priv->id.event_handler(&id_priv->id, &event);

	rdma_destroy_ah_attr(&event.param.ud.ah_attr);
	if (ret) {
		/* Destroy the CM ID by returning a non-zero value. */
		id_priv->cm_id.ib = NULL;
		cma_exch(id_priv, RDMA_CM_DESTROYING);
		mutex_unlock(&id_priv->handler_mutex);
		rdma_destroy_id(&id_priv->id);
		return ret;
	}
out:
	mutex_unlock(&id_priv->handler_mutex);
	return ret;
}

static int cma_resolve_ib_udp(struct rdma_id_private *id_priv,
			      struct rdma_conn_param *conn_param)
{
	struct ib_cm_sidr_req_param req;
	struct ib_cm_id	*id;
	void *private_data;
	u8 offset;
	int ret;

	memset(&req, 0, sizeof req);
	offset = cma_user_data_offset(id_priv);
	req.private_data_len = offset + conn_param->private_data_len;
	if (req.private_data_len < conn_param->private_data_len)
		return -EINVAL;

	if (req.private_data_len) {
		private_data = kzalloc(req.private_data_len, GFP_ATOMIC);
		if (!private_data)
			return -ENOMEM;
	} else {
		private_data = NULL;
	}

	if (conn_param->private_data && conn_param->private_data_len)
		memcpy(private_data + offset, conn_param->private_data,
		       conn_param->private_data_len);

	if (private_data) {
		ret = cma_format_hdr(private_data, id_priv);
		if (ret)
			goto out;
		req.private_data = private_data;
	}

	id = ib_create_cm_id(id_priv->id.device, cma_sidr_rep_handler,
			     id_priv);
	if (IS_ERR(id)) {
		ret = PTR_ERR(id);
		goto out;
	}
	id_priv->cm_id.ib = id;

	req.path = id_priv->id.route.path_rec;
	req.sgid_attr = id_priv->id.route.addr.dev_addr.sgid_attr;
	req.service_id = rdma_get_service_id(&id_priv->id, cma_dst_addr(id_priv));
	req.timeout_ms = 1 << (CMA_CM_RESPONSE_TIMEOUT - 8);
	req.max_cm_retries = CMA_MAX_CM_RETRIES;

	ret = ib_send_cm_sidr_req(id_priv->cm_id.ib, &req);
	if (ret) {
		ib_destroy_cm_id(id_priv->cm_id.ib);
		id_priv->cm_id.ib = NULL;
	}
out:
	kfree(private_data);
	return ret;
}

static int cma_connect_ib(struct rdma_id_private *id_priv,
			  struct rdma_conn_param *conn_param)
{
	struct ib_cm_req_param req;
	struct rdma_route *route;
	void *private_data;
	struct ib_cm_id	*id;
	u8 offset;
	int ret;

	memset(&req, 0, sizeof req);
	offset = cma_user_data_offset(id_priv);
	req.private_data_len = offset + conn_param->private_data_len;
	if (req.private_data_len < conn_param->private_data_len)
		return -EINVAL;

	if (req.private_data_len) {
		private_data = kzalloc(req.private_data_len, GFP_ATOMIC);
		if (!private_data)
			return -ENOMEM;
	} else {
		private_data = NULL;
	}

	if (conn_param->private_data && conn_param->private_data_len)
		memcpy(private_data + offset, conn_param->private_data,
		       conn_param->private_data_len);

	id = ib_create_cm_id(id_priv->id.device, cma_ib_handler, id_priv);
	if (IS_ERR(id)) {
		ret = PTR_ERR(id);
		goto out;
	}
	id_priv->cm_id.ib = id;

	route = &id_priv->id.route;
	if (private_data) {
		ret = cma_format_hdr(private_data, id_priv);
		if (ret)
			goto out;
		req.private_data = private_data;
	}

	req.primary_path = &route->path_rec[0];
	if (route->num_paths == 2)
		req.alternate_path = &route->path_rec[1];

	req.ppath_sgid_attr = id_priv->id.route.addr.dev_addr.sgid_attr;
	/* Alternate path SGID attribute currently unsupported */
	req.service_id = rdma_get_service_id(&id_priv->id, cma_dst_addr(id_priv));
	req.qp_num = id_priv->qp_num;
	req.qp_type = id_priv->id.qp_type;
	req.starting_psn = id_priv->seq_num;
	req.responder_resources = conn_param->responder_resources;
	req.initiator_depth = conn_param->initiator_depth;
	req.flow_control = conn_param->flow_control;
	req.retry_count = min_t(u8, 7, conn_param->retry_count);
	req.rnr_retry_count = min_t(u8, 7, conn_param->rnr_retry_count);
	req.remote_cm_response_timeout = CMA_CM_RESPONSE_TIMEOUT;
	req.local_cm_response_timeout = CMA_CM_RESPONSE_TIMEOUT;
	req.max_cm_retries = CMA_MAX_CM_RETRIES;
	req.srq = id_priv->srq ? 1 : 0;

	ret = ib_send_cm_req(id_priv->cm_id.ib, &req);
out:
	if (ret && !IS_ERR(id)) {
		ib_destroy_cm_id(id);
		id_priv->cm_id.ib = NULL;
	}

	kfree(private_data);
	return ret;
}

static int cma_connect_iw(struct rdma_id_private *id_priv,
			  struct rdma_conn_param *conn_param)
{
	struct iw_cm_id *cm_id;
	int ret;
	struct iw_cm_conn_param iw_param;

	cm_id = iw_create_cm_id(id_priv->id.device, cma_iw_handler, id_priv);
	if (IS_ERR(cm_id))
		return PTR_ERR(cm_id);

	cm_id->tos = id_priv->tos;
	cm_id->tos_set = id_priv->tos_set;
	id_priv->cm_id.iw = cm_id;

	memcpy(&cm_id->local_addr, cma_src_addr(id_priv),
	       rdma_addr_size(cma_src_addr(id_priv)));
	memcpy(&cm_id->remote_addr, cma_dst_addr(id_priv),
	       rdma_addr_size(cma_dst_addr(id_priv)));

	ret = cma_modify_qp_rtr(id_priv, conn_param);
	if (ret)
		goto out;

	if (conn_param) {
		iw_param.ord = conn_param->initiator_depth;
		iw_param.ird = conn_param->responder_resources;
		iw_param.private_data = conn_param->private_data;
		iw_param.private_data_len = conn_param->private_data_len;
		iw_param.qpn = id_priv->id.qp ? id_priv->qp_num : conn_param->qp_num;
	} else {
		memset(&iw_param, 0, sizeof iw_param);
		iw_param.qpn = id_priv->qp_num;
	}
	ret = iw_cm_connect(cm_id, &iw_param);
out:
	if (ret) {
		iw_destroy_cm_id(cm_id);
		id_priv->cm_id.iw = NULL;
	}
	return ret;
}

int rdma_connect(struct rdma_cm_id *id, struct rdma_conn_param *conn_param)
{
	struct rdma_id_private *id_priv;
	int ret;

	id_priv = container_of(id, struct rdma_id_private, id);
	if (!cma_comp_exch(id_priv, RDMA_CM_ROUTE_RESOLVED, RDMA_CM_CONNECT))
		return -EINVAL;

	if (!id->qp) {
		id_priv->qp_num = conn_param->qp_num;
		id_priv->srq = conn_param->srq;
	}

	if (rdma_cap_ib_cm(id->device, id->port_num)) {
		if (id->qp_type == IB_QPT_UD)
			ret = cma_resolve_ib_udp(id_priv, conn_param);
		else
			ret = cma_connect_ib(id_priv, conn_param);
	} else if (rdma_cap_iw_cm(id->device, id->port_num))
		ret = cma_connect_iw(id_priv, conn_param);
	else
		ret = -ENOSYS;
	if (ret)
		goto err;

	return 0;
err:
	cma_comp_exch(id_priv, RDMA_CM_CONNECT, RDMA_CM_ROUTE_RESOLVED);
	return ret;
}
EXPORT_SYMBOL(rdma_connect);

static int cma_accept_ib(struct rdma_id_private *id_priv,
			 struct rdma_conn_param *conn_param)
{
	struct ib_cm_rep_param rep;
	int ret;

	ret = cma_modify_qp_rtr(id_priv, conn_param);
	if (ret)
		goto out;

	ret = cma_modify_qp_rts(id_priv, conn_param);
	if (ret)
		goto out;

	memset(&rep, 0, sizeof rep);
	rep.qp_num = id_priv->qp_num;
	rep.starting_psn = id_priv->seq_num;
	rep.private_data = conn_param->private_data;
	rep.private_data_len = conn_param->private_data_len;
	rep.responder_resources = conn_param->responder_resources;
	rep.initiator_depth = conn_param->initiator_depth;
	rep.failover_accepted = 0;
	rep.flow_control = conn_param->flow_control;
	rep.rnr_retry_count = min_t(u8, 7, conn_param->rnr_retry_count);
	rep.srq = id_priv->srq ? 1 : 0;

	ret = ib_send_cm_rep(id_priv->cm_id.ib, &rep);
out:
	return ret;
}

static int cma_accept_iw(struct rdma_id_private *id_priv,
		  struct rdma_conn_param *conn_param)
{
	struct iw_cm_conn_param iw_param;
	int ret;

	if (!conn_param)
		return -EINVAL;

	ret = cma_modify_qp_rtr(id_priv, conn_param);
	if (ret)
		return ret;

	iw_param.ord = conn_param->initiator_depth;
	iw_param.ird = conn_param->responder_resources;
	iw_param.private_data = conn_param->private_data;
	iw_param.private_data_len = conn_param->private_data_len;
	if (id_priv->id.qp) {
		iw_param.qpn = id_priv->qp_num;
	} else
		iw_param.qpn = conn_param->qp_num;

	return iw_cm_accept(id_priv->cm_id.iw, &iw_param);
}

static int cma_send_sidr_rep(struct rdma_id_private *id_priv,
			     enum ib_cm_sidr_status status, u32 qkey,
			     const void *private_data, int private_data_len)
{
	struct ib_cm_sidr_rep_param rep;
	int ret;

	memset(&rep, 0, sizeof rep);
	rep.status = status;
	if (status == IB_SIDR_SUCCESS) {
		ret = cma_set_qkey(id_priv, qkey);
		if (ret)
			return ret;
		rep.qp_num = id_priv->qp_num;
		rep.qkey = id_priv->qkey;
	}
	rep.private_data = private_data;
	rep.private_data_len = private_data_len;

	return ib_send_cm_sidr_rep(id_priv->cm_id.ib, &rep);
}

int __rdma_accept(struct rdma_cm_id *id, struct rdma_conn_param *conn_param,
		  const char *caller)
{
	struct rdma_id_private *id_priv;
	int ret;

	id_priv = container_of(id, struct rdma_id_private, id);

	rdma_restrack_set_task(&id_priv->res, caller);

	if (!cma_comp(id_priv, RDMA_CM_CONNECT))
		return -EINVAL;

	if (!id->qp && conn_param) {
		id_priv->qp_num = conn_param->qp_num;
		id_priv->srq = conn_param->srq;
	}

	if (rdma_cap_ib_cm(id->device, id->port_num)) {
		if (id->qp_type == IB_QPT_UD) {
			if (conn_param)
				ret = cma_send_sidr_rep(id_priv, IB_SIDR_SUCCESS,
							conn_param->qkey,
							conn_param->private_data,
							conn_param->private_data_len);
			else
				ret = cma_send_sidr_rep(id_priv, IB_SIDR_SUCCESS,
							0, NULL, 0);
		} else {
			if (conn_param)
				ret = cma_accept_ib(id_priv, conn_param);
			else
				ret = cma_rep_recv(id_priv);
		}
	} else if (rdma_cap_iw_cm(id->device, id->port_num))
		ret = cma_accept_iw(id_priv, conn_param);
	else
		ret = -ENOSYS;

	if (ret)
		goto reject;

	return 0;
reject:
	cma_modify_qp_err(id_priv);
	rdma_reject(id, NULL, 0);
	return ret;
}
EXPORT_SYMBOL(__rdma_accept);

int rdma_notify(struct rdma_cm_id *id, enum ib_event_type event)
{
	struct rdma_id_private *id_priv;
	int ret;

	id_priv = container_of(id, struct rdma_id_private, id);
	if (!id_priv->cm_id.ib)
		return -EINVAL;

	switch (id->device->node_type) {
	case RDMA_NODE_IB_CA:
		ret = ib_cm_notify(id_priv->cm_id.ib, event);
		break;
	default:
		ret = 0;
		break;
	}
	return ret;
}
EXPORT_SYMBOL(rdma_notify);

int rdma_reject(struct rdma_cm_id *id, const void *private_data,
		u8 private_data_len)
{
	struct rdma_id_private *id_priv;
	int ret;

	id_priv = container_of(id, struct rdma_id_private, id);
	if (!id_priv->cm_id.ib)
		return -EINVAL;

	if (rdma_cap_ib_cm(id->device, id->port_num)) {
		if (id->qp_type == IB_QPT_UD)
			ret = cma_send_sidr_rep(id_priv, IB_SIDR_REJECT, 0,
						private_data, private_data_len);
		else
			ret = ib_send_cm_rej(id_priv->cm_id.ib,
					     IB_CM_REJ_CONSUMER_DEFINED, NULL,
					     0, private_data, private_data_len);
	} else if (rdma_cap_iw_cm(id->device, id->port_num)) {
		ret = iw_cm_reject(id_priv->cm_id.iw,
				   private_data, private_data_len);
	} else
		ret = -ENOSYS;

	return ret;
}
EXPORT_SYMBOL(rdma_reject);

int rdma_disconnect(struct rdma_cm_id *id)
{
	struct rdma_id_private *id_priv;
	int ret;

	id_priv = container_of(id, struct rdma_id_private, id);
	if (!id_priv->cm_id.ib)
		return -EINVAL;

	if (rdma_cap_ib_cm(id->device, id->port_num)) {
		ret = cma_modify_qp_err(id_priv);
		if (ret)
			goto out;
		/* Initiate or respond to a disconnect. */
		if (ib_send_cm_dreq(id_priv->cm_id.ib, NULL, 0))
			ib_send_cm_drep(id_priv->cm_id.ib, NULL, 0);
	} else if (rdma_cap_iw_cm(id->device, id->port_num)) {
		ret = iw_cm_disconnect(id_priv->cm_id.iw, 0);
	} else
		ret = -EINVAL;

out:
	return ret;
}
EXPORT_SYMBOL(rdma_disconnect);

static int cma_ib_mc_handler(int status, struct ib_sa_multicast *multicast)
{
	struct rdma_id_private *id_priv;
	struct cma_multicast *mc = multicast->context;
	struct rdma_cm_event event = {};
	int ret = 0;

	id_priv = mc->id_priv;
	mutex_lock(&id_priv->handler_mutex);
	if (id_priv->state != RDMA_CM_ADDR_BOUND &&
	    id_priv->state != RDMA_CM_ADDR_RESOLVED)
		goto out;

	if (!status)
		status = cma_set_qkey(id_priv, be32_to_cpu(multicast->rec.qkey));
	else
		pr_debug_ratelimited("RDMA CM: MULTICAST_ERROR: failed to join multicast. status %d\n",
				     status);
	mutex_lock(&id_priv->qp_mutex);
	if (!status && id_priv->id.qp) {
		status = ib_attach_mcast(id_priv->id.qp, &multicast->rec.mgid,
					 be16_to_cpu(multicast->rec.mlid));
		if (status)
			pr_debug_ratelimited("RDMA CM: MULTICAST_ERROR: failed to attach QP. status %d\n",
					     status);
	}
	mutex_unlock(&id_priv->qp_mutex);

	event.status = status;
	event.param.ud.private_data = mc->context;
	if (!status) {
		struct rdma_dev_addr *dev_addr =
			&id_priv->id.route.addr.dev_addr;
		struct net_device *ndev =
			dev_get_by_index(dev_addr->net, dev_addr->bound_dev_if);
		enum ib_gid_type gid_type =
			id_priv->cma_dev->default_gid_type[id_priv->id.port_num -
			rdma_start_port(id_priv->cma_dev->device)];

		event.event = RDMA_CM_EVENT_MULTICAST_JOIN;
		ret = ib_init_ah_from_mcmember(id_priv->id.device,
					       id_priv->id.port_num,
					       &multicast->rec,
					       ndev, gid_type,
					       &event.param.ud.ah_attr);
		if (ret)
			event.event = RDMA_CM_EVENT_MULTICAST_ERROR;

		event.param.ud.qp_num = 0xFFFFFF;
		event.param.ud.qkey = be32_to_cpu(multicast->rec.qkey);
		if (ndev)
			dev_put(ndev);
	} else
		event.event = RDMA_CM_EVENT_MULTICAST_ERROR;

	ret = id_priv->id.event_handler(&id_priv->id, &event);

	rdma_destroy_ah_attr(&event.param.ud.ah_attr);
	if (ret) {
		cma_exch(id_priv, RDMA_CM_DESTROYING);
		mutex_unlock(&id_priv->handler_mutex);
		rdma_destroy_id(&id_priv->id);
		return 0;
	}

out:
	mutex_unlock(&id_priv->handler_mutex);
	return 0;
}

static void cma_set_mgid(struct rdma_id_private *id_priv,
			 struct sockaddr *addr, union ib_gid *mgid)
{
	unsigned char mc_map[MAX_ADDR_LEN];
	struct rdma_dev_addr *dev_addr = &id_priv->id.route.addr.dev_addr;
	struct sockaddr_in *sin = (struct sockaddr_in *) addr;
	struct sockaddr_in6 *sin6 = (struct sockaddr_in6 *) addr;

	if (cma_any_addr(addr)) {
		memset(mgid, 0, sizeof *mgid);
	} else if ((addr->sa_family == AF_INET6) &&
		   ((be32_to_cpu(sin6->sin6_addr.s6_addr32[0]) & 0xFFF0FFFF) ==
								 0xFF10A01B)) {
		/* IPv6 address is an SA assigned MGID. */
		memcpy(mgid, &sin6->sin6_addr, sizeof *mgid);
	} else if (addr->sa_family == AF_IB) {
		memcpy(mgid, &((struct sockaddr_ib *) addr)->sib_addr, sizeof *mgid);
	} else if (addr->sa_family == AF_INET6) {
		ipv6_ib_mc_map(&sin6->sin6_addr, dev_addr->broadcast, mc_map);
		if (id_priv->id.ps == RDMA_PS_UDP)
			mc_map[7] = 0x01;	/* Use RDMA CM signature */
		*mgid = *(union ib_gid *) (mc_map + 4);
	} else {
		ip_ib_mc_map(sin->sin_addr.s_addr, dev_addr->broadcast, mc_map);
		if (id_priv->id.ps == RDMA_PS_UDP)
			mc_map[7] = 0x01;	/* Use RDMA CM signature */
		*mgid = *(union ib_gid *) (mc_map + 4);
	}
}

static int cma_join_ib_multicast(struct rdma_id_private *id_priv,
				 struct cma_multicast *mc)
{
	struct ib_sa_mcmember_rec rec;
	struct rdma_dev_addr *dev_addr = &id_priv->id.route.addr.dev_addr;
	ib_sa_comp_mask comp_mask;
	int ret;

	ib_addr_get_mgid(dev_addr, &rec.mgid);
	ret = ib_sa_get_mcmember_rec(id_priv->id.device, id_priv->id.port_num,
				     &rec.mgid, &rec);
	if (ret)
		return ret;

	ret = cma_set_qkey(id_priv, 0);
	if (ret)
		return ret;

	cma_set_mgid(id_priv, (struct sockaddr *) &mc->addr, &rec.mgid);
	rec.qkey = cpu_to_be32(id_priv->qkey);
	rdma_addr_get_sgid(dev_addr, &rec.port_gid);
	rec.pkey = cpu_to_be16(ib_addr_get_pkey(dev_addr));
	rec.join_state = mc->join_state;

	if ((rec.join_state == BIT(SENDONLY_FULLMEMBER_JOIN)) &&
	    (!ib_sa_sendonly_fullmem_support(&sa_client,
					     id_priv->id.device,
					     id_priv->id.port_num))) {
		dev_warn(
			&id_priv->id.device->dev,
			"RDMA CM: port %u Unable to multicast join: SM doesn't support Send Only Full Member option\n",
			id_priv->id.port_num);
		return -EOPNOTSUPP;
	}

	comp_mask = IB_SA_MCMEMBER_REC_MGID | IB_SA_MCMEMBER_REC_PORT_GID |
		    IB_SA_MCMEMBER_REC_PKEY | IB_SA_MCMEMBER_REC_JOIN_STATE |
		    IB_SA_MCMEMBER_REC_QKEY | IB_SA_MCMEMBER_REC_SL |
		    IB_SA_MCMEMBER_REC_FLOW_LABEL |
		    IB_SA_MCMEMBER_REC_TRAFFIC_CLASS;

	if (id_priv->id.ps == RDMA_PS_IPOIB)
		comp_mask |= IB_SA_MCMEMBER_REC_RATE |
			     IB_SA_MCMEMBER_REC_RATE_SELECTOR |
			     IB_SA_MCMEMBER_REC_MTU_SELECTOR |
			     IB_SA_MCMEMBER_REC_MTU |
			     IB_SA_MCMEMBER_REC_HOP_LIMIT;

	mc->multicast.ib = ib_sa_join_multicast(&sa_client, id_priv->id.device,
						id_priv->id.port_num, &rec,
						comp_mask, GFP_KERNEL,
						cma_ib_mc_handler, mc);
	return PTR_ERR_OR_ZERO(mc->multicast.ib);
}

static void iboe_mcast_work_handler(struct work_struct *work)
{
	struct iboe_mcast_work *mw = container_of(work, struct iboe_mcast_work, work);
	struct cma_multicast *mc = mw->mc;
	struct ib_sa_multicast *m = mc->multicast.ib;

	mc->multicast.ib->context = mc;
	cma_ib_mc_handler(0, m);
	kref_put(&mc->mcref, release_mc);
	kfree(mw);
}

static void cma_iboe_set_mgid(struct sockaddr *addr, union ib_gid *mgid,
			      enum ib_gid_type gid_type)
{
	struct sockaddr_in *sin = (struct sockaddr_in *)addr;
	struct sockaddr_in6 *sin6 = (struct sockaddr_in6 *)addr;

	if (cma_any_addr(addr)) {
		memset(mgid, 0, sizeof *mgid);
	} else if (addr->sa_family == AF_INET6) {
		memcpy(mgid, &sin6->sin6_addr, sizeof *mgid);
	} else {
		mgid->raw[0] =
			(gid_type == IB_GID_TYPE_ROCE_UDP_ENCAP) ? 0 : 0xff;
		mgid->raw[1] =
			(gid_type == IB_GID_TYPE_ROCE_UDP_ENCAP) ? 0 : 0x0e;
		mgid->raw[2] = 0;
		mgid->raw[3] = 0;
		mgid->raw[4] = 0;
		mgid->raw[5] = 0;
		mgid->raw[6] = 0;
		mgid->raw[7] = 0;
		mgid->raw[8] = 0;
		mgid->raw[9] = 0;
		mgid->raw[10] = 0xff;
		mgid->raw[11] = 0xff;
		*(__be32 *)(&mgid->raw[12]) = sin->sin_addr.s_addr;
	}
}

static int cma_iboe_join_multicast(struct rdma_id_private *id_priv,
				   struct cma_multicast *mc)
{
	struct iboe_mcast_work *work;
	struct rdma_dev_addr *dev_addr = &id_priv->id.route.addr.dev_addr;
	int err = 0;
	struct sockaddr *addr = (struct sockaddr *)&mc->addr;
	struct net_device *ndev = NULL;
	enum ib_gid_type gid_type;
	bool send_only;

	send_only = mc->join_state == BIT(SENDONLY_FULLMEMBER_JOIN);

	if (cma_zero_addr((struct sockaddr *)&mc->addr))
		return -EINVAL;

	work = kzalloc(sizeof *work, GFP_KERNEL);
	if (!work)
		return -ENOMEM;

	mc->multicast.ib = kzalloc(sizeof(struct ib_sa_multicast), GFP_KERNEL);
	if (!mc->multicast.ib) {
		err = -ENOMEM;
		goto out1;
	}

	gid_type = id_priv->cma_dev->default_gid_type[id_priv->id.port_num -
		   rdma_start_port(id_priv->cma_dev->device)];
	cma_iboe_set_mgid(addr, &mc->multicast.ib->rec.mgid, gid_type);

	mc->multicast.ib->rec.pkey = cpu_to_be16(0xffff);
	if (id_priv->id.ps == RDMA_PS_UDP)
		mc->multicast.ib->rec.qkey = cpu_to_be32(RDMA_UDP_QKEY);

	if (dev_addr->bound_dev_if)
		ndev = dev_get_by_index(dev_addr->net, dev_addr->bound_dev_if);
	if (!ndev) {
		err = -ENODEV;
		goto out2;
	}
	mc->multicast.ib->rec.rate = iboe_get_rate(ndev);
	mc->multicast.ib->rec.hop_limit = 1;
	mc->multicast.ib->rec.mtu = iboe_get_mtu(ndev->mtu);

	if (addr->sa_family == AF_INET) {
		if (gid_type == IB_GID_TYPE_ROCE_UDP_ENCAP) {
			mc->multicast.ib->rec.hop_limit = IPV6_DEFAULT_HOPLIMIT;
			if (!send_only) {
				err = cma_igmp_send(ndev, &mc->multicast.ib->rec.mgid,
						    true);
			}
		}
	} else {
		if (gid_type == IB_GID_TYPE_ROCE_UDP_ENCAP)
			err = -ENOTSUPP;
	}
	dev_put(ndev);
	if (err || !mc->multicast.ib->rec.mtu) {
		if (!err)
			err = -EINVAL;
		goto out2;
	}
	rdma_ip2gid((struct sockaddr *)&id_priv->id.route.addr.src_addr,
		    &mc->multicast.ib->rec.port_gid);
	work->id = id_priv;
	work->mc = mc;
	INIT_WORK(&work->work, iboe_mcast_work_handler);
	kref_get(&mc->mcref);
	queue_work(cma_wq, &work->work);

	return 0;

out2:
	kfree(mc->multicast.ib);
out1:
	kfree(work);
	return err;
}

int rdma_join_multicast(struct rdma_cm_id *id, struct sockaddr *addr,
			u8 join_state, void *context)
{
	struct rdma_id_private *id_priv;
	struct cma_multicast *mc;
	int ret;

	if (!id->device)
		return -EINVAL;

	id_priv = container_of(id, struct rdma_id_private, id);
	if (!cma_comp(id_priv, RDMA_CM_ADDR_BOUND) &&
	    !cma_comp(id_priv, RDMA_CM_ADDR_RESOLVED))
		return -EINVAL;

	mc = kmalloc(sizeof *mc, GFP_KERNEL);
	if (!mc)
		return -ENOMEM;

	memcpy(&mc->addr, addr, rdma_addr_size(addr));
	mc->context = context;
	mc->id_priv = id_priv;
	mc->join_state = join_state;

	if (rdma_protocol_roce(id->device, id->port_num)) {
		kref_init(&mc->mcref);
		ret = cma_iboe_join_multicast(id_priv, mc);
		if (ret)
			goto out_err;
	} else if (rdma_cap_ib_mcast(id->device, id->port_num)) {
		ret = cma_join_ib_multicast(id_priv, mc);
		if (ret)
			goto out_err;
	} else {
		ret = -ENOSYS;
		goto out_err;
	}

	spin_lock(&id_priv->lock);
	list_add(&mc->list, &id_priv->mc_list);
	spin_unlock(&id_priv->lock);

	return 0;
out_err:
	kfree(mc);
	return ret;
}
EXPORT_SYMBOL(rdma_join_multicast);

void rdma_leave_multicast(struct rdma_cm_id *id, struct sockaddr *addr)
{
	struct rdma_id_private *id_priv;
	struct cma_multicast *mc;

	id_priv = container_of(id, struct rdma_id_private, id);
	spin_lock_irq(&id_priv->lock);
	list_for_each_entry(mc, &id_priv->mc_list, list) {
		if (!memcmp(&mc->addr, addr, rdma_addr_size(addr))) {
			list_del(&mc->list);
			spin_unlock_irq(&id_priv->lock);

			if (id->qp)
				ib_detach_mcast(id->qp,
						&mc->multicast.ib->rec.mgid,
						be16_to_cpu(mc->multicast.ib->rec.mlid));

			BUG_ON(id_priv->cma_dev->device != id->device);

			if (rdma_cap_ib_mcast(id->device, id->port_num)) {
				ib_sa_free_multicast(mc->multicast.ib);
				kfree(mc);
			} else if (rdma_protocol_roce(id->device, id->port_num)) {
				cma_leave_roce_mc_group(id_priv, mc);
			}
			return;
		}
	}
	spin_unlock_irq(&id_priv->lock);
}
EXPORT_SYMBOL(rdma_leave_multicast);

static int cma_netdev_change(struct net_device *ndev, struct rdma_id_private *id_priv)
{
	struct rdma_dev_addr *dev_addr;
	struct cma_ndev_work *work;

	dev_addr = &id_priv->id.route.addr.dev_addr;

	if ((dev_addr->bound_dev_if == ndev->ifindex) &&
	    (net_eq(dev_net(ndev), dev_addr->net)) &&
	    memcmp(dev_addr->src_dev_addr, ndev->dev_addr, ndev->addr_len)) {
		pr_info("RDMA CM addr change for ndev %s used by id %p\n",
			ndev->name, &id_priv->id);
		work = kzalloc(sizeof *work, GFP_KERNEL);
		if (!work)
			return -ENOMEM;

		INIT_WORK(&work->work, cma_ndev_work_handler);
		work->id = id_priv;
		work->event.event = RDMA_CM_EVENT_ADDR_CHANGE;
		atomic_inc(&id_priv->refcount);
		queue_work(cma_wq, &work->work);
	}

	return 0;
}

static int cma_netdev_callback(struct notifier_block *self, unsigned long event,
			       void *ptr)
{
	struct net_device *ndev = netdev_notifier_info_to_dev(ptr);
	struct cma_device *cma_dev;
	struct rdma_id_private *id_priv;
	int ret = NOTIFY_DONE;

	if (event != NETDEV_BONDING_FAILOVER)
		return NOTIFY_DONE;

	if (!netif_is_bond_master(ndev))
		return NOTIFY_DONE;

	mutex_lock(&lock);
	list_for_each_entry(cma_dev, &dev_list, list)
		list_for_each_entry(id_priv, &cma_dev->id_list, list) {
			ret = cma_netdev_change(ndev, id_priv);
			if (ret)
				goto out;
		}

out:
	mutex_unlock(&lock);
	return ret;
}

static struct notifier_block cma_nb = {
	.notifier_call = cma_netdev_callback
};

static void cma_add_one(struct ib_device *device)
{
	struct cma_device *cma_dev;
	struct rdma_id_private *id_priv;
	unsigned int i;
	unsigned long supported_gids = 0;

	cma_dev = kmalloc(sizeof *cma_dev, GFP_KERNEL);
	if (!cma_dev)
		return;

	cma_dev->device = device;
	cma_dev->default_gid_type = kcalloc(device->phys_port_cnt,
					    sizeof(*cma_dev->default_gid_type),
					    GFP_KERNEL);
	if (!cma_dev->default_gid_type)
		goto free_cma_dev;

	cma_dev->default_roce_tos = kcalloc(device->phys_port_cnt,
					    sizeof(*cma_dev->default_roce_tos),
					    GFP_KERNEL);
	if (!cma_dev->default_roce_tos)
		goto free_gid_type;

	for (i = rdma_start_port(device); i <= rdma_end_port(device); i++) {
		supported_gids = roce_gid_type_mask_support(device, i);
		WARN_ON(!supported_gids);
		if (supported_gids & (1 << CMA_PREFERRED_ROCE_GID_TYPE))
			cma_dev->default_gid_type[i - rdma_start_port(device)] =
				CMA_PREFERRED_ROCE_GID_TYPE;
		else
			cma_dev->default_gid_type[i - rdma_start_port(device)] =
				find_first_bit(&supported_gids, BITS_PER_LONG);
		cma_dev->default_roce_tos[i - rdma_start_port(device)] = 0;
	}

	init_completion(&cma_dev->comp);
	atomic_set(&cma_dev->refcount, 1);
	INIT_LIST_HEAD(&cma_dev->id_list);
	ib_set_client_data(device, &cma_client, cma_dev);

	mutex_lock(&lock);
	list_add_tail(&cma_dev->list, &dev_list);
	list_for_each_entry(id_priv, &listen_any_list, list)
		cma_listen_on_dev(id_priv, cma_dev);
	mutex_unlock(&lock);

	return;

free_gid_type:
	kfree(cma_dev->default_gid_type);

free_cma_dev:
	kfree(cma_dev);

	return;
}

static int cma_remove_id_dev(struct rdma_id_private *id_priv)
{
	struct rdma_cm_event event = {};
	enum rdma_cm_state state;
	int ret = 0;

	/* Record that we want to remove the device */
	state = cma_exch(id_priv, RDMA_CM_DEVICE_REMOVAL);
	if (state == RDMA_CM_DESTROYING)
		return 0;

	cma_cancel_operation(id_priv, state);
	mutex_lock(&id_priv->handler_mutex);

	/* Check for destruction from another callback. */
	if (!cma_comp(id_priv, RDMA_CM_DEVICE_REMOVAL))
		goto out;

	event.event = RDMA_CM_EVENT_DEVICE_REMOVAL;
	ret = id_priv->id.event_handler(&id_priv->id, &event);
out:
	mutex_unlock(&id_priv->handler_mutex);
	return ret;
}

static void cma_process_remove(struct cma_device *cma_dev)
{
	struct rdma_id_private *id_priv;
	int ret;

	mutex_lock(&lock);
	while (!list_empty(&cma_dev->id_list)) {
		id_priv = list_entry(cma_dev->id_list.next,
				     struct rdma_id_private, list);

		list_del(&id_priv->listen_list);
		list_del_init(&id_priv->list);
		atomic_inc(&id_priv->refcount);
		mutex_unlock(&lock);

		ret = id_priv->internal_id ? 1 : cma_remove_id_dev(id_priv);
		cma_deref_id(id_priv);
		if (ret)
			rdma_destroy_id(&id_priv->id);

		mutex_lock(&lock);
	}
	mutex_unlock(&lock);

	cma_deref_dev(cma_dev);
	wait_for_completion(&cma_dev->comp);
}

static void cma_remove_one(struct ib_device *device, void *client_data)
{
	struct cma_device *cma_dev = client_data;

	if (!cma_dev)
		return;

	mutex_lock(&lock);
	list_del(&cma_dev->list);
	mutex_unlock(&lock);

	cma_process_remove(cma_dev);
	kfree(cma_dev->default_roce_tos);
	kfree(cma_dev->default_gid_type);
	kfree(cma_dev);
}

static int cma_get_id_stats(struct sk_buff *skb, struct netlink_callback *cb)
{
	struct nlmsghdr *nlh;
	struct rdma_cm_id_stats *id_stats;
	struct rdma_id_private *id_priv;
	struct rdma_cm_id *id = NULL;
	struct cma_device *cma_dev;
	int i_dev = 0, i_id = 0;

	/*
	 * We export all of the IDs as a sequence of messages.  Each
	 * ID gets its own netlink message.
	 */
	mutex_lock(&lock);

	list_for_each_entry(cma_dev, &dev_list, list) {
		if (i_dev < cb->args[0]) {
			i_dev++;
			continue;
		}

		i_id = 0;
		list_for_each_entry(id_priv, &cma_dev->id_list, list) {
			if (i_id < cb->args[1]) {
				i_id++;
				continue;
			}

			id_stats = ibnl_put_msg(skb, &nlh, cb->nlh->nlmsg_seq,
						sizeof *id_stats, RDMA_NL_RDMA_CM,
						RDMA_NL_RDMA_CM_ID_STATS,
						NLM_F_MULTI);
			if (!id_stats)
				goto out;

			memset(id_stats, 0, sizeof *id_stats);
			id = &id_priv->id;
			id_stats->node_type = id->route.addr.dev_addr.dev_type;
			id_stats->port_num = id->port_num;
			id_stats->bound_dev_if =
				id->route.addr.dev_addr.bound_dev_if;

			if (ibnl_put_attr(skb, nlh,
					  rdma_addr_size(cma_src_addr(id_priv)),
					  cma_src_addr(id_priv),
					  RDMA_NL_RDMA_CM_ATTR_SRC_ADDR))
				goto out;
			if (ibnl_put_attr(skb, nlh,
					  rdma_addr_size(cma_dst_addr(id_priv)),
					  cma_dst_addr(id_priv),
					  RDMA_NL_RDMA_CM_ATTR_DST_ADDR))
				goto out;

			id_stats->pid	= task_pid_vnr(id_priv->res.task);
			id_stats->port_space	= id->ps;
			id_stats->cm_state	= id_priv->state;
			id_stats->qp_num	= id_priv->qp_num;
			id_stats->qp_type	= id->qp_type;

			i_id++;
			nlmsg_end(skb, nlh);
		}

		cb->args[1] = 0;
		i_dev++;
	}

out:
	mutex_unlock(&lock);
	cb->args[0] = i_dev;
	cb->args[1] = i_id;

	return skb->len;
}

static const struct rdma_nl_cbs cma_cb_table[RDMA_NL_RDMA_CM_NUM_OPS] = {
	[RDMA_NL_RDMA_CM_ID_STATS] = { .dump = cma_get_id_stats},
};

static int cma_init_net(struct net *net)
{
	struct cma_pernet *pernet = cma_pernet(net);

	idr_init(&pernet->tcp_ps);
	idr_init(&pernet->udp_ps);
	idr_init(&pernet->ipoib_ps);
	idr_init(&pernet->ib_ps);

	return 0;
}

static void cma_exit_net(struct net *net)
{
	struct cma_pernet *pernet = cma_pernet(net);

	idr_destroy(&pernet->tcp_ps);
	idr_destroy(&pernet->udp_ps);
	idr_destroy(&pernet->ipoib_ps);
	idr_destroy(&pernet->ib_ps);
}

static struct pernet_operations cma_pernet_operations = {
	.init = cma_init_net,
	.exit = cma_exit_net,
	.id = &cma_pernet_id,
	.size = sizeof(struct cma_pernet),
};

static int __init cma_init(void)
{
	int ret;

	cma_wq = alloc_ordered_workqueue("rdma_cm", WQ_MEM_RECLAIM);
	if (!cma_wq)
		return -ENOMEM;

	ret = register_pernet_subsys(&cma_pernet_operations);
	if (ret)
		goto err_wq;

	ib_sa_register_client(&sa_client);
	register_netdevice_notifier(&cma_nb);

	ret = ib_register_client(&cma_client);
	if (ret)
		goto err;

	rdma_nl_register(RDMA_NL_RDMA_CM, cma_cb_table);
	ret = cma_configfs_init();
	if (ret)
		goto err_ib;

	return 0;

err_ib:
	ib_unregister_client(&cma_client);
err:
	unregister_netdevice_notifier(&cma_nb);
	ib_sa_unregister_client(&sa_client);
	unregister_pernet_subsys(&cma_pernet_operations);
err_wq:
	destroy_workqueue(cma_wq);
	return ret;
}

static void __exit cma_cleanup(void)
{
	cma_configfs_exit();
	rdma_nl_unregister(RDMA_NL_RDMA_CM);
	ib_unregister_client(&cma_client);
	unregister_netdevice_notifier(&cma_nb);
	ib_sa_unregister_client(&sa_client);
	unregister_pernet_subsys(&cma_pernet_operations);
	destroy_workqueue(cma_wq);
}

MODULE_ALIAS_RDMA_NETLINK(RDMA_NL_RDMA_CM, 1);

module_init(cma_init);
module_exit(cma_cleanup);<|MERGE_RESOLUTION|>--- conflicted
+++ resolved
@@ -832,11 +832,6 @@
 
 			if (ib_get_cached_port_state(cur_dev->device, p, &port_state))
 				continue;
-<<<<<<< HEAD
-			for (i = 0; !rdma_query_gid(cur_dev->device,
-						    p, i, &gid);
-			     i++) {
-=======
 
 			for (i = 0; i < cur_dev->device->port_immutable[p].gid_tbl_len;
 			     ++i) {
@@ -845,7 +840,6 @@
 				if (ret)
 					continue;
 
->>>>>>> d5395b5f
 				if (!memcmp(&gid, dgid, sizeof(gid))) {
 					cma_dev = cur_dev;
 					sgid = gid;
@@ -3137,8 +3131,6 @@
 		if (dst_addr->sa_family == AF_IB) {
 			ret = cma_resolve_ib_addr(id_priv);
 		} else {
-<<<<<<< HEAD
-=======
 			/*
 			 * The FSM can return back to RDMA_CM_ADDR_BOUND after
 			 * rdma_resolve_ip() is called, eg through the error
@@ -3154,7 +3146,6 @@
 				rdma_addr_cancel(&id->route.addr.dev_addr);
 			else
 				id_priv->used_resolve_ip = 1;
->>>>>>> d5395b5f
 			ret = rdma_resolve_ip(cma_src_addr(id_priv), dst_addr,
 					      &id->route.addr.dev_addr,
 					      timeout_ms, addr_handler,
