/*
 * Copyright (c) 2005 Voltaire Inc.  All rights reserved.
 * Copyright (c) 2002-2005, Network Appliance, Inc. All rights reserved.
 * Copyright (c) 1999-2005, Mellanox Technologies, Inc. All rights reserved.
 * Copyright (c) 2005-2006 Intel Corporation.  All rights reserved.
 *
 * This software is available to you under a choice of one of two
 * licenses.  You may choose to be licensed under the terms of the GNU
 * General Public License (GPL) Version 2, available from the file
 * COPYING in the main directory of this source tree, or the
 * OpenIB.org BSD license below:
 *
 *     Redistribution and use in source and binary forms, with or
 *     without modification, are permitted provided that the following
 *     conditions are met:
 *
 *      - Redistributions of source code must retain the above
 *        copyright notice, this list of conditions and the following
 *        disclaimer.
 *
 *      - Redistributions in binary form must reproduce the above
 *        copyright notice, this list of conditions and the following
 *        disclaimer in the documentation and/or other materials
 *        provided with the distribution.
 *
 * THE SOFTWARE IS PROVIDED "AS IS", WITHOUT WARRANTY OF ANY KIND,
 * EXPRESS OR IMPLIED, INCLUDING BUT NOT LIMITED TO THE WARRANTIES OF
 * MERCHANTABILITY, FITNESS FOR A PARTICULAR PURPOSE AND
 * NONINFRINGEMENT. IN NO EVENT SHALL THE AUTHORS OR COPYRIGHT HOLDERS
 * BE LIABLE FOR ANY CLAIM, DAMAGES OR OTHER LIABILITY, WHETHER IN AN
 * ACTION OF CONTRACT, TORT OR OTHERWISE, ARISING FROM, OUT OF OR IN
 * CONNECTION WITH THE SOFTWARE OR THE USE OR OTHER DEALINGS IN THE
 * SOFTWARE.
 */

#include <linux/completion.h>
#include <linux/in.h>
#include <linux/in6.h>
#include <linux/mutex.h>
#include <linux/random.h>
#include <linux/igmp.h>
#include <linux/idr.h>
#include <linux/inetdevice.h>
#include <linux/slab.h>
#include <linux/module.h>
#include <net/route.h>

#include <net/net_namespace.h>
#include <net/netns/generic.h>
#include <net/tcp.h>
#include <net/ipv6.h>
#include <net/ip_fib.h>
#include <net/ip6_route.h>

#include <rdma/rdma_cm.h>
#include <rdma/rdma_cm_ib.h>
#include <rdma/rdma_netlink.h>
#include <rdma/ib.h>
#include <rdma/ib_cache.h>
#include <rdma/ib_cm.h>
#include <rdma/ib_sa.h>
#include <rdma/iw_cm.h>

#include "core_priv.h"
#include "cma_priv.h"

MODULE_AUTHOR("Sean Hefty");
MODULE_DESCRIPTION("Generic RDMA CM Agent");
MODULE_LICENSE("Dual BSD/GPL");

#define CMA_CM_RESPONSE_TIMEOUT 20
#define CMA_QUERY_CLASSPORT_INFO_TIMEOUT 3000
#define CMA_MAX_CM_RETRIES 15
#define CMA_CM_MRA_SETTING (IB_CM_MRA_FLAG_DELAY | 24)
#define CMA_IBOE_PACKET_LIFETIME 18
#define CMA_PREFERRED_ROCE_GID_TYPE IB_GID_TYPE_ROCE_UDP_ENCAP

static const char * const cma_events[] = {
	[RDMA_CM_EVENT_ADDR_RESOLVED]	 = "address resolved",
	[RDMA_CM_EVENT_ADDR_ERROR]	 = "address error",
	[RDMA_CM_EVENT_ROUTE_RESOLVED]	 = "route resolved ",
	[RDMA_CM_EVENT_ROUTE_ERROR]	 = "route error",
	[RDMA_CM_EVENT_CONNECT_REQUEST]	 = "connect request",
	[RDMA_CM_EVENT_CONNECT_RESPONSE] = "connect response",
	[RDMA_CM_EVENT_CONNECT_ERROR]	 = "connect error",
	[RDMA_CM_EVENT_UNREACHABLE]	 = "unreachable",
	[RDMA_CM_EVENT_REJECTED]	 = "rejected",
	[RDMA_CM_EVENT_ESTABLISHED]	 = "established",
	[RDMA_CM_EVENT_DISCONNECTED]	 = "disconnected",
	[RDMA_CM_EVENT_DEVICE_REMOVAL]	 = "device removal",
	[RDMA_CM_EVENT_MULTICAST_JOIN]	 = "multicast join",
	[RDMA_CM_EVENT_MULTICAST_ERROR]	 = "multicast error",
	[RDMA_CM_EVENT_ADDR_CHANGE]	 = "address change",
	[RDMA_CM_EVENT_TIMEWAIT_EXIT]	 = "timewait exit",
};

const char *__attribute_const__ rdma_event_msg(enum rdma_cm_event_type event)
{
	size_t index = event;

	return (index < ARRAY_SIZE(cma_events) && cma_events[index]) ?
			cma_events[index] : "unrecognized event";
}
EXPORT_SYMBOL(rdma_event_msg);

const char *__attribute_const__ rdma_reject_msg(struct rdma_cm_id *id,
						int reason)
{
	if (rdma_ib_or_roce(id->device, id->port_num))
		return ibcm_reject_msg(reason);

	if (rdma_protocol_iwarp(id->device, id->port_num))
		return iwcm_reject_msg(reason);

	WARN_ON_ONCE(1);
	return "unrecognized transport";
}
EXPORT_SYMBOL(rdma_reject_msg);

bool rdma_is_consumer_reject(struct rdma_cm_id *id, int reason)
{
	if (rdma_ib_or_roce(id->device, id->port_num))
		return reason == IB_CM_REJ_CONSUMER_DEFINED;

	if (rdma_protocol_iwarp(id->device, id->port_num))
		return reason == -ECONNREFUSED;

	WARN_ON_ONCE(1);
	return false;
}
EXPORT_SYMBOL(rdma_is_consumer_reject);

const void *rdma_consumer_reject_data(struct rdma_cm_id *id,
				      struct rdma_cm_event *ev, u8 *data_len)
{
	const void *p;

	if (rdma_is_consumer_reject(id, ev->status)) {
		*data_len = ev->param.conn.private_data_len;
		p = ev->param.conn.private_data;
	} else {
		*data_len = 0;
		p = NULL;
	}
	return p;
}
EXPORT_SYMBOL(rdma_consumer_reject_data);

/**
 * rdma_iw_cm_id() - return the iw_cm_id pointer for this cm_id.
 * @id: Communication Identifier
 */
struct iw_cm_id *rdma_iw_cm_id(struct rdma_cm_id *id)
{
	struct rdma_id_private *id_priv;

	id_priv = container_of(id, struct rdma_id_private, id);
	if (id->device->node_type == RDMA_NODE_RNIC)
		return id_priv->cm_id.iw;
	return NULL;
}
EXPORT_SYMBOL(rdma_iw_cm_id);

/**
 * rdma_res_to_id() - return the rdma_cm_id pointer for this restrack.
 * @res: rdma resource tracking entry pointer
 */
struct rdma_cm_id *rdma_res_to_id(struct rdma_restrack_entry *res)
{
	struct rdma_id_private *id_priv =
		container_of(res, struct rdma_id_private, res);

	return &id_priv->id;
}
EXPORT_SYMBOL(rdma_res_to_id);

static void cma_add_one(struct ib_device *device);
static void cma_remove_one(struct ib_device *device, void *client_data);

static struct ib_client cma_client = {
	.name   = "cma",
	.add    = cma_add_one,
	.remove = cma_remove_one
};

static struct ib_sa_client sa_client;
static LIST_HEAD(dev_list);
static LIST_HEAD(listen_any_list);
static DEFINE_MUTEX(lock);
static struct workqueue_struct *cma_wq;
static unsigned int cma_pernet_id;

struct cma_pernet {
	struct idr tcp_ps;
	struct idr udp_ps;
	struct idr ipoib_ps;
	struct idr ib_ps;
};

static struct cma_pernet *cma_pernet(struct net *net)
{
	return net_generic(net, cma_pernet_id);
}

static struct idr *cma_pernet_idr(struct net *net, enum rdma_ucm_port_space ps)
{
	struct cma_pernet *pernet = cma_pernet(net);

	switch (ps) {
	case RDMA_PS_TCP:
		return &pernet->tcp_ps;
	case RDMA_PS_UDP:
		return &pernet->udp_ps;
	case RDMA_PS_IPOIB:
		return &pernet->ipoib_ps;
	case RDMA_PS_IB:
		return &pernet->ib_ps;
	default:
		return NULL;
	}
}

struct cma_device {
	struct list_head	list;
	struct ib_device	*device;
	struct completion	comp;
	atomic_t		refcount;
	struct list_head	id_list;
	enum ib_gid_type	*default_gid_type;
	u8			*default_roce_tos;
};

struct rdma_bind_list {
	enum rdma_ucm_port_space ps;
	struct hlist_head	owners;
	unsigned short		port;
};

struct class_port_info_context {
	struct ib_class_port_info	*class_port_info;
	struct ib_device		*device;
	struct completion		done;
	struct ib_sa_query		*sa_query;
	u8				port_num;
};

static int cma_ps_alloc(struct net *net, enum rdma_ucm_port_space ps,
			struct rdma_bind_list *bind_list, int snum)
{
	struct idr *idr = cma_pernet_idr(net, ps);

	return idr_alloc(idr, bind_list, snum, snum + 1, GFP_KERNEL);
}

static struct rdma_bind_list *cma_ps_find(struct net *net,
					  enum rdma_ucm_port_space ps, int snum)
{
	struct idr *idr = cma_pernet_idr(net, ps);

	return idr_find(idr, snum);
}

static void cma_ps_remove(struct net *net, enum rdma_ucm_port_space ps,
			  int snum)
{
	struct idr *idr = cma_pernet_idr(net, ps);

	idr_remove(idr, snum);
}

enum {
	CMA_OPTION_AFONLY,
};

void cma_ref_dev(struct cma_device *cma_dev)
{
	atomic_inc(&cma_dev->refcount);
}

struct cma_device *cma_enum_devices_by_ibdev(cma_device_filter	filter,
					     void		*cookie)
{
	struct cma_device *cma_dev;
	struct cma_device *found_cma_dev = NULL;

	mutex_lock(&lock);

	list_for_each_entry(cma_dev, &dev_list, list)
		if (filter(cma_dev->device, cookie)) {
			found_cma_dev = cma_dev;
			break;
		}

	if (found_cma_dev)
		cma_ref_dev(found_cma_dev);
	mutex_unlock(&lock);
	return found_cma_dev;
}

int cma_get_default_gid_type(struct cma_device *cma_dev,
			     unsigned int port)
{
	if (!rdma_is_port_valid(cma_dev->device, port))
		return -EINVAL;

	return cma_dev->default_gid_type[port - rdma_start_port(cma_dev->device)];
}

int cma_set_default_gid_type(struct cma_device *cma_dev,
			     unsigned int port,
			     enum ib_gid_type default_gid_type)
{
	unsigned long supported_gids;

	if (!rdma_is_port_valid(cma_dev->device, port))
		return -EINVAL;

	supported_gids = roce_gid_type_mask_support(cma_dev->device, port);

	if (!(supported_gids & 1 << default_gid_type))
		return -EINVAL;

	cma_dev->default_gid_type[port - rdma_start_port(cma_dev->device)] =
		default_gid_type;

	return 0;
}

int cma_get_default_roce_tos(struct cma_device *cma_dev, unsigned int port)
{
	if (!rdma_is_port_valid(cma_dev->device, port))
		return -EINVAL;

	return cma_dev->default_roce_tos[port - rdma_start_port(cma_dev->device)];
}

int cma_set_default_roce_tos(struct cma_device *cma_dev, unsigned int port,
			     u8 default_roce_tos)
{
	if (!rdma_is_port_valid(cma_dev->device, port))
		return -EINVAL;

	cma_dev->default_roce_tos[port - rdma_start_port(cma_dev->device)] =
		 default_roce_tos;

	return 0;
}
struct ib_device *cma_get_ib_dev(struct cma_device *cma_dev)
{
	return cma_dev->device;
}

/*
 * Device removal can occur at anytime, so we need extra handling to
 * serialize notifying the user of device removal with other callbacks.
 * We do this by disabling removal notification while a callback is in process,
 * and reporting it after the callback completes.
 */

struct cma_multicast {
	struct rdma_id_private *id_priv;
	union {
		struct ib_sa_multicast *ib;
	} multicast;
	struct list_head	list;
	void			*context;
	struct sockaddr_storage	addr;
	struct kref		mcref;
	u8			join_state;
};

struct cma_work {
	struct work_struct	work;
	struct rdma_id_private	*id;
	enum rdma_cm_state	old_state;
	enum rdma_cm_state	new_state;
	struct rdma_cm_event	event;
};

struct cma_ndev_work {
	struct work_struct	work;
	struct rdma_id_private	*id;
	struct rdma_cm_event	event;
};

struct iboe_mcast_work {
	struct work_struct	 work;
	struct rdma_id_private	*id;
	struct cma_multicast	*mc;
};

union cma_ip_addr {
	struct in6_addr ip6;
	struct {
		__be32 pad[3];
		__be32 addr;
	} ip4;
};

struct cma_hdr {
	u8 cma_version;
	u8 ip_version;	/* IP version: 7:4 */
	__be16 port;
	union cma_ip_addr src_addr;
	union cma_ip_addr dst_addr;
};

#define CMA_VERSION 0x00

struct cma_req_info {
	struct sockaddr_storage listen_addr_storage;
	struct sockaddr_storage src_addr_storage;
	struct ib_device *device;
	union ib_gid local_gid;
	__be64 service_id;
	int port;
	bool has_gid;
	u16 pkey;
};

static int cma_comp(struct rdma_id_private *id_priv, enum rdma_cm_state comp)
{
	unsigned long flags;
	int ret;

	spin_lock_irqsave(&id_priv->lock, flags);
	ret = (id_priv->state == comp);
	spin_unlock_irqrestore(&id_priv->lock, flags);
	return ret;
}

static int cma_comp_exch(struct rdma_id_private *id_priv,
			 enum rdma_cm_state comp, enum rdma_cm_state exch)
{
	unsigned long flags;
	int ret;

	spin_lock_irqsave(&id_priv->lock, flags);
	if ((ret = (id_priv->state == comp)))
		id_priv->state = exch;
	spin_unlock_irqrestore(&id_priv->lock, flags);
	return ret;
}

static enum rdma_cm_state cma_exch(struct rdma_id_private *id_priv,
				   enum rdma_cm_state exch)
{
	unsigned long flags;
	enum rdma_cm_state old;

	spin_lock_irqsave(&id_priv->lock, flags);
	old = id_priv->state;
	id_priv->state = exch;
	spin_unlock_irqrestore(&id_priv->lock, flags);
	return old;
}

static inline u8 cma_get_ip_ver(const struct cma_hdr *hdr)
{
	return hdr->ip_version >> 4;
}

static inline void cma_set_ip_ver(struct cma_hdr *hdr, u8 ip_ver)
{
	hdr->ip_version = (ip_ver << 4) | (hdr->ip_version & 0xF);
}

static int cma_igmp_send(struct net_device *ndev, union ib_gid *mgid, bool join)
{
	struct in_device *in_dev = NULL;

	if (ndev) {
		rtnl_lock();
		in_dev = __in_dev_get_rtnl(ndev);
		if (in_dev) {
			if (join)
				ip_mc_inc_group(in_dev,
						*(__be32 *)(mgid->raw + 12));
			else
				ip_mc_dec_group(in_dev,
						*(__be32 *)(mgid->raw + 12));
		}
		rtnl_unlock();
	}
	return (in_dev) ? 0 : -ENODEV;
}

static void _cma_attach_to_dev(struct rdma_id_private *id_priv,
			       struct cma_device *cma_dev)
{
	cma_ref_dev(cma_dev);
	id_priv->cma_dev = cma_dev;
	id_priv->id.device = cma_dev->device;
	id_priv->id.route.addr.dev_addr.transport =
		rdma_node_get_transport(cma_dev->device->node_type);
	list_add_tail(&id_priv->list, &cma_dev->id_list);
	rdma_restrack_add(&id_priv->res);
}

static void cma_attach_to_dev(struct rdma_id_private *id_priv,
			      struct cma_device *cma_dev)
{
	_cma_attach_to_dev(id_priv, cma_dev);
	id_priv->gid_type =
		cma_dev->default_gid_type[id_priv->id.port_num -
					  rdma_start_port(cma_dev->device)];
}

void cma_deref_dev(struct cma_device *cma_dev)
{
	if (atomic_dec_and_test(&cma_dev->refcount))
		complete(&cma_dev->comp);
}

static inline void release_mc(struct kref *kref)
{
	struct cma_multicast *mc = container_of(kref, struct cma_multicast, mcref);

	kfree(mc->multicast.ib);
	kfree(mc);
}

static void cma_release_dev(struct rdma_id_private *id_priv)
{
	mutex_lock(&lock);
	list_del(&id_priv->list);
	cma_deref_dev(id_priv->cma_dev);
	id_priv->cma_dev = NULL;
	mutex_unlock(&lock);
}

static inline struct sockaddr *cma_src_addr(struct rdma_id_private *id_priv)
{
	return (struct sockaddr *) &id_priv->id.route.addr.src_addr;
}

static inline struct sockaddr *cma_dst_addr(struct rdma_id_private *id_priv)
{
	return (struct sockaddr *) &id_priv->id.route.addr.dst_addr;
}

static inline unsigned short cma_family(struct rdma_id_private *id_priv)
{
	return id_priv->id.route.addr.src_addr.ss_family;
}

static int cma_set_qkey(struct rdma_id_private *id_priv, u32 qkey)
{
	struct ib_sa_mcmember_rec rec;
	int ret = 0;

	if (id_priv->qkey) {
		if (qkey && id_priv->qkey != qkey)
			return -EINVAL;
		return 0;
	}

	if (qkey) {
		id_priv->qkey = qkey;
		return 0;
	}

	switch (id_priv->id.ps) {
	case RDMA_PS_UDP:
	case RDMA_PS_IB:
		id_priv->qkey = RDMA_UDP_QKEY;
		break;
	case RDMA_PS_IPOIB:
		ib_addr_get_mgid(&id_priv->id.route.addr.dev_addr, &rec.mgid);
		ret = ib_sa_get_mcmember_rec(id_priv->id.device,
					     id_priv->id.port_num, &rec.mgid,
					     &rec);
		if (!ret)
			id_priv->qkey = be32_to_cpu(rec.qkey);
		break;
	default:
		break;
	}
	return ret;
}

static void cma_translate_ib(struct sockaddr_ib *sib, struct rdma_dev_addr *dev_addr)
{
	dev_addr->dev_type = ARPHRD_INFINIBAND;
	rdma_addr_set_sgid(dev_addr, (union ib_gid *) &sib->sib_addr);
	ib_addr_set_pkey(dev_addr, ntohs(sib->sib_pkey));
}

static int cma_translate_addr(struct sockaddr *addr, struct rdma_dev_addr *dev_addr)
{
	int ret;

	if (addr->sa_family != AF_IB) {
		ret = rdma_translate_ip(addr, dev_addr);
	} else {
		cma_translate_ib((struct sockaddr_ib *) addr, dev_addr);
		ret = 0;
	}

	return ret;
}

static const struct ib_gid_attr *
cma_validate_port(struct ib_device *device, u8 port,
		  enum ib_gid_type gid_type,
		  union ib_gid *gid,
		  struct rdma_id_private *id_priv)
{
	struct rdma_dev_addr *dev_addr = &id_priv->id.route.addr.dev_addr;
	int bound_if_index = dev_addr->bound_dev_if;
	const struct ib_gid_attr *sgid_attr;
	int dev_type = dev_addr->dev_type;
	struct net_device *ndev = NULL;

	if ((dev_type == ARPHRD_INFINIBAND) && !rdma_protocol_ib(device, port))
		return ERR_PTR(-ENODEV);

	if ((dev_type != ARPHRD_INFINIBAND) && rdma_protocol_ib(device, port))
		return ERR_PTR(-ENODEV);

	if (dev_type == ARPHRD_ETHER && rdma_protocol_roce(device, port)) {
		ndev = dev_get_by_index(dev_addr->net, bound_if_index);
		if (!ndev)
			return ERR_PTR(-ENODEV);
	} else {
		gid_type = IB_GID_TYPE_IB;
	}

	sgid_attr = rdma_find_gid_by_port(device, gid, gid_type, port, ndev);
	if (ndev)
		dev_put(ndev);
	return sgid_attr;
}

static void cma_bind_sgid_attr(struct rdma_id_private *id_priv,
			       const struct ib_gid_attr *sgid_attr)
{
	WARN_ON(id_priv->id.route.addr.dev_addr.sgid_attr);
	id_priv->id.route.addr.dev_addr.sgid_attr = sgid_attr;
}

/**
 * cma_acquire_dev_by_src_ip - Acquire cma device, port, gid attribute
 * based on source ip address.
 * @id_priv:	cm_id which should be bound to cma device
 *
 * cma_acquire_dev_by_src_ip() binds cm id to cma device, port and GID attribute
 * based on source IP address. It returns 0 on success or error code otherwise.
 * It is applicable to active and passive side cm_id.
 */
static int cma_acquire_dev_by_src_ip(struct rdma_id_private *id_priv)
{
	struct rdma_dev_addr *dev_addr = &id_priv->id.route.addr.dev_addr;
	const struct ib_gid_attr *sgid_attr;
	union ib_gid gid, iboe_gid, *gidp;
	struct cma_device *cma_dev;
	enum ib_gid_type gid_type;
	int ret = -ENODEV;
	u8 port;

	if (dev_addr->dev_type != ARPHRD_INFINIBAND &&
	    id_priv->id.ps == RDMA_PS_IPOIB)
		return -EINVAL;

	rdma_ip2gid((struct sockaddr *)&id_priv->id.route.addr.src_addr,
		    &iboe_gid);

	memcpy(&gid, dev_addr->src_dev_addr +
	       rdma_addr_gid_offset(dev_addr), sizeof(gid));

	mutex_lock(&lock);
	list_for_each_entry(cma_dev, &dev_list, list) {
		for (port = rdma_start_port(cma_dev->device);
		     port <= rdma_end_port(cma_dev->device); port++) {
			gidp = rdma_protocol_roce(cma_dev->device, port) ?
			       &iboe_gid : &gid;
			gid_type = cma_dev->default_gid_type[port - 1];
			sgid_attr = cma_validate_port(cma_dev->device, port,
						      gid_type, gidp, id_priv);
			if (!IS_ERR(sgid_attr)) {
				id_priv->id.port_num = port;
				cma_bind_sgid_attr(id_priv, sgid_attr);
				cma_attach_to_dev(id_priv, cma_dev);
				ret = 0;
				goto out;
			}
		}
	}
out:
	mutex_unlock(&lock);
	return ret;
}

/**
 * cma_ib_acquire_dev - Acquire cma device, port and SGID attribute
 * @id_priv:		cm id to bind to cma device
 * @listen_id_priv:	listener cm id to match against
 * @req:		Pointer to req structure containaining incoming
 *			request information
 * cma_ib_acquire_dev() acquires cma device, port and SGID attribute when
 * rdma device matches for listen_id and incoming request. It also verifies
 * that a GID table entry is present for the source address.
 * Returns 0 on success, or returns error code otherwise.
 */
static int cma_ib_acquire_dev(struct rdma_id_private *id_priv,
			      const struct rdma_id_private *listen_id_priv,
			      struct cma_req_info *req)
{
	struct rdma_dev_addr *dev_addr = &id_priv->id.route.addr.dev_addr;
	const struct ib_gid_attr *sgid_attr;
	enum ib_gid_type gid_type;
	union ib_gid gid;

	if (dev_addr->dev_type != ARPHRD_INFINIBAND &&
	    id_priv->id.ps == RDMA_PS_IPOIB)
		return -EINVAL;

	if (rdma_protocol_roce(req->device, req->port))
		rdma_ip2gid((struct sockaddr *)&id_priv->id.route.addr.src_addr,
			    &gid);
	else
		memcpy(&gid, dev_addr->src_dev_addr +
		       rdma_addr_gid_offset(dev_addr), sizeof(gid));

	gid_type = listen_id_priv->cma_dev->default_gid_type[req->port - 1];
	sgid_attr = cma_validate_port(req->device, req->port,
				      gid_type, &gid, id_priv);
	if (IS_ERR(sgid_attr))
		return PTR_ERR(sgid_attr);

	id_priv->id.port_num = req->port;
	cma_bind_sgid_attr(id_priv, sgid_attr);
	/* Need to acquire lock to protect against reader
	 * of cma_dev->id_list such as cma_netdev_callback() and
	 * cma_process_remove().
	 */
	mutex_lock(&lock);
	cma_attach_to_dev(id_priv, listen_id_priv->cma_dev);
	mutex_unlock(&lock);
	return 0;
}

static int cma_iw_acquire_dev(struct rdma_id_private *id_priv,
			      const struct rdma_id_private *listen_id_priv)
{
	struct rdma_dev_addr *dev_addr = &id_priv->id.route.addr.dev_addr;
	const struct ib_gid_attr *sgid_attr;
	struct cma_device *cma_dev;
	enum ib_gid_type gid_type;
	int ret = -ENODEV;
	union ib_gid gid;
	u8 port;

	if (dev_addr->dev_type != ARPHRD_INFINIBAND &&
	    id_priv->id.ps == RDMA_PS_IPOIB)
		return -EINVAL;

	memcpy(&gid, dev_addr->src_dev_addr +
	       rdma_addr_gid_offset(dev_addr), sizeof(gid));

	mutex_lock(&lock);

	cma_dev = listen_id_priv->cma_dev;
	port = listen_id_priv->id.port_num;
	gid_type = listen_id_priv->gid_type;
	sgid_attr = cma_validate_port(cma_dev->device, port,
				      gid_type, &gid, id_priv);
	if (!IS_ERR(sgid_attr)) {
		id_priv->id.port_num = port;
		cma_bind_sgid_attr(id_priv, sgid_attr);
		ret = 0;
		goto out;
	}

	list_for_each_entry(cma_dev, &dev_list, list) {
		for (port = 1; port <= cma_dev->device->phys_port_cnt; ++port) {
			if (listen_id_priv->cma_dev == cma_dev &&
			    listen_id_priv->id.port_num == port)
				continue;

			gid_type = cma_dev->default_gid_type[port - 1];
			sgid_attr = cma_validate_port(cma_dev->device, port,
						      gid_type, &gid, id_priv);
			if (!IS_ERR(sgid_attr)) {
				id_priv->id.port_num = port;
				cma_bind_sgid_attr(id_priv, sgid_attr);
				ret = 0;
				goto out;
			}
		}
	}

out:
	if (!ret)
		cma_attach_to_dev(id_priv, cma_dev);

	mutex_unlock(&lock);
	return ret;
}

/*
 * Select the source IB device and address to reach the destination IB address.
 */
static int cma_resolve_ib_dev(struct rdma_id_private *id_priv)
{
	struct cma_device *cma_dev, *cur_dev;
	struct sockaddr_ib *addr;
	union ib_gid gid, sgid, *dgid;
	u16 pkey, index;
	u8 p;
	enum ib_port_state port_state;
	int i;

	cma_dev = NULL;
	addr = (struct sockaddr_ib *) cma_dst_addr(id_priv);
	dgid = (union ib_gid *) &addr->sib_addr;
	pkey = ntohs(addr->sib_pkey);

	mutex_lock(&lock);
	list_for_each_entry(cur_dev, &dev_list, list) {
		for (p = 1; p <= cur_dev->device->phys_port_cnt; ++p) {
			if (!rdma_cap_af_ib(cur_dev->device, p))
				continue;

			if (ib_find_cached_pkey(cur_dev->device, p, pkey, &index))
				continue;

			if (ib_get_cached_port_state(cur_dev->device, p, &port_state))
				continue;
			for (i = 0; !rdma_query_gid(cur_dev->device,
						    p, i, &gid);
			     i++) {
				if (!memcmp(&gid, dgid, sizeof(gid))) {
					cma_dev = cur_dev;
					sgid = gid;
					id_priv->id.port_num = p;
					goto found;
				}

				if (!cma_dev && (gid.global.subnet_prefix ==
				    dgid->global.subnet_prefix) &&
				    port_state == IB_PORT_ACTIVE) {
					cma_dev = cur_dev;
					sgid = gid;
					id_priv->id.port_num = p;
					goto found;
				}
			}
		}
	}
	mutex_unlock(&lock);
	return -ENODEV;

found:
	cma_attach_to_dev(id_priv, cma_dev);
	mutex_unlock(&lock);
	addr = (struct sockaddr_ib *)cma_src_addr(id_priv);
	memcpy(&addr->sib_addr, &sgid, sizeof(sgid));
	cma_translate_ib(addr, &id_priv->id.route.addr.dev_addr);
	return 0;
}

static void cma_deref_id(struct rdma_id_private *id_priv)
{
	if (atomic_dec_and_test(&id_priv->refcount))
		complete(&id_priv->comp);
}

struct rdma_cm_id *__rdma_create_id(struct net *net,
				    rdma_cm_event_handler event_handler,
				    void *context, enum rdma_ucm_port_space ps,
				    enum ib_qp_type qp_type, const char *caller)
{
	struct rdma_id_private *id_priv;

	id_priv = kzalloc(sizeof *id_priv, GFP_KERNEL);
	if (!id_priv)
		return ERR_PTR(-ENOMEM);

	rdma_restrack_set_task(&id_priv->res, caller);
	id_priv->res.type = RDMA_RESTRACK_CM_ID;
	id_priv->state = RDMA_CM_IDLE;
	id_priv->id.context = context;
	id_priv->id.event_handler = event_handler;
	id_priv->id.ps = ps;
	id_priv->id.qp_type = qp_type;
	id_priv->tos_set = false;
	id_priv->gid_type = IB_GID_TYPE_IB;
	spin_lock_init(&id_priv->lock);
	mutex_init(&id_priv->qp_mutex);
	init_completion(&id_priv->comp);
	atomic_set(&id_priv->refcount, 1);
	mutex_init(&id_priv->handler_mutex);
	INIT_LIST_HEAD(&id_priv->listen_list);
	INIT_LIST_HEAD(&id_priv->mc_list);
	get_random_bytes(&id_priv->seq_num, sizeof id_priv->seq_num);
	id_priv->id.route.addr.dev_addr.net = get_net(net);
	id_priv->seq_num &= 0x00ffffff;

	return &id_priv->id;
}
EXPORT_SYMBOL(__rdma_create_id);

static int cma_init_ud_qp(struct rdma_id_private *id_priv, struct ib_qp *qp)
{
	struct ib_qp_attr qp_attr;
	int qp_attr_mask, ret;

	qp_attr.qp_state = IB_QPS_INIT;
	ret = rdma_init_qp_attr(&id_priv->id, &qp_attr, &qp_attr_mask);
	if (ret)
		return ret;

	ret = ib_modify_qp(qp, &qp_attr, qp_attr_mask);
	if (ret)
		return ret;

	qp_attr.qp_state = IB_QPS_RTR;
	ret = ib_modify_qp(qp, &qp_attr, IB_QP_STATE);
	if (ret)
		return ret;

	qp_attr.qp_state = IB_QPS_RTS;
	qp_attr.sq_psn = 0;
	ret = ib_modify_qp(qp, &qp_attr, IB_QP_STATE | IB_QP_SQ_PSN);

	return ret;
}

static int cma_init_conn_qp(struct rdma_id_private *id_priv, struct ib_qp *qp)
{
	struct ib_qp_attr qp_attr;
	int qp_attr_mask, ret;

	qp_attr.qp_state = IB_QPS_INIT;
	ret = rdma_init_qp_attr(&id_priv->id, &qp_attr, &qp_attr_mask);
	if (ret)
		return ret;

	return ib_modify_qp(qp, &qp_attr, qp_attr_mask);
}

int rdma_create_qp(struct rdma_cm_id *id, struct ib_pd *pd,
		   struct ib_qp_init_attr *qp_init_attr)
{
	struct rdma_id_private *id_priv;
	struct ib_qp *qp;
	int ret;

	id_priv = container_of(id, struct rdma_id_private, id);
	if (id->device != pd->device)
		return -EINVAL;

	qp_init_attr->port_num = id->port_num;
	qp = ib_create_qp(pd, qp_init_attr);
	if (IS_ERR(qp))
		return PTR_ERR(qp);

	if (id->qp_type == IB_QPT_UD)
		ret = cma_init_ud_qp(id_priv, qp);
	else
		ret = cma_init_conn_qp(id_priv, qp);
	if (ret)
		goto err;

	id->qp = qp;
	id_priv->qp_num = qp->qp_num;
	id_priv->srq = (qp->srq != NULL);
	return 0;
err:
	ib_destroy_qp(qp);
	return ret;
}
EXPORT_SYMBOL(rdma_create_qp);

void rdma_destroy_qp(struct rdma_cm_id *id)
{
	struct rdma_id_private *id_priv;

	id_priv = container_of(id, struct rdma_id_private, id);
	mutex_lock(&id_priv->qp_mutex);
	ib_destroy_qp(id_priv->id.qp);
	id_priv->id.qp = NULL;
	mutex_unlock(&id_priv->qp_mutex);
}
EXPORT_SYMBOL(rdma_destroy_qp);

static int cma_modify_qp_rtr(struct rdma_id_private *id_priv,
			     struct rdma_conn_param *conn_param)
{
	struct ib_qp_attr qp_attr;
	int qp_attr_mask, ret;

	mutex_lock(&id_priv->qp_mutex);
	if (!id_priv->id.qp) {
		ret = 0;
		goto out;
	}

	/* Need to update QP attributes from default values. */
	qp_attr.qp_state = IB_QPS_INIT;
	ret = rdma_init_qp_attr(&id_priv->id, &qp_attr, &qp_attr_mask);
	if (ret)
		goto out;

	ret = ib_modify_qp(id_priv->id.qp, &qp_attr, qp_attr_mask);
	if (ret)
		goto out;

	qp_attr.qp_state = IB_QPS_RTR;
	ret = rdma_init_qp_attr(&id_priv->id, &qp_attr, &qp_attr_mask);
	if (ret)
		goto out;

	BUG_ON(id_priv->cma_dev->device != id_priv->id.device);

	if (conn_param)
		qp_attr.max_dest_rd_atomic = conn_param->responder_resources;
	ret = ib_modify_qp(id_priv->id.qp, &qp_attr, qp_attr_mask);
out:
	mutex_unlock(&id_priv->qp_mutex);
	return ret;
}

static int cma_modify_qp_rts(struct rdma_id_private *id_priv,
			     struct rdma_conn_param *conn_param)
{
	struct ib_qp_attr qp_attr;
	int qp_attr_mask, ret;

	mutex_lock(&id_priv->qp_mutex);
	if (!id_priv->id.qp) {
		ret = 0;
		goto out;
	}

	qp_attr.qp_state = IB_QPS_RTS;
	ret = rdma_init_qp_attr(&id_priv->id, &qp_attr, &qp_attr_mask);
	if (ret)
		goto out;

	if (conn_param)
		qp_attr.max_rd_atomic = conn_param->initiator_depth;
	ret = ib_modify_qp(id_priv->id.qp, &qp_attr, qp_attr_mask);
out:
	mutex_unlock(&id_priv->qp_mutex);
	return ret;
}

static int cma_modify_qp_err(struct rdma_id_private *id_priv)
{
	struct ib_qp_attr qp_attr;
	int ret;

	mutex_lock(&id_priv->qp_mutex);
	if (!id_priv->id.qp) {
		ret = 0;
		goto out;
	}

	qp_attr.qp_state = IB_QPS_ERR;
	ret = ib_modify_qp(id_priv->id.qp, &qp_attr, IB_QP_STATE);
out:
	mutex_unlock(&id_priv->qp_mutex);
	return ret;
}

static int cma_ib_init_qp_attr(struct rdma_id_private *id_priv,
			       struct ib_qp_attr *qp_attr, int *qp_attr_mask)
{
	struct rdma_dev_addr *dev_addr = &id_priv->id.route.addr.dev_addr;
	int ret;
	u16 pkey;

	if (rdma_cap_eth_ah(id_priv->id.device, id_priv->id.port_num))
		pkey = 0xffff;
	else
		pkey = ib_addr_get_pkey(dev_addr);

	ret = ib_find_cached_pkey(id_priv->id.device, id_priv->id.port_num,
				  pkey, &qp_attr->pkey_index);
	if (ret)
		return ret;

	qp_attr->port_num = id_priv->id.port_num;
	*qp_attr_mask = IB_QP_STATE | IB_QP_PKEY_INDEX | IB_QP_PORT;

	if (id_priv->id.qp_type == IB_QPT_UD) {
		ret = cma_set_qkey(id_priv, 0);
		if (ret)
			return ret;

		qp_attr->qkey = id_priv->qkey;
		*qp_attr_mask |= IB_QP_QKEY;
	} else {
		qp_attr->qp_access_flags = 0;
		*qp_attr_mask |= IB_QP_ACCESS_FLAGS;
	}
	return 0;
}

int rdma_init_qp_attr(struct rdma_cm_id *id, struct ib_qp_attr *qp_attr,
		       int *qp_attr_mask)
{
	struct rdma_id_private *id_priv;
	int ret = 0;

	id_priv = container_of(id, struct rdma_id_private, id);
	if (rdma_cap_ib_cm(id->device, id->port_num)) {
		if (!id_priv->cm_id.ib || (id_priv->id.qp_type == IB_QPT_UD))
			ret = cma_ib_init_qp_attr(id_priv, qp_attr, qp_attr_mask);
		else
			ret = ib_cm_init_qp_attr(id_priv->cm_id.ib, qp_attr,
						 qp_attr_mask);

		if (qp_attr->qp_state == IB_QPS_RTR)
			qp_attr->rq_psn = id_priv->seq_num;
	} else if (rdma_cap_iw_cm(id->device, id->port_num)) {
		if (!id_priv->cm_id.iw) {
			qp_attr->qp_access_flags = 0;
			*qp_attr_mask = IB_QP_STATE | IB_QP_ACCESS_FLAGS;
		} else
			ret = iw_cm_init_qp_attr(id_priv->cm_id.iw, qp_attr,
						 qp_attr_mask);
		qp_attr->port_num = id_priv->id.port_num;
		*qp_attr_mask |= IB_QP_PORT;
	} else
		ret = -ENOSYS;

	return ret;
}
EXPORT_SYMBOL(rdma_init_qp_attr);

static inline bool cma_zero_addr(const struct sockaddr *addr)
{
	switch (addr->sa_family) {
	case AF_INET:
		return ipv4_is_zeronet(((struct sockaddr_in *)addr)->sin_addr.s_addr);
	case AF_INET6:
		return ipv6_addr_any(&((struct sockaddr_in6 *)addr)->sin6_addr);
	case AF_IB:
		return ib_addr_any(&((struct sockaddr_ib *)addr)->sib_addr);
	default:
		return false;
	}
}

static inline bool cma_loopback_addr(const struct sockaddr *addr)
{
	switch (addr->sa_family) {
	case AF_INET:
		return ipv4_is_loopback(
			((struct sockaddr_in *)addr)->sin_addr.s_addr);
	case AF_INET6:
		return ipv6_addr_loopback(
			&((struct sockaddr_in6 *)addr)->sin6_addr);
	case AF_IB:
		return ib_addr_loopback(
			&((struct sockaddr_ib *)addr)->sib_addr);
	default:
		return false;
	}
}

static inline bool cma_any_addr(const struct sockaddr *addr)
{
	return cma_zero_addr(addr) || cma_loopback_addr(addr);
}

static int cma_addr_cmp(struct sockaddr *src, struct sockaddr *dst)
{
	if (src->sa_family != dst->sa_family)
		return -1;

	switch (src->sa_family) {
	case AF_INET:
		return ((struct sockaddr_in *) src)->sin_addr.s_addr !=
		       ((struct sockaddr_in *) dst)->sin_addr.s_addr;
	case AF_INET6:
		return ipv6_addr_cmp(&((struct sockaddr_in6 *) src)->sin6_addr,
				     &((struct sockaddr_in6 *) dst)->sin6_addr);
	default:
		return ib_addr_cmp(&((struct sockaddr_ib *) src)->sib_addr,
				   &((struct sockaddr_ib *) dst)->sib_addr);
	}
}

static __be16 cma_port(const struct sockaddr *addr)
{
	struct sockaddr_ib *sib;

	switch (addr->sa_family) {
	case AF_INET:
		return ((struct sockaddr_in *) addr)->sin_port;
	case AF_INET6:
		return ((struct sockaddr_in6 *) addr)->sin6_port;
	case AF_IB:
		sib = (struct sockaddr_ib *) addr;
		return htons((u16) (be64_to_cpu(sib->sib_sid) &
				    be64_to_cpu(sib->sib_sid_mask)));
	default:
		return 0;
	}
}

static inline int cma_any_port(const struct sockaddr *addr)
{
	return !cma_port(addr);
}

static void cma_save_ib_info(struct sockaddr *src_addr,
			     struct sockaddr *dst_addr,
			     const struct rdma_cm_id *listen_id,
			     const struct sa_path_rec *path)
{
	struct sockaddr_ib *listen_ib, *ib;

	listen_ib = (struct sockaddr_ib *) &listen_id->route.addr.src_addr;
	if (src_addr) {
		ib = (struct sockaddr_ib *)src_addr;
		ib->sib_family = AF_IB;
		if (path) {
			ib->sib_pkey = path->pkey;
			ib->sib_flowinfo = path->flow_label;
			memcpy(&ib->sib_addr, &path->sgid, 16);
			ib->sib_sid = path->service_id;
			ib->sib_scope_id = 0;
		} else {
			ib->sib_pkey = listen_ib->sib_pkey;
			ib->sib_flowinfo = listen_ib->sib_flowinfo;
			ib->sib_addr = listen_ib->sib_addr;
			ib->sib_sid = listen_ib->sib_sid;
			ib->sib_scope_id = listen_ib->sib_scope_id;
		}
		ib->sib_sid_mask = cpu_to_be64(0xffffffffffffffffULL);
	}
	if (dst_addr) {
		ib = (struct sockaddr_ib *)dst_addr;
		ib->sib_family = AF_IB;
		if (path) {
			ib->sib_pkey = path->pkey;
			ib->sib_flowinfo = path->flow_label;
			memcpy(&ib->sib_addr, &path->dgid, 16);
		}
	}
}

static void cma_save_ip4_info(struct sockaddr_in *src_addr,
			      struct sockaddr_in *dst_addr,
			      struct cma_hdr *hdr,
			      __be16 local_port)
{
	if (src_addr) {
		*src_addr = (struct sockaddr_in) {
			.sin_family = AF_INET,
			.sin_addr.s_addr = hdr->dst_addr.ip4.addr,
			.sin_port = local_port,
		};
	}

	if (dst_addr) {
		*dst_addr = (struct sockaddr_in) {
			.sin_family = AF_INET,
			.sin_addr.s_addr = hdr->src_addr.ip4.addr,
			.sin_port = hdr->port,
		};
	}
}

static void cma_save_ip6_info(struct sockaddr_in6 *src_addr,
			      struct sockaddr_in6 *dst_addr,
			      struct cma_hdr *hdr,
			      __be16 local_port)
{
	if (src_addr) {
		*src_addr = (struct sockaddr_in6) {
			.sin6_family = AF_INET6,
			.sin6_addr = hdr->dst_addr.ip6,
			.sin6_port = local_port,
		};
	}

	if (dst_addr) {
		*dst_addr = (struct sockaddr_in6) {
			.sin6_family = AF_INET6,
			.sin6_addr = hdr->src_addr.ip6,
			.sin6_port = hdr->port,
		};
	}
}

static u16 cma_port_from_service_id(__be64 service_id)
{
	return (u16)be64_to_cpu(service_id);
}

static int cma_save_ip_info(struct sockaddr *src_addr,
			    struct sockaddr *dst_addr,
			    const struct ib_cm_event *ib_event,
			    __be64 service_id)
{
	struct cma_hdr *hdr;
	__be16 port;

	hdr = ib_event->private_data;
	if (hdr->cma_version != CMA_VERSION)
		return -EINVAL;

	port = htons(cma_port_from_service_id(service_id));

	switch (cma_get_ip_ver(hdr)) {
	case 4:
		cma_save_ip4_info((struct sockaddr_in *)src_addr,
				  (struct sockaddr_in *)dst_addr, hdr, port);
		break;
	case 6:
		cma_save_ip6_info((struct sockaddr_in6 *)src_addr,
				  (struct sockaddr_in6 *)dst_addr, hdr, port);
		break;
	default:
		return -EAFNOSUPPORT;
	}

	return 0;
}

static int cma_save_net_info(struct sockaddr *src_addr,
			     struct sockaddr *dst_addr,
			     const struct rdma_cm_id *listen_id,
			     const struct ib_cm_event *ib_event,
			     sa_family_t sa_family, __be64 service_id)
{
	if (sa_family == AF_IB) {
		if (ib_event->event == IB_CM_REQ_RECEIVED)
			cma_save_ib_info(src_addr, dst_addr, listen_id,
					 ib_event->param.req_rcvd.primary_path);
		else if (ib_event->event == IB_CM_SIDR_REQ_RECEIVED)
			cma_save_ib_info(src_addr, dst_addr, listen_id, NULL);
		return 0;
	}

	return cma_save_ip_info(src_addr, dst_addr, ib_event, service_id);
}

static int cma_save_req_info(const struct ib_cm_event *ib_event,
			     struct cma_req_info *req)
{
	const struct ib_cm_req_event_param *req_param =
		&ib_event->param.req_rcvd;
	const struct ib_cm_sidr_req_event_param *sidr_param =
		&ib_event->param.sidr_req_rcvd;

	switch (ib_event->event) {
	case IB_CM_REQ_RECEIVED:
		req->device	= req_param->listen_id->device;
		req->port	= req_param->port;
		memcpy(&req->local_gid, &req_param->primary_path->sgid,
		       sizeof(req->local_gid));
		req->has_gid	= true;
		req->service_id = req_param->primary_path->service_id;
		req->pkey	= be16_to_cpu(req_param->primary_path->pkey);
		if (req->pkey != req_param->bth_pkey)
			pr_warn_ratelimited("RDMA CMA: got different BTH P_Key (0x%x) and primary path P_Key (0x%x)\n"
					    "RDMA CMA: in the future this may cause the request to be dropped\n",
					    req_param->bth_pkey, req->pkey);
		break;
	case IB_CM_SIDR_REQ_RECEIVED:
		req->device	= sidr_param->listen_id->device;
		req->port	= sidr_param->port;
		req->has_gid	= false;
		req->service_id	= sidr_param->service_id;
		req->pkey	= sidr_param->pkey;
		if (req->pkey != sidr_param->bth_pkey)
			pr_warn_ratelimited("RDMA CMA: got different BTH P_Key (0x%x) and SIDR request payload P_Key (0x%x)\n"
					    "RDMA CMA: in the future this may cause the request to be dropped\n",
					    sidr_param->bth_pkey, req->pkey);
		break;
	default:
		return -EINVAL;
	}

	return 0;
}

static bool validate_ipv4_net_dev(struct net_device *net_dev,
				  const struct sockaddr_in *dst_addr,
				  const struct sockaddr_in *src_addr)
{
	__be32 daddr = dst_addr->sin_addr.s_addr,
	       saddr = src_addr->sin_addr.s_addr;
	struct fib_result res;
	struct flowi4 fl4;
	int err;
	bool ret;

	if (ipv4_is_multicast(saddr) || ipv4_is_lbcast(saddr) ||
	    ipv4_is_lbcast(daddr) || ipv4_is_zeronet(saddr) ||
	    ipv4_is_zeronet(daddr) || ipv4_is_loopback(daddr) ||
	    ipv4_is_loopback(saddr))
		return false;

	memset(&fl4, 0, sizeof(fl4));
	fl4.flowi4_iif = net_dev->ifindex;
	fl4.daddr = daddr;
	fl4.saddr = saddr;

	rcu_read_lock();
	err = fib_lookup(dev_net(net_dev), &fl4, &res, 0);
	ret = err == 0 && FIB_RES_DEV(res) == net_dev;
	rcu_read_unlock();

	return ret;
}

static bool validate_ipv6_net_dev(struct net_device *net_dev,
				  const struct sockaddr_in6 *dst_addr,
				  const struct sockaddr_in6 *src_addr)
{
#if IS_ENABLED(CONFIG_IPV6)
	const int strict = ipv6_addr_type(&dst_addr->sin6_addr) &
			   IPV6_ADDR_LINKLOCAL;
	struct rt6_info *rt = rt6_lookup(dev_net(net_dev), &dst_addr->sin6_addr,
					 &src_addr->sin6_addr, net_dev->ifindex,
					 strict);
	bool ret;

	if (!rt)
		return false;

	ret = rt->rt6i_idev->dev == net_dev;
	ip6_rt_put(rt);

	return ret;
#else
	return false;
#endif
}

static bool validate_net_dev(struct net_device *net_dev,
			     const struct sockaddr *daddr,
			     const struct sockaddr *saddr)
{
	const struct sockaddr_in *daddr4 = (const struct sockaddr_in *)daddr;
	const struct sockaddr_in *saddr4 = (const struct sockaddr_in *)saddr;
	const struct sockaddr_in6 *daddr6 = (const struct sockaddr_in6 *)daddr;
	const struct sockaddr_in6 *saddr6 = (const struct sockaddr_in6 *)saddr;

	switch (daddr->sa_family) {
	case AF_INET:
		return saddr->sa_family == AF_INET &&
		       validate_ipv4_net_dev(net_dev, daddr4, saddr4);

	case AF_INET6:
		return saddr->sa_family == AF_INET6 &&
		       validate_ipv6_net_dev(net_dev, daddr6, saddr6);

	default:
		return false;
	}
}

static struct net_device *
roce_get_net_dev_by_cm_event(const struct ib_cm_event *ib_event)
{
	const struct ib_gid_attr *sgid_attr = NULL;

	if (ib_event->event == IB_CM_REQ_RECEIVED)
		sgid_attr = ib_event->param.req_rcvd.ppath_sgid_attr;
	else if (ib_event->event == IB_CM_SIDR_REQ_RECEIVED)
		sgid_attr = ib_event->param.sidr_req_rcvd.sgid_attr;

	if (!sgid_attr)
		return NULL;
	dev_hold(sgid_attr->ndev);
	return sgid_attr->ndev;
}

static struct net_device *cma_get_net_dev(const struct ib_cm_event *ib_event,
					  struct cma_req_info *req)
{
	struct sockaddr *listen_addr =
			(struct sockaddr *)&req->listen_addr_storage;
	struct sockaddr *src_addr = (struct sockaddr *)&req->src_addr_storage;
	struct net_device *net_dev;
	const union ib_gid *gid = req->has_gid ? &req->local_gid : NULL;
	int err;

	err = cma_save_ip_info(listen_addr, src_addr, ib_event,
			       req->service_id);
	if (err)
		return ERR_PTR(err);

	if (rdma_protocol_roce(req->device, req->port))
		net_dev = roce_get_net_dev_by_cm_event(ib_event);
	else
		net_dev = ib_get_net_dev_by_params(req->device, req->port,
						   req->pkey,
						   gid, listen_addr);
	if (!net_dev)
		return ERR_PTR(-ENODEV);

	return net_dev;
}

static enum rdma_ucm_port_space rdma_ps_from_service_id(__be64 service_id)
{
	return (be64_to_cpu(service_id) >> 16) & 0xffff;
}

static bool cma_match_private_data(struct rdma_id_private *id_priv,
				   const struct cma_hdr *hdr)
{
	struct sockaddr *addr = cma_src_addr(id_priv);
	__be32 ip4_addr;
	struct in6_addr ip6_addr;

	if (cma_any_addr(addr) && !id_priv->afonly)
		return true;

	switch (addr->sa_family) {
	case AF_INET:
		ip4_addr = ((struct sockaddr_in *)addr)->sin_addr.s_addr;
		if (cma_get_ip_ver(hdr) != 4)
			return false;
		if (!cma_any_addr(addr) &&
		    hdr->dst_addr.ip4.addr != ip4_addr)
			return false;
		break;
	case AF_INET6:
		ip6_addr = ((struct sockaddr_in6 *)addr)->sin6_addr;
		if (cma_get_ip_ver(hdr) != 6)
			return false;
		if (!cma_any_addr(addr) &&
		    memcmp(&hdr->dst_addr.ip6, &ip6_addr, sizeof(ip6_addr)))
			return false;
		break;
	case AF_IB:
		return true;
	default:
		return false;
	}

	return true;
}

static bool cma_protocol_roce(const struct rdma_cm_id *id)
{
	struct ib_device *device = id->device;
	const int port_num = id->port_num ?: rdma_start_port(device);

	return rdma_protocol_roce(device, port_num);
}

static bool cma_is_req_ipv6_ll(const struct cma_req_info *req)
{
	const struct sockaddr *daddr =
			(const struct sockaddr *)&req->listen_addr_storage;
	const struct sockaddr_in6 *daddr6 = (const struct sockaddr_in6 *)daddr;

	/* Returns true if the req is for IPv6 link local */
	return (daddr->sa_family == AF_INET6 &&
		(ipv6_addr_type(&daddr6->sin6_addr) & IPV6_ADDR_LINKLOCAL));
}

static bool cma_match_net_dev(const struct rdma_cm_id *id,
			      const struct net_device *net_dev,
			      const struct cma_req_info *req)
{
	const struct rdma_addr *addr = &id->route.addr;

	if (!net_dev)
		/* This request is an AF_IB request */
		return (!id->port_num || id->port_num == req->port) &&
		       (addr->src_addr.ss_family == AF_IB);

	/*
	 * If the request is not for IPv6 link local, allow matching
	 * request to any netdevice of the one or multiport rdma device.
	 */
	if (!cma_is_req_ipv6_ll(req))
		return true;
	/*
	 * Net namespaces must match, and if the listner is listening
	 * on a specific netdevice than netdevice must match as well.
	 */
	if (net_eq(dev_net(net_dev), addr->dev_addr.net) &&
	    (!!addr->dev_addr.bound_dev_if ==
	     (addr->dev_addr.bound_dev_if == net_dev->ifindex)))
		return true;
	else
		return false;
}

static struct rdma_id_private *cma_find_listener(
		const struct rdma_bind_list *bind_list,
		const struct ib_cm_id *cm_id,
		const struct ib_cm_event *ib_event,
		const struct cma_req_info *req,
		const struct net_device *net_dev)
{
	struct rdma_id_private *id_priv, *id_priv_dev;

	if (!bind_list)
		return ERR_PTR(-EINVAL);

	hlist_for_each_entry(id_priv, &bind_list->owners, node) {
		if (cma_match_private_data(id_priv, ib_event->private_data)) {
			if (id_priv->id.device == cm_id->device &&
			    cma_match_net_dev(&id_priv->id, net_dev, req))
				return id_priv;
			list_for_each_entry(id_priv_dev,
					    &id_priv->listen_list,
					    listen_list) {
				if (id_priv_dev->id.device == cm_id->device &&
				    cma_match_net_dev(&id_priv_dev->id,
						      net_dev, req))
					return id_priv_dev;
			}
		}
	}

	return ERR_PTR(-EINVAL);
}

static struct rdma_id_private *
cma_ib_id_from_event(struct ib_cm_id *cm_id,
		     const struct ib_cm_event *ib_event,
		     struct cma_req_info *req,
		     struct net_device **net_dev)
{
	struct rdma_bind_list *bind_list;
	struct rdma_id_private *id_priv;
	int err;

	err = cma_save_req_info(ib_event, req);
	if (err)
		return ERR_PTR(err);

	*net_dev = cma_get_net_dev(ib_event, req);
	if (IS_ERR(*net_dev)) {
		if (PTR_ERR(*net_dev) == -EAFNOSUPPORT) {
			/* Assuming the protocol is AF_IB */
			*net_dev = NULL;
		} else {
			return ERR_CAST(*net_dev);
		}
	}

	/*
	 * Net namespace might be getting deleted while route lookup,
	 * cm_id lookup is in progress. Therefore, perform netdevice
	 * validation, cm_id lookup under rcu lock.
	 * RCU lock along with netdevice state check, synchronizes with
	 * netdevice migrating to different net namespace and also avoids
	 * case where net namespace doesn't get deleted while lookup is in
	 * progress.
	 * If the device state is not IFF_UP, its properties such as ifindex
	 * and nd_net cannot be trusted to remain valid without rcu lock.
	 * net/core/dev.c change_net_namespace() ensures to synchronize with
	 * ongoing operations on net device after device is closed using
	 * synchronize_net().
	 */
	rcu_read_lock();
	if (*net_dev) {
		/*
		 * If netdevice is down, it is likely that it is administratively
		 * down or it might be migrating to different namespace.
		 * In that case avoid further processing, as the net namespace
		 * or ifindex may change.
		 */
		if (((*net_dev)->flags & IFF_UP) == 0) {
			id_priv = ERR_PTR(-EHOSTUNREACH);
			goto err;
		}

		if (!validate_net_dev(*net_dev,
				 (struct sockaddr *)&req->listen_addr_storage,
				 (struct sockaddr *)&req->src_addr_storage)) {
			id_priv = ERR_PTR(-EHOSTUNREACH);
			goto err;
		}
	}

	bind_list = cma_ps_find(*net_dev ? dev_net(*net_dev) : &init_net,
				rdma_ps_from_service_id(req->service_id),
				cma_port_from_service_id(req->service_id));
	id_priv = cma_find_listener(bind_list, cm_id, ib_event, req, *net_dev);
err:
	rcu_read_unlock();
	if (IS_ERR(id_priv) && *net_dev) {
		dev_put(*net_dev);
		*net_dev = NULL;
	}
	return id_priv;
}

static inline u8 cma_user_data_offset(struct rdma_id_private *id_priv)
{
	return cma_family(id_priv) == AF_IB ? 0 : sizeof(struct cma_hdr);
}

static void cma_cancel_route(struct rdma_id_private *id_priv)
{
	if (rdma_cap_ib_sa(id_priv->id.device, id_priv->id.port_num)) {
		if (id_priv->query)
			ib_sa_cancel_query(id_priv->query_id, id_priv->query);
	}
}

static void cma_cancel_listens(struct rdma_id_private *id_priv)
{
	struct rdma_id_private *dev_id_priv;

	/*
	 * Remove from listen_any_list to prevent added devices from spawning
	 * additional listen requests.
	 */
	mutex_lock(&lock);
	list_del(&id_priv->list);

	while (!list_empty(&id_priv->listen_list)) {
		dev_id_priv = list_entry(id_priv->listen_list.next,
					 struct rdma_id_private, listen_list);
		/* sync with device removal to avoid duplicate destruction */
		list_del_init(&dev_id_priv->list);
		list_del(&dev_id_priv->listen_list);
		mutex_unlock(&lock);

		rdma_destroy_id(&dev_id_priv->id);
		mutex_lock(&lock);
	}
	mutex_unlock(&lock);
}

static void cma_cancel_operation(struct rdma_id_private *id_priv,
				 enum rdma_cm_state state)
{
	switch (state) {
	case RDMA_CM_ADDR_QUERY:
		rdma_addr_cancel(&id_priv->id.route.addr.dev_addr);
		break;
	case RDMA_CM_ROUTE_QUERY:
		cma_cancel_route(id_priv);
		break;
	case RDMA_CM_LISTEN:
		if (cma_any_addr(cma_src_addr(id_priv)) && !id_priv->cma_dev)
			cma_cancel_listens(id_priv);
		break;
	default:
		break;
	}
}

static void cma_release_port(struct rdma_id_private *id_priv)
{
	struct rdma_bind_list *bind_list = id_priv->bind_list;
	struct net *net = id_priv->id.route.addr.dev_addr.net;

	if (!bind_list)
		return;

	mutex_lock(&lock);
	hlist_del(&id_priv->node);
	if (hlist_empty(&bind_list->owners)) {
		cma_ps_remove(net, bind_list->ps, bind_list->port);
		kfree(bind_list);
	}
	mutex_unlock(&lock);
}

static void cma_leave_roce_mc_group(struct rdma_id_private *id_priv,
				    struct cma_multicast *mc)
{
	struct rdma_dev_addr *dev_addr = &id_priv->id.route.addr.dev_addr;
	struct net_device *ndev = NULL;

	if (dev_addr->bound_dev_if)
		ndev = dev_get_by_index(dev_addr->net, dev_addr->bound_dev_if);
	if (ndev) {
		cma_igmp_send(ndev, &mc->multicast.ib->rec.mgid, false);
		dev_put(ndev);
	}
	kref_put(&mc->mcref, release_mc);
}

static void cma_leave_mc_groups(struct rdma_id_private *id_priv)
{
	struct cma_multicast *mc;

	while (!list_empty(&id_priv->mc_list)) {
		mc = container_of(id_priv->mc_list.next,
				  struct cma_multicast, list);
		list_del(&mc->list);
		if (rdma_cap_ib_mcast(id_priv->cma_dev->device,
				      id_priv->id.port_num)) {
			ib_sa_free_multicast(mc->multicast.ib);
			kfree(mc);
		} else {
			cma_leave_roce_mc_group(id_priv, mc);
		}
	}
}

void rdma_destroy_id(struct rdma_cm_id *id)
{
	struct rdma_id_private *id_priv;
	enum rdma_cm_state state;

	id_priv = container_of(id, struct rdma_id_private, id);
	state = cma_exch(id_priv, RDMA_CM_DESTROYING);
	cma_cancel_operation(id_priv, state);

	/*
	 * Wait for any active callback to finish.  New callbacks will find
	 * the id_priv state set to destroying and abort.
	 */
	mutex_lock(&id_priv->handler_mutex);
	mutex_unlock(&id_priv->handler_mutex);

	rdma_restrack_del(&id_priv->res);
	if (id_priv->cma_dev) {
		if (rdma_cap_ib_cm(id_priv->id.device, 1)) {
			if (id_priv->cm_id.ib)
				ib_destroy_cm_id(id_priv->cm_id.ib);
		} else if (rdma_cap_iw_cm(id_priv->id.device, 1)) {
			if (id_priv->cm_id.iw)
				iw_destroy_cm_id(id_priv->cm_id.iw);
		}
		cma_leave_mc_groups(id_priv);
		cma_release_dev(id_priv);
	}

	cma_release_port(id_priv);
	cma_deref_id(id_priv);
	wait_for_completion(&id_priv->comp);

	if (id_priv->internal_id)
		cma_deref_id(id_priv->id.context);

	kfree(id_priv->id.route.path_rec);

	if (id_priv->id.route.addr.dev_addr.sgid_attr)
		rdma_put_gid_attr(id_priv->id.route.addr.dev_addr.sgid_attr);

	put_net(id_priv->id.route.addr.dev_addr.net);
	kfree(id_priv);
}
EXPORT_SYMBOL(rdma_destroy_id);

static int cma_rep_recv(struct rdma_id_private *id_priv)
{
	int ret;

	ret = cma_modify_qp_rtr(id_priv, NULL);
	if (ret)
		goto reject;

	ret = cma_modify_qp_rts(id_priv, NULL);
	if (ret)
		goto reject;

	ret = ib_send_cm_rtu(id_priv->cm_id.ib, NULL, 0);
	if (ret)
		goto reject;

	return 0;
reject:
	pr_debug_ratelimited("RDMA CM: CONNECT_ERROR: failed to handle reply. status %d\n", ret);
	cma_modify_qp_err(id_priv);
	ib_send_cm_rej(id_priv->cm_id.ib, IB_CM_REJ_CONSUMER_DEFINED,
		       NULL, 0, NULL, 0);
	return ret;
}

static void cma_set_rep_event_data(struct rdma_cm_event *event,
				   const struct ib_cm_rep_event_param *rep_data,
				   void *private_data)
{
	event->param.conn.private_data = private_data;
	event->param.conn.private_data_len = IB_CM_REP_PRIVATE_DATA_SIZE;
	event->param.conn.responder_resources = rep_data->responder_resources;
	event->param.conn.initiator_depth = rep_data->initiator_depth;
	event->param.conn.flow_control = rep_data->flow_control;
	event->param.conn.rnr_retry_count = rep_data->rnr_retry_count;
	event->param.conn.srq = rep_data->srq;
	event->param.conn.qp_num = rep_data->remote_qpn;
}

static int cma_ib_handler(struct ib_cm_id *cm_id,
			  const struct ib_cm_event *ib_event)
{
	struct rdma_id_private *id_priv = cm_id->context;
	struct rdma_cm_event event = {};
	int ret = 0;

	mutex_lock(&id_priv->handler_mutex);
	if ((ib_event->event != IB_CM_TIMEWAIT_EXIT &&
	     id_priv->state != RDMA_CM_CONNECT) ||
	    (ib_event->event == IB_CM_TIMEWAIT_EXIT &&
	     id_priv->state != RDMA_CM_DISCONNECT))
		goto out;

	switch (ib_event->event) {
	case IB_CM_REQ_ERROR:
	case IB_CM_REP_ERROR:
		event.event = RDMA_CM_EVENT_UNREACHABLE;
		event.status = -ETIMEDOUT;
		break;
	case IB_CM_REP_RECEIVED:
		if (cma_comp(id_priv, RDMA_CM_CONNECT) &&
		    (id_priv->id.qp_type != IB_QPT_UD))
			ib_send_cm_mra(cm_id, CMA_CM_MRA_SETTING, NULL, 0);
		if (id_priv->id.qp) {
			event.status = cma_rep_recv(id_priv);
			event.event = event.status ? RDMA_CM_EVENT_CONNECT_ERROR :
						     RDMA_CM_EVENT_ESTABLISHED;
		} else {
			event.event = RDMA_CM_EVENT_CONNECT_RESPONSE;
		}
		cma_set_rep_event_data(&event, &ib_event->param.rep_rcvd,
				       ib_event->private_data);
		break;
	case IB_CM_RTU_RECEIVED:
	case IB_CM_USER_ESTABLISHED:
		event.event = RDMA_CM_EVENT_ESTABLISHED;
		break;
	case IB_CM_DREQ_ERROR:
		event.status = -ETIMEDOUT; /* fall through */
	case IB_CM_DREQ_RECEIVED:
	case IB_CM_DREP_RECEIVED:
		if (!cma_comp_exch(id_priv, RDMA_CM_CONNECT,
				   RDMA_CM_DISCONNECT))
			goto out;
		event.event = RDMA_CM_EVENT_DISCONNECTED;
		break;
	case IB_CM_TIMEWAIT_EXIT:
		event.event = RDMA_CM_EVENT_TIMEWAIT_EXIT;
		break;
	case IB_CM_MRA_RECEIVED:
		/* ignore event */
		goto out;
	case IB_CM_REJ_RECEIVED:
		pr_debug_ratelimited("RDMA CM: REJECTED: %s\n", rdma_reject_msg(&id_priv->id,
										ib_event->param.rej_rcvd.reason));
		cma_modify_qp_err(id_priv);
		event.status = ib_event->param.rej_rcvd.reason;
		event.event = RDMA_CM_EVENT_REJECTED;
		event.param.conn.private_data = ib_event->private_data;
		event.param.conn.private_data_len = IB_CM_REJ_PRIVATE_DATA_SIZE;
		break;
	default:
		pr_err("RDMA CMA: unexpected IB CM event: %d\n",
		       ib_event->event);
		goto out;
	}

	ret = id_priv->id.event_handler(&id_priv->id, &event);
	if (ret) {
		/* Destroy the CM ID by returning a non-zero value. */
		id_priv->cm_id.ib = NULL;
		cma_exch(id_priv, RDMA_CM_DESTROYING);
		mutex_unlock(&id_priv->handler_mutex);
		rdma_destroy_id(&id_priv->id);
		return ret;
	}
out:
	mutex_unlock(&id_priv->handler_mutex);
	return ret;
}

static struct rdma_id_private *
cma_ib_new_conn_id(const struct rdma_cm_id *listen_id,
		   const struct ib_cm_event *ib_event,
		   struct net_device *net_dev)
{
	struct rdma_id_private *listen_id_priv;
	struct rdma_id_private *id_priv;
	struct rdma_cm_id *id;
	struct rdma_route *rt;
	const sa_family_t ss_family = listen_id->route.addr.src_addr.ss_family;
	struct sa_path_rec *path = ib_event->param.req_rcvd.primary_path;
	const __be64 service_id =
		ib_event->param.req_rcvd.primary_path->service_id;
	int ret;

	listen_id_priv = container_of(listen_id, struct rdma_id_private, id);
	id = __rdma_create_id(listen_id->route.addr.dev_addr.net,
			    listen_id->event_handler, listen_id->context,
			    listen_id->ps, ib_event->param.req_rcvd.qp_type,
			    listen_id_priv->res.kern_name);
	if (IS_ERR(id))
		return NULL;

	id_priv = container_of(id, struct rdma_id_private, id);
	if (cma_save_net_info((struct sockaddr *)&id->route.addr.src_addr,
			      (struct sockaddr *)&id->route.addr.dst_addr,
			      listen_id, ib_event, ss_family, service_id))
		goto err;

	rt = &id->route;
	rt->num_paths = ib_event->param.req_rcvd.alternate_path ? 2 : 1;
	rt->path_rec = kmalloc(sizeof *rt->path_rec * rt->num_paths,
			       GFP_KERNEL);
	if (!rt->path_rec)
		goto err;

	rt->path_rec[0] = *path;
	if (rt->num_paths == 2)
		rt->path_rec[1] = *ib_event->param.req_rcvd.alternate_path;

	if (net_dev) {
		rdma_copy_src_l2_addr(&rt->addr.dev_addr, net_dev);
	} else {
		if (!cma_protocol_roce(listen_id) &&
		    cma_any_addr(cma_src_addr(id_priv))) {
			rt->addr.dev_addr.dev_type = ARPHRD_INFINIBAND;
			rdma_addr_set_sgid(&rt->addr.dev_addr, &rt->path_rec[0].sgid);
			ib_addr_set_pkey(&rt->addr.dev_addr, be16_to_cpu(rt->path_rec[0].pkey));
		} else if (!cma_any_addr(cma_src_addr(id_priv))) {
			ret = cma_translate_addr(cma_src_addr(id_priv), &rt->addr.dev_addr);
			if (ret)
				goto err;
		}
	}
	rdma_addr_set_dgid(&rt->addr.dev_addr, &rt->path_rec[0].dgid);

	id_priv->state = RDMA_CM_CONNECT;
	return id_priv;

err:
	rdma_destroy_id(id);
	return NULL;
}

static struct rdma_id_private *
cma_ib_new_udp_id(const struct rdma_cm_id *listen_id,
		  const struct ib_cm_event *ib_event,
		  struct net_device *net_dev)
{
	const struct rdma_id_private *listen_id_priv;
	struct rdma_id_private *id_priv;
	struct rdma_cm_id *id;
	const sa_family_t ss_family = listen_id->route.addr.src_addr.ss_family;
	struct net *net = listen_id->route.addr.dev_addr.net;
	int ret;

	listen_id_priv = container_of(listen_id, struct rdma_id_private, id);
	id = __rdma_create_id(net, listen_id->event_handler, listen_id->context,
			      listen_id->ps, IB_QPT_UD,
			      listen_id_priv->res.kern_name);
	if (IS_ERR(id))
		return NULL;

	id_priv = container_of(id, struct rdma_id_private, id);
	if (cma_save_net_info((struct sockaddr *)&id->route.addr.src_addr,
			      (struct sockaddr *)&id->route.addr.dst_addr,
			      listen_id, ib_event, ss_family,
			      ib_event->param.sidr_req_rcvd.service_id))
		goto err;

	if (net_dev) {
		rdma_copy_src_l2_addr(&id->route.addr.dev_addr, net_dev);
	} else {
		if (!cma_any_addr(cma_src_addr(id_priv))) {
			ret = cma_translate_addr(cma_src_addr(id_priv),
						 &id->route.addr.dev_addr);
			if (ret)
				goto err;
		}
	}

	id_priv->state = RDMA_CM_CONNECT;
	return id_priv;
err:
	rdma_destroy_id(id);
	return NULL;
}

static void cma_set_req_event_data(struct rdma_cm_event *event,
				   const struct ib_cm_req_event_param *req_data,
				   void *private_data, int offset)
{
	event->param.conn.private_data = private_data + offset;
	event->param.conn.private_data_len = IB_CM_REQ_PRIVATE_DATA_SIZE - offset;
	event->param.conn.responder_resources = req_data->responder_resources;
	event->param.conn.initiator_depth = req_data->initiator_depth;
	event->param.conn.flow_control = req_data->flow_control;
	event->param.conn.retry_count = req_data->retry_count;
	event->param.conn.rnr_retry_count = req_data->rnr_retry_count;
	event->param.conn.srq = req_data->srq;
	event->param.conn.qp_num = req_data->remote_qpn;
}

static int cma_ib_check_req_qp_type(const struct rdma_cm_id *id,
				    const struct ib_cm_event *ib_event)
{
	return (((ib_event->event == IB_CM_REQ_RECEIVED) &&
		 (ib_event->param.req_rcvd.qp_type == id->qp_type)) ||
		((ib_event->event == IB_CM_SIDR_REQ_RECEIVED) &&
		 (id->qp_type == IB_QPT_UD)) ||
		(!id->qp_type));
}

static int cma_ib_req_handler(struct ib_cm_id *cm_id,
			      const struct ib_cm_event *ib_event)
{
	struct rdma_id_private *listen_id, *conn_id = NULL;
	struct rdma_cm_event event = {};
	struct cma_req_info req = {};
	struct net_device *net_dev;
	u8 offset;
	int ret;

	listen_id = cma_ib_id_from_event(cm_id, ib_event, &req, &net_dev);
	if (IS_ERR(listen_id))
		return PTR_ERR(listen_id);

	if (!cma_ib_check_req_qp_type(&listen_id->id, ib_event)) {
		ret = -EINVAL;
		goto net_dev_put;
	}

	mutex_lock(&listen_id->handler_mutex);
	if (listen_id->state != RDMA_CM_LISTEN) {
		ret = -ECONNABORTED;
		goto err1;
	}

	offset = cma_user_data_offset(listen_id);
	event.event = RDMA_CM_EVENT_CONNECT_REQUEST;
	if (ib_event->event == IB_CM_SIDR_REQ_RECEIVED) {
		conn_id = cma_ib_new_udp_id(&listen_id->id, ib_event, net_dev);
		event.param.ud.private_data = ib_event->private_data + offset;
		event.param.ud.private_data_len =
				IB_CM_SIDR_REQ_PRIVATE_DATA_SIZE - offset;
	} else {
		conn_id = cma_ib_new_conn_id(&listen_id->id, ib_event, net_dev);
		cma_set_req_event_data(&event, &ib_event->param.req_rcvd,
				       ib_event->private_data, offset);
	}
	if (!conn_id) {
		ret = -ENOMEM;
		goto err1;
	}

	mutex_lock_nested(&conn_id->handler_mutex, SINGLE_DEPTH_NESTING);
	ret = cma_ib_acquire_dev(conn_id, listen_id, &req);
	if (ret)
		goto err2;

	conn_id->cm_id.ib = cm_id;
	cm_id->context = conn_id;
	cm_id->cm_handler = cma_ib_handler;

	/*
	 * Protect against the user destroying conn_id from another thread
	 * until we're done accessing it.
	 */
	atomic_inc(&conn_id->refcount);
	ret = conn_id->id.event_handler(&conn_id->id, &event);
	if (ret)
		goto err3;
	/*
	 * Acquire mutex to prevent user executing rdma_destroy_id()
	 * while we're accessing the cm_id.
	 */
	mutex_lock(&lock);
	if (cma_comp(conn_id, RDMA_CM_CONNECT) &&
	    (conn_id->id.qp_type != IB_QPT_UD))
		ib_send_cm_mra(cm_id, CMA_CM_MRA_SETTING, NULL, 0);
	mutex_unlock(&lock);
	mutex_unlock(&conn_id->handler_mutex);
	mutex_unlock(&listen_id->handler_mutex);
	cma_deref_id(conn_id);
	if (net_dev)
		dev_put(net_dev);
	return 0;

err3:
	cma_deref_id(conn_id);
	/* Destroy the CM ID by returning a non-zero value. */
	conn_id->cm_id.ib = NULL;
err2:
	cma_exch(conn_id, RDMA_CM_DESTROYING);
	mutex_unlock(&conn_id->handler_mutex);
err1:
	mutex_unlock(&listen_id->handler_mutex);
	if (conn_id)
		rdma_destroy_id(&conn_id->id);

net_dev_put:
	if (net_dev)
		dev_put(net_dev);

	return ret;
}

__be64 rdma_get_service_id(struct rdma_cm_id *id, struct sockaddr *addr)
{
	if (addr->sa_family == AF_IB)
		return ((struct sockaddr_ib *) addr)->sib_sid;

	return cpu_to_be64(((u64)id->ps << 16) + be16_to_cpu(cma_port(addr)));
}
EXPORT_SYMBOL(rdma_get_service_id);

void rdma_read_gids(struct rdma_cm_id *cm_id, union ib_gid *sgid,
		    union ib_gid *dgid)
{
	struct rdma_addr *addr = &cm_id->route.addr;

	if (!cm_id->device) {
		if (sgid)
			memset(sgid, 0, sizeof(*sgid));
		if (dgid)
			memset(dgid, 0, sizeof(*dgid));
		return;
	}

	if (rdma_protocol_roce(cm_id->device, cm_id->port_num)) {
		if (sgid)
			rdma_ip2gid((struct sockaddr *)&addr->src_addr, sgid);
		if (dgid)
			rdma_ip2gid((struct sockaddr *)&addr->dst_addr, dgid);
	} else {
		if (sgid)
			rdma_addr_get_sgid(&addr->dev_addr, sgid);
		if (dgid)
			rdma_addr_get_dgid(&addr->dev_addr, dgid);
	}
}
EXPORT_SYMBOL(rdma_read_gids);

static int cma_iw_handler(struct iw_cm_id *iw_id, struct iw_cm_event *iw_event)
{
	struct rdma_id_private *id_priv = iw_id->context;
	struct rdma_cm_event event = {};
	int ret = 0;
	struct sockaddr *laddr = (struct sockaddr *)&iw_event->local_addr;
	struct sockaddr *raddr = (struct sockaddr *)&iw_event->remote_addr;

	mutex_lock(&id_priv->handler_mutex);
	if (id_priv->state != RDMA_CM_CONNECT)
		goto out;

	switch (iw_event->event) {
	case IW_CM_EVENT_CLOSE:
		event.event = RDMA_CM_EVENT_DISCONNECTED;
		break;
	case IW_CM_EVENT_CONNECT_REPLY:
		memcpy(cma_src_addr(id_priv), laddr,
		       rdma_addr_size(laddr));
		memcpy(cma_dst_addr(id_priv), raddr,
		       rdma_addr_size(raddr));
		switch (iw_event->status) {
		case 0:
			event.event = RDMA_CM_EVENT_ESTABLISHED;
			event.param.conn.initiator_depth = iw_event->ird;
			event.param.conn.responder_resources = iw_event->ord;
			break;
		case -ECONNRESET:
		case -ECONNREFUSED:
			event.event = RDMA_CM_EVENT_REJECTED;
			break;
		case -ETIMEDOUT:
			event.event = RDMA_CM_EVENT_UNREACHABLE;
			break;
		default:
			event.event = RDMA_CM_EVENT_CONNECT_ERROR;
			break;
		}
		break;
	case IW_CM_EVENT_ESTABLISHED:
		event.event = RDMA_CM_EVENT_ESTABLISHED;
		event.param.conn.initiator_depth = iw_event->ird;
		event.param.conn.responder_resources = iw_event->ord;
		break;
	default:
		goto out;
	}

	event.status = iw_event->status;
	event.param.conn.private_data = iw_event->private_data;
	event.param.conn.private_data_len = iw_event->private_data_len;
	ret = id_priv->id.event_handler(&id_priv->id, &event);
	if (ret) {
		/* Destroy the CM ID by returning a non-zero value. */
		id_priv->cm_id.iw = NULL;
		cma_exch(id_priv, RDMA_CM_DESTROYING);
		mutex_unlock(&id_priv->handler_mutex);
		rdma_destroy_id(&id_priv->id);
		return ret;
	}

out:
	mutex_unlock(&id_priv->handler_mutex);
	return ret;
}

static int iw_conn_req_handler(struct iw_cm_id *cm_id,
			       struct iw_cm_event *iw_event)
{
	struct rdma_cm_id *new_cm_id;
	struct rdma_id_private *listen_id, *conn_id;
	struct rdma_cm_event event = {};
	int ret = -ECONNABORTED;
	struct sockaddr *laddr = (struct sockaddr *)&iw_event->local_addr;
	struct sockaddr *raddr = (struct sockaddr *)&iw_event->remote_addr;

	event.event = RDMA_CM_EVENT_CONNECT_REQUEST;
	event.param.conn.private_data = iw_event->private_data;
	event.param.conn.private_data_len = iw_event->private_data_len;
	event.param.conn.initiator_depth = iw_event->ird;
	event.param.conn.responder_resources = iw_event->ord;

	listen_id = cm_id->context;

	mutex_lock(&listen_id->handler_mutex);
	if (listen_id->state != RDMA_CM_LISTEN)
		goto out;

	/* Create a new RDMA id for the new IW CM ID */
	new_cm_id = __rdma_create_id(listen_id->id.route.addr.dev_addr.net,
				     listen_id->id.event_handler,
				     listen_id->id.context,
				     RDMA_PS_TCP, IB_QPT_RC,
				     listen_id->res.kern_name);
	if (IS_ERR(new_cm_id)) {
		ret = -ENOMEM;
		goto out;
	}
	conn_id = container_of(new_cm_id, struct rdma_id_private, id);
	mutex_lock_nested(&conn_id->handler_mutex, SINGLE_DEPTH_NESTING);
	conn_id->state = RDMA_CM_CONNECT;

	ret = rdma_translate_ip(laddr, &conn_id->id.route.addr.dev_addr);
	if (ret) {
		mutex_unlock(&conn_id->handler_mutex);
		rdma_destroy_id(new_cm_id);
		goto out;
	}

	ret = cma_iw_acquire_dev(conn_id, listen_id);
	if (ret) {
		mutex_unlock(&conn_id->handler_mutex);
		rdma_destroy_id(new_cm_id);
		goto out;
	}

	conn_id->cm_id.iw = cm_id;
	cm_id->context = conn_id;
	cm_id->cm_handler = cma_iw_handler;

	memcpy(cma_src_addr(conn_id), laddr, rdma_addr_size(laddr));
	memcpy(cma_dst_addr(conn_id), raddr, rdma_addr_size(raddr));

	/*
	 * Protect against the user destroying conn_id from another thread
	 * until we're done accessing it.
	 */
	atomic_inc(&conn_id->refcount);
	ret = conn_id->id.event_handler(&conn_id->id, &event);
	if (ret) {
		/* User wants to destroy the CM ID */
		conn_id->cm_id.iw = NULL;
		cma_exch(conn_id, RDMA_CM_DESTROYING);
		mutex_unlock(&conn_id->handler_mutex);
		cma_deref_id(conn_id);
		rdma_destroy_id(&conn_id->id);
		goto out;
	}

	mutex_unlock(&conn_id->handler_mutex);
	cma_deref_id(conn_id);

out:
	mutex_unlock(&listen_id->handler_mutex);
	return ret;
}

static int cma_ib_listen(struct rdma_id_private *id_priv)
{
	struct sockaddr *addr;
	struct ib_cm_id	*id;
	__be64 svc_id;

	addr = cma_src_addr(id_priv);
	svc_id = rdma_get_service_id(&id_priv->id, addr);
	id = ib_cm_insert_listen(id_priv->id.device,
				 cma_ib_req_handler, svc_id);
	if (IS_ERR(id))
		return PTR_ERR(id);
	id_priv->cm_id.ib = id;

	return 0;
}

static int cma_iw_listen(struct rdma_id_private *id_priv, int backlog)
{
	int ret;
	struct iw_cm_id	*id;

	id = iw_create_cm_id(id_priv->id.device,
			     iw_conn_req_handler,
			     id_priv);
	if (IS_ERR(id))
		return PTR_ERR(id);

	id->tos = id_priv->tos;
	id->tos_set = id_priv->tos_set;
	id_priv->cm_id.iw = id;

	memcpy(&id_priv->cm_id.iw->local_addr, cma_src_addr(id_priv),
	       rdma_addr_size(cma_src_addr(id_priv)));

	ret = iw_cm_listen(id_priv->cm_id.iw, backlog);

	if (ret) {
		iw_destroy_cm_id(id_priv->cm_id.iw);
		id_priv->cm_id.iw = NULL;
	}

	return ret;
}

static int cma_listen_handler(struct rdma_cm_id *id,
			      struct rdma_cm_event *event)
{
	struct rdma_id_private *id_priv = id->context;

	id->context = id_priv->id.context;
	id->event_handler = id_priv->id.event_handler;
	return id_priv->id.event_handler(id, event);
}

static void cma_listen_on_dev(struct rdma_id_private *id_priv,
			      struct cma_device *cma_dev)
{
	struct rdma_id_private *dev_id_priv;
	struct rdma_cm_id *id;
	struct net *net = id_priv->id.route.addr.dev_addr.net;
	int ret;

	if (cma_family(id_priv) == AF_IB && !rdma_cap_ib_cm(cma_dev->device, 1))
		return;

	id = __rdma_create_id(net, cma_listen_handler, id_priv, id_priv->id.ps,
			      id_priv->id.qp_type, id_priv->res.kern_name);
	if (IS_ERR(id))
		return;

	dev_id_priv = container_of(id, struct rdma_id_private, id);

	dev_id_priv->state = RDMA_CM_ADDR_BOUND;
	memcpy(cma_src_addr(dev_id_priv), cma_src_addr(id_priv),
	       rdma_addr_size(cma_src_addr(id_priv)));

	_cma_attach_to_dev(dev_id_priv, cma_dev);
	list_add_tail(&dev_id_priv->listen_list, &id_priv->listen_list);
	atomic_inc(&id_priv->refcount);
	dev_id_priv->internal_id = 1;
	dev_id_priv->afonly = id_priv->afonly;

	ret = rdma_listen(id, id_priv->backlog);
	if (ret)
		dev_warn(&cma_dev->device->dev,
			 "RDMA CMA: cma_listen_on_dev, error %d\n", ret);
}

static void cma_listen_on_all(struct rdma_id_private *id_priv)
{
	struct cma_device *cma_dev;

	mutex_lock(&lock);
	list_add_tail(&id_priv->list, &listen_any_list);
	list_for_each_entry(cma_dev, &dev_list, list)
		cma_listen_on_dev(id_priv, cma_dev);
	mutex_unlock(&lock);
}

void rdma_set_service_type(struct rdma_cm_id *id, int tos)
{
	struct rdma_id_private *id_priv;

	id_priv = container_of(id, struct rdma_id_private, id);
	id_priv->tos = (u8) tos;
	id_priv->tos_set = true;
}
EXPORT_SYMBOL(rdma_set_service_type);

static void cma_query_handler(int status, struct sa_path_rec *path_rec,
			      void *context)
{
	struct cma_work *work = context;
	struct rdma_route *route;

	route = &work->id->id.route;

	if (!status) {
		route->num_paths = 1;
		*route->path_rec = *path_rec;
	} else {
		work->old_state = RDMA_CM_ROUTE_QUERY;
		work->new_state = RDMA_CM_ADDR_RESOLVED;
		work->event.event = RDMA_CM_EVENT_ROUTE_ERROR;
		work->event.status = status;
		pr_debug_ratelimited("RDMA CM: ROUTE_ERROR: failed to query path. status %d\n",
				     status);
	}

	queue_work(cma_wq, &work->work);
}

static int cma_query_ib_route(struct rdma_id_private *id_priv,
			      unsigned long timeout_ms, struct cma_work *work)
{
	struct rdma_dev_addr *dev_addr = &id_priv->id.route.addr.dev_addr;
	struct sa_path_rec path_rec;
	ib_sa_comp_mask comp_mask;
	struct sockaddr_in6 *sin6;
	struct sockaddr_ib *sib;

	memset(&path_rec, 0, sizeof path_rec);

	if (rdma_cap_opa_ah(id_priv->id.device, id_priv->id.port_num))
		path_rec.rec_type = SA_PATH_REC_TYPE_OPA;
	else
		path_rec.rec_type = SA_PATH_REC_TYPE_IB;
	rdma_addr_get_sgid(dev_addr, &path_rec.sgid);
	rdma_addr_get_dgid(dev_addr, &path_rec.dgid);
	path_rec.pkey = cpu_to_be16(ib_addr_get_pkey(dev_addr));
	path_rec.numb_path = 1;
	path_rec.reversible = 1;
	path_rec.service_id = rdma_get_service_id(&id_priv->id,
						  cma_dst_addr(id_priv));

	comp_mask = IB_SA_PATH_REC_DGID | IB_SA_PATH_REC_SGID |
		    IB_SA_PATH_REC_PKEY | IB_SA_PATH_REC_NUMB_PATH |
		    IB_SA_PATH_REC_REVERSIBLE | IB_SA_PATH_REC_SERVICE_ID;

	switch (cma_family(id_priv)) {
	case AF_INET:
		path_rec.qos_class = cpu_to_be16((u16) id_priv->tos);
		comp_mask |= IB_SA_PATH_REC_QOS_CLASS;
		break;
	case AF_INET6:
		sin6 = (struct sockaddr_in6 *) cma_src_addr(id_priv);
		path_rec.traffic_class = (u8) (be32_to_cpu(sin6->sin6_flowinfo) >> 20);
		comp_mask |= IB_SA_PATH_REC_TRAFFIC_CLASS;
		break;
	case AF_IB:
		sib = (struct sockaddr_ib *) cma_src_addr(id_priv);
		path_rec.traffic_class = (u8) (be32_to_cpu(sib->sib_flowinfo) >> 20);
		comp_mask |= IB_SA_PATH_REC_TRAFFIC_CLASS;
		break;
	}

	id_priv->query_id = ib_sa_path_rec_get(&sa_client, id_priv->id.device,
					       id_priv->id.port_num, &path_rec,
					       comp_mask, timeout_ms,
					       GFP_KERNEL, cma_query_handler,
					       work, &id_priv->query);

	return (id_priv->query_id < 0) ? id_priv->query_id : 0;
}

static void cma_work_handler(struct work_struct *_work)
{
	struct cma_work *work = container_of(_work, struct cma_work, work);
	struct rdma_id_private *id_priv = work->id;
	int destroy = 0;

	mutex_lock(&id_priv->handler_mutex);
	if (!cma_comp_exch(id_priv, work->old_state, work->new_state))
		goto out;

	if (id_priv->id.event_handler(&id_priv->id, &work->event)) {
		cma_exch(id_priv, RDMA_CM_DESTROYING);
		destroy = 1;
	}
out:
	mutex_unlock(&id_priv->handler_mutex);
	cma_deref_id(id_priv);
	if (destroy)
		rdma_destroy_id(&id_priv->id);
	kfree(work);
}

static void cma_ndev_work_handler(struct work_struct *_work)
{
	struct cma_ndev_work *work = container_of(_work, struct cma_ndev_work, work);
	struct rdma_id_private *id_priv = work->id;
	int destroy = 0;

	mutex_lock(&id_priv->handler_mutex);
	if (id_priv->state == RDMA_CM_DESTROYING ||
	    id_priv->state == RDMA_CM_DEVICE_REMOVAL)
		goto out;

	if (id_priv->id.event_handler(&id_priv->id, &work->event)) {
		cma_exch(id_priv, RDMA_CM_DESTROYING);
		destroy = 1;
	}

out:
	mutex_unlock(&id_priv->handler_mutex);
	cma_deref_id(id_priv);
	if (destroy)
		rdma_destroy_id(&id_priv->id);
	kfree(work);
}

static void cma_init_resolve_route_work(struct cma_work *work,
					struct rdma_id_private *id_priv)
{
	work->id = id_priv;
	INIT_WORK(&work->work, cma_work_handler);
	work->old_state = RDMA_CM_ROUTE_QUERY;
	work->new_state = RDMA_CM_ROUTE_RESOLVED;
	work->event.event = RDMA_CM_EVENT_ROUTE_RESOLVED;
}

static void cma_init_resolve_addr_work(struct cma_work *work,
				       struct rdma_id_private *id_priv)
{
	work->id = id_priv;
	INIT_WORK(&work->work, cma_work_handler);
	work->old_state = RDMA_CM_ADDR_QUERY;
	work->new_state = RDMA_CM_ADDR_RESOLVED;
	work->event.event = RDMA_CM_EVENT_ADDR_RESOLVED;
}

static int cma_resolve_ib_route(struct rdma_id_private *id_priv,
				unsigned long timeout_ms)
{
	struct rdma_route *route = &id_priv->id.route;
	struct cma_work *work;
	int ret;

	work = kzalloc(sizeof *work, GFP_KERNEL);
	if (!work)
		return -ENOMEM;

	cma_init_resolve_route_work(work, id_priv);

	route->path_rec = kmalloc(sizeof *route->path_rec, GFP_KERNEL);
	if (!route->path_rec) {
		ret = -ENOMEM;
		goto err1;
	}

	ret = cma_query_ib_route(id_priv, timeout_ms, work);
	if (ret)
		goto err2;

	return 0;
err2:
	kfree(route->path_rec);
	route->path_rec = NULL;
err1:
	kfree(work);
	return ret;
}

static enum ib_gid_type cma_route_gid_type(enum rdma_network_type network_type,
					   unsigned long supported_gids,
					   enum ib_gid_type default_gid)
{
	if ((network_type == RDMA_NETWORK_IPV4 ||
	     network_type == RDMA_NETWORK_IPV6) &&
	    test_bit(IB_GID_TYPE_ROCE_UDP_ENCAP, &supported_gids))
		return IB_GID_TYPE_ROCE_UDP_ENCAP;

	return default_gid;
}

/*
 * cma_iboe_set_path_rec_l2_fields() is helper function which sets
 * path record type based on GID type.
 * It also sets up other L2 fields which includes destination mac address
 * netdev ifindex, of the path record.
 * It returns the netdev of the bound interface for this path record entry.
 */
static struct net_device *
cma_iboe_set_path_rec_l2_fields(struct rdma_id_private *id_priv)
{
	struct rdma_route *route = &id_priv->id.route;
	enum ib_gid_type gid_type = IB_GID_TYPE_ROCE;
	struct rdma_addr *addr = &route->addr;
	unsigned long supported_gids;
	struct net_device *ndev;

	if (!addr->dev_addr.bound_dev_if)
		return NULL;

	ndev = dev_get_by_index(addr->dev_addr.net,
				addr->dev_addr.bound_dev_if);
	if (!ndev)
		return NULL;

	supported_gids = roce_gid_type_mask_support(id_priv->id.device,
						    id_priv->id.port_num);
	gid_type = cma_route_gid_type(addr->dev_addr.network,
				      supported_gids,
				      id_priv->gid_type);
	/* Use the hint from IP Stack to select GID Type */
	if (gid_type < ib_network_to_gid_type(addr->dev_addr.network))
		gid_type = ib_network_to_gid_type(addr->dev_addr.network);
	route->path_rec->rec_type = sa_conv_gid_to_pathrec_type(gid_type);

	route->path_rec->roce.route_resolved = true;
	sa_path_set_dmac(route->path_rec, addr->dev_addr.dst_dev_addr);
	return ndev;
}

int rdma_set_ib_path(struct rdma_cm_id *id,
		     struct sa_path_rec *path_rec)
{
	struct rdma_id_private *id_priv;
	struct net_device *ndev;
	int ret;

	id_priv = container_of(id, struct rdma_id_private, id);
	if (!cma_comp_exch(id_priv, RDMA_CM_ADDR_RESOLVED,
			   RDMA_CM_ROUTE_RESOLVED))
		return -EINVAL;

	id->route.path_rec = kmemdup(path_rec, sizeof(*path_rec),
				     GFP_KERNEL);
	if (!id->route.path_rec) {
		ret = -ENOMEM;
		goto err;
	}

	if (rdma_protocol_roce(id->device, id->port_num)) {
		ndev = cma_iboe_set_path_rec_l2_fields(id_priv);
		if (!ndev) {
			ret = -ENODEV;
			goto err_free;
		}
		dev_put(ndev);
	}

	id->route.num_paths = 1;
	return 0;

err_free:
	kfree(id->route.path_rec);
	id->route.path_rec = NULL;
err:
	cma_comp_exch(id_priv, RDMA_CM_ROUTE_RESOLVED, RDMA_CM_ADDR_RESOLVED);
	return ret;
}
EXPORT_SYMBOL(rdma_set_ib_path);

static int cma_resolve_iw_route(struct rdma_id_private *id_priv)
{
	struct cma_work *work;

	work = kzalloc(sizeof *work, GFP_KERNEL);
	if (!work)
		return -ENOMEM;

	cma_init_resolve_route_work(work, id_priv);
	queue_work(cma_wq, &work->work);
	return 0;
}

static int iboe_tos_to_sl(struct net_device *ndev, int tos)
{
	int prio;
	struct net_device *dev;

	prio = rt_tos2priority(tos);
	dev = is_vlan_dev(ndev) ? vlan_dev_real_dev(ndev) : ndev;
	if (dev->num_tc)
		return netdev_get_prio_tc_map(dev, prio);

#if IS_ENABLED(CONFIG_VLAN_8021Q)
	if (is_vlan_dev(ndev))
		return (vlan_dev_get_egress_qos_mask(ndev, prio) &
			VLAN_PRIO_MASK) >> VLAN_PRIO_SHIFT;
#endif
	return 0;
}

static int cma_resolve_iboe_route(struct rdma_id_private *id_priv)
{
	struct rdma_route *route = &id_priv->id.route;
	struct rdma_addr *addr = &route->addr;
	struct cma_work *work;
	int ret;
	struct net_device *ndev;

	u8 default_roce_tos = id_priv->cma_dev->default_roce_tos[id_priv->id.port_num -
					rdma_start_port(id_priv->cma_dev->device)];
	u8 tos = id_priv->tos_set ? id_priv->tos : default_roce_tos;


	work = kzalloc(sizeof *work, GFP_KERNEL);
	if (!work)
		return -ENOMEM;

	route->path_rec = kzalloc(sizeof *route->path_rec, GFP_KERNEL);
	if (!route->path_rec) {
		ret = -ENOMEM;
		goto err1;
	}

	route->num_paths = 1;

	ndev = cma_iboe_set_path_rec_l2_fields(id_priv);
	if (!ndev) {
		ret = -ENODEV;
		goto err2;
	}

	rdma_ip2gid((struct sockaddr *)&id_priv->id.route.addr.src_addr,
		    &route->path_rec->sgid);
	rdma_ip2gid((struct sockaddr *)&id_priv->id.route.addr.dst_addr,
		    &route->path_rec->dgid);

	if (((struct sockaddr *)&id_priv->id.route.addr.dst_addr)->sa_family != AF_IB)
		/* TODO: get the hoplimit from the inet/inet6 device */
		route->path_rec->hop_limit = addr->dev_addr.hoplimit;
	else
		route->path_rec->hop_limit = 1;
	route->path_rec->reversible = 1;
	route->path_rec->pkey = cpu_to_be16(0xffff);
	route->path_rec->mtu_selector = IB_SA_EQ;
	route->path_rec->sl = iboe_tos_to_sl(ndev, tos);
	route->path_rec->traffic_class = tos;
	route->path_rec->mtu = iboe_get_mtu(ndev->mtu);
	route->path_rec->rate_selector = IB_SA_EQ;
	route->path_rec->rate = iboe_get_rate(ndev);
	dev_put(ndev);
	route->path_rec->packet_life_time_selector = IB_SA_EQ;
	route->path_rec->packet_life_time = CMA_IBOE_PACKET_LIFETIME;
	if (!route->path_rec->mtu) {
		ret = -EINVAL;
		goto err2;
	}

	cma_init_resolve_route_work(work, id_priv);
	queue_work(cma_wq, &work->work);

	return 0;

err2:
	kfree(route->path_rec);
	route->path_rec = NULL;
err1:
	kfree(work);
	return ret;
}

int rdma_resolve_route(struct rdma_cm_id *id, unsigned long timeout_ms)
{
	struct rdma_id_private *id_priv;
	int ret;

	id_priv = container_of(id, struct rdma_id_private, id);
	if (!cma_comp_exch(id_priv, RDMA_CM_ADDR_RESOLVED, RDMA_CM_ROUTE_QUERY))
		return -EINVAL;

	atomic_inc(&id_priv->refcount);
	if (rdma_cap_ib_sa(id->device, id->port_num))
		ret = cma_resolve_ib_route(id_priv, timeout_ms);
	else if (rdma_protocol_roce(id->device, id->port_num))
		ret = cma_resolve_iboe_route(id_priv);
	else if (rdma_protocol_iwarp(id->device, id->port_num))
		ret = cma_resolve_iw_route(id_priv);
	else
		ret = -ENOSYS;

	if (ret)
		goto err;

	return 0;
err:
	cma_comp_exch(id_priv, RDMA_CM_ROUTE_QUERY, RDMA_CM_ADDR_RESOLVED);
	cma_deref_id(id_priv);
	return ret;
}
EXPORT_SYMBOL(rdma_resolve_route);

static void cma_set_loopback(struct sockaddr *addr)
{
	switch (addr->sa_family) {
	case AF_INET:
		((struct sockaddr_in *) addr)->sin_addr.s_addr = htonl(INADDR_LOOPBACK);
		break;
	case AF_INET6:
		ipv6_addr_set(&((struct sockaddr_in6 *) addr)->sin6_addr,
			      0, 0, 0, htonl(1));
		break;
	default:
		ib_addr_set(&((struct sockaddr_ib *) addr)->sib_addr,
			    0, 0, 0, htonl(1));
		break;
	}
}

static int cma_bind_loopback(struct rdma_id_private *id_priv)
{
	struct cma_device *cma_dev, *cur_dev;
	union ib_gid gid;
	enum ib_port_state port_state;
	u16 pkey;
	int ret;
	u8 p;

	cma_dev = NULL;
	mutex_lock(&lock);
	list_for_each_entry(cur_dev, &dev_list, list) {
		if (cma_family(id_priv) == AF_IB &&
		    !rdma_cap_ib_cm(cur_dev->device, 1))
			continue;

		if (!cma_dev)
			cma_dev = cur_dev;

		for (p = 1; p <= cur_dev->device->phys_port_cnt; ++p) {
			if (!ib_get_cached_port_state(cur_dev->device, p, &port_state) &&
			    port_state == IB_PORT_ACTIVE) {
				cma_dev = cur_dev;
				goto port_found;
			}
		}
	}

	if (!cma_dev) {
		ret = -ENODEV;
		goto out;
	}

	p = 1;

port_found:
	ret = rdma_query_gid(cma_dev->device, p, 0, &gid);
	if (ret)
		goto out;

	ret = ib_get_cached_pkey(cma_dev->device, p, 0, &pkey);
	if (ret)
		goto out;

	id_priv->id.route.addr.dev_addr.dev_type =
		(rdma_protocol_ib(cma_dev->device, p)) ?
		ARPHRD_INFINIBAND : ARPHRD_ETHER;

	rdma_addr_set_sgid(&id_priv->id.route.addr.dev_addr, &gid);
	ib_addr_set_pkey(&id_priv->id.route.addr.dev_addr, pkey);
	id_priv->id.port_num = p;
	cma_attach_to_dev(id_priv, cma_dev);
	cma_set_loopback(cma_src_addr(id_priv));
out:
	mutex_unlock(&lock);
	return ret;
}

static void addr_handler(int status, struct sockaddr *src_addr,
			 struct rdma_dev_addr *dev_addr, void *context)
{
	struct rdma_id_private *id_priv = context;
	struct rdma_cm_event event = {};

	mutex_lock(&id_priv->handler_mutex);
	if (!cma_comp_exch(id_priv, RDMA_CM_ADDR_QUERY,
			   RDMA_CM_ADDR_RESOLVED))
		goto out;

	memcpy(cma_src_addr(id_priv), src_addr, rdma_addr_size(src_addr));
	if (!status && !id_priv->cma_dev) {
		status = cma_acquire_dev_by_src_ip(id_priv);
		if (status)
			pr_debug_ratelimited("RDMA CM: ADDR_ERROR: failed to acquire device. status %d\n",
					     status);
	} else {
		pr_debug_ratelimited("RDMA CM: ADDR_ERROR: failed to resolve IP. status %d\n", status);
	}

	if (status) {
		if (!cma_comp_exch(id_priv, RDMA_CM_ADDR_RESOLVED,
				   RDMA_CM_ADDR_BOUND))
			goto out;
		event.event = RDMA_CM_EVENT_ADDR_ERROR;
		event.status = status;
	} else
		event.event = RDMA_CM_EVENT_ADDR_RESOLVED;

	if (id_priv->id.event_handler(&id_priv->id, &event)) {
		cma_exch(id_priv, RDMA_CM_DESTROYING);
		mutex_unlock(&id_priv->handler_mutex);
		rdma_destroy_id(&id_priv->id);
		return;
	}
out:
	mutex_unlock(&id_priv->handler_mutex);
}

static int cma_resolve_loopback(struct rdma_id_private *id_priv)
{
	struct cma_work *work;
	union ib_gid gid;
	int ret;

	work = kzalloc(sizeof *work, GFP_KERNEL);
	if (!work)
		return -ENOMEM;

	if (!id_priv->cma_dev) {
		ret = cma_bind_loopback(id_priv);
		if (ret)
			goto err;
	}

	rdma_addr_get_sgid(&id_priv->id.route.addr.dev_addr, &gid);
	rdma_addr_set_dgid(&id_priv->id.route.addr.dev_addr, &gid);

	atomic_inc(&id_priv->refcount);
	cma_init_resolve_addr_work(work, id_priv);
	queue_work(cma_wq, &work->work);
	return 0;
err:
	kfree(work);
	return ret;
}

static int cma_resolve_ib_addr(struct rdma_id_private *id_priv)
{
	struct cma_work *work;
	int ret;

	work = kzalloc(sizeof *work, GFP_KERNEL);
	if (!work)
		return -ENOMEM;

	if (!id_priv->cma_dev) {
		ret = cma_resolve_ib_dev(id_priv);
		if (ret)
			goto err;
	}

	rdma_addr_set_dgid(&id_priv->id.route.addr.dev_addr, (union ib_gid *)
		&(((struct sockaddr_ib *) &id_priv->id.route.addr.dst_addr)->sib_addr));

	atomic_inc(&id_priv->refcount);
	cma_init_resolve_addr_work(work, id_priv);
	queue_work(cma_wq, &work->work);
	return 0;
err:
	kfree(work);
	return ret;
}

static int cma_bind_addr(struct rdma_cm_id *id, struct sockaddr *src_addr,
			 const struct sockaddr *dst_addr)
{
	if (!src_addr || !src_addr->sa_family) {
		src_addr = (struct sockaddr *) &id->route.addr.src_addr;
		src_addr->sa_family = dst_addr->sa_family;
		if (IS_ENABLED(CONFIG_IPV6) &&
		    dst_addr->sa_family == AF_INET6) {
			struct sockaddr_in6 *src_addr6 = (struct sockaddr_in6 *) src_addr;
			struct sockaddr_in6 *dst_addr6 = (struct sockaddr_in6 *) dst_addr;
			src_addr6->sin6_scope_id = dst_addr6->sin6_scope_id;
			if (ipv6_addr_type(&dst_addr6->sin6_addr) & IPV6_ADDR_LINKLOCAL)
				id->route.addr.dev_addr.bound_dev_if = dst_addr6->sin6_scope_id;
		} else if (dst_addr->sa_family == AF_IB) {
			((struct sockaddr_ib *) src_addr)->sib_pkey =
				((struct sockaddr_ib *) dst_addr)->sib_pkey;
		}
	}
	return rdma_bind_addr(id, src_addr);
}

int rdma_resolve_addr(struct rdma_cm_id *id, struct sockaddr *src_addr,
		      const struct sockaddr *dst_addr, unsigned long timeout_ms)
{
	struct rdma_id_private *id_priv;
	int ret;

	id_priv = container_of(id, struct rdma_id_private, id);
	if (id_priv->state == RDMA_CM_IDLE) {
		ret = cma_bind_addr(id, src_addr, dst_addr);
<<<<<<< HEAD
		if (ret)
=======
		if (ret) {
			memset(cma_dst_addr(id_priv), 0,
			       rdma_addr_size(dst_addr));
>>>>>>> c9429efc
			return ret;
	}

	if (cma_family(id_priv) != dst_addr->sa_family)
		return -EINVAL;

	if (!cma_comp_exch(id_priv, RDMA_CM_ADDR_BOUND, RDMA_CM_ADDR_QUERY))
		return -EINVAL;

<<<<<<< HEAD
	memcpy(cma_dst_addr(id_priv), dst_addr, rdma_addr_size(dst_addr));
=======
>>>>>>> c9429efc
	if (cma_any_addr(dst_addr)) {
		ret = cma_resolve_loopback(id_priv);
	} else {
		if (dst_addr->sa_family == AF_IB) {
			ret = cma_resolve_ib_addr(id_priv);
		} else {
			ret = rdma_resolve_ip(cma_src_addr(id_priv), dst_addr,
					      &id->route.addr.dev_addr,
					      timeout_ms, addr_handler,
					      false, id_priv);
		}
	}
	if (ret)
		goto err;

	return 0;
err:
	cma_comp_exch(id_priv, RDMA_CM_ADDR_QUERY, RDMA_CM_ADDR_BOUND);
	return ret;
}
EXPORT_SYMBOL(rdma_resolve_addr);

int rdma_set_reuseaddr(struct rdma_cm_id *id, int reuse)
{
	struct rdma_id_private *id_priv;
	unsigned long flags;
	int ret;

	id_priv = container_of(id, struct rdma_id_private, id);
	spin_lock_irqsave(&id_priv->lock, flags);
	if (reuse || id_priv->state == RDMA_CM_IDLE) {
		id_priv->reuseaddr = reuse;
		ret = 0;
	} else {
		ret = -EINVAL;
	}
	spin_unlock_irqrestore(&id_priv->lock, flags);
	return ret;
}
EXPORT_SYMBOL(rdma_set_reuseaddr);

int rdma_set_afonly(struct rdma_cm_id *id, int afonly)
{
	struct rdma_id_private *id_priv;
	unsigned long flags;
	int ret;

	id_priv = container_of(id, struct rdma_id_private, id);
	spin_lock_irqsave(&id_priv->lock, flags);
	if (id_priv->state == RDMA_CM_IDLE || id_priv->state == RDMA_CM_ADDR_BOUND) {
		id_priv->options |= (1 << CMA_OPTION_AFONLY);
		id_priv->afonly = afonly;
		ret = 0;
	} else {
		ret = -EINVAL;
	}
	spin_unlock_irqrestore(&id_priv->lock, flags);
	return ret;
}
EXPORT_SYMBOL(rdma_set_afonly);

static void cma_bind_port(struct rdma_bind_list *bind_list,
			  struct rdma_id_private *id_priv)
{
	struct sockaddr *addr;
	struct sockaddr_ib *sib;
	u64 sid, mask;
	__be16 port;

	addr = cma_src_addr(id_priv);
	port = htons(bind_list->port);

	switch (addr->sa_family) {
	case AF_INET:
		((struct sockaddr_in *) addr)->sin_port = port;
		break;
	case AF_INET6:
		((struct sockaddr_in6 *) addr)->sin6_port = port;
		break;
	case AF_IB:
		sib = (struct sockaddr_ib *) addr;
		sid = be64_to_cpu(sib->sib_sid);
		mask = be64_to_cpu(sib->sib_sid_mask);
		sib->sib_sid = cpu_to_be64((sid & mask) | (u64) ntohs(port));
		sib->sib_sid_mask = cpu_to_be64(~0ULL);
		break;
	}
	id_priv->bind_list = bind_list;
	hlist_add_head(&id_priv->node, &bind_list->owners);
}

static int cma_alloc_port(enum rdma_ucm_port_space ps,
			  struct rdma_id_private *id_priv, unsigned short snum)
{
	struct rdma_bind_list *bind_list;
	int ret;

	bind_list = kzalloc(sizeof *bind_list, GFP_KERNEL);
	if (!bind_list)
		return -ENOMEM;

	ret = cma_ps_alloc(id_priv->id.route.addr.dev_addr.net, ps, bind_list,
			   snum);
	if (ret < 0)
		goto err;

	bind_list->ps = ps;
	bind_list->port = (unsigned short)ret;
	cma_bind_port(bind_list, id_priv);
	return 0;
err:
	kfree(bind_list);
	return ret == -ENOSPC ? -EADDRNOTAVAIL : ret;
}

static int cma_port_is_unique(struct rdma_bind_list *bind_list,
			      struct rdma_id_private *id_priv)
{
	struct rdma_id_private *cur_id;
	struct sockaddr  *daddr = cma_dst_addr(id_priv);
	struct sockaddr  *saddr = cma_src_addr(id_priv);
	__be16 dport = cma_port(daddr);

	hlist_for_each_entry(cur_id, &bind_list->owners, node) {
		struct sockaddr  *cur_daddr = cma_dst_addr(cur_id);
		struct sockaddr  *cur_saddr = cma_src_addr(cur_id);
		__be16 cur_dport = cma_port(cur_daddr);

		if (id_priv == cur_id)
			continue;

		/* different dest port -> unique */
		if (!cma_any_port(daddr) &&
		    !cma_any_port(cur_daddr) &&
		    (dport != cur_dport))
			continue;

		/* different src address -> unique */
		if (!cma_any_addr(saddr) &&
		    !cma_any_addr(cur_saddr) &&
		    cma_addr_cmp(saddr, cur_saddr))
			continue;

		/* different dst address -> unique */
		if (!cma_any_addr(daddr) &&
		    !cma_any_addr(cur_daddr) &&
		    cma_addr_cmp(daddr, cur_daddr))
			continue;

		return -EADDRNOTAVAIL;
	}
	return 0;
}

static int cma_alloc_any_port(enum rdma_ucm_port_space ps,
			      struct rdma_id_private *id_priv)
{
	static unsigned int last_used_port;
	int low, high, remaining;
	unsigned int rover;
	struct net *net = id_priv->id.route.addr.dev_addr.net;

	inet_get_local_port_range(net, &low, &high);
	remaining = (high - low) + 1;
	rover = prandom_u32() % remaining + low;
retry:
	if (last_used_port != rover) {
		struct rdma_bind_list *bind_list;
		int ret;

		bind_list = cma_ps_find(net, ps, (unsigned short)rover);

		if (!bind_list) {
			ret = cma_alloc_port(ps, id_priv, rover);
		} else {
			ret = cma_port_is_unique(bind_list, id_priv);
			if (!ret)
				cma_bind_port(bind_list, id_priv);
		}
		/*
		 * Remember previously used port number in order to avoid
		 * re-using same port immediately after it is closed.
		 */
		if (!ret)
			last_used_port = rover;
		if (ret != -EADDRNOTAVAIL)
			return ret;
	}
	if (--remaining) {
		rover++;
		if ((rover < low) || (rover > high))
			rover = low;
		goto retry;
	}
	return -EADDRNOTAVAIL;
}

/*
 * Check that the requested port is available.  This is called when trying to
 * bind to a specific port, or when trying to listen on a bound port.  In
 * the latter case, the provided id_priv may already be on the bind_list, but
 * we still need to check that it's okay to start listening.
 */
static int cma_check_port(struct rdma_bind_list *bind_list,
			  struct rdma_id_private *id_priv, uint8_t reuseaddr)
{
	struct rdma_id_private *cur_id;
	struct sockaddr *addr, *cur_addr;

	addr = cma_src_addr(id_priv);
	hlist_for_each_entry(cur_id, &bind_list->owners, node) {
		if (id_priv == cur_id)
			continue;

		if ((cur_id->state != RDMA_CM_LISTEN) && reuseaddr &&
		    cur_id->reuseaddr)
			continue;

		cur_addr = cma_src_addr(cur_id);
		if (id_priv->afonly && cur_id->afonly &&
		    (addr->sa_family != cur_addr->sa_family))
			continue;

		if (cma_any_addr(addr) || cma_any_addr(cur_addr))
			return -EADDRNOTAVAIL;

		if (!cma_addr_cmp(addr, cur_addr))
			return -EADDRINUSE;
	}
	return 0;
}

static int cma_use_port(enum rdma_ucm_port_space ps,
			struct rdma_id_private *id_priv)
{
	struct rdma_bind_list *bind_list;
	unsigned short snum;
	int ret;

	snum = ntohs(cma_port(cma_src_addr(id_priv)));
	if (snum < PROT_SOCK && !capable(CAP_NET_BIND_SERVICE))
		return -EACCES;

	bind_list = cma_ps_find(id_priv->id.route.addr.dev_addr.net, ps, snum);
	if (!bind_list) {
		ret = cma_alloc_port(ps, id_priv, snum);
	} else {
		ret = cma_check_port(bind_list, id_priv, id_priv->reuseaddr);
		if (!ret)
			cma_bind_port(bind_list, id_priv);
	}
	return ret;
}

static int cma_bind_listen(struct rdma_id_private *id_priv)
{
	struct rdma_bind_list *bind_list = id_priv->bind_list;
	int ret = 0;

	mutex_lock(&lock);
	if (bind_list->owners.first->next)
		ret = cma_check_port(bind_list, id_priv, 0);
	mutex_unlock(&lock);
	return ret;
}

static enum rdma_ucm_port_space
cma_select_inet_ps(struct rdma_id_private *id_priv)
{
	switch (id_priv->id.ps) {
	case RDMA_PS_TCP:
	case RDMA_PS_UDP:
	case RDMA_PS_IPOIB:
	case RDMA_PS_IB:
		return id_priv->id.ps;
	default:

		return 0;
	}
}

static enum rdma_ucm_port_space
cma_select_ib_ps(struct rdma_id_private *id_priv)
{
	enum rdma_ucm_port_space ps = 0;
	struct sockaddr_ib *sib;
	u64 sid_ps, mask, sid;

	sib = (struct sockaddr_ib *) cma_src_addr(id_priv);
	mask = be64_to_cpu(sib->sib_sid_mask) & RDMA_IB_IP_PS_MASK;
	sid = be64_to_cpu(sib->sib_sid) & mask;

	if ((id_priv->id.ps == RDMA_PS_IB) && (sid == (RDMA_IB_IP_PS_IB & mask))) {
		sid_ps = RDMA_IB_IP_PS_IB;
		ps = RDMA_PS_IB;
	} else if (((id_priv->id.ps == RDMA_PS_IB) || (id_priv->id.ps == RDMA_PS_TCP)) &&
		   (sid == (RDMA_IB_IP_PS_TCP & mask))) {
		sid_ps = RDMA_IB_IP_PS_TCP;
		ps = RDMA_PS_TCP;
	} else if (((id_priv->id.ps == RDMA_PS_IB) || (id_priv->id.ps == RDMA_PS_UDP)) &&
		   (sid == (RDMA_IB_IP_PS_UDP & mask))) {
		sid_ps = RDMA_IB_IP_PS_UDP;
		ps = RDMA_PS_UDP;
	}

	if (ps) {
		sib->sib_sid = cpu_to_be64(sid_ps | ntohs(cma_port((struct sockaddr *) sib)));
		sib->sib_sid_mask = cpu_to_be64(RDMA_IB_IP_PS_MASK |
						be64_to_cpu(sib->sib_sid_mask));
	}
	return ps;
}

static int cma_get_port(struct rdma_id_private *id_priv)
{
	enum rdma_ucm_port_space ps;
	int ret;

	if (cma_family(id_priv) != AF_IB)
		ps = cma_select_inet_ps(id_priv);
	else
		ps = cma_select_ib_ps(id_priv);
	if (!ps)
		return -EPROTONOSUPPORT;

	mutex_lock(&lock);
	if (cma_any_port(cma_src_addr(id_priv)))
		ret = cma_alloc_any_port(ps, id_priv);
	else
		ret = cma_use_port(ps, id_priv);
	mutex_unlock(&lock);

	return ret;
}

static int cma_check_linklocal(struct rdma_dev_addr *dev_addr,
			       struct sockaddr *addr)
{
#if IS_ENABLED(CONFIG_IPV6)
	struct sockaddr_in6 *sin6;

	if (addr->sa_family != AF_INET6)
		return 0;

	sin6 = (struct sockaddr_in6 *) addr;

	if (!(ipv6_addr_type(&sin6->sin6_addr) & IPV6_ADDR_LINKLOCAL))
		return 0;

	if (!sin6->sin6_scope_id)
			return -EINVAL;

	dev_addr->bound_dev_if = sin6->sin6_scope_id;
#endif
	return 0;
}

int rdma_listen(struct rdma_cm_id *id, int backlog)
{
	struct rdma_id_private *id_priv;
	int ret;

	id_priv = container_of(id, struct rdma_id_private, id);
	if (id_priv->state == RDMA_CM_IDLE) {
		id->route.addr.src_addr.ss_family = AF_INET;
		ret = rdma_bind_addr(id, cma_src_addr(id_priv));
		if (ret)
			return ret;
	}

	if (!cma_comp_exch(id_priv, RDMA_CM_ADDR_BOUND, RDMA_CM_LISTEN))
		return -EINVAL;

	if (id_priv->reuseaddr) {
		ret = cma_bind_listen(id_priv);
		if (ret)
			goto err;
	}

	id_priv->backlog = backlog;
	if (id->device) {
		if (rdma_cap_ib_cm(id->device, 1)) {
			ret = cma_ib_listen(id_priv);
			if (ret)
				goto err;
		} else if (rdma_cap_iw_cm(id->device, 1)) {
			ret = cma_iw_listen(id_priv, backlog);
			if (ret)
				goto err;
		} else {
			ret = -ENOSYS;
			goto err;
		}
	} else
		cma_listen_on_all(id_priv);

	return 0;
err:
	id_priv->backlog = 0;
	cma_comp_exch(id_priv, RDMA_CM_LISTEN, RDMA_CM_ADDR_BOUND);
	return ret;
}
EXPORT_SYMBOL(rdma_listen);

int rdma_bind_addr(struct rdma_cm_id *id, struct sockaddr *addr)
{
	struct rdma_id_private *id_priv;
	int ret;
	struct sockaddr  *daddr;

	if (addr->sa_family != AF_INET && addr->sa_family != AF_INET6 &&
	    addr->sa_family != AF_IB)
		return -EAFNOSUPPORT;

	id_priv = container_of(id, struct rdma_id_private, id);
	if (!cma_comp_exch(id_priv, RDMA_CM_IDLE, RDMA_CM_ADDR_BOUND))
		return -EINVAL;

	ret = cma_check_linklocal(&id->route.addr.dev_addr, addr);
	if (ret)
		goto err1;

	memcpy(cma_src_addr(id_priv), addr, rdma_addr_size(addr));
	if (!cma_any_addr(addr)) {
		ret = cma_translate_addr(addr, &id->route.addr.dev_addr);
		if (ret)
			goto err1;

		ret = cma_acquire_dev_by_src_ip(id_priv);
		if (ret)
			goto err1;
	}

	if (!(id_priv->options & (1 << CMA_OPTION_AFONLY))) {
		if (addr->sa_family == AF_INET)
			id_priv->afonly = 1;
#if IS_ENABLED(CONFIG_IPV6)
		else if (addr->sa_family == AF_INET6) {
			struct net *net = id_priv->id.route.addr.dev_addr.net;

			id_priv->afonly = net->ipv6.sysctl.bindv6only;
		}
#endif
	}
	daddr = cma_dst_addr(id_priv);
	daddr->sa_family = addr->sa_family;

	ret = cma_get_port(id_priv);
	if (ret)
		goto err2;

	return 0;
err2:
	rdma_restrack_del(&id_priv->res);
	if (id_priv->cma_dev)
		cma_release_dev(id_priv);
err1:
	cma_comp_exch(id_priv, RDMA_CM_ADDR_BOUND, RDMA_CM_IDLE);
	return ret;
}
EXPORT_SYMBOL(rdma_bind_addr);

static int cma_format_hdr(void *hdr, struct rdma_id_private *id_priv)
{
	struct cma_hdr *cma_hdr;

	cma_hdr = hdr;
	cma_hdr->cma_version = CMA_VERSION;
	if (cma_family(id_priv) == AF_INET) {
		struct sockaddr_in *src4, *dst4;

		src4 = (struct sockaddr_in *) cma_src_addr(id_priv);
		dst4 = (struct sockaddr_in *) cma_dst_addr(id_priv);

		cma_set_ip_ver(cma_hdr, 4);
		cma_hdr->src_addr.ip4.addr = src4->sin_addr.s_addr;
		cma_hdr->dst_addr.ip4.addr = dst4->sin_addr.s_addr;
		cma_hdr->port = src4->sin_port;
	} else if (cma_family(id_priv) == AF_INET6) {
		struct sockaddr_in6 *src6, *dst6;

		src6 = (struct sockaddr_in6 *) cma_src_addr(id_priv);
		dst6 = (struct sockaddr_in6 *) cma_dst_addr(id_priv);

		cma_set_ip_ver(cma_hdr, 6);
		cma_hdr->src_addr.ip6 = src6->sin6_addr;
		cma_hdr->dst_addr.ip6 = dst6->sin6_addr;
		cma_hdr->port = src6->sin6_port;
	}
	return 0;
}

static int cma_sidr_rep_handler(struct ib_cm_id *cm_id,
				const struct ib_cm_event *ib_event)
{
	struct rdma_id_private *id_priv = cm_id->context;
	struct rdma_cm_event event = {};
	const struct ib_cm_sidr_rep_event_param *rep =
				&ib_event->param.sidr_rep_rcvd;
	int ret = 0;

	mutex_lock(&id_priv->handler_mutex);
	if (id_priv->state != RDMA_CM_CONNECT)
		goto out;

	switch (ib_event->event) {
	case IB_CM_SIDR_REQ_ERROR:
		event.event = RDMA_CM_EVENT_UNREACHABLE;
		event.status = -ETIMEDOUT;
		break;
	case IB_CM_SIDR_REP_RECEIVED:
		event.param.ud.private_data = ib_event->private_data;
		event.param.ud.private_data_len = IB_CM_SIDR_REP_PRIVATE_DATA_SIZE;
		if (rep->status != IB_SIDR_SUCCESS) {
			event.event = RDMA_CM_EVENT_UNREACHABLE;
			event.status = ib_event->param.sidr_rep_rcvd.status;
			pr_debug_ratelimited("RDMA CM: UNREACHABLE: bad SIDR reply. status %d\n",
					     event.status);
			break;
		}
		ret = cma_set_qkey(id_priv, rep->qkey);
		if (ret) {
			pr_debug_ratelimited("RDMA CM: ADDR_ERROR: failed to set qkey. status %d\n", ret);
			event.event = RDMA_CM_EVENT_ADDR_ERROR;
			event.status = ret;
			break;
		}
		ib_init_ah_attr_from_path(id_priv->id.device,
					  id_priv->id.port_num,
					  id_priv->id.route.path_rec,
					  &event.param.ud.ah_attr,
					  rep->sgid_attr);
		event.param.ud.qp_num = rep->qpn;
		event.param.ud.qkey = rep->qkey;
		event.event = RDMA_CM_EVENT_ESTABLISHED;
		event.status = 0;
		break;
	default:
		pr_err("RDMA CMA: unexpected IB CM event: %d\n",
		       ib_event->event);
		goto out;
	}

	ret = id_priv->id.event_handler(&id_priv->id, &event);

	rdma_destroy_ah_attr(&event.param.ud.ah_attr);
	if (ret) {
		/* Destroy the CM ID by returning a non-zero value. */
		id_priv->cm_id.ib = NULL;
		cma_exch(id_priv, RDMA_CM_DESTROYING);
		mutex_unlock(&id_priv->handler_mutex);
		rdma_destroy_id(&id_priv->id);
		return ret;
	}
out:
	mutex_unlock(&id_priv->handler_mutex);
	return ret;
}

static int cma_resolve_ib_udp(struct rdma_id_private *id_priv,
			      struct rdma_conn_param *conn_param)
{
	struct ib_cm_sidr_req_param req;
	struct ib_cm_id	*id;
	void *private_data;
	u8 offset;
	int ret;

	memset(&req, 0, sizeof req);
	offset = cma_user_data_offset(id_priv);
	req.private_data_len = offset + conn_param->private_data_len;
	if (req.private_data_len < conn_param->private_data_len)
		return -EINVAL;

	if (req.private_data_len) {
		private_data = kzalloc(req.private_data_len, GFP_ATOMIC);
		if (!private_data)
			return -ENOMEM;
	} else {
		private_data = NULL;
	}

	if (conn_param->private_data && conn_param->private_data_len)
		memcpy(private_data + offset, conn_param->private_data,
		       conn_param->private_data_len);

	if (private_data) {
		ret = cma_format_hdr(private_data, id_priv);
		if (ret)
			goto out;
		req.private_data = private_data;
	}

	id = ib_create_cm_id(id_priv->id.device, cma_sidr_rep_handler,
			     id_priv);
	if (IS_ERR(id)) {
		ret = PTR_ERR(id);
		goto out;
	}
	id_priv->cm_id.ib = id;

	req.path = id_priv->id.route.path_rec;
	req.sgid_attr = id_priv->id.route.addr.dev_addr.sgid_attr;
	req.service_id = rdma_get_service_id(&id_priv->id, cma_dst_addr(id_priv));
	req.timeout_ms = 1 << (CMA_CM_RESPONSE_TIMEOUT - 8);
	req.max_cm_retries = CMA_MAX_CM_RETRIES;

	ret = ib_send_cm_sidr_req(id_priv->cm_id.ib, &req);
	if (ret) {
		ib_destroy_cm_id(id_priv->cm_id.ib);
		id_priv->cm_id.ib = NULL;
	}
out:
	kfree(private_data);
	return ret;
}

static int cma_connect_ib(struct rdma_id_private *id_priv,
			  struct rdma_conn_param *conn_param)
{
	struct ib_cm_req_param req;
	struct rdma_route *route;
	void *private_data;
	struct ib_cm_id	*id;
	u8 offset;
	int ret;

	memset(&req, 0, sizeof req);
	offset = cma_user_data_offset(id_priv);
	req.private_data_len = offset + conn_param->private_data_len;
	if (req.private_data_len < conn_param->private_data_len)
		return -EINVAL;

	if (req.private_data_len) {
		private_data = kzalloc(req.private_data_len, GFP_ATOMIC);
		if (!private_data)
			return -ENOMEM;
	} else {
		private_data = NULL;
	}

	if (conn_param->private_data && conn_param->private_data_len)
		memcpy(private_data + offset, conn_param->private_data,
		       conn_param->private_data_len);

	id = ib_create_cm_id(id_priv->id.device, cma_ib_handler, id_priv);
	if (IS_ERR(id)) {
		ret = PTR_ERR(id);
		goto out;
	}
	id_priv->cm_id.ib = id;

	route = &id_priv->id.route;
	if (private_data) {
		ret = cma_format_hdr(private_data, id_priv);
		if (ret)
			goto out;
		req.private_data = private_data;
	}

	req.primary_path = &route->path_rec[0];
	if (route->num_paths == 2)
		req.alternate_path = &route->path_rec[1];

	req.ppath_sgid_attr = id_priv->id.route.addr.dev_addr.sgid_attr;
	/* Alternate path SGID attribute currently unsupported */
	req.service_id = rdma_get_service_id(&id_priv->id, cma_dst_addr(id_priv));
	req.qp_num = id_priv->qp_num;
	req.qp_type = id_priv->id.qp_type;
	req.starting_psn = id_priv->seq_num;
	req.responder_resources = conn_param->responder_resources;
	req.initiator_depth = conn_param->initiator_depth;
	req.flow_control = conn_param->flow_control;
	req.retry_count = min_t(u8, 7, conn_param->retry_count);
	req.rnr_retry_count = min_t(u8, 7, conn_param->rnr_retry_count);
	req.remote_cm_response_timeout = CMA_CM_RESPONSE_TIMEOUT;
	req.local_cm_response_timeout = CMA_CM_RESPONSE_TIMEOUT;
	req.max_cm_retries = CMA_MAX_CM_RETRIES;
	req.srq = id_priv->srq ? 1 : 0;

	ret = ib_send_cm_req(id_priv->cm_id.ib, &req);
out:
	if (ret && !IS_ERR(id)) {
		ib_destroy_cm_id(id);
		id_priv->cm_id.ib = NULL;
	}

	kfree(private_data);
	return ret;
}

static int cma_connect_iw(struct rdma_id_private *id_priv,
			  struct rdma_conn_param *conn_param)
{
	struct iw_cm_id *cm_id;
	int ret;
	struct iw_cm_conn_param iw_param;

	cm_id = iw_create_cm_id(id_priv->id.device, cma_iw_handler, id_priv);
	if (IS_ERR(cm_id))
		return PTR_ERR(cm_id);

	cm_id->tos = id_priv->tos;
	cm_id->tos_set = id_priv->tos_set;
	id_priv->cm_id.iw = cm_id;

	memcpy(&cm_id->local_addr, cma_src_addr(id_priv),
	       rdma_addr_size(cma_src_addr(id_priv)));
	memcpy(&cm_id->remote_addr, cma_dst_addr(id_priv),
	       rdma_addr_size(cma_dst_addr(id_priv)));

	ret = cma_modify_qp_rtr(id_priv, conn_param);
	if (ret)
		goto out;

	if (conn_param) {
		iw_param.ord = conn_param->initiator_depth;
		iw_param.ird = conn_param->responder_resources;
		iw_param.private_data = conn_param->private_data;
		iw_param.private_data_len = conn_param->private_data_len;
		iw_param.qpn = id_priv->id.qp ? id_priv->qp_num : conn_param->qp_num;
	} else {
		memset(&iw_param, 0, sizeof iw_param);
		iw_param.qpn = id_priv->qp_num;
	}
	ret = iw_cm_connect(cm_id, &iw_param);
out:
	if (ret) {
		iw_destroy_cm_id(cm_id);
		id_priv->cm_id.iw = NULL;
	}
	return ret;
}

int rdma_connect(struct rdma_cm_id *id, struct rdma_conn_param *conn_param)
{
	struct rdma_id_private *id_priv;
	int ret;

	id_priv = container_of(id, struct rdma_id_private, id);
	if (!cma_comp_exch(id_priv, RDMA_CM_ROUTE_RESOLVED, RDMA_CM_CONNECT))
		return -EINVAL;

	if (!id->qp) {
		id_priv->qp_num = conn_param->qp_num;
		id_priv->srq = conn_param->srq;
	}

	if (rdma_cap_ib_cm(id->device, id->port_num)) {
		if (id->qp_type == IB_QPT_UD)
			ret = cma_resolve_ib_udp(id_priv, conn_param);
		else
			ret = cma_connect_ib(id_priv, conn_param);
	} else if (rdma_cap_iw_cm(id->device, id->port_num))
		ret = cma_connect_iw(id_priv, conn_param);
	else
		ret = -ENOSYS;
	if (ret)
		goto err;

	return 0;
err:
	cma_comp_exch(id_priv, RDMA_CM_CONNECT, RDMA_CM_ROUTE_RESOLVED);
	return ret;
}
EXPORT_SYMBOL(rdma_connect);

static int cma_accept_ib(struct rdma_id_private *id_priv,
			 struct rdma_conn_param *conn_param)
{
	struct ib_cm_rep_param rep;
	int ret;

	ret = cma_modify_qp_rtr(id_priv, conn_param);
	if (ret)
		goto out;

	ret = cma_modify_qp_rts(id_priv, conn_param);
	if (ret)
		goto out;

	memset(&rep, 0, sizeof rep);
	rep.qp_num = id_priv->qp_num;
	rep.starting_psn = id_priv->seq_num;
	rep.private_data = conn_param->private_data;
	rep.private_data_len = conn_param->private_data_len;
	rep.responder_resources = conn_param->responder_resources;
	rep.initiator_depth = conn_param->initiator_depth;
	rep.failover_accepted = 0;
	rep.flow_control = conn_param->flow_control;
	rep.rnr_retry_count = min_t(u8, 7, conn_param->rnr_retry_count);
	rep.srq = id_priv->srq ? 1 : 0;

	ret = ib_send_cm_rep(id_priv->cm_id.ib, &rep);
out:
	return ret;
}

static int cma_accept_iw(struct rdma_id_private *id_priv,
		  struct rdma_conn_param *conn_param)
{
	struct iw_cm_conn_param iw_param;
	int ret;

	if (!conn_param)
		return -EINVAL;

	ret = cma_modify_qp_rtr(id_priv, conn_param);
	if (ret)
		return ret;

	iw_param.ord = conn_param->initiator_depth;
	iw_param.ird = conn_param->responder_resources;
	iw_param.private_data = conn_param->private_data;
	iw_param.private_data_len = conn_param->private_data_len;
	if (id_priv->id.qp) {
		iw_param.qpn = id_priv->qp_num;
	} else
		iw_param.qpn = conn_param->qp_num;

	return iw_cm_accept(id_priv->cm_id.iw, &iw_param);
}

static int cma_send_sidr_rep(struct rdma_id_private *id_priv,
			     enum ib_cm_sidr_status status, u32 qkey,
			     const void *private_data, int private_data_len)
{
	struct ib_cm_sidr_rep_param rep;
	int ret;

	memset(&rep, 0, sizeof rep);
	rep.status = status;
	if (status == IB_SIDR_SUCCESS) {
		ret = cma_set_qkey(id_priv, qkey);
		if (ret)
			return ret;
		rep.qp_num = id_priv->qp_num;
		rep.qkey = id_priv->qkey;
	}
	rep.private_data = private_data;
	rep.private_data_len = private_data_len;

	return ib_send_cm_sidr_rep(id_priv->cm_id.ib, &rep);
}

int __rdma_accept(struct rdma_cm_id *id, struct rdma_conn_param *conn_param,
		  const char *caller)
{
	struct rdma_id_private *id_priv;
	int ret;

	id_priv = container_of(id, struct rdma_id_private, id);

	rdma_restrack_set_task(&id_priv->res, caller);

	if (!cma_comp(id_priv, RDMA_CM_CONNECT))
		return -EINVAL;

	if (!id->qp && conn_param) {
		id_priv->qp_num = conn_param->qp_num;
		id_priv->srq = conn_param->srq;
	}

	if (rdma_cap_ib_cm(id->device, id->port_num)) {
		if (id->qp_type == IB_QPT_UD) {
			if (conn_param)
				ret = cma_send_sidr_rep(id_priv, IB_SIDR_SUCCESS,
							conn_param->qkey,
							conn_param->private_data,
							conn_param->private_data_len);
			else
				ret = cma_send_sidr_rep(id_priv, IB_SIDR_SUCCESS,
							0, NULL, 0);
		} else {
			if (conn_param)
				ret = cma_accept_ib(id_priv, conn_param);
			else
				ret = cma_rep_recv(id_priv);
		}
	} else if (rdma_cap_iw_cm(id->device, id->port_num))
		ret = cma_accept_iw(id_priv, conn_param);
	else
		ret = -ENOSYS;

	if (ret)
		goto reject;

	return 0;
reject:
	cma_modify_qp_err(id_priv);
	rdma_reject(id, NULL, 0);
	return ret;
}
EXPORT_SYMBOL(__rdma_accept);

int rdma_notify(struct rdma_cm_id *id, enum ib_event_type event)
{
	struct rdma_id_private *id_priv;
	int ret;

	id_priv = container_of(id, struct rdma_id_private, id);
	if (!id_priv->cm_id.ib)
		return -EINVAL;

	switch (id->device->node_type) {
	case RDMA_NODE_IB_CA:
		ret = ib_cm_notify(id_priv->cm_id.ib, event);
		break;
	default:
		ret = 0;
		break;
	}
	return ret;
}
EXPORT_SYMBOL(rdma_notify);

int rdma_reject(struct rdma_cm_id *id, const void *private_data,
		u8 private_data_len)
{
	struct rdma_id_private *id_priv;
	int ret;

	id_priv = container_of(id, struct rdma_id_private, id);
	if (!id_priv->cm_id.ib)
		return -EINVAL;

	if (rdma_cap_ib_cm(id->device, id->port_num)) {
		if (id->qp_type == IB_QPT_UD)
			ret = cma_send_sidr_rep(id_priv, IB_SIDR_REJECT, 0,
						private_data, private_data_len);
		else
			ret = ib_send_cm_rej(id_priv->cm_id.ib,
					     IB_CM_REJ_CONSUMER_DEFINED, NULL,
					     0, private_data, private_data_len);
	} else if (rdma_cap_iw_cm(id->device, id->port_num)) {
		ret = iw_cm_reject(id_priv->cm_id.iw,
				   private_data, private_data_len);
	} else
		ret = -ENOSYS;

	return ret;
}
EXPORT_SYMBOL(rdma_reject);

int rdma_disconnect(struct rdma_cm_id *id)
{
	struct rdma_id_private *id_priv;
	int ret;

	id_priv = container_of(id, struct rdma_id_private, id);
	if (!id_priv->cm_id.ib)
		return -EINVAL;

	if (rdma_cap_ib_cm(id->device, id->port_num)) {
		ret = cma_modify_qp_err(id_priv);
		if (ret)
			goto out;
		/* Initiate or respond to a disconnect. */
		if (ib_send_cm_dreq(id_priv->cm_id.ib, NULL, 0))
			ib_send_cm_drep(id_priv->cm_id.ib, NULL, 0);
	} else if (rdma_cap_iw_cm(id->device, id->port_num)) {
		ret = iw_cm_disconnect(id_priv->cm_id.iw, 0);
	} else
		ret = -EINVAL;

out:
	return ret;
}
EXPORT_SYMBOL(rdma_disconnect);

static int cma_ib_mc_handler(int status, struct ib_sa_multicast *multicast)
{
	struct rdma_id_private *id_priv;
	struct cma_multicast *mc = multicast->context;
	struct rdma_cm_event event = {};
	int ret = 0;

	id_priv = mc->id_priv;
	mutex_lock(&id_priv->handler_mutex);
	if (id_priv->state != RDMA_CM_ADDR_BOUND &&
	    id_priv->state != RDMA_CM_ADDR_RESOLVED)
		goto out;

	if (!status)
		status = cma_set_qkey(id_priv, be32_to_cpu(multicast->rec.qkey));
	else
		pr_debug_ratelimited("RDMA CM: MULTICAST_ERROR: failed to join multicast. status %d\n",
				     status);
	mutex_lock(&id_priv->qp_mutex);
	if (!status && id_priv->id.qp) {
		status = ib_attach_mcast(id_priv->id.qp, &multicast->rec.mgid,
					 be16_to_cpu(multicast->rec.mlid));
		if (status)
			pr_debug_ratelimited("RDMA CM: MULTICAST_ERROR: failed to attach QP. status %d\n",
					     status);
	}
	mutex_unlock(&id_priv->qp_mutex);

	event.status = status;
	event.param.ud.private_data = mc->context;
	if (!status) {
		struct rdma_dev_addr *dev_addr =
			&id_priv->id.route.addr.dev_addr;
		struct net_device *ndev =
			dev_get_by_index(dev_addr->net, dev_addr->bound_dev_if);
		enum ib_gid_type gid_type =
			id_priv->cma_dev->default_gid_type[id_priv->id.port_num -
			rdma_start_port(id_priv->cma_dev->device)];

		event.event = RDMA_CM_EVENT_MULTICAST_JOIN;
		ret = ib_init_ah_from_mcmember(id_priv->id.device,
					       id_priv->id.port_num,
					       &multicast->rec,
					       ndev, gid_type,
					       &event.param.ud.ah_attr);
		if (ret)
			event.event = RDMA_CM_EVENT_MULTICAST_ERROR;

		event.param.ud.qp_num = 0xFFFFFF;
		event.param.ud.qkey = be32_to_cpu(multicast->rec.qkey);
		if (ndev)
			dev_put(ndev);
	} else
		event.event = RDMA_CM_EVENT_MULTICAST_ERROR;

	ret = id_priv->id.event_handler(&id_priv->id, &event);

	rdma_destroy_ah_attr(&event.param.ud.ah_attr);
	if (ret) {
		cma_exch(id_priv, RDMA_CM_DESTROYING);
		mutex_unlock(&id_priv->handler_mutex);
		rdma_destroy_id(&id_priv->id);
		return 0;
	}

out:
	mutex_unlock(&id_priv->handler_mutex);
	return 0;
}

static void cma_set_mgid(struct rdma_id_private *id_priv,
			 struct sockaddr *addr, union ib_gid *mgid)
{
	unsigned char mc_map[MAX_ADDR_LEN];
	struct rdma_dev_addr *dev_addr = &id_priv->id.route.addr.dev_addr;
	struct sockaddr_in *sin = (struct sockaddr_in *) addr;
	struct sockaddr_in6 *sin6 = (struct sockaddr_in6 *) addr;

	if (cma_any_addr(addr)) {
		memset(mgid, 0, sizeof *mgid);
	} else if ((addr->sa_family == AF_INET6) &&
		   ((be32_to_cpu(sin6->sin6_addr.s6_addr32[0]) & 0xFFF0FFFF) ==
								 0xFF10A01B)) {
		/* IPv6 address is an SA assigned MGID. */
		memcpy(mgid, &sin6->sin6_addr, sizeof *mgid);
	} else if (addr->sa_family == AF_IB) {
		memcpy(mgid, &((struct sockaddr_ib *) addr)->sib_addr, sizeof *mgid);
	} else if (addr->sa_family == AF_INET6) {
		ipv6_ib_mc_map(&sin6->sin6_addr, dev_addr->broadcast, mc_map);
		if (id_priv->id.ps == RDMA_PS_UDP)
			mc_map[7] = 0x01;	/* Use RDMA CM signature */
		*mgid = *(union ib_gid *) (mc_map + 4);
	} else {
		ip_ib_mc_map(sin->sin_addr.s_addr, dev_addr->broadcast, mc_map);
		if (id_priv->id.ps == RDMA_PS_UDP)
			mc_map[7] = 0x01;	/* Use RDMA CM signature */
		*mgid = *(union ib_gid *) (mc_map + 4);
	}
}

static int cma_join_ib_multicast(struct rdma_id_private *id_priv,
				 struct cma_multicast *mc)
{
	struct ib_sa_mcmember_rec rec;
	struct rdma_dev_addr *dev_addr = &id_priv->id.route.addr.dev_addr;
	ib_sa_comp_mask comp_mask;
	int ret;

	ib_addr_get_mgid(dev_addr, &rec.mgid);
	ret = ib_sa_get_mcmember_rec(id_priv->id.device, id_priv->id.port_num,
				     &rec.mgid, &rec);
	if (ret)
		return ret;

	ret = cma_set_qkey(id_priv, 0);
	if (ret)
		return ret;

	cma_set_mgid(id_priv, (struct sockaddr *) &mc->addr, &rec.mgid);
	rec.qkey = cpu_to_be32(id_priv->qkey);
	rdma_addr_get_sgid(dev_addr, &rec.port_gid);
	rec.pkey = cpu_to_be16(ib_addr_get_pkey(dev_addr));
	rec.join_state = mc->join_state;

	if ((rec.join_state == BIT(SENDONLY_FULLMEMBER_JOIN)) &&
	    (!ib_sa_sendonly_fullmem_support(&sa_client,
					     id_priv->id.device,
					     id_priv->id.port_num))) {
		dev_warn(
			&id_priv->id.device->dev,
			"RDMA CM: port %u Unable to multicast join: SM doesn't support Send Only Full Member option\n",
			id_priv->id.port_num);
		return -EOPNOTSUPP;
	}

	comp_mask = IB_SA_MCMEMBER_REC_MGID | IB_SA_MCMEMBER_REC_PORT_GID |
		    IB_SA_MCMEMBER_REC_PKEY | IB_SA_MCMEMBER_REC_JOIN_STATE |
		    IB_SA_MCMEMBER_REC_QKEY | IB_SA_MCMEMBER_REC_SL |
		    IB_SA_MCMEMBER_REC_FLOW_LABEL |
		    IB_SA_MCMEMBER_REC_TRAFFIC_CLASS;

	if (id_priv->id.ps == RDMA_PS_IPOIB)
		comp_mask |= IB_SA_MCMEMBER_REC_RATE |
			     IB_SA_MCMEMBER_REC_RATE_SELECTOR |
			     IB_SA_MCMEMBER_REC_MTU_SELECTOR |
			     IB_SA_MCMEMBER_REC_MTU |
			     IB_SA_MCMEMBER_REC_HOP_LIMIT;

	mc->multicast.ib = ib_sa_join_multicast(&sa_client, id_priv->id.device,
						id_priv->id.port_num, &rec,
						comp_mask, GFP_KERNEL,
						cma_ib_mc_handler, mc);
	return PTR_ERR_OR_ZERO(mc->multicast.ib);
}

static void iboe_mcast_work_handler(struct work_struct *work)
{
	struct iboe_mcast_work *mw = container_of(work, struct iboe_mcast_work, work);
	struct cma_multicast *mc = mw->mc;
	struct ib_sa_multicast *m = mc->multicast.ib;

	mc->multicast.ib->context = mc;
	cma_ib_mc_handler(0, m);
	kref_put(&mc->mcref, release_mc);
	kfree(mw);
}

static void cma_iboe_set_mgid(struct sockaddr *addr, union ib_gid *mgid,
			      enum ib_gid_type gid_type)
{
	struct sockaddr_in *sin = (struct sockaddr_in *)addr;
	struct sockaddr_in6 *sin6 = (struct sockaddr_in6 *)addr;

	if (cma_any_addr(addr)) {
		memset(mgid, 0, sizeof *mgid);
	} else if (addr->sa_family == AF_INET6) {
		memcpy(mgid, &sin6->sin6_addr, sizeof *mgid);
	} else {
		mgid->raw[0] =
			(gid_type == IB_GID_TYPE_ROCE_UDP_ENCAP) ? 0 : 0xff;
		mgid->raw[1] =
			(gid_type == IB_GID_TYPE_ROCE_UDP_ENCAP) ? 0 : 0x0e;
		mgid->raw[2] = 0;
		mgid->raw[3] = 0;
		mgid->raw[4] = 0;
		mgid->raw[5] = 0;
		mgid->raw[6] = 0;
		mgid->raw[7] = 0;
		mgid->raw[8] = 0;
		mgid->raw[9] = 0;
		mgid->raw[10] = 0xff;
		mgid->raw[11] = 0xff;
		*(__be32 *)(&mgid->raw[12]) = sin->sin_addr.s_addr;
	}
}

static int cma_iboe_join_multicast(struct rdma_id_private *id_priv,
				   struct cma_multicast *mc)
{
	struct iboe_mcast_work *work;
	struct rdma_dev_addr *dev_addr = &id_priv->id.route.addr.dev_addr;
	int err = 0;
	struct sockaddr *addr = (struct sockaddr *)&mc->addr;
	struct net_device *ndev = NULL;
	enum ib_gid_type gid_type;
	bool send_only;

	send_only = mc->join_state == BIT(SENDONLY_FULLMEMBER_JOIN);

	if (cma_zero_addr((struct sockaddr *)&mc->addr))
		return -EINVAL;

	work = kzalloc(sizeof *work, GFP_KERNEL);
	if (!work)
		return -ENOMEM;

	mc->multicast.ib = kzalloc(sizeof(struct ib_sa_multicast), GFP_KERNEL);
	if (!mc->multicast.ib) {
		err = -ENOMEM;
		goto out1;
	}

	gid_type = id_priv->cma_dev->default_gid_type[id_priv->id.port_num -
		   rdma_start_port(id_priv->cma_dev->device)];
	cma_iboe_set_mgid(addr, &mc->multicast.ib->rec.mgid, gid_type);

	mc->multicast.ib->rec.pkey = cpu_to_be16(0xffff);
	if (id_priv->id.ps == RDMA_PS_UDP)
		mc->multicast.ib->rec.qkey = cpu_to_be32(RDMA_UDP_QKEY);

	if (dev_addr->bound_dev_if)
		ndev = dev_get_by_index(dev_addr->net, dev_addr->bound_dev_if);
	if (!ndev) {
		err = -ENODEV;
		goto out2;
	}
	mc->multicast.ib->rec.rate = iboe_get_rate(ndev);
	mc->multicast.ib->rec.hop_limit = 1;
	mc->multicast.ib->rec.mtu = iboe_get_mtu(ndev->mtu);

	if (addr->sa_family == AF_INET) {
		if (gid_type == IB_GID_TYPE_ROCE_UDP_ENCAP) {
			mc->multicast.ib->rec.hop_limit = IPV6_DEFAULT_HOPLIMIT;
			if (!send_only) {
				err = cma_igmp_send(ndev, &mc->multicast.ib->rec.mgid,
						    true);
			}
		}
	} else {
		if (gid_type == IB_GID_TYPE_ROCE_UDP_ENCAP)
			err = -ENOTSUPP;
	}
	dev_put(ndev);
	if (err || !mc->multicast.ib->rec.mtu) {
		if (!err)
			err = -EINVAL;
		goto out2;
	}
	rdma_ip2gid((struct sockaddr *)&id_priv->id.route.addr.src_addr,
		    &mc->multicast.ib->rec.port_gid);
	work->id = id_priv;
	work->mc = mc;
	INIT_WORK(&work->work, iboe_mcast_work_handler);
	kref_get(&mc->mcref);
	queue_work(cma_wq, &work->work);

	return 0;

out2:
	kfree(mc->multicast.ib);
out1:
	kfree(work);
	return err;
}

int rdma_join_multicast(struct rdma_cm_id *id, struct sockaddr *addr,
			u8 join_state, void *context)
{
	struct rdma_id_private *id_priv;
	struct cma_multicast *mc;
	int ret;

	if (!id->device)
		return -EINVAL;

	id_priv = container_of(id, struct rdma_id_private, id);
	if (!cma_comp(id_priv, RDMA_CM_ADDR_BOUND) &&
	    !cma_comp(id_priv, RDMA_CM_ADDR_RESOLVED))
		return -EINVAL;

	mc = kmalloc(sizeof *mc, GFP_KERNEL);
	if (!mc)
		return -ENOMEM;

	memcpy(&mc->addr, addr, rdma_addr_size(addr));
	mc->context = context;
	mc->id_priv = id_priv;
	mc->join_state = join_state;

	if (rdma_protocol_roce(id->device, id->port_num)) {
		kref_init(&mc->mcref);
		ret = cma_iboe_join_multicast(id_priv, mc);
		if (ret)
			goto out_err;
	} else if (rdma_cap_ib_mcast(id->device, id->port_num)) {
		ret = cma_join_ib_multicast(id_priv, mc);
		if (ret)
			goto out_err;
	} else {
		ret = -ENOSYS;
		goto out_err;
	}

	spin_lock(&id_priv->lock);
	list_add(&mc->list, &id_priv->mc_list);
	spin_unlock(&id_priv->lock);

	return 0;
out_err:
	kfree(mc);
	return ret;
}
EXPORT_SYMBOL(rdma_join_multicast);

void rdma_leave_multicast(struct rdma_cm_id *id, struct sockaddr *addr)
{
	struct rdma_id_private *id_priv;
	struct cma_multicast *mc;

	id_priv = container_of(id, struct rdma_id_private, id);
	spin_lock_irq(&id_priv->lock);
	list_for_each_entry(mc, &id_priv->mc_list, list) {
		if (!memcmp(&mc->addr, addr, rdma_addr_size(addr))) {
			list_del(&mc->list);
			spin_unlock_irq(&id_priv->lock);

			if (id->qp)
				ib_detach_mcast(id->qp,
						&mc->multicast.ib->rec.mgid,
						be16_to_cpu(mc->multicast.ib->rec.mlid));

			BUG_ON(id_priv->cma_dev->device != id->device);

			if (rdma_cap_ib_mcast(id->device, id->port_num)) {
				ib_sa_free_multicast(mc->multicast.ib);
				kfree(mc);
			} else if (rdma_protocol_roce(id->device, id->port_num)) {
				cma_leave_roce_mc_group(id_priv, mc);
			}
			return;
		}
	}
	spin_unlock_irq(&id_priv->lock);
}
EXPORT_SYMBOL(rdma_leave_multicast);

static int cma_netdev_change(struct net_device *ndev, struct rdma_id_private *id_priv)
{
	struct rdma_dev_addr *dev_addr;
	struct cma_ndev_work *work;

	dev_addr = &id_priv->id.route.addr.dev_addr;

	if ((dev_addr->bound_dev_if == ndev->ifindex) &&
	    (net_eq(dev_net(ndev), dev_addr->net)) &&
	    memcmp(dev_addr->src_dev_addr, ndev->dev_addr, ndev->addr_len)) {
		pr_info("RDMA CM addr change for ndev %s used by id %p\n",
			ndev->name, &id_priv->id);
		work = kzalloc(sizeof *work, GFP_KERNEL);
		if (!work)
			return -ENOMEM;

		INIT_WORK(&work->work, cma_ndev_work_handler);
		work->id = id_priv;
		work->event.event = RDMA_CM_EVENT_ADDR_CHANGE;
		atomic_inc(&id_priv->refcount);
		queue_work(cma_wq, &work->work);
	}

	return 0;
}

static int cma_netdev_callback(struct notifier_block *self, unsigned long event,
			       void *ptr)
{
	struct net_device *ndev = netdev_notifier_info_to_dev(ptr);
	struct cma_device *cma_dev;
	struct rdma_id_private *id_priv;
	int ret = NOTIFY_DONE;

	if (event != NETDEV_BONDING_FAILOVER)
		return NOTIFY_DONE;

	if (!netif_is_bond_master(ndev))
		return NOTIFY_DONE;

	mutex_lock(&lock);
	list_for_each_entry(cma_dev, &dev_list, list)
		list_for_each_entry(id_priv, &cma_dev->id_list, list) {
			ret = cma_netdev_change(ndev, id_priv);
			if (ret)
				goto out;
		}

out:
	mutex_unlock(&lock);
	return ret;
}

static struct notifier_block cma_nb = {
	.notifier_call = cma_netdev_callback
};

static void cma_add_one(struct ib_device *device)
{
	struct cma_device *cma_dev;
	struct rdma_id_private *id_priv;
	unsigned int i;
	unsigned long supported_gids = 0;

	cma_dev = kmalloc(sizeof *cma_dev, GFP_KERNEL);
	if (!cma_dev)
		return;

	cma_dev->device = device;
	cma_dev->default_gid_type = kcalloc(device->phys_port_cnt,
					    sizeof(*cma_dev->default_gid_type),
					    GFP_KERNEL);
	if (!cma_dev->default_gid_type)
		goto free_cma_dev;

	cma_dev->default_roce_tos = kcalloc(device->phys_port_cnt,
					    sizeof(*cma_dev->default_roce_tos),
					    GFP_KERNEL);
	if (!cma_dev->default_roce_tos)
		goto free_gid_type;

	for (i = rdma_start_port(device); i <= rdma_end_port(device); i++) {
		supported_gids = roce_gid_type_mask_support(device, i);
		WARN_ON(!supported_gids);
		if (supported_gids & (1 << CMA_PREFERRED_ROCE_GID_TYPE))
			cma_dev->default_gid_type[i - rdma_start_port(device)] =
				CMA_PREFERRED_ROCE_GID_TYPE;
		else
			cma_dev->default_gid_type[i - rdma_start_port(device)] =
				find_first_bit(&supported_gids, BITS_PER_LONG);
		cma_dev->default_roce_tos[i - rdma_start_port(device)] = 0;
	}

	init_completion(&cma_dev->comp);
	atomic_set(&cma_dev->refcount, 1);
	INIT_LIST_HEAD(&cma_dev->id_list);
	ib_set_client_data(device, &cma_client, cma_dev);

	mutex_lock(&lock);
	list_add_tail(&cma_dev->list, &dev_list);
	list_for_each_entry(id_priv, &listen_any_list, list)
		cma_listen_on_dev(id_priv, cma_dev);
	mutex_unlock(&lock);

	return;

free_gid_type:
	kfree(cma_dev->default_gid_type);

free_cma_dev:
	kfree(cma_dev);

	return;
}

static int cma_remove_id_dev(struct rdma_id_private *id_priv)
{
	struct rdma_cm_event event = {};
	enum rdma_cm_state state;
	int ret = 0;

	/* Record that we want to remove the device */
	state = cma_exch(id_priv, RDMA_CM_DEVICE_REMOVAL);
	if (state == RDMA_CM_DESTROYING)
		return 0;

	cma_cancel_operation(id_priv, state);
	mutex_lock(&id_priv->handler_mutex);

	/* Check for destruction from another callback. */
	if (!cma_comp(id_priv, RDMA_CM_DEVICE_REMOVAL))
		goto out;

	event.event = RDMA_CM_EVENT_DEVICE_REMOVAL;
	ret = id_priv->id.event_handler(&id_priv->id, &event);
out:
	mutex_unlock(&id_priv->handler_mutex);
	return ret;
}

static void cma_process_remove(struct cma_device *cma_dev)
{
	struct rdma_id_private *id_priv;
	int ret;

	mutex_lock(&lock);
	while (!list_empty(&cma_dev->id_list)) {
		id_priv = list_entry(cma_dev->id_list.next,
				     struct rdma_id_private, list);

		list_del(&id_priv->listen_list);
		list_del_init(&id_priv->list);
		atomic_inc(&id_priv->refcount);
		mutex_unlock(&lock);

		ret = id_priv->internal_id ? 1 : cma_remove_id_dev(id_priv);
		cma_deref_id(id_priv);
		if (ret)
			rdma_destroy_id(&id_priv->id);

		mutex_lock(&lock);
	}
	mutex_unlock(&lock);

	cma_deref_dev(cma_dev);
	wait_for_completion(&cma_dev->comp);
}

static void cma_remove_one(struct ib_device *device, void *client_data)
{
	struct cma_device *cma_dev = client_data;

	if (!cma_dev)
		return;

	mutex_lock(&lock);
	list_del(&cma_dev->list);
	mutex_unlock(&lock);

	cma_process_remove(cma_dev);
	kfree(cma_dev->default_roce_tos);
	kfree(cma_dev->default_gid_type);
	kfree(cma_dev);
}

static int cma_get_id_stats(struct sk_buff *skb, struct netlink_callback *cb)
{
	struct nlmsghdr *nlh;
	struct rdma_cm_id_stats *id_stats;
	struct rdma_id_private *id_priv;
	struct rdma_cm_id *id = NULL;
	struct cma_device *cma_dev;
	int i_dev = 0, i_id = 0;

	/*
	 * We export all of the IDs as a sequence of messages.  Each
	 * ID gets its own netlink message.
	 */
	mutex_lock(&lock);

	list_for_each_entry(cma_dev, &dev_list, list) {
		if (i_dev < cb->args[0]) {
			i_dev++;
			continue;
		}

		i_id = 0;
		list_for_each_entry(id_priv, &cma_dev->id_list, list) {
			if (i_id < cb->args[1]) {
				i_id++;
				continue;
			}

			id_stats = ibnl_put_msg(skb, &nlh, cb->nlh->nlmsg_seq,
						sizeof *id_stats, RDMA_NL_RDMA_CM,
						RDMA_NL_RDMA_CM_ID_STATS,
						NLM_F_MULTI);
			if (!id_stats)
				goto out;

			memset(id_stats, 0, sizeof *id_stats);
			id = &id_priv->id;
			id_stats->node_type = id->route.addr.dev_addr.dev_type;
			id_stats->port_num = id->port_num;
			id_stats->bound_dev_if =
				id->route.addr.dev_addr.bound_dev_if;

			if (ibnl_put_attr(skb, nlh,
					  rdma_addr_size(cma_src_addr(id_priv)),
					  cma_src_addr(id_priv),
					  RDMA_NL_RDMA_CM_ATTR_SRC_ADDR))
				goto out;
			if (ibnl_put_attr(skb, nlh,
					  rdma_addr_size(cma_dst_addr(id_priv)),
					  cma_dst_addr(id_priv),
					  RDMA_NL_RDMA_CM_ATTR_DST_ADDR))
				goto out;

			id_stats->pid	= task_pid_vnr(id_priv->res.task);
			id_stats->port_space	= id->ps;
			id_stats->cm_state	= id_priv->state;
			id_stats->qp_num	= id_priv->qp_num;
			id_stats->qp_type	= id->qp_type;

			i_id++;
			nlmsg_end(skb, nlh);
		}

		cb->args[1] = 0;
		i_dev++;
	}

out:
	mutex_unlock(&lock);
	cb->args[0] = i_dev;
	cb->args[1] = i_id;

	return skb->len;
}

static const struct rdma_nl_cbs cma_cb_table[RDMA_NL_RDMA_CM_NUM_OPS] = {
	[RDMA_NL_RDMA_CM_ID_STATS] = { .dump = cma_get_id_stats},
};

static int cma_init_net(struct net *net)
{
	struct cma_pernet *pernet = cma_pernet(net);

	idr_init(&pernet->tcp_ps);
	idr_init(&pernet->udp_ps);
	idr_init(&pernet->ipoib_ps);
	idr_init(&pernet->ib_ps);

	return 0;
}

static void cma_exit_net(struct net *net)
{
	struct cma_pernet *pernet = cma_pernet(net);

	idr_destroy(&pernet->tcp_ps);
	idr_destroy(&pernet->udp_ps);
	idr_destroy(&pernet->ipoib_ps);
	idr_destroy(&pernet->ib_ps);
}

static struct pernet_operations cma_pernet_operations = {
	.init = cma_init_net,
	.exit = cma_exit_net,
	.id = &cma_pernet_id,
	.size = sizeof(struct cma_pernet),
};

static int __init cma_init(void)
{
	int ret;

	cma_wq = alloc_ordered_workqueue("rdma_cm", WQ_MEM_RECLAIM);
	if (!cma_wq)
		return -ENOMEM;

	ret = register_pernet_subsys(&cma_pernet_operations);
	if (ret)
		goto err_wq;

	ib_sa_register_client(&sa_client);
	register_netdevice_notifier(&cma_nb);

	ret = ib_register_client(&cma_client);
	if (ret)
		goto err;

	rdma_nl_register(RDMA_NL_RDMA_CM, cma_cb_table);
	cma_configfs_init();

	return 0;

err:
	unregister_netdevice_notifier(&cma_nb);
	ib_sa_unregister_client(&sa_client);
err_wq:
	destroy_workqueue(cma_wq);
	return ret;
}

static void __exit cma_cleanup(void)
{
	cma_configfs_exit();
	rdma_nl_unregister(RDMA_NL_RDMA_CM);
	ib_unregister_client(&cma_client);
	unregister_netdevice_notifier(&cma_nb);
	ib_sa_unregister_client(&sa_client);
	unregister_pernet_subsys(&cma_pernet_operations);
	destroy_workqueue(cma_wq);
}

MODULE_ALIAS_RDMA_NETLINK(RDMA_NL_RDMA_CM, 1);

module_init(cma_init);
module_exit(cma_cleanup);<|MERGE_RESOLUTION|>--- conflicted
+++ resolved
@@ -3082,28 +3082,26 @@
 	int ret;
 
 	id_priv = container_of(id, struct rdma_id_private, id);
+	memcpy(cma_dst_addr(id_priv), dst_addr, rdma_addr_size(dst_addr));
 	if (id_priv->state == RDMA_CM_IDLE) {
 		ret = cma_bind_addr(id, src_addr, dst_addr);
-<<<<<<< HEAD
-		if (ret)
-=======
 		if (ret) {
 			memset(cma_dst_addr(id_priv), 0,
 			       rdma_addr_size(dst_addr));
->>>>>>> c9429efc
 			return ret;
-	}
-
-	if (cma_family(id_priv) != dst_addr->sa_family)
+		}
+	}
+
+	if (cma_family(id_priv) != dst_addr->sa_family) {
+		memset(cma_dst_addr(id_priv), 0, rdma_addr_size(dst_addr));
 		return -EINVAL;
-
-	if (!cma_comp_exch(id_priv, RDMA_CM_ADDR_BOUND, RDMA_CM_ADDR_QUERY))
+	}
+
+	if (!cma_comp_exch(id_priv, RDMA_CM_ADDR_BOUND, RDMA_CM_ADDR_QUERY)) {
+		memset(cma_dst_addr(id_priv), 0, rdma_addr_size(dst_addr));
 		return -EINVAL;
-
-<<<<<<< HEAD
-	memcpy(cma_dst_addr(id_priv), dst_addr, rdma_addr_size(dst_addr));
-=======
->>>>>>> c9429efc
+	}
+
 	if (cma_any_addr(dst_addr)) {
 		ret = cma_resolve_loopback(id_priv);
 	} else {
