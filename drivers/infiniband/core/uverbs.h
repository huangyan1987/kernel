/*
 * Copyright (c) 2005 Topspin Communications.  All rights reserved.
 * Copyright (c) 2005, 2006 Cisco Systems.  All rights reserved.
 * Copyright (c) 2005 Mellanox Technologies. All rights reserved.
 * Copyright (c) 2005 Voltaire, Inc. All rights reserved.
 * Copyright (c) 2005 PathScale, Inc. All rights reserved.
 *
 * This software is available to you under a choice of one of two
 * licenses.  You may choose to be licensed under the terms of the GNU
 * General Public License (GPL) Version 2, available from the file
 * COPYING in the main directory of this source tree, or the
 * OpenIB.org BSD license below:
 *
 *     Redistribution and use in source and binary forms, with or
 *     without modification, are permitted provided that the following
 *     conditions are met:
 *
 *      - Redistributions of source code must retain the above
 *        copyright notice, this list of conditions and the following
 *        disclaimer.
 *
 *      - Redistributions in binary form must reproduce the above
 *        copyright notice, this list of conditions and the following
 *        disclaimer in the documentation and/or other materials
 *        provided with the distribution.
 *
 * THE SOFTWARE IS PROVIDED "AS IS", WITHOUT WARRANTY OF ANY KIND,
 * EXPRESS OR IMPLIED, INCLUDING BUT NOT LIMITED TO THE WARRANTIES OF
 * MERCHANTABILITY, FITNESS FOR A PARTICULAR PURPOSE AND
 * NONINFRINGEMENT. IN NO EVENT SHALL THE AUTHORS OR COPYRIGHT HOLDERS
 * BE LIABLE FOR ANY CLAIM, DAMAGES OR OTHER LIABILITY, WHETHER IN AN
 * ACTION OF CONTRACT, TORT OR OTHERWISE, ARISING FROM, OUT OF OR IN
 * CONNECTION WITH THE SOFTWARE OR THE USE OR OTHER DEALINGS IN THE
 * SOFTWARE.
 */

#ifndef UVERBS_H
#define UVERBS_H

#include <linux/kref.h>
#include <linux/idr.h>
#include <linux/mutex.h>
#include <linux/completion.h>
#include <linux/cdev.h>

#include <rdma/ib_verbs.h>
#include <rdma/ib_umem.h>
#include <rdma/ib_user_verbs.h>
#include <rdma/uverbs_std_types.h>

#define UVERBS_MODULE_NAME ib_uverbs
#include <rdma/uverbs_named_ioctl.h>

static inline void
ib_uverbs_init_udata(struct ib_udata *udata,
		     const void __user *ibuf,
		     void __user *obuf,
		     size_t ilen, size_t olen)
{
	udata->inbuf  = ibuf;
	udata->outbuf = obuf;
	udata->inlen  = ilen;
	udata->outlen = olen;
}

static inline void
ib_uverbs_init_udata_buf_or_null(struct ib_udata *udata,
				 const void __user *ibuf,
				 void __user *obuf,
				 size_t ilen, size_t olen)
{
	ib_uverbs_init_udata(udata,
			     ilen ? ibuf : NULL, olen ? obuf : NULL,
			     ilen, olen);
}

/*
 * Our lifetime rules for these structs are the following:
 *
 * struct ib_uverbs_device: One reference is held by the module and
 * released in ib_uverbs_remove_one().  Another reference is taken by
 * ib_uverbs_open() each time the character special file is opened,
 * and released in ib_uverbs_release_file() when the file is released.
 *
 * struct ib_uverbs_file: One reference is held by the VFS and
 * released when the file is closed.  Another reference is taken when
 * an asynchronous event queue file is created and released when the
 * event file is closed.
 *
 * struct ib_uverbs_event_queue: Base structure for
 * struct ib_uverbs_async_event_file and struct ib_uverbs_completion_event_file.
 * One reference is held by the VFS and released when the file is closed.
 * For asynchronous event files, another reference is held by the corresponding
 * main context file and released when that file is closed.  For completion
 * event files, a reference is taken when a CQ is created that uses the file,
 * and released when the CQ is destroyed.
 */

struct ib_uverbs_device {
<<<<<<< HEAD
	atomic_t				refcount;
=======
	refcount_t				refcount;
>>>>>>> 7d2a07b7
	u32					num_comp_vectors;
	struct completion			comp;
	struct device				dev;
	/* First group for device attributes, NULL terminated array */
	const struct attribute_group		*groups[2];
	struct ib_device	__rcu	       *ib_dev;
	int					devnum;
	struct cdev			        cdev;
	struct rb_root				xrcd_tree;
	struct mutex				xrcd_tree_mutex;
	struct srcu_struct			disassociate_srcu;
	struct mutex				lists_mutex; /* protect lists */
	struct list_head			uverbs_file_list;
	struct uverbs_api			*uapi;
};

struct ib_uverbs_event_queue {
	spinlock_t				lock;
	int					is_closed;
	wait_queue_head_t			poll_wait;
	struct fasync_struct		       *async_queue;
	struct list_head			event_list;
};

struct ib_uverbs_async_event_file {
	struct ib_uobject			uobj;
	struct ib_uverbs_event_queue		ev_queue;
	struct ib_event_handler			event_handler;
};

struct ib_uverbs_completion_event_file {
	struct ib_uobject			uobj;
	struct ib_uverbs_event_queue		ev_queue;
};

struct ib_uverbs_file {
	struct kref				ref;
	struct ib_uverbs_device		       *device;
	struct mutex				ucontext_lock;
	/*
	 * ucontext must be accessed via ib_uverbs_get_ucontext() or with
	 * ucontext_lock held
	 */
	struct ib_ucontext		       *ucontext;
	struct ib_uverbs_async_event_file      *default_async_file;
	struct list_head			list;

	/*
	 * To access the uobjects list hw_destroy_rwsem must be held for write
	 * OR hw_destroy_rwsem held for read AND uobjects_lock held.
	 * hw_destroy_rwsem should be called across any destruction of the HW
	 * object of an associated uobject.
	 */
	struct rw_semaphore	hw_destroy_rwsem;
	spinlock_t		uobjects_lock;
	struct list_head	uobjects;

	struct mutex umap_lock;
	struct list_head umaps;
	struct page *disassociate_page;

	struct xarray		idr;
};

struct ib_uverbs_event {
	union {
		struct ib_uverbs_async_event_desc	async;
		struct ib_uverbs_comp_event_desc	comp;
	}					desc;
	struct list_head			list;
	struct list_head			obj_list;
	u32				       *counter;
};

struct ib_uverbs_mcast_entry {
	struct list_head	list;
	union ib_gid 		gid;
	u16 			lid;
};

struct ib_uevent_object {
	struct ib_uobject	uobject;
	struct ib_uverbs_async_event_file *event_file;
	/* List member for ib_uverbs_async_event_file list */
	struct list_head	event_list;
	u32			events_reported;
};

struct ib_uxrcd_object {
	struct ib_uobject	uobject;
	atomic_t		refcnt;
};

struct ib_usrq_object {
	struct ib_uevent_object	uevent;
	struct ib_uxrcd_object *uxrcd;
};

struct ib_uqp_object {
	struct ib_uevent_object	uevent;
	/* lock for mcast list */
	struct mutex		mcast_lock;
	struct list_head 	mcast_list;
	struct ib_uxrcd_object *uxrcd;
};

struct ib_uwq_object {
	struct ib_uevent_object	uevent;
};

struct ib_ucq_object {
	struct ib_uevent_object uevent;
	struct list_head	comp_list;
	u32			comp_events_reported;
};

extern const struct file_operations uverbs_event_fops;
extern const struct file_operations uverbs_async_event_fops;
void ib_uverbs_init_event_queue(struct ib_uverbs_event_queue *ev_queue);
void ib_uverbs_init_async_event_file(struct ib_uverbs_async_event_file *ev_file);
void ib_uverbs_free_event_queue(struct ib_uverbs_event_queue *event_queue);
void ib_uverbs_flow_resources_free(struct ib_uflow_resources *uflow_res);
int uverbs_async_event_release(struct inode *inode, struct file *filp);

int ib_alloc_ucontext(struct uverbs_attr_bundle *attrs);
int ib_init_ucontext(struct uverbs_attr_bundle *attrs);

void ib_uverbs_release_ucq(struct ib_uverbs_completion_event_file *ev_file,
			   struct ib_ucq_object *uobj);
void ib_uverbs_release_uevent(struct ib_uevent_object *uobj);
void ib_uverbs_release_file(struct kref *ref);
void ib_uverbs_async_handler(struct ib_uverbs_async_event_file *async_file,
			     __u64 element, __u64 event,
			     struct list_head *obj_list, u32 *counter);

void ib_uverbs_comp_handler(struct ib_cq *cq, void *cq_context);
void ib_uverbs_cq_event_handler(struct ib_event *event, void *context_ptr);
void ib_uverbs_qp_event_handler(struct ib_event *event, void *context_ptr);
void ib_uverbs_wq_event_handler(struct ib_event *event, void *context_ptr);
void ib_uverbs_srq_event_handler(struct ib_event *event, void *context_ptr);
int ib_uverbs_dealloc_xrcd(struct ib_uobject *uobject, struct ib_xrcd *xrcd,
			   enum rdma_remove_reason why,
			   struct uverbs_attr_bundle *attrs);

int uverbs_dealloc_mw(struct ib_mw *mw);
void ib_uverbs_detach_umcast(struct ib_qp *qp,
			     struct ib_uqp_object *uobj);

long ib_uverbs_ioctl(struct file *filp, unsigned int cmd, unsigned long arg);

struct ib_uverbs_flow_spec {
	union {
		union {
			struct ib_uverbs_flow_spec_hdr hdr;
			struct {
				__u32 type;
				__u16 size;
				__u16 reserved;
			};
		};
		struct ib_uverbs_flow_spec_eth     eth;
		struct ib_uverbs_flow_spec_ipv4    ipv4;
		struct ib_uverbs_flow_spec_esp     esp;
		struct ib_uverbs_flow_spec_tcp_udp tcp_udp;
		struct ib_uverbs_flow_spec_ipv6    ipv6;
		struct ib_uverbs_flow_spec_action_tag	flow_tag;
		struct ib_uverbs_flow_spec_action_drop	drop;
		struct ib_uverbs_flow_spec_action_handle action;
		struct ib_uverbs_flow_spec_action_count flow_count;
	};
};

int ib_uverbs_kern_spec_to_ib_spec_filter(enum ib_flow_spec_type type,
					  const void *kern_spec_mask,
					  const void *kern_spec_val,
					  size_t kern_filter_sz,
					  union ib_flow_spec *ib_spec);

/*
 * ib_uverbs_query_port_resp.port_cap_flags started out as just a copy of the
 * PortInfo CapabilityMask, but was extended with unique bits.
 */
static inline u32 make_port_cap_flags(const struct ib_port_attr *attr)
{
	u32 res;

	/* All IBA CapabilityMask bits are passed through here, except bit 26,
	 * which is overridden with IP_BASED_GIDS. This is due to a historical
	 * mistake in the implementation of IP_BASED_GIDS. Otherwise all other
	 * bits match the IBA definition across all kernel versions.
	 */
	res = attr->port_cap_flags & ~(u32)IB_UVERBS_PCF_IP_BASED_GIDS;

	if (attr->ip_gids)
		res |= IB_UVERBS_PCF_IP_BASED_GIDS;

	return res;
}

static inline struct ib_uverbs_async_event_file *
ib_uverbs_get_async_event(struct uverbs_attr_bundle *attrs,
			  u16 id)
{
	struct ib_uobject *async_ev_file_uobj;
	struct ib_uverbs_async_event_file *async_ev_file;

	async_ev_file_uobj = uverbs_attr_get_uobject(attrs, id);
	if (IS_ERR(async_ev_file_uobj))
		async_ev_file = READ_ONCE(attrs->ufile->default_async_file);
	else
		async_ev_file = container_of(async_ev_file_uobj,
				       struct ib_uverbs_async_event_file,
				       uobj);
	if (async_ev_file)
		uverbs_uobject_get(&async_ev_file->uobj);
	return async_ev_file;
}

void copy_port_attr_to_resp(struct ib_port_attr *attr,
			    struct ib_uverbs_query_port_resp *resp,
			    struct ib_device *ib_dev, u8 port_num);
#endif /* UVERBS_H */<|MERGE_RESOLUTION|>--- conflicted
+++ resolved
@@ -97,11 +97,7 @@
  */
 
 struct ib_uverbs_device {
-<<<<<<< HEAD
-	atomic_t				refcount;
-=======
 	refcount_t				refcount;
->>>>>>> 7d2a07b7
 	u32					num_comp_vectors;
 	struct completion			comp;
 	struct device				dev;
