/*
 * Copyright (c) 2016, Mellanox Technologies inc.  All rights reserved.
 *
 * This software is available to you under a choice of one of two
 * licenses.  You may choose to be licensed under the terms of the GNU
 * General Public License (GPL) Version 2, available from the file
 * COPYING in the main directory of this source tree, or the
 * OpenIB.org BSD license below:
 *
 *     Redistribution and use in source and binary forms, with or
 *     without modification, are permitted provided that the following
 *     conditions are met:
 *
 *      - Redistributions of source code must retain the above
 *        copyright notice, this list of conditions and the following
 *        disclaimer.
 *
 *      - Redistributions in binary form must reproduce the above
 *        copyright notice, this list of conditions and the following
 *        disclaimer in the documentation and/or other materials
 *        provided with the distribution.
 *
 * THE SOFTWARE IS PROVIDED "AS IS", WITHOUT WARRANTY OF ANY KIND,
 * EXPRESS OR IMPLIED, INCLUDING BUT NOT LIMITED TO THE WARRANTIES OF
 * MERCHANTABILITY, FITNESS FOR A PARTICULAR PURPOSE AND
 * NONINFRINGEMENT. IN NO EVENT SHALL THE AUTHORS OR COPYRIGHT HOLDERS
 * BE LIABLE FOR ANY CLAIM, DAMAGES OR OTHER LIABILITY, WHETHER IN AN
 * ACTION OF CONTRACT, TORT OR OTHERWISE, ARISING FROM, OUT OF OR IN
 * CONNECTION WITH THE SOFTWARE OR THE USE OR OTHER DEALINGS IN THE
 * SOFTWARE.
 */

#include <linux/file.h>
#include <linux/anon_inodes.h>
#include <linux/sched/mm.h>
#include <rdma/ib_verbs.h>
#include <rdma/uverbs_types.h>
#include <linux/rcupdate.h>
#include <rdma/uverbs_ioctl.h>
#include <rdma/rdma_user_ioctl.h>
#include "uverbs.h"
#include "core_priv.h"
#include "rdma_core.h"

static void uverbs_uobject_free(struct kref *ref)
{
	kfree_rcu(container_of(ref, struct ib_uobject, ref), rcu);
}

/*
 * In order to indicate we no longer needs this uobject, uverbs_uobject_put
 * is called. When the reference count is decreased, the uobject is freed.
 * For example, this is used when attaching a completion channel to a CQ.
 */
void uverbs_uobject_put(struct ib_uobject *uobject)
{
	kref_put(&uobject->ref, uverbs_uobject_free);
}
EXPORT_SYMBOL(uverbs_uobject_put);

static int uverbs_try_lock_object(struct ib_uobject *uobj,
				  enum rdma_lookup_mode mode)
{
	/*
	 * When a shared access is required, we use a positive counter. Each
	 * shared access request checks that the value != -1 and increment it.
	 * Exclusive access is required for operations like write or destroy.
	 * In exclusive access mode, we check that the counter is zero (nobody
	 * claimed this object) and we set it to -1. Releasing a shared access
	 * lock is done simply by decreasing the counter. As for exclusive
	 * access locks, since only a single one of them is is allowed
	 * concurrently, setting the counter to zero is enough for releasing
	 * this lock.
	 */
	switch (mode) {
	case UVERBS_LOOKUP_READ:
		return atomic_fetch_add_unless(&uobj->usecnt, 1, -1) == -1 ?
			-EBUSY : 0;
	case UVERBS_LOOKUP_WRITE:
		/* lock is exclusive */
		return atomic_cmpxchg(&uobj->usecnt, 0, -1) == 0 ? 0 : -EBUSY;
	case UVERBS_LOOKUP_DESTROY:
		return 0;
	}
	return 0;
}

static void assert_uverbs_usecnt(struct ib_uobject *uobj,
				 enum rdma_lookup_mode mode)
{
#ifdef CONFIG_LOCKDEP
	switch (mode) {
	case UVERBS_LOOKUP_READ:
		WARN_ON(atomic_read(&uobj->usecnt) <= 0);
		break;
	case UVERBS_LOOKUP_WRITE:
		WARN_ON(atomic_read(&uobj->usecnt) != -1);
		break;
	case UVERBS_LOOKUP_DESTROY:
		break;
	}
#endif
}

/*
 * This must be called with the hw_destroy_rwsem locked for read or write,
 * also the uobject itself must be locked for write.
 *
 * Upon return the HW object is guaranteed to be destroyed.
 *
 * For RDMA_REMOVE_ABORT, the hw_destroy_rwsem is not required to be held,
 * however the type's allocat_commit function cannot have been called and the
 * uobject cannot be on the uobjects_lists
 *
 * For RDMA_REMOVE_DESTROY the caller should be holding a kref (eg via
 * rdma_lookup_get_uobject) and the object is left in a state where the caller
 * needs to call rdma_lookup_put_uobject.
 *
 * For all other destroy modes this function internally unlocks the uobject
 * and consumes the kref on the uobj.
 */
static int uverbs_destroy_uobject(struct ib_uobject *uobj,
				  enum rdma_remove_reason reason,
				  struct uverbs_attr_bundle *attrs)
{
	struct ib_uverbs_file *ufile = attrs->ufile;
	unsigned long flags;
	int ret;

	lockdep_assert_held(&ufile->hw_destroy_rwsem);
	assert_uverbs_usecnt(uobj, UVERBS_LOOKUP_WRITE);

<<<<<<< HEAD
	if (reason == RDMA_REMOVE_ABORT_HWOBJ) {
		reason = RDMA_REMOVE_ABORT;
		ret = uobj->uapi_object->type_class->destroy_hw(uobj, reason,
								attrs);
		/*
		 * Drivers are not permitted to ignore RDMA_REMOVE_ABORT, see
		 * ib_is_destroy_retryable, cleanup_retryable == false here.
		 */
		WARN_ON(ret);
	}

=======
>>>>>>> 7d2a07b7
	if (reason == RDMA_REMOVE_ABORT) {
		WARN_ON(!list_empty(&uobj->list));
		WARN_ON(!uobj->context);
		uobj->uapi_object->type_class->alloc_abort(uobj);
	} else if (uobj->object) {
		ret = uobj->uapi_object->type_class->destroy_hw(uobj, reason,
								attrs);
<<<<<<< HEAD
		if (ret) {
			if (ib_is_destroy_retryable(ret, reason, uobj))
				return ret;

			/* Nothing to be done, dangle the memory and move on */
			WARN(true,
			     "ib_uverbs: failed to remove uobject id %d, driver err=%d",
			     uobj->id, ret);
		}
=======
		if (ret)
			/* Nothing to be done, wait till ucontext will clean it */
			return ret;
>>>>>>> 7d2a07b7

		uobj->object = NULL;
	}

	uobj->context = NULL;

	/*
	 * For DESTROY the usecnt is not changed, the caller is expected to
	 * manage it via uobj_put_destroy(). Only DESTROY can remove the IDR
	 * handle.
	 */
	if (reason != RDMA_REMOVE_DESTROY)
		atomic_set(&uobj->usecnt, 0);
	else
		uobj->uapi_object->type_class->remove_handle(uobj);

	if (!list_empty(&uobj->list)) {
		spin_lock_irqsave(&ufile->uobjects_lock, flags);
		list_del_init(&uobj->list);
		spin_unlock_irqrestore(&ufile->uobjects_lock, flags);

		/*
		 * Pairs with the get in rdma_alloc_commit_uobject(), could
		 * destroy uobj.
		 */
		uverbs_uobject_put(uobj);
	}

	/*
	 * When aborting the stack kref remains owned by the core code, and is
	 * not transferred into the type. Pairs with the get in alloc_uobj
	 */
	if (reason == RDMA_REMOVE_ABORT)
		uverbs_uobject_put(uobj);

	return 0;
}

/*
 * This calls uverbs_destroy_uobject() using the RDMA_REMOVE_DESTROY
 * sequence. It should only be used from command callbacks. On success the
 * caller must pair this with uobj_put_destroy(). This
 * version requires the caller to have already obtained an
 * LOOKUP_DESTROY uobject kref.
 */
int uobj_destroy(struct ib_uobject *uobj, struct uverbs_attr_bundle *attrs)
{
	struct ib_uverbs_file *ufile = attrs->ufile;
	int ret;

	down_read(&ufile->hw_destroy_rwsem);

	/*
	 * Once the uobject is destroyed by RDMA_REMOVE_DESTROY then it is left
	 * write locked as the callers put it back with UVERBS_LOOKUP_DESTROY.
	 * This is because any other concurrent thread can still see the object
	 * in the xarray due to RCU. Leaving it locked ensures nothing else will
	 * touch it.
	 */
	ret = uverbs_try_lock_object(uobj, UVERBS_LOOKUP_WRITE);
	if (ret)
		goto out_unlock;

	ret = uverbs_destroy_uobject(uobj, RDMA_REMOVE_DESTROY, attrs);
	if (ret) {
		atomic_set(&uobj->usecnt, 0);
		goto out_unlock;
	}

out_unlock:
	up_read(&ufile->hw_destroy_rwsem);
	return ret;
}

/*
 * uobj_get_destroy destroys the HW object and returns a handle to the uobj
 * with a NULL object pointer. The caller must pair this with
 * uobj_put_destroy().
 */
struct ib_uobject *__uobj_get_destroy(const struct uverbs_api_object *obj,
				      u32 id, struct uverbs_attr_bundle *attrs)
{
	struct ib_uobject *uobj;
	int ret;

	uobj = rdma_lookup_get_uobject(obj, attrs->ufile, id,
				       UVERBS_LOOKUP_DESTROY, attrs);
	if (IS_ERR(uobj))
		return uobj;

	ret = uobj_destroy(uobj, attrs);
	if (ret) {
		rdma_lookup_put_uobject(uobj, UVERBS_LOOKUP_DESTROY);
		return ERR_PTR(ret);
	}

	return uobj;
}

/*
 * Does both uobj_get_destroy() and uobj_put_destroy().  Returns 0 on success
 * (negative errno on failure). For use by callers that do not need the uobj.
 */
int __uobj_perform_destroy(const struct uverbs_api_object *obj, u32 id,
			   struct uverbs_attr_bundle *attrs)
{
	struct ib_uobject *uobj;

	uobj = __uobj_get_destroy(obj, id, attrs);
	if (IS_ERR(uobj))
		return PTR_ERR(uobj);
	uobj_put_destroy(uobj);
	return 0;
}

/* alloc_uobj must be undone by uverbs_destroy_uobject() */
static struct ib_uobject *alloc_uobj(struct uverbs_attr_bundle *attrs,
				     const struct uverbs_api_object *obj)
{
	struct ib_uverbs_file *ufile = attrs->ufile;
	struct ib_uobject *uobj;

	if (!attrs->context) {
		struct ib_ucontext *ucontext =
			ib_uverbs_get_ucontext_file(ufile);

		if (IS_ERR(ucontext))
			return ERR_CAST(ucontext);
		attrs->context = ucontext;
	}

	uobj = kzalloc(obj->type_attrs->obj_size, GFP_KERNEL);
	if (!uobj)
		return ERR_PTR(-ENOMEM);
	/*
	 * user_handle should be filled by the handler,
	 * The object is added to the list in the commit stage.
	 */
	uobj->ufile = ufile;
	uobj->context = attrs->context;
	INIT_LIST_HEAD(&uobj->list);
	uobj->uapi_object = obj;
	/*
	 * Allocated objects start out as write locked to deny any other
	 * syscalls from accessing them until they are committed. See
	 * rdma_alloc_commit_uobject
	 */
	atomic_set(&uobj->usecnt, -1);
	kref_init(&uobj->ref);

	return uobj;
}

static int idr_add_uobj(struct ib_uobject *uobj)
{
       /*
        * We start with allocating an idr pointing to NULL. This represents an
        * object which isn't initialized yet. We'll replace it later on with
        * the real object once we commit.
        */
	return xa_alloc(&uobj->ufile->idr, &uobj->id, NULL, xa_limit_32b,
			GFP_KERNEL);
}

/* Returns the ib_uobject or an error. The caller should check for IS_ERR. */
static struct ib_uobject *
lookup_get_idr_uobject(const struct uverbs_api_object *obj,
		       struct ib_uverbs_file *ufile, s64 id,
		       enum rdma_lookup_mode mode)
{
	struct ib_uobject *uobj;

	if (id < 0 || id > ULONG_MAX)
		return ERR_PTR(-EINVAL);

	rcu_read_lock();
	/*
	 * The idr_find is guaranteed to return a pointer to something that
	 * isn't freed yet, or NULL, as the free after idr_remove goes through
	 * kfree_rcu(). However the object may still have been released and
	 * kfree() could be called at any time.
	 */
	uobj = xa_load(&ufile->idr, id);
	if (!uobj || !kref_get_unless_zero(&uobj->ref))
		uobj = ERR_PTR(-ENOENT);
	rcu_read_unlock();
	return uobj;
}

static struct ib_uobject *
lookup_get_fd_uobject(const struct uverbs_api_object *obj,
		      struct ib_uverbs_file *ufile, s64 id,
		      enum rdma_lookup_mode mode)
{
	const struct uverbs_obj_fd_type *fd_type;
	struct file *f;
	struct ib_uobject *uobject;
	int fdno = id;

	if (fdno != id)
		return ERR_PTR(-EINVAL);

	if (mode != UVERBS_LOOKUP_READ)
		return ERR_PTR(-EOPNOTSUPP);

	if (!obj->type_attrs)
		return ERR_PTR(-EIO);
	fd_type =
		container_of(obj->type_attrs, struct uverbs_obj_fd_type, type);

	f = fget(fdno);
	if (!f)
		return ERR_PTR(-EBADF);

	uobject = f->private_data;
	/*
	 * fget(id) ensures we are not currently running
	 * uverbs_uobject_fd_release(), and the caller is expected to ensure
	 * that release is never done while a call to lookup is possible.
	 */
	if (f->f_op != fd_type->fops || uobject->ufile != ufile) {
		fput(f);
		return ERR_PTR(-EBADF);
	}

	uverbs_uobject_get(uobject);
	return uobject;
}

struct ib_uobject *rdma_lookup_get_uobject(const struct uverbs_api_object *obj,
					   struct ib_uverbs_file *ufile, s64 id,
					   enum rdma_lookup_mode mode,
					   struct uverbs_attr_bundle *attrs)
{
	struct ib_uobject *uobj;
	int ret;

	if (obj == ERR_PTR(-ENOMSG)) {
		/* must be UVERBS_IDR_ANY_OBJECT, see uapi_get_object() */
		uobj = lookup_get_idr_uobject(NULL, ufile, id, mode);
		if (IS_ERR(uobj))
			return uobj;
	} else {
		if (IS_ERR(obj))
			return ERR_PTR(-EINVAL);

		uobj = obj->type_class->lookup_get(obj, ufile, id, mode);
		if (IS_ERR(uobj))
			return uobj;

		if (uobj->uapi_object != obj) {
			ret = -EINVAL;
			goto free;
		}
	}

	/*
	 * If we have been disassociated block every command except for
	 * DESTROY based commands.
	 */
	if (mode != UVERBS_LOOKUP_DESTROY &&
	    !srcu_dereference(ufile->device->ib_dev,
			      &ufile->device->disassociate_srcu)) {
		ret = -EIO;
		goto free;
	}

	ret = uverbs_try_lock_object(uobj, mode);
	if (ret)
		goto free;
	if (attrs)
		attrs->context = uobj->context;

	return uobj;
free:
	uobj->uapi_object->type_class->lookup_put(uobj, mode);
	uverbs_uobject_put(uobj);
	return ERR_PTR(ret);
}

static struct ib_uobject *
alloc_begin_idr_uobject(const struct uverbs_api_object *obj,
			struct uverbs_attr_bundle *attrs)
{
	int ret;
	struct ib_uobject *uobj;

	uobj = alloc_uobj(attrs, obj);
	if (IS_ERR(uobj))
		return uobj;

	ret = idr_add_uobj(uobj);
	if (ret)
		goto uobj_put;

	ret = ib_rdmacg_try_charge(&uobj->cg_obj, uobj->context->device,
				   RDMACG_RESOURCE_HCA_OBJECT);
	if (ret)
		goto remove;

	return uobj;

remove:
	xa_erase(&attrs->ufile->idr, uobj->id);
uobj_put:
	uverbs_uobject_put(uobj);
	return ERR_PTR(ret);
}

static struct ib_uobject *
alloc_begin_fd_uobject(const struct uverbs_api_object *obj,
		       struct uverbs_attr_bundle *attrs)
{
	const struct uverbs_obj_fd_type *fd_type;
	int new_fd;
	struct ib_uobject *uobj, *ret;
	struct file *filp;

	uobj = alloc_uobj(attrs, obj);
	if (IS_ERR(uobj))
		return uobj;

	fd_type =
		container_of(obj->type_attrs, struct uverbs_obj_fd_type, type);
	if (WARN_ON(fd_type->fops->release != &uverbs_uobject_fd_release &&
		    fd_type->fops->release != &uverbs_async_event_release)) {
		ret = ERR_PTR(-EINVAL);
		goto err_fd;
	}

	new_fd = get_unused_fd_flags(O_CLOEXEC);
	if (new_fd < 0) {
		ret = ERR_PTR(new_fd);
		goto err_fd;
	}

	/* Note that uverbs_uobject_fd_release() is called during abort */
	filp = anon_inode_getfile(fd_type->name, fd_type->fops, NULL,
				  fd_type->flags);
	if (IS_ERR(filp)) {
		ret = ERR_CAST(filp);
		goto err_getfile;
	}
	uobj->object = filp;

	uobj->id = new_fd;
	return uobj;

err_getfile:
	put_unused_fd(new_fd);
err_fd:
	uverbs_uobject_put(uobj);
	return ret;
}

struct ib_uobject *rdma_alloc_begin_uobject(const struct uverbs_api_object *obj,
					    struct uverbs_attr_bundle *attrs)
{
	struct ib_uverbs_file *ufile = attrs->ufile;
	struct ib_uobject *ret;

	if (IS_ERR(obj))
		return ERR_PTR(-EINVAL);

	/*
	 * The hw_destroy_rwsem is held across the entire object creation and
	 * released during rdma_alloc_commit_uobject or
	 * rdma_alloc_abort_uobject
	 */
	if (!down_read_trylock(&ufile->hw_destroy_rwsem))
		return ERR_PTR(-EIO);

	ret = obj->type_class->alloc_begin(obj, attrs);
	if (IS_ERR(ret)) {
		up_read(&ufile->hw_destroy_rwsem);
		return ret;
	}
	return ret;
}

static void alloc_abort_idr_uobject(struct ib_uobject *uobj)
{
	ib_rdmacg_uncharge(&uobj->cg_obj, uobj->context->device,
			   RDMACG_RESOURCE_HCA_OBJECT);

	xa_erase(&uobj->ufile->idr, uobj->id);
}

static int __must_check destroy_hw_idr_uobject(struct ib_uobject *uobj,
					       enum rdma_remove_reason why,
					       struct uverbs_attr_bundle *attrs)
{
	const struct uverbs_obj_idr_type *idr_type =
		container_of(uobj->uapi_object->type_attrs,
			     struct uverbs_obj_idr_type, type);
	int ret = idr_type->destroy_object(uobj, why, attrs);

	if (ret)
		return ret;

	if (why == RDMA_REMOVE_ABORT)
		return 0;

	ib_rdmacg_uncharge(&uobj->cg_obj, uobj->context->device,
			   RDMACG_RESOURCE_HCA_OBJECT);

	return 0;
}

static void remove_handle_idr_uobject(struct ib_uobject *uobj)
{
	xa_erase(&uobj->ufile->idr, uobj->id);
	/* Matches the kref in alloc_commit_idr_uobject */
	uverbs_uobject_put(uobj);
}

static void alloc_abort_fd_uobject(struct ib_uobject *uobj)
{
	struct file *filp = uobj->object;

	fput(filp);
	put_unused_fd(uobj->id);
}

static int __must_check destroy_hw_fd_uobject(struct ib_uobject *uobj,
					      enum rdma_remove_reason why,
					      struct uverbs_attr_bundle *attrs)
{
	const struct uverbs_obj_fd_type *fd_type = container_of(
		uobj->uapi_object->type_attrs, struct uverbs_obj_fd_type, type);
<<<<<<< HEAD
	int ret = fd_type->destroy_object(uobj, why);

	if (ib_is_destroy_retryable(ret, why, uobj))
		return ret;
=======
>>>>>>> 7d2a07b7

	fd_type->destroy_object(uobj, why);
	return 0;
}

static void remove_handle_fd_uobject(struct ib_uobject *uobj)
{
}

static void alloc_commit_idr_uobject(struct ib_uobject *uobj)
{
	struct ib_uverbs_file *ufile = uobj->ufile;
	void *old;

	/*
	 * We already allocated this IDR with a NULL object, so
	 * this shouldn't fail.
	 *
	 * NOTE: Storing the uobj transfers our kref on uobj to the XArray.
	 * It will be put by remove_commit_idr_uobject()
	 */
	old = xa_store(&ufile->idr, uobj->id, uobj, GFP_KERNEL);
	WARN_ON(old != NULL);
}

<<<<<<< HEAD
static void alloc_commit_fd_uobject(struct ib_uobject *uobj)
{
	int fd = uobj->id;
	struct file *filp = uobj->object;

=======
static void swap_idr_uobjects(struct ib_uobject *obj_old,
			     struct ib_uobject *obj_new)
{
	struct ib_uverbs_file *ufile = obj_old->ufile;
	void *old;

	/*
	 * New must be an object that been allocated but not yet committed, this
	 * moves the pre-committed state to obj_old, new still must be comitted.
	 */
	old = xa_cmpxchg(&ufile->idr, obj_old->id, obj_old, XA_ZERO_ENTRY,
			 GFP_KERNEL);
	if (WARN_ON(old != obj_old))
		return;

	swap(obj_old->id, obj_new->id);

	old = xa_cmpxchg(&ufile->idr, obj_old->id, NULL, obj_old, GFP_KERNEL);
	WARN_ON(old != NULL);
}

static void alloc_commit_fd_uobject(struct ib_uobject *uobj)
{
	int fd = uobj->id;
	struct file *filp = uobj->object;

>>>>>>> 7d2a07b7
	/* Matching put will be done in uverbs_uobject_fd_release() */
	kref_get(&uobj->ufile->ref);

	/* This shouldn't be used anymore. Use the file object instead */
	uobj->id = 0;

	/*
	 * NOTE: Once we install the file we loose ownership of our kref on
	 * uobj. It will be put by uverbs_uobject_fd_release()
	 */
	filp->private_data = uobj;
	fd_install(fd, filp);
}

/*
 * In all cases rdma_alloc_commit_uobject() consumes the kref to uobj and the
 * caller can no longer assume uobj is valid. If this function fails it
 * destroys the uboject, including the attached HW object.
 */
void rdma_alloc_commit_uobject(struct ib_uobject *uobj,
			       struct uverbs_attr_bundle *attrs)
{
	struct ib_uverbs_file *ufile = attrs->ufile;

	/* kref is held so long as the uobj is on the uobj list. */
	uverbs_uobject_get(uobj);
	spin_lock_irq(&ufile->uobjects_lock);
	list_add(&uobj->list, &ufile->uobjects);
	spin_unlock_irq(&ufile->uobjects_lock);

	/* matches atomic_set(-1) in alloc_uobj */
	atomic_set(&uobj->usecnt, 0);

	/* alloc_commit consumes the uobj kref */
	uobj->uapi_object->type_class->alloc_commit(uobj);

	/* Matches the down_read in rdma_alloc_begin_uobject */
	up_read(&ufile->hw_destroy_rwsem);
<<<<<<< HEAD
=======
}

/*
 * new_uobj will be assigned to the handle currently used by to_uobj, and
 * to_uobj will be destroyed.
 *
 * Upon return the caller must do:
 *    rdma_alloc_commit_uobject(new_uobj)
 *    uobj_put_destroy(to_uobj)
 *
 * to_uobj must have a write get but the put mode switches to destroy once
 * this is called.
 */
void rdma_assign_uobject(struct ib_uobject *to_uobj, struct ib_uobject *new_uobj,
			struct uverbs_attr_bundle *attrs)
{
	assert_uverbs_usecnt(new_uobj, UVERBS_LOOKUP_WRITE);

	if (WARN_ON(to_uobj->uapi_object != new_uobj->uapi_object ||
		    !to_uobj->uapi_object->type_class->swap_uobjects))
		return;

	to_uobj->uapi_object->type_class->swap_uobjects(to_uobj, new_uobj);

	/*
	 * If this fails then the uobject is still completely valid (though with
	 * a new ID) and we leak it until context close.
	 */
	uverbs_destroy_uobject(to_uobj, RDMA_REMOVE_DESTROY, attrs);
>>>>>>> 7d2a07b7
}

/*
 * This consumes the kref for uobj. It is up to the caller to unwind the HW
 * object and anything else connected to uobj before calling this.
 */
void rdma_alloc_abort_uobject(struct ib_uobject *uobj,
			      struct uverbs_attr_bundle *attrs,
			      bool hw_obj_valid)
{
	struct ib_uverbs_file *ufile = uobj->ufile;
	int ret;

	if (hw_obj_valid) {
		ret = uobj->uapi_object->type_class->destroy_hw(
			uobj, RDMA_REMOVE_ABORT, attrs);
		/*
		 * If the driver couldn't destroy the object then go ahead and
		 * commit it. Leaking objects that can't be destroyed is only
		 * done during FD close after the driver has a few more tries to
		 * destroy it.
		 */
		if (WARN_ON(ret))
			return rdma_alloc_commit_uobject(uobj, attrs);
	}

<<<<<<< HEAD
	uverbs_destroy_uobject(uobj,
			       hw_obj_valid ? RDMA_REMOVE_ABORT_HWOBJ :
					      RDMA_REMOVE_ABORT,
			       attrs);
=======
	uverbs_destroy_uobject(uobj, RDMA_REMOVE_ABORT, attrs);
>>>>>>> 7d2a07b7

	/* Matches the down_read in rdma_alloc_begin_uobject */
	up_read(&ufile->hw_destroy_rwsem);
}

static void lookup_put_idr_uobject(struct ib_uobject *uobj,
				   enum rdma_lookup_mode mode)
{
}

static void lookup_put_fd_uobject(struct ib_uobject *uobj,
				  enum rdma_lookup_mode mode)
{
	struct file *filp = uobj->object;

	WARN_ON(mode != UVERBS_LOOKUP_READ);
	/*
	 * This indirectly calls uverbs_uobject_fd_release() and free the
	 * object
	 */
	fput(filp);
}

void rdma_lookup_put_uobject(struct ib_uobject *uobj,
			     enum rdma_lookup_mode mode)
{
	assert_uverbs_usecnt(uobj, mode);
	/*
	 * In order to unlock an object, either decrease its usecnt for
	 * read access or zero it in case of exclusive access. See
	 * uverbs_try_lock_object for locking schema information.
	 */
	switch (mode) {
	case UVERBS_LOOKUP_READ:
		atomic_dec(&uobj->usecnt);
		break;
	case UVERBS_LOOKUP_WRITE:
		atomic_set(&uobj->usecnt, 0);
		break;
	case UVERBS_LOOKUP_DESTROY:
		break;
	}

	uobj->uapi_object->type_class->lookup_put(uobj, mode);
	/* Pairs with the kref obtained by type->lookup_get */
	uverbs_uobject_put(uobj);
}

void setup_ufile_idr_uobject(struct ib_uverbs_file *ufile)
{
	xa_init_flags(&ufile->idr, XA_FLAGS_ALLOC);
}

void release_ufile_idr_uobject(struct ib_uverbs_file *ufile)
{
	struct ib_uobject *entry;
	unsigned long id;

	/*
	 * At this point uverbs_cleanup_ufile() is guaranteed to have run, and
	 * there are no HW objects left, however the xarray is still populated
	 * with anything that has not been cleaned up by userspace. Since the
	 * kref on ufile is 0, nothing is allowed to call lookup_get.
	 *
	 * This is an optimized equivalent to remove_handle_idr_uobject
	 */
	xa_for_each(&ufile->idr, id, entry) {
		WARN_ON(entry->object);
		uverbs_uobject_put(entry);
	}

	xa_destroy(&ufile->idr);
}

const struct uverbs_obj_type_class uverbs_idr_class = {
	.alloc_begin = alloc_begin_idr_uobject,
	.lookup_get = lookup_get_idr_uobject,
	.alloc_commit = alloc_commit_idr_uobject,
	.alloc_abort = alloc_abort_idr_uobject,
	.lookup_put = lookup_put_idr_uobject,
	.destroy_hw = destroy_hw_idr_uobject,
	.remove_handle = remove_handle_idr_uobject,
<<<<<<< HEAD
=======
	.swap_uobjects = swap_idr_uobjects,
>>>>>>> 7d2a07b7
};
EXPORT_SYMBOL(uverbs_idr_class);

/*
 * Users of UVERBS_TYPE_ALLOC_FD should set this function as the struct
 * file_operations release method.
 */
int uverbs_uobject_fd_release(struct inode *inode, struct file *filp)
{
	struct ib_uverbs_file *ufile;
	struct ib_uobject *uobj;

	/*
	 * This can only happen if the fput came from alloc_abort_fd_uobject()
	 */
	if (!filp->private_data)
		return 0;
	uobj = filp->private_data;
	ufile = uobj->ufile;

	if (down_read_trylock(&ufile->hw_destroy_rwsem)) {
		struct uverbs_attr_bundle attrs = {
			.context = uobj->context,
			.ufile = ufile,
		};

		/*
		 * lookup_get_fd_uobject holds the kref on the struct file any
		 * time a FD uobj is locked, which prevents this release
		 * method from being invoked. Meaning we can always get the
		 * write lock here, or we have a kernel bug.
		 */
		WARN_ON(uverbs_try_lock_object(uobj, UVERBS_LOOKUP_WRITE));
		uverbs_destroy_uobject(uobj, RDMA_REMOVE_CLOSE, &attrs);
		up_read(&ufile->hw_destroy_rwsem);
	}

	/* Matches the get in alloc_commit_fd_uobject() */
	kref_put(&ufile->ref, ib_uverbs_release_file);

	/* Pairs with filp->private_data in alloc_begin_fd_uobject */
	uverbs_uobject_put(uobj);
	return 0;
}
EXPORT_SYMBOL(uverbs_uobject_fd_release);

/*
 * Drop the ucontext off the ufile and completely disconnect it from the
 * ib_device
 */
static void ufile_destroy_ucontext(struct ib_uverbs_file *ufile,
				   enum rdma_remove_reason reason)
{
	struct ib_ucontext *ucontext = ufile->ucontext;
	struct ib_device *ib_dev = ucontext->device;

	/*
	 * If we are closing the FD then the user mmap VMAs must have
	 * already been destroyed as they hold on to the filep, otherwise
	 * they need to be zap'd.
	 */
	if (reason == RDMA_REMOVE_DRIVER_REMOVE) {
		uverbs_user_mmap_disassociate(ufile);
		if (ib_dev->ops.disassociate_ucontext)
			ib_dev->ops.disassociate_ucontext(ucontext);
	}

	ib_rdmacg_uncharge(&ucontext->cg_obj, ib_dev,
			   RDMACG_RESOURCE_HCA_HANDLE);

	rdma_restrack_del(&ucontext->res);

	ib_dev->ops.dealloc_ucontext(ucontext);
	WARN_ON(!xa_empty(&ucontext->mmap_xa));
	kfree(ucontext);

	ufile->ucontext = NULL;
}

static int __uverbs_cleanup_ufile(struct ib_uverbs_file *ufile,
				  enum rdma_remove_reason reason)
{
	struct ib_uobject *obj, *next_obj;
	int ret = -EINVAL;
	struct uverbs_attr_bundle attrs = { .ufile = ufile };

	/*
	 * This shouldn't run while executing other commands on this
	 * context. Thus, the only thing we should take care of is
	 * releasing a FD while traversing this list. The FD could be
	 * closed and released from the _release fop of this FD.
	 * In order to mitigate this, we add a lock.
	 * We take and release the lock per traversal in order to let
	 * other threads (which might still use the FDs) chance to run.
	 */
	list_for_each_entry_safe(obj, next_obj, &ufile->uobjects, list) {
		attrs.context = obj->context;
		/*
		 * if we hit this WARN_ON, that means we are
		 * racing with a lookup_get.
		 */
		WARN_ON(uverbs_try_lock_object(obj, UVERBS_LOOKUP_WRITE));
		if (reason == RDMA_REMOVE_DRIVER_FAILURE)
			obj->object = NULL;
		if (!uverbs_destroy_uobject(obj, reason, &attrs))
			ret = 0;
		else
			atomic_set(&obj->usecnt, 0);
	}

	if (reason == RDMA_REMOVE_DRIVER_FAILURE) {
		WARN_ON(!list_empty(&ufile->uobjects));
		return 0;
	}
	return ret;
}

/*
<<<<<<< HEAD
 * Destroy the uncontext and every uobject associated with it.
=======
 * Destroy the ucontext and every uobject associated with it.
>>>>>>> 7d2a07b7
 *
 * This is internally locked and can be called in parallel from multiple
 * contexts.
 */
void uverbs_destroy_ufile_hw(struct ib_uverbs_file *ufile,
			     enum rdma_remove_reason reason)
{
	down_write(&ufile->hw_destroy_rwsem);

	/*
	 * If a ucontext was never created then we can't have any uobjects to
	 * cleanup, nothing to do.
	 */
	if (!ufile->ucontext)
		goto done;

	while (!list_empty(&ufile->uobjects) &&
	       !__uverbs_cleanup_ufile(ufile, reason)) {
	}

	if (WARN_ON(!list_empty(&ufile->uobjects)))
		__uverbs_cleanup_ufile(ufile, RDMA_REMOVE_DRIVER_FAILURE);
	ufile_destroy_ucontext(ufile, reason);

done:
	up_write(&ufile->hw_destroy_rwsem);
}

const struct uverbs_obj_type_class uverbs_fd_class = {
	.alloc_begin = alloc_begin_fd_uobject,
	.lookup_get = lookup_get_fd_uobject,
	.alloc_commit = alloc_commit_fd_uobject,
	.alloc_abort = alloc_abort_fd_uobject,
	.lookup_put = lookup_put_fd_uobject,
	.destroy_hw = destroy_hw_fd_uobject,
	.remove_handle = remove_handle_fd_uobject,
};
EXPORT_SYMBOL(uverbs_fd_class);

struct ib_uobject *
uverbs_get_uobject_from_file(u16 object_id, enum uverbs_obj_access access,
			     s64 id, struct uverbs_attr_bundle *attrs)
{
	const struct uverbs_api_object *obj =
		uapi_get_object(attrs->ufile->device->uapi, object_id);

	switch (access) {
	case UVERBS_ACCESS_READ:
		return rdma_lookup_get_uobject(obj, attrs->ufile, id,
					       UVERBS_LOOKUP_READ, attrs);
	case UVERBS_ACCESS_DESTROY:
		/* Actual destruction is done inside uverbs_handle_method */
		return rdma_lookup_get_uobject(obj, attrs->ufile, id,
					       UVERBS_LOOKUP_DESTROY, attrs);
	case UVERBS_ACCESS_WRITE:
		return rdma_lookup_get_uobject(obj, attrs->ufile, id,
					       UVERBS_LOOKUP_WRITE, attrs);
	case UVERBS_ACCESS_NEW:
		return rdma_alloc_begin_uobject(obj, attrs);
	default:
		WARN_ON(true);
		return ERR_PTR(-EOPNOTSUPP);
	}
}

void uverbs_finalize_object(struct ib_uobject *uobj,
			    enum uverbs_obj_access access, bool hw_obj_valid,
			    bool commit, struct uverbs_attr_bundle *attrs)
{
	/*
	 * refcounts should be handled at the object level and not at the
	 * uobject level. Refcounts of the objects themselves are done in
	 * handlers.
	 */

	switch (access) {
	case UVERBS_ACCESS_READ:
		rdma_lookup_put_uobject(uobj, UVERBS_LOOKUP_READ);
		break;
	case UVERBS_ACCESS_WRITE:
		rdma_lookup_put_uobject(uobj, UVERBS_LOOKUP_WRITE);
		break;
	case UVERBS_ACCESS_DESTROY:
		if (uobj)
			rdma_lookup_put_uobject(uobj, UVERBS_LOOKUP_DESTROY);
		break;
	case UVERBS_ACCESS_NEW:
		if (commit)
			rdma_alloc_commit_uobject(uobj, attrs);
		else
			rdma_alloc_abort_uobject(uobj, attrs, hw_obj_valid);
		break;
	default:
		WARN_ON(true);
	}
}<|MERGE_RESOLUTION|>--- conflicted
+++ resolved
@@ -130,20 +130,6 @@
 	lockdep_assert_held(&ufile->hw_destroy_rwsem);
 	assert_uverbs_usecnt(uobj, UVERBS_LOOKUP_WRITE);
 
-<<<<<<< HEAD
-	if (reason == RDMA_REMOVE_ABORT_HWOBJ) {
-		reason = RDMA_REMOVE_ABORT;
-		ret = uobj->uapi_object->type_class->destroy_hw(uobj, reason,
-								attrs);
-		/*
-		 * Drivers are not permitted to ignore RDMA_REMOVE_ABORT, see
-		 * ib_is_destroy_retryable, cleanup_retryable == false here.
-		 */
-		WARN_ON(ret);
-	}
-
-=======
->>>>>>> 7d2a07b7
 	if (reason == RDMA_REMOVE_ABORT) {
 		WARN_ON(!list_empty(&uobj->list));
 		WARN_ON(!uobj->context);
@@ -151,21 +137,9 @@
 	} else if (uobj->object) {
 		ret = uobj->uapi_object->type_class->destroy_hw(uobj, reason,
 								attrs);
-<<<<<<< HEAD
-		if (ret) {
-			if (ib_is_destroy_retryable(ret, reason, uobj))
-				return ret;
-
-			/* Nothing to be done, dangle the memory and move on */
-			WARN(true,
-			     "ib_uverbs: failed to remove uobject id %d, driver err=%d",
-			     uobj->id, ret);
-		}
-=======
 		if (ret)
 			/* Nothing to be done, wait till ucontext will clean it */
 			return ret;
->>>>>>> 7d2a07b7
 
 		uobj->object = NULL;
 	}
@@ -596,13 +570,6 @@
 {
 	const struct uverbs_obj_fd_type *fd_type = container_of(
 		uobj->uapi_object->type_attrs, struct uverbs_obj_fd_type, type);
-<<<<<<< HEAD
-	int ret = fd_type->destroy_object(uobj, why);
-
-	if (ib_is_destroy_retryable(ret, why, uobj))
-		return ret;
-=======
->>>>>>> 7d2a07b7
 
 	fd_type->destroy_object(uobj, why);
 	return 0;
@@ -628,13 +595,6 @@
 	WARN_ON(old != NULL);
 }
 
-<<<<<<< HEAD
-static void alloc_commit_fd_uobject(struct ib_uobject *uobj)
-{
-	int fd = uobj->id;
-	struct file *filp = uobj->object;
-
-=======
 static void swap_idr_uobjects(struct ib_uobject *obj_old,
 			     struct ib_uobject *obj_new)
 {
@@ -661,7 +621,6 @@
 	int fd = uobj->id;
 	struct file *filp = uobj->object;
 
->>>>>>> 7d2a07b7
 	/* Matching put will be done in uverbs_uobject_fd_release() */
 	kref_get(&uobj->ufile->ref);
 
@@ -700,8 +659,6 @@
 
 	/* Matches the down_read in rdma_alloc_begin_uobject */
 	up_read(&ufile->hw_destroy_rwsem);
-<<<<<<< HEAD
-=======
 }
 
 /*
@@ -731,7 +688,6 @@
 	 * a new ID) and we leak it until context close.
 	 */
 	uverbs_destroy_uobject(to_uobj, RDMA_REMOVE_DESTROY, attrs);
->>>>>>> 7d2a07b7
 }
 
 /*
@@ -758,14 +714,7 @@
 			return rdma_alloc_commit_uobject(uobj, attrs);
 	}
 
-<<<<<<< HEAD
-	uverbs_destroy_uobject(uobj,
-			       hw_obj_valid ? RDMA_REMOVE_ABORT_HWOBJ :
-					      RDMA_REMOVE_ABORT,
-			       attrs);
-=======
 	uverbs_destroy_uobject(uobj, RDMA_REMOVE_ABORT, attrs);
->>>>>>> 7d2a07b7
 
 	/* Matches the down_read in rdma_alloc_begin_uobject */
 	up_read(&ufile->hw_destroy_rwsem);
@@ -848,10 +797,7 @@
 	.lookup_put = lookup_put_idr_uobject,
 	.destroy_hw = destroy_hw_idr_uobject,
 	.remove_handle = remove_handle_idr_uobject,
-<<<<<<< HEAD
-=======
 	.swap_uobjects = swap_idr_uobjects,
->>>>>>> 7d2a07b7
 };
 EXPORT_SYMBOL(uverbs_idr_class);
 
@@ -970,11 +916,7 @@
 }
 
 /*
-<<<<<<< HEAD
- * Destroy the uncontext and every uobject associated with it.
-=======
  * Destroy the ucontext and every uobject associated with it.
->>>>>>> 7d2a07b7
  *
  * This is internally locked and can be called in parallel from multiple
  * contexts.
