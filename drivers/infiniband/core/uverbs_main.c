--- conflicted
+++ resolved
@@ -137,10 +137,7 @@
 	struct ib_uverbs_device *dev =
 		container_of(kobj, struct ib_uverbs_device, kobj);
 
-<<<<<<< HEAD
-=======
 	cleanup_srcu_struct(&dev->disassociate_srcu);
->>>>>>> 61328de2
 	kfree(dev);
 }
 
@@ -329,10 +326,6 @@
 		module_put(ib_dev->owner);
 	srcu_read_unlock(&file->device->disassociate_srcu, srcu_key);
 
-<<<<<<< HEAD
-	module_put(file->device->ib_dev->owner);
-=======
->>>>>>> 61328de2
 	if (atomic_dec_and_test(&file->device->refcount))
 		ib_uverbs_comp_dev(file->device);
 
@@ -926,12 +919,9 @@
 
 	filp->private_data = file;
 	kobject_get(&dev->kobj);
-<<<<<<< HEAD
-=======
 	list_add_tail(&file->list, &dev->uverbs_file_list);
 	mutex_unlock(&dev->lists_mutex);
 	srcu_read_unlock(&dev->disassociate_srcu, srcu_key);
->>>>>>> 61328de2
 
 	return nonseekable_open(inode, filp);
 
@@ -939,11 +929,8 @@
 	module_put(ib_dev->owner);
 
 err:
-<<<<<<< HEAD
-=======
 	mutex_unlock(&dev->lists_mutex);
 	srcu_read_unlock(&dev->disassociate_srcu, srcu_key);
->>>>>>> 61328de2
 	if (atomic_dec_and_test(&dev->refcount))
 		ib_uverbs_comp_dev(dev);
 
@@ -954,10 +941,6 @@
 {
 	struct ib_uverbs_file *file = filp->private_data;
 	struct ib_uverbs_device *dev = file->device;
-<<<<<<< HEAD
-
-	ib_uverbs_cleanup_ucontext(file, file->ucontext);
-=======
 	struct ib_ucontext *ucontext = NULL;
 
 	mutex_lock(&file->device->lists_mutex);
@@ -970,7 +953,6 @@
 	mutex_unlock(&file->device->lists_mutex);
 	if (ucontext)
 		ib_uverbs_cleanup_ucontext(file, ucontext);
->>>>>>> 61328de2
 
 	if (file->async_file)
 		kref_put(&file->async_file->ref, ib_uverbs_release_event_file);
@@ -1090,26 +1072,20 @@
 	if (!uverbs_dev)
 		return;
 
-<<<<<<< HEAD
-=======
 	ret = init_srcu_struct(&uverbs_dev->disassociate_srcu);
 	if (ret) {
 		kfree(uverbs_dev);
 		return;
 	}
 
->>>>>>> 61328de2
 	atomic_set(&uverbs_dev->refcount, 1);
 	init_completion(&uverbs_dev->comp);
 	uverbs_dev->xrcd_tree = RB_ROOT;
 	mutex_init(&uverbs_dev->xrcd_tree_mutex);
 	kobject_init(&uverbs_dev->kobj, &ib_uverbs_dev_ktype);
-<<<<<<< HEAD
-=======
 	mutex_init(&uverbs_dev->lists_mutex);
 	INIT_LIST_HEAD(&uverbs_dev->uverbs_file_list);
 	INIT_LIST_HEAD(&uverbs_dev->uverbs_events_file_list);
->>>>>>> 61328de2
 
 	spin_lock(&map_lock);
 	devnum = find_first_zero_bit(dev_map, IB_UVERBS_MAX_DEVICES);
@@ -1253,11 +1229,6 @@
 	else
 		clear_bit(uverbs_dev->devnum - IB_UVERBS_MAX_DEVICES, overflow_map);
 
-<<<<<<< HEAD
-	if (atomic_dec_and_test(&uverbs_dev->refcount))
-		ib_uverbs_comp_dev(uverbs_dev);
-	wait_for_completion(&uverbs_dev->comp);
-=======
 	if (device->disassociate_ucontext) {
 		/* We disassociate HW resources and immediately return.
 		 * Userspace will see a EIO errno for all future access.
@@ -1279,7 +1250,6 @@
 		ib_uverbs_comp_dev(uverbs_dev);
 	if (wait_clients)
 		wait_for_completion(&uverbs_dev->comp);
->>>>>>> 61328de2
 	kobject_put(&uverbs_dev->kobj);
 }
 
