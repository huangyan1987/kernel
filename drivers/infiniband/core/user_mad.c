/*
 * Copyright (c) 2004 Topspin Communications.  All rights reserved.
 * Copyright (c) 2005 Voltaire, Inc. All rights reserved.
 * Copyright (c) 2005 Sun Microsystems, Inc. All rights reserved.
 * Copyright (c) 2008 Cisco. All rights reserved.
 *
 * This software is available to you under a choice of one of two
 * licenses.  You may choose to be licensed under the terms of the GNU
 * General Public License (GPL) Version 2, available from the file
 * COPYING in the main directory of this source tree, or the
 * OpenIB.org BSD license below:
 *
 *     Redistribution and use in source and binary forms, with or
 *     without modification, are permitted provided that the following
 *     conditions are met:
 *
 *      - Redistributions of source code must retain the above
 *        copyright notice, this list of conditions and the following
 *        disclaimer.
 *
 *      - Redistributions in binary form must reproduce the above
 *        copyright notice, this list of conditions and the following
 *        disclaimer in the documentation and/or other materials
 *        provided with the distribution.
 *
 * THE SOFTWARE IS PROVIDED "AS IS", WITHOUT WARRANTY OF ANY KIND,
 * EXPRESS OR IMPLIED, INCLUDING BUT NOT LIMITED TO THE WARRANTIES OF
 * MERCHANTABILITY, FITNESS FOR A PARTICULAR PURPOSE AND
 * NONINFRINGEMENT. IN NO EVENT SHALL THE AUTHORS OR COPYRIGHT HOLDERS
 * BE LIABLE FOR ANY CLAIM, DAMAGES OR OTHER LIABILITY, WHETHER IN AN
 * ACTION OF CONTRACT, TORT OR OTHERWISE, ARISING FROM, OUT OF OR IN
 * CONNECTION WITH THE SOFTWARE OR THE USE OR OTHER DEALINGS IN THE
 * SOFTWARE.
 */

#define pr_fmt(fmt) "user_mad: " fmt

#include <linux/module.h>
#include <linux/init.h>
#include <linux/device.h>
#include <linux/err.h>
#include <linux/fs.h>
#include <linux/cdev.h>
#include <linux/dma-mapping.h>
#include <linux/poll.h>
#include <linux/mutex.h>
#include <linux/kref.h>
#include <linux/compat.h>
#include <linux/sched.h>
#include <linux/semaphore.h>
#include <linux/slab.h>

#include <linux/uaccess.h>

#include <rdma/ib_mad.h>
#include <rdma/ib_user_mad.h>

#include "core_priv.h"

MODULE_AUTHOR("Roland Dreier");
MODULE_DESCRIPTION("InfiniBand userspace MAD packet access");
MODULE_LICENSE("Dual BSD/GPL");

enum {
	IB_UMAD_MAX_PORTS  = RDMA_MAX_PORTS,
	IB_UMAD_MAX_AGENTS = 32,

	IB_UMAD_MAJOR      = 231,
	IB_UMAD_MINOR_BASE = 0,
	IB_UMAD_NUM_FIXED_MINOR = 64,
	IB_UMAD_NUM_DYNAMIC_MINOR = IB_UMAD_MAX_PORTS - IB_UMAD_NUM_FIXED_MINOR,
	IB_ISSM_MINOR_BASE        = IB_UMAD_NUM_FIXED_MINOR,
};

/*
 * Our lifetime rules for these structs are the following:
 * device special file is opened, we take a reference on the
 * ib_umad_port's struct ib_umad_device. We drop these
 * references in the corresponding close().
 *
 * In addition to references coming from open character devices, there
 * is one more reference to each ib_umad_device representing the
 * module's reference taken when allocating the ib_umad_device in
 * ib_umad_add_one().
 *
 * When destroying an ib_umad_device, we drop the module's reference.
 */

struct ib_umad_port {
	struct cdev           cdev;
	struct device	      *dev;

	struct cdev           sm_cdev;
	struct device	      *sm_dev;
	struct semaphore       sm_sem;

	struct mutex	       file_mutex;
	struct list_head       file_list;

	struct ib_device      *ib_dev;
	struct ib_umad_device *umad_dev;
	int                    dev_num;
	u8                     port_num;
};

struct ib_umad_device {
	struct kobject       kobj;
	struct ib_umad_port  port[0];
};

struct ib_umad_file {
	struct mutex		mutex;
	struct ib_umad_port    *port;
	struct list_head	recv_list;
	struct list_head	send_list;
	struct list_head	port_list;
	spinlock_t		send_lock;
	wait_queue_head_t	recv_wait;
	struct ib_mad_agent    *agent[IB_UMAD_MAX_AGENTS];
	int			agents_dead;
	u8			use_pkey_index;
	u8			already_used;
};

struct ib_umad_packet {
	struct ib_mad_send_buf *msg;
	struct ib_mad_recv_wc  *recv_wc;
	struct list_head   list;
	int		   length;
	struct ib_user_mad mad;
};

static struct class *umad_class;

static const dev_t base_umad_dev = MKDEV(IB_UMAD_MAJOR, IB_UMAD_MINOR_BASE);
static const dev_t base_issm_dev = MKDEV(IB_UMAD_MAJOR, IB_UMAD_MINOR_BASE) +
				   IB_UMAD_NUM_FIXED_MINOR;
static dev_t dynamic_umad_dev;
static dev_t dynamic_issm_dev;

static DECLARE_BITMAP(dev_map, IB_UMAD_MAX_PORTS);

static void ib_umad_add_one(struct ib_device *device);
static void ib_umad_remove_one(struct ib_device *device, void *client_data);

static void ib_umad_release_dev(struct kobject *kobj)
{
	struct ib_umad_device *dev =
		container_of(kobj, struct ib_umad_device, kobj);

	kfree(dev);
}

static struct kobj_type ib_umad_dev_ktype = {
	.release = ib_umad_release_dev,
};

static int hdr_size(struct ib_umad_file *file)
{
	return file->use_pkey_index ? sizeof (struct ib_user_mad_hdr) :
		sizeof (struct ib_user_mad_hdr_old);
}

/* caller must hold file->mutex */
static struct ib_mad_agent *__get_agent(struct ib_umad_file *file, int id)
{
	return file->agents_dead ? NULL : file->agent[id];
}

static int queue_packet(struct ib_umad_file *file,
			struct ib_mad_agent *agent,
			struct ib_umad_packet *packet)
{
	int ret = 1;

	mutex_lock(&file->mutex);

	for (packet->mad.hdr.id = 0;
	     packet->mad.hdr.id < IB_UMAD_MAX_AGENTS;
	     packet->mad.hdr.id++)
		if (agent == __get_agent(file, packet->mad.hdr.id)) {
			list_add_tail(&packet->list, &file->recv_list);
			wake_up_interruptible(&file->recv_wait);
			ret = 0;
			break;
		}

	mutex_unlock(&file->mutex);

	return ret;
}

static void dequeue_send(struct ib_umad_file *file,
			 struct ib_umad_packet *packet)
{
	spin_lock_irq(&file->send_lock);
	list_del(&packet->list);
	spin_unlock_irq(&file->send_lock);
}

static void send_handler(struct ib_mad_agent *agent,
			 struct ib_mad_send_wc *send_wc)
{
	struct ib_umad_file *file = agent->context;
	struct ib_umad_packet *packet = send_wc->send_buf->context[0];

	dequeue_send(file, packet);
	rdma_destroy_ah(packet->msg->ah);
	ib_free_send_mad(packet->msg);

	if (send_wc->status == IB_WC_RESP_TIMEOUT_ERR) {
		packet->length = IB_MGMT_MAD_HDR;
		packet->mad.hdr.status = ETIMEDOUT;
		if (!queue_packet(file, agent, packet))
			return;
	}
	kfree(packet);
}

static void recv_handler(struct ib_mad_agent *agent,
			 struct ib_mad_send_buf *send_buf,
			 struct ib_mad_recv_wc *mad_recv_wc)
{
	struct ib_umad_file *file = agent->context;
	struct ib_umad_packet *packet;

	if (mad_recv_wc->wc->status != IB_WC_SUCCESS)
		goto err1;

	packet = kzalloc(sizeof *packet, GFP_KERNEL);
	if (!packet)
		goto err1;

	packet->length = mad_recv_wc->mad_len;
	packet->recv_wc = mad_recv_wc;

	packet->mad.hdr.status	   = 0;
	packet->mad.hdr.length	   = hdr_size(file) + mad_recv_wc->mad_len;
	packet->mad.hdr.qpn	   = cpu_to_be32(mad_recv_wc->wc->src_qp);
	/*
	 * On OPA devices it is okay to lose the upper 16 bits of LID as this
	 * information is obtained elsewhere. Mask off the upper 16 bits.
	 */
	if (rdma_cap_opa_mad(agent->device, agent->port_num))
		packet->mad.hdr.lid = ib_lid_be16(0xFFFF &
						  mad_recv_wc->wc->slid);
	else
		packet->mad.hdr.lid = ib_lid_be16(mad_recv_wc->wc->slid);
	packet->mad.hdr.sl	   = mad_recv_wc->wc->sl;
	packet->mad.hdr.path_bits  = mad_recv_wc->wc->dlid_path_bits;
	packet->mad.hdr.pkey_index = mad_recv_wc->wc->pkey_index;
	packet->mad.hdr.grh_present = !!(mad_recv_wc->wc->wc_flags & IB_WC_GRH);
	if (packet->mad.hdr.grh_present) {
		struct rdma_ah_attr ah_attr;
		const struct ib_global_route *grh;
		int ret;

		ret = ib_init_ah_attr_from_wc(agent->device, agent->port_num,
					      mad_recv_wc->wc,
					      mad_recv_wc->recv_buf.grh,
					      &ah_attr);
		if (ret)
			goto err2;

		grh = rdma_ah_read_grh(&ah_attr);
		packet->mad.hdr.gid_index = grh->sgid_index;
		packet->mad.hdr.hop_limit = grh->hop_limit;
		packet->mad.hdr.traffic_class = grh->traffic_class;
		memcpy(packet->mad.hdr.gid, &grh->dgid, 16);
		packet->mad.hdr.flow_label = cpu_to_be32(grh->flow_label);
	}

	if (queue_packet(file, agent, packet))
		goto err2;
	return;

err2:
	kfree(packet);
err1:
	ib_free_recv_mad(mad_recv_wc);
}

static ssize_t copy_recv_mad(struct ib_umad_file *file, char __user *buf,
			     struct ib_umad_packet *packet, size_t count)
{
	struct ib_mad_recv_buf *recv_buf;
	int left, seg_payload, offset, max_seg_payload;
	size_t seg_size;

	recv_buf = &packet->recv_wc->recv_buf;
	seg_size = packet->recv_wc->mad_seg_size;

	/* We need enough room to copy the first (or only) MAD segment. */
	if ((packet->length <= seg_size &&
	     count < hdr_size(file) + packet->length) ||
	    (packet->length > seg_size &&
	     count < hdr_size(file) + seg_size))
		return -EINVAL;

	if (copy_to_user(buf, &packet->mad, hdr_size(file)))
		return -EFAULT;

	buf += hdr_size(file);
	seg_payload = min_t(int, packet->length, seg_size);
	if (copy_to_user(buf, recv_buf->mad, seg_payload))
		return -EFAULT;

	if (seg_payload < packet->length) {
		/*
		 * Multipacket RMPP MAD message. Copy remainder of message.
		 * Note that last segment may have a shorter payload.
		 */
		if (count < hdr_size(file) + packet->length) {
			/*
			 * The buffer is too small, return the first RMPP segment,
			 * which includes the RMPP message length.
			 */
			return -ENOSPC;
		}
		offset = ib_get_mad_data_offset(recv_buf->mad->mad_hdr.mgmt_class);
		max_seg_payload = seg_size - offset;

		for (left = packet->length - seg_payload, buf += seg_payload;
		     left; left -= seg_payload, buf += seg_payload) {
			recv_buf = container_of(recv_buf->list.next,
						struct ib_mad_recv_buf, list);
			seg_payload = min(left, max_seg_payload);
			if (copy_to_user(buf, ((void *) recv_buf->mad) + offset,
					 seg_payload))
				return -EFAULT;
		}
	}
	return hdr_size(file) + packet->length;
}

static ssize_t copy_send_mad(struct ib_umad_file *file, char __user *buf,
			     struct ib_umad_packet *packet, size_t count)
{
	ssize_t size = hdr_size(file) + packet->length;

	if (count < size)
		return -EINVAL;

	if (copy_to_user(buf, &packet->mad, hdr_size(file)))
		return -EFAULT;

	buf += hdr_size(file);

	if (copy_to_user(buf, packet->mad.data, packet->length))
		return -EFAULT;

	return size;
}

static ssize_t ib_umad_read(struct file *filp, char __user *buf,
			    size_t count, loff_t *pos)
{
	struct ib_umad_file *file = filp->private_data;
	struct ib_umad_packet *packet;
	ssize_t ret;

	if (count < hdr_size(file))
		return -EINVAL;

	mutex_lock(&file->mutex);

	while (list_empty(&file->recv_list)) {
		mutex_unlock(&file->mutex);

		if (filp->f_flags & O_NONBLOCK)
			return -EAGAIN;

		if (wait_event_interruptible(file->recv_wait,
					     !list_empty(&file->recv_list)))
			return -ERESTARTSYS;

		mutex_lock(&file->mutex);
	}

	packet = list_entry(file->recv_list.next, struct ib_umad_packet, list);
	list_del(&packet->list);

	mutex_unlock(&file->mutex);

	if (packet->recv_wc)
		ret = copy_recv_mad(file, buf, packet, count);
	else
		ret = copy_send_mad(file, buf, packet, count);

	if (ret < 0) {
		/* Requeue packet */
		mutex_lock(&file->mutex);
		list_add(&packet->list, &file->recv_list);
		mutex_unlock(&file->mutex);
	} else {
		if (packet->recv_wc)
			ib_free_recv_mad(packet->recv_wc);
		kfree(packet);
	}
	return ret;
}

static int copy_rmpp_mad(struct ib_mad_send_buf *msg, const char __user *buf)
{
	int left, seg;

	/* Copy class specific header */
	if ((msg->hdr_len > IB_MGMT_RMPP_HDR) &&
	    copy_from_user(msg->mad + IB_MGMT_RMPP_HDR, buf + IB_MGMT_RMPP_HDR,
			   msg->hdr_len - IB_MGMT_RMPP_HDR))
		return -EFAULT;

	/* All headers are in place.  Copy data segments. */
	for (seg = 1, left = msg->data_len, buf += msg->hdr_len; left > 0;
	     seg++, left -= msg->seg_size, buf += msg->seg_size) {
		if (copy_from_user(ib_get_rmpp_segment(msg, seg), buf,
				   min(left, msg->seg_size)))
			return -EFAULT;
	}
	return 0;
}

static int same_destination(struct ib_user_mad_hdr *hdr1,
			    struct ib_user_mad_hdr *hdr2)
{
	if (!hdr1->grh_present && !hdr2->grh_present)
	   return (hdr1->lid == hdr2->lid);

	if (hdr1->grh_present && hdr2->grh_present)
	   return !memcmp(hdr1->gid, hdr2->gid, 16);

	return 0;
}

static int is_duplicate(struct ib_umad_file *file,
			struct ib_umad_packet *packet)
{
	struct ib_umad_packet *sent_packet;
	struct ib_mad_hdr *sent_hdr, *hdr;

	hdr = (struct ib_mad_hdr *) packet->mad.data;
	list_for_each_entry(sent_packet, &file->send_list, list) {
		sent_hdr = (struct ib_mad_hdr *) sent_packet->mad.data;

		if ((hdr->tid != sent_hdr->tid) ||
		    (hdr->mgmt_class != sent_hdr->mgmt_class))
			continue;

		/*
		 * No need to be overly clever here.  If two new operations have
		 * the same TID, reject the second as a duplicate.  This is more
		 * restrictive than required by the spec.
		 */
		if (!ib_response_mad(hdr)) {
			if (!ib_response_mad(sent_hdr))
				return 1;
			continue;
		} else if (!ib_response_mad(sent_hdr))
			continue;

		if (same_destination(&packet->mad.hdr, &sent_packet->mad.hdr))
			return 1;
	}

	return 0;
}

static ssize_t ib_umad_write(struct file *filp, const char __user *buf,
			     size_t count, loff_t *pos)
{
	struct ib_umad_file *file = filp->private_data;
	struct ib_umad_packet *packet;
	struct ib_mad_agent *agent;
	struct rdma_ah_attr ah_attr;
	struct ib_ah *ah;
	struct ib_rmpp_mad *rmpp_mad;
	__be64 *tid;
	int ret, data_len, hdr_len, copy_offset, rmpp_active;
	u8 base_version;

	if (count < hdr_size(file) + IB_MGMT_RMPP_HDR)
		return -EINVAL;

	packet = kzalloc(sizeof *packet + IB_MGMT_RMPP_HDR, GFP_KERNEL);
	if (!packet)
		return -ENOMEM;

	if (copy_from_user(&packet->mad, buf, hdr_size(file))) {
		ret = -EFAULT;
		goto err;
	}

	if (packet->mad.hdr.id >= IB_UMAD_MAX_AGENTS) {
		ret = -EINVAL;
		goto err;
	}

	buf += hdr_size(file);

	if (copy_from_user(packet->mad.data, buf, IB_MGMT_RMPP_HDR)) {
		ret = -EFAULT;
		goto err;
	}

	mutex_lock(&file->mutex);

	agent = __get_agent(file, packet->mad.hdr.id);
	if (!agent) {
		ret = -EINVAL;
		goto err_up;
	}

	memset(&ah_attr, 0, sizeof ah_attr);
	ah_attr.type = rdma_ah_find_type(agent->device,
					 file->port->port_num);
	rdma_ah_set_dlid(&ah_attr, be16_to_cpu(packet->mad.hdr.lid));
	rdma_ah_set_sl(&ah_attr, packet->mad.hdr.sl);
	rdma_ah_set_path_bits(&ah_attr, packet->mad.hdr.path_bits);
	rdma_ah_set_port_num(&ah_attr, file->port->port_num);
	if (packet->mad.hdr.grh_present) {
		rdma_ah_set_grh(&ah_attr, NULL,
				be32_to_cpu(packet->mad.hdr.flow_label),
				packet->mad.hdr.gid_index,
				packet->mad.hdr.hop_limit,
				packet->mad.hdr.traffic_class);
		rdma_ah_set_dgid_raw(&ah_attr, packet->mad.hdr.gid);
	}

	ah = rdma_create_user_ah(agent->qp->pd, &ah_attr, NULL);
	if (IS_ERR(ah)) {
		ret = PTR_ERR(ah);
		goto err_up;
	}

	rmpp_mad = (struct ib_rmpp_mad *) packet->mad.data;
	hdr_len = ib_get_mad_data_offset(rmpp_mad->mad_hdr.mgmt_class);

	if (ib_is_mad_class_rmpp(rmpp_mad->mad_hdr.mgmt_class)
	    && ib_mad_kernel_rmpp_agent(agent)) {
		copy_offset = IB_MGMT_RMPP_HDR;
		rmpp_active = ib_get_rmpp_flags(&rmpp_mad->rmpp_hdr) &
						IB_MGMT_RMPP_FLAG_ACTIVE;
	} else {
		copy_offset = IB_MGMT_MAD_HDR;
		rmpp_active = 0;
	}

	base_version = ((struct ib_mad_hdr *)&packet->mad.data)->base_version;
	data_len = count - hdr_size(file) - hdr_len;
	packet->msg = ib_create_send_mad(agent,
					 be32_to_cpu(packet->mad.hdr.qpn),
					 packet->mad.hdr.pkey_index, rmpp_active,
					 hdr_len, data_len, GFP_KERNEL,
					 base_version);
	if (IS_ERR(packet->msg)) {
		ret = PTR_ERR(packet->msg);
		goto err_ah;
	}

	packet->msg->ah		= ah;
	packet->msg->timeout_ms = packet->mad.hdr.timeout_ms;
	packet->msg->retries	= packet->mad.hdr.retries;
	packet->msg->context[0] = packet;

	/* Copy MAD header.  Any RMPP header is already in place. */
	memcpy(packet->msg->mad, packet->mad.data, IB_MGMT_MAD_HDR);

	if (!rmpp_active) {
		if (copy_from_user(packet->msg->mad + copy_offset,
				   buf + copy_offset,
				   hdr_len + data_len - copy_offset)) {
			ret = -EFAULT;
			goto err_msg;
		}
	} else {
		ret = copy_rmpp_mad(packet->msg, buf);
		if (ret)
			goto err_msg;
	}

	/*
	 * Set the high-order part of the transaction ID to make MADs from
	 * different agents unique, and allow routing responses back to the
	 * original requestor.
	 */
	if (!ib_response_mad(packet->msg->mad)) {
		tid = &((struct ib_mad_hdr *) packet->msg->mad)->tid;
		*tid = cpu_to_be64(((u64) agent->hi_tid) << 32 |
				   (be64_to_cpup(tid) & 0xffffffff));
		rmpp_mad->mad_hdr.tid = *tid;
	}

	if (!ib_mad_kernel_rmpp_agent(agent)
	   && ib_is_mad_class_rmpp(rmpp_mad->mad_hdr.mgmt_class)
	   && (ib_get_rmpp_flags(&rmpp_mad->rmpp_hdr) & IB_MGMT_RMPP_FLAG_ACTIVE)) {
		spin_lock_irq(&file->send_lock);
		list_add_tail(&packet->list, &file->send_list);
		spin_unlock_irq(&file->send_lock);
	} else {
		spin_lock_irq(&file->send_lock);
		ret = is_duplicate(file, packet);
		if (!ret)
			list_add_tail(&packet->list, &file->send_list);
		spin_unlock_irq(&file->send_lock);
		if (ret) {
			ret = -EINVAL;
			goto err_msg;
		}
	}

	ret = ib_post_send_mad(packet->msg, NULL);
	if (ret)
		goto err_send;

	mutex_unlock(&file->mutex);
	return count;

err_send:
	dequeue_send(file, packet);
err_msg:
	ib_free_send_mad(packet->msg);
err_ah:
	rdma_destroy_ah(ah);
err_up:
	mutex_unlock(&file->mutex);
err:
	kfree(packet);
	return ret;
}

static __poll_t ib_umad_poll(struct file *filp, struct poll_table_struct *wait)
{
	struct ib_umad_file *file = filp->private_data;

	/* we will always be able to post a MAD send */
<<<<<<< HEAD
	__poll_t mask = POLLOUT | POLLWRNORM;
=======
	__poll_t mask = EPOLLOUT | EPOLLWRNORM;
>>>>>>> 7928b2cb

	poll_wait(filp, &file->recv_wait, wait);

	if (!list_empty(&file->recv_list))
		mask |= EPOLLIN | EPOLLRDNORM;

	return mask;
}

static int ib_umad_reg_agent(struct ib_umad_file *file, void __user *arg,
			     int compat_method_mask)
{
	struct ib_user_mad_reg_req ureq;
	struct ib_mad_reg_req req;
	struct ib_mad_agent *agent = NULL;
	int agent_id;
	int ret;

	mutex_lock(&file->port->file_mutex);
	mutex_lock(&file->mutex);

	if (!file->port->ib_dev) {
		dev_notice(file->port->dev,
			   "ib_umad_reg_agent: invalid device\n");
		ret = -EPIPE;
		goto out;
	}

	if (copy_from_user(&ureq, arg, sizeof ureq)) {
		ret = -EFAULT;
		goto out;
	}

	if (ureq.qpn != 0 && ureq.qpn != 1) {
		dev_notice(file->port->dev,
			   "ib_umad_reg_agent: invalid QPN %d specified\n",
			   ureq.qpn);
		ret = -EINVAL;
		goto out;
	}

	for (agent_id = 0; agent_id < IB_UMAD_MAX_AGENTS; ++agent_id)
		if (!__get_agent(file, agent_id))
			goto found;

	dev_notice(file->port->dev,
		   "ib_umad_reg_agent: Max Agents (%u) reached\n",
		   IB_UMAD_MAX_AGENTS);
	ret = -ENOMEM;
	goto out;

found:
	if (ureq.mgmt_class) {
		memset(&req, 0, sizeof(req));
		req.mgmt_class         = ureq.mgmt_class;
		req.mgmt_class_version = ureq.mgmt_class_version;
		memcpy(req.oui, ureq.oui, sizeof req.oui);

		if (compat_method_mask) {
			u32 *umm = (u32 *) ureq.method_mask;
			int i;

			for (i = 0; i < BITS_TO_LONGS(IB_MGMT_MAX_METHODS); ++i)
				req.method_mask[i] =
					umm[i * 2] | ((u64) umm[i * 2 + 1] << 32);
		} else
			memcpy(req.method_mask, ureq.method_mask,
			       sizeof req.method_mask);
	}

	agent = ib_register_mad_agent(file->port->ib_dev, file->port->port_num,
				      ureq.qpn ? IB_QPT_GSI : IB_QPT_SMI,
				      ureq.mgmt_class ? &req : NULL,
				      ureq.rmpp_version,
				      send_handler, recv_handler, file, 0);
	if (IS_ERR(agent)) {
		ret = PTR_ERR(agent);
		agent = NULL;
		goto out;
	}

	if (put_user(agent_id,
		     (u32 __user *) (arg + offsetof(struct ib_user_mad_reg_req, id)))) {
		ret = -EFAULT;
		goto out;
	}

	if (!file->already_used) {
		file->already_used = 1;
		if (!file->use_pkey_index) {
			dev_warn(file->port->dev,
				"process %s did not enable P_Key index support.\n",
				current->comm);
			dev_warn(file->port->dev,
				"   Documentation/infiniband/user_mad.txt has info on the new ABI.\n");
		}
	}

	file->agent[agent_id] = agent;
	ret = 0;

out:
	mutex_unlock(&file->mutex);

	if (ret && agent)
		ib_unregister_mad_agent(agent);

	mutex_unlock(&file->port->file_mutex);

	return ret;
}

static int ib_umad_reg_agent2(struct ib_umad_file *file, void __user *arg)
{
	struct ib_user_mad_reg_req2 ureq;
	struct ib_mad_reg_req req;
	struct ib_mad_agent *agent = NULL;
	int agent_id;
	int ret;

	mutex_lock(&file->port->file_mutex);
	mutex_lock(&file->mutex);

	if (!file->port->ib_dev) {
		dev_notice(file->port->dev,
			   "ib_umad_reg_agent2: invalid device\n");
		ret = -EPIPE;
		goto out;
	}

	if (copy_from_user(&ureq, arg, sizeof(ureq))) {
		ret = -EFAULT;
		goto out;
	}

	if (ureq.qpn != 0 && ureq.qpn != 1) {
		dev_notice(file->port->dev,
			   "ib_umad_reg_agent2: invalid QPN %d specified\n",
			   ureq.qpn);
		ret = -EINVAL;
		goto out;
	}

	if (ureq.flags & ~IB_USER_MAD_REG_FLAGS_CAP) {
		dev_notice(file->port->dev,
			   "ib_umad_reg_agent2 failed: invalid registration flags specified 0x%x; supported 0x%x\n",
			   ureq.flags, IB_USER_MAD_REG_FLAGS_CAP);
		ret = -EINVAL;

		if (put_user((u32)IB_USER_MAD_REG_FLAGS_CAP,
				(u32 __user *) (arg + offsetof(struct
				ib_user_mad_reg_req2, flags))))
			ret = -EFAULT;

		goto out;
	}

	for (agent_id = 0; agent_id < IB_UMAD_MAX_AGENTS; ++agent_id)
		if (!__get_agent(file, agent_id))
			goto found;

	dev_notice(file->port->dev,
		   "ib_umad_reg_agent2: Max Agents (%u) reached\n",
		   IB_UMAD_MAX_AGENTS);
	ret = -ENOMEM;
	goto out;

found:
	if (ureq.mgmt_class) {
		memset(&req, 0, sizeof(req));
		req.mgmt_class         = ureq.mgmt_class;
		req.mgmt_class_version = ureq.mgmt_class_version;
		if (ureq.oui & 0xff000000) {
			dev_notice(file->port->dev,
				   "ib_umad_reg_agent2 failed: oui invalid 0x%08x\n",
				   ureq.oui);
			ret = -EINVAL;
			goto out;
		}
		req.oui[2] =  ureq.oui & 0x0000ff;
		req.oui[1] = (ureq.oui & 0x00ff00) >> 8;
		req.oui[0] = (ureq.oui & 0xff0000) >> 16;
		memcpy(req.method_mask, ureq.method_mask,
			sizeof(req.method_mask));
	}

	agent = ib_register_mad_agent(file->port->ib_dev, file->port->port_num,
				      ureq.qpn ? IB_QPT_GSI : IB_QPT_SMI,
				      ureq.mgmt_class ? &req : NULL,
				      ureq.rmpp_version,
				      send_handler, recv_handler, file,
				      ureq.flags);
	if (IS_ERR(agent)) {
		ret = PTR_ERR(agent);
		agent = NULL;
		goto out;
	}

	if (put_user(agent_id,
		     (u32 __user *)(arg +
				offsetof(struct ib_user_mad_reg_req2, id)))) {
		ret = -EFAULT;
		goto out;
	}

	if (!file->already_used) {
		file->already_used = 1;
		file->use_pkey_index = 1;
	}

	file->agent[agent_id] = agent;
	ret = 0;

out:
	mutex_unlock(&file->mutex);

	if (ret && agent)
		ib_unregister_mad_agent(agent);

	mutex_unlock(&file->port->file_mutex);

	return ret;
}


static int ib_umad_unreg_agent(struct ib_umad_file *file, u32 __user *arg)
{
	struct ib_mad_agent *agent = NULL;
	u32 id;
	int ret = 0;

	if (get_user(id, arg))
		return -EFAULT;

	mutex_lock(&file->port->file_mutex);
	mutex_lock(&file->mutex);

	if (id >= IB_UMAD_MAX_AGENTS || !__get_agent(file, id)) {
		ret = -EINVAL;
		goto out;
	}

	agent = file->agent[id];
	file->agent[id] = NULL;

out:
	mutex_unlock(&file->mutex);

	if (agent)
		ib_unregister_mad_agent(agent);

	mutex_unlock(&file->port->file_mutex);

	return ret;
}

static long ib_umad_enable_pkey(struct ib_umad_file *file)
{
	int ret = 0;

	mutex_lock(&file->mutex);
	if (file->already_used)
		ret = -EINVAL;
	else
		file->use_pkey_index = 1;
	mutex_unlock(&file->mutex);

	return ret;
}

static long ib_umad_ioctl(struct file *filp, unsigned int cmd,
			  unsigned long arg)
{
	switch (cmd) {
	case IB_USER_MAD_REGISTER_AGENT:
		return ib_umad_reg_agent(filp->private_data, (void __user *) arg, 0);
	case IB_USER_MAD_UNREGISTER_AGENT:
		return ib_umad_unreg_agent(filp->private_data, (__u32 __user *) arg);
	case IB_USER_MAD_ENABLE_PKEY:
		return ib_umad_enable_pkey(filp->private_data);
	case IB_USER_MAD_REGISTER_AGENT2:
		return ib_umad_reg_agent2(filp->private_data, (void __user *) arg);
	default:
		return -ENOIOCTLCMD;
	}
}

#ifdef CONFIG_COMPAT
static long ib_umad_compat_ioctl(struct file *filp, unsigned int cmd,
				 unsigned long arg)
{
	switch (cmd) {
	case IB_USER_MAD_REGISTER_AGENT:
		return ib_umad_reg_agent(filp->private_data, compat_ptr(arg), 1);
	case IB_USER_MAD_UNREGISTER_AGENT:
		return ib_umad_unreg_agent(filp->private_data, compat_ptr(arg));
	case IB_USER_MAD_ENABLE_PKEY:
		return ib_umad_enable_pkey(filp->private_data);
	case IB_USER_MAD_REGISTER_AGENT2:
		return ib_umad_reg_agent2(filp->private_data, compat_ptr(arg));
	default:
		return -ENOIOCTLCMD;
	}
}
#endif

/*
 * ib_umad_open() does not need the BKL:
 *
 *  - the ib_umad_port structures are properly reference counted, and
 *    everything else is purely local to the file being created, so
 *    races against other open calls are not a problem;
 *  - the ioctl method does not affect any global state outside of the
 *    file structure being operated on;
 */
static int ib_umad_open(struct inode *inode, struct file *filp)
{
	struct ib_umad_port *port;
	struct ib_umad_file *file;
	int ret = -ENXIO;

	port = container_of(inode->i_cdev, struct ib_umad_port, cdev);

	mutex_lock(&port->file_mutex);

	if (!port->ib_dev)
		goto out;

	ret = -ENOMEM;
	file = kzalloc(sizeof *file, GFP_KERNEL);
	if (!file)
		goto out;

	mutex_init(&file->mutex);
	spin_lock_init(&file->send_lock);
	INIT_LIST_HEAD(&file->recv_list);
	INIT_LIST_HEAD(&file->send_list);
	init_waitqueue_head(&file->recv_wait);

	file->port = port;
	filp->private_data = file;

	list_add_tail(&file->port_list, &port->file_list);

	ret = nonseekable_open(inode, filp);
	if (ret) {
		list_del(&file->port_list);
		kfree(file);
		goto out;
	}

	kobject_get(&port->umad_dev->kobj);

out:
	mutex_unlock(&port->file_mutex);
	return ret;
}

static int ib_umad_close(struct inode *inode, struct file *filp)
{
	struct ib_umad_file *file = filp->private_data;
	struct ib_umad_device *dev = file->port->umad_dev;
	struct ib_umad_packet *packet, *tmp;
	int already_dead;
	int i;

	mutex_lock(&file->port->file_mutex);
	mutex_lock(&file->mutex);

	already_dead = file->agents_dead;
	file->agents_dead = 1;

	list_for_each_entry_safe(packet, tmp, &file->recv_list, list) {
		if (packet->recv_wc)
			ib_free_recv_mad(packet->recv_wc);
		kfree(packet);
	}

	list_del(&file->port_list);

	mutex_unlock(&file->mutex);

	if (!already_dead)
		for (i = 0; i < IB_UMAD_MAX_AGENTS; ++i)
			if (file->agent[i])
				ib_unregister_mad_agent(file->agent[i]);

	mutex_unlock(&file->port->file_mutex);

	kfree(file);
	kobject_put(&dev->kobj);

	return 0;
}

static const struct file_operations umad_fops = {
	.owner		= THIS_MODULE,
	.read		= ib_umad_read,
	.write		= ib_umad_write,
	.poll		= ib_umad_poll,
	.unlocked_ioctl = ib_umad_ioctl,
#ifdef CONFIG_COMPAT
	.compat_ioctl	= ib_umad_compat_ioctl,
#endif
	.open		= ib_umad_open,
	.release	= ib_umad_close,
	.llseek		= no_llseek,
};

static int ib_umad_sm_open(struct inode *inode, struct file *filp)
{
	struct ib_umad_port *port;
	struct ib_port_modify props = {
		.set_port_cap_mask = IB_PORT_SM
	};
	int ret;

	port = container_of(inode->i_cdev, struct ib_umad_port, sm_cdev);

	if (filp->f_flags & O_NONBLOCK) {
		if (down_trylock(&port->sm_sem)) {
			ret = -EAGAIN;
			goto fail;
		}
	} else {
		if (down_interruptible(&port->sm_sem)) {
			ret = -ERESTARTSYS;
			goto fail;
		}
	}

	ret = ib_modify_port(port->ib_dev, port->port_num, 0, &props);
	if (ret)
		goto err_up_sem;

	filp->private_data = port;

	ret = nonseekable_open(inode, filp);
	if (ret)
		goto err_clr_sm_cap;

	kobject_get(&port->umad_dev->kobj);

	return 0;

err_clr_sm_cap:
	swap(props.set_port_cap_mask, props.clr_port_cap_mask);
	ib_modify_port(port->ib_dev, port->port_num, 0, &props);

err_up_sem:
	up(&port->sm_sem);

fail:
	return ret;
}

static int ib_umad_sm_close(struct inode *inode, struct file *filp)
{
	struct ib_umad_port *port = filp->private_data;
	struct ib_port_modify props = {
		.clr_port_cap_mask = IB_PORT_SM
	};
	int ret = 0;

	mutex_lock(&port->file_mutex);
	if (port->ib_dev)
		ret = ib_modify_port(port->ib_dev, port->port_num, 0, &props);
	mutex_unlock(&port->file_mutex);

	up(&port->sm_sem);

	kobject_put(&port->umad_dev->kobj);

	return ret;
}

static const struct file_operations umad_sm_fops = {
	.owner	 = THIS_MODULE,
	.open	 = ib_umad_sm_open,
	.release = ib_umad_sm_close,
	.llseek	 = no_llseek,
};

static struct ib_client umad_client = {
	.name   = "umad",
	.add    = ib_umad_add_one,
	.remove = ib_umad_remove_one
};

static ssize_t show_ibdev(struct device *dev, struct device_attribute *attr,
			  char *buf)
{
	struct ib_umad_port *port = dev_get_drvdata(dev);

	if (!port)
		return -ENODEV;

	return sprintf(buf, "%s\n", port->ib_dev->name);
}
static DEVICE_ATTR(ibdev, S_IRUGO, show_ibdev, NULL);

static ssize_t show_port(struct device *dev, struct device_attribute *attr,
			 char *buf)
{
	struct ib_umad_port *port = dev_get_drvdata(dev);

	if (!port)
		return -ENODEV;

	return sprintf(buf, "%d\n", port->port_num);
}
static DEVICE_ATTR(port, S_IRUGO, show_port, NULL);

static CLASS_ATTR_STRING(abi_version, S_IRUGO,
			 __stringify(IB_USER_MAD_ABI_VERSION));

static int ib_umad_init_port(struct ib_device *device, int port_num,
			     struct ib_umad_device *umad_dev,
			     struct ib_umad_port *port)
{
	int devnum;
	dev_t base_umad;
	dev_t base_issm;

	devnum = find_first_zero_bit(dev_map, IB_UMAD_MAX_PORTS);
	if (devnum >= IB_UMAD_MAX_PORTS)
		return -1;
	port->dev_num = devnum;
	set_bit(devnum, dev_map);
	if (devnum >= IB_UMAD_NUM_FIXED_MINOR) {
		base_umad = dynamic_umad_dev + devnum - IB_UMAD_NUM_FIXED_MINOR;
		base_issm = dynamic_issm_dev + devnum - IB_UMAD_NUM_FIXED_MINOR;
	} else {
		base_umad = devnum + base_umad_dev;
		base_issm = devnum + base_issm_dev;
	}

	port->ib_dev   = device;
	port->port_num = port_num;
	sema_init(&port->sm_sem, 1);
	mutex_init(&port->file_mutex);
	INIT_LIST_HEAD(&port->file_list);

	cdev_init(&port->cdev, &umad_fops);
	port->cdev.owner = THIS_MODULE;
	cdev_set_parent(&port->cdev, &umad_dev->kobj);
	kobject_set_name(&port->cdev.kobj, "umad%d", port->dev_num);
	if (cdev_add(&port->cdev, base_umad, 1))
		goto err_cdev;

	port->dev = device_create(umad_class, device->dev.parent,
				  port->cdev.dev, port,
				  "umad%d", port->dev_num);
	if (IS_ERR(port->dev))
		goto err_cdev;

	if (device_create_file(port->dev, &dev_attr_ibdev))
		goto err_dev;
	if (device_create_file(port->dev, &dev_attr_port))
		goto err_dev;

	cdev_init(&port->sm_cdev, &umad_sm_fops);
	port->sm_cdev.owner = THIS_MODULE;
	cdev_set_parent(&port->sm_cdev, &umad_dev->kobj);
	kobject_set_name(&port->sm_cdev.kobj, "issm%d", port->dev_num);
	if (cdev_add(&port->sm_cdev, base_issm, 1))
		goto err_sm_cdev;

	port->sm_dev = device_create(umad_class, device->dev.parent,
				     port->sm_cdev.dev, port,
				     "issm%d", port->dev_num);
	if (IS_ERR(port->sm_dev))
		goto err_sm_cdev;

	if (device_create_file(port->sm_dev, &dev_attr_ibdev))
		goto err_sm_dev;
	if (device_create_file(port->sm_dev, &dev_attr_port))
		goto err_sm_dev;

	return 0;

err_sm_dev:
	device_destroy(umad_class, port->sm_cdev.dev);

err_sm_cdev:
	cdev_del(&port->sm_cdev);

err_dev:
	device_destroy(umad_class, port->cdev.dev);

err_cdev:
	cdev_del(&port->cdev);
	clear_bit(devnum, dev_map);

	return -1;
}

static void ib_umad_kill_port(struct ib_umad_port *port)
{
	struct ib_umad_file *file;
	int id;

	dev_set_drvdata(port->dev,    NULL);
	dev_set_drvdata(port->sm_dev, NULL);

	device_destroy(umad_class, port->cdev.dev);
	device_destroy(umad_class, port->sm_cdev.dev);

	cdev_del(&port->cdev);
	cdev_del(&port->sm_cdev);

	mutex_lock(&port->file_mutex);

	port->ib_dev = NULL;

	list_for_each_entry(file, &port->file_list, port_list) {
		mutex_lock(&file->mutex);
		file->agents_dead = 1;
		mutex_unlock(&file->mutex);

		for (id = 0; id < IB_UMAD_MAX_AGENTS; ++id)
			if (file->agent[id])
				ib_unregister_mad_agent(file->agent[id]);
	}

	mutex_unlock(&port->file_mutex);
	clear_bit(port->dev_num, dev_map);
}

static void ib_umad_add_one(struct ib_device *device)
{
	struct ib_umad_device *umad_dev;
	int s, e, i;
	int count = 0;

	s = rdma_start_port(device);
	e = rdma_end_port(device);

	umad_dev = kzalloc(sizeof *umad_dev +
			   (e - s + 1) * sizeof (struct ib_umad_port),
			   GFP_KERNEL);
	if (!umad_dev)
		return;

	kobject_init(&umad_dev->kobj, &ib_umad_dev_ktype);

	for (i = s; i <= e; ++i) {
		if (!rdma_cap_ib_mad(device, i))
			continue;

		umad_dev->port[i - s].umad_dev = umad_dev;

		if (ib_umad_init_port(device, i, umad_dev,
				      &umad_dev->port[i - s]))
			goto err;

		count++;
	}

	if (!count)
		goto free;

	ib_set_client_data(device, &umad_client, umad_dev);

	return;

err:
	while (--i >= s) {
		if (!rdma_cap_ib_mad(device, i))
			continue;

		ib_umad_kill_port(&umad_dev->port[i - s]);
	}
free:
	kobject_put(&umad_dev->kobj);
}

static void ib_umad_remove_one(struct ib_device *device, void *client_data)
{
	struct ib_umad_device *umad_dev = client_data;
	int i;

	if (!umad_dev)
		return;

	for (i = 0; i <= rdma_end_port(device) - rdma_start_port(device); ++i) {
		if (rdma_cap_ib_mad(device, i + rdma_start_port(device)))
			ib_umad_kill_port(&umad_dev->port[i]);
	}

	kobject_put(&umad_dev->kobj);
}

static char *umad_devnode(struct device *dev, umode_t *mode)
{
	return kasprintf(GFP_KERNEL, "infiniband/%s", dev_name(dev));
}

static int __init ib_umad_init(void)
{
	int ret;

	ret = register_chrdev_region(base_umad_dev,
				     IB_UMAD_NUM_FIXED_MINOR * 2,
				     "infiniband_mad");
	if (ret) {
		pr_err("couldn't register device number\n");
		goto out;
	}

	ret = alloc_chrdev_region(&dynamic_umad_dev, 0,
				  IB_UMAD_NUM_DYNAMIC_MINOR * 2,
				  "infiniband_mad");
	if (ret) {
		pr_err("couldn't register dynamic device number\n");
		goto out_alloc;
	}
	dynamic_issm_dev = dynamic_umad_dev + IB_UMAD_NUM_DYNAMIC_MINOR;

	umad_class = class_create(THIS_MODULE, "infiniband_mad");
	if (IS_ERR(umad_class)) {
		ret = PTR_ERR(umad_class);
		pr_err("couldn't create class infiniband_mad\n");
		goto out_chrdev;
	}

	umad_class->devnode = umad_devnode;

	ret = class_create_file(umad_class, &class_attr_abi_version.attr);
	if (ret) {
		pr_err("couldn't create abi_version attribute\n");
		goto out_class;
	}

	ret = ib_register_client(&umad_client);
	if (ret) {
		pr_err("couldn't register ib_umad client\n");
		goto out_class;
	}

	return 0;

out_class:
	class_destroy(umad_class);

out_chrdev:
	unregister_chrdev_region(dynamic_umad_dev,
				 IB_UMAD_NUM_DYNAMIC_MINOR * 2);

out_alloc:
	unregister_chrdev_region(base_umad_dev,
				 IB_UMAD_NUM_FIXED_MINOR * 2);

out:
	return ret;
}

static void __exit ib_umad_cleanup(void)
{
	ib_unregister_client(&umad_client);
	class_destroy(umad_class);
	unregister_chrdev_region(base_umad_dev,
				 IB_UMAD_NUM_FIXED_MINOR * 2);
	unregister_chrdev_region(dynamic_umad_dev,
				 IB_UMAD_NUM_DYNAMIC_MINOR * 2);
}

module_init(ib_umad_init);
module_exit(ib_umad_cleanup);<|MERGE_RESOLUTION|>--- conflicted
+++ resolved
@@ -633,11 +633,7 @@
 	struct ib_umad_file *file = filp->private_data;
 
 	/* we will always be able to post a MAD send */
-<<<<<<< HEAD
-	__poll_t mask = POLLOUT | POLLWRNORM;
-=======
 	__poll_t mask = EPOLLOUT | EPOLLWRNORM;
->>>>>>> 7928b2cb
 
 	poll_wait(filp, &file->recv_wait, wait);
 
