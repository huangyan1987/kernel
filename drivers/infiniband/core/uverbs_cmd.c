--- conflicted
+++ resolved
@@ -3136,10 +3136,7 @@
 		wq_init_attr.create_flags = cmd.create_flags;
 	obj->uevent.events_reported = 0;
 	INIT_LIST_HEAD(&obj->uevent.event_list);
-<<<<<<< HEAD
-=======
 	obj->uevent.uobject.user_handle = cmd.user_handle;
->>>>>>> d5395b5f
 
 	if (!pd->device->create_wq) {
 		err = -EOPNOTSUPP;
