// SPDX-License-Identifier: GPL-2.0 OR Linux-OpenIB
/*
 * Copyright (c) 2018, Mellanox Technologies inc.  All rights reserved.
 *
 * This software is available to you under a choice of one of two
 * licenses.  You may choose to be licensed under the terms of the GNU
 * General Public License (GPL) Version 2, available from the file
 * COPYING in the main directory of this source tree, or the
 * OpenIB.org BSD license below:
 *
 *     Redistribution and use in source and binary forms, with or
 *     without modification, are permitted provided that the following
 *     conditions are met:
 *
 *      - Redistributions of source code must retain the above
 *        copyright notice, this list of conditions and the following
 *        disclaimer.
 *
 *      - Redistributions in binary form must reproduce the above
 *        copyright notice, this list of conditions and the following
 *        disclaimer in the documentation and/or other materials
 *        provided with the distribution.
 *
 * THE SOFTWARE IS PROVIDED "AS IS", WITHOUT WARRANTY OF ANY KIND,
 * EXPRESS OR IMPLIED, INCLUDING BUT NOT LIMITED TO THE WARRANTIES OF
 * MERCHANTABILITY, FITNESS FOR A PARTICULAR PURPOSE AND
 * NONINFRINGEMENT. IN NO EVENT SHALL THE AUTHORS OR COPYRIGHT HOLDERS
 * BE LIABLE FOR ANY CLAIM, DAMAGES OR OTHER LIABILITY, WHETHER IN AN
 * ACTION OF CONTRACT, TORT OR OTHERWISE, ARISING FROM, OUT OF OR IN
 * CONNECTION WITH THE SOFTWARE OR THE USE OR OTHER DEALINGS IN THE
 * SOFTWARE.
 */

#include "rdma_core.h"
#include "uverbs.h"
#include <rdma/uverbs_std_types.h>

static int uverbs_free_counters(struct ib_uobject *uobject,
				enum rdma_remove_reason why,
				struct uverbs_attr_bundle *attrs)
{
	struct ib_counters *counters = uobject->object;
	int ret;

	if (atomic_read(&counters->usecnt))
		return -EBUSY;

	ret = counters->device->ops.destroy_counters(counters);
	if (ret)
		return ret;
<<<<<<< HEAD

	counters->device->ops.destroy_counters(counters);
=======
>>>>>>> 7d2a07b7
	kfree(counters);
	return 0;
}

static int UVERBS_HANDLER(UVERBS_METHOD_COUNTERS_CREATE)(
	struct uverbs_attr_bundle *attrs)
{
	struct ib_uobject *uobj = uverbs_attr_get_uobject(
		attrs, UVERBS_ATTR_CREATE_COUNTERS_HANDLE);
	struct ib_device *ib_dev = attrs->context->device;
	struct ib_counters *counters;
	int ret;

	/*
	 * This check should be removed once the infrastructure
	 * have the ability to remove methods from parse tree once
	 * such condition is met.
	 */
	if (!ib_dev->ops.create_counters)
		return -EOPNOTSUPP;

	counters = rdma_zalloc_drv_obj(ib_dev, ib_counters);
	if (!counters)
		return -ENOMEM;

	counters->device = ib_dev;
	counters->uobject = uobj;
	uobj->object = counters;
	atomic_set(&counters->usecnt, 0);

	ret = ib_dev->ops.create_counters(counters, attrs);
	if (ret)
		kfree(counters);

	return ret;
}

static int UVERBS_HANDLER(UVERBS_METHOD_COUNTERS_READ)(
	struct uverbs_attr_bundle *attrs)
{
	struct ib_counters_read_attr read_attr = {};
	const struct uverbs_attr *uattr;
	struct ib_counters *counters =
		uverbs_attr_get_obj(attrs, UVERBS_ATTR_READ_COUNTERS_HANDLE);
	int ret;

	if (!counters->device->ops.read_counters)
		return -EOPNOTSUPP;

	if (!atomic_read(&counters->usecnt))
		return -EINVAL;

	ret = uverbs_get_flags32(&read_attr.flags, attrs,
				 UVERBS_ATTR_READ_COUNTERS_FLAGS,
				 IB_UVERBS_READ_COUNTERS_PREFER_CACHED);
	if (ret)
		return ret;

	uattr = uverbs_attr_get(attrs, UVERBS_ATTR_READ_COUNTERS_BUFF);
	read_attr.ncounters = uattr->ptr_attr.len / sizeof(u64);
	read_attr.counters_buff = uverbs_zalloc(
		attrs, array_size(read_attr.ncounters, sizeof(u64)));
	if (IS_ERR(read_attr.counters_buff))
		return PTR_ERR(read_attr.counters_buff);

	ret = counters->device->ops.read_counters(counters, &read_attr, attrs);
	if (ret)
		return ret;

	return uverbs_copy_to(attrs, UVERBS_ATTR_READ_COUNTERS_BUFF,
			      read_attr.counters_buff,
			      read_attr.ncounters * sizeof(u64));
}

DECLARE_UVERBS_NAMED_METHOD(
	UVERBS_METHOD_COUNTERS_CREATE,
	UVERBS_ATTR_IDR(UVERBS_ATTR_CREATE_COUNTERS_HANDLE,
			UVERBS_OBJECT_COUNTERS,
			UVERBS_ACCESS_NEW,
			UA_MANDATORY));

DECLARE_UVERBS_NAMED_METHOD_DESTROY(
	UVERBS_METHOD_COUNTERS_DESTROY,
	UVERBS_ATTR_IDR(UVERBS_ATTR_DESTROY_COUNTERS_HANDLE,
			UVERBS_OBJECT_COUNTERS,
			UVERBS_ACCESS_DESTROY,
			UA_MANDATORY));

DECLARE_UVERBS_NAMED_METHOD(
	UVERBS_METHOD_COUNTERS_READ,
	UVERBS_ATTR_IDR(UVERBS_ATTR_READ_COUNTERS_HANDLE,
			UVERBS_OBJECT_COUNTERS,
			UVERBS_ACCESS_READ,
			UA_MANDATORY),
	UVERBS_ATTR_PTR_OUT(UVERBS_ATTR_READ_COUNTERS_BUFF,
			    UVERBS_ATTR_MIN_SIZE(0),
			    UA_MANDATORY),
	UVERBS_ATTR_FLAGS_IN(UVERBS_ATTR_READ_COUNTERS_FLAGS,
			     enum ib_uverbs_read_counters_flags));

DECLARE_UVERBS_NAMED_OBJECT(UVERBS_OBJECT_COUNTERS,
			    UVERBS_TYPE_ALLOC_IDR(uverbs_free_counters),
			    &UVERBS_METHOD(UVERBS_METHOD_COUNTERS_CREATE),
			    &UVERBS_METHOD(UVERBS_METHOD_COUNTERS_DESTROY),
			    &UVERBS_METHOD(UVERBS_METHOD_COUNTERS_READ));

const struct uapi_definition uverbs_def_obj_counters[] = {
	UAPI_DEF_CHAIN_OBJ_TREE_NAMED(UVERBS_OBJECT_COUNTERS,
				      UAPI_DEF_OBJ_NEEDS_FN(destroy_counters)),
	{}
};<|MERGE_RESOLUTION|>--- conflicted
+++ resolved
@@ -48,11 +48,6 @@
 	ret = counters->device->ops.destroy_counters(counters);
 	if (ret)
 		return ret;
-<<<<<<< HEAD
-
-	counters->device->ops.destroy_counters(counters);
-=======
->>>>>>> 7d2a07b7
 	kfree(counters);
 	return 0;
 }
