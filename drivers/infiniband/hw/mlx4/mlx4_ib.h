/*
 * Copyright (c) 2006, 2007 Cisco Systems.  All rights reserved.
 * Copyright (c) 2007, 2008 Mellanox Technologies. All rights reserved.
 *
 * This software is available to you under a choice of one of two
 * licenses.  You may choose to be licensed under the terms of the GNU
 * General Public License (GPL) Version 2, available from the file
 * COPYING in the main directory of this source tree, or the
 * OpenIB.org BSD license below:
 *
 *     Redistribution and use in source and binary forms, with or
 *     without modification, are permitted provided that the following
 *     conditions are met:
 *
 *      - Redistributions of source code must retain the above
 *        copyright notice, this list of conditions and the following
 *        disclaimer.
 *
 *      - Redistributions in binary form must reproduce the above
 *        copyright notice, this list of conditions and the following
 *        disclaimer in the documentation and/or other materials
 *        provided with the distribution.
 *
 * THE SOFTWARE IS PROVIDED "AS IS", WITHOUT WARRANTY OF ANY KIND,
 * EXPRESS OR IMPLIED, INCLUDING BUT NOT LIMITED TO THE WARRANTIES OF
 * MERCHANTABILITY, FITNESS FOR A PARTICULAR PURPOSE AND
 * NONINFRINGEMENT. IN NO EVENT SHALL THE AUTHORS OR COPYRIGHT HOLDERS
 * BE LIABLE FOR ANY CLAIM, DAMAGES OR OTHER LIABILITY, WHETHER IN AN
 * ACTION OF CONTRACT, TORT OR OTHERWISE, ARISING FROM, OUT OF OR IN
 * CONNECTION WITH THE SOFTWARE OR THE USE OR OTHER DEALINGS IN THE
 * SOFTWARE.
 */

#ifndef MLX4_IB_H
#define MLX4_IB_H

#include <linux/compiler.h>
#include <linux/list.h>
#include <linux/mutex.h>
#include <linux/idr.h>

#include <rdma/ib_verbs.h>
#include <rdma/ib_umem.h>
#include <rdma/ib_mad.h>
#include <rdma/ib_sa.h>

#include <linux/mlx4/device.h>
#include <linux/mlx4/doorbell.h>
#include <linux/mlx4/qp.h>
#include <linux/mlx4/cq.h>

#define MLX4_IB_DRV_NAME	"mlx4_ib"

#ifdef pr_fmt
#undef pr_fmt
#endif
#define pr_fmt(fmt)	"<" MLX4_IB_DRV_NAME "> %s: " fmt, __func__

#define mlx4_ib_warn(ibdev, format, arg...) \
	dev_warn((ibdev)->dev.parent, MLX4_IB_DRV_NAME ": " format, ## arg)

enum {
	MLX4_IB_SQ_MIN_WQE_SHIFT = 6,
	MLX4_IB_MAX_HEADROOM	 = 2048
};

#define MLX4_IB_SQ_HEADROOM(shift)	((MLX4_IB_MAX_HEADROOM >> (shift)) + 1)
#define MLX4_IB_SQ_MAX_SPARE		(MLX4_IB_SQ_HEADROOM(MLX4_IB_SQ_MIN_WQE_SHIFT))

/*module param to indicate if SM assigns the alias_GUID*/
extern int mlx4_ib_sm_guid_assign;

#define MLX4_IB_UC_STEER_QPN_ALIGN 1
#define MLX4_IB_UC_MAX_NUM_QPS     256

enum hw_bar_type {
	HW_BAR_BF,
	HW_BAR_DB,
	HW_BAR_CLOCK,
	HW_BAR_COUNT
};

struct mlx4_ib_ucontext {
	struct ib_ucontext	ibucontext;
	struct mlx4_uar		uar;
	struct list_head	db_page_list;
	struct mutex		db_page_mutex;
	struct list_head	wqn_ranges_list;
	struct mutex		wqn_ranges_mutex; /* protect wqn_ranges_list */
};

struct mlx4_ib_pd {
	struct ib_pd		ibpd;
	u32			pdn;
};

struct mlx4_ib_xrcd {
	struct ib_xrcd		ibxrcd;
	u32			xrcdn;
	struct ib_pd	       *pd;
	struct ib_cq	       *cq;
};

struct mlx4_ib_cq_buf {
	struct mlx4_buf		buf;
	struct mlx4_mtt		mtt;
	int			entry_size;
};

struct mlx4_ib_cq_resize {
	struct mlx4_ib_cq_buf	buf;
	int			cqe;
};

struct mlx4_ib_cq {
	struct ib_cq		ibcq;
	struct mlx4_cq		mcq;
	struct mlx4_ib_cq_buf	buf;
	struct mlx4_ib_cq_resize *resize_buf;
	struct mlx4_db		db;
	spinlock_t		lock;
	struct mutex		resize_mutex;
	struct ib_umem	       *umem;
	struct ib_umem	       *resize_umem;
	int			create_flags;
	/* List of qps that it serves.*/
	struct list_head		send_qp_list;
	struct list_head		recv_qp_list;
};

#define MLX4_MR_PAGES_ALIGN 0x40

struct mlx4_ib_mr {
	struct ib_mr		ibmr;
	__be64			*pages;
	dma_addr_t		page_map;
	u32			npages;
	u32			max_pages;
	struct mlx4_mr		mmr;
	struct ib_umem	       *umem;
	size_t			page_map_size;
};

struct mlx4_ib_mw {
	struct ib_mw		ibmw;
	struct mlx4_mw		mmw;
};

#define MAX_REGS_PER_FLOW 2

struct mlx4_flow_reg_id {
	u64 id;
	u64 mirror;
};

struct mlx4_ib_flow {
	struct ib_flow ibflow;
	/* translating DMFS verbs sniffer rule to FW API requires two reg IDs */
	struct mlx4_flow_reg_id reg_id[MAX_REGS_PER_FLOW];
};

struct mlx4_ib_wq {
	u64		       *wrid;
	spinlock_t		lock;
	int			wqe_cnt;
	int			max_post;
	int			max_gs;
	int			offset;
	int			wqe_shift;
	unsigned		head;
	unsigned		tail;
};

enum {
	MLX4_IB_QP_CREATE_ROCE_V2_GSI = IB_QP_CREATE_RESERVED_START
};

enum mlx4_ib_qp_flags {
	MLX4_IB_QP_LSO = IB_QP_CREATE_IPOIB_UD_LSO,
	MLX4_IB_QP_BLOCK_MULTICAST_LOOPBACK = IB_QP_CREATE_BLOCK_MULTICAST_LOOPBACK,
	MLX4_IB_QP_NETIF = IB_QP_CREATE_NETIF_QP,
	MLX4_IB_QP_SCATTER_FCS = IB_QP_CREATE_SCATTER_FCS,

	/* Mellanox specific flags start from IB_QP_CREATE_RESERVED_START */
	MLX4_IB_ROCE_V2_GSI_QP = MLX4_IB_QP_CREATE_ROCE_V2_GSI,
	MLX4_IB_SRIOV_TUNNEL_QP = 1 << 30,
	MLX4_IB_SRIOV_SQP = 1 << 31,
};

struct mlx4_ib_gid_entry {
	struct list_head	list;
	union ib_gid		gid;
	int			added;
	u8			port;
};

enum mlx4_ib_qp_type {
	/*
	 * IB_QPT_SMI and IB_QPT_GSI have to be the first two entries
	 * here (and in that order) since the MAD layer uses them as
	 * indices into a 2-entry table.
	 */
	MLX4_IB_QPT_SMI = IB_QPT_SMI,
	MLX4_IB_QPT_GSI = IB_QPT_GSI,

	MLX4_IB_QPT_RC = IB_QPT_RC,
	MLX4_IB_QPT_UC = IB_QPT_UC,
	MLX4_IB_QPT_UD = IB_QPT_UD,
	MLX4_IB_QPT_RAW_IPV6 = IB_QPT_RAW_IPV6,
	MLX4_IB_QPT_RAW_ETHERTYPE = IB_QPT_RAW_ETHERTYPE,
	MLX4_IB_QPT_RAW_PACKET = IB_QPT_RAW_PACKET,
	MLX4_IB_QPT_XRC_INI = IB_QPT_XRC_INI,
	MLX4_IB_QPT_XRC_TGT = IB_QPT_XRC_TGT,

	MLX4_IB_QPT_PROXY_SMI_OWNER	= 1 << 16,
	MLX4_IB_QPT_PROXY_SMI		= 1 << 17,
	MLX4_IB_QPT_PROXY_GSI		= 1 << 18,
	MLX4_IB_QPT_TUN_SMI_OWNER	= 1 << 19,
	MLX4_IB_QPT_TUN_SMI		= 1 << 20,
	MLX4_IB_QPT_TUN_GSI		= 1 << 21,
};

#define MLX4_IB_QPT_ANY_SRIOV	(MLX4_IB_QPT_PROXY_SMI_OWNER | \
	MLX4_IB_QPT_PROXY_SMI | MLX4_IB_QPT_PROXY_GSI | MLX4_IB_QPT_TUN_SMI_OWNER | \
	MLX4_IB_QPT_TUN_SMI | MLX4_IB_QPT_TUN_GSI)

enum mlx4_ib_mad_ifc_flags {
	MLX4_MAD_IFC_IGNORE_MKEY	= 1,
	MLX4_MAD_IFC_IGNORE_BKEY	= 2,
	MLX4_MAD_IFC_IGNORE_KEYS	= (MLX4_MAD_IFC_IGNORE_MKEY |
					   MLX4_MAD_IFC_IGNORE_BKEY),
	MLX4_MAD_IFC_NET_VIEW		= 4,
};

enum {
	MLX4_NUM_TUNNEL_BUFS		= 512,
	MLX4_NUM_WIRE_BUFS		= 2048,
};

struct mlx4_ib_tunnel_header {
	struct mlx4_av av;
	__be32 remote_qpn;
	__be32 qkey;
	__be16 vlan;
	u8 mac[6];
	__be16 pkey_index;
	u8 reserved[6];
};

struct mlx4_ib_buf {
	void *addr;
	dma_addr_t map;
};

struct mlx4_rcv_tunnel_hdr {
	__be32 flags_src_qp; /* flags[6:5] is defined for VLANs:
			      * 0x0 - no vlan was in the packet
			      * 0x01 - C-VLAN was in the packet */
	u8 g_ml_path; /* gid bit stands for ipv6/4 header in RoCE */
	u8 reserved;
	__be16 pkey_index;
	__be16 sl_vid;
	__be16 slid_mac_47_32;
	__be32 mac_31_0;
};

struct mlx4_ib_proxy_sqp_hdr {
	struct ib_grh grh;
	struct mlx4_rcv_tunnel_hdr tun;
}  __packed;

struct mlx4_roce_smac_vlan_info {
	u64 smac;
	int smac_index;
	int smac_port;
	u64 candidate_smac;
	int candidate_smac_index;
	int candidate_smac_port;
	u16 vid;
	int vlan_index;
	int vlan_port;
	u16 candidate_vid;
	int candidate_vlan_index;
	int candidate_vlan_port;
	int update_vid;
};

struct mlx4_wqn_range {
	int			base_wqn;
	int			size;
	int			refcount;
	bool			dirty;
	struct list_head	list;
};

struct mlx4_ib_rss {
	unsigned int		base_qpn_tbl_sz;
	u8			flags;
	u8			rss_key[MLX4_EN_RSS_KEY_SIZE];
};

enum {
	/*
	 * Largest possible UD header: send with GRH and immediate
	 * data plus 18 bytes for an Ethernet header with VLAN/802.1Q
	 * tag.  (LRH would only use 8 bytes, so Ethernet is the
	 * biggest case)
	 */
	MLX4_IB_UD_HEADER_SIZE		= 82,
	MLX4_IB_LSO_HEADER_SPARE	= 128,
};

struct mlx4_ib_sqp {
	int pkey_index;
	u32 qkey;
	u32 send_psn;
	struct ib_ud_header ud_header;
	u8 header_buf[MLX4_IB_UD_HEADER_SIZE];
	struct ib_qp *roce_v2_gsi;
};

struct mlx4_ib_qp {
	union {
		struct ib_qp	ibqp;
		struct ib_wq	ibwq;
	};
	struct mlx4_qp		mqp;
	struct mlx4_buf		buf;

	struct mlx4_db		db;
	struct mlx4_ib_wq	rq;

	u32			doorbell_qpn;
	__be32			sq_signal_bits;
	unsigned		sq_next_wqe;
	int			sq_spare_wqes;
	struct mlx4_ib_wq	sq;

	enum mlx4_ib_qp_type	mlx4_ib_qp_type;
	struct ib_umem	       *umem;
	struct mlx4_mtt		mtt;
	int			buf_size;
	struct mutex		mutex;
	u16			xrcdn;
	u32			flags;
	u8			port;
	u8			alt_port;
	u8			atomic_rd_en;
	u8			resp_depth;
	u8			sq_no_prefetch;
	u8			state;
	int			mlx_type;
	u32			inl_recv_sz;
	struct list_head	gid_list;
	struct list_head	steering_rules;
	struct mlx4_ib_buf	*sqp_proxy_rcv;
	struct mlx4_roce_smac_vlan_info pri;
	struct mlx4_roce_smac_vlan_info alt;
	u64			reg_id;
	struct list_head	qps_list;
	struct list_head	cq_recv_list;
	struct list_head	cq_send_list;
	struct counter_index	*counter_index;
	struct mlx4_wqn_range	*wqn_range;
	/* Number of RSS QP parents that uses this WQ */
	u32			rss_usecnt;
	union {
		struct mlx4_ib_rss *rss_ctx;
		struct mlx4_ib_sqp *sqp;
	};
};

struct mlx4_ib_srq {
	struct ib_srq		ibsrq;
	struct mlx4_srq		msrq;
	struct mlx4_buf		buf;
	struct mlx4_db		db;
	u64		       *wrid;
	spinlock_t		lock;
	int			head;
	int			tail;
	u16			wqe_ctr;
	struct ib_umem	       *umem;
	struct mlx4_mtt		mtt;
	struct mutex		mutex;
};

struct mlx4_ib_ah {
	struct ib_ah		ibah;
	union mlx4_ext_av       av;
};

struct mlx4_ib_rwq_ind_table {
	struct ib_rwq_ind_table ib_rwq_ind_tbl;
};

/****************************************/
/* alias guid support */
/****************************************/
#define NUM_PORT_ALIAS_GUID		2
#define NUM_ALIAS_GUID_IN_REC		8
#define NUM_ALIAS_GUID_REC_IN_PORT	16
#define GUID_REC_SIZE			8
#define NUM_ALIAS_GUID_PER_PORT		128
#define MLX4_NOT_SET_GUID		(0x00LL)
#define MLX4_GUID_FOR_DELETE_VAL	(~(0x00LL))

enum mlx4_guid_alias_rec_status {
	MLX4_GUID_INFO_STATUS_IDLE,
	MLX4_GUID_INFO_STATUS_SET,
};

#define GUID_STATE_NEED_PORT_INIT 0x01

enum mlx4_guid_alias_rec_method {
	MLX4_GUID_INFO_RECORD_SET	= IB_MGMT_METHOD_SET,
	MLX4_GUID_INFO_RECORD_DELETE	= IB_SA_METHOD_DELETE,
};

struct mlx4_sriov_alias_guid_info_rec_det {
	u8 all_recs[GUID_REC_SIZE * NUM_ALIAS_GUID_IN_REC];
	ib_sa_comp_mask guid_indexes; /*indicates what from the 8 records are valid*/
	enum mlx4_guid_alias_rec_status status; /*indicates the administraively status of the record.*/
	unsigned int guids_retry_schedule[NUM_ALIAS_GUID_IN_REC];
	u64 time_to_run;
};

struct mlx4_sriov_alias_guid_port_rec_det {
	struct mlx4_sriov_alias_guid_info_rec_det all_rec_per_port[NUM_ALIAS_GUID_REC_IN_PORT];
	struct workqueue_struct *wq;
	struct delayed_work alias_guid_work;
	u32 port;
	u32 state_flags;
	struct mlx4_sriov_alias_guid *parent;
	struct list_head cb_list;
};

struct mlx4_sriov_alias_guid {
	struct mlx4_sriov_alias_guid_port_rec_det ports_guid[MLX4_MAX_PORTS];
	spinlock_t ag_work_lock;
	struct ib_sa_client *sa_client;
};

struct mlx4_ib_demux_work {
	struct work_struct	work;
	struct mlx4_ib_dev     *dev;
	int			slave;
	int			do_init;
	u8			port;

};

struct mlx4_ib_tun_tx_buf {
	struct mlx4_ib_buf buf;
	struct ib_ah *ah;
};

struct mlx4_ib_demux_pv_qp {
	struct ib_qp *qp;
	enum ib_qp_type proxy_qpt;
	struct mlx4_ib_buf *ring;
	struct mlx4_ib_tun_tx_buf *tx_ring;
	spinlock_t tx_lock;
	unsigned tx_ix_head;
	unsigned tx_ix_tail;
};

enum mlx4_ib_demux_pv_state {
	DEMUX_PV_STATE_DOWN,
	DEMUX_PV_STATE_STARTING,
	DEMUX_PV_STATE_ACTIVE,
	DEMUX_PV_STATE_DOWNING,
};

struct mlx4_ib_demux_pv_ctx {
	int port;
	int slave;
	enum mlx4_ib_demux_pv_state state;
	int has_smi;
	struct ib_device *ib_dev;
	struct ib_cq *cq;
	struct ib_pd *pd;
	struct work_struct work;
	struct workqueue_struct *wq;
	struct workqueue_struct *wi_wq;
	struct mlx4_ib_demux_pv_qp qp[2];
};

struct mlx4_ib_demux_ctx {
	struct ib_device *ib_dev;
	int port;
	struct workqueue_struct *wq;
	struct workqueue_struct *wi_wq;
	struct workqueue_struct *ud_wq;
	spinlock_t ud_lock;
	atomic64_t subnet_prefix;
	__be64 guid_cache[128];
	struct mlx4_ib_dev *dev;
	/* the following lock protects both mcg_table and mcg_mgid0_list */
	struct mutex		mcg_table_lock;
	struct rb_root		mcg_table;
	struct list_head	mcg_mgid0_list;
	struct workqueue_struct	*mcg_wq;
	struct mlx4_ib_demux_pv_ctx **tun;
	atomic_t tid;
	int    flushing; /* flushing the work queue */
};

struct mlx4_ib_sriov {
	struct mlx4_ib_demux_ctx demux[MLX4_MAX_PORTS];
	struct mlx4_ib_demux_pv_ctx *sqps[MLX4_MAX_PORTS];
	/* when using this spinlock you should use "irq" because
	 * it may be called from interrupt context.*/
	spinlock_t going_down_lock;
	int is_going_down;

	struct mlx4_sriov_alias_guid alias_guid;

	/* CM paravirtualization fields */
	struct xarray pv_id_table;
	u32 pv_id_next;
	spinlock_t id_map_lock;
	struct rb_root sl_id_map;
	struct list_head cm_list;
	struct xarray xa_rej_tmout;
};

struct gid_cache_context {
	int real_index;
	int refcount;
};

struct gid_entry {
	union ib_gid	gid;
	enum ib_gid_type gid_type;
	struct gid_cache_context *ctx;
	u16 vlan_id;
};

struct mlx4_port_gid_table {
	struct gid_entry gids[MLX4_MAX_PORT_GIDS];
};

struct mlx4_ib_iboe {
	spinlock_t		lock;
	struct net_device      *netdevs[MLX4_MAX_PORTS];
	atomic64_t		mac[MLX4_MAX_PORTS];
	struct notifier_block 	nb;
	struct mlx4_port_gid_table gids[MLX4_MAX_PORTS];
	enum ib_port_state	last_port_state[MLX4_MAX_PORTS];
};

struct pkey_mgt {
	u8			virt2phys_pkey[MLX4_MFUNC_MAX][MLX4_MAX_PORTS][MLX4_MAX_PORT_PKEYS];
	u16			phys_pkey_cache[MLX4_MAX_PORTS][MLX4_MAX_PORT_PKEYS];
	struct list_head	pkey_port_list[MLX4_MFUNC_MAX];
	struct kobject	       *device_parent[MLX4_MFUNC_MAX];
};

struct mlx4_ib_iov_sysfs_attr {
	void *ctx;
	struct kobject *kobj;
	unsigned long data;
	u32 entry_num;
	char name[15];
	struct device_attribute dentry;
	struct device *dev;
};

struct mlx4_ib_iov_sysfs_attr_ar {
	struct mlx4_ib_iov_sysfs_attr dentries[3 * NUM_ALIAS_GUID_PER_PORT + 1];
};

struct mlx4_ib_iov_port {
	char name[100];
	u8 num;
	struct mlx4_ib_dev *dev;
	struct list_head list;
	struct mlx4_ib_iov_sysfs_attr_ar *dentr_ar;
	struct ib_port_attr attr;
	struct kobject	*cur_port;
	struct kobject	*admin_alias_parent;
	struct kobject	*gids_parent;
	struct kobject	*pkeys_parent;
	struct kobject	*mcgs_parent;
	struct mlx4_ib_iov_sysfs_attr mcg_dentry;
};

struct counter_index {
	struct  list_head       list;
	u32		index;
	u8		allocated;
};

struct mlx4_ib_counters {
	struct list_head        counters_list;
	struct mutex            mutex; /* mutex for accessing counters list */
	u32			default_counter;
};

#define MLX4_DIAG_COUNTERS_TYPES 2

struct mlx4_ib_diag_counters {
	const char **name;
	u32 *offset;
	u32 num_counters;
};

struct mlx4_ib_dev {
	struct ib_device	ib_dev;
	struct mlx4_dev	       *dev;
	int			num_ports;
	void __iomem	       *uar_map;

	struct mlx4_uar		priv_uar;
	u32			priv_pdn;
	MLX4_DECLARE_DOORBELL_LOCK(uar_lock);

	struct ib_mad_agent    *send_agent[MLX4_MAX_PORTS][2];
	struct ib_ah	       *sm_ah[MLX4_MAX_PORTS];
	spinlock_t		sm_lock;
	atomic64_t		sl2vl[MLX4_MAX_PORTS];
	struct mlx4_ib_sriov	sriov;

	struct mutex		cap_mask_mutex;
	bool			ib_active;
	struct mlx4_ib_iboe	iboe;
	struct mlx4_ib_counters counters_table[MLX4_MAX_PORTS];
	int		       *eq_table;
	struct kobject	       *iov_parent;
	struct kobject	       *ports_parent;
	struct kobject	       *dev_ports_parent[MLX4_MFUNC_MAX];
	struct mlx4_ib_iov_port	iov_ports[MLX4_MAX_PORTS];
	struct pkey_mgt		pkeys;
	unsigned long *ib_uc_qpns_bitmap;
	int steer_qpn_count;
	int steer_qpn_base;
	int steering_support;
	struct mlx4_ib_qp      *qp1_proxy[MLX4_MAX_PORTS];
	/* lock when destroying qp1_proxy and getting netdev events */
	struct mutex		qp1_proxy_lock[MLX4_MAX_PORTS];
	u8			bond_next_port;
	/* protect resources needed as part of reset flow */
	spinlock_t		reset_flow_resource_lock;
	struct list_head		qp_list;
	struct mlx4_ib_diag_counters diag_counters[MLX4_DIAG_COUNTERS_TYPES];
};

struct ib_event_work {
	struct work_struct	work;
	struct mlx4_ib_dev	*ib_dev;
	struct mlx4_eqe		ib_eqe;
	int			port;
};

struct mlx4_ib_qp_tunnel_init_attr {
	struct ib_qp_init_attr init_attr;
	int slave;
	enum ib_qp_type proxy_qp_type;
	u32 port;
};

struct mlx4_uverbs_ex_query_device {
	__u32 comp_mask;
	__u32 reserved;
};

static inline struct mlx4_ib_dev *to_mdev(struct ib_device *ibdev)
{
	return container_of(ibdev, struct mlx4_ib_dev, ib_dev);
}

static inline struct mlx4_ib_ucontext *to_mucontext(struct ib_ucontext *ibucontext)
{
	return container_of(ibucontext, struct mlx4_ib_ucontext, ibucontext);
}

static inline struct mlx4_ib_pd *to_mpd(struct ib_pd *ibpd)
{
	return container_of(ibpd, struct mlx4_ib_pd, ibpd);
}

static inline struct mlx4_ib_xrcd *to_mxrcd(struct ib_xrcd *ibxrcd)
{
	return container_of(ibxrcd, struct mlx4_ib_xrcd, ibxrcd);
}

static inline struct mlx4_ib_cq *to_mcq(struct ib_cq *ibcq)
{
	return container_of(ibcq, struct mlx4_ib_cq, ibcq);
}

static inline struct mlx4_ib_cq *to_mibcq(struct mlx4_cq *mcq)
{
	return container_of(mcq, struct mlx4_ib_cq, mcq);
}

static inline struct mlx4_ib_mr *to_mmr(struct ib_mr *ibmr)
{
	return container_of(ibmr, struct mlx4_ib_mr, ibmr);
}

static inline struct mlx4_ib_mw *to_mmw(struct ib_mw *ibmw)
{
	return container_of(ibmw, struct mlx4_ib_mw, ibmw);
}

static inline struct mlx4_ib_flow *to_mflow(struct ib_flow *ibflow)
{
	return container_of(ibflow, struct mlx4_ib_flow, ibflow);
}

static inline struct mlx4_ib_qp *to_mqp(struct ib_qp *ibqp)
{
	return container_of(ibqp, struct mlx4_ib_qp, ibqp);
}

static inline struct mlx4_ib_qp *to_mibqp(struct mlx4_qp *mqp)
{
	return container_of(mqp, struct mlx4_ib_qp, mqp);
}

static inline struct mlx4_ib_srq *to_msrq(struct ib_srq *ibsrq)
{
	return container_of(ibsrq, struct mlx4_ib_srq, ibsrq);
}

static inline struct mlx4_ib_srq *to_mibsrq(struct mlx4_srq *msrq)
{
	return container_of(msrq, struct mlx4_ib_srq, msrq);
}

static inline struct mlx4_ib_ah *to_mah(struct ib_ah *ibah)
{
	return container_of(ibah, struct mlx4_ib_ah, ibah);
}

static inline u8 mlx4_ib_bond_next_port(struct mlx4_ib_dev *dev)
{
	dev->bond_next_port = (dev->bond_next_port + 1) % dev->num_ports;

	return dev->bond_next_port + 1;
}

int mlx4_ib_init_sriov(struct mlx4_ib_dev *dev);
void mlx4_ib_close_sriov(struct mlx4_ib_dev *dev);

int mlx4_ib_db_map_user(struct ib_udata *udata, unsigned long virt,
			struct mlx4_db *db);
void mlx4_ib_db_unmap_user(struct mlx4_ib_ucontext *context, struct mlx4_db *db);

struct ib_mr *mlx4_ib_get_dma_mr(struct ib_pd *pd, int acc);
int mlx4_ib_umem_write_mtt(struct mlx4_ib_dev *dev, struct mlx4_mtt *mtt,
			   struct ib_umem *umem);
struct ib_mr *mlx4_ib_reg_user_mr(struct ib_pd *pd, u64 start, u64 length,
				  u64 virt_addr, int access_flags,
				  struct ib_udata *udata);
int mlx4_ib_dereg_mr(struct ib_mr *mr, struct ib_udata *udata);
int mlx4_ib_alloc_mw(struct ib_mw *mw, struct ib_udata *udata);
int mlx4_ib_dealloc_mw(struct ib_mw *mw);
struct ib_mr *mlx4_ib_alloc_mr(struct ib_pd *pd, enum ib_mr_type mr_type,
			       u32 max_num_sg);
int mlx4_ib_map_mr_sg(struct ib_mr *ibmr, struct scatterlist *sg, int sg_nents,
		      unsigned int *sg_offset);
int mlx4_ib_modify_cq(struct ib_cq *cq, u16 cq_count, u16 cq_period);
int mlx4_ib_resize_cq(struct ib_cq *ibcq, int entries, struct ib_udata *udata);
int mlx4_ib_create_cq(struct ib_cq *ibcq, const struct ib_cq_init_attr *attr,
		      struct ib_udata *udata);
int mlx4_ib_destroy_cq(struct ib_cq *cq, struct ib_udata *udata);
int mlx4_ib_poll_cq(struct ib_cq *ibcq, int num_entries, struct ib_wc *wc);
int mlx4_ib_arm_cq(struct ib_cq *cq, enum ib_cq_notify_flags flags);
void __mlx4_ib_cq_clean(struct mlx4_ib_cq *cq, u32 qpn, struct mlx4_ib_srq *srq);
void mlx4_ib_cq_clean(struct mlx4_ib_cq *cq, u32 qpn, struct mlx4_ib_srq *srq);

int mlx4_ib_create_ah(struct ib_ah *ah, struct rdma_ah_init_attr *init_attr,
		      struct ib_udata *udata);
int mlx4_ib_create_ah_slave(struct ib_ah *ah, struct rdma_ah_attr *ah_attr,
			    int slave_sgid_index, u8 *s_mac, u16 vlan_tag);
int mlx4_ib_query_ah(struct ib_ah *ibah, struct rdma_ah_attr *ah_attr);
static inline int mlx4_ib_destroy_ah(struct ib_ah *ah, u32 flags)
{
	return 0;
}

int mlx4_ib_create_srq(struct ib_srq *srq, struct ib_srq_init_attr *init_attr,
		       struct ib_udata *udata);
int mlx4_ib_modify_srq(struct ib_srq *ibsrq, struct ib_srq_attr *attr,
		       enum ib_srq_attr_mask attr_mask, struct ib_udata *udata);
int mlx4_ib_query_srq(struct ib_srq *srq, struct ib_srq_attr *srq_attr);
int mlx4_ib_destroy_srq(struct ib_srq *srq, struct ib_udata *udata);
void mlx4_ib_free_srq_wqe(struct mlx4_ib_srq *srq, int wqe_index);
int mlx4_ib_post_srq_recv(struct ib_srq *ibsrq, const struct ib_recv_wr *wr,
			  const struct ib_recv_wr **bad_wr);

struct ib_qp *mlx4_ib_create_qp(struct ib_pd *pd,
				struct ib_qp_init_attr *init_attr,
				struct ib_udata *udata);
int mlx4_ib_destroy_qp(struct ib_qp *qp, struct ib_udata *udata);
void mlx4_ib_drain_sq(struct ib_qp *qp);
void mlx4_ib_drain_rq(struct ib_qp *qp);
int mlx4_ib_modify_qp(struct ib_qp *ibqp, struct ib_qp_attr *attr,
		      int attr_mask, struct ib_udata *udata);
int mlx4_ib_query_qp(struct ib_qp *ibqp, struct ib_qp_attr *qp_attr, int qp_attr_mask,
		     struct ib_qp_init_attr *qp_init_attr);
int mlx4_ib_post_send(struct ib_qp *ibqp, const struct ib_send_wr *wr,
		      const struct ib_send_wr **bad_wr);
int mlx4_ib_post_recv(struct ib_qp *ibqp, const struct ib_recv_wr *wr,
		      const struct ib_recv_wr **bad_wr);

int mlx4_MAD_IFC(struct mlx4_ib_dev *dev, int mad_ifc_flags,
		 int port, const struct ib_wc *in_wc, const struct ib_grh *in_grh,
		 const void *in_mad, void *response_mad);
<<<<<<< HEAD
int mlx4_ib_process_mad(struct ib_device *ibdev, int mad_flags, u8 port_num,
=======
int mlx4_ib_process_mad(struct ib_device *ibdev, int mad_flags, u32 port_num,
>>>>>>> 7d2a07b7
			const struct ib_wc *in_wc, const struct ib_grh *in_grh,
			const struct ib_mad *in, struct ib_mad *out,
			size_t *out_mad_size, u16 *out_mad_pkey_index);
int mlx4_ib_mad_init(struct mlx4_ib_dev *dev);
void mlx4_ib_mad_cleanup(struct mlx4_ib_dev *dev);

<<<<<<< HEAD
int __mlx4_ib_query_port(struct ib_device *ibdev, u8 port,
=======
int __mlx4_ib_query_port(struct ib_device *ibdev, u32 port,
>>>>>>> 7d2a07b7
			 struct ib_port_attr *props, int netw_view);
int __mlx4_ib_query_pkey(struct ib_device *ibdev, u32 port, u16 index,
			 u16 *pkey, int netw_view);

int __mlx4_ib_query_gid(struct ib_device *ibdev, u32 port, int index,
			union ib_gid *gid, int netw_view);

static inline bool mlx4_ib_ah_grh_present(struct mlx4_ib_ah *ah)
{
	u32 port = be32_to_cpu(ah->av.ib.port_pd) >> 24 & 3;

	if (rdma_port_get_link_layer(ah->ibah.device, port) == IB_LINK_LAYER_ETHERNET)
		return true;

	return !!(ah->av.ib.g_slid & 0x80);
}

int mlx4_ib_mcg_port_init(struct mlx4_ib_demux_ctx *ctx);
void mlx4_ib_mcg_port_cleanup(struct mlx4_ib_demux_ctx *ctx, int destroy_wq);
void clean_vf_mcast(struct mlx4_ib_demux_ctx *ctx, int slave);
int mlx4_ib_mcg_init(void);
void mlx4_ib_mcg_destroy(void);

int mlx4_ib_find_real_gid(struct ib_device *ibdev, u32 port, __be64 guid);

int mlx4_ib_mcg_multiplex_handler(struct ib_device *ibdev, int port, int slave,
				  struct ib_sa_mad *sa_mad);
int mlx4_ib_mcg_demux_handler(struct ib_device *ibdev, int port, int slave,
			      struct ib_sa_mad *mad);

int mlx4_ib_add_mc(struct mlx4_ib_dev *mdev, struct mlx4_ib_qp *mqp,
		   union ib_gid *gid);

void mlx4_ib_dispatch_event(struct mlx4_ib_dev *dev, u32 port_num,
			    enum ib_event_type type);

void mlx4_ib_tunnels_update_work(struct work_struct *work);

int mlx4_ib_send_to_slave(struct mlx4_ib_dev *dev, int slave, u32 port,
			  enum ib_qp_type qpt, struct ib_wc *wc,
			  struct ib_grh *grh, struct ib_mad *mad);

int mlx4_ib_send_to_wire(struct mlx4_ib_dev *dev, int slave, u32 port,
			 enum ib_qp_type dest_qpt, u16 pkey_index, u32 remote_qpn,
			 u32 qkey, struct rdma_ah_attr *attr, u8 *s_mac,
			 u16 vlan_id, struct ib_mad *mad);

__be64 mlx4_ib_get_new_demux_tid(struct mlx4_ib_demux_ctx *ctx);

int mlx4_ib_demux_cm_handler(struct ib_device *ibdev, int port, int *slave,
		struct ib_mad *mad);

int mlx4_ib_multiplex_cm_handler(struct ib_device *ibdev, int port, int slave_id,
		struct ib_mad *mad);

void mlx4_ib_cm_paravirt_init(struct mlx4_ib_dev *dev);
void mlx4_ib_cm_paravirt_clean(struct mlx4_ib_dev *dev, int slave_id);

/* alias guid support */
void mlx4_ib_init_alias_guid_work(struct mlx4_ib_dev *dev, int port);
int mlx4_ib_init_alias_guid_service(struct mlx4_ib_dev *dev);
void mlx4_ib_destroy_alias_guid_service(struct mlx4_ib_dev *dev);
void mlx4_ib_invalidate_all_guid_record(struct mlx4_ib_dev *dev, int port);

void mlx4_ib_notify_slaves_on_guid_change(struct mlx4_ib_dev *dev,
					  int block_num,
					  u32 port_num, u8 *p_data);

void mlx4_ib_update_cache_on_guid_change(struct mlx4_ib_dev *dev,
					 int block_num, u32 port_num,
					 u8 *p_data);

int add_sysfs_port_mcg_attr(struct mlx4_ib_dev *device, int port_num,
			    struct attribute *attr);
void del_sysfs_port_mcg_attr(struct mlx4_ib_dev *device, int port_num,
			     struct attribute *attr);
ib_sa_comp_mask mlx4_ib_get_aguid_comp_mask_from_ix(int index);
void mlx4_ib_slave_alias_guid_event(struct mlx4_ib_dev *dev, int slave,
				    int port, int slave_init);

int mlx4_ib_device_register_sysfs(struct mlx4_ib_dev *device) ;

void mlx4_ib_device_unregister_sysfs(struct mlx4_ib_dev *device);

__be64 mlx4_ib_gen_node_guid(void);

int mlx4_ib_steer_qp_alloc(struct mlx4_ib_dev *dev, int count, int *qpn);
void mlx4_ib_steer_qp_free(struct mlx4_ib_dev *dev, u32 qpn, int count);
int mlx4_ib_steer_qp_reg(struct mlx4_ib_dev *mdev, struct mlx4_ib_qp *mqp,
			 int is_attach);
struct ib_mr *mlx4_ib_rereg_user_mr(struct ib_mr *mr, int flags, u64 start,
				    u64 length, u64 virt_addr,
				    int mr_access_flags, struct ib_pd *pd,
				    struct ib_udata *udata);
int mlx4_ib_gid_index_to_real_index(struct mlx4_ib_dev *ibdev,
				    const struct ib_gid_attr *attr);

void mlx4_sched_ib_sl2vl_update_work(struct mlx4_ib_dev *ibdev,
				     int port);

void mlx4_ib_sl2vl_update(struct mlx4_ib_dev *mdev, int port);

struct ib_wq *mlx4_ib_create_wq(struct ib_pd *pd,
				struct ib_wq_init_attr *init_attr,
				struct ib_udata *udata);
int mlx4_ib_destroy_wq(struct ib_wq *wq, struct ib_udata *udata);
int mlx4_ib_modify_wq(struct ib_wq *wq, struct ib_wq_attr *wq_attr,
		      u32 wq_attr_mask, struct ib_udata *udata);

int mlx4_ib_create_rwq_ind_table(struct ib_rwq_ind_table *ib_rwq_ind_tbl,
				 struct ib_rwq_ind_table_init_attr *init_attr,
				 struct ib_udata *udata);
static inline int
mlx4_ib_destroy_rwq_ind_table(struct ib_rwq_ind_table *wq_ind_table)
{
	return 0;
}
int mlx4_ib_umem_calc_optimal_mtt_size(struct ib_umem *umem, u64 start_va,
				       int *num_of_mtts);

#endif /* MLX4_IB_H */<|MERGE_RESOLUTION|>--- conflicted
+++ resolved
@@ -810,22 +810,14 @@
 int mlx4_MAD_IFC(struct mlx4_ib_dev *dev, int mad_ifc_flags,
 		 int port, const struct ib_wc *in_wc, const struct ib_grh *in_grh,
 		 const void *in_mad, void *response_mad);
-<<<<<<< HEAD
-int mlx4_ib_process_mad(struct ib_device *ibdev, int mad_flags, u8 port_num,
-=======
 int mlx4_ib_process_mad(struct ib_device *ibdev, int mad_flags, u32 port_num,
->>>>>>> 7d2a07b7
 			const struct ib_wc *in_wc, const struct ib_grh *in_grh,
 			const struct ib_mad *in, struct ib_mad *out,
 			size_t *out_mad_size, u16 *out_mad_pkey_index);
 int mlx4_ib_mad_init(struct mlx4_ib_dev *dev);
 void mlx4_ib_mad_cleanup(struct mlx4_ib_dev *dev);
 
-<<<<<<< HEAD
-int __mlx4_ib_query_port(struct ib_device *ibdev, u8 port,
-=======
 int __mlx4_ib_query_port(struct ib_device *ibdev, u32 port,
->>>>>>> 7d2a07b7
 			 struct ib_port_attr *props, int netw_view);
 int __mlx4_ib_query_pkey(struct ib_device *ibdev, u32 port, u16 index,
 			 u16 *pkey, int netw_view);
