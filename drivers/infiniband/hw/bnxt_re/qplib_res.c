/*
 * Broadcom NetXtreme-E RoCE driver.
 *
 * Copyright (c) 2016 - 2017, Broadcom. All rights reserved.  The term
 * Broadcom refers to Broadcom Limited and/or its subsidiaries.
 *
 * This software is available to you under a choice of one of two
 * licenses.  You may choose to be licensed under the terms of the GNU
 * General Public License (GPL) Version 2, available from the file
 * COPYING in the main directory of this source tree, or the
 * BSD license below:
 *
 * Redistribution and use in source and binary forms, with or without
 * modification, are permitted provided that the following conditions
 * are met:
 *
 * 1. Redistributions of source code must retain the above copyright
 *    notice, this list of conditions and the following disclaimer.
 * 2. Redistributions in binary form must reproduce the above copyright
 *    notice, this list of conditions and the following disclaimer in
 *    the documentation and/or other materials provided with the
 *    distribution.
 *
 * THIS SOFTWARE IS PROVIDED BY THE AUTHOR AND CONTRIBUTORS ``AS IS''
 * AND ANY EXPRESS OR IMPLIED WARRANTIES, INCLUDING, BUT NOT LIMITED TO,
 * THE IMPLIED WARRANTIES OF MERCHANTABILITY AND FITNESS FOR A PARTICULAR
 * PURPOSE ARE DISCLAIMED. IN NO EVENT SHALL THE AUTHOR OR CONTRIBUTORS
 * BE LIABLE FOR ANY DIRECT, INDIRECT, INCIDENTAL, SPECIAL, EXEMPLARY, OR
 * CONSEQUENTIAL DAMAGES (INCLUDING, BUT NOT LIMITED TO, PROCUREMENT OF
 * SUBSTITUTE GOODS OR SERVICES; LOSS OF USE, DATA, OR PROFITS; OR
 * BUSINESS INTERRUPTION) HOWEVER CAUSED AND ON ANY THEORY OF LIABILITY,
 * WHETHER IN CONTRACT, STRICT LIABILITY, OR TORT (INCLUDING NEGLIGENCE
 * OR OTHERWISE) ARISING IN ANY WAY OUT OF THE USE OF THIS SOFTWARE, EVEN
 * IF ADVISED OF THE POSSIBILITY OF SUCH DAMAGE.
 *
 * Description: QPLib resource manager
 */

#define dev_fmt(fmt) "QPLIB: " fmt

#include <linux/spinlock.h>
#include <linux/pci.h>
#include <linux/interrupt.h>
#include <linux/inetdevice.h>
#include <linux/dma-mapping.h>
#include <linux/if_vlan.h>
#include "roce_hsi.h"
#include "qplib_res.h"
#include "qplib_sp.h"
#include "qplib_rcfw.h"

static void bnxt_qplib_free_stats_ctx(struct pci_dev *pdev,
				      struct bnxt_qplib_stats *stats);
static int bnxt_qplib_alloc_stats_ctx(struct pci_dev *pdev,
				      struct bnxt_qplib_stats *stats);

/* PBL */
static void __free_pbl(struct pci_dev *pdev, struct bnxt_qplib_pbl *pbl,
		       bool is_umem)
{
	int i;

	if (!is_umem) {
		for (i = 0; i < pbl->pg_count; i++) {
			if (pbl->pg_arr[i])
				dma_free_coherent(&pdev->dev, pbl->pg_size,
						  (void *)((unsigned long)
						   pbl->pg_arr[i] &
						  PAGE_MASK),
						  pbl->pg_map_arr[i]);
			else
				dev_warn(&pdev->dev,
					 "PBL free pg_arr[%d] empty?!\n", i);
			pbl->pg_arr[i] = NULL;
		}
	}
	kfree(pbl->pg_arr);
	pbl->pg_arr = NULL;
	kfree(pbl->pg_map_arr);
	pbl->pg_map_arr = NULL;
	pbl->pg_count = 0;
	pbl->pg_size = 0;
}

static int __alloc_pbl(struct pci_dev *pdev, struct bnxt_qplib_pbl *pbl,
		       struct scatterlist *sghead, u32 pages, u32 pg_size)
{
	struct scatterlist *sg;
	bool is_umem = false;
	int i;

	/* page ptr arrays */
	pbl->pg_arr = kcalloc(pages, sizeof(void *), GFP_KERNEL);
	if (!pbl->pg_arr)
		return -ENOMEM;

	pbl->pg_map_arr = kcalloc(pages, sizeof(dma_addr_t), GFP_KERNEL);
	if (!pbl->pg_map_arr) {
		kfree(pbl->pg_arr);
		pbl->pg_arr = NULL;
		return -ENOMEM;
	}
	pbl->pg_count = 0;
	pbl->pg_size = pg_size;

	if (!sghead) {
		for (i = 0; i < pages; i++) {
			pbl->pg_arr[i] = dma_zalloc_coherent(&pdev->dev,
							     pbl->pg_size,
							     &pbl->pg_map_arr[i],
							     GFP_KERNEL);
			if (!pbl->pg_arr[i])
				goto fail;
			pbl->pg_count++;
		}
	} else {
		i = 0;
		is_umem = true;
		for_each_sg(sghead, sg, pages, i) {
			pbl->pg_map_arr[i] = sg_dma_address(sg);
			pbl->pg_arr[i] = sg_virt(sg);
			if (!pbl->pg_arr[i])
				goto fail;

			pbl->pg_count++;
		}
	}

	return 0;

fail:
	__free_pbl(pdev, pbl, is_umem);
	return -ENOMEM;
}

/* HWQ */
void bnxt_qplib_free_hwq(struct pci_dev *pdev, struct bnxt_qplib_hwq *hwq)
{
	int i;

	if (!hwq->max_elements)
		return;
	if (hwq->level >= PBL_LVL_MAX)
		return;

	for (i = 0; i < hwq->level + 1; i++) {
		if (i == hwq->level)
			__free_pbl(pdev, &hwq->pbl[i], hwq->is_user);
		else
			__free_pbl(pdev, &hwq->pbl[i], false);
	}

	hwq->level = PBL_LVL_MAX;
	hwq->max_elements = 0;
	hwq->element_size = 0;
	hwq->prod = 0;
	hwq->cons = 0;
	hwq->cp_bit = 0;
}

/* All HWQs are power of 2 in size */
int bnxt_qplib_alloc_init_hwq(struct pci_dev *pdev, struct bnxt_qplib_hwq *hwq,
			      struct scatterlist *sghead, int nmap,
			      u32 *elements, u32 element_size, u32 aux,
			      u32 pg_size, enum bnxt_qplib_hwq_type hwq_type)
{
	u32 pages, slots, size, aux_pages = 0, aux_size = 0;
	dma_addr_t *src_phys_ptr, **dst_virt_ptr;
	int i, rc;

	hwq->level = PBL_LVL_MAX;

	slots = roundup_pow_of_two(*elements);
	if (aux) {
		aux_size = roundup_pow_of_two(aux);
		aux_pages = (slots * aux_size) / pg_size;
		if ((slots * aux_size) % pg_size)
			aux_pages++;
	}
	size = roundup_pow_of_two(element_size);

	if (!sghead) {
		hwq->is_user = false;
		pages = (slots * size) / pg_size + aux_pages;
		if ((slots * size) % pg_size)
			pages++;
		if (!pages)
			return -EINVAL;
	} else {
		hwq->is_user = true;
		pages = nmap;
	}

	/* Alloc the 1st memory block; can be a PDL/PTL/PBL */
	if (sghead && (pages == MAX_PBL_LVL_0_PGS))
		rc = __alloc_pbl(pdev, &hwq->pbl[PBL_LVL_0], sghead,
				 pages, pg_size);
	else
		rc = __alloc_pbl(pdev, &hwq->pbl[PBL_LVL_0], NULL, 1, pg_size);
	if (rc)
		goto fail;

	hwq->level = PBL_LVL_0;

	if (pages > MAX_PBL_LVL_0_PGS) {
		if (pages > MAX_PBL_LVL_1_PGS) {
			/* 2 levels of indirection */
			rc = __alloc_pbl(pdev, &hwq->pbl[PBL_LVL_1], NULL,
					 MAX_PBL_LVL_1_PGS_FOR_LVL_2, pg_size);
			if (rc)
				goto fail;
			/* Fill in lvl0 PBL */
			dst_virt_ptr =
				(dma_addr_t **)hwq->pbl[PBL_LVL_0].pg_arr;
			src_phys_ptr = hwq->pbl[PBL_LVL_1].pg_map_arr;
			for (i = 0; i < hwq->pbl[PBL_LVL_1].pg_count; i++)
				dst_virt_ptr[PTR_PG(i)][PTR_IDX(i)] =
					src_phys_ptr[i] | PTU_PDE_VALID;
			hwq->level = PBL_LVL_1;

			rc = __alloc_pbl(pdev, &hwq->pbl[PBL_LVL_2], sghead,
					 pages, pg_size);
			if (rc)
				goto fail;

			/* Fill in lvl1 PBL */
			dst_virt_ptr =
				(dma_addr_t **)hwq->pbl[PBL_LVL_1].pg_arr;
			src_phys_ptr = hwq->pbl[PBL_LVL_2].pg_map_arr;
			for (i = 0; i < hwq->pbl[PBL_LVL_2].pg_count; i++) {
				dst_virt_ptr[PTR_PG(i)][PTR_IDX(i)] =
					src_phys_ptr[i] | PTU_PTE_VALID;
			}
			if (hwq_type == HWQ_TYPE_QUEUE) {
				/* Find the last pg of the size */
				i = hwq->pbl[PBL_LVL_2].pg_count;
				dst_virt_ptr[PTR_PG(i - 1)][PTR_IDX(i - 1)] |=
								  PTU_PTE_LAST;
				if (i > 1)
					dst_virt_ptr[PTR_PG(i - 2)]
						    [PTR_IDX(i - 2)] |=
						    PTU_PTE_NEXT_TO_LAST;
			}
			hwq->level = PBL_LVL_2;
		} else {
			u32 flag = hwq_type == HWQ_TYPE_L2_CMPL ? 0 :
						PTU_PTE_VALID;

			/* 1 level of indirection */
			rc = __alloc_pbl(pdev, &hwq->pbl[PBL_LVL_1], sghead,
					 pages, pg_size);
			if (rc)
				goto fail;
			/* Fill in lvl0 PBL */
			dst_virt_ptr =
				(dma_addr_t **)hwq->pbl[PBL_LVL_0].pg_arr;
			src_phys_ptr = hwq->pbl[PBL_LVL_1].pg_map_arr;
			for (i = 0; i < hwq->pbl[PBL_LVL_1].pg_count; i++) {
				dst_virt_ptr[PTR_PG(i)][PTR_IDX(i)] =
					src_phys_ptr[i] | flag;
			}
			if (hwq_type == HWQ_TYPE_QUEUE) {
				/* Find the last pg of the size */
				i = hwq->pbl[PBL_LVL_1].pg_count;
				dst_virt_ptr[PTR_PG(i - 1)][PTR_IDX(i - 1)] |=
								  PTU_PTE_LAST;
				if (i > 1)
					dst_virt_ptr[PTR_PG(i - 2)]
						    [PTR_IDX(i - 2)] |=
						    PTU_PTE_NEXT_TO_LAST;
			}
			hwq->level = PBL_LVL_1;
		}
	}
	hwq->pdev = pdev;
	spin_lock_init(&hwq->lock);
	hwq->prod = 0;
	hwq->cons = 0;
	*elements = hwq->max_elements = slots;
	hwq->element_size = size;

	/* For direct access to the elements */
	hwq->pbl_ptr = hwq->pbl[hwq->level].pg_arr;
	hwq->pbl_dma_ptr = hwq->pbl[hwq->level].pg_map_arr;

	return 0;

fail:
	bnxt_qplib_free_hwq(pdev, hwq);
	return -ENOMEM;
}

/* Context Tables */
void bnxt_qplib_free_ctx(struct pci_dev *pdev,
			 struct bnxt_qplib_ctx *ctx)
{
	int i;

	bnxt_qplib_free_hwq(pdev, &ctx->qpc_tbl);
	bnxt_qplib_free_hwq(pdev, &ctx->mrw_tbl);
	bnxt_qplib_free_hwq(pdev, &ctx->srqc_tbl);
	bnxt_qplib_free_hwq(pdev, &ctx->cq_tbl);
	bnxt_qplib_free_hwq(pdev, &ctx->tim_tbl);
	for (i = 0; i < MAX_TQM_ALLOC_REQ; i++)
		bnxt_qplib_free_hwq(pdev, &ctx->tqm_tbl[i]);
	bnxt_qplib_free_hwq(pdev, &ctx->tqm_pde);
	bnxt_qplib_free_stats_ctx(pdev, &ctx->stats);
}

/*
 * Routine: bnxt_qplib_alloc_ctx
 * Description:
 *     Context tables are memories which are used by the chip fw.
 *     The 6 tables defined are:
 *             QPC ctx - holds QP states
 *             MRW ctx - holds memory region and window
 *             SRQ ctx - holds shared RQ states
 *             CQ ctx - holds completion queue states
 *             TQM ctx - holds Tx Queue Manager context
 *             TIM ctx - holds timer context
 *     Depending on the size of the tbl requested, either a 1 Page Buffer List
 *     or a 1-to-2-stage indirection Page Directory List + 1 PBL is used
 *     instead.
 *     Table might be employed as follows:
 *             For 0      < ctx size <= 1 PAGE, 0 level of ind is used
 *             For 1 PAGE < ctx size <= 512 entries size, 1 level of ind is used
 *             For 512    < ctx size <= MAX, 2 levels of ind is used
 * Returns:
 *     0 if success, else -ERRORS
 */
int bnxt_qplib_alloc_ctx(struct pci_dev *pdev,
			 struct bnxt_qplib_ctx *ctx,
			 bool virt_fn, bool is_p5)
{
	int i, j, k, rc = 0;
	int fnz_idx = -1;
	__le64 **pbl_ptr;

	if (virt_fn || is_p5)
		goto stats_alloc;

	/* QPC Tables */
	ctx->qpc_tbl.max_elements = ctx->qpc_count;
	rc = bnxt_qplib_alloc_init_hwq(pdev, &ctx->qpc_tbl, NULL, 0,
				       &ctx->qpc_tbl.max_elements,
				       BNXT_QPLIB_MAX_QP_CTX_ENTRY_SIZE, 0,
				       PAGE_SIZE, HWQ_TYPE_CTX);
	if (rc)
		goto fail;

	/* MRW Tables */
	ctx->mrw_tbl.max_elements = ctx->mrw_count;
	rc = bnxt_qplib_alloc_init_hwq(pdev, &ctx->mrw_tbl, NULL, 0,
				       &ctx->mrw_tbl.max_elements,
				       BNXT_QPLIB_MAX_MRW_CTX_ENTRY_SIZE, 0,
				       PAGE_SIZE, HWQ_TYPE_CTX);
	if (rc)
		goto fail;

	/* SRQ Tables */
	ctx->srqc_tbl.max_elements = ctx->srqc_count;
	rc = bnxt_qplib_alloc_init_hwq(pdev, &ctx->srqc_tbl, NULL, 0,
				       &ctx->srqc_tbl.max_elements,
				       BNXT_QPLIB_MAX_SRQ_CTX_ENTRY_SIZE, 0,
				       PAGE_SIZE, HWQ_TYPE_CTX);
	if (rc)
		goto fail;

	/* CQ Tables */
	ctx->cq_tbl.max_elements = ctx->cq_count;
	rc = bnxt_qplib_alloc_init_hwq(pdev, &ctx->cq_tbl, NULL, 0,
				       &ctx->cq_tbl.max_elements,
				       BNXT_QPLIB_MAX_CQ_CTX_ENTRY_SIZE, 0,
				       PAGE_SIZE, HWQ_TYPE_CTX);
	if (rc)
		goto fail;

	/* TQM Buffer */
	ctx->tqm_pde.max_elements = 512;
	rc = bnxt_qplib_alloc_init_hwq(pdev, &ctx->tqm_pde, NULL, 0,
				       &ctx->tqm_pde.max_elements, sizeof(u64),
				       0, PAGE_SIZE, HWQ_TYPE_CTX);
	if (rc)
		goto fail;

	for (i = 0; i < MAX_TQM_ALLOC_REQ; i++) {
		if (!ctx->tqm_count[i])
			continue;
		ctx->tqm_tbl[i].max_elements = ctx->qpc_count *
					       ctx->tqm_count[i];
		rc = bnxt_qplib_alloc_init_hwq(pdev, &ctx->tqm_tbl[i], NULL, 0,
					       &ctx->tqm_tbl[i].max_elements, 1,
					       0, PAGE_SIZE, HWQ_TYPE_CTX);
		if (rc)
			goto fail;
	}
	pbl_ptr = (__le64 **)ctx->tqm_pde.pbl_ptr;
	for (i = 0, j = 0; i < MAX_TQM_ALLOC_REQ;
	     i++, j += MAX_TQM_ALLOC_BLK_SIZE) {
		if (!ctx->tqm_tbl[i].max_elements)
			continue;
		if (fnz_idx == -1)
			fnz_idx = i;
		switch (ctx->tqm_tbl[i].level) {
		case PBL_LVL_2:
			for (k = 0; k < ctx->tqm_tbl[i].pbl[PBL_LVL_1].pg_count;
			     k++)
				pbl_ptr[PTR_PG(j + k)][PTR_IDX(j + k)] =
				  cpu_to_le64(
				    ctx->tqm_tbl[i].pbl[PBL_LVL_1].pg_map_arr[k]
				    | PTU_PTE_VALID);
			break;
		case PBL_LVL_1:
		case PBL_LVL_0:
		default:
			pbl_ptr[PTR_PG(j)][PTR_IDX(j)] = cpu_to_le64(
				ctx->tqm_tbl[i].pbl[PBL_LVL_0].pg_map_arr[0] |
				PTU_PTE_VALID);
			break;
		}
	}
	if (fnz_idx == -1)
		fnz_idx = 0;
	ctx->tqm_pde_level = ctx->tqm_tbl[fnz_idx].level == PBL_LVL_2 ?
			     PBL_LVL_2 : ctx->tqm_tbl[fnz_idx].level + 1;

	/* TIM Buffer */
	ctx->tim_tbl.max_elements = ctx->qpc_count * 16;
	rc = bnxt_qplib_alloc_init_hwq(pdev, &ctx->tim_tbl, NULL, 0,
				       &ctx->tim_tbl.max_elements, 1,
				       0, PAGE_SIZE, HWQ_TYPE_CTX);
	if (rc)
		goto fail;

stats_alloc:
	/* Stats */
	rc = bnxt_qplib_alloc_stats_ctx(pdev, &ctx->stats);
	if (rc)
		goto fail;

	return 0;

fail:
	bnxt_qplib_free_ctx(pdev, ctx);
	return rc;
}

/* GUID */
void bnxt_qplib_get_guid(u8 *dev_addr, u8 *guid)
{
	u8 mac[ETH_ALEN];

	/* MAC-48 to EUI-64 mapping */
	memcpy(mac, dev_addr, ETH_ALEN);
	guid[0] = mac[0] ^ 2;
	guid[1] = mac[1];
	guid[2] = mac[2];
	guid[3] = 0xff;
	guid[4] = 0xfe;
	guid[5] = mac[3];
	guid[6] = mac[4];
	guid[7] = mac[5];
}

static void bnxt_qplib_free_sgid_tbl(struct bnxt_qplib_res *res,
				     struct bnxt_qplib_sgid_tbl *sgid_tbl)
{
	kfree(sgid_tbl->tbl);
	kfree(sgid_tbl->hw_id);
	kfree(sgid_tbl->ctx);
	kfree(sgid_tbl->vlan);
	sgid_tbl->tbl = NULL;
	sgid_tbl->hw_id = NULL;
	sgid_tbl->ctx = NULL;
	sgid_tbl->vlan = NULL;
	sgid_tbl->max = 0;
	sgid_tbl->active = 0;
}

static int bnxt_qplib_alloc_sgid_tbl(struct bnxt_qplib_res *res,
				     struct bnxt_qplib_sgid_tbl *sgid_tbl,
				     u16 max)
{
	sgid_tbl->tbl = kcalloc(max, sizeof(struct bnxt_qplib_gid), GFP_KERNEL);
	if (!sgid_tbl->tbl)
		return -ENOMEM;

	sgid_tbl->hw_id = kcalloc(max, sizeof(u16), GFP_KERNEL);
	if (!sgid_tbl->hw_id)
		goto out_free1;

	sgid_tbl->ctx = kcalloc(max, sizeof(void *), GFP_KERNEL);
	if (!sgid_tbl->ctx)
		goto out_free2;

	sgid_tbl->vlan = kcalloc(max, sizeof(u8), GFP_KERNEL);
	if (!sgid_tbl->vlan)
		goto out_free3;

	sgid_tbl->max = max;
	return 0;
out_free3:
	kfree(sgid_tbl->ctx);
	sgid_tbl->ctx = NULL;
out_free2:
	kfree(sgid_tbl->hw_id);
	sgid_tbl->hw_id = NULL;
out_free1:
	kfree(sgid_tbl->tbl);
	sgid_tbl->tbl = NULL;
	return -ENOMEM;
};

static void bnxt_qplib_cleanup_sgid_tbl(struct bnxt_qplib_res *res,
					struct bnxt_qplib_sgid_tbl *sgid_tbl)
{
	int i;

	for (i = 0; i < sgid_tbl->max; i++) {
		if (memcmp(&sgid_tbl->tbl[i], &bnxt_qplib_gid_zero,
			   sizeof(bnxt_qplib_gid_zero)))
			bnxt_qplib_del_sgid(sgid_tbl, &sgid_tbl->tbl[i], true);
	}
	memset(sgid_tbl->tbl, 0, sizeof(struct bnxt_qplib_gid) * sgid_tbl->max);
	memset(sgid_tbl->hw_id, -1, sizeof(u16) * sgid_tbl->max);
	memset(sgid_tbl->vlan, 0, sizeof(u8) * sgid_tbl->max);
	sgid_tbl->active = 0;
}

static void bnxt_qplib_init_sgid_tbl(struct bnxt_qplib_sgid_tbl *sgid_tbl,
				     struct net_device *netdev)
{
	memset(sgid_tbl->tbl, 0, sizeof(struct bnxt_qplib_gid) * sgid_tbl->max);
	memset(sgid_tbl->hw_id, -1, sizeof(u16) * sgid_tbl->max);
}

static void bnxt_qplib_free_pkey_tbl(struct bnxt_qplib_res *res,
				     struct bnxt_qplib_pkey_tbl *pkey_tbl)
{
	if (!pkey_tbl->tbl)
		dev_dbg(&res->pdev->dev, "PKEY tbl not present\n");
	else
		kfree(pkey_tbl->tbl);

	pkey_tbl->tbl = NULL;
	pkey_tbl->max = 0;
	pkey_tbl->active = 0;
}

static int bnxt_qplib_alloc_pkey_tbl(struct bnxt_qplib_res *res,
				     struct bnxt_qplib_pkey_tbl *pkey_tbl,
				     u16 max)
{
	pkey_tbl->tbl = kcalloc(max, sizeof(u16), GFP_KERNEL);
	if (!pkey_tbl->tbl)
		return -ENOMEM;

	pkey_tbl->max = max;
	return 0;
};

/* PDs */
int bnxt_qplib_alloc_pd(struct bnxt_qplib_pd_tbl *pdt, struct bnxt_qplib_pd *pd)
{
	u32 bit_num;

	bit_num = find_first_bit(pdt->tbl, pdt->max);
	if (bit_num == pdt->max)
		return -ENOMEM;

	/* Found unused PD */
	clear_bit(bit_num, pdt->tbl);
	pd->id = bit_num;
	return 0;
}

int bnxt_qplib_dealloc_pd(struct bnxt_qplib_res *res,
			  struct bnxt_qplib_pd_tbl *pdt,
			  struct bnxt_qplib_pd *pd)
{
	if (test_and_set_bit(pd->id, pdt->tbl)) {
		dev_warn(&res->pdev->dev, "Freeing an unused PD? pdn = %d\n",
			 pd->id);
		return -EINVAL;
	}
	pd->id = 0;
	return 0;
}

static void bnxt_qplib_free_pd_tbl(struct bnxt_qplib_pd_tbl *pdt)
{
	kfree(pdt->tbl);
	pdt->tbl = NULL;
	pdt->max = 0;
}

static int bnxt_qplib_alloc_pd_tbl(struct bnxt_qplib_res *res,
				   struct bnxt_qplib_pd_tbl *pdt,
				   u32 max)
{
	u32 bytes;

	bytes = max >> 3;
	if (!bytes)
		bytes = 1;
	pdt->tbl = kmalloc(bytes, GFP_KERNEL);
	if (!pdt->tbl)
		return -ENOMEM;

	pdt->max = max;
	memset((u8 *)pdt->tbl, 0xFF, bytes);

	return 0;
}

/* DPIs */
int bnxt_qplib_alloc_dpi(struct bnxt_qplib_dpi_tbl *dpit,
			 struct bnxt_qplib_dpi     *dpi,
			 void                      *app)
{
	u32 bit_num;

	bit_num = find_first_bit(dpit->tbl, dpit->max);
	if (bit_num == dpit->max)
		return -ENOMEM;

	/* Found unused DPI */
	clear_bit(bit_num, dpit->tbl);
	dpit->app_tbl[bit_num] = app;

	dpi->dpi = bit_num;
	dpi->dbr = dpit->dbr_bar_reg_iomem + (bit_num * PAGE_SIZE);
	dpi->umdbr = dpit->unmapped_dbr + (bit_num * PAGE_SIZE);

	return 0;
}

int bnxt_qplib_dealloc_dpi(struct bnxt_qplib_res *res,
			   struct bnxt_qplib_dpi_tbl *dpit,
			   struct bnxt_qplib_dpi     *dpi)
{
	if (dpi->dpi >= dpit->max) {
		dev_warn(&res->pdev->dev, "Invalid DPI? dpi = %d\n", dpi->dpi);
		return -EINVAL;
	}
	if (test_and_set_bit(dpi->dpi, dpit->tbl)) {
		dev_warn(&res->pdev->dev, "Freeing an unused DPI? dpi = %d\n",
			 dpi->dpi);
		return -EINVAL;
	}
	if (dpit->app_tbl)
		dpit->app_tbl[dpi->dpi] = NULL;
	memset(dpi, 0, sizeof(*dpi));

	return 0;
}

static void bnxt_qplib_free_dpi_tbl(struct bnxt_qplib_res     *res,
				    struct bnxt_qplib_dpi_tbl *dpit)
{
	kfree(dpit->tbl);
	kfree(dpit->app_tbl);
	if (dpit->dbr_bar_reg_iomem)
		pci_iounmap(res->pdev, dpit->dbr_bar_reg_iomem);
	memset(dpit, 0, sizeof(*dpit));
}

static int bnxt_qplib_alloc_dpi_tbl(struct bnxt_qplib_res     *res,
				    struct bnxt_qplib_dpi_tbl *dpit,
				    u32                       dbr_offset)
{
	u32 dbr_bar_reg = RCFW_DBR_PCI_BAR_REGION;
	resource_size_t bar_reg_base;
	u32 dbr_len, bytes;

	if (dpit->dbr_bar_reg_iomem) {
		dev_err(&res->pdev->dev, "DBR BAR region %d already mapped\n",
			dbr_bar_reg);
		return -EALREADY;
	}

	bar_reg_base = pci_resource_start(res->pdev, dbr_bar_reg);
	if (!bar_reg_base) {
		dev_err(&res->pdev->dev, "BAR region %d resc start failed\n",
			dbr_bar_reg);
		return -ENOMEM;
	}

	dbr_len = pci_resource_len(res->pdev, dbr_bar_reg) - dbr_offset;
	if (!dbr_len || ((dbr_len & (PAGE_SIZE - 1)) != 0)) {
		dev_err(&res->pdev->dev, "Invalid DBR length %d\n", dbr_len);
		return -ENOMEM;
	}

	dpit->dbr_bar_reg_iomem = ioremap_nocache(bar_reg_base + dbr_offset,
						  dbr_len);
	if (!dpit->dbr_bar_reg_iomem) {
		dev_err(&res->pdev->dev,
			"FP: DBR BAR region %d mapping failed\n", dbr_bar_reg);
		return -ENOMEM;
	}

	dpit->unmapped_dbr = bar_reg_base + dbr_offset;
	dpit->max = dbr_len / PAGE_SIZE;

	dpit->app_tbl = kcalloc(dpit->max, sizeof(void *), GFP_KERNEL);
	if (!dpit->app_tbl)
		goto unmap_io;

	bytes = dpit->max >> 3;
	if (!bytes)
		bytes = 1;

	dpit->tbl = kmalloc(bytes, GFP_KERNEL);
	if (!dpit->tbl) {
		kfree(dpit->app_tbl);
		dpit->app_tbl = NULL;
		goto unmap_io;
	}

	memset((u8 *)dpit->tbl, 0xFF, bytes);

	return 0;

unmap_io:
	pci_iounmap(res->pdev, dpit->dbr_bar_reg_iomem);
<<<<<<< HEAD
=======
	dpit->dbr_bar_reg_iomem = NULL;
>>>>>>> d5395b5f
	return -ENOMEM;
}

/* PKEYs */
static void bnxt_qplib_cleanup_pkey_tbl(struct bnxt_qplib_pkey_tbl *pkey_tbl)
{
	memset(pkey_tbl->tbl, 0, sizeof(u16) * pkey_tbl->max);
	pkey_tbl->active = 0;
}

static void bnxt_qplib_init_pkey_tbl(struct bnxt_qplib_res *res,
				     struct bnxt_qplib_pkey_tbl *pkey_tbl)
{
	u16 pkey = 0xFFFF;

	memset(pkey_tbl->tbl, 0, sizeof(u16) * pkey_tbl->max);

	/* pkey default = 0xFFFF */
	bnxt_qplib_add_pkey(res, pkey_tbl, &pkey, false);
}

/* Stats */
static void bnxt_qplib_free_stats_ctx(struct pci_dev *pdev,
				      struct bnxt_qplib_stats *stats)
{
	if (stats->dma) {
		dma_free_coherent(&pdev->dev, stats->size,
				  stats->dma, stats->dma_map);
	}
	memset(stats, 0, sizeof(*stats));
	stats->fw_id = -1;
}

static int bnxt_qplib_alloc_stats_ctx(struct pci_dev *pdev,
				      struct bnxt_qplib_stats *stats)
{
	memset(stats, 0, sizeof(*stats));
	stats->fw_id = -1;
	/* 128 byte aligned context memory is required only for 57500.
	 * However making this unconditional, it does not harm previous
	 * generation.
	 */
	stats->size = ALIGN(sizeof(struct ctx_hw_stats), 128);
	stats->dma = dma_alloc_coherent(&pdev->dev, stats->size,
					&stats->dma_map, GFP_KERNEL);
	if (!stats->dma) {
		dev_err(&pdev->dev, "Stats DMA allocation failed\n");
		return -ENOMEM;
	}
	return 0;
}

void bnxt_qplib_cleanup_res(struct bnxt_qplib_res *res)
{
	bnxt_qplib_cleanup_pkey_tbl(&res->pkey_tbl);
	bnxt_qplib_cleanup_sgid_tbl(res, &res->sgid_tbl);
}

int bnxt_qplib_init_res(struct bnxt_qplib_res *res)
{
	bnxt_qplib_init_sgid_tbl(&res->sgid_tbl, res->netdev);
	bnxt_qplib_init_pkey_tbl(res, &res->pkey_tbl);

	return 0;
}

void bnxt_qplib_free_res(struct bnxt_qplib_res *res)
{
	bnxt_qplib_free_pkey_tbl(res, &res->pkey_tbl);
	bnxt_qplib_free_sgid_tbl(res, &res->sgid_tbl);
	bnxt_qplib_free_pd_tbl(&res->pd_tbl);
	bnxt_qplib_free_dpi_tbl(res, &res->dpi_tbl);

	res->netdev = NULL;
	res->pdev = NULL;
}

int bnxt_qplib_alloc_res(struct bnxt_qplib_res *res, struct pci_dev *pdev,
			 struct net_device *netdev,
			 struct bnxt_qplib_dev_attr *dev_attr)
{
	int rc = 0;

	res->pdev = pdev;
	res->netdev = netdev;

	rc = bnxt_qplib_alloc_sgid_tbl(res, &res->sgid_tbl, dev_attr->max_sgid);
	if (rc)
		goto fail;

	rc = bnxt_qplib_alloc_pkey_tbl(res, &res->pkey_tbl, dev_attr->max_pkey);
	if (rc)
		goto fail;

	rc = bnxt_qplib_alloc_pd_tbl(res, &res->pd_tbl, dev_attr->max_pd);
	if (rc)
		goto fail;

	rc = bnxt_qplib_alloc_dpi_tbl(res, &res->dpi_tbl, dev_attr->l2_db_size);
	if (rc)
		goto fail;

	return 0;
fail:
	bnxt_qplib_free_res(res);
	return rc;
}<|MERGE_RESOLUTION|>--- conflicted
+++ resolved
@@ -724,10 +724,7 @@
 
 unmap_io:
 	pci_iounmap(res->pdev, dpit->dbr_bar_reg_iomem);
-<<<<<<< HEAD
-=======
 	dpit->dbr_bar_reg_iomem = NULL;
->>>>>>> d5395b5f
 	return -ENOMEM;
 }
 
