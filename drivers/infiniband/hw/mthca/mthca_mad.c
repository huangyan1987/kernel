--- conflicted
+++ resolved
@@ -196,11 +196,7 @@
 	}
 }
 
-<<<<<<< HEAD
-int mthca_process_mad(struct ib_device *ibdev, int mad_flags, u8 port_num,
-=======
 int mthca_process_mad(struct ib_device *ibdev, int mad_flags, u32 port_num,
->>>>>>> 7d2a07b7
 		      const struct ib_wc *in_wc, const struct ib_grh *in_grh,
 		      const struct ib_mad *in, struct ib_mad *out,
 		      size_t *out_mad_size, u16 *out_mad_pkey_index)
