--- conflicted
+++ resolved
@@ -191,11 +191,7 @@
 	mr->parent = NULL;
 	synchronize_srcu(&mr->dev->mr_srcu);
 
-<<<<<<< HEAD
-	if (imr->live) {
-=======
 	if (smp_load_acquire(&imr->live)) {
->>>>>>> d5395b5f
 		srcu_key = srcu_read_lock(&mr->dev->mr_srcu);
 		mutex_lock(&odp_imr->umem_mutex);
 		mlx5_ib_update_xlt(imr, idx, 1, 0,
@@ -274,7 +270,6 @@
 				   idx - blk_start_idx + 1, 0,
 				   MLX5_IB_UPD_XLT_ZAP |
 				   MLX5_IB_UPD_XLT_ATOMIC);
-	mutex_unlock(&umem_odp->umem_mutex);
 	/*
 	 * We are now sure that the device will not access the
 	 * memory. We can safely unmap it, and mark it as dirty if
@@ -285,12 +280,8 @@
 
 	if (unlikely(!umem->npages && mr->parent &&
 		     !umem_odp->dying)) {
-<<<<<<< HEAD
-		WRITE_ONCE(umem_odp->dying, 1);
-=======
 		WRITE_ONCE(mr->live, 0);
 		umem_odp->dying = 1;
->>>>>>> d5395b5f
 		atomic_inc(&mr->parent->num_leaf_free);
 		schedule_work(&umem_odp->work);
 	}
@@ -520,32 +511,19 @@
 	if (mr->parent != imr)
 		return 0;
 
-<<<<<<< HEAD
-	ib_umem_odp_unmap_dma_pages(umem_odp, ib_umem_start(umem),
-				    ib_umem_end(umem));
-
-	if (umem_odp->dying)
-=======
 	mutex_lock(&umem_odp->umem_mutex);
 	ib_umem_odp_unmap_dma_pages(umem_odp, ib_umem_start(umem),
 				    ib_umem_end(umem));
 
 	if (umem_odp->dying){
 		mutex_unlock(&umem_odp->umem_mutex);
->>>>>>> d5395b5f
 		return 0;
 	}
 
-<<<<<<< HEAD
-	WRITE_ONCE(umem_odp->dying, 1);
-	atomic_inc(&imr->num_leaf_free);
-	schedule_work(&umem_odp->work);
-=======
 	umem_odp->dying = 1;
 	atomic_inc(&imr->num_leaf_free);
 	schedule_work(&umem_odp->work);
 	mutex_unlock(&umem_odp->umem_mutex);
->>>>>>> d5395b5f
 
 	return 0;
 }
