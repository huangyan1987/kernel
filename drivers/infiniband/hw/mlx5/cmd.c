// SPDX-License-Identifier: GPL-2.0 OR Linux-OpenIB
/*
 * Copyright (c) 2017-2020, Mellanox Technologies inc. All rights reserved.
 */

#include "cmd.h"

int mlx5_cmd_dump_fill_mkey(struct mlx5_core_dev *dev, u32 *mkey)
{
	u32 out[MLX5_ST_SZ_DW(query_special_contexts_out)] = {};
	u32 in[MLX5_ST_SZ_DW(query_special_contexts_in)] = {};
	int err;

	MLX5_SET(query_special_contexts_in, in, opcode,
		 MLX5_CMD_OP_QUERY_SPECIAL_CONTEXTS);
	err = mlx5_cmd_exec_inout(dev, query_special_contexts, in, out);
	if (!err)
		*mkey = MLX5_GET(query_special_contexts_out, out,
				 dump_fill_mkey);
	return err;
}

int mlx5_cmd_null_mkey(struct mlx5_core_dev *dev, u32 *null_mkey)
{
	u32 out[MLX5_ST_SZ_DW(query_special_contexts_out)] = {};
	u32 in[MLX5_ST_SZ_DW(query_special_contexts_in)] = {};
	int err;

	MLX5_SET(query_special_contexts_in, in, opcode,
		 MLX5_CMD_OP_QUERY_SPECIAL_CONTEXTS);
	err = mlx5_cmd_exec_inout(dev, query_special_contexts, in, out);
	if (!err)
		*null_mkey = MLX5_GET(query_special_contexts_out, out,
				      null_mkey);
	return err;
}

int mlx5_cmd_query_cong_params(struct mlx5_core_dev *dev, int cong_point,
			       void *out)
{
	u32 in[MLX5_ST_SZ_DW(query_cong_params_in)] = {};

	MLX5_SET(query_cong_params_in, in, opcode,
		 MLX5_CMD_OP_QUERY_CONG_PARAMS);
	MLX5_SET(query_cong_params_in, in, cong_protocol, cong_point);

	return mlx5_cmd_exec_inout(dev, query_cong_params, in, out);
<<<<<<< HEAD
}

int mlx5_cmd_alloc_memic(struct mlx5_dm *dm, phys_addr_t *addr,
			 u64 length, u32 alignment)
{
	struct mlx5_core_dev *dev = dm->dev;
	u64 num_memic_hw_pages = MLX5_CAP_DEV_MEM(dev, memic_bar_size)
					>> PAGE_SHIFT;
	u64 hw_start_addr = MLX5_CAP64_DEV_MEM(dev, memic_bar_start_addr);
	u32 max_alignment = MLX5_CAP_DEV_MEM(dev, log_max_memic_addr_alignment);
	u32 num_pages = DIV_ROUND_UP(length, PAGE_SIZE);
	u32 out[MLX5_ST_SZ_DW(alloc_memic_out)] = {};
	u32 in[MLX5_ST_SZ_DW(alloc_memic_in)] = {};
	u32 mlx5_alignment;
	u64 page_idx = 0;
	int ret = 0;

	if (!length || (length & MLX5_MEMIC_ALLOC_SIZE_MASK))
		return -EINVAL;

	/* mlx5 device sets alignment as 64*2^driver_value
	 * so normalizing is needed.
	 */
	mlx5_alignment = (alignment < MLX5_MEMIC_BASE_ALIGN) ? 0 :
			 alignment - MLX5_MEMIC_BASE_ALIGN;
	if (mlx5_alignment > max_alignment)
		return -EINVAL;

	MLX5_SET(alloc_memic_in, in, opcode, MLX5_CMD_OP_ALLOC_MEMIC);
	MLX5_SET(alloc_memic_in, in, range_size, num_pages * PAGE_SIZE);
	MLX5_SET(alloc_memic_in, in, memic_size, length);
	MLX5_SET(alloc_memic_in, in, log_memic_addr_alignment,
		 mlx5_alignment);

	while (page_idx < num_memic_hw_pages) {
		spin_lock(&dm->lock);
		page_idx = bitmap_find_next_zero_area(dm->memic_alloc_pages,
						      num_memic_hw_pages,
						      page_idx,
						      num_pages, 0);

		if (page_idx < num_memic_hw_pages)
			bitmap_set(dm->memic_alloc_pages,
				   page_idx, num_pages);

		spin_unlock(&dm->lock);

		if (page_idx >= num_memic_hw_pages)
			break;

		MLX5_SET64(alloc_memic_in, in, range_start_addr,
			   hw_start_addr + (page_idx * PAGE_SIZE));

		ret = mlx5_cmd_exec_inout(dev, alloc_memic, in, out);
		if (ret) {
			spin_lock(&dm->lock);
			bitmap_clear(dm->memic_alloc_pages,
				     page_idx, num_pages);
			spin_unlock(&dm->lock);

			if (ret == -EAGAIN) {
				page_idx++;
				continue;
			}

			return ret;
		}

		*addr = dev->bar_addr +
			MLX5_GET64(alloc_memic_out, out, memic_start_addr);

		return 0;
	}

	return -ENOMEM;
}

void mlx5_cmd_dealloc_memic(struct mlx5_dm *dm, phys_addr_t addr, u64 length)
{
	struct mlx5_core_dev *dev = dm->dev;
	u64 hw_start_addr = MLX5_CAP64_DEV_MEM(dev, memic_bar_start_addr);
	u32 num_pages = DIV_ROUND_UP(length, PAGE_SIZE);
	u32 in[MLX5_ST_SZ_DW(dealloc_memic_in)] = {};
	u64 start_page_idx;
	int err;

	addr -= dev->bar_addr;
	start_page_idx = (addr - hw_start_addr) >> PAGE_SHIFT;

	MLX5_SET(dealloc_memic_in, in, opcode, MLX5_CMD_OP_DEALLOC_MEMIC);
	MLX5_SET64(dealloc_memic_in, in, memic_start_addr, addr);
	MLX5_SET(dealloc_memic_in, in, memic_size, length);

	err =  mlx5_cmd_exec_in(dev, dealloc_memic, in);
	if (err)
		return;

	spin_lock(&dm->lock);
	bitmap_clear(dm->memic_alloc_pages,
		     start_page_idx, num_pages);
	spin_unlock(&dm->lock);
=======
>>>>>>> 7d2a07b7
}

void mlx5_cmd_destroy_tir(struct mlx5_core_dev *dev, u32 tirn, u16 uid)
{
	u32 in[MLX5_ST_SZ_DW(destroy_tir_in)] = {};

	MLX5_SET(destroy_tir_in, in, opcode, MLX5_CMD_OP_DESTROY_TIR);
	MLX5_SET(destroy_tir_in, in, tirn, tirn);
	MLX5_SET(destroy_tir_in, in, uid, uid);
	mlx5_cmd_exec_in(dev, destroy_tir, in);
}

void mlx5_cmd_destroy_tis(struct mlx5_core_dev *dev, u32 tisn, u16 uid)
{
	u32 in[MLX5_ST_SZ_DW(destroy_tis_in)] = {};

	MLX5_SET(destroy_tis_in, in, opcode, MLX5_CMD_OP_DESTROY_TIS);
	MLX5_SET(destroy_tis_in, in, tisn, tisn);
	MLX5_SET(destroy_tis_in, in, uid, uid);
	mlx5_cmd_exec_in(dev, destroy_tis, in);
}

int mlx5_cmd_destroy_rqt(struct mlx5_core_dev *dev, u32 rqtn, u16 uid)
{
	u32 in[MLX5_ST_SZ_DW(destroy_rqt_in)] = {};

	MLX5_SET(destroy_rqt_in, in, opcode, MLX5_CMD_OP_DESTROY_RQT);
	MLX5_SET(destroy_rqt_in, in, rqtn, rqtn);
	MLX5_SET(destroy_rqt_in, in, uid, uid);
<<<<<<< HEAD
	mlx5_cmd_exec_in(dev, destroy_rqt, in);
=======
	return mlx5_cmd_exec_in(dev, destroy_rqt, in);
>>>>>>> 7d2a07b7
}

int mlx5_cmd_alloc_transport_domain(struct mlx5_core_dev *dev, u32 *tdn,
				    u16 uid)
{
	u32 in[MLX5_ST_SZ_DW(alloc_transport_domain_in)] = {};
	u32 out[MLX5_ST_SZ_DW(alloc_transport_domain_out)] = {};
	int err;

	MLX5_SET(alloc_transport_domain_in, in, opcode,
		 MLX5_CMD_OP_ALLOC_TRANSPORT_DOMAIN);
	MLX5_SET(alloc_transport_domain_in, in, uid, uid);

	err = mlx5_cmd_exec_inout(dev, alloc_transport_domain, in, out);
	if (!err)
		*tdn = MLX5_GET(alloc_transport_domain_out, out,
				transport_domain);

	return err;
}

void mlx5_cmd_dealloc_transport_domain(struct mlx5_core_dev *dev, u32 tdn,
				       u16 uid)
{
	u32 in[MLX5_ST_SZ_DW(dealloc_transport_domain_in)] = {};

	MLX5_SET(dealloc_transport_domain_in, in, opcode,
		 MLX5_CMD_OP_DEALLOC_TRANSPORT_DOMAIN);
	MLX5_SET(dealloc_transport_domain_in, in, uid, uid);
	MLX5_SET(dealloc_transport_domain_in, in, transport_domain, tdn);
	mlx5_cmd_exec_in(dev, dealloc_transport_domain, in);
}

int mlx5_cmd_dealloc_pd(struct mlx5_core_dev *dev, u32 pdn, u16 uid)
{
	u32 in[MLX5_ST_SZ_DW(dealloc_pd_in)] = {};

	MLX5_SET(dealloc_pd_in, in, opcode, MLX5_CMD_OP_DEALLOC_PD);
	MLX5_SET(dealloc_pd_in, in, pd, pdn);
	MLX5_SET(dealloc_pd_in, in, uid, uid);
<<<<<<< HEAD
	mlx5_cmd_exec_in(dev, dealloc_pd, in);
=======
	return mlx5_cmd_exec_in(dev, dealloc_pd, in);
>>>>>>> 7d2a07b7
}

int mlx5_cmd_attach_mcg(struct mlx5_core_dev *dev, union ib_gid *mgid,
			u32 qpn, u16 uid)
{
	u32 in[MLX5_ST_SZ_DW(attach_to_mcg_in)] = {};
	void *gid;

	MLX5_SET(attach_to_mcg_in, in, opcode, MLX5_CMD_OP_ATTACH_TO_MCG);
	MLX5_SET(attach_to_mcg_in, in, qpn, qpn);
	MLX5_SET(attach_to_mcg_in, in, uid, uid);
	gid = MLX5_ADDR_OF(attach_to_mcg_in, in, multicast_gid);
	memcpy(gid, mgid, sizeof(*mgid));
	return mlx5_cmd_exec_in(dev, attach_to_mcg, in);
}

int mlx5_cmd_detach_mcg(struct mlx5_core_dev *dev, union ib_gid *mgid,
			u32 qpn, u16 uid)
{
	u32 in[MLX5_ST_SZ_DW(detach_from_mcg_in)] = {};
	void *gid;

	MLX5_SET(detach_from_mcg_in, in, opcode, MLX5_CMD_OP_DETACH_FROM_MCG);
	MLX5_SET(detach_from_mcg_in, in, qpn, qpn);
	MLX5_SET(detach_from_mcg_in, in, uid, uid);
	gid = MLX5_ADDR_OF(detach_from_mcg_in, in, multicast_gid);
	memcpy(gid, mgid, sizeof(*mgid));
	return mlx5_cmd_exec_in(dev, detach_from_mcg, in);
}

int mlx5_cmd_xrcd_alloc(struct mlx5_core_dev *dev, u32 *xrcdn, u16 uid)
{
	u32 out[MLX5_ST_SZ_DW(alloc_xrcd_out)] = {};
	u32 in[MLX5_ST_SZ_DW(alloc_xrcd_in)] = {};
	int err;

	MLX5_SET(alloc_xrcd_in, in, opcode, MLX5_CMD_OP_ALLOC_XRCD);
	MLX5_SET(alloc_xrcd_in, in, uid, uid);
	err = mlx5_cmd_exec_inout(dev, alloc_xrcd, in, out);
	if (!err)
		*xrcdn = MLX5_GET(alloc_xrcd_out, out, xrcd);
	return err;
}

int mlx5_cmd_xrcd_dealloc(struct mlx5_core_dev *dev, u32 xrcdn, u16 uid)
{
	u32 in[MLX5_ST_SZ_DW(dealloc_xrcd_in)] = {};

	MLX5_SET(dealloc_xrcd_in, in, opcode, MLX5_CMD_OP_DEALLOC_XRCD);
	MLX5_SET(dealloc_xrcd_in, in, xrcd, xrcdn);
	MLX5_SET(dealloc_xrcd_in, in, uid, uid);
	return mlx5_cmd_exec_in(dev, dealloc_xrcd, in);
}

int mlx5_cmd_mad_ifc(struct mlx5_core_dev *dev, const void *inb, void *outb,
		     u16 opmod, u8 port)
{
	int outlen = MLX5_ST_SZ_BYTES(mad_ifc_out);
	int inlen = MLX5_ST_SZ_BYTES(mad_ifc_in);
	int err = -ENOMEM;
	void *data;
	void *resp;
	u32 *out;
	u32 *in;

	in = kzalloc(inlen, GFP_KERNEL);
	out = kzalloc(outlen, GFP_KERNEL);
	if (!in || !out)
		goto out;

	MLX5_SET(mad_ifc_in, in, opcode, MLX5_CMD_OP_MAD_IFC);
	MLX5_SET(mad_ifc_in, in, op_mod, opmod);
	MLX5_SET(mad_ifc_in, in, port, port);

	data = MLX5_ADDR_OF(mad_ifc_in, in, mad);
	memcpy(data, inb, MLX5_FLD_SZ_BYTES(mad_ifc_in, mad));

	err = mlx5_cmd_exec_inout(dev, mad_ifc, in, out);
	if (err)
		goto out;

	resp = MLX5_ADDR_OF(mad_ifc_out, out, response_mad_packet);
	memcpy(outb, resp,
	       MLX5_FLD_SZ_BYTES(mad_ifc_out, response_mad_packet));

out:
	kfree(out);
	kfree(in);
	return err;
}<|MERGE_RESOLUTION|>--- conflicted
+++ resolved
@@ -45,110 +45,6 @@
 	MLX5_SET(query_cong_params_in, in, cong_protocol, cong_point);
 
 	return mlx5_cmd_exec_inout(dev, query_cong_params, in, out);
-<<<<<<< HEAD
-}
-
-int mlx5_cmd_alloc_memic(struct mlx5_dm *dm, phys_addr_t *addr,
-			 u64 length, u32 alignment)
-{
-	struct mlx5_core_dev *dev = dm->dev;
-	u64 num_memic_hw_pages = MLX5_CAP_DEV_MEM(dev, memic_bar_size)
-					>> PAGE_SHIFT;
-	u64 hw_start_addr = MLX5_CAP64_DEV_MEM(dev, memic_bar_start_addr);
-	u32 max_alignment = MLX5_CAP_DEV_MEM(dev, log_max_memic_addr_alignment);
-	u32 num_pages = DIV_ROUND_UP(length, PAGE_SIZE);
-	u32 out[MLX5_ST_SZ_DW(alloc_memic_out)] = {};
-	u32 in[MLX5_ST_SZ_DW(alloc_memic_in)] = {};
-	u32 mlx5_alignment;
-	u64 page_idx = 0;
-	int ret = 0;
-
-	if (!length || (length & MLX5_MEMIC_ALLOC_SIZE_MASK))
-		return -EINVAL;
-
-	/* mlx5 device sets alignment as 64*2^driver_value
-	 * so normalizing is needed.
-	 */
-	mlx5_alignment = (alignment < MLX5_MEMIC_BASE_ALIGN) ? 0 :
-			 alignment - MLX5_MEMIC_BASE_ALIGN;
-	if (mlx5_alignment > max_alignment)
-		return -EINVAL;
-
-	MLX5_SET(alloc_memic_in, in, opcode, MLX5_CMD_OP_ALLOC_MEMIC);
-	MLX5_SET(alloc_memic_in, in, range_size, num_pages * PAGE_SIZE);
-	MLX5_SET(alloc_memic_in, in, memic_size, length);
-	MLX5_SET(alloc_memic_in, in, log_memic_addr_alignment,
-		 mlx5_alignment);
-
-	while (page_idx < num_memic_hw_pages) {
-		spin_lock(&dm->lock);
-		page_idx = bitmap_find_next_zero_area(dm->memic_alloc_pages,
-						      num_memic_hw_pages,
-						      page_idx,
-						      num_pages, 0);
-
-		if (page_idx < num_memic_hw_pages)
-			bitmap_set(dm->memic_alloc_pages,
-				   page_idx, num_pages);
-
-		spin_unlock(&dm->lock);
-
-		if (page_idx >= num_memic_hw_pages)
-			break;
-
-		MLX5_SET64(alloc_memic_in, in, range_start_addr,
-			   hw_start_addr + (page_idx * PAGE_SIZE));
-
-		ret = mlx5_cmd_exec_inout(dev, alloc_memic, in, out);
-		if (ret) {
-			spin_lock(&dm->lock);
-			bitmap_clear(dm->memic_alloc_pages,
-				     page_idx, num_pages);
-			spin_unlock(&dm->lock);
-
-			if (ret == -EAGAIN) {
-				page_idx++;
-				continue;
-			}
-
-			return ret;
-		}
-
-		*addr = dev->bar_addr +
-			MLX5_GET64(alloc_memic_out, out, memic_start_addr);
-
-		return 0;
-	}
-
-	return -ENOMEM;
-}
-
-void mlx5_cmd_dealloc_memic(struct mlx5_dm *dm, phys_addr_t addr, u64 length)
-{
-	struct mlx5_core_dev *dev = dm->dev;
-	u64 hw_start_addr = MLX5_CAP64_DEV_MEM(dev, memic_bar_start_addr);
-	u32 num_pages = DIV_ROUND_UP(length, PAGE_SIZE);
-	u32 in[MLX5_ST_SZ_DW(dealloc_memic_in)] = {};
-	u64 start_page_idx;
-	int err;
-
-	addr -= dev->bar_addr;
-	start_page_idx = (addr - hw_start_addr) >> PAGE_SHIFT;
-
-	MLX5_SET(dealloc_memic_in, in, opcode, MLX5_CMD_OP_DEALLOC_MEMIC);
-	MLX5_SET64(dealloc_memic_in, in, memic_start_addr, addr);
-	MLX5_SET(dealloc_memic_in, in, memic_size, length);
-
-	err =  mlx5_cmd_exec_in(dev, dealloc_memic, in);
-	if (err)
-		return;
-
-	spin_lock(&dm->lock);
-	bitmap_clear(dm->memic_alloc_pages,
-		     start_page_idx, num_pages);
-	spin_unlock(&dm->lock);
-=======
->>>>>>> 7d2a07b7
 }
 
 void mlx5_cmd_destroy_tir(struct mlx5_core_dev *dev, u32 tirn, u16 uid)
@@ -178,11 +74,7 @@
 	MLX5_SET(destroy_rqt_in, in, opcode, MLX5_CMD_OP_DESTROY_RQT);
 	MLX5_SET(destroy_rqt_in, in, rqtn, rqtn);
 	MLX5_SET(destroy_rqt_in, in, uid, uid);
-<<<<<<< HEAD
-	mlx5_cmd_exec_in(dev, destroy_rqt, in);
-=======
 	return mlx5_cmd_exec_in(dev, destroy_rqt, in);
->>>>>>> 7d2a07b7
 }
 
 int mlx5_cmd_alloc_transport_domain(struct mlx5_core_dev *dev, u32 *tdn,
@@ -223,11 +115,7 @@
 	MLX5_SET(dealloc_pd_in, in, opcode, MLX5_CMD_OP_DEALLOC_PD);
 	MLX5_SET(dealloc_pd_in, in, pd, pdn);
 	MLX5_SET(dealloc_pd_in, in, uid, uid);
-<<<<<<< HEAD
-	mlx5_cmd_exec_in(dev, dealloc_pd, in);
-=======
 	return mlx5_cmd_exec_in(dev, dealloc_pd, in);
->>>>>>> 7d2a07b7
 }
 
 int mlx5_cmd_attach_mcg(struct mlx5_core_dev *dev, union ib_gid *mgid,
