/*
 * Copyright (c) 2013-2015, Mellanox Technologies. All rights reserved.
 *
 * This software is available to you under a choice of one of two
 * licenses.  You may choose to be licensed under the terms of the GNU
 * General Public License (GPL) Version 2, available from the file
 * COPYING in the main directory of this source tree, or the
 * OpenIB.org BSD license below:
 *
 *     Redistribution and use in source and binary forms, with or
 *     without modification, are permitted provided that the following
 *     conditions are met:
 *
 *      - Redistributions of source code must retain the above
 *        copyright notice, this list of conditions and the following
 *        disclaimer.
 *
 *      - Redistributions in binary form must reproduce the above
 *        copyright notice, this list of conditions and the following
 *        disclaimer in the documentation and/or other materials
 *        provided with the distribution.
 *
 * THE SOFTWARE IS PROVIDED "AS IS", WITHOUT WARRANTY OF ANY KIND,
 * EXPRESS OR IMPLIED, INCLUDING BUT NOT LIMITED TO THE WARRANTIES OF
 * MERCHANTABILITY, FITNESS FOR A PARTICULAR PURPOSE AND
 * NONINFRINGEMENT. IN NO EVENT SHALL THE AUTHORS OR COPYRIGHT HOLDERS
 * BE LIABLE FOR ANY CLAIM, DAMAGES OR OTHER LIABILITY, WHETHER IN AN
 * ACTION OF CONTRACT, TORT OR OTHERWISE, ARISING FROM, OUT OF OR IN
 * CONNECTION WITH THE SOFTWARE OR THE USE OR OTHER DEALINGS IN THE
 * SOFTWARE.
 */


#include <linux/kref.h>
#include <linux/random.h>
#include <linux/debugfs.h>
#include <linux/export.h>
#include <linux/delay.h>
#include <rdma/ib_umem.h>
#include <rdma/ib_umem_odp.h>
#include <rdma/ib_verbs.h>
#include "mlx5_ib.h"

enum {
	MAX_PENDING_REG_MR = 8,
};

#define MLX5_UMR_ALIGN 2048

static void clean_mr(struct mlx5_ib_dev *dev, struct mlx5_ib_mr *mr);
static void dereg_mr(struct mlx5_ib_dev *dev, struct mlx5_ib_mr *mr);
static int mr_cache_max_order(struct mlx5_ib_dev *dev);
static int unreg_umr(struct mlx5_ib_dev *dev, struct mlx5_ib_mr *mr);

static bool umr_can_use_indirect_mkey(struct mlx5_ib_dev *dev)
{
	return !MLX5_CAP_GEN(dev->mdev, umr_indirect_mkey_disabled);
}

static int destroy_mkey(struct mlx5_ib_dev *dev, struct mlx5_ib_mr *mr)
{
	int err = mlx5_core_destroy_mkey(dev->mdev, &mr->mmkey);

#ifdef CONFIG_INFINIBAND_ON_DEMAND_PAGING
	/* Wait until all page fault handlers using the mr complete. */
	synchronize_srcu(&dev->mr_srcu);
#endif

	return err;
}

static int order2idx(struct mlx5_ib_dev *dev, int order)
{
	struct mlx5_mr_cache *cache = &dev->cache;

	if (order < cache->ent[0].order)
		return 0;
	else
		return order - cache->ent[0].order;
}

static bool use_umr_mtt_update(struct mlx5_ib_mr *mr, u64 start, u64 length)
{
	return ((u64)1 << mr->order) * MLX5_ADAPTER_PAGE_SIZE >=
		length + (start & (MLX5_ADAPTER_PAGE_SIZE - 1));
}

<<<<<<< HEAD
#ifdef CONFIG_INFINIBAND_ON_DEMAND_PAGING
static void update_odp_mr(struct mlx5_ib_mr *mr)
{
	if (mr->umem->is_odp) {
		/*
		 * This barrier prevents the compiler from moving the
		 * setting of umem->odp_data->private to point to our
		 * MR, before reg_umr finished, to ensure that the MR
		 * initialization have finished before starting to
		 * handle invalidations.
		 */
		smp_wmb();
		to_ib_umem_odp(mr->umem)->private = mr;
		/*
		 * Make sure we will see the new
		 * umem->odp_data->private value in the invalidation
		 * routines, before we can get page faults on the
		 * MR. Page faults can happen once we put the MR in
		 * the tree, below this line. Without the barrier,
		 * there can be a fault handling and an invalidation
		 * before umem->odp_data->private == mr is visible to
		 * the invalidation handler.
		 */
		smp_wmb();
	}
}
#endif
=======
>>>>>>> d5395b5f

static void reg_mr_callback(int status, void *context)
{
	struct mlx5_ib_mr *mr = context;
	struct mlx5_ib_dev *dev = mr->dev;
	struct mlx5_mr_cache *cache = &dev->cache;
	int c = order2idx(dev, mr->order);
	struct mlx5_cache_ent *ent = &cache->ent[c];
	u8 key;
	unsigned long flags;
	struct mlx5_mkey_table *table = &dev->mdev->priv.mkey_table;
	int err;

	spin_lock_irqsave(&ent->lock, flags);
	ent->pending--;
	spin_unlock_irqrestore(&ent->lock, flags);
	if (status) {
		mlx5_ib_warn(dev, "async reg mr failed. status %d\n", status);
		kfree(mr);
		dev->fill_delay = 1;
		mod_timer(&dev->delay_timer, jiffies + HZ);
		return;
	}

	mr->mmkey.type = MLX5_MKEY_MR;
	spin_lock_irqsave(&dev->mdev->priv.mkey_lock, flags);
	key = dev->mdev->priv.mkey_key++;
	spin_unlock_irqrestore(&dev->mdev->priv.mkey_lock, flags);
	mr->mmkey.key = mlx5_idx_to_mkey(MLX5_GET(create_mkey_out, mr->out, mkey_index)) | key;

	cache->last_add = jiffies;

	spin_lock_irqsave(&ent->lock, flags);
	list_add_tail(&mr->list, &ent->head);
	ent->cur++;
	ent->size++;
	spin_unlock_irqrestore(&ent->lock, flags);

	write_lock_irqsave(&table->lock, flags);
	err = radix_tree_insert(&table->tree, mlx5_base_mkey(mr->mmkey.key),
				&mr->mmkey);
	if (err)
		pr_err("Error inserting to mkey tree. 0x%x\n", -err);
	write_unlock_irqrestore(&table->lock, flags);

	if (!completion_done(&ent->compl))
		complete(&ent->compl);
}

static int add_keys(struct mlx5_ib_dev *dev, int c, int num)
{
	struct mlx5_mr_cache *cache = &dev->cache;
	struct mlx5_cache_ent *ent = &cache->ent[c];
	int inlen = MLX5_ST_SZ_BYTES(create_mkey_in);
	struct mlx5_ib_mr *mr;
	void *mkc;
	u32 *in;
	int err = 0;
	int i;

	in = kzalloc(inlen, GFP_KERNEL);
	if (!in)
		return -ENOMEM;

	mkc = MLX5_ADDR_OF(create_mkey_in, in, memory_key_mkey_entry);
	for (i = 0; i < num; i++) {
		if (ent->pending >= MAX_PENDING_REG_MR) {
			err = -EAGAIN;
			break;
		}

		mr = kzalloc(sizeof(*mr), GFP_KERNEL);
		if (!mr) {
			err = -ENOMEM;
			break;
		}
		mr->order = ent->order;
		mr->allocated_from_cache = 1;
		mr->dev = dev;

		MLX5_SET(mkc, mkc, free, 1);
		MLX5_SET(mkc, mkc, umr_en, 1);
		MLX5_SET(mkc, mkc, access_mode_1_0, ent->access_mode & 0x3);
		MLX5_SET(mkc, mkc, access_mode_4_2,
			 (ent->access_mode >> 2) & 0x7);

		MLX5_SET(mkc, mkc, qpn, 0xffffff);
		MLX5_SET(mkc, mkc, translations_octword_size, ent->xlt);
		MLX5_SET(mkc, mkc, log_page_size, ent->page);

		spin_lock_irq(&ent->lock);
		ent->pending++;
		spin_unlock_irq(&ent->lock);
		err = mlx5_core_create_mkey_cb(dev->mdev, &mr->mmkey,
					       in, inlen,
					       mr->out, sizeof(mr->out),
					       reg_mr_callback, mr);
		if (err) {
			spin_lock_irq(&ent->lock);
			ent->pending--;
			spin_unlock_irq(&ent->lock);
			mlx5_ib_warn(dev, "create mkey failed %d\n", err);
			kfree(mr);
			break;
		}
	}

	kfree(in);
	return err;
}

static void remove_keys(struct mlx5_ib_dev *dev, int c, int num)
{
	struct mlx5_mr_cache *cache = &dev->cache;
	struct mlx5_cache_ent *ent = &cache->ent[c];
	struct mlx5_ib_mr *tmp_mr;
	struct mlx5_ib_mr *mr;
	LIST_HEAD(del_list);
	int i;

	for (i = 0; i < num; i++) {
		spin_lock_irq(&ent->lock);
		if (list_empty(&ent->head)) {
			spin_unlock_irq(&ent->lock);
			break;
		}
		mr = list_first_entry(&ent->head, struct mlx5_ib_mr, list);
		list_move(&mr->list, &del_list);
		ent->cur--;
		ent->size--;
		spin_unlock_irq(&ent->lock);
		mlx5_core_destroy_mkey(dev->mdev, &mr->mmkey);
	}

#ifdef CONFIG_INFINIBAND_ON_DEMAND_PAGING
	synchronize_srcu(&dev->mr_srcu);
#endif

	list_for_each_entry_safe(mr, tmp_mr, &del_list, list) {
		list_del(&mr->list);
		kfree(mr);
	}
}

static ssize_t size_write(struct file *filp, const char __user *buf,
			  size_t count, loff_t *pos)
{
	struct mlx5_cache_ent *ent = filp->private_data;
	struct mlx5_ib_dev *dev = ent->dev;
	char lbuf[20] = {0};
	u32 var;
	int err;
	int c;

	count = min(count, sizeof(lbuf) - 1);
	if (copy_from_user(lbuf, buf, count))
		return -EFAULT;

	c = order2idx(dev, ent->order);

	if (sscanf(lbuf, "%u", &var) != 1)
		return -EINVAL;

	if (var < ent->limit)
		return -EINVAL;

	if (var > ent->size) {
		do {
			err = add_keys(dev, c, var - ent->size);
			if (err && err != -EAGAIN)
				return err;

			usleep_range(3000, 5000);
		} while (err);
	} else if (var < ent->size) {
		remove_keys(dev, c, ent->size - var);
	}

	return count;
}

static ssize_t size_read(struct file *filp, char __user *buf, size_t count,
			 loff_t *pos)
{
	struct mlx5_cache_ent *ent = filp->private_data;
	char lbuf[20];
	int err;

	err = snprintf(lbuf, sizeof(lbuf), "%d\n", ent->size);
	if (err < 0)
		return err;

	return simple_read_from_buffer(buf, count, pos, lbuf, err);
}

static const struct file_operations size_fops = {
	.owner	= THIS_MODULE,
	.open	= simple_open,
	.write	= size_write,
	.read	= size_read,
};

static ssize_t limit_write(struct file *filp, const char __user *buf,
			   size_t count, loff_t *pos)
{
	struct mlx5_cache_ent *ent = filp->private_data;
	struct mlx5_ib_dev *dev = ent->dev;
	char lbuf[20] = {0};
	u32 var;
	int err;
	int c;

	count = min(count, sizeof(lbuf) - 1);
	if (copy_from_user(lbuf, buf, count))
		return -EFAULT;

	c = order2idx(dev, ent->order);

	if (sscanf(lbuf, "%u", &var) != 1)
		return -EINVAL;

	if (var > ent->size)
		return -EINVAL;

	ent->limit = var;

	if (ent->cur < ent->limit) {
		err = add_keys(dev, c, 2 * ent->limit - ent->cur);
		if (err)
			return err;
	}

	return count;
}

static ssize_t limit_read(struct file *filp, char __user *buf, size_t count,
			  loff_t *pos)
{
	struct mlx5_cache_ent *ent = filp->private_data;
	char lbuf[20];
	int err;

	err = snprintf(lbuf, sizeof(lbuf), "%d\n", ent->limit);
	if (err < 0)
		return err;

	return simple_read_from_buffer(buf, count, pos, lbuf, err);
}

static const struct file_operations limit_fops = {
	.owner	= THIS_MODULE,
	.open	= simple_open,
	.write	= limit_write,
	.read	= limit_read,
};

static int someone_adding(struct mlx5_mr_cache *cache)
{
	int i;

	for (i = 0; i < MAX_MR_CACHE_ENTRIES; i++) {
		if (cache->ent[i].cur < cache->ent[i].limit)
			return 1;
	}

	return 0;
}

static void __cache_work_func(struct mlx5_cache_ent *ent)
{
	struct mlx5_ib_dev *dev = ent->dev;
	struct mlx5_mr_cache *cache = &dev->cache;
	int i = order2idx(dev, ent->order);
	int err;

	if (cache->stopped)
		return;

	ent = &dev->cache.ent[i];
	if (ent->cur < 2 * ent->limit && !dev->fill_delay) {
		err = add_keys(dev, i, 1);
		if (ent->cur < 2 * ent->limit) {
			if (err == -EAGAIN) {
				mlx5_ib_dbg(dev, "returned eagain, order %d\n",
					    i + 2);
				queue_delayed_work(cache->wq, &ent->dwork,
						   msecs_to_jiffies(3));
			} else if (err) {
				mlx5_ib_warn(dev, "command failed order %d, err %d\n",
					     i + 2, err);
				queue_delayed_work(cache->wq, &ent->dwork,
						   msecs_to_jiffies(1000));
			} else {
				queue_work(cache->wq, &ent->work);
			}
		}
	} else if (ent->cur > 2 * ent->limit) {
		/*
		 * The remove_keys() logic is performed as garbage collection
		 * task. Such task is intended to be run when no other active
		 * processes are running.
		 *
		 * The need_resched() will return TRUE if there are user tasks
		 * to be activated in near future.
		 *
		 * In such case, we don't execute remove_keys() and postpone
		 * the garbage collection work to try to run in next cycle,
		 * in order to free CPU resources to other tasks.
		 */
		if (!need_resched() && !someone_adding(cache) &&
		    time_after(jiffies, cache->last_add + 300 * HZ)) {
			remove_keys(dev, i, 1);
			if (ent->cur > ent->limit)
				queue_work(cache->wq, &ent->work);
		} else {
			queue_delayed_work(cache->wq, &ent->dwork, 300 * HZ);
		}
	}
}

static void delayed_cache_work_func(struct work_struct *work)
{
	struct mlx5_cache_ent *ent;

	ent = container_of(work, struct mlx5_cache_ent, dwork.work);
	__cache_work_func(ent);
}

static void cache_work_func(struct work_struct *work)
{
	struct mlx5_cache_ent *ent;

	ent = container_of(work, struct mlx5_cache_ent, work);
	__cache_work_func(ent);
}

struct mlx5_ib_mr *mlx5_mr_cache_alloc(struct mlx5_ib_dev *dev, int entry)
{
	struct mlx5_mr_cache *cache = &dev->cache;
	struct mlx5_cache_ent *ent;
	struct mlx5_ib_mr *mr;
	int err;

	if (entry < 0 || entry >= MAX_MR_CACHE_ENTRIES) {
		mlx5_ib_err(dev, "cache entry %d is out of range\n", entry);
		return ERR_PTR(-EINVAL);
	}

	ent = &cache->ent[entry];
	while (1) {
		spin_lock_irq(&ent->lock);
		if (list_empty(&ent->head)) {
			spin_unlock_irq(&ent->lock);

			err = add_keys(dev, entry, 1);
			if (err && err != -EAGAIN)
				return ERR_PTR(err);

			wait_for_completion(&ent->compl);
		} else {
			mr = list_first_entry(&ent->head, struct mlx5_ib_mr,
					      list);
			list_del(&mr->list);
			ent->cur--;
			spin_unlock_irq(&ent->lock);
			if (ent->cur < ent->limit)
				queue_work(cache->wq, &ent->work);
			return mr;
		}
	}
}

static struct mlx5_ib_mr *alloc_cached_mr(struct mlx5_ib_dev *dev, int order)
{
	struct mlx5_mr_cache *cache = &dev->cache;
	struct mlx5_ib_mr *mr = NULL;
	struct mlx5_cache_ent *ent;
	int last_umr_cache_entry;
	int c;
	int i;

	c = order2idx(dev, order);
	last_umr_cache_entry = order2idx(dev, mr_cache_max_order(dev));
	if (c < 0 || c > last_umr_cache_entry) {
		mlx5_ib_warn(dev, "order %d, cache index %d\n", order, c);
		return NULL;
	}

	for (i = c; i <= last_umr_cache_entry; i++) {
		ent = &cache->ent[i];

		mlx5_ib_dbg(dev, "order %d, cache index %d\n", ent->order, i);

		spin_lock_irq(&ent->lock);
		if (!list_empty(&ent->head)) {
			mr = list_first_entry(&ent->head, struct mlx5_ib_mr,
					      list);
			list_del(&mr->list);
			ent->cur--;
			spin_unlock_irq(&ent->lock);
			if (ent->cur < ent->limit)
				queue_work(cache->wq, &ent->work);
			break;
		}
		spin_unlock_irq(&ent->lock);

		queue_work(cache->wq, &ent->work);
	}

	if (!mr)
		cache->ent[c].miss++;

	return mr;
}

void mlx5_mr_cache_free(struct mlx5_ib_dev *dev, struct mlx5_ib_mr *mr)
{
	struct mlx5_mr_cache *cache = &dev->cache;
	struct mlx5_cache_ent *ent;
	int shrink = 0;
	int c;

	if (!mr->allocated_from_cache)
		return;

	c = order2idx(dev, mr->order);
	WARN_ON(c < 0 || c >= MAX_MR_CACHE_ENTRIES);

	if (unreg_umr(dev, mr)) {
		mr->allocated_from_cache = false;
		destroy_mkey(dev, mr);
		ent = &cache->ent[c];
		if (ent->cur < ent->limit)
			queue_work(cache->wq, &ent->work);
		return;
	}

	ent = &cache->ent[c];
	spin_lock_irq(&ent->lock);
	list_add_tail(&mr->list, &ent->head);
	ent->cur++;
	if (ent->cur > 2 * ent->limit)
		shrink = 1;
	spin_unlock_irq(&ent->lock);

	if (shrink)
		queue_work(cache->wq, &ent->work);
}

static void clean_keys(struct mlx5_ib_dev *dev, int c)
{
	struct mlx5_mr_cache *cache = &dev->cache;
	struct mlx5_cache_ent *ent = &cache->ent[c];
	struct mlx5_ib_mr *tmp_mr;
	struct mlx5_ib_mr *mr;
	LIST_HEAD(del_list);

	cancel_delayed_work(&ent->dwork);
	while (1) {
		spin_lock_irq(&ent->lock);
		if (list_empty(&ent->head)) {
			spin_unlock_irq(&ent->lock);
			break;
		}
		mr = list_first_entry(&ent->head, struct mlx5_ib_mr, list);
		list_move(&mr->list, &del_list);
		ent->cur--;
		ent->size--;
		spin_unlock_irq(&ent->lock);
		mlx5_core_destroy_mkey(dev->mdev, &mr->mmkey);
	}

#ifdef CONFIG_INFINIBAND_ON_DEMAND_PAGING
	synchronize_srcu(&dev->mr_srcu);
#endif

	list_for_each_entry_safe(mr, tmp_mr, &del_list, list) {
		list_del(&mr->list);
		kfree(mr);
	}
}

static void mlx5_mr_cache_debugfs_cleanup(struct mlx5_ib_dev *dev)
{
	if (!mlx5_debugfs_root || dev->rep)
		return;

	debugfs_remove_recursive(dev->cache.root);
	dev->cache.root = NULL;
}

static int mlx5_mr_cache_debugfs_init(struct mlx5_ib_dev *dev)
{
	struct mlx5_mr_cache *cache = &dev->cache;
	struct mlx5_cache_ent *ent;
	int i;

	if (!mlx5_debugfs_root || dev->rep)
		return 0;

	cache->root = debugfs_create_dir("mr_cache", dev->mdev->priv.dbg_root);
	if (!cache->root)
		return -ENOMEM;

	for (i = 0; i < MAX_MR_CACHE_ENTRIES; i++) {
		ent = &cache->ent[i];
		sprintf(ent->name, "%d", ent->order);
		ent->dir = debugfs_create_dir(ent->name,  cache->root);
		if (!ent->dir)
			goto err;

		ent->fsize = debugfs_create_file("size", 0600, ent->dir, ent,
						 &size_fops);
		if (!ent->fsize)
			goto err;

		ent->flimit = debugfs_create_file("limit", 0600, ent->dir, ent,
						  &limit_fops);
		if (!ent->flimit)
			goto err;

		ent->fcur = debugfs_create_u32("cur", 0400, ent->dir,
					       &ent->cur);
		if (!ent->fcur)
			goto err;

		ent->fmiss = debugfs_create_u32("miss", 0600, ent->dir,
						&ent->miss);
		if (!ent->fmiss)
			goto err;
	}

	return 0;
err:
	mlx5_mr_cache_debugfs_cleanup(dev);

	return -ENOMEM;
}

static void delay_time_func(unsigned long ctx)
{
	struct mlx5_ib_dev *dev = (struct mlx5_ib_dev *)ctx;

	dev->fill_delay = 0;
}

int mlx5_mr_cache_init(struct mlx5_ib_dev *dev)
{
	struct mlx5_mr_cache *cache = &dev->cache;
	struct mlx5_cache_ent *ent;
	int err;
	int i;

	mutex_init(&dev->slow_path_mutex);
	cache->wq = alloc_ordered_workqueue("mkey_cache", WQ_MEM_RECLAIM);
	if (!cache->wq) {
		mlx5_ib_warn(dev, "failed to create work queue\n");
		return -ENOMEM;
	}

	setup_timer(&dev->delay_timer, delay_time_func, (unsigned long)dev);
	for (i = 0; i < MAX_MR_CACHE_ENTRIES; i++) {
		ent = &cache->ent[i];
		INIT_LIST_HEAD(&ent->head);
		spin_lock_init(&ent->lock);
		ent->order = i + 2;
		ent->dev = dev;
		ent->limit = 0;

		init_completion(&ent->compl);
		INIT_WORK(&ent->work, cache_work_func);
		INIT_DELAYED_WORK(&ent->dwork, delayed_cache_work_func);

		if (i > MR_CACHE_LAST_STD_ENTRY) {
			mlx5_odp_init_mr_cache_entry(ent);
			continue;
		}

		if (ent->order > mr_cache_max_order(dev))
			continue;

		ent->page = PAGE_SHIFT;
		ent->xlt = (1 << ent->order) * sizeof(struct mlx5_mtt) /
			   MLX5_IB_UMR_OCTOWORD;
		ent->access_mode = MLX5_MKC_ACCESS_MODE_MTT;
		if ((dev->mdev->profile->mask & MLX5_PROF_MASK_MR_CACHE) &&
		    !dev->rep &&
		    mlx5_core_is_pf(dev->mdev))
			ent->limit = dev->mdev->profile->mr_cache[i].limit;
		else
			ent->limit = 0;
		queue_work(cache->wq, &ent->work);
	}

	err = mlx5_mr_cache_debugfs_init(dev);
	if (err)
		mlx5_ib_warn(dev, "cache debugfs failure\n");

	/*
	 * We don't want to fail driver if debugfs failed to initialize,
	 * so we are not forwarding error to the user.
	 */

	return 0;
}

static void wait_for_async_commands(struct mlx5_ib_dev *dev)
{
	struct mlx5_mr_cache *cache = &dev->cache;
	struct mlx5_cache_ent *ent;
	int total = 0;
	int i;
	int j;

	for (i = 0; i < MAX_MR_CACHE_ENTRIES; i++) {
		ent = &cache->ent[i];
		for (j = 0 ; j < 1000; j++) {
			if (!ent->pending)
				break;
			msleep(50);
		}
	}
	for (i = 0; i < MAX_MR_CACHE_ENTRIES; i++) {
		ent = &cache->ent[i];
		total += ent->pending;
	}

	if (total)
		mlx5_ib_warn(dev, "aborted while there are %d pending mr requests\n", total);
	else
		mlx5_ib_warn(dev, "done with all pending requests\n");
}

int mlx5_mr_cache_cleanup(struct mlx5_ib_dev *dev)
{
	int i;

	if (!dev->cache.wq)
		return 0;

	dev->cache.stopped = 1;
	flush_workqueue(dev->cache.wq);

	mlx5_mr_cache_debugfs_cleanup(dev);

	for (i = 0; i < MAX_MR_CACHE_ENTRIES; i++)
		clean_keys(dev, i);

	destroy_workqueue(dev->cache.wq);
	wait_for_async_commands(dev);
	del_timer_sync(&dev->delay_timer);

	return 0;
}

struct ib_mr *mlx5_ib_get_dma_mr(struct ib_pd *pd, int acc)
{
	struct mlx5_ib_dev *dev = to_mdev(pd->device);
	int inlen = MLX5_ST_SZ_BYTES(create_mkey_in);
	struct mlx5_core_dev *mdev = dev->mdev;
	struct mlx5_ib_mr *mr;
	void *mkc;
	u32 *in;
	int err;

	mr = kzalloc(sizeof(*mr), GFP_KERNEL);
	if (!mr)
		return ERR_PTR(-ENOMEM);

	in = kzalloc(inlen, GFP_KERNEL);
	if (!in) {
		err = -ENOMEM;
		goto err_free;
	}

	mkc = MLX5_ADDR_OF(create_mkey_in, in, memory_key_mkey_entry);

	MLX5_SET(mkc, mkc, access_mode_1_0, MLX5_MKC_ACCESS_MODE_PA);
	MLX5_SET(mkc, mkc, a, !!(acc & IB_ACCESS_REMOTE_ATOMIC));
	MLX5_SET(mkc, mkc, rw, !!(acc & IB_ACCESS_REMOTE_WRITE));
	MLX5_SET(mkc, mkc, rr, !!(acc & IB_ACCESS_REMOTE_READ));
	MLX5_SET(mkc, mkc, lw, !!(acc & IB_ACCESS_LOCAL_WRITE));
	MLX5_SET(mkc, mkc, lr, 1);

	MLX5_SET(mkc, mkc, length64, 1);
	MLX5_SET(mkc, mkc, pd, to_mpd(pd)->pdn);
	MLX5_SET(mkc, mkc, qpn, 0xffffff);
	MLX5_SET64(mkc, mkc, start_addr, 0);

	err = mlx5_core_create_mkey(mdev, &mr->mmkey, in, inlen);
	if (err)
		goto err_in;

	kfree(in);
	mr->mmkey.type = MLX5_MKEY_MR;
	mr->ibmr.lkey = mr->mmkey.key;
	mr->ibmr.rkey = mr->mmkey.key;
	mr->umem = NULL;

	return &mr->ibmr;

err_in:
	kfree(in);

err_free:
	kfree(mr);

	return ERR_PTR(err);
}

static int get_octo_len(u64 addr, u64 len, int page_shift)
{
	u64 page_size = 1ULL << page_shift;
	u64 offset;
	int npages;

	offset = addr & (page_size - 1);
	npages = ALIGN(len + offset, page_size) >> page_shift;
	return (npages + 1) / 2;
}

static int mr_cache_max_order(struct mlx5_ib_dev *dev)
{
	if (MLX5_CAP_GEN(dev->mdev, umr_extended_translation_offset))
		return MR_CACHE_LAST_STD_ENTRY + 2;
	return MLX5_MAX_UMR_SHIFT;
}

static int mr_umem_get(struct ib_pd *pd, u64 start, u64 length,
		       int access_flags, struct ib_umem **umem,
		       int *npages, int *page_shift, int *ncont,
		       int *order)
{
	struct mlx5_ib_dev *dev = to_mdev(pd->device);
	struct ib_umem *u;
	int err;

	*umem = NULL;

	u = ib_umem_get(pd->uobject->context, start, length, access_flags, 0);
	err = PTR_ERR_OR_ZERO(u);
	if (err) {
		mlx5_ib_dbg(dev, "umem get failed (%d)\n", err);
		return err;
	}

	mlx5_ib_cont_pages(u, start, MLX5_MKEY_PAGE_SHIFT_MASK, npages,
			   page_shift, ncont, order);
	if (!*npages) {
		mlx5_ib_warn(dev, "avoid zero region\n");
		ib_umem_release(u);
		return -EINVAL;
	}

	*umem = u;

	mlx5_ib_dbg(dev, "npages %d, ncont %d, order %d, page_shift %d\n",
		    *npages, *ncont, *order, *page_shift);

	return 0;
}

static void mlx5_ib_umr_done(struct ib_cq *cq, struct ib_wc *wc)
{
	struct mlx5_ib_umr_context *context =
		container_of(wc->wr_cqe, struct mlx5_ib_umr_context, cqe);

	context->status = wc->status;
	complete(&context->done);
}

static inline void mlx5_ib_init_umr_context(struct mlx5_ib_umr_context *context)
{
	context->cqe.done = mlx5_ib_umr_done;
	context->status = -1;
	init_completion(&context->done);
}

static int mlx5_ib_post_send_wait(struct mlx5_ib_dev *dev,
				  struct mlx5_umr_wr *umrwr)
{
	struct umr_common *umrc = &dev->umrc;
	const struct ib_send_wr *bad;
	int err;
	struct mlx5_ib_umr_context umr_context;

	mlx5_ib_init_umr_context(&umr_context);
	umrwr->wr.wr_cqe = &umr_context.cqe;

	down(&umrc->sem);
	err = ib_post_send(umrc->qp, &umrwr->wr, &bad);
	if (err) {
		mlx5_ib_warn(dev, "UMR post send failed, err %d\n", err);
	} else {
		wait_for_completion(&umr_context.done);
		if (umr_context.status != IB_WC_SUCCESS) {
			mlx5_ib_warn(dev, "reg umr failed (%u)\n",
				     umr_context.status);
			err = -EFAULT;
		}
	}
	up(&umrc->sem);
	return err;
}

static struct mlx5_ib_mr *alloc_mr_from_cache(
				  struct ib_pd *pd, struct ib_umem *umem,
				  u64 virt_addr, u64 len, int npages,
				  int page_shift, int order, int access_flags)
{
	struct mlx5_ib_dev *dev = to_mdev(pd->device);
	struct mlx5_ib_mr *mr;
	int err = 0;
	int i;

	for (i = 0; i < 1; i++) {
		mr = alloc_cached_mr(dev, order);
		if (mr)
			break;

		err = add_keys(dev, order2idx(dev, order), 1);
		if (err && err != -EAGAIN) {
			mlx5_ib_warn(dev, "add_keys failed, err %d\n", err);
			break;
		}
	}

	if (!mr)
		return ERR_PTR(-EAGAIN);

	mr->ibmr.pd = pd;
	mr->umem = umem;
	mr->access_flags = access_flags;
	mr->desc_size = sizeof(struct mlx5_mtt);
	mr->mmkey.iova = virt_addr;
	mr->mmkey.size = len;
	mr->mmkey.pd = to_mpd(pd)->pdn;

	return mr;
}

static inline int populate_xlt(struct mlx5_ib_mr *mr, int idx, int npages,
			       void *xlt, int page_shift, size_t size,
			       int flags)
{
	struct mlx5_ib_dev *dev = mr->dev;
	struct ib_umem *umem = mr->umem;

	if (flags & MLX5_IB_UPD_XLT_INDIRECT) {
		if (!umr_can_use_indirect_mkey(dev))
			return -EPERM;
		mlx5_odp_populate_klm(xlt, idx, npages, mr, flags);
		return npages;
	}

	npages = min_t(size_t, npages, ib_umem_num_pages(umem) - idx);

	if (!(flags & MLX5_IB_UPD_XLT_ZAP)) {
		__mlx5_ib_populate_pas(dev, umem, page_shift,
				       idx, npages, xlt,
				       MLX5_IB_MTT_PRESENT);
		/* Clear padding after the pages
		 * brought from the umem.
		 */
		memset(xlt + (npages * sizeof(struct mlx5_mtt)), 0,
		       size - npages * sizeof(struct mlx5_mtt));
	}

	return npages;
}

#define MLX5_MAX_UMR_CHUNK ((1 << (MLX5_MAX_UMR_SHIFT + 4)) - \
			    MLX5_UMR_MTT_ALIGNMENT)
#define MLX5_SPARE_UMR_CHUNK 0x10000

int mlx5_ib_update_xlt(struct mlx5_ib_mr *mr, u64 idx, int npages,
		       int page_shift, int flags)
{
	struct mlx5_ib_dev *dev = mr->dev;
	struct device *ddev = dev->ib_dev.dev.parent;
	int size;
	void *xlt;
	dma_addr_t dma;
	struct mlx5_umr_wr wr;
	struct ib_sge sg;
	int err = 0;
	int desc_size = (flags & MLX5_IB_UPD_XLT_INDIRECT)
			       ? sizeof(struct mlx5_klm)
			       : sizeof(struct mlx5_mtt);
	const int page_align = MLX5_UMR_MTT_ALIGNMENT / desc_size;
	const int page_mask = page_align - 1;
	size_t pages_mapped = 0;
	size_t pages_to_map = 0;
	size_t pages_iter = 0;
	gfp_t gfp;
	bool use_emergency_page = false;

	if ((flags & MLX5_IB_UPD_XLT_INDIRECT) &&
	    !umr_can_use_indirect_mkey(dev))
		return -EPERM;

	/* UMR copies MTTs in units of MLX5_UMR_MTT_ALIGNMENT bytes,
	 * so we need to align the offset and length accordingly
	 */
	if (idx & page_mask) {
		npages += idx & page_mask;
		idx &= ~page_mask;
	}

	gfp = flags & MLX5_IB_UPD_XLT_ATOMIC ? GFP_ATOMIC : GFP_KERNEL;
	gfp |= __GFP_ZERO | __GFP_NOWARN;

	pages_to_map = ALIGN(npages, page_align);
	size = desc_size * pages_to_map;
	size = min_t(int, size, MLX5_MAX_UMR_CHUNK);

	xlt = (void *)__get_free_pages(gfp, get_order(size));
	if (!xlt && size > MLX5_SPARE_UMR_CHUNK) {
		mlx5_ib_dbg(dev, "Failed to allocate %d bytes of order %d. fallback to spare UMR allocation od %d bytes\n",
			    size, get_order(size), MLX5_SPARE_UMR_CHUNK);

		size = MLX5_SPARE_UMR_CHUNK;
		xlt = (void *)__get_free_pages(gfp, get_order(size));
	}

	if (!xlt) {
		mlx5_ib_warn(dev, "Using XLT emergency buffer\n");
		xlt = (void *)mlx5_ib_get_xlt_emergency_page();
		size = PAGE_SIZE;
		memset(xlt, 0, size);
		use_emergency_page = true;
	}
	pages_iter = size / desc_size;
	dma = dma_map_single(ddev, xlt, size, DMA_TO_DEVICE);
	if (dma_mapping_error(ddev, dma)) {
		mlx5_ib_err(dev, "unable to map DMA during XLT update.\n");
		err = -ENOMEM;
		goto free_xlt;
	}

	sg.addr = dma;
	sg.lkey = dev->umrc.pd->local_dma_lkey;

	memset(&wr, 0, sizeof(wr));
	wr.wr.send_flags = MLX5_IB_SEND_UMR_UPDATE_XLT;
	if (!(flags & MLX5_IB_UPD_XLT_ENABLE))
		wr.wr.send_flags |= MLX5_IB_SEND_UMR_FAIL_IF_FREE;
	wr.wr.sg_list = &sg;
	wr.wr.num_sge = 1;
	wr.wr.opcode = MLX5_IB_WR_UMR;

	wr.pd = mr->ibmr.pd;
	wr.mkey = mr->mmkey.key;
	wr.length = mr->mmkey.size;
	wr.virt_addr = mr->mmkey.iova;
	wr.access_flags = mr->access_flags;
	wr.page_shift = page_shift;

	for (pages_mapped = 0;
	     pages_mapped < pages_to_map && !err;
	     pages_mapped += pages_iter, idx += pages_iter) {
		npages = min_t(int, pages_iter, pages_to_map - pages_mapped);
		dma_sync_single_for_cpu(ddev, dma, size, DMA_TO_DEVICE);
		npages = populate_xlt(mr, idx, npages, xlt,
				      page_shift, size, flags);

		dma_sync_single_for_device(ddev, dma, size, DMA_TO_DEVICE);

		sg.length = ALIGN(npages * desc_size,
				  MLX5_UMR_MTT_ALIGNMENT);

		if (pages_mapped + pages_iter >= pages_to_map) {
			if (flags & MLX5_IB_UPD_XLT_ENABLE)
				wr.wr.send_flags |=
					MLX5_IB_SEND_UMR_ENABLE_MR |
					MLX5_IB_SEND_UMR_UPDATE_PD_ACCESS |
					MLX5_IB_SEND_UMR_UPDATE_TRANSLATION;
			if (flags & MLX5_IB_UPD_XLT_PD ||
			    flags & MLX5_IB_UPD_XLT_ACCESS)
				wr.wr.send_flags |=
					MLX5_IB_SEND_UMR_UPDATE_PD_ACCESS;
			if (flags & MLX5_IB_UPD_XLT_ADDR)
				wr.wr.send_flags |=
					MLX5_IB_SEND_UMR_UPDATE_TRANSLATION;
		}

		wr.offset = idx * desc_size;
		wr.xlt_size = sg.length;

		err = mlx5_ib_post_send_wait(dev, &wr);
	}
	dma_unmap_single(ddev, dma, size, DMA_TO_DEVICE);

free_xlt:
	if (use_emergency_page)
		mlx5_ib_put_xlt_emergency_page();
	else
		free_pages((unsigned long)xlt, get_order(size));

	return err;
}

/*
 * If ibmr is NULL it will be allocated by reg_create.
 * Else, the given ibmr will be used.
 */
static struct mlx5_ib_mr *reg_create(struct ib_mr *ibmr, struct ib_pd *pd,
				     u64 virt_addr, u64 length,
				     struct ib_umem *umem, int npages,
				     int page_shift, int access_flags,
				     bool populate)
{
	struct mlx5_ib_dev *dev = to_mdev(pd->device);
	struct mlx5_ib_mr *mr;
	__be64 *pas;
	void *mkc;
	int inlen;
	u32 *in;
	int err;
	bool pg_cap = !!(MLX5_CAP_GEN(dev->mdev, pg));

	mr = ibmr ? to_mmr(ibmr) : kzalloc(sizeof(*mr), GFP_KERNEL);
	if (!mr)
		return ERR_PTR(-ENOMEM);

	mr->ibmr.pd = pd;
	mr->access_flags = access_flags;

	inlen = MLX5_ST_SZ_BYTES(create_mkey_in);
	if (populate)
		inlen += sizeof(*pas) * roundup(npages, 2);
	in = kvzalloc(inlen, GFP_KERNEL);
	if (!in) {
		err = -ENOMEM;
		goto err_1;
	}
	pas = (__be64 *)MLX5_ADDR_OF(create_mkey_in, in, klm_pas_mtt);
	if (populate && !(access_flags & IB_ACCESS_ON_DEMAND))
		mlx5_ib_populate_pas(dev, umem, page_shift, pas,
				     pg_cap ? MLX5_IB_MTT_PRESENT : 0);

	/* The pg_access bit allows setting the access flags
	 * in the page list submitted with the command. */
	MLX5_SET(create_mkey_in, in, pg_access, !!(pg_cap));

	mkc = MLX5_ADDR_OF(create_mkey_in, in, memory_key_mkey_entry);
	MLX5_SET(mkc, mkc, free, !populate);
	MLX5_SET(mkc, mkc, access_mode_1_0, MLX5_MKC_ACCESS_MODE_MTT);
	MLX5_SET(mkc, mkc, a, !!(access_flags & IB_ACCESS_REMOTE_ATOMIC));
	MLX5_SET(mkc, mkc, rw, !!(access_flags & IB_ACCESS_REMOTE_WRITE));
	MLX5_SET(mkc, mkc, rr, !!(access_flags & IB_ACCESS_REMOTE_READ));
	MLX5_SET(mkc, mkc, lw, !!(access_flags & IB_ACCESS_LOCAL_WRITE));
	MLX5_SET(mkc, mkc, lr, 1);
	MLX5_SET(mkc, mkc, umr_en, 1);

	MLX5_SET64(mkc, mkc, start_addr, virt_addr);
	MLX5_SET64(mkc, mkc, len, length);
	MLX5_SET(mkc, mkc, pd, to_mpd(pd)->pdn);
	MLX5_SET(mkc, mkc, bsf_octword_size, 0);
	MLX5_SET(mkc, mkc, translations_octword_size,
		 get_octo_len(virt_addr, length, page_shift));
	MLX5_SET(mkc, mkc, log_page_size, page_shift);
	MLX5_SET(mkc, mkc, qpn, 0xffffff);
	if (populate) {
		MLX5_SET(create_mkey_in, in, translations_octword_actual_size,
			 get_octo_len(virt_addr, length, page_shift));
	}

	err = mlx5_core_create_mkey(dev->mdev, &mr->mmkey, in, inlen);
	if (err) {
		mlx5_ib_warn(dev, "create mkey failed\n");
		goto err_2;
	}
	mr->mmkey.type = MLX5_MKEY_MR;
	mr->desc_size = sizeof(struct mlx5_mtt);
	mr->dev = dev;
	kvfree(in);

	mlx5_ib_dbg(dev, "mkey = 0x%x\n", mr->mmkey.key);

	return mr;

err_2:
	kvfree(in);

err_1:
	if (!ibmr)
		kfree(mr);

	return ERR_PTR(err);
}

static void set_mr_fields(struct mlx5_ib_dev *dev, struct mlx5_ib_mr *mr,
<<<<<<< HEAD
			  int npages, u64 length, int access_flags)
=======
			  u64 length, int access_flags)
>>>>>>> d5395b5f
{
	mr->ibmr.lkey = mr->mmkey.key;
	mr->ibmr.rkey = mr->mmkey.key;
	mr->ibmr.length = length;
	mr->access_flags = access_flags;
}

static struct ib_mr *mlx5_ib_get_memic_mr(struct ib_pd *pd, u64 memic_addr,
					  u64 length, int acc)
{
	struct mlx5_ib_dev *dev = to_mdev(pd->device);
	int inlen = MLX5_ST_SZ_BYTES(create_mkey_in);
	struct mlx5_core_dev *mdev = dev->mdev;
	struct mlx5_ib_mr *mr;
	void *mkc;
	u32 *in;
	int err;

	mr = kzalloc(sizeof(*mr), GFP_KERNEL);
	if (!mr)
		return ERR_PTR(-ENOMEM);

	in = kzalloc(inlen, GFP_KERNEL);
	if (!in) {
		err = -ENOMEM;
		goto err_free;
	}

	mkc = MLX5_ADDR_OF(create_mkey_in, in, memory_key_mkey_entry);

	MLX5_SET(mkc, mkc, access_mode_1_0, MLX5_MKC_ACCESS_MODE_MEMIC & 0x3);
	MLX5_SET(mkc, mkc, access_mode_4_2,
		 (MLX5_MKC_ACCESS_MODE_MEMIC >> 2) & 0x7);
	MLX5_SET(mkc, mkc, a, !!(acc & IB_ACCESS_REMOTE_ATOMIC));
	MLX5_SET(mkc, mkc, rw, !!(acc & IB_ACCESS_REMOTE_WRITE));
	MLX5_SET(mkc, mkc, rr, !!(acc & IB_ACCESS_REMOTE_READ));
	MLX5_SET(mkc, mkc, lw, !!(acc & IB_ACCESS_LOCAL_WRITE));
	MLX5_SET(mkc, mkc, lr, 1);

	MLX5_SET64(mkc, mkc, len, length);
	MLX5_SET(mkc, mkc, pd, to_mpd(pd)->pdn);
	MLX5_SET(mkc, mkc, qpn, 0xffffff);
	MLX5_SET64(mkc, mkc, start_addr,
		   memic_addr - pci_resource_start(dev->mdev->pdev, 0));

	err = mlx5_core_create_mkey(mdev, &mr->mmkey, in, inlen);
	if (err)
		goto err_in;

	kfree(in);

<<<<<<< HEAD
	mr->umem = NULL;
	set_mr_fields(dev, mr, 0, length, acc);
=======
	set_mr_fields(dev, mr, length, acc);
>>>>>>> d5395b5f

	return &mr->ibmr;

err_in:
	kfree(in);

err_free:
	kfree(mr);

	return ERR_PTR(err);
}

struct ib_mr *mlx5_ib_reg_dm_mr(struct ib_pd *pd, struct ib_dm *dm,
				struct ib_dm_mr_attr *attr,
				struct uverbs_attr_bundle *attrs)
{
	struct mlx5_ib_dm *mdm = to_mdm(dm);
	u64 memic_addr;

	if (attr->access_flags & ~MLX5_IB_DM_ALLOWED_ACCESS)
		return ERR_PTR(-EINVAL);

	memic_addr = mdm->dev_addr + attr->offset;

	return mlx5_ib_get_memic_mr(pd, memic_addr, attr->length,
				    attr->access_flags);
}

struct ib_mr *mlx5_ib_reg_user_mr(struct ib_pd *pd, u64 start, u64 length,
				  u64 virt_addr, int access_flags,
				  struct ib_udata *udata)
{
	struct mlx5_ib_dev *dev = to_mdev(pd->device);
	struct mlx5_ib_mr *mr = NULL;
	bool use_umr;
	struct ib_umem *umem;
	int page_shift;
	int npages;
	int ncont;
	int order;
	int err;

	if (!IS_ENABLED(CONFIG_INFINIBAND_USER_MEM))
		return ERR_PTR(-EOPNOTSUPP);

	mlx5_ib_dbg(dev, "start 0x%llx, virt_addr 0x%llx, length 0x%llx, access_flags 0x%x\n",
		    start, virt_addr, length, access_flags);

#ifdef CONFIG_INFINIBAND_ON_DEMAND_PAGING
	if (!start && length == U64_MAX) {
		if (!(access_flags & IB_ACCESS_ON_DEMAND) ||
		    !(dev->odp_caps.general_caps & IB_ODP_SUPPORT_IMPLICIT))
			return ERR_PTR(-EINVAL);

		mr = mlx5_ib_alloc_implicit_mr(to_mpd(pd), access_flags);
		if (IS_ERR(mr))
			return ERR_CAST(mr);
		return &mr->ibmr;
	}
#endif

	err = mr_umem_get(pd, start, length, access_flags, &umem, &npages,
			   &page_shift, &ncont, &order);

	if (err < 0)
		return ERR_PTR(err);

	use_umr = mlx5_ib_can_use_umr(dev, true);

	if (order <= mr_cache_max_order(dev) && use_umr) {
		mr = alloc_mr_from_cache(pd, umem, virt_addr, length, ncont,
					 page_shift, order, access_flags);
		if (PTR_ERR(mr) == -EAGAIN) {
			mlx5_ib_dbg(dev, "cache empty for order %d\n", order);
			mr = NULL;
		}
	} else if (!MLX5_CAP_GEN(dev->mdev, umr_extended_translation_offset)) {
		if (access_flags & IB_ACCESS_ON_DEMAND) {
			err = -EINVAL;
			pr_err("Got MR registration for ODP MR > 512MB, not supported for Connect-IB\n");
			goto error;
		}
		use_umr = false;
	}

	if (!mr) {
		mutex_lock(&dev->slow_path_mutex);
		mr = reg_create(NULL, pd, virt_addr, length, umem, ncont,
				page_shift, access_flags, !use_umr);
		mutex_unlock(&dev->slow_path_mutex);
	}

	if (IS_ERR(mr)) {
		err = PTR_ERR(mr);
		goto error;
	}

	mlx5_ib_dbg(dev, "mkey 0x%x\n", mr->mmkey.key);

	mr->umem = umem;
<<<<<<< HEAD
	set_mr_fields(dev, mr, npages, length, access_flags);

#ifdef CONFIG_INFINIBAND_ON_DEMAND_PAGING
	update_odp_mr(mr);
#endif
=======
	mr->npages = npages;
	atomic_add(mr->npages, &dev->mdev->priv.reg_pages);
	set_mr_fields(dev, mr, length, access_flags);
>>>>>>> d5395b5f

	if (use_umr) {
		int update_xlt_flags = MLX5_IB_UPD_XLT_ENABLE;

		if (access_flags & IB_ACCESS_ON_DEMAND)
			update_xlt_flags |= MLX5_IB_UPD_XLT_ZAP;

		err = mlx5_ib_update_xlt(mr, 0, ncont, page_shift,
					 update_xlt_flags);

		if (err) {
			dereg_mr(dev, mr);
			return ERR_PTR(err);
		}
	}

<<<<<<< HEAD
#ifdef CONFIG_INFINIBAND_ON_DEMAND_PAGING
	mr->live = 1;
=======
	if (mr->umem->is_odp) {
		to_ib_umem_odp(mr->umem)->private = mr;
	}
#ifdef CONFIG_INFINIBAND_ON_DEMAND_PAGING
	smp_store_release(&mr->live, 1);
>>>>>>> d5395b5f
#endif
	return &mr->ibmr;
error:
	ib_umem_release(umem);
	return ERR_PTR(err);
}

static int unreg_umr(struct mlx5_ib_dev *dev, struct mlx5_ib_mr *mr)
{
	struct mlx5_core_dev *mdev = dev->mdev;
	struct mlx5_umr_wr umrwr = {};

	if (mdev->state == MLX5_DEVICE_STATE_INTERNAL_ERROR)
		return 0;

	umrwr.wr.send_flags = MLX5_IB_SEND_UMR_DISABLE_MR |
			      MLX5_IB_SEND_UMR_UPDATE_PD_ACCESS;
	umrwr.wr.opcode = MLX5_IB_WR_UMR;
	umrwr.pd = dev->umrc.pd;
	umrwr.mkey = mr->mmkey.key;
	umrwr.ignore_free_state = 1;

	return mlx5_ib_post_send_wait(dev, &umrwr);
}

static int rereg_umr(struct ib_pd *pd, struct mlx5_ib_mr *mr,
		     int access_flags, int flags)
{
	struct mlx5_ib_dev *dev = to_mdev(pd->device);
	struct mlx5_umr_wr umrwr = {};
	int err;

	umrwr.wr.send_flags = MLX5_IB_SEND_UMR_FAIL_IF_FREE;

	umrwr.wr.opcode = MLX5_IB_WR_UMR;
	umrwr.mkey = mr->mmkey.key;

	if (flags & IB_MR_REREG_PD || flags & IB_MR_REREG_ACCESS) {
		umrwr.pd = pd;
		umrwr.access_flags = access_flags;
		umrwr.wr.send_flags |= MLX5_IB_SEND_UMR_UPDATE_PD_ACCESS;
	}

	err = mlx5_ib_post_send_wait(dev, &umrwr);

	return err;
}

int mlx5_ib_rereg_user_mr(struct ib_mr *ib_mr, int flags, u64 start,
			  u64 length, u64 virt_addr, int new_access_flags,
			  struct ib_pd *new_pd, struct ib_udata *udata)
{
	struct mlx5_ib_dev *dev = to_mdev(ib_mr->device);
	struct mlx5_ib_mr *mr = to_mmr(ib_mr);
	struct ib_pd *pd = (flags & IB_MR_REREG_PD) ? new_pd : ib_mr->pd;
	int access_flags = flags & IB_MR_REREG_ACCESS ?
			    new_access_flags :
			    mr->access_flags;
	int page_shift = 0;
	int upd_flags = 0;
	int npages = 0;
	int ncont = 0;
	int order = 0;
	u64 addr, len;
	int err;

	mlx5_ib_dbg(dev, "start 0x%llx, virt_addr 0x%llx, length 0x%llx, access_flags 0x%x\n",
		    start, virt_addr, length, access_flags);

	if (!mr->umem)
		return -EINVAL;

	if (mr->umem->is_odp)
		return -EOPNOTSUPP;

	if (flags & IB_MR_REREG_TRANS) {
		addr = virt_addr;
		len = length;
	} else {
		addr = mr->umem->address;
		len = mr->umem->length;
	}

	if (flags != IB_MR_REREG_PD) {
		/*
		 * Replace umem. This needs to be done whether or not UMR is
		 * used.
		 */
		flags |= IB_MR_REREG_TRANS;
		atomic_sub(mr->npages, &dev->mdev->priv.reg_pages);
		mr->npages = 0;
		ib_umem_release(mr->umem);
		mr->umem = NULL;
		err = mr_umem_get(pd, addr, len, access_flags, &mr->umem,
				  &npages, &page_shift, &ncont, &order);
		if (err)
			goto err;
<<<<<<< HEAD
=======
		mr->npages = ncont;
		atomic_add(mr->npages, &dev->mdev->priv.reg_pages);
>>>>>>> d5395b5f
	}

	if (!mlx5_ib_can_use_umr(dev, true) ||
	    (flags & IB_MR_REREG_TRANS && !use_umr_mtt_update(mr, addr, len))) {
		/*
		 * UMR can't be used - MKey needs to be replaced.
		 */
		if (mr->allocated_from_cache)
			err = unreg_umr(dev, mr);
		else
			err = destroy_mkey(dev, mr);
		if (err)
			goto err;

		mr = reg_create(ib_mr, pd, addr, len, mr->umem, ncont,
				page_shift, access_flags, true);

		if (IS_ERR(mr)) {
			err = PTR_ERR(mr);
			mr = to_mmr(ib_mr);
			goto err;
		}

		mr->allocated_from_cache = 0;
<<<<<<< HEAD
#ifdef CONFIG_INFINIBAND_ON_DEMAND_PAGING
		mr->live = 1;
#endif
=======
>>>>>>> d5395b5f
	} else {
		/*
		 * Send a UMR WQE
		 */
		mr->ibmr.pd = pd;
		mr->access_flags = access_flags;
		mr->mmkey.iova = addr;
		mr->mmkey.size = len;
		mr->mmkey.pd = to_mpd(pd)->pdn;

		if (flags & IB_MR_REREG_TRANS) {
			upd_flags = MLX5_IB_UPD_XLT_ADDR;
			if (flags & IB_MR_REREG_PD)
				upd_flags |= MLX5_IB_UPD_XLT_PD;
			if (flags & IB_MR_REREG_ACCESS)
				upd_flags |= MLX5_IB_UPD_XLT_ACCESS;
			err = mlx5_ib_update_xlt(mr, 0, npages, page_shift,
						 upd_flags);
		} else {
			err = rereg_umr(pd, mr, access_flags, flags);
		}

		if (err)
			goto err;
	}

<<<<<<< HEAD
	set_mr_fields(dev, mr, npages, len, access_flags);
=======
	set_mr_fields(dev, mr, len, access_flags);
>>>>>>> d5395b5f

	return 0;

err:
	if (mr->umem) {
		ib_umem_release(mr->umem);
		mr->umem = NULL;
	}
	clean_mr(dev, mr);
	return err;
}

static int
mlx5_alloc_priv_descs(struct ib_device *device,
		      struct mlx5_ib_mr *mr,
		      int ndescs,
		      int desc_size)
{
	int size = ndescs * desc_size;
	int add_size;
	int ret;

	add_size = max_t(int, MLX5_UMR_ALIGN - ARCH_KMALLOC_MINALIGN, 0);

	mr->descs_alloc = kzalloc(size + add_size, GFP_KERNEL);
	if (!mr->descs_alloc)
		return -ENOMEM;

	mr->descs = PTR_ALIGN(mr->descs_alloc, MLX5_UMR_ALIGN);

	mr->desc_map = dma_map_single(device->dev.parent, mr->descs,
				      size, DMA_TO_DEVICE);
	if (dma_mapping_error(device->dev.parent, mr->desc_map)) {
		ret = -ENOMEM;
		goto err;
	}

	return 0;
err:
	kfree(mr->descs_alloc);

	return ret;
}

static void
mlx5_free_priv_descs(struct mlx5_ib_mr *mr)
{
	if (mr->descs) {
		struct ib_device *device = mr->ibmr.device;
		int size = mr->max_descs * mr->desc_size;

		dma_unmap_single(device->dev.parent, mr->desc_map,
				 size, DMA_TO_DEVICE);
		kfree(mr->descs_alloc);
		mr->descs = NULL;
	}
}

static void clean_mr(struct mlx5_ib_dev *dev, struct mlx5_ib_mr *mr)
{
	int allocated_from_cache = mr->allocated_from_cache;

	if (mr->sig) {
		if (mlx5_core_destroy_psv(dev->mdev,
					  mr->sig->psv_memory.psv_idx))
			mlx5_ib_warn(dev, "failed to destroy mem psv %d\n",
				     mr->sig->psv_memory.psv_idx);
		if (mlx5_core_destroy_psv(dev->mdev,
					  mr->sig->psv_wire.psv_idx))
			mlx5_ib_warn(dev, "failed to destroy wire psv %d\n",
				     mr->sig->psv_wire.psv_idx);
		kfree(mr->sig);
		mr->sig = NULL;
	}

	if (!allocated_from_cache) {
		destroy_mkey(dev, mr);
		mlx5_free_priv_descs(mr);
	}
}

static void dereg_mr(struct mlx5_ib_dev *dev, struct mlx5_ib_mr *mr)
{
	int npages = mr->npages;
	struct ib_umem *umem = mr->umem;

#ifdef CONFIG_INFINIBAND_ON_DEMAND_PAGING
	if (umem && umem->is_odp) {
		struct ib_umem_odp *umem_odp = to_ib_umem_odp(umem);

		/* Prevent new page faults from succeeding */
		WRITE_ONCE(mr->live, 0);

		/* Wait for all running page-fault handlers to finish. */
		synchronize_srcu(&dev->mr_srcu);
		/* Destroy all page mappings */
		if (umem_odp->page_list)
			mlx5_ib_invalidate_range(umem_odp, ib_umem_start(umem),
						 ib_umem_end(umem));
		else
			mlx5_ib_free_implicit_mr(mr);
		/*
		 * We kill the umem before the MR for ODP,
		 * so that there will not be any invalidations in
		 * flight, looking at the *mr struct.
		 */
		ib_umem_release(umem);
		atomic_sub(npages, &dev->mdev->priv.reg_pages);

		/* Avoid double-freeing the umem. */
		umem = NULL;
	}
#endif
	clean_mr(dev, mr);

	/*
	 * We should unregister the DMA address from the HCA before
	 * remove the DMA mapping.
	 */
	mlx5_mr_cache_free(dev, mr);
	if (umem) {
		ib_umem_release(umem);
		atomic_sub(npages, &dev->mdev->priv.reg_pages);
	}
	if (!mr->allocated_from_cache)
		kfree(mr);
}

int mlx5_ib_dereg_mr(struct ib_mr *ibmr)
{
	dereg_mr(to_mdev(ibmr->device), to_mmr(ibmr));
	return 0;
}

struct ib_mr *mlx5_ib_alloc_mr(struct ib_pd *pd,
			       enum ib_mr_type mr_type,
			       u32 max_num_sg)
{
	struct mlx5_ib_dev *dev = to_mdev(pd->device);
	int inlen = MLX5_ST_SZ_BYTES(create_mkey_in);
	int ndescs = ALIGN(max_num_sg, 4);
	struct mlx5_ib_mr *mr;
	void *mkc;
	u32 *in;
	int err;

	mr = kzalloc(sizeof(*mr), GFP_KERNEL);
	if (!mr)
		return ERR_PTR(-ENOMEM);

	in = kzalloc(inlen, GFP_KERNEL);
	if (!in) {
		err = -ENOMEM;
		goto err_free;
	}

	mkc = MLX5_ADDR_OF(create_mkey_in, in, memory_key_mkey_entry);
	MLX5_SET(mkc, mkc, free, 1);
	MLX5_SET(mkc, mkc, translations_octword_size, ndescs);
	MLX5_SET(mkc, mkc, qpn, 0xffffff);
	MLX5_SET(mkc, mkc, pd, to_mpd(pd)->pdn);

	if (mr_type == IB_MR_TYPE_MEM_REG) {
		mr->access_mode = MLX5_MKC_ACCESS_MODE_MTT;
		MLX5_SET(mkc, mkc, log_page_size, PAGE_SHIFT);
		err = mlx5_alloc_priv_descs(pd->device, mr,
					    ndescs, sizeof(struct mlx5_mtt));
		if (err)
			goto err_free_in;

		mr->desc_size = sizeof(struct mlx5_mtt);
		mr->max_descs = ndescs;
	} else if (mr_type == IB_MR_TYPE_SG_GAPS) {
		mr->access_mode = MLX5_MKC_ACCESS_MODE_KLMS;

		err = mlx5_alloc_priv_descs(pd->device, mr,
					    ndescs, sizeof(struct mlx5_klm));
		if (err)
			goto err_free_in;
		mr->desc_size = sizeof(struct mlx5_klm);
		mr->max_descs = ndescs;
	} else if (mr_type == IB_MR_TYPE_SIGNATURE) {
		u32 psv_index[2];

		MLX5_SET(mkc, mkc, bsf_en, 1);
		MLX5_SET(mkc, mkc, bsf_octword_size, MLX5_MKEY_BSF_OCTO_SIZE);
		mr->sig = kzalloc(sizeof(*mr->sig), GFP_KERNEL);
		if (!mr->sig) {
			err = -ENOMEM;
			goto err_free_in;
		}

		/* create mem & wire PSVs */
		err = mlx5_core_create_psv(dev->mdev, to_mpd(pd)->pdn,
					   2, psv_index);
		if (err)
			goto err_free_sig;

		mr->access_mode = MLX5_MKC_ACCESS_MODE_KLMS;
		mr->sig->psv_memory.psv_idx = psv_index[0];
		mr->sig->psv_wire.psv_idx = psv_index[1];

		mr->sig->sig_status_checked = true;
		mr->sig->sig_err_exists = false;
		/* Next UMR, Arm SIGERR */
		++mr->sig->sigerr_count;
	} else {
		mlx5_ib_warn(dev, "Invalid mr type %d\n", mr_type);
		err = -EINVAL;
		goto err_free_in;
	}

	MLX5_SET(mkc, mkc, access_mode_1_0, mr->access_mode & 0x3);
	MLX5_SET(mkc, mkc, access_mode_4_2, (mr->access_mode >> 2) & 0x7);
	MLX5_SET(mkc, mkc, umr_en, 1);

	mr->ibmr.device = pd->device;
	err = mlx5_core_create_mkey(dev->mdev, &mr->mmkey, in, inlen);
	if (err)
		goto err_destroy_psv;

	mr->mmkey.type = MLX5_MKEY_MR;
	mr->ibmr.lkey = mr->mmkey.key;
	mr->ibmr.rkey = mr->mmkey.key;
	mr->umem = NULL;
	kfree(in);

	return &mr->ibmr;

err_destroy_psv:
	if (mr->sig) {
		if (mlx5_core_destroy_psv(dev->mdev,
					  mr->sig->psv_memory.psv_idx))
			mlx5_ib_warn(dev, "failed to destroy mem psv %d\n",
				     mr->sig->psv_memory.psv_idx);
		if (mlx5_core_destroy_psv(dev->mdev,
					  mr->sig->psv_wire.psv_idx))
			mlx5_ib_warn(dev, "failed to destroy wire psv %d\n",
				     mr->sig->psv_wire.psv_idx);
	}
	mlx5_free_priv_descs(mr);
err_free_sig:
	kfree(mr->sig);
err_free_in:
	kfree(in);
err_free:
	kfree(mr);
	return ERR_PTR(err);
}

struct ib_mw *mlx5_ib_alloc_mw(struct ib_pd *pd, enum ib_mw_type type,
			       struct ib_udata *udata)
{
	struct mlx5_ib_dev *dev = to_mdev(pd->device);
	int inlen = MLX5_ST_SZ_BYTES(create_mkey_in);
	struct mlx5_ib_mw *mw = NULL;
	u32 *in = NULL;
	void *mkc;
	int ndescs;
	int err;
	struct mlx5_ib_alloc_mw req = {};
	struct {
		__u32	comp_mask;
		__u32	response_length;
	} resp = {};

	err = ib_copy_from_udata(&req, udata, min(udata->inlen, sizeof(req)));
	if (err)
		return ERR_PTR(err);

	if (req.comp_mask || req.reserved1 || req.reserved2)
		return ERR_PTR(-EOPNOTSUPP);

	if (udata->inlen > sizeof(req) &&
	    !ib_is_udata_cleared(udata, sizeof(req),
				 udata->inlen - sizeof(req)))
		return ERR_PTR(-EOPNOTSUPP);

	ndescs = req.num_klms ? roundup(req.num_klms, 4) : roundup(1, 4);

	mw = kzalloc(sizeof(*mw), GFP_KERNEL);
	in = kzalloc(inlen, GFP_KERNEL);
	if (!mw || !in) {
		err = -ENOMEM;
		goto free;
	}

	mkc = MLX5_ADDR_OF(create_mkey_in, in, memory_key_mkey_entry);

	MLX5_SET(mkc, mkc, free, 1);
	MLX5_SET(mkc, mkc, translations_octword_size, ndescs);
	MLX5_SET(mkc, mkc, pd, to_mpd(pd)->pdn);
	MLX5_SET(mkc, mkc, umr_en, 1);
	MLX5_SET(mkc, mkc, lr, 1);
	MLX5_SET(mkc, mkc, access_mode_1_0, MLX5_MKC_ACCESS_MODE_KLMS);
	MLX5_SET(mkc, mkc, en_rinval, !!((type == IB_MW_TYPE_2)));
	MLX5_SET(mkc, mkc, qpn, 0xffffff);

	err = mlx5_core_create_mkey(dev->mdev, &mw->mmkey, in, inlen);
	if (err)
		goto free;

	mw->mmkey.type = MLX5_MKEY_MW;
	mw->ibmw.rkey = mw->mmkey.key;
	mw->ndescs = ndescs;

	resp.response_length = min(offsetof(typeof(resp), response_length) +
				   sizeof(resp.response_length), udata->outlen);
	if (resp.response_length) {
		err = ib_copy_to_udata(udata, &resp, resp.response_length);
		if (err) {
			mlx5_core_destroy_mkey(dev->mdev, &mw->mmkey);
			goto free;
		}
	}

	kfree(in);
	return &mw->ibmw;

free:
	kfree(mw);
	kfree(in);
	return ERR_PTR(err);
}

int mlx5_ib_dealloc_mw(struct ib_mw *mw)
{
	struct mlx5_ib_mw *mmw = to_mmw(mw);
	int err;

	err =  mlx5_core_destroy_mkey((to_mdev(mw->device))->mdev,
				      &mmw->mmkey);
	if (!err)
		kfree(mmw);
	return err;
}

int mlx5_ib_check_mr_status(struct ib_mr *ibmr, u32 check_mask,
			    struct ib_mr_status *mr_status)
{
	struct mlx5_ib_mr *mmr = to_mmr(ibmr);
	int ret = 0;

	if (check_mask & ~IB_MR_CHECK_SIG_STATUS) {
		pr_err("Invalid status check mask\n");
		ret = -EINVAL;
		goto done;
	}

	mr_status->fail_status = 0;
	if (check_mask & IB_MR_CHECK_SIG_STATUS) {
		if (!mmr->sig) {
			ret = -EINVAL;
			pr_err("signature status check requested on a non-signature enabled MR\n");
			goto done;
		}

		mmr->sig->sig_status_checked = true;
		if (!mmr->sig->sig_err_exists)
			goto done;

		if (ibmr->lkey == mmr->sig->err_item.key)
			memcpy(&mr_status->sig_err, &mmr->sig->err_item,
			       sizeof(mr_status->sig_err));
		else {
			mr_status->sig_err.err_type = IB_SIG_BAD_GUARD;
			mr_status->sig_err.sig_err_offset = 0;
			mr_status->sig_err.key = mmr->sig->err_item.key;
		}

		mmr->sig->sig_err_exists = false;
		mr_status->fail_status |= IB_MR_CHECK_SIG_STATUS;
	}

done:
	return ret;
}

static int
mlx5_ib_sg_to_klms(struct mlx5_ib_mr *mr,
		   struct scatterlist *sgl,
		   unsigned short sg_nents,
		   unsigned int *sg_offset_p)
{
	struct scatterlist *sg = sgl;
	struct mlx5_klm *klms = mr->descs;
	unsigned int sg_offset = sg_offset_p ? *sg_offset_p : 0;
	u32 lkey = mr->ibmr.pd->local_dma_lkey;
	int i;

	mr->ibmr.iova = sg_dma_address(sg) + sg_offset;
	mr->ibmr.length = 0;

	for_each_sg(sgl, sg, sg_nents, i) {
		if (unlikely(i >= mr->max_descs))
			break;
		klms[i].va = cpu_to_be64(sg_dma_address(sg) + sg_offset);
		klms[i].bcount = cpu_to_be32(sg_dma_len(sg) - sg_offset);
		klms[i].key = cpu_to_be32(lkey);
		mr->ibmr.length += sg_dma_len(sg) - sg_offset;

		sg_offset = 0;
	}
	mr->ndescs = i;

	if (sg_offset_p)
		*sg_offset_p = sg_offset;

	return i;
}

static int mlx5_set_page(struct ib_mr *ibmr, u64 addr)
{
	struct mlx5_ib_mr *mr = to_mmr(ibmr);
	__be64 *descs;

	if (unlikely(mr->ndescs == mr->max_descs))
		return -ENOMEM;

	descs = mr->descs;
	descs[mr->ndescs++] = cpu_to_be64(addr | MLX5_EN_RD | MLX5_EN_WR);

	return 0;
}

int mlx5_ib_map_mr_sg(struct ib_mr *ibmr, struct scatterlist *sg, int sg_nents,
		      unsigned int *sg_offset)
{
	struct mlx5_ib_mr *mr = to_mmr(ibmr);
	int n;

	mr->ndescs = 0;

	ib_dma_sync_single_for_cpu(ibmr->device, mr->desc_map,
				   mr->desc_size * mr->max_descs,
				   DMA_TO_DEVICE);

	if (mr->access_mode == MLX5_MKC_ACCESS_MODE_KLMS)
		n = mlx5_ib_sg_to_klms(mr, sg, sg_nents, sg_offset);
	else
		n = ib_sg_to_pages(ibmr, sg, sg_nents, sg_offset,
				mlx5_set_page);

	ib_dma_sync_single_for_device(ibmr->device, mr->desc_map,
				      mr->desc_size * mr->max_descs,
				      DMA_TO_DEVICE);

	return n;
}<|MERGE_RESOLUTION|>--- conflicted
+++ resolved
@@ -85,36 +85,6 @@
 		length + (start & (MLX5_ADAPTER_PAGE_SIZE - 1));
 }
 
-<<<<<<< HEAD
-#ifdef CONFIG_INFINIBAND_ON_DEMAND_PAGING
-static void update_odp_mr(struct mlx5_ib_mr *mr)
-{
-	if (mr->umem->is_odp) {
-		/*
-		 * This barrier prevents the compiler from moving the
-		 * setting of umem->odp_data->private to point to our
-		 * MR, before reg_umr finished, to ensure that the MR
-		 * initialization have finished before starting to
-		 * handle invalidations.
-		 */
-		smp_wmb();
-		to_ib_umem_odp(mr->umem)->private = mr;
-		/*
-		 * Make sure we will see the new
-		 * umem->odp_data->private value in the invalidation
-		 * routines, before we can get page faults on the
-		 * MR. Page faults can happen once we put the MR in
-		 * the tree, below this line. Without the barrier,
-		 * there can be a fault handling and an invalidation
-		 * before umem->odp_data->private == mr is visible to
-		 * the invalidation handler.
-		 */
-		smp_wmb();
-	}
-}
-#endif
-=======
->>>>>>> d5395b5f
 
 static void reg_mr_callback(int status, void *context)
 {
@@ -1208,11 +1178,7 @@
 }
 
 static void set_mr_fields(struct mlx5_ib_dev *dev, struct mlx5_ib_mr *mr,
-<<<<<<< HEAD
-			  int npages, u64 length, int access_flags)
-=======
 			  u64 length, int access_flags)
->>>>>>> d5395b5f
 {
 	mr->ibmr.lkey = mr->mmkey.key;
 	mr->ibmr.rkey = mr->mmkey.key;
@@ -1264,12 +1230,7 @@
 
 	kfree(in);
 
-<<<<<<< HEAD
-	mr->umem = NULL;
-	set_mr_fields(dev, mr, 0, length, acc);
-=======
 	set_mr_fields(dev, mr, length, acc);
->>>>>>> d5395b5f
 
 	return &mr->ibmr;
 
@@ -1370,17 +1331,9 @@
 	mlx5_ib_dbg(dev, "mkey 0x%x\n", mr->mmkey.key);
 
 	mr->umem = umem;
-<<<<<<< HEAD
-	set_mr_fields(dev, mr, npages, length, access_flags);
-
-#ifdef CONFIG_INFINIBAND_ON_DEMAND_PAGING
-	update_odp_mr(mr);
-#endif
-=======
 	mr->npages = npages;
 	atomic_add(mr->npages, &dev->mdev->priv.reg_pages);
 	set_mr_fields(dev, mr, length, access_flags);
->>>>>>> d5395b5f
 
 	if (use_umr) {
 		int update_xlt_flags = MLX5_IB_UPD_XLT_ENABLE;
@@ -1397,16 +1350,11 @@
 		}
 	}
 
-<<<<<<< HEAD
-#ifdef CONFIG_INFINIBAND_ON_DEMAND_PAGING
-	mr->live = 1;
-=======
 	if (mr->umem->is_odp) {
 		to_ib_umem_odp(mr->umem)->private = mr;
 	}
 #ifdef CONFIG_INFINIBAND_ON_DEMAND_PAGING
 	smp_store_release(&mr->live, 1);
->>>>>>> d5395b5f
 #endif
 	return &mr->ibmr;
 error:
@@ -1504,11 +1452,8 @@
 				  &npages, &page_shift, &ncont, &order);
 		if (err)
 			goto err;
-<<<<<<< HEAD
-=======
 		mr->npages = ncont;
 		atomic_add(mr->npages, &dev->mdev->priv.reg_pages);
->>>>>>> d5395b5f
 	}
 
 	if (!mlx5_ib_can_use_umr(dev, true) ||
@@ -1533,12 +1478,6 @@
 		}
 
 		mr->allocated_from_cache = 0;
-<<<<<<< HEAD
-#ifdef CONFIG_INFINIBAND_ON_DEMAND_PAGING
-		mr->live = 1;
-#endif
-=======
->>>>>>> d5395b5f
 	} else {
 		/*
 		 * Send a UMR WQE
@@ -1565,11 +1504,7 @@
 			goto err;
 	}
 
-<<<<<<< HEAD
-	set_mr_fields(dev, mr, npages, len, access_flags);
-=======
 	set_mr_fields(dev, mr, len, access_flags);
->>>>>>> d5395b5f
 
 	return 0;
 
