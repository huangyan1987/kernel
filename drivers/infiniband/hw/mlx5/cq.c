--- conflicted
+++ resolved
@@ -227,11 +227,7 @@
 	wc->dlid_path_bits = cqe->ml_path;
 	g = (be32_to_cpu(cqe->flags_rqpn) >> 28) & 3;
 	wc->wc_flags |= g ? IB_WC_GRH : 0;
-<<<<<<< HEAD
-	if (unlikely(is_qp1(qp->ibqp.qp_type))) {
-=======
 	if (is_qp1(qp->type)) {
->>>>>>> 7d2a07b7
 		u16 pkey = be32_to_cpu(cqe->pkey) & 0xffff;
 
 		ib_find_cached_pkey(&dev->ib_dev, qp->port, pkey,
@@ -729,12 +725,8 @@
 		return -EFAULT;
 
 	if ((ucmd.flags & ~(MLX5_IB_CREATE_CQ_FLAGS_CQE_128B_PAD |
-<<<<<<< HEAD
-			    MLX5_IB_CREATE_CQ_FLAGS_UAR_PAGE_INDEX)))
-=======
 			    MLX5_IB_CREATE_CQ_FLAGS_UAR_PAGE_INDEX |
 			    MLX5_IB_CREATE_CQ_FLAGS_REAL_TIME_TS)))
->>>>>>> 7d2a07b7
 		return -EINVAL;
 
 	if ((ucmd.cqe_size != 64 && ucmd.cqe_size != 128) ||
@@ -751,8 +743,6 @@
 		return err;
 	}
 
-<<<<<<< HEAD
-=======
 	page_size = mlx5_umem_find_best_cq_quantized_pgoff(
 		cq->buf.umem, cqc, log_page_size, MLX5_ADAPTER_PAGE_SHIFT,
 		page_offset, 64, &page_offset_quantized);
@@ -761,7 +751,6 @@
 		goto err_umem;
 	}
 
->>>>>>> 7d2a07b7
 	err = mlx5_ib_db_map_user(context, ucmd.db_addr, &cq->db);
 	if (err)
 		goto err_umem;
