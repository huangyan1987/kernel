/*
 * Copyright (c) 2016 Hisilicon Limited.
 * Copyright (c) 2007, 2008 Mellanox Technologies. All rights reserved.
 *
 * This software is available to you under a choice of one of two
 * licenses.  You may choose to be licensed under the terms of the GNU
 * General Public License (GPL) Version 2, available from the file
 * COPYING in the main directory of this source tree, or the
 * OpenIB.org BSD license below:
 *
 *     Redistribution and use in source and binary forms, with or
 *     without modification, are permitted provided that the following
 *     conditions are met:
 *
 *      - Redistributions of source code must retain the above
 *        copyright notice, this list of conditions and the following
 *        disclaimer.
 *
 *      - Redistributions in binary form must reproduce the above
 *        copyright notice, this list of conditions and the following
 *        disclaimer in the documentation and/or other materials
 *        provided with the distribution.
 *
 * THE SOFTWARE IS PROVIDED "AS IS", WITHOUT WARRANTY OF ANY KIND,
 * EXPRESS OR IMPLIED, INCLUDING BUT NOT LIMITED TO THE WARRANTIES OF
 * MERCHANTABILITY, FITNESS FOR A PARTICULAR PURPOSE AND
 * NONINFRINGEMENT. IN NO EVENT SHALL THE AUTHORS OR COPYRIGHT HOLDERS
 * BE LIABLE FOR ANY CLAIM, DAMAGES OR OTHER LIABILITY, WHETHER IN AN
 * ACTION OF CONTRACT, TORT OR OTHERWISE, ARISING FROM, OUT OF OR IN
 * CONNECTION WITH THE SOFTWARE OR THE USE OR OTHER DEALINGS IN THE
 * SOFTWARE.
 */

#include <linux/pci.h>
#include <linux/platform_device.h>
#include <rdma/ib_addr.h>
#include <rdma/ib_umem.h>
#include <rdma/uverbs_ioctl.h>
#include "hns_roce_common.h"
#include "hns_roce_device.h"
#include "hns_roce_hem.h"

static void flush_work_handle(struct work_struct *work)
{
	struct hns_roce_work *flush_work = container_of(work,
					struct hns_roce_work, work);
	struct hns_roce_qp *hr_qp = container_of(flush_work,
					struct hns_roce_qp, flush_work);
	struct device *dev = flush_work->hr_dev->dev;
	struct ib_qp_attr attr;
	int attr_mask;
	int ret;

	attr_mask = IB_QP_STATE;
	attr.qp_state = IB_QPS_ERR;

	if (test_and_clear_bit(HNS_ROCE_FLUSH_FLAG, &hr_qp->flush_flag)) {
		ret = hns_roce_modify_qp(&hr_qp->ibqp, &attr, attr_mask, NULL);
		if (ret)
			dev_err(dev, "Modify QP to error state failed(%d) during CQE flush\n",
				ret);
	}

	/*
	 * make sure we signal QP destroy leg that flush QP was completed
	 * so that it can safely proceed ahead now and destroy QP
	 */
	if (refcount_dec_and_test(&hr_qp->refcount))
		complete(&hr_qp->free);
}

void init_flush_work(struct hns_roce_dev *hr_dev, struct hns_roce_qp *hr_qp)
{
	struct hns_roce_work *flush_work = &hr_qp->flush_work;

	flush_work->hr_dev = hr_dev;
	INIT_WORK(&flush_work->work, flush_work_handle);
	refcount_inc(&hr_qp->refcount);
	queue_work(hr_dev->irq_workq, &flush_work->work);
}

void flush_cqe(struct hns_roce_dev *dev, struct hns_roce_qp *qp)
{
	/*
	 * Hip08 hardware cannot flush the WQEs in SQ/RQ if the QP state
	 * gets into errored mode. Hence, as a workaround to this
	 * hardware limitation, driver needs to assist in flushing. But
	 * the flushing operation uses mailbox to convey the QP state to
	 * the hardware and which can sleep due to the mutex protection
	 * around the mailbox calls. Hence, use the deferred flush for
	 * now.
	 */
	if (!test_and_set_bit(HNS_ROCE_FLUSH_FLAG, &qp->flush_flag))
		init_flush_work(dev, qp);
}

static void flush_work_handle(struct work_struct *work)
{
	struct hns_roce_work *flush_work = container_of(work,
					struct hns_roce_work, work);
	struct hns_roce_qp *hr_qp = container_of(flush_work,
					struct hns_roce_qp, flush_work);
	struct device *dev = flush_work->hr_dev->dev;
	struct ib_qp_attr attr;
	int attr_mask;
	int ret;

	attr_mask = IB_QP_STATE;
	attr.qp_state = IB_QPS_ERR;

	if (test_and_clear_bit(HNS_ROCE_FLUSH_FLAG, &hr_qp->flush_flag)) {
		ret = hns_roce_modify_qp(&hr_qp->ibqp, &attr, attr_mask, NULL);
		if (ret)
			dev_err(dev, "Modify QP to error state failed(%d) during CQE flush\n",
				ret);
	}

	/*
	 * make sure we signal QP destroy leg that flush QP was completed
	 * so that it can safely proceed ahead now and destroy QP
	 */
	if (atomic_dec_and_test(&hr_qp->refcount))
		complete(&hr_qp->free);
}

void init_flush_work(struct hns_roce_dev *hr_dev, struct hns_roce_qp *hr_qp)
{
	struct hns_roce_work *flush_work = &hr_qp->flush_work;

	flush_work->hr_dev = hr_dev;
	INIT_WORK(&flush_work->work, flush_work_handle);
	atomic_inc(&hr_qp->refcount);
	queue_work(hr_dev->irq_workq, &flush_work->work);
}

void hns_roce_qp_event(struct hns_roce_dev *hr_dev, u32 qpn, int event_type)
{
	struct device *dev = hr_dev->dev;
	struct hns_roce_qp *qp;

	xa_lock(&hr_dev->qp_table_xa);
	qp = __hns_roce_qp_lookup(hr_dev, qpn);
	if (qp)
		refcount_inc(&qp->refcount);
	xa_unlock(&hr_dev->qp_table_xa);

	if (!qp) {
		dev_warn(dev, "Async event for bogus QP %08x\n", qpn);
		return;
	}

	if (hr_dev->hw_rev != HNS_ROCE_HW_VER1 &&
	    (event_type == HNS_ROCE_EVENT_TYPE_WQ_CATAS_ERROR ||
	     event_type == HNS_ROCE_EVENT_TYPE_INV_REQ_LOCAL_WQ_ERROR ||
<<<<<<< HEAD
	     event_type == HNS_ROCE_EVENT_TYPE_LOCAL_WQ_ACCESS_ERROR)) {
		qp->state = IB_QPS_ERR;
		if (!test_and_set_bit(HNS_ROCE_FLUSH_FLAG, &qp->flush_flag))
			init_flush_work(hr_dev, qp);
=======
	     event_type == HNS_ROCE_EVENT_TYPE_LOCAL_WQ_ACCESS_ERROR ||
	     event_type == HNS_ROCE_EVENT_TYPE_XRCD_VIOLATION ||
	     event_type == HNS_ROCE_EVENT_TYPE_INVALID_XRCETH)) {
		qp->state = IB_QPS_ERR;

		flush_cqe(hr_dev, qp);
>>>>>>> 7d2a07b7
	}

	qp->event(qp, (enum hns_roce_event)event_type);

	if (refcount_dec_and_test(&qp->refcount))
		complete(&qp->free);
}

static void hns_roce_ib_qp_event(struct hns_roce_qp *hr_qp,
				 enum hns_roce_event type)
{
	struct ib_qp *ibqp = &hr_qp->ibqp;
	struct ib_event event;

	if (ibqp->event_handler) {
		event.device = ibqp->device;
		event.element.qp = ibqp;
		switch (type) {
		case HNS_ROCE_EVENT_TYPE_PATH_MIG:
			event.event = IB_EVENT_PATH_MIG;
			break;
		case HNS_ROCE_EVENT_TYPE_COMM_EST:
			event.event = IB_EVENT_COMM_EST;
			break;
		case HNS_ROCE_EVENT_TYPE_SQ_DRAINED:
			event.event = IB_EVENT_SQ_DRAINED;
			break;
		case HNS_ROCE_EVENT_TYPE_SRQ_LAST_WQE_REACH:
			event.event = IB_EVENT_QP_LAST_WQE_REACHED;
			break;
		case HNS_ROCE_EVENT_TYPE_WQ_CATAS_ERROR:
			event.event = IB_EVENT_QP_FATAL;
			break;
		case HNS_ROCE_EVENT_TYPE_PATH_MIG_FAILED:
			event.event = IB_EVENT_PATH_MIG_ERR;
			break;
		case HNS_ROCE_EVENT_TYPE_INV_REQ_LOCAL_WQ_ERROR:
			event.event = IB_EVENT_QP_REQ_ERR;
			break;
		case HNS_ROCE_EVENT_TYPE_LOCAL_WQ_ACCESS_ERROR:
		case HNS_ROCE_EVENT_TYPE_XRCD_VIOLATION:
		case HNS_ROCE_EVENT_TYPE_INVALID_XRCETH:
			event.event = IB_EVENT_QP_ACCESS_ERR;
			break;
		default:
			dev_dbg(ibqp->device->dev.parent, "roce_ib: Unexpected event type %d on QP %06lx\n",
				type, hr_qp->qpn);
			return;
		}
		ibqp->event_handler(&event, ibqp->qp_context);
	}
}

<<<<<<< HEAD
static int alloc_qpn(struct hns_roce_dev *hr_dev, struct hns_roce_qp *hr_qp)
{
	unsigned long num = 0;
=======
static u8 get_least_load_bankid_for_qp(struct hns_roce_bank *bank)
{
	u32 least_load = bank[0].inuse;
	u8 bankid = 0;
	u32 bankcnt;
	u8 i;

	for (i = 1; i < HNS_ROCE_QP_BANK_NUM; i++) {
		bankcnt = bank[i].inuse;
		if (bankcnt < least_load) {
			least_load = bankcnt;
			bankid = i;
		}
	}

	return bankid;
}

static int alloc_qpn_with_bankid(struct hns_roce_bank *bank, u8 bankid,
				 unsigned long *qpn)
{
	int id;

	id = ida_alloc_range(&bank->ida, bank->next, bank->max, GFP_KERNEL);
	if (id < 0) {
		id = ida_alloc_range(&bank->ida, bank->min, bank->max,
				     GFP_KERNEL);
		if (id < 0)
			return id;
	}

	/* the QPN should keep increasing until the max value is reached. */
	bank->next = (id + 1) > bank->max ? bank->min : id + 1;

	/* the lower 3 bits is bankid */
	*qpn = (id << 3) | bankid;

	return 0;
}
static int alloc_qpn(struct hns_roce_dev *hr_dev, struct hns_roce_qp *hr_qp)
{
	struct hns_roce_qp_table *qp_table = &hr_dev->qp_table;
	unsigned long num = 0;
	u8 bankid;
>>>>>>> 7d2a07b7
	int ret;

	if (hr_qp->ibqp.qp_type == IB_QPT_GSI) {
		/* when hw version is v1, the sqpn is allocated */
		if (hr_dev->hw_rev == HNS_ROCE_HW_VER1)
			num = HNS_ROCE_MAX_PORTS +
			      hr_dev->iboe.phy_port[hr_qp->port];
		else
			num = 1;

		hr_qp->doorbell_qpn = 1;
	} else {
<<<<<<< HEAD
		ret = hns_roce_bitmap_alloc_range(&hr_dev->qp_table.bitmap,
						  1, 1, &num);
		if (ret) {
			ibdev_err(&hr_dev->ib_dev, "Failed to alloc bitmap\n");
			return -ENOMEM;
		}

=======
		mutex_lock(&qp_table->bank_mutex);
		bankid = get_least_load_bankid_for_qp(qp_table->bank);

		ret = alloc_qpn_with_bankid(&qp_table->bank[bankid], bankid,
					    &num);
		if (ret) {
			ibdev_err(&hr_dev->ib_dev,
				  "failed to alloc QPN, ret = %d\n", ret);
			mutex_unlock(&qp_table->bank_mutex);
			return ret;
		}

		qp_table->bank[bankid].inuse++;
		mutex_unlock(&qp_table->bank_mutex);

>>>>>>> 7d2a07b7
		hr_qp->doorbell_qpn = (u32)num;
	}

	hr_qp->qpn = num;

	return 0;
}

enum hns_roce_qp_state to_hns_roce_state(enum ib_qp_state state)
{
	switch (state) {
	case IB_QPS_RESET:
		return HNS_ROCE_QP_STATE_RST;
	case IB_QPS_INIT:
		return HNS_ROCE_QP_STATE_INIT;
	case IB_QPS_RTR:
		return HNS_ROCE_QP_STATE_RTR;
	case IB_QPS_RTS:
		return HNS_ROCE_QP_STATE_RTS;
	case IB_QPS_SQD:
		return HNS_ROCE_QP_STATE_SQD;
	case IB_QPS_ERR:
		return HNS_ROCE_QP_STATE_ERR;
	default:
		return HNS_ROCE_QP_NUM_STATE;
	}
}

static void add_qp_to_list(struct hns_roce_dev *hr_dev,
			   struct hns_roce_qp *hr_qp,
			   struct ib_cq *send_cq, struct ib_cq *recv_cq)
{
	struct hns_roce_cq *hr_send_cq, *hr_recv_cq;
	unsigned long flags;

	hr_send_cq = send_cq ? to_hr_cq(send_cq) : NULL;
	hr_recv_cq = recv_cq ? to_hr_cq(recv_cq) : NULL;

	spin_lock_irqsave(&hr_dev->qp_list_lock, flags);
	hns_roce_lock_cqs(hr_send_cq, hr_recv_cq);

	list_add_tail(&hr_qp->node, &hr_dev->qp_list);
	if (hr_send_cq)
		list_add_tail(&hr_qp->sq_node, &hr_send_cq->sq_list);
	if (hr_recv_cq)
		list_add_tail(&hr_qp->rq_node, &hr_recv_cq->rq_list);

	hns_roce_unlock_cqs(hr_send_cq, hr_recv_cq);
	spin_unlock_irqrestore(&hr_dev->qp_list_lock, flags);
}

static int hns_roce_qp_store(struct hns_roce_dev *hr_dev,
			     struct hns_roce_qp *hr_qp,
			     struct ib_qp_init_attr *init_attr)
{
	struct xarray *xa = &hr_dev->qp_table_xa;
	int ret;

	if (!hr_qp->qpn)
		return -EINVAL;

	ret = xa_err(xa_store_irq(xa, hr_qp->qpn, hr_qp, GFP_KERNEL));
	if (ret)
		dev_err(hr_dev->dev, "Failed to xa store for QPC\n");
	else
		/* add QP to device's QP list for softwc */
		add_qp_to_list(hr_dev, hr_qp, init_attr->send_cq,
			       init_attr->recv_cq);

	return ret;
}

static int alloc_qpc(struct hns_roce_dev *hr_dev, struct hns_roce_qp *hr_qp)
{
	struct hns_roce_qp_table *qp_table = &hr_dev->qp_table;
	struct device *dev = hr_dev->dev;
	int ret;

	if (!hr_qp->qpn)
		return -EINVAL;

	/* In v1 engine, GSI QP context is saved in the RoCE hw's register */
	if (hr_qp->ibqp.qp_type == IB_QPT_GSI &&
	    hr_dev->hw_rev == HNS_ROCE_HW_VER1)
		return 0;

	/* Alloc memory for QPC */
	ret = hns_roce_table_get(hr_dev, &qp_table->qp_table, hr_qp->qpn);
	if (ret) {
		dev_err(dev, "Failed to get QPC table\n");
		goto err_out;
	}

	/* Alloc memory for IRRL */
	ret = hns_roce_table_get(hr_dev, &qp_table->irrl_table, hr_qp->qpn);
	if (ret) {
		dev_err(dev, "Failed to get IRRL table\n");
		goto err_put_qp;
	}

	if (hr_dev->caps.trrl_entry_sz) {
		/* Alloc memory for TRRL */
		ret = hns_roce_table_get(hr_dev, &qp_table->trrl_table,
					 hr_qp->qpn);
		if (ret) {
			dev_err(dev, "Failed to get TRRL table\n");
			goto err_put_irrl;
		}
	}

	if (hr_dev->caps.flags & HNS_ROCE_CAP_FLAG_QP_FLOW_CTRL) {
		/* Alloc memory for SCC CTX */
		ret = hns_roce_table_get(hr_dev, &qp_table->sccc_table,
					 hr_qp->qpn);
		if (ret) {
			dev_err(dev, "Failed to get SCC CTX table\n");
			goto err_put_trrl;
		}
	}

	return 0;

err_put_trrl:
	if (hr_dev->caps.trrl_entry_sz)
		hns_roce_table_put(hr_dev, &qp_table->trrl_table, hr_qp->qpn);

err_put_irrl:
	hns_roce_table_put(hr_dev, &qp_table->irrl_table, hr_qp->qpn);

err_put_qp:
	hns_roce_table_put(hr_dev, &qp_table->qp_table, hr_qp->qpn);

err_out:
	return ret;
}

void hns_roce_qp_remove(struct hns_roce_dev *hr_dev, struct hns_roce_qp *hr_qp)
{
	struct xarray *xa = &hr_dev->qp_table_xa;
	unsigned long flags;

	list_del(&hr_qp->node);
<<<<<<< HEAD
	list_del(&hr_qp->sq_node);
	list_del(&hr_qp->rq_node);
=======

	if (hr_qp->ibqp.qp_type != IB_QPT_XRC_TGT)
		list_del(&hr_qp->sq_node);

	if (hr_qp->ibqp.qp_type != IB_QPT_XRC_INI &&
	    hr_qp->ibqp.qp_type != IB_QPT_XRC_TGT)
		list_del(&hr_qp->rq_node);
>>>>>>> 7d2a07b7

	xa_lock_irqsave(xa, flags);
	__xa_erase(xa, hr_qp->qpn);
	xa_unlock_irqrestore(xa, flags);
}

static void free_qpc(struct hns_roce_dev *hr_dev, struct hns_roce_qp *hr_qp)
{
	struct hns_roce_qp_table *qp_table = &hr_dev->qp_table;

	/* In v1 engine, GSI QP context is saved in the RoCE hw's register */
	if (hr_qp->ibqp.qp_type == IB_QPT_GSI &&
	    hr_dev->hw_rev == HNS_ROCE_HW_VER1)
		return;

	if (hr_dev->caps.trrl_entry_sz)
		hns_roce_table_put(hr_dev, &qp_table->trrl_table, hr_qp->qpn);
	hns_roce_table_put(hr_dev, &qp_table->irrl_table, hr_qp->qpn);
}

<<<<<<< HEAD
static void free_qpn(struct hns_roce_dev *hr_dev, struct hns_roce_qp *hr_qp)
=======
static inline u8 get_qp_bankid(unsigned long qpn)
>>>>>>> 7d2a07b7
{
	/* The lower 3 bits of QPN are used to hash to different banks */
	return (u8)(qpn & GENMASK(2, 0));
}

<<<<<<< HEAD
=======
static void free_qpn(struct hns_roce_dev *hr_dev, struct hns_roce_qp *hr_qp)
{
	u8 bankid;

>>>>>>> 7d2a07b7
	if (hr_qp->ibqp.qp_type == IB_QPT_GSI)
		return;

	if (hr_qp->qpn < hr_dev->caps.reserved_qps)
		return;

<<<<<<< HEAD
	hns_roce_bitmap_free_range(&qp_table->bitmap, hr_qp->qpn, 1, BITMAP_RR);
}

static int set_rq_size(struct hns_roce_dev *hr_dev, struct ib_qp_cap *cap,
		       struct hns_roce_qp *hr_qp, int has_rq)
{
=======
	bankid = get_qp_bankid(hr_qp->qpn);

	ida_free(&hr_dev->qp_table.bank[bankid].ida, hr_qp->qpn >> 3);

	mutex_lock(&hr_dev->qp_table.bank_mutex);
	hr_dev->qp_table.bank[bankid].inuse--;
	mutex_unlock(&hr_dev->qp_table.bank_mutex);
}

static u32 proc_rq_sge(struct hns_roce_dev *dev, struct hns_roce_qp *hr_qp,
		       bool user)
{
	u32 max_sge = dev->caps.max_rq_sg;

	if (dev->pci_dev->revision >= PCI_REVISION_ID_HIP09)
		return max_sge;

	/* Reserve SGEs only for HIP08 in kernel; The userspace driver will
	 * calculate number of max_sge with reserved SGEs when allocating wqe
	 * buf, so there is no need to do this again in kernel. But the number
	 * may exceed the capacity of SGEs recorded in the firmware, so the
	 * kernel driver should just adapt the value accordingly.
	 */
	if (user)
		max_sge = roundup_pow_of_two(max_sge + 1);
	else
		hr_qp->rq.rsv_sge = 1;

	return max_sge;
}

static int set_rq_size(struct hns_roce_dev *hr_dev, struct ib_qp_cap *cap,
		       struct hns_roce_qp *hr_qp, int has_rq, bool user)
{
	u32 max_sge = proc_rq_sge(hr_dev, hr_qp, user);
>>>>>>> 7d2a07b7
	u32 cnt;

	/* If srq exist, set zero for relative number of rq */
	if (!has_rq) {
		hr_qp->rq.wqe_cnt = 0;
		hr_qp->rq.max_gs = 0;
		hr_qp->rq_inl_buf.wqe_cnt = 0;
		cap->max_recv_wr = 0;
		cap->max_recv_sge = 0;
<<<<<<< HEAD

		return 0;
	}

	/* Check the validity of QP support capacity */
	if (!cap->max_recv_wr || cap->max_recv_wr > hr_dev->caps.max_wqes ||
	    cap->max_recv_sge > hr_dev->caps.max_rq_sg) {
		ibdev_err(&hr_dev->ib_dev, "RQ config error, depth=%u, sge=%d\n",
			  cap->max_recv_wr, cap->max_recv_sge);
		return -EINVAL;
	}

	cnt = roundup_pow_of_two(max(cap->max_recv_wr, hr_dev->caps.min_wqes));
	if (cnt > hr_dev->caps.max_wqes) {
		ibdev_err(&hr_dev->ib_dev, "rq depth %u too large\n",
			  cap->max_recv_wr);
		return -EINVAL;
	}

	hr_qp->rq.max_gs = roundup_pow_of_two(max(1U, cap->max_recv_sge));

	if (hr_dev->caps.max_rq_sg <= HNS_ROCE_SGE_IN_WQE)
		hr_qp->rq.wqe_shift = ilog2(hr_dev->caps.max_rq_desc_sz);
	else
		hr_qp->rq.wqe_shift = ilog2(hr_dev->caps.max_rq_desc_sz *
					    hr_qp->rq.max_gs);

	hr_qp->rq.wqe_cnt = cnt;
	if (hr_dev->caps.flags & HNS_ROCE_CAP_FLAG_RQ_INLINE)
		hr_qp->rq_inl_buf.wqe_cnt = cnt;
	else
		hr_qp->rq_inl_buf.wqe_cnt = 0;

	cap->max_recv_wr = cnt;
	cap->max_recv_sge = hr_qp->rq.max_gs;

	return 0;
}

static int set_extend_sge_param(struct hns_roce_dev *hr_dev, u32 sq_wqe_cnt,
				struct hns_roce_qp *hr_qp,
				struct ib_qp_cap *cap)
{
	u32 cnt;

	cnt = max(1U, cap->max_send_sge);
	if (hr_dev->hw_rev == HNS_ROCE_HW_VER1) {
		hr_qp->sq.max_gs = roundup_pow_of_two(cnt);
		hr_qp->sge.sge_cnt = 0;

		return 0;
	}

	hr_qp->sq.max_gs = cnt;

	/* UD sqwqe's sge use extend sge */
	if (hr_qp->ibqp.qp_type == IB_QPT_GSI ||
	    hr_qp->ibqp.qp_type == IB_QPT_UD) {
		cnt = roundup_pow_of_two(sq_wqe_cnt * hr_qp->sq.max_gs);
	} else if (hr_qp->sq.max_gs > HNS_ROCE_SGE_IN_WQE) {
		cnt = roundup_pow_of_two(sq_wqe_cnt *
				     (hr_qp->sq.max_gs - HNS_ROCE_SGE_IN_WQE));
	} else {
		cnt = 0;
	}

	hr_qp->sge.sge_shift = HNS_ROCE_SGE_SHIFT;

	/* If the number of extended sge is not zero, they MUST use the
	 * space of HNS_HW_PAGE_SIZE at least.
	 */
	hr_qp->sge.sge_cnt = cnt ?
			max(cnt, (u32)HNS_HW_PAGE_SIZE / HNS_ROCE_SGE_SIZE) : 0;

	return 0;
}

static int check_sq_size_with_integrity(struct hns_roce_dev *hr_dev,
					struct ib_qp_cap *cap,
					struct hns_roce_ib_create_qp *ucmd)
{
	u32 roundup_sq_stride = roundup_pow_of_two(hr_dev->caps.max_sq_desc_sz);
	u8 max_sq_stride = ilog2(roundup_sq_stride);

	/* Sanity check SQ size before proceeding */
	if (ucmd->log_sq_stride > max_sq_stride ||
	    ucmd->log_sq_stride < HNS_ROCE_IB_MIN_SQ_STRIDE) {
		ibdev_err(&hr_dev->ib_dev, "Failed to check SQ stride size\n");
		return -EINVAL;
	}

	if (cap->max_send_sge > hr_dev->caps.max_sq_sg) {
		ibdev_err(&hr_dev->ib_dev, "Failed to check SQ SGE size %d\n",
			  cap->max_send_sge);
		return -EINVAL;
	}

	return 0;
}

static int set_user_sq_size(struct hns_roce_dev *hr_dev,
			    struct ib_qp_cap *cap, struct hns_roce_qp *hr_qp,
			    struct hns_roce_ib_create_qp *ucmd)
{
	struct ib_device *ibdev = &hr_dev->ib_dev;
	u32 cnt = 0;
	int ret;

	if (check_shl_overflow(1, ucmd->log_sq_bb_count, &cnt) ||
	    cnt > hr_dev->caps.max_wqes)
		return -EINVAL;

	ret = check_sq_size_with_integrity(hr_dev, cap, ucmd);
	if (ret) {
		ibdev_err(ibdev, "failed to check user SQ size, ret = %d.\n",
			  ret);
		return ret;
	}

	ret = set_extend_sge_param(hr_dev, cnt, hr_qp, cap);
	if (ret)
		return ret;

	hr_qp->sq.wqe_shift = ucmd->log_sq_stride;
	hr_qp->sq.wqe_cnt = cnt;
=======

		return 0;
	}

	/* Check the validity of QP support capacity */
	if (!cap->max_recv_wr || cap->max_recv_wr > hr_dev->caps.max_wqes ||
	    cap->max_recv_sge > max_sge) {
		ibdev_err(&hr_dev->ib_dev,
			  "RQ config error, depth = %u, sge = %u\n",
			  cap->max_recv_wr, cap->max_recv_sge);
		return -EINVAL;
	}

	cnt = roundup_pow_of_two(max(cap->max_recv_wr, hr_dev->caps.min_wqes));
	if (cnt > hr_dev->caps.max_wqes) {
		ibdev_err(&hr_dev->ib_dev, "rq depth %u too large\n",
			  cap->max_recv_wr);
		return -EINVAL;
	}

	hr_qp->rq.max_gs = roundup_pow_of_two(max(1U, cap->max_recv_sge) +
					      hr_qp->rq.rsv_sge);

	if (hr_dev->caps.max_rq_sg <= HNS_ROCE_SGE_IN_WQE)
		hr_qp->rq.wqe_shift = ilog2(hr_dev->caps.max_rq_desc_sz);
	else
		hr_qp->rq.wqe_shift = ilog2(hr_dev->caps.max_rq_desc_sz *
					    hr_qp->rq.max_gs);

	hr_qp->rq.wqe_cnt = cnt;
	if (hr_dev->caps.flags & HNS_ROCE_CAP_FLAG_RQ_INLINE &&
	    hr_qp->ibqp.qp_type != IB_QPT_UD &&
	    hr_qp->ibqp.qp_type != IB_QPT_GSI)
		hr_qp->rq_inl_buf.wqe_cnt = cnt;
	else
		hr_qp->rq_inl_buf.wqe_cnt = 0;

	cap->max_recv_wr = cnt;
	cap->max_recv_sge = hr_qp->rq.max_gs - hr_qp->rq.rsv_sge;

	return 0;
}

static u32 get_wqe_ext_sge_cnt(struct hns_roce_qp *qp)
{
	/* GSI/UD QP only has extended sge */
	if (qp->ibqp.qp_type == IB_QPT_GSI || qp->ibqp.qp_type == IB_QPT_UD)
		return qp->sq.max_gs;

	if (qp->sq.max_gs > HNS_ROCE_SGE_IN_WQE)
		return qp->sq.max_gs - HNS_ROCE_SGE_IN_WQE;
>>>>>>> 7d2a07b7

	return 0;
}

<<<<<<< HEAD
static int set_wqe_buf_attr(struct hns_roce_dev *hr_dev,
			    struct hns_roce_qp *hr_qp,
			    struct hns_roce_buf_attr *buf_attr)
{
	int buf_size;
	int idx = 0;

	hr_qp->buff_size = 0;

	/* SQ WQE */
	hr_qp->sq.offset = 0;
	buf_size = to_hr_hem_entries_size(hr_qp->sq.wqe_cnt,
					  hr_qp->sq.wqe_shift);
	if (buf_size > 0 && idx < ARRAY_SIZE(buf_attr->region)) {
		buf_attr->region[idx].size = buf_size;
		buf_attr->region[idx].hopnum = hr_dev->caps.wqe_sq_hop_num;
		idx++;
		hr_qp->buff_size += buf_size;
=======
static void set_ext_sge_param(struct hns_roce_dev *hr_dev, u32 sq_wqe_cnt,
			      struct hns_roce_qp *hr_qp, struct ib_qp_cap *cap)
{
	u32 total_sge_cnt;
	u32 wqe_sge_cnt;

	hr_qp->sge.sge_shift = HNS_ROCE_SGE_SHIFT;

	if (hr_dev->hw_rev == HNS_ROCE_HW_VER1) {
		hr_qp->sq.max_gs = HNS_ROCE_SGE_IN_WQE;
		return;
	}

	hr_qp->sq.max_gs = max(1U, cap->max_send_sge);

	wqe_sge_cnt = get_wqe_ext_sge_cnt(hr_qp);

	/* If the number of extended sge is not zero, they MUST use the
	 * space of HNS_HW_PAGE_SIZE at least.
	 */
	if (wqe_sge_cnt) {
		total_sge_cnt = roundup_pow_of_two(sq_wqe_cnt * wqe_sge_cnt);
		hr_qp->sge.sge_cnt = max(total_sge_cnt,
				(u32)HNS_HW_PAGE_SIZE / HNS_ROCE_SGE_SIZE);
>>>>>>> 7d2a07b7
	}
}

<<<<<<< HEAD
	/* extend SGE WQE in SQ */
	hr_qp->sge.offset = hr_qp->buff_size;
	buf_size = to_hr_hem_entries_size(hr_qp->sge.sge_cnt,
					  hr_qp->sge.sge_shift);
	if (buf_size > 0 && idx < ARRAY_SIZE(buf_attr->region)) {
		buf_attr->region[idx].size = buf_size;
		buf_attr->region[idx].hopnum = hr_dev->caps.wqe_sge_hop_num;
		idx++;
		hr_qp->buff_size += buf_size;
	}

	/* RQ WQE */
	hr_qp->rq.offset = hr_qp->buff_size;
	buf_size = to_hr_hem_entries_size(hr_qp->rq.wqe_cnt,
					  hr_qp->rq.wqe_shift);
	if (buf_size > 0 && idx < ARRAY_SIZE(buf_attr->region)) {
		buf_attr->region[idx].size = buf_size;
		buf_attr->region[idx].hopnum = hr_dev->caps.wqe_rq_hop_num;
		idx++;
		hr_qp->buff_size += buf_size;
	}

	if (hr_qp->buff_size < 1)
		return -EINVAL;

	buf_attr->page_shift = HNS_HW_PAGE_SHIFT + hr_dev->caps.mtt_buf_pg_sz;
	buf_attr->fixed_page = true;
	buf_attr->region_count = idx;
=======
static int check_sq_size_with_integrity(struct hns_roce_dev *hr_dev,
					struct ib_qp_cap *cap,
					struct hns_roce_ib_create_qp *ucmd)
{
	u32 roundup_sq_stride = roundup_pow_of_two(hr_dev->caps.max_sq_desc_sz);
	u8 max_sq_stride = ilog2(roundup_sq_stride);

	/* Sanity check SQ size before proceeding */
	if (ucmd->log_sq_stride > max_sq_stride ||
	    ucmd->log_sq_stride < HNS_ROCE_IB_MIN_SQ_STRIDE) {
		ibdev_err(&hr_dev->ib_dev, "failed to check SQ stride size.\n");
		return -EINVAL;
	}

	if (cap->max_send_sge > hr_dev->caps.max_sq_sg) {
		ibdev_err(&hr_dev->ib_dev, "failed to check SQ SGE size %u.\n",
			  cap->max_send_sge);
		return -EINVAL;
	}

	return 0;
}

static int set_user_sq_size(struct hns_roce_dev *hr_dev,
			    struct ib_qp_cap *cap, struct hns_roce_qp *hr_qp,
			    struct hns_roce_ib_create_qp *ucmd)
{
	struct ib_device *ibdev = &hr_dev->ib_dev;
	u32 cnt = 0;
	int ret;

	if (check_shl_overflow(1, ucmd->log_sq_bb_count, &cnt) ||
	    cnt > hr_dev->caps.max_wqes)
		return -EINVAL;

	ret = check_sq_size_with_integrity(hr_dev, cap, ucmd);
	if (ret) {
		ibdev_err(ibdev, "failed to check user SQ size, ret = %d.\n",
			  ret);
		return ret;
	}

	set_ext_sge_param(hr_dev, cnt, hr_qp, cap);

	hr_qp->sq.wqe_shift = ucmd->log_sq_stride;
	hr_qp->sq.wqe_cnt = cnt;
>>>>>>> 7d2a07b7

	return 0;
}

<<<<<<< HEAD
static int set_kernel_sq_size(struct hns_roce_dev *hr_dev,
			      struct ib_qp_cap *cap, struct hns_roce_qp *hr_qp)
{
	struct ib_device *ibdev = &hr_dev->ib_dev;
	u32 cnt;
	int ret;

	if (!cap->max_send_wr || cap->max_send_wr > hr_dev->caps.max_wqes ||
	    cap->max_send_sge > hr_dev->caps.max_sq_sg ||
	    cap->max_inline_data > hr_dev->caps.max_sq_inline) {
		ibdev_err(ibdev,
			  "failed to check SQ WR, SGE or inline num, ret = %d.\n",
			  -EINVAL);
		return -EINVAL;
	}

	cnt = roundup_pow_of_two(max(cap->max_send_wr, hr_dev->caps.min_wqes));
	if (cnt > hr_dev->caps.max_wqes) {
		ibdev_err(ibdev, "failed to check WQE num, WQE num = %d.\n",
			  cnt);
=======
static int set_wqe_buf_attr(struct hns_roce_dev *hr_dev,
			    struct hns_roce_qp *hr_qp,
			    struct hns_roce_buf_attr *buf_attr)
{
	int buf_size;
	int idx = 0;

	hr_qp->buff_size = 0;

	/* SQ WQE */
	hr_qp->sq.offset = 0;
	buf_size = to_hr_hem_entries_size(hr_qp->sq.wqe_cnt,
					  hr_qp->sq.wqe_shift);
	if (buf_size > 0 && idx < ARRAY_SIZE(buf_attr->region)) {
		buf_attr->region[idx].size = buf_size;
		buf_attr->region[idx].hopnum = hr_dev->caps.wqe_sq_hop_num;
		idx++;
		hr_qp->buff_size += buf_size;
	}

	/* extend SGE WQE in SQ */
	hr_qp->sge.offset = hr_qp->buff_size;
	buf_size = to_hr_hem_entries_size(hr_qp->sge.sge_cnt,
					  hr_qp->sge.sge_shift);
	if (buf_size > 0 && idx < ARRAY_SIZE(buf_attr->region)) {
		buf_attr->region[idx].size = buf_size;
		buf_attr->region[idx].hopnum = hr_dev->caps.wqe_sge_hop_num;
		idx++;
		hr_qp->buff_size += buf_size;
	}

	/* RQ WQE */
	hr_qp->rq.offset = hr_qp->buff_size;
	buf_size = to_hr_hem_entries_size(hr_qp->rq.wqe_cnt,
					  hr_qp->rq.wqe_shift);
	if (buf_size > 0 && idx < ARRAY_SIZE(buf_attr->region)) {
		buf_attr->region[idx].size = buf_size;
		buf_attr->region[idx].hopnum = hr_dev->caps.wqe_rq_hop_num;
		idx++;
		hr_qp->buff_size += buf_size;
	}

	if (hr_qp->buff_size < 1)
>>>>>>> 7d2a07b7
		return -EINVAL;

<<<<<<< HEAD
	hr_qp->sq.wqe_shift = ilog2(hr_dev->caps.max_sq_desc_sz);
	hr_qp->sq.wqe_cnt = cnt;

	ret = set_extend_sge_param(hr_dev, cnt, hr_qp, cap);
	if (ret)
		return ret;

	/* sync the parameters of kernel QP to user's configuration */
	cap->max_send_wr = cnt;
	cap->max_send_sge = hr_qp->sq.max_gs;
=======
	buf_attr->page_shift = HNS_HW_PAGE_SHIFT + hr_dev->caps.mtt_buf_pg_sz;
	buf_attr->region_count = idx;

	return 0;
}

static int set_kernel_sq_size(struct hns_roce_dev *hr_dev,
			      struct ib_qp_cap *cap, struct hns_roce_qp *hr_qp)
{
	struct ib_device *ibdev = &hr_dev->ib_dev;
	u32 cnt;

	if (!cap->max_send_wr || cap->max_send_wr > hr_dev->caps.max_wqes ||
	    cap->max_send_sge > hr_dev->caps.max_sq_sg) {
		ibdev_err(ibdev, "failed to check SQ WR or SGE num.\n");
		return -EINVAL;
	}

	cnt = roundup_pow_of_two(max(cap->max_send_wr, hr_dev->caps.min_wqes));
	if (cnt > hr_dev->caps.max_wqes) {
		ibdev_err(ibdev, "failed to check WQE num, WQE num = %u.\n",
			  cnt);
		return -EINVAL;
	}

	hr_qp->sq.wqe_shift = ilog2(hr_dev->caps.max_sq_desc_sz);
	hr_qp->sq.wqe_cnt = cnt;

	set_ext_sge_param(hr_dev, cnt, hr_qp, cap);
>>>>>>> 7d2a07b7

	/* sync the parameters of kernel QP to user's configuration */
	cap->max_send_wr = cnt;
	cap->max_send_sge = hr_qp->sq.max_gs;

	return 0;
}

static int hns_roce_qp_has_sq(struct ib_qp_init_attr *attr)
{
	if (attr->qp_type == IB_QPT_XRC_TGT || !attr->cap.max_send_wr)
		return 0;

	return 1;
}

static int hns_roce_qp_has_rq(struct ib_qp_init_attr *attr)
{
	if (attr->qp_type == IB_QPT_XRC_INI ||
	    attr->qp_type == IB_QPT_XRC_TGT || attr->srq ||
	    !attr->cap.max_recv_wr)
		return 0;

	return 1;
}

static int alloc_rq_inline_buf(struct hns_roce_qp *hr_qp,
			       struct ib_qp_init_attr *init_attr)
{
	u32 max_recv_sge = init_attr->cap.max_recv_sge;
	u32 wqe_cnt = hr_qp->rq_inl_buf.wqe_cnt;
	struct hns_roce_rinl_wqe *wqe_list;
	int i;

	/* allocate recv inline buf */
	wqe_list = kcalloc(wqe_cnt, sizeof(struct hns_roce_rinl_wqe),
			   GFP_KERNEL);

	if (!wqe_list)
		goto err;

	/* Allocate a continuous buffer for all inline sge we need */
	wqe_list[0].sg_list = kcalloc(wqe_cnt, (max_recv_sge *
				      sizeof(struct hns_roce_rinl_sge)),
				      GFP_KERNEL);
	if (!wqe_list[0].sg_list)
		goto err_wqe_list;

	/* Assign buffers of sg_list to each inline wqe */
	for (i = 1; i < wqe_cnt; i++)
		wqe_list[i].sg_list = &wqe_list[0].sg_list[i * max_recv_sge];

	hr_qp->rq_inl_buf.wqe_list = wqe_list;

	return 0;

err_wqe_list:
	kfree(wqe_list);

err:
	return -ENOMEM;
}

static void free_rq_inline_buf(struct hns_roce_qp *hr_qp)
{
	if (hr_qp->rq_inl_buf.wqe_list)
		kfree(hr_qp->rq_inl_buf.wqe_list[0].sg_list);
	kfree(hr_qp->rq_inl_buf.wqe_list);
}

static int alloc_qp_buf(struct hns_roce_dev *hr_dev, struct hns_roce_qp *hr_qp,
			struct ib_qp_init_attr *init_attr,
			struct ib_udata *udata, unsigned long addr)
{
	struct ib_device *ibdev = &hr_dev->ib_dev;
	struct hns_roce_buf_attr buf_attr = {};
	int ret;

	if (!udata && hr_qp->rq_inl_buf.wqe_cnt) {
		ret = alloc_rq_inline_buf(hr_qp, init_attr);
		if (ret) {
			ibdev_err(ibdev,
				  "failed to alloc inline buf, ret = %d.\n",
				  ret);
			return ret;
		}
	} else {
		hr_qp->rq_inl_buf.wqe_list = NULL;
	}

	ret = set_wqe_buf_attr(hr_dev, hr_qp, &buf_attr);
	if (ret) {
		ibdev_err(ibdev, "failed to split WQE buf, ret = %d.\n", ret);
		goto err_inline;
	}
	ret = hns_roce_mtr_create(hr_dev, &hr_qp->mtr, &buf_attr,
<<<<<<< HEAD
				  HNS_HW_PAGE_SHIFT + hr_dev->caps.mtt_ba_pg_sz,
=======
				  PAGE_SHIFT + hr_dev->caps.mtt_ba_pg_sz,
>>>>>>> 7d2a07b7
				  udata, addr);
	if (ret) {
		ibdev_err(ibdev, "failed to create WQE mtr, ret = %d.\n", ret);
		goto err_inline;
	}

	return 0;
err_inline:
	free_rq_inline_buf(hr_qp);

	return ret;
}
<<<<<<< HEAD

static void free_qp_buf(struct hns_roce_dev *hr_dev, struct hns_roce_qp *hr_qp)
{
	hns_roce_mtr_destroy(hr_dev, &hr_qp->mtr);
	free_rq_inline_buf(hr_qp);
}

static inline bool user_qp_has_sdb(struct hns_roce_dev *hr_dev,
				   struct ib_qp_init_attr *init_attr,
				   struct ib_udata *udata,
				   struct hns_roce_ib_create_qp_resp *resp,
				   struct hns_roce_ib_create_qp *ucmd)
{
	return ((hr_dev->caps.flags & HNS_ROCE_CAP_FLAG_SQ_RECORD_DB) &&
		udata->outlen >= offsetofend(typeof(*resp), cap_flags) &&
		hns_roce_qp_has_sq(init_attr) &&
		udata->inlen >= offsetofend(typeof(*ucmd), sdb_addr));
}

static inline bool user_qp_has_rdb(struct hns_roce_dev *hr_dev,
				   struct ib_qp_init_attr *init_attr,
				   struct ib_udata *udata,
				   struct hns_roce_ib_create_qp_resp *resp)
{
	return ((hr_dev->caps.flags & HNS_ROCE_CAP_FLAG_RECORD_DB) &&
		udata->outlen >= offsetofend(typeof(*resp), cap_flags) &&
		hns_roce_qp_has_rq(init_attr));
}

static inline bool kernel_qp_has_rdb(struct hns_roce_dev *hr_dev,
				     struct ib_qp_init_attr *init_attr)
{
	return ((hr_dev->caps.flags & HNS_ROCE_CAP_FLAG_RECORD_DB) &&
		hns_roce_qp_has_rq(init_attr));
}

=======

static void free_qp_buf(struct hns_roce_dev *hr_dev, struct hns_roce_qp *hr_qp)
{
	hns_roce_mtr_destroy(hr_dev, &hr_qp->mtr);
	free_rq_inline_buf(hr_qp);
}

static inline bool user_qp_has_sdb(struct hns_roce_dev *hr_dev,
				   struct ib_qp_init_attr *init_attr,
				   struct ib_udata *udata,
				   struct hns_roce_ib_create_qp_resp *resp,
				   struct hns_roce_ib_create_qp *ucmd)
{
	return ((hr_dev->caps.flags & HNS_ROCE_CAP_FLAG_QP_RECORD_DB) &&
		udata->outlen >= offsetofend(typeof(*resp), cap_flags) &&
		hns_roce_qp_has_sq(init_attr) &&
		udata->inlen >= offsetofend(typeof(*ucmd), sdb_addr));
}

static inline bool user_qp_has_rdb(struct hns_roce_dev *hr_dev,
				   struct ib_qp_init_attr *init_attr,
				   struct ib_udata *udata,
				   struct hns_roce_ib_create_qp_resp *resp)
{
	return ((hr_dev->caps.flags & HNS_ROCE_CAP_FLAG_QP_RECORD_DB) &&
		udata->outlen >= offsetofend(typeof(*resp), cap_flags) &&
		hns_roce_qp_has_rq(init_attr));
}

static inline bool kernel_qp_has_rdb(struct hns_roce_dev *hr_dev,
				     struct ib_qp_init_attr *init_attr)
{
	return ((hr_dev->caps.flags & HNS_ROCE_CAP_FLAG_QP_RECORD_DB) &&
		hns_roce_qp_has_rq(init_attr));
}

>>>>>>> 7d2a07b7
static int alloc_qp_db(struct hns_roce_dev *hr_dev, struct hns_roce_qp *hr_qp,
		       struct ib_qp_init_attr *init_attr,
		       struct ib_udata *udata,
		       struct hns_roce_ib_create_qp *ucmd,
		       struct hns_roce_ib_create_qp_resp *resp)
{
	struct hns_roce_ucontext *uctx = rdma_udata_to_drv_context(
		udata, struct hns_roce_ucontext, ibucontext);
	struct ib_device *ibdev = &hr_dev->ib_dev;
	int ret;

<<<<<<< HEAD
=======
	if (hr_dev->caps.flags & HNS_ROCE_CAP_FLAG_SDI_MODE)
		hr_qp->en_flags |= HNS_ROCE_QP_CAP_OWNER_DB;

>>>>>>> 7d2a07b7
	if (udata) {
		if (user_qp_has_sdb(hr_dev, init_attr, udata, resp, ucmd)) {
			ret = hns_roce_db_map_user(uctx, ucmd->sdb_addr,
						   &hr_qp->sdb);
			if (ret) {
				ibdev_err(ibdev,
<<<<<<< HEAD
					  "Failed to map user SQ doorbell\n");
=======
					  "failed to map user SQ doorbell, ret = %d.\n",
					  ret);
>>>>>>> 7d2a07b7
				goto err_out;
			}
			hr_qp->en_flags |= HNS_ROCE_QP_CAP_SQ_RECORD_DB;
			resp->cap_flags |= HNS_ROCE_QP_CAP_SQ_RECORD_DB;
		}

		if (user_qp_has_rdb(hr_dev, init_attr, udata, resp)) {
			ret = hns_roce_db_map_user(uctx, ucmd->db_addr,
						   &hr_qp->rdb);
			if (ret) {
				ibdev_err(ibdev,
<<<<<<< HEAD
					  "Failed to map user RQ doorbell\n");
=======
					  "failed to map user RQ doorbell, ret = %d.\n",
					  ret);
>>>>>>> 7d2a07b7
				goto err_sdb;
			}
			hr_qp->en_flags |= HNS_ROCE_QP_CAP_RQ_RECORD_DB;
			resp->cap_flags |= HNS_ROCE_QP_CAP_RQ_RECORD_DB;
		}
	} else {
<<<<<<< HEAD
		/* QP doorbell register address */
		hr_qp->sq.db_reg_l = hr_dev->reg_base + hr_dev->sdb_offset +
				     DB_REG_OFFSET * hr_dev->priv_uar.index;
		hr_qp->rq.db_reg_l = hr_dev->reg_base + hr_dev->odb_offset +
				     DB_REG_OFFSET * hr_dev->priv_uar.index;
=======
		if (hr_dev->pci_dev->revision >= PCI_REVISION_ID_HIP09)
			hr_qp->sq.db_reg = hr_dev->mem_base +
					   HNS_ROCE_DWQE_SIZE * hr_qp->qpn;
		else
			hr_qp->sq.db_reg =
				hr_dev->reg_base + hr_dev->sdb_offset +
				DB_REG_OFFSET * hr_dev->priv_uar.index;

		hr_qp->rq.db_reg = hr_dev->reg_base + hr_dev->odb_offset +
				   DB_REG_OFFSET * hr_dev->priv_uar.index;
>>>>>>> 7d2a07b7

		if (kernel_qp_has_rdb(hr_dev, init_attr)) {
			ret = hns_roce_alloc_db(hr_dev, &hr_qp->rdb, 0);
			if (ret) {
				ibdev_err(ibdev,
<<<<<<< HEAD
					  "Failed to alloc kernel RQ doorbell\n");
=======
					  "failed to alloc kernel RQ doorbell, ret = %d.\n",
					  ret);
>>>>>>> 7d2a07b7
				goto err_out;
			}
			*hr_qp->rdb.db_record = 0;
			hr_qp->en_flags |= HNS_ROCE_QP_CAP_RQ_RECORD_DB;
		}
	}
<<<<<<< HEAD

	return 0;
err_sdb:
	if (udata && hr_qp->en_flags & HNS_ROCE_QP_CAP_SQ_RECORD_DB)
		hns_roce_db_unmap_user(uctx, &hr_qp->sdb);
err_out:
	return ret;
}

static void free_qp_db(struct hns_roce_dev *hr_dev, struct hns_roce_qp *hr_qp,
		       struct ib_udata *udata)
{
	struct hns_roce_ucontext *uctx = rdma_udata_to_drv_context(
		udata, struct hns_roce_ucontext, ibucontext);

	if (udata) {
		if (hr_qp->en_flags & HNS_ROCE_QP_CAP_RQ_RECORD_DB)
			hns_roce_db_unmap_user(uctx, &hr_qp->rdb);
		if (hr_qp->en_flags & HNS_ROCE_QP_CAP_SQ_RECORD_DB)
			hns_roce_db_unmap_user(uctx, &hr_qp->sdb);
	} else {
		if (hr_qp->en_flags & HNS_ROCE_QP_CAP_RQ_RECORD_DB)
			hns_roce_free_db(hr_dev, &hr_qp->rdb);
	}
}

static int alloc_kernel_wrid(struct hns_roce_dev *hr_dev,
			     struct hns_roce_qp *hr_qp)
{
	struct ib_device *ibdev = &hr_dev->ib_dev;
	u64 *sq_wrid = NULL;
	u64 *rq_wrid = NULL;
	int ret;

	sq_wrid = kcalloc(hr_qp->sq.wqe_cnt, sizeof(u64), GFP_KERNEL);
	if (ZERO_OR_NULL_PTR(sq_wrid)) {
		ibdev_err(ibdev, "Failed to alloc SQ wrid\n");
		return -ENOMEM;
	}

	if (hr_qp->rq.wqe_cnt) {
		rq_wrid = kcalloc(hr_qp->rq.wqe_cnt, sizeof(u64), GFP_KERNEL);
		if (ZERO_OR_NULL_PTR(rq_wrid)) {
			ibdev_err(ibdev, "Failed to alloc RQ wrid\n");
			ret = -ENOMEM;
			goto err_sq;
		}
	}

	hr_qp->sq.wrid = sq_wrid;
	hr_qp->rq.wrid = rq_wrid;
	return 0;
err_sq:
	kfree(sq_wrid);

	return ret;
}

static void free_kernel_wrid(struct hns_roce_qp *hr_qp)
{
	kfree(hr_qp->rq.wrid);
	kfree(hr_qp->sq.wrid);
}

static int set_qp_param(struct hns_roce_dev *hr_dev, struct hns_roce_qp *hr_qp,
			struct ib_qp_init_attr *init_attr,
			struct ib_udata *udata,
			struct hns_roce_ib_create_qp *ucmd)
{
	struct ib_device *ibdev = &hr_dev->ib_dev;
	int ret;

	hr_qp->ibqp.qp_type = init_attr->qp_type;

	if (init_attr->sq_sig_type == IB_SIGNAL_ALL_WR)
		hr_qp->sq_signal_bits = IB_SIGNAL_ALL_WR;
	else
		hr_qp->sq_signal_bits = IB_SIGNAL_REQ_WR;

	ret = set_rq_size(hr_dev, &init_attr->cap, hr_qp,
			  hns_roce_qp_has_rq(init_attr));
	if (ret) {
		ibdev_err(ibdev, "failed to set user RQ size, ret = %d.\n",
			  ret);
		return ret;
	}

	if (udata) {
		if (ib_copy_from_udata(ucmd, udata, sizeof(*ucmd))) {
			ibdev_err(ibdev, "Failed to copy QP ucmd\n");
			return -EFAULT;
		}

		ret = set_user_sq_size(hr_dev, &init_attr->cap, hr_qp, ucmd);
		if (ret)
			ibdev_err(ibdev, "Failed to set user SQ size\n");
	} else {
		if (init_attr->create_flags &
		    IB_QP_CREATE_BLOCK_MULTICAST_LOOPBACK) {
			ibdev_err(ibdev, "Failed to check multicast loopback\n");
			return -EINVAL;
		}

		if (init_attr->create_flags & IB_QP_CREATE_IPOIB_UD_LSO) {
			ibdev_err(ibdev, "Failed to check ipoib ud lso\n");
			return -EINVAL;
		}

		ret = set_kernel_sq_size(hr_dev, &init_attr->cap, hr_qp);
		if (ret)
			ibdev_err(ibdev, "Failed to set kernel SQ size\n");
=======

	return 0;
err_sdb:
	if (udata && hr_qp->en_flags & HNS_ROCE_QP_CAP_SQ_RECORD_DB)
		hns_roce_db_unmap_user(uctx, &hr_qp->sdb);
err_out:
	return ret;
}

static void free_qp_db(struct hns_roce_dev *hr_dev, struct hns_roce_qp *hr_qp,
		       struct ib_udata *udata)
{
	struct hns_roce_ucontext *uctx = rdma_udata_to_drv_context(
		udata, struct hns_roce_ucontext, ibucontext);

	if (udata) {
		if (hr_qp->en_flags & HNS_ROCE_QP_CAP_RQ_RECORD_DB)
			hns_roce_db_unmap_user(uctx, &hr_qp->rdb);
		if (hr_qp->en_flags & HNS_ROCE_QP_CAP_SQ_RECORD_DB)
			hns_roce_db_unmap_user(uctx, &hr_qp->sdb);
	} else {
		if (hr_qp->en_flags & HNS_ROCE_QP_CAP_RQ_RECORD_DB)
			hns_roce_free_db(hr_dev, &hr_qp->rdb);
>>>>>>> 7d2a07b7
	}
}

<<<<<<< HEAD
	return ret;
}

static int hns_roce_create_qp_common(struct hns_roce_dev *hr_dev,
				     struct ib_pd *ib_pd,
				     struct ib_qp_init_attr *init_attr,
				     struct ib_udata *udata,
				     struct hns_roce_qp *hr_qp)
{
	struct hns_roce_ib_create_qp_resp resp = {};
	struct ib_device *ibdev = &hr_dev->ib_dev;
	struct hns_roce_ib_create_qp ucmd;
	int ret;

	mutex_init(&hr_qp->mutex);
	spin_lock_init(&hr_qp->sq.lock);
	spin_lock_init(&hr_qp->rq.lock);

	hr_qp->state = IB_QPS_RESET;
	hr_qp->flush_flag = 0;

	ret = set_qp_param(hr_dev, hr_qp, init_attr, udata, &ucmd);
	if (ret) {
		ibdev_err(ibdev, "Failed to set QP param\n");
		return ret;
	}

	if (!udata) {
		ret = alloc_kernel_wrid(hr_dev, hr_qp);
		if (ret) {
			ibdev_err(ibdev, "Failed to alloc wrid\n");
			return ret;
		}
	}

	ret = alloc_qp_db(hr_dev, hr_qp, init_attr, udata, &ucmd, &resp);
	if (ret) {
		ibdev_err(ibdev, "Failed to alloc QP doorbell\n");
		goto err_wrid;
	}

	ret = alloc_qp_buf(hr_dev, hr_qp, init_attr, udata, ucmd.buf_addr);
	if (ret) {
		ibdev_err(ibdev, "Failed to alloc QP buffer\n");
		goto err_db;
	}

	ret = alloc_qpn(hr_dev, hr_qp);
	if (ret) {
		ibdev_err(ibdev, "Failed to alloc QPN\n");
		goto err_buf;
	}

	ret = alloc_qpc(hr_dev, hr_qp);
	if (ret) {
		ibdev_err(ibdev, "Failed to alloc QP context\n");
		goto err_qpn;
	}

	ret = hns_roce_qp_store(hr_dev, hr_qp, init_attr);
	if (ret) {
		ibdev_err(ibdev, "Failed to store QP\n");
		goto err_qpc;
	}
=======
static int alloc_kernel_wrid(struct hns_roce_dev *hr_dev,
			     struct hns_roce_qp *hr_qp)
{
	struct ib_device *ibdev = &hr_dev->ib_dev;
	u64 *sq_wrid = NULL;
	u64 *rq_wrid = NULL;
	int ret;

	sq_wrid = kcalloc(hr_qp->sq.wqe_cnt, sizeof(u64), GFP_KERNEL);
	if (ZERO_OR_NULL_PTR(sq_wrid)) {
		ibdev_err(ibdev, "failed to alloc SQ wrid.\n");
		return -ENOMEM;
	}

	if (hr_qp->rq.wqe_cnt) {
		rq_wrid = kcalloc(hr_qp->rq.wqe_cnt, sizeof(u64), GFP_KERNEL);
		if (ZERO_OR_NULL_PTR(rq_wrid)) {
			ibdev_err(ibdev, "failed to alloc RQ wrid.\n");
			ret = -ENOMEM;
			goto err_sq;
		}
	}

	hr_qp->sq.wrid = sq_wrid;
	hr_qp->rq.wrid = rq_wrid;
	return 0;
err_sq:
	kfree(sq_wrid);

	return ret;
}

static void free_kernel_wrid(struct hns_roce_qp *hr_qp)
{
	kfree(hr_qp->rq.wrid);
	kfree(hr_qp->sq.wrid);
}

static int set_qp_param(struct hns_roce_dev *hr_dev, struct hns_roce_qp *hr_qp,
			struct ib_qp_init_attr *init_attr,
			struct ib_udata *udata,
			struct hns_roce_ib_create_qp *ucmd)
{
	struct ib_device *ibdev = &hr_dev->ib_dev;
	int ret;

	hr_qp->ibqp.qp_type = init_attr->qp_type;

	if (init_attr->cap.max_inline_data > hr_dev->caps.max_sq_inline)
		init_attr->cap.max_inline_data = hr_dev->caps.max_sq_inline;

	hr_qp->max_inline_data = init_attr->cap.max_inline_data;

	if (init_attr->sq_sig_type == IB_SIGNAL_ALL_WR)
		hr_qp->sq_signal_bits = IB_SIGNAL_ALL_WR;
	else
		hr_qp->sq_signal_bits = IB_SIGNAL_REQ_WR;

	ret = set_rq_size(hr_dev, &init_attr->cap, hr_qp,
			  hns_roce_qp_has_rq(init_attr), !!udata);
	if (ret) {
		ibdev_err(ibdev, "failed to set user RQ size, ret = %d.\n",
			  ret);
		return ret;
	}

	if (udata) {
		ret = ib_copy_from_udata(ucmd, udata,
					 min(udata->inlen, sizeof(*ucmd)));
		if (ret) {
			ibdev_err(ibdev,
				  "failed to copy QP ucmd, ret = %d\n", ret);
			return ret;
		}

		ret = set_user_sq_size(hr_dev, &init_attr->cap, hr_qp, ucmd);
		if (ret)
			ibdev_err(ibdev,
				  "failed to set user SQ size, ret = %d.\n",
				  ret);
	} else {
		ret = set_kernel_sq_size(hr_dev, &init_attr->cap, hr_qp);
		if (ret)
			ibdev_err(ibdev,
				  "failed to set kernel SQ size, ret = %d.\n",
				  ret);
	}

	return ret;
}

static int hns_roce_create_qp_common(struct hns_roce_dev *hr_dev,
				     struct ib_pd *ib_pd,
				     struct ib_qp_init_attr *init_attr,
				     struct ib_udata *udata,
				     struct hns_roce_qp *hr_qp)
{
	struct hns_roce_ib_create_qp_resp resp = {};
	struct ib_device *ibdev = &hr_dev->ib_dev;
	struct hns_roce_ib_create_qp ucmd;
	int ret;

	mutex_init(&hr_qp->mutex);
	spin_lock_init(&hr_qp->sq.lock);
	spin_lock_init(&hr_qp->rq.lock);

	hr_qp->state = IB_QPS_RESET;
	hr_qp->flush_flag = 0;

	if (init_attr->create_flags)
		return -EOPNOTSUPP;

	ret = set_qp_param(hr_dev, hr_qp, init_attr, udata, &ucmd);
	if (ret) {
		ibdev_err(ibdev, "failed to set QP param, ret = %d.\n", ret);
		return ret;
	}

	if (!udata) {
		ret = alloc_kernel_wrid(hr_dev, hr_qp);
		if (ret) {
			ibdev_err(ibdev, "failed to alloc wrid, ret = %d.\n",
				  ret);
			return ret;
		}
	}

	ret = alloc_qp_buf(hr_dev, hr_qp, init_attr, udata, ucmd.buf_addr);
	if (ret) {
		ibdev_err(ibdev, "failed to alloc QP buffer, ret = %d.\n", ret);
		goto err_buf;
	}

	ret = alloc_qpn(hr_dev, hr_qp);
	if (ret) {
		ibdev_err(ibdev, "failed to alloc QPN, ret = %d.\n", ret);
		goto err_qpn;
	}

	ret = alloc_qp_db(hr_dev, hr_qp, init_attr, udata, &ucmd, &resp);
	if (ret) {
		ibdev_err(ibdev, "failed to alloc QP doorbell, ret = %d.\n",
			  ret);
		goto err_db;
	}

	ret = alloc_qpc(hr_dev, hr_qp);
	if (ret) {
		ibdev_err(ibdev, "failed to alloc QP context, ret = %d.\n",
			  ret);
		goto err_qpc;
	}

	ret = hns_roce_qp_store(hr_dev, hr_qp, init_attr);
	if (ret) {
		ibdev_err(ibdev, "failed to store QP, ret = %d.\n", ret);
		goto err_store;
	}
>>>>>>> 7d2a07b7

	if (udata) {
		ret = ib_copy_to_udata(udata, &resp,
				       min(udata->outlen, sizeof(resp)));
		if (ret) {
			ibdev_err(ibdev, "copy qp resp failed!\n");
			goto err_store;
		}
	}

	if (hr_dev->caps.flags & HNS_ROCE_CAP_FLAG_QP_FLOW_CTRL) {
		ret = hr_dev->hw->qp_flow_control_init(hr_dev, hr_qp);
		if (ret)
<<<<<<< HEAD
			goto err_store;
=======
			goto err_flow_ctrl;
>>>>>>> 7d2a07b7
	}

	hr_qp->ibqp.qp_num = hr_qp->qpn;
	hr_qp->event = hns_roce_ib_qp_event;
<<<<<<< HEAD
	atomic_set(&hr_qp->refcount, 1);
=======
	refcount_set(&hr_qp->refcount, 1);
>>>>>>> 7d2a07b7
	init_completion(&hr_qp->free);

	return 0;

<<<<<<< HEAD
err_store:
	hns_roce_qp_remove(hr_dev, hr_qp);
err_qpc:
	free_qpc(hr_dev, hr_qp);
err_qpn:
	free_qpn(hr_dev, hr_qp);
err_buf:
	free_qp_buf(hr_dev, hr_qp);
err_db:
	free_qp_db(hr_dev, hr_qp, udata);
err_wrid:
	free_kernel_wrid(hr_qp);
	return ret;
}

void hns_roce_qp_destroy(struct hns_roce_dev *hr_dev, struct hns_roce_qp *hr_qp,
			 struct ib_udata *udata)
{
	if (atomic_dec_and_test(&hr_qp->refcount))
		complete(&hr_qp->free);
	wait_for_completion(&hr_qp->free);

	free_qpc(hr_dev, hr_qp);
	free_qpn(hr_dev, hr_qp);
	free_qp_buf(hr_dev, hr_qp);
	free_kernel_wrid(hr_qp);
	free_qp_db(hr_dev, hr_qp, udata);

	kfree(hr_qp);
=======
err_flow_ctrl:
	hns_roce_qp_remove(hr_dev, hr_qp);
err_store:
	free_qpc(hr_dev, hr_qp);
err_qpc:
	free_qp_db(hr_dev, hr_qp, udata);
err_db:
	free_qpn(hr_dev, hr_qp);
err_qpn:
	free_qp_buf(hr_dev, hr_qp);
err_buf:
	free_kernel_wrid(hr_qp);
	return ret;
}

void hns_roce_qp_destroy(struct hns_roce_dev *hr_dev, struct hns_roce_qp *hr_qp,
			 struct ib_udata *udata)
{
	if (refcount_dec_and_test(&hr_qp->refcount))
		complete(&hr_qp->free);
	wait_for_completion(&hr_qp->free);

	free_qpc(hr_dev, hr_qp);
	free_qpn(hr_dev, hr_qp);
	free_qp_buf(hr_dev, hr_qp);
	free_kernel_wrid(hr_qp);
	free_qp_db(hr_dev, hr_qp, udata);

	kfree(hr_qp);
}

static int check_qp_type(struct hns_roce_dev *hr_dev, enum ib_qp_type type,
			 bool is_user)
{
	switch (type) {
	case IB_QPT_XRC_INI:
	case IB_QPT_XRC_TGT:
		if (!(hr_dev->caps.flags & HNS_ROCE_CAP_FLAG_XRC))
			goto out;
		break;
	case IB_QPT_UD:
		if (hr_dev->pci_dev->revision <= PCI_REVISION_ID_HIP08 &&
		    is_user)
			goto out;
		break;
	case IB_QPT_RC:
	case IB_QPT_GSI:
		break;
	default:
		goto out;
	}

	return 0;

out:
	ibdev_err(&hr_dev->ib_dev, "not support QP type %d\n", type);

	return -EOPNOTSUPP;
>>>>>>> 7d2a07b7
}

struct ib_qp *hns_roce_create_qp(struct ib_pd *pd,
				 struct ib_qp_init_attr *init_attr,
				 struct ib_udata *udata)
{
<<<<<<< HEAD
	struct hns_roce_dev *hr_dev = to_hr_dev(pd->device);
	struct ib_device *ibdev = &hr_dev->ib_dev;
=======
	struct ib_device *ibdev = pd ? pd->device : init_attr->xrcd->device;
	struct hns_roce_dev *hr_dev = to_hr_dev(ibdev);
>>>>>>> 7d2a07b7
	struct hns_roce_qp *hr_qp;
	int ret;

	ret = check_qp_type(hr_dev, init_attr->qp_type, !!udata);
	if (ret)
		return ERR_PTR(ret);

<<<<<<< HEAD
		ret = hns_roce_create_qp_common(hr_dev, pd, init_attr, udata,
						hr_qp);
		if (ret) {
			ibdev_err(ibdev, "Create QP 0x%06lx failed(%d)\n",
				  hr_qp->qpn, ret);
			kfree(hr_qp);
			return ERR_PTR(ret);
		}

		break;
	}
	case IB_QPT_GSI: {
		/* Userspace is not allowed to create special QPs: */
		if (udata) {
			ibdev_err(ibdev, "not support usr space GSI\n");
			return ERR_PTR(-EINVAL);
		}

		hr_qp = kzalloc(sizeof(*hr_qp), GFP_KERNEL);
		if (!hr_qp)
			return ERR_PTR(-ENOMEM);

=======
	hr_qp = kzalloc(sizeof(*hr_qp), GFP_KERNEL);
	if (!hr_qp)
		return ERR_PTR(-ENOMEM);

	if (init_attr->qp_type == IB_QPT_XRC_INI)
		init_attr->recv_cq = NULL;

	if (init_attr->qp_type == IB_QPT_XRC_TGT) {
		hr_qp->xrcdn = to_hr_xrcd(init_attr->xrcd)->xrcdn;
		init_attr->recv_cq = NULL;
		init_attr->send_cq = NULL;
	}

	if (init_attr->qp_type == IB_QPT_GSI) {
>>>>>>> 7d2a07b7
		hr_qp->port = init_attr->port_num - 1;
		hr_qp->phy_port = hr_dev->iboe.phy_port[hr_qp->port];
	}

<<<<<<< HEAD
		ret = hns_roce_create_qp_common(hr_dev, pd, init_attr, udata,
						hr_qp);
		if (ret) {
			ibdev_err(ibdev, "Create GSI QP failed!\n");
			kfree(hr_qp);
			return ERR_PTR(ret);
		}

		break;
	}
	default:{
		ibdev_err(ibdev, "not support QP type %d\n",
			  init_attr->qp_type);
		return ERR_PTR(-EOPNOTSUPP);
	}
=======
	ret = hns_roce_create_qp_common(hr_dev, pd, init_attr, udata, hr_qp);
	if (ret) {
		ibdev_err(ibdev, "Create QP type 0x%x failed(%d)\n",
			  init_attr->qp_type, ret);

		kfree(hr_qp);
		return ERR_PTR(ret);
>>>>>>> 7d2a07b7
	}

	return &hr_qp->ibqp;
}

int to_hr_qp_type(int qp_type)
{
	switch (qp_type) {
	case IB_QPT_RC:
		return SERV_TYPE_RC;
	case IB_QPT_UD:
	case IB_QPT_GSI:
		return SERV_TYPE_UD;
	case IB_QPT_XRC_INI:
	case IB_QPT_XRC_TGT:
		return SERV_TYPE_XRC;
	default:
		return -1;
	}
}

static int check_mtu_validate(struct hns_roce_dev *hr_dev,
			      struct hns_roce_qp *hr_qp,
			      struct ib_qp_attr *attr, int attr_mask)
{
	enum ib_mtu active_mtu;
	int p;

	p = attr_mask & IB_QP_PORT ? (attr->port_num - 1) : hr_qp->port;
	active_mtu = iboe_get_mtu(hr_dev->iboe.netdevs[p]->mtu);

	if ((hr_dev->caps.max_mtu >= IB_MTU_2048 &&
	    attr->path_mtu > hr_dev->caps.max_mtu) ||
	    attr->path_mtu < IB_MTU_256 || attr->path_mtu > active_mtu) {
		ibdev_err(&hr_dev->ib_dev,
			"attr path_mtu(%d)invalid while modify qp",
			attr->path_mtu);
		return -EINVAL;
	}

	return 0;
}

static int hns_roce_check_qp_attr(struct ib_qp *ibqp, struct ib_qp_attr *attr,
				  int attr_mask)
{
	struct hns_roce_dev *hr_dev = to_hr_dev(ibqp->device);
	struct hns_roce_qp *hr_qp = to_hr_qp(ibqp);
	int p;

	if ((attr_mask & IB_QP_PORT) &&
	    (attr->port_num == 0 || attr->port_num > hr_dev->caps.num_ports)) {
		ibdev_err(&hr_dev->ib_dev, "invalid attr, port_num = %u.\n",
			  attr->port_num);
		return -EINVAL;
	}

	if (attr_mask & IB_QP_PKEY_INDEX) {
		p = attr_mask & IB_QP_PORT ? (attr->port_num - 1) : hr_qp->port;
		if (attr->pkey_index >= hr_dev->caps.pkey_table_len[p]) {
			ibdev_err(&hr_dev->ib_dev,
				  "invalid attr, pkey_index = %u.\n",
				  attr->pkey_index);
			return -EINVAL;
		}
	}

	if (attr_mask & IB_QP_MAX_QP_RD_ATOMIC &&
	    attr->max_rd_atomic > hr_dev->caps.max_qp_init_rdma) {
		ibdev_err(&hr_dev->ib_dev,
			  "invalid attr, max_rd_atomic = %u.\n",
			  attr->max_rd_atomic);
		return -EINVAL;
	}

	if (attr_mask & IB_QP_MAX_DEST_RD_ATOMIC &&
	    attr->max_dest_rd_atomic > hr_dev->caps.max_qp_dest_rdma) {
		ibdev_err(&hr_dev->ib_dev,
			  "invalid attr, max_dest_rd_atomic = %u.\n",
			  attr->max_dest_rd_atomic);
		return -EINVAL;
	}

	if (attr_mask & IB_QP_PATH_MTU)
		return check_mtu_validate(hr_dev, hr_qp, attr, attr_mask);

	return 0;
}

static int check_mtu_validate(struct hns_roce_dev *hr_dev,
			      struct hns_roce_qp *hr_qp,
			      struct ib_qp_attr *attr, int attr_mask)
{
<<<<<<< HEAD
	enum ib_mtu active_mtu;
	int p;

	p = attr_mask & IB_QP_PORT ? (attr->port_num - 1) : hr_qp->port;
	active_mtu = iboe_get_mtu(hr_dev->iboe.netdevs[p]->mtu);

	if ((hr_dev->caps.max_mtu >= IB_MTU_2048 &&
	    attr->path_mtu > hr_dev->caps.max_mtu) ||
	    attr->path_mtu < IB_MTU_256 || attr->path_mtu > active_mtu) {
		ibdev_err(&hr_dev->ib_dev,
			"attr path_mtu(%d)invalid while modify qp",
			attr->path_mtu);
		return -EINVAL;
	}

	return 0;
}

static int hns_roce_check_qp_attr(struct ib_qp *ibqp, struct ib_qp_attr *attr,
				  int attr_mask)
{
	struct hns_roce_dev *hr_dev = to_hr_dev(ibqp->device);
	struct hns_roce_qp *hr_qp = to_hr_qp(ibqp);
	int p;

	if ((attr_mask & IB_QP_PORT) &&
	    (attr->port_num == 0 || attr->port_num > hr_dev->caps.num_ports)) {
		ibdev_err(&hr_dev->ib_dev,
			"attr port_num invalid.attr->port_num=%d\n",
			attr->port_num);
		return -EINVAL;
	}

	if (attr_mask & IB_QP_PKEY_INDEX) {
		p = attr_mask & IB_QP_PORT ? (attr->port_num - 1) : hr_qp->port;
		if (attr->pkey_index >= hr_dev->caps.pkey_table_len[p]) {
			ibdev_err(&hr_dev->ib_dev,
				"attr pkey_index invalid.attr->pkey_index=%d\n",
				attr->pkey_index);
			return -EINVAL;
		}
	}

	if (attr_mask & IB_QP_MAX_QP_RD_ATOMIC &&
	    attr->max_rd_atomic > hr_dev->caps.max_qp_init_rdma) {
		ibdev_err(&hr_dev->ib_dev,
			"attr max_rd_atomic invalid.attr->max_rd_atomic=%d\n",
			attr->max_rd_atomic);
		return -EINVAL;
	}

	if (attr_mask & IB_QP_MAX_DEST_RD_ATOMIC &&
	    attr->max_dest_rd_atomic > hr_dev->caps.max_qp_dest_rdma) {
		ibdev_err(&hr_dev->ib_dev,
			"attr max_dest_rd_atomic invalid.attr->max_dest_rd_atomic=%d\n",
			attr->max_dest_rd_atomic);
		return -EINVAL;
	}

	if (attr_mask & IB_QP_PATH_MTU)
		return check_mtu_validate(hr_dev, hr_qp, attr, attr_mask);

	return 0;
}

int hns_roce_modify_qp(struct ib_qp *ibqp, struct ib_qp_attr *attr,
		       int attr_mask, struct ib_udata *udata)
{
	struct hns_roce_dev *hr_dev = to_hr_dev(ibqp->device);
	struct hns_roce_qp *hr_qp = to_hr_qp(ibqp);
	enum ib_qp_state cur_state, new_state;
	int ret = -EINVAL;

	mutex_lock(&hr_qp->mutex);

	cur_state = attr_mask & IB_QP_CUR_STATE ?
		    attr->cur_qp_state : (enum ib_qp_state)hr_qp->state;
	new_state = attr_mask & IB_QP_STATE ? attr->qp_state : cur_state;

	if (ibqp->uobject &&
	    (attr_mask & IB_QP_STATE) && new_state == IB_QPS_ERR) {
		if (hr_qp->en_flags & HNS_ROCE_QP_CAP_SQ_RECORD_DB) {
			hr_qp->sq.head = *(int *)(hr_qp->sdb.virt_addr);

			if (hr_qp->en_flags & HNS_ROCE_QP_CAP_RQ_RECORD_DB)
				hr_qp->rq.head = *(int *)(hr_qp->rdb.virt_addr);
		} else {
			ibdev_warn(&hr_dev->ib_dev,
				  "flush cqe is not supported in userspace!\n");
			goto out;
		}
	}

	if (!ib_modify_qp_is_ok(cur_state, new_state, ibqp->qp_type,
				attr_mask)) {
		ibdev_err(&hr_dev->ib_dev, "ib_modify_qp_is_ok failed\n");
=======
	struct hns_roce_dev *hr_dev = to_hr_dev(ibqp->device);
	struct hns_roce_qp *hr_qp = to_hr_qp(ibqp);
	enum ib_qp_state cur_state, new_state;
	int ret = -EINVAL;

	mutex_lock(&hr_qp->mutex);

	if (attr_mask & IB_QP_CUR_STATE && attr->cur_qp_state != hr_qp->state)
		goto out;

	cur_state = hr_qp->state;
	new_state = attr_mask & IB_QP_STATE ? attr->qp_state : cur_state;

	if (ibqp->uobject &&
	    (attr_mask & IB_QP_STATE) && new_state == IB_QPS_ERR) {
		if (hr_qp->en_flags & HNS_ROCE_QP_CAP_SQ_RECORD_DB) {
			hr_qp->sq.head = *(int *)(hr_qp->sdb.virt_addr);

			if (hr_qp->en_flags & HNS_ROCE_QP_CAP_RQ_RECORD_DB)
				hr_qp->rq.head = *(int *)(hr_qp->rdb.virt_addr);
		} else {
			ibdev_warn(&hr_dev->ib_dev,
				  "flush cqe is not supported in userspace!\n");
			goto out;
		}
	}

	if (!ib_modify_qp_is_ok(cur_state, new_state, ibqp->qp_type,
				attr_mask)) {
		ibdev_err(&hr_dev->ib_dev, "ib_modify_qp_is_ok failed\n");
		goto out;
	}

	ret = hns_roce_check_qp_attr(ibqp, attr, attr_mask);
	if (ret)
>>>>>>> 7d2a07b7
		goto out;

	ret = hns_roce_check_qp_attr(ibqp, attr, attr_mask);
	if (ret)
		goto out;

	if (cur_state == new_state && cur_state == IB_QPS_RESET) {
		if (hr_dev->hw_rev == HNS_ROCE_HW_VER1) {
			ret = -EPERM;
			ibdev_err(&hr_dev->ib_dev,
				  "RST2RST state is not supported\n");
		} else {
			ret = 0;
		}

		goto out;
	}

	ret = hr_dev->hw->modify_qp(ibqp, attr, attr_mask, cur_state,
				    new_state);

out:
	mutex_unlock(&hr_qp->mutex);

	return ret;
}

void hns_roce_lock_cqs(struct hns_roce_cq *send_cq, struct hns_roce_cq *recv_cq)
		       __acquires(&send_cq->lock) __acquires(&recv_cq->lock)
{
	if (unlikely(send_cq == NULL && recv_cq == NULL)) {
		__acquire(&send_cq->lock);
		__acquire(&recv_cq->lock);
	} else if (unlikely(send_cq != NULL && recv_cq == NULL)) {
		spin_lock_irq(&send_cq->lock);
		__acquire(&recv_cq->lock);
	} else if (unlikely(send_cq == NULL && recv_cq != NULL)) {
		spin_lock_irq(&recv_cq->lock);
		__acquire(&send_cq->lock);
	} else if (send_cq == recv_cq) {
		spin_lock_irq(&send_cq->lock);
		__acquire(&recv_cq->lock);
	} else if (send_cq->cqn < recv_cq->cqn) {
		spin_lock_irq(&send_cq->lock);
		spin_lock_nested(&recv_cq->lock, SINGLE_DEPTH_NESTING);
	} else {
		spin_lock_irq(&recv_cq->lock);
		spin_lock_nested(&send_cq->lock, SINGLE_DEPTH_NESTING);
	}
}

void hns_roce_unlock_cqs(struct hns_roce_cq *send_cq,
			 struct hns_roce_cq *recv_cq) __releases(&send_cq->lock)
			 __releases(&recv_cq->lock)
{
	if (unlikely(send_cq == NULL && recv_cq == NULL)) {
		__release(&recv_cq->lock);
		__release(&send_cq->lock);
	} else if (unlikely(send_cq != NULL && recv_cq == NULL)) {
		__release(&recv_cq->lock);
		spin_unlock(&send_cq->lock);
	} else if (unlikely(send_cq == NULL && recv_cq != NULL)) {
		__release(&send_cq->lock);
		spin_unlock(&recv_cq->lock);
	} else if (send_cq == recv_cq) {
		__release(&recv_cq->lock);
		spin_unlock_irq(&send_cq->lock);
	} else if (send_cq->cqn < recv_cq->cqn) {
		spin_unlock(&recv_cq->lock);
		spin_unlock_irq(&send_cq->lock);
	} else {
		spin_unlock(&send_cq->lock);
		spin_unlock_irq(&recv_cq->lock);
	}
}

static inline void *get_wqe(struct hns_roce_qp *hr_qp, int offset)
{
	return hns_roce_buf_offset(hr_qp->mtr.kmem, offset);
}

<<<<<<< HEAD
void *hns_roce_get_recv_wqe(struct hns_roce_qp *hr_qp, int n)
=======
void *hns_roce_get_recv_wqe(struct hns_roce_qp *hr_qp, unsigned int n)
>>>>>>> 7d2a07b7
{
	return get_wqe(hr_qp, hr_qp->rq.offset + (n << hr_qp->rq.wqe_shift));
}

<<<<<<< HEAD
void *hns_roce_get_send_wqe(struct hns_roce_qp *hr_qp, int n)
=======
void *hns_roce_get_send_wqe(struct hns_roce_qp *hr_qp, unsigned int n)
>>>>>>> 7d2a07b7
{
	return get_wqe(hr_qp, hr_qp->sq.offset + (n << hr_qp->sq.wqe_shift));
}

<<<<<<< HEAD
void *hns_roce_get_extend_sge(struct hns_roce_qp *hr_qp, int n)
=======
void *hns_roce_get_extend_sge(struct hns_roce_qp *hr_qp, unsigned int n)
>>>>>>> 7d2a07b7
{
	return get_wqe(hr_qp, hr_qp->sge.offset + (n << hr_qp->sge.sge_shift));
}

bool hns_roce_wq_overflow(struct hns_roce_wq *hr_wq, u32 nreq,
			  struct ib_cq *ib_cq)
{
	struct hns_roce_cq *hr_cq;
	u32 cur;

	cur = hr_wq->head - hr_wq->tail;
	if (likely(cur + nreq < hr_wq->wqe_cnt))
		return false;

	hr_cq = to_hr_cq(ib_cq);
	spin_lock(&hr_cq->lock);
	cur = hr_wq->head - hr_wq->tail;
	spin_unlock(&hr_cq->lock);

	return cur + nreq >= hr_wq->wqe_cnt;
}

void hns_roce_init_qp_table(struct hns_roce_dev *hr_dev)
{
	struct hns_roce_qp_table *qp_table = &hr_dev->qp_table;
	unsigned int reserved_from_bot;
	unsigned int i;

	mutex_init(&qp_table->scc_mutex);
	mutex_init(&qp_table->bank_mutex);
	xa_init(&hr_dev->qp_table_xa);

	reserved_from_bot = hr_dev->caps.reserved_qps;

	for (i = 0; i < reserved_from_bot; i++) {
		hr_dev->qp_table.bank[get_qp_bankid(i)].inuse++;
		hr_dev->qp_table.bank[get_qp_bankid(i)].min++;
	}

	for (i = 0; i < HNS_ROCE_QP_BANK_NUM; i++) {
		ida_init(&hr_dev->qp_table.bank[i].ida);
		hr_dev->qp_table.bank[i].max = hr_dev->caps.num_qps /
					       HNS_ROCE_QP_BANK_NUM - 1;
		hr_dev->qp_table.bank[i].next = hr_dev->qp_table.bank[i].min;
	}
}

void hns_roce_cleanup_qp_table(struct hns_roce_dev *hr_dev)
{
	int i;

	for (i = 0; i < HNS_ROCE_QP_BANK_NUM; i++)
		ida_destroy(&hr_dev->qp_table.bank[i].ida);
}<|MERGE_RESOLUTION|>--- conflicted
+++ resolved
@@ -94,45 +94,6 @@
 		init_flush_work(dev, qp);
 }
 
-static void flush_work_handle(struct work_struct *work)
-{
-	struct hns_roce_work *flush_work = container_of(work,
-					struct hns_roce_work, work);
-	struct hns_roce_qp *hr_qp = container_of(flush_work,
-					struct hns_roce_qp, flush_work);
-	struct device *dev = flush_work->hr_dev->dev;
-	struct ib_qp_attr attr;
-	int attr_mask;
-	int ret;
-
-	attr_mask = IB_QP_STATE;
-	attr.qp_state = IB_QPS_ERR;
-
-	if (test_and_clear_bit(HNS_ROCE_FLUSH_FLAG, &hr_qp->flush_flag)) {
-		ret = hns_roce_modify_qp(&hr_qp->ibqp, &attr, attr_mask, NULL);
-		if (ret)
-			dev_err(dev, "Modify QP to error state failed(%d) during CQE flush\n",
-				ret);
-	}
-
-	/*
-	 * make sure we signal QP destroy leg that flush QP was completed
-	 * so that it can safely proceed ahead now and destroy QP
-	 */
-	if (atomic_dec_and_test(&hr_qp->refcount))
-		complete(&hr_qp->free);
-}
-
-void init_flush_work(struct hns_roce_dev *hr_dev, struct hns_roce_qp *hr_qp)
-{
-	struct hns_roce_work *flush_work = &hr_qp->flush_work;
-
-	flush_work->hr_dev = hr_dev;
-	INIT_WORK(&flush_work->work, flush_work_handle);
-	atomic_inc(&hr_qp->refcount);
-	queue_work(hr_dev->irq_workq, &flush_work->work);
-}
-
 void hns_roce_qp_event(struct hns_roce_dev *hr_dev, u32 qpn, int event_type)
 {
 	struct device *dev = hr_dev->dev;
@@ -152,19 +113,12 @@
 	if (hr_dev->hw_rev != HNS_ROCE_HW_VER1 &&
 	    (event_type == HNS_ROCE_EVENT_TYPE_WQ_CATAS_ERROR ||
 	     event_type == HNS_ROCE_EVENT_TYPE_INV_REQ_LOCAL_WQ_ERROR ||
-<<<<<<< HEAD
-	     event_type == HNS_ROCE_EVENT_TYPE_LOCAL_WQ_ACCESS_ERROR)) {
-		qp->state = IB_QPS_ERR;
-		if (!test_and_set_bit(HNS_ROCE_FLUSH_FLAG, &qp->flush_flag))
-			init_flush_work(hr_dev, qp);
-=======
 	     event_type == HNS_ROCE_EVENT_TYPE_LOCAL_WQ_ACCESS_ERROR ||
 	     event_type == HNS_ROCE_EVENT_TYPE_XRCD_VIOLATION ||
 	     event_type == HNS_ROCE_EVENT_TYPE_INVALID_XRCETH)) {
 		qp->state = IB_QPS_ERR;
 
 		flush_cqe(hr_dev, qp);
->>>>>>> 7d2a07b7
 	}
 
 	qp->event(qp, (enum hns_roce_event)event_type);
@@ -218,11 +172,6 @@
 	}
 }
 
-<<<<<<< HEAD
-static int alloc_qpn(struct hns_roce_dev *hr_dev, struct hns_roce_qp *hr_qp)
-{
-	unsigned long num = 0;
-=======
 static u8 get_least_load_bankid_for_qp(struct hns_roce_bank *bank)
 {
 	u32 least_load = bank[0].inuse;
@@ -267,7 +216,6 @@
 	struct hns_roce_qp_table *qp_table = &hr_dev->qp_table;
 	unsigned long num = 0;
 	u8 bankid;
->>>>>>> 7d2a07b7
 	int ret;
 
 	if (hr_qp->ibqp.qp_type == IB_QPT_GSI) {
@@ -280,15 +228,6 @@
 
 		hr_qp->doorbell_qpn = 1;
 	} else {
-<<<<<<< HEAD
-		ret = hns_roce_bitmap_alloc_range(&hr_dev->qp_table.bitmap,
-						  1, 1, &num);
-		if (ret) {
-			ibdev_err(&hr_dev->ib_dev, "Failed to alloc bitmap\n");
-			return -ENOMEM;
-		}
-
-=======
 		mutex_lock(&qp_table->bank_mutex);
 		bankid = get_least_load_bankid_for_qp(qp_table->bank);
 
@@ -304,7 +243,6 @@
 		qp_table->bank[bankid].inuse++;
 		mutex_unlock(&qp_table->bank_mutex);
 
->>>>>>> 7d2a07b7
 		hr_qp->doorbell_qpn = (u32)num;
 	}
 
@@ -447,10 +385,6 @@
 	unsigned long flags;
 
 	list_del(&hr_qp->node);
-<<<<<<< HEAD
-	list_del(&hr_qp->sq_node);
-	list_del(&hr_qp->rq_node);
-=======
 
 	if (hr_qp->ibqp.qp_type != IB_QPT_XRC_TGT)
 		list_del(&hr_qp->sq_node);
@@ -458,7 +392,6 @@
 	if (hr_qp->ibqp.qp_type != IB_QPT_XRC_INI &&
 	    hr_qp->ibqp.qp_type != IB_QPT_XRC_TGT)
 		list_del(&hr_qp->rq_node);
->>>>>>> 7d2a07b7
 
 	xa_lock_irqsave(xa, flags);
 	__xa_erase(xa, hr_qp->qpn);
@@ -479,37 +412,22 @@
 	hns_roce_table_put(hr_dev, &qp_table->irrl_table, hr_qp->qpn);
 }
 
-<<<<<<< HEAD
-static void free_qpn(struct hns_roce_dev *hr_dev, struct hns_roce_qp *hr_qp)
-=======
 static inline u8 get_qp_bankid(unsigned long qpn)
->>>>>>> 7d2a07b7
 {
 	/* The lower 3 bits of QPN are used to hash to different banks */
 	return (u8)(qpn & GENMASK(2, 0));
 }
 
-<<<<<<< HEAD
-=======
 static void free_qpn(struct hns_roce_dev *hr_dev, struct hns_roce_qp *hr_qp)
 {
 	u8 bankid;
 
->>>>>>> 7d2a07b7
 	if (hr_qp->ibqp.qp_type == IB_QPT_GSI)
 		return;
 
 	if (hr_qp->qpn < hr_dev->caps.reserved_qps)
 		return;
 
-<<<<<<< HEAD
-	hns_roce_bitmap_free_range(&qp_table->bitmap, hr_qp->qpn, 1, BITMAP_RR);
-}
-
-static int set_rq_size(struct hns_roce_dev *hr_dev, struct ib_qp_cap *cap,
-		       struct hns_roce_qp *hr_qp, int has_rq)
-{
-=======
 	bankid = get_qp_bankid(hr_qp->qpn);
 
 	ida_free(&hr_dev->qp_table.bank[bankid].ida, hr_qp->qpn >> 3);
@@ -545,7 +463,6 @@
 		       struct hns_roce_qp *hr_qp, int has_rq, bool user)
 {
 	u32 max_sge = proc_rq_sge(hr_dev, hr_qp, user);
->>>>>>> 7d2a07b7
 	u32 cnt;
 
 	/* If srq exist, set zero for relative number of rq */
@@ -555,133 +472,6 @@
 		hr_qp->rq_inl_buf.wqe_cnt = 0;
 		cap->max_recv_wr = 0;
 		cap->max_recv_sge = 0;
-<<<<<<< HEAD
-
-		return 0;
-	}
-
-	/* Check the validity of QP support capacity */
-	if (!cap->max_recv_wr || cap->max_recv_wr > hr_dev->caps.max_wqes ||
-	    cap->max_recv_sge > hr_dev->caps.max_rq_sg) {
-		ibdev_err(&hr_dev->ib_dev, "RQ config error, depth=%u, sge=%d\n",
-			  cap->max_recv_wr, cap->max_recv_sge);
-		return -EINVAL;
-	}
-
-	cnt = roundup_pow_of_two(max(cap->max_recv_wr, hr_dev->caps.min_wqes));
-	if (cnt > hr_dev->caps.max_wqes) {
-		ibdev_err(&hr_dev->ib_dev, "rq depth %u too large\n",
-			  cap->max_recv_wr);
-		return -EINVAL;
-	}
-
-	hr_qp->rq.max_gs = roundup_pow_of_two(max(1U, cap->max_recv_sge));
-
-	if (hr_dev->caps.max_rq_sg <= HNS_ROCE_SGE_IN_WQE)
-		hr_qp->rq.wqe_shift = ilog2(hr_dev->caps.max_rq_desc_sz);
-	else
-		hr_qp->rq.wqe_shift = ilog2(hr_dev->caps.max_rq_desc_sz *
-					    hr_qp->rq.max_gs);
-
-	hr_qp->rq.wqe_cnt = cnt;
-	if (hr_dev->caps.flags & HNS_ROCE_CAP_FLAG_RQ_INLINE)
-		hr_qp->rq_inl_buf.wqe_cnt = cnt;
-	else
-		hr_qp->rq_inl_buf.wqe_cnt = 0;
-
-	cap->max_recv_wr = cnt;
-	cap->max_recv_sge = hr_qp->rq.max_gs;
-
-	return 0;
-}
-
-static int set_extend_sge_param(struct hns_roce_dev *hr_dev, u32 sq_wqe_cnt,
-				struct hns_roce_qp *hr_qp,
-				struct ib_qp_cap *cap)
-{
-	u32 cnt;
-
-	cnt = max(1U, cap->max_send_sge);
-	if (hr_dev->hw_rev == HNS_ROCE_HW_VER1) {
-		hr_qp->sq.max_gs = roundup_pow_of_two(cnt);
-		hr_qp->sge.sge_cnt = 0;
-
-		return 0;
-	}
-
-	hr_qp->sq.max_gs = cnt;
-
-	/* UD sqwqe's sge use extend sge */
-	if (hr_qp->ibqp.qp_type == IB_QPT_GSI ||
-	    hr_qp->ibqp.qp_type == IB_QPT_UD) {
-		cnt = roundup_pow_of_two(sq_wqe_cnt * hr_qp->sq.max_gs);
-	} else if (hr_qp->sq.max_gs > HNS_ROCE_SGE_IN_WQE) {
-		cnt = roundup_pow_of_two(sq_wqe_cnt *
-				     (hr_qp->sq.max_gs - HNS_ROCE_SGE_IN_WQE));
-	} else {
-		cnt = 0;
-	}
-
-	hr_qp->sge.sge_shift = HNS_ROCE_SGE_SHIFT;
-
-	/* If the number of extended sge is not zero, they MUST use the
-	 * space of HNS_HW_PAGE_SIZE at least.
-	 */
-	hr_qp->sge.sge_cnt = cnt ?
-			max(cnt, (u32)HNS_HW_PAGE_SIZE / HNS_ROCE_SGE_SIZE) : 0;
-
-	return 0;
-}
-
-static int check_sq_size_with_integrity(struct hns_roce_dev *hr_dev,
-					struct ib_qp_cap *cap,
-					struct hns_roce_ib_create_qp *ucmd)
-{
-	u32 roundup_sq_stride = roundup_pow_of_two(hr_dev->caps.max_sq_desc_sz);
-	u8 max_sq_stride = ilog2(roundup_sq_stride);
-
-	/* Sanity check SQ size before proceeding */
-	if (ucmd->log_sq_stride > max_sq_stride ||
-	    ucmd->log_sq_stride < HNS_ROCE_IB_MIN_SQ_STRIDE) {
-		ibdev_err(&hr_dev->ib_dev, "Failed to check SQ stride size\n");
-		return -EINVAL;
-	}
-
-	if (cap->max_send_sge > hr_dev->caps.max_sq_sg) {
-		ibdev_err(&hr_dev->ib_dev, "Failed to check SQ SGE size %d\n",
-			  cap->max_send_sge);
-		return -EINVAL;
-	}
-
-	return 0;
-}
-
-static int set_user_sq_size(struct hns_roce_dev *hr_dev,
-			    struct ib_qp_cap *cap, struct hns_roce_qp *hr_qp,
-			    struct hns_roce_ib_create_qp *ucmd)
-{
-	struct ib_device *ibdev = &hr_dev->ib_dev;
-	u32 cnt = 0;
-	int ret;
-
-	if (check_shl_overflow(1, ucmd->log_sq_bb_count, &cnt) ||
-	    cnt > hr_dev->caps.max_wqes)
-		return -EINVAL;
-
-	ret = check_sq_size_with_integrity(hr_dev, cap, ucmd);
-	if (ret) {
-		ibdev_err(ibdev, "failed to check user SQ size, ret = %d.\n",
-			  ret);
-		return ret;
-	}
-
-	ret = set_extend_sge_param(hr_dev, cnt, hr_qp, cap);
-	if (ret)
-		return ret;
-
-	hr_qp->sq.wqe_shift = ucmd->log_sq_stride;
-	hr_qp->sq.wqe_cnt = cnt;
-=======
 
 		return 0;
 	}
@@ -733,12 +523,87 @@
 
 	if (qp->sq.max_gs > HNS_ROCE_SGE_IN_WQE)
 		return qp->sq.max_gs - HNS_ROCE_SGE_IN_WQE;
->>>>>>> 7d2a07b7
-
-	return 0;
-}
-
-<<<<<<< HEAD
+
+	return 0;
+}
+
+static void set_ext_sge_param(struct hns_roce_dev *hr_dev, u32 sq_wqe_cnt,
+			      struct hns_roce_qp *hr_qp, struct ib_qp_cap *cap)
+{
+	u32 total_sge_cnt;
+	u32 wqe_sge_cnt;
+
+	hr_qp->sge.sge_shift = HNS_ROCE_SGE_SHIFT;
+
+	if (hr_dev->hw_rev == HNS_ROCE_HW_VER1) {
+		hr_qp->sq.max_gs = HNS_ROCE_SGE_IN_WQE;
+		return;
+	}
+
+	hr_qp->sq.max_gs = max(1U, cap->max_send_sge);
+
+	wqe_sge_cnt = get_wqe_ext_sge_cnt(hr_qp);
+
+	/* If the number of extended sge is not zero, they MUST use the
+	 * space of HNS_HW_PAGE_SIZE at least.
+	 */
+	if (wqe_sge_cnt) {
+		total_sge_cnt = roundup_pow_of_two(sq_wqe_cnt * wqe_sge_cnt);
+		hr_qp->sge.sge_cnt = max(total_sge_cnt,
+				(u32)HNS_HW_PAGE_SIZE / HNS_ROCE_SGE_SIZE);
+	}
+}
+
+static int check_sq_size_with_integrity(struct hns_roce_dev *hr_dev,
+					struct ib_qp_cap *cap,
+					struct hns_roce_ib_create_qp *ucmd)
+{
+	u32 roundup_sq_stride = roundup_pow_of_two(hr_dev->caps.max_sq_desc_sz);
+	u8 max_sq_stride = ilog2(roundup_sq_stride);
+
+	/* Sanity check SQ size before proceeding */
+	if (ucmd->log_sq_stride > max_sq_stride ||
+	    ucmd->log_sq_stride < HNS_ROCE_IB_MIN_SQ_STRIDE) {
+		ibdev_err(&hr_dev->ib_dev, "failed to check SQ stride size.\n");
+		return -EINVAL;
+	}
+
+	if (cap->max_send_sge > hr_dev->caps.max_sq_sg) {
+		ibdev_err(&hr_dev->ib_dev, "failed to check SQ SGE size %u.\n",
+			  cap->max_send_sge);
+		return -EINVAL;
+	}
+
+	return 0;
+}
+
+static int set_user_sq_size(struct hns_roce_dev *hr_dev,
+			    struct ib_qp_cap *cap, struct hns_roce_qp *hr_qp,
+			    struct hns_roce_ib_create_qp *ucmd)
+{
+	struct ib_device *ibdev = &hr_dev->ib_dev;
+	u32 cnt = 0;
+	int ret;
+
+	if (check_shl_overflow(1, ucmd->log_sq_bb_count, &cnt) ||
+	    cnt > hr_dev->caps.max_wqes)
+		return -EINVAL;
+
+	ret = check_sq_size_with_integrity(hr_dev, cap, ucmd);
+	if (ret) {
+		ibdev_err(ibdev, "failed to check user SQ size, ret = %d.\n",
+			  ret);
+		return ret;
+	}
+
+	set_ext_sge_param(hr_dev, cnt, hr_qp, cap);
+
+	hr_qp->sq.wqe_shift = ucmd->log_sq_stride;
+	hr_qp->sq.wqe_cnt = cnt;
+
+	return 0;
+}
+
 static int set_wqe_buf_attr(struct hns_roce_dev *hr_dev,
 			    struct hns_roce_qp *hr_qp,
 			    struct hns_roce_buf_attr *buf_attr)
@@ -757,36 +622,8 @@
 		buf_attr->region[idx].hopnum = hr_dev->caps.wqe_sq_hop_num;
 		idx++;
 		hr_qp->buff_size += buf_size;
-=======
-static void set_ext_sge_param(struct hns_roce_dev *hr_dev, u32 sq_wqe_cnt,
-			      struct hns_roce_qp *hr_qp, struct ib_qp_cap *cap)
-{
-	u32 total_sge_cnt;
-	u32 wqe_sge_cnt;
-
-	hr_qp->sge.sge_shift = HNS_ROCE_SGE_SHIFT;
-
-	if (hr_dev->hw_rev == HNS_ROCE_HW_VER1) {
-		hr_qp->sq.max_gs = HNS_ROCE_SGE_IN_WQE;
-		return;
-	}
-
-	hr_qp->sq.max_gs = max(1U, cap->max_send_sge);
-
-	wqe_sge_cnt = get_wqe_ext_sge_cnt(hr_qp);
-
-	/* If the number of extended sge is not zero, they MUST use the
-	 * space of HNS_HW_PAGE_SIZE at least.
-	 */
-	if (wqe_sge_cnt) {
-		total_sge_cnt = roundup_pow_of_two(sq_wqe_cnt * wqe_sge_cnt);
-		hr_qp->sge.sge_cnt = max(total_sge_cnt,
-				(u32)HNS_HW_PAGE_SIZE / HNS_ROCE_SGE_SIZE);
->>>>>>> 7d2a07b7
-	}
-}
-
-<<<<<<< HEAD
+	}
+
 	/* extend SGE WQE in SQ */
 	hr_qp->sge.offset = hr_qp->buff_size;
 	buf_size = to_hr_hem_entries_size(hr_qp->sge.sge_cnt,
@@ -813,141 +650,6 @@
 		return -EINVAL;
 
 	buf_attr->page_shift = HNS_HW_PAGE_SHIFT + hr_dev->caps.mtt_buf_pg_sz;
-	buf_attr->fixed_page = true;
-	buf_attr->region_count = idx;
-=======
-static int check_sq_size_with_integrity(struct hns_roce_dev *hr_dev,
-					struct ib_qp_cap *cap,
-					struct hns_roce_ib_create_qp *ucmd)
-{
-	u32 roundup_sq_stride = roundup_pow_of_two(hr_dev->caps.max_sq_desc_sz);
-	u8 max_sq_stride = ilog2(roundup_sq_stride);
-
-	/* Sanity check SQ size before proceeding */
-	if (ucmd->log_sq_stride > max_sq_stride ||
-	    ucmd->log_sq_stride < HNS_ROCE_IB_MIN_SQ_STRIDE) {
-		ibdev_err(&hr_dev->ib_dev, "failed to check SQ stride size.\n");
-		return -EINVAL;
-	}
-
-	if (cap->max_send_sge > hr_dev->caps.max_sq_sg) {
-		ibdev_err(&hr_dev->ib_dev, "failed to check SQ SGE size %u.\n",
-			  cap->max_send_sge);
-		return -EINVAL;
-	}
-
-	return 0;
-}
-
-static int set_user_sq_size(struct hns_roce_dev *hr_dev,
-			    struct ib_qp_cap *cap, struct hns_roce_qp *hr_qp,
-			    struct hns_roce_ib_create_qp *ucmd)
-{
-	struct ib_device *ibdev = &hr_dev->ib_dev;
-	u32 cnt = 0;
-	int ret;
-
-	if (check_shl_overflow(1, ucmd->log_sq_bb_count, &cnt) ||
-	    cnt > hr_dev->caps.max_wqes)
-		return -EINVAL;
-
-	ret = check_sq_size_with_integrity(hr_dev, cap, ucmd);
-	if (ret) {
-		ibdev_err(ibdev, "failed to check user SQ size, ret = %d.\n",
-			  ret);
-		return ret;
-	}
-
-	set_ext_sge_param(hr_dev, cnt, hr_qp, cap);
-
-	hr_qp->sq.wqe_shift = ucmd->log_sq_stride;
-	hr_qp->sq.wqe_cnt = cnt;
->>>>>>> 7d2a07b7
-
-	return 0;
-}
-
-<<<<<<< HEAD
-static int set_kernel_sq_size(struct hns_roce_dev *hr_dev,
-			      struct ib_qp_cap *cap, struct hns_roce_qp *hr_qp)
-{
-	struct ib_device *ibdev = &hr_dev->ib_dev;
-	u32 cnt;
-	int ret;
-
-	if (!cap->max_send_wr || cap->max_send_wr > hr_dev->caps.max_wqes ||
-	    cap->max_send_sge > hr_dev->caps.max_sq_sg ||
-	    cap->max_inline_data > hr_dev->caps.max_sq_inline) {
-		ibdev_err(ibdev,
-			  "failed to check SQ WR, SGE or inline num, ret = %d.\n",
-			  -EINVAL);
-		return -EINVAL;
-	}
-
-	cnt = roundup_pow_of_two(max(cap->max_send_wr, hr_dev->caps.min_wqes));
-	if (cnt > hr_dev->caps.max_wqes) {
-		ibdev_err(ibdev, "failed to check WQE num, WQE num = %d.\n",
-			  cnt);
-=======
-static int set_wqe_buf_attr(struct hns_roce_dev *hr_dev,
-			    struct hns_roce_qp *hr_qp,
-			    struct hns_roce_buf_attr *buf_attr)
-{
-	int buf_size;
-	int idx = 0;
-
-	hr_qp->buff_size = 0;
-
-	/* SQ WQE */
-	hr_qp->sq.offset = 0;
-	buf_size = to_hr_hem_entries_size(hr_qp->sq.wqe_cnt,
-					  hr_qp->sq.wqe_shift);
-	if (buf_size > 0 && idx < ARRAY_SIZE(buf_attr->region)) {
-		buf_attr->region[idx].size = buf_size;
-		buf_attr->region[idx].hopnum = hr_dev->caps.wqe_sq_hop_num;
-		idx++;
-		hr_qp->buff_size += buf_size;
-	}
-
-	/* extend SGE WQE in SQ */
-	hr_qp->sge.offset = hr_qp->buff_size;
-	buf_size = to_hr_hem_entries_size(hr_qp->sge.sge_cnt,
-					  hr_qp->sge.sge_shift);
-	if (buf_size > 0 && idx < ARRAY_SIZE(buf_attr->region)) {
-		buf_attr->region[idx].size = buf_size;
-		buf_attr->region[idx].hopnum = hr_dev->caps.wqe_sge_hop_num;
-		idx++;
-		hr_qp->buff_size += buf_size;
-	}
-
-	/* RQ WQE */
-	hr_qp->rq.offset = hr_qp->buff_size;
-	buf_size = to_hr_hem_entries_size(hr_qp->rq.wqe_cnt,
-					  hr_qp->rq.wqe_shift);
-	if (buf_size > 0 && idx < ARRAY_SIZE(buf_attr->region)) {
-		buf_attr->region[idx].size = buf_size;
-		buf_attr->region[idx].hopnum = hr_dev->caps.wqe_rq_hop_num;
-		idx++;
-		hr_qp->buff_size += buf_size;
-	}
-
-	if (hr_qp->buff_size < 1)
->>>>>>> 7d2a07b7
-		return -EINVAL;
-
-<<<<<<< HEAD
-	hr_qp->sq.wqe_shift = ilog2(hr_dev->caps.max_sq_desc_sz);
-	hr_qp->sq.wqe_cnt = cnt;
-
-	ret = set_extend_sge_param(hr_dev, cnt, hr_qp, cap);
-	if (ret)
-		return ret;
-
-	/* sync the parameters of kernel QP to user's configuration */
-	cap->max_send_wr = cnt;
-	cap->max_send_sge = hr_qp->sq.max_gs;
-=======
-	buf_attr->page_shift = HNS_HW_PAGE_SHIFT + hr_dev->caps.mtt_buf_pg_sz;
 	buf_attr->region_count = idx;
 
 	return 0;
@@ -976,7 +678,6 @@
 	hr_qp->sq.wqe_cnt = cnt;
 
 	set_ext_sge_param(hr_dev, cnt, hr_qp, cap);
->>>>>>> 7d2a07b7
 
 	/* sync the parameters of kernel QP to user's configuration */
 	cap->max_send_wr = cnt;
@@ -1073,11 +774,7 @@
 		goto err_inline;
 	}
 	ret = hns_roce_mtr_create(hr_dev, &hr_qp->mtr, &buf_attr,
-<<<<<<< HEAD
-				  HNS_HW_PAGE_SHIFT + hr_dev->caps.mtt_ba_pg_sz,
-=======
 				  PAGE_SHIFT + hr_dev->caps.mtt_ba_pg_sz,
->>>>>>> 7d2a07b7
 				  udata, addr);
 	if (ret) {
 		ibdev_err(ibdev, "failed to create WQE mtr, ret = %d.\n", ret);
@@ -1090,7 +787,6 @@
 
 	return ret;
 }
-<<<<<<< HEAD
 
 static void free_qp_buf(struct hns_roce_dev *hr_dev, struct hns_roce_qp *hr_qp)
 {
@@ -1104,7 +800,7 @@
 				   struct hns_roce_ib_create_qp_resp *resp,
 				   struct hns_roce_ib_create_qp *ucmd)
 {
-	return ((hr_dev->caps.flags & HNS_ROCE_CAP_FLAG_SQ_RECORD_DB) &&
+	return ((hr_dev->caps.flags & HNS_ROCE_CAP_FLAG_QP_RECORD_DB) &&
 		udata->outlen >= offsetofend(typeof(*resp), cap_flags) &&
 		hns_roce_qp_has_sq(init_attr) &&
 		udata->inlen >= offsetofend(typeof(*ucmd), sdb_addr));
@@ -1115,43 +811,6 @@
 				   struct ib_udata *udata,
 				   struct hns_roce_ib_create_qp_resp *resp)
 {
-	return ((hr_dev->caps.flags & HNS_ROCE_CAP_FLAG_RECORD_DB) &&
-		udata->outlen >= offsetofend(typeof(*resp), cap_flags) &&
-		hns_roce_qp_has_rq(init_attr));
-}
-
-static inline bool kernel_qp_has_rdb(struct hns_roce_dev *hr_dev,
-				     struct ib_qp_init_attr *init_attr)
-{
-	return ((hr_dev->caps.flags & HNS_ROCE_CAP_FLAG_RECORD_DB) &&
-		hns_roce_qp_has_rq(init_attr));
-}
-
-=======
-
-static void free_qp_buf(struct hns_roce_dev *hr_dev, struct hns_roce_qp *hr_qp)
-{
-	hns_roce_mtr_destroy(hr_dev, &hr_qp->mtr);
-	free_rq_inline_buf(hr_qp);
-}
-
-static inline bool user_qp_has_sdb(struct hns_roce_dev *hr_dev,
-				   struct ib_qp_init_attr *init_attr,
-				   struct ib_udata *udata,
-				   struct hns_roce_ib_create_qp_resp *resp,
-				   struct hns_roce_ib_create_qp *ucmd)
-{
-	return ((hr_dev->caps.flags & HNS_ROCE_CAP_FLAG_QP_RECORD_DB) &&
-		udata->outlen >= offsetofend(typeof(*resp), cap_flags) &&
-		hns_roce_qp_has_sq(init_attr) &&
-		udata->inlen >= offsetofend(typeof(*ucmd), sdb_addr));
-}
-
-static inline bool user_qp_has_rdb(struct hns_roce_dev *hr_dev,
-				   struct ib_qp_init_attr *init_attr,
-				   struct ib_udata *udata,
-				   struct hns_roce_ib_create_qp_resp *resp)
-{
 	return ((hr_dev->caps.flags & HNS_ROCE_CAP_FLAG_QP_RECORD_DB) &&
 		udata->outlen >= offsetofend(typeof(*resp), cap_flags) &&
 		hns_roce_qp_has_rq(init_attr));
@@ -1164,7 +823,6 @@
 		hns_roce_qp_has_rq(init_attr));
 }
 
->>>>>>> 7d2a07b7
 static int alloc_qp_db(struct hns_roce_dev *hr_dev, struct hns_roce_qp *hr_qp,
 		       struct ib_qp_init_attr *init_attr,
 		       struct ib_udata *udata,
@@ -1176,24 +834,17 @@
 	struct ib_device *ibdev = &hr_dev->ib_dev;
 	int ret;
 
-<<<<<<< HEAD
-=======
 	if (hr_dev->caps.flags & HNS_ROCE_CAP_FLAG_SDI_MODE)
 		hr_qp->en_flags |= HNS_ROCE_QP_CAP_OWNER_DB;
 
->>>>>>> 7d2a07b7
 	if (udata) {
 		if (user_qp_has_sdb(hr_dev, init_attr, udata, resp, ucmd)) {
 			ret = hns_roce_db_map_user(uctx, ucmd->sdb_addr,
 						   &hr_qp->sdb);
 			if (ret) {
 				ibdev_err(ibdev,
-<<<<<<< HEAD
-					  "Failed to map user SQ doorbell\n");
-=======
 					  "failed to map user SQ doorbell, ret = %d.\n",
 					  ret);
->>>>>>> 7d2a07b7
 				goto err_out;
 			}
 			hr_qp->en_flags |= HNS_ROCE_QP_CAP_SQ_RECORD_DB;
@@ -1205,25 +856,14 @@
 						   &hr_qp->rdb);
 			if (ret) {
 				ibdev_err(ibdev,
-<<<<<<< HEAD
-					  "Failed to map user RQ doorbell\n");
-=======
 					  "failed to map user RQ doorbell, ret = %d.\n",
 					  ret);
->>>>>>> 7d2a07b7
 				goto err_sdb;
 			}
 			hr_qp->en_flags |= HNS_ROCE_QP_CAP_RQ_RECORD_DB;
 			resp->cap_flags |= HNS_ROCE_QP_CAP_RQ_RECORD_DB;
 		}
 	} else {
-<<<<<<< HEAD
-		/* QP doorbell register address */
-		hr_qp->sq.db_reg_l = hr_dev->reg_base + hr_dev->sdb_offset +
-				     DB_REG_OFFSET * hr_dev->priv_uar.index;
-		hr_qp->rq.db_reg_l = hr_dev->reg_base + hr_dev->odb_offset +
-				     DB_REG_OFFSET * hr_dev->priv_uar.index;
-=======
 		if (hr_dev->pci_dev->revision >= PCI_REVISION_ID_HIP09)
 			hr_qp->sq.db_reg = hr_dev->mem_base +
 					   HNS_ROCE_DWQE_SIZE * hr_qp->qpn;
@@ -1234,25 +874,19 @@
 
 		hr_qp->rq.db_reg = hr_dev->reg_base + hr_dev->odb_offset +
 				   DB_REG_OFFSET * hr_dev->priv_uar.index;
->>>>>>> 7d2a07b7
 
 		if (kernel_qp_has_rdb(hr_dev, init_attr)) {
 			ret = hns_roce_alloc_db(hr_dev, &hr_qp->rdb, 0);
 			if (ret) {
 				ibdev_err(ibdev,
-<<<<<<< HEAD
-					  "Failed to alloc kernel RQ doorbell\n");
-=======
 					  "failed to alloc kernel RQ doorbell, ret = %d.\n",
 					  ret);
->>>>>>> 7d2a07b7
 				goto err_out;
 			}
 			*hr_qp->rdb.db_record = 0;
 			hr_qp->en_flags |= HNS_ROCE_QP_CAP_RQ_RECORD_DB;
 		}
 	}
-<<<<<<< HEAD
 
 	return 0;
 err_sdb:
@@ -1279,185 +913,6 @@
 	}
 }
 
-static int alloc_kernel_wrid(struct hns_roce_dev *hr_dev,
-			     struct hns_roce_qp *hr_qp)
-{
-	struct ib_device *ibdev = &hr_dev->ib_dev;
-	u64 *sq_wrid = NULL;
-	u64 *rq_wrid = NULL;
-	int ret;
-
-	sq_wrid = kcalloc(hr_qp->sq.wqe_cnt, sizeof(u64), GFP_KERNEL);
-	if (ZERO_OR_NULL_PTR(sq_wrid)) {
-		ibdev_err(ibdev, "Failed to alloc SQ wrid\n");
-		return -ENOMEM;
-	}
-
-	if (hr_qp->rq.wqe_cnt) {
-		rq_wrid = kcalloc(hr_qp->rq.wqe_cnt, sizeof(u64), GFP_KERNEL);
-		if (ZERO_OR_NULL_PTR(rq_wrid)) {
-			ibdev_err(ibdev, "Failed to alloc RQ wrid\n");
-			ret = -ENOMEM;
-			goto err_sq;
-		}
-	}
-
-	hr_qp->sq.wrid = sq_wrid;
-	hr_qp->rq.wrid = rq_wrid;
-	return 0;
-err_sq:
-	kfree(sq_wrid);
-
-	return ret;
-}
-
-static void free_kernel_wrid(struct hns_roce_qp *hr_qp)
-{
-	kfree(hr_qp->rq.wrid);
-	kfree(hr_qp->sq.wrid);
-}
-
-static int set_qp_param(struct hns_roce_dev *hr_dev, struct hns_roce_qp *hr_qp,
-			struct ib_qp_init_attr *init_attr,
-			struct ib_udata *udata,
-			struct hns_roce_ib_create_qp *ucmd)
-{
-	struct ib_device *ibdev = &hr_dev->ib_dev;
-	int ret;
-
-	hr_qp->ibqp.qp_type = init_attr->qp_type;
-
-	if (init_attr->sq_sig_type == IB_SIGNAL_ALL_WR)
-		hr_qp->sq_signal_bits = IB_SIGNAL_ALL_WR;
-	else
-		hr_qp->sq_signal_bits = IB_SIGNAL_REQ_WR;
-
-	ret = set_rq_size(hr_dev, &init_attr->cap, hr_qp,
-			  hns_roce_qp_has_rq(init_attr));
-	if (ret) {
-		ibdev_err(ibdev, "failed to set user RQ size, ret = %d.\n",
-			  ret);
-		return ret;
-	}
-
-	if (udata) {
-		if (ib_copy_from_udata(ucmd, udata, sizeof(*ucmd))) {
-			ibdev_err(ibdev, "Failed to copy QP ucmd\n");
-			return -EFAULT;
-		}
-
-		ret = set_user_sq_size(hr_dev, &init_attr->cap, hr_qp, ucmd);
-		if (ret)
-			ibdev_err(ibdev, "Failed to set user SQ size\n");
-	} else {
-		if (init_attr->create_flags &
-		    IB_QP_CREATE_BLOCK_MULTICAST_LOOPBACK) {
-			ibdev_err(ibdev, "Failed to check multicast loopback\n");
-			return -EINVAL;
-		}
-
-		if (init_attr->create_flags & IB_QP_CREATE_IPOIB_UD_LSO) {
-			ibdev_err(ibdev, "Failed to check ipoib ud lso\n");
-			return -EINVAL;
-		}
-
-		ret = set_kernel_sq_size(hr_dev, &init_attr->cap, hr_qp);
-		if (ret)
-			ibdev_err(ibdev, "Failed to set kernel SQ size\n");
-=======
-
-	return 0;
-err_sdb:
-	if (udata && hr_qp->en_flags & HNS_ROCE_QP_CAP_SQ_RECORD_DB)
-		hns_roce_db_unmap_user(uctx, &hr_qp->sdb);
-err_out:
-	return ret;
-}
-
-static void free_qp_db(struct hns_roce_dev *hr_dev, struct hns_roce_qp *hr_qp,
-		       struct ib_udata *udata)
-{
-	struct hns_roce_ucontext *uctx = rdma_udata_to_drv_context(
-		udata, struct hns_roce_ucontext, ibucontext);
-
-	if (udata) {
-		if (hr_qp->en_flags & HNS_ROCE_QP_CAP_RQ_RECORD_DB)
-			hns_roce_db_unmap_user(uctx, &hr_qp->rdb);
-		if (hr_qp->en_flags & HNS_ROCE_QP_CAP_SQ_RECORD_DB)
-			hns_roce_db_unmap_user(uctx, &hr_qp->sdb);
-	} else {
-		if (hr_qp->en_flags & HNS_ROCE_QP_CAP_RQ_RECORD_DB)
-			hns_roce_free_db(hr_dev, &hr_qp->rdb);
->>>>>>> 7d2a07b7
-	}
-}
-
-<<<<<<< HEAD
-	return ret;
-}
-
-static int hns_roce_create_qp_common(struct hns_roce_dev *hr_dev,
-				     struct ib_pd *ib_pd,
-				     struct ib_qp_init_attr *init_attr,
-				     struct ib_udata *udata,
-				     struct hns_roce_qp *hr_qp)
-{
-	struct hns_roce_ib_create_qp_resp resp = {};
-	struct ib_device *ibdev = &hr_dev->ib_dev;
-	struct hns_roce_ib_create_qp ucmd;
-	int ret;
-
-	mutex_init(&hr_qp->mutex);
-	spin_lock_init(&hr_qp->sq.lock);
-	spin_lock_init(&hr_qp->rq.lock);
-
-	hr_qp->state = IB_QPS_RESET;
-	hr_qp->flush_flag = 0;
-
-	ret = set_qp_param(hr_dev, hr_qp, init_attr, udata, &ucmd);
-	if (ret) {
-		ibdev_err(ibdev, "Failed to set QP param\n");
-		return ret;
-	}
-
-	if (!udata) {
-		ret = alloc_kernel_wrid(hr_dev, hr_qp);
-		if (ret) {
-			ibdev_err(ibdev, "Failed to alloc wrid\n");
-			return ret;
-		}
-	}
-
-	ret = alloc_qp_db(hr_dev, hr_qp, init_attr, udata, &ucmd, &resp);
-	if (ret) {
-		ibdev_err(ibdev, "Failed to alloc QP doorbell\n");
-		goto err_wrid;
-	}
-
-	ret = alloc_qp_buf(hr_dev, hr_qp, init_attr, udata, ucmd.buf_addr);
-	if (ret) {
-		ibdev_err(ibdev, "Failed to alloc QP buffer\n");
-		goto err_db;
-	}
-
-	ret = alloc_qpn(hr_dev, hr_qp);
-	if (ret) {
-		ibdev_err(ibdev, "Failed to alloc QPN\n");
-		goto err_buf;
-	}
-
-	ret = alloc_qpc(hr_dev, hr_qp);
-	if (ret) {
-		ibdev_err(ibdev, "Failed to alloc QP context\n");
-		goto err_qpn;
-	}
-
-	ret = hns_roce_qp_store(hr_dev, hr_qp, init_attr);
-	if (ret) {
-		ibdev_err(ibdev, "Failed to store QP\n");
-		goto err_qpc;
-	}
-=======
 static int alloc_kernel_wrid(struct hns_roce_dev *hr_dev,
 			     struct hns_roce_qp *hr_qp)
 {
@@ -1616,7 +1071,6 @@
 		ibdev_err(ibdev, "failed to store QP, ret = %d.\n", ret);
 		goto err_store;
 	}
->>>>>>> 7d2a07b7
 
 	if (udata) {
 		ret = ib_copy_to_udata(udata, &resp,
@@ -1630,55 +1084,16 @@
 	if (hr_dev->caps.flags & HNS_ROCE_CAP_FLAG_QP_FLOW_CTRL) {
 		ret = hr_dev->hw->qp_flow_control_init(hr_dev, hr_qp);
 		if (ret)
-<<<<<<< HEAD
-			goto err_store;
-=======
 			goto err_flow_ctrl;
->>>>>>> 7d2a07b7
 	}
 
 	hr_qp->ibqp.qp_num = hr_qp->qpn;
 	hr_qp->event = hns_roce_ib_qp_event;
-<<<<<<< HEAD
-	atomic_set(&hr_qp->refcount, 1);
-=======
 	refcount_set(&hr_qp->refcount, 1);
->>>>>>> 7d2a07b7
 	init_completion(&hr_qp->free);
 
 	return 0;
 
-<<<<<<< HEAD
-err_store:
-	hns_roce_qp_remove(hr_dev, hr_qp);
-err_qpc:
-	free_qpc(hr_dev, hr_qp);
-err_qpn:
-	free_qpn(hr_dev, hr_qp);
-err_buf:
-	free_qp_buf(hr_dev, hr_qp);
-err_db:
-	free_qp_db(hr_dev, hr_qp, udata);
-err_wrid:
-	free_kernel_wrid(hr_qp);
-	return ret;
-}
-
-void hns_roce_qp_destroy(struct hns_roce_dev *hr_dev, struct hns_roce_qp *hr_qp,
-			 struct ib_udata *udata)
-{
-	if (atomic_dec_and_test(&hr_qp->refcount))
-		complete(&hr_qp->free);
-	wait_for_completion(&hr_qp->free);
-
-	free_qpc(hr_dev, hr_qp);
-	free_qpn(hr_dev, hr_qp);
-	free_qp_buf(hr_dev, hr_qp);
-	free_kernel_wrid(hr_qp);
-	free_qp_db(hr_dev, hr_qp, udata);
-
-	kfree(hr_qp);
-=======
 err_flow_ctrl:
 	hns_roce_qp_remove(hr_dev, hr_qp);
 err_store:
@@ -1737,20 +1152,14 @@
 	ibdev_err(&hr_dev->ib_dev, "not support QP type %d\n", type);
 
 	return -EOPNOTSUPP;
->>>>>>> 7d2a07b7
 }
 
 struct ib_qp *hns_roce_create_qp(struct ib_pd *pd,
 				 struct ib_qp_init_attr *init_attr,
 				 struct ib_udata *udata)
 {
-<<<<<<< HEAD
-	struct hns_roce_dev *hr_dev = to_hr_dev(pd->device);
-	struct ib_device *ibdev = &hr_dev->ib_dev;
-=======
 	struct ib_device *ibdev = pd ? pd->device : init_attr->xrcd->device;
 	struct hns_roce_dev *hr_dev = to_hr_dev(ibdev);
->>>>>>> 7d2a07b7
 	struct hns_roce_qp *hr_qp;
 	int ret;
 
@@ -1758,30 +1167,6 @@
 	if (ret)
 		return ERR_PTR(ret);
 
-<<<<<<< HEAD
-		ret = hns_roce_create_qp_common(hr_dev, pd, init_attr, udata,
-						hr_qp);
-		if (ret) {
-			ibdev_err(ibdev, "Create QP 0x%06lx failed(%d)\n",
-				  hr_qp->qpn, ret);
-			kfree(hr_qp);
-			return ERR_PTR(ret);
-		}
-
-		break;
-	}
-	case IB_QPT_GSI: {
-		/* Userspace is not allowed to create special QPs: */
-		if (udata) {
-			ibdev_err(ibdev, "not support usr space GSI\n");
-			return ERR_PTR(-EINVAL);
-		}
-
-		hr_qp = kzalloc(sizeof(*hr_qp), GFP_KERNEL);
-		if (!hr_qp)
-			return ERR_PTR(-ENOMEM);
-
-=======
 	hr_qp = kzalloc(sizeof(*hr_qp), GFP_KERNEL);
 	if (!hr_qp)
 		return ERR_PTR(-ENOMEM);
@@ -1796,28 +1181,10 @@
 	}
 
 	if (init_attr->qp_type == IB_QPT_GSI) {
->>>>>>> 7d2a07b7
 		hr_qp->port = init_attr->port_num - 1;
 		hr_qp->phy_port = hr_dev->iboe.phy_port[hr_qp->port];
 	}
 
-<<<<<<< HEAD
-		ret = hns_roce_create_qp_common(hr_dev, pd, init_attr, udata,
-						hr_qp);
-		if (ret) {
-			ibdev_err(ibdev, "Create GSI QP failed!\n");
-			kfree(hr_qp);
-			return ERR_PTR(ret);
-		}
-
-		break;
-	}
-	default:{
-		ibdev_err(ibdev, "not support QP type %d\n",
-			  init_attr->qp_type);
-		return ERR_PTR(-EOPNOTSUPP);
-	}
-=======
 	ret = hns_roce_create_qp_common(hr_dev, pd, init_attr, udata, hr_qp);
 	if (ret) {
 		ibdev_err(ibdev, "Create QP type 0x%x failed(%d)\n",
@@ -1825,7 +1192,6 @@
 
 		kfree(hr_qp);
 		return ERR_PTR(ret);
->>>>>>> 7d2a07b7
 	}
 
 	return &hr_qp->ibqp;
@@ -1915,76 +1281,6 @@
 	return 0;
 }
 
-static int check_mtu_validate(struct hns_roce_dev *hr_dev,
-			      struct hns_roce_qp *hr_qp,
-			      struct ib_qp_attr *attr, int attr_mask)
-{
-<<<<<<< HEAD
-	enum ib_mtu active_mtu;
-	int p;
-
-	p = attr_mask & IB_QP_PORT ? (attr->port_num - 1) : hr_qp->port;
-	active_mtu = iboe_get_mtu(hr_dev->iboe.netdevs[p]->mtu);
-
-	if ((hr_dev->caps.max_mtu >= IB_MTU_2048 &&
-	    attr->path_mtu > hr_dev->caps.max_mtu) ||
-	    attr->path_mtu < IB_MTU_256 || attr->path_mtu > active_mtu) {
-		ibdev_err(&hr_dev->ib_dev,
-			"attr path_mtu(%d)invalid while modify qp",
-			attr->path_mtu);
-		return -EINVAL;
-	}
-
-	return 0;
-}
-
-static int hns_roce_check_qp_attr(struct ib_qp *ibqp, struct ib_qp_attr *attr,
-				  int attr_mask)
-{
-	struct hns_roce_dev *hr_dev = to_hr_dev(ibqp->device);
-	struct hns_roce_qp *hr_qp = to_hr_qp(ibqp);
-	int p;
-
-	if ((attr_mask & IB_QP_PORT) &&
-	    (attr->port_num == 0 || attr->port_num > hr_dev->caps.num_ports)) {
-		ibdev_err(&hr_dev->ib_dev,
-			"attr port_num invalid.attr->port_num=%d\n",
-			attr->port_num);
-		return -EINVAL;
-	}
-
-	if (attr_mask & IB_QP_PKEY_INDEX) {
-		p = attr_mask & IB_QP_PORT ? (attr->port_num - 1) : hr_qp->port;
-		if (attr->pkey_index >= hr_dev->caps.pkey_table_len[p]) {
-			ibdev_err(&hr_dev->ib_dev,
-				"attr pkey_index invalid.attr->pkey_index=%d\n",
-				attr->pkey_index);
-			return -EINVAL;
-		}
-	}
-
-	if (attr_mask & IB_QP_MAX_QP_RD_ATOMIC &&
-	    attr->max_rd_atomic > hr_dev->caps.max_qp_init_rdma) {
-		ibdev_err(&hr_dev->ib_dev,
-			"attr max_rd_atomic invalid.attr->max_rd_atomic=%d\n",
-			attr->max_rd_atomic);
-		return -EINVAL;
-	}
-
-	if (attr_mask & IB_QP_MAX_DEST_RD_ATOMIC &&
-	    attr->max_dest_rd_atomic > hr_dev->caps.max_qp_dest_rdma) {
-		ibdev_err(&hr_dev->ib_dev,
-			"attr max_dest_rd_atomic invalid.attr->max_dest_rd_atomic=%d\n",
-			attr->max_dest_rd_atomic);
-		return -EINVAL;
-	}
-
-	if (attr_mask & IB_QP_PATH_MTU)
-		return check_mtu_validate(hr_dev, hr_qp, attr, attr_mask);
-
-	return 0;
-}
-
 int hns_roce_modify_qp(struct ib_qp *ibqp, struct ib_qp_attr *attr,
 		       int attr_mask, struct ib_udata *udata)
 {
@@ -1995,8 +1291,10 @@
 
 	mutex_lock(&hr_qp->mutex);
 
-	cur_state = attr_mask & IB_QP_CUR_STATE ?
-		    attr->cur_qp_state : (enum ib_qp_state)hr_qp->state;
+	if (attr_mask & IB_QP_CUR_STATE && attr->cur_qp_state != hr_qp->state)
+		goto out;
+
+	cur_state = hr_qp->state;
 	new_state = attr_mask & IB_QP_STATE ? attr->qp_state : cur_state;
 
 	if (ibqp->uobject &&
@@ -2016,44 +1314,8 @@
 	if (!ib_modify_qp_is_ok(cur_state, new_state, ibqp->qp_type,
 				attr_mask)) {
 		ibdev_err(&hr_dev->ib_dev, "ib_modify_qp_is_ok failed\n");
-=======
-	struct hns_roce_dev *hr_dev = to_hr_dev(ibqp->device);
-	struct hns_roce_qp *hr_qp = to_hr_qp(ibqp);
-	enum ib_qp_state cur_state, new_state;
-	int ret = -EINVAL;
-
-	mutex_lock(&hr_qp->mutex);
-
-	if (attr_mask & IB_QP_CUR_STATE && attr->cur_qp_state != hr_qp->state)
 		goto out;
-
-	cur_state = hr_qp->state;
-	new_state = attr_mask & IB_QP_STATE ? attr->qp_state : cur_state;
-
-	if (ibqp->uobject &&
-	    (attr_mask & IB_QP_STATE) && new_state == IB_QPS_ERR) {
-		if (hr_qp->en_flags & HNS_ROCE_QP_CAP_SQ_RECORD_DB) {
-			hr_qp->sq.head = *(int *)(hr_qp->sdb.virt_addr);
-
-			if (hr_qp->en_flags & HNS_ROCE_QP_CAP_RQ_RECORD_DB)
-				hr_qp->rq.head = *(int *)(hr_qp->rdb.virt_addr);
-		} else {
-			ibdev_warn(&hr_dev->ib_dev,
-				  "flush cqe is not supported in userspace!\n");
-			goto out;
-		}
-	}
-
-	if (!ib_modify_qp_is_ok(cur_state, new_state, ibqp->qp_type,
-				attr_mask)) {
-		ibdev_err(&hr_dev->ib_dev, "ib_modify_qp_is_ok failed\n");
-		goto out;
-	}
-
-	ret = hns_roce_check_qp_attr(ibqp, attr, attr_mask);
-	if (ret)
->>>>>>> 7d2a07b7
-		goto out;
+	}
 
 	ret = hns_roce_check_qp_attr(ibqp, attr, attr_mask);
 	if (ret)
@@ -2134,29 +1396,17 @@
 	return hns_roce_buf_offset(hr_qp->mtr.kmem, offset);
 }
 
-<<<<<<< HEAD
-void *hns_roce_get_recv_wqe(struct hns_roce_qp *hr_qp, int n)
-=======
 void *hns_roce_get_recv_wqe(struct hns_roce_qp *hr_qp, unsigned int n)
->>>>>>> 7d2a07b7
 {
 	return get_wqe(hr_qp, hr_qp->rq.offset + (n << hr_qp->rq.wqe_shift));
 }
 
-<<<<<<< HEAD
-void *hns_roce_get_send_wqe(struct hns_roce_qp *hr_qp, int n)
-=======
 void *hns_roce_get_send_wqe(struct hns_roce_qp *hr_qp, unsigned int n)
->>>>>>> 7d2a07b7
 {
 	return get_wqe(hr_qp, hr_qp->sq.offset + (n << hr_qp->sq.wqe_shift));
 }
 
-<<<<<<< HEAD
-void *hns_roce_get_extend_sge(struct hns_roce_qp *hr_qp, int n)
-=======
 void *hns_roce_get_extend_sge(struct hns_roce_qp *hr_qp, unsigned int n)
->>>>>>> 7d2a07b7
 {
 	return get_wqe(hr_qp, hr_qp->sge.offset + (n << hr_qp->sge.sge_shift));
 }
