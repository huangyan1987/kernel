--- conflicted
+++ resolved
@@ -355,12 +355,6 @@
 {
 	u32 roundup_sq_stride = roundup_pow_of_two(hr_dev->caps.max_sq_desc_sz);
 	u8 max_sq_stride = ilog2(roundup_sq_stride);
-<<<<<<< HEAD
-	u32 ex_sge_num;
-	u32 page_size;
-	u32 max_cnt;
-=======
->>>>>>> d5395b5f
 
 	/* Sanity check SQ size before proceeding */
 	if (ucmd->log_sq_stride > max_sq_stride ||
@@ -1002,32 +996,12 @@
 	p = attr_mask & IB_QP_PORT ? (attr->port_num - 1) : hr_qp->port;
 	    active_mtu = iboe_get_mtu(hr_dev->iboe.netdevs[p]->mtu);
 
-<<<<<<< HEAD
-	if (ibqp->uobject &&
-	    (attr_mask & IB_QP_STATE) && new_state == IB_QPS_ERR) {
-		if (hr_qp->sdb_en == 1) {
-			hr_qp->sq.head = *(int *)(hr_qp->sdb.virt_addr);
-
-			if (hr_qp->rdb_en == 1)
-				hr_qp->rq.head = *(int *)(hr_qp->rdb.virt_addr);
-		} else {
-			dev_warn(dev, "flush cqe is not supported in userspace!\n");
-			goto out;
-		}
-	}
-
-	if (!ib_modify_qp_is_ok(cur_state, new_state, ibqp->qp_type,
-				attr_mask)) {
-		dev_err(dev, "ib_modify_qp_is_ok failed\n");
-		goto out;
-=======
 	if ((hr_dev->caps.max_mtu >= IB_MTU_2048 &&
 	    attr->path_mtu > hr_dev->caps.max_mtu) ||
 	    attr->path_mtu < IB_MTU_256 || attr->path_mtu > active_mtu) {
 		dev_err(dev, "attr path_mtu(%d)invalid while modify qp",
 			attr->path_mtu);
 		return -EINVAL;
->>>>>>> d5395b5f
 	}
 
 	return 0;
