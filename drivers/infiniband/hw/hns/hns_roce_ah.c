--- conflicted
+++ resolved
@@ -49,12 +49,9 @@
 	else
 		sport = rdma_flow_label_to_udp_sport(fl);
 
-<<<<<<< HEAD
-=======
 	return sport;
 }
 
->>>>>>> 7d2a07b7
 int hns_roce_create_ah(struct ib_ah *ibah, struct rdma_ah_init_attr *init_attr,
 		       struct ib_udata *udata)
 {
@@ -62,35 +59,6 @@
 	const struct ib_global_route *grh = rdma_ah_read_grh(ah_attr);
 	struct hns_roce_dev *hr_dev = to_hr_dev(ibah->device);
 	struct hns_roce_ah *ah = to_hr_ah(ibah);
-<<<<<<< HEAD
-	struct rdma_ah_attr *ah_attr = init_attr->ah_attr;
-	const struct ib_global_route *grh = rdma_ah_read_grh(ah_attr);
-	u16 vlan_id = 0xffff;
-	bool vlan_en = false;
-	int ret;
-
-	gid_attr = ah_attr->grh.sgid_attr;
-	ret = rdma_read_gid_l2_fields(gid_attr, &vlan_id, NULL);
-	if (ret)
-		return ret;
-
-	/* Get mac address */
-	memcpy(ah->av.mac, ah_attr->roce.dmac, ETH_ALEN);
-
-	if (vlan_id < VLAN_N_VID) {
-		vlan_en = true;
-		vlan_id |= (rdma_ah_get_sl(ah_attr) &
-			     HNS_ROCE_VLAN_SL_BIT_MASK) <<
-			     HNS_ROCE_VLAN_SL_SHIFT;
-	}
-
-	ah->av.port = rdma_ah_get_port_num(ah_attr);
-	ah->av.gid_index = grh->sgid_index;
-	ah->av.vlan_id = vlan_id;
-	ah->av.vlan_en = vlan_en;
-	dev_dbg(dev, "gid_index = 0x%x,vlan_id = 0x%x\n", ah->av.gid_index,
-		ah->av.vlan_id);
-=======
 	int ret = 0;
 
 	if (hr_dev->pci_dev->revision <= PCI_REVISION_ID_HIP08 && udata)
@@ -98,7 +66,6 @@
 
 	ah->av.port = rdma_ah_get_port_num(ah_attr);
 	ah->av.gid_index = grh->sgid_index;
->>>>>>> 7d2a07b7
 
 	if (rdma_ah_get_static_rate(ah_attr))
 		ah->av.stat_rate = IB_RATE_10_GBPS;
@@ -110,11 +77,7 @@
 	ah->av.tclass = get_tclass(grh);
 
 	memcpy(ah->av.dgid, grh->dgid.raw, HNS_ROCE_GID_SIZE);
-<<<<<<< HEAD
-	ah->av.sl = rdma_ah_get_sl(ah_attr);
-=======
 	memcpy(ah->av.mac, ah_attr->roce.dmac, ETH_ALEN);
->>>>>>> 7d2a07b7
 
 	/* HIP08 needs to record vlan info in Address Vector */
 	if (hr_dev->pci_dev->revision <= PCI_REVISION_ID_HIP08) {
