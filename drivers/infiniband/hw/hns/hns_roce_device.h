--- conflicted
+++ resolved
@@ -38,13 +38,8 @@
 
 #define DRV_NAME "hns_roce"
 
-<<<<<<< HEAD
-/* hip08 is a pci device */
-#define PCI_REVISION_ID_HIP08			0x21
-=======
 #define PCI_REVISION_ID_HIP08			0x21
 #define PCI_REVISION_ID_HIP09			0x30
->>>>>>> 7d2a07b7
 
 #define HNS_ROCE_HW_VER1	('h' << 24 | 'i' << 16 | '0' << 8 | '6')
 
@@ -90,14 +85,8 @@
 #define HNS_ROCE_V2_CQE_SIZE 32
 #define HNS_ROCE_V3_CQE_SIZE 64
 
-<<<<<<< HEAD
-#define HNS_ROCE_SL_SHIFT			28
-#define HNS_ROCE_TCLASS_SHIFT			20
-#define HNS_ROCE_FLOW_LABEL_MASK		0xfffff
-=======
 #define HNS_ROCE_V2_QPC_SZ 256
 #define HNS_ROCE_V3_QPC_SZ 512
->>>>>>> 7d2a07b7
 
 #define HNS_ROCE_MAX_PORTS			6
 #define HNS_ROCE_GID_SIZE			16
@@ -128,35 +117,15 @@
 #define HNS_ROCE_IDX_QUE_ENTRY_SZ		4
 #define SRQ_DB_REG				0x230
 
-<<<<<<< HEAD
-=======
 #define HNS_ROCE_QP_BANK_NUM 8
 #define HNS_ROCE_CQ_BANK_NUM 4
 
 #define CQ_BANKID_SHIFT 2
 
->>>>>>> 7d2a07b7
 /* The chip implementation of the consumer index is calculated
  * according to twice the actual EQ depth
  */
 #define EQ_DEPTH_COEFF				2
-<<<<<<< HEAD
-
-enum {
-	SERV_TYPE_RC,
-	SERV_TYPE_UC,
-	SERV_TYPE_RD,
-	SERV_TYPE_UD,
-};
-
-enum {
-	HNS_ROCE_QP_CAP_RQ_RECORD_DB = BIT(0),
-	HNS_ROCE_QP_CAP_SQ_RECORD_DB = BIT(1),
-};
-
-enum hns_roce_cq_flags {
-	HNS_ROCE_CQ_FLAG_RECORD_DB = BIT(0),
-=======
 
 enum {
 	SERV_TYPE_RC,
@@ -164,7 +133,6 @@
 	SERV_TYPE_RD,
 	SERV_TYPE_UD,
 	SERV_TYPE_XRC = 5,
->>>>>>> 7d2a07b7
 };
 
 enum hns_roce_qp_state {
@@ -202,8 +170,6 @@
 
 #define HNS_ROCE_CAP_FLAGS_EX_SHIFT 12
 
-#define HNS_ROCE_CAP_FLAGS_EX_SHIFT 12
-
 enum {
 	HNS_ROCE_CAP_FLAG_REREG_MR		= BIT(0),
 	HNS_ROCE_CAP_FLAG_ROCE_V1_V2		= BIT(1),
@@ -216,11 +182,8 @@
 	HNS_ROCE_CAP_FLAG_FRMR                  = BIT(8),
 	HNS_ROCE_CAP_FLAG_QP_FLOW_CTRL		= BIT(9),
 	HNS_ROCE_CAP_FLAG_ATOMIC		= BIT(10),
-<<<<<<< HEAD
-=======
 	HNS_ROCE_CAP_FLAG_SDI_MODE		= BIT(14),
 	HNS_ROCE_CAP_FLAG_STASH			= BIT(17),
->>>>>>> 7d2a07b7
 };
 
 #define HNS_ROCE_DB_TYPE_COUNT			2
@@ -252,21 +215,9 @@
 
 #define HNS_ROCE_CMD_SUCCESS			1
 
-<<<<<<< HEAD
-#define HNS_ROCE_PORT_DOWN			0
-#define HNS_ROCE_PORT_UP			1
-
 /* The minimum page size is 4K for hardware */
 #define HNS_HW_PAGE_SHIFT			12
 #define HNS_HW_PAGE_SIZE			(1 << HNS_HW_PAGE_SHIFT)
-
-/* The minimum page count for hardware access page directly. */
-#define HNS_HW_DIRECT_PAGE_COUNT 2
-=======
-/* The minimum page size is 4K for hardware */
-#define HNS_HW_PAGE_SHIFT			12
-#define HNS_HW_PAGE_SIZE			(1 << HNS_HW_PAGE_SHIFT)
->>>>>>> 7d2a07b7
 
 struct hns_roce_uar {
 	u64		pfn;
@@ -302,26 +253,18 @@
 	unsigned long		*table;
 };
 
-<<<<<<< HEAD
-=======
 struct hns_roce_ida {
 	struct ida ida;
 	u32 min; /* Lowest ID to allocate.  */
 	u32 max; /* Highest ID to allocate. */
 };
 
->>>>>>> 7d2a07b7
 /* For Hardware Entry Memory */
 struct hns_roce_hem_table {
 	/* HEM type: 0 = qpc, 1 = mtt, 2 = cqc, 3 = srq, 4 = other */
 	u32		type;
 	/* HEM array elment num */
 	unsigned long	num_hem;
-<<<<<<< HEAD
-	/* HEM entry record obj total num */
-	unsigned long	num_obj;
-=======
->>>>>>> 7d2a07b7
 	/* Single obj size */
 	unsigned long	obj_size;
 	unsigned long	table_chunk_size;
@@ -335,11 +278,7 @@
 };
 
 struct hns_roce_buf_region {
-<<<<<<< HEAD
-	int offset; /* page offset */
-=======
 	u32 offset; /* page offset */
->>>>>>> 7d2a07b7
 	u32 count; /* page count */
 	int hopnum; /* addressing hop num */
 };
@@ -359,16 +298,9 @@
 		size_t	size;  /* region size */
 		int	hopnum; /* multi-hop addressing hop num */
 	} region[HNS_ROCE_MAX_BT_REGION];
-<<<<<<< HEAD
-	int region_count; /* valid region count */
-	unsigned int page_shift;  /* buffer page shift */
-	bool fixed_page; /* decide page shift is fixed-size or maximum size */
-	int user_access; /* umem access flag */
-=======
 	unsigned int region_count; /* valid region count */
 	unsigned int page_shift;  /* buffer page shift */
 	unsigned int user_access; /* umem access flag */
->>>>>>> 7d2a07b7
 	bool mtt_only; /* only alloc buffer-required MTT memory */
 };
 
@@ -379,11 +311,7 @@
 	unsigned int	buf_pg_shift; /* buffer page shift */
 	unsigned int	buf_pg_count;  /* buffer page count */
 	struct hns_roce_buf_region region[HNS_ROCE_MAX_BT_REGION];
-<<<<<<< HEAD
-	int		region_count;
-=======
 	unsigned int	region_count;
->>>>>>> 7d2a07b7
 };
 
 /* memory translate region */
@@ -409,11 +337,7 @@
 
 struct hns_roce_mr {
 	struct ib_mr		ibmr;
-<<<<<<< HEAD
-	u64			iova; /* MR's virtual orignal addr */
-=======
 	u64			iova; /* MR's virtual original addr */
->>>>>>> 7d2a07b7
 	u64			size; /* Address range of MR */
 	u32			key; /* Key of MR */
 	u32			pd;   /* PD num of MR */
@@ -427,11 +351,7 @@
 };
 
 struct hns_roce_mr_table {
-<<<<<<< HEAD
-	struct hns_roce_bitmap		mtpt_bitmap;
-=======
 	struct hns_roce_ida mtpt_ida;
->>>>>>> 7d2a07b7
 	struct hns_roce_hem_table	mtpt_table;
 };
 
@@ -439,12 +359,8 @@
 	u64		*wrid;     /* Work request ID */
 	spinlock_t	lock;
 	u32		wqe_cnt;  /* WQE num */
-<<<<<<< HEAD
-	int		max_gs;
-=======
 	u32		max_gs;
 	u32		rsv_sge;
->>>>>>> 7d2a07b7
 	int		offset;
 	int		wqe_shift;	/* WQE size */
 	u32		head;
@@ -479,17 +395,10 @@
 };
 
 struct hns_roce_buf {
-<<<<<<< HEAD
-	struct hns_roce_buf_list	direct;
-	struct hns_roce_buf_list	*page_list;
-	u32				npages;
-	u32				size;
-=======
 	struct hns_roce_buf_list	*trunk_list;
 	u32				ntrunks;
 	u32				npages;
 	unsigned int			trunk_shift;
->>>>>>> 7d2a07b7
 	unsigned int			page_shift;
 };
 
@@ -517,13 +426,8 @@
 	} u;
 	dma_addr_t	dma;
 	void		*virt_addr;
-<<<<<<< HEAD
-	int		index;
-	int		order;
-=======
 	unsigned long	index;
 	unsigned long	order;
->>>>>>> 7d2a07b7
 };
 
 struct hns_roce_cq {
@@ -576,11 +480,6 @@
 	u64		       *wrid;
 	struct hns_roce_idx_que idx_que;
 	spinlock_t		lock;
-<<<<<<< HEAD
-	int			head;
-	int			tail;
-=======
->>>>>>> 7d2a07b7
 	struct mutex		mutex;
 	void (*event)(struct hns_roce_srq *srq, enum hns_roce_event event);
 };
@@ -625,19 +524,6 @@
 };
 
 struct hns_roce_av {
-<<<<<<< HEAD
-	u8          port;
-	u8          gid_index;
-	u8          stat_rate;
-	u8          hop_limit;
-	u32         flowlabel;
-	u8          sl;
-	u8          tclass;
-	u8          dgid[HNS_ROCE_GID_SIZE];
-	u8          mac[ETH_ALEN];
-	u16         vlan_id;
-	bool	    vlan_en;
-=======
 	u8 port;
 	u8 gid_index;
 	u8 stat_rate;
@@ -650,7 +536,6 @@
 	u8 mac[ETH_ALEN];
 	u16 vlan_id;
 	u8 vlan_en;
->>>>>>> 7d2a07b7
 };
 
 struct hns_roce_ah {
@@ -717,12 +602,6 @@
 struct hns_roce_work {
 	struct hns_roce_dev *hr_dev;
 	struct work_struct work;
-<<<<<<< HEAD
-	u32 qpn;
-	u32 cqn;
-	int event_type;
-	int sub_type;
-=======
 	int event_type;
 	int sub_type;
 	u32 queue_num;
@@ -730,7 +609,6 @@
 
 enum {
 	HNS_ROCE_QP_CAP_DIRECT_WQE = BIT(5),
->>>>>>> 7d2a07b7
 };
 
 struct hns_roce_qp {
@@ -792,12 +670,8 @@
 };
 
 struct hns_roce_ceqe {
-<<<<<<< HEAD
-	__le32			comp;
-=======
 	__le32	comp;
 	__le32	rsv[15];
->>>>>>> 7d2a07b7
 };
 
 struct hns_roce_aeqe {
@@ -838,11 +712,7 @@
 	int				hop_num;
 	struct hns_roce_mtr		mtr;
 	u16				eq_max_cnt;
-<<<<<<< HEAD
-	int				eq_period;
-=======
 	u32				eq_period;
->>>>>>> 7d2a07b7
 	int				shift;
 	int				event_type;
 	int				sub_type;
@@ -872,14 +742,9 @@
 	u32		max_sq_inline;
 	u32		max_rq_sg;
 	u32		max_extend_sg;
-<<<<<<< HEAD
-	int		num_qps;
-	int             reserved_qps;
-=======
 	u32		num_qps;
 	u32		num_pi_qps;
 	u32		reserved_qps;
->>>>>>> 7d2a07b7
 	int		num_qpc_timer;
 	int		num_cqc_timer;
 	int		num_srqs;
@@ -891,11 +756,7 @@
 	u32		max_srq_desc_sz;
 	int		max_qp_init_rdma;
 	int		max_qp_dest_rdma;
-<<<<<<< HEAD
-	int		num_cqs;
-=======
 	u32		num_cqs;
->>>>>>> 7d2a07b7
 	u32		max_cqes;
 	u32		min_cqes;
 	u32		min_wqes;
@@ -992,12 +853,7 @@
 	u32		gmv_buf_pg_sz;
 	u32		gmv_hop_num;
 	u32		sl_num;
-<<<<<<< HEAD
-	u32		tsq_buf_pg_sz;
-	u32		tpq_buf_pg_sz;
-=======
 	u32		llm_buf_pg_sz;
->>>>>>> 7d2a07b7
 	u32		chunk_sz;	/* chunk size in non multihop mode */
 	u64		flags;
 	u16		default_ceq_max_cnt;
@@ -1006,10 +862,7 @@
 	u16		default_aeq_period;
 	u16		default_aeq_arm_st;
 	u16		default_ceq_arm_st;
-<<<<<<< HEAD
-=======
 	enum cong_type	cong_type;
->>>>>>> 7d2a07b7
 };
 
 struct hns_roce_dfx_hw {
@@ -1089,11 +942,8 @@
 	enum hns_roce_device_state state;
 	struct list_head	qp_list; /* list of all qps on this dev */
 	spinlock_t		qp_list_lock; /* protect qp_list */
-<<<<<<< HEAD
-=======
 	struct list_head	dip_list; /* list of all dest ips on this dev */
 	spinlock_t		dip_list_lock; /* protect dip_list */
->>>>>>> 7d2a07b7
 
 	struct list_head        pgdir_list;
 	struct mutex            pgdir_mutex;
@@ -1203,31 +1053,6 @@
 	return xa_load(&hr_dev->qp_table_xa, qpn);
 }
 
-<<<<<<< HEAD
-static inline bool hns_roce_buf_is_direct(struct hns_roce_buf *buf)
-{
-	if (buf->page_list)
-		return false;
-
-	return true;
-}
-
-static inline void *hns_roce_buf_offset(struct hns_roce_buf *buf, int offset)
-{
-	if (hns_roce_buf_is_direct(buf))
-		return (char *)(buf->direct.buf) + (offset & (buf->size - 1));
-
-	return (char *)(buf->page_list[offset >> buf->page_shift].buf) +
-	       (offset & ((1 << buf->page_shift) - 1));
-}
-
-static inline dma_addr_t hns_roce_buf_page(struct hns_roce_buf *buf, int idx)
-{
-	if (hns_roce_buf_is_direct(buf))
-		return buf->direct.map + ((dma_addr_t)idx << buf->page_shift);
-	else
-		return buf->page_list[idx].map;
-=======
 static inline void *hns_roce_buf_offset(struct hns_roce_buf *buf,
 					unsigned int offset)
 {
@@ -1245,7 +1070,6 @@
 static inline dma_addr_t hns_roce_buf_page(struct hns_roce_buf *buf, u32 idx)
 {
 	return hns_roce_buf_dma_addr(buf, idx << buf->page_shift);
->>>>>>> 7d2a07b7
 }
 
 #define hr_hw_page_align(x)		ALIGN(x, 1 << HNS_HW_PAGE_SHIFT)
@@ -1284,8 +1108,6 @@
 		return 0;
 
 	return ilog2(to_hr_hem_entries_count(count, buf_shift));
-<<<<<<< HEAD
-=======
 }
 
 #define DSCP_SHIFT 2
@@ -1294,7 +1116,6 @@
 {
 	return grh->sgid_attr->gid_type == IB_GID_TYPE_ROCE_UDP_ENCAP ?
 	       grh->traffic_class >> DSCP_SHIFT : grh->traffic_class;
->>>>>>> 7d2a07b7
 }
 
 int hns_roce_init_uar_table(struct hns_roce_dev *dev);
@@ -1320,21 +1141,12 @@
 void hns_roce_mtr_destroy(struct hns_roce_dev *hr_dev,
 			  struct hns_roce_mtr *mtr);
 int hns_roce_mtr_map(struct hns_roce_dev *hr_dev, struct hns_roce_mtr *mtr,
-<<<<<<< HEAD
-		     dma_addr_t *pages, int page_cnt);
-
-int hns_roce_init_pd_table(struct hns_roce_dev *hr_dev);
-int hns_roce_init_mr_table(struct hns_roce_dev *hr_dev);
-int hns_roce_init_cq_table(struct hns_roce_dev *hr_dev);
-int hns_roce_init_qp_table(struct hns_roce_dev *hr_dev);
-=======
 		     dma_addr_t *pages, unsigned int page_cnt);
 
 void hns_roce_init_pd_table(struct hns_roce_dev *hr_dev);
 void hns_roce_init_mr_table(struct hns_roce_dev *hr_dev);
 void hns_roce_init_cq_table(struct hns_roce_dev *hr_dev);
 void hns_roce_init_qp_table(struct hns_roce_dev *hr_dev);
->>>>>>> 7d2a07b7
 int hns_roce_init_srq_table(struct hns_roce_dev *hr_dev);
 void hns_roce_init_xrcd_table(struct hns_roce_dev *hr_dev);
 
@@ -1349,14 +1161,6 @@
 			 u32 reserved_bot, u32 resetrved_top);
 void hns_roce_bitmap_cleanup(struct hns_roce_bitmap *bitmap);
 void hns_roce_cleanup_bitmap(struct hns_roce_dev *hr_dev);
-<<<<<<< HEAD
-int hns_roce_bitmap_alloc_range(struct hns_roce_bitmap *bitmap, int cnt,
-				int align, unsigned long *obj);
-void hns_roce_bitmap_free_range(struct hns_roce_bitmap *bitmap,
-				unsigned long obj, int cnt,
-				int rr);
-=======
->>>>>>> 7d2a07b7
 
 int hns_roce_create_ah(struct ib_ah *ah, struct rdma_ah_init_attr *init_attr,
 		       struct ib_udata *udata);
@@ -1391,23 +1195,14 @@
 int hns_roce_dealloc_mw(struct ib_mw *ibmw);
 
 void hns_roce_buf_free(struct hns_roce_dev *hr_dev, struct hns_roce_buf *buf);
-<<<<<<< HEAD
-int hns_roce_buf_alloc(struct hns_roce_dev *hr_dev, u32 size, u32 max_direct,
-		       struct hns_roce_buf *buf, u32 page_shift);
-=======
 struct hns_roce_buf *hns_roce_buf_alloc(struct hns_roce_dev *hr_dev, u32 size,
 					u32 page_shift, u32 flags);
->>>>>>> 7d2a07b7
 
 int hns_roce_get_kmem_bufs(struct hns_roce_dev *hr_dev, dma_addr_t *bufs,
 			   int buf_cnt, struct hns_roce_buf *buf,
 			   unsigned int page_shift);
 int hns_roce_get_umem_bufs(struct hns_roce_dev *hr_dev, dma_addr_t *bufs,
-<<<<<<< HEAD
-			   int buf_cnt, int start, struct ib_umem *umem,
-=======
 			   int buf_cnt, struct ib_umem *umem,
->>>>>>> 7d2a07b7
 			   unsigned int page_shift);
 
 int hns_roce_create_srq(struct ib_srq *srq,
@@ -1427,17 +1222,10 @@
 int hns_roce_modify_qp(struct ib_qp *ibqp, struct ib_qp_attr *attr,
 		       int attr_mask, struct ib_udata *udata);
 void init_flush_work(struct hns_roce_dev *hr_dev, struct hns_roce_qp *hr_qp);
-<<<<<<< HEAD
-void *hns_roce_get_recv_wqe(struct hns_roce_qp *hr_qp, int n);
-void *hns_roce_get_send_wqe(struct hns_roce_qp *hr_qp, int n);
-void *hns_roce_get_extend_sge(struct hns_roce_qp *hr_qp, int n);
-bool hns_roce_wq_overflow(struct hns_roce_wq *hr_wq, int nreq,
-=======
 void *hns_roce_get_recv_wqe(struct hns_roce_qp *hr_qp, unsigned int n);
 void *hns_roce_get_send_wqe(struct hns_roce_qp *hr_qp, unsigned int n);
 void *hns_roce_get_extend_sge(struct hns_roce_qp *hr_qp, unsigned int n);
 bool hns_roce_wq_overflow(struct hns_roce_wq *hr_wq, u32 nreq,
->>>>>>> 7d2a07b7
 			  struct ib_cq *ib_cq);
 enum hns_roce_qp_state to_hns_roce_state(enum ib_qp_state state);
 void hns_roce_lock_cqs(struct hns_roce_cq *send_cq,
@@ -1453,11 +1241,7 @@
 int hns_roce_create_cq(struct ib_cq *ib_cq, const struct ib_cq_init_attr *attr,
 		       struct ib_udata *udata);
 
-<<<<<<< HEAD
-void hns_roce_destroy_cq(struct ib_cq *ib_cq, struct ib_udata *udata);
-=======
 int hns_roce_destroy_cq(struct ib_cq *ib_cq, struct ib_udata *udata);
->>>>>>> 7d2a07b7
 int hns_roce_db_map_user(struct hns_roce_ucontext *context, unsigned long virt,
 			 struct hns_roce_db *db);
 void hns_roce_db_unmap_user(struct hns_roce_ucontext *context,
@@ -1471,18 +1255,10 @@
 void flush_cqe(struct hns_roce_dev *dev, struct hns_roce_qp *qp);
 void hns_roce_qp_event(struct hns_roce_dev *hr_dev, u32 qpn, int event_type);
 void hns_roce_srq_event(struct hns_roce_dev *hr_dev, u32 srqn, int event_type);
-<<<<<<< HEAD
-int hns_get_gid_index(struct hns_roce_dev *hr_dev, u8 port, int gid_index);
-void hns_roce_handle_device_err(struct hns_roce_dev *hr_dev);
-int hns_roce_init(struct hns_roce_dev *hr_dev);
-void hns_roce_exit(struct hns_roce_dev *hr_dev);
-
-=======
 u8 hns_get_gid_index(struct hns_roce_dev *hr_dev, u32 port, int gid_index);
 void hns_roce_handle_device_err(struct hns_roce_dev *hr_dev);
 int hns_roce_init(struct hns_roce_dev *hr_dev);
 void hns_roce_exit(struct hns_roce_dev *hr_dev);
->>>>>>> 7d2a07b7
 int hns_roce_fill_res_cq_entry(struct sk_buff *msg,
 			       struct ib_cq *ib_cq);
 #endif /* _HNS_ROCE_DEVICE_H */