--- conflicted
+++ resolved
@@ -141,15 +141,10 @@
 	 * it is supposed to be enqueued.
 	 */
 	xchg(&pq->state, SDMA_PKT_Q_DEFERRED);
-<<<<<<< HEAD
-	if (list_empty(&pq->busy.list))
-		iowait_queue(pkts_sent, &pq->busy, &sde->dmawait);
-=======
 	if (list_empty(&pq->busy.list)) {
 		pq->busy.lock = &sde->waitlock;
 		iowait_queue(pkts_sent, &pq->busy, &sde->dmawait);
 	}
->>>>>>> d5395b5f
 	write_sequnlock(&sde->waitlock);
 	return -EBUSY;
 eagain:
@@ -593,13 +588,6 @@
 
 	set_comp_state(pq, cq, info.comp_idx, QUEUED, 0);
 	pq->state = SDMA_PKT_Q_ACTIVE;
-<<<<<<< HEAD
-	/* Send the first N packets in the request to buy us some time */
-	ret = user_sdma_send_pkts(req, pcount);
-	if (unlikely(ret < 0 && ret != -EBUSY))
-		goto free_req;
-=======
->>>>>>> d5395b5f
 
 	/*
 	 * This is a somewhat blocking send implementation.
@@ -612,11 +600,7 @@
 		if (ret < 0) {
 			if (ret != -EBUSY)
 				goto free_req;
-<<<<<<< HEAD
-			wait_event_interruptible_timeout(
-=======
 			if (wait_event_interruptible_timeout(
->>>>>>> d5395b5f
 				pq->busy.wait_dma,
 				pq->state == SDMA_PKT_Q_ACTIVE,
 				msecs_to_jiffies(
