/*
 * Copyright(c) 2015-2017 Intel Corporation.
 *
 * This file is provided under a dual BSD/GPLv2 license.  When using or
 * redistributing this file, you may do so under either license.
 *
 * GPL LICENSE SUMMARY
 *
 * This program is free software; you can redistribute it and/or modify
 * it under the terms of version 2 of the GNU General Public License as
 * published by the Free Software Foundation.
 *
 * This program is distributed in the hope that it will be useful, but
 * WITHOUT ANY WARRANTY; without even the implied warranty of
 * MERCHANTABILITY or FITNESS FOR A PARTICULAR PURPOSE.  See the GNU
 * General Public License for more details.
 *
 * BSD LICENSE
 *
 * Redistribution and use in source and binary forms, with or without
 * modification, are permitted provided that the following conditions
 * are met:
 *
 *  - Redistributions of source code must retain the above copyright
 *    notice, this list of conditions and the following disclaimer.
 *  - Redistributions in binary form must reproduce the above copyright
 *    notice, this list of conditions and the following disclaimer in
 *    the documentation and/or other materials provided with the
 *    distribution.
 *  - Neither the name of Intel Corporation nor the names of its
 *    contributors may be used to endorse or promote products derived
 *    from this software without specific prior written permission.
 *
 * THIS SOFTWARE IS PROVIDED BY THE COPYRIGHT HOLDERS AND CONTRIBUTORS
 * "AS IS" AND ANY EXPRESS OR IMPLIED WARRANTIES, INCLUDING, BUT NOT
 * LIMITED TO, THE IMPLIED WARRANTIES OF MERCHANTABILITY AND FITNESS FOR
 * A PARTICULAR PURPOSE ARE DISCLAIMED. IN NO EVENT SHALL THE COPYRIGHT
 * OWNER OR CONTRIBUTORS BE LIABLE FOR ANY DIRECT, INDIRECT, INCIDENTAL,
 * SPECIAL, EXEMPLARY, OR CONSEQUENTIAL DAMAGES (INCLUDING, BUT NOT
 * LIMITED TO, PROCUREMENT OF SUBSTITUTE GOODS OR SERVICES; LOSS OF USE,
 * DATA, OR PROFITS; OR BUSINESS INTERRUPTION) HOWEVER CAUSED AND ON ANY
 * THEORY OF LIABILITY, WHETHER IN CONTRACT, STRICT LIABILITY, OR TORT
 * (INCLUDING NEGLIGENCE OR OTHERWISE) ARISING IN ANY WAY OUT OF THE USE
 * OF THIS SOFTWARE, EVEN IF ADVISED OF THE POSSIBILITY OF SUCH DAMAGE.
 *
 */
#include <asm/page.h>
#include <linux/string.h>

#include "user_exp_rcv.h"
#include "trace.h"
#include "mmu_rb.h"

struct tid_group {
	struct list_head list;
	u32 base;
	u8 size;
	u8 used;
	u8 map;
};

struct tid_rb_node {
	struct mmu_rb_node mmu;
	unsigned long phys;
	struct tid_group *grp;
	u32 rcventry;
	dma_addr_t dma_addr;
	bool freed;
	unsigned npages;
	struct page *pages[0];
};

struct tid_pageset {
	u16 idx;
	u16 count;
};

#define EXP_TID_SET_EMPTY(set) (set.count == 0 && list_empty(&set.list))

#define num_user_pages(vaddr, len)				       \
	(1 + (((((unsigned long)(vaddr) +			       \
		 (unsigned long)(len) - 1) & PAGE_MASK) -	       \
	       ((unsigned long)vaddr & PAGE_MASK)) >> PAGE_SHIFT))

static void unlock_exp_tids(struct hfi1_ctxtdata *uctxt,
			    struct exp_tid_set *set,
			    struct hfi1_filedata *fd);
static u32 find_phys_blocks(struct page **pages, unsigned npages,
			    struct tid_pageset *list);
static int set_rcvarray_entry(struct hfi1_filedata *fd, unsigned long vaddr,
			      u32 rcventry, struct tid_group *grp,
			      struct page **pages, unsigned npages);
static int tid_rb_insert(void *arg, struct mmu_rb_node *node);
static void cacheless_tid_rb_remove(struct hfi1_filedata *fdata,
				    struct tid_rb_node *tnode);
static void tid_rb_remove(void *arg, struct mmu_rb_node *node);
static int tid_rb_invalidate(void *arg, struct mmu_rb_node *mnode);
static int program_rcvarray(struct hfi1_filedata *fd, unsigned long vaddr,
			    struct tid_group *grp, struct tid_pageset *sets,
			    unsigned start, u16 count, struct page **pages,
			    u32 *tidlist, unsigned *tididx, unsigned *pmapped);
static int unprogram_rcvarray(struct hfi1_filedata *fd, u32 tidinfo,
			      struct tid_group **grp);
static void clear_tid_node(struct hfi1_filedata *fd, struct tid_rb_node *node);

static struct mmu_rb_ops tid_rb_ops = {
	.insert = tid_rb_insert,
	.remove = tid_rb_remove,
	.invalidate = tid_rb_invalidate
};

static inline u32 rcventry2tidinfo(u32 rcventry)
{
	u32 pair = rcventry & ~0x1;

	return EXP_TID_SET(IDX, pair >> 1) |
		EXP_TID_SET(CTRL, 1 << (rcventry - pair));
}

static inline void exp_tid_group_init(struct exp_tid_set *set)
{
	INIT_LIST_HEAD(&set->list);
	set->count = 0;
}

static inline void tid_group_remove(struct tid_group *grp,
				    struct exp_tid_set *set)
{
	list_del_init(&grp->list);
	set->count--;
}

static inline void tid_group_add_tail(struct tid_group *grp,
				      struct exp_tid_set *set)
{
	list_add_tail(&grp->list, &set->list);
	set->count++;
}

static inline struct tid_group *tid_group_pop(struct exp_tid_set *set)
{
	struct tid_group *grp =
		list_first_entry(&set->list, struct tid_group, list);
	list_del_init(&grp->list);
	set->count--;
	return grp;
}

static inline void tid_group_move(struct tid_group *group,
				  struct exp_tid_set *s1,
				  struct exp_tid_set *s2)
{
	tid_group_remove(group, s1);
	tid_group_add_tail(group, s2);
}

int hfi1_user_exp_rcv_grp_init(struct hfi1_filedata *fd)
{
	struct hfi1_ctxtdata *uctxt = fd->uctxt;
	struct hfi1_devdata *dd = fd->dd;
	u32 tidbase;
	u32 i;
	struct tid_group *grp, *gptr;

	exp_tid_group_init(&uctxt->tid_group_list);
	exp_tid_group_init(&uctxt->tid_used_list);
	exp_tid_group_init(&uctxt->tid_full_list);

	tidbase = uctxt->expected_base;
	for (i = 0; i < uctxt->expected_count /
		     dd->rcv_entries.group_size; i++) {
		grp = kzalloc(sizeof(*grp), GFP_KERNEL);
		if (!grp)
			goto grp_failed;

		grp->size = dd->rcv_entries.group_size;
		grp->base = tidbase;
		tid_group_add_tail(grp, &uctxt->tid_group_list);
		tidbase += dd->rcv_entries.group_size;
	}

	return 0;

grp_failed:
	list_for_each_entry_safe(grp, gptr, &uctxt->tid_group_list.list,
				 list) {
		list_del_init(&grp->list);
		kfree(grp);
	}

	return -ENOMEM;
}

/*
 * Initialize context and file private data needed for Expected
 * receive caching. This needs to be done after the context has
 * been configured with the eager/expected RcvEntry counts.
 */
int hfi1_user_exp_rcv_init(struct hfi1_filedata *fd)
{
	struct hfi1_ctxtdata *uctxt = fd->uctxt;
	struct hfi1_devdata *dd = uctxt->dd;
	int ret = 0;

	spin_lock_init(&fd->tid_lock);
	spin_lock_init(&fd->invalid_lock);

	fd->entry_to_rb = kcalloc(uctxt->expected_count,
				  sizeof(struct rb_node *),
				  GFP_KERNEL);
	if (!fd->entry_to_rb)
		return -ENOMEM;

	if (!HFI1_CAP_UGET_MASK(uctxt->flags, TID_UNMAP)) {
		fd->invalid_tid_idx = 0;
		fd->invalid_tids = kcalloc(uctxt->expected_count,
					   sizeof(*fd->invalid_tids),
					   GFP_KERNEL);
		if (!fd->invalid_tids) {
			kfree(fd->entry_to_rb);
			fd->entry_to_rb = NULL;
			return -ENOMEM;
		}

		/*
		 * Register MMU notifier callbacks. If the registration
		 * fails, continue without TID caching for this context.
		 */
		ret = hfi1_mmu_rb_register(fd, fd->mm, &tid_rb_ops,
					   dd->pport->hfi1_wq,
					   &fd->handler);
		if (ret) {
			dd_dev_info(dd,
				    "Failed MMU notifier registration %d\n",
				    ret);
			ret = 0;
		}
	}

	/*
	 * PSM does not have a good way to separate, count, and
	 * effectively enforce a limit on RcvArray entries used by
	 * subctxts (when context sharing is used) when TID caching
	 * is enabled. To help with that, we calculate a per-process
	 * RcvArray entry share and enforce that.
	 * If TID caching is not in use, PSM deals with usage on its
	 * own. In that case, we allow any subctxt to take all of the
	 * entries.
	 *
	 * Make sure that we set the tid counts only after successful
	 * init.
	 */
	spin_lock(&fd->tid_lock);
	if (uctxt->subctxt_cnt && fd->handler) {
		u16 remainder;

		fd->tid_limit = uctxt->expected_count / uctxt->subctxt_cnt;
		remainder = uctxt->expected_count % uctxt->subctxt_cnt;
		if (remainder && fd->subctxt < remainder)
			fd->tid_limit++;
	} else {
		fd->tid_limit = uctxt->expected_count;
	}
	spin_unlock(&fd->tid_lock);

	return ret;
}

void hfi1_user_exp_rcv_grp_free(struct hfi1_ctxtdata *uctxt)
<<<<<<< HEAD
{
	struct tid_group *grp, *gptr;

	list_for_each_entry_safe(grp, gptr, &uctxt->tid_group_list.list,
				 list) {
		list_del_init(&grp->list);
		kfree(grp);
	}
	hfi1_clear_tids(uctxt);
}

int hfi1_user_exp_rcv_free(struct hfi1_filedata *fd)
{
	struct hfi1_ctxtdata *uctxt = fd->uctxt;

=======
{
	struct tid_group *grp, *gptr;

	list_for_each_entry_safe(grp, gptr, &uctxt->tid_group_list.list,
				 list) {
		list_del_init(&grp->list);
		kfree(grp);
	}
	hfi1_clear_tids(uctxt);
}

void hfi1_user_exp_rcv_free(struct hfi1_filedata *fd)
{
	struct hfi1_ctxtdata *uctxt = fd->uctxt;

>>>>>>> a122c576
	/*
	 * The notifier would have been removed when the process'es mm
	 * was freed.
	 */
	if (fd->handler) {
		hfi1_mmu_rb_unregister(fd->handler);
	} else {
		if (!EXP_TID_SET_EMPTY(uctxt->tid_full_list))
			unlock_exp_tids(uctxt, &uctxt->tid_full_list, fd);
		if (!EXP_TID_SET_EMPTY(uctxt->tid_used_list))
			unlock_exp_tids(uctxt, &uctxt->tid_used_list, fd);
	}

	kfree(fd->invalid_tids);
	fd->invalid_tids = NULL;

	kfree(fd->entry_to_rb);
	fd->entry_to_rb = NULL;
<<<<<<< HEAD
	return 0;
=======
>>>>>>> a122c576
}

/*
 * Write an "empty" RcvArray entry.
 * This function exists so the TID registaration code can use it
 * to write to unused/unneeded entries and still take advantage
 * of the WC performance improvements. The HFI will ignore this
 * write to the RcvArray entry.
 */
static inline void rcv_array_wc_fill(struct hfi1_devdata *dd, u32 index)
{
	/*
	 * Doing the WC fill writes only makes sense if the device is
	 * present and the RcvArray has been mapped as WC memory.
	 */
	if ((dd->flags & HFI1_PRESENT) && dd->rcvarray_wc)
		writeq(0, dd->rcvarray_wc + (index * 8));
}

/*
 * RcvArray entry allocation for Expected Receives is done by the
 * following algorithm:
 *
 * The context keeps 3 lists of groups of RcvArray entries:
 *   1. List of empty groups - tid_group_list
 *      This list is created during user context creation and
 *      contains elements which describe sets (of 8) of empty
 *      RcvArray entries.
 *   2. List of partially used groups - tid_used_list
 *      This list contains sets of RcvArray entries which are
 *      not completely used up. Another mapping request could
 *      use some of all of the remaining entries.
 *   3. List of full groups - tid_full_list
 *      This is the list where sets that are completely used
 *      up go.
 *
 * An attempt to optimize the usage of RcvArray entries is
 * made by finding all sets of physically contiguous pages in a
 * user's buffer.
 * These physically contiguous sets are further split into
 * sizes supported by the receive engine of the HFI. The
 * resulting sets of pages are stored in struct tid_pageset,
 * which describes the sets as:
 *    * .count - number of pages in this set
 *    * .idx - starting index into struct page ** array
 *                    of this set
 *
 * From this point on, the algorithm deals with the page sets
 * described above. The number of pagesets is divided by the
 * RcvArray group size to produce the number of full groups
 * needed.
 *
 * Groups from the 3 lists are manipulated using the following
 * rules:
 *   1. For each set of 8 pagesets, a complete group from
 *      tid_group_list is taken, programmed, and moved to
 *      the tid_full_list list.
 *   2. For all remaining pagesets:
 *      2.1 If the tid_used_list is empty and the tid_group_list
 *          is empty, stop processing pageset and return only
 *          what has been programmed up to this point.
 *      2.2 If the tid_used_list is empty and the tid_group_list
 *          is not empty, move a group from tid_group_list to
 *          tid_used_list.
 *      2.3 For each group is tid_used_group, program as much as
 *          can fit into the group. If the group becomes fully
 *          used, move it to tid_full_list.
 */
int hfi1_user_exp_rcv_setup(struct hfi1_filedata *fd,
			    struct hfi1_tid_info *tinfo)
{
	int ret = 0, need_group = 0, pinned;
	struct hfi1_ctxtdata *uctxt = fd->uctxt;
	struct hfi1_devdata *dd = uctxt->dd;
	unsigned npages, ngroups, pageidx = 0, pageset_count, npagesets,
		tididx = 0, mapped, mapped_pages = 0;
	unsigned long vaddr = tinfo->vaddr;
	struct page **pages = NULL;
	u32 *tidlist = NULL;
	struct tid_pageset *pagesets = NULL;

	/* Get the number of pages the user buffer spans */
	npages = num_user_pages(vaddr, tinfo->length);
	if (!npages)
		return -EINVAL;

	if (npages > uctxt->expected_count) {
		dd_dev_err(dd, "Expected buffer too big\n");
		return -EINVAL;
	}

	/* Verify that access is OK for the user buffer */
	if (!access_ok(VERIFY_WRITE, (void __user *)vaddr,
		       npages * PAGE_SIZE)) {
		dd_dev_err(dd, "Fail vaddr %p, %u pages, !access_ok\n",
			   (void *)vaddr, npages);
		return -EFAULT;
	}

	pagesets = kcalloc(uctxt->expected_count, sizeof(*pagesets),
			   GFP_KERNEL);
	if (!pagesets)
		return -ENOMEM;

	/* Allocate the array of struct page pointers needed for pinning */
	pages = kcalloc(npages, sizeof(*pages), GFP_KERNEL);
	if (!pages) {
		ret = -ENOMEM;
		goto bail;
	}

	/*
	 * Pin all the pages of the user buffer. If we can't pin all the
	 * pages, accept the amount pinned so far and program only that.
	 * User space knows how to deal with partially programmed buffers.
	 */
	if (!hfi1_can_pin_pages(dd, fd->mm, fd->tid_n_pinned, npages)) {
		ret = -ENOMEM;
		goto bail;
	}

	pinned = hfi1_acquire_user_pages(fd->mm, vaddr, npages, true, pages);
	if (pinned <= 0) {
		ret = pinned;
		goto bail;
	}
	fd->tid_n_pinned += npages;

	/* Find sets of physically contiguous pages */
	npagesets = find_phys_blocks(pages, pinned, pagesets);

	/*
	 * We don't need to access this under a lock since tid_used is per
	 * process and the same process cannot be in hfi1_user_exp_rcv_clear()
	 * and hfi1_user_exp_rcv_setup() at the same time.
	 */
	spin_lock(&fd->tid_lock);
	if (fd->tid_used + npagesets > fd->tid_limit)
		pageset_count = fd->tid_limit - fd->tid_used;
	else
		pageset_count = npagesets;
	spin_unlock(&fd->tid_lock);

	if (!pageset_count)
		goto bail;

	ngroups = pageset_count / dd->rcv_entries.group_size;
	tidlist = kcalloc(pageset_count, sizeof(*tidlist), GFP_KERNEL);
	if (!tidlist) {
		ret = -ENOMEM;
		goto nomem;
	}

	tididx = 0;

	/*
	 * From this point on, we are going to be using shared (between master
	 * and subcontexts) context resources. We need to take the lock.
	 */
	mutex_lock(&uctxt->exp_lock);
	/*
	 * The first step is to program the RcvArray entries which are complete
	 * groups.
	 */
	while (ngroups && uctxt->tid_group_list.count) {
		struct tid_group *grp =
			tid_group_pop(&uctxt->tid_group_list);

		ret = program_rcvarray(fd, vaddr, grp, pagesets,
				       pageidx, dd->rcv_entries.group_size,
				       pages, tidlist, &tididx, &mapped);
		/*
		 * If there was a failure to program the RcvArray
		 * entries for the entire group, reset the grp fields
		 * and add the grp back to the free group list.
		 */
		if (ret <= 0) {
			tid_group_add_tail(grp, &uctxt->tid_group_list);
			hfi1_cdbg(TID,
				  "Failed to program RcvArray group %d", ret);
			goto unlock;
		}

		tid_group_add_tail(grp, &uctxt->tid_full_list);
		ngroups--;
		pageidx += ret;
		mapped_pages += mapped;
	}

	while (pageidx < pageset_count) {
		struct tid_group *grp, *ptr;
		/*
		 * If we don't have any partially used tid groups, check
		 * if we have empty groups. If so, take one from there and
		 * put in the partially used list.
		 */
		if (!uctxt->tid_used_list.count || need_group) {
			if (!uctxt->tid_group_list.count)
				goto unlock;

			grp = tid_group_pop(&uctxt->tid_group_list);
			tid_group_add_tail(grp, &uctxt->tid_used_list);
			need_group = 0;
		}
		/*
		 * There is an optimization opportunity here - instead of
		 * fitting as many page sets as we can, check for a group
		 * later on in the list that could fit all of them.
		 */
		list_for_each_entry_safe(grp, ptr, &uctxt->tid_used_list.list,
					 list) {
			unsigned use = min_t(unsigned, pageset_count - pageidx,
					     grp->size - grp->used);

			ret = program_rcvarray(fd, vaddr, grp, pagesets,
					       pageidx, use, pages, tidlist,
					       &tididx, &mapped);
			if (ret < 0) {
				hfi1_cdbg(TID,
					  "Failed to program RcvArray entries %d",
					  ret);
				ret = -EFAULT;
				goto unlock;
			} else if (ret > 0) {
				if (grp->used == grp->size)
					tid_group_move(grp,
						       &uctxt->tid_used_list,
						       &uctxt->tid_full_list);
				pageidx += ret;
				mapped_pages += mapped;
				need_group = 0;
				/* Check if we are done so we break out early */
				if (pageidx >= pageset_count)
					break;
			} else if (WARN_ON(ret == 0)) {
				/*
				 * If ret is 0, we did not program any entries
				 * into this group, which can only happen if
				 * we've screwed up the accounting somewhere.
				 * Warn and try to continue.
				 */
				need_group = 1;
			}
		}
	}
unlock:
	mutex_unlock(&uctxt->exp_lock);
nomem:
	hfi1_cdbg(TID, "total mapped: tidpairs:%u pages:%u (%d)", tididx,
		  mapped_pages, ret);
	if (tididx) {
		spin_lock(&fd->tid_lock);
		fd->tid_used += tididx;
		spin_unlock(&fd->tid_lock);
		tinfo->tidcnt = tididx;
		tinfo->length = mapped_pages * PAGE_SIZE;

		if (copy_to_user((void __user *)(unsigned long)tinfo->tidlist,
				 tidlist, sizeof(tidlist[0]) * tididx)) {
			/*
			 * On failure to copy to the user level, we need to undo
			 * everything done so far so we don't leak resources.
			 */
			tinfo->tidlist = (unsigned long)&tidlist;
			hfi1_user_exp_rcv_clear(fd, tinfo);
			tinfo->tidlist = 0;
			ret = -EFAULT;
			goto bail;
		}
	}

	/*
	 * If not everything was mapped (due to insufficient RcvArray entries,
	 * for example), unpin all unmapped pages so we can pin them nex time.
	 */
	if (mapped_pages != pinned) {
		hfi1_release_user_pages(fd->mm, &pages[mapped_pages],
					pinned - mapped_pages,
					false);
		fd->tid_n_pinned -= pinned - mapped_pages;
	}
bail:
	kfree(pagesets);
	kfree(pages);
	kfree(tidlist);
	return ret > 0 ? 0 : ret;
}

int hfi1_user_exp_rcv_clear(struct hfi1_filedata *fd,
			    struct hfi1_tid_info *tinfo)
{
	int ret = 0;
	struct hfi1_ctxtdata *uctxt = fd->uctxt;
	u32 *tidinfo;
	unsigned tididx;

	if (unlikely(tinfo->tidcnt > fd->tid_used))
		return -EINVAL;

	tidinfo = memdup_user((void __user *)(unsigned long)tinfo->tidlist,
			      sizeof(tidinfo[0]) * tinfo->tidcnt);
	if (IS_ERR(tidinfo))
		return PTR_ERR(tidinfo);

	mutex_lock(&uctxt->exp_lock);
	for (tididx = 0; tididx < tinfo->tidcnt; tididx++) {
		ret = unprogram_rcvarray(fd, tidinfo[tididx], NULL);
		if (ret) {
			hfi1_cdbg(TID, "Failed to unprogram rcv array %d",
				  ret);
			break;
		}
	}
	spin_lock(&fd->tid_lock);
	fd->tid_used -= tididx;
	spin_unlock(&fd->tid_lock);
	tinfo->tidcnt = tididx;
	mutex_unlock(&uctxt->exp_lock);

	kfree(tidinfo);
	return ret;
}

int hfi1_user_exp_rcv_invalid(struct hfi1_filedata *fd,
			      struct hfi1_tid_info *tinfo)
{
	struct hfi1_ctxtdata *uctxt = fd->uctxt;
	unsigned long *ev = uctxt->dd->events +
		(((uctxt->ctxt - uctxt->dd->first_dyn_alloc_ctxt) *
		  HFI1_MAX_SHARED_CTXTS) + fd->subctxt);
	u32 *array;
	int ret = 0;

	if (!fd->invalid_tids)
		return -EINVAL;

	/*
	 * copy_to_user() can sleep, which will leave the invalid_lock
	 * locked and cause the MMU notifier to be blocked on the lock
	 * for a long time.
	 * Copy the data to a local buffer so we can release the lock.
	 */
	array = kcalloc(uctxt->expected_count, sizeof(*array), GFP_KERNEL);
	if (!array)
		return -EFAULT;

	spin_lock(&fd->invalid_lock);
	if (fd->invalid_tid_idx) {
		memcpy(array, fd->invalid_tids, sizeof(*array) *
		       fd->invalid_tid_idx);
		memset(fd->invalid_tids, 0, sizeof(*fd->invalid_tids) *
		       fd->invalid_tid_idx);
		tinfo->tidcnt = fd->invalid_tid_idx;
		fd->invalid_tid_idx = 0;
		/*
		 * Reset the user flag while still holding the lock.
		 * Otherwise, PSM can miss events.
		 */
		clear_bit(_HFI1_EVENT_TID_MMU_NOTIFY_BIT, ev);
	} else {
		tinfo->tidcnt = 0;
	}
	spin_unlock(&fd->invalid_lock);

	if (tinfo->tidcnt) {
		if (copy_to_user((void __user *)tinfo->tidlist,
				 array, sizeof(*array) * tinfo->tidcnt))
			ret = -EFAULT;
	}
	kfree(array);

	return ret;
}

static u32 find_phys_blocks(struct page **pages, unsigned npages,
			    struct tid_pageset *list)
{
	unsigned pagecount, pageidx, setcount = 0, i;
	unsigned long pfn, this_pfn;

	if (!npages)
		return 0;

	/*
	 * Look for sets of physically contiguous pages in the user buffer.
	 * This will allow us to optimize Expected RcvArray entry usage by
	 * using the bigger supported sizes.
	 */
	pfn = page_to_pfn(pages[0]);
	for (pageidx = 0, pagecount = 1, i = 1; i <= npages; i++) {
		this_pfn = i < npages ? page_to_pfn(pages[i]) : 0;

		/*
		 * If the pfn's are not sequential, pages are not physically
		 * contiguous.
		 */
		if (this_pfn != ++pfn) {
			/*
			 * At this point we have to loop over the set of
			 * physically contiguous pages and break them down it
			 * sizes supported by the HW.
			 * There are two main constraints:
			 *     1. The max buffer size is MAX_EXPECTED_BUFFER.
			 *        If the total set size is bigger than that
			 *        program only a MAX_EXPECTED_BUFFER chunk.
			 *     2. The buffer size has to be a power of two. If
			 *        it is not, round down to the closes power of
			 *        2 and program that size.
			 */
			while (pagecount) {
				int maxpages = pagecount;
				u32 bufsize = pagecount * PAGE_SIZE;

				if (bufsize > MAX_EXPECTED_BUFFER)
					maxpages =
						MAX_EXPECTED_BUFFER >>
						PAGE_SHIFT;
				else if (!is_power_of_2(bufsize))
					maxpages =
						rounddown_pow_of_two(bufsize) >>
						PAGE_SHIFT;

				list[setcount].idx = pageidx;
				list[setcount].count = maxpages;
				pagecount -= maxpages;
				pageidx += maxpages;
				setcount++;
			}
			pageidx = i;
			pagecount = 1;
			pfn = this_pfn;
		} else {
			pagecount++;
		}
	}
	return setcount;
}

/**
 * program_rcvarray() - program an RcvArray group with receive buffers
 * @fd: filedata pointer
 * @vaddr: starting user virtual address
 * @grp: RcvArray group
 * @sets: array of struct tid_pageset holding information on physically
 *        contiguous chunks from the user buffer
 * @start: starting index into sets array
 * @count: number of struct tid_pageset's to program
 * @pages: an array of struct page * for the user buffer
 * @tidlist: the array of u32 elements when the information about the
 *           programmed RcvArray entries is to be encoded.
 * @tididx: starting offset into tidlist
 * @pmapped: (output parameter) number of pages programmed into the RcvArray
 *           entries.
 *
 * This function will program up to 'count' number of RcvArray entries from the
 * group 'grp'. To make best use of write-combining writes, the function will
 * perform writes to the unused RcvArray entries which will be ignored by the
 * HW. Each RcvArray entry will be programmed with a physically contiguous
 * buffer chunk from the user's virtual buffer.
 *
 * Return:
 * -EINVAL if the requested count is larger than the size of the group,
 * -ENOMEM or -EFAULT on error from set_rcvarray_entry(), or
 * number of RcvArray entries programmed.
 */
static int program_rcvarray(struct hfi1_filedata *fd, unsigned long vaddr,
			    struct tid_group *grp,
			    struct tid_pageset *sets,
			    unsigned start, u16 count, struct page **pages,
			    u32 *tidlist, unsigned *tididx, unsigned *pmapped)
{
	struct hfi1_ctxtdata *uctxt = fd->uctxt;
	struct hfi1_devdata *dd = uctxt->dd;
	u16 idx;
	u32 tidinfo = 0, rcventry, useidx = 0;
	int mapped = 0;

	/* Count should never be larger than the group size */
	if (count > grp->size)
		return -EINVAL;

	/* Find the first unused entry in the group */
	for (idx = 0; idx < grp->size; idx++) {
		if (!(grp->map & (1 << idx))) {
			useidx = idx;
			break;
		}
		rcv_array_wc_fill(dd, grp->base + idx);
	}

	idx = 0;
	while (idx < count) {
		u16 npages, pageidx, setidx = start + idx;
		int ret = 0;

		/*
		 * If this entry in the group is used, move to the next one.
		 * If we go past the end of the group, exit the loop.
		 */
		if (useidx >= grp->size) {
			break;
		} else if (grp->map & (1 << useidx)) {
			rcv_array_wc_fill(dd, grp->base + useidx);
			useidx++;
			continue;
		}

		rcventry = grp->base + useidx;
		npages = sets[setidx].count;
		pageidx = sets[setidx].idx;

		ret = set_rcvarray_entry(fd, vaddr + (pageidx * PAGE_SIZE),
					 rcventry, grp, pages + pageidx,
					 npages);
		if (ret)
			return ret;
		mapped += npages;

		tidinfo = rcventry2tidinfo(rcventry - uctxt->expected_base) |
			EXP_TID_SET(LEN, npages);
		tidlist[(*tididx)++] = tidinfo;
		grp->used++;
		grp->map |= 1 << useidx++;
		idx++;
	}

	/* Fill the rest of the group with "blank" writes */
	for (; useidx < grp->size; useidx++)
		rcv_array_wc_fill(dd, grp->base + useidx);
	*pmapped = mapped;
	return idx;
}

static int set_rcvarray_entry(struct hfi1_filedata *fd, unsigned long vaddr,
			      u32 rcventry, struct tid_group *grp,
			      struct page **pages, unsigned npages)
{
	int ret;
	struct hfi1_ctxtdata *uctxt = fd->uctxt;
	struct tid_rb_node *node;
	struct hfi1_devdata *dd = uctxt->dd;
	dma_addr_t phys;

	/*
	 * Allocate the node first so we can handle a potential
	 * failure before we've programmed anything.
	 */
	node = kzalloc(sizeof(*node) + (sizeof(struct page *) * npages),
		       GFP_KERNEL);
	if (!node)
		return -ENOMEM;

	phys = pci_map_single(dd->pcidev,
			      __va(page_to_phys(pages[0])),
			      npages * PAGE_SIZE, PCI_DMA_FROMDEVICE);
	if (dma_mapping_error(&dd->pcidev->dev, phys)) {
		dd_dev_err(dd, "Failed to DMA map Exp Rcv pages 0x%llx\n",
			   phys);
		kfree(node);
		return -EFAULT;
	}

	node->mmu.addr = vaddr;
	node->mmu.len = npages * PAGE_SIZE;
	node->phys = page_to_phys(pages[0]);
	node->npages = npages;
	node->rcventry = rcventry;
	node->dma_addr = phys;
	node->grp = grp;
	node->freed = false;
	memcpy(node->pages, pages, sizeof(struct page *) * npages);

	if (!fd->handler)
		ret = tid_rb_insert(fd, &node->mmu);
	else
		ret = hfi1_mmu_rb_insert(fd->handler, &node->mmu);

	if (ret) {
		hfi1_cdbg(TID, "Failed to insert RB node %u 0x%lx, 0x%lx %d",
			  node->rcventry, node->mmu.addr, node->phys, ret);
		pci_unmap_single(dd->pcidev, phys, npages * PAGE_SIZE,
				 PCI_DMA_FROMDEVICE);
		kfree(node);
		return -EFAULT;
	}
	hfi1_put_tid(dd, rcventry, PT_EXPECTED, phys, ilog2(npages) + 1);
	trace_hfi1_exp_tid_reg(uctxt->ctxt, fd->subctxt, rcventry, npages,
			       node->mmu.addr, node->phys, phys);
	return 0;
}

static int unprogram_rcvarray(struct hfi1_filedata *fd, u32 tidinfo,
			      struct tid_group **grp)
{
	struct hfi1_ctxtdata *uctxt = fd->uctxt;
	struct hfi1_devdata *dd = uctxt->dd;
	struct tid_rb_node *node;
	u8 tidctrl = EXP_TID_GET(tidinfo, CTRL);
	u32 tididx = EXP_TID_GET(tidinfo, IDX) << 1, rcventry;

	if (tididx >= uctxt->expected_count) {
		dd_dev_err(dd, "Invalid RcvArray entry (%u) index for ctxt %u\n",
			   tididx, uctxt->ctxt);
		return -EINVAL;
	}

	if (tidctrl == 0x3)
		return -EINVAL;

	rcventry = tididx + (tidctrl - 1);

	node = fd->entry_to_rb[rcventry];
	if (!node || node->rcventry != (uctxt->expected_base + rcventry))
		return -EBADF;

	if (grp)
		*grp = node->grp;

	if (!fd->handler)
		cacheless_tid_rb_remove(fd, node);
	else
		hfi1_mmu_rb_remove(fd->handler, &node->mmu);

	return 0;
}

static void clear_tid_node(struct hfi1_filedata *fd, struct tid_rb_node *node)
{
	struct hfi1_ctxtdata *uctxt = fd->uctxt;
	struct hfi1_devdata *dd = uctxt->dd;

	trace_hfi1_exp_tid_unreg(uctxt->ctxt, fd->subctxt, node->rcventry,
				 node->npages, node->mmu.addr, node->phys,
				 node->dma_addr);

	hfi1_put_tid(dd, node->rcventry, PT_INVALID, 0, 0);
	/*
	 * Make sure device has seen the write before we unpin the
	 * pages.
	 */
	flush_wc();

	pci_unmap_single(dd->pcidev, node->dma_addr, node->mmu.len,
			 PCI_DMA_FROMDEVICE);
	hfi1_release_user_pages(fd->mm, node->pages, node->npages, true);
	fd->tid_n_pinned -= node->npages;

	node->grp->used--;
	node->grp->map &= ~(1 << (node->rcventry - node->grp->base));

	if (node->grp->used == node->grp->size - 1)
		tid_group_move(node->grp, &uctxt->tid_full_list,
			       &uctxt->tid_used_list);
	else if (!node->grp->used)
		tid_group_move(node->grp, &uctxt->tid_used_list,
			       &uctxt->tid_group_list);
	kfree(node);
}

/*
 * As a simple helper for hfi1_user_exp_rcv_free, this function deals with
 * clearing nodes in the non-cached case.
 */
static void unlock_exp_tids(struct hfi1_ctxtdata *uctxt,
			    struct exp_tid_set *set,
			    struct hfi1_filedata *fd)
{
	struct tid_group *grp, *ptr;
	int i;

	list_for_each_entry_safe(grp, ptr, &set->list, list) {
		list_del_init(&grp->list);

		for (i = 0; i < grp->size; i++) {
			if (grp->map & (1 << i)) {
				u16 rcventry = grp->base + i;
				struct tid_rb_node *node;

				node = fd->entry_to_rb[rcventry -
							  uctxt->expected_base];
				if (!node || node->rcventry != rcventry)
					continue;

				cacheless_tid_rb_remove(fd, node);
			}
		}
	}
}

/*
 * Always return 0 from this function.  A non-zero return indicates that the
 * remove operation will be called and that memory should be unpinned.
 * However, the driver cannot unpin out from under PSM.  Instead, retain the
 * memory (by returning 0) and inform PSM that the memory is going away.  PSM
 * will call back later when it has removed the memory from its list.
 */
static int tid_rb_invalidate(void *arg, struct mmu_rb_node *mnode)
{
	struct hfi1_filedata *fdata = arg;
	struct hfi1_ctxtdata *uctxt = fdata->uctxt;
	struct tid_rb_node *node =
		container_of(mnode, struct tid_rb_node, mmu);

	if (node->freed)
		return 0;

	trace_hfi1_exp_tid_inval(uctxt->ctxt, fdata->subctxt, node->mmu.addr,
				 node->rcventry, node->npages, node->dma_addr);
	node->freed = true;

	spin_lock(&fdata->invalid_lock);
	if (fdata->invalid_tid_idx < uctxt->expected_count) {
		fdata->invalid_tids[fdata->invalid_tid_idx] =
			rcventry2tidinfo(node->rcventry - uctxt->expected_base);
		fdata->invalid_tids[fdata->invalid_tid_idx] |=
			EXP_TID_SET(LEN, node->npages);
		if (!fdata->invalid_tid_idx) {
			unsigned long *ev;

			/*
			 * hfi1_set_uevent_bits() sets a user event flag
			 * for all processes. Because calling into the
			 * driver to process TID cache invalidations is
			 * expensive and TID cache invalidations are
			 * handled on a per-process basis, we can
			 * optimize this to set the flag only for the
			 * process in question.
			 */
			ev = uctxt->dd->events +
			  (((uctxt->ctxt - uctxt->dd->first_dyn_alloc_ctxt) *
			    HFI1_MAX_SHARED_CTXTS) + fdata->subctxt);
			set_bit(_HFI1_EVENT_TID_MMU_NOTIFY_BIT, ev);
		}
		fdata->invalid_tid_idx++;
	}
	spin_unlock(&fdata->invalid_lock);
	return 0;
}

static int tid_rb_insert(void *arg, struct mmu_rb_node *node)
{
	struct hfi1_filedata *fdata = arg;
	struct tid_rb_node *tnode =
		container_of(node, struct tid_rb_node, mmu);
	u32 base = fdata->uctxt->expected_base;

	fdata->entry_to_rb[tnode->rcventry - base] = tnode;
	return 0;
}

static void cacheless_tid_rb_remove(struct hfi1_filedata *fdata,
				    struct tid_rb_node *tnode)
{
	u32 base = fdata->uctxt->expected_base;

	fdata->entry_to_rb[tnode->rcventry - base] = NULL;
	clear_tid_node(fdata, tnode);
}

static void tid_rb_remove(void *arg, struct mmu_rb_node *node)
{
	struct hfi1_filedata *fdata = arg;
	struct tid_rb_node *tnode =
		container_of(node, struct tid_rb_node, mmu);

	cacheless_tid_rb_remove(fdata, tnode);
}<|MERGE_RESOLUTION|>--- conflicted
+++ resolved
@@ -267,7 +267,6 @@
 }
 
 void hfi1_user_exp_rcv_grp_free(struct hfi1_ctxtdata *uctxt)
-<<<<<<< HEAD
 {
 	struct tid_group *grp, *gptr;
 
@@ -279,27 +278,10 @@
 	hfi1_clear_tids(uctxt);
 }
 
-int hfi1_user_exp_rcv_free(struct hfi1_filedata *fd)
+void hfi1_user_exp_rcv_free(struct hfi1_filedata *fd)
 {
 	struct hfi1_ctxtdata *uctxt = fd->uctxt;
 
-=======
-{
-	struct tid_group *grp, *gptr;
-
-	list_for_each_entry_safe(grp, gptr, &uctxt->tid_group_list.list,
-				 list) {
-		list_del_init(&grp->list);
-		kfree(grp);
-	}
-	hfi1_clear_tids(uctxt);
-}
-
-void hfi1_user_exp_rcv_free(struct hfi1_filedata *fd)
-{
-	struct hfi1_ctxtdata *uctxt = fd->uctxt;
-
->>>>>>> a122c576
 	/*
 	 * The notifier would have been removed when the process'es mm
 	 * was freed.
@@ -318,10 +300,6 @@
 
 	kfree(fd->entry_to_rb);
 	fd->entry_to_rb = NULL;
-<<<<<<< HEAD
-	return 0;
-=======
->>>>>>> a122c576
 }
 
 /*
