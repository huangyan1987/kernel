/*
 * Copyright (c) 2012 Intel Corporation. All rights reserved.
 * Copyright (c) 2006 - 2012 QLogic Corporation. All rights reserved.
 * Copyright (c) 2006 PathScale, Inc. All rights reserved.
 *
 * This software is available to you under a choice of one of two
 * licenses.  You may choose to be licensed under the terms of the GNU
 * General Public License (GPL) Version 2, available from the file
 * COPYING in the main directory of this source tree, or the
 * OpenIB.org BSD license below:
 *
 *     Redistribution and use in source and binary forms, with or
 *     without modification, are permitted provided that the following
 *     conditions are met:
 *
 *      - Redistributions of source code must retain the above
 *        copyright notice, this list of conditions and the following
 *        disclaimer.
 *
 *      - Redistributions in binary form must reproduce the above
 *        copyright notice, this list of conditions and the following
 *        disclaimer in the documentation and/or other materials
 *        provided with the distribution.
 *
 * THE SOFTWARE IS PROVIDED "AS IS", WITHOUT WARRANTY OF ANY KIND,
 * EXPRESS OR IMPLIED, INCLUDING BUT NOT LIMITED TO THE WARRANTIES OF
 * MERCHANTABILITY, FITNESS FOR A PARTICULAR PURPOSE AND
 * NONINFRINGEMENT. IN NO EVENT SHALL THE AUTHORS OR COPYRIGHT HOLDERS
 * BE LIABLE FOR ANY CLAIM, DAMAGES OR OTHER LIABILITY, WHETHER IN AN
 * ACTION OF CONTRACT, TORT OR OTHERWISE, ARISING FROM, OUT OF OR IN
 * CONNECTION WITH THE SOFTWARE OR THE USE OR OTHER DEALINGS IN THE
 * SOFTWARE.
 */

#include <linux/module.h>
#include <linux/fs.h>
#include <linux/fs_context.h>
#include <linux/mount.h>
#include <linux/pagemap.h>
#include <linux/init.h>
#include <linux/namei.h>

#include "qib.h"

#define QIBFS_MAGIC 0x726a77

static struct super_block *qib_super;

#define private2dd(file) (file_inode(file)->i_private)

static int qibfs_mknod(struct inode *dir, struct dentry *dentry,
		       umode_t mode, const struct file_operations *fops,
		       void *data)
{
	int error;
	struct inode *inode = new_inode(dir->i_sb);

	if (!inode) {
		error = -EPERM;
		goto bail;
	}

	inode->i_ino = get_next_ino();
	inode->i_mode = mode;
	inode->i_uid = GLOBAL_ROOT_UID;
	inode->i_gid = GLOBAL_ROOT_GID;
	inode->i_blocks = 0;
	inode->i_atime = current_time(inode);
	inode->i_mtime = inode->i_atime;
	inode->i_ctime = inode->i_atime;
	inode->i_private = data;
	if (S_ISDIR(mode)) {
		inode->i_op = &simple_dir_inode_operations;
		inc_nlink(inode);
		inc_nlink(dir);
	}

	inode->i_fop = fops;

	d_instantiate(dentry, inode);
	error = 0;

bail:
	return error;
}

static int create_file(const char *name, umode_t mode,
		       struct dentry *parent, struct dentry **dentry,
		       const struct file_operations *fops, void *data)
{
	int error;

	inode_lock(d_inode(parent));
	*dentry = lookup_one_len(name, parent, strlen(name));
	if (!IS_ERR(*dentry))
		error = qibfs_mknod(d_inode(parent), *dentry,
				    mode, fops, data);
	else
		error = PTR_ERR(*dentry);
	inode_unlock(d_inode(parent));

	return error;
}

static ssize_t driver_stats_read(struct file *file, char __user *buf,
				 size_t count, loff_t *ppos)
{
	qib_stats.sps_ints = qib_sps_ints();
	return simple_read_from_buffer(buf, count, ppos, &qib_stats,
				       sizeof(qib_stats));
}

/*
 * driver stats field names, one line per stat, single string.  Used by
 * programs like ipathstats to print the stats in a way which works for
 * different versions of drivers, without changing program source.
 * if qlogic_ib_stats changes, this needs to change.  Names need to be
 * 12 chars or less (w/o newline), for proper display by ipathstats utility.
 */
static const char qib_statnames[] =
	"KernIntr\n"
	"ErrorIntr\n"
	"Tx_Errs\n"
	"Rcv_Errs\n"
	"H/W_Errs\n"
	"NoPIOBufs\n"
	"CtxtsOpen\n"
	"RcvLen_Errs\n"
	"EgrBufFull\n"
	"EgrHdrFull\n"
	;

static ssize_t driver_names_read(struct file *file, char __user *buf,
				 size_t count, loff_t *ppos)
{
	return simple_read_from_buffer(buf, count, ppos, qib_statnames,
		sizeof(qib_statnames) - 1); /* no null */
}

static const struct file_operations driver_ops[] = {
	{ .read = driver_stats_read, .llseek = generic_file_llseek, },
	{ .read = driver_names_read, .llseek = generic_file_llseek, },
};

/* read the per-device counters */
static ssize_t dev_counters_read(struct file *file, char __user *buf,
				 size_t count, loff_t *ppos)
{
	u64 *counters;
	size_t avail;
	struct qib_devdata *dd = private2dd(file);

	avail = dd->f_read_cntrs(dd, *ppos, NULL, &counters);
	return simple_read_from_buffer(buf, count, ppos, counters, avail);
}

/* read the per-device counters */
static ssize_t dev_names_read(struct file *file, char __user *buf,
			      size_t count, loff_t *ppos)
{
	char *names;
	size_t avail;
	struct qib_devdata *dd = private2dd(file);

	avail = dd->f_read_cntrs(dd, *ppos, &names, NULL);
	return simple_read_from_buffer(buf, count, ppos, names, avail);
}

static const struct file_operations cntr_ops[] = {
	{ .read = dev_counters_read, .llseek = generic_file_llseek, },
	{ .read = dev_names_read, .llseek = generic_file_llseek, },
};

/*
 * Could use file_inode(file)->i_ino to figure out which file,
 * instead of separate routine for each, but for now, this works...
 */

/* read the per-port names (same for each port) */
static ssize_t portnames_read(struct file *file, char __user *buf,
			      size_t count, loff_t *ppos)
{
	char *names;
	size_t avail;
	struct qib_devdata *dd = private2dd(file);

	avail = dd->f_read_portcntrs(dd, *ppos, 0, &names, NULL);
	return simple_read_from_buffer(buf, count, ppos, names, avail);
}

/* read the per-port counters for port 1 (pidx 0) */
static ssize_t portcntrs_1_read(struct file *file, char __user *buf,
				size_t count, loff_t *ppos)
{
	u64 *counters;
	size_t avail;
	struct qib_devdata *dd = private2dd(file);

	avail = dd->f_read_portcntrs(dd, *ppos, 0, NULL, &counters);
	return simple_read_from_buffer(buf, count, ppos, counters, avail);
}

/* read the per-port counters for port 2 (pidx 1) */
static ssize_t portcntrs_2_read(struct file *file, char __user *buf,
				size_t count, loff_t *ppos)
{
	u64 *counters;
	size_t avail;
	struct qib_devdata *dd = private2dd(file);

	avail = dd->f_read_portcntrs(dd, *ppos, 1, NULL, &counters);
	return simple_read_from_buffer(buf, count, ppos, counters, avail);
}

static const struct file_operations portcntr_ops[] = {
	{ .read = portnames_read, .llseek = generic_file_llseek, },
	{ .read = portcntrs_1_read, .llseek = generic_file_llseek, },
	{ .read = portcntrs_2_read, .llseek = generic_file_llseek, },
};

/*
 * read the per-port QSFP data for port 1 (pidx 0)
 */
static ssize_t qsfp_1_read(struct file *file, char __user *buf,
			   size_t count, loff_t *ppos)
{
	struct qib_devdata *dd = private2dd(file);
	char *tmp;
	int ret;

	tmp = kmalloc(PAGE_SIZE, GFP_KERNEL);
	if (!tmp)
		return -ENOMEM;

	ret = qib_qsfp_dump(dd->pport, tmp, PAGE_SIZE);
	if (ret > 0)
		ret = simple_read_from_buffer(buf, count, ppos, tmp, ret);
	kfree(tmp);
	return ret;
}

/*
 * read the per-port QSFP data for port 2 (pidx 1)
 */
static ssize_t qsfp_2_read(struct file *file, char __user *buf,
			   size_t count, loff_t *ppos)
{
	struct qib_devdata *dd = private2dd(file);
	char *tmp;
	int ret;

	if (dd->num_pports < 2)
		return -ENODEV;

	tmp = kmalloc(PAGE_SIZE, GFP_KERNEL);
	if (!tmp)
		return -ENOMEM;

	ret = qib_qsfp_dump(dd->pport + 1, tmp, PAGE_SIZE);
	if (ret > 0)
		ret = simple_read_from_buffer(buf, count, ppos, tmp, ret);
	kfree(tmp);
	return ret;
}

static const struct file_operations qsfp_ops[] = {
	{ .read = qsfp_1_read, .llseek = generic_file_llseek, },
	{ .read = qsfp_2_read, .llseek = generic_file_llseek, },
};

static ssize_t flash_read(struct file *file, char __user *buf,
			  size_t count, loff_t *ppos)
{
	struct qib_devdata *dd;
	ssize_t ret;
	loff_t pos;
	char *tmp;

	pos = *ppos;

	if (pos < 0) {
		ret = -EINVAL;
		goto bail;
	}

	if (pos >= sizeof(struct qib_flash)) {
		ret = 0;
		goto bail;
	}

	if (count > sizeof(struct qib_flash) - pos)
		count = sizeof(struct qib_flash) - pos;

	tmp = kmalloc(count, GFP_KERNEL);
	if (!tmp) {
		ret = -ENOMEM;
		goto bail;
	}

	dd = private2dd(file);
	if (qib_eeprom_read(dd, pos, tmp, count)) {
		qib_dev_err(dd, "failed to read from flash\n");
		ret = -ENXIO;
		goto bail_tmp;
	}

	if (copy_to_user(buf, tmp, count)) {
		ret = -EFAULT;
		goto bail_tmp;
	}

	*ppos = pos + count;
	ret = count;

bail_tmp:
	kfree(tmp);

bail:
	return ret;
}

static ssize_t flash_write(struct file *file, const char __user *buf,
			   size_t count, loff_t *ppos)
{
	struct qib_devdata *dd;
	ssize_t ret;
	loff_t pos;
	char *tmp;

	pos = *ppos;

	if (pos != 0 || count != sizeof(struct qib_flash))
		return -EINVAL;

	tmp = memdup_user(buf, count);
	if (IS_ERR(tmp))
		return PTR_ERR(tmp);

	dd = private2dd(file);
	if (qib_eeprom_write(dd, pos, tmp, count)) {
		ret = -ENXIO;
		qib_dev_err(dd, "failed to write to flash\n");
		goto bail_tmp;
	}

	*ppos = pos + count;
	ret = count;

bail_tmp:
	kfree(tmp);
	return ret;
}

static const struct file_operations flash_ops = {
	.read = flash_read,
	.write = flash_write,
	.llseek = default_llseek,
};

static int add_cntr_files(struct super_block *sb, struct qib_devdata *dd)
{
	struct dentry *dir, *tmp;
	char unit[10];
	int ret, i;

	/* create the per-unit directory */
	snprintf(unit, sizeof(unit), "%u", dd->unit);
	ret = create_file(unit, S_IFDIR|S_IRUGO|S_IXUGO, sb->s_root, &dir,
			  &simple_dir_operations, dd);
	if (ret) {
		pr_err("create_file(%s) failed: %d\n", unit, ret);
		goto bail;
	}

	/* create the files in the new directory */
	ret = create_file("counters", S_IFREG|S_IRUGO, dir, &tmp,
			  &cntr_ops[0], dd);
	if (ret) {
		pr_err("create_file(%s/counters) failed: %d\n",
		       unit, ret);
		goto bail;
	}
	ret = create_file("counter_names", S_IFREG|S_IRUGO, dir, &tmp,
			  &cntr_ops[1], dd);
	if (ret) {
		pr_err("create_file(%s/counter_names) failed: %d\n",
		       unit, ret);
		goto bail;
	}
	ret = create_file("portcounter_names", S_IFREG|S_IRUGO, dir, &tmp,
			  &portcntr_ops[0], dd);
	if (ret) {
		pr_err("create_file(%s/%s) failed: %d\n",
		       unit, "portcounter_names", ret);
		goto bail;
	}
	for (i = 1; i <= dd->num_pports; i++) {
		char fname[24];

		sprintf(fname, "port%dcounters", i);
		/* create the files in the new directory */
		ret = create_file(fname, S_IFREG|S_IRUGO, dir, &tmp,
				  &portcntr_ops[i], dd);
		if (ret) {
			pr_err("create_file(%s/%s) failed: %d\n",
				unit, fname, ret);
			goto bail;
		}
		if (!(dd->flags & QIB_HAS_QSFP))
			continue;
		sprintf(fname, "qsfp%d", i);
		ret = create_file(fname, S_IFREG|S_IRUGO, dir, &tmp,
				  &qsfp_ops[i - 1], dd);
		if (ret) {
			pr_err("create_file(%s/%s) failed: %d\n",
				unit, fname, ret);
			goto bail;
		}
	}

	ret = create_file("flash", S_IFREG|S_IWUSR|S_IRUGO, dir, &tmp,
			  &flash_ops, dd);
	if (ret)
		pr_err("create_file(%s/flash) failed: %d\n",
			unit, ret);
bail:
	return ret;
}

static int remove_device_files(struct super_block *sb,
			       struct qib_devdata *dd)
{
	struct dentry *dir;
	char unit[10];

	snprintf(unit, sizeof(unit), "%u", dd->unit);
	dir = lookup_one_len_unlocked(unit, sb->s_root, strlen(unit));

	if (IS_ERR(dir)) {
		pr_err("Lookup of %s failed\n", unit);
		return PTR_ERR(dir);
	}
<<<<<<< HEAD

	inode_lock(d_inode(dir));
	remove_file(dir, "counters");
	remove_file(dir, "counter_names");
	remove_file(dir, "portcounter_names");
	for (i = 0; i < dd->num_pports; i++) {
		char fname[24];

		sprintf(fname, "port%dcounters", i + 1);
		remove_file(dir, fname);
		if (dd->flags & QIB_HAS_QSFP) {
			sprintf(fname, "qsfp%d", i + 1);
			remove_file(dir, fname);
		}
	}
	remove_file(dir, "flash");
	inode_unlock(d_inode(dir));
	ret = simple_rmdir(d_inode(root), dir);
	d_drop(dir);
	dput(dir);

bail:
	inode_unlock(d_inode(root));
	dput(root);
	return ret;
=======
	simple_recursive_removal(dir, NULL);
	return 0;
>>>>>>> 7d2a07b7
}

/*
 * This fills everything in when the fs is mounted, to handle umount/mount
 * after device init.  The direct add_cntr_files() call handles adding
 * them from the init code, when the fs is already mounted.
 */
static int qibfs_fill_super(struct super_block *sb, struct fs_context *fc)
{
	struct qib_devdata *dd;
	unsigned long index;
	int ret;

	static const struct tree_descr files[] = {
		[2] = {"driver_stats", &driver_ops[0], S_IRUGO},
		[3] = {"driver_stats_names", &driver_ops[1], S_IRUGO},
		{""},
	};

	ret = simple_fill_super(sb, QIBFS_MAGIC, files);
	if (ret) {
		pr_err("simple_fill_super failed: %d\n", ret);
		goto bail;
	}

	xa_for_each(&qib_dev_table, index, dd) {
		ret = add_cntr_files(sb, dd);
		if (ret)
			goto bail;
	}

bail:
	return ret;
}

static int qibfs_get_tree(struct fs_context *fc)
{
	int ret = get_tree_single(fc, qibfs_fill_super);
	if (ret == 0)
		qib_super = fc->root->d_sb;
	return ret;
}

static const struct fs_context_operations qibfs_context_ops = {
	.get_tree	= qibfs_get_tree,
};

static int qibfs_init_fs_context(struct fs_context *fc)
{
	fc->ops = &qibfs_context_ops;
	return 0;
}

static void qibfs_kill_super(struct super_block *s)
{
	kill_litter_super(s);
	qib_super = NULL;
}

int qibfs_add(struct qib_devdata *dd)
{
	int ret;

	/*
	 * On first unit initialized, qib_super will not yet exist
	 * because nobody has yet tried to mount the filesystem, so
	 * we can't consider that to be an error; if an error occurs
	 * during the mount, that will get a complaint, so this is OK.
	 * add_cntr_files() for all units is done at mount from
	 * qibfs_fill_super(), so one way or another, everything works.
	 */
	if (qib_super == NULL)
		ret = 0;
	else
		ret = add_cntr_files(qib_super, dd);
	return ret;
}

int qibfs_remove(struct qib_devdata *dd)
{
	int ret = 0;

	if (qib_super)
		ret = remove_device_files(qib_super, dd);

	return ret;
}

static struct file_system_type qibfs_fs_type = {
	.owner =        THIS_MODULE,
	.name =         "ipathfs",
	.init_fs_context = qibfs_init_fs_context,
	.kill_sb =      qibfs_kill_super,
};
MODULE_ALIAS_FS("ipathfs");

int __init qib_init_qibfs(void)
{
	return register_filesystem(&qibfs_fs_type);
}

int __exit qib_exit_qibfs(void)
{
	return unregister_filesystem(&qibfs_fs_type);
}<|MERGE_RESOLUTION|>--- conflicted
+++ resolved
@@ -440,36 +440,8 @@
 		pr_err("Lookup of %s failed\n", unit);
 		return PTR_ERR(dir);
 	}
-<<<<<<< HEAD
-
-	inode_lock(d_inode(dir));
-	remove_file(dir, "counters");
-	remove_file(dir, "counter_names");
-	remove_file(dir, "portcounter_names");
-	for (i = 0; i < dd->num_pports; i++) {
-		char fname[24];
-
-		sprintf(fname, "port%dcounters", i + 1);
-		remove_file(dir, fname);
-		if (dd->flags & QIB_HAS_QSFP) {
-			sprintf(fname, "qsfp%d", i + 1);
-			remove_file(dir, fname);
-		}
-	}
-	remove_file(dir, "flash");
-	inode_unlock(d_inode(dir));
-	ret = simple_rmdir(d_inode(root), dir);
-	d_drop(dir);
-	dput(dir);
-
-bail:
-	inode_unlock(d_inode(root));
-	dput(root);
-	return ret;
-=======
 	simple_recursive_removal(dir, NULL);
 	return 0;
->>>>>>> 7d2a07b7
 }
 
 /*
