--- conflicted
+++ resolved
@@ -250,11 +250,7 @@
 }
 
 int ocrdma_process_mad(struct ib_device *ibdev, int process_mad_flags,
-<<<<<<< HEAD
-		       u8 port_num, const struct ib_wc *in_wc,
-=======
 		       u32 port_num, const struct ib_wc *in_wc,
->>>>>>> 7d2a07b7
 		       const struct ib_grh *in_grh, const struct ib_mad *in,
 		       struct ib_mad *out, size_t *out_mad_size,
 		       u16 *out_mad_pkey_index)
